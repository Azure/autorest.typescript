import { spawn } from "child_process";
import { TracingInfo } from "../../src/models/clientDetails";
import { onExit } from "./childProcessOnExit";
import { runAutorest } from "./run";

interface SwaggerConfig {
  swaggerOrConfig: string;
  clientName: string;
  packageName: string;
  addCredentials?: boolean;
  security?: string,
  licenseHeader?: boolean;
  securityScopes?: string;
  tracing?: TracingInfo;
  disableAsyncIterators?: boolean;
  hideClients?: boolean;
  ignoreNullableOnOptional?: boolean;
  useCoreV2?: boolean;
  allowInsecureConnection?: boolean;
  restLevelClient?: boolean;
  azureSdkForJs?: boolean;
  rlcShortcut?: boolean;
  headAsBoolean?: boolean;
  isTestPackage?: boolean;
  generateTest?: boolean;
  coreHttpCompatMode?: boolean;
<<<<<<< HEAD
  generateSample?: boolean;
=======
  lenientModelDeduplication?: boolean
>>>>>>> 58908466
}

const package_version = "1.0.0-preview1";
let whiteList: string[] = [];

let testSwaggers: { [name: string]: SwaggerConfig } = {
  additionalProperties: {
    swaggerOrConfig: "additionalProperties.json",
    clientName: "AdditionalPropertiesClient",
    packageName: "additional-properties",
    licenseHeader: true,
    useCoreV2: true,
    allowInsecureConnection: true,
    addCredentials: false,
    isTestPackage: true,
    generateTest: true,
    azureSdkForJs: false
  },
  arrayConstraints: {
    swaggerOrConfig: "test/integration/swaggers/arrayConstraints.md",
    clientName: "ArrayConstraintsClient",
    packageName: "array-constraints-client",
    licenseHeader: true,
    useCoreV2: true,
    allowInsecureConnection: true,
    addCredentials: false,
    isTestPackage: true
  },
  attestation: {
    swaggerOrConfig: "test/integration/swaggers/attestation.json",
    clientName: "GeneratedClient",
    packageName: "attestation",
    hideClients: true,
    licenseHeader: true,
    useCoreV2: true,
    allowInsecureConnection: true,
    addCredentials: false,
    isTestPackage: true
  },
  azureParameterGrouping: {
    swaggerOrConfig: "azure-parameter-grouping.json",
    clientName: "AzureParameterGroupingClient",
    packageName: "azure-parameter-grouping",
    licenseHeader: true,
    useCoreV2: true,
    allowInsecureConnection: true,
    addCredentials: false,
    isTestPackage: true
  },
  azureReport: {
    swaggerOrConfig: "azure-report.json",
    clientName: "ReportClient",
    packageName: "zzzAzureReport",
    licenseHeader: true,
    useCoreV2: true,
    allowInsecureConnection: true,
    addCredentials: false,
    isTestPackage: true
  },
  azureSpecialProperties: {
    swaggerOrConfig: "azure-special-properties.json",
    clientName: "AzureSpecialPropertiesClient",
    packageName: "azure-special-properties",
    licenseHeader: true,
    addCredentials: true,
    security: "AADToken",
    securityScopes: "https://microsoft.com/.default,http://microsoft.com/.default",
    useCoreV2: true,
    allowInsecureConnection: true,
    isTestPackage: true
  },
  bodyArray: {
    swaggerOrConfig: "body-array.json",
    clientName: "BodyArrayClient",
    packageName: "body-array",
    licenseHeader: true,
    useCoreV2: true,
    allowInsecureConnection: true,
    addCredentials: false,
    isTestPackage: true
  },
  bodyBoolean: {
    swaggerOrConfig: "body-boolean.json",
    clientName: "BodyBooleanClient",
    packageName: "body-boolean",
    licenseHeader: true,
    useCoreV2: true,
    allowInsecureConnection: true,
    addCredentials: false,
    isTestPackage: true
  },
  bodyBooleanQuirks: {
    swaggerOrConfig: "body-boolean.quirks.json",
    clientName: "BodyBooleanQuirksClient",
    packageName: "body-boolean-quirks",
    licenseHeader: true,
    useCoreV2: true,
    allowInsecureConnection: true,
    addCredentials: false,
    isTestPackage: true
  },
  bodyByte: {
    swaggerOrConfig: "body-byte.json",
    clientName: "BodyByteClient",
    packageName: "body-byte",
    licenseHeader: true,
    useCoreV2: true,
    allowInsecureConnection: true,
    addCredentials: false,
    isTestPackage: true
  },
  bodyComplex: {
    swaggerOrConfig: "test/integration/swaggers/bodyComplex.md",
    clientName: "BodyComplexClient",
    packageName: "body-complex",
    licenseHeader: true,
    useCoreV2: true,
    allowInsecureConnection: true,
    addCredentials: false,
    isTestPackage: true
  },
  bodyComplexWithTracing: {
    swaggerOrConfig: "test/integration/swaggers/bodyComplex.md",
    clientName: "bodyComplexWithTracing",
    packageName: "body-complex-tracing",
    licenseHeader: true,
    tracing: {
      namespace: "Microsoft.Body.Complex",
      packagePrefix: "Azure.Body.Complex"
    },
    useCoreV2: true,
    allowInsecureConnection: true,
    addCredentials: false,
    isTestPackage: true
  },
  bodyDate: {
    swaggerOrConfig: "body-date.json",
    clientName: "BodyDateClient",
    packageName: "body-date",
    licenseHeader: true,
    useCoreV2: true,
    allowInsecureConnection: true,
    addCredentials: false,
    isTestPackage: true
  },
  bodyDateTime: {
    swaggerOrConfig: "body-datetime.json",
    clientName: "BodyDateTimeClient",
    packageName: "body-datetime",
    licenseHeader: true,
    useCoreV2: true,
    allowInsecureConnection: true,
    addCredentials: false,
    isTestPackage: true
  },
  bodyDateTimeRfc1123: {
    swaggerOrConfig: "body-datetime-rfc1123.json",
    clientName: "BodyDateTimeRfc1123Client",
    packageName: "body-datetime-rfc1123",
    licenseHeader: true,
    useCoreV2: true,
    allowInsecureConnection: true,
    addCredentials: false,
    isTestPackage: true
  },
  bodyDictionary: {
    swaggerOrConfig: "body-dictionary.json",
    clientName: "BodyDictionaryClient",
    packageName: "body-dictionary",
    licenseHeader: true,
    useCoreV2: true,
    allowInsecureConnection: true,
    addCredentials: false,
    isTestPackage: true
  },
  bodyDuration: {
    swaggerOrConfig: "body-duration.json",
    clientName: "BodyDurationClient",
    packageName: "body-duration",
    licenseHeader: true,
    useCoreV2: true,
    allowInsecureConnection: true,
    addCredentials: false,
    isTestPackage: true
  },
  bodyFile: {
    swaggerOrConfig: "body-file.json",
    clientName: "BodyFileClient",
    packageName: "body-file",
    licenseHeader: true,
    useCoreV2: true,
    allowInsecureConnection: true,
    addCredentials: false,
    isTestPackage: true
  },
  bodyInteger: {
    swaggerOrConfig: "body-integer.json",
    clientName: "BodyIntegerClient",
    packageName: "body-integer",
    licenseHeader: true,
    useCoreV2: true,
    allowInsecureConnection: true,
    addCredentials: false,
    isTestPackage: true
  },
  bodyNumber: {
    swaggerOrConfig: "body-number.json",
    clientName: "BodyNumberClient",
    packageName: "body-number",
    licenseHeader: true,
    useCoreV2: true,
    allowInsecureConnection: true,
    addCredentials: false,
    isTestPackage: true
  },
  bodyString: {
    swaggerOrConfig: "body-string.json",
    clientName: "BodyStringClient",
    packageName: "body-string",
    licenseHeader: true,
    useCoreV2: true,
    allowInsecureConnection: true,
    addCredentials: false,
    isTestPackage: true
  },
  bodyTime: {
    swaggerOrConfig: "body-time.json",
    clientName: "BodyTimeClient",
    packageName: "body-time",
    licenseHeader: true,
    useCoreV2: true,
    allowInsecureConnection: true,
    addCredentials: false,
    isTestPackage: true
  },
  customUrl: {
    swaggerOrConfig: "custom-baseUrl.json",
    clientName: "CustomUrlClient",
    packageName: "custom-url",
    licenseHeader: true,
    useCoreV2: true,
    allowInsecureConnection: true,
    addCredentials: false,
    isTestPackage: true
  },
  customUrlMoreOptions: {
    swaggerOrConfig: "custom-baseUrl-more-options.json",
    clientName: "CustomUrlMoreOptionsClient",
    packageName: "custom-url-MoreOptions",
    licenseHeader: true,
    useCoreV2: true,
    allowInsecureConnection: true,
    addCredentials: false,
    isTestPackage: true
  },
  customUrlPaging: {
    swaggerOrConfig: "custom-baseUrl-paging.json",
    clientName: "CustomUrlPagingClient",
    packageName: "custom-url-paging",
    licenseHeader: true,
    useCoreV2: true,
    allowInsecureConnection: true,
    addCredentials: false,
    isTestPackage: true
  },
  header: {
    swaggerOrConfig: "header.json",
    clientName: "HeaderClient",
    packageName: "header",
    licenseHeader: true,
    useCoreV2: true,
    allowInsecureConnection: true,
    addCredentials: false,
    isTestPackage: true
  },
  httpInfrastructure: {
    swaggerOrConfig: "httpInfrastructure.json",
    clientName: "HttpInfrastructureClient",
    packageName: "httpInfrastructure",
    licenseHeader: true,
    useCoreV2: true,
    allowInsecureConnection: true,
    addCredentials: false,
    isTestPackage: true
  },
  lro: {
    swaggerOrConfig: "lro.json",
    clientName: "LROClient",
    packageName: "lro",
    licenseHeader: true,
    useCoreV2: true,
    allowInsecureConnection: true,
    addCredentials: false,
    isTestPackage: true,
    tracing: {
      namespace: "Microsoft.Autorest.LRO",
      packagePrefix: "Azure.Autorest.LRO"
    }
  },
  lroParametrizedEndpoints: {
    swaggerOrConfig: "lro-parameterized-endpoints.json",
    clientName: "LroParametrizedEndpointsClient",
    packageName: "lro-parameterized-endpoints",
    licenseHeader: true,
    useCoreV2: true,
    allowInsecureConnection: true,
    addCredentials: false,
    isTestPackage: true
  },
  mediaTypes: {
    swaggerOrConfig: "media_types.json",
    clientName: "MediaTypesClient",
    packageName: "media-types-service",
    licenseHeader: true,
    useCoreV2: true,
    allowInsecureConnection: true,
    addCredentials: false,
    isTestPackage: true,
    lenientModelDeduplication: true
  },
  mediaTypesWithTracing: {
    swaggerOrConfig: "media_types.json",
    clientName: "mediaTypesWithTracingClient",
    packageName: "media-types-service-tracing",
    licenseHeader: true,
    tracing: {
      namespace: "Microsoft.Media.Types",
      packagePrefix: "Azure.Media.Types"
    },
    useCoreV2: true,
    allowInsecureConnection: true,
    addCredentials: false,
    isTestPackage: true,
    lenientModelDeduplication: true
  },
  mediaTypesV3: {
    swaggerOrConfig: "test/integration/swaggers/media-types-v3.json",
    clientName: "MediaTypesV3Client",
    packageName: "media-types-v3-client",
    licenseHeader: true,
    useCoreV2: true,
    allowInsecureConnection: true,
    addCredentials: false,
    isTestPackage: true
  },
  mediaTypesV3Lro: {
    swaggerOrConfig: "test/integration/swaggers/media-types-v3-lro.json",
    clientName: "MediaTypesV3LROClient",
    packageName: "media-types-v3-lro-client",
    licenseHeader: true,
    useCoreV2: true,
    addCredentials: false,
    isTestPackage: true
  },
  modelFlattening: {
    swaggerOrConfig: "model-flattening.json",
    clientName: "ModelFlatteningClient",
    packageName: "model-flattening",
    licenseHeader: true,
    useCoreV2: true,
    allowInsecureConnection: true,
    addCredentials: false,
    isTestPackage: true
  },
  multipleInheritance: {
    swaggerOrConfig: "multiple-inheritance.json",
    clientName: "MultipleInheritanceClient",
    packageName: "multiple-inheritance",
    licenseHeader: true,
    useCoreV2: true,
    allowInsecureConnection: true,
    addCredentials: false,
    isTestPackage: true
  },
  noMappers: {
    swaggerOrConfig: "test/integration/swaggers/no-mappers.json",
    clientName: "NoMappersClient",
    packageName: "no-mappers",
    licenseHeader: true,
    useCoreV2: true,
    allowInsecureConnection: true,
    addCredentials: false,
    isTestPackage: true
  },
  noOperation: {
    swaggerOrConfig: "test/integration/swaggers/noOperation.json",
    clientName: "NoOperationsClient",
    packageName: "no-operation",
    licenseHeader: true,
    useCoreV2: true,
    allowInsecureConnection: true,
    addCredentials: false,
    isTestPackage: true
  },
  nonStringEnum: {
    swaggerOrConfig: "non-string-enum.json",
    clientName: "NonStringEnumClient",
    packageName: "non-string-num",
    licenseHeader: true,
    useCoreV2: true,
    allowInsecureConnection: true,
    addCredentials: false,
    isTestPackage: true
  },
  objectType: {
    swaggerOrConfig: "object-type.json",
    clientName: "ObjectTypeClient",
    packageName: "object-type",
    licenseHeader: true,
    useCoreV2: true,
    allowInsecureConnection: true,
    addCredentials: false,
    isTestPackage: true
  },
  paging: {
    swaggerOrConfig: "paging.json",
    clientName: "PagingClient",
    packageName: "paging-service",
    licenseHeader: true,
    tracing: {
      namespace: "Microsoft.Media.Types",
      packagePrefix: "Azure.Media.Types"
    },
    useCoreV2: true,
    addCredentials: false,
    isTestPackage: true
  },
  pagingNoIterators: {
    swaggerOrConfig: "paging.json",
    clientName: "PagingNoIteratorsClient",
    packageName: "paging-no-iterators",
    licenseHeader: true,
    disableAsyncIterators: true,
    useCoreV2: true,
    addCredentials: false,
    isTestPackage: true
  },
  requiredOptional: {
    swaggerOrConfig: "required-optional.json",
    clientName: "RequiredOptionalClient",
    packageName: "required-optional",
    licenseHeader: true,
    useCoreV2: true,
    allowInsecureConnection: true,
    addCredentials: false,
    isTestPackage: true
  },
  regexConstraint: {
    swaggerOrConfig: "test/integration/swaggers/regex-constraint.json",
    clientName: "RegexConstraint",
    packageName: "regex-constraint",
    licenseHeader: true,
    useCoreV2: true,
    allowInsecureConnection: true,
    addCredentials: false,
    isTestPackage: true
  },
  report: {
    swaggerOrConfig: "report.json",
    clientName: "ReportClient",
    packageName: "zzzReport",
    licenseHeader: true,
    useCoreV2: true,
    allowInsecureConnection: true,
    addCredentials: false,
    isTestPackage: true
  },
  uuid: {
    swaggerOrConfig: "test/integration/swaggers/uuid.json",
    clientName: "UuidClient",
    packageName: "uuid",
    licenseHeader: true,
    useCoreV2: true,
    allowInsecureConnection: true,
    addCredentials: false,
    isTestPackage: true
  },
  url: {
    swaggerOrConfig: "url.json",
    clientName: "UrlClient",
    packageName: "url",
    licenseHeader: true,
    useCoreV2: true,
    allowInsecureConnection: true,
    addCredentials: false,
    isTestPackage: true
  },
  urlMulti: {
    swaggerOrConfig: "url-multi-collectionFormat.json",
    clientName: "UrlMultiClient",
    packageName: "url-multi",
    licenseHeader: true,
    useCoreV2: true,
    allowInsecureConnection: true,
    addCredentials: false,
    isTestPackage: true
  },
  url2: {
    swaggerOrConfig: "test/integration/swaggers/url.json",
    clientName: "UrlClient",
    packageName: "url",
    licenseHeader: true,
    useCoreV2: true,
    allowInsecureConnection: true,
    addCredentials: false,
    isTestPackage: true
  },
  xmlservice: {
    swaggerOrConfig: "xml-service.json",
    clientName: "XmlServiceClient",
    packageName: "xml-service",
    licenseHeader: true,
    useCoreV2: true,
    allowInsecureConnection: true,
    addCredentials: false,
    isTestPackage: true
  },
  noLicenseHeader: {
    swaggerOrConfig: "test/integration/swaggers/license-header.json",
    clientName: "NoLicenseHeaderClient",
    packageName: "nolicense-header",
    useCoreV2: true,
    allowInsecureConnection: true,
    addCredentials: false,
    isTestPackage: true
  },
  licenseHeader: {
    swaggerOrConfig: "test/integration/swaggers/license-header.json",
    clientName: "LicenseHeaderClient",
    packageName: "license-header",
    licenseHeader: true,
    useCoreV2: true,
    allowInsecureConnection: true,
    addCredentials: false,
    isTestPackage: true
  },
  subscriptionIdApiVersion: {
    swaggerOrConfig: "subscriptionId-apiVersion.json",
    clientName: "SubscriptionIdApiVersionClient",
    packageName: "subscriptionid-apiversion",
    licenseHeader: true,
    useCoreV2: true,
    allowInsecureConnection: true,
    addCredentials: false,
    isTestPackage: true
  },
  bodyFormData: {
    swaggerOrConfig: "body-formdata.json",
    clientName: "BodyFormDataClient",
    packageName: "body-formdata",
    licenseHeader: true,
    useCoreV2: true,
    allowInsecureConnection: true,
    addCredentials: false,
    isTestPackage: true
  },
  validation: {
    swaggerOrConfig: "validation.json",
    clientName: "ValidationClient",
    packageName: "validation",
    licenseHeader: true,
    useCoreV2: true,
    allowInsecureConnection: true,
    addCredentials: false,
    isTestPackage: true
  },
  extensibleEnums: {
    swaggerOrConfig: "test/integration/swaggers/extensibleEnums.md",
    clientName: "ExtensibleEnumsClient",
    packageName: "extensible-enums",
    licenseHeader: true,
    useCoreV2: true,
    allowInsecureConnection: true,
    addCredentials: false,
    isTestPackage: true
  },
  xmsErrorResponses: {
    swaggerOrConfig: "test/integration/swaggers/xmsErrorResponses.md",
    clientName: "XmsErrorResponsesClient",
    packageName: "xms-error-responses",
    licenseHeader: true,
    addCredentials: false,
    useCoreV2: true,
    isTestPackage: true
  },
  odataDiscriminator: {
    swaggerOrConfig: "test/integration/swaggers/odata-discriminator.json",
    clientName: "ODataDiscriminatorClient",
    packageName: "odata-discriminator",
    licenseHeader: true,
    useCoreV2: true,
    allowInsecureConnection: true,
    addCredentials: false,
    isTestPackage: true
  },
  appconfiguration: {
    swaggerOrConfig: "test/integration/swaggers/appconfiguration.json",
    clientName: "AppConfigurationClient",
    packageName: "appconfiguration",
    licenseHeader: true,
    useCoreV2: true,
    allowInsecureConnection: true,
    addCredentials: false,
    isTestPackage: true
  },
  appconfigurationexport: {
    swaggerOrConfig: "test/integration/swaggers/appconfiguration.json",
    clientName: "AppConfigurationClient",
    packageName: "appconfiguration",
    licenseHeader: true,
    hideClients: true,
    useCoreV2: true,
    allowInsecureConnection: true,
    addCredentials: false,
    isTestPackage: true
  },
  mapperrequired: {
    swaggerOrConfig: "test/integration/swaggers/mapperrequired.json",
    clientName: "MapperRequiredClient",
    packageName: "mapperrequired",
    licenseHeader: true,
    useCoreV2: true,
    allowInsecureConnection: true,
    addCredentials: false,
    isTestPackage: true
  },
  readmeFileChecker: {
    swaggerOrConfig: "test/integration/swaggers/keyvaults-secrets.md",
    clientName: "KeyVaultClient",
    packageName: "keyvault-secrets",
    useCoreV2: true,
    allowInsecureConnection: true,
    addCredentials: false,
    isTestPackage: true
  },
  nameChecker: {
    swaggerOrConfig: "test/integration/swaggers/Data.md",
    clientName: "SearchClient",
    packageName: "search-documents",
    useCoreV2: true,
    allowInsecureConnection: true,
    addCredentials: false,
    isTestPackage: true
  },
  polymorphicSkipNormalize: {
    swaggerOrConfig:
      "test/integration/swaggers/MediaServices_polymorphic_skipNormalize.md",
    clientName: "MediaServicesClient",
    packageName: "media-services",
    useCoreV2: true,
    allowInsecureConnection: true,
    addCredentials: false,
    isTestPackage: true
  },
  petstore: {
    swaggerOrConfig: "test/integration/swaggers/petstore.json",
    clientName: "PetStore",
    packageName: "petstore",
    useCoreV2: true,
    allowInsecureConnection: true,
    addCredentials: false,
    isTestPackage: true
  },
  textanalytics: {
    swaggerOrConfig: "test/integration/swaggers/textAnalytics.md",
    clientName: "GeneratedClient",
    packageName: "textanalytics",
    hideClients: true,
    licenseHeader: true,
    useCoreV2: true,
    allowInsecureConnection: true,
    addCredentials: false,
    isTestPackage: true
  },
  constantParam: {
    swaggerOrConfig: "test/integration/swaggers/textAnalytics.json",
    clientName: "GeneratedClient",
    packageName: "constantParam",
    hideClients: true,
    licenseHeader: true,
    useCoreV2: true,
    allowInsecureConnection: true,
    addCredentials: false,
    isTestPackage: true
  },
  storagefileshare: {
    swaggerOrConfig: "test/integration/swaggers/storagefileshare.json",
    clientName: "StorageFileShareClient",
    packageName: "storagefileshare",
    useCoreV2: true,
    addCredentials: false,
    isTestPackage: true
  },
  optionalnull: {
    swaggerOrConfig: "test/integration/swaggers/optionalnull.json",
    clientName: "OptionalNullClient",
    packageName: "optionalnull",
    ignoreNullableOnOptional: true,
    useCoreV2: true,
    addCredentials: false,
    isTestPackage: true
  },
  storageblob: {
    swaggerOrConfig: "test/integration/swaggers/storageblob.json",
    clientName: "StorageBlobClient",
    packageName: "storageblob",
    useCoreV2: true,
    addCredentials: false,
    isTestPackage: true
  },
  headerprefix: {
    swaggerOrConfig: "test/integration/swaggers/headerprefix.json",
    clientName: "HeaderPrefixClient",
    packageName: "headerprefix",
    useCoreV2: true,
    addCredentials: false,
    isTestPackage: true
  },
  operationgroupclash: {
    swaggerOrConfig: "test/integration/swaggers/operationGroupClash.json",
    clientName: "OperationGroupClashClient",
    packageName: "operationgroupclash",
    useCoreV2: true,
    allowInsecureConnection: true,
    addCredentials: false,
    isTestPackage: true
  },
  domainservices: {
    swaggerOrConfig: "test/integration/swaggers/domainservices.md",
    clientName: "DomainServicesClient",
    packageName: "domainservices",
    useCoreV2: true,
    allowInsecureConnection: true,
    addCredentials: false,
    isTestPackage: true
  },
  deviceprovisioningservice: {
    swaggerOrConfig: "test/integration/swaggers/deviceprovisioningservices.md",
    clientName: "DeviceProvisioningClient",
    packageName: "deviceprovisioning",
    useCoreV2: true,
    allowInsecureConnection: true,
    addCredentials: false,
    isTestPackage: true
  },
  datafactory: {
    swaggerOrConfig: "test/integration/swaggers/datafactory.md",
    clientName: "DataFactoryClient",
    packageName: "datafactory",
    useCoreV2: true,
    allowInsecureConnection: true,
    addCredentials: false,
    isTestPackage: true,
  },
  healthcareapis: {
    swaggerOrConfig: "test/integration/swaggers/healthcareapis.md",
    clientName: "HealthCareApisClient",
    packageName: "healthcareapis",
    useCoreV2: true,
    allowInsecureConnection: true,
    addCredentials: false,
    isTestPackage: true
  },
  useragentcorev1: {
    swaggerOrConfig: "subscriptionId-apiVersion.json",
    clientName: "UserAgentCoreV1Client",
    packageName: "useragent-corev1",
    licenseHeader: true,
    useCoreV2: false,
    allowInsecureConnection: true,
    addCredentials: false,
    isTestPackage: true
  },
  useragentcorev2: {
    swaggerOrConfig: "subscriptionId-apiVersion.json",
    clientName: "UserAgentCoreV2Client",
    packageName: "useragent-corev2",
    licenseHeader: true,
    useCoreV2: true,
    allowInsecureConnection: true,
    addCredentials: false,
    isTestPackage: true
  },
  iotspaces: {
    swaggerOrConfig: "test/integration/swaggers/iotspaces.json",
    clientName: "IoTSpacesClient",
    packageName: "iotspaces",
    licenseHeader: true,
    useCoreV2: true,
    allowInsecureConnection: true,
    addCredentials: true,
    security: "AADToken",
    isTestPackage: true
  },
  resources: {
    swaggerOrConfig: "test/integration/swaggers/resources.json",
    clientName: "ResourcesClient",
    packageName: "resources",
    licenseHeader: true,
    useCoreV2: true,
    allowInsecureConnection: true,
    addCredentials: true,
    security: "AADToken",
    headAsBoolean: true,
    isTestPackage: true
  },
  sealedchoice: {
    swaggerOrConfig: "test/integration/swaggers/sealedchoice.json",
    clientName: "SealedChoiceClient",
    packageName: "sealedchoice",
    licenseHeader: true,
    useCoreV2: true,
    allowInsecureConnection: true,
    addCredentials: false,
    isTestPackage: true
  },
  datalakestorage: {
    swaggerOrConfig: "test/integration/swaggers/datalakestorage.json",
    clientName: "DataLakeStorageClient",
    packageName: "datalakestorage",
    licenseHeader: true,
    useCoreV2: true,
    allowInsecureConnection: true,
    addCredentials: false,
    isTestPackage: true
  },
  corecompattest: {
    swaggerOrConfig: "test/integration/swaggers/petstore.json",
    clientName: "PetStore",
    packageName: "petstore",
    useCoreV2: true,
    allowInsecureConnection: true,
    addCredentials: false,
    isTestPackage: true,
    coreHttpCompatMode: true
  },
  datasearch: {
    swaggerOrConfig: "test/integration/swaggers/dataSearch.json",
    clientName: "DataSearchClient",
    packageName: "data-search",
    licenseHeader: true,
    useCoreV2: true,
    allowInsecureConnection: true,
    addCredentials: false,
    isTestPackage: true,
    generateTest: true,
    coreHttpCompatMode: true,
    azureSdkForJs: false
  }
};

const rlcTestSwaggers: { [name: string]: SwaggerConfig } = {
  // TEST REST LEVEL CLIENTS
  lroRest: {
    swaggerOrConfig: "lro.json",
    clientName: "LRORestClient",
    packageName: "lro-rest",
    licenseHeader: true,
    useCoreV2: true,
    allowInsecureConnection: true,
    addCredentials: false,
    isTestPackage: true,
    restLevelClient: true,
    azureSdkForJs: false,
    generateSample: true
  },
  bodyStringRest: {
    swaggerOrConfig: "body-string.json",
    clientName: "BodyStringRest",
    packageName: "body-string-rest",
    addCredentials: false,
    restLevelClient: true,
    azureSdkForJs: false,
    licenseHeader: true,
    isTestPackage: true,
    generateTest: true,
    generateSample: true
  },
  bodyComplexRest: {
    swaggerOrConfig: "test/integration/swaggers/bodyComplex.md",
    clientName: "BodyComplexRestClient",
    packageName: "body-complex-rest",
    licenseHeader: true,
    restLevelClient: true,
    azureSdkForJs: false,
    allowInsecureConnection: true,
    addCredentials: false,
    isTestPackage: true
  },
  pagingRest: {
    swaggerOrConfig: "paging.json",
    clientName: "Paging",
    packageName: "paging-service",
    licenseHeader: true,
    addCredentials: false,
    isTestPackage: true,
    restLevelClient: true,
    azureSdkForJs: false
  },
  multipleInheritanceRest: {
    swaggerOrConfig: "multiple-inheritance.json",
    clientName: "MultipleInheritanceRestClient",
    packageName: "multiple-inheritance-rest",
    licenseHeader: true,
    useCoreV2: true,
    allowInsecureConnection: true,
    addCredentials: false,
    restLevelClient: true,
    azureSdkForJs: false,
    rlcShortcut: true,
    isTestPackage: true
  },
  mediaTypesRest: {
    swaggerOrConfig: "media_types.json",
    clientName: "MediaTypes",
    packageName: "media-types-service-rest",
    licenseHeader: true,
    addCredentials: false,
    isTestPackage: true,
    restLevelClient: true,
    azureSdkForJs: false
  },
  bodyFileRest: {
    swaggerOrConfig: "body-file.json",
    clientName: "BodyFile",
    packageName: "body-file",
    licenseHeader: true,
    allowInsecureConnection: true,
    addCredentials: false,
    isTestPackage: true,
    restLevelClient: true,
    azureSdkForJs: false
  },
  headerRest: {
    swaggerOrConfig: "header.json",
    clientName: "HeaderRestClient",
    packageName: "header-rest",
    licenseHeader: true,
    restLevelClient: true,
    azureSdkForJs: false,
    allowInsecureConnection: true,
    addCredentials: false,
    isTestPackage: true
  },
  urlRest: {
    swaggerOrConfig: "url.json",
    clientName: "UrlRestClient",
    packageName: "url-rest",
    licenseHeader: true,
    restLevelClient: true,
    rlcShortcut: true,
    allowInsecureConnection: true,
    addCredentials: false,
    isTestPackage: true,
    azureSdkForJs: false
  },
  bodyFormDataRest: {
    swaggerOrConfig: "body-formdata.json",
    clientName: "BodyFormData",
    packageName: "body-formdata-rest",
    licenseHeader: true,
    useCoreV2: true,
    allowInsecureConnection: true,
    addCredentials: false,
    isTestPackage: true,
    restLevelClient: true,
    azureSdkForJs: false
  },
  customUrlRest: {
    swaggerOrConfig: "custom-baseUrl.json",
    clientName: "CustomUrlRestClient",
    packageName: "custom-url-rest",
    licenseHeader: true,
    restLevelClient: true,
    azureSdkForJs: false,
    rlcShortcut: true,
    allowInsecureConnection: true,
    addCredentials: false,
    isTestPackage: true
  },
  httpInfrastructureRest: {
    swaggerOrConfig: "httpInfrastructure.json",
    clientName: "HttpInfrastructureRestClient",
    packageName: "http-infrastructure-rest",
    licenseHeader: true,
    restLevelClient: true,
    rlcShortcut: true,
    allowInsecureConnection: true,
    addCredentials: false,
    isTestPackage: true
  },
  dpgCustomization: {
    swaggerOrConfig: "dpg-customization.json",
    clientName: "DPGCustomizationClient",
    packageName: "dpg-customization-rest",
    licenseHeader: true,
    restLevelClient: true,
    rlcShortcut: true,
    allowInsecureConnection: true,
    addCredentials: false,
    isTestPackage: true
  },
  azureReport: {
    swaggerOrConfig: "azure-report.json",
    clientName: "ReportClient",
    packageName: "zzzAzureReport",
    licenseHeader: true,
    useCoreV2: true,
    allowInsecureConnection: true,
    addCredentials: false,
    isTestPackage: true
  },
  report: {
    swaggerOrConfig: "report.json",
    clientName: "ReportClient",
    packageName: "zzzReport",
    licenseHeader: true,
    useCoreV2: true,
    allowInsecureConnection: true,
    addCredentials: false,
    isTestPackage: true,
    azureSdkForJs: false
  }
};

const generateSwaggers = async (
  whiteList?: string[],
  isDebugging?: boolean,
  isRlc?: boolean
) => {
  if (isRlc) {
    testSwaggers = rlcTestSwaggers;
  }
  const swaggers = Object.keys(testSwaggers).filter(name => {
    if (!whiteList || !whiteList.length) {
      return true;
    }
    return whiteList.includes(name);
  });

  for (let name of swaggers) {
    const {
      addCredentials,
      security,
      clientName,
      swaggerOrConfig,
      packageName,
      licenseHeader,
      tracing,
      disableAsyncIterators,
      securityScopes,
      hideClients,
      ignoreNullableOnOptional,
      useCoreV2,
      allowInsecureConnection,
      restLevelClient,
      azureSdkForJs,
      headAsBoolean,
      isTestPackage,
      generateTest,
      rlcShortcut,
      coreHttpCompatMode,
      generateSample
    } = testSwaggers[name];

    let swaggerPath = swaggerOrConfig;
    if (swaggerOrConfig.split("/").length === 1) {
      // When given a filename look for it in test server, otherwise use the path
      swaggerPath = `node_modules/@microsoft.azure/autorest.testserver/swagger/${swaggerOrConfig}`;
    }

    let inputFileCommand: string = `${swaggerPath}`;
    if (!swaggerPath.endsWith(".md")) {
      inputFileCommand = `--input-file=${inputFileCommand}`;
    }
    await runAutorest(
      swaggerPath,
      {
        tracingInfo: tracing,
        disablePagingAsyncIterators: disableAsyncIterators,
        security,
        securityScopes: security && securityScopes && security.length > 0 ? securityScopes : undefined,
        srcPath: "",
        licenseHeader: !!licenseHeader,
        addCredentials,
        outputPath: isRlc
          ? `./test/rlcIntegration/generated/${name}`
          : `./test/integration/generated/${name}`,
        title: clientName,
        packageDetails: {
          name:
            packageName.split("/").length === 1
              ? `@msinternal/${packageName}`
              : packageName,
          version: package_version,
          nameWithoutScope: ""
        },
        hideClients,
        ignoreNullableOnOptional,
        useCoreV2,
        allowInsecureConnection,
        restLevelClient,
        azureSdkForJs: azureSdkForJs,
        rlcShortcut,
        headAsBoolean,
        isTestPackage,
        generateTest,
        coreHttpCompatMode,
        generateSample
      },
      isDebugging
    );
  }
};

const buildWhitelist = () => {
  if (process.argv.find(arg => arg === "--all-rlc")) {
    console.log("Generating all RLC test clients");
    for (const swagger in testSwaggers) {
      if (testSwaggers[swagger].restLevelClient) {
        whiteList.push(swagger);
      }
    }

    return;
  }

  if (process.argv.find(arg => arg === "--non-hlc")) {
    console.log("Generating all non-RLC test clients");

    for (const swagger in testSwaggers) {
      if (!testSwaggers[swagger].restLevelClient) {
        whiteList.push(swagger);
      }
    }

    return;
  }

  process.argv.forEach((arg, index) => {
    if (arg !== "--include" && arg !== "-i") {
      return;
    }

    const includesValue = process.argv[index + 1];
    if (!includesValue) {
      console.warn(
        "No valid include list provided, generating all test swaggers"
      );
      return;
    }

    const swaggers = includesValue.split(",");

    swaggers.forEach(swagger => {
      const validSwaggers = Object.keys(testSwaggers);
      if (!validSwaggers.includes(swagger)) {
        throw new Error(
          `Unknown swagger ${swagger}, valid swaggers: \n ${JSON.stringify(
            validSwaggers
          )}`
        );
      }

      whiteList.push(swagger);
    });
  });
};
const buildAutorest = () => {
  if (!process.argv.includes("--build") && !process.argv.includes("-b")) {
    console.warn(
      "Not building Autorest.Typescript, use --build or -b to build"
    );
    return Promise.resolve();
  }
  const childProcess = spawn("npm run build", {
    stdio: [process.stdin, process.stdout, process.stderr],
    shell: process.platform === "win32"
  });

  return onExit(childProcess);
};

const logAutorestInfo = async () => {
  const childProcess = spawn("autorest", ["--info"], {
    stdio: [process.stdin, process.stdout, process.stderr],
    shell: process.platform === "win32"
  });
  await onExit(childProcess);
};

const run = async () => {
  const isDebugging = process.argv.indexOf("--debug") !== -1;
  const isRlc = process.argv.indexOf("rlc") !== -1;
  buildWhitelist();
  await logAutorestInfo();
  await buildAutorest();
  await generateSwaggers(whiteList, isDebugging, isRlc);
};

run().catch(error => {
  console.error(error);
  process.exit(-1000);
});<|MERGE_RESOLUTION|>--- conflicted
+++ resolved
@@ -24,11 +24,8 @@
   isTestPackage?: boolean;
   generateTest?: boolean;
   coreHttpCompatMode?: boolean;
-<<<<<<< HEAD
   generateSample?: boolean;
-=======
   lenientModelDeduplication?: boolean
->>>>>>> 58908466
 }
 
 const package_version = "1.0.0-preview1";
