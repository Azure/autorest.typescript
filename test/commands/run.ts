--- conflicted
+++ resolved
@@ -33,11 +33,8 @@
     generateTest,
     coreHttpCompatMode,
     azureArm,
-<<<<<<< HEAD
-    generateSample
-=======
+    generateSample,
     lenientModelDeduplication
->>>>>>> 58908466
   } = options;
   let autorestCommand = `autorest${/^win/.test(process.platform) ? ".cmd" : ""
     }`;
@@ -53,9 +50,9 @@
     securityScopes.forEach(item => {
       commandArguments.push(`--security-scopes=${item}`);
     });
-  } else if(securityScopes !== undefined){
+  } else if (securityScopes !== undefined) {
     commandArguments.push(`--security-scopes=${securityScopes}`);
-  } 
+  }
   let inputFileCommand: string = `${swaggerPath}`;
   if (!swaggerPath.endsWith(".md")) {
     inputFileCommand = `--input-file=${inputFileCommand}`;
