--- conflicted
+++ resolved
@@ -81,11 +81,8 @@
   await runAutorest(swaggerPath, {
     srcPath: "",
     restLevelClient: true,
-<<<<<<< HEAD
     azureSdkForJs: false,
-=======
     azureArm: false,
->>>>>>> 7e4f45c0
     rlcShortcut: true,
     addCredentials: false,
     outputPath: `./test/version-tolerance/generated/${swaggerInfo.output}`,
