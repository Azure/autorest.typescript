import { spawn } from "child_process";
import { TracingInfo } from "../../src/models/clientDetails";
import { onExit } from "./childProcessOnExit";

interface SwaggerConfig {
  swaggerOrConfig: string;
  clientName: string;
  packageName: string;
  addCredentials?: boolean;
  licenseHeader?: boolean;
  credentialScopes?: string;
  tracing?: TracingInfo;
  disableAsyncIterators?: boolean;
  hideClients?: boolean;
  ignoreNullableOnOptional?: boolean;
  useCoreV2?: boolean;
  allowInsecureConnection?: boolean;
}

const package_version = "1.0.0-preview1";
let whiteList: string[] = [];

const testSwaggers: { [name: string]: SwaggerConfig } = {
  additionalProperties: {
    swaggerOrConfig: "additionalProperties.json",
    clientName: "AdditionalPropertiesClient",
    packageName: "additional-properties",
    licenseHeader: true,
    useCoreV2: true,
    allowInsecureConnection: true,
    addCredentials: false
  },
  arrayConstraints: {
    swaggerOrConfig: "test/integration/swaggers/arrayConstraints.json",
    clientName: "ArrayConstraintsClient",
    packageName: "array-constraints-client",
    licenseHeader: true,
    useCoreV2: true,
    allowInsecureConnection: true,
    addCredentials: false
  },
  azureParameterGrouping: {
    swaggerOrConfig: "azure-parameter-grouping.json",
    clientName: "AzureParameterGroupingClient",
    packageName: "azure-parameter-grouping",
    licenseHeader: true,
    useCoreV2: true,
    allowInsecureConnection: true,
    addCredentials: false
  },
  azureReport: {
    swaggerOrConfig: "azure-report.json",
    clientName: "ReportClient",
    packageName: "zzzAzureReport",
    licenseHeader: true,
    useCoreV2: true,
    allowInsecureConnection: true,
    addCredentials: false
  },
  azureSpecialProperties: {
    swaggerOrConfig: "azure-special-properties.json",
    clientName: "AzureSpecialPropertiesClient",
    packageName: "azure-special-properties",
    licenseHeader: true,
    addCredentials: true,
    credentialScopes:
      "https://microsoft.com/.default,http://microsoft.com/.default",
    useCoreV2: true,
    allowInsecureConnection: true
  },
  bodyArray: {
    swaggerOrConfig: "body-array.json",
    clientName: "BodyArrayClient",
    packageName: "body-array",
    licenseHeader: true,
    useCoreV2: true,
    allowInsecureConnection: true,
    addCredentials: false
  },
  bodyBoolean: {
    swaggerOrConfig: "body-boolean.json",
    clientName: "BodyBooleanClient",
    packageName: "body-boolean",
    licenseHeader: true,
    useCoreV2: true,
    allowInsecureConnection: true,
    addCredentials: false
  },
  bodyBooleanQuirks: {
    swaggerOrConfig: "body-boolean.quirks.json",
    clientName: "BodyBooleanQuirksClient",
    packageName: "body-boolean-quirks",
    licenseHeader: true,
    useCoreV2: true,
    allowInsecureConnection: true,
    addCredentials: false
  },
  bodyByte: {
    swaggerOrConfig: "body-byte.json",
    clientName: "BodyByteClient",
    packageName: "body-byte",
    licenseHeader: true,
    useCoreV2: true,
    allowInsecureConnection: true,
    addCredentials: false
  },
  bodyComplex: {
    swaggerOrConfig: "test/integration/swaggers/bodyComplex.md",
    clientName: "BodyComplexClient",
    packageName: "body-complex",
    licenseHeader: true,
    useCoreV2: true,
    allowInsecureConnection: true,
    addCredentials: false
  },
  bodyComplexWithTracing: {
    swaggerOrConfig: "test/integration/swaggers/bodyComplex.md",
    clientName: "bodyComplexWithTracing",
    packageName: "body-complex-tracing",
    licenseHeader: true,
    tracing: {
      namespace: "Microsoft.Body.Complex",
      packagePrefix: "Azure.Body.Complex"
    },
    useCoreV2: true,
    allowInsecureConnection: true,
    addCredentials: false
  },
  bodyDate: {
    swaggerOrConfig: "body-date.json",
    clientName: "BodyDateClient",
    packageName: "body-date",
    licenseHeader: true,
    useCoreV2: true,
    allowInsecureConnection: true,
    addCredentials: false
  },
  bodyDateTime: {
    swaggerOrConfig: "body-datetime.json",
    clientName: "BodyDateTimeClient",
    packageName: "body-datetime",
    licenseHeader: true,
    useCoreV2: true,
    allowInsecureConnection: true,
    addCredentials: false
  },
  bodyDateTimeRfc1123: {
    swaggerOrConfig: "body-datetime-rfc1123.json",
    clientName: "BodyDateTimeRfc1123Client",
    packageName: "body-datetime-rfc1123",
    licenseHeader: true,
    useCoreV2: true,
    allowInsecureConnection: true,
    addCredentials: false
  },
  bodyDictionary: {
    swaggerOrConfig: "body-dictionary.json",
    clientName: "BodyDictionaryClient",
    packageName: "body-dictionary",
    licenseHeader: true,
    useCoreV2: true,
    allowInsecureConnection: true,
    addCredentials: false
  },
  bodyDuration: {
    swaggerOrConfig: "body-duration.json",
    clientName: "BodyDurationClient",
    packageName: "body-duration",
    licenseHeader: true,
    useCoreV2: true,
    allowInsecureConnection: true,
    addCredentials: false
  },
  bodyFile: {
    swaggerOrConfig: "body-file.json",
    clientName: "BodyFileClient",
    packageName: "body-file",
    licenseHeader: true,
    useCoreV2: true,
    allowInsecureConnection: true,
    addCredentials: false
  },
  bodyInteger: {
    swaggerOrConfig: "body-integer.json",
    clientName: "BodyIntegerClient",
    packageName: "body-integer",
    licenseHeader: true,
    useCoreV2: true,
    allowInsecureConnection: true,
    addCredentials: false
  },
  bodyNumber: {
    swaggerOrConfig: "body-number.json",
    clientName: "BodyNumberClient",
    packageName: "body-number",
    licenseHeader: true,
    useCoreV2: true,
    allowInsecureConnection: true,
    addCredentials: false
  },
  bodyString: {
    swaggerOrConfig: "body-string.json",
    clientName: "BodyStringClient",
    packageName: "body-string",
    licenseHeader: true,
    useCoreV2: true,
    allowInsecureConnection: true,
    addCredentials: false
  },
  bodyTime: {
    swaggerOrConfig: "body-time.json",
    clientName: "BodyTimeClient",
    packageName: "body-time",
    licenseHeader: true,
    useCoreV2: true,
    allowInsecureConnection: true,
    addCredentials: false
  },
  customUrl: {
    swaggerOrConfig: "custom-baseUrl.json",
    clientName: "CustomUrlClient",
    packageName: "custom-url",
    licenseHeader: true,
    useCoreV2: true,
    allowInsecureConnection: true,
    addCredentials: false
  },
  customUrlMoreOptions: {
    swaggerOrConfig: "custom-baseUrl-more-options.json",
    clientName: "CustomUrlMoreOptionsClient",
    packageName: "custom-url-MoreOptions",
    licenseHeader: true,
    useCoreV2: true,
    allowInsecureConnection: true,
    addCredentials: false
  },
  customUrlPaging: {
    swaggerOrConfig: "custom-baseUrl-paging.json",
    clientName: "CustomUrlPagingClient",
    packageName: "custom-url-paging",
    licenseHeader: true,
    useCoreV2: true,
    allowInsecureConnection: true,
    addCredentials: false
  },
  header: {
    swaggerOrConfig: "header.json",
    clientName: "HeaderClient",
    packageName: "header",
    licenseHeader: true,
    useCoreV2: true,
    allowInsecureConnection: true,
    addCredentials: false
  },
  httpInfrastructure: {
    swaggerOrConfig: "httpInfrastructure.json",
    clientName: "HttpInfrastructureClient",
    packageName: "httpInfrastructure",
    licenseHeader: true,
    useCoreV2: true,
    allowInsecureConnection: true,
    addCredentials: false
  },
  lro: {
    swaggerOrConfig: "lro.json",
    clientName: "LROClient",
    packageName: "lro",
    licenseHeader: true,
<<<<<<< HEAD
    useCoreV2: true,
    allowInsecureConnection: true
=======
    useCoreV2: false,
    addCredentials: false
>>>>>>> 76a8c0c2
  },
  lroParametrizedEndpoints: {
    swaggerOrConfig: "lro-parameterized-endpoints.json",
    clientName: "LroParametrizedEndpointsClient",
    packageName: "lro-parameterized-endpoints",
    licenseHeader: true,
<<<<<<< HEAD
    useCoreV2: true,
    allowInsecureConnection: true
=======
    useCoreV2: false,
    addCredentials: false
>>>>>>> 76a8c0c2
  },
  mediaTypes: {
    swaggerOrConfig: "media_types.json",
    clientName: "MediaTypesClient",
    packageName: "media-types-service",
    licenseHeader: true,
    useCoreV2: true,
    allowInsecureConnection: true,
    addCredentials: false
  },
  mediaTypesWithTracing: {
    swaggerOrConfig: "media_types.json",
    clientName: "mediaTypesWithTracingClient",
    packageName: "media-types-service-tracing",
    licenseHeader: true,
    tracing: {
      namespace: "Microsoft.Media.Types",
      packagePrefix: "Azure.Media.Types"
    },
    useCoreV2: true,
    allowInsecureConnection: true,
    addCredentials: false
  },
  mediaTypesV3: {
    swaggerOrConfig: "test/integration/swaggers/media-types-v3.json",
    clientName: "MediaTypesV3Client",
    packageName: "media-types-v3-client",
    licenseHeader: true,
    useCoreV2: true,
    allowInsecureConnection: true,
    addCredentials: false
  },
  mediaTypesV3Lro: {
    swaggerOrConfig: "test/integration/swaggers/media-types-v3-lro.json",
    clientName: "MediaTypesV3LROClient",
    packageName: "media-types-v3-lro-client",
    licenseHeader: true,
<<<<<<< HEAD
    useCoreV2: true
=======
    useCoreV2: false,
    addCredentials: false
>>>>>>> 76a8c0c2
  },
  modelFlattening: {
    swaggerOrConfig: "model-flattening.json",
    clientName: "ModelFlatteningClient",
    packageName: "model-flattening",
    licenseHeader: true,
    useCoreV2: true,
    allowInsecureConnection: true,
    addCredentials: false
  },
  multipleInheritance: {
    swaggerOrConfig: "multiple-inheritance.json",
    clientName: "MultipleInheritanceClient",
    packageName: "multiple-inheritance",
    licenseHeader: true,
    useCoreV2: true,
    allowInsecureConnection: true,
    addCredentials: false
  },
  noMappers: {
    swaggerOrConfig: "test/integration/swaggers/no-mappers.json",
    clientName: "NoMappersClient",
    packageName: "no-mappers",
    licenseHeader: true,
    useCoreV2: true,
    allowInsecureConnection: true,
    addCredentials: false
  },
  noOperation: {
    swaggerOrConfig: "test/integration/swaggers/noOperation.json",
    clientName: "NoOperationsClient",
    packageName: "no-operation",
    licenseHeader: true,
    useCoreV2: true,
    allowInsecureConnection: true,
    addCredentials: false
  },
  nonStringEnum: {
    swaggerOrConfig: "non-string-enum.json",
    clientName: "NonStringEnumClient",
    packageName: "non-string-num",
    licenseHeader: true,
    useCoreV2: true,
    allowInsecureConnection: true,
    addCredentials: false
  },
  objectType: {
    swaggerOrConfig: "object-type.json",
    clientName: "ObjectTypeClient",
    packageName: "object-type",
    licenseHeader: true,
    useCoreV2: true,
    allowInsecureConnection: true,
    addCredentials: false
  },
  paging: {
    swaggerOrConfig: "paging.json",
    clientName: "PagingClient",
    packageName: "paging-service",
    licenseHeader: true,
    tracing: {
      namespace: "Microsoft.Media.Types",
      packagePrefix: "Azure.Media.Types"
    },
<<<<<<< HEAD
    useCoreV2: true
=======
    useCoreV2: false,
    addCredentials: false
>>>>>>> 76a8c0c2
  },
  pagingNoIterators: {
    swaggerOrConfig: "paging.json",
    clientName: "PagingNoIteratorsClient",
    packageName: "paging-no-iterators",
    licenseHeader: true,
    disableAsyncIterators: true,
<<<<<<< HEAD
    useCoreV2: true
=======
    useCoreV2: false,
    addCredentials: false
>>>>>>> 76a8c0c2
  },
  requiredOptional: {
    swaggerOrConfig: "required-optional.json",
    clientName: "RequiredOptionalClient",
    packageName: "required-optional",
    licenseHeader: true,
    useCoreV2: true,
    allowInsecureConnection: true,
    addCredentials: false
  },
  regexConstraint: {
    swaggerOrConfig: "test/integration/swaggers/regex-constraint.json",
    clientName: "RegexConstraint",
    packageName: "regex-constraint",
    licenseHeader: true,
    useCoreV2: true,
    allowInsecureConnection: true,
    addCredentials: false
  },
  report: {
    swaggerOrConfig: "report.json",
    clientName: "ReportClient",
    packageName: "zzzReport",
    licenseHeader: true,
    useCoreV2: true,
    allowInsecureConnection: true,
    addCredentials: false
  },
  uuid: {
    swaggerOrConfig: "test/integration/swaggers/uuid.json",
    clientName: "UuidClient",
    packageName: "uuid",
    licenseHeader: true,
    useCoreV2: true,
    allowInsecureConnection: true,
    addCredentials: false
  },
  url: {
    swaggerOrConfig: "url.json",
    clientName: "UrlClient",
    packageName: "url",
    licenseHeader: true,
    useCoreV2: true,
    allowInsecureConnection: true,
    addCredentials: false
  },
  urlMulti: {
    swaggerOrConfig: "url-multi-collectionFormat.json",
    clientName: "UrlMultiClient",
    packageName: "url-multi",
    licenseHeader: true,
    useCoreV2: true,
    allowInsecureConnection: true,
    addCredentials: false
  },
  url2: {
    swaggerOrConfig: "test/integration/swaggers/url.json",
    clientName: "UrlClient",
    packageName: "url",
    licenseHeader: true,
    useCoreV2: true,
    allowInsecureConnection: true,
    addCredentials: false
  },
  xmlservice: {
    swaggerOrConfig: "xml-service.json",
    clientName: "XmlServiceClient",
    packageName: "xml-service",
    licenseHeader: true,
    useCoreV2: true,
    allowInsecureConnection: true,
    addCredentials: false
  },
  noLicenseHeader: {
    swaggerOrConfig: "test/integration/swaggers/license-header.json",
    clientName: "NoLicenseHeaderClient",
    packageName: "nolicense-header",
    useCoreV2: true,
    allowInsecureConnection: true,
    addCredentials: false
  },
  licenseHeader: {
    swaggerOrConfig: "test/integration/swaggers/license-header.json",
    clientName: "LicenseHeaderClient",
    packageName: "license-header",
    licenseHeader: true,
    useCoreV2: true,
    allowInsecureConnection: true,
    addCredentials: false
  },
  subscriptionIdApiVersion: {
    swaggerOrConfig: "subscriptionId-apiVersion.json",
    clientName: "SubscriptionIdApiVersionClient",
    packageName: "subscriptionid-apiversion",
    licenseHeader: true,
    useCoreV2: true,
    allowInsecureConnection: true,
    addCredentials: false
  },
  bodyFormData: {
    swaggerOrConfig: "body-formdata.json",
    clientName: "BodyFormDataClient",
    packageName: "body-formdata",
    licenseHeader: true,
    useCoreV2: true,
    allowInsecureConnection: true,
    addCredentials: false
  },
  validation: {
    swaggerOrConfig: "validation.json",
    clientName: "ValidationClient",
    packageName: "validation",
    licenseHeader: true,
    useCoreV2: true,
    allowInsecureConnection: true,
    addCredentials: false
  },
  extensibleEnums: {
    swaggerOrConfig: "test/integration/swaggers/extensibleEnums.md",
    clientName: "ExtensibleEnumsClient",
    packageName: "extensible-enums",
    licenseHeader: true,
    useCoreV2: true,
    allowInsecureConnection: true,
    addCredentials: false
  },
  xmsErrorResponses: {
    swaggerOrConfig: "test/integration/swaggers/xmsErrorResponses.md",
    clientName: "XmsErrorResponsesClient",
    packageName: "xms-error-responses",
    licenseHeader: true,
    addCredentials: false,
    useCoreV2: true
  },
  odataDiscriminator: {
    swaggerOrConfig: "test/integration/swaggers/odata-discriminator.json",
    clientName: "ODataDiscriminatorClient",
    packageName: "odata-discriminator",
    licenseHeader: true,
    useCoreV2: true,
    allowInsecureConnection: true,
    addCredentials: false
  },
  appconfiguration: {
    swaggerOrConfig: "test/integration/swaggers/appconfiguration.json",
    clientName: "AppConfigurationClient",
    packageName: "appconfiguration",
    licenseHeader: true,
    useCoreV2: true,
    allowInsecureConnection: true,
    addCredentials: false
  },
  appconfigurationexport: {
    swaggerOrConfig: "test/integration/swaggers/appconfiguration.json",
    clientName: "AppConfigurationClient",
    packageName: "appconfiguration",
    licenseHeader: true,
    hideClients: true,
    useCoreV2: true,
    allowInsecureConnection: true,
    addCredentials: false
  },
  mapperrequired: {
    swaggerOrConfig: "test/integration/swaggers/mapperrequired.json",
    clientName: "MapperRequiredClient",
    packageName: "mapperrequired",
    licenseHeader: true,
    useCoreV2: true,
    allowInsecureConnection: true,
    addCredentials: false
  },
  readmeFileChecker: {
    swaggerOrConfig: "test/integration/swaggers/keyvaults-secrets.md",
    clientName: "KeyVaultClient",
    packageName: "@azure/keyvault-secrets",
    useCoreV2: true,
    allowInsecureConnection: true,
    addCredentials: false
  },
  nameChecker: {
    swaggerOrConfig: "test/integration/swaggers/Data.md",
    clientName: "SearchClient",
    packageName: "@azure/search-documents",
    useCoreV2: true,
    allowInsecureConnection: true,
    addCredentials: false
  },
  polymorphicSkipNormalize: {
    swaggerOrConfig:
      "test/integration/swaggers/MediaServices_polymorphic_skipNormalize.md",
    clientName: "MediaServicesClient",
    packageName: "@azure/media-services",
    useCoreV2: true,
    allowInsecureConnection: true,
    addCredentials: false
  },
  petstore: {
    swaggerOrConfig: "test/integration/swaggers/petstore.json",
    clientName: "PetStore",
    packageName: "petstore",
    useCoreV2: true,
    allowInsecureConnection: true,
    addCredentials: false
  },
  textanalytics: {
    swaggerOrConfig: "test/integration/swaggers/textAnalytics.md",
    clientName: "GeneratedClient",
    packageName: "textanalytics",
    hideClients: true,
    licenseHeader: true,
    useCoreV2: true,
    allowInsecureConnection: true,
    addCredentials: false
  },
  storagefileshare: {
    swaggerOrConfig: "test/integration/swaggers/storagefileshare.json",
    clientName: "StorageFileShareClient",
    packageName: "storagefileshare",
    useCoreV2: true,
    addCredentials: false
  },
  optionalnull: {
    swaggerOrConfig: "test/integration/swaggers/optionalnull.json",
    clientName: "OptionalNullClient",
    packageName: "optionalnull",
    ignoreNullableOnOptional: true,
    useCoreV2: true,
    addCredentials: false
  },
  storageblob: {
    swaggerOrConfig: "test/integration/swaggers/storageblob.json",
    clientName: "StorageBlobClient",
    packageName: "storageblob",
    useCoreV2: true,
    addCredentials: false
  },
  operationgroupclash: {
    swaggerOrConfig: "test/integration/swaggers/operationGroupClash.json",
    clientName: "OperationGroupClashClient",
    packageName: "operationgroupclash",
    useCoreV2: true,
    allowInsecureConnection: true,
    addCredentials: false
  }
};

const generateSwaggers = async (
  whiteList?: string[],
  isDebugging?: boolean
) => {
  const swaggers = Object.keys(testSwaggers).filter(name => {
    if (!whiteList || !whiteList.length) {
      return true;
    }
    return whiteList.includes(name);
  });

  for (let name of swaggers) {
    const {
      addCredentials,
      clientName,
      swaggerOrConfig,
      packageName,
      licenseHeader,
      tracing,
      disableAsyncIterators,
      credentialScopes,
      hideClients,
      ignoreNullableOnOptional,
      useCoreV2,
      allowInsecureConnection
    } = testSwaggers[name];

    let swaggerPath = swaggerOrConfig;

    let autorestCommand = "autorest";
    const commandArguments: string[] = [`--typescript`];

    if (tracing) {
      commandArguments.push(
        `--tracing-info.namespace=${tracing.namespace}`,
        `--tracing-info.packagePrefix="${tracing.packagePrefix}"`
      );
    }

    if (credentialScopes) {
      commandArguments.push(`--credential-scopes=${credentialScopes}`);
    }

    if (disableAsyncIterators) {
      commandArguments.push("--disable-async-iterators=true");
    }

    if (swaggerOrConfig.split("/").length === 1) {
      // When given a filename look for it in test server, otherwise use the path
      swaggerPath = `node_modules/@microsoft.azure/autorest.testserver/swagger/${swaggerOrConfig}`;
    }

    let inputFileCommand: string = `${swaggerPath}`;
    if (!swaggerPath.endsWith(".md")) {
      inputFileCommand = `--input-file=${inputFileCommand}`;
    }

    commandArguments.push(
      inputFileCommand,
      "--clear-output-folder=true",
      `--license-header=${!!licenseHeader}`,
      `--add-credentials=${!!addCredentials}`,
      `--output-folder=./test/integration/generated/${name}`,
      `--title=${clientName}`,
      `--use=.`,
      `--package-name=${packageName}`,
      `--package-version=${package_version}`,
      `--hide-clients=${!!hideClients}`,
      `--ignore-nullable-on-optional=${!!ignoreNullableOnOptional}`,
      `--use-core-v2=${!!useCoreV2}`,
      `--allow-insecure-connection=${!!allowInsecureConnection}`
    );
    if (isDebugging) {
      commandArguments.push(`--typescript.debugger`);
    }
    const generationTask = async () => {
      console.log(`=== Start ${name} ===`);
      const childProcess = spawn(autorestCommand, commandArguments, {
        stdio: [process.stdin, process.stdout, process.stderr],
        shell: process.platform === "win32"
      });

      console.log(`${autorestCommand} ${commandArguments.join(" ")}`);

      const result = await onExit(childProcess);
      console.log(`=== End ${name} ===`);
      return result;
    };

    try {
      await generationTask();
    } catch (error) {
      console.error(error);
      throw error;
    }
  }
};

const buildWhitelist = () =>
  process.argv.forEach((arg, index) => {
    if (arg !== "--include" && arg !== "-i") {
      return;
    }

    const includesValue = process.argv[index + 1];
    if (!includesValue) {
      console.warn(
        "No valid include list provided, generating all test swaggers"
      );
      return;
    }

    const swaggers = includesValue.split(",");

    swaggers.forEach(swagger => {
      const validSwaggers = Object.keys(testSwaggers);
      if (!validSwaggers.includes(swagger)) {
        throw new Error(
          `Unknown swagger ${swagger}, valid swaggers: \n ${JSON.stringify(
            validSwaggers
          )}`
        );
      }

      whiteList.push(swagger);
    });
  });

const buildAutorest = () => {
  if (!process.argv.includes("--build") && !process.argv.includes("-b")) {
    console.warn(
      "Not building Autorest.Typescript, use --build or -b to build"
    );
    return Promise.resolve();
  }
  const childProcess = spawn("npm run build", {
    stdio: [process.stdin, process.stdout, process.stderr],
    shell: process.platform === "win32"
  });

  return onExit(childProcess);
};

const logAutorestInfo = async () => {
  const childProcess = spawn("autorest", ["--info"], {
    stdio: [process.stdin, process.stdout, process.stderr],
    shell: process.platform === "win32"
  });
  await onExit(childProcess);
};

const run = async () => {
  const isDebugging = process.argv.indexOf("--debug") !== -1;
  buildWhitelist();
  await logAutorestInfo();
  await buildAutorest();
  await generateSwaggers(whiteList, isDebugging);
};

run().catch(error => {
  console.error(error);
  process.exit(-1000);
});
<|MERGE_RESOLUTION|>--- conflicted
+++ resolved
@@ -1,823 +1,733 @@
-import { spawn } from "child_process";
-import { TracingInfo } from "../../src/models/clientDetails";
-import { onExit } from "./childProcessOnExit";
-
-interface SwaggerConfig {
-  swaggerOrConfig: string;
-  clientName: string;
-  packageName: string;
-  addCredentials?: boolean;
-  licenseHeader?: boolean;
-  credentialScopes?: string;
-  tracing?: TracingInfo;
-  disableAsyncIterators?: boolean;
-  hideClients?: boolean;
-  ignoreNullableOnOptional?: boolean;
-  useCoreV2?: boolean;
-  allowInsecureConnection?: boolean;
-}
-
-const package_version = "1.0.0-preview1";
-let whiteList: string[] = [];
-
-const testSwaggers: { [name: string]: SwaggerConfig } = {
-  additionalProperties: {
-    swaggerOrConfig: "additionalProperties.json",
-    clientName: "AdditionalPropertiesClient",
-    packageName: "additional-properties",
-    licenseHeader: true,
-    useCoreV2: true,
-    allowInsecureConnection: true,
-    addCredentials: false
-  },
-  arrayConstraints: {
-    swaggerOrConfig: "test/integration/swaggers/arrayConstraints.json",
-    clientName: "ArrayConstraintsClient",
-    packageName: "array-constraints-client",
-    licenseHeader: true,
-    useCoreV2: true,
-    allowInsecureConnection: true,
-    addCredentials: false
-  },
-  azureParameterGrouping: {
-    swaggerOrConfig: "azure-parameter-grouping.json",
-    clientName: "AzureParameterGroupingClient",
-    packageName: "azure-parameter-grouping",
-    licenseHeader: true,
-    useCoreV2: true,
-    allowInsecureConnection: true,
-    addCredentials: false
-  },
-  azureReport: {
-    swaggerOrConfig: "azure-report.json",
-    clientName: "ReportClient",
-    packageName: "zzzAzureReport",
-    licenseHeader: true,
-    useCoreV2: true,
-    allowInsecureConnection: true,
-    addCredentials: false
-  },
-  azureSpecialProperties: {
-    swaggerOrConfig: "azure-special-properties.json",
-    clientName: "AzureSpecialPropertiesClient",
-    packageName: "azure-special-properties",
-    licenseHeader: true,
-    addCredentials: true,
-    credentialScopes:
-      "https://microsoft.com/.default,http://microsoft.com/.default",
-    useCoreV2: true,
-    allowInsecureConnection: true
-  },
-  bodyArray: {
-    swaggerOrConfig: "body-array.json",
-    clientName: "BodyArrayClient",
-    packageName: "body-array",
-    licenseHeader: true,
-    useCoreV2: true,
-    allowInsecureConnection: true,
-    addCredentials: false
-  },
-  bodyBoolean: {
-    swaggerOrConfig: "body-boolean.json",
-    clientName: "BodyBooleanClient",
-    packageName: "body-boolean",
-    licenseHeader: true,
-    useCoreV2: true,
-    allowInsecureConnection: true,
-    addCredentials: false
-  },
-  bodyBooleanQuirks: {
-    swaggerOrConfig: "body-boolean.quirks.json",
-    clientName: "BodyBooleanQuirksClient",
-    packageName: "body-boolean-quirks",
-    licenseHeader: true,
-    useCoreV2: true,
-    allowInsecureConnection: true,
-    addCredentials: false
-  },
-  bodyByte: {
-    swaggerOrConfig: "body-byte.json",
-    clientName: "BodyByteClient",
-    packageName: "body-byte",
-    licenseHeader: true,
-    useCoreV2: true,
-    allowInsecureConnection: true,
-    addCredentials: false
-  },
-  bodyComplex: {
-    swaggerOrConfig: "test/integration/swaggers/bodyComplex.md",
-    clientName: "BodyComplexClient",
-    packageName: "body-complex",
-    licenseHeader: true,
-    useCoreV2: true,
-    allowInsecureConnection: true,
-    addCredentials: false
-  },
-  bodyComplexWithTracing: {
-    swaggerOrConfig: "test/integration/swaggers/bodyComplex.md",
-    clientName: "bodyComplexWithTracing",
-    packageName: "body-complex-tracing",
-    licenseHeader: true,
-    tracing: {
-      namespace: "Microsoft.Body.Complex",
-      packagePrefix: "Azure.Body.Complex"
-    },
-    useCoreV2: true,
-    allowInsecureConnection: true,
-    addCredentials: false
-  },
-  bodyDate: {
-    swaggerOrConfig: "body-date.json",
-    clientName: "BodyDateClient",
-    packageName: "body-date",
-    licenseHeader: true,
-    useCoreV2: true,
-    allowInsecureConnection: true,
-    addCredentials: false
-  },
-  bodyDateTime: {
-    swaggerOrConfig: "body-datetime.json",
-    clientName: "BodyDateTimeClient",
-    packageName: "body-datetime",
-    licenseHeader: true,
-    useCoreV2: true,
-    allowInsecureConnection: true,
-    addCredentials: false
-  },
-  bodyDateTimeRfc1123: {
-    swaggerOrConfig: "body-datetime-rfc1123.json",
-    clientName: "BodyDateTimeRfc1123Client",
-    packageName: "body-datetime-rfc1123",
-    licenseHeader: true,
-    useCoreV2: true,
-    allowInsecureConnection: true,
-    addCredentials: false
-  },
-  bodyDictionary: {
-    swaggerOrConfig: "body-dictionary.json",
-    clientName: "BodyDictionaryClient",
-    packageName: "body-dictionary",
-    licenseHeader: true,
-    useCoreV2: true,
-    allowInsecureConnection: true,
-    addCredentials: false
-  },
-  bodyDuration: {
-    swaggerOrConfig: "body-duration.json",
-    clientName: "BodyDurationClient",
-    packageName: "body-duration",
-    licenseHeader: true,
-    useCoreV2: true,
-    allowInsecureConnection: true,
-    addCredentials: false
-  },
-  bodyFile: {
-    swaggerOrConfig: "body-file.json",
-    clientName: "BodyFileClient",
-    packageName: "body-file",
-    licenseHeader: true,
-    useCoreV2: true,
-    allowInsecureConnection: true,
-    addCredentials: false
-  },
-  bodyInteger: {
-    swaggerOrConfig: "body-integer.json",
-    clientName: "BodyIntegerClient",
-    packageName: "body-integer",
-    licenseHeader: true,
-    useCoreV2: true,
-    allowInsecureConnection: true,
-    addCredentials: false
-  },
-  bodyNumber: {
-    swaggerOrConfig: "body-number.json",
-    clientName: "BodyNumberClient",
-    packageName: "body-number",
-    licenseHeader: true,
-    useCoreV2: true,
-    allowInsecureConnection: true,
-    addCredentials: false
-  },
-  bodyString: {
-    swaggerOrConfig: "body-string.json",
-    clientName: "BodyStringClient",
-    packageName: "body-string",
-    licenseHeader: true,
-    useCoreV2: true,
-    allowInsecureConnection: true,
-    addCredentials: false
-  },
-  bodyTime: {
-    swaggerOrConfig: "body-time.json",
-    clientName: "BodyTimeClient",
-    packageName: "body-time",
-    licenseHeader: true,
-    useCoreV2: true,
-    allowInsecureConnection: true,
-    addCredentials: false
-  },
-  customUrl: {
-    swaggerOrConfig: "custom-baseUrl.json",
-    clientName: "CustomUrlClient",
-    packageName: "custom-url",
-    licenseHeader: true,
-    useCoreV2: true,
-    allowInsecureConnection: true,
-    addCredentials: false
-  },
-  customUrlMoreOptions: {
-    swaggerOrConfig: "custom-baseUrl-more-options.json",
-    clientName: "CustomUrlMoreOptionsClient",
-    packageName: "custom-url-MoreOptions",
-    licenseHeader: true,
-    useCoreV2: true,
-    allowInsecureConnection: true,
-    addCredentials: false
-  },
-  customUrlPaging: {
-    swaggerOrConfig: "custom-baseUrl-paging.json",
-    clientName: "CustomUrlPagingClient",
-    packageName: "custom-url-paging",
-    licenseHeader: true,
-    useCoreV2: true,
-    allowInsecureConnection: true,
-    addCredentials: false
-  },
-  header: {
-    swaggerOrConfig: "header.json",
-    clientName: "HeaderClient",
-    packageName: "header",
-    licenseHeader: true,
-    useCoreV2: true,
-    allowInsecureConnection: true,
-    addCredentials: false
-  },
-  httpInfrastructure: {
-    swaggerOrConfig: "httpInfrastructure.json",
-    clientName: "HttpInfrastructureClient",
-    packageName: "httpInfrastructure",
-    licenseHeader: true,
-    useCoreV2: true,
-    allowInsecureConnection: true,
-    addCredentials: false
-  },
-  lro: {
-    swaggerOrConfig: "lro.json",
-    clientName: "LROClient",
-    packageName: "lro",
-    licenseHeader: true,
-<<<<<<< HEAD
-    useCoreV2: true,
-    allowInsecureConnection: true
-=======
-    useCoreV2: false,
-    addCredentials: false
->>>>>>> 76a8c0c2
-  },
-  lroParametrizedEndpoints: {
-    swaggerOrConfig: "lro-parameterized-endpoints.json",
-    clientName: "LroParametrizedEndpointsClient",
-    packageName: "lro-parameterized-endpoints",
-    licenseHeader: true,
-<<<<<<< HEAD
-    useCoreV2: true,
-    allowInsecureConnection: true
-=======
-    useCoreV2: false,
-    addCredentials: false
->>>>>>> 76a8c0c2
-  },
-  mediaTypes: {
-    swaggerOrConfig: "media_types.json",
-    clientName: "MediaTypesClient",
-    packageName: "media-types-service",
-    licenseHeader: true,
-    useCoreV2: true,
-    allowInsecureConnection: true,
-    addCredentials: false
-  },
-  mediaTypesWithTracing: {
-    swaggerOrConfig: "media_types.json",
-    clientName: "mediaTypesWithTracingClient",
-    packageName: "media-types-service-tracing",
-    licenseHeader: true,
-    tracing: {
-      namespace: "Microsoft.Media.Types",
-      packagePrefix: "Azure.Media.Types"
-    },
-    useCoreV2: true,
-    allowInsecureConnection: true,
-    addCredentials: false
-  },
-  mediaTypesV3: {
-    swaggerOrConfig: "test/integration/swaggers/media-types-v3.json",
-    clientName: "MediaTypesV3Client",
-    packageName: "media-types-v3-client",
-    licenseHeader: true,
-    useCoreV2: true,
-    allowInsecureConnection: true,
-    addCredentials: false
-  },
-  mediaTypesV3Lro: {
-    swaggerOrConfig: "test/integration/swaggers/media-types-v3-lro.json",
-    clientName: "MediaTypesV3LROClient",
-    packageName: "media-types-v3-lro-client",
-    licenseHeader: true,
-<<<<<<< HEAD
-    useCoreV2: true
-=======
-    useCoreV2: false,
-    addCredentials: false
->>>>>>> 76a8c0c2
-  },
-  modelFlattening: {
-    swaggerOrConfig: "model-flattening.json",
-    clientName: "ModelFlatteningClient",
-    packageName: "model-flattening",
-    licenseHeader: true,
-    useCoreV2: true,
-    allowInsecureConnection: true,
-    addCredentials: false
-  },
-  multipleInheritance: {
-    swaggerOrConfig: "multiple-inheritance.json",
-    clientName: "MultipleInheritanceClient",
-    packageName: "multiple-inheritance",
-    licenseHeader: true,
-    useCoreV2: true,
-    allowInsecureConnection: true,
-    addCredentials: false
-  },
-  noMappers: {
-    swaggerOrConfig: "test/integration/swaggers/no-mappers.json",
-    clientName: "NoMappersClient",
-    packageName: "no-mappers",
-    licenseHeader: true,
-    useCoreV2: true,
-    allowInsecureConnection: true,
-    addCredentials: false
-  },
-  noOperation: {
-    swaggerOrConfig: "test/integration/swaggers/noOperation.json",
-    clientName: "NoOperationsClient",
-    packageName: "no-operation",
-    licenseHeader: true,
-    useCoreV2: true,
-    allowInsecureConnection: true,
-    addCredentials: false
-  },
-  nonStringEnum: {
-    swaggerOrConfig: "non-string-enum.json",
-    clientName: "NonStringEnumClient",
-    packageName: "non-string-num",
-    licenseHeader: true,
-    useCoreV2: true,
-    allowInsecureConnection: true,
-    addCredentials: false
-  },
-  objectType: {
-    swaggerOrConfig: "object-type.json",
-    clientName: "ObjectTypeClient",
-    packageName: "object-type",
-    licenseHeader: true,
-    useCoreV2: true,
-    allowInsecureConnection: true,
-    addCredentials: false
-  },
-  paging: {
-    swaggerOrConfig: "paging.json",
-    clientName: "PagingClient",
-    packageName: "paging-service",
-    licenseHeader: true,
-    tracing: {
-      namespace: "Microsoft.Media.Types",
-      packagePrefix: "Azure.Media.Types"
-    },
-<<<<<<< HEAD
-    useCoreV2: true
-=======
-    useCoreV2: false,
-    addCredentials: false
->>>>>>> 76a8c0c2
-  },
-  pagingNoIterators: {
-    swaggerOrConfig: "paging.json",
-    clientName: "PagingNoIteratorsClient",
-    packageName: "paging-no-iterators",
-    licenseHeader: true,
-    disableAsyncIterators: true,
-<<<<<<< HEAD
-    useCoreV2: true
-=======
-    useCoreV2: false,
-    addCredentials: false
->>>>>>> 76a8c0c2
-  },
-  requiredOptional: {
-    swaggerOrConfig: "required-optional.json",
-    clientName: "RequiredOptionalClient",
-    packageName: "required-optional",
-    licenseHeader: true,
-    useCoreV2: true,
-    allowInsecureConnection: true,
-    addCredentials: false
-  },
-  regexConstraint: {
-    swaggerOrConfig: "test/integration/swaggers/regex-constraint.json",
-    clientName: "RegexConstraint",
-    packageName: "regex-constraint",
-    licenseHeader: true,
-    useCoreV2: true,
-    allowInsecureConnection: true,
-    addCredentials: false
-  },
-  report: {
-    swaggerOrConfig: "report.json",
-    clientName: "ReportClient",
-    packageName: "zzzReport",
-    licenseHeader: true,
-    useCoreV2: true,
-    allowInsecureConnection: true,
-    addCredentials: false
-  },
-  uuid: {
-    swaggerOrConfig: "test/integration/swaggers/uuid.json",
-    clientName: "UuidClient",
-    packageName: "uuid",
-    licenseHeader: true,
-    useCoreV2: true,
-    allowInsecureConnection: true,
-    addCredentials: false
-  },
-  url: {
-    swaggerOrConfig: "url.json",
-    clientName: "UrlClient",
-    packageName: "url",
-    licenseHeader: true,
-    useCoreV2: true,
-    allowInsecureConnection: true,
-    addCredentials: false
-  },
-  urlMulti: {
-    swaggerOrConfig: "url-multi-collectionFormat.json",
-    clientName: "UrlMultiClient",
-    packageName: "url-multi",
-    licenseHeader: true,
-    useCoreV2: true,
-    allowInsecureConnection: true,
-    addCredentials: false
-  },
-  url2: {
-    swaggerOrConfig: "test/integration/swaggers/url.json",
-    clientName: "UrlClient",
-    packageName: "url",
-    licenseHeader: true,
-    useCoreV2: true,
-    allowInsecureConnection: true,
-    addCredentials: false
-  },
-  xmlservice: {
-    swaggerOrConfig: "xml-service.json",
-    clientName: "XmlServiceClient",
-    packageName: "xml-service",
-    licenseHeader: true,
-    useCoreV2: true,
-    allowInsecureConnection: true,
-    addCredentials: false
-  },
-  noLicenseHeader: {
-    swaggerOrConfig: "test/integration/swaggers/license-header.json",
-    clientName: "NoLicenseHeaderClient",
-    packageName: "nolicense-header",
-    useCoreV2: true,
-    allowInsecureConnection: true,
-    addCredentials: false
-  },
-  licenseHeader: {
-    swaggerOrConfig: "test/integration/swaggers/license-header.json",
-    clientName: "LicenseHeaderClient",
-    packageName: "license-header",
-    licenseHeader: true,
-    useCoreV2: true,
-    allowInsecureConnection: true,
-    addCredentials: false
-  },
-  subscriptionIdApiVersion: {
-    swaggerOrConfig: "subscriptionId-apiVersion.json",
-    clientName: "SubscriptionIdApiVersionClient",
-    packageName: "subscriptionid-apiversion",
-    licenseHeader: true,
-    useCoreV2: true,
-    allowInsecureConnection: true,
-    addCredentials: false
-  },
-  bodyFormData: {
-    swaggerOrConfig: "body-formdata.json",
-    clientName: "BodyFormDataClient",
-    packageName: "body-formdata",
-    licenseHeader: true,
-    useCoreV2: true,
-    allowInsecureConnection: true,
-    addCredentials: false
-  },
-  validation: {
-    swaggerOrConfig: "validation.json",
-    clientName: "ValidationClient",
-    packageName: "validation",
-    licenseHeader: true,
-    useCoreV2: true,
-    allowInsecureConnection: true,
-    addCredentials: false
-  },
-  extensibleEnums: {
-    swaggerOrConfig: "test/integration/swaggers/extensibleEnums.md",
-    clientName: "ExtensibleEnumsClient",
-    packageName: "extensible-enums",
-    licenseHeader: true,
-    useCoreV2: true,
-    allowInsecureConnection: true,
-    addCredentials: false
-  },
-  xmsErrorResponses: {
-    swaggerOrConfig: "test/integration/swaggers/xmsErrorResponses.md",
-    clientName: "XmsErrorResponsesClient",
-    packageName: "xms-error-responses",
-    licenseHeader: true,
-    addCredentials: false,
-    useCoreV2: true
-  },
-  odataDiscriminator: {
-    swaggerOrConfig: "test/integration/swaggers/odata-discriminator.json",
-    clientName: "ODataDiscriminatorClient",
-    packageName: "odata-discriminator",
-    licenseHeader: true,
-    useCoreV2: true,
-    allowInsecureConnection: true,
-    addCredentials: false
-  },
-  appconfiguration: {
-    swaggerOrConfig: "test/integration/swaggers/appconfiguration.json",
-    clientName: "AppConfigurationClient",
-    packageName: "appconfiguration",
-    licenseHeader: true,
-    useCoreV2: true,
-    allowInsecureConnection: true,
-    addCredentials: false
-  },
-  appconfigurationexport: {
-    swaggerOrConfig: "test/integration/swaggers/appconfiguration.json",
-    clientName: "AppConfigurationClient",
-    packageName: "appconfiguration",
-    licenseHeader: true,
-    hideClients: true,
-    useCoreV2: true,
-    allowInsecureConnection: true,
-    addCredentials: false
-  },
-  mapperrequired: {
-    swaggerOrConfig: "test/integration/swaggers/mapperrequired.json",
-    clientName: "MapperRequiredClient",
-    packageName: "mapperrequired",
-    licenseHeader: true,
-    useCoreV2: true,
-    allowInsecureConnection: true,
-    addCredentials: false
-  },
-  readmeFileChecker: {
-    swaggerOrConfig: "test/integration/swaggers/keyvaults-secrets.md",
-    clientName: "KeyVaultClient",
-    packageName: "@azure/keyvault-secrets",
-    useCoreV2: true,
-    allowInsecureConnection: true,
-    addCredentials: false
-  },
-  nameChecker: {
-    swaggerOrConfig: "test/integration/swaggers/Data.md",
-    clientName: "SearchClient",
-    packageName: "@azure/search-documents",
-    useCoreV2: true,
-    allowInsecureConnection: true,
-    addCredentials: false
-  },
-  polymorphicSkipNormalize: {
-    swaggerOrConfig:
-      "test/integration/swaggers/MediaServices_polymorphic_skipNormalize.md",
-    clientName: "MediaServicesClient",
-    packageName: "@azure/media-services",
-    useCoreV2: true,
-    allowInsecureConnection: true,
-    addCredentials: false
-  },
-  petstore: {
-    swaggerOrConfig: "test/integration/swaggers/petstore.json",
-    clientName: "PetStore",
-    packageName: "petstore",
-    useCoreV2: true,
-    allowInsecureConnection: true,
-    addCredentials: false
-  },
-  textanalytics: {
-    swaggerOrConfig: "test/integration/swaggers/textAnalytics.md",
-    clientName: "GeneratedClient",
-    packageName: "textanalytics",
-    hideClients: true,
-    licenseHeader: true,
-    useCoreV2: true,
-    allowInsecureConnection: true,
-    addCredentials: false
-  },
-  storagefileshare: {
-    swaggerOrConfig: "test/integration/swaggers/storagefileshare.json",
-    clientName: "StorageFileShareClient",
-    packageName: "storagefileshare",
-    useCoreV2: true,
-    addCredentials: false
-  },
-  optionalnull: {
-    swaggerOrConfig: "test/integration/swaggers/optionalnull.json",
-    clientName: "OptionalNullClient",
-    packageName: "optionalnull",
-    ignoreNullableOnOptional: true,
-    useCoreV2: true,
-    addCredentials: false
-  },
-  storageblob: {
-    swaggerOrConfig: "test/integration/swaggers/storageblob.json",
-    clientName: "StorageBlobClient",
-    packageName: "storageblob",
-    useCoreV2: true,
-    addCredentials: false
-  },
-  operationgroupclash: {
-    swaggerOrConfig: "test/integration/swaggers/operationGroupClash.json",
-    clientName: "OperationGroupClashClient",
-    packageName: "operationgroupclash",
-    useCoreV2: true,
-    allowInsecureConnection: true,
-    addCredentials: false
-  }
-};
-
-const generateSwaggers = async (
-  whiteList?: string[],
-  isDebugging?: boolean
-) => {
-  const swaggers = Object.keys(testSwaggers).filter(name => {
-    if (!whiteList || !whiteList.length) {
-      return true;
-    }
-    return whiteList.includes(name);
-  });
-
-  for (let name of swaggers) {
-    const {
-      addCredentials,
-      clientName,
-      swaggerOrConfig,
-      packageName,
-      licenseHeader,
-      tracing,
-      disableAsyncIterators,
-      credentialScopes,
-      hideClients,
-      ignoreNullableOnOptional,
-      useCoreV2,
-      allowInsecureConnection
-    } = testSwaggers[name];
-
-    let swaggerPath = swaggerOrConfig;
-
-    let autorestCommand = "autorest";
-    const commandArguments: string[] = [`--typescript`];
-
-    if (tracing) {
-      commandArguments.push(
-        `--tracing-info.namespace=${tracing.namespace}`,
-        `--tracing-info.packagePrefix="${tracing.packagePrefix}"`
-      );
-    }
-
-    if (credentialScopes) {
-      commandArguments.push(`--credential-scopes=${credentialScopes}`);
-    }
-
-    if (disableAsyncIterators) {
-      commandArguments.push("--disable-async-iterators=true");
-    }
-
-    if (swaggerOrConfig.split("/").length === 1) {
-      // When given a filename look for it in test server, otherwise use the path
-      swaggerPath = `node_modules/@microsoft.azure/autorest.testserver/swagger/${swaggerOrConfig}`;
-    }
-
-    let inputFileCommand: string = `${swaggerPath}`;
-    if (!swaggerPath.endsWith(".md")) {
-      inputFileCommand = `--input-file=${inputFileCommand}`;
-    }
-
-    commandArguments.push(
-      inputFileCommand,
-      "--clear-output-folder=true",
-      `--license-header=${!!licenseHeader}`,
-      `--add-credentials=${!!addCredentials}`,
-      `--output-folder=./test/integration/generated/${name}`,
-      `--title=${clientName}`,
-      `--use=.`,
-      `--package-name=${packageName}`,
-      `--package-version=${package_version}`,
-      `--hide-clients=${!!hideClients}`,
-      `--ignore-nullable-on-optional=${!!ignoreNullableOnOptional}`,
-      `--use-core-v2=${!!useCoreV2}`,
-      `--allow-insecure-connection=${!!allowInsecureConnection}`
-    );
-    if (isDebugging) {
-      commandArguments.push(`--typescript.debugger`);
-    }
-    const generationTask = async () => {
-      console.log(`=== Start ${name} ===`);
-      const childProcess = spawn(autorestCommand, commandArguments, {
-        stdio: [process.stdin, process.stdout, process.stderr],
-        shell: process.platform === "win32"
-      });
-
-      console.log(`${autorestCommand} ${commandArguments.join(" ")}`);
-
-      const result = await onExit(childProcess);
-      console.log(`=== End ${name} ===`);
-      return result;
-    };
-
-    try {
-      await generationTask();
-    } catch (error) {
-      console.error(error);
-      throw error;
-    }
-  }
-};
-
-const buildWhitelist = () =>
-  process.argv.forEach((arg, index) => {
-    if (arg !== "--include" && arg !== "-i") {
-      return;
-    }
-
-    const includesValue = process.argv[index + 1];
-    if (!includesValue) {
-      console.warn(
-        "No valid include list provided, generating all test swaggers"
-      );
-      return;
-    }
-
-    const swaggers = includesValue.split(",");
-
-    swaggers.forEach(swagger => {
-      const validSwaggers = Object.keys(testSwaggers);
-      if (!validSwaggers.includes(swagger)) {
-        throw new Error(
-          `Unknown swagger ${swagger}, valid swaggers: \n ${JSON.stringify(
-            validSwaggers
-          )}`
-        );
-      }
-
-      whiteList.push(swagger);
-    });
-  });
-
-const buildAutorest = () => {
-  if (!process.argv.includes("--build") && !process.argv.includes("-b")) {
-    console.warn(
-      "Not building Autorest.Typescript, use --build or -b to build"
-    );
-    return Promise.resolve();
-  }
-  const childProcess = spawn("npm run build", {
-    stdio: [process.stdin, process.stdout, process.stderr],
-    shell: process.platform === "win32"
-  });
-
-  return onExit(childProcess);
-};
-
-const logAutorestInfo = async () => {
-  const childProcess = spawn("autorest", ["--info"], {
-    stdio: [process.stdin, process.stdout, process.stderr],
-    shell: process.platform === "win32"
-  });
-  await onExit(childProcess);
-};
-
-const run = async () => {
-  const isDebugging = process.argv.indexOf("--debug") !== -1;
-  buildWhitelist();
-  await logAutorestInfo();
-  await buildAutorest();
-  await generateSwaggers(whiteList, isDebugging);
-};
-
-run().catch(error => {
-  console.error(error);
-  process.exit(-1000);
-});
+import { spawn } from "child_process";
+import { TracingInfo } from "../../src/models/clientDetails";
+import { onExit } from "./childProcessOnExit";
+
+interface SwaggerConfig {
+  swaggerOrConfig: string;
+  clientName: string;
+  packageName: string;
+  addCredentials?: boolean;
+  licenseHeader?: boolean;
+  credentialScopes?: string;
+  tracing?: TracingInfo;
+  disableAsyncIterators?: boolean;
+  hideClients?: boolean;
+  ignoreNullableOnOptional?: boolean;
+  useCoreV2?: boolean;
+  allowInsecureConnection?: boolean;
+}
+
+const package_version = "1.0.0-preview1";
+let whiteList: string[] = [];
+
+const testSwaggers: { [name: string]: SwaggerConfig } = {
+  additionalProperties: {
+    swaggerOrConfig: "additionalProperties.json",
+    clientName: "AdditionalPropertiesClient",
+    packageName: "additional-properties",
+    licenseHeader: true,
+    allowInsecureConnection: true,
+    addCredentials: false
+  },
+  arrayConstraints: {
+    swaggerOrConfig: "test/integration/swaggers/arrayConstraints.json",
+    clientName: "ArrayConstraintsClient",
+    packageName: "array-constraints-client",
+    licenseHeader: true,
+    allowInsecureConnection: true,
+    addCredentials: false
+  },
+  azureParameterGrouping: {
+    swaggerOrConfig: "azure-parameter-grouping.json",
+    clientName: "AzureParameterGroupingClient",
+    packageName: "azure-parameter-grouping",
+    licenseHeader: true,
+    allowInsecureConnection: true,
+    addCredentials: false
+  },
+  azureReport: {
+    swaggerOrConfig: "azure-report.json",
+    clientName: "ReportClient",
+    packageName: "zzzAzureReport",
+    licenseHeader: true,
+    allowInsecureConnection: true,
+    addCredentials: false
+  },
+  azureSpecialProperties: {
+    swaggerOrConfig: "azure-special-properties.json",
+    clientName: "AzureSpecialPropertiesClient",
+    packageName: "azure-special-properties",
+    licenseHeader: true,
+    addCredentials: true,
+    credentialScopes:
+      "https://microsoft.com/.default,http://microsoft.com/.default",
+    allowInsecureConnection: true
+  },
+  bodyArray: {
+    swaggerOrConfig: "body-array.json",
+    clientName: "BodyArrayClient",
+    packageName: "body-array",
+    licenseHeader: true,
+    allowInsecureConnection: true,
+    addCredentials: false
+  },
+  bodyBoolean: {
+    swaggerOrConfig: "body-boolean.json",
+    clientName: "BodyBooleanClient",
+    packageName: "body-boolean",
+    licenseHeader: true,
+    allowInsecureConnection: true,
+    addCredentials: false
+  },
+  bodyBooleanQuirks: {
+    swaggerOrConfig: "body-boolean.quirks.json",
+    clientName: "BodyBooleanQuirksClient",
+    packageName: "body-boolean-quirks",
+    licenseHeader: true,
+    allowInsecureConnection: true,
+    addCredentials: false
+  },
+  bodyByte: {
+    swaggerOrConfig: "body-byte.json",
+    clientName: "BodyByteClient",
+    packageName: "body-byte",
+    licenseHeader: true,
+    allowInsecureConnection: true,
+    addCredentials: false
+  },
+  bodyComplex: {
+    swaggerOrConfig: "test/integration/swaggers/bodyComplex.md",
+    clientName: "BodyComplexClient",
+    packageName: "body-complex",
+    licenseHeader: true,
+    allowInsecureConnection: true,
+    addCredentials: false
+  },
+  bodyComplexWithTracing: {
+    swaggerOrConfig: "test/integration/swaggers/bodyComplex.md",
+    clientName: "bodyComplexWithTracing",
+    packageName: "body-complex-tracing",
+    licenseHeader: true,
+    tracing: {
+      namespace: "Microsoft.Body.Complex",
+      packagePrefix: "Azure.Body.Complex"
+    },
+    allowInsecureConnection: true,
+    addCredentials: false
+  },
+  bodyDate: {
+    swaggerOrConfig: "body-date.json",
+    clientName: "BodyDateClient",
+    packageName: "body-date",
+    licenseHeader: true,
+    allowInsecureConnection: true,
+    addCredentials: false
+  },
+  bodyDateTime: {
+    swaggerOrConfig: "body-datetime.json",
+    clientName: "BodyDateTimeClient",
+    packageName: "body-datetime",
+    licenseHeader: true,
+    allowInsecureConnection: true,
+    addCredentials: false
+  },
+  bodyDateTimeRfc1123: {
+    swaggerOrConfig: "body-datetime-rfc1123.json",
+    clientName: "BodyDateTimeRfc1123Client",
+    packageName: "body-datetime-rfc1123",
+    licenseHeader: true,
+    allowInsecureConnection: true,
+    addCredentials: false
+  },
+  bodyDictionary: {
+    swaggerOrConfig: "body-dictionary.json",
+    clientName: "BodyDictionaryClient",
+    packageName: "body-dictionary",
+    licenseHeader: true,
+    allowInsecureConnection: true,
+    addCredentials: false
+  },
+  bodyDuration: {
+    swaggerOrConfig: "body-duration.json",
+    clientName: "BodyDurationClient",
+    packageName: "body-duration",
+    licenseHeader: true,
+    allowInsecureConnection: true,
+    addCredentials: false
+  },
+  bodyFile: {
+    swaggerOrConfig: "body-file.json",
+    clientName: "BodyFileClient",
+    packageName: "body-file",
+    licenseHeader: true,
+    allowInsecureConnection: true,
+    addCredentials: false
+  },
+  bodyInteger: {
+    swaggerOrConfig: "body-integer.json",
+    clientName: "BodyIntegerClient",
+    packageName: "body-integer",
+    licenseHeader: true,
+    allowInsecureConnection: true,
+    addCredentials: false
+  },
+  bodyNumber: {
+    swaggerOrConfig: "body-number.json",
+    clientName: "BodyNumberClient",
+    packageName: "body-number",
+    licenseHeader: true,
+    allowInsecureConnection: true,
+    addCredentials: false
+  },
+  bodyString: {
+    swaggerOrConfig: "body-string.json",
+    clientName: "BodyStringClient",
+    packageName: "body-string",
+    licenseHeader: true,
+    allowInsecureConnection: true,
+    addCredentials: false
+  },
+  bodyTime: {
+    swaggerOrConfig: "body-time.json",
+    clientName: "BodyTimeClient",
+    packageName: "body-time",
+    licenseHeader: true,
+    allowInsecureConnection: true,
+    addCredentials: false
+  },
+  customUrl: {
+    swaggerOrConfig: "custom-baseUrl.json",
+    clientName: "CustomUrlClient",
+    packageName: "custom-url",
+    licenseHeader: true,
+    allowInsecureConnection: true,
+    addCredentials: false
+  },
+  customUrlMoreOptions: {
+    swaggerOrConfig: "custom-baseUrl-more-options.json",
+    clientName: "CustomUrlMoreOptionsClient",
+    packageName: "custom-url-MoreOptions",
+    licenseHeader: true,
+    allowInsecureConnection: true,
+    addCredentials: false
+  },
+  customUrlPaging: {
+    swaggerOrConfig: "custom-baseUrl-paging.json",
+    clientName: "CustomUrlPagingClient",
+    packageName: "custom-url-paging",
+    licenseHeader: true,
+    allowInsecureConnection: true,
+    addCredentials: false
+  },
+  header: {
+    swaggerOrConfig: "header.json",
+    clientName: "HeaderClient",
+    packageName: "header",
+    licenseHeader: true,
+    allowInsecureConnection: true,
+    addCredentials: false
+  },
+  httpInfrastructure: {
+    swaggerOrConfig: "httpInfrastructure.json",
+    clientName: "HttpInfrastructureClient",
+    packageName: "httpInfrastructure",
+    licenseHeader: true,
+    allowInsecureConnection: true,
+    addCredentials: false
+  },
+  lro: {
+    swaggerOrConfig: "lro.json",
+    clientName: "LROClient",
+    packageName: "lro",
+    licenseHeader: true,
+    addCredentials: false
+  },
+  lroParametrizedEndpoints: {
+    swaggerOrConfig: "lro-parameterized-endpoints.json",
+    clientName: "LroParametrizedEndpointsClient",
+    packageName: "lro-parameterized-endpoints",
+    licenseHeader: true,
+    addCredentials: false
+  },
+  mediaTypes: {
+    swaggerOrConfig: "media_types.json",
+    clientName: "MediaTypesClient",
+    packageName: "media-types-service",
+    licenseHeader: true,
+    allowInsecureConnection: true,
+    addCredentials: false
+  },
+  mediaTypesWithTracing: {
+    swaggerOrConfig: "media_types.json",
+    clientName: "mediaTypesWithTracingClient",
+    packageName: "media-types-service-tracing",
+    licenseHeader: true,
+    tracing: {
+      namespace: "Microsoft.Media.Types",
+      packagePrefix: "Azure.Media.Types"
+    },
+    allowInsecureConnection: true,
+    addCredentials: false
+  },
+  mediaTypesV3: {
+    swaggerOrConfig: "test/integration/swaggers/media-types-v3.json",
+    clientName: "MediaTypesV3Client",
+    packageName: "media-types-v3-client",
+    licenseHeader: true,
+    allowInsecureConnection: true,
+    addCredentials: false
+  },
+  mediaTypesV3Lro: {
+    swaggerOrConfig: "test/integration/swaggers/media-types-v3-lro.json",
+    clientName: "MediaTypesV3LROClient",
+    packageName: "media-types-v3-lro-client",
+    licenseHeader: true,
+    addCredentials: false
+  },
+  modelFlattening: {
+    swaggerOrConfig: "model-flattening.json",
+    clientName: "ModelFlatteningClient",
+    packageName: "model-flattening",
+    licenseHeader: true,
+    allowInsecureConnection: true,
+    addCredentials: false
+  },
+  multipleInheritance: {
+    swaggerOrConfig: "multiple-inheritance.json",
+    clientName: "MultipleInheritanceClient",
+    packageName: "multiple-inheritance",
+    licenseHeader: true,
+    allowInsecureConnection: true,
+    addCredentials: false
+  },
+  noMappers: {
+    swaggerOrConfig: "test/integration/swaggers/no-mappers.json",
+    clientName: "NoMappersClient",
+    packageName: "no-mappers",
+    licenseHeader: true,
+    allowInsecureConnection: true,
+    addCredentials: false
+  },
+  noOperation: {
+    swaggerOrConfig: "test/integration/swaggers/noOperation.json",
+    clientName: "NoOperationsClient",
+    packageName: "no-operation",
+    licenseHeader: true,
+    allowInsecureConnection: true,
+    addCredentials: false
+  },
+  nonStringEnum: {
+    swaggerOrConfig: "non-string-enum.json",
+    clientName: "NonStringEnumClient",
+    packageName: "non-string-num",
+    licenseHeader: true,
+    allowInsecureConnection: true,
+    addCredentials: false
+  },
+  objectType: {
+    swaggerOrConfig: "object-type.json",
+    clientName: "ObjectTypeClient",
+    packageName: "object-type",
+    licenseHeader: true,
+    allowInsecureConnection: true,
+    addCredentials: false
+  },
+  paging: {
+    swaggerOrConfig: "paging.json",
+    clientName: "PagingClient",
+    packageName: "paging-service",
+    licenseHeader: true,
+    tracing: {
+      namespace: "Microsoft.Media.Types",
+      packagePrefix: "Azure.Media.Types"
+    },
+    addCredentials: false
+  },
+  pagingNoIterators: {
+    swaggerOrConfig: "paging.json",
+    clientName: "PagingNoIteratorsClient",
+    packageName: "paging-no-iterators",
+    licenseHeader: true,
+    disableAsyncIterators: true,
+    addCredentials: false
+  },
+  requiredOptional: {
+    swaggerOrConfig: "required-optional.json",
+    clientName: "RequiredOptionalClient",
+    packageName: "required-optional",
+    licenseHeader: true,
+    allowInsecureConnection: true,
+    addCredentials: false
+  },
+  regexConstraint: {
+    swaggerOrConfig: "test/integration/swaggers/regex-constraint.json",
+    clientName: "RegexConstraint",
+    packageName: "regex-constraint",
+    licenseHeader: true,
+    allowInsecureConnection: true,
+    addCredentials: false
+  },
+  report: {
+    swaggerOrConfig: "report.json",
+    clientName: "ReportClient",
+    packageName: "zzzReport",
+    licenseHeader: true,
+    allowInsecureConnection: true,
+    addCredentials: false
+  },
+  uuid: {
+    swaggerOrConfig: "test/integration/swaggers/uuid.json",
+    clientName: "UuidClient",
+    packageName: "uuid",
+    licenseHeader: true,
+    allowInsecureConnection: true,
+    addCredentials: false
+  },
+  url: {
+    swaggerOrConfig: "url.json",
+    clientName: "UrlClient",
+    packageName: "url",
+    licenseHeader: true,
+    allowInsecureConnection: true,
+    addCredentials: false
+  },
+  urlMulti: {
+    swaggerOrConfig: "url-multi-collectionFormat.json",
+    clientName: "UrlMultiClient",
+    packageName: "url-multi",
+    licenseHeader: true,
+    allowInsecureConnection: true,
+    addCredentials: false
+  },
+  url2: {
+    swaggerOrConfig: "test/integration/swaggers/url.json",
+    clientName: "UrlClient",
+    packageName: "url",
+    licenseHeader: true,
+    allowInsecureConnection: true,
+    addCredentials: false
+  },
+  xmlservice: {
+    swaggerOrConfig: "xml-service.json",
+    clientName: "XmlServiceClient",
+    packageName: "xml-service",
+    licenseHeader: true,
+    allowInsecureConnection: true,
+    addCredentials: false
+  },
+  noLicenseHeader: {
+    swaggerOrConfig: "test/integration/swaggers/license-header.json",
+    clientName: "NoLicenseHeaderClient",
+    packageName: "nolicense-header",
+    allowInsecureConnection: true,
+    addCredentials: false
+  },
+  licenseHeader: {
+    swaggerOrConfig: "test/integration/swaggers/license-header.json",
+    clientName: "LicenseHeaderClient",
+    packageName: "license-header",
+    licenseHeader: true,
+    allowInsecureConnection: true,
+    addCredentials: false
+  },
+  subscriptionIdApiVersion: {
+    swaggerOrConfig: "subscriptionId-apiVersion.json",
+    clientName: "SubscriptionIdApiVersionClient",
+    packageName: "subscriptionid-apiversion",
+    licenseHeader: true,
+    allowInsecureConnection: true,
+    addCredentials: false
+  },
+  bodyFormData: {
+    swaggerOrConfig: "body-formdata.json",
+    clientName: "BodyFormDataClient",
+    packageName: "body-formdata",
+    licenseHeader: true,
+    allowInsecureConnection: true,
+    addCredentials: false
+  },
+  validation: {
+    swaggerOrConfig: "validation.json",
+    clientName: "ValidationClient",
+    packageName: "validation",
+    licenseHeader: true,
+    allowInsecureConnection: true,
+    addCredentials: false
+  },
+  extensibleEnums: {
+    swaggerOrConfig: "test/integration/swaggers/extensibleEnums.md",
+    clientName: "ExtensibleEnumsClient",
+    packageName: "extensible-enums",
+    licenseHeader: true,
+    allowInsecureConnection: true,
+    addCredentials: false
+  },
+  xmsErrorResponses: {
+    swaggerOrConfig: "test/integration/swaggers/xmsErrorResponses.md",
+    clientName: "XmsErrorResponsesClient",
+    packageName: "xms-error-responses",
+    licenseHeader: true,
+    addCredentials: false
+  },
+  odataDiscriminator: {
+    swaggerOrConfig: "test/integration/swaggers/odata-discriminator.json",
+    clientName: "ODataDiscriminatorClient",
+    packageName: "odata-discriminator",
+    licenseHeader: true,
+    allowInsecureConnection: true,
+    addCredentials: false
+  },
+  appconfiguration: {
+    swaggerOrConfig: "test/integration/swaggers/appconfiguration.json",
+    clientName: "AppConfigurationClient",
+    packageName: "appconfiguration",
+    licenseHeader: true,
+    allowInsecureConnection: true,
+    addCredentials: false
+  },
+  appconfigurationexport: {
+    swaggerOrConfig: "test/integration/swaggers/appconfiguration.json",
+    clientName: "AppConfigurationClient",
+    packageName: "appconfiguration",
+    licenseHeader: true,
+    hideClients: true,
+    allowInsecureConnection: true,
+    addCredentials: false
+  },
+  mapperrequired: {
+    swaggerOrConfig: "test/integration/swaggers/mapperrequired.json",
+    clientName: "MapperRequiredClient",
+    packageName: "mapperrequired",
+    licenseHeader: true,
+    allowInsecureConnection: true,
+    addCredentials: false
+  },
+  readmeFileChecker: {
+    swaggerOrConfig: "test/integration/swaggers/keyvaults-secrets.md",
+    clientName: "KeyVaultClient",
+    packageName: "@azure/keyvault-secrets",
+    allowInsecureConnection: true,
+    addCredentials: false
+  },
+  nameChecker: {
+    swaggerOrConfig: "test/integration/swaggers/Data.md",
+    clientName: "SearchClient",
+    packageName: "@azure/search-documents",
+    allowInsecureConnection: true,
+    addCredentials: false
+  },
+  polymorphicSkipNormalize: {
+    swaggerOrConfig:
+      "test/integration/swaggers/MediaServices_polymorphic_skipNormalize.md",
+    clientName: "MediaServicesClient",
+    packageName: "@azure/media-services",
+    allowInsecureConnection: true,
+    addCredentials: false
+  },
+  petstore: {
+    swaggerOrConfig: "test/integration/swaggers/petstore.json",
+    clientName: "PetStore",
+    packageName: "petstore",
+    allowInsecureConnection: true,
+    addCredentials: false
+  },
+  textanalytics: {
+    swaggerOrConfig: "test/integration/swaggers/textAnalytics.md",
+    clientName: "GeneratedClient",
+    packageName: "textanalytics",
+    hideClients: true,
+    licenseHeader: true,
+    allowInsecureConnection: true,
+    addCredentials: false
+  },
+  storagefileshare: {
+    swaggerOrConfig: "test/integration/swaggers/storagefileshare.json",
+    clientName: "StorageFileShareClient",
+    packageName: "storagefileshare",
+    addCredentials: false
+  },
+  optionalnull: {
+    swaggerOrConfig: "test/integration/swaggers/optionalnull.json",
+    clientName: "OptionalNullClient",
+    packageName: "optionalnull",
+    ignoreNullableOnOptional: true,
+    addCredentials: false
+  },
+  storageblob: {
+    swaggerOrConfig: "test/integration/swaggers/storageblob.json",
+    clientName: "StorageBlobClient",
+    packageName: "storageblob",
+    addCredentials: false
+  },
+  operationgroupclash: {
+    swaggerOrConfig: "test/integration/swaggers/operationGroupClash.json",
+    clientName: "OperationGroupClashClient",
+    packageName: "operationgroupclash",
+    allowInsecureConnection: true,
+    addCredentials: false
+  }
+};
+
+const generateSwaggers = async (
+  whiteList?: string[],
+  isDebugging?: boolean
+) => {
+  const swaggers = Object.keys(testSwaggers).filter(name => {
+    if (!whiteList || !whiteList.length) {
+      return true;
+    }
+    return whiteList.includes(name);
+  });
+
+  for (let name of swaggers) {
+    const {
+      addCredentials,
+      clientName,
+      swaggerOrConfig,
+      packageName,
+      licenseHeader,
+      tracing,
+      disableAsyncIterators,
+      credentialScopes,
+      hideClients,
+      ignoreNullableOnOptional,
+      useCoreV2,
+      allowInsecureConnection
+    } = testSwaggers[name];
+
+    let swaggerPath = swaggerOrConfig;
+
+    let autorestCommand = "autorest";
+    const commandArguments: string[] = [`--typescript`];
+
+    if (tracing) {
+      commandArguments.push(
+        `--tracing-info.namespace=${tracing.namespace}`,
+        `--tracing-info.packagePrefix="${tracing.packagePrefix}"`
+      );
+    }
+
+    if (credentialScopes) {
+      commandArguments.push(`--credential-scopes=${credentialScopes}`);
+    }
+
+    if (disableAsyncIterators) {
+      commandArguments.push("--disable-async-iterators=true");
+    }
+
+    if (swaggerOrConfig.split("/").length === 1) {
+      // When given a filename look for it in test server, otherwise use the path
+      swaggerPath = `node_modules/@microsoft.azure/autorest.testserver/swagger/${swaggerOrConfig}`;
+    }
+
+    let inputFileCommand: string = `${swaggerPath}`;
+    if (!swaggerPath.endsWith(".md")) {
+      inputFileCommand = `--input-file=${inputFileCommand}`;
+    }
+
+    commandArguments.push(
+      inputFileCommand,
+      "--clear-output-folder=true",
+      `--license-header=${!!licenseHeader}`,
+      `--add-credentials=${!!addCredentials}`,
+      `--output-folder=./test/integration/generated/${name}`,
+      `--title=${clientName}`,
+      `--use=.`,
+      `--package-name=${packageName}`,
+      `--package-version=${package_version}`,
+      `--hide-clients=${!!hideClients}`,
+      `--ignore-nullable-on-optional=${!!ignoreNullableOnOptional}`,
+      `--use-core-v2=${!!useCoreV2}`,
+      `--allow-insecure-connection=${!!allowInsecureConnection}`
+    );
+    if (isDebugging) {
+      commandArguments.push(`--typescript.debugger`);
+    }
+    const generationTask = async () => {
+      console.log(`=== Start ${name} ===`);
+      const childProcess = spawn(autorestCommand, commandArguments, {
+        stdio: [process.stdin, process.stdout, process.stderr],
+        shell: process.platform === "win32"
+      });
+
+      console.log(`${autorestCommand} ${commandArguments.join(" ")}`);
+
+      const result = await onExit(childProcess);
+      console.log(`=== End ${name} ===`);
+      return result;
+    };
+
+    try {
+      await generationTask();
+    } catch (error) {
+      console.error(error);
+      throw error;
+    }
+  }
+};
+
+const buildWhitelist = () =>
+  process.argv.forEach((arg, index) => {
+    if (arg !== "--include" && arg !== "-i") {
+      return;
+    }
+
+    const includesValue = process.argv[index + 1];
+    if (!includesValue) {
+      console.warn(
+        "No valid include list provided, generating all test swaggers"
+      );
+      return;
+    }
+
+    const swaggers = includesValue.split(",");
+
+    swaggers.forEach(swagger => {
+      const validSwaggers = Object.keys(testSwaggers);
+      if (!validSwaggers.includes(swagger)) {
+        throw new Error(
+          `Unknown swagger ${swagger}, valid swaggers: \n ${JSON.stringify(
+            validSwaggers
+          )}`
+        );
+      }
+
+      whiteList.push(swagger);
+    });
+  });
+
+const buildAutorest = () => {
+  if (!process.argv.includes("--build") && !process.argv.includes("-b")) {
+    console.warn(
+      "Not building Autorest.Typescript, use --build or -b to build"
+    );
+    return Promise.resolve();
+  }
+  const childProcess = spawn("npm run build", {
+    stdio: [process.stdin, process.stdout, process.stderr],
+    shell: process.platform === "win32"
+  });
+
+  return onExit(childProcess);
+};
+
+const logAutorestInfo = async () => {
+  const childProcess = spawn("autorest", ["--info"], {
+    stdio: [process.stdin, process.stdout, process.stderr],
+    shell: process.platform === "win32"
+  });
+  await onExit(childProcess);
+};
+
+const run = async () => {
+  const isDebugging = process.argv.indexOf("--debug") !== -1;
+  buildWhitelist();
+  await logAutorestInfo();
+  await buildAutorest();
+  await generateSwaggers(whiteList, isDebugging);
+};
+
+run().catch(error => {
+  console.error(error);
+  process.exit(-1000);
+});