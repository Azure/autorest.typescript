--- conflicted
+++ resolved
@@ -1,1209 +1,1205 @@
-import { spawn } from "child_process";
-import { TracingInfo } from "../../src/models/clientDetails";
-import { onExit } from "./childProcessOnExit";
-import { runAutorest } from "./run";
-
-interface SwaggerConfig {
-  swaggerOrConfig: string;
-  clientName: string;
-  packageName: string;
-  addCredentials?: boolean;
-  licenseHeader?: boolean;
-  credentialScopes?: string;
-  tracing?: TracingInfo;
-  disableAsyncIterators?: boolean;
-  hideClients?: boolean;
-  ignoreNullableOnOptional?: boolean;
-  useCoreV2?: boolean;
-  allowInsecureConnection?: boolean;
-  restLevelClient?: boolean;
-  azureSdkForJs?: boolean;
-  rlcShortcut?: boolean;
-  headAsBoolean?: boolean;
-  isTestPackage?: boolean;
-  generateTest?: boolean;
-  generateSample?: boolean;
-  coreHttpCompatMode?: boolean;
-}
-
-const package_version = "1.0.0-preview1";
-let whiteList: string[] = [];
-
-let testSwaggers: { [name: string]: SwaggerConfig } = {
-  additionalProperties: {
-    swaggerOrConfig: "additionalProperties.json",
-    clientName: "AdditionalPropertiesClient",
-    packageName: "additional-properties",
-    licenseHeader: true,
-    useCoreV2: true,
-    allowInsecureConnection: true,
-    addCredentials: false,
-    isTestPackage: true,
-    generateTest: true,
-    generateSample: true
-  },
-  arrayConstraints: {
-    swaggerOrConfig: "test/integration/swaggers/arrayConstraints.md",
-    clientName: "ArrayConstraintsClient",
-    packageName: "array-constraints-client",
-    licenseHeader: true,
-    useCoreV2: true,
-    allowInsecureConnection: true,
-    addCredentials: false,
-    isTestPackage: true
-  },
-  attestation: {
-    swaggerOrConfig: "test/integration/swaggers/attestation.json",
-    clientName: "GeneratedClient",
-    packageName: "attestation",
-    hideClients: true,
-    licenseHeader: true,
-    useCoreV2: true,
-    allowInsecureConnection: true,
-    addCredentials: false,
-    isTestPackage: true
-  },
-  azureParameterGrouping: {
-    swaggerOrConfig: "azure-parameter-grouping.json",
-    clientName: "AzureParameterGroupingClient",
-    packageName: "azure-parameter-grouping",
-    licenseHeader: true,
-    useCoreV2: true,
-    allowInsecureConnection: true,
-    addCredentials: false,
-    isTestPackage: true
-  },
-  azureReport: {
-    swaggerOrConfig: "azure-report.json",
-    clientName: "ReportClient",
-    packageName: "zzzAzureReport",
-    licenseHeader: true,
-    useCoreV2: true,
-    allowInsecureConnection: true,
-    addCredentials: false,
-    isTestPackage: true
-  },
-  azureSpecialProperties: {
-    swaggerOrConfig: "azure-special-properties.json",
-    clientName: "AzureSpecialPropertiesClient",
-    packageName: "azure-special-properties",
-    licenseHeader: true,
-    addCredentials: true,
-    credentialScopes:
-      "https://microsoft.com/.default,http://microsoft.com/.default",
-    useCoreV2: true,
-    allowInsecureConnection: true,
-    isTestPackage: true
-  },
-  bodyArray: {
-    swaggerOrConfig: "body-array.json",
-    clientName: "BodyArrayClient",
-    packageName: "body-array",
-    licenseHeader: true,
-    useCoreV2: true,
-    allowInsecureConnection: true,
-    addCredentials: false,
-    isTestPackage: true
-  },
-  bodyBoolean: {
-    swaggerOrConfig: "body-boolean.json",
-    clientName: "BodyBooleanClient",
-    packageName: "body-boolean",
-    licenseHeader: true,
-    useCoreV2: true,
-    allowInsecureConnection: true,
-    addCredentials: false,
-    isTestPackage: true
-  },
-  bodyBooleanQuirks: {
-    swaggerOrConfig: "body-boolean.quirks.json",
-    clientName: "BodyBooleanQuirksClient",
-    packageName: "body-boolean-quirks",
-    licenseHeader: true,
-    useCoreV2: true,
-    allowInsecureConnection: true,
-    addCredentials: false,
-    isTestPackage: true
-  },
-  bodyByte: {
-    swaggerOrConfig: "body-byte.json",
-    clientName: "BodyByteClient",
-    packageName: "body-byte",
-    licenseHeader: true,
-    useCoreV2: true,
-    allowInsecureConnection: true,
-    addCredentials: false,
-    isTestPackage: true
-  },
-  bodyComplex: {
-    swaggerOrConfig: "test/integration/swaggers/bodyComplex.md",
-    clientName: "BodyComplexClient",
-    packageName: "body-complex",
-    licenseHeader: true,
-    useCoreV2: true,
-    allowInsecureConnection: true,
-    addCredentials: false,
-    isTestPackage: true
-  },
-  bodyComplexWithTracing: {
-    swaggerOrConfig: "test/integration/swaggers/bodyComplex.md",
-    clientName: "bodyComplexWithTracing",
-    packageName: "body-complex-tracing",
-    licenseHeader: true,
-    tracing: {
-      namespace: "Microsoft.Body.Complex",
-      packagePrefix: "Azure.Body.Complex"
-    },
-    useCoreV2: true,
-    allowInsecureConnection: true,
-    addCredentials: false,
-    isTestPackage: true
-  },
-  bodyDate: {
-    swaggerOrConfig: "body-date.json",
-    clientName: "BodyDateClient",
-    packageName: "body-date",
-    licenseHeader: true,
-    useCoreV2: true,
-    allowInsecureConnection: true,
-    addCredentials: false,
-    isTestPackage: true
-  },
-  bodyDateTime: {
-    swaggerOrConfig: "body-datetime.json",
-    clientName: "BodyDateTimeClient",
-    packageName: "body-datetime",
-    licenseHeader: true,
-    useCoreV2: true,
-    allowInsecureConnection: true,
-    addCredentials: false,
-    isTestPackage: true
-  },
-  bodyDateTimeRfc1123: {
-    swaggerOrConfig: "body-datetime-rfc1123.json",
-    clientName: "BodyDateTimeRfc1123Client",
-    packageName: "body-datetime-rfc1123",
-    licenseHeader: true,
-    useCoreV2: true,
-    allowInsecureConnection: true,
-    addCredentials: false,
-    isTestPackage: true
-  },
-  bodyDictionary: {
-    swaggerOrConfig: "body-dictionary.json",
-    clientName: "BodyDictionaryClient",
-    packageName: "body-dictionary",
-    licenseHeader: true,
-    useCoreV2: true,
-    allowInsecureConnection: true,
-    addCredentials: false,
-    isTestPackage: true
-  },
-  bodyDuration: {
-    swaggerOrConfig: "body-duration.json",
-    clientName: "BodyDurationClient",
-    packageName: "body-duration",
-    licenseHeader: true,
-    useCoreV2: true,
-    allowInsecureConnection: true,
-    addCredentials: false,
-    isTestPackage: true
-  },
-  bodyFile: {
-    swaggerOrConfig: "body-file.json",
-    clientName: "BodyFileClient",
-    packageName: "body-file",
-    licenseHeader: true,
-    useCoreV2: true,
-    allowInsecureConnection: true,
-    addCredentials: false,
-    isTestPackage: true
-  },
-  bodyInteger: {
-    swaggerOrConfig: "body-integer.json",
-    clientName: "BodyIntegerClient",
-    packageName: "body-integer",
-    licenseHeader: true,
-    useCoreV2: true,
-    allowInsecureConnection: true,
-    addCredentials: false,
-    isTestPackage: true
-  },
-  bodyNumber: {
-    swaggerOrConfig: "body-number.json",
-    clientName: "BodyNumberClient",
-    packageName: "body-number",
-    licenseHeader: true,
-    useCoreV2: true,
-    allowInsecureConnection: true,
-    addCredentials: false,
-    isTestPackage: true
-  },
-  bodyString: {
-    swaggerOrConfig: "body-string.json",
-    clientName: "BodyStringClient",
-    packageName: "body-string",
-    licenseHeader: true,
-    useCoreV2: true,
-    allowInsecureConnection: true,
-    addCredentials: false,
-    isTestPackage: true
-  },
-  bodyTime: {
-    swaggerOrConfig: "body-time.json",
-    clientName: "BodyTimeClient",
-    packageName: "body-time",
-    licenseHeader: true,
-    useCoreV2: true,
-    allowInsecureConnection: true,
-    addCredentials: false,
-    isTestPackage: true
-  },
-  customUrl: {
-    swaggerOrConfig: "custom-baseUrl.json",
-    clientName: "CustomUrlClient",
-    packageName: "custom-url",
-    licenseHeader: true,
-    useCoreV2: true,
-    allowInsecureConnection: true,
-    addCredentials: false,
-    isTestPackage: true
-  },
-  customUrlMoreOptions: {
-    swaggerOrConfig: "custom-baseUrl-more-options.json",
-    clientName: "CustomUrlMoreOptionsClient",
-    packageName: "custom-url-MoreOptions",
-    licenseHeader: true,
-    useCoreV2: true,
-    allowInsecureConnection: true,
-    addCredentials: false,
-    isTestPackage: true
-  },
-  customUrlPaging: {
-    swaggerOrConfig: "custom-baseUrl-paging.json",
-    clientName: "CustomUrlPagingClient",
-    packageName: "custom-url-paging",
-    licenseHeader: true,
-    useCoreV2: true,
-    allowInsecureConnection: true,
-    addCredentials: false,
-    isTestPackage: true
-  },
-  header: {
-    swaggerOrConfig: "header.json",
-    clientName: "HeaderClient",
-    packageName: "header",
-    licenseHeader: true,
-    useCoreV2: true,
-    allowInsecureConnection: true,
-    addCredentials: false,
-    isTestPackage: true
-  },
-  httpInfrastructure: {
-    swaggerOrConfig: "httpInfrastructure.json",
-    clientName: "HttpInfrastructureClient",
-    packageName: "httpInfrastructure",
-    licenseHeader: true,
-    useCoreV2: true,
-    allowInsecureConnection: true,
-    addCredentials: false,
-    isTestPackage: true
-  },
-  lro: {
-    swaggerOrConfig: "lro.json",
-    clientName: "LROClient",
-    packageName: "lro",
-    licenseHeader: true,
-    useCoreV2: true,
-    allowInsecureConnection: true,
-    addCredentials: false,
-    isTestPackage: true
-  },
-  lroParametrizedEndpoints: {
-    swaggerOrConfig: "lro-parameterized-endpoints.json",
-    clientName: "LroParametrizedEndpointsClient",
-    packageName: "lro-parameterized-endpoints",
-    licenseHeader: true,
-    useCoreV2: true,
-    allowInsecureConnection: true,
-    addCredentials: false,
-    isTestPackage: true
-  },
-  mediaTypes: {
-    swaggerOrConfig: "media_types.json",
-    clientName: "MediaTypesClient",
-    packageName: "media-types-service",
-    licenseHeader: true,
-    useCoreV2: true,
-    allowInsecureConnection: true,
-    addCredentials: false,
-    isTestPackage: true
-  },
-  mediaTypesWithTracing: {
-    swaggerOrConfig: "media_types.json",
-    clientName: "mediaTypesWithTracingClient",
-    packageName: "media-types-service-tracing",
-    licenseHeader: true,
-    tracing: {
-      namespace: "Microsoft.Media.Types",
-      packagePrefix: "Azure.Media.Types"
-    },
-    useCoreV2: true,
-    allowInsecureConnection: true,
-    addCredentials: false,
-    isTestPackage: true
-  },
-  mediaTypesV3: {
-    swaggerOrConfig: "test/integration/swaggers/media-types-v3.json",
-    clientName: "MediaTypesV3Client",
-    packageName: "media-types-v3-client",
-    licenseHeader: true,
-    useCoreV2: true,
-    allowInsecureConnection: true,
-    addCredentials: false,
-    isTestPackage: true
-  },
-  mediaTypesV3Lro: {
-    swaggerOrConfig: "test/integration/swaggers/media-types-v3-lro.json",
-    clientName: "MediaTypesV3LROClient",
-    packageName: "media-types-v3-lro-client",
-    licenseHeader: true,
-    useCoreV2: true,
-    addCredentials: false,
-    isTestPackage: true
-  },
-  modelFlattening: {
-    swaggerOrConfig: "model-flattening.json",
-    clientName: "ModelFlatteningClient",
-    packageName: "model-flattening",
-    licenseHeader: true,
-    useCoreV2: true,
-    allowInsecureConnection: true,
-    addCredentials: false,
-    isTestPackage: true
-  },
-  multipleInheritance: {
-    swaggerOrConfig: "multiple-inheritance.json",
-    clientName: "MultipleInheritanceClient",
-    packageName: "multiple-inheritance",
-    licenseHeader: true,
-    useCoreV2: true,
-    allowInsecureConnection: true,
-    addCredentials: false,
-    isTestPackage: true
-  },
-  noMappers: {
-    swaggerOrConfig: "test/integration/swaggers/no-mappers.json",
-    clientName: "NoMappersClient",
-    packageName: "no-mappers",
-    licenseHeader: true,
-    useCoreV2: true,
-    allowInsecureConnection: true,
-    addCredentials: false,
-    isTestPackage: true
-  },
-  noOperation: {
-    swaggerOrConfig: "test/integration/swaggers/noOperation.json",
-    clientName: "NoOperationsClient",
-    packageName: "no-operation",
-    licenseHeader: true,
-    useCoreV2: true,
-    allowInsecureConnection: true,
-    addCredentials: false,
-    isTestPackage: true
-  },
-  nonStringEnum: {
-    swaggerOrConfig: "non-string-enum.json",
-    clientName: "NonStringEnumClient",
-    packageName: "non-string-num",
-    licenseHeader: true,
-    useCoreV2: true,
-    allowInsecureConnection: true,
-    addCredentials: false,
-    isTestPackage: true
-  },
-  objectType: {
-    swaggerOrConfig: "object-type.json",
-    clientName: "ObjectTypeClient",
-    packageName: "object-type",
-    licenseHeader: true,
-    useCoreV2: true,
-    allowInsecureConnection: true,
-    addCredentials: false,
-    isTestPackage: true
-  },
-  paging: {
-    swaggerOrConfig: "paging.json",
-    clientName: "PagingClient",
-    packageName: "paging-service",
-    licenseHeader: true,
-    tracing: {
-      namespace: "Microsoft.Media.Types",
-      packagePrefix: "Azure.Media.Types"
-    },
-    useCoreV2: true,
-    addCredentials: false,
-    isTestPackage: true
-  },
-  pagingNoIterators: {
-    swaggerOrConfig: "paging.json",
-    clientName: "PagingNoIteratorsClient",
-    packageName: "paging-no-iterators",
-    licenseHeader: true,
-    disableAsyncIterators: true,
-    useCoreV2: true,
-    addCredentials: false,
-    isTestPackage: true
-  },
-  requiredOptional: {
-    swaggerOrConfig: "required-optional.json",
-    clientName: "RequiredOptionalClient",
-    packageName: "required-optional",
-    licenseHeader: true,
-    useCoreV2: true,
-    allowInsecureConnection: true,
-    addCredentials: false,
-    isTestPackage: true
-  },
-  regexConstraint: {
-    swaggerOrConfig: "test/integration/swaggers/regex-constraint.json",
-    clientName: "RegexConstraint",
-    packageName: "regex-constraint",
-    licenseHeader: true,
-    useCoreV2: true,
-    allowInsecureConnection: true,
-    addCredentials: false,
-    isTestPackage: true
-  },
-  report: {
-    swaggerOrConfig: "report.json",
-    clientName: "ReportClient",
-    packageName: "zzzReport",
-    licenseHeader: true,
-    useCoreV2: true,
-    allowInsecureConnection: true,
-    addCredentials: false,
-    isTestPackage: true
-  },
-  uuid: {
-    swaggerOrConfig: "test/integration/swaggers/uuid.json",
-    clientName: "UuidClient",
-    packageName: "uuid",
-    licenseHeader: true,
-    useCoreV2: true,
-    allowInsecureConnection: true,
-    addCredentials: false,
-    isTestPackage: true
-  },
-  url: {
-    swaggerOrConfig: "url.json",
-    clientName: "UrlClient",
-    packageName: "url",
-    licenseHeader: true,
-    useCoreV2: true,
-    allowInsecureConnection: true,
-    addCredentials: false,
-    isTestPackage: true
-  },
-  urlMulti: {
-    swaggerOrConfig: "url-multi-collectionFormat.json",
-    clientName: "UrlMultiClient",
-    packageName: "url-multi",
-    licenseHeader: true,
-    useCoreV2: true,
-    allowInsecureConnection: true,
-    addCredentials: false,
-    isTestPackage: true
-  },
-  url2: {
-    swaggerOrConfig: "test/integration/swaggers/url.json",
-    clientName: "UrlClient",
-    packageName: "url",
-    licenseHeader: true,
-    useCoreV2: true,
-    allowInsecureConnection: true,
-    addCredentials: false,
-    isTestPackage: true
-  },
-  xmlservice: {
-    swaggerOrConfig: "xml-service.json",
-    clientName: "XmlServiceClient",
-    packageName: "xml-service",
-    licenseHeader: true,
-    useCoreV2: true,
-    allowInsecureConnection: true,
-    addCredentials: false,
-    isTestPackage: true
-  },
-  noLicenseHeader: {
-    swaggerOrConfig: "test/integration/swaggers/license-header.json",
-    clientName: "NoLicenseHeaderClient",
-    packageName: "nolicense-header",
-    useCoreV2: true,
-    allowInsecureConnection: true,
-    addCredentials: false,
-    isTestPackage: true
-  },
-  licenseHeader: {
-    swaggerOrConfig: "test/integration/swaggers/license-header.json",
-    clientName: "LicenseHeaderClient",
-    packageName: "license-header",
-    licenseHeader: true,
-    useCoreV2: true,
-    allowInsecureConnection: true,
-    addCredentials: false,
-    isTestPackage: true
-  },
-  subscriptionIdApiVersion: {
-    swaggerOrConfig: "subscriptionId-apiVersion.json",
-    clientName: "SubscriptionIdApiVersionClient",
-    packageName: "subscriptionid-apiversion",
-    licenseHeader: true,
-    useCoreV2: true,
-    allowInsecureConnection: true,
-    addCredentials: false,
-    isTestPackage: true
-  },
-  bodyFormData: {
-    swaggerOrConfig: "body-formdata.json",
-    clientName: "BodyFormDataClient",
-    packageName: "body-formdata",
-    licenseHeader: true,
-    useCoreV2: true,
-    allowInsecureConnection: true,
-    addCredentials: false,
-    isTestPackage: true
-  },
-  validation: {
-    swaggerOrConfig: "validation.json",
-    clientName: "ValidationClient",
-    packageName: "validation",
-    licenseHeader: true,
-    useCoreV2: true,
-    allowInsecureConnection: true,
-    addCredentials: false,
-    isTestPackage: true
-  },
-  extensibleEnums: {
-    swaggerOrConfig: "test/integration/swaggers/extensibleEnums.md",
-    clientName: "ExtensibleEnumsClient",
-    packageName: "extensible-enums",
-    licenseHeader: true,
-    useCoreV2: true,
-    allowInsecureConnection: true,
-    addCredentials: false,
-    isTestPackage: true
-  },
-  xmsErrorResponses: {
-    swaggerOrConfig: "test/integration/swaggers/xmsErrorResponses.md",
-    clientName: "XmsErrorResponsesClient",
-    packageName: "xms-error-responses",
-    licenseHeader: true,
-    addCredentials: false,
-    useCoreV2: true,
-    isTestPackage: true
-  },
-  odataDiscriminator: {
-    swaggerOrConfig: "test/integration/swaggers/odata-discriminator.json",
-    clientName: "ODataDiscriminatorClient",
-    packageName: "odata-discriminator",
-    licenseHeader: true,
-    useCoreV2: true,
-    allowInsecureConnection: true,
-    addCredentials: false,
-    isTestPackage: true
-  },
-  appconfiguration: {
-    swaggerOrConfig: "test/integration/swaggers/appconfiguration.json",
-    clientName: "AppConfigurationClient",
-    packageName: "appconfiguration",
-    licenseHeader: true,
-    useCoreV2: true,
-    allowInsecureConnection: true,
-    addCredentials: false,
-    isTestPackage: true
-  },
-  appconfigurationexport: {
-    swaggerOrConfig: "test/integration/swaggers/appconfiguration.json",
-    clientName: "AppConfigurationClient",
-    packageName: "appconfiguration",
-    licenseHeader: true,
-    hideClients: true,
-    useCoreV2: true,
-    allowInsecureConnection: true,
-    addCredentials: false,
-    isTestPackage: true
-  },
-  mapperrequired: {
-    swaggerOrConfig: "test/integration/swaggers/mapperrequired.json",
-    clientName: "MapperRequiredClient",
-    packageName: "mapperrequired",
-    licenseHeader: true,
-    useCoreV2: true,
-    allowInsecureConnection: true,
-    addCredentials: false,
-    isTestPackage: true
-  },
-  readmeFileChecker: {
-    swaggerOrConfig: "test/integration/swaggers/keyvaults-secrets.md",
-    clientName: "KeyVaultClient",
-    packageName: "keyvault-secrets",
-    useCoreV2: true,
-    allowInsecureConnection: true,
-    addCredentials: false,
-    isTestPackage: true
-  },
-  nameChecker: {
-    swaggerOrConfig: "test/integration/swaggers/Data.md",
-    clientName: "SearchClient",
-    packageName: "search-documents",
-    useCoreV2: true,
-    allowInsecureConnection: true,
-    addCredentials: false,
-    isTestPackage: true
-  },
-  polymorphicSkipNormalize: {
-    swaggerOrConfig:
-      "test/integration/swaggers/MediaServices_polymorphic_skipNormalize.md",
-    clientName: "MediaServicesClient",
-    packageName: "media-services",
-    useCoreV2: true,
-    allowInsecureConnection: true,
-    addCredentials: false,
-    isTestPackage: true
-  },
-  petstore: {
-    swaggerOrConfig: "test/integration/swaggers/petstore.json",
-    clientName: "PetStore",
-    packageName: "petstore",
-    useCoreV2: true,
-    allowInsecureConnection: true,
-    addCredentials: false,
-    isTestPackage: true
-  },
-  textanalytics: {
-    swaggerOrConfig: "test/integration/swaggers/textAnalytics.md",
-    clientName: "GeneratedClient",
-    packageName: "textanalytics",
-    hideClients: true,
-    licenseHeader: true,
-    useCoreV2: true,
-    allowInsecureConnection: true,
-    addCredentials: false,
-    isTestPackage: true
-  },
-  constantParam: {
-    swaggerOrConfig: "test/integration/swaggers/textAnalytics.json",
-    clientName: "GeneratedClient",
-    packageName: "constantParam",
-    hideClients: true,
-    licenseHeader: true,
-    useCoreV2: true,
-    allowInsecureConnection: true,
-    addCredentials: false,
-    isTestPackage: true
-  },
-  storagefileshare: {
-    swaggerOrConfig: "test/integration/swaggers/storagefileshare.json",
-    clientName: "StorageFileShareClient",
-    packageName: "storagefileshare",
-    useCoreV2: true,
-    addCredentials: false,
-    isTestPackage: true
-  },
-  optionalnull: {
-    swaggerOrConfig: "test/integration/swaggers/optionalnull.json",
-    clientName: "OptionalNullClient",
-    packageName: "optionalnull",
-    ignoreNullableOnOptional: true,
-    useCoreV2: true,
-    addCredentials: false,
-    isTestPackage: true
-  },
-  storageblob: {
-    swaggerOrConfig: "test/integration/swaggers/storageblob.json",
-    clientName: "StorageBlobClient",
-    packageName: "storageblob",
-    useCoreV2: true,
-    addCredentials: false,
-    isTestPackage: true
-  },
-  headerprefix: {
-    swaggerOrConfig: "test/integration/swaggers/headerprefix.json",
-    clientName: "HeaderPrefixClient",
-    packageName: "headerprefix",
-    useCoreV2: true,
-    addCredentials: false,
-    isTestPackage: true
-  },
-  operationgroupclash: {
-    swaggerOrConfig: "test/integration/swaggers/operationGroupClash.json",
-    clientName: "OperationGroupClashClient",
-    packageName: "operationgroupclash",
-    useCoreV2: true,
-    allowInsecureConnection: true,
-    addCredentials: false,
-    isTestPackage: true
-  },
-  domainservices: {
-    swaggerOrConfig: "test/integration/swaggers/domainservices.md",
-    clientName: "DomainServicesClient",
-    packageName: "domainservices",
-    useCoreV2: true,
-    allowInsecureConnection: true,
-    addCredentials: false,
-    isTestPackage: true
-  },
-  deviceprovisioningservice: {
-    swaggerOrConfig: "test/integration/swaggers/deviceprovisioningservices.md",
-    clientName: "DeviceProvisioningClient",
-    packageName: "deviceprovisioning",
-    useCoreV2: true,
-    allowInsecureConnection: true,
-    addCredentials: false,
-    isTestPackage: true
-  },
-  datafactory: {
-    swaggerOrConfig: "test/integration/swaggers/datafactory.md",
-    clientName: "DataFactoryClient",
-    packageName: "datafactory",
-    useCoreV2: true,
-    allowInsecureConnection: true,
-    addCredentials: false,
-    isTestPackage: true
-  },
-  healthcareapis: {
-    swaggerOrConfig: "test/integration/swaggers/healthcareapis.md",
-    clientName: "HealthCareApisClient",
-    packageName: "healthcareapis",
-    useCoreV2: true,
-    allowInsecureConnection: true,
-    addCredentials: false,
-    isTestPackage: true
-  },
-  useragentcorev1: {
-    swaggerOrConfig: "subscriptionId-apiVersion.json",
-    clientName: "UserAgentCoreV1Client",
-    packageName: "useragent-corev1",
-    licenseHeader: true,
-    useCoreV2: false,
-    allowInsecureConnection: true,
-    addCredentials: false,
-    isTestPackage: true
-  },
-  useragentcorev2: {
-    swaggerOrConfig: "subscriptionId-apiVersion.json",
-    clientName: "UserAgentCoreV2Client",
-    packageName: "useragent-corev2",
-    licenseHeader: true,
-    useCoreV2: true,
-    allowInsecureConnection: true,
-    addCredentials: false,
-    isTestPackage: true
-  },
-  iotspaces: {
-    swaggerOrConfig: "test/integration/swaggers/iotspaces.json",
-    clientName: "IoTSpacesClient",
-    packageName: "iotspaces",
-    licenseHeader: true,
-    useCoreV2: true,
-    allowInsecureConnection: true,
-    addCredentials: true,
-    isTestPackage: true
-  },
-  resources: {
-    swaggerOrConfig: "test/integration/swaggers/resources.json",
-    clientName: "ResourcesClient",
-    packageName: "resources",
-    licenseHeader: true,
-    useCoreV2: true,
-    allowInsecureConnection: true,
-    addCredentials: true,
-    headAsBoolean: true,
-    isTestPackage: true
-  },
-  sealedchoice: {
-    swaggerOrConfig: "test/integration/swaggers/sealedchoice.json",
-    clientName: "SealedChoiceClient",
-    packageName: "sealedchoice",
-    licenseHeader: true,
-    useCoreV2: true,
-    allowInsecureConnection: true,
-    addCredentials: false,
-    isTestPackage: true
-  },
-  datalakestorage: {
-    swaggerOrConfig: "test/integration/swaggers/datalakestorage.json",
-    clientName: "DataLakeStorageClient",
-    packageName: "datalakestorage",
-    licenseHeader: true,
-    useCoreV2: true,
-    allowInsecureConnection: true,
-    addCredentials: false,
-    isTestPackage: true
-  },
-  corecompattest: {
-    swaggerOrConfig: "test/integration/swaggers/petstore.json",
-    clientName: "PetStore",
-    packageName: "petstore",
-    useCoreV2: true,
-    allowInsecureConnection: true,
-    addCredentials: false,
-    isTestPackage: true,
-    coreHttpCompatMode: true
-<<<<<<< HEAD
-  }
-};
-
-const rlcTestSwaggers: { [name: string]: SwaggerConfig } = {
-=======
-  },
-  datasearch: {
-    swaggerOrConfig: "test/integration/swaggers/dataSearch.json",
-    clientName: "DataSearchClient",
-    packageName: "data-search",
-    licenseHeader: true,
-    useCoreV2: true,
-    allowInsecureConnection: true,
-    addCredentials: false,
-    isTestPackage: true,
-    generateTest: true,
-    generateSample: true,
-    coreHttpCompatMode: true
-  },
->>>>>>> 1b894654
-  // TEST REST LEVEL CLIENTS
-  lroRest: {
-    swaggerOrConfig: "lro.json",
-    clientName: "LRORestClient",
-    packageName: "lro-rest",
-    licenseHeader: true,
-    useCoreV2: true,
-    allowInsecureConnection: true,
-    addCredentials: false,
-    isTestPackage: true,
-    restLevelClient: true,
-    azureSdkForJs: false
-  },
-  bodyStringRest: {
-    swaggerOrConfig: "body-string.json",
-    clientName: "BodyStringRest",
-    packageName: "body-string-rest",
-    addCredentials: false,
-    restLevelClient: true,
-    azureSdkForJs: false,
-    licenseHeader: true,
-    isTestPackage: true,
-    generateTest: true
-  },
-  bodyComplexRest: {
-    swaggerOrConfig: "test/integration/swaggers/bodyComplex.md",
-    clientName: "BodyComplexRestClient",
-    packageName: "body-complex-rest",
-    licenseHeader: true,
-    restLevelClient: true,
-    azureSdkForJs: false,
-    allowInsecureConnection: true,
-    addCredentials: false,
-    isTestPackage: true
-  },
-  pagingRest: {
-    swaggerOrConfig: "paging.json",
-    clientName: "Paging",
-    packageName: "paging-service",
-    licenseHeader: true,
-    addCredentials: false,
-    isTestPackage: true,
-    restLevelClient: true,
-    azureSdkForJs: false
-  },
-  multipleInheritanceRest: {
-    swaggerOrConfig: "multiple-inheritance.json",
-    clientName: "MultipleInheritanceRestClient",
-    packageName: "multiple-inheritance-rest",
-    licenseHeader: true,
-    useCoreV2: true,
-    allowInsecureConnection: true,
-    addCredentials: false,
-    restLevelClient: true,
-    azureSdkForJs: false,
-    rlcShortcut: true,
-    isTestPackage: true
-  },
-  mediaTypesRest: {
-    swaggerOrConfig: "media_types.json",
-    clientName: "MediaTypes",
-    packageName: "media-types-service-rest",
-    licenseHeader: true,
-    addCredentials: false,
-    isTestPackage: true,
-    restLevelClient: true,
-    azureSdkForJs: false
-  },
-  bodyFileRest: {
-    swaggerOrConfig: "body-file.json",
-    clientName: "BodyFile",
-    packageName: "body-file",
-    licenseHeader: true,
-    allowInsecureConnection: true,
-    addCredentials: false,
-    isTestPackage: true,
-    restLevelClient: true,
-    azureSdkForJs: false
-  },
-  headerRest: {
-    swaggerOrConfig: "header.json",
-    clientName: "HeaderRestClient",
-    packageName: "header-rest",
-    licenseHeader: true,
-    restLevelClient: true,
-    azureSdkForJs: false,
-    allowInsecureConnection: true,
-    addCredentials: false,
-    isTestPackage: true
-  },
-  urlRest: {
-    swaggerOrConfig: "url.json",
-    clientName: "UrlRestClient",
-    packageName: "url-rest",
-    licenseHeader: true,
-    restLevelClient: true,
-    rlcShortcut: true,
-    allowInsecureConnection: true,
-    addCredentials: false,
-    isTestPackage: true,
-    azureSdkForJs: false
-  },
-  bodyFormDataRest: {
-    swaggerOrConfig: "body-formdata.json",
-    clientName: "BodyFormData",
-    packageName: "body-formdata-rest",
-    licenseHeader: true,
-    useCoreV2: true,
-    allowInsecureConnection: true,
-    addCredentials: false,
-    isTestPackage: true,
-    restLevelClient: true,
-    azureSdkForJs: false
-  },
-  customUrlRest: {
-    swaggerOrConfig: "custom-baseUrl.json",
-    clientName: "CustomUrlRestClient",
-    packageName: "custom-url-rest",
-    licenseHeader: true,
-    restLevelClient: true,
-    azureSdkForJs: false,
-    rlcShortcut: true,
-    allowInsecureConnection: true,
-    addCredentials: false,
-    isTestPackage: true
-  },
-  httpInfrastructureRest: {
-    swaggerOrConfig: "httpInfrastructure.json",
-    clientName: "HttpInfrastructureRestClient",
-    packageName: "http-infrastructure-rest",
-    licenseHeader: true,
-    restLevelClient: true,
-    rlcShortcut: true,
-    allowInsecureConnection: true,
-    addCredentials: false,
-    isTestPackage: true
-  },
-  azureReport: {
-    swaggerOrConfig: "azure-report.json",
-    clientName: "ReportClient",
-    packageName: "zzzAzureReport",
-    licenseHeader: true,
-    useCoreV2: true,
-    allowInsecureConnection: true,
-    addCredentials: false,
-    isTestPackage: true
-  },
-  report: {
-    swaggerOrConfig: "report.json",
-    clientName: "ReportClient",
-    packageName: "zzzReport",
-    licenseHeader: true,
-    useCoreV2: true,
-    allowInsecureConnection: true,
-    addCredentials: false,
-    isTestPackage: true,
-    azureSdkForJs: false
-  }
-};
-
-const generateSwaggers = async (
-  whiteList?: string[],
-  isDebugging?: boolean,
-  isRlc?: boolean
-) => {
-  if (isRlc) {
-    testSwaggers = rlcTestSwaggers;
-  }
-  const swaggers = Object.keys(testSwaggers).filter(name => {
-    if (!whiteList || !whiteList.length) {
-      return true;
-    }
-    return whiteList.includes(name);
-  });
-
-  for (let name of swaggers) {
-    const {
-      addCredentials,
-      clientName,
-      swaggerOrConfig,
-      packageName,
-      licenseHeader,
-      tracing,
-      disableAsyncIterators,
-      credentialScopes,
-      hideClients,
-      ignoreNullableOnOptional,
-      useCoreV2,
-      allowInsecureConnection,
-      restLevelClient,
-      azureSdkForJs,
-      headAsBoolean,
-      isTestPackage,
-      generateTest,
-      rlcShortcut,
-      coreHttpCompatMode
-    } = testSwaggers[name];
-
-    let swaggerPath = swaggerOrConfig;
-    if (swaggerOrConfig.split("/").length === 1) {
-      // When given a filename look for it in test server, otherwise use the path
-      swaggerPath = `node_modules/@microsoft.azure/autorest.testserver/swagger/${swaggerOrConfig}`;
-    }
-
-    let inputFileCommand: string = `${swaggerPath}`;
-    if (!swaggerPath.endsWith(".md")) {
-      inputFileCommand = `--input-file=${inputFileCommand}`;
-    }
-    await runAutorest(
-      swaggerPath,
-      {
-        tracingInfo: tracing,
-        disablePagingAsyncIterators: disableAsyncIterators,
-        credentialScopes: credentialScopes ? [credentialScopes] : undefined,
-        srcPath: "",
-        licenseHeader: !!licenseHeader,
-        addCredentials,
-        outputPath: isRlc
-          ? `./test/rlcIntegration/generated/${name}`
-          : `./test/integration/generated/${name}`,
-        title: clientName,
-        packageDetails: {
-          name:
-            packageName.split("/").length === 1
-              ? `@msinternal/${packageName}`
-              : packageName,
-          version: package_version,
-          nameWithoutScope: ""
-        },
-        hideClients,
-        ignoreNullableOnOptional,
-        useCoreV2,
-        allowInsecureConnection,
-        restLevelClient,
-        azureSdkForJs: azureSdkForJs,
-        rlcShortcut,
-        headAsBoolean,
-        isTestPackage,
-        generateTest,
-        coreHttpCompatMode
-      },
-      isDebugging
-    );
-  }
-};
-
-const buildWhitelist = () => {
-  if (process.argv.find(arg => arg === "--all-rlc")) {
-    console.log("Generating all RLC test clients");
-    for (const swagger in testSwaggers) {
-      if (testSwaggers[swagger].restLevelClient) {
-        whiteList.push(swagger);
-      }
-    }
-
-    return;
-  }
-
-  if (process.argv.find(arg => arg === "--non-hlc")) {
-    console.log("Generating all non-RLC test clients");
-
-    for (const swagger in testSwaggers) {
-      if (!testSwaggers[swagger].restLevelClient) {
-        whiteList.push(swagger);
-      }
-    }
-
-    return;
-  }
-
-  process.argv.forEach((arg, index) => {
-    if (arg !== "--include" && arg !== "-i") {
-      return;
-    }
-
-    const includesValue = process.argv[index + 1];
-    if (!includesValue) {
-      console.warn(
-        "No valid include list provided, generating all test swaggers"
-      );
-      return;
-    }
-
-    const swaggers = includesValue.split(",");
-
-    swaggers.forEach(swagger => {
-      const validSwaggers = Object.keys(testSwaggers);
-      if (!validSwaggers.includes(swagger)) {
-        throw new Error(
-          `Unknown swagger ${swagger}, valid swaggers: \n ${JSON.stringify(
-            validSwaggers
-          )}`
-        );
-      }
-
-      whiteList.push(swagger);
-    });
-  });
-};
-const buildAutorest = () => {
-  if (!process.argv.includes("--build") && !process.argv.includes("-b")) {
-    console.warn(
-      "Not building Autorest.Typescript, use --build or -b to build"
-    );
-    return Promise.resolve();
-  }
-  const childProcess = spawn("npm run build", {
-    stdio: [process.stdin, process.stdout, process.stderr],
-    shell: process.platform === "win32"
-  });
-
-  return onExit(childProcess);
-};
-
-const logAutorestInfo = async () => {
-  const childProcess = spawn("autorest", ["--info"], {
-    stdio: [process.stdin, process.stdout, process.stderr],
-    shell: process.platform === "win32"
-  });
-  await onExit(childProcess);
-};
-
-const run = async () => {
-  const isDebugging = process.argv.indexOf("--debug") !== -1;
-  const isRlc = process.argv.indexOf("rlc") !== -1;
-  buildWhitelist();
-  await logAutorestInfo();
-  await buildAutorest();
-  await generateSwaggers(whiteList, isDebugging, isRlc);
-};
-
-run().catch(error => {
-  console.error(error);
-  process.exit(-1000);
-});
+import { spawn } from "child_process";
+import { TracingInfo } from "../../src/models/clientDetails";
+import { onExit } from "./childProcessOnExit";
+import { runAutorest } from "./run";
+
+interface SwaggerConfig {
+  swaggerOrConfig: string;
+  clientName: string;
+  packageName: string;
+  addCredentials?: boolean;
+  licenseHeader?: boolean;
+  credentialScopes?: string;
+  tracing?: TracingInfo;
+  disableAsyncIterators?: boolean;
+  hideClients?: boolean;
+  ignoreNullableOnOptional?: boolean;
+  useCoreV2?: boolean;
+  allowInsecureConnection?: boolean;
+  restLevelClient?: boolean;
+  azureSdkForJs?: boolean;
+  rlcShortcut?: boolean;
+  headAsBoolean?: boolean;
+  isTestPackage?: boolean;
+  generateTest?: boolean;
+  generateSample?: boolean;
+  coreHttpCompatMode?: boolean;
+}
+
+const package_version = "1.0.0-preview1";
+let whiteList: string[] = [];
+
+let testSwaggers: { [name: string]: SwaggerConfig } = {
+  additionalProperties: {
+    swaggerOrConfig: "additionalProperties.json",
+    clientName: "AdditionalPropertiesClient",
+    packageName: "additional-properties",
+    licenseHeader: true,
+    useCoreV2: true,
+    allowInsecureConnection: true,
+    addCredentials: false,
+    isTestPackage: true,
+    generateTest: true,
+    generateSample: true
+  },
+  arrayConstraints: {
+    swaggerOrConfig: "test/integration/swaggers/arrayConstraints.md",
+    clientName: "ArrayConstraintsClient",
+    packageName: "array-constraints-client",
+    licenseHeader: true,
+    useCoreV2: true,
+    allowInsecureConnection: true,
+    addCredentials: false,
+    isTestPackage: true
+  },
+  attestation: {
+    swaggerOrConfig: "test/integration/swaggers/attestation.json",
+    clientName: "GeneratedClient",
+    packageName: "attestation",
+    hideClients: true,
+    licenseHeader: true,
+    useCoreV2: true,
+    allowInsecureConnection: true,
+    addCredentials: false,
+    isTestPackage: true
+  },
+  azureParameterGrouping: {
+    swaggerOrConfig: "azure-parameter-grouping.json",
+    clientName: "AzureParameterGroupingClient",
+    packageName: "azure-parameter-grouping",
+    licenseHeader: true,
+    useCoreV2: true,
+    allowInsecureConnection: true,
+    addCredentials: false,
+    isTestPackage: true
+  },
+  azureReport: {
+    swaggerOrConfig: "azure-report.json",
+    clientName: "ReportClient",
+    packageName: "zzzAzureReport",
+    licenseHeader: true,
+    useCoreV2: true,
+    allowInsecureConnection: true,
+    addCredentials: false,
+    isTestPackage: true
+  },
+  azureSpecialProperties: {
+    swaggerOrConfig: "azure-special-properties.json",
+    clientName: "AzureSpecialPropertiesClient",
+    packageName: "azure-special-properties",
+    licenseHeader: true,
+    addCredentials: true,
+    credentialScopes:
+      "https://microsoft.com/.default,http://microsoft.com/.default",
+    useCoreV2: true,
+    allowInsecureConnection: true,
+    isTestPackage: true
+  },
+  bodyArray: {
+    swaggerOrConfig: "body-array.json",
+    clientName: "BodyArrayClient",
+    packageName: "body-array",
+    licenseHeader: true,
+    useCoreV2: true,
+    allowInsecureConnection: true,
+    addCredentials: false,
+    isTestPackage: true
+  },
+  bodyBoolean: {
+    swaggerOrConfig: "body-boolean.json",
+    clientName: "BodyBooleanClient",
+    packageName: "body-boolean",
+    licenseHeader: true,
+    useCoreV2: true,
+    allowInsecureConnection: true,
+    addCredentials: false,
+    isTestPackage: true
+  },
+  bodyBooleanQuirks: {
+    swaggerOrConfig: "body-boolean.quirks.json",
+    clientName: "BodyBooleanQuirksClient",
+    packageName: "body-boolean-quirks",
+    licenseHeader: true,
+    useCoreV2: true,
+    allowInsecureConnection: true,
+    addCredentials: false,
+    isTestPackage: true
+  },
+  bodyByte: {
+    swaggerOrConfig: "body-byte.json",
+    clientName: "BodyByteClient",
+    packageName: "body-byte",
+    licenseHeader: true,
+    useCoreV2: true,
+    allowInsecureConnection: true,
+    addCredentials: false,
+    isTestPackage: true
+  },
+  bodyComplex: {
+    swaggerOrConfig: "test/integration/swaggers/bodyComplex.md",
+    clientName: "BodyComplexClient",
+    packageName: "body-complex",
+    licenseHeader: true,
+    useCoreV2: true,
+    allowInsecureConnection: true,
+    addCredentials: false,
+    isTestPackage: true
+  },
+  bodyComplexWithTracing: {
+    swaggerOrConfig: "test/integration/swaggers/bodyComplex.md",
+    clientName: "bodyComplexWithTracing",
+    packageName: "body-complex-tracing",
+    licenseHeader: true,
+    tracing: {
+      namespace: "Microsoft.Body.Complex",
+      packagePrefix: "Azure.Body.Complex"
+    },
+    useCoreV2: true,
+    allowInsecureConnection: true,
+    addCredentials: false,
+    isTestPackage: true
+  },
+  bodyDate: {
+    swaggerOrConfig: "body-date.json",
+    clientName: "BodyDateClient",
+    packageName: "body-date",
+    licenseHeader: true,
+    useCoreV2: true,
+    allowInsecureConnection: true,
+    addCredentials: false,
+    isTestPackage: true
+  },
+  bodyDateTime: {
+    swaggerOrConfig: "body-datetime.json",
+    clientName: "BodyDateTimeClient",
+    packageName: "body-datetime",
+    licenseHeader: true,
+    useCoreV2: true,
+    allowInsecureConnection: true,
+    addCredentials: false,
+    isTestPackage: true
+  },
+  bodyDateTimeRfc1123: {
+    swaggerOrConfig: "body-datetime-rfc1123.json",
+    clientName: "BodyDateTimeRfc1123Client",
+    packageName: "body-datetime-rfc1123",
+    licenseHeader: true,
+    useCoreV2: true,
+    allowInsecureConnection: true,
+    addCredentials: false,
+    isTestPackage: true
+  },
+  bodyDictionary: {
+    swaggerOrConfig: "body-dictionary.json",
+    clientName: "BodyDictionaryClient",
+    packageName: "body-dictionary",
+    licenseHeader: true,
+    useCoreV2: true,
+    allowInsecureConnection: true,
+    addCredentials: false,
+    isTestPackage: true
+  },
+  bodyDuration: {
+    swaggerOrConfig: "body-duration.json",
+    clientName: "BodyDurationClient",
+    packageName: "body-duration",
+    licenseHeader: true,
+    useCoreV2: true,
+    allowInsecureConnection: true,
+    addCredentials: false,
+    isTestPackage: true
+  },
+  bodyFile: {
+    swaggerOrConfig: "body-file.json",
+    clientName: "BodyFileClient",
+    packageName: "body-file",
+    licenseHeader: true,
+    useCoreV2: true,
+    allowInsecureConnection: true,
+    addCredentials: false,
+    isTestPackage: true
+  },
+  bodyInteger: {
+    swaggerOrConfig: "body-integer.json",
+    clientName: "BodyIntegerClient",
+    packageName: "body-integer",
+    licenseHeader: true,
+    useCoreV2: true,
+    allowInsecureConnection: true,
+    addCredentials: false,
+    isTestPackage: true
+  },
+  bodyNumber: {
+    swaggerOrConfig: "body-number.json",
+    clientName: "BodyNumberClient",
+    packageName: "body-number",
+    licenseHeader: true,
+    useCoreV2: true,
+    allowInsecureConnection: true,
+    addCredentials: false,
+    isTestPackage: true
+  },
+  bodyString: {
+    swaggerOrConfig: "body-string.json",
+    clientName: "BodyStringClient",
+    packageName: "body-string",
+    licenseHeader: true,
+    useCoreV2: true,
+    allowInsecureConnection: true,
+    addCredentials: false,
+    isTestPackage: true
+  },
+  bodyTime: {
+    swaggerOrConfig: "body-time.json",
+    clientName: "BodyTimeClient",
+    packageName: "body-time",
+    licenseHeader: true,
+    useCoreV2: true,
+    allowInsecureConnection: true,
+    addCredentials: false,
+    isTestPackage: true
+  },
+  customUrl: {
+    swaggerOrConfig: "custom-baseUrl.json",
+    clientName: "CustomUrlClient",
+    packageName: "custom-url",
+    licenseHeader: true,
+    useCoreV2: true,
+    allowInsecureConnection: true,
+    addCredentials: false,
+    isTestPackage: true
+  },
+  customUrlMoreOptions: {
+    swaggerOrConfig: "custom-baseUrl-more-options.json",
+    clientName: "CustomUrlMoreOptionsClient",
+    packageName: "custom-url-MoreOptions",
+    licenseHeader: true,
+    useCoreV2: true,
+    allowInsecureConnection: true,
+    addCredentials: false,
+    isTestPackage: true
+  },
+  customUrlPaging: {
+    swaggerOrConfig: "custom-baseUrl-paging.json",
+    clientName: "CustomUrlPagingClient",
+    packageName: "custom-url-paging",
+    licenseHeader: true,
+    useCoreV2: true,
+    allowInsecureConnection: true,
+    addCredentials: false,
+    isTestPackage: true
+  },
+  header: {
+    swaggerOrConfig: "header.json",
+    clientName: "HeaderClient",
+    packageName: "header",
+    licenseHeader: true,
+    useCoreV2: true,
+    allowInsecureConnection: true,
+    addCredentials: false,
+    isTestPackage: true
+  },
+  httpInfrastructure: {
+    swaggerOrConfig: "httpInfrastructure.json",
+    clientName: "HttpInfrastructureClient",
+    packageName: "httpInfrastructure",
+    licenseHeader: true,
+    useCoreV2: true,
+    allowInsecureConnection: true,
+    addCredentials: false,
+    isTestPackage: true
+  },
+  lro: {
+    swaggerOrConfig: "lro.json",
+    clientName: "LROClient",
+    packageName: "lro",
+    licenseHeader: true,
+    useCoreV2: true,
+    allowInsecureConnection: true,
+    addCredentials: false,
+    isTestPackage: true
+  },
+  lroParametrizedEndpoints: {
+    swaggerOrConfig: "lro-parameterized-endpoints.json",
+    clientName: "LroParametrizedEndpointsClient",
+    packageName: "lro-parameterized-endpoints",
+    licenseHeader: true,
+    useCoreV2: true,
+    allowInsecureConnection: true,
+    addCredentials: false,
+    isTestPackage: true
+  },
+  mediaTypes: {
+    swaggerOrConfig: "media_types.json",
+    clientName: "MediaTypesClient",
+    packageName: "media-types-service",
+    licenseHeader: true,
+    useCoreV2: true,
+    allowInsecureConnection: true,
+    addCredentials: false,
+    isTestPackage: true
+  },
+  mediaTypesWithTracing: {
+    swaggerOrConfig: "media_types.json",
+    clientName: "mediaTypesWithTracingClient",
+    packageName: "media-types-service-tracing",
+    licenseHeader: true,
+    tracing: {
+      namespace: "Microsoft.Media.Types",
+      packagePrefix: "Azure.Media.Types"
+    },
+    useCoreV2: true,
+    allowInsecureConnection: true,
+    addCredentials: false,
+    isTestPackage: true
+  },
+  mediaTypesV3: {
+    swaggerOrConfig: "test/integration/swaggers/media-types-v3.json",
+    clientName: "MediaTypesV3Client",
+    packageName: "media-types-v3-client",
+    licenseHeader: true,
+    useCoreV2: true,
+    allowInsecureConnection: true,
+    addCredentials: false,
+    isTestPackage: true
+  },
+  mediaTypesV3Lro: {
+    swaggerOrConfig: "test/integration/swaggers/media-types-v3-lro.json",
+    clientName: "MediaTypesV3LROClient",
+    packageName: "media-types-v3-lro-client",
+    licenseHeader: true,
+    useCoreV2: true,
+    addCredentials: false,
+    isTestPackage: true
+  },
+  modelFlattening: {
+    swaggerOrConfig: "model-flattening.json",
+    clientName: "ModelFlatteningClient",
+    packageName: "model-flattening",
+    licenseHeader: true,
+    useCoreV2: true,
+    allowInsecureConnection: true,
+    addCredentials: false,
+    isTestPackage: true
+  },
+  multipleInheritance: {
+    swaggerOrConfig: "multiple-inheritance.json",
+    clientName: "MultipleInheritanceClient",
+    packageName: "multiple-inheritance",
+    licenseHeader: true,
+    useCoreV2: true,
+    allowInsecureConnection: true,
+    addCredentials: false,
+    isTestPackage: true
+  },
+  noMappers: {
+    swaggerOrConfig: "test/integration/swaggers/no-mappers.json",
+    clientName: "NoMappersClient",
+    packageName: "no-mappers",
+    licenseHeader: true,
+    useCoreV2: true,
+    allowInsecureConnection: true,
+    addCredentials: false,
+    isTestPackage: true
+  },
+  noOperation: {
+    swaggerOrConfig: "test/integration/swaggers/noOperation.json",
+    clientName: "NoOperationsClient",
+    packageName: "no-operation",
+    licenseHeader: true,
+    useCoreV2: true,
+    allowInsecureConnection: true,
+    addCredentials: false,
+    isTestPackage: true
+  },
+  nonStringEnum: {
+    swaggerOrConfig: "non-string-enum.json",
+    clientName: "NonStringEnumClient",
+    packageName: "non-string-num",
+    licenseHeader: true,
+    useCoreV2: true,
+    allowInsecureConnection: true,
+    addCredentials: false,
+    isTestPackage: true
+  },
+  objectType: {
+    swaggerOrConfig: "object-type.json",
+    clientName: "ObjectTypeClient",
+    packageName: "object-type",
+    licenseHeader: true,
+    useCoreV2: true,
+    allowInsecureConnection: true,
+    addCredentials: false,
+    isTestPackage: true
+  },
+  paging: {
+    swaggerOrConfig: "paging.json",
+    clientName: "PagingClient",
+    packageName: "paging-service",
+    licenseHeader: true,
+    tracing: {
+      namespace: "Microsoft.Media.Types",
+      packagePrefix: "Azure.Media.Types"
+    },
+    useCoreV2: true,
+    addCredentials: false,
+    isTestPackage: true
+  },
+  pagingNoIterators: {
+    swaggerOrConfig: "paging.json",
+    clientName: "PagingNoIteratorsClient",
+    packageName: "paging-no-iterators",
+    licenseHeader: true,
+    disableAsyncIterators: true,
+    useCoreV2: true,
+    addCredentials: false,
+    isTestPackage: true
+  },
+  requiredOptional: {
+    swaggerOrConfig: "required-optional.json",
+    clientName: "RequiredOptionalClient",
+    packageName: "required-optional",
+    licenseHeader: true,
+    useCoreV2: true,
+    allowInsecureConnection: true,
+    addCredentials: false,
+    isTestPackage: true
+  },
+  regexConstraint: {
+    swaggerOrConfig: "test/integration/swaggers/regex-constraint.json",
+    clientName: "RegexConstraint",
+    packageName: "regex-constraint",
+    licenseHeader: true,
+    useCoreV2: true,
+    allowInsecureConnection: true,
+    addCredentials: false,
+    isTestPackage: true
+  },
+  report: {
+    swaggerOrConfig: "report.json",
+    clientName: "ReportClient",
+    packageName: "zzzReport",
+    licenseHeader: true,
+    useCoreV2: true,
+    allowInsecureConnection: true,
+    addCredentials: false,
+    isTestPackage: true
+  },
+  uuid: {
+    swaggerOrConfig: "test/integration/swaggers/uuid.json",
+    clientName: "UuidClient",
+    packageName: "uuid",
+    licenseHeader: true,
+    useCoreV2: true,
+    allowInsecureConnection: true,
+    addCredentials: false,
+    isTestPackage: true
+  },
+  url: {
+    swaggerOrConfig: "url.json",
+    clientName: "UrlClient",
+    packageName: "url",
+    licenseHeader: true,
+    useCoreV2: true,
+    allowInsecureConnection: true,
+    addCredentials: false,
+    isTestPackage: true
+  },
+  urlMulti: {
+    swaggerOrConfig: "url-multi-collectionFormat.json",
+    clientName: "UrlMultiClient",
+    packageName: "url-multi",
+    licenseHeader: true,
+    useCoreV2: true,
+    allowInsecureConnection: true,
+    addCredentials: false,
+    isTestPackage: true
+  },
+  url2: {
+    swaggerOrConfig: "test/integration/swaggers/url.json",
+    clientName: "UrlClient",
+    packageName: "url",
+    licenseHeader: true,
+    useCoreV2: true,
+    allowInsecureConnection: true,
+    addCredentials: false,
+    isTestPackage: true
+  },
+  xmlservice: {
+    swaggerOrConfig: "xml-service.json",
+    clientName: "XmlServiceClient",
+    packageName: "xml-service",
+    licenseHeader: true,
+    useCoreV2: true,
+    allowInsecureConnection: true,
+    addCredentials: false,
+    isTestPackage: true
+  },
+  noLicenseHeader: {
+    swaggerOrConfig: "test/integration/swaggers/license-header.json",
+    clientName: "NoLicenseHeaderClient",
+    packageName: "nolicense-header",
+    useCoreV2: true,
+    allowInsecureConnection: true,
+    addCredentials: false,
+    isTestPackage: true
+  },
+  licenseHeader: {
+    swaggerOrConfig: "test/integration/swaggers/license-header.json",
+    clientName: "LicenseHeaderClient",
+    packageName: "license-header",
+    licenseHeader: true,
+    useCoreV2: true,
+    allowInsecureConnection: true,
+    addCredentials: false,
+    isTestPackage: true
+  },
+  subscriptionIdApiVersion: {
+    swaggerOrConfig: "subscriptionId-apiVersion.json",
+    clientName: "SubscriptionIdApiVersionClient",
+    packageName: "subscriptionid-apiversion",
+    licenseHeader: true,
+    useCoreV2: true,
+    allowInsecureConnection: true,
+    addCredentials: false,
+    isTestPackage: true
+  },
+  bodyFormData: {
+    swaggerOrConfig: "body-formdata.json",
+    clientName: "BodyFormDataClient",
+    packageName: "body-formdata",
+    licenseHeader: true,
+    useCoreV2: true,
+    allowInsecureConnection: true,
+    addCredentials: false,
+    isTestPackage: true
+  },
+  validation: {
+    swaggerOrConfig: "validation.json",
+    clientName: "ValidationClient",
+    packageName: "validation",
+    licenseHeader: true,
+    useCoreV2: true,
+    allowInsecureConnection: true,
+    addCredentials: false,
+    isTestPackage: true
+  },
+  extensibleEnums: {
+    swaggerOrConfig: "test/integration/swaggers/extensibleEnums.md",
+    clientName: "ExtensibleEnumsClient",
+    packageName: "extensible-enums",
+    licenseHeader: true,
+    useCoreV2: true,
+    allowInsecureConnection: true,
+    addCredentials: false,
+    isTestPackage: true
+  },
+  xmsErrorResponses: {
+    swaggerOrConfig: "test/integration/swaggers/xmsErrorResponses.md",
+    clientName: "XmsErrorResponsesClient",
+    packageName: "xms-error-responses",
+    licenseHeader: true,
+    addCredentials: false,
+    useCoreV2: true,
+    isTestPackage: true
+  },
+  odataDiscriminator: {
+    swaggerOrConfig: "test/integration/swaggers/odata-discriminator.json",
+    clientName: "ODataDiscriminatorClient",
+    packageName: "odata-discriminator",
+    licenseHeader: true,
+    useCoreV2: true,
+    allowInsecureConnection: true,
+    addCredentials: false,
+    isTestPackage: true
+  },
+  appconfiguration: {
+    swaggerOrConfig: "test/integration/swaggers/appconfiguration.json",
+    clientName: "AppConfigurationClient",
+    packageName: "appconfiguration",
+    licenseHeader: true,
+    useCoreV2: true,
+    allowInsecureConnection: true,
+    addCredentials: false,
+    isTestPackage: true
+  },
+  appconfigurationexport: {
+    swaggerOrConfig: "test/integration/swaggers/appconfiguration.json",
+    clientName: "AppConfigurationClient",
+    packageName: "appconfiguration",
+    licenseHeader: true,
+    hideClients: true,
+    useCoreV2: true,
+    allowInsecureConnection: true,
+    addCredentials: false,
+    isTestPackage: true
+  },
+  mapperrequired: {
+    swaggerOrConfig: "test/integration/swaggers/mapperrequired.json",
+    clientName: "MapperRequiredClient",
+    packageName: "mapperrequired",
+    licenseHeader: true,
+    useCoreV2: true,
+    allowInsecureConnection: true,
+    addCredentials: false,
+    isTestPackage: true
+  },
+  readmeFileChecker: {
+    swaggerOrConfig: "test/integration/swaggers/keyvaults-secrets.md",
+    clientName: "KeyVaultClient",
+    packageName: "keyvault-secrets",
+    useCoreV2: true,
+    allowInsecureConnection: true,
+    addCredentials: false,
+    isTestPackage: true
+  },
+  nameChecker: {
+    swaggerOrConfig: "test/integration/swaggers/Data.md",
+    clientName: "SearchClient",
+    packageName: "search-documents",
+    useCoreV2: true,
+    allowInsecureConnection: true,
+    addCredentials: false,
+    isTestPackage: true
+  },
+  polymorphicSkipNormalize: {
+    swaggerOrConfig:
+      "test/integration/swaggers/MediaServices_polymorphic_skipNormalize.md",
+    clientName: "MediaServicesClient",
+    packageName: "media-services",
+    useCoreV2: true,
+    allowInsecureConnection: true,
+    addCredentials: false,
+    isTestPackage: true
+  },
+  petstore: {
+    swaggerOrConfig: "test/integration/swaggers/petstore.json",
+    clientName: "PetStore",
+    packageName: "petstore",
+    useCoreV2: true,
+    allowInsecureConnection: true,
+    addCredentials: false,
+    isTestPackage: true
+  },
+  textanalytics: {
+    swaggerOrConfig: "test/integration/swaggers/textAnalytics.md",
+    clientName: "GeneratedClient",
+    packageName: "textanalytics",
+    hideClients: true,
+    licenseHeader: true,
+    useCoreV2: true,
+    allowInsecureConnection: true,
+    addCredentials: false,
+    isTestPackage: true
+  },
+  constantParam: {
+    swaggerOrConfig: "test/integration/swaggers/textAnalytics.json",
+    clientName: "GeneratedClient",
+    packageName: "constantParam",
+    hideClients: true,
+    licenseHeader: true,
+    useCoreV2: true,
+    allowInsecureConnection: true,
+    addCredentials: false,
+    isTestPackage: true
+  },
+  storagefileshare: {
+    swaggerOrConfig: "test/integration/swaggers/storagefileshare.json",
+    clientName: "StorageFileShareClient",
+    packageName: "storagefileshare",
+    useCoreV2: true,
+    addCredentials: false,
+    isTestPackage: true
+  },
+  optionalnull: {
+    swaggerOrConfig: "test/integration/swaggers/optionalnull.json",
+    clientName: "OptionalNullClient",
+    packageName: "optionalnull",
+    ignoreNullableOnOptional: true,
+    useCoreV2: true,
+    addCredentials: false,
+    isTestPackage: true
+  },
+  storageblob: {
+    swaggerOrConfig: "test/integration/swaggers/storageblob.json",
+    clientName: "StorageBlobClient",
+    packageName: "storageblob",
+    useCoreV2: true,
+    addCredentials: false,
+    isTestPackage: true
+  },
+  headerprefix: {
+    swaggerOrConfig: "test/integration/swaggers/headerprefix.json",
+    clientName: "HeaderPrefixClient",
+    packageName: "headerprefix",
+    useCoreV2: true,
+    addCredentials: false,
+    isTestPackage: true
+  },
+  operationgroupclash: {
+    swaggerOrConfig: "test/integration/swaggers/operationGroupClash.json",
+    clientName: "OperationGroupClashClient",
+    packageName: "operationgroupclash",
+    useCoreV2: true,
+    allowInsecureConnection: true,
+    addCredentials: false,
+    isTestPackage: true
+  },
+  domainservices: {
+    swaggerOrConfig: "test/integration/swaggers/domainservices.md",
+    clientName: "DomainServicesClient",
+    packageName: "domainservices",
+    useCoreV2: true,
+    allowInsecureConnection: true,
+    addCredentials: false,
+    isTestPackage: true
+  },
+  deviceprovisioningservice: {
+    swaggerOrConfig: "test/integration/swaggers/deviceprovisioningservices.md",
+    clientName: "DeviceProvisioningClient",
+    packageName: "deviceprovisioning",
+    useCoreV2: true,
+    allowInsecureConnection: true,
+    addCredentials: false,
+    isTestPackage: true
+  },
+  datafactory: {
+    swaggerOrConfig: "test/integration/swaggers/datafactory.md",
+    clientName: "DataFactoryClient",
+    packageName: "datafactory",
+    useCoreV2: true,
+    allowInsecureConnection: true,
+    addCredentials: false,
+    isTestPackage: true
+  },
+  healthcareapis: {
+    swaggerOrConfig: "test/integration/swaggers/healthcareapis.md",
+    clientName: "HealthCareApisClient",
+    packageName: "healthcareapis",
+    useCoreV2: true,
+    allowInsecureConnection: true,
+    addCredentials: false,
+    isTestPackage: true
+  },
+  useragentcorev1: {
+    swaggerOrConfig: "subscriptionId-apiVersion.json",
+    clientName: "UserAgentCoreV1Client",
+    packageName: "useragent-corev1",
+    licenseHeader: true,
+    useCoreV2: false,
+    allowInsecureConnection: true,
+    addCredentials: false,
+    isTestPackage: true
+  },
+  useragentcorev2: {
+    swaggerOrConfig: "subscriptionId-apiVersion.json",
+    clientName: "UserAgentCoreV2Client",
+    packageName: "useragent-corev2",
+    licenseHeader: true,
+    useCoreV2: true,
+    allowInsecureConnection: true,
+    addCredentials: false,
+    isTestPackage: true
+  },
+  iotspaces: {
+    swaggerOrConfig: "test/integration/swaggers/iotspaces.json",
+    clientName: "IoTSpacesClient",
+    packageName: "iotspaces",
+    licenseHeader: true,
+    useCoreV2: true,
+    allowInsecureConnection: true,
+    addCredentials: true,
+    isTestPackage: true
+  },
+  resources: {
+    swaggerOrConfig: "test/integration/swaggers/resources.json",
+    clientName: "ResourcesClient",
+    packageName: "resources",
+    licenseHeader: true,
+    useCoreV2: true,
+    allowInsecureConnection: true,
+    addCredentials: true,
+    headAsBoolean: true,
+    isTestPackage: true
+  },
+  sealedchoice: {
+    swaggerOrConfig: "test/integration/swaggers/sealedchoice.json",
+    clientName: "SealedChoiceClient",
+    packageName: "sealedchoice",
+    licenseHeader: true,
+    useCoreV2: true,
+    allowInsecureConnection: true,
+    addCredentials: false,
+    isTestPackage: true
+  },
+  datalakestorage: {
+    swaggerOrConfig: "test/integration/swaggers/datalakestorage.json",
+    clientName: "DataLakeStorageClient",
+    packageName: "datalakestorage",
+    licenseHeader: true,
+    useCoreV2: true,
+    allowInsecureConnection: true,
+    addCredentials: false,
+    isTestPackage: true
+  },
+  corecompattest: {
+    swaggerOrConfig: "test/integration/swaggers/petstore.json",
+    clientName: "PetStore",
+    packageName: "petstore",
+    useCoreV2: true,
+    allowInsecureConnection: true,
+    addCredentials: false,
+    isTestPackage: true,
+    coreHttpCompatMode: true
+  },
+  datasearch: {
+    swaggerOrConfig: "test/integration/swaggers/dataSearch.json",
+    clientName: "DataSearchClient",
+    packageName: "data-search",
+    licenseHeader: true,
+    useCoreV2: true,
+    allowInsecureConnection: true,
+    addCredentials: false,
+    isTestPackage: true,
+    generateTest: true,
+    generateSample: true,
+    coreHttpCompatMode: true
+  }
+};
+
+const rlcTestSwaggers: { [name: string]: SwaggerConfig } = {
+  // TEST REST LEVEL CLIENTS
+  lroRest: {
+    swaggerOrConfig: "lro.json",
+    clientName: "LRORestClient",
+    packageName: "lro-rest",
+    licenseHeader: true,
+    useCoreV2: true,
+    allowInsecureConnection: true,
+    addCredentials: false,
+    isTestPackage: true,
+    restLevelClient: true,
+    azureSdkForJs: false
+  },
+  bodyStringRest: {
+    swaggerOrConfig: "body-string.json",
+    clientName: "BodyStringRest",
+    packageName: "body-string-rest",
+    addCredentials: false,
+    restLevelClient: true,
+    azureSdkForJs: false,
+    licenseHeader: true,
+    isTestPackage: true,
+    generateTest: true
+  },
+  bodyComplexRest: {
+    swaggerOrConfig: "test/integration/swaggers/bodyComplex.md",
+    clientName: "BodyComplexRestClient",
+    packageName: "body-complex-rest",
+    licenseHeader: true,
+    restLevelClient: true,
+    azureSdkForJs: false,
+    allowInsecureConnection: true,
+    addCredentials: false,
+    isTestPackage: true
+  },
+  pagingRest: {
+    swaggerOrConfig: "paging.json",
+    clientName: "Paging",
+    packageName: "paging-service",
+    licenseHeader: true,
+    addCredentials: false,
+    isTestPackage: true,
+    restLevelClient: true,
+    azureSdkForJs: false
+  },
+  multipleInheritanceRest: {
+    swaggerOrConfig: "multiple-inheritance.json",
+    clientName: "MultipleInheritanceRestClient",
+    packageName: "multiple-inheritance-rest",
+    licenseHeader: true,
+    useCoreV2: true,
+    allowInsecureConnection: true,
+    addCredentials: false,
+    restLevelClient: true,
+    azureSdkForJs: false,
+    rlcShortcut: true,
+    isTestPackage: true
+  },
+  mediaTypesRest: {
+    swaggerOrConfig: "media_types.json",
+    clientName: "MediaTypes",
+    packageName: "media-types-service-rest",
+    licenseHeader: true,
+    addCredentials: false,
+    isTestPackage: true,
+    restLevelClient: true,
+    azureSdkForJs: false
+  },
+  bodyFileRest: {
+    swaggerOrConfig: "body-file.json",
+    clientName: "BodyFile",
+    packageName: "body-file",
+    licenseHeader: true,
+    allowInsecureConnection: true,
+    addCredentials: false,
+    isTestPackage: true,
+    restLevelClient: true,
+    azureSdkForJs: false
+  },
+  headerRest: {
+    swaggerOrConfig: "header.json",
+    clientName: "HeaderRestClient",
+    packageName: "header-rest",
+    licenseHeader: true,
+    restLevelClient: true,
+    azureSdkForJs: false,
+    allowInsecureConnection: true,
+    addCredentials: false,
+    isTestPackage: true
+  },
+  urlRest: {
+    swaggerOrConfig: "url.json",
+    clientName: "UrlRestClient",
+    packageName: "url-rest",
+    licenseHeader: true,
+    restLevelClient: true,
+    rlcShortcut: true,
+    allowInsecureConnection: true,
+    addCredentials: false,
+    isTestPackage: true,
+    azureSdkForJs: false
+  },
+  bodyFormDataRest: {
+    swaggerOrConfig: "body-formdata.json",
+    clientName: "BodyFormData",
+    packageName: "body-formdata-rest",
+    licenseHeader: true,
+    useCoreV2: true,
+    allowInsecureConnection: true,
+    addCredentials: false,
+    isTestPackage: true,
+    restLevelClient: true,
+    azureSdkForJs: false
+  },
+  customUrlRest: {
+    swaggerOrConfig: "custom-baseUrl.json",
+    clientName: "CustomUrlRestClient",
+    packageName: "custom-url-rest",
+    licenseHeader: true,
+    restLevelClient: true,
+    azureSdkForJs: false,
+    rlcShortcut: true,
+    allowInsecureConnection: true,
+    addCredentials: false,
+    isTestPackage: true
+  },
+  httpInfrastructureRest: {
+    swaggerOrConfig: "httpInfrastructure.json",
+    clientName: "HttpInfrastructureRestClient",
+    packageName: "http-infrastructure-rest",
+    licenseHeader: true,
+    restLevelClient: true,
+    rlcShortcut: true,
+    allowInsecureConnection: true,
+    addCredentials: false,
+    isTestPackage: true
+  },
+  azureReport: {
+    swaggerOrConfig: "azure-report.json",
+    clientName: "ReportClient",
+    packageName: "zzzAzureReport",
+    licenseHeader: true,
+    useCoreV2: true,
+    allowInsecureConnection: true,
+    addCredentials: false,
+    isTestPackage: true
+  },
+  report: {
+    swaggerOrConfig: "report.json",
+    clientName: "ReportClient",
+    packageName: "zzzReport",
+    licenseHeader: true,
+    useCoreV2: true,
+    allowInsecureConnection: true,
+    addCredentials: false,
+    isTestPackage: true,
+    azureSdkForJs: false
+  }
+};
+
+const generateSwaggers = async (
+  whiteList?: string[],
+  isDebugging?: boolean,
+  isRlc?: boolean
+) => {
+  if (isRlc) {
+    testSwaggers = rlcTestSwaggers;
+  }
+  const swaggers = Object.keys(testSwaggers).filter(name => {
+    if (!whiteList || !whiteList.length) {
+      return true;
+    }
+    return whiteList.includes(name);
+  });
+
+  for (let name of swaggers) {
+    const {
+      addCredentials,
+      clientName,
+      swaggerOrConfig,
+      packageName,
+      licenseHeader,
+      tracing,
+      disableAsyncIterators,
+      credentialScopes,
+      hideClients,
+      ignoreNullableOnOptional,
+      useCoreV2,
+      allowInsecureConnection,
+      restLevelClient,
+      azureSdkForJs,
+      headAsBoolean,
+      isTestPackage,
+      generateTest,
+      rlcShortcut,
+      coreHttpCompatMode
+    } = testSwaggers[name];
+
+    let swaggerPath = swaggerOrConfig;
+    if (swaggerOrConfig.split("/").length === 1) {
+      // When given a filename look for it in test server, otherwise use the path
+      swaggerPath = `node_modules/@microsoft.azure/autorest.testserver/swagger/${swaggerOrConfig}`;
+    }
+
+    let inputFileCommand: string = `${swaggerPath}`;
+    if (!swaggerPath.endsWith(".md")) {
+      inputFileCommand = `--input-file=${inputFileCommand}`;
+    }
+    await runAutorest(
+      swaggerPath,
+      {
+        tracingInfo: tracing,
+        disablePagingAsyncIterators: disableAsyncIterators,
+        credentialScopes: credentialScopes ? [credentialScopes] : undefined,
+        srcPath: "",
+        licenseHeader: !!licenseHeader,
+        addCredentials,
+        outputPath: isRlc
+          ? `./test/rlcIntegration/generated/${name}`
+          : `./test/integration/generated/${name}`,
+        title: clientName,
+        packageDetails: {
+          name:
+            packageName.split("/").length === 1
+              ? `@msinternal/${packageName}`
+              : packageName,
+          version: package_version,
+          nameWithoutScope: ""
+        },
+        hideClients,
+        ignoreNullableOnOptional,
+        useCoreV2,
+        allowInsecureConnection,
+        restLevelClient,
+        azureSdkForJs: azureSdkForJs,
+        rlcShortcut,
+        headAsBoolean,
+        isTestPackage,
+        generateTest,
+        coreHttpCompatMode
+      },
+      isDebugging
+    );
+  }
+};
+
+const buildWhitelist = () => {
+  if (process.argv.find(arg => arg === "--all-rlc")) {
+    console.log("Generating all RLC test clients");
+    for (const swagger in testSwaggers) {
+      if (testSwaggers[swagger].restLevelClient) {
+        whiteList.push(swagger);
+      }
+    }
+
+    return;
+  }
+
+  if (process.argv.find(arg => arg === "--non-hlc")) {
+    console.log("Generating all non-RLC test clients");
+
+    for (const swagger in testSwaggers) {
+      if (!testSwaggers[swagger].restLevelClient) {
+        whiteList.push(swagger);
+      }
+    }
+
+    return;
+  }
+
+  process.argv.forEach((arg, index) => {
+    if (arg !== "--include" && arg !== "-i") {
+      return;
+    }
+
+    const includesValue = process.argv[index + 1];
+    if (!includesValue) {
+      console.warn(
+        "No valid include list provided, generating all test swaggers"
+      );
+      return;
+    }
+
+    const swaggers = includesValue.split(",");
+
+    swaggers.forEach(swagger => {
+      const validSwaggers = Object.keys(testSwaggers);
+      if (!validSwaggers.includes(swagger)) {
+        throw new Error(
+          `Unknown swagger ${swagger}, valid swaggers: \n ${JSON.stringify(
+            validSwaggers
+          )}`
+        );
+      }
+
+      whiteList.push(swagger);
+    });
+  });
+};
+const buildAutorest = () => {
+  if (!process.argv.includes("--build") && !process.argv.includes("-b")) {
+    console.warn(
+      "Not building Autorest.Typescript, use --build or -b to build"
+    );
+    return Promise.resolve();
+  }
+  const childProcess = spawn("npm run build", {
+    stdio: [process.stdin, process.stdout, process.stderr],
+    shell: process.platform === "win32"
+  });
+
+  return onExit(childProcess);
+};
+
+const logAutorestInfo = async () => {
+  const childProcess = spawn("autorest", ["--info"], {
+    stdio: [process.stdin, process.stdout, process.stderr],
+    shell: process.platform === "win32"
+  });
+  await onExit(childProcess);
+};
+
+const run = async () => {
+  const isDebugging = process.argv.indexOf("--debug") !== -1;
+  const isRlc = process.argv.indexOf("rlc") !== -1;
+  buildWhitelist();
+  await logAutorestInfo();
+  await buildAutorest();
+  await generateSwaggers(whiteList, isDebugging, isRlc);
+};
+
+run().catch(error => {
+  console.error(error);
+  process.exit(-1000);
+});