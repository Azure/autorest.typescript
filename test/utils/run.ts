import { spawn } from "child_process";
import { AutorestOptions } from "../../src/autorestSession";
import { onExit } from "./childProcessOnExit";

/**
 * Run autorest command
 */
export async function runAutorest(
  swaggerPath: string,
  options: AutorestOptions,
  debugging?: boolean,
  extraParams?: string[]
) {
  const {
    tracingInfo,
    allowInsecureConnection,
    useCoreV2,
    licenseHeader,
    outputPath,
    packageDetails,
    addCredentials,
    credentialScopes,
    disablePagingAsyncIterators,
    hideClients,
    ignoreNullableOnOptional,
    title,
    restLevelClient,
    azureSdkForJs,
    rlcShortcut,
    headAsBoolean,
    isTestPackage,
    generateTest,
    coreHttpCompatMode,
    azureArm
  } = options;
  let autorestCommand = `autorest${/^win/.test(process.platform) ? ".cmd" : ""
    }`;
  let commandArguments: string[] = [`--typescript`];

  if (tracingInfo) {
    commandArguments.push(
      `--tracing-info.namespace=${tracingInfo.namespace}`,
      `--tracing-info.packagePrefix="${tracingInfo.packagePrefix}"`
    );
  }
  if (credentialScopes !== undefined && credentialScopes.length > 0) {
    commandArguments.push(`--credential-scopes=${credentialScopes.join(",")}`);
  }
  let inputFileCommand: string = `${swaggerPath}`;
  if (!swaggerPath.endsWith(".md")) {
    inputFileCommand = `--input-file=${inputFileCommand}`;
  }
  if (useCoreV2 !== undefined) {
    commandArguments.push(`--use-core-v2=${useCoreV2}`);
  }
  if (restLevelClient === true) {
    commandArguments.push(`--rest-level-client=${restLevelClient}`);
  }
<<<<<<< HEAD
  if (azureSdkForJs !== undefined) {
    commandArguments.push(`--azure-sdk-for-js=${azureSdkForJs}`);
=======
  if (azureArm !== undefined && !azureArm) {
    commandArguments.push(`--openapi-type=data-plane`);
>>>>>>> 7e4f45c0
  }
  if (rlcShortcut === true) {
    commandArguments.push(`--rlc-shortcut=true`);
  }
  if (title !== undefined) {
    commandArguments.push(`--title=${title}`);
  }
  if (ignoreNullableOnOptional !== undefined) {
    commandArguments.push(
      `--ignore-nullable-on-optional=${ignoreNullableOnOptional}`
    );
  }
  if (headAsBoolean !== undefined) {
    commandArguments.push(`--head-as-boolean=${headAsBoolean}`);
  }
  if (allowInsecureConnection !== undefined) {
    commandArguments.push(
      `--allow-insecure-connection=${allowInsecureConnection}`
    );
  }
  if (disablePagingAsyncIterators !== undefined) {
    commandArguments.push(
      `--disable-async-iterators=${disablePagingAsyncIterators}`
    );
  }
  if (hideClients) {
    commandArguments.push(`--hide-clients=${hideClients}`);
  }

  if (isTestPackage) {
    commandArguments.push(`--is-test-package=${isTestPackage}`);
  }

  if (generateTest) {
    commandArguments.push(`--generate-test=${generateTest}`);
  }

  if (licenseHeader !== undefined) {
    commandArguments.push(`--license-header=${licenseHeader}`);
  }

  if (coreHttpCompatMode) {
    commandArguments.push(`--core-http-compat-mode=${coreHttpCompatMode}`);
  }

  if (addCredentials !== undefined) {
    commandArguments.push(`--add-credentials=${!!addCredentials}`);
  }

  if (packageDetails.version !== "") {
    commandArguments.push(`--package-version=${packageDetails.version}`);
  }

  commandArguments.push(
    inputFileCommand,
    "--version=3.6.6",
    "--clear-output-folder=true",
    `--output-folder=${outputPath}`,
    `--use=.`,
    `--package-name=${packageDetails.name}`,
    `--memory=8g`
  );
  if (debugging) {
    commandArguments.push(`--typescript.debugger`);
  }

  if (extraParams !== undefined && extraParams.length > 0) {
    commandArguments = commandArguments.concat(extraParams);
  }
  const generationTask = async () => {
    console.log(`=== Start ${title} ===`);
    const childProcess = spawn(autorestCommand, commandArguments, {
      stdio: [process.stdin, process.stdout, process.stderr],
      shell: process.platform === "win32"
    });

    console.log(`${autorestCommand} ${commandArguments.join(" ")}`);

    const result = await onExit(childProcess);
    console.log(`=== End ${title} ===`);
    return result;
  };

  try {
    await generationTask();
  } catch (error) {
    console.error(error);
    throw error;
  }
}<|MERGE_RESOLUTION|>--- conflicted
+++ resolved
@@ -56,13 +56,11 @@
   if (restLevelClient === true) {
     commandArguments.push(`--rest-level-client=${restLevelClient}`);
   }
-<<<<<<< HEAD
   if (azureSdkForJs !== undefined) {
     commandArguments.push(`--azure-sdk-for-js=${azureSdkForJs}`);
-=======
+  }
   if (azureArm !== undefined && !azureArm) {
     commandArguments.push(`--openapi-type=data-plane`);
->>>>>>> 7e4f45c0
   }
   if (rlcShortcut === true) {
     commandArguments.push(`--rlc-shortcut=true`);
