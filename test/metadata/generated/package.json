--- conflicted
+++ resolved
@@ -4,11 +4,7 @@
   "description": "AutoRestComplexTestService Library with typescript type definitions for node.js and browser.",
   "version": "",
   "dependencies": {
-<<<<<<< HEAD
-    "ms-rest-js": "~0.18.378"
-=======
     "ms-rest-js": "~0.19.379"
->>>>>>> 419e1ec6
   },
   "keywords": [
     "node",
