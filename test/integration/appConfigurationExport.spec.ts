import { AppConfigurationClient } from "./generated/appconfigurationexport/src";
import * as fs from "fs";
import { assert } from "chai";

describe("Check Internal Header", () => {
  let client: AppConfigurationClient;

  beforeEach(() => {
    const endpoint: string = "sampleEndPoint";
    client = new AppConfigurationClient(endpoint, {
      allowInsecureConnection: true
    });
    assert.notEqual(client, null);
  });

  it("Client Class File must have Internal Header", async () => {
    const content: string = fs.readFileSync(
      "./test/integration/generated/appconfigurationexport/src/appConfigurationClient.ts",
      "utf-8"
    );

    const containsInternal = content.includes("/** @internal */");

    assert.equal(containsInternal, true, "Expected internal Header missing");
  });
<<<<<<< HEAD

=======
>>>>>>> 93690238
});<|MERGE_RESOLUTION|>--- conflicted
+++ resolved
@@ -23,8 +23,4 @@
 
     assert.equal(containsInternal, true, "Expected internal Header missing");
   });
-<<<<<<< HEAD
-
-=======
->>>>>>> 93690238
 });