import {
  AzureSpecialPropertiesClient,
  AzureSpecialPropertiesClientOptionalParams
} from "./generated/azureSpecialProperties/src";
import { assert } from "chai";
import { responseStatusChecker } from "../utils/responseStatusChecker";

import { RestError } from "@azure/core-http";
import { TokenCredential } from "@azure/core-auth";
import { FullOperationResponse, OperationOptions } from "@azure/core-client";
import {
  bearerTokenAuthenticationPolicyName,
  createHttpHeaders,
  setClientRequestIdPolicyName,
  bearerTokenAuthenticationPolicy,
  bearerTokenAuthenticationPolicyName
} from "@azure/core-rest-pipeline";

describe.skip("auth validation", () => {
  it("should add authorization header", async () => {
    const expectedScopes = [
      "https://microsoft.com/.default",
      "http://microsoft.com/.default"
    ];

    const mockCredential: TokenCredential = {
      getToken: async scopes => {
        assert.deepEqual(scopes, expectedScopes);
        return {
          token: "test-token",
          expiresOnTimestamp: 111111
        };
      }
    };

    const client = new AzureSpecialPropertiesClient(
      mockCredential,
      "1234-5678-9012-3456",
      {
        allowInsecureConnection: true
      }
    );

    let _response: FullOperationResponse;
    await client.apiVersionDefault.getMethodGlobalValid({
      ...responseStatusChecker,
      onResponse: r => {
        _response = r;
      }
    });

    // Validate auth header
    assert.equal(
      _response!.request.headers.get("authorization"),
      "Bearer test-token"
    );
  });
});

describe("AzureSpecialProperties", () => {
  let client: AzureSpecialPropertiesClient;
  let dummySubscriptionId: string;
  let clientOptions: AzureSpecialPropertiesClientOptionalParams;
  let mockCredential: TokenCredential;

  beforeEach(() => {
    mockCredential = {
      getToken: async () => {
        return {
          token: "test-token",
          expiresOnTimestamp: 111111
        };
      }
    };

    dummySubscriptionId = "1234-5678-9012-3456";

    clientOptions = {
      // generateClientRequestIdHeader: true
      allowInsecureConnection: true
    };

    client = new AzureSpecialPropertiesClient(
      mockCredential,
      dummySubscriptionId,
      clientOptions
    );
    client.pipeline.removePolicy({ name: bearerTokenAuthenticationPolicyName });
  });

  describe("apiVersionDefault", () => {
    it("should use the default api-version when no api-version parameter is present with getMethodGlobalValid", async () => {
      await client.apiVersionDefault.getMethodGlobalValid(
        responseStatusChecker
      );
    });

    it("should use the default api-version when no api-version parameter is present with getMethodGlobalNotProvidedValid", async () => {
      await client.apiVersionDefault.getMethodGlobalNotProvidedValid(
        responseStatusChecker
      );
    });

    it("should use the default api-version when no api-version parameter is present with getPathGlobalValid", async () => {
      await client.apiVersionDefault.getPathGlobalValid(responseStatusChecker);
    });

    it("should use the default api-version when no api-version parameter is present with getSwaggerGlobalValid", async () => {
      await client.apiVersionDefault.getSwaggerGlobalValid(
        responseStatusChecker
      );
    });
  });

  describe("apiVersionLocal", () => {
    it("should use the api-version parameter instead of the default api-version when it is present, getMethodLocalNull", async () => {
      await client.apiVersionLocal.getMethodLocalNull(responseStatusChecker);
    });

    it("should use the api-version parameter instead of the default api-version when it is present, getMethodLocalValid", async () => {
      await client.apiVersionLocal.getMethodLocalValid(responseStatusChecker);
    });

    it("should use the api-version parameter instead of the default api-version when it is present, getPathLocalValid", async () => {
      await client.apiVersionLocal.getPathLocalValid(responseStatusChecker);
    });

    it("should use the api-version parameter instead of the default api-version when it is present, getSwaggerLocalValid", async () => {
      await client.apiVersionLocal.getSwaggerLocalValid(responseStatusChecker);
    });
  });

  describe("subscriptionInCredentials", () => {
    it("should use the subscriptionId from credentials by default, postMethodGlobalNotProvidedValid", async () => {
      await client.subscriptionInCredentials.postMethodGlobalNotProvidedValid(
        responseStatusChecker
      );
    });
    it("should use the subscriptionId from credentials by default, postMethodGlobalValid", async () => {
      await client.subscriptionInCredentials.postMethodGlobalValid(
        responseStatusChecker
      );
    });
    it("should use the subscriptionId from credentials by default, postPathGlobalValid", async () => {
      await client.subscriptionInCredentials.postPathGlobalValid(
        responseStatusChecker
      );
    });
    it("should use the subscriptionId from credentials by default, postSwaggerGlobalValid", async () => {
      await client.subscriptionInCredentials.postSwaggerGlobalValid(
        responseStatusChecker
      );
    });
  });

  describe("subscriptionInMethod", () => {
    it("should use the subscriptionId parameter when it is present, postMethodLocalNull", async () => {
      try {
        await client.subscriptionInMethod.postMethodLocalNull(undefined as any);
        assert.fail("Expected error to be thrown");
      } catch (error) {
        assert.equal(
          error.message,
          "subscriptionId cannot be null or undefined."
        );
      }
    });

    it("should use the subscriptionId parameter when it is present, postMethodLocalValid", async () => {
      await client.subscriptionInMethod.postMethodLocalValid(
        dummySubscriptionId,
        responseStatusChecker
      );
    });

    it("should use the subscriptionId parameter when it is present, postPathLocalValid", async () => {
      await client.subscriptionInMethod.postPathLocalValid(
        dummySubscriptionId,
        responseStatusChecker
      );
    });

    it("should use the subscriptionId parameter when it is present, postSwaggerLocalValid", async () => {
      await client.subscriptionInMethod.postSwaggerLocalValid(
        dummySubscriptionId,
        responseStatusChecker
      );
    });
  });

  describe("skipUrlEncoding", () => {
    const unencodedPath = "path1/path2/path3";
    it("should skip url encoding when specified for path parameters, getMethodPathValid", async () => {
      await client.skipUrlEncoding.getMethodPathValid(
        unencodedPath,
        responseStatusChecker
      );
    });

    it("should skip url encoding when specified for path parameters, getPathValid", async () => {
      await client.skipUrlEncoding.getPathValid(
        unencodedPath,
        responseStatusChecker
      );
    });

    it("should skip url encoding when specified for path parameters, getSwaggerPathValid", async () => {
      await client.skipUrlEncoding.getSwaggerPathValid(responseStatusChecker);
    });
  });

  describe("skipUrlEncoding", () => {
    const unencodedQuery = "value1&q2=value2&q3=value3";
    it("should skip url encoding when specified for query parameters, getMethodQueryValid", async () => {
      await client.skipUrlEncoding.getMethodQueryValid(
        unencodedQuery,
        responseStatusChecker
      );
    });

    it("should skip url encoding when specified for query parameters, getMethodQueryValid", async () => {
      await client.skipUrlEncoding.getPathQueryValid(
        unencodedQuery,
        responseStatusChecker
      );
    });

    it("should skip url encoding when specified for query parameters, getMethodQueryValid", async () => {
      await client.skipUrlEncoding.getSwaggerQueryValid(responseStatusChecker);
    });

    it("should skip url encoding when specified for query parameters, getMethodQueryValid", async () => {
      await client.skipUrlEncoding.getMethodQueryNull({
        ...responseStatusChecker,
        q1: undefined
      });
    });
  });

  describe("xMsClientRequestId", () => {
    const validClientId = "9C4D50EE-2D56-4CD3-8152-34347DC9F2B0";

    it("should overwrite x-ms-client-request-id, paramGet", async function() {
      let _response: FullOperationResponse;
      await client.xMsClientRequestId.paramGet(validClientId, {
        ...responseStatusChecker,
        onResponse: r => {
          _response = r;
        }
      });
      assert.equal(_response!.headers.get("x-ms-request-id"), "123");
    });

    it("should overwrite x-ms-client-request-id, get", async function() {
      let _response: FullOperationResponse;
      const options: OperationOptions = {
        requestOptions: {
          customHeaders: {
            "x-ms-client-request-id": validClientId
          }
        },
        ...responseStatusChecker,
        onResponse: r => {
          _response = r;
        }
      };
      await client.xMsClientRequestId.get(options);
      assert.equal(_response!.headers.get("x-ms-request-id"), "123");
    });

    it("should not overwrite x-ms-client-request-id", async () => {
      client = new AzureSpecialPropertiesClient(
        mockCredential,
        dummySubscriptionId,
        {
          ...clientOptions
        }
      );
      client.pipeline.removePolicy({
        name: bearerTokenAuthenticationPolicyName
      });

      client.pipeline.removePolicy({ name: setClientRequestIdPolicyName });
      client.pipeline.removePolicy({
        name: bearerTokenAuthenticationPolicyName
      });

      let _response: FullOperationResponse;
      await client.xMsClientRequestId.get({
        ...responseStatusChecker,
        onResponse: r => {
          _response = r;
        }
      });
      assert.equal(_response!.headers.get("x-ms-request-id"), "123");
    });

    it("should have x-ms-request-id in the err object", async () => {
      const invalidClientId = "123";
      const options: OperationOptions = {
        requestOptions: {
          customHeaders: {
            "x-ms-client-request-id": invalidClientId
          }
        }
      };

      try {
        await client.xMsClientRequestId.get(options);
        assert.fail("Expected error to be thrown");
      } catch (error) {
        const errorHeader = (error as RestError).response?.headers.get(
          "x-ms-request-id"
        );
        assert.equal(errorHeader, "123");
      }
    });
  });

  describe("headers", () => {
    it("should allow custom-named request-id headers to be used", async () => {
      client = new AzureSpecialPropertiesClient(
        mockCredential,
        dummySubscriptionId,
        {
          ...clientOptions
        }
      );
      client.pipeline.removePolicy({
        name: bearerTokenAuthenticationPolicyName
      });

      client.pipeline.removePolicy({ name: setClientRequestIdPolicyName });
      let _response: FullOperationResponse;

      const result = await client.header.customNamedRequestId(
        "9C4D50EE-2D56-4CD3-8152-34347DC9F2B0",
        {
          ...responseStatusChecker,
          onResponse: r => {
            _response = r;
          }
        }
      );

      assert.isUndefined(
        _response!.request.headers.get("x-ms-client-request-id")
      );

      assert.equal(result.fooRequestId, "123");
    });

    it("should allow custom-named request-id headers to be used with parameter grouping", async () => {
      const testClient = new AzureSpecialPropertiesClient(
        mockCredential,
        dummySubscriptionId,
        {
          ...clientOptions
        }
      );
      testClient.pipeline.removePolicy({
        name: bearerTokenAuthenticationPolicyName
      });

      testClient.pipeline.removePolicy({ name: setClientRequestIdPolicyName });
      let _response: FullOperationResponse;
      const result = await testClient.header.customNamedRequestIdParamGrouping(
        {
          fooClientRequestId: "9C4D50EE-2D56-4CD3-8152-34347DC9F2B0"
        },
        {
          ...responseStatusChecker,
          onResponse: r => {
            _response = r;
          }
        }
      );
      assert.isUndefined(
        _response!.request.headers.get("x-ms-client-request-id")
      );
      assert.equal(result.fooRequestId, "123");
    });

    it("should allow custom-named request-id headers to be used in head operations", async () => {
      const result = await client.header.customNamedRequestIdHead(
        "9C4D50EE-2D56-4CD3-8152-34347DC9F2B0",
        responseStatusChecker
      );
      assert.equal(result.fooRequestId, "123");
    });
  });

  describe("odata", () => {
    it("should support OData filter", async () => {
      var options = {
        ...responseStatusChecker,
        filter: "id gt 5 and name eq 'foo'",
        top: 10,
        orderby: "id"
      };
      await client.odata.getWithFilter(options);
    });
  });

  describe("credentials.environment property", function() {
    it("should be overridden by a user-specified base URL", async () => {
      let _response: FullOperationResponse;
      const client = new AzureSpecialPropertiesClient(
        mockCredential,
        dummySubscriptionId,
        {
          httpClient: {
            sendRequest: req =>
              Promise.resolve({
                status: 200,
                headers: createHttpHeaders(),
                request: req
              })
          },
          allowInsecureConnection: true,
          endpoint: "http://usethisone.com"
        }
      );
      client.pipeline.removePolicy({
        name: bearerTokenAuthenticationPolicyName
      });
<<<<<<< HEAD

=======
>>>>>>> 25c1fd5c
      await client.apiVersionDefault.getMethodGlobalValid({
        onResponse: r => {
          _response = r;
        }
      });
      assert.isTrue(_response!.request.url.startsWith("http://usethisone.com"));
    });
  });
});<|MERGE_RESOLUTION|>--- conflicted
+++ resolved
@@ -424,10 +424,7 @@
       client.pipeline.removePolicy({
         name: bearerTokenAuthenticationPolicyName
       });
-<<<<<<< HEAD
-
-=======
->>>>>>> 25c1fd5c
+      
       await client.apiVersionDefault.getMethodGlobalValid({
         onResponse: r => {
           _response = r;
