--- conflicted
+++ resolved
@@ -2,12 +2,8 @@
 // Licensed under the MIT license.
 
 import { getClient, ClientOptions } from "@azure-rest/core-client";
-<<<<<<< HEAD
-import { BodyStringRestRestClient } from "./clientDefinitions";
-=======
 import "@azure/core-auth";
 import { BodyStringRestLike } from "./clientDefinitions";
->>>>>>> c0777b13
 
 export default function BodyStringRest(
   options: ClientOptions = {}
