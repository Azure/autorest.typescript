// Copyright (c) Microsoft Corporation.
// Licensed under the MIT license.

import { getClient, ClientOptions } from "@azure-rest/core-client";
<<<<<<< HEAD
import { BodyFileRestClient } from "./clientDefinitions";
=======
import "@azure/core-auth";
import { BodyFileLike } from "./clientDefinitions";
>>>>>>> c0777b13

export default function BodyFile(options: ClientOptions = {}): BodyFileLike {
  const baseUrl = options.baseUrl ?? "http://localhost:3000";

  const client = getClient(baseUrl, options) as BodyFileLike;

  return client;
}<|MERGE_RESOLUTION|>--- conflicted
+++ resolved
@@ -2,12 +2,8 @@
 // Licensed under the MIT license.
 
 import { getClient, ClientOptions } from "@azure-rest/core-client";
-<<<<<<< HEAD
-import { BodyFileRestClient } from "./clientDefinitions";
-=======
 import "@azure/core-auth";
 import { BodyFileLike } from "./clientDefinitions";
->>>>>>> c0777b13
 
 export default function BodyFile(options: ClientOptions = {}): BodyFileLike {
   const baseUrl = options.baseUrl ?? "http://localhost:3000";
