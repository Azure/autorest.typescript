// Copyright (c) Microsoft Corporation.
// Licensed under the MIT license.

import { getClient, ClientOptions } from "@azure-rest/core-client";
<<<<<<< HEAD
import { HeaderRestClientRestClient } from "./clientDefinitions";
=======
import "@azure/core-auth";
import { HeaderRestClientLike } from "./clientDefinitions";
>>>>>>> c0777b13

export default function HeaderRestClient(
  options: ClientOptions = {}
): HeaderRestClientLike {
  const baseUrl = options.baseUrl ?? "http://localhost:3000";

  const client = getClient(baseUrl, options) as HeaderRestClientLike;

  return client;
}<|MERGE_RESOLUTION|>--- conflicted
+++ resolved
@@ -2,12 +2,8 @@
 // Licensed under the MIT license.
 
 import { getClient, ClientOptions } from "@azure-rest/core-client";
-<<<<<<< HEAD
-import { HeaderRestClientRestClient } from "./clientDefinitions";
-=======
 import "@azure/core-auth";
 import { HeaderRestClientLike } from "./clientDefinitions";
->>>>>>> c0777b13
 
 export default function HeaderRestClient(
   options: ClientOptions = {}
