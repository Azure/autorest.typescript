--- conflicted
+++ resolved
@@ -628,27 +628,8 @@
  * @enum {string}
  */
 export enum CMYKColors {
-<<<<<<< HEAD
-  /**
-   * cyan.
-   */
-  Cyan = "cyan",
-  /**
-   * Magenta.
-   */
-  Magenta = "Magenta",
-  /**
-   * YELLOW.
-   */
-  YELLOW = "YELLOW",
-  /**
-   * blacK.
-   */
-  BlacK = "blacK"
-=======
   CYAN = 'cyan',
   MAGENTA = 'Magenta',
   YELLOW = 'YELLOW',
   BLACK = 'blacK',
->>>>>>> 83bcb267
 }