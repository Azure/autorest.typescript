/*
 * Copyright (c) Microsoft Corporation. All rights reserved.
 * Licensed under the MIT License. See License.txt in the project root for
 * license information.
 *
 * Code generated by Microsoft (R) AutoRest Code Generator.
 * Changes may cause incorrect behavior and will be lost if the code is
 * regenerated.
 */

import * as msRest from "ms-rest-js";
import * as Models from "../models";
import * as Mappers from "../models/mappers";
import { AzureCompositeModel } from "../azureCompositeModel";

const WebResource = msRest.WebResource;

/** Class representing a Polymorphicrecursive. */
export class Polymorphicrecursive {
  private readonly client: AzureCompositeModel;
  /**
   * Create a Polymorphicrecursive.
   * @param {AzureCompositeModel} client Reference to the service client.
   */
  constructor(client: AzureCompositeModel) {
    this.client = client;
  }

  /**
   * Get complex types that are polymorphic and have recursive references
   *
   * @param {RequestOptionsBase} [options] Optional Parameters.
   *
   * @returns {Promise} A promise is returned
   *
   * @resolve {HttpOperationResponse} - The deserialized result object.
   *
   * @reject {Error|ServiceError} - The error object.
   */
  async getValidWithHttpOperationResponse(options?: msRest.RequestOptionsBase): Promise<msRest.HttpOperationResponse<Models.Fish>> {
    let client = this.client;
    // Validate
    try {
      if (this.client.acceptLanguage !== null && this.client.acceptLanguage !== undefined && typeof this.client.acceptLanguage.valueOf() !== 'string') {
        throw new Error('this.client.acceptLanguage must be of type string.');
      }
    } catch (error) {
      return Promise.reject(error);
    }

    // Create HTTP transport objects
    const httpRequest = new WebResource();
    let operationRes: msRest.HttpOperationResponse;
    try {
<<<<<<< HEAD
      const operationArguments: msRest.OperationArguments = msRest.createOperationArguments(
=======
      operationRes = await client.sendOperationRequest(
        httpRequest,
        msRest.createOperationArguments(
          {
            "this.client.acceptLanguage": this.client.acceptLanguage
          },
          options),
>>>>>>> 006b4422
        {
          "this.client.acceptLanguage": this.client.acceptLanguage
        },
        options);
      operationRes = await client.sendOperationRequest(
        httpRequest
        ,operationArgument
        s,{
          httpMethod: "GET",
          baseUrl: this.client.baseUri,
          path: "complex/polymorphicrecursive/valid",
          headerParameters: [
            {
              parameterName: "this.client.acceptLanguage",
              mapper: {
                serializedName: "accept-language",
                defaultValue: 'en-US',
                type: {
                  name: "String"
                }
              }
            }
          ]
        });
      let statusCode = operationRes.status;
      if (statusCode !== 200) {
        let error = new msRest.RestError(operationRes.bodyAsText as string);
        error.statusCode = operationRes.status;
        error.request = msRest.stripRequest(httpRequest);
        error.response = msRest.stripResponse(operationRes);
        let parsedErrorResponse = operationRes.parsedBody as { [key: string]: any };
        try {
          if (parsedErrorResponse) {
            let internalError = null;
            if (parsedErrorResponse.error) internalError = parsedErrorResponse.error;
            error.code = internalError ? internalError.code : parsedErrorResponse.code;
            error.message = internalError ? internalError.message : parsedErrorResponse.message;
          }
          if (parsedErrorResponse !== null && parsedErrorResponse !== undefined) {
            const resultMapper = Mappers.ErrorModel;
            error.body = client.serializer.deserialize(resultMapper, parsedErrorResponse, 'error.body');
          }
        } catch (defaultError) {
          error.message = `Error "${defaultError.message}" occurred in deserializing the responseBody ` +
                           `- "${operationRes.bodyAsText}" for the default response.`;
          return Promise.reject(error);
        }
        return Promise.reject(error);
      }
      // Deserialize Response
      if (statusCode === 200) {
        let parsedResponse = operationRes.parsedBody as { [key: string]: any };
        try {
          if (parsedResponse !== null && parsedResponse !== undefined) {
            const resultMapper = Mappers.Fish;
            operationRes.parsedBody = client.serializer.deserialize(resultMapper, parsedResponse, 'operationRes.parsedBody');
          }
        } catch (error) {
          let deserializationError = new msRest.RestError(`Error ${error} occurred in deserializing the responseBody - ${operationRes.bodyAsText}`);
          deserializationError.request = msRest.stripRequest(httpRequest);
          deserializationError.response = msRest.stripResponse(operationRes);
          return Promise.reject(deserializationError);
        }
      }

    } catch(err) {
      return Promise.reject(err);
    }

    return Promise.resolve(operationRes);
  }

  /**
   * Put complex types that are polymorphic and have recursive references
   *
   * @param {Fish} complexBody Please put a salmon that looks like this:
   * {
   * "fishtype": "salmon",
   * "species": "king",
   * "length": 1,
   * "age": 1,
   * "location": "alaska",
   * "iswild": true,
   * "siblings": [
   * {
   * "fishtype": "shark",
   * "species": "predator",
   * "length": 20,
   * "age": 6,
   * "siblings": [
   * {
   * "fishtype": "salmon",
   * "species": "coho",
   * "length": 2,
   * "age": 2,
   * "location": "atlantic",
   * "iswild": true,
   * "siblings": [
   * {
   * "fishtype": "shark",
   * "species": "predator",
   * "length": 20,
   * "age": 6
   * },
   * {
   * "fishtype": "sawshark",
   * "species": "dangerous",
   * "length": 10,
   * "age": 105
   * }
   * ]
   * },
   * {
   * "fishtype": "sawshark",
   * "species": "dangerous",
   * "length": 10,
   * "age": 105
   * }
   * ]
   * },
   * {
   * "fishtype": "sawshark",
   * "species": "dangerous",
   * "length": 10,
   * "age": 105
   * }
   * ]
   * }
   *
   * @param {RequestOptionsBase} [options] Optional Parameters.
   *
   * @returns {Promise} A promise is returned
   *
   * @resolve {HttpOperationResponse} - The deserialized result object.
   *
   * @reject {Error|ServiceError} - The error object.
   */
  async putValidWithHttpOperationResponse(complexBody: Models.Fish, options?: msRest.RequestOptionsBase): Promise<msRest.HttpOperationResponse<void>> {
    let client = this.client;
    // Validate
    try {
      if (complexBody === null || complexBody === undefined) {
        throw new Error('complexBody cannot be null or undefined.');
      }
      if (this.client.acceptLanguage !== null && this.client.acceptLanguage !== undefined && typeof this.client.acceptLanguage.valueOf() !== 'string') {
        throw new Error('this.client.acceptLanguage must be of type string.');
      }
    } catch (error) {
      return Promise.reject(error);
    }

    // Create HTTP transport objects
    const httpRequest = new WebResource();
    let operationRes: msRest.HttpOperationResponse;
    try {
      const operationArguments: msRest.OperationArguments = msRest.createOperationArguments(
        {
          complexBody,
          "this.client.acceptLanguage": this.client.acceptLanguage
        },
        options);
      operationRes = await client.sendOperationRequest(
        httpRequest
        ,operationArgument
        s,{
          httpMethod: "PUT",
          baseUrl: this.client.baseUri,
          path: "complex/polymorphicrecursive/valid",
          headerParameters: [
            {
              parameterName: "this.client.acceptLanguage",
              mapper: {
                serializedName: "accept-language",
                defaultValue: 'en-US',
                type: {
                  name: "String"
                }
              }
            }
          ],
          requestBodyMapper: Mappers.Fish,
          requestBodyName: "complexBody",
          contentType: "application/json; charset=utf-8"
        });
      let statusCode = operationRes.status;
      if (statusCode !== 200) {
        let error = new msRest.RestError(operationRes.bodyAsText as string);
        error.statusCode = operationRes.status;
        error.request = msRest.stripRequest(httpRequest);
        error.response = msRest.stripResponse(operationRes);
        let parsedErrorResponse = operationRes.parsedBody as { [key: string]: any };
        try {
          if (parsedErrorResponse) {
            let internalError = null;
            if (parsedErrorResponse.error) internalError = parsedErrorResponse.error;
            error.code = internalError ? internalError.code : parsedErrorResponse.code;
            error.message = internalError ? internalError.message : parsedErrorResponse.message;
          }
          if (parsedErrorResponse !== null && parsedErrorResponse !== undefined) {
            const resultMapper = Mappers.ErrorModel;
            error.body = client.serializer.deserialize(resultMapper, parsedErrorResponse, 'error.body');
          }
        } catch (defaultError) {
          error.message = `Error "${defaultError.message}" occurred in deserializing the responseBody ` +
                           `- "${operationRes.bodyAsText}" for the default response.`;
          return Promise.reject(error);
        }
        return Promise.reject(error);
      }

    } catch(err) {
      return Promise.reject(err);
    }

    return Promise.resolve(operationRes);
  }

  /**
   * Get complex types that are polymorphic and have recursive references
   *
   * @param {RequestOptionsBase} [options] Optional Parameters.
   *
   * @param {ServiceCallback} callback - The callback.
   *
   * @returns {ServiceCallback} callback(err, result, request, operationRes)
   *
   *                      {Error|ServiceError}  err        - The Error object if an error occurred, null otherwise.
   *
   *                      {Models.Fish} [result]   - The deserialized result object if an error did not occur.
   *                      See {@link Models.Fish} for more information.
   *
   *                      {WebResource} [request]  - The HTTP Request object if an error did not occur.
   *
   *                      {HttpOperationResponse} [response] - The HTTP Response stream if an error did not occur.
   */
  getValid(): Promise<Models.Fish>;
  getValid(options: msRest.RequestOptionsBase): Promise<Models.Fish>;
  getValid(callback: msRest.ServiceCallback<Models.Fish>): void;
  getValid(options: msRest.RequestOptionsBase, callback: msRest.ServiceCallback<Models.Fish>): void;
  getValid(options?: msRest.RequestOptionsBase, callback?: msRest.ServiceCallback<Models.Fish>): any {
    if (!callback && typeof options === 'function') {
      callback = options;
      options = undefined;
    }
    let cb = callback as msRest.ServiceCallback<Models.Fish>;
    if (!callback) {
      return this.getValidWithHttpOperationResponse(options).then((operationRes: msRest.HttpOperationResponse) => {
        return Promise.resolve(operationRes.parsedBody as Models.Fish);
      }).catch((err: Error) => {
        return Promise.reject(err);
      });
    } else {
      msRest.promiseToCallback(this.getValidWithHttpOperationResponse(options))((err: Error, data: msRest.HttpOperationResponse) => {
        if (err) {
          return cb(err);
        }
        let result = data.parsedBody as Models.Fish;
        return cb(err, result, data.request, data);
      });
    }
  }

  /**
   * Put complex types that are polymorphic and have recursive references
   *
   * @param {Fish} complexBody Please put a salmon that looks like this:
   * {
   * "fishtype": "salmon",
   * "species": "king",
   * "length": 1,
   * "age": 1,
   * "location": "alaska",
   * "iswild": true,
   * "siblings": [
   * {
   * "fishtype": "shark",
   * "species": "predator",
   * "length": 20,
   * "age": 6,
   * "siblings": [
   * {
   * "fishtype": "salmon",
   * "species": "coho",
   * "length": 2,
   * "age": 2,
   * "location": "atlantic",
   * "iswild": true,
   * "siblings": [
   * {
   * "fishtype": "shark",
   * "species": "predator",
   * "length": 20,
   * "age": 6
   * },
   * {
   * "fishtype": "sawshark",
   * "species": "dangerous",
   * "length": 10,
   * "age": 105
   * }
   * ]
   * },
   * {
   * "fishtype": "sawshark",
   * "species": "dangerous",
   * "length": 10,
   * "age": 105
   * }
   * ]
   * },
   * {
   * "fishtype": "sawshark",
   * "species": "dangerous",
   * "length": 10,
   * "age": 105
   * }
   * ]
   * }
   *
   * @param {RequestOptionsBase} [options] Optional Parameters.
   *
   * @param {ServiceCallback} callback - The callback.
   *
   * @returns {ServiceCallback} callback(err, result, request, operationRes)
   *
   *                      {Error|ServiceError}  err        - The Error object if an error occurred, null otherwise.
   *
   *                      {void} [result]   - The deserialized result object if an error did not occur.
   *
   *                      {WebResource} [request]  - The HTTP Request object if an error did not occur.
   *
   *                      {HttpOperationResponse} [response] - The HTTP Response stream if an error did not occur.
   */
  putValid(complexBody: Models.Fish): Promise<void>;
  putValid(complexBody: Models.Fish, options: msRest.RequestOptionsBase): Promise<void>;
  putValid(complexBody: Models.Fish, callback: msRest.ServiceCallback<void>): void;
  putValid(complexBody: Models.Fish, options: msRest.RequestOptionsBase, callback: msRest.ServiceCallback<void>): void;
  putValid(complexBody: Models.Fish, options?: msRest.RequestOptionsBase, callback?: msRest.ServiceCallback<void>): any {
    if (!callback && typeof options === 'function') {
      callback = options;
      options = undefined;
    }
    let cb = callback as msRest.ServiceCallback<void>;
    if (!callback) {
      return this.putValidWithHttpOperationResponse(complexBody, options).then((operationRes: msRest.HttpOperationResponse) => {
        return Promise.resolve(operationRes.parsedBody as void);
      }).catch((err: Error) => {
        return Promise.reject(err);
      });
    } else {
      msRest.promiseToCallback(this.putValidWithHttpOperationResponse(complexBody, options))((err: Error, data: msRest.HttpOperationResponse) => {
        if (err) {
          return cb(err);
        }
        let result = data.parsedBody as void;
        return cb(err, result, data.request, data);
      });
    }
  }

}<|MERGE_RESOLUTION|>--- conflicted
+++ resolved
@@ -52,25 +52,15 @@
     const httpRequest = new WebResource();
     let operationRes: msRest.HttpOperationResponse;
     try {
-<<<<<<< HEAD
       const operationArguments: msRest.OperationArguments = msRest.createOperationArguments(
-=======
-      operationRes = await client.sendOperationRequest(
-        httpRequest,
-        msRest.createOperationArguments(
-          {
-            "this.client.acceptLanguage": this.client.acceptLanguage
-          },
-          options),
->>>>>>> 006b4422
         {
           "this.client.acceptLanguage": this.client.acceptLanguage
         },
         options);
       operationRes = await client.sendOperationRequest(
-        httpRequest
-        ,operationArgument
-        s,{
+        httpRequest,
+        operationArguments,
+        {
           httpMethod: "GET",
           baseUrl: this.client.baseUri,
           path: "complex/polymorphicrecursive/valid",
@@ -225,9 +215,9 @@
         },
         options);
       operationRes = await client.sendOperationRequest(
-        httpRequest
-        ,operationArgument
-        s,{
+        httpRequest,
+        operationArguments,
+        {
           httpMethod: "PUT",
           baseUrl: this.client.baseUri,
           path: "complex/polymorphicrecursive/valid",
