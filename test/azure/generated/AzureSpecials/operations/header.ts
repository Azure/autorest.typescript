/*
 * Copyright (c) Microsoft Corporation. All rights reserved.
 * Licensed under the MIT License. See License.txt in the project root for
 * license information.
 *
 * Code generated by Microsoft (R) AutoRest Code Generator.
 * Changes may cause incorrect behavior and will be lost if the code is
 * regenerated.
 */

import * as msRest from "ms-rest-js";
import * as Models from "../models";
import * as Mappers from "../models/headerMappers";
import { AutoRestAzureSpecialParametersTestClientContext } from "../autoRestAzureSpecialParametersTestClientContext";

const WebResource = msRest.WebResource;

/** Class representing a Header. */
export class Header {
  private readonly client: AutoRestAzureSpecialParametersTestClientContext;
  private readonly serializer = new msRest.Serializer(Mappers);
  /**
   * Create a Header.
   * @param {AutoRestAzureSpecialParametersTestClientContext} client Reference to the service client.
   */
  constructor(client: AutoRestAzureSpecialParametersTestClientContext) {
    this.client = client;
  }

  /**
   * Send foo-client-request-id = 9C4D50EE-2D56-4CD3-8152-34347DC9F2B0 in the
   * header of the request
   *
   * @param {string} fooClientRequestId The fooRequestId
   *
   * @param {RequestOptionsBase} [options] Optional Parameters.
   *
   * @returns {Promise} A promise is returned
   *
   * @resolve {HttpOperationResponse} - The deserialized result object.
   *
   * @reject {Error|ServiceError} - The error object.
   */
  async customNamedRequestIdWithHttpOperationResponse(fooClientRequestId: string, options?: msRest.RequestOptionsBase): Promise<Models.HeaderCustomNamedRequestIdResponse> {
    let client = this.client;
    // Validate
    try {
      if (fooClientRequestId === null || fooClientRequestId === undefined || typeof fooClientRequestId.valueOf() !== 'string') {
        throw new Error('fooClientRequestId cannot be null or undefined and it must be of type string.');
      }
      if (this.client.acceptLanguage !== null && this.client.acceptLanguage !== undefined && typeof this.client.acceptLanguage.valueOf() !== 'string') {
        throw new Error('this.client.acceptLanguage must be of type string.');
      }
    } catch (error) {
      return Promise.reject(error);
    }

    // Create HTTP transport objects
    const httpRequest = new WebResource();
    let operationRes: msRest.HttpOperationResponse;
    try {
      const operationArguments: msRest.OperationArguments = msRest.createOperationArguments(
        {
          fooClientRequestId,
          "this.client.acceptLanguage": this.client.acceptLanguage
        },
        options);
      operationRes = await client.sendOperationRequest(
        httpRequest,
        operationArguments,
        {
          httpMethod: "POST",
          baseUrl: this.client.baseUri,
          path: "azurespecials/customNamedRequestId",
          headerParameters: [
            {
              parameterName: "fooClientRequestId",
              mapper: {
                required: true,
                serializedName: "foo-client-request-id",
                type: {
                  name: "String"
                }
              }
            },
            {
              parameterName: "this.client.acceptLanguage",
              mapper: {
                serializedName: "accept-language",
                defaultValue: 'en-US',
                type: {
                  name: "String"
                }
              }
            }
          ],
          serializer: this.serializer
        });
      let statusCode = operationRes.status;
      if (statusCode !== 200) {
        let error = new msRest.RestError(operationRes.bodyAsText as string);
        error.statusCode = operationRes.status;
        error.request = msRest.stripRequest(httpRequest);
        error.response = msRest.stripResponse(operationRes);
        let parsedErrorResponse = operationRes.parsedBody as { [key: string]: any };
        try {
          if (parsedErrorResponse) {
            let internalError = null;
            if (parsedErrorResponse.error) internalError = parsedErrorResponse.error;
            error.code = internalError ? internalError.code : parsedErrorResponse.code;
            error.message = internalError ? internalError.message : parsedErrorResponse.message;
          }
          if (parsedErrorResponse !== null && parsedErrorResponse !== undefined) {
            const resultMapper = Mappers.ErrorModel;
            error.body = this.serializer.deserialize(resultMapper, parsedErrorResponse, 'error.body');
          }
        } catch (defaultError) {
          error.message = `Error "${defaultError.message}" occurred in deserializing the responseBody ` +
                           `- "${operationRes.bodyAsText}" for the default response.`;
          return Promise.reject(error);
        }
        return Promise.reject(error);
      }
      // Deserialize Response
      if (statusCode === 200) {
        operationRes.parsedHeaders = this.serializer.deserialize(Mappers.HeaderCustomNamedRequestIdHeaders, operationRes.headers.rawHeaders(), 'operationRes.parsedBody');
      }

    } catch(err) {
      return Promise.reject(err);
    }

    return Promise.resolve(operationRes);
  }

  /**
   * Send foo-client-request-id = 9C4D50EE-2D56-4CD3-8152-34347DC9F2B0 in the
   * header of the request, via a parameter group
   *
   * @param {HeaderCustomNamedRequestIdParamGroupingParameters}
   * headerCustomNamedRequestIdParamGroupingParameters Additional parameters for
   * the operation
   *
   * @param {RequestOptionsBase} [options] Optional Parameters.
   *
   * @returns {Promise} A promise is returned
   *
   * @resolve {HttpOperationResponse} - The deserialized result object.
   *
   * @reject {Error|ServiceError} - The error object.
   */
  async customNamedRequestIdParamGroupingWithHttpOperationResponse(headerCustomNamedRequestIdParamGroupingParameters: Models.HeaderCustomNamedRequestIdParamGroupingParameters, options?: msRest.RequestOptionsBase): Promise<Models.HeaderCustomNamedRequestIdParamGroupingResponse> {
    let client = this.client;
    // Validate
    try {
      if (headerCustomNamedRequestIdParamGroupingParameters === null || headerCustomNamedRequestIdParamGroupingParameters === undefined) {
        throw new Error('headerCustomNamedRequestIdParamGroupingParameters cannot be null or undefined.');
      }
      if (this.client.acceptLanguage !== null && this.client.acceptLanguage !== undefined && typeof this.client.acceptLanguage.valueOf() !== 'string') {
        throw new Error('this.client.acceptLanguage must be of type string.');
      }
    } catch (error) {
      return Promise.reject(error);
    }
    let fooClientRequestId: any;
    try {
      if (headerCustomNamedRequestIdParamGroupingParameters !== null && headerCustomNamedRequestIdParamGroupingParameters !== undefined)
      {
        fooClientRequestId = headerCustomNamedRequestIdParamGroupingParameters.fooClientRequestId;
        if (fooClientRequestId === null || fooClientRequestId === undefined || typeof fooClientRequestId.valueOf() !== 'string') {
          throw new Error('fooClientRequestId cannot be null or undefined and it must be of type string.');
        }
      }
    } catch (error) {
      return Promise.reject(error);
    }

    // Create HTTP transport objects
    const httpRequest = new WebResource();
    let operationRes: msRest.HttpOperationResponse;
    try {
      const operationArguments: msRest.OperationArguments = msRest.createOperationArguments(
        {
          "this.client.acceptLanguage": this.client.acceptLanguage,
          fooClientRequestId,
          headerCustomNamedRequestIdParamGroupingParameters
        },
        options);
      operationRes = await client.sendOperationRequest(
        httpRequest,
        operationArguments,
        {
          httpMethod: "POST",
          baseUrl: this.client.baseUri,
          path: "azurespecials/customNamedRequestIdParamGrouping",
          headerParameters: [
            {
              parameterName: "this.client.acceptLanguage",
              mapper: {
                serializedName: "accept-language",
                defaultValue: 'en-US',
                type: {
                  name: "String"
                }
              }
            },
            {
              parameterName: "fooClientRequestId",
              mapper: {
                required: true,
                serializedName: "foo-client-request-id",
                type: {
                  name: "String"
                }
              }
            }
          ],
<<<<<<< HEAD
          parameterTransformations: [
            {
              sourcePath: [
                "fooClientRequestId"
              ],
              targetPath: [
                "headerCustomNamedRequestIdParamGroupingParameters",
                "fooClientRequestId"
              ]
            }
          ]
=======
          serializer: this.serializer
>>>>>>> e2f97ebf
        });
      let statusCode = operationRes.status;
      if (statusCode !== 200) {
        let error = new msRest.RestError(operationRes.bodyAsText as string);
        error.statusCode = operationRes.status;
        error.request = msRest.stripRequest(httpRequest);
        error.response = msRest.stripResponse(operationRes);
        let parsedErrorResponse = operationRes.parsedBody as { [key: string]: any };
        try {
          if (parsedErrorResponse) {
            let internalError = null;
            if (parsedErrorResponse.error) internalError = parsedErrorResponse.error;
            error.code = internalError ? internalError.code : parsedErrorResponse.code;
            error.message = internalError ? internalError.message : parsedErrorResponse.message;
          }
          if (parsedErrorResponse !== null && parsedErrorResponse !== undefined) {
            const resultMapper = Mappers.ErrorModel;
            error.body = this.serializer.deserialize(resultMapper, parsedErrorResponse, 'error.body');
          }
        } catch (defaultError) {
          error.message = `Error "${defaultError.message}" occurred in deserializing the responseBody ` +
                           `- "${operationRes.bodyAsText}" for the default response.`;
          return Promise.reject(error);
        }
        return Promise.reject(error);
      }
      // Deserialize Response
      if (statusCode === 200) {
        operationRes.parsedHeaders = this.serializer.deserialize(Mappers.HeaderCustomNamedRequestIdParamGroupingHeaders, operationRes.headers.rawHeaders(), 'operationRes.parsedBody');
      }

    } catch(err) {
      return Promise.reject(err);
    }

    return Promise.resolve(operationRes);
  }

  /**
   * Send foo-client-request-id = 9C4D50EE-2D56-4CD3-8152-34347DC9F2B0 in the
   * header of the request
   *
   * @param {string} fooClientRequestId The fooRequestId
   *
   * @param {RequestOptionsBase} [options] Optional Parameters.
   *
   * @returns {Promise} A promise is returned
   *
   * @resolve {HttpOperationResponse} - The deserialized result object.
   *
   * @reject {Error|ServiceError} - The error object.
   */
  async customNamedRequestIdHeadWithHttpOperationResponse(fooClientRequestId: string, options?: msRest.RequestOptionsBase): Promise<Models.HeaderCustomNamedRequestIdHeadResponse> {
    let client = this.client;
    // Validate
    try {
      if (fooClientRequestId === null || fooClientRequestId === undefined || typeof fooClientRequestId.valueOf() !== 'string') {
        throw new Error('fooClientRequestId cannot be null or undefined and it must be of type string.');
      }
      if (this.client.acceptLanguage !== null && this.client.acceptLanguage !== undefined && typeof this.client.acceptLanguage.valueOf() !== 'string') {
        throw new Error('this.client.acceptLanguage must be of type string.');
      }
    } catch (error) {
      return Promise.reject(error);
    }

    // Create HTTP transport objects
    const httpRequest = new WebResource();
    let operationRes: msRest.HttpOperationResponse;
    try {
      const operationArguments: msRest.OperationArguments = msRest.createOperationArguments(
        {
          fooClientRequestId,
          "this.client.acceptLanguage": this.client.acceptLanguage
        },
        options);
      operationRes = await client.sendOperationRequest(
        httpRequest,
        operationArguments,
        {
          httpMethod: "HEAD",
          baseUrl: this.client.baseUri,
          path: "azurespecials/customNamedRequestIdHead",
          headerParameters: [
            {
              parameterName: "fooClientRequestId",
              mapper: {
                required: true,
                serializedName: "foo-client-request-id",
                type: {
                  name: "String"
                }
              }
            },
            {
              parameterName: "this.client.acceptLanguage",
              mapper: {
                serializedName: "accept-language",
                defaultValue: 'en-US',
                type: {
                  name: "String"
                }
              }
            }
          ],
          serializer: this.serializer
        });
      let statusCode = operationRes.status;
      if (statusCode !== 200 && statusCode !== 404) {
        let error = new msRest.RestError(operationRes.bodyAsText as string);
        error.statusCode = operationRes.status;
        error.request = msRest.stripRequest(httpRequest);
        error.response = msRest.stripResponse(operationRes);
        let parsedErrorResponse = operationRes.parsedBody as { [key: string]: any };
        try {
          if (parsedErrorResponse) {
            let internalError = null;
            if (parsedErrorResponse.error) internalError = parsedErrorResponse.error;
            error.code = internalError ? internalError.code : parsedErrorResponse.code;
            error.message = internalError ? internalError.message : parsedErrorResponse.message;
          }
          if (parsedErrorResponse !== null && parsedErrorResponse !== undefined) {
            const resultMapper = Mappers.ErrorModel;
            error.body = this.serializer.deserialize(resultMapper, parsedErrorResponse, 'error.body');
          }
        } catch (defaultError) {
          error.message = `Error "${defaultError.message}" occurred in deserializing the responseBody ` +
                           `- "${operationRes.bodyAsText}" for the default response.`;
          return Promise.reject(error);
        }
        return Promise.reject(error);
      }
      operationRes.parsedBody = (statusCode === 200);
      // Deserialize Response
      if (statusCode === 200) {
        operationRes.parsedHeaders = this.serializer.deserialize(Mappers.HeaderCustomNamedRequestIdHeadHeaders, operationRes.headers.rawHeaders(), 'operationRes.parsedBody');
      }
      // Deserialize Response
      if (statusCode === 404) {
        operationRes.parsedHeaders = this.serializer.deserialize(Mappers.HeaderCustomNamedRequestIdHeadHeaders, operationRes.headers.rawHeaders(), 'operationRes.parsedBody');
      }

    } catch(err) {
      return Promise.reject(err);
    }

    return Promise.resolve(operationRes);
  }

  /**
   * Send foo-client-request-id = 9C4D50EE-2D56-4CD3-8152-34347DC9F2B0 in the
   * header of the request
   *
   * @param {string} fooClientRequestId The fooRequestId
   *
   * @param {RequestOptionsBase} [options] Optional Parameters.
   *
   * @param {ServiceCallback} callback - The callback.
   *
   * @returns {ServiceCallback} callback(err, result, request, operationRes)
   *
   *                      {Error|ServiceError}  err        - The Error object if an error occurred, null otherwise.
   *
   *                      {void} [result]   - The deserialized result object if an error did not occur.
   *
   *                      {WebResource} [request]  - The HTTP Request object if an error did not occur.
   *
   *                      {HttpOperationResponse} [response] - The HTTP Response stream if an error did not occur.
   */
  customNamedRequestId(fooClientRequestId: string): Promise<void>;
  customNamedRequestId(fooClientRequestId: string, options: msRest.RequestOptionsBase): Promise<void>;
  customNamedRequestId(fooClientRequestId: string, callback: msRest.ServiceCallback<void>): void;
  customNamedRequestId(fooClientRequestId: string, options: msRest.RequestOptionsBase, callback: msRest.ServiceCallback<void>): void;
  customNamedRequestId(fooClientRequestId: string, options?: msRest.RequestOptionsBase, callback?: msRest.ServiceCallback<void>): any {
    if (!callback && typeof options === 'function') {
      callback = options;
      options = undefined;
    }
    let cb = callback as msRest.ServiceCallback<void>;
    if (!callback) {
      return this.customNamedRequestIdWithHttpOperationResponse(fooClientRequestId, options).then((operationRes: msRest.HttpOperationResponse) => {
        return Promise.resolve(operationRes.parsedBody as void);
      }).catch((err: Error) => {
        return Promise.reject(err);
      });
    } else {
      msRest.promiseToCallback(this.customNamedRequestIdWithHttpOperationResponse(fooClientRequestId, options))((err: Error, data: msRest.HttpOperationResponse) => {
        if (err) {
          return cb(err);
        }
        let result = data.parsedBody as void;
        return cb(err, result, data.request, data);
      });
    }
  }

  /**
   * Send foo-client-request-id = 9C4D50EE-2D56-4CD3-8152-34347DC9F2B0 in the
   * header of the request, via a parameter group
   *
   * @param {HeaderCustomNamedRequestIdParamGroupingParameters}
   * headerCustomNamedRequestIdParamGroupingParameters Additional parameters for
   * the operation
   *
   * @param {RequestOptionsBase} [options] Optional Parameters.
   *
   * @param {ServiceCallback} callback - The callback.
   *
   * @returns {ServiceCallback} callback(err, result, request, operationRes)
   *
   *                      {Error|ServiceError}  err        - The Error object if an error occurred, null otherwise.
   *
   *                      {void} [result]   - The deserialized result object if an error did not occur.
   *
   *                      {WebResource} [request]  - The HTTP Request object if an error did not occur.
   *
   *                      {HttpOperationResponse} [response] - The HTTP Response stream if an error did not occur.
   */
  customNamedRequestIdParamGrouping(headerCustomNamedRequestIdParamGroupingParameters: Models.HeaderCustomNamedRequestIdParamGroupingParameters): Promise<void>;
  customNamedRequestIdParamGrouping(headerCustomNamedRequestIdParamGroupingParameters: Models.HeaderCustomNamedRequestIdParamGroupingParameters, options: msRest.RequestOptionsBase): Promise<void>;
  customNamedRequestIdParamGrouping(headerCustomNamedRequestIdParamGroupingParameters: Models.HeaderCustomNamedRequestIdParamGroupingParameters, callback: msRest.ServiceCallback<void>): void;
  customNamedRequestIdParamGrouping(headerCustomNamedRequestIdParamGroupingParameters: Models.HeaderCustomNamedRequestIdParamGroupingParameters, options: msRest.RequestOptionsBase, callback: msRest.ServiceCallback<void>): void;
  customNamedRequestIdParamGrouping(headerCustomNamedRequestIdParamGroupingParameters: Models.HeaderCustomNamedRequestIdParamGroupingParameters, options?: msRest.RequestOptionsBase, callback?: msRest.ServiceCallback<void>): any {
    if (!callback && typeof options === 'function') {
      callback = options;
      options = undefined;
    }
    let cb = callback as msRest.ServiceCallback<void>;
    if (!callback) {
      return this.customNamedRequestIdParamGroupingWithHttpOperationResponse(headerCustomNamedRequestIdParamGroupingParameters, options).then((operationRes: msRest.HttpOperationResponse) => {
        return Promise.resolve(operationRes.parsedBody as void);
      }).catch((err: Error) => {
        return Promise.reject(err);
      });
    } else {
      msRest.promiseToCallback(this.customNamedRequestIdParamGroupingWithHttpOperationResponse(headerCustomNamedRequestIdParamGroupingParameters, options))((err: Error, data: msRest.HttpOperationResponse) => {
        if (err) {
          return cb(err);
        }
        let result = data.parsedBody as void;
        return cb(err, result, data.request, data);
      });
    }
  }

  /**
   * Send foo-client-request-id = 9C4D50EE-2D56-4CD3-8152-34347DC9F2B0 in the
   * header of the request
   *
   * @param {string} fooClientRequestId The fooRequestId
   *
   * @param {RequestOptionsBase} [options] Optional Parameters.
   *
   * @param {ServiceCallback} callback - The callback.
   *
   * @returns {ServiceCallback} callback(err, result, request, operationRes)
   *
   *                      {Error|ServiceError}  err        - The Error object if an error occurred, null otherwise.
   *
   *                      {boolean} [result]   - The deserialized result object if an error did not occur.
   *
   *                      {WebResource} [request]  - The HTTP Request object if an error did not occur.
   *
   *                      {HttpOperationResponse} [response] - The HTTP Response stream if an error did not occur.
   */
  customNamedRequestIdHead(fooClientRequestId: string): Promise<boolean>;
  customNamedRequestIdHead(fooClientRequestId: string, options: msRest.RequestOptionsBase): Promise<boolean>;
  customNamedRequestIdHead(fooClientRequestId: string, callback: msRest.ServiceCallback<boolean>): void;
  customNamedRequestIdHead(fooClientRequestId: string, options: msRest.RequestOptionsBase, callback: msRest.ServiceCallback<boolean>): void;
  customNamedRequestIdHead(fooClientRequestId: string, options?: msRest.RequestOptionsBase, callback?: msRest.ServiceCallback<boolean>): any {
    if (!callback && typeof options === 'function') {
      callback = options;
      options = undefined;
    }
    let cb = callback as msRest.ServiceCallback<boolean>;
    if (!callback) {
      return this.customNamedRequestIdHeadWithHttpOperationResponse(fooClientRequestId, options).then((operationRes: msRest.HttpOperationResponse) => {
        return Promise.resolve(operationRes.parsedBody as boolean);
      }).catch((err: Error) => {
        return Promise.reject(err);
      });
    } else {
      msRest.promiseToCallback(this.customNamedRequestIdHeadWithHttpOperationResponse(fooClientRequestId, options))((err: Error, data: msRest.HttpOperationResponse) => {
        if (err) {
          return cb(err);
        }
        let result = data.parsedBody as boolean;
        return cb(err, result, data.request, data);
      });
    }
  }

}<|MERGE_RESOLUTION|>--- conflicted
+++ resolved
@@ -215,7 +215,6 @@
               }
             }
           ],
-<<<<<<< HEAD
           parameterTransformations: [
             {
               sourcePath: [
@@ -226,10 +225,8 @@
                 "fooClientRequestId"
               ]
             }
-          ]
-=======
+          ],
           serializer: this.serializer
->>>>>>> e2f97ebf
         });
       let statusCode = operationRes.status;
       if (statusCode !== 200) {
