/*
 * Copyright (c) Microsoft Corporation. All rights reserved.
 * Licensed under the MIT License. See License.txt in the project root for
 * license information.
 *
 * Code generated by Microsoft (R) AutoRest Code Generator.
 * Changes may cause incorrect behavior and will be lost if the code is
 * regenerated.
 */

import * as Models from "./models";
import * as Mappers from "./models/mappers";
import * as msRest from "ms-rest-js";
import * as msRestAzure from "ms-rest-azure-js";
const WebResource = msRest.WebResource;

const packageName = "";
const packageVersion = "";

class AutoRestReportServiceForAzure extends msRestAzure.AzureServiceClient {

  credentials: msRest.ServiceClientCredentials;

  acceptLanguage: string;

  longRunningOperationRetryTimeout: number;
  baseUri: string;
  serializer: msRest.Serializer;

  /**
   * @class
   * Initializes a new instance of the AutoRestReportServiceForAzure class.
   * @constructor
   *
   * @param {msRest.ServiceClientCredentials} credentials - Credentials needed for the client to connect to Azure.
   *
   * @param {string} [baseUri] - The base URI of the service.
   *
   * @param {object} [options] - The parameter options
   *
   * @param {Array} [options.filters] - Filters to be added to the request pipeline
   *
   * @param {object} [options.requestOptions] - The request options. Detailed info can be found at
   * {@link https://github.github.io/fetch/#Request Options doc}
   *
   * @param {boolean} [options.noRetryPolicy] - If set to true, turn off default retry policy
   *
   * @param {string} [options.acceptLanguage] - The preferred language for the response.
   *
   * @param {number} [options.longRunningOperationRetryTimeout] - The retry timeout in seconds for Long Running Operations. Default value is 30.
   *
   * @param {boolean} [options.generateClientRequestId] - Whether a unique x-ms-client-request-id should be generated. When set to true a unique x-ms-client-request-id value is generated and included in each request. Default is true.
   *
   */
  constructor(credentials: msRest.ServiceClientCredentials, baseUri?: string, options?: msRestAzure.AzureServiceClientOptions) {
    if (credentials === null || credentials === undefined) {
      throw new Error('\'credentials\' cannot be null.');
    }

    if (!options) {
      options = {};
    }
    if (!options.serializer) {
      options = {
        ...options,
        serializer: new msRest.Serializer(Mappers, false)
      };
    }

    super(credentials, options);

    this.acceptLanguage = 'en-US';
    this.longRunningOperationRetryTimeout = 30;
    this.baseUri = baseUri as string;
    if (!this.baseUri) {
      this.baseUri = 'http://localhost:3000';
    }
    this.credentials = credentials;

    this.addUserAgentInfo(`${packageName}/${packageVersion}`);
    if(options.acceptLanguage !== null && options.acceptLanguage !== undefined) {
      this.acceptLanguage = options.acceptLanguage;
    }
    if(options.longRunningOperationRetryTimeout !== null && options.longRunningOperationRetryTimeout !== undefined) {
      this.longRunningOperationRetryTimeout = options.longRunningOperationRetryTimeout;
    }
    this.serializer = new msRest.Serializer(Mappers);
  }
  // methods on the client.

  /**
   * Get test coverage report
   *
   * @param {AutoRestReportServiceForAzureGetReportOptionalParams} [options]
   * Optional Parameters.
   *
   * @returns {Promise} A promise is returned
   *
   * @resolve {HttpOperationResponse} - The deserialized result object.
   *
   * @reject {Error|ServiceError} - The error object.
   */
  async getReportWithHttpOperationResponse(options?: Models.AutoRestReportServiceForAzureGetReportOptionalParams): Promise<msRest.HttpOperationResponse<{ [propertyName: string]: number }>> {
    let client = this;
    let qualifier = (options && options.qualifier !== undefined) ? options.qualifier : undefined;
    // Validate
    try {
      if (qualifier !== null && qualifier !== undefined && typeof qualifier.valueOf() !== 'string') {
        throw new Error('qualifier must be of type string.');
      }
      if (this.acceptLanguage !== null && this.acceptLanguage !== undefined && typeof this.acceptLanguage.valueOf() !== 'string') {
        throw new Error('this.acceptLanguage must be of type string.');
      }
    } catch (error) {
      return Promise.reject(error);
    }

    // Create HTTP transport objects
    const httpRequest = new WebResource();
    let operationRes: msRest.HttpOperationResponse;
    try {
<<<<<<< HEAD
      const operationArguments: msRest.OperationArguments = msRest.createOperationArguments(
=======
      operationRes = await client.sendOperationRequest(
        httpRequest,
        msRest.createOperationArguments(
          {
            qualifier,
            "this.acceptLanguage": this.acceptLanguage
          },
          options),
>>>>>>> 006b4422
        {
          qualifier,
          "this.acceptLanguage": this.acceptLanguage
        },
        options);
      operationRes = await client.sendOperationRequest(
        httpRequest
        ,operationArgument
        s,{
          httpMethod: "GET",
          baseUrl: this.baseUri,
          path: "report/azure",
          queryParameters: [
            {
              parameterName: "qualifier",
              mapper: {
                serializedName: "qualifier",
                type: {
                  name: "String"
                }
              }
            }
          ],
          headerParameters: [
            {
              parameterName: "this.acceptLanguage",
              mapper: {
                serializedName: "accept-language",
                defaultValue: 'en-US',
                type: {
                  name: "String"
                }
              }
            }
          ]
        });
      let statusCode = operationRes.status;
      if (statusCode !== 200) {
        let error = new msRest.RestError(operationRes.bodyAsText as string);
        error.statusCode = operationRes.status;
        error.request = msRest.stripRequest(httpRequest);
        error.response = msRest.stripResponse(operationRes);
        let parsedErrorResponse = operationRes.parsedBody as { [key: string]: any };
        try {
          if (parsedErrorResponse) {
            let internalError = null;
            if (parsedErrorResponse.error) internalError = parsedErrorResponse.error;
            error.code = internalError ? internalError.code : parsedErrorResponse.code;
            error.message = internalError ? internalError.message : parsedErrorResponse.message;
          }
          if (parsedErrorResponse !== null && parsedErrorResponse !== undefined) {
            const resultMapper = Mappers.ErrorModel;
            error.body = client.serializer.deserialize(resultMapper, parsedErrorResponse, 'error.body');
          }
        } catch (defaultError) {
          error.message = `Error "${defaultError.message}" occurred in deserializing the responseBody ` +
                           `- "${operationRes.bodyAsText}" for the default response.`;
          return Promise.reject(error);
        }
        return Promise.reject(error);
      }
      // Deserialize Response
      if (statusCode === 200) {
        let parsedResponse = operationRes.parsedBody as { [key: string]: any };
        try {
          if (parsedResponse !== null && parsedResponse !== undefined) {
            const resultMapper = {
              serializedName: "parsedResponse",
              type: {
                name: "Dictionary",
                value: {
                  serializedName: "numberElementType",
                  type: {
                    name: "Number"
                  }
                }
              }
            };
            operationRes.parsedBody = client.serializer.deserialize(resultMapper, parsedResponse, 'operationRes.parsedBody');
          }
        } catch (error) {
          let deserializationError = new msRest.RestError(`Error ${error} occurred in deserializing the responseBody - ${operationRes.bodyAsText}`);
          deserializationError.request = msRest.stripRequest(httpRequest);
          deserializationError.response = msRest.stripResponse(operationRes);
          return Promise.reject(deserializationError);
        }
      }

    } catch(err) {
      return Promise.reject(err);
    }

    return Promise.resolve(operationRes);
  }

  /**
   * Get test coverage report
   *
   * @param {AutoRestReportServiceForAzureGetReportOptionalParams} [options]
   * Optional Parameters.
   *
   * @param {ServiceCallback} callback - The callback.
   *
   * @returns {ServiceCallback} callback(err, result, request, operationRes)
   *
   *                      {Error|ServiceError}  err        - The Error object if an error occurred, null otherwise.
   *
   *                      {{ [propertyName: string]: number }} [result]   - The deserialized result object if an error did not occur.
   *
   *                      {WebResource} [request]  - The HTTP Request object if an error did not occur.
   *
   *                      {HttpOperationResponse} [response] - The HTTP Response stream if an error did not occur.
   */
  getReport(): Promise<{ [propertyName: string]: number }>;
  getReport(options: Models.AutoRestReportServiceForAzureGetReportOptionalParams): Promise<{ [propertyName: string]: number }>;
  getReport(callback: msRest.ServiceCallback<{ [propertyName: string]: number }>): void;
  getReport(options: Models.AutoRestReportServiceForAzureGetReportOptionalParams, callback: msRest.ServiceCallback<{ [propertyName: string]: number }>): void;
  getReport(options?: Models.AutoRestReportServiceForAzureGetReportOptionalParams, callback?: msRest.ServiceCallback<{ [propertyName: string]: number }>): any {
    if (!callback && typeof options === 'function') {
      callback = options;
      options = undefined;
    }
    let cb = callback as msRest.ServiceCallback<{ [propertyName: string]: number }>;
    if (!callback) {
      return this.getReportWithHttpOperationResponse(options).then((operationRes: msRest.HttpOperationResponse) => {
        return Promise.resolve(operationRes.parsedBody as { [propertyName: string]: number });
      }).catch((err: Error) => {
        return Promise.reject(err);
      });
    } else {
      msRest.promiseToCallback(this.getReportWithHttpOperationResponse(options))((err: Error, data: msRest.HttpOperationResponse) => {
        if (err) {
          return cb(err);
        }
        let result = data.parsedBody as { [propertyName: string]: number };
        return cb(err, result, data.request, data);
      });
    }
  }
}

export { AutoRestReportServiceForAzure, Models as AutoRestReportServiceForAzureModels, Mappers as AutoRestReportServiceForAzureMappers };<|MERGE_RESOLUTION|>--- conflicted
+++ resolved
@@ -119,27 +119,16 @@
     const httpRequest = new WebResource();
     let operationRes: msRest.HttpOperationResponse;
     try {
-<<<<<<< HEAD
       const operationArguments: msRest.OperationArguments = msRest.createOperationArguments(
-=======
-      operationRes = await client.sendOperationRequest(
-        httpRequest,
-        msRest.createOperationArguments(
-          {
-            qualifier,
-            "this.acceptLanguage": this.acceptLanguage
-          },
-          options),
->>>>>>> 006b4422
         {
           qualifier,
           "this.acceptLanguage": this.acceptLanguage
         },
         options);
       operationRes = await client.sendOperationRequest(
-        httpRequest
-        ,operationArgument
-        s,{
+        httpRequest,
+        operationArguments,
+        {
           httpMethod: "GET",
           baseUrl: this.baseUri,
           path: "report/azure",
