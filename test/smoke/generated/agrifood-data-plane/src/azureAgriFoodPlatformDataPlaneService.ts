// Copyright (c) Microsoft Corporation.
// Licensed under the MIT license.

import { getClient, ClientOptions } from "@azure-rest/core-client";
<<<<<<< HEAD
import { AzureAgriFoodPlatformDataPlaneServiceRestClient } from "./clientDefinitions";
=======
import { TokenCredential } from "@azure/core-auth";
import { AzureAgriFoodPlatformDataPlaneServiceLike } from "./clientDefinitions";
>>>>>>> c0777b13

export default function AzureAgriFoodPlatformDataPlaneService(
  Endpoint: string,
  options: ClientOptions = {}
): AzureAgriFoodPlatformDataPlaneServiceLike {
  const baseUrl = options.baseUrl ?? `${Endpoint}`;
  options.apiVersion = options.apiVersion ?? "2021-03-31-preview";

  const client = getClient(
    baseUrl,
    options
  ) as AzureAgriFoodPlatformDataPlaneServiceLike;

  return client;
}<|MERGE_RESOLUTION|>--- conflicted
+++ resolved
@@ -2,15 +2,12 @@
 // Licensed under the MIT license.
 
 import { getClient, ClientOptions } from "@azure-rest/core-client";
-<<<<<<< HEAD
-import { AzureAgriFoodPlatformDataPlaneServiceRestClient } from "./clientDefinitions";
-=======
 import { TokenCredential } from "@azure/core-auth";
 import { AzureAgriFoodPlatformDataPlaneServiceLike } from "./clientDefinitions";
->>>>>>> c0777b13
 
 export default function AzureAgriFoodPlatformDataPlaneService(
   Endpoint: string,
+  credentials: TokenCredential,
   options: ClientOptions = {}
 ): AzureAgriFoodPlatformDataPlaneServiceLike {
   const baseUrl = options.baseUrl ?? `${Endpoint}`;
