// This file is read by tools that parse documentation comments conforming to the TSDoc standard.
// It should be published with your NPM package.  It should not be tracked by Git.
{
  "tsdocVersion": "0.12",
  "toolPackages": [
    {
      "packageName": "@microsoft/api-extractor",
<<<<<<< HEAD
      "packageVersion": "7.18.11"
=======
      "packageVersion": "7.18.16"
>>>>>>> 8bd08b29
    }
  ]
}<|MERGE_RESOLUTION|>--- conflicted
+++ resolved
@@ -5,11 +5,7 @@
   "toolPackages": [
     {
       "packageName": "@microsoft/api-extractor",
-<<<<<<< HEAD
-      "packageVersion": "7.18.11"
-=======
       "packageVersion": "7.18.16"
->>>>>>> 8bd08b29
     }
   ]
 }