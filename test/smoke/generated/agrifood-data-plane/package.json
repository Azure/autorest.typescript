--- conflicted
+++ resolved
@@ -40,14 +40,9 @@
   "dependencies": {
     "@azure-rest/core-client": "1.0.0-beta.7",
     "@azure/core-auth": "^1.3.0",
-<<<<<<< HEAD
     "@azure/core-rest-pipeline": "^1.3.0",
-    "@azure/core-paging": "^1.2.0"
-=======
-    "@azure/core-rest-pipeline": "^1.0.4",
     "@azure/core-paging": "^1.2.0",
     "@azure/core-lro": "^2.2.0"
->>>>>>> 2535bbc8
   },
   "devDependencies": {
     "autorest": "latest",
