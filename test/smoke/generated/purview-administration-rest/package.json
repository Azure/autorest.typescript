--- conflicted
+++ resolved
@@ -1,11 +1,7 @@
 {
   "name": "@msinternal/purview-administration-rest",
-<<<<<<< HEAD
-  "sdk-type": "mgmt",
+  "sdk-type": "client",
   "author": "Microsoft Corporation",
-=======
-  "sdk-type": "client",
->>>>>>> 7e4f45c0
   "version": "1.0.0-beta.2",
   "description": "",
   "keywords": [
