{
  "name": "@msinternal/purview-administration-rest",
  "sdk-type": "client",
  "author": "Microsoft Corporation",
  "version": "1.0.0-beta.2",
  "description": "",
  "keywords": [
    "node",
    "azure",
    "cloud",
    "typescript",
    "browser",
    "isomorphic"
  ],
  "license": "MIT",
  "main": "dist/index.js",
  "module": "./dist-esm/index.js",
  "types": "./types/purview-administration-rest.d.ts",
  "homepage": "https://github.com/Azure/azure-sdk-for-js/tree/main/undefined/README.md",
  "repository": "github:Azure/azure-sdk-for-js",
  "bugs": {
    "url": "https://github.com/Azure/azure-sdk-for-js/issues"
  },
  "files": [
    "dist/",
    "dist-esm/",
    "types/purview-administration-rest.d.ts",
    "README.md",
    "LICENSE",
    "review/*"
  ],
  "//metadata": {
    "constantPaths": [
      {
        "path": "swagger/README.md",
        "prefix": "package-version"
      }
    ]
  },
  "engines": {
    "node": ">=12.0.0"
  },
  "scripts": {
    "audit": "node ../../../common/scripts/rush-audit.js && rimraf node_modules package-lock.json && npm i --package-lock-only 2>&1 && npm audit",
    "build:browser": "echo skipped.",
    "build:node": "echo skipped.",
    "build:samples": "echo skipped.",
    "build:test": "echo skipped.",
    "build:debug": "echo skipped.",
    "check-format": "prettier --list-different --config ../../../.prettierrc.json --ignore-path ../../../.prettierignore \"src/**/*.ts\" \"test/**/*.ts\" \"samples-dev/**/*.ts\" \"*.{js,json}\"",
    "clean": "rimraf dist dist-browser dist-esm test-dist temp types *.tgz *.log",
    "execute:samples": "echo skipped",
    "extract-api": "rimraf review && mkdirp ./review && api-extractor run --local",
    "format": "prettier --write --config ../../../.prettierrc.json --ignore-path ../../../.prettierignore \"src/**/*.ts\" \"test/**/*.ts\" \"samples-dev/**/*.ts\" \"*.{js,json}\"",
    "generate:client": "autorest --typescript swagger/README.md && npm run format",
    "integration-test:browser": "echo skipped",
    "integration-test:node": "echo skipped",
    "integration-test": "echo skipped",
    "lint:fix": "eslint package.json api-extractor.json src test --ext .ts --fix --fix-type [problem,suggestion]",
    "lint": "eslint package.json api-extractor.json src test --ext .ts",
    "pack": "npm pack 2>&1",
    "test:browser": "echo skipped",
    "test:node": "echo skipped",
    "test": "echo \"Error: no test specified\" && exit 1",
    "unit-test": "echo skipped",
    "unit-test:node": "echo skipped",
    "unit-test:browser": "echo skipped",
    "docs": "typedoc --excludePrivate --excludeExternals  --out ./dist/docs ./src",
    "build": "npm run clean && tsc && rollup -c 2>&1 && npm run minify && mkdirp ./review && npm run extract-api",
    "minify": "uglifyjs -c -m --comments --source-map \"content='./dist/index.js.map'\" -o ./dist/index.min.js ./dist/index.js"
  },
  "sideEffects": false,
  "autoPublish": false,
  "dependencies": {
    "@azure/core-auth": "^1.3.0",
<<<<<<< HEAD
    "@azure-rest/core-client": "1.0.0-beta.9",
    "@azure/core-rest-pipeline": "^1.3.0",
=======
    "@azure-rest/core-client": "1.0.0-beta.8",
    "@azure/core-rest-pipeline": "^1.8.0",
>>>>>>> 4375bc4b
    "@azure/logger": "^1.0.0",
    "tslib": "^2.2.0",
    "@azure/core-paging": "^1.2.0"
  },
  "devDependencies": {
    "@microsoft/api-extractor": "^7.18.11",
    "autorest": "latest",
    "@types/node": "^12.0.0",
    "dotenv": "^8.2.0",
    "eslint": "^7.15.0",
    "mkdirp": "^1.0.4",
    "prettier": "2.2.1",
    "rimraf": "^3.0.0",
    "source-map-support": "^0.5.9",
    "typedoc": "0.15.2",
    "typescript": "~4.2.0",
    "@rollup/plugin-commonjs": "^21.0.1",
    "@rollup/plugin-json": "^4.1.0",
    "@rollup/plugin-multi-entry": "^4.1.0",
    "@rollup/plugin-node-resolve": "^13.1.3",
    "rollup": "^2.66.1",
    "rollup-plugin-sourcemaps": "^0.6.3",
    "uglify-js": "^3.4.9"
  }
}<|MERGE_RESOLUTION|>--- conflicted
+++ resolved
@@ -73,13 +73,8 @@
   "autoPublish": false,
   "dependencies": {
     "@azure/core-auth": "^1.3.0",
-<<<<<<< HEAD
     "@azure-rest/core-client": "1.0.0-beta.9",
-    "@azure/core-rest-pipeline": "^1.3.0",
-=======
-    "@azure-rest/core-client": "1.0.0-beta.8",
     "@azure/core-rest-pipeline": "^1.8.0",
->>>>>>> 4375bc4b
     "@azure/logger": "^1.0.0",
     "tslib": "^2.2.0",
     "@azure/core-paging": "^1.2.0"
