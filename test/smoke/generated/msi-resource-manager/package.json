--- conflicted
+++ resolved
@@ -96,17 +96,6 @@
     "docs": "echo skipped"
   },
   "sideEffects": false,
-<<<<<<< HEAD
-  "//metadata": {
-    "constantPaths": [
-      {
-        "path": "src/ManagedServiceIdentityClient.ts",
-        "prefix": "packageDetails"
-      }
-    ]
-  },
-  "autoPublish": true
-=======
   "autoPublish": true,
   "//sampleConfiguration": {
     "productName": "",
@@ -116,5 +105,4 @@
     "disableDocsMs": true,
     "apiRefLink": "https://docs.microsoft.com/javascript/api/@msinternal/msi-resource-manager?view=azure-node-preview"
   }
->>>>>>> 962a7c82
 }