--- conflicted
+++ resolved
@@ -95,15 +95,5 @@
       }
     ]
   },
-<<<<<<< HEAD
-  "autoPublish": true,
-  "//sampleConfiguration": {
-    "productName": "",
-    "productSlugs": ["azure"],
-    "disableDocsMs": true,
-    "apiRefLink": "https://docs.microsoft.com/javascript/api/@msinternal/msi-resource-manager?view=azure-node-preview"
-  }
-=======
   "autoPublish": true
->>>>>>> 871cf1d9
 }