{
  "name": "@azure/multiapi-test",
  "author": "Microsoft Corporation",
  "description": "AutoRestParameterizedCustomHostTestClient Library with typescript type definitions for node.js and browser.",
  "version": "1.0.0",
  "dependencies": {
<<<<<<< HEAD
    "ms-rest-azure-js": "~0.17.164",
    "ms-rest-js": "~0.22.422",
    "@azure/multiapi-test-2018-02-01": "^1.0.0"
=======
    "ms-rest-azure-js": "~0.17.165"
>>>>>>> 911379c7
  },
  "keywords": [
    "node",
    "azure",
    "typescript",
    "browser",
    "isomorphic"
  ],
  "license": "MIT",
  "main": "./cjs/index.js",
  "module": "./esm/index.js",
  "types": "./cjs/index.d.ts",
  "devDependencies": {
    "tslib": "^1.9.3",
    "typescript": "^3.0.3",
    "webpack": "^4.17.2",
    "webpack-cli": "^3.1.0"
  },
  "homepage": "https://github.com/azure/azure-sdk-for-js",
  "repository": {
    "type": "git",
    "url": "https://github.com/azure/azure-sdk-for-js.git"
  },
  "bugs": {
    "url": "https://github.com/azure/azure-sdk-for-js/issues"
  },
  "scripts": {
    "build": "tsc && tsc -p tsconfig.esm.json && webpack",
    "prepare": "npm run build"
  }
}<|MERGE_RESOLUTION|>--- conflicted
+++ resolved
@@ -4,13 +4,9 @@
   "description": "AutoRestParameterizedCustomHostTestClient Library with typescript type definitions for node.js and browser.",
   "version": "1.0.0",
   "dependencies": {
-<<<<<<< HEAD
-    "ms-rest-azure-js": "~0.17.164",
-    "ms-rest-js": "~0.22.422",
+    "ms-rest-azure-js": "~0.17.165",
+    "ms-rest-js": "~0.22.426",
     "@azure/multiapi-test-2018-02-01": "^1.0.0"
-=======
-    "ms-rest-azure-js": "~0.17.165"
->>>>>>> 911379c7
   },
   "keywords": [
     "node",
