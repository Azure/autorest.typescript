--- conflicted
+++ resolved
@@ -1,22 +1,13 @@
-<<<<<<< HEAD
-import DPGClient, { DPGClientLike } from "../generated/rlc-initial/src";
-=======
-import LLC, { LLCClient } from "../generated/llc-initial/src";
->>>>>>> 1b894654
+import DPG, { DPGClient } from "../generated/rlc-initial/src";
 import { assert } from "chai";
 
 const phase = "initial";
 
 describe(`RLC Version Tolerance ${phase} phase`, async () => {
-<<<<<<< HEAD
-  let client: DPGClientLike;
+
+  let client: DPGClient;
   beforeEach(() => {
-    client = DPGClient({ allowInsecureConnection: true });
-=======
-  let client: LLCClient;
-  beforeEach(() => {
-    client = LLC({ allowInsecureConnection: true });
->>>>>>> 1b894654
+    client = DPG({ allowInsecureConnection: true });
   });
   describe("path", () => {
     it("Query parameter required to optional", async () => {
