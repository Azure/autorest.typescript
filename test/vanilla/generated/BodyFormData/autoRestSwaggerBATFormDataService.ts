--- conflicted
+++ resolved
@@ -20,13 +20,7 @@
   /**
    * Initializes a new instance of the AutoRestSwaggerBATFormDataService class.
    *
-<<<<<<< HEAD
-   * @param {object} [options] The parameter options
-=======
-   * @param [baseUri] The base URI of the service.
-   *
    * @param [options] The parameter options
->>>>>>> edb1f96d
    */
   constructor(options?: Models.AutoRestSwaggerBATFormDataServiceOptions) {
     super(options);
