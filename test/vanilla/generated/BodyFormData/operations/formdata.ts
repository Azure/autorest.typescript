/*
 * Copyright (c) Microsoft Corporation. All rights reserved.
 * Licensed under the MIT License. See License.txt in the project root for
 * license information.
 *
 * Code generated by Microsoft (R) AutoRest Code Generator.
 * Changes may cause incorrect behavior and will be lost if the code is
 * regenerated.
 */

import * as msRest from "ms-rest-js";
import * as Mappers from "../models/mappers";
import { AutoRestSwaggerBATFormDataService } from "../autoRestSwaggerBATFormDataService";

const WebResource = msRest.WebResource;

/** Class representing a Formdata. */
export class Formdata {
  private readonly client: AutoRestSwaggerBATFormDataService;
  /**
   * Create a Formdata.
   * @param {AutoRestSwaggerBATFormDataService} client Reference to the service client.
   */
  constructor(client: AutoRestSwaggerBATFormDataService) {
    this.client = client;
  }

  /**
   * Upload file
   *
   * @param {msRest.HttpRequestBody} fileContent File to upload.
   *
   * @param {string} fileName File name to upload. Name has to be spelled exactly
   * as written here.
   *
   * @param {RequestOptionsBase} [options] Optional Parameters.
   *
   * @returns {Promise} A promise is returned
   *
   * @resolve {HttpOperationResponse} - The deserialized result object.
   *
   * @reject {Error|ServiceError} - The error object.
   */
  async uploadFileWithHttpOperationResponse(fileContent: msRest.HttpRequestBody, fileName: string, options?: msRest.RequestOptionsBase): Promise<msRest.HttpOperationResponse<void>> {
    let client = this.client;
    // Validate
    try {
      if (fileContent === null || fileContent === undefined) {
        throw new Error('fileContent cannot be null or undefined and it must be of type msrest.httprequestbody.');
      }
      if (fileName === null || fileName === undefined || typeof fileName.valueOf() !== 'string') {
        throw new Error('fileName cannot be null or undefined and it must be of type string.');
      }
    } catch (error) {
      return Promise.reject(error);
    }

    // Create HTTP transport objects
    const httpRequest = new WebResource();
    httpRequest.rawResponse = true;
    let operationRes: msRest.HttpOperationResponse;
    try {
      const operationArguments: msRest.OperationArguments = msRest.createOperationArguments(
        {
          fileContent,
          fileName
        },
        options);
      operationRes = await client.sendOperationRequest(
<<<<<<< HEAD
        httpRequest
        ,operationArgument
        s,{
=======
        httpRequest,
        msRest.createOperationArguments(
          {
            fileContent,
            fileName
          },
          options),
        {
>>>>>>> 006b4422
          httpMethod: "POST",
          baseUrl: this.client.baseUri,
          path: "formdata/stream/uploadfile",
          formDataParameters: [
            {
              parameterName: "fileContent",
              mapper: {
                required: true,
                serializedName: "fileContent",
                type: {
                  name: "Stream"
                }
              }
            },
            {
              parameterName: "fileName",
              mapper: {
                required: true,
                serializedName: "fileName",
                type: {
                  name: "String"
                }
              }
            }
          ],
          contentType: "multipart/form-data"
        });
      let statusCode = operationRes.status;

      if (statusCode !== 200) {
        let error = new msRest.RestError(`Unexpected status code: ${statusCode}`);
        error.statusCode = operationRes.status;
        error.request = msRest.stripRequest(httpRequest);
        error.response = msRest.stripResponse(operationRes);
        let parsedErrorResponse = operationRes.parsedBody as { [key: string]: any };
        try {
          if (parsedErrorResponse) {
            let internalError = null;
            if (parsedErrorResponse.error) internalError = parsedErrorResponse.error;
            error.code = internalError ? internalError.code : parsedErrorResponse.code;
            error.message = internalError ? internalError.message : parsedErrorResponse.message;
          }
          if (parsedErrorResponse !== null && parsedErrorResponse !== undefined) {
            const resultMapper = Mappers.ErrorModel;
            error.body = client.serializer.deserialize(resultMapper, parsedErrorResponse, 'error.body');
          }
        } catch (defaultError) {
          error.message = `Error "${defaultError.message}" occurred in deserializing the responseBody ` +
                           `- "${operationRes.bodyAsText}" for the default response.`;
          return Promise.reject(error);
        }

        return Promise.reject(error);
      }

    } catch(error) {
      return Promise.reject(error);
    }

    return Promise.resolve(operationRes);
  }

  /**
   * Upload file
   *
   * @param {msRest.HttpRequestBody} fileContent File to upload.
   *
   * @param {RequestOptionsBase} [options] Optional Parameters.
   *
   * @returns {Promise} A promise is returned
   *
   * @resolve {HttpOperationResponse} - The deserialized result object.
   *
   * @reject {Error|ServiceError} - The error object.
   */
  async uploadFileViaBodyWithHttpOperationResponse(fileContent: msRest.HttpRequestBody, options?: msRest.RequestOptionsBase): Promise<msRest.HttpOperationResponse<void>> {
    let client = this.client;
    // Validate
    try {
      if (fileContent === null || fileContent === undefined) {
        throw new Error('fileContent cannot be null or undefined and it must be of type msrest.httprequestbody.');
      }
    } catch (error) {
      return Promise.reject(error);
    }

    // Create HTTP transport objects
    const httpRequest = new WebResource();
    httpRequest.rawResponse = true;
    let operationRes: msRest.HttpOperationResponse;
    try {
      const operationArguments: msRest.OperationArguments = msRest.createOperationArguments(
        {
          fileContent
        },
        options);
      operationRes = await client.sendOperationRequest(
<<<<<<< HEAD
        httpRequest
        ,operationArgument
        s,{
=======
        httpRequest,
        msRest.createOperationArguments(
          {
            fileContent
          },
          options),
        {
>>>>>>> 006b4422
          httpMethod: "PUT",
          baseUrl: this.client.baseUri,
          path: "formdata/stream/uploadfile",
          requestBodyMapper: {
            required: true,
            serializedName: "fileContent",
            type: {
              name: "Stream"
            }
          },
          requestBodyName: "fileContent",
          contentType: "application/octet-stream"
        });
      let statusCode = operationRes.status;

      if (statusCode !== 200) {
        let error = new msRest.RestError(`Unexpected status code: ${statusCode}`);
        error.statusCode = operationRes.status;
        error.request = msRest.stripRequest(httpRequest);
        error.response = msRest.stripResponse(operationRes);
        let parsedErrorResponse = operationRes.parsedBody as { [key: string]: any };
        try {
          if (parsedErrorResponse) {
            let internalError = null;
            if (parsedErrorResponse.error) internalError = parsedErrorResponse.error;
            error.code = internalError ? internalError.code : parsedErrorResponse.code;
            error.message = internalError ? internalError.message : parsedErrorResponse.message;
          }
          if (parsedErrorResponse !== null && parsedErrorResponse !== undefined) {
            const resultMapper = Mappers.ErrorModel;
            error.body = client.serializer.deserialize(resultMapper, parsedErrorResponse, 'error.body');
          }
        } catch (defaultError) {
          error.message = `Error "${defaultError.message}" occurred in deserializing the responseBody ` +
                           `- "${operationRes.bodyAsText}" for the default response.`;
          return Promise.reject(error);
        }

        return Promise.reject(error);
      }

    } catch(error) {
      return Promise.reject(error);
    }

    return Promise.resolve(operationRes);
  }

}<|MERGE_RESOLUTION|>--- conflicted
+++ resolved
@@ -67,20 +67,9 @@
         },
         options);
       operationRes = await client.sendOperationRequest(
-<<<<<<< HEAD
-        httpRequest
-        ,operationArgument
-        s,{
-=======
         httpRequest,
-        msRest.createOperationArguments(
-          {
-            fileContent,
-            fileName
-          },
-          options),
-        {
->>>>>>> 006b4422
+        operationArguments,
+        {
           httpMethod: "POST",
           baseUrl: this.client.baseUri,
           path: "formdata/stream/uploadfile",
@@ -178,19 +167,9 @@
         },
         options);
       operationRes = await client.sendOperationRequest(
-<<<<<<< HEAD
-        httpRequest
-        ,operationArgument
-        s,{
-=======
         httpRequest,
-        msRest.createOperationArguments(
-          {
-            fileContent
-          },
-          options),
-        {
->>>>>>> 006b4422
+        operationArguments,
+        {
           httpMethod: "PUT",
           baseUrl: this.client.baseUri,
           path: "formdata/stream/uploadfile",
