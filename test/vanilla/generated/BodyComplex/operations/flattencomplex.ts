/*
 * Copyright (c) Microsoft Corporation. All rights reserved.
 * Licensed under the MIT License. See License.txt in the project root for
 * license information.
 *
 * Code generated by Microsoft (R) AutoRest Code Generator.
 * Changes may cause incorrect behavior and will be lost if the code is
 * regenerated.
 */

import * as msRest from "ms-rest-js";
import * as Models from "../models";
import * as Mappers from "../models/flattencomplexMappers";
import { AutoRestComplexTestServiceContext } from "../autoRestComplexTestServiceContext";

/** Class representing a Flattencomplex. */
export class Flattencomplex {
  private readonly client: AutoRestComplexTestServiceContext;

  /**
   * Create a Flattencomplex.
   * @param {AutoRestComplexTestServiceContext} client Reference to the service client.
   */
  constructor(client: AutoRestComplexTestServiceContext) {
    this.client = client;
  }

  /**
   * @param {RequestOptionsBase} [options] Optional Parameters.
   *
   * @returns {Promise} A promise is returned
   *
   * @resolve {HttpOperationResponse} The deserialized result object.
   *
   * @reject {Error|ServiceError} The error object.
   */
<<<<<<< HEAD
  async getValidWithHttpOperationResponse(options?: msRest.RequestOptionsBase): Promise<msRest.HttpOperationResponse<Models.MyBaseType>> {
=======
  async getValidWithHttpOperationResponse(options?: msRest.RequestOptionsBase): Promise<msRest.HttpOperationResponse<Models.MyBaseTypeUnion>> {

>>>>>>> 13f71cfd
    let operationRes: msRest.HttpOperationResponse;
    try {
      operationRes = await this.client.sendOperationRequest(
        {
          options
        },
        getValidOperationSpec);
    } catch (err) {
      return Promise.reject(err);
    }
    return Promise.resolve(operationRes);
  }

  /**
   * @param {RequestOptionsBase} [options] Optional Parameters.
   *
   * @param {ServiceCallback} callback The callback.
   *
   * @returns {ServiceCallback} callback(err, result, request, operationRes)
   *                      {Error|ServiceError}  err        - The Error object if an error occurred, null otherwise.
   *                      {Models.MyBaseTypeUnion} [result]   - The deserialized result object if an error did not occur.
   *                      See {@link Models.MyBaseTypeUnion} for more information.
   *                      {WebResource} [request]  - The HTTP Request object if an error did not occur.
   *                      {HttpOperationResponse} [response] - The HTTP Response stream if an error did not occur.
   */
  getValid(): Promise<Models.MyBaseTypeUnion>;
  getValid(options: msRest.RequestOptionsBase): Promise<Models.MyBaseTypeUnion>;
  getValid(callback: msRest.ServiceCallback<Models.MyBaseTypeUnion>): void;
  getValid(options: msRest.RequestOptionsBase, callback: msRest.ServiceCallback<Models.MyBaseTypeUnion>): void;
  getValid(options?: msRest.RequestOptionsBase, callback?: msRest.ServiceCallback<Models.MyBaseTypeUnion>): any {
    if (!callback && typeof options === 'function') {
      callback = options;
      options = undefined;
    }
    let cb = callback as msRest.ServiceCallback<Models.MyBaseTypeUnion>;
    if (!callback) {
      return this.getValidWithHttpOperationResponse(options).then((operationRes: msRest.HttpOperationResponse) => {
        return Promise.resolve(operationRes.parsedBody as Models.MyBaseTypeUnion);
      }).catch((err: Error) => {
        return Promise.reject(err);
      });
    } else {
      msRest.promiseToCallback(this.getValidWithHttpOperationResponse(options))((err: Error, data: msRest.HttpOperationResponse) => {
        if (err) {
          return cb(err);
        }
        let result = data.parsedBody as Models.MyBaseTypeUnion;
        return cb(err, result, data.request, data);
      });
    }
  }

}

// Operation Specifications
const getValidOperationSpec: msRest.OperationSpec = {
  httpMethod: "GET",
  path: "complex/flatten/valid",
  responses: {
    200: {
      bodyMapper: Mappers.MyBaseType
    },
    default: {}
  },
  serializer: new msRest.Serializer(Mappers)
};<|MERGE_RESOLUTION|>--- conflicted
+++ resolved
@@ -34,12 +34,7 @@
    *
    * @reject {Error|ServiceError} The error object.
    */
-<<<<<<< HEAD
-  async getValidWithHttpOperationResponse(options?: msRest.RequestOptionsBase): Promise<msRest.HttpOperationResponse<Models.MyBaseType>> {
-=======
   async getValidWithHttpOperationResponse(options?: msRest.RequestOptionsBase): Promise<msRest.HttpOperationResponse<Models.MyBaseTypeUnion>> {
-
->>>>>>> 13f71cfd
     let operationRes: msRest.HttpOperationResponse;
     try {
       operationRes = await this.client.sendOperationRequest(
