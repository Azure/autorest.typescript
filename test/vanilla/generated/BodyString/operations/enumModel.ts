/*
 * Copyright (c) Microsoft Corporation. All rights reserved.
 * Licensed under the MIT License. See License.txt in the project root for
 * license information.
 *
 * Code generated by Microsoft (R) AutoRest Code Generator.
 * Changes may cause incorrect behavior and will be lost if the code is
 * regenerated.
 */

import * as msRest from "ms-rest-js";
import * as Models from "../models";
import * as Mappers from "../models/mappers";
import { AutoRestSwaggerBATService } from "../autoRestSwaggerBATService";

const WebResource = msRest.WebResource;

/** Class representing a EnumModel. */
export class EnumModel {
  private readonly client: AutoRestSwaggerBATService;
  /**
   * Create a EnumModel.
   * @param {AutoRestSwaggerBATService} client Reference to the service client.
   */
  constructor(client: AutoRestSwaggerBATService) {
    this.client = client;
  }

  /**
   * Get enum value 'red color' from enumeration of 'red color', 'green-color',
   * 'blue_color'.
   *
   * @param {RequestOptionsBase} [options] Optional Parameters.
   *
   * @returns {Promise} A promise is returned
   *
   * @resolve {HttpOperationResponse} - The deserialized result object.
   *
   * @reject {Error|ServiceError} - The error object.
   */
  async getNotExpandableWithHttpOperationResponse(options?: msRest.RequestOptionsBase): Promise<msRest.HttpOperationResponse<Models.Colors>> {
    let client = this.client;

    // Create HTTP transport objects
    const httpRequest = new WebResource();
    let operationRes: msRest.HttpOperationResponse;
    try {
      const operationArguments: msRest.OperationArguments = msRest.createOperationArguments({}, options);
      operationRes = await client.sendOperationRequest(
<<<<<<< HEAD
        httpRequest
        ,operationArgument
        s,{
=======
        httpRequest,
        msRest.createOperationArguments({}, options),
        {
>>>>>>> 006b4422
          httpMethod: "GET",
          baseUrl: this.client.baseUri,
          path: "string/enum/notExpandable"
        });
      let statusCode = operationRes.status;
      if (statusCode !== 200) {
        let error = new msRest.RestError(operationRes.bodyAsText as string);
        error.statusCode = operationRes.status;
        error.request = msRest.stripRequest(httpRequest);
        error.response = msRest.stripResponse(operationRes);
        let parsedErrorResponse = operationRes.parsedBody as { [key: string]: any };
        try {
          if (parsedErrorResponse) {
            let internalError = null;
            if (parsedErrorResponse.error) internalError = parsedErrorResponse.error;
            error.code = internalError ? internalError.code : parsedErrorResponse.code;
            error.message = internalError ? internalError.message : parsedErrorResponse.message;
          }
          if (parsedErrorResponse !== null && parsedErrorResponse !== undefined) {
            const resultMapper = Mappers.ErrorModel;
            error.body = client.serializer.deserialize(resultMapper, parsedErrorResponse, 'error.body');
          }
        } catch (defaultError) {
          error.message = `Error "${defaultError.message}" occurred in deserializing the responseBody ` +
                           `- "${operationRes.bodyAsText}" for the default response.`;
          return Promise.reject(error);
        }
        return Promise.reject(error);
      }
      // Deserialize Response
      if (statusCode === 200) {
        let parsedResponse = operationRes.parsedBody as { [key: string]: any };
        try {
          if (parsedResponse !== null && parsedResponse !== undefined) {
            const resultMapper = {
              serializedName: "parsedResponse",
              type: {
                name: "Enum",
                allowedValues: [
                  "red color",
                  "green-color",
                  "blue_color"
                ]
              }
            };
            operationRes.parsedBody = client.serializer.deserialize(resultMapper, parsedResponse, 'operationRes.parsedBody');
          }
        } catch (error) {
          let deserializationError = new msRest.RestError(`Error ${error} occurred in deserializing the responseBody - ${operationRes.bodyAsText}`);
          deserializationError.request = msRest.stripRequest(httpRequest);
          deserializationError.response = msRest.stripResponse(operationRes);
          return Promise.reject(deserializationError);
        }
      }

    } catch(err) {
      return Promise.reject(err);
    }

    return Promise.resolve(operationRes);
  }

  /**
   * Sends value 'red color' from enumeration of 'red color', 'green-color',
   * 'blue_color'
   *
   * @param {Colors} stringBody Possible values include: 'red color',
   * 'green-color', 'blue_color'
   *
   * @param {RequestOptionsBase} [options] Optional Parameters.
   *
   * @returns {Promise} A promise is returned
   *
   * @resolve {HttpOperationResponse} - The deserialized result object.
   *
   * @reject {Error|ServiceError} - The error object.
   */
  async putNotExpandableWithHttpOperationResponse(stringBody: Models.Colors, options?: msRest.RequestOptionsBase): Promise<msRest.HttpOperationResponse<void>> {
    let client = this.client;
    // Validate
    try {
      if (stringBody) {
        let allowedValues = [ 'red color', 'green-color', 'blue_color' ];
        if (!allowedValues.some( function(item) { return item === stringBody; })) {
          throw new Error(stringBody + ' is not a valid value. The valid values are: ' + allowedValues);
        }
      } else {
        throw new Error('stringBody cannot be null or undefined.');
      }
    } catch (error) {
      return Promise.reject(error);
    }

    // Create HTTP transport objects
    const httpRequest = new WebResource();
    let operationRes: msRest.HttpOperationResponse;
    try {
      const operationArguments: msRest.OperationArguments = msRest.createOperationArguments(
        {
          stringBody
        },
        options);
      operationRes = await client.sendOperationRequest(
<<<<<<< HEAD
        httpRequest
        ,operationArgument
        s,{
=======
        httpRequest,
        msRest.createOperationArguments(
          {
            stringBody
          },
          options),
        {
>>>>>>> 006b4422
          httpMethod: "PUT",
          baseUrl: this.client.baseUri,
          path: "string/enum/notExpandable",
          requestBodyMapper: {
            required: true,
            serializedName: "stringBody",
            type: {
              name: "Enum",
              allowedValues: [
                "red color",
                "green-color",
                "blue_color"
              ]
            }
          },
          requestBodyName: "stringBody",
          contentType: "application/json; charset=utf-8"
        });
      let statusCode = operationRes.status;
      if (statusCode !== 200) {
        let error = new msRest.RestError(operationRes.bodyAsText as string);
        error.statusCode = operationRes.status;
        error.request = msRest.stripRequest(httpRequest);
        error.response = msRest.stripResponse(operationRes);
        let parsedErrorResponse = operationRes.parsedBody as { [key: string]: any };
        try {
          if (parsedErrorResponse) {
            let internalError = null;
            if (parsedErrorResponse.error) internalError = parsedErrorResponse.error;
            error.code = internalError ? internalError.code : parsedErrorResponse.code;
            error.message = internalError ? internalError.message : parsedErrorResponse.message;
          }
          if (parsedErrorResponse !== null && parsedErrorResponse !== undefined) {
            const resultMapper = Mappers.ErrorModel;
            error.body = client.serializer.deserialize(resultMapper, parsedErrorResponse, 'error.body');
          }
        } catch (defaultError) {
          error.message = `Error "${defaultError.message}" occurred in deserializing the responseBody ` +
                           `- "${operationRes.bodyAsText}" for the default response.`;
          return Promise.reject(error);
        }
        return Promise.reject(error);
      }

    } catch(err) {
      return Promise.reject(err);
    }

    return Promise.resolve(operationRes);
  }

  /**
   * Get enum value 'red color' from enumeration of 'red color', 'green-color',
   * 'blue_color'.
   *
   * @param {RequestOptionsBase} [options] Optional Parameters.
   *
   * @returns {Promise} A promise is returned
   *
   * @resolve {HttpOperationResponse} - The deserialized result object.
   *
   * @reject {Error|ServiceError} - The error object.
   */
  async getReferencedWithHttpOperationResponse(options?: msRest.RequestOptionsBase): Promise<msRest.HttpOperationResponse<Models.Colors>> {
    let client = this.client;

    // Create HTTP transport objects
    const httpRequest = new WebResource();
    let operationRes: msRest.HttpOperationResponse;
    try {
      const operationArguments: msRest.OperationArguments = msRest.createOperationArguments({}, options);
      operationRes = await client.sendOperationRequest(
<<<<<<< HEAD
        httpRequest
        ,operationArgument
        s,{
=======
        httpRequest,
        msRest.createOperationArguments({}, options),
        {
>>>>>>> 006b4422
          httpMethod: "GET",
          baseUrl: this.client.baseUri,
          path: "string/enum/Referenced"
        });
      let statusCode = operationRes.status;
      if (statusCode !== 200) {
        let error = new msRest.RestError(operationRes.bodyAsText as string);
        error.statusCode = operationRes.status;
        error.request = msRest.stripRequest(httpRequest);
        error.response = msRest.stripResponse(operationRes);
        let parsedErrorResponse = operationRes.parsedBody as { [key: string]: any };
        try {
          if (parsedErrorResponse) {
            let internalError = null;
            if (parsedErrorResponse.error) internalError = parsedErrorResponse.error;
            error.code = internalError ? internalError.code : parsedErrorResponse.code;
            error.message = internalError ? internalError.message : parsedErrorResponse.message;
          }
          if (parsedErrorResponse !== null && parsedErrorResponse !== undefined) {
            const resultMapper = Mappers.ErrorModel;
            error.body = client.serializer.deserialize(resultMapper, parsedErrorResponse, 'error.body');
          }
        } catch (defaultError) {
          error.message = `Error "${defaultError.message}" occurred in deserializing the responseBody ` +
                           `- "${operationRes.bodyAsText}" for the default response.`;
          return Promise.reject(error);
        }
        return Promise.reject(error);
      }
      // Deserialize Response
      if (statusCode === 200) {
        let parsedResponse = operationRes.parsedBody as { [key: string]: any };
        try {
          if (parsedResponse !== null && parsedResponse !== undefined) {
            const resultMapper = {
              serializedName: "parsedResponse",
              type: {
                name: "Enum",
                allowedValues: [
                  "red color",
                  "green-color",
                  "blue_color"
                ]
              }
            };
            operationRes.parsedBody = client.serializer.deserialize(resultMapper, parsedResponse, 'operationRes.parsedBody');
          }
        } catch (error) {
          let deserializationError = new msRest.RestError(`Error ${error} occurred in deserializing the responseBody - ${operationRes.bodyAsText}`);
          deserializationError.request = msRest.stripRequest(httpRequest);
          deserializationError.response = msRest.stripResponse(operationRes);
          return Promise.reject(deserializationError);
        }
      }

    } catch(err) {
      return Promise.reject(err);
    }

    return Promise.resolve(operationRes);
  }

  /**
   * Sends value 'red color' from enumeration of 'red color', 'green-color',
   * 'blue_color'
   *
   * @param {Colors} enumStringBody Possible values include: 'red color',
   * 'green-color', 'blue_color'
   *
   * @param {RequestOptionsBase} [options] Optional Parameters.
   *
   * @returns {Promise} A promise is returned
   *
   * @resolve {HttpOperationResponse} - The deserialized result object.
   *
   * @reject {Error|ServiceError} - The error object.
   */
  async putReferencedWithHttpOperationResponse(enumStringBody: Models.Colors, options?: msRest.RequestOptionsBase): Promise<msRest.HttpOperationResponse<void>> {
    let client = this.client;
    // Validate
    try {
      if (enumStringBody) {
        let allowedValues = [ 'red color', 'green-color', 'blue_color' ];
        if (!allowedValues.some( function(item) { return item === enumStringBody; })) {
          throw new Error(enumStringBody + ' is not a valid value. The valid values are: ' + allowedValues);
        }
      } else {
        throw new Error('enumStringBody cannot be null or undefined.');
      }
    } catch (error) {
      return Promise.reject(error);
    }

    // Create HTTP transport objects
    const httpRequest = new WebResource();
    let operationRes: msRest.HttpOperationResponse;
    try {
      const operationArguments: msRest.OperationArguments = msRest.createOperationArguments(
        {
          enumStringBody
        },
        options);
      operationRes = await client.sendOperationRequest(
<<<<<<< HEAD
        httpRequest
        ,operationArgument
        s,{
=======
        httpRequest,
        msRest.createOperationArguments(
          {
            enumStringBody
          },
          options),
        {
>>>>>>> 006b4422
          httpMethod: "PUT",
          baseUrl: this.client.baseUri,
          path: "string/enum/Referenced",
          requestBodyMapper: {
            required: true,
            serializedName: "enumStringBody",
            type: {
              name: "Enum",
              allowedValues: [
                "red color",
                "green-color",
                "blue_color"
              ]
            }
          },
          requestBodyName: "enumStringBody",
          contentType: "application/json; charset=utf-8"
        });
      let statusCode = operationRes.status;
      if (statusCode !== 200) {
        let error = new msRest.RestError(operationRes.bodyAsText as string);
        error.statusCode = operationRes.status;
        error.request = msRest.stripRequest(httpRequest);
        error.response = msRest.stripResponse(operationRes);
        let parsedErrorResponse = operationRes.parsedBody as { [key: string]: any };
        try {
          if (parsedErrorResponse) {
            let internalError = null;
            if (parsedErrorResponse.error) internalError = parsedErrorResponse.error;
            error.code = internalError ? internalError.code : parsedErrorResponse.code;
            error.message = internalError ? internalError.message : parsedErrorResponse.message;
          }
          if (parsedErrorResponse !== null && parsedErrorResponse !== undefined) {
            const resultMapper = Mappers.ErrorModel;
            error.body = client.serializer.deserialize(resultMapper, parsedErrorResponse, 'error.body');
          }
        } catch (defaultError) {
          error.message = `Error "${defaultError.message}" occurred in deserializing the responseBody ` +
                           `- "${operationRes.bodyAsText}" for the default response.`;
          return Promise.reject(error);
        }
        return Promise.reject(error);
      }

    } catch(err) {
      return Promise.reject(err);
    }

    return Promise.resolve(operationRes);
  }

  /**
   * Get value 'green-color' from the constant.
   *
   * @param {RequestOptionsBase} [options] Optional Parameters.
   *
   * @returns {Promise} A promise is returned
   *
   * @resolve {HttpOperationResponse} - The deserialized result object.
   *
   * @reject {Error|ServiceError} - The error object.
   */
  async getReferencedConstantWithHttpOperationResponse(options?: msRest.RequestOptionsBase): Promise<msRest.HttpOperationResponse<Models.RefColorConstant>> {
    let client = this.client;

    // Create HTTP transport objects
    const httpRequest = new WebResource();
    let operationRes: msRest.HttpOperationResponse;
    try {
      const operationArguments: msRest.OperationArguments = msRest.createOperationArguments({}, options);
      operationRes = await client.sendOperationRequest(
<<<<<<< HEAD
        httpRequest
        ,operationArgument
        s,{
=======
        httpRequest,
        msRest.createOperationArguments({}, options),
        {
>>>>>>> 006b4422
          httpMethod: "GET",
          baseUrl: this.client.baseUri,
          path: "string/enum/ReferencedConstant"
        });
      let statusCode = operationRes.status;
      if (statusCode !== 200) {
        let error = new msRest.RestError(operationRes.bodyAsText as string);
        error.statusCode = operationRes.status;
        error.request = msRest.stripRequest(httpRequest);
        error.response = msRest.stripResponse(operationRes);
        let parsedErrorResponse = operationRes.parsedBody as { [key: string]: any };
        try {
          if (parsedErrorResponse) {
            let internalError = null;
            if (parsedErrorResponse.error) internalError = parsedErrorResponse.error;
            error.code = internalError ? internalError.code : parsedErrorResponse.code;
            error.message = internalError ? internalError.message : parsedErrorResponse.message;
          }
          if (parsedErrorResponse !== null && parsedErrorResponse !== undefined) {
            const resultMapper = Mappers.ErrorModel;
            error.body = client.serializer.deserialize(resultMapper, parsedErrorResponse, 'error.body');
          }
        } catch (defaultError) {
          error.message = `Error "${defaultError.message}" occurred in deserializing the responseBody ` +
                           `- "${operationRes.bodyAsText}" for the default response.`;
          return Promise.reject(error);
        }
        return Promise.reject(error);
      }
      // Deserialize Response
      if (statusCode === 200) {
        let parsedResponse = operationRes.parsedBody as { [key: string]: any };
        try {
          if (parsedResponse !== null && parsedResponse !== undefined) {
            const resultMapper = Mappers.RefColorConstant;
            operationRes.parsedBody = client.serializer.deserialize(resultMapper, parsedResponse, 'operationRes.parsedBody');
          }
        } catch (error) {
          let deserializationError = new msRest.RestError(`Error ${error} occurred in deserializing the responseBody - ${operationRes.bodyAsText}`);
          deserializationError.request = msRest.stripRequest(httpRequest);
          deserializationError.response = msRest.stripResponse(operationRes);
          return Promise.reject(deserializationError);
        }
      }

    } catch(err) {
      return Promise.reject(err);
    }

    return Promise.resolve(operationRes);
  }

  /**
   * Sends value 'green-color' from a constant
   *
   * @param {EnumModelPutReferencedConstantOptionalParams} [options] Optional
   * Parameters.
   *
   * @returns {Promise} A promise is returned
   *
   * @resolve {HttpOperationResponse} - The deserialized result object.
   *
   * @reject {Error|ServiceError} - The error object.
   */
  async putReferencedConstantWithHttpOperationResponse(options?: Models.EnumModelPutReferencedConstantOptionalParams): Promise<msRest.HttpOperationResponse<void>> {
    let client = this.client;
    let field1 = (options && options.field1 !== undefined) ? options.field1 : undefined;
    // Validate
    try {
      if (field1 !== null && field1 !== undefined && typeof field1.valueOf() !== 'string') {
        throw new Error('field1 must be of type string.');
      }
    } catch (error) {
      return Promise.reject(error);
    }
    let enumStringBody: any = {};
    try {
      if (field1 !== null && field1 !== undefined)
      {
        enumStringBody.field1 = field1;
      }
    } catch (error) {
      return Promise.reject(error);
    }

    // Create HTTP transport objects
    const httpRequest = new WebResource();
    let operationRes: msRest.HttpOperationResponse;
    try {
      const operationArguments: msRest.OperationArguments = msRest.createOperationArguments(
        {
          enumStringBody
        },
        options);
      operationRes = await client.sendOperationRequest(
<<<<<<< HEAD
        httpRequest
        ,operationArgument
        s,{
=======
        httpRequest,
        msRest.createOperationArguments(
          {
            enumStringBody
          },
          options),
        {
>>>>>>> 006b4422
          httpMethod: "PUT",
          baseUrl: this.client.baseUri,
          path: "string/enum/ReferencedConstant",
          requestBodyMapper: Mappers.RefColorConstant,
          requestBodyName: "enumStringBody",
          contentType: "application/json; charset=utf-8"
        });
      let statusCode = operationRes.status;
      if (statusCode !== 200) {
        let error = new msRest.RestError(operationRes.bodyAsText as string);
        error.statusCode = operationRes.status;
        error.request = msRest.stripRequest(httpRequest);
        error.response = msRest.stripResponse(operationRes);
        let parsedErrorResponse = operationRes.parsedBody as { [key: string]: any };
        try {
          if (parsedErrorResponse) {
            let internalError = null;
            if (parsedErrorResponse.error) internalError = parsedErrorResponse.error;
            error.code = internalError ? internalError.code : parsedErrorResponse.code;
            error.message = internalError ? internalError.message : parsedErrorResponse.message;
          }
          if (parsedErrorResponse !== null && parsedErrorResponse !== undefined) {
            const resultMapper = Mappers.ErrorModel;
            error.body = client.serializer.deserialize(resultMapper, parsedErrorResponse, 'error.body');
          }
        } catch (defaultError) {
          error.message = `Error "${defaultError.message}" occurred in deserializing the responseBody ` +
                           `- "${operationRes.bodyAsText}" for the default response.`;
          return Promise.reject(error);
        }
        return Promise.reject(error);
      }

    } catch(err) {
      return Promise.reject(err);
    }

    return Promise.resolve(operationRes);
  }

  /**
   * Get enum value 'red color' from enumeration of 'red color', 'green-color',
   * 'blue_color'.
   *
   * @param {RequestOptionsBase} [options] Optional Parameters.
   *
   * @param {ServiceCallback} callback - The callback.
   *
   * @returns {ServiceCallback} callback(err, result, request, operationRes)
   *
   *                      {Error|ServiceError}  err        - The Error object if an error occurred, null otherwise.
   *
   *                      {Models.Colors} [result]   - The deserialized result object if an error did not occur.
   *                      Possible values for result are - red color,
   *                      green-color, blue_color.
   *
   *                      {WebResource} [request]  - The HTTP Request object if an error did not occur.
   *
   *                      {HttpOperationResponse} [response] - The HTTP Response stream if an error did not occur.
   */
  getNotExpandable(): Promise<Models.Colors>;
  getNotExpandable(options: msRest.RequestOptionsBase): Promise<Models.Colors>;
  getNotExpandable(callback: msRest.ServiceCallback<Models.Colors>): void;
  getNotExpandable(options: msRest.RequestOptionsBase, callback: msRest.ServiceCallback<Models.Colors>): void;
  getNotExpandable(options?: msRest.RequestOptionsBase, callback?: msRest.ServiceCallback<Models.Colors>): any {
    if (!callback && typeof options === 'function') {
      callback = options;
      options = undefined;
    }
    let cb = callback as msRest.ServiceCallback<Models.Colors>;
    if (!callback) {
      return this.getNotExpandableWithHttpOperationResponse(options).then((operationRes: msRest.HttpOperationResponse) => {
        return Promise.resolve(operationRes.parsedBody as Models.Colors);
      }).catch((err: Error) => {
        return Promise.reject(err);
      });
    } else {
      msRest.promiseToCallback(this.getNotExpandableWithHttpOperationResponse(options))((err: Error, data: msRest.HttpOperationResponse) => {
        if (err) {
          return cb(err);
        }
        let result = data.parsedBody as Models.Colors;
        return cb(err, result, data.request, data);
      });
    }
  }

  /**
   * Sends value 'red color' from enumeration of 'red color', 'green-color',
   * 'blue_color'
   *
   * @param {Colors} stringBody Possible values include: 'red color',
   * 'green-color', 'blue_color'
   *
   * @param {RequestOptionsBase} [options] Optional Parameters.
   *
   * @param {ServiceCallback} callback - The callback.
   *
   * @returns {ServiceCallback} callback(err, result, request, operationRes)
   *
   *                      {Error|ServiceError}  err        - The Error object if an error occurred, null otherwise.
   *
   *                      {void} [result]   - The deserialized result object if an error did not occur.
   *
   *                      {WebResource} [request]  - The HTTP Request object if an error did not occur.
   *
   *                      {HttpOperationResponse} [response] - The HTTP Response stream if an error did not occur.
   */
  putNotExpandable(stringBody: Models.Colors): Promise<void>;
  putNotExpandable(stringBody: Models.Colors, options: msRest.RequestOptionsBase): Promise<void>;
  putNotExpandable(stringBody: Models.Colors, callback: msRest.ServiceCallback<void>): void;
  putNotExpandable(stringBody: Models.Colors, options: msRest.RequestOptionsBase, callback: msRest.ServiceCallback<void>): void;
  putNotExpandable(stringBody: Models.Colors, options?: msRest.RequestOptionsBase, callback?: msRest.ServiceCallback<void>): any {
    if (!callback && typeof options === 'function') {
      callback = options;
      options = undefined;
    }
    let cb = callback as msRest.ServiceCallback<void>;
    if (!callback) {
      return this.putNotExpandableWithHttpOperationResponse(stringBody, options).then((operationRes: msRest.HttpOperationResponse) => {
        return Promise.resolve(operationRes.parsedBody as void);
      }).catch((err: Error) => {
        return Promise.reject(err);
      });
    } else {
      msRest.promiseToCallback(this.putNotExpandableWithHttpOperationResponse(stringBody, options))((err: Error, data: msRest.HttpOperationResponse) => {
        if (err) {
          return cb(err);
        }
        let result = data.parsedBody as void;
        return cb(err, result, data.request, data);
      });
    }
  }

  /**
   * Get enum value 'red color' from enumeration of 'red color', 'green-color',
   * 'blue_color'.
   *
   * @param {RequestOptionsBase} [options] Optional Parameters.
   *
   * @param {ServiceCallback} callback - The callback.
   *
   * @returns {ServiceCallback} callback(err, result, request, operationRes)
   *
   *                      {Error|ServiceError}  err        - The Error object if an error occurred, null otherwise.
   *
   *                      {Models.Colors} [result]   - The deserialized result object if an error did not occur.
   *                      Possible values for result are - red color,
   *                      green-color, blue_color.
   *
   *                      {WebResource} [request]  - The HTTP Request object if an error did not occur.
   *
   *                      {HttpOperationResponse} [response] - The HTTP Response stream if an error did not occur.
   */
  getReferenced(): Promise<Models.Colors>;
  getReferenced(options: msRest.RequestOptionsBase): Promise<Models.Colors>;
  getReferenced(callback: msRest.ServiceCallback<Models.Colors>): void;
  getReferenced(options: msRest.RequestOptionsBase, callback: msRest.ServiceCallback<Models.Colors>): void;
  getReferenced(options?: msRest.RequestOptionsBase, callback?: msRest.ServiceCallback<Models.Colors>): any {
    if (!callback && typeof options === 'function') {
      callback = options;
      options = undefined;
    }
    let cb = callback as msRest.ServiceCallback<Models.Colors>;
    if (!callback) {
      return this.getReferencedWithHttpOperationResponse(options).then((operationRes: msRest.HttpOperationResponse) => {
        return Promise.resolve(operationRes.parsedBody as Models.Colors);
      }).catch((err: Error) => {
        return Promise.reject(err);
      });
    } else {
      msRest.promiseToCallback(this.getReferencedWithHttpOperationResponse(options))((err: Error, data: msRest.HttpOperationResponse) => {
        if (err) {
          return cb(err);
        }
        let result = data.parsedBody as Models.Colors;
        return cb(err, result, data.request, data);
      });
    }
  }

  /**
   * Sends value 'red color' from enumeration of 'red color', 'green-color',
   * 'blue_color'
   *
   * @param {Colors} enumStringBody Possible values include: 'red color',
   * 'green-color', 'blue_color'
   *
   * @param {RequestOptionsBase} [options] Optional Parameters.
   *
   * @param {ServiceCallback} callback - The callback.
   *
   * @returns {ServiceCallback} callback(err, result, request, operationRes)
   *
   *                      {Error|ServiceError}  err        - The Error object if an error occurred, null otherwise.
   *
   *                      {void} [result]   - The deserialized result object if an error did not occur.
   *
   *                      {WebResource} [request]  - The HTTP Request object if an error did not occur.
   *
   *                      {HttpOperationResponse} [response] - The HTTP Response stream if an error did not occur.
   */
  putReferenced(enumStringBody: Models.Colors): Promise<void>;
  putReferenced(enumStringBody: Models.Colors, options: msRest.RequestOptionsBase): Promise<void>;
  putReferenced(enumStringBody: Models.Colors, callback: msRest.ServiceCallback<void>): void;
  putReferenced(enumStringBody: Models.Colors, options: msRest.RequestOptionsBase, callback: msRest.ServiceCallback<void>): void;
  putReferenced(enumStringBody: Models.Colors, options?: msRest.RequestOptionsBase, callback?: msRest.ServiceCallback<void>): any {
    if (!callback && typeof options === 'function') {
      callback = options;
      options = undefined;
    }
    let cb = callback as msRest.ServiceCallback<void>;
    if (!callback) {
      return this.putReferencedWithHttpOperationResponse(enumStringBody, options).then((operationRes: msRest.HttpOperationResponse) => {
        return Promise.resolve(operationRes.parsedBody as void);
      }).catch((err: Error) => {
        return Promise.reject(err);
      });
    } else {
      msRest.promiseToCallback(this.putReferencedWithHttpOperationResponse(enumStringBody, options))((err: Error, data: msRest.HttpOperationResponse) => {
        if (err) {
          return cb(err);
        }
        let result = data.parsedBody as void;
        return cb(err, result, data.request, data);
      });
    }
  }

  /**
   * Get value 'green-color' from the constant.
   *
   * @param {RequestOptionsBase} [options] Optional Parameters.
   *
   * @param {ServiceCallback} callback - The callback.
   *
   * @returns {ServiceCallback} callback(err, result, request, operationRes)
   *
   *                      {Error|ServiceError}  err        - The Error object if an error occurred, null otherwise.
   *
   *                      {Models.RefColorConstant} [result]   - The deserialized result object if an error did not occur.
   *                      See {@link Models.RefColorConstant} for more
   *                      information.
   *
   *                      {WebResource} [request]  - The HTTP Request object if an error did not occur.
   *
   *                      {HttpOperationResponse} [response] - The HTTP Response stream if an error did not occur.
   */
  getReferencedConstant(): Promise<Models.RefColorConstant>;
  getReferencedConstant(options: msRest.RequestOptionsBase): Promise<Models.RefColorConstant>;
  getReferencedConstant(callback: msRest.ServiceCallback<Models.RefColorConstant>): void;
  getReferencedConstant(options: msRest.RequestOptionsBase, callback: msRest.ServiceCallback<Models.RefColorConstant>): void;
  getReferencedConstant(options?: msRest.RequestOptionsBase, callback?: msRest.ServiceCallback<Models.RefColorConstant>): any {
    if (!callback && typeof options === 'function') {
      callback = options;
      options = undefined;
    }
    let cb = callback as msRest.ServiceCallback<Models.RefColorConstant>;
    if (!callback) {
      return this.getReferencedConstantWithHttpOperationResponse(options).then((operationRes: msRest.HttpOperationResponse) => {
        return Promise.resolve(operationRes.parsedBody as Models.RefColorConstant);
      }).catch((err: Error) => {
        return Promise.reject(err);
      });
    } else {
      msRest.promiseToCallback(this.getReferencedConstantWithHttpOperationResponse(options))((err: Error, data: msRest.HttpOperationResponse) => {
        if (err) {
          return cb(err);
        }
        let result = data.parsedBody as Models.RefColorConstant;
        return cb(err, result, data.request, data);
      });
    }
  }

  /**
   * Sends value 'green-color' from a constant
   *
   * @param {EnumModelPutReferencedConstantOptionalParams} [options] Optional
   * Parameters.
   *
   * @param {ServiceCallback} callback - The callback.
   *
   * @returns {ServiceCallback} callback(err, result, request, operationRes)
   *
   *                      {Error|ServiceError}  err        - The Error object if an error occurred, null otherwise.
   *
   *                      {void} [result]   - The deserialized result object if an error did not occur.
   *
   *                      {WebResource} [request]  - The HTTP Request object if an error did not occur.
   *
   *                      {HttpOperationResponse} [response] - The HTTP Response stream if an error did not occur.
   */
  putReferencedConstant(): Promise<void>;
  putReferencedConstant(options: Models.EnumModelPutReferencedConstantOptionalParams): Promise<void>;
  putReferencedConstant(callback: msRest.ServiceCallback<void>): void;
  putReferencedConstant(options: Models.EnumModelPutReferencedConstantOptionalParams, callback: msRest.ServiceCallback<void>): void;
  putReferencedConstant(options?: Models.EnumModelPutReferencedConstantOptionalParams, callback?: msRest.ServiceCallback<void>): any {
    if (!callback && typeof options === 'function') {
      callback = options;
      options = undefined;
    }
    let cb = callback as msRest.ServiceCallback<void>;
    if (!callback) {
      return this.putReferencedConstantWithHttpOperationResponse(options).then((operationRes: msRest.HttpOperationResponse) => {
        return Promise.resolve(operationRes.parsedBody as void);
      }).catch((err: Error) => {
        return Promise.reject(err);
      });
    } else {
      msRest.promiseToCallback(this.putReferencedConstantWithHttpOperationResponse(options))((err: Error, data: msRest.HttpOperationResponse) => {
        if (err) {
          return cb(err);
        }
        let result = data.parsedBody as void;
        return cb(err, result, data.request, data);
      });
    }
  }

}<|MERGE_RESOLUTION|>--- conflicted
+++ resolved
@@ -47,15 +47,9 @@
     try {
       const operationArguments: msRest.OperationArguments = msRest.createOperationArguments({}, options);
       operationRes = await client.sendOperationRequest(
-<<<<<<< HEAD
-        httpRequest
-        ,operationArgument
-        s,{
-=======
         httpRequest,
-        msRest.createOperationArguments({}, options),
+        operationArguments,
         {
->>>>>>> 006b4422
           httpMethod: "GET",
           baseUrl: this.client.baseUri,
           path: "string/enum/notExpandable"
@@ -159,19 +153,9 @@
         },
         options);
       operationRes = await client.sendOperationRequest(
-<<<<<<< HEAD
-        httpRequest
-        ,operationArgument
-        s,{
-=======
         httpRequest,
-        msRest.createOperationArguments(
-          {
-            stringBody
-          },
-          options),
+        operationArguments,
         {
->>>>>>> 006b4422
           httpMethod: "PUT",
           baseUrl: this.client.baseUri,
           path: "string/enum/notExpandable",
@@ -244,15 +228,9 @@
     try {
       const operationArguments: msRest.OperationArguments = msRest.createOperationArguments({}, options);
       operationRes = await client.sendOperationRequest(
-<<<<<<< HEAD
-        httpRequest
-        ,operationArgument
-        s,{
-=======
         httpRequest,
-        msRest.createOperationArguments({}, options),
+        operationArguments,
         {
->>>>>>> 006b4422
           httpMethod: "GET",
           baseUrl: this.client.baseUri,
           path: "string/enum/Referenced"
@@ -356,19 +334,9 @@
         },
         options);
       operationRes = await client.sendOperationRequest(
-<<<<<<< HEAD
-        httpRequest
-        ,operationArgument
-        s,{
-=======
         httpRequest,
-        msRest.createOperationArguments(
-          {
-            enumStringBody
-          },
-          options),
+        operationArguments,
         {
->>>>>>> 006b4422
           httpMethod: "PUT",
           baseUrl: this.client.baseUri,
           path: "string/enum/Referenced",
@@ -440,15 +408,9 @@
     try {
       const operationArguments: msRest.OperationArguments = msRest.createOperationArguments({}, options);
       operationRes = await client.sendOperationRequest(
-<<<<<<< HEAD
-        httpRequest
-        ,operationArgument
-        s,{
-=======
         httpRequest,
-        msRest.createOperationArguments({}, options),
+        operationArguments,
         {
->>>>>>> 006b4422
           httpMethod: "GET",
           baseUrl: this.client.baseUri,
           path: "string/enum/ReferencedConstant"
@@ -544,19 +506,9 @@
         },
         options);
       operationRes = await client.sendOperationRequest(
-<<<<<<< HEAD
-        httpRequest
-        ,operationArgument
-        s,{
-=======
         httpRequest,
-        msRest.createOperationArguments(
-          {
-            enumStringBody
-          },
-          options),
+        operationArguments,
         {
->>>>>>> 006b4422
           httpMethod: "PUT",
           baseUrl: this.client.baseUri,
           path: "string/enum/ReferencedConstant",
