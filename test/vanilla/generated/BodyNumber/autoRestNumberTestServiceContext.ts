--- conflicted
+++ resolved
@@ -19,13 +19,7 @@
   /**
    * Initializes a new instance of the AutoRestNumberTestServiceContext class.
    *
-<<<<<<< HEAD
-   * @param {object} [options] The parameter options
-=======
-   * @param [baseUri] The base URI of the service.
-   *
    * @param [options] The parameter options
->>>>>>> edb1f96d
    */
   constructor(options?: Models.AutoRestNumberTestServiceOptions) {
 
