--- conflicted
+++ resolved
@@ -22,11 +22,7 @@
                     result.id.should.equal(2);
                     result.name.should.equal('abc');
                     result.color.should.equal('YELLOW');
-<<<<<<< HEAD
-                    testClient.basic.putValid({ 'id': 2, 'name': 'abc', color: autoRestComplexTestService_1.AutoRestComplexTestServiceModels.CMYKColors.Magenta }, function (error, result) {
-=======
                     testClient.basic.putValid({ 'id': 2, 'name': 'abc', color: autoRestComplexTestService_1.AutoRestComplexTestServiceModels.CMYKColors.MAGENTA }, function (error, result) {
->>>>>>> 5f949f37
                         should.not.exist(error);
                         done();
                     });
