--- conflicted
+++ resolved
@@ -12,361 +12,151 @@
 /**
  * Defines values for Location.
  * Possible values include: '/http/success/head/200'
-<<<<<<< HEAD
- * There could be more values for this enum apart from the ones defined here.If
- * you want to set a value that is not from the known values then you can do
- * the following:
- * let param: Location = <Location>"someUnknownValueThatWillStillBeValid";
-=======
->>>>>>> 5f949f37
  * @readonly
  * @enum {string}
  */
 var Location;
 (function (Location) {
-<<<<<<< HEAD
-    /**
-     * /http/success/head/200.
-     */
-    Location["Httpsuccesshead200"] = "/http/success/head/200";
-=======
     Location["HTTPSUCCESSHEAD200"] = "/http/success/head/200";
->>>>>>> 5f949f37
 })(Location = exports.Location || (exports.Location = {}));
 /**
  * Defines values for Location1.
  * Possible values include: '/http/success/get/200'
-<<<<<<< HEAD
- * There could be more values for this enum apart from the ones defined here.If
- * you want to set a value that is not from the known values then you can do
- * the following:
- * let param: Location1 = <Location1>"someUnknownValueThatWillStillBeValid";
-=======
->>>>>>> 5f949f37
  * @readonly
  * @enum {string}
  */
 var Location1;
 (function (Location1) {
-<<<<<<< HEAD
-    /**
-     * /http/success/get/200.
-     */
-    Location1["Httpsuccessget200"] = "/http/success/get/200";
-=======
     Location1["HTTPSUCCESSGET200"] = "/http/success/get/200";
->>>>>>> 5f949f37
 })(Location1 = exports.Location1 || (exports.Location1 = {}));
 /**
  * Defines values for Location2.
  * Possible values include: '/http/success/head/200'
-<<<<<<< HEAD
- * There could be more values for this enum apart from the ones defined here.If
- * you want to set a value that is not from the known values then you can do
- * the following:
- * let param: Location2 = <Location2>"someUnknownValueThatWillStillBeValid";
-=======
->>>>>>> 5f949f37
  * @readonly
  * @enum {string}
  */
 var Location2;
 (function (Location2) {
-<<<<<<< HEAD
-    /**
-     * /http/success/head/200.
-     */
-    Location2["Httpsuccesshead200"] = "/http/success/head/200";
-=======
     Location2["HTTPSUCCESSHEAD200"] = "/http/success/head/200";
->>>>>>> 5f949f37
 })(Location2 = exports.Location2 || (exports.Location2 = {}));
 /**
  * Defines values for Location3.
  * Possible values include: '/http/success/get/200'
-<<<<<<< HEAD
- * There could be more values for this enum apart from the ones defined here.If
- * you want to set a value that is not from the known values then you can do
- * the following:
- * let param: Location3 = <Location3>"someUnknownValueThatWillStillBeValid";
-=======
->>>>>>> 5f949f37
  * @readonly
  * @enum {string}
  */
 var Location3;
 (function (Location3) {
-<<<<<<< HEAD
-    /**
-     * /http/success/get/200.
-     */
-    Location3["Httpsuccessget200"] = "/http/success/get/200";
-=======
     Location3["HTTPSUCCESSGET200"] = "/http/success/get/200";
->>>>>>> 5f949f37
 })(Location3 = exports.Location3 || (exports.Location3 = {}));
 /**
  * Defines values for Location4.
  * Possible values include: '/http/failure/500'
-<<<<<<< HEAD
- * There could be more values for this enum apart from the ones defined here.If
- * you want to set a value that is not from the known values then you can do
- * the following:
- * let param: Location4 = <Location4>"someUnknownValueThatWillStillBeValid";
-=======
->>>>>>> 5f949f37
  * @readonly
  * @enum {string}
  */
 var Location4;
 (function (Location4) {
-<<<<<<< HEAD
-    /**
-     * /http/failure/500.
-     */
-    Location4["Httpfailure500"] = "/http/failure/500";
-=======
     Location4["HTTPFAILURE500"] = "/http/failure/500";
->>>>>>> 5f949f37
 })(Location4 = exports.Location4 || (exports.Location4 = {}));
 /**
  * Defines values for Location5.
  * Possible values include: '/http/success/head/200'
-<<<<<<< HEAD
- * There could be more values for this enum apart from the ones defined here.If
- * you want to set a value that is not from the known values then you can do
- * the following:
- * let param: Location5 = <Location5>"someUnknownValueThatWillStillBeValid";
-=======
->>>>>>> 5f949f37
  * @readonly
  * @enum {string}
  */
 var Location5;
 (function (Location5) {
-<<<<<<< HEAD
-    /**
-     * /http/success/head/200.
-     */
-    Location5["Httpsuccesshead200"] = "/http/success/head/200";
-=======
     Location5["HTTPSUCCESSHEAD200"] = "/http/success/head/200";
->>>>>>> 5f949f37
 })(Location5 = exports.Location5 || (exports.Location5 = {}));
 /**
  * Defines values for Location6.
  * Possible values include: '/http/success/get/200'
-<<<<<<< HEAD
- * There could be more values for this enum apart from the ones defined here.If
- * you want to set a value that is not from the known values then you can do
- * the following:
- * let param: Location6 = <Location6>"someUnknownValueThatWillStillBeValid";
-=======
->>>>>>> 5f949f37
  * @readonly
  * @enum {string}
  */
 var Location6;
 (function (Location6) {
-<<<<<<< HEAD
-    /**
-     * /http/success/get/200.
-     */
-    Location6["Httpsuccessget200"] = "/http/success/get/200";
-=======
     Location6["HTTPSUCCESSGET200"] = "/http/success/get/200";
->>>>>>> 5f949f37
 })(Location6 = exports.Location6 || (exports.Location6 = {}));
 /**
  * Defines values for Location7.
  * Possible values include: '/http/failure/500'
-<<<<<<< HEAD
- * There could be more values for this enum apart from the ones defined here.If
- * you want to set a value that is not from the known values then you can do
- * the following:
- * let param: Location7 = <Location7>"someUnknownValueThatWillStillBeValid";
-=======
->>>>>>> 5f949f37
  * @readonly
  * @enum {string}
  */
 var Location7;
 (function (Location7) {
-<<<<<<< HEAD
-    /**
-     * /http/failure/500.
-     */
-    Location7["Httpfailure500"] = "/http/failure/500";
-=======
     Location7["HTTPFAILURE500"] = "/http/failure/500";
->>>>>>> 5f949f37
 })(Location7 = exports.Location7 || (exports.Location7 = {}));
 /**
  * Defines values for Location8.
  * Possible values include: '/http/success/get/200'
-<<<<<<< HEAD
- * There could be more values for this enum apart from the ones defined here.If
- * you want to set a value that is not from the known values then you can do
- * the following:
- * let param: Location8 = <Location8>"someUnknownValueThatWillStillBeValid";
-=======
->>>>>>> 5f949f37
  * @readonly
  * @enum {string}
  */
 var Location8;
 (function (Location8) {
-<<<<<<< HEAD
-    /**
-     * /http/success/get/200.
-     */
-    Location8["Httpsuccessget200"] = "/http/success/get/200";
-=======
     Location8["HTTPSUCCESSGET200"] = "/http/success/get/200";
->>>>>>> 5f949f37
 })(Location8 = exports.Location8 || (exports.Location8 = {}));
 /**
  * Defines values for Location9.
  * Possible values include: '/http/success/head/200'
-<<<<<<< HEAD
- * There could be more values for this enum apart from the ones defined here.If
- * you want to set a value that is not from the known values then you can do
- * the following:
- * let param: Location9 = <Location9>"someUnknownValueThatWillStillBeValid";
-=======
->>>>>>> 5f949f37
  * @readonly
  * @enum {string}
  */
 var Location9;
 (function (Location9) {
-<<<<<<< HEAD
-    /**
-     * /http/success/head/200.
-     */
-    Location9["Httpsuccesshead200"] = "/http/success/head/200";
-=======
     Location9["HTTPSUCCESSHEAD200"] = "/http/success/head/200";
->>>>>>> 5f949f37
 })(Location9 = exports.Location9 || (exports.Location9 = {}));
 /**
  * Defines values for Location10.
  * Possible values include: '/http/success/get/200'
-<<<<<<< HEAD
- * There could be more values for this enum apart from the ones defined here.If
- * you want to set a value that is not from the known values then you can do
- * the following:
- * let param: Location10 = <Location10>"someUnknownValueThatWillStillBeValid";
-=======
->>>>>>> 5f949f37
  * @readonly
  * @enum {string}
  */
 var Location10;
 (function (Location10) {
-<<<<<<< HEAD
-    /**
-     * /http/success/get/200.
-     */
-    Location10["Httpsuccessget200"] = "/http/success/get/200";
-=======
     Location10["HTTPSUCCESSGET200"] = "/http/success/get/200";
->>>>>>> 5f949f37
 })(Location10 = exports.Location10 || (exports.Location10 = {}));
 /**
  * Defines values for Location11.
  * Possible values include: '/http/success/put/200'
-<<<<<<< HEAD
- * There could be more values for this enum apart from the ones defined here.If
- * you want to set a value that is not from the known values then you can do
- * the following:
- * let param: Location11 = <Location11>"someUnknownValueThatWillStillBeValid";
-=======
->>>>>>> 5f949f37
  * @readonly
  * @enum {string}
  */
 var Location11;
 (function (Location11) {
-<<<<<<< HEAD
-    /**
-     * /http/success/put/200.
-     */
-    Location11["Httpsuccessput200"] = "/http/success/put/200";
-=======
     Location11["HTTPSUCCESSPUT200"] = "/http/success/put/200";
->>>>>>> 5f949f37
 })(Location11 = exports.Location11 || (exports.Location11 = {}));
 /**
  * Defines values for Location12.
  * Possible values include: '/http/success/patch/200'
-<<<<<<< HEAD
- * There could be more values for this enum apart from the ones defined here.If
- * you want to set a value that is not from the known values then you can do
- * the following:
- * let param: Location12 = <Location12>"someUnknownValueThatWillStillBeValid";
-=======
->>>>>>> 5f949f37
  * @readonly
  * @enum {string}
  */
 var Location12;
 (function (Location12) {
-<<<<<<< HEAD
-    /**
-     * /http/success/patch/200.
-     */
-    Location12["Httpsuccesspatch200"] = "/http/success/patch/200";
-=======
     Location12["HTTPSUCCESSPATCH200"] = "/http/success/patch/200";
->>>>>>> 5f949f37
 })(Location12 = exports.Location12 || (exports.Location12 = {}));
 /**
  * Defines values for Location13.
  * Possible values include: '/http/success/post/200'
-<<<<<<< HEAD
- * There could be more values for this enum apart from the ones defined here.If
- * you want to set a value that is not from the known values then you can do
- * the following:
- * let param: Location13 = <Location13>"someUnknownValueThatWillStillBeValid";
-=======
->>>>>>> 5f949f37
  * @readonly
  * @enum {string}
  */
 var Location13;
 (function (Location13) {
-<<<<<<< HEAD
-    /**
-     * /http/success/post/200.
-     */
-    Location13["Httpsuccesspost200"] = "/http/success/post/200";
-=======
     Location13["HTTPSUCCESSPOST200"] = "/http/success/post/200";
->>>>>>> 5f949f37
 })(Location13 = exports.Location13 || (exports.Location13 = {}));
 /**
  * Defines values for Location14.
  * Possible values include: '/http/success/delete/200'
-<<<<<<< HEAD
- * There could be more values for this enum apart from the ones defined here.If
- * you want to set a value that is not from the known values then you can do
- * the following:
- * let param: Location14 = <Location14>"someUnknownValueThatWillStillBeValid";
-=======
->>>>>>> 5f949f37
  * @readonly
  * @enum {string}
  */
 var Location14;
 (function (Location14) {
-<<<<<<< HEAD
-    /**
-     * /http/success/delete/200.
-     */
-    Location14["Httpsuccessdelete200"] = "/http/success/delete/200";
-=======
     Location14["HTTPSUCCESSDELETE200"] = "/http/success/delete/200";
->>>>>>> 5f949f37
 })(Location14 = exports.Location14 || (exports.Location14 = {}));
 //# sourceMappingURL=index.js.map