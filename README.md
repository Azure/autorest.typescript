--- conflicted
+++ resolved
@@ -9,13 +9,8 @@
 # Compatibility
 This AutoRest extension generates TypeScript code that is compatible with:
 ```
-<<<<<<< HEAD
 "ms-rest-azure-js": "~0.15.152",
 "ms-rest-js": "~0.20.403"
-=======
-"ms-rest-azure-js": "~0.14.145",
-"ms-rest-js": "~0.19.388"
->>>>>>> 3e1ccee6
 ```
 
 # Usage
