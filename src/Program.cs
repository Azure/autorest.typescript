using System;
using System.Collections.Generic;
using System.Linq;
using System.Reflection;
using System.Threading.Tasks;
using AutoRest.Core;
using AutoRest.Core.Extensibility;
using AutoRest.Core.Model;
using AutoRest.Core.Parsing;
using AutoRest.Core.Utilities;
using AutoRest.TypeScript.Azure;
using AutoRest.TypeScript.Model;
using Microsoft.Perks.JsonRPC;
using static AutoRest.Core.Utilities.DependencyInjection;
using IAnyPlugin = AutoRest.Core.Extensibility.IPlugin<AutoRest.Core.Extensibility.IGeneratorSettings, AutoRest.Core.IModelSerializer<AutoRest.Core.Model.CodeModel>, AutoRest.Core.ITransformer<AutoRest.Core.Model.CodeModel>, AutoRest.Core.CodeGenerator, AutoRest.Core.CodeNamer, AutoRest.Core.Model.CodeModel>;

namespace AutoRest.TypeScript
{
    public static class ExtensionsLoader
    {
        public static IAnyPlugin GetPlugin(string name)
        {
            switch (name)
            {
                case "TypeScript": return new AutoRest.TypeScript.PluginTS();
                case "Azure.TypeScript": return new AutoRest.TypeScript.Azure.PluginTSa();
            }
            throw new Exception("Unknown plugin: " + name);
        }
    }

    public class Program : NewPlugin
    {
        public static int Main(string[] args )
        {
            if(args != null && args.Length > 0 && args[0] == "--server") {
                var connection = new Connection(Console.OpenStandardOutput(), Console.OpenStandardInput());
                connection.Dispatch<IEnumerable<string>>("GetPluginNames", async () => new []{ "typescript" });
                connection.Dispatch<string, string, bool>("Process", (plugin, sessionId) => new Program(connection, plugin, sessionId).Process());
                connection.DispatchNotification("Shutdown", connection.Stop);

                // wait for something to do.
                connection.GetAwaiter().GetResult();

                Console.Error.WriteLine("Shutting Down");
                return 0;
            }
            Console.WriteLine("This is not an entry point.");
            Console.WriteLine("Please invoke this extension through AutoRest.");
            return 1;
        }

        private string codeGenerator;

        public Program(Connection connection, string codeGenerator, string sessionId) : base(connection, codeGenerator, sessionId)
        {
            this.codeGenerator = codeGenerator;
        }

        private T GetXmsCodeGenSetting<T>(CodeModel codeModel, string name)
        {
            try
            {
                return (T)Convert.ChangeType(
                    codeModel.CodeGenExtensions[name],
                    typeof(T).GenericTypeArguments.Length == 0 ? typeof(T) : typeof(T).GenericTypeArguments[0] // un-nullable
                );
            }
            catch
            {
                return default(T);
            }
        }

        protected override async Task<bool> ProcessInternal()
        {
            string[] files = await ListInputs();
            if (files.Length != 1)
            {
                throw new Exception($"Generator received incorrect number of inputs: {files.Length} : {string.Join(",", files)}");
            }
<<<<<<< HEAD
=======
            var modelAsJson = (await ReadFile(files[0])).EnsureYamlIsJson();
            var codeModelT = new ModelSerializer<CodeModel>().Load(modelAsJson);

            // build settings
            var altNamespace = (await GetValue<string[]>("input-file") ?? new[] { "" }).FirstOrDefault()?.Split('/').Last().Split('\\').Last().Split('.').First();
>>>>>>> 4519cb47

            string modelAsJson = (await ReadFile(files[0])).EnsureYamlIsJson();
            CodeModel codeModelT = new ModelSerializer<CodeModel>().Load(modelAsJson);

            await InitializeCustomSettings(codeModelT);

            IAnyPlugin plugin = await CreatePlugin();
            using (plugin.Activate())
            {
                await InitializeNamespace();

                CodeModel codeModel = plugin.Serializer.Load(modelAsJson);
                ((CodeModelTS)codeModel).Settings = Singleton<GeneratorSettingsTS>.Instance;

                codeModel = plugin.Transformer.TransformCodeModel(codeModel);

                plugin.CodeGenerator.Generate(codeModel).GetAwaiter().GetResult();
            }

            WriteGeneratedFilesToDisk();

            return true;
        }

        private async Task InitializeCustomSettings(CodeModel codeModel)
        {
            new Settings
            {
                Namespace = await GetValue("namespace"),
                ClientName = GetXmsCodeGenSetting<string>(codeModel, "name") ?? await GetValue("override-client-name"),
                PayloadFlatteningThreshold = GetXmsCodeGenSetting<int?>(codeModel, "ft") ?? await GetValue<int?>("payload-flattening-threshold") ?? 0,
                AddCredentials = await GetValue<bool?>("add-credentials") ?? false,
                Host = this
            };
            string header = await GetValue("license-header");

            if (header != null)
            {
                Settings.Instance.Header = header;
            }
            Settings.Instance.CustomSettings.Add("InternalConstructors", GetXmsCodeGenSetting<bool?>(codeModel, "internalConstructors") ?? await GetValue<bool?>("use-internal-constructors") ?? false);
            Settings.Instance.CustomSettings.Add("SyncMethods", GetXmsCodeGenSetting<string>(codeModel, "syncMethods") ?? await GetValue("sync-methods") ?? "essential");
            Settings.Instance.CustomSettings.Add("UseDateTimeOffset", GetXmsCodeGenSetting<bool?>(codeModel, "useDateTimeOffset") ?? await GetValue<bool?>("use-datetimeoffset") ?? false);
            Settings.Instance.CustomSettings[CodeModelTS.ClientSideValidationSettingName] = await GetValue<bool?>("client-side-validation") ?? true;
            Settings.Instance.MaximumCommentColumns = await GetValue<int?>("max-comment-columns") ?? Settings.DefaultMaximumCommentColumns;
            Settings.Instance.OutputFileName = await GetValue<string>("output-file");

            foreach (PropertyInfo propertyInfo in typeof(GeneratorSettingsTS).GetProperties())
            {
                string propertyName = propertyInfo.Name;
                string kebabCasePropertyName = propertyName.ToKebabCase();
                Type propertyType = propertyInfo.PropertyType;
                if (propertyType == typeof(bool))
                {
                    bool? propertyValue = await GetValue<bool?>(kebabCasePropertyName);
                    if (propertyValue.HasValue)
                    {
                        Settings.Instance.CustomSettings[propertyName] = propertyValue.Value;
                    }
                }
                else if (propertyType == typeof(string))
                {
                    string propertyValue = await GetValue<string>(kebabCasePropertyName);
                    if (propertyValue != null)
                    {
                        Settings.Instance.CustomSettings[propertyName] = propertyValue;
                    }
                }
                else if (propertyType == typeof(string[]))
                {
                    string[] propertyValue = await GetValue<string[]>(kebabCasePropertyName);
                    if (propertyValue != null)
                    {
                        Settings.Instance.CustomSettings[propertyName] = propertyValue;
                    }
                }
                else
                {
                    throw new NotSupportedException($"Cannot convert command line argument --{kebabCasePropertyName} to {nameof(GeneratorSettingsTS)}.{propertyName} because type {propertyType} is not supported.");
                }
            }
        }

<<<<<<< HEAD
        private async Task<IAnyPlugin> CreatePlugin()
        {
            bool azureArm = await GetValue<bool?>("azure-arm") ?? false;
            IAnyPlugin plugin;
            if (azureArm)
            {
                plugin = new PluginTSa();
            }
            else
            {
                plugin = new PluginTS();
=======
            // process
            var plugin = ExtensionsLoader.GetPlugin(
                (await GetValue<bool?>("azure-arm") ?? false ? "Azure." : "") +
                "TypeScript" +
                (await GetValue<bool?>("fluent") ?? false ? ".Fluent" : "") +
                (await GetValue<bool?>("testgen") ?? false ? ".TestGen" : ""));
            Settings.PopulateSettings(plugin.Settings, Settings.Instance.CustomSettings);

            void initializeSettings(CodeModelTS codeModel)
            {
                GeneratorSettingsTS generatorSettings = Singleton<GeneratorSettingsTS>.Instance;
                codeModel.PackageName = generatorSettings.PackageName;
                codeModel.PackageVersion = Settings.Instance.PackageVersion; // todo: remove?
                codeModel.MultiApi = generatorSettings.Multiapi;
                codeModel.DefaultApiVersion = generatorSettings.DefaultApiVersion;
                codeModel.ApiVersions = generatorSettings.ApiVersions;
                codeModel.OutputFolder = generatorSettings.OutputFolder;
                codeModel.ModelEnumAsUnion = generatorSettings.ModelEnumAsUnion;
                codeModel.ModelDateTimeAsString = generatorSettings.ModelDateTimeAsString;
                codeModel.GenerateMetadata = generatorSettings.GenerateMetadata;
                codeModel.OptionalResponseHeaders = generatorSettings.OptionalResponseHeaders;
>>>>>>> 4519cb47
            }

            Settings.PopulateSettings(plugin.Settings, Settings.Instance.CustomSettings);

            return plugin;
        }

        private async Task InitializeNamespace()
        {
            if (Settings.Instance.Namespace == null)
            {
                string[] inputFiles = await GetValue<string[]>("input-file") ?? new[] { "" };
                string altNamespace = inputFiles.FirstOrDefault()?.Split('/').Last().Split('\\').Last().Split('.').First();
                Settings.Instance.Namespace = CodeNamer.Instance.GetNamespaceName(altNamespace);
            }
        }

        private void WriteGeneratedFilesToDisk()
        {
            MemoryFileSystem outFS = Settings.Instance.FileSystemOutput;
            string[] outFiles = outFS.GetFiles("", "*", System.IO.SearchOption.AllDirectories);
            foreach (string outFile in outFiles)
            {
                WriteFile(outFile, outFS.ReadAllText(outFile), null);
            }
        }
    }
}<|MERGE_RESOLUTION|>--- conflicted
+++ resolved
@@ -1,235 +1,203 @@
-using System;
-using System.Collections.Generic;
-using System.Linq;
-using System.Reflection;
-using System.Threading.Tasks;
-using AutoRest.Core;
-using AutoRest.Core.Extensibility;
-using AutoRest.Core.Model;
-using AutoRest.Core.Parsing;
-using AutoRest.Core.Utilities;
-using AutoRest.TypeScript.Azure;
-using AutoRest.TypeScript.Model;
-using Microsoft.Perks.JsonRPC;
-using static AutoRest.Core.Utilities.DependencyInjection;
-using IAnyPlugin = AutoRest.Core.Extensibility.IPlugin<AutoRest.Core.Extensibility.IGeneratorSettings, AutoRest.Core.IModelSerializer<AutoRest.Core.Model.CodeModel>, AutoRest.Core.ITransformer<AutoRest.Core.Model.CodeModel>, AutoRest.Core.CodeGenerator, AutoRest.Core.CodeNamer, AutoRest.Core.Model.CodeModel>;
-
-namespace AutoRest.TypeScript
-{
-    public static class ExtensionsLoader
-    {
-        public static IAnyPlugin GetPlugin(string name)
-        {
-            switch (name)
-            {
-                case "TypeScript": return new AutoRest.TypeScript.PluginTS();
-                case "Azure.TypeScript": return new AutoRest.TypeScript.Azure.PluginTSa();
-            }
-            throw new Exception("Unknown plugin: " + name);
-        }
-    }
-
-    public class Program : NewPlugin
-    {
-        public static int Main(string[] args )
-        {
-            if(args != null && args.Length > 0 && args[0] == "--server") {
-                var connection = new Connection(Console.OpenStandardOutput(), Console.OpenStandardInput());
-                connection.Dispatch<IEnumerable<string>>("GetPluginNames", async () => new []{ "typescript" });
-                connection.Dispatch<string, string, bool>("Process", (plugin, sessionId) => new Program(connection, plugin, sessionId).Process());
-                connection.DispatchNotification("Shutdown", connection.Stop);
-
-                // wait for something to do.
-                connection.GetAwaiter().GetResult();
-
-                Console.Error.WriteLine("Shutting Down");
-                return 0;
-            }
-            Console.WriteLine("This is not an entry point.");
-            Console.WriteLine("Please invoke this extension through AutoRest.");
-            return 1;
-        }
-
-        private string codeGenerator;
-
-        public Program(Connection connection, string codeGenerator, string sessionId) : base(connection, codeGenerator, sessionId)
-        {
-            this.codeGenerator = codeGenerator;
-        }
-
-        private T GetXmsCodeGenSetting<T>(CodeModel codeModel, string name)
-        {
-            try
-            {
-                return (T)Convert.ChangeType(
-                    codeModel.CodeGenExtensions[name],
-                    typeof(T).GenericTypeArguments.Length == 0 ? typeof(T) : typeof(T).GenericTypeArguments[0] // un-nullable
-                );
-            }
-            catch
-            {
-                return default(T);
-            }
-        }
-
-        protected override async Task<bool> ProcessInternal()
-        {
-            string[] files = await ListInputs();
-            if (files.Length != 1)
-            {
-                throw new Exception($"Generator received incorrect number of inputs: {files.Length} : {string.Join(",", files)}");
-            }
-<<<<<<< HEAD
-=======
-            var modelAsJson = (await ReadFile(files[0])).EnsureYamlIsJson();
-            var codeModelT = new ModelSerializer<CodeModel>().Load(modelAsJson);
-
-            // build settings
-            var altNamespace = (await GetValue<string[]>("input-file") ?? new[] { "" }).FirstOrDefault()?.Split('/').Last().Split('\\').Last().Split('.').First();
->>>>>>> 4519cb47
-
-            string modelAsJson = (await ReadFile(files[0])).EnsureYamlIsJson();
-            CodeModel codeModelT = new ModelSerializer<CodeModel>().Load(modelAsJson);
-
-            await InitializeCustomSettings(codeModelT);
-
-            IAnyPlugin plugin = await CreatePlugin();
-            using (plugin.Activate())
-            {
-                await InitializeNamespace();
-
-                CodeModel codeModel = plugin.Serializer.Load(modelAsJson);
-                ((CodeModelTS)codeModel).Settings = Singleton<GeneratorSettingsTS>.Instance;
-
-                codeModel = plugin.Transformer.TransformCodeModel(codeModel);
-
-                plugin.CodeGenerator.Generate(codeModel).GetAwaiter().GetResult();
-            }
-
-            WriteGeneratedFilesToDisk();
-
-            return true;
-        }
-
-        private async Task InitializeCustomSettings(CodeModel codeModel)
-        {
-            new Settings
-            {
-                Namespace = await GetValue("namespace"),
-                ClientName = GetXmsCodeGenSetting<string>(codeModel, "name") ?? await GetValue("override-client-name"),
-                PayloadFlatteningThreshold = GetXmsCodeGenSetting<int?>(codeModel, "ft") ?? await GetValue<int?>("payload-flattening-threshold") ?? 0,
-                AddCredentials = await GetValue<bool?>("add-credentials") ?? false,
-                Host = this
-            };
-            string header = await GetValue("license-header");
-
-            if (header != null)
-            {
-                Settings.Instance.Header = header;
-            }
-            Settings.Instance.CustomSettings.Add("InternalConstructors", GetXmsCodeGenSetting<bool?>(codeModel, "internalConstructors") ?? await GetValue<bool?>("use-internal-constructors") ?? false);
-            Settings.Instance.CustomSettings.Add("SyncMethods", GetXmsCodeGenSetting<string>(codeModel, "syncMethods") ?? await GetValue("sync-methods") ?? "essential");
-            Settings.Instance.CustomSettings.Add("UseDateTimeOffset", GetXmsCodeGenSetting<bool?>(codeModel, "useDateTimeOffset") ?? await GetValue<bool?>("use-datetimeoffset") ?? false);
-            Settings.Instance.CustomSettings[CodeModelTS.ClientSideValidationSettingName] = await GetValue<bool?>("client-side-validation") ?? true;
-            Settings.Instance.MaximumCommentColumns = await GetValue<int?>("max-comment-columns") ?? Settings.DefaultMaximumCommentColumns;
-            Settings.Instance.OutputFileName = await GetValue<string>("output-file");
-
-            foreach (PropertyInfo propertyInfo in typeof(GeneratorSettingsTS).GetProperties())
-            {
-                string propertyName = propertyInfo.Name;
-                string kebabCasePropertyName = propertyName.ToKebabCase();
-                Type propertyType = propertyInfo.PropertyType;
-                if (propertyType == typeof(bool))
-                {
-                    bool? propertyValue = await GetValue<bool?>(kebabCasePropertyName);
-                    if (propertyValue.HasValue)
-                    {
-                        Settings.Instance.CustomSettings[propertyName] = propertyValue.Value;
-                    }
-                }
-                else if (propertyType == typeof(string))
-                {
-                    string propertyValue = await GetValue<string>(kebabCasePropertyName);
-                    if (propertyValue != null)
-                    {
-                        Settings.Instance.CustomSettings[propertyName] = propertyValue;
-                    }
-                }
-                else if (propertyType == typeof(string[]))
-                {
-                    string[] propertyValue = await GetValue<string[]>(kebabCasePropertyName);
-                    if (propertyValue != null)
-                    {
-                        Settings.Instance.CustomSettings[propertyName] = propertyValue;
-                    }
-                }
-                else
-                {
-                    throw new NotSupportedException($"Cannot convert command line argument --{kebabCasePropertyName} to {nameof(GeneratorSettingsTS)}.{propertyName} because type {propertyType} is not supported.");
-                }
-            }
-        }
-
-<<<<<<< HEAD
-        private async Task<IAnyPlugin> CreatePlugin()
-        {
-            bool azureArm = await GetValue<bool?>("azure-arm") ?? false;
-            IAnyPlugin plugin;
-            if (azureArm)
-            {
-                plugin = new PluginTSa();
-            }
-            else
-            {
-                plugin = new PluginTS();
-=======
-            // process
-            var plugin = ExtensionsLoader.GetPlugin(
-                (await GetValue<bool?>("azure-arm") ?? false ? "Azure." : "") +
-                "TypeScript" +
-                (await GetValue<bool?>("fluent") ?? false ? ".Fluent" : "") +
-                (await GetValue<bool?>("testgen") ?? false ? ".TestGen" : ""));
-            Settings.PopulateSettings(plugin.Settings, Settings.Instance.CustomSettings);
-
-            void initializeSettings(CodeModelTS codeModel)
-            {
-                GeneratorSettingsTS generatorSettings = Singleton<GeneratorSettingsTS>.Instance;
-                codeModel.PackageName = generatorSettings.PackageName;
-                codeModel.PackageVersion = Settings.Instance.PackageVersion; // todo: remove?
-                codeModel.MultiApi = generatorSettings.Multiapi;
-                codeModel.DefaultApiVersion = generatorSettings.DefaultApiVersion;
-                codeModel.ApiVersions = generatorSettings.ApiVersions;
-                codeModel.OutputFolder = generatorSettings.OutputFolder;
-                codeModel.ModelEnumAsUnion = generatorSettings.ModelEnumAsUnion;
-                codeModel.ModelDateTimeAsString = generatorSettings.ModelDateTimeAsString;
-                codeModel.GenerateMetadata = generatorSettings.GenerateMetadata;
-                codeModel.OptionalResponseHeaders = generatorSettings.OptionalResponseHeaders;
->>>>>>> 4519cb47
-            }
-
-            Settings.PopulateSettings(plugin.Settings, Settings.Instance.CustomSettings);
-
-            return plugin;
-        }
-
-        private async Task InitializeNamespace()
-        {
-            if (Settings.Instance.Namespace == null)
-            {
-                string[] inputFiles = await GetValue<string[]>("input-file") ?? new[] { "" };
-                string altNamespace = inputFiles.FirstOrDefault()?.Split('/').Last().Split('\\').Last().Split('.').First();
-                Settings.Instance.Namespace = CodeNamer.Instance.GetNamespaceName(altNamespace);
-            }
-        }
-
-        private void WriteGeneratedFilesToDisk()
-        {
-            MemoryFileSystem outFS = Settings.Instance.FileSystemOutput;
-            string[] outFiles = outFS.GetFiles("", "*", System.IO.SearchOption.AllDirectories);
-            foreach (string outFile in outFiles)
-            {
-                WriteFile(outFile, outFS.ReadAllText(outFile), null);
-            }
-        }
-    }
+using System;
+using System.Collections.Generic;
+using System.Linq;
+using System.Reflection;
+using System.Threading.Tasks;
+using AutoRest.Core;
+using AutoRest.Core.Extensibility;
+using AutoRest.Core.Model;
+using AutoRest.Core.Parsing;
+using AutoRest.Core.Utilities;
+using AutoRest.TypeScript.Azure;
+using AutoRest.TypeScript.Model;
+using Microsoft.Perks.JsonRPC;
+using static AutoRest.Core.Utilities.DependencyInjection;
+using IAnyPlugin = AutoRest.Core.Extensibility.IPlugin<AutoRest.Core.Extensibility.IGeneratorSettings, AutoRest.Core.IModelSerializer<AutoRest.Core.Model.CodeModel>, AutoRest.Core.ITransformer<AutoRest.Core.Model.CodeModel>, AutoRest.Core.CodeGenerator, AutoRest.Core.CodeNamer, AutoRest.Core.Model.CodeModel>;
+
+namespace AutoRest.TypeScript
+{
+    public static class ExtensionsLoader
+    {
+        public static IAnyPlugin GetPlugin(string name)
+        {
+            switch (name)
+            {
+                case "TypeScript": return new AutoRest.TypeScript.PluginTS();
+                case "Azure.TypeScript": return new AutoRest.TypeScript.Azure.PluginTSa();
+            }
+            throw new Exception("Unknown plugin: " + name);
+        }
+    }
+
+    public class Program : NewPlugin
+    {
+        public static int Main(string[] args )
+        {
+            if(args != null && args.Length > 0 && args[0] == "--server") {
+                var connection = new Connection(Console.OpenStandardOutput(), Console.OpenStandardInput());
+                connection.Dispatch<IEnumerable<string>>("GetPluginNames", async () => new []{ "typescript" });
+                connection.Dispatch<string, string, bool>("Process", (plugin, sessionId) => new Program(connection, plugin, sessionId).Process());
+                connection.DispatchNotification("Shutdown", connection.Stop);
+
+                // wait for something to do.
+                connection.GetAwaiter().GetResult();
+
+                Console.Error.WriteLine("Shutting Down");
+                return 0;
+            }
+            Console.WriteLine("This is not an entry point.");
+            Console.WriteLine("Please invoke this extension through AutoRest.");
+            return 1;
+        }
+
+        private string codeGenerator;
+
+        public Program(Connection connection, string codeGenerator, string sessionId) : base(connection, codeGenerator, sessionId)
+        {
+            this.codeGenerator = codeGenerator;
+        }
+
+        private T GetXmsCodeGenSetting<T>(CodeModel codeModel, string name)
+        {
+            try
+            {
+                return (T)Convert.ChangeType(
+                    codeModel.CodeGenExtensions[name],
+                    typeof(T).GenericTypeArguments.Length == 0 ? typeof(T) : typeof(T).GenericTypeArguments[0] // un-nullable
+                );
+            }
+            catch
+            {
+                return default(T);
+            }
+        }
+
+        protected override async Task<bool> ProcessInternal()
+        {
+            string[] files = await ListInputs();
+            if (files.Length != 1)
+            {
+                throw new Exception($"Generator received incorrect number of inputs: {files.Length} : {string.Join(",", files)}");
+            }
+
+            string modelAsJson = (await ReadFile(files[0])).EnsureYamlIsJson();
+            CodeModel codeModelT = new ModelSerializer<CodeModel>().Load(modelAsJson);
+
+            await InitializeCustomSettings(codeModelT);
+
+            IAnyPlugin plugin = await CreatePlugin();
+            using (plugin.Activate())
+            {
+                await InitializeNamespace();
+
+                CodeModel codeModel = plugin.Serializer.Load(modelAsJson);
+                ((CodeModelTS)codeModel).Settings = Singleton<GeneratorSettingsTS>.Instance;
+
+                codeModel = plugin.Transformer.TransformCodeModel(codeModel);
+
+                plugin.CodeGenerator.Generate(codeModel).GetAwaiter().GetResult();
+            }
+
+            WriteGeneratedFilesToDisk();
+
+            return true;
+        }
+
+        private async Task InitializeCustomSettings(CodeModel codeModel)
+        {
+            new Settings
+            {
+                Namespace = await GetValue("namespace"),
+                ClientName = GetXmsCodeGenSetting<string>(codeModel, "name") ?? await GetValue("override-client-name"),
+                PayloadFlatteningThreshold = GetXmsCodeGenSetting<int?>(codeModel, "ft") ?? await GetValue<int?>("payload-flattening-threshold") ?? 0,
+                AddCredentials = await GetValue<bool?>("add-credentials") ?? false,
+                Host = this
+            };
+            string header = await GetValue("license-header");
+
+            if (header != null)
+            {
+                Settings.Instance.Header = header;
+            }
+            Settings.Instance.CustomSettings.Add("InternalConstructors", GetXmsCodeGenSetting<bool?>(codeModel, "internalConstructors") ?? await GetValue<bool?>("use-internal-constructors") ?? false);
+            Settings.Instance.CustomSettings.Add("SyncMethods", GetXmsCodeGenSetting<string>(codeModel, "syncMethods") ?? await GetValue("sync-methods") ?? "essential");
+            Settings.Instance.CustomSettings.Add("UseDateTimeOffset", GetXmsCodeGenSetting<bool?>(codeModel, "useDateTimeOffset") ?? await GetValue<bool?>("use-datetimeoffset") ?? false);
+            Settings.Instance.CustomSettings[CodeModelTS.ClientSideValidationSettingName] = await GetValue<bool?>("client-side-validation") ?? true;
+            Settings.Instance.MaximumCommentColumns = await GetValue<int?>("max-comment-columns") ?? Settings.DefaultMaximumCommentColumns;
+            Settings.Instance.OutputFileName = await GetValue<string>("output-file");
+
+            foreach (PropertyInfo propertyInfo in typeof(GeneratorSettingsTS).GetProperties())
+            {
+                string propertyName = propertyInfo.Name;
+                string kebabCasePropertyName = propertyName.ToKebabCase();
+                Type propertyType = propertyInfo.PropertyType;
+                if (propertyType == typeof(bool))
+                {
+                    bool? propertyValue = await GetValue<bool?>(kebabCasePropertyName);
+                    if (propertyValue.HasValue)
+                    {
+                        Settings.Instance.CustomSettings[propertyName] = propertyValue.Value;
+                    }
+                }
+                else if (propertyType == typeof(string))
+                {
+                    string propertyValue = await GetValue<string>(kebabCasePropertyName);
+                    if (propertyValue != null)
+                    {
+                        Settings.Instance.CustomSettings[propertyName] = propertyValue;
+                    }
+                }
+                else if (propertyType == typeof(string[]))
+                {
+                    string[] propertyValue = await GetValue<string[]>(kebabCasePropertyName);
+                    if (propertyValue != null)
+                    {
+                        Settings.Instance.CustomSettings[propertyName] = propertyValue;
+                    }
+                }
+                else
+                {
+                    throw new NotSupportedException($"Cannot convert command line argument --{kebabCasePropertyName} to {nameof(GeneratorSettingsTS)}.{propertyName} because type {propertyType} is not supported.");
+                }
+            }
+        }
+
+        private async Task<IAnyPlugin> CreatePlugin()
+        {
+            bool azureArm = await GetValue<bool?>("azure-arm") ?? false;
+            IAnyPlugin plugin;
+            if (azureArm)
+            {
+                plugin = new PluginTSa();
+            }
+            else
+            {
+                plugin = new PluginTS();
+            }
+
+            Settings.PopulateSettings(plugin.Settings, Settings.Instance.CustomSettings);
+
+            return plugin;
+        }
+
+        private async Task InitializeNamespace()
+        {
+            if (Settings.Instance.Namespace == null)
+            {
+                string[] inputFiles = await GetValue<string[]>("input-file") ?? new[] { "" };
+                string altNamespace = inputFiles.FirstOrDefault()?.Split('/').Last().Split('\\').Last().Split('.').First();
+                Settings.Instance.Namespace = CodeNamer.Instance.GetNamespaceName(altNamespace);
+            }
+        }
+
+        private void WriteGeneratedFilesToDisk()
+        {
+            MemoryFileSystem outFS = Settings.Instance.FileSystemOutput;
+            string[] outFiles = outFS.GetFiles("", "*", System.IO.SearchOption.AllDirectories);
+            foreach (string outFile in outFiles)
+            {
+                WriteFile(outFile, outFS.ReadAllText(outFile), null);
+            }
+        }
+    }
 }