﻿// Copyright (c) Microsoft Corporation. All rights reserved.
// Licensed under the MIT License. See License.txt in the project root for license information.

using AutoRest.Core.Model;
using AutoRest.Core.Utilities;
using AutoRest.Extensions;
using AutoRest.TypeScript.DSL;
using AutoRest.TypeScript.Utilities;
using Newtonsoft.Json;
using System;
using System.Collections.Generic;
using System.Globalization;
using System.Linq;
using System.Text;
using System.Text.RegularExpressions;

namespace AutoRest.TypeScript.Model
{
    public class CodeModelTS : CodeModel
    {
        public const string ClientSideValidationSettingName = "ClientSideValidation";

        private const string msRestNodeAuthVersion = "^3.0.0";

        private const string ServiceClientOptions = "ServiceClientOptions";

        private const string defaultGitHubRepositoryName = "azure-sdk-for-js";

        private const string defaultGitHubUrl = "https://github.com/Azure/" + defaultGitHubRepositoryName;

        private static readonly string[] propertiesToIgnore = { "generateClientRequestId" };

        private static readonly string[] serviceClientProperties = {
            "baseUri",
            "requestContentType",
            "userAgentInfo",
        };

        public GeneratorSettingsTS Settings { get; set; }

        private string _optionalParameterTypeForClientConstructor;

        [JsonIgnore]
        public new string Name => base.Name.ToPascalCase();

        [JsonIgnore]
        public string ContextName => Name + "Context";

        [JsonIgnore]
        public string ApiVersionPackageName => Settings.PackageName + "-" + Settings.ApiVersion;

        /// <summary>
        /// The value to use in the "name" property of package.json.
        /// </summary>
        [JsonIgnore]
        public string PackageName => Settings.Multiapi && !Settings.MultiapiLatest ? ApiVersionPackageName : Settings.PackageName;

        public string BundleFilename
        {
            get
            {
                string packageName = PackageName ?? "bundle";
                int slashIndex = packageName.IndexOf("/");
                string bundleFilename = packageName.Substring(slashIndex + 1);
                return bundleFilename;
            }
        }

        private static Regex npmScopePattern = new Regex(@"@(\w+)/");
        public string BundleVarName
        {
            get
            {
                string varName = BundleFilename.ToPascalCase();
                string packageName = PackageName;
                if (!string.IsNullOrEmpty(packageName))
                {
                    Match match = npmScopePattern.Match(PackageName);
                    if (match.Success)
                    {
                        string namespaceName = match.Groups[1].Value.ToPascalCase();
                        varName = namespaceName + "." + varName;
                    }
                }
                return varName;
            }
        }

        private bool _computedRequestContentType;
        private string _requestContentType;
        public string RequestContentType
        {
            get
            {
                if (!_computedRequestContentType)
                {
                    IEnumerable<string> contentTypes = Methods
                        .Select(m => m.RequestContentType)
                        .GroupBy(t => t)
                        .OrderByDescending(g => g.Count())
                        .Select(g => g.Key);

                    _computedRequestContentType = true;
                    _requestContentType = contentTypes.FirstOrDefault();
                }

                return _requestContentType;
            }
        }

        [JsonIgnore]
        public string BasePath
        {
            get
            {
                string basePath = Uri.TryCreate(BaseUrl, UriKind.Absolute, out Uri baseUri) ? baseUri.AbsolutePath : null;
                if (!string.IsNullOrEmpty(basePath))
                {
                    if (basePath.StartsWith('/'))
                    {
                        basePath = basePath.Substring(1);
                    }
                    if (basePath.EndsWith('/'))
                    {
                        basePath = basePath.Substring(0, basePath.Length - 1);
                    }
                }
                return basePath;
            }
        }

        private IEnumerable<string> allModelTypeNames;
        [JsonIgnore]
        public IEnumerable<string> AllModelTypeNames
        {
            get
            {
                if (allModelTypeNames == null)
                {
                    allModelTypeNames = AllModelTypes.Select((CompositeType modelType) => modelType.Name.ToString()).ToHashSet();
                }
                return allModelTypeNames;
            }
        }

        public bool IsCustomBaseUri => Extensions.ContainsKey(SwaggerExtensions.ParameterizedHostExtension);

        [JsonIgnore]
        public IEnumerable<MethodTS> MethodTemplateModels => Methods.Cast<MethodTS>().Where(each => each.MethodGroup.IsCodeModelMethodGroup);

        [JsonIgnore]
        public virtual IEnumerable<CompositeTypeTS> ModelTemplateModels => ModelTypes.Concat(HeaderTypes).Cast<CompositeTypeTS>();

        [JsonIgnore]
        public virtual IEnumerable<EnumTypeTS> EnumTemplateModels => EnumTypes.Cast<EnumTypeTS>();

        [JsonIgnore]
        public virtual IEnumerable<MethodGroupTS> MethodGroupModels => Operations.Cast<MethodGroupTS>().Where(each => !each.IsCodeModelMethodGroup);

        [JsonIgnore]
        public virtual IEnumerable<MethodTS> MethodWrappableTemplateModels =>
            MethodTemplateModels.Where(method => method.IsWrappable());

        internal sealed class MethodResponseNameComparer : IEqualityComparer<MethodTS>
        {
            internal static MethodResponseNameComparer Instance { get; } = new MethodResponseNameComparer();

            public bool Equals(MethodTS x, MethodTS y)
            {
                return x.HttpResponseName == y.HttpResponseName;
            }

            public int GetHashCode(MethodTS obj)
            {
                return obj.HttpResponseName.GetHashCode();
            }
        }

        public IEnumerable<MethodTS> MethodsWithCustomResponseType => Methods
            .Cast<MethodTS>()
            .Where(m => m.ReturnType.Headers != null || m.ReturnType.Body != null)
            // Prevents beginFoo and foo methods from having duplicate generated response types
            .Distinct(MethodResponseNameComparer.Instance);

        /// <summary>
        /// Provides an ordered ModelTemplateModel list such that the parent
        /// type comes before in the list than its child. This helps when
        /// requiring models in index.js
        /// </summary>
        [JsonIgnore]
        public virtual IEnumerable<CompositeTypeTS> OrderedModelTemplateModels
        {
            get
            {
                List<CompositeTypeTS> orderedList = new List<CompositeTypeTS>();
                foreach (var model in ModelTemplateModels)
                {
                    constructOrderedList(model, orderedList);
                }
                return orderedList;
            }
        }

        public IEnumerable<CompositeTypeTS> OrderedMapperTemplateModels =>
            OrderedModelTemplateModels.Where(m =>
                m.BaseModelType?.Name != "RequestOptionsBase" &&
                m.BaseModelType?.Name != "ServiceClientOptions" &&
                m.BaseModelType?.Name != "AzureServiceClientOptions");

        public string HomePageUrl
        {
            get
            {
                string result = defaultGitHubUrl;
                if (!string.IsNullOrEmpty(Settings.OutputFolder))
                {
                    string relativeOutputPath = Settings.RelativeOutputPath;
                    if (!String.IsNullOrEmpty(relativeOutputPath))
                    {
                        result += "/tree/master/sdk" + relativeOutputPath;
                    }
                }
                return result;
            }
        }

        public string RepositoryUrl => $"{defaultGitHubUrl}.git";

        public string BugsUrl => $"{defaultGitHubUrl}/issues";

        public string ClientPrefix
        {
            get
            {
                var clientIndex = Name.IndexOf("Client", 0, StringComparison.CurrentCultureIgnoreCase);
                return clientIndex > 0 ? Name.Substring(0, clientIndex) : Name;
            }
        }

        public bool AutoPublish
        {
            get
            {
                if (Settings.AutoPublish.HasValue)
                {
                    return Settings.AutoPublish.Value;
                }
                else
                {
                    bool isGeneratedForAzureSdkForJs = Settings.OutputFolder.Contains(defaultGitHubRepositoryName);
                    return isGeneratedForAzureSdkForJs;
                }
            }
        }

        [JsonIgnore]
        public bool HasTests => Settings.Test != null;

        [JsonIgnore]
        internal string TestCommand => Settings.Test.ToLowerInvariant() == "true" ? "mocha" : Settings.Test;

        public bool ContainsDurationProperty()
        {
            Core.Model.Property prop = Properties.FirstOrDefault(p =>
                (p.ModelType is PrimaryTypeTS && (p.ModelType as PrimaryTypeTS).KnownPrimaryType == KnownPrimaryType.TimeSpan) ||
                (p.ModelType is Core.Model.SequenceType && (p.ModelType as Core.Model.SequenceType).ElementType.IsPrimaryType(KnownPrimaryType.TimeSpan)) ||
                (p.ModelType is Core.Model.DictionaryType && (p.ModelType as Core.Model.DictionaryType).ValueType.IsPrimaryType(KnownPrimaryType.TimeSpan)));
            return prop != null;
        }

        public bool ContainsDurationPropertyInModels()
        {
            return OrderedModelTemplateModels.Any(m => m.Properties.FirstOrDefault(p =>
               (p.ModelType is PrimaryTypeTS && (p.ModelType as PrimaryTypeTS).KnownPrimaryType == KnownPrimaryType.TimeSpan) ||
               (p.ModelType is SequenceType && (p.ModelType as SequenceType).ElementType.IsPrimaryType(KnownPrimaryType.TimeSpan)) ||
               (p.ModelType is DictionaryType && (p.ModelType as DictionaryType).ValueType.IsPrimaryType(KnownPrimaryType.TimeSpan))) != null);
        }

        private void constructOrderedList(CompositeTypeTS model, List<CompositeTypeTS> orderedList)
        {
            if (model == null)
            {
                throw new ArgumentNullException(nameof(model));
            }

            // BaseResource and CloudError are specified in the ClientRuntime.
            // They are required explicitly in a different way. Hence, they
            // are not included in the ordered list.
            if (model.BaseModelType == null ||
                (model.BaseModelType != null &&
                 (model.BaseModelType.Name == "BaseResource" ||
                  model.BaseModelType.Name == "CloudError")))
            {
                if (!orderedList.Contains(model))
                {
                    orderedList.Add(model);
                }
                return;
            }

            var baseModel = ModelTemplateModels.FirstOrDefault(m => m.Name == model.BaseModelType.Name);
            if (baseModel != null)
            {
                constructOrderedList(baseModel, orderedList);
            }
            // Add the child type after the parent type has been added.
            if (!orderedList.Contains(model))
            {
                orderedList.Add(model);
            }
        }

        public string PolymorphicDictionary
        {
            get
            {
                IndentedStringBuilder builder = new IndentedStringBuilder(IndentedStringBuilder.TwoSpaces);
                var polymorphicTypes = ModelTemplateModels.Where(m => m.BaseIsPolymorphic);

                for (int i = 0; i < polymorphicTypes.Count(); i++)
                {
                    string discriminatorField = polymorphicTypes.ElementAt(i).SerializedName;
                    var polymorphicType = polymorphicTypes.ElementAt(i) as CompositeType;
                    if (polymorphicType.BaseModelType != null && string.IsNullOrWhiteSpace(polymorphicType.PolymorphicDiscriminator))
                    {
                        while (polymorphicType.BaseModelType != null && string.IsNullOrWhiteSpace(polymorphicType.PolymorphicDiscriminator))
                        {
                            polymorphicType = polymorphicType.BaseModelType;
                        }
                        discriminatorField = string.Format(CultureInfo.InvariantCulture, "{0}.{1}",
                            polymorphicType.Name,
                            polymorphicTypes.ElementAt(i).SerializedName);
                        builder.Append(string.Format(CultureInfo.InvariantCulture,
                        "'{0}' : {1}",
                            discriminatorField,
                            polymorphicTypes.ElementAt(i).Name));
                    }
                    else
                    {
                        builder.Append(string.Format(CultureInfo.InvariantCulture,
                        "'{0}' : {1}",
                            discriminatorField,
                            polymorphicTypes.ElementAt(i).Name));
                    }


                    if (i == polymorphicTypes.Count() - 1)
                    {
                        builder.AppendLine();
                    }
                    else
                    {
                        builder.AppendLine(",");
                    }
                }

                return builder.ToString();
            }
        }

        protected IEnumerable<Property> SortedProperties
        {
            get
            {
                return Properties.OrderBy(prop => prop.ModelType.IsPrimaryType(KnownPrimaryType.Credentials) ? 0 : 1);
            }
        }

        public string RequiredConstructorParameters
        {
            get
            {
                var requireParams = new List<string>();
                SortedProperties.Where(p => p.IsRequired && !p.IsConstant && string.IsNullOrEmpty(p.DefaultValue))
                    .ForEach(p => requireParams.Add(p.Name.ToCamelCase()));

                if (requireParams == null || requireParams.Count == 0)
                {
                    return string.Empty;
                }

                return string.Join(", ", requireParams);
            }
        }

        /// <summary>
        /// Return the service client constructor required parameters, in TypeScript syntax.
        /// </summary>
        public string RequiredConstructorParametersTS
        {
            get
            {
                StringBuilder requiredParams = new StringBuilder();

                bool first = true;
                foreach (var p in SortedProperties)
                {
                    if (!p.IsRequired || p.IsConstant || (p.IsRequired && !string.IsNullOrEmpty(p.DefaultValue)))
                        continue;

                    if (!first)
                        requiredParams.Append(", ");

                    requiredParams.Append(p.Name);
                    requiredParams.Append(": ");
                    requiredParams.Append(p.ModelType.TSType(inModelsModule: false));

                    first = false;
                }

                return requiredParams.ToString();
            }
        }

        public virtual string GenerateConstructor(string superArgumentList, Action<TSBlock> guardChecks = null, Action<TSBlock> implementation = null)
        {
            TSBuilder builder = new TSBuilder();
            var clientOptionType = OptionalParameterTypeForClientConstructor == GetServiceClientOptionsName()
                ? "msRest." + GetServiceClientOptionsName()
                : OptionalParameterTypeForClientConstructor;

            string parameterList = (!string.IsNullOrEmpty(RequiredConstructorParametersTS) ? RequiredConstructorParametersTS + ", " : "") + "options?: " + clientOptionType;

            builder.Constructor(parameterList, superArgumentList, guardChecks, implementation);

            return builder.ToString();
        }

        public virtual string GenerateClientConstructor()
        {
            string superParameterList = (!string.IsNullOrEmpty(RequiredConstructorParameters) ? RequiredConstructorParameters + ", " : "") + "options";
            return this.GenerateConstructor(superParameterList, null, GenerateOperationGroupInitialization);
        }

        public virtual string GenerateContextConstructor(string emptyLine)
        {
            Action<TSBlock> guardCheck = block =>
            {
                foreach (var param in RequiredParameters)
                {
                    block.If($"{param.Name} == undefined", then =>
                    {
                        then.Throw($"new Error(\"\'{param.Name}\' cannot be null.\")");
                    });
                }

                if (RequiredParameters.Any())
                {
                    block.Line(emptyLine);
                }

                block.If("!options", then =>
                {
                    then.Assignment("options", "{}");
                });

                block.Line(emptyLine);
                block.If("!options.userAgent", then =>
                {
                    then.ConstObjectVariable("defaultUserAgent", "msRest.getDefaultUserAgentValue()");
                    then.Assignment("options.userAgent", "`${packageName}/${packageVersion} ${defaultUserAgent}`");
                });

                block.Line(GenerateCustomServiceClientOptions(emptyLine));
                block.Line(emptyLine);
            };

            string credentialsParameter = RequiredParameters.Any(p => p.ModelType.IsPrimaryType(KnownPrimaryType.Credentials)) ? "credentials" : "undefined";
            string superParameters = credentialsParameter + ", options";

            Action<TSBlock> implementation = block =>
            {
                block.Line(emptyLine);
                foreach (var property in Properties.Where(p => p.DefaultValue != null))
                {
                    block.ThisAssignment(property.Name, property.DefaultValue);
                }

                block.Line(GenerateBaseUri());

                if (!String.IsNullOrEmpty(RequestContentType))
                {
                    block.ThisAssignment("requestContentType", $"\"{RequestContentType}\"");
                }

                foreach (var param in RequiredParameters)
                {
                    block.ThisAssignment(param.Name, param.Name);
                }

                if (OptionalParameters.Where(p => p.Name != "generatedClientRequestId").Any())
                {
                    foreach (var property in OptionalParameters.Where(p => p.Name != "generatedClientRequestId"))
                    {
                        block.If($"options.{property.Name} !== null && options.{property.Name} !== undefined", then =>
                        {
                            block.ThisAssignment(property.Name, $"options.{property.Name}");
                        });
                    }
                }
            };

            return this.GenerateConstructor(superParameters, guardCheck, implementation);
        }

        protected virtual string GetServiceClientOptionsName()
        {
            return ServiceClientOptions;
        }

        private void GenerateOperationGroupInitialization(TSBlock block)
        {
            foreach (var methodGroup in MethodGroupModels)
            {
                block.ThisAssignment(methodGroup.NameForProperty, $"new operations.{methodGroup.TypeName}(this)");
            }
        }

        public virtual string OptionalParameterTypeForClientConstructor
        {
            get
            {
                return _optionalParameterTypeForClientConstructor ?? ServiceClientOptions;
            }

            set
            {
                _optionalParameterTypeForClientConstructor = value;
            }
        }

        public virtual IEnumerable<Property> RequiredParameters
        {
            get
            {
                return Properties.Where(p => p.IsRequired && !p.IsConstant && string.IsNullOrEmpty(p.DefaultValue));
            }
        }

        public virtual IEnumerable<Property> OptionalParameters
        {
            get
            {
                return Properties.Where(p => (!p.IsRequired || p.IsRequired && !string.IsNullOrEmpty(p.DefaultValue)) && !p.IsConstant);
            }
        }

        public override IEnumerable<string> MyReservedNames => new[] { Name };

        public string ExportMethodGroupNames()
        {
            var builder = new IndentedStringBuilder("  ");
            var methodGroups = MethodGroupModels.ToArray();
            var length = methodGroups.Count();
            for (var i = 0; i < methodGroups.Count(); i++)
            {
                if (i == length - 1)
                {
                    builder.Append(methodGroups[i].TypeName);
                }
                else
                {
                    builder.Append(methodGroups[i].TypeName + ", ");
                }
            }
            return builder.ToString();
        }

        public bool IsAnyModelInheritingFromRequestOptionsBase()
        {
            return ModelTemplateModels.Any(m => m != null && m.BaseModelType != null && m.BaseModelType.Name.EqualsIgnoreCase("RequestOptionsBase"));
        }

        public string ConstructRuntimeImportForModelIndex()
        {
            TSBuilder builder = new TSBuilder();
            ConstructRuntimeImportForModelIndex(builder);
            return builder.ToString();
        }

        public virtual void ConstructRuntimeImportForModelIndex(TSBuilder builder)
        {
            if (OptionalParameterTypeForClientConstructor != ServiceClientOptions)
            {
                builder.Import(new string[] { ServiceClientOptions }, "@azure/ms-rest-js");
            }
        }

        public virtual void PackageDependencies(JSONObject dependencies)
        {
            dependencies.StringProperty("@azure/ms-rest-js", "^2.0.4");
            dependencies.StringProperty("tslib", "^1.10.0");
            if (Settings.MultiapiLatest)
            {
                dependencies.StringProperty(Settings.AliasedNpmPackageName, Settings.AliasedNpmVersion ?? "^1.0.0");
            }
        }

        public virtual Method GetSampleMethod()
        {
            var getMethod = Methods.Where(m => m.HttpMethod == HttpMethod.Get).FirstOrDefault();
            return getMethod != null ? getMethod : Methods.FirstOrDefault();
        }

        public virtual string GetSampleMethodGroupName()
        {
            return GetSampleMethod()?.MethodGroup?.Name?.ToCamelCase();
        }

        public void GenerateSampleMethod(JSBuilder builder, bool isBrowser = false)
        {
            Method method = GetSampleMethod();
            string methodGroup = GetSampleMethodGroupName();
            List<Parameter> requiredParameters = method.LogicalParameters.Where(
                p => p != null && !p.IsClientProperty && !string.IsNullOrWhiteSpace(p.Name) && !p.IsConstant).OrderBy(item => !item.IsRequired).ToList();

            foreach (Parameter param in requiredParameters)
            {
                string parameterName = param.Name;
                if (param.ModelType is CompositeType && !isBrowser)
                {
                    parameterName += $": {ClientPrefix}Models.{param.ModelTypeName}";
                }

                string parameterValue = param.ModelType.InitializeType(param.Name, isBrowser);

                builder.ConstVariable(parameterName, parameterValue);
            }

            builder.FunctionCall($"client.{(string.IsNullOrEmpty(methodGroup) ? "" : $"{methodGroup}.")}{method.Name.ToCamelCase()}", argumentList =>
            {
                foreach (Parameter parameter in requiredParameters)
                {
                    argumentList.Text(parameter.Name);
                }
            });
            builder.Block(".then((result) =>", false, block =>
            {
                block.Line("console.log(\"The result is:\");");
                block.Line("console.log(result);");
            });
            builder.Text(")");
            if (!isBrowser)
            {
                builder.Line(";");
            }
        }

        public string GenerateOperationSpecDefinitions(string emptyLine)
        {
            TSBuilder builder = new TSBuilder();

            builder.LineComment("Operation Specifications");
            bool addedFirstValue = false;
            foreach (MethodTS method in MethodTemplateModels)
            {
                if (!method.IsLongRunningOperation)
                {
                    if (addedFirstValue)
                    {
                        builder.Line(emptyLine);
                    }
                    else
                    {
                        builder.ConstObjectVariable("serializer", ClientModelExtensions.CreateSerializerExpression(this));
                        addedFirstValue = true;
                    }
                    method.GenerateOperationSpecDefinition(builder);
                }
            }

            return builder.ToString();
        }

        private sealed class ParameterNameComparer : IEqualityComparer<ParameterTS>
        {
            private ParameterNameComparer() { }
            public static ParameterNameComparer Instance { get; } = new ParameterNameComparer();

            public bool Equals(ParameterTS x, ParameterTS y)
            {
                return x.MapperName == y.MapperName;
            }

            public int GetHashCode(ParameterTS obj)
            {
                return obj.MapperName.GetHashCode();
            }
        }

        public bool HasMappableParameters => CodeGeneratorTS.HasMappableParameters(MethodTemplateModels);

        public string GenerateParameterMappers()
        {
            TSBuilder builder = new TSBuilder();
            IEnumerable<ParameterTS> parameters = Methods
                .SelectMany(m => m.LogicalParameters)
                .Cast<ParameterTS>()
                .Where(p => p.ModelTypeName != "RequestOptionsBase" && p.Location != ParameterLocation.Body)
                .OrderBy(p => p.MapperName)
                .Distinct(ParameterNameComparer.Instance);

            foreach (ParameterTS parameter in parameters)
            {
                string parameterInterfaceName =
                    parameter.Location == ParameterLocation.Path ? "msRest.OperationURLParameter" :
                    parameter.Location == ParameterLocation.Query ? "msRest.OperationQueryParameter" :
                    "msRest.OperationParameter";

                builder.Text("export ");
                builder.ConstObjectVariable(
                    parameter.MapperName,
                    parameterInterfaceName,
                    obj => ClientModelExtensions.ConstructParameterMapper(obj, parameter));
                builder.Line();
            }

            return builder.ToString();
        }

        public string GenerateServiceClientImports()
        {
            TSBuilder builder = new TSBuilder();

            if (MethodTemplateModels.Any() || OptionalParameterTypeForClientConstructor == ServiceClientOptions || RequiredConstructorParametersTS.Contains("msRest."))
            {
                builder.ImportAllAs("msRest", "@azure/ms-rest-js");
            }

            if (CodeGeneratorTS.ShouldWriteModelsFiles(this))
            {
                builder.ImportAllAs("Models", "./models");
            }

            if (HasMappers())
            {
                builder.ImportAllAs("Mappers", "./models/mappers");
            }

            if (HasMappableParameters)
            {
                builder.ImportAllAs("Parameters", "./models/parameters");
            }

            if (CodeGeneratorTS.ShouldWriteMethodGroupFiles(this))
            {
                builder.ImportAllAs("operations", "./operations");
            }
            builder.Import(new string[] { ContextName }, $"./{ContextName.ToCamelCase()}");

            return builder.ToString();
        }

        public string GenerateServiceClientExports()
        {
            TSBuilder builder = new TSBuilder();
            builder.Export(exports =>
            {
                exports.Export(Name);
                exports.Export(ContextName);
                if (CodeGeneratorTS.ShouldWriteModelsFiles(this))
                {
                    exports.ExportAs("Models", $"{ClientPrefix}Models");
                }
                if (HasMappers())
                {
                    exports.ExportAs("Mappers", $"{ClientPrefix}Mappers");
                }
            });

            if (MethodGroupModels.Any())
            {
                builder.ExportAll("./operations");
            }
            return builder.ToString();
        }

        public string GenerateConstructorComment(string className)
        {
            TSBuilder builder = new TSBuilder();
            builder.DocumentationComment(comment =>
            {
                comment.Description($"Initializes a new instance of the {className} class.");

                IEnumerable<Property> requiredParameters = Properties.Where(p => p.IsRequired && !p.IsConstant && string.IsNullOrEmpty(p.DefaultValue));
                foreach (Property requiredParameter in requiredParameters)
                {
                    comment.Parameter(requiredParameter.Name, requiredParameter.Documentation);
                }

                comment.Parameter("options", "The parameter options", isOptional: true);
            });
            return builder.ToString();
        }

        public string GenerateResponseTypes()
        {
            TSBuilder builder = new TSBuilder();
            foreach (MethodTS method in MethodsWithCustomResponseType)
            {
                builder.Line();
                method.GenerateResponseType(builder);
            }
            return builder.ToString();
        }

        public virtual bool HasMappers()
        {
            return OrderedMapperTemplateModels.Any();
        }

        public virtual string GenerateMapperIndex()
        {
            TSBuilder builder = new TSBuilder();
            builder.Line(LicenseHeader.GenerateLicenseHeader());
            builder.Line();

            CompositeTypeTS[] orderedMapperTemplateModels = OrderedMapperTemplateModels.ToArray();

            ImportMsRestForMappers(builder, orderedMapperTemplateModels);

            builder.Line();

            ExportOrderedMapperModels(builder, orderedMapperTemplateModels);

            ExportPolymorphicDictionary(builder);

            return builder.ToString();
        }

        public void ImportMsRestForMappers(TSBuilder builder, IEnumerable<CompositeTypeTS> orderedMapperModels)
        {
            if (orderedMapperModels.Any())
            {
                builder.ImportAllAs("msRest", "@azure/ms-rest-js");
            }
        }

        public void ExportOrderedMapperModels(TSBuilder builder, IEnumerable<CompositeTypeTS> orderedMapperModels)
        {
            foreach (CompositeTypeTS mapperModel in OrderedMapperTemplateModels)
            {
                builder.Line();

                mapperModel.ConstructModelMapper(builder);
            }
        }

        public void ExportPolymorphicDictionary(TSBuilder builder)
        {
            string polymorphicDictionary = PolymorphicDictionary;
            if (!string.IsNullOrEmpty(polymorphicDictionary))
            {
                builder.Line();
                builder.Line($"export const discriminators = {{");
                builder.Indent(() =>
                {
                    builder.Line(polymorphicDictionary);
                });
                builder.Line($"}};");
            }
        }

        protected void GenerateNodeSampleMsRestJsImport(TSBuilder builder)
        {
            builder.ImportAllAs("msRest", "@azure/ms-rest-js");
        }

        protected void GenerateNodeSampleMsRestNodeAuthImport(TSBuilder builder)
        {
            builder.ImportAllAs("msRestNodeAuth", "@azure/ms-rest-nodeauth");
        }

        protected void GenerateNodeSampleClientImport(TSBuilder builder)
        {
            builder.Import(new[] { Name, $"{ClientPrefix}Models", $"{ClientPrefix}Mappers" }, PackageName);
        }

        protected virtual void GenerateNodeSampleImports(TSBuilder builder)
        {
            GenerateNodeSampleMsRestJsImport(builder);
            GenerateNodeSampleMsRestNodeAuthImport(builder);
            GenerateNodeSampleClientImport(builder);
        }

        public string GenerateReadmeMdNodeSampleCode()
        {
            TSBuilder builder = new TSBuilder();

            GenerateReadmeMdNodeSampleCode(builder);

            return builder.ToString();
        }

        public void GenerateReadmeMdNodeSampleCode(TSBuilder builder)
        {
            GenerateNodeSampleImports(builder);

            builder.ConstVariable("subscriptionId", "process.env[\"AZURE_SUBSCRIPTION_ID\"]");
            builder.Line();
            builder.Line($"msRestNodeAuth.interactiveLogin().then((creds) => {{");
            builder.Indent(() =>
            {
                builder.ConstVariable("client", $"new {Name}(creds, subscriptionId)");
                GenerateSampleMethod(builder, false);
            });
            builder.Line($"}}).catch((err) => {{");
            builder.Indent(() =>
            {
                builder.Line("console.error(err);");
            });
            builder.Line($"}});");
        }

        public string GenerateReadmeMdBrowserSampleCode(string indentation = "")
        {
            JSBuilder builder = new JSBuilder();
            builder.AddToPrefix(indentation);

            GenerateReadmeMdBrowserSampleCode(builder);

            return builder.ToString();
        }

        public void GenerateReadmeMdBrowserSampleCode(JSBuilder builder)
        {
            builder.ConstQuotedStringVariable("subscriptionId", "<Subscription_Id>");
            builder.Text("const authManager = new msAuth.AuthManager(");
            builder.Object(tsObject =>
            {
                tsObject.QuotedStringProperty("clientId", "<client id for your Azure AD app>");
                tsObject.QuotedStringProperty("tenant", "<optional tenant for your organization>");
            });
            builder.Line(");");

            builder.Line($"authManager.finalizeLogin().then((res) => {{");
            builder.Indent(() =>
            {
                builder.If("!res.isLoggedIn", ifBlock =>
                {
                    ifBlock.LineComment("may cause redirects");
                    ifBlock.Line("authManager.login();");
                });

                builder.ConstVariable("client", $"new {BundleVarName}.{Name}(res.creds, subscriptionId)");
                GenerateSampleMethod(builder, true);
                builder.Line($".catch((err) => {{");
                builder.Indent(() =>
                {
                    builder.Line("console.log(\"An error occurred:\");");
                    builder.Line("console.error(err);");
                });
                builder.Line($"}});");
            });
            builder.Line($"}});");
        }

        public string GenerateClassProperties(string emptyLine)
        {
            TSBuilder builder = new TSBuilder();

            foreach (Property property in Properties.Where(property => ShouldGenerateProperty(property.Name)))
            {
                builder.Property(property.Name, property.ModelType.TSType(false), property.IsRequired);
            }

            return builder.ToString();
        }

        protected virtual bool ShouldGenerateProperty(string propertyName)
        {
            string camelCaseProperty = propertyName.ToCamelCase();
            return !propertiesToIgnore.Contains(camelCaseProperty) && !serviceClientProperties.Contains(camelCaseProperty);
        }

        public string GenerateReadmeMd()
        {
            MarkdownBuilder builder = new MarkdownBuilder();
            builder.IncreaseCurrentHeaderLevel();

            string mainSectionHeader = IsAzure
                ? $"Azure {Name} SDK for JavaScript"
                : $"An isomorphic javascript sdk for - {Name}";

            builder.Section(mainSectionHeader, () =>
            {
                GeneratePackageContains(builder);
                builder.Line();
                GenerateCurrentlySupportedEnvironments(builder);
                builder.Line();
                GenerateHowToInstall(builder);
                builder.Line();
                if (Settings.MultiapiLatest)
                {
                    GenerateAvailableAPIVersions(builder);
                    builder.Line();
                }
                builder.Section("How to use", () =>
                {
                    GenerateHowToUseInNodeJs(builder);
                    builder.Line();
                    GenerateHowToUseInBrowser(builder);
                });
            });
            builder.Line();
            GenerateRelatedProjects(builder);
            builder.Line();
            GenerateImpressionPixel(builder);

            return builder.ToString();
        }

        private void GeneratePackageContains(MarkdownBuilder builder)
        {
            if (Settings.MultiapiLatest)
            {
                builder.Line($"This package contains the **latest API version ({Settings.ApiVersions[0]})** of {Name}.");
            }
            else if (Settings.Multiapi)
            {
                builder.Line($"This package contains **API version {Settings.ApiVersion}** of {Name}.");
                builder.Line();
                builder.Line($"For other API versions, see https://npmjs.com/{Settings.PackageName}.");
            }
            else
            {
                builder.Line($"This package contains an isomorphic SDK for {Name}.");
            }
        }

        private void GenerateCurrentlySupportedEnvironments(MarkdownBuilder builder)
        {
            builder.Section("Currently supported environments", () =>
            {
                builder.List(new[]
                {
                    "Node.js version 6.x.x or higher",
                    "Browser JavaScript"
                });
            });
        }

        private void GenerateHowToInstall(MarkdownBuilder builder)
        {
            builder.Section("How to Install", () =>
            {
                builder.Console($"npm install {PackageName}");
            });
        }

        private void GenerateAvailableAPIVersions(MarkdownBuilder builder)
        {
            builder.Section("Available API versions", () =>
            {
                builder.Line("| API version | NPM package | Latest |");
                builder.Line("| - | - | - |");
                bool first = true;
                foreach (string apiVersion in Settings.ApiVersions)
                {
                    builder.Line($"| {apiVersion} | https://npmjs.com/{Settings.PackageName}-{apiVersion} | {(first ? "✔️" : "")} |");
                    first = false;
                }
            });
        }

        private void GenerateHowToUseInNodeJs(MarkdownBuilder builder)
        {
            builder.Section($"nodejs - client creation and {GetSampleMethod()?.Name} {GetSampleMethodGroupName()} as an example written in TypeScript.", () =>
            {
<<<<<<< HEAD
=======
                builder.Section($"Authentication", () =>
                {
                    builder.Line("While the below sample uses the interactive login, other authentication options can be found in [the README.md file of @azure/ms-rest-nodeauth] package");
                    builder.Line("");
                });
>>>>>>> f6ce071e
                builder.Section("Install @azure/ms-rest-nodeauth", () =>
                {
                    builder.Line($"- Please install minimum version of `\"@azure/ms-rest-nodeauth\": \"{msRestNodeAuthVersion}\"`.");
                    builder.Console($"npm install @azure/ms-rest-nodeauth@\"{msRestNodeAuthVersion}\"");
                });
                builder.Line();
                builder.Section("Sample code", () =>
                {
                    builder.Line("There are several methods to authenticate the client, please refer to [the README.md file of @azure/ms-rest-nodeauth](https://www.npmjs.com/package/@azure/ms-rest-nodeauth) to learn more about supported authentication options.");
                    builder.TypeScript(tsBuilder => GenerateReadmeMdNodeSampleCode(tsBuilder));
                });
            });
        }

        private void GenerateHowToUseInBrowser(MarkdownBuilder builder)
        {
            builder.Section($"browser - Authentication, client creation and {GetSampleMethod().Name} {GetSampleMethodGroupName()} as an example written in JavaScript.", () =>
            {
                builder.Section("Install @azure/ms-rest-browserauth", () =>
                {
                    builder.Console("npm install @azure/ms-rest-browserauth");
                });
                builder.Line();
                builder.Section("Sample code", () =>
                {
                    builder.Line("See https://github.com/Azure/ms-rest-browserauth to learn how to authenticate to Azure in the browser.");
                    builder.Line();
                    builder.List("index.html");
                    builder.HTML(htmlBuilder =>
                    {
                        htmlBuilder.DOCTYPE();
                        htmlBuilder.Html(html =>
                        {
                            html.Head(head =>
                            {
                                head.Title($"{PackageName} sample");
                                head.Script("node_modules/@azure/ms-rest-js/dist/msRest.browser.js");
                                if (IsAzure)
                                {
                                    head.Script("node_modules/@azure/ms-rest-azure-js/dist/msRestAzure.js");
                                }
                                head.Script("node_modules/@azure/ms-rest-browserauth/dist/msAuth.js");
                                head.Script($"node_modules/{PackageName}/dist/{BundleFilename}.js");
                                head.Script(jsBuilder =>
                                {
                                    GenerateReadmeMdBrowserSampleCode(jsBuilder);
                                });
                            });
                            html.Body();
                        });
                    });
                });
            });
        }

        private void GenerateRelatedProjects(MarkdownBuilder builder)
        {
            builder.Section("Related projects", () =>
            {
                builder.List("[Microsoft Azure SDK for Javascript](https://github.com/Azure/azure-sdk-for-js)");
            });
        }

        private void GenerateImpressionPixel(MarkdownBuilder builder)
        {
            builder.Line($"![Impressions](https://azure-sdk-impressions.azurewebsites.net/api/impressions/azure-sdk-for-js/sdk{Settings.RelativeOutputPath}/README.png)");
        }

        public string GenerateRollupConfig()
        {
            JSBuilder builder = new JSBuilder();

            builder.ImportFrom("rollup", "rollup");
            builder.ImportFrom("nodeResolve", "rollup-plugin-node-resolve");
            builder.ImportFrom("sourcemaps", "rollup-plugin-sourcemaps");
            builder.Line();
            builder.DocumentationComment(comment =>
            {
                comment.Type("rollup.RollupFileOptions");
            });
            builder.ConstObjectVariable("config", config =>
            {
                string inputFilePath = $"./esm/{(Settings.MultiapiLatest ? "index" : Name.ToCamelCase())}.js";
                config.QuotedStringProperty($"input", inputFilePath);
                config.QuotedStringArrayProperty("external", new[] { "@azure/ms-rest-js", "@azure/ms-rest-azure-js" });
                config.ObjectProperty("output", output =>
                {
                    output.QuotedStringProperty("file", $"./dist/{BundleFilename}.js");
                    output.QuotedStringProperty("format", "umd");
                    output.QuotedStringProperty("name", BundleVarName);
                    output.BooleanProperty("sourcemap", true);
                    output.ObjectProperty("globals", globals =>
                    {
                        globals.QuotedStringProperty("@azure/ms-rest-js", "msRest");
                        globals.QuotedStringProperty("@azure/ms-rest-azure-js", "msRestAzure");
                    });

                    JSBuilder banner = new JSBuilder();
                    banner.Line(LicenseHeader.GenerateLicenseHeader());
                    output.QuotedStringProperty("banner", banner.ToString());
                });
                config.ArrayProperty("plugins", plugins =>
                {
                    plugins.Text("nodeResolve({ mainFields: ['module', 'main'] })");
                    plugins.Text("sourcemaps()");
                });
            });
            builder.Line();
            builder.ExportDefault("config");

            return builder.ToString();
        }

        public string GeneratePackageJson()
        {
            JSONBuilder builder = new JSONBuilder();

            string bundleFileName = BundleFilename;

            builder.Object(packageJson =>
            {
                packageJson.StringProperty("name", PackageName);
                packageJson.StringProperty("author", "Microsoft Corporation");
                packageJson.StringProperty("description", $"{Name.ToPascalCase()} Library with typescript type definitions for node.js and browser.");
                packageJson.StringProperty("version", Settings.PackageVersion);
                packageJson.ObjectProperty("dependencies", PackageDependencies);
                packageJson.StringArrayProperty("keywords", new[]
                {
                    "node",
                    "azure",
                    "typescript",
                    "browser",
                    "isomorphic"
                });
                packageJson.StringProperty("license", "MIT");
                packageJson.StringProperty("main", $"./dist/{bundleFileName}.js");
                string moduleName = Settings.MultiapiLatest ? "index" : Name.ToCamelCase();
                packageJson.StringProperty("module", $"./esm/{moduleName}.js");
                packageJson.StringProperty("types", $"./esm/{moduleName}.d.ts");
                packageJson.ObjectProperty("devDependencies", devDependencies =>
                {
                    devDependencies.StringProperty("typescript", "^3.5.3");
                    devDependencies.StringProperty("rollup", "^1.18.0");
                    devDependencies.StringProperty("rollup-plugin-node-resolve", "^5.2.0");
                    devDependencies.StringProperty("rollup-plugin-sourcemaps", "^0.4.2");
                    devDependencies.StringProperty("uglify-js", "^3.6.0");
                    if (!String.IsNullOrEmpty(Settings.Test))
                    {
                        devDependencies.StringProperty("mocha", "^6.2.0");

                        if (!String.IsNullOrEmpty(Settings.TestDependencies))
                        {
                            string[] testDependencies = Settings.TestDependencies.Split(',', ';').Select(dep => dep.Trim()).ToArray();
                            foreach (string testDependency in testDependencies)
                            {
                                string[] dependencyInfo = testDependency.Split('@', StringSplitOptions.RemoveEmptyEntries);

                                string testDependencyName = testDependency.StartsWith('@') ? $"@{dependencyInfo[0]}" : dependencyInfo[0];
                                string testDependencyVersion = dependencyInfo[1];

                                devDependencies.StringProperty(testDependencyName, $"^{testDependencyVersion}");
                            }
                        }
                    }
                });
                packageJson.StringProperty("homepage", HomePageUrl);
                packageJson.ObjectProperty("repository", repository =>
                {
                    repository.StringProperty("type", "git");
                    repository.StringProperty("url", RepositoryUrl);
                });
                packageJson.ObjectProperty("bugs", bugs =>
                {
                    bugs.StringProperty("url", BugsUrl);
                });
                packageJson.StringArrayProperty("files", new[]
                {
                    "dist/**/*.js",
                    "dist/**/*.js.map",
                    "dist/**/*.d.ts",
                    "dist/**/*.d.ts.map",
                    "esm/**/*.js",
                    "esm/**/*.js.map",
                    "esm/**/*.d.ts",
                    "esm/**/*.d.ts.map",
                    "src/**/*.ts",
                    "README.md",
                    "rollup.config.js",
                    "tsconfig.json"
                });
                packageJson.ObjectProperty("scripts", scripts =>
                {
                    scripts.StringProperty("build", "tsc && rollup -c rollup.config.js && npm run minify");
                    scripts.StringProperty("minify", $"\"uglifyjs -c -m --comments --source-map \\\"content='./dist/{bundleFileName}.js.map'\\\" -o ./dist/{bundleFileName}.min.js ./dist/{bundleFileName}.js\"");

                    string prepackCommand = "npm install && npm run build";
                    if (HasTests)
                    {
                        prepackCommand += " && npm run test";
                    }

                    scripts.StringProperty("prepack", prepackCommand);

                    if (HasTests)
                    {
                        scripts.StringProperty("test", TestCommand);
                    }
                });
                packageJson.BooleanProperty("sideEffects", false);

                if (AutoPublish)
                {
                    packageJson.BooleanProperty("autoPublish", true);
                }
            });

            return builder.ToString();
        }

        public virtual string GenerateModelIndex()
        {
            TSBuilder builder = new TSBuilder();

            builder.Line(LicenseHeader.GenerateLicenseHeader());
            builder.Line();
            builder.Line(ConstructRuntimeImportForModelIndex());
            if (ContainsDurationPropertyInModels() || IsAnyModelInheritingFromRequestOptionsBase() || MethodsWithCustomResponseType.Any())
            {
                builder.ImportAllAs("msRest", "@azure/ms-rest-js");
            }
            foreach (CompositeTypeTS model in OrderedModelTemplateModels)
            {
                builder.Line();
                builder.Line(model.Generate());
            }
            foreach (EnumTypeTS model in EnumTemplateModels)
            {
                builder.Line();
                builder.Line(model.Generate(Settings.EnumTypes));
            }
            builder.Line(GenerateResponseTypes());

            return builder.ToString();
        }

        public virtual string GenerateCustomServiceClientOptions(string emptyLine)
        {
            if (Settings.CustomServiceClientOptions == null || !Settings.CustomServiceClientOptions.Any())
            {
                return String.Empty;
            }

            TSBuilder builder = new TSBuilder();
            builder.Line(emptyLine);
            builder.ObjectAssignment("options", options =>
            {
                options.Spread("options");
                foreach (string optionSettings in Settings.CustomServiceClientOptions)
                {
                    string[] keyValueArray = optionSettings.Split('=');
                    string propertyName = $"\"{keyValueArray[0]}\"";
                    string propertyValue = keyValueArray[1].Replace("'", "\"");
                    options.TextProperty(propertyName, propertyValue);
                }
            });
            return builder.ToString();
        }

        public virtual string GenerateBaseUri()
        {
            TSBuilder builder = new TSBuilder();
            string baseUrlValue = !this.IsCustomBaseUri
                ? baseUrlValue = $"options.baseUri || this.baseUri || \"{BaseUrl}\""
                : baseUrlValue = $"\"{BaseUrl}\"";

            builder.ThisAssignment("baseUri", baseUrlValue);
            return builder.ToString();
        }
    }
}<|MERGE_RESOLUTION|>--- conflicted
+++ resolved
@@ -1067,14 +1067,6 @@
         {
             builder.Section($"nodejs - client creation and {GetSampleMethod()?.Name} {GetSampleMethodGroupName()} as an example written in TypeScript.", () =>
             {
-<<<<<<< HEAD
-=======
-                builder.Section($"Authentication", () =>
-                {
-                    builder.Line("While the below sample uses the interactive login, other authentication options can be found in [the README.md file of @azure/ms-rest-nodeauth] package");
-                    builder.Line("");
-                });
->>>>>>> f6ce071e
                 builder.Section("Install @azure/ms-rest-nodeauth", () =>
                 {
                     builder.Line($"- Please install minimum version of `\"@azure/ms-rest-nodeauth\": \"{msRestNodeAuthVersion}\"`.");
@@ -1083,7 +1075,7 @@
                 builder.Line();
                 builder.Section("Sample code", () =>
                 {
-                    builder.Line("There are several methods to authenticate the client, please refer to [the README.md file of @azure/ms-rest-nodeauth](https://www.npmjs.com/package/@azure/ms-rest-nodeauth) to learn more about supported authentication options.");
+                    builder.Line("While the below sample uses the interactive login, other authentication options can be found in [the README.md file of @azure/ms-rest-nodeauth](https://www.npmjs.com/package/@azure/ms-rest-nodeauth) package");
                     builder.TypeScript(tsBuilder => GenerateReadmeMdNodeSampleCode(tsBuilder));
                 });
             });
