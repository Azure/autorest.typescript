﻿@using AutoRest.Core.Utilities;
@inherits AutoRest.Core.Template<AutoRest.TypeScript.Model.CodeModelTS>

// This is a template webpack config file with minimal configuration.
// Users are free to create their own webpack configuration files in their application.
const path = require('path');
@EmptyLine

/**
 * @@type {import('webpack').Configuration}
 */
const config = {
  mode: 'production',
@if (!string.IsNullOrEmpty(Model.Settings.DefaultApiVersion))
{
<text>
<<<<<<< HEAD
  entry: './@(Model.DefaultApiVersion)/esm/lib/@(Model.Name.ToCamelCase()).js',
=======
  entry: './@(Model.Settings.DefaultApiVersion)/lib/@(Model.Name.ToCamelCase()).ts',
>>>>>>> 9b70e19a
</text>
}
else
{
<text>
  entry: './esm/@(Model.Name.ToCamelCase()).js',
</text>
}
  devtool: 'source-map',
  output: {
    filename: '@(Model.Name.ToCamelCase())Bundle.js',
    path: __dirname,
    libraryTarget: 'var',
    library: '@(Model.Name.ToCamelCase())'
  },
<<<<<<< HEAD
=======
  module: {
    rules: [
      {
        test: /\.tsx?$/,
        loader: 'ts-loader',
        options: {
@if (!string.IsNullOrEmpty(Model.Settings.DefaultApiVersion))
{
<text>
          configFile: path.join(__dirname, '@(Model.Settings.DefaultApiVersion)/tsconfig.esm.json'),
</text>
}
else
{
<text>
          configFile: path.join(__dirname, "tsconfig.esm.json")
</text>
}
        }
      }
    ]
  },
>>>>>>> 9b70e19a
  // "ms-rest-js" and "ms-rest-azure-js" are dependencies of this library.
  // Customer is expected to import/include this library in browser javascript
  // (probably using the script tag in their html file).
  externals: {
    "ms-rest-js": "msRest",
    "ms-rest-azure-js": "msRestAzure"
  },
  resolve: {
    extensions: [".tsx", ".ts", ".js"]
  }
};
@EmptyLine

module.exports = config;
<|MERGE_RESOLUTION|>--- conflicted
+++ resolved
@@ -1,75 +1,46 @@
-﻿@using AutoRest.Core.Utilities;
-@inherits AutoRest.Core.Template<AutoRest.TypeScript.Model.CodeModelTS>
-
-// This is a template webpack config file with minimal configuration.
-// Users are free to create their own webpack configuration files in their application.
-const path = require('path');
-@EmptyLine
-
-/**
- * @@type {import('webpack').Configuration}
- */
-const config = {
-  mode: 'production',
-@if (!string.IsNullOrEmpty(Model.Settings.DefaultApiVersion))
-{
-<text>
-<<<<<<< HEAD
-  entry: './@(Model.DefaultApiVersion)/esm/lib/@(Model.Name.ToCamelCase()).js',
-=======
-  entry: './@(Model.Settings.DefaultApiVersion)/lib/@(Model.Name.ToCamelCase()).ts',
->>>>>>> 9b70e19a
-</text>
-}
-else
-{
-<text>
-  entry: './esm/@(Model.Name.ToCamelCase()).js',
-</text>
-}
-  devtool: 'source-map',
-  output: {
-    filename: '@(Model.Name.ToCamelCase())Bundle.js',
-    path: __dirname,
-    libraryTarget: 'var',
-    library: '@(Model.Name.ToCamelCase())'
-  },
-<<<<<<< HEAD
-=======
-  module: {
-    rules: [
-      {
-        test: /\.tsx?$/,
-        loader: 'ts-loader',
-        options: {
-@if (!string.IsNullOrEmpty(Model.Settings.DefaultApiVersion))
-{
-<text>
-          configFile: path.join(__dirname, '@(Model.Settings.DefaultApiVersion)/tsconfig.esm.json'),
-</text>
-}
-else
-{
-<text>
-          configFile: path.join(__dirname, "tsconfig.esm.json")
-</text>
-}
-        }
-      }
-    ]
-  },
->>>>>>> 9b70e19a
-  // "ms-rest-js" and "ms-rest-azure-js" are dependencies of this library.
-  // Customer is expected to import/include this library in browser javascript
-  // (probably using the script tag in their html file).
-  externals: {
-    "ms-rest-js": "msRest",
-    "ms-rest-azure-js": "msRestAzure"
-  },
-  resolve: {
-    extensions: [".tsx", ".ts", ".js"]
-  }
-};
-@EmptyLine
-
-module.exports = config;
+﻿@using AutoRest.Core.Utilities;
+@inherits AutoRest.Core.Template<AutoRest.TypeScript.Model.CodeModelTS>
+
+// This is a template webpack config file with minimal configuration.
+// Users are free to create their own webpack configuration files in their application.
+const path = require('path');
+@EmptyLine
+
+/**
+ * @@type {import('webpack').Configuration}
+ */
+const config = {
+  mode: 'production',
+@if (!string.IsNullOrEmpty(Model.Settings.DefaultApiVersion))
+{
+<text>
+  entry: './@(Model.Settings.DefaultApiVersion)/esm/lib/@(Model.Name.ToCamelCase()).js',
+</text>
+}
+else
+{
+<text>
+  entry: './esm/@(Model.Name.ToCamelCase()).js',
+</text>
+}
+  devtool: 'source-map',
+  output: {
+    filename: '@(Model.Name.ToCamelCase())Bundle.js',
+    path: __dirname,
+    libraryTarget: 'var',
+    library: '@(Model.Name.ToCamelCase())'
+  },
+  // "ms-rest-js" and "ms-rest-azure-js" are dependencies of this library.
+  // Customer is expected to import/include this library in browser javascript
+  // (probably using the script tag in their html file).
+  externals: {
+    "ms-rest-js": "msRest",
+    "ms-rest-azure-js": "msRestAzure"
+  },
+  resolve: {
+    extensions: [".tsx", ".ts", ".js"]
+  }
+};
+@EmptyLine
+
+module.exports = config;