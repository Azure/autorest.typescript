// Copyright (c) Microsoft Corporation. All rights reserved.
// Licensed under the MIT License. See License.txt in the project root for license information.

using System;
using System.Collections.Generic;
using System.Globalization;
using System.IO;
using System.Linq;
using System.Threading.Tasks;
using AutoRest.Core.Model;
using AutoRest.Core.Utilities;
using AutoRest.TypeScript.Azure.Model;
using AutoRest.TypeScript.azure.Templates;
using AutoRest.TypeScript.vanilla.Templates;
using static AutoRest.Core.Utilities.DependencyInjection;
using AutoRest.TypeScript.Model;
using AutoRest.Core;

namespace AutoRest.TypeScript.Azure
{
    public class CodeGeneratorTSa : TypeScript.CodeGeneratorTS
    {
        private const string ClientRuntimePackage = "ms-rest-azure-js version 0.1.0";

        public override string UsageInstructions => $"The {ClientRuntimePackage} or higher npm package is required to execute the generated code.";

        public override string ImplementationFileExtension => ".ts";


        /// <summary>
        /// Generate Azure TypeScript client code 
        /// </summary>
        /// <param name="cm"></param>
        /// <returns></returns>
        public override async Task Generate(CodeModel cm)
        {
            var codeModel = cm as CodeModelTSa;
            if (codeModel == null)
            {
                throw new InvalidCastException("CodeModel is not a Azure TypeScript code model.");
            }

            codeModel.PackageName = Settings.Instance.PackageName;
            codeModel.PackageVersion = Settings.Instance.PackageVersion;

            // Service client
            var serviceClientTemplate = new AzureServiceClientTemplate { Model = codeModel };
            await Write(serviceClientTemplate, codeModel.Name.ToCamelCase() + ".ts");
            var modelIndexTemplate = new AzureModelIndexTemplate { Model = codeModel };
            await Write(modelIndexTemplate, Path.Combine("models", "index.ts"));
            var mapperIndexTemplate = new AzureMapperIndexTemplate { Model = codeModel };
            await Write(mapperIndexTemplate, Path.Combine("models", "mappers.ts"));

            //MethodGroups
            if (codeModel.MethodGroupModels.Any())
            {
                var methodGroupIndexTemplate = new MethodGroupIndexTemplate { Model = codeModel };
                await Write(methodGroupIndexTemplate, Path.Combine("operations", "index.ts"));
                
                foreach (var methodGroupModel in codeModel.MethodGroupModels)
                {
                    var methodGroupTemplate = new AzureMethodGroupTemplate { Model = methodGroupModel };
                    await Write(methodGroupTemplate, Path.Combine("operations", methodGroupModel.TypeName.ToCamelCase() + ".ts"));
                }
            }

            var generateMetadata = Singleton<GeneratorSettingsTS>.Instance.GenerateMetadata;
            if (generateMetadata)
            {
                // package.json
                var packageJson = new PackageJson { Model = codeModel };
                await Write(packageJson, Path.Combine("../", "package.json"));

                // tsconfig.json
                var browserTsConfig = new TsConfig { Model = new TsConfigModel(true) };
                await Write(browserTsConfig, Path.Combine("../", "tsconfig.json"));

                // webpack.config.js
                var webpackConfig = new WebpackConfig { Model = codeModel };
                await Write(webpackConfig, Path.Combine("../", "webpack.config.js"));

<<<<<<< HEAD
                //README.md
                var readme = new AzureReadmeTemplate { Model = codeModel };
                await Write(readme, Path.Combine("../", "README.md"));
=======
                // .npmignore
                var npmIgnore = new NpmIgnore { Model = codeModel };
                await Write(npmIgnore, Path.Combine("../", ".npmignore"));
>>>>>>> 0e3b809b
            }
        }
    }
}<|MERGE_RESOLUTION|>--- conflicted
+++ resolved
@@ -79,15 +79,13 @@
                 var webpackConfig = new WebpackConfig { Model = codeModel };
                 await Write(webpackConfig, Path.Combine("../", "webpack.config.js"));
 
-<<<<<<< HEAD
+                // .npmignore
+                var npmIgnore = new NpmIgnore { Model = codeModel };
+                await Write(npmIgnore, Path.Combine("../", ".npmignore"));
+
                 //README.md
                 var readme = new AzureReadmeTemplate { Model = codeModel };
                 await Write(readme, Path.Combine("../", "README.md"));
-=======
-                // .npmignore
-                var npmIgnore = new NpmIgnore { Model = codeModel };
-                await Write(npmIgnore, Path.Combine("../", ".npmignore"));
->>>>>>> 0e3b809b
             }
         }
     }
