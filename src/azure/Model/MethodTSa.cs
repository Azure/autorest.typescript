--- conflicted
+++ resolved
@@ -1,123 +1,109 @@
-// Copyright (c) Microsoft Corporation. All rights reserved.
-// Licensed under the MIT License. See License.txt in the project root for license information.
-
-using AutoRest.Core.Model;
-using AutoRest.Core.Utilities;
-using AutoRest.Extensions.Azure;
-using AutoRest.TypeScript.DSL;
-using AutoRest.TypeScript.Model;
-using Newtonsoft.Json;
-using System.Collections.Generic;
-using System.Linq;
-
-namespace AutoRest.TypeScript.Azure.Model
-{
-    public class MethodTSa : MethodTS
-    {
-        protected MethodTSa()
-            : base()
-        {
-        }
-
-        [JsonIgnore]
-        public string ClientRequestIdString => AzureExtensions.GetClientRequestIdString(this);
-
-        [JsonIgnore]
-        public string RequestIdString => AzureExtensions.GetRequestIdString(this);
-
-        /// <summary>
-        /// Returns true if method has x-ms-long-running-operation extension.
-        /// </summary>
-        [JsonIgnore]
-        public override bool IsLongRunningOperation => Extensions.Get<bool>(AzureExtensions.LongRunningExtension) == true;
-
-        /// <summary>
-        /// Whether or not this is a LROPoller method version for a long running operation.
-        /// </summary>
-        public bool IsLongRunningOperationPoller()
-            => CodeModel.Methods.Any((Method method) => GetPollerMethodName(method) == Name.ToString());
-
-        private static string GetPollerMethodName(Method method)
-        {
-            return $"begin{method.Name.ToPascalCase()}";
-        }
-
-<<<<<<< HEAD
-        public string DeserializeResponse(IModelType type)
-        {
-            TSBuilder builder = new TSBuilder();
-            using (TSBlock block = new TSBlock(builder))
-            {
-                DeserializeResponse(block, type);
-            }
-            return builder.ToString();
-        }
-
-        public override void Generate(TSClass tsClass)
-=======
-        public override string Generate(string emptyLine)
->>>>>>> f25f9c37
-        {
-            if (IsLongRunningOperation)
-            {
-                GenerateLongRunningOperationMethod(tsClass);
-            }
-            else if (IsLongRunningOperationPoller())
-            {
-                GenerateLongRunningOperationPollerMethod(tsClass);
-            }
-            else
-            {
-                base.Generate(tsClass);
-            }
-        }
-
-        private void GenerateLongRunningOperationMethod(TSClass tsClass)
-        {
-            string methodName = Name.ToCamelCase();
-            IEnumerable<TSParameter> parameters = GetRequiredParameters().Concat(new[] { GetOptionsParameter(false) });
-            string returnType = $"Promise<{HttpResponseReferenceName}>";
-
-            GenerateDocumentationComment(tsClass, returnType, parameters);
-            tsClass.Method(methodName, returnType, parameters, methodBody =>
-            {
-                methodBody.Line($"return this.{GetPollerMethodName(this)}({MethodParameterDeclaration})");
-                methodBody.Indent(() =>
-                {
-                    methodBody.Text($".then(lroPoller => lroPoller.pollUntilFinished())");
-                    if (HasCustomHttpResponseType)
-                    {
-                        methodBody.Text($" as {returnType}");
-                    }
-                    methodBody.Line(";");
-                });
-            });
-        }
-
-        private void GenerateLongRunningOperationPollerMethod(TSClass tsClass)
-        {
-            string methodName = Name.ToCamelCase();
-            IEnumerable<TSParameter> parameters = GetRequiredParameters().Concat(new[] { GetOptionsParameter(false) });
-            const string returnType = "Promise<msRestAzure.LROPoller>";
-
-            GenerateDocumentationComment(tsClass, returnType, parameters);
-            tsClass.Method(Name.ToString(), returnType, parameters, methodBody =>
-            {
-                methodBody.Return(returnValue =>
-                {
-                    returnValue.FunctionCall($"{ClientReference}.sendLRORequest", argumentList =>
-                    {
-                        argumentList.Object(GenerateOperationArguments);
-                        argumentList.Text(GetOperationSpecVariableName());
-                        argumentList.Text("options");
-                    });
-                });
-            });
-        }
-
-        public override bool IsWrappable()
-        {
-            return base.IsWrappable() && !IsLongRunningOperationPoller();
-        }
-    }
+// Copyright (c) Microsoft Corporation. All rights reserved.
+// Licensed under the MIT License. See License.txt in the project root for license information.
+
+using AutoRest.Core.Model;
+using AutoRest.Core.Utilities;
+using AutoRest.Extensions.Azure;
+using AutoRest.TypeScript.DSL;
+using AutoRest.TypeScript.Model;
+using Newtonsoft.Json;
+using System.Collections.Generic;
+using System.Linq;
+
+namespace AutoRest.TypeScript.Azure.Model
+{
+    public class MethodTSa : MethodTS
+    {
+        protected MethodTSa()
+            : base()
+        {
+        }
+
+        [JsonIgnore]
+        public string ClientRequestIdString => AzureExtensions.GetClientRequestIdString(this);
+
+        [JsonIgnore]
+        public string RequestIdString => AzureExtensions.GetRequestIdString(this);
+
+        /// <summary>
+        /// Returns true if method has x-ms-long-running-operation extension.
+        /// </summary>
+        [JsonIgnore]
+        public override bool IsLongRunningOperation => Extensions.Get<bool>(AzureExtensions.LongRunningExtension) == true;
+
+        /// <summary>
+        /// Whether or not this is a LROPoller method version for a long running operation.
+        /// </summary>
+        public bool IsLongRunningOperationPoller()
+            => CodeModel.Methods.Any((Method method) => GetPollerMethodName(method) == Name.ToString());
+
+        private static string GetPollerMethodName(Method method)
+        {
+            return $"begin{method.Name.ToPascalCase()}";
+        }
+
+        public override void Generate(TSClass tsClass)
+        {
+            if (IsLongRunningOperation)
+            {
+                GenerateLongRunningOperationMethod(tsClass);
+            }
+            else if (IsLongRunningOperationPoller())
+            {
+                GenerateLongRunningOperationPollerMethod(tsClass);
+            }
+            else
+            {
+                base.Generate(tsClass);
+            }
+        }
+
+        private void GenerateLongRunningOperationMethod(TSClass tsClass)
+        {
+            string methodName = Name.ToCamelCase();
+            IEnumerable<TSParameter> parameters = GetRequiredParameters().Concat(new[] { GetOptionsParameter(false) });
+            string returnType = $"Promise<{HttpResponseReferenceName}>";
+
+            GenerateDocumentationComment(tsClass, returnType, parameters);
+            tsClass.Method(methodName, returnType, parameters, methodBody =>
+            {
+                methodBody.Line($"return this.{GetPollerMethodName(this)}({MethodParameterDeclaration})");
+                methodBody.Indent(() =>
+                {
+                    methodBody.Text($".then(lroPoller => lroPoller.pollUntilFinished())");
+                    if (HasCustomHttpResponseType)
+                    {
+                        methodBody.Text($" as {returnType}");
+                    }
+                    methodBody.Line(";");
+                });
+            });
+        }
+
+        private void GenerateLongRunningOperationPollerMethod(TSClass tsClass)
+        {
+            string methodName = Name.ToCamelCase();
+            IEnumerable<TSParameter> parameters = GetRequiredParameters().Concat(new[] { GetOptionsParameter(false) });
+            const string returnType = "Promise<msRestAzure.LROPoller>";
+
+            GenerateDocumentationComment(tsClass, returnType, parameters);
+            tsClass.Method(Name.ToString(), returnType, parameters, methodBody =>
+            {
+                methodBody.Return(returnValue =>
+                {
+                    returnValue.FunctionCall($"{ClientReference}.sendLRORequest", argumentList =>
+                    {
+                        argumentList.Object(GenerateOperationArguments);
+                        argumentList.Text(GetOperationSpecVariableName());
+                        argumentList.Text("options");
+                    });
+                });
+            });
+        }
+
+        public override bool IsWrappable()
+        {
+            return base.IsWrappable() && !IsLongRunningOperationPoller();
+        }
+    }
 }