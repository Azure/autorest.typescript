--- conflicted
+++ resolved
@@ -1,11 +1,7 @@
-<<<<<<< HEAD
 import { Recorder, RecorderStartOptions, env } from "@azure-tools/test-recorder";
-import * as assert from "assert";
+import { assert } from "chai";
 import { Context } from "mocha";
-=======
-import { env, record, RecorderEnvironmentSetup, Recorder } from "@azure-tools/test-recorder";
-import { assert } from "chai";
->>>>>>> b05b62f7
+
 
 const replaceableVariables: Record<string, string> = {
   AZURE_CLIENT_ID: "azure_client_id",
