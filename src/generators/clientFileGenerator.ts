// Copyright (c) Microsoft Corporation.
// Licensed under the MIT License.

import {
  Project,
  PropertyDeclarationStructure,
  ClassDeclaration,
  SourceFile,
  CodeBlockWriter
} from "ts-morph";
import { ClientDetails } from "../models/clientDetails";
import {
  addOperationSpecs,
  writeOperations,
  writeGetOperationOptions
} from "./operationGenerator";
import { normalizeName, NameType } from "../utils/nameUtils";
import { ImplementationLocation, SchemaType } from "@autorest/codemodel";
import {
  OperationDetails,
  OperationGroupDetails
} from "../models/operationDetails";
import { formatJsDocParam } from "./utils/parameterUtils";
import { shouldImportParameters } from "./utils/importUtils";
import { getAllModelsNames } from "./utils/responseTypeUtils";
import { addTracingOperationImports } from "./utils/tracingUtils";
import { addPagingEsNextRef, addPagingImports } from "./utils/pagingOperations";
import { getAutorestOptions } from "../autorestSession";
import { ParameterDetails } from "../models/parameterDetails";
import { EndpointDetails } from "../transforms/urlTransforms";
import { PackageDetails } from "../models/packageDetails";

type OperationDeclarationDetails = { name: string; typeName: string };

export function generateClient(clientDetails: ClientDetails, project: Project) {
  const {
    useCoreV2,
    hideClients,
    srcPath,
    addCredentials,
    packageDetails
  } = getAutorestOptions();
  const hasMappers = !!clientDetails.mappers.length;

  // Check if there are any client level operations
  const inlineOperations = clientDetails.operationGroups.filter(
    og => og.isTopLevel
  );

  const hasInlineOperations = inlineOperations.length > 0;

  // Check if there are any non client-level operations to import
  const importedOperations = clientDetails.operationGroups.filter(
    og => !og.isTopLevel
  );

  const hasImportedOperations = importedOperations.length > 0;

  if (hasImportedOperations && hasInlineOperations) {
    // Check if there is a name collision between client-level operation names
    // and operation group key names.
    checkForNameCollisions(importedOperations, inlineOperations);
  }

  const hasCredentials = !!addCredentials;
  const hasClientOptionalParams = clientDetails.parameters.some(
    p =>
      !p.required && p.implementationLocation === ImplementationLocation.Client
  );

  const clientFile = project.createSourceFile(
    `${srcPath}/${clientDetails.sourceFileName}.ts`,
    undefined,
    {
      overwrite: true
    }
  );

  !useCoreV2 && writePackageInfo(clientFile, packageDetails);

  const flattenedInlineOperations = inlineOperations.reduce<OperationDetails[]>(
    (acc, curr) => (acc = [...acc, ...curr.operations]),
    []
  );

  if (!useCoreV2) {
    clientFile.addImportDeclaration({
      namespaceImport: "coreHttp",
      moduleSpecifier: "@azure/core-http"
    });
  } else {
    clientFile.addImportDeclaration({
      namespaceImport: "coreClient",
      moduleSpecifier: "@azure/core-client"
    });
  }

  if (hasCredentials || hasInlineOperations || !hasClientOptionalParams) {
    clientFile.addImportDeclaration({
      namespaceImport: "coreRestPipeline",
      moduleSpecifier: "@azure/core-rest-pipeline"
    });
    clientFile.addImportDeclaration({
      namespaceImport: "coreTracing",
      moduleSpecifier: "@azure/core-tracing"
    });
    if (hasCredentials) {
      clientFile.addImportDeclaration({
        namespaceImport: "coreAuth",
        moduleSpecifier: "@azure/core-auth"
      });
    }
  }

  addPagingEsNextRef(flattenedInlineOperations, clientFile);
  addPagingImports(flattenedInlineOperations, clientFile);

  const hasLro = inlineOperations.some(og => og.operations.some(o => o.isLro));

  if (hasInlineOperations && hasLro) {
    clientFile.addImportDeclaration({
      namedImports: ["PollerLike", "PollOperationState", "LroEngine"],
      moduleSpecifier: "@azure/core-lro"
    });
    clientFile.addImportDeclaration({
      namedImports: ["LroImpl"],
      moduleSpecifier: `./lroImpl`
    });
  }

  if (hasImportedOperations) {
    clientFile.addImportDeclaration({
      namedImports: importedOperations.map(
        o =>
          `${normalizeName(
            o.name,
            NameType.OperationGroup,
            true /* shouldGuard */
          )}Impl`
      ),
      moduleSpecifier: "./operations"
    });

    clientFile.addImportDeclaration({
      namedImports: importedOperations.map(
        o =>
          `${normalizeName(
            o.name,
            NameType.OperationGroup,
            true /* shouldGuard */
          )}`
      ),
      moduleSpecifier: "./operationsInterfaces"
    });
  }

  if (hasInlineOperations && shouldImportParameters(clientDetails)) {
    addTracingOperationImports(clientFile, ".");
    clientFile.addImportDeclaration({
      namespaceImport: "Parameters",
      moduleSpecifier: "./models/parameters"
    });
  }

  // Only import mappers if there are any
  if (hasInlineOperations && hasMappers) {
    clientFile.addImportDeclaration({
      namespaceImport: "Mappers",
      moduleSpecifier: "./models/mappers"
    });
  }

  const clientClass = clientFile.addClass({
    name: clientDetails.className,
    extends: !useCoreV2 ? "coreHttp.ServiceClient" : "coreClient.ServiceClient",
    isExported: true
  });

  if (hideClients) {
    clientClass.addJsDoc({
      tags: [
        {
          tagName: "internal"
        }
      ]
    });
  }

  const importedModels = new Set<string>();
  const clientParams = clientDetails.parameters.filter(
    param => param.implementationLocation === ImplementationLocation.Client
  );
  writeClassProperties(clientClass, clientParams, importedModels);
  writeConstructor(clientDetails, clientClass, importedModels);
  writeClientOperations(
    clientFile,
    clientClass,
    clientDetails,
    hasLro,
    importedModels
  );

  // Use named import from Models
  if (importedModels.size) {
    clientFile.addImportDeclaration({
      namedImports: [...importedModels],
      moduleSpecifier: "./models"
    });
  }

  clientFile.fixUnusedIdentifiers();
}

function writeClassProperties(
  clientClass: ClassDeclaration,
  clientParams: ParameterDetails[],
  importedModels: Set<string>
) {
  const params = clientParams.filter(p => !p.isSynthetic);
  params.forEach(({ typeDetails }) =>
    typeDetails.usedModels.forEach(model => importedModels.add(model))
  );
  clientClass.addProperties(
    params.map(param => {
      return {
        name: param.name,
        type: param.typeDetails.typeName,
        hasQuestionToken: !param.required
      } as PropertyDeclarationStructure;
    })
  );
}

export function checkForNameCollisions(
  importedOperations: OperationGroupDetails[],
  inlineOperations: OperationGroupDetails[]
) {
  const groupOpsKeyNames = importedOperations.map(og => og.key.toLowerCase());
  const inlineOpsKeyNames = inlineOperations.map(og =>
    og.operations.map(operation => operation.name.toLowerCase())
  );

  const collidingKeyNames = inlineOpsKeyNames.map(inlineOpsKeyArray =>
    inlineOpsKeyArray.filter(inlineOpKey =>
      groupOpsKeyNames.includes(inlineOpKey)
    )
  );

  if (collidingKeyNames.length > 0 && collidingKeyNames[0].length > 0) {
    const messages = collidingKeyNames.map(
      key =>
        `Operation Group(s) '${key}' is/are colliding with client-level operation(s) with the same name.`
    );
    throw new Error(...messages);
  }
}

function writeConstructor(
  clientDetails: ClientDetails,
  classDeclaration: ClassDeclaration,
  importedModels: Set<string>
) {
  const requiredParams = clientDetails.parameters.filter(
    param =>
      param.required &&
      param.implementationLocation === ImplementationLocation.Client &&
      !param.defaultValue &&
      param.schemaType !== SchemaType.Constant
  );

  const hasClientOptionalParameters = clientDetails.parameters.some(
    param =>
      !param.required &&
      param.implementationLocation === ImplementationLocation.Client
  );

  const docs = [
    `Initializes a new instance of the ${clientDetails.className} class.`,
    ...formatJsDocParam(requiredParams),
    `@param options The parameter options`
  ]
    .filter(d => !!d)
    .join("\n");

  let optionsParameterType = "ServiceClientOptions";

  if (hasClientOptionalParameters) {
    const paramType = `${clientDetails.className}OptionalParams`;
    importedModels.add(paramType);
    optionsParameterType = paramType;
  }

  requiredParams.forEach(({ typeDetails }) =>
    typeDetails.usedModels.forEach(model => importedModels.add(model))
  );

  const clientConstructor = classDeclaration.addConstructor({
    docs: [docs],
    parameters: [
      ...requiredParams.map(p => ({
        name: p.name,
        hasQuestionToken: !p.required,
        type: p.typeDetails.typeName
      })),
      {
        name: "options",
        hasQuestionToken: true,
        type: optionsParameterType
      }
    ]
  });

  const { useCoreV2 } = getAutorestOptions();
  const hasLro = clientDetails.operationGroups.some(og =>
    og.operations.some(o => o.isLro)
  );

  const clientParams = clientDetails.parameters.filter(
    param => param.implementationLocation === ImplementationLocation.Client
  );
  const addBlankLine = true;
  const requiredParameters = getRequiredParamAssignments(requiredParams);
  const constantParameters = getConstantClientParamAssignments(clientParams);

  const writeStatement = (content: string, shouldAddBlankLine = false) => (
    writer: CodeBlockWriter
  ) => {
    if (content) {
      writer.writeLine(content);
      shouldAddBlankLine && writer.blankLine();
    }
  };
  
  const writeStatements = (lines: string[], shouldAddBlankLine = false) => (
    writer: CodeBlockWriter
  ) => {
    lines.forEach(line => writer.writeLine(line));
    shouldAddBlankLine && writer.blankLine();
  };

<<<<<<< HEAD
  clientConstructor.addStatements([
    writeStatements(getRequiredParamChecks(requiredParams), addBlankLine),
    writeStatement(
      writeDefaultOptions(
        clientParams.some(p => p.name === "credentials"),
        hasLro,
        clientDetails
      )
    )
  ]);

  !useCoreV2 &&
    clientConstructor.addStatements([
      writeStatement(getEndpointStatement(clientDetails.endpoint), addBlankLine)
    ]);

  clientConstructor.addStatements([
=======
  clientConstructor.addStatements([
    writeStatements(getRequiredParamChecks(requiredParams), addBlankLine),
    writeStatement(
      writeDefaultOptions(
        clientParams.some(p => p.name === "credentials"),
        hasLro,
        clientDetails
      )
    )
  ]);

  !useCoreV2 &&
    clientConstructor.addStatements([
      writeStatement(getEndpointStatement(clientDetails.endpoint), addBlankLine)
    ]);

  clientConstructor.addStatements([
>>>>>>> 93690238
    requiredParameters.length ? "// Parameter assignments" : "",
    writeStatements(getRequiredParamAssignments(requiredParams), addBlankLine),
    constantParameters.length
      ? "// Assigning values to Constant parameters"
      : "",
    writeStatements(constantParameters, addBlankLine)
  ]);

  const operationDeclarationDetails: OperationDeclarationDetails[] = getOperationGroupsDeclarationDetails(
    clientDetails.operationGroups.filter(og => !og.isTopLevel)
  );

  clientConstructor.addStatements([
    ...operationDeclarationDetails.map(
      ({ name, typeName }) => `this.${name} = new ${typeName}Impl(this)`
    )
  ]);
}

function getOperationGroupsDeclarationDetails(
  operationGroups: OperationGroupDetails[]
) {
  return operationGroups.map(og => {
    return {
      name: normalizeName(og.name, NameType.Property),
      typeName: `${normalizeName(
        og.name,
        NameType.OperationGroup,
        true /* shouldGuard */
      )}`
    };
  });
}

function writeClientOperations(
  file: SourceFile,
  classDeclaration: ClassDeclaration,
  clientDetails: ClientDetails,
  hasLro: boolean,
  importedModels: Set<string>
) {
  const allModelsNames = getAllModelsNames(clientDetails);
  const topLevelGroup = clientDetails.operationGroups.find(og => og.isTopLevel);
  const hasMappers = !!clientDetails.mappers.length;
  // Add top level operation groups as client properties
  if (!!topLevelGroup) {
    if (hasLro) {
      writeGetOperationOptions(classDeclaration);
    }
    writeOperations(
      topLevelGroup,
      classDeclaration,
      importedModels,
      allModelsNames,
      clientDetails,
      true // isInline
    );

    addOperationSpecs(
      topLevelGroup,
      file,
      clientDetails.parameters,
      hasMappers
    );
  }

  const operationsDeclarationDetails = getOperationGroupsDeclarationDetails(
    clientDetails.operationGroups.filter(og => !og.isTopLevel)
  );

  // Each operation group will have its class
  // and the client class will have each group as properties
  classDeclaration.addProperties(
    operationsDeclarationDetails.map(op => {
      return {
        name: op.name,
        type: op.typeName
      } as PropertyDeclarationStructure;
    })
  );
}

function getRequiredParamChecks(requiredParameters: ParameterDetails[]) {
  return requiredParameters.map(
    ({ name }) => `if(${name} === undefined) {
    throw new Error("'${name}' cannot be null");
  }`
  );
}

function getCredentialScopesValue(credentialScopes?: string | string[]) {
  if (Array.isArray(credentialScopes)) {
    return `[${credentialScopes.map(scope => `"${scope}"`).join()}]`;
  } else if (typeof credentialScopes === "string") {
    return `"${credentialScopes}"`;
  }

  return credentialScopes;
}

<<<<<<< HEAD
function writeDefaultOptions(
  hasCredentials: boolean,
  hasLro: boolean,
  clientDetails: ClientDetails
) {
  const { useCoreV2, credentialScopes, packageDetails } = getAutorestOptions();

  const credentialScopesValues = getCredentialScopesValue(credentialScopes);
  const addScopes = credentialScopes
    ? `if(!options.credentialScopes) {
    options.credentialScopes = ${credentialScopesValues}
  }`
    : "";

  const defaults = !hasCredentials
    ? `const defaults: ${clientDetails.className}OptionalParams = {
    requestContentType: "application/json; charset=utf-8"
  };`
    : `const defaults: ${clientDetails.className}OptionalParams = {
    requestContentType: "application/json; charset=utf-8",
    credential: credentials
  };`;

  return !useCoreV2
    ? `// Initializing default values for options
=======
function getTrack2DefaultContent(addScopes: string, hasCredentials: boolean) {
  return `// Initializing default values for options
>>>>>>> 93690238
  if (!options) {
     options = {};
  }

  const defaultUserAgent = \`azsdk-js-\${packageName.replace(/@.*\\//,"")}/\${packageVersion} \${coreHttp.getDefaultUserAgentValue()}\`;
  
  ${addScopes}

  super(${hasCredentials ? "credentials" : `undefined`}, {
    ...options,
    userAgent: options.userAgent
      ? \`\${options.userAgent} \${defaultUserAgent}\`
      : \`\${defaultUserAgent}\`
  });
  
  this.requestContentType = "application/json; charset=utf-8";
  
<<<<<<< HEAD
  `
    : `// Initializing default values for options
=======
  `;
}

function getTrack1DefaultContent(addScopes: string, defaults: string, packageDetails: PackageDetails, clientDetails: ClientDetails) {
  return `// Initializing default values for options
>>>>>>> 93690238
  if (!options) {
    options = {};
  }
  ${defaults}

  const packageDetails = \`azsdk-js-${packageDetails.name.replace(
    /@.*\//,
    ""
  )}/${packageDetails.version}\`;
  const userAgentPrefix =
      options.userAgentOptions && options.userAgentOptions.userAgentPrefix
        ? \`\${options.userAgentOptions.userAgentPrefix} \${packageDetails}\`
        : \`\${packageDetails}\`;
  
  ${addScopes}
  const optionsWithDefaults = {
    ...defaults,
    ...options,
    userAgentOptions: {
      userAgentPrefix
    },
    baseUri: ${getEndpoint(clientDetails.endpoint)}
  };
  super(optionsWithDefaults);
  `;
}

<<<<<<< HEAD
=======
function writeDefaultOptions(
  hasCredentials: boolean,
  hasLro: boolean,
  clientDetails: ClientDetails
) {
  const { useCoreV2, credentialScopes, packageDetails } = getAutorestOptions();

  const credentialScopesValues = getCredentialScopesValue(credentialScopes);
  const addScopes = credentialScopes
    ? `if(!options.credentialScopes) {
    options.credentialScopes = ${credentialScopesValues}
  }`
    : "";

  const defaults = !hasCredentials
    ? `const defaults: ${clientDetails.className}OptionalParams = {
    requestContentType: "application/json; charset=utf-8"
  };`
    : `const defaults: ${clientDetails.className}OptionalParams = {
    requestContentType: "application/json; charset=utf-8",
    credential: credentials
  };`;

  return !useCoreV2
    ? getTrack2DefaultContent(addScopes, hasCredentials)
    : getTrack1DefaultContent(addScopes, defaults, packageDetails, clientDetails);
}

>>>>>>> 93690238
function getEndpointStatement({ endpoint }: EndpointDetails) {
  return `this.baseUri = options.endpoint ${
    endpoint ? ` || "${endpoint}"` : ""
  };`;
}

function getEndpoint({ endpoint }: EndpointDetails) {
  return `options.endpoint ${endpoint ? ` || "${endpoint}"` : ""}`;
}

function getRequiredParamAssignments(requiredParameters: ParameterDetails[]) {
  const disallowedClientParameters = ["credentials"];
  return requiredParameters
    .filter(({ name }) => !disallowedClientParameters.includes(name))
    .map(({ name }) => `this.${name} = ${name};`);
}

function getConstantClientParamAssignments(
  clientParameters: ParameterDetails[]
) {
  return clientParameters
    .filter(p => !!p.defaultValue || p.schemaType === SchemaType.Constant)
    .map(
      ({ name, defaultValue }) =>
        `this.${name} = options.${name} ||  ${defaultValue}`
    );
}

function writePackageInfo(
  sourceFile: SourceFile,
  packageDetails: PackageDetails
) {
  sourceFile.addStatements([
    `\n\n`,
    `const packageName = "${packageDetails.name || ""}";`,
    `const packageVersion = "${packageDetails.version || ""}";`
  ]);
<<<<<<< HEAD
}

function packageDetails(clientFile: SourceFile, packageDetails: any) {
  throw new Error("Function not implemented.");
=======
>>>>>>> 93690238
}<|MERGE_RESOLUTION|>--- conflicted
+++ resolved
@@ -338,7 +338,6 @@
     shouldAddBlankLine && writer.blankLine();
   };
 
-<<<<<<< HEAD
   clientConstructor.addStatements([
     writeStatements(getRequiredParamChecks(requiredParams), addBlankLine),
     writeStatement(
@@ -356,25 +355,6 @@
     ]);
 
   clientConstructor.addStatements([
-=======
-  clientConstructor.addStatements([
-    writeStatements(getRequiredParamChecks(requiredParams), addBlankLine),
-    writeStatement(
-      writeDefaultOptions(
-        clientParams.some(p => p.name === "credentials"),
-        hasLro,
-        clientDetails
-      )
-    )
-  ]);
-
-  !useCoreV2 &&
-    clientConstructor.addStatements([
-      writeStatement(getEndpointStatement(clientDetails.endpoint), addBlankLine)
-    ]);
-
-  clientConstructor.addStatements([
->>>>>>> 93690238
     requiredParameters.length ? "// Parameter assignments" : "",
     writeStatements(getRequiredParamAssignments(requiredParams), addBlankLine),
     constantParameters.length
@@ -475,36 +455,8 @@
   return credentialScopes;
 }
 
-<<<<<<< HEAD
-function writeDefaultOptions(
-  hasCredentials: boolean,
-  hasLro: boolean,
-  clientDetails: ClientDetails
-) {
-  const { useCoreV2, credentialScopes, packageDetails } = getAutorestOptions();
-
-  const credentialScopesValues = getCredentialScopesValue(credentialScopes);
-  const addScopes = credentialScopes
-    ? `if(!options.credentialScopes) {
-    options.credentialScopes = ${credentialScopesValues}
-  }`
-    : "";
-
-  const defaults = !hasCredentials
-    ? `const defaults: ${clientDetails.className}OptionalParams = {
-    requestContentType: "application/json; charset=utf-8"
-  };`
-    : `const defaults: ${clientDetails.className}OptionalParams = {
-    requestContentType: "application/json; charset=utf-8",
-    credential: credentials
-  };`;
-
-  return !useCoreV2
-    ? `// Initializing default values for options
-=======
 function getTrack2DefaultContent(addScopes: string, hasCredentials: boolean) {
   return `// Initializing default values for options
->>>>>>> 93690238
   if (!options) {
      options = {};
   }
@@ -522,16 +474,11 @@
   
   this.requestContentType = "application/json; charset=utf-8";
   
-<<<<<<< HEAD
-  `
-    : `// Initializing default values for options
-=======
   `;
 }
 
 function getTrack1DefaultContent(addScopes: string, defaults: string, packageDetails: PackageDetails, clientDetails: ClientDetails) {
   return `// Initializing default values for options
->>>>>>> 93690238
   if (!options) {
     options = {};
   }
@@ -559,8 +506,6 @@
   `;
 }
 
-<<<<<<< HEAD
-=======
 function writeDefaultOptions(
   hasCredentials: boolean,
   hasLro: boolean,
@@ -589,7 +534,6 @@
     : getTrack1DefaultContent(addScopes, defaults, packageDetails, clientDetails);
 }
 
->>>>>>> 93690238
 function getEndpointStatement({ endpoint }: EndpointDetails) {
   return `this.baseUri = options.endpoint ${
     endpoint ? ` || "${endpoint}"` : ""
@@ -627,11 +571,4 @@
     `const packageName = "${packageDetails.name || ""}";`,
     `const packageVersion = "${packageDetails.version || ""}";`
   ]);
-<<<<<<< HEAD
-}
-
-function packageDetails(clientFile: SourceFile, packageDetails: any) {
-  throw new Error("Function not implemented.");
-=======
->>>>>>> 93690238
 }