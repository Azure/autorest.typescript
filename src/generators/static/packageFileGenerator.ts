--- conflicted
+++ resolved
@@ -197,7 +197,6 @@
     packageInfo.devDependencies["nyc"] = "^14.0.0";
     packageInfo.devDependencies["source-map-support"] = "^0.5.9";
 
-<<<<<<< HEAD
     packageInfo.scripts["test"] = "npm run clean && npm run build:test && npm run unit-test";
     packageInfo.scripts["test:node"] = "npm run clean && npm run build:test && npm run unit-test:node";
     packageInfo.scripts["test:browser"] = "tsc -p . && cross-env ONLY_BROWSER=true rollup -c 2>&1";
@@ -206,26 +205,6 @@
     packageInfo.scripts["unit-test:browser"] = "karma start --single-run";
     packageInfo.scripts["integration-test"] = "npm run integration-test:node && npm run integration-test:browser";
     packageInfo.scripts["integration-test:node"] = "nyc mocha -r esm --require source-map-support/register --reporter ../../../common/tools/mocha-multi-reporter.js --timeout 5000000 --full-trace \"dist-esm/test/{,!(browser)/**/}*.spec.js\"";
-=======
-    packageInfo.scripts["test"] =
-      "npm run clean && npm run build:test && npm run unit-test";
-    packageInfo.scripts["test:node"] =
-      "npm run clean && npm run build:test && npm run unit-test:node";
-    packageInfo.scripts["test:browser"] =
-      "tsc -p . && cross-env ONLY_BROWSER=true rollup -c 2>&1";
-    packageInfo.scripts["build:test"] = "tsc -p . && rollup -c 2>&1";
-    packageInfo.scripts["unit-test"] =
-      "npm run unit-test:node && npm run unit-test:browser";
-    packageInfo.scripts["unit-test:node"] =
-      'mocha -r esm --require ts-node/register --reporter ../../../common/tools/mocha-multi-reporter.js --timeout 1200000 --full-trace "test/{,!(browser)/**/}*.spec.ts"';
-    packageInfo.scripts["unit-test:browser"] = "karma start --single-run";
-    packageInfo.scripts["integration-test"] =
-      "npm run integration-test:node && npm run integration-test:browser";
-    packageInfo.scripts["integration-test:browser"] =
-      "karma start --single-run";
-    packageInfo.scripts["integration-test:node"] =
-      'nyc mocha -r esm --require source-map-support/register --reporter ../../../common/tools/mocha-multi-reporter.js --timeout 5000000 --full-trace "dist-esm/test/{,!(browser)/**/}*.spec.js"';
->>>>>>> ab40ad32
 
     if (azureSdkForJs) {
       packageInfo.scripts["build:test"] = "tsc -p . && dev-tool run bundle";
