--- conflicted
+++ resolved
@@ -46,14 +46,10 @@
 
   const clientPackageName = packageDetails.name;
   if (generateTest) {
-<<<<<<< HEAD
     highLevelTsConfig.include.push("./test/**/*.ts", "samples-dev/**/*.ts");
     highLevelTsConfig.compilerOptions["paths"] = {};
-    highLevelTsConfig.compilerOptions["paths"][clientPackageName] = ["./src/index"]
-=======
-    highLevelTsConfig.include.push("./test/**/*.ts");
+    highLevelTsConfig.compilerOptions["paths"][clientPackageName] = ["./src/index"];
     restLevelTsConfig.include.push("./test/**/*.ts");
->>>>>>> 4d9f1ec0
   }
 
   const tsConfigContents = restLevelClient
