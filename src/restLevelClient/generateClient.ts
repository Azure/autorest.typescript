--- conflicted
+++ resolved
@@ -87,15 +87,7 @@
   }
   clientFile.addImportDeclarations([
     {
-<<<<<<< HEAD
-      namedImports: [`${clientName}RestClient`],
-=======
-      namedImports: credentialTypes,
-      moduleSpecifier: "@azure/core-auth"
-    },
-    {
       namedImports: [`${clientInterfaceName}`],
->>>>>>> c0777b13
       moduleSpecifier: './clientDefinitions'
     }
   ]);
