--- conflicted
+++ resolved
@@ -42,16 +42,7 @@
   const clientName = getLanguageMetadata(model.language).name;
   const uriParameter = getClientUriParameter();
 
-<<<<<<< HEAD
   const { addCredentials, credentialKeyHeaderName, multiClient, batch, credentialScopes } = getAutorestOptions();
-=======
-  const {
-    addCredentials,
-    credentialKeyHeaderName,
-    multiClient,
-    batch
-  } = getAutorestOptions();
->>>>>>> ab40ad32
   const credentialTypes = addCredentials ? ["TokenCredential"] : [];
 
   if (credentialKeyHeaderName) {
