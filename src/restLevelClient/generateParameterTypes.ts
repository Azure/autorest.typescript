<<<<<<< HEAD
import { CodeModel, Operation, Parameter, Property } from "@autorest/codemodel";
=======
import {
  CodeModel,
  Operation,
  Parameter,
  SchemaContext
} from "@autorest/codemodel";
>>>>>>> 11bf1eb4
import {
  InterfaceDeclarationStructure,
  Project,
  SourceFile,
  StructureKind
} from "ts-morph";
import { getLanguageMetadata } from "../utils/languageHelpers";
import { NameType, normalizeName } from "../utils/nameUtils";
import { getDocs, getPropertySignature } from "./getPropertySignature";
import { primitiveSchemaToType } from "./schemaHelpers";
import { getOperationParameters } from "./helpers/getOperationParameters";
import { hasInputModels } from "./helpers/modelHelpers";

/**
 * Generates the interfaces describing each operation parameters
 */
export function generateParameterInterfaces(
  model: CodeModel,
  project: Project
) {
  const parametersFile = project.createSourceFile(
    `src/parameters.ts`,
    undefined,
    {
      overwrite: true
    }
  );

  // Tracks the models we need to import
  const importedModels = new Set<string>();
  // Tracks the generated parameter types

  const operations = getAllOperations(model);
  let hasHeaders = false;

  for (const operation of operations) {
    const internalReferences = new Set<string>();
    const operationName = normalizeName(
      getLanguageMetadata(operation.language).name,
      NameType.Interface
    );
    const parameterInterfaceName = `${operationName}Parameters`;
    const parameters = getOperationParameters(operation);

    const headerParameterDefinitions =  buildHeaderParameterDefinitions(
      operationName,
      parameters,
      parametersFile,
      internalReferences,
    );


    const queryParameterDefinitions = buildQueryParameterDefinition(
      operationName,
      parameters,
      [SchemaContext.Input],
      importedModels,
      internalReferences
    );

    const bodyParameterDefinition = buildBodyParametersDefinition(
      operationName,
      parameters,
      [SchemaContext.Input],
      importedModels,
      internalReferences
    );

    // Add interfaces for body and query parameters
    parametersFile.addInterfaces([
      ...(bodyParameterDefinition ? [bodyParameterDefinition] : []),
      ...(queryParameterDefinitions ?? []),
      ...(headerParameterDefinitions ? [headerParameterDefinitions] : [])
    ]);

    if (headerParameterDefinitions !== undefined) {
      hasHeaders = true;
    }

    // Add Operation parameters type alias which is composed of the types we generated above
    // plus the common type RequestParameters
    parametersFile.addTypeAlias({
      name: parameterInterfaceName,
      isExported: true,
      type: [...internalReferences, "RequestParameters"].join(" & ")
    });
  }

  if (hasHeaders) {
    parametersFile.addImportDeclarations([
      {
        namedImports: ["RawHttpHeadersInput"],
        moduleSpecifier: "@azure/core-rest-pipeline"
      }
    ]);
  }

  parametersFile.addImportDeclarations([
    {
      namedImports: ["RequestParameters"],
      moduleSpecifier: "@azure-rest/core-client"
    }
  ]);

  if (hasInputModels(model)) {
    parametersFile.addImportDeclarations([
      {
        namedImports: [...importedModels],
        moduleSpecifier: "./models"
      }
    ]);
  }
}

function getRequestHeaderInterfaceDefinition(
  parameters: Parameter[],
  baseName: string
): undefined | InterfaceDeclarationStructure {
  // Check if there are any required headers
  const headerParameters = parameters.filter(p => p.protocol.http?.in === "header");
  if (!headerParameters.length) {
    return undefined;
  }
  const headersInterfaceName = `${baseName}Headers`;
  return {
    kind: StructureKind.Interface,
    isExported: true,
    name: headersInterfaceName,
    properties: headerParameters.map((h: Parameter) => {
      const description = getLanguageMetadata(h.language).description;
      return {
        name: `"${getLanguageMetadata(h.language).name}"`,
        ...(description && { docs: [{ description }] }),
        type: primitiveSchemaToType(h.schema),
        hasQuestionToken: true
      };
    })
  }
}

function buildHeaderParameterDefinitions(
  operationName: string,
  parameters: Parameter[],
  parametersFile: SourceFile,
  internalReferences: Set<string>
): InterfaceDeclarationStructure | undefined {
  const headerParameters = parameters.filter(p => p.protocol.http?.in === "header");
  if (!headerParameters.length) {
    return undefined;
  }

  const headerParameterInterfaceName = `${operationName}HeaderParam`;

  const headersInterface = getRequestHeaderInterfaceDefinition(headerParameters, operationName);

  if (headersInterface) {
    parametersFile.addInterface(headersInterface);
  }

  internalReferences.add(headerParameterInterfaceName);

  return {
    isExported: true,
    kind: StructureKind.Interface,
    name: headerParameterInterfaceName,
    properties: [
      {
        name: "headers",
        type: `RawHttpHeadersInput & ${operationName}Headers`,
        kind: StructureKind.PropertySignature
      }
    ]
  };
}

/**
 * Gets the interface definition for an operation bodyParameters
 */
function buildBodyParametersDefinition(
  operationName: string,
  parameters: Parameter[],
  schemaUsage: SchemaContext[],
  importedModels: Set<string>,
  internalReferences: Set<string>
): InterfaceDeclarationStructure | undefined {
  const bodyParameters = parameters.filter(p => p.protocol.http?.in === "body");
  if (!bodyParameters.length) {
    return undefined;
  }

  const bodyParameterInterfaceName = `${operationName}BodyParam`;
  // There is only one body parameter can't be more than one so we can safely take the first
  const bodySignature = getPropertySignature(
    bodyParameters[0],
    schemaUsage,
    importedModels
  );

  internalReferences.add(bodyParameterInterfaceName);

  return {
    isExported: true,
    kind: StructureKind.Interface,
    name: bodyParameterInterfaceName,
    properties: [
      {
        docs: bodySignature.docs,
        name: "body",
        type: bodySignature.type,
        hasQuestionToken: bodySignature.hasQuestionToken
      }
    ]
  };
}

/**
 * Gets the interface definition for an operation queryParameters
 */
function buildQueryParameterDefinition(
  operationName: string,
  parameters: Parameter[],
  schemaUsage: SchemaContext[],
  importedModels: Set<string>,
  internalReferences: Set<string>
): InterfaceDeclarationStructure[] | undefined {
  const queryParameters = parameters.filter(
    p => p.protocol.http?.in === "query"
  );

  if (!queryParameters.length) {
    return undefined;
  }

  const queryParameterInterfaceName = `${operationName}QueryParam`;
  const queryParameterPropertiesName = `${operationName}QueryParamProperties`;

  // Get the property signature for each query parameter
  const propertiesDefinition = queryParameters.map(qp =>
    getPropertySignature(qp, schemaUsage, importedModels)
  );

  const hasRequiredParameters = propertiesDefinition.some(
    p => !p.hasQuestionToken
  );

  const propertiesInterface: InterfaceDeclarationStructure = {
    kind: StructureKind.Interface,
    isExported: true,
    name: queryParameterPropertiesName,
    properties: propertiesDefinition
  };

  const parameterInterface: InterfaceDeclarationStructure = {
    kind: StructureKind.Interface,
    isExported: true,
    name: queryParameterInterfaceName,
    properties: [
      {
        name: "queryParameters",
        type: queryParameterPropertiesName,
        // Mark as optional if there are no required parameters
        hasQuestionToken: !hasRequiredParameters
      }
    ]
  };

  // Mark the queryParameter interface for importing
  internalReferences.add(queryParameterInterfaceName);

  return [propertiesInterface, parameterInterface];
}

/**
 * Flattens all operations from operationGroups
 */
function getAllOperations(model: CodeModel): Operation[] {
  const operations: Operation[] = [];
  for (const operationGroup of model.operationGroups) {
    operations.push(...operationGroup.operations);
  }

  return operations;
}<|MERGE_RESOLUTION|>--- conflicted
+++ resolved
@@ -1,13 +1,10 @@
-<<<<<<< HEAD
-import { CodeModel, Operation, Parameter, Property } from "@autorest/codemodel";
-=======
+
 import {
   CodeModel,
   Operation,
   Parameter,
   SchemaContext
 } from "@autorest/codemodel";
->>>>>>> 11bf1eb4
 import {
   InterfaceDeclarationStructure,
   Project,
@@ -141,8 +138,8 @@
       return {
         name: `"${getLanguageMetadata(h.language).name}"`,
         ...(description && { docs: [{ description }] }),
-        type: primitiveSchemaToType(h.schema),
-        hasQuestionToken: true
+        type: primitiveSchemaToType(h.schema, [SchemaContext.Input, SchemaContext.Exception]),
+        hasQuestionToken: !h.required
       };
     })
   }
