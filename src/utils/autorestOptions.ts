--- conflicted
+++ resolved
@@ -63,13 +63,9 @@
     isTestPackage,
     generateTest,
     batch,
-<<<<<<< HEAD
     generateSample,
-    productDocLink
-=======
     multiClient,
-    generateSample
->>>>>>> c0777b13
+    productDocLink,
   };
 }
 
@@ -297,20 +293,16 @@
 
 async function getBatch(host: AutorestExtensionHost): Promise<[string, any][] | undefined> {
   const batch = await host.getValue<[string, any][]>('batch');
-<<<<<<< HEAD
-  return batch; 
+  return batch;
 }
 
 async function getProductDocLink(
   host: AutorestExtensionHost
 ): Promise<string | undefined> {
   return (await host.getValue("product-doc-link")) || undefined;
-=======
-  return batch;
 }
 
 async function getMultiClient(host: AutorestExtensionHost): Promise<boolean> {
   const multiClient = await host.getValue("multi-client") || undefined;
   return !!multiClient;
->>>>>>> c0777b13
 }