import {
  AutorestExtensionHost,
  Session,
  startSession
} from "@autorest/extension-base";
import { CodeModel, codeModelSchema } from "@autorest/codemodel";
import { extractAutorestOptions } from "./utils/autorestOptions";
import { PackageDetails } from "./models/packageDetails";
import { TracingInfo } from "./models/clientDetails";

export interface AutorestOptions {
  restLevelClient?: boolean;
  rlcShortcut?: boolean;
  azureArm?: boolean;
  addCredentials?: boolean;
  credentialKeyHeaderName?: string;
  credentialScopes?: string[];
  srcPath: string;
  outputPath?: string;
  title?: string;
  packageDetails: PackageDetails;
  licenseHeader: boolean;
  tracingInfo?: TracingInfo;
  generateMetadata?: boolean;
  useCoreV2?: boolean;
  hideClients?: boolean;
  ignoreNullableOnOptional?: boolean;
  allowInsecureConnection?: boolean;
  disablePagingAsyncIterators?: boolean;
  skipEnumValidation?: boolean;
  azureOutputDirectory?: string;
  headAsBoolean?: boolean;
  isTestPackage?: boolean;
  generateTest?: boolean;
<<<<<<< HEAD
  batch?: [string, any][];
=======
  generateSample?: boolean;
>>>>>>> 962a7c82
}

let host: AutorestExtensionHost;
let session: Session<CodeModel>;
let options: AutorestOptions;

export async function initializeSession(autorestHost: AutorestExtensionHost) {
  host = autorestHost;
  session = await startSession<CodeModel>(host, codeModelSchema);
  options = await extractAutorestOptions();
}

export function getSession(): Session<CodeModel> {
  if (!session) {
    throw new Error(
      "Session has not been initialized, make sure to call initializeSession early in the plugin startup"
    );
  }

  return session;
}

export function getHost(): AutorestExtensionHost {
  if (!host) {
    throw new Error(
      "Host has not been initialized, make sure to call initializeSession early in the plugin startup"
    );
  }

  return host;
}

export function getAutorestOptions(): AutorestOptions {
  if (!options) {
    throw new Error(
      "Options have not been initialized, make sure to call initializeSession early in the plugin startup"
    );
  }

  return options;
}<|MERGE_RESOLUTION|>--- conflicted
+++ resolved
@@ -32,11 +32,8 @@
   headAsBoolean?: boolean;
   isTestPackage?: boolean;
   generateTest?: boolean;
-<<<<<<< HEAD
   batch?: [string, any][];
-=======
   generateSample?: boolean;
->>>>>>> 962a7c82
 }
 
 let host: AutorestExtensionHost;
