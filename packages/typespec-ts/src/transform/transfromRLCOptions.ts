--- conflicted
+++ resolved
@@ -89,16 +89,9 @@
   const ignoreEnumMemberNameNormalize =
     emitterOptions["ignore-enum-member-name-normalize"];
   const compatibilityQueryMultiFormat =
-<<<<<<< HEAD
-    emitterOptions["compatibility-query-multi-format"] ??
-    emitterOptions.compatibilityQueryMultiFormat;
-  const typespecTitleMap =
-    emitterOptions["typespec-title-map"] ?? emitterOptions.typespecTitleMap;
-  const hasSubscriptionId = getSubscriptionId(dpgContext);
-=======
     emitterOptions["compatibility-query-multi-format"];
   const typespecTitleMap = emitterOptions["typespec-title-map"];
->>>>>>> c7cb1b9b
+  const hasSubscriptionId = getSubscriptionId(dpgContext);
 
   return {
     ...credentialInfo,
@@ -369,7 +362,7 @@
   return flavor !== "azure"
     ? false
     : emitterOptions["azure-sdk-for-js"] === undefined ||
-        emitterOptions["azure-sdk-for-js"] === null
+      emitterOptions["azure-sdk-for-js"] === null
       ? true
       : Boolean(emitterOptions["azure-sdk-for-js"]);
 }
