// Copyright (c) Microsoft Corporation.
// Licensed under the MIT License.

import { SdkClient } from "@azure-tools/typespec-client-generator-core";
import {
  buildRuntimeImports,
  NameType,
  normalizeName,
  OperationParameter,
  OperationResponse,
  PathParameter,
  Paths,
  RLCModel,
  RLCOptions,
  Schema,
  SchemaContext,
  UrlInfo,
  initInternalImports,
  transformSampleGroups,
  Imports
} from "@azure-tools/rlc-common";
import { getDoc } from "@typespec/compiler";
import { getServers } from "@typespec/http";
import { join } from "path";
import {
  getDefaultService,
  getFormattedPropertyDoc,
  getImportedModelName,
  getSchemaForType,
  getTypeName,
  predictDefaultValue
} from "../utils/modelUtils.js";
import { transformHelperFunctionDetails } from "./transformHelperFunctionDetails.js";
import { transformToParameterTypes } from "./transformParameters.js";
import { transformPaths } from "./transformPaths.js";
import { transformToResponseTypes } from "./transformResponses.js";
import { transformSchemas } from "./transformSchemas.js";
import { transformApiVersionInfo } from "./transformApiVersionInfo.js";
import { getClientLroOverload } from "../utils/operationUtil.js";
import { transformTelemetryInfo } from "./transformTelemetryInfo.js";
import { SdkContext } from "../utils/interfaces.js";

export async function transformRLCModel(
  client: SdkClient,
  dpgContext: SdkContext
): Promise<RLCModel> {
  const program = dpgContext.program;
  const options: RLCOptions = dpgContext.rlcOptions!;
  const srcPath = join(
    dpgContext.generationPathDetail?.rlcSourcesDir ?? "",
    options.batch && options.batch.length > 1
      ? normalizeName(client.name.replace("Client", ""), NameType.File)
      : ""
  );
  const libraryName = normalizeName(
    options.batch && (options.isModularLibrary || options.batch.length > 1)
      ? client.name
      : options?.title ??
          client.name ??
          getDefaultService(program)?.title ??
          "",
    NameType.Class
  );
  const importSet = initInternalImports();
<<<<<<< HEAD
  const urlInfo = transformUrlInfo(client, dpgContext);
=======
  const urlInfo = transformUrlInfo(client, dpgContext, importSet);
>>>>>>> d7bf44b2
  const paths: Paths = transformPaths(program, client, dpgContext);
  const schemas: Schema[] = transformSchemas(program, client, dpgContext);
  const responses: OperationResponse[] = transformToResponseTypes(
    importSet,
    client,
    dpgContext
  );
  const parameters: OperationParameter[] = transformToParameterTypes(
    importSet,
    client,
    dpgContext,
    urlInfo?.apiVersionInfo
  );
  const helperDetails = transformHelperFunctionDetails(
    client,
    dpgContext,
    options.flavor
  );
  // Enrich client-level annotation detail
  helperDetails.clientLroOverload = getClientLroOverload(paths);

  const telemetryOptions = transformTelemetryInfo(dpgContext, client);
  const model: RLCModel = {
    srcPath,
    libraryName,
    paths,
    options,
    schemas,
    responses,
    apiVersionInfo: urlInfo?.apiVersionInfo,
    parameters,
    helperDetails,
    urlInfo,
    telemetryOptions,
    importInfo: {
      internalImports: importSet,
      runtimeImports: buildRuntimeImports(options.flavor)
    }
  };
  model.sampleGroups = transformSampleGroups(
    model,
    options?.generateSample ===
      true /* Enable mock sample content if generateSample === true */
  );
  options.generateSample =
    (options.generateSample === true || options.generateSample === undefined) &&
    (model.sampleGroups ?? []).length > 0;
  return model;
}

export function transformUrlInfo(
  client: SdkClient,
<<<<<<< HEAD
  dpgContext: SdkContext
): UrlInfo | undefined {
=======
  dpgContext: SdkContext,
  importDetails: Imports
): UrlInfo | undefined {
  const importedModels = new Set<string>();
  const usage = [SchemaContext.Exception, SchemaContext.Input];
>>>>>>> d7bf44b2
  const program = dpgContext.program;
  const serviceNs = getDefaultService(program)?.type;
  let endpoint = undefined;
  const urlParameters: PathParameter[] = [];
  if (serviceNs) {
    const host = getServers(program, serviceNs);
    if (host?.[0]?.url) {
      endpoint = host[0].url;
    }
    if (host && host?.[0] && host?.[0]?.parameters) {
      // Currently we only support one parameter in the servers definition
      for (const key of host[0].parameters.keys()) {
        const property = host?.[0]?.parameters.get(key);
        const type = property?.type;

        if (!property || !type) {
          continue;
        }

        const schema = getSchemaForType(dpgContext, type, {
          usage: usage,
          needRef: false,
          relevantProperty: property
        });
        getImportedModelName(schema, usage)?.forEach(
          importedModels.add,
          importedModels
        );
        urlParameters.push({
          oriName: key,
          name: normalizeName(key, NameType.Parameter, true),
          type: getTypeName(schema, usage),
          description:
            (getDoc(program, property) &&
              getFormattedPropertyDoc(program, property, schema, " ")) ??
            getFormattedPropertyDoc(program, type, schema, " " /* separator*/),
          value: predictDefaultValue(dpgContext, host?.[0]?.parameters.get(key))
        });
      }
    }
  }
<<<<<<< HEAD
=======
  if (importedModels.size > 0) {
    importDetails.rlcClientFactory.importsSet = importedModels;
  }
>>>>>>> d7bf44b2
  let hasApiVersionInUrl = false;
  if (endpoint && urlParameters.length > 0) {
    for (const param of urlParameters) {
      if (param.oriName === "apiVersion") {
        hasApiVersionInUrl = true;
<<<<<<< HEAD
=======
        dpgContext.hasApiVersionInClient = true;
>>>>>>> d7bf44b2
      }
      if (param.oriName) {
        const regexp = new RegExp(`{${param.oriName}}`, "g");
        endpoint = endpoint.replace(regexp, `{${param.name}}`);
      }
    }
  }
  // Set the default value if missing endpoint parameter
  if (endpoint == undefined && urlParameters.length === 0) {
    endpoint = "{endpointParam}";
    urlParameters.push({
      name: "endpointParam",
      type: "string"
    });
  }
  const apiVersionInfo = !hasApiVersionInUrl
    ? transformApiVersionInfo(client, dpgContext, { endpoint, urlParameters })
    : undefined;
  if (
    apiVersionInfo &&
    urlParameters &&
    apiVersionInfo?.definedPosition === "query" &&
    !apiVersionInfo.isCrossedVersion &&
    !apiVersionInfo.defaultValue
  ) {
    urlParameters.push({
      name: "api-version",
      type: "string"
    });
  }
  return { endpoint, urlParameters, apiVersionInfo };
}<|MERGE_RESOLUTION|>--- conflicted
+++ resolved
@@ -62,11 +62,7 @@
     NameType.Class
   );
   const importSet = initInternalImports();
-<<<<<<< HEAD
-  const urlInfo = transformUrlInfo(client, dpgContext);
-=======
   const urlInfo = transformUrlInfo(client, dpgContext, importSet);
->>>>>>> d7bf44b2
   const paths: Paths = transformPaths(program, client, dpgContext);
   const schemas: Schema[] = transformSchemas(program, client, dpgContext);
   const responses: OperationResponse[] = transformToResponseTypes(
@@ -119,16 +115,11 @@
 
 export function transformUrlInfo(
   client: SdkClient,
-<<<<<<< HEAD
-  dpgContext: SdkContext
-): UrlInfo | undefined {
-=======
   dpgContext: SdkContext,
   importDetails: Imports
 ): UrlInfo | undefined {
   const importedModels = new Set<string>();
   const usage = [SchemaContext.Exception, SchemaContext.Input];
->>>>>>> d7bf44b2
   const program = dpgContext.program;
   const serviceNs = getDefaultService(program)?.type;
   let endpoint = undefined;
@@ -170,21 +161,15 @@
       }
     }
   }
-<<<<<<< HEAD
-=======
   if (importedModels.size > 0) {
     importDetails.rlcClientFactory.importsSet = importedModels;
   }
->>>>>>> d7bf44b2
   let hasApiVersionInUrl = false;
   if (endpoint && urlParameters.length > 0) {
     for (const param of urlParameters) {
       if (param.oriName === "apiVersion") {
         hasApiVersionInUrl = true;
-<<<<<<< HEAD
-=======
         dpgContext.hasApiVersionInClient = true;
->>>>>>> d7bf44b2
       }
       if (param.oriName) {
         const regexp = new RegExp(`{${param.oriName}}`, "g");
