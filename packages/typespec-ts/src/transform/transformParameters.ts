--- conflicted
+++ resolved
@@ -332,20 +332,12 @@
   const contentTypes = headers
     ?.filter((h) => h.name === "contentType")
     .map((h) => h.param.type);
-<<<<<<< HEAD
   const hasMergeAndPatchType = isMediaTypeJsonMergePatch(contentTypes ?? []);
-  if (hasMergeAndPatchType && (bodySchema as ObjectSchema).properties) {
-=======
-  const hasMergeAndPatchType =
-    contentTypes &&
-    contentTypes.length === 1 &&
-    contentTypes[0]?.includes("application/merge-patch+json");
   if (
     hasMergeAndPatchType &&
     Boolean(bodySchema.name) &&
     (bodySchema as ObjectSchema).properties
   ) {
->>>>>>> 460ee160
     typeName = `${typeName}ResourceMergeAndPatch`;
   }
   return typeName;
