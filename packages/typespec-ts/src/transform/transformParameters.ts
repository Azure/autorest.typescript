// Copyright (c) Microsoft Corporation.
// Licensed under the MIT License.

import {
  ApiVersionInfo,
  Imports,
  ObjectSchema,
  OperationParameter,
  ParameterBodyMetadata,
  ParameterMetadata,
  Schema,
  SchemaContext
} from "@azure-tools/rlc-common";
import {
  HttpOperation,
  HttpOperationParameter,
  HttpOperationParameters
} from "@typespec/http";
import {
  KnownMediaType,
  extractMediaTypes,
  hasMediaType,
  isMediaTypeJsonMergePatch
} from "../utils/mediaTypes.js";
import {
  SdkClient,
  getHttpOperationWithCache,
  isApiVersion,
  listOperationGroups,
  listOperationsInOperationGroup
} from "@azure-tools/typespec-client-generator-core";
import { NoTarget, Type, isVoidType } from "@typespec/compiler";
import {
  getBodyType,
  getFormattedPropertyDoc,
  getImportedModelName,
  getSchemaForType,
  getTypeName,
  isArrayType,
  isBodyRequired
} from "../utils/modelUtils.js";
import {
  getOperationGroupName,
  getOperationName,
  getSpecialSerializeInfo
} from "../utils/operationUtil.js";
import { SdkContext } from "../utils/interfaces.js";
<<<<<<< HEAD
import { getParameterSerializationInfo } from "../utils/parameterUtils.js";

interface ParameterTransformationOptions {
  apiVersionInfo?: ApiVersionInfo;
  operationGroupName?: string;
  operationName?: string;
  importModels?: Set<string>;
}
=======
import { reportDiagnostic } from "../lib.js";
>>>>>>> 4ca2bb31

export function transformToParameterTypes(
  client: SdkClient,
  dpgContext: SdkContext,
  importDetails: Imports,
  apiVersionInfo?: ApiVersionInfo
): OperationParameter[] {
  const rlcParameters: OperationParameter[] = [];
  const outputImportedSet = new Set<string>();
  const clientOperations = listOperationsInOperationGroup(dpgContext, client);
  for (const clientOp of clientOperations) {
    const route = getHttpOperationWithCache(dpgContext, clientOp);
    // ignore overload base operation
    if (route.overloads && route.overloads?.length > 0) {
      continue;
    }
    transformToParameterTypesForRoute(route);
  }
  const operationGroups = listOperationGroups(dpgContext, client, true);
  for (const operationGroup of operationGroups) {
    const operations = listOperationsInOperationGroup(
      dpgContext,
      operationGroup
    );
    for (const op of operations) {
      const route = getHttpOperationWithCache(dpgContext, op);
      // ignore overload base operation
      if (route.overloads && route.overloads?.length > 0) {
        continue;
      }
      transformToParameterTypesForRoute(route);
    }
  }

  if (outputImportedSet.size > 0) {
    importDetails.parameter.importsSet = outputImportedSet;
  }
  function transformToParameterTypesForRoute(route: HttpOperation) {
    const parameters = route.parameters;
    const rlcParameter: OperationParameter = {
      operationGroup: getOperationGroupName(dpgContext, route),
      operationName: getOperationName(dpgContext, route.operation),
      parameters: []
    };
    const options = {
      apiVersionInfo,
      operationGroupName: rlcParameter.operationGroup,
      operationName: rlcParameter.operationName,
      importModels: outputImportedSet
    };
    // transform query param
    const queryParams = transformQueryParameters(
      dpgContext,
      parameters,
      options
    );
    // transform path param
<<<<<<< HEAD
    const pathParams = transformPathParameters(dpgContext, parameters, options);
=======
    const pathParams = transformPathParameters();
    // TODO: support cookie parameters, https://github.com/Azure/autorest.typescript/issues/2898
    transformCookieParameters(dpgContext, parameters);
>>>>>>> 4ca2bb31
    // transform header param including content-type
    const headerParams = transformHeaderParameters(
      dpgContext,
      parameters,
      options
    );
    // transform body
    const bodyType = getBodyType(route);
    let bodyParameter = undefined;
    if (bodyType) {
      bodyParameter = transformBodyParameters(
        dpgContext,
        parameters,
        headerParams,
        outputImportedSet,
        bodyType
      );
    }
    rlcParameter.parameters.push({
      parameters: [...queryParams, ...pathParams, ...headerParams],
      body: bodyParameter
    });
    rlcParameters.push(rlcParameter);
  }
  return rlcParameters;
}

function getParameterMetadata(
  dpgContext: SdkContext,
  paramType: "query" | "path" | "header",
  parameter: HttpOperationParameter,
  options: ParameterTransformationOptions
): ParameterMetadata {
  const program = dpgContext.program;
  const importedModels = options.importModels ?? new Set<string>();
  const schemaContext = [SchemaContext.Exception, SchemaContext.Input];
  const schema = getSchemaForType(dpgContext, parameter.param.type, {
    usage: schemaContext,
    needRef: false,
    relevantProperty: parameter.param
  }) as Schema;
  const name = getParameterName(parameter.name);
  let description =
    getFormattedPropertyDoc(program, parameter.param, schema) ?? "";
  if (isArrayType(schema)) {
    const serializeInfo = getSpecialSerializeInfo(
      dpgContext,
      parameter.type,
      (parameter as any).format
    );
    if (serializeInfo.hasMultiCollection || serializeInfo.hasCsvCollection) {
      description += `${description ? "\n" : ""}This parameter could be formatted as ${serializeInfo.collectionInfo.join(
        ", "
      )} collection string, we provide ${serializeInfo.descriptions.join(
        ", "
      )} from serializeHelper.ts to help${
        serializeInfo.hasMultiCollection
          ? ", you will probably need to set skipUrlEncoding as true when sending the request"
          : ""
      }.`;
    }
  }

  getImportedModelName(schema, schemaContext)?.forEach(
    importedModels.add,
    importedModels
  );
  const serializationType = getParameterSerializationInfo(
    dpgContext,
    parameter,
    schema,
    options.operationGroupName,
    options.operationName
  );
  return {
    type: paramType,
    name,
    param: {
      name,
      type: serializationType.typeName,
      typeName: serializationType.typeName,
      required: !parameter.param.optional,
      description,
      wrapperType: serializationType.wrapperType
    }
  };
}

function getParameterName(name: string) {
  if (name && name.toLowerCase() === "content-type") {
    return "contentType";
  }
  return `"${name}"`;
}

function transformCookieParameters(
  dpgContext: SdkContext,
  parameters: HttpOperationParameters
) {
  // TODO: support cookie parameters, https://github.com/Azure/autorest.typescript/issues/2898
  parameters.parameters
    .filter((p) => p.type === "cookie")
    .forEach((p) => {
      reportDiagnostic(dpgContext.program, {
        code: "parameter-type-not-supported",
        format: {
          paramName: p.name,
          paramType: p.type
        },
        target: NoTarget
      });
    });
}

function transformQueryParameters(
  dpgContext: SdkContext,
  parameters: HttpOperationParameters,
  options: ParameterTransformationOptions
): ParameterMetadata[] {
  const queryParameters = parameters.parameters.filter(
    (p) =>
      p.type === "query" &&
      !(
        isApiVersion(dpgContext, p) &&
        options.apiVersionInfo?.definedPosition === "query"
      )
  );
  if (!queryParameters.length) {
    return [];
  }
  return queryParameters.map((qp) =>
    getParameterMetadata(dpgContext, "query", qp, options)
  );
}

/**
 * Only support to take the global path parameter as path parameter
 * @returns
 */
function transformPathParameters(
  dpgContext: SdkContext,
  parameters: HttpOperationParameters,
  options: ParameterTransformationOptions
) {
  // build wrapper path parameters
  const pathParameters = parameters.parameters.filter((p) => p.type === "path");
  if (!pathParameters.length) {
    return [];
  }
  // only need to build path parameters for wrapper type
  const params = pathParameters
    .map((qp) => getParameterMetadata(dpgContext, "path", qp, options))
    .filter((p) => p.param.wrapperType);
  return params;
}

export function transformHeaderParameters(
  dpgContext: SdkContext,
  parameters: HttpOperationParameters,
  options: ParameterTransformationOptions
): ParameterMetadata[] {
  const headerParameters = parameters.parameters.filter(
    (p) => p.type === "header"
  );
  if (!headerParameters.length) {
    return [];
  }
  return headerParameters.map((qp) =>
    getParameterMetadata(dpgContext, "header", qp, options)
  );
}

function transformBodyParameters(
  dpgContext: SdkContext,
  parameters: HttpOperationParameters,
  headers: ParameterMetadata[],
  importedModels: Set<string>,
  inputBodyType?: Type
): ParameterBodyMetadata | undefined {
  const bodyType =
    (parameters.bodyType ?? parameters.bodyParameter?.type) && inputBodyType
      ? inputBodyType
      : (parameters.bodyType ?? parameters.bodyParameter?.type);
  if (!bodyType || isVoidType(bodyType)) {
    return;
  }
  return transformRequestBody(
    dpgContext,
    bodyType,
    parameters,
    importedModels,
    headers
  );
}

function transformRequestBody(
  dpgContext: SdkContext,
  bodyType: Type,
  parameters: HttpOperationParameters,
  importedModels: Set<string>,
  headers: ParameterMetadata[]
) {
  const contentTypes = extractMediaTypes(parameters.body?.contentTypes ?? []);
  const schema = getSchemaForType(dpgContext, bodyType, {
    mediaTypes: contentTypes,
    isRequestBody: true,
    usage: [SchemaContext.Input, SchemaContext.Exception]
  });

  const descriptions = getBodyDescriptions(dpgContext, schema, parameters);
  const type = getRequestBodyType(schema, importedModels, headers);

  return {
    isPartialBody: false,
    body: [
      {
        properties: schema.properties,
        typeName: schema.name,
        name: "body",
        type,
        required: isBodyRequired(parameters),
        description: descriptions.join("\n\n"),
        isMultipartBody:
          hasMediaType(KnownMediaType.MultipartFormData, contentTypes) &&
          contentTypes.length === 1,
        oriSchema: schema
      }
    ]
  };
}

function getRequestBodyType(
  bodySchema: Schema,
  importedModels: Set<string>,
  headers?: ParameterMetadata[]
) {
  const schemaUsage = [SchemaContext.Input, SchemaContext.Exception];
  const importedNames = getImportedModelName(bodySchema, schemaUsage) ?? [];
  importedNames.forEach(importedModels.add, importedModels);

  let typeName = getTypeName(bodySchema, schemaUsage);
  const contentTypes = headers
    ?.filter((h) => h.name === "contentType")
    .map((h) => h.param.type);
  const hasMergeAndPatchType = isMediaTypeJsonMergePatch(contentTypes ?? []);
  if (
    hasMergeAndPatchType &&
    Boolean(bodySchema.name) &&
    (bodySchema as ObjectSchema).properties
  ) {
    typeName = `${typeName}ResourceMergeAndPatch`;
  }
  return typeName;
}

function getBodyDescriptions(
  dpgContext: SdkContext,
  bodySchema: Schema,
  parameters: HttpOperationParameters
) {
  const description =
    parameters.bodyParameter &&
    getFormattedPropertyDoc(
      dpgContext.program,
      parameters.bodyParameter,
      bodySchema
    );
  return description ? [description] : [];
}<|MERGE_RESOLUTION|>--- conflicted
+++ resolved
@@ -45,7 +45,6 @@
   getSpecialSerializeInfo
 } from "../utils/operationUtil.js";
 import { SdkContext } from "../utils/interfaces.js";
-<<<<<<< HEAD
 import { getParameterSerializationInfo } from "../utils/parameterUtils.js";
 
 interface ParameterTransformationOptions {
@@ -54,9 +53,6 @@
   operationName?: string;
   importModels?: Set<string>;
 }
-=======
-import { reportDiagnostic } from "../lib.js";
->>>>>>> 4ca2bb31
 
 export function transformToParameterTypes(
   client: SdkClient,
@@ -114,13 +110,9 @@
       options
     );
     // transform path param
-<<<<<<< HEAD
     const pathParams = transformPathParameters(dpgContext, parameters, options);
-=======
-    const pathParams = transformPathParameters();
     // TODO: support cookie parameters, https://github.com/Azure/autorest.typescript/issues/2898
     transformCookieParameters(dpgContext, parameters);
->>>>>>> 4ca2bb31
     // transform header param including content-type
     const headerParams = transformHeaderParameters(
       dpgContext,
