--- conflicted
+++ resolved
@@ -26,6 +26,8 @@
   predictDefaultValue,
   getSerializeTypeName,
   BINARY_AND_FILE_TYPE_UNION
+  enrichBinaryTypeInBody,
+  getSerializeTypeName
 } from "../utils/modelUtils.js";
 
 import {
@@ -332,20 +334,12 @@
   const contentTypes = headers
     ?.filter((h) => h.name === "contentType")
     .map((h) => h.param.type);
-<<<<<<< HEAD
   const hasMergeAndPatchType = isMediaTypeJsonMergePatch(contentTypes ?? []);
-  if (hasMergeAndPatchType && (bodySchema as ObjectSchema).properties) {
-=======
-  const hasMergeAndPatchType =
-    contentTypes &&
-    contentTypes.length === 1 &&
-    contentTypes[0]?.includes("application/merge-patch+json");
   if (
     hasMergeAndPatchType &&
     Boolean(bodySchema.name) &&
     (bodySchema as ObjectSchema).properties
   ) {
->>>>>>> 70d2bda2
     typeName = `${typeName}ResourceMergeAndPatch`;
   }
   return typeName;
