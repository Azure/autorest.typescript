// Copyright (c) Microsoft Corporation.
// Licensed under the MIT License.

import {
  ImportKind,
  ObjectSchema,
  OperationParameter,
  ParameterBodyMetadata,
  ParameterMetadata,
  Schema,
  SchemaContext
} from "@azure-tools/rlc-common";
import { ignoreDiagnostics, Program, Type } from "@typespec/compiler";
import {
  getHttpOperation,
  HttpOperation,
  HttpOperationParameter,
  HttpOperationParameters
} from "@typespec/http";
import {
  getImportedModelName,
  getTypeName,
  getSchemaForType,
  getFormattedPropertyDoc,
  getBodyType,
  predictDefaultValue,
  enrichBinaryTypeInBody
} from "../utils/modelUtils.js";

import {
  getOperationGroupName,
  getOperationName,
  getSpecialSerializeInfo,
  isBinaryPayload
} from "../utils/operationUtil.js";
import {
  SdkClient,
  listOperationGroups,
  listOperationsInOperationGroup,
  isApiVersion
} from "@azure-tools/typespec-client-generator-core";
import { SdkContext } from "../utils/interfaces.js";

export function transformToParameterTypes(
  importDetails: Map<ImportKind, Set<string>>,
  client: SdkClient,
  dpgContext: SdkContext
): OperationParameter[] {
  const program = dpgContext.program;
  const operationGroups = listOperationGroups(dpgContext, client);
  const rlcParameters: OperationParameter[] = [];
  const outputImportedSet = new Set<string>();
  for (const operationGroup of operationGroups) {
    const operations = listOperationsInOperationGroup(
      dpgContext,
      operationGroup
    );
    for (const op of operations) {
      const route = ignoreDiagnostics(getHttpOperation(program, op));
      // ignore overload base operation
      if (route.overloads && route.overloads?.length > 0) {
        continue;
      }
      transformToParameterTypesForRoute(program, route);
    }
  }
  const clientOperations = listOperationsInOperationGroup(dpgContext, client);
  for (const clientOp of clientOperations) {
    const route = ignoreDiagnostics(getHttpOperation(program, clientOp));
    // ignore overload base operation
    if (route.overloads && route.overloads?.length > 0) {
      continue;
    }
    transformToParameterTypesForRoute(program, route);
  }
  if (outputImportedSet.size > 0) {
    importDetails.set(ImportKind.ParameterInput, outputImportedSet);
  }
  function transformToParameterTypesForRoute(
    program: Program,
    route: HttpOperation
  ) {
    const parameters = route.parameters;
    const rlcParameter: OperationParameter = {
      operationGroup: getOperationGroupName(dpgContext, route),
      operationName: getOperationName(program, route.operation),
      parameters: []
    };
    // transform query param
    const queryParams = transformQueryParameters(dpgContext, parameters);
    // transform path param
    const pathParams = transformPathParameters();
    // transform header param includeing content-type
    const headerParams = transformHeaderParameters(dpgContext, parameters);
    // transform body
    const bodyType = getBodyType(program, route);
    let bodyParameter = undefined;
    if (bodyType) {
      bodyParameter = transformBodyParameters(
        dpgContext,
        parameters,
        headerParams,
        outputImportedSet,
        bodyType
      );
    }
    rlcParameter.parameters.push({
      parameters: [...queryParams, ...pathParams, ...headerParams],
      body: bodyParameter
    });
    rlcParameters.push(rlcParameter);
  }
  return rlcParameters;
}

function getParameterMetadata(
  dpgContext: SdkContext,
  paramType: "query" | "path" | "header",
  parameter: HttpOperationParameter
): ParameterMetadata {
  const program = dpgContext.program;
  const schemaContext = [SchemaContext.Exception, SchemaContext.Input];
  const schema = getSchemaForType(
    dpgContext,
    parameter.param.type,
    schemaContext,
    false,
    parameter.param
  ) as Schema;
  let type =
    paramType === "query"
      ? getTypeName(schema, schemaContext)
      : getTypeName(schema);
  const name = getParameterName(parameter.name);
  let description =
    getFormattedPropertyDoc(program, parameter.param, schema) ?? "";
  if (
    type === "string[]" ||
    type === "Array<string>" ||
    type === "number[]" ||
    type === "Array<number>"
  ) {
    const serializeInfo = getSpecialSerializeInfo(
      parameter.type,
      (parameter as any).format
    );
    if (
      serializeInfo.hasMultiCollection ||
      serializeInfo.hasPipeCollection ||
      serializeInfo.hasSsvCollection ||
      serializeInfo.hasTsvCollection ||
      serializeInfo.hasCsvCollection
    ) {
      type = "string";
      description += ` This parameter needs to be formatted as ${serializeInfo.collectionInfo.join(
        ", "
      )} collection, we provide ${serializeInfo.descriptions.join(
        ", "
      )} from serializeHelper.ts to help${
        serializeInfo.hasMultiCollection
          ? ", you will probably need to set skipUrlEncoding as true when sending the request"
          : ""
      }`;
    }
  }
  return {
    type: paramType,
    name,
    param: {
      name,
      type,
      required: !parameter.param.optional,
      description
    }
  };
}

function getParameterName(name: string) {
  if (name && name.toLowerCase() === "content-type") {
    return "contentType";
  }
  return `"${name}"`;
}

function transformQueryParameters(
  dpgContext: SdkContext,
  parameters: HttpOperationParameters
): ParameterMetadata[] {
  const queryParameters = parameters.parameters.filter(
    (p) =>
      p.type === "query" &&
      !(isApiVersion(dpgContext, p) && predictDefaultValue(dpgContext, p.param))
  );
  if (!queryParameters.length) {
    return [];
  }
  return queryParameters.map((qp) =>
    getParameterMetadata(dpgContext, "query", qp)
  );
}

/**
 * Only support to take the global path parameter as path parameter
 * @returns
 */
function transformPathParameters() {
  // TODO
  // issue tracked https://github.com/Azure/autorest.typescript/issues/1521
  return [];
}

function transformHeaderParameters(
  dpgContext: SdkContext,
  parameters: HttpOperationParameters
): ParameterMetadata[] {
  const headerParameters = parameters.parameters.filter(
    (p) => p.type === "header"
  );
  if (!headerParameters.length) {
    return [];
  }
  return headerParameters.map((qp) =>
    getParameterMetadata(dpgContext, "header", qp)
  );
}

function transformBodyParameters(
  dpgContext: SdkContext,
  parameters: HttpOperationParameters,
  headers: ParameterMetadata[],
  importedModels: Set<string>,
  inputBodyType?: Type
): ParameterBodyMetadata | undefined {
  const bodyType =
    (parameters.bodyType ?? parameters.bodyParameter?.type) && inputBodyType
      ? inputBodyType
      : parameters.bodyType ?? parameters.bodyParameter?.type;
  if (!bodyType) {
    return;
  }
  const { hasBinaryContent } = getBodyDetail(dpgContext, bodyType, headers);

  return transformNormalBody(
    dpgContext,
    bodyType,
    parameters,
    importedModels,
    headers,
    hasBinaryContent
  );
}

function transformNormalBody(
  dpgContext: SdkContext,
  bodyType: Type,
  parameters: HttpOperationParameters,
  importedModels: Set<string>,
  headers: ParameterMetadata[],
  hasBinaryContent: boolean
) {
  const descriptions = extractDescriptionsFromBody(
    dpgContext,
    bodyType,
    parameters
  );
  if (hasBinaryContent) {
    descriptions.push("Value may contain any sequence of octets");
  }
  const type = extractNameFromTypeSpecType(
    dpgContext,
    bodyType,
    [SchemaContext.Input],
    importedModels,
    headers
  );
  let schema = getSchemaForType(dpgContext, bodyType);
  let overrideType = undefined;
  if (hasBinaryContent) {
    schema = enrichBinaryTypeInBody(schema);
    overrideType = schema.typeName;
  }
  return {
    isPartialBody: false,
    body: [
      {
        properties: schema.properties,
        typeName: schema.name,
        name: "body",
        type: overrideType ?? type,
        required: parameters?.bodyParameter?.optional === false,
        description: descriptions.join("\n\n"),
        oriSchema: schema
      }
    ]
  };
}

function getBodyDetail(
  dpgContext: SdkContext,
  bodyType: Type,
  headers: ParameterMetadata[]
) {
  const contentTypes: string[] = headers
    .filter((h) => h.name === "contentType")
    .map((h) => h.param.type);
  const hasBinaryContent = contentTypes.some((c) =>
    isBinaryPayload(dpgContext, bodyType, c)
  );
  const hasFormContent = contentTypes.includes(`"multipart/form-data"`);
  return { hasBinaryContent, hasFormContent };
}

function extractNameFromTypeSpecType(
  dpgContext: SdkContext,
  type: Type,
  schemaUsage: SchemaContext[],
  importedModels: Set<string>,
  headers?: ParameterMetadata[]
) {
  const bodySchema = getSchemaForType(dpgContext, type, [
    SchemaContext.Input,
    SchemaContext.Exception
  ]) as Schema;
  const importedNames = getImportedModelName(bodySchema) ?? [];
  importedNames.forEach(importedModels.add, importedModels);

  let typeName = getTypeName(bodySchema, [
    SchemaContext.Input,
    SchemaContext.Exception
  ]);
<<<<<<< HEAD
=======
  if (isAnonymousModel(bodySchema)) {
    // Handle anonymous Model
    return generateAnomymousModelSigniture(
      bodySchema,
      schemaUsage,
      importedModels
    );
  }
>>>>>>> c3d9f9bf
  const contentTypes = headers
    ?.filter((h) => h.name === "contentType")
    .map((h) => h.param.type);
  const hasMergeAndPatchType =
    contentTypes &&
    contentTypes.length === 1 &&
    contentTypes[0]?.includes("application/merge-patch+json");
  if (hasMergeAndPatchType && (bodySchema as ObjectSchema).properties) {
    typeName = `${typeName}ResourceMergeAndPatch`;
  }
  return typeName;
}

<<<<<<< HEAD
=======
function isAnonymousModel(schema: Schema) {
  return (
    !schema.name &&
    schema.type === "object" &&
    !!(schema as ObjectSchema)?.properties
  );
}

function generateAnomymousModelSigniture(
  schema: ObjectSchema,
  schemaUsage: SchemaContext[],
  importedModels: Set<string>
) {
  let schemaSigiture = `{`;
  for (const propName in schema.properties) {
    const propType = schema.properties[propName]!;
    const propTypeName = getTypeName(propType, schemaUsage);
    if (!propType || !propTypeName) {
      continue;
    }
    const importNames = getImportedModelName(propType);
    if (importNames) {
      importNames!.forEach(importedModels.add, importedModels);
    }
    schemaSigiture += `${propName}: ${propTypeName};`;
  }

  schemaSigiture += `}`;
  return schemaSigiture;
}

>>>>>>> c3d9f9bf
function extractDescriptionsFromBody(
  dpgContext: SdkContext,
  bodyType: Type,
  parameters: HttpOperationParameters
) {
  const description =
    parameters.bodyParameter &&
    getFormattedPropertyDoc(
      dpgContext.program,
      parameters.bodyParameter,
      getSchemaForType(dpgContext, bodyType, [
        SchemaContext.Input,
        SchemaContext.Exception
      ])
    );
  return description ? [description] : [];
}<|MERGE_RESOLUTION|>--- conflicted
+++ resolved
@@ -328,17 +328,10 @@
     SchemaContext.Input,
     SchemaContext.Exception
   ]);
-<<<<<<< HEAD
-=======
-  if (isAnonymousModel(bodySchema)) {
-    // Handle anonymous Model
-    return generateAnomymousModelSigniture(
       bodySchema,
       schemaUsage,
       importedModels
     );
-  }
->>>>>>> c3d9f9bf
   const contentTypes = headers
     ?.filter((h) => h.name === "contentType")
     .map((h) => h.param.type);
@@ -352,40 +345,8 @@
   return typeName;
 }
 
-<<<<<<< HEAD
-=======
-function isAnonymousModel(schema: Schema) {
-  return (
-    !schema.name &&
-    schema.type === "object" &&
-    !!(schema as ObjectSchema)?.properties
-  );
-}
-
-function generateAnomymousModelSigniture(
-  schema: ObjectSchema,
   schemaUsage: SchemaContext[],
-  importedModels: Set<string>
-) {
-  let schemaSigiture = `{`;
-  for (const propName in schema.properties) {
-    const propType = schema.properties[propName]!;
     const propTypeName = getTypeName(propType, schemaUsage);
-    if (!propType || !propTypeName) {
-      continue;
-    }
-    const importNames = getImportedModelName(propType);
-    if (importNames) {
-      importNames!.forEach(importedModels.add, importedModels);
-    }
-    schemaSigiture += `${propName}: ${propTypeName};`;
-  }
-
-  schemaSigiture += `}`;
-  return schemaSigiture;
-}
-
->>>>>>> c3d9f9bf
 function extractDescriptionsFromBody(
   dpgContext: SdkContext,
   bodyType: Type,
