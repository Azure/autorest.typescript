--- conflicted
+++ resolved
@@ -45,9 +45,6 @@
   getSpecialSerializeInfo
 } from "../utils/operationUtil.js";
 import { SdkContext } from "../utils/interfaces.js";
-<<<<<<< HEAD
-import { reportDiagnostic } from "../lib.js";
-=======
 import { getParameterSerializationInfo } from "../utils/parameterUtils.js";
 import { reportDiagnostic } from "../lib.js";
 
@@ -57,7 +54,6 @@
   operationName?: string;
   importModels?: Set<string>;
 }
->>>>>>> c2165845
 
 export function transformToParameterTypes(
   client: SdkClient,
@@ -115,11 +111,7 @@
       options
     );
     // transform path param
-<<<<<<< HEAD
-    const pathParams = transformPathParameters();
-=======
     const pathParams = transformPathParameters(dpgContext, parameters, options);
->>>>>>> c2165845
     // TODO: support cookie parameters, https://github.com/Azure/autorest.typescript/issues/2898
     transformCookieParameters(dpgContext, parameters);
     // transform header param including content-type
@@ -177,11 +169,10 @@
         ", "
       )} collection string, we provide ${serializeInfo.descriptions.join(
         ", "
-      )} from serializeHelper.ts to help${
-        serializeInfo.hasMultiCollection
+      )} from serializeHelper.ts to help${serializeInfo.hasMultiCollection
           ? ", you will probably need to set skipUrlEncoding as true when sending the request"
           : ""
-      }.`;
+        }.`;
     }
     if ((parameter as any).format === "tsv") {
       description += `${description ? "\n" : ""}This parameter could be formatted as tsv collection string.`;
