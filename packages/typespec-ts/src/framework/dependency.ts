--- conflicted
+++ resolved
@@ -58,72 +58,9 @@
   };
 }
 
-<<<<<<< HEAD
-const _CoreDependencies: CoreDependencies = {
-  Client: {
-    kind: "externalDependency",
-    name: "Client",
-    module: "@typespec/ts-http-runtime"
-  },
-  ClientOptions: {
-    kind: "externalDependency",
-    name: "ClientOptions",
-    module: "@typespec/ts-http-runtime"
-  },
-  Pipeline: {
-    kind: "externalDependency",
-    name: "Pipeline",
-    module: "@typespec/ts-http-runtime"
-  },
-  getClient: {
-    kind: "externalDependency",
-    name: "getClient",
-    module: "@typespec/ts-http-runtime"
-  },
-  RestError: {
-    kind: "externalDependency",
-    name: "RestError",
-    module: "@typespec/ts-http-runtime"
-  },
-  OperationOptions: {
-    kind: "externalDependency",
-    name: "OperationOptions",
-    module: "@typespec/ts-http-runtime"
-  },
-  PathUnckeckedResponse: {
-    kind: "externalDependency",
-    name: "PathUnckeckedResponse",
-    module: "@typespec/ts-http-runtime"
-  },
-  AbortSignalLike: {
-    kind: "externalDependency",
-    name: "AbortSignalLike",
-    module: "@typespec/ts-http-runtime"
-  },
-  createRestError: {
-    kind: "externalDependency",
-    name: "createRestError",
-    module: "@typespec/ts-http-runtime"
-  },
-  operationOptionsToRequestParameters: {
-    kind: "externalDependency",
-    name: "operationOptionsToRequestParameters",
-    module: "@typespec/ts-http-runtime"
-  },
-  uint8ArrayToString: {
-    kind: "externalDependency",
-    name: "uint8ArrayToString",
-    module: "@typespec/ts-http-runtime"
   },
   DefaultAzureCredential: {
     kind: "externalDependency",
     name: "DefaultAzureCredential",
     module: "@azure/identity"
-  }
-} as const;
-
-export const DEFAULT_DEPENDENCIES = _CoreDependencies;
-
-=======
->>>>>>> 673ee1ad
 export type CoreDependency = keyof CoreDependencies;