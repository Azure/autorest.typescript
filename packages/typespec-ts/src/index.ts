// Copyright (c) Microsoft Corporation.
// Licensed under the MIT License.

import {
  buildApiExtractorConfig,
  buildClient,
  buildClientDefinitions,
  buildEsLintConfig,
  buildIndexFile,
  buildIsUnexpectedHelper,
  buildLogger,
  buildPackageFile,
  buildPaginateHelper as buildRLCPaginateHelper,
  buildParameterTypes,
  buildPollingHelper,
  buildReadmeFile,
  buildRecordedClientFile,
  buildResponseTypes,
  buildRollupConfig,
  buildSamples,
  buildSampleTest,
  buildSerializeHelper,
  buildTopLevelIndex,
  buildTsConfig,
  buildTsTestBrowserConfig,
  buildVitestConfig,
  getClientName,
  hasUnexpectedHelper,
  RLCModel,
  RLCOptions,
  buildLicenseFile
} from "@azure-tools/rlc-common";
import { createSdkContext } from "@azure-tools/typespec-client-generator-core";
import { EmitContext, Program } from "@typespec/compiler";
import { existsSync } from "fs";
import * as fsextra from "fs-extra";
import { join } from "path";
import { env } from "process";
import { Project } from "ts-morph";
import { EmitterOptions } from "./lib.js";
import { buildClassicalClient } from "./modular/buildClassicalClient.js";
import { buildClassicOperationFiles } from "./modular/buildClassicalOperationGroups.js";
import { buildClientContext } from "./modular/buildClientContext.js";
import { emitCodeModel } from "./modular/buildCodeModel.js";
import {
  buildGetPollerHelper,
  buildRestorePollerHelper
} from "./modular/buildLroFiles.js";
import { buildOperationFiles } from "./modular/buildOperations.js";
import {
  buildPagingHelpers as buildModularPagingHelpers,
  buildPagingTypes
} from "./modular/buildPagingFiles.js";
import { getModuleExports } from "./modular/buildProjectFiles.js";
import {
  buildRootIndex,
  buildSubClientIndexFile
} from "./modular/buildRootIndex.js";
import { buildSerializeUtils } from "./modular/buildSerializeUtils.js";
import { buildSubpathIndexFile } from "./modular/buildSubpathIndex.js";
import { buildModels, buildModelsOptions } from "./modular/emitModels.js";
import { ModularCodeModel } from "./modular/modularCodeModel.js";
import { transformRLCModel } from "./transform/transform.js";
import { transformRLCOptions } from "./transform/transfromRLCOptions.js";
import { getRLCClients } from "./utils/clientUtils.js";
import { emitContentByBuilder, emitModels } from "./utils/emitUtil.js";
import { GenerationDirDetail, SdkContext } from "./utils/interfaces.js";
import { provideContext, useContext } from "./contextManager.js";
import { emitSerializerHelpersFile } from "./modular/buildHelperSerializers.js";
import { provideSdkTypes } from "./framework/hooks/sdkTypes.js";
<<<<<<< HEAD
import { buildSamples as buildModularSamples } from "./next/buildSamples.js";
=======
import { emitLoggerFile } from "./modular/emitLoggerFile.js";
>>>>>>> 7f99fc9e

export * from "./lib.js";

export async function $onEmit(context: EmitContext) {
  /** Shared status */
  const program: Program = context.program;
  const emitterOptions: EmitterOptions = context.options;
  const dpgContext = await createContextWithDefaultOptions(context);
  const needUnexpectedHelper: Map<string, boolean> = new Map<string, boolean>();
  const serviceNameToRlcModelsMap: Map<string, RLCModel> = new Map<
    string,
    RLCModel
  >();
  provideContext("rlcMetaTree", new Map());
  provideContext("symbolMap", new Map());
  provideContext("modularMetaTree", new Map());
  provideContext("outputProject", new Project());
  provideContext("emitContext", {
    compilerContext: context,
    tcgcContext: dpgContext
  });
  provideSdkTypes(dpgContext.sdkPackage);

  const rlcCodeModels: RLCModel[] = [];
  let modularCodeModel: ModularCodeModel;
  // 1. Enrich the dpg context with path detail and common options
  await enrichDpgContext();
  // 2. Clear sources folder
  await clearSrcFolder();
  // 3. Generate RLC code model
  // TODO: skip this step in modular once modular generator is sufficiently decoupled
  await buildRLCCodeModels();

  // 4. Generate sources
  if (emitterOptions.isModularLibrary) {
    await generateModularSources();
  } else {
    await generateRLCSources();
  }

  // 5. Generate metadata and test files
  await generateMetadataAndTest();

  async function enrichDpgContext() {
    const generationPathDetail: GenerationDirDetail =
      await calculateGenerationDir();
    dpgContext.generationPathDetail = generationPathDetail;
    const options: RLCOptions = transformRLCOptions(emitterOptions, dpgContext);
    const hasTestFolder = await fsextra.pathExists(
      join(dpgContext.generationPathDetail?.metadataDir ?? "", "test")
    );
    options.generateTest =
      options.generateTest === true ||
      (options.generateTest === undefined &&
        !hasTestFolder &&
        options.flavor === "azure");
    dpgContext.rlcOptions = options;
  }

  async function calculateGenerationDir(): Promise<GenerationDirDetail> {
    const projectRoot = context.emitterOutputDir ?? "";
    let sourcesRoot = join(projectRoot, "src");
    const customizationFolder = join(projectRoot, "sources");
    if (await fsextra.pathExists(customizationFolder)) {
      sourcesRoot = join(customizationFolder, "generated", "src");
    }
    return {
      rootDir: projectRoot,
      metadataDir: projectRoot,
      rlcSourcesDir: join(
        sourcesRoot,
        emitterOptions.isModularLibrary ? "rest" : "" // When generating modular library, RLC has to go under rest folder
      ),
      modularSourcesDir: emitterOptions.isModularLibrary
        ? sourcesRoot
        : undefined
    };
  }

  async function clearSrcFolder() {
    await fsextra.emptyDir(
      dpgContext.generationPathDetail?.modularSourcesDir ??
        dpgContext.generationPathDetail?.rlcSourcesDir ??
        ""
    );
  }

  async function buildRLCCodeModels() {
    const clients = getRLCClients(dpgContext);
    for (const client of clients) {
      const rlcModels = await transformRLCModel(client, dpgContext);
      rlcCodeModels.push(rlcModels);
      serviceNameToRlcModelsMap.set(client.service.name, rlcModels);
      needUnexpectedHelper.set(
        getClientName(rlcModels),
        hasUnexpectedHelper(rlcModels)
      );
    }
  }

  async function generateRLCSources() {
    for (const rlcModels of rlcCodeModels) {
      await emitModels(rlcModels, program);
      await emitContentByBuilder(program, buildClientDefinitions, rlcModels);
      await emitContentByBuilder(program, buildResponseTypes, rlcModels);
      await emitContentByBuilder(program, buildClient, rlcModels);
      await emitContentByBuilder(program, buildParameterTypes, rlcModels);
      await emitContentByBuilder(program, buildIsUnexpectedHelper, rlcModels);
      await emitContentByBuilder(program, buildIndexFile, rlcModels);
      await emitContentByBuilder(program, buildLogger, rlcModels);
      await emitContentByBuilder(program, buildTopLevelIndex, rlcModels);
      await emitContentByBuilder(program, buildRLCPaginateHelper, rlcModels);
      await emitContentByBuilder(program, buildPollingHelper, rlcModels);
      await emitContentByBuilder(program, buildSerializeHelper, rlcModels);
      await emitContentByBuilder(
        program,
        buildSamples,
        rlcModels,
        dpgContext.generationPathDetail?.metadataDir
      );
    }
  }

  async function generateModularSources() {
<<<<<<< HEAD
    buildModularSamples(dpgContext);
    if (emitterOptions.isModularLibrary) {
      // TODO: Emit modular parts of the library
      const modularSourcesRoot =
        dpgContext.generationPathDetail?.modularSourcesDir ?? "src";
      const project = useContext("outputProject");
      emitSerializerHelpersFile(project, modularSourcesRoot);
      modularCodeModel = emitCodeModel(
        dpgContext,
        serviceNameToRlcModelsMap,
        modularSourcesRoot,
        project,
        {
          casing: "camel"
        }
      );
      const rootIndexFile = project.createSourceFile(
        `${modularSourcesRoot}/index.ts`,
        "",
        {
          overwrite: true
        }
      );
=======
    const modularSourcesRoot =
      dpgContext.generationPathDetail?.modularSourcesDir ?? "src";
    const project = useContext("outputProject");
    emitSerializerHelpersFile(project, modularSourcesRoot);
    modularCodeModel = emitCodeModel(
      dpgContext,
      serviceNameToRlcModelsMap,
      modularSourcesRoot,
      project,
      {
        casing: "camel"
      }
    );
>>>>>>> 7f99fc9e

    emitLoggerFile(modularCodeModel, project, modularSourcesRoot);

    const rootIndexFile = project.createSourceFile(
      `${modularSourcesRoot}/index.ts`,
      "",
      {
        overwrite: true
      }
    );

    const isMultiClients = modularCodeModel.clients.length > 1;

    for (const subClient of modularCodeModel.clients) {
      buildModels(subClient, modularCodeModel);
      buildModelsOptions(subClient, modularCodeModel);
      if (!env["EXPERIMENTAL_TYPESPEC_TS_SERIALIZATION"])
        buildSerializeUtils(modularCodeModel);
      // build paging files
      buildPagingTypes(subClient, modularCodeModel);
      buildModularPagingHelpers(subClient, modularCodeModel);
      // build operation files
      buildOperationFiles(subClient, dpgContext, modularCodeModel);
      buildClientContext(subClient, dpgContext, modularCodeModel);
      buildSubpathIndexFile(subClient, modularCodeModel, "models");
      // build lro files
      buildGetPollerHelper(modularCodeModel, subClient);
      buildRestorePollerHelper(modularCodeModel, subClient);
      if (dpgContext.rlcOptions?.hierarchyClient) {
        buildSubpathIndexFile(subClient, modularCodeModel, "api");
      } else {
        buildSubpathIndexFile(subClient, modularCodeModel, "api", {
          exportIndex: true
        });
      }

      buildClassicalClient(subClient, dpgContext, modularCodeModel);
      buildClassicOperationFiles(dpgContext, modularCodeModel, subClient);
      buildSubpathIndexFile(subClient, modularCodeModel, "classic", {
        exportIndex: true,
        interfaceOnly: true
      });
      if (isMultiClients) {
        buildSubClientIndexFile(subClient, modularCodeModel);
      }
      buildRootIndex(subClient, modularCodeModel, rootIndexFile);
    }

    for (const file of project.getSourceFiles()) {
      await emitContentByBuilder(
        program,
        () => ({ content: file.getFullText(), path: file.getFilePath() }),
        modularCodeModel as any
      );
    }
  }

  async function generateMetadataAndTest() {
    if (rlcCodeModels.length === 0 || !rlcCodeModels[0]) {
      return;
    }
    const rlcClient: RLCModel = rlcCodeModels[0];
    const option = dpgContext.rlcOptions!;
    const isAzureFlavor = option.flavor === "azure";
    // Generate metadata
    const hasPackageFile = await existsSync(
      join(dpgContext.generationPathDetail?.metadataDir ?? "", "package.json")
    );
    const shouldGenerateMetadata =
      option.generateMetadata === true ||
      (option.generateMetadata === undefined && !hasPackageFile);
    if (shouldGenerateMetadata) {
      const commonBuilders = [
        buildRollupConfig,
        buildApiExtractorConfig,
        buildReadmeFile,
        buildLicenseFile
      ];
      if (option.moduleKind === "esm") {
        commonBuilders.push((model) => buildVitestConfig(model, "node"));
        commonBuilders.push((model) => buildVitestConfig(model, "browser"));
        commonBuilders.push((model) => buildTsTestBrowserConfig(model));
      }
      if (isAzureFlavor) {
        commonBuilders.push(buildEsLintConfig);
      }
      let moduleExports = {};
      if (option.isModularLibrary) {
        moduleExports = getModuleExports(modularCodeModel);
      }
      commonBuilders.push((model) => buildPackageFile(model, moduleExports));
      commonBuilders.push(buildTsConfig);
      // build metadata relevant files
      await emitContentByBuilder(
        program,
        commonBuilders,
        rlcClient,
        dpgContext.generationPathDetail?.metadataDir
      );

      if (option.isModularLibrary) {
        const project = useContext("outputProject");
        for (const file of project.getSourceFiles()) {
          await emitContentByBuilder(
            program,
            () => ({ content: file.getFullText(), path: file.getFilePath() }),
            modularCodeModel as any
          );
        }
      }
    }

    // Generate test relevant files
    if (option.generateTest && isAzureFlavor) {
      await emitContentByBuilder(
        program,
        [buildRecordedClientFile, buildSampleTest],
        rlcClient,
        dpgContext.generationPathDetail?.metadataDir
      );
    }
  }
}

export async function createContextWithDefaultOptions(
  context: EmitContext<Record<string, any>>
): Promise<SdkContext> {
  const tcgcSettings = {
    "generate-protocol-methods": true,
    "generate-convenience-methods": true,
    "flatten-union-as-enum": false,
    emitters: [
      {
        main: "@azure-tools/typespec-ts",
        metadata: { name: "@azure-tools/typespec-ts" }
      }
    ]
  };
  context.options = {
    ...context.options,
    ...tcgcSettings
  };

  return (await createSdkContext(context)) as SdkContext;
}<|MERGE_RESOLUTION|>--- conflicted
+++ resolved
@@ -68,11 +68,8 @@
 import { provideContext, useContext } from "./contextManager.js";
 import { emitSerializerHelpersFile } from "./modular/buildHelperSerializers.js";
 import { provideSdkTypes } from "./framework/hooks/sdkTypes.js";
-<<<<<<< HEAD
 import { buildSamples as buildModularSamples } from "./next/buildSamples.js";
-=======
 import { emitLoggerFile } from "./modular/emitLoggerFile.js";
->>>>>>> 7f99fc9e
 
 export * from "./lib.js";
 
@@ -197,31 +194,7 @@
   }
 
   async function generateModularSources() {
-<<<<<<< HEAD
     buildModularSamples(dpgContext);
-    if (emitterOptions.isModularLibrary) {
-      // TODO: Emit modular parts of the library
-      const modularSourcesRoot =
-        dpgContext.generationPathDetail?.modularSourcesDir ?? "src";
-      const project = useContext("outputProject");
-      emitSerializerHelpersFile(project, modularSourcesRoot);
-      modularCodeModel = emitCodeModel(
-        dpgContext,
-        serviceNameToRlcModelsMap,
-        modularSourcesRoot,
-        project,
-        {
-          casing: "camel"
-        }
-      );
-      const rootIndexFile = project.createSourceFile(
-        `${modularSourcesRoot}/index.ts`,
-        "",
-        {
-          overwrite: true
-        }
-      );
-=======
     const modularSourcesRoot =
       dpgContext.generationPathDetail?.modularSourcesDir ?? "src";
     const project = useContext("outputProject");
@@ -235,7 +208,6 @@
         casing: "camel"
       }
     );
->>>>>>> 7f99fc9e
 
     emitLoggerFile(modularCodeModel, project, modularSourcesRoot);
 
