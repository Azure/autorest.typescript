// Copyright (c) Microsoft Corporation.
// Licensed under the MIT License.

import { Program, EmitContext } from "@typespec/compiler";
import * as fsextra from "fs-extra";
import {
  buildClientDefinitions,
  buildResponseTypes,
  buildParameterTypes,
  buildIsUnexpectedHelper,
  buildClient,
  buildIndexFile,
  buildTopLevelIndex,
  buildRollupConfig,
  buildTsConfig,
  buildApiExtractorConfig,
  buildPackageFile,
  buildPollingHelper,
  buildPaginateHelper,
  buildEsLintConfig,
  buildKarmaConfigFile,
  buildEnvFile,
  buildEnvBrowserFile,
  buildRecordedClientFile,
  buildSampleTest,
  buildReadmeFile,
  buildSerializeHelper,
  buildLogger,
  RLCOptions
} from "@azure-tools/rlc-common";
import { transformRLCModel } from "./transform/transform.js";
import { emitContentByBuilder, emitModels } from "./utils/emitUtil.js";
import {
  SdkContext,
  createSdkContext
} from "@azure-tools/typespec-client-generator-core";
import * as path from "path";
<<<<<<< HEAD
import { buildLroImpl, buildSharedTypes } from "./modular/buildSharedTypes.js";
import { Project, SyntaxKind, TypeFormatFlags } from "ts-morph";
=======
import { Project, SyntaxKind } from "ts-morph";
>>>>>>> 797cb2e2
import { buildClientContext } from "./modular/buildClientContext.js";
import { emitCodeModel } from "./modular/buildCodeModel.js";
import { buildRootIndex } from "./modular/buildRootIndex.js";
import { buildModels } from "./modular/emitModels.js";
import { buildOperationFiles } from "./modular/buildOperations.js";
import { buildSubpathIndexFile } from "./modular/buildSubpathIndex.js";
import { buildClassicalClient } from "./modular/buildClassicalClient.js";
import { emitPackage, emitTsConfig } from "./modular/buildProjectFiles.js";
import { getRLCClients } from "./utils/clientUtils.js";

export interface RLCSdkContext extends SdkContext {
  options: RLCOptions;
}

export async function $onEmit(context: EmitContext) {
  const program: Program = context.program;
  const options: RLCOptions = context.options;
  const dpgContext = createSdkContext(context);
  const clients = getRLCClients(dpgContext);
  const srcPath: string = context.emitterOutputDir;
  let count = -1;
  for (const client of clients) {
    count++;
    const rlcModels = await transformRLCModel(
      program,
      options,
      client,
      context.emitterOutputDir,
      dpgContext
    );
    const pathToClear = options.isModularLibrary ? srcPath : rlcModels.srcPath;
    clearSrcFolder(pathToClear, count, rlcModels?.options?.multiClient);
    await emitModels(rlcModels, program);
    await emitContentByBuilder(program, buildClientDefinitions, rlcModels);
    await emitContentByBuilder(program, buildResponseTypes, rlcModels);
    await emitContentByBuilder(program, buildClient, rlcModels);
    await emitContentByBuilder(program, buildParameterTypes, rlcModels);
    await emitContentByBuilder(program, buildIsUnexpectedHelper, rlcModels);
    await emitContentByBuilder(program, buildIndexFile, rlcModels);
    await emitContentByBuilder(program, buildLogger, rlcModels);
    await emitContentByBuilder(program, buildTopLevelIndex, rlcModels);
    await emitContentByBuilder(program, buildPaginateHelper, rlcModels);
    await emitContentByBuilder(program, buildPollingHelper, rlcModels);
    // buildSerializeHelper
    await emitContentByBuilder(program, buildSerializeHelper, rlcModels);
    // build metadata relevant files
    await emitContentByBuilder(
      program,
      [
        buildEsLintConfig,
        buildRollupConfig,
        buildApiExtractorConfig,
        buildReadmeFile,
        buildPackageFile,
        buildTsConfig
      ],
      rlcModels,
      context.emitterOutputDir
    );
    // build test relevant files
    await emitContentByBuilder(
      program,
      [
        buildKarmaConfigFile,
        buildEnvFile,
        buildEnvBrowserFile,
        buildRecordedClientFile,
        buildSampleTest
      ],
      rlcModels,
      context.emitterOutputDir
    );
  }

  if (options.isModularLibrary) {
    // TODO: Emit modular parts of the library
    const project = new Project();
    const modularCodeModel = emitCodeModel(context, { casing: "camel" });

    for (const client of modularCodeModel.clients) {
<<<<<<< HEAD
      buildSharedTypes(project, srcPath);
      buildLroImpl(client, project, srcPath);
=======
>>>>>>> 797cb2e2
      buildClientContext(client, project, srcPath);
      buildModels(modularCodeModel, project, srcPath);
      buildOperationFiles(client, project, srcPath);
      buildSubpathIndexFile(project, srcPath, "models");
      buildSubpathIndexFile(project, srcPath, "api");
      buildClassicalClient(client, project, srcPath);
      buildRootIndex(client, project, srcPath);
      emitPackage(project, srcPath, modularCodeModel);
      emitTsConfig(project, srcPath, modularCodeModel);
    }

    removeUnusedInterfaces(project);
    removeUnusedCoreReferences(project);

    for (const file of project.getSourceFiles()) {
      await emitContentByBuilder(
        program,
        () => ({ content: file.getFullText(), path: file.getFilePath() }),
        modularCodeModel as any
      );
      // emitFile(program, { content: hrlcClient.content, path: hrlcClient.path });
    }
  }
}

function removeUnusedInterfaces(project: Project) {
  const allInterfaces = project
    .getSourceFiles()
    .flatMap((file) => file.getInterfaces());

  const unusedInterfaces = allInterfaces.filter((interfaceDeclaration) => {
    const references = interfaceDeclaration
      .findReferencesAsNodes()
      .filter((node) => {
        const kind = node.getParent()?.getKind();
        return (
          kind !== SyntaxKind.ExportSpecifier &&
          kind !== SyntaxKind.InterfaceDeclaration
        );
      });
    return references.length === 0;
  });

  unusedInterfaces.forEach((interfaceDeclaration) => {
    const interfaceName = interfaceDeclaration.getName();

    // Get the index.ts file
    const indexFiles = project.getSourceFiles("**/index.ts"); // Adjust the path to your index.ts file

    for (const indexFile of indexFiles) {
      // Get all export declarations
      const exportDeclarations = indexFile.getExportDeclarations();

      // Iterate over each export declaration
      exportDeclarations.forEach((exportDeclaration) => {
        // Find named exports that match the unused interface
        const matchingExports = exportDeclaration
          .getNamedExports()
          .filter((ne) => ne.getName() === interfaceName);

        // Remove the matching exports
        matchingExports.forEach((me) => me.remove());
      });
    }

    interfaceDeclaration.remove();
  });
}

function removeUnusedCoreReferences(project: Project) {
  const coreTypes = ["ErrorModel"];
  // Get the models.ts file
  for (const sourceModelFile of project.getSourceFiles("**/models.ts")) {
    // 1. find any imports from core, if no return
    const anyImportFromCore = sourceModelFile
      .getImportDeclarations()
      .filter((i) => i.getModuleSpecifierValue() === "@azure-rest/core-client");
    const anyTypesInCore = anyImportFromCore
      .flatMap((f) => f.getNamedImports())
      .filter((n) => coreTypes.includes(n.getName()));
    // if no any core reference link return directly
    if (anyTypesInCore.length === 0) {
      return;
    }

    // 2. if yes, find any referred types in core
    const includedInFiles = sourceModelFile
      .getInterfaces()
      .flatMap((i) => i.getProperties())
      .filter(
        (p) =>
          coreTypes.includes(p.getType().getText()) ||
          coreTypes.includes(
            p.getType().getText(p, TypeFormatFlags.NoTruncation)
          )
      );
    // if we have real reference link we could not remove any
    if (includedInFiles.length > 0) {
      return;
    }
    // 3. if no, remove refer
    anyTypesInCore.forEach((ni) => ni.remove());
    anyImportFromCore
      .filter((f) => f.getNamedImports().length === 0)
      .forEach((f) => f.remove());
  }
}

function clearSrcFolder(
  srcPath: string,
  count: number,
  isMultiClient: boolean = false
) {
  fsextra.emptyDirSync(srcPath);
  if (isMultiClient && count === 0) {
    const folderPath = path.join(
      srcPath.substring(0, srcPath.indexOf(path.sep + "src") + 4)
    );
    fsextra.emptyDirSync(folderPath);
  }
}<|MERGE_RESOLUTION|>--- conflicted
+++ resolved
@@ -35,12 +35,8 @@
   createSdkContext
 } from "@azure-tools/typespec-client-generator-core";
 import * as path from "path";
-<<<<<<< HEAD
 import { buildLroImpl, buildSharedTypes } from "./modular/buildSharedTypes.js";
 import { Project, SyntaxKind, TypeFormatFlags } from "ts-morph";
-=======
-import { Project, SyntaxKind } from "ts-morph";
->>>>>>> 797cb2e2
 import { buildClientContext } from "./modular/buildClientContext.js";
 import { emitCodeModel } from "./modular/buildCodeModel.js";
 import { buildRootIndex } from "./modular/buildRootIndex.js";
@@ -121,11 +117,7 @@
     const modularCodeModel = emitCodeModel(context, { casing: "camel" });
 
     for (const client of modularCodeModel.clients) {
-<<<<<<< HEAD
-      buildSharedTypes(project, srcPath);
       buildLroImpl(client, project, srcPath);
-=======
->>>>>>> 797cb2e2
       buildClientContext(client, project, srcPath);
       buildModels(modularCodeModel, project, srcPath);
       buildOperationFiles(client, project, srcPath);
