// Copyright (c) Microsoft Corporation.
// Licensed under the MIT License.

import { Program, EmitContext } from "@typespec/compiler";
import * as fsextra from "fs-extra";
import { existsSync } from "fs";
import {
  buildClientDefinitions,
  buildResponseTypes,
  buildParameterTypes,
  buildIsUnexpectedHelper,
  buildClient,
  buildIndexFile,
  buildTopLevelIndex,
  buildRollupConfig,
  buildTsConfig,
  buildApiExtractorConfig,
  buildPackageFile,
  buildPollingHelper,
  buildPaginateHelper,
  buildEsLintConfig,
  buildKarmaConfigFile,
  buildEnvFile,
  buildEnvBrowserFile,
  buildRecordedClientFile,
  buildSampleTest,
  buildReadmeFile,
  buildSerializeHelper,
  buildLogger,
  RLCOptions,
  normalizeName,
  NameType,
  hasUnexpectedHelper,
  RLCModel
} from "@azure-tools/rlc-common";
import { transformRLCModel } from "./transform/transform.js";
import { emitContentByBuilder, emitModels } from "./utils/emitUtil.js";
import { createSdkContext } from "@azure-tools/typespec-client-generator-core";
import { Project, SyntaxKind } from "ts-morph";
import { buildClientContext } from "./modular/buildClientContext.js";
import { emitCodeModel } from "./modular/buildCodeModel.js";
import {
  buildRootIndex,
  buildSubClientIndexFile
} from "./modular/buildRootIndex.js";
import { buildModels, buildModelsOptions } from "./modular/emitModels.js";
import { buildOperationFiles } from "./modular/buildOperations.js";
import { buildSubpathIndexFile } from "./modular/buildSubpathIndex.js";
import { buildClassicalClient } from "./modular/buildClassicalClient.js";
import { emitPackage, emitTsConfig } from "./modular/buildProjectFiles.js";
import { getRLCClients } from "./utils/clientUtils.js";
import { join } from "path";
import { GenerationDirDetail, SdkContext } from "./utils/interfaces.js";
<<<<<<< HEAD
import { transformRLCOptions } from "./transform/transfromRLCOptions.js";
import { ModularCodeModel } from "./modular/modularCodeModel.js";
=======
>>>>>>> c84ceaff

export * from "./lib.js";

export async function $onEmit(context: EmitContext) {
  /** Shared status */
  const program: Program = context.program;
  const unresolvedOptions: RLCOptions = context.options;
  const dpgContext = createSdkContext(context) as SdkContext;
  const needUnexpectedHelper: Map<string, boolean> = new Map<string, boolean>();
  const serviceNameToRlcModelsMap: Map<string, RLCModel> = new Map<
    string,
    RLCModel
  >();
<<<<<<< HEAD
  const rlcCodeModels: RLCModel[] = [];
  let modularCodeModel: ModularCodeModel;
  // 1. Enrich the dpg context with path detail and common options
  await enrichDpgContext();
  // 2. Clear sources folder
  await clearSrcFolder();
  // 3. Generate RLC sources
  await generateRLCSources();
  // 4. Generate Modular sources
  await generateModularSources();
  // 5. Generate metadata and test files
  await generateMetadataAndTest();

  async function enrichDpgContext() {
    const generationPathDetail: GenerationDirDetail =
      await calculateGenerationDir();
    dpgContext.generationPathDetail = generationPathDetail;
    const options: RLCOptions = transformRLCOptions(
      unresolvedOptions,
      dpgContext
    );
    dpgContext.rlcOptions = options;
  }
=======
  const generationPathDetail: GenerationDirDetail =
    await calculateGenerationDir();
  dpgContext.generationPathDetail = generationPathDetail;
  // 1. Clear sources folder
  clearSrcFolder();
  // 2. Generate RLC sources
  await generateRLC();
  // 3. Generate Modular sources
  await generateModular();
>>>>>>> c84ceaff

  async function calculateGenerationDir(): Promise<GenerationDirDetail> {
    const projectRoot = context.emitterOutputDir ?? "";
    let sourcesRoot = join(projectRoot, "src");
    const customizationFolder = join(projectRoot, "sources");
    if (await fsextra.pathExists(customizationFolder)) {
      sourcesRoot = join(customizationFolder, "generated", "src");
    }
    return {
      rootDir: projectRoot,
      metadataDir: projectRoot,
      rlcSourcesDir: join(
        sourcesRoot,
        unresolvedOptions.isModularLibrary ? "rest" : "" // When generating modular library, RLC has to go under rest folder
      ),
      modularSourcesDir: unresolvedOptions.isModularLibrary
        ? sourcesRoot
        : undefined
    };
<<<<<<< HEAD
  }

  async function clearSrcFolder() {
    await fsextra.emptyDir(
      dpgContext.generationPathDetail?.modularSourcesDir ??
        dpgContext.generationPathDetail?.rlcSourcesDir!
    );
  }

  async function generateRLCSources() {
    const clients = getRLCClients(dpgContext);
    for (const client of clients) {
      const rlcModels = await transformRLCModel(program, client, dpgContext);
      rlcCodeModels.push(rlcModels);
      serviceNameToRlcModelsMap.set(client.service.name, rlcModels);
      needUnexpectedHelper.set(client.name, hasUnexpectedHelper(rlcModels));

      await emitModels(rlcModels, program);
      await emitContentByBuilder(program, buildClientDefinitions, rlcModels);
      await emitContentByBuilder(program, buildResponseTypes, rlcModels);
      await emitContentByBuilder(program, buildClient, rlcModels);
      await emitContentByBuilder(program, buildParameterTypes, rlcModels);
      await emitContentByBuilder(program, buildIsUnexpectedHelper, rlcModels);
      await emitContentByBuilder(program, buildIndexFile, rlcModels);
      await emitContentByBuilder(program, buildLogger, rlcModels);
      await emitContentByBuilder(program, buildTopLevelIndex, rlcModels);
      await emitContentByBuilder(program, buildPaginateHelper, rlcModels);
      await emitContentByBuilder(program, buildPollingHelper, rlcModels);
      await emitContentByBuilder(program, buildSerializeHelper, rlcModels);
    }
  }

  async function generateModularSources() {
    if (unresolvedOptions.isModularLibrary) {
      // TODO: Emit modular parts of the library
      const modularSourcesRoot =
        dpgContext.generationPathDetail?.modularSourcesDir!;
      const project = new Project();
      modularCodeModel = emitCodeModel(context, serviceNameToRlcModelsMap, {
        casing: "camel"
      });
      const rootIndexFile = project.createSourceFile(
        `${modularSourcesRoot}/index.ts`,
        "",
        {
          overwrite: true
        }
      );
      for (const subClient of modularCodeModel.clients) {
        let subfolder = "";
        if (modularCodeModel.clients.length > 1) {
          subfolder = normalizeName(
            subClient.name.replace("Client", ""),
            NameType.File
          );
        }

        buildModels(modularCodeModel, project, modularSourcesRoot, subfolder);
        buildModelsOptions(subClient, project, modularSourcesRoot, subfolder);
        const hasClientUnexpectedHelper =
          needUnexpectedHelper.get(
            subClient.rlcClientName.replace("Context", "Client")
          ) ?? false;
        buildOperationFiles(
          dpgContext,
          subClient,
          project,
          modularSourcesRoot,
          subfolder,
          hasClientUnexpectedHelper
        );
        buildClientContext(
          dpgContext,
          subClient,
          project,
          modularSourcesRoot,
          subfolder
        );
        buildSubpathIndexFile(project, modularSourcesRoot, "models", subfolder);
        buildSubpathIndexFile(project, modularSourcesRoot, "api", subfolder);
        buildClassicalClient(
          dpgContext,
          subClient,
          project,
          modularSourcesRoot,
          subfolder
        );
        if (modularCodeModel.clients.length > 1) {
          buildSubClientIndexFile(
            subClient,
            project,
            modularSourcesRoot,
            subfolder
          );
        }
        buildRootIndex(
          subClient,
          project,
          rootIndexFile,
          modularSourcesRoot,
          subfolder
        );
      }

      removeUnusedInterfaces(project);

      for (const file of project.getSourceFiles()) {
        await emitContentByBuilder(
          program,
          () => ({ content: file.getFullText(), path: file.getFilePath() }),
          modularCodeModel as any
        );
        // emitFile(program, { content: hrlcClient.content, path: hrlcClient.path });
      }
    }
  }

  async function generateMetadataAndTest() {
    if (rlcCodeModels.length === 0 || !rlcCodeModels[0]) {
      return;
    }
    const rlcClient: RLCModel = rlcCodeModels[0];
    const option = dpgContext.rlcOptions!;
    // Generate metadata
    const hasPackageFile = await existsSync(
      join(dpgContext.generationPathDetail?.metadataDir!, "package.json")
    );
    const shouldGenerateMetadata =
      option.generateMetadata === true ||
      (option.generateMetadata === undefined && hasPackageFile);
    const commonBuilders = [
      buildEsLintConfig,
      buildRollupConfig,
      buildApiExtractorConfig,
      buildReadmeFile
    ];
    if (!option.isModularLibrary) {
      commonBuilders.push(buildPackageFile);
      commonBuilders.push(buildTsConfig);
    }
    if (shouldGenerateMetadata) {
      // build metadata relevant files
      await emitContentByBuilder(
        program,
        commonBuilders,
        rlcClient,
        dpgContext.generationPathDetail?.metadataDir
      );

      if (option.isModularLibrary) {
        const project = new Project();
        emitPackage(
          project,
          dpgContext.generationPathDetail?.metadataDir!,
          modularCodeModel
        );
        emitTsConfig(
          project,
          dpgContext.generationPathDetail?.metadataDir!,
          modularCodeModel
        );
        for (const file of project.getSourceFiles()) {
          await emitContentByBuilder(
            program,
            () => ({ content: file.getFullText(), path: file.getFilePath() }),
            modularCodeModel as any
          );
        }
      }
    }

    // Generate test relevant files
    const hasTestFolder = await fsextra.pathExists(
      join(dpgContext.generationPathDetail?.metadataDir!, "test")
    );
    const shouldGenerateTest =
      option.generateTest === true ||
      (option.generateTest === undefined && hasTestFolder);
    if (shouldGenerateTest) {
=======
  }

  function clearSrcFolder() {
    fsextra.emptyDirSync(
      generationPathDetail.modularSourcesDir ??
        generationPathDetail.rlcSourcesDir
    );
  }

  async function generateRLC() {
    const clients = getRLCClients(dpgContext);
    for (const client of clients) {
      const rlcModels = await transformRLCModel(
        program,
        unresolvedOptions,
        client,
        dpgContext
      );
      serviceNameToRlcModelsMap.set(client.service.name, rlcModels);
      needUnexpectedHelper.set(client.name, hasUnexpectedHelper(rlcModels));

      await emitModels(rlcModels, program);
      await emitContentByBuilder(program, buildClientDefinitions, rlcModels);
      await emitContentByBuilder(program, buildResponseTypes, rlcModels);
      await emitContentByBuilder(program, buildClient, rlcModels);
      await emitContentByBuilder(program, buildParameterTypes, rlcModels);
      await emitContentByBuilder(program, buildIsUnexpectedHelper, rlcModels);
      await emitContentByBuilder(program, buildIndexFile, rlcModels);
      await emitContentByBuilder(program, buildLogger, rlcModels);
      await emitContentByBuilder(program, buildTopLevelIndex, rlcModels);
      await emitContentByBuilder(program, buildPaginateHelper, rlcModels);
      await emitContentByBuilder(program, buildPollingHelper, rlcModels);
      // buildSerializeHelper
      await emitContentByBuilder(program, buildSerializeHelper, rlcModels);
      // build metadata relevant files
      await emitContentByBuilder(
        program,
        [
          buildEsLintConfig,
          buildRollupConfig,
          buildApiExtractorConfig,
          buildReadmeFile,
          buildPackageFile,
          buildTsConfig
        ],
        rlcModels,
        generationPathDetail.metadataDir
      );
      // build test relevant files
>>>>>>> c84ceaff
      await emitContentByBuilder(
        program,
        [
          buildKarmaConfigFile,
          buildEnvFile,
          buildEnvBrowserFile,
          buildRecordedClientFile,
          buildSampleTest
        ],
<<<<<<< HEAD
        rlcClient,
        dpgContext.generationPathDetail?.metadataDir
      );
=======
        rlcModels,
        generationPathDetail.metadataDir
      );
    }
  }

  async function generateModular() {
    if (unresolvedOptions.isModularLibrary) {
      // TODO: Emit modular parts of the library
      const modularSourcesRoot = generationPathDetail.modularSourcesDir!;
      const project = new Project();
      const modularCodeModel = emitCodeModel(
        context,
        serviceNameToRlcModelsMap,
        {
          casing: "camel"
        }
      );
      const rootIndexFile = project.createSourceFile(
        `${modularSourcesRoot}/index.ts`,
        "",
        {
          overwrite: true
        }
      );
      for (const subClient of modularCodeModel.clients) {
        let subfolder = "";
        if (modularCodeModel.clients.length > 1) {
          subfolder = normalizeName(
            subClient.name.replace("Client", ""),
            NameType.File
          );
        }

        buildModels(modularCodeModel, project, modularSourcesRoot, subfolder);
        buildModelsOptions(subClient, project, modularSourcesRoot, subfolder);
        const hasClientUnexpectedHelper =
          needUnexpectedHelper.get(
            subClient.rlcClientName.replace("Context", "Client")
          ) ?? false;
        buildOperationFiles(
          dpgContext,
          subClient,
          project,
          modularSourcesRoot,
          subfolder,
          hasClientUnexpectedHelper
        );
        buildClientContext(
          dpgContext,
          subClient,
          project,
          modularSourcesRoot,
          subfolder
        );
        buildSubpathIndexFile(project, modularSourcesRoot, "models", subfolder);
        buildSubpathIndexFile(project, modularSourcesRoot, "api", subfolder);
        buildClassicalClient(
          dpgContext,
          subClient,
          project,
          modularSourcesRoot,
          subfolder
        );
        if (modularCodeModel.clients.length > 1) {
          buildSubClientIndexFile(
            subClient,
            project,
            modularSourcesRoot,
            subfolder
          );
        }
        buildRootIndex(
          subClient,
          project,
          rootIndexFile,
          modularSourcesRoot,
          subfolder
        );
      }

      emitPackage(project, generationPathDetail.metadataDir, modularCodeModel);
      emitTsConfig(project, generationPathDetail.metadataDir, modularCodeModel);
      removeUnusedInterfaces(project);

      for (const file of project.getSourceFiles()) {
        await emitContentByBuilder(
          program,
          () => ({ content: file.getFullText(), path: file.getFilePath() }),
          modularCodeModel as any
        );
        // emitFile(program, { content: hrlcClient.content, path: hrlcClient.path });
      }
>>>>>>> c84ceaff
    }
  }
}

/**
 * Removing this for now, as it has some problem when we have two models with the same name and only one of them is unused, this function will end up removing the other used models.
 */
export function removeUnusedInterfaces(project: Project) {
  const allInterfaces = project.getSourceFiles().flatMap((file) =>
    file.getInterfaces().map((interfaceDeclaration) => {
      return { interfaceDeclaration, filepath: file.getFilePath() };
    })
  );

  const unusedInterfaces = allInterfaces.filter((interfaceDeclaration) => {
    const references = interfaceDeclaration.interfaceDeclaration
      .findReferencesAsNodes()
      .filter((node) => {
        const kind = node.getParent()?.getKind();
        return (
          kind !== SyntaxKind.ExportSpecifier &&
          kind !== SyntaxKind.InterfaceDeclaration
        );
      });
    return references.length === 0;
  });

  unusedInterfaces.forEach((interfaceDeclaration) => {
    const references = interfaceDeclaration.interfaceDeclaration
      .findReferencesAsNodes()
      .filter((node) => {
        const kind = node.getParent()?.getKind();
        return kind === SyntaxKind.ExportSpecifier;
      });
    const map = new Map<string, string>();
    references.forEach((node) => {
      const exportPath = node.getSourceFile().getFilePath();
      map.set(exportPath, node.getText());
    });

    // Get the index.ts file
    const indexFiles = project.getSourceFiles("**/index.ts"); // Adjust the path to your index.ts file
    // to make sure the top level index file is in the last
    const sortedIndexFiles = indexFiles.sort((idx1, idx2) => {
      return (
        idx2.getFilePath().split("/").length -
        idx1.getFilePath().split("/").length
      );
    });

    const matchAliasNodes: string[] = [];
    for (const indexFile of sortedIndexFiles) {
      const filepath = indexFile.getFilePath();
      if (map.has(filepath)) {
        // Get all export declarations
        const exportDeclarations = indexFile.getExportDeclarations();

        // Iterate over each export declaration
        exportDeclarations.forEach((exportDeclaration) => {
          // Find named exports that match the unused interface
          const matchingExports = exportDeclaration
            .getNamedExports()
            .filter((ne) => {
              const aliasNode = ne.getAliasNode();
              if (
                aliasNode &&
                aliasNode.getText() !== map.get(filepath) &&
                ne.getName() === map.get(filepath)
              ) {
                matchAliasNodes.push(aliasNode.getText());
              }
              return (
                matchAliasNodes.indexOf(ne.getName()) > -1 ||
                ne.getName() === map.get(filepath) ||
                ne.getAliasNode()?.getText() === map.get(filepath)
              );
            });
          // Remove the matching exports
          matchingExports.forEach((me) => me.remove());
        });
      }
    }
    interfaceDeclaration.interfaceDeclaration.remove();
  });
}<|MERGE_RESOLUTION|>--- conflicted
+++ resolved
@@ -51,11 +51,8 @@
 import { getRLCClients } from "./utils/clientUtils.js";
 import { join } from "path";
 import { GenerationDirDetail, SdkContext } from "./utils/interfaces.js";
-<<<<<<< HEAD
 import { transformRLCOptions } from "./transform/transfromRLCOptions.js";
 import { ModularCodeModel } from "./modular/modularCodeModel.js";
-=======
->>>>>>> c84ceaff
 
 export * from "./lib.js";
 
@@ -69,7 +66,6 @@
     string,
     RLCModel
   >();
-<<<<<<< HEAD
   const rlcCodeModels: RLCModel[] = [];
   let modularCodeModel: ModularCodeModel;
   // 1. Enrich the dpg context with path detail and common options
@@ -89,21 +85,30 @@
     dpgContext.generationPathDetail = generationPathDetail;
     const options: RLCOptions = transformRLCOptions(
       unresolvedOptions,
-      dpgContext
+      metadataDir: projectRoot,
+      rlcSourcesDir: join(
+        sourcesRoot,
+        unresolvedOptions.isModularLibrary ? "rest" : "" // When generating modular library, RLC has to go under rest folder
+      ),
+      modularSourcesDir: unresolvedOptions.isModularLibrary
+        ? sourcesRoot
+        : undefined
+    };
+  }
+
+  function clearSrcFolder() {
+    fsextra.emptyDirSync(
+      generationPathDetail.modularSourcesDir ??
+        generationPathDetail.rlcSourcesDir
     );
+  }
+
+  async function generateRLC() {
+    const clients = getRLCClients(dpgContext);
+        dpgContext
+      );
     dpgContext.rlcOptions = options;
   }
-=======
-  const generationPathDetail: GenerationDirDetail =
-    await calculateGenerationDir();
-  dpgContext.generationPathDetail = generationPathDetail;
-  // 1. Clear sources folder
-  clearSrcFolder();
-  // 2. Generate RLC sources
-  await generateRLC();
-  // 3. Generate Modular sources
-  await generateModular();
->>>>>>> c84ceaff
 
   async function calculateGenerationDir(): Promise<GenerationDirDetail> {
     const projectRoot = context.emitterOutputDir ?? "";
@@ -123,7 +128,6 @@
         ? sourcesRoot
         : undefined
     };
-<<<<<<< HEAD
   }
 
   async function clearSrcFolder() {
@@ -154,6 +158,7 @@
       await emitContentByBuilder(program, buildPollingHelper, rlcModels);
       await emitContentByBuilder(program, buildSerializeHelper, rlcModels);
     }
+    }
   }
 
   async function generateModularSources() {
@@ -163,8 +168,12 @@
         dpgContext.generationPathDetail?.modularSourcesDir!;
       const project = new Project();
       modularCodeModel = emitCodeModel(context, serviceNameToRlcModelsMap, {
+        context,
+        serviceNameToRlcModelsMap,
+        {
         casing: "camel"
       });
+      );
       const rootIndexFile = project.createSourceFile(
         `${modularSourcesRoot}/index.ts`,
         "",
@@ -240,6 +249,7 @@
       }
     }
   }
+}
 
   async function generateMetadataAndTest() {
     if (rlcCodeModels.length === 0 || !rlcCodeModels[0]) {
@@ -303,57 +313,6 @@
       option.generateTest === true ||
       (option.generateTest === undefined && hasTestFolder);
     if (shouldGenerateTest) {
-=======
-  }
-
-  function clearSrcFolder() {
-    fsextra.emptyDirSync(
-      generationPathDetail.modularSourcesDir ??
-        generationPathDetail.rlcSourcesDir
-    );
-  }
-
-  async function generateRLC() {
-    const clients = getRLCClients(dpgContext);
-    for (const client of clients) {
-      const rlcModels = await transformRLCModel(
-        program,
-        unresolvedOptions,
-        client,
-        dpgContext
-      );
-      serviceNameToRlcModelsMap.set(client.service.name, rlcModels);
-      needUnexpectedHelper.set(client.name, hasUnexpectedHelper(rlcModels));
-
-      await emitModels(rlcModels, program);
-      await emitContentByBuilder(program, buildClientDefinitions, rlcModels);
-      await emitContentByBuilder(program, buildResponseTypes, rlcModels);
-      await emitContentByBuilder(program, buildClient, rlcModels);
-      await emitContentByBuilder(program, buildParameterTypes, rlcModels);
-      await emitContentByBuilder(program, buildIsUnexpectedHelper, rlcModels);
-      await emitContentByBuilder(program, buildIndexFile, rlcModels);
-      await emitContentByBuilder(program, buildLogger, rlcModels);
-      await emitContentByBuilder(program, buildTopLevelIndex, rlcModels);
-      await emitContentByBuilder(program, buildPaginateHelper, rlcModels);
-      await emitContentByBuilder(program, buildPollingHelper, rlcModels);
-      // buildSerializeHelper
-      await emitContentByBuilder(program, buildSerializeHelper, rlcModels);
-      // build metadata relevant files
-      await emitContentByBuilder(
-        program,
-        [
-          buildEsLintConfig,
-          buildRollupConfig,
-          buildApiExtractorConfig,
-          buildReadmeFile,
-          buildPackageFile,
-          buildTsConfig
-        ],
-        rlcModels,
-        generationPathDetail.metadataDir
-      );
-      // build test relevant files
->>>>>>> c84ceaff
       await emitContentByBuilder(
         program,
         [
@@ -363,105 +322,9 @@
           buildRecordedClientFile,
           buildSampleTest
         ],
-<<<<<<< HEAD
         rlcClient,
         dpgContext.generationPathDetail?.metadataDir
       );
-=======
-        rlcModels,
-        generationPathDetail.metadataDir
-      );
-    }
-  }
-
-  async function generateModular() {
-    if (unresolvedOptions.isModularLibrary) {
-      // TODO: Emit modular parts of the library
-      const modularSourcesRoot = generationPathDetail.modularSourcesDir!;
-      const project = new Project();
-      const modularCodeModel = emitCodeModel(
-        context,
-        serviceNameToRlcModelsMap,
-        {
-          casing: "camel"
-        }
-      );
-      const rootIndexFile = project.createSourceFile(
-        `${modularSourcesRoot}/index.ts`,
-        "",
-        {
-          overwrite: true
-        }
-      );
-      for (const subClient of modularCodeModel.clients) {
-        let subfolder = "";
-        if (modularCodeModel.clients.length > 1) {
-          subfolder = normalizeName(
-            subClient.name.replace("Client", ""),
-            NameType.File
-          );
-        }
-
-        buildModels(modularCodeModel, project, modularSourcesRoot, subfolder);
-        buildModelsOptions(subClient, project, modularSourcesRoot, subfolder);
-        const hasClientUnexpectedHelper =
-          needUnexpectedHelper.get(
-            subClient.rlcClientName.replace("Context", "Client")
-          ) ?? false;
-        buildOperationFiles(
-          dpgContext,
-          subClient,
-          project,
-          modularSourcesRoot,
-          subfolder,
-          hasClientUnexpectedHelper
-        );
-        buildClientContext(
-          dpgContext,
-          subClient,
-          project,
-          modularSourcesRoot,
-          subfolder
-        );
-        buildSubpathIndexFile(project, modularSourcesRoot, "models", subfolder);
-        buildSubpathIndexFile(project, modularSourcesRoot, "api", subfolder);
-        buildClassicalClient(
-          dpgContext,
-          subClient,
-          project,
-          modularSourcesRoot,
-          subfolder
-        );
-        if (modularCodeModel.clients.length > 1) {
-          buildSubClientIndexFile(
-            subClient,
-            project,
-            modularSourcesRoot,
-            subfolder
-          );
-        }
-        buildRootIndex(
-          subClient,
-          project,
-          rootIndexFile,
-          modularSourcesRoot,
-          subfolder
-        );
-      }
-
-      emitPackage(project, generationPathDetail.metadataDir, modularCodeModel);
-      emitTsConfig(project, generationPathDetail.metadataDir, modularCodeModel);
-      removeUnusedInterfaces(project);
-
-      for (const file of project.getSourceFiles()) {
-        await emitContentByBuilder(
-          program,
-          () => ({ content: file.getFullText(), path: file.getFilePath() }),
-          modularCodeModel as any
-        );
-        // emitFile(program, { content: hrlcClient.content, path: hrlcClient.path });
-      }
->>>>>>> c84ceaff
     }
   }
 }
