// Copyright (c) Microsoft Corporation.
// Licensed under the MIT License.

import * as fsextra from "fs-extra";
import {
  AzureCoreDependencies,
  AzureIdentityDependencies,
  AzurePollingDependencies,
  DefaultCoreDependencies
} from "./modular/external-dependencies.js";
import { EmitContext, Program } from "@typespec/compiler";
import { GenerationDirDetail, SdkContext } from "./utils/interfaces.js";
import {
  PagingHelpers,
  PollingHelpers,
  SerializationHelpers
} from "./modular/static-helpers-metadata.js";
import {
  RLCModel,
  RLCOptions,
  buildApiExtractorConfig,
  buildClient,
  buildClientDefinitions,
  buildEsLintConfig,
  buildIndexFile,
  buildIsUnexpectedHelper,
  buildLicenseFile,
  buildLogger,
  buildPackageFile,
  buildParameterTypes,
  buildPollingHelper,
  buildPaginateHelper as buildRLCPaginateHelper,
  buildReadmeFile,
  buildRecordedClientFile,
  buildResponseTypes,
  buildRollupConfig,
  buildSampleTest,
  buildSamples,
  buildSerializeHelper,
  buildTopLevelIndex,
  buildTsConfig,
  buildTsTestBrowserConfig,
  buildVitestConfig,
  getClientName,
  hasUnexpectedHelper,
  isAzurePackage,
  updatePackageFile,
  buildSampleEnvFile
} from "@azure-tools/rlc-common";
import {
  buildRootIndex,
  buildSubClientIndexFile
} from "./modular/buildRootIndex.js";
import { emitContentByBuilder, emitModels } from "./utils/emitUtil.js";
import { provideContext, useContext } from "./contextManager.js";

import { EmitterOptions } from "./lib.js";
import { ModularEmitterOptions } from "./modular/modularCodeModel.js";
import { Project, SourceFile } from "ts-morph";
import { buildClassicOperationFiles } from "./modular/buildClassicalOperationGroups.js";
import { buildClassicalClient } from "./modular/buildClassicalClient.js";
import {
  getClientContextPath,
  buildClientContext
} from "./modular/buildClientContext.js";
import { buildApiOptions } from "./modular/emitModelsOptions.js";
import { buildOperationFiles } from "./modular/buildOperations.js";
import { buildRestorePoller } from "./modular/buildRestorePoller.js";
import { buildSubpathIndexFile } from "./modular/buildSubpathIndex.js";
import { createSdkContext } from "@azure-tools/typespec-client-generator-core";
import { transformModularEmitterOptions } from "./modular/buildCodeModel.js";
import { emitLoggerFile } from "./modular/emitLoggerFile.js";
import { emitSerializerHelpersFile } from "./modular/buildHelperSerializers.js";
import { emitTypes } from "./modular/emitModels.js";
import { existsSync } from "fs";
import { getModuleExports } from "./modular/buildProjectFiles.js";
import { getRLCClients } from "./utils/clientUtils.js";
import { join } from "path";
import { loadStaticHelpers } from "./framework/load-static-helpers.js";
import { provideBinder } from "./framework/hooks/binder.js";
import { provideSdkTypes } from "./framework/hooks/sdkTypes.js";
import { transformRLCModel } from "./transform/transform.js";
import { transformRLCOptions } from "./transform/transfromRLCOptions.js";
import { emitSamples } from "./modular/emitSamples.js";

export * from "./lib.js";

export async function $onEmit(context: EmitContext) {
  /** Shared status */
  const outputProject = new Project();
  const program: Program = context.program;
  const emitterOptions: EmitterOptions = context.options;
  const dpgContext = await createContextWithDefaultOptions(context);
  // Enrich the dpg context with path detail and common options
  await enrichDpgContext();
  const rlcOptions = dpgContext.rlcOptions ?? {};

  const needUnexpectedHelper: Map<string, boolean> = new Map<string, boolean>();
  const serviceNameToRlcModelsMap: Map<string, RLCModel> = new Map<
    string,
    RLCModel
  >();
  provideContext("rlcMetaTree", new Map());
  provideContext("symbolMap", new Map());
  provideContext("modularMetaTree", new Map());
  provideContext("outputProject", outputProject);
  provideContext("emitContext", {
    compilerContext: context,
    tcgcContext: dpgContext
  });
  const staticHelpers = await loadStaticHelpers(
    outputProject,
    {
      ...SerializationHelpers,
      ...PagingHelpers,
      ...PollingHelpers
    },
    { sourcesDir: dpgContext.generationPathDetail?.modularSourcesDir }
  );
  const extraDependencies = isAzurePackage({ options: rlcOptions })
    ? {
        ...AzurePollingDependencies,
        ...AzureCoreDependencies,
        ...AzureIdentityDependencies
      }
    : { ...DefaultCoreDependencies };
  const binder = provideBinder(outputProject, {
    staticHelpers,
    dependencies: {
      ...extraDependencies
    }
  });
  provideSdkTypes(dpgContext);

  const rlcCodeModels: RLCModel[] = [];
<<<<<<< HEAD
  let modularEmitterOptions: ModularEmitterOptions;
  // 1. Enrich the dpg context with path detail and common options
  await enrichDpgContext();
  // 2. Clear sources folder
=======
  let modularCodeModel: ModularCodeModel;

  // 1. Clear sources folder
>>>>>>> a94e7ee7
  await clearSrcFolder();
  // 2. Generate RLC code model
  // TODO: skip this step in modular once modular generator is sufficiently decoupled
  await buildRLCCodeModels();

  // 4. Generate sources
  if (emitterOptions.isModularLibrary) {
    await generateModularSources();
  } else {
    await generateRLCSources();
  }

  // 5. Generate metadata and test files
  await generateMetadataAndTest(dpgContext);

  async function enrichDpgContext() {
    const generationPathDetail: GenerationDirDetail =
      await calculateGenerationDir();
    dpgContext.generationPathDetail = generationPathDetail;
    const options: RLCOptions = transformRLCOptions(emitterOptions, dpgContext);
    // clear output folder if needed
    if (options.clearOutputFolder) {
      await fsextra.emptyDir(context.emitterOutputDir);
    }
    const hasTestFolder = await fsextra.pathExists(
      join(dpgContext.generationPathDetail?.metadataDir ?? "", "test")
    );
    options.generateTest =
      options.generateTest === true ||
      (options.generateTest === undefined &&
        !hasTestFolder &&
        isAzurePackage({ options: options }));
    dpgContext.rlcOptions = options;
  }

  async function calculateGenerationDir(): Promise<GenerationDirDetail> {
    const projectRoot = context.emitterOutputDir ?? "";
    const customizationFolder = join(projectRoot, "generated");
    // if customization folder exists, use it as sources root
    const sourcesRoot = (await fsextra.pathExists(customizationFolder))
      ? customizationFolder
      : join(projectRoot, "src");
    return {
      rootDir: projectRoot,
      metadataDir: projectRoot,
      rlcSourcesDir: join(
        sourcesRoot,
        emitterOptions.isModularLibrary ? "rest" : "" // When generating modular library, RLC has to go under rest folder
      ),
      modularSourcesDir: emitterOptions.isModularLibrary
        ? sourcesRoot
        : undefined
    };
  }

  async function clearSrcFolder() {
    await fsextra.emptyDir(
      dpgContext.generationPathDetail?.modularSourcesDir ??
        dpgContext.generationPathDetail?.rlcSourcesDir ??
        ""
    );
  }

  async function buildRLCCodeModels() {
    const clients = getRLCClients(dpgContext);
    for (const client of clients) {
      const rlcModels = await transformRLCModel(client, dpgContext);
      rlcCodeModels.push(rlcModels);
      serviceNameToRlcModelsMap.set(client.service.name, rlcModels);
      needUnexpectedHelper.set(
        getClientName(rlcModels),
        hasUnexpectedHelper(rlcModels)
      );
    }
  }

  async function generateRLCSources() {
    for (const rlcModels of rlcCodeModels) {
      await emitModels(rlcModels, program);
      await emitContentByBuilder(program, buildClientDefinitions, rlcModels);
      await emitContentByBuilder(program, buildResponseTypes, rlcModels);
      await emitContentByBuilder(program, buildClient, rlcModels);
      await emitContentByBuilder(program, buildParameterTypes, rlcModels);
      await emitContentByBuilder(program, buildIsUnexpectedHelper, rlcModels);
      await emitContentByBuilder(program, buildIndexFile, rlcModels);
      await emitContentByBuilder(program, buildLogger, rlcModels);
      await emitContentByBuilder(program, buildTopLevelIndex, rlcModels);
      await emitContentByBuilder(program, buildRLCPaginateHelper, rlcModels);
      await emitContentByBuilder(program, buildPollingHelper, rlcModels);
      await emitContentByBuilder(program, buildSerializeHelper, rlcModels);
      await emitContentByBuilder(
        program,
        buildSamples,
        rlcModels,
        dpgContext.generationPathDetail?.metadataDir
      );
    }
  }

  async function generateModularSources() {
    const modularSourcesRoot =
      dpgContext.generationPathDetail?.modularSourcesDir ?? "src";
    const project = useContext("outputProject");
    emitSerializerHelpersFile(project, modularSourcesRoot);
    modularEmitterOptions = transformModularEmitterOptions(
      dpgContext,
      modularSourcesRoot,
      project,
      {
        casing: "camel"
      }
    );

    emitLoggerFile(modularEmitterOptions, modularSourcesRoot);

    const rootIndexFile = project.createSourceFile(
      `${modularSourcesRoot}/index.ts`,
      "",
      {
        overwrite: true
      }
    );

    const isMultiClients = dpgContext.sdkPackage.clients.length > 1;

    emitTypes(dpgContext, { sourceRoot: modularSourcesRoot });
    buildSubpathIndexFile(dpgContext, modularEmitterOptions, "models");
    // Enable modular sample generation when explicitly set to true or MPG
    if (emitterOptions?.generateSample === true) {
      const samples = emitSamples(dpgContext);
      // Refine the rlc sample generation logic
      // TODO: remember to remove this out when RLC is splitted from Modular
      if (samples.length > 0) {
        dpgContext.rlcOptions!.generateSample = true;
      }
    }
    for (const subClient of dpgContext.sdkPackage.clients) {
      buildApiOptions(dpgContext, subClient, modularEmitterOptions);
      buildOperationFiles(dpgContext, subClient, modularEmitterOptions);
      buildClientContext(dpgContext, subClient, modularEmitterOptions);
      buildRestorePoller(dpgContext, subClient, modularEmitterOptions);
      if (dpgContext.rlcOptions?.hierarchyClient) {
        buildSubpathIndexFile(
          dpgContext,
          modularEmitterOptions,
          "api",
          subClient
        );
      } else {
        buildSubpathIndexFile(
          dpgContext,
          modularEmitterOptions,
          "api",
          subClient,
          {
            exportIndex: true
          }
        );
      }

      buildClassicalClient(dpgContext, subClient, modularEmitterOptions);
      buildClassicOperationFiles(dpgContext, subClient, modularEmitterOptions);
      buildSubpathIndexFile(
        dpgContext,
        modularEmitterOptions,
        "classic",
        subClient,
        {
          exportIndex: true,
          interfaceOnly: true
        }
      );
      if (isMultiClients) {
        buildSubClientIndexFile(dpgContext, subClient, modularEmitterOptions);
      }
      buildRootIndex(
        dpgContext,
        subClient,
        modularEmitterOptions,
        rootIndexFile
      );
    }

    binder.resolveAllReferences(modularSourcesRoot);
    if (program.compilerOptions.noEmit || program.hasError()) {
      return;
    }

    for (const file of project.getSourceFiles()) {
      file.fixMissingImports(
        {},
        {
          importModuleSpecifierEnding: "js",
          importModuleSpecifierPreference: "relative",
          includePackageJsonAutoImports: "off",
          excludeLibrarySymbolsInNavTo: true
        }
      );
      await removeUnusedImports(file);
      file.fixUnusedIdentifiers();
      await emitContentByBuilder(
        program,
        () => ({ content: file.getFullText(), path: file.getFilePath() }),
        modularEmitterOptions as any
      );
    }
  }

  async function generateMetadataAndTest(context: SdkContext) {
    const project = useContext("outputProject");
    if (rlcCodeModels.length === 0 || !rlcCodeModels[0]) {
      return;
    }
    const rlcClient: RLCModel = rlcCodeModels[0];
    const option = dpgContext.rlcOptions!;
    const isAzureFlavor = isAzurePackage({ options: option });
    // Generate metadata
    const existingPackageFilePath = join(
      dpgContext.generationPathDetail?.metadataDir ?? "",
      "package.json"
    );
    const hasPackageFile = await existsSync(existingPackageFilePath);
    const shouldGenerateMetadata =
      option.generateMetadata === true ||
      (option.generateMetadata === undefined && !hasPackageFile);
    if (shouldGenerateMetadata) {
      const commonBuilders = [
        buildRollupConfig,
        buildApiExtractorConfig,
        buildReadmeFile,
        buildLicenseFile,
        buildSampleEnvFile
      ];
      if (option.moduleKind === "esm") {
        commonBuilders.push((model) => buildVitestConfig(model, "node"));
        commonBuilders.push((model) => buildVitestConfig(model, "browser"));
        commonBuilders.push((model) => buildTsTestBrowserConfig(model));
      }
      if (isAzureFlavor) {
        commonBuilders.push(buildEsLintConfig);
      }
      let modularPackageInfo = {};
      if (option.isModularLibrary) {
        modularPackageInfo = {
          exports: getModuleExports(context, modularEmitterOptions)
        };
        if (isAzureFlavor) {
          modularPackageInfo = {
            ...modularPackageInfo,
            dependencies: {
              "@azure/core-util": "^1.9.2"
            },
            clientContextPaths: getRelativeContextPaths(
              context,
              modularEmitterOptions
            )
          };
        }
      }
      commonBuilders.push((model) =>
        buildPackageFile(model, modularPackageInfo)
      );
      commonBuilders.push(buildTsConfig);
      // build metadata relevant files
      await emitContentByBuilder(
        program,
        commonBuilders,
        rlcClient,
        dpgContext.generationPathDetail?.metadataDir
      );

      if (option.isModularLibrary) {
        for (const file of project.getSourceFiles()) {
          await emitContentByBuilder(
            program,
            () => ({ content: file.getFullText(), path: file.getFilePath() }),
            modularEmitterOptions as any
          );
        }
      }
    } else if (hasPackageFile) {
      // update existing package.json file with correct dependencies
      await emitContentByBuilder(
        program,
        (model) => updatePackageFile(model, existingPackageFilePath),
        rlcClient,
        dpgContext.generationPathDetail?.metadataDir
      );
    }

    // Generate test relevant files
    if (option.generateTest && isAzureFlavor) {
      await emitContentByBuilder(
        program,
        [buildRecordedClientFile, buildSampleTest],
        rlcClient,
        dpgContext.generationPathDetail?.metadataDir
      );
    }
  }

  function getRelativeContextPaths(
    context: SdkContext,
    options: ModularEmitterOptions
  ) {
    return context.sdkPackage.clients
      .map((subClient) => getClientContextPath(context, subClient, options))
      .map((path) => path.substring(path.indexOf("src")));
  }
}

export async function removeUnusedImports(file: SourceFile) {
  file.getImportDeclarations().map((importDeclaration) => {
    importDeclaration.getFullText();
    importDeclaration.getNamedImports().map((namedImport) => {
      namedImport.getFullText();
      if (
        namedImport
          .getNameNode()
          .findReferencesAsNodes()
          .filter((n) => {
            return n.getSourceFile().getFilePath() === file.getFilePath();
          }).length === 1
      ) {
        namedImport.remove();
      }
    });
    if (importDeclaration.getNamedImports().length === 0) {
      importDeclaration.remove();
    }
  });
  file.getExportDeclarations().map((exportDeclaration) => {
    if (exportDeclaration.getNamedExports().length === 0) {
      exportDeclaration.remove();
    }
  });
}

export async function createContextWithDefaultOptions(
  context: EmitContext<Record<string, any>>
): Promise<SdkContext> {
  const flattenUnionAsEnum =
    context.options["experimentalExtensibleEnums"] === undefined
      ? isArm(context)
      : context.options["experimentalExtensibleEnums"];
  const tcgcSettings = {
    "generate-protocol-methods": true,
    "generate-convenience-methods": true,
    "flatten-union-as-enum": flattenUnionAsEnum,
    emitters: [
      {
        main: "@azure-tools/typespec-ts",
        metadata: { name: "@azure-tools/typespec-ts" }
      }
    ]
  };
  context.options = {
    ...context.options,
    ...tcgcSettings
  };

  return (await createSdkContext(
    context,
    context.program.emitters[0]?.metadata.name ?? "@azure-tools/typespec-ts"
  )) as SdkContext;
}

// TODO: should be removed once tcgc issue is resolved https://github.com/Azure/typespec-azure/issues/1794
function isArm(context: EmitContext<Record<string, any>>) {
  const packageName = (context?.options["packageDetails"] ?? {})["name"] ?? "";
  return packageName?.startsWith("@azure/arm-");
}<|MERGE_RESOLUTION|>--- conflicted
+++ resolved
@@ -133,16 +133,8 @@
   provideSdkTypes(dpgContext);
 
   const rlcCodeModels: RLCModel[] = [];
-<<<<<<< HEAD
   let modularEmitterOptions: ModularEmitterOptions;
-  // 1. Enrich the dpg context with path detail and common options
-  await enrichDpgContext();
-  // 2. Clear sources folder
-=======
-  let modularCodeModel: ModularCodeModel;
-
   // 1. Clear sources folder
->>>>>>> a94e7ee7
   await clearSrcFolder();
   // 2. Generate RLC code model
   // TODO: skip this step in modular once modular generator is sufficiently decoupled
