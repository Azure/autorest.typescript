// Copyright (c) Microsoft Corporation.
// Licensed under the MIT License.

import { Program, EmitContext } from "@typespec/compiler";
import * as fsextra from "fs-extra";
import { existsSync } from "fs";
import {
  buildClientDefinitions,
  buildResponseTypes,
  buildParameterTypes,
  buildIsUnexpectedHelper,
  buildClient,
  buildIndexFile,
  buildTopLevelIndex,
  buildRollupConfig,
  buildTsConfig,
  buildApiExtractorConfig,
  buildPackageFile,
  buildPollingHelper,
  buildPaginateHelper as buildRLCPaginateHelper,
  buildEsLintConfig,
  buildKarmaConfigFile,
  buildEnvFile,
  buildEnvBrowserFile,
  buildRecordedClientFile,
  buildSampleTest,
  buildReadmeFile,
  buildSerializeHelper,
  buildLogger,
  RLCOptions,
  hasUnexpectedHelper,
  RLCModel,
  buildSamples
} from "@azure-tools/rlc-common";
import { transformRLCModel } from "./transform/transform.js";
import { emitContentByBuilder, emitModels } from "./utils/emitUtil.js";
import { createSdkContext } from "@azure-tools/typespec-client-generator-core";
import { Project, SyntaxKind } from "ts-morph";
import { buildClientContext } from "./modular/buildClientContext.js";
import { emitCodeModel } from "./modular/buildCodeModel.js";
import {
  buildRootIndex,
  buildSubClientIndexFile
} from "./modular/buildRootIndex.js";
import { buildModels, buildModelsOptions } from "./modular/emitModels.js";
import { buildOperationFiles } from "./modular/buildOperations.js";
import { buildSubpathIndexFile } from "./modular/buildSubpathIndex.js";
import { buildClassicalClient } from "./modular/buildClassicalClient.js";
import { buildClassicOperationFiles } from "./modular/buildClassicalOperationGroups.js";
import { emitPackage, emitTsConfig } from "./modular/buildProjectFiles.js";
import { getRLCClients } from "./utils/clientUtils.js";
import { buildSerializeUtils } from "./modular/buildSerializeUtils.js";
import { join } from "path";
import { GenerationDirDetail, SdkContext } from "./utils/interfaces.js";
import { transformRLCOptions } from "./transform/transfromRLCOptions.js";
import { ModularCodeModel } from "./modular/modularCodeModel.js";
import { getClientName } from "@azure-tools/rlc-common";
import {
  buildPagingTypes,
  buildPagingHelpers as buildModularPagingHelpers
} from "./modular/buildPagingFiles.js";
import {
  buildGetPollerHelper,
  buildRestorePollerHelper
} from "./modular/buildLroFiles.js";

export * from "./lib.js";

export async function $onEmit(context: EmitContext) {
  /** Shared status */
  const program: Program = context.program;
  const emitterOptions: RLCOptions = context.options;
  const dpgContext = createSdkContext(
    context,
    "@azure-tools/typespec-ts"
  ) as SdkContext;
  const needUnexpectedHelper: Map<string, boolean> = new Map<string, boolean>();
  const serviceNameToRlcModelsMap: Map<string, RLCModel> = new Map<
    string,
    RLCModel
  >();
  const rlcCodeModels: RLCModel[] = [];
  let modularCodeModel: ModularCodeModel;
  // 1. Enrich the dpg context with path detail and common options
  await enrichDpgContext();
  // 2. Clear sources folder
  await clearSrcFolder();
  // 3. Generate RLC sources
  await generateRLCSources();
  // 4. Generate Modular sources
  await generateModularSources();
  // 5. Generate metadata and test files
  await generateMetadataAndTest();

  async function enrichDpgContext() {
    const generationPathDetail: GenerationDirDetail =
      await calculateGenerationDir();
    dpgContext.generationPathDetail = generationPathDetail;
    const options: RLCOptions = transformRLCOptions(emitterOptions, dpgContext);
    const hasTestFolder = await fsextra.pathExists(
      join(dpgContext.generationPathDetail?.metadataDir ?? "", "test")
    );
    options.generateTest =
      options.generateTest === true ||
      (options.generateTest === undefined &&
        !hasTestFolder &&
        options.branded);
    dpgContext.rlcOptions = options;
  }

  async function calculateGenerationDir(): Promise<GenerationDirDetail> {
    const projectRoot = context.emitterOutputDir ?? "";
    let sourcesRoot = join(projectRoot, "src");
    const customizationFolder = join(projectRoot, "sources");
    if (await fsextra.pathExists(customizationFolder)) {
      sourcesRoot = join(customizationFolder, "generated", "src");
    }
    return {
      rootDir: projectRoot,
      metadataDir: projectRoot,
      rlcSourcesDir: join(
        sourcesRoot,
        emitterOptions.isModularLibrary ? "rest" : "" // When generating modular library, RLC has to go under rest folder
      ),
      modularSourcesDir: emitterOptions.isModularLibrary
        ? sourcesRoot
        : undefined
    };
  }

  async function clearSrcFolder() {
    await fsextra.emptyDir(
      dpgContext.generationPathDetail?.modularSourcesDir ??
        dpgContext.generationPathDetail?.rlcSourcesDir ??
        ""
    );
  }

  async function generateRLCSources() {
    const clients = getRLCClients(dpgContext);
    for (const client of clients) {
      const rlcModels = await transformRLCModel(client, dpgContext);
      rlcCodeModels.push(rlcModels);
      serviceNameToRlcModelsMap.set(client.service.name, rlcModels);
      needUnexpectedHelper.set(
        getClientName(rlcModels),
        hasUnexpectedHelper(rlcModels)
      );

      await emitModels(rlcModels, program);
      await emitContentByBuilder(program, buildClientDefinitions, rlcModels);
      await emitContentByBuilder(program, buildResponseTypes, rlcModels);
      await emitContentByBuilder(program, buildClient, rlcModels);
      await emitContentByBuilder(program, buildParameterTypes, rlcModels);
      await emitContentByBuilder(program, buildIsUnexpectedHelper, rlcModels);
      await emitContentByBuilder(program, buildIndexFile, rlcModels);
      await emitContentByBuilder(program, buildLogger, rlcModels);
      await emitContentByBuilder(program, buildTopLevelIndex, rlcModels);
      await emitContentByBuilder(program, buildRLCPaginateHelper, rlcModels);
      await emitContentByBuilder(program, buildPollingHelper, rlcModels);
      await emitContentByBuilder(program, buildSerializeHelper, rlcModels);
      await emitContentByBuilder(
        program,
        buildSamples,
        rlcModels,
        dpgContext.generationPathDetail?.metadataDir
      );
    }
  }

  async function generateModularSources() {
    if (emitterOptions.isModularLibrary) {
      // TODO: Emit modular parts of the library
      const modularSourcesRoot =
        dpgContext.generationPathDetail?.modularSourcesDir ?? "src";
      const project = new Project();
      modularCodeModel = emitCodeModel(
        dpgContext,
        serviceNameToRlcModelsMap,
        modularSourcesRoot,
        project,
        {
          casing: "camel"
        }
      );
      const rootIndexFile = project.createSourceFile(
        `${modularSourcesRoot}/index.ts`,
        "",
        {
          overwrite: true
        }
      );

      const isMultiClients = modularCodeModel.clients.length > 1;
      for (const subClient of modularCodeModel.clients) {
        buildModels(modularCodeModel, subClient);
        buildModelsOptions(modularCodeModel, subClient);
        const hasClientUnexpectedHelper =
          needUnexpectedHelper.get(subClient.rlcClientName) ?? false;
<<<<<<< HEAD
        // build paging files
=======
        buildSerializeUtils(modularCodeModel);
>>>>>>> 15038313
        buildPagingTypes(modularCodeModel, subClient);
        buildModularPagingHelpers(
          modularCodeModel,
          subClient,
          hasClientUnexpectedHelper,
          isMultiClients
        );
        // build operation files
        buildOperationFiles(
          dpgContext,
          modularCodeModel,
          subClient,
          hasClientUnexpectedHelper
        );
        buildClientContext(dpgContext, modularCodeModel, subClient);

        // build lro files
        buildGetPollerHelper(
          modularCodeModel,
          subClient,
          hasClientUnexpectedHelper,
          isMultiClients
        );
        buildRestorePollerHelper(modularCodeModel, subClient);
        buildSubpathIndexFile(modularCodeModel, subClient, "models");
        if (dpgContext.rlcOptions?.hierarchyClient) {
          buildSubpathIndexFile(modularCodeModel, subClient, "api");
        } else {
          buildSubpathIndexFile(modularCodeModel, subClient, "api", {
            exportIndex: true
          });
        }

        buildClassicalClient(dpgContext, modularCodeModel, subClient);
        buildClassicOperationFiles(modularCodeModel, subClient);
        buildSubpathIndexFile(modularCodeModel, subClient, "classic", {
          exportIndex: true,
          interfaceOnly: true
        });
        if (isMultiClients) {
          buildSubClientIndexFile(modularCodeModel, subClient);
        }
        buildRootIndex(modularCodeModel, subClient, rootIndexFile);
      }

      removeUnusedInterfaces(project);

      for (const file of project.getSourceFiles()) {
        await emitContentByBuilder(
          program,
          () => ({ content: file.getFullText(), path: file.getFilePath() }),
          modularCodeModel as any
        );
        // emitFile(program, { content: hrlcClient.content, path: hrlcClient.path });
      }
    }
  }

  async function generateMetadataAndTest() {
    if (rlcCodeModels.length === 0 || !rlcCodeModels[0]) {
      return;
    }
    const rlcClient: RLCModel = rlcCodeModels[0];
    const option = dpgContext.rlcOptions!;
    const isBranded = option.branded ?? true;
    // Generate metadata
    const hasPackageFile = await existsSync(
      join(dpgContext.generationPathDetail?.metadataDir ?? "", "package.json")
    );
    const shouldGenerateMetadata =
      option.generateMetadata === true ||
      (option.generateMetadata === undefined && !hasPackageFile);
    if (shouldGenerateMetadata) {
      const commonBuilders = [
        buildRollupConfig,
        buildApiExtractorConfig,
        buildReadmeFile
      ];
      if (isBranded) {
        commonBuilders.push(buildEsLintConfig);
      }
      if (!option.isModularLibrary) {
        commonBuilders.push(buildPackageFile);
        commonBuilders.push(buildTsConfig);
      }
      // build metadata relevant files
      await emitContentByBuilder(
        program,
        commonBuilders,
        rlcClient,
        dpgContext.generationPathDetail?.metadataDir
      );

      if (option.isModularLibrary) {
        const project = new Project();
        emitPackage(
          project,
          dpgContext.generationPathDetail?.metadataDir ?? "",
          modularCodeModel
        );
        emitTsConfig(
          project,
          dpgContext.generationPathDetail?.metadataDir ?? "",
          modularCodeModel
        );
        for (const file of project.getSourceFiles()) {
          await emitContentByBuilder(
            program,
            () => ({ content: file.getFullText(), path: file.getFilePath() }),
            modularCodeModel as any
          );
        }
      }
    }

    // Generate test relevant files
    if (option.generateTest && isBranded) {
      await emitContentByBuilder(
        program,
        [
          buildKarmaConfigFile,
          buildEnvFile,
          buildEnvBrowserFile,
          buildRecordedClientFile,
          buildSampleTest
        ],
        rlcClient,
        dpgContext.generationPathDetail?.metadataDir
      );
    }
  }
}

/**
 * Removing this for now, as it has some problem when we have two models with the same name and only one of them is unused, this function will end up removing the other used models.
 */
export function removeUnusedInterfaces(project: Project) {
  const allInterfaces = project.getSourceFiles().flatMap((file) =>
    file.getInterfaces().map((interfaceDeclaration) => {
      return { interfaceDeclaration, filepath: file.getFilePath() };
    })
  );

  const unusedInterfaces = allInterfaces.filter((interfaceDeclaration) => {
    const references = interfaceDeclaration.interfaceDeclaration
      .findReferencesAsNodes()
      .filter((node) => {
        const kind = node.getParent()?.getKind();
        return (
          kind !== SyntaxKind.ExportSpecifier &&
          kind !== SyntaxKind.InterfaceDeclaration
        );
      });
    return references.length === 0;
  });

  unusedInterfaces.forEach((interfaceDeclaration) => {
    const references = interfaceDeclaration.interfaceDeclaration
      .findReferencesAsNodes()
      .filter((node) => {
        const kind = node.getParent()?.getKind();
        return kind === SyntaxKind.ExportSpecifier;
      });
    const map = new Map<string, string>();
    references.forEach((node) => {
      const exportPath = node.getSourceFile().getFilePath();
      map.set(exportPath, node.getText());
    });

    // Get the index.ts file
    const indexFiles = project.getSourceFiles().filter((file) => {
      return file.getFilePath().endsWith("index.ts");
    }); // Adjust the path to your index.ts file
    // to make sure the top level index file is in the last
    const sortedIndexFiles = indexFiles.sort((idx1, idx2) => {
      return (
        idx2.getFilePath().split("/").length -
        idx1.getFilePath().split("/").length
      );
    });

    const matchAliasNodes: string[] = [];
    for (const indexFile of sortedIndexFiles) {
      const filepath = indexFile.getFilePath();
      if (map.has(filepath)) {
        // Get all export declarations
        const exportDeclarations = indexFile.getExportDeclarations();

        // Iterate over each export declaration
        exportDeclarations.forEach((exportDeclaration) => {
          // Find named exports that match the unused interface
          const matchingExports = exportDeclaration
            .getNamedExports()
            .filter((ne) => {
              const aliasNode = ne.getAliasNode();
              if (
                aliasNode &&
                aliasNode.getText() !== map.get(filepath) &&
                ne.getName() === map.get(filepath)
              ) {
                matchAliasNodes.push(aliasNode.getText());
              }
              return (
                matchAliasNodes.indexOf(ne.getName()) > -1 ||
                ne.getName() === map.get(filepath) ||
                ne.getAliasNode()?.getText() === map.get(filepath)
              );
            });
          // Remove the matching exports
          matchingExports.forEach((me) => me.remove());
        });
      }
    }
    interfaceDeclaration.interfaceDeclaration.remove();
  });

  project.getSourceFiles().forEach((file) => file.fixUnusedIdentifiers());
}<|MERGE_RESOLUTION|>--- conflicted
+++ resolved
@@ -197,11 +197,8 @@
         buildModelsOptions(modularCodeModel, subClient);
         const hasClientUnexpectedHelper =
           needUnexpectedHelper.get(subClient.rlcClientName) ?? false;
-<<<<<<< HEAD
+        buildSerializeUtils(modularCodeModel);
         // build paging files
-=======
-        buildSerializeUtils(modularCodeModel);
->>>>>>> 15038313
         buildPagingTypes(modularCodeModel, subClient);
         buildModularPagingHelpers(
           modularCodeModel,
