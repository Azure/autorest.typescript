--- conflicted
+++ resolved
@@ -172,30 +172,11 @@
           subClient,
           hasClientUnexpectedHelper
         );
-<<<<<<< HEAD
-        buildOperationUtils(modularCodeModel, project, modularSourcesRoot);
-        buildClientContext(
-          dpgContext,
-          subClient,
-          project,
-          modularSourcesRoot,
-          subfolder
-        );
-        buildSubpathIndexFile(project, modularSourcesRoot, "models", subfolder);
-        buildSubpathIndexFile(project, modularSourcesRoot, "api", subfolder);
-        buildClassicalClient(
-          dpgContext,
-          subClient,
-          project,
-          modularSourcesRoot,
-          subfolder
-        );
-=======
+        buildOperationUtils(modularCodeModel, project);
         buildClientContext(dpgContext, modularCodeModel, subClient);
         buildSubpathIndexFile(modularCodeModel, subClient, "models");
         buildSubpathIndexFile(modularCodeModel, subClient, "api");
         buildClassicalClient(dpgContext, modularCodeModel, subClient);
->>>>>>> 62cd6370
         if (modularCodeModel.clients.length > 1) {
           buildSubClientIndexFile(modularCodeModel, subClient);
         }
