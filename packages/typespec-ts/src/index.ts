--- conflicted
+++ resolved
@@ -51,16 +51,7 @@
   buildRootIndex,
   buildSubClientIndexFile
 } from "./modular/buildRootIndex.js";
-<<<<<<< HEAD
-import { buildSerializeUtils } from "./modular/buildSerializeUtils.js";
-import { buildSubpathIndexFile } from "./modular/buildSubpathIndex.js";
 import { buildModelsOptions } from "./modular/emitModels.js";
-import { ModularCodeModel } from "./modular/modularCodeModel.js";
-import { transformRLCModel } from "./transform/transform.js";
-import { transformRLCOptions } from "./transform/transfromRLCOptions.js";
-import { getRLCClients } from "./utils/clientUtils.js";
-=======
->>>>>>> 5d93818e
 import { emitContentByBuilder, emitModels } from "./utils/emitUtil.js";
 import { provideContext, useContext } from "./contextManager.js";
 
@@ -84,27 +75,13 @@
 import { getRLCClients } from "./utils/clientUtils.js";
 import { join } from "path";
 import { loadStaticHelpers } from "./framework/load-static-helpers.js";
-<<<<<<< HEAD
-import {
-  PagingHelpers,
-  PollingHelpers,
-  SerializationHelpers
-} from "./modular/static-helpers-metadata.js";
-import {
-  AzureCoreDependencies,
-  AzureIdentityDependencies,
-  AzurePollingDependencies
-} from "./modular/external-dependencies.js";
-import { emitLoggerFile } from "./modular/emitLoggerFile.js";
-import { buildRestorePoller } from "./modular/buildRestorePoller.js";
-import { emitTypes } from "./modular/emit-models.js";
-import { emitSamples } from "./modular/emitSamples.js";
-=======
 import { provideBinder } from "./framework/hooks/binder.js";
 import { provideSdkTypes } from "./framework/hooks/sdkTypes.js";
 import { transformRLCModel } from "./transform/transform.js";
 import { transformRLCOptions } from "./transform/transfromRLCOptions.js";
->>>>>>> 5d93818e
+  AzureIdentityDependencies,
+import { emitTypes } from "./modular/emit-models.js";
+import { emitSamples } from "./modular/emitSamples.js";
 
 export * from "./lib.js";
 
@@ -143,21 +120,13 @@
     },
     { sourcesDir: modularSourcesDir }
   );
-<<<<<<< HEAD
-
-  const extraDependencies =
-    rlcOptions?.flavor === "azure"
+
+  const extraDependencies = isAzurePackage({ options: rlcOptions })
       ? {
-          ...AzurePollingDependencies,
+    : { ...DefaultCoreDependencies };
           ...AzureCoreDependencies,
           ...AzureIdentityDependencies
         }
-      : {};
-=======
-  const extraDependencies = isAzurePackage({ options: rlcOptions })
-    ? { ...AzurePollingDependencies, ...AzureCoreDependencies }
-    : { ...DefaultCoreDependencies };
->>>>>>> 5d93818e
   const binder = provideBinder(outputProject, {
     staticHelpers,
     dependencies: {
