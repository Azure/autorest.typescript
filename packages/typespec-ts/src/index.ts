--- conflicted
+++ resolved
@@ -29,7 +29,8 @@
   RLCOptions,
   normalizeName,
   NameType,
-  hasUnexpectedHelper
+  hasUnexpectedHelper,
+  RLCModel
 } from "@azure-tools/rlc-common";
 import { transformRLCModel } from "./transform/transform.js";
 import { emitContentByBuilder, emitModels } from "./utils/emitUtil.js";
@@ -65,6 +66,7 @@
   let count = -1;
 
   const needUnexpectedHelper: Map<string, boolean> = new Map<string, boolean>();
+  const serviceNameToRlcModelsMap: Map<string, RLCModel> = new Map<string, RLCModel>();
   for (const client of clients) {
     count++;
     const rlcModels = await transformRLCModel(
@@ -74,6 +76,7 @@
       context.emitterOutputDir,
       dpgContext
     );
+    serviceNameToRlcModelsMap.set(client.service.name, rlcModels);
     const pathToClear = rlcModels.srcPath;
     needUnexpectedHelper.set(client.name, hasUnexpectedHelper(rlcModels));
     clearSrcFolder(
@@ -127,8 +130,7 @@
   if (options.isModularLibrary) {
     // TODO: Emit modular parts of the library
     const project = new Project();
-    const modularCodeModel = emitCodeModel(context, { casing: "camel" });
-    buildSharedTypes(project, srcPath);
+    const modularCodeModel = emitCodeModel(context, serviceNameToRlcModelsMap, { casing: "camel" });
     const rootIndexFile = project.createSourceFile(
       `${srcPath}/src/index.ts`,
       "",
@@ -155,7 +157,6 @@
         );
       }
 
-<<<<<<< HEAD
       buildClientContext(dpgContext, subClient, project, srcPath, subfolder);
       buildModels(modularCodeModel, project, srcPath, subfolder);
       buildOperationFiles(
@@ -185,17 +186,6 @@
         subClient ===
           modularCodeModel.clients[modularCodeModel.clients.length - 1]
       );
-=======
-    for (const client of modularCodeModel.clients) {
-      buildClientContext(client, project, srcPath);
-      buildModels(modularCodeModel, project, srcPath);
-      buildOperationFiles(client, project, srcPath);
-      buildApiIndexFile(project, srcPath);
-      buildClassicalClient(client, project, srcPath);
-      buildRootIndex(client, project, srcPath);
-      emitPackage(project, srcPath, modularCodeModel);
-      emitTsConfig(project, srcPath, modularCodeModel);
->>>>>>> 38972b83
     }
 
     emitPackage(project, srcPath, modularCodeModel);
