--- conflicted
+++ resolved
@@ -209,12 +209,7 @@
         buildModelsOptions(subClient, modularCodeModel);
         const hasClientUnexpectedHelper =
           needUnexpectedHelper.get(subClient.rlcClientName) ?? false;
-<<<<<<< HEAD
-        buildSerializeUtils(subClient, modularCodeModel);
-=======
-        if (!env["EXPERIMENTAL_TYPESPEC_TS_SERIALIZATION"])
-          buildSerializeUtils(modularCodeModel);
->>>>>>> 6148d4e9
+        buildSerializeUtils(modularCodeModel);
         // build paging files
         buildPagingTypes(subClient, modularCodeModel);
         buildModularPagingHelpers(
