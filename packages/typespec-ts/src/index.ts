// Copyright (c) Microsoft Corporation.
// Licensed under the MIT License.

import { Program, EmitContext } from "@typespec/compiler";
import * as fsextra from "fs-extra";
import { existsSync } from "fs";
import {
  buildClientDefinitions,
  buildResponseTypes,
  buildParameterTypes,
  buildIsUnexpectedHelper,
  buildClient,
  buildIndexFile,
  buildTopLevelIndex,
  buildRollupConfig,
  buildTsConfig,
  buildApiExtractorConfig,
  buildPackageFile,
  buildPollingHelper,
  buildPaginateHelper as buildRLCPaginateHelper,
  buildEsLintConfig,
  buildKarmaConfigFile,
  buildEnvFile,
  buildEnvBrowserFile,
  buildRecordedClientFile,
  buildSampleTest,
  buildReadmeFile,
  buildSerializeHelper,
  buildLogger,
  RLCOptions,
  hasUnexpectedHelper,
  RLCModel,
  buildSamples,
  buildVitestConfig,
  buildTsTestBrowserConfig
} from "@azure-tools/rlc-common";
import { transformRLCModel } from "./transform/transform.js";
import { emitContentByBuilder, emitModels } from "./utils/emitUtil.js";
import { createSdkContext } from "@azure-tools/typespec-client-generator-core";
import { Project } from "ts-morph";
import { buildClientContext } from "./modular/buildClientContext.js";
import { emitCodeModel } from "./modular/buildCodeModel.js";
import {
  buildRootIndex,
  buildSubClientIndexFile
} from "./modular/buildRootIndex.js";
import { buildModels, buildModelsOptions } from "./modular/emitModels.js";
import { buildOperationFiles } from "./modular/buildOperations.js";
import { buildSubpathIndexFile } from "./modular/buildSubpathIndex.js";
import { buildClassicalClient } from "./modular/buildClassicalClient.js";
import { buildClassicOperationFiles } from "./modular/buildClassicalOperationGroups.js";
import { getRLCClients } from "./utils/clientUtils.js";
import { buildSerializeUtils } from "./modular/buildSerializeUtils.js";
import { join } from "path";
import { GenerationDirDetail, SdkContext } from "./utils/interfaces.js";
import { transformRLCOptions } from "./transform/transfromRLCOptions.js";
import { ModularCodeModel } from "./modular/modularCodeModel.js";
import { getClientName } from "@azure-tools/rlc-common";
import {
  buildPagingTypes,
  buildPagingHelpers as buildModularPagingHelpers
} from "./modular/buildPagingFiles.js";
import { EmitterOptions } from "./lib.js";
import { getModuleExports } from "./modular/buildProjectFiles.js";
import {
  buildGetPollerHelper,
  buildRestorePollerHelper
} from "./modular/buildLroFiles.js";

export * from "./lib.js";

export async function $onEmit(context: EmitContext) {
  /** Shared status */
  const program: Program = context.program;
  const emitterOptions: EmitterOptions = context.options;
  const dpgContext = createContextWithDefaultOptions(context);
  const needUnexpectedHelper: Map<string, boolean> = new Map<string, boolean>();
  const serviceNameToRlcModelsMap: Map<string, RLCModel> = new Map<
    string,
    RLCModel
  >();
  const rlcCodeModels: RLCModel[] = [];
  let modularCodeModel: ModularCodeModel;
  // 1. Enrich the dpg context with path detail and common options
  await enrichDpgContext();
  // 2. Clear sources folder
  await clearSrcFolder();
  // 3. Generate RLC sources
  await generateRLCSources();
  // 4. Generate Modular sources
  await generateModularSources();
  // 5. Generate metadata and test files
  await generateMetadataAndTest();

  async function enrichDpgContext() {
    const generationPathDetail: GenerationDirDetail =
      await calculateGenerationDir();
    dpgContext.generationPathDetail = generationPathDetail;
    const options: RLCOptions = transformRLCOptions(emitterOptions, dpgContext);
    const hasTestFolder = await fsextra.pathExists(
      join(dpgContext.generationPathDetail?.metadataDir ?? "", "test")
    );
    options.generateTest =
      options.generateTest === true ||
      (options.generateTest === undefined &&
        !hasTestFolder &&
        options.flavor === "azure");
    dpgContext.rlcOptions = options;
  }

  async function calculateGenerationDir(): Promise<GenerationDirDetail> {
    const projectRoot = context.emitterOutputDir ?? "";
    let sourcesRoot = join(projectRoot, "src");
    const customizationFolder = join(projectRoot, "sources");
    if (await fsextra.pathExists(customizationFolder)) {
      sourcesRoot = join(customizationFolder, "generated", "src");
    }
    return {
      rootDir: projectRoot,
      metadataDir: projectRoot,
      rlcSourcesDir: join(
        sourcesRoot,
        emitterOptions.isModularLibrary ? "rest" : "" // When generating modular library, RLC has to go under rest folder
      ),
      modularSourcesDir: emitterOptions.isModularLibrary
        ? sourcesRoot
        : undefined
    };
  }

  function createContextWithDefaultOptions(
    context: EmitContext<Record<string, any>>
  ): SdkContext {
    const tcgcSettings = {
      "generate-protocol-methods": true,
      "generate-convenience-methods": true,
      "flatten-union-as-enum": false,
      emitters: [
        {
          main: "@azure-tools/typespec-ts",
          metadata: { name: "@azure-tools/typespec-ts" }
        }
      ]
    };
    context.options = {
      ...context.options,
      ...tcgcSettings
    };

    return createSdkContext(context) as SdkContext;
  }

  async function clearSrcFolder() {
    await fsextra.emptyDir(
      dpgContext.generationPathDetail?.modularSourcesDir ??
        dpgContext.generationPathDetail?.rlcSourcesDir ??
        ""
    );
  }

  async function generateRLCSources() {
    const clients = getRLCClients(dpgContext);
    for (const client of clients) {
      const rlcModels = await transformRLCModel(client, dpgContext);
      rlcCodeModels.push(rlcModels);
      serviceNameToRlcModelsMap.set(client.service.name, rlcModels);
      needUnexpectedHelper.set(
        getClientName(rlcModels),
        hasUnexpectedHelper(rlcModels)
      );

      await emitModels(rlcModels, program);
      await emitContentByBuilder(program, buildClientDefinitions, rlcModels);
      await emitContentByBuilder(program, buildResponseTypes, rlcModels);
      await emitContentByBuilder(program, buildClient, rlcModels);
      await emitContentByBuilder(program, buildParameterTypes, rlcModels);
      await emitContentByBuilder(program, buildIsUnexpectedHelper, rlcModels);
      await emitContentByBuilder(program, buildIndexFile, rlcModels);
      await emitContentByBuilder(program, buildLogger, rlcModels);
      await emitContentByBuilder(program, buildTopLevelIndex, rlcModels);
      await emitContentByBuilder(program, buildRLCPaginateHelper, rlcModels);
      await emitContentByBuilder(program, buildPollingHelper, rlcModels);
      await emitContentByBuilder(program, buildSerializeHelper, rlcModels);
      await emitContentByBuilder(
        program,
        buildSamples,
        rlcModels,
        dpgContext.generationPathDetail?.metadataDir
      );
    }
  }

  async function generateModularSources() {
    if (emitterOptions.isModularLibrary) {
      // TODO: Emit modular parts of the library
      const modularSourcesRoot =
        dpgContext.generationPathDetail?.modularSourcesDir ?? "src";
      const project = new Project();
      modularCodeModel = emitCodeModel(
        dpgContext,
        serviceNameToRlcModelsMap,
        modularSourcesRoot,
        project,
        {
          casing: "camel"
        }
      );
      const rootIndexFile = project.createSourceFile(
        `${modularSourcesRoot}/index.ts`,
        "",
        {
          overwrite: true
        }
      );

      const isMultiClients = modularCodeModel.clients.length > 1;
      for (const subClient of modularCodeModel.clients) {
        buildModels(subClient, modularCodeModel);
        buildModelsOptions(subClient, modularCodeModel);
        const hasClientUnexpectedHelper =
          needUnexpectedHelper.get(subClient.rlcClientName) ?? false;
        buildSerializeUtils(modularCodeModel);
<<<<<<< HEAD
        // build paging files
        buildPagingTypes(modularCodeModel, subClient);
=======
        buildPagingTypes(subClient, modularCodeModel);
>>>>>>> 3b06cf50
        buildModularPagingHelpers(
          subClient,
          modularCodeModel,
          hasClientUnexpectedHelper,
          isMultiClients
        );
        // build operation files
        buildOperationFiles(
          subClient,
          dpgContext,
          modularCodeModel,
          hasClientUnexpectedHelper
        );
<<<<<<< HEAD
        buildClientContext(dpgContext, modularCodeModel, subClient);

        // build lro files
        buildGetPollerHelper(
          modularCodeModel,
          subClient,
          hasClientUnexpectedHelper,
          isMultiClients
        );
        buildRestorePollerHelper(modularCodeModel, subClient);
        buildSubpathIndexFile(modularCodeModel, subClient, "models");
=======
        buildClientContext(subClient, dpgContext, modularCodeModel);
        buildSubpathIndexFile(subClient, modularCodeModel, "models");
>>>>>>> 3b06cf50
        if (dpgContext.rlcOptions?.hierarchyClient) {
          buildSubpathIndexFile(subClient, modularCodeModel, "api");
        } else {
          buildSubpathIndexFile(subClient, modularCodeModel, "api", {
            exportIndex: true
          });
        }

        buildClassicalClient(subClient, dpgContext, modularCodeModel);
        buildClassicOperationFiles(modularCodeModel, subClient);
        buildSubpathIndexFile(subClient, modularCodeModel, "classic", {
          exportIndex: true,
          interfaceOnly: true
        });
        if (isMultiClients) {
          buildSubClientIndexFile(subClient, modularCodeModel);
        }
        buildRootIndex(subClient, modularCodeModel, rootIndexFile);
      }

      for (const file of project.getSourceFiles()) {
        await emitContentByBuilder(
          program,
          () => ({ content: file.getFullText(), path: file.getFilePath() }),
          modularCodeModel as any
        );
        // emitFile(program, { content: hrlcClient.content, path: hrlcClient.path });
      }
    }
  }

  async function generateMetadataAndTest() {
    if (rlcCodeModels.length === 0 || !rlcCodeModels[0]) {
      return;
    }
    const rlcClient: RLCModel = rlcCodeModels[0];
    const option = dpgContext.rlcOptions!;
    const isAzureFlavor = option.flavor === "azure";
    // Generate metadata
    const hasPackageFile = await existsSync(
      join(dpgContext.generationPathDetail?.metadataDir ?? "", "package.json")
    );
    const shouldGenerateMetadata =
      option.generateMetadata === true ||
      (option.generateMetadata === undefined && !hasPackageFile);
    if (shouldGenerateMetadata) {
      const commonBuilders = [
        buildRollupConfig,
        buildApiExtractorConfig,
        buildReadmeFile
      ];
      if (option.moduleKind === "esm") {
        commonBuilders.push((model) => buildVitestConfig(model, "node"));
        commonBuilders.push((model) => buildVitestConfig(model, "browser"));
        commonBuilders.push((model) => buildTsTestBrowserConfig(model));
      }
      if (isAzureFlavor) {
        commonBuilders.push(buildEsLintConfig);
      }
      let moduleExports = {};
      if (option.isModularLibrary) {
        moduleExports = getModuleExports(modularCodeModel);
      }
      commonBuilders.push((model) => buildPackageFile(model, moduleExports));
      commonBuilders.push(buildTsConfig);
      // build metadata relevant files
      await emitContentByBuilder(
        program,
        commonBuilders,
        rlcClient,
        dpgContext.generationPathDetail?.metadataDir
      );

      if (option.isModularLibrary) {
        const project = new Project();
        for (const file of project.getSourceFiles()) {
          await emitContentByBuilder(
            program,
            () => ({ content: file.getFullText(), path: file.getFilePath() }),
            modularCodeModel as any
          );
        }
      }
    }

    // Generate test relevant files
    if (option.generateTest && isAzureFlavor) {
      await emitContentByBuilder(
        program,
        [
          buildKarmaConfigFile,
          buildEnvFile,
          buildEnvBrowserFile,
          buildRecordedClientFile,
          buildSampleTest
        ],
        rlcClient,
        dpgContext.generationPathDetail?.metadataDir
      );
    }
  }
}<|MERGE_RESOLUTION|>--- conflicted
+++ resolved
@@ -220,12 +220,8 @@
         const hasClientUnexpectedHelper =
           needUnexpectedHelper.get(subClient.rlcClientName) ?? false;
         buildSerializeUtils(modularCodeModel);
-<<<<<<< HEAD
         // build paging files
-        buildPagingTypes(modularCodeModel, subClient);
-=======
         buildPagingTypes(subClient, modularCodeModel);
->>>>>>> 3b06cf50
         buildModularPagingHelpers(
           subClient,
           modularCodeModel,
@@ -239,9 +235,8 @@
           modularCodeModel,
           hasClientUnexpectedHelper
         );
-<<<<<<< HEAD
-        buildClientContext(dpgContext, modularCodeModel, subClient);
-
+        buildClientContext(subClient, dpgContext, modularCodeModel);
+        buildSubpathIndexFile(subClient, modularCodeModel, "models");
         // build lro files
         buildGetPollerHelper(
           modularCodeModel,
@@ -250,11 +245,6 @@
           isMultiClients
         );
         buildRestorePollerHelper(modularCodeModel, subClient);
-        buildSubpathIndexFile(modularCodeModel, subClient, "models");
-=======
-        buildClientContext(subClient, dpgContext, modularCodeModel);
-        buildSubpathIndexFile(subClient, modularCodeModel, "models");
->>>>>>> 3b06cf50
         if (dpgContext.rlcOptions?.hierarchyClient) {
           buildSubpathIndexFile(subClient, modularCodeModel, "api");
         } else {
