// Copyright (c) Microsoft Corporation.
// Licensed under the MIT License.

import * as fsextra from "fs-extra";
import {
  AzureCoreDependencies,
  AzureIdentityDependencies,
  AzurePollingDependencies,
  DefaultCoreDependencies
} from "./modular/external-dependencies.js";
import { EmitContext, Program } from "@typespec/compiler";
import { GenerationDirDetail, SdkContext } from "./utils/interfaces.js";
import {
  PagingHelpers,
  PollingHelpers,
  SerializationHelpers
} from "./modular/static-helpers-metadata.js";
import {
  RLCModel,
  RLCOptions,
  buildApiExtractorConfig,
  buildClient,
  buildClientDefinitions,
  buildEsLintConfig,
  buildIndexFile,
  buildIsUnexpectedHelper,
  buildLicenseFile,
  buildLogger,
  buildPackageFile,
  buildParameterTypes,
  buildPollingHelper,
  buildPaginateHelper as buildRLCPaginateHelper,
  buildReadmeFile,
  buildRecordedClientFile,
  buildResponseTypes,
  buildRollupConfig,
  buildSampleTest,
  buildSamples,
  buildSerializeHelper,
  buildTopLevelIndex,
  buildTsConfig,
  buildTsTestBrowserConfig,
  buildVitestConfig,
  getClientName,
  hasUnexpectedHelper,
  isAzurePackage,
  updatePackageFile,
  buildSampleEnvFile,
  normalizeName,
  NameType
} from "@azure-tools/rlc-common";
import {
  buildRootIndex,
  buildSubClientIndexFile
} from "./modular/buildRootIndex.js";
import { emitContentByBuilder, emitModels } from "./utils/emitUtil.js";
import { provideContext, useContext } from "./contextManager.js";

import { EmitterOptions } from "./lib.js";
import { ModularEmitterOptions } from "./modular/interfaces.js";
import { Project, SourceFile } from "ts-morph";
import { buildClassicOperationFiles } from "./modular/buildClassicalOperationGroups.js";
import { buildClassicalClient } from "./modular/buildClassicalClient.js";
import {
  getClientContextPath,
  buildClientContext
} from "./modular/buildClientContext.js";
import { buildApiOptions } from "./modular/emitModelsOptions.js";
import { buildOperationFiles } from "./modular/buildOperations.js";
import { buildRestorePoller } from "./modular/buildRestorePoller.js";
import { buildSubpathIndexFile } from "./modular/buildSubpathIndex.js";
import { createSdkContext } from "@azure-tools/typespec-client-generator-core";
import { transformModularEmitterOptions } from "./modular/buildModularOptions.js";
import { emitLoggerFile } from "./modular/emitLoggerFile.js";
import { emitSerializerHelpersFile } from "./modular/buildHelperSerializers.js";
import { emitTypes } from "./modular/emitModels.js";
import { existsSync } from "fs";
import { getModuleExports } from "./modular/buildProjectFiles.js";
import { getRLCClients } from "./utils/clientUtils.js";
import { join } from "path";
import { loadStaticHelpers } from "./framework/load-static-helpers.js";
import { provideBinder } from "./framework/hooks/binder.js";
import { provideSdkTypes } from "./framework/hooks/sdkTypes.js";
import { transformRLCModel } from "./transform/transform.js";
import { transformRLCOptions } from "./transform/transfromRLCOptions.js";
import { emitSamples } from "./modular/emitSamples.js";

export * from "./lib.js";

export async function $onEmit(context: EmitContext) {
  if (context.program.compilerOptions.noEmit || context.program.hasError()) {
    return;
  }
  /** Shared status */
  const outputProject = new Project();
  const program: Program = context.program;
  const emitterOptions: EmitterOptions = context.options;
  const dpgContext = await createContextWithDefaultOptions(context);
  // Enrich the dpg context with path detail and common options
  await enrichDpgContext();
  const rlcOptions = dpgContext.rlcOptions ?? {};

  const needUnexpectedHelper: Map<string, boolean> = new Map<string, boolean>();
  const serviceNameToRlcModelsMap: Map<string, RLCModel> = new Map<
    string,
    RLCModel
  >();
  provideContext("rlcMetaTree", new Map());
  provideContext("symbolMap", new Map());
  provideContext("outputProject", outputProject);
  provideContext("emitContext", {
    compilerContext: context,
    tcgcContext: dpgContext
  });
  const staticHelpers = await loadStaticHelpers(
    outputProject,
    {
      ...SerializationHelpers,
      ...PagingHelpers,
      ...PollingHelpers
    },
    {
      sourcesDir: dpgContext.generationPathDetail?.modularSourcesDir,
      options: rlcOptions
    }
  );
  const extraDependencies = isAzurePackage({ options: rlcOptions })
    ? {
        ...AzurePollingDependencies,
        ...AzureCoreDependencies,
        ...AzureIdentityDependencies
      }
    : { ...DefaultCoreDependencies };
  const binder = provideBinder(outputProject, {
    staticHelpers,
    dependencies: {
      ...extraDependencies
    }
  });
  provideSdkTypes(dpgContext);

  const rlcCodeModels: RLCModel[] = [];
  let modularEmitterOptions: ModularEmitterOptions;
  // 1. Clear sources folder
  await clearSrcFolder();
  // 2. Generate RLC code model
  // TODO: skip this step in modular once modular generator is sufficiently decoupled
  await buildRLCCodeModels();

  // 4. Generate sources
  if (emitterOptions.isModularLibrary) {
    await generateModularSources();
  } else {
    await generateRLCSources();
  }

  // 5. Generate metadata and test files
  await generateMetadataAndTest(dpgContext);

  async function enrichDpgContext() {
    const generationPathDetail: GenerationDirDetail =
      await calculateGenerationDir();
    dpgContext.generationPathDetail = generationPathDetail;
    const options: RLCOptions = transformRLCOptions(emitterOptions, dpgContext);
    // clear output folder if needed
    if (options.clearOutputFolder) {
      await fsextra.emptyDir(context.emitterOutputDir);
    }
    const hasTestFolder = await fsextra.pathExists(
      join(dpgContext.generationPathDetail?.metadataDir ?? "", "test")
    );
    options.generateTest =
      options.generateTest === true ||
      (options.generateTest === undefined &&
        !hasTestFolder &&
        isAzurePackage({ options: options }));
    dpgContext.rlcOptions = options;
  }

  async function calculateGenerationDir(): Promise<GenerationDirDetail> {
    const projectRoot = context.emitterOutputDir ?? "";
    const customizationFolder = join(projectRoot, "generated");
    // if customization folder exists, use it as sources root
    const sourcesRoot = (await fsextra.pathExists(customizationFolder))
      ? customizationFolder
      : join(projectRoot, "src");
    return {
      rootDir: projectRoot,
      metadataDir: projectRoot,
      rlcSourcesDir: join(
        sourcesRoot,
        emitterOptions.isModularLibrary ? "rest" : "" // When generating modular library, RLC has to go under rest folder
      ),
      modularSourcesDir: emitterOptions.isModularLibrary
        ? sourcesRoot
        : undefined
    };
  }

  async function clearSrcFolder() {
    await fsextra.emptyDir(
      dpgContext.generationPathDetail?.modularSourcesDir ??
        dpgContext.generationPathDetail?.rlcSourcesDir ??
        ""
    );
  }

  async function buildRLCCodeModels() {
    const clients = getRLCClients(dpgContext);
    for (const client of clients) {
      const rlcModels = await transformRLCModel(client, dpgContext);
      rlcCodeModels.push(rlcModels);
      serviceNameToRlcModelsMap.set(client.service.name, rlcModels);
      needUnexpectedHelper.set(
        getClientName(rlcModels),
        hasUnexpectedHelper(rlcModels)
      );
    }
  }

  async function generateRLCSources() {
    for (const rlcModels of rlcCodeModels) {
      await emitModels(rlcModels, program);
      await emitContentByBuilder(program, buildClientDefinitions, rlcModels);
      await emitContentByBuilder(program, buildResponseTypes, rlcModels);
      await emitContentByBuilder(program, buildClient, rlcModels);
      await emitContentByBuilder(program, buildParameterTypes, rlcModels);
      await emitContentByBuilder(program, buildIsUnexpectedHelper, rlcModels);
      await emitContentByBuilder(program, buildIndexFile, rlcModels);
      await emitContentByBuilder(program, buildLogger, rlcModels);
      await emitContentByBuilder(program, buildTopLevelIndex, rlcModels);
      await emitContentByBuilder(program, buildRLCPaginateHelper, rlcModels);
      await emitContentByBuilder(program, buildPollingHelper, rlcModels);
      await emitContentByBuilder(program, buildSerializeHelper, rlcModels);
      await emitContentByBuilder(
        program,
        buildSamples,
        rlcModels,
        dpgContext.generationPathDetail?.metadataDir
      );
    }
  }

  async function generateModularSources() {
    const modularSourcesRoot =
      dpgContext.generationPathDetail?.modularSourcesDir ?? "src";
    const project = useContext("outputProject");
    emitSerializerHelpersFile(project, modularSourcesRoot);
    modularEmitterOptions = transformModularEmitterOptions(
      dpgContext,
      modularSourcesRoot,
      project,
      {
        casing: "camel"
      }
    );

    emitLoggerFile(modularEmitterOptions, modularSourcesRoot);

    const rootIndexFile = project.createSourceFile(
      `${modularSourcesRoot}/index.ts`,
      "",
      {
        overwrite: true
      }
    );

    const isMultiClients = dpgContext.sdkPackage.clients.length > 1;

    emitTypes(dpgContext, { sourceRoot: modularSourcesRoot });
<<<<<<< HEAD
    buildSubpathIndexFile(modularCodeModel, "models");

    for (const subClient of modularCodeModel.clients) {
      if (
        modularCodeModel.options.typespecTitleMap &&
        modularCodeModel.options.typespecTitleMap[subClient.tcgcClient.name]
      ) {
        subClient.tcgcClient.name =
          modularCodeModel.options.typespecTitleMap[subClient.tcgcClient.name]!;
        subClient.subfolder =
          modularCodeModel.clients.length > 1
            ? normalizeName(
                subClient.tcgcClient.name.replace("Client", ""),
                NameType.File
              )
            : "";
      }
      buildApiOptions(dpgContext, subClient, modularCodeModel);
      buildOperationFiles(subClient, dpgContext, modularCodeModel);
      buildClientContext(subClient, dpgContext, modularCodeModel);
      buildRestorePoller(modularCodeModel, subClient);
=======
    buildSubpathIndexFile(dpgContext, modularEmitterOptions, "models");
    // Enable modular sample generation when explicitly set to true or MPG
    if (emitterOptions?.generateSample === true) {
      const samples = emitSamples(dpgContext);
      // Refine the rlc sample generation logic
      // TODO: remember to remove this out when RLC is splitted from Modular
      if (samples.length > 0) {
        dpgContext.rlcOptions!.generateSample = true;
      }
    }
    for (const subClient of dpgContext.sdkPackage.clients) {
      buildApiOptions(dpgContext, subClient, modularEmitterOptions);
      buildOperationFiles(dpgContext, subClient, modularEmitterOptions);
      buildClientContext(dpgContext, subClient, modularEmitterOptions);
      buildRestorePoller(dpgContext, subClient, modularEmitterOptions);
>>>>>>> 3b5a6357
      if (dpgContext.rlcOptions?.hierarchyClient) {
        buildSubpathIndexFile(
          dpgContext,
          modularEmitterOptions,
          "api",
          subClient
        );
      } else {
        buildSubpathIndexFile(
          dpgContext,
          modularEmitterOptions,
          "api",
          subClient,
          {
            exportIndex: true
          }
        );
      }

      buildClassicalClient(dpgContext, subClient, modularEmitterOptions);
      buildClassicOperationFiles(dpgContext, subClient, modularEmitterOptions);
      buildSubpathIndexFile(
        dpgContext,
        modularEmitterOptions,
        "classic",
        subClient,
        {
          exportIndex: true,
          interfaceOnly: true
        }
      );
      if (isMultiClients) {
        buildSubClientIndexFile(dpgContext, subClient, modularEmitterOptions);
      }
      buildRootIndex(
        dpgContext,
        subClient,
        modularEmitterOptions,
        rootIndexFile
      );
    }

    // Enable modular sample generation when explicitly set to true or MPG
    if (emitterOptions?.generateSample === true) {
      const samples = emitSamples(dpgContext);
      // Refine the rlc sample generation logic
      // TODO: remember to remove this out when RLC is splitted from Modular
      if (samples.length > 0) {
        dpgContext.rlcOptions!.generateSample = true;
      }
    }

    binder.resolveAllReferences(modularSourcesRoot);

    for (const file of project.getSourceFiles()) {
      file.fixMissingImports(
        {},
        {
          importModuleSpecifierEnding: "js",
          importModuleSpecifierPreference: "relative",
          includePackageJsonAutoImports: "off",
          excludeLibrarySymbolsInNavTo: true
        }
      );
      await removeUnusedImports(file);
      file.fixUnusedIdentifiers();
      await emitContentByBuilder(
        program,
        () => ({ content: file.getFullText(), path: file.getFilePath() }),
        modularEmitterOptions as any
      );
    }
  }

  async function generateMetadataAndTest(context: SdkContext) {
    const project = useContext("outputProject");
    if (rlcCodeModels.length === 0 || !rlcCodeModels[0]) {
      return;
    }
    const rlcClient: RLCModel = rlcCodeModels[0];
    const option = dpgContext.rlcOptions!;
    const isAzureFlavor = isAzurePackage({ options: option });
    // Generate metadata
    const existingPackageFilePath = join(
      dpgContext.generationPathDetail?.metadataDir ?? "",
      "package.json"
    );
    const hasPackageFile = await existsSync(existingPackageFilePath);
    const shouldGenerateMetadata =
      option.generateMetadata === true ||
      (option.generateMetadata === undefined && !hasPackageFile);
    if (shouldGenerateMetadata) {
      const commonBuilders = [
        buildRollupConfig,
        buildApiExtractorConfig,
        buildReadmeFile,
        buildLicenseFile,
        buildSampleEnvFile
      ];
      if (option.moduleKind === "esm") {
        commonBuilders.push((model) => buildVitestConfig(model, "node"));
        commonBuilders.push((model) => buildVitestConfig(model, "browser"));
        commonBuilders.push((model) => buildTsTestBrowserConfig(model));
      }
      if (isAzureFlavor) {
        commonBuilders.push(buildEsLintConfig);
      }
      let modularPackageInfo = {};
      if (option.isModularLibrary) {
        modularPackageInfo = {
          exports: getModuleExports(context, modularEmitterOptions)
        };
        if (isAzureFlavor) {
          modularPackageInfo = {
            ...modularPackageInfo,
            dependencies: {
              "@azure/core-util": "^1.9.2"
            },
            clientContextPaths: getRelativeContextPaths(
              context,
              modularEmitterOptions
            )
          };
        }
      }
      commonBuilders.push((model) =>
        buildPackageFile(model, modularPackageInfo)
      );
      commonBuilders.push(buildTsConfig);
      // build metadata relevant files
      await emitContentByBuilder(
        program,
        commonBuilders,
        rlcClient,
        dpgContext.generationPathDetail?.metadataDir
      );

      if (option.isModularLibrary) {
        for (const file of project.getSourceFiles()) {
          await emitContentByBuilder(
            program,
            () => ({ content: file.getFullText(), path: file.getFilePath() }),
            modularEmitterOptions as any
          );
        }
      }
    } else if (hasPackageFile) {
      // update existing package.json file with correct dependencies
      await emitContentByBuilder(
        program,
        (model) => updatePackageFile(model, existingPackageFilePath),
        rlcClient,
        dpgContext.generationPathDetail?.metadataDir
      );
    }

    // Generate test relevant files
    if (option.generateTest && isAzureFlavor) {
      await emitContentByBuilder(
        program,
        [buildRecordedClientFile, buildSampleTest],
        rlcClient,
        dpgContext.generationPathDetail?.metadataDir
      );
    }
  }

  function getRelativeContextPaths(
    context: SdkContext,
    options: ModularEmitterOptions
  ) {
    return context.sdkPackage.clients
      .map((subClient) => getClientContextPath(context, subClient, options))
      .map((path) => path.substring(path.indexOf("src")));
  }
}

export async function removeUnusedImports(file: SourceFile) {
  file.getImportDeclarations().map((importDeclaration) => {
    importDeclaration.getFullText();
    importDeclaration.getNamedImports().map((namedImport) => {
      namedImport.getFullText();
      if (
        namedImport
          .getNameNode()
          .findReferencesAsNodes()
          .filter((n) => {
            return n.getSourceFile().getFilePath() === file.getFilePath();
          }).length === 1
      ) {
        namedImport.remove();
      }
    });
    if (importDeclaration.getNamedImports().length === 0) {
      importDeclaration.remove();
    }
  });
  file.getExportDeclarations().map((exportDeclaration) => {
    if (exportDeclaration.getNamedExports().length === 0) {
      exportDeclaration.remove();
    }
  });
}

export async function createContextWithDefaultOptions(
  context: EmitContext<Record<string, any>>
): Promise<SdkContext> {
  const flattenUnionAsEnum =
    context.options["experimentalExtensibleEnums"] === undefined
      ? isArm(context)
      : context.options["experimentalExtensibleEnums"];
  const tcgcSettings = {
    "generate-protocol-methods": true,
    "generate-convenience-methods": true,
    "flatten-union-as-enum": flattenUnionAsEnum,
    emitters: [
      {
        main: "@azure-tools/typespec-ts",
        metadata: { name: "@azure-tools/typespec-ts" }
      }
    ]
  };
  context.options = {
    ...context.options,
    ...tcgcSettings
  };

  return (await createSdkContext(
    context,
    context.program.emitters[0]?.metadata.name ?? "@azure-tools/typespec-ts"
  )) as SdkContext;
}

// TODO: should be removed once tcgc issue is resolved https://github.com/Azure/typespec-azure/issues/1794
function isArm(context: EmitContext<Record<string, any>>) {
  const packageName = (context?.options["packageDetails"] ?? {})["name"] ?? "";
  return packageName?.startsWith("@azure/arm-");
}<|MERGE_RESOLUTION|>--- conflicted
+++ resolved
@@ -46,8 +46,6 @@
   isAzurePackage,
   updatePackageFile,
   buildSampleEnvFile,
-  normalizeName,
-  NameType
 } from "@azure-tools/rlc-common";
 import {
   buildRootIndex,
@@ -126,10 +124,10 @@
   );
   const extraDependencies = isAzurePackage({ options: rlcOptions })
     ? {
-        ...AzurePollingDependencies,
-        ...AzureCoreDependencies,
-        ...AzureIdentityDependencies
-      }
+      ...AzurePollingDependencies,
+      ...AzureCoreDependencies,
+      ...AzureIdentityDependencies
+    }
     : { ...DefaultCoreDependencies };
   const binder = provideBinder(outputProject, {
     staticHelpers,
@@ -200,8 +198,8 @@
   async function clearSrcFolder() {
     await fsextra.emptyDir(
       dpgContext.generationPathDetail?.modularSourcesDir ??
-        dpgContext.generationPathDetail?.rlcSourcesDir ??
-        ""
+      dpgContext.generationPathDetail?.rlcSourcesDir ??
+      ""
     );
   }
 
@@ -268,29 +266,6 @@
     const isMultiClients = dpgContext.sdkPackage.clients.length > 1;
 
     emitTypes(dpgContext, { sourceRoot: modularSourcesRoot });
-<<<<<<< HEAD
-    buildSubpathIndexFile(modularCodeModel, "models");
-
-    for (const subClient of modularCodeModel.clients) {
-      if (
-        modularCodeModel.options.typespecTitleMap &&
-        modularCodeModel.options.typespecTitleMap[subClient.tcgcClient.name]
-      ) {
-        subClient.tcgcClient.name =
-          modularCodeModel.options.typespecTitleMap[subClient.tcgcClient.name]!;
-        subClient.subfolder =
-          modularCodeModel.clients.length > 1
-            ? normalizeName(
-                subClient.tcgcClient.name.replace("Client", ""),
-                NameType.File
-              )
-            : "";
-      }
-      buildApiOptions(dpgContext, subClient, modularCodeModel);
-      buildOperationFiles(subClient, dpgContext, modularCodeModel);
-      buildClientContext(subClient, dpgContext, modularCodeModel);
-      buildRestorePoller(modularCodeModel, subClient);
-=======
     buildSubpathIndexFile(dpgContext, modularEmitterOptions, "models");
     // Enable modular sample generation when explicitly set to true or MPG
     if (emitterOptions?.generateSample === true) {
@@ -302,11 +277,17 @@
       }
     }
     for (const subClient of dpgContext.sdkPackage.clients) {
+      if (
+        modularEmitterOptions.options.typespecTitleMap &&
+        modularEmitterOptions.options.typespecTitleMap[subClient.name]
+      ) {
+        subClient.name =
+          modularEmitterOptions.options.typespecTitleMap[subClient.name]!;
+      }
       buildApiOptions(dpgContext, subClient, modularEmitterOptions);
       buildOperationFiles(dpgContext, subClient, modularEmitterOptions);
       buildClientContext(dpgContext, subClient, modularEmitterOptions);
       buildRestorePoller(dpgContext, subClient, modularEmitterOptions);
->>>>>>> 3b5a6357
       if (dpgContext.rlcOptions?.hierarchyClient) {
         buildSubpathIndexFile(
           dpgContext,
