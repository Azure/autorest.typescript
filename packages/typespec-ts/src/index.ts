--- conflicted
+++ resolved
@@ -264,10 +264,8 @@
 
     const isMultiClients = modularCodeModel.clients.length > 1;
 
-<<<<<<< HEAD
     emitTypes(dpgContext, { sourceRoot: modularSourcesRoot });
     buildSubpathIndexFile(modularCodeModel, "models");
-=======
     // Enable modular sample generation when explicitly set to true or MPG
     if (emitterOptions?.generateSample === true) {
       const samples = emitSamples(dpgContext);
@@ -277,7 +275,6 @@
         dpgContext.rlcOptions!.generateSample = true;
       }
     }
->>>>>>> 8b257fab
     for (const subClient of modularCodeModel.clients) {
       buildApiOptions(subClient, modularCodeModel);
       buildOperationFiles(subClient, dpgContext, modularCodeModel);
