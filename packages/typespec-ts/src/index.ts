--- conflicted
+++ resolved
@@ -60,7 +60,6 @@
 import { provideContext, useContext } from "./contextManager.js";
 import { emitSerializerHelpersFile } from "./modular/buildHelperSerializers.js";
 import { provideSdkTypes } from "./framework/hooks/sdkTypes.js";
-<<<<<<< HEAD
 import { provideBinder } from "./framework/hooks/binder.js";
 import { loadStaticHelpers } from "./framework/load-static-helpers.js";
 import {
@@ -72,10 +71,7 @@
   AzureCoreDependencies,
   AzurePollingDependencies
 } from "./modular/external-dependencies.js";
-import { buildRestorePoller } from "./modular/buildRestorePoller.js";
-=======
 import { emitLoggerFile } from "./modular/emitLoggerFile.js";
->>>>>>> 7f99fc9e
 
 export * from "./lib.js";
 
@@ -239,33 +235,6 @@
       }
     );
 
-<<<<<<< HEAD
-      const isMultiClients = modularCodeModel.clients.length > 1;
-      for (const subClient of modularCodeModel.clients) {
-        buildModels(subClient, modularCodeModel);
-        buildModelsOptions(subClient, modularCodeModel);
-        const hasClientUnexpectedHelper =
-          needUnexpectedHelper.get(subClient.rlcClientName) ?? false;
-        if (!env["EXPERIMENTAL_TYPESPEC_TS_SERIALIZATION"])
-          buildSerializeUtils(modularCodeModel);
-        // build operation files
-        buildOperationFiles(
-          subClient,
-          dpgContext,
-          modularCodeModel,
-          hasClientUnexpectedHelper
-        );
-        buildClientContext(subClient, dpgContext, modularCodeModel);
-        buildSubpathIndexFile(subClient, modularCodeModel, "models");
-        buildRestorePoller(modularCodeModel, subClient);
-        if (dpgContext.rlcOptions?.hierarchyClient) {
-          buildSubpathIndexFile(subClient, modularCodeModel, "api");
-        } else {
-          buildSubpathIndexFile(subClient, modularCodeModel, "api", {
-            exportIndex: true
-          });
-        }
-=======
     emitLoggerFile(modularCodeModel, project, modularSourcesRoot);
 
     const rootIndexFile = project.createSourceFile(
@@ -277,23 +246,16 @@
     );
 
     const isMultiClients = modularCodeModel.clients.length > 1;
->>>>>>> 7f99fc9e
 
     for (const subClient of modularCodeModel.clients) {
       buildModels(subClient, modularCodeModel);
       buildModelsOptions(subClient, modularCodeModel);
       if (!env["EXPERIMENTAL_TYPESPEC_TS_SERIALIZATION"])
         buildSerializeUtils(modularCodeModel);
-      // build paging files
-      buildPagingTypes(subClient, modularCodeModel);
-      buildModularPagingHelpers(subClient, modularCodeModel);
       // build operation files
       buildOperationFiles(subClient, dpgContext, modularCodeModel);
       buildClientContext(subClient, dpgContext, modularCodeModel);
       buildSubpathIndexFile(subClient, modularCodeModel, "models");
-      // build lro files
-      buildGetPollerHelper(modularCodeModel, subClient);
-      buildRestorePollerHelper(modularCodeModel, subClient);
       if (dpgContext.rlcOptions?.hierarchyClient) {
         buildSubpathIndexFile(subClient, modularCodeModel, "api");
       } else {
@@ -302,19 +264,6 @@
         });
       }
 
-<<<<<<< HEAD
-      binder.resolveAllReferences();
-
-      for (const file of project.getSourceFiles()) {
-        file.fixMissingImports({}, { importModuleSpecifierEnding: "js" });
-        file.fixUnusedIdentifiers();
-        await emitContentByBuilder(
-          program,
-          () => ({ content: file.getFullText(), path: file.getFilePath() }),
-          modularCodeModel as any
-        );
-        // emitFile(program, { content: hrlcClient.content, path: hrlcClient.path });
-=======
       buildClassicalClient(subClient, dpgContext, modularCodeModel);
       buildClassicOperationFiles(dpgContext, modularCodeModel, subClient);
       buildSubpathIndexFile(subClient, modularCodeModel, "classic", {
@@ -323,12 +272,15 @@
       });
       if (isMultiClients) {
         buildSubClientIndexFile(subClient, modularCodeModel);
->>>>>>> 7f99fc9e
       }
       buildRootIndex(subClient, modularCodeModel, rootIndexFile);
     }
 
+    binder.resolveAllReferences();
+
     for (const file of project.getSourceFiles()) {
+      file.fixMissingImports({}, { importModuleSpecifierEnding: "js" });
+      file.fixUnusedIdentifiers();
       await emitContentByBuilder(
         program,
         () => ({ content: file.getFullText(), path: file.getFilePath() }),
