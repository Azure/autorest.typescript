--- conflicted
+++ resolved
@@ -134,7 +134,6 @@
         );
       }
 
-<<<<<<< HEAD
       buildClientContext(subClient, project, srcPath, subfolder);
       buildModels(modularCodeModel, project, srcPath, subfolder);
       buildOperationFiles(
@@ -153,21 +152,9 @@
         needUnexpectedHelper.get(subClient.name + "Client")
       );
       buildRootIndex(subClient, project, rootIndexFile, srcPath, subfolder);
-
-=======
-    for (const client of modularCodeModel.clients) {
-      buildSharedTypes(project, srcPath);
-      buildClientContext(client, project, srcPath);
-      buildModels(modularCodeModel, project, srcPath);
-      buildOperationFiles(client, project, srcPath);
-      buildApiIndexFile(project, srcPath);
-      buildClassicalClient(client, project, srcPath);
-      buildRootIndex(client, project, srcPath);
->>>>>>> df35b830
-      emitPackage(project, srcPath, modularCodeModel);
-      emitTsConfig(project, srcPath, modularCodeModel);
     }
-
+    emitPackage(project, srcPath, modularCodeModel);
+    emitTsConfig(project, srcPath, modularCodeModel);
     removeUnusedInterfaces(project);
 
     for (const file of project.getSourceFiles()) {
