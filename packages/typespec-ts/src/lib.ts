// Copyright (c) Microsoft Corporation.
// Licensed under the MIT License.

import {
  PackageDetails,
  DependencyInfo,
  ServiceInfo,
  PackageFlavor
} from "@azure-tools/rlc-common";
import {
  createTypeSpecLibrary,
  JSONSchemaType,
  paramMessage
} from "@typespec/compiler";
import { Options } from "prettier";

export interface EmitterOptions {
  "include-shortcuts"?: boolean;
  "multi-client"?: boolean;
  batch?: any[];
  "package-details"?: PackageDetails;
  "add-credentials"?: boolean;
  /** Three possible values:
   * - undefined, no credentialScopes and relevant settings would be generated
   * - [], which means we would generate TokenCredential but no credentialScopes and relevant settings
   * - ["..."], which means we would generate credentialScopes and relevant settings with the given values
   */
  "credential-scopes"?: string[];
  "credential-key-header-name"?: string;
  "custom-http-auth-header-name"?: string;
  "custom-http-auth-shared-key-prefix"?: string;
  /**
   * Three possible values:
   * - undefined, the default behavior which means we would generate metadata if the package.json file is absent
   * - true, which means we would always generate new files or override existing files
   * - false, which means we would not generate any files no matter there exists or not
   */
  "generate-metadata"?: boolean;
  /**
   * Three possible values:
   * - undefined, the default behavior which means we would generate test if there is no `test` folder
   * - true, which means we would always generate new files or override existing files
   * - false, which means we would not generate any files no matter there exists or not
   */
  "generate-test"?: boolean;
  "generate-sample"?: boolean;
  "azure-sdk-for-js"?: boolean;
  "azure-output-directory"?: string;
  "is-typespec-test"?: boolean;
  title?: string;
  "dependency-info"?: DependencyInfo;
  "product-doc-link"?: string;
  "service-info"?: ServiceInfo;
  "azure-arm"?: boolean;
  "source-from"?: "TypeSpec" | "Swagger";
  "is-modular-library"?: boolean;
  "module-kind"?: "esm" | "cjs";
  "enable-operation-group"?: boolean;
  flavor?: PackageFlavor;
  "enable-model-namespace"?: boolean;
  "hierarchy-client"?: boolean;
  "compatibility-mode"?: boolean;
  "experimental-extensible-enums"?: boolean;
  "clear-output-folder"?: boolean;
  "ignore-property-name-normalize"?: boolean;
  "compatibility-query-multi-format"?: boolean;
  branded?: boolean;
  "typespec-title-map"?: Record<string, string>;
  "ignore-enum-member-name-normalize"?: boolean;
  "default-value-object"?: boolean;
  //TODO should remove this after finish the release tool test
  "should-use-pnpm-dep"?: boolean;
}

export const RLCOptionsSchema: JSONSchemaType<EmitterOptions> = {
  type: "object",
  additionalProperties: true,
  properties: {
    "include-shortcuts": {
      type: "boolean",
      nullable: true,
      description: "Deprecated option for RLC legacy generation."
    },
    "multi-client": {
      type: "boolean",
      nullable: true,
      description: "Deprecated option for RLC legacy generation."
    },
    batch: {
      type: "array",
      nullable: true,
      items: {
        type: "string"
      },
      description: "Deprecated option for RLC legacy generation."
    },
    "package-details": {
      type: "object",
      additionalProperties: true,
      properties: {
        name: { type: "string", nullable: false },
        scopeName: { type: "string", nullable: true },
        nameWithoutScope: { type: "string", nullable: true },
        description: { type: "string", nullable: true },
        version: { type: "string", nullable: true }
      },
      required: ["name"],
      nullable: true,
      description:
        "This is to indicate the package information such as package name, package description etc."
    },
    "add-credentials": {
      type: "boolean",
      nullable: true,
      description: `
      We support two types of authentication: Azure Key Credential(AzureKey) and Token credential(AADToken), any other will need to be handled manually.

      There are two ways to set up our credential details

      - To use \`@useAuth\` decorator in TypeSpec
      - To config in yaml file

      Please notice defining in TypeSpec is recommended and also has higher priority than second one.

      To enable credential in \`tspconfig.yaml\` and we need to provide more details to let codegen know types.
      `
    },
    "credential-scopes": {
      type: "array",
      nullable: true,
      items: { type: "string" },
      description:
        "If we enable the option `add-credentials` and specify `credential-scopes` the details we would enable the AADToken authentication."
    },
    "credential-key-header-name": {
      type: "string",
      nullable: true,
      description:
        "If we enable the option `add-credentials` and specify `credential-key-header-name` the details we would enable the AzureKey authentication."
    },
    "custom-http-auth-header-name": {
      type: "string",
      nullable: true,
      description:
        "This option is used for special Key Auth, when the key has a shared prefix and this header is to set the header name"
    },
    "custom-http-auth-shared-key-prefix": {
      type: "string",
      nullable: true,
      description:
        "This option is used for special Key Auth, when the key has a shared prefix and this header is to pass the rest of the header key."
    },
    "generate-metadata": {
      type: "boolean",
      nullable: true,
      description: `
      Whether to generate metadata files which includes package.json, README.md and tsconfig.json etc. Defaults to \`undefined\`. If there's not a package.json under package-dir, defaults to \`true\`. but if you'd like to disable this feature you could set it as \`false\`.
      `
    },
    "generate-test": {
      type: "boolean",
      nullable: true,
      description: `
      Whether to generate test files, for basic testing of your generated sdks. Defaults to \`undefined\`.
      other cases:
      - If azure-sdk-for-js is \`false\`. Defaults to \`false\`.
      - If azure-sdk-for-js is \`true\` but there's a test folder under package-dir. Defaults to \`false\`.
      - If azure-sdk-for-js is \`true\` but there's not a test folder under package-dir. Defaults to \`true\`.
      `
    },
    "generate-sample": {
      type: "boolean",
      nullable: true,
      description:
        "Whether to generate sample files, for basic samples of your generated sdks. Defaults to `undefined`. Management packages' default to `true`."
    },
    "azure-sdk-for-js": {
      type: "boolean",
      nullable: true,
      description:
        "This is used to indicate your project is generated in [azure-sdk-for-js](https://github.com/Azure/azure-sdk-for-js) repo or not. If your package is located in that repo we'll leverage `dev-tool` to accelerate our building and testing, however if not we'll remove the dependency for that tool. Defaults to `undefined`. Services with Flavor equal to 'Azure' default to 'true'. "
    },
    "azure-output-directory": {
      type: "string",
      nullable: true,
      description: "Deprecated option for RLC legacy generation"
    },
    "is-typespec-test": {
      type: "boolean",
      nullable: true,
      description: "Internal option for test"
    },
    title: {
      type: "string",
      nullable: true,
      description: "Deprecated option for RLC legacy generation."
    },
    "dependency-info": {
      type: "object",
      additionalProperties: true,
      properties: {
        link: { type: "string", nullable: false },
        description: { type: "string", nullable: false }
      },
      required: [],
      nullable: true,
      description: "Deprecated option for RLC legacy generation."
    },
    "product-doc-link": {
      type: "string",
      nullable: true,
      description: "Deprecated option for RLC legacy generation."
    },
    "service-info": {
      type: "object",
      additionalProperties: true,
      properties: {
        title: { type: "string", nullable: true },
        description: { type: "string", nullable: true }
      },
      nullable: true,
      description: "Deprecated option for RLC legacy generation."
    },
    "azure-arm": {
      type: "boolean",
      nullable: true,
      description: "Whether the package is an arm package."
    },
    "source-from": {
      type: "string",
      nullable: true,
      description:
        "Internal option, the value is default for TypeSpec generation"
    },
    "is-modular-library": {
      type: "boolean",
      nullable: true,
      default: false,
      description:
        "Whether to generate a Modular library. Defaults to `false`. Arm packages default to `true`."
    },
    "enable-operation-group": {
      type: "boolean",
      nullable: true,
      description:
        "An option to treat interface as operation group. This is not recommended unless specifically told so"
    },
    "enable-model-namespace": {
      type: "boolean",
      nullable: true,
      description:
        "Provides an option to add the model namespace to model names in case of conflicts across different namespaces. This approach is generally discouraged unless explicitly required."
    },
    "hierarchy-client": {
      type: "boolean",
      nullable: true,
      description:
        "An option to organize the client in a hierarchical way as defined by `@clientInitialization`. This is true by default."
    },
    branded: {
      type: "boolean",
      nullable: true,
      description: "A section of flavor"
    },
    flavor: {
      type: "string",
      nullable: true,
      description: "The flavor of the SDK."
    },
    "module-kind": {
      type: "string",
      nullable: true,
      enum: ["esm", "cjs"],
      default: "esm",
      description: "Internal option for test."
    },
    "compatibility-mode": {
      type: "boolean",
      nullable: true,
      description:
        "Whether to affect the generation of the additional property feature for the Modular client. Defaults to `false`."
    },
    "experimental-extensible-enums": {
      type: "boolean",
      nullable: true,
      description: "Whether to transform union type enums to extensible enums"
    },
    "clear-output-folder": {
      type: "boolean",
      nullable: true,
      description:
        "Determine whether to clear the entire output folder. By default, only the 'sources' folder is cleared, so metadata files at the project root remain untouched. This option can be useful in pipeline scenarios."
    },
    "ignore-property-name-normalize": {
      type: "boolean",
      nullable: true,
      description:
        "The emitter will use camel case to normalize the property name, to ignore this normalization, you can set this option to true "
    },
    "ignore-enum-member-name-normalize": {
      type: "boolean",
      nullable: true,
      description:
        "The emitter has a normalization logic for enum member key, to ignore this normalization, you can set this option to true"
    },
    "compatibility-query-multi-format": {
      type: "boolean",
      nullable: true,
      description:
        "Whether to generate the backward-compatible code for query parameter serialization for array types in RLC. Defaults to `false`"
    },
    "default-value-object": {
      type: "boolean",
      nullable: true,
      description: "Deprecated option for RLC legacy generation."
    },
    "typespec-title-map": {
      type: "object",
      additionalProperties: {
        type: "string"
      },
      required: [],
      nullable: true,
      description: `Only for Modular generation
      By default, code generation uses the titles specified in the \`@client\` and \`@service\` decorators in TypeSpec to name modular clients. If you need to override these names, you can configure the \`typespec-title-map\`. The map's keys represent the original client names from TypeSpec, and the values are the desired client names. This configuration supports renaming multiple clients.

      \`\`\`yaml
      typespec-title-map: 
        AnomalyDetectorClient: AnomalyDetectorRest
        AnomalyDetectorClient2: AnomalyDetectorRest2
      \`\`\`
      `
    },
    "should-use-pnpm-dep": {
      type: "boolean",
      nullable: true,
      description: "Internal option for test."
    }
  },
  required: []
};

const libDef = {
  name: "@azure-tools/typespec-ts",
  diagnostics: {
    "security-service-namespace": {
      severity: "error",
      messages: {
        default:
          "Cannot add security details to a namespace other than the service namespace."
      }
    },
    "more-than-one-service": {
      severity: "error",
      messages: {
        default:
          "Only support one service and more than one services are not allowed."
      }
    },
    "no-service-defined": {
      severity: "warning",
      messages: {
        default:
          "No service defined and must have one and only one service defined."
      }
    },
    "resource-namespace": {
      severity: "error",
      messages: {
        default: "Resource goes on namespace"
      }
    },
    "missing-path-param": {
      severity: "error",
      messages: {
        default: paramMessage`Path contains parameter ${"param"} but wasn't found in given parameters`
      }
    },
    "duplicate-body-types": {
      severity: "error",
      messages: {
        default: "Request has multiple body types"
      }
    },
    "duplicate-header": {
      severity: "error",
      messages: {
        default: paramMessage`The header ${"header"} is defined across multiple content types`
      }
    },
    "duplicate-example": {
      severity: "error",
      messages: {
        default: "Duplicate @example declarations on operation"
      }
    },
    "invalid-schema": {
      severity: "error",
      messages: {
        default: paramMessage`Couldn't get schema for type ${"type"} with property ${"property"}`
      }
    },
    "union-null": {
      severity: "error",
      messages: {
        default: "Cannot have a union containing only null types."
      }
    },
    "union-unsupported": {
      severity: "error",
      messages: {
        default:
          "Unions cannot be emitted to OpenAPI v2 unless all options are literals of the same type.",
        null: "Unions containing multiple model types cannot be emitted to OpenAPI v2 unless the union is between one model type and 'null'."
      }
    },
    discriminator: {
      severity: "error",
      messages: {
        duplicate: paramMessage`Discriminator value "${"val"}" defined in two different variants: ${"model1"} and ${"model2"}`,
        missing:
          "The discriminator property is not defined in a variant of a discriminated union.",
        required: "the discriminator property must be a required property.",
        type: "the discriminator property must be type 'string'."
      }
    },
    "discriminator-value": {
      severity: "warning",
      messages: {
        literal:
          "Each variant of a discriminated union should define the discriminator property with a string literal value."
      }
    },
    "invalid-default": {
      severity: "error",
      messages: {
        default: paramMessage`Invalid type '${"type"}' for a default value`
      }
    },
    "no-credential-scopes": {
      severity: "warning",
      messages: {
        default:
          "Please provide credential scopes to ensure the token credential signature can be generated."
      }
    },
    "nullable-required-header": {
      severity: "warning",
      messages: {
        default:
          "Required header cannot be nullable. Please remove the nullable modifier."
      }
    },
    "no-paging-items-defined": {
      severity: "warning",
      messages: {
        default: paramMessage`Operation '${"operationName"}' is marked with @list but does not have @pageItems defined.`
      }
    },
    "un-supported-paging-cases": {
      severity: "warning",
      messages: {
        default: paramMessage`Nested paging items in ${"operationName"} are not supported and will be ignored.`
      }
    },
    "decimal-to-number": {
      severity: "warning",
      messages: {
        default: paramMessage`Please note the decimal type will be converted to number. If you strongly care about precision you can use @encode to encode it as a string for the property - ${"propertyName"}.`
      }
    },
    "unable-serialized-type": {
      severity: "warning",
      messages: {
        default: paramMessage`Please note the header ${"type"} is not serializable.`
      }
    },
    "default-response-body-type": {
      severity: "warning",
      messages: {
        default: paramMessage`Please note the body type of default response for operation - ${"operationName"} is not a model type.`
      }
    },
    "un-supported-credential": {
      severity: "warning",
      messages: {
        default: paramMessage`Authentication type ${"credentialType"} is not supported.`
      }
    },
    "un-supported-finalStateVia": {
      severity: "warning",
      messages: {
        default: paramMessage`The LRO final-state-via ${"finalStateVia"} is not supported.`
      }
    },
    "required-sample-parameter": {
      severity: "warning",
      messages: {
        default: paramMessage`The parameter ${"paramName"} in ${"exampleName"} is required but no value provided.`
      }
    },
    "property-name-normalized": {
      severity: "warning",
      messages: {
        default: paramMessage`Property name ${"propertyName"} is normalized to ${"normalizedName"}.`
      }
    },
    "un-supported-format-cases": {
      severity: "warning",
      messages: {
        default: paramMessage`The parameter ${"paramName"} with explode: ${"explode"} and format: ${"format"} is not supported.`
      }
    },
    "parameter-type-not-supported": {
      severity: "warning",
      messages: {
        default: paramMessage`Parameter '${"paramName"}' with type '${"paramType"}' is not supported and we would ignore this parameter.`
      }
    },
    "prefix-adding-in-enum-member": {
      severity: "warning",
      messages: {
        default: paramMessage`Enum member name ${"memberName"} is normalized to ${"normalizedName"} with "_" prefix.`
      }
    },
    "default-value-object": {
      severity: "warning",
      messages: {
        default: paramMessage`Please note the default value is an object type.`
      }
    },
    "property-name-conflict": {
      severity: "warning",
      messages: {
        default: paramMessage`The property name ${"propertyName"} has conflicts with others and please use @clientName to rename it.`
      }
    },
    "parameter-name-conflict": {
      severity: "warning",
      messages: {
        default: paramMessage`The parameter name ${"parameterName"} has conflicts with others and please use @clientName to rename it.`
      }
    },
<<<<<<< HEAD
    "file-format-error": {
      severity: "error",
      messages: {
        default: paramMessage`Failed to format file: ${"filePath"}`
      }
    },
    "directory-traversal-error": {
      severity: "error",
      messages: {
        default: paramMessage`Error traversing directory ${"directory"}: ${"error"}`
=======
    "unsupported-parameter-type": {
      severity: "error",
      messages: {
        default: paramMessage`Parameter '${"paramName"}' with kind '${"paramKind"}' is not supported.`
      }
    },
    "unknown-sdk-method-kind": {
      severity: "error",
      messages: {
        default: paramMessage`Unknown SDK method kind: '${"methodKind"}'.`
      }
    },
    "client-file-not-found": {
      severity: "error",
      messages: {
        default: paramMessage`Client file not found: '${"filePath"}'.`
      }
    },
    "anonymous-type-serialization": {
      severity: "error",
      messages: {
        default: "Serialization of anonymous types is not yet implemented."
      }
    },
    "anonymous-type-deserialization": {
      severity: "error",
      messages: {
        default: "Deserialization of anonymous types is not yet implemented."
      }
    },
    "lro-polling-config-error": {
      severity: "error",
      messages: {
        default: paramMessage`LRO polling configuration error: ${"message"}.`
      }
    },
    "file-formatting-error": {
      severity: "error",
      messages: {
        default: paramMessage`Failed to format file: ${"filePath"}. Error: ${"error"}.`
>>>>>>> fbcda2e9
      }
    }
  },
  emitter: {
    options: RLCOptionsSchema
  }
} as const;

export const $lib = createTypeSpecLibrary(libDef);
export const { reportDiagnostic } = $lib;

export const prettierTypeScriptOptions: Options = {
  parser: "typescript",
  arrowParens: "always",
  bracketSpacing: true,
  endOfLine: "lf",
  printWidth: 80,
  semi: true,
  singleQuote: false,
  tabWidth: 2
};

export const prettierJSONOptions: Options = {
  parser: "json",
  tabWidth: 2,
  semi: false,
  singleQuote: false
};<|MERGE_RESOLUTION|>--- conflicted
+++ resolved
@@ -541,59 +541,52 @@
         default: paramMessage`The parameter name ${"parameterName"} has conflicts with others and please use @clientName to rename it.`
       }
     },
-<<<<<<< HEAD
-    "file-format-error": {
-      severity: "error",
-      messages: {
-        default: paramMessage`Failed to format file: ${"filePath"}`
+    "unsupported-parameter-type": {
+      severity: "error",
+      messages: {
+        default: paramMessage`Parameter '${"paramName"}' with kind '${"paramKind"}' is not supported.`
+      }
+    },
+    "unknown-sdk-method-kind": {
+      severity: "error",
+      messages: {
+        default: paramMessage`Unknown SDK method kind: '${"methodKind"}'.`
+      }
+    },
+    "client-file-not-found": {
+      severity: "error",
+      messages: {
+        default: paramMessage`Client file not found: '${"filePath"}'.`
+      }
+    },
+    "anonymous-type-serialization": {
+      severity: "error",
+      messages: {
+        default: "Serialization of anonymous types is not yet implemented."
+      }
+    },
+    "anonymous-type-deserialization": {
+      severity: "error",
+      messages: {
+        default: "Deserialization of anonymous types is not yet implemented."
+      }
+    },
+    "lro-polling-config-error": {
+      severity: "error",
+      messages: {
+        default: paramMessage`LRO polling configuration error: ${"message"}.`
+      }
+    },
+    "file-formatting-error": {
+      severity: "error",
+      messages: {
+        default: paramMessage`Failed to format file: ${"filePath"}. Error: ${"error"}.`
       }
     },
     "directory-traversal-error": {
       severity: "error",
       messages: {
         default: paramMessage`Error traversing directory ${"directory"}: ${"error"}`
-=======
-    "unsupported-parameter-type": {
-      severity: "error",
-      messages: {
-        default: paramMessage`Parameter '${"paramName"}' with kind '${"paramKind"}' is not supported.`
-      }
-    },
-    "unknown-sdk-method-kind": {
-      severity: "error",
-      messages: {
-        default: paramMessage`Unknown SDK method kind: '${"methodKind"}'.`
-      }
-    },
-    "client-file-not-found": {
-      severity: "error",
-      messages: {
-        default: paramMessage`Client file not found: '${"filePath"}'.`
-      }
-    },
-    "anonymous-type-serialization": {
-      severity: "error",
-      messages: {
-        default: "Serialization of anonymous types is not yet implemented."
-      }
-    },
-    "anonymous-type-deserialization": {
-      severity: "error",
-      messages: {
-        default: "Deserialization of anonymous types is not yet implemented."
-      }
-    },
-    "lro-polling-config-error": {
-      severity: "error",
-      messages: {
-        default: paramMessage`LRO polling configuration error: ${"message"}.`
-      }
-    },
-    "file-formatting-error": {
-      severity: "error",
-      messages: {
-        default: paramMessage`Failed to format file: ${"filePath"}. Error: ${"error"}.`
->>>>>>> fbcda2e9
       }
     }
   },
