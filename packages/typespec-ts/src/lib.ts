// Copyright (c) Microsoft Corporation.
// Licensed under the MIT License.

import {
  PackageDetails,
  DependencyInfo,
  ServiceInfo,
  PackageFlavor
} from "@azure-tools/rlc-common";
import {
  createTypeSpecLibrary,
  JSONSchemaType,
  paramMessage
} from "@typespec/compiler";
import { Options } from "prettier";

export interface EmitterOptions {
  "include-shortcuts"?: boolean;
  "multi-client"?: boolean;
  batch?: any[];
  "package-details"?: PackageDetails;
  "add-credentials"?: boolean;
  /** Three possible values:
   * - undefined, no credentialScopes and relevant settings would be generated
   * - [], which means we would generate TokenCredential but no credentialScopes and relevant settings
   * - ["..."], which means we would generate credentialScopes and relevant settings with the given values
   */
  "credential-scopes"?: string[];
  "credential-key-header-name"?: string;
  "custom-http-auth-header-name"?: string;
  "custom-http-auth-shared-key-prefix"?: string;
  /**
   * Three possible values:
   * - undefined, the default behavior which means we would generate metadata if the package.json file is absent
   * - true, which means we would always generate new files or override existing files
   * - false, which means we would not generate any files no matter there exists or not
   */
  "generate-metadata"?: boolean;
  /**
   * Three possible values:
   * - undefined, the default behavior which means we would generate test if there is no `test` folder
   * - true, which means we would always generate new files or override existing files
   * - false, which means we would not generate any files no matter there exists or not
   */
  "generate-test"?: boolean;
  "generate-sample"?: boolean;
  "azure-sdk-for-js"?: boolean;
  "azure-output-directory"?: string;
  "is-typespec-test"?: boolean;
  title?: string;
  "dependency-info"?: DependencyInfo;
  "product-doc-link"?: string;
  "service-info"?: ServiceInfo;
  "azure-arm"?: boolean;
  "source-from"?: "TypeSpec" | "Swagger";
  "is-modular-library"?: boolean;
  "module-kind"?: "esm" | "cjs";
  "enable-operation-group"?: boolean;
  flavor?: PackageFlavor;
  "enable-model-namespace"?: boolean;
  "hierarchy-client"?: boolean;
  "compatibility-mode"?: boolean;
  "experimental-extensible-enums"?: boolean;
  "clear-output-folder"?: boolean;
  "ignore-property-name-normalize"?: boolean;
  "compatibility-query-multi-format"?: boolean;
  branded?: boolean;
  "typespec-title-map"?: Record<string, string>;
  "ignore-enum-member-name-normalize"?: boolean;
  "default-value-object"?: boolean;
<<<<<<< HEAD
  "emit-cross-language-def"?: boolean;
=======
  //TODO should remove this after finish the release tool test
  "should-use-pnpm-dep"?: boolean;
>>>>>>> 81d0cfcc
}

export const RLCOptionsSchema: JSONSchemaType<EmitterOptions> = {
  type: "object",
  additionalProperties: true,
  properties: {
    "include-shortcuts": {
      type: "boolean",
      nullable: true,
      description: "Deprecated option for RLC legacy generation."
    },
    "multi-client": {
      type: "boolean",
      nullable: true,
      description: "Deprecated option for RLC legacy generation."
    },
    batch: {
      type: "array",
      nullable: true,
      items: {
        type: "string"
      },
      description: "Deprecated option for RLC legacy generation."
    },
    "package-details": {
      type: "object",
      additionalProperties: true,
      properties: {
        name: { type: "string", nullable: false },
        scopeName: { type: "string", nullable: true },
        nameWithoutScope: { type: "string", nullable: true },
        description: { type: "string", nullable: true },
        version: { type: "string", nullable: true }
      },
      required: ["name"],
      nullable: true,
      description:
        "This is to indicate the package information such as package name, package description etc."
    },
    "add-credentials": {
      type: "boolean",
      nullable: true,
      description: `
      We support two types of authentication: Azure Key Credential(AzureKey) and Token credential(AADToken), any other will need to be handled manually.

      There are two ways to set up our credential details

      - To use \`@useAuth\` decorator in TypeSpec
      - To config in yaml file

      Please notice defining in TypeSpec is recommended and also has higher priority than second one.

      To enable credential in \`tspconfig.yaml\` and we need to provide more details to let codegen know types.
      `
    },
    "credential-scopes": {
      type: "array",
      nullable: true,
      items: { type: "string" },
      description:
        "If we enable the option `add-credentials` and specify `credential-scopes` the details we would enable the AADToken authentication."
    },
    "credential-key-header-name": {
      type: "string",
      nullable: true,
      description:
        "If we enable the option `add-credentials` and specify `credential-key-header-name` the details we would enable the AzureKey authentication."
    },
    "custom-http-auth-header-name": {
      type: "string",
      nullable: true,
      description:
        "This option is used for special Key Auth, when the key has a shared prefix and this header is to set the header name"
    },
    "custom-http-auth-shared-key-prefix": {
      type: "string",
      nullable: true,
      description:
        "This option is used for special Key Auth, when the key has a shared prefix and this header is to pass the rest of the header key."
    },
    "generate-metadata": {
      type: "boolean",
      nullable: true,
      description: `
      Whether to generate metadata files which includes package.json, README.md and tsconfig.json etc. Defaults to \`undefined\`. If there's not a package.json under package-dir, defaults to \`true\`. but if you'd like to disable this feature you could set it as \`false\`.
      `
    },
    "generate-test": {
      type: "boolean",
      nullable: true,
      description: `
      Whether to generate test files, for basic testing of your generated sdks. Defaults to \`undefined\`.
      other cases:
      - If azure-sdk-for-js is \`false\`. Defaults to \`false\`.
      - If azure-sdk-for-js is \`true\` but there's a test folder under package-dir. Defaults to \`false\`.
      - If azure-sdk-for-js is \`true\` but there's not a test folder under package-dir. Defaults to \`true\`.
      `
    },
    "generate-sample": {
      type: "boolean",
      nullable: true,
      description:
        "Whether to generate sample files, for basic samples of your generated sdks. Defaults to `undefined`. Management packages' default to `true`."
    },
    "azure-sdk-for-js": {
      type: "boolean",
      nullable: true,
      description:
        "This is used to indicate your project is generated in [azure-sdk-for-js](https://github.com/Azure/azure-sdk-for-js) repo or not. If your package is located in that repo we'll leverage `dev-tool` to accelerate our building and testing, however if not we'll remove the dependency for that tool. Defaults to `undefined`. Services with Flavor equal to 'Azure' default to 'true'. "
    },
    "azure-output-directory": {
      type: "string",
      nullable: true,
      description: "Deprecated option for RLC legacy generation"
    },
    "is-typespec-test": {
      type: "boolean",
      nullable: true,
      description: "Internal option for test"
    },
    title: {
      type: "string",
      nullable: true,
      description: "Deprecated option for RLC legacy generation."
    },
    "dependency-info": {
      type: "object",
      additionalProperties: true,
      properties: {
        link: { type: "string", nullable: false },
        description: { type: "string", nullable: false }
      },
      required: [],
      nullable: true,
      description: "Deprecated option for RLC legacy generation."
    },
    "product-doc-link": {
      type: "string",
      nullable: true,
      description: "Deprecated option for RLC legacy generation."
    },
    "service-info": {
      type: "object",
      additionalProperties: true,
      properties: {
        title: { type: "string", nullable: true },
        description: { type: "string", nullable: true }
      },
<<<<<<< HEAD
      nullable: true
    },
    "azure-arm": { type: "boolean", nullable: true },
    "source-from": { type: "string", nullable: true },
    "is-modular-library": { type: "boolean", nullable: true, default: false },
    "emit-cross-language-def": {
      type: "boolean",
      nullable: true,
      default: false
    },
    "enable-operation-group": { type: "boolean", nullable: true },
    "enable-model-namespace": { type: "boolean", nullable: true },
    "hierarchy-client": { type: "boolean", nullable: true },
    branded: { type: "boolean", nullable: true },
    flavor: { type: "string", nullable: true },
=======
      nullable: true,
      description: "Deprecated option for RLC legacy generation."
    },
    "azure-arm": {
      type: "boolean",
      nullable: true,
      description: "Whether the package is an arm package."
    },
    "source-from": {
      type: "string",
      nullable: true,
      description:
        "Internal option, the value is default for TypeSpec generation"
    },
    "is-modular-library": {
      type: "boolean",
      nullable: true,
      default: false,
      description:
        "Whether to generate a Modular library. Defaults to `false`. Arm packages default to `true`."
    },
    "enable-operation-group": {
      type: "boolean",
      nullable: true,
      description:
        "An option to treat interface as operation group. This is not recommended unless specifically told so"
    },
    "enable-model-namespace": {
      type: "boolean",
      nullable: true,
      description:
        "Provides an option to add the model namespace to model names in case of conflicts across different namespaces. This approach is generally discouraged unless explicitly required."
    },
    "hierarchy-client": {
      type: "boolean",
      nullable: true,
      description:
        "An option to organize the client in a hierarchical way as defined by `@clientInitialization`. This is true by default."
    },
    branded: {
      type: "boolean",
      nullable: true,
      description: "A section of flavor"
    },
    flavor: {
      type: "string",
      nullable: true,
      description: "The flavor of the SDK."
    },
>>>>>>> 81d0cfcc
    "module-kind": {
      type: "string",
      nullable: true,
      enum: ["esm", "cjs"],
      default: "esm",
      description: "Internal option for test."
    },
    "compatibility-mode": {
      type: "boolean",
      nullable: true,
      description:
        "Whether to affect the generation of the additional property feature for the Modular client. Defaults to `false`."
    },
    "experimental-extensible-enums": {
      type: "boolean",
      nullable: true,
      description: "Whether to transform union type enums to extensible enums"
    },
    "clear-output-folder": {
      type: "boolean",
      nullable: true,
      description:
        "Determine whether to clear the entire output folder. By default, only the 'sources' folder is cleared, so metadata files at the project root remain untouched. This option can be useful in pipeline scenarios."
    },
    "ignore-property-name-normalize": {
      type: "boolean",
      nullable: true,
      description:
        "The emitter will use camel case to normalize the property name, to ignore this normalization, you can set this option to true "
    },
    "ignore-enum-member-name-normalize": {
      type: "boolean",
      nullable: true,
      description:
        "The emitter has a normalization logic for enum member key, to ignore this normalization, you can set this option to true"
    },
    "compatibility-query-multi-format": {
      type: "boolean",
      nullable: true,
      description:
        "Whether to generate the backward-compatible code for query parameter serialization for array types in RLC. Defaults to `false`"
    },
    "default-value-object": {
      type: "boolean",
      nullable: true,
      description: "Deprecated option for RLC legacy generation."
    },
    "typespec-title-map": {
      type: "object",
      additionalProperties: {
        type: "string"
      },
      required: [],
      nullable: true,
      description: `Only for Modular generation
      By default, code generation uses the titles specified in the \`@client\` and \`@service\` decorators in TypeSpec to name modular clients. If you need to override these names, you can configure the \`typespec-title-map\`. The map's keys represent the original client names from TypeSpec, and the values are the desired client names. This configuration supports renaming multiple clients.

      \`\`\`yaml
      typespec-title-map: 
        AnomalyDetectorClient: AnomalyDetectorRest
        AnomalyDetectorClient2: AnomalyDetectorRest2
      \`\`\`
      `
    },
    "should-use-pnpm-dep": {
      type: "boolean",
      nullable: true,
      description: "Internal option for test."
    }
  },
  required: []
};

const libDef = {
  name: "@azure-tools/typespec-ts",
  diagnostics: {
    "security-service-namespace": {
      severity: "error",
      messages: {
        default:
          "Cannot add security details to a namespace other than the service namespace."
      }
    },
    "more-than-one-service": {
      severity: "error",
      messages: {
        default:
          "Only support one service and more than one services are not allowed."
      }
    },
    "no-service-defined": {
      severity: "warning",
      messages: {
        default:
          "No service defined and must have one and only one service defined."
      }
    },
    "resource-namespace": {
      severity: "error",
      messages: {
        default: "Resource goes on namespace"
      }
    },
    "missing-path-param": {
      severity: "error",
      messages: {
        default: paramMessage`Path contains parameter ${"param"} but wasn't found in given parameters`
      }
    },
    "duplicate-body-types": {
      severity: "error",
      messages: {
        default: "Request has multiple body types"
      }
    },
    "duplicate-header": {
      severity: "error",
      messages: {
        default: paramMessage`The header ${"header"} is defined across multiple content types`
      }
    },
    "duplicate-example": {
      severity: "error",
      messages: {
        default: "Duplicate @example declarations on operation"
      }
    },
    "invalid-schema": {
      severity: "error",
      messages: {
        default: paramMessage`Couldn't get schema for type ${"type"} with property ${"property"}`
      }
    },
    "union-null": {
      severity: "error",
      messages: {
        default: "Cannot have a union containing only null types."
      }
    },
    "union-unsupported": {
      severity: "error",
      messages: {
        default:
          "Unions cannot be emitted to OpenAPI v2 unless all options are literals of the same type.",
        null: "Unions containing multiple model types cannot be emitted to OpenAPI v2 unless the union is between one model type and 'null'."
      }
    },
    discriminator: {
      severity: "error",
      messages: {
        duplicate: paramMessage`Discriminator value "${"val"}" defined in two different variants: ${"model1"} and ${"model2"}`,
        missing:
          "The discriminator property is not defined in a variant of a discriminated union.",
        required: "the discriminator property must be a required property.",
        type: "the discriminator property must be type 'string'."
      }
    },
    "discriminator-value": {
      severity: "warning",
      messages: {
        literal:
          "Each variant of a discriminated union should define the discriminator property with a string literal value."
      }
    },
    "invalid-default": {
      severity: "error",
      messages: {
        default: paramMessage`Invalid type '${"type"}' for a default value`
      }
    },
    "no-credential-scopes": {
      severity: "warning",
      messages: {
        default:
          "Please provide credential scopes to ensure the token credential signature can be generated."
      }
    },
    "nullable-required-header": {
      severity: "warning",
      messages: {
        default:
          "Required header cannot be nullable. Please remove the nullable modifier."
      }
    },
    "no-paging-items-defined": {
      severity: "warning",
      messages: {
        default: paramMessage`Operation '${"operationName"}' is marked with @list but does not have @pageItems defined.`
      }
    },
    "un-supported-paging-cases": {
      severity: "warning",
      messages: {
        default: paramMessage`Nested paging items in ${"operationName"} are not supported and will be ignored.`
      }
    },
    "decimal-to-number": {
      severity: "warning",
      messages: {
        default: paramMessage`Please note the decimal type will be converted to number. If you strongly care about precision you can use @encode to encode it as a string for the property - ${"propertyName"}.`
      }
    },
    "unable-serialized-type": {
      severity: "warning",
      messages: {
        default: paramMessage`Please note the header ${"type"} is not serializable.`
      }
    },
    "default-response-body-type": {
      severity: "warning",
      messages: {
        default: paramMessage`Please note the body type of default response for operation - ${"operationName"} is not a model type.`
      }
    },
    "un-supported-credential": {
      severity: "warning",
      messages: {
        default: paramMessage`Authentication type ${"credentialType"} is not supported.`
      }
    },
    "un-supported-finalStateVia": {
      severity: "warning",
      messages: {
        default: paramMessage`The LRO final-state-via ${"finalStateVia"} is not supported.`
      }
    },
    "required-sample-parameter": {
      severity: "warning",
      messages: {
        default: paramMessage`The parameter ${"paramName"} in ${"exampleName"} is required but no value provided.`
      }
    },
    "property-name-normalized": {
      severity: "warning",
      messages: {
        default: paramMessage`Property name ${"propertyName"} is normalized to ${"normalizedName"}.`
      }
    },
    "un-supported-format-cases": {
      severity: "warning",
      messages: {
        default: paramMessage`The parameter ${"paramName"} with explode: ${"explode"} and format: ${"format"} is not supported.`
      }
    },
    "parameter-type-not-supported": {
      severity: "warning",
      messages: {
        default: paramMessage`Parameter '${"paramName"}' with type '${"paramType"}' is not supported and we would ignore this parameter.`
      }
    },
    "prefix-adding-in-enum-member": {
      severity: "warning",
      messages: {
        default: paramMessage`Enum member name ${"memberName"} is normalized to ${"normalizedName"} with "_" prefix.`
      }
    },
    "default-value-object": {
      severity: "warning",
      messages: {
        default: paramMessage`Please note the default value is an object type.`
      }
    },
    "property-name-conflict": {
      severity: "warning",
      messages: {
        default: paramMessage`The property name ${"propertyName"} has conflicts with others and please use @clientName to rename it.`
      }
    },
    "parameter-name-conflict": {
      severity: "warning",
      messages: {
        default: paramMessage`The parameter name ${"parameterName"} has conflicts with others and please use @clientName to rename it.`
      }
    }
  },
  emitter: {
    options: RLCOptionsSchema
  }
} as const;

export const $lib = createTypeSpecLibrary(libDef);
export const { reportDiagnostic } = $lib;

export const prettierTypeScriptOptions: Options = {
  parser: "typescript",
  arrowParens: "always",
  bracketSpacing: true,
  endOfLine: "lf",
  printWidth: 80,
  semi: true,
  singleQuote: false,
  tabWidth: 2
};

export const prettierJSONOptions: Options = {
  parser: "json",
  tabWidth: 2,
  semi: false,
  singleQuote: false
};<|MERGE_RESOLUTION|>--- conflicted
+++ resolved
@@ -68,12 +68,9 @@
   "typespec-title-map"?: Record<string, string>;
   "ignore-enum-member-name-normalize"?: boolean;
   "default-value-object"?: boolean;
-<<<<<<< HEAD
   "emit-cross-language-def"?: boolean;
-=======
   //TODO should remove this after finish the release tool test
   "should-use-pnpm-dep"?: boolean;
->>>>>>> 81d0cfcc
 }
 
 export const RLCOptionsSchema: JSONSchemaType<EmitterOptions> = {
@@ -222,23 +219,6 @@
         title: { type: "string", nullable: true },
         description: { type: "string", nullable: true }
       },
-<<<<<<< HEAD
-      nullable: true
-    },
-    "azure-arm": { type: "boolean", nullable: true },
-    "source-from": { type: "string", nullable: true },
-    "is-modular-library": { type: "boolean", nullable: true, default: false },
-    "emit-cross-language-def": {
-      type: "boolean",
-      nullable: true,
-      default: false
-    },
-    "enable-operation-group": { type: "boolean", nullable: true },
-    "enable-model-namespace": { type: "boolean", nullable: true },
-    "hierarchy-client": { type: "boolean", nullable: true },
-    branded: { type: "boolean", nullable: true },
-    flavor: { type: "string", nullable: true },
-=======
       nullable: true,
       description: "Deprecated option for RLC legacy generation."
     },
@@ -288,7 +268,6 @@
       nullable: true,
       description: "The flavor of the SDK."
     },
->>>>>>> 81d0cfcc
     "module-kind": {
       type: "string",
       nullable: true,
@@ -357,6 +336,11 @@
       type: "boolean",
       nullable: true,
       description: "Internal option for test."
+    },
+    "emit-cross-language-def": {
+      type: "boolean",
+      nullable: true,
+      description: "Whether to generate cross-language definition map files."
     }
   },
   required: []
