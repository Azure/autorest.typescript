--- conflicted
+++ resolved
@@ -70,104 +70,6 @@
   "default-value-object"?: boolean;
 }
 
-<<<<<<< HEAD
-const _RLCOptionsSchema: JSONSchemaType<RLCOptions> = {
-  type: "object",
-  additionalProperties: true,
-  properties: {
-    includeShortcuts: { type: "boolean", nullable: true },
-    multiClient: { type: "boolean", nullable: true },
-    batch: {
-      type: "array",
-      nullable: true,
-      items: {
-        type: "string"
-      }
-    },
-    packageDetails: {
-      type: "object",
-      additionalProperties: true,
-      properties: {
-        name: { type: "string", nullable: false },
-        scopeName: { type: "string", nullable: true },
-        nameWithoutScope: { type: "string", nullable: true },
-        description: { type: "string", nullable: true },
-        version: { type: "string", nullable: true }
-      },
-      required: ["name"],
-      nullable: true
-    },
-    addCredentials: { type: "boolean", nullable: true },
-    credentialScopes: {
-      type: "array",
-      nullable: true,
-      items: { type: "string" }
-    },
-    credentialKeyHeaderName: { type: "string", nullable: true },
-    customHttpAuthHeaderName: { type: "string", nullable: true },
-    customHttpAuthSharedKeyPrefix: { type: "string", nullable: true },
-    generateMetadata: { type: "boolean", nullable: true },
-    generateTest: { type: "boolean", nullable: true },
-    generateSample: { type: "boolean", nullable: true },
-    azureSdkForJs: { type: "boolean", nullable: true },
-    azureOutputDirectory: { type: "string", nullable: true },
-    isTypeSpecTest: { type: "boolean", nullable: true },
-    title: { type: "string", nullable: true },
-    dependencyInfo: {
-      type: "object",
-      additionalProperties: true,
-      properties: {
-        link: { type: "string", nullable: false },
-        description: { type: "string", nullable: false }
-      },
-      required: [],
-      nullable: true
-    },
-    productDocLink: { type: "string", nullable: true },
-    serviceInfo: {
-      type: "object",
-      additionalProperties: true,
-      properties: {
-        title: { type: "string", nullable: true },
-        description: { type: "string", nullable: true }
-      },
-      nullable: true
-    },
-    azureArm: { type: "boolean", nullable: true },
-    sourceFrom: { type: "string", nullable: true },
-    isModularLibrary: { type: "boolean", nullable: true, default: false },
-    enableOperationGroup: { type: "boolean", nullable: true },
-    enableModelNamespace: { type: "boolean", nullable: true },
-    hierarchyClient: { type: "boolean", nullable: true },
-    branded: { type: "boolean", nullable: true },
-    flavor: { type: "string", nullable: true },
-    moduleKind: {
-      type: "string",
-      nullable: true,
-      enum: ["esm", "cjs"],
-      default: "esm"
-    },
-    compatibilityMode: { type: "boolean", nullable: true },
-    experimentalExtensibleEnums: { type: "boolean", nullable: true },
-    clearOutputFolder: { type: "boolean", nullable: true },
-    ignorePropertyNameNormalize: { type: "boolean", nullable: true },
-    ignoreEnumMemberNameNormalize: { type: "boolean", nullable: true },
-    compatibilityQueryMultiFormat: { type: "boolean", nullable: true },
-    typespecTitleMap: {
-      type: "object",
-      additionalProperties: {
-        type: "string"
-      },
-      required: [],
-      nullable: true
-    },
-    hasSubscriptionId: { type: "boolean", nullable: true }
-  },
-  required: []
-};
-
-=======
->>>>>>> c7cb1b9b
 export const RLCOptionsSchema: JSONSchemaType<EmitterOptions> = {
   type: "object",
   additionalProperties: true,
