--- conflicted
+++ resolved
@@ -256,23 +256,22 @@
         default: paramMessage`The parameter ${"paramName"} in ${"exampleName"} is required but no value provided.`
       }
     },
-<<<<<<< HEAD
+    "property-name-normalized": {
+      severity: "warning",
+      messages: {
+        default: paramMessage`Property name ${"propertyName"} is normalized to ${"normalizedName"}.`
+      }
+    },
+    "optional-path-param": {
+      severity: "error",
+      messages: {
+        default: paramMessage`Path parameter '${"paramName"}' cannot be optional.`
+      }
+    },
     "un-supported-format-cases": {
       severity: "warning",
       messages: {
         default: paramMessage`The parameter ${"paramName"} with explode: ${"explode"} and format: ${"format"} is not supported.`
-=======
-    "property-name-normalized": {
-      severity: "warning",
-      messages: {
-        default: paramMessage`Property name ${"propertyName"} is normalized to ${"normalizedName"}.`
-      }
-    },
-    "optional-path-param": {
-      severity: "error",
-      messages: {
-        default: paramMessage`Path parameter '${"paramName"}' cannot be optional.`
->>>>>>> 63a6f9e6
       }
     }
   },
