--- conflicted
+++ resolved
@@ -269,15 +269,12 @@
         default: paramMessage`Path parameter '${"paramName"}' cannot be optional.`
       }
     },
-<<<<<<< HEAD
-=======
     "un-supported-format-cases": {
       severity: "warning",
       messages: {
         default: paramMessage`The parameter ${"paramName"} with explode: ${"explode"} and format: ${"format"} is not supported.`
       }
     },
->>>>>>> c2165845
     "parameter-type-not-supported": {
       severity: "warning",
       messages: {
