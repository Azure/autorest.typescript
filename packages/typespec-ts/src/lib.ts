// Copyright (c) Microsoft Corporation.
// Licensed under the MIT License.

import { RLCOptions } from "@azure-tools/rlc-common";
import {
  createTypeSpecLibrary,
  JSONSchemaType,
  paramMessage
} from "@typespec/compiler";
import { Options } from "prettier";

export interface EmitterOptions extends RLCOptions {
  branded?: boolean;
  compatibilityMode?: boolean;
  experimentalExtensibleEnums?: boolean;
}

export const RLCOptionsSchema: JSONSchemaType<EmitterOptions> = {
  type: "object",
  additionalProperties: true,
  properties: {
    includeShortcuts: { type: "boolean", nullable: true },
    multiClient: { type: "boolean", nullable: true },
    batch: {
      type: "array",
      nullable: true,
      items: {
        type: "string"
      }
    },
    packageDetails: {
      type: "object",
      additionalProperties: true,
      properties: {
        name: { type: "string", nullable: false },
        scopeName: { type: "string", nullable: true },
        nameWithoutScope: { type: "string", nullable: true },
        description: { type: "string", nullable: true },
        version: { type: "string", nullable: true }
      },
      required: ["name"],
      nullable: true
    },
    addCredentials: { type: "boolean", nullable: true },
    credentialScopes: {
      type: "array",
      nullable: true,
      items: { type: "string" }
    },
    credentialKeyHeaderName: { type: "string", nullable: true },
    customHttpAuthHeaderName: { type: "string", nullable: true },
    customHttpAuthSharedKeyPrefix: { type: "string", nullable: true },
    generateMetadata: { type: "boolean", nullable: true },
    generateTest: { type: "boolean", nullable: true },
    generateSample: { type: "boolean", nullable: true },
    azureSdkForJs: { type: "boolean", nullable: true },
    azureOutputDirectory: { type: "string", nullable: true },
    isTypeSpecTest: { type: "boolean", nullable: true },
    title: { type: "string", nullable: true },
    dependencyInfo: {
      type: "object",
      additionalProperties: true,
      properties: {
        link: { type: "string", nullable: false },
        description: { type: "string", nullable: false }
      },
      required: [],
      nullable: true
    },
    productDocLink: { type: "string", nullable: true },
    serviceInfo: {
      type: "object",
      additionalProperties: true,
      properties: {
        title: { type: "string", nullable: true },
        description: { type: "string", nullable: true }
      },
      nullable: true
    },
    azureArm: { type: "boolean", nullable: true },
    sourceFrom: { type: "string", nullable: true },
    isModularLibrary: { type: "boolean", nullable: true, default: false },
    enableOperationGroup: { type: "boolean", nullable: true },
    enableModelNamespace: { type: "boolean", nullable: true },
    hierarchyClient: { type: "boolean", nullable: true },
    branded: { type: "boolean", nullable: true },
    flavor: { type: "string", nullable: true },
    moduleKind: {
      type: "string",
      nullable: true,
      enum: ["esm", "cjs"],
      default: "esm"
    },
    compatibilityMode: { type: "boolean", nullable: true },
    experimentalExtensibleEnums: { type: "boolean", nullable: true },
    clearOutputFolder: { type: "boolean", nullable: true }
  },
  required: []
};

const libDef = {
  name: "@azure-tools/typespec-ts",
  diagnostics: {
    "security-service-namespace": {
      severity: "error",
      messages: {
        default:
          "Cannot add security details to a namespace other than the service namespace."
      }
    },
    "more-than-one-service": {
      severity: "error",
      messages: {
        default:
          "Only support one service and more than one services are not allowed."
      }
    },
    "no-service-defined": {
      severity: "error",
      messages: {
        default:
          "No service defined and must have one and only one service defined."
      }
    },
    "resource-namespace": {
      severity: "error",
      messages: {
        default: "Resource goes on namespace"
      }
    },
    "missing-path-param": {
      severity: "error",
      messages: {
        default: paramMessage`Path contains parameter ${"param"} but wasn't found in given parameters`
      }
    },
    "duplicate-body-types": {
      severity: "error",
      messages: {
        default: "Request has multiple body types"
      }
    },
    "duplicate-header": {
      severity: "error",
      messages: {
        default: paramMessage`The header ${"header"} is defined across multiple content types`
      }
    },
    "duplicate-example": {
      severity: "error",
      messages: {
        default: "Duplicate @example declarations on operation"
      }
    },
    "invalid-schema": {
      severity: "error",
      messages: {
        default: paramMessage`Couldn't get schema for type ${"type"} with property ${"property"}`
      }
    },
    "union-null": {
      severity: "error",
      messages: {
        default: "Cannot have a union containing only null types."
      }
    },
    "union-unsupported": {
      severity: "error",
      messages: {
        default:
          "Unions cannot be emitted to OpenAPI v2 unless all options are literals of the same type.",
        null: "Unions containing multiple model types cannot be emitted to OpenAPI v2 unless the union is between one model type and 'null'."
      }
    },
    discriminator: {
      severity: "error",
      messages: {
        duplicate: paramMessage`Discriminator value "${"val"}" defined in two different variants: ${"model1"} and ${"model2"}`,
        missing:
          "The discriminator property is not defined in a variant of a discriminated union.",
        required: "the discriminator property must be a required property.",
        type: "the discriminator property must be type 'string'."
      }
    },
    "discriminator-value": {
      severity: "warning",
      messages: {
        literal:
          "Each variant of a discriminated union should define the discriminator property with a string literal value."
      }
    },
    "invalid-default": {
      severity: "error",
      messages: {
        default: paramMessage`Invalid type '${"type"}' for a default value`
      }
    },
    "no-credential-scopes": {
      severity: "warning",
      messages: {
        default:
          "Please provide credential scopes to ensure the token credential signature can be generated."
      }
    },
    "nullable-required-header": {
      severity: "warning",
      messages: {
        default:
          "Required header cannot be nullable. Please remove the nullable modifier."
      }
    },
    "no-paging-items-defined": {
      severity: "warning",
      messages: {
        default: paramMessage`Please specify @items property for the paging operation - ${"operationName"}.`
      }
    },
    "decimal-to-number": {
      severity: "warning",
      messages: {
        default: paramMessage`Please note the decimal type will be converted to number. If you strongly care about precision you can use @encode to encode it as a string for the property - ${"propertyName"}.`
      }
    },
    "unable-serialized-type": {
      severity: "warning",
      messages: {
        default: paramMessage`Please note the header ${"type"} is not serializable.`
      }
    },
    "compatible-additional-properties": {
      severity: "warning",
      messages: {
        default: paramMessage`Please note that only compatible additional properties is supported for now. You can enable compatibilityMode to generate compatible additional properties for the model - ${"modelName"}.`
      }
    },
    "default-response-body-type": {
      severity: "warning",
      messages: {
        default: paramMessage`Please note the body type of default response for operation - ${"operationName"} is not a model type.`
      }
    },
    "un-supported-credential": {
      severity: "warning",
      messages: {
        default: paramMessage`Authentication type ${"credentialType"} is not supported.`
      }
    },
<<<<<<< HEAD
    "un-supported-finalStateVia": {
      severity: "warning",
      messages: {
        default: paramMessage`The LRO final-state-via ${"finalStateVia"} is not supported.`
=======
    "required-sample-parameter": {
      severity: "warning",
      messages: {
        default: paramMessage`The parameter ${"paramName"} in ${"exampleName"} is required but no value provided.`
>>>>>>> 2d85b98c
      }
    }
  },
  emitter: {
    options: RLCOptionsSchema
  }
} as const;

export const $lib = createTypeSpecLibrary(libDef);
export const { reportDiagnostic } = $lib;

export const prettierTypeScriptOptions: Options = {
  parser: "typescript",
  arrowParens: "always",
  bracketSpacing: true,
  endOfLine: "lf",
  printWidth: 80,
  semi: true,
  singleQuote: false,
  tabWidth: 2
};

export const prettierJSONOptions: Options = {
  parser: "json",
  tabWidth: 2,
  semi: false,
  singleQuote: false
};<|MERGE_RESOLUTION|>--- conflicted
+++ resolved
@@ -245,17 +245,14 @@
         default: paramMessage`Authentication type ${"credentialType"} is not supported.`
       }
     },
-<<<<<<< HEAD
     "un-supported-finalStateVia": {
+    "required-sample-parameter": {
+      severity: "warning",
+      messages: {
       severity: "warning",
       messages: {
         default: paramMessage`The LRO final-state-via ${"finalStateVia"} is not supported.`
-=======
-    "required-sample-parameter": {
-      severity: "warning",
-      messages: {
         default: paramMessage`The parameter ${"paramName"} in ${"exampleName"} is required but no value provided.`
->>>>>>> 2d85b98c
       }
     }
   },
