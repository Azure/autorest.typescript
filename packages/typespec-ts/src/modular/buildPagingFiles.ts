--- conflicted
+++ resolved
@@ -5,13 +5,8 @@
   isPagingOnlyOperation
 } from "./helpers/operationHelpers.js";
 
-<<<<<<< HEAD
-export function buildPagingTypes(codeModel: ModularCodeModel, client: Client) {
+export function buildPagingTypes(client: Client, codeModel: ModularCodeModel) {
   if (!hasPagingOnlyOperation(client)) {
-=======
-export function buildPagingTypes(client: Client, codeModel: ModularCodeModel) {
-  if (!hasPagingOperation(client)) {
->>>>>>> 3b06cf50
     return;
   }
   const filePath = path.join(
