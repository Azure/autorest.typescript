import {
  ClassDeclaration,
  MethodDeclarationStructure,
  Scope,
  SourceFile,
  StructureKind
} from "ts-morph";
import {
  getClientParameters,
  importCredential
} from "./helpers/clientHelpers.js";
import {
  getClassicalLayerPrefix,
  getClientName
} from "./helpers/namingHelpers.js";
import { Client, ModularCodeModel } from "./modularCodeModel.js";
import { isRLCMultiEndpoint } from "../utils/clientUtils.js";
import { getDocsFromDescription } from "./helpers/docsHelpers.js";
import { SdkContext } from "../utils/interfaces.js";
<<<<<<< HEAD
import { Imports as ThirdPartyImports } from "@azure-tools/rlc-common";
=======
import { NameType, normalizeName } from "@azure-tools/rlc-common";
import { getOperationFunction } from "./helpers/operationHelpers.js";
>>>>>>> 7b641fe7

export function buildClassicalClient(
  dpgContext: SdkContext,
  codeModel: ModularCodeModel,
  client: Client
) {
  const { description } = client;
  const modularClientName = getClientName(client);
  const classicalClientname = `${getClientName(client)}Client`;
  const params = getClientParameters(client);
  const srcPath = codeModel.modularOptions.sourceRoot;
  const subfolder = client.subfolder ?? "";

  const clientFile = codeModel.project.createSourceFile(
    `${srcPath}/${
      subfolder !== "" ? subfolder + "/" : ""
    }${classicalClientname}.ts`
  );

  clientFile.addExportDeclaration({
    namedExports: [`${classicalClientname}Options`],
    moduleSpecifier: `./api/${modularClientName}Context.js`
  });

  const clientClass = clientFile.addClass({
    isExported: true,
    name: `${classicalClientname}`
  });

  // Add the private client member. This will be the client context from /api
  if (isRLCMultiEndpoint(dpgContext)) {
    clientClass.addProperty({
      name: "_client",
      type: `Client.${client.rlcClientName}`,
      scope: Scope.Private
    });
  } else {
    clientClass.addProperty({
      name: "_client",
      type: `${client.rlcClientName}`,
      scope: Scope.Private
    });
  }

  // Add the pipeline member. This will be the pipeline from /api
  clientClass.addProperty({
    name: "pipeline",
    type: "Pipeline",
    scope: Scope.Public,
    isReadonly: true,
    docs: ["The pipeline used by this client to make requests"]
  });

  // TODO: We may need to generate constructor overloads at some point. Here we'd do that.
  const constructor = clientClass.addConstructor({
    docs: getDocsFromDescription(description),
    parameters: params
  });
  constructor.addStatements([
    `this._client = create${modularClientName}(${(params ?? [])
      .map((p) => p.name)
      .join(",")})`
  ]);
  constructor.addStatements(`this.pipeline = this._client.pipeline`);
  importCredential(codeModel.thirdPartyImports, clientFile);
  importPipeline(codeModel.thirdPartyImports, clientFile);
  importAllModels(clientFile, srcPath, subfolder);
  buildClientOperationGroups(clientFile, client, clientClass);
  importAllApis(clientFile, srcPath, subfolder);
  clientFile.fixMissingImports();
  clientFile.fixUnusedIdentifiers();
}

function importAllApis(
  clientFile: SourceFile,
  srcPath: string,
  subfolder: string
) {
  const project = clientFile.getProject();
  const apiModels = project.getSourceFile(
    `${srcPath}/${subfolder !== "" ? subfolder + "/" : ""}api/index.ts`
  );

  if (!apiModels) {
    return;
  }

  const exported = [...apiModels.getExportedDeclarations().keys()];

  clientFile.addImportDeclaration({
    moduleSpecifier: `./api/index.js`,
    namedImports: exported
  });
}

function importAllModels(
  clientFile: SourceFile,
  srcPath: string,
  subfolder: string
) {
  const project = clientFile.getProject();
  const apiModels = project.getSourceFile(
    `${srcPath}/${subfolder !== "" ? subfolder + "/" : ""}models/models.ts`
  );

  if (!apiModels) {
    return;
  }

  const exported = [...apiModels.getExportedDeclarations().keys()];

  if (exported.length > 0) {
    clientFile.addImportDeclaration({
      moduleSpecifier: `./models/models.js`,
      namedImports: exported
    });
  }

  const apiModelsOptions = project.getSourceFile(
    `${srcPath}/${subfolder !== "" ? subfolder + "/" : ""}models/options.ts`
  );

  if (!apiModelsOptions) {
    return;
  }

  const exportedOptions = [
    ...apiModelsOptions.getExportedDeclarations().keys()
  ];

  clientFile.addImportDeclaration({
    moduleSpecifier: `./models/options.js`,
    namedImports: exportedOptions
  });
}

function importPipeline(
  thirdPartyImports: ThirdPartyImports,
  clientSourceFile: SourceFile
): void {
  clientSourceFile.addImportDeclaration({
    moduleSpecifier:
      (thirdPartyImports?.commonFallback ?? thirdPartyImports?.restPipeline)
        ?.specifier ?? "@azure/core-rest-pipeline",
    namedImports: ["Pipeline"]
  });
}

function buildClientOperationGroups(
  clientFile: SourceFile,
  client: Client,
  clientClass: ClassDeclaration
) {
  let clientType = "Client";
  const subfolder = client.subfolder ?? "";
  if (subfolder && subfolder !== "") {
    clientType = `Client.${clientClass.getName()}`;
  }
  for (const operationGroup of client.operationGroups) {
    const groupName = normalizeName(
      operationGroup.namespaceHierarchies[0] ?? operationGroup.propertyName,
      NameType.Property
    );
    if (groupName === "") {
      operationGroup.operations.forEach((op) => {
        const declarations = getOperationFunction(op, clientType);
        const method: MethodDeclarationStructure = {
          docs: declarations.docs,
          name: declarations.name ?? "FIXME",
          kind: StructureKind.Method,
          returnType: declarations.returnType,
          parameters: declarations.parameters?.filter(
            (p) => p.name !== "context"
          ),
          statements: `return ${declarations.name}(${[
            "this._client",
            ...[
              declarations.parameters
                ?.map((p) => p.name)
                .filter((p) => p !== "context")
            ]
          ].join(",")})`
        };
        clientClass.addMethod(method);
      });
      continue;
    }
    const operationName = `get${getClassicalLayerPrefix(
      operationGroup,
      NameType.Interface,
      "",
      0
    )}Operations`;
    const propertyType = `${getClassicalLayerPrefix(
      operationGroup,
      NameType.Interface,
      "",
      0
    )}Operations`;
    const existProperty = clientClass.getProperties().filter((p) => {
      return p.getName() === groupName;
    });
    if (!existProperty || existProperty.length === 0) {
      clientFile.addImportDeclaration({
        namedImports: [operationName, propertyType],
        moduleSpecifier: `./classic/${getClassicalLayerPrefix(
          operationGroup,
          NameType.File,
          "/",
          0
        )}/index.js`
      });
      clientClass.addProperty({
        name: groupName,
        type: propertyType,
        scope: Scope.Public,
        isReadonly: true,
        docs: ["The operation groups for " + operationGroup.propertyName]
      });
      clientClass
        .getConstructors()[0]
        ?.addStatements(
          `this.${groupName} = get${getClassicalLayerPrefix(
            operationGroup,
            NameType.Interface,
            "",
            0
          )}Operations(this._client)`
        );
    }
  }
}<|MERGE_RESOLUTION|>--- conflicted
+++ resolved
@@ -17,12 +17,9 @@
 import { isRLCMultiEndpoint } from "../utils/clientUtils.js";
 import { getDocsFromDescription } from "./helpers/docsHelpers.js";
 import { SdkContext } from "../utils/interfaces.js";
-<<<<<<< HEAD
 import { Imports as ThirdPartyImports } from "@azure-tools/rlc-common";
-=======
 import { NameType, normalizeName } from "@azure-tools/rlc-common";
 import { getOperationFunction } from "./helpers/operationHelpers.js";
->>>>>>> 7b641fe7
 
 export function buildClassicalClient(
   dpgContext: SdkContext,
