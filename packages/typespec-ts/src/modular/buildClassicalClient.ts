--- conflicted
+++ resolved
@@ -91,21 +91,15 @@
     parameters: classicalParams
   });
 
-  const paramNames = (params ?? []).map((p) => p.name);
+  const paramNames = (contextParams ?? []).map((p) => p.name);
   const { updatedParamNames, userAgentStatements } = getUserAgentStatements(
     "azsdk-js-modular-classic",
     paramNames
   );
 
   constructor.addStatements([
-<<<<<<< HEAD
     userAgentStatements,
     `this._client = create${modularClientName}(${updatedParamNames.join(",")})`
-=======
-    `this._client = create${modularClientName}(${(contextParams ?? [])
-      .map((p) => p.name)
-      .join(",")})`
->>>>>>> f409a930
   ]);
   constructor.addStatements(`this.pipeline = this._client.pipeline`);
   importLroCoreDependencies(clientFile);
