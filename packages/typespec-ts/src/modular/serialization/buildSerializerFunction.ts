import { FunctionDeclarationStructure, StructureKind } from "ts-morph";
import {
  SdkArrayType,
  SdkDictionaryType,
  SdkModelPropertyType,
  SdkModelType,
  SdkType,
  SdkUnionType,
  UsageFlags
} from "@azure-tools/typespec-client-generator-core";
import { SdkContext } from "../../utils/interfaces.js";
<<<<<<< HEAD
import { getAllAncestors, getAllProperties, getRequestModelMapping } from "../helpers/operationHelpers.js";
=======
import {
  getAllAncestors,
  getAllProperties,
  getPropertyFullName,
  getRequestModelMapping,
  getSerializationExpression
} from "../helpers/operationHelpers.js";
>>>>>>> b3da08aa
import { normalizeModelName } from "../emitModels.js";
import { NameType, normalizeName } from "@azure-tools/rlc-common";
import { isAzureCoreErrorType } from "../../utils/modelUtils.js";
import {
  isDiscriminatedUnion,
  isSupportedSerializeType,
  ModelSerializeOptions
} from "./serializeUtils.js";
import { MultipartHelpers } from "../static-helpers-metadata.js";
import { resolveReference } from "../../framework/reference.js";
import { isOrExtendsHttpFile } from "@typespec/http";

export function buildModelSerializer(
  context: SdkContext,
  type: SdkType,
  skipDiscriminatedUnion = false,
  nameOnly: boolean = false
): FunctionDeclarationStructure | undefined | string {
  // const modelTcgcType = getTcgcType(type) as SdkModelType;
  if (!isSupportedSerializeType(type)) {
    return undefined;
  }
  if (type.kind === "model" || type.kind === "union" || type.kind === "enum") {
    if (
      !type.usage ||
      (type.usage !== undefined &&
        (type.usage & UsageFlags.Input) !== UsageFlags.Input)
    ) {
      return undefined;
    }
    if (!type.name) {
      // TODO: https://github.com/Azure/typespec-azure/issues/1713 and https://github.com/microsoft/typespec/issues/4815
      // throw new Error(`NYI Serialization of anonymous types`);
      return undefined;
    }
    if (
      isAzureCoreErrorType(context.program, type.__raw!) ||
      isOrExtendsHttpFile(context.program, type.__raw!)
    ) {
      return undefined;
    }
  }

  if (
    !isDiscriminatedUnion(type) &&
    type.kind === "model" &&
    type.discriminatorProperty
  ) {
    return buildPolymorphicSerializer(context, type, nameOnly);
  }

  if (isDiscriminatedUnion(type) && !skipDiscriminatedUnion) {
    return buildDiscriminatedUnionSerializer(context, type, nameOnly);
  }

  switch (type.kind) {
    case "model":
      return buildModelTypeSerializer(context, type, {
        nameOnly,
        skipDiscriminatedUnionSuffix: skipDiscriminatedUnion
      });
    case "union": // for non-discriminated union, we just return whatever we get
      return buildUnionSerializer(context, type, nameOnly);
    case "dict":
      return buildDictTypeSerializer(context, type, nameOnly);
    case "array":
      return buildArrayTypeSerializer(context, type, nameOnly);
    default:
      return undefined;
  }
}

function hasAdditionalProperties(type: SdkType | undefined) {
  if (!type || !("additionalProperties" in type)) {
    return false;
  }

  if (type.additionalProperties) {
    return true;
  }

  if (type.baseModel) {
    return hasAdditionalProperties(type.baseModel);
  }

  return false;
}

function buildPolymorphicSerializer(
  context: SdkContext,
  type: SdkModelType,
  nameOnly: boolean
): string;
function buildPolymorphicSerializer(
  context: SdkContext,
  type: SdkModelType
): FunctionDeclarationStructure | undefined;
function buildPolymorphicSerializer(
  context: SdkContext,
  type: SdkModelType,
  nameOnly = false
): FunctionDeclarationStructure | undefined | string {
  if (!type.name) {
    throw new Error(`NYI Serialization of anonymous types`);
  }
  const serializeFunctionName = `${normalizeModelName(
    context,
    type,
    NameType.Operation
  )}Serializer`;
  if (nameOnly) {
    return serializeFunctionName;
  }
  const serializerFunction: FunctionDeclarationStructure = {
    kind: StructureKind.Function,
    name: serializeFunctionName,
    isExported: true,
    parameters: [
      {
        name: "item",
        type: normalizeModelName(context, type)
      }
    ],
    returnType: "any",
    statements: []
  };
  if (!type.discriminatorProperty) {
    return;
  }
  const statements: string[] = [];

  const subTypes = type.discriminatedSubtypes;
  if (!subTypes) {
    return;
  }

  const cases: string[] = [];
  Object.keys(subTypes).forEach((discriminatedValue) => {
    const subType = subTypes[discriminatedValue];
    if (
      !subType?.usage ||
      (subType?.usage !== undefined &&
        (subType.usage & UsageFlags.Input) !== UsageFlags.Input)
    ) {
      return;
    }
    const union = subType?.discriminatedSubtypes ? "_Union" : "";
    if (!subType || subType?.name) {
      throw new Error(`NYI Serialization of anonymous types`);
    }
    const rawSubTypeName = `${subType.name}${union}`;
    const subTypeName = `${normalizeName(rawSubTypeName, NameType.Interface, true)}`;
    const subtypeSerializerName = normalizeName(
      `${rawSubTypeName}_Serializer`,
      NameType.Method,
      true
    );

    cases.push(`
        case "${discriminatedValue}":
          return ${subtypeSerializerName}(item as ${subTypeName});
      `);
  });

  statements.push(`
      switch (item.${type.discriminatorProperty.name}) {
       ${cases.join("\n")}
        default:
          return item;
      }
    `);
  serializerFunction.statements = statements.join("\n");
  return serializerFunction;
}

function buildDiscriminatedUnionSerializer(
  context: SdkContext,
  type: SdkModelType,
  nameOnly: boolean
): string;
function buildDiscriminatedUnionSerializer(
  context: SdkContext,
  type: SdkModelType
): FunctionDeclarationStructure | undefined;
function buildDiscriminatedUnionSerializer(
  context: SdkContext,
  type: SdkModelType,
  nameOnly = false
): FunctionDeclarationStructure | undefined | string {
  if (!type.name) {
    throw new Error(`NYI Serialization of anonymous types`);
  }
  const cases: string[] = [];
  const output: string[] = [];
  const serializeFunctionName = `${normalizeModelName(
    context,
    type,
    NameType.Operation
  )}Serializer`;
  if (nameOnly) {
    return serializeFunctionName;
  }
  const baseSerializerName = `${normalizeModelName(
    context,
    type,
    NameType.Operation,
    true
  )}Serializer`;
  for (const key in type.discriminatedSubtypes) {
    const subType = type.discriminatedSubtypes[key]!;
    if (
      !subType.usage ||
      (subType.usage !== undefined &&
        (subType.usage & UsageFlags.Input) !== UsageFlags.Input)
    ) {
      continue;
    }
    const discriminatedValue = subType.discriminatorValue!;
    const union = subType.discriminatedSubtypes ? "Union" : "";
    const subTypeName = `${normalizeName(subType.name, NameType.Interface, true)}${union}`;
    const subtypeSerializerName = normalizeName(
      `${subTypeName}Serializer`,
      NameType.Method,
      true
    );

    cases.push(`
      case "${discriminatedValue}":
        return ${subtypeSerializerName}(item as ${subTypeName});
    `);
  }
  output.push(`
    switch (item.${type.discriminatorProperty?.name}) {
     ${cases.join("\n")}
      default:
        return ${baseSerializerName}(item);
    }
  `);

  const serializerFunction: FunctionDeclarationStructure = {
    kind: StructureKind.Function,
    name: serializeFunctionName,
    isExported: true,
    parameters: [
      {
        name: "item",
        type: normalizeModelName(context, type)
      }
    ],
    returnType: "any",
    statements: output.join("\n")
  };
  return serializerFunction;
}

function buildUnionSerializer(
  context: SdkContext,
  type: SdkUnionType,
  nameOnly: boolean
): string;
function buildUnionSerializer(
  context: SdkContext,
  type: SdkUnionType
): FunctionDeclarationStructure;
function buildUnionSerializer(
  context: SdkContext,
  type: SdkUnionType,
  nameOnly = false
): FunctionDeclarationStructure | string {
  if (!type.name) {
    throw new Error(`NYI Serialization of anonymous types`);
  }
  const serializerFunctionName = `${normalizeModelName(
    context,
    type,
    NameType.Operation
  )}Serializer`;
  if (nameOnly) {
    return serializerFunctionName;
  }
  const serializerFunction: FunctionDeclarationStructure = {
    kind: StructureKind.Function,
    name: `${normalizeModelName(context, type, NameType.Operation)}Serializer`,
    isExported: true,
    parameters: [
      {
        name: "item",
        type: normalizeModelName(context, type)
      }
    ],
    returnType: "any",
    statements: ["return item;"]
  };
  return serializerFunction;
}

function buildModelTypeSerializer(
  context: SdkContext,
  type: SdkModelType,
  options: ModelSerializeOptions = {
    nameOnly: false,
    skipDiscriminatedUnionSuffix: false
  }
): FunctionDeclarationStructure | string {
  if (!type.name) {
    throw new Error(`NYI Deserialization of anonymous types`);
  }
  const serializerFunctionName = `${normalizeModelName(
    context,
    type,
    NameType.Operation,
    options.skipDiscriminatedUnionSuffix
  )}Serializer`;
  if (options.nameOnly) {
    return serializerFunctionName;
  }
  const serializerFunction: FunctionDeclarationStructure = {
    kind: StructureKind.Function,
    name: serializerFunctionName,
    isExported: true,
    parameters: [
      {
        name: "item",
        type: normalizeModelName(
          context,
          type,
          NameType.Interface,
          options.skipDiscriminatedUnionSuffix
        )
      }
    ],
    returnType: "any",
    statements: ["return item;"]
  };

<<<<<<< HEAD
  const additionalPropertiesSpread = getAdditionalPropertiesStatement(context, type);
  const { directAssignment, propertiesStr } = getRequestModelMapping(
    context,
    type,
    "item"
  );
  if (additionalPropertiesSpread) {
    propertiesStr.unshift(additionalPropertiesSpread);
  }
  const serializeContent =
    directAssignment === true
      ? propertiesStr.join(",")
      : `{${propertiesStr.join(",")}}`;
=======
  if (
    (type.usage & UsageFlags.Input) === UsageFlags.Input &&
    (type.usage & UsageFlags.MultipartFormData) === UsageFlags.MultipartFormData
  ) {
    // For MFD models, serialize into an array of parts
    // TODO: cleaner abstraction, quite a bit of duplication with the non-MFD stuff here
    const parts: string[] = [];

    const properties = getAllProperties(type, getAllAncestors(type));
    for (const property of properties) {
      if (property.kind !== "property") {
        continue;
      }
      const expr = getSerializationExpression(context, property, "item");

      let partDefinition: string;
      if (property.isMultipartFileInput) {
        const createFilePartDescriptorDefinition = resolveReference(
          MultipartHelpers.createFilePartDescriptor
        );
>>>>>>> b3da08aa

        const itemPath = property.multipartOptions?.isMulti
          ? "x"
          : getPropertyFullName(context, property, "item");
        partDefinition = `${createFilePartDescriptorDefinition}("${property.serializedName}", ${itemPath}, )`;

        // If the TypeSpec doesn't specify a default content type, TCGC will infer a default of "*/*".
        // In this case, we actually want the content type to be left unset so that Core will take care of
        // setting the content type correctly.
        const contentType =
          property.multipartOptions?.defaultContentTypes?.[0] === "*/*"
            ? undefined
            : property.multipartOptions?.defaultContentTypes?.[0];

        if (property.multipartOptions?.isMulti) {
          partDefinition = `...(item["${property.serializedName}"].map((x: unknown) => ${createFilePartDescriptorDefinition}("${property.serializedName}", x${contentType ? `", ${contentType}"` : ""})))`;
        } else {
          partDefinition = `${createFilePartDescriptorDefinition}("${property.serializedName}", item["${property.serializedName}"]${contentType ? `, "${contentType}"` : ""})`;
        }
      } else if (property.multipartOptions?.isMulti) {
        partDefinition = `...((${expr}).map((x: unknown) => ({ name: "${property.serializedName}", body: x })))`;
      } else {
        partDefinition = `{ name: "${property.serializedName}", body: (${expr}) }`;
      }

      if (property.optional) {
        parts.push(
          `...(${getPropertyFullName(context, property, "item")} === undefined ? [] : [${partDefinition}])`
        );
      } else {
        parts.push(partDefinition);
      }

      // TODO: How to handle additionalProperties for MFD?
    }

    serializerFunction.statements = [`return [${parts.join(",")}]`];
  } else {
    // This is only handling the compatibility mode, will need to update when we handle additionalProperties property.
    const additionalPropertiesSpread = hasAdditionalProperties(type)
      ? "...item"
      : "";

    const propertiesStr = getRequestModelMapping(context, type, "item");

    if (additionalPropertiesSpread) {
      propertiesStr.unshift(additionalPropertiesSpread);
    }
    const serializeContent = `{${propertiesStr.join(",")}}`;

    const output = [];

    // don't emit a serializer if there is nothing to serialize
    if (propertiesStr.length) {
      output.push(`
        return ${serializeContent}
      `);
    } else {
      output.push(`
        return item;
      `);
    }
    serializerFunction.statements = output;
  }
  return serializerFunction;
}

function getAdditionalPropertiesStatement(context: SdkContext, type: SdkModelType): string | undefined {
  return hasAdditionalProperties(type)
    ? (!context.rlcOptions?.compatibilityMode && hasAdditionalPropertiesProperty(type) ? "...item.additionalProperties" : "...item")
    : undefined;
}

function hasAdditionalPropertiesProperty(type: SdkModelType) {
  const allParents = getAllAncestors(type);
  const properties: SdkModelPropertyType[] =
    getAllProperties(type, allParents) ?? [];
  return properties.some((p) => p.name === "additionalProperties");
}

function buildDictTypeSerializer(
  context: SdkContext,
  type: SdkDictionaryType,
  nameOnly: boolean
): string;
function buildDictTypeSerializer(
  context: SdkContext,
  type: SdkDictionaryType
): FunctionDeclarationStructure | undefined;
function buildDictTypeSerializer(
  context: SdkContext,
  type: SdkDictionaryType,
  nameOnly = false
): FunctionDeclarationStructure | undefined | string {
  const valueSerializer = buildModelSerializer(
    context,
    type.valueType,
    false,
    true
  );
  if (!valueSerializer) {
    return undefined;
  }
  if (!isSupportedSerializeType(type.valueType)) {
    return undefined;
  }

  if (typeof valueSerializer !== "string") {
    return undefined;
  }
  const valueTypeName = normalizeName(
    valueSerializer ? valueSerializer.replace("Serializer", "") : "",
    NameType.Property,
    true
  );
  const serializerFunctionName = `${valueTypeName}RecordSerializer`;
  if (nameOnly) {
    return serializerFunctionName;
  }
  const serializerFunction: FunctionDeclarationStructure = {
    kind: StructureKind.Function,
    name: serializerFunctionName,
    isExported: true,
    parameters: [
      {
        name: "item",
        type: `Record<string, ${normalizeModelName(context, type.valueType as any) ?? "any"}>`
      }
    ],
    returnType: "Record<string, any>",
    statements: [
      `
  const result: Record<string, any> = {};
  Object.keys(item).map((key) => {
    result[key] = !item[key]? item[key]: ${valueSerializer}(item[key])
  });
  return result;
      `
    ]
  };
  return serializerFunction;
}

function buildArrayTypeSerializer(
  context: SdkContext,
  type: SdkArrayType,
  nameOnly: boolean
): string;
function buildArrayTypeSerializer(
  context: SdkContext,
  type: SdkArrayType
): FunctionDeclarationStructure | undefined;
function buildArrayTypeSerializer(
  context: SdkContext,
  type: SdkArrayType,
  nameOnly = false
): FunctionDeclarationStructure | undefined | string {
  const valueSerializer = buildModelSerializer(
    context,
    type.valueType,
    false,
    true
  );
  if (!valueSerializer) {
    return undefined;
  }
  if (!isSupportedSerializeType(type.valueType)) {
    return undefined;
  }

  if (typeof valueSerializer !== "string") {
    return undefined;
  }
  const valueTypeName = normalizeName(
    valueSerializer ? valueSerializer.replace("Serializer", "") : "",
    NameType.Property,
    true
  );
  const serializerFunctionName = `${valueTypeName}ArraySerializer`;
  if (nameOnly) {
    return serializerFunctionName;
  }
  const serializerFunction: FunctionDeclarationStructure = {
    kind: StructureKind.Function,
    name: serializerFunctionName,
    isExported: true,
    parameters: [
      {
        name: "result",
        type: `Array<${normalizeModelName(context, type.valueType as any) ?? "any"}>`
      }
    ],
    returnType: "any[]",
    statements: [
      `
  return result.map((item) => {
    return ${valueSerializer}(item)
  });
      `
    ]
  };
  return serializerFunction;
}<|MERGE_RESOLUTION|>--- conflicted
+++ resolved
@@ -9,9 +9,6 @@
   UsageFlags
 } from "@azure-tools/typespec-client-generator-core";
 import { SdkContext } from "../../utils/interfaces.js";
-<<<<<<< HEAD
-import { getAllAncestors, getAllProperties, getRequestModelMapping } from "../helpers/operationHelpers.js";
-=======
 import {
   getAllAncestors,
   getAllProperties,
@@ -19,7 +16,6 @@
   getRequestModelMapping,
   getSerializationExpression
 } from "../helpers/operationHelpers.js";
->>>>>>> b3da08aa
 import { normalizeModelName } from "../emitModels.js";
 import { NameType, normalizeName } from "@azure-tools/rlc-common";
 import { isAzureCoreErrorType } from "../../utils/modelUtils.js";
@@ -355,21 +351,6 @@
     statements: ["return item;"]
   };
 
-<<<<<<< HEAD
-  const additionalPropertiesSpread = getAdditionalPropertiesStatement(context, type);
-  const { directAssignment, propertiesStr } = getRequestModelMapping(
-    context,
-    type,
-    "item"
-  );
-  if (additionalPropertiesSpread) {
-    propertiesStr.unshift(additionalPropertiesSpread);
-  }
-  const serializeContent =
-    directAssignment === true
-      ? propertiesStr.join(",")
-      : `{${propertiesStr.join(",")}}`;
-=======
   if (
     (type.usage & UsageFlags.Input) === UsageFlags.Input &&
     (type.usage & UsageFlags.MultipartFormData) === UsageFlags.MultipartFormData
@@ -390,7 +371,6 @@
         const createFilePartDescriptorDefinition = resolveReference(
           MultipartHelpers.createFilePartDescriptor
         );
->>>>>>> b3da08aa
 
         const itemPath = property.multipartOptions?.isMulti
           ? "x"
