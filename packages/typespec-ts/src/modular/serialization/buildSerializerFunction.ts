--- conflicted
+++ resolved
@@ -228,21 +228,12 @@
     return resolveReference(refkey(type, "serializer"));
   }
   // Get the base serializer name and ensure reference tracking
-<<<<<<< HEAD
   const baseSerializerName = `${normalizeModelName(
     context,
     type,
     NameType.Operation,
     true
   )}Serializer`
-=======
-  const baseSerializerName = buildModelSerializer(
-    context,
-    type,
-    false,
-    true
-  ) as string;
->>>>>>> 9da3748d
   const directSubtypes = getDirectSubtypes(type);
   for (const subType of directSubtypes) {
     if (
