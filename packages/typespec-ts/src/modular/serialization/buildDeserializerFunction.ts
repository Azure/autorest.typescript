import { FunctionDeclarationStructure, StructureKind } from "ts-morph";
import {
  SdkArrayType,
  SdkDictionaryType,
  SdkModelType,
  SdkType,
  SdkUnionType,
  UsageFlags
} from "@azure-tools/typespec-client-generator-core";
import { SdkContext } from "../../utils/interfaces.js";
import {
  getAllAncestors,
  getAllProperties,
  getResponseMapping
} from "../helpers/operationHelpers.js";
import {
  getAdditionalPropertiesName,
  normalizeModelName
} from "../emitModels.js";
import { NameType, normalizeName } from "@azure-tools/rlc-common";
import { isAzureCoreErrorType } from "../../utils/modelUtils.js";
import {
  getAllDiscriminatedValues,
  isDiscriminatedUnion,
  isSupportedSerializeType,
  ModelSerializeOptions
} from "./serializeUtils.js";
import { SerializationHelpers } from "../static-helpers-metadata.js";
import { refkey } from "../../framework/refkey.js";
import { resolveReference } from "../../framework/reference.js";
import {
  getAdditionalPropertiesType,
  getDirectSubtypes
} from "../helpers/typeHelpers.js";
import { reportDiagnostic } from "../../lib.js";
import { NoTarget } from "@typespec/compiler";

export function buildModelDeserializer(
  context: SdkContext,
  type: SdkType,
  skipDiscriminatedUnion = false,
  nameOnly: boolean = false
): FunctionDeclarationStructure | undefined | string {
  // const modelTcgcType = getTcgcType(type) as SdkModelType;
  if (!isSupportedSerializeType(type)) {
    return undefined;
  }
  if (type.kind === "model" || type.kind === "union" || type.kind === "enum") {
    if (
      !type.usage ||
      (type.usage !== undefined &&
        (type.usage & UsageFlags.Output) !== UsageFlags.Output &&
        (type.usage & UsageFlags.Exception) !== UsageFlags.Exception)
    ) {
      return undefined;
    }
    if (!type.name) {
      // TODO: https://github.com/Azure/typespec-azure/issues/1713 and https://github.com/microsoft/typespec/issues/4815
      // throw new Error(`NYI Serialization of anonymous types`);
      return undefined;
    }
    if (isAzureCoreErrorType(context.program, type.__raw!)) {
      return undefined;
    }
  }

  if (
    !isDiscriminatedUnion(type) &&
    type.kind === "model" &&
    type.discriminatorProperty
  ) {
    return buildPolymorphicDeserializer(context, type, nameOnly);
  }

  if (isDiscriminatedUnion(type) && !skipDiscriminatedUnion) {
    return buildDiscriminatedUnionDeserializer(context, type, nameOnly);
  }

  switch (type.kind) {
    case "model":
      return buildModelTypeDeserializer(context, type, {
        nameOnly,
        skipDiscriminatedUnionSuffix: skipDiscriminatedUnion
      });
    case "union": // for non-discriminated union, we just return whatever we get
      return buildUnionDeserializer(context, type, nameOnly);
    case "dict":
      return buildDictTypeDeserializer(context, type, nameOnly);
    case "array":
      return buildArrayTypeDeserializer(context, type, nameOnly);
    default:
      return undefined;
  }
}

function buildPolymorphicDeserializer(
  context: SdkContext,
  type: SdkModelType,
  nameOnly: boolean
): string;
function buildPolymorphicDeserializer(
  context: SdkContext,
  type: SdkModelType
): FunctionDeclarationStructure | undefined;
function buildPolymorphicDeserializer(
  context: SdkContext,
  type: SdkModelType,
  nameOnly = false
): FunctionDeclarationStructure | undefined | string {
  if (!type.name) {
    reportDiagnostic(context.program, {
      code: "anonymous-type-deserialization",
      target: type.__raw || NoTarget
    });
    return undefined; // Return undefined to skip this deserialization
  }
  const deserializeFunctionName = `${normalizeModelName(
    context,
    type,
    NameType.Operation
  )}Deserializer`;
  if (nameOnly) {
    return resolveReference(refkey(type, "deserializer"));
  }
  const deserializerFunction: FunctionDeclarationStructure = {
    kind: StructureKind.Function,
    name: deserializeFunctionName,
    isExported: true,
    parameters: [
      {
        name: "item",
        type: "any"
      }
    ],
    returnType: resolveReference(refkey(type, "polymorphicType")),
    statements: []
  };
  if (!type.discriminatorProperty) {
    return;
  }
  const statements: string[] = [];

  const subTypes = type.discriminatedSubtypes;
  if (!subTypes) {
    return;
  }

  const cases: string[] = [];
  Object.keys(subTypes).forEach((discriminatedValue) => {
    const subType = subTypes[discriminatedValue];
    if (
      !subType?.usage ||
      (subType?.usage !== undefined &&
        (subType.usage & UsageFlags.Output) !== UsageFlags.Output)
    ) {
      return;
    }
    const union = subType?.discriminatedSubtypes ? "_Union" : "";
    if (!subType || !subType?.name) {
      reportDiagnostic(context.program, {
        code: "anonymous-type-deserialization",
        target: subType?.__raw || NoTarget
      });
      return; // Skip this subtype
    }

    const rawSubTypeName = `${subType.name}${union}`;
    const subTypeName = `${normalizeName(rawSubTypeName, NameType.Interface, true)}`;
    const subtypeDeserializerName = normalizeName(
      `${subTypeName}Deserializer`,
      NameType.Operation,
      true
    );

    cases.push(`
        case "${discriminatedValue}":
          return ${subtypeDeserializerName}(item as ${subTypeName});
      `);
  });

  statements.push(`
      switch (item.${normalizeName(type.discriminatorProperty.name, NameType.Property)}) {
       ${cases.join("\n")}
        default:
          return item;
      }
    `);
  deserializerFunction.statements = statements.join("\n");
  return deserializerFunction;
}

function buildDiscriminatedUnionDeserializer(
  context: SdkContext,
  type: SdkModelType,
  nameOnly: boolean
): string;
function buildDiscriminatedUnionDeserializer(
  context: SdkContext,
  type: SdkModelType
): FunctionDeclarationStructure | undefined;
function buildDiscriminatedUnionDeserializer(
  context: SdkContext,
  type: SdkModelType,
  nameOnly = false
): FunctionDeclarationStructure | undefined | string {
  if (!type.name) {
    reportDiagnostic(context.program, {
      code: "anonymous-type-deserialization",
      target: type.__raw || NoTarget
    });
    return undefined; // Return undefined to skip this deserialization
  }
  const cases: string[] = [];
  const output: string[] = [];
  const deserializeFunctionName = `${normalizeModelName(
    context,
    type,
    NameType.Operation
  )}Deserializer`;
  if (nameOnly) {
    return resolveReference(refkey(type, "deserializer"));
  }
  // Get the base deserializer name and ensure reference tracking
<<<<<<< HEAD
  const baseDeserializerName = `${normalizeModelName(
    context,
    type,
    NameType.Operation,
    true
  )}Deserializer`;
=======
  const baseDeserializerName = buildModelDeserializer(
    context,
    type,
    false,
    true
  ) as string;
>>>>>>> 9da3748d
  const directSubtypes = getDirectSubtypes(type);
  for (const subType of directSubtypes) {
    if (
      !subType.usage ||
      (subType.usage !== undefined &&
        (subType.usage & UsageFlags.Output) !== UsageFlags.Output)
    ) {
      continue;
    }
    // get all discriminated values that is linked by this discriminator property
    const discriminatedValues = getAllDiscriminatedValues(
      subType,
      type.discriminatorProperty
    );
    const union = subType.discriminatedSubtypes ? "Union" : "";
    const subTypeName = normalizeModelName(
      context,
      subType,
      NameType.Interface,
      !union
    );
    // Get the deserializer name and ensure reference tracking
    const subtypeDeserializerName = buildModelDeserializer(
      context,
      subType,
      false,
      true
    ) as string;

    const caseLabels = discriminatedValues.map((value) => `case "${value}":`);
    cases.push(`
      ${caseLabels.join("\n")}
        return ${subtypeDeserializerName}(item as ${subTypeName});
    `);
  }
  output.push(`
    switch (item.${type.discriminatorProperty ? normalizeName(type.discriminatorProperty.name, NameType.Property) : "unknown"}) {
     ${cases.join("\n")}
      default:
        return ${baseDeserializerName}(item);
    }
  `);

  const deserializerFunction: FunctionDeclarationStructure = {
    kind: StructureKind.Function,
    name: deserializeFunctionName,
    isExported: true,
    parameters: [
      {
        name: "item",
        type: "any"
      }
    ],
    returnType: resolveReference(refkey(type, "polymorphicType")),
    statements: output.join("\n")
  };
  return deserializerFunction;
}

function buildUnionDeserializer(
  context: SdkContext,
  type: SdkUnionType,
  nameOnly: boolean
): string;
function buildUnionDeserializer(
  context: SdkContext,
  type: SdkUnionType
): FunctionDeclarationStructure;
function buildUnionDeserializer(
  context: SdkContext,
  type: SdkUnionType,
  nameOnly = false
): FunctionDeclarationStructure | string | undefined {
  if (!type.name) {
    reportDiagnostic(context.program, {
      code: "anonymous-type-deserialization",
      target: type.__raw || NoTarget
    });
    return ""; // Return empty string to continue processing
  }
  const deserializerFunctionName = `${normalizeModelName(
    context,
    type,
    NameType.Operation
  )}Deserializer`;
  if (nameOnly) {
    return resolveReference(refkey(type, "deserializer"));
  }
  const deserializerFunction: FunctionDeclarationStructure = {
    kind: StructureKind.Function,
    name: deserializerFunctionName,
    isExported: true,
    parameters: [
      {
        name: "item",
        type: "any"
      }
    ],
    returnType: resolveReference(refkey(type)),
    statements: ["return item;"]
  };
  return deserializerFunction;
}

function buildModelTypeDeserializer(
  context: SdkContext,
  type: SdkModelType,
  options: ModelSerializeOptions = {
    nameOnly: false,
    skipDiscriminatedUnionSuffix: false
  }
): FunctionDeclarationStructure | string | undefined {
  if (!type.name) {
    reportDiagnostic(context.program, {
      code: "anonymous-type-deserialization",
      target: type.__raw || NoTarget
    });
    return ""; // Return empty string to continue processing
  }
  const deserializerFunctionName = `${normalizeModelName(
    context,
    type,
    NameType.Operation,
    options.skipDiscriminatedUnionSuffix
  )}Deserializer`;
  if (options.nameOnly) {
    return resolveReference(refkey(type, "deserializer"));
  }
  const deserializerFunction: FunctionDeclarationStructure = {
    kind: StructureKind.Function,
    name: deserializerFunctionName,
    isExported: true,
    parameters: [
      {
        name: "item",
        type: "any"
      }
    ],
    returnType: resolveReference(refkey(type)),
    statements: ["return item;"]
  };
  const nullabilityPrefix = "";

  const additionalPropertiesSpread =
    getAdditionalPropertiesStatement(context, type) ?? "";

  const propertiesStr = getResponseMapping(context, type, "item");
  const propertiesDeserialization = propertiesStr.filter((p) => p.trim());

  const output = [];

  // don't emit a serializer if there is nothing to serialize
  if (propertiesDeserialization.length || additionalPropertiesSpread) {
    const fnBody = `{
           ${additionalPropertiesSpread}
           ${nullabilityPrefix} ${propertiesDeserialization.join(",\n")}
        }`;
    output.push(`
        return ${fnBody}
      `);
  } else {
    output.push(`
        return item;
      `);
  }
  deserializerFunction.statements = output;
  return deserializerFunction;
}

function getAdditionalPropertiesStatement(
  context: SdkContext,
  type: SdkModelType
): string | undefined {
  const additionalPropertyType = getAdditionalPropertiesType(type);
  if (!additionalPropertyType) {
    return undefined;
  }
  const allParents = getAllAncestors(type);
  const properties = getAllProperties(context, type, allParents);
  const excludeProperties = properties
    .filter((p) => !!p.name)
    .map((p) => `"${p.name}"`);
  const params = ["item"];
  params.push(`[${excludeProperties.join(",")}]`);
  const deserializerFunction = buildModelDeserializer(
    context,
    additionalPropertyType,
    false,
    true
  );
  if (typeof deserializerFunction === "string") {
    params.push(deserializerFunction);
  }
  return context.rlcOptions?.compatibilityMode === true
    ? "...item,"
    : `${getAdditionalPropertiesName(context, type)}: ${resolveReference(SerializationHelpers.serializeRecord)}(${params.join(",")}),`;
}

function buildDictTypeDeserializer(
  context: SdkContext,
  type: SdkDictionaryType,
  nameOnly: boolean
): string;
function buildDictTypeDeserializer(
  context: SdkContext,
  type: SdkDictionaryType
): FunctionDeclarationStructure | undefined;
function buildDictTypeDeserializer(
  context: SdkContext,
  type: SdkDictionaryType,
  nameOnly = false
): FunctionDeclarationStructure | undefined | string {
  const valueDeserializer = buildModelDeserializer(
    context,
    type.valueType,
    false,
    true
  );
  if (!valueDeserializer) {
    return undefined;
  }
  if (!isSupportedSerializeType(type.valueType)) {
    return undefined;
  }

  if (typeof valueDeserializer !== "string") {
    return undefined;
  }

  const deserializerFunctionName = `${normalizeModelName(context, type, NameType.Operation, false, true)}Deserializer`;
  if (nameOnly) {
    return resolveReference(refkey(type, "deserializer"));
  }
  const deserializerFunction: FunctionDeclarationStructure = {
    kind: StructureKind.Function,
    name: deserializerFunctionName,
    isExported: true,
    parameters: [
      {
        name: "item",
        type: "Record<string, any>"
      }
    ],
    returnType: `Record<string, ${resolveReference(refkey(type.valueType)) ?? "any"}>`,
    statements: [
      `
  const result: Record<string, any> = {};
  Object.keys(item).map((key) => {
    result[key] = !item[key]? item[key]: ${valueDeserializer}(item[key])
  });
  return result;
      `
    ]
  };
  return deserializerFunction;
}

function buildArrayTypeDeserializer(
  context: SdkContext,
  type: SdkArrayType,
  nameOnly: boolean
): string;
function buildArrayTypeDeserializer(
  context: SdkContext,
  type: SdkArrayType
): FunctionDeclarationStructure | undefined;
function buildArrayTypeDeserializer(
  context: SdkContext,
  type: SdkArrayType,
  nameOnly = false
): FunctionDeclarationStructure | undefined | string {
  const valueDeserializer = buildModelDeserializer(
    context,
    type.valueType,
    false,
    true
  );
  if (!valueDeserializer) {
    return undefined;
  }
  if (!isSupportedSerializeType(type.valueType)) {
    return undefined;
  }

  if (typeof valueDeserializer !== "string") {
    return undefined;
  }
  const deserializerFunctionName = `${normalizeModelName(context, type, NameType.Operation, false, true)}Deserializer`;
  if (nameOnly) {
    return resolveReference(refkey(type, "deserializer"));
  }
  const serializerFunction: FunctionDeclarationStructure = {
    kind: StructureKind.Function,
    name: deserializerFunctionName,
    isExported: true,
    parameters: [
      {
        name: "result",
        type: `Array<${normalizeModelName(context, type.valueType as any) ?? "any"}>`
      }
    ],
    returnType: "any[]",
    statements: [
      `
  return result.map((item) => {
    return ${valueDeserializer}(item)
  });
      `
    ]
  };
  return serializerFunction;
}<|MERGE_RESOLUTION|>--- conflicted
+++ resolved
@@ -221,21 +221,12 @@
     return resolveReference(refkey(type, "deserializer"));
   }
   // Get the base deserializer name and ensure reference tracking
-<<<<<<< HEAD
   const baseDeserializerName = `${normalizeModelName(
     context,
     type,
     NameType.Operation,
     true
   )}Deserializer`;
-=======
-  const baseDeserializerName = buildModelDeserializer(
-    context,
-    type,
-    false,
-    true
-  ) as string;
->>>>>>> 9da3748d
   const directSubtypes = getDirectSubtypes(type);
   for (const subType of directSubtypes) {
     if (
