--- conflicted
+++ resolved
@@ -23,24 +23,15 @@
   exportOptionsInterfaces(client, rootIndexFile, srcPath, subfolder);
   exportClassicalClient(client, rootIndexFile);
 
-<<<<<<< HEAD
   if (buildIndexFirstTime) {
     rootIndexFile.addExportDeclarations([
       {
         moduleSpecifier: `./common/interfaces.js`,
-        namedExports: [`ClientOptions`, `RequestOptions`]
+        namedExports: [`RequestOptions`]
       }
     ]);
     buildIndexFirstTime = false;
   }
-=======
-  file.addExportDeclarations([
-    {
-      moduleSpecifier: `./common/interfaces.js`,
-      namedExports: [`RequestOptions`]
-    }
-  ]);
->>>>>>> df35b830
 }
 
 function exportClassicalClient(client: Client, indexFile: SourceFile) {
