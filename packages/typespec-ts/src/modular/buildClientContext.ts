--- conflicted
+++ resolved
@@ -58,16 +58,6 @@
     });
   }
 
-<<<<<<< HEAD
-  // clientContextFile.addExportAssignment({
-  //   expression: `${client.name}Context`
-  // });
-=======
-  clientContextFile.addExportDeclaration({
-    moduleSpecifier: "../rest/index.js",
-    namedExports: [`${client.name}Context`]
-  });
-
   clientContextFile.addImportDeclaration({
     moduleSpecifier: "@azure-rest/core-client",
     namedImports: ["ClientOptions"]
@@ -78,7 +68,6 @@
     isExported: true,
     extends: ["ClientOptions"]
   });
->>>>>>> df35b830
 
   const credentialsParam = parameters.find(
     (p) => p.clientName === "credential"
