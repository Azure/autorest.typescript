--- conflicted
+++ resolved
@@ -11,7 +11,6 @@
 import { isRLCMultiEndpoint } from "../utils/clientUtils.js";
 import { getDocsFromDescription } from "./helpers/docsHelpers.js";
 import { SdkContext } from "../utils/interfaces.js";
-import { importSettings } from "../utils/importUtils.js";
 import { getImportSpecifier } from "@azure-tools/rlc-common";
 import { addImportsToFiles } from "@azure-tools/rlc-common";
 import { clearImportSets } from "@azure-tools/rlc-common";
@@ -154,11 +153,7 @@
         ]
       }
     ]);
-<<<<<<< HEAD
-    importSettings(importSet, operationGroupFile);
-=======
     addImportsToFiles(codeModel.runtimeImports, operationGroupFile);
->>>>>>> 47bae4bb
     operationGroupFile.fixMissingImports();
     // have to fixUnusedIdentifiers after everything get generated.
     operationGroupFile.fixUnusedIdentifiers();
