import { Project, SourceFile } from "ts-morph";
import { buildType } from "./helpers/typeHelpers.js";
import {
  getOperationFunction,
  getSendPrivateFunction,
  getDeserializePrivateFunction,
  getOperationOptionsName
} from "./helpers/operationHelpers.js";
import { Client, Operation } from "./modularCodeModel.js";
import { isRLCMultiEndpoint } from "../utils/clientUtils.js";
import { SdkContext } from "@azure-tools/typespec-client-generator-core";

/**
 * This function creates a file under /api for each operation group.
 * If there is no operation group in the TypeSpec program, we create a single
 * file called operations.ts where all operations are generated.
 */
export function buildOperationFiles(
  dpgContext: SdkContext,
  client: Client,
  project: Project,
  srcPath: string = "src",
  subfolder: string = "",
  needUnexpectedHelper: boolean = true
) {
  for (const operationGroup of client.operationGroups) {
    const fileName = operationGroup.className
      ? `${operationGroup.className}`
      : // When the program has no operation groups defined all operations are put
        // into a nameless operation group. We'll call this operations.
        "operations";

    const operationGroupFile = project.createSourceFile(
      `${srcPath}/src/api/${
        subfolder && subfolder !== "" ? subfolder + "/" : ""
      }${fileName}.ts`
    );

<<<<<<< HEAD
    const namedImports: string[] = [];
    let clientType = "Client";
    if (isRLCMultiEndpoint(dpgContext)) {
      namedImports.push(`Client`);
      clientType = `Client.${client.rlcClientName}`;
      if (needUnexpectedHelper) {
        namedImports.push("UnexpectedHelper");
      }
      operationGroupFile.addImportDeclarations([
        {
          moduleSpecifier: `../../rest/${subfolder}/index.js`,
          namedImports
        }
      ]);
    } else {
      if (needUnexpectedHelper) {
        namedImports.push("isUnexpected");
      }
      const rlcClientName = client.rlcClientName;
      namedImports.push(`${rlcClientName} as Client`);
      operationGroupFile.addImportDeclarations([
        {
          moduleSpecifier: `${subfolder && subfolder !== '' ? "../": ""}../rest/index.js`,
          namedImports
        }
      ]);
    }
    operationGroup.operations.forEach((o) => {
      buildOperationOptions(o, operationGroupFile);
      const operationDeclaration = getOperationFunction(o, clientType);
      const sendOperationDeclaration = getSendPrivateFunction(o, clientType);
      const deserializeOperationDeclaration = getDeserializePrivateFunction(
        o,
        isRLCMultiEndpoint(dpgContext),
        needUnexpectedHelper
      );
=======
    const modelOptionsFile = project.createSourceFile(
      `${srcPath}/src/models/options.ts`
    );
    operationGroup.operations.forEach((o) => {
      buildOperationOptions(o, modelOptionsFile);
      const operationDeclaration = getOperationFunction(o);
      const sendOperationDeclaration = getSendPrivateFunction(o);
      const deserializeOperationDeclaration = getDeserializePrivateFunction(o);
>>>>>>> c5f6107a
      operationGroupFile.addFunctions([
        sendOperationDeclaration,
        deserializeOperationDeclaration,
        operationDeclaration
      ]);
    });

    // Import models used from ./models.ts
    // We SHOULD keep this because otherwise ts-morph will "helpfully" try to import models from the rest layer when we call fixMissingImports().
    importModels(srcPath, operationGroupFile, project);

    operationGroupFile.addImportDeclarations([
      {
<<<<<<< HEAD
=======
        moduleSpecifier: "../rest/index.js",
        namedImports: [`${client.name}Context as Client`]
      }
    ]);
    operationGroupFile.addImportDeclarations([
      {
>>>>>>> c5f6107a
        moduleSpecifier: "@azure-rest/core-client",
        namedImports: [
          "StreamableMethod",
          "operationOptionsToRequestParameters"
        ]
      }
    ]);
    modelOptionsFile.addImportDeclarations([
      {
        moduleSpecifier: "@azure-rest/core-client",
        namedImports: ["OperationOptions"]
      }
    ]);

    modelOptionsFile.fixMissingImports();
    modelOptionsFile
      .getImportDeclarations()
      .filter((id) => {
        return (
          id.isModuleSpecifierRelative() &&
          !id.getModuleSpecifierValue().endsWith(".js")
        );
      })
      .map((id) => {
        id.setModuleSpecifier(id.getModuleSpecifierValue() + ".js");
        return id;
      });

    operationGroupFile.fixMissingImports();
    // have to fixUnusedIdentifiers after everything get generated.
    operationGroupFile.fixUnusedIdentifiers();
  }
}

function importModels(
  srcPath: string,
  sourceFile: SourceFile,
  project: Project
) {
  const modelsFile = project.getSourceFile(`${srcPath}/src/models/models.ts`);
  const models: string[] = [];

  for (const entry of modelsFile?.getExportedDeclarations().entries() ?? []) {
    models.push(entry[0]);
  }

  sourceFile.addImportDeclaration({
    moduleSpecifier: "../models/models.js",
    namedImports: models
  });

  // Import all models and then let ts-morph clean up the unused ones
  // we can't fixUnusedIdentifiers here because the operaiton files are still being generated.
  // sourceFile.fixUnusedIdentifiers();
}

/**
 * This function generates the interfaces for each operation options
 */
export function buildOperationOptions(
  operation: Operation,
  sourceFile: SourceFile
) {
  const optionalParameters = operation.parameters
    .filter((p) => p.implementation === "Method")
    .filter((p) => p.optional || p.clientDefaultValue);
  const optionalBodyParams = (
    operation.bodyParameter?.type.properties ?? []
  ).filter((p) => p.optional);
  const options = [...optionalBodyParams, ...optionalParameters];

  const name = getOperationOptionsName(operation);

  sourceFile.addInterface({
    name,
    isExported: true,
    extends: ["OperationOptions"],
    properties: options.map((p) => {
      return {
        docs: [p.description],
        hasQuestionToken: true,
        ...buildType(p.clientName, p.type)
      };
    })
  });
}<|MERGE_RESOLUTION|>--- conflicted
+++ resolved
@@ -31,12 +31,15 @@
         "operations";
 
     const operationGroupFile = project.createSourceFile(
-      `${srcPath}/src/api/${
+      `${srcPath}/src/${
         subfolder && subfolder !== "" ? subfolder + "/" : ""
-      }${fileName}.ts`
+      }api/${fileName}.ts`
     );
 
-<<<<<<< HEAD
+        // Import models used from ./models.ts
+    // We SHOULD keep this because otherwise ts-morph will "helpfully" try to import models from the rest layer when we call fixMissingImports().
+    importModels(srcPath, operationGroupFile, project, subfolder);
+
     const namedImports: string[] = [];
     let clientType = "Client";
     if (isRLCMultiEndpoint(dpgContext)) {
@@ -64,8 +67,11 @@
         }
       ]);
     }
+    const modelOptionsFile = project.createSourceFile(
+      `${srcPath}/src/${subfolder}/models/options.ts`
+    );
     operationGroup.operations.forEach((o) => {
-      buildOperationOptions(o, operationGroupFile);
+      buildOperationOptions(o, modelOptionsFile);
       const operationDeclaration = getOperationFunction(o, clientType);
       const sendOperationDeclaration = getSendPrivateFunction(o, clientType);
       const deserializeOperationDeclaration = getDeserializePrivateFunction(
@@ -73,16 +79,6 @@
         isRLCMultiEndpoint(dpgContext),
         needUnexpectedHelper
       );
-=======
-    const modelOptionsFile = project.createSourceFile(
-      `${srcPath}/src/models/options.ts`
-    );
-    operationGroup.operations.forEach((o) => {
-      buildOperationOptions(o, modelOptionsFile);
-      const operationDeclaration = getOperationFunction(o);
-      const sendOperationDeclaration = getSendPrivateFunction(o);
-      const deserializeOperationDeclaration = getDeserializePrivateFunction(o);
->>>>>>> c5f6107a
       operationGroupFile.addFunctions([
         sendOperationDeclaration,
         deserializeOperationDeclaration,
@@ -90,21 +86,8 @@
       ]);
     });
 
-    // Import models used from ./models.ts
-    // We SHOULD keep this because otherwise ts-morph will "helpfully" try to import models from the rest layer when we call fixMissingImports().
-    importModels(srcPath, operationGroupFile, project);
-
     operationGroupFile.addImportDeclarations([
       {
-<<<<<<< HEAD
-=======
-        moduleSpecifier: "../rest/index.js",
-        namedImports: [`${client.name}Context as Client`]
-      }
-    ]);
-    operationGroupFile.addImportDeclarations([
-      {
->>>>>>> c5f6107a
         moduleSpecifier: "@azure-rest/core-client",
         namedImports: [
           "StreamableMethod",
@@ -142,9 +125,12 @@
 function importModels(
   srcPath: string,
   sourceFile: SourceFile,
-  project: Project
+  project: Project,
+  subfolder: string = ""
 ) {
-  const modelsFile = project.getSourceFile(`${srcPath}/src/models/models.ts`);
+  const modelsFile = project.getSourceFile( `${srcPath}/src/${
+    subfolder && subfolder !== "" ? subfolder + "/" : ""
+  }models/models.ts`);
   const models: string[] = [];
 
   for (const entry of modelsFile?.getExportedDeclarations().entries() ?? []) {
