--- conflicted
+++ resolved
@@ -58,14 +58,8 @@
     }
     operationGroup.operations.forEach((o) => {
       buildOperationOptions(o, operationGroupFile);
-<<<<<<< HEAD
       const operationDeclaration = getOperationFunction(o, clientType, needUnexpectedHelper);
-      operationGroupFile.addFunction(operationDeclaration);
-    });
-
-=======
-      const operationDeclaration = getOperationFunction(o);
-      const sendOperationDeclaration = getSendPrivateFunction(o);
+      const sendOperationDeclaration = getSendPrivateFunction(o, clientType);
       const deserializeOperationDeclaration = getDeserializePrivateFunction(o);
       operationGroupFile.addFunctions([
         sendOperationDeclaration,
@@ -88,7 +82,6 @@
       }
     ]);
 
->>>>>>> f6799e34
     // Import models used from ./models.ts
     importModels(operationGroupFile, project);
     operationGroupFile.fixMissingImports();
