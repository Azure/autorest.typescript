--- conflicted
+++ resolved
@@ -53,15 +53,12 @@
         subfolder && subfolder !== "" ? subfolder + "/" : ""
       }api/${operationFileName}.ts`
     );
-<<<<<<< HEAD
-=======
     // We need to import the lro helpers and types explicitly because ts-morph may not be able to find correct ones.
     importLroDependencies(
       operationGroupFile,
       operationGroup.namespaceHierarchies.length
     );
 
->>>>>>> 8a35e4de
     // Import models used from ./models.ts
     // We SHOULD keep this because otherwise ts-morph will "helpfully" try to import models from the rest layer when we call fixMissingImports().
     importModels(
