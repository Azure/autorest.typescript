import { Project, SourceFile } from "ts-morph";
import { NameType, normalizeName } from "@azure-tools/rlc-common";
import { buildType } from "./helpers/typeHelpers.js";
import {
  getOperationFunction,
  getSendPrivateFunction,
  getDeserializePrivateFunction,
  getOperationOptionsName
} from "./helpers/operationHelpers.js";
import { Client, ModularCodeModel, Operation } from "./modularCodeModel.js";
import { isRLCMultiEndpoint } from "../utils/clientUtils.js";
import { getDocsFromDescription } from "./helpers/docsHelpers.js";
import { SdkContext } from "../utils/interfaces.js";
<<<<<<< HEAD
import { importSettings } from "../utils/importUtils.js";
=======
import { getImportSpecifier } from "@azure-tools/rlc-common";
>>>>>>> 9e80111d

/**
 * This function creates a file under /api for each operation group.
 * If there is no operation group in the TypeSpec program, we create a single
 * file called operations.ts where all operations are generated.
 */
export function buildOperationFiles(
  dpgContext: SdkContext,
  codeModel: ModularCodeModel,
  client: Client,
  needUnexpectedHelper: boolean = true
) {
  const operationFiles = [];
  for (const operationGroup of client.operationGroups) {
    const importSet: Map<string, Set<string>> = new Map<string, Set<string>>();
    const operationFileName =
      operationGroup.className && operationGroup.namespaceHierarchies.length > 0
        ? `${operationGroup.namespaceHierarchies
            .map((hierarchy) => {
              return normalizeName(hierarchy, NameType.File);
            })
            .join("/")}/index`
        : // When the program has no operation groups defined all operations are put
          // into a nameless operation group. We'll call this operations.
          "operations";

    const subfolder = client.subfolder;
    const srcPath = codeModel.modularOptions.sourceRoot;
    const operationGroupFile = codeModel.project.createSourceFile(
      `${srcPath}/${
        subfolder && subfolder !== "" ? subfolder + "/" : ""
      }api/${operationFileName}.ts`
    );

    // Import models used from ./models.ts
    // We SHOULD keep this because otherwise ts-morph will "helpfully" try to import models from the rest layer when we call fixMissingImports().
    importModels(
      srcPath,
      operationGroupFile,
      codeModel.project,
      subfolder,
      operationGroup.namespaceHierarchies.length
    );

    const namedImports: string[] = [];
    let clientType = "Client";
    if (isRLCMultiEndpoint(dpgContext)) {
      namedImports.push(`Client`);
      clientType = `Client.${client.rlcClientName}`;
      if (needUnexpectedHelper) {
        namedImports.push("UnexpectedHelper");
      }
      operationGroupFile.addImportDeclarations([
        {
          moduleSpecifier: `../${"../".repeat(
            operationGroup.namespaceHierarchies.length
          )}rest/${subfolder}/index.js`,
          namedImports
        }
      ]);
    } else {
      if (needUnexpectedHelper) {
        namedImports.push("isUnexpected");
      }
      const rlcClientName = client.rlcClientName;
      namedImports.push(`${rlcClientName} as Client`);
      operationGroupFile.addImportDeclarations([
        {
          moduleSpecifier: `${
            subfolder && subfolder !== "" ? "../" : ""
          }${"../".repeat(
            operationGroup.namespaceHierarchies.length + 1
          )}rest/index.js`,
          namedImports
        }
      ]);
    }
    operationGroup.operations.forEach((o) => {
      const operationDeclaration = getOperationFunction(o, clientType);
      const sendOperationDeclaration = getSendPrivateFunction(
        dpgContext,
        o,
        clientType,
        importSet,
        codeModel.runtimeImports
      );
      const deserializeOperationDeclaration = getDeserializePrivateFunction(
        o,
        isRLCMultiEndpoint(dpgContext),
        needUnexpectedHelper,
        importSet,
        codeModel.runtimeImports
      );
      operationGroupFile.addFunctions([
        sendOperationDeclaration,
        deserializeOperationDeclaration,
        operationDeclaration
      ]);
    });

    operationGroupFile.addImportDeclarations([
      {
        moduleSpecifier: getImportSpecifier(
          "restClient",
          codeModel?.runtimeImports
        ),
        namedImports: [
          "StreamableMethod",
          "operationOptionsToRequestParameters"
        ]
      }
    ]);
    importSettings(importSet, operationGroupFile);
    operationGroupFile.fixMissingImports();
    // have to fixUnusedIdentifiers after everything get generated.
    operationGroupFile.fixUnusedIdentifiers();
    operationFiles.push(operationGroupFile);
  }
  return operationFiles;
}

export function importModels(
  srcPath: string,
  sourceFile: SourceFile,
  project: Project,
  subfolder: string = "",
  importLayer: number = 0
) {
  const hasModelsImport = sourceFile.getImportDeclarations().some((i) => {
    return i.getModuleSpecifierValue().endsWith(`models/models.js`);
  });
  const modelsFile = project.getSourceFile(
    `${srcPath}/${
      subfolder && subfolder !== "" ? subfolder + "/" : ""
    }models/models.ts`
  );
  const models: string[] = [];

  for (const entry of modelsFile?.getExportedDeclarations().entries() ?? []) {
    models.push(entry[0]);
  }

  if (models.length > 0 && !hasModelsImport) {
    sourceFile.addImportDeclaration({
      moduleSpecifier: `${"../".repeat(importLayer + 1)}models/models.js`,
      namedImports: models
    });
  }

  // Import all models and then let ts-morph clean up the unused ones
  // we can't fixUnusedIdentifiers here because the operaiton files are still being generated.
  // sourceFile.fixUnusedIdentifiers();
}

/**
 * This function generates the interfaces for each operation options
 */
export function buildOperationOptions(
  operation: Operation,
  sourceFile: SourceFile
) {
  const optionalParameters = operation.parameters
    .filter((p) => p.implementation === "Method")
    .filter((p) => p.optional || p.clientDefaultValue);
  const options = [...optionalParameters];

  const name = getOperationOptionsName(operation, true);

  sourceFile.addInterface({
    name,
    isExported: true,
    extends: ["OperationOptions"],
    properties: options.map((p) => {
      return {
        docs: getDocsFromDescription(p.description),
        hasQuestionToken: true,
        ...buildType(p.clientName, p.type, p.format)
      };
    })
  });
}<|MERGE_RESOLUTION|>--- conflicted
+++ resolved
@@ -11,11 +11,8 @@
 import { isRLCMultiEndpoint } from "../utils/clientUtils.js";
 import { getDocsFromDescription } from "./helpers/docsHelpers.js";
 import { SdkContext } from "../utils/interfaces.js";
-<<<<<<< HEAD
 import { importSettings } from "../utils/importUtils.js";
-=======
 import { getImportSpecifier } from "@azure-tools/rlc-common";
->>>>>>> 9e80111d
 
 /**
  * This function creates a file under /api for each operation group.
