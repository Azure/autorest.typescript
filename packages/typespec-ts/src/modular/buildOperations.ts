--- conflicted
+++ resolved
@@ -101,7 +101,6 @@
         ]
       }
     ]);
-<<<<<<< HEAD
     if (importSet.size > 0) {
       for (const [moduleName, imports] of importSet.entries()) {
         operationGroupFile.addImportDeclarations([
@@ -112,29 +111,6 @@
         ]);
       }
     }
-    modelOptionsFile.addImportDeclarations([
-      {
-        moduleSpecifier: "@azure-rest/core-client",
-        namedImports: ["OperationOptions"]
-      }
-    ]);
-
-    modelOptionsFile.fixMissingImports();
-    modelOptionsFile
-      .getImportDeclarations()
-      .filter((id) => {
-        return (
-          id.isModuleSpecifierRelative() &&
-          !id.getModuleSpecifierValue().endsWith(".js")
-        );
-      })
-      .map((id) => {
-        id.setModuleSpecifier(id.getModuleSpecifierValue() + ".js");
-        return id;
-      });
-=======
->>>>>>> e5f72ec2
-
     operationGroupFile.fixMissingImports();
     // have to fixUnusedIdentifiers after everything get generated.
     operationGroupFile.fixUnusedIdentifiers();
