--- conflicted
+++ resolved
@@ -94,22 +94,6 @@
       ]);
     });
 
-<<<<<<< HEAD
-=======
-    operationGroupFile.addImportDeclarations([
-      {
-        moduleSpecifier: "../rest/index.js",
-        namedImports: [`${client.name}Context as Client`, "isUnexpected"]
-      }
-    ]);
-
-    operationGroupFile.addImportDeclarations([
-      {
-        moduleSpecifier: "../common/interfaces.js",
-        namedImports: ["OperationRawReturnType"]
-      }
-    ]);
-
     operationGroupFile.addImportDeclarations([
       {
         moduleSpecifier: "@azure-rest/core-client",
@@ -117,7 +101,6 @@
       }
     ]);
 
->>>>>>> df35b830
     // Import models used from ./models.ts
     importModels(operationGroupFile, project);
     operationGroupFile.fixMissingImports();
