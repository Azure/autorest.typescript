import { Project, SourceFile } from "ts-morph";
import { buildType } from "./helpers/typeHelpers.js";
import {
  getOperationFunction,
  getSendPrivateFunction,
  getDeserializePrivateFunction,
  getOperationOptionsName
} from "./helpers/operationHelpers.js";
import { Client, Operation } from "./modularCodeModel.js";
import { getRLCClients, isRLCMultiEndpoint } from "../utils/clientUtils.js";
import { SdkContext } from "@azure-tools/typespec-client-generator-core";

/**
 * This function creates a file under /api for each operation group.
 * If there is no operation group in the TypeSpec program, we create a single
 * file called operations.ts where all operations are generated.
 */
export function buildOperationFiles(
  dpgContext: SdkContext,
  client: Client,
  project: Project,
  srcPath: string = "src",
  subfolder: string = "",
  needUnexpectedHelper: boolean = true
) {
  for (const operationGroup of client.operationGroups) {
    const fileName = operationGroup.className
      ? `${operationGroup.className}`
      : // When the program has no operation groups defined all operations are put
        // into a nameless operation group. We'll call this operations.
        "operations";

    const operationGroupFile = project.createSourceFile(
      `${srcPath}/src/api/${
        subfolder && subfolder !== "" ? subfolder + "/" : ""
      }${fileName}.ts`
    );

    const namedImports: string[] = [];
    let clientType = "Client";
    if (isRLCMultiEndpoint(dpgContext)) {
      namedImports.push(`Client`);
      clientType = `Client.${client.name}Context`;
      if (needUnexpectedHelper) {
        namedImports.push("UnexpectedHelper");
      }
      operationGroupFile.addImportDeclarations([
        {
          moduleSpecifier: `../../rest/${subfolder}/index.js`,
          namedImports
        }
      ]);
      operationGroupFile.addImportDeclarations([
        {
          moduleSpecifier: "../../common/interfaces.js",
          namedImports: ["OperationRawReturnType"]
        }
      ]);
    } else {
      if (needUnexpectedHelper) {
        namedImports.push("isUnexpected");
      }
      const rlcClientName = getRLCClients(dpgContext)[0]?.name
      namedImports.push(`${rlcClientName}Context as Client`);
      operationGroupFile.addImportDeclarations([
        {
          moduleSpecifier: `${subfolder && subfolder !== '' ? "../": ""}../rest/index.js`,
          namedImports
        }
      ]);
      operationGroupFile.addImportDeclarations([
        {
          moduleSpecifier: "../common/interfaces.js",
          namedImports: ["OperationRawReturnType"]
        }
      ]);
    }
    operationGroup.operations.forEach((o) => {
      buildOperationOptions(o, operationGroupFile);
      const operationDeclaration = getOperationFunction(o, clientType);
      const sendOperationDeclaration = getSendPrivateFunction(o, clientType);
      const deserializeOperationDeclaration = getDeserializePrivateFunction(
        o,
        isRLCMultiEndpoint(dpgContext),
        needUnexpectedHelper
      );
      operationGroupFile.addFunctions([
        sendOperationDeclaration,
        deserializeOperationDeclaration,
        operationDeclaration
      ]);
    });

    operationGroupFile.addImportDeclarations([
      {
<<<<<<< HEAD
=======
        moduleSpecifier: "../rest/index.js",
        namedImports: [`${client.name}Context as Client`, "isUnexpected"]
      }
    ]);

    operationGroupFile.addImportDeclarations([
      {
>>>>>>> 38972b83
        moduleSpecifier: "@azure-rest/core-client",
        namedImports: [
          "StreamableMethod",
          "operationOptionsToRequestParameters",
          "OperationOptions"
        ]
      }
    ]);

    // Import models used from ./models.ts
    importModels(operationGroupFile, project);
    operationGroupFile.fixMissingImports();
  }
}

function importModels(sourceFile: SourceFile, project: Project) {
  const modelsFile = project.getSourceFile("models.ts");
  const models: string[] = [];

  for (const entry of modelsFile?.getExportedDeclarations().entries() ?? []) {
    models.push(entry[0]);
  }

  sourceFile.addImportDeclaration({
    moduleSpecifier: "./models.js",
    namedImports: models
  });

  // Import all models and then let ts-morph clean up the unused ones
  sourceFile.fixUnusedIdentifiers();
}

/**
 * This function generates the interfaces for each operation options
 */
export function buildOperationOptions(
  operation: Operation,
  sourceFile: SourceFile
) {
  const optionalParameters = operation.parameters
    .filter((p) => p.implementation === "Method")
    .filter((p) => p.optional || p.clientDefaultValue);
  const optionalBodyParams = (
    operation.bodyParameter?.type.properties ?? []
  ).filter((p) => p.optional);
  const options = [...optionalBodyParams, ...optionalParameters];

  const name = getOperationOptionsName(operation);

  sourceFile.addInterface({
    name,
    isExported: true,
    extends: ["OperationOptions"],
    properties: options.map((p) => {
      return {
        docs: [p.description],
        hasQuestionToken: true,
        ...buildType(p.clientName, p.type)
      };
    })
  });
}<|MERGE_RESOLUTION|>--- conflicted
+++ resolved
@@ -7,7 +7,7 @@
   getOperationOptionsName
 } from "./helpers/operationHelpers.js";
 import { Client, Operation } from "./modularCodeModel.js";
-import { getRLCClients, isRLCMultiEndpoint } from "../utils/clientUtils.js";
+import { isRLCMultiEndpoint } from "../utils/clientUtils.js";
 import { SdkContext } from "@azure-tools/typespec-client-generator-core";
 
 /**
@@ -40,7 +40,7 @@
     let clientType = "Client";
     if (isRLCMultiEndpoint(dpgContext)) {
       namedImports.push(`Client`);
-      clientType = `Client.${client.name}Context`;
+      clientType = `Client.${client.rlcClientName}`;
       if (needUnexpectedHelper) {
         namedImports.push("UnexpectedHelper");
       }
@@ -50,28 +50,16 @@
           namedImports
         }
       ]);
-      operationGroupFile.addImportDeclarations([
-        {
-          moduleSpecifier: "../../common/interfaces.js",
-          namedImports: ["OperationRawReturnType"]
-        }
-      ]);
     } else {
       if (needUnexpectedHelper) {
         namedImports.push("isUnexpected");
       }
-      const rlcClientName = getRLCClients(dpgContext)[0]?.name
-      namedImports.push(`${rlcClientName}Context as Client`);
+      const rlcClientName = client.rlcClientName;
+      namedImports.push(`${rlcClientName} as Client`);
       operationGroupFile.addImportDeclarations([
         {
           moduleSpecifier: `${subfolder && subfolder !== '' ? "../": ""}../rest/index.js`,
           namedImports
-        }
-      ]);
-      operationGroupFile.addImportDeclarations([
-        {
-          moduleSpecifier: "../common/interfaces.js",
-          namedImports: ["OperationRawReturnType"]
         }
       ]);
     }
@@ -93,16 +81,6 @@
 
     operationGroupFile.addImportDeclarations([
       {
-<<<<<<< HEAD
-=======
-        moduleSpecifier: "../rest/index.js",
-        namedImports: [`${client.name}Context as Client`, "isUnexpected"]
-      }
-    ]);
-
-    operationGroupFile.addImportDeclarations([
-      {
->>>>>>> 38972b83
         moduleSpecifier: "@azure-rest/core-client",
         namedImports: [
           "StreamableMethod",
