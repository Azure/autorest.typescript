--- conflicted
+++ resolved
@@ -395,10 +395,7 @@
     return getConstantValue(param);
   }
 
-<<<<<<< HEAD
-=======
-  // if the parameter or property is optional, we don't need to handle the 
->>>>>>> ad941f95
+  // if the parameter or property is optional, we don't need to handle the default value
   if (isOptional(param)) {
     return getOptional(param, importSet);
   }
@@ -479,12 +476,6 @@
 type OptionalType = (Parameter | Property) & {
   type: { optional: true };
 };
-<<<<<<< HEAD
-function isOptional(param: Parameter | Property): param is OptionalType {
-  return Boolean(param.optional);
-}
-function getOptional(param: OptionalType, importSet: Map<string, Set<string>>) {
-=======
 
 function isOptional(
   param: Parameter | Property
@@ -496,7 +487,6 @@
   param: OptionalType,
   importSet: Map<string, Set<string>>
 ) {
->>>>>>> ad941f95
   if (param.type.type === "model") {
     return `"${param.restApiName}": {${getRequestModelMapping(
       param.type,
