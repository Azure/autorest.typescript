import {
  FunctionDeclarationStructure,
  OptionalKind,
  ParameterDeclarationStructure
} from "ts-morph";
import { toPascalCase } from "../../utils/casingUtils.js";
import {
  BodyParameter,
  Client,
  ModularCodeModel,
  Operation,
  Parameter,
  Property,
  Type
} from "../modularCodeModel.js";
import { buildType } from "./typeHelpers.js";
import {
  Imports as RuntimeImports,
  NameType,
  OperationResponse,
  getResponseBaseName,
  getResponseTypeName,
  normalizeName
} from "@azure-tools/rlc-common";
import { getClassicalLayerPrefix, getOperationName } from "./namingHelpers.js";
import {
  getFixmeForMultilineDocs,
  getDocsFromDescription
} from "./docsHelpers.js";
import {
  getCollectionFormatHelper,
  hasCollectionFormatInfo
} from "../../utils/operationUtil.js";
import { SdkContext } from "@azure-tools/typespec-client-generator-core";
import { Program, NoTarget } from "@typespec/compiler";
import { reportDiagnostic } from "../../lib.js";
import { addImportToSpecifier } from "@azure-tools/rlc-common";

function getRLCResponseType(rlcResponse?: OperationResponse) {
  if (!rlcResponse?.responses) {
    return;
  }
  return rlcResponse?.responses
    .map((resp) => {
      const baseResponseName = getResponseBaseName(
        rlcResponse.operationGroup,
        rlcResponse.operationName,
        resp.statusCode
      );
      // Get the information to build the Response Interface
      return resp.predefinedName ?? getResponseTypeName(baseResponseName);
    })
    .join(" | ");
}

export function getSendPrivateFunction(
  dpgContext: SdkContext,
  operation: Operation,
  clientType: string,
  runtimeImports: RuntimeImports
): OptionalKind<FunctionDeclarationStructure> {
  const parameters = getOperationSignatureParameters(operation, clientType);
  const { name } = getOperationName(operation);
  const returnType = `StreamableMethod<${getRLCResponseType(
    operation.rlcResponse
  )}>`;

  const functionStatement: OptionalKind<FunctionDeclarationStructure> = {
    isAsync: false,
    isExported: true,
    name: `_${name}Send`,
    parameters,
    returnType
  };

  const operationPath = operation.url;
  const operationMethod = operation.method.toLowerCase();

  const statements: string[] = [];
  statements.push(
    `return context.path("${operationPath}", ${getPathParameters(
      operation
    )}).${operationMethod}({...operationOptionsToRequestParameters(options), ${getRequestParameters(
      dpgContext,
      operation,
      runtimeImports
    )}}) ${operation.isOverload ? `as ${returnType}` : ``} ;`
  );

  return {
    ...functionStatement,
    statements
  };
}

export function getDeserializePrivateFunction(
  operation: Operation,
  needSubClient: boolean,
  needUnexpectedHelper: boolean,
  runtimeImports: RuntimeImports
): OptionalKind<FunctionDeclarationStructure> {
  const { name } = getOperationName(operation);

  const parameters: OptionalKind<ParameterDeclarationStructure>[] = [
    {
      name: "result",
      type: getRLCResponseType(operation.rlcResponse)
    }
  ];

  // TODO: Support operation overloads
  const response = operation.responses[0]!;
  let returnType;
  if (response?.type?.type) {
    returnType = buildType(
      response.type.name,
      response.type,
      response.type.format
    );
  } else {
    returnType = { name: "", type: "void" };
  }

  const functionStatement: OptionalKind<FunctionDeclarationStructure> = {
    isAsync: true,
    isExported: true,
    name: `_${name}Deserialize`,
    parameters,
    returnType: `Promise<${returnType.type}>`
  };
  const statements: string[] = [];
  if (needUnexpectedHelper) {
    statements.push(
      `if(${needSubClient ? "UnexpectedHelper." : ""}isUnexpected(result)){`,
      `throw createRestError(result);`,
      "}"
    );
    addImportToSpecifier("restClient", runtimeImports, "createRestError");
  } else {
    const validStatus = [
      ...new Set(
        operation.responses
          .flatMap((r) => r.statusCodes)
          .filter((s) => s !== "default")
      )
    ];

    if (validStatus.length > 0) {
      statements.push(
        `if(${validStatus
          .map((s) => `result.status !== "${s}"`)
          .join(" || ")}){`,
         `throw createRestError(result);`,
        "}"
      );
      addImportToSpecifier("restClient", runtimeImports, "createRestError");
    }
  }

  if (
    response?.type?.type === "any" ||
    response.isBinaryPayload ||
    response?.type?.aliasType
  ) {
    statements.push(`return result.body`);
  } else if (getAllProperties(response?.type).length > 0) {
    statements.push(
      `return {`,
      getResponseMapping(
        getAllProperties(response.type) ?? [],
        "result.body",
        runtimeImports
      ).join(","),
      `}`
    );
  } else if (returnType.type === "void") {
    statements.push(`return;`);
  } else {
    statements.push(
      `return ${deserializeResponseValue(
        response.type,
        "result.body",
        runtimeImports,
        response.type.nullable !== undefined ? !response.type.nullable : false,
        response.type.format
      )}`
    );
  }
  return {
    ...functionStatement,
    statements
  };
}

function getOperationSignatureParameters(
  operation: Operation,
  clientType: string
): OptionalKind<ParameterDeclarationStructure>[] {
  const optionsType = getOperationOptionsName(operation, true);
  const parameters: Map<
    string,
    OptionalKind<ParameterDeclarationStructure>
  > = new Map();

  operation.parameters
    .filter(
      (p) =>
        p.implementation === "Method" &&
        p.type.type !== "constant" &&
        p.clientDefaultValue === undefined &&
        !p.optional
    )
    .map((p) => buildType(p.clientName, p.type, p.format))
    .forEach((p) => {
      parameters.set(p.name, p);
    });

  if (operation.bodyParameter) {
    parameters.set(
      operation.bodyParameter?.clientName,
      buildType(
        operation.bodyParameter.clientName,
        operation.bodyParameter.type,
        operation.bodyParameter.type.format
      )
    );
  }
  // Add context as the first parameter
  const contextParam = { name: "context", type: clientType };

  // Add the options parameter
  const optionsParam = {
    name: "options",
    type: optionsType,
    initializer: "{ requestOptions: {} }"
  };

  const finalParameters = [contextParam, ...parameters.values(), optionsParam];

  return finalParameters;
}

/**
 * This operation builds and returns the function declaration for an operation.
 */
export function getOperationFunction(
  operation: Operation,
  clientType: string
): OptionalKind<FunctionDeclarationStructure> {
  // Extract required parameters
  const parameters: OptionalKind<ParameterDeclarationStructure>[] =
    getOperationSignatureParameters(operation, clientType);
  const isPaging = isPagingOperation(operation);

  // TODO: Support operation overloads
  const response = operation.responses[0]!;
  let returnType = { name: "", type: "void" };
  if (response.type?.type) {
    let type = response.type;
    if (isPaging) {
      type = extractPagingType(type, operation.itemName) ?? type;
    }
    returnType = buildType(type.name, type, type.format);
  }
  const { name, fixme = [] } = getOperationName(operation);
  const functionStatement: OptionalKind<FunctionDeclarationStructure> = {
    docs: [
      ...getDocsFromDescription(operation.description),
      ...getFixmeForMultilineDocs(fixme)
    ],
    isAsync: !isPaging,
    isExported: true,
    name: normalizeName(operation.name, NameType.Operation, true),
    parameters,
    returnType: isPaging
      ? `PagedAsyncIterableIterator<${returnType.type}>`
      : `Promise<${returnType.type}>`
  };

  const statements: string[] = [];
  if (isPaging) {
    const options = [];
    if (operation.itemName) {
      options.push(`itemName: "${operation.itemName}"`);
    }
    if (operation.continuationTokenName) {
      options.push(`nextLinkName: "${operation.continuationTokenName}"`);
    }
    statements.push(
      `return buildPagedAsyncIterator(
        context, 
        () => _${name}Send(${parameters.map((p) => p.name).join(", ")}), 
        _${name}Deserialize,
        ${options.length > 0 ? `{${options.join(", ")}}` : ``}
        );`
    );
  } else {
    statements.push(
      `const result = await _${name}Send(${parameters
        .map((p) => p.name)
        .join(", ")});`
    );
    statements.push(`return _${name}Deserialize(result);`);
  }

  return {
    ...functionStatement,
    statements
  };
}

function extractPagingType(type: Type, itemName?: string): Type | undefined {
  if (!itemName) {
    return undefined;
  }
  const prop = (type.properties ?? [])
    ?.filter((prop) => prop.restApiName === itemName)
    .map((prop) => prop.type);
  if (prop.length === 0) {
    return undefined;
  }
  return prop[0]?.type === "list" && prop[0].elementType
    ? prop[0].elementType
    : undefined;
}
export function getOperationOptionsName(
  operation: Operation,
  includeGroupName = false
) {
  const prefix =
    includeGroupName && operation.name.indexOf("_") === -1
      ? getClassicalLayerPrefix(operation, NameType.Interface)
      : "";
  const optionName = `${prefix}${toPascalCase(operation.name)}Options`;
  if (operation.bodyParameter?.type.name === optionName) {
    return optionName.replace(/Options$/, "RequestOptions");
  }
  return optionName;
}

/**
 * This function build the request parameters that we will provide to the
 * RLC internally. This will translate High Level parameters into the RLC ones.
 * Figuring out what goes in headers, body, path and qsp.
 */
function getRequestParameters(
  dpgContext: SdkContext,
  operation: Operation,
  runtimeImports: RuntimeImports
): string {
  if (!operation.parameters) {
    return "";
  }
  const operationParameters = operation.parameters.filter(
    (p) => p.implementation !== "Client" && !isContentType(p)
  );

  const contentTypeParameter = operation.parameters.find(isContentType);

  const parametersImplementation: Record<
    "header" | "query" | "body",
    { paramMap: string; param: Parameter }[]
  > = {
    header: [],
    query: [],
    body: []
  };

  for (const param of operationParameters) {
    if (
      param.location === "header" ||
      param.location === "query" ||
      param.location === "body"
    ) {
      parametersImplementation[param.location].push({
        paramMap: getParameterMap(param, runtimeImports),
        param
      });
    }
  }

  let paramStr = "";

  if (contentTypeParameter) {
    paramStr = `${getContentTypeValue(contentTypeParameter)},`;
  }

  if (parametersImplementation.header.length) {
    paramStr = `${paramStr}\nheaders: {${parametersImplementation.header
      .map((i) => buildHeaderParameter(dpgContext.program, i.paramMap, i.param))
      .join(",\n")}},`;
  }

  if (parametersImplementation.query.length) {
    paramStr = `${paramStr}\nqueryParameters: {${parametersImplementation.query
      .map((i) => i.paramMap)
      .join(",\n")}},`;
  }
  if (
    operation.bodyParameter === undefined &&
    parametersImplementation.body.length
  ) {
    paramStr = `${paramStr}\nbody: {${parametersImplementation.body
      .map((i) => i.paramMap)
      .join(",\n")}}`;
  } else if (operation.bodyParameter !== undefined) {
    paramStr = `${paramStr}${buildBodyParameter(
      operation.bodyParameter,
      runtimeImports
    )}`;
  }
  return paramStr;
}

// Specially handle the type for headers because we only allow string/number/boolean values
function buildHeaderParameter(
  program: Program,
  paramMap: string,
  param: Parameter
): string {
  if (!param.optional && param.type.nullable === true) {
    reportDiagnostic(program, {
      code: "nullable-required-header",
      target: NoTarget
    });
    return paramMap;
  }
  const conditions = [];
  if (param.optional) {
    conditions.push(`options?.${param.clientName} !== undefined`);
  }
  if (param.type.nullable === true) {
    conditions.push(`options?.${param.clientName} !== null`);
  }
  return conditions.length > 0
    ? `...(${conditions.join(" && ")} ? {${paramMap}} : {})`
    : paramMap;
}

function buildBodyParameter(
  bodyParameter: BodyParameter | undefined,
  runtimeImports: RuntimeImports
) {
  if (!bodyParameter) {
    return "";
  }

  if (bodyParameter.type.type === "model" && !bodyParameter.type.aliasType) {
    const bodyParts: string[] = getRequestModelMapping(
      bodyParameter.type,
      bodyParameter.clientName,
      runtimeImports
    );

    if (bodyParameter && bodyParts.length > 0) {
      return `\nbody: {${bodyParts.join(",\n")}},`;
    }
  } else if (
    bodyParameter.type.type === "model" &&
    bodyParameter.type.aliasType
  ) {
    return `\nbody: ${bodyParameter.clientName},`;
  }

  if (bodyParameter.type.type === "list") {
    if (
      bodyParameter.type.elementType?.type === "model" &&
      !bodyParameter.type.elementType.aliasType
    ) {
      const bodyParts = getRequestModelMapping(
        bodyParameter.type.elementType,
        "p",
        runtimeImports
      );
      return `\nbody: (${bodyParameter.clientName} ?? []).map((p) => { return {
        ${bodyParts.join(", ")}
      };}),`;
    }
    return `\nbody: ${bodyParameter.clientName},`;
  }

  if (
    bodyParameter.type.type === "byte-array" &&
    !bodyParameter.isBinaryPayload
  ) {
    addImportToSpecifier("coreUtil", runtimeImports, "uint8ArrayToString");
    return bodyParameter.optional
      ? `body: typeof ${bodyParameter.clientName} === 'string'
    ? uint8ArrayToString(${bodyParameter.clientName}, "${getEncodingFormat(
          bodyParameter.type
        )}")
    : ${bodyParameter.clientName}`
      : `body: uint8ArrayToString(${
          bodyParameter.clientName
        }, "${getEncodingFormat(bodyParameter.type)}")`;
  } else if (bodyParameter.isBinaryPayload) {
    return `\nbody: ${bodyParameter.clientName},`;
  }

  return "";
}

function getEncodingFormat(type: { format?: string }) {
  const supportedFormats = ["base64url", "base64", "byte"];

  if (!supportedFormats.includes(type.format ?? "")) {
    return "base64";
  }

  return type.format;
}

/**
 * This function helps with renames, translating client names to rest api names
 */
function getParameterMap(
  param: Parameter | Property,
  runtimeImports: RuntimeImports
): string {
  if (isConstant(param)) {
    return getConstantValue(param);
  }

  if (hasCollectionFormatInfo((param as any).location, (param as any).format)) {
    return getCollectionFormat(param as Parameter, runtimeImports);
  }

  // if the parameter or property is optional, we don't need to handle the default value
  if (isOptional(param)) {
    return getOptional(param, runtimeImports);
  }

  if (isRequired(param)) {
    return getRequired(param, runtimeImports);
  }

  throw new Error(`Parameter ${param.clientName} is not supported`);
}

function getCollectionFormat(
  param: Parameter,
  runtimeImports: RuntimeImports
) {
  const collectionInfo = getCollectionFormatHelper(
    param.location,
    param.format ?? ""
  );
  if (!collectionInfo) {
    throw "Has collection format info but without helper function detected";
  }
  const isMulti = (param.format ?? "").toLowerCase() === "multi";
  const additionalParam = isMulti ? `, "${param.restApiName}"` : "";
  if (!param.optional) {
    return `"${param.restApiName}": ${collectionInfo}(${serializeRequestValue(
      param.type,
      param.clientName,
      runtimeImports,
      true,
      param.format
    )}${additionalParam})`;
  }
  return `"${param.restApiName}": options?.${
    param.clientName
  } !== undefined ? ${collectionInfo}(${serializeRequestValue(
    param.type,
    "options?." + param.clientName,
    runtimeImports,
    false,
    param.format
  )}${additionalParam}): undefined`;
}

function isContentType(param: Parameter): boolean {
  return (
    param.location === "header" &&
    param.restApiName.toLowerCase() === "content-type"
  );
}

function getContentTypeValue(param: Parameter | Property) {
  const defaultValue =
    param.clientDefaultValue ?? param.type.clientDefaultValue;

  if (!defaultValue) {
    throw new Error(
      `Constant ${param.clientName} does not have a default value`
    );
  }

  if (defaultValue) {
    return `contentType: options.${param.clientName} as any ?? "${defaultValue}"`;
  } else {
    return `contentType: options.${param.clientName}`;
  }
}

type RequiredType = (Parameter | Property) & {
  type: { optional: false | undefined; value: string };
};

function isRequired(param: Parameter | Property): param is RequiredType {
  return !param.optional;
}

function getRequired(
  param: RequiredType,
  runtimeImports: RuntimeImports
) {
  if (param.type.type === "model") {
    return `"${param.restApiName}": {${getRequestModelMapping(
      param.type,
      param.clientName,
      runtimeImports
    ).join(",")}}`;
  }
  return `"${param.restApiName}": ${serializeRequestValue(
    param.type,
    param.clientName,
    runtimeImports,
    true,
    param.format === undefined &&
      (param as Parameter).location === "header" &&
      param.type.type === "datetime"
      ? "headerDefault"
      : param.format
  )}`;
}

type ConstantType = (Parameter | Property) & {
  type: { type: "constant"; value: string };
};

function getConstantValue(param: ConstantType) {
  const defaultValue =
    param.clientDefaultValue ?? param.type.clientDefaultValue;

  if (!defaultValue) {
    throw new Error(
      `Constant ${param.clientName} does not have a default value`
    );
  }

  return `"${param.restApiName}": "${defaultValue}"`;
}

function isConstant(param: Parameter | Property): param is ConstantType {
  return (
    param.type.type === "constant" && param.clientDefaultValue !== undefined
  );
}

type OptionalType = (Parameter | Property) & {
  type: { optional: true };
};

function isOptional(param: Parameter | Property): param is OptionalType {
  return Boolean(param.optional);
}

function getOptional(
  param: OptionalType,
  runtimeImports: RuntimeImports
) {
  if (param.type.type === "model") {
    return `"${param.restApiName}": {${getRequestModelMapping(
      param.type,
      "options?." + param.clientName + "?",
      runtimeImports
    ).join(", ")}}`;
  }
  return `"${param.restApiName}": ${serializeRequestValue(
    param.type,
    `options?.${param.clientName}`,
    runtimeImports,
    false,
    param.format === undefined &&
      (param as Parameter).location === "header" &&
      param.type.type === "datetime"
      ? "headerDefault"
      : param.format
  )}`;
}

/**
 * Builds the assignment for when a property or parameter has a default value
 */
function getDefaultValue(param: Parameter | Property) {
  return (param.clientDefaultValue ?? param.type.clientDefaultValue) !==
    undefined
    ? `${param.optional ? "??" : ""} "${
        param.clientDefaultValue ?? param.type.clientDefaultValue
      }"`
    : "";
}

/**
 * Extracts the path parameters
 */
function getPathParameters(operation: Operation) {
  if (!operation.parameters) {
    return "";
  }

  let pathParams = "";
  for (const param of operation.parameters) {
    if (param.location === "path") {
      if (!param.optional) {
        pathParams += `${pathParams !== "" ? "," : ""} ${param.clientName}`;
        continue;
      }

      const defaultValue = getDefaultValue(param);

      pathParams += `${pathParams !== "" ? "," : ""} options.${
        param.clientName
      }`;

      if (defaultValue) {
        pathParams += ` ?? "${defaultValue}"`;
      }
    }
  }

  return pathParams;
}

function getNullableCheck(name: string, type: Type) {
  if (!type.nullable) {
    return "";
  }

  return `${name} === null ? null :`;
}

/**
 *
 * This function helps translating an HLC request to RLC request,
 * extracting properties from body and headers and building the RLC response object
 */
function getRequestModelMapping(
  modelPropertyType: Type,
  propertyPath: string = "body",
  runtimeImports: RuntimeImports
) {
  if (getAllProperties(modelPropertyType).length <= 0) {
    return [];
  }
  const props: string[] = [];
  const properties: Property[] = getAllProperties(modelPropertyType) ?? [];
  for (const property of properties) {
    if (property.readonly) {
      continue;
    }
    const propertyFullName = `${propertyPath}.${property.clientName}`;
    if (property.type.type === "model") {
      let definition;
      if (property.type.isCoreErrorType) {
        definition = `"${property.restApiName}": ${getNullableCheck(
          propertyFullName,
          property.type
        )} ${
          !property.optional ? "" : `!${propertyFullName} ? undefined :`
        } ${propertyFullName}`;
      } else if (
        (property.restApiName === "message" ||
          property.restApiName === "messages") &&
        (property.type.name === "ChatMessage" ||
          property.type.elementType?.name === "ChatMessage")
      ) {
        definition = `"${property.restApiName}": ${
          !property.optional
            ? `${propertyFullName} as any`
            : `!${propertyFullName} ? undefined : ${propertyFullName} as any`
        }`;
      } else {
        definition = `"${property.restApiName}": ${getNullableCheck(
          propertyFullName,
          property.type
        )} ${
          !property.optional ? "" : `!${propertyFullName} ? undefined :`
        } {${getRequestModelMapping(
          property.type,
          `${propertyPath}.${property.clientName}${
            property.optional ? "?" : ""
          }`,
          runtimeImports
        )}}`;
      }

      props.push(definition);
    } else if (
      (property.restApiName === "message" ||
        property.restApiName === "messages") &&
      (property.type.name === "ChatMessage" ||
        property.type.elementType?.name === "ChatMessage")
    ) {
      const definition = `"${property.restApiName}": ${
        !property.optional
          ? `${propertyFullName} as any`
          : `!${propertyFullName} ? undefined : ${propertyFullName} as any`
      }`;
      props.push(definition);
    } else {
      const dot = propertyPath.endsWith("?") ? "." : "";
      const clientValue = `${
        propertyPath ? `${propertyPath}${dot}` : `${dot}`
      }["${property.clientName}"]`;
      props.push(
        `"${property.restApiName}": ${serializeRequestValue(
          property.type,
          clientValue,
          runtimeImports,
          !property.optional,
          property.format
        )}`
      );
    }
  }

  return props;
}

/**
 * This function helps translating an RLC response to an HLC response,
 * extracting properties from body and headers and building the HLC response object
 */
export function getResponseMapping(
  properties: Property[],
  propertyPath: string = "result.body",
  runtimeImports: RuntimeImports
) {
  const props: string[] = [];
  for (const property of properties) {
    // TODO: Do we need to also add headers in the result type?
    const propertyFullName = `${propertyPath}.${property.restApiName}`;
    if (property.type.type === "model") {
      let definition;
      if (property.type.isCoreErrorType) {
        definition = `"${property.clientName}": ${getNullableCheck(
          propertyFullName,
          property.type
        )} ${
          !property.optional ? "" : `!${propertyFullName} ? undefined :`
        } ${propertyFullName}`;
      } else if (
        (property.restApiName === "message" ||
          property.restApiName === "messages") &&
        (property.type.name === "ChatMessage" ||
          property.type.elementType?.name === "ChatMessage")
      ) {
        definition = `"${property.clientName}": ${
          !property.optional
            ? `${propertyFullName} as any`
            : `!${propertyFullName} ? undefined : ${propertyFullName} as any`
        }`;
      } else {
        definition = `"${property.clientName}": ${getNullableCheck(
          propertyFullName,
          property.type
        )} ${
          !property.optional ? "" : `!${propertyFullName} ? undefined :`
        } {${getResponseMapping(
          getAllProperties(property.type) ?? [],
          `${propertyPath}.${property.restApiName}${
            property.optional ? "?" : ""
          }`,
          runtimeImports
        )}}`;
      }

      props.push(definition);
    } else {
      const dot = propertyPath.endsWith("?") ? "." : "";
      const restValue = `${
        propertyPath ? `${propertyPath}${dot}` : `${dot}`
      }["${property.restApiName}"]`;
      if (
        (property.restApiName === "message" ||
          property.restApiName === "messages") &&
        (property.type.name === "ChatMessage" ||
          property.type.elementType?.name === "ChatMessage")
      ) {
        props.push(
          `"${property.clientName}": ${
            !property.optional
              ? `${propertyFullName} as any`
              : `!${propertyFullName} ? undefined : ${propertyFullName} as any`
          }`
        );
      } else {
        props.push(
          `"${property.clientName}": ${deserializeResponseValue(
            property.type,
            restValue,
            runtimeImports,
            property.optional !== undefined ? !property.optional : false,
            property.format
          )}`
        );
      }
    }
  }

  return props;
}

/**
 * This function helps converting strings into JS complex types recursively.
 * We need to drill down into Array elements to make sure that the element type is
 * deserialized correctly
 */
function deserializeResponseValue(
  type: Type,
  restValue: string,
  runtimeImports: RuntimeImports,
  required: boolean,
  format?: string
): string {
  switch (type.type) {
    case "datetime":
      return required
        ? type.nullable
          ? `${restValue} === null ? null : new Date(${restValue})`
          : `new Date(${restValue})`
        : `${restValue} !== undefined? new Date(${restValue}): undefined`;
    case "combined":
      return `${restValue} as any`;
    case "list": {
      const prefix =
        required && !type.nullable
          ? `${restValue}`
          : `!${restValue} ? ${restValue} : ${restValue}`;
      if (type.elementType?.type === "model") {
<<<<<<< HEAD
        if (!type.elementType.aliasType) {
          return `${prefix}.map(p => ({${getResponseMapping(
            getAllProperties(type.elementType) ?? [],
            "p",
            importSet,
            runtimeImports
          )}}))`;
        }
        return `${prefix}`;
      } else if (
        needsDeserialize(type.elementType) &&
        !type.elementType?.aliasType
      ) {
=======
        return `${prefix}.map(p => ({${getResponseMapping(
          getAllProperties(type.elementType) ?? [],
          "p",
          runtimeImports
        )}}))`;
      } else if (needsDeserialize(type.elementType)) {
>>>>>>> 3999f6cc
        return `${prefix}.map(p => ${deserializeResponseValue(
          type.elementType!,
          "p",
          runtimeImports,
          required,
          type.elementType?.format
        )})`;
      } else {
        return restValue;
      }
    }
    case "byte-array":
      if (format !== "binary") {
        addImportToSpecifier("coreUtil", runtimeImports, "stringToUint8Array"); 
        return `typeof ${restValue} === 'string'
        ? stringToUint8Array(${restValue}, "${format ?? "base64"}")
        : ${restValue}`;
      }
      return restValue;
    default:
      return restValue;
  }
}

/**
 * This function helps converting strings into JS complex types recursively.
 * We need to drill down into Array elements to make sure that the element type is
 * deserialized correctly
 */
function serializeRequestValue(
  type: Type,
  clientValue: string,
  runtimeImports: RuntimeImports,
  required: boolean,
  format?: string
): string {
  switch (type.type) {
    case "datetime":
      switch (type.format ?? format) {
        case "date":
          return `${clientValue}${required ? "" : "?"}.toDateString()`;
        case "time":
          return `${clientValue}${required ? "" : "?"}.toTimeString()`;
        case "rfc7231":
        case "headerDefault":
          return `${clientValue}${required ? "" : "?"}.toUTCString()`;
        case "unixTimestamp":
          return `${clientValue}${required ? "" : "?"}.getTime()`;
        case "rfc3339":
        default:
          return `${clientValue}${required ? "" : "?"}.toISOString()`;
      }
    case "list": {
      const prefix =
        required && !type.nullable
          ? `${clientValue}`
          : `!${clientValue} ? ${clientValue} : ${clientValue}`;
      if (type.elementType?.type === "model" && !type.elementType.aliasType) {
        return `${prefix}.map(p => ({${getRequestModelMapping(
          type.elementType,
          "p",
          runtimeImports
        )}}))`;
      } else if (
        needsDeserialize(type.elementType) &&
        !type.elementType?.aliasType
      ) {
        return `${prefix}.map(p => ${serializeRequestValue(
          type.elementType!,
          "p",
          runtimeImports,
          required,
          type.elementType?.format
        )})`;
      } else {
        return clientValue;
      }
    }
    case "byte-array":
      if (format !== "binary") {
        addImportToSpecifier("coreUtil", runtimeImports, "uint8ArrayToString");
        return required
          ? `uint8ArrayToString(${clientValue}, "${
              getEncodingFormat({ format }) ?? "base64"
            }")`
          : `${clientValue} !== undefined ? uint8ArrayToString(${clientValue}, "${
              getEncodingFormat({ format }) ?? "base64"
            }"): undefined`;
      }
      return clientValue;
    default:
      return clientValue;
  }
}

function needsDeserialize(type?: Type) {
  return (
    type?.type === "datetime" ||
    type?.type === "model" ||
    type?.type === "list" ||
    type?.type === "byte-array"
  );
}

export function hasLROOperation(codeModel: ModularCodeModel) {
  return (codeModel.clients ?? []).some((c) =>
    (c.operationGroups ?? []).some((og) =>
      (og.operations ?? []).some(isLROOperation)
    )
  );
}

export function isLROOperation(op: Operation): boolean {
  return op.discriminator === "lro" || op.discriminator === "lropaging";
}

export function hasPagingOperation(client: Client): boolean;
export function hasPagingOperation(codeModel: ModularCodeModel): boolean;
export function hasPagingOperation(
  clientOrCodeModel: Client | ModularCodeModel
): boolean {
  let clients: Client[] = [];
  if ((clientOrCodeModel as any)?.operationGroups) {
    clients = [clientOrCodeModel as Client];
  } else if ((clientOrCodeModel as any)?.clients) {
    clients = (clientOrCodeModel as ModularCodeModel).clients;
  }
  return clients.some((c) =>
    (c.operationGroups ?? []).some((og) =>
      (og.operations ?? []).some(isPagingOperation)
    )
  );
}

export function isPagingOperation(op: Operation): boolean {
  return op.discriminator === "paging" || op.discriminator === "lropaging";
}

function getAllProperties(type: Type): Property[] {
  const propertiesMap: Map<string, Property> = new Map();
  if (!type) {
    return [];
  }
  type.parents?.forEach((p) => {
    getAllProperties(p).forEach((prop) => {
      propertiesMap.set(prop.clientName, prop);
    });
  });
  type.properties?.forEach((p) => {
    propertiesMap.set(p.clientName, p);
  });
  return [...propertiesMap.values()];
}<|MERGE_RESOLUTION|>--- conflicted
+++ resolved
@@ -931,12 +931,10 @@
           ? `${restValue}`
           : `!${restValue} ? ${restValue} : ${restValue}`;
       if (type.elementType?.type === "model") {
-<<<<<<< HEAD
         if (!type.elementType.aliasType) {
           return `${prefix}.map(p => ({${getResponseMapping(
             getAllProperties(type.elementType) ?? [],
             "p",
-            importSet,
             runtimeImports
           )}}))`;
         }
@@ -945,14 +943,6 @@
         needsDeserialize(type.elementType) &&
         !type.elementType?.aliasType
       ) {
-=======
-        return `${prefix}.map(p => ({${getResponseMapping(
-          getAllProperties(type.elementType) ?? [],
-          "p",
-          runtimeImports
-        )}}))`;
-      } else if (needsDeserialize(type.elementType)) {
->>>>>>> 3999f6cc
         return `${prefix}.map(p => ${deserializeResponseValue(
           type.elementType!,
           "p",
