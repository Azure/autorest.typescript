import {
  FunctionDeclarationStructure,
  OptionalKind,
  ParameterDeclarationStructure
} from "ts-morph";
import { toPascalCase } from "../../utils/casingUtils.js";
import {
  BodyParameter,
  ModularCodeModel,
  Operation,
  Parameter,
  Property,
  Type
} from "../modularCodeModel.js";
import { buildType } from "./typeHelpers.js";
import {
  NameType,
  OperationResponse,
  getResponseBaseName,
  getResponseTypeName,
  normalizeName
} from "@azure-tools/rlc-common";
import { getClassicalLayerPrefix, getOperationName } from "./namingHelpers.js";
import {
  getFixmeForMultilineDocs,
  getDocsFromDescription
} from "./docsHelpers.js";
import {
  getCollectionFormatHelper,
  hasCollectionFormatInfo
} from "../../utils/operationUtil.js";
import { SdkContext } from "@azure-tools/typespec-client-generator-core";
import { Program, NoTarget } from "@typespec/compiler";
import { reportDiagnostic } from "../../lib.js";

function getRLCResponseType(rlcResponse?: OperationResponse) {
  if (!rlcResponse?.responses) {
    return;
  }
  return rlcResponse?.responses
    .map((resp) => {
      const baseResponseName = getResponseBaseName(
        rlcResponse.operationGroup,
        rlcResponse.operationName,
        resp.statusCode
      );
      // Get the information to build the Response Interface
      return resp.predefinedName ?? getResponseTypeName(baseResponseName);
    })
    .join(" | ");
}

export function getSendPrivateFunction(
  dpgContext: SdkContext,
  operation: Operation,
  clientType: string,
  importSet: Map<string, Set<string>>
): OptionalKind<FunctionDeclarationStructure> {
  const parameters = getOperationSignatureParameters(operation, clientType);
  const { name } = getOperationName(operation);

  const functionStatement: OptionalKind<FunctionDeclarationStructure> = {
    isAsync: false,
    isExported: true,
    name: `_${name}Send`,
    parameters,
    returnType: `StreamableMethod<${getRLCResponseType(operation.rlcResponse)}>`
  };

  const operationPath = operation.url;
  const operationMethod = operation.method.toLowerCase();

  const statements: string[] = [];
  statements.push(
    `return context.path("${operationPath}", ${getPathParameters(
      operation
    )}).${operationMethod}({...operationOptionsToRequestParameters(options), ${getRequestParameters(
      dpgContext,
      operation,
      importSet
    )}});`
  );

  return {
    ...functionStatement,
    statements
  };
}

export function getDeserializePrivateFunction(
  operation: Operation,
  needSubClient: boolean,
  needUnexpectedHelper: boolean,
  importSet: Map<string, Set<string>>
): OptionalKind<FunctionDeclarationStructure> {
  const { name } = getOperationName(operation);

  const parameters: OptionalKind<ParameterDeclarationStructure>[] = [
    {
      name: "result",
      type: getRLCResponseType(operation.rlcResponse)
    }
  ];

  // TODO: Support operation overloads
  const response = operation.responses[0]!;
  let returnType;
  if (response?.type?.type) {
    returnType = buildType(
      response.type.name,
      response.type,
      response.type.format
    );
  } else {
    returnType = { name: "", type: "void" };
  }

  const functionStatement: OptionalKind<FunctionDeclarationStructure> = {
    isAsync: true,
    isExported: true,
    name: `_${name}Deserialize`,
    parameters,
    returnType: `Promise<${returnType.type}>`
  };
  const statements: string[] = [];
  if (needUnexpectedHelper) {
    statements.push(
      `if(${needSubClient ? "UnexpectedHelper." : ""}isUnexpected(result)){`,
      "throw result.body",
      "}"
    );
  } else {
    const validStatus = [
      ...new Set(
        operation.responses
          .flatMap((r) => r.statusCodes)
          .filter((s) => s !== "default")
      )
    ];

    if (validStatus.length > 0) {
      statements.push(
        `if(${validStatus
          .map((s) => `result.status !== "${s}"`)
          .join(" || ")}){`,
        "throw result.body",
        "}"
      );
    }
  }

  if (response?.type?.type === "any" || response.isBinaryPayload) {
    statements.push(`return result.body`);
  } else if (getAllProperties(response?.type).length > 0) {
    statements.push(
      `return {`,
      getResponseMapping(
        getAllProperties(response.type) ?? [],
        "result.body",
        importSet
      ).join(","),
      `}`
    );
  } else if (returnType.type === "void") {
    statements.push(`return;`);
  } else {
    statements.push(
      `return ${deserializeResponseValue(
        response.type,
        "result.body",
        importSet,
        response.type.nullable !== undefined ? !response.type.nullable : false,
        response.type.format
      )}`
    );
  }
  return {
    ...functionStatement,
    statements
  };
}

function getOperationSignatureParameters(
  operation: Operation,
  clientType: string
): OptionalKind<ParameterDeclarationStructure>[] {
  const optionsType = getOperationOptionsName(operation, true);
  const parameters: Map<
    string,
    OptionalKind<ParameterDeclarationStructure>
  > = new Map();

  operation.parameters
    .filter(
      (p) =>
        p.implementation === "Method" &&
        p.type.type !== "constant" &&
        p.clientDefaultValue === undefined &&
        !p.optional
    )
    .map((p) => buildType(p.clientName, p.type, p.format))
    .forEach((p) => {
      parameters.set(p.name, p);
    });

  if (operation.bodyParameter) {
    parameters.set(
      operation.bodyParameter?.clientName,
      buildType(
        operation.bodyParameter.clientName,
        operation.bodyParameter.type,
        operation.bodyParameter.type.format
      )
    );
  }
  // Add context as the first parameter
  const contextParam = { name: "context", type: clientType };

  // Add the options parameter
  const optionsParam = {
    name: "options",
    type: optionsType,
    initializer: "{ requestOptions: {} }"
  };

  const finalParameters = [contextParam, ...parameters.values(), optionsParam];

  return finalParameters;
}

/**
 * This operation builds and returns the function declaration for an operation.
 */
export function getOperationFunction(
  operation: Operation,
  clientType: string
): OptionalKind<FunctionDeclarationStructure> {
  // Extract required parameters
  const parameters: OptionalKind<ParameterDeclarationStructure>[] =
    getOperationSignatureParameters(operation, clientType);
  const isPaging = operation.discriminator === "paging";

  // TODO: Support operation overloads
  const response = operation.responses[0]!;
  let returnType = { name: "", type: "void" };
  if (response.type?.type) {
    let type = response.type;
    if (isPaging) {
      type = extractPagingType(type, operation.itemName) ?? type;
    }
    returnType = buildType(type.name, type, type.format);
  }
  const { name, fixme = [] } = getOperationName(operation);
  const functionStatement: OptionalKind<FunctionDeclarationStructure> = {
    docs: [
      ...getDocsFromDescription(operation.description),
      ...getFixmeForMultilineDocs(fixme)
    ],
    isAsync: !isPaging,
    isExported: true,
    name: normalizeName(operation.name, NameType.Operation, true),
    parameters,
    returnType: isPaging
      ? `PagedAsyncIterableIterator<${returnType.type}>`
      : `Promise<${returnType.type}>`
  };

  const statements: string[] = [];
  if (isPaging) {
    statements.push(
      `return buildPagedAsyncIterator(context, _${name}Send, _${name}Deserialize, [${parameters
        .map((p) => p.name)
        .join(", ")}])  ;`
    );
  } else {
    statements.push(
      `const result = await _${name}Send(${parameters
        .map((p) => p.name)
        .join(", ")});`
    );
    statements.push(`return _${name}Deserialize(result);`);
  }

  return {
    ...functionStatement,
    statements
  };
}
<<<<<<< HEAD

function extractPagingType(type: Type, itemName?: string): Type | undefined {
  if (!itemName) {
    return undefined;
  }
  const prop = (type.properties ?? [])
    ?.filter((prop) => prop.restApiName === itemName)
    .map((prop) => prop.type);
  if (prop.length === 0) {
    return undefined;
  }
  return prop[0]?.type === "list" && prop[0].elementType
    ? prop[0].elementType
    : undefined;
}

=======
>>>>>>> 7b641fe7
export function getOperationOptionsName(
  operation: Operation,
  includeGroupName = false
) {
  const prefix =
    includeGroupName && operation.name.indexOf("_") === -1
      ? getClassicalLayerPrefix(operation, NameType.Interface)
      : "";
  const optionName = `${prefix}${toPascalCase(operation.name)}Options`;
  if (operation.bodyParameter?.type.name === optionName) {
    return optionName.replace(/Options$/, "RequestOptions");
  }
  return optionName;
}

/**
 * This function build the request parameters that we will provide to the
 * RLC internally. This will translate High Level parameters into the RLC ones.
 * Figuring out what goes in headers, body, path and qsp.
 */
function getRequestParameters(
  dpgContext: SdkContext,
  operation: Operation,
  importSet: Map<string, Set<string>>
): string {
  if (!operation.parameters) {
    return "";
  }
  const operationParameters = operation.parameters.filter(
    (p) => p.implementation !== "Client" && !isContentType(p)
  );

  const contentTypeParameter = operation.parameters.find(isContentType);

  const parametersImplementation: Record<
    "header" | "query" | "body",
    { paramMap: string; param: Parameter }[]
  > = {
    header: [],
    query: [],
    body: []
  };

  for (const param of operationParameters) {
    if (
      param.location === "header" ||
      param.location === "query" ||
      param.location === "body"
    ) {
      parametersImplementation[param.location].push({
        paramMap: getParameterMap(param, importSet),
        param
      });
    }
  }

  let paramStr = "";

  if (contentTypeParameter) {
    paramStr = `${getContentTypeValue(contentTypeParameter)},`;
  }

  if (parametersImplementation.header.length) {
    paramStr = `${paramStr}\nheaders: {${parametersImplementation.header
      .map((i) => buildHeaderParameter(dpgContext.program, i.paramMap, i.param))
      .join(",\n")}},`;
  }

  if (parametersImplementation.query.length) {
    paramStr = `${paramStr}\nqueryParameters: {${parametersImplementation.query
      .map((i) => i.paramMap)
      .join(",\n")}},`;
  }
  if (
    operation.bodyParameter === undefined &&
    parametersImplementation.body.length
  ) {
    paramStr = `${paramStr}\nbody: {${parametersImplementation.body
      .map((i) => i.paramMap)
      .join(",\n")}}`;
  } else if (operation.bodyParameter !== undefined) {
    paramStr = `${paramStr}${buildBodyParameter(
      operation.bodyParameter,
      importSet
    )}`;
  }
  return paramStr;
}

// Specially handle the type for headers because we only allow string/number/boolean values
function buildHeaderParameter(
  program: Program,
  paramMap: string,
  param: Parameter
): string {
  if (!param.optional && param.type.nullable === true) {
    reportDiagnostic(program, {
      code: "nullable-required-header",
      target: NoTarget
    });
    return paramMap;
  }
  const conditions = [];
  if (param.optional) {
    conditions.push(`options?.${param.clientName} !== undefined`);
  }
  if (param.type.nullable === true) {
    conditions.push(`options?.${param.clientName} !== null`);
  }
  return conditions.length > 0
    ? `...(${conditions.join(" && ")} ? {${paramMap}} : {})`
    : paramMap;
}

function buildBodyParameter(
  bodyParameter: BodyParameter | undefined,
  importSet: Map<string, Set<string>>
) {
  if (!bodyParameter) {
    return "";
  }

  if (bodyParameter.type.type === "model") {
    const bodyParts: string[] = getRequestModelMapping(
      bodyParameter.type,
      bodyParameter.clientName,
      importSet
    );

    if (bodyParameter && bodyParts.length > 0) {
      return `\nbody: {${bodyParts.join(",\n")}},`;
    }
  }

  if (bodyParameter.type.type === "list") {
    if (bodyParameter.type.elementType?.type === "model") {
      const bodyParts = getRequestModelMapping(
        bodyParameter.type.elementType,
        "p",
        importSet
      );
      return `\nbody: (${bodyParameter.clientName} ?? []).map((p) => { return {
        ${bodyParts.join(", ")}
      };}),`;
    }
    return `\nbody: ${bodyParameter.clientName},`;
  }

  if (
    bodyParameter.type.type === "byte-array" &&
    !bodyParameter.isBinaryPayload
  ) {
    const coreUtilSet = importSet.get("@azure/core-util");
    if (!coreUtilSet) {
      importSet.set(
        "@azure/core-util",
        new Set<string>().add("uint8ArrayToString")
      );
    } else {
      coreUtilSet.add("uint8ArrayToString");
    }
    return bodyParameter.optional
      ? `body: typeof ${bodyParameter.clientName} === 'string'
    ? uint8ArrayToString(${bodyParameter.clientName}, "${getEncodingFormat(
          bodyParameter.type
        )}")
    : ${bodyParameter.clientName}`
      : `body: uint8ArrayToString(${
          bodyParameter.clientName
        }, "${getEncodingFormat(bodyParameter.type)}")`;
  } else if (bodyParameter.isBinaryPayload) {
    return `\nbody: ${bodyParameter.clientName},`;
  }

  return "";
}

function getEncodingFormat(type: { format?: string }) {
  const supportedFormats = ["base64url", "base64", "byte"];

  if (!supportedFormats.includes(type.format ?? "")) {
    return "base64";
  }

  return type.format;
}

/**
 * This function helps with renames, translating client names to rest api names
 */
function getParameterMap(
  param: Parameter | Property,
  importSet: Map<string, Set<string>>
): string {
  if (isConstant(param)) {
    return getConstantValue(param);
  }

  if (hasCollectionFormatInfo((param as any).location, (param as any).format)) {
    return getCollectionFormat(param as Parameter, importSet);
  }

  // if the parameter or property is optional, we don't need to handle the default value
  if (isOptional(param)) {
    return getOptional(param, importSet);
  }

  if (isRequired(param)) {
    return getRequired(param, importSet);
  }

  throw new Error(`Parameter ${param.clientName} is not supported`);
}

function getCollectionFormat(
  param: Parameter,
  importSet: Map<string, Set<string>>
) {
  const collectionInfo = getCollectionFormatHelper(
    param.location,
    param.format ?? ""
  );
  if (!collectionInfo) {
    throw "Has collection format info but without helper function detected";
  }
  const isMulti = (param.format ?? "").toLowerCase() === "multi";
  const additionalParam = isMulti ? `, "${param.restApiName}"` : "";
  if (!param.optional) {
    return `"${param.restApiName}": ${collectionInfo}(${serializeRequestValue(
      param.type,
      param.clientName,
      importSet,
      true,
      param.format
    )}${additionalParam})`;
  }
  return `"${param.restApiName}": options?.${
    param.clientName
  } !== undefined ? ${collectionInfo}(${serializeRequestValue(
    param.type,
    "options?." + param.clientName,
    importSet,
    false,
    param.format
  )}${additionalParam}): undefined`;
}

function isContentType(param: Parameter): boolean {
  return (
    param.location === "header" &&
    param.restApiName.toLowerCase() === "content-type"
  );
}

function getContentTypeValue(param: Parameter | Property) {
  const defaultValue =
    param.clientDefaultValue ?? param.type.clientDefaultValue;

  if (!defaultValue) {
    throw new Error(
      `Constant ${param.clientName} does not have a default value`
    );
  }

  if (defaultValue) {
    return `contentType: options.${param.clientName} as any ?? "${defaultValue}"`;
  } else {
    return `contentType: options.${param.clientName}`;
  }
}

type RequiredType = (Parameter | Property) & {
  type: { optional: false | undefined; value: string };
};

function isRequired(param: Parameter | Property): param is RequiredType {
  return !param.optional;
}

function getRequired(param: RequiredType, importSet: Map<string, Set<string>>) {
  if (param.type.type === "model") {
    return `"${param.restApiName}": {${getRequestModelMapping(
      param.type,
      param.clientName,
      importSet
    ).join(",")}}`;
  }
  return `"${param.restApiName}": ${serializeRequestValue(
    param.type,
    param.clientName,
    importSet,
    true,
    param.format === undefined &&
      (param as Parameter).location === "header" &&
      param.type.type === "datetime"
      ? "headerDefault"
      : param.format
  )}`;
}

type ConstantType = (Parameter | Property) & {
  type: { type: "constant"; value: string };
};

function getConstantValue(param: ConstantType) {
  const defaultValue =
    param.clientDefaultValue ?? param.type.clientDefaultValue;

  if (!defaultValue) {
    throw new Error(
      `Constant ${param.clientName} does not have a default value`
    );
  }

  return `"${param.restApiName}": "${defaultValue}"`;
}

function isConstant(param: Parameter | Property): param is ConstantType {
  return (
    param.type.type === "constant" && param.clientDefaultValue !== undefined
  );
}

type OptionalType = (Parameter | Property) & {
  type: { optional: true };
};

function isOptional(param: Parameter | Property): param is OptionalType {
  return Boolean(param.optional);
}

function getOptional(param: OptionalType, importSet: Map<string, Set<string>>) {
  if (param.type.type === "model") {
    return `"${param.restApiName}": {${getRequestModelMapping(
      param.type,
      "options?." + param.clientName + "?",
      importSet
    ).join(", ")}}`;
  }
  return `"${param.restApiName}": ${serializeRequestValue(
    param.type,
    `options?.${param.clientName}`,
    importSet,
    false,
    param.format === undefined &&
      (param as Parameter).location === "header" &&
      param.type.type === "datetime"
      ? "headerDefault"
      : param.format
  )}`;
}

/**
 * Builds the assignment for when a property or parameter has a default value
 */
function getDefaultValue(param: Parameter | Property) {
  return (param.clientDefaultValue ?? param.type.clientDefaultValue) !==
    undefined
    ? `${param.optional ? "??" : ""} "${
        param.clientDefaultValue ?? param.type.clientDefaultValue
      }"`
    : "";
}

/**
 * Extracts the path parameters
 */
function getPathParameters(operation: Operation) {
  if (!operation.parameters) {
    return "";
  }

  let pathParams = "";
  for (const param of operation.parameters) {
    if (param.location === "path") {
      if (!param.optional) {
        pathParams += `${pathParams !== "" ? "," : ""} ${param.clientName}`;
        continue;
      }

      const defaultValue = getDefaultValue(param);

      pathParams += `${pathParams !== "" ? "," : ""} options.${
        param.clientName
      }`;

      if (defaultValue) {
        pathParams += ` ?? "${defaultValue}"`;
      }
    }
  }

  return pathParams;
}

function getNullableCheck(name: string, type: Type) {
  if (!type.nullable) {
    return "";
  }

  return `${name} === null ? null :`;
}

/**
 *
 * This function helps translating an HLC request to RLC request,
 * extracting properties from body and headers and building the RLC response object
 */
function getRequestModelMapping(
  modelPropertyType: Type,
  propertyPath: string = "body",
  importSet: Map<string, Set<string>>
) {
  if (getAllProperties(modelPropertyType).length <= 0) {
    return [];
  }
  const props: string[] = [];
  const properties: Property[] = getAllProperties(modelPropertyType) ?? [];
  for (const property of properties) {
    if (property.readonly) {
      continue;
    }
    const propertyFullName = `${propertyPath}.${property.clientName}`;
    if (property.type.type === "model") {
      let definition;
      if (property.type.isCoreErrorType) {
        definition = `"${property.restApiName}": ${getNullableCheck(
          propertyFullName,
          property.type
        )} ${
          !property.optional ? "" : `!${propertyFullName} ? undefined :`
        } ${propertyFullName}`;
      } else if (
        (property.restApiName === "message" ||
          property.restApiName === "messages") &&
        (property.type.name === "ChatMessage" ||
          property.type.elementType?.name === "ChatMessage")
      ) {
        definition = `"${property.restApiName}": ${
          !property.optional
            ? `${propertyFullName} as any`
            : `!${propertyFullName} ? undefined : ${propertyFullName} as any`
        }`;
      } else {
        definition = `"${property.restApiName}": ${getNullableCheck(
          propertyFullName,
          property.type
        )} ${
          !property.optional ? "" : `!${propertyFullName} ? undefined :`
        } {${getRequestModelMapping(
          property.type,
          `${propertyPath}.${property.clientName}${
            property.optional ? "?" : ""
          }`,
          importSet
        )}}`;
      }

      props.push(definition);
    } else if (
      (property.restApiName === "message" ||
        property.restApiName === "messages") &&
      (property.type.name === "ChatMessage" ||
        property.type.elementType?.name === "ChatMessage")
    ) {
      const definition = `"${property.restApiName}": ${
        !property.optional
          ? `${propertyFullName} as any`
          : `!${propertyFullName} ? undefined : ${propertyFullName} as any`
      }`;
      props.push(definition);
    } else {
      const dot = propertyPath.endsWith("?") ? "." : "";
      const clientValue = `${
        propertyPath ? `${propertyPath}${dot}` : `${dot}`
      }["${property.clientName}"]`;
      props.push(
        `"${property.restApiName}": ${serializeRequestValue(
          property.type,
          clientValue,
          importSet,
          !property.optional,
          property.format
        )}`
      );
    }
  }

  return props;
}

/**
 * This function helps translating an RLC response to an HLC response,
 * extracting properties from body and headers and building the HLC response object
 */
export function getResponseMapping(
  properties: Property[],
  propertyPath: string = "result.body",
  importSet: Map<string, Set<string>>
) {
  const props: string[] = [];
  for (const property of properties) {
    // TODO: Do we need to also add headers in the result type?
    const propertyFullName = `${propertyPath}.${property.restApiName}`;
    if (property.type.type === "model") {
      let definition;
      if (property.type.isCoreErrorType) {
        definition = `"${property.clientName}": ${getNullableCheck(
          propertyFullName,
          property.type
        )} ${
          !property.optional ? "" : `!${propertyFullName} ? undefined :`
        } ${propertyFullName}`;
      } else if (
        (property.restApiName === "message" ||
          property.restApiName === "messages") &&
        (property.type.name === "ChatMessage" ||
          property.type.elementType?.name === "ChatMessage")
      ) {
        definition = `"${property.clientName}": ${
          !property.optional
            ? `${propertyFullName} as any`
            : `!${propertyFullName} ? undefined : ${propertyFullName} as any`
        }`;
      } else {
        definition = `"${property.clientName}": ${getNullableCheck(
          propertyFullName,
          property.type
        )} ${
          !property.optional ? "" : `!${propertyFullName} ? undefined :`
        } {${getResponseMapping(
          getAllProperties(property.type) ?? [],
          `${propertyPath}.${property.restApiName}${
            property.optional ? "?" : ""
          }`,
          importSet
        )}}`;
      }

      props.push(definition);
    } else {
      const dot = propertyPath.endsWith("?") ? "." : "";
      const restValue = `${
        propertyPath ? `${propertyPath}${dot}` : `${dot}`
      }["${property.restApiName}"]`;
      if (
        (property.restApiName === "message" ||
          property.restApiName === "messages") &&
        (property.type.name === "ChatMessage" ||
          property.type.elementType?.name === "ChatMessage")
      ) {
        props.push(
          `"${property.clientName}": ${
            !property.optional
              ? `${propertyFullName} as any`
              : `!${propertyFullName} ? undefined : ${propertyFullName} as any`
          }`
        );
      } else {
        props.push(
          `"${property.clientName}": ${deserializeResponseValue(
            property.type,
            restValue,
            importSet,
            property.optional !== undefined ? !property.optional : false,
            property.format
          )}`
        );
      }
    }
  }

  return props;
}

/**
 * This function helps converting strings into JS complex types recursively.
 * We need to drill down into Array elements to make sure that the element type is
 * deserialized correctly
 */
function deserializeResponseValue(
  type: Type,
  restValue: string,
  importSet: Map<string, Set<string>>,
  required: boolean,
  format?: string
): string {
  const coreUtilSet = importSet.get("@azure/core-util");
  switch (type.type) {
    case "datetime":
      return required
        ? type.nullable
          ? `${restValue} === null ? null : new Date(${restValue})`
          : `new Date(${restValue})`
        : `${restValue} !== undefined? new Date(${restValue}): undefined`;
    case "combined":
      return `${restValue} as any`;
    case "list":
      if (type.elementType?.type === "model") {
        return `(${restValue} ?? []).map(p => ({${getResponseMapping(
          getAllProperties(type.elementType) ?? [],
          "p",
          importSet
        )}}))`;
      } else if (needsDeserialize(type.elementType)) {
        return `(${restValue} ?? []).map(p => ${deserializeResponseValue(
          type.elementType!,
          "p",
          importSet,
          required,
          type.elementType?.format
        )})`;
      } else {
        return restValue;
      }
    case "byte-array":
      if (format !== "binary") {
        if (!coreUtilSet) {
          importSet.set(
            "@azure/core-util",
            new Set<string>().add("stringToUint8Array")
          );
        } else {
          coreUtilSet.add("stringToUint8Array");
        }
        return `typeof ${restValue} === 'string'
        ? stringToUint8Array(${restValue}, "${format ?? "base64"}")
        : ${restValue}`;
      }
      return restValue;
    default:
      return restValue;
  }
}

/**
 * This function helps converting strings into JS complex types recursively.
 * We need to drill down into Array elements to make sure that the element type is
 * deserialized correctly
 */
function serializeRequestValue(
  type: Type,
  clientValue: string,
  importSet: Map<string, Set<string>>,
  required: boolean,
  format?: string
): string {
  const coreUtilSet = importSet.get("@azure/core-util");
  switch (type.type) {
    case "datetime":
      switch (type.format ?? format) {
        case "date":
          return `${clientValue}${required ? "" : "?"}.toDateString()`;
        case "time":
          return `${clientValue}${required ? "" : "?"}.toTimeString()`;
        case "rfc7231":
        case "headerDefault":
          return `${clientValue}${required ? "" : "?"}.toUTCString()`;
        case "unixTimestamp":
          return `${clientValue}${required ? "" : "?"}.getTime()`;
        case "rfc3339":
        default:
          return `${clientValue}${required ? "" : "?"}.toISOString()`;
      }
    case "list":
      if (type.elementType?.type === "model") {
        return `(${clientValue} ?? []).map(p => ({${getRequestModelMapping(
          type.elementType,
          "p",
          importSet
        )}}))`;
      } else if (needsDeserialize(type.elementType)) {
        return `(${clientValue} ?? []).map(p => ${serializeRequestValue(
          type.elementType!,
          "p",
          importSet,
          required,
          type.elementType?.format
        )})`;
      } else {
        return clientValue;
      }
    case "byte-array":
      if (format !== "binary") {
        if (!coreUtilSet) {
          importSet.set(
            "@azure/core-util",
            new Set<string>().add("uint8ArrayToString")
          );
        } else {
          coreUtilSet.add("uint8ArrayToString");
        }
        return required
          ? `uint8ArrayToString(${clientValue}, "${
              getEncodingFormat({ format }) ?? "base64"
            }")`
          : `${clientValue} !== undefined ? uint8ArrayToString(${clientValue}, "${
              getEncodingFormat({ format }) ?? "base64"
            }"): undefined`;
      }
      return clientValue;
    default:
      return clientValue;
  }
}

function needsDeserialize(type?: Type) {
  return (
    type?.type === "datetime" ||
    type?.type === "model" ||
    type?.type === "list" ||
    type?.type === "byte-array"
  );
}

export function hasLROOperation(codeModel: ModularCodeModel) {
  return (codeModel.clients ?? []).some((c) =>
    (c.operationGroups ?? []).some((og) =>
      (og.operations ?? []).some(
        (op) => op.discriminator === "lro" || op.discriminator === "lropaging"
      )
    )
  );
}

export function hasPagingOperation(codeModel: ModularCodeModel) {
  return (codeModel.clients ?? []).some((c) =>
    (c.operationGroups ?? []).some((og) =>
      (og.operations ?? []).some(
        (op) =>
          op.discriminator === "paging" || op.discriminator === "lropaging"
      )
    )
  );
}

function getAllProperties(type: Type): Property[] {
  const propertiesMap: Map<string, Property> = new Map();
  if (!type) {
    return [];
  }
  type.parents?.forEach((p) => {
    getAllProperties(p).forEach((prop) => {
      propertiesMap.set(prop.clientName, prop);
    });
  });
  type.properties?.forEach((p) => {
    propertiesMap.set(p.clientName, p);
  });
  return [...propertiesMap.values()];
}<|MERGE_RESOLUTION|>--- conflicted
+++ resolved
@@ -21,6 +21,7 @@
   normalizeName
 } from "@azure-tools/rlc-common";
 import { getClassicalLayerPrefix, getOperationName } from "./namingHelpers.js";
+import { getOperationName } from "./namingHelpers.js";
 import {
   getFixmeForMultilineDocs,
   getDocsFromDescription
@@ -286,7 +287,6 @@
     statements
   };
 }
-<<<<<<< HEAD
 
 function extractPagingType(type: Type, itemName?: string): Type | undefined {
   if (!itemName) {
@@ -302,9 +302,6 @@
     ? prop[0].elementType
     : undefined;
 }
-
-=======
->>>>>>> 7b641fe7
 export function getOperationOptionsName(
   operation: Operation,
   includeGroupName = false
