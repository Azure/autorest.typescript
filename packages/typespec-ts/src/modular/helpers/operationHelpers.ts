--- conflicted
+++ resolved
@@ -174,11 +174,7 @@
         operation.bodyParameter.type
       )
     );
-<<<<<<< HEAD
   } 
-=======
-  }
->>>>>>> 52bc9637
 
   operation.parameters
     .filter(
