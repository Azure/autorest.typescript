import {
  FunctionDeclarationStructure,
  OptionalKind,
  ParameterDeclarationStructure
} from "ts-morph";
import { toPascalCase } from "../../utils/casingUtils.js";
import {
  BodyParameter,
  Client,
  ModularCodeModel,
  Operation,
  Parameter,
  Property,
  Type
} from "../modularCodeModel.js";
import { buildType } from "./typeHelpers.js";
import {
  Imports as RuntimeImports,
  NameType,
  OperationResponse,
  getResponseBaseName,
  getResponseTypeName,
  normalizeName
} from "@azure-tools/rlc-common";
import { getClassicalLayerPrefix, getOperationName } from "./namingHelpers.js";
import {
  getFixmeForMultilineDocs,
  getDocsFromDescription
} from "./docsHelpers.js";
import {
  getAllAncestors,
  getDeserializeFunctionName,
  isNormalUnion,
  isPolymorphicUnion,
  isSpecialHandledUnion,
  isSpecialUnionVariant
} from "../buildSerializeUtils.js";
import {
  getCollectionFormatHelper,
  hasCollectionFormatInfo
} from "../../utils/operationUtil.js";
import { SdkContext } from "@azure-tools/typespec-client-generator-core";
import { Program, NoTarget } from "@typespec/compiler";
import { reportDiagnostic } from "../../lib.js";
import { addImportToSpecifier } from "@azure-tools/rlc-common";

function getRLCResponseType(rlcResponse?: OperationResponse) {
  if (!rlcResponse?.responses) {
    return;
  }
  return rlcResponse?.responses
    .map((resp) => {
      const baseResponseName = getResponseBaseName(
        rlcResponse.operationGroup,
        rlcResponse.operationName,
        resp.statusCode
      );
      // Get the information to build the Response Interface
      return resp.predefinedName ?? getResponseTypeName(baseResponseName);
    })
    .join(" | ");
}

export function getSendPrivateFunction(
  dpgContext: SdkContext,
  operation: Operation,
  clientType: string,
  runtimeImports: RuntimeImports
): OptionalKind<FunctionDeclarationStructure> {
  const parameters = getOperationSignatureParameters(operation, clientType);
  const { name } = getOperationName(operation);
  const returnType = `StreamableMethod<${getRLCResponseType(
    operation.rlcResponse
  )}>`;

  const functionStatement: OptionalKind<FunctionDeclarationStructure> = {
    isAsync: false,
    isExported: true,
    name: `_${name}Send`,
    parameters,
    returnType
  };

  const operationPath = operation.url;
  const operationMethod = operation.method.toLowerCase();

  const statements: string[] = [];
  statements.push(
    `return context.path("${operationPath}", ${getPathParameters(
      operation
    )}).${operationMethod}({...operationOptionsToRequestParameters(options), ${getRequestParameters(
      dpgContext,
      operation,
      runtimeImports
    )}}) ${operation.isOverload ? `as ${returnType}` : ``} ;`
  );

  return {
    ...functionStatement,
    statements
  };
}

export function getDeserializePrivateFunction(
  operation: Operation,
  needSubClient: boolean,
  needUnexpectedHelper: boolean,
  runtimeImports: RuntimeImports
): OptionalKind<FunctionDeclarationStructure> {
  const { name } = getOperationName(operation);

  const parameters: OptionalKind<ParameterDeclarationStructure>[] = [
    {
      name: "result",
      type: getRLCResponseType(operation.rlcResponse)
    }
  ];

  // TODO: Support operation overloads
  const response = operation.responses[0]!;
  let returnType;
  if (response?.type?.type) {
    returnType = buildType(
      response.type.name,
      response.type,
      response.type.format
    );
  } else {
    returnType = { name: "", type: "void" };
  }

  const functionStatement: OptionalKind<FunctionDeclarationStructure> = {
    isAsync: true,
    isExported: true,
    name: `_${name}Deserialize`,
    parameters,
    returnType: `Promise<${returnType.type}>`
  };
  const statements: string[] = [];
  if (needUnexpectedHelper) {
    statements.push(
      `if(${needSubClient ? "UnexpectedHelper." : ""}isUnexpected(result)){`,
      `throw createRestError(result);`,
      "}"
    );
    addImportToSpecifier("restClient", runtimeImports, "createRestError");
  } else {
    const validStatus = [
      ...new Set(
        operation.responses
          .flatMap((r) => r.statusCodes)
          .filter((s) => s !== "default")
      )
    ];

    if (validStatus.length > 0) {
      statements.push(
        `if(${validStatus
          .map((s) => `result.status !== "${s}"`)
          .join(" || ")}){`,
        `throw createRestError(result);`,
        "}"
      );
      addImportToSpecifier("restClient", runtimeImports, "createRestError");
    }
  }

  const allParents = getAllAncestors(response.type);
  const properties = getAllProperties(response.type, allParents) ?? [];
<<<<<<< HEAD
=======

>>>>>>> 3c7e45d3
  if (
    response?.type?.type === "any" ||
    response.isBinaryPayload ||
    response?.type?.aliasType
  ) {
    statements.push(`return result.body`);
  } else if (properties.length > 0) {
    statements.push(
      `return {`,
      getResponseMapping(response.type, "result.body", runtimeImports).join(
        ","
      ),
      `}`
    );
  } else if (returnType.type === "void") {
    statements.push(`return;`);
  } else {
    statements.push(
      `return ${deserializeResponseValue(
        response.type,
        "result.body",
        runtimeImports,
        response.type.nullable !== undefined ? !response.type.nullable : false,
        [response.type],
        response.type.format
      )}`
    );
  }
  return {
    ...functionStatement,
    statements
  };
}

function getOperationSignatureParameters(
  operation: Operation,
  clientType: string
): OptionalKind<ParameterDeclarationStructure>[] {
  const optionsType = getOperationOptionsName(operation, true);
  const parameters: Map<
    string,
    OptionalKind<ParameterDeclarationStructure>
  > = new Map();

  operation.parameters
    .filter(
      (p) =>
        p.implementation === "Method" &&
        p.type.type !== "constant" &&
        p.clientDefaultValue === undefined &&
        !p.optional
    )
    .map((p) => buildType(p.clientName, p.type, p.format))
    .forEach((p) => {
      parameters.set(p.name, p);
    });

  if (operation.bodyParameter) {
    parameters.set(
      operation.bodyParameter?.clientName,
      buildType(
        operation.bodyParameter.clientName,
        operation.bodyParameter.type,
        operation.bodyParameter.type.format
      )
    );
  }
  // Add context as the first parameter
  const contextParam = { name: "context", type: clientType };

  // Add the options parameter
  const optionsParam = {
    name: "options",
    type: optionsType,
    initializer: "{ requestOptions: {} }"
  };

  const finalParameters = [contextParam, ...parameters.values(), optionsParam];

  return finalParameters;
}

/**
 * This operation builds and returns the function declaration for an operation.
 */
export function getOperationFunction(
  operation: Operation,
  clientType: string
): OptionalKind<FunctionDeclarationStructure> {
  // Extract required parameters
  const parameters: OptionalKind<ParameterDeclarationStructure>[] =
    getOperationSignatureParameters(operation, clientType);
  const isPaging = isPagingOperation(operation);

  // TODO: Support operation overloads
  const response = operation.responses[0]!;
  let returnType = { name: "", type: "void" };
  if (response.type?.type) {
    let type = response.type;
    if (isPaging) {
      type = extractPagingType(type, operation.itemName) ?? type;
    }
    returnType = buildType(type.name, type, type.format);
  }
  const { name, fixme = [] } = getOperationName(operation);
  const functionStatement: OptionalKind<FunctionDeclarationStructure> = {
    docs: [
      ...getDocsFromDescription(operation.description),
      ...getFixmeForMultilineDocs(fixme)
    ],
    isAsync: !isPaging,
    isExported: true,
    name: normalizeName(operation.name, NameType.Operation, true),
    parameters,
    returnType: isPaging
      ? `PagedAsyncIterableIterator<${returnType.type}>`
      : `Promise<${returnType.type}>`
  };

  const statements: string[] = [];
  if (isPaging) {
    const options = [];
    if (operation.itemName) {
      options.push(`itemName: "${operation.itemName}"`);
    }
    if (operation.continuationTokenName) {
      options.push(`nextLinkName: "${operation.continuationTokenName}"`);
    }
    statements.push(
      `return buildPagedAsyncIterator(
        context, 
        () => _${name}Send(${parameters.map((p) => p.name).join(", ")}), 
        _${name}Deserialize,
        ${options.length > 0 ? `{${options.join(", ")}}` : ``}
        );`
    );
  } else {
    statements.push(
      `const result = await _${name}Send(${parameters
        .map((p) => p.name)
        .join(", ")});`
    );
    statements.push(`return _${name}Deserialize(result);`);
  }

  return {
    ...functionStatement,
    statements
  };
}

function extractPagingType(type: Type, itemName?: string): Type | undefined {
  if (!itemName) {
    return undefined;
  }
  const prop = (type.properties ?? [])
    ?.filter((prop) => prop.restApiName === itemName)
    .map((prop) => prop.type);
  if (prop.length === 0) {
    return undefined;
  }
  return prop[0]?.type === "list" && prop[0].elementType
    ? prop[0].elementType
    : undefined;
}
export function getOperationOptionsName(
  operation: Operation,
  includeGroupName = false
) {
  const prefix =
    includeGroupName && operation.name.indexOf("_") === -1
      ? getClassicalLayerPrefix(operation, NameType.Interface)
      : "";
  const optionName = `${prefix}${toPascalCase(operation.name)}Options`;
  if (operation.bodyParameter?.type.name === optionName) {
    return optionName.replace(/Options$/, "RequestOptions");
  }
  return optionName;
}

/**
 * This function build the request parameters that we will provide to the
 * RLC internally. This will translate High Level parameters into the RLC ones.
 * Figuring out what goes in headers, body, path and qsp.
 */
function getRequestParameters(
  dpgContext: SdkContext,
  operation: Operation,
  runtimeImports: RuntimeImports
): string {
  if (!operation.parameters) {
    return "";
  }
  const operationParameters = operation.parameters.filter(
    (p) => p.implementation !== "Client" && !isContentType(p)
  );

  const contentTypeParameter = operation.parameters.find(isContentType);

  const parametersImplementation: Record<
    "header" | "query" | "body",
    { paramMap: string; param: Parameter }[]
  > = {
    header: [],
    query: [],
    body: []
  };

  for (const param of operationParameters) {
    if (
      param.location === "header" ||
      param.location === "query" ||
      param.location === "body"
    ) {
      parametersImplementation[param.location].push({
        paramMap: getParameterMap(param, runtimeImports),
        param
      });
    }
  }

  let paramStr = "";

  if (contentTypeParameter) {
    paramStr = `${getContentTypeValue(contentTypeParameter)},`;
  }

  if (parametersImplementation.header.length) {
    paramStr = `${paramStr}\nheaders: {${parametersImplementation.header
      .map((i) => buildHeaderParameter(dpgContext.program, i.paramMap, i.param))
      .join(",\n")}},`;
  }

  if (parametersImplementation.query.length) {
    paramStr = `${paramStr}\nqueryParameters: {${parametersImplementation.query
      .map((i) => i.paramMap)
      .join(",\n")}},`;
  }
  if (
    operation.bodyParameter === undefined &&
    parametersImplementation.body.length
  ) {
    paramStr = `${paramStr}\nbody: {${parametersImplementation.body
      .map((i) => i.paramMap)
      .join(",\n")}}`;
  } else if (operation.bodyParameter !== undefined) {
    paramStr = `${paramStr}${buildBodyParameter(
      operation.bodyParameter,
      runtimeImports
    )}`;
  }
  return paramStr;
}

// Specially handle the type for headers because we only allow string/number/boolean values
function buildHeaderParameter(
  program: Program,
  paramMap: string,
  param: Parameter
): string {
  if (!param.optional && param.type.nullable === true) {
    reportDiagnostic(program, {
      code: "nullable-required-header",
      target: NoTarget
    });
    return paramMap;
  }
  const conditions = [];
  if (param.optional) {
    conditions.push(`options?.${param.clientName} !== undefined`);
  }
  if (param.type.nullable === true) {
    conditions.push(`options?.${param.clientName} !== null`);
  }
  return conditions.length > 0
    ? `...(${conditions.join(" && ")} ? {${paramMap}} : {})`
    : paramMap;
}

function buildBodyParameter(
  bodyParameter: BodyParameter | undefined,
  runtimeImports: RuntimeImports
) {
  if (!bodyParameter) {
    return "";
  }

  if (bodyParameter.type.type === "model" && !bodyParameter.type.aliasType) {
    const bodyParts: string[] = getRequestModelMapping(
      bodyParameter.type,
      bodyParameter.clientName,
      runtimeImports,
      [bodyParameter.type]
    );

    if (bodyParameter && bodyParts.length > 0) {
      return `\nbody: {${bodyParts.join(",\n")}},`;
    } else if (bodyParameter && bodyParts.length === 0) {
      return `\nbody: ${bodyParameter.clientName},`;
    }
  } else if (
    bodyParameter.type.type === "model" &&
    bodyParameter.type.aliasType
  ) {
    return `\nbody: ${bodyParameter.clientName},`;
  }

  if (bodyParameter.type.type === "list") {
    if (
      bodyParameter.type.elementType?.type === "model" &&
      !bodyParameter.type.elementType.aliasType
    ) {
      const bodyParts = getRequestModelMapping(
        bodyParameter.type.elementType,
        "p",
        runtimeImports,
        [bodyParameter.type.elementType]
      );
      return `\nbody: (${bodyParameter.clientName} ?? []).map((p) => { return {
        ${bodyParts.join(", ")}
      };}),`;
    }
    return `\nbody: ${bodyParameter.clientName},`;
  }

  if (
    bodyParameter.type.type === "byte-array" &&
    !bodyParameter.isBinaryPayload
  ) {
    addImportToSpecifier("coreUtil", runtimeImports, "uint8ArrayToString");
    return bodyParameter.optional
      ? `body: typeof ${bodyParameter.clientName} === 'string'
    ? uint8ArrayToString(${bodyParameter.clientName}, "${getEncodingFormat(
      bodyParameter.type
    )}")
    : ${bodyParameter.clientName}`
      : `body: uint8ArrayToString(${
          bodyParameter.clientName
        }, "${getEncodingFormat(bodyParameter.type)}")`;
  } else if (bodyParameter.isBinaryPayload) {
    return `\nbody: ${bodyParameter.clientName},`;
  }

  return "";
}

function getEncodingFormat(type: { format?: string }) {
  const supportedFormats = ["base64url", "base64", "byte"];

  if (!supportedFormats.includes(type.format ?? "")) {
    return "base64";
  }

  return type.format;
}

/**
 * This function helps with renames, translating client names to rest api names
 */
export function getParameterMap(
  param: Parameter | Property,
  runtimeImports: RuntimeImports
): string {
  if (isConstant(param)) {
    return getConstantValue(param);
  }

  if (hasCollectionFormatInfo((param as any).location, (param as any).format)) {
    return getCollectionFormat(param as Parameter, runtimeImports);
  }

  // if the parameter or property is optional, we don't need to handle the default value
  if (isOptional(param)) {
    return getOptional(param, runtimeImports);
  }

  if (isRequired(param)) {
    return getRequired(param, runtimeImports);
  }

  throw new Error(`Parameter ${param.clientName} is not supported`);
}

function getCollectionFormat(param: Parameter, runtimeImports: RuntimeImports) {
  const collectionInfo = getCollectionFormatHelper(
    param.location,
    param.format ?? ""
  );
  if (!collectionInfo) {
    throw "Has collection format info but without helper function detected";
  }
  const isMulti = (param.format ?? "").toLowerCase() === "multi";
  const additionalParam = isMulti ? `, "${param.restApiName}"` : "";
  if (!param.optional) {
    return `"${param.restApiName}": ${collectionInfo}(${serializeRequestValue(
      param.type,
      param.clientName,
      runtimeImports,
      true,
      [param.type],
      param.format
    )}${additionalParam})`;
  }
  return `"${param.restApiName}": options?.${
    param.clientName
  } !== undefined ? ${collectionInfo}(${serializeRequestValue(
    param.type,
    "options?." + param.clientName,
    runtimeImports,
    false,
    [param.type],
    param.format
  )}${additionalParam}): undefined`;
}

function isContentType(param: Parameter): boolean {
  return (
    param.location === "header" &&
    param.restApiName.toLowerCase() === "content-type"
  );
}

function getContentTypeValue(param: Parameter | Property) {
  const defaultValue =
    param.clientDefaultValue ?? param.type.clientDefaultValue;

  if (defaultValue) {
    return `contentType: options.${param.clientName} as any ?? "${defaultValue}"`;
  } else {
    return `contentType: ${
      !param.optional
        ? "contentType"
        : "options." + param.clientName + " as any"
    }`;
  }
}

type RequiredType = (Parameter | Property) & {
  type: { optional: false | undefined; value: string };
};

function isRequired(param: Parameter | Property): param is RequiredType {
  return !param.optional;
}

function getRequired(param: RequiredType, runtimeImports: RuntimeImports) {
  if (param.type.type === "model") {
    return `"${param.restApiName}": {${getRequestModelMapping(
      param.type,
      param.clientName,
      runtimeImports,
      [param.type]
    ).join(",")}}`;
  }
  return `"${param.restApiName}": ${serializeRequestValue(
    param.type,
    param.clientName,
    runtimeImports,
    true,
    [param.type],
    param.format === undefined &&
      (param as Parameter).location === "header" &&
      param.type.type === "datetime"
      ? "headerDefault"
      : param.format
  )}`;
}

type ConstantType = (Parameter | Property) & {
  type: { type: "constant"; value: string };
};

function getConstantValue(param: ConstantType) {
  const defaultValue =
    param.clientDefaultValue ?? param.type.clientDefaultValue;

  if (!defaultValue) {
    throw new Error(
      `Constant ${param.clientName} does not have a default value`
    );
  }

  return `"${param.restApiName}": "${defaultValue}"`;
}

function isConstant(param: Parameter | Property): param is ConstantType {
  return (
    param.type.type === "constant" && param.clientDefaultValue !== undefined
  );
}

type OptionalType = (Parameter | Property) & {
  type: { optional: true };
};

function isOptional(param: Parameter | Property): param is OptionalType {
  return Boolean(param.optional);
}

function getOptional(param: OptionalType, runtimeImports: RuntimeImports) {
  if (param.type.type === "model") {
    return `"${param.restApiName}": {${getRequestModelMapping(
      param.type,
      "options?." + param.clientName + "?",
      runtimeImports,
      [param.type]
    ).join(", ")}}`;
  }
  return `"${param.restApiName}": ${serializeRequestValue(
    param.type,
    `options?.${param.clientName}`,
    runtimeImports,
    false,
    [param.type],
    param.format === undefined &&
      (param as Parameter).location === "header" &&
      param.type.type === "datetime"
      ? "headerDefault"
      : param.format
  )}`;
}

/**
 * Builds the assignment for when a property or parameter has a default value
 */
function getDefaultValue(param: Parameter | Property) {
  return (param.clientDefaultValue ?? param.type.clientDefaultValue) !==
    undefined
    ? `${param.optional ? "??" : ""} "${
        param.clientDefaultValue ?? param.type.clientDefaultValue
      }"`
    : "";
}

/**
 * Extracts the path parameters
 */
function getPathParameters(operation: Operation) {
  if (!operation.parameters) {
    return "";
  }

  let pathParams = "";
  for (const param of operation.parameters) {
    if (param.location === "path") {
      if (!param.optional) {
        pathParams += `${pathParams !== "" ? "," : ""} ${param.clientName}`;
        continue;
      }

      const defaultValue = getDefaultValue(param);

      pathParams += `${pathParams !== "" ? "," : ""} options.${
        param.clientName
      }`;

      if (defaultValue) {
        pathParams += ` ?? "${defaultValue}"`;
      }
    }
  }

  return pathParams;
}

function getNullableCheck(name: string, type: Type) {
  if (!type.nullable) {
    return "";
  }

  return `${name} === null ? null :`;
}

/**
 *
 * This function helps translating an HLC request to RLC request,
 * extracting properties from body and headers and building the RLC response object
 */
export function getRequestModelMapping(
  modelPropertyType: Type,
  propertyPath: string = "body",
  runtimeImports: RuntimeImports,
  typeStack: Type[] = []
) {
  const props: string[] = [];
  const allParents = getAllAncestors(modelPropertyType);
  const properties: Property[] =
    getAllProperties(modelPropertyType, allParents) ?? [];
  if (properties.length <= 0) {
    return [];
  }
<<<<<<< HEAD
  if (isSpecialHandledUnion(modelPropertyType)) {
    const deserializeFunctionName = getDeserializeFunctionName(
      modelPropertyType,
      "serialize"
    );
    const definition = `${deserializeFunctionName}(${propertyPath})`;
    props.push(definition);
    return props;
  }
=======
>>>>>>> 3c7e45d3
  for (const property of properties) {
    if (property.readonly) {
      continue;
    }
    const propertyFullName = `${propertyPath}.${property.clientName}`;
    if (property.type.type === "model") {
      let definition;
      if (property.type.isCoreErrorType) {
        definition = `"${property.restApiName}": ${getNullableCheck(
          propertyFullName,
          property.type
        )} ${
          !property.optional ? "" : `!${propertyFullName} ? undefined :`
        } ${propertyFullName}`;
<<<<<<< HEAD
      } else if (allParents.includes(property.type)) {
        const isSpecialModel = isSpecialUnionVariant(property.type);
=======
      } else if (typeStack.includes(property.type)) {
>>>>>>> 3c7e45d3
        definition = `"${property.restApiName}": ${
          !property.optional
            ? `${propertyFullName}${isSpecialModel ? " as any" : ""}`
            : `!${propertyFullName} ? undefined : ${propertyFullName}${
                isSpecialModel ? " as any" : ""
              }`
        }`;
      } else if (isPolymorphicUnion(property.type)) {
        const deserializeFunctionName = getDeserializeFunctionName(
          property.type,
          "serialize"
        );
        definition = `"${property.restApiName}": ${deserializeFunctionName}(${propertyFullName})`;
      } else {
        definition = `"${property.restApiName}": ${getNullableCheck(
          propertyFullName,
          property.type
        )} ${
          !property.optional ? "" : `!${propertyFullName} ? undefined :`
        } {${getRequestModelMapping(
          property.type,
          `${propertyPath}.${property.clientName}${
            property.optional ? "?" : ""
          }`,
          runtimeImports,
          [...typeStack, property.type]
        )}}`;
      }

      props.push(definition);
<<<<<<< HEAD
    } else if (allParents.includes(property.type)) {
      const isSpecialModel = isSpecialUnionVariant(property.type);
=======
    } else if (typeStack.includes(property.type)) {
>>>>>>> 3c7e45d3
      const definition = `"${property.restApiName}": ${
        !property.optional
          ? `${propertyFullName}${isSpecialModel ? " as any" : ""}`
          : `!${propertyFullName} ? undefined : ${propertyFullName}${
              isSpecialModel ? " as any" : ""
            }`
      }`;
      props.push(definition);
    } else {
      const dot = propertyPath.endsWith("?") ? "." : "";
      const clientValue = `${
        propertyPath ? `${propertyPath}${dot}` : `${dot}`
      }["${property.clientName}"]`;
      props.push(
        `"${property.restApiName}": ${serializeRequestValue(
          property.type,
          clientValue,
          runtimeImports,
          !property.optional,
          [...typeStack, property.type],
          property.format
        )}`
      );
    }
  }

  return props;
}

/**
 * This function helps translating an RLC response to an HLC response,
 * extracting properties from body and headers and building the HLC response object
 */
export function getResponseMapping(
  type: Type,
  propertyPath: string = "result.body",
  runtimeImports: RuntimeImports,
  typeStack: Type[] = []
) {
  const allParents = getAllAncestors(type);
  const properties = getAllProperties(type, allParents) ?? [];
  if (typeStack.length <= 0) {
    typeStack.push(type);
  }
  const props: string[] = [];
  for (const property of properties) {
    // TODO: Do we need to also add headers in the result type?
    const propertyFullName = `${propertyPath}.${property.restApiName}`;
    if (property.type.type === "model") {
      let definition;
      if (property.type.isCoreErrorType) {
        definition = `"${property.clientName}": ${getNullableCheck(
          propertyFullName,
          property.type
        )} ${
          !property.optional ? "" : `!${propertyFullName} ? undefined :`
        } ${propertyFullName}`;
      } else if (typeStack.includes(property.type)) {
<<<<<<< HEAD
        const isSpecialModel = isSpecialUnionVariant(property.type);
=======
>>>>>>> 3c7e45d3
        definition = `"${property.clientName}": ${
          !property.optional
            ? `${propertyFullName}${isSpecialModel ? " as any" : ""}`
            : `!${propertyFullName} ? undefined : ${propertyFullName}${
                isSpecialModel ? " as any" : ""
              }`
        }`;
      } else if (isSpecialHandledUnion(property.type)) {
        const deserializeFunctionName = getDeserializeFunctionName(
          property.type,
          "deserialize"
        );
        definition = `"${property.clientName}": ${deserializeFunctionName}(${propertyFullName})`;
      } else {
        definition = `"${property.clientName}": ${getNullableCheck(
          propertyFullName,
          property.type
        )} ${
          !property.optional ? "" : `!${propertyFullName} ? undefined :`
        } {${getResponseMapping(
          property.type,
          `${propertyPath}.${property.restApiName}${
            property.optional ? "?" : ""
          }`,
          runtimeImports,
          [...typeStack, property.type]
        )}}`;
      }

      props.push(definition);
    } else {
      const dot = propertyPath.endsWith("?") ? "." : "";
      const restValue = `${
        propertyPath ? `${propertyPath}${dot}` : `${dot}`
      }["${property.restApiName}"]`;
<<<<<<< HEAD
      if (allParents.includes(property.type)) {
        const isSpecialModel = isSpecialUnionVariant(property.type);
=======
      if (typeStack.includes(property.type)) {
>>>>>>> 3c7e45d3
        props.push(
          `"${property.clientName}": ${
            !property.optional
              ? `${propertyFullName}${isSpecialModel ? " as any" : ""}`
              : `!${propertyFullName} ? undefined : ${propertyFullName}${
                  isSpecialModel ? " as any" : ""
                }`
          }`
        );
      } else {
        props.push(
          `"${property.clientName}": ${deserializeResponseValue(
            property.type,
            restValue,
            runtimeImports,
            property.optional !== undefined ? !property.optional : false,
            [...typeStack, property.type],
            property.format
          )}`
        );
      }
    }
  }

  typeStack.pop();
  return props;
}

/**
 * This function helps converting strings into JS complex types recursively.
 * We need to drill down into Array elements to make sure that the element type is
 * deserialized correctly
 */
export function deserializeResponseValue(
  type: Type,
  restValue: string,
  runtimeImports: RuntimeImports,
  required: boolean,
  typeStack: Type[] = [],
  format?: string
): string {
  switch (type.type) {
    case "datetime":
      return required
        ? type.nullable
          ? `${restValue} === null ? null : new Date(${restValue})`
          : `new Date(${restValue})`
        : `${restValue} !== undefined? new Date(${restValue}): undefined`;
    case "list": {
      const prefix =
        required && !type.nullable
          ? `${restValue}`
          : `!${restValue} ? ${restValue} : ${restValue}`;
      if (type.elementType?.type === "model") {
        if (!type.elementType.aliasType) {
          return `${prefix}.map(p => ({${getResponseMapping(
            type.elementType,
            "p",
            runtimeImports,
            [...typeStack, type.elementType]
          )}}))`;
        } else if (isPolymorphicUnion(type.elementType)) {
          const deserializeFunctionName = getDeserializeFunctionName(
            type.elementType,
            "deserialize"
          );
          return `${prefix}.map(p => ${deserializeFunctionName}(p))`;
        }
        return `${prefix}`;
      } else if (
        needsDeserialize(type.elementType) &&
        !type.elementType?.aliasType
      ) {
        return `${prefix}.map(p => ${deserializeResponseValue(
          type.elementType!,
          "p",
          runtimeImports,
<<<<<<< HEAD
          required,
=======
          true,
>>>>>>> 3c7e45d3
          [...typeStack, type.elementType!],
          type.elementType?.format
        )})`;
      } else {
        return restValue;
      }
    }
    case "byte-array":
      if (format !== "binary") {
        addImportToSpecifier("coreUtil", runtimeImports, "stringToUint8Array");
        return `typeof ${restValue} === 'string'
        ? stringToUint8Array(${restValue}, "${format ?? "base64"}")
        : ${restValue}`;
      }
      return restValue;
    case "combined":
      if (isNormalUnion(type)) {
        return `${restValue}`;
      } else if (isSpecialHandledUnion(type)) {
        const deserializeFunctionName = getDeserializeFunctionName(
          type,
          "deserialize"
        );
        return `${deserializeFunctionName}(${restValue})`;
      } else {
        return `${restValue} as any`;
      }
    default:
      return restValue;
  }
}

/**
 * This function helps converting strings into JS complex types recursively.
 * We need to drill down into Array elements to make sure that the element type is
 * deserialized correctly
 */
export function serializeRequestValue(
  type: Type,
  clientValue: string,
  runtimeImports: RuntimeImports,
  required: boolean,
  typeStack: Type[] = [],
  format?: string
): string {
  switch (type.type) {
    case "datetime":
      switch (type.format ?? format) {
        case "date":
          return `${clientValue}${required ? "" : "?"}.toDateString()`;
        case "time":
          return `${clientValue}${required ? "" : "?"}.toTimeString()`;
        case "rfc7231":
        case "headerDefault":
          return `${clientValue}${required ? "" : "?"}.toUTCString()`;
        case "unixTimestamp":
          return `${clientValue}${required ? "" : "?"}.getTime()`;
        case "rfc3339":
        default:
          return `${clientValue}${required ? "" : "?"}.toISOString()`;
      }
    case "list": {
      const prefix =
        required && !type.nullable
          ? `${clientValue}`
          : `!${clientValue} ? ${clientValue} : ${clientValue}`;
      if (type.elementType?.type === "model" && !type.elementType.aliasType) {
        return `${prefix}.map(p => ({${getRequestModelMapping(
          type.elementType,
          "p",
          runtimeImports,
          [...typeStack, type.elementType]
        )}}))`;
      } else if (
        needsDeserialize(type.elementType) &&
        !type.elementType?.aliasType
      ) {
        return `${prefix}.map(p => ${serializeRequestValue(
          type.elementType!,
          "p",
          runtimeImports,
          required,
          [...typeStack, type.elementType!],
          type.elementType?.format
        )})`;
      } else if (
        type.elementType?.type === "model" &&
        isPolymorphicUnion(type.elementType)
      ) {
        const serializeFunctionName = getDeserializeFunctionName(
          type.elementType,
          "serialize"
        );
        return `${prefix}.map(p => ${serializeFunctionName}(p))`;
      } else {
        return clientValue;
      }
    }
    case "byte-array":
      if (format !== "binary") {
        addImportToSpecifier("coreUtil", runtimeImports, "uint8ArrayToString");
        return required
          ? `uint8ArrayToString(${clientValue}, "${
              getEncodingFormat({ format }) ?? "base64"
            }")`
          : `${clientValue} !== undefined ? uint8ArrayToString(${clientValue}, "${
              getEncodingFormat({ format }) ?? "base64"
            }"): undefined`;
      }
      return clientValue;
    case "combined":
      if (isNormalUnion(type)) {
        return `${clientValue}`;
      } else if (isSpecialHandledUnion(type)) {
        const serializeFunctionName = getDeserializeFunctionName(
          type,
          "serialize"
        );
        return `${serializeFunctionName}(${clientValue})`;
      } else {
        return `${clientValue} as any`;
      }
    default:
      return clientValue;
  }
}

function needsDeserialize(type?: Type) {
  return (
    type?.type === "datetime" ||
    type?.type === "model" ||
    type?.type === "list" ||
    type?.type === "byte-array"
  );
}

export function hasLROOperation(
  codeModel: ModularCodeModel,
  needRLC: boolean = false
) {
  return (codeModel.clients ?? []).some(
    (c) =>
      (needRLC ? c.rlcHelperDetails.hasLongRunning : false) ||
      (c.operationGroups ?? []).some((og) =>
        (og.operations ?? []).some(isLROOperation)
      )
  );
}

export function isLROOperation(op: Operation): boolean {
  return op.discriminator === "lro" || op.discriminator === "lropaging";
}

export function hasPagingOperation(client: Client, needRLC?: boolean): boolean;
export function hasPagingOperation(
  codeModel: ModularCodeModel,
  needRLC?: boolean
): boolean;
export function hasPagingOperation(
  clientOrCodeModel: Client | ModularCodeModel,
  needRLC: boolean = false
): boolean {
  let clients: Client[] = [];
  if ((clientOrCodeModel as any)?.operationGroups) {
    clients = [clientOrCodeModel as Client];
  } else if ((clientOrCodeModel as any)?.clients) {
    clients = (clientOrCodeModel as ModularCodeModel).clients;
  }
  return clients.some(
    (c) =>
      (needRLC ? c.rlcHelperDetails.hasPaging : false) ||
      (c.operationGroups ?? []).some((og) =>
        (og.operations ?? []).some(isPagingOperation)
      )
  );
}

export function isPagingOperation(op: Operation): boolean {
  return op.discriminator === "paging" || op.discriminator === "lropaging";
}

export function getAllProperties(type: Type, parents?: Type[]): Property[] {
  const propertiesMap: Map<string, Property> = new Map();
  if (!type) {
    return [];
  }
  parents?.forEach((p) => {
    getAllProperties(p).forEach((prop) => {
      propertiesMap.set(prop.clientName, prop);
    });
  });
  type.properties?.forEach((p) => {
    propertiesMap.set(p.clientName, p);
  });
  return [...propertiesMap.values()];
}

function getAllAncestors(type: Type): Type[] {
  const ancestors: Type[] = [];
  type?.parents?.forEach((p) => {
    ancestors.push(p);
    ancestors.push(...getAllAncestors(p));
  });
  return ancestors;
}<|MERGE_RESOLUTION|>--- conflicted
+++ resolved
@@ -28,7 +28,6 @@
   getDocsFromDescription
 } from "./docsHelpers.js";
 import {
-  getAllAncestors,
   getDeserializeFunctionName,
   isNormalUnion,
   isPolymorphicUnion,
@@ -167,10 +166,6 @@
 
   const allParents = getAllAncestors(response.type);
   const properties = getAllProperties(response.type, allParents) ?? [];
-<<<<<<< HEAD
-=======
-
->>>>>>> 3c7e45d3
   if (
     response?.type?.type === "any" ||
     response.isBinaryPayload ||
@@ -762,7 +757,6 @@
   if (properties.length <= 0) {
     return [];
   }
-<<<<<<< HEAD
   if (isSpecialHandledUnion(modelPropertyType)) {
     const deserializeFunctionName = getDeserializeFunctionName(
       modelPropertyType,
@@ -772,8 +766,6 @@
     props.push(definition);
     return props;
   }
-=======
->>>>>>> 3c7e45d3
   for (const property of properties) {
     if (property.readonly) {
       continue;
@@ -788,12 +780,8 @@
         )} ${
           !property.optional ? "" : `!${propertyFullName} ? undefined :`
         } ${propertyFullName}`;
-<<<<<<< HEAD
-      } else if (allParents.includes(property.type)) {
+      } else if (typeStack.includes(property.type)) {
         const isSpecialModel = isSpecialUnionVariant(property.type);
-=======
-      } else if (typeStack.includes(property.type)) {
->>>>>>> 3c7e45d3
         definition = `"${property.restApiName}": ${
           !property.optional
             ? `${propertyFullName}${isSpecialModel ? " as any" : ""}`
@@ -824,12 +812,8 @@
       }
 
       props.push(definition);
-<<<<<<< HEAD
-    } else if (allParents.includes(property.type)) {
+    } else if (typeStack.includes(property.type)) {
       const isSpecialModel = isSpecialUnionVariant(property.type);
-=======
-    } else if (typeStack.includes(property.type)) {
->>>>>>> 3c7e45d3
       const definition = `"${property.restApiName}": ${
         !property.optional
           ? `${propertyFullName}${isSpecialModel ? " as any" : ""}`
@@ -888,10 +872,7 @@
           !property.optional ? "" : `!${propertyFullName} ? undefined :`
         } ${propertyFullName}`;
       } else if (typeStack.includes(property.type)) {
-<<<<<<< HEAD
         const isSpecialModel = isSpecialUnionVariant(property.type);
-=======
->>>>>>> 3c7e45d3
         definition = `"${property.clientName}": ${
           !property.optional
             ? `${propertyFullName}${isSpecialModel ? " as any" : ""}`
@@ -927,12 +908,8 @@
       const restValue = `${
         propertyPath ? `${propertyPath}${dot}` : `${dot}`
       }["${property.restApiName}"]`;
-<<<<<<< HEAD
-      if (allParents.includes(property.type)) {
+      if (typeStack.includes(property.type)) {
         const isSpecialModel = isSpecialUnionVariant(property.type);
-=======
-      if (typeStack.includes(property.type)) {
->>>>>>> 3c7e45d3
         props.push(
           `"${property.clientName}": ${
             !property.optional
@@ -1010,11 +987,7 @@
           type.elementType!,
           "p",
           runtimeImports,
-<<<<<<< HEAD
-          required,
-=======
           true,
->>>>>>> 3c7e45d3
           [...typeStack, type.elementType!],
           type.elementType?.format
         )})`;
@@ -1212,7 +1185,7 @@
   return [...propertiesMap.values()];
 }
 
-function getAllAncestors(type: Type): Type[] {
+export function getAllAncestors(type: Type): Type[] {
   const ancestors: Type[] = [];
   type?.parents?.forEach((p) => {
     ancestors.push(p);
