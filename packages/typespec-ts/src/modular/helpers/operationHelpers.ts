import {
  FunctionDeclarationStructure,
  OptionalKind,
  ParameterDeclarationStructure
} from "ts-morph";
import { NoTarget, Program } from "@typespec/compiler";
import { PagingHelpers, PollingHelpers } from "../static-helpers-metadata.js";
import { isTypeNullable } from "./typeHelpers.js";
import { getClassicalLayerPrefix, getOperationName } from "./namingHelpers.js";
import {
  getCollectionFormatHelper,
  hasCollectionFormatInfo,
  isBinaryPayload
} from "../../utils/operationUtil.js";
import {
  isNormalUnion,
  isSpecialHandledUnion
} from "../serialization/serializeUtils.js";
import {
  getDocsFromDescription,
  getFixmeForMultilineDocs
} from "./docsHelpers.js";
import { toPascalCase } from "../../utils/casingUtils.js";

import { AzurePollingDependencies } from "../external-dependencies.js";
import { NameType } from "@azure-tools/rlc-common";
import { buildModelDeserializer } from "../serialization/buildDeserializerFunction.js";
import { buildModelSerializer } from "../serialization/buildSerializerFunction.js";
import { refkey } from "../../framework/refkey.js";
import { reportDiagnostic } from "../../lib.js";
import { resolveReference } from "../../framework/reference.js";
import { useDependencies } from "../../framework/hooks/useDependencies.js";
import { useSdkTypes } from "../../framework/hooks/sdkTypes.js";
import { isAzureCoreErrorType } from "../../utils/modelUtils.js";
import { getTypeExpression } from "../type-expressions/get-type-expression.js";
import { SdkContext } from "../../utils/interfaces.js";
import {
  isReadOnly,
  SdkBodyParameter,
  SdkConstantType,
  SdkHttpOperation,
  SdkHttpParameter,
  SdkLroPagingServiceMethod,
  SdkLroServiceMethod,
  SdkMethod,
  SdkModelPropertyType,
  SdkModelType,
  SdkPagingServiceMethod,
  SdkServiceMethod,
  SdkServiceParameter,
  SdkType
} from "@azure-tools/typespec-client-generator-core";

export function getSendPrivateFunction(
  dpgContext: SdkContext,
  method: [string[], SdkServiceMethod<SdkHttpOperation>],
  clientType: string
): OptionalKind<FunctionDeclarationStructure> {
  const operation = method[1];
  const parameters = getOperationSignatureParameters(
    dpgContext,
    method,
    clientType
  );
  const { name } = getOperationName(operation);
  const dependencies = useDependencies();

  const functionStatement: OptionalKind<FunctionDeclarationStructure> = {
    isAsync: false,
    isExported: true,
    name: `_${name}Send`,
    parameters,
    returnType: resolveReference(dependencies.StreamableMethod)
  };

  const operationPath = operation.operation.path;
  const operationMethod = operation.operation.verb.toLowerCase();
  const optionalParamName = parameters.filter((p) =>
    p.type?.toString().endsWith("OptionalParams")
  )[0]?.name;

  const statements: string[] = [];
  statements.push(
    `return context.path("${operationPath}", ${getPathParameters(
      dpgContext,
      operation
    )}).${operationMethod}({...${resolveReference(dependencies.operationOptionsToRequestParameters)}(${optionalParamName}), ${getRequestParameters(
      dpgContext,
      operation
    )}});`
  );

  return {
    ...functionStatement,
    statements
  };
}

export function getDeserializePrivateFunction(
  context: SdkContext,
  operation: SdkServiceMethod<SdkHttpOperation>
): OptionalKind<FunctionDeclarationStructure> {
  const { name } = getOperationName(operation);
  const dependencies = useDependencies();
  const PathUncheckedResponseReference = resolveReference(
    dependencies.PathUncheckedResponse
  );
  const parameters: OptionalKind<ParameterDeclarationStructure>[] = [
    {
      name: "result",
      type: PathUncheckedResponseReference
    }
  ];
  // TODO: Support LRO + paging operation
  // https://github.com/Azure/autorest.typescript/issues/2313
  const isLroOnly = isLroOnlyOperation(operation);

  // TODO: Support operation overloads
  // TODO: Support multiple responses
  const response = operation.response;
  let returnType;
  if (isLroOnly && operation.operation.verb.toLowerCase() !== "patch") {
    returnType = buildLroReturnType(context, operation);
  } else if (response?.type) {
    returnType = {
      name: (response.type as any).name ?? "",
      type: getTypeExpression(context, response.type!)
    };
  } else {
    returnType = { name: "", type: "void" };
  }

  const functionStatement: OptionalKind<FunctionDeclarationStructure> = {
    isAsync: true,
    isExported: true,
    name: `_${name}Deserialize`,
    parameters,
    returnType: `Promise<${returnType.type}>`
  };
  const statements: string[] = [];
  const createRestErrorReference = resolveReference(
    dependencies.createRestError
  );

  statements.push(
    `const expectedStatuses = ${getExpectedStatuses(operation)};`
  );
  statements.push(
    `if(!expectedStatuses.includes(result.status)){`,
    `throw ${createRestErrorReference}(result);`,
    "}"
  );
  const deserializedType = isLroOnly
    ? operation?.lroMetadata?.finalResponse?.result
    : response.type;
  const lroSubPath = isLroOnly
    ? operation?.lroMetadata?.finalResponse?.resultPath
    : undefined;

  const deserializePrefix = "result.body";

  const deserializedRoot = `${deserializePrefix}${lroSubPath ? "." + lroSubPath : ""}`;
  if (isLroOnly && lroSubPath) {
    statements.push(
      `if(${deserializedRoot.split(".").join("?.")} === undefined) {
        throw createRestError(\`Expected a result in the response at position "${deserializedRoot}"\`, result);
      }
      `
    );
  }

  if (deserializedType) {
    const contentTypes = operation.operation.responses[0]?.contentTypes;
    const deserializeFunctionName = buildModelDeserializer(
      context,
      deserializedType,
      false,
      true
    );
    if (deserializeFunctionName) {
      statements.push(`return ${deserializeFunctionName}(${deserializedRoot})`);
    } else if (isAzureCoreErrorType(context.program, deserializedType.__raw)) {
      statements.push(`return ${deserializedRoot}`);
    } else {
      statements.push(
        `return ${deserializeResponseValue(
          context,
          deserializedType,
          deserializedRoot,
          isBinaryPayload(context, response.type!.__raw!, contentTypes!)
            ? "binary"
            : getEncodeForType(deserializedType)
        )}`
      );
    }
  } else if (returnType.type === "void") {
    statements.push("return;");
    // } else if (deserializedType) {
    //   statements.push(
    //     `return ${deserializeResponseValue(
    //       context,
    //       deserializedType,
    //       deserializedRoot,
    //       response.isBinaryPayload ? "binary" : deserializedType.format
    //     )}`
    //   );
  } else {
    statements.push("return;");
  }

  return {
    ...functionStatement,
    statements
  };
}

function getOperationSignatureParameters(
  context: SdkContext,
  method: [string[], SdkServiceMethod<SdkHttpOperation>],
  clientType: string
): OptionalKind<ParameterDeclarationStructure>[] {
  const operation = method[1];
  const optionsType = getOperationOptionsName(method, true);
  const parameters: Map<
    string,
    OptionalKind<ParameterDeclarationStructure>
  > = new Map();

  operation.parameters
    .filter(
      (p) =>
        p.onClient === false &&
        p.type.kind !== "constant" &&
        p.clientDefaultValue === undefined &&
        !p.optional
    )
    .map((p) => {
      return {
        name: p.name,
        type: getTypeExpression(context, p.type)
      };
    })
    .forEach((p) => {
      parameters.set(p.name, p);
    });

  const bodyParameter = operation.operation.bodyParam;
  if (bodyParameter && bodyParameter.optional === false) {
    parameters.set(bodyParameter?.name, {
      hasQuestionToken: bodyParameter.optional,
      ...{
        name: bodyParameter.name,
        type: getTypeExpression(context, bodyParameter.type)
      }
    });
  }
  // Add context as the first parameter
  const contextParam = { name: "context", type: clientType };

  // Add the options parameter
  const optionsParam = {
    name: parameters.has("options") ? "optionalParams" : "options",
    type: optionsType,
    initializer: "{ requestOptions: {} }"
  };

  const finalParameters = [contextParam, ...parameters.values(), optionsParam];

  return finalParameters;
}

/**
 * This operation builds and returns the function declaration for an operation.
 */
export function getOperationFunction(
  context: SdkContext,
  method: [string[], SdkServiceMethod<SdkHttpOperation>],
  clientType: string
): OptionalKind<FunctionDeclarationStructure> & { propertyName?: string } {
  const operation = method[1];
  if (isPagingOnlyOperation(operation)) {
    // Case 1: paging-only operation
    return getPagingOnlyOperationFunction(
      context,
      [method[0], operation],
      clientType
    );
  } else if (isLroOnlyOperation(operation)) {
    // Case 2: lro-only operation
    return getLroOnlyOperationFunction(
      context,
      [method[0], operation],
      clientType
    );
  } else if (isLroAndPagingOperation(operation)) {
    // Case 3: both paging + lro operation is not supported yet so handle them as normal operation and customization may be needed
    // https://github.com/Azure/autorest.typescript/issues/2313
  }

  // Extract required parameters
  const parameters: OptionalKind<ParameterDeclarationStructure>[] =
    getOperationSignatureParameters(context, method, clientType);
  // TODO: Support operation overloads
  const response = operation.response;
  let returnType = { name: "", type: "void" };
  if (response.type && response.type.kind === "model") {
    const type = response.type;
    returnType = {
      name: type.name ?? "",
      type: getTypeExpression(context, type!)
    };
  }
  const { name, fixme = [] } = getOperationName(operation);
  const functionStatement = {
    docs: [
      ...getDocsFromDescription(operation.doc),
      ...getFixmeForMultilineDocs(fixme)
    ],
    isAsync: true,
    isExported: true,
    name,
    propertyName: operation.name,
    parameters,
    returnType: `Promise<${returnType.type}>`
  };

  const statements: string[] = [];
  statements.push(
    `const result = await _${name}Send(${parameters
      .map((p) => p.name)
      .join(", ")});`
  );
  statements.push(`return _${name}Deserialize(result);`);

  return {
    ...functionStatement,
    statements
  };
}

function getLroOnlyOperationFunction(
  context: SdkContext,
  method: [string[], SdkLroServiceMethod<SdkHttpOperation>],
  clientType: string
) {
  const operation = method[1];
  // Extract required parameters
  const parameters: OptionalKind<ParameterDeclarationStructure>[] =
    getOperationSignatureParameters(context, method, clientType);
  const returnType = buildLroReturnType(context, operation);
  const { name, fixme = [] } = getOperationName(operation);
  const pollerLikeReference = resolveReference(
    AzurePollingDependencies.PollerLike
  );
  const operationStateReference = resolveReference(
    AzurePollingDependencies.OperationState
  );
  const functionStatement = {
    docs: [
      ...getDocsFromDescription(operation.doc),
      ...getFixmeForMultilineDocs(fixme)
    ],
    isAsync: false,
    isExported: true,
    name,
    propertyName: operation.name,
    parameters,
    returnType: `${pollerLikeReference}<${operationStateReference}<${returnType.type}>, ${returnType.type}>`
  };

  const getLongRunningPollerReference = resolveReference(
    PollingHelpers.GetLongRunningPoller
  );
  const lroMetadata =
    operation.kind === "lro" || operation.kind === "lropaging"
      ? operation.lroMetadata
      : undefined;
  const resourceLocationConfig = lroMetadata?.finalStateVia
    ? `resourceLocationConfig: "${lroMetadata?.finalStateVia}"`
    : "";
  const statements: string[] = [];
  statements.push(`

  return ${getLongRunningPollerReference}(context, _${name}Deserialize, ${getExpectedStatuses(
    operation
  )}, {
    updateIntervalInMs: options?.updateIntervalInMs,
    abortSignal: options?.abortSignal,
    getInitialResponse: () => _${name}Send(${parameters
      .map((p) => p.name)
      .join(", ")}),
    ${resourceLocationConfig}
  }) as ${pollerLikeReference}<${operationStateReference}<${
    returnType.type
  }>, ${returnType.type}>;
  `);

  return {
    ...functionStatement,
    statements
  };
}

function buildLroReturnType(
  context: SdkContext,
  operation: SdkLroServiceMethod<SdkHttpOperation>
) {
  const metadata = operation.lroMetadata;
  if (metadata !== undefined && metadata.finalResponse !== undefined) {
    const type = metadata.finalResponse.result;
    return {
      name: type.name,
      type: getTypeExpression(context, type)
    };
  }
  return { name: "", type: "void" };
}

function getPagingOnlyOperationFunction(
  context: SdkContext,
  method: [string[], SdkPagingServiceMethod<SdkHttpOperation>],
  clientType: string
) {
  const operation = method[1];
  // Extract required parameters
  const parameters: OptionalKind<ParameterDeclarationStructure>[] =
    getOperationSignatureParameters(context, method, clientType);

  // TODO: Support operation overloads
  const response = operation.response;
  let returnType = { name: "", type: "void" };
  if (response.type && response.type.kind === "model") {
    const type = response.type;
    returnType = {
      name: type.name ?? "",
      type: getTypeExpression(context, type!)
    };
  }
  const { name, fixme = [] } = getOperationName(operation);
  const pagedAsyncIterableIteratorReference = resolveReference(
    PagingHelpers.PagedAsyncIterableIterator
  );
  const buildPagedAsyncIteratorReference = resolveReference(
    PagingHelpers.BuildPagedAsyncIterator
  );
  const functionStatement = {
    docs: [
      ...getDocsFromDescription(operation.doc),
      ...getFixmeForMultilineDocs(fixme)
    ],
    isAsync: false,
    isExported: true,
    name,
    propertyName: operation.name,
    parameters,
    returnType: `${pagedAsyncIterableIteratorReference}<${returnType.type}>`
  };

  const statements: string[] = [];
  const options = [];
  if (operation.__raw_paged_metadata.itemsProperty) {
    options.push(`itemName: "${operation.__raw_paged_metadata.itemsPath}"`);
  }
  if (operation.nextLinkPath) {
    options.push(`nextLinkName: "${operation.nextLinkPath}"`);
  }
  statements.push(
    `return ${buildPagedAsyncIteratorReference}(
      context, 
      () => _${name}Send(${parameters.map((p) => p.name).join(", ")}), 
      _${name}Deserialize,
      ${getExpectedStatuses(operation)},
      ${options.length > 0 ? `{${options.join(", ")}}` : ``}
      );`
  );

  return {
    ...functionStatement,
    statements
  };
}

// function extractPagingType(type: Type, itemName?: string): Type | undefined {
//   if (!itemName) {
//     return undefined;
//   }
//   const allProperties = [
//     ...(type.properties ?? []),
//     ...(type.parents ?? []).flatMap((p) => p.properties ?? [])
//   ];
//   const prop = allProperties
//     .filter((prop) => prop.restApiName === itemName)
//     .map((prop) => prop.type);
//   if (prop.length === 0) {
//     return undefined;
//   }
//   return prop[0]?.type === "list" && prop[0].elementType
//     ? prop[0].elementType
//     : undefined;
// }
export function getOperationOptionsName(
  method: [string[], SdkServiceMethod<SdkHttpOperation>],
  includeGroupName = false
) {
  const prefixes = method[0];
  const operation = method[1];
  const prefix =
    includeGroupName && operation.name.indexOf("_") === -1
      ? getClassicalLayerPrefix(prefixes, NameType.Interface)
      : "";
  const optionName = `${prefix}${toPascalCase(operation.name)}OptionalParams`;
  return optionName;
}

/**
 * This function build the request parameters that we will provide to the
 * RLC internally. This will translate High Level parameters into the RLC ones.
 * Figuring out what goes in headers, body, path and qsp.
 */
function getRequestParameters(
  dpgContext: SdkContext,
  operation: SdkServiceMethod<SdkHttpOperation>
): string {
  if (!operation.operation.parameters) {
    return "";
  }
  const operationParameters = operation.operation.parameters.filter(
    (p) => !p.onClient && !isContentType(p)
  );

  const contentTypeParameter =
    operation.operation.parameters.find(isContentType);

  const parametersImplementation: Record<
    "header" | "query" | "body",
    { paramMap: string; param: SdkServiceParameter }[]
  > = {
    header: [],
    query: [],
    body: []
  };

  for (const param of operationParameters) {
    if (param.kind === "header" || param.kind === "query") {
      parametersImplementation[param.kind].push({
        paramMap: getParameterMap(dpgContext, param),
        param
      });
    }
  }

  let paramStr = "";

  if (contentTypeParameter) {
    paramStr = `${getContentTypeValue(contentTypeParameter)},`;
  }

  if (parametersImplementation.header.length) {
    paramStr = `${paramStr}\nheaders: {${parametersImplementation.header
      .map((i) => buildHeaderParameter(dpgContext.program, i.paramMap, i.param))
      .join(",\n")}},`;
  }

  if (parametersImplementation.query.length) {
    paramStr = `${paramStr}\nqueryParameters: {${parametersImplementation.query
      .map((i) => i.paramMap)
      .join(",\n")}},`;
  }
  if (
    operation.operation.bodyParam === undefined &&
    parametersImplementation.body.length
  ) {
    paramStr = `${paramStr}\nbody: {${parametersImplementation.body
      .map((i) => i.paramMap)
      .join(",\n")}}`;
  } else if (operation.operation.bodyParam !== undefined) {
    paramStr = `${paramStr}${buildBodyParameter(dpgContext, operation.operation.bodyParam)}`;
  }
  return paramStr;
}

// Specially handle the type for headers because we only allow string/number/boolean values
function buildHeaderParameter(
  program: Program,
  paramMap: string,
  param: SdkServiceParameter
): string {
  if (!param.optional && isTypeNullable(param.type) === true) {
    reportDiagnostic(program, {
      code: "nullable-required-header",
      target: NoTarget
    });
    return paramMap;
  }
  const conditions = [];
  if (param.optional) {
    conditions.push(`options?.${param.name} !== undefined`);
  }
  if (isTypeNullable(param.type) === true) {
    conditions.push(`options?.${param.name} !== null`);
  }
  return conditions.length > 0
    ? `...(${conditions.join(" && ")} ? {${paramMap}} : {})`
    : paramMap;
}

function buildBodyParameter(
  context: SdkContext,
  bodyParameter: SdkBodyParameter | undefined
) {
  if (!bodyParameter || !bodyParameter.type) {
    return "";
  }
  const serializerFunctionName = buildModelSerializer(
    context,
    bodyParameter.type!,
    false,
    true
  );

  const bodyNameExpression = bodyParameter.optional
    ? `options["${bodyParameter.name}"]`
    : bodyParameter.name;
  const nullOrUndefinedPrefix = getPropertySerializationPrefix(
    bodyParameter,
    bodyParameter.optional ? "options" : undefined
  );
  if (serializerFunctionName) {
    return `\nbody: ${nullOrUndefinedPrefix}${serializerFunctionName}(${bodyNameExpression}),`;
  } else if (isAzureCoreErrorType(context.program, bodyParameter.type.__raw)) {
    return `\nbody: ${nullOrUndefinedPrefix}${bodyNameExpression},`;
  }
  const serializedBody = serializeRequestValue(
    context,
    bodyParameter.type,
    bodyNameExpression,
    !bodyParameter.optional,
    isBinaryPayload(context, bodyParameter.__raw!, bodyParameter.contentTypes)
      ? "binary"
      : getEncodeForType(bodyParameter.type)
  );
  return `\nbody: ${serializedBody === bodyNameExpression ? "" : nullOrUndefinedPrefix}${serializedBody},`;
}

function getEncodingFormat(type: { format?: string }) {
  const supportedFormats = ["base64url", "base64", "byte"];

  if (!supportedFormats.includes(type.format ?? "")) {
    return "base64";
  }

  return type.format;
}

/**
 * This function helps with renames, translating client names to rest api names
 */
export function getParameterMap(
  context: SdkContext,
  param: SdkServiceParameter
): string {
  if (isConstant(param.type)) {
    return `"${param.name}": ${getConstantValue(param.type)}`;
  }

  if (hasCollectionFormatInfo((param as any).location, (param as any).format)) {
    return getCollectionFormat(context, param);
  }

  // if the parameter or property is optional, we don't need to handle the default value
  if (isOptional(param)) {
    return getOptional(context, param);
  }

  if (isRequired(param)) {
    return getRequired(context, param);
  }

  throw new Error(`Parameter ${param.name} is not supported`);
}

function getCollectionFormat(context: SdkContext, param: SdkServiceParameter) {
  const serializedName = getPropertySerializedName(param);
  const collectionInfo = getCollectionFormatHelper(
    param.kind,
    getEncodeForType(param) ?? ""
  );
  if (!collectionInfo) {
    throw "Has collection format info but without helper function detected";
  }
  const isMulti = (getEncodeForType(param) ?? "").toLowerCase() === "multi";
  const additionalParam = isMulti ? `, "${serializedName}"` : "";
  if (!param.optional) {
    return `"${serializedName}": ${collectionInfo}(${serializeRequestValue(
      context,
      param.type,
      param.name,
      true,
      getEncodeForType(param)
    )}${additionalParam})`;
  }
  return `"${serializedName}": options?.${
    param.name
  } !== undefined ? ${collectionInfo}(${serializeRequestValue(
    context,
    param.type,
    "options?." + param.name,
    false,
    getEncodeForType(param)
  )}${additionalParam}): undefined`;
}

function isContentType(param: SdkServiceParameter): boolean {
  return param.kind === "header" && param.name.toLowerCase() === "content-type";
}

function getContentTypeValue(param: SdkServiceParameter) {
  const defaultValue = param.clientDefaultValue;

  if (defaultValue) {
    return `contentType: options.${param.name} as any ?? "${defaultValue}"`;
  } else {
    return `contentType: ${
      !param.optional ? "contentType" : "options." + param.name + " as any"
    }`;
  }
}

function isRequired(param: SdkModelPropertyType) {
  return !param.optional;
}

function getRequired(context: SdkContext, param: SdkModelPropertyType) {
  const serializedName = getPropertySerializedName(param);
  if (param.type.kind === "model") {
    const { propertiesStr } = getRequestModelMapping(
      context,
      { ...param.type, optional: param.optional },
      param.name
    );
    return `"${serializedName}": { ${propertiesStr.join(",")} }`;
  }
  return `"${serializedName}": ${serializeRequestValue(
    context,
    param.type,
    param.name,
    true,
    getEncodeForType(param)
  )}`;
}

function getConstantValue(param: SdkConstantType) {
  if (typeof param.value === "string") {
    return `"${param.value}"`;
  }
  return `${param.value}`;
}

function isConstant(param: SdkType): param is SdkConstantType {
  return param.kind === "constant";
}

function isOptional(param: SdkModelPropertyType) {
  return Boolean(param.optional);
}

function getOptional(context: SdkContext, param: SdkHttpParameter) {
  const serializedName = getPropertySerializedName(param);
  if (param.type.kind === "model") {
    const { propertiesStr, directAssignment } = getRequestModelMapping(
      context,
      { ...param.type, optional: param.optional },
      "options?." + param.name + "?."
    );
    const serializeContent =
      directAssignment === true
        ? propertiesStr.join(",")
        : `{${propertiesStr.join(",")}}`;
    return `"${serializedName}": ${serializeContent}`;
  }
  if (serializedName === "api-version" && (param as any).location === "query") {
    return `"${serializedName}": ${
      param.clientDefaultValue
        ? `options?.${param.name} ?? "${param.clientDefaultValue}"`
        : `options?.${param.name}`
    }`;
  }
  return `"${serializedName}": ${serializeRequestValue(
    context,
    param.type,
    `options?.${param.name}`,
    false,
    getEncodeForType(param)
  )}`;
}

/**
 * Get the encode for SDK type
 */
function getEncodeForType(
  type: SdkType | SdkHttpParameter | SdkModelPropertyType
) {
  return (type as any).encode;
}

/**
 * Get the optionality for SDK type
 */
function getOptionalForType(
  type: SdkType | SdkHttpParameter | SdkModelPropertyType
) {
  return (type as any).optional;
}

/**
 * Builds the assignment for when a property or parameter has a default value
 */
function getDefaultValue(param: SdkServiceParameter) {
  return param.clientDefaultValue;
}

/**
 * Extracts the path parameters
 */
function getPathParameters(
  dpgContext: SdkContext,
  operation: SdkServiceMethod<SdkHttpOperation>
) {
  if (!operation.operation.parameters) {
    return "";
  }

  let pathParams = "";
  for (const param of operation.operation.parameters) {
    if (param.kind === "path") {
      // Path parameters cannot be optional
      if (param.optional) {
        reportDiagnostic(dpgContext.program, {
          code: "optional-path-param",
          target: NoTarget,
          format: {
            paramName: param
          }
        });
      }
      pathParams += `${pathParams !== "" ? "," : ""} ${getPathParamExpr(
        param,
        getDefaultValue(param) as string
      )}`;
    }
  }

  return pathParams;
}

function getPathParamExpr(param: SdkServiceParameter, defaultValue?: string) {
  const value = defaultValue
    ? typeof defaultValue === "string"
      ? `options[${param.name}] ?? "${defaultValue}"`
      : `options[${param.name}] ?? ${defaultValue}`
    : param.onClient
      ? `context.${param.name}`
      : param.name;
  // TODO allowReserved is not supported in Query and Header parameter yet.
  if (param.kind === "path" && param.allowReserved === true) {
    return `{value: ${value}, allowReserved: true}`;
  }
  return value;
}

function getNullableCheck(name: string, type: SdkType) {
  if (!isTypeNullable(type)) {
    return "";
  }

  return `${name} === null ? null :`;
}

/**
 *
 * This function helps translating an HLC request to RLC request,
 * extracting properties from body and headers and building the RLC response object
 */
interface RequestModelMappingResult {
  propertiesStr: string[];
  directAssignment?: boolean;
}
export function getRequestModelMapping(
  context: SdkContext,
  modelPropertyType: SdkModelType & { optional?: boolean },
  propertyPath: string = "body"
): RequestModelMappingResult {
  const props: string[] = [];
  const allParents = getAllAncestors(modelPropertyType);
  const properties: SdkModelPropertyType[] =
    getAllProperties(modelPropertyType, allParents) ?? [];
  if (properties.length <= 0) {
    return { propertiesStr: [] };
  }
  for (const property of properties) {
    if (property.kind === "property" && isReadOnly(property)) {
      continue;
    }
    const dot = propertyPath.endsWith("?") ? "." : "";
    const serializedName = getPropertySerializedName(property);
    const propertyPathWithDot = `${propertyPath ? `${propertyPath}${dot}` : `${dot}`}`;
    const nullOrUndefinedPrefix = getPropertySerializationPrefix(
      property,
      propertyPath
    );

    const propertyFullName = getPropertyFullName(property, propertyPathWithDot);
    const serializeFunctionName = buildModelSerializer(
      context,
      property.type!,
      false,
      true
    );
    if (serializeFunctionName) {
      props.push(
        `"${serializedName}": ${nullOrUndefinedPrefix}${serializeFunctionName}(${propertyFullName})`
      );
    } else if (isAzureCoreErrorType(context.program, property.type.__raw)) {
      props.push(
        `"${serializedName}": ${nullOrUndefinedPrefix}${propertyFullName}`
      );
    } else {
      const serializedValue = serializeRequestValue(
        context,
        property.type,
        propertyFullName,
        !property.optional,
        getEncodeForType(property)
      );
      props.push(`"${serializedName}": ${serializedValue}`);
    }
  }

  return { propertiesStr: props };
}

function getPropertySerializedName(property: SdkModelPropertyType) {
  return property.kind !== "credential" && property.kind !== "method"
    ? property.serializedName
    : property.name;
}

/**
 * This function helps translating an RLC response to an HLC response,
 * extracting properties from body and headers and building the HLC response object
 */
export function getResponseMapping(
  context: SdkContext,
  type: SdkType,
  propertyPath: string = "result.body"
) {
  const allParents = type.kind === "model" ? getAllAncestors(type) : [];
  const properties =
    type.kind === "model" ? getAllProperties(type, allParents) : [];
  const props: string[] = [];
  for (const property of properties) {
    const dot = propertyPath.endsWith("?") ? "." : "";
    const serializedName = getPropertySerializedName(property);
    const restValue = `${
      propertyPath ? `${propertyPath}${dot}` : `${dot}`
    }["${serializedName}"]`;

    const nullOrUndefinedPrefix =
      property.optional || isTypeNullable(property.type)
        ? `!${restValue}? ${restValue}: `
        : "";
    const deserializeFunctionName = buildModelDeserializer(
      context,
      property.type!,
      false,
      true
    );
    if (deserializeFunctionName) {
      props.push(
        `"${property.name}": ${nullOrUndefinedPrefix}${deserializeFunctionName}(${restValue})`
      );
    } else if (isAzureCoreErrorType(context.program, property.type.__raw)) {
      props.push(`"${property.name}": ${nullOrUndefinedPrefix}${restValue}`);
    } else {
      const deserializeValue = deserializeResponseValue(
        context,
        property.type,
        `${propertyPath}${dot}["${serializedName}"]`,
        getEncodeForType(property)
      );
      props.push(
        `"${property.name}": ${deserializeValue === `${propertyPath}${dot}["${serializedName}"]` ? "" : nullOrUndefinedPrefix}${deserializeValue}`
      );
    }
  }
  return props;
}

/**
 * This function helps converting strings into JS complex types recursively.
 * We need to drill down into Array elements to make sure that the element type is
 * deserialized correctly
 */
export function serializeRequestValue(
  context: SdkContext,
  type: SdkType,
  clientValue: string,
  required: boolean,
  format?: string
): string {
  const getSdkType = useSdkTypes();
  const dependencies = useDependencies();
  const nullOrUndefinedPrefix =
    isTypeNullable(type) || getOptionalForType(type) || !required
      ? `!${clientValue}? ${clientValue}: `
      : "";
  switch (type.kind) {
    case "utcDateTime":
      switch (type.encode ?? format) {
        case "rfc7231":
          return `${nullOrUndefinedPrefix}${clientValue}.toUTCString()`;
        case "unixTimestamp":
          return `${nullOrUndefinedPrefix}((${clientValue}.getTime() / 1000) | 0)`;
        case "rfc3339":
        default:
          return `${getNullableCheck(clientValue, type)} ${clientValue}${
            required ? "" : "?"
          }.toISOString()`;
      }
    case "array": {
      const prefix = nullOrUndefinedPrefix + clientValue;
      if (type.valueType) {
        const elementNullOrUndefinedPrefix =
          isTypeNullable(type.valueType) || getOptionalForType(type.valueType)
            ? "!p ? p : "
            : "";
        const serializeFunctionName = buildModelSerializer(
          context,
          type.valueType,
          false,
          true
        );
        if (serializeFunctionName) {
          return `${prefix}.map((p: any) => { return ${elementNullOrUndefinedPrefix}${serializeFunctionName}(p)})`;
        } else if (
          isAzureCoreErrorType(context.program, type.valueType.__raw)
        ) {
          return `${prefix}.map((p: any) => { return ${elementNullOrUndefinedPrefix}p})`;
        } else {
          return `${prefix}.map((p: any) => { return ${elementNullOrUndefinedPrefix}${serializeRequestValue(context, type.valueType, "p", true, getEncodeForType(type.valueType))}})`;
        }
      }
      return clientValue;
    }
    case "bytes":
      if (format !== "binary") {
        const uint8ArrayToStringReference = resolveReference(
          dependencies.uint8ArrayToString
        );
        return required
          ? `${getNullableCheck(
              clientValue,
              type
            )} ${uint8ArrayToStringReference}(${clientValue}, "${
              getEncodingFormat({ format }) ?? "base64"
            }")`
          : `${nullOrUndefinedPrefix} ${uint8ArrayToStringReference}(${clientValue}, "${
              getEncodingFormat({ format }) ?? "base64"
            }")`;
      }
      return clientValue;
    case "union":
      if (isNormalUnion(type)) {
        return `${clientValue}`;
      } else if (
        isSpecialHandledUnion({
          ...type,
          isNonExhaustive:
            context.rlcOptions?.experimentalExtensibleEnums ?? false
        })
      ) {
        const sdkType = getSdkType(type.__raw!);
        const serializerRefkey = refkey(sdkType, "serializer");
        const serializeFunctionName = resolveReference(serializerRefkey);
        return `${serializeFunctionName}(${clientValue})`;
      } else {
        return `${clientValue} as any`;
      }
    default:
      if (clientValue === "constructorParam") {
        return `${clientValue} as any`;
      }
      return clientValue;
  }
}

/**
 * This function helps converting strings into JS complex types recursively.
 * We need to drill down into Array elements to make sure that the element type is
 * deserialized correctly
 */
export function deserializeResponseValue(
  context: SdkContext,
  type: SdkType,
  restValue: string,
  format?: string
): string {
  const dependencies = useDependencies();
  const stringToUint8ArrayReference = resolveReference(
    dependencies.stringToUint8Array
  );
  const nullOrUndefinedPrefix =
    isTypeNullable(type) || getOptionalForType(type)
      ? `!${restValue}? ${restValue}: `
      : "";
<<<<<<< HEAD
  switch (type.kind) {
    case "utcDateTime":
      return `${nullOrUndefinedPrefix} new Date(${restValue})`;
    case "array": {
=======
  switch (type.type) {
    case "datetime":
      return `${nullOrUndefinedPrefix} new Date(${type.format === "unixTimestamp" ? `${restValue} * 1000` : restValue})`;
    case "list": {
>>>>>>> a94e7ee7
      const prefix = nullOrUndefinedPrefix + restValue;
      let elementNullOrUndefinedPrefix = "";
      if (
        type.valueType &&
        (isTypeNullable(type.valueType) || getOptionalForType(type.valueType))
      ) {
        elementNullOrUndefinedPrefix = "!p ? p :";
      }
      const deserializeFunctionName = type.valueType
        ? buildModelDeserializer(context, type.valueType!, false, true)
        : undefined;
      if (deserializeFunctionName) {
        return `${prefix}.map((p: any) => { return ${elementNullOrUndefinedPrefix}${deserializeFunctionName}(p)})`;
      } else if (
        type.valueType &&
        isAzureCoreErrorType(context.program, type.valueType.__raw)
      ) {
        return `${prefix}.map((p: any) => { return ${elementNullOrUndefinedPrefix}p})`;
      } else if (type.valueType) {
        return `${prefix}.map((p: any) => { return ${elementNullOrUndefinedPrefix}${deserializeResponseValue(context, type.valueType, "p", getEncodeForType(type))}})`;
      } else {
        return restValue;
      }
    }
    case "bytes":
      if (format !== "binary") {
        return `typeof ${restValue} === 'string'
        ? ${stringToUint8ArrayReference}(${restValue}, "${format ?? "base64"}")
        : ${restValue}`;
      }
      return restValue;
    case "union":
      if (isNormalUnion(type)) {
        return `${restValue}`;
      } else if (isSpecialHandledUnion(type)) {
        const deserializeFunctionName = type
          ? buildModelDeserializer(context, type!, false, true)
          : undefined;
        if (deserializeFunctionName) {
          return `${deserializeFunctionName}(${restValue})`;
        } else {
          return `${restValue} as any`;
        }
      } else {
        return `${restValue} as any`;
      }
    default:
      return restValue;
  }
}

export function isLroAndPagingOperation(
  op: SdkMethod<SdkHttpOperation>
): op is SdkLroPagingServiceMethod<SdkHttpOperation> {
  return op.kind === "lropaging";
}

export function isLroOnlyOperation(
  op: SdkMethod<SdkHttpOperation>
): op is SdkLroServiceMethod<SdkHttpOperation> {
  return op.kind === "lro";
}

export function isPagingOnlyOperation(
  op: SdkMethod<SdkHttpOperation>
): op is SdkPagingServiceMethod<SdkHttpOperation> {
  return op.kind === "paging";
}

export function getAllProperties(
  type: SdkType,
  parents?: SdkType[]
): SdkModelPropertyType[] {
  const propertiesMap: Map<string, SdkModelPropertyType> = new Map();
  if (!type) {
    return [];
  }
  parents?.forEach((p) => {
    getAllProperties(p).forEach((prop) => {
      propertiesMap.set(prop.name, prop);
    });
  });
  type.kind === "model" &&
    type.properties?.forEach((p) => {
      propertiesMap.set(p.name, p);
    });
  return [...propertiesMap.values()];
}

export function getAllAncestors(type: SdkType): SdkType[] {
  const ancestors: SdkType[] = [];
  if (type.kind === "model" && type.baseModel) {
    ancestors.push(type.baseModel);
    ancestors.push(...getAllAncestors(type.baseModel));
  }
  return ancestors;
}

export function getPropertySerializationPrefix(
  modularType: SdkServiceParameter | SdkModelPropertyType,
  propertyPath?: string
) {
  const propertyFullName = getPropertyFullName(modularType, propertyPath);
  if (modularType.optional || isTypeNullable(modularType.type)) {
    return `!${propertyFullName} ? ${propertyFullName} :`;
  }

  return "";
}

export function getPropertyFullName(
  modularType: SdkServiceParameter | SdkModelPropertyType,
  propertyPath?: string
) {
  let fullName = `${modularType.name}`;
  if (propertyPath) {
    fullName = `${propertyPath}["${modularType.name}"]`;
  }
  return fullName;
}

/**
 * Get an expression representing an array of expected status codes for the operation
 * @param operation The operation
 */
export function getExpectedStatuses(
  operation: SdkServiceMethod<SdkHttpOperation>
): string {
  const statusCodes = operation.operation.responses.map((x) => x.statusCodes);
  // LROs may call the same path but with GET to get the operation status.
  if (
    isLroOnlyOperation(operation) &&
    operation.operation.verb !== "get" &&
    !statusCodes.includes(200)
  ) {
    statusCodes.push(200);
  }

  return `[${statusCodes.map((x) => `"${x}"`).join(", ")}]`;
}<|MERGE_RESOLUTION|>--- conflicted
+++ resolved
@@ -458,7 +458,7 @@
 
   const statements: string[] = [];
   const options = [];
-  if (operation.__raw_paged_metadata.itemsProperty) {
+  if (operation.__raw_paged_metadata?.itemsProperty) {
     options.push(`itemName: "${operation.__raw_paged_metadata.itemsPath}"`);
   }
   if (operation.nextLinkPath) {
@@ -1113,17 +1113,10 @@
     isTypeNullable(type) || getOptionalForType(type)
       ? `!${restValue}? ${restValue}: `
       : "";
-<<<<<<< HEAD
   switch (type.kind) {
     case "utcDateTime":
-      return `${nullOrUndefinedPrefix} new Date(${restValue})`;
+      return `${nullOrUndefinedPrefix} new Date(${type.encode === "unixTimestamp" ? `${restValue} * 1000` : restValue})`;
     case "array": {
-=======
-  switch (type.type) {
-    case "datetime":
-      return `${nullOrUndefinedPrefix} new Date(${type.format === "unixTimestamp" ? `${restValue} * 1000` : restValue})`;
-    case "list": {
->>>>>>> a94e7ee7
       const prefix = nullOrUndefinedPrefix + restValue;
       let elementNullOrUndefinedPrefix = "";
       if (
