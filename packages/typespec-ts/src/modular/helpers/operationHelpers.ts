import {
  addImportToSpecifier,
  Imports as RuntimeImports,
  NameType
} from "@azure-tools/rlc-common";
import {
  SdkContext,
  SdkModelType,
  SdkType
} from "@azure-tools/typespec-client-generator-core";
import { NoTarget, Program } from "@typespec/compiler";
import {
  FunctionDeclarationStructure,
  OptionalKind,
  ParameterDeclarationStructure
} from "ts-morph";
import { reportDiagnostic } from "../../lib.js";
import { toCamelCase, toPascalCase } from "../../utils/casingUtils.js";
import {
  getCollectionFormatHelper,
  hasCollectionFormatInfo
} from "../../utils/operationUtil.js";
import {
  getDeserializeFunctionName,
  isNormalUnion,
  isPolymorphicUnion,
  isSpecialHandledUnion,
  isSpecialUnionVariant
} from "../buildSerializeUtils.js";
import {
  BodyParameter,
  Client,
  ModularCodeModel,
  Operation,
  Parameter,
  Property,
  Type
} from "../modularCodeModel.js";
import {
  getDocsFromDescription,
  getFixmeForMultilineDocs
} from "./docsHelpers.js";
import { getClassicalLayerPrefix, getOperationName } from "./namingHelpers.js";
import { buildType, isTypeNullable } from "./typeHelpers.js";
import { resolveReference } from "../../framework/reference.js";
import { PagingHelpers, PollingHelpers } from "../static-helpers-metadata.js";
import { AzurePollingDependencies } from "../external-dependencies.js";

export function getSendPrivateFunction(
  dpgContext: SdkContext,
  operation: Operation,
  clientType: string,
  runtimeImports: RuntimeImports
): OptionalKind<FunctionDeclarationStructure> {
  const parameters = getOperationSignatureParameters(operation, clientType);
  const { name } = getOperationName(operation);

  const functionStatement: OptionalKind<FunctionDeclarationStructure> = {
    isAsync: false,
    isExported: true,
    name: `_${name}Send`,
    parameters,
    returnType: "StreamableMethod"
  };

  const operationPath = operation.url;
  const operationMethod = operation.method.toLowerCase();
  const optionalParamName = parameters.filter(
    (p) => p.type?.toString().endsWith("OptionalParams")
  )[0]?.name;

  const statements: string[] = [];
  statements.push(
    `return context.path("${operationPath}", ${getPathParameters(
      operation
    )}).${operationMethod}({...operationOptionsToRequestParameters(${optionalParamName}), ${getRequestParameters(
      dpgContext,
      operation,
      runtimeImports
    )}});`
  );

  return {
    ...functionStatement,
    statements
  };
}

export function getDeserializePrivateFunction(
  operation: Operation,
  runtimeImports: RuntimeImports
): OptionalKind<FunctionDeclarationStructure> {
  const { name } = getOperationName(operation);
  const parameters: OptionalKind<ParameterDeclarationStructure>[] = [
    {
      name: "result",
      type: "PathUncheckedResponse"
    }
  ];
  addImportToSpecifier("restClient", runtimeImports, "PathUncheckedResponse");

  // TODO: Support LRO + paging operation
  // https://github.com/Azure/autorest.typescript/issues/2313
  const isLroOnly = isLroOnlyOperation(operation);

  // TODO: Support operation overloads
  // TODO: Support multiple responses
  const response = operation.responses[0]!;
  let returnType;
  if (isLroOnly && operation.method.toLowerCase() !== "patch") {
    returnType = buildLroReturnType(operation);
  } else if (response?.type?.type) {
    returnType = buildType(
      response.type.name,
      response.type,
      response.type.format
    );
  } else {
    returnType = { name: "", type: "void" };
  }

  const functionStatement: OptionalKind<FunctionDeclarationStructure> = {
    isAsync: true,
    isExported: true,
    name: `_${name}Deserialize`,
    parameters,
    returnType: `Promise<${returnType.type}>`
  };
  const statements: string[] = [];
<<<<<<< HEAD
  if (needUnexpectedHelper) {
    statements.push(
      `if(${needSubClient ? "UnexpectedHelper." : ""}isUnexpected(result)){`,
      `throw createRestError(result);`,
      "}"
    );
    addImportToSpecifier("restClient", runtimeImports, "createRestError");
  } else {
    // Directly using the status code of first response
    const validStatus = response.statusCodes;
    if (validStatus.length > 0) {
      statements.push(
        `if(${validStatus
          .map((s) => `result.status !== "${s}"`)
          .join(" || ")}){`,
        `throw createRestError(result);`,
        "}"
      );
      addImportToSpecifier("restClient", runtimeImports, "createRestError");
    }
  }
=======

  statements.push(
    `const expectedStatuses = ${getExpectedStatuses(operation)};`
  );

  statements.push(
    `if(!expectedStatuses.includes(result.status)){`,
    `throw createRestError(result);`,
    "}"
  );
  addImportToSpecifier("restClient", runtimeImports, "createRestError");
>>>>>>> 74308bcc

  const deserializedType = isLroOnly
    ? operation?.lroMetadata?.finalResult
    : response.type;
  const hasLroSubPath = operation?.lroMetadata?.finalResultPath !== undefined;

  const deserializePrefix = "result.body";

  const deserializedRoot = hasLroSubPath
    ? `${deserializePrefix}.${operation?.lroMetadata?.finalResultPath}`
    : `${deserializePrefix}`;
  if (isLroOnly && hasLroSubPath) {
    statements.push(
      `if(${deserializedRoot.split(".").join("?.")} === undefined) {
        throw createRestError(\`Expected a result in the response at position "${deserializedRoot}"\`, result);
      }
      `
    );
  }

  const allParents = deserializedType ? getAllAncestors(deserializedType) : [];
  const properties = deserializedType
    ? getAllProperties(deserializedType, allParents)
    : [];
  if (
    deserializedType?.type === "any" ||
    deserializedType?.type === "dict" ||
    (deserializedType?.type === "model" &&
      allParents.some((p) => p.type === "dict")) ||
    response.isBinaryPayload
  ) {
    // TODO: Fix this any cast when implementing handling dict.
    statements.push(`return ${deserializedRoot} as any`);
  } else if (
    deserializedType &&
    properties.length > 0 &&
    !deserializedType.aliasType
  ) {
    statements.push(
      `return {`,
      getResponseMapping(
        deserializedType,
        deserializedRoot,
        runtimeImports
      ).join(","),
      `}`
    );
  } else if (returnType.type === "void" || deserializedType === undefined) {
    statements.push(`return;`);
  } else {
    statements.push(
      `return ${deserializeResponseValue(
        deserializedType,
        deserializedRoot,
        runtimeImports,
        false, // TODO: Calculate if required
        [deserializedType],
        deserializedType.format
      )}`
    );
  }
  return {
    ...functionStatement,
    statements
  };
}

function getOperationSignatureParameters(
  operation: Operation,
  clientType: string
): OptionalKind<ParameterDeclarationStructure>[] {
  const optionsType = getOperationOptionsName(operation, true);
  const parameters: Map<
    string,
    OptionalKind<ParameterDeclarationStructure>
  > = new Map();

  operation.parameters
    .filter(
      (p) =>
        p.implementation === "Method" &&
        p.type.type !== "constant" &&
        p.clientDefaultValue === undefined &&
        !p.optional
    )
    .map((p) => buildType(p.clientName, p.type, p.format))
    .forEach((p) => {
      parameters.set(p.name, p);
    });

  if (operation.bodyParameter) {
    parameters.set(operation.bodyParameter?.clientName, {
      hasQuestionToken: operation.bodyParameter.optional,
      ...buildType(
        operation.bodyParameter.clientName,
        operation.bodyParameter.type,
        operation.bodyParameter.type.format
      )
    });
  }
  // Add context as the first parameter
  const contextParam = { name: "context", type: clientType };

  // Add the options parameter
  const optionsParam = {
    name: parameters.has("options") ? "optionalParams" : "options",
    type: optionsType,
    initializer: "{ requestOptions: {} }"
  };

  const finalParameters = [contextParam, ...parameters.values(), optionsParam];

  return finalParameters;
}

/**
 * This operation builds and returns the function declaration for an operation.
 */
export function getOperationFunction(
  operation: Operation,
  clientType: string
): OptionalKind<FunctionDeclarationStructure> & { propertyName?: string } {
  if (isPagingOnlyOperation(operation)) {
    // Case 1: paging-only operation
    return getPagingOnlyOperationFunction(operation, clientType);
  } else if (isLroOnlyOperation(operation)) {
    // Case 2: lro-only operation
    return getLroOnlyOperationFunction(operation, clientType);
  } else if (isLroAndPagingOperation(operation)) {
    // Case 3: both paging + lro operation is not supported yet so handle them as normal operation and customization may be needed
    // https://github.com/Azure/autorest.typescript/issues/2313
  }

  // Extract required parameters
  const parameters: OptionalKind<ParameterDeclarationStructure>[] =
    getOperationSignatureParameters(operation, clientType);
  // TODO: Support operation overloads
  const response = operation.responses[0]!;
  let returnType = { name: "", type: "void" };
  if (response.type?.type) {
    const type =
      extractPagingType(response.type, operation.itemName) ?? response.type;
    returnType = buildType(type.name, type, type.format);
  }
  const { name, fixme = [] } = getOperationName(operation);
  const functionStatement = {
    docs: [
      ...getDocsFromDescription(operation.description),
      ...getFixmeForMultilineDocs(fixme)
    ],
    isAsync: true,
    isExported: true,
    name,
    propertyName: operation.name,
    parameters,
    returnType: `Promise<${returnType.type}>`
  };

  const statements: string[] = [];
  statements.push(
    `const result = await _${name}Send(${parameters
      .map((p) => p.name)
      .join(", ")});`
  );
  statements.push(`return _${name}Deserialize(result);`);

  return {
    ...functionStatement,
    statements
  };
}

function getLroOnlyOperationFunction(operation: Operation, clientType: string) {
  // Extract required parameters
  const parameters: OptionalKind<ParameterDeclarationStructure>[] =
    getOperationSignatureParameters(operation, clientType);
  const returnType = buildLroReturnType(operation);
  const { name, fixme = [] } = getOperationName(operation);
  const pollerLikeReference = resolveReference(
    AzurePollingDependencies.PollerLike
  );
  const operationStateReference = resolveReference(
    AzurePollingDependencies.OperationState
  );
  const functionStatement = {
    docs: [
      ...getDocsFromDescription(operation.description),
      ...getFixmeForMultilineDocs(fixme)
    ],
    isAsync: false,
    isExported: true,
    name,
    propertyName: operation.name,
    parameters,
    returnType: `${pollerLikeReference}<${operationStateReference}<${returnType.type}>, ${returnType.type}>`
  };

  const getLongRunningPollerReference = resolveReference(
    PollingHelpers.GetLongRunningPoller
  );

  const statements: string[] = [];
  statements.push(`

  return ${getLongRunningPollerReference}(context, _${name}Deserialize, ${getExpectedStatuses(
    operation
  )}, {
    updateIntervalInMs: options?.updateIntervalInMs,
    abortSignal: options?.abortSignal,
    getInitialResponse: () => _${name}Send(${parameters
      .map((p) => p.name)
      .join(", ")})
  }) as ${pollerLikeReference}<${operationStateReference}<${
    returnType.type
  }>, ${returnType.type}>;
  `);

  return {
    ...functionStatement,
    statements
  };
}

function buildLroReturnType(operation: Operation) {
  const metadata = operation.lroMetadata;
  if (metadata !== undefined && metadata.finalResult !== undefined) {
    const type = metadata.finalResult;
    return buildType(type.name, type, type.format);
  }
  return { name: "", type: "void" };
}

function getPagingOnlyOperationFunction(
  operation: Operation,
  clientType: string
) {
  // Extract required parameters
  const parameters: OptionalKind<ParameterDeclarationStructure>[] =
    getOperationSignatureParameters(operation, clientType);

  // TODO: Support operation overloads
  const response = operation.responses[0]!;
  let returnType = { name: "", type: "void" };
  if (response.type?.type) {
    const type =
      extractPagingType(response.type, operation.itemName) ?? response.type;
    returnType = buildType(type.name, type, type.format);
  }
  const { name, fixme = [] } = getOperationName(operation);
  const pagedAsyncIterableIteratorReference = resolveReference(
    PagingHelpers.PagedAsyncIterableIterator
  );
  const buildPagedAsyncIteratorReference = resolveReference(
    PagingHelpers.BuildPagedAsyncIterator
  );
  const functionStatement = {
    docs: [
      ...getDocsFromDescription(operation.description),
      ...getFixmeForMultilineDocs(fixme)
    ],
    isAsync: false,
    isExported: true,
    name,
    propertyName: operation.name,
    parameters,
    returnType: `${pagedAsyncIterableIteratorReference}<${returnType.type}>`
  };

  const statements: string[] = [];
  const options = [];
  if (operation.itemName) {
    options.push(`itemName: "${operation.itemName}"`);
  }
  if (operation.continuationTokenName) {
    options.push(`nextLinkName: "${operation.continuationTokenName}"`);
  }
  statements.push(
    `return ${buildPagedAsyncIteratorReference}(
      context, 
      () => _${name}Send(${parameters.map((p) => p.name).join(", ")}), 
      _${name}Deserialize,
      ${getExpectedStatuses(operation)},
      ${options.length > 0 ? `{${options.join(", ")}}` : ``}
      );`
  );

  return {
    ...functionStatement,
    statements
  };
}

function extractPagingType(type: Type, itemName?: string): Type | undefined {
  if (!itemName) {
    return undefined;
  }
  const prop = (type.properties ?? [])
    ?.filter((prop) => prop.restApiName === itemName)
    .map((prop) => prop.type);
  if (prop.length === 0) {
    return undefined;
  }
  return prop[0]?.type === "list" && prop[0].elementType
    ? prop[0].elementType
    : undefined;
}
export function getOperationOptionsName(
  operation: Operation,
  includeGroupName = false
) {
  const prefix =
    includeGroupName && operation.name.indexOf("_") === -1
      ? getClassicalLayerPrefix(operation, NameType.Interface)
      : "";
  const optionName = `${prefix}${toPascalCase(operation.name)}OptionalParams`;
  return optionName;
}

/**
 * This function build the request parameters that we will provide to the
 * RLC internally. This will translate High Level parameters into the RLC ones.
 * Figuring out what goes in headers, body, path and qsp.
 */
function getRequestParameters(
  dpgContext: SdkContext,
  operation: Operation,
  runtimeImports: RuntimeImports
): string {
  if (!operation.parameters) {
    return "";
  }
  const operationParameters = operation.parameters.filter(
    (p) => p.implementation !== "Client" && !isContentType(p)
  );

  const contentTypeParameter = operation.parameters.find(isContentType);

  const parametersImplementation: Record<
    "header" | "query" | "body",
    { paramMap: string; param: Parameter }[]
  > = {
    header: [],
    query: [],
    body: []
  };

  for (const param of operationParameters) {
    if (
      param.location === "header" ||
      param.location === "query" ||
      param.location === "body"
    ) {
      parametersImplementation[param.location].push({
        paramMap: getParameterMap(param, runtimeImports),
        param
      });
    }
  }

  let paramStr = "";

  if (contentTypeParameter) {
    paramStr = `${getContentTypeValue(contentTypeParameter)},`;
  }

  if (parametersImplementation.header.length) {
    paramStr = `${paramStr}\nheaders: {${parametersImplementation.header
      .map((i) => buildHeaderParameter(dpgContext.program, i.paramMap, i.param))
      .join(",\n")}},`;
  }

  if (parametersImplementation.query.length) {
    paramStr = `${paramStr}\nqueryParameters: {${parametersImplementation.query
      .map((i) => i.paramMap)
      .join(",\n")}},`;
  }
  if (
    operation.bodyParameter === undefined &&
    parametersImplementation.body.length
  ) {
    paramStr = `${paramStr}\nbody: {${parametersImplementation.body
      .map((i) => i.paramMap)
      .join(",\n")}}`;
  } else if (operation.bodyParameter !== undefined) {
    paramStr = `${paramStr}${buildBodyParameter(
      operation.bodyParameter,
      runtimeImports
    )}`;
  }
  return paramStr;
}

// Specially handle the type for headers because we only allow string/number/boolean values
function buildHeaderParameter(
  program: Program,
  paramMap: string,
  param: Parameter
): string {
  if (!param.optional && isTypeNullable(param.type) === true) {
    reportDiagnostic(program, {
      code: "nullable-required-header",
      target: NoTarget
    });
    return paramMap;
  }
  const conditions = [];
  if (param.optional) {
    conditions.push(`options?.${param.clientName} !== undefined`);
  }
  if (isTypeNullable(param.type) === true) {
    conditions.push(`options?.${param.clientName} !== null`);
  }
  return conditions.length > 0
    ? `...(${conditions.join(" && ")} ? {${paramMap}} : {})`
    : paramMap;
}

function buildBodyParameter(
  bodyParameter: BodyParameter | undefined,
  runtimeImports: RuntimeImports
) {
  if (!bodyParameter) {
    return "";
  }

  const allParents = getAllAncestors(bodyParameter.type);
  if (
    bodyParameter.type.type === "model" &&
    !bodyParameter.type.aliasType &&
    !allParents.some((p) => p.type === "dict")
  ) {
    const { propertiesStr: bodyParts } = getRequestModelMapping(
      bodyParameter.type,
      bodyParameter.clientName,
      runtimeImports,
      [bodyParameter.type]
    );

    if (bodyParameter && bodyParts.length > 0) {
      const optionalBody = bodyParameter.optional
        ? `${bodyParameter.clientName} === undefined ? ${bodyParameter.clientName} : `
        : "";
      return `\nbody: ${optionalBody}{${bodyParts.join(",\n")}},`;
    } else if (bodyParameter && bodyParts.length === 0) {
      return `\nbody: ${bodyParameter.clientName},`;
    }
  } else if (isDiscriminatedUnion(bodyParameter.type.tcgcType)) {
    const serializerName = toCamelCase(`${bodyParameter.type.name}Serializer`);
    addImportToSpecifier("modularModel", runtimeImports, serializerName);
    return `\nbody: ${serializerName}(${bodyParameter.clientName}),`;
  } else if (
    (bodyParameter.type.type === "model" &&
      (bodyParameter.type.aliasType ||
        allParents.some((p) => p.type === "dict"))) ||
    bodyParameter.type.type === "dict"
  ) {
    const elementSerializerName =
      bodyParameter.type.elementType?.type === "model"
        ? toCamelCase(`${bodyParameter.type.elementType.name}Serializer`)
        : "";
    let modelSerializerName = "";

    if (bodyParameter.type.type !== "dict") {
      modelSerializerName = toCamelCase(`${bodyParameter.type.name}Serializer`);
    }
    if (modelSerializerName) {
      return `\nbody: ${modelSerializerName}(${bodyParameter.clientName}),`;
    } else {
      // Need to do this so that Records are compatible with additional properties of other types
      // this should check for compatibility mode once we support the additionalProperties property
      return `\nbody: serializeRecord(${bodyParameter.clientName} as any, ${elementSerializerName}) as any,`;
    }
  }

  if (bodyParameter.type.type === "list") {
    if (
      bodyParameter.type.elementType?.type === "model" &&
      !bodyParameter.type.elementType.aliasType
    ) {
      const { propertiesStr: bodyParts, directAssignment } =
        getRequestModelMapping(
          bodyParameter.type.elementType,
          "p",
          runtimeImports,
          [bodyParameter.type.elementType]
        );
      const mapBody =
        directAssignment === true
          ? bodyParts.join(", ")
          : `{ ${bodyParts.join(", ")} }`;
      let bodyElementStatement = "";
      if (
        isTypeNullable(bodyParameter.type.elementType) ||
        bodyParameter.type.elementType.optional
      ) {
        bodyElementStatement = `!p ? p : `;
      }
      return `\nbody: (${bodyParameter.clientName} ?? []).map((p) => { 
      return ${bodyElementStatement}${mapBody};
      }),`;
    }
    return `\nbody: ${bodyParameter.clientName},`;
  }

  if (
    bodyParameter.type.type === "byte-array" &&
    !bodyParameter.isBinaryPayload
  ) {
    addImportToSpecifier("coreUtil", runtimeImports, "uint8ArrayToString");
    return bodyParameter.optional
      ? `body: typeof ${bodyParameter.clientName} === 'string'
    ? uint8ArrayToString(${bodyParameter.clientName}, "${getEncodingFormat(
      bodyParameter
    )}")
    : ${bodyParameter.clientName}`
      : `body: uint8ArrayToString(${
          bodyParameter.clientName
        }, "${getEncodingFormat(bodyParameter)}")`;
  } else if (bodyParameter.isBinaryPayload) {
    return `\nbody: ${bodyParameter.clientName},`;
  }

  if (bodyParameter) {
    return `\nbody: ${bodyParameter.clientName},`;
  }

  return "";
}

function getEncodingFormat(type: { format?: string }) {
  const supportedFormats = ["base64url", "base64", "byte"];

  if (!supportedFormats.includes(type.format ?? "")) {
    return "base64";
  }

  return type.format;
}

/**
 * This function helps with renames, translating client names to rest api names
 */
export function getParameterMap(
  param: Parameter | Property,
  runtimeImports: RuntimeImports
): string {
  if (isConstant(param)) {
    return getConstantValue(param);
  }

  if (hasCollectionFormatInfo((param as any).location, (param as any).format)) {
    return getCollectionFormat(param as Parameter, runtimeImports);
  }

  // if the parameter or property is optional, we don't need to handle the default value
  if (isOptional(param)) {
    return getOptional(param, runtimeImports);
  }

  if (isRequired(param)) {
    return getRequired(param, runtimeImports);
  }

  throw new Error(`Parameter ${param.clientName} is not supported`);
}

function getCollectionFormat(param: Parameter, runtimeImports: RuntimeImports) {
  const collectionInfo = getCollectionFormatHelper(
    param.location,
    param.format ?? ""
  );
  if (!collectionInfo) {
    throw "Has collection format info but without helper function detected";
  }
  const isMulti = (param.format ?? "").toLowerCase() === "multi";
  const additionalParam = isMulti ? `, "${param.restApiName}"` : "";
  if (!param.optional) {
    return `"${param.restApiName}": ${collectionInfo}(${serializeRequestValue(
      param.type,
      param.clientName,
      runtimeImports,
      true,
      [param.type],
      param.format
    )}${additionalParam})`;
  }
  return `"${param.restApiName}": options?.${
    param.clientName
  } !== undefined ? ${collectionInfo}(${serializeRequestValue(
    param.type,
    "options?." + param.clientName,
    runtimeImports,
    false,
    [param.type],
    param.format
  )}${additionalParam}): undefined`;
}

function isContentType(param: Parameter): boolean {
  return (
    param.location === "header" &&
    param.restApiName.toLowerCase() === "content-type"
  );
}

function getContentTypeValue(param: Parameter | Property) {
  const defaultValue =
    param.clientDefaultValue ?? param.type.clientDefaultValue;

  if (defaultValue) {
    return `contentType: options.${param.clientName} as any ?? "${defaultValue}"`;
  } else {
    return `contentType: ${
      !param.optional
        ? "contentType"
        : "options." + param.clientName + " as any"
    }`;
  }
}

type RequiredType = (Parameter | Property) & {
  type: { optional: false | undefined; value: string };
};

function isRequired(param: Parameter | Property): param is RequiredType {
  return !param.optional;
}

function getRequired(param: RequiredType, runtimeImports: RuntimeImports) {
  if (param.type.type === "model") {
    const { propertiesStr } = getRequestModelMapping(
      param.type,
      param.clientName,
      runtimeImports,
      [param.type]
    );
    return `"${param.restApiName}": { ${propertiesStr.join(",")} }`;
  }
  return `"${param.restApiName}": ${serializeRequestValue(
    param.type,
    param.clientName,
    runtimeImports,
    true,
    [param.type],
    param.format === undefined &&
      (param as Parameter).location === "header" &&
      param.type.type === "datetime"
      ? "headerDefault"
      : param.format
  )}`;
}

type ConstantType = (Parameter | Property) & {
  type: { type: "constant"; value: string };
};

function getConstantValue(param: ConstantType) {
  const defaultValue =
    param.clientDefaultValue ?? param.type.clientDefaultValue;

  if (!defaultValue) {
    throw new Error(
      `Constant ${param.clientName} does not have a default value`
    );
  }

  return `"${param.restApiName}": "${defaultValue}"`;
}

function isConstant(param: Parameter | Property): param is ConstantType {
  return (
    param.type.type === "constant" && param.clientDefaultValue !== undefined
  );
}

type OptionalType = (Parameter | Property) & {
  type: { optional: true };
};

function isOptional(param: Parameter | Property): param is OptionalType {
  return Boolean(param.optional);
}

function getOptional(param: OptionalType, runtimeImports: RuntimeImports) {
  if (param.type.type === "model") {
    const { propertiesStr } = getRequestModelMapping(
      param.type,
      "options?." + param.clientName + "?",
      runtimeImports,
      [param.type]
    );
    return `"${param.restApiName}": { ${propertiesStr.join(", ")} }`;
  }
  if (
    param.restApiName === "api-version" &&
    (param as any).location === "query"
  ) {
    return `"${param.restApiName}": ${
      param.clientDefaultValue
        ? `options?.${param.clientName} ?? "${param.clientDefaultValue}"`
        : `options?.${param.clientName}`
    }`;
  }
  return `"${param.restApiName}": ${serializeRequestValue(
    param.type,
    `options?.${param.clientName}`,
    runtimeImports,
    false,
    [param.type],
    param.format === undefined &&
      (param as Parameter).location === "header" &&
      param.type.type === "datetime"
      ? "headerDefault"
      : param.format
  )}`;
}

/**
 * Builds the assignment for when a property or parameter has a default value
 */
function getDefaultValue(param: Parameter | Property) {
  return (param.clientDefaultValue ?? param.type.clientDefaultValue) !==
    undefined
    ? `${param.optional ? "??" : ""} "${
        param.clientDefaultValue ?? param.type.clientDefaultValue
      }"`
    : "";
}

/**
 * Extracts the path parameters
 */
function getPathParameters(operation: Operation) {
  if (!operation.parameters) {
    return "";
  }

  let pathParams = "";
  for (const param of operation.parameters) {
    if (param.location === "path") {
      if (!param.optional) {
        pathParams += `${pathParams !== "" ? "," : ""} ${param.clientName}`;
        continue;
      }

      const defaultValue = getDefaultValue(param);

      pathParams += `${pathParams !== "" ? "," : ""} options.${
        param.clientName
      }`;

      if (defaultValue) {
        pathParams += ` ?? "${defaultValue}"`;
      }
    }
  }

  return pathParams;
}

function getNullableCheck(name: string, type: Type) {
  if (!isTypeNullable(type)) {
    return "";
  }

  return `${name} === null ? null :`;
}

/**
 *
 * This function helps translating an HLC request to RLC request,
 * extracting properties from body and headers and building the RLC response object
 */
interface RequestModelMappingResult {
  propertiesStr: string[];
  directAssignment?: boolean;
}
export function getRequestModelMapping(
  modelPropertyType: Type,
  propertyPath: string = "body",
  runtimeImports: RuntimeImports,
  typeStack: Type[] = []
): RequestModelMappingResult {
  const props: string[] = [];
  const allParents = getAllAncestors(modelPropertyType);
  const properties: Property[] =
    getAllProperties(modelPropertyType, allParents) ?? [];
  if (properties.length <= 0) {
    return { propertiesStr: [] };
  }

  let serializerName =
    "name" in modelPropertyType && modelPropertyType.name
      ? `${toCamelCase(modelPropertyType.name)}Serializer`
      : undefined;

  if (isSpecialHandledUnion(modelPropertyType)) {
    serializerName =
      serializerName ??
      getDeserializeFunctionName(modelPropertyType, "serialize");
    const definition = `${serializerName}(${propertyPath})`;
    props.push(definition);
    return { propertiesStr: props, directAssignment: true };
  }
  for (const property of properties) {
    if (property.readonly) {
      continue;
    }
    const nullOrUndefinedPrefix = getPropertySerializationPrefix(
      property,
      propertyPath
    );

    const propertyFullName = getPropertyFullName(property, propertyPath);
    if (property.type.type === "model") {
      let definition;
      if (property.type.coreTypeInfo === "ErrorType") {
        definition = `"${property.restApiName}": ${getNullableCheck(
          propertyFullName,
          property.type
        )} ${
          !property.optional ? "" : `!${propertyFullName} ? undefined :`
        } ${propertyFullName}`;
      } else if (typeStack.includes(property.type)) {
        const isSpecialModel = isSpecialUnionVariant(property.type);
        definition = `"${property.restApiName}": ${
          !property.optional
            ? `${propertyFullName}${isSpecialModel ? " as any" : ""}`
            : `!${propertyFullName} ? undefined : ${propertyFullName}${
                isSpecialModel ? " as any" : ""
              }`
        }`;
      } else if (isPolymorphicUnion(property.type)) {
        const deserializeFunctionName = property.type.name
          ? `${toCamelCase(property.type.name)}Serializer`
          : getDeserializeFunctionName(property.type, "serialize");
        definition = `"${property.restApiName}": ${nullOrUndefinedPrefix}${deserializeFunctionName}(${propertyFullName})`;
      } else {
        if (property.type.name) {
          serializerName = `${toCamelCase(property.type.name)}Serializer`;
          definition = `"${property.restApiName}": ${nullOrUndefinedPrefix}${serializerName}(${propertyPath}.${property.clientName})`;
        } else {
          const { propertiesStr, directAssignment } = getRequestModelMapping(
            property.type,
            `${propertyPath}.${property.clientName}${
              property.optional ? "?" : ""
            }`,
            runtimeImports,
            [...typeStack, property.type]
          );

          const serializeContent =
            directAssignment === true
              ? propertiesStr.join(",")
              : `{${propertiesStr.join(",")}}`;
          definition = `"${property.restApiName}": ${getNullableCheck(
            propertyFullName,
            property.type
          )} ${
            !property.optional ? "" : `!${propertyFullName} ? undefined :`
          } ${serializeContent}`;
        }
      }

      props.push(definition);
    } else if (typeStack.includes(property.type)) {
      const isSpecialModel = isSpecialUnionVariant(property.type);
      const definition = `"${property.restApiName}": ${
        !property.optional
          ? `${propertyFullName}${isSpecialModel ? " as any" : ""}`
          : `!${propertyFullName} ? undefined : ${propertyFullName}${
              isSpecialModel ? " as any" : ""
            }`
      }`;
      props.push(definition);
    } else if (property.type.type === "dict") {
      const modelName = property.type.elementType?.name;
      serializerName = modelName ? `${toCamelCase(modelName)}Serializer` : "";
      // definition = `"${property.restApiName}": ${nullOrUndefinedPrefix}${serializerName}(${propertyPath}.${property.clientName})`;
      const statement = `"${property.restApiName}": ${nullOrUndefinedPrefix} serializeRecord(${propertyFullName} as any, ${serializerName}) as any`;
      // addImportToSpecifier(
      //   "serializerHelpers",
      //   runtimeImports,
      //   "serializeRecord"
      // );

      addImportToSpecifier("modularModel", runtimeImports, serializerName);
      props.push(statement);
    } else if (modelPropertyType.type === "enum") {
      props.push(
        `"${property.restApiName}": ${nullOrUndefinedPrefix}${propertyPath}.${property.clientName}`
      );
    } else {
      const dot = propertyPath.endsWith("?") ? "." : "";
      const clientValue = `${
        propertyPath ? `${propertyPath}${dot}` : `${dot}`
      }["${property.clientName}"]`;
      props.push(
        `"${property.restApiName}": ${serializeRequestValue(
          property.type,
          clientValue,
          runtimeImports,
          !property.optional,
          [...typeStack, property.type],
          property.format
        )}`
      );
    }
  }

  return { propertiesStr: props };
}

/**
 * This function helps translating an RLC response to an HLC response,
 * extracting properties from body and headers and building the HLC response object
 */
export function getResponseMapping(
  type: Type,
  propertyPath: string = "result.body",
  runtimeImports: RuntimeImports,
  typeStack: Type[] = []
) {
  const allParents = getAllAncestors(type);
  const properties = getAllProperties(type, allParents) ?? [];
  if (typeStack.length <= 0) {
    typeStack.push(type);
  }
  const props: string[] = [];
  for (const property of properties) {
    // TODO: Do we need to also add headers in the result type?
    const propertyFullName = `${propertyPath}.${property.restApiName}`;
    if (property.type.type === "model") {
      let definition;
      if (property.type.coreTypeInfo === "ErrorType") {
        definition = `"${property.clientName}": ${getNullableCheck(
          propertyFullName,
          property.type
        )} ${
          !property.optional ? "" : `!${propertyFullName} ? undefined :`
        } ${propertyFullName}`;
      } else if (typeStack.includes(property.type)) {
        const isSpecialModel = isSpecialUnionVariant(property.type);
        definition = `"${property.clientName}": ${
          !property.optional
            ? `${propertyFullName}${isSpecialModel ? " as any" : ""}`
            : `!${propertyFullName} ? undefined : ${propertyFullName}${
                isSpecialModel ? " as any" : ""
              }`
        }`;
      } else if (isSpecialHandledUnion(property.type)) {
        const nullOrUndefinedPrefix = getPropertySerializationPrefix(
          property,
          propertyPath
        );
        const deserializeFunctionName = getDeserializeFunctionName(
          property.type,
          "deserialize"
        );
        definition = `"${property.clientName}": ${nullOrUndefinedPrefix}${deserializeFunctionName}(${propertyFullName})`;
      } else {
        definition = `"${property.clientName}": ${getNullableCheck(
          propertyFullName,
          property.type
        )} ${
          !property.optional ? "" : `!${propertyFullName} ? undefined :`
        } {${getResponseMapping(
          property.type,
          `${propertyPath}.${property.restApiName}${
            property.optional ? "?" : ""
          }`,
          runtimeImports,
          [...typeStack, property.type]
        )}}`;
      }

      props.push(definition);
    } else {
      const dot = propertyPath.endsWith("?") ? "." : "";
      const restValue = `${
        propertyPath ? `${propertyPath}${dot}` : `${dot}`
      }["${property.restApiName}"]`;
      if (typeStack.includes(property.type)) {
        const isSpecialModel = isSpecialUnionVariant(property.type);
        props.push(
          `"${property.clientName}": ${
            !property.optional
              ? `${propertyFullName}${isSpecialModel ? " as any" : ""}`
              : `!${propertyFullName} ? undefined : ${propertyFullName}${
                  isSpecialModel ? " as any" : ""
                }`
          }`
        );
      } else {
        props.push(
          `"${property.clientName}": ${deserializeResponseValue(
            property.type,
            restValue,
            runtimeImports,
            property.optional !== undefined ? !property.optional : false,
            [...typeStack, property.type],
            property.format
          )}`
        );
      }
    }
  }

  typeStack.pop();
  return props;
}

/**
 * This function helps converting strings into JS complex types recursively.
 * We need to drill down into Array elements to make sure that the element type is
 * deserialized correctly
 */
export function deserializeResponseValue(
  type: Type,
  restValue: string,
  runtimeImports: RuntimeImports,
  required: boolean,
  typeStack: Type[] = [],
  format?: string
): string {
  const requiredPrefix = required === false ? `${restValue} === undefined` : "";
  const nullablePrefix = isTypeNullable(type) ? `${restValue} === null` : "";
  const requiredOrNullablePrefix =
    requiredPrefix !== "" && nullablePrefix !== ""
      ? `(${requiredPrefix} || ${nullablePrefix})`
      : `${requiredPrefix}${nullablePrefix}`;
  switch (type.type) {
    case "datetime":
      return required
        ? isTypeNullable(type)
          ? `${restValue} === null ? null : new Date(${restValue})`
          : `new Date(${restValue})`
        : `${restValue} !== undefined? new Date(${restValue}): undefined`;
    case "list": {
      const prefix =
        required && !isTypeNullable(type)
          ? `${restValue}`
          : `${requiredOrNullablePrefix} ? ${restValue} : ${restValue}`;
      if (type.elementType?.type === "model") {
        if (!type.elementType.aliasType) {
          const elementNullOrUndefinedPrefix =
            isTypeNullable(type.elementType) || type.elementType.optional
              ? "!p ? p :"
              : "";
          return `${prefix}.map((p: any) => { return ${elementNullOrUndefinedPrefix}{${getResponseMapping(
            type.elementType,
            "p",
            runtimeImports,
            [...typeStack, type.elementType]
          )}}})`;
        } else if (isPolymorphicUnion(type.elementType)) {
          let nullOrUndefinedPrefix = "";
          if (isTypeNullable(type.elementType)) {
            nullOrUndefinedPrefix = `!p ? p :`;
          }
          const deserializeFunctionName = getDeserializeFunctionName(
            type.elementType,
            "deserialize"
          );
          return `${prefix}.map((p: any) => ${nullOrUndefinedPrefix}${deserializeFunctionName}(p))`;
        }
        return `${prefix}`;
      } else if (
        needsDeserialize(type.elementType) &&
        !type.elementType?.aliasType
      ) {
        return `${prefix}.map((p: any) => ${deserializeResponseValue(
          type.elementType!,
          "p",
          runtimeImports,
          true,
          [...typeStack, type.elementType!],
          type.elementType?.format
        )})`;
      } else {
        return restValue;
      }
    }
    case "byte-array":
      if (format !== "binary") {
        addImportToSpecifier("coreUtil", runtimeImports, "stringToUint8Array");
        return `typeof ${restValue} === 'string'
        ? stringToUint8Array(${restValue}, "${format ?? "base64"}")
        : ${restValue}`;
      }
      return restValue;
    case "combined":
      if (isNormalUnion(type)) {
        return `${restValue}`;
      } else if (isSpecialHandledUnion(type)) {
        const deserializeFunctionName = getDeserializeFunctionName(
          type,
          "deserialize"
        );
        return `${deserializeFunctionName}(${restValue})`;
      } else {
        return `${restValue} as any`;
      }
    case "enum":
      if (!type.isFixed && !type.isNonExhaustive) {
        return `${restValue} as ${type.name}`;
      }
      return restValue;
    case "model":
      if (type.discriminator) {
        const discriminatorProp = type.properties?.filter(
          (p) => p.restApiName === type.discriminator
        );
        if (
          discriminatorProp?.length === 1 &&
          discriminatorProp[0]?.type.isFixed === false &&
          discriminatorProp[0].type.isNonExhaustive === false
        ) {
          return `${restValue} as ${type.name}`;
        }
      }
      return restValue;
    default:
      return restValue;
  }
}

/**
 * This function helps converting strings into JS complex types recursively.
 * We need to drill down into Array elements to make sure that the element type is
 * deserialized correctly
 */
export function serializeRequestValue(
  type: Type,
  clientValue: string,
  runtimeImports: RuntimeImports,
  required: boolean,
  typeStack: Type[] = [],
  format?: string
): string {
  const requiredPrefix =
    required === false ? `${clientValue} === undefined` : "";
  const nullablePrefix = isTypeNullable(type) ? `${clientValue} === null` : "";
  const requiredOrNullablePrefix =
    requiredPrefix !== "" && nullablePrefix !== ""
      ? `(${requiredPrefix} || ${nullablePrefix})`
      : `${requiredPrefix}${nullablePrefix}`;
  switch (type.type) {
    case "datetime":
      switch (type.format ?? format) {
        case "date":
          return `${clientValue}${required ? "" : "?"}.toDateString()`;
        case "time":
          return `${clientValue}${required ? "" : "?"}.toTimeString()`;
        case "rfc7231":
        case "headerDefault":
          return `${clientValue}${required ? "" : "?"}.toUTCString()`;
        case "unixTimestamp":
          return `${clientValue}${required ? "" : "?"}.getTime()`;
        case "rfc3339":
        default:
          return `${getNullableCheck(clientValue, type)} ${clientValue}${
            required ? "" : "?"
          }.toISOString()`;
      }
    case "list": {
      const prefix =
        required && !isTypeNullable(type)
          ? `${clientValue}`
          : `${requiredOrNullablePrefix}? ${clientValue}: ${clientValue}`;
      if (type.elementType?.type === "model" && !type.elementType.aliasType) {
        const elementNullOrUndefinedPrefix =
          isTypeNullable(type.elementType) || type.elementType.optional
            ? "!p ? p :"
            : "";
        if (!type.elementType.name) {
          // If it is an anonymous model we need to serialize inline
          const { propertiesStr } = getRequestModelMapping(
            type.elementType,
            "p",
            runtimeImports,
            [...typeStack, type.elementType]
          );

          return `${prefix}.map(p => { return ${elementNullOrUndefinedPrefix}{${propertiesStr}}})`;
        } else {
          // When it is not anonymous we can hand it off to the serializer function
          return `${prefix}.map(${toCamelCase(
            type.elementType.name + "Serializer"
          )})`;
        }
      } else if (
        needsDeserialize(type.elementType) &&
        !type.elementType?.aliasType
      ) {
        return `${prefix}.map(p => ${serializeRequestValue(
          type.elementType!,
          "p",
          runtimeImports,
          true,
          [...typeStack, type.elementType!],
          type.elementType?.format
        )})`;
      } else if (
        type.elementType?.type === "model" &&
        isPolymorphicUnion(type.elementType)
      ) {
        let nullOrUndefinedPrefix = "";
        if (isTypeNullable(type.elementType)) {
          nullOrUndefinedPrefix = `!p ? p :`;
        }
        const serializeFunctionName = type.elementType?.name
          ? `${toCamelCase(type.elementType.name)}Serializer`
          : getDeserializeFunctionName(type.elementType, "serialize");
        return `${prefix}.map(p => ${nullOrUndefinedPrefix}${serializeFunctionName}(p))`;
      } else {
        return clientValue;
      }
    }
    case "byte-array":
      if (format !== "binary") {
        addImportToSpecifier("coreUtil", runtimeImports, "uint8ArrayToString");
        return required
          ? `${getNullableCheck(
              clientValue,
              type
            )} uint8ArrayToString(${clientValue}, "${
              getEncodingFormat({ format }) ?? "base64"
            }")`
          : `${clientValue} !== undefined ? uint8ArrayToString(${clientValue}, "${
              getEncodingFormat({ format }) ?? "base64"
            }"): undefined`;
      }
      return clientValue;
    case "combined":
      if (isNormalUnion(type)) {
        return `${clientValue}`;
      } else if (isSpecialHandledUnion(type)) {
        const serializeFunctionName = type.name
          ? `${toCamelCase(type.name)}Serializer`
          : getDeserializeFunctionName(type, "serialize");
        return `${serializeFunctionName}(${clientValue})`;
      } else {
        return `${clientValue} as any`;
      }
    default:
      if (clientValue === "constructorParam") {
        return `${clientValue} as any`;
      }
      return clientValue;
  }
}

function needsDeserialize(type?: Type) {
  return (
    type?.type === "datetime" ||
    type?.type === "model" ||
    type?.type === "list" ||
    type?.type === "byte-array"
  );
}

export function isLroAndPagingOperation(op: Operation): boolean {
  return op.discriminator === "lropaging";
}

export function isLroOnlyOperation(op: Operation): boolean {
  return op.discriminator === "lro";
}

export function hasPagingOnlyOperation(
  client: Client,
  needRLC?: boolean
): boolean;
export function hasPagingOnlyOperation(
  codeModel: ModularCodeModel,
  needRLC?: boolean
): boolean;
export function hasPagingOnlyOperation(
  clientOrCodeModel: Client | ModularCodeModel,
  needRLC: boolean = false
): boolean {
  let clients: Client[] = [];
  if ((clientOrCodeModel as any)?.operationGroups) {
    clients = [clientOrCodeModel as Client];
  } else if ((clientOrCodeModel as any)?.clients) {
    clients = (clientOrCodeModel as ModularCodeModel).clients;
  }
  return clients.some(
    (c) =>
      (needRLC ? c.rlcHelperDetails.hasPaging : false) ||
      (c.operationGroups ?? []).some((og) =>
        (og.operations ?? []).some(isPagingOnlyOperation)
      )
  );
}

export function isPagingOnlyOperation(op: Operation): boolean {
  return op.discriminator === "paging";
}

export function getAllProperties(type: Type, parents?: Type[]): Property[] {
  const propertiesMap: Map<string, Property> = new Map();
  if (!type) {
    return [];
  }
  parents?.forEach((p) => {
    getAllProperties(p).forEach((prop) => {
      propertiesMap.set(prop.clientName, prop);
    });
  });
  type.properties?.forEach((p) => {
    propertiesMap.set(p.clientName, p);
  });
  return [...propertiesMap.values()];
}

export function getAllAncestors(type: Type): Type[] {
  const ancestors: Type[] = [];
  type?.parents?.forEach((p) => {
    ancestors.push(p);
    ancestors.push(...getAllAncestors(p));
  });
  return ancestors;
}

export function getPropertySerializationPrefix(
  modularType: Property | Parameter,
  propertyPath?: string
) {
  const propertyFullName = getPropertyFullName(modularType, propertyPath);
  if (modularType.optional || isTypeNullable(modularType.type)) {
    return `!${propertyFullName} ? ${propertyFullName} :`;
  }

  return "";
}

export function getPropertyFullName(
  modularType: Property | Parameter,
  propertyPath?: string
) {
  let fullName = `${modularType.clientName}`;
  if (propertyPath) {
    fullName = `${propertyPath}.${modularType.clientName}`;
  }
  return fullName;
}

export function isDiscriminatedUnion(type?: SdkType): type is SdkModelType {
  if (!type) {
    return false;
  }

  return Boolean(
    type.kind === "model" &&
      type.discriminatorProperty &&
      type.discriminatedSubtypes
  );
}

/**
 * Get an expression representing an array of expected status codes for the operation
 * @param operation The operation
 */
export function getExpectedStatuses(operation: Operation): string {
  const statusCodes = operation.responses.flatMap((x) =>
    x.statusCodes.filter((s) => s !== "default")
  );
  // LROs may call the same path but with GET to get the operation status.
  if (
    isLroOnlyOperation(operation) &&
    operation.method !== "GET" &&
    !statusCodes.includes(200)
  ) {
    statusCodes.push(200);
  }

  return `[${statusCodes.map((x) => `"${x}"`).join(", ")}]`;
}<|MERGE_RESOLUTION|>--- conflicted
+++ resolved
@@ -127,41 +127,18 @@
     returnType: `Promise<${returnType.type}>`
   };
   const statements: string[] = [];
-<<<<<<< HEAD
-  if (needUnexpectedHelper) {
-    statements.push(
-      `if(${needSubClient ? "UnexpectedHelper." : ""}isUnexpected(result)){`,
-      `throw createRestError(result);`,
-      "}"
-    );
-    addImportToSpecifier("restClient", runtimeImports, "createRestError");
-  } else {
+
+  statements.push(
+    `const expectedStatuses = ${getExpectedStatuses(operation)};`
+  );
     // Directly using the status code of first response
     const validStatus = response.statusCodes;
-    if (validStatus.length > 0) {
-      statements.push(
-        `if(${validStatus
-          .map((s) => `result.status !== "${s}"`)
-          .join(" || ")}){`,
-        `throw createRestError(result);`,
-        "}"
-      );
-      addImportToSpecifier("restClient", runtimeImports, "createRestError");
-    }
-  }
-=======
-
-  statements.push(
-    `const expectedStatuses = ${getExpectedStatuses(operation)};`
-  );
-
   statements.push(
     `if(!expectedStatuses.includes(result.status)){`,
     `throw createRestError(result);`,
     "}"
   );
   addImportToSpecifier("restClient", runtimeImports, "createRestError");
->>>>>>> 74308bcc
 
   const deserializedType = isLroOnly
     ? operation?.lroMetadata?.finalResult
