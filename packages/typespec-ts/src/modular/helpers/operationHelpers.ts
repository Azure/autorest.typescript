--- conflicted
+++ resolved
@@ -20,15 +20,11 @@
   normalizeName
 } from "@azure-tools/rlc-common";
 import { getOperationName } from "./namingHelpers.js";
-<<<<<<< HEAD
-import { getFixmeForMultilineDocs } from "./fixmeHelpers.js";
-import { utilImports } from "../buildOperations.js";
-=======
 import {
   getFixmeForMultilineDocs,
   getDocsFromDescription
 } from "./docsHelpers.js";
->>>>>>> e701e1e2
+import { utilImports } from "../buildOperations.js";
 
 function getRLCResponseType(rlcResponse?: OperationResponse) {
   if (!rlcResponse?.responses) {
