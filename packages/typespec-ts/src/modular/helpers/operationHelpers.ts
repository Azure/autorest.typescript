--- conflicted
+++ resolved
@@ -22,19 +22,6 @@
 import { getOperationName } from "./namingHelpers.js";
 import { getFixmeForMultilineDocs } from "./fixmeHelpers.js";
 
-<<<<<<< HEAD
-function getRLCResponseType(operation: Operation) {
-  const { name } = getOperationName(operation, { casing: "pascal" });
-  const statusCodes: (string | number)[] = Array.from(
-    new Set(operation.responses.flatMap((r) => r.statusCodes)).values()
-  );
-
-  if (hasRLCDefaultResponse(operation)) {
-    statusCodes.push("Default");
-  }
-
-  return statusCodes.map((s) => `${name}${s}Response`).join(" | ");
-=======
 function getRLCResponseType(rlcResponse?: OperationResponse) {
   if (!rlcResponse?.responses) {
     return;
@@ -50,7 +37,6 @@
       return resp.predefinedName ?? getResponseTypeName(baseResponseName);
     })
     .join(" | ");
->>>>>>> b2dabcb0
 }
 
 function hasRLCDefaultResponse(operation: Operation) {
@@ -132,17 +118,12 @@
     returnType: `Promise<${returnType.type}>`
   };
   const statements: string[] = [];
-<<<<<<< HEAD
-  if (hasRLCDefaultResponse(operation)) {
-    statements.push(`if(isUnexpected(result)){`, "throw result.body", "}");
-=======
   if (needUnexpectedHelper) {
     statements.push(
       `if(${needSubClient ? "UnexpectedHelper." : ""}isUnexpected(result)){`,
       "throw result.body",
       "}"
     );
->>>>>>> b2dabcb0
   }
 
   if (response?.type?.type === "any") {
