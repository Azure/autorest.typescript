--- conflicted
+++ resolved
@@ -11,20 +11,17 @@
   modifier?: "Array";
 }
 
-<<<<<<< HEAD
-function getNullableType(name: string, type: Type): string {
-  if (type.nullable) {
+/**
+ * Returns a string representation for an anonymous enum using its values.
     return `(${getAnonymousName(name, type)} | null)`;
   }
 
   return getAnonymousName(name, type);
 }
-
 function getAnonymousName(name: string, type: Type): string {
   if (name === "") {
     return generateAnomymousModelSigniture(type, new Set<string>());
   }
-  return name;
 }
 
 export function generateAnomymousModelSigniture(
@@ -49,13 +46,6 @@
 
   schemaSigiture += `}`;
   return schemaSigiture;
-}
-
-=======
-/**
- * Returns a string representation for an anonymous enum using its values.
- */
->>>>>>> c3d9f9bf
 function getAnonymousEnumName(values: EnumValue[]): string {
   return values
     .map((v) => (typeof v.value === "string" ? `"${v.value}"` : `${v.value}`))
