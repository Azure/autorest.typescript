import { ReservedModelNames } from "@azure-tools/rlc-common";
import { toCamelCase, toPascalCase } from "../../casingUtils.js";
import { Client, Operation } from "../modularCodeModel.js";
import { ReservedModelNames, NameType, normalizeName } from "@azure-tools/rlc-common";

export function getClientName(client: Client) {
  return client.name.replace(/Client$/, "");
}

export interface GuardedName {
  name: string;
  fixme?: string[];
}

export function getOperationName(
  operation: Operation,
  options: { casing: "camel" | "pascal" } = { casing: "camel" }
): GuardedName {
  const casingFn = options.casing === "camel" ? toCamelCase : toPascalCase;
  if (isReservedName(operation.name, NameType.Operation)) {
    return {
      name: normalizeName(operation.name, NameType.Operation, true),
      fixme: [
        `${operation.name} is a reserved word that cannot be used as an operation name. Please add @projectedName(
      "javascript", "<JS-Specific-Name>") to the operation to override the generated name.`
      ]
    };
  }

  return {
    name: casingFn(operation.name)
  };
}

export function isReservedName(name: string, nameType: NameType): boolean {
  return ReservedModelNames.some(
    (reservedName) =>
      reservedName.name === name.toLowerCase() &&
      reservedName.reservedFor.includes(nameType)
  );
<<<<<<< HEAD
}

enum NameType {
  Class,
  File,
  Interface,
  Property,
  Parameter,
  Operation,
  OperationGroup
=======
>>>>>>> 9c63f8ac
}<|MERGE_RESOLUTION|>--- conflicted
+++ resolved
@@ -1,7 +1,10 @@
-import { ReservedModelNames } from "@azure-tools/rlc-common";
 import { toCamelCase, toPascalCase } from "../../casingUtils.js";
 import { Client, Operation } from "../modularCodeModel.js";
-import { ReservedModelNames, NameType, normalizeName } from "@azure-tools/rlc-common";
+import {
+  ReservedModelNames,
+  NameType,
+  normalizeName
+} from "@azure-tools/rlc-common";
 
 export function getClientName(client: Client) {
   return client.name.replace(/Client$/, "");
@@ -38,17 +41,4 @@
       reservedName.name === name.toLowerCase() &&
       reservedName.reservedFor.includes(nameType)
   );
-<<<<<<< HEAD
-}
-
-enum NameType {
-  Class,
-  File,
-  Interface,
-  Property,
-  Parameter,
-  Operation,
-  OperationGroup
-=======
->>>>>>> 9c63f8ac
 }