import { ModularEmitterOptions } from "../interfaces.js";
import {
  OptionalKind,
  ParameterDeclarationStructure,
  StatementedNode
} from "ts-morph";
import {
  SdkClientType,
  SdkHttpParameter,
  SdkParameter,
  SdkServiceOperation
} from "@azure-tools/typespec-client-generator-core";

import {
  NameType,
  normalizeName,
  PackageFlavor
} from "@azure-tools/rlc-common";
import { SdkContext } from "../../utils/interfaces.js";
import { getClassicalClientName } from "./namingHelpers.js";
import { getTypeExpression } from "../type-expressions/get-type-expression.js";
import { isCredentialType } from "./typeHelpers.js";

interface ClientParameterOptions {
  onClientOnly?: boolean;
  requiredOnly?: boolean;
  optionalOnly?: boolean;
  skipArmSpecific?: boolean;
  skipEndpointTemplate?: boolean;
  apiVersionAsRequired?: boolean;
}

export function getClientParameters(
  client: SdkClientType<SdkServiceOperation>,
  dpgContext: SdkContext,
  options: ClientParameterOptions = {
    requiredOnly: false,
    onClientOnly: false,
    optionalOnly: false,
    skipArmSpecific: false,
    skipEndpointTemplate: false,
    apiVersionAsRequired: true
  }
) {
  const clientParams: (SdkParameter | SdkHttpParameter)[] = [];
  for (const property of client.initialization.properties) {
    if (
      property.type.kind === "union" &&
      property.type.variantTypes[0]?.kind === "endpoint"
    ) {
      if (options.skipEndpointTemplate) {
        clientParams.push(property);
      } else {
        clientParams.push(...property.type.variantTypes[0].templateArguments);
      }
    } else if (property.type.kind === "endpoint") {
      clientParams.push(property);
    } else if (!clientParams.find((p) => p.name === property.name)) {
      clientParams.push(property);
    }
  }

  const hasDefaultValue = (p: SdkParameter | SdkHttpParameter) =>
    p.clientDefaultValue || p.__raw?.defaultValue || p.type.kind === "constant";
  const isRequired = (p: SdkParameter | SdkHttpParameter) =>
    !p.optional &&
    ((!hasDefaultValue(p) &&
      !(
        p.type.kind === "endpoint" &&
        p.type.templateArguments[0] &&
        hasDefaultValue(p.type.templateArguments[0])
      )) ||
      (options.apiVersionAsRequired && p.isApiVersionParam));
  const isOptional = (p: SdkParameter | SdkHttpParameter) =>
    p.optional || hasDefaultValue(p);
  const skipCredentials = (p: SdkParameter | SdkHttpParameter) =>
    p.kind !== "credential";
  const skipMethodParam = (p: SdkParameter | SdkHttpParameter) =>
    p.kind !== "method";
  const armSpecific = (p: SdkParameter | SdkHttpParameter) =>
    !(p.kind === "endpoint" && dpgContext.arm);
  const filters = [
    options.requiredOnly ? isRequired : undefined,
    dpgContext.rlcOptions?.addCredentials === false
      ? skipCredentials
      : undefined,
    options.optionalOnly ? isOptional : undefined,
    options.onClientOnly ? skipMethodParam : undefined,
    options.skipArmSpecific ? undefined : armSpecific
  ];
  const params = clientParams.filter((p) =>
    filters.every((filter) => !filter || filter(p))
  );

  return params;
}

export function getClientParametersDeclaration(
  client: SdkClientType<SdkServiceOperation>,
  dpgContext: SdkContext,
  options: ClientParameterOptions = {
    optionalOnly: false,
    requiredOnly: false,
    onClientOnly: false,
    skipArmSpecific: false,
    apiVersionAsRequired: false
  }
): OptionalKind<ParameterDeclarationStructure>[] {
<<<<<<< HEAD
  const client = _client.tcgcClient;
  const name = getClassicalClientName(client);
=======
  const name = getClientName(client);
>>>>>>> 3b5a6357
  const optionsParam = {
    name: "options",
    type: `${name}OptionalParams`,
    initializer: "{}"
  };

  const params: OptionalKind<ParameterDeclarationStructure>[] = [
    ...getClientParameters(client, dpgContext, options).map<
      OptionalKind<ParameterDeclarationStructure>
    >((p) => {
      const typeExpression = getClientParameterTypeExpression(dpgContext, p);
      const name = getClientParameterName(p);
      return {
        name,
        type: typeExpression
      };
    })
  ];
  params.push(optionsParam);

  return params;
}

function getClientParameterTypeExpression(
  context: SdkContext,
  parameter: SdkParameter | SdkHttpParameter
) {
  // Special handle to work around the fact that TCGC creates a union type for endpoint. The reason they do this
  // is to provide a way for users to either pass the value to fill in the template of the whole endpoint. Basically they are
  // inserting a variant with {endpoint}.
  // Our emitter allows this through the options.endpoint.
  if (parameter.type.kind === "union") {
    const endpointVariant = parameter.type.variantTypes.find(
      (p) => p.kind === "endpoint"
    );
    if (endpointVariant) {
      return getTypeExpression(context, endpointVariant);
    }
  }
  return getTypeExpression(context, parameter.type);
}

export function getClientParameterName(
  parameter: SdkParameter | SdkHttpParameter
) {
  // We have been calling this endpointParam, so special handling this here to make sure there are no unexpected side effects
  if (
    (parameter.type.kind === "union" &&
      parameter.type.variantTypes.some((v) => v.kind === "endpoint")) ||
    ((parameter.kind === "endpoint" || parameter.kind === "path") &&
      parameter.name.toLowerCase() === "endpoint")
  ) {
    return "endpointParam";
  }

  return normalizeName(parameter.name, NameType.Parameter, true);
}

export function buildGetClientEndpointParam(
  context: StatementedNode,
  dpgContext: SdkContext,
  client: SdkClientType<SdkServiceOperation>
): string {
  let coreEndpointParam = "";
  if (dpgContext.rlcOptions?.flavor === "azure") {
    coreEndpointParam = `options.endpoint ?? options.baseUrl`;
  } else {
    // unbranded does not have the deprecated baseUrl parameter
    coreEndpointParam = `options.endpoint`;
  }
  // Special case: endpoint URL not defined
  const endpointParam = getClientParameters(client, dpgContext, {
    onClientOnly: true,
    skipEndpointTemplate: true,
    skipArmSpecific: true
  }).find((x) => x.kind === "endpoint" || x.kind === "path");
  if (endpointParam) {
    if (
      endpointParam.type.kind === "union" &&
      endpointParam.type.variantTypes[0]?.kind === "endpoint"
    ) {
      const params = endpointParam.type.variantTypes[0].templateArguments;
      let parameterizedEndpointUrl =
        endpointParam.type.variantTypes[0].serverUrl;
      for (const templateParam of params) {
        const paramName = getClientParameterName(templateParam);
        if (templateParam.clientDefaultValue) {
          const defaultValue =
            typeof templateParam.clientDefaultValue === "string"
              ? `"${templateParam.clientDefaultValue}"`
              : templateParam.clientDefaultValue;
          context.addStatements(
            `const ${paramName} = options.${paramName} ?? ${defaultValue};`
          );
        } else if (templateParam.optional) {
          context.addStatements(`const ${paramName} = options.${paramName};`);
        }
        parameterizedEndpointUrl = parameterizedEndpointUrl.replace(
          `{${templateParam.name}}`,
          `\${${getClientParameterName(templateParam)}}`
        );
      }
      const endpointUrl = `const endpointUrl = ${coreEndpointParam} ?? \`${parameterizedEndpointUrl}\`;`;
      context.addStatements(endpointUrl);
      return "endpointUrl";
    } else if (endpointParam.type.kind === "endpoint") {
      const clientDefaultValue =
        endpointParam.type.templateArguments[0]?.clientDefaultValue;
      const defaultValueStr =
        clientDefaultValue && typeof clientDefaultValue === "string"
          ? `"${clientDefaultValue}"`
          : clientDefaultValue
            ? clientDefaultValue
            : `String(${getClientParameterName(endpointParam)})`;
      const endpointUrl = `const endpointUrl = ${coreEndpointParam} ?? ${defaultValueStr};`;
      context.addStatements(endpointUrl);
      return "endpointUrl";
    }
    const endpointUrl = `const endpointUrl = ${coreEndpointParam} ?? String(${getClientParameterName(endpointParam)});`;
    context.addStatements(endpointUrl);
    return "endpointUrl";
  }

  return "endpointUrl";
}

/**
 * Builds the options to be passed to getClient
 *
 * @param context - context in which the options are being passed; statements will be added to this context
 *                  to help build the options shape
 * @returns - an expression representing the options to be passed in to getClient
 */
export function buildGetClientOptionsParam(
  context: StatementedNode,
  emitterOptions: ModularEmitterOptions,
  endpointParam: string
): string {
  const userAgentOptions = buildUserAgentOptions(
    context,
    emitterOptions,
    "azsdk-js-api"
  );
  const loggingOptions = buildLoggingOptions(emitterOptions.options.flavor);
  const credentials = buildCredentials(emitterOptions, endpointParam);

  let expr = "const { apiVersion: _, ...updatedOptions } = {";

  expr += "...options,";

  if (userAgentOptions) {
    expr += `userAgentOptions: ${userAgentOptions},`;
  }
  if (loggingOptions) {
    expr += `loggingOptions: ${loggingOptions},`;
  }
  if (credentials) {
    expr += `credentials: ${credentials},`;
  }

  expr += `};`;

  context.addStatements(expr);
  return "updatedOptions";
}

export function buildGetClientCredentialParam(
  client: SdkClientType<SdkServiceOperation>,
  emitterOptions: ModularEmitterOptions
): string {
  if (
    emitterOptions.options.addCredentials &&
    (emitterOptions.options.credentialScopes ||
      emitterOptions.options.credentialKeyHeaderName)
  ) {
    return (
      client.initialization.properties.find((x) => isCredentialType(x))?.name ??
      "undefined"
    );
  } else {
    return "undefined";
  }
}

function buildCredentials(
  emitterOptions: ModularEmitterOptions,
  endpointParam: string
): string | undefined {
  if (!emitterOptions.options.addCredentials) {
    return undefined;
  }

  const { credentialScopes, credentialKeyHeaderName } = emitterOptions.options;

  const scopesString = credentialScopes
    ? credentialScopes.map((cs) => `"${cs}"`).join(", ") ||
      `\`\${${endpointParam}}/.default\``
    : "";
  const scopes = scopesString
    ? `scopes: options.credentials?.scopes ?? [${scopesString}],`
    : "";

  const apiKeyHeaderName = credentialKeyHeaderName
    ? `apiKeyHeaderName: options.credentials?.apiKeyHeaderName ?? "${credentialKeyHeaderName}",`
    : "";

  if (!scopes && !apiKeyHeaderName) {
    return undefined;
  }

  return `{ ${scopes}${apiKeyHeaderName} }`;
}

function buildLoggingOptions(flavor?: PackageFlavor): string | undefined {
  if (flavor !== "azure") {
    return undefined;
  }

  return `{ logger: options.loggingOptions?.logger ?? logger.info }`;
}

export function buildUserAgentOptions(
  context: StatementedNode,
  emitterOptions: ModularEmitterOptions,
  sdkUserAgentPrefix: string
): string {
  const userAgentStatements = [];
  const prefixFromOptions =
    "const prefixFromOptions = options?.userAgentOptions?.userAgentPrefix;";
  userAgentStatements.push(prefixFromOptions);

  const clientPackageName =
    emitterOptions.options.packageDetails?.nameWithoutScope ??
    emitterOptions.options.packageDetails?.name ??
    "";
  const packageVersion = emitterOptions.options.packageDetails?.version ?? "";

  const userAgentInfoStatement =
    packageVersion && clientPackageName && sdkUserAgentPrefix.includes("api")
      ? "const userAgentInfo = `azsdk-js-" +
        clientPackageName +
        "/" +
        packageVersion +
        "`;"
      : "";

  if (userAgentInfoStatement) {
    userAgentStatements.push(userAgentInfoStatement);
  }
  const userAgentPrefix = `const userAgentPrefix = ${
    "prefixFromOptions ? `${prefixFromOptions} " +
    sdkUserAgentPrefix +
    `${userAgentInfoStatement ? " ${userAgentInfo}" : ""}` +
    "` : `" +
    `${sdkUserAgentPrefix}` +
    `${userAgentInfoStatement ? " ${userAgentInfo}`" : "`"}`
  };`;
  userAgentStatements.push(userAgentPrefix);

  context.addStatements(userAgentStatements.join("\n"));

  return `{ userAgentPrefix }`;
}<|MERGE_RESOLUTION|>--- conflicted
+++ resolved
@@ -106,12 +106,7 @@
     apiVersionAsRequired: false
   }
 ): OptionalKind<ParameterDeclarationStructure>[] {
-<<<<<<< HEAD
-  const client = _client.tcgcClient;
   const name = getClassicalClientName(client);
-=======
-  const name = getClientName(client);
->>>>>>> 3b5a6357
   const optionsParam = {
     name: "options",
     type: `${name}OptionalParams`,
@@ -308,7 +303,7 @@
 
   const scopesString = credentialScopes
     ? credentialScopes.map((cs) => `"${cs}"`).join(", ") ||
-      `\`\${${endpointParam}}/.default\``
+    `\`\${${endpointParam}}/.default\``
     : "";
   const scopes = scopesString
     ? `scopes: options.credentials?.scopes ?? [${scopesString}],`
@@ -352,23 +347,22 @@
   const userAgentInfoStatement =
     packageVersion && clientPackageName && sdkUserAgentPrefix.includes("api")
       ? "const userAgentInfo = `azsdk-js-" +
-        clientPackageName +
-        "/" +
-        packageVersion +
-        "`;"
+      clientPackageName +
+      "/" +
+      packageVersion +
+      "`;"
       : "";
 
   if (userAgentInfoStatement) {
     userAgentStatements.push(userAgentInfoStatement);
   }
-  const userAgentPrefix = `const userAgentPrefix = ${
-    "prefixFromOptions ? `${prefixFromOptions} " +
+  const userAgentPrefix = `const userAgentPrefix = ${"prefixFromOptions ? `${prefixFromOptions} " +
     sdkUserAgentPrefix +
     `${userAgentInfoStatement ? " ${userAgentInfo}" : ""}` +
     "` : `" +
     `${sdkUserAgentPrefix}` +
     `${userAgentInfoStatement ? " ${userAgentInfo}`" : "`"}`
-  };`;
+    };`;
   userAgentStatements.push(userAgentPrefix);
 
   context.addStatements(userAgentStatements.join("\n"));
