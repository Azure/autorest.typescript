--- conflicted
+++ resolved
@@ -33,7 +33,9 @@
 function extractModels(codeModel: ModularCodeModel): Type[] {
   const models = codeModel.types.filter(
     (t) =>
-      (t.type === "model" || t.type === "enum") && !isAzureCoreErrorSdkType(t)
+      (t.type === "model" || t.type === "enum") &&
+      !isAzureCoreErrorSdkType(t) &&
+      !(t.type == "model" && t.name === "")
   );
 
   for (const model of codeModel.types) {
@@ -117,16 +119,7 @@
 ): SourceFile | undefined {
   // We are generating both models and enums here
   const coreClientTypes = new Set<string>();
-<<<<<<< HEAD
-  const models = codeModel.types.filter(
-    (t) =>
-      (t.type === "model" || t.type === "enum") &&
-      !isAzureCoreErrorSdkType(t) &&
-      !(t.type == "model" && t.name === "")
-  );
-=======
   const models = extractModels(codeModel);
->>>>>>> c3d9f9bf
 
   // Skip to generate models.ts if there is no any models
   if (models.length === 0) {
