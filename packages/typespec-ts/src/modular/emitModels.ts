--- conflicted
+++ resolved
@@ -151,13 +151,9 @@
 ): SourceFile | undefined {
   // We are generating both models and enums here
   const coreClientTypes = new Set<string>();
-<<<<<<< HEAD
   const coreLroTypes = new Set<string>();
-  const models = extractModels(codeModel);
-=======
   // filter out the models/enums that are anonymous
   const models = extractModels(codeModel).filter((m) => !!m.name);
->>>>>>> 768acf44
   const aliases = extractAliases(codeModel);
   // Skip to generate models.ts if there is no any models
   if (models.length === 0 && aliases.length === 0) {
@@ -177,17 +173,10 @@
       const enumAlias = buildEnumModel(model);
       modelsFile.addTypeAlias(enumAlias);
     } else {
-<<<<<<< HEAD
-      if (!model.name) {
-        continue;
-      }
       const modelInterface = buildModelInterface(model, {
         coreClientTypes,
         coreLroTypes
       });
-=======
-      const modelInterface = buildModelInterface(model, { coreClientTypes });
->>>>>>> 768acf44
       model.type === "model"
         ? model.parents?.forEach((p) =>
             modelInterface.extends.push(p.alias ?? getType(p, p.format).name)
