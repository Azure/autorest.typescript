import {
  EnumDeclarationStructure,
  EnumMemberStructure,
  InterfaceDeclarationStructure,
  OptionalKind,
  PropertySignatureStructure,
  SourceFile,
  StructureKind,
  TypeAliasDeclarationStructure
} from "ts-morph";
import { NameType, normalizeName } from "@azure-tools/rlc-common";
import {
  SdkArrayType,
  SdkBodyModelPropertyType,
  SdkClientType,
  SdkDictionaryType,
  SdkEnumType,
  SdkEnumValueType,
  SdkHttpOperation,
  SdkMethod,
  SdkModelPropertyType,
  SdkModelType,
  SdkNullableType,
  SdkServiceMethod,
  SdkServiceOperation,
  SdkType,
  SdkUnionType,
  UsageFlags,
  isReadOnly
} from "@azure-tools/typespec-client-generator-core";
import {
  getExternalModel,
  getModelExpression
} from "./type-expressions/get-model-expression.js";

import { SdkContext } from "../utils/interfaces.js";
import { addDeclaration } from "../framework/declaration.js";
import { buildModelDeserializer } from "./serialization/buildDeserializerFunction.js";
import { buildModelSerializer } from "./serialization/buildSerializerFunction.js";
import { extractPagedMetadataNested } from "../utils/operationUtil.js";
import {
  getTypeExpression,
  normalizeModelPropertyName
} from "./type-expressions/get-type-expression.js";
import path from "path";
import { refkey } from "../framework/refkey.js";
import { useContext } from "../contextManager.js";
import { isMetadata, isOrExtendsHttpFile } from "@typespec/http";
import {
  isAzureCoreErrorType,
  isAzureCoreLroType
} from "../utils/modelUtils.js";
import { isExtensibleEnum } from "./type-expressions/get-enum-expression.js";
import { isDiscriminatedUnion } from "./serialization/serializeUtils.js";
import { reportDiagnostic } from "../lib.js";
import { NoTarget } from "@typespec/compiler";
import { emitQueue } from "../framework/hooks/sdkTypes.js";
import { resolveReference } from "../framework/reference.js";
import { MultipartHelpers } from "./static-helpers-metadata.js";

type InterfaceStructure = OptionalKind<InterfaceDeclarationStructure> & {
  extends?: string[];
  kind: StructureKind.Interface;
};

function isGenerableType(
  type: SdkType
): type is
  | SdkModelType
  | SdkEnumType
  | SdkUnionType
  | SdkDictionaryType
  | SdkArrayType
  | SdkNullableType {
  return (
    type.kind === "model" ||
    type.kind === "enum" ||
    type.kind === "union" ||
    type.kind === "dict" ||
    type.kind === "array" ||
    type.kind === "nullable"
  );
}
export function emitTypes(
  context: SdkContext,
  { sourceRoot }: { sourceRoot: string }
) {
  const outputProject = useContext("outputProject");

  let sourceFile;

  for (const type of emitQueue) {
    if (!isGenerableType(type)) {
      continue;
    }
    if (isAzureCoreLroType(type.__raw)) {
      continue;
    }

    const namespaces = getModelNamespaces(context, type);
    const filepath = getModelsPath(sourceRoot, namespaces);
    sourceFile = outputProject.getSourceFile(filepath);
    if (!sourceFile) {
      sourceFile = outputProject.createSourceFile(filepath);
    }
    emitType(context, type, sourceFile);
  }

  const modelFiles = outputProject.getSourceFiles(
    sourceRoot + "/models/**/*.ts"
  );
  for (const modelFile of modelFiles) {
    if (
      modelFile.getInterfaces().length === 0 &&
      modelFile.getTypeAliases().length === 0 &&
      modelFile.getEnums().length === 0
    ) {
      modelFile.delete();
      return;
    }
  }

  return modelFiles;
}

function emitType(context: SdkContext, type: SdkType, sourceFile: SourceFile) {
  if (type.kind === "model") {
    if (isAzureCoreErrorType(context.program, type.__raw)) {
      return;
    }
    if (isOrExtendsHttpFile(context.program, type.__raw!)) {
      return;
    }
    if (
      !type.usage ||
      (type.usage !== undefined &&
        (type.usage & UsageFlags.Output) !== UsageFlags.Output &&
        (type.usage & UsageFlags.Input) !== UsageFlags.Input &&
        (type.usage & UsageFlags.Exception) !== UsageFlags.Exception)
    ) {
      return;
    }
    if (!type.name && type.isGeneratedName) {
      // TODO: https://github.com/Azure/typespec-azure/issues/1713 and https://github.com/microsoft/typespec/issues/4815
      // throw new Error(`Generation of anonymous types`);
      return;
    }
    const modelInterface = buildModelInterface(context, type);
    if (type.discriminatorProperty) {
      modelInterface.properties
        ?.filter((p) => {
          return (
            p.name ===
            normalizeModelPropertyName(context, type.discriminatorProperty!)
          );
        })
        .map((p) => {
          p.docs?.push(
            `The discriminator possible values: ${Object.keys(type.discriminatedSubtypes ?? {}).join(", ")}`
          );
          return p;
        });
    }
    addDeclaration(sourceFile, modelInterface, type);
    const modelPolymorphicType = buildModelPolymorphicType(context, type);
    if (modelPolymorphicType) {
      addSerializationFunctions(context, type, sourceFile, true);
      addDeclaration(
        sourceFile,
        modelPolymorphicType,
        refkey(type, "polymorphicType")
      );
    }
    addSerializationFunctions(context, type, sourceFile);
  } else if (type.kind === "enum") {
    if (!type.usage) {
      return;
    }
    const apiVersionEnumOnly = type.usage === UsageFlags.ApiVersionEnum;
    const inputUsage = (type.usage & UsageFlags.Input) === UsageFlags.Input;
    const outputUsage = (type.usage & UsageFlags.Output) === UsageFlags.Output;
    const exceptionUsage =
      (type.usage & UsageFlags.Exception) === UsageFlags.Exception;
    if (!(inputUsage || outputUsage || apiVersionEnumOnly || exceptionUsage)) {
      return;
    }
    const [enumType, knownValuesEnum] = buildEnumTypes(context, type);
    if (enumType.name.startsWith("_")) {
      // skip enum generation for internal enums
      return;
    }
    if (apiVersionEnumOnly) {
      // generate known values enum only for api version enums
      addDeclaration(sourceFile, knownValuesEnum, refkey(type, "knownValues"));
    } else {
      if (isExtensibleEnum(context, type)) {
        addDeclaration(
          sourceFile,
          knownValuesEnum,
          refkey(type, "knownValues")
        );
      }
      addDeclaration(sourceFile, enumType, type);
    }
  } else if (type.kind === "union") {
    const unionType = buildUnionType(context, type);
    addDeclaration(sourceFile, unionType, type);
    addSerializationFunctions(context, type, sourceFile);
  } else if (type.kind === "dict") {
    addSerializationFunctions(context, type, sourceFile);
  } else if (type.kind === "array") {
    addSerializationFunctions(context, type, sourceFile);
  }
}

export function getApiVersionEnum(context: SdkContext) {
  const apiVersionEnum = context.sdkPackage.enums.find(
    (e) => e.usage === UsageFlags.ApiVersionEnum
  );
  if (!apiVersionEnum) {
    return;
  }
  return apiVersionEnum;
}

export function getModelsPath(
  sourceRoot: string,
  modelNamespace: string[] = []
): string {
  return path.join(
    ...[
      sourceRoot,
      "models",
      ...modelNamespace.map((n) => normalizeName(n, NameType.File)),
      `models.ts`
    ]
  );
}

export function getModelNamespaces(
  context: SdkContext,
  model: SdkType
): string[] {
  const rootNamespace = context.sdkPackage.rootNamespace.split(".");
  if (
    model.kind === "model" ||
    model.kind === "enum" ||
    model.kind === "union"
  ) {
    if (
      model.clientNamespace.startsWith("Azure.ResourceManager") ||
      model.clientNamespace.startsWith("Azure.Core") ||
      model.crossLanguageDefinitionId.startsWith("TypeSpec.Rest.Resource") ||
      model.crossLanguageDefinitionId === "TypeSpec.Http.File" // filter out the TypeSpec.Http.File model similar like what java does here https://github.com/microsoft/typespec/blob/main/packages/http-client-java/emitter/src/code-model-builder.ts#L2589
    ) {
      return [];
    }
    const segments = model.clientNamespace.split(".");
    if (segments.length > rootNamespace.length) {
      while (segments[0] === rootNamespace[0]) {
        segments.shift();
        rootNamespace.shift();
      }
      return segments;
    }
    return [];
  } else if (model.kind === "array" || model.kind === "dict") {
    return getModelNamespaces(context, model.valueType);
  }
  return [];
}

function addSerializationFunctions(
  context: SdkContext,
  type: SdkType,
  sourceFile: SourceFile,
  skipDiscriminatedUnion = false
) {
  const serializationFunction = buildModelSerializer(
    context,
    type,
    skipDiscriminatedUnion
  );
  if (
    serializationFunction &&
    typeof serializationFunction !== "string" &&
    serializationFunction.name &&
    !sourceFile.getFunction(serializationFunction.name)
  ) {
    addDeclaration(
      sourceFile,
      serializationFunction,
      refkey(type, "serializer")
    );
  }
  const deserializationFunction = buildModelDeserializer(
    context,
    type,
    skipDiscriminatedUnion
  );
  if (
    deserializationFunction &&
    typeof deserializationFunction !== "string" &&
    deserializationFunction.name &&
    !sourceFile.getFunction(deserializationFunction.name)
  ) {
    addDeclaration(
      sourceFile,
      deserializationFunction,
      refkey(type, "deserializer")
    );
  }
}

function buildUnionType(
  context: SdkContext,
  type: SdkUnionType
): TypeAliasDeclarationStructure {
  const unionDeclaration: TypeAliasDeclarationStructure = {
    kind: StructureKind.TypeAlias,
    name: normalizeModelName(context, type),
    isExported: true,
    type: type.variantTypes
      .map((v) => getTypeExpression(context, v))
      .join(" | ")
  };

  unionDeclaration.docs = [type.doc ?? `Alias for ${unionDeclaration.name}`];

  return unionDeclaration;
}

export function buildEnumTypes(
  context: SdkContext,
  type: SdkEnumType
): [TypeAliasDeclarationStructure, EnumDeclarationStructure] {
  const enumDeclaration: EnumDeclarationStructure = {
    kind: StructureKind.Enum,
    name: `Known${normalizeModelName(context, type)}`,
    isExported: true,
    members: type.values.map(emitEnumMember)
  };

  const enumAsUnion: TypeAliasDeclarationStructure = {
    kind: StructureKind.TypeAlias,
    name: normalizeModelName(context, type),
    isExported: true,
    type: !isExtensibleEnum(context, type)
      ? type.values.map((v) => getTypeExpression(context, v)).join(" | ")
      : getTypeExpression(context, type.valueType)
  };

  const docs = type.doc ? type.doc : "Type of " + enumAsUnion.name;
  enumAsUnion.docs =
    isExtensibleEnum(context, type) && type.doc
      ? [getExtensibleEnumDescription(type) ?? docs]
      : [docs];
  enumDeclaration.docs = type.doc
    ? [type.doc]
    : [`Known values of {@link ${type.name}} that the service accepts.`];

  return [enumAsUnion, enumDeclaration];
}

function getExtensibleEnumDescription(model: SdkEnumType): string | undefined {
  if (model.isFixed && model.name && model.values) {
    return;
  }
  const valueDescriptions = model.values
    .map((v) => `**${v.value}**${v.doc ? `: ${v.doc}` : ""}`)
    .join(` \\\n`)
    // Escape the character / to make sure we don't incorrectly announce a comment blocks /** */
    .replace(/^\//g, "\\/")
    .replace(/([^\\])(\/)/g, "$1\\/");
  const enumLink = `{@link Known${model.name}} can be used interchangeably with ${model.name},\n this enum contains the known values that the service supports.`;

  return [
    `${model.doc} \\`,
    enumLink,
    `### Known values supported by the service`,
    valueDescriptions
  ].join(" \n");
}

function emitEnumMember(member: SdkEnumValueType): EnumMemberStructure {
  const memberStructure: EnumMemberStructure = {
    kind: StructureKind.EnumMember,
    name: member.name,
    value: member.value
  };

  if (member.doc) {
    memberStructure.docs = [member.doc];
  }

  return memberStructure;
}

function buildModelInterface(
  context: SdkContext,
  type: SdkModelType
): InterfaceDeclarationStructure {
  const interfaceStructure = {
    kind: StructureKind.Interface,
    name: normalizeModelName(context, type, NameType.Interface, true),
    isExported: true,
    properties: type.properties
      .filter((p) => !isMetadata(context.program, p.__raw!))
      .map((p) => {
        return buildModelProperty(context, p);
      })
  } as InterfaceStructure;

  if (type.baseModel) {
    const parentReference = getModelExpression(context, type.baseModel, {
      skipPolymorphicUnion: true
    });
    interfaceStructure.extends = [parentReference];
  }

  if (type.additionalProperties) {
    addExtendedDictInfo(context, type, interfaceStructure);
  }

  interfaceStructure.docs = [
    type.doc ?? "model interface " + interfaceStructure.name
  ];

  return interfaceStructure;
}

function addExtendedDictInfo(
  context: SdkContext,
  model: SdkModelType,
  modelInterface: InterfaceStructure
) {
  const additionalPropertiesType = model.additionalProperties
    ? getTypeExpression(context, model.additionalProperties)
    : undefined;
  if (
    (model.properties &&
      model.properties.length > 0 &&
      model.additionalProperties &&
      model.properties?.every((p) => {
        return additionalPropertiesType?.includes(
          getTypeExpression(context, p.type)
        );
      })) ||
    (model.properties?.length === 0 && model.additionalProperties)
  ) {
    modelInterface.extends = [
      ...(modelInterface.extends ?? []),
      `Record<string, ${additionalPropertiesType ?? "any"}>`
    ];
  } else if (context.rlcOptions?.compatibilityMode) {
    if (!modelInterface.extends) {
      modelInterface.extends = [];
    }
    modelInterface.extends.push(`Record<string, any>`);
  } else {
    reportDiagnostic(context.program, {
      code: "compatible-additional-properties",
      format: {
        modelName: modelInterface?.name ?? ""
      },
      target: NoTarget
    });
    modelInterface.properties?.push({
      name: "additionalProperties",
      docs: ["Additional properties"],
      hasQuestionToken: true,
      isReadonly: false,
      type: `Record<string, ${additionalPropertiesType ?? "any"}>`
    });
  }
}

export function normalizeModelName(
  context: SdkContext,
  type:
    | SdkModelType
    | SdkEnumType
    | SdkUnionType
    | SdkArrayType
    | SdkDictionaryType,
  nameType: NameType = NameType.Interface,
  skipPolymorphicUnionSuffix = false
): string {
  if (type.kind === "array") {
    return `Array<${normalizeModelName(context, type.valueType as any, nameType)}>`;
  } else if (type.kind === "dict") {
    return `Record<string, ${normalizeModelName(
      context,
      type.valueType as any,
      nameType
    )}>`;
  }
  if (type.kind !== "model" && type.kind !== "enum" && type.kind !== "union") {
    return getTypeExpression(context, type);
  }
  const segments = type.crossLanguageDefinitionId.split(".");
  segments.pop();
  segments.shift();
  segments.filter((segment) => segment !== context.sdkPackage.rootNamespace);
  let unionSuffix = "";
  if (!skipPolymorphicUnionSuffix) {
    if (type.kind === "model" && isDiscriminatedUnion(type)) {
      unionSuffix = "Union";
    }
  }
  const namespacePrefix = context.rlcOptions?.enableModelNamespace
    ? segments.join("")
    : "";
  let internalModelPrefix = "";
  if (type.__raw && type.__raw.kind === "Model") {
    // TODO: this is temporary until we have a better way in tcgc to extract the paged metadata
    // issue link https://github.com/Azure/typespec-azure/issues/1464
    const page = extractPagedMetadataNested(context.program, type.__raw!);
    internalModelPrefix =
      page && page.itemsSegments && page.itemsSegments.length > 0 ? "_" : "";
  }
  if (type.isGeneratedName) {
    internalModelPrefix = "_";
  }
  return `${internalModelPrefix}${normalizeName(namespacePrefix + type.name + unionSuffix, nameType, true)}`;
}

function buildModelPolymorphicType(context: SdkContext, type: SdkModelType) {
  if (!type.discriminatedSubtypes) {
    return undefined;
  }

  const discriminatedSubtypes = Object.values(type.discriminatedSubtypes);

  const typeDeclaration: TypeAliasDeclarationStructure = {
    kind: StructureKind.TypeAlias,
    name: `${normalizeName(type.name, NameType.Interface)}Union`,
    isExported: true,
    type: discriminatedSubtypes
      .filter((p) => {
        return (
          p.usage !== undefined &&
          ((p.usage & UsageFlags.Output) === UsageFlags.Output ||
            (p.usage & UsageFlags.Input) === UsageFlags.Input)
        );
      })
      .map((t) => getTypeExpression(context, t))
      .join(" | ")
  };
  typeDeclaration.docs = [`Alias for ${typeDeclaration.name}`];

  typeDeclaration.type += ` | ${getModelExpression(context, type, {
    skipPolymorphicUnion: true
  })}`;
  return typeDeclaration;
}

function buildModelProperty(
  context: SdkContext,
  property: SdkModelPropertyType
): PropertySignatureStructure {
  const normalizedPropName = normalizeModelPropertyName(context, property);
  if (
    !context.rlcOptions?.ignorePropertyNameNormalize &&
    normalizedPropName !== `"${property.name}"`
  ) {
    reportDiagnostic(context.program, {
      code: "property-name-normalized",
      format: {
        propertyName: property.name,
        normalizedName: normalizedPropName
      },
      target: NoTarget
    });
  }
<<<<<<< HEAD
  const isReadOnlyProperty = isReadOnly(property as SdkBodyModelPropertyType);
  const propertyStructure: PropertySignatureStructure = {
    kind: StructureKind.PropertySignature,
    name: normalizedPropName,
    type: getTypeExpression(context, property.type),
    // Note: hardcode logic - always optional property when readonly is true
    // TODO: remove this logic when visibility is supported in modular
    hasQuestionToken: isReadOnlyProperty ? true : property.optional,
    isReadonly: isReadOnlyProperty
=======

  let typeExpression: string;
  if (property.kind === "property" && property.isMultipartFileInput) {
    const multipartOptions = property.multipartOptions;
    typeExpression = "{";
    typeExpression += `contents: ${resolveReference(MultipartHelpers.FileContents)};`;

    const isContentTypeOptional =
      multipartOptions?.contentType === undefined ||
      multipartOptions.contentType.optional ||
      multipartOptions.defaultContentTypes.length > 0;
    const isFilenameOptional =
      multipartOptions?.filename === undefined ||
      multipartOptions.filename.optional;

    const contentTypeType = multipartOptions?.contentType
      ? getTypeExpression(context, multipartOptions.contentType.type)
      : "string";
    const filenameType = multipartOptions?.filename
      ? getTypeExpression(context, multipartOptions.filename.type)
      : "string";

    typeExpression += `contentType${isContentTypeOptional ? "?" : ""}: ${contentTypeType};`;
    typeExpression += `filename${isFilenameOptional ? "?" : ""}: ${filenameType};`;

    typeExpression += "}";

    if (isContentTypeOptional && isFilenameOptional) {
      // Allow passing content directly if both filename and content type are optional
      typeExpression = `(${resolveReference(MultipartHelpers.FileContents)}) | ${typeExpression}`;
    } else {
      // If either one is required, still accept File at the top level since it requires a filename
      typeExpression = `File | ${typeExpression}`;
    }

    if (property.type.kind === "array") {
      typeExpression = `Array<${typeExpression}>`;
    }
  } else {
    typeExpression = getTypeExpression(context, property.type);
  }

  const propertyStructure: PropertySignatureStructure = {
    kind: StructureKind.PropertySignature,
    name: normalizedPropName,
    type: typeExpression,
    hasQuestionToken: property.optional,
    isReadonly: isReadOnly(property as SdkBodyModelPropertyType)
>>>>>>> f0c9ed79
  };

  if (property.doc) {
    propertyStructure.docs = [property.doc];
  }

  return propertyStructure;
}

export function visitPackageTypes(context: SdkContext) {
  const { sdkPackage } = context;
  emitQueue.clear();
  // Add all models in the package to the emit queue
  for (const model of sdkPackage.models) {
    visitType(context, model);
  }

  for (const union of sdkPackage.unions) {
    visitType(context, union);
  }
  // Add all enums to the queue
  for (const enumType of sdkPackage.enums) {
    if (!emitQueue.has(enumType)) {
      emitQueue.add(enumType);
    }
  }

  // Visit the clients to discover all models
  for (const client of sdkPackage.clients) {
    visitClient(context, client);
  }
}

function visitClient(
  context: SdkContext,
  client: SdkClientType<SdkServiceOperation>
) {
  // Comment this out for now, as client initialization is not used in the generated code
  // visitType(client.initialization, emitQueue);
  client.methods.forEach((method) => visitClientMethod(context, method));
}

function visitClientMethod(
  context: SdkContext,
  method: SdkMethod<SdkHttpOperation>
) {
  switch (method.kind) {
    case "lro":
    case "paging":
    case "lropaging":
    case "basic":
      visitMethod(context, method);
      visitOperation(context, method.operation);
      break;
    case "clientaccessor":
      method.response.methods.forEach((responseMethod) =>
        visitClientMethod(context, responseMethod)
      );
      method.parameters.forEach((parameter) => {
        visitType(context, parameter.type);
      });
      break;
    default:
      throw new Error(`Unknown sdk method kind: ${(method as any).kind}`);
  }
}

function visitOperation(context: SdkContext, operation: SdkHttpOperation) {
  // Visit the request
  visitType(context, operation.bodyParam?.type);
  // Visit the response
  operation.exceptions.forEach((exception) =>
    visitType(context, exception.type)
  );

  operation.parameters.forEach((parameter) => {
    visitType(context, parameter.type);
  });

  operation.responses.forEach((response) => visitType(context, response.type));
}

function visitMethod(
  context: SdkContext,
  method: SdkServiceMethod<SdkHttpOperation>
) {
  // Visit the request
  method.parameters.forEach((parameter) => {
    visitType(context, parameter.type);
  });
  visitType(context, method.response.type);
}

function visitType(context: SdkContext, type: SdkType | undefined) {
  if (!type) {
    return;
  }

  if (emitQueue.has(type)) {
    return;
  }
  emitQueue.add(type);
  if (type.kind === "model") {
    const externalModel = getExternalModel(type);
    if (externalModel) {
      return;
    }

    if (type.additionalProperties) {
      visitType(context, type.additionalProperties);
    }
    for (const property of type.properties) {
      if (!emitQueue.has(property.type)) {
        visitType(context, property.type);
      }
    }
    if (type.discriminatedSubtypes) {
      for (const subType of Object.values(type.discriminatedSubtypes)) {
        if (!emitQueue.has(subType)) {
          visitType(context, subType);
        }
      }
    }
  }
  if (type.kind === "array") {
    if (!emitQueue.has(type.valueType)) {
      visitType(context, type.valueType);
    }
  }
  if (type.kind === "dict") {
    if (!emitQueue.has(type.valueType)) {
      visitType(context, type.valueType);
    }
  }
  if (type.kind === "union") {
    emitQueue.add(type);
    for (const value of type.variantTypes) {
      if (!emitQueue.has(value)) {
        visitType(context, value);
      }
    }
  }
  if (type.kind === "nullable") {
    emitQueue.add(type);
    if (!emitQueue.has(type.type)) {
      visitType(context, type.type);
    }
  }
}<|MERGE_RESOLUTION|>--- conflicted
+++ resolved
@@ -573,17 +573,6 @@
       target: NoTarget
     });
   }
-<<<<<<< HEAD
-  const isReadOnlyProperty = isReadOnly(property as SdkBodyModelPropertyType);
-  const propertyStructure: PropertySignatureStructure = {
-    kind: StructureKind.PropertySignature,
-    name: normalizedPropName,
-    type: getTypeExpression(context, property.type),
-    // Note: hardcode logic - always optional property when readonly is true
-    // TODO: remove this logic when visibility is supported in modular
-    hasQuestionToken: isReadOnlyProperty ? true : property.optional,
-    isReadonly: isReadOnlyProperty
-=======
 
   let typeExpression: string;
   if (property.kind === "property" && property.isMultipartFileInput) {
@@ -625,14 +614,15 @@
   } else {
     typeExpression = getTypeExpression(context, property.type);
   }
-
+  const isReadOnlyProperty = isReadOnly(property as SdkBodyModelPropertyType);
   const propertyStructure: PropertySignatureStructure = {
     kind: StructureKind.PropertySignature,
     name: normalizedPropName,
     type: typeExpression,
-    hasQuestionToken: property.optional,
-    isReadonly: isReadOnly(property as SdkBodyModelPropertyType)
->>>>>>> f0c9ed79
+    // Note: hardcode logic - always optional property when readonly is true
+    // TODO: remove this logic when visibility is supported in modular
+    hasQuestionToken: isReadOnlyProperty ? true : property.optional,
+    isReadonly: isReadOnlyProperty
   };
 
   if (property.doc) {
