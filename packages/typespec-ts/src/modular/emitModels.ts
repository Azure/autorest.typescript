import {
  EnumDeclarationStructure,
  EnumMemberStructure,
  InterfaceDeclarationStructure,
  OptionalKind,
  PropertySignatureStructure,
  SourceFile,
  StructureKind,
  TypeAliasDeclarationStructure
} from "ts-morph";
import {
  fixLeadingNumber,
  NameType,
  normalizeName
} from "@azure-tools/rlc-common";
import {
  SdkArrayType,
  SdkModelPropertyType,
  SdkClientType,
  SdkDictionaryType,
  SdkEnumType,
  SdkEnumValueType,
  SdkHttpOperation,
  SdkMethod,
  SdkModelType,
  SdkNullableType,
  SdkServiceMethod,
  SdkServiceOperation,
  SdkType,
  SdkUnionType,
  UsageFlags,
  isPagedResultModel,
  isReadOnly,
  listAllServiceNamespaces
} from "@azure-tools/typespec-client-generator-core";
import {
  getExternalModel,
  getModelExpression
} from "./type-expressions/get-model-expression.js";

import { SdkContext } from "../utils/interfaces.js";
import { addDeclaration } from "../framework/declaration.js";
import { buildModelDeserializer } from "./serialization/buildDeserializerFunction.js";
import { buildModelSerializer } from "./serialization/buildSerializerFunction.js";
import path from "path";
import { refkey } from "../framework/refkey.js";
import { useContext } from "../contextManager.js";
import { isMetadata, isOrExtendsHttpFile } from "@typespec/http";
import {
  isAzureCoreErrorType,
  isAzureCoreLroType
} from "../utils/modelUtils.js";
import { isExtensibleEnum } from "./type-expressions/get-enum-expression.js";
<<<<<<< HEAD
import { isDiscriminatedUnion } from "./serialization/serializeUtils.js";
=======
import {
  getAllDiscriminatedValues,
  isDiscriminatedUnion
} from "./serialization/serializeUtils.js";
import { reportDiagnostic } from "../lib.js";
>>>>>>> d03a5f41
import { getNamespaceFullName, NoTarget } from "@typespec/compiler";
import { reportDiagnostic } from "../lib.js";
import {
  getTypeExpression,
  normalizeModelPropertyName
} from "./type-expressions/get-type-expression.js";
import {
  emitQueue,
  getAllOperationsFromClient
} from "../framework/hooks/sdkTypes.js";
import { resolveReference } from "../framework/reference.js";
import { MultipartHelpers } from "./static-helpers-metadata.js";
import { getAllAncestors } from "./helpers/operationHelpers.js";
import { getAllProperties } from "./helpers/operationHelpers.js";
import { getDirectSubtypes } from "./helpers/typeHelpers.js";

type InterfaceStructure = OptionalKind<InterfaceDeclarationStructure> & {
  extends?: string[];
  kind: StructureKind.Interface;
};

function isGenerableType(
  type: SdkType
): type is
  | SdkModelType
  | SdkEnumType
  | SdkUnionType
  | SdkDictionaryType
  | SdkArrayType
  | SdkNullableType {
  return (
    type.kind === "model" ||
    type.kind === "enum" ||
    type.kind === "union" ||
    type.kind === "dict" ||
    type.kind === "array" ||
    (type.kind === "nullable" &&
      isGenerableType(type.type) &&
      Boolean(type.name) &&
      !type.isGeneratedName)
  );
}
export function emitTypes(
  context: SdkContext,
  { sourceRoot }: { sourceRoot: string }
) {
  const outputProject = useContext("outputProject");

  let sourceFile;

  for (const type of emitQueue) {
    if (!isGenerableType(type)) {
      continue;
    }
    if (isAzureCoreLroType(type.__raw)) {
      continue;
    }

    const namespaces = getModelNamespaces(context, type);
    const filepath = getModelsPath(sourceRoot, namespaces);
    sourceFile = outputProject.getSourceFile(filepath);
    if (!sourceFile) {
      sourceFile = outputProject.createSourceFile(filepath);
    }
    emitType(context, type, sourceFile);
  }

  const modelFiles = outputProject.getSourceFiles(
    sourceRoot + "/models/**/*.ts"
  );
  const result = [];
  for (const modelFile of modelFiles) {
    if (
      modelFile.getInterfaces().length === 0 &&
      modelFile.getTypeAliases().length === 0 &&
      modelFile.getEnums().length === 0
    ) {
      outputProject.removeSourceFile(modelFile);
      continue;
    }
    result.push(modelFile);
  }

  return result;
}

function emitType(context: SdkContext, type: SdkType, sourceFile: SourceFile) {
  if (type.kind === "model") {
    if (isAzureCoreErrorType(context.program, type.__raw)) {
      return;
    }
    if (isOrExtendsHttpFile(context.program, type.__raw!)) {
      return;
    }
    if (
      !type.usage ||
      (type.usage !== undefined &&
        (type.usage & UsageFlags.Output) !== UsageFlags.Output &&
        (type.usage & UsageFlags.Input) !== UsageFlags.Input &&
        (type.usage & UsageFlags.Exception) !== UsageFlags.Exception)
    ) {
      return;
    }
    if (!type.name && type.isGeneratedName) {
      // TODO: https://github.com/Azure/typespec-azure/issues/1713 and https://github.com/microsoft/typespec/issues/4815
      // throw new Error(`Generation of anonymous types`);
      return;
    }
    const modelInterface = buildModelInterface(context, type);
    if (type.discriminatorProperty) {
      modelInterface.properties
        ?.filter((p) => {
          return (
            p.name ===
            normalizeModelPropertyName(context, type.discriminatorProperty!)
          );
        })
        .map((p) => {
          p.docs?.push(
            `The discriminator possible values: ${Object.keys(type.discriminatedSubtypes ?? {}).join(", ")}`
          );
          return p;
        });
    }
    addDeclaration(sourceFile, modelInterface, type);
    const modelPolymorphicType = buildModelPolymorphicType(context, type);
    if (modelPolymorphicType) {
      addSerializationFunctions(context, type, sourceFile, true);
      addDeclaration(
        sourceFile,
        modelPolymorphicType,
        refkey(type, "polymorphicType")
      );
    }
    addSerializationFunctions(context, type, sourceFile);
  } else if (type.kind === "enum") {
    if (!type.usage) {
      return;
    }
    const apiVersionEnumOnly = type.usage === UsageFlags.ApiVersionEnum;
    const inputUsage = (type.usage & UsageFlags.Input) === UsageFlags.Input;
    const outputUsage = (type.usage & UsageFlags.Output) === UsageFlags.Output;
    const exceptionUsage =
      (type.usage & UsageFlags.Exception) === UsageFlags.Exception;
    if (!(inputUsage || outputUsage || apiVersionEnumOnly || exceptionUsage)) {
      return;
    }
    const [enumType, knownValuesEnum] = buildEnumTypes(
      context,
      type,
      isExtensibleEnum(context, type)
    );
    if (enumType.name.startsWith("_")) {
      // skip enum generation for internal enums
      return;
    }
    if (apiVersionEnumOnly) {
      // generate known values enum only for api version enums
      addDeclaration(
        sourceFile,
        knownValuesEnum,
        refkey(knownValuesEnum.name, "knownValues")
      );
    } else {
      if (isExtensibleEnum(context, type)) {
        addDeclaration(
          sourceFile,
          knownValuesEnum,
          refkey(type, "knownValues")
        );
      }
      addDeclaration(sourceFile, enumType, type);
    }
  } else if (type.kind === "union") {
    const unionType = buildUnionType(context, type);
    addDeclaration(sourceFile, unionType, type);
    addSerializationFunctions(context, type, sourceFile);
  } else if (type.kind === "dict") {
    addDeclaration(sourceFile, normalizeModelName(context, type), type);
    addSerializationFunctions(context, type, sourceFile);
  } else if (type.kind === "array") {
    addDeclaration(sourceFile, normalizeModelName(context, type), type);
    addSerializationFunctions(context, type, sourceFile);
  } else if (type.kind === "nullable") {
    const nullableType = buildNullableType(context, type);
    addDeclaration(sourceFile, nullableType, type);
  }
}

export function getApiVersionEnum(context: SdkContext) {
  const apiVersionEnum = context.sdkPackage.enums.find(
    (e) => e.usage === UsageFlags.ApiVersionEnum
  );
  if (!apiVersionEnum) {
    return;
  }
  return apiVersionEnum;
}

export function getModelsPath(
  sourceRoot: string,
  modelNamespace: string[] = []
): string {
  return path.join(
    ...[
      sourceRoot,
      "models",
      ...modelNamespace.map((n) => normalizeName(n, NameType.File)),
      `models.ts`
    ]
  );
}

export function getModelNamespaces(
  context: SdkContext,
  model: SdkType
): string[] {
  const deepestNamespace = getNamespaceFullName(
    listAllServiceNamespaces(context)[0]!
  );
  if (
    model.kind === "model" ||
    model.kind === "enum" ||
    model.kind === "union"
  ) {
    if (
      (model.namespace ?? "").startsWith("Azure.ResourceManager") ||
      (model.namespace ?? "").startsWith("Azure.Core") ||
      (model.crossLanguageDefinitionId ?? "").startsWith(
        "TypeSpec.Rest.Resource"
      ) ||
      (model.crossLanguageDefinitionId ?? "") === "TypeSpec.Http.File" // filter out the TypeSpec.Http.File model similar like what java does here https://github.com/microsoft/typespec/blob/main/packages/http-client-java/emitter/src/code-model-builder.ts#L2589
    ) {
      return [];
    }
    const segments = model.namespace.split(".");
    const rootNamespace = deepestNamespace.split(".") ?? [];
    if (segments.length > rootNamespace.length) {
      while (segments[0] === rootNamespace[0]) {
        segments.shift();
        rootNamespace.shift();
      }
      return segments;
    }
    return [];
  } else if (model.kind === "array" || model.kind === "dict") {
    return getModelNamespaces(context, model.valueType);
  } else if (model.kind === "nullable") {
    return getModelNamespaces(context, model.type);
  }
  return [];
}

function addSerializationFunctions(
  context: SdkContext,
  type: SdkType,
  sourceFile: SourceFile,
  skipDiscriminatedUnion = false
) {
  const serializationFunction = buildModelSerializer(
    context,
    type,
    skipDiscriminatedUnion
  );

  const serializerRefkey = refkey(type, "serializer");
  const deserailizerRefKey = refkey(type, "deserializer");
  if (
    serializationFunction &&
    typeof serializationFunction !== "string" &&
    serializationFunction.name
  ) {
    addDeclaration(sourceFile, serializationFunction, serializerRefkey);
  }
  const deserializationFunction = buildModelDeserializer(
    context,
    type,
    skipDiscriminatedUnion
  );
  if (
    deserializationFunction &&
    typeof deserializationFunction !== "string" &&
    deserializationFunction.name
  ) {
    addDeclaration(sourceFile, deserializationFunction, deserailizerRefKey);
  }
}

function buildUnionType(
  context: SdkContext,
  type: SdkUnionType
): TypeAliasDeclarationStructure {
  const unionDeclaration: TypeAliasDeclarationStructure = {
    kind: StructureKind.TypeAlias,
    name: normalizeModelName(context, type),
    isExported: true,
    type: type.variantTypes
      .map((v) => getTypeExpression(context, v))
      .join(" | ")
  };

  unionDeclaration.docs = [type.doc ?? `Alias for ${unionDeclaration.name}`];

  return unionDeclaration;
}

function buildNullableType(context: SdkContext, type: SdkNullableType) {
  const nullableDeclaration: TypeAliasDeclarationStructure = {
    kind: StructureKind.TypeAlias,
    name: normalizeModelName(context, type),
    isExported: true,
    type: getTypeExpression(context, type.type) + " | null"
  };
  nullableDeclaration.docs = [
    type.doc ?? `Alias for ${nullableDeclaration.name}`
  ];
  return nullableDeclaration;
}

export function buildEnumTypes(
  context: SdkContext,
  type: SdkEnumType,
  reportMemberNameDiagnostic = false // if reportMemberNameDiagnostic is true, it will report diagnostic for enum member name
): [TypeAliasDeclarationStructure, EnumDeclarationStructure] {
  const enumDeclaration: EnumDeclarationStructure = {
    kind: StructureKind.Enum,
    name: `Known${normalizeModelName(context, type)}`,
    isExported: true,
    members: type.values.map((value) =>
      emitEnumMember(context, value, reportMemberNameDiagnostic)
    )
  };

  const enumAsUnion: TypeAliasDeclarationStructure = {
    kind: StructureKind.TypeAlias,
    name: normalizeModelName(context, type),
    isExported: true,
    type: !isExtensibleEnum(context, type)
      ? type.values.map((v) => getTypeExpression(context, v)).join(" | ")
      : getTypeExpression(context, type.valueType)
  };

  const docs = type.doc ? type.doc : "Type of " + enumAsUnion.name;
  enumAsUnion.docs =
    isExtensibleEnum(context, type) && type.doc
      ? [getExtensibleEnumDescription(context, type) ?? docs]
      : [docs];
  enumDeclaration.docs = type.doc
    ? [type.doc]
    : [`Known values of {@link ${type.name}} that the service accepts.`];

  return [enumAsUnion, enumDeclaration];
}

function getExtensibleEnumDescription(
  context: SdkContext,
  model: SdkEnumType
): string | undefined {
  if (model.isFixed && model.name && model.values) {
    return;
  }
  const valueDescriptions = model.values
    .map((v) => `**${v.value}**${v.doc ? `: ${v.doc}` : ""}`)
    .join(` \\\n`)
    // Escape the character / to make sure we don't incorrectly announce a comment blocks /** */
    .replace(/^\//g, "\\/")
    .replace(/([^\\])(\/)/g, "$1\\/");
  const enumLink = `{@link Known${normalizeModelName(context, model)}} can be used interchangeably with ${normalizeModelName(context, model)},\n this enum contains the known values that the service supports.`;

  return [
    `${model.doc} \\`,
    enumLink,
    `### Known values supported by the service`,
    valueDescriptions
  ].join(" \n");
}

function emitEnumMember(
  context: SdkContext,
  member: SdkEnumValueType,
  reportMemberNameDiagnostic = false // if reportMemberNameDiagnostic is true, it will report diagnostic for enum member name
): EnumMemberStructure {
  const normalizedMemberName = context.rlcOptions?.ignoreEnumMemberNameNormalize
    ? fixLeadingNumber(member.name, NameType.EnumMemberName) // need to fix the leading number also for enum member
    : normalizeName(member.name, NameType.EnumMemberName, true);
  if (
    reportMemberNameDiagnostic &&
    normalizedMemberName.toLowerCase().startsWith("_") &&
    !member.name.toLowerCase().startsWith("_")
  ) {
    reportDiagnostic(context.program, {
      code: "prefix-adding-in-enum-member",
      format: {
        memberName: member.name,
        normalizedName: normalizedMemberName
      },
      target: NoTarget
    });
  }
  const memberStructure: EnumMemberStructure = {
    kind: StructureKind.EnumMember,
    name: normalizedMemberName,
    value: member.value
  };

  if (member.doc) {
    memberStructure.docs = [member.doc];
  } else {
    // Provide default documentation using the enum value when no explicit doc exists
    memberStructure.docs = [String(member.value)];
  }

  return memberStructure;
}

function buildModelInterface(
  context: SdkContext,
  type: SdkModelType
): InterfaceDeclarationStructure {
  const interfaceStructure = {
    kind: StructureKind.Interface,
    name: normalizeModelName(context, type, NameType.Interface, true),
    isExported: true,
    properties: type.properties
      .filter((p) => !isMetadata(context.program, p.__raw!))
      .map((p) => {
        return buildModelProperty(context, p, type);
      })
  } as InterfaceStructure;

  if (type.baseModel) {
    const parentReference = getModelExpression(context, type.baseModel, {
      skipPolymorphicUnion: true
    });
    interfaceStructure.extends = [parentReference];
  }

  if (type.additionalProperties) {
    addExtendedDictInfo(context, type, interfaceStructure);
  }

  interfaceStructure.docs = [
    type.doc ?? "model interface " + interfaceStructure.name
  ];

  return interfaceStructure;
}

function addExtendedDictInfo(
  context: SdkContext,
  model: SdkModelType,
  modelInterface: InterfaceStructure
) {
  const additionalPropertiesType = model.additionalProperties
    ? getTypeExpression(context, model.additionalProperties)
    : undefined;
  if (context.rlcOptions?.compatibilityMode) {
    const ancestors = getAllAncestors(model);
    const properties = getAllProperties(context, model, ancestors);
    let anyType = true;
    if (!additionalPropertiesType) {
      // case 1: if additionalProperties is not defined, we should use any type
      anyType = true;
    } else if (properties.length === 0) {
      // case 2: if additionalProperties is defined and model.properties is empty, we should use additionalProperties type
      anyType = false;
    } else {
      // case 3: if additionalProperties is defined and model.properties is not empty, we should check if all properties are compatible with additionalProperties type
      anyType = !properties.every((p) => {
        return additionalPropertiesType?.includes(
          getTypeExpression(context, p.type)
        );
      });
    }
    if (!modelInterface.extends) {
      modelInterface.extends = [];
    }
    modelInterface.extends.push(
      `Record<string, ${anyType ? "any" : additionalPropertiesType}>`
    );
  } else {
    const additionalPropertiesType = model.additionalProperties
      ? getTypeExpression(context, model.additionalProperties)
      : undefined;
    const name = getAdditionalPropertiesName(context, model);
    if (name !== "additionalProperties") {
      // report diagnostic for additionalProperties
      reportDiagnostic(context.program, {
        code: "property-name-conflict",
        format: {
          propertyName: "additionalProperties"
        },
        target: NoTarget
      });
    }
    if (!modelInterface.properties) {
      modelInterface.properties = [];
    }
    modelInterface.properties.push({
      name,
      docs: ["Additional properties"],
      hasQuestionToken: true,
      isReadonly: false,
      type: `Record<string, ${additionalPropertiesType ?? "any"}>`
    });
  }
}

export function getAdditionalPropertiesName(
  context: SdkContext,
  model: SdkModelType
): string {
  const ancestors = getAllAncestors(model);
  const properties = getAllProperties(context, model, ancestors);
  const nameConflict = properties.find(
    (p) => p.name === "additionalProperties"
  );
  return nameConflict ? "additionalPropertiesBag" : "additionalProperties";
}

export function normalizeModelName(
  context: SdkContext,
  type:
    | SdkModelType
    | SdkEnumType
    | SdkUnionType
    | SdkArrayType
    | SdkDictionaryType
    | SdkNullableType,
  nameType: NameType = NameType.Interface,
  skipPolymorphicUnionSuffix = false,
  rawModelName?: boolean
): string {
  if (type.kind === "array") {
    if (rawModelName) {
      return `${normalizeModelName(context, type.valueType as any, nameType, skipPolymorphicUnionSuffix, rawModelName)}Array`;
    }
    return `Array<${normalizeModelName(context, type.valueType as any, nameType)}>`;
  } else if (type.kind === "dict") {
    if (rawModelName) {
      return `${normalizeModelName(context, type.valueType as any, nameType, skipPolymorphicUnionSuffix, rawModelName)}Record`;
    }
    return `Record<string, ${normalizeModelName(
      context,
      type.valueType as any,
      nameType
    )}>`;
  }
  if (
    type.kind !== "model" &&
    type.kind !== "enum" &&
    type.kind !== "union" &&
    type.kind !== "nullable"
  ) {
    return getTypeExpression(context, type);
  }

  const segments = getModelNamespaces(context, type);
  let unionSuffix = "";
  if (!skipPolymorphicUnionSuffix) {
    if (type.kind === "model" && isDiscriminatedUnion(type)) {
      unionSuffix = "Union";
    }
  }
  const namespacePrefix = context.rlcOptions?.enableModelNamespace
    ? segments.join("")
    : "";
  const internalModelPrefix =
    isPagedResultModel(context, type) || type.isGeneratedName ? "_" : "";
  return `${internalModelPrefix}${normalizeName(namespacePrefix + type.name + unionSuffix, nameType, true)}`;
}

function buildModelPolymorphicType(context: SdkContext, type: SdkModelType) {
  // Only include direct subtypes in this union
  const directSubtypes = getDirectSubtypes(type);
  if (directSubtypes.length === 0) {
    return undefined;
  }
  const typeDeclaration: TypeAliasDeclarationStructure = {
    kind: StructureKind.TypeAlias,
    name: `${normalizeName(type.name, NameType.Interface)}Union`,
    isExported: true,
    type: directSubtypes
      .filter((p) => {
        return (
          p.usage !== undefined &&
          ((p.usage & UsageFlags.Output) === UsageFlags.Output ||
            (p.usage & UsageFlags.Input) === UsageFlags.Input)
        );
      })
      .map((t) => getTypeExpression(context, t))
      .join(" | ")
  };
  typeDeclaration.docs = [`Alias for ${typeDeclaration.name}`];

  typeDeclaration.type += ` | ${getModelExpression(context, type, {
    skipPolymorphicUnion: true
  })}`;
  return typeDeclaration;
}

function buildModelProperty(
  context: SdkContext,
  property: SdkModelPropertyType,
  model: SdkModelType
): PropertySignatureStructure {
  const normalizedPropName = normalizeModelPropertyName(context, property);
  if (
    !context.rlcOptions?.ignorePropertyNameNormalize &&
    normalizedPropName !== `"${property.name}"`
  ) {
    reportDiagnostic(context.program, {
      code: "property-name-normalized",
      format: {
        propertyName: property.name,
        normalizedName: normalizedPropName
      },
      target: NoTarget
    });
  }

  let typeExpression: string;
  const allDiscriminatorValues = getAllDiscriminatedValues(model, property);

  // We need refine the discriminator property if
  // 1. it is discriminated union
  // 2. it has other discriminator values except itself
  if (isDiscriminatedUnion(model) && allDiscriminatorValues.length > 1) {
    typeExpression = allDiscriminatorValues
      .map((value) => `"${value}"`)
      .join(" | ");
  }
  // eslint-disable-next-line
  else if (property.kind === "property" && property.isMultipartFileInput) {
    // eslint-disable-next-line
    const multipartOptions = property.multipartOptions;
    typeExpression = "{";
    typeExpression += `contents: ${resolveReference(MultipartHelpers.FileContents)};`;

    const isContentTypeOptional =
      multipartOptions?.contentType === undefined ||
      multipartOptions.contentType.optional ||
      multipartOptions.defaultContentTypes.length > 0;
    const isFilenameOptional =
      multipartOptions?.filename === undefined ||
      multipartOptions.filename.optional;

    const contentTypeType = multipartOptions?.contentType
      ? getTypeExpression(context, multipartOptions.contentType.type)
      : "string";
    const filenameType = multipartOptions?.filename
      ? getTypeExpression(context, multipartOptions.filename.type)
      : "string";

    typeExpression += `contentType${isContentTypeOptional ? "?" : ""}: ${contentTypeType};`;
    typeExpression += `filename${isFilenameOptional ? "?" : ""}: ${filenameType};`;

    typeExpression += "}";

    if (isContentTypeOptional && isFilenameOptional) {
      // Allow passing content directly if both filename and content type are optional
      typeExpression = `(${resolveReference(MultipartHelpers.FileContents)}) | ${typeExpression}`;
    } else {
      // If either one is required, still accept File at the top level since it requires a filename
      typeExpression = `File | ${typeExpression}`;
    }

    if (property.type.kind === "array") {
      typeExpression = `Array<${typeExpression}>`;
    }
  } else {
    typeExpression = getTypeExpression(context, property.type);
  }

  const propertyStructure: PropertySignatureStructure = {
    kind: StructureKind.PropertySignature,
    name: normalizedPropName,
    type: typeExpression,
    hasQuestionToken: property.optional,
    isReadonly: isReadOnly(property as SdkModelPropertyType)
  };

  if (property.doc) {
    propertyStructure.docs = [property.doc];
  }

  return propertyStructure;
}

export function visitPackageTypes(context: SdkContext) {
  const { sdkPackage } = context;
  emitQueue.clear();
  // Add all models in the package to the emit queue
  for (const model of sdkPackage.models) {
    visitType(context, model);
  }

  for (const union of sdkPackage.unions) {
    visitType(context, union);
  }
  // Add all enums to the queue
  for (const enumType of sdkPackage.enums) {
    if (!emitQueue.has(enumType)) {
      emitQueue.add(enumType);
    }
  }

  // Visit the clients to discover all models
  for (const client of sdkPackage.clients) {
    visitClient(context, client);
  }
}

function visitClient(
  context: SdkContext,
  client: SdkClientType<SdkServiceOperation>
) {
  // TODO: include the client parameters
  // https://github.com/Azure/autorest.typescript/issues/3148
  // Comment this out for now, as client initialization is not used in the generated code
  getAllOperationsFromClient(client).forEach((method) =>
    visitClientMethod(context, method)
  );
}

function visitClientMethod(
  context: SdkContext,
  method: SdkMethod<SdkHttpOperation>
) {
  switch (method.kind) {
    case "lro":
    case "paging":
    case "lropaging":
    case "basic":
      visitMethod(context, method);
      visitOperation(context, method.operation);
      break;
    default:
      reportDiagnostic(context.program, {
        code: "unknown-sdk-method-kind",
        format: {
          methodKind: (method as any).kind
        },
        target: NoTarget
      });
      return; // Skip processing this method but continue with others
  }
}

function visitOperation(context: SdkContext, operation: SdkHttpOperation) {
  // Visit the request
  visitType(context, operation.bodyParam?.type);
  // Visit the response
  operation.exceptions.forEach((exception) =>
    visitType(context, exception.type)
  );

  operation.parameters.forEach((parameter) => {
    visitType(context, parameter.type);
  });

  operation.responses.forEach((response) => visitType(context, response.type));
}

function visitMethod(
  context: SdkContext,
  method: SdkServiceMethod<SdkHttpOperation>
) {
  // Visit the request
  method.parameters.forEach((parameter) => {
    visitType(context, parameter.type);
  });
  visitType(context, method.response.type);
}

function visitType(context: SdkContext, type: SdkType | undefined) {
  if (!type) {
    return;
  }

  if (emitQueue.has(type)) {
    return;
  }
  emitQueue.add(type);
  if (type.kind === "model") {
    const externalModel = getExternalModel(type);
    if (externalModel) {
      return;
    }

    if (type.additionalProperties) {
      visitType(context, type.additionalProperties);
    }
    for (const property of type.properties) {
      if (!emitQueue.has(property.type)) {
        visitType(context, property.type);
      }
    }
    if (type.discriminatedSubtypes) {
      for (const subType of Object.values(type.discriminatedSubtypes)) {
        if (!emitQueue.has(subType)) {
          visitType(context, subType);
        }
      }
    }
  }
  if (type.kind === "array") {
    if (!emitQueue.has(type.valueType)) {
      visitType(context, type.valueType);
    }
  }
  if (type.kind === "dict") {
    if (!emitQueue.has(type.valueType)) {
      visitType(context, type.valueType);
    }
  }
  if (type.kind === "union") {
    emitQueue.add(type);
    for (const value of type.variantTypes) {
      if (!emitQueue.has(value)) {
        visitType(context, value);
      }
    }
  }
  if (type.kind === "nullable") {
    emitQueue.add(type);
    if (!emitQueue.has(type.type)) {
      visitType(context, type.type);
    }
  }
}<|MERGE_RESOLUTION|>--- conflicted
+++ resolved
@@ -51,17 +51,12 @@
   isAzureCoreLroType
 } from "../utils/modelUtils.js";
 import { isExtensibleEnum } from "./type-expressions/get-enum-expression.js";
-<<<<<<< HEAD
-import { isDiscriminatedUnion } from "./serialization/serializeUtils.js";
-=======
 import {
   getAllDiscriminatedValues,
   isDiscriminatedUnion
 } from "./serialization/serializeUtils.js";
 import { reportDiagnostic } from "../lib.js";
->>>>>>> d03a5f41
 import { getNamespaceFullName, NoTarget } from "@typespec/compiler";
-import { reportDiagnostic } from "../lib.js";
 import {
   getTypeExpression,
   normalizeModelPropertyName
