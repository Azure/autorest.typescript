import {
  EnumDeclarationStructure,
  EnumMemberStructure,
  InterfaceDeclarationStructure,
  OptionalKind,
  PropertySignatureStructure,
  SourceFile,
  StructureKind,
  TypeAliasDeclarationStructure
} from "ts-morph";
import { NameType, normalizeName } from "@azure-tools/rlc-common";
import {
  SdkArrayType,
  SdkBodyModelPropertyType,
  SdkClientType,
  SdkDictionaryType,
  SdkEnumType,
  SdkEnumValueType,
  SdkHttpOperation,
  SdkMethod,
  SdkModelPropertyType,
  SdkModelType,
  SdkNullableType,
  SdkServiceMethod,
  SdkType,
  SdkUnionType,
  UsageFlags,
  isReadOnly
} from "@azure-tools/typespec-client-generator-core";
import {
  getExternalModel,
  getModelExpression
} from "./type-expressions/get-model-expression.js";

import { SdkContext } from "../utils/interfaces.js";
import { addDeclaration } from "../framework/declaration.js";
import { addImportBySymbol } from "../utils/importHelper.js";
import { buildModelDeserializer } from "./serialization/buildDeserializerFunction.js";
import { buildModelSerializer } from "./serialization/buildSerializerFunction.js";
import { extractPagedMetadataNested } from "../utils/operationUtil.js";
import {
  getTypeExpression,
  normalizeModelPropertyName
} from "./type-expressions/get-type-expression.js";
import path from "path";
import { refkey } from "../framework/refkey.js";
import { useContext } from "../contextManager.js";
import { isMetadata } from "@typespec/http";
import {
  isAzureCoreErrorType,
  isAzureCoreLroType
} from "../utils/modelUtils.js";
import { isExtensibleEnum } from "./type-expressions/get-enum-expression.js";
import { isDiscriminatedUnion } from "./serialization/serializeUtils.js";
import { reportDiagnostic } from "../lib.js";
import { NoTarget } from "@typespec/compiler";
import { emitQueue } from "../framework/hooks/sdkTypes.js";

type InterfaceStructure = OptionalKind<InterfaceDeclarationStructure> & {
  extends?: string[];
  kind: StructureKind.Interface;
};

function isGenerableType(
  type: SdkType
): type is
  | SdkModelType
  | SdkEnumType
  | SdkUnionType
  | SdkDictionaryType
  | SdkArrayType
  | SdkNullableType {
  return (
    type.kind === "model" ||
    type.kind === "enum" ||
    type.kind === "union" ||
    type.kind === "dict" ||
    type.kind === "array" ||
    type.kind === "nullable"
  );
}
export function emitTypes(
  context: SdkContext,
  { sourceRoot }: { sourceRoot: string }
) {
  const { sdkPackage } = context;
  const outputProject = useContext("outputProject");

  const modelsFilePath = getModelsPath(sourceRoot);
  let sourceFile;
  if (
    emitQueue.size > 0 &&
    (sdkPackage.models.length > 0 || sdkPackage.enums.length > 0)
  ) {
    sourceFile = outputProject.createSourceFile(modelsFilePath);
    if (!sourceFile) {
      throw new Error(`Failed to create source file at ${modelsFilePath}`);
    }
  } else {
    return;
  }

  for (const type of emitQueue) {
    if (!isGenerableType(type)) {
      continue;
    }
    if (isAzureCoreLroType(type.__raw)) {
      continue;
    }
<<<<<<< HEAD
    emitType(context, type, sourceFile);
=======
    if (type.kind === "model") {
      if (isAzureCoreErrorType(context.program, type.__raw)) {
        continue;
      }
      if (
        !type.usage ||
        (type.usage !== undefined &&
          (type.usage & UsageFlags.Output) !== UsageFlags.Output &&
          (type.usage & UsageFlags.Input) !== UsageFlags.Input)
      ) {
        continue;
      }
      if (!type.name && type.isGeneratedName) {
        // TODO: https://github.com/Azure/typespec-azure/issues/1713 and https://github.com/microsoft/typespec/issues/4815
        // throw new Error(`Generation of anonymous types`);
        continue;
      }
      const modelInterface = buildModelInterface(context, type);
      if (type.discriminatorProperty) {
        modelInterface.properties
          ?.filter((p) => {
            return (
              p.name ===
              normalizeModelPropertyName(context, type.discriminatorProperty!)
            );
          })
          .map((p) => {
            p.docs?.push(
              `The discriminator possible values: ${Object.keys(type.discriminatedSubtypes ?? {}).join(", ")}`
            );
            return p;
          });
      }
      addDeclaration(sourceFile, modelInterface, type);
      const modelPolymorphicType = buildModelPolymorphicType(context, type);
      if (modelPolymorphicType) {
        addSerializationFunctions(context, type, sourceFile, true);
        addDeclaration(
          sourceFile,
          modelPolymorphicType,
          refkey(type, "polymorphicType")
        );
      }
      addSerializationFunctions(context, type, sourceFile);
    } else if (type.kind === "enum") {
      if (!type.usage) {
        continue;
      }
      const apiVersionEnumOnly = type.usage === UsageFlags.ApiVersionEnum;
      const inputUsage = (type.usage & UsageFlags.Input) === UsageFlags.Input;
      const outputUsage =
        (type.usage & UsageFlags.Output) === UsageFlags.Output;
      if (!(inputUsage || outputUsage || apiVersionEnumOnly)) {
        continue;
      }
      const [enumType, knownValuesEnum] = buildEnumTypes(context, type);
      if (enumType.name.startsWith("_")) {
        // skip enum generation for internal enums
        continue;
      }
      if (apiVersionEnumOnly) {
        // generate known values enum only for api version enums
        addDeclaration(
          sourceFile,
          knownValuesEnum,
          refkey(type, "knownValues")
        );
      } else {
        if (isExtensibleEnum(context, type)) {
          addDeclaration(
            sourceFile,
            knownValuesEnum,
            refkey(type, "knownValues")
          );
        }
        addDeclaration(sourceFile, enumType, type);
      }
    } else if (type.kind === "union") {
      const unionType = buildUnionType(context, type);
      addDeclaration(sourceFile, unionType, type);
      addSerializationFunctions(context, type, sourceFile);
    } else if (type.kind === "dict") {
      addSerializationFunctions(context, type, sourceFile);
    } else if (type.kind === "array") {
      addSerializationFunctions(context, type, sourceFile);
    }
>>>>>>> dc2b510d
  }

  if (
    sourceFile.getInterfaces().length === 0 &&
    sourceFile.getTypeAliases().length === 0 &&
    sourceFile.getEnums().length === 0
  ) {
    sourceFile.delete();
    return;
  }
  addImportBySymbol("serializeRecord", sourceFile);
  return sourceFile;
}

<<<<<<< HEAD
function emitType(context: SdkContext, type: SdkType, sourceFile: SourceFile) {
  if (type.kind === "model") {
    if (isAzureCoreErrorType(context.program, type.__raw)) {
      return;
    }
    if (
      !type.usage ||
      (type.usage !== undefined &&
        (type.usage & UsageFlags.Output) !== UsageFlags.Output &&
        (type.usage & UsageFlags.Input) !== UsageFlags.Input)
    ) {
      return;
    }
    if (!type.name && type.isGeneratedName) {
      // TODO: https://github.com/Azure/typespec-azure/issues/1713 and https://github.com/microsoft/typespec/issues/4815
      // throw new Error(`Generation of anonymous types`);
      return;
    }
    const modelInterface = buildModelInterface(context, type);
    if (type.discriminatorProperty) {
      modelInterface.properties
        ?.filter((p) => {
          return (
            p.name ===
            normalizeModelPropertyName(context, type.discriminatorProperty!)
          );
        })
        .map((p) => {
          p.docs?.push(
            `The discriminator possible values: ${Object.keys(type.discriminatedSubtypes ?? {}).join(", ")}`
          );
          return p;
        });
    }
    addDeclaration(sourceFile, modelInterface, type);
    const modelPolymorphicType = buildModelPolymorphicType(context, type);
    if (modelPolymorphicType) {
      addSerializationFunctions(context, type, sourceFile, true);
      addDeclaration(
        sourceFile,
        modelPolymorphicType,
        refkey(type, "polymorphicType")
      );
    }
    addSerializationFunctions(context, type, sourceFile);
  } else if (type.kind === "enum") {
    if (
      !type.usage ||
      (type.usage !== undefined &&
        (type.usage & UsageFlags.Output) !== UsageFlags.Output &&
        (type.usage & UsageFlags.Input) !== UsageFlags.Input)
    ) {
      return;
    }
    const [enumType, knownValuesEnum] = buildEnumTypes(context, type);
    if (isExtensibleEnum(context, type) && !enumType.name.startsWith("_")) {
      addDeclaration(sourceFile, knownValuesEnum, refkey(type, "knownValues"));
    }
    if (!enumType.name.startsWith("_")) {
      addDeclaration(sourceFile, enumType, type);
    }
  } else if (type.kind === "union") {
    const unionType = buildUnionType(context, type);
    addDeclaration(sourceFile, unionType, type);
    addSerializationFunctions(context, type, sourceFile);
  } else if (type.kind === "dict") {
    addSerializationFunctions(context, type, sourceFile);
  } else if (type.kind === "array") {
    addSerializationFunctions(context, type, sourceFile);
  }
=======
export function getApiVersionEnum(context: SdkContext) {
  const apiVersionEnum = context.sdkPackage.enums.find(
    (e) => e.usage === UsageFlags.ApiVersionEnum
  );
  if (!apiVersionEnum) {
    return;
  }
  return apiVersionEnum;
>>>>>>> dc2b510d
}

export function getModelsPath(sourceRoot: string): string {
  return path.join(...[sourceRoot, "models", `models.ts`]);
}

function addSerializationFunctions(
  context: SdkContext,
  type: SdkType,
  sourceFile: SourceFile,
  skipDiscriminatedUnion = false
) {
  const serializationFunction = buildModelSerializer(
    context,
    type,
    skipDiscriminatedUnion
  );
  if (
    serializationFunction &&
    typeof serializationFunction !== "string" &&
    serializationFunction.name &&
    !sourceFile.getFunction(serializationFunction.name)
  ) {
    addDeclaration(
      sourceFile,
      serializationFunction,
      refkey(type, "serializer")
    );
  }
  const deserializationFunction = buildModelDeserializer(
    context,
    type,
    skipDiscriminatedUnion
  );
  if (
    deserializationFunction &&
    typeof deserializationFunction !== "string" &&
    deserializationFunction.name &&
    !sourceFile.getFunction(deserializationFunction.name)
  ) {
    addDeclaration(
      sourceFile,
      deserializationFunction,
      refkey(type, "deserializer")
    );
  }
}

function buildUnionType(
  context: SdkContext,
  type: SdkUnionType
): TypeAliasDeclarationStructure {
  const unionDeclaration: TypeAliasDeclarationStructure = {
    kind: StructureKind.TypeAlias,
    name: normalizeModelName(context, type),
    isExported: true,
    type: type.variantTypes
      .map((v) => getTypeExpression(context, v))
      .join(" | ")
  };

  unionDeclaration.docs = [type.doc ?? `Alias for ${unionDeclaration.name}`];

  return unionDeclaration;
}

export function buildEnumTypes(
  context: SdkContext,
  type: SdkEnumType
): [TypeAliasDeclarationStructure, EnumDeclarationStructure] {
  const enumDeclaration: EnumDeclarationStructure = {
    kind: StructureKind.Enum,
    name: `Known${normalizeModelName(context, type)}`,
    isExported: true,
    members: type.values.map(emitEnumMember)
  };

  const enumAsUnion: TypeAliasDeclarationStructure = {
    kind: StructureKind.TypeAlias,
    name: normalizeModelName(context, type),
    isExported: true,
    type: !isExtensibleEnum(context, type)
      ? type.values.map((v) => getTypeExpression(context, v)).join(" | ")
      : getTypeExpression(context, type.valueType)
  };

  const docs = type.doc ? type.doc : "Type of " + enumAsUnion.name;
  enumAsUnion.docs =
    isExtensibleEnum(context, type) && type.doc
      ? [getExtensibleEnumDescription(type) ?? docs]
      : [docs];
  enumDeclaration.docs = type.doc
    ? [type.doc]
    : [`Known values of {@link ${type.name}} that the service accepts.`];

  return [enumAsUnion, enumDeclaration];
}

function getExtensibleEnumDescription(model: SdkEnumType): string | undefined {
  if (model.isFixed && model.name && model.values) {
    return;
  }
  const valueDescriptions = model.values
    .map((v) => `**${v.value}**${v.doc ? `: ${v.doc}` : ""}`)
    .join(` \\\n`)
    // Escape the character / to make sure we don't incorrectly announce a comment blocks /** */
    .replace(/^\//g, "\\/")
    .replace(/([^\\])(\/)/g, "$1\\/");
  const enumLink = `{@link Known${model.name}} can be used interchangeably with ${model.name},\n this enum contains the known values that the service supports.`;

  return [
    `${model.doc} \\`,
    enumLink,
    `### Known values supported by the service`,
    valueDescriptions
  ].join(" \n");
}

function emitEnumMember(member: SdkEnumValueType): EnumMemberStructure {
  const memberStructure: EnumMemberStructure = {
    kind: StructureKind.EnumMember,
    name: member.name,
    value: member.value
  };

  if (member.doc) {
    memberStructure.docs = [member.doc];
  }

  return memberStructure;
}

export function buildModelInterface(
  context: SdkContext,
  type: SdkModelType
): InterfaceDeclarationStructure {
  const interfaceStructure = {
    kind: StructureKind.Interface,
    name: normalizeModelName(context, type, NameType.Interface, true),
    isExported: true,
    properties: type.properties
      .filter((p) => !isMetadata(context.program, p.__raw!))
      .map((p) => {
        return buildModelProperty(context, p);
      })
  } as InterfaceStructure;

  if (type.baseModel) {
    const parentReference = getModelExpression(context, type.baseModel, {
      skipPolymorphicUnion: true
    });
    interfaceStructure.extends = [parentReference];
  }

  if (type.additionalProperties) {
    addExtendedDictInfo(context, type, interfaceStructure);
  }

  interfaceStructure.docs = [
    type.doc ?? "model interface " + interfaceStructure.name
  ];

  return interfaceStructure;
}

function addExtendedDictInfo(
  context: SdkContext,
  model: SdkModelType,
  modelInterface: InterfaceStructure
) {
  const additionalPropertiesType = model.additionalProperties
    ? getTypeExpression(context, model.additionalProperties)
    : undefined;
  if (
    (model.properties &&
      model.properties.length > 0 &&
      model.additionalProperties &&
      model.properties?.every((p) => {
        return additionalPropertiesType?.includes(
          getTypeExpression(context, p.type)
        );
      })) ||
    (model.properties?.length === 0 && model.additionalProperties)
  ) {
    modelInterface.extends = [
      ...(modelInterface.extends ?? []),
      `Record<string, ${additionalPropertiesType ?? "any"}>`
    ];
  } else if (context.rlcOptions?.compatibilityMode) {
    if (!modelInterface.extends) {
      modelInterface.extends = [];
    }
    modelInterface.extends.push(`Record<string, any>`);
  } else {
    modelInterface.properties?.push({
      name: "additionalProperties",
      docs: ["Additional properties"],
      hasQuestionToken: true,
      isReadonly: false,
      type: `Record<string, ${additionalPropertiesType ?? "any"}>`
    });
  }
}

export function normalizeModelName(
  context: SdkContext,
  type:
    | SdkModelType
    | SdkEnumType
    | SdkUnionType
    | SdkArrayType
    | SdkDictionaryType,
  nameType: NameType = NameType.Interface,
  skipPolymorphicUnionSuffix = false
): string {
  if (type.kind === "array") {
    return `Array<${normalizeModelName(context, type.valueType as any, nameType)}>`;
  } else if (type.kind === "dict") {
    return `Record<string, ${normalizeModelName(
      context,
      type.valueType as any,
      nameType
    )}>`;
  }
  if (type.kind !== "model" && type.kind !== "enum" && type.kind !== "union") {
    return getTypeExpression(context, type);
  }
  const segments = type.crossLanguageDefinitionId.split(".");
  segments.pop();
  segments.shift();
  segments.filter((segment) => segment !== context.sdkPackage.rootNamespace);
  let unionSuffix = "";
  if (!skipPolymorphicUnionSuffix) {
    if (type.kind === "model" && isDiscriminatedUnion(type)) {
      unionSuffix = "Union";
    }
  }
  const namespacePrefix = context.rlcOptions?.enableModelNamespace
    ? segments.join("")
    : "";
  let internalModelPrefix = "";
  if (type.__raw && type.__raw.kind === "Model") {
    // TODO: this is temporary until we have a better way in tcgc to extract the paged metadata
    // issue link https://github.com/Azure/typespec-azure/issues/1464
    const page = extractPagedMetadataNested(context.program, type.__raw!);
    internalModelPrefix =
      page && page.itemsSegments && page.itemsSegments.length > 0 ? "_" : "";
  }
  if (type.isGeneratedName) {
    internalModelPrefix = "_";
  }
  return `${internalModelPrefix}${normalizeName(namespacePrefix + type.name + unionSuffix, nameType, true)}`;
}

function buildModelPolymorphicType(context: SdkContext, type: SdkModelType) {
  if (!type.discriminatedSubtypes) {
    return undefined;
  }

  const discriminatedSubtypes = Object.values(type.discriminatedSubtypes);

  const typeDeclaration: TypeAliasDeclarationStructure = {
    kind: StructureKind.TypeAlias,
    name: `${normalizeName(type.name, NameType.Interface)}Union`,
    isExported: true,
    type: discriminatedSubtypes
      .filter((p) => {
        return (
          p.usage !== undefined &&
          ((p.usage & UsageFlags.Output) === UsageFlags.Output ||
            (p.usage & UsageFlags.Input) === UsageFlags.Input)
        );
      })
      .map((t) => getTypeExpression(context, t))
      .join(" | ")
  };
  typeDeclaration.docs = [`Alias for ${typeDeclaration.name}`];

  typeDeclaration.type += ` | ${getModelExpression(context, type, {
    skipPolymorphicUnion: true
  })}`;
  return typeDeclaration;
}

function buildModelProperty(
  context: SdkContext,
  property: SdkModelPropertyType
): PropertySignatureStructure {
  const normalizedPropName = normalizeModelPropertyName(context, property);
  if (
    !context.rlcOptions?.ignorePropertyNameNormalize &&
    normalizedPropName !== `"${property.name}"`
  ) {
    reportDiagnostic(context.program, {
      code: "property-name-normalized",
      format: {
        propertyName: property.name,
        normalizedName: normalizedPropName
      },
      target: NoTarget
    });
  }
  const propertyStructure: PropertySignatureStructure = {
    kind: StructureKind.PropertySignature,
    name: normalizedPropName,
    type: getTypeExpression(context, property.type),
    hasQuestionToken: property.optional,
    isReadonly: isReadOnly(property as SdkBodyModelPropertyType)
  };

  if (property.doc) {
    propertyStructure.docs = [property.doc];
  }

  return propertyStructure;
}

export function visitPackageTypes(context: SdkContext) {
  const { sdkPackage } = context;
  emitQueue.clear();
  // Add all models in the package to the emit queue
  for (const model of sdkPackage.models) {
    visitType(context, model);
  }

  for (const union of sdkPackage.unions) {
    visitType(context, union);
  }
  // Add all enums to the queue
  for (const enumType of sdkPackage.enums) {
    if (!emitQueue.has(enumType)) {
      emitQueue.add(enumType);
    }
  }

  // Visit the clients to discover all models
  for (const client of sdkPackage.clients) {
    visitClient(context, client);
  }
}

function visitClient(
  context: SdkContext,
  client: SdkClientType<SdkHttpOperation>
) {
  // Comment this out for now, as client initialization is not used in the generated code
  // visitType(client.initialization, emitQueue);
  client.methods.forEach((method) => visitClientMethod(context, method));
}

function visitClientMethod(
  context: SdkContext,
  method: SdkMethod<SdkHttpOperation>
) {
  switch (method.kind) {
    case "lro":
    case "paging":
    case "lropaging":
    case "basic":
      visitMethod(context, method);
      visitOperation(context, method.operation);
      break;
    case "clientaccessor":
      method.response.methods.forEach((responseMethod) =>
        visitClientMethod(context, responseMethod)
      );
      method.parameters.forEach((parameter) => {
        visitType(context, parameter.type);
      });
      break;
    default:
      throw new Error(`Unknown sdk method kind: ${(method as any).kind}`);
  }
}

function visitOperation(context: SdkContext, operation: SdkHttpOperation) {
  // Visit the request
  visitType(context, operation.bodyParam?.type);
  // Visit the response
  operation.exceptions.forEach((exception) =>
    visitType(context, exception.type)
  );

  operation.parameters.forEach((parameter) => {
    visitType(context, parameter.type);
  });

  operation.responses.forEach((response) => visitType(context, response.type));
}

function visitMethod(
  context: SdkContext,
  method: SdkServiceMethod<SdkHttpOperation>
) {
  // Visit the request
  method.parameters.forEach((parameter) => {
    visitType(context, parameter.type);
  });
  visitType(context, method.response.type);
}

function visitType(context: SdkContext, type: SdkType | undefined) {
  if (!type) {
    return;
  }

  if (emitQueue.has(type)) {
    return;
  }
  emitQueue.add(type);
  if (type.kind === "model") {
    const externalModel = getExternalModel(type);
    if (externalModel) {
      return;
    }

    if (type.additionalProperties) {
      visitType(context, type.additionalProperties);
    }
    for (const property of type.properties) {
      if (!emitQueue.has(property.type as any)) {
        visitType(context, property.type);
      }
    }
    if (type.discriminatedSubtypes) {
      for (const subType of Object.values(type.discriminatedSubtypes)) {
        if (!emitQueue.has(subType as any)) {
          visitType(context, subType);
        }
      }
    }
  }
  if (type.kind === "array") {
    if (!emitQueue.has(type.valueType as any)) {
      visitType(context, type.valueType);
    }
  }
  if (type.kind === "dict") {
    if (!emitQueue.has(type.valueType as any)) {
      visitType(context, type.valueType);
    }
  }
  if (type.kind === "union") {
    emitQueue.add(type);
    for (const value of type.variantTypes) {
      if (!emitQueue.has(value as any)) {
        visitType(context, value);
      }
    }
  }
  if (type.kind === "nullable") {
    emitQueue.add(type);
    if (!emitQueue.has(type.type)) {
      visitType(context, type.type);
    }
  }
}<|MERGE_RESOLUTION|>--- conflicted
+++ resolved
@@ -107,96 +107,7 @@
     if (isAzureCoreLroType(type.__raw)) {
       continue;
     }
-<<<<<<< HEAD
     emitType(context, type, sourceFile);
-=======
-    if (type.kind === "model") {
-      if (isAzureCoreErrorType(context.program, type.__raw)) {
-        continue;
-      }
-      if (
-        !type.usage ||
-        (type.usage !== undefined &&
-          (type.usage & UsageFlags.Output) !== UsageFlags.Output &&
-          (type.usage & UsageFlags.Input) !== UsageFlags.Input)
-      ) {
-        continue;
-      }
-      if (!type.name && type.isGeneratedName) {
-        // TODO: https://github.com/Azure/typespec-azure/issues/1713 and https://github.com/microsoft/typespec/issues/4815
-        // throw new Error(`Generation of anonymous types`);
-        continue;
-      }
-      const modelInterface = buildModelInterface(context, type);
-      if (type.discriminatorProperty) {
-        modelInterface.properties
-          ?.filter((p) => {
-            return (
-              p.name ===
-              normalizeModelPropertyName(context, type.discriminatorProperty!)
-            );
-          })
-          .map((p) => {
-            p.docs?.push(
-              `The discriminator possible values: ${Object.keys(type.discriminatedSubtypes ?? {}).join(", ")}`
-            );
-            return p;
-          });
-      }
-      addDeclaration(sourceFile, modelInterface, type);
-      const modelPolymorphicType = buildModelPolymorphicType(context, type);
-      if (modelPolymorphicType) {
-        addSerializationFunctions(context, type, sourceFile, true);
-        addDeclaration(
-          sourceFile,
-          modelPolymorphicType,
-          refkey(type, "polymorphicType")
-        );
-      }
-      addSerializationFunctions(context, type, sourceFile);
-    } else if (type.kind === "enum") {
-      if (!type.usage) {
-        continue;
-      }
-      const apiVersionEnumOnly = type.usage === UsageFlags.ApiVersionEnum;
-      const inputUsage = (type.usage & UsageFlags.Input) === UsageFlags.Input;
-      const outputUsage =
-        (type.usage & UsageFlags.Output) === UsageFlags.Output;
-      if (!(inputUsage || outputUsage || apiVersionEnumOnly)) {
-        continue;
-      }
-      const [enumType, knownValuesEnum] = buildEnumTypes(context, type);
-      if (enumType.name.startsWith("_")) {
-        // skip enum generation for internal enums
-        continue;
-      }
-      if (apiVersionEnumOnly) {
-        // generate known values enum only for api version enums
-        addDeclaration(
-          sourceFile,
-          knownValuesEnum,
-          refkey(type, "knownValues")
-        );
-      } else {
-        if (isExtensibleEnum(context, type)) {
-          addDeclaration(
-            sourceFile,
-            knownValuesEnum,
-            refkey(type, "knownValues")
-          );
-        }
-        addDeclaration(sourceFile, enumType, type);
-      }
-    } else if (type.kind === "union") {
-      const unionType = buildUnionType(context, type);
-      addDeclaration(sourceFile, unionType, type);
-      addSerializationFunctions(context, type, sourceFile);
-    } else if (type.kind === "dict") {
-      addSerializationFunctions(context, type, sourceFile);
-    } else if (type.kind === "array") {
-      addSerializationFunctions(context, type, sourceFile);
-    }
->>>>>>> dc2b510d
   }
 
   if (
@@ -211,7 +122,6 @@
   return sourceFile;
 }
 
-<<<<<<< HEAD
 function emitType(context: SdkContext, type: SdkType, sourceFile: SourceFile) {
   if (type.kind === "model") {
     if (isAzureCoreErrorType(context.program, type.__raw)) {
@@ -258,19 +168,31 @@
     }
     addSerializationFunctions(context, type, sourceFile);
   } else if (type.kind === "enum") {
-    if (
-      !type.usage ||
-      (type.usage !== undefined &&
-        (type.usage & UsageFlags.Output) !== UsageFlags.Output &&
-        (type.usage & UsageFlags.Input) !== UsageFlags.Input)
-    ) {
+    if (!type.usage) {
       return;
     }
+    const apiVersionEnumOnly = type.usage === UsageFlags.ApiVersionEnum;
+    const inputUsage = (type.usage & UsageFlags.Input) === UsageFlags.Input;
+    const outputUsage = (type.usage & UsageFlags.Output) === UsageFlags.Output;
+    if (!(inputUsage || outputUsage || apiVersionEnumOnly)) {
+      return;
+    }
     const [enumType, knownValuesEnum] = buildEnumTypes(context, type);
-    if (isExtensibleEnum(context, type) && !enumType.name.startsWith("_")) {
+    if (enumType.name.startsWith("_")) {
+      // skip enum generation for internal enums
+      return;
+    }
+    if (apiVersionEnumOnly) {
+      // generate known values enum only for api version enums
       addDeclaration(sourceFile, knownValuesEnum, refkey(type, "knownValues"));
-    }
-    if (!enumType.name.startsWith("_")) {
+    } else {
+      if (isExtensibleEnum(context, type)) {
+        addDeclaration(
+          sourceFile,
+          knownValuesEnum,
+          refkey(type, "knownValues")
+        );
+      }
       addDeclaration(sourceFile, enumType, type);
     }
   } else if (type.kind === "union") {
@@ -282,7 +204,8 @@
   } else if (type.kind === "array") {
     addSerializationFunctions(context, type, sourceFile);
   }
-=======
+}
+
 export function getApiVersionEnum(context: SdkContext) {
   const apiVersionEnum = context.sdkPackage.enums.find(
     (e) => e.usage === UsageFlags.ApiVersionEnum
@@ -291,7 +214,6 @@
     return;
   }
   return apiVersionEnum;
->>>>>>> dc2b510d
 }
 
 export function getModelsPath(sourceRoot: string): string {
