import { Project, SourceFile } from "ts-morph";
import { getType } from "./helpers/typeHelpers.js";
<<<<<<< HEAD
import { ModularCodeModel } from "./modularCodeModel.js";
import * as path from "path";
=======
import { ModularCodeModel, Type } from "./modularCodeModel.js";
>>>>>>> bd0446dd

/**
 * This function creates the file containing all the models defined in TypeSpec
 */
export function buildModels(
  codeModel: ModularCodeModel,
  project: Project,
  srcPath: string = "src",
  subfolder: string = ""
): SourceFile {
  const modelsFile = project.createSourceFile(
    path.join(`${srcPath}/src/api`, subfolder, `models.ts`)
  );

  // We are generating both models and enums here
  const coreClientTypes = new Set<string>();
  const models = codeModel.types.filter(
    (t) => (t.type === "model" || t.type === "enum") && !isAzureCoreError(t)
  );

  for (const model of codeModel.types) {
    if (model.type === "combined" && model.nullable) {
      for (const unionModel of model.types ?? []) {
        if (unionModel.type === "model") {
          models.push(unionModel);
        }
      }
    }
  }

  for (const model of models) {
    const properties = model.properties ?? [];
    const typeMetadata = getType(model);
    let typeName = typeMetadata.name;
    if (typeMetadata.modifier === "Array") {
      typeName = `${typeName}[]`;
    }
    if (model.type === "enum") {
      if (modelsFile.getTypeAlias(model.name!)) {
        // If the enum is already defined, we don't need to do anything
        continue;
      }
      modelsFile.addTypeAlias({
        name: model.name!,
        isExported: true,
        docs: [
          model.description ?? "",
          // If it is a fixed enum we don't need to list the known values in the docs as the
          // output will be a literal union which is self documenting
          model.isFixed
            ? ""
            : // When we generate an "extensible" enum, the type will be "string" so we list the known values
              // in the docs for user reference.
              (model.values ?? []).map((v) => `"${v.value}"`).join(", ")
        ],
        type: model.isFixed
          ? (model.values ?? []).map((v) => `"${v.value}"`).join(" | ")
          : "string"
      });
    } else {
      if (!model.name) {
        throw new Error("Can't generate a model that has no name");
      }
      modelsFile.addInterface({
        name: model.name,
        isExported: true,
        docs: [model.description ?? ""],
        properties: properties.map((p) => {
          const propertyMetadata = getType(p.type);
          let propertyTypeName = propertyMetadata.name;
          if (isAzureCoreError(p.type)) {
            propertyTypeName = isAzureCoreError(p.type)
              ? getCoreClientErrorType(propertyTypeName)
              : propertyTypeName;
          }
          if (propertyMetadata.modifier === "Array") {
            propertyTypeName = `${propertyTypeName}[]`;
          }
          return {
            name: `"${p.clientName}"`,
            docs: [p.description],
            hasQuestionToken: p.optional,
            isReadonly: p.readonly,
            type: propertyTypeName
          };
        })
      });
    }
  }

  function getCoreClientErrorType(name: string) {
    const coreClientType: string = name === "Error" ? "ErrorModel" : name;
    coreClientTypes.add(coreClientType);
    return coreClientType;
  }

  if (coreClientTypes.size > 0) {
    modelsFile.addImportDeclarations([
      {
        moduleSpecifier: "@azure-rest/core-client",
        namedImports: Array.from(coreClientTypes)
      }
    ]);
  }

  return modelsFile;
}

function isAzureCoreError(t: Type) {
  return (
    t.name &&
    ["Error", "InnerError"].includes(t.name) &&
    t.isCoreErrorType === true
  );
}<|MERGE_RESOLUTION|>--- conflicted
+++ resolved
@@ -1,11 +1,7 @@
 import { Project, SourceFile } from "ts-morph";
 import { getType } from "./helpers/typeHelpers.js";
-<<<<<<< HEAD
-import { ModularCodeModel } from "./modularCodeModel.js";
+import { ModularCodeModel, Type } from "./modularCodeModel.js";
 import * as path from "path";
-=======
-import { ModularCodeModel, Type } from "./modularCodeModel.js";
->>>>>>> bd0446dd
 
 /**
  * This function creates the file containing all the models defined in TypeSpec
