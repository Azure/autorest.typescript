--- conflicted
+++ resolved
@@ -36,20 +36,11 @@
 import { addImportBySymbol } from "../utils/importHelper.js";
 import { buildModelDeserializer } from "./serialization/buildDeserializerFunction.js";
 import { buildModelSerializer } from "./serialization/buildSerializerFunction.js";
-<<<<<<< HEAD
-import { buildOperationOptions } from "./buildOperations.js";
-import { getDocsFromDescription } from "./helpers/docsHelpers.js";
-import { getModularModelFilePath } from "./helpers/namingHelpers.js";
-import { getType } from "./helpers/typeHelpers.js";
-import { pascal, toCamelCase } from "../utils/casingUtils.js";
-
-// ====== UTILITIES ======
-=======
 import { extractPagedMetadataNested } from "../utils/operationUtil.js";
 import {
   getTypeExpression,
   normalizeModelPropertyName
-} from "./type-expressions/get-type-expression.js";
+import { pascal, toCamelCase } from "../utils/casingUtils.js";
 import path from "path";
 import { refkey } from "../framework/refkey.js";
 import { useContext } from "../contextManager.js";
@@ -62,7 +53,6 @@
 import { isDiscriminatedUnion } from "./serialization/serializeUtils.js";
 import { reportDiagnostic } from "../lib.js";
 import { NoTarget } from "@typespec/compiler";
->>>>>>> 2a860b72
 
 type InterfaceStructure = OptionalKind<InterfaceDeclarationStructure> & {
   extends?: string[];
@@ -204,6 +194,7 @@
 
 export function getModelsPath(sourceRoot: string): string {
   return path.join(...[sourceRoot, "models", `models.ts`]);
+              name: pascal(v.name),
 }
 
 function addSerializationFunctions(
@@ -277,97 +268,6 @@
     members: type.values.map(emitEnumMember)
   };
 
-<<<<<<< HEAD
-  return modelInterface;
-}
-
-// ====== MAIN FUNCTIONS ======
-/**
- * This function creates the file containing all the models defined in TypeSpec
- */
-export function buildModels(
-  subClient: Client,
-  codeModel: ModularCodeModel
-): SourceFile | undefined {
-  // We are generating both models and enums here
-  const coreClientTypes = new Set<string>();
-  const coreLroTypes = new Set<string>();
-  // filter out the models/enums that are anonymous
-  const models = extractModels(codeModel).filter((m) => !!m.name);
-  const aliases = extractAliases(codeModel);
-  // Skip to generate models.ts if there is no any models
-  if (models.length === 0 && aliases.length === 0) {
-    return;
-  }
-  const modelsFile = codeModel.project.createSourceFile(
-    getModularModelFilePath(codeModel, subClient)
-  );
-  for (const model of models) {
-    if (model.type === "enum") {
-      if (modelsFile.getTypeAlias(model.name!)) {
-        // If the enum is already defined, we don't need to do anything
-        continue;
-      }
-      const enumAlias = buildEnumModel(model);
-
-      if (model.isNonExhaustive && model.name) {
-        modelsFile.addEnum({
-          name: `Known${model.name}`,
-          isExported: true,
-          members:
-            model.values?.map((v) => ({
-              name: pascal(v.name),
-              value: v.value,
-              docs: v.description ? [v.description] : [v.name]
-            })) ?? [],
-          docs: [
-            `Known values of {@link ${model.name}} that the service accepts.`
-          ]
-        });
-        const description = getExtensibleEnumDescription(model);
-        if (description) {
-          enumAlias.docs = [description];
-        }
-      }
-      modelsFile.addTypeAlias(enumAlias);
-    } else {
-      const modelInterface = buildModelInterface(model, {
-        coreClientTypes,
-        coreLroTypes
-      });
-
-      model.parents?.forEach((p) =>
-        modelInterface.extends.push(p.alias ?? getType(p, p.format).name)
-      );
-      if (isModelWithAdditionalProperties(model)) {
-        addExtendedDictInfo(
-          model,
-          modelInterface,
-          codeModel.modularOptions.compatibilityMode
-        );
-      }
-
-      if (!modelsFile.getInterface(modelInterface.name)) {
-        modelsFile.addInterface(modelInterface);
-      }
-
-      // Generate a serializer function next to each model
-      const serializerFunction = buildModelSerializer(
-        model,
-        codeModel.runtimeImports
-      );
-
-      if (
-        serializerFunction &&
-        !modelsFile.getFunction(toCamelCase(modelInterface.name + "Serializer"))
-      ) {
-        modelsFile.addStatements(serializerFunction);
-      }
-      addImportBySymbol("serializeRecord", modelsFile);
-      modelsFile.fixUnusedIdentifiers();
-    }
-  }
-=======
   const enumAsUnion: TypeAliasDeclarationStructure = {
     kind: StructureKind.TypeAlias,
     name: normalizeModelName(context, type),
@@ -376,7 +276,6 @@
       ? type.values.map((v) => getTypeExpression(context, v)).join(" | ")
       : getTypeExpression(context, type.valueType)
   };
->>>>>>> 2a860b72
 
   const docs = type.doc ? type.doc : "Type of " + enumAsUnion.name;
   enumAsUnion.docs =
