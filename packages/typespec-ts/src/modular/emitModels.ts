import {
  InterfaceDeclarationStructure,
  OptionalKind,
  SourceFile,
  TypeAliasDeclarationStructure
} from "ts-morph";
import { getType } from "./helpers/typeHelpers.js";
import { Client, ModularCodeModel, Type } from "./modularCodeModel.js";
import * as path from "path";
import { getDocsFromDescription } from "./helpers/docsHelpers.js";
import { buildOperationOptions } from "./buildOperations.js";
import { getImportSpecifier } from "@azure-tools/rlc-common";

// ====== UTILITIES ======

function isAzureCoreErrorSdkType(t: Type) {
  return (
    t.name &&
    ["error", "errormodel", "innererror", "errorresponse"].includes(
      t.name.toLowerCase()
    ) &&
    t.coreTypeInfo === "ErrorType"
  );
}

function isAzureCoreLroSdkType(t: Type) {
  return (
    t.name &&
    ["operationstate"].includes(t.name.toLowerCase()) &&
    t.coreTypeInfo === "LroType"
  );
}

function getCoreClientErrorType(name: string, coreClientTypes: Set<string>) {
  const coreClientType: string = name === "Error" ? "ErrorModel" : name;
  coreClientTypes.add(coreClientType);
  return coreClientType;
}

function getCoreLroType(name: string, coreLroTypes: Set<string>) {
  const coreLroType = name === "OperationState" ? "CoreOperationStatus" : name;
  coreLroTypes.add(coreLroType);
  return coreLroType;
}

// ====== TYPE EXTRACTION ======

function extractModels(codeModel: ModularCodeModel): Type[] {
  const models = codeModel.types.filter(
    (t) =>
<<<<<<< HEAD
      ((t.type === "model" || t.type === "enum") &&
        !isAzureCoreErrorSdkType(t) &&
        !(t.type == "model" && t.name === "")) ||
      (t.type === "dict" && t.properties?.length && t.properties.length > 0)
=======
      (t.type === "model" || t.type === "enum") &&
      !isAzureCoreErrorSdkType(t) &&
      !isAzureCoreLroSdkType(t) &&
      !(t.type == "model" && t.name === "")
>>>>>>> 8a35e4de
  );

  for (const model of codeModel.types) {
    if (model.type === "combined" && model.nullable) {
      for (const unionModel of model.types ?? []) {
        if (unionModel.type === "model") {
          models.push(unionModel);
        }
      }
    }
  }
  return models;
}

/**
 * Extracts all the aliases from the code model
 * 1. alias from polymorphic base model, where we need to use typescript union to combine all the sub models
 * 2. alias from unions, where we also need to use typescript union to combine all the union variants
 */
export function extractAliases(codeModel: ModularCodeModel): Type[] {
  const models = codeModel.types.filter(
    (t) =>
      ((t.type === "model" || t.type === "combined") &&
        t.alias &&
        t.aliasType) ||
      (t.type === "dict" &&
        t.properties?.length &&
        t.properties.length > 0 &&
        t.alias &&
        t.aliasType)
  );
  return models;
}
// ====== TYPE BUILDERS ======
function buildEnumModel(
  model: Type
): OptionalKind<TypeAliasDeclarationStructure> {
  const valueType = model.valueType?.type === "string" ? "string" : "number";
  return {
    name: model.name!,
    isExported: true,
    docs: [
      ...getDocsFromDescription(model.description),
      // If it is a fixed enum we don't need to list the known values in the docs as the
      // output will be a literal union which is self documenting
      model.isFixed
        ? ""
        : // When we generate an "extensible" enum, the type will be "string" or "number" so we list the known values
          // in the docs for user reference.
          getEnumValues()
    ],
    type: buildEnumType()
  };

  function buildEnumType() {
    return model.isFixed ? getEnumValues(" | ") : valueType;
  }

  function getEnumValues(separator: string = ", ") {
    const splitWord = valueType === "string" ? `"` : ``;
    return (model.values ?? [])
      .map((v) => `${splitWord}${v.value}${splitWord}`)
      .join(separator);
  }
}

type InterfaceStructure = OptionalKind<InterfaceDeclarationStructure> & {
  extends: string[];
};

export function buildModelInterface(
  model: Type,
  cache: { coreClientTypes: Set<string>; coreLroTypes: Set<string> }
): InterfaceStructure {
  const modelProperties = model.properties ?? [];
  const modelInterface = {
    name: model.alias ?? model.name ?? "FIXMYNAME",
    isExported: true,
    docs: getDocsFromDescription(model.description),
    extends: [] as string[],
    properties: (modelProperties ?? []).map((p) => {
      const propertyMetadata = getType(p.type, p.format);
      let propertyTypeName = propertyMetadata.name;
      if (isAzureCoreErrorSdkType(p.type)) {
        propertyTypeName = getCoreClientErrorType(
          propertyTypeName,
          cache.coreClientTypes
        );
      }
      if (isAzureCoreLroSdkType(p.type)) {
        propertyTypeName = getCoreLroType(propertyTypeName, cache.coreLroTypes);
      }

      return {
        name: `"${p.clientName}"`,
        docs: getDocsFromDescription(p.description),
        hasQuestionToken: p.optional,
        isReadonly: p.readonly,
        type: propertyTypeName
      };
    })
  };

  return modelInterface;
}

// ====== MAIN FUNCTIONS ======
/**
 * This function creates the file containing all the models defined in TypeSpec
 */
export function buildModels(
  subClient: Client,
  codeModel: ModularCodeModel
): SourceFile | undefined {
  // We are generating both models and enums here
  const coreClientTypes = new Set<string>();
  const coreLroTypes = new Set<string>();
  // filter out the models/enums that are anonymous
  const models = extractModels(codeModel).filter((m) => !!m.name);
  const aliases = extractAliases(codeModel);
  // Skip to generate models.ts if there is no any models
  if (models.length === 0 && aliases.length === 0) {
    return;
  }
  const srcPath = codeModel.modularOptions.sourceRoot;
  const modelsFile = codeModel.project.createSourceFile(
    path.join(`${srcPath}/`, subClient.subfolder ?? "", `models/models.ts`)
  );

  for (const model of models) {
    if (model.type === "enum") {
      if (modelsFile.getTypeAlias(model.name!)) {
        // If the enum is already defined, we don't need to do anything
        continue;
      }
      const enumAlias = buildEnumModel(model);
      modelsFile.addTypeAlias(enumAlias);
    } else {
      const modelInterface = buildModelInterface(model, {
        coreClientTypes,
        coreLroTypes
      });
      model.type === "model"
        ? model.parents?.forEach((p) =>
            modelInterface.extends.push(p.alias ?? getType(p, p.format).name)
          )
        : model.type === "dict" &&
            model.properties?.length &&
            model.properties?.length > 0
          ? addExtendedDictInfo(
              model,
              modelInterface,
              codeModel.modularOptions.compatibilityMode
            )
          : undefined;
      modelsFile.addInterface(modelInterface);
    }
  }

  if (coreClientTypes.size > 0) {
    modelsFile.addImportDeclarations([
      {
        moduleSpecifier: getImportSpecifier(
          "restClient",
          codeModel.runtimeImports
        ),
        namedImports: Array.from(coreClientTypes)
      }
    ]);
  }

  if (coreLroTypes.size > 0) {
    modelsFile.addImportDeclarations([
      {
        moduleSpecifier: getImportSpecifier(
          "azureCoreLro",
          codeModel.runtimeImports
        ),
        namedImports: Array.from(coreLroTypes).map((t) =>
          t === "CoreOperationStatus"
            ? "OperationStatus as CoreOperationStatus"
            : t
        )
      }
    ]);
  }

  aliases.forEach((alias) => {
    modelsFile.addTypeAlias(buildModelTypeAlias(alias));
  });
  return modelsFile;
}

function addExtendedDictInfo(
  model: Type,
  modelInterface: InterfaceStructure,
  compatibilityMode: boolean = false
) {
  if (
    model.properties &&
    model.properties.length > 0 &&
    model.elementType &&
    model.properties?.every((p) => {
      return getType(model.elementType!)?.name.includes(getType(p.type).name);
    })
  ) {
    modelInterface.extends.push(
      `Record<string, ${getType(model.elementType!).name ?? "any"}>`
    );
  } else if (compatibilityMode) {
    modelInterface.extends.push(`Record<string, any>`);
  } else {
    modelInterface.properties?.push({
      name: "additionalProperties",
      docs: ["Additional properties"],
      hasQuestionToken: true,
      isReadonly: false,
      type: `Record<string, ${getType(model.elementType!).name ?? "any"}>`
    });
  }
}

export function buildModelTypeAlias(model: Type) {
  return {
    name: model.name!,
    isExported: true,
    docs: ["Alias for " + model.name],
    type: model.aliasType!
  };
}

export function buildModelsOptions(
  client: Client,
  codeModel: ModularCodeModel
) {
  const modelOptionsFile = codeModel.project.createSourceFile(
    path.join(
      codeModel.modularOptions.sourceRoot,
      client.subfolder ?? "",
      `models/options.ts`
    ),
    undefined,
    {
      overwrite: true
    }
  );
  for (const operationGroup of client.operationGroups) {
    operationGroup.operations.forEach((o) => {
      buildOperationOptions(o, modelOptionsFile);
    });
  }
  modelOptionsFile.addImportDeclarations([
    {
      moduleSpecifier: getImportSpecifier(
        "restClient",
        codeModel.runtimeImports
      ),
      namedImports: ["OperationOptions"]
    }
  ]);

  modelOptionsFile.fixMissingImports();
  modelOptionsFile
    .getImportDeclarations()
    .filter((id) => {
      return (
        id.isModuleSpecifierRelative() &&
        !id.getModuleSpecifierValue().endsWith(".js")
      );
    })
    .map((id) => {
      id.setModuleSpecifier(id.getModuleSpecifierValue() + ".js");
      return id;
    });
  return modelOptionsFile;
}<|MERGE_RESOLUTION|>--- conflicted
+++ resolved
@@ -48,17 +48,11 @@
 function extractModels(codeModel: ModularCodeModel): Type[] {
   const models = codeModel.types.filter(
     (t) =>
-<<<<<<< HEAD
-      ((t.type === "model" || t.type === "enum") &&
-        !isAzureCoreErrorSdkType(t) &&
-        !(t.type == "model" && t.name === "")) ||
-      (t.type === "dict" && t.properties?.length && t.properties.length > 0)
-=======
       (t.type === "model" || t.type === "enum") &&
       !isAzureCoreErrorSdkType(t) &&
       !isAzureCoreLroSdkType(t) &&
-      !(t.type == "model" && t.name === "")
->>>>>>> 8a35e4de
+      !(t.type == "model" && t.name === "") || 
+      (t.type === "dict" && t.properties?.length && t.properties.length > 0)
   );
 
   for (const model of codeModel.types) {
