--- conflicted
+++ resolved
@@ -37,11 +37,8 @@
   ServiceOperation
 } from "../utils/operationUtil.js";
 import { getSubscriptionId } from "../transform/transfromRLCOptions.js";
-<<<<<<< HEAD
 import { getClientParametersDeclaration } from "./helpers/clientHelpers.js";
-=======
 import { getOperationFunction } from "./helpers/operationHelpers.js";
->>>>>>> e21f2172
 
 /**
  * Interfaces for samples generations
