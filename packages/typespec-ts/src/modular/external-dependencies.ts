--- conflicted
+++ resolved
@@ -56,7 +56,11 @@
     name: "uint8ArrayToString",
     module: "@typespec/ts-http-runtime"
   },
-<<<<<<< HEAD
+  stringToUint8Array: {
+    kind: "externalDependency",
+    name: "stringToUint8Array",
+    module: "@typespec/ts-http-runtime"
+  },
   KeyCredential: {
     kind: "externalDependency",
     name: "KeyCredential",
@@ -70,11 +74,6 @@
   ErrorModel: {
     kind: "externalDependency",
     name: "ErrorModel",
-=======
-  stringToUint8Array: {
-    kind: "externalDependency",
-    name: "stringToUint8Array",
->>>>>>> cf422f16
     module: "@typespec/ts-http-runtime"
   }
 } as const;
@@ -158,7 +157,11 @@
     module: "@azure/core-util",
     name: "uint8ArrayToString"
   },
-<<<<<<< HEAD
+  stringToUint8Array: {
+    kind: "externalDependency",
+    module: "@azure/core-util",
+    name: "stringToUint8Array"
+  },
   KeyCredential: {
     kind: "externalDependency",
     name: "KeyCredential",
@@ -173,11 +176,5 @@
     kind: "externalDependency",
     name: "ErrorModel",
     module: "@azure-rest/core-client"
-=======
-  stringToUint8Array: {
-    kind: "externalDependency",
-    module: "@azure/core-util",
-    name: "stringToUint8Array"
->>>>>>> cf422f16
   }
 };