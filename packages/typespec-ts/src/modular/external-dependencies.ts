import { CoreDependencies } from "../framework/dependency.js";

export const DefaultCoreDependencies: CoreDependencies = {
  Client: {
    kind: "externalDependency",
    name: "Client",
    module: "@typespec/ts-http-runtime"
  },
  ClientOptions: {
    kind: "externalDependency",
    name: "ClientOptions",
    module: "@typespec/ts-http-runtime"
  },
  Pipeline: {
    kind: "externalDependency",
    name: "Pipeline",
    module: "@typespec/ts-http-runtime"
  },
  getClient: {
    kind: "externalDependency",
    name: "getClient",
    module: "@typespec/ts-http-runtime"
  },
  RestError: {
    kind: "externalDependency",
    name: "RestError",
    module: "@typespec/ts-http-runtime"
  },
  OperationOptions: {
    kind: "externalDependency",
    name: "OperationOptions",
    module: "@typespec/ts-http-runtime"
  },
  PathUncheckedResponse: {
    kind: "externalDependency",
    name: "PathUncheckedResponse",
    module: "@typespec/ts-http-runtime"
  },
  AbortSignalLike: {
    kind: "externalDependency",
    name: "AbortSignalLike",
    module: "@typespec/ts-http-runtime"
  },
  createRestError: {
    kind: "externalDependency",
    name: "createRestError",
    module: "@typespec/ts-http-runtime"
  },
  operationOptionsToRequestParameters: {
    kind: "externalDependency",
    name: "operationOptionsToRequestParameters",
    module: "@typespec/ts-http-runtime"
  },
  uint8ArrayToString: {
    kind: "externalDependency",
    name: "uint8ArrayToString",
    module: "@typespec/ts-http-runtime"
  },
<<<<<<< HEAD
  KeyCredential: {
    kind: "externalDependency",
    name: "KeyCredential",
    module: "@typespec/ts-http-runtime"
  },
  TokenCredential: {
    kind: "externalDependency",
    name: "TokenCredential",
    module: "@typespec/ts-http-runtime"
  },
  ErrorModel: {
    kind: "externalDependency",
    name: "ErrorModel",
=======
  stringToUint8Array: {
    kind: "externalDependency",
    name: "stringToUint8Array",
>>>>>>> 5d93818e
    module: "@typespec/ts-http-runtime"
  }
} as const;

export const AzurePollingDependencies = {
  PollerLike: {
    kind: "externalDependency",
    module: "@azure/core-lro",
    name: "PollerLike"
  },
  OperationState: {
    kind: "externalDependency",
    module: "@azure/core-lro",
    name: "OperationState"
  },
  DeserializeState: {
    kind: "externalDependency",
    module: "@azure/core-lro",
    name: "deserializeState"
  },
  ResourceLocationConfig: {
    kind: "externalDependency",
    module: "@azure/core-lro",
    name: "ResourceLocationConfig"
  }
};

export const AzureCoreDependencies: CoreDependencies = {
  Client: {
    kind: "externalDependency",
    module: "@azure-rest/core-client",
    name: "Client"
  },
  ClientOptions: {
    kind: "externalDependency",
    module: "@azure-rest/core-client",
    name: "ClientOptions"
  },
  Pipeline: {
    kind: "externalDependency",
    module: "@azure-rest/core-client",
    name: "Pipeline"
  },
  getClient: {
    kind: "externalDependency",
    module: "@azure-rest/core-client",
    name: "getClient"
  },
  RestError: {
    kind: "externalDependency",
    module: "@azure-rest/core-client",
    name: "RestError"
  },
  OperationOptions: {
    kind: "externalDependency",
    module: "@azure-rest/core-client",
    name: "OperationOptions"
  },
  PathUncheckedResponse: {
    kind: "externalDependency",
    module: "@azure-rest/core-client",
    name: "PathUncheckedResponse"
  },
  AbortSignalLike: {
    kind: "externalDependency",
    module: "@azure/abort-controller",
    name: "AbortSignalLike"
  },
  createRestError: {
    kind: "externalDependency",
    module: "@azure-rest/core-client",
    name: "createRestError"
  },
  operationOptionsToRequestParameters: {
    kind: "externalDependency",
    module: "@azure-rest/core-client",
    name: "operationOptionsToRequestParameters"
  },
  uint8ArrayToString: {
    kind: "externalDependency",
    module: "@azure/core-util",
    name: "uint8ArrayToString"
  },
<<<<<<< HEAD
  KeyCredential: {
    kind: "externalDependency",
    name: "KeyCredential",
    module: "@azure/core-auth"
  },
  TokenCredential: {
    kind: "externalDependency",
    name: "TokenCredential",
    module: "@azure/core-auth"
  },
  ErrorModel: {
    kind: "externalDependency",
    name: "ErrorModel",
    module: "@azure-rest/core-client"
  }
};

export const AzureIdentityDependencies = {
  DefaultAzureCredential: {
    kind: "externalDependency",
    module: "@azure/identity",
    name: "DefaultAzureCredential"
=======
  stringToUint8Array: {
    kind: "externalDependency",
    module: "@azure/core-util",
    name: "stringToUint8Array"
>>>>>>> 5d93818e
  }
};<|MERGE_RESOLUTION|>--- conflicted
+++ resolved
@@ -56,10 +56,9 @@
     name: "uint8ArrayToString",
     module: "@typespec/ts-http-runtime"
   },
-<<<<<<< HEAD
   KeyCredential: {
     kind: "externalDependency",
-    name: "KeyCredential",
+    name: "stringToUint8Array",
     module: "@typespec/ts-http-runtime"
   },
   TokenCredential: {
@@ -70,11 +69,6 @@
   ErrorModel: {
     kind: "externalDependency",
     name: "ErrorModel",
-=======
-  stringToUint8Array: {
-    kind: "externalDependency",
-    name: "stringToUint8Array",
->>>>>>> 5d93818e
     module: "@typespec/ts-http-runtime"
   }
 } as const;
@@ -158,11 +152,10 @@
     module: "@azure/core-util",
     name: "uint8ArrayToString"
   },
-<<<<<<< HEAD
-  KeyCredential: {
+  stringToUint8Array: {
     kind: "externalDependency",
-    name: "KeyCredential",
-    module: "@azure/core-auth"
+    module: "@azure/core-util",
+    name: "stringToUint8Array"
   },
   TokenCredential: {
     kind: "externalDependency",
@@ -181,11 +174,5 @@
     kind: "externalDependency",
     module: "@azure/identity",
     name: "DefaultAzureCredential"
-=======
-  stringToUint8Array: {
-    kind: "externalDependency",
-    module: "@azure/core-util",
-    name: "stringToUint8Array"
->>>>>>> 5d93818e
   }
 };