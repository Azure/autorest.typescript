import { getPagedResult, isFixed } from "@azure-tools/typespec-azure-core";
import {
  Enum,
  getDoc,
  getFriendlyName,
  getMaxLength,
  getMaxValue,
  getMinLength,
  getMinValue,
  getPattern,
  getSummary,
  getVisibility,
  ignoreDiagnostics,
  isErrorModel,
  isNeverType,
  Model,
  ModelProperty,
  Namespace,
  Program,
  getEffectiveModelType,
  getDiscriminator,
  Operation,
  isKey,
  Scalar,
  IntrinsicScalarName,
  isStringType,
  getPropertyType,
  isNumericType,
  getMinItems,
  getMaxItems,
  listServices,
  Union,
  Type,
  IntrinsicType,
  getProjectedName,
  isNullType,
  getEncode,
  isTemplateDeclarationOrInstance
} from "@typespec/compiler";
import {
  getAuthentication,
  getHeaderFieldName,
  getPathParamName,
  getQueryParamName,
  getServers,
  HttpAuth,
  HttpOperationParameter,
  HttpOperationResponse,
  HttpOperationResponseContent,
  HttpServer,
  isStatusCode,
  HttpOperation,
  getHttpOperation,
  isSharedRoute
} from "@typespec/http";
import { getAddedOnVersions } from "@typespec/versioning";
import {
  SdkClient,
  listClients,
  listOperationGroups,
  listOperationsInOperationGroup,
  isApiVersion,
  getDefaultApiVersion,
  getClientNamespaceString,
  getSdkUnion,
  getAllModels,
  SdkBuiltInType,
  getSdkBuiltInType,
  getClientType,
  SdkEnumValueType
} from "@azure-tools/typespec-client-generator-core";
import { getResourceOperation } from "@typespec/rest";
import {
  ModularCodeModel,
  Client as HrlcClient,
  Parameter,
  Operation as HrlcOperation,
  OperationGroup,
  Response,
  Type as HrlcType,
  Header
} from "./modularCodeModel.js";
import {
  getEnrichedDefaultApiVersion,
  isAzureCoreErrorType
} from "../utils/modelUtils.js";
import { camelToSnakeCase, toCamelCase } from "../utils/casingUtils.js";
import {
  RLCModel,
  getClientName,
  NameType,
  normalizeName
} from "@azure-tools/rlc-common";
import {
  getOperationGroupName,
  getOperationName,
  isBinaryPayload,
  isIgnoredHeaderParam,
  isLongRunningOperation
} from "../utils/operationUtil.js";
import { SdkContext } from "../utils/interfaces.js";
import { Project } from "ts-morph";
import { buildRuntimeImports } from "@azure-tools/rlc-common";
import {
  getModelNamespaceName,
  getOperationNamespaceInterfaceName
} from "../utils/namespaceUtils.js";

interface HttpServerParameter {
  type: "endpointPath";
  name: string;
  param: ModelProperty;
}

interface CredentialType {
  kind: "Credential";
  scheme: HttpAuth;
}

interface CredentialTypeUnion {
  kind: "CredentialTypeUnion";
  types: CredentialType[];
}

type EmitterType = Type | CredentialType | CredentialTypeUnion;

let CASING: "camel" | "snake" = "snake";

export interface EmitterOptions {
  "basic-setup-py"?: boolean;
  "package-version"?: string;
  "package-name"?: string;
  "output-dir"?: string;
  "package-mode"?: string;
  debug?: boolean;
}

function applyCasing(
  name: string,
  options: { casing: "snake" | "camel" } = { casing: "snake" }
): string {
  if (options.casing === "camel") {
    return toCamelCase(name);
  }

  return camelToSnakeCase(name);
}

const typesMap = new Map<EmitterType, HrlcType>();
const simpleTypesMap = new Map<string, HrlcType>();
const endpointPathParameters: Record<string, any>[] = [];
let apiVersionParam: Parameter | undefined = undefined;

function isSimpleType(
  program: Program,
  type: EmitterType | undefined
): boolean {
  // these decorators can only work for simple type(int/string/float, etc)
  if (type && (type.kind === "Scalar" || type.kind === "ModelProperty")) {
    const funcs = [
      getMinValue,
      getMaxValue,
      getMinLength,
      getMaxLength,
      getPattern,
      getEncode
    ];
    for (const func of funcs) {
      if (func(program, type)) {
        return true;
      }
    }
  }
  return false;
}

function getDocStr(program: Program, target: Type): string {
  return getDoc(program, target) ?? "";
}

function isDiscriminator(
  context: SdkContext,
  type: Model,
  propertyName: string
): boolean {
  const discriminator = getDiscriminator(context.program, type);
  if (discriminator && discriminator.propertyName === propertyName) {
    return true;
  }
  return false;
}

function handleDiscriminator(context: SdkContext, type: Model) {
  const discriminator = getDiscriminator(context.program, type);
  if (discriminator?.propertyName) {
    const discriminatorValues: string[] = [];
    const aliases: string[] = [];
    for (const childModel of type.derivedModels) {
      const modelType = getType(context, childModel);
      aliases.push(modelType.name);
      for (const property of modelType.properties) {
        if (property.restApiName === discriminator.propertyName) {
          modelType.discriminatorValue = property.type.value;
          discriminatorValues.push(modelType.discriminatorValue);
        }
      }
    }
    const discriminatorInfo = {
      description: discriminatorValues.length > 0 ? `the discriminator possible values ${discriminatorValues.join(
        ", "
      )}`: "discriminator property",
      type: { type: "string" },
      restApiName: discriminator.propertyName,
      clientName: discriminator.propertyName,
      name: discriminator.propertyName,
      isPolymorphic: true,
      isDiscriminator: true,
      aliases
    };
    return discriminatorInfo;
  }
  return undefined;
}

function isSchemaProperty(program: Program, property: ModelProperty): boolean {
  const headerInfo = getHeaderFieldName(program, property);
  const queryInfo = getQueryParamName(program, property);
  const pathInfo = getPathParamName(program, property);
  const statusCodeinfo = isStatusCode(program, property);
  return !(headerInfo || queryInfo || pathInfo || statusCodeinfo);
}

function getEffectiveSchemaType(program: Program, type: Model | Union): Model {
  function isSchemaProperty(property: ModelProperty): boolean {
    const headerInfo = getHeaderFieldName(program, property);
    const queryInfo = getQueryParamName(program, property);
    const pathInfo = getPathParamName(program, property);
    const statusCodeinfo = isStatusCode(program, property);
    return !(headerInfo || queryInfo || pathInfo || statusCodeinfo);
  }

  let effective: Model;
  if (type.kind === "Union") {
    const nonNullOptions = [...type.variants.values()]
      .map((x) => x.type)
      .filter((t) => !isNullType(t));
    if (nonNullOptions.length === 1 && nonNullOptions[0]?.kind === "Model") {
      effective = getEffectiveModelType(program, nonNullOptions[0]);
    }
    return type as any;
  } else {
    effective = getEffectiveModelType(program, type, isSchemaProperty);
  }

  if (effective.name) {
    return effective;
  }
  return type as Model;
}

function processModelProperties(
  context: SdkContext,
  newValue: any,
  model: Model
) {
  // need to do properties after insertion to avoid infinite recursion
  const discriminatorInfo = handleDiscriminator(context, model);
  let hasDiscriminator = false;
  for (const property of model.properties.values()) {
    if (!isSchemaProperty(context.program, property)) {
      continue;
    }
    if (newValue.properties === undefined || newValue.properties === null) {
      newValue.properties = [];
    }
    let newProperty = emitProperty(context, property);
    if (isDiscriminator(context, model, property.name)) {
      hasDiscriminator = true;
      newProperty = { ...newProperty, ...discriminatorInfo };
      newValue.alias = newValue.name;
      newValue.name = `${newValue.name}Parent`;
      newValue.isPolyBaseModel = true;
      newValue.aliasType = discriminatorInfo?.aliases.join(" | ");
    }
    newValue.properties.push(newProperty);
  }
  if (!hasDiscriminator && discriminatorInfo) {
    newValue.properties.push({...discriminatorInfo, optional: true});
  }
}

function isEmptyAnonymousModel(type: EmitterType): boolean {
  // object, {}, all will be treated as empty model
  return (
    type.kind === "Model" &&
    type.name === "" &&
    type.properties.size === 0 &&
    !type.baseModel &&
    type.derivedModels.length === 0 &&
    !type.indexer
  );
}

function getType(
  context: SdkContext,
  type: EmitterType,
  options: { disableEffectiveModel?: boolean } = {}
): any {
  // don't cache simple type(string, int, etc) since decorators may change the result
  const enableCache = !isSimpleType(context.program, type);
  const effectiveModel =
    !options.disableEffectiveModel &&
    (type.kind === "Model" || type.kind === "Union")
      ? getEffectiveSchemaType(context.program, type)
      : type;
  if (enableCache) {
    const cached = typesMap.get(effectiveModel);
    if (cached) {
      return cached;
    }
  }
  let newValue: any;
  if (isEmptyAnonymousModel(type)) {
    // do not generate model for empty model, treat it as any
    newValue = { type: "any" };
  } else {
    newValue = emitType(context, type);
  }
  if (type.kind === "ModelProperty" || type.kind === "Scalar") {
    newValue = applyEncoding(context.program, type, newValue);
  }

  if (enableCache) {
    if (!options.disableEffectiveModel) {
      typesMap.set(effectiveModel, newValue);
    }
    if (type.kind === "Union") {
      for (const t of type.variants.values()) {
        if (t.type.kind === "Model") {
          processModelProperties(context, newValue, t.type);
        }
      }
    }
    if (type.kind === "Model") {
      // need to do properties after insertion to avoid infinite recursion
      processModelProperties(context, newValue, type);
    }
  } else {
    const key = JSON.stringify(newValue);
    const value = simpleTypesMap.get(key);
    if (value) {
      newValue = value;
    } else {
      simpleTypesMap.set(key, newValue);
    }
  }

  return newValue;
}

// To pass the yaml dump
function getAddedOnVersion(p: Program, t: Type): string | undefined {
  return getAddedOnVersions(p, t)?.[0]?.value;
}

type ParamBase = {
  optional: boolean;
  description: string;
  addedOn: string | undefined;
  clientName: string;
  inOverload: boolean;
  format?: string;
};
function emitParamBase(
  program: Program,
  parameter: ModelProperty | Type
): ParamBase {
  let optional: boolean;
  let name: string;
  let description: string = "";
  let addedOn: string | undefined;
  let format: string | undefined;

  if (parameter.kind === "ModelProperty") {
    const newParameter = applyEncoding(program, parameter, parameter);
    optional = parameter.optional;
    name = parameter.name;
    description = getDocStr(program, parameter);
    addedOn = getAddedOnVersion(program, parameter);
    format = newParameter.format;
  } else {
    optional = false;
    name = "body";
  }

  return {
    optional,
    description,
    addedOn,
    clientName: applyCasing(name, { casing: CASING }),
    inOverload: false,
    format
  };
}

type BodyParameter = ParamBase & {
  contentTypes: string[];
  type: Type;
  restApiName: string;
  location: "body";
  defaultContentType: string;
  isBinaryPayload: boolean;
};

function getBodyType(program: Program, route: HttpOperation): Type {
  let bodyModel = route.parameters.body?.type;
  if (bodyModel && bodyModel.kind === "Model" && route.operation) {
    const resourceType = getResourceOperation(
      program,
      route.operation
    )?.resourceType;
    if (resourceType && route.responses && route.responses.length > 0) {
      const resp = route.responses[0];
      if (resp && resp.responses && resp.responses.length > 0) {
        const responseBody = resp.responses[0]?.body;
        if (responseBody?.type?.kind === "Model") {
          const bodyTypeInResponse = getEffectiveSchemaType(
            program,
            responseBody.type
          );
          // response body type is reosurce type, and request body type (if templated) contains resource type
          if (
            bodyTypeInResponse === resourceType &&
            bodyModel.templateMapper &&
            bodyModel.templateMapper.args &&
            bodyModel.templateMapper.args.some((it) => {
              return it.kind === "Model" || it.kind === "Union"
                ? it === bodyTypeInResponse
                : false;
            })
          ) {
            bodyModel = resourceType;
          }
        }
      }
    }
    if (resourceType && bodyModel.name === "") {
      bodyModel = resourceType;
    }
  }
  return bodyModel!;
}

function emitBodyParameter(
  context: SdkContext,
  httpOperation: HttpOperation
): BodyParameter {
  const params = httpOperation.parameters;
  const body = params.body!;
  const base = emitParamBase(context.program, body.parameter ?? body.type);
  let contentTypes = body.contentTypes;
  if (contentTypes.length === 0) {
    contentTypes = ["application/json"];
  }
  if (contentTypes.length !== 1) {
    throw Error("Currently only one kind of content-type!");
  }
  const type = getType(context, getBodyType(context.program, httpOperation), {
    disableEffectiveModel: true
  });

  const defaultContentType =
    body.parameter?.default ?? contentTypes.includes("application/json")
      ? "application/json"
      : contentTypes[0]!;
  return {
    contentTypes,
    type,
    restApiName: body.parameter?.name ?? "body",
    location: "body",
    ...base,
    defaultContentType,
    isBinaryPayload: isBinaryPayload(context, body.type, defaultContentType)
  };
}

function emitParameter(
  context: SdkContext,
  parameter: HttpOperationParameter | HttpServerParameter,
  implementation: string
): Parameter {
  const base = emitParamBase(context.program, parameter.param);
  let type = getType(context, parameter.param.type);
  let clientDefaultValue = undefined;
  if (
    parameter.name.toLowerCase() === "content-type" &&
    type["type"] === "constant"
  ) {
    /// We don't want constant types for content types, so we make sure if it's
    /// a constant, we make it not constant
    clientDefaultValue = type["value"];
    type = type["valueType"];
  }
  const paramMap: any = {
    restApiName: parameter.name,
    location: parameter.type,
    type: base.format ? { ...type, format: base.format } : type,
    implementation: implementation,
    skipUrlEncoding: parameter.type === "endpointPath",
    format: (parameter as any).format ?? base.format
  };

  if (paramMap.type.type === "constant") {
    clientDefaultValue = paramMap.type.value;
  }

  if (isApiVersion(context, parameter as HttpOperationParameter)) {
    const defaultApiVersion = getDefaultApiVersion(
      context,
      getServiceNamespace(context.program)
    );
    paramMap.type = defaultApiVersion
      ? getConstantType(defaultApiVersion.value)
      : { type: "string" };
    paramMap.implementation = "Client";
    paramMap.in_docstring = false;
    if (defaultApiVersion) {
      clientDefaultValue = defaultApiVersion.value;
    }
    if (!clientDefaultValue) {
      clientDefaultValue = getEnrichedDefaultApiVersion(
        context.program,
        context
      );
    }
  }
  return { clientDefaultValue, ...base, ...paramMap };
}

function emitFlattenedParameter(
  bodyParameter: Record<string, any>,
  property: any
): Record<string, any> {
  return {
    checkClientInput: false,
    clientDefaultValue: null,
    clientName: property.clientName,
    delimiter: null,
    description: property.description,
    implementation: "Method",
    inDocstring: true,
    inFlattenedBody: true,
    inOverload: false,
    inOverriden: false,
    isApiVersion: bodyParameter["isApiVersion"],
    location: "other",
    optional: property["optional"],
    restApiName: null,
    skipUrlEncoding: false,
    type: property["type"],
    defaultToUnsetSentinel: true
  };
}

function getConstantType(key: string): HrlcType {
  const cache = simpleTypesMap.get(key);
  if (cache) {
    return cache;
  }
  const type: HrlcType = {
    apiVersions: [],
    clientDefaultValue: null,
    type: "constant",
    value: key,
    valueType: { type: "string" },
    xmlMetadata: {}
  };
  simpleTypesMap.set(key, type);
  return type;
}

function emitResponseHeaders(
  context: SdkContext,
  headers?: Record<string, ModelProperty>
): Header[] {
  const retval: Header[] = [];
  if (!headers) {
    return retval;
  }
  for (const [key, value] of Object.entries(headers)) {
    retval.push({
      type: getType(context, value.type),
      restApiName: key
    });
  }
  return retval;
}

function emitResponse(
  context: SdkContext,
  response: HttpOperationResponse,
  innerResponse: HttpOperationResponseContent
): Response {
  let type = undefined;
  if (
    innerResponse.body?.type &&
    !isAzureCoreErrorType(innerResponse.body?.type)
  ) {
    // temporary logic. It can be removed after compiler optimize the response
    const candidate = [
      "ResourceOkResponse",
      "ResourceCreatedResponse",
      "AcceptedResponse"
    ];
    const originType = innerResponse.body.type as Model;
    if (
      innerResponse.body.type.kind === "Model" &&
      candidate.find((e) => e === originType.name)
    ) {
      const modelType = getEffectiveSchemaType(context.program, originType);
      type = getType(context, modelType);
    } else {
      type = getType(context, innerResponse.body.type);
    }
  }
  const statusCodes: (number | "default")[] = [];
  if (response.statusCode === "*") {
    statusCodes.push("default");
  } else {
    statusCodes.push(parseInt(response.statusCode));
  }
  return {
    headers: emitResponseHeaders(context, innerResponse.headers),
    statusCodes: statusCodes ?? [],
    addedOn: getAddedOnVersion(context.program, response.type),
    discriminator: "basic",
    type: type,
    isBinaryPayload: innerResponse.body?.type
      ? isBinaryPayload(
          context,
          innerResponse.body?.type,
          innerResponse.body?.contentTypes![0] ?? "application/json"
        )
      : false
  };
}

function emitOperation(
  context: SdkContext,
  operation: Operation,
  operationGroupName: string,
  rlcModels: RLCModel
): HrlcOperation {
  const lro = isLongRunningOperation(
    context.program,
    ignoreDiagnostics(getHttpOperation(context.program, operation))
  );
  const paging = getPagedResult(context.program, operation);
  if (lro && paging) {
    return emitLroPagingOperation(
      context,
      operation,
      operationGroupName,
      rlcModels
    );
  } else if (paging) {
    return emitPagingOperation(
      context,
      operation,
      operationGroupName,
      rlcModels
    );
  } else if (lro) {
    return emitLroOperation(context, operation, operationGroupName, rlcModels);
  }
  return emitBasicOperation(context, operation, operationGroupName, rlcModels);
}

function addLroInformation(emittedOperation: HrlcOperation) {
  emittedOperation["discriminator"] = "lro";
}

function addPagingInformation(
  program: Program,
  operation: Operation,
  emittedOperation: Record<string, any>
) {
  emittedOperation["discriminator"] = "paging";
  const pagedResult = getPagedResult(program, operation);
  if (pagedResult === undefined) {
    throw Error(
      "Trying to add paging information, but not paging metadata for this operation"
    );
  }
  emittedOperation["itemName"] = pagedResult.itemsPath;
  emittedOperation["continuationTokenName"] = pagedResult.nextLinkPath;
}

function emitLroPagingOperation(
  context: SdkContext,
  operation: Operation,
  operationGroupName: string,
  rlcModels: RLCModel
): HrlcOperation {
  const emittedOperation = emitBasicOperation(
    context,
    operation,
    operationGroupName,
    rlcModels
  );
  addLroInformation(emittedOperation);
  addPagingInformation(context.program, operation, emittedOperation);
  emittedOperation["discriminator"] = "lropaging";
  return emittedOperation;
}

function emitLroOperation(
  context: SdkContext,
  operation: Operation,
  operationGroupName: string,
  rlcModels: RLCModel
): HrlcOperation {
  const emittedOperation = emitBasicOperation(
    context,
    operation,
    operationGroupName,
    rlcModels
  );
  addLroInformation(emittedOperation);
  return emittedOperation;
}

function emitPagingOperation(
  context: SdkContext,
  operation: Operation,
  operationGroupName: string,
  rlcModels: RLCModel
): HrlcOperation {
  const emittedOperation = emitBasicOperation(
    context,
    operation,
    operationGroupName,
    rlcModels
  );
  addPagingInformation(context.program, operation, emittedOperation);
  return emittedOperation;
}

function emitBasicOperation(
  context: SdkContext,
  operation: Operation,
  operationGroupName: string,
  rlcModels: RLCModel
): HrlcOperation {
  // Set up parameters for operation
  const parameters: any[] = [];
  if (endpointPathParameters) {
    for (const param of endpointPathParameters) {
      parameters.push(param);
    }
  }
  const httpOperation = ignoreDiagnostics(
    getHttpOperation(context.program, operation)
  );
  const sourceOperation =
    operation.sourceOperation &&
    !isTemplateDeclarationOrInstance(operation.sourceOperation)
      ? operation.sourceOperation
      : operation;
  const sourceOperationGroupName = getOperationGroupName(
    context,
    sourceOperation
  );
  const sourceOperationName = getOperationName(
    context.program,
    sourceOperation
  );
  const sourceRoutePath = ignoreDiagnostics(
    getHttpOperation(context.program, operation)
  ).path;
  const rlcResponses = rlcModels.responses?.filter((op) => {
    return (
      (sourceOperationGroupName === "" ||
        op.operationGroup === sourceOperationGroupName) &&
      op.operationName === sourceOperationName &&
      op.path === sourceRoutePath
    );
  });

  const namespaceHierarchies =
    context.rlcOptions?.hierarchyClient === true
      ? getOperationNamespaceInterfaceName(context, operation)
      : [];

  if (
    namespaceHierarchies.length === 0 &&
    context.rlcOptions?.hierarchyClient === false &&
    operationGroupName !== "" &&
    namespaceHierarchies[0] !== operationGroupName
  ) {
    namespaceHierarchies.push(operationGroupName);
  }

  for (const param of httpOperation.parameters.parameters) {
    if (isIgnoredHeaderParam(param)) {
      continue;
    }
    const emittedParam = emitParameter(context, param, "Method");
    if (isApiVersion(context, param) && apiVersionParam === undefined) {
      apiVersionParam = emittedParam;
    }
    parameters.push(emittedParam);
  }

  // Set up responses for operation
  const responses: Response[] = [];
  const exceptions: Response[] = [];
  const isOverload = isSharedRoute(context.program, operation);
  for (const response of httpOperation.responses) {
    for (const innerResponse of response.responses) {
      const emittedResponse: Response = emitResponse(
        context,
        response,
        innerResponse
      );
      if (isErrorModel(context.program, response.type)) {
        // * is valid status code in typespec but invalid for autorest.python
        if (response.statusCode === "*") {
          exceptions.push(emittedResponse);
        }
      } else {
        responses.push(emittedResponse);
      }
    }
  }

  let bodyParameter: any | undefined;
  if (httpOperation.parameters.body === undefined) {
    bodyParameter = undefined;
  } else {
    bodyParameter = emitBodyParameter(context, httpOperation);
    // Flatten the body parameter if it is an anonymous model
    if (
      bodyParameter.type.type === "model" &&
      bodyParameter.type.name === "" &&
      bodyParameter.type.properties.length > 0
    ) {
      for (const param of bodyParameter.type.properties) {
        param.implementation = "Method";
        param.location = param.location ?? "body";
        parameters.push(param);
      }
      bodyParameter = undefined;
    } else if (
      bodyParameter.type.type === "model" &&
      bodyParameter.type.base === "json"
    ) {
      bodyParameter["propertyToParameterName"] = {};
      if (!isOverload) {
        bodyParameter.defaultToUnsetSentinel = true;
      }
      for (const property of bodyParameter.type.properties) {
        bodyParameter["propertyToParameterName"][property["restApiName"]] =
          property["clientName"];
        parameters.push(emitFlattenedParameter(bodyParameter, property));
      }
    }
  }

  const name = applyCasing(operation.name, { casing: CASING });

  /** handle name collision between operation name and parameter signature */
  if (bodyParameter) {
    bodyParameter.clientName =
      bodyParameter.clientName === name
        ? bodyParameter.clientName + "Parameter"
        : bodyParameter.clientName;
  }
  parameters
    .filter((param) => {
      return param.clientName === name && !param.isReadOnly && param.required;
    })
    .forEach((param) => {
      param.clientName = param.clientName + "Parameter";
    });
  return {
    name: normalizeName(name, NameType.Operation, true),
    description: getDocStr(context.program, operation),
    summary: getSummary(context.program, operation) ?? "",
    url: httpOperation.path,
    method: httpOperation.verb.toUpperCase(),
    parameters: parameters,
    bodyParameter: bodyParameter,
    responses: responses ?? [],
    exceptions: exceptions ?? [],
    groupName: operationGroupName,
    addedOn: getAddedOnVersion(context.program, operation),
    discriminator: "basic",
    isOverload,
    overloads: [],
    apiVersions: [getAddedOnVersion(context.program, operation)],
    rlcResponse: rlcResponses?.[0],
    namespaceHierarchies
  };
}

function isReadOnly(program: Program, type: ModelProperty): boolean {
  // https://microsoft.github.io/typespec/standard-library/http/operations#automatic-visibility
  // Only "read" should be readOnly
  const visibility = getVisibility(program, type);
  if (visibility) {
    return visibility.includes("read");
  } else {
    return false;
  }
}

function emitProperty(
  context: SdkContext,
  property: ModelProperty
): Record<string, any> {
  const newProperty = applyEncoding(context.program, property, property);
  let clientDefaultValue = undefined;
  const propertyDefaultKind = property.default?.kind;
  if (
    property.default &&
    (propertyDefaultKind === "Number" ||
      propertyDefaultKind === "String" ||
      propertyDefaultKind === "Boolean")
  ) {
    clientDefaultValue = property.default.value;
  }

  if (propertyDefaultKind === "EnumMember") {
    clientDefaultValue = property.default.value ?? property.default.name;
  }

  // const [clientName, jsonName] = getPropertyNames(context, property);
  const clientName = property.name;
  const jsonName =
    getProjectedName(context.program, property, "json") ?? property.name;

  if (property.model) {
    getType(context, property.model);
  }
  const type = getType(context, property.type);
  return {
    clientName: applyCasing(clientName, { casing: CASING }),
    restApiName: jsonName,
    type: newProperty.format ? { ...type, format: newProperty.format } : type,
    optional: property.optional,
    description: getDocStr(context.program, property),
    addedOn: getAddedOnVersion(context.program, property),
    readonly:
      isReadOnly(context.program, property) || isKey(context.program, property),
    clientDefaultValue: clientDefaultValue,
    format: newProperty.format
  };
}

function getName(program: Program, type: Model): string {
  const friendlyName = getFriendlyName(program, type);
  if (friendlyName) {
    return friendlyName;
  } else {
    if (
      type.templateMapper &&
      type.templateMapper.args &&
      type.templateMapper.args.length > 0
    ) {
      return (
        type.name +
        type.templateMapper.args
          .map((it) => (it.kind === "Model" ? it.name : ""))
          .join("")
      );
    } else {
      return type.name;
    }
  }
}

function emitModel(context: SdkContext, type: Model): Record<string, any> {
  // Now we know it's a defined model
  const properties: Record<string, any>[] = [];
  let baseModel = undefined;
  if (type.baseModel) {
    baseModel = getType(context, type.baseModel);
  }
  const effectiveName = getEffectiveSchemaType(context.program, type).name;
  const overridedModelName =
    getProjectedName(context.program, type, "javascript") ??
    getProjectedName(context.program, type, "client") ??
    getFriendlyName(context.program, type);
  const fullNamespaceName =
    getModelNamespaceName(context, type.namespace!)
      .map((nsName) => {
        return normalizeName(nsName, NameType.Interface);
      })
      .join("") +
    (effectiveName ? effectiveName : getName(context.program, type));
  let modelName =
    overridedModelName ??
    (context.rlcOptions?.enableModelNamespace
      ? fullNamespaceName
      : effectiveName
      ? effectiveName
      : getName(context.program, type));
  if (
    !overridedModelName &&
    type.templateMapper &&
    type.templateMapper.args &&
    type.templateMapper.args.length > 0 &&
    getPagedResult(context.program, type)
  ) {
    modelName =
      type.templateMapper.args
        .map((it) => {
          switch (it.kind) {
            case "Model":
              return it.name;
            case "String":
              return it.value;
            default:
              return "";
          }
        })
        .join("") + "List";
  }

  return {
    type: "model",
    name: modelName,
    description: getDocStr(context.program, type),
    parents: baseModel ? [baseModel] : [],
    discriminatedSubtypes: {},
    properties: properties,
    addedOn: getAddedOnVersion(context.program, type),
    snakeCaseName: modelName
      ? applyCasing(modelName, { casing: CASING })
      : modelName,
    base: modelName === "" ? "json" : "dpg",
    isCoreErrorType: isAzureCoreErrorType(type)
  };
}

function intOrFloat(value: number): string {
  return value.toString().indexOf(".") === -1 ? "integer" : "float";
}

function enumName(name: string): string {
  if (name.toUpperCase() === name) {
    return name;
  }
  return applyCasing(name, { casing: CASING }).toUpperCase();
}

function emitEnum(program: Program, type: Enum): Record<string, any> {
  const enumValues = [];
  for (const m of type.members.values()) {
    enumValues.push({
      name: enumName(m.name),
      value: m.value ?? m.name,
      description: getDocStr(program, m)
    });
  }

  return {
    type: "enum",
    name: type.name,
    description: getDocStr(program, type),
    valueType: { type: enumMemberType(type.members.values().next().value) },
    values: enumValues,
    isFixed: isFixed(program, type)
  };
}

function enumMemberType(member: SdkEnumValueType) {
  if (typeof member.value === "number") {
    return "number";
  }
  return "string";
}

function constantType(value: any, valueType: string): Record<string, any> {
  return { type: "constant", value: value, valueType: { type: valueType } };
}

function emitCredential(auth: HttpAuth): Record<string, any> {
  let credential_type: any = {};
  if (auth.type === "oauth2") {
    credential_type = {
      type: "OAuth2",
      policy: {
        type: "BearerTokenCredentialPolicy",
        credentialScopes: []
      }
    };
    for (const flow of auth.flows) {
      for (const scope of flow.scopes) {
        credential_type.policy.credentialScopes.push(scope.value);
      }
      credential_type.policy.credentialScopes.push();
    }
  } else if (auth.type === "apiKey") {
    credential_type = {
      type: "Key",
      policy: {
        type: "AzureKeyCredentialPolicy",
        key: auth.name
      }
    };
  } else if (auth.type === "http") {
    credential_type = {
      type: "Key",
      policy: {
        type: "AzureKeyCredentialPolicy",
        key: "Authorization"
      }
    };
  }
  return credential_type;
}

function emitCredentialUnion(cred_types: CredentialTypeUnion) {
  const result: any = {};
  // Export as CombinedType, which is already a Union Type in autorest codegen
  result.type = "combined";
  result.types = [];
  for (const cred_type of cred_types.types) {
    result.types.push(emitCredential(cred_type.scheme));
  }

  return result;
}

function emitStdScalar(
  program: Program,
  scalar: Scalar & { name: IntrinsicScalarName }
): Record<string, any> {
  const newScalar = applyEncoding(program, scalar, scalar);
  switch (scalar.name) {
    case "bytes":
      return { type: "byte-array", format: newScalar.format };
    case "int8":
    case "int16":
    case "int32":
    case "int64":
    case "safeint":
    case "uint8":
    case "uint16":
    case "uint32":
    case "uint64":
    case "integer":
      return { type: "integer" };
    case "float32":
    case "float64":
    case "float":
      return { type: "float" };
    case "url":
    case "string":
      return { type: "string" };
    case "boolean":
      return { type: "boolean" };
    case "plainDate":
      return { type: "datetime", format: newScalar.format ?? "date" };
    case "utcDateTime":
      return { type: "datetime", format: newScalar.format };
    case "plainTime":
      return { type: "datetime", format: newScalar.format ?? "time" };
    case "offsetDateTime":
      return { type: "string" };
    case "duration":
      return { type: "duration", format: newScalar.format };
    case "numeric":
      return {}; // Waiting on design for more precise type https://github.com/microsoft/cadl/issues/1260
    default:
      return {};
  }
}

function applyEncoding(
  program: Program,
  typespecType: Scalar | ModelProperty,
  target: any = {}
) {
  const encodeData = getEncode(program, typespecType);
  if (encodeData) {
    const newTarget = { ...target };
    const newType = emitScalar(program, encodeData.type);
    // newTarget["type"] = newType["type"];
    // If the target already has a format it takes priority. (e.g. int32)
    newTarget["format"] = mergeFormatAndEncoding(
      newTarget.format,
      encodeData.encoding,
      newType["format"]
    );
    return newTarget;
  }
  return target;
}

function mergeFormatAndEncoding(
  format: string | undefined,
  encoding: string,
  encodeAsFormat: string | undefined
): string {
  switch (format) {
    case undefined:
      return encodeAsFormat ?? encoding;
    case "date-time":
      return encoding;
    case "duration":
    default:
      return encodeAsFormat ?? encoding;
  }
}

function applyIntrinsicDecorators(
  program: Program,
  type: Scalar | ModelProperty,
  result: any
): Record<string, any> {
  let newResult = { ...result };
  const docStr = getDoc(program, type);
  const isString = isStringType(program, getPropertyType(type));
  const isNumeric = isNumericType(program, getPropertyType(type));

  if (!result.description && docStr) {
    newResult.description = docStr;
  }

  newResult = applyEncoding(program, type, newResult);

  const pattern = getPattern(program, type);
  if (isString && !result.pattern && pattern) {
    newResult.pattern = pattern;
  }

  const minLength = getMinLength(program, type);
  if (isString && !result.minLength && minLength !== undefined) {
    newResult.minLength = minLength;
  }

  const maxLength = getMaxLength(program, type);
  if (isString && !result.maxLength && maxLength !== undefined) {
    newResult.maxLength = maxLength;
  }

  const minValue = getMinValue(program, type);
  if (isNumeric && !result.minimum && minValue !== undefined) {
    newResult.minimum = minValue;
  }

  const maxValue = getMaxValue(program, type);
  if (isNumeric && !result.maximum && maxValue !== undefined) {
    newResult.maximum = maxValue;
  }

  const minItems = getMinItems(program, type);
  if (!result.minItems && minItems !== undefined) {
    newResult.minItems = minItems;
  }

  const maxItems = getMaxItems(program, type);
  if (!result.maxItems && maxItems !== undefined) {
    newResult.maxItems = maxItems;
  }
  return newResult;
}

function emitScalar(program: Program, scalar: Scalar): Record<string, any> {
  let result: Record<string, any> = {};
  const isStd = program.checker.isStdType(scalar);
  if (isStd) {
    result = emitStdScalar(program, scalar);
  } else if (scalar.baseScalar) {
    result = emitScalar(program, scalar.baseScalar);
  }
  return applyIntrinsicDecorators(program, scalar, result);
}

function emitListOrDict(
  context: SdkContext,
  type: Model
): Record<string, any> | undefined {
  if (type.indexer !== undefined) {
    if (!isNeverType(type.indexer.key)) {
      const name = type.indexer.key.name;
      if (name === "string") {
        return {
          type: "dict",
          elementType: getType(context, type.indexer.value!)
        };
      } else if (name === "integer") {
        return {
          type: "list",
          elementType: getType(context, type.indexer.value!)
        };
      }
    }
  }
  return undefined;
}

function mapTypeSpecType(context: SdkContext, type: Type): any {
  switch (type.kind) {
    case "Number":
      return constantType(type.value, intOrFloat(type.value));
    case "String":
      return constantType(type.value, "string");
    case "Boolean":
      return constantType(type.value, "boolean");
    case "Model":
      return emitListOrDict(context, type);
  }
}

function emitUnion(context: SdkContext, type: Union): Record<string, any> {
  const sdkType = getSdkUnion(context, type);
  const nonNullOptions = getNonNullOptions(type);
  if (sdkType === undefined) {
    throw Error("Should not have an empty union");
  }
  if (sdkType.kind === "union") {
    const unionName = type.name;
    return {
      nullable: sdkType.nullable,
      name: unionName,
      description: `Type of ${unionName}`,
      internal: true,
      type: "combined",
      types: sdkType.values.map((x) => getType(context, x.__raw!)),
      xmlMetadata: {}
    };
  } else if (sdkType.kind === "enum") {
    return {
      name: sdkType.name,
      nullable: sdkType.nullable,
      description: sdkType.description || `Type of ${sdkType.name}`,
      internal: true,
      type: sdkType.kind,
      valueType: emitSimpleType(context, sdkType.valueType as SdkBuiltInType),
      values: sdkType.values.map((x) => emitEnumMember(context, x)),
      isFixed: sdkType.isFixed,
      xmlMetadata: {}
    };
  } else if (
    isStringOrNumberKind(context.program, sdkType.kind) &&
    isStringOrNumberKind(context.program, nonNullOptions[0]?.kind)
  ) {
    return {
      name: undefined, // string/number union will be mapped as fixed enum without name
      nullable: sdkType.nullable,
      internal: true,
      type: "enum",
      valueType: emitSimpleType(context, sdkType as SdkBuiltInType),
      values: nonNullOptions
        .map((x) => getClientType(context, x))
        .map((x) => emitEnumMember(context, x)),
      isFixed: true,
      xmlMetadata: {}
    };
  } else {
    return { ...emitType(context, sdkType.__raw!), nullable: sdkType.nullable };
  }
}

function isStringOrNumberKind(program: Program, kind?: string): boolean {
  if (!kind) {
    return false;
  }
  kind = kind.toLowerCase();
  try {
    const type = emitStdScalar(program, { name: kind } as any);
    kind = type["type"] ?? kind;
  } catch (e: any) {
    // ignore
  }
  return ["string", "number", "integer", "float"].includes(kind!);
}

function getNonNullOptions(type: Union) {
  return [...type.variants.values()]
    .map((x) => x.type)
    .filter((t) => !isNullType(t));
}

function emitEnumMember(context: SdkContext, member: any): Record<string, any> {
  const value = member.value ?? member.name;
  return {
    type: "constant",
    valueType: {
      type: enumMemberType(member)
    },
    value,
    name: member.name ? enumName(member.name) : undefined,
    description: getDoc(context.program, member),
    isConstant: true
  };
}

function emitSimpleType(
  context: SdkContext,
  type: Scalar | IntrinsicType | SdkBuiltInType
): Record<string, any> {
  let sdkType: SdkBuiltInType;
  if (type.kind === "Scalar" || type.kind === "Intrinsic") {
    sdkType = getSdkBuiltInType(context, type);
  } else {
    sdkType = type;
  }

  return {
    nullable: sdkType.nullable,
    type: "number", // TODO: switch to kind
    doc: "",
    apiVersions: [],
    sdkDefaultValue: undefined,
    format: undefined
  };
}

function emitType(context: SdkContext, type: EmitterType): Record<string, any> {
  if (type.kind === "Credential") {
    return emitCredential(type.scheme);
  }
  if (type.kind === "CredentialTypeUnion") {
    return emitCredentialUnion(type);
  }
  const builtinType = mapTypeSpecType(context, type);
  if (builtinType !== undefined) {
    // add in description elements for types derived from primitive types (SecureString, etc.)
    const doc = getDoc(context.program, type);
    if (doc) {
      builtinType.description = doc;
    }
    return builtinType;
  }

  switch (type.kind) {
    case "Intrinsic":
      return { type: type.name };
    case "Model":
      return emitModel(context, type);
    case "Scalar":
      return emitScalar(context.program, type);
    case "Union":
      return emitUnion(context, type);
    case "UnionVariant":
      return {};
    case "Enum":
      return emitEnum(context.program, type);
    case "EnumMember":
<<<<<<< HEAD
      return emitEnumMember(type);
=======
      return emitEnumMember(context, type);
>>>>>>> 8fdc016a
    default:
      throw Error(`Not supported ${type.kind}`);
  }
}

function emitOperationGroups(
  context: SdkContext,
  client: SdkClient,
  rlcModels: RLCModel
): OperationGroup[] {
  const operationGroups: OperationGroup[] = [];
  const groupMapping: Map<string, OperationGroup> = new Map<
    string,
    OperationGroup
  >();
  for (const operationGroup of listOperationGroups(context, client)) {
    const operations: HrlcOperation[] = [];
    const name = operationGroup.type.name;
    for (const operation of listOperationsInOperationGroup(
      context,
      operationGroup
    )) {
      operations.push(emitOperation(context, operation, name, rlcModels));
    }
    if (operations.length > 0) {
      addHierarchyOperationGroup(operations, groupMapping);
    }
  }
  const clientOperations: HrlcOperation[] = [];
  for (const operation of listOperationsInOperationGroup(context, client)) {
    clientOperations.push(emitOperation(context, operation, "", rlcModels));
  }
  if (clientOperations.length > 0) {
    addHierarchyOperationGroup(clientOperations, groupMapping);
  }

  groupMapping.forEach((value) => {
    operationGroups.push(value);
  });
  if (
    context.rlcOptions?.hierarchyClient === false &&
    context.rlcOptions?.enableOperationGroup
  ) {
    resolveConflictIfExist(operationGroups);
  }
  return operationGroups;
}

function addHierarchyOperationGroup(
  operations: HrlcOperation[],
  groupMapping: Map<string, OperationGroup>
): OperationGroup[] {
  if (operations.length > 0) {
    operations.forEach((op) => {
      const groupName = op.namespaceHierarchies.join("") ?? "";
      if (!groupMapping.has(groupName)) {
        groupMapping.set(groupName, {
          className: groupName,
          propertyName: groupName,
          operations: [op],
          namespaceHierarchies: op.namespaceHierarchies
        });
      } else {
        groupMapping.get(groupName)!.operations.push(op);
      }
    });
    return [...groupMapping.values()];
  }
  return [];
}

function resolveConflictIfExist(operationGroups: OperationGroup[]) {
  if (operationGroups.length < 2) {
    return;
  }

  const nameSet = new Set<string>();
  const hasConflict = operationGroups.some((g) =>
    g.operations.some((op) => {
      if (nameSet.has(op.name)) {
        return true;
      } else {
        nameSet.add(op.name);
        return false;
      }
    })
  );
  if (!hasConflict) {
    return;
  }
  // Append operation group prefix
  operationGroups.forEach((g) =>
    g.operations.forEach((op) => {
      op.oriName = op.name;
      op.name = `${g.propertyName}_${op.name}`;
    })
  );
}

function getServerHelper(
  program: Program,
  namespace: Namespace
): HttpServer | undefined {
  const servers = getServers(program, namespace);
  if (servers === undefined) {
    return undefined;
  }
  return servers[0];
}

function emitServerParams(
  context: SdkContext,
  namespace: Namespace
): Parameter[] {
  const server = getServerHelper(context.program, namespace);
  if (server === undefined) {
    return [
      {
        optional: false,
        description: "Service host",
        clientName: "endpoint",
        clientDefaultValue: null,
        restApiName: "$host",
        location: "endpointPath",
        type: { type: "string" },
        implementation: "Client",
        inOverload: false
      }
    ];
  }
  if (server.parameters) {
    const params: Parameter[] = [];
    for (const param of server.parameters.values()) {
      const serverParameter: HttpServerParameter = {
        type: "endpointPath",
        name: param.name,
        param: param
      };
      const emittedParameter = emitParameter(
        context,
        serverParameter,
        "Client"
      );
      endpointPathParameters.push(emittedParameter);
      if (
        isApiVersion(context, serverParameter as any) &&
        apiVersionParam == undefined
      ) {
        apiVersionParam = emittedParameter;
        continue;
      }
      params.push(emittedParameter);
    }
    return params;
  } else {
    return [
      {
        optional: false,
        description: "Service host",
        clientName: "endpoint",
        clientDefaultValue: server.url,
        restApiName: "$host",
        location: "path",
        type: { type: "string" },
        implementation: "Client",
        inOverload: false
      }
    ];
  }
}

function emitCredentialParam(
  context: SdkContext,
  namespace: Namespace
): Parameter | undefined {
  const auth = getAuthentication(context.program, namespace);
  if (auth) {
    const credential_types: CredentialType[] = [];
    for (const option of auth.options) {
      for (const scheme of option.schemes) {
        const type: CredentialType = {
          kind: "Credential",
          scheme: scheme
        };
        credential_types.push(type);
      }
    }
    if (credential_types.length > 0) {
      let type: EmitterType;
      if (credential_types.length === 1 && credential_types[0]) {
        type = credential_types[0];
      } else {
        type = {
          kind: "CredentialTypeUnion",
          types: credential_types
        };
      }
      return {
        type: getType(context, type),
        optional: false,
        description: "Credential needed for the client to connect to Azure.",
        clientName: "credential",
        location: "other",
        restApiName: "credential",
        implementation: "Client",
        skipUrlEncoding: true,
        inOverload: false
      };
    }
  }
  return undefined;
}

function emitGlobalParameters(
  context: SdkContext,
  namespace: Namespace
): Parameter[] {
  const clientParameters = emitServerParams(context, namespace);
  const credentialParam = emitCredentialParam(context, namespace);
  if (credentialParam) {
    clientParameters.push(credentialParam);
  }
  return clientParameters;
}

function getApiVersionParameter(context: SdkContext): Parameter | void {
  const version = getDefaultApiVersion(
    context,
    getServiceNamespace(context.program)
  );
  if (apiVersionParam) {
    return { ...apiVersionParam, isApiVersion: true };
  } else if (version !== undefined) {
    return {
      clientName: "api_version",
      clientDefaultValue: version.value,
      description: "Api Version",
      implementation: "Client",
      location: "query",
      restApiName: "api-version",
      skipUrlEncoding: false,
      optional: false,
      inDocstring: true,
      inOverload: false,
      inOverriden: false,
      type: getConstantType(version.value),
      isApiVersion: true
    };
  }
}

function emitClients(
  context: SdkContext,
  namespace: string,
  rlcModelsMap: Map<string, RLCModel>
): HrlcClient[] {
  const program = context.program;
  const clients = listClients(context);
  const retval: HrlcClient[] = [];
  for (const client of clients) {
    const clientName = client.name.replace("Client", "");
    if (getNamespace(context, client.name) !== namespace) {
      continue;
    }
    const server = getServerHelper(program, client.service);
    const rlcModels = rlcModelsMap.get(client.service.name);
    if (!rlcModels) {
      continue;
    }
    const emittedClient: HrlcClient = {
      name: clientName.split(".").at(-1) ?? "",
      description: getDocStr(program, client.type),
      parameters: emitGlobalParameters(context, client.service),
      operationGroups: emitOperationGroups(context, client, rlcModels),
      url: server ? server.url : "",
      apiVersions: [],
      rlcClientName: rlcModels ? getClientName(rlcModels) : client.name,
      subfolder: ""
    };
    const emittedApiVersionParam = getApiVersionParameter(context);
    if (emittedApiVersionParam) {
      emittedClient.parameters.push(emittedApiVersionParam);
    }
    retval.push(emittedClient);
  }
  return retval;
}

function getServiceNamespace(program: Program): Namespace {
  return listServices(program)[0]!.type;
}

function getNamespace(context: SdkContext, clientName: string): string {
  // We get client namespaces from the client name. If there's a dot, we add that to the namespace
  const submodule = clientName.split(".").slice(0, -1).join(".").toLowerCase();
  if (!submodule) {
    return getClientNamespaceString(context)!.toLowerCase();
  }
  return submodule;
}

function getNamespaces(context: SdkContext): Set<string> {
  const namespaces = new Set<string>();
  for (const client of listClients(context)) {
    namespaces.add(getNamespace(context, client.name));
  }
  return namespaces;
}

export function emitCodeModel(
  dpgContext: SdkContext,
  rlcModelsMap: Map<string, RLCModel>,
  modularSourcesRoot: string,
  project: Project,
  options: { casing: "snake" | "camel" } = { casing: "snake" }
): ModularCodeModel {
  CASING = options.casing ?? CASING;
  const clientNamespaceString =
    getClientNamespaceString(dpgContext)?.toLowerCase();
  // Get types
  const codeModel: ModularCodeModel = {
    options: dpgContext.rlcOptions ?? {},
    modularOptions: { sourceRoot: modularSourcesRoot },
    namespace: clientNamespaceString,
    subnamespaceToClients: {},
    clients: [],
    types: [],
    project,
    runtimeImports: buildRuntimeImports(dpgContext.rlcOptions?.branded ?? true)
  };

  typesMap.clear();
  simpleTypesMap.clear();
  const allModels = getAllModels(dpgContext);
  for (const model of allModels) {
    getType(dpgContext, model.__raw!);
  }

  for (const namespace of getNamespaces(dpgContext)) {
    if (namespace === clientNamespaceString) {
      codeModel.clients = emitClients(dpgContext, namespace, rlcModelsMap);
      codeModel.clients.length > 1 &&
        codeModel.clients.map((client) => {
          client["subfolder"] = normalizeName(
            client.name.replace("Client", ""),
            NameType.File
          );
        });
    } else {
      codeModel["subnamespaceToClients"][namespace] = emitClients(
        dpgContext,
        namespace,
        rlcModelsMap
      );
      codeModel["subnamespaceToClients"][namespace].length > 1 &&
        (codeModel["subnamespaceToClients"][namespace] as HrlcClient[]).map(
          (client) => {
            client["subfolder"] = normalizeName(client.name, NameType.File);
          }
        );
    }
  }

  codeModel["types"] = [
    { type: "string" },
    ...typesMap.values(),
    ...simpleTypesMap.values()
  ];
  return codeModel;
}<|MERGE_RESOLUTION|>--- conflicted
+++ resolved
@@ -1452,11 +1452,7 @@
     case "Enum":
       return emitEnum(context.program, type);
     case "EnumMember":
-<<<<<<< HEAD
-      return emitEnumMember(type);
-=======
       return emitEnumMember(context, type);
->>>>>>> 8fdc016a
     default:
       throw Error(`Not supported ${type.kind}`);
   }
