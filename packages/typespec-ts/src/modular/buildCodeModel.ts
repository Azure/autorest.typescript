--- conflicted
+++ resolved
@@ -1,12 +1,8 @@
-<<<<<<< HEAD
-import {
+import { getPagedResult, isFixed } from "@azure-tools/typespec-azure-core";
   getLroMetadata,
   getPagedResult,
   isFixed
 } from "@azure-tools/typespec-azure-core";
-=======
-import { getPagedResult } from "@azure-tools/typespec-azure-core";
->>>>>>> d7bf44b2
 import {
   Enum,
   getDoc,
@@ -526,11 +522,7 @@
 
   if (
     isApiVersion(context, parameter as HttpOperationParameter) &&
-<<<<<<< HEAD
-    paramMap.location === "query"
-=======
     (paramMap.location === "query" || paramMap.location === "endpointPath")
->>>>>>> d7bf44b2
   ) {
     const defaultApiVersion = getDefaultApiVersion(
       context,
@@ -803,11 +795,7 @@
     const emittedParam = emitParameter(context, param, "Method");
     if (isApiVersion(context, param)) {
       emittedParam.isApiVersion = true;
-<<<<<<< HEAD
-      apiVersionParam = emittedParam;
-=======
       methodApiVersionParam = emittedParam;
->>>>>>> d7bf44b2
     }
     parameters.push(emittedParam);
   }
@@ -1082,12 +1070,8 @@
     description: getDocStr(program, type),
     valueType: { type: enumMemberType(type.members.values().next().value) },
     values: enumValues,
-<<<<<<< HEAD
-    isFixed: isFixed(program, type),
+    isFixed: true
     coreTypeInfo: buildCoreTypeInfo(type)
-=======
-    isFixed: true
->>>>>>> d7bf44b2
   };
 }
 
@@ -1656,19 +1640,10 @@
         "Client"
       );
       endpointPathParameters.push(emittedParameter);
-<<<<<<< HEAD
-      if (
-        isApiVersion(context, serverParameter as any) &&
-        apiVersionParam === undefined
-      ) {
-        emittedParameter.isApiVersion = true;
-        apiVersionParam = emittedParameter;
-        continue;
-=======
       if (isApiVersion(context, serverParameter as any)) {
         emittedParameter.isApiVersion = true;
         serverApiVersionParam = emittedParameter;
->>>>>>> d7bf44b2
+        emittedParameter.isApiVersion = true;
       }
       params.push(emittedParameter);
     }
@@ -1744,17 +1719,10 @@
   return clientParameters;
 }
 
-<<<<<<< HEAD
-function getApiVersionParameter(): Parameter | void {
-  if (apiVersionParam) {
-    return {
-      ...apiVersionParam,
-=======
 function getMethodApiVersionParameter(): Parameter | void {
   if (methodApiVersionParam) {
     return {
       ...methodApiVersionParam,
->>>>>>> d7bf44b2
       isApiVersion: true
     };
   }
@@ -1768,11 +1736,7 @@
   const program = context.program;
   const clients = listClients(context);
   const retval: HrlcClient[] = [];
-<<<<<<< HEAD
-  apiVersionParam = undefined;
-=======
   methodApiVersionParam = undefined;
->>>>>>> d7bf44b2
   for (const client of clients) {
     const clientName = getLibraryName(context, client.type).replace(
       "Client",
@@ -1798,11 +1762,6 @@
       rlcHelperDetails:
         rlcModels && rlcModels.helperDetails ? rlcModels.helperDetails : {}
     };
-<<<<<<< HEAD
-    const emittedApiVersionParam = getApiVersionParameter();
-    if (emittedApiVersionParam && context.hasApiVersionInClient) {
-      emittedClient.parameters.push(emittedApiVersionParam);
-=======
     const methodApiVersionParam = getMethodApiVersionParameter();
     if (
       methodApiVersionParam &&
@@ -1811,7 +1770,6 @@
     ) {
       // prompt method-level api version to client level only when there is no client one defined
       emittedClient.parameters.push(methodApiVersionParam);
->>>>>>> d7bf44b2
       // if we have client level api version, we need to remove it from all operations
       emittedClient.operationGroups.map((opGroup) => {
         opGroup.operations.map((op) => {
