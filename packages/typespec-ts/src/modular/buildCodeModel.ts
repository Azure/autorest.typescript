import { getPagedResult, isFixed } from "@azure-tools/typespec-azure-core";
import {
  EnumMember,
  Enum,
  getDoc,
  getFriendlyName,
  getMaxLength,
  getMaxValue,
  getMinLength,
  getMinValue,
  getPattern,
  getSummary,
  getVisibility,
  ignoreDiagnostics,
  isErrorModel,
  isNeverType,
  Model,
  ModelProperty,
  Namespace,
  Program,
  getEffectiveModelType,
  getDiscriminator,
  Operation,
  isKey,
  Scalar,
  IntrinsicScalarName,
  isStringType,
  getPropertyType,
  isNumericType,
  getFormat,
  getMinItems,
  getMaxItems,
  EmitContext,
  listServices,
  Union,
  Type,
  IntrinsicType,
  getProjectedName,
  isNullType
} from "@typespec/compiler";
import {
  getAuthentication,
  getHeaderFieldName,
  getHttpOperation,
  getPathParamName,
  getQueryParamName,
  getServers,
  HttpAuth,
  HttpOperationParameter,
  HttpOperationResponse,
  HttpOperationResponseContent,
  HttpServer,
  isStatusCode,
  HttpOperation,
  isHeader
} from "@typespec/http";
import { getAddedOnVersions } from "@typespec/versioning";
import {
  SdkClient,
  listClients,
  listOperationGroups,
  listOperationsInOperationGroup,
  isApiVersion,
  getDefaultApiVersion,
  getClientNamespaceString,
  createSdkContext,
  SdkContext,
  getSdkUnion,
  getAllModels,
  SdkSimpleType,
  getSdkSimpleType
} from "@azure-tools/typespec-client-generator-core";
import { getResourceOperation } from "@typespec/rest";
import {
  ModularCodeModel,
  Client as HrlcClient,
  Parameter,
  Operation as HrlcOperation,
  OperationGroup,
  Response,
  Type as HrlcType,
  Header
} from "./modularCodeModel.js";
import { transformRLCOptions } from "../transform/transfromRLCOptions.js";
import { camelToSnakeCase, toCamelCase } from "../casingUtils.js";

interface HttpServerParameter {
  type: "endpointPath";
  name: string;
  param: ModelProperty;
}

interface CredentialType {
  kind: "Credential";
  scheme: HttpAuth;
}

interface CredentialTypeUnion {
  kind: "CredentialTypeUnion";
  types: CredentialType[];
}

type EmitterType = Type | CredentialType | CredentialTypeUnion;

let CASING: "camel" | "snake" = "snake";

export interface EmitterOptions {
  "basic-setup-py"?: boolean;
  "package-version"?: string;
  "package-name"?: string;
  "output-dir"?: string;
  "package-mode"?: string;
  debug?: boolean;
}

function applyCasing(
  name: string,
  options: { casing: "snake" | "camel" } = { casing: "snake" }
): string {
  if (options.casing === "camel") {
    return toCamelCase(name);
  }

  return camelToSnakeCase(name);
}

const typesMap = new Map<EmitterType, HrlcType>();
const simpleTypesMap = new Map<string, HrlcType>();
const endpointPathParameters: Record<string, any>[] = [];
let apiVersionParam: Parameter | undefined = undefined;

function isSimpleType(
  program: Program,
  type: EmitterType | undefined
): boolean {
  // these decorators can only work for simple type(int/string/float, etc)
  if (type && (type.kind === "Scalar" || type.kind === "ModelProperty")) {
    const funcs = [
      getMinValue,
      getMaxValue,
      getMinLength,
      getMaxLength,
      getPattern
    ];
    for (const func of funcs) {
      if (func(program, type)) {
        return true;
      }
    }
  }
  return false;
}

function getDocStr(program: Program, target: Type): string {
  return getDoc(program, target) ?? "";
}

function isLro(_program: Program, operation: Operation): boolean {
  for (const decorator of operation.decorators) {
    if (decorator.decorator.name === "$pollingOperation") {
      return true;
    }
  }
  return false;
}

function handleDiscriminator(context: SdkContext, type: Model, model: any) {
  const discriminator = getDiscriminator(context.program, type);
  if (discriminator) {
    let discriminatorProperty;
    for (const childModel of type.derivedModels) {
      const modelType = getType(context, childModel);
      for (const property of modelType.properties) {
        if (property.restApiName === discriminator.propertyName) {
          modelType.discriminatorValue = property.type.value;
          property.isDiscriminator = true;
          model.discriminatedSubtypes[property.type.value] = modelType;
          discriminatorProperty = property;
        }
      }
    }
    // it is not included in properties of cadl but needed by python codegen
    if (discriminatorProperty) {
      const discriminatorType = { ...discriminatorProperty.type };
      discriminatorType.value = null;
      const propertyCopy = {
        ...discriminatorProperty,
        isPolymorphic: true,
        type: discriminatorType
      };
      propertyCopy.description = "";
      model.properties.push(propertyCopy);
    }
  }
}

function getEffectiveSchemaType(program: Program, type: Model | Union): Model {
  function isSchemaProperty(property: ModelProperty) {
    const headerInfo = getHeaderFieldName(program, property);
    const queryInfo = getQueryParamName(program, property);
    const pathInfo = getPathParamName(program, property);
    const statusCodeinfo = isStatusCode(program, property);
    return !(headerInfo || queryInfo || pathInfo || statusCodeinfo);
  }

  let effective: Model;
  if (type.kind === "Union") {
    const nonNullOptions = [...type.variants.values()]
      .map((x) => x.type)
      .filter((t) => !isNullType(t));
    if (nonNullOptions.length === 1 && nonNullOptions[0]?.kind === "Model") {
      effective = getEffectiveModelType(program, nonNullOptions[0]);
    }
    return type as any;
  } else {
    effective = getEffectiveModelType(program, type, isSchemaProperty);
  }

  if (effective.name) {
    return effective;
  }
  return type as Model;
}

function isEmptyModel(type: EmitterType): boolean {
  // object, {}, Model{} all will be treated as empty model
  return (
    type.kind === "Model" &&
    type.properties.size === 0 &&
    !type.baseModel &&
    type.derivedModels.length === 0 &&
    !type.indexer
  );
}

function processModelProperties(
  context: SdkContext,
  newValue: any,
  model: Model
) {
  // need to do properties after insertion to avoid infinite recursion
  for (const property of model.properties.values()) {
    if (
      isStatusCode(context.program, property) ||
      isNeverType(property.type) ||
      isHeader(context.program, property)
    ) {
      continue;
    }
    newValue.properties.push(emitProperty(context, property));
  }
  // need to do discriminator outside `emitModel` to avoid infinite recursion
  handleDiscriminator(context, model, newValue);
}

function getType(
  context: SdkContext,
  type: EmitterType,
  options: { disableEffectiveModel?: boolean } = {}
): any {
  // don't cache simple type(string, int, etc) since decorators may change the result
  const enableCache =
    !isSimpleType(context.program, type) && !isEmptyModel(type);
  const effectiveModel =
<<<<<<< HEAD
    type.kind === "Model"
=======
    !options.disableEffectiveModel &&
    (type.kind === "Model" || type.kind === "Union")
>>>>>>> df35b830
      ? getEffectiveSchemaType(context.program, type)
      : type;
  if (enableCache) {
    const cached = typesMap.get(effectiveModel);
    if (cached) {
      return cached;
    }
  }
  let newValue: any;
  if (isEmptyModel(type)) {
    // do not generate model for empty model, treat it as any
    newValue = { type: "any" };
  } else {
    newValue = emitType(context, type);
  }

  if (enableCache) {
    typesMap.set(effectiveModel, newValue);
    if (type.kind === "Union") {
      for (const t of type.variants.values()) {
        if (t.type.kind === "Model") {
          processModelProperties(context, newValue, t.type);
        }
      }
    }
    if (type.kind === "Model") {
      // need to do properties after insertion to avoid infinite recursion
      processModelProperties(context, newValue, type);
    }
  } else {
    const key = JSON.stringify(newValue);
    const value = simpleTypesMap.get(key);
    if (value) {
      newValue = value;
    } else {
      simpleTypesMap.set(key, newValue);
    }
  }

  return newValue;
}

// To pass the yaml dump
function getAddedOnVersion(p: Program, t: Type): string | undefined {
  return getAddedOnVersions(p, t)?.[0]?.value;
}

type ParamBase = {
  optional: boolean;
  description: string;
  addedOn: string | undefined;
  clientName: string;
  inOverload: boolean;
};
function emitParamBase(
  program: Program,
  parameter: ModelProperty | Type
): ParamBase {
  let optional: boolean;
  let name: string;
  let description: string = "";
  let addedOn: string | undefined;

  if (parameter.kind === "ModelProperty") {
    optional = parameter.optional;
    name = parameter.name;
    description = getDocStr(program, parameter);
    addedOn = getAddedOnVersion(program, parameter);
  } else {
    optional = false;
    name = "body";
  }

  return {
    optional,
    description,
    addedOn,
    clientName: applyCasing(name, { casing: CASING }),
    inOverload: false
  };
}

type BodyParameter = ParamBase & {
  contentTypes: string[];
  type: Type;
  restApiName: string;
  location: "body";
  defaultContentType: string;
};

function getBodyType(program: Program, route: HttpOperation): Type {
  let bodyModel = route.parameters.body?.type;
  if (bodyModel && bodyModel.kind === "Model" && route.operation) {
    const resourceType = getResourceOperation(
      program,
      route.operation
    )?.resourceType;
    if (resourceType && route.responses && route.responses.length > 0) {
      const resp = route.responses[0];
      if (resp && resp.responses && resp.responses.length > 0) {
        const responseBody = resp.responses[0]?.body;
        if (responseBody?.type?.kind === "Model") {
          const bodyTypeInResponse = getEffectiveSchemaType(
            program,
            responseBody.type
          );
          // response body type is reosurce type, and request body type (if templated) contains resource type
          if (
            bodyTypeInResponse === resourceType &&
            bodyModel.templateMapper &&
            bodyModel.templateMapper.args &&
            bodyModel.templateMapper.args.some((it) => {
              return it.kind === "Model" || it.kind === "Union"
                ? it === bodyTypeInResponse
                : false;
            })
          ) {
            bodyModel = resourceType;
          }
        }
      }
    }
    if (resourceType && bodyModel.name === "") {
      bodyModel = resourceType;
    }
  }
  return bodyModel!;
}

function emitBodyParameter(
  context: SdkContext,
  httpOperation: HttpOperation
): BodyParameter {
  const params = httpOperation.parameters;
  const body = params.body!;
  const base = emitParamBase(context.program, body.parameter ?? body.type);
  let contentTypes = body.contentTypes;
  if (contentTypes.length === 0) {
    contentTypes = ["application/json"];
  }
  if (contentTypes.length !== 1) {
    throw Error("Currently only one kind of content-type!");
  }
  const type = getType(context, getBodyType(context.program, httpOperation), {
    disableEffectiveModel: true
  });

  if (type.type === "model" && type.name === "") {
    type.name = capitalize(httpOperation.operation.name) + "Request";
  }

  return {
    contentTypes,
    type,
    restApiName: body.parameter?.name ?? "body",
    location: "body",
    ...base,
    defaultContentType:
      body.parameter?.default ?? contentTypes.includes("application/json")
        ? "application/json"
        : contentTypes[0]!
  };
}

function emitParameter(
  context: SdkContext,
  parameter: HttpOperationParameter | HttpServerParameter,
  implementation: string
): Parameter {
  const base = emitParamBase(context.program, parameter.param);
  let type = getType(context, parameter.param.type);
  let clientDefaultValue = undefined;
  if (
    parameter.name.toLowerCase() === "content-type" &&
    type["type"] === "constant"
  ) {
    /// We don't want constant types for content types, so we make sure if it's
    /// a constant, we make it not constant
    clientDefaultValue = type["value"];
    type = type["valueType"];
  }
  const paramMap: any = {
    restApiName: parameter.name,
    location: parameter.type,
    type: type,
    implementation: implementation,
    skipUrlEncoding: parameter.type === "endpointPath"
  };

  if (paramMap.type.type === "constant") {
    clientDefaultValue = paramMap.type.value;
  }

  if (isApiVersion(context, parameter as HttpOperationParameter)) {
    const defaultApiVersion = getDefaultApiVersion(
      context,
      getServiceNamespace(context.program)
    );
    paramMap.type = defaultApiVersion
      ? getConstantType(defaultApiVersion.value)
      : { type: "string" };
    paramMap.implementation = "Client";
    paramMap.in_docstring = false;
    if (defaultApiVersion) {
      clientDefaultValue = defaultApiVersion.value;
    }
  }
  return { clientDefaultValue, ...base, ...paramMap };
}

function emitFlattenedParameter(
  bodyParameter: Record<string, any>,
  property: any
): Record<string, any> {
  return {
    checkClientInput: false,
    clientDefaultValue: null,
    clientName: property.clientName,
    delimiter: null,
    description: property.description,
    implementation: "Method",
    inDocstring: true,
    inFlattenedBody: true,
    inOverload: false,
    inOverriden: false,
    isApiVersion: bodyParameter["isApiVersion"],
    location: "other",
    optional: property["optional"],
    restApiName: null,
    skipUrlEncoding: false,
    type: property["type"],
    defaultToUnsetSentinel: true
  };
}

function getConstantType(key: string): HrlcType {
  const cache = simpleTypesMap.get(key);
  if (cache) {
    return cache;
  }
  const type: HrlcType = {
    apiVersions: [],
    clientDefaultValue: null,
    type: "constant",
    value: key,
    valueType: { type: "string" },
    xmlMetadata: {}
  };
  simpleTypesMap.set(key, type);
  return type;
}

function emitResponseHeaders(
  context: SdkContext,
  headers?: Record<string, ModelProperty>
): Header[] {
  const retval: Header[] = [];
  if (!headers) {
    return retval;
  }
  for (const [key, value] of Object.entries(headers)) {
    retval.push({
      type: getType(context, value.type),
      restApiName: key
    });
  }
  return retval;
}

function isAzureCoreErrorType(t?: Type): boolean {
  if (
    t?.kind !== "Model" ||
    !["Error", "ErrorResponse", "InnerError"].includes(t.name)
  )
    return false;
  const namespaces = ".Azure.Core.Foundations".split(".");
  while (
    namespaces.length > 0 &&
    (t?.kind === "Model" || t?.kind === "Namespace") &&
    t.namespace?.name === namespaces.pop()
  ) {
    t = t.namespace;
  }
  return namespaces.length == 0;
}

function emitResponse(
  context: SdkContext,
  response: HttpOperationResponse,
  innerResponse: HttpOperationResponseContent
): Response {
  let type = undefined;
  if (
    innerResponse.body?.type &&
    !isAzureCoreErrorType(innerResponse.body?.type)
  ) {
    // temporary logic. It can be removed after compiler optimize the response
    const candidate = [
      "ResourceOkResponse",
      "ResourceCreatedResponse",
      "AcceptedResponse"
    ];
    const originType = innerResponse.body.type as Model;
    if (
      innerResponse.body.type.kind === "Model" &&
      candidate.find((e) => e === originType.name)
    ) {
      const modelType = getEffectiveSchemaType(context.program, originType);
      type = getType(context, modelType);
    } else {
      type = getType(context, innerResponse.body.type);
    }
  }
  const statusCodes: (number | "default")[] = [];
  if (response.statusCode === "*") {
    statusCodes.push("default");
  } else {
    statusCodes.push(parseInt(response.statusCode));
  }
  return {
    headers: emitResponseHeaders(context, innerResponse.headers),
    statusCodes: statusCodes ?? [],
    addedOn: getAddedOnVersion(context.program, response.type),
    discriminator: "basic",
    type: type
  };
}

function emitOperation(
  context: SdkContext,
  operation: Operation,
  operationGroupName: string
): HrlcOperation {
  const lro = isLro(context.program, operation);
  const paging = getPagedResult(context.program, operation);
  if (lro && paging) {
    return emitLroPagingOperation(context, operation, operationGroupName);
  } else if (paging) {
    return emitPagingOperation(context, operation, operationGroupName);
  } else if (lro) {
    return emitLroOperation(context, operation, operationGroupName);
  }
  return emitBasicOperation(context, operation, operationGroupName);
}

function addLroInformation(emittedOperation: HrlcOperation) {
  emittedOperation["discriminator"] = "lro";
}

function addPagingInformation(
  program: Program,
  operation: Operation,
  emittedOperation: Record<string, any>
) {
  emittedOperation["discriminator"] = "paging";
  const pagedResult = getPagedResult(program, operation);
  if (pagedResult === undefined) {
    throw Error(
      "Trying to add paging information, but not paging metadata for this operation"
    );
  }
  emittedOperation["itemName"] = pagedResult.itemsPath;
  emittedOperation["continuationTokenName"] = pagedResult.nextLinkPath;
}

function emitLroPagingOperation(
  context: SdkContext,
  operation: Operation,
  operationGroupName: string
): HrlcOperation {
  const emittedOperation = emitBasicOperation(
    context,
    operation,
    operationGroupName
  );
  addLroInformation(emittedOperation);
  addPagingInformation(context.program, operation, emittedOperation);
  emittedOperation["discriminator"] = "lropaging";
  return emittedOperation;
}

function emitLroOperation(
  context: SdkContext,
  operation: Operation,
  operationGroupName: string
): HrlcOperation {
  const emittedOperation = emitBasicOperation(
    context,
    operation,
    operationGroupName
  );
  addLroInformation(emittedOperation);
  return emittedOperation;
}

function emitPagingOperation(
  context: SdkContext,
  operation: Operation,
  operationGroupName: string
): HrlcOperation {
  const emittedOperation = emitBasicOperation(
    context,
    operation,
    operationGroupName
  );
  addPagingInformation(context.program, operation, emittedOperation);
  return emittedOperation;
}

function emitBasicOperation(
  context: SdkContext,
  operation: Operation,
  operationGroupName: string
): HrlcOperation {
  // Set up parameters for operation
  const parameters: any[] = [];
  if (endpointPathParameters) {
    for (const param of endpointPathParameters) {
      parameters.push(param);
    }
  }
  const httpOperation = ignoreDiagnostics(
    getHttpOperation(context.program, operation)
  );
  for (const param of httpOperation.parameters.parameters) {
    const emittedParam = emitParameter(context, param, "Method");
    if (isApiVersion(context, param) && apiVersionParam === undefined) {
      apiVersionParam = emittedParam;
    }
    parameters.push(emittedParam);
  }

  // Set up responses for operation
  const responses: Response[] = [];
  const exceptions: Response[] = [];
  const isOverload: boolean = false;
  for (const response of httpOperation.responses) {
    for (const innerResponse of response.responses) {
      const emittedResponse: Response = emitResponse(
        context,
        response,
        innerResponse
      );
      if (isErrorModel(context.program, response.type)) {
        // * is valid status code in cadl but invalid for autorest.python
        if (response.statusCode === "*") {
          exceptions.push(emittedResponse);
        }
      } else {
        responses.push(emittedResponse);
      }
    }
  }

  let bodyParameter: any | undefined;
  if (httpOperation.parameters.body === undefined) {
    bodyParameter = undefined;
  } else {
    bodyParameter = emitBodyParameter(context, httpOperation);
    if (
      bodyParameter.type.type === "model" &&
      bodyParameter.type.base === "json"
    ) {
      bodyParameter["propertyToParameterName"] = {};
      if (!isOverload) {
        bodyParameter.defaultToUnsetSentinel = true;
      }
      for (const property of bodyParameter.type.properties) {
        bodyParameter["propertyToParameterName"][property["restApiName"]] =
          property["clientName"];
        parameters.push(emitFlattenedParameter(bodyParameter, property));
      }
    }
  }
  const name = applyCasing(operation.name, { casing: CASING });
  return {
    name: name,
    description: getDocStr(context.program, operation),
    summary: getSummary(context.program, operation) ?? "",
    url: httpOperation.path,
    method: httpOperation.verb.toUpperCase(),
    parameters: parameters,
    bodyParameter: bodyParameter,
    responses: responses ?? [],
    exceptions: exceptions ?? [],
    groupName: operationGroupName,
    addedOn: getAddedOnVersion(context.program, operation),
    discriminator: "basic",
    isOverload: false,
    overloads: [],
    apiVersions: [getAddedOnVersion(context.program, operation)]
  };
}

function isReadOnly(program: Program, type: ModelProperty): boolean {
  // https://microsoft.github.io/cadl/standard-library/rest/operations#automatic-visibility
  // Only "read" should be readOnly
  const visibility = getVisibility(program, type);
  if (visibility) {
    return visibility.includes("read");
  } else {
    return false;
  }
}

function emitProperty(
  context: SdkContext,
  property: ModelProperty
): Record<string, any> {
  let clientDefaultValue = undefined;
  const propertyDefaultKind = property.default?.kind;
  if (
    property.default &&
    (propertyDefaultKind === "Number" ||
      propertyDefaultKind === "String" ||
      propertyDefaultKind === "Boolean")
  ) {
    clientDefaultValue = property.default.value;
  }

  // const [clientName, jsonName] = getPropertyNames(context, property);
  const clientName = property.name;
  const jsonName =
    getProjectedName(context.program, property, "json") ?? property.name;

  if (property.model) {
    getType(context, property.model);
  }
  return {
    clientName: applyCasing(clientName, { casing: CASING }),
    restApiName: jsonName,
    type: getType(context, property.type),
    optional: property.optional,
    description: getDocStr(context.program, property),
    addedOn: getAddedOnVersion(context.program, property),
    readonly:
      isReadOnly(context.program, property) || isKey(context.program, property),
    clientDefaultValue: clientDefaultValue
  };
}

function getName(program: Program, type: Model): string {
  const friendlyName = getFriendlyName(program, type);
  if (friendlyName) {
    return friendlyName;
  } else {
    if (
      type.templateMapper &&
      type.templateMapper.args &&
      type.templateMapper.args.length > 0
    ) {
      return (
        type.name +
        type.templateMapper.args
          .map((it) => (it.kind === "Model" ? it.name : ""))
          .join("")
      );
    } else {
      return type.name;
    }
  }
}

function emitModel(context: SdkContext, type: Model): Record<string, any> {
  // Now we know it's a defined model
  const properties: Record<string, any>[] = [];
  let baseModel = undefined;
  if (type.baseModel) {
    baseModel = getType(context, type.baseModel);
  }
  const effectiveName = getEffectiveSchemaType(context.program, type).name;
  const modelName = effectiveName
    ? effectiveName
    : getName(context.program, type);
  return {
    type: "model",
    name: modelName,
    description: getDocStr(context.program, type),
    parents: baseModel ? [baseModel] : [],
    discriminatedSubtypes: {},
    properties: properties,
    addedOn: getAddedOnVersion(context.program, type),
    snakeCaseName: modelName
      ? applyCasing(modelName, { casing: CASING })
      : modelName,
    base: modelName === "" ? "json" : "dpg"
  };
}

function intOrFloat(value: number): string {
  return value.toString().indexOf(".") === -1 ? "integer" : "float";
}

function enumName(name: string): string {
  if (name.toUpperCase() === name) {
    return name;
  }
  return applyCasing(name, { casing: CASING }).toUpperCase();
}

function emitEnum(program: Program, type: Enum): Record<string, any> {
  const enumValues = [];
  for (const m of type.members.values()) {
    enumValues.push({
      name: enumName(m.name),
      value: m.value ?? m.name,
      description: getDocStr(program, m)
    });
  }

  return {
    type: "enum",
    name: type.name,
    description: getDocStr(program, type),
    valueType: { type: enumMemberType(type.members.values().next().value) },
    values: enumValues,
    isFixed: isFixed(program, type)
  };
  function enumMemberType(member: EnumMember) {
    if (typeof member.value === "number") {
      return intOrFloat(member.value);
    }
    return "string";
  }
}

function constantType(value: any, valueType: string): Record<string, any> {
  return { type: "constant", value: value, valueType: { type: valueType } };
}

function emitCredential(auth: HttpAuth): Record<string, any> {
  let credential_type: any = {};
  if (auth.type === "oauth2") {
    credential_type = {
      type: "OAuth2",
      policy: {
        type: "BearerTokenCredentialPolicy",
        credentialScopes: []
      }
    };
    for (const flow of auth.flows) {
      for (const scope of flow.scopes) {
        credential_type.policy.credentialScopes.push(scope.value);
      }
      credential_type.policy.credentialScopes.push();
    }
  } else if (auth.type === "apiKey") {
    credential_type = {
      type: "Key",
      policy: {
        type: "AzureKeyCredentialPolicy",
        key: auth.name
      }
    };
  }
  return credential_type;
}

function emitCredentialUnion(cred_types: CredentialTypeUnion) {
  const result: any = {};
  // Export as CombinedType, which is already a Union Type in autorest codegen
  result.type = "combined";
  result.types = [];
  for (const cred_type of cred_types.types) {
    result.types.push(emitCredential(cred_type.scheme));
  }

  return result;
}

function emitStdScalar(
  scalar: Scalar & { name: IntrinsicScalarName }
): Record<string, any> {
  switch (scalar.name) {
    case "bytes":
      return { type: "Uint8Array", format: "byte" };
    case "int8":
    case "int16":
    case "int32":
    case "int64":
    case "safeint":
    case "uint8":
    case "uint16":
    case "uint32":
    case "uint64":
    case "integer":
      return { type: "integer" };
    case "float32":
    case "float64":
    case "float":
      return { type: "float" };
    case "url":
    case "string":
      return { type: "string" };
    case "boolean":
      return { type: "boolean" };
    case "plainDate":
      return { type: "date" };
    case "utcDateTime":
      return { type: "datetime", format: "date-time" };
    case "plainTime":
      return { type: "time" };
    case "duration":
      return { type: "duration" };
    case "numeric":
      return {}; // Waiting on design for more precise type https://github.com/microsoft/cadl/issues/1260
    default:
      return {};
  }
}

function applyIntrinsicDecorators(
  program: Program,
  type: Scalar | ModelProperty,
  result: any
): Record<string, any> {
  const newResult = { ...result };
  const docStr = getDoc(program, type);
  const isString = isStringType(program, getPropertyType(type));
  const isNumeric = isNumericType(program, getPropertyType(type));

  if (!result.description && docStr) {
    newResult.description = docStr;
  }

  const formatStr = getFormat(program, type);
  if (isString && !result.format && formatStr) {
    newResult.format = formatStr;
  }

  const pattern = getPattern(program, type);
  if (isString && !result.pattern && pattern) {
    newResult.pattern = pattern;
  }

  const minLength = getMinLength(program, type);
  if (isString && !result.minLength && minLength !== undefined) {
    newResult.minLength = minLength;
  }

  const maxLength = getMaxLength(program, type);
  if (isString && !result.maxLength && maxLength !== undefined) {
    newResult.maxLength = maxLength;
  }

  const minValue = getMinValue(program, type);
  if (isNumeric && !result.minimum && minValue !== undefined) {
    newResult.minimum = minValue;
  }

  const maxValue = getMaxValue(program, type);
  if (isNumeric && !result.maximum && maxValue !== undefined) {
    newResult.maximum = maxValue;
  }

  const minItems = getMinItems(program, type);
  if (!result.minItems && minItems !== undefined) {
    newResult.minItems = minItems;
  }

  const maxItems = getMaxItems(program, type);
  if (!result.maxItems && maxItems !== undefined) {
    newResult.maxItems = maxItems;
  }
  return newResult;
}

function emitScalar(program: Program, scalar: Scalar): Record<string, any> {
  let result: Record<string, any> = {};
  if (program.checker.isStdType(scalar)) {
    result = emitStdScalar(scalar);
  } else if (scalar.baseScalar) {
    result = emitScalar(program, scalar.baseScalar);
  }
  return applyIntrinsicDecorators(program, scalar, result);
}

function emitListOrDict(
  context: SdkContext,
  type: Model
): Record<string, any> | undefined {
  if (type.indexer !== undefined) {
    if (!isNeverType(type.indexer.key)) {
      const name = type.indexer.key.name;
      if (name === "string") {
        return {
          type: "dict",
          elementType: getType(context, type.indexer.value!)
        };
      } else if (name === "integer") {
        return {
          type: "list",
          elementType: getType(context, type.indexer.value!)
        };
      }
    }
  }
  return undefined;
}

function mapCadlType(context: SdkContext, type: Type): any {
  switch (type.kind) {
    case "Number":
      return constantType(type.value, intOrFloat(type.value));
    case "String":
      return constantType(type.value, "string");
    case "Boolean":
      return constantType(type.value, "boolean");
    case "Model":
      return emitListOrDict(context, type);
  }
}

function capitalize(name: string): string {
  return name[0]!.toUpperCase() + name.slice(1);
}

function emitUnion(context: SdkContext, type: Union): Record<string, any> {
  const sdkType = getSdkUnion(context, type);
  if (sdkType === undefined) {
    throw Error("Should not have an empty union");
  }
  if (sdkType.kind === "union") {
    const unionName = type.name;
    return {
      nullable: sdkType.nullable,
      name: unionName,
      description: `Type of ${unionName}`,
      internal: true,
      type: "combined",
      types: sdkType.values.map((x) => getType(context, x.__raw)),
      xmlMetadata: {}
    };
  } else if (sdkType.kind === "enum") {
    return {
      name: sdkType.name,
      nullable: sdkType.nullable,
      description: sdkType.doc || `Type of ${sdkType.name}`,
      internal: true,
      type: sdkType.kind,
      valueType: emitSimpleType(context, sdkType.valueType as SdkSimpleType),
      values: sdkType.values.map((x) => emitEnumMember(x)),
      isFixed: sdkType.isFixed === false ? false : true,
      xmlMetadata: {}
    };
  } else {
    return { nullable: sdkType.nullable, ...emitType(context, sdkType.__raw) };
  }
}

function emitEnumMember(type: any): Record<string, any> {
  return {
    name: enumName(type.name),
    value: type.value,
    description: type.doc
  };
}

function emitSimpleType(
  context: SdkContext,
  type: Scalar | IntrinsicType | SdkSimpleType
): Record<string, any> {
  let sdkType: SdkSimpleType;
  if (type.kind === "Scalar" || type.kind === "Intrinsic") {
    sdkType = getSdkSimpleType(context, type);
  } else {
    sdkType = type;
  }

  const extraInformation: Record<string, any> = {};
  if (sdkType.kind === "string") {
    extraInformation["pattern"] = sdkType.pattern;
    extraInformation["minLength"] = sdkType.minLength;
    extraInformation["maxLength"] = sdkType.maxLength;
  } else if (
    sdkType.kind === "int32" ||
    sdkType.kind === "int64" ||
    sdkType.kind === "float32" ||
    sdkType.kind === "float64"
  ) {
    extraInformation["minValue"] = sdkType.minValue;
    extraInformation["maxValue"] = sdkType.maxValue;
  }
  return {
    nullable: sdkType.nullable,
    type: "number", // TODO: switch to kind
    doc: sdkType.doc,
    apiVersions: sdkType.apiVersions,
    sdkDefaultValue: sdkType.sdkDefaultValue,
    format: sdkType.format,
    ...extraInformation
  };
}

function emitType(context: SdkContext, type: EmitterType): Record<string, any> {
  if (type.kind === "Credential") {
    return emitCredential(type.scheme);
  }
  if (type.kind === "CredentialTypeUnion") {
    return emitCredentialUnion(type);
  }
  const builtinType = mapCadlType(context, type);
  if (builtinType !== undefined) {
    // add in description elements for types derived from primitive types (SecureString, etc.)
    const doc = getDoc(context.program, type);
    if (doc) {
      builtinType.description = doc;
    }
    return builtinType;
  }

  switch (type.kind) {
    case "Intrinsic":
      return { type: type.name };
    case "Model":
      return emitModel(context, type);
    case "Scalar":
      return emitScalar(context.program, type);
    case "Union":
      return emitUnion(context, type);
    case "UnionVariant":
      return {};
    case "Enum":
      return emitEnum(context.program, type);
    default:
      throw Error(`Not supported ${type.kind}`);
  }
}

function emitOperationGroups(
  context: SdkContext,
  client: SdkClient
): OperationGroup[] {
  const operationGroups: OperationGroup[] = [];
  for (const operationGroup of listOperationGroups(context, client)) {
    const operations: HrlcOperation[] = [];
    const name = operationGroup.type.name;
    for (const operation of listOperationsInOperationGroup(
      context,
      operationGroup
    )) {
      operations.push(emitOperation(context, operation, name));
    }
    operationGroups.push({
      className: name,
      propertyName: name,
      operations: operations
    });
  }
  const clientOperations: HrlcOperation[] = [];
  for (const operation of listOperationsInOperationGroup(context, client)) {
    clientOperations.push(emitOperation(context, operation, ""));
  }
  if (clientOperations.length > 0) {
    operationGroups.push({
      className: "",
      propertyName: "",
      operations: clientOperations
    });
  }
  return operationGroups;
}

function getServerHelper(
  program: Program,
  namespace: Namespace
): HttpServer | undefined {
  const servers = getServers(program, namespace);
  if (servers === undefined) {
    return undefined;
  }
  return servers[0];
}

function emitServerParams(
  context: SdkContext,
  namespace: Namespace
): Parameter[] {
  const server = getServerHelper(context.program, namespace);
  if (server === undefined) {
    return [
      {
        optional: false,
        description: "Service host",
        clientName: "endpoint",
        clientDefaultValue: null,
        restApiName: "$host",
        location: "path",
        type: { type: "string" },
        implementation: "Client",
        inOverload: false
      }
    ];
  }
  if (server.parameters) {
    const params: Parameter[] = [];
    for (const param of server.parameters.values()) {
      const serverParameter: HttpServerParameter = {
        type: "endpointPath",
        name: param.name,
        param: param
      };
      const emittedParameter = emitParameter(
        context,
        serverParameter,
        "Client"
      );
      endpointPathParameters.push(emittedParameter);
      if (
        isApiVersion(context, serverParameter as any) &&
        apiVersionParam == undefined
      ) {
        apiVersionParam = emittedParameter;
        continue;
      }
      params.push(emittedParameter);
    }
    return params;
  } else {
    return [
      {
        optional: false,
        description: "Service host",
        clientName: "endpoint",
        clientDefaultValue: server.url,
        restApiName: "$host",
        location: "path",
        type: { type: "string" },
        implementation: "Client",
        inOverload: false
      }
    ];
  }
}

function emitCredentialParam(
  context: SdkContext,
  namespace: Namespace
): Parameter | undefined {
  const auth = getAuthentication(context.program, namespace);
  if (auth) {
    const credential_types: CredentialType[] = [];
    for (const option of auth.options) {
      for (const scheme of option.schemes) {
        const type: CredentialType = {
          kind: "Credential",
          scheme: scheme
        };
        credential_types.push(type);
      }
    }
    if (credential_types.length > 0) {
      let type: EmitterType;
      if (credential_types.length === 1 && credential_types[0]) {
        type = credential_types[0];
      } else {
        type = {
          kind: "CredentialTypeUnion",
          types: credential_types
        };
      }
      return {
        type: getType(context, type),
        optional: false,
        description: "Credential needed for the client to connect to Azure.",
        clientName: "credential",
        location: "other",
        restApiName: "credential",
        implementation: "Client",
        skipUrlEncoding: true,
        inOverload: false
      };
    }
  }
  return undefined;
}

function emitGlobalParameters(
  context: SdkContext,
  namespace: Namespace
): Parameter[] {
  const clientParameters = emitServerParams(context, namespace);
  const credentialParam = emitCredentialParam(context, namespace);
  if (credentialParam) {
    clientParameters.push(credentialParam);
  }
  return clientParameters;
}

function getApiVersionParameter(context: SdkContext): Parameter | void {
  const version = getDefaultApiVersion(
    context,
    getServiceNamespace(context.program)
  );
  if (apiVersionParam) {
    return { ...apiVersionParam, isApiVersion: true };
  } else if (version !== undefined) {
    return {
      clientName: "api_version",
      clientDefaultValue: version.value,
      description: "Api Version",
      implementation: "Client",
      location: "query",
      restApiName: "api-version",
      skipUrlEncoding: false,
      optional: false,
      inDocstring: true,
      inOverload: false,
      inOverriden: false,
      type: getConstantType(version.value),
      isApiVersion: true
    };
  }
}

function emitClients(context: SdkContext, namespace: string): HrlcClient[] {
  const program = context.program;
  const clients = listClients(context);
  const retval: HrlcClient[] = [];
  for (const client of clients) {
    const clientName = client.name.replace("Client", "");
    if (getNamespace(context, client.name) !== namespace) {
      continue;
    }
    const server = getServerHelper(program, client.service);
    const emittedClient: HrlcClient = {
      name: clientName.split(".").at(-1) ?? "",
      description: getDocStr(program, client.type),
      parameters: emitGlobalParameters(context, client.service),
      operationGroups: emitOperationGroups(context, client),
      url: server ? server.url : "",
      apiVersions: []
    };
    const emittedApiVersionParam = getApiVersionParameter(context);
    if (emittedApiVersionParam) {
      emittedClient.parameters.push(emittedApiVersionParam);
    }
    retval.push(emittedClient);
  }
  return retval;
}

function getServiceNamespace(program: Program): Namespace {
  return listServices(program)[0]!.type;
}

function getNamespace(context: SdkContext, clientName: string): string {
  // We get client namespaces from the client name. If there's a dot, we add that to the namespace
  const submodule = clientName.split(".").slice(0, -1).join(".").toLowerCase();
  if (!submodule) {
    return getClientNamespaceString(context)!.toLowerCase();
  }
  return submodule;
}

function getNamespaces(context: SdkContext): Set<string> {
  const namespaces = new Set<string>();
  for (const client of listClients(context)) {
    namespaces.add(getNamespace(context, client.name));
  }
  return namespaces;
}

export function emitCodeModel(
  context: EmitContext<EmitterOptions>,
  options: { casing: "snake" | "camel" } = { casing: "snake" }
): ModularCodeModel {
  CASING = options.casing ?? CASING;
  const dpgContext = createSdkContext(context);
  const clientNamespaceString =
    getClientNamespaceString(dpgContext)?.toLowerCase();
  // Get types
  const codeModel: ModularCodeModel = {
    options: transformRLCOptions(
      context.program,
      context.options as any,
      context.emitterOutputDir,
      dpgContext
    ),
    namespace: clientNamespaceString,
    subnamespaceToClients: {},
    clients: [],
    types: []
  };

  const allModels = getAllModels(dpgContext);
  for (const model of allModels) {
    getType(dpgContext, model);
  }

  for (const namespace of getNamespaces(dpgContext)) {
    if (namespace === clientNamespaceString) {
      codeModel.clients = emitClients(dpgContext, namespace);
    } else {
      codeModel["subnamespaceToClients"][namespace] = emitClients(
        dpgContext,
        namespace
      );
    }
  }

  codeModel["types"] = [
    { type: "string" },
    ...typesMap.values(),
    ...simpleTypesMap.values()
  ];
  return codeModel;
}<|MERGE_RESOLUTION|>--- conflicted
+++ resolved
@@ -262,12 +262,8 @@
   const enableCache =
     !isSimpleType(context.program, type) && !isEmptyModel(type);
   const effectiveModel =
-<<<<<<< HEAD
-    type.kind === "Model"
-=======
     !options.disableEffectiveModel &&
     (type.kind === "Model" || type.kind === "Union")
->>>>>>> df35b830
       ? getEffectiveSchemaType(context.program, type)
       : type;
   if (enableCache) {
