--- conflicted
+++ resolved
@@ -37,11 +37,8 @@
   IntrinsicType,
   getProjectedName,
   isNullType,
-<<<<<<< HEAD
-  getEncode
-=======
+  getEncode,
   isTemplateDeclarationOrInstance
->>>>>>> 52bc9637
 } from "@typespec/compiler";
 import {
   getAuthentication,
@@ -1002,11 +999,7 @@
 ): Record<string, any> {
   switch (scalar.name) {
     case "bytes":
-<<<<<<< HEAD
       return { type: "byte-array", format: getEncode(program,  scalar) };
-=======
-      return { type: "byte-array", format: "byte" };
->>>>>>> 52bc9637
     case "int8":
     case "int16":
     case "int32":
