--- conflicted
+++ resolved
@@ -1294,7 +1294,6 @@
   return applyIntrinsicDecorators(program, scalar, result);
 }
 
-<<<<<<< HEAD
 // function emitListOrDict(
 //   context: SdkContext,
 //   type: Model,
@@ -1491,6 +1490,8 @@
 //       return emitEnum(context, type);
 //     case "EnumMember":
 //       return emitEnumMember(context, type);
+//     case "ModelProperty":
+//       return emitType(context, type.type, options);
 //     default:
 //       throw Error(`Not supported ${type.kind}`);
 //   }
@@ -1807,525 +1808,6 @@
 // }
 
 export function transformModularEmitterOptions(
-=======
-function emitListOrDict(
-  context: SdkContext,
-  type: Model,
-  usage: UsageFlags
-): Record<string, any> | undefined {
-  if (type.indexer !== undefined) {
-    if (!isNeverType(type.indexer.key)) {
-      const name = type.indexer.key.name;
-      if (name === "string") {
-        return {
-          type: "dict",
-          name: type.name,
-          elementType: getType(context, type.indexer.value!, { usage })
-        };
-      } else if (name === "integer") {
-        return {
-          type: "list",
-          elementType: getType(context, type.indexer.value!, { usage })
-        };
-      }
-    }
-  }
-  return undefined;
-}
-
-function mapTypeSpecType(
-  context: SdkContext,
-  type: Type,
-  usage: UsageFlags
-): any {
-  switch (type.kind) {
-    case "Number":
-      return constantType(type.value, intOrFloat(type.value));
-    case "String":
-      return constantType(type.value, "string");
-    case "Boolean":
-      return constantType(type.value, "boolean");
-    case "Model":
-      return emitListOrDict(context, type, usage);
-  }
-}
-
-function emitUnion(
-  context: SdkContext,
-  type: Union,
-  usage: UsageFlags
-): Record<string, any> {
-  let sdkType = getSdkUnion(context, type);
-  const isNull = sdkType.kind === "nullable";
-  if (sdkType.kind === "nullable") {
-    sdkType = sdkType.type;
-  }
-  const nonNullOptions = getNonNullOptions(type);
-  if (sdkType === undefined) {
-    throw Error("Should not have an empty union");
-  }
-  if (sdkType.kind === "union") {
-    const unionName = getLibraryName(context, type)
-      ? getLibraryName(context, type)
-      : type.name;
-    const discriminatorPropertyName = getDiscriminator(
-      context.program,
-      type
-    )?.propertyName;
-    const variantTypes = sdkType.variantTypes.map((x) => {
-      const valueType = getType(context, x.__raw!, { usage });
-      if (valueType.properties && discriminatorPropertyName) {
-        valueType.discriminatorValue = valueType.properties.filter(
-          (p: Property) => p.clientName === discriminatorPropertyName
-        )[0].type.value;
-      }
-      return valueType;
-    });
-    const unionTypeName = unionName
-      ? normalizeName(unionName, NameType.Interface)
-      : undefined;
-    return {
-      nullable: isNull,
-      name: unionTypeName,
-      description: `Type of ${unionTypeName}`,
-      internal: true,
-      type: "combined",
-      types: variantTypes,
-      xmlMetadata: {},
-      usage,
-      discriminator: discriminatorPropertyName,
-      alias:
-        unionName === "" || unionName === undefined ? undefined : unionName,
-      aliasType:
-        unionName === "" || unionName === undefined
-          ? undefined
-          : variantTypes.map((x) => getTypeName(x).name).join(" | "),
-      tcgcType: sdkType
-    };
-  } else if (sdkType.kind === "enum") {
-    let typeName = getLibraryName(context, type)
-      ? getLibraryName(context, type)
-      : sdkType.isGeneratedName
-        ? type.name
-        : sdkType.name;
-    typeName = typeName
-      ? normalizeName(typeName, NameType.Interface)
-      : undefined;
-    return {
-      name: typeName,
-      nullable: isNull,
-      description: sdkType.doc || `Type of ${typeName}`,
-      internal: true,
-      type: sdkType.kind,
-      valueType: emitSimpleType(sdkType.valueType),
-      values: sdkType.values.map((x) => emitEnumMember(context, x)),
-      isFixed: sdkType.isFixed,
-      isNonExhaustive: context.rlcOptions?.experimentalExtensibleEnums ?? false,
-      xmlMetadata: {},
-      usage
-    };
-  } else if (nonNullOptions.length === 1 && nonNullOptions[0]) {
-    return {
-      ...emitType(context, nonNullOptions[0], { usage }),
-      nullable: isNull
-    };
-  } else {
-    return {
-      ...emitType(context, sdkType.__raw!, { usage }),
-      nullable: isNull
-    };
-  }
-}
-
-function getNonNullOptions(type: Union) {
-  return [...type.variants.values()]
-    .map((x) => x.type)
-    .filter((t) => !isNullType(t));
-}
-
-function emitEnumMember(context: SdkContext, member: any): Record<string, any> {
-  const value = member.value ?? member.name;
-  return {
-    type: "constant",
-    valueType: {
-      type: enumMemberType(member)
-    },
-    value,
-    name: member.name ? enumName(member.name) : undefined,
-    description: getDoc(context.program, member),
-    isConstant: true
-  };
-}
-
-function emitSimpleType(type: SdkBuiltInType): Record<string, any> {
-  return {
-    nullable: isNullType(type.__raw!),
-    type: type.kind === "string" ? "string" : "number", // TODO: handle other types
-    doc: "",
-    apiVersions: [],
-    sdkDefaultValue: undefined,
-    format: undefined
-  };
-}
-
-function emitType(
-  context: SdkContext,
-  type: EmitterType,
-  options: EmitTypeOptions = {}
-): Record<string, any> {
-  if (type.kind === "Credential") {
-    return emitCredential(type.scheme);
-  }
-  if (type.kind === "CredentialTypeUnion") {
-    return emitCredentialUnion(type);
-  }
-  const builtinType = mapTypeSpecType(context, type, options.usage!);
-  if (builtinType !== undefined) {
-    // add in description elements for types derived from primitive types (SecureString, etc.)
-    const doc = getDoc(context.program, type);
-    if (doc) {
-      builtinType.description = doc;
-    }
-    return builtinType;
-  }
-
-  switch (type.kind) {
-    case "Intrinsic":
-      return { type: type.name };
-    case "Model":
-      return emitModel(context, type, options);
-    case "Scalar":
-      return emitScalar(context.program, type);
-    case "Union":
-      return emitUnion(context, type, options.usage!);
-    case "UnionVariant":
-      return emitType(context, type.type, options);
-    case "Enum":
-      return emitEnum(context, type);
-    case "EnumMember":
-      return emitEnumMember(context, type);
-    case "ModelProperty":
-      return emitType(context, type.type, options);
-    default:
-      throw Error(`Not supported ${type.kind}`);
-  }
-}
-
-function emitOperationGroups(
-  context: SdkContext,
-  client: SdkClient,
-  rlcModels: RLCModel
-): OperationGroup[] {
-  const operationGroups: OperationGroup[] = [];
-  const groupMapping: Map<string, OperationGroup> = new Map<
-    string,
-    OperationGroup
-  >();
-  const clientOperations: HrlcOperation[] = [];
-  for (const operation of listOperationsInOperationGroup(context, client)) {
-    clientOperations.push(emitOperation(context, operation, "", rlcModels, []));
-  }
-  if (clientOperations.length > 0) {
-    addHierarchyOperationGroup(clientOperations, groupMapping);
-  }
-  for (const operationGroup of listOperationGroups(context, client, true)) {
-    const operations: HrlcOperation[] = [];
-    const overrideName = getLibraryName(context, operationGroup.type);
-    const name =
-      context.rlcOptions?.hierarchyClient ||
-      context.rlcOptions?.enableOperationGroup
-        ? (overrideName ?? operationGroup.type.name)
-        : "";
-    const hierarchies =
-      context.rlcOptions?.hierarchyClient ||
-      context.rlcOptions?.enableOperationGroup
-        ? operationGroup.groupPath.split(".")
-        : [];
-    if (hierarchies[0]?.endsWith("Client")) {
-      hierarchies.shift();
-    }
-    for (const operation of listOperationsInOperationGroup(
-      context,
-      operationGroup
-    )) {
-      operations.push(
-        emitOperation(context, operation, name, rlcModels, hierarchies)
-      );
-    }
-    if (operations.length > 0) {
-      addHierarchyOperationGroup(operations, groupMapping);
-    }
-  }
-
-  groupMapping.forEach((value) => {
-    operationGroups.push(value);
-  });
-  if (
-    context.rlcOptions?.hierarchyClient === false &&
-    context.rlcOptions?.enableOperationGroup
-  ) {
-    appendOperationGroupPrefix(operationGroups);
-  }
-  return operationGroups;
-}
-
-function addHierarchyOperationGroup(
-  operations: HrlcOperation[],
-  groupMapping: Map<string, OperationGroup>
-): OperationGroup[] {
-  if (operations.length > 0) {
-    operations.forEach((op) => {
-      const groupName = op.namespaceHierarchies.join("") ?? "";
-      if (!groupMapping.has(groupName)) {
-        groupMapping.set(groupName, {
-          className: groupName,
-          propertyName: groupName,
-          operations: [op],
-          namespaceHierarchies: op.namespaceHierarchies
-        });
-      } else {
-        groupMapping.get(groupName)!.operations.push(op);
-      }
-    });
-    return [...groupMapping.values()];
-  }
-  return [];
-}
-
-function appendOperationGroupPrefix(operationGroups: OperationGroup[]) {
-  if (operationGroups.length < 2) {
-    return;
-  }
-  // Append operation group prefix
-  operationGroups.forEach((g) =>
-    g.operations.forEach((op) => {
-      op.oriName = op.name;
-      op.name = `${g.propertyName}_${op.name}`;
-    })
-  );
-}
-
-function getServerHelper(
-  program: Program,
-  namespace: Namespace
-): HttpServer | undefined {
-  const servers = getServers(program, namespace);
-  if (servers === undefined) {
-    return undefined;
-  }
-  return servers[0];
-}
-
-function emitServerParams(
-  context: SdkContext,
-  namespace: Namespace
-): Parameter[] {
-  const server = getServerHelper(context.program, namespace);
-  if (server === undefined || server.parameters.size === 0) {
-    return [
-      {
-        optional: false,
-        description: "Service host",
-        clientName: "endpointParam",
-        clientDefaultValue: null,
-        restApiName: "endpoint",
-        location: "endpointPath",
-        type: { type: "string" },
-        implementation: "Client",
-        inOverload: false
-      }
-    ];
-  }
-  if (server.parameters) {
-    const params: Parameter[] = [];
-    for (const param of server.parameters.values()) {
-      const serverParameter: HttpServerParameter = {
-        type: "endpointPath",
-        name: param.name,
-        param: param
-      };
-      const emittedParameter = emitParameter(
-        context,
-        serverParameter,
-        "Client"
-      );
-      if (emittedParameter === undefined) {
-        continue;
-      }
-      endpointPathParameters.push(emittedParameter);
-      if (isApiVersion(context, serverParameter as any)) {
-        emittedParameter.isApiVersion = true;
-        serverApiVersionParam = emittedParameter;
-        emittedParameter.isApiVersion = true;
-      }
-      params.push(emittedParameter);
-    }
-    return params;
-  } else {
-    return [
-      {
-        optional: false,
-        description: "Service host",
-        clientName: "endpointParam",
-        clientDefaultValue: server.url,
-        restApiName: "endpoint",
-        location: "path",
-        type: { type: "string" },
-        implementation: "Client",
-        inOverload: false
-      }
-    ];
-  }
-}
-
-function emitCredentialParam(
-  context: SdkContext,
-  namespace: Namespace
-): Parameter | undefined {
-  const auth = getAuthentication(context.program, namespace);
-  if (auth) {
-    const credential_types: CredentialType[] = [];
-    for (const scheme of getSupportedHttpAuth(context.program, auth)) {
-      const type: CredentialType = {
-        kind: "Credential",
-        scheme: scheme
-      };
-      credential_types.push(type);
-    }
-
-    if (
-      credential_types.length > 0 &&
-      context.rlcOptions?.addCredentials !== false
-    ) {
-      let type: EmitterType;
-      if (credential_types.length === 1 && credential_types[0]) {
-        type = credential_types[0];
-      } else {
-        type = {
-          kind: "CredentialTypeUnion",
-          types: credential_types
-        };
-      }
-      return {
-        type: getType(context, type, { usage: UsageFlags.Input }),
-        optional: false,
-        description: "Credential needed for the client to connect to Azure.",
-        clientName: "credential",
-        location: "other",
-        restApiName: "credential",
-        implementation: "Client",
-        skipUrlEncoding: true,
-        inOverload: false
-      };
-    }
-  }
-  return undefined;
-}
-
-function emitGlobalParameters(
-  context: SdkContext,
-  namespace: Namespace
-): Parameter[] {
-  const clientParameters = emitServerParams(context, namespace);
-  const credentialParam = emitCredentialParam(context, namespace);
-  if (credentialParam) {
-    clientParameters.push(credentialParam);
-  }
-  return clientParameters;
-}
-
-function getMethodApiVersionParameter(): Parameter | void {
-  if (methodApiVersionParam) {
-    return {
-      ...methodApiVersionParam,
-      isApiVersion: true
-    };
-  }
-}
-
-function emitClients(
-  context: SdkContext,
-  rlcModelsMap: Map<string, RLCModel>
-): HrlcClient[] {
-  const program = context.program;
-  const clients = listClients(context);
-  const retval: HrlcClient[] = [];
-  methodApiVersionParam = undefined;
-  for (const client of clients) {
-    const sdkPackageClient = context.sdkPackage.clients.find((p) => {
-      return p.name === client.name;
-    });
-
-    if (!sdkPackageClient) {
-      throw new Error(`Client ${client.name} not found in the SDK package`);
-    }
-
-    const clientName = client.name.replace("Client", "");
-    const server = getServerHelper(program, client.service);
-    const rlcModels = rlcModelsMap.get(client.service.name);
-    if (!rlcModels) {
-      continue;
-    }
-    const emittedClient: HrlcClient = {
-      name: clientName.split(".").at(-1) ?? "",
-      description: getDocStr(program, client.type),
-      parameters: emitGlobalParameters(context, client.service),
-      operationGroups: emitOperationGroups(context, client, rlcModels),
-      tcgcClient: sdkPackageClient,
-      url: server ? server.url : "",
-      apiVersions: [],
-      rlcClientName: `${client.name.replace("Client", "")}Context`,
-      subfolder: "",
-      rlcHelperDetails:
-        rlcModels && rlcModels.helperDetails ? rlcModels.helperDetails : {}
-    };
-    const methodApiVersionParam = getMethodApiVersionParameter();
-    if (
-      methodApiVersionParam &&
-      !serverApiVersionParam &&
-      context.hasApiVersionInClient
-    ) {
-      // prompt method-level api version to client level only when there is no client one defined
-      emittedClient.parameters.push(methodApiVersionParam);
-      // if we have client level api version, we need to remove it from all operations
-      emittedClient.operationGroups.map((opGroup) => {
-        opGroup.operations.map((op) => {
-          op.parameters = op.parameters.filter((param) => {
-            return !param.isApiVersion;
-          });
-          return op;
-        });
-        return opGroup;
-      });
-    }
-    retval.push(emittedClient);
-  }
-  return retval;
-}
-
-function getServiceNamespace(program: Program): Namespace {
-  return listServices(program)[0]!.type;
-}
-
-function getNamespace(context: SdkContext, clientName: string): string {
-  // We get client namespaces from the client name. If there's a dot, we add that to the namespace
-  const submodule = clientName.split(".").slice(0, -1).join(".").toLowerCase();
-  if (!submodule) {
-    return getClientNamespaceString(context)!.toLowerCase();
-  }
-  return submodule;
-}
-
-function getNamespaces(context: SdkContext): Set<string> {
-  const namespaces = new Set<string>();
-  for (const client of listClients(context)) {
-    namespaces.add(getNamespace(context, client.name));
-  }
-  return namespaces;
-}
-
-export function emitCodeModel(
->>>>>>> b80c904a
   dpgContext: SdkContext,
   modularSourcesRoot: string,
   project: Project,
