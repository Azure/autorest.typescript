import {
  Enum,
  IntrinsicScalarName,
  Model,
  ModelProperty,
  Namespace,
  Operation,
  Program,
  Scalar,
  Type,
  Union,
  UsageFlags,
  getDiscriminator,
  getDoc,
  getEncode,
  getFriendlyName,
  getMaxItems,
  getMaxLength,
  getMaxValue,
  getMinItems,
  getMinLength,
  getMinValue,
  getPattern,
  getPropertyType,
  getSummary,
  getVisibility,
  isErrorModel,
  isNeverType,
  isNullType,
  isNumericType,
  isStringType,
  isTemplateDeclarationOrInstance,
  isType,
  isVoidType,
  listServices
} from "@typespec/compiler";
import {
  Header,
  Client as HrlcClient,
  Operation as HrlcOperation,
  Type as HrlcType,
  ModularCodeModel,
  OperationGroup,
  Parameter,
  Property,
  Response
} from "./modularCodeModel.js";
import {
  HttpAuth,
  HttpOperation,
  HttpOperationParameter,
  HttpOperationResponse,
  HttpOperationResponseContent,
  HttpServer,
  getAuthentication,
  getServers,
  isSharedRoute
} from "@typespec/http";
import {
  NameType,
  RLCModel,
  buildRuntimeImports,
  getClientName,
  normalizeName
} from "@azure-tools/rlc-common";
import {
  SdkBuiltInType,
  SdkClient,
  SdkEnumValueType,
  SdkType,
  getAllModels,
  getClientNamespaceString,
  getClientType,
  getDefaultApiVersion,
  getHttpOperationWithCache,
  getLibraryName,
  getSdkUnion,
  getWireName,
  isApiVersion,
  listClients,
  listOperationGroups,
  listOperationsInOperationGroup
} from "@azure-tools/typespec-client-generator-core";
import {
  buildCoreTypeInfo,
  getBodyType,
  getDefaultApiVersionString,
  getEffectiveSchemaType,
  isAzureCoreErrorType,
  isSchemaProperty
} from "../utils/modelUtils.js";
import { camelToSnakeCase, toCamelCase } from "../utils/casingUtils.js";
import {
  extractPagedMetadataNested,
  getOperationGroupName,
  getOperationName,
  isBinaryPayload,
  isIgnoredHeaderParam,
  isLongRunningOperation,
  parseItemName,
  parseNextLinkName
} from "../utils/operationUtil.js";
import {
  getLroMetadata,
  getPagedResult
} from "@azure-tools/typespec-azure-core";

import { Project } from "ts-morph";
import { SdkContext } from "../utils/interfaces.js";
import { getAddedOnVersions } from "@typespec/versioning";
import { getModelNamespaceName } from "../utils/namespaceUtils.js";
import { getType as getTypeName } from "./helpers/typeHelpers.js";
import { isModelWithAdditionalProperties } from "./emitModels.js";
import { reportDiagnostic } from "../lib.js";
import { useContext } from "../contextManager.js";

interface HttpServerParameter {
  type: "endpointPath";
  name: string;
  param: ModelProperty;
}

interface CredentialType {
  kind: "Credential";
  scheme: HttpAuth;
}

interface CredentialTypeUnion {
  kind: "CredentialTypeUnion";
  types: CredentialType[];
}

type EmitterType = Type | CredentialType | CredentialTypeUnion;

let CASING: "camel" | "snake" = "snake";

export interface EmitterOptions {
  "basic-setup-py"?: boolean;
  "package-version"?: string;
  "package-name"?: string;
  "output-dir"?: string;
  "package-mode"?: string;
  debug?: boolean;
}

function applyCasing(
  name: string,
  options: { casing: "snake" | "camel" } = { casing: "snake" }
): string {
  if (options.casing === "camel") {
    return toCamelCase(name);
  }

  return camelToSnakeCase(name);
}

const typesMap = new Map<EmitterType, HrlcType>();
const simpleTypesMap = new Map<string, HrlcType>();
const endpointPathParameters: Record<string, any>[] = [];
let methodApiVersionParam: Parameter | undefined = undefined;
let serverApiVersionParam: Parameter | undefined = undefined;

function isSimpleType(
  program: Program,
  type: EmitterType | undefined
): boolean {
  // these decorators can only work for simple type(int/string/float, etc)
  if (type && (type.kind === "Scalar" || type.kind === "ModelProperty")) {
    const funcs = [
      getMinValue,
      getMaxValue,
      getMinLength,
      getMaxLength,
      getPattern,
      getEncode
    ];
    for (const func of funcs) {
      if (func(program, type)) {
        return true;
      }
    }
  }
  return false;
}

function getDocStr(program: Program, target: Type): string {
  return getDoc(program, target) ?? "";
}

function isDiscriminator(
  context: SdkContext,
  type: Model,
  propertyName: string
): boolean {
  const discriminator = getDiscriminator(context.program, type);
  if (discriminator && discriminator.propertyName === propertyName) {
    return true;
  }
  return false;
}

function handleDiscriminator(
  context: SdkContext,
  type: Model,
  usage: UsageFlags
) {
  const discriminator = getDiscriminator(context.program, type);
  if (discriminator) {
    const discriminatorValues: string[] = [];
    const aliases: string[] = [];
    const discriminatedSubtypes: Type[] = [];
    for (const childModel of type.derivedModels) {
      const modelType = getType(context, childModel, { usage });
      aliases.push(modelType.name);
      for (const property of modelType.properties) {
        if (property.restApiName === discriminator.propertyName) {
          modelType.discriminatorValue = property.type.value;
          discriminatorValues.push(modelType.discriminatorValue);
        }
      }
      discriminatedSubtypes.push(modelType);
    }
    const discriminatorInfo = {
      description:
        discriminatorValues.length > 0
          ? `the discriminator possible values: ${discriminatorValues.join(
              ", "
            )}`
          : "discriminator property",
      type: { type: "string" },
      restApiName: discriminator.propertyName,
      clientName: discriminator.propertyName,
      name: discriminator.propertyName,
      isPolymorphic: true,
      isDiscriminator: true,
      aliases,
      discriminatedSubtypes
    };
    return discriminatorInfo;
  }
  return undefined;
}

function processModelProperties(
  context: SdkContext,
  newValue: any,
  model: Model,
  usage: UsageFlags
) {
  // need to do properties after insertion to avoid infinite recursion
  const discriminatorInfo = handleDiscriminator(context, model, usage);
  let hasDiscriminator = false;
  for (const property of model.properties.values()) {
    if (!isSchemaProperty(context.program, property)) {
      continue;
    }
    if (isNeverType(property.type)) {
      continue;
    }
    if (newValue.properties === undefined || newValue.properties === null) {
      newValue.properties = [];
    }
    let newProperty = emitProperty(context, property, usage);
    if (isDiscriminator(context, model, property.name)) {
      hasDiscriminator = true;
      newProperty = {
        ...newProperty,
        ...discriminatorInfo,
        type: newProperty["type"]
      };
    }
    newValue.properties.push(newProperty);
  }
  if (discriminatorInfo) {
    if (!hasDiscriminator) {
      newValue.properties.push({ ...discriminatorInfo });
    }
    // we don't need to add the discriminator info if it's an anonymous model
    // because it's impossible to have a anonymous model as the polymorphic base in typespec
    // the only possibility is the anonymous model is an alias for an union type which has already been taken care of in the combined types.
    if (newValue.name) {
      newValue.name = normalizeName(newValue.name, NameType.Interface);
      discriminatorInfo?.aliases.push(`${newValue.name}`);
      newValue.alias = `${newValue.name}`;
      newValue.name = `${newValue.name}Union`;
      newValue.aliasType = discriminatorInfo?.aliases.join(" | ");
      newValue.types = discriminatorInfo?.discriminatedSubtypes;
      newValue.isPolymorphicBaseModel = true;
      newValue.discriminator = discriminatorInfo.restApiName;
    }
  }
}

function isEmptyAnonymousModel(type: EmitterType): boolean {
  // object, {}, all will be treated as empty model
  return (
    type.kind === "Model" &&
    type.name === "" &&
    type.properties.size === 0 &&
    !type.baseModel &&
    type.derivedModels.length === 0 &&
    !type.indexer
  );
}

function getType(
  context: SdkContext,
  type: EmitterType,
  options: { disableEffectiveModel?: boolean; usage?: UsageFlags } = {}
): any {
  const modularMetatree = useContext("modularMetaTree");

  // don't cache simple type(string, int, etc) since decorators may change the result
  const enableCache = !isSimpleType(context.program, type);
  const effectiveModel =
    !options.disableEffectiveModel &&
    (type.kind === "Model" || type.kind === "Union")
      ? getEffectiveSchemaType(context.program, type)
      : type;
  if (enableCache) {
    const cached = typesMap.get(effectiveModel);
    if (cached) {
      return cached;
    }
  }
  let newValue: any;

  if (isEmptyAnonymousModel(type)) {
    // do not generate model for empty model, treat it as any
    newValue = { type: "any" };
  } else {
    newValue = emitType(context, type, options.usage!);
  }
  if (type.kind === "ModelProperty" || type.kind === "Scalar") {
    newValue = applyEncoding(context.program, type, newValue);
  }

  if (isTypespecType(type)) {
    newValue.tcgcType = getClientType(context, type);
    newValue.__raw = type;
    modularMetatree.set(type, newValue);
  }

  if (enableCache) {
    if (!options.disableEffectiveModel) {
      typesMap.set(effectiveModel, newValue);
    }
    if (type.kind === "Union") {
      for (const t of type.variants.values()) {
        if (t.type.kind === "Model") {
          processModelProperties(context, newValue, t.type, options.usage!);
        }
      }
    }
    if (type.kind === "Model") {
      // need to do properties after insertion to avoid infinite recursion
      processModelProperties(context, newValue, type, options.usage!);
      if (newValue.type === "dict") {
        newValue = { ...emitModel(context, type, options.usage!), ...newValue };
        typesMap.set(effectiveModel, newValue);
      }
    }
  } else {
    const { __raw, tcgcType, ...keyableValue } = newValue;
    const key = JSON.stringify(keyableValue);
    const value = simpleTypesMap.get(key);
    if (value) {
      newValue = value;
    } else {
      simpleTypesMap.set(key, newValue);
    }
  }
  if (
    type.kind === "Model" &&
    isModelWithAdditionalProperties(newValue) &&
    !context.rlcOptions?.compatibilityMode
  ) {
    reportDiagnostic(context.program, {
      code: "compatible-additional-properties",
      format: {
        modelName: type?.name ?? ""
      },
      target: type
    });
  }

  return newValue;
}

function isTypespecType(type: EmitterType): type is Type {
  return type.kind !== "Credential" && type.kind !== "CredentialTypeUnion";
}

// To pass the yaml dump
function getAddedOnVersion(p: Program, t: Type): string | undefined {
  return getAddedOnVersions(p, t)?.[0]?.value;
}

type ParamBase = {
  optional: boolean;
  description: string;
  addedOn: string | undefined;
  clientName: string;
  restApiName: string;
  inOverload: boolean;
  format?: string;
  tcgcType: SdkType;
};
function emitParamBase(
  context: SdkContext,
  parameter: ModelProperty | Type
): ParamBase {
  let optional: boolean;
  let name: string;
  let restApiName: string;
  let description: string = "";
  let addedOn: string | undefined;
  let format: string | undefined;

  const program = context.program;

  if (parameter.kind === "ModelProperty") {
    optional = parameter.optional;
    name = normalizeName(
      getLibraryName(context, parameter),
      NameType.Parameter,
      true
    );
    restApiName = getWireName(context, parameter);
    description = getDocStr(program, parameter);
    addedOn = getAddedOnVersion(program, parameter);
    const newParameter = applyEncoding(program, parameter, parameter);
    format = newParameter.format;
  } else {
    optional = false;
    name = "body";
    restApiName = "body";
  }

  return {
    optional,
    description,
    addedOn,
    clientName: applyCasing(name, { casing: CASING }),
    restApiName,
    inOverload: false,
    format,
    tcgcType: getClientType(context, parameter)
  };
}

type BodyParameter = ParamBase & {
  contentTypes: string[];
  type: Type;
  location: "body";
  // defaultContentType: string;
  isBinaryPayload: boolean;
};

function emitBodyParameter(
  context: SdkContext,
  httpOperation: HttpOperation
): BodyParameter | undefined {
  const params = httpOperation.parameters;
  const body = params.body!;
  if (body.bodyKind === "single") {
    const base = emitParamBase(context, body.parameter ?? body.type);
    let contentTypes = body.contentTypes;
    if (contentTypes.length === 0) {
      contentTypes = ["application/json"];
    }
    const type = getType(context, getBodyType(httpOperation)!, {
      disableEffectiveModel: true,
      usage: UsageFlags.Input
    });

    return {
      contentTypes,
      type,
      location: "body",
      ...base,
      isBinaryPayload: isBinaryPayload(context, body.type)
    };
  }
  return undefined;
}

function emitParameter(
  context: SdkContext,
  parameter: HttpOperationParameter | HttpServerParameter,
  implementation: string
): Parameter {
  const base = emitParamBase(context, parameter.param);
  let type = getType(context, parameter.param.type, {
    usage: UsageFlags.Input
  });
  let clientDefaultValue = undefined;
  if (
    parameter.name.toLowerCase() === "content-type" &&
    type["type"] === "constant"
  ) {
    /// We don't want constant types for content types, so we make sure if it's
    /// a constant, we make it not constant
    clientDefaultValue = type["value"];
    type = type["valueType"];
  }
  const paramMap = {
    restApiName: parameter.name,
    location: parameter.type,
    type: base.format ? { ...type, format: base.format } : type,
    implementation: implementation,
    skipUrlEncoding: parameter.type === "endpointPath",
    format: (parameter as any).format ?? base.format
  };

  if (paramMap.type.type === "constant") {
    clientDefaultValue = paramMap.type.value;
  }

  if (
    isApiVersion(context, parameter as HttpOperationParameter) &&
    (paramMap.location === "query" || paramMap.location === "endpointPath")
  ) {
    const defaultApiVersion = getDefaultApiVersion(
      context,
      getServiceNamespace(context.program)
    );
    paramMap.implementation = implementation;
    (paramMap as any).in_docstring = false;
    if (defaultApiVersion) {
      clientDefaultValue = defaultApiVersion.value;
    }
    if (!clientDefaultValue) {
      clientDefaultValue = getDefaultApiVersionString(context);
    }
    if (clientDefaultValue !== undefined) {
      (paramMap as any).optional = true;
    }
  }

  if (
    clientDefaultValue === undefined &&
    paramMap.location === "endpointPath" &&
    parameter.param.defaultValue?.valueKind === "StringValue"
  ) {
    // For endpoint path params, treat the default value as a client default.
    clientDefaultValue = parameter.param.defaultValue.value;
  }

  return { clientDefaultValue, ...base, ...paramMap };
}

function emitFlattenedParameter(
  bodyParameter: Record<string, any>,
  property: any
): Record<string, any> {
  return {
    checkClientInput: false,
    clientDefaultValue: null,
    clientName: property.clientName,
    delimiter: null,
    description: property.description,
    implementation: "Method",
    inDocstring: true,
    inFlattenedBody: true,
    inOverload: false,
    inOverriden: false,
    isApiVersion: bodyParameter["isApiVersion"],
    location: "other",
    optional: property["optional"],
    restApiName: null,
    skipUrlEncoding: false,
    type: property["type"],
    defaultToUnsetSentinel: true
  };
}

function emitResponseHeaders(
  context: SdkContext,
  headers?: Record<string, ModelProperty>
): Header[] {
  const retval: Header[] = [];
  if (!headers) {
    return retval;
  }
  for (const [key, value] of Object.entries(headers)) {
    retval.push({
      type: getType(context, value.type, { usage: UsageFlags.Output }),
      restApiName: key
    });
  }
  return retval;
}

function emitResponse(
  context: SdkContext,
  operation: Operation,
  response: HttpOperationResponse,
  innerResponse: HttpOperationResponseContent
): Response {
  let type = undefined;
  if (
    innerResponse.body?.type &&
    !isAzureCoreErrorType(context.program, innerResponse.body?.type)
  ) {
    // temporary logic. It can be removed after compiler optimize the response
    const candidate = [
      "ResourceOkResponse",
      "ResourceCreatedResponse",
      "AcceptedResponse"
    ];
    const originType = innerResponse.body.type as Model;
    if (
      innerResponse.body.type.kind === "Model" &&
      candidate.find((e) => e === originType.name)
    ) {
      const modelType = getEffectiveSchemaType(context.program, originType);
      type = getType(context, modelType, { usage: UsageFlags.Output });
    } else if (isLroResponse()) {
      const metadata = getLroMetadata(context.program, operation);
      type =
        metadata?.finalResult === "void" || metadata?.finalResult === undefined
          ? undefined
          : getType(context, metadata.finalResult);
    } else {
      type = isVoidType(innerResponse.body.type)
        ? undefined
        : getType(context, innerResponse.body.type, {
            usage: UsageFlags.Output
          });
    }
  }
  const statusCodes: (number | "default")[] = [];
  if (response.statusCode === "*") {
    statusCodes.push("default");
  } else {
    statusCodes.push(parseInt(response.statusCode));
  }
  return {
    headers: emitResponseHeaders(context, innerResponse.headers),
    statusCodes: statusCodes ?? [],
    addedOn: getAddedOnVersion(context.program, response.type),
    discriminator: "basic",
    type: type,
    isBinaryPayload: innerResponse.body?.type
      ? isBinaryPayload(context, innerResponse.body?.type)
      : false
  };

  function isLroResponse() {
    return (
      typeof response.statusCodes === "number" &&
      ["200", "201", "202"]?.includes(`${response.statusCodes}`) &&
      !!getLroMetadata(context.program, operation)
    );
  }
}

function emitOperation(
  context: SdkContext,
  operation: Operation,
  operationGroupName: string,
  rlcModels: RLCModel,
  hierarchies: string[]
): HrlcOperation {
  const isAzureFlavor = rlcModels.options?.flavor === "azure";
  const emittedOperation = emitBasicOperation(
    context,
    operation,
    operationGroupName,
    rlcModels,
    hierarchies
  );
  // Skip to extract paging and lro information for non-branded clients.
  if (!isAzureFlavor) {
    return emittedOperation;
  }
  const lro = isLongRunningOperation(
    context.program,
    getHttpOperationWithCache(context, operation)
  );
  const pagingMetadata = getPagedResult(context.program, operation);
  // Disable the paging feature if no itemsSegments is found.
  const paging =
    pagingMetadata &&
    pagingMetadata.itemsSegments &&
    pagingMetadata.itemsSegments.length > 0;
  if (
    pagingMetadata &&
    (!pagingMetadata.itemsSegments || pagingMetadata.itemsSegments.length === 0)
  ) {
    reportDiagnostic(context.program, {
      code: "no-paging-items-defined",
      format: {
        operationName: operation.name
      },
      target: operation
    });
  }

  emitExtraInfoForOperation(emittedOperation);
  return emittedOperation;

  function emitExtraInfoForOperation(emittedOperation: HrlcOperation) {
    if (lro) {
      addLroInformation(context, operation, emittedOperation);
    }
    if (paging) {
      addPagingInformation(context, operation, emittedOperation);
    }
    if (lro && paging) {
      emittedOperation["discriminator"] = "lropaging";
    }
  }
}

function addLroInformation(
  context: SdkContext,
  operation: Operation,
  emittedOperation: HrlcOperation
) {
  emittedOperation["discriminator"] = "lro";
  const metadata = getLroMetadata(context.program, operation);
  emittedOperation["lroMetadata"] = {
    finalResult:
      metadata?.finalResult === "void" || metadata?.finalResult === undefined
        ? undefined
        : getType(context, metadata.finalResult),
    finalStateVia: metadata?.finalStateVia,
    finalResultPath: metadata?.finalResultPath
  };
}

function addPagingInformation(
  context: SdkContext,
  operation: Operation,
  emittedOperation: Record<string, any>
) {
  emittedOperation["discriminator"] = "paging";
  const pagedResult = getPagedResult(context.program, operation);
  if (pagedResult === undefined) {
    throw Error(
      "Trying to add paging information, but not paging metadata for this operation"
    );
  }
  emittedOperation["itemName"] = parseItemName(pagedResult);
  emittedOperation["continuationTokenName"] = parseNextLinkName(pagedResult);
}

function emitBasicOperation(
  context: SdkContext,
  operation: Operation,
  operationGroupName: string,
  rlcModels: RLCModel,
  hierarchies: string[]
): HrlcOperation {
  // Set up parameters for operation
  const parameters: any[] = [];
  if (endpointPathParameters) {
    for (const param of endpointPathParameters) {
      parameters.push(param);
    }
  }
  const httpOperation = getHttpOperationWithCache(context, operation);
  const sourceOperation =
    operation.sourceOperation &&
    !isTemplateDeclarationOrInstance(operation.sourceOperation)
      ? operation.sourceOperation
      : operation;
  const sourceOperationGroupName = getOperationGroupName(
    context,
    sourceOperation
  );
  const sourceOperationName = getOperationName(context, sourceOperation);
  const sourceRoutePath = getHttpOperationWithCache(context, operation).path;
  const rlcResponses = rlcModels.responses?.filter((op) => {
    return (
      (sourceOperationGroupName === "" ||
        op.operationGroup === sourceOperationGroupName) &&
      op.operationName === sourceOperationName &&
      op.path === sourceRoutePath
    );
  });

  const namespaceHierarchies =
    context.rlcOptions?.hierarchyClient === true ? hierarchies : [];

  if (
    namespaceHierarchies.length === 0 &&
    context.rlcOptions?.hierarchyClient === false &&
    operationGroupName !== ""
  ) {
    namespaceHierarchies.push(operationGroupName);
  }

  for (const param of httpOperation.parameters.parameters) {
    if (isIgnoredHeaderParam(param)) {
      continue;
    }
    const emittedParam = emitParameter(context, param, "Method");
    if (isApiVersion(context, param)) {
      emittedParam.isApiVersion = true;
      methodApiVersionParam = emittedParam;
    }
    parameters.push(emittedParam);
  }

  // Set up responses for operation
  const responses: Response[] = [];
  const exceptions: Response[] = [];
  const isOverload = isSharedRoute(context.program, operation);
  for (const response of httpOperation.responses) {
    for (const innerResponse of response.responses) {
      const emittedResponse: Response = emitResponse(
        context,
        operation,
        response,
        innerResponse
      );
      if (isErrorModel(context.program, response.type)) {
        // * is valid status code in typespec but invalid for autorest.python
        if (response.statusCode === "*") {
          exceptions.push(emittedResponse);
        }
      } else {
        responses.push(emittedResponse);
      }
    }
  }

  let bodyParameter: any | undefined;
  if (
    httpOperation.parameters.body === undefined ||
    isVoidType(httpOperation.parameters.body.type)
  ) {
    bodyParameter = undefined;
  } else {
    bodyParameter = emitBodyParameter(context, httpOperation);
    // Flatten the body parameter if it is an anonymous model
    const originalBodyType = httpOperation.parameters.body.type;

    if (
      bodyParameter.type.type === "model" &&
      originalBodyType.kind === "Model" &&
      originalBodyType.name === "" &&
      [...originalBodyType.properties.keys()].every(
        (k) =>
          operation.parameters.properties.has(k) &&
          (operation.parameters.properties.get(k) ===
            (originalBodyType as Model).properties.get(k) ||
            operation.parameters.properties.get(k) ===
              (originalBodyType as Model).properties.get(k)?.sourceProperty)
      )
    ) {
      for (const param of bodyParameter.type.properties) {
        param.implementation = "Method";
        param.location = param.location ?? "body";
        parameters.push(param);
      }
      bodyParameter = undefined;
    } else if (
      bodyParameter.type.type === "model" &&
      bodyParameter.type.base === "json"
    ) {
      bodyParameter["propertyToParameterName"] = {};
      if (!isOverload) {
        bodyParameter.defaultToUnsetSentinel = true;
      }
      for (const property of bodyParameter.type.properties) {
        bodyParameter["propertyToParameterName"][property["restApiName"]] =
          property["clientName"];
        parameters.push(emitFlattenedParameter(bodyParameter, property));
      }
    }
  }

  const name = applyCasing(getLibraryName(context, operation), {
    casing: CASING
  });

  /** handle name collision between operation name and parameter signature */
  if (bodyParameter) {
    bodyParameter.clientName =
      bodyParameter.clientName === name
        ? bodyParameter.clientName + "Parameter"
        : bodyParameter.clientName;
  }
  parameters
    .filter((param) => {
      return param.clientName === name && !param.isReadOnly && param.required;
    })
    .forEach((param) => {
      param.clientName = param.clientName + "Parameter";
    });
  return {
    name,
    description: getDocStr(context.program, operation),
    summary: getSummary(context.program, operation) ?? "",
    url: httpOperation.path,
    method: httpOperation.verb.toUpperCase(),
    parameters: parameters,
    bodyParameter: bodyParameter,
    responses: responses ?? [],
    exceptions: exceptions ?? [],
    groupName: operationGroupName,
    addedOn: getAddedOnVersion(context.program, operation),
    discriminator: "basic",
    isOverload,
    overloads: [],
    apiVersions: [getAddedOnVersion(context.program, operation)],
    rlcResponse: rlcResponses?.[0],
    namespaceHierarchies
  };
}

function isReadOnly(program: Program, type: ModelProperty): boolean {
  // https://microsoft.github.io/typespec/standard-library/http/operations#automatic-visibility
  // Only "read" should be readOnly
  const visibility = getVisibility(program, type);
  if (visibility) {
    return visibility.includes("read") && visibility.length === 1;
  } else {
    return false;
  }
}

function emitProperty(
  context: SdkContext,
  property: ModelProperty,
  usage: UsageFlags
): Record<string, any> {
  const newProperty = applyEncoding(context.program, property, property);
  let clientDefaultValue = undefined;
  const propertyDefaultKind = property.default?.kind;
  if (
    property.default &&
    (propertyDefaultKind === "Number" ||
      propertyDefaultKind === "String" ||
      propertyDefaultKind === "Boolean")
  ) {
    clientDefaultValue = property.default.value;
  }

  if (propertyDefaultKind === "EnumMember") {
    clientDefaultValue = property.default.value ?? property.default.name;
  }

  // const [clientName, jsonName] = getPropertyNames(context, property);
  const clientName = getLibraryName(context, property);
  const jsonName = getWireName(context, property);

  if (property.model) {
    getType(context, property.model, { usage });
  }
  const type = getType(context, property.type, { usage });
  return {
    clientName: applyCasing(clientName, { casing: CASING }),
    restApiName: jsonName,
    type: newProperty.format ? { ...type, format: newProperty.format } : type,
    optional: property.optional,
    description: getDocStr(context.program, property),
    addedOn: getAddedOnVersion(context.program, property),
    readonly: isReadOnly(context.program, property),
    clientDefaultValue: clientDefaultValue,
    format: newProperty.format
  };
}

function getName(program: Program, type: Model): string {
  const friendlyName = getFriendlyName(program, type);
  if (friendlyName) {
    return friendlyName;
  } else {
    if (
      type.templateMapper &&
      type.templateMapper.args &&
      type.templateMapper.args.length > 0
    ) {
      return (
        type.name +
        (type.templateMapper.args.filter((it) => isType(it)) as Type[])
          .map((it) => (it.kind === "Model" ? it.name : ""))
          .join("")
      );
    } else {
      return type.name;
    }
  }
}

function emitModel(
  context: SdkContext,
  type: Model,
  usage: UsageFlags
): Record<string, any> {
  // Now we know it's a defined model
  const properties: Record<string, any>[] = [];
  let baseModel = undefined;
  if (type.baseModel) {
    baseModel = getType(context, type.baseModel, { usage });
  }
  const effectiveName = getEffectiveSchemaType(context.program, type).name;
  const overridedModelName = normalizeName(
    getLibraryName(context, type) ?? getFriendlyName(context.program, type),
    NameType.Interface,
    true
  );
  const fullNamespaceName =
    getModelNamespaceName(context, type.namespace!)
      .map((nsName) => {
        return normalizeName(nsName, NameType.Interface);
      })
      .join("") +
    (effectiveName ? effectiveName : getName(context.program, type));
  let modelName =
    overridedModelName !== type.name
      ? overridedModelName
      : context.rlcOptions?.enableModelNamespace
        ? fullNamespaceName
        : effectiveName
          ? effectiveName
          : getName(context.program, type);
  if (
    !overridedModelName &&
    type.templateMapper &&
    type.templateMapper.args &&
    type.templateMapper.args.length > 0 &&
    getPagedResult(context.program, type)
  ) {
    modelName =
      (type.templateMapper.args.filter((it) => isType(it)) as Type[])
        .map((it) => {
          switch (it.kind) {
            case "Model":
              return it.name;
            case "String":
              return it.value;
            default:
              return "";
          }
        })
        .join("") + "List";
  }

  const page = extractPagedMetadataNested(context.program, type);
  const isPaging = page && page.itemsSegments && page.itemsSegments.length > 0;
  return {
    type: "model",
    name: `${isPaging ? "_" : ""}${modelName}`,
    description: getDocStr(context.program, type),
    parents: baseModel ? [baseModel] : [],
    discriminatedSubtypes: [],
    properties: properties,
    addedOn: getAddedOnVersion(context.program, type),
    snakeCaseName: modelName
      ? applyCasing(modelName, { casing: CASING })
      : modelName,
    base: modelName === "" ? "json" : "dpg",
    coreTypeInfo: buildCoreTypeInfo(context.program, type),
    usage
  };
}

function intOrFloat(value: number): string {
  return value.toString().indexOf(".") === -1 ? "integer" : "float";
}

function enumName(name: string): string {
  if (name.toUpperCase() === name) {
    return name;
  }
  return applyCasing(name, { casing: CASING }).toUpperCase();
}

function emitEnum(context: SdkContext, type: Enum): Record<string, any> {
  const program = context.program;
  const enumValues = [];
  for (const m of type.members.values()) {
    enumValues.push({
      name: enumName(m.name),
      value: m.value ?? m.name,
      description: getDocStr(program, m)
    });
  }

  const name = normalizeName(
    getLibraryName(context, type) ? getLibraryName(context, type) : type.name,
    NameType.Interface
  );
  return {
    type: "enum",
    name,
    description:
      getDocStr(program, type) === ""
        ? `Type of ${name}`
        : getDocStr(program, type),
    valueType: { type: enumMemberType(type.members.values().next().value) },
    values: enumValues,
    isFixed: true,
    coreTypeInfo: buildCoreTypeInfo(program, type)
  };
}

function enumMemberType(member: SdkEnumValueType) {
  if (typeof member.value === "number") {
    return "number";
  }
  return "string";
}

function constantType(value: any, valueType: string): Record<string, any> {
  return { type: "constant", value: value, valueType: { type: valueType } };
}

function emitCredential(auth: HttpAuth): Record<string, any> {
  let credential_type: any = {};
  if (auth.type === "oauth2") {
    credential_type = {
      type: "OAuth2",
      policy: {
        type: "BearerTokenCredentialPolicy",
        credentialScopes: []
      }
    };
    for (const flow of auth.flows) {
      for (const scope of flow.scopes) {
        credential_type.policy.credentialScopes.push(scope.value);
      }
      credential_type.policy.credentialScopes.push();
    }
  } else if (auth.type === "apiKey") {
    credential_type = {
      type: "Key",
      policy: {
        type: "AzureKeyCredentialPolicy",
        key: auth.name
      }
    };
  } else if (auth.type === "http") {
    credential_type = {
      type: "Key",
      policy: {
        type: "AzureKeyCredentialPolicy",
        key: "Authorization"
      }
    };
  }
  return credential_type;
}

function emitCredentialUnion(cred_types: CredentialTypeUnion) {
  const result: any = {};
  // Export as CombinedType, which is already a Union Type in autorest codegen
  result.type = "combined";
  result.types = [];
  for (const cred_type of cred_types.types) {
    result.types.push(emitCredential(cred_type.scheme));
  }

  return result;
}

function emitStdScalar(
  program: Program,
  scalar: Scalar & { name: IntrinsicScalarName }
): Record<string, any> {
  const newScalar = applyEncoding(program, scalar, scalar);
  switch (scalar.name) {
    case "bytes":
      return { type: "byte-array", format: newScalar.format };
    case "int8":
    case "int16":
    case "int32":
    case "int64":
    case "safeint":
    case "uint8":
    case "uint16":
    case "uint32":
    case "uint64":
    case "integer":
      return { type: "integer" };
    case "float32":
    case "float64":
    case "float":
      return { type: "float" };
    case "url":
    case "string":
      return { type: "string" };
    case "boolean":
      return { type: "boolean" };
    case "plainDate":
      return { type: "datetime", format: newScalar.format ?? "date" };
    case "utcDateTime":
      return { type: "datetime", format: newScalar.format };
    case "plainTime":
      return { type: "datetime", format: newScalar.format ?? "time" };
    case "offsetDateTime":
      return { type: "string" };
    case "duration":
      return { type: "duration", format: newScalar.format };
    case "numeric":
      return {}; // Waiting on design for more precise type https://github.com/microsoft/cadl/issues/1260
    case "decimal":
    case "decimal128":
      reportDiagnostic(program, {
        code: "decimal-to-number",
        format: {
          propertyName: newScalar?.name ?? ""
        },
        target: newScalar ?? scalar
      });
      return { type: "integer", format: newScalar.format };
    default:
      return {};
  }
}

function applyEncoding(
  program: Program,
  typespecType: Scalar | ModelProperty,
  target: any = {}
) {
  const encodeData = getEncode(program, typespecType);
  if (encodeData) {
    const newTarget = { ...target };
    const newType = emitScalar(program, encodeData.type);
    // newTarget["type"] = newType["type"];
    // If the target already has a format it takes priority. (e.g. int32)
    newTarget["format"] = mergeFormatAndEncoding(
      newTarget.format,
      encodeData.encoding,
      newType["format"]
    );
    return newTarget;
  }
  return target;
}

function mergeFormatAndEncoding(
  format: string | undefined,
  encoding: string | undefined,
  encodeAsFormat: string | undefined
): string | undefined {
  switch (format) {
    case undefined:
      return encodeAsFormat ?? encoding ?? format;
    case "date-time":
      return encoding;
    case "duration":
    default:
      return encodeAsFormat ?? encoding ?? format;
  }
}

function applyIntrinsicDecorators(
  program: Program,
  type: Scalar | ModelProperty,
  result: any
): Record<string, any> {
  let newResult = { ...result };
  const docStr = getDoc(program, type);
  const isString = isStringType(program, getPropertyType(type));
  const isNumeric = isNumericType(program, getPropertyType(type));

  if (!result.description && docStr) {
    newResult.description = docStr;
  }

  newResult = applyEncoding(program, type, newResult);

  const pattern = getPattern(program, type);
  if (isString && !result.pattern && pattern) {
    newResult.pattern = pattern;
  }

  const minLength = getMinLength(program, type);
  if (isString && !result.minLength && minLength !== undefined) {
    newResult.minLength = minLength;
  }

  const maxLength = getMaxLength(program, type);
  if (isString && !result.maxLength && maxLength !== undefined) {
    newResult.maxLength = maxLength;
  }

  const minValue = getMinValue(program, type);
  if (isNumeric && !result.minimum && minValue !== undefined) {
    newResult.minimum = minValue;
  }

  const maxValue = getMaxValue(program, type);
  if (isNumeric && !result.maximum && maxValue !== undefined) {
    newResult.maximum = maxValue;
  }

  const minItems = getMinItems(program, type);
  if (!result.minItems && minItems !== undefined) {
    newResult.minItems = minItems;
  }

  const maxItems = getMaxItems(program, type);
  if (!result.maxItems && maxItems !== undefined) {
    newResult.maxItems = maxItems;
  }
  return newResult;
}

function emitScalar(program: Program, scalar: Scalar): Record<string, any> {
  let result: Record<string, any> = {};
  const isStd = program.checker.isStdType(scalar);
  if (isStd) {
    result = emitStdScalar(program, scalar);
  } else if (scalar.baseScalar) {
    result = emitScalar(program, scalar.baseScalar);
  }
  return applyIntrinsicDecorators(program, scalar, result);
}

function emitListOrDict(
  context: SdkContext,
  type: Model,
  usage: UsageFlags
): Record<string, any> | undefined {
  if (type.indexer !== undefined) {
    if (!isNeverType(type.indexer.key)) {
      const name = type.indexer.key.name;
      if (name === "string") {
        return {
          type: "dict",
          name: type.name,
          elementType: getType(context, type.indexer.value!, { usage })
        };
      } else if (name === "integer") {
        return {
          type: "list",
          elementType: getType(context, type.indexer.value!, { usage })
        };
      }
    }
  }
  return undefined;
}

function mapTypeSpecType(
  context: SdkContext,
  type: Type,
  usage: UsageFlags
): any {
  switch (type.kind) {
    case "Number":
      return constantType(type.value, intOrFloat(type.value));
    case "String":
      return constantType(type.value, "string");
    case "Boolean":
      return constantType(type.value, "boolean");
    case "Model":
      return emitListOrDict(context, type, usage);
  }
}

function emitUnion(
  context: SdkContext,
  type: Union,
  usage: UsageFlags
): Record<string, any> {
  let sdkType = getSdkUnion(context, type);
  const isNull = sdkType.kind === "nullable";
  if (sdkType.kind === "nullable") {
    sdkType = sdkType.type;
  }
  const nonNullOptions = getNonNullOptions(type);
  if (sdkType === undefined) {
    throw Error("Should not have an empty union");
  }
  if (sdkType.kind === "union") {
    const unionName = getLibraryName(context, type)
      ? getLibraryName(context, type)
      : type.name;
    const discriminatorPropertyName = getDiscriminator(context.program, type)
      ?.propertyName;
    const variantTypes = sdkType.values.map((x) => {
      const valueType = getType(context, x.__raw!, { usage });
      if (valueType.properties && discriminatorPropertyName) {
        valueType.discriminatorValue = valueType.properties.filter(
          (p: Property) => p.clientName === discriminatorPropertyName
        )[0].type.value;
      }
      return valueType;
    });
    const unionTypeName = unionName
      ? normalizeName(unionName, NameType.Interface)
      : undefined;
    return {
      nullable: isNull,
      name: unionTypeName,
      description: `Type of ${unionTypeName}`,
      internal: true,
      type: "combined",
      types: variantTypes,
      xmlMetadata: {},
      usage,
      discriminator: discriminatorPropertyName,
      alias:
        unionName === "" || unionName === undefined ? undefined : unionName,
      aliasType:
        unionName === "" || unionName === undefined
          ? undefined
          : variantTypes.map((x) => getTypeName(x).name).join(" | "),
      tcgcType: sdkType
    };
  } else if (sdkType.kind === "enum") {
    let typeName = getLibraryName(context, type)
      ? getLibraryName(context, type)
      : sdkType.isGeneratedName
        ? type.name
        : sdkType.name;
    typeName = typeName
      ? normalizeName(typeName, NameType.Interface)
      : undefined;
    return {
      name: typeName,
      nullable: isNull,
      description: sdkType.description || `Type of ${typeName}`,
      internal: true,
      type: sdkType.kind,
      valueType: emitSimpleType(sdkType.valueType),
      values: sdkType.values.map((x) => emitEnumMember(context, x)),
      isFixed: sdkType.isFixed,
      isNonExhaustive: context.rlcOptions?.experimentalExtensibleEnums ?? false,
      xmlMetadata: {},
      usage
    };
  } else if (nonNullOptions.length === 1 && nonNullOptions[0]) {
    return {
      ...emitType(context, nonNullOptions[0], usage),
      nullable: isNull
    };
  } else {
    return {
      ...emitType(context, sdkType.__raw!, usage),
      nullable: isNull
    };
  }
}

function getNonNullOptions(type: Union) {
  return [...type.variants.values()]
    .map((x) => x.type)
    .filter((t) => !isNullType(t));
}

function emitEnumMember(context: SdkContext, member: any): Record<string, any> {
  const value = member.value ?? member.name;
  return {
    type: "constant",
    valueType: {
      type: enumMemberType(member)
    },
    value,
    name: member.name ? enumName(member.name) : undefined,
    description: getDoc(context.program, member),
    isConstant: true
  };
}

function emitSimpleType(type: SdkBuiltInType): Record<string, any> {
  return {
    nullable: isNullType(type.__raw!),
    type: type.kind === "string" ? "string" : "number", // TODO: handle other types
    doc: "",
    apiVersions: [],
    sdkDefaultValue: undefined,
    format: undefined
  };
}

function emitType(
  context: SdkContext,
  type: EmitterType,
  usage: UsageFlags
): Record<string, any> {
  if (type.kind === "Credential") {
    return emitCredential(type.scheme);
  }
  if (type.kind === "CredentialTypeUnion") {
    return emitCredentialUnion(type);
  }
  const builtinType = mapTypeSpecType(context, type, usage);
  if (builtinType !== undefined) {
    // add in description elements for types derived from primitive types (SecureString, etc.)
    const doc = getDoc(context.program, type);
    if (doc) {
      builtinType.description = doc;
    }
    return builtinType;
  }

  switch (type.kind) {
    case "Intrinsic":
      return { type: type.name };
    case "Model":
      return emitModel(context, type, usage);
    case "Scalar":
      return emitScalar(context.program, type);
    case "Union":
      return emitUnion(context, type, usage);
    case "UnionVariant":
      return emitType(context, type.type, usage);
    case "Enum":
      return emitEnum(context, type);
    case "EnumMember":
      return emitEnumMember(context, type);
    default:
      throw Error(`Not supported ${type.kind}`);
  }
}

function emitOperationGroups(
  context: SdkContext,
  client: SdkClient,
  rlcModels: RLCModel
): OperationGroup[] {
  const operationGroups: OperationGroup[] = [];
  const groupMapping: Map<string, OperationGroup> = new Map<
    string,
    OperationGroup
  >();
  const clientOperations: HrlcOperation[] = [];
  for (const operation of listOperationsInOperationGroup(context, client)) {
    clientOperations.push(emitOperation(context, operation, "", rlcModels, []));
  }
  if (clientOperations.length > 0) {
    addHierarchyOperationGroup(clientOperations, groupMapping);
  }
  for (const operationGroup of listOperationGroups(context, client, true)) {
    const operations: HrlcOperation[] = [];
    const overrideName = getLibraryName(context, operationGroup.type);
    const name =
      context.rlcOptions?.hierarchyClient ||
      context.rlcOptions?.enableOperationGroup
        ? overrideName ?? operationGroup.type.name
        : "";
    const hierarchies =
      context.rlcOptions?.hierarchyClient ||
      context.rlcOptions?.enableOperationGroup
        ? operationGroup.groupPath.split(".")
        : [];
    if (hierarchies[0]?.endsWith("Client")) {
      hierarchies.shift();
    }
    for (const operation of listOperationsInOperationGroup(
      context,
      operationGroup
    )) {
      operations.push(
        emitOperation(context, operation, name, rlcModels, hierarchies)
      );
    }
    if (operations.length > 0) {
      addHierarchyOperationGroup(operations, groupMapping);
    }
  }

  groupMapping.forEach((value) => {
    operationGroups.push(value);
  });
  if (
    context.rlcOptions?.hierarchyClient === false &&
    context.rlcOptions?.enableOperationGroup
  ) {
    appendOperationGroupPrefix(operationGroups);
  }
  return operationGroups;
}

function addHierarchyOperationGroup(
  operations: HrlcOperation[],
  groupMapping: Map<string, OperationGroup>
): OperationGroup[] {
  if (operations.length > 0) {
    operations.forEach((op) => {
      const groupName = op.namespaceHierarchies.join("") ?? "";
      if (!groupMapping.has(groupName)) {
        groupMapping.set(groupName, {
          className: groupName,
          propertyName: groupName,
          operations: [op],
          namespaceHierarchies: op.namespaceHierarchies
        });
      } else {
        groupMapping.get(groupName)!.operations.push(op);
      }
    });
    return [...groupMapping.values()];
  }
  return [];
}

function appendOperationGroupPrefix(operationGroups: OperationGroup[]) {
  if (operationGroups.length < 2) {
    return;
  }
  // Append operation group prefix
  operationGroups.forEach((g) =>
    g.operations.forEach((op) => {
      op.oriName = op.name;
      op.name = `${g.propertyName}_${op.name}`;
    })
  );
}

function getServerHelper(
  program: Program,
  namespace: Namespace
): HttpServer | undefined {
  const servers = getServers(program, namespace);
  if (servers === undefined) {
    return undefined;
  }
  return servers[0];
}

function emitServerParams(
  context: SdkContext,
  namespace: Namespace
): Parameter[] {
  const server = getServerHelper(context.program, namespace);
  if (server === undefined) {
    return [
      {
        optional: false,
        description: "Service host",
        clientName: "endpoint",
        clientDefaultValue: null,
        restApiName: "$host",
        location: "endpointPath",
        type: { type: "string" },
        implementation: "Client",
        inOverload: false
      }
    ];
  }
  if (server.parameters) {
    const params: Parameter[] = [];
    for (const param of server.parameters.values()) {
      const serverParameter: HttpServerParameter = {
        type: "endpointPath",
        name: param.name,
        param: param
      };
      const emittedParameter = emitParameter(
        context,
        serverParameter,
        "Client"
      );
      endpointPathParameters.push(emittedParameter);
      if (isApiVersion(context, serverParameter as any)) {
        emittedParameter.isApiVersion = true;
        serverApiVersionParam = emittedParameter;
        emittedParameter.isApiVersion = true;
      }
      params.push(emittedParameter);
    }
    return params;
  } else {
    return [
      {
        optional: false,
        description: "Service host",
        clientName: "endpoint",
        clientDefaultValue: server.url,
        restApiName: "$host",
        location: "path",
        type: { type: "string" },
        implementation: "Client",
        inOverload: false
      }
    ];
  }
}

function emitCredentialParam(
  context: SdkContext,
  namespace: Namespace
): Parameter | undefined {
  const auth = getAuthentication(context.program, namespace);
  if (auth) {
    const credential_types: CredentialType[] = [];
    for (const option of auth.options) {
      for (const scheme of option.schemes) {
        const type: CredentialType = {
          kind: "Credential",
          scheme: scheme
        };
        credential_types.push(type);
      }
    }
    if (
      credential_types.length > 0 &&
      context.rlcOptions?.addCredentials !== false
    ) {
      let type: EmitterType;
      if (credential_types.length === 1 && credential_types[0]) {
        type = credential_types[0];
      } else {
        type = {
          kind: "CredentialTypeUnion",
          types: credential_types
        };
      }
      return {
        type: getType(context, type, { usage: UsageFlags.Input }),
        optional: false,
        description: "Credential needed for the client to connect to Azure.",
        clientName: "credential",
        location: "other",
        restApiName: "credential",
        implementation: "Client",
        skipUrlEncoding: true,
        inOverload: false
      };
    }
  }
  return undefined;
}

function emitGlobalParameters(
  context: SdkContext,
  namespace: Namespace
): Parameter[] {
  const clientParameters = emitServerParams(context, namespace);
  const credentialParam = emitCredentialParam(context, namespace);
  if (credentialParam) {
    clientParameters.push(credentialParam);
  }
  return clientParameters;
}

function getMethodApiVersionParameter(): Parameter | void {
  if (methodApiVersionParam) {
    return {
      ...methodApiVersionParam,
      isApiVersion: true
    };
  }
}

function emitClients(
  context: SdkContext,
  rlcModelsMap: Map<string, RLCModel>
): HrlcClient[] {
  const program = context.program;
  const clients = listClients(context);
  const retval: HrlcClient[] = [];
  methodApiVersionParam = undefined;
  for (const client of clients) {
<<<<<<< HEAD
    const clientName = client.name.replace(
      "Client",
      ""
    );
=======
    const clientName = client.name.replace("Client", "");
>>>>>>> 4e7a3e61
    const server = getServerHelper(program, client.service);
    const rlcModels = rlcModelsMap.get(client.service.name);
    if (!rlcModels) {
      continue;
    }
    const emittedClient: HrlcClient = {
      name: clientName.split(".").at(-1) ?? "",
      description: getDocStr(program, client.type),
      parameters: emitGlobalParameters(context, client.service),
      operationGroups: emitOperationGroups(context, client, rlcModels),
      url: server ? server.url : "",
      apiVersions: [],
      rlcClientName: rlcModels ? getClientName(rlcModels) : client.name,
      subfolder: "",
      rlcHelperDetails:
        rlcModels && rlcModels.helperDetails ? rlcModels.helperDetails : {}
    };
    const methodApiVersionParam = getMethodApiVersionParameter();
    if (
      methodApiVersionParam &&
      !serverApiVersionParam &&
      context.hasApiVersionInClient
    ) {
      // prompt method-level api version to client level only when there is no client one defined
      emittedClient.parameters.push(methodApiVersionParam);
      // if we have client level api version, we need to remove it from all operations
      emittedClient.operationGroups.map((opGroup) => {
        opGroup.operations.map((op) => {
          op.parameters = op.parameters.filter((param) => {
            return !param.isApiVersion;
          });
          return op;
        });
        return opGroup;
      });
    }
    retval.push(emittedClient);
  }
  return retval;
}

function getServiceNamespace(program: Program): Namespace {
  return listServices(program)[0]!.type;
}

function getNamespace(context: SdkContext, clientName: string): string {
  // We get client namespaces from the client name. If there's a dot, we add that to the namespace
  const submodule = clientName.split(".").slice(0, -1).join(".").toLowerCase();
  if (!submodule) {
    return getClientNamespaceString(context)!.toLowerCase();
  }
  return submodule;
}

function getNamespaces(context: SdkContext): Set<string> {
  const namespaces = new Set<string>();
  for (const client of listClients(context)) {
    namespaces.add(getNamespace(context, client.name));
  }
  return namespaces;
}

export function emitCodeModel(
  dpgContext: SdkContext,
  rlcModelsMap: Map<string, RLCModel>,
  modularSourcesRoot: string,
  project: Project,
  options: { casing: "snake" | "camel" } = { casing: "snake" }
): ModularCodeModel {
  CASING = options.casing ?? CASING;
  const clientNamespaceString =
    getClientNamespaceString(dpgContext)?.toLowerCase();
  // Get types
  const codeModel: ModularCodeModel = {
    options: dpgContext.rlcOptions ?? {},
    modularOptions: {
      sourceRoot: modularSourcesRoot,
      compatibilityMode: !!dpgContext.rlcOptions?.compatibilityMode,
      experimentalExtensibleEnums:
        !!dpgContext.rlcOptions?.experimentalExtensibleEnums
    },
    namespace: clientNamespaceString,
    clients: [],
    types: [],
    project,
    runtimeImports: buildRuntimeImports(dpgContext.rlcOptions?.flavor)
  };

  typesMap.clear();
  simpleTypesMap.clear();
  const allModels = getAllModels(dpgContext);
  for (const model of allModels) {
    getType(dpgContext, model.__raw!, { usage: model.usage as UsageFlags });
  }
  for (const namespace of getNamespaces(dpgContext)) {
    if (namespace === clientNamespaceString) {
      codeModel.clients = emitClients(dpgContext, rlcModelsMap);
      codeModel.clients.length > 1 &&
        codeModel.clients.map((client) => {
          client["subfolder"] = normalizeName(
            client.name.replace("Client", ""),
            NameType.File
          );
        });
    }
  }

  codeModel["types"] = [
    { type: "string" },
    ...typesMap.values(),
    ...simpleTypesMap.values()
  ];
  return codeModel;
}<|MERGE_RESOLUTION|>--- conflicted
+++ resolved
@@ -1754,14 +1754,7 @@
   const retval: HrlcClient[] = [];
   methodApiVersionParam = undefined;
   for (const client of clients) {
-<<<<<<< HEAD
-    const clientName = client.name.replace(
-      "Client",
-      ""
-    );
-=======
     const clientName = client.name.replace("Client", "");
->>>>>>> 4e7a3e61
     const server = getServerHelper(program, client.service);
     const rlcModels = rlcModelsMap.get(client.service.name);
     if (!rlcModels) {
