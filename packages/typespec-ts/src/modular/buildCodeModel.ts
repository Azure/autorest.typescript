import {
  Enum,
  EnumMember,
  IntrinsicScalarName,
  Model,
  ModelProperty,
  Namespace,
  NoTarget,
  Operation,
  Program,
  Scalar,
  Type,
  Union,
  UsageFlags,
  getDiscriminator,
  getDoc,
  getEncode,
  getFriendlyName,
  getMaxItems,
  getMaxLength,
  getMaxValue,
  getMinItems,
  getMinLength,
  getMinValue,
  getPattern,
  getPropertyType,
  getSummary,
  getVisibility,
  isErrorModel,
  isNeverType,
  isNullType,
  isNumericType,
  isStringType,
  isTemplateDeclarationOrInstance,
  isType,
  isVoidType,
  listServices
} from "@typespec/compiler";
import {
  Header,
  Client as HrlcClient,
  Operation as HrlcOperation,
  Type as HrlcType,
  ModularCodeModel,
  OperationGroup,
  Parameter,
  Property,
  Response
} from "./modularCodeModel.js";
import {
  HttpAuth,
  HttpOperation,
  HttpOperationParameter,
  HttpOperationResponse,
  HttpOperationResponseContent,
  HttpServer,
  getAuthentication,
  getServers,
  isSharedRoute
} from "@typespec/http";
import {
  NameType,
  RLCModel,
  buildRuntimeImports,
  isAzurePackage,
  normalizeName
} from "@azure-tools/rlc-common";
import {
  SdkBuiltInType,
  SdkClient,
  SdkType,
  getAllModels,
  getClientNamespaceString,
  getClientType,
  getDefaultApiVersion,
  getHttpOperationWithCache,
  getLibraryName,
  getSdkUnion,
  getWireName,
  isApiVersion,
  listClients,
  listOperationGroups,
  listOperationsInOperationGroup
} from "@azure-tools/typespec-client-generator-core";
import {
  buildCoreTypeInfo,
  getBodyType,
  getDefaultApiVersionString,
  getEffectiveSchemaType,
  isAzureCoreErrorType,
  isBodyRequired,
  isSchemaProperty
} from "../utils/modelUtils.js";
import { camelToSnakeCase, toCamelCase } from "../utils/casingUtils.js";
import {
  extractPagedMetadataNested,
  getOperationGroupName,
  getOperationName,
  isBinaryPayload,
  isIgnoredHeaderParam,
  isLongRunningOperation,
  parseItemName,
  parseNextLinkName
} from "../utils/operationUtil.js";
import {
  getLroMetadata,
  getPagedResult,
  LroMetadata
} from "@azure-tools/typespec-azure-core";

import { Project } from "ts-morph";
import { SdkContext } from "../utils/interfaces.js";
import { getAddedOnVersions } from "@typespec/versioning";
import { getModelNamespaceName } from "../utils/namespaceUtils.js";
import { getSupportedHttpAuth } from "../utils/credentialUtils.js";
import { getType as getTypeName } from "./helpers/typeHelpers.js";
import { reportDiagnostic } from "../lib.js";
import { useContext } from "../contextManager.js";
import { normalizeModelName } from "./emitModels.js";

interface HttpServerParameter {
  type: "endpointPath";
  name: string;
  param: ModelProperty;
}

interface CredentialType {
  kind: "Credential";
  scheme: HttpAuth;
}

interface CredentialTypeUnion {
  kind: "CredentialTypeUnion";
  types: CredentialType[];
}

type EmitterType = Type | CredentialType | CredentialTypeUnion;

let CASING: "camel" | "snake" = "snake";

export interface EmitterOptions {
  "basic-setup-py"?: boolean;
  "package-version"?: string;
  "package-name"?: string;
  "output-dir"?: string;
  "package-mode"?: string;
  debug?: boolean;
}

function applyCasing(
  name: string,
  options: { casing: "snake" | "camel" } = { casing: "snake" }
): string {
  if (options.casing === "camel") {
    return toCamelCase(name);
  }

  return camelToSnakeCase(name);
}

const typesMap = new Map<EmitterType, HrlcType>();
const simpleTypesMap = new Map<string, HrlcType>();
const endpointPathParameters: Record<string, any>[] = [];
let methodApiVersionParam: Parameter | undefined = undefined;
let serverApiVersionParam: Parameter | undefined = undefined;

function isSimpleType(
  program: Program,
  type: EmitterType | undefined
): boolean {
  // these decorators can only work for simple type(int/string/float, etc)
  if (type && (type.kind === "Scalar" || type.kind === "ModelProperty")) {
    const funcs = [
      getMinValue,
      getMaxValue,
      getMinLength,
      getMaxLength,
      getPattern,
      getEncode
    ];
    for (const func of funcs) {
      if (func(program, type)) {
        return true;
      }
    }
  }
  return false;
}

function getDocStr(program: Program, target: Type): string {
  return getDoc(program, target) ?? "";
}

function isDiscriminator(
  context: SdkContext,
  type: Model,
  propertyName: string
): boolean {
  const discriminator = getDiscriminator(context.program, type);
  if (discriminator && discriminator.propertyName === propertyName) {
    return true;
  }
  return false;
}

function handleDiscriminator(
  context: SdkContext,
  type: Model,
  usage: UsageFlags
) {
  const discriminator = getDiscriminator(context.program, type);
  if (discriminator) {
    const discriminatorValues: string[] = [];
    const aliases: string[] = [];
    const discriminatedSubtypes: Type[] = [];
    let discriminatorTcgcType = undefined;
    for (const childModel of type.derivedModels) {
      const modelType = getType(context, childModel, { usage });
      aliases.push(modelType.name);
      for (const property of modelType.properties) {
        if (property.restApiName === discriminator.propertyName) {
          modelType.discriminatorValue = property.type.value;
          discriminatorValues.push(modelType.discriminatorValue);
          discriminatorTcgcType = getClientType(context, property.type);
        }
      }
      discriminatedSubtypes.push(modelType);
    }
    const discriminatorInfo = {
      description:
        discriminatorValues.length > 0
          ? `the discriminator possible values: ${discriminatorValues.join(
              ", "
            )}`
          : "discriminator property",
      type: { type: "string", tcgcType: discriminatorTcgcType },
      restApiName: discriminator.propertyName,
      clientName: discriminator.propertyName,
      name: discriminator.propertyName,
      isPolymorphic: true,
      isDiscriminator: true,
      aliases,
      discriminatedSubtypes
    };
    return discriminatorInfo;
  }
  return undefined;
}

function processModelProperties(
  context: SdkContext,
  newValue: any,
  model: Model,
  usage: UsageFlags
) {
  // need to do properties after insertion to avoid infinite recursion
  const discriminatorInfo = handleDiscriminator(context, model, usage);
  let hasDiscriminator = false;
  for (const property of model.properties.values()) {
    if (!isSchemaProperty(context.program, property)) {
      continue;
    }
    if (isNeverType(property.type)) {
      continue;
    }
    if (newValue.properties === undefined || newValue.properties === null) {
      newValue.properties = [];
    }
    let newProperty = emitProperty(context, property, usage);
    if (isDiscriminator(context, model, property.name)) {
      hasDiscriminator = true;
      newProperty = {
        ...newProperty,
        ...discriminatorInfo,
        type: newProperty["type"],
        tcgcType: getClientType(context, property)
      };
    }
    newValue.properties.push(newProperty);
  }
  if (discriminatorInfo) {
    if (!hasDiscriminator) {
      newValue.properties.push({ ...discriminatorInfo });
    }
    // we don't need to add the discriminator info if it's an anonymous model
    // because it's impossible to have a anonymous model as the polymorphic base in typespec
    // the only possibility is the anonymous model is an alias for an union type which has already been taken care of in the combined types.
    if (newValue.name) {
      newValue.name = normalizeName(newValue.name, NameType.Interface);
      discriminatorInfo?.aliases.push(`${newValue.name}`);
      newValue.alias = `${newValue.name.replace(/Union$/g, "")}`;
      newValue.name = `${newValue.name}`;
      newValue.aliasType = discriminatorInfo?.aliases.join(" | ");
      newValue.types = discriminatorInfo?.discriminatedSubtypes;
      newValue.isPolymorphicBaseModel = true;
      newValue.discriminator = discriminatorInfo.restApiName;
    }
  }
}

function isEmptyAnonymousModel(type: EmitterType): boolean {
  // object, {}, all will be treated as empty model
  return (
    type.kind === "Model" &&
    type.name === "" &&
    type.properties.size === 0 &&
    !type.baseModel &&
    type.derivedModels.length === 0 &&
    !type.indexer
  );
}

interface EmitTypeOptions {
  disableEffectiveModel?: boolean;
  usage?: UsageFlags;
}

export function getType(
  context: SdkContext,
  type: EmitterType,
  options: EmitTypeOptions = {}
): any {
  const modularMetatree = useContext("modularMetaTree");

  // don't cache simple type(string, int, etc) since decorators may change the result
  const enableCache = !isSimpleType(context.program, type);
  const effectiveModel =
    !options.disableEffectiveModel &&
    (type.kind === "Model" || type.kind === "Union")
      ? getEffectiveSchemaType(context.program, type)
      : type;
  if (enableCache) {
    const cached = typesMap.get(effectiveModel);
    if (cached) {
      return cached;
    }
  }
  let newValue: any = { __raw: type };

  if (isEmptyAnonymousModel(type)) {
    // do not generate model for empty model, treat it as any
    newValue = { type: "any" };
  } else {
    newValue = emitType(context, type, options);
  }
  if (type.kind === "ModelProperty" || type.kind === "Scalar") {
    newValue = applyEncoding(context.program, type, newValue);
  }

  if (isTypespecType(type)) {
    if (newValue.name === "_CustomPage") {
      newValue;
    }
    newValue.tcgcType = getClientType(context, effectiveModel as any);
    newValue.name = !newValue.tcgcType.isGeneratedName
      ? normalizeModelName(context, newValue.tcgcType)
      : newValue.name;
    newValue.__raw = type;
    modularMetatree.set(type, newValue);
  }

  if (enableCache) {
    if (!options.disableEffectiveModel) {
      if (newValue.__raw === undefined) {
        newValue.__raw = type;
      }
      typesMap.set(effectiveModel, newValue);
    }
    if (type.kind === "Union") {
      for (const t of type.variants.values()) {
        if (t.type.kind === "Model") {
          processModelProperties(context, newValue, t.type, options.usage!);
        }
      }
    }
    if (type.kind === "Model") {
      // need to do properties after insertion to avoid infinite recursion
      processModelProperties(context, newValue, type, options.usage!);
      if (newValue.type === "dict") {
        newValue = { ...emitModel(context, type, options), ...newValue };
        typesMap.set(effectiveModel, newValue);
      }
    }
  } else {
    const { __raw, tcgcType, ...keyableValue } = newValue;
    const key = JSON.stringify(keyableValue);
    const value = simpleTypesMap.get(key);
    if (value) {
      newValue = value;
    } else {
      simpleTypesMap.set(key, newValue);
    }
  }
  if (
    type.kind === "Model" &&
    newValue.type === "dict" &&
    newValue.name !== "Record" &&
    !context.rlcOptions?.compatibilityMode
  ) {
    reportDiagnostic(context.program, {
      code: "compatible-additional-properties",
      format: {
        modelName: type?.name ?? ""
      },
      target: type
    });
  }

  typesMap.set(effectiveModel, newValue);
  return newValue;
}

function isTypespecType(type: EmitterType): type is Type {
  return type.kind !== "Credential" && type.kind !== "CredentialTypeUnion";
}

// To pass the yaml dump
function getAddedOnVersion(p: Program, t: Type): string | undefined {
  return getAddedOnVersions(p, t)?.[0]?.value;
}

type ParamBase = {
  optional: boolean;
  description: string;
  addedOn: string | undefined;
  clientName: string;
  restApiName: string;
  inOverload: boolean;
  format?: string;
  tcgcType: SdkType;
};
function emitParamBase(
  context: SdkContext,
  parameter: ModelProperty | Type
): ParamBase {
  let optional: boolean;
  let name: string;
  let restApiName: string;
  let description: string = "";
  let addedOn: string | undefined;
  let format: string | undefined;

  const program = context.program;

  if (parameter.kind === "ModelProperty") {
    optional = parameter.optional;
    name = normalizeName(
      getLibraryName(context, parameter),
      NameType.Parameter,
      true
    );
    restApiName = getWireName(context, parameter);
    description = getDocStr(program, parameter);
    addedOn = getAddedOnVersion(program, parameter);
    const newParameter = applyEncoding(program, parameter, parameter);
    format = newParameter.format;
  } else {
    optional = false;
    name = "body";
    restApiName = "body";
  }

  return {
    optional,
    description,
    addedOn,
    clientName: applyCasing(name, { casing: CASING }),
    restApiName,
    inOverload: false,
    format,
    tcgcType: getClientType(context, parameter)
  };
}

type BodyParameter = ParamBase & {
  contentTypes: string[];
  type: Type;
  location: "body";
  // defaultContentType: string;
  isBinaryPayload: boolean;
};

function emitBodyParameter(
  context: SdkContext,
  httpOperation: HttpOperation
): BodyParameter | undefined {
  const params = httpOperation.parameters;
  const body = params.body!;
  if (body.bodyKind === "single") {
    const base = emitParamBase(context, body.parameter ?? body.type);
    let contentTypes = body.contentTypes;
    if (contentTypes.length === 0) {
      contentTypes = ["application/json"];
    }
    const type = getType(context, getBodyType(httpOperation)!, {
      disableEffectiveModel: true,
      usage: UsageFlags.Input
    });

    return {
      contentTypes,
      type,
      location: "body",
      ...base,
      isBinaryPayload: isBinaryPayload(context, body.type, contentTypes),
      optional: !isBodyRequired(httpOperation.parameters)
    };
  }
  return undefined;
}

function emitParameter(
  context: SdkContext,
  parameter: HttpOperationParameter | HttpServerParameter,
  implementation: string
): Parameter {
  const base = emitParamBase(context, parameter.param);
  let type = getType(context, parameter.param.type, {
    usage: UsageFlags.Input
  });
  let clientDefaultValue = undefined;
  if (
    parameter.name.toLowerCase() === "content-type" &&
    type["type"] === "constant"
  ) {
    /// We don't want constant types for content types, so we make sure if it's
    /// a constant, we make it not constant
    clientDefaultValue = type["value"];
    type = {
      ...type["valueType"],
      tcgcType:
        base.tcgcType.kind === "constant"
          ? base.tcgcType.valueType
          : base.tcgcType
    };
  }
  const paramMap = {
    restApiName: parameter.name,
    location: parameter.type,
    type: base.format ? { ...type, format: base.format } : type,
    implementation: implementation,
<<<<<<< HEAD
    skipUrlEncoding: parameter.type === "endpointPath",
    format: (parameter as any).format ?? base.format,
    tcgcType: base.tcgcType
=======
    skipUrlEncoding:
      parameter.type === "endpointPath" ||
      (parameter.type === "path" && parameter.allowReserved),
    format: (parameter as any).format ?? base.format
>>>>>>> 8e187870
  };

  if (paramMap.type.type === "constant") {
    clientDefaultValue = paramMap.type.value;
  }

  if (
    isApiVersion(context, parameter as HttpOperationParameter) &&
    (paramMap.location === "query" || paramMap.location === "endpointPath")
  ) {
    const defaultApiVersion = getDefaultApiVersion(
      context,
      getServiceNamespace(context.program)
    );
    paramMap.implementation = implementation;
    (paramMap as any).in_docstring = false;
    if (defaultApiVersion) {
      clientDefaultValue = defaultApiVersion.value;
    }
    if (!clientDefaultValue) {
      clientDefaultValue = getDefaultApiVersionString(context);
    }
    if (clientDefaultValue !== undefined) {
      (paramMap as any).optional = true;
    }
  }

  if (
    clientDefaultValue === undefined &&
    paramMap.location === "endpointPath" &&
    parameter.param.defaultValue?.valueKind === "StringValue"
  ) {
    // For endpoint path params, treat the default value as a client default.
    clientDefaultValue = parameter.param.defaultValue.value;
  }

  return { clientDefaultValue, ...base, ...paramMap };
}

function emitFlattenedParameter(
  bodyParameter: Record<string, any>,
  property: any
): Record<string, any> {
  return {
    checkClientInput: false,
    clientDefaultValue: null,
    clientName: property.clientName,
    delimiter: null,
    description: property.description,
    implementation: "Method",
    inDocstring: true,
    inFlattenedBody: true,
    inOverload: false,
    inOverriden: false,
    isApiVersion: bodyParameter["isApiVersion"],
    location: "other",
    optional: property["optional"],
    restApiName: null,
    skipUrlEncoding: false,
    type: property["type"],
    defaultToUnsetSentinel: true
  };
}

function emitResponseHeaders(
  context: SdkContext,
  headers?: Record<string, ModelProperty>
): Header[] {
  const retval: Header[] = [];
  if (!headers) {
    return retval;
  }
  for (const [key, value] of Object.entries(headers)) {
    retval.push({
      type: getType(context, value.type, { usage: UsageFlags.Output }),
      restApiName: key
    });
  }
  return retval;
}

function emitResponse(
  context: SdkContext,
  operation: Operation,
  response: HttpOperationResponse,
  innerResponse: HttpOperationResponseContent
): Response {
  if (operation.interface?.name === "Evaluations") {
    operation;
  }
  let type = undefined;
  if (
    innerResponse.body?.type &&
    !isAzureCoreErrorType(context.program, innerResponse.body?.type)
  ) {
    // temporary logic. It can be removed after compiler optimize the response
    const candidate = [
      "ResourceOkResponse",
      "ResourceCreatedResponse",
      "AcceptedResponse"
    ];
    const originType = innerResponse.body.type as Model;
    if (
      innerResponse.body.type.kind === "Model" &&
      candidate.find((e) => e === originType.name)
    ) {
      const modelType = getEffectiveSchemaType(context.program, originType);
      type = getType(context, modelType, { usage: UsageFlags.Output });
    } else if (isLroResponse()) {
      const metadata = getLroMetadata(context.program, operation);
      type =
        metadata?.finalResult === "void" || metadata?.finalResult === undefined
          ? undefined
          : getType(context, metadata.finalResult);
    } else {
      type = isVoidType(innerResponse.body.type)
        ? undefined
        : getType(context, innerResponse.body.type, {
            usage: UsageFlags.Output
          });
    }
  }
  const statusCodes: (number | "default")[] = [];
  if (response.statusCode === "*") {
    statusCodes.push("default");
  } else {
    statusCodes.push(parseInt(response.statusCode));
  }
  return {
    headers: emitResponseHeaders(context, innerResponse.headers),
    statusCodes: statusCodes ?? [],
    addedOn: getAddedOnVersion(context.program, response.type),
    discriminator: "basic",
    type: type,
    isBinaryPayload: innerResponse.body?.type
      ? isBinaryPayload(
          context,
          innerResponse.body?.type,
          innerResponse.body?.contentTypes![0] ?? "application/json"
        )
      : false
  };

  function isLroResponse() {
    return (
      typeof response.statusCodes === "number" &&
      ["200", "201", "202"]?.includes(`${response.statusCodes}`) &&
      !!getLroMetadata(context.program, operation)
    );
  }
}

function emitOperation(
  context: SdkContext,
  operation: Operation,
  operationGroupName: string,
  rlcModels: RLCModel,
  hierarchies: string[]
): HrlcOperation {
  const isAzureFlavor = isAzurePackage(rlcModels);
  const emittedOperation = emitBasicOperation(
    context,
    operation,
    operationGroupName,
    rlcModels,
    hierarchies
  );
  // Skip to extract paging and lro information for non-branded clients.
  if (!isAzureFlavor) {
    return emittedOperation;
  }
  const lro = isLongRunningOperation(
    context.program,
    getHttpOperationWithCache(context, operation)
  );
  const pagingMetadata = getPagedResult(context.program, operation);
  // Disable the paging feature if no itemsSegments is found.
  const paging =
    pagingMetadata &&
    pagingMetadata.itemsSegments &&
    pagingMetadata.itemsSegments.length > 0;
  if (
    pagingMetadata &&
    (!pagingMetadata.itemsSegments || pagingMetadata.itemsSegments.length === 0)
  ) {
    reportDiagnostic(context.program, {
      code: "no-paging-items-defined",
      format: {
        operationName: operation.name
      },
      target: operation
    });
  }

  emitExtraInfoForOperation(emittedOperation);
  return emittedOperation;

  function emitExtraInfoForOperation(emittedOperation: HrlcOperation) {
    if (lro) {
      addLroInformation(context, operation, emittedOperation);
    }
    if (paging) {
      addPagingInformation(context, operation, emittedOperation);
    }
    if (lro && paging) {
      emittedOperation["discriminator"] = "lropaging";
    }
  }
}

function addLroInformation(
  context: SdkContext,
  operation: Operation,
  emittedOperation: HrlcOperation
) {
  emittedOperation["discriminator"] = "lro";
  const metadata = getLroMetadata(context.program, operation);
  emittedOperation["lroMetadata"] = {
    finalResult:
      metadata?.finalResult === "void" || metadata?.finalResult === undefined
        ? undefined
        : getType(context, metadata.finalResult),
    finalStateVia: getFinalStateVia(context, operation, metadata),
    finalResultPath: metadata?.finalResultPath
  };
}

function getFinalStateVia(
  context: SdkContext,
  operation: Operation,
  metadata?: LroMetadata
) {
  if (!metadata) {
    return undefined;
  }
  switch (metadata.finalStateVia) {
    case "azure-async-operation":
    case "location":
    case "operation-location":
    case "original-uri":
      return metadata.finalStateVia;
    default:
      reportDiagnostic(context.program, {
        code: "un-supported-finalStateVia",
        format: {
          finalStateVia: metadata.finalStateVia!
        },
        target: operation
      });
      return undefined;
  }
}

function addPagingInformation(
  context: SdkContext,
  operation: Operation,
  emittedOperation: Record<string, any>
) {
  emittedOperation["discriminator"] = "paging";
  const pagedResult = getPagedResult(context.program, operation);
  if (pagedResult === undefined) {
    throw Error(
      "Trying to add paging information, but not paging metadata for this operation"
    );
  }
  emittedOperation["itemName"] = parseItemName(pagedResult);
  emittedOperation["continuationTokenName"] = parseNextLinkName(pagedResult);
}

function emitBasicOperation(
  context: SdkContext,
  operation: Operation,
  operationGroupName: string,
  rlcModels: RLCModel,
  hierarchies: string[]
): HrlcOperation {
  // Set up parameters for operation
  const parameters: any[] = [];
  if (endpointPathParameters) {
    for (const param of endpointPathParameters) {
      parameters.push(param);
    }
  }
  const httpOperation = getHttpOperationWithCache(context, operation);
  const sourceOperation =
    operation.sourceOperation &&
    !isTemplateDeclarationOrInstance(operation.sourceOperation)
      ? operation.sourceOperation
      : operation;
  const sourceOperationGroupName = getOperationGroupName(
    context,
    sourceOperation
  );
  const sourceOperationName = getOperationName(context, sourceOperation);
  const sourceRoutePath = getHttpOperationWithCache(context, operation).path;
  const rlcResponses = rlcModels.responses?.filter((op) => {
    return (
      (sourceOperationGroupName === "" ||
        op.operationGroup === sourceOperationGroupName) &&
      op.operationName === sourceOperationName &&
      op.path === sourceRoutePath
    );
  });

  const namespaceHierarchies =
    context.rlcOptions?.hierarchyClient === true ? hierarchies : [];

  if (
    namespaceHierarchies.length === 0 &&
    context.rlcOptions?.hierarchyClient === false &&
    operationGroupName !== ""
  ) {
    namespaceHierarchies.push(operationGroupName);
  }

  for (const param of httpOperation.parameters.parameters) {
    if (isIgnoredHeaderParam(param)) {
      continue;
    }
    const emittedParam = emitParameter(context, param, "Method");
    if (isApiVersion(context, param)) {
      emittedParam.isApiVersion = true;
      methodApiVersionParam = emittedParam;
    }
    parameters.push(emittedParam);
  }

  // Set up responses for operation
  const responses: Response[] = [];
  const exceptions: Response[] = [];
  const isOverload = isSharedRoute(context.program, operation);
  for (const response of httpOperation.responses) {
    for (const innerResponse of response.responses) {
      const emittedResponse: Response = emitResponse(
        context,
        operation,
        response,
        innerResponse
      );
      if (isErrorModel(context.program, response.type)) {
        // * is valid status code in typespec but invalid for autorest.python
        if (response.statusCode === "*") {
          exceptions.push(emittedResponse);
        }
      } else {
        responses.push(emittedResponse);
      }
    }
  }

  let bodyParameter: any | undefined;
  if (
    httpOperation.parameters.body === undefined ||
    isVoidType(httpOperation.parameters.body.type)
  ) {
    bodyParameter = undefined;
  } else {
    bodyParameter = emitBodyParameter(context, httpOperation);
    // Flatten the body parameter if it is an anonymous model
    const originalBodyType = httpOperation.parameters.body.type;

    if (
      bodyParameter.type.type === "model" &&
      originalBodyType.kind === "Model" &&
      originalBodyType.name === "" &&
      [...originalBodyType.properties.keys()].every(
        (k) =>
          operation.parameters.properties.has(k) &&
          (operation.parameters.properties.get(k) ===
            (originalBodyType as Model).properties.get(k) ||
            operation.parameters.properties.get(k) ===
              (originalBodyType as Model).properties.get(k)?.sourceProperty)
      )
    ) {
      for (const param of bodyParameter.type.properties) {
        param.implementation = "Method";
        param.location = param.location ?? "body";
        parameters.push(param);
      }
      bodyParameter = undefined;
    } else if (
      bodyParameter.type.type === "model" &&
      bodyParameter.type.base === "json"
    ) {
      bodyParameter["propertyToParameterName"] = {};
      if (!isOverload) {
        bodyParameter.defaultToUnsetSentinel = true;
      }
      for (const property of bodyParameter.type.properties) {
        bodyParameter["propertyToParameterName"][property["restApiName"]] =
          property["clientName"];
        parameters.push(emitFlattenedParameter(bodyParameter, property));
      }
    }
  }

  const name = applyCasing(getLibraryName(context, operation), {
    casing: CASING
  });

  /** handle name collision between operation name and parameter signature */
  if (bodyParameter) {
    bodyParameter.clientName =
      bodyParameter.clientName === name
        ? bodyParameter.clientName + "Parameter"
        : bodyParameter.clientName;
  }
  parameters
    .filter((param) => {
      return param.clientName === name && !param.isReadOnly && param.required;
    })
    .forEach((param) => {
      param.clientName = param.clientName + "Parameter";
    });
  return {
    name,
    description: getDocStr(context.program, operation),
    summary: getSummary(context.program, operation) ?? "",
    url: httpOperation.path,
    method: httpOperation.verb.toUpperCase(),
    parameters: parameters,
    bodyParameter: bodyParameter,
    responses: responses ?? [],
    exceptions: exceptions ?? [],
    groupName: operationGroupName,
    addedOn: getAddedOnVersion(context.program, operation),
    discriminator: "basic",
    isOverload,
    overloads: [],
    apiVersions: [getAddedOnVersion(context.program, operation)],
    rlcResponse: rlcResponses?.[0],
    namespaceHierarchies
  };
}

function isReadOnly(program: Program, type: ModelProperty): boolean {
  // https://microsoft.github.io/typespec/standard-library/http/operations#automatic-visibility
  // Only "read" should be readOnly
  const visibility = getVisibility(program, type);
  if (visibility) {
    return visibility.includes("read") && visibility.length === 1;
  } else {
    return false;
  }
}

function emitProperty(
  context: SdkContext,
  property: ModelProperty,
  usage: UsageFlags
): Record<string, any> {
  const newProperty = applyEncoding(context.program, property, property);
  let clientDefaultValue = undefined;
  const propertyDefaultKind = property.default?.kind;
  if (
    property.default &&
    (propertyDefaultKind === "Number" ||
      propertyDefaultKind === "String" ||
      propertyDefaultKind === "Boolean")
  ) {
    clientDefaultValue = property.default.value;
  }

  if (propertyDefaultKind === "EnumMember") {
    clientDefaultValue = property.default.value ?? property.default.name;
  }

  // const [clientName, jsonName] = getPropertyNames(context, property);
  const clientName = getLibraryName(context, property);
  const jsonName = getWireName(context, property);

  if (property.model) {
    getType(context, property.model, { usage });
  }
  const type = getType(context, property.type, { usage });
  return {
    clientName: context.rlcOptions?.ignorePropertyNameNormalize
      ? clientName
      : normalizeName(clientName, NameType.Property),
    restApiName: jsonName,
    type: newProperty.format ? { ...type, format: newProperty.format } : type,
    optional: property.optional,
    description: getDocStr(context.program, property),
    addedOn: getAddedOnVersion(context.program, property),
    readonly: isReadOnly(context.program, property),
    clientDefaultValue: clientDefaultValue,
    format: newProperty.format
  };
}

function getName(program: Program, type: Model): string {
  const friendlyName = getFriendlyName(program, type);
  if (friendlyName) {
    return friendlyName;
  } else {
    if (
      type.templateMapper &&
      type.templateMapper.args &&
      type.name !== "" &&
      type.templateMapper.args.length > 0
    ) {
      return (
        type.name +
        (type.templateMapper.args.filter((it) => isType(it)) as Type[])
          .map((it) => (it.kind === "Model" ? it.name : ""))
          .join("")
      );
    } else {
      return type.name;
    }
  }
}

export function emitModel(
  context: SdkContext,
  type: Model,
  options: EmitTypeOptions = {}
): Record<string, any> {
  // Now we know it's a defined model
  const properties: Record<string, any>[] = [];
  let baseModel = undefined;
  if (type.baseModel) {
    baseModel = getType(context, type.baseModel, options);
  }
  const effectiveName = !options.disableEffectiveModel
    ? getEffectiveSchemaType(context.program, type).name
    : undefined;
  const overridedModelName = normalizeName(
    getLibraryName(context, type) ?? getFriendlyName(context.program, type),
    NameType.Interface,
    true
  );
  const fullNamespaceName =
    getModelNamespaceName(context, type.namespace!)
      .map((nsName) => {
        return normalizeName(nsName, NameType.Interface);
      })
      .join("") +
    (effectiveName ? effectiveName : getName(context.program, type));
  let modelName =
    overridedModelName !== type.name
      ? overridedModelName
      : context.rlcOptions?.enableModelNamespace
        ? fullNamespaceName
        : effectiveName
          ? effectiveName
          : getName(context.program, type);
  if (
    !overridedModelName &&
    type.templateMapper &&
    type.templateMapper.args &&
    type.templateMapper.args.length > 0 &&
    getPagedResult(context.program, type)
  ) {
    modelName =
      (type.templateMapper.args.filter((it) => isType(it)) as Type[])
        .map((it) => {
          switch (it.kind) {
            case "Model":
              return it.name;
            case "String":
              return it.value;
            default:
              return "";
          }
        })
        .join("") + "List";
  }

  const page = extractPagedMetadataNested(context.program, type);
  const isPaging = page && page.itemsSegments && page.itemsSegments.length > 0;
  return {
    type: "model",
    name: `${isPaging ? "_" : ""}${modelName}`,
    description: getDocStr(context.program, type),
    parents: baseModel ? [baseModel] : [],
    discriminatedSubtypes: [],
    properties: properties,
    addedOn: getAddedOnVersion(context.program, type),
    snakeCaseName: modelName
      ? applyCasing(modelName, { casing: CASING })
      : modelName,
    base: modelName === "" ? "json" : "dpg",
    coreTypeInfo: buildCoreTypeInfo(context.program, type),
    usage: options.usage
  };
}

function intOrFloat(value: number): string {
  return value.toString().indexOf(".") === -1 ? "integer" : "float";
}

function enumName(name: string): string {
  return name;
}

function emitEnum(context: SdkContext, type: Enum): Record<string, any> {
  const program = context.program;
  const enumValues = [];
  for (const m of type.members.values()) {
    enumValues.push({
      name: enumName(m.name),
      value: m.value ?? m.name,
      description: getDocStr(program, m)
    });
  }

  if (enumValues.length === 0) {
    throw new Error(`Expecting enum values but got none`);
  }
  const name = normalizeName(
    getLibraryName(context, type) ? getLibraryName(context, type) : type.name,
    NameType.Interface
  );
  return {
    type: "enum",
    name,
    description:
      getDocStr(program, type) === ""
        ? `Type of ${name}`
        : getDocStr(program, type),
    valueType: { type: enumMemberType(type.members.values().next().value!) },
    values: enumValues,
    isFixed: true,
    coreTypeInfo: buildCoreTypeInfo(program, type)
  };
}

function enumMemberType(member: EnumMember) {
  if (typeof member.value === "number") {
    return "number";
  }
  return "string";
}

function constantType(value: any, valueType: string): Record<string, any> {
  return { type: "constant", value: value, valueType: { type: valueType } };
}

function emitCredential(auth: HttpAuth): Record<string, any> {
  let credential_type: any = {};
  if (auth.type === "oauth2") {
    credential_type = {
      type: "OAuth2",
      policy: {
        type: "BearerTokenCredentialPolicy",
        credentialScopes: []
      }
    };
    for (const flow of auth.flows) {
      for (const scope of flow.scopes) {
        credential_type.policy.credentialScopes.push(scope.value);
      }
      credential_type.policy.credentialScopes.push();
    }
  } else if (auth.type === "apiKey") {
    credential_type = {
      type: "Key",
      policy: {
        type: "AzureKeyCredentialPolicy",
        key: auth.name
      }
    };
  } else if (auth.type === "http") {
    credential_type = {
      type: "Key",
      policy: {
        type: "AzureKeyCredentialPolicy",
        key: "Authorization"
      }
    };
  }
  return credential_type;
}

function emitCredentialUnion(cred_types: CredentialTypeUnion) {
  const result: any = {};
  // Export as CombinedType, which is already a Union Type in autorest codegen
  result.type = "combined";
  result.types = [];
  for (const cred_type of cred_types.types) {
    result.types.push(emitCredential(cred_type.scheme));
  }

  return result;
}

function emitStdScalar(
  program: Program,
  scalar: Scalar & { name: IntrinsicScalarName }
): Record<string, any> {
  const newScalar = applyEncoding(program, scalar, scalar);
  switch (scalar.name) {
    case "bytes":
      return { type: "byte-array", format: newScalar.format };
    case "int8":
    case "int16":
    case "int32":
    case "int64":
    case "safeint":
    case "uint8":
    case "uint16":
    case "uint32":
    case "uint64":
    case "integer":
      return { type: "integer" };
    case "float32":
    case "float64":
    case "float":
      return { type: "float" };
    case "url":
    case "string":
      return { type: "string" };
    case "boolean":
      return { type: "boolean" };
    case "plainDate":
      return { type: "string", format: newScalar.format ?? "date" };
    case "utcDateTime":
      return { type: "datetime", format: newScalar.format };
    case "plainTime":
      return { type: "string", format: newScalar.format ?? "time" };
    case "offsetDateTime":
      return { type: "string" };
    case "duration":
      return { type: "duration", format: newScalar.format };
    case "numeric":
      return {}; // Waiting on design for more precise type https://github.com/microsoft/cadl/issues/1260
    case "decimal":
    case "decimal128":
      reportDiagnostic(program, {
        code: "decimal-to-number",
        format: {
          propertyName: newScalar?.name ?? ""
        },
        target: NoTarget
      });
      return { type: "integer", format: newScalar.format };
    default:
      return {};
  }
}

function applyEncoding(
  program: Program,
  typespecType: Scalar | ModelProperty,
  target: any = {}
) {
  const encodeData = getEncode(program, typespecType);
  if (encodeData) {
    const newTarget = { ...target };
    const newType = emitScalar(program, encodeData.type);
    // newTarget["type"] = newType["type"];
    // If the target already has a format it takes priority. (e.g. int32)
    newTarget["format"] = mergeFormatAndEncoding(
      newTarget.format,
      encodeData.encoding,
      newType["format"]
    );
    return newTarget;
  }
  return target;
}

function mergeFormatAndEncoding(
  format: string | undefined,
  encoding: string | undefined,
  encodeAsFormat: string | undefined
): string | undefined {
  switch (format) {
    case undefined:
      return encodeAsFormat ?? encoding ?? format;
    case "date-time":
      return encoding;
    case "duration":
    default:
      return encodeAsFormat ?? encoding ?? format;
  }
}

function applyIntrinsicDecorators(
  program: Program,
  type: Scalar | ModelProperty,
  result: any
): Record<string, any> {
  let newResult = { ...result };
  const docStr = getDoc(program, type);
  const isString = isStringType(program, getPropertyType(type));
  const isNumeric = isNumericType(program, getPropertyType(type));

  if (!result.description && docStr) {
    newResult.description = docStr;
  }

  newResult = applyEncoding(program, type, newResult);

  const pattern = getPattern(program, type);
  if (isString && !result.pattern && pattern) {
    newResult.pattern = pattern;
  }

  const minLength = getMinLength(program, type);
  if (isString && !result.minLength && minLength !== undefined) {
    newResult.minLength = minLength;
  }

  const maxLength = getMaxLength(program, type);
  if (isString && !result.maxLength && maxLength !== undefined) {
    newResult.maxLength = maxLength;
  }

  const minValue = getMinValue(program, type);
  if (isNumeric && !result.minimum && minValue !== undefined) {
    newResult.minimum = minValue;
  }

  const maxValue = getMaxValue(program, type);
  if (isNumeric && !result.maximum && maxValue !== undefined) {
    newResult.maximum = maxValue;
  }

  const minItems = getMinItems(program, type);
  if (!result.minItems && minItems !== undefined) {
    newResult.minItems = minItems;
  }

  const maxItems = getMaxItems(program, type);
  if (!result.maxItems && maxItems !== undefined) {
    newResult.maxItems = maxItems;
  }
  return newResult;
}

function emitScalar(program: Program, scalar: Scalar): Record<string, any> {
  let result: Record<string, any> = {};
  const isStd = program.checker.isStdType(scalar);
  if (isStd) {
    result = emitStdScalar(program, scalar);
  } else if (scalar.baseScalar) {
    result = emitScalar(program, scalar.baseScalar);
  }
  return applyIntrinsicDecorators(program, scalar, result);
}

function emitListOrDict(
  context: SdkContext,
  type: Model,
  usage: UsageFlags
): Record<string, any> | undefined {
  if (type.indexer !== undefined) {
    if (!isNeverType(type.indexer.key)) {
      const name = type.indexer.key.name;
      if (name === "string") {
        return {
          type: "dict",
          name: type.name,
          elementType: getType(context, type.indexer.value!, { usage })
        };
      } else if (name === "integer") {
        return {
          type: "list",
          elementType: getType(context, type.indexer.value!, { usage })
        };
      }
    }
  }
  return undefined;
}

function mapTypeSpecType(
  context: SdkContext,
  type: Type,
  usage: UsageFlags
): any {
  switch (type.kind) {
    case "Number":
      return constantType(type.value, intOrFloat(type.value));
    case "String":
      return constantType(type.value, "string");
    case "Boolean":
      return constantType(type.value, "boolean");
    case "Model":
      return emitListOrDict(context, type, usage);
  }
}

function emitUnion(
  context: SdkContext,
  type: Union,
  usage: UsageFlags
): Record<string, any> {
  let sdkType = getSdkUnion(context, type);
  const isNull = sdkType.kind === "nullable";
  if (sdkType.kind === "nullable") {
    sdkType = sdkType.type;
  }
  const nonNullOptions = getNonNullOptions(type);
  if (sdkType === undefined) {
    throw Error("Should not have an empty union");
  }
  if (sdkType.kind === "union") {
    const unionName = getLibraryName(context, type)
      ? getLibraryName(context, type)
      : type.name;
    const discriminatorPropertyName = getDiscriminator(
      context.program,
      type
    )?.propertyName;
    const variantTypes = sdkType.variantTypes.map((x) => {
      const valueType = getType(context, x.__raw!, { usage });
      if (valueType.properties && discriminatorPropertyName) {
        valueType.discriminatorValue = valueType.properties.filter(
          (p: Property) => p.clientName === discriminatorPropertyName
        )[0].type.value;
      }
      return valueType;
    });
    const unionTypeName = unionName
      ? normalizeName(unionName, NameType.Interface)
      : undefined;
    return {
      nullable: isNull,
      name: unionTypeName,
      description: `Type of ${unionTypeName}`,
      internal: true,
      type: "combined",
      types: variantTypes,
      xmlMetadata: {},
      usage,
      discriminator: discriminatorPropertyName,
      alias:
        unionName === "" || unionName === undefined ? undefined : unionName,
      aliasType:
        unionName === "" || unionName === undefined
          ? undefined
          : variantTypes.map((x) => getTypeName(x).name).join(" | "),
      tcgcType: sdkType
    };
  } else if (sdkType.kind === "enum") {
    let typeName = getLibraryName(context, type)
      ? getLibraryName(context, type)
      : sdkType.isGeneratedName
        ? type.name
        : sdkType.name;
    typeName = typeName
      ? normalizeName(typeName, NameType.Interface)
      : undefined;
    return {
      name: typeName,
      nullable: isNull,
      description: sdkType.doc || `Type of ${typeName}`,
      internal: true,
      type: sdkType.kind,
      valueType: emitSimpleType(sdkType.valueType),
      values: sdkType.values.map((x) => emitEnumMember(context, x)),
      isFixed: sdkType.isFixed,
      isNonExhaustive: context.rlcOptions?.experimentalExtensibleEnums ?? false,
      xmlMetadata: {},
      usage
    };
  } else if (nonNullOptions.length === 1 && nonNullOptions[0]) {
    return {
      ...emitType(context, nonNullOptions[0], { usage }),
      nullable: isNull
    };
  } else {
    return {
      ...emitType(context, sdkType.__raw!, { usage }),
      nullable: isNull
    };
  }
}

function getNonNullOptions(type: Union) {
  return [...type.variants.values()]
    .map((x) => x.type)
    .filter((t) => !isNullType(t));
}

function emitEnumMember(context: SdkContext, member: any): Record<string, any> {
  const value = member.value ?? member.name;
  return {
    type: "constant",
    valueType: {
      type: enumMemberType(member)
    },
    value,
    name: member.name ? enumName(member.name) : undefined,
    description: getDoc(context.program, member),
    isConstant: true
  };
}

function emitSimpleType(type: SdkBuiltInType): Record<string, any> {
  return {
    nullable: isNullType(type.__raw!),
    type: type.kind === "string" ? "string" : "number", // TODO: handle other types
    doc: "",
    apiVersions: [],
    sdkDefaultValue: undefined,
    format: undefined
  };
}

function emitType(
  context: SdkContext,
  type: EmitterType,
  options: EmitTypeOptions = {}
): Record<string, any> {
  if (type.kind === "Credential") {
    return emitCredential(type.scheme);
  }
  if (type.kind === "CredentialTypeUnion") {
    return emitCredentialUnion(type);
  }
  const builtinType = mapTypeSpecType(context, type, options.usage!);
  if (builtinType !== undefined) {
    // add in description elements for types derived from primitive types (SecureString, etc.)
    const doc = getDoc(context.program, type);
    if (doc) {
      builtinType.description = doc;
    }
    return builtinType;
  }

  switch (type.kind) {
    case "Intrinsic":
      return { type: type.name };
    case "Model":
      return emitModel(context, type, options);
    case "Scalar":
      return emitScalar(context.program, type);
    case "Union":
      return emitUnion(context, type, options.usage!);
    case "UnionVariant":
      return emitType(context, type.type, options);
    case "Enum":
      return emitEnum(context, type);
    case "EnumMember":
      return emitEnumMember(context, type);
    default:
      throw Error(`Not supported ${type.kind}`);
  }
}

function emitOperationGroups(
  context: SdkContext,
  client: SdkClient,
  rlcModels: RLCModel
): OperationGroup[] {
  const operationGroups: OperationGroup[] = [];
  const groupMapping: Map<string, OperationGroup> = new Map<
    string,
    OperationGroup
  >();
  const clientOperations: HrlcOperation[] = [];
  for (const operation of listOperationsInOperationGroup(context, client)) {
    clientOperations.push(emitOperation(context, operation, "", rlcModels, []));
  }
  if (clientOperations.length > 0) {
    addHierarchyOperationGroup(clientOperations, groupMapping);
  }
  for (const operationGroup of listOperationGroups(context, client, true)) {
    const operations: HrlcOperation[] = [];
    const overrideName = getLibraryName(context, operationGroup.type);
    const name =
      context.rlcOptions?.hierarchyClient ||
      context.rlcOptions?.enableOperationGroup
        ? (overrideName ?? operationGroup.type.name)
        : "";
    const hierarchies =
      context.rlcOptions?.hierarchyClient ||
      context.rlcOptions?.enableOperationGroup
        ? operationGroup.groupPath.split(".")
        : [];
    if (hierarchies[0]?.endsWith("Client")) {
      hierarchies.shift();
    }
    for (const operation of listOperationsInOperationGroup(
      context,
      operationGroup
    )) {
      operations.push(
        emitOperation(context, operation, name, rlcModels, hierarchies)
      );
    }
    if (operations.length > 0) {
      addHierarchyOperationGroup(operations, groupMapping);
    }
  }

  groupMapping.forEach((value) => {
    operationGroups.push(value);
  });
  if (
    context.rlcOptions?.hierarchyClient === false &&
    context.rlcOptions?.enableOperationGroup
  ) {
    appendOperationGroupPrefix(operationGroups);
  }
  return operationGroups;
}

function addHierarchyOperationGroup(
  operations: HrlcOperation[],
  groupMapping: Map<string, OperationGroup>
): OperationGroup[] {
  if (operations.length > 0) {
    operations.forEach((op) => {
      const groupName = op.namespaceHierarchies.join("") ?? "";
      if (!groupMapping.has(groupName)) {
        groupMapping.set(groupName, {
          className: groupName,
          propertyName: groupName,
          operations: [op],
          namespaceHierarchies: op.namespaceHierarchies
        });
      } else {
        groupMapping.get(groupName)!.operations.push(op);
      }
    });
    return [...groupMapping.values()];
  }
  return [];
}

function appendOperationGroupPrefix(operationGroups: OperationGroup[]) {
  if (operationGroups.length < 2) {
    return;
  }
  // Append operation group prefix
  operationGroups.forEach((g) =>
    g.operations.forEach((op) => {
      op.oriName = op.name;
      op.name = `${g.propertyName}_${op.name}`;
    })
  );
}

function getServerHelper(
  program: Program,
  namespace: Namespace
): HttpServer | undefined {
  const servers = getServers(program, namespace);
  if (servers === undefined) {
    return undefined;
  }
  return servers[0];
}

function emitServerParams(
  context: SdkContext,
  namespace: Namespace
): Parameter[] {
  const server = getServerHelper(context.program, namespace);
  if (server === undefined || server.parameters.size === 0) {
    return [
      {
        optional: false,
        description: "Service host",
        clientName: "endpointParam",
        clientDefaultValue: null,
        restApiName: "endpoint",
        location: "endpointPath",
        type: { type: "string" },
        implementation: "Client",
        inOverload: false
      }
    ];
  }
  if (server.parameters) {
    const params: Parameter[] = [];
    for (const param of server.parameters.values()) {
      const serverParameter: HttpServerParameter = {
        type: "endpointPath",
        name: param.name,
        param: param
      };
      const emittedParameter = emitParameter(
        context,
        serverParameter,
        "Client"
      );
      endpointPathParameters.push(emittedParameter);
      if (isApiVersion(context, serverParameter as any)) {
        emittedParameter.isApiVersion = true;
        serverApiVersionParam = emittedParameter;
        emittedParameter.isApiVersion = true;
      }
      params.push(emittedParameter);
    }
    return params;
  } else {
    return [
      {
        optional: false,
        description: "Service host",
        clientName: "endpointParam",
        clientDefaultValue: server.url,
        restApiName: "endpoint",
        location: "path",
        type: { type: "string" },
        implementation: "Client",
        inOverload: false
      }
    ];
  }
}

function emitCredentialParam(
  context: SdkContext,
  namespace: Namespace
): Parameter | undefined {
  const auth = getAuthentication(context.program, namespace);
  if (auth) {
    const credential_types: CredentialType[] = [];
    for (const scheme of getSupportedHttpAuth(context.program, auth)) {
      const type: CredentialType = {
        kind: "Credential",
        scheme: scheme
      };
      credential_types.push(type);
    }

    if (
      credential_types.length > 0 &&
      context.rlcOptions?.addCredentials !== false
    ) {
      let type: EmitterType;
      if (credential_types.length === 1 && credential_types[0]) {
        type = credential_types[0];
      } else {
        type = {
          kind: "CredentialTypeUnion",
          types: credential_types
        };
      }
      return {
        type: getType(context, type, { usage: UsageFlags.Input }),
        optional: false,
        description: "Credential needed for the client to connect to Azure.",
        clientName: "credential",
        location: "other",
        restApiName: "credential",
        implementation: "Client",
        skipUrlEncoding: true,
        inOverload: false
      };
    }
  }
  return undefined;
}

function emitGlobalParameters(
  context: SdkContext,
  namespace: Namespace
): Parameter[] {
  const clientParameters = emitServerParams(context, namespace);
  const credentialParam = emitCredentialParam(context, namespace);
  if (credentialParam) {
    clientParameters.push(credentialParam);
  }
  return clientParameters;
}

function getMethodApiVersionParameter(): Parameter | void {
  if (methodApiVersionParam) {
    return {
      ...methodApiVersionParam,
      isApiVersion: true
    };
  }
}

function emitClients(
  context: SdkContext,
  rlcModelsMap: Map<string, RLCModel>
): HrlcClient[] {
  const program = context.program;
  const clients = listClients(context);
  const retval: HrlcClient[] = [];
  methodApiVersionParam = undefined;
  for (const client of clients) {
    const sdkPackageClient = context.sdkPackage.clients.find((p) => {
      return p.name === client.name;
    });

    if (!sdkPackageClient) {
      throw new Error(`Client ${client.name} not found in the SDK package`);
    }

    const clientName = client.name.replace("Client", "");
    const server = getServerHelper(program, client.service);
    const rlcModels = rlcModelsMap.get(client.service.name);
    if (!rlcModels) {
      continue;
    }
    const emittedClient: HrlcClient = {
      name: clientName.split(".").at(-1) ?? "",
      description: getDocStr(program, client.type),
      parameters: emitGlobalParameters(context, client.service),
      operationGroups: emitOperationGroups(context, client, rlcModels),
      tcgcClient: sdkPackageClient,
      url: server ? server.url : "",
      apiVersions: [],
      rlcClientName: `${client.name.replace("Client", "")}Context`,
      subfolder: "",
      rlcHelperDetails:
        rlcModels && rlcModels.helperDetails ? rlcModels.helperDetails : {}
    };
    const methodApiVersionParam = getMethodApiVersionParameter();
    if (
      methodApiVersionParam &&
      !serverApiVersionParam &&
      context.hasApiVersionInClient
    ) {
      // prompt method-level api version to client level only when there is no client one defined
      emittedClient.parameters.push(methodApiVersionParam);
      // if we have client level api version, we need to remove it from all operations
      emittedClient.operationGroups.map((opGroup) => {
        opGroup.operations.map((op) => {
          op.parameters = op.parameters.filter((param) => {
            return !param.isApiVersion;
          });
          return op;
        });
        return opGroup;
      });
    }
    retval.push(emittedClient);
  }
  return retval;
}

function getServiceNamespace(program: Program): Namespace {
  return listServices(program)[0]!.type;
}

function getNamespace(context: SdkContext, clientName: string): string {
  // We get client namespaces from the client name. If there's a dot, we add that to the namespace
  const submodule = clientName.split(".").slice(0, -1).join(".").toLowerCase();
  if (!submodule) {
    return getClientNamespaceString(context)!.toLowerCase();
  }
  return submodule;
}

function getNamespaces(context: SdkContext): Set<string> {
  const namespaces = new Set<string>();
  for (const client of listClients(context)) {
    namespaces.add(getNamespace(context, client.name));
  }
  return namespaces;
}

export function emitCodeModel(
  dpgContext: SdkContext,
  rlcModelsMap: Map<string, RLCModel>,
  modularSourcesRoot: string,
  project: Project,
  options: { casing: "snake" | "camel" } = { casing: "snake" }
): ModularCodeModel {
  CASING = options.casing ?? CASING;
  const clientNamespaceString =
    getClientNamespaceString(dpgContext)?.toLowerCase();
  // Get types
  const codeModel: ModularCodeModel = {
    options: dpgContext.rlcOptions ?? {},
    modularOptions: {
      sourceRoot: modularSourcesRoot,
      compatibilityMode: !!dpgContext.rlcOptions?.compatibilityMode,
      experimentalExtensibleEnums:
        !!dpgContext.rlcOptions?.experimentalExtensibleEnums
    },
    namespace: clientNamespaceString,
    clients: [],
    types: [],
    project,
    runtimeImports: buildRuntimeImports(dpgContext.rlcOptions?.flavor)
  };

  typesMap.clear();
  simpleTypesMap.clear();
  const allModels = getAllModels(dpgContext);
  for (const model of allModels) {
    getType(dpgContext, model.__raw!, { usage: model.usage as UsageFlags });
  }
  for (const namespace of getNamespaces(dpgContext)) {
    if (namespace === clientNamespaceString) {
      codeModel.clients = emitClients(dpgContext, rlcModelsMap);
      codeModel.clients.length > 1 &&
        codeModel.clients.map((client) => {
          client["subfolder"] = normalizeName(
            client.name.replace("Client", ""),
            NameType.File
          );
        });
    }
  }

  codeModel["types"] = [
    { type: "string" },
    ...typesMap.values(),
    ...simpleTypesMap.values()
  ];
  return codeModel;
}<|MERGE_RESOLUTION|>--- conflicted
+++ resolved
@@ -539,16 +539,11 @@
     location: parameter.type,
     type: base.format ? { ...type, format: base.format } : type,
     implementation: implementation,
-<<<<<<< HEAD
-    skipUrlEncoding: parameter.type === "endpointPath",
-    format: (parameter as any).format ?? base.format,
-    tcgcType: base.tcgcType
-=======
     skipUrlEncoding:
       parameter.type === "endpointPath" ||
       (parameter.type === "path" && parameter.allowReserved),
-    format: (parameter as any).format ?? base.format
->>>>>>> 8e187870
+    format: (parameter as any).format ?? base.format,
+    tcgcType: base.tcgcType
   };
 
   if (paramMap.type.type === "constant") {
