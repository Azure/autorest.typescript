--- conflicted
+++ resolved
@@ -100,12 +100,9 @@
   properties?: Property[];
   types?: Type[];
   isCoreErrorType?: boolean;
-<<<<<<< HEAD
   usage?: UsageFlags;
-=======
   alias?: string;
   aliasType?: string;
->>>>>>> 47bae4bb
 }
 
 export interface Client {
