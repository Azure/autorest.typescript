// Copyright (c) Microsoft Corporation.
// Licensed under the MIT License.

import {
  getLroLogicalResponseName,
  getResponseTypeName,
  NameType,
  normalizeName,
  OperationLroDetail,
  OPERATION_LRO_HIGH_PRIORITY,
  OPERATION_LRO_LOW_PRIORITY,
  Paths,
  ResponseMetadata,
  ResponseTypes
} from "@azure-tools/rlc-common";
import {
  getLroMetadata,
  getPagedResult,
  PagedResultMetadata
} from "@azure-tools/typespec-azure-core";
import {
  getHttpOperationWithCache,
  getWireName,
  listOperationGroups,
  listOperationsInOperationGroup,
  SdkClient
} from "@azure-tools/typespec-client-generator-core";
import { Model, Operation, Program, Type } from "@typespec/compiler";
import {
  HttpOperation,
  HttpOperationParameter,
  HttpOperationResponse,
  HttpStatusCodesEntry
} from "@typespec/http";
import { SdkContext } from "./interfaces.js";
import { KnownMediaType, knownMediaType } from "./mediaTypes.js";
import { isByteOrByteUnion } from "./modelUtils.js";
import { getOperationNamespaceInterfaceName } from "./namespaceUtils.js";
import { resolveReference } from "../framework/reference.js";
import { SerializationHelpers } from "../modular/static-helpers-metadata.js";

// Sorts the responses by status code
export function sortedOperationResponses(responses: HttpOperationResponse[]) {
  return responses.sort((a, b) => {
    if (a.statusCodes === "*") {
      return 1;
    }
    if (b.statusCodes === "*") {
      return -1;
    }
    const aStatus =
      typeof a.statusCodes === "number" ? a.statusCodes : a.statusCodes.start;
    const bStatus =
      typeof b.statusCodes === "number" ? b.statusCodes : b.statusCodes.start;
    return aStatus - bStatus;
  });
}

/**
 * This function computes all the response types error and success
 * an operation can end up returning.
 */
export function getOperationResponseTypes(
  dpgContext: SdkContext,
  operation: HttpOperation
): ResponseTypes {
  const returnTypes: ResponseTypes = {
    error: [],
    success: []
  };
  function getResponseType(responses: HttpOperationResponse[]) {
    return responses.map((r) => {
      const statusCode = getOperationStatuscode(r);
      const responseName = getResponseTypeName(
        getOperationGroupName(dpgContext, operation),
        getOperationName(dpgContext, operation.operation),
        statusCode
      );
      return responseName;
    });
  }
  if (operation.responses && operation.responses.length) {
    returnTypes.error = getResponseType(
      operation.responses.filter((r) => isDefaultStatusCode(r.statusCodes))
    );
    returnTypes.success = getResponseType(
      operation.responses.filter((r) => isDefinedStatusCode(r.statusCodes))
    );
  }
  return returnTypes;
}

/**
 * Extracts all success or defined status codes for a give operation
 */
export function getOperationSuccessStatus(operation: HttpOperation): string[] {
  const responses = operation.responses ?? [];
  const status: string[] = [];

  for (const response of responses) {
    if (isDefinedStatusCode(response.statusCodes)) {
      status.push(getOperationStatuscode(response));
    }
  }

  return status;
}

export function getOperationStatuscode(
  response: HttpOperationResponse
): string {
  const statusCodes = response.statusCodes;
  if (statusCodes === "*") {
    return "default";
  } else if (typeof statusCodes === "number") {
    return String(statusCodes);
  } else {
    // FIXME - this is a hack to get the first status code
    // https://github.com/Azure/autorest.typescript/issues/2063
    return String(statusCodes.start);
  }
}

export function getOperationGroupName(
  dpgContext: SdkContext,
  route?: HttpOperation
): string;
export function getOperationGroupName(
  dpgContext: SdkContext,
  operation?: Operation
): string;
export function getOperationGroupName(
  dpgContext: SdkContext,
  operationOrRoute?: Operation | HttpOperation
) {
  if (!dpgContext.rlcOptions?.enableOperationGroup || !operationOrRoute) {
    return "";
  }
  // If this is a HttpOperation
  if ((operationOrRoute as any).kind !== "Operation") {
    operationOrRoute = (operationOrRoute as HttpOperation).operation;
  }
  const operation = operationOrRoute as Operation;
  const namespaceNames = getOperationNamespaceInterfaceName(
    dpgContext,
    operation
  );

  return namespaceNames
    .map((name) => {
      return normalizeName(name, NameType.Interface, true);
    })
    .join("");
}

export function getOperationName(dpgContext: SdkContext, operation: Operation) {
  const projectedOperationName = getWireName(dpgContext, operation);

  return normalizeName(
    projectedOperationName ?? operation.name,
    NameType.Interface,
    true
  );
}

export function isDefaultStatusCode(statusCodes: HttpStatusCodesEntry) {
  return statusCodes === "*";
}

export function isDefinedStatusCode(statusCodes: HttpStatusCodesEntry) {
  return statusCodes !== "*";
}

export function isBinaryPayload(
  dpgContext: SdkContext,
  body: Type,
  contentType: string | string[]
) {
  const knownMediaTypes: KnownMediaType[] = (
    Array.isArray(contentType) ? contentType : [contentType]
  ).map((ct) => knownMediaType(ct));
  for (const type of knownMediaTypes) {
    if (type === KnownMediaType.Binary && isByteOrByteUnion(dpgContext, body)) {
      return true;
    }
  }
  return false;
}

export function isLongRunningOperation(
  program: Program,
  operation: HttpOperation
) {
  return Boolean(getLroMetadata(program, operation.operation));
}

/**
 * Return if we have a client-level LRO overloading
 * @param pathDictionary
 * @returns
 */
export function getClientLroOverload(pathDictionary: Paths) {
  let lroCounts = 0,
    allowCounts = 0;
  for (const details of Object.values(pathDictionary)) {
    for (const methodDetails of Object.values(details.methods)) {
      for (const detail of methodDetails) {
        const lroDetail = detail.operationHelperDetail?.lroDetails;
        if (lroDetail?.isLongRunning) {
          lroCounts++;
          if (!lroDetail.operationLroOverload) {
            return false;
          }
          allowCounts++;
        }
      }
    }
  }

  return Boolean(lroCounts > 0 && lroCounts === allowCounts);
}

/**
 * Check if we have an operation-level overloading
 * @param program
 * @param operation The operation detail
 * @param existingResponseTypes auxilary param for current response types
 * @param existingResponses auxilary param for raw response data
 * @returns
 */
export function getOperationLroOverload(
  program: Program,
  operation: HttpOperation,
  existingResponseTypes?: ResponseTypes,
  existingResponses?: ResponseMetadata[]
) {
  const metadata = getLroMetadata(program, operation.operation);
  if (!metadata) {
    return false;
  }
  const hasSuccessReturn = existingResponses?.filter((r) =>
    r.statusCode.startsWith("20")
  );
  if (existingResponseTypes?.success || hasSuccessReturn) {
    return true;
  }
  return false;
}

/**
 * Extract the operation LRO details
 * @param program
 * @param operation Operation detail
 * @param responsesTypes Calculated response types
 * @param operationGroupName Operation group name
 * @returns
 */
export function extractOperationLroDetail(
  dpgContext: SdkContext,
  operation: HttpOperation,
  responsesTypes: ResponseTypes,
  operationGroupName: string
): OperationLroDetail {
  let logicalResponseTypes: ResponseTypes | undefined;

  let precedence = OPERATION_LRO_LOW_PRIORITY;
  const operationLroOverload = getOperationLroOverload(
    dpgContext.program,
    operation,
    responsesTypes
  );
  if (operationLroOverload) {
    logicalResponseTypes = {
      error: responsesTypes.error,
      success: [
        getLroLogicalResponseName(
          operationGroupName,
          getOperationName(dpgContext, operation.operation)
        )
      ]
    };
    const metadata = getLroMetadata(dpgContext.program, operation.operation);
    precedence =
      metadata?.finalStep &&
      metadata.finalStep.kind === "pollingSuccessProperty" &&
      metadata?.finalStep.target &&
      metadata?.finalStep?.target?.name === "result"
        ? OPERATION_LRO_HIGH_PRIORITY
        : OPERATION_LRO_LOW_PRIORITY;
  }

  return {
    isLongRunning: Boolean(
      getLroMetadata(dpgContext.program, operation.operation)
    ),
    logicalResponseTypes,
    operationLroOverload,
    precedence
  };
}

export function hasPollingOperations(
  client: SdkClient,
  dpgContext: SdkContext
) {
  const program = dpgContext.program;
  const clientOperations = listOperationsInOperationGroup(dpgContext, client);
  for (const clientOp of clientOperations) {
    const route = getHttpOperationWithCache(dpgContext, clientOp);
    // ignore overload base operation
    if (route.overloads && route.overloads?.length > 0) {
      continue;
    }
    if (isLongRunningOperation(program, route)) {
      return true;
    }
  }
  const operationGroups = listOperationGroups(dpgContext, client, true);
  for (const operationGroup of operationGroups) {
    const operations = listOperationsInOperationGroup(
      dpgContext,
      operationGroup
    );
    for (const op of operations) {
      const route = getHttpOperationWithCache(dpgContext, op);
      // ignore overload base operation
      if (route.overloads && route.overloads?.length > 0) {
        continue;
      }
      if (isLongRunningOperation(program, route)) {
        return true;
      }
    }
  }
  return false;
}

export function isPagingOperation(program: Program, operation: HttpOperation) {
  for (const response of operation.responses) {
    const paged = extractPagedMetadataNested(program, response.type as Model);
    if (paged) {
      return true;
    }
  }
  return false;
}

export function hasPagingOperations(client: SdkClient, dpgContext: SdkContext) {
  const program = dpgContext.program;
  const clientOperations = listOperationsInOperationGroup(dpgContext, client);
  for (const clientOp of clientOperations) {
    const route = getHttpOperationWithCache(dpgContext, clientOp);
    // ignore overload base operation
    if (route.overloads && route.overloads?.length > 0) {
      continue;
    }
    if (isPagingOperation(program, route)) {
      return true;
    }
  }
  const operationGroups = listOperationGroups(dpgContext, client, true);
  for (const operationGroup of operationGroups) {
    const operations = listOperationsInOperationGroup(
      dpgContext,
      operationGroup
    );
    for (const op of operations) {
      const route = getHttpOperationWithCache(dpgContext, op);
      // ignore overload base operation
      if (route.overloads && route.overloads?.length > 0) {
        continue;
      }
      if (isPagingOperation(program, route)) {
        return true;
      }
    }
  }
  return false;
}

export function extractPagedMetadataNested(
  program: Program,
  type: Model
): PagedResultMetadata | undefined {
  // This only works for `is Page<T>` not `extends Page<T>`.
  let paged = getPagedResult(program, type);
  if (paged) {
    return paged;
  }
  if (type.baseModel) {
    paged = getPagedResult(program, type.baseModel);
  }
  if (paged) {
    return paged;
  }
  const templateArguments = type.templateMapper?.args;
  if (templateArguments) {
    for (const argument of templateArguments) {
      const modelArgument = argument as Model;
      if (modelArgument) {
        paged = extractPagedMetadataNested(program, modelArgument);
        if (paged) {
          return paged;
        }
      }
    }
  }
  return paged;
}

export function getSpecialSerializeInfo(
  dpgContext: SdkContext,
  paramType: string,
  paramFormat: string
) {
<<<<<<< HEAD
  const hasMultiCollection = getHasMultiCollection(paramType, paramFormat);
=======
  const hasMultiCollection = getHasMultiCollection(
    paramType,
    paramFormat,
    // Include query multi support in compatibility mode
    dpgContext.rlcOptions?.compatibilityQueryMultiFormat ?? false
  );
>>>>>>> 13641898
  const hasCsvCollection = getHasCsvCollection(paramType, paramFormat);
  const descriptions = [];
  const collectionInfo = [];
  if (hasMultiCollection) {
    descriptions.push("buildMultiCollection");
    collectionInfo.push("multi");
  }

  if (hasCsvCollection) {
    descriptions.push("buildCsvCollection");
    collectionInfo.push("csv");
  }
  return {
    hasMultiCollection,
    hasCsvCollection,
    descriptions,
    collectionInfo
  };
}

<<<<<<< HEAD
function getHasMultiCollection(paramType: string, paramFormat: string) {
  return paramType === "header" && paramFormat === "multi";
=======
function getHasMultiCollection(
  paramType: string,
  paramFormat: string,
  includeQuery = true
) {
  return (
    ((includeQuery && paramType === "query") || paramType === "header") &&
    paramFormat === "multi"
  );
}
function getHasSsvCollection(paramType: string, paramFormat: string) {
  return paramType === "query" && paramFormat === "ssv";
}

function getHasTsvCollection(paramType: string, paramFormat: string) {
  return paramType === "query" && paramFormat === "tsv";
>>>>>>> 13641898
}
function getHasCsvCollection(paramType: string, paramFormat: string) {
  return paramType === "header" && paramFormat === "csv";
}

export function hasCollectionFormatInfo(
  paramType: string,
  paramFormat: string
) {
  return (
    getHasMultiCollection(paramType, paramFormat) ||
    getHasCsvCollection(paramType, paramFormat)
  );
}

export function getCollectionFormatHelper(
  paramType: string,
  paramFormat: string
) {
  // const detail = getSpecialSerializeInfo(paramType, paramFormat);
  // return detail.descriptions.length > 0 ? detail.descriptions[0] : undefined;
  if (getHasMultiCollection(paramType, paramFormat)) {
    return resolveReference(SerializationHelpers.buildMultiCollection);
  }

  if (getHasCsvCollection(paramType, paramFormat)) {
    return resolveReference(SerializationHelpers.buildCsvCollection);
  }

  return undefined;
}

export function getCustomRequestHeaderNameForOperation(
  route: HttpOperation
): string | undefined {
  const params = route.parameters.parameters.filter(
    isCustomClientRequestIdParam
  );
  if (params.length > 0) {
    return "client-request-id";
  }

  return undefined;
}

export function isCustomClientRequestIdParam(param: HttpOperationParameter) {
  return (
    param.type === "header" && param.name.toLowerCase() === "client-request-id"
  );
}

export function isIgnoredHeaderParam(param: HttpOperationParameter) {
  return (
    isCustomClientRequestIdParam(param) ||
    (param.type === "header" &&
      ["return-client-request-id", "ocp-date"].includes(
        param.name.toLowerCase()
      ))
  );
}

export function parseNextLinkName(
  paged: PagedResultMetadata
): string | undefined {
  return paged.nextLinkProperty?.name;
}

export function parseItemName(paged: PagedResultMetadata): string | undefined {
  // TODO: support the nested item names
  return (paged.itemsSegments ?? [])[0];
}<|MERGE_RESOLUTION|>--- conflicted
+++ resolved
@@ -413,16 +413,12 @@
   paramType: string,
   paramFormat: string
 ) {
-<<<<<<< HEAD
-  const hasMultiCollection = getHasMultiCollection(paramType, paramFormat);
-=======
   const hasMultiCollection = getHasMultiCollection(
     paramType,
     paramFormat,
     // Include query multi support in compatibility mode
     dpgContext.rlcOptions?.compatibilityQueryMultiFormat ?? false
   );
->>>>>>> 13641898
   const hasCsvCollection = getHasCsvCollection(paramType, paramFormat);
   const descriptions = [];
   const collectionInfo = [];
@@ -443,10 +439,6 @@
   };
 }
 
-<<<<<<< HEAD
-function getHasMultiCollection(paramType: string, paramFormat: string) {
-  return paramType === "header" && paramFormat === "multi";
-=======
 function getHasMultiCollection(
   paramType: string,
   paramFormat: string,
@@ -463,7 +455,6 @@
 
 function getHasTsvCollection(paramType: string, paramFormat: string) {
   return paramType === "query" && paramFormat === "tsv";
->>>>>>> 13641898
 }
 function getHasCsvCollection(paramType: string, paramFormat: string) {
   return paramType === "header" && paramFormat === "csv";
