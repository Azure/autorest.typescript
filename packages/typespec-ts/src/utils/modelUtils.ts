--- conflicted
+++ resolved
@@ -862,45 +862,6 @@
         } else if (schema.items.type === "union") {
           schema.typeName = `(${schema.items.typeName})[]`;
         } else {
-<<<<<<< HEAD
-          if (schema.items.typeName) {
-            if (schema.items.type === "dictionary") {
-              schema.typeName = `${schema.items.typeName}[]`;
-            } else if (schema.items.type === "union") {
-              schema.typeName = `(${schema.items.typeName})[]`;
-            } else if (
-              schema.items.format === "binary" &&
-              schema.items.type === "string"
-            ) {
-              schema.typeName = `Array<${schema.items.typeName}>`;
-              if (usage && usage.includes(SchemaContext.Output)) {
-                schema.outputTypeName = `${schema.items.outputTypeName}[]`;
-              }
-            } else {
-              schema.typeName = schema.items.typeName
-                .split("|")
-                .map((typeName: string) => {
-                  return `${typeName}[]`;
-                })
-                .join(" | ");
-              if (
-                schema.items.outputTypeName &&
-                usage &&
-                usage.includes(SchemaContext.Output)
-              ) {
-                schema.outputTypeName = schema.items.outputTypeName
-                  .split("|")
-                  .map((typeName: string) => {
-                    return `${typeName}[]`;
-                  })
-                  .join(" | ");
-              }
-            }
-          } else if (schema.items.type.includes("|")) {
-            schema.typeName = `(${schema.items.type})[]`;
-          } else {
-            schema.typeName = `${schema.items.type}[]`;
-=======
           schema.typeName = schema.items.typeName
             .split("|")
             .map((typeName: string) => {
@@ -918,7 +879,6 @@
                 return `${typeName}[]`;
               })
               .join(" | ");
->>>>>>> 5d8e0510
           }
         }
       } else if (schema.items.type.includes("|")) {
