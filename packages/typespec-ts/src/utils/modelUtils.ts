--- conflicted
+++ resolved
@@ -42,11 +42,8 @@
   Program,
   getEncode,
   EncodeData,
-<<<<<<< HEAD
-=======
   isRecordModelType,
   isArrayModelType
->>>>>>> 8fdc016a
 } from "@typespec/compiler";
 import { reportDiagnostic } from "../lib.js";
 import {
@@ -692,15 +689,11 @@
     }
 
     // Apply decorators on the property to the type's schema
-<<<<<<< HEAD
     const newPropSchema = applyIntrinsicDecorators(
       program,
       prop,
       propSchema
     );
-=======
-    const newPropSchema = applyIntrinsicDecorators(program, prop, propSchema);
->>>>>>> 8fdc016a
     if (newPropSchema === undefined) {
       continue;
     }
