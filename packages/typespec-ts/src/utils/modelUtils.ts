--- conflicted
+++ resolved
@@ -1541,25 +1541,9 @@
   program: Program,
   dpgContext: SdkContext
 ): string | undefined {
-<<<<<<< HEAD
-  const serviceNamespace = getDefaultService(program);
-  if (!serviceNamespace) {
-    return;
-  }
-
-  const defaultVersion = getDefaultApiVersion(
-    dpgContext,
-    serviceNamespace!.type
-  );
-  if (defaultVersion) {
-    return defaultVersion.value;
-  }
-  return;
-=======
   return getDefaultService(program)
     ? getDefaultApiVersion(dpgContext, getDefaultService(program)!.type)?.value
     : undefined;
->>>>>>> 6789df3c
 }
 
 export function trimUsage(model: any) {
