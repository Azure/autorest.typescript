--- conflicted
+++ resolved
@@ -656,13 +656,7 @@
     case "String":
       return { type: `"${type.value}"`, isConstant: true };
     case "Boolean":
-<<<<<<< HEAD
       return { type: `${type.value}`, isConstant: true };
-    case "Model":
-      return mapTypeSpecStdTypeToTypeScript(dpgContext, type, usage);
-=======
-      return { type: `${type.value}` };
->>>>>>> dcaaee98
   }
   if (type.kind === undefined) {
     if (typeof type === "string") {
