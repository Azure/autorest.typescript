--- conflicted
+++ resolved
@@ -241,7 +241,6 @@
     inputPath: "parameters/spread"
   },
   {
-<<<<<<< HEAD
     outputPath: "models/inheritance/nested-discriminator",
     inputPath: "type/model/inheritance/nested-discriminator"
   },
@@ -256,7 +255,8 @@
   {
     outputPath: "models/inheritance/single-discriminator",
     inputPath: "type/model/inheritance/single-discriminator"
-=======
+  },
+  {
     outputPath: "server/path/single",
     inputPath: "server/path/single"
   },
@@ -279,6 +279,5 @@
   {
     outputPath: "authentication/union",
     inputPath: "authentication/union"
->>>>>>> 64e867cc
   }
 ];