export interface TypeSpecRanchConfig {
  outputPath: string;
  inputPath: string;
  debug?: boolean;
}

export const rlcTsps: TypeSpecRanchConfig[] = [
  {
    outputPath: "union-body",
    inputPath: "union-body"
  },
  {
    outputPath: "headers/clientRequestId",
    inputPath: "special-headers/client-request-id"
  },
  {
    outputPath: "headers/repeatability",
    inputPath: "special-headers/repeatability"
  },
  {
    outputPath: "parameters/body-optionality",
    inputPath: "parameters/body-optionality"
  },
  {
    outputPath: "encode/bytes",
    inputPath: "encode/bytes"
  },
  {
    outputPath: "encode/duration",
    inputPath: "encode/duration"
  },
  {
    outputPath: "encode/datetime",
    inputPath: "encode/datetime"
  },
  {
    outputPath: "sharedRoute",
    inputPath: "shared-route"
  },
  {
    outputPath: "mediaTypes",
    inputPath: "media-types"
  },
  {
    outputPath: "overload",
    inputPath: "overload"
  },
  {
    outputPath: "arrays/itemTypes",
    inputPath: "type/array"
  },
  {
    outputPath: "authentication/apiKey",
    inputPath: "authentication/api-key"
  },
  {
    outputPath: "authentication/http-custom",
    inputPath: "authentication/http/custom"
  },
  {
    outputPath: "authentication/oauth2",
    inputPath: "authentication/oauth2"
  },
  {
    outputPath: "authentication/union",
    inputPath: "authentication/union"
  },
  {
    outputPath: "dictionary",
    inputPath: "type/dictionary"
  },
  {
    outputPath: "enums/extensible",
    inputPath: "type/enum/extensible"
  },
  {
    outputPath: "enums/fixed",
    inputPath: "type/enum/fixed"
  },
  {
    outputPath: "lro/lroCore",
    inputPath: "azure/core/lro/standard"
  },
  {
    outputPath: "lro/lroRPC",
    inputPath: "azure/core/lro/rpc-legacy"
  },
  {
    outputPath: "models/inheritance",
    inputPath: "type/model/inheritance/nested-discriminator"
  },
  {
    outputPath: "models/inheritance-not-discriminated",
    inputPath: "type/model/inheritance/not-discriminated"
  },
  {
    outputPath: "models/inheritance-enum-discriminator",
    inputPath: "type/model/inheritance/enum-discriminator"
  },
  {
    outputPath: "models/inheritance-single-discriminator",
    inputPath: "type/model/inheritance/single-discriminator"
  },
  {
    outputPath: "models/inheritance-recursive",
    inputPath: "type/model/inheritance/recursive"
  },
  {
    outputPath: "models/propertyOptional",
    inputPath: "type/property/optionality"
  },
  {
    outputPath: "models/propertyNullable",
    inputPath: "type/property/nullable"
  },
  {
    outputPath: "models/propertyTypes",
    inputPath: "type/property/value-types"
  },
  {
    outputPath: "models/propertyAdditional",
    inputPath: "type/property/additional-properties"
  },
  {
    outputPath: "models/visibility",
    inputPath: "type/model/visibility"
  },
  {
    outputPath: "models/usage",
    inputPath: "type/model/usage"
  },
  {
    outputPath: "models/empty",
    inputPath: "type/model/empty"
  },
  {
    outputPath: "resiliency/srvDriven1",
    inputPath: "resiliency/srv-driven/old.tsp"
  },
  {
    outputPath: "resiliency/srvDriven2",
    inputPath: "resiliency/srv-driven/main.tsp"
  },
  {
    outputPath: "specialWords",
    inputPath: "special-words"
  },
  {
    outputPath: "unions",
    inputPath: "type/union"
  },
  {
    outputPath: "parameters/collection-format",
    inputPath: "parameters/collection-format"
  },
  {
    outputPath: "parameters/spread",
    inputPath: "parameters/spread"
  },
  {
    outputPath: "projection",
    inputPath: "projection/projected-name"
  },
  {
    outputPath: "server/path/single",
    inputPath: "server/path/single"
  },
  {
    outputPath: "server/path/multiple",
    inputPath: "server/path/multiple"
  },
  {
    outputPath: "azure/core",
    inputPath: "azure/core/basic"
  },
  {
    outputPath: "azure/core-traits",
    inputPath: "azure/core/traits"
  },
  {
    outputPath: "client/structure/default",
    inputPath: "client/structure/default"
  },
  {
    outputPath: "client/structure/multi-client",
    inputPath: "client/structure/multi-client"
  },
  {
    outputPath: "client/structure/renamed-operation",
    inputPath: "client/structure/renamed-operation"
  },
  {
    outputPath: "client/structure/two-operation-group",
    inputPath: "client/structure/two-operation-group"
  },
  {
    outputPath: "scalar",
    inputPath: "type/scalar"
  },
  {
    outputPath: "azure/clientGeneratorCore/access",
    inputPath: "azure/client-generator-core/access"
  },
  {
    outputPath: "azure/clientGeneratorCore/usage",
    inputPath: "azure/client-generator-core/usage"
  },
  {
    outputPath: "payload/pageable",
    inputPath: "payload/pageable"
  }
];

export const nonBrandedRlcTsps: TypeSpecRanchConfig[] = [
  {
    outputPath: "models/usage",
    inputPath: "type/model/usage"
  }
];

export const modularTsps: TypeSpecRanchConfig[] = [
  {
    outputPath: "models/usage",
    inputPath: "type/model/usage"
  },
  {
    outputPath: "client/structure/default",
    inputPath: "client/structure/default"
  },
  {
    outputPath: "client/structure/multi-client",
    inputPath: "client/structure/multi-client"
  },
  {
    outputPath: "client/structure/renamed-operation",
    inputPath: "client/structure/renamed-operation"
  },
  {
    outputPath: "client/structure/two-operation-group",
    inputPath: "client/structure/two-operation-group"
  },
  {
    outputPath: "headers/client-request-id",
    inputPath: "special-headers/client-request-id"
  },
  {
    outputPath: "parameters/collection-format",
    inputPath: "parameters/collection-format"
  },
  {
    outputPath: "azure/core",
    inputPath: "azure/core/basic"
  },
  {
    outputPath: "models/inheritance/nested-discriminator",
    inputPath: "type/model/inheritance/nested-discriminator"
  },
  {
    outputPath: "models/inheritance/not-discriminated",
    inputPath: "type/model/inheritance/not-discriminated"
  },
  {
    outputPath: "models/inheritance/enum-discriminator",
    inputPath: "type/model/inheritance/enum-discriminator"
  },
  {
    outputPath: "models/inheritance/single-discriminator",
    inputPath: "type/model/inheritance/single-discriminator"
  },
  {
    outputPath: "payload/pageable",
    inputPath: "payload/pageable"
  },
  {
    outputPath: "encode/bytes",
    inputPath: "encode/bytes"
  },
  {
    outputPath: "encode/duration",
    inputPath: "encode/duration"
  },
  {
    outputPath: "encode/datetime",
    inputPath: "encode/datetime"
  },
  {
    outputPath: "parameters/spread",
    inputPath: "parameters/spread"
  },
  {
    outputPath: "server/path/single",
    inputPath: "server/path/single"
  },
  {
    outputPath: "authentication/api-key",
    inputPath: "authentication/api-key"
  },
  {
    outputPath: "authentication/http-custom",
    inputPath: "authentication/http/custom"
  },
  {
    outputPath: "server/path/multiple",
    inputPath: "server/path/multiple"
  },
  {
    outputPath: "authentication/oauth2",
    inputPath: "authentication/oauth2"
  },
  {
    outputPath: "authentication/union",
    inputPath: "authentication/union"
  },
  {
    outputPath: "headers/repeatability",
    inputPath: "special-headers/repeatability"
  },
  {
    outputPath: "azure/core-traits",
    inputPath: "azure/core/traits"
  },
  {
    outputPath: "models/empty",
    inputPath: "type/model/empty"
  },
  {
    outputPath: "models/propertyTypes",
    inputPath: "type/property/value-types"
  },
  {  outputPath: "arrays/items",
    inputPath: "type/array"
  },
  {
    outputPath: "models/inheritance/recursive",
    inputPath: "type/model/inheritance/recursive"
  },
  {
    outputPath: "unions",
    inputPath: "type/union"
  },
  {
<<<<<<< HEAD
    outputPath: "server/versions/versioned",
    inputPath: "server/versions/versioned"
  },
  {
    outputPath: "server/versions/not-versioned",
    inputPath: "server/versions/not-versioned"
=======
    outputPath: "scalar",
    inputPath: "type/scalar"
>>>>>>> 19be24bb
  }
];

export const nonBrandedModularTsps: TypeSpecRanchConfig[] = [
  {
    outputPath: "models/usage",
    inputPath: "type/model/usage"
  }
];<|MERGE_RESOLUTION|>--- conflicted
+++ resolved
@@ -339,17 +339,16 @@
     inputPath: "type/union"
   },
   {
-<<<<<<< HEAD
     outputPath: "server/versions/versioned",
     inputPath: "server/versions/versioned"
   },
   {
     outputPath: "server/versions/not-versioned",
     inputPath: "server/versions/not-versioned"
-=======
+  },
+  {
     outputPath: "scalar",
     inputPath: "type/scalar"
->>>>>>> 19be24bb
   }
 ];
 
