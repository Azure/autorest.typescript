--- conflicted
+++ resolved
@@ -5,212 +5,6 @@
 }
 
 export const rlcTsps: TypeSpecRanchConfig[] = [
-<<<<<<< HEAD
-  // {
-  //   outputPath: "union-body",
-  //   inputPath: "union-body"
-  // },
-  // {
-  //   outputPath: "headers/clientRequestId",
-  //   inputPath: "special-headers/client-request-id"
-  // },
-  // {
-  //   outputPath: "headers/repeatability",
-  //   inputPath: "special-headers/repeatability"
-  // },
-  // {
-  //   outputPath: "parameters/body-optionality",
-  //   inputPath: "parameters/body-optionality"
-  // },
-  // {
-  //   outputPath: "encode/bytes",
-  //   inputPath: "encode/bytes"
-  // },
-  // {
-  //   outputPath: "encode/duration",
-  //   inputPath: "encode/duration"
-  // },
-  // {
-  //   outputPath: "encode/datetime",
-  //   inputPath: "encode/datetime"
-  // },
-  // {
-  //   outputPath: "sharedRoute",
-  //   inputPath: "shared-route"
-  // },
-  // {
-  //   outputPath: "mediaTypes",
-  //   inputPath: "media-types"
-  // },
-  // {
-  //   outputPath: "overload",
-  //   inputPath: "overload"
-  // },
-  // {
-  //   outputPath: "arrays/itemTypes",
-  //   inputPath: "type/array"
-  // },
-  // {
-  //   outputPath: "authentication/apiKey",
-  //   inputPath: "authentication/api-key"
-  // },
-  // {
-  //   outputPath: "authentication/http-custom",
-  //   inputPath: "authentication/http/custom"
-  // },
-  // {
-  //   outputPath: "authentication/oauth2",
-  //   inputPath: "authentication/oauth2"
-  // },
-  // {
-  //   outputPath: "authentication/union",
-  //   inputPath: "authentication/union"
-  // },
-  // {
-  //   outputPath: "dictionary",
-  //   inputPath: "type/dictionary"
-  // },
-  // {
-  //   outputPath: "enums/extensible",
-  //   inputPath: "type/enum/extensible"
-  // },
-  // {
-  //   outputPath: "enums/fixed",
-  //   inputPath: "type/enum/fixed"
-  // },
-  // {
-  //   outputPath: "lro/lroCore",
-  //   inputPath: "azure/core/lro/standard"
-  // },
-  // {
-  //   outputPath: "lro/lroRPC",
-  //   inputPath: "azure/core/lro/rpc-legacy"
-  // },
-  // {
-  //   outputPath: "models/inheritance",
-  //   inputPath: "type/model/inheritance/nested-discriminator"
-  // },
-  // {
-  //   outputPath: "models/inheritance-not-discriminated",
-  //   inputPath: "type/model/inheritance/not-discriminated"
-  // },
-  // {
-  //   outputPath: "models/inheritance-enum-discriminator",
-  //   inputPath: "type/model/inheritance/enum-discriminator"
-  // },
-  // {
-  //   outputPath: "models/inheritance-single-discriminator",
-  //   inputPath: "type/model/inheritance/single-discriminator"
-  // },
-  // {
-  //   outputPath: "models/inheritance-recursive",
-  //   inputPath: "type/model/inheritance/recursive"
-  // },
-  // {
-  //   outputPath: "models/propertyOptional",
-  //   inputPath: "type/property/optionality"
-  // },
-  // {
-  //   outputPath: "models/propertyNullable",
-  //   inputPath: "type/property/nullable"
-  // },
-  // {
-  //   outputPath: "models/propertyTypes",
-  //   inputPath: "type/property/value-types"
-  // },
-  // {
-  //   outputPath: "models/propertyAdditional",
-  //   inputPath: "type/property/additional-properties"
-  // },
-  // {
-  //   outputPath: "models/visibility",
-  //   inputPath: "type/model/visibility"
-  // },
-  // {
-  //   outputPath: "models/usage",
-  //   inputPath: "type/model/usage"
-  // },
-  // {
-  //   outputPath: "models/empty",
-  //   inputPath: "type/model/empty"
-  // },
-  // {
-  //   outputPath: "resiliency/srvDriven1",
-  //   inputPath: "resiliency/srv-driven/old.tsp"
-  // },
-  // {
-  //   outputPath: "resiliency/srvDriven2",
-  //   inputPath: "resiliency/srv-driven/main.tsp"
-  // },
-  // {
-  //   outputPath: "specialWords",
-  //   inputPath: "special-words"
-  // },
-  // {
-  //   outputPath: "unions",
-  //   inputPath: "type/union"
-  // },
-  // {
-  //   outputPath: "parameters/collection-format",
-  //   inputPath: "parameters/collection-format"
-  // },
-  // {
-  //   outputPath: "parameters/spread",
-  //   inputPath: "parameters/spread"
-  // },
-  {
-    outputPath: "projection/client-encoded-name",
-    inputPath: "projection/client-encoded-name"
-  },
-  // {
-  //   outputPath: "server/path/single",
-  //   inputPath: "server/path/single"
-  // },
-  // {
-  //   outputPath: "server/path/multiple",
-  //   inputPath: "server/path/multiple"
-  // },
-  // {
-  //   outputPath: "azure/core",
-  //   inputPath: "azure/core/basic"
-  // },
-  // {
-  //   outputPath: "azure/core-traits",
-  //   inputPath: "azure/core/traits"
-  // },
-  // {
-  //   outputPath: "client/structure/default",
-  //   inputPath: "client/structure/default"
-  // },
-  // {
-  //   outputPath: "client/structure/multi-client",
-  //   inputPath: "client/structure/multi-client"
-  // },
-  // {
-  //   outputPath: "client/structure/renamed-operation",
-  //   inputPath: "client/structure/renamed-operation"
-  // },
-  // {
-  //   outputPath: "client/structure/two-operation-group",
-  //   inputPath: "client/structure/two-operation-group"
-  // },
-  // {
-  //   outputPath: "scalar",
-  //   inputPath: "type/scalar"
-  // },
-  // {
-  //   outputPath: "azure/clientGeneratorCore/access",
-  //   inputPath: "azure/client-generator-core/access"
-  // },
-  // {
-  //   outputPath: "azure/clientGeneratorCore/usage",
-  //   inputPath: "azure/client-generator-core/usage"
-  // },
-  // {
-  //   outputPath: "payload/pageable",
-  //   inputPath: "payload/pageable"
-  // }
-=======
   {
     outputPath: "payload/multipart",
     inputPath: "payload/multipart"
@@ -419,7 +213,6 @@
     outputPath: "payload/pageable",
     inputPath: "payload/pageable"
   }
->>>>>>> 15038313
 ];
 
 export const nonBrandedRlcTsps: TypeSpecRanchConfig[] = [
@@ -430,135 +223,46 @@
 ];
 
 export const modularTsps: TypeSpecRanchConfig[] = [
-  // {
-  //   outputPath: "models/usage",
-  //   inputPath: "type/model/usage"
-  // },
-  // {
-  //   outputPath: "client/structure/default",
-  //   inputPath: "client/structure/default"
-  // },
-  // {
-  //   outputPath: "client/structure/multi-client",
-  //   inputPath: "client/structure/multi-client"
-  // },
-  // {
-  //   outputPath: "client/structure/renamed-operation",
-  //   inputPath: "client/structure/renamed-operation"
-  // },
-  // {
-  //   outputPath: "client/structure/two-operation-group",
-  //   inputPath: "client/structure/two-operation-group"
-  // },
-  // {
-  //   outputPath: "headers/client-request-id",
-  //   inputPath: "special-headers/client-request-id"
-  // },
-  // {
-  //   outputPath: "parameters/collection-format",
-  //   inputPath: "parameters/collection-format"
-  // },
-  // {
-  //   outputPath: "azure/core",
-  //   inputPath: "azure/core/basic"
-  // },
-  // {
-  //   outputPath: "models/inheritance/nested-discriminator",
-  //   inputPath: "type/model/inheritance/nested-discriminator"
-  // },
-  // {
-  //   outputPath: "models/inheritance/not-discriminated",
-  //   inputPath: "type/model/inheritance/not-discriminated"
-  // },
-  // {
-  //   outputPath: "models/inheritance/enum-discriminator",
-  //   inputPath: "type/model/inheritance/enum-discriminator"
-  // },
-  // {
-  //   outputPath: "models/inheritance/single-discriminator",
-  //   inputPath: "type/model/inheritance/single-discriminator"
-  // },
-  // {
-  //   outputPath: "payload/pageable",
-  //   inputPath: "payload/pageable"
-  // },
-  // {
-  //   outputPath: "encode/bytes",
-  //   inputPath: "encode/bytes"
-  // },
-  // {
-  //   outputPath: "encode/duration",
-  //   inputPath: "encode/duration"
-  // },
-  // {
-  //   outputPath: "encode/datetime",
-  //   inputPath: "encode/datetime"
-  // },
-  // {
-  //   outputPath: "parameters/spread",
-  //   inputPath: "parameters/spread"
-  // },
-  // {
-  //   outputPath: "server/path/single",
-  //   inputPath: "server/path/single"
-  // },
-  // {
-  //   outputPath: "authentication/api-key",
-  //   inputPath: "authentication/api-key"
-  // },
-  // {
-  //   outputPath: "authentication/http-custom",
-  //   inputPath: "authentication/http/custom"
-  // },
-  // {
-  //   outputPath: "server/path/multiple",
-  //   inputPath: "server/path/multiple"
-  // },
-  // {
-  //   outputPath: "authentication/oauth2",
-  //   inputPath: "authentication/oauth2"
-  // },
-  // {
-  //   outputPath: "authentication/union",
-  //   inputPath: "authentication/union"
-  // },
-  // {
-  //   outputPath: "headers/repeatability",
-  //   inputPath: "special-headers/repeatability"
-  // },
-  // {
-  //   outputPath: "azure/core-traits",
-  //   inputPath: "azure/core/traits"
-  // },
-  // {
-  //   outputPath: "models/empty",
-  //   inputPath: "type/model/empty"
-  // },
-  // {
-  //   outputPath: "models/propertyTypes",
-  //   inputPath: "type/property/value-types"
-  // },
-  // {  outputPath: "arrays/items",
-  //   inputPath: "type/array"
-  // },
-  // {
-  //   outputPath: "models/inheritance/recursive",
-  //   inputPath: "type/model/inheritance/recursive"
-  // },
-  // {
-  //   outputPath: "unions",
-  //   inputPath: "type/union"
-  // },
-  // {
-  //   outputPath: "scalar",
-  //   inputPath: "type/scalar"
-  // },
-  {
-    outputPath: "projection/client-encoded-name",
-    inputPath: "projection/client-encoded-name"
-  },
-<<<<<<< HEAD
-=======
+  {
+    outputPath: "models/usage",
+    inputPath: "type/model/usage"
+  },
+  {
+    outputPath: "client/structure/default",
+    inputPath: "client/structure/default"
+  },
+  {
+    outputPath: "client/structure/multi-client",
+    inputPath: "client/structure/multi-client"
+  },
+  {
+    outputPath: "client/structure/renamed-operation",
+    inputPath: "client/structure/renamed-operation"
+  },
+  {
+    outputPath: "client/structure/two-operation-group",
+    inputPath: "client/structure/two-operation-group"
+  },
+  {
+    outputPath: "headers/client-request-id",
+    inputPath: "special-headers/client-request-id"
+  },
+  {
+    outputPath: "parameters/collection-format",
+    inputPath: "parameters/collection-format"
+  },
+  {
+    outputPath: "azure/core",
+    inputPath: "azure/core/basic"
+  },
+  {
+    outputPath: "models/inheritance/nested-discriminator",
+    inputPath: "type/model/inheritance/nested-discriminator"
+  },
+  {
+    outputPath: "models/inheritance/not-discriminated",
+    inputPath: "type/model/inheritance/not-discriminated"
+  },
   {
     outputPath: "models/inheritance/enum-discriminator",
     inputPath: "type/model/inheritance/enum-discriminator"
@@ -640,7 +344,6 @@
     outputPath: "scalar",
     inputPath: "type/scalar"
   }
->>>>>>> 15038313
 ];
 
 export const nonBrandedModularTsps: TypeSpecRanchConfig[] = [
