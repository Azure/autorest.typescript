--- conflicted
+++ resolved
@@ -73,7 +73,6 @@
     outputPath: "lro/lroCore",
     inputPath: "azure/core/lro/standard"
   },
-<<<<<<< HEAD
   {
     outputPath: "lro/lroRPC",
     inputPath: "azure/core/lro/rpc-legacy"
@@ -82,16 +81,6 @@
     outputPath: "models/inheritance",
     inputPath: "type/model/inheritance/nested-discriminator"
   },
-=======
-  // {
-  //   outputPath: "lro/lroRPC",
-  //   inputPath: "azure/core/lro/rpc/legacy"
-  // },
-  // {
-  //   outputPath: "models/inheritance",
-  //   inputPath: "type/model/inheritance"
-  // },
->>>>>>> f614568b
   {
     outputPath: "models/propertyOptional",
     inputPath: "type/property/optional"
