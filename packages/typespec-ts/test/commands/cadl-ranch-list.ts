--- conflicted
+++ resolved
@@ -405,17 +405,14 @@
     inputPath: "server/endpoint/not-defined"
   },
   {
-<<<<<<< HEAD
+    outputPath: "specialWords",
+    inputPath: "special-words"
     outputPath: "enums/extensible",
     inputPath: "type/enum/extensible"
   },
   {
     outputPath: "enums/fixed",
     inputPath: "type/enum/fixed"
-=======
-    outputPath: "specialWords",
-    inputPath: "special-words"
->>>>>>> 60a2a3f1
   }
 ];
 
