export interface TypeSpecRanchConfig {
  outputPath: string;
  inputPath: string;
  debug?: boolean;
}

export const rlcTsps: TypeSpecRanchConfig[] = [
  {
    outputPath: "payload/multipart",
    inputPath: "payload/multipart"
  },
  {
    outputPath: "union-body",
    inputPath: "union-body"
  },
  {
    outputPath: "headers/clientRequestId",
    inputPath: "special-headers/client-request-id"
  },
  {
    outputPath: "headers/repeatability",
    inputPath: "special-headers/repeatability"
  },
  {
    outputPath: "parameters/body-optionality",
    inputPath: "parameters/body-optionality"
  },
  {
    outputPath: "encode/bytes",
    inputPath: "encode/bytes"
  },
  {
    outputPath: "encode/duration",
    inputPath: "encode/duration"
  },
  {
    outputPath: "encode/datetime",
    inputPath: "encode/datetime"
  },
  {
    outputPath: "sharedRoute",
    inputPath: "shared-route"
  },
  {
    outputPath: "mediaTypes",
    inputPath: "media-types"
  },
  {
    outputPath: "overload",
    inputPath: "overload"
  },
  {
    outputPath: "arrays/itemTypes",
    inputPath: "type/array"
  },
  {
    outputPath: "authentication/apiKey",
    inputPath: "authentication/api-key"
  },
  {
    outputPath: "authentication/http-custom",
    inputPath: "authentication/http/custom"
  },
  {
    outputPath: "authentication/oauth2",
    inputPath: "authentication/oauth2"
  },
  {
    outputPath: "authentication/union",
    inputPath: "authentication/union"
  },
  {
    outputPath: "dictionary",
    inputPath: "type/dictionary"
  },
  {
    outputPath: "enums/extensible",
    inputPath: "type/enum/extensible"
  },
  {
    outputPath: "enums/fixed",
    inputPath: "type/enum/fixed"
  },
  {
    outputPath: "lro/lroCore",
    inputPath: "azure/core/lro/standard"
  },
  {
    outputPath: "lro/lroRPC",
    inputPath: "azure/core/lro/rpc-legacy"
  },
  {
    outputPath: "models/inheritance",
    inputPath: "type/model/inheritance/nested-discriminator"
  },
  {
    outputPath: "models/inheritance-not-discriminated",
    inputPath: "type/model/inheritance/not-discriminated"
  },
  {
    outputPath: "models/inheritance-enum-discriminator",
    inputPath: "type/model/inheritance/enum-discriminator"
  },
  {
    outputPath: "models/inheritance-single-discriminator",
    inputPath: "type/model/inheritance/single-discriminator"
  },
  {
    outputPath: "models/inheritance-recursive",
    inputPath: "type/model/inheritance/recursive"
  },
  {
    outputPath: "models/propertyOptional",
    inputPath: "type/property/optionality"
  },
  {
    outputPath: "models/propertyNullable",
    inputPath: "type/property/nullable"
  },
  {
    outputPath: "models/propertyTypes",
    inputPath: "type/property/value-types"
  },
  {
    outputPath: "models/propertyAdditional",
    inputPath: "type/property/additional-properties"
  },
  {
    outputPath: "models/visibility",
    inputPath: "type/model/visibility"
  },
  {
    outputPath: "models/usage",
    inputPath: "type/model/usage"
  },
  {
    outputPath: "models/empty",
    inputPath: "type/model/empty"
  },
  {
    outputPath: "resiliency/srvDriven1",
    inputPath: "resiliency/srv-driven/old.tsp"
  },
  {
    outputPath: "resiliency/srvDriven2",
    inputPath: "resiliency/srv-driven/main.tsp"
  },
  {
    outputPath: "specialWords",
    inputPath: "special-words"
  },
  {
    outputPath: "unions",
    inputPath: "type/union"
  },
  {
    outputPath: "parameters/collection-format",
    inputPath: "parameters/collection-format"
  },
  {
    outputPath: "parameters/spread",
    inputPath: "parameters/spread"
  },
  {
    outputPath: "projection",
    inputPath: "projection/projected-name"
  },
  {
    outputPath: "server/path/single",
    inputPath: "server/path/single"
  },
  {
    outputPath: "server/path/multiple",
    inputPath: "server/path/multiple"
  },
  {
    outputPath: "azure/core",
    inputPath: "azure/core/basic"
  },
  {
    outputPath: "azure/core-traits",
    inputPath: "azure/core/traits"
  },
  {
    outputPath: "client/structure/default",
    inputPath: "client/structure/default"
  },
  {
    outputPath: "client/structure/multi-client",
    inputPath: "client/structure/multi-client"
  },
  {
    outputPath: "client/structure/renamed-operation",
    inputPath: "client/structure/renamed-operation"
  },
  {
    outputPath: "client/structure/two-operation-group",
    inputPath: "client/structure/two-operation-group"
  },
  {
    outputPath: "scalar",
    inputPath: "type/scalar"
  },
  {
    outputPath: "azure/clientGeneratorCore/access",
    inputPath: "azure/client-generator-core/access"
  },
  {
    outputPath: "azure/clientGeneratorCore/usage",
    inputPath: "azure/client-generator-core/usage"
  },
  {
    outputPath: "payload/pageable",
    inputPath: "payload/pageable"
  },
  {
    outputPath: "client/naming",
    inputPath: "client/naming"
  },
  {
    outputPath: "serialization/encoded-name/json",
    inputPath: "serialization/encoded-name/json"
  },
  {
<<<<<<< HEAD
    outputPath: "server/endpoint/not-defined",
    inputPath: "server/endpoint/not-defined"
=======
    outputPath: "server/versions/versioned",
    inputPath: "server/versions/versioned"
  },
  {
    outputPath: "server/versions/not-versioned",
    inputPath: "server/versions/not-versioned"
>>>>>>> 45014e92
  }
];

export const nonBrandedRlcTsps: TypeSpecRanchConfig[] = [
  {
    outputPath: "models/usage",
    inputPath: "type/model/usage"
  }
];

export const modularTsps: TypeSpecRanchConfig[] = [
  {
    outputPath: "azure/clientGeneratorCore/access",
    inputPath: "azure/client-generator-core/access"
  },
  {
    outputPath: "azure/clientGeneratorCore/usage",
    inputPath: "azure/client-generator-core/usage"
  },
  {
    outputPath: "parameters/body-optionality",
    inputPath: "parameters/body-optionality"
  },
  {
    outputPath: "models/usage",
    inputPath: "type/model/usage"
  },
  {
    outputPath: "client/structure/default",
    inputPath: "client/structure/default"
  },
  {
    outputPath: "client/structure/multi-client",
    inputPath: "client/structure/multi-client"
  },
  {
    outputPath: "client/structure/renamed-operation",
    inputPath: "client/structure/renamed-operation"
  },
  {
    outputPath: "client/structure/two-operation-group",
    inputPath: "client/structure/two-operation-group"
  },
  {
    outputPath: "headers/client-request-id",
    inputPath: "special-headers/client-request-id"
  },
  {
    outputPath: "parameters/collection-format",
    inputPath: "parameters/collection-format"
  },
  {
    outputPath: "azure/core",
    inputPath: "azure/core/basic"
  },
  {
    outputPath: "models/inheritance/nested-discriminator",
    inputPath: "type/model/inheritance/nested-discriminator"
  },
  {
    outputPath: "models/inheritance/not-discriminated",
    inputPath: "type/model/inheritance/not-discriminated"
  },
  {
    outputPath: "models/inheritance/enum-discriminator",
    inputPath: "type/model/inheritance/enum-discriminator"
  },
  {
    outputPath: "models/inheritance/single-discriminator",
    inputPath: "type/model/inheritance/single-discriminator"
  },
  {
    outputPath: "payload/pageable",
    inputPath: "payload/pageable"
  },
  {
    outputPath: "encode/bytes",
    inputPath: "encode/bytes"
  },
  {
    outputPath: "encode/duration",
    inputPath: "encode/duration"
  },
  {
    outputPath: "encode/datetime",
    inputPath: "encode/datetime"
  },
  {
    outputPath: "parameters/spread",
    inputPath: "parameters/spread"
  },
  {
    outputPath: "server/path/single",
    inputPath: "server/path/single"
  },
  {
    outputPath: "authentication/api-key",
    inputPath: "authentication/api-key"
  },
  {
    outputPath: "authentication/http-custom",
    inputPath: "authentication/http/custom"
  },
  {
    outputPath: "server/path/multiple",
    inputPath: "server/path/multiple"
  },
  {
    outputPath: "authentication/oauth2",
    inputPath: "authentication/oauth2"
  },
  {
    outputPath: "authentication/union",
    inputPath: "authentication/union"
  },
  {
    outputPath: "headers/repeatability",
    inputPath: "special-headers/repeatability"
  },
  {
    outputPath: "azure/core-traits",
    inputPath: "azure/core/traits"
  },
  {
    outputPath: "models/empty",
    inputPath: "type/model/empty"
  },
  {
    outputPath: "models/propertyTypes",
    inputPath: "type/property/value-types"
  },
  { outputPath: "arrays/items", inputPath: "type/array" },
  {
    outputPath: "models/inheritance/recursive",
    inputPath: "type/model/inheritance/recursive"
  },
  {
    outputPath: "unions",
    inputPath: "type/union"
  },
  {
    outputPath: "server/versions/versioned",
    inputPath: "server/versions/versioned"
  },
  {
    outputPath: "server/versions/not-versioned",
    inputPath: "server/versions/not-versioned"
  },
  {
    outputPath: "scalar",
    inputPath: "type/scalar"
  },
  {
    outputPath: "client/naming",
    inputPath: "client/naming"
  },
  {
    outputPath: "serialization/encoded-name/json",
    inputPath: "serialization/encoded-name/json"
  },
  {
    outputPath: "server/endpoint/not-defined",
    inputPath: "server/endpoint/not-defined"
  }
];

export const nonBrandedModularTsps: TypeSpecRanchConfig[] = [
  {
    outputPath: "models/usage",
    inputPath: "type/model/usage"
  }
];<|MERGE_RESOLUTION|>--- conflicted
+++ resolved
@@ -222,17 +222,16 @@
     inputPath: "serialization/encoded-name/json"
   },
   {
-<<<<<<< HEAD
     outputPath: "server/endpoint/not-defined",
     inputPath: "server/endpoint/not-defined"
-=======
+  },
+  {
     outputPath: "server/versions/versioned",
     inputPath: "server/versions/versioned"
   },
   {
     outputPath: "server/versions/not-versioned",
     inputPath: "server/versions/not-versioned"
->>>>>>> 45014e92
   }
 ];
 
