--- conflicted
+++ resolved
@@ -320,13 +320,11 @@
     inputPath: "type/model/empty"
   },
   {
-<<<<<<< HEAD
     outputPath: "models/propertyTypes",
     inputPath: "type/property/value-types"
-=======
+  },
     outputPath: "arrays/items",
     inputPath: "type/array"
->>>>>>> 280701cf
   }
 ];
 
