export interface TypeSpecRanchConfig {
  outputPath: string;
  inputPath: string;
  debug?: boolean;
}

export const rlcTsps: TypeSpecRanchConfig[] = [
  {
    outputPath: "union-body",
    inputPath: "union-body"
  },
  {
    outputPath: "headers/clientRequestId",
    inputPath: "special-headers/client-request-id"
  },
  {
    outputPath: "headers/repeatability",
    inputPath: "special-headers/repeatability"
  },
  {
    outputPath: "parameters/body-optionality",
    inputPath: "parameters/body-optionality"
  },
  {
    outputPath: "encode/bytes",
    inputPath: "encode/bytes"
  },
  {
    outputPath: "encode/duration",
    inputPath: "encode/duration"
  },
  {
    outputPath: "encode/datetime",
    inputPath: "encode/datetime"
  },
  {
    outputPath: "sharedRoute",
    inputPath: "shared-route"
  },
  {
    outputPath: "mediaTypes",
    inputPath: "media-types"
  },
  {
    outputPath: "overload",
    inputPath: "overload"
  },
  {
    outputPath: "arrays/itemTypes",
    inputPath: "type/array"
  },
  {
    outputPath: "authentication/apiKey",
    inputPath: "authentication/api-key"
  },
  {
    outputPath: "authentication/http-custom",
    inputPath: "authentication/http/custom"
  },
  {
    outputPath: "authentication/oauth2",
    inputPath: "authentication/oauth2"
  },
  {
    outputPath: "authentication/union",
    inputPath: "authentication/union"
  },
  {
    outputPath: "dictionary",
    inputPath: "type/dictionary"
  },
  {
    outputPath: "enums/extensible",
    inputPath: "type/enum/extensible"
  },
  {
    outputPath: "enums/fixed",
    inputPath: "type/enum/fixed"
  },
  {
    outputPath: "lro/lroCore",
    inputPath: "azure/core/lro/standard"
  },
  {
    outputPath: "lro/lroRPC",
    inputPath: "azure/core/lro/rpc-legacy"
  },
  {
    outputPath: "models/inheritance",
    inputPath: "type/model/inheritance/nested-discriminator"
  },
  {
    outputPath: "models/inheritance-not-discriminated",
    inputPath: "type/model/inheritance/not-discriminated"
  },
  {
    outputPath: "models/inheritance-enum-discriminator",
    inputPath: "type/model/inheritance/enum-discriminator"
  },
  {
    outputPath: "models/inheritance-single-discriminator",
    inputPath: "type/model/inheritance/single-discriminator"
  },
  {
    outputPath: "models/propertyOptional",
    inputPath: "type/property/optionality"
  },
  {
    outputPath: "models/propertyNullable",
    inputPath: "type/property/nullable"
  },
  {
    outputPath: "models/propertyTypes",
    inputPath: "type/property/value-types"
  },
  {
    outputPath: "models/visibility",
    inputPath: "type/model/visibility"
  },
  {
    outputPath: "models/usage",
    inputPath: "type/model/usage"
  },
  {
    outputPath: "models/empty",
    inputPath: "type/model/empty"
  },
  {
    outputPath: "resiliency/srvDriven1",
    inputPath: "resiliency/srv-driven/old.tsp"
  },
  {
    outputPath: "resiliency/srvDriven2",
    inputPath: "resiliency/srv-driven/main.tsp"
  },
  {
    outputPath: "specialWords",
    inputPath: "special-words"
  },
  {
    outputPath: "unions",
    inputPath: "type/union"
  },
  {
    outputPath: "parameters/collection-format",
    inputPath: "parameters/collection-format"
  },
  {
    outputPath: "parameters/spread",
    inputPath: "parameters/spread"
  },
  {
    outputPath: "projection",
    inputPath: "projection/projected-name"
  },
  {
    outputPath: "internal",
    inputPath: "azure/client-generator-core/internal"
  },
  {
    outputPath: "server/path/single",
    inputPath: "server/path/single"
  },
  {
    outputPath: "server/path/multiple",
    inputPath: "server/path/multiple"
  },
  {
    outputPath: "azure/core",
    inputPath: "azure/core/basic"
  },
  {
    outputPath: "azure/core-traits",
    inputPath: "azure/core/traits"
  },
  {
    outputPath: "client/structure/default",
    inputPath: "client/structure/default"
  },
  {
    outputPath: "client/structure/multi-client",
    inputPath: "client/structure/multi-client"
  },
  {
    outputPath: "client/structure/renamed-operation",
    inputPath: "client/structure/renamed-operation"
  },
  {
    outputPath: "client/structure/two-operation-group",
    inputPath: "client/structure/two-operation-group"
  }
];

export const modularTsps: TypeSpecRanchConfig[] = [
  {
    outputPath: "models/usage",
    inputPath: "type/model/usage"
  },
  {
    outputPath: "client/structure/default",
    inputPath: "client/structure/default"
  },
  {
    outputPath: "client/structure/multi-client",
    inputPath: "client/structure/multi-client"
  },
  {
    outputPath: "client/structure/renamed-operation",
    inputPath: "client/structure/renamed-operation"
  },
  {
    outputPath: "client/structure/two-operation-group",
    inputPath: "client/structure/two-operation-group"
  },
  {
    outputPath: "headers/client-request-id",
    inputPath: "special-headers/client-request-id"
  },
  {
    outputPath: "parameters/collection-format",
    inputPath: "parameters/collection-format"
  },
  {
    outputPath: "azure/core",
    inputPath: "azure/core/basic"
  },
  {
    outputPath: "encode/bytes",
    inputPath: "encode/bytes"
  },
  {
    outputPath: "encode/duration",
    inputPath: "encode/duration"
  },
  {
    outputPath: "encode/datetime",
    inputPath: "encode/datetime"
  },
  {
    outputPath: "parameters/spread",
    inputPath: "parameters/spread"
  },
  {
<<<<<<< HEAD
    outputPath: "authentication/api-key",
    inputPath: "authentication/api-key"
  },
  {
    outputPath: "authentication/http-custom",
    inputPath: "authentication/http/custom"
  },
  {
    outputPath: "authentication/oauth2",
    inputPath: "authentication/oauth2"
  },
  {
    outputPath: "authentication/union",
    inputPath: "authentication/union"
=======
    outputPath: "server/path/single",
    inputPath: "server/path/single"
  },
  {
    outputPath: "server/path/multiple",
    inputPath: "server/path/multiple"
>>>>>>> ce0a1824
  }
];<|MERGE_RESOLUTION|>--- conflicted
+++ resolved
@@ -241,13 +241,16 @@
     inputPath: "parameters/spread"
   },
   {
-<<<<<<< HEAD
     outputPath: "authentication/api-key",
     inputPath: "authentication/api-key"
+    outputPath: "server/path/single",
+    inputPath: "server/path/single"
   },
   {
     outputPath: "authentication/http-custom",
     inputPath: "authentication/http/custom"
+    outputPath: "server/path/multiple",
+    inputPath: "server/path/multiple"
   },
   {
     outputPath: "authentication/oauth2",
@@ -256,13 +259,5 @@
   {
     outputPath: "authentication/union",
     inputPath: "authentication/union"
-=======
-    outputPath: "server/path/single",
-    inputPath: "server/path/single"
-  },
-  {
-    outputPath: "server/path/multiple",
-    inputPath: "server/path/multiple"
->>>>>>> ce0a1824
   }
 ];