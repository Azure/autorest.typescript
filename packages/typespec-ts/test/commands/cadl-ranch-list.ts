--- conflicted
+++ resolved
@@ -225,14 +225,9 @@
     inputPath: "azure/core/basic"
   },
   {
-<<<<<<< HEAD
     outputPath: "payload/pageable",
     inputPath: "payload/pageable",
     debug: true
-=======
-    outputPath: "encode/bytes",
-    inputPath: "encode/bytes"
-  },
   {
     outputPath: "encode/duration",
     inputPath: "encode/duration"
@@ -240,6 +235,5 @@
   {
     outputPath: "encode/datetime",
     inputPath: "encode/datetime"
->>>>>>> 2a919f93
   }
 ];