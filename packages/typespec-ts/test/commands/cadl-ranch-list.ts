export interface TypeSpecRanchConfig {
  outputPath: string;
  inputPath: string;
  debug?: boolean;
}

export const rlcTsps: TypeSpecRanchConfig[] = [
  {
    outputPath: "union-body",
    inputPath: "union-body"
  },
  {
    outputPath: "headers/clientRequestId",
    inputPath: "special-headers/client-request-id"
  },
  {
    outputPath: "headers/repeatability",
    inputPath: "special-headers/repeatability"
  },
  {
    outputPath: "parameters/body-optionality",
    inputPath: "parameters/body-optionality"
  },
  {
    outputPath: "encode/bytes",
    inputPath: "encode/bytes"
  },
  {
    outputPath: "encode/duration",
    inputPath: "encode/duration"
  },
  {
    outputPath: "encode/datetime",
    inputPath: "encode/datetime"
  },
  {
    outputPath: "sharedRoute",
    inputPath: "shared-route"
  },
  {
    outputPath: "mediaTypes",
    inputPath: "media-types"
  },
  {
    outputPath: "overload",
    inputPath: "overload"
  },
  {
    outputPath: "arrays/itemTypes",
    inputPath: "type/array"
  },
  {
    outputPath: "authentication/apiKey",
    inputPath: "authentication/api-key"
  },
  {
    outputPath: "authentication/http-custom",
    inputPath: "authentication/http/custom"
  },
  {
    outputPath: "authentication/oauth2",
    inputPath: "authentication/oauth2"
  },
  {
    outputPath: "authentication/union",
    inputPath: "authentication/union"
  },
  {
    outputPath: "dictionary",
    inputPath: "type/dictionary"
  },
  {
    outputPath: "enums/extensible",
    inputPath: "type/enum/extensible"
  },
  {
    outputPath: "enums/fixed",
    inputPath: "type/enum/fixed"
  },
  {
    outputPath: "lro/lroCore",
    inputPath: "azure/core/lro/standard"
  },
  {
    outputPath: "lro/lroRPC",
    inputPath: "azure/core/lro/rpc-legacy"
  },
  {
    outputPath: "models/inheritance",
    inputPath: "type/model/inheritance/nested-discriminator"
  },
  {
    outputPath: "models/inheritance-not-discriminated",
    inputPath: "type/model/inheritance/not-discriminated"
  },
  {
    outputPath: "models/inheritance-enum-discriminator",
    inputPath: "type/model/inheritance/enum-discriminator"
  },
  {
    outputPath: "models/inheritance-single-discriminator",
    inputPath: "type/model/inheritance/single-discriminator"
  },
  {
    outputPath: "models/propertyOptional",
    inputPath: "type/property/optionality"
  },
  {
    outputPath: "models/propertyNullable",
    inputPath: "type/property/nullable"
  },
  {
    outputPath: "models/propertyTypes",
    inputPath: "type/property/value-types"
  },
  {
    outputPath: "models/propertyAdditional",
    inputPath: "type/property/additional-properties"
  },
  {
    outputPath: "models/visibility",
    inputPath: "type/model/visibility"
  },
  {
    outputPath: "models/usage",
    inputPath: "type/model/usage"
  },
  {
    outputPath: "models/empty",
    inputPath: "type/model/empty"
  },
  {
    outputPath: "resiliency/srvDriven1",
    inputPath: "resiliency/srv-driven/old.tsp"
  },
  {
    outputPath: "resiliency/srvDriven2",
    inputPath: "resiliency/srv-driven/main.tsp"
  },
  {
    outputPath: "specialWords",
    inputPath: "special-words"
  },
  {
    outputPath: "unions",
    inputPath: "type/union"
  },
  {
    outputPath: "parameters/collection-format",
    inputPath: "parameters/collection-format"
  },
  {
    outputPath: "parameters/spread",
    inputPath: "parameters/spread"
  },
  {
    outputPath: "projection",
    inputPath: "projection/projected-name"
  },
  {
    outputPath: "server/path/single",
    inputPath: "server/path/single"
  },
  {
    outputPath: "server/path/multiple",
    inputPath: "server/path/multiple"
  },
  {
    outputPath: "azure/core",
    inputPath: "azure/core/basic"
  },
  {
    outputPath: "azure/core-traits",
    inputPath: "azure/core/traits"
  },
  {
    outputPath: "client/structure/default",
    inputPath: "client/structure/default"
  },
  {
    outputPath: "client/structure/multi-client",
    inputPath: "client/structure/multi-client"
  },
  {
    outputPath: "client/structure/renamed-operation",
    inputPath: "client/structure/renamed-operation"
  },
  {
    outputPath: "client/structure/two-operation-group",
    inputPath: "client/structure/two-operation-group"
  },
  {
    outputPath: "scalar",
    inputPath: "type/scalar"
  },
  {
    outputPath: "azure/clientGeneratorCore/access",
    inputPath: "azure/client-generator-core/access"
  },
  {
    outputPath: "azure/clientGeneratorCore/usage",
    inputPath: "azure/client-generator-core/usage"
  },
  {
    outputPath: "payload/pageable",
    inputPath: "payload/pageable"
  }
];

export const nonBrandedRlcTsps: TypeSpecRanchConfig[] = [
  {
    outputPath: "models/usage",
    inputPath: "type/model/usage"
  }
];

export const modularTsps: TypeSpecRanchConfig[] = [
  {
    outputPath: "models/usage",
    inputPath: "type/model/usage"
  },
  {
    outputPath: "client/structure/default",
    inputPath: "client/structure/default"
  },
  {
    outputPath: "client/structure/multi-client",
    inputPath: "client/structure/multi-client"
  },
  {
    outputPath: "client/structure/renamed-operation",
    inputPath: "client/structure/renamed-operation"
  },
  {
    outputPath: "client/structure/two-operation-group",
    inputPath: "client/structure/two-operation-group"
  },
  {
    outputPath: "headers/client-request-id",
    inputPath: "special-headers/client-request-id"
  },
  {
    outputPath: "parameters/collection-format",
    inputPath: "parameters/collection-format"
  },
  {
    outputPath: "azure/core",
    inputPath: "azure/core/basic"
  },
  {
    outputPath: "models/inheritance/nested-discriminator",
    inputPath: "type/model/inheritance/nested-discriminator"
  },
  {
    outputPath: "models/inheritance/not-discriminated",
    inputPath: "type/model/inheritance/not-discriminated"
  },
  {
    outputPath: "models/inheritance/enum-discriminator",
    inputPath: "type/model/inheritance/enum-discriminator"
  },
  {
    outputPath: "models/inheritance/single-discriminator",
    inputPath: "type/model/inheritance/single-discriminator"
  },
  {
    outputPath: "payload/pageable",
    inputPath: "payload/pageable"
  },
  {
    outputPath: "encode/bytes",
    inputPath: "encode/bytes"
  },
  {
    outputPath: "encode/duration",
    inputPath: "encode/duration"
  },
  {
    outputPath: "encode/datetime",
    inputPath: "encode/datetime"
  },
  {
    outputPath: "parameters/spread",
    inputPath: "parameters/spread"
  },
  {
    outputPath: "server/path/single",
    inputPath: "server/path/single"
  },
  {
    outputPath: "authentication/api-key",
    inputPath: "authentication/api-key"
  },
  {
    outputPath: "authentication/http-custom",
    inputPath: "authentication/http/custom"
  },
  {
    outputPath: "server/path/multiple",
    inputPath: "server/path/multiple"
  },
  {
    outputPath: "authentication/oauth2",
    inputPath: "authentication/oauth2"
  },
  {
    outputPath: "authentication/union",
    inputPath: "authentication/union"
  },
  {
    outputPath: "headers/repeatability",
    inputPath: "special-headers/repeatability"
  },
  {
<<<<<<< HEAD
    outputPath: "enums/fixed",
    inputPath: "type/enum/fixed"
  },
  {
    outputPath: "models/empty",
    inputPath: "type/model/empty"
=======
    outputPath: "azure/core-traits",
    inputPath: "azure/core/traits"
>>>>>>> 50e8c757
  }
];

export const nonBrandedModularTsps: TypeSpecRanchConfig[] = [
  {
    outputPath: "models/usage",
    inputPath: "type/model/usage"
  }
];<|MERGE_RESOLUTION|>--- conflicted
+++ resolved
@@ -312,17 +312,16 @@
     inputPath: "special-headers/repeatability"
   },
   {
-<<<<<<< HEAD
+    outputPath: "azure/core-traits",
+    inputPath: "azure/core/traits"
+  },
+  {
     outputPath: "enums/fixed",
     inputPath: "type/enum/fixed"
   },
   {
     outputPath: "models/empty",
     inputPath: "type/model/empty"
-=======
-    outputPath: "azure/core-traits",
-    inputPath: "azure/core/traits"
->>>>>>> 50e8c757
   }
 ];
 
