--- conflicted
+++ resolved
@@ -237,7 +237,10 @@
     inputPath: "encode/datetime"
   },
   {
-<<<<<<< HEAD
+    outputPath: "parameters/spread",
+    inputPath: "parameters/spread"
+  },
+  {
     outputPath: "models/inheritance/nested-discriminator",
     inputPath: "type/model/inheritance/nested-discriminator"
   },
@@ -252,10 +255,5 @@
   {
     outputPath: "models/inheritance/single-discriminator",
     inputPath: "type/model/inheritance/single-discriminator"
-  },
-=======
-    outputPath: "parameters/spread",
-    inputPath: "parameters/spread"
   }
->>>>>>> 5e92ed8b
 ];