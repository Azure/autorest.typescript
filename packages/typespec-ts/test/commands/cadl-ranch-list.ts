--- conflicted
+++ resolved
@@ -197,17 +197,12 @@
     inputPath: "client/structure/two-operation-group"
   },
   {
-<<<<<<< HEAD
     outputPath: "headers/client-request-id",
     inputPath: "special-headers/client-request-id"
-=======
-    outputPath: "azure/core",
-    inputPath: "azure/core/basic"
   },
   {
     outputPath: "parameters/collection-format",
     inputPath: "parameters/collection-format",
     debug: true
->>>>>>> 480a399f
   }
 ];