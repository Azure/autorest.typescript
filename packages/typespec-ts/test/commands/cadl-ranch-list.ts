export interface TypeSpecRanchConfig {
  outputPath: string;
  inputPath: string;
  debug?: boolean;
}

export const rlcTsps: TypeSpecRanchConfig[] = [
  {
    outputPath: "payload/multipart",
    inputPath: "payload/multipart"
  },
  {
    outputPath: "union-body",
    inputPath: "union-body"
  },
  {
    outputPath: "headers/clientRequestId",
    inputPath: "special-headers/client-request-id"
  },
  {
    outputPath: "headers/repeatability",
    inputPath: "special-headers/repeatability"
  },
  {
    outputPath: "parameters/body-optionality",
    inputPath: "parameters/body-optionality"
  },
  {
    outputPath: "encode/bytes",
    inputPath: "encode/bytes"
  },
  {
    outputPath: "encode/duration",
    inputPath: "encode/duration"
  },
  {
    outputPath: "encode/datetime",
    inputPath: "encode/datetime"
  },
  {
    outputPath: "sharedRoute",
    inputPath: "shared-route"
  },
  {
    outputPath: "mediaTypes",
    inputPath: "media-types"
  },
  {
    outputPath: "overload",
    inputPath: "overload"
  },
  {
    outputPath: "arrays/itemTypes",
    inputPath: "type/array"
  },
  {
    outputPath: "authentication/apiKey",
    inputPath: "authentication/api-key"
  },
  {
    outputPath: "authentication/http-custom",
    inputPath: "authentication/http/custom"
  },
  {
    outputPath: "authentication/oauth2",
    inputPath: "authentication/oauth2"
  },
  {
    outputPath: "authentication/union",
    inputPath: "authentication/union"
  },
  {
    outputPath: "dictionary",
    inputPath: "type/dictionary"
  },
  {
    outputPath: "enums/extensible",
    inputPath: "type/enum/extensible"
  },
  {
    outputPath: "enums/fixed",
    inputPath: "type/enum/fixed"
  },
  {
    outputPath: "lro/lroCore",
    inputPath: "azure/core/lro/standard"
  },
  {
    outputPath: "lro/lroRPC",
    inputPath: "azure/core/lro/rpc-legacy"
  },
  {
    outputPath: "models/inheritance",
    inputPath: "type/model/inheritance/nested-discriminator"
  },
  {
    outputPath: "models/inheritance-not-discriminated",
    inputPath: "type/model/inheritance/not-discriminated"
  },
  {
    outputPath: "models/inheritance-enum-discriminator",
    inputPath: "type/model/inheritance/enum-discriminator"
  },
  {
    outputPath: "models/inheritance-single-discriminator",
    inputPath: "type/model/inheritance/single-discriminator"
  },
  {
    outputPath: "models/inheritance-recursive",
    inputPath: "type/model/inheritance/recursive"
  },
  {
    outputPath: "models/propertyOptional",
    inputPath: "type/property/optionality"
  },
  {
    outputPath: "models/propertyNullable",
    inputPath: "type/property/nullable"
  },
  {
    outputPath: "models/propertyTypes",
    inputPath: "type/property/value-types"
  },
  {
    outputPath: "models/propertyAdditional",
    inputPath: "type/property/additional-properties"
  },
  {
    outputPath: "models/visibility",
    inputPath: "type/model/visibility"
  },
  {
    outputPath: "models/usage",
    inputPath: "type/model/usage"
  },
  {
    outputPath: "models/empty",
    inputPath: "type/model/empty"
  },
  {
    outputPath: "resiliency/srvDriven1",
    inputPath: "resiliency/srv-driven/old.tsp"
  },
  {
    outputPath: "resiliency/srvDriven2",
    inputPath: "resiliency/srv-driven/main.tsp"
  },
  {
    outputPath: "specialWords",
    inputPath: "special-words"
  },
  {
    outputPath: "unions",
    inputPath: "type/union"
  },
  {
    outputPath: "parameters/collection-format",
    inputPath: "parameters/collection-format"
  },
  {
    outputPath: "parameters/spread",
    inputPath: "parameters/spread"
  },
  {
    outputPath: "projection",
    inputPath: "projection/projected-name"
  },
  {
    outputPath: "server/path/single",
    inputPath: "server/path/single"
  },
  {
    outputPath: "server/path/multiple",
    inputPath: "server/path/multiple"
  },
  {
    outputPath: "azure/core",
    inputPath: "azure/core/basic"
  },
  {
    outputPath: "azure/core-traits",
    inputPath: "azure/core/traits"
  },
  {
    outputPath: "client/structure/default",
    inputPath: "client/structure/default"
  },
  {
    outputPath: "client/structure/multi-client",
    inputPath: "client/structure/multi-client"
  },
  {
    outputPath: "client/structure/renamed-operation",
    inputPath: "client/structure/renamed-operation"
  },
  {
    outputPath: "client/structure/two-operation-group",
    inputPath: "client/structure/two-operation-group"
  },
  {
    outputPath: "scalar",
    inputPath: "type/scalar"
  },
  {
    outputPath: "azure/clientGeneratorCore/access",
    inputPath: "azure/client-generator-core/access"
  },
  {
    outputPath: "azure/clientGeneratorCore/usage",
    inputPath: "azure/client-generator-core/usage"
  },
  {
    outputPath: "payload/pageable",
    inputPath: "payload/pageable"
  },
  {
<<<<<<< HEAD
    outputPath: "payload/media-type",
    inputPath: "payload/media-type"
=======
    outputPath: "client/naming",
    inputPath: "client/naming"
  },
  {
    outputPath: "serialization/encoded-name/json",
    inputPath: "serialization/encoded-name/json"
  },
  {
    outputPath: "azure/core-scalar",
    inputPath: "azure/core/scalar"
  },
  {
    outputPath: "server/endpoint/not-defined",
    inputPath: "server/endpoint/not-defined"
  },
  {
    outputPath: "server/versions/versioned",
    inputPath: "server/versions/versioned"
  },
  {
    outputPath: "server/versions/not-versioned",
    inputPath: "server/versions/not-versioned"
>>>>>>> 94b2003b
  }
];

export const nonBrandedRlcTsps: TypeSpecRanchConfig[] = [
  {
    outputPath: "models/usage",
    inputPath: "type/model/usage"
  }
];

export const modularTsps: TypeSpecRanchConfig[] = [
  {
    outputPath: "azure/clientGeneratorCore/access",
    inputPath: "azure/client-generator-core/access"
  },
  {
    outputPath: "azure/clientGeneratorCore/usage",
    inputPath: "azure/client-generator-core/usage"
  },
  {
    outputPath: "parameters/body-optionality",
    inputPath: "parameters/body-optionality"
  },
  {
    outputPath: "models/usage",
    inputPath: "type/model/usage"
  },
  {
    outputPath: "client/structure/default",
    inputPath: "client/structure/default"
  },
  {
    outputPath: "client/structure/multi-client",
    inputPath: "client/structure/multi-client"
  },
  {
    outputPath: "client/structure/renamed-operation",
    inputPath: "client/structure/renamed-operation"
  },
  {
    outputPath: "client/structure/two-operation-group",
    inputPath: "client/structure/two-operation-group"
  },
  {
    outputPath: "headers/client-request-id",
    inputPath: "special-headers/client-request-id"
  },
  {
    outputPath: "parameters/collection-format",
    inputPath: "parameters/collection-format"
  },
  {
    outputPath: "azure/core",
    inputPath: "azure/core/basic"
  },
  {
    outputPath: "models/inheritance/nested-discriminator",
    inputPath: "type/model/inheritance/nested-discriminator"
  },
  {
    outputPath: "models/inheritance/not-discriminated",
    inputPath: "type/model/inheritance/not-discriminated"
  },
  {
    outputPath: "models/inheritance/enum-discriminator",
    inputPath: "type/model/inheritance/enum-discriminator"
  },
  {
    outputPath: "models/inheritance/single-discriminator",
    inputPath: "type/model/inheritance/single-discriminator"
  },
  {
    outputPath: "payload/pageable",
    inputPath: "payload/pageable"
  },
  {
    outputPath: "encode/bytes",
    inputPath: "encode/bytes"
  },
  {
    outputPath: "encode/duration",
    inputPath: "encode/duration"
  },
  {
    outputPath: "encode/datetime",
    inputPath: "encode/datetime"
  },
  {
    outputPath: "parameters/spread",
    inputPath: "parameters/spread"
  },
  {
    outputPath: "server/path/single",
    inputPath: "server/path/single"
  },
  {
    outputPath: "authentication/api-key",
    inputPath: "authentication/api-key"
  },
  {
    outputPath: "authentication/http-custom",
    inputPath: "authentication/http/custom"
  },
  {
    outputPath: "server/path/multiple",
    inputPath: "server/path/multiple"
  },
  {
    outputPath: "authentication/oauth2",
    inputPath: "authentication/oauth2"
  },
  {
    outputPath: "authentication/union",
    inputPath: "authentication/union"
  },
  {
    outputPath: "headers/repeatability",
    inputPath: "special-headers/repeatability"
  },
  {
    outputPath: "azure/core-traits",
    inputPath: "azure/core/traits"
  },
  {
    outputPath: "models/empty",
    inputPath: "type/model/empty"
  },
  {
    outputPath: "models/propertyTypes",
    inputPath: "type/property/value-types"
  },
  { outputPath: "arrays/items", inputPath: "type/array" },
  {
    outputPath: "models/inheritance/recursive",
    inputPath: "type/model/inheritance/recursive"
  },
  {
    outputPath: "unions",
    inputPath: "type/union"
  },
  {
    outputPath: "server/versions/versioned",
    inputPath: "server/versions/versioned"
  },
  {
    outputPath: "server/versions/not-versioned",
    inputPath: "server/versions/not-versioned"
  },
  {
    outputPath: "scalar",
    inputPath: "type/scalar"
  },
  {
    outputPath: "client/naming",
    inputPath: "client/naming"
  },
  {
    outputPath: "serialization/encoded-name/json",
    inputPath: "serialization/encoded-name/json"
  },
  {
    outputPath: "azure/core-scalar",
    inputPath: "azure/core/scalar"
  },
  {
    outputPath: "server/endpoint/not-defined",
    inputPath: "server/endpoint/not-defined"
  },
  {
    outputPath: "specialWords",
    inputPath: "special-words"
  }
];

export const nonBrandedModularTsps: TypeSpecRanchConfig[] = [
  {
    outputPath: "models/usage",
    inputPath: "type/model/usage"
  }
];<|MERGE_RESOLUTION|>--- conflicted
+++ resolved
@@ -214,10 +214,10 @@
     inputPath: "payload/pageable"
   },
   {
-<<<<<<< HEAD
     outputPath: "payload/media-type",
     inputPath: "payload/media-type"
-=======
+  },
+  {
     outputPath: "client/naming",
     inputPath: "client/naming"
   },
@@ -240,7 +240,6 @@
   {
     outputPath: "server/versions/not-versioned",
     inputPath: "server/versions/not-versioned"
->>>>>>> 94b2003b
   }
 ];
 
