--- conflicted
+++ resolved
@@ -320,13 +320,12 @@
     inputPath: "type/model/empty"
   },
   {
-<<<<<<< HEAD
+    outputPath: "arrays/items",
+    inputPath: "type/array"
+  },
+  {
     outputPath: "models/inheritance/recursive",
     inputPath: "type/model/inheritance/recursive"
-=======
-    outputPath: "arrays/items",
-    inputPath: "type/array"
->>>>>>> 280701cf
   }
 ];
 
