--- conflicted
+++ resolved
@@ -337,17 +337,16 @@
     inputPath: "azure/client-generator-core/client-location"
   },
   {
-<<<<<<< HEAD
     outputPath: "client/overload",
     inputPath: "client/overload"
-=======
+  },
+  {
     outputPath: "azure/client-generator-core/override",
     inputPath: "azure/client-generator-core/override"
   },
   {
     outputPath: "azure/versioning/previewVersion",
     inputPath: "azure/versioning/previewVersion"
->>>>>>> 592879ca
   }
 ];
 
@@ -878,17 +877,16 @@
     inputPath: "azure/client-generator-core/hierarchy-building"
   },
   {
-<<<<<<< HEAD
     outputPath: "client/overload",
     inputPath: "client/overload"
-=======
+  },
+  {
     outputPath: "azure/client-generator-core/override",
     inputPath: "azure/client-generator-core/override"
   },
   {
     outputPath: "azure/versioning/previewVersion",
     inputPath: "azure/versioning/previewVersion"
->>>>>>> 592879ca
   }
   // skip due to issue https://github.com/Azure/autorest.typescript/issues/3494
   // {
