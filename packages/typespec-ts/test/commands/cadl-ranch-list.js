--- conflicted
+++ resolved
@@ -321,33 +321,117 @@
   //   inputPath: "azure/resource-manager/large-header"
   // },
   {
-    outputPath: "azure/client-generator-core/client-initialization/default/default",
-    inputPath: "azure/client-generator-core/client-initialization/default/default"
-  },
-  {
-    outputPath: "azure/client-generator-core/client-initialization/default/individually",
-    inputPath: "azure/client-generator-core/client-initialization/default/individually"
-  },
-  {
-    outputPath: "azure/client-generator-core/client-initialization/default/parent",
-    inputPath: "azure/client-generator-core/client-initialization/default/parent"
-  },
-  {
-    outputPath: "azure/client-generator-core/client-initialization/default/individuallyParent",
-    inputPath: "azure/client-generator-core/client-initialization/default/individuallyParent"
-  },
-  // {
-  //   outputPath: "azure/client-generator-core/deserialize-empty-string-as-null",
-  //   inputPath: "azure/client-generator-core/deserialize-empty-string-as-null"
-  // },
-  // {
-  //   outputPath: "azure/resource-manager/operation-templates",
-  //   inputPath: "azure/resource-manager/operation-templates"
-  // },
-  // {
-  //   outputPath: "azure/client-generator-core/client-location",
-  //   inputPath: "azure/client-generator-core/client-location"
-  // }
+    outputPath: "azure/client-generator-core/client-initialization/default",
+    inputPath: "azure/client-generator-core/client-initialization/default"
+  },
+  {
+    outputPath: "azure/client-generator-core/client-initialization/individually",
+    inputPath: "azure/client-generator-core/client-initialization/individually"
+  },
+  {
+    outputPath: "azure/client-generator-core/client-initialization/parent",
+    inputPath: "azure/client-generator-core/client-initialization/parent"
+  },
+  {
+    outputPath: "azure/client-generator-core/client-initialization/individuallyParent",
+    inputPath: "azure/client-generator-core/client-initialization/individuallyParent"
+  },
+  {
+    outputPath: "azure/core/model",
+    inputPath: "azure/core/model"
+  },
+  {
+    outputPath: "azure/resource-manager/common-properties",
+    inputPath: "azure/resource-manager/common-properties"
+  },
+  {
+    outputPath: "azure/core/page",
+    inputPath: "azure/core/page"
+  },
+  {
+    outputPath: "azure/client-generator-core/flatten-property",
+    inputPath: "azure/client-generator-core/flatten-property"
+  },
+  {
+    outputPath: "client/structure/client-operation-group",
+    inputPath: "client/structure/client-operation-group"
+  },
+  {
+    outputPath: "encode/numeric",
+    inputPath: "encode/numeric"
+  },
+  {
+    outputPath: "azure/payload/pageable",
+    inputPath: "azure/payload/pageable"
+  },
+  {
+    outputPath: "azure/example/basic",
+    inputPath: "azure/example/basic"
+  },
+  {
+    outputPath: "client/namespace",
+    inputPath: "client/namespace"
+  },
+  {
+    outputPath: "azure/encode/duration",
+    inputPath: "azure/encode/duration"
+  },
+  {
+    outputPath: "azure/resource-manager/non-resource",
+    inputPath: "azure/resource-manager/non-resource"
+  },
+  {
+    outputPath: "azure/resource-manager/large-header",
+    inputPath: "azure/resource-manager/large-header"
+  },
+  {
+    outputPath: "azure/client-generator-core/client-initialization",
+    inputPath: "azure/client-generator-core/client-initialization"
+  },
+  {
+    outputPath: "azure/client-generator-core/deserialize-empty-string-as-null",
+    inputPath: "azure/client-generator-core/deserialize-empty-string-as-null"
+  },
+  {
+    outputPath: "azure/resource-manager/operation-templates",
+    inputPath: "azure/resource-manager/operation-templates"
+  },
+  {
+    outputPath: "azure/client-generator-core/client-location/move-to-existing-sub-client",
+    inputPath: "azure/client-generator-core/client-location/move-to-existing-sub-client"
+  },
+  {
+    outputPath: "azure/client-generator-core/client-location/move-to-new-sub-client",
+    inputPath: "azure/client-generator-core/client-location/move-to-new-sub-client"
+  },
+  {
+    outputPath: "azure/client-generator-core/client-location/move-to-root-client",
+    inputPath: "azure/client-generator-core/client-location/move-to-root-client"
+  },
+  {
+    outputPath: "azure/client-generator-core/client-location/move-method-parameter-to-client",
+    inputPath: "azure/client-generator-core/client-location/move-method-parameter-to-client"
+  },
+  {
+    outputPath: "client/overload",
+    inputPath: "client/overload"
+  },
+  {
+    outputPath: "azure/client-generator-core/override",
+    inputPath: "azure/client-generator-core/override"
+  },
+  {
+    outputPath: "azure/versioning/previewVersion",
+    inputPath: "azure/versioning/previewVersion"
+  },
+  {
+    outputPath: "azure/resource-manager/method-subscription-id",
+    inputPath: "azure/resource-manager/method-subscription-id"
+  },
+  {
+    outputPath: "azure/client-generator-core/next-link-verb",
+    inputPath: "azure/client-generator-core/next-link-verb"
+  }
 ];
 
 export const rlcTsps = [
@@ -432,542 +516,6 @@
     inputPath: "type/property/optionality"
   },
   {
-    outputPath: "type/property/nullable",
-    inputPath: "type/property/nullable"
-  },
-  {
-    outputPath: "type/model/visibility",
-    inputPath: "type/model/visibility"
-  },
-  {
-    outputPath: "type/model/usage",
-    inputPath: "type/model/usage"
-  },
-  {
-    outputPath: "type/model/empty",
-    inputPath: "type/model/empty"
-  },
-  {
-    outputPath: "type/union",
-    inputPath: "type/union"
-  },
-  {
-    outputPath: "parameters/collection-format",
-    inputPath: "parameters/collection-format"
-  },
-  {
-    outputPath: "parameters/spread",
-    inputPath: "parameters/spread"
-  },
-  {
-    outputPath: "server/path/single",
-    inputPath: "server/path/single"
-  },
-  {
-    outputPath: "server/path/multiple",
-    inputPath: "server/path/multiple"
-  },
-  {
-    outputPath: "type/scalar",
-    inputPath: "type/scalar"
-  },
-  {
-    outputPath: "payload/media-type",
-    inputPath: "payload/media-type"
-  },
-  {
-    outputPath: "serialization/encoded-name/json",
-    inputPath: "serialization/encoded-name/json"
-  },
-  {
-    outputPath: "server/endpoint/not-defined",
-    inputPath: "server/endpoint/not-defined"
-  },
-  {
-    outputPath: "server/versions/versioned",
-    inputPath: "server/versions/versioned"
-  },
-  {
-    outputPath: "server/versions/not-versioned",
-    inputPath: "server/versions/not-versioned"
-  },
-  {
-    outputPath: "payload/content-negotiation",
-    inputPath: "payload/content-negotiation"
-  },
-  {
-    outputPath: "parameters/basic",
-    inputPath: "parameters/basic"
-  },
-  {
-    outputPath: "versioning/added",
-    inputPath: "versioning/added"
-  },
-  {
-    outputPath: "versioning/madeOptional",
-    inputPath: "versioning/madeOptional"
-  },
-  {
-    outputPath: "versioning/renamedFrom",
-    inputPath: "versioning/renamedFrom"
-  },
-  {
-    outputPath: "versioning/returnTypeChangedFrom",
-    inputPath: "versioning/returnTypeChangedFrom"
-  },
-  {
-    outputPath: "versioning/typeChangedFrom",
-    inputPath: "versioning/typeChangedFrom"
-  },
-  {
-    outputPath: "encode/numeric",
-    inputPath: "encode/numeric"
-  },
-  {
-    outputPath: "encode/datetime",
-    inputPath: "encode/datetime"
-  },
-  {
-    outputPath: "encode/bytes",
-    inputPath: "encode/bytes"
-  },
-  {
-    outputPath: "encode/duration",
-    inputPath: "encode/duration"
-  },
-  {
-    outputPath: "special-words",
-    inputPath: "special-words"
-  },
-  {
-    outputPath: "type/property/value-types",
-    inputPath: "type/property/value-types"
-  },
-  {
-<<<<<<< HEAD
-    outputPath: "payload/pageable",
-    inputPath: "payload/pageable"
-=======
-    outputPath: "encode/numeric",
-    inputPath: "encode/numeric"
-  },
-  {
-    outputPath: "azure/payload/pageable",
-    inputPath: "azure/payload/pageable"
-  },
-  {
-    outputPath: "azure/example/basic",
-    inputPath: "azure/example/basic"
-  },
-  {
-    outputPath: "client/namespace",
-    inputPath: "client/namespace"
-  },
-  {
-    outputPath: "azure/encode/duration",
-    inputPath: "azure/encode/duration"
-  },
-  {
-    outputPath: "azure/resource-manager/non-resource",
-    inputPath: "azure/resource-manager/non-resource"
-  },
-  {
-    outputPath: "azure/resource-manager/large-header",
-    inputPath: "azure/resource-manager/large-header"
-  },
-  {
-    outputPath: "azure/client-generator-core/client-initialization",
-    inputPath: "azure/client-generator-core/client-initialization"
-  },
-  {
-    outputPath: "azure/client-generator-core/deserialize-empty-string-as-null",
-    inputPath: "azure/client-generator-core/deserialize-empty-string-as-null"
-  },
-  {
-    outputPath: "azure/resource-manager/operation-templates",
-    inputPath: "azure/resource-manager/operation-templates"
-  },
-  {
-    outputPath: "azure/client-generator-core/client-location/move-to-existing-sub-client",
-    inputPath: "azure/client-generator-core/client-location/move-to-existing-sub-client"
-  },
-  {
-    outputPath: "azure/client-generator-core/client-location/move-to-new-sub-client",
-    inputPath: "azure/client-generator-core/client-location/move-to-new-sub-client"
-  },
-  {
-    outputPath: "azure/client-generator-core/client-location/move-to-root-client",
-    inputPath: "azure/client-generator-core/client-location/move-to-root-client"
-  },
-  {
-    outputPath: "azure/client-generator-core/client-location/move-method-parameter-to-client",
-    inputPath: "azure/client-generator-core/client-location/move-method-parameter-to-client"
-  },
-  {
-    outputPath: "client/overload",
-    inputPath: "client/overload"
-  },
-  {
-    outputPath: "azure/client-generator-core/override",
-    inputPath: "azure/client-generator-core/override"
-  },
-  {
-    outputPath: "azure/versioning/previewVersion",
-    inputPath: "azure/versioning/previewVersion"
-  },
-  {
-    outputPath: "azure/resource-manager/method-subscription-id",
-    inputPath: "azure/resource-manager/method-subscription-id"
-  },
-  {
-    outputPath: "azure/client-generator-core/next-link-verb",
-    inputPath: "azure/client-generator-core/next-link-verb"
->>>>>>> dd9086c7
-  }
-];
-
-export const azureModularTsps = [
-  // {
-  //   outputPath: "versioning/removed/v2preview",
-  //   inputPath: "versioning/removed"
-  // },
-  // {
-  //   outputPath: "versioning/removed/v1",
-  //   inputPath: "versioning/removed"
-  // },
-  // {
-  //   outputPath: "routes",
-  //   inputPath: "routes"
-  // },
-  // {
-  //   outputPath: "azure/client-generator-core/flatten-property",
-  //   inputPath: "azure/client-generator-core/flatten-property"
-  // },
-  // {
-  //   outputPath: "azure/core/model",
-  //   inputPath: "azure/core/model"
-  // },
-  // {
-  //   outputPath: "azure/resource-manager/resources",
-  //   inputPath: "azure/resource-manager/resources"
-  // },
-  // { outputPath: "azure/core/lro/rpc", inputPath: "azure/core/lro/rpc" },
-  // {
-  //   outputPath: "azure/core/lro/standard",
-  //   inputPath: "azure/core/lro/standard"
-  // },
-  // {
-  //   outputPath: "azure/client-generator-core/access",
-  //   inputPath: "azure/client-generator-core/access"
-  // },
-  // {
-  //   outputPath: "azure/client-generator-core/usage",
-  //   inputPath: "azure/client-generator-core/usage"
-  // },
-  // {
-  //   outputPath: "parameters/body-optionality",
-  //   inputPath: "parameters/body-optionality"
-  // },
-  // {
-  //   outputPath: "type/model/usage",
-  //   inputPath: "type/model/usage"
-  // },
-  // {
-  //   outputPath: "client/structure/default",
-  //   inputPath: "client/structure/default"
-  // },
-  // {
-  //   outputPath: "client/structure/multi-client",
-  //   inputPath: "client/structure/multi-client"
-  // },
-  // {
-  //   outputPath: "client/structure/renamed-operation",
-  //   inputPath: "client/structure/renamed-operation"
-  // },
-  // {
-  //   outputPath: "client/structure/two-operation-group",
-  //   inputPath: "client/structure/two-operation-group"
-  // },
-  // {
-  //   outputPath: "azure/special-headers/client-request-id",
-  //   inputPath: "azure/special-headers/client-request-id"
-  // },
-  // {
-  //   outputPath: "parameters/collection-format",
-  //   inputPath: "parameters/collection-format"
-  // },
-  // {
-  //   outputPath: "azure/core/basic",
-  //   inputPath: "azure/core/basic"
-  // },
-  // {
-  //   outputPath: "type/dictionary",
-  //   inputPath: "type/dictionary"
-  // },
-  // {
-  //   outputPath: "type/property/nullable",
-  //   inputPath: "type/property/nullable"
-  // },
-  // {
-  //   outputPath: "type/property/optionality",
-  //   inputPath: "type/property/optionality"
-  // },
-  // {
-  //   outputPath: "type/model/inheritance/nested-discriminator",
-  //   inputPath: "type/model/inheritance/nested-discriminator"
-  // },
-  // {
-  //   outputPath: "type/model/inheritance/not-discriminated",
-  //   inputPath: "type/model/inheritance/not-discriminated"
-  // },
-  // {
-  //   outputPath: "type/model/inheritance/enum-discriminator",
-  //   inputPath: "type/model/inheritance/enum-discriminator"
-  // },
-  // {
-  //   outputPath: "type/model/inheritance/single-discriminator",
-  //   inputPath: "type/model/inheritance/single-discriminator"
-  // },
-  // {
-  //   outputPath: "encode/bytes",
-  //   inputPath: "encode/bytes"
-  // },
-  // {
-  //   outputPath: "encode/duration",
-  //   inputPath: "encode/duration"
-  // },
-  // {
-  //   outputPath: "encode/datetime",
-  //   inputPath: "encode/datetime"
-  // },
-  // {
-  //   outputPath: "parameters/spread",
-  //   inputPath: "parameters/spread"
-  // },
-  // {
-  //   outputPath: "server/path/single",
-  //   inputPath: "server/path/single"
-  // },
-  // {
-  //   outputPath: "authentication/api-key",
-  //   inputPath: "authentication/api-key"
-  // },
-  // {
-  //   outputPath: "authentication/http/custom",
-  //   inputPath: "authentication/http/custom"
-  // },
-  // {
-  //   outputPath: "server/path/multiple",
-  //   inputPath: "server/path/multiple"
-  // },
-  // {
-  //   outputPath: "authentication/oauth2",
-  //   inputPath: "authentication/oauth2"
-  // },
-  // {
-  //   outputPath: "authentication/union",
-  //   inputPath: "authentication/union"
-  // },
-  // {
-  //   outputPath: "special-headers/repeatability",
-  //   inputPath: "special-headers/repeatability"
-  // },
-  // {
-  //   outputPath: "azure/core/traits",
-  //   inputPath: "azure/core/traits"
-  // },
-  // {
-  //   outputPath: "type/model/empty",
-  //   inputPath: "type/model/empty"
-  // },
-  // {
-  //   outputPath: "type/property/value-types",
-  //   inputPath: "type/property/value-types"
-  // },
-  // { outputPath: "type/array", inputPath: "type/array" },
-  // {
-  //   outputPath: "type/model/inheritance/recursive",
-  //   inputPath: "type/model/inheritance/recursive"
-  // },
-  // {
-  //   outputPath: "type/union",
-  //   inputPath: "type/union"
-  // },
-  // {
-  //   outputPath: "payload/media-type",
-  //   inputPath: "payload/media-type"
-  // },
-  // {
-  //   outputPath: "payload/multipart",
-  //   inputPath: "payload/multipart"
-  // },
-  // {
-  //   outputPath: "server/versions/versioned",
-  //   inputPath: "server/versions/versioned"
-  // },
-  // {
-  //   outputPath: "server/versions/not-versioned",
-  //   inputPath: "server/versions/not-versioned"
-  // },
-  // {
-  //   outputPath: "type/scalar",
-  //   inputPath: "type/scalar"
-  // },
-  // {
-  //   outputPath: "client/naming",
-  //   inputPath: "client/naming"
-  // },
-  // {
-  //   outputPath: "serialization/encoded-name/json",
-  //   inputPath: "serialization/encoded-name/json"
-  // },
-  // {
-  //   outputPath: "azure/core/scalar",
-  //   inputPath: "azure/core/scalar"
-  // },
-  // {
-  //   outputPath: "server/endpoint/not-defined",
-  //   inputPath: "server/endpoint/not-defined"
-  // },
-  // {
-  //   outputPath: "special-words",
-  //   inputPath: "special-words"
-  // },
-  // {
-  //   outputPath: "type/enum/extensible",
-  //   inputPath: "type/enum/extensible"
-  // },
-  // {
-  //   outputPath: "type/enum/fixed",
-  //   inputPath: "type/enum/fixed"
-  // },
-  // {
-  //   outputPath: "type/property/additional-properties",
-  //   inputPath: "type/property/additional-properties"
-  // },
-  // {
-  //   outputPath: "payload/content-negotiation",
-  //   inputPath: "payload/content-negotiation"
-  // },
-  // {
-  //   outputPath: "parameters/basic",
-  //   inputPath: "parameters/basic"
-  // },
-  // {
-  //   outputPath: "versioning/added",
-  //   inputPath: "versioning/added"
-  // },
-  // {
-  //   outputPath: "versioning/madeOptional",
-  //   inputPath: "versioning/madeOptional"
-  // },
-  // {
-  //   outputPath: "versioning/removed/v2",
-  //   inputPath: "versioning/removed"
-  // },
-  // {
-  //   outputPath: "versioning/renamedFrom",
-  //   inputPath: "versioning/renamedFrom"
-  // },
-  // {
-  //   outputPath: "versioning/returnTypeChangedFrom",
-  //   inputPath: "versioning/returnTypeChangedFrom"
-  // },
-  // {
-  //   outputPath: "versioning/typeChangedFrom",
-  //   inputPath: "versioning/typeChangedFrom"
-  // },
-  // {
-  //   outputPath: "resiliency/srv-driven-old",
-  //   inputPath: "resiliency/srv-driven/old.tsp"
-  // },
-  // {
-  //   outputPath: "resiliency/srv-driven-main",
-  //   inputPath: "resiliency/srv-driven/main.tsp"
-  // },
-  // {
-  //   outputPath: "azure/resource-manager/common-properties",
-  //   inputPath: "azure/resource-manager/common-properties"
-  // },
-  // {
-  //   outputPath: "azure/example/basic",
-  //   inputPath: "azure/example/basic"
-  // },
-  // {
-  //   outputPath: "azure/core/page",
-  //   inputPath: "azure/core/page"
-  // },
-  // {
-  //   outputPath: "client/structure/client-operation-group",
-  //   inputPath: "client/structure/client-operation-group"
-  // },
-  // {
-  //   outputPath: "encode/numeric",
-  //   inputPath: "encode/numeric"
-  // },
-  // {
-  //   outputPath: "payload/pageable",
-  //   inputPath: "payload/pageable"
-  // },
-  // {
-  //   outputPath: "azure/payload/pageable",
-  //   inputPath: "azure/payload/pageable"
-  // },
-  // {
-  //   outputPath: "client/namespace",
-  //   inputPath: "client/namespace"
-  // },
-  // {
-  //   outputPath: "client/enableModelNamespace",
-  //   inputPath: "client/namespace"
-  // },
-  // {
-  //   outputPath: "parameters/path",
-  //   inputPath: "parameters/path"
-  // },
-  // {
-  //   outputPath: "azure/encode/duration",
-  //   inputPath: "azure/encode/duration"
-  // },
-  {
-    outputPath: "azure/client-generator-core/client-initialization/default/default",
-    inputPath: "azure/client-generator-core/client-initialization/default/default"
-  },
-  {
-    outputPath: "azure/client-generator-core/client-initialization/default/individually",
-    inputPath: "azure/client-generator-core/client-initialization/default/individually"
-  },
-  {
-    outputPath: "azure/client-generator-core/client-initialization/default/parent",
-    inputPath: "azure/client-generator-core/client-initialization/default/parent"
-  },
-  {
-<<<<<<< HEAD
-    outputPath: "azure/client-generator-core/client-initialization/default/individuallyParent",
-    inputPath: "azure/client-generator-core/client-initialization/default/individuallyParent"
-  },
-  // {
-  //   outputPath: "azure/resource-manager/non-resource",
-  //   inputPath: "azure/resource-manager/non-resource"
-  // },
-  // {
-  //   outputPath: "azure/resource-manager/large-header",
-  //   inputPath: "azure/resource-manager/large-header"
-  // },
-  // {
-  //   outputPath: "azure/client-generator-core/deserialize-empty-string-as-null",
-  //   inputPath: "azure/client-generator-core/deserialize-empty-string-as-null"
-  // },
-  // {
-  //   outputPath: "azure/resource-manager/operation-templates",
-  //   inputPath: "azure/resource-manager/operation-templates"
-  // },
-  // skip due to issue https://github.com/Azure/autorest.typescript/issues/3494
-  // {
-  //   outputPath: "azure/client-generator-core/client-location",
-  //   inputPath: "azure/client-generator-core/client-location"
-  // }
-=======
     outputPath: "type/property/nullable",
     inputPath: "type/property/nullable"
   },
@@ -1086,377 +634,388 @@
 ];
 
 export const azureModularTsps = [
-  {
-    outputPath: "versioning/removed/v2preview",
-    inputPath: "versioning/removed"
-  },
-  {
-    outputPath: "versioning/removed/v1",
-    inputPath: "versioning/removed"
-  },
-  {
-    outputPath: "routes",
-    inputPath: "routes"
-  },
-  {
-    outputPath: "azure/client-generator-core/flatten-property",
-    inputPath: "azure/client-generator-core/flatten-property"
-  },
-  {
-    outputPath: "azure/core/model",
-    inputPath: "azure/core/model"
-  },
-  {
-    outputPath: "azure/resource-manager/resources",
-    inputPath: "azure/resource-manager/resources"
-  },
-  { outputPath: "azure/core/lro/rpc", inputPath: "azure/core/lro/rpc" },
-  {
-    outputPath: "azure/core/lro/standard",
-    inputPath: "azure/core/lro/standard"
-  },
-  {
-    outputPath: "azure/client-generator-core/access",
-    inputPath: "azure/client-generator-core/access"
-  },
-  {
-    outputPath: "azure/client-generator-core/usage",
-    inputPath: "azure/client-generator-core/usage"
-  },
-  {
-    outputPath: "parameters/body-optionality",
-    inputPath: "parameters/body-optionality"
-  },
-  {
-    outputPath: "type/model/usage",
-    inputPath: "type/model/usage"
-  },
-  {
-    outputPath: "client/structure/default",
-    inputPath: "client/structure/default"
-  },
-  {
-    outputPath: "client/structure/multi-client",
-    inputPath: "client/structure/multi-client"
-  },
-  {
-    outputPath: "client/structure/renamed-operation",
-    inputPath: "client/structure/renamed-operation"
-  },
-  {
-    outputPath: "client/structure/two-operation-group",
-    inputPath: "client/structure/two-operation-group"
-  },
-  {
-    outputPath: "azure/special-headers/client-request-id",
-    inputPath: "azure/special-headers/client-request-id"
-  },
-  {
-    outputPath: "parameters/collection-format",
-    inputPath: "parameters/collection-format"
-  },
-  {
-    outputPath: "azure/core/basic",
-    inputPath: "azure/core/basic"
-  },
-  {
-    outputPath: "type/dictionary",
-    inputPath: "type/dictionary"
-  },
-  {
-    outputPath: "type/property/nullable",
-    inputPath: "type/property/nullable"
-  },
-  {
-    outputPath: "type/property/optionality",
-    inputPath: "type/property/optionality"
-  },
-  {
-    outputPath: "type/model/inheritance/nested-discriminator",
-    inputPath: "type/model/inheritance/nested-discriminator"
-  },
-  {
-    outputPath: "type/model/inheritance/not-discriminated",
-    inputPath: "type/model/inheritance/not-discriminated"
-  },
-  {
-    outputPath: "type/model/inheritance/enum-discriminator",
-    inputPath: "type/model/inheritance/enum-discriminator"
-  },
-  {
-    outputPath: "type/model/inheritance/single-discriminator",
-    inputPath: "type/model/inheritance/single-discriminator"
-  },
-  {
-    outputPath: "encode/bytes",
-    inputPath: "encode/bytes"
-  },
-  {
-    outputPath: "encode/duration",
-    inputPath: "encode/duration"
-  },
-  {
-    outputPath: "encode/datetime",
-    inputPath: "encode/datetime"
-  },
-  {
-    outputPath: "parameters/spread",
-    inputPath: "parameters/spread"
-  },
-  {
-    outputPath: "server/path/single",
-    inputPath: "server/path/single"
-  },
-  {
-    outputPath: "authentication/api-key",
-    inputPath: "authentication/api-key"
-  },
-  {
-    outputPath: "authentication/http/custom",
-    inputPath: "authentication/http/custom"
-  },
-  {
-    outputPath: "server/path/multiple",
-    inputPath: "server/path/multiple"
-  },
-  {
-    outputPath: "authentication/oauth2",
-    inputPath: "authentication/oauth2"
-  },
-  {
-    outputPath: "authentication/union",
-    inputPath: "authentication/union"
-  },
-  {
-    outputPath: "special-headers/repeatability",
-    inputPath: "special-headers/repeatability"
-  },
-  {
-    outputPath: "azure/core/traits",
-    inputPath: "azure/core/traits"
-  },
-  {
-    outputPath: "type/model/empty",
-    inputPath: "type/model/empty"
-  },
-  {
-    outputPath: "type/property/value-types",
-    inputPath: "type/property/value-types"
-  },
-  { outputPath: "type/array", inputPath: "type/array" },
-  {
-    outputPath: "type/model/inheritance/recursive",
-    inputPath: "type/model/inheritance/recursive"
-  },
-  {
-    outputPath: "type/union",
-    inputPath: "type/union"
-  },
-  {
-    outputPath: "payload/media-type",
-    inputPath: "payload/media-type"
-  },
-  {
-    outputPath: "payload/multipart",
-    inputPath: "payload/multipart"
-  },
-  {
-    outputPath: "server/versions/versioned",
-    inputPath: "server/versions/versioned"
-  },
-  {
-    outputPath: "server/versions/not-versioned",
-    inputPath: "server/versions/not-versioned"
-  },
-  {
-    outputPath: "type/scalar",
-    inputPath: "type/scalar"
-  },
-  {
-    outputPath: "client/naming",
-    inputPath: "client/naming"
-  },
-  {
-    outputPath: "client/naming-enum-conflict",
-    inputPath: "client/naming/enum-conflict"
-  },
-  {
-    outputPath: "serialization/encoded-name/json",
-    inputPath: "serialization/encoded-name/json"
-  },
-  {
-    outputPath: "azure/core/scalar",
-    inputPath: "azure/core/scalar"
-  },
-  {
-    outputPath: "server/endpoint/not-defined",
-    inputPath: "server/endpoint/not-defined"
-  },
-  {
-    outputPath: "special-words",
-    inputPath: "special-words"
-  },
-  {
-    outputPath: "type/enum/extensible",
-    inputPath: "type/enum/extensible"
-  },
-  {
-    outputPath: "type/enum/fixed",
-    inputPath: "type/enum/fixed"
-  },
-  {
-    outputPath: "type/property/additional-properties",
-    inputPath: "type/property/additional-properties"
-  },
-  {
-    outputPath: "payload/content-negotiation",
-    inputPath: "payload/content-negotiation"
-  },
-  {
-    outputPath: "parameters/basic",
-    inputPath: "parameters/basic"
-  },
-  {
-    outputPath: "versioning/added",
-    inputPath: "versioning/added"
-  },
-  {
-    outputPath: "versioning/madeOptional",
-    inputPath: "versioning/madeOptional"
-  },
-  {
-    outputPath: "versioning/removed/v2",
-    inputPath: "versioning/removed"
-  },
-  {
-    outputPath: "versioning/renamedFrom",
-    inputPath: "versioning/renamedFrom"
-  },
-  {
-    outputPath: "versioning/returnTypeChangedFrom",
-    inputPath: "versioning/returnTypeChangedFrom"
-  },
-  {
-    outputPath: "versioning/typeChangedFrom",
-    inputPath: "versioning/typeChangedFrom"
-  },
-  {
-    outputPath: "resiliency/srv-driven-old",
-    inputPath: "resiliency/srv-driven/old.tsp"
-  },
-  {
-    outputPath: "resiliency/srv-driven-main",
-    inputPath: "resiliency/srv-driven/main.tsp"
-  },
-  {
-    outputPath: "azure/resource-manager/common-properties",
-    inputPath: "azure/resource-manager/common-properties"
-  },
-  {
-    outputPath: "azure/example/basic",
-    inputPath: "azure/example/basic"
-  },
-  {
-    outputPath: "azure/core/page",
-    inputPath: "azure/core/page"
-  },
-  {
-    outputPath: "client/structure/client-operation-group",
-    inputPath: "client/structure/client-operation-group"
-  },
-  {
-    outputPath: "encode/numeric",
-    inputPath: "encode/numeric"
-  },
-  {
-    outputPath: "payload/pageable",
-    inputPath: "payload/pageable"
-  },
-  {
-    outputPath: "azure/payload/pageable",
-    inputPath: "azure/payload/pageable"
-  },
-  {
-    outputPath: "client/namespace",
-    inputPath: "client/namespace"
-  },
-  {
-    outputPath: "client/enableModelNamespace",
-    inputPath: "client/namespace"
-  },
-  {
-    outputPath: "parameters/path",
-    inputPath: "parameters/path"
-  },
-  {
-    outputPath: "azure/encode/duration",
-    inputPath: "azure/encode/duration"
-  },
-  {
-    outputPath: "azure/client-generator-core/client-initialization",
-    inputPath: "azure/client-generator-core/client-initialization"
-  },
-  {
-    outputPath: "azure/resource-manager/non-resource",
-    inputPath: "azure/resource-manager/non-resource"
-  },
-  {
-    outputPath: "azure/resource-manager/large-header",
-    inputPath: "azure/resource-manager/large-header"
-  },
-  {
-    outputPath: "azure/client-generator-core/deserialize-empty-string-as-null",
-    inputPath: "azure/client-generator-core/deserialize-empty-string-as-null"
-  },
-  {
-    outputPath: "azure/resource-manager/operation-templates",
-    inputPath: "azure/resource-manager/operation-templates"
-  },
-  {
-    outputPath: "azure/client-generator-core/hierarchy-building",
-    inputPath: "azure/client-generator-core/hierarchy-building"
-  },
-  {
-    outputPath: "client/overload",
-    inputPath: "client/overload"
-  },
-  {
-    outputPath: "azure/client-generator-core/override",
-    inputPath: "azure/client-generator-core/override"
-  },
-  {
-    outputPath: "azure/versioning/previewVersion",
-    inputPath: "azure/versioning/previewVersion"
-  },
-  {
-    outputPath: "azure/client-generator-core/next-link-verb",
-    inputPath: "azure/client-generator-core/next-link-verb"
-  },
-  {
-    outputPath: "special-headers/conditional-request",
-    inputPath: "special-headers/conditional-request"
-  },
-  {
-    outputPath: "azure/resource-manager/method-subscription-id",
-    inputPath: "azure/resource-manager/method-subscription-id"
-  },
-  {
-    outputPath: "azure/client-generator-core/client-location/move-to-existing-sub-client",
-    inputPath: "azure/client-generator-core/client-location/move-to-existing-sub-client"
-  },
-  {
-    outputPath: "azure/client-generator-core/client-location/move-to-new-sub-client",
-    inputPath: "azure/client-generator-core/client-location/move-to-new-sub-client"
-  },
-  {
-    outputPath: "azure/client-generator-core/client-location/move-to-root-client",
-    inputPath: "azure/client-generator-core/client-location/move-to-root-client"
-  },
-  {
-    outputPath: "azure/client-generator-core/client-location/move-method-parameter-to-client",
-    inputPath: "azure/client-generator-core/client-location/move-method-parameter-to-client"
-  }
->>>>>>> dd9086c7
+  // {
+  //   outputPath: "versioning/removed/v2preview",
+  //   inputPath: "versioning/removed"
+  // },
+  // {
+  //   outputPath: "versioning/removed/v1",
+  //   inputPath: "versioning/removed"
+  // },
+  // {
+  //   outputPath: "routes",
+  //   inputPath: "routes"
+  // },
+  // {
+  //   outputPath: "azure/client-generator-core/flatten-property",
+  //   inputPath: "azure/client-generator-core/flatten-property"
+  // },
+  // {
+  //   outputPath: "azure/core/model",
+  //   inputPath: "azure/core/model"
+  // },
+  // {
+  //   outputPath: "azure/resource-manager/resources",
+  //   inputPath: "azure/resource-manager/resources"
+  // },
+  // { outputPath: "azure/core/lro/rpc", inputPath: "azure/core/lro/rpc" },
+  // {
+  //   outputPath: "azure/core/lro/standard",
+  //   inputPath: "azure/core/lro/standard"
+  // },
+  // {
+  //   outputPath: "azure/client-generator-core/access",
+  //   inputPath: "azure/client-generator-core/access"
+  // },
+  // {
+  //   outputPath: "azure/client-generator-core/usage",
+  //   inputPath: "azure/client-generator-core/usage"
+  // },
+  // {
+  //   outputPath: "parameters/body-optionality",
+  //   inputPath: "parameters/body-optionality"
+  // },
+  // {
+  //   outputPath: "type/model/usage",
+  //   inputPath: "type/model/usage"
+  // },
+  // {
+  //   outputPath: "client/structure/default",
+  //   inputPath: "client/structure/default"
+  // },
+  // {
+  //   outputPath: "client/structure/multi-client",
+  //   inputPath: "client/structure/multi-client"
+  // },
+  // {
+  //   outputPath: "client/structure/renamed-operation",
+  //   inputPath: "client/structure/renamed-operation"
+  // },
+  // {
+  //   outputPath: "client/structure/two-operation-group",
+  //   inputPath: "client/structure/two-operation-group"
+  // },
+  // {
+  //   outputPath: "azure/special-headers/client-request-id",
+  //   inputPath: "azure/special-headers/client-request-id"
+  // },
+  // {
+  //   outputPath: "parameters/collection-format",
+  //   inputPath: "parameters/collection-format"
+  // },
+  // {
+  //   outputPath: "azure/core/basic",
+  //   inputPath: "azure/core/basic"
+  // },
+  // {
+  //   outputPath: "type/dictionary",
+  //   inputPath: "type/dictionary"
+  // },
+  // {
+  //   outputPath: "type/property/nullable",
+  //   inputPath: "type/property/nullable"
+  // },
+  // {
+  //   outputPath: "type/property/optionality",
+  //   inputPath: "type/property/optionality"
+  // },
+  // {
+  //   outputPath: "type/model/inheritance/nested-discriminator",
+  //   inputPath: "type/model/inheritance/nested-discriminator"
+  // },
+  // {
+  //   outputPath: "type/model/inheritance/not-discriminated",
+  //   inputPath: "type/model/inheritance/not-discriminated"
+  // },
+  // {
+  //   outputPath: "type/model/inheritance/enum-discriminator",
+  //   inputPath: "type/model/inheritance/enum-discriminator"
+  // },
+  // {
+  //   outputPath: "type/model/inheritance/single-discriminator",
+  //   inputPath: "type/model/inheritance/single-discriminator"
+  // },
+  // {
+  //   outputPath: "encode/bytes",
+  //   inputPath: "encode/bytes"
+  // },
+  // {
+  //   outputPath: "encode/duration",
+  //   inputPath: "encode/duration"
+  // },
+  // {
+  //   outputPath: "encode/datetime",
+  //   inputPath: "encode/datetime"
+  // },
+  // {
+  //   outputPath: "parameters/spread",
+  //   inputPath: "parameters/spread"
+  // },
+  // {
+  //   outputPath: "server/path/single",
+  //   inputPath: "server/path/single"
+  // },
+  // {
+  //   outputPath: "authentication/api-key",
+  //   inputPath: "authentication/api-key"
+  // },
+  // {
+  //   outputPath: "authentication/http/custom",
+  //   inputPath: "authentication/http/custom"
+  // },
+  // {
+  //   outputPath: "server/path/multiple",
+  //   inputPath: "server/path/multiple"
+  // },
+  // {
+  //   outputPath: "authentication/oauth2",
+  //   inputPath: "authentication/oauth2"
+  // },
+  // {
+  //   outputPath: "authentication/union",
+  //   inputPath: "authentication/union"
+  // },
+  // {
+  //   outputPath: "special-headers/repeatability",
+  //   inputPath: "special-headers/repeatability"
+  // },
+  // {
+  //   outputPath: "azure/core/traits",
+  //   inputPath: "azure/core/traits"
+  // },
+  // {
+  //   outputPath: "type/model/empty",
+  //   inputPath: "type/model/empty"
+  // },
+  // {
+  //   outputPath: "type/property/value-types",
+  //   inputPath: "type/property/value-types"
+  // },
+  // { outputPath: "type/array", inputPath: "type/array" },
+  // {
+  //   outputPath: "type/model/inheritance/recursive",
+  //   inputPath: "type/model/inheritance/recursive"
+  // },
+  // {
+  //   outputPath: "type/union",
+  //   inputPath: "type/union"
+  // },
+  // {
+  //   outputPath: "payload/media-type",
+  //   inputPath: "payload/media-type"
+  // },
+  // {
+  //   outputPath: "payload/multipart",
+  //   inputPath: "payload/multipart"
+  // },
+  // {
+  //   outputPath: "server/versions/versioned",
+  //   inputPath: "server/versions/versioned"
+  // },
+  // {
+  //   outputPath: "server/versions/not-versioned",
+  //   inputPath: "server/versions/not-versioned"
+  // },
+  // {
+  //   outputPath: "type/scalar",
+  //   inputPath: "type/scalar"
+  // },
+  // {
+  //   outputPath: "client/naming",
+  //   inputPath: "client/naming"
+  // },
+  // {
+  //   outputPath: "client/naming-enum-conflict",
+  //   inputPath: "client/naming/enum-conflict"
+  // },
+  // {
+  //   outputPath: "serialization/encoded-name/json",
+  //   inputPath: "serialization/encoded-name/json"
+  // },
+  // {
+  //   outputPath: "azure/core/scalar",
+  //   inputPath: "azure/core/scalar"
+  // },
+  // {
+  //   outputPath: "server/endpoint/not-defined",
+  //   inputPath: "server/endpoint/not-defined"
+  // },
+  // {
+  //   outputPath: "special-words",
+  //   inputPath: "special-words"
+  // },
+  // {
+  //   outputPath: "type/enum/extensible",
+  //   inputPath: "type/enum/extensible"
+  // },
+  // {
+  //   outputPath: "type/enum/fixed",
+  //   inputPath: "type/enum/fixed"
+  // },
+  // {
+  //   outputPath: "type/property/additional-properties",
+  //   inputPath: "type/property/additional-properties"
+  // },
+  // {
+  //   outputPath: "payload/content-negotiation",
+  //   inputPath: "payload/content-negotiation"
+  // },
+  // {
+  //   outputPath: "parameters/basic",
+  //   inputPath: "parameters/basic"
+  // },
+  // {
+  //   outputPath: "versioning/added",
+  //   inputPath: "versioning/added"
+  // },
+  // {
+  //   outputPath: "versioning/madeOptional",
+  //   inputPath: "versioning/madeOptional"
+  // },
+  // {
+  //   outputPath: "versioning/removed/v2",
+  //   inputPath: "versioning/removed"
+  // },
+  // {
+  //   outputPath: "versioning/renamedFrom",
+  //   inputPath: "versioning/renamedFrom"
+  // },
+  // {
+  //   outputPath: "versioning/returnTypeChangedFrom",
+  //   inputPath: "versioning/returnTypeChangedFrom"
+  // },
+  // {
+  //   outputPath: "versioning/typeChangedFrom",
+  //   inputPath: "versioning/typeChangedFrom"
+  // },
+  // {
+  //   outputPath: "resiliency/srv-driven-old",
+  //   inputPath: "resiliency/srv-driven/old.tsp"
+  // },
+  // {
+  //   outputPath: "resiliency/srv-driven-main",
+  //   inputPath: "resiliency/srv-driven/main.tsp"
+  // },
+  // {
+  //   outputPath: "azure/resource-manager/common-properties",
+  //   inputPath: "azure/resource-manager/common-properties"
+  // },
+  // {
+  //   outputPath: "azure/example/basic",
+  //   inputPath: "azure/example/basic"
+  // },
+  // {
+  //   outputPath: "azure/core/page",
+  //   inputPath: "azure/core/page"
+  // },
+  // {
+  //   outputPath: "client/structure/client-operation-group",
+  //   inputPath: "client/structure/client-operation-group"
+  // },
+  // {
+  //   outputPath: "encode/numeric",
+  //   inputPath: "encode/numeric"
+  // },
+  // {
+  //   outputPath: "payload/pageable",
+  //   inputPath: "payload/pageable"
+  // },
+  // {
+  //   outputPath: "azure/payload/pageable",
+  //   inputPath: "azure/payload/pageable"
+  // },
+  // {
+  //   outputPath: "client/namespace",
+  //   inputPath: "client/namespace"
+  // },
+  // {
+  //   outputPath: "client/enableModelNamespace",
+  //   inputPath: "client/namespace"
+  // },
+  // {
+  //   outputPath: "parameters/path",
+  //   inputPath: "parameters/path"
+  // },
+  // {
+  //   outputPath: "azure/encode/duration",
+  //   inputPath: "azure/encode/duration"
+  // },
+    {
+    outputPath: "azure/client-generator-core/client-initialization/default",
+    inputPath: "azure/client-generator-core/client-initialization/default"
+  },
+  {
+    outputPath: "azure/client-generator-core/client-initialization/individually",
+    inputPath: "azure/client-generator-core/client-initialization/individually"
+  },
+  {
+    outputPath: "azure/client-generator-core/client-initialization/parent",
+    inputPath: "azure/client-generator-core/client-initialization/parent"
+  },
+  {
+    outputPath: "azure/client-generator-core/client-initialization/individuallyParent",
+    inputPath: "azure/client-generator-core/client-initialization/individuallyParent"
+  },
+  // {
+  //   outputPath: "azure/resource-manager/non-resource",
+  //   inputPath: "azure/resource-manager/non-resource"
+  // },
+  // {
+  //   outputPath: "azure/resource-manager/large-header",
+  //   inputPath: "azure/resource-manager/large-header"
+  // },
+  // {
+  //   outputPath: "azure/client-generator-core/deserialize-empty-string-as-null",
+  //   inputPath: "azure/client-generator-core/deserialize-empty-string-as-null"
+  // },
+  // {
+  //   outputPath: "azure/resource-manager/operation-templates",
+  //   inputPath: "azure/resource-manager/operation-templates"
+  // },
+  // {
+  //   outputPath: "azure/client-generator-core/hierarchy-building",
+  //   inputPath: "azure/client-generator-core/hierarchy-building"
+  // },
+  // {
+  //   outputPath: "client/overload",
+  //   inputPath: "client/overload"
+  // },
+  // {
+  //   outputPath: "azure/client-generator-core/override",
+  //   inputPath: "azure/client-generator-core/override"
+  // },
+  // {
+  //   outputPath: "azure/versioning/previewVersion",
+  //   inputPath: "azure/versioning/previewVersion"
+  // },
+  // {
+  //   outputPath: "azure/client-generator-core/next-link-verb",
+  //   inputPath: "azure/client-generator-core/next-link-verb"
+  // },
+  // {
+  //   outputPath: "special-headers/conditional-request",
+  //   inputPath: "special-headers/conditional-request"
+  // },
+  // {
+  //   outputPath: "azure/resource-manager/method-subscription-id",
+  //   inputPath: "azure/resource-manager/method-subscription-id"
+  // },
+  // {
+  //   outputPath: "azure/client-generator-core/client-location/move-to-existing-sub-client",
+  //   inputPath: "azure/client-generator-core/client-location/move-to-existing-sub-client"
+  // },
+  // {
+  //   outputPath: "azure/client-generator-core/client-location/move-to-new-sub-client",
+  //   inputPath: "azure/client-generator-core/client-location/move-to-new-sub-client"
+  // },
+  // {
+  //   outputPath: "azure/client-generator-core/client-location/move-to-root-client",
+  //   inputPath: "azure/client-generator-core/client-location/move-to-root-client"
+  // },
+  // {
+  //   outputPath: "azure/client-generator-core/client-location/move-method-parameter-to-client",
+  //   inputPath: "azure/client-generator-core/client-location/move-method-parameter-to-client"
+  // }
 ];
 
 export const modularTsps = [
