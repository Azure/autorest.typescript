export const azureRlcTsps = [
  {
    outputPath: "routes",
    inputPath: "routes"
  },
  {
    outputPath: "payload/multipart",
    inputPath: "payload/multipart"
  },
  {
    outputPath: "union-body",
    inputPath: "union-body"
  },
  {
    outputPath: "azure/special-headers/client-request-id",
    inputPath: "azure/special-headers/client-request-id"
  },
  {
    outputPath: "special-headers/repeatability",
    inputPath: "special-headers/repeatability"
  },
  {
    outputPath: "parameters/body-optionality",
    inputPath: "parameters/body-optionality"
  },
  {
    outputPath: "encode/bytes",
    inputPath: "encode/bytes"
  },
  {
    outputPath: "encode/duration",
    inputPath: "encode/duration"
  },
  {
    outputPath: "encode/datetime",
    inputPath: "encode/datetime"
  },
  {
    outputPath: "shared-route",
    inputPath: "shared-route"
  },
  {
    outputPath: "media-types",
    inputPath: "media-types"
  },
  {
    outputPath: "overload",
    inputPath: "overload"
  },
  {
    outputPath: "type/array",
    inputPath: "type/array"
  },
  {
    outputPath: "authentication/api-key",
    inputPath: "authentication/api-key"
  },
  {
    outputPath: "authentication/http/custom",
    inputPath: "authentication/http/custom"
  },
  {
    outputPath: "authentication/oauth2",
    inputPath: "authentication/oauth2"
  },
  {
    outputPath: "authentication/union",
    inputPath: "authentication/union"
  },
  {
    outputPath: "type/dictionary",
    inputPath: "type/dictionary"
  },
  {
    outputPath: "type/enum/extensible",
    inputPath: "type/enum/extensible"
  },
  {
    outputPath: "type/enum/fixed",
    inputPath: "type/enum/fixed"
  },
  {
    outputPath: "azure/core/lro/standard",
    inputPath: "azure/core/lro/standard"
  },
  {
    outputPath: "azure/core/lro/rpc",
    inputPath: "azure/core/lro/rpc"
  },
  {
    outputPath: "type/model/inheritance/nested-discriminator",
    inputPath: "type/model/inheritance/nested-discriminator"
  },
  {
    outputPath: "type/model/inheritance/not-discriminated",
    inputPath: "type/model/inheritance/not-discriminated"
  },
  {
    outputPath: "type/model/inheritance/enum-discriminator",
    inputPath: "type/model/inheritance/enum-discriminator"
  },
  {
    outputPath: "type/model/inheritance/single-discriminator",
    inputPath: "type/model/inheritance/single-discriminator"
  },
  {
    outputPath: "type/model/inheritance/recursive",
    inputPath: "type/model/inheritance/recursive"
  },
  {
    outputPath: "type/property/optionality",
    inputPath: "type/property/optionality"
  },
  {
    outputPath: "type/property/nullable",
    inputPath: "type/property/nullable"
  },
  {
    outputPath: "type/property/value-types",
    inputPath: "type/property/value-types"
  },
  {
    outputPath: "type/property/additional-properties",
    inputPath: "type/property/additional-properties"
  },
  {
    outputPath: "type/model/visibility",
    inputPath: "type/model/visibility"
  },
  {
    outputPath: "type/model/usage",
    inputPath: "type/model/usage"
  },
  {
    outputPath: "type/model/empty",
    inputPath: "type/model/empty"
  },
  {
    outputPath: "resiliency/srv-driven-old",
    inputPath: "resiliency/srv-driven/old.tsp"
  },
  {
    outputPath: "resiliency/srv-driven-main",
    inputPath: "resiliency/srv-driven/main.tsp"
  },
  {
    outputPath: "special-words",
    inputPath: "special-words"
  },
  {
    outputPath: "type/union",
    inputPath: "type/union"
  },
  {
    outputPath: "parameters/collection-format",
    inputPath: "parameters/collection-format"
  },
  {
    outputPath: "parameters/spread",
    inputPath: "parameters/spread"
  },
  {
    outputPath: "server/path/single",
    inputPath: "server/path/single"
  },
  {
    outputPath: "server/path/multiple",
    inputPath: "server/path/multiple"
  },
  {
    outputPath: "azure/core/basic",
    inputPath: "azure/core/basic"
  },
  {
    outputPath: "azure/core/traits",
    inputPath: "azure/core/traits"
  },
  {
    outputPath: "client/structure/default",
    inputPath: "client/structure/default"
  },
  {
    outputPath: "client/structure/multi-client",
    inputPath: "client/structure/multi-client"
  },
  {
    outputPath: "client/structure/renamed-operation",
    inputPath: "client/structure/renamed-operation"
  },
  {
    outputPath: "client/structure/two-operation-group",
    inputPath: "client/structure/two-operation-group"
  },
  {
    outputPath: "type/scalar",
    inputPath: "type/scalar"
  },
  {
    outputPath: "azure/client-generator-core/access",
    inputPath: "azure/client-generator-core/access"
  },
  {
    outputPath: "azure/client-generator-core/usage",
    inputPath: "azure/client-generator-core/usage"
  },
  {
    outputPath: "payload/pageable",
    inputPath: "payload/pageable"
  },
  {
    outputPath: "payload/media-type",
    inputPath: "payload/media-type"
  },
  {
    outputPath: "client/naming",
    inputPath: "client/naming"
  },
  {
    outputPath: "serialization/encoded-name/json",
    inputPath: "serialization/encoded-name/json"
  },
  {
    outputPath: "azure/core/scalar",
    inputPath: "azure/core/scalar"
  },
  {
    outputPath: "server/endpoint/not-defined",
    inputPath: "server/endpoint/not-defined"
  },
  {
    outputPath: "server/versions/versioned",
    inputPath: "server/versions/versioned"
  },
  {
    outputPath: "server/versions/not-versioned",
    inputPath: "server/versions/not-versioned"
  },
  {
    outputPath: "payload/content-negotiation",
    inputPath: "payload/content-negotiation"
  },
  {
    outputPath: "parameters/basic",
    inputPath: "parameters/basic"
  },
  {
    outputPath: "versioning/added",
    inputPath: "versioning/added"
  },
  {
    outputPath: "versioning/madeOptional",
    inputPath: "versioning/madeOptional"
  },
  // disable it as https://github.com/Azure/autorest.typescript/issues/2902
  // {
  //   outputPath: "versioning/removed",
  //   inputPath: "versioning/removed"
  // },
  {
    outputPath: "versioning/renamedFrom",
    inputPath: "versioning/renamedFrom"
  },
  {
    outputPath: "versioning/returnTypeChangedFrom",
    inputPath: "versioning/returnTypeChangedFrom"
  },
  {
    outputPath: "versioning/typeChangedFrom",
    inputPath: "versioning/typeChangedFrom"
  },
  {
    outputPath: "azure/resource-manager/resources",
    inputPath: "azure/resource-manager/resources"
  },
  {
    outputPath: "azure/core/model",
    inputPath: "azure/core/model"
  },
  {
    outputPath: "azure/resource-manager/common-properties",
    inputPath: "azure/resource-manager/common-properties"
  },
  {
    outputPath: "azure/core/page",
    inputPath: "azure/core/page"
  },
  {
    outputPath: "azure/client-generator-core/flatten-property",
    inputPath: "azure/client-generator-core/flatten-property"
  },
  {
    outputPath: "client/structure/client-operation-group",
    inputPath: "client/structure/client-operation-group"
  },
  {
    outputPath: "encode/numeric",
    inputPath: "encode/numeric"
  },
  {
    outputPath: "azure/payload/pageable",
    inputPath: "azure/payload/pageable"
  },
  {
    outputPath: "azure/example/basic",
    inputPath: "azure/example/basic"
  },
  {
    outputPath: "client/namespace",
    inputPath: "client/namespace"
  },
  {
    outputPath: "azure/resource-manager/non-resource",
    inputPath: "azure/resource-manager/non-resource"
  },
  {
<<<<<<< HEAD
    outputPath: "azure/resource-manager/large-header",
    inputPath: "azure/resource-manager/large-header"
=======
    outputPath: "azure/client-generator-core/client-initialization",
    inputPath: "azure/client-generator-core/client-initialization"
>>>>>>> f65887ce
  }
];

export const rlcTsps = [
  {
    outputPath: "routes",
    inputPath: "routes"
  },
  {
    outputPath: "payload/multipart",
    inputPath: "payload/multipart"
  },
  {
    outputPath: "union-body",
    inputPath: "union-body"
  },
  {
    outputPath: "special-headers/repeatability",
    inputPath: "special-headers/repeatability"
  },
  {
    outputPath: "parameters/body-optionality",
    inputPath: "parameters/body-optionality"
  },
  {
    outputPath: "shared-route",
    inputPath: "shared-route"
  },
  {
    outputPath: "type/array",
    inputPath: "type/array"
  },
  {
    outputPath: "authentication/api-key",
    inputPath: "authentication/api-key"
  },
  {
    outputPath: "authentication/http/custom",
    inputPath: "authentication/http/custom"
  },
  {
    outputPath: "authentication/oauth2",
    inputPath: "authentication/oauth2"
  },
  {
    outputPath: "authentication/union",
    inputPath: "authentication/union"
  },
  {
    outputPath: "type/dictionary",
    inputPath: "type/dictionary"
  },
  {
    outputPath: "type/enum/extensible",
    inputPath: "type/enum/extensible"
  },
  {
    outputPath: "type/enum/fixed",
    inputPath: "type/enum/fixed"
  },
  {
    outputPath: "type/model/inheritance/nested-discriminator",
    inputPath: "type/model/inheritance/nested-discriminator"
  },
  {
    outputPath: "type/model/inheritance/not-discriminated",
    inputPath: "type/model/inheritance/not-discriminated"
  },
  {
    outputPath: "type/model/inheritance/enum-discriminator",
    inputPath: "type/model/inheritance/enum-discriminator"
  },
  {
    outputPath: "type/model/inheritance/single-discriminator",
    inputPath: "type/model/inheritance/single-discriminator"
  },
  {
    outputPath: "type/model/inheritance/recursive",
    inputPath: "type/model/inheritance/recursive"
  },
  {
    outputPath: "type/property/optionality",
    inputPath: "type/property/optionality"
  },
  {
    outputPath: "type/property/nullable",
    inputPath: "type/property/nullable"
  },
  {
    outputPath: "type/model/visibility",
    inputPath: "type/model/visibility"
  },
  {
    outputPath: "type/model/usage",
    inputPath: "type/model/usage"
  },
  {
    outputPath: "type/model/empty",
    inputPath: "type/model/empty"
  },
  {
    outputPath: "type/union",
    inputPath: "type/union"
  },
  {
    outputPath: "parameters/collection-format",
    inputPath: "parameters/collection-format"
  },
  {
    outputPath: "parameters/spread",
    inputPath: "parameters/spread"
  },
  {
    outputPath: "server/path/single",
    inputPath: "server/path/single"
  },
  {
    outputPath: "server/path/multiple",
    inputPath: "server/path/multiple"
  },
  {
    outputPath: "type/scalar",
    inputPath: "type/scalar"
  },
  {
    outputPath: "payload/media-type",
    inputPath: "payload/media-type"
  },
  {
    outputPath: "serialization/encoded-name/json",
    inputPath: "serialization/encoded-name/json"
  },
  {
    outputPath: "server/endpoint/not-defined",
    inputPath: "server/endpoint/not-defined"
  },
  {
    outputPath: "server/versions/versioned",
    inputPath: "server/versions/versioned"
  },
  {
    outputPath: "server/versions/not-versioned",
    inputPath: "server/versions/not-versioned"
  },
  {
    outputPath: "payload/content-negotiation",
    inputPath: "payload/content-negotiation"
  },
  {
    outputPath: "parameters/basic",
    inputPath: "parameters/basic"
  },
  {
    outputPath: "versioning/added",
    inputPath: "versioning/added"
  },
  {
    outputPath: "versioning/madeOptional",
    inputPath: "versioning/madeOptional"
  },
  {
    outputPath: "versioning/renamedFrom",
    inputPath: "versioning/renamedFrom"
  },
  {
    outputPath: "versioning/returnTypeChangedFrom",
    inputPath: "versioning/returnTypeChangedFrom"
  },
  {
    outputPath: "versioning/typeChangedFrom",
    inputPath: "versioning/typeChangedFrom"
  },
  {
    outputPath: "encode/numeric",
    inputPath: "encode/numeric"
  },
  {
    outputPath: "encode/datetime",
    inputPath: "encode/datetime"
  },
  {
    outputPath: "encode/bytes",
    inputPath: "encode/bytes"
  },
  {
    outputPath: "encode/duration",
    inputPath: "encode/duration"
  },
  {
    outputPath: "special-words",
    inputPath: "special-words"
  },
  {
    outputPath: "type/property/value-types",
    inputPath: "type/property/value-types"
  },
  {
    outputPath: "payload/pageable",
    inputPath: "payload/pageable"
  }
];

export const azureModularTsps = [
  {
    outputPath: "versioning/removed/v2preview",
    inputPath: "versioning/removed"
  },
  {
    outputPath: "versioning/removed/v1",
    inputPath: "versioning/removed"
  },
  {
    outputPath: "routes",
    inputPath: "routes"
  },
  {
    outputPath: "azure/client-generator-core/flatten-property",
    inputPath: "azure/client-generator-core/flatten-property"
  },
  {
    outputPath: "azure/core/model",
    inputPath: "azure/core/model"
  },
  {
    outputPath: "azure/resource-manager/resources",
    inputPath: "azure/resource-manager/resources"
  },
  { outputPath: "azure/core/lro/rpc", inputPath: "azure/core/lro/rpc" },
  {
    outputPath: "azure/core/lro/standard",
    inputPath: "azure/core/lro/standard"
  },
  {
    outputPath: "azure/client-generator-core/access",
    inputPath: "azure/client-generator-core/access"
  },
  {
    outputPath: "azure/client-generator-core/usage",
    inputPath: "azure/client-generator-core/usage"
  },
  {
    outputPath: "parameters/body-optionality",
    inputPath: "parameters/body-optionality"
  },
  {
    outputPath: "type/model/usage",
    inputPath: "type/model/usage"
  },
  {
    outputPath: "client/structure/default",
    inputPath: "client/structure/default"
  },
  {
    outputPath: "client/structure/multi-client",
    inputPath: "client/structure/multi-client"
  },
  {
    outputPath: "client/structure/renamed-operation",
    inputPath: "client/structure/renamed-operation"
  },
  {
    outputPath: "client/structure/two-operation-group",
    inputPath: "client/structure/two-operation-group"
  },
  {
    outputPath: "azure/special-headers/client-request-id",
    inputPath: "azure/special-headers/client-request-id"
  },
  {
    outputPath: "parameters/collection-format",
    inputPath: "parameters/collection-format"
  },
  {
    outputPath: "azure/core/basic",
    inputPath: "azure/core/basic"
  },
  {
    outputPath: "type/dictionary",
    inputPath: "type/dictionary"
  },
  {
    outputPath: "type/property/nullable",
    inputPath: "type/property/nullable"
  },
  {
    outputPath: "type/property/optionality",
    inputPath: "type/property/optionality"
  },
  {
    outputPath: "type/model/inheritance/nested-discriminator",
    inputPath: "type/model/inheritance/nested-discriminator"
  },
  {
    outputPath: "type/model/inheritance/not-discriminated",
    inputPath: "type/model/inheritance/not-discriminated"
  },
  {
    outputPath: "type/model/inheritance/enum-discriminator",
    inputPath: "type/model/inheritance/enum-discriminator"
  },
  {
    outputPath: "type/model/inheritance/single-discriminator",
    inputPath: "type/model/inheritance/single-discriminator"
  },
  {
    outputPath: "encode/bytes",
    inputPath: "encode/bytes"
  },
  {
    outputPath: "encode/duration",
    inputPath: "encode/duration"
  },
  {
    outputPath: "encode/datetime",
    inputPath: "encode/datetime"
  },
  {
    outputPath: "parameters/spread",
    inputPath: "parameters/spread"
  },
  {
    outputPath: "server/path/single",
    inputPath: "server/path/single"
  },
  {
    outputPath: "authentication/api-key",
    inputPath: "authentication/api-key"
  },
  {
    outputPath: "authentication/http/custom",
    inputPath: "authentication/http/custom"
  },
  {
    outputPath: "server/path/multiple",
    inputPath: "server/path/multiple"
  },
  {
    outputPath: "authentication/oauth2",
    inputPath: "authentication/oauth2"
  },
  {
    outputPath: "authentication/union",
    inputPath: "authentication/union"
  },
  {
    outputPath: "special-headers/repeatability",
    inputPath: "special-headers/repeatability"
  },
  {
    outputPath: "azure/core/traits",
    inputPath: "azure/core/traits"
  },
  {
    outputPath: "type/model/empty",
    inputPath: "type/model/empty"
  },
  {
    outputPath: "type/property/value-types",
    inputPath: "type/property/value-types"
  },
  { outputPath: "type/array", inputPath: "type/array" },
  {
    outputPath: "type/model/inheritance/recursive",
    inputPath: "type/model/inheritance/recursive"
  },
  {
    outputPath: "type/union",
    inputPath: "type/union"
  },
  {
    outputPath: "payload/media-type",
    inputPath: "payload/media-type"
  },
  {
    outputPath: "payload/multipart",
    inputPath: "payload/multipart"
  },
  {
    outputPath: "server/versions/versioned",
    inputPath: "server/versions/versioned"
  },
  {
    outputPath: "server/versions/not-versioned",
    inputPath: "server/versions/not-versioned"
  },
  {
    outputPath: "type/scalar",
    inputPath: "type/scalar"
  },
  {
    outputPath: "client/naming",
    inputPath: "client/naming"
  },
  {
    outputPath: "serialization/encoded-name/json",
    inputPath: "serialization/encoded-name/json"
  },
  {
    outputPath: "azure/core/scalar",
    inputPath: "azure/core/scalar"
  },
  {
    outputPath: "server/endpoint/not-defined",
    inputPath: "server/endpoint/not-defined"
  },
  {
    outputPath: "special-words",
    inputPath: "special-words"
  },
  {
    outputPath: "type/enum/extensible",
    inputPath: "type/enum/extensible"
  },
  {
    outputPath: "type/enum/fixed",
    inputPath: "type/enum/fixed"
  },
  {
    outputPath: "type/property/additional-properties",
    inputPath: "type/property/additional-properties"
  },
  {
    outputPath: "payload/content-negotiation",
    inputPath: "payload/content-negotiation"
  },
  {
    outputPath: "parameters/basic",
    inputPath: "parameters/basic"
  },
  {
    outputPath: "versioning/added",
    inputPath: "versioning/added"
  },
  {
    outputPath: "versioning/madeOptional",
    inputPath: "versioning/madeOptional"
  },
  {
    outputPath: "versioning/removed/v2",
    inputPath: "versioning/removed"
  },
  {
    outputPath: "versioning/renamedFrom",
    inputPath: "versioning/renamedFrom"
  },
  {
    outputPath: "versioning/returnTypeChangedFrom",
    inputPath: "versioning/returnTypeChangedFrom"
  },
  {
    outputPath: "versioning/typeChangedFrom",
    inputPath: "versioning/typeChangedFrom"
  },
  {
    outputPath: "resiliency/srv-driven-old",
    inputPath: "resiliency/srv-driven/old.tsp"
  },
  {
    outputPath: "resiliency/srv-driven-main",
    inputPath: "resiliency/srv-driven/main.tsp"
  },
  {
    outputPath: "azure/resource-manager/common-properties",
    inputPath: "azure/resource-manager/common-properties"
  },
  {
    outputPath: "azure/example/basic",
    inputPath: "azure/example/basic"
  },
  {
    outputPath: "azure/core/page",
    inputPath: "azure/core/page"
  },
  {
    outputPath: "client/structure/client-operation-group",
    inputPath: "client/structure/client-operation-group"
  },
  {
    outputPath: "encode/numeric",
    inputPath: "encode/numeric"
  },
  {
    outputPath: "payload/pageable",
    inputPath: "payload/pageable"
  },
  {
    outputPath: "azure/payload/pageable",
    inputPath: "azure/payload/pageable"
  },
  {
    outputPath: "client/namespace",
    inputPath: "client/namespace"
  },
  {
    outputPath: "client/enableModelNamespace",
    inputPath: "client/namespace"
  },
  {
    outputPath: "parameters/path",
    inputPath: "parameters/path"
  },
  {
    outputPath: "azure/client-generator-core/client-initialization",
    inputPath: "azure/client-generator-core/client-initialization"
  },
  {
    outputPath: "azure/resource-manager/non-resource",
    inputPath: "azure/resource-manager/non-resource"
  },
  {
    outputPath: "azure/resource-manager/large-header",
    inputPath: "azure/resource-manager/large-header"
  }
];

export const modularTsps = [
  {
    outputPath: "type/property/additional-properties",
    inputPath: "type/property/additional-properties"
  },
  {
    outputPath: "versioning/removed/v2preview",
    inputPath: "versioning/removed"
  },
  {
    outputPath: "versioning/removed/v1",
    inputPath: "versioning/removed"
  },
  {
    outputPath: "routes",
    inputPath: "routes"
  },
  {
    outputPath: "parameters/body-optionality",
    inputPath: "parameters/body-optionality"
  },
  {
    outputPath: "type/model/usage",
    inputPath: "type/model/usage"
  },
  {
    outputPath: "parameters/collection-format",
    inputPath: "parameters/collection-format"
  },
  {
    outputPath: "type/dictionary",
    inputPath: "type/dictionary"
  },
  {
    outputPath: "type/property/nullable",
    inputPath: "type/property/nullable"
  },
  {
    outputPath: "type/property/optionality",
    inputPath: "type/property/optionality"
  },
  {
    outputPath: "type/model/inheritance/nested-discriminator",
    inputPath: "type/model/inheritance/nested-discriminator"
  },
  {
    outputPath: "type/model/inheritance/not-discriminated",
    inputPath: "type/model/inheritance/not-discriminated"
  },
  {
    outputPath: "type/model/inheritance/enum-discriminator",
    inputPath: "type/model/inheritance/enum-discriminator"
  },
  {
    outputPath: "type/model/inheritance/single-discriminator",
    inputPath: "type/model/inheritance/single-discriminator"
  },
  {
    outputPath: "encode/bytes",
    inputPath: "encode/bytes"
  },
  {
    outputPath: "encode/duration",
    inputPath: "encode/duration"
  },
  {
    outputPath: "encode/datetime",
    inputPath: "encode/datetime"
  },
  {
    outputPath: "parameters/spread",
    inputPath: "parameters/spread"
  },
  {
    outputPath: "server/path/single",
    inputPath: "server/path/single"
  },
  {
    outputPath: "authentication/api-key",
    inputPath: "authentication/api-key"
  },
  {
    outputPath: "authentication/http/custom",
    inputPath: "authentication/http/custom"
  },
  {
    outputPath: "server/path/multiple",
    inputPath: "server/path/multiple"
  },
  {
    outputPath: "authentication/oauth2",
    inputPath: "authentication/oauth2"
  },
  {
    outputPath: "authentication/union",
    inputPath: "authentication/union"
  },
  {
    outputPath: "special-headers/repeatability",
    inputPath: "special-headers/repeatability"
  },
  {
    outputPath: "type/model/empty",
    inputPath: "type/model/empty"
  },
  {
    outputPath: "type/property/value-types",
    inputPath: "type/property/value-types"
  },
  { outputPath: "type/array", inputPath: "type/array" },
  {
    outputPath: "type/model/inheritance/recursive",
    inputPath: "type/model/inheritance/recursive"
  },
  {
    outputPath: "type/union",
    inputPath: "type/union"
  },
  {
    outputPath: "payload/media-type",
    inputPath: "payload/media-type"
  },
  {
    outputPath: "payload/multipart",
    inputPath: "payload/multipart"
  },
  {
    outputPath: "server/versions/versioned",
    inputPath: "server/versions/versioned"
  },
  {
    outputPath: "server/versions/not-versioned",
    inputPath: "server/versions/not-versioned"
  },
  {
    outputPath: "type/scalar",
    inputPath: "type/scalar"
  },
  {
    outputPath: "serialization/encoded-name/json",
    inputPath: "serialization/encoded-name/json"
  },
  {
    outputPath: "server/endpoint/not-defined",
    inputPath: "server/endpoint/not-defined"
  },
  {
    outputPath: "special-words",
    inputPath: "special-words"
  },
  {
    outputPath: "type/enum/extensible",
    inputPath: "type/enum/extensible"
  },
  {
    outputPath: "type/enum/fixed",
    inputPath: "type/enum/fixed"
  },
  {
    outputPath: "payload/content-negotiation",
    inputPath: "payload/content-negotiation"
  },
  {
    outputPath: "parameters/basic",
    inputPath: "parameters/basic"
  },
  {
    outputPath: "versioning/added",
    inputPath: "versioning/added"
  },
  {
    outputPath: "versioning/madeOptional",
    inputPath: "versioning/madeOptional"
  },
  {
    outputPath: "versioning/removed/v2",
    inputPath: "versioning/removed"
  },
  {
    outputPath: "versioning/renamedFrom",
    inputPath: "versioning/renamedFrom"
  },
  {
    outputPath: "versioning/returnTypeChangedFrom",
    inputPath: "versioning/returnTypeChangedFrom"
  },
  {
    outputPath: "versioning/typeChangedFrom",
    inputPath: "versioning/typeChangedFrom"
  },
  {
    outputPath: "encode/numeric",
    inputPath: "encode/numeric"
  },
  {
    outputPath: "payload/pageable",
    inputPath: "payload/pageable"
  }
];<|MERGE_RESOLUTION|>--- conflicted
+++ resolved
@@ -313,13 +313,12 @@
     inputPath: "azure/resource-manager/non-resource"
   },
   {
-<<<<<<< HEAD
     outputPath: "azure/resource-manager/large-header",
     inputPath: "azure/resource-manager/large-header"
-=======
+  },
+  {
     outputPath: "azure/client-generator-core/client-initialization",
     inputPath: "azure/client-generator-core/client-initialization"
->>>>>>> f65887ce
   }
 ];
 
