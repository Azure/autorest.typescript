--- conflicted
+++ resolved
@@ -275,13 +275,10 @@
   //   outputPath: "azure/core/model",
   //   inputPath: "azure/core/model"
   // },
-<<<<<<< HEAD
-=======
   // {
   //   outputPath: "azure/resource-manager/models/common-types/managed-identity",
   //   inputPath: "azure/resource-manager/models/common-types/managed-identity"
   // },
->>>>>>> 839f64d6
   {
     outputPath: "azure/example/basic",
     inputPath: "azure/example/basic"
@@ -542,13 +539,10 @@
   //   outputPath: "resiliency/srv-driven-main",
   //   inputPath: "resiliency/srv-driven/main.tsp"
   // },
-<<<<<<< HEAD
-=======
   // {
   //   outputPath: "azure/resource-manager/models/common-types/managed-identity",
   //   inputPath: "azure/resource-manager/models/common-types/managed-identity"
   // },
->>>>>>> 839f64d6
   {
     outputPath: "azure/example/basic",
     inputPath: "azure/example/basic"
