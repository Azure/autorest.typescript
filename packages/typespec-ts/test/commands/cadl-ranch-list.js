export const azureRlcTsps = [
  {
    outputPath: "routes",
    inputPath: "routes"
  },
  {
    outputPath: "payload/multipart",
    inputPath: "payload/multipart"
  },
  {
    outputPath: "union-body",
    inputPath: "union-body"
  },
  {
    outputPath: "azure/special-headers/client-request-id",
    inputPath: "azure/special-headers/client-request-id"
  },
  {
    outputPath: "special-headers/repeatability",
    inputPath: "special-headers/repeatability"
  },
  {
    outputPath: "parameters/body-optionality",
    inputPath: "parameters/body-optionality"
  },
  {
    outputPath: "encode/bytes",
    inputPath: "encode/bytes"
  },
  {
    outputPath: "encode/duration",
    inputPath: "encode/duration"
  },
  {
    outputPath: "encode/datetime",
    inputPath: "encode/datetime"
  },
  {
    outputPath: "shared-route",
    inputPath: "shared-route"
  },
  {
    outputPath: "media-types",
    inputPath: "media-types"
  },
  {
    outputPath: "overload",
    inputPath: "overload"
  },
  {
    outputPath: "type/array",
    inputPath: "type/array"
  },
  {
    outputPath: "authentication/api-key",
    inputPath: "authentication/api-key"
  },
  {
    outputPath: "authentication/http/custom",
    inputPath: "authentication/http/custom"
  },
  {
    outputPath: "authentication/oauth2",
    inputPath: "authentication/oauth2"
  },
  {
    outputPath: "authentication/union",
    inputPath: "authentication/union"
  },
  {
    outputPath: "type/dictionary",
    inputPath: "type/dictionary"
  },
  {
    outputPath: "type/enum/extensible",
    inputPath: "type/enum/extensible"
  },
  {
    outputPath: "type/enum/fixed",
    inputPath: "type/enum/fixed"
  },
  {
    outputPath: "azure/core/lro/standard",
    inputPath: "azure/core/lro/standard"
  },
  {
    outputPath: "azure/core/lro/rpc",
    inputPath: "azure/core/lro/rpc"
  },
  {
    outputPath: "type/model/inheritance/nested-discriminator",
    inputPath: "type/model/inheritance/nested-discriminator"
  },
  {
    outputPath: "type/model/inheritance/not-discriminated",
    inputPath: "type/model/inheritance/not-discriminated"
  },
  {
    outputPath: "type/model/inheritance/enum-discriminator",
    inputPath: "type/model/inheritance/enum-discriminator"
  },
  {
    outputPath: "type/model/inheritance/single-discriminator",
    inputPath: "type/model/inheritance/single-discriminator"
  },
  {
    outputPath: "type/model/inheritance/recursive",
    inputPath: "type/model/inheritance/recursive"
  },
  {
    outputPath: "type/property/optionality",
    inputPath: "type/property/optionality"
  },
  {
    outputPath: "type/property/nullable",
    inputPath: "type/property/nullable"
  },
  {
    outputPath: "type/property/value-types",
    inputPath: "type/property/value-types"
  },
  {
    outputPath: "type/property/additional-properties",
    inputPath: "type/property/additional-properties"
  },
  {
    outputPath: "type/model/visibility",
    inputPath: "type/model/visibility"
  },
  {
    outputPath: "type/model/usage",
    inputPath: "type/model/usage"
  },
  {
    outputPath: "type/model/empty",
    inputPath: "type/model/empty"
  },
  {
    outputPath: "resiliency/srv-driven-old",
    inputPath: "resiliency/srv-driven/old.tsp"
  },
  {
    outputPath: "resiliency/srv-driven-main",
    inputPath: "resiliency/srv-driven/main.tsp"
  },
  {
    outputPath: "special-words",
    inputPath: "special-words"
  },
  {
    outputPath: "type/union",
    inputPath: "type/union"
  },
  {
    outputPath: "parameters/collection-format",
    inputPath: "parameters/collection-format"
  },
  {
    outputPath: "parameters/spread",
    inputPath: "parameters/spread"
  },
  {
    outputPath: "server/path/single",
    inputPath: "server/path/single"
  },
  {
    outputPath: "server/path/multiple",
    inputPath: "server/path/multiple"
  },
  {
    outputPath: "azure/core/basic",
    inputPath: "azure/core/basic"
  },
  {
    outputPath: "azure/core/traits",
    inputPath: "azure/core/traits"
  },
  {
    outputPath: "client/structure/default",
    inputPath: "client/structure/default"
  },
  {
    outputPath: "client/structure/multi-client",
    inputPath: "client/structure/multi-client"
  },
  {
    outputPath: "client/structure/renamed-operation",
    inputPath: "client/structure/renamed-operation"
  },
  {
    outputPath: "client/structure/two-operation-group",
    inputPath: "client/structure/two-operation-group"
  },
  {
    outputPath: "type/scalar",
    inputPath: "type/scalar"
  },
  {
    outputPath: "azure/client-generator-core/access",
    inputPath: "azure/client-generator-core/access"
  },
  {
    outputPath: "azure/client-generator-core/usage",
    inputPath: "azure/client-generator-core/usage"
  },
  {
    outputPath: "payload/pageable",
    inputPath: "payload/pageable"
  },
  {
    outputPath: "payload/media-type",
    inputPath: "payload/media-type"
  },
  {
    outputPath: "client/naming",
    inputPath: "client/naming"
  },
  {
    outputPath: "serialization/encoded-name/json",
    inputPath: "serialization/encoded-name/json"
  },
  {
    outputPath: "azure/core/scalar",
    inputPath: "azure/core/scalar"
  },
  {
    outputPath: "server/endpoint/not-defined",
    inputPath: "server/endpoint/not-defined"
  },
  {
    outputPath: "server/versions/versioned",
    inputPath: "server/versions/versioned"
  },
  {
    outputPath: "server/versions/not-versioned",
    inputPath: "server/versions/not-versioned"
  },
  {
    outputPath: "payload/content-negotiation",
    inputPath: "payload/content-negotiation"
  },
  {
    outputPath: "parameters/basic",
    inputPath: "parameters/basic"
  },
  {
    outputPath: "versioning/added",
    inputPath: "versioning/added"
  },
  {
    outputPath: "versioning/madeOptional",
    inputPath: "versioning/madeOptional"
  },
  // disable it as https://github.com/Azure/autorest.typescript/issues/2902
  // {
  //   outputPath: "versioning/removed",
  //   inputPath: "versioning/removed"
  // },
  {
    outputPath: "versioning/renamedFrom",
    inputPath: "versioning/renamedFrom"
  },
  {
    outputPath: "versioning/returnTypeChangedFrom",
    inputPath: "versioning/returnTypeChangedFrom"
  },
  {
    outputPath: "versioning/typeChangedFrom",
    inputPath: "versioning/typeChangedFrom"
  },
  {
    outputPath: "azure/resource-manager/resources",
    inputPath: "azure/resource-manager/resources"
  },
  {
    outputPath: "azure/core/model",
    inputPath: "azure/core/model"
  },
  {
    outputPath: "azure/resource-manager/common-properties",
    inputPath: "azure/resource-manager/common-properties"
  },
  {
    outputPath: "azure/core/page",
    inputPath: "azure/core/page"
  },
  {
    outputPath: "azure/client-generator-core/flatten-property",
    inputPath: "azure/client-generator-core/flatten-property"
  },
  {
    outputPath: "client/structure/client-operation-group",
    inputPath: "client/structure/client-operation-group"
  },
  {
    outputPath: "encode/numeric",
    inputPath: "encode/numeric"
  },
  {
    outputPath: "azure/payload/pageable",
    inputPath: "azure/payload/pageable"
  },
  {
    outputPath: "azure/example/basic",
    inputPath: "azure/example/basic"
  },
  {
    outputPath: "client/namespace",
    inputPath: "client/namespace"
  },
  {
<<<<<<< HEAD
    outputPath: "azure/encode/duration",
    inputPath: "azure/encode/duration"
=======
    outputPath: "azure/resource-manager/non-resource",
    inputPath: "azure/resource-manager/non-resource"
>>>>>>> f2328fa8
  }
];

export const rlcTsps = [
  {
    outputPath: "routes",
    inputPath: "routes"
  },
  {
    outputPath: "payload/multipart",
    inputPath: "payload/multipart"
  },
  {
    outputPath: "union-body",
    inputPath: "union-body"
  },
  {
    outputPath: "special-headers/repeatability",
    inputPath: "special-headers/repeatability"
  },
  {
    outputPath: "parameters/body-optionality",
    inputPath: "parameters/body-optionality"
  },
  {
    outputPath: "shared-route",
    inputPath: "shared-route"
  },
  {
    outputPath: "type/array",
    inputPath: "type/array"
  },
  {
    outputPath: "authentication/api-key",
    inputPath: "authentication/api-key"
  },
  {
    outputPath: "authentication/http/custom",
    inputPath: "authentication/http/custom"
  },
  {
    outputPath: "authentication/oauth2",
    inputPath: "authentication/oauth2"
  },
  {
    outputPath: "authentication/union",
    inputPath: "authentication/union"
  },
  {
    outputPath: "type/dictionary",
    inputPath: "type/dictionary"
  },
  {
    outputPath: "type/enum/extensible",
    inputPath: "type/enum/extensible"
  },
  {
    outputPath: "type/enum/fixed",
    inputPath: "type/enum/fixed"
  },
  {
    outputPath: "type/model/inheritance/nested-discriminator",
    inputPath: "type/model/inheritance/nested-discriminator"
  },
  {
    outputPath: "type/model/inheritance/not-discriminated",
    inputPath: "type/model/inheritance/not-discriminated"
  },
  {
    outputPath: "type/model/inheritance/enum-discriminator",
    inputPath: "type/model/inheritance/enum-discriminator"
  },
  {
    outputPath: "type/model/inheritance/single-discriminator",
    inputPath: "type/model/inheritance/single-discriminator"
  },
  {
    outputPath: "type/model/inheritance/recursive",
    inputPath: "type/model/inheritance/recursive"
  },
  {
    outputPath: "type/property/optionality",
    inputPath: "type/property/optionality"
  },
  {
    outputPath: "type/property/nullable",
    inputPath: "type/property/nullable"
  },
  {
    outputPath: "type/model/visibility",
    inputPath: "type/model/visibility"
  },
  {
    outputPath: "type/model/usage",
    inputPath: "type/model/usage"
  },
  {
    outputPath: "type/model/empty",
    inputPath: "type/model/empty"
  },
  {
    outputPath: "type/union",
    inputPath: "type/union"
  },
  {
    outputPath: "parameters/collection-format",
    inputPath: "parameters/collection-format"
  },
  {
    outputPath: "parameters/spread",
    inputPath: "parameters/spread"
  },
  {
    outputPath: "server/path/single",
    inputPath: "server/path/single"
  },
  {
    outputPath: "server/path/multiple",
    inputPath: "server/path/multiple"
  },
  {
    outputPath: "type/scalar",
    inputPath: "type/scalar"
  },
  {
    outputPath: "payload/media-type",
    inputPath: "payload/media-type"
  },
  {
    outputPath: "serialization/encoded-name/json",
    inputPath: "serialization/encoded-name/json"
  },
  {
    outputPath: "server/endpoint/not-defined",
    inputPath: "server/endpoint/not-defined"
  },
  {
    outputPath: "server/versions/versioned",
    inputPath: "server/versions/versioned"
  },
  {
    outputPath: "server/versions/not-versioned",
    inputPath: "server/versions/not-versioned"
  },
  {
    outputPath: "payload/content-negotiation",
    inputPath: "payload/content-negotiation"
  },
  {
    outputPath: "parameters/basic",
    inputPath: "parameters/basic"
  },
  {
    outputPath: "versioning/added",
    inputPath: "versioning/added"
  },
  {
    outputPath: "versioning/madeOptional",
    inputPath: "versioning/madeOptional"
  },
  {
    outputPath: "versioning/renamedFrom",
    inputPath: "versioning/renamedFrom"
  },
  {
    outputPath: "versioning/returnTypeChangedFrom",
    inputPath: "versioning/returnTypeChangedFrom"
  },
  {
    outputPath: "versioning/typeChangedFrom",
    inputPath: "versioning/typeChangedFrom"
  },
  {
    outputPath: "encode/numeric",
    inputPath: "encode/numeric"
  },
  {
    outputPath: "encode/datetime",
    inputPath: "encode/datetime"
  },
  {
    outputPath: "encode/bytes",
    inputPath: "encode/bytes"
  },
  {
    outputPath: "encode/duration",
    inputPath: "encode/duration"
  },
  {
    outputPath: "special-words",
    inputPath: "special-words"
  },
  {
    outputPath: "type/property/value-types",
    inputPath: "type/property/value-types"
  },
  {
    outputPath: "payload/pageable",
    inputPath: "payload/pageable"
  }
];

export const azureModularTsps = [
  {
    outputPath: "versioning/removed/v2preview",
    inputPath: "versioning/removed"
  },
  {
    outputPath: "versioning/removed/v1",
    inputPath: "versioning/removed"
  },
  {
    outputPath: "routes",
    inputPath: "routes"
  },
  {
    outputPath: "azure/client-generator-core/flatten-property",
    inputPath: "azure/client-generator-core/flatten-property"
  },
  {
    outputPath: "azure/core/model",
    inputPath: "azure/core/model"
  },
  {
    outputPath: "azure/resource-manager/resources",
    inputPath: "azure/resource-manager/resources"
  },
  { outputPath: "azure/core/lro/rpc", inputPath: "azure/core/lro/rpc" },
  {
    outputPath: "azure/core/lro/standard",
    inputPath: "azure/core/lro/standard"
  },
  {
    outputPath: "azure/client-generator-core/access",
    inputPath: "azure/client-generator-core/access"
  },
  {
    outputPath: "azure/client-generator-core/usage",
    inputPath: "azure/client-generator-core/usage"
  },
  {
    outputPath: "parameters/body-optionality",
    inputPath: "parameters/body-optionality"
  },
  {
    outputPath: "type/model/usage",
    inputPath: "type/model/usage"
  },
  {
    outputPath: "client/structure/default",
    inputPath: "client/structure/default"
  },
  {
    outputPath: "client/structure/multi-client",
    inputPath: "client/structure/multi-client"
  },
  {
    outputPath: "client/structure/renamed-operation",
    inputPath: "client/structure/renamed-operation"
  },
  {
    outputPath: "client/structure/two-operation-group",
    inputPath: "client/structure/two-operation-group"
  },
  {
    outputPath: "azure/special-headers/client-request-id",
    inputPath: "azure/special-headers/client-request-id"
  },
  {
    outputPath: "parameters/collection-format",
    inputPath: "parameters/collection-format"
  },
  {
    outputPath: "azure/core/basic",
    inputPath: "azure/core/basic"
  },
  {
    outputPath: "type/dictionary",
    inputPath: "type/dictionary"
  },
  {
    outputPath: "type/property/nullable",
    inputPath: "type/property/nullable"
  },
  {
    outputPath: "type/property/optionality",
    inputPath: "type/property/optionality"
  },
  {
    outputPath: "type/model/inheritance/nested-discriminator",
    inputPath: "type/model/inheritance/nested-discriminator"
  },
  {
    outputPath: "type/model/inheritance/not-discriminated",
    inputPath: "type/model/inheritance/not-discriminated"
  },
  {
    outputPath: "type/model/inheritance/enum-discriminator",
    inputPath: "type/model/inheritance/enum-discriminator"
  },
  {
    outputPath: "type/model/inheritance/single-discriminator",
    inputPath: "type/model/inheritance/single-discriminator"
  },
  {
    outputPath: "encode/bytes",
    inputPath: "encode/bytes"
  },
  {
    outputPath: "encode/duration",
    inputPath: "encode/duration"
  },
  {
    outputPath: "encode/datetime",
    inputPath: "encode/datetime"
  },
  {
    outputPath: "parameters/spread",
    inputPath: "parameters/spread"
  },
  {
    outputPath: "server/path/single",
    inputPath: "server/path/single"
  },
  {
    outputPath: "authentication/api-key",
    inputPath: "authentication/api-key"
  },
  {
    outputPath: "authentication/http/custom",
    inputPath: "authentication/http/custom"
  },
  {
    outputPath: "server/path/multiple",
    inputPath: "server/path/multiple"
  },
  {
    outputPath: "authentication/oauth2",
    inputPath: "authentication/oauth2"
  },
  {
    outputPath: "authentication/union",
    inputPath: "authentication/union"
  },
  {
    outputPath: "special-headers/repeatability",
    inputPath: "special-headers/repeatability"
  },
  {
    outputPath: "azure/core/traits",
    inputPath: "azure/core/traits"
  },
  {
    outputPath: "type/model/empty",
    inputPath: "type/model/empty"
  },
  {
    outputPath: "type/property/value-types",
    inputPath: "type/property/value-types"
  },
  { outputPath: "type/array", inputPath: "type/array" },
  {
    outputPath: "type/model/inheritance/recursive",
    inputPath: "type/model/inheritance/recursive"
  },
  {
    outputPath: "type/union",
    inputPath: "type/union"
  },
  {
    outputPath: "payload/media-type",
    inputPath: "payload/media-type"
  },
  {
    outputPath: "payload/multipart",
    inputPath: "payload/multipart"
  },
  {
    outputPath: "server/versions/versioned",
    inputPath: "server/versions/versioned"
  },
  {
    outputPath: "server/versions/not-versioned",
    inputPath: "server/versions/not-versioned"
  },
  {
    outputPath: "type/scalar",
    inputPath: "type/scalar"
  },
  {
    outputPath: "client/naming",
    inputPath: "client/naming"
  },
  {
    outputPath: "serialization/encoded-name/json",
    inputPath: "serialization/encoded-name/json"
  },
  {
    outputPath: "azure/core/scalar",
    inputPath: "azure/core/scalar"
  },
  {
    outputPath: "server/endpoint/not-defined",
    inputPath: "server/endpoint/not-defined"
  },
  {
    outputPath: "special-words",
    inputPath: "special-words"
  },
  {
    outputPath: "type/enum/extensible",
    inputPath: "type/enum/extensible"
  },
  {
    outputPath: "type/enum/fixed",
    inputPath: "type/enum/fixed"
  },
  {
    outputPath: "type/property/additional-properties",
    inputPath: "type/property/additional-properties"
  },
  {
    outputPath: "payload/content-negotiation",
    inputPath: "payload/content-negotiation"
  },
  {
    outputPath: "parameters/basic",
    inputPath: "parameters/basic"
  },
  {
    outputPath: "versioning/added",
    inputPath: "versioning/added"
  },
  {
    outputPath: "versioning/madeOptional",
    inputPath: "versioning/madeOptional"
  },
  {
    outputPath: "versioning/removed/v2",
    inputPath: "versioning/removed"
  },
  {
    outputPath: "versioning/renamedFrom",
    inputPath: "versioning/renamedFrom"
  },
  {
    outputPath: "versioning/returnTypeChangedFrom",
    inputPath: "versioning/returnTypeChangedFrom"
  },
  {
    outputPath: "versioning/typeChangedFrom",
    inputPath: "versioning/typeChangedFrom"
  },
  {
    outputPath: "resiliency/srv-driven-old",
    inputPath: "resiliency/srv-driven/old.tsp"
  },
  {
    outputPath: "resiliency/srv-driven-main",
    inputPath: "resiliency/srv-driven/main.tsp"
  },
  {
    outputPath: "azure/resource-manager/common-properties",
    inputPath: "azure/resource-manager/common-properties"
  },
  {
    outputPath: "azure/example/basic",
    inputPath: "azure/example/basic"
  },
  {
    outputPath: "azure/core/page",
    inputPath: "azure/core/page"
  },
  {
    outputPath: "client/structure/client-operation-group",
    inputPath: "client/structure/client-operation-group"
  },
  {
    outputPath: "encode/numeric",
    inputPath: "encode/numeric"
  },
  {
    outputPath: "payload/pageable",
    inputPath: "payload/pageable"
  },
  {
    outputPath: "azure/payload/pageable",
    inputPath: "azure/payload/pageable"
  },
  {
    outputPath: "client/namespace",
    inputPath: "client/namespace"
  },
  {
    outputPath: "client/enableModelNamespace",
    inputPath: "client/namespace"
  },
  {
    outputPath: "parameters/path",
    inputPath: "parameters/path"
  },
  {
<<<<<<< HEAD
    outputPath: "azure/encode/duration",
    inputPath: "azure/encode/duration"
=======
    outputPath: "azure/resource-manager/non-resource",
    inputPath: "azure/resource-manager/non-resource"
>>>>>>> f2328fa8
  }
];

export const modularTsps = [
  {
    outputPath: "type/property/additional-properties",
    inputPath: "type/property/additional-properties"
  },
  {
    outputPath: "versioning/removed/v2preview",
    inputPath: "versioning/removed"
  },
  {
    outputPath: "versioning/removed/v1",
    inputPath: "versioning/removed"
  },
  {
    outputPath: "routes",
    inputPath: "routes"
  },
  {
    outputPath: "parameters/body-optionality",
    inputPath: "parameters/body-optionality"
  },
  {
    outputPath: "type/model/usage",
    inputPath: "type/model/usage"
  },
  {
    outputPath: "parameters/collection-format",
    inputPath: "parameters/collection-format"
  },
  {
    outputPath: "type/dictionary",
    inputPath: "type/dictionary"
  },
  {
    outputPath: "type/property/nullable",
    inputPath: "type/property/nullable"
  },
  {
    outputPath: "type/property/optionality",
    inputPath: "type/property/optionality"
  },
  {
    outputPath: "type/model/inheritance/nested-discriminator",
    inputPath: "type/model/inheritance/nested-discriminator"
  },
  {
    outputPath: "type/model/inheritance/not-discriminated",
    inputPath: "type/model/inheritance/not-discriminated"
  },
  {
    outputPath: "type/model/inheritance/enum-discriminator",
    inputPath: "type/model/inheritance/enum-discriminator"
  },
  {
    outputPath: "type/model/inheritance/single-discriminator",
    inputPath: "type/model/inheritance/single-discriminator"
  },
  {
    outputPath: "encode/bytes",
    inputPath: "encode/bytes"
  },
  {
    outputPath: "encode/duration",
    inputPath: "encode/duration"
  },
  {
    outputPath: "encode/datetime",
    inputPath: "encode/datetime"
  },
  {
    outputPath: "parameters/spread",
    inputPath: "parameters/spread"
  },
  {
    outputPath: "server/path/single",
    inputPath: "server/path/single"
  },
  {
    outputPath: "authentication/api-key",
    inputPath: "authentication/api-key"
  },
  {
    outputPath: "authentication/http/custom",
    inputPath: "authentication/http/custom"
  },
  {
    outputPath: "server/path/multiple",
    inputPath: "server/path/multiple"
  },
  {
    outputPath: "authentication/oauth2",
    inputPath: "authentication/oauth2"
  },
  {
    outputPath: "authentication/union",
    inputPath: "authentication/union"
  },
  {
    outputPath: "special-headers/repeatability",
    inputPath: "special-headers/repeatability"
  },
  {
    outputPath: "type/model/empty",
    inputPath: "type/model/empty"
  },
  {
    outputPath: "type/property/value-types",
    inputPath: "type/property/value-types"
  },
  { outputPath: "type/array", inputPath: "type/array" },
  {
    outputPath: "type/model/inheritance/recursive",
    inputPath: "type/model/inheritance/recursive"
  },
  {
    outputPath: "type/union",
    inputPath: "type/union"
  },
  {
    outputPath: "payload/media-type",
    inputPath: "payload/media-type"
  },
  {
    outputPath: "payload/multipart",
    inputPath: "payload/multipart"
  },
  {
    outputPath: "server/versions/versioned",
    inputPath: "server/versions/versioned"
  },
  {
    outputPath: "server/versions/not-versioned",
    inputPath: "server/versions/not-versioned"
  },
  {
    outputPath: "type/scalar",
    inputPath: "type/scalar"
  },
  {
    outputPath: "serialization/encoded-name/json",
    inputPath: "serialization/encoded-name/json"
  },
  {
    outputPath: "server/endpoint/not-defined",
    inputPath: "server/endpoint/not-defined"
  },
  {
    outputPath: "special-words",
    inputPath: "special-words"
  },
  {
    outputPath: "type/enum/extensible",
    inputPath: "type/enum/extensible"
  },
  {
    outputPath: "type/enum/fixed",
    inputPath: "type/enum/fixed"
  },
  {
    outputPath: "payload/content-negotiation",
    inputPath: "payload/content-negotiation"
  },
  {
    outputPath: "parameters/basic",
    inputPath: "parameters/basic"
  },
  {
    outputPath: "versioning/added",
    inputPath: "versioning/added"
  },
  {
    outputPath: "versioning/madeOptional",
    inputPath: "versioning/madeOptional"
  },
  {
    outputPath: "versioning/removed/v2",
    inputPath: "versioning/removed"
  },
  {
    outputPath: "versioning/renamedFrom",
    inputPath: "versioning/renamedFrom"
  },
  {
    outputPath: "versioning/returnTypeChangedFrom",
    inputPath: "versioning/returnTypeChangedFrom"
  },
  {
    outputPath: "versioning/typeChangedFrom",
    inputPath: "versioning/typeChangedFrom"
  },
  {
    outputPath: "encode/numeric",
    inputPath: "encode/numeric"
  },
  {
    outputPath: "payload/pageable",
    inputPath: "payload/pageable"
  }
];<|MERGE_RESOLUTION|>--- conflicted
+++ resolved
@@ -309,13 +309,12 @@
     inputPath: "client/namespace"
   },
   {
-<<<<<<< HEAD
     outputPath: "azure/encode/duration",
     inputPath: "azure/encode/duration"
-=======
+  },
+  {
     outputPath: "azure/resource-manager/non-resource",
     inputPath: "azure/resource-manager/non-resource"
->>>>>>> f2328fa8
   }
 ];
 
@@ -818,13 +817,12 @@
     inputPath: "parameters/path"
   },
   {
-<<<<<<< HEAD
     outputPath: "azure/encode/duration",
     inputPath: "azure/encode/duration"
-=======
+  },
+  {
     outputPath: "azure/resource-manager/non-resource",
     inputPath: "azure/resource-manager/non-resource"
->>>>>>> f2328fa8
   }
 ];
 
