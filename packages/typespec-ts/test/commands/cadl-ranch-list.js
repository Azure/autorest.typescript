export const azureRlcTsps = [
  {
    outputPath: "routes",
    inputPath: "routes"
  },
  {
    outputPath: "payload/multipart",
    inputPath: "payload/multipart"
  },
  {
    outputPath: "union-body",
    inputPath: "union-body"
  },
  {
    outputPath: "azure/special-headers/client-request-id",
    inputPath: "azure/special-headers/client-request-id"
  },
  {
    outputPath: "special-headers/repeatability",
    inputPath: "special-headers/repeatability"
  },
  {
    outputPath: "parameters/body-optionality",
    inputPath: "parameters/body-optionality"
  },
  {
    outputPath: "encode/bytes",
    inputPath: "encode/bytes"
  },
  {
    outputPath: "encode/duration",
    inputPath: "encode/duration"
  },
  {
    outputPath: "encode/datetime",
    inputPath: "encode/datetime"
  },
  {
    outputPath: "shared-route",
    inputPath: "shared-route"
  },
  {
    outputPath: "media-types",
    inputPath: "media-types"
  },
  {
    outputPath: "overload",
    inputPath: "overload"
  },
  {
    outputPath: "type/array",
    inputPath: "type/array"
  },
  {
    outputPath: "authentication/api-key",
    inputPath: "authentication/api-key"
  },
  {
    outputPath: "authentication/http/custom",
    inputPath: "authentication/http/custom"
  },
  {
    outputPath: "authentication/oauth2",
    inputPath: "authentication/oauth2"
  },
  {
    outputPath: "authentication/union",
    inputPath: "authentication/union"
  },
  {
    outputPath: "type/dictionary",
    inputPath: "type/dictionary"
  },
  {
    outputPath: "type/enum/extensible",
    inputPath: "type/enum/extensible"
  },
  {
    outputPath: "type/enum/fixed",
    inputPath: "type/enum/fixed"
  },
  {
    outputPath: "azure/core/lro/standard",
    inputPath: "azure/core/lro/standard"
  },
  {
    outputPath: "azure/core/lro/rpc",
    inputPath: "azure/core/lro/rpc"
  },
  {
    outputPath: "type/model/inheritance/nested-discriminator",
    inputPath: "type/model/inheritance/nested-discriminator"
  },
  {
    outputPath: "type/model/inheritance/not-discriminated",
    inputPath: "type/model/inheritance/not-discriminated"
  },
  {
    outputPath: "type/model/inheritance/enum-discriminator",
    inputPath: "type/model/inheritance/enum-discriminator"
  },
  {
    outputPath: "type/model/inheritance/single-discriminator",
    inputPath: "type/model/inheritance/single-discriminator"
  },
  {
    outputPath: "type/model/inheritance/recursive",
    inputPath: "type/model/inheritance/recursive"
  },
  {
    outputPath: "type/property/optionality",
    inputPath: "type/property/optionality"
  },
  {
    outputPath: "type/property/nullable",
    inputPath: "type/property/nullable"
  },
  {
    outputPath: "type/property/value-types",
    inputPath: "type/property/value-types"
  },
  {
    outputPath: "type/property/additional-properties",
    inputPath: "type/property/additional-properties"
  },
  {
    outputPath: "type/model/visibility",
    inputPath: "type/model/visibility"
  },
  {
    outputPath: "type/model/usage",
    inputPath: "type/model/usage"
  },
  {
    outputPath: "type/model/empty",
    inputPath: "type/model/empty"
  },
  {
    outputPath: "resiliency/srv-driven-old",
    inputPath: "resiliency/srv-driven/old.tsp"
  },
  {
    outputPath: "resiliency/srv-driven-main",
    inputPath: "resiliency/srv-driven/main.tsp"
  },
  {
    outputPath: "special-words",
    inputPath: "special-words"
  },
  {
    outputPath: "type/union",
    inputPath: "type/union"
  },
  {
    outputPath: "parameters/collection-format",
    inputPath: "parameters/collection-format"
  },
  {
    outputPath: "parameters/spread",
    inputPath: "parameters/spread"
  },
  {
    outputPath: "server/path/single",
    inputPath: "server/path/single"
  },
  {
    outputPath: "server/path/multiple",
    inputPath: "server/path/multiple"
  },
  {
    outputPath: "azure/core/basic",
    inputPath: "azure/core/basic"
  },
  {
    outputPath: "azure/core/traits",
    inputPath: "azure/core/traits"
  },
  {
    outputPath: "client/structure/default",
    inputPath: "client/structure/default"
  },
  {
    outputPath: "client/structure/multi-client",
    inputPath: "client/structure/multi-client"
  },
  {
    outputPath: "client/structure/renamed-operation",
    inputPath: "client/structure/renamed-operation"
  },
  {
    outputPath: "client/structure/two-operation-group",
    inputPath: "client/structure/two-operation-group"
  },
  {
    outputPath: "type/scalar",
    inputPath: "type/scalar"
  },
  {
    outputPath: "azure/client-generator-core/access",
    inputPath: "azure/client-generator-core/access"
  },
  {
    outputPath: "azure/client-generator-core/usage",
    inputPath: "azure/client-generator-core/usage"
  },
  {
    outputPath: "payload/pageable",
    inputPath: "payload/pageable"
  },
  {
    outputPath: "payload/media-type",
    inputPath: "payload/media-type"
  },
  {
    outputPath: "client/naming",
    inputPath: "client/naming"
  },
  {
    outputPath: "serialization/encoded-name/json",
    inputPath: "serialization/encoded-name/json"
  },
  {
    outputPath: "azure/core/scalar",
    inputPath: "azure/core/scalar"
  },
  {
    outputPath: "server/endpoint/not-defined",
    inputPath: "server/endpoint/not-defined"
  },
  {
    outputPath: "server/versions/versioned",
    inputPath: "server/versions/versioned"
  },
  {
    outputPath: "server/versions/not-versioned",
    inputPath: "server/versions/not-versioned"
  },
  {
    outputPath: "payload/content-negotiation",
    inputPath: "payload/content-negotiation"
  },
  {
    outputPath: "parameters/basic",
    inputPath: "parameters/basic"
  },
  {
    outputPath: "versioning/added",
    inputPath: "versioning/added"
  },
  {
    outputPath: "versioning/madeOptional",
    inputPath: "versioning/madeOptional"
  },
  // disable it as https://github.com/Azure/autorest.typescript/issues/2902
  // {
  //   outputPath: "versioning/removed",
  //   inputPath: "versioning/removed"
  // },
  {
    outputPath: "versioning/renamedFrom",
    inputPath: "versioning/renamedFrom"
  },
  {
    outputPath: "versioning/returnTypeChangedFrom",
    inputPath: "versioning/returnTypeChangedFrom"
  },
  {
    outputPath: "versioning/typeChangedFrom",
    inputPath: "versioning/typeChangedFrom"
  },
  {
    outputPath: "azure/resource-manager/resources",
    inputPath: "azure/resource-manager/resources"
  },
  {
    outputPath: "azure/core/model",
    inputPath: "azure/core/model"
  },
  {
    outputPath: "azure/resource-manager/common-properties",
    inputPath: "azure/resource-manager/common-properties"
  },
  {
    outputPath: "azure/core/page",
    inputPath: "azure/core/page"
  },
  {
    outputPath: "azure/client-generator-core/flatten-property",
    inputPath: "azure/client-generator-core/flatten-property"
  },
  {
    outputPath: "client/structure/client-operation-group",
    inputPath: "client/structure/client-operation-group"
  },
  {
    outputPath: "encode/numeric",
    inputPath: "encode/numeric"
  },
  {
    outputPath: "azure/payload/pageable",
    inputPath: "azure/payload/pageable"
  },
  {
    outputPath: "azure/example/basic",
    inputPath: "azure/example/basic"
  },
  {
    outputPath: "client/namespace",
    inputPath: "client/namespace"
  },
  {
    outputPath: "azure/encode/duration",
    inputPath: "azure/encode/duration"
  },
  {
    outputPath: "azure/resource-manager/non-resource",
    inputPath: "azure/resource-manager/non-resource"
  },
  {
    outputPath: "azure/client-generator-core/client-initialization",
    inputPath: "azure/client-generator-core/client-initialization"
  }
];

export const rlcTsps = [
  {
    outputPath: "routes",
    inputPath: "routes"
  },
  {
    outputPath: "payload/multipart",
    inputPath: "payload/multipart"
  },
  {
    outputPath: "union-body",
    inputPath: "union-body"
  },
  {
    outputPath: "special-headers/repeatability",
    inputPath: "special-headers/repeatability"
  },
  {
    outputPath: "parameters/body-optionality",
    inputPath: "parameters/body-optionality"
  },
  {
    outputPath: "shared-route",
    inputPath: "shared-route"
  },
  {
    outputPath: "type/array",
    inputPath: "type/array"
  },
  {
    outputPath: "authentication/api-key",
    inputPath: "authentication/api-key"
  },
  {
    outputPath: "authentication/http/custom",
    inputPath: "authentication/http/custom"
  },
  {
    outputPath: "authentication/oauth2",
    inputPath: "authentication/oauth2"
  },
  {
    outputPath: "authentication/union",
    inputPath: "authentication/union"
  },
  {
    outputPath: "type/dictionary",
    inputPath: "type/dictionary"
  },
  {
    outputPath: "type/enum/extensible",
    inputPath: "type/enum/extensible"
  },
  {
    outputPath: "type/enum/fixed",
    inputPath: "type/enum/fixed"
  },
  {
    outputPath: "type/model/inheritance/nested-discriminator",
    inputPath: "type/model/inheritance/nested-discriminator"
  },
  {
    outputPath: "type/model/inheritance/not-discriminated",
    inputPath: "type/model/inheritance/not-discriminated"
  },
  {
    outputPath: "type/model/inheritance/enum-discriminator",
    inputPath: "type/model/inheritance/enum-discriminator"
  },
  {
    outputPath: "type/model/inheritance/single-discriminator",
    inputPath: "type/model/inheritance/single-discriminator"
  },
  {
    outputPath: "type/model/inheritance/recursive",
    inputPath: "type/model/inheritance/recursive"
  },
  {
    outputPath: "type/property/optionality",
    inputPath: "type/property/optionality"
  },
  {
    outputPath: "type/property/nullable",
    inputPath: "type/property/nullable"
  },
  {
    outputPath: "type/model/visibility",
    inputPath: "type/model/visibility"
  },
  {
    outputPath: "type/model/usage",
    inputPath: "type/model/usage"
  },
  {
    outputPath: "type/model/empty",
    inputPath: "type/model/empty"
  },
  {
    outputPath: "type/union",
    inputPath: "type/union"
  },
  {
    outputPath: "parameters/collection-format",
    inputPath: "parameters/collection-format"
  },
  {
    outputPath: "parameters/spread",
    inputPath: "parameters/spread"
  },
  {
    outputPath: "server/path/single",
    inputPath: "server/path/single"
  },
  {
    outputPath: "server/path/multiple",
    inputPath: "server/path/multiple"
  },
  {
    outputPath: "type/scalar",
    inputPath: "type/scalar"
  },
  {
    outputPath: "payload/media-type",
    inputPath: "payload/media-type"
  },
  {
    outputPath: "serialization/encoded-name/json",
    inputPath: "serialization/encoded-name/json"
  },
  {
    outputPath: "server/endpoint/not-defined",
    inputPath: "server/endpoint/not-defined"
  },
  {
    outputPath: "server/versions/versioned",
    inputPath: "server/versions/versioned"
  },
  {
    outputPath: "server/versions/not-versioned",
    inputPath: "server/versions/not-versioned"
  },
  {
    outputPath: "payload/content-negotiation",
    inputPath: "payload/content-negotiation"
  },
  {
    outputPath: "parameters/basic",
    inputPath: "parameters/basic"
  },
  {
    outputPath: "versioning/added",
    inputPath: "versioning/added"
  },
  {
    outputPath: "versioning/madeOptional",
    inputPath: "versioning/madeOptional"
  },
  {
    outputPath: "versioning/renamedFrom",
    inputPath: "versioning/renamedFrom"
  },
  {
    outputPath: "versioning/returnTypeChangedFrom",
    inputPath: "versioning/returnTypeChangedFrom"
  },
  {
    outputPath: "versioning/typeChangedFrom",
    inputPath: "versioning/typeChangedFrom"
  },
  {
    outputPath: "encode/numeric",
    inputPath: "encode/numeric"
  },
  {
    outputPath: "encode/datetime",
    inputPath: "encode/datetime"
  },
  {
    outputPath: "encode/bytes",
    inputPath: "encode/bytes"
  },
  {
    outputPath: "encode/duration",
    inputPath: "encode/duration"
  },
  {
    outputPath: "special-words",
    inputPath: "special-words"
  },
  {
    outputPath: "type/property/value-types",
    inputPath: "type/property/value-types"
  },
  {
    outputPath: "payload/pageable",
    inputPath: "payload/pageable"
  }
];

export const azureModularTsps = [
  {
    outputPath: "versioning/removed/v2preview",
    inputPath: "versioning/removed"
  },
  {
    outputPath: "versioning/removed/v1",
    inputPath: "versioning/removed"
  },
  {
    outputPath: "routes",
    inputPath: "routes"
  },
  {
    outputPath: "azure/client-generator-core/flatten-property",
    inputPath: "azure/client-generator-core/flatten-property"
  },
  {
    outputPath: "azure/core/model",
    inputPath: "azure/core/model"
  },
  {
    outputPath: "azure/resource-manager/resources",
    inputPath: "azure/resource-manager/resources"
  },
  { outputPath: "azure/core/lro/rpc", inputPath: "azure/core/lro/rpc" },
  {
    outputPath: "azure/core/lro/standard",
    inputPath: "azure/core/lro/standard"
  },
  {
    outputPath: "azure/client-generator-core/access",
    inputPath: "azure/client-generator-core/access"
  },
  {
    outputPath: "azure/client-generator-core/usage",
    inputPath: "azure/client-generator-core/usage"
  },
  {
    outputPath: "parameters/body-optionality",
    inputPath: "parameters/body-optionality"
  },
  {
    outputPath: "type/model/usage",
    inputPath: "type/model/usage"
  },
  {
    outputPath: "client/structure/default",
    inputPath: "client/structure/default"
  },
  {
    outputPath: "client/structure/multi-client",
    inputPath: "client/structure/multi-client"
  },
  {
    outputPath: "client/structure/renamed-operation",
    inputPath: "client/structure/renamed-operation"
  },
  {
    outputPath: "client/structure/two-operation-group",
    inputPath: "client/structure/two-operation-group"
  },
  {
    outputPath: "azure/special-headers/client-request-id",
    inputPath: "azure/special-headers/client-request-id"
  },
  {
    outputPath: "parameters/collection-format",
    inputPath: "parameters/collection-format"
  },
  {
    outputPath: "azure/core/basic",
    inputPath: "azure/core/basic"
  },
  {
    outputPath: "type/dictionary",
    inputPath: "type/dictionary"
  },
  {
    outputPath: "type/property/nullable",
    inputPath: "type/property/nullable"
  },
  {
    outputPath: "type/property/optionality",
    inputPath: "type/property/optionality"
  },
  {
    outputPath: "type/model/inheritance/nested-discriminator",
    inputPath: "type/model/inheritance/nested-discriminator"
  },
  {
    outputPath: "type/model/inheritance/not-discriminated",
    inputPath: "type/model/inheritance/not-discriminated"
  },
  {
    outputPath: "type/model/inheritance/enum-discriminator",
    inputPath: "type/model/inheritance/enum-discriminator"
  },
  {
    outputPath: "type/model/inheritance/single-discriminator",
    inputPath: "type/model/inheritance/single-discriminator"
  },
  {
    outputPath: "encode/bytes",
    inputPath: "encode/bytes"
  },
  {
    outputPath: "encode/duration",
    inputPath: "encode/duration"
  },
  {
    outputPath: "encode/datetime",
    inputPath: "encode/datetime"
  },
  {
    outputPath: "parameters/spread",
    inputPath: "parameters/spread"
  },
  {
    outputPath: "server/path/single",
    inputPath: "server/path/single"
  },
  {
    outputPath: "authentication/api-key",
    inputPath: "authentication/api-key"
  },
  {
    outputPath: "authentication/http/custom",
    inputPath: "authentication/http/custom"
  },
  {
    outputPath: "server/path/multiple",
    inputPath: "server/path/multiple"
  },
  {
    outputPath: "authentication/oauth2",
    inputPath: "authentication/oauth2"
  },
  {
    outputPath: "authentication/union",
    inputPath: "authentication/union"
  },
  {
    outputPath: "special-headers/repeatability",
    inputPath: "special-headers/repeatability"
  },
  {
    outputPath: "azure/core/traits",
    inputPath: "azure/core/traits"
  },
  {
    outputPath: "type/model/empty",
    inputPath: "type/model/empty"
  },
  {
    outputPath: "type/property/value-types",
    inputPath: "type/property/value-types"
  },
  { outputPath: "type/array", inputPath: "type/array" },
  {
    outputPath: "type/model/inheritance/recursive",
    inputPath: "type/model/inheritance/recursive"
  },
  {
    outputPath: "type/union",
    inputPath: "type/union"
  },
  {
    outputPath: "payload/media-type",
    inputPath: "payload/media-type"
  },
  {
    outputPath: "payload/multipart",
    inputPath: "payload/multipart"
  },
  {
    outputPath: "server/versions/versioned",
    inputPath: "server/versions/versioned"
  },
  {
    outputPath: "server/versions/not-versioned",
    inputPath: "server/versions/not-versioned"
  },
  {
    outputPath: "type/scalar",
    inputPath: "type/scalar"
  },
  {
    outputPath: "client/naming",
    inputPath: "client/naming"
  },
  {
    outputPath: "serialization/encoded-name/json",
    inputPath: "serialization/encoded-name/json"
  },
  {
    outputPath: "azure/core/scalar",
    inputPath: "azure/core/scalar"
  },
  {
    outputPath: "server/endpoint/not-defined",
    inputPath: "server/endpoint/not-defined"
  },
  {
    outputPath: "special-words",
    inputPath: "special-words"
  },
  {
    outputPath: "type/enum/extensible",
    inputPath: "type/enum/extensible"
  },
  {
    outputPath: "type/enum/fixed",
    inputPath: "type/enum/fixed"
  },
  {
    outputPath: "type/property/additional-properties",
    inputPath: "type/property/additional-properties"
  },
  {
    outputPath: "payload/content-negotiation",
    inputPath: "payload/content-negotiation"
  },
  {
    outputPath: "parameters/basic",
    inputPath: "parameters/basic"
  },
  {
    outputPath: "versioning/added",
    inputPath: "versioning/added"
  },
  {
    outputPath: "versioning/madeOptional",
    inputPath: "versioning/madeOptional"
  },
  {
    outputPath: "versioning/removed/v2",
    inputPath: "versioning/removed"
  },
  {
    outputPath: "versioning/renamedFrom",
    inputPath: "versioning/renamedFrom"
  },
  {
    outputPath: "versioning/returnTypeChangedFrom",
    inputPath: "versioning/returnTypeChangedFrom"
  },
  {
    outputPath: "versioning/typeChangedFrom",
    inputPath: "versioning/typeChangedFrom"
  },
  {
    outputPath: "resiliency/srv-driven-old",
    inputPath: "resiliency/srv-driven/old.tsp"
  },
  {
    outputPath: "resiliency/srv-driven-main",
    inputPath: "resiliency/srv-driven/main.tsp"
  },
  {
    outputPath: "azure/resource-manager/common-properties",
    inputPath: "azure/resource-manager/common-properties"
  },
  {
    outputPath: "azure/example/basic",
    inputPath: "azure/example/basic"
  },
  {
    outputPath: "azure/core/page",
    inputPath: "azure/core/page"
  },
  {
    outputPath: "client/structure/client-operation-group",
    inputPath: "client/structure/client-operation-group"
  },
  {
    outputPath: "encode/numeric",
    inputPath: "encode/numeric"
  },
  {
    outputPath: "payload/pageable",
    inputPath: "payload/pageable"
  },
  {
    outputPath: "azure/payload/pageable",
    inputPath: "azure/payload/pageable"
  },
  {
    outputPath: "client/namespace",
    inputPath: "client/namespace"
  },
  {
    outputPath: "client/enableModelNamespace",
    inputPath: "client/namespace"
  },
  {
    outputPath: "parameters/path",
    inputPath: "parameters/path"
  },
  {
<<<<<<< HEAD
    outputPath: "azure/encode/duration",
    inputPath: "azure/encode/duration"
=======
    outputPath: "azure/client-generator-core/client-initialization",
    inputPath: "azure/client-generator-core/client-initialization"
>>>>>>> f65887ce
  },
  {
    outputPath: "azure/resource-manager/non-resource",
    inputPath: "azure/resource-manager/non-resource"
  }
];

export const modularTsps = [
  {
    outputPath: "type/property/additional-properties",
    inputPath: "type/property/additional-properties"
  },
  {
    outputPath: "versioning/removed/v2preview",
    inputPath: "versioning/removed"
  },
  {
    outputPath: "versioning/removed/v1",
    inputPath: "versioning/removed"
  },
  {
    outputPath: "routes",
    inputPath: "routes"
  },
  {
    outputPath: "parameters/body-optionality",
    inputPath: "parameters/body-optionality"
  },
  {
    outputPath: "type/model/usage",
    inputPath: "type/model/usage"
  },
  {
    outputPath: "parameters/collection-format",
    inputPath: "parameters/collection-format"
  },
  {
    outputPath: "type/dictionary",
    inputPath: "type/dictionary"
  },
  {
    outputPath: "type/property/nullable",
    inputPath: "type/property/nullable"
  },
  {
    outputPath: "type/property/optionality",
    inputPath: "type/property/optionality"
  },
  {
    outputPath: "type/model/inheritance/nested-discriminator",
    inputPath: "type/model/inheritance/nested-discriminator"
  },
  {
    outputPath: "type/model/inheritance/not-discriminated",
    inputPath: "type/model/inheritance/not-discriminated"
  },
  {
    outputPath: "type/model/inheritance/enum-discriminator",
    inputPath: "type/model/inheritance/enum-discriminator"
  },
  {
    outputPath: "type/model/inheritance/single-discriminator",
    inputPath: "type/model/inheritance/single-discriminator"
  },
  {
    outputPath: "encode/bytes",
    inputPath: "encode/bytes"
  },
  {
    outputPath: "encode/duration",
    inputPath: "encode/duration"
  },
  {
    outputPath: "encode/datetime",
    inputPath: "encode/datetime"
  },
  {
    outputPath: "parameters/spread",
    inputPath: "parameters/spread"
  },
  {
    outputPath: "server/path/single",
    inputPath: "server/path/single"
  },
  {
    outputPath: "authentication/api-key",
    inputPath: "authentication/api-key"
  },
  {
    outputPath: "authentication/http/custom",
    inputPath: "authentication/http/custom"
  },
  {
    outputPath: "server/path/multiple",
    inputPath: "server/path/multiple"
  },
  {
    outputPath: "authentication/oauth2",
    inputPath: "authentication/oauth2"
  },
  {
    outputPath: "authentication/union",
    inputPath: "authentication/union"
  },
  {
    outputPath: "special-headers/repeatability",
    inputPath: "special-headers/repeatability"
  },
  {
    outputPath: "type/model/empty",
    inputPath: "type/model/empty"
  },
  {
    outputPath: "type/property/value-types",
    inputPath: "type/property/value-types"
  },
  { outputPath: "type/array", inputPath: "type/array" },
  {
    outputPath: "type/model/inheritance/recursive",
    inputPath: "type/model/inheritance/recursive"
  },
  {
    outputPath: "type/union",
    inputPath: "type/union"
  },
  {
    outputPath: "payload/media-type",
    inputPath: "payload/media-type"
  },
  {
    outputPath: "payload/multipart",
    inputPath: "payload/multipart"
  },
  {
    outputPath: "server/versions/versioned",
    inputPath: "server/versions/versioned"
  },
  {
    outputPath: "server/versions/not-versioned",
    inputPath: "server/versions/not-versioned"
  },
  {
    outputPath: "type/scalar",
    inputPath: "type/scalar"
  },
  {
    outputPath: "serialization/encoded-name/json",
    inputPath: "serialization/encoded-name/json"
  },
  {
    outputPath: "server/endpoint/not-defined",
    inputPath: "server/endpoint/not-defined"
  },
  {
    outputPath: "special-words",
    inputPath: "special-words"
  },
  {
    outputPath: "type/enum/extensible",
    inputPath: "type/enum/extensible"
  },
  {
    outputPath: "type/enum/fixed",
    inputPath: "type/enum/fixed"
  },
  {
    outputPath: "payload/content-negotiation",
    inputPath: "payload/content-negotiation"
  },
  {
    outputPath: "parameters/basic",
    inputPath: "parameters/basic"
  },
  {
    outputPath: "versioning/added",
    inputPath: "versioning/added"
  },
  {
    outputPath: "versioning/madeOptional",
    inputPath: "versioning/madeOptional"
  },
  {
    outputPath: "versioning/removed/v2",
    inputPath: "versioning/removed"
  },
  {
    outputPath: "versioning/renamedFrom",
    inputPath: "versioning/renamedFrom"
  },
  {
    outputPath: "versioning/returnTypeChangedFrom",
    inputPath: "versioning/returnTypeChangedFrom"
  },
  {
    outputPath: "versioning/typeChangedFrom",
    inputPath: "versioning/typeChangedFrom"
  },
  {
    outputPath: "encode/numeric",
    inputPath: "encode/numeric"
  },
  {
    outputPath: "payload/pageable",
    inputPath: "payload/pageable"
  }
];<|MERGE_RESOLUTION|>--- conflicted
+++ resolved
@@ -821,13 +821,12 @@
     inputPath: "parameters/path"
   },
   {
-<<<<<<< HEAD
     outputPath: "azure/encode/duration",
     inputPath: "azure/encode/duration"
-=======
+  },
+  {
     outputPath: "azure/client-generator-core/client-initialization",
     inputPath: "azure/client-generator-core/client-initialization"
->>>>>>> f65887ce
   },
   {
     outputPath: "azure/resource-manager/non-resource",
