export const azureRlcTsps = [
  {
    outputPath: "routes",
    inputPath: "routes"
  },
  {
    outputPath: "payload/multipart",
    inputPath: "payload/multipart"
  },
  {
    outputPath: "union-body",
    inputPath: "union-body"
  },
  {
    outputPath: "azure/special-headers/client-request-id",
    inputPath: "azure/special-headers/client-request-id"
  },
  {
    outputPath: "special-headers/repeatability",
    inputPath: "special-headers/repeatability"
  },
  {
    outputPath: "parameters/body-optionality",
    inputPath: "parameters/body-optionality"
  },
  {
    outputPath: "encode/bytes",
    inputPath: "encode/bytes"
  },
  {
    outputPath: "encode/duration",
    inputPath: "encode/duration"
  },
  {
    outputPath: "encode/datetime",
    inputPath: "encode/datetime"
  },
  {
    outputPath: "shared-route",
    inputPath: "shared-route"
  },
  {
    outputPath: "media-types",
    inputPath: "media-types"
  },
  {
    outputPath: "overload",
    inputPath: "overload"
  },
  {
    outputPath: "type/array",
    inputPath: "type/array"
  },
  {
    outputPath: "authentication/api-key",
    inputPath: "authentication/api-key"
  },
  {
    outputPath: "authentication/http/custom",
    inputPath: "authentication/http/custom"
  },
  {
    outputPath: "authentication/oauth2",
    inputPath: "authentication/oauth2"
  },
  {
    outputPath: "authentication/union",
    inputPath: "authentication/union"
  },
  {
    outputPath: "type/dictionary",
    inputPath: "type/dictionary"
  },
  {
    outputPath: "type/enum/extensible",
    inputPath: "type/enum/extensible"
  },
  {
    outputPath: "type/enum/fixed",
    inputPath: "type/enum/fixed"
  },
  {
    outputPath: "azure/core/lro/standard",
    inputPath: "azure/core/lro/standard"
  },
  {
    outputPath: "azure/core/lro/rpc",
    inputPath: "azure/core/lro/rpc"
  },
  {
    outputPath: "type/model/inheritance/nested-discriminator",
    inputPath: "type/model/inheritance/nested-discriminator"
  },
  {
    outputPath: "type/model/inheritance/not-discriminated",
    inputPath: "type/model/inheritance/not-discriminated"
  },
  {
    outputPath: "type/model/inheritance/enum-discriminator",
    inputPath: "type/model/inheritance/enum-discriminator"
  },
  {
    outputPath: "type/model/inheritance/single-discriminator",
    inputPath: "type/model/inheritance/single-discriminator"
  },
  {
    outputPath: "type/model/inheritance/recursive",
    inputPath: "type/model/inheritance/recursive"
  },
  {
    outputPath: "type/property/optionality",
    inputPath: "type/property/optionality"
  },
  {
    outputPath: "type/property/nullable",
    inputPath: "type/property/nullable"
  },
  {
    outputPath: "type/property/value-types",
    inputPath: "type/property/value-types"
  },
  {
    outputPath: "type/property/additional-properties",
    inputPath: "type/property/additional-properties"
  },
  {
    outputPath: "type/model/visibility",
    inputPath: "type/model/visibility"
  },
  {
    outputPath: "type/model/usage",
    inputPath: "type/model/usage"
  },
  {
    outputPath: "type/model/empty",
    inputPath: "type/model/empty"
  },
  {
    outputPath: "resiliency/srv-driven-old",
    inputPath: "resiliency/srv-driven/old.tsp"
  },
  {
    outputPath: "resiliency/srv-driven-main",
    inputPath: "resiliency/srv-driven/main.tsp"
  },
  {
    outputPath: "special-words",
    inputPath: "special-words"
  },
  {
    outputPath: "type/union",
    inputPath: "type/union"
  },
  {
    outputPath: "parameters/collection-format",
    inputPath: "parameters/collection-format"
  },
  {
    outputPath: "parameters/spread",
    inputPath: "parameters/spread"
  },
  {
    outputPath: "server/path/single",
    inputPath: "server/path/single"
  },
  {
    outputPath: "server/path/multiple",
    inputPath: "server/path/multiple"
  },
  {
    outputPath: "azure/core/basic",
    inputPath: "azure/core/basic"
  },
  {
    outputPath: "azure/core/traits",
    inputPath: "azure/core/traits"
  },
  {
    outputPath: "client/structure/default",
    inputPath: "client/structure/default"
  },
  {
    outputPath: "client/structure/multi-client",
    inputPath: "client/structure/multi-client"
  },
  {
    outputPath: "client/structure/renamed-operation",
    inputPath: "client/structure/renamed-operation"
  },
  {
    outputPath: "client/structure/two-operation-group",
    inputPath: "client/structure/two-operation-group"
  },
  {
    outputPath: "type/scalar",
    inputPath: "type/scalar"
  },
  {
    outputPath: "azure/client-generator-core/access",
    inputPath: "azure/client-generator-core/access"
  },
  {
    outputPath: "azure/client-generator-core/usage",
    inputPath: "azure/client-generator-core/usage"
  },
  {
    outputPath: "payload/pageable",
    inputPath: "payload/pageable"
  },
  {
    outputPath: "payload/media-type",
    inputPath: "payload/media-type"
  },
  {
    outputPath: "client/naming",
    inputPath: "client/naming"
  },
  {
    outputPath: "serialization/encoded-name/json",
    inputPath: "serialization/encoded-name/json"
  },
  {
    outputPath: "azure/core/scalar",
    inputPath: "azure/core/scalar"
  },
  {
    outputPath: "server/endpoint/not-defined",
    inputPath: "server/endpoint/not-defined"
  },
  {
    outputPath: "server/versions/versioned",
    inputPath: "server/versions/versioned"
  },
  {
    outputPath: "server/versions/not-versioned",
    inputPath: "server/versions/not-versioned"
  },
  {
    outputPath: "payload/content-negotiation",
    inputPath: "payload/content-negotiation"
  },
  {
    outputPath: "parameters/basic",
    inputPath: "parameters/basic"
  },
  {
    outputPath: "versioning/added",
    inputPath: "versioning/added"
  },
  {
    outputPath: "versioning/madeOptional",
    inputPath: "versioning/madeOptional"
  },
  // disable it as https://github.com/Azure/autorest.typescript/issues/2902
  // {
  //   outputPath: "versioning/removed",
  //   inputPath: "versioning/removed"
  // },
  {
    outputPath: "versioning/renamedFrom",
    inputPath: "versioning/renamedFrom"
  },
  {
    outputPath: "versioning/returnTypeChangedFrom",
    inputPath: "versioning/returnTypeChangedFrom"
  },
  {
    outputPath: "versioning/typeChangedFrom",
    inputPath: "versioning/typeChangedFrom"
  },
  {
    outputPath: "azure/resource-manager/resources",
    inputPath: "azure/resource-manager/resources"
  },
  {
    outputPath: "azure/core/model",
    inputPath: "azure/core/model"
  },
  {
    outputPath: "azure/resource-manager/common-properties",
    inputPath: "azure/resource-manager/common-properties"
  },
  {
    outputPath: "azure/core/page",
    inputPath: "azure/core/page"
  },
  {
    outputPath: "azure/client-generator-core/flatten-property",
    inputPath: "azure/client-generator-core/flatten-property"
  },
  {
    outputPath: "client/structure/client-operation-group",
    inputPath: "client/structure/client-operation-group"
  },
  {
    outputPath: "encode/numeric",
    inputPath: "encode/numeric"
  },
  {
    outputPath: "azure/payload/pageable",
    inputPath: "azure/payload/pageable"
  },
  {
    outputPath: "azure/example/basic",
    inputPath: "azure/example/basic"
  },
  {
    outputPath: "client/namespace",
    inputPath: "client/namespace"
  },
  {
    outputPath: "azure/encode/duration",
    inputPath: "azure/encode/duration"
  },
  {
    outputPath: "azure/resource-manager/non-resource",
    inputPath: "azure/resource-manager/non-resource"
  },
  {
    outputPath: "azure/resource-manager/large-header",
    inputPath: "azure/resource-manager/large-header"
  },
  {
    outputPath: "azure/client-generator-core/client-initialization",
    inputPath: "azure/client-generator-core/client-initialization"
  },
  {
    outputPath: "azure/client-generator-core/deserialize-empty-string-as-null",
    inputPath: "azure/client-generator-core/deserialize-empty-string-as-null"
  }
];

export const rlcTsps = [
  {
    outputPath: "routes",
    inputPath: "routes"
  },
  {
    outputPath: "payload/multipart",
    inputPath: "payload/multipart"
  },
  {
    outputPath: "union-body",
    inputPath: "union-body"
  },
  {
    outputPath: "special-headers/repeatability",
    inputPath: "special-headers/repeatability"
  },
  {
    outputPath: "parameters/body-optionality",
    inputPath: "parameters/body-optionality"
  },
  {
    outputPath: "shared-route",
    inputPath: "shared-route"
  },
  {
    outputPath: "type/array",
    inputPath: "type/array"
  },
  {
    outputPath: "authentication/api-key",
    inputPath: "authentication/api-key"
  },
  {
    outputPath: "authentication/http/custom",
    inputPath: "authentication/http/custom"
  },
  {
    outputPath: "authentication/oauth2",
    inputPath: "authentication/oauth2"
  },
  {
    outputPath: "authentication/union",
    inputPath: "authentication/union"
  },
  {
    outputPath: "type/dictionary",
    inputPath: "type/dictionary"
  },
  {
    outputPath: "type/enum/extensible",
    inputPath: "type/enum/extensible"
  },
  {
    outputPath: "type/enum/fixed",
    inputPath: "type/enum/fixed"
  },
  {
    outputPath: "type/model/inheritance/nested-discriminator",
    inputPath: "type/model/inheritance/nested-discriminator"
  },
  {
    outputPath: "type/model/inheritance/not-discriminated",
    inputPath: "type/model/inheritance/not-discriminated"
  },
  {
    outputPath: "type/model/inheritance/enum-discriminator",
    inputPath: "type/model/inheritance/enum-discriminator"
  },
  {
    outputPath: "type/model/inheritance/single-discriminator",
    inputPath: "type/model/inheritance/single-discriminator"
  },
  {
    outputPath: "type/model/inheritance/recursive",
    inputPath: "type/model/inheritance/recursive"
  },
  {
    outputPath: "type/property/optionality",
    inputPath: "type/property/optionality"
  },
  {
    outputPath: "type/property/nullable",
    inputPath: "type/property/nullable"
  },
  {
    outputPath: "type/model/visibility",
    inputPath: "type/model/visibility"
  },
  {
    outputPath: "type/model/usage",
    inputPath: "type/model/usage"
  },
  {
    outputPath: "type/model/empty",
    inputPath: "type/model/empty"
  },
  {
    outputPath: "type/union",
    inputPath: "type/union"
  },
  {
    outputPath: "parameters/collection-format",
    inputPath: "parameters/collection-format"
  },
  {
    outputPath: "parameters/spread",
    inputPath: "parameters/spread"
  },
  {
    outputPath: "server/path/single",
    inputPath: "server/path/single"
  },
  {
    outputPath: "server/path/multiple",
    inputPath: "server/path/multiple"
  },
  {
    outputPath: "type/scalar",
    inputPath: "type/scalar"
  },
  {
    outputPath: "payload/media-type",
    inputPath: "payload/media-type"
  },
  {
    outputPath: "serialization/encoded-name/json",
    inputPath: "serialization/encoded-name/json"
  },
  {
    outputPath: "server/endpoint/not-defined",
    inputPath: "server/endpoint/not-defined"
  },
  {
    outputPath: "server/versions/versioned",
    inputPath: "server/versions/versioned"
  },
  {
    outputPath: "server/versions/not-versioned",
    inputPath: "server/versions/not-versioned"
  },
  {
    outputPath: "payload/content-negotiation",
    inputPath: "payload/content-negotiation"
  },
  {
    outputPath: "parameters/basic",
    inputPath: "parameters/basic"
  },
  {
    outputPath: "versioning/added",
    inputPath: "versioning/added"
  },
  {
    outputPath: "versioning/madeOptional",
    inputPath: "versioning/madeOptional"
  },
  {
    outputPath: "versioning/renamedFrom",
    inputPath: "versioning/renamedFrom"
  },
  {
    outputPath: "versioning/returnTypeChangedFrom",
    inputPath: "versioning/returnTypeChangedFrom"
  },
  {
    outputPath: "versioning/typeChangedFrom",
    inputPath: "versioning/typeChangedFrom"
  },
  {
    outputPath: "encode/numeric",
    inputPath: "encode/numeric"
  },
  {
    outputPath: "encode/datetime",
    inputPath: "encode/datetime"
  },
  {
    outputPath: "encode/bytes",
    inputPath: "encode/bytes"
  },
  {
    outputPath: "encode/duration",
    inputPath: "encode/duration"
  },
  {
    outputPath: "special-words",
    inputPath: "special-words"
  },
  {
    outputPath: "type/property/value-types",
    inputPath: "type/property/value-types"
  },
  {
    outputPath: "payload/pageable",
    inputPath: "payload/pageable"
  }
];

export const azureModularTsps = [
  {
    outputPath: "versioning/removed/v2preview",
    inputPath: "versioning/removed"
  },
  {
    outputPath: "versioning/removed/v1",
    inputPath: "versioning/removed"
  },
  {
    outputPath: "routes",
    inputPath: "routes"
  },
  {
    outputPath: "azure/client-generator-core/flatten-property",
    inputPath: "azure/client-generator-core/flatten-property"
  },
  {
    outputPath: "azure/core/model",
    inputPath: "azure/core/model"
  },
  {
    outputPath: "azure/resource-manager/resources",
    inputPath: "azure/resource-manager/resources"
  },
  { outputPath: "azure/core/lro/rpc", inputPath: "azure/core/lro/rpc" },
  {
    outputPath: "azure/core/lro/standard",
    inputPath: "azure/core/lro/standard"
  },
  {
    outputPath: "azure/client-generator-core/access",
    inputPath: "azure/client-generator-core/access"
  },
  {
    outputPath: "azure/client-generator-core/usage",
    inputPath: "azure/client-generator-core/usage"
  },
  {
    outputPath: "parameters/body-optionality",
    inputPath: "parameters/body-optionality"
  },
  {
    outputPath: "type/model/usage",
    inputPath: "type/model/usage"
  },
  {
    outputPath: "client/structure/default",
    inputPath: "client/structure/default"
  },
  {
    outputPath: "client/structure/multi-client",
    inputPath: "client/structure/multi-client"
  },
  {
    outputPath: "client/structure/renamed-operation",
    inputPath: "client/structure/renamed-operation"
  },
  {
    outputPath: "client/structure/two-operation-group",
    inputPath: "client/structure/two-operation-group"
  },
  {
    outputPath: "azure/special-headers/client-request-id",
    inputPath: "azure/special-headers/client-request-id"
  },
  {
    outputPath: "parameters/collection-format",
    inputPath: "parameters/collection-format"
  },
  {
    outputPath: "azure/core/basic",
    inputPath: "azure/core/basic"
  },
  {
    outputPath: "type/dictionary",
    inputPath: "type/dictionary"
  },
  {
    outputPath: "type/property/nullable",
    inputPath: "type/property/nullable"
  },
  {
    outputPath: "type/property/optionality",
    inputPath: "type/property/optionality"
  },
  {
    outputPath: "type/model/inheritance/nested-discriminator",
    inputPath: "type/model/inheritance/nested-discriminator"
  },
  {
    outputPath: "type/model/inheritance/not-discriminated",
    inputPath: "type/model/inheritance/not-discriminated"
  },
  {
    outputPath: "type/model/inheritance/enum-discriminator",
    inputPath: "type/model/inheritance/enum-discriminator"
  },
  {
    outputPath: "type/model/inheritance/single-discriminator",
    inputPath: "type/model/inheritance/single-discriminator"
  },
  {
    outputPath: "encode/bytes",
    inputPath: "encode/bytes"
  },
  {
    outputPath: "encode/duration",
    inputPath: "encode/duration"
  },
  {
    outputPath: "encode/datetime",
    inputPath: "encode/datetime"
  },
  {
    outputPath: "parameters/spread",
    inputPath: "parameters/spread"
  },
  {
    outputPath: "server/path/single",
    inputPath: "server/path/single"
  },
  {
    outputPath: "authentication/api-key",
    inputPath: "authentication/api-key"
  },
  {
    outputPath: "authentication/http/custom",
    inputPath: "authentication/http/custom"
  },
  {
    outputPath: "server/path/multiple",
    inputPath: "server/path/multiple"
  },
  {
    outputPath: "authentication/oauth2",
    inputPath: "authentication/oauth2"
  },
  {
    outputPath: "authentication/union",
    inputPath: "authentication/union"
  },
  {
    outputPath: "special-headers/repeatability",
    inputPath: "special-headers/repeatability"
  },
  {
    outputPath: "azure/core/traits",
    inputPath: "azure/core/traits"
  },
  {
    outputPath: "type/model/empty",
    inputPath: "type/model/empty"
  },
  {
    outputPath: "type/property/value-types",
    inputPath: "type/property/value-types"
  },
  { outputPath: "type/array", inputPath: "type/array" },
  {
    outputPath: "type/model/inheritance/recursive",
    inputPath: "type/model/inheritance/recursive"
  },
  {
    outputPath: "type/union",
    inputPath: "type/union"
  },
  {
    outputPath: "payload/media-type",
    inputPath: "payload/media-type"
  },
  {
    outputPath: "payload/multipart",
    inputPath: "payload/multipart"
  },
  {
    outputPath: "server/versions/versioned",
    inputPath: "server/versions/versioned"
  },
  {
    outputPath: "server/versions/not-versioned",
    inputPath: "server/versions/not-versioned"
  },
  {
    outputPath: "type/scalar",
    inputPath: "type/scalar"
  },
  {
    outputPath: "client/naming",
    inputPath: "client/naming"
  },
  {
    outputPath: "serialization/encoded-name/json",
    inputPath: "serialization/encoded-name/json"
  },
  {
    outputPath: "azure/core/scalar",
    inputPath: "azure/core/scalar"
  },
  {
    outputPath: "server/endpoint/not-defined",
    inputPath: "server/endpoint/not-defined"
  },
  {
    outputPath: "special-words",
    inputPath: "special-words"
  },
  {
    outputPath: "type/enum/extensible",
    inputPath: "type/enum/extensible"
  },
  {
    outputPath: "type/enum/fixed",
    inputPath: "type/enum/fixed"
  },
  {
    outputPath: "type/property/additional-properties",
    inputPath: "type/property/additional-properties"
  },
  {
    outputPath: "payload/content-negotiation",
    inputPath: "payload/content-negotiation"
  },
  {
    outputPath: "parameters/basic",
    inputPath: "parameters/basic"
  },
  {
    outputPath: "versioning/added",
    inputPath: "versioning/added"
  },
  {
    outputPath: "versioning/madeOptional",
    inputPath: "versioning/madeOptional"
  },
  {
    outputPath: "versioning/removed/v2",
    inputPath: "versioning/removed"
  },
  {
    outputPath: "versioning/renamedFrom",
    inputPath: "versioning/renamedFrom"
  },
  {
    outputPath: "versioning/returnTypeChangedFrom",
    inputPath: "versioning/returnTypeChangedFrom"
  },
  {
    outputPath: "versioning/typeChangedFrom",
    inputPath: "versioning/typeChangedFrom"
  },
  {
    outputPath: "resiliency/srv-driven-old",
    inputPath: "resiliency/srv-driven/old.tsp"
  },
  {
    outputPath: "resiliency/srv-driven-main",
    inputPath: "resiliency/srv-driven/main.tsp"
  },
  {
    outputPath: "azure/resource-manager/common-properties",
    inputPath: "azure/resource-manager/common-properties"
  },
  {
    outputPath: "azure/example/basic",
    inputPath: "azure/example/basic"
  },
  {
    outputPath: "azure/core/page",
    inputPath: "azure/core/page"
  },
  {
    outputPath: "client/structure/client-operation-group",
    inputPath: "client/structure/client-operation-group"
  },
  {
    outputPath: "encode/numeric",
    inputPath: "encode/numeric"
  },
  {
    outputPath: "payload/pageable",
    inputPath: "payload/pageable"
  },
  {
    outputPath: "azure/payload/pageable",
    inputPath: "azure/payload/pageable"
  },
  {
    outputPath: "client/namespace",
    inputPath: "client/namespace"
  },
  {
    outputPath: "client/enableModelNamespace",
    inputPath: "client/namespace"
  },
  {
    outputPath: "parameters/path",
    inputPath: "parameters/path"
  },
  {
    outputPath: "azure/encode/duration",
    inputPath: "azure/encode/duration"
  },
  {
    outputPath: "azure/client-generator-core/client-initialization",
    inputPath: "azure/client-generator-core/client-initialization"
  },
  {
    outputPath: "azure/resource-manager/non-resource",
    inputPath: "azure/resource-manager/non-resource"
  },
  {
<<<<<<< HEAD
    outputPath: "azure/resource-manager/large-header",
    inputPath: "azure/resource-manager/large-header"
=======
    outputPath: "azure/client-generator-core/deserialize-empty-string-as-null",
    inputPath: "azure/client-generator-core/deserialize-empty-string-as-null"
>>>>>>> 104722c2
  }
];

export const modularTsps = [
  {
    outputPath: "type/property/additional-properties",
    inputPath: "type/property/additional-properties"
  },
  {
    outputPath: "versioning/removed/v2preview",
    inputPath: "versioning/removed"
  },
  {
    outputPath: "versioning/removed/v1",
    inputPath: "versioning/removed"
  },
  {
    outputPath: "routes",
    inputPath: "routes"
  },
  {
    outputPath: "parameters/body-optionality",
    inputPath: "parameters/body-optionality"
  },
  {
    outputPath: "type/model/usage",
    inputPath: "type/model/usage"
  },
  {
    outputPath: "parameters/collection-format",
    inputPath: "parameters/collection-format"
  },
  {
    outputPath: "type/dictionary",
    inputPath: "type/dictionary"
  },
  {
    outputPath: "type/property/nullable",
    inputPath: "type/property/nullable"
  },
  {
    outputPath: "type/property/optionality",
    inputPath: "type/property/optionality"
  },
  {
    outputPath: "type/model/inheritance/nested-discriminator",
    inputPath: "type/model/inheritance/nested-discriminator"
  },
  {
    outputPath: "type/model/inheritance/not-discriminated",
    inputPath: "type/model/inheritance/not-discriminated"
  },
  {
    outputPath: "type/model/inheritance/enum-discriminator",
    inputPath: "type/model/inheritance/enum-discriminator"
  },
  {
    outputPath: "type/model/inheritance/single-discriminator",
    inputPath: "type/model/inheritance/single-discriminator"
  },
  {
    outputPath: "encode/bytes",
    inputPath: "encode/bytes"
  },
  {
    outputPath: "encode/duration",
    inputPath: "encode/duration"
  },
  {
    outputPath: "encode/datetime",
    inputPath: "encode/datetime"
  },
  {
    outputPath: "parameters/spread",
    inputPath: "parameters/spread"
  },
  {
    outputPath: "server/path/single",
    inputPath: "server/path/single"
  },
  {
    outputPath: "authentication/api-key",
    inputPath: "authentication/api-key"
  },
  {
    outputPath: "authentication/http/custom",
    inputPath: "authentication/http/custom"
  },
  {
    outputPath: "server/path/multiple",
    inputPath: "server/path/multiple"
  },
  {
    outputPath: "authentication/oauth2",
    inputPath: "authentication/oauth2"
  },
  {
    outputPath: "authentication/union",
    inputPath: "authentication/union"
  },
  {
    outputPath: "special-headers/repeatability",
    inputPath: "special-headers/repeatability"
  },
  {
    outputPath: "type/model/empty",
    inputPath: "type/model/empty"
  },
  {
    outputPath: "type/property/value-types",
    inputPath: "type/property/value-types"
  },
  { outputPath: "type/array", inputPath: "type/array" },
  {
    outputPath: "type/model/inheritance/recursive",
    inputPath: "type/model/inheritance/recursive"
  },
  {
    outputPath: "type/union",
    inputPath: "type/union"
  },
  {
    outputPath: "payload/media-type",
    inputPath: "payload/media-type"
  },
  {
    outputPath: "payload/multipart",
    inputPath: "payload/multipart"
  },
  {
    outputPath: "server/versions/versioned",
    inputPath: "server/versions/versioned"
  },
  {
    outputPath: "server/versions/not-versioned",
    inputPath: "server/versions/not-versioned"
  },
  {
    outputPath: "type/scalar",
    inputPath: "type/scalar"
  },
  {
    outputPath: "serialization/encoded-name/json",
    inputPath: "serialization/encoded-name/json"
  },
  {
    outputPath: "server/endpoint/not-defined",
    inputPath: "server/endpoint/not-defined"
  },
  {
    outputPath: "special-words",
    inputPath: "special-words"
  },
  {
    outputPath: "type/enum/extensible",
    inputPath: "type/enum/extensible"
  },
  {
    outputPath: "type/enum/fixed",
    inputPath: "type/enum/fixed"
  },
  {
    outputPath: "payload/content-negotiation",
    inputPath: "payload/content-negotiation"
  },
  {
    outputPath: "parameters/basic",
    inputPath: "parameters/basic"
  },
  {
    outputPath: "versioning/added",
    inputPath: "versioning/added"
  },
  {
    outputPath: "versioning/madeOptional",
    inputPath: "versioning/madeOptional"
  },
  {
    outputPath: "versioning/removed/v2",
    inputPath: "versioning/removed"
  },
  {
    outputPath: "versioning/renamedFrom",
    inputPath: "versioning/renamedFrom"
  },
  {
    outputPath: "versioning/returnTypeChangedFrom",
    inputPath: "versioning/returnTypeChangedFrom"
  },
  {
    outputPath: "versioning/typeChangedFrom",
    inputPath: "versioning/typeChangedFrom"
  },
  {
    outputPath: "encode/numeric",
    inputPath: "encode/numeric"
  },
  {
    outputPath: "payload/pageable",
    inputPath: "payload/pageable"
  }
];<|MERGE_RESOLUTION|>--- conflicted
+++ resolved
@@ -841,13 +841,12 @@
     inputPath: "azure/resource-manager/non-resource"
   },
   {
-<<<<<<< HEAD
     outputPath: "azure/resource-manager/large-header",
     inputPath: "azure/resource-manager/large-header"
-=======
+  },
+  {
     outputPath: "azure/client-generator-core/deserialize-empty-string-as-null",
     inputPath: "azure/client-generator-core/deserialize-empty-string-as-null"
->>>>>>> 104722c2
   }
 ];
 
