--- conflicted
+++ resolved
@@ -8,13 +8,8 @@
     inputPath: "union-body"
   },
   {
-<<<<<<< HEAD
-    outputPath: "special-headers/client-request-id",
-    inputPath: "special-headers/client-request-id"
-=======
     outputPath: "azure/special-headers/client-request-id",
     inputPath: "azure/special-headers/client-request-id"
->>>>>>> 6e348dfe
   },
   {
     outputPath: "special-headers/repeatability",
@@ -292,13 +287,8 @@
     inputPath: "client/structure/two-operation-group"
   },
   {
-<<<<<<< HEAD
-    outputPath: "special-headers/client-request-id",
-    inputPath: "special-headers/client-request-id"
-=======
     outputPath: "azure/special-headers/client-request-id",
     inputPath: "azure/special-headers/client-request-id"
->>>>>>> 6e348dfe
   },
   {
     outputPath: "parameters/collection-format",
