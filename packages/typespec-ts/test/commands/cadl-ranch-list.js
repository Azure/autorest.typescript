export const azureRlcTsps = [
  {
    outputPath: "routes",
    inputPath: "routes"
  },
  {
    outputPath: "payload/multipart",
    inputPath: "payload/multipart"
  },
  {
    outputPath: "union-body",
    inputPath: "union-body"
  },
  {
    outputPath: "azure/special-headers/client-request-id",
    inputPath: "azure/special-headers/client-request-id"
  },
  {
    outputPath: "special-headers/repeatability",
    inputPath: "special-headers/repeatability"
  },
  {
    outputPath: "parameters/body-optionality",
    inputPath: "parameters/body-optionality"
  },
  {
    outputPath: "encode/bytes",
    inputPath: "encode/bytes"
  },
  {
    outputPath: "encode/duration",
    inputPath: "encode/duration"
  },
  {
    outputPath: "encode/datetime",
    inputPath: "encode/datetime"
  },
  {
    outputPath: "shared-route",
    inputPath: "shared-route"
  },
  {
    outputPath: "media-types",
    inputPath: "media-types"
  },
  {
    outputPath: "overload",
    inputPath: "overload"
  },
  {
    outputPath: "type/array",
    inputPath: "type/array"
  },
  {
    outputPath: "authentication/api-key",
    inputPath: "authentication/api-key"
  },
  {
    outputPath: "authentication/http/custom",
    inputPath: "authentication/http/custom"
  },
  {
    outputPath: "authentication/oauth2",
    inputPath: "authentication/oauth2"
  },
  {
    outputPath: "authentication/union",
    inputPath: "authentication/union"
  },
  {
    outputPath: "type/dictionary",
    inputPath: "type/dictionary"
  },
  {
    outputPath: "type/enum/extensible",
    inputPath: "type/enum/extensible"
  },
  {
    outputPath: "type/enum/fixed",
    inputPath: "type/enum/fixed"
  },
  {
    outputPath: "azure/core/lro/standard",
    inputPath: "azure/core/lro/standard"
  },
  {
    outputPath: "azure/core/lro/rpc",
    inputPath: "azure/core/lro/rpc"
  },
  {
    outputPath: "type/model/inheritance/nested-discriminator",
    inputPath: "type/model/inheritance/nested-discriminator"
  },
  {
    outputPath: "type/model/inheritance/not-discriminated",
    inputPath: "type/model/inheritance/not-discriminated"
  },
  {
    outputPath: "type/model/inheritance/enum-discriminator",
    inputPath: "type/model/inheritance/enum-discriminator"
  },
  {
    outputPath: "type/model/inheritance/single-discriminator",
    inputPath: "type/model/inheritance/single-discriminator"
  },
  {
    outputPath: "type/model/inheritance/recursive",
    inputPath: "type/model/inheritance/recursive"
  },
  {
    outputPath: "type/property/optionality",
    inputPath: "type/property/optionality"
  },
  {
    outputPath: "type/property/nullable",
    inputPath: "type/property/nullable"
  },
  {
    outputPath: "type/property/value-types",
    inputPath: "type/property/value-types"
  },
  {
    outputPath: "type/property/additional-properties",
    inputPath: "type/property/additional-properties"
  },
  {
    outputPath: "type/model/visibility",
    inputPath: "type/model/visibility"
  },
  {
    outputPath: "type/model/usage",
    inputPath: "type/model/usage"
  },
  {
    outputPath: "type/model/empty",
    inputPath: "type/model/empty"
  },
  {
    outputPath: "resiliency/srv-driven-old",
    inputPath: "resiliency/srv-driven/old.tsp"
  },
  {
    outputPath: "resiliency/srv-driven-main",
    inputPath: "resiliency/srv-driven/main.tsp"
  },
  {
    outputPath: "special-words",
    inputPath: "special-words"
  },
  {
    outputPath: "type/union",
    inputPath: "type/union"
  },
  {
    outputPath: "parameters/collection-format",
    inputPath: "parameters/collection-format"
  },
  {
    outputPath: "parameters/spread",
    inputPath: "parameters/spread"
  },
  {
    outputPath: "server/path/single",
    inputPath: "server/path/single"
  },
  {
    outputPath: "server/path/multiple",
    inputPath: "server/path/multiple"
  },
  {
    outputPath: "azure/core/basic",
    inputPath: "azure/core/basic"
  },
  {
    outputPath: "azure/core/traits",
    inputPath: "azure/core/traits"
  },
  {
    outputPath: "client/structure/default",
    inputPath: "client/structure/default"
  },
  {
    outputPath: "client/structure/multi-client",
    inputPath: "client/structure/multi-client"
  },
  {
    outputPath: "client/structure/renamed-operation",
    inputPath: "client/structure/renamed-operation"
  },
  {
    outputPath: "client/structure/two-operation-group",
    inputPath: "client/structure/two-operation-group"
  },
  {
    outputPath: "type/scalar",
    inputPath: "type/scalar"
  },
  {
    outputPath: "azure/client-generator-core/access",
    inputPath: "azure/client-generator-core/access"
  },
  {
    outputPath: "azure/client-generator-core/usage",
    inputPath: "azure/client-generator-core/usage"
  },
  {
    outputPath: "payload/pageable",
    inputPath: "payload/pageable"
  },
  {
    outputPath: "payload/media-type",
    inputPath: "payload/media-type"
  },
  {
    outputPath: "client/naming",
    inputPath: "client/naming"
  },
  {
    outputPath: "serialization/encoded-name/json",
    inputPath: "serialization/encoded-name/json"
  },
  {
    outputPath: "azure/core/scalar",
    inputPath: "azure/core/scalar"
  },
  {
    outputPath: "server/endpoint/not-defined",
    inputPath: "server/endpoint/not-defined"
  },
  {
    outputPath: "server/versions/versioned",
    inputPath: "server/versions/versioned"
  },
  {
    outputPath: "server/versions/not-versioned",
    inputPath: "server/versions/not-versioned"
  },
  {
    outputPath: "payload/content-negotiation",
    inputPath: "payload/content-negotiation"
  },
  {
    outputPath: "parameters/basic",
    inputPath: "parameters/basic"
  },
  {
    outputPath: "versioning/added",
    inputPath: "versioning/added"
  },
  {
    outputPath: "versioning/madeOptional",
    inputPath: "versioning/madeOptional"
  },
  // disable it as https://github.com/Azure/autorest.typescript/issues/2902
  // {
  //   outputPath: "versioning/removed",
  //   inputPath: "versioning/removed"
  // },
  {
    outputPath: "versioning/renamedFrom",
    inputPath: "versioning/renamedFrom"
  },
  {
    outputPath: "versioning/returnTypeChangedFrom",
    inputPath: "versioning/returnTypeChangedFrom"
  },
  {
    outputPath: "versioning/typeChangedFrom",
    inputPath: "versioning/typeChangedFrom"
  },
  {
    outputPath: "azure/resource-manager/resources",
    inputPath: "azure/resource-manager/resources"
  },
  {
    outputPath: "azure/core/model",
    inputPath: "azure/core/model"
  },
  {
    outputPath: "azure/resource-manager/common-properties",
    inputPath: "azure/resource-manager/common-properties"
  },
  {
    outputPath: "azure/core/page",
    inputPath: "azure/core/page"
  },
  {
    outputPath: "azure/client-generator-core/flatten-property",
    inputPath: "azure/client-generator-core/flatten-property"
  },
  {
    outputPath: "client/structure/client-operation-group",
    inputPath: "client/structure/client-operation-group"
  },
  {
    outputPath: "encode/numeric",
    inputPath: "encode/numeric"
  },
  {
    outputPath: "azure/payload/pageable",
    inputPath: "azure/payload/pageable"
  },
  {
    outputPath: "azure/example/basic",
    inputPath: "azure/example/basic"
  },
  {
    outputPath: "client/namespace",
    inputPath: "client/namespace"
  },
  {
    outputPath: "azure/encode/duration",
    inputPath: "azure/encode/duration"
  },
  {
    outputPath: "azure/resource-manager/non-resource",
    inputPath: "azure/resource-manager/non-resource"
  },
  {
    outputPath: "azure/client-generator-core/api-version/header",
    inputPath: "azure/client-generator-core/api-version/header"
  },
  {
    outputPath: "azure/client-generator-core/api-version/path",
    inputPath: "azure/client-generator-core/api-version/path"
  },
  {
    outputPath: "azure/client-generator-core/api-version/query",
    inputPath: "azure/client-generator-core/api-version/query"
  },
  {
    outputPath: "azure/client-generator-core/client-initialization",
    inputPath: "azure/client-generator-core/client-initialization"
  },
  {
    outputPath: "azure/client-generator-core/deserialize-empty-string-as-null",
    inputPath: "azure/client-generator-core/deserialize-empty-string-as-null"
  }
];

export const rlcTsps = [
  {
    outputPath: "routes",
    inputPath: "routes"
  },
  {
    outputPath: "payload/multipart",
    inputPath: "payload/multipart"
  },
  {
    outputPath: "union-body",
    inputPath: "union-body"
  },
  {
    outputPath: "special-headers/repeatability",
    inputPath: "special-headers/repeatability"
  },
  {
    outputPath: "parameters/body-optionality",
    inputPath: "parameters/body-optionality"
  },
  {
    outputPath: "shared-route",
    inputPath: "shared-route"
  },
  {
    outputPath: "type/array",
    inputPath: "type/array"
  },
  {
    outputPath: "authentication/api-key",
    inputPath: "authentication/api-key"
  },
  {
    outputPath: "authentication/http/custom",
    inputPath: "authentication/http/custom"
  },
  {
    outputPath: "authentication/oauth2",
    inputPath: "authentication/oauth2"
  },
  {
    outputPath: "authentication/union",
    inputPath: "authentication/union"
  },
  {
    outputPath: "type/dictionary",
    inputPath: "type/dictionary"
  },
  {
    outputPath: "type/enum/extensible",
    inputPath: "type/enum/extensible"
  },
  {
    outputPath: "type/enum/fixed",
    inputPath: "type/enum/fixed"
  },
  {
    outputPath: "type/model/inheritance/nested-discriminator",
    inputPath: "type/model/inheritance/nested-discriminator"
  },
  {
    outputPath: "type/model/inheritance/not-discriminated",
    inputPath: "type/model/inheritance/not-discriminated"
  },
  {
    outputPath: "type/model/inheritance/enum-discriminator",
    inputPath: "type/model/inheritance/enum-discriminator"
  },
  {
    outputPath: "type/model/inheritance/single-discriminator",
    inputPath: "type/model/inheritance/single-discriminator"
  },
  {
    outputPath: "type/model/inheritance/recursive",
    inputPath: "type/model/inheritance/recursive"
  },
  {
    outputPath: "type/property/optionality",
    inputPath: "type/property/optionality"
  },
  {
    outputPath: "type/property/nullable",
    inputPath: "type/property/nullable"
  },
  {
    outputPath: "type/model/visibility",
    inputPath: "type/model/visibility"
  },
  {
    outputPath: "type/model/usage",
    inputPath: "type/model/usage"
  },
  {
    outputPath: "type/model/empty",
    inputPath: "type/model/empty"
  },
  {
    outputPath: "type/union",
    inputPath: "type/union"
  },
  {
    outputPath: "parameters/collection-format",
    inputPath: "parameters/collection-format"
  },
  {
    outputPath: "parameters/spread",
    inputPath: "parameters/spread"
  },
  {
    outputPath: "server/path/single",
    inputPath: "server/path/single"
  },
  {
    outputPath: "server/path/multiple",
    inputPath: "server/path/multiple"
  },
  {
    outputPath: "type/scalar",
    inputPath: "type/scalar"
  },
  {
    outputPath: "payload/media-type",
    inputPath: "payload/media-type"
  },
  {
    outputPath: "serialization/encoded-name/json",
    inputPath: "serialization/encoded-name/json"
  },
  {
    outputPath: "server/endpoint/not-defined",
    inputPath: "server/endpoint/not-defined"
  },
  {
    outputPath: "server/versions/versioned",
    inputPath: "server/versions/versioned"
  },
  {
    outputPath: "server/versions/not-versioned",
    inputPath: "server/versions/not-versioned"
  },
  {
    outputPath: "payload/content-negotiation",
    inputPath: "payload/content-negotiation"
  },
  {
    outputPath: "parameters/basic",
    inputPath: "parameters/basic"
  },
  {
    outputPath: "versioning/added",
    inputPath: "versioning/added"
  },
  {
    outputPath: "versioning/madeOptional",
    inputPath: "versioning/madeOptional"
  },
  {
    outputPath: "versioning/renamedFrom",
    inputPath: "versioning/renamedFrom"
  },
  {
    outputPath: "versioning/returnTypeChangedFrom",
    inputPath: "versioning/returnTypeChangedFrom"
  },
  {
    outputPath: "versioning/typeChangedFrom",
    inputPath: "versioning/typeChangedFrom"
  },
  {
    outputPath: "encode/numeric",
    inputPath: "encode/numeric"
  },
  {
    outputPath: "encode/datetime",
    inputPath: "encode/datetime"
  },
  {
    outputPath: "encode/bytes",
    inputPath: "encode/bytes"
  },
  {
    outputPath: "encode/duration",
    inputPath: "encode/duration"
  },
  {
    outputPath: "special-words",
    inputPath: "special-words"
  },
  {
    outputPath: "type/property/value-types",
    inputPath: "type/property/value-types"
  },
  {
    outputPath: "payload/pageable",
    inputPath: "payload/pageable"
  }
];

export const azureModularTsps = [
  {
    outputPath: "versioning/removed/v2preview",
    inputPath: "versioning/removed"
  },
  {
    outputPath: "versioning/removed/v1",
    inputPath: "versioning/removed"
  },
  {
    outputPath: "routes",
    inputPath: "routes"
  },
  {
    outputPath: "azure/client-generator-core/flatten-property",
    inputPath: "azure/client-generator-core/flatten-property"
  },
  {
    outputPath: "azure/core/model",
    inputPath: "azure/core/model"
  },
  {
    outputPath: "azure/resource-manager/resources",
    inputPath: "azure/resource-manager/resources"
  },
  { outputPath: "azure/core/lro/rpc", inputPath: "azure/core/lro/rpc" },
  {
    outputPath: "azure/core/lro/standard",
    inputPath: "azure/core/lro/standard"
  },
  {
    outputPath: "azure/client-generator-core/access",
    inputPath: "azure/client-generator-core/access"
  },
  {
    outputPath: "azure/client-generator-core/usage",
    inputPath: "azure/client-generator-core/usage"
  },
  {
    outputPath: "parameters/body-optionality",
    inputPath: "parameters/body-optionality"
  },
  {
    outputPath: "type/model/usage",
    inputPath: "type/model/usage"
  },
  {
    outputPath: "client/structure/default",
    inputPath: "client/structure/default"
  },
  {
    outputPath: "client/structure/multi-client",
    inputPath: "client/structure/multi-client"
  },
  {
    outputPath: "client/structure/renamed-operation",
    inputPath: "client/structure/renamed-operation"
  },
  {
    outputPath: "client/structure/two-operation-group",
    inputPath: "client/structure/two-operation-group"
  },
  {
    outputPath: "azure/special-headers/client-request-id",
    inputPath: "azure/special-headers/client-request-id"
  },
  {
    outputPath: "parameters/collection-format",
    inputPath: "parameters/collection-format"
  },
  {
    outputPath: "azure/core/basic",
    inputPath: "azure/core/basic"
  },
  {
    outputPath: "type/dictionary",
    inputPath: "type/dictionary"
  },
  {
    outputPath: "type/property/nullable",
    inputPath: "type/property/nullable"
  },
  {
    outputPath: "type/property/optionality",
    inputPath: "type/property/optionality"
  },
  {
    outputPath: "type/model/inheritance/nested-discriminator",
    inputPath: "type/model/inheritance/nested-discriminator"
  },
  {
    outputPath: "type/model/inheritance/not-discriminated",
    inputPath: "type/model/inheritance/not-discriminated"
  },
  {
    outputPath: "type/model/inheritance/enum-discriminator",
    inputPath: "type/model/inheritance/enum-discriminator"
  },
  {
    outputPath: "type/model/inheritance/single-discriminator",
    inputPath: "type/model/inheritance/single-discriminator"
  },
  {
    outputPath: "encode/bytes",
    inputPath: "encode/bytes"
  },
  {
    outputPath: "encode/duration",
    inputPath: "encode/duration"
  },
  {
    outputPath: "encode/datetime",
    inputPath: "encode/datetime"
  },
  {
    outputPath: "parameters/spread",
    inputPath: "parameters/spread"
  },
  {
    outputPath: "server/path/single",
    inputPath: "server/path/single"
  },
  {
    outputPath: "authentication/api-key",
    inputPath: "authentication/api-key"
  },
  {
    outputPath: "authentication/http/custom",
    inputPath: "authentication/http/custom"
  },
  {
    outputPath: "server/path/multiple",
    inputPath: "server/path/multiple"
  },
  {
    outputPath: "authentication/oauth2",
    inputPath: "authentication/oauth2"
  },
  {
    outputPath: "authentication/union",
    inputPath: "authentication/union"
  },
  {
    outputPath: "special-headers/repeatability",
    inputPath: "special-headers/repeatability"
  },
  {
    outputPath: "azure/core/traits",
    inputPath: "azure/core/traits"
  },
  {
    outputPath: "type/model/empty",
    inputPath: "type/model/empty"
  },
  {
    outputPath: "type/property/value-types",
    inputPath: "type/property/value-types"
  },
  { outputPath: "type/array", inputPath: "type/array" },
  {
    outputPath: "type/model/inheritance/recursive",
    inputPath: "type/model/inheritance/recursive"
  },
  {
    outputPath: "type/union",
    inputPath: "type/union"
  },
  {
    outputPath: "payload/media-type",
    inputPath: "payload/media-type"
  },
  {
    outputPath: "payload/multipart",
    inputPath: "payload/multipart"
  },
  {
    outputPath: "server/versions/versioned",
    inputPath: "server/versions/versioned"
  },
  {
    outputPath: "server/versions/not-versioned",
    inputPath: "server/versions/not-versioned"
  },
  {
    outputPath: "type/scalar",
    inputPath: "type/scalar"
  },
  {
    outputPath: "client/naming",
    inputPath: "client/naming"
  },
  {
    outputPath: "serialization/encoded-name/json",
    inputPath: "serialization/encoded-name/json"
  },
  {
    outputPath: "azure/core/scalar",
    inputPath: "azure/core/scalar"
  },
  {
    outputPath: "server/endpoint/not-defined",
    inputPath: "server/endpoint/not-defined"
  },
  {
    outputPath: "special-words",
    inputPath: "special-words"
  },
  {
    outputPath: "type/enum/extensible",
    inputPath: "type/enum/extensible"
  },
  {
    outputPath: "type/enum/fixed",
    inputPath: "type/enum/fixed"
  },
  {
    outputPath: "type/property/additional-properties",
    inputPath: "type/property/additional-properties"
  },
  {
    outputPath: "payload/content-negotiation",
    inputPath: "payload/content-negotiation"
  },
  {
    outputPath: "parameters/basic",
    inputPath: "parameters/basic"
  },
  {
    outputPath: "versioning/added",
    inputPath: "versioning/added"
  },
  {
    outputPath: "versioning/madeOptional",
    inputPath: "versioning/madeOptional"
  },
  {
    outputPath: "versioning/removed/v2",
    inputPath: "versioning/removed"
  },
  {
    outputPath: "versioning/renamedFrom",
    inputPath: "versioning/renamedFrom"
  },
  {
    outputPath: "versioning/returnTypeChangedFrom",
    inputPath: "versioning/returnTypeChangedFrom"
  },
  {
    outputPath: "versioning/typeChangedFrom",
    inputPath: "versioning/typeChangedFrom"
  },
  {
    outputPath: "resiliency/srv-driven-old",
    inputPath: "resiliency/srv-driven/old.tsp"
  },
  {
    outputPath: "resiliency/srv-driven-main",
    inputPath: "resiliency/srv-driven/main.tsp"
  },
  {
    outputPath: "azure/resource-manager/common-properties",
    inputPath: "azure/resource-manager/common-properties"
  },
  {
    outputPath: "azure/example/basic",
    inputPath: "azure/example/basic"
  },
  {
    outputPath: "azure/core/page",
    inputPath: "azure/core/page"
  },
  {
    outputPath: "client/structure/client-operation-group",
    inputPath: "client/structure/client-operation-group"
  },
  {
    outputPath: "encode/numeric",
    inputPath: "encode/numeric"
  },
  {
    outputPath: "payload/pageable",
    inputPath: "payload/pageable"
  },
  {
    outputPath: "azure/payload/pageable",
    inputPath: "azure/payload/pageable"
  },
  {
    outputPath: "client/namespace",
    inputPath: "client/namespace"
  },
  {
    outputPath: "client/enableModelNamespace",
    inputPath: "client/namespace"
  },
  {
    outputPath: "parameters/path",
    inputPath: "parameters/path"
  },
  {
    outputPath: "azure/encode/duration",
    inputPath: "azure/encode/duration"
  },
  {
    outputPath: "azure/client-generator-core/client-initialization",
    inputPath: "azure/client-generator-core/client-initialization"
  },
  {
    outputPath: "azure/resource-manager/non-resource",
    inputPath: "azure/resource-manager/non-resource"
  },
  {
<<<<<<< HEAD
    outputPath: "azure/client-generator-core/api-version/header",
    inputPath: "azure/client-generator-core/api-version/header"
  },
  {
    outputPath: "azure/client-generator-core/api-version/path",
    inputPath: "azure/client-generator-core/api-version/path"
  },
  {
    outputPath: "azure/client-generator-core/api-version/query",
    inputPath: "azure/client-generator-core/api-version/query"
=======
    outputPath: "azure/client-generator-core/deserialize-empty-string-as-null",
    inputPath: "azure/client-generator-core/deserialize-empty-string-as-null"
>>>>>>> 104722c2
  }
];

export const modularTsps = [
  {
    outputPath: "type/property/additional-properties",
    inputPath: "type/property/additional-properties"
  },
  {
    outputPath: "versioning/removed/v2preview",
    inputPath: "versioning/removed"
  },
  {
    outputPath: "versioning/removed/v1",
    inputPath: "versioning/removed"
  },
  {
    outputPath: "routes",
    inputPath: "routes"
  },
  {
    outputPath: "parameters/body-optionality",
    inputPath: "parameters/body-optionality"
  },
  {
    outputPath: "type/model/usage",
    inputPath: "type/model/usage"
  },
  {
    outputPath: "parameters/collection-format",
    inputPath: "parameters/collection-format"
  },
  {
    outputPath: "type/dictionary",
    inputPath: "type/dictionary"
  },
  {
    outputPath: "type/property/nullable",
    inputPath: "type/property/nullable"
  },
  {
    outputPath: "type/property/optionality",
    inputPath: "type/property/optionality"
  },
  {
    outputPath: "type/model/inheritance/nested-discriminator",
    inputPath: "type/model/inheritance/nested-discriminator"
  },
  {
    outputPath: "type/model/inheritance/not-discriminated",
    inputPath: "type/model/inheritance/not-discriminated"
  },
  {
    outputPath: "type/model/inheritance/enum-discriminator",
    inputPath: "type/model/inheritance/enum-discriminator"
  },
  {
    outputPath: "type/model/inheritance/single-discriminator",
    inputPath: "type/model/inheritance/single-discriminator"
  },
  {
    outputPath: "encode/bytes",
    inputPath: "encode/bytes"
  },
  {
    outputPath: "encode/duration",
    inputPath: "encode/duration"
  },
  {
    outputPath: "encode/datetime",
    inputPath: "encode/datetime"
  },
  {
    outputPath: "parameters/spread",
    inputPath: "parameters/spread"
  },
  {
    outputPath: "server/path/single",
    inputPath: "server/path/single"
  },
  {
    outputPath: "authentication/api-key",
    inputPath: "authentication/api-key"
  },
  {
    outputPath: "authentication/http/custom",
    inputPath: "authentication/http/custom"
  },
  {
    outputPath: "server/path/multiple",
    inputPath: "server/path/multiple"
  },
  {
    outputPath: "authentication/oauth2",
    inputPath: "authentication/oauth2"
  },
  {
    outputPath: "authentication/union",
    inputPath: "authentication/union"
  },
  {
    outputPath: "special-headers/repeatability",
    inputPath: "special-headers/repeatability"
  },
  {
    outputPath: "type/model/empty",
    inputPath: "type/model/empty"
  },
  {
    outputPath: "type/property/value-types",
    inputPath: "type/property/value-types"
  },
  { outputPath: "type/array", inputPath: "type/array" },
  {
    outputPath: "type/model/inheritance/recursive",
    inputPath: "type/model/inheritance/recursive"
  },
  {
    outputPath: "type/union",
    inputPath: "type/union"
  },
  {
    outputPath: "payload/media-type",
    inputPath: "payload/media-type"
  },
  {
    outputPath: "payload/multipart",
    inputPath: "payload/multipart"
  },
  {
    outputPath: "server/versions/versioned",
    inputPath: "server/versions/versioned"
  },
  {
    outputPath: "server/versions/not-versioned",
    inputPath: "server/versions/not-versioned"
  },
  {
    outputPath: "type/scalar",
    inputPath: "type/scalar"
  },
  {
    outputPath: "serialization/encoded-name/json",
    inputPath: "serialization/encoded-name/json"
  },
  {
    outputPath: "server/endpoint/not-defined",
    inputPath: "server/endpoint/not-defined"
  },
  {
    outputPath: "special-words",
    inputPath: "special-words"
  },
  {
    outputPath: "type/enum/extensible",
    inputPath: "type/enum/extensible"
  },
  {
    outputPath: "type/enum/fixed",
    inputPath: "type/enum/fixed"
  },
  {
    outputPath: "payload/content-negotiation",
    inputPath: "payload/content-negotiation"
  },
  {
    outputPath: "parameters/basic",
    inputPath: "parameters/basic"
  },
  {
    outputPath: "versioning/added",
    inputPath: "versioning/added"
  },
  {
    outputPath: "versioning/madeOptional",
    inputPath: "versioning/madeOptional"
  },
  {
    outputPath: "versioning/removed/v2",
    inputPath: "versioning/removed"
  },
  {
    outputPath: "versioning/renamedFrom",
    inputPath: "versioning/renamedFrom"
  },
  {
    outputPath: "versioning/returnTypeChangedFrom",
    inputPath: "versioning/returnTypeChangedFrom"
  },
  {
    outputPath: "versioning/typeChangedFrom",
    inputPath: "versioning/typeChangedFrom"
  },
  {
    outputPath: "encode/numeric",
    inputPath: "encode/numeric"
  },
  {
    outputPath: "payload/pageable",
    inputPath: "payload/pageable"
  }
];<|MERGE_RESOLUTION|>--- conflicted
+++ resolved
@@ -849,7 +849,6 @@
     inputPath: "azure/resource-manager/non-resource"
   },
   {
-<<<<<<< HEAD
     outputPath: "azure/client-generator-core/api-version/header",
     inputPath: "azure/client-generator-core/api-version/header"
   },
@@ -860,10 +859,10 @@
   {
     outputPath: "azure/client-generator-core/api-version/query",
     inputPath: "azure/client-generator-core/api-version/query"
-=======
+  },
+  {
     outputPath: "azure/client-generator-core/deserialize-empty-string-as-null",
     inputPath: "azure/client-generator-core/deserialize-empty-string-as-null"
->>>>>>> 104722c2
   }
 ];
 
