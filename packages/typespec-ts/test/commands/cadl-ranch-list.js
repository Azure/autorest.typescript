export const azureRlcTsps = [
  {
    outputPath: "routes",
    inputPath: "routes"
  },
  {
    outputPath: "payload/multipart",
    inputPath: "payload/multipart"
  },
  {
    outputPath: "union-body",
    inputPath: "union-body"
  },
  {
    outputPath: "azure/special-headers/client-request-id",
    inputPath: "azure/special-headers/client-request-id"
  },
  {
    outputPath: "special-headers/repeatability",
    inputPath: "special-headers/repeatability"
  },
  {
    outputPath: "parameters/body-optionality",
    inputPath: "parameters/body-optionality"
  },
  {
    outputPath: "encode/bytes",
    inputPath: "encode/bytes"
  },
  {
    outputPath: "encode/duration",
    inputPath: "encode/duration"
  },
  {
    outputPath: "encode/datetime",
    inputPath: "encode/datetime"
  },
  {
    outputPath: "shared-route",
    inputPath: "shared-route"
  },
  {
    outputPath: "media-types",
    inputPath: "media-types"
  },
  {
    outputPath: "overload",
    inputPath: "overload"
  },
  {
    outputPath: "type/array",
    inputPath: "type/array"
  },
  {
    outputPath: "authentication/api-key",
    inputPath: "authentication/api-key"
  },
  {
    outputPath: "authentication/http/custom",
    inputPath: "authentication/http/custom"
  },
  {
    outputPath: "authentication/oauth2",
    inputPath: "authentication/oauth2"
  },
  {
    outputPath: "authentication/union",
    inputPath: "authentication/union"
  },
  {
    outputPath: "type/dictionary",
    inputPath: "type/dictionary"
  },
  {
    outputPath: "type/enum/extensible",
    inputPath: "type/enum/extensible"
  },
  {
    outputPath: "type/enum/fixed",
    inputPath: "type/enum/fixed"
  },
  {
    outputPath: "azure/core/lro/standard",
    inputPath: "azure/core/lro/standard"
  },
  {
    outputPath: "azure/core/lro/rpc",
    inputPath: "azure/core/lro/rpc"
  },
  {
    outputPath: "type/model/inheritance/nested-discriminator",
    inputPath: "type/model/inheritance/nested-discriminator"
  },
  {
    outputPath: "type/model/inheritance/not-discriminated",
    inputPath: "type/model/inheritance/not-discriminated"
  },
  {
    outputPath: "type/model/inheritance/enum-discriminator",
    inputPath: "type/model/inheritance/enum-discriminator"
  },
  {
    outputPath: "type/model/inheritance/single-discriminator",
    inputPath: "type/model/inheritance/single-discriminator"
  },
  {
    outputPath: "type/model/inheritance/recursive",
    inputPath: "type/model/inheritance/recursive"
  },
  {
    outputPath: "type/property/optionality",
    inputPath: "type/property/optionality"
  },
  {
    outputPath: "type/property/nullable",
    inputPath: "type/property/nullable"
  },
  {
    outputPath: "type/property/value-types",
    inputPath: "type/property/value-types"
  },
  {
    outputPath: "type/property/additional-properties",
    inputPath: "type/property/additional-properties"
  },
  {
    outputPath: "type/model/visibility",
    inputPath: "type/model/visibility"
  },
  {
    outputPath: "type/model/usage",
    inputPath: "type/model/usage"
  },
  {
    outputPath: "type/model/empty",
    inputPath: "type/model/empty"
  },
  {
    outputPath: "resiliency/srv-driven-old",
    inputPath: "resiliency/srv-driven/old.tsp"
  },
  {
    outputPath: "resiliency/srv-driven-main",
    inputPath: "resiliency/srv-driven/main.tsp"
  },
  {
    outputPath: "special-words",
    inputPath: "special-words"
  },
  {
    outputPath: "type/union",
    inputPath: "type/union"
  },
  {
    outputPath: "parameters/collection-format",
    inputPath: "parameters/collection-format"
  },
  {
    outputPath: "parameters/spread",
    inputPath: "parameters/spread"
  },
  {
    outputPath: "server/path/single",
    inputPath: "server/path/single"
  },
  {
    outputPath: "server/path/multiple",
    inputPath: "server/path/multiple"
  },
  {
    outputPath: "azure/core/basic",
    inputPath: "azure/core/basic"
  },
  {
    outputPath: "azure/core/traits",
    inputPath: "azure/core/traits"
  },
  {
    outputPath: "client/structure/default",
    inputPath: "client/structure/default"
  },
  {
    outputPath: "client/structure/multi-client",
    inputPath: "client/structure/multi-client"
  },
  {
    outputPath: "client/structure/renamed-operation",
    inputPath: "client/structure/renamed-operation"
  },
  {
    outputPath: "client/structure/two-operation-group",
    inputPath: "client/structure/two-operation-group"
  },
  {
    outputPath: "type/scalar",
    inputPath: "type/scalar"
  },
  {
    outputPath: "azure/client-generator-core/access",
    inputPath: "azure/client-generator-core/access"
  },
  {
    outputPath: "azure/client-generator-core/usage",
    inputPath: "azure/client-generator-core/usage"
  },
  {
    outputPath: "payload/pageable",
    inputPath: "payload/pageable"
  },
  {
    outputPath: "payload/media-type",
    inputPath: "payload/media-type"
  },
  {
    outputPath: "client/naming",
    inputPath: "client/naming"
  },
  {
    outputPath: "serialization/encoded-name/json",
    inputPath: "serialization/encoded-name/json"
  },
  {
    outputPath: "azure/core/scalar",
    inputPath: "azure/core/scalar"
  },
  {
    outputPath: "server/endpoint/not-defined",
    inputPath: "server/endpoint/not-defined"
  },
  {
    outputPath: "server/versions/versioned",
    inputPath: "server/versions/versioned"
  },
  {
    outputPath: "server/versions/not-versioned",
    inputPath: "server/versions/not-versioned"
  },
  {
    outputPath: "payload/content-negotiation",
    inputPath: "payload/content-negotiation"
  },
  {
    outputPath: "parameters/basic",
    inputPath: "parameters/basic"
  },
  {
    outputPath: "versioning/added",
    inputPath: "versioning/added"
  },
  {
    outputPath: "versioning/madeOptional",
    inputPath: "versioning/madeOptional"
  },
  // disable it as https://github.com/Azure/autorest.typescript/issues/2902
  // {
  //   outputPath: "versioning/removed",
  //   inputPath: "versioning/removed"
  // },
  {
    outputPath: "versioning/renamedFrom",
    inputPath: "versioning/renamedFrom"
  },
  {
    outputPath: "versioning/returnTypeChangedFrom",
    inputPath: "versioning/returnTypeChangedFrom"
  },
  {
    outputPath: "versioning/typeChangedFrom",
    inputPath: "versioning/typeChangedFrom"
  },
  {
    outputPath: "azure/resource-manager/resources",
    inputPath: "azure/resource-manager/resources"
  },
  {
    outputPath: "azure/core/model",
    inputPath: "azure/core/model"
  },
  {
    outputPath: "azure/resource-manager/common-properties",
    inputPath: "azure/resource-manager/common-properties"
  },
  {
    outputPath: "azure/core/page",
    inputPath: "azure/core/page"
  },
  {
    outputPath: "azure/client-generator-core/flatten-property",
    inputPath: "azure/client-generator-core/flatten-property"
  },
  {
    outputPath: "client/structure/client-operation-group",
    inputPath: "client/structure/client-operation-group"
  },
  {
    outputPath: "encode/numeric",
    inputPath: "encode/numeric"
  },
  {
    outputPath: "azure/payload/pageable",
    inputPath: "azure/payload/pageable"
  },
  {
    outputPath: "azure/example/basic",
    inputPath: "azure/example/basic"
  },
  {
    outputPath: "client/namespace",
    inputPath: "client/namespace"
  },
  {
    outputPath: "azure/encode/duration",
    inputPath: "azure/encode/duration"
  },
  {
    outputPath: "azure/resource-manager/non-resource",
    inputPath: "azure/resource-manager/non-resource"
  },
  {
    outputPath: "azure/resource-manager/large-header",
    inputPath: "azure/resource-manager/large-header"
  },
  {
    outputPath: "azure/client-generator-core/client-initialization",
    inputPath: "azure/client-generator-core/client-initialization"
  },
  {
    outputPath: "azure/client-generator-core/deserialize-empty-string-as-null",
    inputPath: "azure/client-generator-core/deserialize-empty-string-as-null"
  },
  {
<<<<<<< HEAD
    outputPath: "azure/resource-manager/operation-templates",
    inputPath: "azure/resource-manager/operation-templates"
=======
    outputPath: "azure/client-generator-core/client-location",
    inputPath: "azure/client-generator-core/client-location"
>>>>>>> f373da98
  }
];

export const rlcTsps = [
  {
    outputPath: "routes",
    inputPath: "routes"
  },
  {
    outputPath: "payload/multipart",
    inputPath: "payload/multipart"
  },
  {
    outputPath: "union-body",
    inputPath: "union-body"
  },
  {
    outputPath: "special-headers/repeatability",
    inputPath: "special-headers/repeatability"
  },
  {
    outputPath: "parameters/body-optionality",
    inputPath: "parameters/body-optionality"
  },
  {
    outputPath: "shared-route",
    inputPath: "shared-route"
  },
  {
    outputPath: "type/array",
    inputPath: "type/array"
  },
  {
    outputPath: "authentication/api-key",
    inputPath: "authentication/api-key"
  },
  {
    outputPath: "authentication/http/custom",
    inputPath: "authentication/http/custom"
  },
  {
    outputPath: "authentication/oauth2",
    inputPath: "authentication/oauth2"
  },
  {
    outputPath: "authentication/union",
    inputPath: "authentication/union"
  },
  {
    outputPath: "type/dictionary",
    inputPath: "type/dictionary"
  },
  {
    outputPath: "type/enum/extensible",
    inputPath: "type/enum/extensible"
  },
  {
    outputPath: "type/enum/fixed",
    inputPath: "type/enum/fixed"
  },
  {
    outputPath: "type/model/inheritance/nested-discriminator",
    inputPath: "type/model/inheritance/nested-discriminator"
  },
  {
    outputPath: "type/model/inheritance/not-discriminated",
    inputPath: "type/model/inheritance/not-discriminated"
  },
  {
    outputPath: "type/model/inheritance/enum-discriminator",
    inputPath: "type/model/inheritance/enum-discriminator"
  },
  {
    outputPath: "type/model/inheritance/single-discriminator",
    inputPath: "type/model/inheritance/single-discriminator"
  },
  {
    outputPath: "type/model/inheritance/recursive",
    inputPath: "type/model/inheritance/recursive"
  },
  {
    outputPath: "type/property/optionality",
    inputPath: "type/property/optionality"
  },
  {
    outputPath: "type/property/nullable",
    inputPath: "type/property/nullable"
  },
  {
    outputPath: "type/model/visibility",
    inputPath: "type/model/visibility"
  },
  {
    outputPath: "type/model/usage",
    inputPath: "type/model/usage"
  },
  {
    outputPath: "type/model/empty",
    inputPath: "type/model/empty"
  },
  {
    outputPath: "type/union",
    inputPath: "type/union"
  },
  {
    outputPath: "parameters/collection-format",
    inputPath: "parameters/collection-format"
  },
  {
    outputPath: "parameters/spread",
    inputPath: "parameters/spread"
  },
  {
    outputPath: "server/path/single",
    inputPath: "server/path/single"
  },
  {
    outputPath: "server/path/multiple",
    inputPath: "server/path/multiple"
  },
  {
    outputPath: "type/scalar",
    inputPath: "type/scalar"
  },
  {
    outputPath: "payload/media-type",
    inputPath: "payload/media-type"
  },
  {
    outputPath: "serialization/encoded-name/json",
    inputPath: "serialization/encoded-name/json"
  },
  {
    outputPath: "server/endpoint/not-defined",
    inputPath: "server/endpoint/not-defined"
  },
  {
    outputPath: "server/versions/versioned",
    inputPath: "server/versions/versioned"
  },
  {
    outputPath: "server/versions/not-versioned",
    inputPath: "server/versions/not-versioned"
  },
  {
    outputPath: "payload/content-negotiation",
    inputPath: "payload/content-negotiation"
  },
  {
    outputPath: "parameters/basic",
    inputPath: "parameters/basic"
  },
  {
    outputPath: "versioning/added",
    inputPath: "versioning/added"
  },
  {
    outputPath: "versioning/madeOptional",
    inputPath: "versioning/madeOptional"
  },
  {
    outputPath: "versioning/renamedFrom",
    inputPath: "versioning/renamedFrom"
  },
  {
    outputPath: "versioning/returnTypeChangedFrom",
    inputPath: "versioning/returnTypeChangedFrom"
  },
  {
    outputPath: "versioning/typeChangedFrom",
    inputPath: "versioning/typeChangedFrom"
  },
  {
    outputPath: "encode/numeric",
    inputPath: "encode/numeric"
  },
  {
    outputPath: "encode/datetime",
    inputPath: "encode/datetime"
  },
  {
    outputPath: "encode/bytes",
    inputPath: "encode/bytes"
  },
  {
    outputPath: "encode/duration",
    inputPath: "encode/duration"
  },
  {
    outputPath: "special-words",
    inputPath: "special-words"
  },
  {
    outputPath: "type/property/value-types",
    inputPath: "type/property/value-types"
  },
  {
    outputPath: "payload/pageable",
    inputPath: "payload/pageable"
  }
];

export const azureModularTsps = [
  {
    outputPath: "versioning/removed/v2preview",
    inputPath: "versioning/removed"
  },
  {
    outputPath: "versioning/removed/v1",
    inputPath: "versioning/removed"
  },
  {
    outputPath: "routes",
    inputPath: "routes"
  },
  {
    outputPath: "azure/client-generator-core/flatten-property",
    inputPath: "azure/client-generator-core/flatten-property"
  },
  {
    outputPath: "azure/core/model",
    inputPath: "azure/core/model"
  },
  {
    outputPath: "azure/resource-manager/resources",
    inputPath: "azure/resource-manager/resources"
  },
  { outputPath: "azure/core/lro/rpc", inputPath: "azure/core/lro/rpc" },
  {
    outputPath: "azure/core/lro/standard",
    inputPath: "azure/core/lro/standard"
  },
  {
    outputPath: "azure/client-generator-core/access",
    inputPath: "azure/client-generator-core/access"
  },
  {
    outputPath: "azure/client-generator-core/usage",
    inputPath: "azure/client-generator-core/usage"
  },
  {
    outputPath: "parameters/body-optionality",
    inputPath: "parameters/body-optionality"
  },
  {
    outputPath: "type/model/usage",
    inputPath: "type/model/usage"
  },
  {
    outputPath: "client/structure/default",
    inputPath: "client/structure/default"
  },
  {
    outputPath: "client/structure/multi-client",
    inputPath: "client/structure/multi-client"
  },
  {
    outputPath: "client/structure/renamed-operation",
    inputPath: "client/structure/renamed-operation"
  },
  {
    outputPath: "client/structure/two-operation-group",
    inputPath: "client/structure/two-operation-group"
  },
  {
    outputPath: "azure/special-headers/client-request-id",
    inputPath: "azure/special-headers/client-request-id"
  },
  {
    outputPath: "parameters/collection-format",
    inputPath: "parameters/collection-format"
  },
  {
    outputPath: "azure/core/basic",
    inputPath: "azure/core/basic"
  },
  {
    outputPath: "type/dictionary",
    inputPath: "type/dictionary"
  },
  {
    outputPath: "type/property/nullable",
    inputPath: "type/property/nullable"
  },
  {
    outputPath: "type/property/optionality",
    inputPath: "type/property/optionality"
  },
  {
    outputPath: "type/model/inheritance/nested-discriminator",
    inputPath: "type/model/inheritance/nested-discriminator"
  },
  {
    outputPath: "type/model/inheritance/not-discriminated",
    inputPath: "type/model/inheritance/not-discriminated"
  },
  {
    outputPath: "type/model/inheritance/enum-discriminator",
    inputPath: "type/model/inheritance/enum-discriminator"
  },
  {
    outputPath: "type/model/inheritance/single-discriminator",
    inputPath: "type/model/inheritance/single-discriminator"
  },
  {
    outputPath: "encode/bytes",
    inputPath: "encode/bytes"
  },
  {
    outputPath: "encode/duration",
    inputPath: "encode/duration"
  },
  {
    outputPath: "encode/datetime",
    inputPath: "encode/datetime"
  },
  {
    outputPath: "parameters/spread",
    inputPath: "parameters/spread"
  },
  {
    outputPath: "server/path/single",
    inputPath: "server/path/single"
  },
  {
    outputPath: "authentication/api-key",
    inputPath: "authentication/api-key"
  },
  {
    outputPath: "authentication/http/custom",
    inputPath: "authentication/http/custom"
  },
  {
    outputPath: "server/path/multiple",
    inputPath: "server/path/multiple"
  },
  {
    outputPath: "authentication/oauth2",
    inputPath: "authentication/oauth2"
  },
  {
    outputPath: "authentication/union",
    inputPath: "authentication/union"
  },
  {
    outputPath: "special-headers/repeatability",
    inputPath: "special-headers/repeatability"
  },
  {
    outputPath: "azure/core/traits",
    inputPath: "azure/core/traits"
  },
  {
    outputPath: "type/model/empty",
    inputPath: "type/model/empty"
  },
  {
    outputPath: "type/property/value-types",
    inputPath: "type/property/value-types"
  },
  { outputPath: "type/array", inputPath: "type/array" },
  {
    outputPath: "type/model/inheritance/recursive",
    inputPath: "type/model/inheritance/recursive"
  },
  {
    outputPath: "type/union",
    inputPath: "type/union"
  },
  {
    outputPath: "payload/media-type",
    inputPath: "payload/media-type"
  },
  {
    outputPath: "payload/multipart",
    inputPath: "payload/multipart"
  },
  {
    outputPath: "server/versions/versioned",
    inputPath: "server/versions/versioned"
  },
  {
    outputPath: "server/versions/not-versioned",
    inputPath: "server/versions/not-versioned"
  },
  {
    outputPath: "type/scalar",
    inputPath: "type/scalar"
  },
  {
    outputPath: "client/naming",
    inputPath: "client/naming"
  },
  {
    outputPath: "serialization/encoded-name/json",
    inputPath: "serialization/encoded-name/json"
  },
  {
    outputPath: "azure/core/scalar",
    inputPath: "azure/core/scalar"
  },
  {
    outputPath: "server/endpoint/not-defined",
    inputPath: "server/endpoint/not-defined"
  },
  {
    outputPath: "special-words",
    inputPath: "special-words"
  },
  {
    outputPath: "type/enum/extensible",
    inputPath: "type/enum/extensible"
  },
  {
    outputPath: "type/enum/fixed",
    inputPath: "type/enum/fixed"
  },
  {
    outputPath: "type/property/additional-properties",
    inputPath: "type/property/additional-properties"
  },
  {
    outputPath: "payload/content-negotiation",
    inputPath: "payload/content-negotiation"
  },
  {
    outputPath: "parameters/basic",
    inputPath: "parameters/basic"
  },
  {
    outputPath: "versioning/added",
    inputPath: "versioning/added"
  },
  {
    outputPath: "versioning/madeOptional",
    inputPath: "versioning/madeOptional"
  },
  {
    outputPath: "versioning/removed/v2",
    inputPath: "versioning/removed"
  },
  {
    outputPath: "versioning/renamedFrom",
    inputPath: "versioning/renamedFrom"
  },
  {
    outputPath: "versioning/returnTypeChangedFrom",
    inputPath: "versioning/returnTypeChangedFrom"
  },
  {
    outputPath: "versioning/typeChangedFrom",
    inputPath: "versioning/typeChangedFrom"
  },
  {
    outputPath: "resiliency/srv-driven-old",
    inputPath: "resiliency/srv-driven/old.tsp"
  },
  {
    outputPath: "resiliency/srv-driven-main",
    inputPath: "resiliency/srv-driven/main.tsp"
  },
  {
    outputPath: "azure/resource-manager/common-properties",
    inputPath: "azure/resource-manager/common-properties"
  },
  {
    outputPath: "azure/example/basic",
    inputPath: "azure/example/basic"
  },
  {
    outputPath: "azure/core/page",
    inputPath: "azure/core/page"
  },
  {
    outputPath: "client/structure/client-operation-group",
    inputPath: "client/structure/client-operation-group"
  },
  {
    outputPath: "encode/numeric",
    inputPath: "encode/numeric"
  },
  {
    outputPath: "payload/pageable",
    inputPath: "payload/pageable"
  },
  {
    outputPath: "azure/payload/pageable",
    inputPath: "azure/payload/pageable"
  },
  {
    outputPath: "client/namespace",
    inputPath: "client/namespace"
  },
  {
    outputPath: "client/enableModelNamespace",
    inputPath: "client/namespace"
  },
  {
    outputPath: "parameters/path",
    inputPath: "parameters/path"
  },
  {
    outputPath: "azure/encode/duration",
    inputPath: "azure/encode/duration"
  },
  {
    outputPath: "azure/client-generator-core/client-initialization",
    inputPath: "azure/client-generator-core/client-initialization"
  },
  {
    outputPath: "azure/resource-manager/non-resource",
    inputPath: "azure/resource-manager/non-resource"
  },
  {
    outputPath: "azure/resource-manager/large-header",
    inputPath: "azure/resource-manager/large-header"
  },
  {
    outputPath: "azure/client-generator-core/deserialize-empty-string-as-null",
    inputPath: "azure/client-generator-core/deserialize-empty-string-as-null"
  },
  {
<<<<<<< HEAD
    outputPath: "azure/resource-manager/operation-templates",
    inputPath: "azure/resource-manager/operation-templates"
=======
    outputPath: "azure/client-generator-core/client-location",
    inputPath: "azure/client-generator-core/client-location"
>>>>>>> f373da98
  }
];

export const modularTsps = [
  {
    outputPath: "type/property/additional-properties",
    inputPath: "type/property/additional-properties"
  },
  {
    outputPath: "versioning/removed/v2preview",
    inputPath: "versioning/removed"
  },
  {
    outputPath: "versioning/removed/v1",
    inputPath: "versioning/removed"
  },
  {
    outputPath: "routes",
    inputPath: "routes"
  },
  {
    outputPath: "parameters/body-optionality",
    inputPath: "parameters/body-optionality"
  },
  {
    outputPath: "type/model/usage",
    inputPath: "type/model/usage"
  },
  {
    outputPath: "parameters/collection-format",
    inputPath: "parameters/collection-format"
  },
  {
    outputPath: "type/dictionary",
    inputPath: "type/dictionary"
  },
  {
    outputPath: "type/property/nullable",
    inputPath: "type/property/nullable"
  },
  {
    outputPath: "type/property/optionality",
    inputPath: "type/property/optionality"
  },
  {
    outputPath: "type/model/inheritance/nested-discriminator",
    inputPath: "type/model/inheritance/nested-discriminator"
  },
  {
    outputPath: "type/model/inheritance/not-discriminated",
    inputPath: "type/model/inheritance/not-discriminated"
  },
  {
    outputPath: "type/model/inheritance/enum-discriminator",
    inputPath: "type/model/inheritance/enum-discriminator"
  },
  {
    outputPath: "type/model/inheritance/single-discriminator",
    inputPath: "type/model/inheritance/single-discriminator"
  },
  {
    outputPath: "encode/bytes",
    inputPath: "encode/bytes"
  },
  {
    outputPath: "encode/duration",
    inputPath: "encode/duration"
  },
  {
    outputPath: "encode/datetime",
    inputPath: "encode/datetime"
  },
  {
    outputPath: "parameters/spread",
    inputPath: "parameters/spread"
  },
  {
    outputPath: "server/path/single",
    inputPath: "server/path/single"
  },
  {
    outputPath: "authentication/api-key",
    inputPath: "authentication/api-key"
  },
  {
    outputPath: "authentication/http/custom",
    inputPath: "authentication/http/custom"
  },
  {
    outputPath: "server/path/multiple",
    inputPath: "server/path/multiple"
  },
  {
    outputPath: "authentication/oauth2",
    inputPath: "authentication/oauth2"
  },
  {
    outputPath: "authentication/union",
    inputPath: "authentication/union"
  },
  {
    outputPath: "special-headers/repeatability",
    inputPath: "special-headers/repeatability"
  },
  {
    outputPath: "type/model/empty",
    inputPath: "type/model/empty"
  },
  {
    outputPath: "type/property/value-types",
    inputPath: "type/property/value-types"
  },
  { outputPath: "type/array", inputPath: "type/array" },
  {
    outputPath: "type/model/inheritance/recursive",
    inputPath: "type/model/inheritance/recursive"
  },
  {
    outputPath: "type/union",
    inputPath: "type/union"
  },
  {
    outputPath: "payload/media-type",
    inputPath: "payload/media-type"
  },
  {
    outputPath: "payload/multipart",
    inputPath: "payload/multipart"
  },
  {
    outputPath: "server/versions/versioned",
    inputPath: "server/versions/versioned"
  },
  {
    outputPath: "server/versions/not-versioned",
    inputPath: "server/versions/not-versioned"
  },
  {
    outputPath: "type/scalar",
    inputPath: "type/scalar"
  },
  {
    outputPath: "serialization/encoded-name/json",
    inputPath: "serialization/encoded-name/json"
  },
  {
    outputPath: "server/endpoint/not-defined",
    inputPath: "server/endpoint/not-defined"
  },
  {
    outputPath: "special-words",
    inputPath: "special-words"
  },
  {
    outputPath: "type/enum/extensible",
    inputPath: "type/enum/extensible"
  },
  {
    outputPath: "type/enum/fixed",
    inputPath: "type/enum/fixed"
  },
  {
    outputPath: "payload/content-negotiation",
    inputPath: "payload/content-negotiation"
  },
  {
    outputPath: "parameters/basic",
    inputPath: "parameters/basic"
  },
  {
    outputPath: "versioning/added",
    inputPath: "versioning/added"
  },
  {
    outputPath: "versioning/madeOptional",
    inputPath: "versioning/madeOptional"
  },
  {
    outputPath: "versioning/removed/v2",
    inputPath: "versioning/removed"
  },
  {
    outputPath: "versioning/renamedFrom",
    inputPath: "versioning/renamedFrom"
  },
  {
    outputPath: "versioning/returnTypeChangedFrom",
    inputPath: "versioning/returnTypeChangedFrom"
  },
  {
    outputPath: "versioning/typeChangedFrom",
    inputPath: "versioning/typeChangedFrom"
  },
  {
    outputPath: "encode/numeric",
    inputPath: "encode/numeric"
  },
  {
    outputPath: "payload/pageable",
    inputPath: "payload/pageable"
  }
];<|MERGE_RESOLUTION|>--- conflicted
+++ resolved
@@ -329,13 +329,12 @@
     inputPath: "azure/client-generator-core/deserialize-empty-string-as-null"
   },
   {
-<<<<<<< HEAD
     outputPath: "azure/resource-manager/operation-templates",
     inputPath: "azure/resource-manager/operation-templates"
-=======
+  },
+  {
     outputPath: "azure/client-generator-core/client-location",
     inputPath: "azure/client-generator-core/client-location"
->>>>>>> f373da98
   }
 ];
 
@@ -858,13 +857,12 @@
     inputPath: "azure/client-generator-core/deserialize-empty-string-as-null"
   },
   {
-<<<<<<< HEAD
     outputPath: "azure/resource-manager/operation-templates",
     inputPath: "azure/resource-manager/operation-templates"
-=======
+  },
+  {
     outputPath: "azure/client-generator-core/client-location",
     inputPath: "azure/client-generator-core/client-location"
->>>>>>> f373da98
   }
 ];
 
