import { EmitContext, Program } from "@typespec/compiler";
import { createTestHost } from "@typespec/compiler/testing";
import { TestHost } from "@typespec/compiler/testing";
import { RestTestLibrary } from "@typespec/rest/testing";
import { HttpTestLibrary } from "@typespec/http/testing";
import { VersioningTestLibrary } from "@typespec/versioning/testing";
import { AzureCoreTestLibrary } from "@azure-tools/typespec-azure-core/testing";
import { SdkTestLibrary } from "@azure-tools/typespec-client-generator-core/testing";
import { OpenAPITestLibrary } from "@typespec/openapi/testing";
import { AutorestTestLibrary } from "@azure-tools/typespec-autorest/testing";
import { AzureResourceManagerTestLibrary } from "@azure-tools/typespec-azure-resource-manager/testing";
import { SdkContext } from "../../src/utils/interfaces.js";
import { assert } from "chai";
import { format } from "prettier";
import { prettierTypeScriptOptions } from "../../src/lib.js";
import { createContextWithDefaultOptions } from "../../src/index.js";
import { provideContext } from "../../src/contextManager.js";
import { Project } from "ts-morph";
import { provideSdkTypes } from "../../src/framework/hooks/sdkTypes.js";
import { provideBinder } from "../../src/framework/hooks/binder.js";
import { loadStaticHelpers } from "../../src/framework/load-static-helpers.js";
import path from "path";
import { getDirname } from "../../src/utils/dirname.js";
import {
  MultipartHelpers,
  PagingHelpers,
  PollingHelpers,
  SerializationHelpers,
  UrlTemplateHelpers
} from "../../src/modular/static-helpers-metadata.js";
import {
  AzureCoreDependencies,
  AzureIdentityDependencies,
  AzurePollingDependencies
} from "../../src/modular/external-dependencies.js";

export interface ExampleJson {
  filename: string;
  rawContent: string;
}

const { __dirname } = getDirname(import.meta.url);

export async function createRLCEmitterTestHost() {
  return createTestHost({
    libraries: [
      HttpTestLibrary,
      RestTestLibrary,
      VersioningTestLibrary,
      AzureCoreTestLibrary,
      SdkTestLibrary,
      AzureResourceManagerTestLibrary,
      OpenAPITestLibrary,
      AutorestTestLibrary
    ]
  });
}

export interface RLCEmitterOptions {
  needNamespaces?: boolean;
  needAzureCore?: boolean;
  needTCGC?: boolean;
  withRawContent?: boolean;
  withVersionedApiVersion?: boolean;
  needArmTemplate?: boolean;
  exampleJson?: Record<string, any>;
}

export async function rlcEmitterFor(
  code: string,
  {
    needNamespaces = true,
    needAzureCore = false,
    needTCGC = false,
    withRawContent = false,
    withVersionedApiVersion = false,
    needArmTemplate = false,
    exampleJson = {}
  }: RLCEmitterOptions = {}
): Promise<TestHost> {
  const host: TestHost = await createRLCEmitterTestHost();
  const namespace = `
  #suppress "@azure-tools/typespec-azure-core/auth-required" "for test"
  ${withVersionedApiVersion ? "@versioned(Versions)" : ""}
  @service({
    title: "Azure TypeScript Testing"
  })

  ${needAzureCore ? "@useDependency(Azure.Core.Versions.v1_0_Preview_2)" : ""} 
  namespace Azure.TypeScript.Testing;
  `;
  const content = withRawContent
    ? code
    : `
import "@typespec/http";
import "@typespec/rest";
import "@typespec/versioning";
${needTCGC ? 'import "@azure-tools/typespec-client-generator-core";' : ""} 
${needAzureCore ? 'import "@azure-tools/typespec-azure-core";' : ""} 
${needArmTemplate
      ? 'import "@azure-tools/typespec-azure-resource-manager";'
      : ""
    }

using TypeSpec.Rest; 
using TypeSpec.Http;
using TypeSpec.Versioning;
${needTCGC ? "using Azure.ClientGenerator.Core;" : ""}
${needAzureCore ? "using Azure.Core;" : ""}
${needNamespaces ? namespace : ""}
${needArmTemplate ? "using Azure.ResourceManager;" : ""}
${withVersionedApiVersion && needNamespaces
      ? 'enum Versions { v2022_05_15_preview: "2022-05-15-preview"}'
      : ""
    }
${code}
`;
  host.addTypeSpecFile("main.tsp", content);
  for (const example in exampleJson) {
    host.addTypeSpecFile(`./examples/${example}.json`, exampleJson[example]);
  }
  await host.compile("./", {
    warningAsError: false
  });
  return host;
}

export async function compileTypeSpecFor(
  code: string,
  examples: ExampleJson[] = []
) {
  let prefix = "";
  if (!code.includes("import")) {
    prefix = prefix + importStatement();
    if (!code.includes("@service")) {
      prefix = prefix + serviceStatement();
    }
  }
  const host: TestHost = await createRLCEmitterTestHost();
  host.addTypeSpecFile("main.tsp", `${prefix}${code}`);
  for (const example of examples) {
    host.addTypeSpecFile(
      `./examples/2021-10-01-preview/${example.filename}.json`,
      example.rawContent
    );
  }
  await host.compile("./", {
    warningAsError: false
  });
  return host;
}

function importStatement() {
  return `
import "@typespec/http";
import "@typespec/rest";
import "@typespec/versioning";
import "@azure-tools/typespec-client-generator-core";
import "@azure-tools/typespec-azure-core";
import "@azure-tools/typespec-azure-resource-manager";

using TypeSpec.Rest; 
using TypeSpec.Http;
using TypeSpec.Versioning;
using Azure.ClientGenerator.Core;
using Azure.Core;
using Azure.ResourceManager;`;
}

function serviceStatement() {
  return `
  @versioned(Azure.TypeScript.Testing.Versions)
  @service({
    title: "Azure TypeScript Testing",
  })

  namespace Azure.TypeScript.Testing;
  enum Versions {
    @useDependency(Azure.Core.Versions.v1_0_Preview_2)
    v2021_10_01_preview: "2021-10-01-preview",
  }
  
  `;
}

export async function createDpgContextTestHelper(
  program: Program,
  enableModelNamespace = false,
  configs: Record<string, unknown> = {}
): Promise<SdkContext> {
  const outputProject = new Project({ useInMemoryFileSystem: true });
  provideContext("rlcMetaTree", new Map());
  provideContext("symbolMap", new Map());
  provideContext("outputProject", outputProject);

  const context = await createContextWithDefaultOptions({
    program,
    options: configs as any
  } as EmitContext);

  const sdkContext = {
    ...context,
    program,
    rlcOptions: {
      flavor: "azure",
      enableModelNamespace,
      ...configs
    },
    generationPathDetail: {},
    emitterName: "@azure-tools/typespec-ts",
    originalProgram: program
  } as SdkContext;

  provideContext("emitContext", {
    compilerContext: context as any,
    tcgcContext: sdkContext
  });

  await provideBinderWithAzureDependencies(outputProject);
  provideSdkTypes(context);

  return sdkContext;
}

export async function assertEqualContent(
  actual: string,
  expected: string,
  ignoreWeirdLine: boolean = false
) {
  assert.strictEqual(
    await format(
      ignoreWeirdLine
        ? actual.replace(/$\n^/g, "").replace(/\s+/g, " ")
        : actual,
      prettierTypeScriptOptions
    ),
    await format(
      ignoreWeirdLine
        ? expected.replace(/$\n^/g, "").replace(/\s+/g, " ")
        : expected,
      prettierTypeScriptOptions
    )
  );
}

export type VerifyPropertyConfig = {
  additionalTypeSpecDefinition?: string;
  outputType?: string;
  additionalInputContent?: string;
  additionalOutputContent?: string;
};

export async function provideBinderWithAzureDependencies(project: Project) {
  const helpersDirectory = path.resolve(
    __dirname,
    "../../static/static-helpers"
  );

  const extraDependencies = {
    ...AzurePollingDependencies,
    ...AzureCoreDependencies,
    ...AzureIdentityDependencies
  };

  const staticHelpers = {
    ...SerializationHelpers,
    ...PagingHelpers,
    ...PollingHelpers,
<<<<<<< HEAD
    ...UrlTemplateHelpers
=======
    ...MultipartHelpers,
>>>>>>> 4afbe888
  };

  const staticHelperMap = await loadStaticHelpers(project, staticHelpers, {
    helpersAssetDirectory: helpersDirectory
  });

  const binder = provideBinder(project, {
    staticHelpers: staticHelperMap,
    dependencies: extraDependencies
  });

  return binder;
}<|MERGE_RESOLUTION|>--- conflicted
+++ resolved
@@ -266,11 +266,8 @@
     ...SerializationHelpers,
     ...PagingHelpers,
     ...PollingHelpers,
-<<<<<<< HEAD
     ...UrlTemplateHelpers
-=======
     ...MultipartHelpers,
->>>>>>> 4afbe888
   };
 
   const staticHelperMap = await loadStaticHelpers(project, staticHelpers, {
