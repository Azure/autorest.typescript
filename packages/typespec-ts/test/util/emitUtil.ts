import {
  buildClient,
  buildClientDefinitions,
  buildPaginateHelper,
  buildParameterTypes,
  buildResponseTypes,
  buildRuntimeImports,
  buildSchemaTypes,
  initInternalImports,
  RLCModel,
  Schema
} from "@azure-tools/rlc-common";
import { createDpgContextTestHelper, rlcEmitterFor } from "./testUtil.js";
import { transformToParameterTypes } from "../../src/transform/transformParameters.js";
import { transformSchemas } from "../../src/transform/transformSchemas.js";
import { transformPaths } from "../../src/transform/transformPaths.js";
import {
  transformRLCModel,
  transformUrlInfo
} from "../../src/transform/transform.js";
import { transformApiVersionInfo } from "../../src/transform/transformApiVersionInfo.js";
import { transformToResponseTypes } from "../../src/transform/transformResponses.js";
import { getCredentialInfo } from "../../src/transform/transfromRLCOptions.js";
import { getRLCClients } from "../../src/utils/clientUtils.js";
import { expectDiagnosticEmpty } from "@typespec/compiler/testing";
import { transformHelperFunctionDetails } from "../../src/transform/transformHelperFunctionDetails.js";
import { emitCodeModel } from "../../src/modular/buildCodeModel.js";
import {
  buildModels,
  buildModelsOptions
} from "../../src/modular/emitModels.js";
import { buildOperationFiles } from "../../src/modular/buildOperations.js";
import { buildSerializeUtils } from "../../src/modular/buildSerializeUtils.js";
import { buildClientContext } from "../../src/modular/buildClientContext.js";
import { Project } from "ts-morph";

export async function emitPageHelperFromTypeSpec(
  tspContent: string,
  needAzureCore: boolean = false,
  needTCGC: boolean = false
) {
  const context = await rlcEmitterFor(
    tspContent,
    true,
    needAzureCore,
    needTCGC
  );
  const program = context.program;
  const dpgContext = createDpgContextTestHelper(context.program);
  const clients = getRLCClients(dpgContext);
  let helperDetail;
  if (clients && clients[0]) {
    helperDetail = transformHelperFunctionDetails(
      clients[0],
      dpgContext,
      "azure"
    );
  }
  expectDiagnosticEmpty(program.diagnostics);
  return buildPaginateHelper({
    helperDetails: helperDetail,
    srcPath: "",
    paths: {},
    libraryName: "test",
    schemas: [],
    importInfo: {
      internalImports: initInternalImports(),
      runtimeImports: buildRuntimeImports("azure")
    }
  });
}

export async function emitSchemasFromTypeSpec(
  tspContent: string,
  needAzureCore: boolean = false,
  needTCGC: boolean = false
) {
  const context = await rlcEmitterFor(
    tspContent,
    true,
    needAzureCore,
    needTCGC
  );
  const program = context.program;
  const dpgContext = createDpgContextTestHelper(context.program);
  const clients = getRLCClients(dpgContext);
  let rlcSchemas: Schema[] = [];
  if (clients && clients[0]) {
    rlcSchemas = transformSchemas(program, clients[0], dpgContext);
  }
  expectDiagnosticEmpty(program.diagnostics);
  return rlcSchemas;
}

export async function emitModelsFromTypeSpec(
  tspContent: string,
  needAzureCore: boolean = false,
  needTCGC: boolean = false,
  withRawContent: boolean = false,
  mustEmptyDiagnostic: boolean = true
) {
  const context = await rlcEmitterFor(
    tspContent,
    true,
    needAzureCore,
    needTCGC,
    withRawContent
  );
  const program = context.program;
  const dpgContext = createDpgContextTestHelper(context.program);
  const clients = getRLCClients(dpgContext);
  let rlcSchemas: Schema[] = [];
  if (clients && clients[0]) {
    rlcSchemas = transformSchemas(program, clients[0], dpgContext);
  }
  if (mustEmptyDiagnostic && dpgContext.program.diagnostics.length > 0) {
    throw dpgContext.program.diagnostics;
  }
  return buildSchemaTypes({
    schemas: rlcSchemas,
    srcPath: "",
    paths: {},
    libraryName: "test",
    importInfo: {
      internalImports: initInternalImports(),
      runtimeImports: buildRuntimeImports("azure")
    }
  });
}

export async function emitParameterFromTypeSpec(
  tspContent: string,
  needAzureCore: boolean = false,
<<<<<<< HEAD
  ignoreServiceVersion: boolean = false,
=======
>>>>>>> 6789df3c
  needTCGC: boolean = false,
  withRawContent: boolean = false,
  mustEmptyDiagnostic: boolean = true,
  withVersionedApiVersion: boolean = false,
) {
  const context = await rlcEmitterFor(
    tspContent,
    true,
    needAzureCore,
<<<<<<< HEAD
    ignoreServiceVersion,
=======
>>>>>>> 6789df3c
    needTCGC,
    withRawContent,
    withVersionedApiVersion,
  );
  const dpgContext = createDpgContextTestHelper(context.program);
  const clients = getRLCClients(dpgContext);
  const importSet = initInternalImports();
  let parameters;
  if (clients && clients[0]) {
    parameters = transformToParameterTypes(importSet, clients[0], dpgContext);
  }
  if (mustEmptyDiagnostic && dpgContext.program.diagnostics.length > 0) {
    throw dpgContext.program.diagnostics;
  }
  return buildParameterTypes({
    srcPath: "",
    paths: {},
    libraryName: "test",
    schemas: [],
    parameters,
    importInfo: {
      internalImports: importSet,
      runtimeImports: buildRuntimeImports("azure")
    }
  });
}

export async function emitClientDefinitionFromTypeSpec(
  tspContent: string,
  needAzureCore: boolean = false
) {
  const context = await rlcEmitterFor(tspContent, true, needAzureCore);
  const program = context.program;
  const dpgContext = createDpgContextTestHelper(context.program);
  const clients = getRLCClients(dpgContext);
  let paths = {};
  if (clients && clients[0]) {
    paths = transformPaths(program, clients[0], dpgContext);
  }
  expectDiagnosticEmpty(dpgContext.program.diagnostics);
  return buildClientDefinitions({
    srcPath: "",
    libraryName: "test",
    schemas: [],
    paths,
    importInfo: {
      internalImports: initInternalImports(),
      runtimeImports: buildRuntimeImports("azure")
    }
  });
}

export async function emitClientFactoryFromTypeSpec(
  tspContent: string,
  needAzureCore: boolean = false,
  mustEmptyDiagnostic = true,
  withRawContent = false
) {
  const context = await rlcEmitterFor(
    tspContent,
    false,
    needAzureCore,
    false,
    withRawContent
  );
  const program = context.program;
  const dpgContext = createDpgContextTestHelper(context.program);
  const urlInfo = transformUrlInfo(dpgContext);
  const creadentialInfo = getCredentialInfo(program, {});
  const clients = getRLCClients(dpgContext);
  let apiVersionInfo;
  if (clients && clients[0]) {
    apiVersionInfo = transformApiVersionInfo(clients[0], dpgContext, urlInfo);
  }
  if (mustEmptyDiagnostic && dpgContext.program.diagnostics.length > 0) {
    throw dpgContext.program.diagnostics;
  }

  return buildClient({
    srcPath: "",
    libraryName: "test",
    schemas: [],
    paths: {},
    urlInfo,
    apiVersionInfo,
    options: {
      packageDetails: {
        name: "test",
        version: "1.0.0-beta.1"
      },
      flavor: "azure",
      ...creadentialInfo
    },
    importInfo: {
      internalImports: initInternalImports(),
      runtimeImports: buildRuntimeImports("azure")
    }
  });
}

export async function emitResponsesFromTypeSpec(
  tspContent: string,
  needAzureCore: boolean = false,
  withRawContent: boolean = false,
  needTCGC: boolean = false
) {
  const context = await rlcEmitterFor(
    tspContent,
    true,
    needAzureCore,
    needTCGC,
    withRawContent
  );
  const dpgContext = createDpgContextTestHelper(context.program);
  const importSet = initInternalImports();
  const clients = getRLCClients(dpgContext);
  let responses;
  if (clients && clients[0]) {
    responses = transformToResponseTypes(importSet, clients[0], dpgContext);
  }
  expectDiagnosticEmpty(dpgContext.program.diagnostics);
  return buildResponseTypes({
    srcPath: "",
    libraryName: "test",
    schemas: [],
    paths: {},
    responses,
    importInfo: {
      internalImports: importSet,
      runtimeImports: buildRuntimeImports("azure")
    }
  });
}

export async function getRLCClientsFromTypeSpec(tspContent: string) {
  const context = await rlcEmitterFor(tspContent, true, false, true, true);
  const dpgContext = createDpgContextTestHelper(context.program);
  const clients = getRLCClients(dpgContext);
  expectDiagnosticEmpty(dpgContext.program.diagnostics);
  return clients;
}

export async function emitModularModelsFromTypeSpec(
  tspContent: string,
  needOptions: boolean = false,
  withRawContent: boolean = false,
  needAzureCore: boolean = false
) {
  const context = await rlcEmitterFor(
    tspContent,
    true,
    needAzureCore,
    false,
    withRawContent
  );
  const dpgContext = createDpgContextTestHelper(context.program);
  const serviceNameToRlcModelsMap: Map<string, RLCModel> = new Map<
    string,
    RLCModel
  >();
  const project = new Project();
  const clients = getRLCClients(dpgContext);
  if (clients && clients[0]) {
    dpgContext.rlcOptions!.isModularLibrary = true;
    const rlcModels = await transformRLCModel(clients[0], dpgContext);
    serviceNameToRlcModelsMap.set(clients[0].service.name, rlcModels);
    const modularCodeModel = emitCodeModel(
      dpgContext,
      serviceNameToRlcModelsMap,
      "",
      project,
      {
        casing: "camel"
      }
    );
    if (
      modularCodeModel &&
      modularCodeModel.clients &&
      modularCodeModel.clients.length > 0 &&
      modularCodeModel.clients[0]
    ) {
      if (needOptions) {
        return buildModelsOptions(
          modularCodeModel,
          modularCodeModel.clients[0]
        );
      }
      return buildModels(modularCodeModel, modularCodeModel.clients[0]);
    }
  }
  expectDiagnosticEmpty(dpgContext.program.diagnostics);
  return undefined;
}

export async function emitModularSerializeUtilsFromTypeSpec(
  tspContent: string
) {
  const context = await rlcEmitterFor(tspContent);
  const dpgContext = createDpgContextTestHelper(context.program);
  const serviceNameToRlcModelsMap: Map<string, RLCModel> = new Map<
    string,
    RLCModel
  >();
  const project = new Project();
  const clients = getRLCClients(dpgContext);
  if (clients && clients[0]) {
    dpgContext.rlcOptions!.isModularLibrary = true;
    const rlcModels = await transformRLCModel(clients[0], dpgContext);
    serviceNameToRlcModelsMap.set(clients[0].service.name, rlcModels);
    const modularCodeModel = emitCodeModel(
      dpgContext,
      serviceNameToRlcModelsMap,
      "",
      project,
      {
        casing: "camel"
      }
    );
    if (
      modularCodeModel &&
      modularCodeModel.clients &&
      modularCodeModel.clients.length > 0 &&
      modularCodeModel.clients[0]
    ) {
      return buildSerializeUtils(modularCodeModel);
    }
  }
  expectDiagnosticEmpty(dpgContext.program.diagnostics);
  return undefined;
}

export async function emitModularOperationsFromTypeSpec(
  tspContent: string,
  mustEmptyDiagnostic = true,
  needNamespaces: boolean = true,
  needAzureCore: boolean = false,
  withRawContent: boolean = false
) {
  const context = await rlcEmitterFor(
    tspContent,
    needNamespaces,
    needAzureCore,
    false,
    withRawContent
  );
  const dpgContext = createDpgContextTestHelper(context.program);
  const serviceNameToRlcModelsMap: Map<string, RLCModel> = new Map<
    string,
    RLCModel
  >();
  const project = new Project();
  const clients = getRLCClients(dpgContext);
  if (clients && clients[0]) {
    dpgContext.rlcOptions!.isModularLibrary = true;
    const rlcModels = await transformRLCModel(clients[0], dpgContext);
    serviceNameToRlcModelsMap.set(clients[0].service.name, rlcModels);
    const modularCodeModel = emitCodeModel(
      dpgContext,
      serviceNameToRlcModelsMap,
      "",
      project,
      {
        casing: "camel"
      }
    );
    if (
      modularCodeModel &&
      modularCodeModel.clients &&
      modularCodeModel.clients.length > 0 &&
      modularCodeModel.clients[0]
    ) {
      const res = buildOperationFiles(
        dpgContext,
        modularCodeModel,
        modularCodeModel.clients[0],
        false
      );
      if (mustEmptyDiagnostic && dpgContext.program.diagnostics.length > 0) {
        throw dpgContext.program.diagnostics;
      }
      return res;
    }
  }
  return undefined;
}

export async function emitModularClientContextFromTypeSpec(
  tspContent: string,
  withRawContent: boolean = false
) {
  const context = await rlcEmitterFor(
    tspContent,
    true,
    false,
    false,
    withRawContent
  );
  const dpgContext = createDpgContextTestHelper(context.program);
  const serviceNameToRlcModelsMap: Map<string, RLCModel> = new Map<
    string,
    RLCModel
  >();
  const project = new Project();
  const clients = getRLCClients(dpgContext);
  if (clients && clients[0]) {
    dpgContext.rlcOptions!.isModularLibrary = true;
    const rlcModels = await transformRLCModel(clients[0], dpgContext);
    serviceNameToRlcModelsMap.set(clients[0].service.name, rlcModels);
    const modularCodeModel = emitCodeModel(
      dpgContext,
      serviceNameToRlcModelsMap,
      "",
      project,
      {
        casing: "camel"
      }
    );
    if (
      modularCodeModel &&
      modularCodeModel.clients &&
      modularCodeModel.clients.length > 0 &&
      modularCodeModel.clients[0]
    ) {
      return buildClientContext(
        dpgContext,
        modularCodeModel,
        modularCodeModel.clients[0]
      );
    }
  }
  expectDiagnosticEmpty(dpgContext.program.diagnostics);
  return undefined;
}<|MERGE_RESOLUTION|>--- conflicted
+++ resolved
@@ -131,10 +131,6 @@
 export async function emitParameterFromTypeSpec(
   tspContent: string,
   needAzureCore: boolean = false,
-<<<<<<< HEAD
-  ignoreServiceVersion: boolean = false,
-=======
->>>>>>> 6789df3c
   needTCGC: boolean = false,
   withRawContent: boolean = false,
   mustEmptyDiagnostic: boolean = true,
@@ -144,10 +140,6 @@
     tspContent,
     true,
     needAzureCore,
-<<<<<<< HEAD
-    ignoreServiceVersion,
-=======
->>>>>>> 6789df3c
     needTCGC,
     withRawContent,
     withVersionedApiVersion,
