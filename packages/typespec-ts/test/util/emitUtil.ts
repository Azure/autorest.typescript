import {
  buildClient,
  buildClientDefinitions,
  buildPaginateHelper,
  buildParameterTypes,
  buildResponseTypes,
  buildRuntimeImports,
  buildSchemaTypes,
  initInternalImports,
  RLCModel,
  Schema
} from "@azure-tools/rlc-common";
import { createDpgContextTestHelper, rlcEmitterFor } from "./testUtil.js";
import { transformToParameterTypes } from "../../src/transform/transformParameters.js";
import { transformSchemas } from "../../src/transform/transformSchemas.js";
import { transformPaths } from "../../src/transform/transformPaths.js";
import {
  transformRLCModel,
  transformUrlInfo
} from "../../src/transform/transform.js";
import { transformToResponseTypes } from "../../src/transform/transformResponses.js";
import { getCredentialInfo } from "../../src/transform/transfromRLCOptions.js";
import { getRLCClients } from "../../src/utils/clientUtils.js";
import { expectDiagnosticEmpty } from "@typespec/compiler/testing";
import { transformHelperFunctionDetails } from "../../src/transform/transformHelperFunctionDetails.js";
import { emitCodeModel } from "../../src/modular/buildCodeModel.js";
import {
  buildModels,
  buildModelsOptions
} from "../../src/modular/emitModels.js";
import { buildOperationFiles } from "../../src/modular/buildOperations.js";
import { buildSerializeUtils } from "../../src/modular/buildSerializeUtils.js";
import { buildClientContext } from "../../src/modular/buildClientContext.js";
import { buildClassicalClient } from "../../src/modular/buildClassicalClient.js";
import { Project } from "ts-morph";

export async function emitPageHelperFromTypeSpec(
  tspContent: string,
  needAzureCore: boolean = false,
  needTCGC: boolean = false
) {
  const context = await rlcEmitterFor(
    tspContent,
    true,
    needAzureCore,
    needTCGC
  );
  const program = context.program;
  const dpgContext = createDpgContextTestHelper(context.program);
  const clients = getRLCClients(dpgContext);
  let helperDetail;
  if (clients && clients[0]) {
    helperDetail = transformHelperFunctionDetails(
      clients[0],
      dpgContext,
      "azure"
    );
  }
  expectDiagnosticEmpty(program.diagnostics);
  return buildPaginateHelper({
    helperDetails: helperDetail,
    srcPath: "",
    paths: {},
    libraryName: "test",
    schemas: [],
    importInfo: {
      internalImports: initInternalImports(),
      runtimeImports: buildRuntimeImports("azure")
    }
  });
}

export async function emitSchemasFromTypeSpec(
  tspContent: string,
  needAzureCore: boolean = false,
  needTCGC: boolean = false
) {
  const context = await rlcEmitterFor(
    tspContent,
    true,
    needAzureCore,
    needTCGC
  );
  const program = context.program;
  const dpgContext = createDpgContextTestHelper(context.program);
  const clients = getRLCClients(dpgContext);
  let rlcSchemas: Schema[] = [];
  if (clients && clients[0]) {
    rlcSchemas = transformSchemas(program, clients[0], dpgContext);
  }
  expectDiagnosticEmpty(program.diagnostics);
  return rlcSchemas;
}

export async function emitModelsFromTypeSpec(
  tspContent: string,
  needAzureCore: boolean = false,
  needTCGC: boolean = false,
  withRawContent: boolean = false,
  mustEmptyDiagnostic: boolean = true,
  enableModelNamespace: boolean = false
) {
  const context = await rlcEmitterFor(
    tspContent,
    true,
    needAzureCore,
    needTCGC,
    withRawContent
  );
  const program = context.program;
  const dpgContext = createDpgContextTestHelper(
    context.program,
    enableModelNamespace
  );
  const clients = getRLCClients(dpgContext);
  let rlcSchemas: Schema[] = [];
  if (clients && clients[0]) {
    rlcSchemas = transformSchemas(program, clients[0], dpgContext);
  }
  if (mustEmptyDiagnostic && dpgContext.program.diagnostics.length > 0) {
    throw dpgContext.program.diagnostics;
  }
  return buildSchemaTypes({
    schemas: rlcSchemas,
    srcPath: "",
    paths: {},
    libraryName: "test",
    importInfo: {
      internalImports: initInternalImports(),
      runtimeImports: buildRuntimeImports("azure")
    }
  });
}

export async function emitParameterFromTypeSpec(
  tspContent: string,
  needAzureCore: boolean = false,
  needTCGC: boolean = false,
  withRawContent: boolean = false,
  mustEmptyDiagnostic: boolean = true,
  withVersionedApiVersion: boolean = false
) {
  const context = await rlcEmitterFor(
    tspContent,
    true,
    needAzureCore,
    needTCGC,
    withRawContent,
    withVersionedApiVersion
  );
  const dpgContext = createDpgContextTestHelper(context.program);
  const clients = getRLCClients(dpgContext);
  const importSet = initInternalImports();
  let parameters;
  if (clients && clients[0]) {
<<<<<<< HEAD
    const urlInfo = transformUrlInfo(clients[0], dpgContext);
    parameters = transformToParameterTypes(importSet, clients[0], dpgContext, urlInfo?.apiVersionInfo);
=======
    const urlInfo = transformUrlInfo(clients[0], dpgContext, importSet);
    parameters = transformToParameterTypes(
      importSet,
      clients[0],
      dpgContext,
      urlInfo?.apiVersionInfo
    );
>>>>>>> d7bf44b2
  }
  if (mustEmptyDiagnostic && dpgContext.program.diagnostics.length > 0) {
    throw dpgContext.program.diagnostics;
  }
  return buildParameterTypes({
    srcPath: "",
    paths: {},
    libraryName: "test",
    schemas: [],
    parameters,
    importInfo: {
      internalImports: importSet,
      runtimeImports: buildRuntimeImports("azure")
    }
  });
}

export async function emitClientDefinitionFromTypeSpec(
  tspContent: string,
  needAzureCore: boolean = false
) {
  const context = await rlcEmitterFor(tspContent, true, needAzureCore);
  const program = context.program;
  const dpgContext = createDpgContextTestHelper(context.program);
  const clients = getRLCClients(dpgContext);
  let paths = {};
  if (clients && clients[0]) {
    paths = transformPaths(program, clients[0], dpgContext);
  }
  expectDiagnosticEmpty(dpgContext.program.diagnostics);
  return buildClientDefinitions({
    srcPath: "",
    libraryName: "test",
    schemas: [],
    paths,
    importInfo: {
      internalImports: initInternalImports(),
      runtimeImports: buildRuntimeImports("azure")
    }
  });
}

export async function emitClientFactoryFromTypeSpec(
  tspContent: string,
  needAzureCore: boolean = false,
  mustEmptyDiagnostic = true,
  withRawContent = false,
  needNamespaces = false
) {
  const context = await rlcEmitterFor(
    tspContent,
    needNamespaces,
    needAzureCore,
    false,
    withRawContent
  );
  const program = context.program;
  const dpgContext = createDpgContextTestHelper(context.program);
  const clients = getRLCClients(dpgContext);
<<<<<<< HEAD
 
  const creadentialInfo = getCredentialInfo(program, {});

  let urlInfo;
  if (clients && clients[0]) {
    urlInfo = transformUrlInfo(clients[0], dpgContext);
=======
  const importSet = initInternalImports();

  const credentialInfo = getCredentialInfo(program, {});

  let urlInfo;
  if (clients && clients[0]) {
    urlInfo = transformUrlInfo(clients[0], dpgContext, importSet);
>>>>>>> d7bf44b2
  }
  if (mustEmptyDiagnostic && dpgContext.program.diagnostics.length > 0) {
    throw dpgContext.program.diagnostics;
  }

  return buildClient({
    srcPath: "",
    libraryName: "test",
    schemas: [],
    paths: {},
    urlInfo,
    apiVersionInfo: urlInfo?.apiVersionInfo,
    options: {
      packageDetails: {
        name: "test",
        version: "1.0.0-beta.1"
      },
      flavor: "azure",
      ...credentialInfo
    },
    importInfo: {
      internalImports: importSet,
      runtimeImports: buildRuntimeImports("azure")
    }
  });
}

export async function emitResponsesFromTypeSpec(
  tspContent: string,
  needAzureCore: boolean = false,
  withRawContent: boolean = false,
  needTCGC: boolean = false
) {
  const context = await rlcEmitterFor(
    tspContent,
    true,
    needAzureCore,
    needTCGC,
    withRawContent
  );
  const dpgContext = createDpgContextTestHelper(context.program);
  const importSet = initInternalImports();
  const clients = getRLCClients(dpgContext);
  let responses;
  if (clients && clients[0]) {
    responses = transformToResponseTypes(importSet, clients[0], dpgContext);
  }
  expectDiagnosticEmpty(dpgContext.program.diagnostics);
  return buildResponseTypes({
    srcPath: "",
    libraryName: "test",
    schemas: [],
    paths: {},
    responses,
    importInfo: {
      internalImports: importSet,
      runtimeImports: buildRuntimeImports("azure")
    }
  });
}

export async function getRLCClientsFromTypeSpec(tspContent: string) {
  const context = await rlcEmitterFor(tspContent, true, false, true, true);
  const dpgContext = createDpgContextTestHelper(context.program);
  const clients = getRLCClients(dpgContext);
  expectDiagnosticEmpty(dpgContext.program.diagnostics);
  return clients;
}

export async function emitModularModelsFromTypeSpec(
  tspContent: string,
  needOptions: boolean = false,
  withRawContent: boolean = false,
  needAzureCore: boolean = false
) {
  const context = await rlcEmitterFor(
    tspContent,
    true,
    needAzureCore,
    false,
    withRawContent
  );
  const dpgContext = createDpgContextTestHelper(context.program);
  const serviceNameToRlcModelsMap: Map<string, RLCModel> = new Map<
    string,
    RLCModel
  >();
  const project = new Project();
  const clients = getRLCClients(dpgContext);
  if (clients && clients[0]) {
    dpgContext.rlcOptions!.isModularLibrary = true;
    const rlcModels = await transformRLCModel(clients[0], dpgContext);
    serviceNameToRlcModelsMap.set(clients[0].service.name, rlcModels);
    const modularCodeModel = emitCodeModel(
      dpgContext,
      serviceNameToRlcModelsMap,
      "",
      project,
      {
        casing: "camel"
      }
    );
    if (
      modularCodeModel &&
      modularCodeModel.clients &&
      modularCodeModel.clients.length > 0 &&
      modularCodeModel.clients[0]
    ) {
      if (needOptions) {
        return buildModelsOptions(
          modularCodeModel,
          modularCodeModel.clients[0]
        );
      }
      return buildModels(modularCodeModel, modularCodeModel.clients[0]);
    }
  }
  expectDiagnosticEmpty(dpgContext.program.diagnostics);
  return undefined;
}

export async function emitModularSerializeUtilsFromTypeSpec(
  tspContent: string
) {
  const context = await rlcEmitterFor(tspContent);
  const dpgContext = createDpgContextTestHelper(context.program);
  const serviceNameToRlcModelsMap: Map<string, RLCModel> = new Map<
    string,
    RLCModel
  >();
  const project = new Project();
  const clients = getRLCClients(dpgContext);
  if (clients && clients[0]) {
    dpgContext.rlcOptions!.isModularLibrary = true;
    const rlcModels = await transformRLCModel(clients[0], dpgContext);
    serviceNameToRlcModelsMap.set(clients[0].service.name, rlcModels);
    const modularCodeModel = emitCodeModel(
      dpgContext,
      serviceNameToRlcModelsMap,
      "",
      project,
      {
        casing: "camel"
      }
    );
    if (
      modularCodeModel &&
      modularCodeModel.clients &&
      modularCodeModel.clients.length > 0 &&
      modularCodeModel.clients[0]
    ) {
      return buildSerializeUtils(modularCodeModel);
    }
  }
  expectDiagnosticEmpty(dpgContext.program.diagnostics);
  return undefined;
}

export async function emitModularOperationsFromTypeSpec(
  tspContent: string,
  mustEmptyDiagnostic = true,
  needNamespaces: boolean = true,
  needAzureCore: boolean = false,
  withRawContent: boolean = false,
  withVersionedApiVersion: boolean = false
) {
  const context = await rlcEmitterFor(
    tspContent,
    needNamespaces,
    needAzureCore,
    false,
    withRawContent,
    withVersionedApiVersion
  );
  const dpgContext = createDpgContextTestHelper(context.program);
  const serviceNameToRlcModelsMap: Map<string, RLCModel> = new Map<
    string,
    RLCModel
  >();
  const project = new Project();
  const clients = getRLCClients(dpgContext);
  if (clients && clients[0]) {
    dpgContext.rlcOptions!.isModularLibrary = true;
    const rlcModels = await transformRLCModel(clients[0], dpgContext);
    serviceNameToRlcModelsMap.set(clients[0].service.name, rlcModels);
    const modularCodeModel = emitCodeModel(
      dpgContext,
      serviceNameToRlcModelsMap,
      "",
      project,
      {
        casing: "camel"
      }
    );
    if (
      modularCodeModel &&
      modularCodeModel.clients &&
      modularCodeModel.clients.length > 0 &&
      modularCodeModel.clients[0]
    ) {
      const res = buildOperationFiles(
        dpgContext,
        modularCodeModel,
        modularCodeModel.clients[0],
        false
      );
      if (mustEmptyDiagnostic && dpgContext.program.diagnostics.length > 0) {
        throw dpgContext.program.diagnostics;
      }
      return res;
    }
  }
  return undefined;
}

export async function emitModularClientContextFromTypeSpec(
  tspContent: string,
  withRawContent: boolean = false,
  withVersionedApiVersion: boolean = false
) {
  const context = await rlcEmitterFor(
    tspContent,
    true,
    false,
    false,
    withRawContent,
    withVersionedApiVersion
  );
  const dpgContext = createDpgContextTestHelper(context.program);
  const serviceNameToRlcModelsMap: Map<string, RLCModel> = new Map<
    string,
    RLCModel
  >();
  const project = new Project();
  const clients = getRLCClients(dpgContext);
  if (clients && clients[0]) {
    dpgContext.rlcOptions!.isModularLibrary = true;
    const rlcModels = await transformRLCModel(clients[0], dpgContext);
    serviceNameToRlcModelsMap.set(clients[0].service.name, rlcModels);
    const modularCodeModel = emitCodeModel(
      dpgContext,
      serviceNameToRlcModelsMap,
      "",
      project,
      {
        casing: "camel"
      }
    );
    if (
      modularCodeModel &&
      modularCodeModel.clients &&
      modularCodeModel.clients.length > 0 &&
      modularCodeModel.clients[0]
    ) {
      return buildClientContext(
        dpgContext,
        modularCodeModel,
        modularCodeModel.clients[0]
      );
    }
  }
  expectDiagnosticEmpty(dpgContext.program.diagnostics);
  return undefined;
}

export async function emitModularClientFromTypeSpec(
  tspContent: string,
  withRawContent: boolean = false,
  withVersionedApiVersion: boolean = false
) {
  const context = await rlcEmitterFor(
    tspContent,
    true,
    false,
    false,
    withRawContent,
    withVersionedApiVersion
  );
  const dpgContext = createDpgContextTestHelper(context.program);
  const serviceNameToRlcModelsMap: Map<string, RLCModel> = new Map<
    string,
    RLCModel
  >();
  const project = new Project();
  const clients = getRLCClients(dpgContext);
  if (clients && clients[0]) {
    dpgContext.rlcOptions!.isModularLibrary = true;
    const rlcModels = await transformRLCModel(clients[0], dpgContext);
    serviceNameToRlcModelsMap.set(clients[0].service.name, rlcModels);
    const modularCodeModel = emitCodeModel(
      dpgContext,
      serviceNameToRlcModelsMap,
      "",
      project,
      {
        casing: "camel"
      }
    );
    if (
      modularCodeModel &&
      modularCodeModel.clients &&
      modularCodeModel.clients.length > 0 &&
      modularCodeModel.clients[0]
    ) {
      return buildClassicalClient(
        dpgContext,
        modularCodeModel,
        modularCodeModel.clients[0]
      );
    }
  }
  expectDiagnosticEmpty(dpgContext.program.diagnostics);
  return undefined;
}<|MERGE_RESOLUTION|>--- conflicted
+++ resolved
@@ -153,10 +153,6 @@
   const importSet = initInternalImports();
   let parameters;
   if (clients && clients[0]) {
-<<<<<<< HEAD
-    const urlInfo = transformUrlInfo(clients[0], dpgContext);
-    parameters = transformToParameterTypes(importSet, clients[0], dpgContext, urlInfo?.apiVersionInfo);
-=======
     const urlInfo = transformUrlInfo(clients[0], dpgContext, importSet);
     parameters = transformToParameterTypes(
       importSet,
@@ -164,7 +160,6 @@
       dpgContext,
       urlInfo?.apiVersionInfo
     );
->>>>>>> d7bf44b2
   }
   if (mustEmptyDiagnostic && dpgContext.program.diagnostics.length > 0) {
     throw dpgContext.program.diagnostics;
@@ -224,22 +219,13 @@
   const program = context.program;
   const dpgContext = createDpgContextTestHelper(context.program);
   const clients = getRLCClients(dpgContext);
-<<<<<<< HEAD
- 
-  const creadentialInfo = getCredentialInfo(program, {});
+  const importSet = initInternalImports();
+
+  const credentialInfo = getCredentialInfo(program, {});
 
   let urlInfo;
   if (clients && clients[0]) {
-    urlInfo = transformUrlInfo(clients[0], dpgContext);
-=======
-  const importSet = initInternalImports();
-
-  const credentialInfo = getCredentialInfo(program, {});
-
-  let urlInfo;
-  if (clients && clients[0]) {
     urlInfo = transformUrlInfo(clients[0], dpgContext, importSet);
->>>>>>> d7bf44b2
   }
   if (mustEmptyDiagnostic && dpgContext.program.diagnostics.length > 0) {
     throw dpgContext.program.diagnostics;
@@ -553,4 +539,54 @@
   }
   expectDiagnosticEmpty(dpgContext.program.diagnostics);
   return undefined;
+}
+
+export async function emitModularClientFromTypeSpec(
+  tspContent: string,
+  withRawContent: boolean = false,
+  withVersionedApiVersion: boolean = false
+) {
+  const context = await rlcEmitterFor(
+    tspContent,
+    true,
+    false,
+    false,
+    withRawContent,
+    withVersionedApiVersion
+  );
+  const dpgContext = createDpgContextTestHelper(context.program);
+  const serviceNameToRlcModelsMap: Map<string, RLCModel> = new Map<
+    string,
+    RLCModel
+  >();
+  const project = new Project();
+  const clients = getRLCClients(dpgContext);
+  if (clients && clients[0]) {
+    dpgContext.rlcOptions!.isModularLibrary = true;
+    const rlcModels = await transformRLCModel(clients[0], dpgContext);
+    serviceNameToRlcModelsMap.set(clients[0].service.name, rlcModels);
+    const modularCodeModel = emitCodeModel(
+      dpgContext,
+      serviceNameToRlcModelsMap,
+      "",
+      project,
+      {
+        casing: "camel"
+      }
+    );
+    if (
+      modularCodeModel &&
+      modularCodeModel.clients &&
+      modularCodeModel.clients.length > 0 &&
+      modularCodeModel.clients[0]
+    ) {
+      return buildClassicalClient(
+        dpgContext,
+        modularCodeModel,
+        modularCodeModel.clients[0]
+      );
+    }
+  }
+  expectDiagnosticEmpty(dpgContext.program.diagnostics);
+  return undefined;
 }