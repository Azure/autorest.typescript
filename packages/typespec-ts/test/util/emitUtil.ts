import {
  buildClient,
  buildClientDefinitions,
  buildPaginateHelper,
  buildParameterTypes,
  buildResponseTypes,
  buildSchemaTypes,
  ImportKind,
  RLCModel,
  Schema
} from "@azure-tools/rlc-common";
import { createDpgContextTestHelper, rlcEmitterFor } from "./testUtil.js";
import { transformToParameterTypes } from "../../src/transform/transformParameters.js";
import { transformSchemas } from "../../src/transform/transformSchemas.js";
import { transformPaths } from "../../src/transform/transformPaths.js";
import {
  transformRLCModel,
  transformUrlInfo
} from "../../src/transform/transform.js";
import { transformApiVersionInfo } from "../../src/transform/transformApiVersionInfo.js";
import { transformToResponseTypes } from "../../src/transform/transformResponses.js";
import { getCredentialInfo } from "../../src/transform/transfromRLCOptions.js";
import { getRLCClients } from "../../src/utils/clientUtils.js";
import { expectDiagnosticEmpty } from "@typespec/compiler/testing";
import { transformHelperFunctionDetails } from "../../src/transform/transformHelperFunctionDetails.js";
import { emitCodeModel } from "../../src/modular/buildCodeModel.js";
import { buildModels } from "../../src/modular/emitModels.js";
import { buildOperationFiles } from "../../src/modular/buildOperations.js";
import { Project } from "ts-morph";
import { buildOperationUtils } from "../../src/modular/buildOperationUtils.js";
import { buildOperationFiles } from "../../src/modular/buildOperations.js";

export async function emitPageHelperFromTypeSpec(
  tspContent: string,
  needAzureCore: boolean = false,
  needTCGC: boolean = false
) {
  const context = await rlcEmitterFor(
    tspContent,
    true,
    needAzureCore,
    false,
    needTCGC
  );
  const program = context.program;
  const dpgContext = createDpgContextTestHelper(context.program);
  const clients = getRLCClients(dpgContext);
  let helperDetail;
  if (clients && clients[0]) {
    helperDetail = transformHelperFunctionDetails(clients[0], dpgContext);
  }
  expectDiagnosticEmpty(program.diagnostics);
  return buildPaginateHelper({
    helperDetails: helperDetail,
    srcPath: "",
    paths: {},
    libraryName: "test",
    schemas: []
  });
}

export async function emitModelsFromTypeSpec(
  tspContent: string,
  needAzureCore: boolean = false,
  needTCGC: boolean = false
) {
  const context = await rlcEmitterFor(
    tspContent,
    true,
    needAzureCore,
    false,
    needTCGC
  );
  const program = context.program;
  const dpgContext = createDpgContextTestHelper(context.program);
  const clients = getRLCClients(dpgContext);
  let rlcSchemas: Schema[] = [];
  if (clients && clients[0]) {
    rlcSchemas = transformSchemas(program, clients[0], dpgContext);
  }
  expectDiagnosticEmpty(program.diagnostics);
  return buildSchemaTypes({
    schemas: rlcSchemas,
    srcPath: "",
    paths: {},
    libraryName: "test"
  });
}

export async function emitParameterFromTypeSpec(
  tspContent: string,
  needAzureCore: boolean = false,
  ignoreClientApiVersion: boolean = false,
  needTCGC: boolean = false
) {
  const context = await rlcEmitterFor(
    tspContent,
    true,
    needAzureCore,
    ignoreClientApiVersion,
    needTCGC
  );
  const dpgContext = createDpgContextTestHelper(context.program);
  const clients = getRLCClients(dpgContext);
  const importSet = new Map<ImportKind, Set<string>>();
  let parameters;
  if (clients && clients[0]) {
    parameters = transformToParameterTypes(importSet, clients[0], dpgContext);
  }
  expectDiagnosticEmpty(dpgContext.program.diagnostics);
  return buildParameterTypes({
    srcPath: "",
    paths: {},
    libraryName: "test",
    schemas: [],
    parameters,
    importSet
  });
}

export async function emitClientDefinitionFromTypeSpec(
  tspContent: string,
  needAzureCore: boolean = false
) {
  const context = await rlcEmitterFor(tspContent, true, needAzureCore);
  const program = context.program;
  const dpgContext = createDpgContextTestHelper(context.program);
  const clients = getRLCClients(dpgContext);
  let paths = {};
  if (clients && clients[0]) {
    paths = transformPaths(program, clients[0], dpgContext);
  }
  expectDiagnosticEmpty(dpgContext.program.diagnostics);
  return buildClientDefinitions({
    srcPath: "",
    libraryName: "test",
    schemas: [],
    paths
  });
}

export async function emitClientFactoryFromTypeSpec(
  tspContent: string,
  needAzureCore: boolean = false,
  isEmptyDiagnostic = true
) {
  const context = await rlcEmitterFor(tspContent, false, needAzureCore);
  const program = context.program;
  const dpgContext = createDpgContextTestHelper(context.program);
  const urlInfo = transformUrlInfo(dpgContext);
  const creadentialInfo = getCredentialInfo(program, {});
  const clients = getRLCClients(dpgContext);
  let apiVersionInfo;
  if (clients && clients[0]) {
    apiVersionInfo = transformApiVersionInfo(clients[0], dpgContext, urlInfo);
  }
  if (isEmptyDiagnostic) {
    expectDiagnosticEmpty(dpgContext.program.diagnostics);
  } else {
    throw dpgContext.program.diagnostics;
  }

  return buildClient({
    srcPath: "",
    libraryName: "test",
    schemas: [],
    paths: {},
    urlInfo,
    apiVersionInfo,
    options: {
      packageDetails: {
        name: "test",
        version: "1.0.0-beta.1"
      },
      ...creadentialInfo
    }
  });
}

export async function emitResponsesFromTypeSpec(
  tspContent: string,
  needAzureCore: boolean = false
) {
  const context = await rlcEmitterFor(tspContent, true, needAzureCore);
  const dpgContext = createDpgContextTestHelper(context.program);
  const importSet = new Map<ImportKind, Set<string>>();
  const clients = getRLCClients(dpgContext);
  let responses;
  if (clients && clients[0]) {
    responses = transformToResponseTypes(importSet, clients[0], dpgContext);
  }
  expectDiagnosticEmpty(dpgContext.program.diagnostics);
  return buildResponseTypes({
    srcPath: "",
    libraryName: "test",
    schemas: [],
    paths: {},
    responses,
    importSet
  });
}

export async function getRLCClientsFromTypeSpec(tspContent: string) {
  const context = await rlcEmitterFor(
    tspContent,
    true,
    false,
    false,
    true,
    true
  );
  const dpgContext = createDpgContextTestHelper(context.program);
  const clients = getRLCClients(dpgContext);
  expectDiagnosticEmpty(dpgContext.program.diagnostics);
  return clients;
}

export async function emitModularModelsFromTypeSpec(tspContent: string) {
  const context = await rlcEmitterFor(tspContent);
  const dpgContext = createDpgContextTestHelper(context.program);
  const serviceNameToRlcModelsMap: Map<string, RLCModel> = new Map<
    string,
    RLCModel
  >();
  const project = new Project();
  const clients = getRLCClients(dpgContext);
  if (clients && clients[0]) {
    dpgContext.rlcOptions!.isModularLibrary = true;
    const rlcModels = await transformRLCModel(clients[0], dpgContext);
    serviceNameToRlcModelsMap.set(clients[0].service.name, rlcModels);
    const modularCodeModel = emitCodeModel(
      dpgContext,
      serviceNameToRlcModelsMap,
      "",
      project,
      {
        casing: "camel"
      }
    );
    if (
      modularCodeModel &&
      modularCodeModel.clients &&
      modularCodeModel.clients.length > 0 &&
      modularCodeModel.clients[0]
    ) {
      return buildModels(modularCodeModel, modularCodeModel.clients[0]);
    }
  }
  expectDiagnosticEmpty(dpgContext.program.diagnostics);
  return undefined;
}

<<<<<<< HEAD
export async function emitModularDeserializeUtilsFromTypeSpec(tspContent: string) {
  const context = await rlcEmitterFor(tspContent);
  const dpgContext = createDpgContextTestHelper(context.program);
  const serviceNameToRlcModelsMap: Map<string, RLCModel> = new Map<
    string,
    RLCModel
  >();
  const project = new Project();
  const clients = getRLCClients(dpgContext);
  if (clients && clients[0]) {
    dpgContext.rlcOptions!.isModularLibrary = true;
    const rlcModels = await transformRLCModel(clients[0], dpgContext);
    serviceNameToRlcModelsMap.set(clients[0].service.name, rlcModels);
    const modularCodeModel = emitCodeModel(
      dpgContext,
      serviceNameToRlcModelsMap,
      "",
      project,
      {
        casing: "camel"
      }
    );
    if (
      modularCodeModel &&
      modularCodeModel.clients &&
      modularCodeModel.clients.length > 0 &&
      modularCodeModel.clients[0]
    ) {
      return buildOperationUtils(modularCodeModel);
    }
  }
  expectDiagnosticEmpty(dpgContext.program.diagnostics);
  return undefined;
}

=======
>>>>>>> 2a919f93
export async function emitModularOperationsFromTypeSpec(tspContent: string) {
  const context = await rlcEmitterFor(tspContent);
  const dpgContext = createDpgContextTestHelper(context.program);
  const serviceNameToRlcModelsMap: Map<string, RLCModel> = new Map<
    string,
    RLCModel
  >();
  const project = new Project();
  const clients = getRLCClients(dpgContext);
  if (clients && clients[0]) {
    dpgContext.rlcOptions!.isModularLibrary = true;
    const rlcModels = await transformRLCModel(clients[0], dpgContext);
    serviceNameToRlcModelsMap.set(clients[0].service.name, rlcModels);
    const modularCodeModel = emitCodeModel(
      dpgContext,
      serviceNameToRlcModelsMap,
      "",
      project,
      {
        casing: "camel"
      }
    );
    if (
      modularCodeModel &&
      modularCodeModel.clients &&
      modularCodeModel.clients.length > 0 &&
      modularCodeModel.clients[0]
    ) {
      return buildOperationFiles(dpgContext, modularCodeModel, modularCodeModel.clients[0], false);
    }
  }
  expectDiagnosticEmpty(dpgContext.program.diagnostics);
  return undefined;
<<<<<<< HEAD
=======

>>>>>>> 2a919f93
}<|MERGE_RESOLUTION|>--- conflicted
+++ resolved
@@ -250,7 +250,6 @@
   return undefined;
 }
 
-<<<<<<< HEAD
 export async function emitModularDeserializeUtilsFromTypeSpec(tspContent: string) {
   const context = await rlcEmitterFor(tspContent);
   const dpgContext = createDpgContextTestHelper(context.program);
@@ -286,8 +285,6 @@
   return undefined;
 }
 
-=======
->>>>>>> 2a919f93
 export async function emitModularOperationsFromTypeSpec(tspContent: string) {
   const context = await rlcEmitterFor(tspContent);
   const dpgContext = createDpgContextTestHelper(context.program);
@@ -321,8 +318,4 @@
   }
   expectDiagnosticEmpty(dpgContext.program.diagnostics);
   return undefined;
-<<<<<<< HEAD
-=======
-
->>>>>>> 2a919f93
 }