import { assert } from "chai";
import {
  emitModularClientContextFromTypeSpec,
  emitModularClientFromTypeSpec,
  emitModularOperationsFromTypeSpec
} from "../util/emitUtil.js";
import { assertEqualContent } from "../util/testUtil.js";

describe("api operations in Modular", () => {
  describe("in parameters", () => {
    it("should handle contentTypes has binary data", async () => {
      const tspContent = `
      @route("/uploadFileViaBody")
      @post op uploadFileViaBody(
        @header contentType: "application/octet-stream",
        @body body: bytes
      ): void;
      `;
      const operationFiles =
        await emitModularOperationsFromTypeSpec(tspContent);
      assert.ok(operationFiles);
      assert.equal(operationFiles?.length, 1);
      await assertEqualContent(
        operationFiles?.[0]?.getFullText()!,
        `import { TestingContext as Client } from "../rest/index.js";
         import {
           StreamableMethod,
           operationOptionsToRequestParameters,
           createRestError
         } from "@azure-rest/core-client";
         export function _uploadFileViaBodySend(
           context: Client,
           body: Uint8Array,
           options: UploadFileViaBodyOptionalParams = { requestOptions: {} }
         ): StreamableMethod<UploadFileViaBody204Response> {
           return context
             .path("/uploadFileViaBody")
             .post({
               ...operationOptionsToRequestParameters(options),
               contentType: (options.contentType as any) ?? "application/octet-stream",
               body: body,
             });
         }
         export async function _uploadFileViaBodyDeserialize(
           result: UploadFileViaBody204Response
         ): Promise<void> {
           if (result.status !== "204") {
             throw createRestError(result);
           }
           return;
         }
         export async function uploadFileViaBody(
           context: Client,
           body: Uint8Array,
           options: UploadFileViaBodyOptionalParams = { requestOptions: {} }
         ): Promise<void> {
           const result = await _uploadFileViaBodySend(context, body, options);
           return _uploadFileViaBodyDeserialize(result);
         }`,
        true
      );
    });

    it("should handle contentTypes has binary data if self defined scalar for upload", async () => {
      const tspContent = `
      @encode("binary")
      scalar BinaryBytes extends bytes;
  
      @route("/uploadFileViaBody")
      @post op uploadFileViaBody(
        @header contentType: "application/octet-stream",
        @body body: BinaryBytes
      ): void;
      `;
      const operationFiles =
        await emitModularOperationsFromTypeSpec(tspContent);
      assert.ok(operationFiles);
      assert.equal(operationFiles?.length, 1);
      await assertEqualContent(
        operationFiles?.[0]?.getFullText()!,
        `import { TestingContext as Client } from "../rest/index.js";
         import {
           StreamableMethod,
           operationOptionsToRequestParameters,
           createRestError
         } from "@azure-rest/core-client";
         export function _uploadFileViaBodySend(
           context: Client,
           body: Uint8Array,
           options: UploadFileViaBodyOptionalParams = { requestOptions: {} }
         ): StreamableMethod<UploadFileViaBody204Response> {
           return context
             .path("/uploadFileViaBody")
             .post({
               ...operationOptionsToRequestParameters(options),
               contentType: (options.contentType as any) ?? "application/octet-stream",
               body: body,
             });
         }
         export async function _uploadFileViaBodyDeserialize(
           result: UploadFileViaBody204Response
         ): Promise<void> {
           if (result.status !== "204") {
            throw createRestError(result);
           }
           return;
         }
         export async function uploadFileViaBody(
           context: Client,
           body: Uint8Array,
           options: UploadFileViaBodyOptionalParams = { requestOptions: {} }
         ): Promise<void> {
           const result = await _uploadFileViaBodySend(context, body, options);
           return _uploadFileViaBodyDeserialize(result);
         }`,
        true
      );
    });

    it("should handle contentTypes has multiple form data", async () => {
      const tspContent = `
      @route("/uploadFile")
      @post op uploadFile(
        @header contentType: "multipart/form-data",
        @body body: {
          name: string;
          file: bytes;
        }
      ): void;
      `;
      const operationFiles =
        await emitModularOperationsFromTypeSpec(tspContent);
      assert.ok(operationFiles);
      assert.equal(operationFiles?.length, 1);
      await assertEqualContent(
        operationFiles?.[0]?.getFullText()!,
        `import { TestingContext as Client } from "../rest/index.js";
         import {
           StreamableMethod,
           operationOptionsToRequestParameters,
           createRestError
         } from "@azure-rest/core-client";
         import { uint8ArrayToString } from "@azure/core-util";
         export function _uploadFileSend(
           context: Client,
           name: string,
           file: Uint8Array,
           options: UploadFileOptionalParams = { requestOptions: {} }
         ): StreamableMethod<UploadFile204Response> {
           return context
             .path("/uploadFile")
             .post({
               ...operationOptionsToRequestParameters(options),
               contentType: (options.contentType as any) ?? "multipart/form-data",
               body: { name: name, file: uint8ArrayToString(file, "base64") },
             });
         }
         export async function _uploadFileDeserialize(
           result: UploadFile204Response
         ): Promise<void> {
           if (result.status !== "204") {
             throw createRestError(result);
           }
           return;
         }
         export async function uploadFile(
           context: Client,
           name: string,
           file: Uint8Array,
           options: UploadFileOptionalParams = { requestOptions: {} }
         ): Promise<void> {
           const result = await _uploadFileSend(context, name, file, options);
           return _uploadFileDeserialize(result);
         }`,
        true
      );
    });

    it("should handle contentTypes has multiple form data array", async () => {
      const tspContent = `
      scalar BinaryBytes extends bytes;
  
      @route("/uploadFiles")
      @post op uploadFiles(
        @header contentType: "multipart/form-data",
        @body body: {
          files: BinaryBytes[];
        }
      ): void;
      `;
      const operationFiles =
        await emitModularOperationsFromTypeSpec(tspContent);
      assert.ok(operationFiles);
      assert.equal(operationFiles?.length, 1);
      await assertEqualContent(
        operationFiles?.[0]?.getFullText()!,
        `import { TestingContext as Client } from "../rest/index.js";
         import {
           StreamableMethod,
           operationOptionsToRequestParameters,
           createRestError
         } from "@azure-rest/core-client";
         import { uint8ArrayToString } from "@azure/core-util";
         export function _uploadFilesSend(
           context: Client,
           files: Uint8Array[],
           options: UploadFilesOptionalParams = { requestOptions: {} }
         ): StreamableMethod<UploadFiles204Response> {
           return context
             .path("/uploadFiles")
             .post({
               ...operationOptionsToRequestParameters(options),
               contentType: (options.contentType as any) ?? "multipart/form-data",
               body: { files: files.map((p) => uint8ArrayToString(p, "base64")) },
             });
         }
         export async function _uploadFilesDeserialize(
           result: UploadFiles204Response
         ): Promise<void> {
           if (result.status !== "204") {
             throw createRestError(result);
           }
           return;
         }
         export async function uploadFiles(
           context: Client,
           files: Uint8Array[],
           options: UploadFilesOptionalParams = { requestOptions: {} }
         ): Promise<void> {
           const result = await _uploadFilesSend(context, files, options);
           return _uploadFilesDeserialize(result);
         }`,
        true
      );
    });
  });

  describe("in response", () => {
    it("should handle contentTypes has binary data", async () => {
      const tspContent = `
      @route("/downloadFile")
      @post
      op downloadFile(): {
        @header contentType: "application/octet-stream";
        @body body: bytes;
      };
      `;
      const operationFiles =
        await emitModularOperationsFromTypeSpec(tspContent);
      assert.ok(operationFiles);
      assert.equal(operationFiles?.length, 1);
      await assertEqualContent(
        operationFiles?.[0]?.getFullText()!,
        `import { TestingContext as Client } from "../rest/index.js";
         import {
           StreamableMethod,
           operationOptionsToRequestParameters,
           createRestError
         } from "@azure-rest/core-client";
         export function _downloadFileSend(
           context: Client,
           options: DownloadFileOptionalParams = { requestOptions: {} }
         ): StreamableMethod<DownloadFile200Response> {
           return context
             .path("/downloadFile")
             .post({ ...operationOptionsToRequestParameters(options) });
         }
         export async function _downloadFileDeserialize(
           result: DownloadFile200Response
         ): Promise<Uint8Array> {
           if (result.status !== "200") {
             throw createRestError(result);
           }
           return result.body;
         }
         export async function downloadFile(
           context: Client,
           options: DownloadFileOptionalParams = { requestOptions: {} }
         ): Promise<Uint8Array> {
           const result = await _downloadFileSend(context, options);
           return _downloadFileDeserialize(result);
         }`,
        true
      );
    });

    it("should handle contentTypes has binary data if self defined scalar for download", async () => {
      const tspContent = `
      @encode("binary")
      scalar BinaryBytes extends bytes;

      @route("/downloadFile")
      @post
      op downloadFile(): {
        @header contentType: "application/octet-stream";
        @body body: BinaryBytes;
      };
      `;
      const operationFiles =
        await emitModularOperationsFromTypeSpec(tspContent);
      assert.ok(operationFiles);
      assert.equal(operationFiles?.length, 1);
      await assertEqualContent(
        operationFiles?.[0]?.getFullText()!,
        `import { TestingContext as Client } from "../rest/index.js";
         import {
           StreamableMethod,
           operationOptionsToRequestParameters,
           createRestError
         } from "@azure-rest/core-client";
         export function _downloadFileSend(
           context: Client,
           options: DownloadFileOptionalParams = { requestOptions: {} }
         ): StreamableMethod<DownloadFile200Response> {
           return context
             .path("/downloadFile")
             .post({ ...operationOptionsToRequestParameters(options) });
         }
         export async function _downloadFileDeserialize(
           result: DownloadFile200Response
         ): Promise<Uint8Array> {
           if (result.status !== "200") {
             throw createRestError(result);
           }
           return result.body;
         }
         export async function downloadFile(
           context: Client,
           options: DownloadFileOptionalParams = { requestOptions: {} }
         ): Promise<Uint8Array> {
           const result = await _downloadFileSend(context, options);
           return _downloadFileDeserialize(result);
         }`,
        true
      );
    });

    it("should handle contentTypes has multiple form data", async () => {
      const tspContent = `
      @route("/downloadFile")
      @post
      op downloadFile(): {
        @header contentType: "multipart/form-data";
        @body body: {
          name: string;
          file: bytes;
        };
      };
      `;
      const operationFiles =
        await emitModularOperationsFromTypeSpec(tspContent);
      assert.ok(operationFiles);
      assert.equal(operationFiles?.length, 1);
      await assertEqualContent(
        operationFiles?.[0]?.getFullText()!,
        `import { TestingContext as Client } from "../rest/index.js";
         import {
           StreamableMethod,
           operationOptionsToRequestParameters,
           createRestError
         } from "@azure-rest/core-client";
         import { stringToUint8Array } from "@azure/core-util";
         export function _downloadFileSend(
           context: Client,
           options: DownloadFileOptionalParams = { requestOptions: {} }
         ): StreamableMethod<DownloadFile200Response> {
           return context
             .path("/downloadFile")
             .post({ ...operationOptionsToRequestParameters(options) });
         }
         export async function _downloadFileDeserialize(
           result: DownloadFile200Response
         ): Promise<{ name: string; file: Uint8Array }> {
           if (result.status !== "200") {
             throw createRestError(result);
           }
            return {
              name: result.body["name"],
              file:
                typeof result.body["file"] === "string"
                  ? stringToUint8Array(result.body["file"], "base64")
                  : result.body["file"],
            };
         }
         export async function downloadFile(
           context: Client,
           options: DownloadFileOptionalParams = { requestOptions: {} }
         ): Promise<{ name: string; file: Uint8Array }> {
           const result = await _downloadFileSend(context, options);
           return _downloadFileDeserialize(result);
         }`,
        true
      );
    });

    it("should handle contentTypes has multiple form data array", async () => {
      const tspContent = `
      scalar BinaryBytes extends bytes;
  
      @route("/downloadFile")
      @post
      op downloadFile(): {
        @header contentType: "multipart/form-data";
        @body body: {
          name: string;
          file: BinaryBytes[];
        };
      };
      `;
      const operationFiles =
        await emitModularOperationsFromTypeSpec(tspContent);
      assert.ok(operationFiles);
      assert.equal(operationFiles?.length, 1);
      await assertEqualContent(
        operationFiles?.[0]?.getFullText()!,
        `import { TestingContext as Client } from "../rest/index.js";
         import {
           StreamableMethod,
           operationOptionsToRequestParameters,
           createRestError
         } from "@azure-rest/core-client";
         import { stringToUint8Array } from "@azure/core-util";
         export function _downloadFileSend(
           context: Client,
           options: DownloadFileOptionalParams = { requestOptions: {} }
         ): StreamableMethod<DownloadFile200Response> {
           return context
             .path("/downloadFile")
             .post({ ...operationOptionsToRequestParameters(options) });
         }
         export async function _downloadFileDeserialize(
           result: DownloadFile200Response
         ): Promise<{ name: string; file: Uint8Array[] }> {
           if (result.status !== "200") {
              throw createRestError(result);
           }
            return {
              name: result.body["name"],
              file: result.body["file"].map((p) =>
                typeof p === "string" ? stringToUint8Array(p, "base64") : p,
              ),
            };
         }
         export async function downloadFile(
           context: Client,
           options: DownloadFileOptionalParams = { requestOptions: {} }
         ): Promise<{ name: string; file: Uint8Array[] }> {
           const result = await _downloadFileSend(context, options);
           return _downloadFileDeserialize(result);
         }`,
        true
      );
    });
  });

  describe("apiVersion in query", () => {
    it("should generate apiVersion if there's a client level apiVersion but without default value", async () => {
      const tspContent = `
      model ApiVersionParameter {
        @query
        "api-version": string;
      }
      op test(...ApiVersionParameter): string;
      `;
      const operationFiles =
        await emitModularOperationsFromTypeSpec(tspContent);
      assert.ok(operationFiles);
      assert.equal(operationFiles?.length, 1);
      await assertEqualContent(
        operationFiles?.[0]?.getFullText()!,
        `
        import { TestingContext as Client } from "../rest/index.js";
        import {
          StreamableMethod,
          operationOptionsToRequestParameters,
          createRestError,
        } from "@azure-rest/core-client";
        
        export function _testSend(
          context: Client,
<<<<<<< HEAD
          options: TestOptions = { requestOptions: {} },
=======
          options: TestOptionalParams = { requestOptions: {} },
>>>>>>> d7bf44b2
        ): StreamableMethod<Test200Response> {
          return context
            .path("/")
            .get({ ...operationOptionsToRequestParameters(options) });
        }
        
        export async function _testDeserialize(
          result: Test200Response,
        ): Promise<string> {
          if (result.status !== "200") {
            throw createRestError(result);
          }
        
          return result.body;
        }
        
        export async function test(
          context: Client,
<<<<<<< HEAD
          options: TestOptions = { requestOptions: {} },
=======
          options: TestOptionalParams = { requestOptions: {} },
>>>>>>> d7bf44b2
        ): Promise<string> {
          const result = await _testSend(context, options);
          return _testDeserialize(result);
        }
        `
      );
      const clientContext =
        await emitModularClientContextFromTypeSpec(tspContent);
      assert.ok(clientContext);
      await assertEqualContent(
        clientContext?.getFullText()!,
        `
<<<<<<< HEAD
        import { ClientOptions } from "@azure-rest/core-client";
        import { TestingContext } from "../rest/index.js";
        import getClient from "../rest/index.js";
        
        export interface TestingClientOptions extends ClientOptions {}
=======
        import { ClientOptions  } from "@azure-rest/core-client";
        import { TestingContext } from "../rest/index.js";
        import getClient from "../rest/index.js";
        
        export interface TestingClientOptions  extends ClientOptions  {}
>>>>>>> d7bf44b2
        
        export { TestingContext } from "../rest/index.js";
        
        export function createTesting(
          endpoint: string,
          apiVersion: string,
<<<<<<< HEAD
          options: TestingClientOptions = {},
=======
          options: TestingClientOptions  = {},
>>>>>>> d7bf44b2
        ): TestingContext {
          const clientContext = getClient(endpoint, apiVersion, options);
          return clientContext;
        }
        `
      );
      const classicClient = await emitModularClientFromTypeSpec(tspContent);
      assert.ok(classicClient);
      await assertEqualContent(
        classicClient?.getFullText()!,
        `
        import { Pipeline } from "@azure/core-rest-pipeline";
        
<<<<<<< HEAD
        export { TestingClientOptions } from "./api/TestingContext.js";
=======
        export { TestingClientOptions  } from "./api/testingContext.js";
>>>>>>> d7bf44b2
        
        export class TestingClient {
          private _client: TestingContext;
          /** The pipeline used by this client to make requests */
          public readonly pipeline: Pipeline;
        
          constructor(
            endpoint: string,
            apiVersion: string,
<<<<<<< HEAD
            options: TestingClientOptions = {},
=======
            options: TestingClientOptions  = {},
>>>>>>> d7bf44b2
          ) {
            this._client = createTesting(endpoint, apiVersion, options);
            this.pipeline = this._client.pipeline;
          }
        
<<<<<<< HEAD
          test(options: TestOptions = { requestOptions: {} }): Promise<string> {
=======
          test(options: TestOptionalParams = { requestOptions: {} }): Promise<string> {
>>>>>>> d7bf44b2
            return test(this._client, options);
          }
        }
        `
      );
    });

    it("shouldn't generate apiVersion if there's a client level apiVersion and with default value", async () => {
      const tspContent = `
      model ApiVersionParameter {
        @query
        "api-version": string;
      }
      op test(...ApiVersionParameter): string;
      `;
      const operationFiles = await emitModularOperationsFromTypeSpec(
        tspContent,
        false,
        true,
        false,
        false,
        true
      );
      assert.ok(operationFiles);
      assert.equal(operationFiles?.length, 1);
      await assertEqualContent(
        operationFiles?.[0]?.getFullText()!,
        `
        import { TestingContext as Client } from "../rest/index.js";
        import {
          StreamableMethod,
          operationOptionsToRequestParameters,
          createRestError,
        } from "@azure-rest/core-client";
        
        export function _testSend(
          context: Client,
<<<<<<< HEAD
          options: TestOptions = { requestOptions: {} },
=======
          options: TestOptionalParams = { requestOptions: {} },
>>>>>>> d7bf44b2
        ): StreamableMethod<Test200Response> {
          return context
            .path("/")
            .get({ ...operationOptionsToRequestParameters(options) });
        }
        
        export async function _testDeserialize(
          result: Test200Response,
        ): Promise<string> {
          if (result.status !== "200") {
            throw createRestError(result);
          }
        
          return result.body;
        }
        
        export async function test(
          context: Client,
<<<<<<< HEAD
          options: TestOptions = { requestOptions: {} },
=======
          options: TestOptionalParams = { requestOptions: {} },
>>>>>>> d7bf44b2
        ): Promise<string> {
          const result = await _testSend(context, options);
          return _testDeserialize(result);
        }
        `
      );
      const clientContext = await emitModularClientContextFromTypeSpec(
        tspContent,
        false,
        true
      );
      assert.ok(clientContext);
      await assertEqualContent(
        clientContext?.getFullText()!,
        `
<<<<<<< HEAD
        import { ClientOptions } from "@azure-rest/core-client";
        import { TestingContext } from "../rest/index.js";
        import getClient from "../rest/index.js";
        
        export interface TestingClientOptions extends ClientOptions {}
=======
        import { ClientOptions  } from "@azure-rest/core-client";
        import { TestingContext } from "../rest/index.js";
        import getClient from "../rest/index.js";
        
        export interface TestingClientOptions extends ClientOptions  {
          apiVersion?: string;
        }
>>>>>>> d7bf44b2
        
        export { TestingContext } from "../rest/index.js";
        
        export function createTesting(
          endpoint: string,
<<<<<<< HEAD
          options: TestingClientOptions = {},
=======
          options: TestingClientOptions  = {},
>>>>>>> d7bf44b2
        ): TestingContext {
          const clientContext = getClient(endpoint, options);
          return clientContext;
        }
        `
      );
      const classicClient = await emitModularClientFromTypeSpec(
        tspContent,
        false,
        true
      );
      assert.ok(classicClient);
      await assertEqualContent(
        classicClient?.getFullText()!,
        `
        import { Pipeline } from "@azure/core-rest-pipeline";
        
<<<<<<< HEAD
        export { TestingClientOptions } from "./api/TestingContext.js";
=======
        export { TestingClientOptions  } from "./api/testingContext.js";
>>>>>>> d7bf44b2
        
        export class TestingClient {
          private _client: TestingContext;
          /** The pipeline used by this client to make requests */
          public readonly pipeline: Pipeline;
        
          constructor(
            endpoint: string,
<<<<<<< HEAD
            options: TestingClientOptions = {},
=======
            options: TestingClientOptions  = {},
>>>>>>> d7bf44b2
          ) {
            this._client = createTesting(endpoint, options);
            this.pipeline = this._client.pipeline;
          }
        
<<<<<<< HEAD
          test(options: TestOptions = { requestOptions: {} }): Promise<string> {
=======
          test(options: TestOptionalParams = { requestOptions: {} }): Promise<string> {
>>>>>>> d7bf44b2
            return test(this._client, options);
          }
        }
        `
      );
    });

    it("should generate apiVersion if there's no client level apiVersion", async () => {
      const tspContent = `
      model ApiVersionParameter {
        @query
        "api-version": string;
      }
      @route("/test")
      op test(...ApiVersionParameter): string;
      @route("/test1")
      op test1(): string;
      `;
      const operationFiles = await emitModularOperationsFromTypeSpec(
        tspContent,
        false,
        true
      );
      assert.ok(operationFiles);
      assert.equal(operationFiles?.length, 1);
      await assertEqualContent(
        operationFiles?.[0]?.getFullText()!,
        `
        import { TestingContext as Client } from "../rest/index.js";
        import {
          StreamableMethod,
          operationOptionsToRequestParameters,
          createRestError,
        } from "@azure-rest/core-client";
        
        export function _testSend(
          context: Client,
          apiVersion: string,
<<<<<<< HEAD
          options: TestOptions = { requestOptions: {} },
=======
          options: TestOptionalParams = { requestOptions: {} },
>>>>>>> d7bf44b2
        ): StreamableMethod<Test200Response> {
          return context
            .path("/test")
            .get({
              ...operationOptionsToRequestParameters(options),
              queryParameters: { "api-version": apiVersion },
            });
        }
        
        export async function _testDeserialize(
          result: Test200Response,
        ): Promise<string> {
          if (result.status !== "200") {
            throw createRestError(result);
          }
        
          return result.body;
        }
        
        export async function test(
          context: Client,
          apiVersion: string,
<<<<<<< HEAD
          options: TestOptions = { requestOptions: {} },
=======
          options: TestOptionalParams = { requestOptions: {} },
>>>>>>> d7bf44b2
        ): Promise<string> {
          const result = await _testSend(context, apiVersion, options);
          return _testDeserialize(result);
        }
        
        export function _test1Send(
          context: Client,
<<<<<<< HEAD
          options: Test1Options = { requestOptions: {} },
=======
          options: Test1OptionalParams = { requestOptions: {} },
>>>>>>> d7bf44b2
        ): StreamableMethod<Test1200Response> {
          return context
            .path("/test1")
            .get({ ...operationOptionsToRequestParameters(options) });
        }
        
        export async function _test1Deserialize(
          result: Test1200Response,
        ): Promise<string> {
          if (result.status !== "200") {
            throw createRestError(result);
          }
        
          return result.body;
        }
        
        export async function test1(
          context: Client,
<<<<<<< HEAD
          options: Test1Options = { requestOptions: {} },
=======
          options: Test1OptionalParams = { requestOptions: {} },
>>>>>>> d7bf44b2
        ): Promise<string> {
          const result = await _test1Send(context, options);
          return _test1Deserialize(result);
        }
        `,
        true
      );
      const clientContext =
        await emitModularClientContextFromTypeSpec(tspContent);
      assert.ok(clientContext);
      await assertEqualContent(
        clientContext?.getFullText()!,
        `
<<<<<<< HEAD
        import { ClientOptions } from "@azure-rest/core-client";
        import { TestingContext } from "../rest/index.js";
        import getClient from "../rest/index.js";
        
        export interface TestingClientOptions extends ClientOptions {}
=======
        import { ClientOptions  } from "@azure-rest/core-client";
        import { TestingContext } from "../rest/index.js";
        import getClient from "../rest/index.js";
        
        export interface TestingClientOptions  extends ClientOptions  {}
>>>>>>> d7bf44b2
        
        export { TestingContext } from "../rest/index.js";
        
        export function createTesting(
          endpoint: string,
<<<<<<< HEAD
          options: TestingClientOptions = {},
=======
          options: TestingClientOptions  = {},
>>>>>>> d7bf44b2
        ): TestingContext {
          const clientContext = getClient(endpoint, options);
          return clientContext;
        }
        `
      );
      const classicClient = await emitModularClientFromTypeSpec(tspContent);
      assert.ok(classicClient);
      await assertEqualContent(
        classicClient?.getFullText()!,
        `
        import { Pipeline } from "@azure/core-rest-pipeline";
        
<<<<<<< HEAD
        export { TestingClientOptions } from "./api/TestingContext.js";
=======
        export { TestingClientOptions  } from "./api/testingContext.js";
>>>>>>> d7bf44b2
        
        export class TestingClient {
          private _client: TestingContext;
          /** The pipeline used by this client to make requests */
          public readonly pipeline: Pipeline;
        
          constructor(
            endpoint: string,
<<<<<<< HEAD
            options: TestingClientOptions = {},
=======
            options: TestingClientOptions  = {},
>>>>>>> d7bf44b2
          ) {
            this._client = createTesting(endpoint, options);
            this.pipeline = this._client.pipeline;
          }
        
          test(
            apiVersion: string,
<<<<<<< HEAD
            options: TestOptions = { requestOptions: {} },
=======
            options: TestOptionalParams = { requestOptions: {} },
>>>>>>> d7bf44b2
          ): Promise<string> {
            return test(this._client, apiVersion, options);
          }

<<<<<<< HEAD
          test1(options: Test1Options = { requestOptions: {} }): Promise<string> {
=======
          test1(options: Test1OptionalParams = { requestOptions: {} }): Promise<string> {
>>>>>>> d7bf44b2
            return test1(this._client, options);
          }
        }
        `
      );
    });
  });
});<|MERGE_RESOLUTION|>--- conflicted
+++ resolved
@@ -478,11 +478,7 @@
         
         export function _testSend(
           context: Client,
-<<<<<<< HEAD
-          options: TestOptions = { requestOptions: {} },
-=======
           options: TestOptionalParams = { requestOptions: {} },
->>>>>>> d7bf44b2
         ): StreamableMethod<Test200Response> {
           return context
             .path("/")
@@ -501,11 +497,7 @@
         
         export async function test(
           context: Client,
-<<<<<<< HEAD
-          options: TestOptions = { requestOptions: {} },
-=======
           options: TestOptionalParams = { requestOptions: {} },
->>>>>>> d7bf44b2
         ): Promise<string> {
           const result = await _testSend(context, options);
           return _testDeserialize(result);
@@ -518,30 +510,18 @@
       await assertEqualContent(
         clientContext?.getFullText()!,
         `
-<<<<<<< HEAD
-        import { ClientOptions } from "@azure-rest/core-client";
-        import { TestingContext } from "../rest/index.js";
-        import getClient from "../rest/index.js";
-        
-        export interface TestingClientOptions extends ClientOptions {}
-=======
         import { ClientOptions  } from "@azure-rest/core-client";
         import { TestingContext } from "../rest/index.js";
         import getClient from "../rest/index.js";
         
         export interface TestingClientOptions  extends ClientOptions  {}
->>>>>>> d7bf44b2
         
         export { TestingContext } from "../rest/index.js";
         
         export function createTesting(
           endpoint: string,
           apiVersion: string,
-<<<<<<< HEAD
-          options: TestingClientOptions = {},
-=======
           options: TestingClientOptions  = {},
->>>>>>> d7bf44b2
         ): TestingContext {
           const clientContext = getClient(endpoint, apiVersion, options);
           return clientContext;
@@ -555,11 +535,7 @@
         `
         import { Pipeline } from "@azure/core-rest-pipeline";
         
-<<<<<<< HEAD
-        export { TestingClientOptions } from "./api/TestingContext.js";
-=======
         export { TestingClientOptions  } from "./api/testingContext.js";
->>>>>>> d7bf44b2
         
         export class TestingClient {
           private _client: TestingContext;
@@ -569,21 +545,13 @@
           constructor(
             endpoint: string,
             apiVersion: string,
-<<<<<<< HEAD
-            options: TestingClientOptions = {},
-=======
             options: TestingClientOptions  = {},
->>>>>>> d7bf44b2
           ) {
             this._client = createTesting(endpoint, apiVersion, options);
             this.pipeline = this._client.pipeline;
           }
         
-<<<<<<< HEAD
-          test(options: TestOptions = { requestOptions: {} }): Promise<string> {
-=======
           test(options: TestOptionalParams = { requestOptions: {} }): Promise<string> {
->>>>>>> d7bf44b2
             return test(this._client, options);
           }
         }
@@ -621,11 +589,7 @@
         
         export function _testSend(
           context: Client,
-<<<<<<< HEAD
-          options: TestOptions = { requestOptions: {} },
-=======
           options: TestOptionalParams = { requestOptions: {} },
->>>>>>> d7bf44b2
         ): StreamableMethod<Test200Response> {
           return context
             .path("/")
@@ -644,11 +608,7 @@
         
         export async function test(
           context: Client,
-<<<<<<< HEAD
-          options: TestOptions = { requestOptions: {} },
-=======
           options: TestOptionalParams = { requestOptions: {} },
->>>>>>> d7bf44b2
         ): Promise<string> {
           const result = await _testSend(context, options);
           return _testDeserialize(result);
@@ -664,13 +624,6 @@
       await assertEqualContent(
         clientContext?.getFullText()!,
         `
-<<<<<<< HEAD
-        import { ClientOptions } from "@azure-rest/core-client";
-        import { TestingContext } from "../rest/index.js";
-        import getClient from "../rest/index.js";
-        
-        export interface TestingClientOptions extends ClientOptions {}
-=======
         import { ClientOptions  } from "@azure-rest/core-client";
         import { TestingContext } from "../rest/index.js";
         import getClient from "../rest/index.js";
@@ -678,17 +631,12 @@
         export interface TestingClientOptions extends ClientOptions  {
           apiVersion?: string;
         }
->>>>>>> d7bf44b2
         
         export { TestingContext } from "../rest/index.js";
         
         export function createTesting(
           endpoint: string,
-<<<<<<< HEAD
-          options: TestingClientOptions = {},
-=======
           options: TestingClientOptions  = {},
->>>>>>> d7bf44b2
         ): TestingContext {
           const clientContext = getClient(endpoint, options);
           return clientContext;
@@ -706,11 +654,7 @@
         `
         import { Pipeline } from "@azure/core-rest-pipeline";
         
-<<<<<<< HEAD
-        export { TestingClientOptions } from "./api/TestingContext.js";
-=======
         export { TestingClientOptions  } from "./api/testingContext.js";
->>>>>>> d7bf44b2
         
         export class TestingClient {
           private _client: TestingContext;
@@ -719,21 +663,13 @@
         
           constructor(
             endpoint: string,
-<<<<<<< HEAD
-            options: TestingClientOptions = {},
-=======
             options: TestingClientOptions  = {},
->>>>>>> d7bf44b2
           ) {
             this._client = createTesting(endpoint, options);
             this.pipeline = this._client.pipeline;
           }
         
-<<<<<<< HEAD
-          test(options: TestOptions = { requestOptions: {} }): Promise<string> {
-=======
           test(options: TestOptionalParams = { requestOptions: {} }): Promise<string> {
->>>>>>> d7bf44b2
             return test(this._client, options);
           }
         }
@@ -772,11 +708,7 @@
         export function _testSend(
           context: Client,
           apiVersion: string,
-<<<<<<< HEAD
-          options: TestOptions = { requestOptions: {} },
-=======
           options: TestOptionalParams = { requestOptions: {} },
->>>>>>> d7bf44b2
         ): StreamableMethod<Test200Response> {
           return context
             .path("/test")
@@ -799,11 +731,7 @@
         export async function test(
           context: Client,
           apiVersion: string,
-<<<<<<< HEAD
-          options: TestOptions = { requestOptions: {} },
-=======
           options: TestOptionalParams = { requestOptions: {} },
->>>>>>> d7bf44b2
         ): Promise<string> {
           const result = await _testSend(context, apiVersion, options);
           return _testDeserialize(result);
@@ -811,11 +739,7 @@
         
         export function _test1Send(
           context: Client,
-<<<<<<< HEAD
-          options: Test1Options = { requestOptions: {} },
-=======
           options: Test1OptionalParams = { requestOptions: {} },
->>>>>>> d7bf44b2
         ): StreamableMethod<Test1200Response> {
           return context
             .path("/test1")
@@ -834,11 +758,7 @@
         
         export async function test1(
           context: Client,
-<<<<<<< HEAD
-          options: Test1Options = { requestOptions: {} },
-=======
           options: Test1OptionalParams = { requestOptions: {} },
->>>>>>> d7bf44b2
         ): Promise<string> {
           const result = await _test1Send(context, options);
           return _test1Deserialize(result);
@@ -852,29 +772,17 @@
       await assertEqualContent(
         clientContext?.getFullText()!,
         `
-<<<<<<< HEAD
-        import { ClientOptions } from "@azure-rest/core-client";
-        import { TestingContext } from "../rest/index.js";
-        import getClient from "../rest/index.js";
-        
-        export interface TestingClientOptions extends ClientOptions {}
-=======
         import { ClientOptions  } from "@azure-rest/core-client";
         import { TestingContext } from "../rest/index.js";
         import getClient from "../rest/index.js";
         
         export interface TestingClientOptions  extends ClientOptions  {}
->>>>>>> d7bf44b2
         
         export { TestingContext } from "../rest/index.js";
         
         export function createTesting(
           endpoint: string,
-<<<<<<< HEAD
-          options: TestingClientOptions = {},
-=======
           options: TestingClientOptions  = {},
->>>>>>> d7bf44b2
         ): TestingContext {
           const clientContext = getClient(endpoint, options);
           return clientContext;
@@ -888,11 +796,7 @@
         `
         import { Pipeline } from "@azure/core-rest-pipeline";
         
-<<<<<<< HEAD
-        export { TestingClientOptions } from "./api/TestingContext.js";
-=======
         export { TestingClientOptions  } from "./api/testingContext.js";
->>>>>>> d7bf44b2
         
         export class TestingClient {
           private _client: TestingContext;
@@ -901,11 +805,7 @@
         
           constructor(
             endpoint: string,
-<<<<<<< HEAD
-            options: TestingClientOptions = {},
-=======
             options: TestingClientOptions  = {},
->>>>>>> d7bf44b2
           ) {
             this._client = createTesting(endpoint, options);
             this.pipeline = this._client.pipeline;
@@ -913,20 +813,12 @@
         
           test(
             apiVersion: string,
-<<<<<<< HEAD
-            options: TestOptions = { requestOptions: {} },
-=======
             options: TestOptionalParams = { requestOptions: {} },
->>>>>>> d7bf44b2
           ): Promise<string> {
             return test(this._client, apiVersion, options);
           }
 
-<<<<<<< HEAD
-          test1(options: Test1Options = { requestOptions: {} }): Promise<string> {
-=======
           test1(options: Test1OptionalParams = { requestOptions: {} }): Promise<string> {
->>>>>>> d7bf44b2
             return test1(this._client, options);
           }
         }
