--- conflicted
+++ resolved
@@ -16,12 +16,12 @@
   StreamableMethod,
   PathUncheckedResponse,
   createRestError,
-  operationOptionsToRequestParameters
-} from "@azure-rest/core-client";
-
-export function _readSend(
-  context: Client,
-  options: ReadOptionalParams = { requestOptions: {} }
+  operationOptionsToRequestParameters,
+} from "@azure-rest/core-client";
+
+export function _readSend(
+  context: Client,
+  options: ReadOptionalParams = { requestOptions: {} },
 ): StreamableMethod {
   return context
     .path("/")
@@ -29,7 +29,7 @@
 }
 
 export async function _readDeserialize(
-  result: PathUncheckedResponse
+  result: PathUncheckedResponse,
 ): Promise<void> {
   const expectedStatuses = ["204"];
   if (!expectedStatuses.includes(result.status)) {
@@ -41,7 +41,7 @@
 
 export async function read(
   context: Client,
-  options: ReadOptionalParams = { requestOptions: {} }
+  options: ReadOptionalParams = { requestOptions: {} },
 ): Promise<void> {
   const result = await _readSend(context, options);
   return _readDeserialize(result);
@@ -64,12 +64,12 @@
   StreamableMethod,
   PathUncheckedResponse,
   createRestError,
-  operationOptionsToRequestParameters
-} from "@azure-rest/core-client";
-
-export function _readSend(
-  context: Client,
-  options: ReadOptionalParams = { requestOptions: {} }
+  operationOptionsToRequestParameters,
+} from "@azure-rest/core-client";
+
+export function _readSend(
+  context: Client,
+  options: ReadOptionalParams = { requestOptions: {} },
 ): StreamableMethod {
   return context
     .path("/")
@@ -77,7 +77,7 @@
 }
 
 export async function _readDeserialize(
-  result: PathUncheckedResponse
+  result: PathUncheckedResponse,
 ): Promise<void> {
   const expectedStatuses = ["200"];
   if (!expectedStatuses.includes(result.status)) {
@@ -89,7 +89,7 @@
 
 export async function read(
   context: Client,
-  options: ReadOptionalParams = { requestOptions: {} }
+  options: ReadOptionalParams = { requestOptions: {} },
 ): Promise<void> {
   const result = await _readSend(context, options);
   return _readDeserialize(result);
@@ -137,7 +137,7 @@
   StreamableMethod,
   PathUncheckedResponse,
   createRestError,
-  operationOptionsToRequestParameters
+  operationOptionsToRequestParameters,
 } from "@azure-rest/core-client";
 import { uint8ArrayToString } from "@azure/core-util";
 
@@ -150,7 +150,7 @@
   utcDateHeader: Date,
   prop1: string,
   prop2: number,
-  options: ReadOptionalParams = { requestOptions: {} }
+  options: ReadOptionalParams = { requestOptions: {} },
 ): StreamableMethod {
   return context.path("/").post({
     ...operationOptionsToRequestParameters(options),
@@ -165,46 +165,29 @@
         : {}),
       "bytes-header": uint8ArrayToString(bytesHeader, "base64"),
       value: uint8ArrayToString(value, "base64"),
-<<<<<<< HEAD
       "csv-array-header": csvArrayHeader.map((p: any) => {
         return uint8ArrayToString(p, "base64url");
       }),
-=======
-      "csv-array-header": buildCsvCollection(
-        csvArrayHeader.map((p: any) => {
-          return uint8ArrayToString(p, "base64url");
-        })
-      ),
->>>>>>> b80c904a
       "utc-date-header": utcDateHeader.toUTCString(),
       ...(options?.optionalDateHeader !== undefined
         ? {
             "optional-date-header": !options?.optionalDateHeader
               ? options?.optionalDateHeader
-              : options?.optionalDateHeader.toUTCString()
+              : options?.optionalDateHeader.toUTCString(),
           }
         : {}),
       ...(options?.nullableDateHeader !== undefined &&
       options?.nullableDateHeader !== null
-<<<<<<< HEAD
         ? { "nullable-date-header": options?.nullableDateHeader }
         : {}),
       contentType: "application/json",
-=======
-        ? {
-            "nullable-date-header": !options?.nullableDateHeader
-              ? options?.nullableDateHeader
-              : options?.nullableDateHeader.toUTCString()
-          }
-        : {})
->>>>>>> b80c904a
     },
-    body: { prop1: prop1, prop2: prop2 }
+    body: { prop1: prop1, prop2: prop2 },
   });
 }
 
 export async function _readDeserialize(
-  result: PathUncheckedResponse
+  result: PathUncheckedResponse,
 ): Promise<void> {
   const expectedStatuses = ["200"];
   if (!expectedStatuses.includes(result.status)) {
@@ -223,7 +206,7 @@
   utcDateHeader: Date,
   prop1: string,
   prop2: number,
-  options: ReadOptionalParams = { requestOptions: {} }
+  options: ReadOptionalParams = { requestOptions: {} },
 ): Promise<void> {
   const result = await _readSend(
     context,
@@ -234,7 +217,7 @@
     utcDateHeader,
     prop1,
     prop2,
-    options
+    options,
   );
   return _readDeserialize(result);
 }
@@ -262,22 +245,24 @@
   StreamableMethod,
   PathUncheckedResponse,
   createRestError,
-  operationOptionsToRequestParameters
+  operationOptionsToRequestParameters,
 } from "@azure-rest/core-client";
 
 export function _readSend(
   context: Client,
   nullableRequiredHeader: string | null,
-  options: ReadOptionalParams = { requestOptions: {} }
-): StreamableMethod {
-  return context.path("/").get({
-    ...operationOptionsToRequestParameters(options),
-    headers: { "nullable-required-header": nullableRequiredHeader }
-  });
+  options: ReadOptionalParams = { requestOptions: {} },
+): StreamableMethod {
+  return context
+    .path("/")
+    .get({
+      ...operationOptionsToRequestParameters(options),
+      headers: { "nullable-required-header": nullableRequiredHeader },
+    });
 }
 
 export async function _readDeserialize(
-  result: PathUncheckedResponse
+  result: PathUncheckedResponse,
 ): Promise<void> {
   const expectedStatuses = ["200"];
   if (!expectedStatuses.includes(result.status)) {
@@ -290,7 +275,7 @@
 export async function read(
   context: Client,
   nullableRequiredHeader: string | null,
-  options: ReadOptionalParams = { requestOptions: {} }
+  options: ReadOptionalParams = { requestOptions: {} },
 ): Promise<void> {
   const result = await _readSend(context, nullableRequiredHeader, options);
   return _readDeserialize(result);
@@ -318,14 +303,13 @@
   StreamableMethod,
   PathUncheckedResponse,
   createRestError,
-  operationOptionsToRequestParameters
-} from "@azure-rest/core-client";
-
-export function _readSend(
-  context: Client,
-  options: ReadOptionalParams = { requestOptions: {} }
-): StreamableMethod {
-<<<<<<< HEAD
+  operationOptionsToRequestParameters,
+} from "@azure-rest/core-client";
+
+export function _readSend(
+  context: Client,
+  options: ReadOptionalParams = { requestOptions: {} },
+): StreamableMethod {
   return context
     .path("/")
     .post({
@@ -339,18 +323,10 @@
         ? options["bars"]
         : barArraySerializer(options["bars"]),
     });
-=======
-  return context.path("/").post({
-    ...operationOptionsToRequestParameters(options),
-    body: !options["bars"]
-      ? options["bars"]
-      : barArraySerializer(options["bars"])
-  });
->>>>>>> b80c904a
 }
 
 export async function _readDeserialize(
-  result: PathUncheckedResponse
+  result: PathUncheckedResponse,
 ): Promise<void> {
   const expectedStatuses = ["200"];
   if (!expectedStatuses.includes(result.status)) {
@@ -362,7 +338,7 @@
 
 export async function read(
   context: Client,
-  options: ReadOptionalParams = { requestOptions: {} }
+  options: ReadOptionalParams = { requestOptions: {} },
 ): Promise<void> {
   const result = await _readSend(context, options);
   return _readDeserialize(result);
@@ -390,15 +366,14 @@
   StreamableMethod,
   PathUncheckedResponse,
   createRestError,
-  operationOptionsToRequestParameters
+  operationOptionsToRequestParameters,
 } from "@azure-rest/core-client";
 
 export function _readSend(
   context: Client,
   bars: Bar[],
-  options: ReadOptionalParams = { requestOptions: {} }
-): StreamableMethod {
-<<<<<<< HEAD
+  options: ReadOptionalParams = { requestOptions: {} },
+): StreamableMethod {
   return context
     .path("/")
     .post({
@@ -406,16 +381,10 @@
       headers: { contentType: "application/json" },
       body: barArraySerializer(bars),
     });
-=======
-  return context.path("/").post({
-    ...operationOptionsToRequestParameters(options),
-    body: barArraySerializer(bars)
-  });
->>>>>>> b80c904a
 }
 
 export async function _readDeserialize(
-  result: PathUncheckedResponse
+  result: PathUncheckedResponse,
 ): Promise<void> {
   const expectedStatuses = ["200"];
   if (!expectedStatuses.includes(result.status)) {
@@ -428,7 +397,7 @@
 export async function read(
   context: Client,
   bars: Bar[],
-  options: ReadOptionalParams = { requestOptions: {} }
+  options: ReadOptionalParams = { requestOptions: {} },
 ): Promise<void> {
   const result = await _readSend(context, bars, options);
   return _readDeserialize(result);
@@ -456,12 +425,12 @@
   StreamableMethod,
   PathUncheckedResponse,
   createRestError,
-  operationOptionsToRequestParameters
-} from "@azure-rest/core-client";
-
-export function _readSend(
-  context: Client,
-  options: ReadOptionalParams = { requestOptions: {} }
+  operationOptionsToRequestParameters,
+} from "@azure-rest/core-client";
+
+export function _readSend(
+  context: Client,
+  options: ReadOptionalParams = { requestOptions: {} },
 ): StreamableMethod {
   return context
     .path("/")
@@ -486,7 +455,7 @@
 
 export async function read(
   context: Client,
-  options: ReadOptionalParams = { requestOptions: {} }
+  options: ReadOptionalParams = { requestOptions: {} },
 ): Promise<
   {
     a: Bar;
@@ -516,20 +485,19 @@
 import {
   Bar,
   barArraySerializer,
-  barArrayDeserializer
+  barArrayDeserializer,
 } from "../models/models.js";
 import {
   StreamableMethod,
   PathUncheckedResponse,
   createRestError,
-  operationOptionsToRequestParameters
-} from "@azure-rest/core-client";
-
-export function _readSend(
-  context: Client,
-  options: ReadOptionalParams = { requestOptions: {} }
-): StreamableMethod {
-<<<<<<< HEAD
+  operationOptionsToRequestParameters,
+} from "@azure-rest/core-client";
+
+export function _readSend(
+  context: Client,
+  options: ReadOptionalParams = { requestOptions: {} },
+): StreamableMethod {
   return context
     .path("/")
     .post({
@@ -544,18 +512,10 @@
         ? options["bars"]
         : barArraySerializer(options["bars"]),
     });
-=======
-  return context.path("/").post({
-    ...operationOptionsToRequestParameters(options),
-    body: !options["bars"]
-      ? options["bars"]
-      : barArraySerializer(options["bars"])
-  });
->>>>>>> b80c904a
 }
 
 export async function _readDeserialize(
-  result: PathUncheckedResponse
+  result: PathUncheckedResponse,
 ): Promise<Bar[]> {
   const expectedStatuses = ["200"];
   if (!expectedStatuses.includes(result.status)) {
@@ -567,7 +527,7 @@
 
 export async function read(
   context: Client,
-  options: ReadOptionalParams = { requestOptions: {} }
+  options: ReadOptionalParams = { requestOptions: {} },
 ): Promise<Bar[]> {
   const result = await _readSend(context, options);
   return _readDeserialize(result);
@@ -601,15 +561,14 @@
   StreamableMethod,
   PathUncheckedResponse,
   createRestError,
-  operationOptionsToRequestParameters
+  operationOptionsToRequestParameters,
 } from "@azure-rest/core-client";
 
 export function _readSend(
   context: Client,
   body: Foo,
-  options: ReadOptionalParams = { requestOptions: {} }
-): StreamableMethod {
-<<<<<<< HEAD
+  options: ReadOptionalParams = { requestOptions: {} },
+): StreamableMethod {
   return context
     .path("/")
     .post({
@@ -617,16 +576,10 @@
       headers: { contentType: "application/json" },
       body: fooSerializer(body),
     });
-=======
-  return context.path("/").post({
-    ...operationOptionsToRequestParameters(options),
-    body: fooSerializer(body)
-  });
->>>>>>> b80c904a
 }
 
 export async function _readDeserialize(
-  result: PathUncheckedResponse
+  result: PathUncheckedResponse,
 ): Promise<void> {
   const expectedStatuses = ["200"];
   if (!expectedStatuses.includes(result.status)) {
@@ -639,7 +592,7 @@
 export async function read(
   context: Client,
   body: Foo,
-  options: ReadOptionalParams = { requestOptions: {} }
+  options: ReadOptionalParams = { requestOptions: {} },
 ): Promise<void> {
   const result = await _readSend(context, body, options);
   return _readDeserialize(result);
@@ -673,12 +626,12 @@
   StreamableMethod,
   PathUncheckedResponse,
   createRestError,
-  operationOptionsToRequestParameters
-} from "@azure-rest/core-client";
-
-export function _readSend(
-  context: Client,
-  options: ReadOptionalParams = { requestOptions: {} }
+  operationOptionsToRequestParameters,
+} from "@azure-rest/core-client";
+
+export function _readSend(
+  context: Client,
+  options: ReadOptionalParams = { requestOptions: {} },
 ): StreamableMethod {
   return context
     .path("/")
@@ -689,7 +642,7 @@
 }
 
 export async function _readDeserialize(
-  result: PathUncheckedResponse
+  result: PathUncheckedResponse,
 ): Promise<Foo> {
   const expectedStatuses = ["200"];
   if (!expectedStatuses.includes(result.status)) {
@@ -701,7 +654,7 @@
 
 export async function read(
   context: Client,
-  options: ReadOptionalParams = { requestOptions: {} }
+  options: ReadOptionalParams = { requestOptions: {} },
 ): Promise<Foo> {
   const result = await _readSend(context, options);
   return _readDeserialize(result);
@@ -739,18 +692,18 @@
 import { _Bar, _barDeserializer } from "../models/models.js";
 import {
   PagedAsyncIterableIterator,
-  buildPagedAsyncIterator
+  buildPagedAsyncIterator,
 } from "../static-helpers/pagingHelpers.js";
 import {
   StreamableMethod,
   PathUncheckedResponse,
   createRestError,
-  operationOptionsToRequestParameters
+  operationOptionsToRequestParameters,
 } from "@azure-rest/core-client";
 
 export function _testSend(
   context: Client,
-  options: TestOptionalParams = { requestOptions: {} }
+  options: TestOptionalParams = { requestOptions: {} },
 ): StreamableMethod {
   return context
     .path("/")
@@ -761,7 +714,7 @@
 }
 
 export async function _testDeserialize(
-  result: PathUncheckedResponse
+  result: PathUncheckedResponse,
 ): Promise<_Bar> {
   const expectedStatuses = ["200"];
   if (!expectedStatuses.includes(result.status)) {
@@ -773,14 +726,14 @@
 
 export function test(
   context: Client,
-  options: TestOptionalParams = { requestOptions: {} }
+  options: TestOptionalParams = { requestOptions: {} },
 ): PagedAsyncIterableIterator<string> {
   return buildPagedAsyncIterator(
     context,
     () => _testSend(context, options),
     _testDeserialize,
     ["200"],
-    { itemName: "lists" }
+    { itemName: "lists" },
   );
 }
 ```
@@ -822,12 +775,12 @@
   StreamableMethod,
   PathUncheckedResponse,
   createRestError,
-  operationOptionsToRequestParameters
+  operationOptionsToRequestParameters,
 } from "@azure-rest/core-client";
 
 export function _testSend(
   context: Client,
-  options: TestOptionalParams = { requestOptions: {} }
+  options: TestOptionalParams = { requestOptions: {} },
 ): StreamableMethod {
   return context
     .path("/")
@@ -838,7 +791,7 @@
 }
 
 export async function _testDeserialize(
-  result: PathUncheckedResponse
+  result: PathUncheckedResponse,
 ): Promise<Bar> {
   const expectedStatuses = ["200"];
   if (!expectedStatuses.includes(result.status)) {
@@ -850,7 +803,6 @@
 
 export function test(
   context: Client,
-<<<<<<< HEAD
   options: TestOptionalParams = { requestOptions: {} },
 ): PagedAsyncIterableIterator<void> {
   return buildPagedAsyncIterator(
@@ -859,12 +811,6 @@
     _testDeserialize,
     ["200"],
   );
-=======
-  options: TestOptionalParams = { requestOptions: {} }
-): Promise<Bar> {
-  const result = await _testSend(context, options);
-  return _testDeserialize(result);
->>>>>>> b80c904a
 }
 ```
 
@@ -906,18 +852,18 @@
 import { _Child, _childDeserializer } from "../models/models.js";
 import {
   PagedAsyncIterableIterator,
-  buildPagedAsyncIterator
+  buildPagedAsyncIterator,
 } from "../static-helpers/pagingHelpers.js";
 import {
   StreamableMethod,
   PathUncheckedResponse,
   createRestError,
-  operationOptionsToRequestParameters
+  operationOptionsToRequestParameters,
 } from "@azure-rest/core-client";
 
 export function _testSend(
   context: Client,
-  options: TestOptionalParams = { requestOptions: {} }
+  options: TestOptionalParams = { requestOptions: {} },
 ): StreamableMethod {
   return context
     .path("/")
@@ -928,7 +874,7 @@
 }
 
 export async function _testDeserialize(
-  result: PathUncheckedResponse
+  result: PathUncheckedResponse,
 ): Promise<_Child> {
   const expectedStatuses = ["200"];
   if (!expectedStatuses.includes(result.status)) {
@@ -940,18 +886,14 @@
 
 export function test(
   context: Client,
-  options: TestOptionalParams = { requestOptions: {} }
+  options: TestOptionalParams = { requestOptions: {} },
 ): PagedAsyncIterableIterator<string> {
   return buildPagedAsyncIterator(
     context,
     () => _testSend(context, options),
     _testDeserialize,
     ["200"],
-<<<<<<< HEAD
     { itemName: "lists" },
-=======
-    { itemName: "lists", nextLinkName: "nextLink" }
->>>>>>> b80c904a
   );
 }
 ```