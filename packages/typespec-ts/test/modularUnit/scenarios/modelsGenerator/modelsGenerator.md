--- conflicted
+++ resolved
@@ -2220,7 +2220,6 @@
   body: string,
   options: GetOptionalParams = { requestOptions: {} }
 ): StreamableMethod {
-<<<<<<< HEAD
   return context.path("/").post({
     ...operationOptionsToRequestParameters(options),
     contentType: "application/json",
@@ -2230,19 +2229,6 @@
     },
     body: body
   });
-=======
-  return context
-    .path("/")
-    .post({
-      ...operationOptionsToRequestParameters(options),
-      contentType: "text/plain",
-      headers: {
-        "test-header": testHeader,
-        ...options.requestOptions?.headers,
-      },
-      body: body,
-    });
->>>>>>> 0124cd53
 }
 
 export async function _getDeserialize(
