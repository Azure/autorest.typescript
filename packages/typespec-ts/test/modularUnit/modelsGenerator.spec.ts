--- conflicted
+++ resolved
@@ -1494,8 +1494,6 @@
       `
     );
   });
-<<<<<<< HEAD
-=======
 
   describe("should generate models for header parameters", () => {
     it("union variants with string literals being used in contentType headers", async () => {
@@ -1960,7 +1958,6 @@
       );
     });
   });
->>>>>>> 60a2a3f1
 });
 
 describe("`is`", () => {
