--- conflicted
+++ resolved
@@ -133,19 +133,11 @@
   
   /**
    * Initialize a new instance of \`testClient\`
-<<<<<<< HEAD
-   * @param endpoint - The endpoint to use.${hasApiVersionInClient && !hasDefault? "\n   * @param apiVersion - The parameter apiVersion": ""}
+   * @param endpointParam - The endpoint to use.${hasApiVersionInClient && !hasDefault? "\n   * @param apiVersion - The parameter apiVersion": ""}
    * @param options - the parameter for all optional parameters
    */
   export default function createClient(
-    endpoint: string,${hasApiVersionInClient && !hasDefault? "\napiVersion: string,": ""}
-=======
-   * @param endpointParam - The endpoint to use.
-   * @param options - the parameter for all optional parameters
-   */
-  export default function createClient(
-    endpointParam: string,
->>>>>>> 5ff6da32
+    endpointParam: string,${hasApiVersionInClient && !hasDefault? "\napiVersion: string,": ""}
     options: ClientOptions = {}
   ): testClient {
     const endpointUrl = options.endpoint ?? options.baseUrl ?? \`\${endpointParam}/language\`;
