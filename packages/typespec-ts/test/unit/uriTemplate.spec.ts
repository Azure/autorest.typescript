--- conflicted
+++ resolved
@@ -3,11 +3,7 @@
 import { assertEqualContent } from "../util/testUtil.js";
 
 describe("Client definition generation", () => {
-<<<<<<< HEAD
-  it("should generate wrapper object for path allowReserved parameter", async () => {
-=======
   it("should generate method-level parameter for path parameters", async () => {
->>>>>>> 0c74c647
     const tsp = `
     @route("template/{+param}")
     op template(param: string): void;
@@ -59,12 +55,44 @@
     );
   });
 
-<<<<<<< HEAD
   it("should generate wrapper object for query parameter", async () => {
     const tsp = `
     @route("template")
     op template(@query("include[]") include?: string[]): void;
-=======
+        `;
+    const parameters = await emitParameterFromTypeSpec(
+      tsp
+    );
+    assert.ok(parameters);
+    console.log(parameters?.content!);
+    await assertEqualContent(
+      parameters?.content!,
+      `
+    import { RequestParameters } from "@azure-rest/core-client";
+
+    /** This is the wrapper object for the parameter \`include[]\` with explode set to false and style set to form. */        
+    export interface TemplateIncludeQueryParam {
+        /** Value of the parameter */
+        value: string[];
+        /** Should we explode the value? */
+        explode: false;
+        /** Style of the value */
+        style: "form";
+    }
+
+    export interface TemplateQueryParamProperties {
+        "include[]"?: string[] | TemplateIncludeQueryParam;
+    }
+
+    export interface TemplateQueryParam {
+        queryParameters?: TemplateQueryParamProperties;
+    }
+
+    export type TemplateParameters = TemplateQueryParam & RequestParameters;
+      `
+    );
+  });
+
   it("should generate method-level parameter for query parameters", async () => {
     const tsp = `
     union RunAdditionalFieldList {
@@ -76,24 +104,11 @@
     @route("template/query")
     op template(@query("include[]")
     include?: RunAdditionalFieldList[]): void;
->>>>>>> 0c74c647
         `;
     const parameters = await emitParameterFromTypeSpec(
       tsp
     );
     assert.ok(parameters);
-<<<<<<< HEAD
-    console.log(parameters?.content!);
-    await assertEqualContent(
-      parameters?.content!,
-      `
-    import { RequestParameters } from "@azure-rest/core-client";
-
-    /** This is the wrapper object for the parameter \`include[]\` with explode set to false and style set to form. */        
-    export interface TemplateIncludeQueryParam {
-        /** Value of the parameter */
-        value: string[];
-=======
     console.log(parameters?.content);
     await assertEqualContent(
       parameters?.content!,
@@ -105,7 +120,6 @@
     export interface TemplateIncludeQueryParam {
         /** Value of the parameter */
         value: RunAdditionalFieldList[];
->>>>>>> 0c74c647
         /** Should we explode the value? */
         explode: false;
         /** Style of the value */
@@ -113,22 +127,12 @@
     }
 
     export interface TemplateQueryParamProperties {
-<<<<<<< HEAD
-        "include[]"?: string[] | TemplateIncludeQueryParam;
-=======
         "include[]"?: RunAdditionalFieldList[] | TemplateIncludeQueryParam;
->>>>>>> 0c74c647
     }
 
     export interface TemplateQueryParam {
         queryParameters?: TemplateQueryParamProperties;
     }
-<<<<<<< HEAD
-
-    export type TemplateParameters = TemplateQueryParam & RequestParameters;
-      `
-    );
-=======
         
     export type TemplateParameters = TemplateQueryParam & RequestParameters;
       `
@@ -158,6 +162,5 @@
         };
     `
     );
->>>>>>> 0c74c647
   });
 });