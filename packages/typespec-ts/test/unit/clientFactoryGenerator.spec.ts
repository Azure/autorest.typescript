import { assert } from "chai";
import { emitClientFactoryFromTypeSpec } from "../util/emitUtil.js";
import { assertEqualContent } from "../util/testUtil.js";
import { Diagnostic } from "@typespec/compiler";

describe("Client Factory generation", () => {
  describe("should handle url parameters", () => {
    it("should handle zero parameter", async () => {
      const models = await emitClientFactoryFromTypeSpec(`
      @server(
        "localhost",
        "Language Service"
      )
      @service( {title: "PetStoreClient"})
      namespace PetStore;
      `);
      assert.ok(models);
      await assertEqualContent(
        models!.content,
        `
        import { getClient, ClientOptions } from "@azure-rest/core-client";
        import { logger } from "./logger.js";
        import { testClient } from "./clientDefinitions.js";
        
        /**
         * Initialize a new instance of \`testClient\`
         * @param options - the parameter for all optional parameters
         */
        export default function createClient(options: ClientOptions = {}): testClient {
        const endpointUrl = options.endpoint ?? options.baseUrl ?? \`localhost\`;
        
        const userAgentInfo = \`azsdk-js-test-rest/1.0.0-beta.1\`;
        const userAgentPrefix =
            options.userAgentOptions && options.userAgentOptions.userAgentPrefix
            ? \`\${options.userAgentOptions.userAgentPrefix} \${userAgentInfo}\`
            : \`\${userAgentInfo}\`;
        options = {
            ...options,
            userAgentOptions: {
            userAgentPrefix,
            },
            loggingOptions: {
              logger: options.loggingOptions?.logger ?? logger.info
            },
        };
        
        const client = getClient(endpointUrl, options) as testClient;

        client.pipeline.removePolicy({ name: "ApiVersionPolicy" });
        
        return client;
    }
    `
      );
    });
    it("should handle one parameter", async () => {
      const models = await emitClientFactoryFromTypeSpec(`
          @server(
            "{Endpoint}/language",
            "Language Service",
            {
              Endpoint: Endpoint,
            }
          )
          @service( {title: "PetStoreClient"})
          namespace PetStore;
          @doc("The endpoint to use.")
          scalar Endpoint extends string;
          `);
      assert.ok(models);
      await assertEqualContent(
        models!.content,
        `
          import { getClient, ClientOptions } from "@azure-rest/core-client";
          import { logger } from "./logger.js";
          import { testClient } from "./clientDefinitions.js";

          /**
           * Initialize a new instance of \`testClient\`
           * @param endpointParam - The endpoint to use.
           * @param options - the parameter for all optional parameters
           */
          export default function createClient(
            endpointParam: string,
            options: ClientOptions = {}
          ): testClient {
            const endpointUrl = options.endpoint ?? options.baseUrl ?? \`\${endpointParam}/language\`;
          
            const userAgentInfo = \`azsdk-js-test-rest/1.0.0-beta.1\`;
            const userAgentPrefix =
              options.userAgentOptions && options.userAgentOptions.userAgentPrefix
                ? \`\${options.userAgentOptions.userAgentPrefix} \${userAgentInfo}\`
                : \`\${userAgentInfo}\`;
            options = {
              ...options,
              userAgentOptions: {
                userAgentPrefix,
              },
              loggingOptions: {
                logger: options.loggingOptions?.logger ?? logger.info
              },
            };
          
            const client = getClient(endpointUrl, options) as testClient;

            client.pipeline.removePolicy({ name: "ApiVersionPolicy" });
          
            return client;
        }
        `
      );
    });

    it("should handle two parameters", async () => {
      const tsp = `
      @server(
        "{Endpoint}/language/{Version}",
        "Language Service",
        {
          Endpoint: Endpoint,
          Version: Version
        }
      )
      @service( {title: "PetStoreClient"})
      namespace PetStore;
      @doc("The endpoint to use.")
      scalar Endpoint extends string;

      #suppress "@azure-tools/typespec-azure-core/use-extensible-enum" "for test"
      #suppress "@azure-tools/typespec-azure-core/documentation-required" "for test"
      @doc("The version to use")
      @fixed
      enum Version {
        V1,
        V2
      }
      `;
      const clientFactory = await emitClientFactoryFromTypeSpec(tsp, true);
      assert.ok(clientFactory);
      await assertEqualContent(
        clientFactory!.content,
        `
            import { getClient, ClientOptions } from "@azure-rest/core-client";
            import { logger } from "./logger.js";
            import { testClient } from "./clientDefinitions.js";
            import { Version } from "./models.js";
            
            /**
             * Initialize a new instance of \`testClient\`
             * @param endpointParam - The endpoint to use.
             * @param version - The version to use
             * @param options - the parameter for all optional parameters
             */
            export default function createClient(
              endpointParam: string,
<<<<<<< HEAD
              version: "V1" | "V2",
=======
              version: Version,
>>>>>>> d7bf44b2
              options: ClientOptions = {}
            ): testClient {
              const endpointUrl = options.endpoint ?? options.baseUrl ?? \`\${endpointParam}/language/\${version}\`;
            
              const userAgentInfo = \`azsdk-js-test-rest/1.0.0-beta.1\`;
              const userAgentPrefix =
                options.userAgentOptions && options.userAgentOptions.userAgentPrefix
                  ? \`\${options.userAgentOptions.userAgentPrefix} \${userAgentInfo}\`
                  : \`\${userAgentInfo}\`;
              options = {
                ...options,
                userAgentOptions: {
                  userAgentPrefix,
                },
                loggingOptions: {
                  logger: options.loggingOptions?.logger ?? logger.info
                },
              };
            
              const client = getClient(endpointUrl, options) as testClient;

              client.pipeline.removePolicy({ name: "ApiVersionPolicy" });
            
              return client;
          }
          `
      );
    });
    it("should handle extensible enums in host parameters", async () => {
      const models = await emitClientFactoryFromTypeSpec(
        `
            @server(
              "{Endpoint}/language/{Version}",
              "Language Service",
              {
                Endpoint: Endpoint,
                Version: Versions
              }
            )
            @service( {title: "PetStoreClient"})
            namespace PetStore;
            @doc("The endpoint to use.")
            scalar Endpoint extends string;

            @doc("The version to use.")
            enum Versions {
              @doc("v1.1")
              v1_1: "v1.1",
            }
            `,
        true
      );
      assert.ok(models);
      await assertEqualContent(
        models!.content,
        `
            import { getClient, ClientOptions } from "@azure-rest/core-client";
            import { logger } from "./logger.js";
            import { testClient } from "./clientDefinitions.js";
            import { Versions } from "./models.js";
            
            /**
             * Initialize a new instance of \`testClient\`
             * @param endpointParam - The endpoint to use.
<<<<<<< HEAD
             * @param version - The version to use. Possible values: "v1.1"
=======
             * @param version - The version to use.
>>>>>>> d7bf44b2
             * @param options - the parameter for all optional parameters
             */
            export default function createClient(
              endpointParam: string,
<<<<<<< HEAD
              version: string,
=======
              version: Versions,
>>>>>>> d7bf44b2
              options: ClientOptions = {}
            ): testClient {
              const endpointUrl = options.endpoint ?? options.baseUrl ?? \`\${endpointParam}/language/\${version}\`;
            
              const userAgentInfo = \`azsdk-js-test-rest/1.0.0-beta.1\`;
              const userAgentPrefix =
                options.userAgentOptions && options.userAgentOptions.userAgentPrefix
                  ? \`\${options.userAgentOptions.userAgentPrefix} \${userAgentInfo}\`
                  : \`\${userAgentInfo}\`;
              options = {
                ...options,
                userAgentOptions: {
                  userAgentPrefix,
                },
                loggingOptions: {
                  logger: options.loggingOptions?.logger ?? logger.info
                },
              };
            
              const client = getClient(endpointUrl, options) as testClient;

              client.pipeline.removePolicy({ name: "ApiVersionPolicy" });
            
              return client;
          }
          `
      );
    });

    it("should handle with default value in host parameters", async () => {
      const models = await emitClientFactoryFromTypeSpec(
        `
            @server(
              "{Endpoint}/language/{Version}",
              "Language Service",
              {
                Endpoint: Endpoint = "http://localhost:3000",
                Version: Versions
              }
            )
            @service( {title: "PetStoreClient"})
            namespace PetStore;
            @doc("The endpoint to use.")
            scalar Endpoint extends string;

            @doc("The version to use.")
            enum Versions {
              @doc("v1.1")
              v1_1: "v1.1",
            }
            `,
        true
      );
      assert.ok(models);
      await assertEqualContent(
        models!.content,
        `
            import { getClient, ClientOptions } from "@azure-rest/core-client";
            import { logger } from "./logger.js";
            import { testClient } from "./clientDefinitions.js";
            import { Versions } from "./models.js";

            export interface testClientOptions extends ClientOptions {
              endpointParam?: string;
            }

            /**
             * Initialize a new instance of \`testClient\`
             * @param version - The version to use.
             * @param options - the parameter for all optional parameters
             */
            export default function createClient(
              version: Versions,
              options: testClientOptions = {}
            ): testClient {
              const endpointParam = options.endpointParam ?? "http://localhost:3000";
              const endpointUrl = options.endpoint ?? options.baseUrl ?? \`\${endpointParam}/language/\${version}\`;
            
              const userAgentInfo = \`azsdk-js-test-rest/1.0.0-beta.1\`;
              const userAgentPrefix =
                options.userAgentOptions && options.userAgentOptions.userAgentPrefix
                  ? \`\${options.userAgentOptions.userAgentPrefix} \${userAgentInfo}\`
                  : \`\${userAgentInfo}\`;
              options = {
                ...options,
                userAgentOptions: {
                  userAgentPrefix,
                },
                loggingOptions: {
                  logger: options.loggingOptions?.logger ?? logger.info
                },
              };
            
              const client = getClient(endpointUrl, options) as testClient;
              
              client.pipeline.removePolicy({ name: "ApiVersionPolicy" });
            
              return client;
          }
          `
      );
    });
  });

  describe("should handle no @server definition", () => {
    it("should set default endpoint parameter when no @server", async () => {
      const models = await emitClientFactoryFromTypeSpec(`
      @service( {title: "PetStoreClient"})
      namespace PetStore;
      `);
      assert.ok(models);
      await assertEqualContent(
        models!.content,
        `
        import { getClient, ClientOptions } from "@azure-rest/core-client";
        import { logger } from "./logger.js";
        import { testClient } from "./clientDefinitions.js";
        
        /**
         * Initialize a new instance of \`testClient\`
         * @param endpointParam - The parameter endpointParam
         * @param options - the parameter for all optional parameters
         */
        export default function createClient(endpointParam: string, options: ClientOptions = {}): testClient {
        const endpointUrl = options.endpoint ?? options.baseUrl ?? \`\${endpointParam}\`;
        
        const userAgentInfo = \`azsdk-js-test-rest/1.0.0-beta.1\`;
        const userAgentPrefix =
            options.userAgentOptions && options.userAgentOptions.userAgentPrefix
            ? \`\${options.userAgentOptions.userAgentPrefix} \${userAgentInfo}\`
            : \`\${userAgentInfo}\`;
        options = {
            ...options,
            userAgentOptions: {
            userAgentPrefix,
            },
            loggingOptions: {
              logger: options.loggingOptions?.logger ?? logger.info
            },
        };
        
        const client = getClient(endpointUrl, options) as testClient;

        client.pipeline.removePolicy({ name: "ApiVersionPolicy" });
        
        return client;
    }
    `
      );
    });
  });

  describe("should handle different auth options", () => {
    it("should diagnost warning if scope is empty", async () => {
      try {
        await emitClientFactoryFromTypeSpec(
          `
          @useAuth(
            OAuth2Auth<[{
              type: OAuth2FlowType.implicit,
              authorizationUrl: "https://login.microsoftonline.com/common/oauth2/v2.0/authorize",
              scopes: []
            }]>)
          @service( {title: "PetStoreClient"})
          namespace PetStore;
        `,
          false,
          true
        );
        assert.fail("Should throw diagnostic errors");
      } catch (e) {
        const diagnostics = e as Diagnostic[];
        assert.equal(diagnostics.length, 1);
        assert.equal(
          diagnostics[0]?.code,
          "@azure-tools/typespec-ts/no-credential-scopes"
        );
      }
    });

    it("should generate TokenCredential if scope is empty", async () => {
      const factoryFile = await emitClientFactoryFromTypeSpec(
        `
        @useAuth(
          OAuth2Auth<[{
            type: OAuth2FlowType.implicit,
            authorizationUrl: "https://login.microsoftonline.com/common/oauth2/v2.0/authorize",
            scopes: []
          }]>)
        @service( {title: "PetStoreClient"})
        namespace PetStore;
      `,
        false,
        false
      );

      assert.ok(factoryFile);
      // console.log(factoryFile!.content);
      await assertEqualContent(
        factoryFile!.content,
        `
      import { getClient, ClientOptions } from "@azure-rest/core-client";
      import { logger } from "./logger.js";
      import { TokenCredential } from "@azure/core-auth";
      import { testClient } from "./clientDefinitions.js";

      /**
       * Initialize a new instance of \`testClient\`
       * @param endpointParam - The parameter endpointParam
       * @param credentials - uniquely identify client credential
       * @param options - the parameter for all optional parameters
       */
      export default function createClient(endpointParam: string, credentials: TokenCredential, options: ClientOptions = {}): testClient {
        const endpointUrl = options.endpoint ?? options.baseUrl ?? \`\${endpointParam}\`;
        
        const userAgentInfo = \`azsdk-js-test-rest/1.0.0-beta.1\`;
        const userAgentPrefix = options.userAgentOptions && options.userAgentOptions.userAgentPrefix ? \`\${options.userAgentOptions.userAgentPrefix} \${userAgentInfo}\`: \`\${userAgentInfo}\`;;
        options = {
            ...options,
            userAgentOptions: {
              userAgentPrefix
            },
            loggingOptions: {
              logger: options.loggingOptions?.logger ?? logger.info
            },
            credentials: {
              scopes: options.credentials?.scopes ?? [\`\${endpointUrl}/.default\`],
            },
        };

        const client = getClient(endpointUrl, credentials, options) as testClient;

        client.pipeline.removePolicy({ name: "ApiVersionPolicy" });

        return client;
      }
      `
      );
    });

    it("should generate both credentials if both defined", async () => {
      const models = await emitClientFactoryFromTypeSpec(`
      @useAuth(
        ApiKeyAuth<ApiKeyLocation.header, "apiKey"> |
          OAuth2Auth<[{
            type: OAuth2FlowType.implicit,
            authorizationUrl: "https://login.microsoftonline.com/common/oauth2/v2.0/authorize",
            scopes: ["https://petstor.com/default"]
          }]>)
      @service( {title: "PetStoreClient"})
      namespace PetStore;
      `);
      assert.ok(models);
      await assertEqualContent(
        models!.content,
        `
        import { getClient, ClientOptions } from "@azure-rest/core-client";
        import { logger } from "./logger.js";
        import { TokenCredential, KeyCredential } from "@azure/core-auth";
        import { testClient } from "./clientDefinitions.js";
        
        /**
         * Initialize a new instance of \`testClient\`
         * @param endpointParam - The parameter endpointParam
         * @param credentials - uniquely identify client credential
         * @param options - the parameter for all optional parameters
         */
        export default function createClient(endpointParam: string, credentials: TokenCredential | KeyCredential, options: ClientOptions = {}): testClient {
        const endpointUrl = options.endpoint ?? options.baseUrl ?? \`\${endpointParam}\`;
        
        const userAgentInfo = \`azsdk-js-test-rest/1.0.0-beta.1\`;
        const userAgentPrefix =
            options.userAgentOptions && options.userAgentOptions.userAgentPrefix
            ? \`\${options.userAgentOptions.userAgentPrefix} \${userAgentInfo}\`
            : \`\${userAgentInfo}\`;
        options = {
            ...options,
            userAgentOptions: {
            userAgentPrefix,
            },
            loggingOptions: {
              logger: options.loggingOptions?.logger ?? logger.info
            },
            credentials: {
              scopes: options.credentials?.scopes ?? ["https://petstor.com/default"],
              apiKeyHeaderName: options.credentials?.apiKeyHeaderName ?? "apiKey",
            },
        };
        
        const client = getClient(endpointUrl, credentials, options) as testClient;

        client.pipeline.removePolicy({ name: "ApiVersionPolicy" });
        
        return client;
    }
    `
      );
    });

    it("should generate both credentials if include BearerAuth and OAuth2Auth", async () => {
      const models = await emitClientFactoryFromTypeSpec(`
      @useAuth(
        BearerAuth |
          OAuth2Auth<[{
            type: OAuth2FlowType.implicit,
            authorizationUrl: "https://login.microsoftonline.com/common/oauth2/v2.0/authorize",
            scopes: ["https://petstor.com/default"]
          }]>)
      @service( {title: "PetStoreClient"})
      namespace PetStore;
      `);
      assert.ok(models);
      assertEqualContent(
        models!.content,
        `
        import { getClient, ClientOptions } from "@azure-rest/core-client";
        import { logger } from "./logger.js";
        import { TokenCredential, KeyCredential, isKeyCredential } from "@azure/core-auth";
        import { testClient } from "./clientDefinitions.js";
        
        /**
         * Initialize a new instance of \`testClient\`
         * @param endpointParam - The parameter endpointParam
         * @param credentials - uniquely identify client credential
         * @param options - the parameter for all optional parameters
         */
        export default function createClient(endpointParam: string, credentials: TokenCredential | KeyCredential, options: ClientOptions = {}): testClient {
        const baseUrl = options.baseUrl ?? \`\${endpointParam}\`;
        
        const userAgentInfo = \`azsdk-js-test-rest/1.0.0-beta.1\`;
        const userAgentPrefix =
            options.userAgentOptions && options.userAgentOptions.userAgentPrefix
            ? \`\${options.userAgentOptions.userAgentPrefix} \${userAgentInfo}\`
            : \`\${userAgentInfo}\`;
        options = {
            ...options,
            userAgentOptions: {
            userAgentPrefix,
            },
            loggingOptions: {
              logger: options.loggingOptions?.logger ?? logger.info
            },
            credentials: {
              scopes: options.credentials?.scopes ?? ["https://petstor.com/default"],
            },
        };
        
        const client = getClient(baseUrl, credentials, options) as testClient;

        if (isKeyCredential(credentials)) {
          client.pipeline.addPolicy({
            name: "customKeyCredentialPolicy",
            async sendRequest(request, next) {
              request.headers.set("Authorization", "bearer " + credentials.key);
              return next(request);
            },
          });
        }
        
        return client;
    }
    `
      );
    });
  });
});<|MERGE_RESOLUTION|>--- conflicted
+++ resolved
@@ -153,11 +153,7 @@
              */
             export default function createClient(
               endpointParam: string,
-<<<<<<< HEAD
-              version: "V1" | "V2",
-=======
               version: Version,
->>>>>>> d7bf44b2
               options: ClientOptions = {}
             ): testClient {
               const endpointUrl = options.endpoint ?? options.baseUrl ?? \`\${endpointParam}/language/\${version}\`;
@@ -222,20 +218,12 @@
             /**
              * Initialize a new instance of \`testClient\`
              * @param endpointParam - The endpoint to use.
-<<<<<<< HEAD
-             * @param version - The version to use. Possible values: "v1.1"
-=======
              * @param version - The version to use.
->>>>>>> d7bf44b2
              * @param options - the parameter for all optional parameters
              */
             export default function createClient(
               endpointParam: string,
-<<<<<<< HEAD
-              version: string,
-=======
               version: Versions,
->>>>>>> d7bf44b2
               options: ClientOptions = {}
             ): testClient {
               const endpointUrl = options.endpoint ?? options.baseUrl ?? \`\${endpointParam}/language/\${version}\`;
