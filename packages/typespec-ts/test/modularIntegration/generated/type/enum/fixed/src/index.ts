// Copyright (c) Microsoft Corporation.
// Licensed under the MIT license.

<<<<<<< HEAD
export { FixedClient } from "./fixedClient.js";
export { DaysOfWeekEnum } from "./models/index.js";
=======
export { FixedClient, FixedClientOptionalParams } from "./fixedClient.js";
>>>>>>> 1de92fdb
export {
  FixedClientOptions,
  StringGetKnownValueOptionalParams,
  StringPutKnownValueOptionalParams,
  StringPutUnknownValueOptionalParams,
} from "./api/index.js";
export { StringOperations } from "./classic/index.js";<|MERGE_RESOLUTION|>--- conflicted
+++ resolved
@@ -1,14 +1,10 @@
 // Copyright (c) Microsoft Corporation.
 // Licensed under the MIT license.
 
-<<<<<<< HEAD
 export { FixedClient } from "./fixedClient.js";
 export { DaysOfWeekEnum } from "./models/index.js";
-=======
-export { FixedClient, FixedClientOptionalParams } from "./fixedClient.js";
->>>>>>> 1de92fdb
 export {
-  FixedClientOptions,
+  FixedClientOptionalParams,
   StringGetKnownValueOptionalParams,
   StringPutKnownValueOptionalParams,
   StringPutUnknownValueOptionalParams,
