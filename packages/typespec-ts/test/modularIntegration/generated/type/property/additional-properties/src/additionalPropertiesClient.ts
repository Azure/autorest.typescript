// Copyright (c) Microsoft Corporation.
// Licensed under the MIT license.

import { Pipeline } from "@azure/core-rest-pipeline";
import {
  getExtendsUnknownOperations,
  ExtendsUnknownOperations,
} from "./classic/extendsUnknown/index.js";
import {
  getExtendsUnknownDerivedOperations,
  ExtendsUnknownDerivedOperations,
} from "./classic/extendsUnknownDerived/index.js";
import {
  getExtendsUnknownDiscriminatedOperations,
  ExtendsUnknownDiscriminatedOperations,
} from "./classic/extendsUnknownDiscriminated/index.js";
import {
  getIsUnknownOperations,
  IsUnknownOperations,
} from "./classic/isUnknown/index.js";
import {
  getIsUnknownDerivedOperations,
  IsUnknownDerivedOperations,
} from "./classic/isUnknownDerived/index.js";
import {
  getIsUnknownDiscriminatedOperations,
  IsUnknownDiscriminatedOperations,
} from "./classic/isUnknownDiscriminated/index.js";
import {
  getExtendsStringOperations,
  ExtendsStringOperations,
} from "./classic/extendsString/index.js";
import {
  getIsStringOperations,
  IsStringOperations,
} from "./classic/isString/index.js";
import {
  getSpreadStringOperations,
  SpreadStringOperations,
} from "./classic/spreadString/index.js";
import {
  getExtendsFloatOperations,
  ExtendsFloatOperations,
} from "./classic/extendsFloat/index.js";
import {
  getIsFloatOperations,
  IsFloatOperations,
} from "./classic/isFloat/index.js";
import {
  getSpreadFloatOperations,
  SpreadFloatOperations,
} from "./classic/spreadFloat/index.js";
import {
  getExtendsModelOperations,
  ExtendsModelOperations,
} from "./classic/extendsModel/index.js";
import {
  getIsModelOperations,
  IsModelOperations,
} from "./classic/isModel/index.js";
import {
  getSpreadModelOperations,
  SpreadModelOperations,
} from "./classic/spreadModel/index.js";
import {
  getExtendsModelArrayOperations,
  ExtendsModelArrayOperations,
} from "./classic/extendsModelArray/index.js";
import {
  getIsModelArrayOperations,
  IsModelArrayOperations,
} from "./classic/isModelArray/index.js";
import {
  getSpreadModelArrayOperations,
  SpreadModelArrayOperations,
} from "./classic/spreadModelArray/index.js";
import {
  getSpreadDifferentStringOperations,
  SpreadDifferentStringOperations,
} from "./classic/spreadDifferentString/index.js";
import {
  getSpreadDifferentFloatOperations,
  SpreadDifferentFloatOperations,
} from "./classic/spreadDifferentFloat/index.js";
import {
  getSpreadDifferentModelOperations,
  SpreadDifferentModelOperations,
} from "./classic/spreadDifferentModel/index.js";
import {
  getSpreadDifferentModelArrayOperations,
  SpreadDifferentModelArrayOperations,
} from "./classic/spreadDifferentModelArray/index.js";
import {
  getExtendsDifferentSpreadStringOperations,
  ExtendsDifferentSpreadStringOperations,
} from "./classic/extendsDifferentSpreadString/index.js";
import {
  getExtendsDifferentSpreadFloatOperations,
  ExtendsDifferentSpreadFloatOperations,
} from "./classic/extendsDifferentSpreadFloat/index.js";
import {
  getExtendsDifferentSpreadModelOperations,
  ExtendsDifferentSpreadModelOperations,
} from "./classic/extendsDifferentSpreadModel/index.js";
import {
  getExtendsDifferentSpreadModelArrayOperations,
  ExtendsDifferentSpreadModelArrayOperations,
} from "./classic/extendsDifferentSpreadModelArray/index.js";
import {
  getMultipleSpreadOperations,
  MultipleSpreadOperations,
} from "./classic/multipleSpread/index.js";
import {
  getSpreadRecordUnionOperations,
  SpreadRecordUnionOperations,
} from "./classic/spreadRecordUnion/index.js";
import {
  getSpreadRecordDiscriminatedUnionOperations,
  SpreadRecordDiscriminatedUnionOperations,
} from "./classic/spreadRecordDiscriminatedUnion/index.js";
import {
  getSpreadRecordNonDiscriminatedUnionOperations,
  SpreadRecordNonDiscriminatedUnionOperations,
} from "./classic/spreadRecordNonDiscriminatedUnion/index.js";
import {
  getSpreadRecordNonDiscriminatedUnion2Operations,
  SpreadRecordNonDiscriminatedUnion2Operations,
} from "./classic/spreadRecordNonDiscriminatedUnion2/index.js";
import {
  getSpreadRecordNonDiscriminatedUnion3Operations,
  SpreadRecordNonDiscriminatedUnion3Operations,
} from "./classic/spreadRecordNonDiscriminatedUnion3/index.js";
import {
  createAdditionalProperties,
  AdditionalPropertiesClientOptionalParams,
  AdditionalPropertiesContext,
} from "./api/index.js";

<<<<<<< HEAD
=======
export { AdditionalPropertiesClientOptionalParams } from "./api/additionalPropertiesContext.js";

>>>>>>> 1de92fdb
export class AdditionalPropertiesClient {
  private _client: AdditionalPropertiesContext;
  /** The pipeline used by this client to make requests */
  public readonly pipeline: Pipeline;

  /** Tests for additional properties of models */
  constructor(options: AdditionalPropertiesClientOptionalParams = {}) {
    const prefixFromOptions = options?.userAgentOptions?.userAgentPrefix;
    const userAgentPrefix = prefixFromOptions
      ? `${prefixFromOptions} azsdk-js-client`
      : "azsdk-js-client";

    this._client = createAdditionalProperties({
      ...options,
      userAgentOptions: { userAgentPrefix },
    });
    this.pipeline = this._client.pipeline;
    this.extendsUnknown = getExtendsUnknownOperations(this._client);
    this.extendsUnknownDerived = getExtendsUnknownDerivedOperations(
      this._client,
    );
    this.extendsUnknownDiscriminated = getExtendsUnknownDiscriminatedOperations(
      this._client,
    );
    this.isUnknown = getIsUnknownOperations(this._client);
    this.isUnknownDerived = getIsUnknownDerivedOperations(this._client);
    this.isUnknownDiscriminated = getIsUnknownDiscriminatedOperations(
      this._client,
    );
    this.extendsString = getExtendsStringOperations(this._client);
    this.isString = getIsStringOperations(this._client);
    this.spreadString = getSpreadStringOperations(this._client);
    this.extendsFloat = getExtendsFloatOperations(this._client);
    this.isFloat = getIsFloatOperations(this._client);
    this.spreadFloat = getSpreadFloatOperations(this._client);
    this.extendsModel = getExtendsModelOperations(this._client);
    this.isModel = getIsModelOperations(this._client);
    this.spreadModel = getSpreadModelOperations(this._client);
    this.extendsModelArray = getExtendsModelArrayOperations(this._client);
    this.isModelArray = getIsModelArrayOperations(this._client);
    this.spreadModelArray = getSpreadModelArrayOperations(this._client);
    this.spreadDifferentString = getSpreadDifferentStringOperations(
      this._client,
    );
    this.spreadDifferentFloat = getSpreadDifferentFloatOperations(this._client);
    this.spreadDifferentModel = getSpreadDifferentModelOperations(this._client);
    this.spreadDifferentModelArray = getSpreadDifferentModelArrayOperations(
      this._client,
    );
    this.extendsDifferentSpreadString =
      getExtendsDifferentSpreadStringOperations(this._client);
    this.extendsDifferentSpreadFloat = getExtendsDifferentSpreadFloatOperations(
      this._client,
    );
    this.extendsDifferentSpreadModel = getExtendsDifferentSpreadModelOperations(
      this._client,
    );
    this.extendsDifferentSpreadModelArray =
      getExtendsDifferentSpreadModelArrayOperations(this._client);
    this.multipleSpread = getMultipleSpreadOperations(this._client);
    this.spreadRecordUnion = getSpreadRecordUnionOperations(this._client);
    this.spreadRecordDiscriminatedUnion =
      getSpreadRecordDiscriminatedUnionOperations(this._client);
    this.spreadRecordNonDiscriminatedUnion =
      getSpreadRecordNonDiscriminatedUnionOperations(this._client);
    this.spreadRecordNonDiscriminatedUnion2 =
      getSpreadRecordNonDiscriminatedUnion2Operations(this._client);
    this.spreadRecordNonDiscriminatedUnion3 =
      getSpreadRecordNonDiscriminatedUnion3Operations(this._client);
  }

  /** The operation groups for ExtendsUnknown */
  public readonly extendsUnknown: ExtendsUnknownOperations;
  /** The operation groups for ExtendsUnknownDerived */
  public readonly extendsUnknownDerived: ExtendsUnknownDerivedOperations;
  /** The operation groups for ExtendsUnknownDiscriminated */
  public readonly extendsUnknownDiscriminated: ExtendsUnknownDiscriminatedOperations;
  /** The operation groups for IsUnknown */
  public readonly isUnknown: IsUnknownOperations;
  /** The operation groups for IsUnknownDerived */
  public readonly isUnknownDerived: IsUnknownDerivedOperations;
  /** The operation groups for IsUnknownDiscriminated */
  public readonly isUnknownDiscriminated: IsUnknownDiscriminatedOperations;
  /** The operation groups for ExtendsString */
  public readonly extendsString: ExtendsStringOperations;
  /** The operation groups for IsString */
  public readonly isString: IsStringOperations;
  /** The operation groups for SpreadString */
  public readonly spreadString: SpreadStringOperations;
  /** The operation groups for ExtendsFloat */
  public readonly extendsFloat: ExtendsFloatOperations;
  /** The operation groups for IsFloat */
  public readonly isFloat: IsFloatOperations;
  /** The operation groups for SpreadFloat */
  public readonly spreadFloat: SpreadFloatOperations;
  /** The operation groups for ExtendsModel */
  public readonly extendsModel: ExtendsModelOperations;
  /** The operation groups for IsModel */
  public readonly isModel: IsModelOperations;
  /** The operation groups for SpreadModel */
  public readonly spreadModel: SpreadModelOperations;
  /** The operation groups for ExtendsModelArray */
  public readonly extendsModelArray: ExtendsModelArrayOperations;
  /** The operation groups for IsModelArray */
  public readonly isModelArray: IsModelArrayOperations;
  /** The operation groups for SpreadModelArray */
  public readonly spreadModelArray: SpreadModelArrayOperations;
  /** The operation groups for SpreadDifferentString */
  public readonly spreadDifferentString: SpreadDifferentStringOperations;
  /** The operation groups for SpreadDifferentFloat */
  public readonly spreadDifferentFloat: SpreadDifferentFloatOperations;
  /** The operation groups for SpreadDifferentModel */
  public readonly spreadDifferentModel: SpreadDifferentModelOperations;
  /** The operation groups for SpreadDifferentModelArray */
  public readonly spreadDifferentModelArray: SpreadDifferentModelArrayOperations;
  /** The operation groups for ExtendsDifferentSpreadString */
  public readonly extendsDifferentSpreadString: ExtendsDifferentSpreadStringOperations;
  /** The operation groups for ExtendsDifferentSpreadFloat */
  public readonly extendsDifferentSpreadFloat: ExtendsDifferentSpreadFloatOperations;
  /** The operation groups for ExtendsDifferentSpreadModel */
  public readonly extendsDifferentSpreadModel: ExtendsDifferentSpreadModelOperations;
  /** The operation groups for ExtendsDifferentSpreadModelArray */
  public readonly extendsDifferentSpreadModelArray: ExtendsDifferentSpreadModelArrayOperations;
  /** The operation groups for MultipleSpread */
  public readonly multipleSpread: MultipleSpreadOperations;
  /** The operation groups for SpreadRecordUnion */
  public readonly spreadRecordUnion: SpreadRecordUnionOperations;
  /** The operation groups for SpreadRecordDiscriminatedUnion */
  public readonly spreadRecordDiscriminatedUnion: SpreadRecordDiscriminatedUnionOperations;
  /** The operation groups for SpreadRecordNonDiscriminatedUnion */
  public readonly spreadRecordNonDiscriminatedUnion: SpreadRecordNonDiscriminatedUnionOperations;
  /** The operation groups for SpreadRecordNonDiscriminatedUnion2 */
  public readonly spreadRecordNonDiscriminatedUnion2: SpreadRecordNonDiscriminatedUnion2Operations;
  /** The operation groups for SpreadRecordNonDiscriminatedUnion3 */
  public readonly spreadRecordNonDiscriminatedUnion3: SpreadRecordNonDiscriminatedUnion3Operations;
}<|MERGE_RESOLUTION|>--- conflicted
+++ resolved
@@ -136,11 +136,6 @@
   AdditionalPropertiesContext,
 } from "./api/index.js";
 
-<<<<<<< HEAD
-=======
-export { AdditionalPropertiesClientOptionalParams } from "./api/additionalPropertiesContext.js";
-
->>>>>>> 1de92fdb
 export class AdditionalPropertiesClient {
   private _client: AdditionalPropertiesContext;
   /** The pipeline used by this client to make requests */
