--- conflicted
+++ resolved
@@ -33,11 +33,6 @@
   NullableContext,
 } from "./api/index.js";
 
-<<<<<<< HEAD
-=======
-export { NullableClientOptionalParams } from "./api/nullableContext.js";
-
->>>>>>> 1de92fdb
 export class NullableClient {
   private _client: NullableContext;
   /** The pipeline used by this client to make requests */
