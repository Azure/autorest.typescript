--- conflicted
+++ resolved
@@ -61,11 +61,6 @@
   OptionalContext,
 } from "./api/index.js";
 
-<<<<<<< HEAD
-=======
-export { OptionalClientOptionalParams } from "./api/optionalContext.js";
-
->>>>>>> 1de92fdb
 export class OptionalClient {
   private _client: OptionalContext;
   /** The pipeline used by this client to make requests */
