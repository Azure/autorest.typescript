--- conflicted
+++ resolved
@@ -1,11 +1,7 @@
 // Copyright (c) Microsoft Corporation.
 // Licensed under the MIT license.
 
-<<<<<<< HEAD
 export { FlattenClient } from "./flattenClient.js";
-=======
-export { FlattenClient, FlattenClientOptionalParams } from "./flattenClient.js";
->>>>>>> 1de92fdb
 export {
   FlattenModel,
   ChildModel,
@@ -13,7 +9,7 @@
   ChildFlattenModel,
 } from "./models/index.js";
 export {
-  FlattenClientOptions,
+  FlattenClientOptionalParams,
   PutFlattenModelOptionalParams,
   PutNestedFlattenModelOptionalParams,
 } from "./api/index.js";