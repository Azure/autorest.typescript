--- conflicted
+++ resolved
@@ -1,14 +1,7 @@
 // Copyright (c) Microsoft Corporation.
 // Licensed under the MIT license.
 
-<<<<<<< HEAD
 export { NestedDiscriminatorClient } from "./nestedDiscriminatorClient.js";
-=======
-export {
-  NestedDiscriminatorClient,
-  NestedDiscriminatorClientOptionalParams,
-} from "./nestedDiscriminatorClient.js";
->>>>>>> 1de92fdb
 export {
   Fish,
   Shark,
@@ -19,7 +12,7 @@
   SharkUnion,
 } from "./models/index.js";
 export {
-  NestedDiscriminatorClientOptions,
+  NestedDiscriminatorClientOptionalParams,
   GetModelOptionalParams,
   PutModelOptionalParams,
   GetRecursiveModelOptionalParams,
