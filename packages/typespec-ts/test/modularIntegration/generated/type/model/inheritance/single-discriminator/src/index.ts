// Copyright (c) Microsoft Corporation.
// Licensed under the MIT license.

<<<<<<< HEAD
export { SingleDiscriminatorClient } from "./singleDiscriminatorClient.js";
=======
export {
  SingleDiscriminatorClient,
  SingleDiscriminatorClientOptionalParams,
} from "./singleDiscriminatorClient.js";
>>>>>>> 1de92fdb
export {
  Bird,
  SeaGull,
  Sparrow,
  Goose,
  Eagle,
  Dinosaur,
  TRex,
  BirdUnion,
  DinosaurUnion,
} from "./models/index.js";
export {
  GetModelOptionalParams,
  PutModelOptionalParams,
  GetRecursiveModelOptionalParams,
  PutRecursiveModelOptionalParams,
  GetMissingDiscriminatorOptionalParams,
  GetWrongDiscriminatorOptionalParams,
  GetLegacyModelOptionalParams,
  SingleDiscriminatorClientOptions,
} from "./api/index.js";<|MERGE_RESOLUTION|>--- conflicted
+++ resolved
@@ -1,14 +1,7 @@
 // Copyright (c) Microsoft Corporation.
 // Licensed under the MIT license.
 
-<<<<<<< HEAD
 export { SingleDiscriminatorClient } from "./singleDiscriminatorClient.js";
-=======
-export {
-  SingleDiscriminatorClient,
-  SingleDiscriminatorClientOptionalParams,
-} from "./singleDiscriminatorClient.js";
->>>>>>> 1de92fdb
 export {
   Bird,
   SeaGull,
@@ -28,5 +21,5 @@
   GetMissingDiscriminatorOptionalParams,
   GetWrongDiscriminatorOptionalParams,
   GetLegacyModelOptionalParams,
-  SingleDiscriminatorClientOptions,
+  SingleDiscriminatorClientOptionalParams,
 } from "./api/index.js";