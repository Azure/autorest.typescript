--- conflicted
+++ resolved
@@ -23,11 +23,6 @@
   SingleDiscriminatorContext,
 } from "./api/index.js";
 
-<<<<<<< HEAD
-=======
-export { SingleDiscriminatorClientOptionalParams } from "./api/singleDiscriminatorContext.js";
-
->>>>>>> 1de92fdb
 export class SingleDiscriminatorClient {
   private _client: SingleDiscriminatorContext;
   /** The pipeline used by this client to make requests */
