// Copyright (c) Microsoft Corporation.
// Licensed under the MIT license.

import { Pipeline } from "@azure/core-rest-pipeline";
import { FishUnion } from "./models/models.js";
import {
  createNestedDiscriminator,
  NestedDiscriminatorClientOptionalParams,
  NestedDiscriminatorContext,
  getModel,
  putModel,
  getRecursiveModel,
  putRecursiveModel,
  getMissingDiscriminator,
  getWrongDiscriminator,
  GetModelOptionalParams,
  PutModelOptionalParams,
  GetRecursiveModelOptionalParams,
  PutRecursiveModelOptionalParams,
  GetMissingDiscriminatorOptionalParams,
  GetWrongDiscriminatorOptionalParams,
} from "./api/index.js";

<<<<<<< HEAD
=======
export { NestedDiscriminatorClientOptionalParams } from "./api/nestedDiscriminatorContext.js";

>>>>>>> 1de92fdb
export class NestedDiscriminatorClient {
  private _client: NestedDiscriminatorContext;
  /** The pipeline used by this client to make requests */
  public readonly pipeline: Pipeline;

  /** Illustrates multiple level inheritance with multiple discriminators. */
  constructor(options: NestedDiscriminatorClientOptionalParams = {}) {
    const prefixFromOptions = options?.userAgentOptions?.userAgentPrefix;
    const userAgentPrefix = prefixFromOptions
      ? `${prefixFromOptions} azsdk-js-client`
      : "azsdk-js-client";

    this._client = createNestedDiscriminator({
      ...options,
      userAgentOptions: { userAgentPrefix },
    });
    this.pipeline = this._client.pipeline;
  }

  getModel(
    options: GetModelOptionalParams = { requestOptions: {} },
  ): Promise<FishUnion> {
    return getModel(this._client, options);
  }

  putModel(
    input: FishUnion,
    options: PutModelOptionalParams = { requestOptions: {} },
  ): Promise<void> {
    return putModel(this._client, input, options);
  }

  getRecursiveModel(
    options: GetRecursiveModelOptionalParams = { requestOptions: {} },
  ): Promise<FishUnion> {
    return getRecursiveModel(this._client, options);
  }

  putRecursiveModel(
    input: FishUnion,
    options: PutRecursiveModelOptionalParams = { requestOptions: {} },
  ): Promise<void> {
    return putRecursiveModel(this._client, input, options);
  }

  getMissingDiscriminator(
    options: GetMissingDiscriminatorOptionalParams = { requestOptions: {} },
  ): Promise<FishUnion> {
    return getMissingDiscriminator(this._client, options);
  }

  getWrongDiscriminator(
    options: GetWrongDiscriminatorOptionalParams = { requestOptions: {} },
  ): Promise<FishUnion> {
    return getWrongDiscriminator(this._client, options);
  }
}<|MERGE_RESOLUTION|>--- conflicted
+++ resolved
@@ -21,11 +21,6 @@
   GetWrongDiscriminatorOptionalParams,
 } from "./api/index.js";
 
-<<<<<<< HEAD
-=======
-export { NestedDiscriminatorClientOptionalParams } from "./api/nestedDiscriminatorContext.js";
-
->>>>>>> 1de92fdb
 export class NestedDiscriminatorClient {
   private _client: NestedDiscriminatorContext;
   /** The pipeline used by this client to make requests */
