--- conflicted
+++ resolved
@@ -1,17 +1,10 @@
 // Copyright (c) Microsoft Corporation.
 // Licensed under the MIT license.
 
-<<<<<<< HEAD
 export { RecursiveClient } from "./recursiveClient.js";
 export { Element, Extension } from "./models/index.js";
-=======
-export {
-  RecursiveClient,
-  RecursiveClientOptionalParams,
-} from "./recursiveClient.js";
->>>>>>> 1de92fdb
 export {
   PutOptionalParams,
   GetOptionalParams,
-  RecursiveClientOptions,
+  RecursiveClientOptionalParams,
 } from "./api/index.js";