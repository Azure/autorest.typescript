// Copyright (c) Microsoft Corporation.
// Licensed under the MIT license.

export { NotDiscriminatedClient } from "./notDiscriminatedClient.js";
export { Pet, Cat, Siamese } from "./models/index.js";
export {
<<<<<<< HEAD
  NotDiscriminatedClientOptions,
=======
  NotDiscriminatedClient,
  NotDiscriminatedClientOptionalParams,
} from "./notDiscriminatedClient.js";
export {
  Pet,
  Cat,
  Siamese,
>>>>>>> 1de92fdb
  PostValidOptionalParams,
  GetValidOptionalParams,
  PutValidOptionalParams,
} from "./api/index.js";<|MERGE_RESOLUTION|>--- conflicted
+++ resolved
@@ -4,17 +4,7 @@
 export { NotDiscriminatedClient } from "./notDiscriminatedClient.js";
 export { Pet, Cat, Siamese } from "./models/index.js";
 export {
-<<<<<<< HEAD
-  NotDiscriminatedClientOptions,
-=======
-  NotDiscriminatedClient,
   NotDiscriminatedClientOptionalParams,
-} from "./notDiscriminatedClient.js";
-export {
-  Pet,
-  Cat,
-  Siamese,
->>>>>>> 1de92fdb
   PostValidOptionalParams,
   GetValidOptionalParams,
   PutValidOptionalParams,
