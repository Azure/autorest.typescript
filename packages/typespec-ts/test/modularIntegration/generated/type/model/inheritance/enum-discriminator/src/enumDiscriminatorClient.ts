--- conflicted
+++ resolved
@@ -25,11 +25,6 @@
   GetFixedModelWrongDiscriminatorOptionalParams,
 } from "./api/index.js";
 
-<<<<<<< HEAD
-=======
-export { EnumDiscriminatorClientOptionalParams } from "./api/enumDiscriminatorContext.js";
-
->>>>>>> 1de92fdb
 export class EnumDiscriminatorClient {
   private _client: EnumDiscriminatorContext;
   /** The pipeline used by this client to make requests */
