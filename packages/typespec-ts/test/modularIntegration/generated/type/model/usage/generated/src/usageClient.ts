--- conflicted
+++ resolved
@@ -19,11 +19,6 @@
   UsageContext,
 } from "./api/index.js";
 
-<<<<<<< HEAD
-=======
-export { UsageClientOptionalParams } from "./api/usageContext.js";
-
->>>>>>> 1de92fdb
 export class UsageClient {
   private _client: UsageContext;
   /** The pipeline used by this client to make requests */
