--- conflicted
+++ resolved
@@ -52,11 +52,6 @@
   DictionaryContext,
 } from "./api/index.js";
 
-<<<<<<< HEAD
-=======
-export { DictionaryClientOptionalParams } from "./api/dictionaryContext.js";
-
->>>>>>> 1de92fdb
 export class DictionaryClient {
   private _client: DictionaryContext;
   /** The pipeline used by this client to make requests */
