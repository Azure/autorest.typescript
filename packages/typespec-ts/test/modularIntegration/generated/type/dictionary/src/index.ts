// Copyright (c) Microsoft Corporation.
// Licensed under the MIT license.

export { DictionaryClient } from "./dictionaryClient.js";
export { InnerModel } from "./models/index.js";
export {
<<<<<<< HEAD
  DictionaryClientOptions,
=======
  DictionaryClient,
  DictionaryClientOptionalParams,
} from "./dictionaryClient.js";
export {
  InnerModel,
>>>>>>> 1de92fdb
  Int32ValueGetOptionalParams,
  Int32ValuePutOptionalParams,
  Int64ValueGetOptionalParams,
  Int64ValuePutOptionalParams,
  BooleanValueGetOptionalParams,
  BooleanValuePutOptionalParams,
  StringValueGetOptionalParams,
  StringValuePutOptionalParams,
  Float32ValueGetOptionalParams,
  Float32ValuePutOptionalParams,
  DatetimeValueGetOptionalParams,
  DatetimeValuePutOptionalParams,
  DurationValueGetOptionalParams,
  DurationValuePutOptionalParams,
  UnknownValueGetOptionalParams,
  UnknownValuePutOptionalParams,
  ModelValueGetOptionalParams,
  ModelValuePutOptionalParams,
  RecursiveModelValueGetOptionalParams,
  RecursiveModelValuePutOptionalParams,
  NullableFloatValueGetOptionalParams,
  NullableFloatValuePutOptionalParams,
} from "./api/index.js";
export {
  BooleanValueOperations,
  DatetimeValueOperations,
  DurationValueOperations,
  Float32ValueOperations,
  Int32ValueOperations,
  Int64ValueOperations,
  ModelValueOperations,
  NullableFloatValueOperations,
  RecursiveModelValueOperations,
  StringValueOperations,
  UnknownValueOperations,
} from "./classic/index.js";<|MERGE_RESOLUTION|>--- conflicted
+++ resolved
@@ -4,15 +4,7 @@
 export { DictionaryClient } from "./dictionaryClient.js";
 export { InnerModel } from "./models/index.js";
 export {
-<<<<<<< HEAD
-  DictionaryClientOptions,
-=======
-  DictionaryClient,
   DictionaryClientOptionalParams,
-} from "./dictionaryClient.js";
-export {
-  InnerModel,
->>>>>>> 1de92fdb
   Int32ValueGetOptionalParams,
   Int32ValuePutOptionalParams,
   Int64ValueGetOptionalParams,
