--- conflicted
+++ resolved
@@ -7,7 +7,7 @@
   MixedLiteralsCases as MixedLiteralsCasesRest,
   StringAndArrayCases as StringAndArrayCasesRest,
   EnumsOnlyCases as EnumsOnlyCasesRest,
-  Dog as DogRest,
+  Dog as DogRest
 } from "../rest/index.js";
 
 export interface MixedTypesCases {
@@ -24,14 +24,14 @@
 }
 
 export function mixedTypesCasesSerializer(
-  item: MixedTypesCases,
+  item: MixedTypesCases
 ): MixedTypesCasesRest {
   return {
     model: item["model"],
     literal: item["literal"],
     int: item["int"],
     boolean: item["boolean"],
-    array: item["array"],
+    array: item["array"]
   };
 }
 
@@ -41,7 +41,7 @@
 
 export function catSerializer(item: Cat): CatRest {
   return {
-    name: item["name"],
+    name: item["name"]
   };
 }
 
@@ -57,13 +57,13 @@
 }
 
 export function mixedLiteralsCasesSerializer(
-  item: MixedLiteralsCases,
+  item: MixedLiteralsCases
 ): MixedLiteralsCasesRest {
   return {
     stringLiteral: item["stringLiteral"],
     intLiteral: item["intLiteral"],
     floatLiteral: item["floatLiteral"],
-    booleanLiteral: item["booleanLiteral"],
+    booleanLiteral: item["booleanLiteral"]
   };
 }
 
@@ -75,11 +75,11 @@
 }
 
 export function stringAndArrayCasesSerializer(
-  item: StringAndArrayCases,
+  item: StringAndArrayCases
 ): StringAndArrayCasesRest {
   return {
     string: item["string"],
-    array: item["array"],
+    array: item["array"]
   };
 }
 
@@ -90,19 +90,15 @@
   ud: Ud | Ud;
 }
 
-<<<<<<< HEAD
 export function enumsOnlyCasesSerializer(
-  item: EnumsOnlyCases,
+  item: EnumsOnlyCases
 ): EnumsOnlyCasesRest {
   return {
     lr: item["lr"],
-    ud: item["ud"],
+    ud: item["ud"]
   };
 }
 
-=======
-/** Type of Lr */
->>>>>>> f409a930
 export type Lr = "left" | "right";
 /** Type of Ud */
 export type Ud = "up" | "down";
@@ -113,7 +109,7 @@
 
 export function dogSerializer(item: Dog): DogRest {
   return {
-    bark: item["bark"],
+    bark: item["bark"]
   };
 }
 
@@ -122,5 +118,5 @@
 
 export enum KnownStringExtensibleNamedUnion {
   b = "b",
-  c = "c",
+  c = "c"
 }