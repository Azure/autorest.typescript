--- conflicted
+++ resolved
@@ -1,11 +1,7 @@
 // Copyright (c) Microsoft Corporation.
 // Licensed under the MIT license.
 
-<<<<<<< HEAD
 export { UnionClient } from "./unionClient.js";
-=======
-export { UnionClient, UnionClientOptionalParams } from "./unionClient.js";
->>>>>>> 1de92fdb
 export {
   MixedTypesCases,
   Cat,
@@ -39,7 +35,7 @@
   MixedLiteralsSendOptionalParams,
   MixedTypesGetOptionalParams,
   MixedTypesSendOptionalParams,
-  UnionClientOptions,
+  UnionClientOptionalParams,
 } from "./api/index.js";
 export {
   EnumsOnlyOperations,
