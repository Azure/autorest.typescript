// Copyright (c) Microsoft Corporation.
// Licensed under the MIT license.

import { Pipeline } from "@azure/core-rest-pipeline";
import {
  getStringsOnlyOperations,
  StringsOnlyOperations,
} from "./classic/stringsOnly/index.js";
import {
  getStringExtensibleOperations,
  StringExtensibleOperations,
} from "./classic/stringExtensible/index.js";
import {
  getStringExtensibleNamedOperations,
  StringExtensibleNamedOperations,
} from "./classic/stringExtensibleNamed/index.js";
import {
  getIntsOnlyOperations,
  IntsOnlyOperations,
} from "./classic/intsOnly/index.js";
import {
  getFloatsOnlyOperations,
  FloatsOnlyOperations,
} from "./classic/floatsOnly/index.js";
import {
  getModelsOnlyOperations,
  ModelsOnlyOperations,
} from "./classic/modelsOnly/index.js";
import {
  getEnumsOnlyOperations,
  EnumsOnlyOperations,
} from "./classic/enumsOnly/index.js";
import {
  getStringAndArrayOperations,
  StringAndArrayOperations,
} from "./classic/stringAndArray/index.js";
import {
  getMixedLiteralsOperations,
  MixedLiteralsOperations,
} from "./classic/mixedLiterals/index.js";
import {
  getMixedTypesOperations,
  MixedTypesOperations,
} from "./classic/mixedTypes/index.js";
import {
  createUnion,
  UnionClientOptionalParams,
  UnionContext,
} from "./api/index.js";

<<<<<<< HEAD
=======
export { UnionClientOptionalParams } from "./api/unionContext.js";

>>>>>>> 1de92fdb
export class UnionClient {
  private _client: UnionContext;
  /** The pipeline used by this client to make requests */
  public readonly pipeline: Pipeline;

  /** Describe scenarios for various combinations of unions. */
  constructor(options: UnionClientOptionalParams = {}) {
    const prefixFromOptions = options?.userAgentOptions?.userAgentPrefix;
    const userAgentPrefix = prefixFromOptions
      ? `${prefixFromOptions} azsdk-js-client`
      : "azsdk-js-client";

    this._client = createUnion({
      ...options,
      userAgentOptions: { userAgentPrefix },
    });
    this.pipeline = this._client.pipeline;
    this.stringsOnly = getStringsOnlyOperations(this._client);
    this.stringExtensible = getStringExtensibleOperations(this._client);
    this.stringExtensibleNamed = getStringExtensibleNamedOperations(
      this._client,
    );
    this.intsOnly = getIntsOnlyOperations(this._client);
    this.floatsOnly = getFloatsOnlyOperations(this._client);
    this.modelsOnly = getModelsOnlyOperations(this._client);
    this.enumsOnly = getEnumsOnlyOperations(this._client);
    this.stringAndArray = getStringAndArrayOperations(this._client);
    this.mixedLiterals = getMixedLiteralsOperations(this._client);
    this.mixedTypes = getMixedTypesOperations(this._client);
  }

  /** The operation groups for StringsOnly */
  public readonly stringsOnly: StringsOnlyOperations;
  /** The operation groups for StringExtensible */
  public readonly stringExtensible: StringExtensibleOperations;
  /** The operation groups for StringExtensibleNamed */
  public readonly stringExtensibleNamed: StringExtensibleNamedOperations;
  /** The operation groups for IntsOnly */
  public readonly intsOnly: IntsOnlyOperations;
  /** The operation groups for FloatsOnly */
  public readonly floatsOnly: FloatsOnlyOperations;
  /** The operation groups for ModelsOnly */
  public readonly modelsOnly: ModelsOnlyOperations;
  /** The operation groups for EnumsOnly */
  public readonly enumsOnly: EnumsOnlyOperations;
  /** The operation groups for StringAndArray */
  public readonly stringAndArray: StringAndArrayOperations;
  /** The operation groups for MixedLiterals */
  public readonly mixedLiterals: MixedLiteralsOperations;
  /** The operation groups for MixedTypes */
  public readonly mixedTypes: MixedTypesOperations;
}<|MERGE_RESOLUTION|>--- conflicted
+++ resolved
@@ -48,11 +48,6 @@
   UnionContext,
 } from "./api/index.js";
 
-<<<<<<< HEAD
-=======
-export { UnionClientOptionalParams } from "./api/unionContext.js";
-
->>>>>>> 1de92fdb
 export class UnionClient {
   private _client: UnionContext;
   /** The pipeline used by this client to make requests */
