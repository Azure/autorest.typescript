// Copyright (c) Microsoft Corporation.
// Licensed under the MIT license.

import { Pipeline } from "@azure/core-rest-pipeline";
import {
  getModelsOperations,
  ModelsOperations,
} from "./classic/models/index.js";
import {
  getModelPropertiesOperations,
  ModelPropertiesOperations,
} from "./classic/modelProperties/index.js";
import {
  getOperationsOperations,
  OperationsOperations,
} from "./classic/operations/index.js";
import {
  getParametersOperations,
  ParametersOperations,
} from "./classic/parameters/index.js";
import {
  createSpecialWords,
  SpecialWordsClientOptionalParams,
  SpecialWordsContext,
} from "./api/index.js";

<<<<<<< HEAD
=======
export { SpecialWordsClientOptionalParams } from "./api/specialWordsContext.js";

>>>>>>> 1de92fdb
export class SpecialWordsClient {
  private _client: SpecialWordsContext;
  /** The pipeline used by this client to make requests */
  public readonly pipeline: Pipeline;

  /**
   * Scenarios to verify that reserved words can be used in service and generators will handle it appropriately.
   *
   * Current list of special words
   * ```txt
   * and
   * as
   * assert
   * async
   * await
   * break
   * class
   * constructor
   * continue
   * def
   * del
   * elif
   * else
   * except
   * exec
   * finally
   * for
   * from
   * global
   * if
   * import
   * in
   * is
   * lambda
   * not
   * or
   * pass
   * raise
   * return
   * try
   * while
   * with
   * yield
   * ```
   */
  constructor(options: SpecialWordsClientOptionalParams = {}) {
    const prefixFromOptions = options?.userAgentOptions?.userAgentPrefix;
    const userAgentPrefix = prefixFromOptions
      ? `${prefixFromOptions} azsdk-js-client`
      : "azsdk-js-client";

    this._client = createSpecialWords({
      ...options,
      userAgentOptions: { userAgentPrefix },
    });
    this.pipeline = this._client.pipeline;
    this.models = getModelsOperations(this._client);
    this.modelProperties = getModelPropertiesOperations(this._client);
    this.operations = getOperationsOperations(this._client);
    this.parameters = getParametersOperations(this._client);
  }

  /** The operation groups for Models */
  public readonly models: ModelsOperations;
  /** The operation groups for ModelProperties */
  public readonly modelProperties: ModelPropertiesOperations;
  /** The operation groups for Operations */
  public readonly operations: OperationsOperations;
  /** The operation groups for Parameters */
  public readonly parameters: ParametersOperations;
}<|MERGE_RESOLUTION|>--- conflicted
+++ resolved
@@ -24,11 +24,6 @@
   SpecialWordsContext,
 } from "./api/index.js";
 
-<<<<<<< HEAD
-=======
-export { SpecialWordsClientOptionalParams } from "./api/specialWordsContext.js";
-
->>>>>>> 1de92fdb
 export class SpecialWordsClient {
   private _client: SpecialWordsContext;
   /** The pipeline used by this client to make requests */
