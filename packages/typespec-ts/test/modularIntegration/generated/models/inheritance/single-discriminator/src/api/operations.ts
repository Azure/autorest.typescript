--- conflicted
+++ resolved
@@ -37,13 +37,8 @@
 }
 
 export async function _getModelDeserialize(
-<<<<<<< HEAD
-  result: GetModel200Response
-): Promise<BirdUnion> {
-=======
   result: GetModel200Response,
-): Promise<Bird> {
->>>>>>> 50e8c757
+): Promise<BirdUnion> {
   if (result.status !== "200") {
     throw createRestError(result);
   }
@@ -53,26 +48,16 @@
 
 export async function getModel(
   context: Client,
-<<<<<<< HEAD
-  options: GetModelOptions = { requestOptions: {} }
-): Promise<BirdUnion> {
-=======
   options: GetModelOptions = { requestOptions: {} },
-): Promise<Bird> {
->>>>>>> 50e8c757
+): Promise<BirdUnion> {
   const result = await _getModelSend(context, options);
   return _getModelDeserialize(result);
 }
 
 export function _putModelSend(
   context: Client,
-<<<<<<< HEAD
-  input: BirdUnion,
-  options: PutModelOptions = { requestOptions: {} }
-=======
-  input: Bird,
+  input: BirdUnion,
   options: PutModelOptions = { requestOptions: {} },
->>>>>>> 50e8c757
 ): StreamableMethod<PutModel204Response> {
   return context
     .path("/type/model/inheritance/single-discriminator/model")
@@ -91,13 +76,8 @@
 
 export async function putModel(
   context: Client,
-<<<<<<< HEAD
-  input: BirdUnion,
-  options: PutModelOptions = { requestOptions: {} }
-=======
-  input: Bird,
+  input: BirdUnion,
   options: PutModelOptions = { requestOptions: {} },
->>>>>>> 50e8c757
 ): Promise<void> {
   const result = await _putModelSend(context, input, options);
   return _putModelDeserialize(result);
@@ -113,13 +93,8 @@
 }
 
 export async function _getRecursiveModelDeserialize(
-<<<<<<< HEAD
-  result: GetRecursiveModel200Response
-): Promise<BirdUnion> {
-=======
   result: GetRecursiveModel200Response,
-): Promise<Bird> {
->>>>>>> 50e8c757
+): Promise<BirdUnion> {
   if (result.status !== "200") {
     throw createRestError(result);
   }
@@ -129,26 +104,16 @@
 
 export async function getRecursiveModel(
   context: Client,
-<<<<<<< HEAD
-  options: GetRecursiveModelOptions = { requestOptions: {} }
-): Promise<BirdUnion> {
-=======
   options: GetRecursiveModelOptions = { requestOptions: {} },
-): Promise<Bird> {
->>>>>>> 50e8c757
+): Promise<BirdUnion> {
   const result = await _getRecursiveModelSend(context, options);
   return _getRecursiveModelDeserialize(result);
 }
 
 export function _putRecursiveModelSend(
   context: Client,
-<<<<<<< HEAD
-  input: BirdUnion,
-  options: PutRecursiveModelOptions = { requestOptions: {} }
-=======
-  input: Bird,
+  input: BirdUnion,
   options: PutRecursiveModelOptions = { requestOptions: {} },
->>>>>>> 50e8c757
 ): StreamableMethod<PutRecursiveModel204Response> {
   return context
     .path("/type/model/inheritance/single-discriminator/recursivemodel")
@@ -167,13 +132,8 @@
 
 export async function putRecursiveModel(
   context: Client,
-<<<<<<< HEAD
-  input: BirdUnion,
-  options: PutRecursiveModelOptions = { requestOptions: {} }
-=======
-  input: Bird,
+  input: BirdUnion,
   options: PutRecursiveModelOptions = { requestOptions: {} },
->>>>>>> 50e8c757
 ): Promise<void> {
   const result = await _putRecursiveModelSend(context, input, options);
   return _putRecursiveModelDeserialize(result);
@@ -189,13 +149,8 @@
 }
 
 export async function _getMissingDiscriminatorDeserialize(
-<<<<<<< HEAD
-  result: GetMissingDiscriminator200Response
-): Promise<BirdUnion> {
-=======
   result: GetMissingDiscriminator200Response,
-): Promise<Bird> {
->>>>>>> 50e8c757
+): Promise<BirdUnion> {
   if (result.status !== "200") {
     throw createRestError(result);
   }
@@ -205,13 +160,8 @@
 
 export async function getMissingDiscriminator(
   context: Client,
-<<<<<<< HEAD
-  options: GetMissingDiscriminatorOptions = { requestOptions: {} }
-): Promise<BirdUnion> {
-=======
   options: GetMissingDiscriminatorOptions = { requestOptions: {} },
-): Promise<Bird> {
->>>>>>> 50e8c757
+): Promise<BirdUnion> {
   const result = await _getMissingDiscriminatorSend(context, options);
   return _getMissingDiscriminatorDeserialize(result);
 }
@@ -226,13 +176,8 @@
 }
 
 export async function _getWrongDiscriminatorDeserialize(
-<<<<<<< HEAD
-  result: GetWrongDiscriminator200Response
-): Promise<BirdUnion> {
-=======
   result: GetWrongDiscriminator200Response,
-): Promise<Bird> {
->>>>>>> 50e8c757
+): Promise<BirdUnion> {
   if (result.status !== "200") {
     throw createRestError(result);
   }
@@ -242,13 +187,8 @@
 
 export async function getWrongDiscriminator(
   context: Client,
-<<<<<<< HEAD
-  options: GetWrongDiscriminatorOptions = { requestOptions: {} }
-): Promise<BirdUnion> {
-=======
   options: GetWrongDiscriminatorOptions = { requestOptions: {} },
-): Promise<Bird> {
->>>>>>> 50e8c757
+): Promise<BirdUnion> {
   const result = await _getWrongDiscriminatorSend(context, options);
   return _getWrongDiscriminatorDeserialize(result);
 }
@@ -263,13 +203,8 @@
 }
 
 export async function _getLegacyModelDeserialize(
-<<<<<<< HEAD
-  result: GetLegacyModel200Response
+  result: GetLegacyModel200Response,
 ): Promise<DinosaurUnion> {
-=======
-  result: GetLegacyModel200Response,
-): Promise<Dinosaur> {
->>>>>>> 50e8c757
   if (result.status !== "200") {
     throw createRestError(result);
   }
@@ -279,13 +214,8 @@
 
 export async function getLegacyModel(
   context: Client,
-<<<<<<< HEAD
-  options: GetLegacyModelOptions = { requestOptions: {} }
+  options: GetLegacyModelOptions = { requestOptions: {} },
 ): Promise<DinosaurUnion> {
-=======
-  options: GetLegacyModelOptions = { requestOptions: {} },
-): Promise<Dinosaur> {
->>>>>>> 50e8c757
   const result = await _getLegacyModelSend(context, options);
   return _getLegacyModelDeserialize(result);
 }