// Copyright (c) Microsoft Corporation.
// Licensed under the MIT license.

import { DogUnion, SnakeUnion } from "../models/models.js";
import {
  EnumDiscriminatorContext as Client,
  GetExtensibleModel200Response,
  GetExtensibleModelMissingDiscriminator200Response,
  GetExtensibleModelWrongDiscriminator200Response,
  GetFixedModel200Response,
  GetFixedModelMissingDiscriminator200Response,
  GetFixedModelWrongDiscriminator200Response,
  PutExtensibleModel204Response,
  PutFixedModel204Response,
} from "../rest/index.js";
import {
  StreamableMethod,
  operationOptionsToRequestParameters,
  createRestError,
} from "@azure-rest/core-client";
import {
  GetExtensibleModelOptions,
  PutExtensibleModelOptions,
  GetExtensibleModelMissingDiscriminatorOptions,
  GetExtensibleModelWrongDiscriminatorOptions,
  GetFixedModelOptions,
  PutFixedModelOptions,
  GetFixedModelMissingDiscriminatorOptions,
  GetFixedModelWrongDiscriminatorOptions,
} from "../models/options.js";

export function _getExtensibleModelSend(
  context: Client,
  options: GetExtensibleModelOptions = { requestOptions: {} },
): StreamableMethod<GetExtensibleModel200Response> {
  return context
    .path("/type/model/inheritance/enum-discriminator/extensible-enum")
    .get({ ...operationOptionsToRequestParameters(options) });
}

export async function _getExtensibleModelDeserialize(
<<<<<<< HEAD
  result: GetExtensibleModel200Response
): Promise<DogUnion> {
=======
  result: GetExtensibleModel200Response,
): Promise<Dog> {
>>>>>>> 50e8c757
  if (result.status !== "200") {
    throw createRestError(result);
  }

  return result.body;
}

/** Receive model with extensible enum discriminator type. */
export async function getExtensibleModel(
  context: Client,
<<<<<<< HEAD
  options: GetExtensibleModelOptions = { requestOptions: {} }
): Promise<DogUnion> {
=======
  options: GetExtensibleModelOptions = { requestOptions: {} },
): Promise<Dog> {
>>>>>>> 50e8c757
  const result = await _getExtensibleModelSend(context, options);
  return _getExtensibleModelDeserialize(result);
}

export function _putExtensibleModelSend(
  context: Client,
<<<<<<< HEAD
  input: DogUnion,
  options: PutExtensibleModelOptions = { requestOptions: {} }
=======
  input: Dog,
  options: PutExtensibleModelOptions = { requestOptions: {} },
>>>>>>> 50e8c757
): StreamableMethod<PutExtensibleModel204Response> {
  return context
    .path("/type/model/inheritance/enum-discriminator/extensible-enum")
    .put({ ...operationOptionsToRequestParameters(options), body: input });
}

export async function _putExtensibleModelDeserialize(
  result: PutExtensibleModel204Response,
): Promise<void> {
  if (result.status !== "204") {
    throw createRestError(result);
  }

  return;
}

/** Send model with extensible enum discriminator type. */
export async function putExtensibleModel(
  context: Client,
<<<<<<< HEAD
  input: DogUnion,
  options: PutExtensibleModelOptions = { requestOptions: {} }
=======
  input: Dog,
  options: PutExtensibleModelOptions = { requestOptions: {} },
>>>>>>> 50e8c757
): Promise<void> {
  const result = await _putExtensibleModelSend(context, input, options);
  return _putExtensibleModelDeserialize(result);
}

export function _getExtensibleModelMissingDiscriminatorSend(
  context: Client,
  options: GetExtensibleModelMissingDiscriminatorOptions = {
    requestOptions: {},
  },
): StreamableMethod<GetExtensibleModelMissingDiscriminator200Response> {
  return context
    .path(
      "/type/model/inheritance/enum-discriminator/extensible-enum/missingdiscriminator",
    )
    .get({ ...operationOptionsToRequestParameters(options) });
}

export async function _getExtensibleModelMissingDiscriminatorDeserialize(
<<<<<<< HEAD
  result: GetExtensibleModelMissingDiscriminator200Response
): Promise<DogUnion> {
=======
  result: GetExtensibleModelMissingDiscriminator200Response,
): Promise<Dog> {
>>>>>>> 50e8c757
  if (result.status !== "200") {
    throw createRestError(result);
  }

  return result.body;
}

/** Get a model omitting the discriminator. */
export async function getExtensibleModelMissingDiscriminator(
  context: Client,
  options: GetExtensibleModelMissingDiscriminatorOptions = {
    requestOptions: {},
<<<<<<< HEAD
  }
): Promise<DogUnion> {
=======
  },
): Promise<Dog> {
>>>>>>> 50e8c757
  const result = await _getExtensibleModelMissingDiscriminatorSend(
    context,
    options,
  );
  return _getExtensibleModelMissingDiscriminatorDeserialize(result);
}

export function _getExtensibleModelWrongDiscriminatorSend(
  context: Client,
  options: GetExtensibleModelWrongDiscriminatorOptions = { requestOptions: {} },
): StreamableMethod<GetExtensibleModelWrongDiscriminator200Response> {
  return context
    .path(
      "/type/model/inheritance/enum-discriminator/extensible-enum/wrongdiscriminator",
    )
    .get({ ...operationOptionsToRequestParameters(options) });
}

export async function _getExtensibleModelWrongDiscriminatorDeserialize(
<<<<<<< HEAD
  result: GetExtensibleModelWrongDiscriminator200Response
): Promise<DogUnion> {
=======
  result: GetExtensibleModelWrongDiscriminator200Response,
): Promise<Dog> {
>>>>>>> 50e8c757
  if (result.status !== "200") {
    throw createRestError(result);
  }

  return result.body;
}

/** Get a model containing discriminator value never defined. */
export async function getExtensibleModelWrongDiscriminator(
  context: Client,
<<<<<<< HEAD
  options: GetExtensibleModelWrongDiscriminatorOptions = { requestOptions: {} }
): Promise<DogUnion> {
=======
  options: GetExtensibleModelWrongDiscriminatorOptions = { requestOptions: {} },
): Promise<Dog> {
>>>>>>> 50e8c757
  const result = await _getExtensibleModelWrongDiscriminatorSend(
    context,
    options,
  );
  return _getExtensibleModelWrongDiscriminatorDeserialize(result);
}

export function _getFixedModelSend(
  context: Client,
  options: GetFixedModelOptions = { requestOptions: {} },
): StreamableMethod<GetFixedModel200Response> {
  return context
    .path("/type/model/inheritance/enum-discriminator/fixed-enum")
    .get({ ...operationOptionsToRequestParameters(options) });
}

export async function _getFixedModelDeserialize(
<<<<<<< HEAD
  result: GetFixedModel200Response
): Promise<SnakeUnion> {
=======
  result: GetFixedModel200Response,
): Promise<Snake> {
>>>>>>> 50e8c757
  if (result.status !== "200") {
    throw createRestError(result);
  }

  return result.body;
}

/** Receive model with fixed enum discriminator type. */
export async function getFixedModel(
  context: Client,
<<<<<<< HEAD
  options: GetFixedModelOptions = { requestOptions: {} }
): Promise<SnakeUnion> {
=======
  options: GetFixedModelOptions = { requestOptions: {} },
): Promise<Snake> {
>>>>>>> 50e8c757
  const result = await _getFixedModelSend(context, options);
  return _getFixedModelDeserialize(result);
}

export function _putFixedModelSend(
  context: Client,
<<<<<<< HEAD
  input: SnakeUnion,
  options: PutFixedModelOptions = { requestOptions: {} }
=======
  input: Snake,
  options: PutFixedModelOptions = { requestOptions: {} },
>>>>>>> 50e8c757
): StreamableMethod<PutFixedModel204Response> {
  return context
    .path("/type/model/inheritance/enum-discriminator/fixed-enum")
    .put({ ...operationOptionsToRequestParameters(options), body: input });
}

export async function _putFixedModelDeserialize(
  result: PutFixedModel204Response,
): Promise<void> {
  if (result.status !== "204") {
    throw createRestError(result);
  }

  return;
}

/** Send model with fixed enum discriminator type. */
export async function putFixedModel(
  context: Client,
<<<<<<< HEAD
  input: SnakeUnion,
  options: PutFixedModelOptions = { requestOptions: {} }
=======
  input: Snake,
  options: PutFixedModelOptions = { requestOptions: {} },
>>>>>>> 50e8c757
): Promise<void> {
  const result = await _putFixedModelSend(context, input, options);
  return _putFixedModelDeserialize(result);
}

export function _getFixedModelMissingDiscriminatorSend(
  context: Client,
  options: GetFixedModelMissingDiscriminatorOptions = { requestOptions: {} },
): StreamableMethod<GetFixedModelMissingDiscriminator200Response> {
  return context
    .path(
      "/type/model/inheritance/enum-discriminator/fixed-enum/missingdiscriminator",
    )
    .get({ ...operationOptionsToRequestParameters(options) });
}

export async function _getFixedModelMissingDiscriminatorDeserialize(
<<<<<<< HEAD
  result: GetFixedModelMissingDiscriminator200Response
): Promise<SnakeUnion> {
=======
  result: GetFixedModelMissingDiscriminator200Response,
): Promise<Snake> {
>>>>>>> 50e8c757
  if (result.status !== "200") {
    throw createRestError(result);
  }

  return result.body;
}

/** Get a model omitting the discriminator. */
export async function getFixedModelMissingDiscriminator(
  context: Client,
<<<<<<< HEAD
  options: GetFixedModelMissingDiscriminatorOptions = { requestOptions: {} }
): Promise<SnakeUnion> {
=======
  options: GetFixedModelMissingDiscriminatorOptions = { requestOptions: {} },
): Promise<Snake> {
>>>>>>> 50e8c757
  const result = await _getFixedModelMissingDiscriminatorSend(context, options);
  return _getFixedModelMissingDiscriminatorDeserialize(result);
}

export function _getFixedModelWrongDiscriminatorSend(
  context: Client,
  options: GetFixedModelWrongDiscriminatorOptions = { requestOptions: {} },
): StreamableMethod<GetFixedModelWrongDiscriminator200Response> {
  return context
    .path(
      "/type/model/inheritance/enum-discriminator/fixed-enum/wrongdiscriminator",
    )
    .get({ ...operationOptionsToRequestParameters(options) });
}

export async function _getFixedModelWrongDiscriminatorDeserialize(
<<<<<<< HEAD
  result: GetFixedModelWrongDiscriminator200Response
): Promise<SnakeUnion> {
=======
  result: GetFixedModelWrongDiscriminator200Response,
): Promise<Snake> {
>>>>>>> 50e8c757
  if (result.status !== "200") {
    throw createRestError(result);
  }

  return result.body;
}

/** Get a model containing discriminator value never defined. */
export async function getFixedModelWrongDiscriminator(
  context: Client,
<<<<<<< HEAD
  options: GetFixedModelWrongDiscriminatorOptions = { requestOptions: {} }
): Promise<SnakeUnion> {
=======
  options: GetFixedModelWrongDiscriminatorOptions = { requestOptions: {} },
): Promise<Snake> {
>>>>>>> 50e8c757
  const result = await _getFixedModelWrongDiscriminatorSend(context, options);
  return _getFixedModelWrongDiscriminatorDeserialize(result);
}<|MERGE_RESOLUTION|>--- conflicted
+++ resolved
@@ -39,13 +39,8 @@
 }
 
 export async function _getExtensibleModelDeserialize(
-<<<<<<< HEAD
-  result: GetExtensibleModel200Response
-): Promise<DogUnion> {
-=======
   result: GetExtensibleModel200Response,
-): Promise<Dog> {
->>>>>>> 50e8c757
+): Promise<DogUnion> {
   if (result.status !== "200") {
     throw createRestError(result);
   }
@@ -56,26 +51,16 @@
 /** Receive model with extensible enum discriminator type. */
 export async function getExtensibleModel(
   context: Client,
-<<<<<<< HEAD
-  options: GetExtensibleModelOptions = { requestOptions: {} }
-): Promise<DogUnion> {
-=======
   options: GetExtensibleModelOptions = { requestOptions: {} },
-): Promise<Dog> {
->>>>>>> 50e8c757
+): Promise<DogUnion> {
   const result = await _getExtensibleModelSend(context, options);
   return _getExtensibleModelDeserialize(result);
 }
 
 export function _putExtensibleModelSend(
   context: Client,
-<<<<<<< HEAD
   input: DogUnion,
-  options: PutExtensibleModelOptions = { requestOptions: {} }
-=======
-  input: Dog,
   options: PutExtensibleModelOptions = { requestOptions: {} },
->>>>>>> 50e8c757
 ): StreamableMethod<PutExtensibleModel204Response> {
   return context
     .path("/type/model/inheritance/enum-discriminator/extensible-enum")
@@ -95,13 +80,8 @@
 /** Send model with extensible enum discriminator type. */
 export async function putExtensibleModel(
   context: Client,
-<<<<<<< HEAD
   input: DogUnion,
-  options: PutExtensibleModelOptions = { requestOptions: {} }
-=======
-  input: Dog,
   options: PutExtensibleModelOptions = { requestOptions: {} },
->>>>>>> 50e8c757
 ): Promise<void> {
   const result = await _putExtensibleModelSend(context, input, options);
   return _putExtensibleModelDeserialize(result);
@@ -121,13 +101,8 @@
 }
 
 export async function _getExtensibleModelMissingDiscriminatorDeserialize(
-<<<<<<< HEAD
-  result: GetExtensibleModelMissingDiscriminator200Response
-): Promise<DogUnion> {
-=======
   result: GetExtensibleModelMissingDiscriminator200Response,
-): Promise<Dog> {
->>>>>>> 50e8c757
+): Promise<DogUnion> {
   if (result.status !== "200") {
     throw createRestError(result);
   }
@@ -140,13 +115,8 @@
   context: Client,
   options: GetExtensibleModelMissingDiscriminatorOptions = {
     requestOptions: {},
-<<<<<<< HEAD
-  }
-): Promise<DogUnion> {
-=======
   },
-): Promise<Dog> {
->>>>>>> 50e8c757
+): Promise<DogUnion> {
   const result = await _getExtensibleModelMissingDiscriminatorSend(
     context,
     options,
@@ -166,13 +136,8 @@
 }
 
 export async function _getExtensibleModelWrongDiscriminatorDeserialize(
-<<<<<<< HEAD
-  result: GetExtensibleModelWrongDiscriminator200Response
-): Promise<DogUnion> {
-=======
   result: GetExtensibleModelWrongDiscriminator200Response,
-): Promise<Dog> {
->>>>>>> 50e8c757
+): Promise<DogUnion> {
   if (result.status !== "200") {
     throw createRestError(result);
   }
@@ -183,13 +148,8 @@
 /** Get a model containing discriminator value never defined. */
 export async function getExtensibleModelWrongDiscriminator(
   context: Client,
-<<<<<<< HEAD
-  options: GetExtensibleModelWrongDiscriminatorOptions = { requestOptions: {} }
-): Promise<DogUnion> {
-=======
   options: GetExtensibleModelWrongDiscriminatorOptions = { requestOptions: {} },
-): Promise<Dog> {
->>>>>>> 50e8c757
+): Promise<DogUnion> {
   const result = await _getExtensibleModelWrongDiscriminatorSend(
     context,
     options,
@@ -207,13 +167,8 @@
 }
 
 export async function _getFixedModelDeserialize(
-<<<<<<< HEAD
-  result: GetFixedModel200Response
-): Promise<SnakeUnion> {
-=======
   result: GetFixedModel200Response,
-): Promise<Snake> {
->>>>>>> 50e8c757
+): Promise<SnakeUnion> {
   if (result.status !== "200") {
     throw createRestError(result);
   }
@@ -224,26 +179,16 @@
 /** Receive model with fixed enum discriminator type. */
 export async function getFixedModel(
   context: Client,
-<<<<<<< HEAD
-  options: GetFixedModelOptions = { requestOptions: {} }
-): Promise<SnakeUnion> {
-=======
   options: GetFixedModelOptions = { requestOptions: {} },
-): Promise<Snake> {
->>>>>>> 50e8c757
+): Promise<SnakeUnion> {
   const result = await _getFixedModelSend(context, options);
   return _getFixedModelDeserialize(result);
 }
 
 export function _putFixedModelSend(
   context: Client,
-<<<<<<< HEAD
   input: SnakeUnion,
-  options: PutFixedModelOptions = { requestOptions: {} }
-=======
-  input: Snake,
   options: PutFixedModelOptions = { requestOptions: {} },
->>>>>>> 50e8c757
 ): StreamableMethod<PutFixedModel204Response> {
   return context
     .path("/type/model/inheritance/enum-discriminator/fixed-enum")
@@ -263,13 +208,8 @@
 /** Send model with fixed enum discriminator type. */
 export async function putFixedModel(
   context: Client,
-<<<<<<< HEAD
   input: SnakeUnion,
-  options: PutFixedModelOptions = { requestOptions: {} }
-=======
-  input: Snake,
   options: PutFixedModelOptions = { requestOptions: {} },
->>>>>>> 50e8c757
 ): Promise<void> {
   const result = await _putFixedModelSend(context, input, options);
   return _putFixedModelDeserialize(result);
@@ -287,13 +227,8 @@
 }
 
 export async function _getFixedModelMissingDiscriminatorDeserialize(
-<<<<<<< HEAD
-  result: GetFixedModelMissingDiscriminator200Response
-): Promise<SnakeUnion> {
-=======
   result: GetFixedModelMissingDiscriminator200Response,
-): Promise<Snake> {
->>>>>>> 50e8c757
+): Promise<SnakeUnion> {
   if (result.status !== "200") {
     throw createRestError(result);
   }
@@ -304,13 +239,8 @@
 /** Get a model omitting the discriminator. */
 export async function getFixedModelMissingDiscriminator(
   context: Client,
-<<<<<<< HEAD
-  options: GetFixedModelMissingDiscriminatorOptions = { requestOptions: {} }
-): Promise<SnakeUnion> {
-=======
   options: GetFixedModelMissingDiscriminatorOptions = { requestOptions: {} },
-): Promise<Snake> {
->>>>>>> 50e8c757
+): Promise<SnakeUnion> {
   const result = await _getFixedModelMissingDiscriminatorSend(context, options);
   return _getFixedModelMissingDiscriminatorDeserialize(result);
 }
@@ -327,13 +257,8 @@
 }
 
 export async function _getFixedModelWrongDiscriminatorDeserialize(
-<<<<<<< HEAD
-  result: GetFixedModelWrongDiscriminator200Response
-): Promise<SnakeUnion> {
-=======
   result: GetFixedModelWrongDiscriminator200Response,
-): Promise<Snake> {
->>>>>>> 50e8c757
+): Promise<SnakeUnion> {
   if (result.status !== "200") {
     throw createRestError(result);
   }
@@ -344,13 +269,8 @@
 /** Get a model containing discriminator value never defined. */
 export async function getFixedModelWrongDiscriminator(
   context: Client,
-<<<<<<< HEAD
-  options: GetFixedModelWrongDiscriminatorOptions = { requestOptions: {} }
-): Promise<SnakeUnion> {
-=======
   options: GetFixedModelWrongDiscriminatorOptions = { requestOptions: {} },
-): Promise<Snake> {
->>>>>>> 50e8c757
+): Promise<SnakeUnion> {
   const result = await _getFixedModelWrongDiscriminatorSend(context, options);
   return _getFixedModelWrongDiscriminatorDeserialize(result);
 }