--- conflicted
+++ resolved
@@ -37,65 +37,40 @@
   }
 
   getModel(
-    options: GetModelOptions = { requestOptions: {} }
+    options: GetModelOptions = { requestOptions: {} },
   ): Promise<FishUnion> {
     return getModel(this._client, options);
   }
 
   putModel(
-<<<<<<< HEAD
     input: FishUnion,
-    options: PutModelOptions = { requestOptions: {} }
-=======
-    input: Fish,
     options: PutModelOptions = { requestOptions: {} },
->>>>>>> 50e8c757
   ): Promise<void> {
     return putModel(this._client, input, options);
   }
 
   getRecursiveModel(
-<<<<<<< HEAD
-    options: GetRecursiveModelOptions = { requestOptions: {} }
+    options: GetRecursiveModelOptions = { requestOptions: {} },
   ): Promise<FishUnion> {
-=======
-    options: GetRecursiveModelOptions = { requestOptions: {} },
-  ): Promise<Fish> {
->>>>>>> 50e8c757
     return getRecursiveModel(this._client, options);
   }
 
   putRecursiveModel(
-<<<<<<< HEAD
     input: FishUnion,
-    options: PutRecursiveModelOptions = { requestOptions: {} }
-=======
-    input: Fish,
     options: PutRecursiveModelOptions = { requestOptions: {} },
->>>>>>> 50e8c757
   ): Promise<void> {
     return putRecursiveModel(this._client, input, options);
   }
 
   getMissingDiscriminator(
-<<<<<<< HEAD
-    options: GetMissingDiscriminatorOptions = { requestOptions: {} }
+    options: GetMissingDiscriminatorOptions = { requestOptions: {} },
   ): Promise<FishUnion> {
-=======
-    options: GetMissingDiscriminatorOptions = { requestOptions: {} },
-  ): Promise<Fish> {
->>>>>>> 50e8c757
     return getMissingDiscriminator(this._client, options);
   }
 
   getWrongDiscriminator(
-<<<<<<< HEAD
-    options: GetWrongDiscriminatorOptions = { requestOptions: {} }
+    options: GetWrongDiscriminatorOptions = { requestOptions: {} },
   ): Promise<FishUnion> {
-=======
-    options: GetWrongDiscriminatorOptions = { requestOptions: {} },
-  ): Promise<Fish> {
->>>>>>> 50e8c757
     return getWrongDiscriminator(this._client, options);
   }
 }