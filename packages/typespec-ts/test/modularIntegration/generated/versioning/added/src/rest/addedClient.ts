// Copyright (c) Microsoft Corporation.
// Licensed under the MIT license.

import { getClient, ClientOptions } from "@azure-rest/core-client";
import { logger } from "../logger.js";
import { AddedContext } from "./clientDefinitions.js";
import { Versions } from "./models.js";

/** The optional parameters for the client */
export interface AddedContextOptions extends ClientOptions {}

/**
 * Initialize a new instance of `AddedContext`
 * @param endpointParam - Need to be set as 'http://localhost:3000' in client.
 * @param version - Need to be set as 'v1' or 'v2' in client.
 * @param options - the parameter for all optional parameters
 */
export default function createClient(
  endpointParam: string,
  version: Versions,
  options: AddedContextOptions = {},
): AddedContext {
  const endpointUrl =
    options.endpoint ??
    options.baseUrl ??
    `${endpointParam}/versioning/added/api-version:${version}`;
<<<<<<< HEAD

  const userAgentInfo = `azsdk-js-versionning-added-modular/1.0.0-beta.1`;
=======
  const userAgentInfo = `azsdk-js-versionning-added-rest/1.0.0-beta.1`;
>>>>>>> f409a930
  const userAgentPrefix =
    options.userAgentOptions && options.userAgentOptions.userAgentPrefix
      ? `${options.userAgentOptions.userAgentPrefix} ${userAgentInfo}`
      : `${userAgentInfo}`;
  options = {
    ...options,
    userAgentOptions: {
      userAgentPrefix,
    },
    loggingOptions: {
      logger: options.loggingOptions?.logger ?? logger.info,
    },
  };
  const client = getClient(endpointUrl, options) as AddedContext;

  client.pipeline.removePolicy({ name: "ApiVersionPolicy" });
  if (options.apiVersion) {
    logger.warning(
      "This client does not support client api-version, please change it at the operation level",
    );
  }

  return client;
}<|MERGE_RESOLUTION|>--- conflicted
+++ resolved
@@ -24,12 +24,7 @@
     options.endpoint ??
     options.baseUrl ??
     `${endpointParam}/versioning/added/api-version:${version}`;
-<<<<<<< HEAD
-
   const userAgentInfo = `azsdk-js-versionning-added-modular/1.0.0-beta.1`;
-=======
-  const userAgentInfo = `azsdk-js-versionning-added-rest/1.0.0-beta.1`;
->>>>>>> f409a930
   const userAgentPrefix =
     options.userAgentOptions && options.userAgentOptions.userAgentPrefix
       ? `${options.userAgentOptions.userAgentPrefix} ${userAgentInfo}`
