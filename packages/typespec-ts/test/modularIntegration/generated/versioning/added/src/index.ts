// Copyright (c) Microsoft Corporation.
// Licensed under the MIT license.

<<<<<<< HEAD
export { AddedClient } from "./addedClient.js";
=======
export { AddedClient, AddedClientOptionalParams } from "./addedClient.js";
>>>>>>> 1de92fdb
export {
  ModelV1,
  EnumV1,
  ModelV2,
  EnumV2,
  Versions,
  UnionV1,
  UnionV2,
} from "./models/index.js";
export {
  AddedClientOptions,
  V1OptionalParams,
  V2OptionalParams,
  V2InInterfaceOptionalParams,
} from "./api/index.js";<|MERGE_RESOLUTION|>--- conflicted
+++ resolved
@@ -1,11 +1,7 @@
 // Copyright (c) Microsoft Corporation.
 // Licensed under the MIT license.
 
-<<<<<<< HEAD
 export { AddedClient } from "./addedClient.js";
-=======
-export { AddedClient, AddedClientOptionalParams } from "./addedClient.js";
->>>>>>> 1de92fdb
 export {
   ModelV1,
   EnumV1,
@@ -16,7 +12,7 @@
   UnionV2,
 } from "./models/index.js";
 export {
-  AddedClientOptions,
+  AddedClientOptionalParams,
   V1OptionalParams,
   V2OptionalParams,
   V2InInterfaceOptionalParams,
