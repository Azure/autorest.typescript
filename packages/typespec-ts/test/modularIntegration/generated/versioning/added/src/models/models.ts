--- conflicted
+++ resolved
@@ -7,11 +7,7 @@
   unionProp: UnionV1;
 }
 
-<<<<<<< HEAD
 /** Type of EnumV1 */
-/** */
-=======
->>>>>>> b0853b2b
 export type EnumV1 = "enumMemberV1" | "enumMemberV2";
 
 export interface ModelV2 {
@@ -20,11 +16,7 @@
   unionProp: UnionV2;
 }
 
-<<<<<<< HEAD
 /** Type of EnumV2 */
-/** */
-=======
->>>>>>> b0853b2b
 export type EnumV2 = "enumMember";
 /** The version of the API. */
 export type Versions = "v1" | "v2";
