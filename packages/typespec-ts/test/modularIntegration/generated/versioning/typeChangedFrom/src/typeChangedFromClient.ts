// Copyright (c) Microsoft Corporation.
// Licensed under the MIT license.

import { Pipeline } from "@azure/core-rest-pipeline";
import { TestModel, Versions } from "./models/models.js";
import {
  test,
  TestOptionalParams,
  createTypeChangedFrom,
  TypeChangedFromClientOptionalParams,
  TypeChangedFromContext,
} from "./api/index.js";

<<<<<<< HEAD
=======
export { TypeChangedFromClientOptionalParams } from "./api/typeChangedFromContext.js";

>>>>>>> 1de92fdb
export class TypeChangedFromClient {
  private _client: TypeChangedFromContext;
  /** The pipeline used by this client to make requests */
  public readonly pipeline: Pipeline;

  /** Test for the `@typeChangedFrom` decorator. */
  constructor(
    endpointParam: string,
    version: Versions,
    options: TypeChangedFromClientOptionalParams = {},
  ) {
    const prefixFromOptions = options?.userAgentOptions?.userAgentPrefix;
    const userAgentPrefix = prefixFromOptions
      ? `${prefixFromOptions} azsdk-js-client`
      : "azsdk-js-client";

    this._client = createTypeChangedFrom(endpointParam, version, {
      ...options,
      userAgentOptions: { userAgentPrefix },
    });
    this.pipeline = this._client.pipeline;
  }

  test(
    param: string,
    body: TestModel,
    options: TestOptionalParams = { requestOptions: {} },
  ): Promise<TestModel> {
    return test(this._client, param, body, options);
  }
}<|MERGE_RESOLUTION|>--- conflicted
+++ resolved
@@ -11,11 +11,6 @@
   TypeChangedFromContext,
 } from "./api/index.js";
 
-<<<<<<< HEAD
-=======
-export { TypeChangedFromClientOptionalParams } from "./api/typeChangedFromContext.js";
-
->>>>>>> 1de92fdb
 export class TypeChangedFromClient {
   private _client: TypeChangedFromContext;
   /** The pipeline used by this client to make requests */
