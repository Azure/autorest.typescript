// Copyright (c) Microsoft Corporation.
// Licensed under the MIT license.

import { Pipeline } from "@azure/core-rest-pipeline";
import { ModelV2, Versions } from "./models/models.js";
import {
  v2,
  V2OptionalParams,
  createRemoved,
  RemovedClientOptionalParams,
  RemovedContext,
} from "./api/index.js";

<<<<<<< HEAD
=======
export { RemovedClientOptionalParams } from "./api/removedContext.js";

>>>>>>> 1de92fdb
export class RemovedClient {
  private _client: RemovedContext;
  /** The pipeline used by this client to make requests */
  public readonly pipeline: Pipeline;

  /** Test for the `@removed` decorator. */
  constructor(
    endpointParam: string,
    version: Versions,
    options: RemovedClientOptionalParams = {},
  ) {
    const prefixFromOptions = options?.userAgentOptions?.userAgentPrefix;
    const userAgentPrefix = prefixFromOptions
      ? `${prefixFromOptions} azsdk-js-client`
      : "azsdk-js-client";

    this._client = createRemoved(endpointParam, version, {
      ...options,
      userAgentOptions: { userAgentPrefix },
    });
    this.pipeline = this._client.pipeline;
  }

  v2(
    body: ModelV2,
    options: V2OptionalParams = { requestOptions: {} },
  ): Promise<ModelV2> {
    return v2(this._client, body, options);
  }
}<|MERGE_RESOLUTION|>--- conflicted
+++ resolved
@@ -11,11 +11,6 @@
   RemovedContext,
 } from "./api/index.js";
 
-<<<<<<< HEAD
-=======
-export { RemovedClientOptionalParams } from "./api/removedContext.js";
-
->>>>>>> 1de92fdb
 export class RemovedClient {
   private _client: RemovedContext;
   /** The pipeline used by this client to make requests */
