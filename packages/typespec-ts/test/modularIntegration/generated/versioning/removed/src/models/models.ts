// Copyright (c) Microsoft Corporation.
// Licensed under the MIT license.

export interface ModelV2 {
  prop: string;
  enumProp: EnumV2;
  unionProp: UnionV2;
}

<<<<<<< HEAD
/** Type of EnumV2 */
/** */
=======
>>>>>>> b0853b2b
export type EnumV2 = "enumMemberV2";
/** The version of the API. */
export type Versions = "v1" | "v2";
/** Alias for UnionV2 */
export type UnionV2 = string | number;<|MERGE_RESOLUTION|>--- conflicted
+++ resolved
@@ -7,11 +7,7 @@
   unionProp: UnionV2;
 }
 
-<<<<<<< HEAD
 /** Type of EnumV2 */
-/** */
-=======
->>>>>>> b0853b2b
 export type EnumV2 = "enumMemberV2";
 /** The version of the API. */
 export type Versions = "v1" | "v2";
