--- conflicted
+++ resolved
@@ -9,18 +9,14 @@
   unionProp: UnionV2;
 }
 
-<<<<<<< HEAD
 export function modelV2Serializer(item: ModelV2): ModelV2Rest {
   return {
     prop: item["prop"],
     enumProp: item["enumProp"],
-    unionProp: item["unionProp"],
+    unionProp: item["unionProp"]
   };
 }
 
-=======
-/** Type of EnumV2 */
->>>>>>> f409a930
 export type EnumV2 = "enumMemberV2";
 /** The version of the API. */
 export type Versions = "v1" | "v2";
