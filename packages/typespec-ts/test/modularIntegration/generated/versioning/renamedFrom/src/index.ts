--- conflicted
+++ resolved
@@ -4,18 +4,7 @@
 export { RenamedFromClient } from "./renamedFromClient.js";
 export { NewModel, NewEnum, Versions, NewUnion } from "./models/index.js";
 export {
-<<<<<<< HEAD
-=======
-  RenamedFromClient,
-  RenamedFromClientOptionalParams,
-} from "./renamedFromClient.js";
-export {
-  NewModel,
-  NewEnum,
-  Versions,
-  NewUnion,
->>>>>>> 1de92fdb
   NewOpOptionalParams,
   NewOpInNewInterfaceOptionalParams,
-  RenamedFromClientOptions,
+  RenamedFromClientOptionalParams,
 } from "./api/index.js";