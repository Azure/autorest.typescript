// Copyright (c) Microsoft Corporation.
// Licensed under the MIT license.

import { NewModel as NewModelRest } from "../rest/index.js";

export interface NewModel {
  newProp: string;
  enumProp: NewEnum;
  unionProp: NewUnion;
}

<<<<<<< HEAD
export function newModelSerializer(item: NewModel): NewModelRest {
  return {
    newProp: item["newProp"],
    enumProp: item["enumProp"],
    unionProp: item["unionProp"],
  };
}

=======
/** Type of NewEnum */
>>>>>>> f409a930
export type NewEnum = "newEnumMember";
/** The version of the API. */
export type Versions = "v1" | "v2";
/** Alias for NewUnion */
export type NewUnion = string | number;<|MERGE_RESOLUTION|>--- conflicted
+++ resolved
@@ -9,18 +9,14 @@
   unionProp: NewUnion;
 }
 
-<<<<<<< HEAD
 export function newModelSerializer(item: NewModel): NewModelRest {
   return {
     newProp: item["newProp"],
     enumProp: item["enumProp"],
-    unionProp: item["unionProp"],
+    unionProp: item["unionProp"]
   };
 }
 
-=======
-/** Type of NewEnum */
->>>>>>> f409a930
 export type NewEnum = "newEnumMember";
 /** The version of the API. */
 export type Versions = "v1" | "v2";
