// Copyright (c) Microsoft Corporation.
// Licensed under the MIT license.

import { NewModel as NewModelRest } from "../rest/index.js";

export interface NewModel {
  newProp: string;
  enumProp: NewEnum;
  unionProp: NewUnion;
}

<<<<<<< HEAD
export function newModelSerializer(item: NewModel): NewModelRest {
  return {
    newProp: item["newProp"],
    enumProp: item["enumProp"],
    unionProp: item["unionProp"],
  };
}

/** */
=======
>>>>>>> b0853b2b
export type NewEnum = "newEnumMember";
/** The version of the API. */
export type Versions = "v1" | "v2";
/** Alias for NewUnion */
export type NewUnion = string | number;<|MERGE_RESOLUTION|>--- conflicted
+++ resolved
@@ -9,18 +9,15 @@
   unionProp: NewUnion;
 }
 
-<<<<<<< HEAD
 export function newModelSerializer(item: NewModel): NewModelRest {
   return {
     newProp: item["newProp"],
     enumProp: item["enumProp"],
-    unionProp: item["unionProp"],
+    unionProp: item["unionProp"]
   };
 }
 
 /** */
-=======
->>>>>>> b0853b2b
 export type NewEnum = "newEnumMember";
 /** The version of the API. */
 export type Versions = "v1" | "v2";
