// Copyright (c) Microsoft Corporation.
// Licensed under the MIT license.

<<<<<<< HEAD
export { MediaTypeClient } from "./mediaTypeClient.js";
=======
export {
  MediaTypeClient,
  MediaTypeClientOptionalParams,
} from "./mediaTypeClient.js";
>>>>>>> 1de92fdb
export {
  MediaTypeClientOptions,
  StringBodySendAsTextOptionalParams,
  StringBodyGetAsTextOptionalParams,
  StringBodySendAsJsonOptionalParams,
  StringBodyGetAsJsonOptionalParams,
} from "./api/index.js";
export { StringBodyOperations } from "./classic/index.js";<|MERGE_RESOLUTION|>--- conflicted
+++ resolved
@@ -1,16 +1,9 @@
 // Copyright (c) Microsoft Corporation.
 // Licensed under the MIT license.
 
-<<<<<<< HEAD
 export { MediaTypeClient } from "./mediaTypeClient.js";
-=======
 export {
-  MediaTypeClient,
   MediaTypeClientOptionalParams,
-} from "./mediaTypeClient.js";
->>>>>>> 1de92fdb
-export {
-  MediaTypeClientOptions,
   StringBodySendAsTextOptionalParams,
   StringBodyGetAsTextOptionalParams,
   StringBodySendAsJsonOptionalParams,
