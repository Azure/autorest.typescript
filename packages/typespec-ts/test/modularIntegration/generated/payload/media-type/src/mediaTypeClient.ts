--- conflicted
+++ resolved
@@ -12,11 +12,6 @@
   MediaTypeContext,
 } from "./api/index.js";
 
-<<<<<<< HEAD
-=======
-export { MediaTypeClientOptionalParams } from "./api/mediaTypeContext.js";
-
->>>>>>> 1de92fdb
 export class MediaTypeClient {
   private _client: MediaTypeContext;
   /** The pipeline used by this client to make requests */
