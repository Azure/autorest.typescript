// Copyright (c) Microsoft Corporation.
// Licensed under the MIT license.

<<<<<<< HEAD
export { PageableClient } from "./pageableClient.js";
=======
export {
  PageableClient,
  PageableClientOptionalParams,
} from "./pageableClient.js";
>>>>>>> 1de92fdb
export {
  User,
  PageSettings,
  ContinuablePage,
  PagedAsyncIterableIterator,
} from "./models/index.js";
export { ListOptionalParams, PageableClientOptions } from "./api/index.js";<|MERGE_RESOLUTION|>--- conflicted
+++ resolved
@@ -1,18 +1,14 @@
 // Copyright (c) Microsoft Corporation.
 // Licensed under the MIT license.
 
-<<<<<<< HEAD
 export { PageableClient } from "./pageableClient.js";
-=======
-export {
-  PageableClient,
-  PageableClientOptionalParams,
-} from "./pageableClient.js";
->>>>>>> 1de92fdb
 export {
   User,
   PageSettings,
   ContinuablePage,
   PagedAsyncIterableIterator,
 } from "./models/index.js";
-export { ListOptionalParams, PageableClientOptions } from "./api/index.js";+export {
+  ListOptionalParams,
+  PageableClientOptionalParams,
+} from "./api/index.js";