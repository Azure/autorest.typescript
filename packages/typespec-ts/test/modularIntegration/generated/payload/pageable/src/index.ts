// Copyright (c) Microsoft Corporation.
// Licensed under the MIT license.

export { PageableClient, PageableClientOptions } from "./PageableClient.js";
export {
  User,
<<<<<<< HEAD
  PagedUser,
  ListOptions,
=======
  ListOptionalParams,
>>>>>>> 60a2a3f1
  PageSettings,
  ContinuablePage,
  PagedAsyncIterableIterator,
} from "./models/index.js";<|MERGE_RESOLUTION|>--- conflicted
+++ resolved
@@ -4,12 +4,7 @@
 export { PageableClient, PageableClientOptions } from "./PageableClient.js";
 export {
   User,
-<<<<<<< HEAD
   PagedUser,
-  ListOptions,
-=======
-  ListOptionalParams,
->>>>>>> 60a2a3f1
   PageSettings,
   ContinuablePage,
   PagedAsyncIterableIterator,
