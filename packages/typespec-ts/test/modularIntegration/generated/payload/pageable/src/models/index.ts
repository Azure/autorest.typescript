--- conflicted
+++ resolved
@@ -1,13 +1,8 @@
 // Copyright (c) Microsoft Corporation.
 // Licensed under the MIT license.
 
-<<<<<<< HEAD
 export { User, PagedUser } from "./models.js";
-export { ListOptions } from "./options.js";
-=======
-export { PagedUser, User } from "./models.js";
 export { ListOptionalParams } from "./options.js";
->>>>>>> 60a2a3f1
 export {
   PageSettings,
   ContinuablePage,
