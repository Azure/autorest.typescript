// Copyright (c) Microsoft Corporation.
// Licensed under the MIT license.

export { TwoOperationGroupClient } from "./twoOperationGroupClient.js";
export { ClientType } from "./models/index.js";
export {
<<<<<<< HEAD
=======
  TwoOperationGroupClient,
  TwoOperationGroupClientOptionalParams,
} from "./twoOperationGroupClient.js";
export {
  ClientType,
>>>>>>> 1de92fdb
  Group1OneOptionalParams,
  Group1ThreeOptionalParams,
  Group1FourOptionalParams,
  Group2TwoOptionalParams,
  Group2FiveOptionalParams,
  Group2SixOptionalParams,
  TwoOperationGroupClientOptions,
} from "./api/index.js";
export { Group1Operations, Group2Operations } from "./classic/index.js";<|MERGE_RESOLUTION|>--- conflicted
+++ resolved
@@ -4,20 +4,12 @@
 export { TwoOperationGroupClient } from "./twoOperationGroupClient.js";
 export { ClientType } from "./models/index.js";
 export {
-<<<<<<< HEAD
-=======
-  TwoOperationGroupClient,
-  TwoOperationGroupClientOptionalParams,
-} from "./twoOperationGroupClient.js";
-export {
-  ClientType,
->>>>>>> 1de92fdb
   Group1OneOptionalParams,
   Group1ThreeOptionalParams,
   Group1FourOptionalParams,
   Group2TwoOptionalParams,
   Group2FiveOptionalParams,
   Group2SixOptionalParams,
-  TwoOperationGroupClientOptions,
+  TwoOperationGroupClientOptionalParams,
 } from "./api/index.js";
 export { Group1Operations, Group2Operations } from "./classic/index.js";