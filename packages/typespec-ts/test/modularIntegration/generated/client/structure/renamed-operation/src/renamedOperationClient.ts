// Copyright (c) Microsoft Corporation.
// Licensed under the MIT license.

import { Pipeline } from "@azure/core-rest-pipeline";
import { ClientType } from "./models/models.js";
import { getGroupOperations, GroupOperations } from "./classic/group/index.js";
import {
  renamedOne,
  renamedThree,
  renamedFive,
  RenamedOneOptionalParams,
  RenamedThreeOptionalParams,
  RenamedFiveOptionalParams,
  createRenamedOperation,
  RenamedOperationClientOptionalParams,
  ServiceContext,
} from "./api/index.js";

<<<<<<< HEAD
=======
export { RenamedOperationClientOptionalParams } from "./api/renamedOperationContext.js";

>>>>>>> 1de92fdb
export class RenamedOperationClient {
  private _client: ServiceContext;
  /** The pipeline used by this client to make requests */
  public readonly pipeline: Pipeline;

  constructor(
    endpointParam: string,
    clientParam: ClientType,
    options: RenamedOperationClientOptionalParams = {},
  ) {
    const prefixFromOptions = options?.userAgentOptions?.userAgentPrefix;
    const userAgentPrefix = prefixFromOptions
      ? `${prefixFromOptions} azsdk-js-client`
      : "azsdk-js-client";

    this._client = createRenamedOperation(endpointParam, clientParam, {
      ...options,
      userAgentOptions: { userAgentPrefix },
    });
    this.pipeline = this._client.pipeline;
    this.group = getGroupOperations(this._client);
  }

  renamedOne(
    options: RenamedOneOptionalParams = { requestOptions: {} },
  ): Promise<void> {
    return renamedOne(this._client, options);
  }

  renamedThree(
    options: RenamedThreeOptionalParams = { requestOptions: {} },
  ): Promise<void> {
    return renamedThree(this._client, options);
  }

  renamedFive(
    options: RenamedFiveOptionalParams = { requestOptions: {} },
  ): Promise<void> {
    return renamedFive(this._client, options);
  }

  /** The operation groups for Group */
  public readonly group: GroupOperations;
}<|MERGE_RESOLUTION|>--- conflicted
+++ resolved
@@ -16,11 +16,6 @@
   ServiceContext,
 } from "./api/index.js";
 
-<<<<<<< HEAD
-=======
-export { RenamedOperationClientOptionalParams } from "./api/renamedOperationContext.js";
-
->>>>>>> 1de92fdb
 export class RenamedOperationClient {
   private _client: ServiceContext;
   /** The pipeline used by this client to make requests */
