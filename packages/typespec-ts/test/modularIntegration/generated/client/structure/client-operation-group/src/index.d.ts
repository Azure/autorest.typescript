import { ClientOptions } from '@azure-rest/core-client';
import { OperationOptions } from '@azure-rest/core-client';
import { Pipeline } from '@azure/core-rest-pipeline';

export declare type ClientType = "default" | "multi-client" | "renamed-operation" | "two-operation-group" | "client-operation-group";

export declare class FirstClient {
    private _client;
    readonly pipeline: Pipeline;
    constructor(endpointParam: string, clientParam: ClientType, options?: FirstClientOptionalParams);
    one(options?: OneOptionalParams): Promise<void>;
    readonly group3: Group3Operations;
    readonly group4: Group4Operations;
}

export declare interface FirstClientOptionalParams extends ClientOptions {
}

export declare interface FiveOptionalParams extends OperationOptions {
}

export declare interface Group3Operations {
    two: (options?: Group3TwoOptionalParams) => Promise<void>;
    three: (options?: Group3ThreeOptionalParams) => Promise<void>;
}

export declare interface Group3ThreeOptionalParams extends OperationOptions {
}

export declare interface Group3TwoOptionalParams extends OperationOptions {
}

export declare interface Group4FourOptionalParams extends OperationOptions {
}

export declare interface Group4Operations {
    four: (options?: Group4FourOptionalParams) => Promise<void>;
}

export declare interface Group5Operations {
    six: (options?: Group5SixOptionalParams) => Promise<void>;
}

export declare interface Group5SixOptionalParams extends OperationOptions {
}

export declare interface OneOptionalParams extends OperationOptions {
}

export declare class SecondClient {
    private _client;
    readonly pipeline: Pipeline;
    constructor(endpointParam: string, clientParam: ClientType, options?: SecondClientOptionalParams);
    five(options?: FiveOptionalParams): Promise<void>;
    readonly group5: Group5Operations;
}

<<<<<<< HEAD
export declare type SecondClientClientType = "default" | "multi-client" | "renamed-operation" | "two-operation-group" | "client-operation-group";

=======
>>>>>>> 30b59284
export declare interface SecondClientOptionalParams extends ClientOptions {
}

export { }<|MERGE_RESOLUTION|>--- conflicted
+++ resolved
@@ -55,11 +55,6 @@
     readonly group5: Group5Operations;
 }
 
-<<<<<<< HEAD
-export declare type SecondClientClientType = "default" | "multi-client" | "renamed-operation" | "two-operation-group" | "client-operation-group";
-
-=======
->>>>>>> 30b59284
 export declare interface SecondClientOptionalParams extends ClientOptions {
 }
 
