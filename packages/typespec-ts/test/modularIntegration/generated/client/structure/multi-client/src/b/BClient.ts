// Copyright (c) Microsoft Corporation.
// Licensed under the MIT license.

import { Pipeline } from "@azure/core-rest-pipeline";
import { ClientType } from "./models/models.js";
import {
  RenamedTwoOptions,
  RenamedFourOptions,
  RenamedSixOptions,
} from "./models/options.js";
import {
  createB,
  BClientOptions,
  ServiceContext,
  renamedTwo,
  renamedFour,
  renamedSix,
} from "./api/index.js";

export { BClientOptions } from "./api/BContext.js";

export class BClient {
  private _client: ServiceContext;
  public readonly pipeline: Pipeline;

<<<<<<< HEAD
  constructor(client: ClientType, options: BClientOptions = {}) {
    this._client = createB(client, options);
    this.pipeline = this._client.pipeline;
=======
  constructor(
    endpoint: string,
    client: ClientType,
    options: BClientOptions = {}
  ) {
    this._client = createB(endpoint, client, options);
>>>>>>> ce0a1824
  }

  renamedTwo(
    options: RenamedTwoOptions = { requestOptions: {} }
  ): Promise<void> {
    return renamedTwo(this._client, options);
  }

  renamedFour(
    options: RenamedFourOptions = { requestOptions: {} }
  ): Promise<void> {
    return renamedFour(this._client, options);
  }

  renamedSix(
    options: RenamedSixOptions = { requestOptions: {} }
  ): Promise<void> {
    return renamedSix(this._client, options);
  }
}<|MERGE_RESOLUTION|>--- conflicted
+++ resolved
@@ -23,18 +23,11 @@
   private _client: ServiceContext;
   public readonly pipeline: Pipeline;
 
-<<<<<<< HEAD
-  constructor(client: ClientType, options: BClientOptions = {}) {
-    this._client = createB(client, options);
-    this.pipeline = this._client.pipeline;
-=======
   constructor(
     endpoint: string,
-    client: ClientType,
     options: BClientOptions = {}
   ) {
     this._client = createB(endpoint, client, options);
->>>>>>> ce0a1824
   }
 
   renamedTwo(
