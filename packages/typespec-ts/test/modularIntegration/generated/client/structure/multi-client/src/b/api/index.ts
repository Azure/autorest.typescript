--- conflicted
+++ resolved
@@ -1,15 +1,10 @@
 // Copyright (c) Microsoft Corporation.
 // Licensed under the MIT license.
 
-<<<<<<< HEAD
-export { createB, BClientOptions, ServiceContext } from "./bContext.js";
+export { createB, BClientOptionalParams, ServiceContext } from "./bContext.js";
 export { renamedTwo, renamedFour, renamedSix } from "./operations.js";
 export {
   RenamedTwoOptionalParams,
   RenamedFourOptionalParams,
   RenamedSixOptionalParams,
-} from "./options.js";
-=======
-export { createB, BClientOptionalParams, ServiceContext } from "./bContext.js";
-export { renamedTwo, renamedFour, renamedSix } from "./operations.js";
->>>>>>> 1de92fdb
+} from "./options.js";