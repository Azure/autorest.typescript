// Copyright (c) Microsoft Corporation.
// Licensed under the MIT license.

<<<<<<< HEAD
export { AClient } from "./a/aClient.js";
export { ClientType } from "./models/index.js";
=======
export { AClient, AClientOptionalParams } from "./a/aClient.js";
>>>>>>> 1de92fdb
export {
  AClientOptions,
  RenamedOneOptionalParams,
  RenamedThreeOptionalParams,
  RenamedFiveOptionalParams,
<<<<<<< HEAD
} from "./a/api/index.js";
export { BClient } from "./b/bClient.js";
=======
} from "./a/models/index.js";
export { BClient, BClientOptionalParams } from "./b/bClient.js";
>>>>>>> 1de92fdb
export {
  BClientOptions,
  RenamedTwoOptionalParams,
  RenamedFourOptionalParams,
  RenamedSixOptionalParams,
} from "./b/api/index.js";<|MERGE_RESOLUTION|>--- conflicted
+++ resolved
@@ -1,26 +1,17 @@
 // Copyright (c) Microsoft Corporation.
 // Licensed under the MIT license.
 
-<<<<<<< HEAD
 export { AClient } from "./a/aClient.js";
 export { ClientType } from "./models/index.js";
-=======
-export { AClient, AClientOptionalParams } from "./a/aClient.js";
->>>>>>> 1de92fdb
 export {
-  AClientOptions,
+  AClientOptionalParams,
   RenamedOneOptionalParams,
   RenamedThreeOptionalParams,
   RenamedFiveOptionalParams,
-<<<<<<< HEAD
 } from "./a/api/index.js";
 export { BClient } from "./b/bClient.js";
-=======
-} from "./a/models/index.js";
-export { BClient, BClientOptionalParams } from "./b/bClient.js";
->>>>>>> 1de92fdb
 export {
-  BClientOptions,
+  BClientOptionalParams,
   RenamedTwoOptionalParams,
   RenamedFourOptionalParams,
   RenamedSixOptionalParams,
