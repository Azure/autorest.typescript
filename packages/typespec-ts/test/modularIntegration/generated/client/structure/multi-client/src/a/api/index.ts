// Copyright (c) Microsoft Corporation.
// Licensed under the MIT license.

<<<<<<< HEAD
export { createA, AClientOptions, ServiceContext } from "./aContext.js";
export { renamedOne, renamedThree, renamedFive } from "./operations.js";
export {
  RenamedOneOptionalParams,
  RenamedThreeOptionalParams,
  RenamedFiveOptionalParams,
} from "./options.js";
=======
export { createA, AClientOptionalParams, ServiceContext } from "./aContext.js";
export { renamedOne, renamedThree, renamedFive } from "./operations.js";
>>>>>>> 1de92fdb
<|MERGE_RESOLUTION|>--- conflicted
+++ resolved
@@ -1,15 +1,10 @@
 // Copyright (c) Microsoft Corporation.
 // Licensed under the MIT license.
 
-<<<<<<< HEAD
-export { createA, AClientOptions, ServiceContext } from "./aContext.js";
+export { createA, AClientOptionalParams, ServiceContext } from "./aContext.js";
 export { renamedOne, renamedThree, renamedFive } from "./operations.js";
 export {
   RenamedOneOptionalParams,
   RenamedThreeOptionalParams,
   RenamedFiveOptionalParams,
-} from "./options.js";
-=======
-export { createA, AClientOptionalParams, ServiceContext } from "./aContext.js";
-export { renamedOne, renamedThree, renamedFive } from "./operations.js";
->>>>>>> 1de92fdb
+} from "./options.js";