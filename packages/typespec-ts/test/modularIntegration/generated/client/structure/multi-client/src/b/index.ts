--- conflicted
+++ resolved
@@ -1,14 +1,10 @@
 // Copyright (c) Microsoft Corporation.
 // Licensed under the MIT license.
 
-<<<<<<< HEAD
 export { BClient } from "./bClient.js";
 export { ClientType } from "../models/index.js";
-=======
-export { BClient, BClientOptionalParams } from "./bClient.js";
->>>>>>> 1de92fdb
 export {
-  BClientOptions,
+  BClientOptionalParams,
   RenamedTwoOptionalParams,
   RenamedFourOptionalParams,
   RenamedSixOptionalParams,
