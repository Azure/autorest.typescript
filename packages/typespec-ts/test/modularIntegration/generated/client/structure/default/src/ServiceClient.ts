// Copyright (c) Microsoft Corporation.
// Licensed under the MIT license.

import { Pipeline } from "@azure/core-rest-pipeline";
import { ClientType } from "./models/models.js";
import {
  OneOptions,
  TwoOptions,
  ThreeOptions,
  FourOptions,
  FiveOptions,
  SixOptions,
} from "./models/options.js";
import {
  one,
  two,
  three,
  four,
  five,
  six,
  createService,
  ServiceClientOptions,
  ServiceContext,
} from "./api/index.js";

export { ServiceClientOptions } from "./api/ServiceContext.js";

export class ServiceClient {
  private _client: ServiceContext;
  public readonly pipeline: Pipeline;

  /**
   * Test that we can use @client and @operationGroup decorators to customize client side code structure, such as:
   * 1. have everything as default.
   * 2. to rename client or operation group
   * 3. one client can have more than one operations groups
   * 4. split one interface into two clients
   * 5. have two clients with operations come from different interfaces
   * 6. have two clients with a hierarchy relation.
   */
<<<<<<< HEAD
  constructor(client: ClientType, options: ServiceClientOptions = {}) {
    this._client = createService(client, options);
    this.pipeline = this._client.pipeline;
=======
  constructor(
    endpoint: string,
    client: ClientType,
    options: ServiceClientOptions = {}
  ) {
    this._client = createService(endpoint, client, options);
>>>>>>> ce0a1824
  }

  one(options: OneOptions = { requestOptions: {} }): Promise<void> {
    return one(this._client, options);
  }

  two(options: TwoOptions = { requestOptions: {} }): Promise<void> {
    return two(this._client, options);
  }

  three(options: ThreeOptions = { requestOptions: {} }): Promise<void> {
    return three(this._client, options);
  }

  four(options: FourOptions = { requestOptions: {} }): Promise<void> {
    return four(this._client, options);
  }

  five(options: FiveOptions = { requestOptions: {} }): Promise<void> {
    return five(this._client, options);
  }

  six(options: SixOptions = { requestOptions: {} }): Promise<void> {
    return six(this._client, options);
  }
}<|MERGE_RESOLUTION|>--- conflicted
+++ resolved
@@ -38,18 +38,12 @@
    * 5. have two clients with operations come from different interfaces
    * 6. have two clients with a hierarchy relation.
    */
-<<<<<<< HEAD
-  constructor(client: ClientType, options: ServiceClientOptions = {}) {
-    this._client = createService(client, options);
-    this.pipeline = this._client.pipeline;
-=======
   constructor(
     endpoint: string,
-    client: ClientType,
+    this.pipeline = this._client.pipeline;
     options: ServiceClientOptions = {}
   ) {
     this._client = createService(endpoint, client, options);
->>>>>>> ce0a1824
   }
 
   one(options: OneOptions = { requestOptions: {} }): Promise<void> {
