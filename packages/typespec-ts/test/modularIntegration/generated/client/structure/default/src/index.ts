// Copyright (c) Microsoft Corporation.
// Licensed under the MIT license.

<<<<<<< HEAD
export { ServiceClient } from "./serviceClient.js";
export { ClientType } from "./models/index.js";
=======
export { ServiceClient, ServiceClientOptionalParams } from "./serviceClient.js";
>>>>>>> 1de92fdb
export {
  OneOptionalParams,
  TwoOptionalParams,
  BazFooSevenOptionalParams,
  QuxEightOptionalParams,
  QuxBarNineOptionalParams,
  FooThreeOptionalParams,
  FooFourOptionalParams,
  BarFiveOptionalParams,
  BarSixOptionalParams,
  ServiceClientOptions,
} from "./api/index.js";
export {
  BarOperations,
  BazOperations,
  FooOperations,
  QuxOperations,
  BazFooOperations,
  QuxBarOperations,
} from "./classic/index.js";<|MERGE_RESOLUTION|>--- conflicted
+++ resolved
@@ -1,12 +1,8 @@
 // Copyright (c) Microsoft Corporation.
 // Licensed under the MIT license.
 
-<<<<<<< HEAD
 export { ServiceClient } from "./serviceClient.js";
 export { ClientType } from "./models/index.js";
-=======
-export { ServiceClient, ServiceClientOptionalParams } from "./serviceClient.js";
->>>>>>> 1de92fdb
 export {
   OneOptionalParams,
   TwoOptionalParams,
@@ -17,7 +13,7 @@
   FooFourOptionalParams,
   BarFiveOptionalParams,
   BarSixOptionalParams,
-  ServiceClientOptions,
+  ServiceClientOptionalParams,
 } from "./api/index.js";
 export {
   BarOperations,
