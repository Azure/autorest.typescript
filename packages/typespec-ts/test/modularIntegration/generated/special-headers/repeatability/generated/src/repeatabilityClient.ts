// Copyright (c) Microsoft Corporation.
// Licensed under the MIT license.

import { Pipeline } from "@azure/core-rest-pipeline";
import {
  immediateSuccess,
  ImmediateSuccessOptionalParams,
  createRepeatability,
  RepeatabilityClientOptionalParams,
  RepeatabilityContext,
} from "./api/index.js";
<<<<<<< HEAD
=======
import { ImmediateSuccessOptionalParams } from "./models/options.js";

export { RepeatabilityClientOptionalParams } from "./api/repeatabilityContext.js";
>>>>>>> 1de92fdb

export class RepeatabilityClient {
  private _client: RepeatabilityContext;
  /** The pipeline used by this client to make requests */
  public readonly pipeline: Pipeline;

  /** Illustrates OASIS repeatability headers */
  constructor(options: RepeatabilityClientOptionalParams = {}) {
    const prefixFromOptions = options?.userAgentOptions?.userAgentPrefix;
    const userAgentPrefix = prefixFromOptions
      ? `${prefixFromOptions} azsdk-js-client`
      : "azsdk-js-client";

    this._client = createRepeatability({
      ...options,
      userAgentOptions: { userAgentPrefix },
    });
    this.pipeline = this._client.pipeline;
  }

  /** Check we recognize Repeatability-Request-ID and Repeatability-First-Sent. */
  immediateSuccess(
    repeatabilityRequestID: string,
    repeatabilityFirstSent: Date,
    options: ImmediateSuccessOptionalParams = { requestOptions: {} },
  ): Promise<void> {
    return immediateSuccess(
      this._client,
      repeatabilityRequestID,
      repeatabilityFirstSent,
      options,
    );
  }
}<|MERGE_RESOLUTION|>--- conflicted
+++ resolved
@@ -9,12 +9,6 @@
   RepeatabilityClientOptionalParams,
   RepeatabilityContext,
 } from "./api/index.js";
-<<<<<<< HEAD
-=======
-import { ImmediateSuccessOptionalParams } from "./models/options.js";
-
-export { RepeatabilityClientOptionalParams } from "./api/repeatabilityContext.js";
->>>>>>> 1de92fdb
 
 export class RepeatabilityClient {
   private _client: RepeatabilityContext;
