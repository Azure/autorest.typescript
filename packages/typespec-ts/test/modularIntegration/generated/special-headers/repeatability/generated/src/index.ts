// Copyright (c) Microsoft Corporation.
// Licensed under the MIT license.

export { RepeatabilityClient } from "./repeatabilityClient.js";
export {
<<<<<<< HEAD
  ImmediateSuccessOptionalParams,
  RepeatabilityClientOptions,
} from "./api/index.js";
=======
  RepeatabilityClient,
  RepeatabilityClientOptionalParams,
} from "./repeatabilityClient.js";
export { ImmediateSuccessOptionalParams } from "./models/index.js";
>>>>>>> 1de92fdb
<|MERGE_RESOLUTION|>--- conflicted
+++ resolved
@@ -3,13 +3,6 @@
 
 export { RepeatabilityClient } from "./repeatabilityClient.js";
 export {
-<<<<<<< HEAD
   ImmediateSuccessOptionalParams,
-  RepeatabilityClientOptions,
-} from "./api/index.js";
-=======
-  RepeatabilityClient,
   RepeatabilityClientOptionalParams,
-} from "./repeatabilityClient.js";
-export { ImmediateSuccessOptionalParams } from "./models/index.js";
->>>>>>> 1de92fdb
+} from "./api/index.js";