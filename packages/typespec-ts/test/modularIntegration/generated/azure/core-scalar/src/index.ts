// Copyright (c) Microsoft Corporation.
// Licensed under the MIT license.

export { ScalarClient, ScalarClientOptions } from "./ScalarClient.js";
export {
  AzureLocationModel,
<<<<<<< HEAD
  Versions,
  GetOptions,
  PutOptions,
  PostOptions,
  HeaderOptions,
  QueryOptions,
=======
  GetOptionalParams,
  PutOptionalParams,
  PostOptionalParams,
  HeaderOptionalParams,
  QueryOptionalParams,
>>>>>>> 60a2a3f1
} from "./models/index.js";<|MERGE_RESOLUTION|>--- conflicted
+++ resolved
@@ -4,18 +4,9 @@
 export { ScalarClient, ScalarClientOptions } from "./ScalarClient.js";
 export {
   AzureLocationModel,
-<<<<<<< HEAD
   Versions,
-  GetOptions,
-  PutOptions,
-  PostOptions,
-  HeaderOptions,
-  QueryOptions,
-=======
-  GetOptionalParams,
   PutOptionalParams,
   PostOptionalParams,
   HeaderOptionalParams,
   QueryOptionalParams,
->>>>>>> 60a2a3f1
 } from "./models/index.js";