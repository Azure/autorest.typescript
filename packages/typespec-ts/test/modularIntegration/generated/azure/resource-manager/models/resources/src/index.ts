--- conflicted
+++ resolved
@@ -1,14 +1,7 @@
 // Copyright (c) Microsoft Corporation.
 // Licensed under the MIT license.
 
-<<<<<<< HEAD
 export { ResourcesClient } from "./resourcesClient.js";
-=======
-export {
-  ResourcesClient,
-  ResourcesClientOptionalParams,
-} from "./resourcesClient.js";
->>>>>>> 1de92fdb
 export { restorePoller, RestorePollerOptions } from "./restorePollerHelpers.js";
 export {
   Resource,
@@ -48,7 +41,7 @@
   NestedProxyResourcesUpdateOptionalParams,
   NestedProxyResourcesDeleteOptionalParams,
   NestedProxyResourcesListByTopLevelTrackedResourceOptionalParams,
-  ResourcesClientOptions,
+  ResourcesClientOptionalParams,
 } from "./api/index.js";
 export {
   NestedProxyResourcesOperations,
