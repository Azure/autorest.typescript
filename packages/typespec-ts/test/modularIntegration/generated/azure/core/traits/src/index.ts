--- conflicted
+++ resolved
@@ -1,11 +1,7 @@
 // Copyright (c) Microsoft Corporation.
 // Licensed under the MIT license.
 
-<<<<<<< HEAD
 export { TraitsClient } from "./traitsClient.js";
-=======
-export { TraitsClient, TraitsClientOptionalParams } from "./traitsClient.js";
->>>>>>> 1de92fdb
 export {
   User,
   UserActionParam,
@@ -16,5 +12,5 @@
 export {
   SmokeTestOptionalParams,
   RepeatableActionOptionalParams,
-  TraitsClientOptions,
+  TraitsClientOptionalParams,
 } from "./api/index.js";