// Copyright (c) Microsoft Corporation.
// Licensed under the MIT license.

import { Pipeline } from "@azure/core-rest-pipeline";
import { User, UserActionParam, UserActionResponse } from "./models/models.js";
import {
  smokeTest,
  repeatableAction,
  SmokeTestOptionalParams,
  RepeatableActionOptionalParams,
  createTraits,
  TraitsClientOptionalParams,
  TraitsContext,
} from "./api/index.js";

<<<<<<< HEAD
=======
export { TraitsClientOptionalParams } from "./api/traitsContext.js";

>>>>>>> 1de92fdb
export class TraitsClient {
  private _client: TraitsContext;
  /** The pipeline used by this client to make requests */
  public readonly pipeline: Pipeline;

  /** Illustrates Azure Core operation customizations by traits */
  constructor(options: TraitsClientOptionalParams = {}) {
    const prefixFromOptions = options?.userAgentOptions?.userAgentPrefix;
    const userAgentPrefix = prefixFromOptions
      ? `${prefixFromOptions} azsdk-js-client`
      : "azsdk-js-client";

    this._client = createTraits({
      ...options,
      userAgentOptions: { userAgentPrefix },
    });
    this.pipeline = this._client.pipeline;
  }

  /** Get a resource, sending and receiving headers. */
  smokeTest(
    id: number,
    foo: string,
    options: SmokeTestOptionalParams = { requestOptions: {} },
  ): Promise<User> {
    return smokeTest(this._client, id, foo, options);
  }

  /** Test for repeatable requests */
  repeatableAction(
    id: number,
    body: UserActionParam,
    options: RepeatableActionOptionalParams = { requestOptions: {} },
  ): Promise<UserActionResponse> {
    return repeatableAction(this._client, id, body, options);
  }
}<|MERGE_RESOLUTION|>--- conflicted
+++ resolved
@@ -13,11 +13,6 @@
   TraitsContext,
 } from "./api/index.js";
 
-<<<<<<< HEAD
-=======
-export { TraitsClientOptionalParams } from "./api/traitsContext.js";
-
->>>>>>> 1de92fdb
 export class TraitsClient {
   private _client: TraitsContext;
   /** The pipeline used by this client to make requests */
