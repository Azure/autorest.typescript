--- conflicted
+++ resolved
@@ -2,13 +2,11 @@
 import { OperationOptions } from '@azure-rest/core-client';
 import { Pipeline } from '@azure/core-rest-pipeline';
 
-<<<<<<< HEAD
-export declare type RepeatabilityResult = "accepted" | "rejected";
-=======
 export declare enum KnownVersions {
     v2022_12_01_preview = "2022-12-01-preview"
 }
->>>>>>> dc2b510d
+
+export declare type RepeatabilityResult = "accepted" | "rejected";
 
 export declare interface RepeatableActionOptionalParams extends OperationOptions {
     repeatabilityRequestId?: string;
