// Copyright (c) Microsoft Corporation.
// Licensed under the MIT license.

import {
  User,
  ListItemInputBody,
  UserListResults,
  PagedUser,
  PagedFirstItem,
<<<<<<< HEAD
  PagedSecondItem,
} from "../models/models.js";
=======
  FirstItem,
  PagedSecondItem,
  SecondItem,
} from "../models/models.js";
import { PagedAsyncIterableIterator } from "../models/pagingTypes.js";
import { buildPagedAsyncIterator } from "./pagingHelpers.js";
>>>>>>> 0e05027c
import {
  isUnexpected,
  BasicContext as Client,
  buildMultiCollection,
  CreateOrReplace200Response,
  CreateOrReplace201Response,
  CreateOrReplaceDefaultResponse,
  CreateOrUpdate200Response,
  CreateOrUpdate201Response,
  CreateOrUpdateDefaultResponse,
  DeleteOperation204Response,
  DeleteOperationDefaultResponse,
  ExportOperation200Response,
  ExportOperationDefaultResponse,
  Get200Response,
  GetDefaultResponse,
  List200Response,
  ListDefaultResponse,
  ListFirstItem200Response,
  ListFirstItemDefaultResponse,
  ListSecondItem200Response,
  ListSecondItemDefaultResponse,
  ListWithCustomPageModel200Response,
  ListWithCustomPageModelDefaultResponse,
  ListWithPage200Response,
  ListWithPageDefaultResponse,
  ListWithParameters200Response,
  ListWithParametersDefaultResponse,
} from "../rest/index.js";
import {
  StreamableMethod,
  operationOptionsToRequestParameters,
} from "@azure-rest/core-client";
import {
  CreateOrUpdateOptions,
  CreateOrReplaceOptions,
  GetOptions,
  ListOptions,
  ListWithPageOptions,
  ListWithParametersOptions,
  ListWithCustomPageModelOptions,
  DeleteOperationOptions,
  ExportOperationOptions,
  ListFirstItemOptions,
  ListSecondItemOptions,
} from "../models/options.js";

export function _createOrUpdateSend(
  context: Client,
  id: number,
  resource: User,
  options: CreateOrUpdateOptions = { requestOptions: {} }
): StreamableMethod<
  | CreateOrUpdate200Response
  | CreateOrUpdate201Response
  | CreateOrUpdateDefaultResponse
> {
  return context
    .path("/azure/core/basic/users/{id}", id)
    .patch({
      ...operationOptionsToRequestParameters(options),
      contentType:
        (options.contentType as any) ?? "application/merge-patch+json",
      body: {
        name: resource["name"],
        orders: !resource["orders"]
          ? resource["orders"]
          : resource["orders"].map((p) => ({
              userId: p["userId"],
              detail: p["detail"],
            })),
      },
    });
}

export async function _createOrUpdateDeserialize(
  result:
    | CreateOrUpdate200Response
    | CreateOrUpdate201Response
    | CreateOrUpdateDefaultResponse
): Promise<User> {
  if (isUnexpected(result)) {
    throw result.body;
  }

  return {
    id: result.body["id"],
    name: result.body["name"],
    orders: !result.body["orders"]
      ? result.body["orders"]
      : result.body["orders"].map((p) => ({
          id: p["id"],
          userId: p["userId"],
          detail: p["detail"],
        })),
    etag: result.body["etag"],
  };
}

/** Creates or updates a User */
export async function createOrUpdate(
  context: Client,
  id: number,
  resource: User,
  options: CreateOrUpdateOptions = { requestOptions: {} }
): Promise<User> {
  const result = await _createOrUpdateSend(context, id, resource, options);
  return _createOrUpdateDeserialize(result);
}

export function _createOrReplaceSend(
  context: Client,
  id: number,
  resource: User,
  options: CreateOrReplaceOptions = { requestOptions: {} }
): StreamableMethod<
  | CreateOrReplace200Response
  | CreateOrReplace201Response
  | CreateOrReplaceDefaultResponse
> {
  return context
    .path("/azure/core/basic/users/{id}", id)
    .put({
      ...operationOptionsToRequestParameters(options),
      body: {
        name: resource["name"],
        orders: !resource["orders"]
          ? resource["orders"]
          : resource["orders"].map((p) => ({
              userId: p["userId"],
              detail: p["detail"],
            })),
      },
    });
}

export async function _createOrReplaceDeserialize(
  result:
    | CreateOrReplace200Response
    | CreateOrReplace201Response
    | CreateOrReplaceDefaultResponse
): Promise<User> {
  if (isUnexpected(result)) {
    throw result.body;
  }

  return {
    id: result.body["id"],
    name: result.body["name"],
    orders: !result.body["orders"]
      ? result.body["orders"]
      : result.body["orders"].map((p) => ({
          id: p["id"],
          userId: p["userId"],
          detail: p["detail"],
        })),
    etag: result.body["etag"],
  };
}

/** Creates or replaces a User */
export async function createOrReplace(
  context: Client,
  id: number,
  resource: User,
  options: CreateOrReplaceOptions = { requestOptions: {} }
): Promise<User> {
  const result = await _createOrReplaceSend(context, id, resource, options);
  return _createOrReplaceDeserialize(result);
}

export function _getSend(
  context: Client,
  id: number,
  options: GetOptions = { requestOptions: {} }
): StreamableMethod<Get200Response | GetDefaultResponse> {
  return context
    .path("/azure/core/basic/users/{id}", id)
    .get({ ...operationOptionsToRequestParameters(options) });
}

export async function _getDeserialize(
  result: Get200Response | GetDefaultResponse
): Promise<User> {
  if (isUnexpected(result)) {
    throw result.body;
  }

  return {
    id: result.body["id"],
    name: result.body["name"],
    orders: !result.body["orders"]
      ? result.body["orders"]
      : result.body["orders"].map((p) => ({
          id: p["id"],
          userId: p["userId"],
          detail: p["detail"],
        })),
    etag: result.body["etag"],
  };
}

/** Gets a User */
export async function get(
  context: Client,
  id: number,
  options: GetOptions = { requestOptions: {} }
): Promise<User> {
  const result = await _getSend(context, id, options);
  return _getDeserialize(result);
}

export function _listSend(
  context: Client,
  options: ListOptions = { requestOptions: {} }
): StreamableMethod<List200Response | ListDefaultResponse> {
  return context
    .path("/azure/core/basic/users")
    .get({
      ...operationOptionsToRequestParameters(options),
      queryParameters: {
        top: options?.top,
        skip: options?.skip,
        maxpagesize: options?.maxpagesize,
        orderby:
          options?.orderby !== undefined
            ? buildMultiCollection(options?.orderby, "orderby")
            : undefined,
        filter: options?.filter,
        select:
          options?.select !== undefined
            ? buildMultiCollection(options?.select, "select")
            : undefined,
        expand:
          options?.expand !== undefined
            ? buildMultiCollection(options?.expand, "expand")
            : undefined,
      },
    });
}

export async function _listDeserialize(
  result: List200Response | ListDefaultResponse
): Promise<PagedUser> {
  if (isUnexpected(result)) {
    throw result.body;
  }

  return {
    value: result.body["value"].map((p) => ({
      id: p["id"],
      name: p["name"],
      orders: !p["orders"]
        ? p["orders"]
        : p["orders"].map((p) => ({
            id: p["id"],
            userId: p["userId"],
            detail: p["detail"],
          })),
      etag: p["etag"],
    })),
    nextLink: result.body["nextLink"],
  };
}

/** Lists all Users */
export function list(
  context: Client,
  options: ListOptions = { requestOptions: {} }
): PagedAsyncIterableIterator<User> {
  return buildPagedAsyncIterator(
    context,
    () => _listSend(context, options),
    _listDeserialize,
    { itemName: "value", nextLinkName: "nextLink" }
  );
}

export function _listWithPageSend(
  context: Client,
  options: ListWithPageOptions = { requestOptions: {} }
): StreamableMethod<ListWithPage200Response | ListWithPageDefaultResponse> {
  return context
    .path("/azure/core/basic/page")
    .get({ ...operationOptionsToRequestParameters(options) });
}

export async function _listWithPageDeserialize(
  result: ListWithPage200Response | ListWithPageDefaultResponse
): Promise<PagedUser> {
  if (isUnexpected(result)) {
    throw result.body;
  }

  return {
    value: result.body["value"].map((p) => ({
      id: p["id"],
      name: p["name"],
      orders: !p["orders"]
        ? p["orders"]
        : p["orders"].map((p) => ({
            id: p["id"],
            userId: p["userId"],
            detail: p["detail"],
          })),
      etag: p["etag"],
    })),
    nextLink: result.body["nextLink"],
  };
}

/** List with Azure.Core.Page<>. */
export function listWithPage(
  context: Client,
  options: ListWithPageOptions = { requestOptions: {} }
): PagedAsyncIterableIterator<User> {
  return buildPagedAsyncIterator(
    context,
    () => _listWithPageSend(context, options),
    _listWithPageDeserialize,
    { itemName: "value", nextLinkName: "nextLink" }
  );
}

export function _listWithParametersSend(
  context: Client,
  bodyInput: ListItemInputBody,
  options: ListWithParametersOptions = { requestOptions: {} }
): StreamableMethod<
  ListWithParameters200Response | ListWithParametersDefaultResponse
> {
  return context
    .path("/azure/core/basic/parameters")
    .get({
      ...operationOptionsToRequestParameters(options),
      queryParameters: { another: options?.another },
      body: { inputName: bodyInput["inputName"] },
    });
}

export async function _listWithParametersDeserialize(
  result: ListWithParameters200Response | ListWithParametersDefaultResponse
): Promise<PagedUser> {
  if (isUnexpected(result)) {
    throw result.body;
  }

  return {
    value: result.body["value"].map((p) => ({
      id: p["id"],
      name: p["name"],
      orders: !p["orders"]
        ? p["orders"]
        : p["orders"].map((p) => ({
            id: p["id"],
            userId: p["userId"],
            detail: p["detail"],
          })),
      etag: p["etag"],
    })),
    nextLink: result.body["nextLink"],
  };
}

/** List with extensible enum parameter Azure.Core.Page<>. */
export function listWithParameters(
  context: Client,
  bodyInput: ListItemInputBody,
  options: ListWithParametersOptions = { requestOptions: {} }
): PagedAsyncIterableIterator<User> {
  return buildPagedAsyncIterator(
    context,
    () => _listWithParametersSend(context, bodyInput, options),
    _listWithParametersDeserialize,
    { itemName: "value", nextLinkName: "nextLink" }
  );
}

export function _listWithParametersSend(
  context: Client,
  bodyInput: ListItemInputBody,
  options: ListWithParametersOptions = { requestOptions: {} }
): StreamableMethod<
  ListWithParameters200Response | ListWithParametersDefaultResponse
> {
  return context
    .path("/azure/core/basic/parameters")
    .get({
      ...operationOptionsToRequestParameters(options),
      queryParameters: { another: options?.another },
      body: { inputName: bodyInput["inputName"] },
    });
}

export async function _listWithParametersDeserialize(
  result: ListWithParameters200Response | ListWithParametersDefaultResponse
): Promise<PagedUser> {
  if (isUnexpected(result)) {
    throw result.body;
  }

  return {
    value: result.body["value"].map((p) => ({
      id: p["id"],
      name: p["name"],
      orders: !p["orders"]
        ? p["orders"]
        : p["orders"].map((p) => ({
            id: p["id"],
            userId: p["userId"],
            detail: p["detail"],
          })),
      etag: p["etag"],
    })),
    nextLink: result.body["nextLink"],
  };
}

/** List with extensible enum parameter Azure.Core.Page<>. */
export async function listWithParameters(
  context: Client,
  bodyInput: ListItemInputBody,
  options: ListWithParametersOptions = { requestOptions: {} }
): Promise<PagedUser> {
  const result = await _listWithParametersSend(context, bodyInput, options);
  return _listWithParametersDeserialize(result);
}

export function _listWithCustomPageModelSend(
  context: Client,
  options: ListWithCustomPageModelOptions = { requestOptions: {} }
): StreamableMethod<
  ListWithCustomPageModel200Response | ListWithCustomPageModelDefaultResponse
> {
  return context
    .path("/azure/core/basic/custom-page")
    .get({ ...operationOptionsToRequestParameters(options) });
}

export async function _listWithCustomPageModelDeserialize(
  result:
    | ListWithCustomPageModel200Response
    | ListWithCustomPageModelDefaultResponse
): Promise<UserListResults> {
  if (isUnexpected(result)) {
    throw result.body;
  }

  return {
    items: result.body["items"].map((p) => ({
      id: p["id"],
      name: p["name"],
      orders: !p["orders"]
        ? p["orders"]
        : p["orders"].map((p) => ({
            id: p["id"],
            userId: p["userId"],
            detail: p["detail"],
          })),
      etag: p["etag"],
    })),
    nextLink: result.body["nextLink"],
  };
}

/** List with custom page model. */
export function listWithCustomPageModel(
  context: Client,
  options: ListWithCustomPageModelOptions = { requestOptions: {} }
): PagedAsyncIterableIterator<User> {
  return buildPagedAsyncIterator(
    context,
    () => _listWithCustomPageModelSend(context, options),
    _listWithCustomPageModelDeserialize,
    { itemName: "items", nextLinkName: "nextLink" }
  );
}

export function _deleteOperationSend(
  context: Client,
  id: number,
  options: DeleteOperationOptions = { requestOptions: {} }
): StreamableMethod<
  DeleteOperation204Response | DeleteOperationDefaultResponse
> {
  return context
    .path("/azure/core/basic/users/{id}", id)
    .delete({ ...operationOptionsToRequestParameters(options) });
}

export async function _deleteOperationDeserialize(
  result: DeleteOperation204Response | DeleteOperationDefaultResponse
): Promise<void> {
  if (isUnexpected(result)) {
    throw result.body;
  }

  return;
}

/** Deletes a User */
export async function deleteOperation(
  context: Client,
  id: number,
  options: DeleteOperationOptions = { requestOptions: {} }
): Promise<void> {
  const result = await _deleteOperationSend(context, id, options);
  return _deleteOperationDeserialize(result);
}

export function _exportOperationSend(
  context: Client,
  id: number,
  format: string,
  options: ExportOperationOptions = { requestOptions: {} }
): StreamableMethod<
  ExportOperation200Response | ExportOperationDefaultResponse
> {
  return context
    .path("/azure/core/basic/users/{id}:export", id)
    .post({
      ...operationOptionsToRequestParameters(options),
      queryParameters: { format: format },
    });
}

export async function _exportOperationDeserialize(
  result: ExportOperation200Response | ExportOperationDefaultResponse
): Promise<User> {
  if (isUnexpected(result)) {
    throw result.body;
  }

  return {
    id: result.body["id"],
    name: result.body["name"],
    orders: !result.body["orders"]
      ? result.body["orders"]
      : result.body["orders"].map((p) => ({
          id: p["id"],
          userId: p["userId"],
          detail: p["detail"],
        })),
    etag: result.body["etag"],
  };
}

/** Exports a User */
export async function exportOperation(
  context: Client,
  id: number,
  format: string,
  options: ExportOperationOptions = { requestOptions: {} }
): Promise<User> {
  const result = await _exportOperationSend(context, id, format, options);
  return _exportOperationDeserialize(result);
}

export function _listFirstItemSend(
  context: Client,
  options: ListFirstItemOptions = { requestOptions: {} }
): StreamableMethod<ListFirstItem200Response | ListFirstItemDefaultResponse> {
  return context
    .path("/azure/core/basic/first-item")
    .get({ ...operationOptionsToRequestParameters(options) });
}

export async function _listFirstItemDeserialize(
  result: ListFirstItem200Response | ListFirstItemDefaultResponse
): Promise<PagedFirstItem> {
  if (isUnexpected(result)) {
    throw result.body;
  }

  return {
    value: result.body["value"].map((p) => ({ id: p["id"] })),
    nextLink: result.body["nextLink"],
  };
}

/** Two operations with two different page item types should be successfully generated. Should generate model for FirstItem. */
<<<<<<< HEAD
export async function listFirstItem(
  context: Client,
  options: ListFirstItemOptions = { requestOptions: {} }
): Promise<PagedFirstItem> {
  const result = await _listFirstItemSend(context, options);
  return _listFirstItemDeserialize(result);
=======
export function listFirstItem(
  context: Client,
  options: ListFirstItemOptions = { requestOptions: {} }
): PagedAsyncIterableIterator<FirstItem> {
  return buildPagedAsyncIterator(
    context,
    () => _listFirstItemSend(context, options),
    _listFirstItemDeserialize,
    { itemName: "value", nextLinkName: "nextLink" }
  );
>>>>>>> 0e05027c
}

export function _listSecondItemSend(
  context: Client,
  options: ListSecondItemOptions = { requestOptions: {} }
): StreamableMethod<ListSecondItem200Response | ListSecondItemDefaultResponse> {
  return context
    .path("/azure/core/basic/second-item")
    .get({ ...operationOptionsToRequestParameters(options) });
}

export async function _listSecondItemDeserialize(
  result: ListSecondItem200Response | ListSecondItemDefaultResponse
): Promise<PagedSecondItem> {
  if (isUnexpected(result)) {
    throw result.body;
  }

  return {
    value: result.body["value"].map((p) => ({ name: p["name"] })),
    nextLink: result.body["nextLink"],
  };
}

/** Two operations with two different page item types should be successfully generated. Should generate model for SecondItem. */
<<<<<<< HEAD
export async function listSecondItem(
  context: Client,
  options: ListSecondItemOptions = { requestOptions: {} }
): Promise<PagedSecondItem> {
  const result = await _listSecondItemSend(context, options);
  return _listSecondItemDeserialize(result);
=======
export function listSecondItem(
  context: Client,
  options: ListSecondItemOptions = { requestOptions: {} }
): PagedAsyncIterableIterator<SecondItem> {
  return buildPagedAsyncIterator(
    context,
    () => _listSecondItemSend(context, options),
    _listSecondItemDeserialize,
    { itemName: "value", nextLinkName: "nextLink" }
  );
>>>>>>> 0e05027c
}<|MERGE_RESOLUTION|>--- conflicted
+++ resolved
@@ -7,17 +7,8 @@
   UserListResults,
   PagedUser,
   PagedFirstItem,
-<<<<<<< HEAD
-  PagedSecondItem,
+  PagedSecondItem
 } from "../models/models.js";
-=======
-  FirstItem,
-  PagedSecondItem,
-  SecondItem,
-} from "../models/models.js";
-import { PagedAsyncIterableIterator } from "../models/pagingTypes.js";
-import { buildPagedAsyncIterator } from "./pagingHelpers.js";
->>>>>>> 0e05027c
 import {
   isUnexpected,
   BasicContext as Client,
@@ -45,11 +36,11 @@
   ListWithPage200Response,
   ListWithPageDefaultResponse,
   ListWithParameters200Response,
-  ListWithParametersDefaultResponse,
+  ListWithParametersDefaultResponse
 } from "../rest/index.js";
 import {
   StreamableMethod,
-  operationOptionsToRequestParameters,
+  operationOptionsToRequestParameters
 } from "@azure-rest/core-client";
 import {
   CreateOrUpdateOptions,
@@ -62,7 +53,7 @@
   DeleteOperationOptions,
   ExportOperationOptions,
   ListFirstItemOptions,
-  ListSecondItemOptions,
+  ListSecondItemOptions
 } from "../models/options.js";
 
 export function _createOrUpdateSend(
@@ -75,22 +66,19 @@
   | CreateOrUpdate201Response
   | CreateOrUpdateDefaultResponse
 > {
-  return context
-    .path("/azure/core/basic/users/{id}", id)
-    .patch({
-      ...operationOptionsToRequestParameters(options),
-      contentType:
-        (options.contentType as any) ?? "application/merge-patch+json",
-      body: {
-        name: resource["name"],
-        orders: !resource["orders"]
-          ? resource["orders"]
-          : resource["orders"].map((p) => ({
-              userId: p["userId"],
-              detail: p["detail"],
-            })),
-      },
-    });
+  return context.path("/azure/core/basic/users/{id}", id).patch({
+    ...operationOptionsToRequestParameters(options),
+    contentType: (options.contentType as any) ?? "application/merge-patch+json",
+    body: {
+      name: resource["name"],
+      orders: !resource["orders"]
+        ? resource["orders"]
+        : resource["orders"].map((p) => ({
+            userId: p["userId"],
+            detail: p["detail"]
+          }))
+    }
+  });
 }
 
 export async function _createOrUpdateDeserialize(
@@ -111,9 +99,9 @@
       : result.body["orders"].map((p) => ({
           id: p["id"],
           userId: p["userId"],
-          detail: p["detail"],
+          detail: p["detail"]
         })),
-    etag: result.body["etag"],
+    etag: result.body["etag"]
   };
 }
 
@@ -138,20 +126,18 @@
   | CreateOrReplace201Response
   | CreateOrReplaceDefaultResponse
 > {
-  return context
-    .path("/azure/core/basic/users/{id}", id)
-    .put({
-      ...operationOptionsToRequestParameters(options),
-      body: {
-        name: resource["name"],
-        orders: !resource["orders"]
-          ? resource["orders"]
-          : resource["orders"].map((p) => ({
-              userId: p["userId"],
-              detail: p["detail"],
-            })),
-      },
-    });
+  return context.path("/azure/core/basic/users/{id}", id).put({
+    ...operationOptionsToRequestParameters(options),
+    body: {
+      name: resource["name"],
+      orders: !resource["orders"]
+        ? resource["orders"]
+        : resource["orders"].map((p) => ({
+            userId: p["userId"],
+            detail: p["detail"]
+          }))
+    }
+  });
 }
 
 export async function _createOrReplaceDeserialize(
@@ -172,9 +158,9 @@
       : result.body["orders"].map((p) => ({
           id: p["id"],
           userId: p["userId"],
-          detail: p["detail"],
+          detail: p["detail"]
         })),
-    etag: result.body["etag"],
+    etag: result.body["etag"]
   };
 }
 
@@ -214,9 +200,9 @@
       : result.body["orders"].map((p) => ({
           id: p["id"],
           userId: p["userId"],
-          detail: p["detail"],
+          detail: p["detail"]
         })),
-    etag: result.body["etag"],
+    etag: result.body["etag"]
   };
 }
 
@@ -234,29 +220,27 @@
   context: Client,
   options: ListOptions = { requestOptions: {} }
 ): StreamableMethod<List200Response | ListDefaultResponse> {
-  return context
-    .path("/azure/core/basic/users")
-    .get({
-      ...operationOptionsToRequestParameters(options),
-      queryParameters: {
-        top: options?.top,
-        skip: options?.skip,
-        maxpagesize: options?.maxpagesize,
-        orderby:
-          options?.orderby !== undefined
-            ? buildMultiCollection(options?.orderby, "orderby")
-            : undefined,
-        filter: options?.filter,
-        select:
-          options?.select !== undefined
-            ? buildMultiCollection(options?.select, "select")
-            : undefined,
-        expand:
-          options?.expand !== undefined
-            ? buildMultiCollection(options?.expand, "expand")
-            : undefined,
-      },
-    });
+  return context.path("/azure/core/basic/users").get({
+    ...operationOptionsToRequestParameters(options),
+    queryParameters: {
+      top: options?.top,
+      skip: options?.skip,
+      maxpagesize: options?.maxpagesize,
+      orderby:
+        options?.orderby !== undefined
+          ? buildMultiCollection(options?.orderby, "orderby")
+          : undefined,
+      filter: options?.filter,
+      select:
+        options?.select !== undefined
+          ? buildMultiCollection(options?.select, "select")
+          : undefined,
+      expand:
+        options?.expand !== undefined
+          ? buildMultiCollection(options?.expand, "expand")
+          : undefined
+    }
+  });
 }
 
 export async function _listDeserialize(
@@ -275,11 +259,11 @@
         : p["orders"].map((p) => ({
             id: p["id"],
             userId: p["userId"],
-            detail: p["detail"],
+            detail: p["detail"]
           })),
-      etag: p["etag"],
+      etag: p["etag"]
     })),
-    nextLink: result.body["nextLink"],
+    nextLink: result.body["nextLink"]
   };
 }
 
@@ -321,11 +305,11 @@
         : p["orders"].map((p) => ({
             id: p["id"],
             userId: p["userId"],
-            detail: p["detail"],
+            detail: p["detail"]
           })),
-      etag: p["etag"],
+      etag: p["etag"]
     })),
-    nextLink: result.body["nextLink"],
+    nextLink: result.body["nextLink"]
   };
 }
 
@@ -349,13 +333,11 @@
 ): StreamableMethod<
   ListWithParameters200Response | ListWithParametersDefaultResponse
 > {
-  return context
-    .path("/azure/core/basic/parameters")
-    .get({
-      ...operationOptionsToRequestParameters(options),
-      queryParameters: { another: options?.another },
-      body: { inputName: bodyInput["inputName"] },
-    });
+  return context.path("/azure/core/basic/parameters").get({
+    ...operationOptionsToRequestParameters(options),
+    queryParameters: { another: options?.another },
+    body: { inputName: bodyInput["inputName"] }
+  });
 }
 
 export async function _listWithParametersDeserialize(
@@ -374,11 +356,11 @@
         : p["orders"].map((p) => ({
             id: p["id"],
             userId: p["userId"],
-            detail: p["detail"],
+            detail: p["detail"]
           })),
-      etag: p["etag"],
+      etag: p["etag"]
     })),
-    nextLink: result.body["nextLink"],
+    nextLink: result.body["nextLink"]
   };
 }
 
@@ -403,13 +385,11 @@
 ): StreamableMethod<
   ListWithParameters200Response | ListWithParametersDefaultResponse
 > {
-  return context
-    .path("/azure/core/basic/parameters")
-    .get({
-      ...operationOptionsToRequestParameters(options),
-      queryParameters: { another: options?.another },
-      body: { inputName: bodyInput["inputName"] },
-    });
+  return context.path("/azure/core/basic/parameters").get({
+    ...operationOptionsToRequestParameters(options),
+    queryParameters: { another: options?.another },
+    body: { inputName: bodyInput["inputName"] }
+  });
 }
 
 export async function _listWithParametersDeserialize(
@@ -428,11 +408,11 @@
         : p["orders"].map((p) => ({
             id: p["id"],
             userId: p["userId"],
-            detail: p["detail"],
+            detail: p["detail"]
           })),
-      etag: p["etag"],
+      etag: p["etag"]
     })),
-    nextLink: result.body["nextLink"],
+    nextLink: result.body["nextLink"]
   };
 }
 
@@ -475,11 +455,11 @@
         : p["orders"].map((p) => ({
             id: p["id"],
             userId: p["userId"],
-            detail: p["detail"],
+            detail: p["detail"]
           })),
-      etag: p["etag"],
+      etag: p["etag"]
     })),
-    nextLink: result.body["nextLink"],
+    nextLink: result.body["nextLink"]
   };
 }
 
@@ -536,12 +516,10 @@
 ): StreamableMethod<
   ExportOperation200Response | ExportOperationDefaultResponse
 > {
-  return context
-    .path("/azure/core/basic/users/{id}:export", id)
-    .post({
-      ...operationOptionsToRequestParameters(options),
-      queryParameters: { format: format },
-    });
+  return context.path("/azure/core/basic/users/{id}:export", id).post({
+    ...operationOptionsToRequestParameters(options),
+    queryParameters: { format: format }
+  });
 }
 
 export async function _exportOperationDeserialize(
@@ -559,9 +537,9 @@
       : result.body["orders"].map((p) => ({
           id: p["id"],
           userId: p["userId"],
-          detail: p["detail"],
+          detail: p["detail"]
         })),
-    etag: result.body["etag"],
+    etag: result.body["etag"]
   };
 }
 
@@ -594,30 +572,17 @@
 
   return {
     value: result.body["value"].map((p) => ({ id: p["id"] })),
-    nextLink: result.body["nextLink"],
+    nextLink: result.body["nextLink"]
   };
 }
 
 /** Two operations with two different page item types should be successfully generated. Should generate model for FirstItem. */
-<<<<<<< HEAD
 export async function listFirstItem(
   context: Client,
   options: ListFirstItemOptions = { requestOptions: {} }
 ): Promise<PagedFirstItem> {
   const result = await _listFirstItemSend(context, options);
   return _listFirstItemDeserialize(result);
-=======
-export function listFirstItem(
-  context: Client,
-  options: ListFirstItemOptions = { requestOptions: {} }
-): PagedAsyncIterableIterator<FirstItem> {
-  return buildPagedAsyncIterator(
-    context,
-    () => _listFirstItemSend(context, options),
-    _listFirstItemDeserialize,
-    { itemName: "value", nextLinkName: "nextLink" }
-  );
->>>>>>> 0e05027c
 }
 
 export function _listSecondItemSend(
@@ -638,28 +603,15 @@
 
   return {
     value: result.body["value"].map((p) => ({ name: p["name"] })),
-    nextLink: result.body["nextLink"],
+    nextLink: result.body["nextLink"]
   };
 }
 
 /** Two operations with two different page item types should be successfully generated. Should generate model for SecondItem. */
-<<<<<<< HEAD
 export async function listSecondItem(
   context: Client,
   options: ListSecondItemOptions = { requestOptions: {} }
 ): Promise<PagedSecondItem> {
   const result = await _listSecondItemSend(context, options);
   return _listSecondItemDeserialize(result);
-=======
-export function listSecondItem(
-  context: Client,
-  options: ListSecondItemOptions = { requestOptions: {} }
-): PagedAsyncIterableIterator<SecondItem> {
-  return buildPagedAsyncIterator(
-    context,
-    () => _listSecondItemSend(context, options),
-    _listSecondItemDeserialize,
-    { itemName: "value", nextLinkName: "nextLink" }
-  );
->>>>>>> 0e05027c
 }