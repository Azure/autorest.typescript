// Copyright (c) Microsoft Corporation.
// Licensed under the MIT license.

import { Pipeline } from "@azure/core-rest-pipeline";
<<<<<<< HEAD
import { User } from "./models/models.js";
=======
import {
  User,
  ListItemInputBody,
  UserListResults,
  PagedUser,
  PagedFirstItem,
  PagedSecondItem,
} from "./models/models.js";
>>>>>>> 7958e09a
import {
  CreateOrUpdateOptions,
  CreateOrReplaceOptions,
  GetOptions,
  ListOptions,
  ListWithPageOptions,
  ListWithParametersOptions,
  ListWithCustomPageModelOptions,
  DeleteOperationOptions,
  ExportOperationOptions,
  ListFirstItemOptions,
  ListSecondItemOptions,
} from "./models/options.js";
import { PagedAsyncIterableIterator } from "./models/pagingTypes.js";
import {
  createBasic,
  BasicClientOptions,
  BasicContext,
  createOrUpdate,
  createOrReplace,
  get,
  list,
  listWithPage,
  listWithParameters,
  listWithCustomPageModel,
  deleteOperation,
  exportOperation,
  listFirstItem,
  listSecondItem,
} from "./api/index.js";

export { BasicClientOptions } from "./api/BasicContext.js";

export class BasicClient {
  private _client: BasicContext;
  /** The pipeline used by this client to make requests */
  public readonly pipeline: Pipeline;

  /** Illustrates bodies templated with Azure Core */
  constructor(options: BasicClientOptions = {}) {
    this._client = createBasic(options);
    this.pipeline = this._client.pipeline;
  }

  /** Creates or updates a User */
  createOrUpdate(
    id: number,
    resource: User,
    options: CreateOrUpdateOptions = { requestOptions: {} }
  ): Promise<User> {
    return createOrUpdate(this._client, id, resource, options);
  }

  /** Creates or replaces a User */
  createOrReplace(
    id: number,
    resource: User,
    options: CreateOrReplaceOptions = { requestOptions: {} }
  ): Promise<User> {
    return createOrReplace(this._client, id, resource, options);
  }

  /** Gets a User */
  get(id: number, options: GetOptions = { requestOptions: {} }): Promise<User> {
    return get(this._client, id, options);
  }

  /** Lists all Users */
  list(
    options: ListOptions = { requestOptions: {} }
  ): PagedAsyncIterableIterator<User> {
    return list(this._client, options);
  }

  /** List with Azure.Core.Page<>. */
  listWithPage(
    options: ListWithPageOptions = { requestOptions: {} }
  ): PagedAsyncIterableIterator<User> {
    return listWithPage(this._client, options);
  }

  /** List with extensible enum parameter Azure.Core.Page<>. */
  listWithParameters(
    bodyInput: ListItemInputBody,
    options: ListWithParametersOptions = { requestOptions: {} }
  ): Promise<PagedUser> {
    return listWithParameters(this._client, bodyInput, options);
  }

  /** List with custom page model. */
  listWithCustomPageModel(
    options: ListWithCustomPageModelOptions = { requestOptions: {} }
  ): PagedAsyncIterableIterator<User> {
    return listWithCustomPageModel(this._client, options);
  }

  /** Deletes a User */
  deleteOperation(
    id: number,
    options: DeleteOperationOptions = { requestOptions: {} }
  ): Promise<void> {
    return deleteOperation(this._client, id, options);
  }

  /** Exports a User */
  exportOperation(
    id: number,
    format: string,
    options: ExportOperationOptions = { requestOptions: {} }
  ): Promise<User> {
    return exportOperation(this._client, id, format, options);
  }

  /** Two operations with two different page item types should be successfully generated. Should generate model for FirstItem. */
  listFirstItem(
    options: ListFirstItemOptions = { requestOptions: {} }
  ): Promise<PagedFirstItem> {
    return listFirstItem(this._client, options);
  }

  /** Two operations with two different page item types should be successfully generated. Should generate model for SecondItem. */
  listSecondItem(
    options: ListSecondItemOptions = { requestOptions: {} }
  ): Promise<PagedSecondItem> {
    return listSecondItem(this._client, options);
  }
}<|MERGE_RESOLUTION|>--- conflicted
+++ resolved
@@ -2,10 +2,7 @@
 // Licensed under the MIT license.
 
 import { Pipeline } from "@azure/core-rest-pipeline";
-<<<<<<< HEAD
 import { User } from "./models/models.js";
-=======
-import {
   User,
   ListItemInputBody,
   UserListResults,
@@ -13,7 +10,6 @@
   PagedFirstItem,
   PagedSecondItem,
 } from "./models/models.js";
->>>>>>> 7958e09a
 import {
   CreateOrUpdateOptions,
   CreateOrReplaceOptions,
