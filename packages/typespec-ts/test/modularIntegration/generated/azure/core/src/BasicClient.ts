// Copyright (c) Microsoft Corporation.
// Licensed under the MIT license.

<<<<<<< HEAD
import { User } from "./models/models.js";
=======
import { Pipeline } from "@azure/core-rest-pipeline";
import { User, UserListResults, PagedUser } from "./models/models.js";
>>>>>>> 7b641fe7
import {
  CreateOrUpdateOptions,
  CreateOrReplaceOptions,
  GetOptions,
  ListOptions,
  ListWithPageOptions,
  ListWithCustomPageModelOptions,
  DeleteOperationOptions,
  ExportOperationOptions,
} from "./models/options.js";
import {
  createBasic,
  BasicClientOptions,
  BasicContext,
  createOrUpdate,
  createOrReplace,
  get,
  list,
  listWithPage,
  listWithCustomPageModel,
  deleteOperation,
  exportOperation,
} from "./api/index.js";
import { PagedAsyncIterableIterator } from "./util/pagingUtil.js";

export { BasicClientOptions } from "./api/BasicContext.js";

export class BasicClient {
  private _client: BasicContext;
  /** The pipeline used by this client to make requests */
  public readonly pipeline: Pipeline;

  /** Illustrates bodies templated with Azure Core */
  constructor(options: BasicClientOptions = {}) {
    this._client = createBasic(options);
    this.pipeline = this._client.pipeline;
  }

  /** Creates or updates a User */
  createOrUpdate(
    id: number,
    resource: User,
    options: CreateOrUpdateOptions = { requestOptions: {} }
  ): Promise<User> {
    return createOrUpdate(this._client, id, resource, options);
  }

  /** Creates or replaces a User */
  createOrReplace(
    id: number,
    resource: User,
    options: CreateOrReplaceOptions = { requestOptions: {} }
  ): Promise<User> {
    return createOrReplace(this._client, id, resource, options);
  }

  /** Gets a User */
  get(id: number, options: GetOptions = { requestOptions: {} }): Promise<User> {
    return get(this._client, id, options);
  }

  /** Lists all Users */
  list(
    options: ListOptions = { requestOptions: {} }
  ): PagedAsyncIterableIterator<User> {
    return list(this._client, options);
  }

  /** List with Azure.Core.Page<>. */
  listWithPage(
    options: ListWithPageOptions = { requestOptions: {} }
  ): PagedAsyncIterableIterator<User> {
    return listWithPage(this._client, options);
  }

  /** List with custom page model. */
  listWithCustomPageModel(
    options: ListWithCustomPageModelOptions = { requestOptions: {} }
  ): PagedAsyncIterableIterator<User> {
    return listWithCustomPageModel(this._client, options);
  }

  /** Deletes a User */
  deleteOperation(
    id: number,
    options: DeleteOperationOptions = { requestOptions: {} }
  ): Promise<void> {
    return deleteOperation(this._client, id, options);
  }

  /** Exports a User */
  exportOperation(
    id: number,
    format: string,
    options: ExportOperationOptions = { requestOptions: {} }
  ): Promise<User> {
    return exportOperation(this._client, id, format, options);
  }
}<|MERGE_RESOLUTION|>--- conflicted
+++ resolved
@@ -1,12 +1,7 @@
 // Copyright (c) Microsoft Corporation.
 // Licensed under the MIT license.
 
-<<<<<<< HEAD
 import { User } from "./models/models.js";
-=======
-import { Pipeline } from "@azure/core-rest-pipeline";
-import { User, UserListResults, PagedUser } from "./models/models.js";
->>>>>>> 7b641fe7
 import {
   CreateOrUpdateOptions,
   CreateOrReplaceOptions,
