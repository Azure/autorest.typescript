// Copyright (c) Microsoft Corporation.
// Licensed under the MIT license.

export {
  User,
  UserOrder,
  ListItemInputBody,
  UserListResults,
  PagedUser,
  ListItemInputExtensibleEnum,
  PagedFirstItem,
  FirstItem,
  PagedSecondItem,
  SecondItem,
} from "./models.js";
export {
  CreateOrUpdateOptions,
  CreateOrReplaceOptions,
  GetOptions,
  ListOptions,
  ListWithPageOptions,
  ListWithParametersOptions,
  ListWithCustomPageModelOptions,
  DeleteOperationOptions,
  ExportOperationOptions,
<<<<<<< HEAD
} from "./options.js";
export {
  PageSettings,
  ContinuablePage,
  PagedAsyncIterableIterator,
} from "./pagingTypes.js";
=======
  ListFirstItemOptions,
  ListSecondItemOptions,
} from "./options.js";
>>>>>>> 7958e09a
<|MERGE_RESOLUTION|>--- conflicted
+++ resolved
@@ -23,15 +23,11 @@
   ListWithCustomPageModelOptions,
   DeleteOperationOptions,
   ExportOperationOptions,
-<<<<<<< HEAD
+  ListFirstItemOptions,
+  ListSecondItemOptions,
 } from "./options.js";
 export {
   PageSettings,
   ContinuablePage,
   PagedAsyncIterableIterator,
-} from "./pagingTypes.js";
-=======
-  ListFirstItemOptions,
-  ListSecondItemOptions,
-} from "./options.js";
->>>>>>> 7958e09a
+} from "./pagingTypes.js";