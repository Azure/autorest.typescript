// Copyright (c) Microsoft Corporation.
// Licensed under the MIT license.

import { Pipeline } from "@azure/core-rest-pipeline";
import { AzureLocationModel } from "./models/models.js";
import {
  get,
  put,
  post,
  header,
  query,
  GetOptionalParams,
  PutOptionalParams,
  PostOptionalParams,
  HeaderOptionalParams,
  QueryOptionalParams,
  createScalar,
  ScalarClientOptionalParams,
  ScalarContext,
} from "./api/index.js";

<<<<<<< HEAD
=======
export { ScalarClientOptionalParams } from "./api/scalarContext.js";

>>>>>>> 1de92fdb
export class ScalarClient {
  private _client: ScalarContext;
  /** The pipeline used by this client to make requests */
  public readonly pipeline: Pipeline;

  constructor(options: ScalarClientOptionalParams = {}) {
    const prefixFromOptions = options?.userAgentOptions?.userAgentPrefix;
    const userAgentPrefix = prefixFromOptions
      ? `${prefixFromOptions} azsdk-js-client`
      : "azsdk-js-client";

    this._client = createScalar({
      ...options,
      userAgentOptions: { userAgentPrefix },
    });
    this.pipeline = this._client.pipeline;
  }

  /** get azureLocation value */
  get(options: GetOptionalParams = { requestOptions: {} }): Promise<string> {
    return get(this._client, options);
  }

  /** put azureLocation value */
  put(
    body: string,
    options: PutOptionalParams = { requestOptions: {} },
  ): Promise<void> {
    return put(this._client, body, options);
  }

  /** post a model which has azureLocation property */
  post(
    body: AzureLocationModel,
    options: PostOptionalParams = { requestOptions: {} },
  ): Promise<AzureLocationModel> {
    return post(this._client, body, options);
  }

  /** azureLocation value header */
  header(
    region: string,
    options: HeaderOptionalParams = { requestOptions: {} },
  ): Promise<void> {
    return header(this._client, region, options);
  }

  /** azureLocation value query */
  query(
    region: string,
    options: QueryOptionalParams = { requestOptions: {} },
  ): Promise<void> {
    return query(this._client, region, options);
  }
}<|MERGE_RESOLUTION|>--- conflicted
+++ resolved
@@ -19,11 +19,6 @@
   ScalarContext,
 } from "./api/index.js";
 
-<<<<<<< HEAD
-=======
-export { ScalarClientOptionalParams } from "./api/scalarContext.js";
-
->>>>>>> 1de92fdb
 export class ScalarClient {
   private _client: ScalarContext;
   /** The pipeline used by this client to make requests */
