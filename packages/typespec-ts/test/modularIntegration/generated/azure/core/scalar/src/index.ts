// Copyright (c) Microsoft Corporation.
// Licensed under the MIT license.

<<<<<<< HEAD
export { ScalarClient } from "./scalarClient.js";
export { AzureLocationModel, Versions } from "./models/index.js";
=======
export { ScalarClient, ScalarClientOptionalParams } from "./scalarClient.js";
>>>>>>> 1de92fdb
export {
  GetOptionalParams,
  PutOptionalParams,
  PostOptionalParams,
  HeaderOptionalParams,
  QueryOptionalParams,
  ScalarClientOptions,
} from "./api/index.js";<|MERGE_RESOLUTION|>--- conflicted
+++ resolved
@@ -1,17 +1,13 @@
 // Copyright (c) Microsoft Corporation.
 // Licensed under the MIT license.
 
-<<<<<<< HEAD
 export { ScalarClient } from "./scalarClient.js";
 export { AzureLocationModel, Versions } from "./models/index.js";
-=======
-export { ScalarClient, ScalarClientOptionalParams } from "./scalarClient.js";
->>>>>>> 1de92fdb
 export {
   GetOptionalParams,
   PutOptionalParams,
   PostOptionalParams,
   HeaderOptionalParams,
   QueryOptionalParams,
-  ScalarClientOptions,
+  ScalarClientOptionalParams,
 } from "./api/index.js";