// Copyright (c) Microsoft Corporation.
// Licensed under the MIT license.

import { PollerLike, OperationState } from "@azure/core-lro";
import { Pipeline } from "@azure/core-rest-pipeline";
import { GenerationOptions, GenerationResult } from "./models/models.js";
import {
  longRunningRpc,
  LongRunningRpcOptionalParams,
  createRpc,
  RpcClientOptionalParams,
  RpcContext,
} from "./api/index.js";

<<<<<<< HEAD
=======
export { RpcClientOptionalParams } from "./api/rpcContext.js";

>>>>>>> 1de92fdb
export class RpcClient {
  private _client: RpcContext;
  /** The pipeline used by this client to make requests */
  public readonly pipeline: Pipeline;

  /** Illustrates bodies templated with Azure Core with long-running RPC operation */
  constructor(options: RpcClientOptionalParams = {}) {
    const prefixFromOptions = options?.userAgentOptions?.userAgentPrefix;
    const userAgentPrefix = prefixFromOptions
      ? `${prefixFromOptions} azsdk-js-client`
      : "azsdk-js-client";

    this._client = createRpc({
      ...options,
      userAgentOptions: { userAgentPrefix },
    });
    this.pipeline = this._client.pipeline;
  }

  /** Generate data. */
  longRunningRpc(
    body: GenerationOptions,
    options: LongRunningRpcOptionalParams = { requestOptions: {} },
  ): PollerLike<OperationState<GenerationResult>, GenerationResult> {
    return longRunningRpc(this._client, body, options);
  }
}<|MERGE_RESOLUTION|>--- conflicted
+++ resolved
@@ -12,11 +12,6 @@
   RpcContext,
 } from "./api/index.js";
 
-<<<<<<< HEAD
-=======
-export { RpcClientOptionalParams } from "./api/rpcContext.js";
-
->>>>>>> 1de92fdb
 export class RpcClient {
   private _client: RpcContext;
   /** The pipeline used by this client to make requests */
