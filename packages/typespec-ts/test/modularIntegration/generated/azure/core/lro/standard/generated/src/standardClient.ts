// Copyright (c) Microsoft Corporation.
// Licensed under the MIT license.

import { PollerLike, OperationState } from "@azure/core-lro";
import { Pipeline } from "@azure/core-rest-pipeline";
import { User, ExportedUser } from "./models/models.js";
import {
  createOrReplace,
  $delete,
  $export,
  CreateOrReplaceOptionalParams,
  DeleteOptionalParams,
  ExportOptionalParams,
  createStandard,
  StandardClientOptionalParams,
  StandardContext,
} from "./api/index.js";

<<<<<<< HEAD
=======
export { StandardClientOptionalParams } from "./api/standardContext.js";

>>>>>>> 1de92fdb
export class StandardClient {
  private _client: StandardContext;
  /** The pipeline used by this client to make requests */
  public readonly pipeline: Pipeline;

  /** Illustrates bodies templated with Azure Core with long-running operation */
  constructor(options: StandardClientOptionalParams = {}) {
    const prefixFromOptions = options?.userAgentOptions?.userAgentPrefix;
    const userAgentPrefix = prefixFromOptions
      ? `${prefixFromOptions} azsdk-js-client`
      : "azsdk-js-client";

    this._client = createStandard({
      ...options,
      userAgentOptions: { userAgentPrefix },
    });
    this.pipeline = this._client.pipeline;
  }

  /** Creates or replaces a User */
  createOrReplace(
    name: string,
    resource: User,
    options: CreateOrReplaceOptionalParams = { requestOptions: {} },
  ): PollerLike<OperationState<User>, User> {
    return createOrReplace(this._client, name, resource, options);
  }

  /** Deletes a User */
  /**
   *  @fixme delete is a reserved word that cannot be used as an operation name.
   *         Please add @clientName("clientName") or @clientName("<JS-Specific-Name>", "javascript")
   *         to the operation to override the generated name.
   */
  delete(
    name: string,
    options: DeleteOptionalParams = { requestOptions: {} },
  ): PollerLike<OperationState<void>, void> {
    return $delete(this._client, name, options);
  }

  /** Exports a User */
  /**
   *  @fixme export is a reserved word that cannot be used as an operation name.
   *         Please add @clientName("clientName") or @clientName("<JS-Specific-Name>", "javascript")
   *         to the operation to override the generated name.
   */
  export(
    name: string,
    format: string,
    options: ExportOptionalParams = { requestOptions: {} },
  ): PollerLike<OperationState<ExportedUser>, ExportedUser> {
    return $export(this._client, name, format, options);
  }
}<|MERGE_RESOLUTION|>--- conflicted
+++ resolved
@@ -16,11 +16,6 @@
   StandardContext,
 } from "./api/index.js";
 
-<<<<<<< HEAD
-=======
-export { StandardClientOptionalParams } from "./api/standardContext.js";
-
->>>>>>> 1de92fdb
 export class StandardClient {
   private _client: StandardContext;
   /** The pipeline used by this client to make requests */
