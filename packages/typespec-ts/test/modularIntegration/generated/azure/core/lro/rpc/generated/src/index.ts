// Copyright (c) Microsoft Corporation.
// Licensed under the MIT license.

<<<<<<< HEAD
export { RpcClient } from "./rpcClient.js";
=======
export { RpcClient, RpcClientOptionalParams } from "./rpcClient.js";
>>>>>>> 1de92fdb
export { restorePoller, RestorePollerOptions } from "./restorePollerHelpers.js";
export {
  GenerationOptions,
  GenerationResult,
  Versions,
} from "./models/index.js";
export { LongRunningRpcOptionalParams, RpcClientOptions } from "./api/index.js";<|MERGE_RESOLUTION|>--- conflicted
+++ resolved
@@ -1,15 +1,14 @@
 // Copyright (c) Microsoft Corporation.
 // Licensed under the MIT license.
 
-<<<<<<< HEAD
 export { RpcClient } from "./rpcClient.js";
-=======
-export { RpcClient, RpcClientOptionalParams } from "./rpcClient.js";
->>>>>>> 1de92fdb
 export { restorePoller, RestorePollerOptions } from "./restorePollerHelpers.js";
 export {
   GenerationOptions,
   GenerationResult,
   Versions,
 } from "./models/index.js";
-export { LongRunningRpcOptionalParams, RpcClientOptions } from "./api/index.js";+export {
+  LongRunningRpcOptionalParams,
+  RpcClientOptionalParams,
+} from "./api/index.js";