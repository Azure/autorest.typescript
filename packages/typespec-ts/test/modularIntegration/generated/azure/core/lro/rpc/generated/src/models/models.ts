// Copyright (c) Microsoft Corporation.
// Licensed under the MIT license.

<<<<<<< HEAD
import { GenerationOptions as GenerationOptionsRest } from "../rest/index.js";
import { ErrorModel } from "@azure-rest/core-client";
import { OperationStatus as CoreOperationStatus } from "@azure/core-lro";

=======
>>>>>>> f409a930
/** Options for the generation. */
export interface GenerationOptions {
  /** Prompt. */
  prompt: string;
}

<<<<<<< HEAD
export function generationOptionsSerializer(
  item: GenerationOptions,
): GenerationOptionsRest {
  return {
    prompt: item["prompt"],
  };
}

/** Provides status details for long running operations. */
export interface GenerationResponse {
  /** The unique ID of the operation. */
  readonly id: string;
  /** The status of the operation */
  status: CoreOperationStatus;
  /** Error object that describes the error when status is "Failed". */
  error?: ErrorModel;
  /** The result of the operation. */
  result?: GenerationResult;
}

=======
>>>>>>> f409a930
/** Result of the generation. */
export interface GenerationResult {
  /** The data. */
  data: string;
}

/** The API version. */
export type Versions = "2022-12-01-preview";<|MERGE_RESOLUTION|>--- conflicted
+++ resolved
@@ -1,25 +1,21 @@
 // Copyright (c) Microsoft Corporation.
 // Licensed under the MIT license.
 
-<<<<<<< HEAD
 import { GenerationOptions as GenerationOptionsRest } from "../rest/index.js";
 import { ErrorModel } from "@azure-rest/core-client";
 import { OperationStatus as CoreOperationStatus } from "@azure/core-lro";
 
-=======
->>>>>>> f409a930
 /** Options for the generation. */
 export interface GenerationOptions {
   /** Prompt. */
   prompt: string;
 }
 
-<<<<<<< HEAD
 export function generationOptionsSerializer(
-  item: GenerationOptions,
+  item: GenerationOptions
 ): GenerationOptionsRest {
   return {
-    prompt: item["prompt"],
+    prompt: item["prompt"]
   };
 }
 
@@ -35,8 +31,6 @@
   result?: GenerationResult;
 }
 
-=======
->>>>>>> f409a930
 /** Result of the generation. */
 export interface GenerationResult {
   /** The data. */
