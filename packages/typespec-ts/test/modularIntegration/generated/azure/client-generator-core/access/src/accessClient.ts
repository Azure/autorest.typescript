--- conflicted
+++ resolved
@@ -36,11 +36,6 @@
   DiscriminatorOptionalParams,
 } from "./api/index.js";
 
-<<<<<<< HEAD
-=======
-export { AccessClientOptionalParams } from "./api/accessContext.js";
-
->>>>>>> 1de92fdb
 export class AccessClient {
   private _client: AccessContext;
   /** The pipeline used by this client to make requests */
