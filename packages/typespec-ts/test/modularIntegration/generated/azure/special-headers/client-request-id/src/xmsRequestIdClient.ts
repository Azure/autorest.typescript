--- conflicted
+++ resolved
@@ -9,12 +9,6 @@
   XmsRequestIdClientOptionalParams,
   XmsRequestIdClientContext,
 } from "./api/index.js";
-<<<<<<< HEAD
-=======
-import { GetOptionalParams } from "./models/options.js";
-
-export { XmsRequestIdClientOptionalParams } from "./api/xmsRequestIdContext.js";
->>>>>>> 1de92fdb
 
 export class XmsRequestIdClient {
   private _client: XmsRequestIdClientContext;
