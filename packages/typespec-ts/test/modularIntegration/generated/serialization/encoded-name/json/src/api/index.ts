// Copyright (c) Microsoft Corporation.
// Licensed under the MIT license.

<<<<<<< HEAD
export { createJson, JsonClientOptions, JsonContext } from "./jsonContext.js";
export { send, get } from "./operations.js";
export { SendOptionalParams, GetOptionalParams } from "./options.js";
=======
export {
  createJson,
  JsonClientOptionalParams,
  JsonContext,
} from "./jsonContext.js";
export { send, get } from "./operations.js";
>>>>>>> 1de92fdb
<|MERGE_RESOLUTION|>--- conflicted
+++ resolved
@@ -1,15 +1,10 @@
 // Copyright (c) Microsoft Corporation.
 // Licensed under the MIT license.
 
-<<<<<<< HEAD
-export { createJson, JsonClientOptions, JsonContext } from "./jsonContext.js";
-export { send, get } from "./operations.js";
-export { SendOptionalParams, GetOptionalParams } from "./options.js";
-=======
 export {
   createJson,
   JsonClientOptionalParams,
   JsonContext,
 } from "./jsonContext.js";
 export { send, get } from "./operations.js";
->>>>>>> 1de92fdb
+export { SendOptionalParams, GetOptionalParams } from "./options.js";