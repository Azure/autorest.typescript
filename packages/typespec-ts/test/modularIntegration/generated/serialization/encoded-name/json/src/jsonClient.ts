--- conflicted
+++ resolved
@@ -13,11 +13,6 @@
   GetOptionalParams,
 } from "./api/index.js";
 
-<<<<<<< HEAD
-=======
-export { JsonClientOptionalParams } from "./api/jsonContext.js";
-
->>>>>>> 1de92fdb
 export class JsonClient {
   private _client: JsonContext;
   /** The pipeline used by this client to make requests */
