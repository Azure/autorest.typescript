--- conflicted
+++ resolved
@@ -13,11 +13,6 @@
   InvalidOptionalParams,
 } from "./api/index.js";
 
-<<<<<<< HEAD
-=======
-export { OAuth2ClientOptionalParams } from "./api/oAuth2Context.js";
-
->>>>>>> 1de92fdb
 export class OAuth2Client {
   private _client: OAuth2Context;
   /** The pipeline used by this client to make requests */
