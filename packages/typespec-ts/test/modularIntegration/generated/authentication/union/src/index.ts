// Copyright (c) Microsoft Corporation.
// Licensed under the MIT license.

<<<<<<< HEAD
export { UnionClient } from "./unionClient.js";
=======
export { UnionClient, UnionClientOptionalParams } from "./unionClient.js";
>>>>>>> 1de92fdb
export {
  ValidKeyOptionalParams,
  ValidTokenOptionalParams,
  UnionClientOptions,
} from "./api/index.js";<|MERGE_RESOLUTION|>--- conflicted
+++ resolved
@@ -1,13 +1,9 @@
 // Copyright (c) Microsoft Corporation.
 // Licensed under the MIT license.
 
-<<<<<<< HEAD
 export { UnionClient } from "./unionClient.js";
-=======
-export { UnionClient, UnionClientOptionalParams } from "./unionClient.js";
->>>>>>> 1de92fdb
 export {
   ValidKeyOptionalParams,
   ValidTokenOptionalParams,
-  UnionClientOptions,
+  UnionClientOptionalParams,
 } from "./api/index.js";