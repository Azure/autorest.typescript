--- conflicted
+++ resolved
@@ -12,15 +12,6 @@
   UnionClientOptionalParams,
   UnionContext,
 } from "./api/index.js";
-<<<<<<< HEAD
-=======
-import {
-  ValidKeyOptionalParams,
-  ValidTokenOptionalParams,
-} from "./models/options.js";
-
-export { UnionClientOptionalParams } from "./api/unionContext.js";
->>>>>>> 1de92fdb
 
 export class UnionClient {
   private _client: UnionContext;
