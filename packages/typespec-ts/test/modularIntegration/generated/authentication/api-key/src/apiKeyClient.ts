// Copyright (c) Microsoft Corporation.
// Licensed under the MIT license.

import { KeyCredential } from "@azure/core-auth";
import { Pipeline } from "@azure/core-rest-pipeline";
import {
  createApiKey,
  ApiKeyClientOptionalParams,
  ApiKeyContext,
  valid,
  invalid,
  ValidOptionalParams,
  InvalidOptionalParams,
} from "./api/index.js";

<<<<<<< HEAD
=======
export { ApiKeyClientOptionalParams } from "./api/apiKeyContext.js";

>>>>>>> 1de92fdb
export class ApiKeyClient {
  private _client: ApiKeyContext;
  /** The pipeline used by this client to make requests */
  public readonly pipeline: Pipeline;

  /** Illustrates clients generated with ApiKey authentication. */
  constructor(
    credential: KeyCredential,
    options: ApiKeyClientOptionalParams = {},
  ) {
    const prefixFromOptions = options?.userAgentOptions?.userAgentPrefix;
    const userAgentPrefix = prefixFromOptions
      ? `${prefixFromOptions} azsdk-js-client`
      : "azsdk-js-client";

    this._client = createApiKey(credential, {
      ...options,
      userAgentOptions: { userAgentPrefix },
    });
    this.pipeline = this._client.pipeline;
  }

  /** Check whether client is authenticated */
  valid(options: ValidOptionalParams = { requestOptions: {} }): Promise<void> {
    return valid(this._client, options);
  }

  /** Check whether client is authenticated. */
  invalid(
    options: InvalidOptionalParams = { requestOptions: {} },
  ): Promise<void> {
    return invalid(this._client, options);
  }
}<|MERGE_RESOLUTION|>--- conflicted
+++ resolved
@@ -13,11 +13,6 @@
   InvalidOptionalParams,
 } from "./api/index.js";
 
-<<<<<<< HEAD
-=======
-export { ApiKeyClientOptionalParams } from "./api/apiKeyContext.js";
-
->>>>>>> 1de92fdb
 export class ApiKeyClient {
   private _client: ApiKeyContext;
   /** The pipeline used by this client to make requests */
