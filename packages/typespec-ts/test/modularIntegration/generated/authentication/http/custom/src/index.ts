--- conflicted
+++ resolved
@@ -1,14 +1,10 @@
 // Copyright (c) Microsoft Corporation.
 // Licensed under the MIT license.
 
-<<<<<<< HEAD
 export { CustomClient } from "./customClient.js";
 export { InvalidAuth } from "./models/index.js";
-=======
-export { CustomClient, CustomClientOptionalParams } from "./customClient.js";
->>>>>>> 1de92fdb
 export {
-  CustomClientOptions,
+  CustomClientOptionalParams,
   ValidOptionalParams,
   InvalidOptionalParams,
 } from "./api/index.js";