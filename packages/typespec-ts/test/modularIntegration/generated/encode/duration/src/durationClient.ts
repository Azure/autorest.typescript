// Copyright (c) Microsoft Corporation.
// Licensed under the MIT license.

import { Pipeline } from "@azure/core-rest-pipeline";
import { getQueryOperations, QueryOperations } from "./classic/query/index.js";
import {
  getPropertyOperations,
  PropertyOperations,
} from "./classic/property/index.js";
import {
  getHeaderOperations,
  HeaderOperations,
} from "./classic/header/index.js";
import {
  createDuration,
  DurationClientOptionalParams,
  DurationContext,
} from "./api/index.js";

<<<<<<< HEAD
=======
export { DurationClientOptionalParams } from "./api/durationContext.js";

>>>>>>> 1de92fdb
export class DurationClient {
  private _client: DurationContext;
  /** The pipeline used by this client to make requests */
  public readonly pipeline: Pipeline;

  /** Test for encode decorator on duration. */
  constructor(options: DurationClientOptionalParams = {}) {
    const prefixFromOptions = options?.userAgentOptions?.userAgentPrefix;
    const userAgentPrefix = prefixFromOptions
      ? `${prefixFromOptions} azsdk-js-client`
      : "azsdk-js-client";

    this._client = createDuration({
      ...options,
      userAgentOptions: { userAgentPrefix },
    });
    this.pipeline = this._client.pipeline;
    this.query = getQueryOperations(this._client);
    this.property = getPropertyOperations(this._client);
    this.header = getHeaderOperations(this._client);
  }

  /** The operation groups for Query */
  public readonly query: QueryOperations;
  /** The operation groups for Property */
  public readonly property: PropertyOperations;
  /** The operation groups for Header */
  public readonly header: HeaderOperations;
}<|MERGE_RESOLUTION|>--- conflicted
+++ resolved
@@ -17,11 +17,6 @@
   DurationContext,
 } from "./api/index.js";
 
-<<<<<<< HEAD
-=======
-export { DurationClientOptionalParams } from "./api/durationContext.js";
-
->>>>>>> 1de92fdb
 export class DurationClient {
   private _client: DurationContext;
   /** The pipeline used by this client to make requests */
