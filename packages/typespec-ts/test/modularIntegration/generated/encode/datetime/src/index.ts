--- conflicted
+++ resolved
@@ -1,14 +1,7 @@
 // Copyright (c) Microsoft Corporation.
 // Licensed under the MIT license.
 
-<<<<<<< HEAD
 export { DatetimeClient } from "./datetimeClient.js";
-=======
-export {
-  DatetimeClient,
-  DatetimeClientOptionalParams,
-} from "./datetimeClient.js";
->>>>>>> 1de92fdb
 export {
   DefaultDatetimeProperty,
   Rfc3339DatetimeProperty,
@@ -17,7 +10,7 @@
   UnixTimestampArrayDatetimeProperty,
 } from "./models/index.js";
 export {
-  DatetimeClientOptions,
+  DatetimeClientOptionalParams,
   QueryDefaultOptionalParams,
   QueryRfc3339OptionalParams,
   QueryRfc7231OptionalParams,
