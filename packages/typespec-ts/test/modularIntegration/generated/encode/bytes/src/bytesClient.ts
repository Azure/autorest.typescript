// Copyright (c) Microsoft Corporation.
// Licensed under the MIT license.

import { Pipeline } from "@azure/core-rest-pipeline";
import { getQueryOperations, QueryOperations } from "./classic/query/index.js";
import {
  getPropertyOperations,
  PropertyOperations,
} from "./classic/property/index.js";
import {
  getHeaderOperations,
  HeaderOperations,
} from "./classic/header/index.js";
import {
  getRequestBodyOperations,
  RequestBodyOperations,
} from "./classic/requestBody/index.js";
import {
  getResponseBodyOperations,
  ResponseBodyOperations,
} from "./classic/responseBody/index.js";
import {
  createBytes,
  BytesClientOptionalParams,
  BytesContext,
} from "./api/index.js";

<<<<<<< HEAD
=======
export { BytesClientOptionalParams } from "./api/bytesContext.js";

>>>>>>> 1de92fdb
export class BytesClient {
  private _client: BytesContext;
  /** The pipeline used by this client to make requests */
  public readonly pipeline: Pipeline;

  /** Test for encode decorator on bytes. */
  constructor(options: BytesClientOptionalParams = {}) {
    const prefixFromOptions = options?.userAgentOptions?.userAgentPrefix;
    const userAgentPrefix = prefixFromOptions
      ? `${prefixFromOptions} azsdk-js-client`
      : "azsdk-js-client";

    this._client = createBytes({
      ...options,
      userAgentOptions: { userAgentPrefix },
    });
    this.pipeline = this._client.pipeline;
    this.query = getQueryOperations(this._client);
    this.property = getPropertyOperations(this._client);
    this.header = getHeaderOperations(this._client);
    this.requestBody = getRequestBodyOperations(this._client);
    this.responseBody = getResponseBodyOperations(this._client);
  }

  /** The operation groups for Query */
  public readonly query: QueryOperations;
  /** The operation groups for Property */
  public readonly property: PropertyOperations;
  /** The operation groups for Header */
  public readonly header: HeaderOperations;
  /** The operation groups for RequestBody */
  public readonly requestBody: RequestBodyOperations;
  /** The operation groups for ResponseBody */
  public readonly responseBody: ResponseBodyOperations;
}<|MERGE_RESOLUTION|>--- conflicted
+++ resolved
@@ -25,11 +25,6 @@
   BytesContext,
 } from "./api/index.js";
 
-<<<<<<< HEAD
-=======
-export { BytesClientOptionalParams } from "./api/bytesContext.js";
-
->>>>>>> 1de92fdb
 export class BytesClient {
   private _client: BytesContext;
   /** The pipeline used by this client to make requests */
