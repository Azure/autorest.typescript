--- conflicted
+++ resolved
@@ -13,11 +13,6 @@
   CollectionFormatContext,
 } from "./api/index.js";
 
-<<<<<<< HEAD
-=======
-export { CollectionFormatClientOptionalParams } from "./api/collectionFormatContext.js";
-
->>>>>>> 1de92fdb
 export class CollectionFormatClient {
   private _client: CollectionFormatContext;
   /** The pipeline used by this client to make requests */
