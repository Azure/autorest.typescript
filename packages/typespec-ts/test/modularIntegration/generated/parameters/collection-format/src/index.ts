// Copyright (c) Microsoft Corporation.
// Licensed under the MIT license.

export { CollectionFormatClient } from "./collectionFormatClient.js";
export {
<<<<<<< HEAD
  CollectionFormatClientOptions,
=======
  CollectionFormatClient,
  CollectionFormatClientOptionalParams,
} from "./collectionFormatClient.js";
export {
>>>>>>> 1de92fdb
  QueryMultiOptionalParams,
  QuerySsvOptionalParams,
  QueryTsvOptionalParams,
  QueryPipesOptionalParams,
  QueryCsvOptionalParams,
  HeaderCsvOptionalParams,
} from "./api/index.js";
export { HeaderOperations, QueryOperations } from "./classic/index.js";<|MERGE_RESOLUTION|>--- conflicted
+++ resolved
@@ -3,14 +3,7 @@
 
 export { CollectionFormatClient } from "./collectionFormatClient.js";
 export {
-<<<<<<< HEAD
-  CollectionFormatClientOptions,
-=======
-  CollectionFormatClient,
   CollectionFormatClientOptionalParams,
-} from "./collectionFormatClient.js";
-export {
->>>>>>> 1de92fdb
   QueryMultiOptionalParams,
   QuerySsvOptionalParams,
   QueryTsvOptionalParams,
