// Copyright (c) Microsoft Corporation.
// Licensed under the MIT license.

import { Pipeline } from "@azure/core-rest-pipeline";
import { BodyModel } from "./models/models.js";
import {
  getOptionalExplicitOperations,
  OptionalExplicitOperations,
} from "./classic/optionalExplicit/index.js";
import {
  createBodyOptionality,
  BodyOptionalityClientOptionalParams,
  BodyOptionalityContext,
  requiredExplicit,
  requiredImplicit,
  RequiredExplicitOptionalParams,
  RequiredImplicitOptionalParams,
} from "./api/index.js";

<<<<<<< HEAD
=======
export { BodyOptionalityClientOptionalParams } from "./api/bodyOptionalityContext.js";

>>>>>>> 1de92fdb
export class BodyOptionalityClient {
  private _client: BodyOptionalityContext;
  /** The pipeline used by this client to make requests */
  public readonly pipeline: Pipeline;

  /** Test describing optionality of the request body. */
  constructor(options: BodyOptionalityClientOptionalParams = {}) {
    const prefixFromOptions = options?.userAgentOptions?.userAgentPrefix;
    const userAgentPrefix = prefixFromOptions
      ? `${prefixFromOptions} azsdk-js-client`
      : "azsdk-js-client";

    this._client = createBodyOptionality({
      ...options,
      userAgentOptions: { userAgentPrefix },
    });
    this.pipeline = this._client.pipeline;
    this.optionalExplicit = getOptionalExplicitOperations(this._client);
  }

  requiredExplicit(
    body: BodyModel,
    options: RequiredExplicitOptionalParams = { requestOptions: {} },
  ): Promise<void> {
    return requiredExplicit(this._client, body, options);
  }

  requiredImplicit(
    name: string,
    options: RequiredImplicitOptionalParams = { requestOptions: {} },
  ): Promise<void> {
    return requiredImplicit(this._client, name, options);
  }

  /** The operation groups for OptionalExplicit */
  public readonly optionalExplicit: OptionalExplicitOperations;
}<|MERGE_RESOLUTION|>--- conflicted
+++ resolved
@@ -17,11 +17,6 @@
   RequiredImplicitOptionalParams,
 } from "./api/index.js";
 
-<<<<<<< HEAD
-=======
-export { BodyOptionalityClientOptionalParams } from "./api/bodyOptionalityContext.js";
-
->>>>>>> 1de92fdb
 export class BodyOptionalityClient {
   private _client: BodyOptionalityContext;
   /** The pipeline used by this client to make requests */
