--- conflicted
+++ resolved
@@ -4,15 +4,7 @@
 export { BodyOptionalityClient } from "./bodyOptionalityClient.js";
 export { BodyModel } from "./models/index.js";
 export {
-<<<<<<< HEAD
-  BodyOptionalityClientOptions,
-=======
-  BodyOptionalityClient,
   BodyOptionalityClientOptionalParams,
-} from "./bodyOptionalityClient.js";
-export {
-  BodyModel,
->>>>>>> 1de92fdb
   RequiredExplicitOptionalParams,
   RequiredImplicitOptionalParams,
   OptionalExplicitSetOptionalParams,
