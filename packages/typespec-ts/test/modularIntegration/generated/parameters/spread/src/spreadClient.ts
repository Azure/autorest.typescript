--- conflicted
+++ resolved
@@ -10,11 +10,6 @@
   SpreadContext,
 } from "./api/index.js";
 
-<<<<<<< HEAD
-=======
-export { SpreadClientOptionalParams } from "./api/spreadContext.js";
-
->>>>>>> 1de92fdb
 export class SpreadClient {
   private _client: SpreadContext;
   /** The pipeline used by this client to make requests */
