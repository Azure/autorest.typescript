--- conflicted
+++ resolved
@@ -16,11 +16,6 @@
   BasicContext,
 } from "./api/index.js";
 
-<<<<<<< HEAD
-=======
-export { BasicClientOptionalParams } from "./api/basicContext.js";
-
->>>>>>> 1de92fdb
 export class BasicClient {
   private _client: BasicContext;
   /** The pipeline used by this client to make requests */
