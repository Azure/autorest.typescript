--- conflicted
+++ resolved
@@ -1,13 +1,8 @@
 // Copyright (c) Microsoft Corporation.
 // Licensed under the MIT license.
 
-<<<<<<< HEAD
 export { NotDefinedClient } from "./notDefinedClient.js";
-export { NotDefinedClientOptions, ValidOptionalParams } from "./api/index.js";
-=======
 export {
-  NotDefinedClient,
   NotDefinedClientOptionalParams,
-} from "./notDefinedClient.js";
-export { ValidOptionalParams } from "./models/index.js";
->>>>>>> 1de92fdb
+  ValidOptionalParams,
+} from "./api/index.js";