--- conflicted
+++ resolved
@@ -12,13 +12,7 @@
   WithoutApiVersionOptionalParams,
   WithQueryApiVersionOptionalParams,
   WithPathApiVersionOptionalParams,
-<<<<<<< HEAD
 } from "./api/index.js";
-=======
-} from "./models/options.js";
-
-export { NotVersionedClientOptionalParams } from "./api/notVersionedContext.js";
->>>>>>> 1de92fdb
 
 export class NotVersionedClient {
   private _client: NotVersionedContext;
