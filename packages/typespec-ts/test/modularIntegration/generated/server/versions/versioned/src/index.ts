// Copyright (c) Microsoft Corporation.
// Licensed under the MIT license.

<<<<<<< HEAD
export { VersionedClient } from "./versionedClient.js";
export { Versions } from "./models/index.js";
=======
export {
  VersionedClient,
  VersionedClientOptionalParams,
} from "./versionedClient.js";
>>>>>>> 1de92fdb
export {
  WithoutApiVersionOptionalParams,
  WithQueryApiVersionOptionalParams,
  WithPathApiVersionOptionalParams,
  WithQueryOldApiVersionOptionalParams,
  VersionedClientOptions,
} from "./api/index.js";<|MERGE_RESOLUTION|>--- conflicted
+++ resolved
@@ -1,19 +1,12 @@
 // Copyright (c) Microsoft Corporation.
 // Licensed under the MIT license.
 
-<<<<<<< HEAD
 export { VersionedClient } from "./versionedClient.js";
 export { Versions } from "./models/index.js";
-=======
-export {
-  VersionedClient,
-  VersionedClientOptionalParams,
-} from "./versionedClient.js";
->>>>>>> 1de92fdb
 export {
   WithoutApiVersionOptionalParams,
   WithQueryApiVersionOptionalParams,
   WithPathApiVersionOptionalParams,
   WithQueryOldApiVersionOptionalParams,
-  VersionedClientOptions,
+  VersionedClientOptionalParams,
 } from "./api/index.js";