--- conflicted
+++ resolved
@@ -18,12 +18,7 @@
   options: VersionedContextOptions = {},
 ): VersionedContext {
   const endpointUrl = options.endpoint ?? options.baseUrl ?? `${endpointParam}`;
-<<<<<<< HEAD
-
   const userAgentInfo = `azsdk-js-versioned-modular/1.0.0-beta.1`;
-=======
-  const userAgentInfo = `azsdk-js-versioned-rest/1.0.0-beta.1`;
->>>>>>> f409a930
   const userAgentPrefix =
     options.userAgentOptions && options.userAgentOptions.userAgentPrefix
       ? `${options.userAgentOptions.userAgentPrefix} ${userAgentInfo}`
