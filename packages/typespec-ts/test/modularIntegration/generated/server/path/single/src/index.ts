--- conflicted
+++ resolved
@@ -1,10 +1,5 @@
 // Copyright (c) Microsoft Corporation.
 // Licensed under the MIT license.
 
-<<<<<<< HEAD
 export { SingleClient } from "./singleClient.js";
-export { MyOpOptionalParams, SingleClientOptions } from "./api/index.js";
-=======
-export { SingleClient, SingleClientOptionalParams } from "./singleClient.js";
-export { MyOpOptionalParams } from "./models/index.js";
->>>>>>> 1de92fdb
+export { MyOpOptionalParams, SingleClientOptionalParams } from "./api/index.js";