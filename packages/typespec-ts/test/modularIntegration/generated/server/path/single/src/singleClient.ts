// Copyright (c) Microsoft Corporation.
// Licensed under the MIT license.

import { Pipeline } from "@azure/core-rest-pipeline";
import {
  myOp,
  MyOpOptionalParams,
  createSingle,
  SingleClientOptionalParams,
  SingleContext,
} from "./api/index.js";
<<<<<<< HEAD
=======
import { MyOpOptionalParams } from "./models/options.js";

export { SingleClientOptionalParams } from "./api/singleContext.js";
>>>>>>> 1de92fdb

export class SingleClient {
  private _client: SingleContext;
  /** The pipeline used by this client to make requests */
  public readonly pipeline: Pipeline;

  /** Illustrates server with a single path parameter @server */
  constructor(endpointParam: string, options: SingleClientOptionalParams = {}) {
    const prefixFromOptions = options?.userAgentOptions?.userAgentPrefix;
    const userAgentPrefix = prefixFromOptions
      ? `${prefixFromOptions} azsdk-js-client`
      : "azsdk-js-client";

    this._client = createSingle(endpointParam, {
      ...options,
      userAgentOptions: { userAgentPrefix },
    });
    this.pipeline = this._client.pipeline;
  }

  myOp(options: MyOpOptionalParams = { requestOptions: {} }): Promise<void> {
    return myOp(this._client, options);
  }
}<|MERGE_RESOLUTION|>--- conflicted
+++ resolved
@@ -9,12 +9,6 @@
   SingleClientOptionalParams,
   SingleContext,
 } from "./api/index.js";
-<<<<<<< HEAD
-=======
-import { MyOpOptionalParams } from "./models/options.js";
-
-export { SingleClientOptionalParams } from "./api/singleContext.js";
->>>>>>> 1de92fdb
 
 export class SingleClient {
   private _client: SingleContext;
