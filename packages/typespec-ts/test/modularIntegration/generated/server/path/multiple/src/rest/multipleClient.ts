// Copyright (c) Microsoft Corporation.
// Licensed under the MIT license.

import { getClient, ClientOptions } from "@azure-rest/core-client";
import { logger } from "../logger.js";
import { MultipleContext } from "./clientDefinitions.js";
import { Versions } from "./models.js";

/** The optional parameters for the client */
export interface MultipleContextOptions extends ClientOptions {
  /** Pass in v1.0 for API version. */
  apiVersion?: Versions;
}

/**
 * Initialize a new instance of `MultipleContext`
 * @param endpointParam - Pass in http://localhost:3000 for endpoint.
 * @param options - the parameter for all optional parameters
 */
export default function createClient(
  endpointParam: string,
  { apiVersion = "v1.0", ...options }: MultipleContextOptions = {},
): MultipleContext {
  const endpointUrl =
    options.endpoint ??
    options.baseUrl ??
    `${endpointParam}/server/path/multiple/${apiVersion}`;
<<<<<<< HEAD

  const userAgentInfo = `azsdk-js-multipleparam-modular/1.0.0-beta.1`;
=======
  const userAgentInfo = `azsdk-js-multipleparam-rest/1.0.0-beta.1`;
>>>>>>> f409a930
  const userAgentPrefix =
    options.userAgentOptions && options.userAgentOptions.userAgentPrefix
      ? `${options.userAgentOptions.userAgentPrefix} ${userAgentInfo}`
      : `${userAgentInfo}`;
  options = {
    ...options,
    userAgentOptions: {
      userAgentPrefix,
    },
    loggingOptions: {
      logger: options.loggingOptions?.logger ?? logger.info,
    },
  };
  const client = getClient(endpointUrl, options) as MultipleContext;

  client.pipeline.removePolicy({ name: "ApiVersionPolicy" });

  return client;
}<|MERGE_RESOLUTION|>--- conflicted
+++ resolved
@@ -25,12 +25,7 @@
     options.endpoint ??
     options.baseUrl ??
     `${endpointParam}/server/path/multiple/${apiVersion}`;
-<<<<<<< HEAD
-
   const userAgentInfo = `azsdk-js-multipleparam-modular/1.0.0-beta.1`;
-=======
-  const userAgentInfo = `azsdk-js-multipleparam-rest/1.0.0-beta.1`;
->>>>>>> f409a930
   const userAgentPrefix =
     options.userAgentOptions && options.userAgentOptions.userAgentPrefix
       ? `${options.userAgentOptions.userAgentPrefix} ${userAgentInfo}`
