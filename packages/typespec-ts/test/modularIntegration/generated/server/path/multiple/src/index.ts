--- conflicted
+++ resolved
@@ -1,17 +1,10 @@
 // Copyright (c) Microsoft Corporation.
 // Licensed under the MIT license.
 
-<<<<<<< HEAD
 export { MultipleClient } from "./multipleClient.js";
 export { Versions } from "./models/index.js";
-=======
 export {
-  MultipleClient,
   MultipleClientOptionalParams,
-} from "./multipleClient.js";
->>>>>>> 1de92fdb
-export {
-  MultipleClientOptions,
   NoOperationParamsOptionalParams,
   WithOperationPathParamOptionalParams,
 } from "./api/index.js";