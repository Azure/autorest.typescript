// Copyright (c) Microsoft Corporation.
// Licensed under the MIT license.

import { Pipeline } from "@azure/core-rest-pipeline";
import {
  createMultiple,
  MultipleClientOptionalParams,
  MultipleContext,
  noOperationParams,
  withOperationPathParam,
  NoOperationParamsOptionalParams,
  WithOperationPathParamOptionalParams,
} from "./api/index.js";

<<<<<<< HEAD
=======
export { MultipleClientOptionalParams } from "./api/multipleContext.js";

>>>>>>> 1de92fdb
export class MultipleClient {
  private _client: MultipleContext;
  /** The pipeline used by this client to make requests */
  public readonly pipeline: Pipeline;

  constructor(
    endpointParam: string,
    options: MultipleClientOptionalParams = {},
  ) {
    const prefixFromOptions = options?.userAgentOptions?.userAgentPrefix;
    const userAgentPrefix = prefixFromOptions
      ? `${prefixFromOptions} azsdk-js-client`
      : "azsdk-js-client";

    this._client = createMultiple(endpointParam, {
      ...options,
      userAgentOptions: { userAgentPrefix },
    });
    this.pipeline = this._client.pipeline;
  }

  noOperationParams(
    options: NoOperationParamsOptionalParams = { requestOptions: {} },
  ): Promise<void> {
    return noOperationParams(this._client, options);
  }

  withOperationPathParam(
    keyword: string,
    options: WithOperationPathParamOptionalParams = { requestOptions: {} },
  ): Promise<void> {
    return withOperationPathParam(this._client, keyword, options);
  }
}<|MERGE_RESOLUTION|>--- conflicted
+++ resolved
@@ -12,11 +12,6 @@
   WithOperationPathParamOptionalParams,
 } from "./api/index.js";
 
-<<<<<<< HEAD
-=======
-export { MultipleClientOptionalParams } from "./api/multipleContext.js";
-
->>>>>>> 1de92fdb
 export class MultipleClient {
   private _client: MultipleContext;
   /** The pipeline used by this client to make requests */
