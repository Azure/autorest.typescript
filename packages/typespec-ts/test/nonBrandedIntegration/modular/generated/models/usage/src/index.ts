--- conflicted
+++ resolved
@@ -1,10 +1,6 @@
 // Licensed under the MIT license.
 
-<<<<<<< HEAD
 export { UsageClient } from "./usageClient.js";
-=======
-export { UsageClient, UsageClientOptionalParams } from "./usageClient.js";
->>>>>>> 1de92fdb
 export {
   InputRecord,
   OutputRecord,
@@ -14,5 +10,5 @@
   InputOptionalParams,
   OutputOptionalParams,
   InputAndOutputOptionalParams,
-  UsageClientOptions,
+  UsageClientOptionalParams,
 } from "./api/index.js";