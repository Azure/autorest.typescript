import { assert } from "chai";
import AzureArmResourceClientFactory, {
  AzureArmResourceClient
} from "./generated/azure/resource-manager/models/resources/src/index.js";
describe("Azure Arm Resources Rest Client", () => {
  let client: AzureArmResourceClient;

  beforeEach(() => {
    client = AzureArmResourceClientFactory({
      endpoint: "http://localhost:3000",
      allowInsecureConnection: true
    });
  });
  const SUBSCRIPTION_ID_EXPECTED = "00000000-0000-0000-0000-000000000000";
  const RESOURCE_GROUP_EXPECTED = "test-rg";
  const validTopLevelResource = {
    id: `/subscriptions/${SUBSCRIPTION_ID_EXPECTED}/resourceGroups/${RESOURCE_GROUP_EXPECTED}/providers/Azure.ResourceManager.Models.Resources/topLevelTrackedResources/top`,
    name: "top",
    type: "Azure.ResourceManager.Models.Resources/topLevelTrackedResources",
    location: "eastus",
    properties: {
      provisioningState: "Succeeded",
      description: "valid"
    },
    systemData: {
      createdBy: "AzureSDK",
      createdByType: "User",
      createdAt: new Date(),
      lastModifiedBy: "AzureSDK",
      lastModifiedAt: new Date(),
      lastModifiedByType: "User"
    }
  };

  const validNestedResource = {
    id: `/subscriptions/${SUBSCRIPTION_ID_EXPECTED}/resourceGroups/${RESOURCE_GROUP_EXPECTED}/providers/Azure.ResourceManager.Models.Resources/topLevelTrackedResources/top/nestedProxyResources/nested`,
    name: "nested",
    type: "Azure.ResourceManager.Models.Resources/topLevelTrackedResources/top/nestedProxyResources",
    properties: {
      provisioningState: "Succeeded",
      description: "valid"
    },
    systemData: {
      createdBy: "AzureSDK",
      createdByType: "User",
      createdAt: new Date(),
      lastModifiedBy: "AzureSDK",
      lastModifiedAt: new Date(),
      lastModifiedByType: "User"
    }
  };

<<<<<<< HEAD
  const validSingletonResource = {
    id: `/subscriptions/${SUBSCRIPTION_ID_EXPECTED}/resourceGroups/${RESOURCE_GROUP_EXPECTED}/providers/Azure.ResourceManager.Models.Resources/singletonTrackedResources/default`,
    name: "default",
    type: "Azure.ResourceManager.Models.Resources/singletonTrackedResources",
    location: "eastus",
    properties: {
      provisioningState: "Succeeded",
      description: "valid"
    },
    systemData: {
      createdBy: "AzureSDK",
      createdByType: "User",
      createdAt: new Date(),
      lastModifiedBy: "AzureSDK",
      lastModifiedAt: new Date(),
      lastModifiedByType: "User"
    }
  };
  // singleton tracked resource
  it("should get singleton tracked resources by resourceGroup", async () => {
    const result = await client
      .path(
        "/subscriptions/{subscriptionId}/resourceGroups/{resourceGroupName}/providers/Azure.ResourceManager.Models.Resources/singletonTrackedResources/default",
        "00000000-0000-0000-0000-000000000000",
        "test-rg"
      )
      .get();
    const body = JSON.parse(JSON.stringify(result.body));
    assert.strictEqual(result.status, "200");
    assert.strictEqual(body.id, validSingletonResource.id);
    assert.strictEqual(body.name, validSingletonResource.name);
    assert.strictEqual(body.type, validSingletonResource.type);
  });

  it("should createOrUpdate singleton tracked resources", async () => {
    const result = await client
      .path(
        "/subscriptions/{subscriptionId}/resourceGroups/{resourceGroupName}/providers/Azure.ResourceManager.Models.Resources/singletonTrackedResources/default",
        "00000000-0000-0000-0000-000000000000",
        "test-rg"
      )
      .put({
        body: {
          location: "eastus",
          properties: {
            description: "valid"
          }
        }
      });
    const body = JSON.parse(JSON.stringify(result.body));
    assert.strictEqual(result.status, "200");
    assert.strictEqual(body.id, validSingletonResource.id);
    assert.strictEqual(body.name, validSingletonResource.name);
    assert.strictEqual(body.type, validSingletonResource.type);
  });

  it("should update singleton tracked resources", async () => {
    const result = await client
      .path(
        "/subscriptions/{subscriptionId}/resourceGroups/{resourceGroupName}/providers/Azure.ResourceManager.Models.Resources/singletonTrackedResources/default",
        "00000000-0000-0000-0000-000000000000",
        "test-rg"
      )
      .patch({
        body: {
          location: "eastus2",
          properties: {
            description: "valid2"
          }
        }
      });
    const body = JSON.parse(JSON.stringify(result.body));
    assert.strictEqual(result.status, "200");
    assert.strictEqual(body.id, validSingletonResource.id);
    assert.strictEqual(body.name, validSingletonResource.name);
    assert.strictEqual(body.type, validSingletonResource.type);
    assert.strictEqual(body.location, "eastus2");
    assert.strictEqual(body.properties.description, "valid2");
  });

  it("should list singleton tracked resources by resourceGroup", async () => {
    const result = await client
      .path(
        "/subscriptions/{subscriptionId}/resourceGroups/{resourceGroupName}/providers/Azure.ResourceManager.Models.Resources/singletonTrackedResources",
        "00000000-0000-0000-0000-000000000000",
        "test-rg"
      )
      .get();
    const body = JSON.parse(JSON.stringify(result.body));
    assert.strictEqual(result.status, "200");
    assert.strictEqual(body.value[0].id, validSingletonResource.id);
    assert.strictEqual(body.value[0].name, validSingletonResource.name);
    assert.strictEqual(body.value[0].type, validSingletonResource.type);
  });

=======
  // top level tracked resource
>>>>>>> 99c8d6fa
  it("should actionSync top level tracked resources", async () => {
    const result = await client
      .path(
        "/subscriptions/{subscriptionId}/resourceGroups/{resourceGroupName}/providers/Azure.ResourceManager.Models.Resources/topLevelTrackedResources/{topLevelTrackedResourceName}/actionSync",
        "00000000-0000-0000-0000-000000000000",
        "test-rg",
        "top"
      )
      .post({
<<<<<<< HEAD
        body: {
          message: "Resource action at top level.",
          urgent: true
        }
      });
    assert.strictEqual(result.status, "204");
  });

  // top level tracked resource
=======
        body: { message: "Resource action at top level.", urgent: true }
      });
    assert.strictEqual(result.status, "204");
  });
>>>>>>> 99c8d6fa
  it("should get top level tracked resources", async () => {
    const result = await client
      .path(
        "/subscriptions/{subscriptionId}/resourceGroups/{resourceGroupName}/providers/Azure.ResourceManager.Models.Resources/topLevelTrackedResources/{topLevelTrackedResourceName}",
        "00000000-0000-0000-0000-000000000000",
        "test-rg",
        "top"
      )
      .get();
    const body = JSON.parse(JSON.stringify(result.body));
    assert.strictEqual(result.status, "200");
    assert.strictEqual(body.id, validTopLevelResource.id);
    assert.strictEqual(body.name, validTopLevelResource.name);
    assert.strictEqual(body.type, validTopLevelResource.type);
  });
  it("should create or replace top level tracked resources", async () => {
    const result = await client
      .path(
        "/subscriptions/{subscriptionId}/resourceGroups/{resourceGroupName}/providers/Azure.ResourceManager.Models.Resources/topLevelTrackedResources/{topLevelTrackedResourceName}",
        "00000000-0000-0000-0000-000000000000",
        "test-rg",
        "top"
      )
      .put({
        body: {
          location: "eastus",
          properties: {
            description: "valid"
          }
        }
      });

    const body = JSON.parse(JSON.stringify(result.body));
    assert.strictEqual(result.status, "200");
    assert.strictEqual(body.id, validTopLevelResource.id);
    assert.strictEqual(body.name, validTopLevelResource.name);
    assert.strictEqual(body.type, validTopLevelResource.type);
    assert.strictEqual(body.location, validTopLevelResource.location);
    assert.strictEqual(
      body.properties?.description,
      validTopLevelResource.properties?.description
    );
  });
  it.skip("should update top level tracked resources", async () => {
    const result = await client
      .path(
        "/subscriptions/{subscriptionId}/resourceGroups/{resourceGroupName}/providers/Azure.ResourceManager.Models.Resources/topLevelTrackedResources/{topLevelTrackedResourceName}",
        "00000000-0000-0000-0000-000000000000",
        "test-rg",
        "top"
      )
      .patch({
        body: {
          location: "eastus",
          properties: {
            description: "valid2"
          }
        }
      });
    const body = JSON.parse(JSON.stringify(result.body));
    assert.strictEqual(result.status, "200");
    assert.strictEqual(body.id, validTopLevelResource.id);
    assert.strictEqual(body.name, validTopLevelResource.name);
    assert.strictEqual(body.type, validTopLevelResource.type);
    assert.strictEqual(body.location, validTopLevelResource.location);
    assert.strictEqual(body.properties?.description, "valid2");
  });
  it("should delete top level tracked resources", async () => {
    const result = await client
      .path(
        "/subscriptions/{subscriptionId}/resourceGroups/{resourceGroupName}/providers/Azure.ResourceManager.Models.Resources/topLevelTrackedResources/{topLevelTrackedResourceName}",
        "00000000-0000-0000-0000-000000000000",
        "test-rg",
        "top"
      )
      .delete({
        body: {
          properties: {
            description: "valid2"
          }
        }
      });
    assert.strictEqual(result.status, "204");
  });
  it("should list top level tracked resources by resourceGroup ", async () => {
    const result = await client
      .path(
        "/subscriptions/{subscriptionId}/resourceGroups/{resourceGroupName}/providers/Azure.ResourceManager.Models.Resources/topLevelTrackedResources",
        "00000000-0000-0000-0000-000000000000",
        "test-rg"
      )
      .get();
    const body = JSON.parse(JSON.stringify(result.body));
    assert.strictEqual(result.status, "200");
    assert.strictEqual(body.value[0].id, validTopLevelResource.id);
    assert.strictEqual(body.value[0].name, validTopLevelResource.name);
    assert.strictEqual(body.value[0].type, validTopLevelResource.type);
    assert.strictEqual(body.value[0].location, validTopLevelResource.location);
  });
  it("should list top level tracked resources by subscription ", async () => {
    const result = await client
      .path(
        "/subscriptions/{subscriptionId}/providers/Azure.ResourceManager.Models.Resources/topLevelTrackedResources",
        "00000000-0000-0000-0000-000000000000"
      )
      .get();
    const body = JSON.parse(JSON.stringify(result.body));
    assert.strictEqual(result.status, "200");
    assert.strictEqual(body.value[0].id, validTopLevelResource.id);
    assert.strictEqual(body.value[0].name, validTopLevelResource.name);
    assert.strictEqual(body.value[0].type, validTopLevelResource.type);
    assert.strictEqual(body.value[0].location, validTopLevelResource.location);
  });

  // nested proxy resource
  it("should get nested proxy resource", async () => {
    const result = await client
      .path(
        "/subscriptions/{subscriptionId}/resourceGroups/{resourceGroupName}/providers/Azure.ResourceManager.Models.Resources/topLevelTrackedResources/{topLevelTrackedResourceName}/nestedProxyResources/{nextedProxyResourceName}",
        "00000000-0000-0000-0000-000000000000",
        "test-rg",
        "top",
        "nested"
      )
      .get();
    const body = JSON.parse(JSON.stringify(result.body));
    assert.strictEqual(result.status, "200");
    assert.strictEqual(body.id, validNestedResource.id);
    assert.strictEqual(body.name, validNestedResource.name);
    assert.strictEqual(body.type, validNestedResource.type);
  });

  it("should create or replace nested proxy resource", async () => {
    const result = await client
      .path(
        "/subscriptions/{subscriptionId}/resourceGroups/{resourceGroupName}/providers/Azure.ResourceManager.Models.Resources/topLevelTrackedResources/{topLevelTrackedResourceName}/nestedProxyResources/{nextedProxyResourceName}",
        "00000000-0000-0000-0000-000000000000",
        "test-rg",
        "top",
        "nested"
      )
      .put({
        body: {
          properties: {
            description: "valid"
          }
        }
      });
    const body = JSON.parse(JSON.stringify(result.body));
    assert.strictEqual(result.status, "200");
    assert.strictEqual(body.id, validNestedResource.id);
    assert.strictEqual(body.name, validNestedResource.name);
    assert.strictEqual(body.type, validNestedResource.type);
    assert.strictEqual(
      body.properties?.description,
      validNestedResource.properties?.description
    );
  });

  it("should update nested proxy resource", async () => {
    const result = await client
      .path(
        "/subscriptions/{subscriptionId}/resourceGroups/{resourceGroupName}/providers/Azure.ResourceManager.Models.Resources/topLevelTrackedResources/{topLevelTrackedResourceName}/nestedProxyResources/{nextedProxyResourceName}",
        "00000000-0000-0000-0000-000000000000",
        "test-rg",
        "top",
        "nested"
      )
      .patch({
        body: {
          properties: {
            description: "valid2"
          }
        }
      });
    const body = JSON.parse(JSON.stringify(result.body));
    assert.strictEqual(result.status, "200");
    assert.strictEqual(body.id, validNestedResource.id);
    assert.strictEqual(body.name, validNestedResource.name);
    assert.strictEqual(body.type, validNestedResource.type);
    assert.strictEqual(body.properties?.description, "valid2");
  });

  it("should delete nested proxy resource", async () => {
    const result = await client
      .path(
        "/subscriptions/{subscriptionId}/resourceGroups/{resourceGroupName}/providers/Azure.ResourceManager.Models.Resources/topLevelTrackedResources/{topLevelTrackedResourceName}/nestedProxyResources/{nextedProxyResourceName}",
        "00000000-0000-0000-0000-000000000000",
        "test-rg",
        "top",
        "nested"
      )
      .delete();
    assert.strictEqual(result.status, "204");
  });

  it("should list nested proxy resource by TopLevelTrackedResource ", async () => {
    const result = await client
      .path(
        "/subscriptions/{subscriptionId}/resourceGroups/{resourceGroupName}/providers/Azure.ResourceManager.Models.Resources/topLevelTrackedResources/{topLevelTrackedResourceName}/nestedProxyResources",
        "00000000-0000-0000-0000-000000000000",
        "test-rg",
        "top"
      )
      .get();
    const body = JSON.parse(JSON.stringify(result.body));
    assert.strictEqual(result.status, "200");
    assert.strictEqual(body.value[0].id, validNestedResource.id);
    assert.strictEqual(body.value[0].name, validNestedResource.name);
    assert.strictEqual(body.value[0].type, validNestedResource.type);
  });
});<|MERGE_RESOLUTION|>--- conflicted
+++ resolved
@@ -50,7 +50,6 @@
     }
   };
 
-<<<<<<< HEAD
   const validSingletonResource = {
     id: `/subscriptions/${SUBSCRIPTION_ID_EXPECTED}/resourceGroups/${RESOURCE_GROUP_EXPECTED}/providers/Azure.ResourceManager.Models.Resources/singletonTrackedResources/default`,
     name: "default",
@@ -146,9 +145,7 @@
     assert.strictEqual(body.value[0].type, validSingletonResource.type);
   });
 
-=======
   // top level tracked resource
->>>>>>> 99c8d6fa
   it("should actionSync top level tracked resources", async () => {
     const result = await client
       .path(
@@ -158,7 +155,6 @@
         "top"
       )
       .post({
-<<<<<<< HEAD
         body: {
           message: "Resource action at top level.",
           urgent: true
@@ -167,13 +163,6 @@
     assert.strictEqual(result.status, "204");
   });
 
-  // top level tracked resource
-=======
-        body: { message: "Resource action at top level.", urgent: true }
-      });
-    assert.strictEqual(result.status, "204");
-  });
->>>>>>> 99c8d6fa
   it("should get top level tracked resources", async () => {
     const result = await client
       .path(
