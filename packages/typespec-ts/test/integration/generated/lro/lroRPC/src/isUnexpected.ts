--- conflicted
+++ resolved
@@ -8,17 +8,10 @@
 } from "./responses.js";
 
 const responseMap: Record<string, string[]> = {
-<<<<<<< HEAD
   "POST /azure/core/lro/rpc/generations:submit": ["202"],
   "GET /azure/core/lro/rpc/generations:submit": ["200", "202"],
-=======
-  "GET /azure/core/lro/rpc/legacy/create-resource-poll-via-operation-location/jobs/{jobId}":
-    ["200"],
-  "GET /azure/core/lro/rpc/legacy/create-resource-poll-via-operation-location/jobs":
-    ["200", "202"],
   "POST /azure/core/lro/rpc/legacy/create-resource-poll-via-operation-location/jobs":
     ["202"],
->>>>>>> 3b06cf50
 };
 
 export function isUnexpected(
