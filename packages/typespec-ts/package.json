--- conflicted
+++ resolved
@@ -42,16 +42,9 @@
     "ts-node": "^10.9.1",
     "typescript": "~5.0.0",
     "prettier": "~2.7.1",
-<<<<<<< HEAD
-    "@azure-tools/cadl-ranch-specs": "~0.15.0",
-    "@azure-tools/cadl-ranch-expect": "^0.3.1",
-    "@azure-tools/cadl-ranch": "~0.4.14",
-=======
     "@azure-tools/cadl-ranch-specs": "~0.15.4",
-    "@typespec/versioning": "~0.44.0",
     "@azure-tools/cadl-ranch-expect": "^0.3.2",
     "@azure-tools/cadl-ranch": "~0.4.17",
->>>>>>> 6e2e9556
     "chalk": "^4.0.0",
     "@azure-rest/core-client": "^1.1.3",
     "@azure/core-auth": "^1.3.2",
