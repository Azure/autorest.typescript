{
  "name": "@azure-tools/typespec-ts",
  "version": "0.14.0",
  "description": "An experimental CADL emitter for TypeScript RLC",
  "main": "dist/src/index.js",
  "type": "module",
  "scripts": {
    "clean": "rimraf ./dist ./cadl-output",
    "build": "tsc -p .",
    "test": "npm run unit-test && npm run integration-test-ci",
    "lint": "eslint src --ext .ts --max-warnings=0",
    "lint:fix": "eslint src --fix --ext .ts",
    "format": "npm run -s prettier -- --write",
    "check-format": "npm run prettier -- --check",
    "prettier": "prettier --config ./.prettierrc src/**/*.ts",
    "check:tree": "ts-node ./test/commands/check-clean-tree.ts",
    "integration-test-ci": "npm run integration-test-ci:rlc && npm run integration-test-ci:modular",
    "integration-test-ci:rlc": "npm run start-test-server:rlc & npm run copy:typespec && npm run generate-and-run:rlc",
    "integration-test-ci:modular": "npm run start-test-server:modular & npm run copy:typespec && npm run generate-and-run:modular",
    "start-test-server": "mkdirp -p coverage && npx cadl-ranch serve ./node_modules/@azure-tools/cadl-ranch-specs/http  --coverageFile ./coverage/cadl-ranch-coverage-typescript.json",
    "start-test-server:rlc": "mkdirp -p coverage && npx cadl-ranch serve ./node_modules/@azure-tools/cadl-ranch-specs/http  --coverageFile ./coverage/cadl-ranch-coverage-typescript-rlc.json",
    "start-test-server:modular": "mkdirp -p coverage && npx cadl-ranch serve ./node_modules/@azure-tools/cadl-ranch-specs/http  --coverageFile ./coverage/cadl-ranch-coverage-typescript-modular.json",
    "copy:typespec": "rm -rf temp && mkdirp -p temp && cp -r ./node_modules/@azure-tools/cadl-ranch-specs/http ./temp && cp -r ./test/integration/typespec/* ./temp/http",
    "generate-and-run:rlc": "npm run generate-cadl-only:rlc && npm run integration-test:alone:rlc && npm run stop-test-server",
    "generate-and-run:modular": "npm run generate-cadl-only:modular && npm run integration-test:alone:modular && npm run stop-test-server",
    "generate-cadl-only": "npm run generate-cadl-only:rlc && npm run generate-cadl-only:modular",
    "generate-cadl-only:rlc": "ts-node ./test/commands/gen-cadl-ranch.ts --tag=rlc",
    "generate-cadl-only:modular": "ts-node ./test/commands/gen-cadl-ranch.ts --tag=modular",
    "integration-test:alone": "npm run integration-test:alone:rlc && npm run integration-test:alone:modular",
    "integration-test:alone:rlc": "cross-env TS_NODE_PROJECT=tsconfig.test.json mocha -r ts-node/register --experimental-specifier-resolution=node --timeout 4000 ./test/integration/*.spec.ts",
    "integration-test:alone:modular": "cross-env TS_NODE_PROJECT=tsconfig.test.json mocha -r ts-node/register --experimental-specifier-resolution=node --timeout 4000 ./test/modularIntegration/*.spec.ts",
    "stop-test-server": "npx cadl-ranch server stop",
    "unit-test": "cross-env TS_NODE_PROJECT=tsconfig.json mocha -r ts-node/register --experimental-specifier-resolution=node --experimental-modules=true  --timeout 4000 './test/unit/**/*.spec.ts'"
  },
  "author": "Jose Heredia <joheredi@microsoft.com>",
  "license": "MIT",
  "devDependencies": {
    "@types/chai": "^4.3.1",
    "@types/mocha": "^9.1.1",
    "@types/node": "^18.0.0",
    "@types/prettier": "^2.6.0",
    "@types/fs-extra": "^9.0.13",
    "@typescript-eslint/eslint-plugin": "^5.58.0",
    "@typescript-eslint/parser": "^5.58.0",
    "chai": "^4.3.6",
    "mkdirp": "^2.1.2",
    "eslint": "^8.9.0",
    "mocha": "^9.2.2",
    "rimraf": "^3.0.2",
    "ts-node": "^10.9.1",
    "typescript": "~5.0.0",
    "prettier": "~2.7.1",
    "@azure-tools/cadl-ranch-specs": "^0.17.3",
    "@azure-tools/cadl-ranch-expect": "^0.5.1",
    "@azure-tools/cadl-ranch": "^0.6.1",
    "chalk": "^4.0.0",
    "@azure-rest/core-client": "^1.1.4",
    "@azure/core-auth": "^1.3.2",
    "cross-env": "^7.0.3",
    "@azure/core-paging": "^1.5.0",
    "@azure/core-lro": "^2.5.4",
<<<<<<< HEAD
    "@azure/core-rest-pipeline": "^1.9.2",
    "@azure/logger": "^1.0.4",
    "@azure/core-util": "^1.4.0"
=======
    "@azure/core-rest-pipeline": "^1.12.0",
    "@azure/logger": "^1.0.4"
>>>>>>> d551fb2d
  },
  "peerDependencies": {
    "@azure-tools/typespec-azure-core": ">=0.32.0 <1.0.0",
    "@azure-tools/typespec-client-generator-core": ">=0.32.0 <1.0.0",
    "@typespec/compiler": ">=0.46.0 <1.0.0",
    "@typespec/http": ">=0.46.0 <1.0.0",
    "@typespec/rest": ">=0.46.0 <1.0.0",
    "@typespec/versioning": ">=0.46.0 <1.0.0"
  },
  "dependencies": {
    "prettier": "^2.6.1",
    "tslib": "^2.3.1",
    "@azure-tools/rlc-common": "workspace:^0.14.0",
    "ts-morph": "^15.1.0",
    "fs-extra": "^11.1.0"
  },
  "files": [
    "src",
    "dist/**",
    "README.md",
    "CHANGELOG.md",
    "LICENSE"
  ],
  "mocha": {
    "extension": [
      "ts"
    ],
    "loader": "ts-node/esm"
  },
  "bugs": {
    "url": "https://github.com/Azure/autorest.typescript/issues"
  },
  "homepage": "https://github.com/Azure/autorest.typescript/tree/main/packages/typespec-ts/"
}<|MERGE_RESOLUTION|>--- conflicted
+++ resolved
@@ -59,14 +59,9 @@
     "cross-env": "^7.0.3",
     "@azure/core-paging": "^1.5.0",
     "@azure/core-lro": "^2.5.4",
-<<<<<<< HEAD
-    "@azure/core-rest-pipeline": "^1.9.2",
+    "@azure/core-rest-pipeline": "^1.12.0",
     "@azure/logger": "^1.0.4",
     "@azure/core-util": "^1.4.0"
-=======
-    "@azure/core-rest-pipeline": "^1.12.0",
-    "@azure/logger": "^1.0.4"
->>>>>>> d551fb2d
   },
   "peerDependencies": {
     "@azure-tools/typespec-azure-core": ">=0.32.0 <1.0.0",
