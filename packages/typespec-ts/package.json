--- conflicted
+++ resolved
@@ -69,11 +69,7 @@
     "@typespec/spector": "0.1.0-alpha.20-dev.0",
     "@typespec/spec-api": "0.1.0-alpha.10-dev.0",
     "@typespec/tspd": "0.73.0",
-<<<<<<< HEAD
-    "@azure-tools/azure-http-specs": "0.1.0-alpha.32-dev.1",
-=======
     "@azure-tools/azure-http-specs": "0.1.0-alpha.32-dev.2",
->>>>>>> 2596a3ea
     "@azure-tools/typespec-autorest": "^0.61.0",
     "@azure-tools/typespec-azure-core": "^0.61.0",
     "@azure-tools/typespec-azure-resource-manager": "^0.61.0",
