{
  "name": "@azure-tools/typespec-ts",
  "version": "0.11.0",
  "description": "An experimental CADL emitter for TypeScript RLC",
  "main": "dist/src/index.js",
  "type": "module",
  "scripts": {
    "clean": "rimraf ./dist ./cadl-output",
    "build": "tsc -p .",
    "test": "npm run unit-test && npm run integration-test-ci",
    "lint": "eslint src --ext .ts --max-warnings=0",
    "lint:fix": "eslint src --fix --ext .ts",
    "format": "npm run -s prettier -- --write",
    "check-format": "npm run prettier -- --check",
    "prettier": "prettier --config ./.prettierrc src/**/*.ts",
    "check:tree": "ts-node ./test/commands/check-clean-tree.ts",
    "integration-test-ci": "npm run start-test-server & npm run copy:typespec && npm run generate-and-run",
    "start-test-server": "mkdirp -p coverage && npx cadl-ranch serve ./node_modules/@azure-tools/cadl-ranch-specs/http  --coverageFile ./coverage/cadl-ranch-coverage-typescript.json",
    "copy:typespec": "rm -rf temp && mkdirp -p temp && cp -r ./node_modules/@azure-tools/cadl-ranch-specs/http ./temp",
    "generate-and-run": "npm run generate-cadl-only && npm run integration-test:alone && npm run stop-test-server",
    "generate-cadl-only": "ts-node ./test/commands/gen-cadl-ranch.ts",
    "integration-test:alone": "cross-env TS_NODE_PROJECT=tsconfig.test.json mocha -r ts-node/register --experimental-specifier-resolution=node --timeout 2000 ./test/integration/*.spec.ts",
    "stop-test-server": "npx cadl-ranch server stop",
    "unit-test": "cross-env TS_NODE_PROJECT=tsconfig.json mocha -r ts-node/register --experimental-specifier-resolution=node --experimental-modules=true './test/unit/**/*.spec.ts'"
  },
  "author": "Jose Heredia <joheredi@microsoft.com>",
  "license": "MIT",
  "devDependencies": {
    "@types/chai": "^4.3.1",
    "@types/mocha": "^9.1.1",
    "@types/node": "^18.0.0",
    "@types/prettier": "^2.6.0",
    "@types/fs-extra": "^9.0.13",
    "@typescript-eslint/eslint-plugin": "^5.58.0",
    "@typescript-eslint/parser": "^5.58.0",
    "@typespec/http": "~0.43.0",
    "chai": "^4.3.6",
    "mkdirp": "^2.1.2",
    "eslint": "^8.9.0",
    "mocha": "^9.2.2",
    "rimraf": "^3.0.2",
    "ts-node": "^10.9.1",
    "typescript": "~5.0.0",
    "prettier": "~2.7.1",
    "@azure-tools/cadl-ranch-specs": "~0.11.2",
    "@typespec/versioning": "~0.43.0",
    "@azure-tools/cadl-ranch-expect": "^0.2.2",
    "@azure-tools/cadl-ranch": "~0.4.4",
    "chalk": "^4.0.0",
    "@azure-rest/core-client": "^1.1.2",
    "@azure/core-auth": "^1.3.2",
    "cross-env": "^7.0.3",
    "@azure/core-paging": "^1.5.0",
    "@azure/core-lro": "^2.2.0",
    "@azure/core-rest-pipeline": "^1.9.2"
  },
  "dependencies": {
<<<<<<< HEAD
    "@typespec/compiler": "~0.42.0",
    "@azure-tools/typespec-azure-core": "~0.28.1",
    "@typespec/rest": "~0.42.0",
=======
    "@typespec/compiler": "~0.43.0",
    "@azure-tools/typespec-azure-core": "~0.29.0",
    "@typespec/rest": "~0.43.0",
>>>>>>> 23b61c7a
    "prettier": "^2.6.1",
    "tslib": "^2.3.1",
    "@azure-tools/rlc-common": "^0.11.0",
    "ts-morph": "^15.1.0",
    "@azure-tools/typespec-client-generator-core": "~0.29.0",
    "fs-extra": "^11.1.0",
<<<<<<< HEAD
    "@typespec/openapi": "0.42.0",
    "@typespec/openapi3": "0.42.0",
    "@azure-tools/typespec-autorest": "~0.28.0"
=======
    "@typespec/openapi": "0.43.0",
    "@typespec/openapi3": "0.43.0"
>>>>>>> 23b61c7a
  },
  "mocha": {
    "extension": [
      "ts"
    ],
    "loader": "ts-node/esm"
  },
  "bugs": {
    "url": "https://github.com/Azure/autorest.typescript/issues"
  },
  "homepage": "https://github.com/Azure/autorest.typescript/tree/main/packages/typespec-ts/"
}<|MERGE_RESOLUTION|>--- conflicted
+++ resolved
@@ -55,29 +55,18 @@
     "@azure/core-rest-pipeline": "^1.9.2"
   },
   "dependencies": {
-<<<<<<< HEAD
-    "@typespec/compiler": "~0.42.0",
-    "@azure-tools/typespec-azure-core": "~0.28.1",
-    "@typespec/rest": "~0.42.0",
-=======
     "@typespec/compiler": "~0.43.0",
     "@azure-tools/typespec-azure-core": "~0.29.0",
     "@typespec/rest": "~0.43.0",
->>>>>>> 23b61c7a
     "prettier": "^2.6.1",
     "tslib": "^2.3.1",
     "@azure-tools/rlc-common": "^0.11.0",
     "ts-morph": "^15.1.0",
     "@azure-tools/typespec-client-generator-core": "~0.29.0",
     "fs-extra": "^11.1.0",
-<<<<<<< HEAD
-    "@typespec/openapi": "0.42.0",
-    "@typespec/openapi3": "0.42.0",
-    "@azure-tools/typespec-autorest": "~0.28.0"
-=======
     "@typespec/openapi": "0.43.0",
     "@typespec/openapi3": "0.43.0"
->>>>>>> 23b61c7a
+    "@azure-tools/typespec-autorest": "~0.28.0"
   },
   "mocha": {
     "extension": [
