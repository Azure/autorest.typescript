{
  "name": "@azure-tools/typespec-ts",
  "version": "0.38.6",
  "description": "An experimental TypeSpec emitter for TypeScript RLC",
  "main": "dist/src/index.js",
  "type": "module",
  "exports": {
    ".": {
      "default": "./dist/src/index.js",
      "types": "./dist/src/index.d.ts"
    },
    "./testing": {
      "default": "./dist/src/testing/index.js",
      "types": "./dist/src/testing/index.d.ts"
    }
  },
  "scripts": {
    "test-next": "vitest run ./test-next",
    "test-next:coverage": "vitest run ./test-next --coverage",
    "clean": "rimraf ./dist ./typespec-output",
    "build": "tsc -p .",
    "test": "npm run test-next && npm run unit-test && npm run integration-test-ci",
    "test:azure": "npm run test-next && npm run copy:typespec && npm run integration-test-ci:azure-rlc && npm run integration-test-ci:azure-modular",
    "test:standard": "npm run test-next && npm run copy:typespec && npm run unit-test&& npm run integration-test-ci:rlc && npm run integration-test-ci:modular",
    "lint": "eslint src --ext .ts --max-warnings=0",
    "lint:fix": "eslint src --fix --ext .ts",
    "format": "npm run -s prettier -- --write",
    "check-format": "npm run prettier -- --check",
    "prettier": "prettier --config ./.prettierrc \"{src,test,static}/**/*.ts\" \"!test/**/generated/**/*.ts\"",
    "check:tree": "node --loader ts-node/esm ./test/commands/check-clean-tree.ts",
    "integration-test-ci": "npm-run-all copy:typespec integration-test-ci:rlc integration-test-ci:azure-rlc integration-test-ci:modular integration-test-ci:azure-modular",
    "integration-test-ci:sequential": "npm-run-all --serial copy:typespec integration-test-ci:modular && npm run integration-test-ci:modular",
    "integration-test-ci:rlc": "npm-run-all --silent -p start-test-server:rlc --race generate-and-run:rlc",
    "integration-test-ci:azure-rlc": "npm-run-all --silent -p start-test-server:azure-rlc --race generate-and-run:azure-rlc",
    "integration-test-ci:modular": "npm-run-all --silent -p start-test-server:modular --race generate-and-run:modular",
    "integration-test-ci:azure-modular": "npm-run-all --silent -p start-test-server:azure-modular --race generate-and-run:azure-modular",
    "start-test-server": "mkdirp -p coverage && npx tsp-spector serve ./node_modules/@typespec/http-specs/specs  --coverageFile ./coverage/spector-coverage-typescript.json",
    "start-test-server:rlc": "mkdirp -p coverage && npx tsp-spector serve ./node_modules/@typespec/http-specs/specs --coverageFile ./coverage/spector-coverage-typescript-rlc-standard.json",
    "start-test-server:azure-rlc": "mkdirp -p coverage && npx tsp-spector serve ./node_modules/@azure-tools/azure-http-specs/specs ./node_modules/@typespec/http-specs/specs --coverageFile ./coverage/spector-coverage-typescript-rlc-azure.json",
    "start-test-server:modular": "mkdirp -p coverage && npx tsp-spector serve ./node_modules/@typespec/http-specs/specs --port 3002  --coverageFile ./coverage/spector-coverage-typescript-modular-standard.json",
    "start-test-server:azure-modular": "mkdirp -p coverage && npx tsp-spector serve ./node_modules/@azure-tools/azure-http-specs/specs ./node_modules/@typespec/http-specs/specs --port 3002  --coverageFile ./coverage/spector-coverage-typescript-modular-azure.json",
    "copy:typespec": "rm -rf temp && mkdirp -p temp/specs && mkdirp -p temp/assets && cp -r ./node_modules/@typespec/http-specs/specs/* ./temp/specs && cp -r ./node_modules/@azure-tools/azure-http-specs/specs/* ./temp/specs && cp -r ./test/integration/typespec/* ./temp/specs && cp -r ./node_modules/@typespec/http-specs/assets/* ./temp/assets",
    "generate-and-run:rlc": "npm run generate-tsp-only:rlc && npm run integration-test:alone:rlc && npm run stop-test-server -- -p 3000",
    "generate-and-run:azure-rlc": "npm run generate-tsp-only:azure-rlc && npm run integration-test:alone:azure-rlc && npm run stop-test-server -- -p 3000",
    "generate-and-run:modular": "npm run generate-tsp-only:modular && npm run integration-test:alone:modular && npm run stop-test-server -- -p 3002",
    "generate-and-run:azure-modular": "npm run generate-tsp-only:azure-modular && npm run integration-test:alone:azure-modular && npm run stop-test-server -- -p 3002",
    "generate-tsp-only": "npm run generate-tsp-only:azure-rlc && npm run generate-tsp-only:rlc &&npm run generate-tsp-only:azure-modular && npm run generate-tsp-only:modular",
    "generate-tsp-only:rlc": "npx tsx ./test/commands/gen-cadl-ranch.js --tag=rlc",
    "generate-tsp-only:azure-rlc": "npx tsx ./test/commands/gen-cadl-ranch.js --tag=azure-rlc",
    "generate-tsp-only:modular": "npx tsx ./test/commands/gen-cadl-ranch.js --tag=modular",
    "generate-tsp-only:azure-modular": "npx tsx ./test/commands/gen-cadl-ranch.js --tag=azure-modular",
    "regen-test-baselines": "npm run generate-tsp-only",
    "integration-test:alone": "npm run integration-test:alone:rlc && npm run integration-test:alone:azure-rlc && npm run integration-test:alone:modular && npm run integration-test:alone:azure-modular",
    "integration-test:alone:rlc": "cross-env TS_NODE_PROJECT=tsconfig.integration.json mocha -r ts-node/register --experimental-specifier-resolution=node --timeout 36000 ./test/integration/*.spec.ts",
    "integration-test:alone:azure-rlc": "cross-env TS_NODE_PROJECT=tsconfig.integration.json mocha -r ts-node/register --experimental-specifier-resolution=node --timeout 36000 ./test/azureIntegration/*.spec.ts",
    "integration-test:alone:modular": "cross-env TS_NODE_PROJECT=tsconfig.integration.json mocha -r ts-node/register --experimental-specifier-resolution=node --timeout 36000 ./test/modularIntegration/*.spec.ts",
    "integration-test:alone:azure-modular": "cross-env TS_NODE_PROJECT=tsconfig.integration.json mocha -r ts-node/register --experimental-specifier-resolution=node --timeout 36000 ./test/azureModularIntegration/*.spec.ts",
    "stop-test-server": "npx tsp-spector server stop",
    "unit-test": "npm-run-all --parallel unit-test:rlc unit-test:modular",
    "unit-test:rlc": "cross-env TS_NODE_PROJECT=tsconfig.json mocha -r ts-node/register --experimental-specifier-resolution=node --experimental-modules=true  --timeout 36000 './test/unit/**/*.spec.ts'",
    "unit-test:modular": "cross-env TS_NODE_PROJECT=tsconfig.test.json mocha -r ts-node/register --experimental-specifier-resolution=node --experimental-modules=true  --no-timeout './test/modularUnit/**/*.spec.ts'"
  },
  "author": "Jose Heredia <joheredi@microsoft.com>",
  "license": "MIT",
  "devDependencies": {
    "@azure-rest/core-client": "^2.3.1",
<<<<<<< HEAD
    "@typespec/http-specs": "next",
    "@typespec/spector": "next",
    "@typespec/spec-api": "next",
    "@azure-tools/azure-http-specs": "next",
    "@azure-tools/typespec-autorest": "next",
    "@azure-tools/typespec-azure-core": "next",
    "@azure-tools/typespec-azure-resource-manager": "next",
    "@azure-tools/typespec-client-generator-core": "next",
=======
    "@typespec/http-specs": "0.1.0-alpha.17",
    "@typespec/spector": "0.1.0-alpha.11",
    "@typespec/spec-api": "0.1.0-alpha.3",
    "@azure-tools/azure-http-specs": "0.1.0-alpha.13",
    "@azure-tools/typespec-autorest": ">=0.54.0 <1.0.0",
    "@azure-tools/typespec-azure-core": ">=0.54.0 <1.0.0",
    "@azure-tools/typespec-azure-resource-manager": ">=0.54.0 <1.0.0",
    "@azure-tools/typespec-client-generator-core": ">=0.54.0 <1.0.0",
>>>>>>> 0f06d68c
    "@azure/abort-controller": "^2.1.2",
    "@azure/core-auth": "^1.6.0",
    "@azure/core-lro": "^3.1.0",
    "@azure/core-paging": "^1.5.0",
    "@azure/core-rest-pipeline": "^1.14.0",
    "@azure/core-util": "^1.4.0",
    "@azure/logger": "^1.0.4",
    "@types/chai": "^4.3.1",
    "@types/fs-extra": "^9.0.13",
    "@types/lodash": "^4.17.4",
    "@types/mocha": "^10.0.6",
    "@types/node": "^18.0.0",
    "@typescript-eslint/eslint-plugin": "^6.8.0",
    "@typescript-eslint/parser": "^6.8.0",
<<<<<<< HEAD
    "@typespec/compiler": "next",
    "@typespec/http": "next",
    "@typespec/openapi": "next",
    "@typespec/rest": "next",
    "@typespec/ts-http-runtime": "0.1.0",
    "@typespec/versioning": "next",
=======
    "@typespec/compiler": "^1.0.0-0",
    "@typespec/http": "^1.0.0-0",
    "@typespec/openapi": "^1.0.0-0",
    "@typespec/rest": ">=0.68.0 <1.0.0",
    "@typespec/ts-http-runtime": "0.1.0",
    "@typespec/versioning": ">=0.68.0 <1.0.0",
>>>>>>> 0f06d68c
    "chai": "^4.3.6",
    "chalk": "^4.0.0",
    "cross-env": "^7.0.3",
    "eslint-plugin-require-extensions": "0.1.3",
    "eslint": "^8.9.0",
    "mkdirp": "^3.0.1",
    "mocha": "^10.4.0",
    "npm-run-all": "~4.1.5",
    "prettier": "^3.3.3",
    "rimraf": "^5.0.0",
    "ts-node": "~10.9.1",
    "typescript": "~5.8.2",
    "vitest": "~1.6.0",
    "@vitest/coverage-v8": "~1.6.0",
    "@vitest/coverage-istanbul": "~1.6.0",
    "@microsoft/api-extractor": "^7.47.5",
    "tsx": "^4.16.5",
    "@types/js-yaml": "^4.0.9",
    "js-yaml": "^4.1.0"
  },
  "peerDependencies": {
<<<<<<< HEAD
    "@azure-tools/typespec-azure-core": "next",
    "@azure-tools/typespec-client-generator-core": "next",
    "@typespec/compiler": "next",
    "@typespec/http": "next",
    "@typespec/rest": "next",
    "@typespec/versioning": "next"
=======
    "@azure-tools/typespec-azure-core": ">=0.54.0 <1.0.0",
    "@azure-tools/typespec-client-generator-core": ">=0.54.0 <1.0.0",
    "@typespec/compiler": "^1.0.0-0",
    "@typespec/http": "^1.0.0-0",
    "@typespec/rest": ">=0.68.0 <1.0.0",
    "@typespec/versioning": ">=0.68.0 <1.0.0"
>>>>>>> 0f06d68c
  },
  "dependencies": {
    "@azure-tools/rlc-common": "workspace:^0.38.6",
    "fs-extra": "^11.1.0",
    "lodash": "^4.17.21",
    "prettier": "^3.3.3",
    "ts-morph": "^23.0.0",
    "tslib": "^2.3.1"
  },
  "files": [
    "src",
    "dist/**",
    "README.md",
    "CHANGELOG.md",
    "LICENSE",
    "static/**"
  ],
  "mocha": {
    "extension": [
      "ts"
    ],
    "loader": "ts-node/esm"
  },
  "bugs": {
    "url": "https://github.com/Azure/autorest.typescript/issues"
  },
  "homepage": "https://github.com/Azure/autorest.typescript/tree/main/packages/typespec-ts/"
}<|MERGE_RESOLUTION|>--- conflicted
+++ resolved
@@ -64,7 +64,6 @@
   "license": "MIT",
   "devDependencies": {
     "@azure-rest/core-client": "^2.3.1",
-<<<<<<< HEAD
     "@typespec/http-specs": "next",
     "@typespec/spector": "next",
     "@typespec/spec-api": "next",
@@ -73,16 +72,6 @@
     "@azure-tools/typespec-azure-core": "next",
     "@azure-tools/typespec-azure-resource-manager": "next",
     "@azure-tools/typespec-client-generator-core": "next",
-=======
-    "@typespec/http-specs": "0.1.0-alpha.17",
-    "@typespec/spector": "0.1.0-alpha.11",
-    "@typespec/spec-api": "0.1.0-alpha.3",
-    "@azure-tools/azure-http-specs": "0.1.0-alpha.13",
-    "@azure-tools/typespec-autorest": ">=0.54.0 <1.0.0",
-    "@azure-tools/typespec-azure-core": ">=0.54.0 <1.0.0",
-    "@azure-tools/typespec-azure-resource-manager": ">=0.54.0 <1.0.0",
-    "@azure-tools/typespec-client-generator-core": ">=0.54.0 <1.0.0",
->>>>>>> 0f06d68c
     "@azure/abort-controller": "^2.1.2",
     "@azure/core-auth": "^1.6.0",
     "@azure/core-lro": "^3.1.0",
@@ -97,21 +86,12 @@
     "@types/node": "^18.0.0",
     "@typescript-eslint/eslint-plugin": "^6.8.0",
     "@typescript-eslint/parser": "^6.8.0",
-<<<<<<< HEAD
     "@typespec/compiler": "next",
     "@typespec/http": "next",
     "@typespec/openapi": "next",
     "@typespec/rest": "next",
     "@typespec/ts-http-runtime": "0.1.0",
     "@typespec/versioning": "next",
-=======
-    "@typespec/compiler": "^1.0.0-0",
-    "@typespec/http": "^1.0.0-0",
-    "@typespec/openapi": "^1.0.0-0",
-    "@typespec/rest": ">=0.68.0 <1.0.0",
-    "@typespec/ts-http-runtime": "0.1.0",
-    "@typespec/versioning": ">=0.68.0 <1.0.0",
->>>>>>> 0f06d68c
     "chai": "^4.3.6",
     "chalk": "^4.0.0",
     "cross-env": "^7.0.3",
@@ -133,21 +113,12 @@
     "js-yaml": "^4.1.0"
   },
   "peerDependencies": {
-<<<<<<< HEAD
     "@azure-tools/typespec-azure-core": "next",
     "@azure-tools/typespec-client-generator-core": "next",
     "@typespec/compiler": "next",
     "@typespec/http": "next",
     "@typespec/rest": "next",
     "@typespec/versioning": "next"
-=======
-    "@azure-tools/typespec-azure-core": ">=0.54.0 <1.0.0",
-    "@azure-tools/typespec-client-generator-core": ">=0.54.0 <1.0.0",
-    "@typespec/compiler": "^1.0.0-0",
-    "@typespec/http": "^1.0.0-0",
-    "@typespec/rest": ">=0.68.0 <1.0.0",
-    "@typespec/versioning": ">=0.68.0 <1.0.0"
->>>>>>> 0f06d68c
   },
   "dependencies": {
     "@azure-tools/rlc-common": "workspace:^0.38.6",
