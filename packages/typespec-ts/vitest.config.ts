--- conflicted
+++ resolved
@@ -6,11 +6,7 @@
       provider: "istanbul",
       reporter: ["text", "json", "html"],
       all: true,
-<<<<<<< HEAD
-      include: ["src/framework/**/*.ts"],
-=======
       include: ["src/modular/serialization/**/*.ts", "src/framework/**/*.ts"],
->>>>>>> 20e7ad71
       exclude: ["**/*.spec.ts", "**/*.spec.tsx", ".next/*"]
     }
   }
