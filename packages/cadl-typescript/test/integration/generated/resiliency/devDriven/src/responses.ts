--- conflicted
+++ resolved
@@ -1,12 +1,8 @@
 // Copyright (c) Microsoft Corporation.
 // Licensed under the MIT license.
 
-<<<<<<< HEAD
+import { RawHttpHeaders } from "@azure/core-rest-pipeline";
 import { HttpResponse, ErrorResponse } from "@azure-rest/core-client";
-=======
-import { RawHttpHeaders } from "@azure/core-rest-pipeline";
-import { HttpResponse } from "@azure-rest/core-client";
->>>>>>> 81a45ca4
 import {
   ProductOutput,
   ProductListOutput,
@@ -38,12 +34,8 @@
 
 export interface GetPagesDefaultResponse extends HttpResponse {
   status: string;
-<<<<<<< HEAD
   body: ErrorResponse;
-=======
-  body: ErrorResponseOutput;
   headers: RawHttpHeaders & GetPagesDefaultHeaders;
->>>>>>> 81a45ca4
 }
 
 /** Initial response with ProvisioningState='Succeeded' */
