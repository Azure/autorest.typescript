export interface CadlRanchConfig {
  outputPath: string;
  inputPath: string;
}

export const cadls: CadlRanchConfig[] = [
  {
    outputPath: "arrays/itemTypes",
    inputPath: "arrays/item-types"
  },
  {
    outputPath: "authentication/apiKey",
    inputPath: "authentication/api-key"
  },
  {
    outputPath: "authentication/oauth2",
    inputPath: "authentication/oauth2"
  },
  {
    outputPath: "authentication/union",
    inputPath: "authentication/union"
  },
  {
    outputPath: "dictionary",
    inputPath: "dictionary"
  },
  {
    outputPath: "enums/extensible",
    inputPath: "enums/extensible"
  },
  {
    outputPath: "enums/fixed",
    inputPath: "enums/fixed"
  },
  {
    outputPath: "hello",
    inputPath: "hello"
  },
  {
    outputPath: "lro/lroBasic",
    inputPath: "lro/lro-basic"
  },
  {
    outputPath: "models/inheritance",
    inputPath: "models/inheritance"
  },
  {
    outputPath: "models/propertyOptional",
    inputPath: "models/property-optional"
  },
  {
    outputPath: "models/propertyTypes",
    inputPath: "models/property-types"
  },
  {
    outputPath: "models/visibility",
    inputPath: "models/visibility"
  },
  {
    outputPath: "models/usage",
    inputPath: "models/usage"
  },
  {
    outputPath: "resiliency/devDriven",
    inputPath: "resiliency/dev-driven"
  },
  {
    outputPath: "resiliency/srvDriven1",
    inputPath: "resiliency/srv-driven-1"
  },
  {
    outputPath: "resiliency/srvDriven2",
    inputPath: "resiliency/srv-driven-2"
  },
  {
    outputPath: "specialWords",
    inputPath: "special-words"
  },
  {
<<<<<<< HEAD
    outputPath: "collectionFormat",
    inputPath: "collectionFormat"
=======
    outputPath: "unions",
    inputPath: "unions"
>>>>>>> 9b4600f0
  }
];<|MERGE_RESOLUTION|>--- conflicted
+++ resolved
@@ -77,12 +77,11 @@
     inputPath: "special-words"
   },
   {
-<<<<<<< HEAD
     outputPath: "collectionFormat",
     inputPath: "collectionFormat"
-=======
+  },
+  {
     outputPath: "unions",
     inputPath: "unions"
->>>>>>> 9b4600f0
   }
 ];