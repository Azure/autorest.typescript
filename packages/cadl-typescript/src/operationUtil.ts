--- conflicted
+++ resolved
@@ -1,13 +1,8 @@
 // Copyright (c) Microsoft Corporation.
 // Licensed under the MIT License.
 
-<<<<<<< HEAD
-import { NameType, normalizeName } from "@azure-tools/rlc-common";
+import { NameType, normalizeName, RLCOptions } from "@azure-tools/rlc-common";
 import { DecoratedType, ignoreDiagnostics, Model, Program, Type } from "@cadl-lang/compiler";
-=======
-import { NameType, normalizeName, RLCOptions } from "@azure-tools/rlc-common";
-import { DecoratedType, Model, Program, Type } from "@cadl-lang/compiler";
->>>>>>> 3fa65e17
 import {
   getHttpOperation,
   HttpOperation,
