--- conflicted
+++ resolved
@@ -37,11 +37,8 @@
 export function transformToParameterTypes(
   program: Program,
   importDetails: Map<ImportKind, Set<string>>,
-<<<<<<< HEAD
-  client: Client
-=======
+  client: Client,
   options?: RLCOptions
->>>>>>> 3fa65e17
 ): OperationParameter[] {
   const operationGroups = listOperationGroups(program, client);
   const rlcParameters: OperationParameter[] = [];
