--- conflicted
+++ resolved
@@ -90,11 +90,7 @@
 export function transformUrlInfo(program: Program): UrlInfo | undefined {
   const serviceNs = getServiceNamespace(program);
   let endpoint = undefined;
-<<<<<<< HEAD
   const urlParameters = [];
-=======
-  let urlParameters: PathParameter[] = [];
->>>>>>> d94f9280
   if (serviceNs) {
     const host = getServers(program, serviceNs);
     if (host?.[0]?.url) {
