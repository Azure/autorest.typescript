--- conflicted
+++ resolved
@@ -5,18 +5,11 @@
   "dependencies": {
     "@cadl-lang/compiler": "0.35.0",
     "@cadl-lang/ts-rlc": "0.0.1",
-<<<<<<< HEAD
-    "@cadl-lang/rest": "0.16.0",
-    "@cadl-lang/openapi": "0.11.0",
-    "@cadl-lang/versioning": "0.7.0",
-    "@azure-tools/cadl-azure-core": "0.6.0"
-=======
     "@cadl-lang/rest": "0.17.0",
     "@cadl-lang/openapi": "0.12.0",
     "@cadl-lang/versioning": "0.8.0",
     "@azure-tools/cadl-azure-core": "0.7.0",
     "@azure-tools/cadl-autorest": "0.20.0"
->>>>>>> b3c89579
   },
   "devDependencies": {
     "ts-node": "^8.5.2",
@@ -25,8 +18,7 @@
   "scripts": {
     "smoke-test": "ts-node ./eng/smoke-test.js",
     "build": "echo skip",
-    "check:tree": "ts-node ./eng/check-clean-tree.js",
-    "test": "cadl compile ./test/authoring/spec/main.cadl --output-path=./test/authoring/cadl-output"
+    "check:tree": "ts-node ./eng/check-clean-tree.js"
   },
   "private": true
 }