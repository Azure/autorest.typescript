--- conflicted
+++ resolved
@@ -10,14 +10,10 @@
     "@cadl-lang/versioning": "0.9.0",
     "@azure-tools/cadl-azure-core": "0.8.0",
     "@azure-tools/cadl-autorest": "0.21.0",
-<<<<<<< HEAD
-    "@azure-tools/cadl-dpg": "0.2.0"
-=======
     "@azure-tools/cadl-dpg": "0.3.0",
     "@cadl-lang/openapi3": "0.17.0",
     "@cadl-lang/prettier-plugin-cadl": "0.5.17",
     "prettier": "2.7.1"
->>>>>>> 01fd88cf
   },
   "devDependencies": {
     "ts-node": "^8.5.2",
