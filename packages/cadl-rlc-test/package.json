--- conflicted
+++ resolved
@@ -7,12 +7,7 @@
     "@cadl-lang/ts-rlc": "0.0.1",
     "@cadl-lang/rest": "0.15.0",
     "@cadl-lang/openapi": "0.10.0",
-<<<<<<< HEAD
-    "@azure-tools/cadl-autorest": "0.18.0",
-    "@cadl-lang/versioning": "0.6.0"
-=======
     "@azure-tools/cadl-autorest": "0.18.0"
->>>>>>> ca1fd263
   },
   "scripts": {
     "cadl:compile": "cadl compile ./spec",
