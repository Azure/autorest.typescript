import {
  ProjectsCreateOrUpdateParameters,
  ProjectsGetParameters,
  ProjectsDeleteParameters,
  ProjectsListParameters,
  ProjectsExportParameters,
  ProjectsImportxParameters,
  ProjectsTrainParameters,
  DeploymentsGetDeploymentParameters,
  DeploymentsDeployProjectParameters,
  DeploymentsDeleteDeploymentParameters,
  DeploymentsListParameters,
  DeploymentsSwapDeploymentsParameters,
  JobsGetDeploymentStatusParameters,
  JobsGetSwapDeploymentsStatusParameters,
  GlobalGetSupportedLanguagesParameters,
  GlobalListTrainingConfigVersionsParameters,
} from "./parameters";
import {
  ProjectsCreateOrUpdate200Response,
  ProjectsCreateOrUpdate201Response,
  ProjectsCreateOrUpdateDefaultResponse,
  ProjectsGet200Response,
  ProjectsGetDefaultResponse,
  ProjectsDelete202Response,
  ProjectsDeleteDefaultResponse,
  ProjectsList200Response,
  ProjectsListDefaultResponse,
  ProjectsExport202Response,
  ProjectsExportDefaultResponse,
  ProjectsImportx202Response,
  ProjectsImportxDefaultResponse,
  ProjectsTrain202Response,
  ProjectsTrainDefaultResponse,
  DeploymentsGetDeployment200Response,
  DeploymentsGetDeploymentDefaultResponse,
  DeploymentsDeployProject200Response,
  DeploymentsDeployProject201Response,
  DeploymentsDeployProjectDefaultResponse,
  DeploymentsDeleteDeployment202Response,
  DeploymentsDeleteDeploymentDefaultResponse,
  DeploymentsList200Response,
  DeploymentsListDefaultResponse,
  DeploymentsSwapDeployments202Response,
  DeploymentsSwapDeploymentsDefaultResponse,
  JobsGetDeploymentStatus200Response,
  JobsGetDeploymentStatusDefaultResponse,
  JobsGetSwapDeploymentsStatus200Response,
  JobsGetSwapDeploymentsStatusDefaultResponse,
  GlobalGetSupportedLanguages200Response,
  GlobalGetSupportedLanguagesDefaultResponse,
  GlobalListTrainingConfigVersions200Response,
  GlobalListTrainingConfigVersionsDefaultResponse,
} from "./responses";
import { Client, StreamableMethod } from "@azure-rest/core-client";

/** Contains operations for Projects operations */
export interface ProjectsOperations {
  /** Creates a new project or updates an existing one. */
  createOrUpdate(
    projectName: string,
    options?: ProjectsCreateOrUpdateParameters
  ): StreamableMethod<
    | ProjectsCreateOrUpdate200Response
    | ProjectsCreateOrUpdate201Response
    | ProjectsCreateOrUpdateDefaultResponse
  >;
  /** Gets the details of a project. */
  get(
    projectName: string,
    options: ProjectsGetParameters
  ): StreamableMethod<ProjectsGet200Response | ProjectsGetDefaultResponse>;
  /** Deletes a project. */
  delete(
    projectName: string,
    options: ProjectsDeleteParameters
  ): StreamableMethod<
    ProjectsDelete202Response | ProjectsDeleteDefaultResponse
  >;
  /** Lists the existing projects. */
  list(
    options?: ProjectsListParameters
  ): StreamableMethod<ProjectsList200Response | ProjectsListDefaultResponse>;
  /** Triggers a job to export a project's data. */
  export(
    projectName: string,
    options: ProjectsExportParameters
  ): StreamableMethod<
    ProjectsExport202Response | ProjectsExportDefaultResponse
  >;
<<<<<<< HEAD
  /** Triggers a job to export a project's data. */
  importx(
    projectName: string,
    options: ProjectsImportxParameters
=======
  /** A collection id may optionally be specified. */
  postLedgerEntry(
    options: ConfidentialLedgerPostLedgerEntryParameters
>>>>>>> a64bd381
  ): StreamableMethod<
    ProjectsImportx202Response | ProjectsImportxDefaultResponse
  >;
<<<<<<< HEAD
  /** Triggers a training job for a project. */
  train(
    projectName: string,
    options: ProjectsTrainParameters
  ): StreamableMethod<ProjectsTrain202Response | ProjectsTrainDefaultResponse>;
}

/** Contains operations for Deployments operations */
export interface DeploymentsOperations {
  /** Gets the details of a deployment. */
  getDeployment(
    projectName: string,
    deploymentName: string,
    options: DeploymentsGetDeploymentParameters
=======
  getLedgerEntry(
    transactionId: string,
    options: ConfidentialLedgerGetLedgerEntryParameters
>>>>>>> a64bd381
  ): StreamableMethod<
    | DeploymentsGetDeployment200Response
    | DeploymentsGetDeploymentDefaultResponse
  >;
  /** Creates a new deployment or replaces an existing one. */
  deployProject(
    projectName: string,
    deploymentName: string,
    options: DeploymentsDeployProjectParameters
  ): StreamableMethod<
    | DeploymentsDeployProject200Response
    | DeploymentsDeployProject201Response
    | DeploymentsDeployProjectDefaultResponse
  >;
  /** Deletes a project deployment. */
  deleteDeployment(
    projectName: string,
    deploymentName: string,
    options: DeploymentsDeleteDeploymentParameters
  ): StreamableMethod<
    | DeploymentsDeleteDeployment202Response
    | DeploymentsDeleteDeploymentDefaultResponse
  >;
<<<<<<< HEAD
  /** Lists the existing deployments. */
  list(
    projectName: string,
    options: DeploymentsListParameters
=======
  getCurrentLedgerEntry(
    options: ConfidentialLedgerGetCurrentLedgerEntryParameters
>>>>>>> a64bd381
  ): StreamableMethod<
    DeploymentsList200Response | DeploymentsListDefaultResponse
  >;
  /** Swaps two existing deployments with each other. */
  swapDeployments(
    projectName: string,
    options: DeploymentsSwapDeploymentsParameters
  ): StreamableMethod<
    | DeploymentsSwapDeployments202Response
    | DeploymentsSwapDeploymentsDefaultResponse
  >;
}

/** Contains operations for Jobs operations */
export interface JobsOperations {
  /** Gets the status of an existing deployment job. */
  getDeploymentStatus(
    projectName: string,
    deploymentName: string,
    jobId: string,
    options: JobsGetDeploymentStatusParameters
  ): StreamableMethod<
    JobsGetDeploymentStatus200Response | JobsGetDeploymentStatusDefaultResponse
  >;
  /** Gets the status of an existing swap deployment job. */
  getSwapDeploymentsStatus(
    projectName: string,
    deploymentName: string,
    jobId: string,
    options: JobsGetSwapDeploymentsStatusParameters
  ): StreamableMethod<
    | JobsGetSwapDeploymentsStatus200Response
    | JobsGetSwapDeploymentsStatusDefaultResponse
  >;
}

/** Contains operations for Global operations */
export interface GlobalOperations {
  getSupportedLanguages(
    options?: GlobalGetSupportedLanguagesParameters
  ): StreamableMethod<
    | GlobalGetSupportedLanguages200Response
    | GlobalGetSupportedLanguagesDefaultResponse
  >;
  listTrainingConfigVersions(
    options?: GlobalListTrainingConfigVersionsParameters
  ): StreamableMethod<
    | GlobalListTrainingConfigVersions200Response
    | GlobalListTrainingConfigVersionsDefaultResponse
  >;
}

export interface ProjectsCreateOrUpdate {
  /** Creates a new project or updates an existing one. */
  patch(
    options?: ProjectsCreateOrUpdateParameters
  ): StreamableMethod<
    | ProjectsCreateOrUpdate200Response
    | ProjectsCreateOrUpdate201Response
    | ProjectsCreateOrUpdateDefaultResponse
  >;
  /** Gets the details of a project. */
  get(
    options: ProjectsGetParameters
  ): StreamableMethod<ProjectsGet200Response | ProjectsGetDefaultResponse>;
  /** Deletes a project. */
  delete(
    options: ProjectsDeleteParameters
  ): StreamableMethod<
    ProjectsDelete202Response | ProjectsDeleteDefaultResponse
  >;
}

export interface ProjectsList {
  /** Lists the existing projects. */
  get(
    options?: ProjectsListParameters
  ): StreamableMethod<ProjectsList200Response | ProjectsListDefaultResponse>;
}

export interface ProjectsExport {
  /** Triggers a job to export a project's data. */
  post(
    options: ProjectsExportParameters
  ): StreamableMethod<
    ProjectsExport202Response | ProjectsExportDefaultResponse
  >;
}

export interface ProjectsImportx {
  /** Triggers a job to export a project's data. */
  post(
<<<<<<< HEAD
    options: ProjectsImportxParameters
=======
    options: ConfidentialLedgerPostLedgerEntryParameters
>>>>>>> a64bd381
  ): StreamableMethod<
    ProjectsImportx202Response | ProjectsImportxDefaultResponse
  >;
}

export interface ProjectsTrain {
  /** Triggers a training job for a project. */
  post(
    options: ProjectsTrainParameters
  ): StreamableMethod<ProjectsTrain202Response | ProjectsTrainDefaultResponse>;
}

export interface DeploymentsGetDeployment {
  /** Gets the details of a deployment. */
  get(
<<<<<<< HEAD
    options: DeploymentsGetDeploymentParameters
=======
    options: ConfidentialLedgerGetLedgerEntryParameters
>>>>>>> a64bd381
  ): StreamableMethod<
    | DeploymentsGetDeployment200Response
    | DeploymentsGetDeploymentDefaultResponse
  >;
  /** Creates a new deployment or replaces an existing one. */
  put(
    options: DeploymentsDeployProjectParameters
  ): StreamableMethod<
    | DeploymentsDeployProject200Response
    | DeploymentsDeployProject201Response
    | DeploymentsDeployProjectDefaultResponse
  >;
  /** Deletes a project deployment. */
  delete(
    options: DeploymentsDeleteDeploymentParameters
  ): StreamableMethod<
    | DeploymentsDeleteDeployment202Response
    | DeploymentsDeleteDeploymentDefaultResponse
  >;
}

export interface DeploymentsList {
  /** Lists the existing deployments. */
  get(
    options: DeploymentsListParameters
  ): StreamableMethod<
    DeploymentsList200Response | DeploymentsListDefaultResponse
  >;
}

export interface DeploymentsSwapDeployments {
  /** Swaps two existing deployments with each other. */
  post(
    options: DeploymentsSwapDeploymentsParameters
  ): StreamableMethod<
    | DeploymentsSwapDeployments202Response
    | DeploymentsSwapDeploymentsDefaultResponse
  >;
}

export interface JobsGetDeploymentStatus {
  /** Gets the status of an existing deployment job. */
  get(
<<<<<<< HEAD
    options: JobsGetDeploymentStatusParameters
=======
    options: ConfidentialLedgerGetCurrentLedgerEntryParameters
>>>>>>> a64bd381
  ): StreamableMethod<
    JobsGetDeploymentStatus200Response | JobsGetDeploymentStatusDefaultResponse
  >;
}

export interface JobsGetSwapDeploymentsStatus {
  /** Gets the status of an existing swap deployment job. */
  get(
    options: JobsGetSwapDeploymentsStatusParameters
  ): StreamableMethod<
    | JobsGetSwapDeploymentsStatus200Response
    | JobsGetSwapDeploymentsStatusDefaultResponse
  >;
}

export interface GlobalGetSupportedLanguages {
  get(
    options?: GlobalGetSupportedLanguagesParameters
  ): StreamableMethod<
    | GlobalGetSupportedLanguages200Response
    | GlobalGetSupportedLanguagesDefaultResponse
  >;
}

export interface GlobalListTrainingConfigVersions {
  get(
    options?: GlobalListTrainingConfigVersionsParameters
  ): StreamableMethod<
    | GlobalListTrainingConfigVersions200Response
    | GlobalListTrainingConfigVersionsDefaultResponse
  >;
}

export interface Routes {
  /** Resource for '/authoring/analyze-text/projects/\{projectName\}' has methods for the following verbs: patch, get, delete */
  (
    path: "/authoring/analyze-text/projects/{projectName}",
    projectName: string
  ): ProjectsCreateOrUpdate;
  /** Resource for '/authoring/analyze-text/projects' has methods for the following verbs: get */
  (path: "/authoring/analyze-text/projects"): ProjectsList;
  /** Resource for '/authoring/analyze-text/projects/\{projectName\}:export' has methods for the following verbs: post */
  (
    path: "/authoring/analyze-text/projects/{projectName}:export",
    projectName: string
  ): ProjectsExport;
  /** Resource for '/authoring/analyze-text/projects/\{projectName\}:importx' has methods for the following verbs: post */
  (
    path: "/authoring/analyze-text/projects/{projectName}:importx",
    projectName: string
  ): ProjectsImportx;
  /** Resource for '/authoring/analyze-text/projects/\{projectName\}:train' has methods for the following verbs: post */
  (
    path: "/authoring/analyze-text/projects/{projectName}:train",
    projectName: string
  ): ProjectsTrain;
  /** Resource for '/authoring/analyze-text/projects/\{projectName\}/deployments/\{deploymentName\}' has methods for the following verbs: get, put, delete */
  (
    path: "/authoring/analyze-text/projects/{projectName}/deployments/{deploymentName}",
    projectName: string,
    deploymentName: string
  ): DeploymentsGetDeployment;
  /** Resource for '/authoring/analyze-text/projects/\{projectName\}/deployments' has methods for the following verbs: get */
  (
    path: "/authoring/analyze-text/projects/{projectName}/deployments",
    projectName: string
  ): DeploymentsList;
  /** Resource for '/authoring/analyze-text/projects/\{projectName\}/deployments/swap' has methods for the following verbs: post */
  (
    path: "/authoring/analyze-text/projects/{projectName}/deployments/swap",
    projectName: string
  ): DeploymentsSwapDeployments;
  /** Resource for '/authoring/analyze-text/projects/\{projectName\}/deployments/\{deploymentName\}/jobs/\{jobId\}' has methods for the following verbs: get */
  (
    path: "/authoring/analyze-text/projects/{projectName}/deployments/{deploymentName}/jobs/{jobId}",
    projectName: string,
    deploymentName: string,
    jobId: string
  ): JobsGetDeploymentStatus;
  /** Resource for '/authoring/analyze-text/projects/\{projectName\}/deployments/\{deploymentName\}/swap/jobs/\{jobId\}' has methods for the following verbs: get */
  (
    path: "/authoring/analyze-text/projects/{projectName}/deployments/{deploymentName}/swap/jobs/{jobId}",
    projectName: string,
    deploymentName: string,
    jobId: string
  ): JobsGetSwapDeploymentsStatus;
  /** Resource for '/authoring/analyze-text/projects/global/languages' has methods for the following verbs: get */
  (
    path: "/authoring/analyze-text/projects/global/languages"
  ): GlobalGetSupportedLanguages;
  /** Resource for '/authoring/analyze-text/projects/global/training-config-versions' has methods for the following verbs: get */
  (
    path: "/authoring/analyze-text/projects/global/training-config-versions"
  ): GlobalListTrainingConfigVersions;
}

export type MicrosoftCognitiveLanguageServiceAnalyzeTextAuthoringClient =
  Client & {
    path: Routes;
    projects: ProjectsOperations;
    deployments: DeploymentsOperations;
    jobs: JobsOperations;
    global: GlobalOperations;
  };<|MERGE_RESOLUTION|>--- conflicted
+++ resolved
@@ -59,7 +59,7 @@
   /** Creates a new project or updates an existing one. */
   createOrUpdate(
     projectName: string,
-    options?: ProjectsCreateOrUpdateParameters
+    options: ProjectsCreateOrUpdateParameters
   ): StreamableMethod<
     | ProjectsCreateOrUpdate200Response
     | ProjectsCreateOrUpdate201Response
@@ -79,7 +79,7 @@
   >;
   /** Lists the existing projects. */
   list(
-    options?: ProjectsListParameters
+    options: ProjectsListParameters
   ): StreamableMethod<ProjectsList200Response | ProjectsListDefaultResponse>;
   /** Triggers a job to export a project's data. */
   export(
@@ -88,20 +88,13 @@
   ): StreamableMethod<
     ProjectsExport202Response | ProjectsExportDefaultResponse
   >;
-<<<<<<< HEAD
   /** Triggers a job to export a project's data. */
   importx(
     projectName: string,
     options: ProjectsImportxParameters
-=======
-  /** A collection id may optionally be specified. */
-  postLedgerEntry(
-    options: ConfidentialLedgerPostLedgerEntryParameters
->>>>>>> a64bd381
   ): StreamableMethod<
     ProjectsImportx202Response | ProjectsImportxDefaultResponse
   >;
-<<<<<<< HEAD
   /** Triggers a training job for a project. */
   train(
     projectName: string,
@@ -116,11 +109,6 @@
     projectName: string,
     deploymentName: string,
     options: DeploymentsGetDeploymentParameters
-=======
-  getLedgerEntry(
-    transactionId: string,
-    options: ConfidentialLedgerGetLedgerEntryParameters
->>>>>>> a64bd381
   ): StreamableMethod<
     | DeploymentsGetDeployment200Response
     | DeploymentsGetDeploymentDefaultResponse
@@ -144,15 +132,10 @@
     | DeploymentsDeleteDeployment202Response
     | DeploymentsDeleteDeploymentDefaultResponse
   >;
-<<<<<<< HEAD
   /** Lists the existing deployments. */
   list(
     projectName: string,
     options: DeploymentsListParameters
-=======
-  getCurrentLedgerEntry(
-    options: ConfidentialLedgerGetCurrentLedgerEntryParameters
->>>>>>> a64bd381
   ): StreamableMethod<
     DeploymentsList200Response | DeploymentsListDefaultResponse
   >;
@@ -192,13 +175,13 @@
 /** Contains operations for Global operations */
 export interface GlobalOperations {
   getSupportedLanguages(
-    options?: GlobalGetSupportedLanguagesParameters
+    options: GlobalGetSupportedLanguagesParameters
   ): StreamableMethod<
     | GlobalGetSupportedLanguages200Response
     | GlobalGetSupportedLanguagesDefaultResponse
   >;
   listTrainingConfigVersions(
-    options?: GlobalListTrainingConfigVersionsParameters
+    options: GlobalListTrainingConfigVersionsParameters
   ): StreamableMethod<
     | GlobalListTrainingConfigVersions200Response
     | GlobalListTrainingConfigVersionsDefaultResponse
@@ -208,7 +191,7 @@
 export interface ProjectsCreateOrUpdate {
   /** Creates a new project or updates an existing one. */
   patch(
-    options?: ProjectsCreateOrUpdateParameters
+    options: ProjectsCreateOrUpdateParameters
   ): StreamableMethod<
     | ProjectsCreateOrUpdate200Response
     | ProjectsCreateOrUpdate201Response
@@ -229,7 +212,7 @@
 export interface ProjectsList {
   /** Lists the existing projects. */
   get(
-    options?: ProjectsListParameters
+    options: ProjectsListParameters
   ): StreamableMethod<ProjectsList200Response | ProjectsListDefaultResponse>;
 }
 
@@ -245,11 +228,7 @@
 export interface ProjectsImportx {
   /** Triggers a job to export a project's data. */
   post(
-<<<<<<< HEAD
     options: ProjectsImportxParameters
-=======
-    options: ConfidentialLedgerPostLedgerEntryParameters
->>>>>>> a64bd381
   ): StreamableMethod<
     ProjectsImportx202Response | ProjectsImportxDefaultResponse
   >;
@@ -265,11 +244,7 @@
 export interface DeploymentsGetDeployment {
   /** Gets the details of a deployment. */
   get(
-<<<<<<< HEAD
     options: DeploymentsGetDeploymentParameters
-=======
-    options: ConfidentialLedgerGetLedgerEntryParameters
->>>>>>> a64bd381
   ): StreamableMethod<
     | DeploymentsGetDeployment200Response
     | DeploymentsGetDeploymentDefaultResponse
@@ -313,11 +288,7 @@
 export interface JobsGetDeploymentStatus {
   /** Gets the status of an existing deployment job. */
   get(
-<<<<<<< HEAD
     options: JobsGetDeploymentStatusParameters
-=======
-    options: ConfidentialLedgerGetCurrentLedgerEntryParameters
->>>>>>> a64bd381
   ): StreamableMethod<
     JobsGetDeploymentStatus200Response | JobsGetDeploymentStatusDefaultResponse
   >;
@@ -335,7 +306,7 @@
 
 export interface GlobalGetSupportedLanguages {
   get(
-    options?: GlobalGetSupportedLanguagesParameters
+    options: GlobalGetSupportedLanguagesParameters
   ): StreamableMethod<
     | GlobalGetSupportedLanguages200Response
     | GlobalGetSupportedLanguagesDefaultResponse
@@ -344,7 +315,7 @@
 
 export interface GlobalListTrainingConfigVersions {
   get(
-    options?: GlobalListTrainingConfigVersionsParameters
+    options: GlobalListTrainingConfigVersionsParameters
   ): StreamableMethod<
     | GlobalListTrainingConfigVersions200Response
     | GlobalListTrainingConfigVersionsDefaultResponse
