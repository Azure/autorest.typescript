--- conflicted
+++ resolved
@@ -2,19 +2,11 @@
 
 /** Contains operations for Pets operations */
 export interface PetsOperations {
-<<<<<<< HEAD
-    /** Delete a pet. */
-    delete(petId: number, options: Options): StreamableMethod<>;
-    /** Returns a pet. Supports eTags. */
-    read(petId: number, options: Options): StreamableMethod<>;
-    create(options: Options): StreamableMethod<>;
-=======
   /** Delete a pet. */
   delete(petId: number, options: Options): StreamableMethod<>;
   /** Returns a pet. Supports eTags. */
   read(petId: number, options: Options): StreamableMethod<>;
   create(options: Options): StreamableMethod<>;
->>>>>>> ca1fd263
 }
 
 /** Contains operations for ListPetToysResponse operations */
@@ -23,17 +15,10 @@
 }
 
 export interface PetsDelete {
-<<<<<<< HEAD
-    /** Delete a pet. */
-    delete(options: Options): StreamableMethod<>;
-    /** Returns a pet. Supports eTags. */
-    get(options: Options): StreamableMethod<>;
-=======
   /** Delete a pet. */
   delete(options: Options): StreamableMethod<>;
   /** Returns a pet. Supports eTags. */
   get(options: Options): StreamableMethod<>;
->>>>>>> ca1fd263
 }
 
 export interface PetsCreate {
@@ -45,21 +30,12 @@
 }
 
 export interface Routes {
-<<<<<<< HEAD
-    /** Resource for '/pets/\{petId\}' has methods for the following verbs: delete, get */
-    (path: "/pets/{petId}", petId: number): PetsDelete;
-    /** Resource for '/pets' has methods for the following verbs: post */
-    (path: "/pets"): PetsCreate;
-    /** Resource for '/pets/\{petId\}/toys' has methods for the following verbs: get */
-    (path: "/pets/{petId}/toys", petId: string): ListPetToysResponseList;
-=======
   /** Resource for '/pets/\{petId\}' has methods for the following verbs: delete, get */
   (path: "/pets/{petId}", petId: number): PetsDelete;
   /** Resource for '/pets' has methods for the following verbs: post */
   (path: "/pets"): PetsCreate;
   /** Resource for '/pets/\{petId\}/toys' has methods for the following verbs: get */
   (path: "/pets/{petId}/toys", petId: string): ListPetToysResponseList;
->>>>>>> ca1fd263
 }
 
 export type PetStoreServiceClient = Client & {
