import { HttpResponse } from "@azure-rest/core-client";
<<<<<<< HEAD

/** Ok */
export interface List200Response extends HttpResponse {
=======
import { ErrorOutput, PetOutput, ResponsePageOutput } from "./outputModels";

/** Ok */
export interface PetsDelete200Response extends HttpResponse {
>>>>>>> 86fb40cb
    status: "200";
    body: any;
}

<<<<<<< HEAD
export interface ListDefaultResponse extends HttpResponse {
=======
/** Error */
export interface PetsDeleteDefaultResponse extends HttpResponse {
>>>>>>> 86fb40cb
    status: string;
    body: any;
}

<<<<<<< HEAD
/** Ok */
export interface Read200Response extends HttpResponse {
    status: "200";
    body: any;
}

export interface ReadDefaultResponse extends HttpResponse {
=======
/** The request has succeeded. */
export interface PetsRead200Response extends HttpResponse {
    status: "200";
    body: PetOutput;
}

/** Not modified */
export interface PetsRead304Response extends HttpResponse {
    status: "304";
    body: PetOutput;
}

/** Error */
export interface PetsReadDefaultResponse extends HttpResponse {
>>>>>>> 86fb40cb
    status: string;
    body: any;
}

<<<<<<< HEAD
/** Ok */
export interface Create200Response extends HttpResponse {
    status: "200";
    body: any;
}

export interface CreateDefaultResponse extends HttpResponse {
=======
/** The request has succeeded. */
export interface PetsCreate200Response extends HttpResponse {
    status: "200";
    body: PetOutput;
}

/** Error */
export interface PetsCreateDefaultResponse extends HttpResponse {
>>>>>>> 86fb40cb
    status: string;
    body: any;
}

<<<<<<< HEAD
/** Ok */
export interface CustomGet200Response extends HttpResponse {
    status: "200";
    body: any;
}

export interface CustomGetDefaultResponse extends HttpResponse {
=======
/** The request has succeeded. */
export interface ListPetToysResponseList200Response extends HttpResponse {
    status: "200";
    body: ResponsePageOutput;
}

/** Error */
export interface ListPetToysResponseListDefaultResponse extends HttpResponse {
>>>>>>> 86fb40cb
    status: string;
    body: any;
}<|MERGE_RESOLUTION|>--- conflicted
+++ resolved
@@ -1,44 +1,25 @@
 import { HttpResponse } from "@azure-rest/core-client";
-<<<<<<< HEAD
+import { ErrorOutput, WidgetOutput } from "./outputModels";
 
 /** Ok */
-export interface List200Response extends HttpResponse {
-=======
-import { ErrorOutput, PetOutput, ResponsePageOutput } from "./outputModels";
-
-/** Ok */
-export interface PetsDelete200Response extends HttpResponse {
->>>>>>> 86fb40cb
+export interface WidgetServiceList200Response extends HttpResponse {
     status: "200";
     body: any;
 }
 
-<<<<<<< HEAD
-export interface ListDefaultResponse extends HttpResponse {
-=======
-/** Error */
+export interface WidgetServiceListDefaultResponse extends HttpResponse {
 export interface PetsDeleteDefaultResponse extends HttpResponse {
->>>>>>> 86fb40cb
     status: string;
     body: any;
 }
 
-<<<<<<< HEAD
-/** Ok */
-export interface Read200Response extends HttpResponse {
+/** The request has succeeded. */
+export interface WidgetServiceRead200Response extends HttpResponse {
     status: "200";
-    body: any;
+    body: WidgetOutput;
 }
 
-export interface ReadDefaultResponse extends HttpResponse {
-=======
-/** The request has succeeded. */
-export interface PetsRead200Response extends HttpResponse {
-    status: "200";
-    body: PetOutput;
-}
-
-/** Not modified */
+export interface WidgetServiceReadDefaultResponse extends HttpResponse {
 export interface PetsRead304Response extends HttpResponse {
     status: "304";
     body: PetOutput;
@@ -46,51 +27,30 @@
 
 /** Error */
 export interface PetsReadDefaultResponse extends HttpResponse {
->>>>>>> 86fb40cb
     status: string;
     body: any;
 }
 
-<<<<<<< HEAD
-/** Ok */
-export interface Create200Response extends HttpResponse {
+/** The request has succeeded. */
+export interface WidgetServiceCreate200Response extends HttpResponse {
     status: "200";
-    body: any;
+    body: WidgetOutput;
 }
 
-export interface CreateDefaultResponse extends HttpResponse {
-=======
-/** The request has succeeded. */
-export interface PetsCreate200Response extends HttpResponse {
-    status: "200";
-    body: PetOutput;
-}
-
-/** Error */
+export interface WidgetServiceCreateDefaultResponse extends HttpResponse {
 export interface PetsCreateDefaultResponse extends HttpResponse {
->>>>>>> 86fb40cb
     status: string;
     body: any;
 }
 
-<<<<<<< HEAD
-/** Ok */
-export interface CustomGet200Response extends HttpResponse {
+/** The request has succeeded. */
+export interface WidgetServiceCustomGet200Response extends HttpResponse {
     status: "200";
-    body: any;
+    body: WidgetOutput;
 }
 
-export interface CustomGetDefaultResponse extends HttpResponse {
-=======
-/** The request has succeeded. */
-export interface ListPetToysResponseList200Response extends HttpResponse {
-    status: "200";
-    body: ResponsePageOutput;
-}
-
-/** Error */
+export interface WidgetServiceCustomGetDefaultResponse extends HttpResponse {
 export interface ListPetToysResponseListDefaultResponse extends HttpResponse {
->>>>>>> 86fb40cb
     status: string;
     body: any;
 }