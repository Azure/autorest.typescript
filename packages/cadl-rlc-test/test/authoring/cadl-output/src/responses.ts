// Copyright (c) Microsoft Corporation.
// Licensed under the MIT license.

import { RawHttpHeaders } from "@azure/core-rest-pipeline";
import {
  HttpResponse,
  LongRunningOperationLocationHeaders,
  ErrorResponse,
} from "@azure-rest/core-client";
import {
  ProjectOutput,
  OperationStatusOutput,
  ProjectListOutput,
  DeploymentOutput,
  DeploymentListOutput,
  DeploymentJobOutput,
  SwapDeploymentsJobOutput,
  PagedSupportedLanguageOutput,
  PagedTrainingConfigVersionOutput,
} from "./outputModels";

<<<<<<< HEAD
=======
export interface CreateOrUpdate200Headers {
  /** The location for monitoring the operation state. */
  "operation-location": string;
}

>>>>>>> cd004bec
/** The request has succeeded. */
export interface CreateOrUpdate200Response extends HttpResponse {
  status: "200";
  body: ProjectOutput;
<<<<<<< HEAD
  headers: RawHttpHeaders & LongRunningOperationLocationHeaders;
=======
  headers: RawHttpHeaders & CreateOrUpdate200Headers;
}

export interface CreateOrUpdate201Headers {
  /** The location for monitoring the operation state. */
  "operation-location": string;
>>>>>>> cd004bec
}

/** The request has succeeded and a new resource has been created as a result. */
export interface CreateOrUpdate201Response extends HttpResponse {
  status: "201";
  body: ProjectOutput;
<<<<<<< HEAD
  headers: RawHttpHeaders & LongRunningOperationLocationHeaders;
=======
  headers: RawHttpHeaders & CreateOrUpdate201Headers;
>>>>>>> cd004bec
}

export interface CreateOrUpdateDefaultResponse extends HttpResponse {
  status: string;
  body: ErrorResponse;
}

/** The request has succeeded. */
export interface Get200Response extends HttpResponse {
  status: "200";
  body: ProjectOutput;
}

export interface GetDefaultResponse extends HttpResponse {
  status: string;
<<<<<<< HEAD
  body: ErrorResponse;
=======
  body: ErrorResponseOutput;
}

export interface Delete202Headers {
  /** The location for monitoring the operation state. */
  "operation-location": string;
>>>>>>> cd004bec
}

/** The request has been accepted for processing, but processing has not yet completed. */
export interface Delete202Response extends HttpResponse {
  status: "202";
  body: OperationStatusOutput;
<<<<<<< HEAD
  headers: RawHttpHeaders & LongRunningOperationLocationHeaders;
=======
  headers: RawHttpHeaders & Delete202Headers;
>>>>>>> cd004bec
}

export interface DeleteDefaultResponse extends HttpResponse {
  status: string;
  body: ErrorResponse;
}

/** The request has succeeded. */
export interface ListProjects200Response extends HttpResponse {
  status: "200";
  body: ProjectListOutput;
}

export interface ListProjectsDefaultResponse extends HttpResponse {
  status: string;
<<<<<<< HEAD
  body: ErrorResponse;
=======
  body: ErrorResponseOutput;
}

export interface Export202Headers {
  /** The location for monitoring the operation state. */
  "operation-location": string;
>>>>>>> cd004bec
}

/** The request has been accepted for processing, but processing has not yet completed. */
export interface Export202Response extends HttpResponse {
  status: "202";
<<<<<<< HEAD
  headers: RawHttpHeaders & LongRunningOperationLocationHeaders;
=======
  headers: RawHttpHeaders & Export202Headers;
>>>>>>> cd004bec
}

export interface ExportDefaultResponse extends HttpResponse {
  status: string;
<<<<<<< HEAD
  body: ErrorResponse;
=======
  body: ErrorResponseOutput;
}

export interface Importx202Headers {
  /** The location for monitoring the operation state. */
  "operation-location": string;
>>>>>>> cd004bec
}

/** The request has been accepted for processing, but processing has not yet completed. */
export interface Importx202Response extends HttpResponse {
  status: "202";
<<<<<<< HEAD
  headers: RawHttpHeaders & LongRunningOperationLocationHeaders;
=======
  headers: RawHttpHeaders & Importx202Headers;
>>>>>>> cd004bec
}

export interface ImportxDefaultResponse extends HttpResponse {
  status: string;
<<<<<<< HEAD
  body: ErrorResponse;
=======
  body: ErrorResponseOutput;
}

export interface Train202Headers {
  /** The location for monitoring the operation state. */
  "operation-location": string;
>>>>>>> cd004bec
}

/** The request has been accepted for processing, but processing has not yet completed. */
export interface Train202Response extends HttpResponse {
  status: "202";
<<<<<<< HEAD
  headers: RawHttpHeaders & LongRunningOperationLocationHeaders;
=======
  headers: RawHttpHeaders & Train202Headers;
>>>>>>> cd004bec
}

export interface TrainDefaultResponse extends HttpResponse {
  status: string;
  body: ErrorResponse;
}

/** The request has succeeded. */
export interface GetDeployment200Response extends HttpResponse {
  status: "200";
  body: DeploymentOutput;
}

export interface GetDeploymentDefaultResponse extends HttpResponse {
  status: string;
<<<<<<< HEAD
  body: ErrorResponse;
=======
  body: ErrorResponseOutput;
}

export interface DeployProject200Headers {
  /** The location for monitoring the operation state. */
  "operation-location": string;
>>>>>>> cd004bec
}

/** The request has succeeded. */
export interface DeployProject200Response extends HttpResponse {
  status: "200";
  body: DeploymentOutput;
<<<<<<< HEAD
  headers: RawHttpHeaders & LongRunningOperationLocationHeaders;
=======
  headers: RawHttpHeaders & DeployProject200Headers;
}

export interface DeployProject201Headers {
  /** The location for monitoring the operation state. */
  "operation-location": string;
>>>>>>> cd004bec
}

/** The request has succeeded and a new resource has been created as a result. */
export interface DeployProject201Response extends HttpResponse {
  status: "201";
  body: DeploymentOutput;
<<<<<<< HEAD
  headers: RawHttpHeaders & LongRunningOperationLocationHeaders;
=======
  headers: RawHttpHeaders & DeployProject201Headers;
>>>>>>> cd004bec
}

export interface DeployProjectDefaultResponse extends HttpResponse {
  status: string;
<<<<<<< HEAD
  body: ErrorResponse;
=======
  body: ErrorResponseOutput;
}

export interface DeleteDeployment202Headers {
  /** The location for monitoring the operation state. */
  "operation-location": string;
>>>>>>> cd004bec
}

/** The request has been accepted for processing, but processing has not yet completed. */
export interface DeleteDeployment202Response extends HttpResponse {
  status: "202";
  body: OperationStatusOutput;
<<<<<<< HEAD
  headers: RawHttpHeaders & LongRunningOperationLocationHeaders;
=======
  headers: RawHttpHeaders & DeleteDeployment202Headers;
>>>>>>> cd004bec
}

export interface DeleteDeploymentDefaultResponse extends HttpResponse {
  status: string;
  body: ErrorResponse;
}

/** The request has succeeded. */
export interface ListDeployments200Response extends HttpResponse {
  status: "200";
  body: DeploymentListOutput;
}

export interface ListDeploymentsDefaultResponse extends HttpResponse {
  status: string;
<<<<<<< HEAD
  body: ErrorResponse;
=======
  body: ErrorResponseOutput;
}

export interface SwapDeployments202Headers {
  /** The location for monitoring the operation state. */
  "operation-location": string;
>>>>>>> cd004bec
}

/** The request has been accepted for processing, but processing has not yet completed. */
export interface SwapDeployments202Response extends HttpResponse {
  status: "202";
<<<<<<< HEAD
  headers: RawHttpHeaders & LongRunningOperationLocationHeaders;
=======
  headers: RawHttpHeaders & SwapDeployments202Headers;
>>>>>>> cd004bec
}

export interface SwapDeploymentsDefaultResponse extends HttpResponse {
  status: string;
  body: ErrorResponse;
}

/** The request has succeeded. */
export interface GetDeploymentStatus200Response extends HttpResponse {
  status: "200";
  body: DeploymentJobOutput;
}

export interface GetDeploymentStatusDefaultResponse extends HttpResponse {
  status: string;
  body: ErrorResponse;
}

/** The request has succeeded. */
export interface GetSwapDeploymentsStatus200Response extends HttpResponse {
  status: "200";
  body: SwapDeploymentsJobOutput;
}

export interface GetSwapDeploymentsStatusDefaultResponse extends HttpResponse {
  status: string;
  body: ErrorResponse;
}

/** The request has succeeded. */
export interface GetSupportedLanguages200Response extends HttpResponse {
  status: "200";
  body: PagedSupportedLanguageOutput;
}

export interface GetSupportedLanguagesDefaultResponse extends HttpResponse {
  status: string;
  body: ErrorResponse;
}

/** The request has succeeded. */
export interface ListTrainingConfigVersions200Response extends HttpResponse {
  status: "200";
  body: PagedTrainingConfigVersionOutput;
}

export interface ListTrainingConfigVersionsDefaultResponse
  extends HttpResponse {
  status: string;
  body: ErrorResponse;
}<|MERGE_RESOLUTION|>--- conflicted
+++ resolved
@@ -19,39 +19,18 @@
   PagedTrainingConfigVersionOutput,
 } from "./outputModels";
 
-<<<<<<< HEAD
-=======
-export interface CreateOrUpdate200Headers {
-  /** The location for monitoring the operation state. */
-  "operation-location": string;
-}
-
->>>>>>> cd004bec
 /** The request has succeeded. */
 export interface CreateOrUpdate200Response extends HttpResponse {
   status: "200";
   body: ProjectOutput;
-<<<<<<< HEAD
-  headers: RawHttpHeaders & LongRunningOperationLocationHeaders;
-=======
-  headers: RawHttpHeaders & CreateOrUpdate200Headers;
-}
-
-export interface CreateOrUpdate201Headers {
-  /** The location for monitoring the operation state. */
-  "operation-location": string;
->>>>>>> cd004bec
+  headers: RawHttpHeaders & LongRunningOperationLocationHeaders;
 }
 
 /** The request has succeeded and a new resource has been created as a result. */
 export interface CreateOrUpdate201Response extends HttpResponse {
   status: "201";
   body: ProjectOutput;
-<<<<<<< HEAD
-  headers: RawHttpHeaders & LongRunningOperationLocationHeaders;
-=======
-  headers: RawHttpHeaders & CreateOrUpdate201Headers;
->>>>>>> cd004bec
+  headers: RawHttpHeaders & LongRunningOperationLocationHeaders;
 }
 
 export interface CreateOrUpdateDefaultResponse extends HttpResponse {
@@ -67,27 +46,14 @@
 
 export interface GetDefaultResponse extends HttpResponse {
   status: string;
-<<<<<<< HEAD
-  body: ErrorResponse;
-=======
-  body: ErrorResponseOutput;
-}
-
-export interface Delete202Headers {
-  /** The location for monitoring the operation state. */
-  "operation-location": string;
->>>>>>> cd004bec
+  body: ErrorResponse;
 }
 
 /** The request has been accepted for processing, but processing has not yet completed. */
 export interface Delete202Response extends HttpResponse {
   status: "202";
   body: OperationStatusOutput;
-<<<<<<< HEAD
-  headers: RawHttpHeaders & LongRunningOperationLocationHeaders;
-=======
-  headers: RawHttpHeaders & Delete202Headers;
->>>>>>> cd004bec
+  headers: RawHttpHeaders & LongRunningOperationLocationHeaders;
 }
 
 export interface DeleteDefaultResponse extends HttpResponse {
@@ -103,74 +69,35 @@
 
 export interface ListProjectsDefaultResponse extends HttpResponse {
   status: string;
-<<<<<<< HEAD
-  body: ErrorResponse;
-=======
-  body: ErrorResponseOutput;
-}
-
-export interface Export202Headers {
-  /** The location for monitoring the operation state. */
-  "operation-location": string;
->>>>>>> cd004bec
+  body: ErrorResponse;
 }
 
 /** The request has been accepted for processing, but processing has not yet completed. */
 export interface Export202Response extends HttpResponse {
   status: "202";
-<<<<<<< HEAD
-  headers: RawHttpHeaders & LongRunningOperationLocationHeaders;
-=======
-  headers: RawHttpHeaders & Export202Headers;
->>>>>>> cd004bec
+  headers: RawHttpHeaders & LongRunningOperationLocationHeaders;
 }
 
 export interface ExportDefaultResponse extends HttpResponse {
   status: string;
-<<<<<<< HEAD
-  body: ErrorResponse;
-=======
-  body: ErrorResponseOutput;
-}
-
-export interface Importx202Headers {
-  /** The location for monitoring the operation state. */
-  "operation-location": string;
->>>>>>> cd004bec
+  body: ErrorResponse;
 }
 
 /** The request has been accepted for processing, but processing has not yet completed. */
 export interface Importx202Response extends HttpResponse {
   status: "202";
-<<<<<<< HEAD
-  headers: RawHttpHeaders & LongRunningOperationLocationHeaders;
-=======
-  headers: RawHttpHeaders & Importx202Headers;
->>>>>>> cd004bec
+  headers: RawHttpHeaders & LongRunningOperationLocationHeaders;
 }
 
 export interface ImportxDefaultResponse extends HttpResponse {
   status: string;
-<<<<<<< HEAD
-  body: ErrorResponse;
-=======
-  body: ErrorResponseOutput;
-}
-
-export interface Train202Headers {
-  /** The location for monitoring the operation state. */
-  "operation-location": string;
->>>>>>> cd004bec
+  body: ErrorResponse;
 }
 
 /** The request has been accepted for processing, but processing has not yet completed. */
 export interface Train202Response extends HttpResponse {
   status: "202";
-<<<<<<< HEAD
-  headers: RawHttpHeaders & LongRunningOperationLocationHeaders;
-=======
-  headers: RawHttpHeaders & Train202Headers;
->>>>>>> cd004bec
+  headers: RawHttpHeaders & LongRunningOperationLocationHeaders;
 }
 
 export interface TrainDefaultResponse extends HttpResponse {
@@ -186,68 +113,33 @@
 
 export interface GetDeploymentDefaultResponse extends HttpResponse {
   status: string;
-<<<<<<< HEAD
-  body: ErrorResponse;
-=======
-  body: ErrorResponseOutput;
-}
-
-export interface DeployProject200Headers {
-  /** The location for monitoring the operation state. */
-  "operation-location": string;
->>>>>>> cd004bec
+  body: ErrorResponse;
 }
 
 /** The request has succeeded. */
 export interface DeployProject200Response extends HttpResponse {
   status: "200";
   body: DeploymentOutput;
-<<<<<<< HEAD
-  headers: RawHttpHeaders & LongRunningOperationLocationHeaders;
-=======
-  headers: RawHttpHeaders & DeployProject200Headers;
-}
-
-export interface DeployProject201Headers {
-  /** The location for monitoring the operation state. */
-  "operation-location": string;
->>>>>>> cd004bec
+  headers: RawHttpHeaders & LongRunningOperationLocationHeaders;
 }
 
 /** The request has succeeded and a new resource has been created as a result. */
 export interface DeployProject201Response extends HttpResponse {
   status: "201";
   body: DeploymentOutput;
-<<<<<<< HEAD
-  headers: RawHttpHeaders & LongRunningOperationLocationHeaders;
-=======
-  headers: RawHttpHeaders & DeployProject201Headers;
->>>>>>> cd004bec
+  headers: RawHttpHeaders & LongRunningOperationLocationHeaders;
 }
 
 export interface DeployProjectDefaultResponse extends HttpResponse {
   status: string;
-<<<<<<< HEAD
-  body: ErrorResponse;
-=======
-  body: ErrorResponseOutput;
-}
-
-export interface DeleteDeployment202Headers {
-  /** The location for monitoring the operation state. */
-  "operation-location": string;
->>>>>>> cd004bec
+  body: ErrorResponse;
 }
 
 /** The request has been accepted for processing, but processing has not yet completed. */
 export interface DeleteDeployment202Response extends HttpResponse {
   status: "202";
   body: OperationStatusOutput;
-<<<<<<< HEAD
-  headers: RawHttpHeaders & LongRunningOperationLocationHeaders;
-=======
-  headers: RawHttpHeaders & DeleteDeployment202Headers;
->>>>>>> cd004bec
+  headers: RawHttpHeaders & LongRunningOperationLocationHeaders;
 }
 
 export interface DeleteDeploymentDefaultResponse extends HttpResponse {
@@ -263,26 +155,13 @@
 
 export interface ListDeploymentsDefaultResponse extends HttpResponse {
   status: string;
-<<<<<<< HEAD
-  body: ErrorResponse;
-=======
-  body: ErrorResponseOutput;
-}
-
-export interface SwapDeployments202Headers {
-  /** The location for monitoring the operation state. */
-  "operation-location": string;
->>>>>>> cd004bec
+  body: ErrorResponse;
 }
 
 /** The request has been accepted for processing, but processing has not yet completed. */
 export interface SwapDeployments202Response extends HttpResponse {
   status: "202";
-<<<<<<< HEAD
-  headers: RawHttpHeaders & LongRunningOperationLocationHeaders;
-=======
-  headers: RawHttpHeaders & SwapDeployments202Headers;
->>>>>>> cd004bec
+  headers: RawHttpHeaders & LongRunningOperationLocationHeaders;
 }
 
 export interface SwapDeploymentsDefaultResponse extends HttpResponse {
