--- conflicted
+++ resolved
@@ -46,12 +46,8 @@
 
 export interface CreateOrUpdateDefaultResponse extends HttpResponse {
   status: string;
-<<<<<<< HEAD
-  body: ErrorResponse;
-=======
-  body: ErrorResponseOutput;
+  body: ErrorResponse;
   headers: RawHttpHeaders & CreateOrUpdateDefaultHeaders;
->>>>>>> 81a45ca4
 }
 
 /** The request has succeeded. */
@@ -67,12 +63,8 @@
 
 export interface GetDefaultResponse extends HttpResponse {
   status: string;
-<<<<<<< HEAD
-  body: ErrorResponse;
-=======
-  body: ErrorResponseOutput;
+  body: ErrorResponse;
   headers: RawHttpHeaders & GetDefaultHeaders;
->>>>>>> 81a45ca4
 }
 
 export interface Delete202Headers {
@@ -94,12 +86,8 @@
 
 export interface DeleteDefaultResponse extends HttpResponse {
   status: string;
-<<<<<<< HEAD
-  body: ErrorResponse;
-=======
-  body: ErrorResponseOutput;
+  body: ErrorResponse;
   headers: RawHttpHeaders & DeleteDefaultHeaders;
->>>>>>> 81a45ca4
 }
 
 /** The request has succeeded. */
@@ -115,12 +103,8 @@
 
 export interface ListProjectsDefaultResponse extends HttpResponse {
   status: string;
-<<<<<<< HEAD
-  body: ErrorResponse;
-=======
-  body: ErrorResponseOutput;
+  body: ErrorResponse;
   headers: RawHttpHeaders & ListProjectsDefaultHeaders;
->>>>>>> 81a45ca4
 }
 
 export interface Export202Headers {
@@ -141,12 +125,8 @@
 
 export interface ExportDefaultResponse extends HttpResponse {
   status: string;
-<<<<<<< HEAD
-  body: ErrorResponse;
-=======
-  body: ErrorResponseOutput;
+  body: ErrorResponse;
   headers: RawHttpHeaders & ExportDefaultHeaders;
->>>>>>> 81a45ca4
 }
 
 export interface Importx202Headers {
@@ -167,12 +147,8 @@
 
 export interface ImportxDefaultResponse extends HttpResponse {
   status: string;
-<<<<<<< HEAD
-  body: ErrorResponse;
-=======
-  body: ErrorResponseOutput;
+  body: ErrorResponse;
   headers: RawHttpHeaders & ImportxDefaultHeaders;
->>>>>>> 81a45ca4
 }
 
 export interface Train202Headers {
@@ -193,12 +169,8 @@
 
 export interface TrainDefaultResponse extends HttpResponse {
   status: string;
-<<<<<<< HEAD
-  body: ErrorResponse;
-=======
-  body: ErrorResponseOutput;
+  body: ErrorResponse;
   headers: RawHttpHeaders & TrainDefaultHeaders;
->>>>>>> 81a45ca4
 }
 
 /** The request has succeeded. */
@@ -214,12 +186,8 @@
 
 export interface GetDeploymentDefaultResponse extends HttpResponse {
   status: string;
-<<<<<<< HEAD
-  body: ErrorResponse;
-=======
-  body: ErrorResponseOutput;
+  body: ErrorResponse;
   headers: RawHttpHeaders & GetDeploymentDefaultHeaders;
->>>>>>> 81a45ca4
 }
 
 export interface DeployProject200Headers {
@@ -253,12 +221,8 @@
 
 export interface DeployProjectDefaultResponse extends HttpResponse {
   status: string;
-<<<<<<< HEAD
-  body: ErrorResponse;
-=======
-  body: ErrorResponseOutput;
+  body: ErrorResponse;
   headers: RawHttpHeaders & DeployProjectDefaultHeaders;
->>>>>>> 81a45ca4
 }
 
 export interface DeleteDeployment202Headers {
@@ -280,12 +244,8 @@
 
 export interface DeleteDeploymentDefaultResponse extends HttpResponse {
   status: string;
-<<<<<<< HEAD
-  body: ErrorResponse;
-=======
-  body: ErrorResponseOutput;
+  body: ErrorResponse;
   headers: RawHttpHeaders & DeleteDeploymentDefaultHeaders;
->>>>>>> 81a45ca4
 }
 
 /** The request has succeeded. */
@@ -301,12 +261,8 @@
 
 export interface ListDeploymentsDefaultResponse extends HttpResponse {
   status: string;
-<<<<<<< HEAD
-  body: ErrorResponse;
-=======
-  body: ErrorResponseOutput;
+  body: ErrorResponse;
   headers: RawHttpHeaders & ListDeploymentsDefaultHeaders;
->>>>>>> 81a45ca4
 }
 
 export interface SwapDeployments202Headers {
@@ -327,12 +283,8 @@
 
 export interface SwapDeploymentsDefaultResponse extends HttpResponse {
   status: string;
-<<<<<<< HEAD
-  body: ErrorResponse;
-=======
-  body: ErrorResponseOutput;
+  body: ErrorResponse;
   headers: RawHttpHeaders & SwapDeploymentsDefaultHeaders;
->>>>>>> 81a45ca4
 }
 
 /** The request has succeeded. */
@@ -348,12 +300,8 @@
 
 export interface GetDeploymentStatusDefaultResponse extends HttpResponse {
   status: string;
-<<<<<<< HEAD
-  body: ErrorResponse;
-=======
-  body: ErrorResponseOutput;
+  body: ErrorResponse;
   headers: RawHttpHeaders & GetDeploymentStatusDefaultHeaders;
->>>>>>> 81a45ca4
 }
 
 /** The request has succeeded. */
@@ -369,12 +317,8 @@
 
 export interface GetSwapDeploymentsStatusDefaultResponse extends HttpResponse {
   status: string;
-<<<<<<< HEAD
-  body: ErrorResponse;
-=======
-  body: ErrorResponseOutput;
+  body: ErrorResponse;
   headers: RawHttpHeaders & GetSwapDeploymentsStatusDefaultHeaders;
->>>>>>> 81a45ca4
 }
 
 /** The request has succeeded. */
@@ -390,12 +334,8 @@
 
 export interface GetSupportedLanguagesDefaultResponse extends HttpResponse {
   status: string;
-<<<<<<< HEAD
-  body: ErrorResponse;
-=======
-  body: ErrorResponseOutput;
+  body: ErrorResponse;
   headers: RawHttpHeaders & GetSupportedLanguagesDefaultHeaders;
->>>>>>> 81a45ca4
 }
 
 /** The request has succeeded. */
@@ -412,10 +352,6 @@
 export interface ListTrainingConfigVersionsDefaultResponse
   extends HttpResponse {
   status: string;
-<<<<<<< HEAD
-  body: ErrorResponse;
-=======
-  body: ErrorResponseOutput;
+  body: ErrorResponse;
   headers: RawHttpHeaders & ListTrainingConfigVersionsDefaultHeaders;
->>>>>>> 81a45ca4
 }