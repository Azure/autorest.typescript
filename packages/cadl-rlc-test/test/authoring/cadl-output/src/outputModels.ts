// Copyright (c) Microsoft Corporation.
// Licensed under the MIT license.

<<<<<<< HEAD
import { ErrorModel, Paged } from "@azure-rest/core-client";

=======
/** The details of a project. */
>>>>>>> cd004bec
export interface ProjectOutput {
  /** The project name. */
  projectName: string;
  /** The project kind. */
  projectKind:
    | "CustomSingleLabelClassification"
    | "CustomMultiLabelClassification"
    | "CustomEntityRecognition";
  /** The storage container name. */
  storageInputContainerName: string;
  /** The project settings. */
  settings?: Record<string, string>;
  /** Whether the project would be used for multiple languages or not. */
  multilingual?: boolean;
  /** The project description. */
  description?: string;
  /** The project language. This is BCP-47 representation of a language. For example, use "en" for English, "en-gb" for English (UK), "es" for Spanish etc. */
  language: string;
  /** Represents the project creation datetime. */
  readonly createdDateTime: string;
  /** Represents the project last modification datetime. */
  readonly lastModifiedDateTime: string;
  /** Represents the project last training datetime. */
  readonly lastTrainedDateTime: string;
  /** Represents the project last deployment datetime. */
  readonly lastDeployedDateTime: string;
}

/** Provides status details for long running operations. */
export interface OperationStatusOutput {
  /** The unique ID of the operation. */
  id: string;
  /**
   * The status of the operation
   *
   * Possible values: InProgress, Succeeded, Failed, Canceled
   */
  status: string;
  /** Error object that describes the error when status is "Failed". */
  error?: ErrorModel;
  /** The result of the operation. */
  result?: never;
}

<<<<<<< HEAD
=======
/** The error object. */
export interface ErrorModelOutput {
  /** One of a server-defined set of error codes. */
  code: string;
  /** A human-readable representation of the error. */
  message: string;
  /** The target of the error. */
  target?: string;
  /** An array of details about specific errors that led to this reported error. */
  details: Array<ErrorModelOutput>;
  /** An object containing more specific information than the current object about the error. */
  innererror?: InnerErrorOutput;
}

/** An object containing more specific information about the error. As per Microsoft One API guidelines - https://github.com/Microsoft/api-guidelines/blob/vNext/Guidelines.md#7102-error-condition-responses. */
export interface InnerErrorOutput {
  /** One of a server-defined set of error codes. */
  code: string;
  /** Inner error. */
  innererror?: InnerErrorOutput;
}

/** A response containing error details. */
export interface ErrorResponseOutput {
  /** The error object. */
  error: ErrorModelOutput;
}

/** Paged collection of Project items */
export interface ProjectListOutput {
  /** The Project items on this page */
  value: Array<ProjectOutput>;
  /** The link to the next page of items */
  nextLink?: string;
}

/** The details of a project deployment. */
>>>>>>> cd004bec
export interface DeploymentOutput {
  /** The name of the deployment. */
  name: string;
}

<<<<<<< HEAD
=======
/** Paged collection of Deployment items */
export interface DeploymentListOutput {
  /** The Deployment items on this page */
  value: Array<DeploymentOutput>;
  /** The link to the next page of items */
  nextLink?: string;
}

/** The details of a deployment job. */
>>>>>>> cd004bec
export interface DeploymentJobOutput {
  /** The job ID. */
  jobId: string;
  /** The creation date time of the job. */
  readonly createdDateTime: string;
  /** The the last date time the job was updated. */
  readonly lastUpdatedDateTime: string;
  /** The expiration date time of the job. */
  readonly expirationDateTime: string;
  /** The job status. */
  status:
    | "notStarted"
    | "running"
    | "succeeded"
    | "failed"
    | "cancelled"
    | "cancelling"
    | "partiallyCompleted";
  /** The warnings that were encountered while executing the job. */
  warnings: Array<JobWarningOutput>;
  /** The errors encountered while executing the job. */
<<<<<<< HEAD
  errors: ErrorModel;
=======
  errors: ErrorModelOutput;
  /** The job ID. */
>>>>>>> cd004bec
  id: string;
}

/** Represents a warning that was encountered while executing the request. */
export interface JobWarningOutput {
  /** The warning code. */
  code: string;
  /** The warning message. */
  message: string;
}

/** The details of a swap deployments job. */
export interface SwapDeploymentsJobOutput {
  /** The job ID. */
  jobId: string;
  /** The creation date time of the job. */
  readonly createdDateTime: string;
  /** The the last date time the job was updated. */
  readonly lastUpdatedDateTime: string;
  /** The expiration date time of the job. */
  readonly expirationDateTime: string;
  /** The job status. */
  status:
    | "notStarted"
    | "running"
    | "succeeded"
    | "failed"
    | "cancelled"
    | "cancelling"
    | "partiallyCompleted";
  /** The warnings that were encountered while executing the job. */
  warnings: Array<JobWarningOutput>;
  /** The errors encountered while executing the job. */
<<<<<<< HEAD
  errors: ErrorModel;
  id: string;
}

=======
  errors: ErrorModelOutput;
  /** The job ID. */
  id: string;
}

/** A collection of SupportedLanguage resources. */
export interface PagedSupportedLanguageOutput {
  /** The SupportedLanguage items on this page */
  value: Array<SupportedLanguageOutput>;
  /** The link to the next page of items */
  nextLink?: string;
}

>>>>>>> cd004bec
/** Represents a supported language. */
export interface SupportedLanguageOutput {
  /** The language name. */
  languageName: string;
  /** The language code. This is BCP-47 representation of a language. For example, "en" for English, "en-gb" for English (UK), "es" for Spanish etc. */
  languageCode: string;
}

<<<<<<< HEAD
=======
/** A collection of TrainingConfigVersion resources. */
export interface PagedTrainingConfigVersionOutput {
  /** The TrainingConfigVersion items on this page */
  value: Array<TrainingConfigVersionOutput>;
  /** The link to the next page of items */
  nextLink?: string;
}

>>>>>>> cd004bec
/** Represents a training config version. */
export interface TrainingConfigVersionOutput {
  /** Represents the version of the config. */
  trainingConfigVersion: string;
  /** Represents the training config version expiration date. */
  modelExpirationDate: string;
}

/** Paged collection of Project items */
export type ProjectListOutput = Paged<ProjectOutput>;
/** Paged collection of Deployment items */
export type DeploymentListOutput = Paged<DeploymentOutput>;
/** Paged collection of SupportedLanguage items */
export type PagedSupportedLanguageOutput = Paged<SupportedLanguageOutput>;
/** Paged collection of TrainingConfigVersion items */
export type PagedTrainingConfigVersionOutput =
  Paged<TrainingConfigVersionOutput>;<|MERGE_RESOLUTION|>--- conflicted
+++ resolved
@@ -1,12 +1,9 @@
 // Copyright (c) Microsoft Corporation.
 // Licensed under the MIT license.
 
-<<<<<<< HEAD
 import { ErrorModel, Paged } from "@azure-rest/core-client";
 
-=======
 /** The details of a project. */
->>>>>>> cd004bec
 export interface ProjectOutput {
   /** The project name. */
   projectName: string;
@@ -51,63 +48,13 @@
   result?: never;
 }
 
-<<<<<<< HEAD
-=======
-/** The error object. */
-export interface ErrorModelOutput {
-  /** One of a server-defined set of error codes. */
-  code: string;
-  /** A human-readable representation of the error. */
-  message: string;
-  /** The target of the error. */
-  target?: string;
-  /** An array of details about specific errors that led to this reported error. */
-  details: Array<ErrorModelOutput>;
-  /** An object containing more specific information than the current object about the error. */
-  innererror?: InnerErrorOutput;
-}
-
-/** An object containing more specific information about the error. As per Microsoft One API guidelines - https://github.com/Microsoft/api-guidelines/blob/vNext/Guidelines.md#7102-error-condition-responses. */
-export interface InnerErrorOutput {
-  /** One of a server-defined set of error codes. */
-  code: string;
-  /** Inner error. */
-  innererror?: InnerErrorOutput;
-}
-
-/** A response containing error details. */
-export interface ErrorResponseOutput {
-  /** The error object. */
-  error: ErrorModelOutput;
-}
-
-/** Paged collection of Project items */
-export interface ProjectListOutput {
-  /** The Project items on this page */
-  value: Array<ProjectOutput>;
-  /** The link to the next page of items */
-  nextLink?: string;
-}
-
 /** The details of a project deployment. */
->>>>>>> cd004bec
 export interface DeploymentOutput {
   /** The name of the deployment. */
   name: string;
 }
 
-<<<<<<< HEAD
-=======
-/** Paged collection of Deployment items */
-export interface DeploymentListOutput {
-  /** The Deployment items on this page */
-  value: Array<DeploymentOutput>;
-  /** The link to the next page of items */
-  nextLink?: string;
-}
-
 /** The details of a deployment job. */
->>>>>>> cd004bec
 export interface DeploymentJobOutput {
   /** The job ID. */
   jobId: string;
@@ -129,12 +76,8 @@
   /** The warnings that were encountered while executing the job. */
   warnings: Array<JobWarningOutput>;
   /** The errors encountered while executing the job. */
-<<<<<<< HEAD
   errors: ErrorModel;
-=======
-  errors: ErrorModelOutput;
   /** The job ID. */
->>>>>>> cd004bec
   id: string;
 }
 
@@ -168,26 +111,11 @@
   /** The warnings that were encountered while executing the job. */
   warnings: Array<JobWarningOutput>;
   /** The errors encountered while executing the job. */
-<<<<<<< HEAD
   errors: ErrorModel;
-  id: string;
-}
-
-=======
-  errors: ErrorModelOutput;
   /** The job ID. */
   id: string;
 }
 
-/** A collection of SupportedLanguage resources. */
-export interface PagedSupportedLanguageOutput {
-  /** The SupportedLanguage items on this page */
-  value: Array<SupportedLanguageOutput>;
-  /** The link to the next page of items */
-  nextLink?: string;
-}
-
->>>>>>> cd004bec
 /** Represents a supported language. */
 export interface SupportedLanguageOutput {
   /** The language name. */
@@ -196,17 +124,6 @@
   languageCode: string;
 }
 
-<<<<<<< HEAD
-=======
-/** A collection of TrainingConfigVersion resources. */
-export interface PagedTrainingConfigVersionOutput {
-  /** The TrainingConfigVersion items on this page */
-  value: Array<TrainingConfigVersionOutput>;
-  /** The link to the next page of items */
-  nextLink?: string;
-}
-
->>>>>>> cd004bec
 /** Represents a training config version. */
 export interface TrainingConfigVersionOutput {
   /** Represents the version of the config. */
@@ -219,8 +136,8 @@
 export type ProjectListOutput = Paged<ProjectOutput>;
 /** Paged collection of Deployment items */
 export type DeploymentListOutput = Paged<DeploymentOutput>;
-/** Paged collection of SupportedLanguage items */
+/** A collection of SupportedLanguage resources. */
 export type PagedSupportedLanguageOutput = Paged<SupportedLanguageOutput>;
-/** Paged collection of TrainingConfigVersion items */
+/** A collection of TrainingConfigVersion resources. */
 export type PagedTrainingConfigVersionOutput =
   Paged<TrainingConfigVersionOutput>;