// Copyright (c) Microsoft Corporation.
// Licensed under the MIT license.

<<<<<<< HEAD
import { HttpResponse, ErrorResponse } from "@azure-rest/core-client";
import { DeploymentOutput } from "./outputModels";
=======
import { RawHttpHeaders } from "@azure/core-rest-pipeline";
import { HttpResponse } from "@azure-rest/core-client";
import { DeploymentOutput, ErrorResponseOutput } from "./outputModels";
>>>>>>> 81a45ca4

/** The request has succeeded. */
export interface GetDeployment200Response extends HttpResponse {
  status: "200";
  body: DeploymentOutput;
}

export interface GetDeploymentDefaultHeaders {
  /** String error code indicating what went wrong. */
  "x-ms-error-code"?: string;
}

export interface GetDeploymentDefaultResponse extends HttpResponse {
  status: string;
<<<<<<< HEAD
  body: ErrorResponse;
=======
  body: ErrorResponseOutput;
  headers: RawHttpHeaders & GetDeploymentDefaultHeaders;
>>>>>>> 81a45ca4
}

/** The request has succeeded. */
export interface DeployProject200Response extends HttpResponse {
  status: "200";
  body: DeploymentOutput;
}

/** A Deployment resource was successfully created. */
export interface DeployProject201Response extends HttpResponse {
  status: "201";
  body: DeploymentOutput;
}

export interface DeployProjectDefaultHeaders {
  /** String error code indicating what went wrong. */
  "x-ms-error-code"?: string;
}

export interface DeployProjectDefaultResponse extends HttpResponse {
  status: string;
<<<<<<< HEAD
  body: ErrorResponse;
=======
  body: ErrorResponseOutput;
  headers: RawHttpHeaders & DeployProjectDefaultHeaders;
>>>>>>> 81a45ca4
}<|MERGE_RESOLUTION|>--- conflicted
+++ resolved
@@ -1,14 +1,9 @@
 // Copyright (c) Microsoft Corporation.
 // Licensed under the MIT license.
 
-<<<<<<< HEAD
+import { RawHttpHeaders } from "@azure/core-rest-pipeline";
 import { HttpResponse, ErrorResponse } from "@azure-rest/core-client";
 import { DeploymentOutput } from "./outputModels";
-=======
-import { RawHttpHeaders } from "@azure/core-rest-pipeline";
-import { HttpResponse } from "@azure-rest/core-client";
-import { DeploymentOutput, ErrorResponseOutput } from "./outputModels";
->>>>>>> 81a45ca4
 
 /** The request has succeeded. */
 export interface GetDeployment200Response extends HttpResponse {
@@ -23,12 +18,8 @@
 
 export interface GetDeploymentDefaultResponse extends HttpResponse {
   status: string;
-<<<<<<< HEAD
   body: ErrorResponse;
-=======
-  body: ErrorResponseOutput;
   headers: RawHttpHeaders & GetDeploymentDefaultHeaders;
->>>>>>> 81a45ca4
 }
 
 /** The request has succeeded. */
@@ -50,10 +41,6 @@
 
 export interface DeployProjectDefaultResponse extends HttpResponse {
   status: string;
-<<<<<<< HEAD
   body: ErrorResponse;
-=======
-  body: ErrorResponseOutput;
   headers: RawHttpHeaders & DeployProjectDefaultHeaders;
->>>>>>> 81a45ca4
 }