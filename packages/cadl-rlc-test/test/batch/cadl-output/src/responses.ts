// Copyright (c) Microsoft Corporation.
// Licensed under the MIT license.

import { RawHttpHeaders } from "@azure/core-rest-pipeline";
import { HttpResponse, ErrorResponse } from "@azure-rest/core-client";
import {
<<<<<<< HEAD
  ApplicationListOutput,
=======
  ApplicationListResultOutput,
  ErrorResponseOutput,
>>>>>>> 0e32e7eb
  ApplicationOutput,
  PoolUsageMetricsListOutput,
  PoolStatisticsOutput,
  BatchPoolListResultOutput,
  BatchPoolOutput,
  AutoScaleRunOutput,
  AccountListSupportedImagesResultOutput,
  PoolNodeCountsListResultOutput,
  JobStatisticsOutput,
  BatchJobOutput,
  BatchJobListResultOutput,
  BatchJobListPreparationAndReleaseTaskStatusResultOutput,
  TaskCountsResultOutput,
  CertificateListResultOutput,
  CertificateOutput,
  NodeFileListResultOutput,
  BatchJobScheduleOutput,
  BatchJobScheduleListResultOutput,
  BatchTaskListResultOutput,
  TaskAddCollectionResultOutput,
  BatchTaskOutput,
  BatchTaskListSubtasksResultOutput,
  ComputeNodeOutput,
  ComputeNodeGetRemoteLoginSettingsResultOutput,
  UploadBatchServiceLogsResultOutput,
  ComputeNodeListResultOutput,
  NodeVMExtensionOutput,
  NodeVMExtensionListOutput,
} from "./outputModels";

export interface ApplicationOperationsList200Headers {
  /** The client-request-id provided by the client during the request. This will be returned only if the return-client-request-id parameter was set to true. */
  "client-request-id"?: string;
  /** A unique identifier for the request that was made to the Batch service. If a request is consistently failing and you have verified that the request is properly formulated, you may use this value to report the error to Microsoft. In your report, include the value of this request ID, the approximate time that the request was made, the Batch Account against which the request was made, and the region that Account resides in. */
  "request-id"?: string;
  /** The ETag HTTP response header. This is an opaque string. You can use it to detect whether the resource has changed between requests. In particular, you can pass the ETag to one of the If-Modified-Since, If-Unmodified-Since, If-Match or If-None-Match headers. */
  etag?: string;
  /** The time at which the resource was last modified. */
  "last-modified"?: string;
}

/** The request has succeeded. */
export interface ApplicationOperationsList200Response extends HttpResponse {
  status: "200";
  body: ApplicationListResultOutput;
  headers: RawHttpHeaders & ApplicationOperationsList200Headers;
}

export interface ApplicationOperationsListDefaultResponse extends HttpResponse {
  status: string;
  body: ErrorResponse;
}

/** The request has succeeded. */
export interface ApplicationOperationsGet200Response extends HttpResponse {
  status: "200";
  body: ApplicationOutput;
}

export interface ApplicationOperationsGetDefaultResponse extends HttpResponse {
  status: string;
  body: ErrorResponse;
}

/** The request has succeeded. */
export interface PoolListUsageMetrics200Response extends HttpResponse {
  status: "200";
  body: PoolUsageMetricsListOutput;
}

export interface PoolListUsageMetricsDefaultResponse extends HttpResponse {
  status: string;
  body: ErrorResponse;
}

export interface PoolGetAllLifetimeStatistics200Headers {
  /** The client-request-id provided by the client during the request. This will be returned only if the return-client-request-id parameter was set to true. */
  "client-request-id"?: string;
  /** A unique identifier for the request that was made to the Batch service. If a request is consistently failing and you have verified that the request is properly formulated, you may use this value to report the error to Microsoft. In your report, include the value of this request ID, the approximate time that the request was made, the Batch Account against which the request was made, and the region that Account resides in. */
  "request-id"?: string;
  /** The ETag HTTP response header. This is an opaque string. You can use it to detect whether the resource has changed between requests. In particular, you can pass the ETag to one of the If-Modified-Since, If-Unmodified-Since, If-Match or If-None-Match headers. */
  etag?: string;
  /** The time at which the resource was last modified. */
  "last-modified"?: string;
}

/** The request has succeeded. */
export interface PoolGetAllLifetimeStatistics200Response extends HttpResponse {
  status: "200";
  body: PoolStatisticsOutput;
  headers: RawHttpHeaders & PoolGetAllLifetimeStatistics200Headers;
}

export interface PoolGetAllLifetimeStatisticsDefaultResponse
  extends HttpResponse {
  status: string;
  body: ErrorResponse;
}

export interface PoolAdd201Headers {
  /** The client-request-id provided by the client during the request. This will be returned only if the return-client-request-id parameter was set to true. */
  "client-request-id"?: string;
  /** A unique identifier for the request that was made to the Batch service. If a request is consistently failing and you have verified that the request is properly formulated, you may use this value to report the error to Microsoft. In your report, include the value of this request ID, the approximate time that the request was made, the Batch Account against which the request was made, and the region that Account resides in. */
  "request-id"?: string;
  /** The ETag HTTP response header. This is an opaque string. You can use it to detect whether the resource has changed between requests. In particular, you can pass the ETag to one of the If-Modified-Since, If-Unmodified-Since, If-Match or If-None-Match headers. */
  etag?: string;
  /** The time at which the resource was last modified. */
  "last-modified"?: string;
  /** The OData ID of the resource to which the request applied. */
  dataserviceid: string;
}

/** The request has succeeded and a new resource has been created as a result. */
export interface PoolAdd201Response extends HttpResponse {
  status: "201";
  headers: RawHttpHeaders & PoolAdd201Headers;
}

export interface PoolAddDefaultResponse extends HttpResponse {
  status: string;
  body: ErrorResponse;
}

export interface PoolList200Headers {
  /** The client-request-id provided by the client during the request. This will be returned only if the return-client-request-id parameter was set to true. */
  "client-request-id"?: string;
  /** A unique identifier for the request that was made to the Batch service. If a request is consistently failing and you have verified that the request is properly formulated, you may use this value to report the error to Microsoft. In your report, include the value of this request ID, the approximate time that the request was made, the Batch Account against which the request was made, and the region that Account resides in. */
  "request-id"?: string;
  /** The ETag HTTP response header. This is an opaque string. You can use it to detect whether the resource has changed between requests. In particular, you can pass the ETag to one of the If-Modified-Since, If-Unmodified-Since, If-Match or If-None-Match headers. */
  etag?: string;
  /** The time at which the resource was last modified. */
  "last-modified"?: string;
}

/** The request has succeeded. */
export interface PoolList200Response extends HttpResponse {
  status: "200";
  body: BatchPoolListResultOutput;
  headers: RawHttpHeaders & PoolList200Headers;
}

export interface PoolListDefaultResponse extends HttpResponse {
  status: string;
  body: ErrorResponse;
}

export interface PoolDelete202Headers {
  /** The client-request-id provided by the client during the request. This will be returned only if the return-client-request-id parameter was set to true. */
  "client-request-id"?: string;
  /** A unique identifier for the request that was made to the Batch service. If a request is consistently failing and you have verified that the request is properly formulated, you may use this value to report the error to Microsoft. In your report, include the value of this request ID, the approximate time that the request was made, the Batch Account against which the request was made, and the region that Account resides in. */
  "request-id"?: string;
}

/** The parameters for a widget status request */
export interface PoolDelete202Response extends HttpResponse {
  status: "202";
  headers: RawHttpHeaders & PoolDelete202Headers;
}

export interface PoolDeleteDefaultResponse extends HttpResponse {
  status: string;
  body: ErrorResponse;
}

/** The Pool does not exist. */
export interface PoolExists404Response extends HttpResponse {
  status: "404";
}

export interface PoolExistsDefaultResponse extends HttpResponse {
  status: string;
  body: ErrorResponse;
}

export interface PoolGet200Headers {
  /** The client-request-id provided by the client during the request. This will be returned only if the return-client-request-id parameter was set to true. */
  "client-request-id"?: string;
  /** A unique identifier for the request that was made to the Batch service. If a request is consistently failing and you have verified that the request is properly formulated, you may use this value to report the error to Microsoft. In your report, include the value of this request ID, the approximate time that the request was made, the Batch Account against which the request was made, and the region that Account resides in. */
  "request-id"?: string;
  /** The ETag HTTP response header. This is an opaque string. You can use it to detect whether the resource has changed between requests. In particular, you can pass the ETag to one of the If-Modified-Since, If-Unmodified-Since, If-Match or If-None-Match headers. */
  etag?: string;
  /** The time at which the resource was last modified. */
  "last-modified"?: string;
}

/** The request has succeeded. */
export interface PoolGet200Response extends HttpResponse {
  status: "200";
  body: BatchPoolOutput;
  headers: RawHttpHeaders & PoolGet200Headers;
}

export interface PoolGetDefaultResponse extends HttpResponse {
  status: string;
  body: ErrorResponse;
}

export interface PoolPatch200Headers {
  /** The client-request-id provided by the client during the request. This will be returned only if the return-client-request-id parameter was set to true. */
  "client-request-id"?: string;
  /** A unique identifier for the request that was made to the Batch service. If a request is consistently failing and you have verified that the request is properly formulated, you may use this value to report the error to Microsoft. In your report, include the value of this request ID, the approximate time that the request was made, the Batch Account against which the request was made, and the region that Account resides in. */
  "request-id"?: string;
  /** The ETag HTTP response header. This is an opaque string. You can use it to detect whether the resource has changed between requests. In particular, you can pass the ETag to one of the If-Modified-Since, If-Unmodified-Since, If-Match or If-None-Match headers. */
  etag?: string;
  /** The time at which the resource was last modified. */
  "last-modified"?: string;
  /** The OData ID of the resource to which the request applied */
  dataserviceid: string;
}

/** The request has succeeded. */
export interface PoolPatch200Response extends HttpResponse {
  status: "200";
  headers: RawHttpHeaders & PoolPatch200Headers;
}

export interface PoolPatchDefaultResponse extends HttpResponse {
  status: string;
  body: ErrorResponse;
}

export interface PoolDisableAutoScale200Headers {
  /** The client-request-id provided by the client during the request. This will be returned only if the return-client-request-id parameter was set to true. */
  "client-request-id"?: string;
  /** A unique identifier for the request that was made to the Batch service. If a request is consistently failing and you have verified that the request is properly formulated, you may use this value to report the error to Microsoft. In your report, include the value of this request ID, the approximate time that the request was made, the Batch Account against which the request was made, and the region that Account resides in. */
  "request-id"?: string;
  /** The ETag HTTP response header. This is an opaque string. You can use it to detect whether the resource has changed between requests. In particular, you can pass the ETag to one of the If-Modified-Since, If-Unmodified-Since, If-Match or If-None-Match headers. */
  etag?: string;
  /** The time at which the resource was last modified. */
  "last-modified"?: string;
  /** The OData ID of the resource to which the request applied */
  dataserviceid: string;
}

/** The request has succeeded. */
export interface PoolDisableAutoScale200Response extends HttpResponse {
  status: "200";
  headers: RawHttpHeaders & PoolDisableAutoScale200Headers;
}

export interface PoolDisableAutoScaleDefaultResponse extends HttpResponse {
  status: string;
  body: ErrorResponse;
}

export interface PoolEnableAutoScale200Headers {
  /** The client-request-id provided by the client during the request. This will be returned only if the return-client-request-id parameter was set to true. */
  "client-request-id"?: string;
  /** A unique identifier for the request that was made to the Batch service. If a request is consistently failing and you have verified that the request is properly formulated, you may use this value to report the error to Microsoft. In your report, include the value of this request ID, the approximate time that the request was made, the Batch Account against which the request was made, and the region that Account resides in. */
  "request-id"?: string;
  /** The ETag HTTP response header. This is an opaque string. You can use it to detect whether the resource has changed between requests. In particular, you can pass the ETag to one of the If-Modified-Since, If-Unmodified-Since, If-Match or If-None-Match headers. */
  etag?: string;
  /** The time at which the resource was last modified. */
  "last-modified"?: string;
  /** The OData ID of the resource to which the request applied */
  dataserviceid: string;
}

/** The request has succeeded. */
export interface PoolEnableAutoScale200Response extends HttpResponse {
  status: "200";
  headers: RawHttpHeaders & PoolEnableAutoScale200Headers;
}

export interface PoolEnableAutoScaleDefaultResponse extends HttpResponse {
  status: string;
  body: ErrorResponse;
}

export interface PoolEvaluateAutoScale200Headers {
  /** The client-request-id provided by the client during the request. This will be returned only if the return-client-request-id parameter was set to true. */
  "client-request-id"?: string;
  /** A unique identifier for the request that was made to the Batch service. If a request is consistently failing and you have verified that the request is properly formulated, you may use this value to report the error to Microsoft. In your report, include the value of this request ID, the approximate time that the request was made, the Batch Account against which the request was made, and the region that Account resides in. */
  "request-id"?: string;
  /** The ETag HTTP response header. This is an opaque string. You can use it to detect whether the resource has changed between requests. In particular, you can pass the ETag to one of the If-Modified-Since, If-Unmodified-Since, If-Match or If-None-Match headers. */
  etag?: string;
  /** The time at which the resource was last modified. */
  "last-modified"?: string;
  /** The OData ID of the resource to which the request applied */
  dataserviceid: string;
}

/** The request has succeeded. */
export interface PoolEvaluateAutoScale200Response extends HttpResponse {
  status: "200";
  body: AutoScaleRunOutput;
  headers: RawHttpHeaders & PoolEvaluateAutoScale200Headers;
}

export interface PoolEvaluateAutoScaleDefaultResponse extends HttpResponse {
  status: string;
  body: ErrorResponse;
}

export interface PoolResize200Headers {
  /** The client-request-id provided by the client during the request. This will be returned only if the return-client-request-id parameter was set to true. */
  "client-request-id"?: string;
  /** A unique identifier for the request that was made to the Batch service. If a request is consistently failing and you have verified that the request is properly formulated, you may use this value to report the error to Microsoft. In your report, include the value of this request ID, the approximate time that the request was made, the Batch Account against which the request was made, and the region that Account resides in. */
  "request-id"?: string;
  /** The ETag HTTP response header. This is an opaque string. You can use it to detect whether the resource has changed between requests. In particular, you can pass the ETag to one of the If-Modified-Since, If-Unmodified-Since, If-Match or If-None-Match headers. */
  etag?: string;
  /** The time at which the resource was last modified. */
  "last-modified"?: string;
  /** The OData ID of the resource to which the request applied */
  dataserviceid: string;
}

/** The request has succeeded. */
export interface PoolResize200Response extends HttpResponse {
  status: "200";
  headers: RawHttpHeaders & PoolResize200Headers;
}

export interface PoolResizeDefaultResponse extends HttpResponse {
  status: string;
  body: ErrorResponse;
}

export interface PoolStopResize200Headers {
  /** The client-request-id provided by the client during the request. This will be returned only if the return-client-request-id parameter was set to true. */
  "client-request-id"?: string;
  /** A unique identifier for the request that was made to the Batch service. If a request is consistently failing and you have verified that the request is properly formulated, you may use this value to report the error to Microsoft. In your report, include the value of this request ID, the approximate time that the request was made, the Batch Account against which the request was made, and the region that Account resides in. */
  "request-id"?: string;
  /** The ETag HTTP response header. This is an opaque string. You can use it to detect whether the resource has changed between requests. In particular, you can pass the ETag to one of the If-Modified-Since, If-Unmodified-Since, If-Match or If-None-Match headers. */
  etag?: string;
  /** The time at which the resource was last modified. */
  "last-modified"?: string;
  /** The OData ID of the resource to which the request applied */
  dataserviceid: string;
}

/** The request has succeeded. */
export interface PoolStopResize200Response extends HttpResponse {
  status: "200";
  headers: RawHttpHeaders & PoolStopResize200Headers;
}

export interface PoolStopResizeDefaultResponse extends HttpResponse {
  status: string;
  body: ErrorResponse;
}

export interface PoolUpdateProperties200Headers {
  /** The client-request-id provided by the client during the request. This will be returned only if the return-client-request-id parameter was set to true. */
  "client-request-id"?: string;
  /** A unique identifier for the request that was made to the Batch service. If a request is consistently failing and you have verified that the request is properly formulated, you may use this value to report the error to Microsoft. In your report, include the value of this request ID, the approximate time that the request was made, the Batch Account against which the request was made, and the region that Account resides in. */
  "request-id"?: string;
  /** The ETag HTTP response header. This is an opaque string. You can use it to detect whether the resource has changed between requests. In particular, you can pass the ETag to one of the If-Modified-Since, If-Unmodified-Since, If-Match or If-None-Match headers. */
  etag?: string;
  /** The time at which the resource was last modified. */
  "last-modified"?: string;
  /** The OData ID of the resource to which the request applied */
  dataserviceid: string;
}

/** The request has succeeded. */
export interface PoolUpdateProperties200Response extends HttpResponse {
  status: "200";
  headers: RawHttpHeaders & PoolUpdateProperties200Headers;
}

export interface PoolUpdatePropertiesDefaultResponse extends HttpResponse {
  status: string;
  body: ErrorResponse;
}

export interface PoolRemoveNodes200Headers {
  /** The client-request-id provided by the client during the request. This will be returned only if the return-client-request-id parameter was set to true. */
  "client-request-id"?: string;
  /** A unique identifier for the request that was made to the Batch service. If a request is consistently failing and you have verified that the request is properly formulated, you may use this value to report the error to Microsoft. In your report, include the value of this request ID, the approximate time that the request was made, the Batch Account against which the request was made, and the region that Account resides in. */
  "request-id"?: string;
  /** The ETag HTTP response header. This is an opaque string. You can use it to detect whether the resource has changed between requests. In particular, you can pass the ETag to one of the If-Modified-Since, If-Unmodified-Since, If-Match or If-None-Match headers. */
  etag?: string;
  /** The time at which the resource was last modified. */
  "last-modified"?: string;
  /** The OData ID of the resource to which the request applied */
  dataserviceid: string;
}

/** The request has succeeded. */
export interface PoolRemoveNodes200Response extends HttpResponse {
  status: "200";
  headers: RawHttpHeaders & PoolRemoveNodes200Headers;
}

export interface PoolRemoveNodesDefaultResponse extends HttpResponse {
  status: string;
  body: ErrorResponse;
}

export interface AccountListSupportedImages200Headers {
  /** The client-request-id provided by the client during the request. This will be returned only if the return-client-request-id parameter was set to true. */
  "client-request-id"?: string;
  /** A unique identifier for the request that was made to the Batch service. If a request is consistently failing and you have verified that the request is properly formulated, you may use this value to report the error to Microsoft. In your report, include the value of this request ID, the approximate time that the request was made, the Batch Account against which the request was made, and the region that Account resides in. */
  "request-id"?: string;
  /** The ETag HTTP response header. This is an opaque string. You can use it to detect whether the resource has changed between requests. In particular, you can pass the ETag to one of the If-Modified-Since, If-Unmodified-Since, If-Match or If-None-Match headers. */
  etag?: string;
  /** The time at which the resource was last modified. */
  "last-modified"?: string;
}

/** The request has succeeded. */
export interface AccountListSupportedImages200Response extends HttpResponse {
  status: "200";
  body: AccountListSupportedImagesResultOutput;
  headers: RawHttpHeaders & AccountListSupportedImages200Headers;
}

export interface AccountListSupportedImagesDefaultResponse
  extends HttpResponse {
  status: string;
  body: ErrorResponse;
}

export interface AccountListPoolNodeCounts200Headers {
  /** The client-request-id provided by the client during the request. This will be returned only if the return-client-request-id parameter was set to true. */
  "client-request-id"?: string;
  /** A unique identifier for the request that was made to the Batch service. If a request is consistently failing and you have verified that the request is properly formulated, you may use this value to report the error to Microsoft. In your report, include the value of this request ID, the approximate time that the request was made, the Batch Account against which the request was made, and the region that Account resides in. */
  "request-id"?: string;
}

/** The request has succeeded. */
export interface AccountListPoolNodeCounts200Response extends HttpResponse {
  status: "200";
  body: PoolNodeCountsListResultOutput;
  headers: RawHttpHeaders & AccountListPoolNodeCounts200Headers;
}

export interface AccountListPoolNodeCountsDefaultResponse extends HttpResponse {
  status: string;
  body: ErrorResponse;
}

export interface JobGetAllLifetimeStatistics200Headers {
  /** The client-request-id provided by the client during the request. This will be returned only if the return-client-request-id parameter was set to true. */
  "client-request-id"?: string;
  /** A unique identifier for the request that was made to the Batch service. If a request is consistently failing and you have verified that the request is properly formulated, you may use this value to report the error to Microsoft. In your report, include the value of this request ID, the approximate time that the request was made, the Batch Account against which the request was made, and the region that Account resides in. */
  "request-id"?: string;
  /** The ETag HTTP response header. This is an opaque string. You can use it to detect whether the resource has changed between requests. In particular, you can pass the ETag to one of the If-Modified-Since, If-Unmodified-Since, If-Match or If-None-Match headers. */
  etag?: string;
  /** The time at which the resource was last modified. */
  "last-modified"?: string;
}

/** The request has succeeded. */
export interface JobGetAllLifetimeStatistics200Response extends HttpResponse {
  status: "200";
  body: JobStatisticsOutput;
  headers: RawHttpHeaders & JobGetAllLifetimeStatistics200Headers;
}

export interface JobGetAllLifetimeStatisticsDefaultResponse
  extends HttpResponse {
  status: string;
  body: ErrorResponse;
}

export interface JobDelete202Headers {
  /** The client-request-id provided by the client during the request. This will be returned only if the return-client-request-id parameter was set to true. */
  "client-request-id"?: string;
  /** A unique identifier for the request that was made to the Batch service. If a request is consistently failing and you have verified that the request is properly formulated, you may use this value to report the error to Microsoft. In your report, include the value of this request ID, the approximate time that the request was made, the Batch Account against which the request was made, and the region that Account resides in. */
  "request-id"?: string;
}

/** The parameters for a widget status request */
export interface JobDelete202Response extends HttpResponse {
  status: "202";
  headers: RawHttpHeaders & JobDelete202Headers;
}

export interface JobDeleteDefaultResponse extends HttpResponse {
  status: string;
  body: ErrorResponse;
}

export interface JobGet200Headers {
  /** The client-request-id provided by the client during the request. This will be returned only if the return-client-request-id parameter was set to true. */
  "client-request-id"?: string;
  /** A unique identifier for the request that was made to the Batch service. If a request is consistently failing and you have verified that the request is properly formulated, you may use this value to report the error to Microsoft. In your report, include the value of this request ID, the approximate time that the request was made, the Batch Account against which the request was made, and the region that Account resides in. */
  "request-id"?: string;
  /** The ETag HTTP response header. This is an opaque string. You can use it to detect whether the resource has changed between requests. In particular, you can pass the ETag to one of the If-Modified-Since, If-Unmodified-Since, If-Match or If-None-Match headers. */
  etag?: string;
  /** The time at which the resource was last modified. */
  "last-modified"?: string;
}

/** The request has succeeded. */
export interface JobGet200Response extends HttpResponse {
  status: "200";
  body: BatchJobOutput;
  headers: RawHttpHeaders & JobGet200Headers;
}

export interface JobGetDefaultResponse extends HttpResponse {
  status: string;
  body: ErrorResponse;
}

export interface JobPatch200Headers {
  /** The client-request-id provided by the client during the request. This will be returned only if the return-client-request-id parameter was set to true. */
  "client-request-id"?: string;
  /** A unique identifier for the request that was made to the Batch service. If a request is consistently failing and you have verified that the request is properly formulated, you may use this value to report the error to Microsoft. In your report, include the value of this request ID, the approximate time that the request was made, the Batch Account against which the request was made, and the region that Account resides in. */
  "request-id"?: string;
  /** The ETag HTTP response header. This is an opaque string. You can use it to detect whether the resource has changed between requests. In particular, you can pass the ETag to one of the If-Modified-Since, If-Unmodified-Since, If-Match or If-None-Match headers. */
  etag?: string;
  /** The time at which the resource was last modified. */
  "last-modified"?: string;
  /** The OData ID of the resource to which the request applied */
  dataserviceid: string;
}

/** The request has succeeded. */
export interface JobPatch200Response extends HttpResponse {
  status: "200";
  headers: RawHttpHeaders & JobPatch200Headers;
}

export interface JobPatchDefaultResponse extends HttpResponse {
  status: string;
  body: ErrorResponse;
}

export interface JobUpdate200Headers {
  /** The client-request-id provided by the client during the request. This will be returned only if the return-client-request-id parameter was set to true. */
  "client-request-id"?: string;
  /** A unique identifier for the request that was made to the Batch service. If a request is consistently failing and you have verified that the request is properly formulated, you may use this value to report the error to Microsoft. In your report, include the value of this request ID, the approximate time that the request was made, the Batch Account against which the request was made, and the region that Account resides in. */
  "request-id"?: string;
  /** The ETag HTTP response header. This is an opaque string. You can use it to detect whether the resource has changed between requests. In particular, you can pass the ETag to one of the If-Modified-Since, If-Unmodified-Since, If-Match or If-None-Match headers. */
  etag?: string;
  /** The time at which the resource was last modified. */
  "last-modified"?: string;
  /** The OData ID of the resource to which the request applied */
  dataserviceid: string;
}

/** The request has succeeded. */
export interface JobUpdate200Response extends HttpResponse {
  status: "200";
  headers: RawHttpHeaders & JobUpdate200Headers;
}

export interface JobUpdateDefaultResponse extends HttpResponse {
  status: string;
  body: ErrorResponse;
}

export interface JobDisable202Headers {
  /** The client-request-id provided by the client during the request. This will be returned only if the return-client-request-id parameter was set to true. */
  "client-request-id"?: string;
  /** A unique identifier for the request that was made to the Batch service. If a request is consistently failing and you have verified that the request is properly formulated, you may use this value to report the error to Microsoft. In your report, include the value of this request ID, the approximate time that the request was made, the Batch Account against which the request was made, and the region that Account resides in. */
  "request-id"?: string;
  /** The ETag HTTP response header. This is an opaque string. You can use it to detect whether the resource has changed between requests. In particular, you can pass the ETag to one of the If-Modified-Since, If-Unmodified-Since, If-Match or If-None-Match headers. */
  etag?: string;
  /** The time at which the resource was last modified. */
  "last-modified"?: string;
  /** The OData ID of the resource to which the request applied */
  dataserviceid: string;
}

/** The request has been accepted for processing, but processing has not yet completed. */
export interface JobDisable202Response extends HttpResponse {
  status: "202";
  headers: RawHttpHeaders & JobDisable202Headers;
}

export interface JobDisableDefaultResponse extends HttpResponse {
  status: string;
  body: ErrorResponse;
}

export interface JobEnable202Headers {
  /** The client-request-id provided by the client during the request. This will be returned only if the return-client-request-id parameter was set to true. */
  "client-request-id"?: string;
  /** A unique identifier for the request that was made to the Batch service. If a request is consistently failing and you have verified that the request is properly formulated, you may use this value to report the error to Microsoft. In your report, include the value of this request ID, the approximate time that the request was made, the Batch Account against which the request was made, and the region that Account resides in. */
  "request-id"?: string;
  /** The ETag HTTP response header. This is an opaque string. You can use it to detect whether the resource has changed between requests. In particular, you can pass the ETag to one of the If-Modified-Since, If-Unmodified-Since, If-Match or If-None-Match headers. */
  etag?: string;
  /** The time at which the resource was last modified. */
  "last-modified"?: string;
  /** The OData ID of the resource to which the request applied */
  dataserviceid: string;
}

/** The request has been accepted for processing, but processing has not yet completed. */
export interface JobEnable202Response extends HttpResponse {
  status: "202";
  headers: RawHttpHeaders & JobEnable202Headers;
}

export interface JobEnableDefaultResponse extends HttpResponse {
  status: string;
  body: ErrorResponse;
}

export interface JobTerminate202Headers {
  /** The client-request-id provided by the client during the request. This will be returned only if the return-client-request-id parameter was set to true. */
  "client-request-id"?: string;
  /** A unique identifier for the request that was made to the Batch service. If a request is consistently failing and you have verified that the request is properly formulated, you may use this value to report the error to Microsoft. In your report, include the value of this request ID, the approximate time that the request was made, the Batch Account against which the request was made, and the region that Account resides in. */
  "request-id"?: string;
  /** The ETag HTTP response header. This is an opaque string. You can use it to detect whether the resource has changed between requests. In particular, you can pass the ETag to one of the If-Modified-Since, If-Unmodified-Since, If-Match or If-None-Match headers. */
  etag?: string;
  /** The time at which the resource was last modified. */
  "last-modified"?: string;
  /** The OData ID of the resource to which the request applied */
  dataserviceid: string;
}

/** The request has been accepted for processing, but processing has not yet completed. */
export interface JobTerminate202Response extends HttpResponse {
  status: "202";
  headers: RawHttpHeaders & JobTerminate202Headers;
}

export interface JobTerminateDefaultResponse extends HttpResponse {
  status: string;
  body: ErrorResponse;
}

export interface JobAdd201Headers {
  /** The client-request-id provided by the client during the request. This will be returned only if the return-client-request-id parameter was set to true. */
  "client-request-id"?: string;
  /** A unique identifier for the request that was made to the Batch service. If a request is consistently failing and you have verified that the request is properly formulated, you may use this value to report the error to Microsoft. In your report, include the value of this request ID, the approximate time that the request was made, the Batch Account against which the request was made, and the region that Account resides in. */
  "request-id"?: string;
  /** The ETag HTTP response header. This is an opaque string. You can use it to detect whether the resource has changed between requests. In particular, you can pass the ETag to one of the If-Modified-Since, If-Unmodified-Since, If-Match or If-None-Match headers. */
  etag?: string;
  /** The time at which the resource was last modified. */
  "last-modified"?: string;
  /** The OData ID of the resource to which the request applied */
  dataserviceid: string;
}

/** The request has succeeded and a new resource has been created as a result. */
export interface JobAdd201Response extends HttpResponse {
  status: "201";
  headers: RawHttpHeaders & JobAdd201Headers;
}

export interface JobAddDefaultResponse extends HttpResponse {
  status: string;
  body: ErrorResponse;
}

export interface JobList200Headers {
  /** The client-request-id provided by the client during the request. This will be returned only if the return-client-request-id parameter was set to true. */
  "client-request-id"?: string;
  /** A unique identifier for the request that was made to the Batch service. If a request is consistently failing and you have verified that the request is properly formulated, you may use this value to report the error to Microsoft. In your report, include the value of this request ID, the approximate time that the request was made, the Batch Account against which the request was made, and the region that Account resides in. */
  "request-id"?: string;
  /** The ETag HTTP response header. This is an opaque string. You can use it to detect whether the resource has changed between requests. In particular, you can pass the ETag to one of the If-Modified-Since, If-Unmodified-Since, If-Match or If-None-Match headers. */
  etag?: string;
  /** The time at which the resource was last modified. */
  "last-modified"?: string;
}

/** The request has succeeded. */
export interface JobList200Response extends HttpResponse {
  status: "200";
  body: BatchJobListResultOutput;
  headers: RawHttpHeaders & JobList200Headers;
}

export interface JobListDefaultResponse extends HttpResponse {
  status: string;
  body: ErrorResponse;
}

export interface JobListFromJobSchedule200Headers {
  /** The client-request-id provided by the client during the request. This will be returned only if the return-client-request-id parameter was set to true. */
  "client-request-id"?: string;
  /** A unique identifier for the request that was made to the Batch service. If a request is consistently failing and you have verified that the request is properly formulated, you may use this value to report the error to Microsoft. In your report, include the value of this request ID, the approximate time that the request was made, the Batch Account against which the request was made, and the region that Account resides in. */
  "request-id"?: string;
  /** The ETag HTTP response header. This is an opaque string. You can use it to detect whether the resource has changed between requests. In particular, you can pass the ETag to one of the If-Modified-Since, If-Unmodified-Since, If-Match or If-None-Match headers. */
  etag?: string;
  /** The time at which the resource was last modified. */
  "last-modified"?: string;
}

/** The request has succeeded. */
export interface JobListFromJobSchedule200Response extends HttpResponse {
  status: "200";
  body: BatchJobListResultOutput;
  headers: RawHttpHeaders & JobListFromJobSchedule200Headers;
}

export interface JobListFromJobScheduleDefaultResponse extends HttpResponse {
  status: string;
  body: ErrorResponse;
}

export interface JobListPreparationAndReleaseTaskStatus200Headers {
  /** The client-request-id provided by the client during the request. This will be returned only if the return-client-request-id parameter was set to true. */
  "client-request-id"?: string;
  /** A unique identifier for the request that was made to the Batch service. If a request is consistently failing and you have verified that the request is properly formulated, you may use this value to report the error to Microsoft. In your report, include the value of this request ID, the approximate time that the request was made, the Batch Account against which the request was made, and the region that Account resides in. */
  "request-id"?: string;
  /** The ETag HTTP response header. This is an opaque string. You can use it to detect whether the resource has changed between requests. In particular, you can pass the ETag to one of the If-Modified-Since, If-Unmodified-Since, If-Match or If-None-Match headers. */
  etag?: string;
  /** The time at which the resource was last modified. */
  "last-modified"?: string;
}

/** The request has succeeded. */
export interface JobListPreparationAndReleaseTaskStatus200Response
  extends HttpResponse {
  status: "200";
  body: BatchJobListPreparationAndReleaseTaskStatusResultOutput;
  headers: RawHttpHeaders & JobListPreparationAndReleaseTaskStatus200Headers;
}

export interface JobListPreparationAndReleaseTaskStatusDefaultResponse
  extends HttpResponse {
  status: string;
  body: ErrorResponse;
}

export interface JobGetTaskCounts200Headers {
  /** The client-request-id provided by the client during the request. This will be returned only if the return-client-request-id parameter was set to true. */
  "client-request-id"?: string;
  /** A unique identifier for the request that was made to the Batch service. If a request is consistently failing and you have verified that the request is properly formulated, you may use this value to report the error to Microsoft. In your report, include the value of this request ID, the approximate time that the request was made, the Batch Account against which the request was made, and the region that Account resides in. */
  "request-id"?: string;
}

/** The request has succeeded. */
export interface JobGetTaskCounts200Response extends HttpResponse {
  status: "200";
  body: TaskCountsResultOutput;
  headers: RawHttpHeaders & JobGetTaskCounts200Headers;
}

export interface JobGetTaskCountsDefaultResponse extends HttpResponse {
  status: string;
  body: ErrorResponse;
}

export interface CertificateOperationsAdd201Headers {
  /** The client-request-id provided by the client during the request. This will be returned only if the return-client-request-id parameter was set to true. */
  "client-request-id"?: string;
  /** A unique identifier for the request that was made to the Batch service. If a request is consistently failing and you have verified that the request is properly formulated, you may use this value to report the error to Microsoft. In your report, include the value of this request ID, the approximate time that the request was made, the Batch Account against which the request was made, and the region that Account resides in. */
  "request-id"?: string;
  /** The ETag HTTP response header. This is an opaque string. You can use it to detect whether the resource has changed between requests. In particular, you can pass the ETag to one of the If-Modified-Since, If-Unmodified-Since, If-Match or If-None-Match headers. */
  etag?: string;
  /** The time at which the resource was last modified. */
  "last-modified"?: string;
}

/** The request has succeeded and a new resource has been created as a result. */
export interface CertificateOperationsAdd201Response extends HttpResponse {
  status: "201";
  headers: RawHttpHeaders & CertificateOperationsAdd201Headers;
}

export interface CertificateOperationsAddDefaultResponse extends HttpResponse {
  status: string;
  body: ErrorResponse;
}

export interface CertificateOperationsList200Headers {
  /** The client-request-id provided by the client during the request. This will be returned only if the return-client-request-id parameter was set to true. */
  "client-request-id"?: string;
  /** A unique identifier for the request that was made to the Batch service. If a request is consistently failing and you have verified that the request is properly formulated, you may use this value to report the error to Microsoft. In your report, include the value of this request ID, the approximate time that the request was made, the Batch Account against which the request was made, and the region that Account resides in. */
  "request-id"?: string;
  /** The ETag HTTP response header. This is an opaque string. You can use it to detect whether the resource has changed between requests. In particular, you can pass the ETag to one of the If-Modified-Since, If-Unmodified-Since, If-Match or If-None-Match headers. */
  etag?: string;
  /** The time at which the resource was last modified. */
  "last-modified"?: string;
}

/** The request has succeeded. */
export interface CertificateOperationsList200Response extends HttpResponse {
  status: "200";
  body: CertificateListResultOutput;
  headers: RawHttpHeaders & CertificateOperationsList200Headers;
}

export interface CertificateOperationsListDefaultResponse extends HttpResponse {
  status: string;
  body: ErrorResponse;
}

export interface CertificateOperationsCancelDeletion204Headers {
  /** The client-request-id provided by the client during the request. This will be returned only if the return-client-request-id parameter was set to true. */
  "client-request-id"?: string;
  /** A unique identifier for the request that was made to the Batch service. If a request is consistently failing and you have verified that the request is properly formulated, you may use this value to report the error to Microsoft. In your report, include the value of this request ID, the approximate time that the request was made, the Batch Account against which the request was made, and the region that Account resides in. */
  "request-id"?: string;
  /** The ETag HTTP response header. This is an opaque string. You can use it to detect whether the resource has changed between requests. In particular, you can pass the ETag to one of the If-Modified-Since, If-Unmodified-Since, If-Match or If-None-Match headers. */
  etag?: string;
  /** The time at which the resource was last modified. */
  "last-modified"?: string;
  /** The OData ID of the resource to which the request applied. */
  dataserviceid: string;
}

/** There is no content to send for this request, but the headers may be useful. */
export interface CertificateOperationsCancelDeletion204Response
  extends HttpResponse {
  status: "204";
  headers: RawHttpHeaders & CertificateOperationsCancelDeletion204Headers;
}

export interface CertificateOperationsCancelDeletionDefaultResponse
  extends HttpResponse {
  status: string;
  body: ErrorResponse;
}

export interface CertificateOperationsDelete202Headers {
  /** The client-request-id provided by the client during the request. This will be returned only if the return-client-request-id parameter was set to true. */
  "client-request-id"?: string;
  /** A unique identifier for the request that was made to the Batch service. If a request is consistently failing and you have verified that the request is properly formulated, you may use this value to report the error to Microsoft. In your report, include the value of this request ID, the approximate time that the request was made, the Batch Account against which the request was made, and the region that Account resides in. */
  "request-id"?: string;
  /** The ETag HTTP response header. This is an opaque string. You can use it to detect whether the resource has changed between requests. In particular, you can pass the ETag to one of the If-Modified-Since, If-Unmodified-Since, If-Match or If-None-Match headers. */
  etag?: string;
  /** The time at which the resource was last modified. */
  "last-modified"?: string;
}

/** The request has been accepted for processing, but processing has not yet completed. */
export interface CertificateOperationsDelete202Response extends HttpResponse {
  status: "202";
  headers: RawHttpHeaders & CertificateOperationsDelete202Headers;
}

export interface CertificateOperationsDeleteDefaultResponse
  extends HttpResponse {
  status: string;
  body: ErrorResponse;
}

export interface CertificateOperationsGet200Headers {
  /** The client-request-id provided by the client during the request. This will be returned only if the return-client-request-id parameter was set to true. */
  "client-request-id"?: string;
  /** A unique identifier for the request that was made to the Batch service. If a request is consistently failing and you have verified that the request is properly formulated, you may use this value to report the error to Microsoft. In your report, include the value of this request ID, the approximate time that the request was made, the Batch Account against which the request was made, and the region that Account resides in. */
  "request-id"?: string;
  /** The ETag HTTP response header. This is an opaque string. You can use it to detect whether the resource has changed between requests. In particular, you can pass the ETag to one of the If-Modified-Since, If-Unmodified-Since, If-Match or If-None-Match headers. */
  etag?: string;
  /** The time at which the resource was last modified. */
  "last-modified"?: string;
}

/** The request has succeeded. */
export interface CertificateOperationsGet200Response extends HttpResponse {
  status: "200";
  body: CertificateOutput;
  headers: RawHttpHeaders & CertificateOperationsGet200Headers;
}

export interface CertificateOperationsGetDefaultResponse extends HttpResponse {
  status: string;
  body: ErrorResponse;
}

export interface FileDeleteFromTask200Headers {
  /** The client-request-id provided by the client during the request. This will be returned only if the return-client-request-id parameter was set to true. */
  "client-request-id"?: string;
  /** A unique identifier for the request that was made to the Batch service. If a request is consistently failing and you have verified that the request is properly formulated, you may use this value to report the error to Microsoft. In your report, include the value of this request ID, the approximate time that the request was made, the Batch Account against which the request was made, and the region that Account resides in. */
  "request-id"?: string;
}

/** The request has succeeded. */
export interface FileDeleteFromTask200Response extends HttpResponse {
  status: "200";
  headers: RawHttpHeaders & FileDeleteFromTask200Headers;
}

export interface FileDeleteFromTaskDefaultResponse extends HttpResponse {
  status: string;
  body: ErrorResponse;
}

export interface FileGetFromTask200Headers {
  /** The client-request-id provided by the client during the request. This will be returned only if the return-client-request-id parameter was set to true. */
  "client-request-id"?: string;
  /** A unique identifier for the request that was made to the Batch service. If a request is consistently failing and you have verified that the request is properly formulated, you may use this value to report the error to Microsoft. In your report, include the value of this request ID, the approximate time that the request was made, the Batch Account against which the request was made, and the region that Account resides in. */
  "request-id"?: string;
  /** The ETag HTTP response header. This is an opaque string. You can use it to detect whether the resource has changed between requests. In particular, you can pass the ETag to one of the If-Modified-Since, If-Unmodified-Since, If-Match or If-None-Match headers. */
  etag?: string;
  /** The time at which the resource was last modified. */
  "last-modified"?: string;
  /** The file creation time. */
  "ocp-creation-time"?: string;
  /** Whether the object represents a directory. */
  "ocp-batch-file-isdirectory": boolean;
  /** The URL of the file. */
  "ocp-batch-file-url": string;
  /** The file mode attribute in octal format. */
  "ocp-batch-file-mode": string;
  /** The length of the file. */
  "content-length": number;
}

/** The request has succeeded. */
export interface FileGetFromTask200Response extends HttpResponse {
  status: "200";
  /** Value may contain any sequence of octets */
  body: Uint8Array;
  headers: RawHttpHeaders & FileGetFromTask200Headers;
}

export interface FileGetFromTaskDefaultResponse extends HttpResponse {
  status: string;
  body: ErrorResponse;
}

export interface FileGetPropertiesFromTask200Headers {
  /** The client-request-id provided by the client during the request. This will be returned only if the return-client-request-id parameter was set to true. */
  "client-request-id"?: string;
  /** A unique identifier for the request that was made to the Batch service. If a request is consistently failing and you have verified that the request is properly formulated, you may use this value to report the error to Microsoft. In your report, include the value of this request ID, the approximate time that the request was made, the Batch Account against which the request was made, and the region that Account resides in. */
  "request-id"?: string;
  /** The ETag HTTP response header. This is an opaque string. You can use it to detect whether the resource has changed between requests. In particular, you can pass the ETag to one of the If-Modified-Since, If-Unmodified-Since, If-Match or If-None-Match headers. */
  etag?: string;
  /** The time at which the resource was last modified. */
  "last-modified"?: string;
  /** The file creation time. */
  "ocp-creation-time"?: string;
  /** Whether the object represents a directory. */
  "ocp-batch-file-isdirectory": boolean;
  /** The URL of the file. */
  "ocp-batch-file-url": string;
  /** The file mode attribute in octal format. */
  "ocp-batch-file-mode": string;
  /** The length of the file. */
  "content-length": number;
}

/** The request has succeeded. */
export interface FileGetPropertiesFromTask200Response extends HttpResponse {
  status: "200";
  headers: RawHttpHeaders & FileGetPropertiesFromTask200Headers;
}

export interface FileGetPropertiesFromTaskDefaultResponse extends HttpResponse {
  status: string;
  body: ErrorResponse;
}

export interface FileDeleteFromComputeNode200Headers {
  /** The client-request-id provided by the client during the request. This will be returned only if the return-client-request-id parameter was set to true. */
  "client-request-id"?: string;
  /** A unique identifier for the request that was made to the Batch service. If a request is consistently failing and you have verified that the request is properly formulated, you may use this value to report the error to Microsoft. In your report, include the value of this request ID, the approximate time that the request was made, the Batch Account against which the request was made, and the region that Account resides in. */
  "request-id"?: string;
}

/** The request has succeeded. */
export interface FileDeleteFromComputeNode200Response extends HttpResponse {
  status: "200";
  headers: RawHttpHeaders & FileDeleteFromComputeNode200Headers;
}

export interface FileDeleteFromComputeNodeDefaultResponse extends HttpResponse {
  status: string;
  body: ErrorResponse;
}

export interface FileGetFromComputeNode200Headers {
  /** The client-request-id provided by the client during the request. This will be returned only if the return-client-request-id parameter was set to true. */
  "client-request-id"?: string;
  /** A unique identifier for the request that was made to the Batch service. If a request is consistently failing and you have verified that the request is properly formulated, you may use this value to report the error to Microsoft. In your report, include the value of this request ID, the approximate time that the request was made, the Batch Account against which the request was made, and the region that Account resides in. */
  "request-id"?: string;
  /** The ETag HTTP response header. This is an opaque string. You can use it to detect whether the resource has changed between requests. In particular, you can pass the ETag to one of the If-Modified-Since, If-Unmodified-Since, If-Match or If-None-Match headers. */
  etag?: string;
  /** The time at which the resource was last modified. */
  "last-modified"?: string;
  /** The file creation time. */
  "ocp-creation-time"?: string;
  /** Whether the object represents a directory. */
  "ocp-batch-file-isdirectory": boolean;
  /** The URL of the file. */
  "ocp-batch-file-url": string;
  /** The file mode attribute in octal format. */
  "ocp-batch-file-mode": string;
  /** The length of the file. */
  "content-length": number;
}

/** The request has succeeded. */
export interface FileGetFromComputeNode200Response extends HttpResponse {
  status: "200";
  /** Value may contain any sequence of octets */
  body: Uint8Array;
  headers: RawHttpHeaders & FileGetFromComputeNode200Headers;
}

export interface FileGetFromComputeNodeDefaultResponse extends HttpResponse {
  status: string;
  body: ErrorResponse;
}

export interface FileGetPropertiesFromComputeNode200Headers {
  /** The client-request-id provided by the client during the request. This will be returned only if the return-client-request-id parameter was set to true. */
  "client-request-id"?: string;
  /** A unique identifier for the request that was made to the Batch service. If a request is consistently failing and you have verified that the request is properly formulated, you may use this value to report the error to Microsoft. In your report, include the value of this request ID, the approximate time that the request was made, the Batch Account against which the request was made, and the region that Account resides in. */
  "request-id"?: string;
  /** The ETag HTTP response header. This is an opaque string. You can use it to detect whether the resource has changed between requests. In particular, you can pass the ETag to one of the If-Modified-Since, If-Unmodified-Since, If-Match or If-None-Match headers. */
  etag?: string;
  /** The time at which the resource was last modified. */
  "last-modified"?: string;
  /** The file creation time. */
  "ocp-creation-time"?: string;
  /** Whether the object represents a directory. */
  "ocp-batch-file-isdirectory": boolean;
  /** The URL of the file. */
  "ocp-batch-file-url": string;
  /** The file mode attribute in octal format. */
  "ocp-batch-file-mode": string;
  /** The length of the file. */
  "content-length": number;
}

/** The request has succeeded. */
export interface FileGetPropertiesFromComputeNode200Response
  extends HttpResponse {
  status: "200";
  headers: RawHttpHeaders & FileGetPropertiesFromComputeNode200Headers;
}

export interface FileGetPropertiesFromComputeNodeDefaultResponse
  extends HttpResponse {
  status: string;
  body: ErrorResponse;
}

export interface FileListFromTask200Headers {
  /** The client-request-id provided by the client during the request. This will be returned only if the return-client-request-id parameter was set to true. */
  "client-request-id"?: string;
  /** A unique identifier for the request that was made to the Batch service. If a request is consistently failing and you have verified that the request is properly formulated, you may use this value to report the error to Microsoft. In your report, include the value of this request ID, the approximate time that the request was made, the Batch Account against which the request was made, and the region that Account resides in. */
  "request-id"?: string;
  /** The ETag HTTP response header. This is an opaque string. You can use it to detect whether the resource has changed between requests. In particular, you can pass the ETag to one of the If-Modified-Since, If-Unmodified-Since, If-Match or If-None-Match headers. */
  etag?: string;
  /** The time at which the resource was last modified. */
  "last-modified"?: string;
}

/** The request has succeeded. */
export interface FileListFromTask200Response extends HttpResponse {
  status: "200";
  body: NodeFileListResultOutput;
  headers: RawHttpHeaders & FileListFromTask200Headers;
}

export interface FileListFromTaskDefaultResponse extends HttpResponse {
  status: string;
  body: ErrorResponse;
}

export interface FileListFromComputeNode200Headers {
  /** The client-request-id provided by the client during the request. This will be returned only if the return-client-request-id parameter was set to true. */
  "client-request-id"?: string;
  /** A unique identifier for the request that was made to the Batch service. If a request is consistently failing and you have verified that the request is properly formulated, you may use this value to report the error to Microsoft. In your report, include the value of this request ID, the approximate time that the request was made, the Batch Account against which the request was made, and the region that Account resides in. */
  "request-id"?: string;
  /** The ETag HTTP response header. This is an opaque string. You can use it to detect whether the resource has changed between requests. In particular, you can pass the ETag to one of the If-Modified-Since, If-Unmodified-Since, If-Match or If-None-Match headers. */
  etag?: string;
  /** The time at which the resource was last modified. */
  "last-modified"?: string;
}

/** The request has succeeded. */
export interface FileListFromComputeNode200Response extends HttpResponse {
  status: "200";
  body: NodeFileListResultOutput;
  headers: RawHttpHeaders & FileListFromComputeNode200Headers;
}

export interface FileListFromComputeNodeDefaultResponse extends HttpResponse {
  status: string;
  body: ErrorResponse;
}

export interface JobScheduleExists200Headers {
  /** The client-request-id provided by the client during the request. This will be returned only if the return-client-request-id parameter was set to true. */
  "client-request-id"?: string;
  /** A unique identifier for the request that was made to the Batch service. If a request is consistently failing and you have verified that the request is properly formulated, you may use this value to report the error to Microsoft. In your report, include the value of this request ID, the approximate time that the request was made, the Batch Account against which the request was made, and the region that Account resides in. */
  "request-id"?: string;
  /** The ETag HTTP response header. This is an opaque string. You can use it to detect whether the resource has changed between requests. In particular, you can pass the ETag to one of the If-Modified-Since, If-Unmodified-Since, If-Match or If-None-Match headers. */
  etag?: string;
  /** The time at which the resource was last modified. */
  "last-modified"?: string;
}

/** The request has succeeded. */
export interface JobScheduleExists200Response extends HttpResponse {
  status: "200";
  headers: RawHttpHeaders & JobScheduleExists200Headers;
}

/** There is no content to send for this request, but the headers may be useful. */
export interface JobScheduleExists204Response extends HttpResponse {
  status: "204";
}

export interface JobScheduleExistsDefaultResponse extends HttpResponse {
  status: string;
  body: ErrorResponse;
}

export interface JobScheduleDelete202Headers {
  /** The client-request-id provided by the client during the request. This will be returned only if the return-client-request-id parameter was set to true. */
  "client-request-id"?: string;
  /** A unique identifier for the request that was made to the Batch service. If a request is consistently failing and you have verified that the request is properly formulated, you may use this value to report the error to Microsoft. In your report, include the value of this request ID, the approximate time that the request was made, the Batch Account against which the request was made, and the region that Account resides in. */
  "request-id"?: string;
}

/** The parameters for a widget status request */
export interface JobScheduleDelete202Response extends HttpResponse {
  status: "202";
  headers: RawHttpHeaders & JobScheduleDelete202Headers;
}

export interface JobScheduleDeleteDefaultResponse extends HttpResponse {
  status: string;
  body: ErrorResponse;
}

export interface JobScheduleGet200Headers {
  /** The client-request-id provided by the client during the request. This will be returned only if the return-client-request-id parameter was set to true. */
  "client-request-id"?: string;
  /** A unique identifier for the request that was made to the Batch service. If a request is consistently failing and you have verified that the request is properly formulated, you may use this value to report the error to Microsoft. In your report, include the value of this request ID, the approximate time that the request was made, the Batch Account against which the request was made, and the region that Account resides in. */
  "request-id"?: string;
  /** The ETag HTTP response header. This is an opaque string. You can use it to detect whether the resource has changed between requests. In particular, you can pass the ETag to one of the If-Modified-Since, If-Unmodified-Since, If-Match or If-None-Match headers. */
  etag?: string;
  /** The time at which the resource was last modified. */
  "last-modified"?: string;
}

/** The request has succeeded. */
export interface JobScheduleGet200Response extends HttpResponse {
  status: "200";
  body: BatchJobScheduleOutput;
  headers: RawHttpHeaders & JobScheduleGet200Headers;
}

export interface JobScheduleGetDefaultResponse extends HttpResponse {
  status: string;
  body: ErrorResponse;
}

export interface JobSchedulePatch200Headers {
  /** The client-request-id provided by the client during the request. This will be returned only if the return-client-request-id parameter was set to true. */
  "client-request-id"?: string;
  /** A unique identifier for the request that was made to the Batch service. If a request is consistently failing and you have verified that the request is properly formulated, you may use this value to report the error to Microsoft. In your report, include the value of this request ID, the approximate time that the request was made, the Batch Account against which the request was made, and the region that Account resides in. */
  "request-id"?: string;
  /** The ETag HTTP response header. This is an opaque string. You can use it to detect whether the resource has changed between requests. In particular, you can pass the ETag to one of the If-Modified-Since, If-Unmodified-Since, If-Match or If-None-Match headers. */
  etag?: string;
  /** The time at which the resource was last modified. */
  "last-modified"?: string;
  /** The OData ID of the resource to which the request applied. */
  dataserviceid: string;
}

/** The request has succeeded. */
export interface JobSchedulePatch200Response extends HttpResponse {
  status: "200";
  headers: RawHttpHeaders & JobSchedulePatch200Headers;
}

export interface JobSchedulePatchDefaultResponse extends HttpResponse {
  status: string;
  body: ErrorResponse;
}

export interface JobScheduleUpdate200Headers {
  /** The client-request-id provided by the client during the request. This will be returned only if the return-client-request-id parameter was set to true. */
  "client-request-id"?: string;
  /** A unique identifier for the request that was made to the Batch service. If a request is consistently failing and you have verified that the request is properly formulated, you may use this value to report the error to Microsoft. In your report, include the value of this request ID, the approximate time that the request was made, the Batch Account against which the request was made, and the region that Account resides in. */
  "request-id"?: string;
  /** The ETag HTTP response header. This is an opaque string. You can use it to detect whether the resource has changed between requests. In particular, you can pass the ETag to one of the If-Modified-Since, If-Unmodified-Since, If-Match or If-None-Match headers. */
  etag?: string;
  /** The time at which the resource was last modified. */
  "last-modified"?: string;
  /** The OData ID of the resource to which the request applied. */
  dataserviceid: string;
}

/** The request has succeeded. */
export interface JobScheduleUpdate200Response extends HttpResponse {
  status: "200";
  headers: RawHttpHeaders & JobScheduleUpdate200Headers;
}

export interface JobScheduleUpdateDefaultResponse extends HttpResponse {
  status: string;
  body: ErrorResponse;
}

export interface JobScheduleDisable204Headers {
  /** The client-request-id provided by the client during the request. This will be returned only if the return-client-request-id parameter was set to true. */
  "client-request-id"?: string;
  /** A unique identifier for the request that was made to the Batch service. If a request is consistently failing and you have verified that the request is properly formulated, you may use this value to report the error to Microsoft. In your report, include the value of this request ID, the approximate time that the request was made, the Batch Account against which the request was made, and the region that Account resides in. */
  "request-id"?: string;
  /** The ETag HTTP response header. This is an opaque string. You can use it to detect whether the resource has changed between requests. In particular, you can pass the ETag to one of the If-Modified-Since, If-Unmodified-Since, If-Match or If-None-Match headers. */
  etag?: string;
  /** The time at which the resource was last modified. */
  "last-modified"?: string;
  /** The OData ID of the resource to which the request applied. */
  dataserviceid: string;
}

/** There is no content to send for this request, but the headers may be useful. */
export interface JobScheduleDisable204Response extends HttpResponse {
  status: "204";
  headers: RawHttpHeaders & JobScheduleDisable204Headers;
}

export interface JobScheduleDisableDefaultResponse extends HttpResponse {
  status: string;
  body: ErrorResponse;
}

export interface JobScheduleEnable204Headers {
  /** The client-request-id provided by the client during the request. This will be returned only if the return-client-request-id parameter was set to true. */
  "client-request-id"?: string;
  /** A unique identifier for the request that was made to the Batch service. If a request is consistently failing and you have verified that the request is properly formulated, you may use this value to report the error to Microsoft. In your report, include the value of this request ID, the approximate time that the request was made, the Batch Account against which the request was made, and the region that Account resides in. */
  "request-id"?: string;
  /** The ETag HTTP response header. This is an opaque string. You can use it to detect whether the resource has changed between requests. In particular, you can pass the ETag to one of the If-Modified-Since, If-Unmodified-Since, If-Match or If-None-Match headers. */
  etag?: string;
  /** The time at which the resource was last modified. */
  "last-modified"?: string;
  /** The OData ID of the resource to which the request applied. */
  dataserviceid: string;
}

/** There is no content to send for this request, but the headers may be useful. */
export interface JobScheduleEnable204Response extends HttpResponse {
  status: "204";
  headers: RawHttpHeaders & JobScheduleEnable204Headers;
}

export interface JobScheduleEnableDefaultResponse extends HttpResponse {
  status: string;
  body: ErrorResponse;
}

export interface JobScheduleTerminate202Headers {
  /** The client-request-id provided by the client during the request. This will be returned only if the return-client-request-id parameter was set to true. */
  "client-request-id"?: string;
  /** A unique identifier for the request that was made to the Batch service. If a request is consistently failing and you have verified that the request is properly formulated, you may use this value to report the error to Microsoft. In your report, include the value of this request ID, the approximate time that the request was made, the Batch Account against which the request was made, and the region that Account resides in. */
  "request-id"?: string;
  /** The ETag HTTP response header. This is an opaque string. You can use it to detect whether the resource has changed between requests. In particular, you can pass the ETag to one of the If-Modified-Since, If-Unmodified-Since, If-Match or If-None-Match headers. */
  etag?: string;
  /** The time at which the resource was last modified. */
  "last-modified"?: string;
  /** The OData ID of the resource to which the request applied. */
  dataserviceid: string;
}

/** The request has been accepted for processing, but processing has not yet completed. */
export interface JobScheduleTerminate202Response extends HttpResponse {
  status: "202";
  headers: RawHttpHeaders & JobScheduleTerminate202Headers;
}

export interface JobScheduleTerminateDefaultResponse extends HttpResponse {
  status: string;
  body: ErrorResponse;
}

export interface JobScheduleAdd201Headers {
  /** The client-request-id provided by the client during the request. This will be returned only if the return-client-request-id parameter was set to true. */
  "client-request-id"?: string;
  /** A unique identifier for the request that was made to the Batch service. If a request is consistently failing and you have verified that the request is properly formulated, you may use this value to report the error to Microsoft. In your report, include the value of this request ID, the approximate time that the request was made, the Batch Account against which the request was made, and the region that Account resides in. */
  "request-id"?: string;
  /** The ETag HTTP response header. This is an opaque string. You can use it to detect whether the resource has changed between requests. In particular, you can pass the ETag to one of the If-Modified-Since, If-Unmodified-Since, If-Match or If-None-Match headers. */
  etag?: string;
  /** The time at which the resource was last modified. */
  "last-modified"?: string;
  /** The OData ID of the resource to which the request applied. */
  dataserviceid: string;
}

/** The request has succeeded and a new resource has been created as a result. */
export interface JobScheduleAdd201Response extends HttpResponse {
  status: "201";
  headers: RawHttpHeaders & JobScheduleAdd201Headers;
}

export interface JobScheduleAddDefaultResponse extends HttpResponse {
  status: string;
  body: ErrorResponse;
}

export interface JobScheduleList200Headers {
  /** The client-request-id provided by the client during the request. This will be returned only if the return-client-request-id parameter was set to true. */
  "client-request-id"?: string;
  /** A unique identifier for the request that was made to the Batch service. If a request is consistently failing and you have verified that the request is properly formulated, you may use this value to report the error to Microsoft. In your report, include the value of this request ID, the approximate time that the request was made, the Batch Account against which the request was made, and the region that Account resides in. */
  "request-id"?: string;
  /** The ETag HTTP response header. This is an opaque string. You can use it to detect whether the resource has changed between requests. In particular, you can pass the ETag to one of the If-Modified-Since, If-Unmodified-Since, If-Match or If-None-Match headers. */
  etag?: string;
  /** The time at which the resource was last modified. */
  "last-modified"?: string;
}

/** The request has succeeded. */
export interface JobScheduleList200Response extends HttpResponse {
  status: "200";
  body: BatchJobScheduleListResultOutput;
  headers: RawHttpHeaders & JobScheduleList200Headers;
}

export interface JobScheduleListDefaultResponse extends HttpResponse {
  status: string;
  body: ErrorResponse;
}

export interface TaskAdd201Headers {
  /** The client-request-id provided by the client during the request. This will be returned only if the return-client-request-id parameter was set to true. */
  "client-request-id"?: string;
  /** A unique identifier for the request that was made to the Batch service. If a request is consistently failing and you have verified that the request is properly formulated, you may use this value to report the error to Microsoft. In your report, include the value of this request ID, the approximate time that the request was made, the Batch Account against which the request was made, and the region that Account resides in. */
  "request-id"?: string;
  /** The ETag HTTP response header. This is an opaque string. You can use it to detect whether the resource has changed between requests. In particular, you can pass the ETag to one of the If-Modified-Since, If-Unmodified-Since, If-Match or If-None-Match headers. */
  etag?: string;
  /** The time at which the resource was last modified. */
  "last-modified"?: string;
  /** The OData ID of the resource to which the request applied. */
  dataserviceid: string;
}

/** The request has succeeded and a new resource has been created as a result. */
export interface TaskAdd201Response extends HttpResponse {
  status: "201";
  headers: RawHttpHeaders & TaskAdd201Headers;
}

export interface TaskAddDefaultResponse extends HttpResponse {
  status: string;
  body: ErrorResponse;
}

export interface TaskList200Headers {
  /** The client-request-id provided by the client during the request. This will be returned only if the return-client-request-id parameter was set to true. */
  "client-request-id"?: string;
  /** A unique identifier for the request that was made to the Batch service. If a request is consistently failing and you have verified that the request is properly formulated, you may use this value to report the error to Microsoft. In your report, include the value of this request ID, the approximate time that the request was made, the Batch Account against which the request was made, and the region that Account resides in. */
  "request-id"?: string;
  /** The ETag HTTP response header. This is an opaque string. You can use it to detect whether the resource has changed between requests. In particular, you can pass the ETag to one of the If-Modified-Since, If-Unmodified-Since, If-Match or If-None-Match headers. */
  etag?: string;
  /** The time at which the resource was last modified. */
  "last-modified"?: string;
}

/** The request has succeeded. */
export interface TaskList200Response extends HttpResponse {
  status: "200";
  body: BatchTaskListResultOutput;
  headers: RawHttpHeaders & TaskList200Headers;
}

export interface TaskListDefaultResponse extends HttpResponse {
  status: string;
  body: ErrorResponse;
}

export interface TaskAddCollection200Headers {
  /** The client-request-id provided by the client during the request. This will be returned only if the return-client-request-id parameter was set to true. */
  "client-request-id"?: string;
  /** A unique identifier for the request that was made to the Batch service. If a request is consistently failing and you have verified that the request is properly formulated, you may use this value to report the error to Microsoft. In your report, include the value of this request ID, the approximate time that the request was made, the Batch Account against which the request was made, and the region that Account resides in. */
  "request-id"?: string;
}

/** The request has succeeded. */
export interface TaskAddCollection200Response extends HttpResponse {
  status: "200";
  body: TaskAddCollectionResultOutput;
  headers: RawHttpHeaders & TaskAddCollection200Headers;
}

export interface TaskAddCollectionDefaultResponse extends HttpResponse {
  status: string;
  body: ErrorResponse;
}

export interface TaskDelete200Headers {
  /** The client-request-id provided by the client during the request. This will be returned only if the return-client-request-id parameter was set to true. */
  "client-request-id"?: string;
  /** A unique identifier for the request that was made to the Batch service. If a request is consistently failing and you have verified that the request is properly formulated, you may use this value to report the error to Microsoft. In your report, include the value of this request ID, the approximate time that the request was made, the Batch Account against which the request was made, and the region that Account resides in. */
  "request-id"?: string;
}

/** The request has succeeded. */
export interface TaskDelete200Response extends HttpResponse {
  status: "200";
  headers: RawHttpHeaders & TaskDelete200Headers;
}

export interface TaskDeleteDefaultResponse extends HttpResponse {
  status: string;
  body: ErrorResponse;
}

export interface TaskGet200Headers {
  /** The client-request-id provided by the client during the request. This will be returned only if the return-client-request-id parameter was set to true. */
  "client-request-id"?: string;
  /** A unique identifier for the request that was made to the Batch service. If a request is consistently failing and you have verified that the request is properly formulated, you may use this value to report the error to Microsoft. In your report, include the value of this request ID, the approximate time that the request was made, the Batch Account against which the request was made, and the region that Account resides in. */
  "request-id"?: string;
  /** The ETag HTTP response header. This is an opaque string. You can use it to detect whether the resource has changed between requests. In particular, you can pass the ETag to one of the If-Modified-Since, If-Unmodified-Since, If-Match or If-None-Match headers. */
  etag?: string;
  /** The time at which the resource was last modified. */
  "last-modified"?: string;
  /** The OData ID of the resource to which the request applied. */
  dataserviceid: string;
}

/** The request has succeeded. */
export interface TaskGet200Response extends HttpResponse {
  status: "200";
  body: BatchTaskOutput;
  headers: RawHttpHeaders & TaskGet200Headers;
}

export interface TaskGetDefaultResponse extends HttpResponse {
  status: string;
  body: ErrorResponse;
}

export interface TaskUpdate200Headers {
  /** The client-request-id provided by the client during the request. This will be returned only if the return-client-request-id parameter was set to true. */
  "client-request-id"?: string;
  /** A unique identifier for the request that was made to the Batch service. If a request is consistently failing and you have verified that the request is properly formulated, you may use this value to report the error to Microsoft. In your report, include the value of this request ID, the approximate time that the request was made, the Batch Account against which the request was made, and the region that Account resides in. */
  "request-id"?: string;
  /** The ETag HTTP response header. This is an opaque string. You can use it to detect whether the resource has changed between requests. In particular, you can pass the ETag to one of the If-Modified-Since, If-Unmodified-Since, If-Match or If-None-Match headers. */
  etag?: string;
  /** The time at which the resource was last modified. */
  "last-modified"?: string;
  /** The OData ID of the resource to which the request applied. */
  dataserviceid: string;
}

/** The request has succeeded. */
export interface TaskUpdate200Response extends HttpResponse {
  status: "200";
  headers: RawHttpHeaders & TaskUpdate200Headers;
}

export interface TaskUpdateDefaultResponse extends HttpResponse {
  status: string;
  body: ErrorResponse;
}

export interface TaskListSubtasks200Headers {
  /** The client-request-id provided by the client during the request. This will be returned only if the return-client-request-id parameter was set to true. */
  "client-request-id"?: string;
  /** A unique identifier for the request that was made to the Batch service. If a request is consistently failing and you have verified that the request is properly formulated, you may use this value to report the error to Microsoft. In your report, include the value of this request ID, the approximate time that the request was made, the Batch Account against which the request was made, and the region that Account resides in. */
  "request-id"?: string;
  /** The ETag HTTP response header. This is an opaque string. You can use it to detect whether the resource has changed between requests. In particular, you can pass the ETag to one of the If-Modified-Since, If-Unmodified-Since, If-Match or If-None-Match headers. */
  etag?: string;
  /** The time at which the resource was last modified. */
  "last-modified"?: string;
}

/** The request has succeeded. */
export interface TaskListSubtasks200Response extends HttpResponse {
  status: "200";
  body: BatchTaskListSubtasksResultOutput;
  headers: RawHttpHeaders & TaskListSubtasks200Headers;
}

export interface TaskListSubtasksDefaultResponse extends HttpResponse {
  status: string;
  body: ErrorResponse;
}

export interface TaskTerminate204Headers {
  /** The client-request-id provided by the client during the request. This will be returned only if the return-client-request-id parameter was set to true. */
  "client-request-id"?: string;
  /** A unique identifier for the request that was made to the Batch service. If a request is consistently failing and you have verified that the request is properly formulated, you may use this value to report the error to Microsoft. In your report, include the value of this request ID, the approximate time that the request was made, the Batch Account against which the request was made, and the region that Account resides in. */
  "request-id"?: string;
  /** The ETag HTTP response header. This is an opaque string. You can use it to detect whether the resource has changed between requests. In particular, you can pass the ETag to one of the If-Modified-Since, If-Unmodified-Since, If-Match or If-None-Match headers. */
  etag?: string;
  /** The time at which the resource was last modified. */
  "last-modified"?: string;
  /** The OData ID of the resource to which the request applied. */
  dataserviceid: string;
}

/** There is no content to send for this request, but the headers may be useful. */
export interface TaskTerminate204Response extends HttpResponse {
  status: "204";
  headers: RawHttpHeaders & TaskTerminate204Headers;
}

export interface TaskTerminateDefaultResponse extends HttpResponse {
  status: string;
  body: ErrorResponse;
}

export interface TaskReactivate204Headers {
  /** The client-request-id provided by the client during the request. This will be returned only if the return-client-request-id parameter was set to true. */
  "client-request-id"?: string;
  /** A unique identifier for the request that was made to the Batch service. If a request is consistently failing and you have verified that the request is properly formulated, you may use this value to report the error to Microsoft. In your report, include the value of this request ID, the approximate time that the request was made, the Batch Account against which the request was made, and the region that Account resides in. */
  "request-id"?: string;
  /** The ETag HTTP response header. This is an opaque string. You can use it to detect whether the resource has changed between requests. In particular, you can pass the ETag to one of the If-Modified-Since, If-Unmodified-Since, If-Match or If-None-Match headers. */
  etag?: string;
  /** The time at which the resource was last modified. */
  "last-modified"?: string;
  /** The OData ID of the resource to which the request applied. */
  dataserviceid: string;
}

/** There is no content to send for this request, but the headers may be useful. */
export interface TaskReactivate204Response extends HttpResponse {
  status: "204";
  headers: RawHttpHeaders & TaskReactivate204Headers;
}

export interface TaskReactivateDefaultResponse extends HttpResponse {
  status: string;
  body: ErrorResponse;
}

export interface ComputeNodeOperationsAddUser201Headers {
  /** The client-request-id provided by the client during the request. This will be returned only if the return-client-request-id parameter was set to true. */
  "client-request-id"?: string;
  /** A unique identifier for the request that was made to the Batch service. If a request is consistently failing and you have verified that the request is properly formulated, you may use this value to report the error to Microsoft. In your report, include the value of this request ID, the approximate time that the request was made, the Batch Account against which the request was made, and the region that Account resides in. */
  "request-id"?: string;
  /** The ETag HTTP response header. This is an opaque string. You can use it to detect whether the resource has changed between requests. In particular, you can pass the ETag to one of the If-Modified-Since, If-Unmodified-Since, If-Match or If-None-Match headers. */
  etag?: string;
  /** The time at which the resource was last modified. */
  "last-modified"?: string;
  /** The OData ID of the resource to which the request applied. */
  dataserviceid: string;
}

/** The request has succeeded and a new resource has been created as a result. */
export interface ComputeNodeOperationsAddUser201Response extends HttpResponse {
  status: "201";
  headers: RawHttpHeaders & ComputeNodeOperationsAddUser201Headers;
}

export interface ComputeNodeOperationsAddUserDefaultResponse
  extends HttpResponse {
  status: string;
  body: ErrorResponse;
}

export interface ComputeNodeOperationsDeleteUser200Headers {
  /** The client-request-id provided by the client during the request. This will be returned only if the return-client-request-id parameter was set to true. */
  "client-request-id"?: string;
  /** A unique identifier for the request that was made to the Batch service. If a request is consistently failing and you have verified that the request is properly formulated, you may use this value to report the error to Microsoft. In your report, include the value of this request ID, the approximate time that the request was made, the Batch Account against which the request was made, and the region that Account resides in. */
  "request-id"?: string;
}

/** The request has succeeded. */
export interface ComputeNodeOperationsDeleteUser200Response
  extends HttpResponse {
  status: "200";
  headers: RawHttpHeaders & ComputeNodeOperationsDeleteUser200Headers;
}

export interface ComputeNodeOperationsDeleteUserDefaultResponse
  extends HttpResponse {
  status: string;
  body: ErrorResponse;
}

export interface ComputeNodeOperationsUpdateUser200Headers {
  /** The client-request-id provided by the client during the request. This will be returned only if the return-client-request-id parameter was set to true. */
  "client-request-id"?: string;
  /** A unique identifier for the request that was made to the Batch service. If a request is consistently failing and you have verified that the request is properly formulated, you may use this value to report the error to Microsoft. In your report, include the value of this request ID, the approximate time that the request was made, the Batch Account against which the request was made, and the region that Account resides in. */
  "request-id"?: string;
  /** The ETag HTTP response header. This is an opaque string. You can use it to detect whether the resource has changed between requests. In particular, you can pass the ETag to one of the If-Modified-Since, If-Unmodified-Since, If-Match or If-None-Match headers. */
  etag?: string;
  /** The time at which the resource was last modified. */
  "last-modified"?: string;
  /** The OData ID of the resource to which the request applied. */
  dataserviceid: string;
}

/** The request has succeeded. */
export interface ComputeNodeOperationsUpdateUser200Response
  extends HttpResponse {
  status: "200";
  headers: RawHttpHeaders & ComputeNodeOperationsUpdateUser200Headers;
}

export interface ComputeNodeOperationsUpdateUserDefaultResponse
  extends HttpResponse {
  status: string;
  body: ErrorResponse;
}

export interface ComputeNodeOperationsGet200Headers {
  /** The client-request-id provided by the client during the request. This will be returned only if the return-client-request-id parameter was set to true. */
  "client-request-id"?: string;
  /** A unique identifier for the request that was made to the Batch service. If a request is consistently failing and you have verified that the request is properly formulated, you may use this value to report the error to Microsoft. In your report, include the value of this request ID, the approximate time that the request was made, the Batch Account against which the request was made, and the region that Account resides in. */
  "request-id"?: string;
  /** The ETag HTTP response header. This is an opaque string. You can use it to detect whether the resource has changed between requests. In particular, you can pass the ETag to one of the If-Modified-Since, If-Unmodified-Since, If-Match or If-None-Match headers. */
  etag?: string;
  /** The time at which the resource was last modified. */
  "last-modified"?: string;
}

/** The request has succeeded. */
export interface ComputeNodeOperationsGet200Response extends HttpResponse {
  status: "200";
  body: ComputeNodeOutput;
  headers: RawHttpHeaders & ComputeNodeOperationsGet200Headers;
}

export interface ComputeNodeOperationsGetDefaultResponse extends HttpResponse {
  status: string;
  body: ErrorResponse;
}

export interface ComputeNodeOperationsReboot202Headers {
  /** The client-request-id provided by the client during the request. This will be returned only if the return-client-request-id parameter was set to true. */
  "client-request-id"?: string;
  /** A unique identifier for the request that was made to the Batch service. If a request is consistently failing and you have verified that the request is properly formulated, you may use this value to report the error to Microsoft. In your report, include the value of this request ID, the approximate time that the request was made, the Batch Account against which the request was made, and the region that Account resides in. */
  "request-id"?: string;
  /** The ETag HTTP response header. This is an opaque string. You can use it to detect whether the resource has changed between requests. In particular, you can pass the ETag to one of the If-Modified-Since, If-Unmodified-Since, If-Match or If-None-Match headers. */
  etag?: string;
  /** The time at which the resource was last modified. */
  "last-modified"?: string;
  /** The OData ID of the resource to which the request applied. */
  dataserviceid: string;
}

/** The request has been accepted for processing, but processing has not yet completed. */
export interface ComputeNodeOperationsReboot202Response extends HttpResponse {
  status: "202";
  headers: RawHttpHeaders & ComputeNodeOperationsReboot202Headers;
}

export interface ComputeNodeOperationsRebootDefaultResponse
  extends HttpResponse {
  status: string;
  body: ErrorResponse;
}

export interface ComputeNodeOperationsReimage202Headers {
  /** The client-request-id provided by the client during the request. This will be returned only if the return-client-request-id parameter was set to true. */
  "client-request-id"?: string;
  /** A unique identifier for the request that was made to the Batch service. If a request is consistently failing and you have verified that the request is properly formulated, you may use this value to report the error to Microsoft. In your report, include the value of this request ID, the approximate time that the request was made, the Batch Account against which the request was made, and the region that Account resides in. */
  "request-id"?: string;
  /** The ETag HTTP response header. This is an opaque string. You can use it to detect whether the resource has changed between requests. In particular, you can pass the ETag to one of the If-Modified-Since, If-Unmodified-Since, If-Match or If-None-Match headers. */
  etag?: string;
  /** The time at which the resource was last modified. */
  "last-modified"?: string;
  /** The OData ID of the resource to which the request applied. */
  dataserviceid: string;
}

/** The request has been accepted for processing, but processing has not yet completed. */
export interface ComputeNodeOperationsReimage202Response extends HttpResponse {
  status: "202";
  headers: RawHttpHeaders & ComputeNodeOperationsReimage202Headers;
}

export interface ComputeNodeOperationsReimageDefaultResponse
  extends HttpResponse {
  status: string;
  body: ErrorResponse;
}

export interface ComputeNodeOperationsDisableScheduling200Headers {
  /** The client-request-id provided by the client during the request. This will be returned only if the return-client-request-id parameter was set to true. */
  "client-request-id"?: string;
  /** A unique identifier for the request that was made to the Batch service. If a request is consistently failing and you have verified that the request is properly formulated, you may use this value to report the error to Microsoft. In your report, include the value of this request ID, the approximate time that the request was made, the Batch Account against which the request was made, and the region that Account resides in. */
  "request-id"?: string;
  /** The ETag HTTP response header. This is an opaque string. You can use it to detect whether the resource has changed between requests. In particular, you can pass the ETag to one of the If-Modified-Since, If-Unmodified-Since, If-Match or If-None-Match headers. */
  etag?: string;
  /** The time at which the resource was last modified. */
  "last-modified"?: string;
  /** The OData ID of the resource to which the request applied. */
  dataserviceid: string;
}

/** The request has succeeded. */
export interface ComputeNodeOperationsDisableScheduling200Response
  extends HttpResponse {
  status: "200";
  headers: RawHttpHeaders & ComputeNodeOperationsDisableScheduling200Headers;
}

export interface ComputeNodeOperationsDisableSchedulingDefaultResponse
  extends HttpResponse {
  status: string;
  body: ErrorResponse;
}

export interface ComputeNodeOperationsEnableScheduling200Headers {
  /** The client-request-id provided by the client during the request. This will be returned only if the return-client-request-id parameter was set to true. */
  "client-request-id"?: string;
  /** A unique identifier for the request that was made to the Batch service. If a request is consistently failing and you have verified that the request is properly formulated, you may use this value to report the error to Microsoft. In your report, include the value of this request ID, the approximate time that the request was made, the Batch Account against which the request was made, and the region that Account resides in. */
  "request-id"?: string;
  /** The ETag HTTP response header. This is an opaque string. You can use it to detect whether the resource has changed between requests. In particular, you can pass the ETag to one of the If-Modified-Since, If-Unmodified-Since, If-Match or If-None-Match headers. */
  etag?: string;
  /** The time at which the resource was last modified. */
  "last-modified"?: string;
  /** The OData ID of the resource to which the request applied. */
  dataserviceid: string;
}

/** The request has succeeded. */
export interface ComputeNodeOperationsEnableScheduling200Response
  extends HttpResponse {
  status: "200";
  headers: RawHttpHeaders & ComputeNodeOperationsEnableScheduling200Headers;
}

export interface ComputeNodeOperationsEnableSchedulingDefaultResponse
  extends HttpResponse {
  status: string;
  body: ErrorResponse;
}

export interface ComputeNodeOperationsGetRemoteLoginSettings200Headers {
  /** The client-request-id provided by the client during the request. This will be returned only if the return-client-request-id parameter was set to true. */
  "client-request-id"?: string;
  /** A unique identifier for the request that was made to the Batch service. If a request is consistently failing and you have verified that the request is properly formulated, you may use this value to report the error to Microsoft. In your report, include the value of this request ID, the approximate time that the request was made, the Batch Account against which the request was made, and the region that Account resides in. */
  "request-id"?: string;
  /** The ETag HTTP response header. This is an opaque string. You can use it to detect whether the resource has changed between requests. In particular, you can pass the ETag to one of the If-Modified-Since, If-Unmodified-Since, If-Match or If-None-Match headers. */
  etag?: string;
  /** The time at which the resource was last modified. */
  "last-modified"?: string;
}

/** The request has succeeded. */
export interface ComputeNodeOperationsGetRemoteLoginSettings200Response
  extends HttpResponse {
  status: "200";
  body: ComputeNodeGetRemoteLoginSettingsResultOutput;
  headers: RawHttpHeaders &
    ComputeNodeOperationsGetRemoteLoginSettings200Headers;
}

export interface ComputeNodeOperationsGetRemoteLoginSettingsDefaultResponse
  extends HttpResponse {
  status: string;
  body: ErrorResponse;
}

export interface ComputeNodeOperationsGetRemoteDesktop200Headers {
  /** The client-request-id provided by the client during the request. This will be returned only if the return-client-request-id parameter was set to true. */
  "client-request-id"?: string;
  /** A unique identifier for the request that was made to the Batch service. If a request is consistently failing and you have verified that the request is properly formulated, you may use this value to report the error to Microsoft. In your report, include the value of this request ID, the approximate time that the request was made, the Batch Account against which the request was made, and the region that Account resides in. */
  "request-id"?: string;
  /** The ETag HTTP response header. This is an opaque string. You can use it to detect whether the resource has changed between requests. In particular, you can pass the ETag to one of the If-Modified-Since, If-Unmodified-Since, If-Match or If-None-Match headers. */
  etag?: string;
  /** The time at which the resource was last modified. */
  "last-modified"?: string;
}

/** The request has succeeded. */
export interface ComputeNodeOperationsGetRemoteDesktop200Response
  extends HttpResponse {
  status: "200";
  /** Value may contain any sequence of octets */
  body: Uint8Array;
  headers: RawHttpHeaders & ComputeNodeOperationsGetRemoteDesktop200Headers;
}

export interface ComputeNodeOperationsGetRemoteDesktopDefaultResponse
  extends HttpResponse {
  status: string;
  body: ErrorResponse;
}

export interface ComputeNodeOperationsUploadBatchServiceLogs200Headers {
  /** The client-request-id provided by the client during the request. This will be returned only if the return-client-request-id parameter was set to true. */
  "client-request-id"?: string;
  /** A unique identifier for the request that was made to the Batch service. If a request is consistently failing and you have verified that the request is properly formulated, you may use this value to report the error to Microsoft. In your report, include the value of this request ID, the approximate time that the request was made, the Batch Account against which the request was made, and the region that Account resides in. */
  "request-id"?: string;
}

/** The request has succeeded. */
export interface ComputeNodeOperationsUploadBatchServiceLogs200Response
  extends HttpResponse {
  status: "200";
  body: UploadBatchServiceLogsResultOutput;
  headers: RawHttpHeaders &
    ComputeNodeOperationsUploadBatchServiceLogs200Headers;
}

export interface ComputeNodeOperationsUploadBatchServiceLogsDefaultResponse
  extends HttpResponse {
  status: string;
  body: ErrorResponse;
}

export interface ComputeNodeOperationsList200Headers {
  /** The client-request-id provided by the client during the request. This will be returned only if the return-client-request-id parameter was set to true. */
  "client-request-id"?: string;
  /** A unique identifier for the request that was made to the Batch service. If a request is consistently failing and you have verified that the request is properly formulated, you may use this value to report the error to Microsoft. In your report, include the value of this request ID, the approximate time that the request was made, the Batch Account against which the request was made, and the region that Account resides in. */
  "request-id"?: string;
  /** The ETag HTTP response header. This is an opaque string. You can use it to detect whether the resource has changed between requests. In particular, you can pass the ETag to one of the If-Modified-Since, If-Unmodified-Since, If-Match or If-None-Match headers. */
  etag?: string;
  /** The time at which the resource was last modified. */
  "last-modified"?: string;
}

/** The request has succeeded. */
export interface ComputeNodeOperationsList200Response extends HttpResponse {
  status: "200";
  body: ComputeNodeListResultOutput;
  headers: RawHttpHeaders & ComputeNodeOperationsList200Headers;
}

export interface ComputeNodeOperationsListDefaultResponse extends HttpResponse {
  status: string;
  body: ErrorResponse;
}

export interface ComputeNodeExtensionOperationsGet200Headers {
  /** The client-request-id provided by the client during the request. This will be returned only if the return-client-request-id parameter was set to true. */
  "client-request-id"?: string;
  /** A unique identifier for the request that was made to the Batch service. If a request is consistently failing and you have verified that the request is properly formulated, you may use this value to report the error to Microsoft. In your report, include the value of this request ID, the approximate time that the request was made, the Batch Account against which the request was made, and the region that Account resides in. */
  "request-id"?: string;
  /** The ETag HTTP response header. This is an opaque string. You can use it to detect whether the resource has changed between requests. In particular, you can pass the ETag to one of the If-Modified-Since, If-Unmodified-Since, If-Match or If-None-Match headers. */
  etag?: string;
  /** The time at which the resource was last modified. */
  "last-modified"?: string;
}

/** The request has succeeded. */
export interface ComputeNodeExtensionOperationsGet200Response
  extends HttpResponse {
  status: "200";
  body: NodeVMExtensionOutput;
  headers: RawHttpHeaders & ComputeNodeExtensionOperationsGet200Headers;
}

export interface ComputeNodeExtensionOperationsGetDefaultResponse
  extends HttpResponse {
  status: string;
  body: ErrorResponse;
}

export interface ComputeNodeExtensionOperationsList200Headers {
  /** The client-request-id provided by the client during the request. This will be returned only if the return-client-request-id parameter was set to true. */
  "client-request-id"?: string;
  /** A unique identifier for the request that was made to the Batch service. If a request is consistently failing and you have verified that the request is properly formulated, you may use this value to report the error to Microsoft. In your report, include the value of this request ID, the approximate time that the request was made, the Batch Account against which the request was made, and the region that Account resides in. */
  "request-id"?: string;
  /** The ETag HTTP response header. This is an opaque string. You can use it to detect whether the resource has changed between requests. In particular, you can pass the ETag to one of the If-Modified-Since, If-Unmodified-Since, If-Match or If-None-Match headers. */
  etag?: string;
  /** The time at which the resource was last modified. */
  "last-modified"?: string;
}

/** The request has succeeded. */
export interface ComputeNodeExtensionOperationsList200Response
  extends HttpResponse {
  status: "200";
  body: NodeVMExtensionListOutput;
  headers: RawHttpHeaders & ComputeNodeExtensionOperationsList200Headers;
}

export interface ComputeNodeExtensionOperationsListDefaultResponse
  extends HttpResponse {
  status: string;
  body: ErrorResponse;
}<|MERGE_RESOLUTION|>--- conflicted
+++ resolved
@@ -4,12 +4,7 @@
 import { RawHttpHeaders } from "@azure/core-rest-pipeline";
 import { HttpResponse, ErrorResponse } from "@azure-rest/core-client";
 import {
-<<<<<<< HEAD
-  ApplicationListOutput,
-=======
   ApplicationListResultOutput,
-  ErrorResponseOutput,
->>>>>>> 0e32e7eb
   ApplicationOutput,
   PoolUsageMetricsListOutput,
   PoolStatisticsOutput,
