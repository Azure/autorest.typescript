// Copyright (c) Microsoft Corporation.
// Licensed under the MIT license.

import { RawHttpHeaders } from "@azure/core-rest-pipeline";
import { HttpResponse, ErrorResponse } from "@azure-rest/core-client";
import { EmbeddingsOutput, CompletionsOutput } from "./outputModels";

/** The request has succeeded. */
export interface GetEmbeddings200Response extends HttpResponse {
  status: "200";
  body: EmbeddingsOutput;
}

export interface GetEmbeddingsDefaultHeaders {
  /** String error code indicating what went wrong. */
  "x-ms-error-code"?: string;
}

export interface GetEmbeddingsDefaultResponse extends HttpResponse {
  status: string;
<<<<<<< HEAD
  body: ErrorResponse;
=======
  body: ErrorResponseOutput;
  headers: RawHttpHeaders & GetEmbeddingsDefaultHeaders;
>>>>>>> 81a45ca4
}

export interface GetCompletions200Headers {
  /** Request ID for troubleshooting purposes */
  "apim-request-id": string;
}

/** The request has succeeded. */
export interface GetCompletions200Response extends HttpResponse {
  status: "200";
  body: CompletionsOutput;
  headers: RawHttpHeaders & GetCompletions200Headers;
}

export interface GetCompletionsDefaultHeaders {
  /** String error code indicating what went wrong. */
  "x-ms-error-code"?: string;
}

export interface GetCompletionsDefaultResponse extends HttpResponse {
  status: string;
<<<<<<< HEAD
  body: ErrorResponse;
=======
  body: ErrorResponseOutput;
  headers: RawHttpHeaders & GetCompletionsDefaultHeaders;
>>>>>>> 81a45ca4
}<|MERGE_RESOLUTION|>--- conflicted
+++ resolved
@@ -18,12 +18,8 @@
 
 export interface GetEmbeddingsDefaultResponse extends HttpResponse {
   status: string;
-<<<<<<< HEAD
   body: ErrorResponse;
-=======
-  body: ErrorResponseOutput;
   headers: RawHttpHeaders & GetEmbeddingsDefaultHeaders;
->>>>>>> 81a45ca4
 }
 
 export interface GetCompletions200Headers {
@@ -45,10 +41,6 @@
 
 export interface GetCompletionsDefaultResponse extends HttpResponse {
   status: string;
-<<<<<<< HEAD
   body: ErrorResponse;
-=======
-  body: ErrorResponseOutput;
   headers: RawHttpHeaders & GetCompletionsDefaultHeaders;
->>>>>>> 81a45ca4
 }