// Copyright (c) Microsoft Corporation.
// Licensed under the MIT License.

import {
  EnumMemberType,
  EnumType,
  getDoc,
  getFormat,
  getFriendlyName,
  getIntrinsicModelName,
  getKnownValues,
  getMaxLength,
  getMaxValue,
  getMinLength,
  getMinValue,
  getPattern,
  getProperty,
  getPropertyType,
  getSummary,
  getVisibility,
  isIntrinsic,
  isNeverType,
  isNumericType,
  isSecret,
  isStringType,
  isTemplateDeclaration,
  ModelType,
  ModelTypeProperty,
  Program,
  Type,
  UnionType
} from "@cadl-lang/compiler";
import { Discriminator, getDiscriminator } from "@cadl-lang/rest";
import { reportDiagnostic } from "./lib.js";
import {
  NameType,
  normalizeName,
  ObjectSchema,
  Schema,
  SchemaContext
} from "@azure-tools/rlc-codegen";
import {
  getHeaderFieldName,
  getPathParamName,
  getQueryParamName,
  isStatusCode
} from "@cadl-lang/rest/http";

export function getSchemaForType(
  program: Program,
  type: Type,
  usage?: SchemaContext[],
  needRef?: boolean
) {
  const builtinType = mapCadlTypeToTypeScript(program, type, usage);
  if (builtinType !== undefined) {
    // add in description elements for types derived from primitive types (SecureString, etc.)
    const doc = getDoc(program, type);
    if (doc) {
      builtinType.description = doc;
    }
    return builtinType;
  }
  if (type.kind === "Model") {
<<<<<<< HEAD
    const schema = getSchemaForModel(program, type, usage, needRef) as any;
=======
    const schema = getSchemaForModel(program, type, usage) as any;
>>>>>>> 3cc14919
    if (usage && usage.includes(SchemaContext.Output)) {
      schema.outputTypeName = `${schema.name}Output`;
    }
    schema.usage = usage;
    return schema;
  } else if (type.kind === "Union") {
    return getSchemaForUnion(program, type, usage);
  } else if (type.kind === "Enum") {
    return getSchemaForEnum(program, type);
  }

  reportDiagnostic(program, {
    code: "invalid-schema",
    format: { type: type.kind },
    target: type
  });
  return undefined;
}
function includeDerivedModel(model: ModelType): boolean {
  return (
    !isTemplateDeclaration(model) &&
    (model.templateArguments === undefined ||
      model.templateArguments?.length === 0 ||
      model.derivedModels.length > 0)
  );
}

function isNullType(program: Program, type: Type): boolean {
  return (
    isIntrinsic(program, type) &&
    getIntrinsicModelName(program, type) === "null"
  );
}

function getSchemaForUnion(
  program: Program,
  union: UnionType,
  usage?: SchemaContext[]
) {
  let type: string;
  const nonNullOptions = union.options.filter((t) => !isNullType(program, t));
  const nullable = union.options.length != nonNullOptions.length;
  if (nonNullOptions.length === 0 || nonNullOptions[0] === undefined) {
    reportDiagnostic(program, { code: "union-null", target: union });
    return {};
  }

  const kind = nonNullOptions[0].kind;
  switch (kind) {
    case "String":
      type = "string";
      break;
    case "Number":
      type = "number";
      break;
    case "Boolean":
      type = "boolean";
      break;
    case "Model":
      type = "model";
      break;
    default:
      reportInvalidUnionForTypescript();
      return {};
  }

  const values = [];
  if (type === "model" || type === "array") {
    // Model unions can only ever be a model type with 'null'
    if (nonNullOptions.length === 1) {
      // Get the schema for the model type
      const schema: any = getSchemaForType(program, nonNullOptions[0], usage);
      if (schema) {
        schema["x-nullable"] = nullable;
      }

      return schema;
    } else {
      reportDiagnostic(program, {
        code: "union-unsupported",
        messageId: "null",
        target: union
      });
      return {};
    }
  }

  for (const option of nonNullOptions) {
    if (option.kind != kind) {
      reportInvalidUnionForTypescript();
    }

    // We already know it's not a model type
    values.push((option as any).value);
  }

  const schema: any = { type };
  if (values.length > 0) {
    schema.enum = values;
    schema.type =
      type === "string"
        ? values.map((item) => `"${item}"`).join(" | ")
        : values.join(" | ");
  }
  if (nullable) {
    schema["x-nullable"] = true;
  }

  return schema;

  function reportInvalidUnionForTypescript() {
    reportDiagnostic(program, {
      code: "union-unsupported",
      target: union
    });
  }
}

// An openapi "string" can be defined in several different ways in Cadl
function isOasString(type: Type): boolean {
  if (type.kind === "String") {
    // A string literal
    return true;
  } else if (type.kind === "Model" && type.name === "string") {
    // string type
    return true;
  } else if (type.kind === "Union") {
    // A union where all variants are an OasString
    return type.options.every((o) => isOasString(o));
  }
  return false;
}

function isStringLiteral(type: Type): boolean {
  return (
    type.kind === "String" ||
    (type.kind === "Union" && type.options.every((o) => o.kind === "String"))
  );
}

// Return any string literal values for type
function getStringValues(type: Type): string[] {
  if (type.kind === "String") {
    return [type.value];
  } else if (type.kind === "Union") {
    return type.options.flatMap(getStringValues).filter((v) => v);
  }
  return [];
}
function validateDiscriminator(
  program: Program,
  discriminator: Discriminator,
  derivedModels: readonly ModelType[]
): boolean {
  const { propertyName } = discriminator;
  const retVals = derivedModels.map((t) => {
    const prop = getProperty(t, propertyName);
    if (!prop) {
      reportDiagnostic(program, {
        code: "discriminator",
        messageId: "missing",
        target: t
      });
      return false;
    }
    let retval = true;
    if (!isOasString(prop.type)) {
      reportDiagnostic(program, {
        code: "discriminator",
        messageId: "type",
        target: prop
      });
      retval = false;
    }
    if (prop.optional) {
      reportDiagnostic(program, {
        code: "discriminator",
        messageId: "required",
        target: prop
      });
      retval = false;
    }
    return retval;
  });
  // Map of discriminator value to the model in which it is declared
  const discriminatorValues = new Map<string, string>();
  for (const t of derivedModels) {
    // Get the discriminator property directly in the child model
    const prop = t.properties?.get(propertyName);
    // Issue warning diagnostic if discriminator property missing or is not a string literal
    if (!prop || !isStringLiteral(prop.type)) {
      reportDiagnostic(program, {
        code: "discriminator-value",
        messageId: "literal",
        target: prop || t
      });
    }
    if (prop) {
      const vals = getStringValues(prop.type);
      vals.forEach((val) => {
        if (discriminatorValues.has(val)) {
          reportDiagnostic(program, {
            code: "discriminator",
            messageId: "duplicate",
            format: {
              val: val,
              model1: discriminatorValues.get(val)!,
              model2: t.name
            },
            target: prop
          });
          retVals.push(false);
        } else {
          discriminatorValues.set(val, t.name);
        }
      });
    }
  }
  return retVals.every((v) => v);
}
/**
 * A "schema property" here is a property that is emitted to OpenAPI schema.
 *
 * Headers, parameters, status codes are not schema properties even they are
 * represented as properties in Cadl.
 */
function isSchemaProperty(program: Program, property: ModelTypeProperty) {
  const headerInfo = getHeaderFieldName(program, property);
  const queryInfo = getQueryParamName(program, property);
  const pathInfo = getPathParamName(program, property);
  const statusCodeinfo = isStatusCode(program, property);
  return !(headerInfo || queryInfo || pathInfo || statusCodeinfo);
}

// function getDefaultValue(program: Program, type: Type): any {
//   switch (type.kind) {
//     case "String":
//       return type.value;
//     case "Number":
//       return type.value;
//     case "Boolean":
//       return type.value;
//     case "Tuple":
//       return type.values.map(item => getDefaultValue(program, item));
//     default:
//       reportDiagnostic(program, {
//         code: "invalid-default",
//         format: { type: type.kind },
//         target: type,
//       });
//   }
// }
function getSchemaForModel(
  program: Program,
  model: ModelType,
  usage?: SchemaContext[],
  needRef?: boolean
) {
  const friendlyName = getFriendlyName(program, model);
  let modelSchema: ObjectSchema = {
    name: friendlyName ?? model.name,
    type: "object",
    description: getDoc(program, model) ?? ""
  };
  // normalized the output name
  modelSchema.name = normalizeName(
    modelSchema.name,
    NameType.Interface,
    true /** shouldGuard */
  );

  modelSchema.properties = {};
  const derivedModels = model.derivedModels.filter(includeDerivedModel);

  // getSchemaOrRef on all children to push them into components.schemas
  for (const child of derivedModels) {
    getSchemaForType(program, child, usage, true);
  }

  const discriminator = getDiscriminator(program, model);
  if (discriminator) {
    if (!validateDiscriminator(program, discriminator, derivedModels)) {
      // appropriate diagnostic is generated in the validate function
      return {};
    }

    const { propertyName } = discriminator;

    for (const child of derivedModels) {
      // Set x-ms-discriminator-value if only one value for the discriminator property
      const prop = getProperty(child, propertyName);
      if (prop) {
        const vals = getStringValues(prop.type);
        if (vals.length === 1 && vals[0]) {
          modelSchema.discriminatorValue = vals[0];
        }
      }
    }

    modelSchema.discriminator = {
      name: propertyName,
      type: "string"
    };
    // Push discriminator into base type, but only if it is not already there
    if (!model.properties?.get(propertyName)) {
      modelSchema.properties[propertyName] = {
        name: propertyName,
        type: "string",
        description: `Discriminator property for ${model.name}.`
      };
      // modelSchema.required = [propertyName];
    }
  }

  // applyExternalDocs(model, modelSchema);
  if (needRef) {
    return modelSchema;
  }
  for (const [name, prop] of model.properties) {
    if (!isSchemaProperty(program, prop)) {
      continue;
    }

    const description = getDoc(program, prop);
    const propSchema = getSchemaForType(program, prop.type, usage, true);
    if (propSchema === undefined) {
      continue;
    }
    if (!prop.optional) {
      propSchema.required = true;
    }
    modelSchema.properties[name] = propSchema;
    // if this property is a discriminator property, remove it to keep autorest validation happy
    if (model.baseModel) {
      const { propertyName } = getDiscriminator(program, model.baseModel) || {};
      if (name === propertyName) {
        continue;
      }
    }

    // Apply decorators on the property to the type's schema
    const newPropSchema = applyIntrinsicDecorators(program, prop, propSchema);
    if (newPropSchema === undefined) {
      continue;
    }
    modelSchema.properties[name] = newPropSchema;
    if (description) {
      // modelSchema.properties[name]['description'] = description;
    }

    if (prop.default) {
      // modelSchema.properties[name]['default'] = getDefaultValue(program, prop.default);
    }

    // Should the property be marked as readOnly?
    const vis = getVisibility(program, prop);
    if (vis && vis.includes("read")) {
      const mutability = [];
      if (vis.includes("read")) {
        if (vis.length > 1) {
          mutability.push(SchemaContext.Output);
        } else {
          // modelSchema.properties[name]['readOnly'] = true;
        }
      }
      if (vis.includes("write") || vis.includes("create")) {
        mutability.push(SchemaContext.Input);
      }

      if (mutability.length > 0) {
        // modelSchema.properties[name]["usage"] = mutability;
      }
    }
  }

  // Special case: if a model type extends a single *templated* base type and
  // has no properties of its own, absorb the definition of the base model
  // into this schema definition.  The assumption here is that any model type
  // defined like this is just meant to rename the underlying instance of a
  // templated type.
  if (
    model.baseModel &&
    model.baseModel.templateArguments &&
    model.baseModel.templateArguments.length > 0 &&
    modelSchema.properties &&
    Object.keys(modelSchema.properties).length === 0
  ) {
    // Take the base model schema but carry across the documentation property
    // that we set before
    const baseSchema = getSchemaForType(program, model.baseModel, usage);
    modelSchema = {
      ...baseSchema,
      description: modelSchema.description
    };
  } else if (model.baseModel) {
    modelSchema.parents = {
      all: [getSchemaForType(program, model.baseModel, usage, true)],
      immediate: [getSchemaForType(program, model.baseModel, usage, true)]
    };
  }

  return modelSchema;
}
// Map an Cadl type to an OA schema. Returns undefined when the resulting
// OA schema is just a regular object schema.
function mapCadlTypeToTypeScript(
  program: Program,
  cadlType: Type,
  usage?: SchemaContext[]
): any {
  switch (cadlType.kind) {
    case "Number":
      return { type: "number", enum: [cadlType.value] };
    case "String":
      return { type: "string", enum: [cadlType.value] };
    case "Boolean":
      return { type: "boolean", enum: [cadlType.value] };
    case "Model":
    case "ModelProperty":
      return mapCadlIntrinsicModelToTypeScript(program, cadlType, usage);
  }
}
function applyIntrinsicDecorators(
  program: Program,
  cadlType: ModelType | ModelTypeProperty,
  target: any
): any {
  const newTarget = { ...target };
  const docStr = getDoc(program, cadlType);
  const isString = isStringType(program, getPropertyType(cadlType));
  const isNumeric = isNumericType(program, getPropertyType(cadlType));

  if (isString && !target.documentation && docStr) {
    newTarget.description = docStr;
  }

  const friendlyName = getFriendlyName(program, cadlType);
  if (friendlyName) {
    newTarget.name = friendlyName;
  }

  const summaryStr = getSummary(program, cadlType);
  if (isString && !target.summary && summaryStr) {
    newTarget.summary = summaryStr;
  }

  const formatStr = getFormat(program, cadlType);
  if (isString && !target.format && formatStr) {
    newTarget.format = formatStr;
  }

  const pattern = getPattern(program, cadlType);
  if (isString && !target.pattern && pattern) {
    newTarget.pattern = pattern;
  }

  const minLength = getMinLength(program, cadlType);
  if (isString && !target.minLength && minLength !== undefined) {
    newTarget.minLength = minLength;
  }

  const maxLength = getMaxLength(program, cadlType);
  if (isString && !target.maxLength && maxLength !== undefined) {
    newTarget.maxLength = maxLength;
  }

  const minValue = getMinValue(program, cadlType);
  if (isNumeric && !target.minimum && minValue !== undefined) {
    newTarget.minimum = minValue;
  }

  const maxValue = getMaxValue(program, cadlType);
  if (isNumeric && !target.maximum && maxValue !== undefined) {
    newTarget.maximum = maxValue;
  }

  if (isSecret(program, cadlType)) {
    newTarget.format = "password";
    newTarget["x-ms-secret"] = true;
  }

  if (isString) {
    const values = getKnownValues(program, cadlType);
    if (values) {
      const enumSchema = { ...newTarget, ...getSchemaForEnum(program, values) };
      enumSchema["x-ms-enum"].modelAsString = true;
      enumSchema["x-ms-enum"].name = (
        getPropertyType(cadlType) as ModelType
      ).name;
      return enumSchema;
    }
  }

  return newTarget;
}
function getSchemaForEnum(program: Program, e: EnumType) {
  const values = [];
  if (e.members[0] === undefined) {
    reportDiagnostic(program, { code: "union-unsupported", target: e });
    return;
  }
  const type = enumMemberType(e.members[0]);
  for (const option of e.members) {
    if (type !== enumMemberType(option)) {
      reportDiagnostic(program, { code: "union-unsupported", target: e });
      continue;
    }

    values.push(option.value ? option.value : option.name);
  }

  const schema: any = { type, description: getDoc(program, e) };
  if (values.length > 0) {
    schema.enum = values;
    schema.type =
      type === "string"
        ? values.map((item) => `"${item}"`).join("|")
        : values.join("|");
  }

  return schema;
  function enumMemberType(member: EnumMemberType) {
    if (!member.value || typeof member.value === "string") return "string";
    return "number";
  }
}
/**
 * Map Cadl intrinsic models to open api definitions
 */
function mapCadlIntrinsicModelToTypeScript(
  program: Program,
  cadlType: ModelType | ModelTypeProperty,
  usage?: SchemaContext[],
): any | undefined {
  const indexer = (cadlType as ModelType).indexer;
  if (indexer !== undefined) {
    if (!isNeverType(indexer.key)) {
      const name = getIntrinsicModelName(program, indexer.key);
      let schema: any = {};
      if (name === "string") {
        schema = {
          type: "object",
<<<<<<< HEAD
          additionalProperties: getSchemaForType(program, indexer.value!, usage, true),
=======
          additionalProperties: getSchemaForType(program, indexer.value!),
>>>>>>> 3cc14919
        };
      } else if (name === "integer") {
        schema = {
          type: "array",
<<<<<<< HEAD
          items: getSchemaForType(program, indexer.value!, usage, true),
=======
          items: getSchemaForType(program, indexer.value!),
>>>>>>> 3cc14919
        };
      }
      if (usage && usage.includes(SchemaContext.Output)) {
        schema.outputTypeName = `Array<${schema.items.name}Output>`;
      }
      schema.usage = usage;
      return schema;
    }
  }
  if (!isIntrinsic(program, cadlType)) {
    return undefined;
  }
  const name = getIntrinsicModelName(program, cadlType);
  switch (name) {
    case "bytes":
      return { type: "string", format: "byte" };
    case "int8":
      return applyIntrinsicDecorators(program, cadlType, {
        type: "number",
        format: "int8"
      });
    case "int16":
      return applyIntrinsicDecorators(program, cadlType, {
        type: "number",
        format: "int16"
      });
    case "int32":
      return applyIntrinsicDecorators(program, cadlType, {
        type: "number",
        format: "int32"
      });
    case "int64":
      return applyIntrinsicDecorators(program, cadlType, {
        type: "number",
        format: "int64"
      });
    case "safeint":
      return applyIntrinsicDecorators(program, cadlType, {
        type: "number",
        format: "int64"
      });
    case "uint8":
      return applyIntrinsicDecorators(program, cadlType, {
        type: "number",
        format: "uint8"
      });
    case "uint16":
      return applyIntrinsicDecorators(program, cadlType, {
        type: "number",
        format: "uint16"
      });
    case "uint32":
      return applyIntrinsicDecorators(program, cadlType, {
        type: "number",
        format: "uint32"
      });
    case "uint64":
      return applyIntrinsicDecorators(program, cadlType, {
        type: "number",
        format: "uint64"
      });
    case "float64":
      return applyIntrinsicDecorators(program, cadlType, {
        type: "number",
        format: "double"
      });
    case "float32":
      return applyIntrinsicDecorators(program, cadlType, {
        type: "number",
        format: "float"
      });
    case "string":
      return applyIntrinsicDecorators(program, cadlType, { type: "string" });
    case "boolean":
      return { type: "boolean" };
    case "plainDate":
      return { type: "string", format: "date" };
    case "zonedDateTime":
      return { type: "string", format: "date-time" };
    case "plainTime":
      return { type: "string", format: "time" };
    case "duration":
      return { type: "string", format: "duration" };
<<<<<<< HEAD
    // case "Map":
    //   // We assert on valType because Map types always have a type
    //   const valType = (cadlType as ModelType)?.properties.get("v");
    //   return {
    //     type: "object",
    //     additionalProperties: getSchemaForType(program, valType!.type, usage)
    //   };
=======
>>>>>>> 3cc14919
  }
}

export function getTypeName(schema: Schema): string {
  // TODO: Handle more cases
  return getPriorityName(schema) ?? schema.type ?? "any";
}

export function getImportedModelName(schema: Schema): string[] | undefined {
  // TODO: Handle more type cases
  switch (schema.type) {
    case "array":
      return (schema as any).items
        .filter((i: Schema) => i.type === "object")
        .map((i: Schema) => i.outputTypeName);
    case "object":
      return getPriorityName(schema) ? [getPriorityName(schema)] : undefined;
    default:
      return;
  }
}

function getPriorityName(schema: Schema): string {
  return schema.outputTypeName ?? schema.name;
}<|MERGE_RESOLUTION|>--- conflicted
+++ resolved
@@ -62,11 +62,7 @@
     return builtinType;
   }
   if (type.kind === "Model") {
-<<<<<<< HEAD
     const schema = getSchemaForModel(program, type, usage, needRef) as any;
-=======
-    const schema = getSchemaForModel(program, type, usage) as any;
->>>>>>> 3cc14919
     if (usage && usage.includes(SchemaContext.Output)) {
       schema.outputTypeName = `${schema.name}Output`;
     }
@@ -609,20 +605,12 @@
       if (name === "string") {
         schema = {
           type: "object",
-<<<<<<< HEAD
           additionalProperties: getSchemaForType(program, indexer.value!, usage, true),
-=======
-          additionalProperties: getSchemaForType(program, indexer.value!),
->>>>>>> 3cc14919
         };
       } else if (name === "integer") {
         schema = {
           type: "array",
-<<<<<<< HEAD
           items: getSchemaForType(program, indexer.value!, usage, true),
-=======
-          items: getSchemaForType(program, indexer.value!),
->>>>>>> 3cc14919
         };
       }
       if (usage && usage.includes(SchemaContext.Output)) {
@@ -706,16 +694,6 @@
       return { type: "string", format: "time" };
     case "duration":
       return { type: "string", format: "duration" };
-<<<<<<< HEAD
-    // case "Map":
-    //   // We assert on valType because Map types always have a type
-    //   const valType = (cadlType as ModelType)?.properties.get("v");
-    //   return {
-    //     type: "object",
-    //     additionalProperties: getSchemaForType(program, valType!.type, usage)
-    //   };
-=======
->>>>>>> 3cc14919
   }
 }
 
