--- conflicted
+++ resolved
@@ -605,25 +605,12 @@
       if (name === "string") {
         schema = {
           type: "object",
-<<<<<<< HEAD
-          additionalProperties: getSchemaForType(
-            program,
-            indexer.value!,
-            usage,
-            true
-          )
-=======
           additionalProperties: getSchemaForType(program, indexer.value!, usage, true),
->>>>>>> aba5579d
         };
       } else if (name === "integer") {
         schema = {
           type: "array",
-<<<<<<< HEAD
-          items: getSchemaForType(program, indexer.value!, usage, true)
-=======
           items: getSchemaForType(program, indexer.value!, usage, true),
->>>>>>> aba5579d
         };
       }
       if (usage && usage.includes(SchemaContext.Output)) {
