--- conflicted
+++ resolved
@@ -2,21 +2,12 @@
 // Licensed under the MIT License.
 
 import { NameType, normalizeName } from "@azure-tools/rlc-codegen";
-<<<<<<< HEAD
 import { ModelType, Program } from "@cadl-lang/compiler";
 import { getAllRoutes, OperationDetails } from "@cadl-lang/rest/http";
 import {
   getPagedResult,
   PagedResultMetadata
 } from "@azure-tools/cadl-azure-core";
-=======
-import {
-  HttpOperationResponse,
-  OperationDetails,
-  StatusCode
-} from "@cadl-lang/rest/http";
-import { Type } from "@cadl-lang/compiler";
->>>>>>> b3c89579
 
 export function getNormalizedOperationName(
   route: OperationDetails,
@@ -30,7 +21,6 @@
     : normalizeName(`${route.operation.name}`, NameType.Interface);
 }
 
-<<<<<<< HEAD
 export function isLongRunningOperation(
   program: Program,
   operation: OperationDetails
@@ -59,6 +49,34 @@
     if (paged) {
       return true;
     }
+export function getOperationStatuscode(
+  response: HttpOperationResponse
+): string {
+  switch (response.statusCode) {
+    case "*":
+      return "default";
+    default:
+      return `${response.statusCode}`;
+  }
+}
+
+export function isDefaultStatusCode(statusCode: StatusCode) {
+  return statusCode === "*";
+}
+
+export function isDefinedStatusCode(statusCode: StatusCode) {
+  return statusCode !== "*";
+}
+
+export function isBinaryPayload(body: Type, contentType: string) {
+  return (
+    body.kind === "Model" &&
+    body.name === "bytes" &&
+    contentType !== "application/json" &&
+    contentType !== "text/plain" &&
+    contentType !== `"application/json" | "text/plain"` &&
+    contentType !== `"text/plain" | "application/json"`
+  );
   }
   return false;
 }
@@ -102,34 +120,4 @@
     }
   }
   return paged;
-=======
-export function getOperationStatuscode(
-  response: HttpOperationResponse
-): string {
-  switch (response.statusCode) {
-    case "*":
-      return "default";
-    default:
-      return `${response.statusCode}`;
-  }
-}
-
-export function isDefaultStatusCode(statusCode: StatusCode) {
-  return statusCode === "*";
-}
-
-export function isDefinedStatusCode(statusCode: StatusCode) {
-  return statusCode !== "*";
-}
-
-export function isBinaryPayload(body: Type, contentType: string) {
-  return (
-    body.kind === "Model" &&
-    body.name === "bytes" &&
-    contentType !== "application/json" &&
-    contentType !== "text/plain" &&
-    contentType !== `"application/json" | "text/plain"` &&
-    contentType !== `"text/plain" | "application/json"`
-  );
->>>>>>> b3c89579
 }