// Copyright (c) Microsoft Corporation.
// Licensed under the MIT License.

<<<<<<< HEAD
import { ImportKind, OperationParameter, OperationResponse, Paths, RLCModel, RLCOptions, Schema } from "@azure-tools/rlc-codegen";
=======
import {
  ImportKind,
  OperationResponse,
  Paths,
  RLCModel,
  RLCOptions,
  Schema
} from "@azure-tools/rlc-codegen";
>>>>>>> 86fb40cb
import { Program } from "@cadl-lang/compiler";
import { join } from "path";
import { transformToParameterTypes } from "./transformParameters.js";
import { transformPaths } from "./transformPaths.js";
import { transformToResponseTypes } from "./transformResponses.js";
import { transformSchemas } from "./transformSchemas.js";

export async function transformRLCModel(program: Program): Promise<RLCModel> {
  const srcPath = program.compilerOptions.outputPath
    ? join(program.compilerOptions.outputPath, "src")
    : "src";
  const libraryName = "Foo";
  const options: RLCOptions = {
    // TODO: Read configuration from CADL
    includeShortcuts: true
  };
  const importSet = new Map<ImportKind, Set<string>>();
  const paths: Paths = transformPaths(program);
  const schemas: Schema[] = transformSchemas(program);
<<<<<<< HEAD
  const responses: OperationResponse[] = transformToResponseTypes(program, importSet);
  const parameters: OperationParameter[] = transformToParameterTypes(program, importSet);

  return { srcPath, libraryName, paths, options, schemas, responses, parameters, importSet };
=======
  const responses: OperationResponse[] = transformToResponseTypes(
    program,
    importSet
  );

  return {
    srcPath,
    libraryName,
    paths,
    options,
    schemas,
    responses,
    importSet
  };
>>>>>>> 86fb40cb
}<|MERGE_RESOLUTION|>--- conflicted
+++ resolved
@@ -1,9 +1,6 @@
 // Copyright (c) Microsoft Corporation.
 // Licensed under the MIT License.
 
-<<<<<<< HEAD
-import { ImportKind, OperationParameter, OperationResponse, Paths, RLCModel, RLCOptions, Schema } from "@azure-tools/rlc-codegen";
-=======
 import {
   ImportKind,
   OperationResponse,
@@ -12,7 +9,6 @@
   RLCOptions,
   Schema
 } from "@azure-tools/rlc-codegen";
->>>>>>> 86fb40cb
 import { Program } from "@cadl-lang/compiler";
 import { join } from "path";
 import { transformToParameterTypes } from "./transformParameters.js";
@@ -32,16 +28,8 @@
   const importSet = new Map<ImportKind, Set<string>>();
   const paths: Paths = transformPaths(program);
   const schemas: Schema[] = transformSchemas(program);
-<<<<<<< HEAD
   const responses: OperationResponse[] = transformToResponseTypes(program, importSet);
   const parameters: OperationParameter[] = transformToParameterTypes(program, importSet);
-
-  return { srcPath, libraryName, paths, options, schemas, responses, parameters, importSet };
-=======
-  const responses: OperationResponse[] = transformToResponseTypes(
-    program,
-    importSet
-  );
 
   return {
     srcPath,
@@ -52,5 +40,4 @@
     responses,
     importSet
   };
->>>>>>> 86fb40cb
 }