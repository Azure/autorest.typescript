--- conflicted
+++ resolved
@@ -23,11 +23,7 @@
 } from "@cadl-lang/compiler";
 import { getServers } from "@cadl-lang/rest/http";
 import { join } from "path";
-<<<<<<< HEAD
 import { transformPageDetails } from "./transformPageDetails.js";
-=======
-import { getSchemaForType } from "../modelUtils.js";
->>>>>>> 5349426f
 import { transformToParameterTypes } from "./transformParameters.js";
 import { transformPaths } from "./transformPaths.js";
 import { transformToResponseTypes } from "./transformResponses.js";
@@ -53,12 +49,8 @@
     program,
     importSet
   );
-<<<<<<< HEAD
   const pageInfo = transformPageDetails(program);
-=======
   const urlInfo = transformUrlInfo(program);
-
->>>>>>> 5349426f
   return {
     srcPath,
     libraryName,
@@ -69,11 +61,8 @@
     importSet,
     apiVersionParam,
     parameters,
-<<<<<<< HEAD
     pageInfo
-=======
     urlInfo
->>>>>>> 5349426f
   };
 }
 
