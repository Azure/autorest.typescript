// Copyright (c) Microsoft Corporation.
// Licensed under the MIT License.

import {
  ResponseHeaderSchema,
  ImportKind,
  OperationResponse,
  ResponseMetadata,
  Schema,
  SchemaContext
} from "@azure-tools/rlc-codegen";
import { Program } from "@cadl-lang/compiler";
import { getAllRoutes, HttpOperationResponse } from "@cadl-lang/rest/http";
import { reportDiagnostic } from "../lib.js";
import {
  getImportedModelName,
  getTypeName,
  getSchemaForType
} from "../modelUtils.js";

export function transformToResponseTypes(
  program: Program,
  importDetails: Map<ImportKind, Set<string>>
): OperationResponse[] {
  const [routes, _diagnostics] = getAllRoutes(program);
  const rlcResponses: OperationResponse[] = [];
  let inputImportedSet = new Set<string>();
  for (const route of routes) {
    if (!route.operation.namespace?.name) {
      reportDiagnostic(program, {
        code: "missing-namespace",
        format: { path: route.path },
        target: route.operation
      });
      continue;
    }
    const rlcOperationUnit: OperationResponse = {
<<<<<<< HEAD
      operationGroup: route.operation.namespace?.name ?? "",
=======
      operationGroup: route.operation.namespace?.name,
>>>>>>> 3cc14919
      operationName: route.operation.name,
      responses: []
    };
    for (const resp of route.responses) {
      // TODO: verify status code
      const statusCode =
        resp.statusCode == "*" ? `"default"` : `"${resp.statusCode}"`;
      const rlcResponseUnit: ResponseMetadata = {
        statusCode,
        description: resp.description
      };
      // transform header
      const headers = transformHeaders(program, resp);
      // transform body
      const body = transformBody(program, resp, inputImportedSet);
      rlcOperationUnit.responses.push({
        ...rlcResponseUnit,
        headers,
        body
      });
    }
    rlcResponses.push(rlcOperationUnit);
  }
  if (inputImportedSet.size > 0) {
    importDetails.set(ImportKind.ResponseOutput, inputImportedSet);
  }
  return rlcResponses;
}

function transformHeaders(
  program: Program,
  response: HttpOperationResponse
): ResponseHeaderSchema[] | undefined {
  if (!response.responses.length) {
    return;
  } else if (response.responses.length > 1) {
    // TODO: handle one status code map to multiple rsps
  }
  const headers = response.responses[0]?.headers;
  if (!headers || !Object.keys(headers).length) {
    return;
  }
  return Object.keys(headers)
    .map((key) => headers[key])
    .filter((h) => h != undefined)
    .map((h) => {
      // TODO: handle the schema part
      const typeSchema = getSchemaForType(program, h!.type, [
        SchemaContext.Output
      ]) as Schema;
      const type = getTypeName(typeSchema);
      const header: ResponseHeaderSchema = {
        name: `"${h?.name.toLowerCase()}"`,
        type,
        required: !Boolean(h?.optional),
        description: ""
      };
      return header;
    });
}

function transformBody(
  program: Program,
  response: HttpOperationResponse,
  importedModels: Set<string>
) {
  if (!response.responses.length) {
    return;
  } else if (response.responses.length > 1) {
    // TODO: handle one status code map to multiple rsps
  }
  const body = response.responses[0]?.body;
  if (!body) {
    return;
  }

  const bodySchema = getSchemaForType(program, body!.type, [
    SchemaContext.Output
  ]) as Schema;
  const bodyType = getTypeName(bodySchema);
  const importedNames = getImportedModelName(bodySchema);
  if (importedNames) {
    importedNames.forEach(importedModels.add, importedModels);
  }

  return {
    name: "body",
    type: bodyType,
    description: ""
  };
}<|MERGE_RESOLUTION|>--- conflicted
+++ resolved
@@ -35,11 +35,7 @@
       continue;
     }
     const rlcOperationUnit: OperationResponse = {
-<<<<<<< HEAD
-      operationGroup: route.operation.namespace?.name ?? "",
-=======
       operationGroup: route.operation.namespace?.name,
->>>>>>> 3cc14919
       operationName: route.operation.name,
       responses: []
     };
