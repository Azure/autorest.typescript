// Copyright (c) Microsoft Corporation.
// Licensed under the MIT License.

<<<<<<< HEAD
import {
  getResponseTypeName,
  PathMetadata,
  Paths,
  ResponseTypes
} from "@azure-tools/rlc-codegen";
=======
import { PathMetadata, Paths } from "@azure-tools/rlc-codegen";
>>>>>>> ca1fd263
import { getDoc, Program } from "@cadl-lang/compiler";
import {
  getAllRoutes,
  HttpOperationResponse,
  OperationDetails
} from "@cadl-lang/rest/http";
import { getSchemaForType } from "../modelUtils.js";

export function transformPaths(program: Program): Paths {
  const [routes, _diagnostics] = getAllRoutes(program);
  const paths: Paths = {};
  for (const route of routes) {
    const method = {
      description: getDoc(program, route.operation) ?? "",
      hasOptionalOptions: route.parameters.parameters.some(
        (p) => p.param.optional
      ),
      optionsName: "options",
      responseTypes: getResponseTypes(route),
      returnType: "",
      successStatus: gerOperationSuccessStatus(route),
      operationName: route.operation.name
<<<<<<< HEAD
    };
    if (
      paths[route.path] !== undefined &&
      !paths[route.path]?.methods[route.verb]
    ) {
=======
    }
    if (paths[route.path] !== undefined && !paths[route.path]?.methods[route.verb]) {
>>>>>>> ca1fd263
      (paths[route.path] as PathMetadata).methods[route.verb] = [method];
    } else if (paths[route.path]?.methods[route.verb]) {
      paths[route.path]?.methods[route.verb]?.push(method);
    } else {
      paths[route.path] = {
        // TODO: Description
        description: getDoc(program, route.operation) ?? "",
        name: route.operation.name || "Client",
        pathParameters: route.parameters.parameters
          .filter((p) => p.type === "path")
          .map((p) => {
            return {
              name: p.name,
              type: p.param.sourceProperty
                ? getSchemaForType(program, p.param.sourceProperty?.type).type
                : getSchemaForType(program, p.param.type).type,
              description: getDoc(program, p.param)
            };
          }),
        operationGroupName: route.groupName,
        methods: {
          [route.verb]: [method]
        }
      };
    }
  }

  return paths;
}

/**
 * Extracts all success status codes for a give operation
 */
export function gerOperationSuccessStatus(
  operation: OperationDetails
): string[] {
  const responses = operation.responses ?? [];
  const status: string[] = [];

  for (const response of responses) {
    let statusCode = response.statusCode;
    if (statusCode !== "*") {
      status.push(statusCode);
    }
  }

  return status;
}

/**
 * This function computes all the response types error and success
 * an operation can end up returning.
 */
function getResponseTypes(operation: OperationDetails): ResponseTypes {
  let returnTypes: ResponseTypes = {
    error: [],
    success: []
  };
  if (operation.responses && operation.responses.length) {
    function getResponseType(responses: HttpOperationResponse[]) {
      return responses
        .filter((r) => r.statusCode && r.statusCode.length)
        .map((r) => {
          const statusCode =
            r.statusCode == "*" ? `"default"` : `"${r.statusCode}"`;
          const responseName = getResponseTypeName(
            operation.groupName,
            operation.operation.name,
            statusCode
          );
          return responseName;
        });
    }

    returnTypes.error = getResponseType(
      operation.responses.filter((r) => r.statusCode === "*")
    );
    returnTypes.success = getResponseType(
      operation.responses.filter((r) => r.statusCode !== "*")
    );
  }
  return returnTypes;
}<|MERGE_RESOLUTION|>--- conflicted
+++ resolved
@@ -1,16 +1,12 @@
 // Copyright (c) Microsoft Corporation.
 // Licensed under the MIT License.
 
-<<<<<<< HEAD
 import {
   getResponseTypeName,
   PathMetadata,
   Paths,
   ResponseTypes
 } from "@azure-tools/rlc-codegen";
-=======
-import { PathMetadata, Paths } from "@azure-tools/rlc-codegen";
->>>>>>> ca1fd263
 import { getDoc, Program } from "@cadl-lang/compiler";
 import {
   getAllRoutes,
@@ -33,16 +29,8 @@
       returnType: "",
       successStatus: gerOperationSuccessStatus(route),
       operationName: route.operation.name
-<<<<<<< HEAD
-    };
-    if (
-      paths[route.path] !== undefined &&
-      !paths[route.path]?.methods[route.verb]
-    ) {
-=======
     }
     if (paths[route.path] !== undefined && !paths[route.path]?.methods[route.verb]) {
->>>>>>> ca1fd263
       (paths[route.path] as PathMetadata).methods[route.verb] = [method];
     } else if (paths[route.path]?.methods[route.verb]) {
       paths[route.path]?.methods[route.verb]?.push(method);
