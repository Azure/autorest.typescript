// Copyright (c) Microsoft Corporation.
// Licensed under the MIT License.

import { Schema, SchemaContext } from "@azure-tools/rlc-codegen";
import { Model, Program, Type } from "@cadl-lang/compiler";
import { getResourceOperation } from "@cadl-lang/rest";
import { getAllRoutes } from "@cadl-lang/rest/http";
import { getSchemaForType, includeDerivedModel } from "../modelUtils.js";
const modelKey = Symbol("typescript-models");

export function transformSchemas(program: Program) {
  const schemas: Schema[] = [];
  const schemaSet: Set<string> = new Set<string>();
  const [routes, _diagnostics] = getAllRoutes(program);
  for (const route of routes) {
    if (route.parameters.bodyType) {
      let bodyModel = route.parameters.bodyType;
      const operation = getResourceOperation(program, route.operation);
      if (operation) {
        bodyModel = operation.resourceType;
      }
      if (bodyModel && bodyModel.kind === "Model") {
        getGeneratedModels(bodyModel, SchemaContext.Input);
      }
    }
    for (const resp of route.responses) {
      for (const resps of resp.responses) {
        const respModel = resps.body;
        if (!respModel) {
          continue;
        }
        getGeneratedModels(respModel.type, SchemaContext.Output);
      }
    }
  }
  program.stateMap(modelKey).forEach((context, cadlModel) => {
    const model = getSchemaForType(program, cadlModel, context);
<<<<<<< HEAD
    model.usage = context;
    const modelStr = JSON.stringify(trimUsage(model));
=======
    if (model) {
      model.usage = context;
    }

    const modelStr = JSON.stringify(model);
>>>>>>> a6ca7445
    if (!schemaSet.has(modelStr)) {
      schemas.push(model);
      schemaSet.add(modelStr);
    }
  });
  function trimUsage(model: any) {
    if (typeof model !== "object") {
      return model;
    }
    const tmpModel = Object.assign({}, model);
    const tmpModelKeys = Object.keys(tmpModel).filter(item => {return item !== "usage"});
    const ordered = tmpModelKeys.sort().reduce(
      (obj, key) => {
        (obj as any)[key] = trimUsage(tmpModel[key]);
        return obj;
      }, 
      {}
    );
    return ordered;
  }
  function setModelMap(type: Type, schemaContext: SchemaContext) {
    if (program.stateMap(modelKey).get(type)) {
      const context = program.stateMap(modelKey).get(type);
      if (context && context.indexOf(schemaContext) === -1) {
        context.push(schemaContext);
        program.stateMap(modelKey).set(type, context);
      }
    } else {
      program.stateMap(modelKey).set(type, [schemaContext]);
    }
  }
  function getGeneratedModels(model: Type, context: SchemaContext) {
    if (model.kind === "Model") {
      if (model.templateArguments && model.templateArguments.length > 0) {
        for (const temp of model.templateArguments) {
          setModelMap(temp, context);
          break;
        }
      }
      setModelMap(model, context);
      const indexer = (model as Model).indexer;
      if (indexer?.value && !program.stateMap(modelKey).get(indexer?.value)) {
        setModelMap(indexer.value, context);
      }
      for (const prop of model.properties) {
        if (
          prop[1].type.kind === "Model" &&
          (!program.stateMap(modelKey).get(prop[1].type) ||
            !program.stateMap(modelKey).get(prop[1].type)?.includes(context))
        ) {
          getGeneratedModels(prop[1].type, context);
        }
      }
      const derivedModels = model.derivedModels.filter(includeDerivedModel);

      // getSchemaOrRef on all children to push them into components.schemas
      for (const child of derivedModels) {
        if (
          child.kind === "Model" &&
          (!program.stateMap(modelKey).get(child) ||
            !program.stateMap(modelKey).get(child)?.includes(context))
        ) {
          getGeneratedModels(child, context);
        }
      }
    }
  }
  return schemas;
}<|MERGE_RESOLUTION|>--- conflicted
+++ resolved
@@ -35,16 +35,11 @@
   }
   program.stateMap(modelKey).forEach((context, cadlModel) => {
     const model = getSchemaForType(program, cadlModel, context);
-<<<<<<< HEAD
-    model.usage = context;
-    const modelStr = JSON.stringify(trimUsage(model));
-=======
     if (model) {
       model.usage = context;
     }
 
-    const modelStr = JSON.stringify(model);
->>>>>>> a6ca7445
+    const modelStr = JSON.stringify(trimUsage(model));
     if (!schemaSet.has(modelStr)) {
       schemas.push(model);
       schemaSet.add(modelStr);
