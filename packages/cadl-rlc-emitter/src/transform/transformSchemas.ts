--- conflicted
+++ resolved
@@ -46,11 +46,7 @@
   function getGeneratedModels(model: Type, context: SchemaContext) {
     if (model.kind === "Model") {
       if (model.templateArguments && model.templateArguments.length) {
-<<<<<<< HEAD
-        for (const temp of model.templateArguments) {
-=======
         for(const temp of model.templateArguments) {
->>>>>>> aba5579d
           setModelMap(temp, context);
         }
       }
@@ -59,11 +55,7 @@
       if (indexer?.value && !modelMap.has(indexer?.value)) {
         setModelMap(indexer.value, context);
       }
-<<<<<<< HEAD
-      for (const prop of model.properties) {
-=======
       for(const prop of model.properties) {
->>>>>>> aba5579d
         if (prop[1].type.kind === "Model" && !modelMap.has(prop[1].type)) {
           getGeneratedModels(prop[1].type, context);
         }
