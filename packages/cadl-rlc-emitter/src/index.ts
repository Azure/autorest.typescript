--- conflicted
+++ resolved
@@ -23,11 +23,8 @@
   await emitClientDefinition(rlcModels, program);
   await emitModels(rlcModels, program, project);
   await emitResponseTypes(rlcModels, program);
-<<<<<<< HEAD
   await emitClientFactory(rlcModels, program, project);
-=======
   await emitParameterTypes(rlcModels, program);
->>>>>>> 751d67ca
 }
 
 async function emitModels(
@@ -64,7 +61,6 @@
   }
 }
 
-<<<<<<< HEAD
 async function emitClientFactory(rlcModels: RLCModel, program: Program, project: Project) {
   const clientFactoryFile = generateClient(rlcModels, project);
   if (clientFactoryFile) {
@@ -72,7 +68,6 @@
   }
 }
 
-=======
 async function emitParameterTypes(rlcModels: RLCModel, program: Program) {
   const parametersFile = buildParameterTypes(rlcModels);
   if (parametersFile) {
@@ -81,7 +76,6 @@
 }
 
 
->>>>>>> 751d67ca
 async function emitFile(file: File, program: Program) {
   const host: CompilerHost = program.host;
   const filePath =
