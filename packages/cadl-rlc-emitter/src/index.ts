// Copyright (c) Microsoft Corporation.
// Licensed under the MIT License.

import { CompilerHost, Program } from "@cadl-lang/compiler";
import {
  buildClientDefinitions,
  RLCModel,
  generateSchemaTypes,
  buildResponseTypes,
  buildParameterTypes,
<<<<<<< HEAD
  buildIsUnexpectedHelper,
  File
=======
  File,
>>>>>>> 751d67ca
} from "@azure-tools/rlc-codegen";
import { dirname, isAbsolute, join } from "path";
import { Project } from "ts-morph";
import { transformRLCModel } from "./transform/transform.js";

export async function $onEmit(program: Program) {
  const rlcModels = await transformRLCModel(program);
  const project = new Project();
  await emitClientDefinition(rlcModels, program);
  await emitModels(rlcModels, program, project);
  await emitResponseTypes(rlcModels, program);
  await emitParameterTypes(rlcModels, program);
<<<<<<< HEAD
  await emitIsUnexpectedHelper(rlcModels, program);
=======
>>>>>>> 751d67ca
}

async function emitModels(
  rlcModels: RLCModel,
  program: Program,
  project: Project
) {
  const schemaOutput = generateSchemaTypes(rlcModels, project);
  if (schemaOutput) {
    const { inputModelFile, outputModelFile } = schemaOutput;
    if (inputModelFile) {
      await emitFile(inputModelFile, program);
    }
    if (outputModelFile) {
      await emitFile(outputModelFile, program);
    }
  }
}

async function emitClientDefinition(rlcModels: RLCModel, program: Program) {
  const clientDefinitionsFile = buildClientDefinitions(rlcModels, {
    clientImports: new Set(),
    importedParameters: new Set(),
    importedResponses: new Set()
  });

  await emitFile(clientDefinitionsFile, program);
}

async function emitResponseTypes(rlcModels: RLCModel, program: Program) {
  const responsesFile = buildResponseTypes(rlcModels);
  if (responsesFile) {
    await emitFile(responsesFile, program);
  }
}

async function emitParameterTypes(rlcModels: RLCModel, program: Program) {
  const parametersFile = buildParameterTypes(rlcModels);
  if (parametersFile) {
    await emitFile(parametersFile, program);
  }
}

<<<<<<< HEAD
async function emitIsUnexpectedHelper(rlcModels: RLCModel, program: Program) {
  const isUnexpectedHelperFile = buildIsUnexpectedHelper(rlcModels);
  if (isUnexpectedHelperFile) {
    await emitFile(isUnexpectedHelperFile, program);
  }
}
=======
>>>>>>> 751d67ca

async function emitFile(file: File, program: Program) {
  const host: CompilerHost = program.host;
  const filePath =
    isAbsolute(file.path) || !program.compilerOptions.outputPath
      ? file.path
      : join(program.compilerOptions.outputPath, file.path);
  await host.mkdirp(dirname(filePath));
  await host.writeFile(filePath, file.content);
}<|MERGE_RESOLUTION|>--- conflicted
+++ resolved
@@ -8,12 +8,8 @@
   generateSchemaTypes,
   buildResponseTypes,
   buildParameterTypes,
-<<<<<<< HEAD
   buildIsUnexpectedHelper,
   File
-=======
-  File,
->>>>>>> 751d67ca
 } from "@azure-tools/rlc-codegen";
 import { dirname, isAbsolute, join } from "path";
 import { Project } from "ts-morph";
@@ -26,10 +22,7 @@
   await emitModels(rlcModels, program, project);
   await emitResponseTypes(rlcModels, program);
   await emitParameterTypes(rlcModels, program);
-<<<<<<< HEAD
   await emitIsUnexpectedHelper(rlcModels, program);
-=======
->>>>>>> 751d67ca
 }
 
 async function emitModels(
@@ -73,15 +66,20 @@
   }
 }
 
-<<<<<<< HEAD
 async function emitIsUnexpectedHelper(rlcModels: RLCModel, program: Program) {
   const isUnexpectedHelperFile = buildIsUnexpectedHelper(rlcModels);
   if (isUnexpectedHelperFile) {
     await emitFile(isUnexpectedHelperFile, program);
   }
 }
-=======
->>>>>>> 751d67ca
+
+async function emitParameterTypes(rlcModels: RLCModel, program: Program) {
+  const parametersFile = buildParameterTypes(rlcModels);
+  if (parametersFile) {
+    await emitFile(parametersFile, program);
+  }
+}
+
 
 async function emitFile(file: File, program: Program) {
   const host: CompilerHost = program.host;
