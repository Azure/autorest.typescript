import { assert } from "chai";
import { emitModelsFromCadl, emitParameterFromCadl } from "../emitUtil.js";
import { assertEqualContent } from "../testUtil.js";

describe("Doc generation testing", () => {
  describe("input/output models", () => {
<<<<<<< HEAD
    it("should generate model-level and property-level docs", async () => {
=======
    it("should generate model-level and property-level docs in input model", async () => {
>>>>>>> b452547c
      const models = await emitModelsFromCadl(`
        @doc("A simple model with doc")  
        model SimpleModel {
            @doc("A test property.")
            prop: string;
          }
          op read(): { @body body: SimpleModel };
          `);
      assert.ok(models);
      assertEqualContent(
        models!.outputModelFile!.content,
        `
      /** A simple model with doc */
      export interface SimpleModelOutput {
        /** A test property. */
        prop: string;
      }
      `
      );
    });
  });

  describe("descriptions in parameters.ts", () => {
    it("should generate body description", async () => {
      const parameters = await emitParameterFromCadl(
        `
        model UserDetailsParameter {
          @body
          @doc("Details about username.")
          username: string;
        }
        op createOrUpdateUser(...UserDetailsParameter): OkResponse;
        `
      );
      assert.ok(parameters);
      assertEqualContent(
        parameters?.content!,
        `
        import { RequestParameters } from "@azure-rest/core-client";

        export interface CreateOrUpdateUserBodyParam {
          /** Details about username. */
          body: string;
        }

        export type CreateOrUpdateUserParameters = CreateOrUpdateUserBodyParam & RequestParameters;
      `
      );
    });
    it("should generate query description", async () => {
      const parameters = await emitParameterFromCadl(
        `
        @doc("The filter query parameter.")
        model FilterParameter {
          @query
          @doc("Input your filter condition.")
          filter: string;
        }
        op list(...FilterParameter): OkResponse;
        `
      );
      assert.ok(parameters);
      assertEqualContent(
        parameters?.content!,
        `
        import { RequestParameters } from "@azure-rest/core-client";
        export interface ListQueryParamProperties {
            /** Input your filter condition. */
            filter: string;
        }
        export interface ListQueryParam {
            queryParameters: ListQueryParamProperties;
        }
        export type ListParameters = ListQueryParam & RequestParameters;
      `
      );
    });
    xit("should generate header description with custom name", async () => {
      const parameters = await emitParameterFromCadl(
        `
        op test(@doc("test header") @header("x-my-header") MyHeader: string): string;
        `
      );
      assert.ok(parameters);
      assertEqualContent(
        parameters?.content!,
        `
        import { RawHttpHeadersInput } from "@azure/core-rest-pipeline";
        import { RequestParameters } from "@azure-rest/core-client";
  
        export interface TestHeaders {
            /** test header */
            "x-my-header": string;
        }
        
        export interface TestHeaderParam {
            headers: RawHttpHeadersInput & TestHeaders;
        }
        
       export type TestParameters = TestHeaderParam & RequestParameters;
      `
      );
    });
    it("should generate contentType description", async () => {
      const parameters = await emitParameterFromCadl(
        `
        op test(@doc("content type") @header contentType: "application/octet-stream"): string;
        `
      );
      assert.ok(parameters);
      assertEqualContent(
        parameters?.content!,
        `
      import { RequestParameters } from "@azure-rest/core-client";
      
      export interface TestMediaTypesParam {
          /** content type */
          contentType: "application/octet-stream";
      }
      
      export type TestParameters = TestMediaTypesParam & RequestParameters;
      `
      );
    });
    // issue tracked https://github.com/Azure/autorest.typescript/issues/1525
    xit("should generate apiVersion description with 'api-version'", async () => {
      const parameters = await emitParameterFromCadl(
        `
        @doc("The ApiVersion query parameter.")
        model ApiVersionParameter {
          @query
          @doc("The API version to use for this operation.")
          "api-version": string;
        }
        op test(...ApiVersionParameter): string;
        `
      );
      assert.ok(parameters);
      assertEqualContent(
        parameters?.content!,
        `
      import { RequestParameters } from "@azure-rest/core-client";
      
      export interface TestQueryParamProperties {
          /** The API version to use for this operation. */
          "api-version": string;
      }
      
      export interface TestQueryParam {
          queryParameters: TestQueryParamProperties;
      }
      
      export type TestParameters = TestQueryParam & RequestParameters;
      `
      );
    });
  });
});<|MERGE_RESOLUTION|>--- conflicted
+++ resolved
@@ -4,11 +4,7 @@
 
 describe("Doc generation testing", () => {
   describe("input/output models", () => {
-<<<<<<< HEAD
-    it("should generate model-level and property-level docs", async () => {
-=======
     it("should generate model-level and property-level docs in input model", async () => {
->>>>>>> b452547c
       const models = await emitModelsFromCadl(`
         @doc("A simple model with doc")  
         model SimpleModel {
