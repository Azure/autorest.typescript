--- conflicted
+++ resolved
@@ -33,15 +33,10 @@
     "ts-node": "^10.7.0",
     "typescript": "^4.6.3",
     "prettier": "~2.7.1",
-<<<<<<< HEAD
-    "@azure-tools/cadl-azure-core": "0.6.0",
-    "@cadl-lang/openapi": "0.11.0",
-=======
     "@azure-tools/cadl-azure-core": "~0.7.0",
     "@azure-tools/cadl-ranch-specs": "~0.1.11",
     "@azure-tools/cadl-ranch-expect": "~0.1.9",
     "@azure-tools/cadl-ranch": "~0.1.9",
->>>>>>> b3c89579
     "chalk": "^4.0.0",
     "@azure-rest/core-client": "1.0.0-beta.10",
     "@azure/core-auth": "^1.3.2",
@@ -53,8 +48,7 @@
     "prettier": "^2.6.1",
     "tslib": "^2.3.1",
     "@azure-tools/rlc-codegen": "1.0.0",
-    "ts-morph": "^15.1.0",
-    "@azure-tools/cadl-azure-core": "0.6.0"
+    "ts-morph": "^15.1.0"
   },
   "mocha": {
     "extension": [
