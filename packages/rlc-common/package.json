--- conflicted
+++ resolved
@@ -42,9 +42,10 @@
     "fs-extra": "^10.0.0",
     "@types/fs-extra": "^8.1.0",
     "ts-node": "^10.7.0",
-<<<<<<< HEAD
     "mocha": "^10.2.0",
     "chai": "^4.3.7",
+    "@typescript-eslint/eslint-plugin": "^5.58.0",
+    "@typescript-eslint/parser": "^5.58.0"
     "@types/chai": "^4.3.4",
     "@types/mocha": "^10.0.1"
   },
@@ -54,10 +55,6 @@
       "tsx"
     ],
     "loader": "ts-node/esm"
-=======
-    "@typescript-eslint/eslint-plugin": "^5.58.0",
-    "@typescript-eslint/parser": "^5.58.0"
->>>>>>> 6277409d
   },
   "bugs": {
     "url": "https://github.com/Azure/autorest.typescript/issues"
