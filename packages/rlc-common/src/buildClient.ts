--- conflicted
+++ resolved
@@ -14,16 +14,11 @@
 import * as path from "path";
 import { NameType, normalizeName } from "./helpers/nameUtils.js";
 import { buildMethodShortcutImplementation } from "./buildMethodShortcuts.js";
-<<<<<<< HEAD
 import { RLCModel, File, PathParameter } from "./interfaces.js";
-import { getImportModuleName } from "./helpers/nameConstructors.js";
-=======
-import { RLCModel, Schema, File, PathParameter } from "./interfaces.js";
 import {
   getClientName,
   getImportModuleName
 } from "./helpers/nameConstructors.js";
->>>>>>> 8a2db66a
 
 function getClientOptionsInterface(
   clientName: string,
@@ -59,7 +54,10 @@
   });
 
   // Get all paths
-  const clientInterfaceName = getClientName(model);
+  const clientName = model.libraryName;
+  const clientInterfaceName = clientName.endsWith("Client")
+    ? `${clientName}`
+    : `${clientName}${options?.isModularLibrary ? "Context" : "Client"}`;
 
   normalizeUrlInfo(model);
   const urlParameters = model?.urlInfo?.urlParameters?.filter(
