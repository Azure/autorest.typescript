--- conflicted
+++ resolved
@@ -250,11 +250,8 @@
   experimentalExtensibleEnums?: boolean;
   clearOutputFolder?: boolean;
   ignorePropertyNameNormalize?: boolean;
-<<<<<<< HEAD
   ignoreEnumMemberNameNormalize?: boolean;
-=======
   compatibilityQueryMultiFormat?: boolean;
->>>>>>> c2165845
 }
 
 export interface ServiceInfo {
