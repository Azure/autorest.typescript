--- conflicted
+++ resolved
@@ -253,12 +253,9 @@
   ignoreEnumMemberNameNormalize?: boolean;
   compatibilityQueryMultiFormat?: boolean;
   typespecTitleMap?: Record<string, string>;
-<<<<<<< HEAD
   hasSubscriptionId?: boolean;
-=======
   //TODO should remove this after finish the release tool test
   shouldUsePnpmDep?: boolean;
->>>>>>> fceb08c7
 }
 
 export interface ServiceInfo {
