--- conflicted
+++ resolved
@@ -38,7 +38,6 @@
 
   const runtimeDeps = {
     ...dependencies,
-<<<<<<< HEAD
     "@azure-rest/core-client": "workspace:*",
     ...(hasLro && {
       "@azure/abort-controller": "workspace:*"
@@ -51,50 +50,24 @@
     "@azure/core-util": "workspace:*",
     "@azure/logger": "workspace:*",
     tslib: "catalog:"
-=======
-    "@azure-rest/core-client": !shouldUsePnpmDep ? "^2.3.1" : "workspace:^",
-    ...(hasLro && {
-      "@azure/abort-controller": !shouldUsePnpmDep ? "^2.1.2" : "workspace:^"
-    }),
-    "@azure/core-auth": !shouldUsePnpmDep ? "^1.9.0" : "workspace:^",
-    ...(hasLro && {
-      "@azure/core-lro": !shouldUsePnpmDep ? "^3.1.0" : "workspace:^"
-    }),
-    "@azure/core-rest-pipeline": !shouldUsePnpmDep ? "^1.20.0" : "workspace:^",
-    "@azure/core-util": !shouldUsePnpmDep ? "^1.12.0" : "workspace:^",
-    "@azure/logger": !shouldUsePnpmDep ? "^1.2.0" : "workspace:^",
-    tslib: !shouldUsePnpmDep ? "^2.8.1" : "catalog:"
->>>>>>> 82fb66ee
   };
 
   const testDeps = withTests
     ? {
-<<<<<<< HEAD
-        "@vitest/browser": "catalog:testing",
-        "@vitest/coverage-istanbul": "catalog:testing",
-        dotenv: "catalog:testing",
-        playwright: "catalog:testing",
-        typescript: "catalog:",
-        vitest: "catalog:testing"
-=======
-        "@vitest/browser": !shouldUsePnpmDep ? "^3.0.9" : "catalog:testing",
-        "@vitest/coverage-istanbul": !shouldUsePnpmDep
-          ? "^3.0.9"
-          : "catalog:testing",
-        dotenv: !shouldUsePnpmDep ? "^16.0.0" : "catalog:testing",
-        playwright: !shouldUsePnpmDep ? "^1.52.0" : "catalog:testing",
-        typescript: !shouldUsePnpmDep ? "~5.8.2" : "catalog:",
-        vitest: !shouldUsePnpmDep ? "^3.0.9" : "catalog:testing"
->>>>>>> 82fb66ee
-      }
+      "@vitest/browser": "catalog:testing",
+      "@vitest/coverage-istanbul": "catalog:testing",
+      dotenv: "catalog:testing",
+      playwright: "catalog:testing",
+      typescript: "catalog:",
+      vitest: "catalog:testing"
+    }
     : {
-        typescript: "catalog:"
-      };
+      typescript: "catalog:"
+    };
 
   return {
     dependencies: runtimeDeps,
     devDependencies: {
-<<<<<<< HEAD
       "@azure-tools/test-credential": "workspace:*",
       "@azure-tools/test-recorder": "workspace:*",
       "@azure-tools/test-utils-vitest": "workspace:*",
@@ -103,24 +76,6 @@
       "@azure/identity": "catalog:internal",
       "@types/node": "catalog:",
       eslint: "catalog:",
-=======
-      "@azure-tools/test-credential": !shouldUsePnpmDep
-        ? "^2.0.0"
-        : "workspace:^",
-      "@azure-tools/test-recorder": !shouldUsePnpmDep
-        ? "^4.1.0"
-        : "workspace:^",
-      "@azure-tools/test-utils-vitest": !shouldUsePnpmDep
-        ? "^1.0.0"
-        : "workspace:^",
-      "@azure/dev-tool": !shouldUsePnpmDep ? "^1.0.0" : "workspace:^",
-      "@azure/eslint-plugin-azure-sdk": !shouldUsePnpmDep
-        ? "^3.0.0"
-        : "workspace:^",
-      "@azure/identity": !shouldUsePnpmDep ? "^4.9.0" : "catalog:internal",
-      "@types/node": !shouldUsePnpmDep ? "^20.0.0" : "catalog:",
-      eslint: !shouldUsePnpmDep ? "^9.9.0" : "catalog:",
->>>>>>> 82fb66ee
       ...(config.specSource === "Swagger" && {
         autorest: "catalog:"
       }),
@@ -200,9 +155,8 @@
     "build:samples": config.withSamples
       ? "tsc -p tsconfig.samples.json && dev-tool samples publish -f"
       : "echo skipped",
-    "check-format": `dev-tool run vendored prettier --list-different --config ../../../.prettierrc.json --ignore-path ../../../.prettierignore "src/**/*.{ts,cts,mts}" "test/**/*.{ts,cts,mts}" "*.{js,cjs,mjs,json}" ${
-      config.withSamples ? '"samples-dev/*.ts"' : ""
-    }`,
+    "check-format": `dev-tool run vendored prettier --list-different --config ../../../.prettierrc.json --ignore-path ../../../.prettierignore "src/**/*.{ts,cts,mts}" "test/**/*.{ts,cts,mts}" "*.{js,cjs,mjs,json}" ${config.withSamples ? '"samples-dev/*.ts"' : ""
+      }`,
     clean:
       "dev-tool run vendored rimraf --glob dist dist-browser dist-esm test-dist temp types *.tgz *.log",
     "execute:samples": config.withSamples
@@ -210,9 +164,8 @@
       : "echo skipped",
     "extract-api":
       "dev-tool run vendored rimraf review && dev-tool run extract-api",
-    format: `dev-tool run vendored prettier --write --config ../../../.prettierrc.json --ignore-path ../../../.prettierignore "src/**/*.{ts,cts,mts}" "test/**/*.{ts,cts,mts}" "*.{js,cjs,mjs,json}" ${
-      config.withSamples ? '"samples-dev/*.ts"' : ""
-    }`,
+    format: `dev-tool run vendored prettier --write --config ../../../.prettierrc.json --ignore-path ../../../.prettierignore "src/**/*.{ts,cts,mts}" "test/**/*.{ts,cts,mts}" "*.{js,cjs,mjs,json}" ${config.withSamples ? '"samples-dev/*.ts"' : ""
+      }`,
     "generate:client": "echo skipped",
     "test:browser":
       "dev-tool run build-test && dev-tool run test:vitest --browser",
@@ -220,7 +173,7 @@
       ? "echo skipped"
       : "eslint package.json src test --fix --fix-type [problem,suggestion]",
     lint: skipLinting ? "echo skipped" : "eslint package.json src test",
-    pack: `${config.shouldUsePnpmDep ? "pnpm" : "npm"} pack 2>&1`,
+    pack: `pnpm pack 2>&1`,
     ...esmScripts,
     ...cjsScripts,
     "update-snippets": "dev-tool run update-snippets"
