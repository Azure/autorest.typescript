--- conflicted
+++ resolved
@@ -69,37 +69,18 @@
   return {
     dependencies: runtimeDeps,
     devDependencies: {
-<<<<<<< HEAD
-      "@azure-tools/test-credential": !shouldUsePnpmDep
-        ? "^2.0.0"
-        : "workspace:^",
-      "@azure-tools/test-recorder": !shouldUsePnpmDep
-        ? "^4.1.0"
-        : "workspace:^",
-      "@azure-tools/test-utils-vitest": !shouldUsePnpmDep
-        ? "^1.0.0"
-        : "workspace:^",
-      "@azure/dev-tool": !shouldUsePnpmDep ? "^1.0.0" : "workspace:^",
-      tshy: !shouldUsePnpmDep ? "^3.0.0" : "catalog::^",
-      "@azure/eslint-plugin-azure-sdk": !shouldUsePnpmDep
-        ? "^3.0.0"
-        : "workspace:^",
-      "@azure/identity": !shouldUsePnpmDep ? "^4.9.0" : "catalog:internal",
-      "@types/node": !shouldUsePnpmDep ? "^20.0.0" : "catalog:",
-      "cross-env": !shouldUsePnpmDep ? "^7.0.3" : "catalog:",
-      eslint: !shouldUsePnpmDep ? "^9.9.0" : "catalog:",
-      prettier: !shouldUsePnpmDep ? "^3.6.2" : "catalog:",
-      rimraf: !shouldUsePnpmDep ? "^6.0.1" : "catalog:",
-=======
       "@azure-tools/test-credential": "workspace:*",
       "@azure-tools/test-recorder": "workspace:*",
       "@azure-tools/test-utils-vitest": "workspace:*",
       "@azure/dev-tool": "workspace:*",
+      tshy: "catalog::^",
       "@azure/eslint-plugin-azure-sdk": "workspace:*",
       "@azure/identity": "catalog:internal",
       "@types/node": "catalog:",
+      "cross-env": "catalog:",
       eslint: "catalog:",
->>>>>>> 1afbdd2a
+      prettier: "catalog:",
+      rimraf: "catalog:",
       ...(config.specSource === "Swagger" && {
         autorest: "catalog:"
       }),
