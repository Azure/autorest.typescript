--- conflicted
+++ resolved
@@ -163,13 +163,8 @@
       "karma-source-map-support": "~1.4.0",
       "karma-sourcemap-loader": "^0.3.8",
       karma: "^6.2.0",
-<<<<<<< HEAD
       nyc: "^15.1.0",
-      esm: "^3.2.18"
-=======
-      c8: "^8.0.0",
       tsx: "^4.7.1"
->>>>>>> 6cb156d5
     };
   }
 
