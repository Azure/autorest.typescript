export type Methods = {
  [key: string]: [OperationMethod];
};

export interface ResponseTypes {
  success: string[];
  error: string[];
}

export interface OperationMethod {
  optionsName: string;
  description: string;
  hasOptionalOptions: boolean;
  returnType: string;
  successStatus: string[];
  responseTypes: ResponseTypes;
  operationName: string;
}
export interface PathMetadata {
  name: string;
  pathParameters: PathParameter[];
  methods: Methods;
  annotations?: OperationAnnotations;
  operationGroupName: string;
  description: string;
}

export type Paths = Record<string, PathMetadata>;

export type PathParameter = {
  name: string;
  type: string;
  description?: string;
};

export interface OperationAnnotations {
  isLongRunning?: boolean;
  isPageable?: boolean;
}

<<<<<<< HEAD
=======
export interface RLCOptions {
  includeShortcuts?: boolean;
}

>>>>>>> 0a57aee5
export interface RLCModel {
  libraryName: string;
  srcPath: string;
  paths: Paths;
<<<<<<< HEAD
  schemas: Schema[];
}
export interface File {
  path: string,
  content: string
}

export enum SchemaContext {
  /** Schema is used as an input to an operation. */
  Input = "input",
  /** Schema is used as an output from an operation. */
  Output = "output",
  /** Schema is used as an exception from an operation. */
  Exception = "exception"
}

export interface Schema {
  name: string;
  type: string;
  typeName?: string;
  outputTypeName?: string;
  description?: string;
  required?: boolean;
  default?: any;
  readOnly?: boolean;
  usage?: SchemaContext[];
}

export interface ObjectSchema extends Schema {
  properties?: Record<string, Schema>;
  discriminatorValue?: string;
  discriminator?: Schema;
  isPolyParent?: boolean;
  children?: {
    all?: ObjectSchema[];
    immediate?: ObjectSchema[];
  };
  parents?: { 
    all?: ObjectSchema[]
    immediate?: ObjectSchema[];
  }
}

export interface Property extends Schema {

}

export interface Parameter extends Schema {

=======
  options?: RLCOptions;
>>>>>>> 0a57aee5
}<|MERGE_RESOLUTION|>--- conflicted
+++ resolved
@@ -38,18 +38,15 @@
   isPageable?: boolean;
 }
 
-<<<<<<< HEAD
-=======
 export interface RLCOptions {
   includeShortcuts?: boolean;
 }
 
->>>>>>> 0a57aee5
 export interface RLCModel {
   libraryName: string;
   srcPath: string;
   paths: Paths;
-<<<<<<< HEAD
+  options?: RLCOptions;
   schemas: Schema[];
 }
 export interface File {
@@ -99,7 +96,4 @@
 
 export interface Parameter extends Schema {
 
-=======
-  options?: RLCOptions;
->>>>>>> 0a57aee5
 }