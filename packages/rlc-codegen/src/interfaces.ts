--- conflicted
+++ resolved
@@ -1,6 +1,5 @@
 // Copyright (c) Microsoft Corporation.
 // Licensed under the MIT License.
-
 
 export type Methods = {
   [key: string]: [OperationMethod];
@@ -60,9 +59,7 @@
   paths: Paths;
   options?: RLCOptions;
   schemas: Schema[];
-<<<<<<< HEAD
   apiVersionParam?: Parameter[];
-=======
   parameters?: OperationParameter[];
   responses?: OperationResponse[];
   importSet?: Map<ImportKind, Set<string>>;
@@ -71,7 +68,6 @@
 export enum ImportKind {
   ResponseOutput,
   ParameterInput
->>>>>>> 6e953925
 }
 export interface File {
   path: string,
@@ -122,7 +118,6 @@
 
 }
 
-<<<<<<< HEAD
 export interface PackageDetails {
   name: string;
   scopeName?: string;
@@ -130,7 +125,6 @@
   description?: string;
   version: string;
 }
-=======
 export interface OperationParameter {
   operationName: string;
   parameters: ParameterMetadata[];
@@ -152,5 +146,4 @@
   body?: Schema;
 }
 
-export type HeaderMetadata = Schema;
->>>>>>> 6e953925
+export type HeaderMetadata = Schema;