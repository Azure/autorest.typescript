export * from "./interfaces.js";
export * from "./generateClientDefinitions.js";
<<<<<<< HEAD
export * from "./generateSchemaType.js";
=======
export * from "./helpers/shortcutMethods.js";
export { camelCase } from "./helpers/camelCase.js";
export { pascalCase } from "./helpers/pascalCase.js";
>>>>>>> 0a57aee5
<|MERGE_RESOLUTION|>--- conflicted
+++ resolved
@@ -1,9 +1,5 @@
 export * from "./interfaces.js";
 export * from "./generateClientDefinitions.js";
-<<<<<<< HEAD
 export * from "./generateSchemaType.js";
-=======
 export * from "./helpers/shortcutMethods.js";
-export { camelCase } from "./helpers/camelCase.js";
-export { pascalCase } from "./helpers/pascalCase.js";
->>>>>>> 0a57aee5
+export * from "./helpers/nameUtils.js"