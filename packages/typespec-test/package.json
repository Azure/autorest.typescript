--- conflicted
+++ resolved
@@ -3,8 +3,7 @@
   "version": "1.0.0",
   "type": "module",
   "dependencies": {
-<<<<<<< HEAD
-    "@azure-tools/typespec-ts": "workspace:^0.38.6",
+    "@azure-tools/typespec-ts": "workspace:^0.39.0",
     "@typespec/openapi": "1.0.0-rc.2-dev.0",
     "@azure-tools/typespec-autorest": "0.56.0-dev.2",
     "@typespec/openapi3": "1.0.0-rc.2-dev.1",
@@ -17,21 +16,6 @@
     "@typespec/rest": "0.70.0-dev.0",
     "@typespec/versioning": "0.70.0-dev.0",
     "@typespec/json-schema": "1.0.0-rc.2-dev.0",
-=======
-    "@azure-tools/typespec-ts": "workspace:^0.39.0",
-    "@typespec/openapi": "^1.0.0-1",
-    "@azure-tools/typespec-autorest": ">=0.55.0 <1.0.0",
-    "@typespec/openapi3": "^1.0.0-1",
-    "@azure-tools/typespec-azure-core": ">=0.55.0 <1.0.0",
-    "@azure-tools/typespec-client-generator-core": "0.56.0-dev.3",
-    "@azure-tools/typespec-azure-resource-manager": ">=0.55.0 <1.0.0",
-    "@azure-tools/typespec-azure-rulesets": ">=0.55.0 <1.0.0",
-    "@typespec/compiler": "^1.0.0-1",
-    "@typespec/http": "^1.0.0-1",
-    "@typespec/rest": ">=0.69.0 <1.0.0",
-    "@typespec/versioning": ">=0.69.0 <1.0.0",
-    "@typespec/json-schema": "^1.0.0-1",
->>>>>>> 251a40fb
     "prettier": "^3.1.0"
   },
   "devDependencies": {
