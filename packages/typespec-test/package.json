--- conflicted
+++ resolved
@@ -8,15 +8,9 @@
     "@azure-tools/typespec-autorest": "0.57.0-dev.4",
     "@typespec/openapi3": "^1.0.0",
     "@azure-tools/typespec-azure-core": "^0.56.0",
-<<<<<<< HEAD
-    "@azure-tools/typespec-client-generator-core": "0.57.0-dev.9",
-    "@azure-tools/typespec-azure-resource-manager": "^0.56.2",
-    "@azure-tools/typespec-azure-rulesets": "^0.56.0",
-=======
     "@azure-tools/typespec-client-generator-core": "^0.56.2",
     "@azure-tools/typespec-azure-resource-manager": "^0.56.2",
     "@azure-tools/typespec-azure-rulesets": "^0.56.1",
->>>>>>> 121d220d
     "@typespec/compiler": "^1.0.0",
     "@typespec/http": "^1.0.1",
     "@typespec/rest": "^0.70.0",
