--- conflicted
+++ resolved
@@ -4,19 +4,6 @@
   "type": "module",
   "dependencies": {
     "@azure-tools/typespec-ts": "workspace:^0.33.0",
-<<<<<<< HEAD
-    "@typespec/openapi": ">=0.59.0 <1.0.0",
-    "@azure-tools/typespec-autorest": ">=0.45.0 <1.0.0",
-    "@typespec/openapi3": ">=0.59.0 <1.0.0",
-    "@azure-tools/typespec-azure-core": ">=0.45.0 <1.0.0",
-    "@azure-tools/typespec-client-generator-core": ">=0.45.4 <1.0.0",
-    "@azure-tools/typespec-azure-resource-manager": ">=0.45.0 <1.0.0",
-    "@typespec/compiler": ">=0.59.0 <1.0.0",
-    "@typespec/http": ">=0.59.0 <1.0.0",
-    "@typespec/rest": ">=0.59.0 <1.0.0",
-    "@typespec/versioning": ">=0.59.0 <1.0.0",
-    "prettier": "^3.3.3"
-=======
     "@typespec/openapi": ">=0.60.0 <1.0.0",
     "@azure-tools/typespec-autorest": ">=0.46.0 <1.0.0",
     "@typespec/openapi3": ">=0.60.0 <1.0.0",
@@ -28,7 +15,6 @@
     "@typespec/rest": ">=0.60.0 <1.0.0",
     "@typespec/versioning": ">=0.60.0 <1.0.0",
     "prettier": "^3.1.0"
->>>>>>> 8b257fab
   },
   "devDependencies": {
     "ts-node": "^8.5.2",
