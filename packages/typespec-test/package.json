{
  "name": "@msinternal/typespec-test",
  "version": "1.0.0",
  "type": "module",
  "dependencies": {
<<<<<<< HEAD
    "@azure-tools/typespec-ts": "workspace:^0.43.0",
    "@typespec/openapi": "^1.3.0-dev.2",
    "@azure-tools/typespec-autorest": "^0.59.0-dev.2",
    "@typespec/openapi3": "^1.3.0-dev.2",
    "@azure-tools/typespec-azure-core": "^0.59.0-dev.8",
    "@azure-tools/typespec-client-generator-core": "^0.59.0-dev.10",
    "@azure-tools/typespec-azure-resource-manager": "^0.59.0-dev.7",
    "@azure-tools/typespec-azure-rulesets": "^0.59.0-dev.1",
    "@typespec/compiler": "^1.3.0-dev.10",
    "@typespec/http": "^1.3.0-dev.4",
    "@typespec/rest": "^0.73.0-dev.2",
    "@typespec/versioning": "^0.73.0-dev.3",
    "@typespec/json-schema": "^1.3.0-dev.2",
=======
    "@azure-tools/typespec-ts": "workspace:^0.42.1",
    "@typespec/openapi": "^1.3.0",
    "@azure-tools/typespec-autorest": "^0.59.0",
    "@typespec/openapi3": "^1.3.0",
    "@azure-tools/typespec-azure-core": "^0.59.0",
    "@azure-tools/typespec-client-generator-core": "^0.59.0",
    "@azure-tools/typespec-azure-resource-manager": "^0.59.0",
    "@azure-tools/typespec-azure-rulesets": "^0.59.0",
    "@typespec/compiler": "^1.3.0",
    "@typespec/http": "^1.3.0",
    "@typespec/rest": "^0.73.0",
    "@typespec/versioning": "^0.73.0",
    "@typespec/json-schema": "^1.3.0",
>>>>>>> 6e6332e2
    "prettier": "^3.1.0"
  },
  "devDependencies": {
    "ts-node": "^8.5.2",
    "@types/node": "^18.0.0",
    "typescript": "~5.8.2",
    "@types/mocha": "^5.2.7"
  },
  "scripts": {
    "smoke-test": "node --max-old-space-size=4096 ./eng/smoke-test.js",
    "smoke-test:contoso": "node --max-old-space-size=4096 ./eng/smoke-test.js -- contoso",
    "smoke-test:todo": "node --max-old-space-size=4096 ./eng/smoke-test.js -- todo_non_branded",
    "smoke-test:workers": "node ./eng/smoke-test-main.js",
    "build": "echo skip",
    "format": "echo skipped",
    "regen-test-baselines": "npm run smoke-test",
    "check:tree": "node ./eng/check-clean-tree.js"
  },
  "private": true
}<|MERGE_RESOLUTION|>--- conflicted
+++ resolved
@@ -3,22 +3,7 @@
   "version": "1.0.0",
   "type": "module",
   "dependencies": {
-<<<<<<< HEAD
     "@azure-tools/typespec-ts": "workspace:^0.43.0",
-    "@typespec/openapi": "^1.3.0-dev.2",
-    "@azure-tools/typespec-autorest": "^0.59.0-dev.2",
-    "@typespec/openapi3": "^1.3.0-dev.2",
-    "@azure-tools/typespec-azure-core": "^0.59.0-dev.8",
-    "@azure-tools/typespec-client-generator-core": "^0.59.0-dev.10",
-    "@azure-tools/typespec-azure-resource-manager": "^0.59.0-dev.7",
-    "@azure-tools/typespec-azure-rulesets": "^0.59.0-dev.1",
-    "@typespec/compiler": "^1.3.0-dev.10",
-    "@typespec/http": "^1.3.0-dev.4",
-    "@typespec/rest": "^0.73.0-dev.2",
-    "@typespec/versioning": "^0.73.0-dev.3",
-    "@typespec/json-schema": "^1.3.0-dev.2",
-=======
-    "@azure-tools/typespec-ts": "workspace:^0.42.1",
     "@typespec/openapi": "^1.3.0",
     "@azure-tools/typespec-autorest": "^0.59.0",
     "@typespec/openapi3": "^1.3.0",
@@ -31,7 +16,6 @@
     "@typespec/rest": "^0.73.0",
     "@typespec/versioning": "^0.73.0",
     "@typespec/json-schema": "^1.3.0",
->>>>>>> 6e6332e2
     "prettier": "^3.1.0"
   },
   "devDependencies": {
