{
  "name": "@msinternal/typespec-test",
  "version": "1.0.0",
  "type": "module",
  "dependencies": {
<<<<<<< HEAD
    "@azure-tools/typespec-ts": "workspace:^0.33.0",
    "@typespec/openapi": "0.62.0-dev.3",
    "@azure-tools/typespec-autorest": "0.48.0-dev.2",
    "@typespec/openapi3": ">=0.61.0 <1.0.0",
    "@azure-tools/typespec-azure-core": "0.48.0-dev.2",
    "@azure-tools/typespec-client-generator-core": "0.48.0-dev.6",
    "@azure-tools/typespec-azure-resource-manager": "0.48.0-dev.7",
    "@typespec/compiler": "0.62.0-dev.8",
    "@typespec/http": "0.62.0-dev.7",
    "@typespec/rest": "0.62.0-dev.3",
    "@typespec/versioning": "0.62.0-dev.3",
=======
    "@azure-tools/typespec-ts": "workspace:^0.34.0",
    "@typespec/openapi": ">=0.61.0 <1.0.0",
    "@azure-tools/typespec-autorest": ">=0.47.0 <1.0.0",
    "@typespec/openapi3": ">=0.61.0 <1.0.0",
    "@azure-tools/typespec-azure-core": ">=0.47.0 <1.0.0",
    "@azure-tools/typespec-client-generator-core": ">=0.47.4 <1.0.0",
    "@azure-tools/typespec-azure-resource-manager": ">=0.47.0 <1.0.0",
    "@azure-tools/typespec-azure-rulesets": ">=0.47.0 <1.0.0",
    "@typespec/compiler": ">=0.61.2 <1.0.0",
    "@typespec/http": ">=0.61.0 <1.0.0",
    "@typespec/rest": ">=0.61.0 <1.0.0",
    "@typespec/versioning": ">=0.61.0 <1.0.0",
>>>>>>> ff9e2dd7
    "prettier": "^3.1.0"
  },
  "devDependencies": {
    "ts-node": "^8.5.2",
    "@types/node": "^18.0.0",
    "typescript": "~5.6.2",
    "@types/mocha": "^5.2.7"
  },
  "scripts": {
    "smoke-test": "node --max-old-space-size=4096 ./eng/smoke-test.js",
    "smoke-test:contoso": "node --max-old-space-size=4096 ./eng/smoke-test.js -- contoso",
    "smoke-test:workers": "node ./eng/smoke-test-main.js",
    "build": "echo skip",
    "format": "echo skipped",
    "regen-test-baselines": "npm run smoke-test",
    "check:tree": "node ./eng/check-clean-tree.js"
  },
  "private": true
}<|MERGE_RESOLUTION|>--- conflicted
+++ resolved
@@ -3,8 +3,7 @@
   "version": "1.0.0",
   "type": "module",
   "dependencies": {
-<<<<<<< HEAD
-    "@azure-tools/typespec-ts": "workspace:^0.33.0",
+    "@azure-tools/typespec-ts": "workspace:^0.34.0",
     "@typespec/openapi": "0.62.0-dev.3",
     "@azure-tools/typespec-autorest": "0.48.0-dev.2",
     "@typespec/openapi3": ">=0.61.0 <1.0.0",
@@ -15,20 +14,6 @@
     "@typespec/http": "0.62.0-dev.7",
     "@typespec/rest": "0.62.0-dev.3",
     "@typespec/versioning": "0.62.0-dev.3",
-=======
-    "@azure-tools/typespec-ts": "workspace:^0.34.0",
-    "@typespec/openapi": ">=0.61.0 <1.0.0",
-    "@azure-tools/typespec-autorest": ">=0.47.0 <1.0.0",
-    "@typespec/openapi3": ">=0.61.0 <1.0.0",
-    "@azure-tools/typespec-azure-core": ">=0.47.0 <1.0.0",
-    "@azure-tools/typespec-client-generator-core": ">=0.47.4 <1.0.0",
-    "@azure-tools/typespec-azure-resource-manager": ">=0.47.0 <1.0.0",
-    "@azure-tools/typespec-azure-rulesets": ">=0.47.0 <1.0.0",
-    "@typespec/compiler": ">=0.61.2 <1.0.0",
-    "@typespec/http": ">=0.61.0 <1.0.0",
-    "@typespec/rest": ">=0.61.0 <1.0.0",
-    "@typespec/versioning": ">=0.61.0 <1.0.0",
->>>>>>> ff9e2dd7
     "prettier": "^3.1.0"
   },
   "devDependencies": {
