{
  "name": "@msinternal/typespec-test",
  "version": "1.0.0",
  "type": "module",
  "dependencies": {
    "@azure-tools/typespec-ts": "workspace:^0.33.0",
<<<<<<< HEAD
    "@typespec/openapi": "0.62.0-dev.2",
    "@azure-tools/typespec-autorest": "0.48.0-dev.1",
    "@typespec/openapi3": ">=0.59.0 <1.0.0",
    "@azure-tools/typespec-azure-core": "0.48.0-dev.1",
    "@azure-tools/typespec-client-generator-core": "0.48.0-dev.3",
    "@azure-tools/typespec-azure-resource-manager": "0.48.0-dev.3",
    "@typespec/compiler": "0.62.0-dev.6",
    "@typespec/http": "0.62.0-dev.3",
    "@typespec/rest": "0.62.0-dev.2",
    "@typespec/versioning": "0.62.0-dev.2",
=======
    "@typespec/openapi": ">=0.61.0 <1.0.0",
    "@azure-tools/typespec-autorest": ">=0.47.0 <1.0.0",
    "@typespec/openapi3": ">=0.61.0 <1.0.0",
    "@azure-tools/typespec-azure-core": ">=0.47.0 <1.0.0",
    "@azure-tools/typespec-client-generator-core": ">=0.47.1 <1.0.0",
    "@azure-tools/typespec-azure-resource-manager": ">=0.47.0 <1.0.0",
    "@typespec/compiler": ">=0.61.2 <1.0.0",
    "@typespec/http": ">=0.61.0 <1.0.0",
    "@typespec/rest": ">=0.61.0 <1.0.0",
    "@typespec/versioning": ">=0.61.0 <1.0.0",
>>>>>>> 8bc5e89e
    "prettier": "^3.1.0"
  },
  "devDependencies": {
    "ts-node": "^8.5.2",
    "@types/node": "^18.0.0",
    "typescript": "~5.6.2",
    "@types/mocha": "^5.2.7"
  },
  "scripts": {
    "smoke-test": "node --max-old-space-size=4096 ./eng/smoke-test.js",
    "smoke-test:contoso": "node --max-old-space-size=4096 ./eng/smoke-test.js -- contoso",
    "smoke-test:workers": "node ./eng/smoke-test-main.js",
    "build": "echo skip",
    "regen-test-baselines": "npm run smoke-test",
    "check:tree": "node ./eng/check-clean-tree.js"
  },
  "private": true
}<|MERGE_RESOLUTION|>--- conflicted
+++ resolved
@@ -4,10 +4,9 @@
   "type": "module",
   "dependencies": {
     "@azure-tools/typespec-ts": "workspace:^0.33.0",
-<<<<<<< HEAD
     "@typespec/openapi": "0.62.0-dev.2",
     "@azure-tools/typespec-autorest": "0.48.0-dev.1",
-    "@typespec/openapi3": ">=0.59.0 <1.0.0",
+    "@typespec/openapi3": ">=0.61.0 <1.0.0",
     "@azure-tools/typespec-azure-core": "0.48.0-dev.1",
     "@azure-tools/typespec-client-generator-core": "0.48.0-dev.3",
     "@azure-tools/typespec-azure-resource-manager": "0.48.0-dev.3",
@@ -15,18 +14,6 @@
     "@typespec/http": "0.62.0-dev.3",
     "@typespec/rest": "0.62.0-dev.2",
     "@typespec/versioning": "0.62.0-dev.2",
-=======
-    "@typespec/openapi": ">=0.61.0 <1.0.0",
-    "@azure-tools/typespec-autorest": ">=0.47.0 <1.0.0",
-    "@typespec/openapi3": ">=0.61.0 <1.0.0",
-    "@azure-tools/typespec-azure-core": ">=0.47.0 <1.0.0",
-    "@azure-tools/typespec-client-generator-core": ">=0.47.1 <1.0.0",
-    "@azure-tools/typespec-azure-resource-manager": ">=0.47.0 <1.0.0",
-    "@typespec/compiler": ">=0.61.2 <1.0.0",
-    "@typespec/http": ">=0.61.0 <1.0.0",
-    "@typespec/rest": ">=0.61.0 <1.0.0",
-    "@typespec/versioning": ">=0.61.0 <1.0.0",
->>>>>>> 8bc5e89e
     "prettier": "^3.1.0"
   },
   "devDependencies": {
