--- conflicted
+++ resolved
@@ -8,15 +8,9 @@
     "@azure-tools/typespec-autorest": "^0.57.1",
     "@typespec/openapi3": "^1.1.0",
     "@azure-tools/typespec-azure-core": "^0.57.0",
-<<<<<<< HEAD
-    "@azure-tools/typespec-client-generator-core": "^0.57.2",
-    "@azure-tools/typespec-azure-resource-manager": "^0.57.0",
-    "@azure-tools/typespec-azure-rulesets": "^0.57.0",
-=======
     "@azure-tools/typespec-client-generator-core": "^0.57.3",
     "@azure-tools/typespec-azure-resource-manager": "^0.57.2",
     "@azure-tools/typespec-azure-rulesets": "^0.57.1",
->>>>>>> 33fa6f29
     "@typespec/compiler": "^1.1.0",
     "@typespec/http": "^1.1.0",
     "@typespec/rest": "^0.71.0",
