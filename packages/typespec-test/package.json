{
  "name": "@msinternal/typespec-test",
  "version": "1.0.0",
  "type": "module",
  "dependencies": {
<<<<<<< HEAD
    "@azure-tools/typespec-ts": "workspace:^0.39.0",
    "@typespec/openapi": "^1.0.0-0",
    "@azure-tools/typespec-autorest": ">=0.54.0 <1.0.0",
    "@typespec/openapi3": "^1.0.0-0",
    "@azure-tools/typespec-azure-core": ">=0.54.0 <1.0.0",
    "@azure-tools/typespec-client-generator-core": ">=0.54.0 <1.0.0",
    "@azure-tools/typespec-azure-resource-manager": ">=0.54.0 <1.0.0",
    "@azure-tools/typespec-azure-rulesets": ">=0.54.0 <1.0.0",
    "@typespec/compiler": "^1.0.0-0",
    "@typespec/http": "^1.0.0-0",
    "@typespec/rest": ">=0.68.0 <1.0.0",
    "@typespec/versioning": ">=0.68.0 <1.0.0",
    "@typespec/json-schema": "^1.0.0-0",
=======
    "@azure-tools/typespec-ts": "workspace:^0.38.6",
    "@typespec/openapi": "^1.0.0-1",
    "@azure-tools/typespec-autorest": ">=0.55.0 <1.0.0",
    "@typespec/openapi3": "^1.0.0-1",
    "@azure-tools/typespec-azure-core": ">=0.55.0 <1.0.0",
    "@azure-tools/typespec-client-generator-core": "0.56.0-dev.3",
    "@azure-tools/typespec-azure-resource-manager": ">=0.55.0 <1.0.0",
    "@azure-tools/typespec-azure-rulesets": ">=0.55.0 <1.0.0",
    "@typespec/compiler": "^1.0.0-1",
    "@typespec/http": "^1.0.0-1",
    "@typespec/rest": ">=0.69.0 <1.0.0",
    "@typespec/versioning": ">=0.69.0 <1.0.0",
    "@typespec/json-schema": "^1.0.0-1",
>>>>>>> 3d01423f
    "prettier": "^3.1.0"
  },
  "devDependencies": {
    "ts-node": "^8.5.2",
    "@types/node": "^18.0.0",
    "typescript": "~5.8.2",
    "@types/mocha": "^5.2.7"
  },
  "scripts": {
    "smoke-test": "node --max-old-space-size=4096 ./eng/smoke-test.js",
    "smoke-test:contoso": "node --max-old-space-size=4096 ./eng/smoke-test.js -- contoso",
    "smoke-test:todo": "node --max-old-space-size=4096 ./eng/smoke-test.js -- todo_non_branded",
    "smoke-test:workers": "node ./eng/smoke-test-main.js",
    "build": "echo skip",
    "format": "echo skipped",
    "regen-test-baselines": "npm run smoke-test",
    "check:tree": "node ./eng/check-clean-tree.js"
  },
  "private": true
}<|MERGE_RESOLUTION|>--- conflicted
+++ resolved
@@ -3,22 +3,7 @@
   "version": "1.0.0",
   "type": "module",
   "dependencies": {
-<<<<<<< HEAD
     "@azure-tools/typespec-ts": "workspace:^0.39.0",
-    "@typespec/openapi": "^1.0.0-0",
-    "@azure-tools/typespec-autorest": ">=0.54.0 <1.0.0",
-    "@typespec/openapi3": "^1.0.0-0",
-    "@azure-tools/typespec-azure-core": ">=0.54.0 <1.0.0",
-    "@azure-tools/typespec-client-generator-core": ">=0.54.0 <1.0.0",
-    "@azure-tools/typespec-azure-resource-manager": ">=0.54.0 <1.0.0",
-    "@azure-tools/typespec-azure-rulesets": ">=0.54.0 <1.0.0",
-    "@typespec/compiler": "^1.0.0-0",
-    "@typespec/http": "^1.0.0-0",
-    "@typespec/rest": ">=0.68.0 <1.0.0",
-    "@typespec/versioning": ">=0.68.0 <1.0.0",
-    "@typespec/json-schema": "^1.0.0-0",
-=======
-    "@azure-tools/typespec-ts": "workspace:^0.38.6",
     "@typespec/openapi": "^1.0.0-1",
     "@azure-tools/typespec-autorest": ">=0.55.0 <1.0.0",
     "@typespec/openapi3": "^1.0.0-1",
@@ -31,7 +16,6 @@
     "@typespec/rest": ">=0.69.0 <1.0.0",
     "@typespec/versioning": ">=0.69.0 <1.0.0",
     "@typespec/json-schema": "^1.0.0-1",
->>>>>>> 3d01423f
     "prettier": "^3.1.0"
   },
   "devDependencies": {
