--- conflicted
+++ resolved
@@ -4,21 +4,6 @@
   "type": "module",
   "dependencies": {
     "@azure-tools/typespec-ts": "workspace:^0.38.2",
-<<<<<<< HEAD
-    "@typespec/openapi": ">=0.64.0 <1.0.0",
-    "@azure-tools/typespec-autorest": ">=0.50.0 <1.0.0",
-    "@typespec/openapi3": ">=0.64.0 <1.0.0",
-    "@azure-tools/typespec-azure-core": ">=0.50.0 <1.0.0",
-    "@azure-tools/typespec-client-generator-core": ">=0.50.2 <1.0.0",
-    "@azure-tools/typespec-azure-resource-manager": ">=0.50.0 <1.0.0",
-    "@azure-tools/typespec-azure-rulesets": ">=0.50.0 <1.0.0",
-    "@typespec/compiler": ">=0.64.0 <1.0.0",
-    "@typespec/http": ">=0.64.0 <1.0.0",
-    "@typespec/rest": ">=0.64.0 <1.0.0",
-    "@typespec/versioning": ">=0.64.0 <1.0.0",
-    "@typespec/json-schema": ">=0.64.0 <1.0.0",
-    "@typespec/streams": ">=0.64.0 <1.0.0",
-=======
     "@typespec/openapi": ">=0.65.0 <1.0.0",
     "@azure-tools/typespec-autorest": ">=0.51.0 <1.0.0",
     "@typespec/openapi3": ">=0.65.0 <1.0.0",
@@ -31,7 +16,7 @@
     "@typespec/rest": ">=0.65.0 <1.0.0",
     "@typespec/versioning": ">=0.65.0 <1.0.0",
     "@typespec/json-schema": ">=0.65.0 <1.0.0",
->>>>>>> 4f75ef40
+    "@typespec/streams": ">=0.65.0 <1.0.0",
     "prettier": "^3.1.0"
   },
   "devDependencies": {
