{
  "name": "@msinternal/typespec-test",
  "version": "1.0.0",
  "type": "module",
  "dependencies": {
    "@azure-tools/typespec-ts": "workspace:^0.35.0",
<<<<<<< HEAD
    "@typespec/openapi": ">=0.62.0 <1.0.0",
    "@azure-tools/typespec-autorest": ">=0.48.0 <1.0.0",
    "@typespec/openapi3": ">=0.62.0 <1.0.0",
    "@azure-tools/typespec-azure-core": ">=0.48.0 <1.0.0",
    "@azure-tools/typespec-client-generator-core": ">=0.48.3 <1.0.0",
    "@azure-tools/typespec-azure-resource-manager": ">=0.48.0 <1.0.0",
    "@azure-tools/typespec-azure-rulesets": ">=0.48.0 <1.0.0",
    "@typespec/compiler": ">=0.62.0 <1.0.0",
    "@typespec/http": ">=0.62.0 <1.0.0",
    "@typespec/rest": ">=0.62.0 <1.0.0",
    "@typespec/versioning": ">=0.62.0 <1.0.0",
    "@typespec/json-schema": ">=0.62.0 <1.0.0",
=======
    "@typespec/openapi": ">=0.63.0 <1.0.0",
    "@azure-tools/typespec-autorest": ">=0.49.0 <1.0.0",
    "@typespec/openapi3": ">=0.63.0 <1.0.0",
    "@azure-tools/typespec-azure-core": ">=0.49.0 <1.0.0",
    "@azure-tools/typespec-client-generator-core": ">=0.49.0 <1.0.0",
    "@azure-tools/typespec-azure-resource-manager": ">=0.49.0 <1.0.0",
    "@azure-tools/typespec-azure-rulesets": ">=0.49.0 <1.0.0",
    "@typespec/compiler": ">=0.63.0 <1.0.0",
    "@typespec/http": ">=0.63.0 <1.0.0",
    "@typespec/rest": ">=0.63.0 <1.0.0",
    "@typespec/versioning": ">=0.63.0 <1.0.0",
>>>>>>> fd50ff30
    "prettier": "^3.1.0"
  },
  "devDependencies": {
    "ts-node": "^8.5.2",
    "@types/node": "^18.0.0",
    "typescript": "~5.6.2",
    "@types/mocha": "^5.2.7"
  },
  "scripts": {
    "smoke-test": "node --max-old-space-size=4096 ./eng/smoke-test.js",
    "smoke-test:contoso": "node --max-old-space-size=4096 ./eng/smoke-test.js -- contoso",
    "smoke-test:workers": "node ./eng/smoke-test-main.js",
    "build": "echo skip",
    "format": "echo skipped",
    "regen-test-baselines": "npm run smoke-test",
    "check:tree": "node ./eng/check-clean-tree.js"
  },
  "private": true
}<|MERGE_RESOLUTION|>--- conflicted
+++ resolved
@@ -4,20 +4,6 @@
   "type": "module",
   "dependencies": {
     "@azure-tools/typespec-ts": "workspace:^0.35.0",
-<<<<<<< HEAD
-    "@typespec/openapi": ">=0.62.0 <1.0.0",
-    "@azure-tools/typespec-autorest": ">=0.48.0 <1.0.0",
-    "@typespec/openapi3": ">=0.62.0 <1.0.0",
-    "@azure-tools/typespec-azure-core": ">=0.48.0 <1.0.0",
-    "@azure-tools/typespec-client-generator-core": ">=0.48.3 <1.0.0",
-    "@azure-tools/typespec-azure-resource-manager": ">=0.48.0 <1.0.0",
-    "@azure-tools/typespec-azure-rulesets": ">=0.48.0 <1.0.0",
-    "@typespec/compiler": ">=0.62.0 <1.0.0",
-    "@typespec/http": ">=0.62.0 <1.0.0",
-    "@typespec/rest": ">=0.62.0 <1.0.0",
-    "@typespec/versioning": ">=0.62.0 <1.0.0",
-    "@typespec/json-schema": ">=0.62.0 <1.0.0",
-=======
     "@typespec/openapi": ">=0.63.0 <1.0.0",
     "@azure-tools/typespec-autorest": ">=0.49.0 <1.0.0",
     "@typespec/openapi3": ">=0.63.0 <1.0.0",
@@ -29,7 +15,7 @@
     "@typespec/http": ">=0.63.0 <1.0.0",
     "@typespec/rest": ">=0.63.0 <1.0.0",
     "@typespec/versioning": ">=0.63.0 <1.0.0",
->>>>>>> fd50ff30
+    "@typespec/json-schema": ">=0.63.0 <1.0.0",
     "prettier": "^3.1.0"
   },
   "devDependencies": {
