--- conflicted
+++ resolved
@@ -3,22 +3,7 @@
   "version": "1.0.0",
   "type": "module",
   "dependencies": {
-<<<<<<< HEAD
     "@azure-tools/typespec-ts": "workspace:^0.38.0",
-    "@typespec/openapi": ">=0.63.0 <1.0.0",
-    "@azure-tools/typespec-autorest": ">=0.49.0 <1.0.0",
-    "@typespec/openapi3": ">=0.63.0 <1.0.0",
-    "@azure-tools/typespec-azure-core": ">=0.49.0 <1.0.0",
-    "@azure-tools/typespec-client-generator-core": ">=0.49.0 <1.0.0",
-    "@azure-tools/typespec-azure-resource-manager": ">=0.49.0 <1.0.0",
-    "@azure-tools/typespec-azure-rulesets": ">=0.49.0 <1.0.0",
-    "@typespec/compiler": ">=0.63.0 <1.0.0",
-    "@typespec/http": ">=0.63.0 <1.0.0",
-    "@typespec/rest": ">=0.63.0 <1.0.0",
-    "@typespec/versioning": ">=0.63.0 <1.0.0",
-    "@typespec/json-schema": ">=0.63.0 <1.0.0",
-=======
-    "@azure-tools/typespec-ts": "workspace:^0.37.0",
     "@typespec/openapi": ">=0.64.0 <1.0.0",
     "@azure-tools/typespec-autorest": ">=0.50.0 <1.0.0",
     "@typespec/openapi3": ">=0.64.0 <1.0.0",
@@ -31,7 +16,6 @@
     "@typespec/rest": ">=0.64.0 <1.0.0",
     "@typespec/versioning": ">=0.64.0 <1.0.0",
     "@typespec/json-schema": ">=0.64.0 <1.0.0",
->>>>>>> 3edf1766
     "prettier": "^3.1.0"
   },
   "devDependencies": {
