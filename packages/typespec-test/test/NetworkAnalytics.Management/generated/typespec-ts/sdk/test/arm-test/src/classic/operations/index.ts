// Copyright (c) Microsoft Corporation.
// Licensed under the MIT License.

import { NetworkAnalyticsApiContext } from "../../api/networkAnalyticsApiContext.js";
import { list } from "../../api/operations/index.js";
import { OperationsListOptionalParams } from "../../api/options.js";
import { Operation } from "../../models/models.js";
import { PagedAsyncIterableIterator } from "../../static-helpers/pagingHelpers.js";

/** Interface representing a Operations operations. */
export interface OperationsOperations {
  /** List the operations for the provider */
  list: (
    options?: OperationsListOptionalParams,
  ) => PagedAsyncIterableIterator<Operation>;
}

<<<<<<< HEAD
export function getOperations(context: NetworkAnalyticsApiContext) {
=======
function _getOperations(context: NetworkAnalyticsContext) {
>>>>>>> 2fd46a0a
  return {
    list: (options?: OperationsListOptionalParams) => list(context, options),
  };
}

export function getOperationsOperations(
  context: NetworkAnalyticsApiContext,
): OperationsOperations {
  return {
    ..._getOperations(context),
  };
}<|MERGE_RESOLUTION|>--- conflicted
+++ resolved
@@ -15,11 +15,7 @@
   ) => PagedAsyncIterableIterator<Operation>;
 }
 
-<<<<<<< HEAD
-export function getOperations(context: NetworkAnalyticsApiContext) {
-=======
-function _getOperations(context: NetworkAnalyticsContext) {
->>>>>>> 2fd46a0a
+function _getOperations(context: NetworkAnalyticsApiContext) {
   return {
     list: (options?: OperationsListOptionalParams) => list(context, options),
   };
