--- conflicted
+++ resolved
@@ -120,11 +120,7 @@
   ) => PollerLike<OperationState<DataProduct>, DataProduct>;
 }
 
-<<<<<<< HEAD
-export function getDataProducts(context: NetworkAnalyticsApiContext) {
-=======
-function _getDataProducts(context: NetworkAnalyticsContext) {
->>>>>>> 2fd46a0a
+function _getDataProducts(context: NetworkAnalyticsApiContext) {
   return {
     listBySubscription: (
       options?: DataProductsListBySubscriptionOptionalParams,
