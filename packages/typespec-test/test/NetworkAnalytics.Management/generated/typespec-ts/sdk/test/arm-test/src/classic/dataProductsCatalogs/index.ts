--- conflicted
+++ resolved
@@ -33,11 +33,7 @@
   ) => Promise<DataProductsCatalog>;
 }
 
-<<<<<<< HEAD
-export function getDataProductsCatalogs(context: NetworkAnalyticsApiContext) {
-=======
-function _getDataProductsCatalogs(context: NetworkAnalyticsContext) {
->>>>>>> 2fd46a0a
+function _getDataProductsCatalogs(context: NetworkAnalyticsApiContext) {
   return {
     listBySubscription: (
       options?: DataProductsCatalogsListBySubscriptionOptionalParams,
