--- conflicted
+++ resolved
@@ -90,11 +90,7 @@
   ) => PollerLike<OperationState<DataType>, DataType>;
 }
 
-<<<<<<< HEAD
-export function getDataTypes(context: NetworkAnalyticsApiContext) {
-=======
-function _getDataTypes(context: NetworkAnalyticsContext) {
->>>>>>> 2fd46a0a
+function _getDataTypes(context: NetworkAnalyticsApiContext) {
   return {
     listByDataProduct: (
       resourceGroupName: string,
