--- conflicted
+++ resolved
@@ -179,9 +179,6 @@
       dataTypeName: string,
       body: Record<string, any>,
       options?: DataTypesDeleteDataOptionalParams,
-<<<<<<< HEAD
-    ) => deleteData(context, resourceGroupName, dataProductName, dataTypeName, body, options),
-=======
     ) =>
       deleteData(
         context,
@@ -225,15 +222,11 @@
         options,
       );
     },
->>>>>>> bf5a3858
     delete: (
       resourceGroupName: string,
       dataProductName: string,
       dataTypeName: string,
       options?: DataTypesDeleteOptionalParams,
-<<<<<<< HEAD
-    ) => $delete(context, resourceGroupName, dataProductName, dataTypeName, options),
-=======
     ) =>
       $delete(
         context,
@@ -272,16 +265,12 @@
         options,
       );
     },
->>>>>>> bf5a3858
     update: (
       resourceGroupName: string,
       dataProductName: string,
       dataTypeName: string,
       properties: DataTypeUpdate,
       options?: DataTypesUpdateOptionalParams,
-<<<<<<< HEAD
-    ) => update(context, resourceGroupName, dataProductName, dataTypeName, properties, options),
-=======
     ) =>
       update(
         context,
@@ -325,7 +314,6 @@
         options,
       );
     },
->>>>>>> bf5a3858
     get: (
       resourceGroupName: string,
       dataProductName: string,
@@ -338,9 +326,6 @@
       dataTypeName: string,
       resource: DataType,
       options?: DataTypesCreateOptionalParams,
-<<<<<<< HEAD
-    ) => create(context, resourceGroupName, dataProductName, dataTypeName, resource, options),
-=======
     ) =>
       create(
         context,
@@ -384,7 +369,6 @@
         options,
       );
     },
->>>>>>> bf5a3858
   };
 }
 
