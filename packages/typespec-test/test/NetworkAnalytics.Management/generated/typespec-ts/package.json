{
  "name": "@azure/arm-networkanalytics",
  "version": "1.0.0-beta.1",
  "description": "A generated SDK for NetworkAnalyticsClient.",
  "engines": {
    "node": ">=18.0.0"
  },
  "sideEffects": false,
  "autoPublish": false,
  "tshy": {
    "exports": {
      "./package.json": "./package.json",
      ".": "./src/index.ts",
      "./api": "./src/api/index.ts",
      "./models": "./src/models/index.ts",
      "./api/operations": "src/api/operations/index.ts",
      "./api/dataProductsCatalogs": "src/api/dataProductsCatalogs/index.ts",
      "./api/dataTypes": "src/api/dataTypes/index.ts",
      "./api/dataProducts": "src/api/dataProducts/index.ts"
    },
    "dialects": ["esm", "commonjs"],
    "esmDialects": ["browser", "react-native"],
    "selfLink": false
  },
  "type": "module",
  "keywords": ["node", "azure", "cloud", "typescript", "browser", "isomorphic"],
  "author": "Microsoft Corporation",
  "license": "MIT",
  "files": ["dist", "README.md", "LICENSE", "review/*", "CHANGELOG.md"],
  "dependencies": {
    "@azure/core-util": "^1.9.2",
    "@azure-rest/core-client": "^2.1.0",
    "@azure/core-auth": "^1.6.0",
    "@azure/core-rest-pipeline": "^1.5.0",
    "@azure/logger": "^1.0.0",
    "tslib": "^2.6.2",
    "@azure/core-lro": "^3.0.0",
    "@azure/abort-controller": "^2.1.2",
    "@azure/core-paging": "^1.5.0"
  },
  "devDependencies": {
    "dotenv": "^16.0.0",
    "@microsoft/api-extractor": "^7.40.3",
    "@types/node": "^18.0.0",
    "eslint": "^8.55.0",
    "prettier": "^3.2.5",
    "rimraf": "^5.0.5",
    "mkdirp": "^3.0.1",
    "typescript": "~5.5.3",
    "tshy": "^2.0.0",
    "@azure/identity": "^4.2.1",
    "@vitest/browser": "^2.0.5",
    "@vitest/coverage-istanbul": "^2.0.5",
    "playwright": "^1.41.2",
    "vitest": "^2.0.5",
    "@azure-tools/test-credential": "^2.0.0",
    "@azure-tools/test-recorder": "^4.0.0"
  },
  "scripts": {
    "clean": "rimraf --glob dist dist-browser dist-esm test-dist temp types *.tgz *.log",
    "extract-api": "rimraf review && mkdirp ./review && api-extractor run --local",
    "pack": "npm pack 2>&1",
    "lint": "eslint package.json api-extractor.json src",
    "lint:fix": "eslint package.json api-extractor.json src --fix --fix-type [problem,suggestion]",
    "unit-test": "npm run unit-test:node && npm run unit-test:browser",
    "unit-test:browser": "vitest -c vitest.browser.config.ts",
    "unit-test:node": "vitest -c vitest.config.ts",
    "integration-test": "npm run integration-test:node && npm run integration-test:browser",
    "integration-test:browser": "echo skipped",
    "integration-test:node": "echo skipped",
    "check-format": "prettier --list-different --config ../../../.prettierrc.json --ignore-path ../../../.prettierignore \"src/**/*.ts\" \"*.{js,json}\"  \"test/**/*.ts\" \"samples-dev/**/*.ts\"",
    "format": "prettier --write --config ../../../.prettierrc.json --ignore-path ../../../.prettierignore \"src/**/*.ts\" \"*.{js,json}\"  \"test/**/*.ts\" \"samples-dev/**/*.ts\"",
    "test:browser": "npm run clean && npm run build:test && npm run unit-test:browser && npm run integration-test:browser",
    "test:node": "npm run clean && tshy && npm run unit-test:node && npm run integration-test:node",
    "test": "npm run clean && tshy && npm run unit-test:node && npm run unit-test:browser && npm run integration-test",
    "build": "npm run clean && tshy && npm run extract-api"
<<<<<<< HEAD
  }
=======
  },
  "exports": {
    "./package.json": "./package.json",
    ".": {
      "browser": {
        "types": "./dist/browser/index.d.ts",
        "default": "./dist/browser/index.js"
      },
      "react-native": {
        "types": "./dist/react-native/index.d.ts",
        "default": "./dist/react-native/index.js"
      },
      "import": {
        "types": "./dist/esm/index.d.ts",
        "default": "./dist/esm/index.js"
      },
      "require": {
        "types": "./dist/commonjs/index.d.ts",
        "default": "./dist/commonjs/index.js"
      }
    },
    "./api": {
      "browser": {
        "types": "./dist/browser/api/index.d.ts",
        "default": "./dist/browser/api/index.js"
      },
      "react-native": {
        "types": "./dist/react-native/api/index.d.ts",
        "default": "./dist/react-native/api/index.js"
      },
      "import": {
        "types": "./dist/esm/api/index.d.ts",
        "default": "./dist/esm/api/index.js"
      },
      "require": {
        "types": "./dist/commonjs/api/index.d.ts",
        "default": "./dist/commonjs/api/index.js"
      }
    },
    "./models": {
      "browser": {
        "types": "./dist/browser/models/index.d.ts",
        "default": "./dist/browser/models/index.js"
      },
      "react-native": {
        "types": "./dist/react-native/models/index.d.ts",
        "default": "./dist/react-native/models/index.js"
      },
      "import": {
        "types": "./dist/esm/models/index.d.ts",
        "default": "./dist/esm/models/index.js"
      },
      "require": {
        "types": "./dist/commonjs/models/index.d.ts",
        "default": "./dist/commonjs/models/index.js"
      }
    },
    "./api/operations": {
      "browser": {
        "types": "./dist/browser/api/operations/index.d.ts",
        "default": "./dist/browser/api/operations/index.js"
      },
      "react-native": {
        "types": "./dist/react-native/api/operations/index.d.ts",
        "default": "./dist/react-native/api/operations/index.js"
      },
      "import": {
        "types": "./dist/esm/api/operations/index.d.ts",
        "default": "./dist/esm/api/operations/index.js"
      },
      "require": {
        "types": "./dist/commonjs/api/operations/index.d.ts",
        "default": "./dist/commonjs/api/operations/index.js"
      }
    },
    "./api/dataProductsCatalogs": {
      "browser": {
        "types": "./dist/browser/api/dataProductsCatalogs/index.d.ts",
        "default": "./dist/browser/api/dataProductsCatalogs/index.js"
      },
      "react-native": {
        "types": "./dist/react-native/api/dataProductsCatalogs/index.d.ts",
        "default": "./dist/react-native/api/dataProductsCatalogs/index.js"
      },
      "import": {
        "types": "./dist/esm/api/dataProductsCatalogs/index.d.ts",
        "default": "./dist/esm/api/dataProductsCatalogs/index.js"
      },
      "require": {
        "types": "./dist/commonjs/api/dataProductsCatalogs/index.d.ts",
        "default": "./dist/commonjs/api/dataProductsCatalogs/index.js"
      }
    },
    "./api/dataTypes": {
      "browser": {
        "types": "./dist/browser/api/dataTypes/index.d.ts",
        "default": "./dist/browser/api/dataTypes/index.js"
      },
      "react-native": {
        "types": "./dist/react-native/api/dataTypes/index.d.ts",
        "default": "./dist/react-native/api/dataTypes/index.js"
      },
      "import": {
        "types": "./dist/esm/api/dataTypes/index.d.ts",
        "default": "./dist/esm/api/dataTypes/index.js"
      },
      "require": {
        "types": "./dist/commonjs/api/dataTypes/index.d.ts",
        "default": "./dist/commonjs/api/dataTypes/index.js"
      }
    },
    "./api/dataProducts": {
      "browser": {
        "types": "./dist/browser/api/dataProducts/index.d.ts",
        "default": "./dist/browser/api/dataProducts/index.js"
      },
      "react-native": {
        "types": "./dist/react-native/api/dataProducts/index.d.ts",
        "default": "./dist/react-native/api/dataProducts/index.js"
      },
      "import": {
        "types": "./dist/esm/api/dataProducts/index.d.ts",
        "default": "./dist/esm/api/dataProducts/index.js"
      },
      "require": {
        "types": "./dist/commonjs/api/dataProducts/index.d.ts",
        "default": "./dist/commonjs/api/dataProducts/index.js"
      }
    }
  },
  "main": "./dist/commonjs/index.js",
  "types": "./dist/commonjs/index.d.ts",
  "module": "./dist/esm/index.js"
>>>>>>> 5d93818e
}<|MERGE_RESOLUTION|>--- conflicted
+++ resolved
@@ -13,20 +13,39 @@
       ".": "./src/index.ts",
       "./api": "./src/api/index.ts",
       "./models": "./src/models/index.ts",
-      "./api/operations": "src/api/operations/index.ts",
-      "./api/dataProductsCatalogs": "src/api/dataProductsCatalogs/index.ts",
-      "./api/dataTypes": "src/api/dataTypes/index.ts",
-      "./api/dataProducts": "src/api/dataProducts/index.ts"
-    },
-    "dialects": ["esm", "commonjs"],
-    "esmDialects": ["browser", "react-native"],
+      "./api/operations": "./src/api/operations/index.ts",
+      "./api/dataProductsCatalogs": "./src/api/dataProductsCatalogs/index.ts",
+      "./api/dataTypes": "./src/api/dataTypes/index.ts",
+      "./api/dataProducts": "./src/api/dataProducts/index.ts"
+    },
+    "dialects": [
+      "esm",
+      "commonjs"
+    ],
+    "esmDialects": [
+      "browser",
+      "react-native"
+    ],
     "selfLink": false
   },
   "type": "module",
-  "keywords": ["node", "azure", "cloud", "typescript", "browser", "isomorphic"],
+  "keywords": [
+    "node",
+    "azure",
+    "cloud",
+    "typescript",
+    "browser",
+    "isomorphic"
+  ],
   "author": "Microsoft Corporation",
   "license": "MIT",
-  "files": ["dist", "README.md", "LICENSE", "review/*", "CHANGELOG.md"],
+  "files": [
+    "dist",
+    "README.md",
+    "LICENSE",
+    "review/*",
+    "CHANGELOG.md"
+  ],
   "dependencies": {
     "@azure/core-util": "^1.9.2",
     "@azure-rest/core-client": "^2.1.0",
@@ -74,9 +93,6 @@
     "test:node": "npm run clean && tshy && npm run unit-test:node && npm run integration-test:node",
     "test": "npm run clean && tshy && npm run unit-test:node && npm run unit-test:browser && npm run integration-test",
     "build": "npm run clean && tshy && npm run extract-api"
-<<<<<<< HEAD
-  }
-=======
   },
   "exports": {
     "./package.json": "./package.json",
@@ -210,5 +226,4 @@
   "main": "./dist/commonjs/index.js",
   "types": "./dist/commonjs/index.d.ts",
   "module": "./dist/esm/index.js"
->>>>>>> 5d93818e
 }