--- conflicted
+++ resolved
@@ -1,7 +1,6 @@
 // Copyright (c) Microsoft Corporation.
 // Licensed under the MIT license.
 
-<<<<<<< HEAD
 import { serializeRecord } from "../helpers/serializerHelpers.js";
 import {
   TrackedResource as TrackedResourceRest,
@@ -29,9 +28,6 @@
 } from "../rest/index.js";
 
 /** Common properties for all Azure Resource Manager resources. */
-=======
-/** Common fields that are returned in the response for all Azure Resource Manager resources */
->>>>>>> f409a930
 export interface Resource {
   /** Fully qualified resource ID for the resource. Ex - /subscriptions/{subscriptionId}/resourceGroups/{resourceGroupName}/providers/{resourceProviderNamespace}/{resourceType}/{resourceName} */
   readonly id?: string;
@@ -78,7 +74,7 @@
 }
 
 export function trackedResourceSerializer(
-  item: TrackedResource,
+  item: TrackedResource
 ): TrackedResourceRest {
   return {
     location: item["location"],
@@ -152,7 +148,7 @@
 }
 
 export function dataProductPropertiesSerializer(
-  item: DataProductProperties,
+  item: DataProductProperties
 ): DataProductPropertiesRest {
   return {
     publisher: item["publisher"],
@@ -175,7 +171,7 @@
     managedResourceGroupConfiguration: !item.managedResourceGroupConfiguration
       ? item.managedResourceGroupConfiguration
       : managedResourceGroupConfigurationSerializer(
-          item.managedResourceGroupConfiguration,
+          item.managedResourceGroupConfiguration
         ),
     currentMinorVersion: item["currentMinorVersion"],
   };
@@ -213,7 +209,7 @@
 }
 
 export function encryptionKeyDetailsSerializer(
-  item: EncryptionKeyDetails,
+  item: EncryptionKeyDetails
 ): EncryptionKeyDetailsRest {
   return {
     keyVaultUri: item["keyVaultUri"],
@@ -235,11 +231,11 @@
 }
 
 export function dataProductNetworkAclsSerializer(
-  item: DataProductNetworkAcls,
+  item: DataProductNetworkAcls
 ): DataProductNetworkAclsRest {
   return {
     virtualNetworkRule: item["virtualNetworkRule"].map(
-      virtualNetworkRuleSerializer,
+      virtualNetworkRuleSerializer
     ),
     ipRules: item["ipRules"].map(iPRulesSerializer),
     allowedQueryIpRangeList: item["allowedQueryIpRangeList"],
@@ -258,7 +254,7 @@
 }
 
 export function virtualNetworkRuleSerializer(
-  item: VirtualNetworkRule,
+  item: VirtualNetworkRule
 ): VirtualNetworkRuleRest {
   return {
     id: item["id"],
@@ -299,7 +295,7 @@
 }
 
 export function managedResourceGroupConfigurationSerializer(
-  item: ManagedResourceGroupConfiguration,
+  item: ManagedResourceGroupConfiguration
 ): ManagedResourceGroupConfigurationRest {
   return {
     name: item["name"],
@@ -335,9 +331,8 @@
   userAssignedIdentities?: Record<string, UserAssignedIdentity>;
 }
 
-<<<<<<< HEAD
 export function managedServiceIdentitySerializer(
-  item: ManagedServiceIdentity,
+  item: ManagedServiceIdentity
 ): ManagedServiceIdentityRest {
   return {
     type: item["type"],
@@ -345,15 +340,12 @@
       ? item.userAssignedIdentities
       : (serializeRecord(
           item.userAssignedIdentities as any,
-          userAssignedIdentitySerializer,
+          userAssignedIdentitySerializer
         ) as any),
   };
 }
 
 /** The kind of managed identity assigned to this resource. */
-=======
-/** Type of managed service identity (where both SystemAssigned and UserAssigned types are allowed). */
->>>>>>> f409a930
 export type ManagedServiceIdentityType = string;
 
 export enum KnownManagedServiceIdentityType {
@@ -371,9 +363,8 @@
   readonly clientId?: string;
 }
 
-<<<<<<< HEAD
 export function userAssignedIdentitySerializer(
-  item: UserAssignedIdentity,
+  item: UserAssignedIdentity
 ): UserAssignedIdentityRest {
   return {
     clientId: item["clientId"],
@@ -386,15 +377,13 @@
   extends Record<string, UserAssignedIdentity> {}
 
 export function userAssignedIdentitiesSerializer(
-  item: UserAssignedIdentities,
+  item: UserAssignedIdentities
 ): UserAssignedIdentitiesRest {
   return {
     ...item,
   };
 }
 
-=======
->>>>>>> f409a930
 /** Common error response for all Azure Resource Manager APIs to return error details for failed operations. */
 export interface ErrorResponse {
   /** The error object. */
@@ -433,7 +422,7 @@
 }
 
 export function dataProductUpdateSerializer(
-  item: DataProductUpdate,
+  item: DataProductUpdate
 ): DataProductUpdateRest {
   return {
     identity: !item.identity
@@ -460,9 +449,8 @@
   currentMinorVersion?: string;
 }
 
-<<<<<<< HEAD
 export function dataProductUpdatePropertiesSerializer(
-  item: DataProductUpdateProperties,
+  item: DataProductUpdateProperties
 ): DataProductUpdatePropertiesRest {
   return {
     owners: item["owners"],
@@ -498,8 +486,6 @@
   Canceled = "Canceled",
 }
 
-=======
->>>>>>> f409a930
 /** The details for storage account sas creation. */
 export interface AccountSas {
   /** Sas token start timestamp. */
@@ -553,7 +539,7 @@
 }
 
 export function roleAssignmentCommonPropertiesSerializer(
-  item: RoleAssignmentCommonProperties,
+  item: RoleAssignmentCommonProperties
 ): RoleAssignmentCommonPropertiesRest {
   return {
     roleId: item["roleId"],
@@ -592,7 +578,7 @@
 }
 
 export function roleAssignmentDetailSerializer(
-  item: RoleAssignmentDetail,
+  item: RoleAssignmentDetail
 ): RoleAssignmentDetailRest {
   return {
     roleId: item["roleId"],
@@ -657,7 +643,7 @@
 }
 
 export function dataTypePropertiesSerializer(
-  item: DataTypeProperties,
+  item: DataTypeProperties
 ): DataTypePropertiesRest {
   return {
     state: item["state"],
@@ -681,7 +667,7 @@
 }
 
 export function dataTypeUpdateSerializer(
-  item: DataTypeUpdate,
+  item: DataTypeUpdate
 ): DataTypeUpdateRest {
   return {
     properties: !item.properties
@@ -703,7 +689,7 @@
 }
 
 export function dataTypeUpdatePropertiesSerializer(
-  item: DataTypeUpdateProperties,
+  item: DataTypeUpdateProperties
 ): DataTypeUpdatePropertiesRest {
   return {
     state: item["state"],
