// Copyright (c) Microsoft Corporation.
// Licensed under the MIT License.

/** The data product resource. */
export interface DataProduct extends TrackedResource {
  /** The resource-specific properties for this resource. */
  properties?: DataProductProperties;
  /** The managed service identities assigned to this resource. */
  identity?: ManagedServiceIdentityV4;
}

export function dataProductSerializer(item: DataProduct): any {
  return {
    tags: item["tags"],
    location: item["location"],
    properties: !item["properties"]
      ? item["properties"]
      : dataProductPropertiesSerializer(item["properties"]),
    identity: !item["identity"]
      ? item["identity"]
      : managedServiceIdentityV4Serializer(item["identity"]),
  };
}

export function dataProductDeserializer(item: any): DataProduct {
  return {
    tags: item["tags"],
    location: item["location"],
    id: item["id"],
    name: item["name"],
    type: item["type"],
    systemData: !item["systemData"]
      ? item["systemData"]
      : systemDataDeserializer(item["systemData"]),
    properties: !item["properties"]
      ? item["properties"]
      : dataProductPropertiesDeserializer(item["properties"]),
    identity: !item["identity"]
      ? item["identity"]
      : managedServiceIdentityV4Deserializer(item["identity"]),
  };
}

/** The data product properties. */
export interface DataProductProperties {
  /** The resource GUID property of the data product resource. */
  readonly resourceGuid?: string;
  /** Latest provisioning state  of data product. */
  readonly provisioningState?: ProvisioningState;
  /** Data product publisher name. */
  publisher: string;
  /** Product name of data product. */
  product: string;
  /** Major version of data product. */
  majorVersion: string;
  /** List of name or email associated with data product resource deployment. */
  owners?: string[];
  /** Flag to enable or disable redundancy for data product. */
  redundancy?: ControlState;
  /** Purview account url for data product to connect to. */
  purviewAccount?: string;
  /** Purview collection url for data product to connect to. */
  purviewCollection?: string;
  /** Flag to enable or disable private link for data product resource. */
  privateLinksEnabled?: ControlState;
  /** Flag to enable or disable public access of data product resource. */
  publicNetworkAccess?: ControlState;
  /** Flag to enable customer managed key encryption for data product. */
  customerManagedKeyEncryptionEnabled?: ControlState;
  /** Customer managed encryption key details for data product. */
  customerEncryptionKey?: EncryptionKeyDetails;
  /** Network rule set for data product. */
  networkacls?: DataProductNetworkAcls;
  /** Managed resource group configuration. */
  managedResourceGroupConfiguration?: ManagedResourceGroupConfiguration;
  /** List of available minor versions of the data product resource. */
  readonly availableMinorVersions?: string[];
  /** Current configured minor version of the data product resource. */
  currentMinorVersion?: string;
  /** Documentation link for the data product based on definition file. */
  readonly documentation?: string;
  /** Resource links which exposed to the customer to query the data. */
  readonly consumptionEndpoints?: ConsumptionEndpointsProperties;
  /** Key vault url. */
  readonly keyVaultUrl?: string;
}

export function dataProductPropertiesSerializer(
  item: DataProductProperties,
): any {
  return {
    publisher: item["publisher"],
    product: item["product"],
    majorVersion: item["majorVersion"],
    owners: !item["owners"]
      ? item["owners"]
      : item["owners"].map((p: any) => {
          return p;
        }),
    redundancy: item["redundancy"],
    purviewAccount: item["purviewAccount"],
    purviewCollection: item["purviewCollection"],
    privateLinksEnabled: item["privateLinksEnabled"],
    publicNetworkAccess: item["publicNetworkAccess"],
    customerManagedKeyEncryptionEnabled:
      item["customerManagedKeyEncryptionEnabled"],
    customerEncryptionKey: !item["customerEncryptionKey"]
      ? item["customerEncryptionKey"]
      : encryptionKeyDetailsSerializer(item["customerEncryptionKey"]),
    networkacls: !item["networkacls"]
      ? item["networkacls"]
      : dataProductNetworkAclsSerializer(item["networkacls"]),
    managedResourceGroupConfiguration: !item[
      "managedResourceGroupConfiguration"
    ]
      ? item["managedResourceGroupConfiguration"]
      : managedResourceGroupConfigurationSerializer(
          item["managedResourceGroupConfiguration"],
        ),
    currentMinorVersion: item["currentMinorVersion"],
  };
}

export function dataProductPropertiesDeserializer(
  item: any,
): DataProductProperties {
  return {
    resourceGuid: item["resourceGuid"],
    provisioningState: item["provisioningState"],
    publisher: item["publisher"],
    product: item["product"],
    majorVersion: item["majorVersion"],
    owners: !item["owners"]
      ? item["owners"]
      : item["owners"].map((p: any) => {
          return p;
        }),
    redundancy: item["redundancy"],
    purviewAccount: item["purviewAccount"],
    purviewCollection: item["purviewCollection"],
    privateLinksEnabled: item["privateLinksEnabled"],
    publicNetworkAccess: item["publicNetworkAccess"],
    customerManagedKeyEncryptionEnabled:
      item["customerManagedKeyEncryptionEnabled"],
    customerEncryptionKey: !item["customerEncryptionKey"]
      ? item["customerEncryptionKey"]
      : encryptionKeyDetailsDeserializer(item["customerEncryptionKey"]),
    networkacls: !item["networkacls"]
      ? item["networkacls"]
      : dataProductNetworkAclsDeserializer(item["networkacls"]),
    managedResourceGroupConfiguration: !item[
      "managedResourceGroupConfiguration"
    ]
      ? item["managedResourceGroupConfiguration"]
      : managedResourceGroupConfigurationDeserializer(
          item["managedResourceGroupConfiguration"],
        ),
    availableMinorVersions: !item["availableMinorVersions"]
      ? item["availableMinorVersions"]
      : item["availableMinorVersions"].map((p: any) => {
          return p;
        }),
    currentMinorVersion: item["currentMinorVersion"],
    documentation: item["documentation"],
    consumptionEndpoints: !item["consumptionEndpoints"]
      ? item["consumptionEndpoints"]
      : consumptionEndpointsPropertiesDeserializer(
          item["consumptionEndpoints"],
        ),
    keyVaultUrl: item["keyVaultUrl"],
  };
}

/** The status of the current operation. */
export enum KnownProvisioningState {
  /** Represents a succeeded operation. */
  Succeeded = "Succeeded",
  /** Represents a failed operation. */
  Failed = "Failed",
  /** Represents a canceled operation. */
  Canceled = "Canceled",
  /** Represents a pending operation. */
  Provisioning = "Provisioning",
  /** Represents a pending operation. */
  Updating = "Updating",
  /** Represents an operation under deletion. */
  Deleting = "Deleting",
  /** Represents an accepted operation. */
  Accepted = "Accepted",
}

/**
 * The status of the current operation. \
 * {@link KnownProvisioningState} can be used interchangeably with ProvisioningState,
 *  this enum contains the known values that the service supports.
 * ### Known values supported by the service
 * **Succeeded**: Represents a succeeded operation. \
 * **Failed**: Represents a failed operation. \
 * **Canceled**: Represents a canceled operation. \
 * **Provisioning**: Represents a pending operation. \
 * **Updating**: Represents a pending operation. \
 * **Deleting**: Represents an operation under deletion. \
 * **Accepted**: Represents an accepted operation.
 */
export type ProvisioningState = string;

/** The data type state */
export enum KnownControlState {
  /** Field to enable a setting. */
  Enabled = "Enabled",
  /** Field to disable a setting. */
  Disabled = "Disabled",
}

/**
 * The data type state \
 * {@link KnownControlState} can be used interchangeably with ControlState,
 *  this enum contains the known values that the service supports.
 * ### Known values supported by the service
 * **Enabled**: Field to enable a setting. \
 * **Disabled**: Field to disable a setting.
 */
export type ControlState = string;

/** Encryption key details. */
export interface EncryptionKeyDetails {
  /** The Uri of the key vault. */
  keyVaultUri: string;
  /** The name of the key vault key. */
  keyName: string;
  /** The version of the key vault key. */
  keyVersion: string;
}

export function encryptionKeyDetailsSerializer(
  item: EncryptionKeyDetails,
): any {
  return {
    keyVaultUri: item["keyVaultUri"],
    keyName: item["keyName"],
    keyVersion: item["keyVersion"],
  };
}

export function encryptionKeyDetailsDeserializer(
  item: any,
): EncryptionKeyDetails {
  return {
    keyVaultUri: item["keyVaultUri"],
    keyName: item["keyName"],
    keyVersion: item["keyVersion"],
  };
}

/** Data Product Network rule set */
export interface DataProductNetworkAcls {
  /** Virtual Network Rule */
  virtualNetworkRule: VirtualNetworkRule[];
  /** IP rule with specific IP or IP range in CIDR format. */
  ipRules: IPRules[];
  /** The list of query ips in the format of CIDR allowed to connect to query/visualization endpoint. */
  allowedQueryIpRangeList: string[];
  /** Default Action */
  defaultAction: DefaultAction;
}

export function dataProductNetworkAclsSerializer(
  item: DataProductNetworkAcls,
): any {
  return {
    virtualNetworkRule: virtualNetworkRuleArraySerializer(
      item["virtualNetworkRule"],
    ),
    ipRules: iPRulesArraySerializer(item["ipRules"]),
    allowedQueryIpRangeList: item["allowedQueryIpRangeList"].map((p: any) => {
      return p;
    }),
    defaultAction: item["defaultAction"],
  };
}

export function dataProductNetworkAclsDeserializer(
  item: any,
): DataProductNetworkAcls {
  return {
    virtualNetworkRule: virtualNetworkRuleArrayDeserializer(
      item["virtualNetworkRule"],
    ),
    ipRules: iPRulesArrayDeserializer(item["ipRules"]),
    allowedQueryIpRangeList: item["allowedQueryIpRangeList"].map((p: any) => {
      return p;
    }),
    defaultAction: item["defaultAction"],
  };
}

export function virtualNetworkRuleArraySerializer(
  result: Array<VirtualNetworkRule>,
): any[] {
  return result.map((item) => {
    return virtualNetworkRuleSerializer(item);
  });
}

export function virtualNetworkRuleArrayDeserializer(
  result: Array<VirtualNetworkRule>,
): any[] {
  return result.map((item) => {
    return virtualNetworkRuleDeserializer(item);
  });
}

/** Virtual Network Rule */
export interface VirtualNetworkRule {
  /** Resource ID of a subnet */
  id: string;
  /** The action of virtual network rule. */
  action?: string;
  /** Gets the state of virtual network rule. */
  state?: string;
}

export function virtualNetworkRuleSerializer(item: VirtualNetworkRule): any {
  return { id: item["id"], action: item["action"], state: item["state"] };
}

export function virtualNetworkRuleDeserializer(item: any): VirtualNetworkRule {
  return {
    id: item["id"],
    action: item["action"],
    state: item["state"],
  };
}

export function iPRulesArraySerializer(result: Array<IPRules>): any[] {
  return result.map((item) => {
    return iPRulesSerializer(item);
  });
}

export function iPRulesArrayDeserializer(result: Array<IPRules>): any[] {
  return result.map((item) => {
    return iPRulesDeserializer(item);
  });
}

/** IP rule with specific IP or IP range in CIDR format. */
export interface IPRules {
  /** IP Rules Value */
  value?: string;
  /** The action of virtual network rule. */
  action: string;
}

export function iPRulesSerializer(item: IPRules): any {
  return { value: item["value"], action: item["action"] };
}

export function iPRulesDeserializer(item: any): IPRules {
  return {
    value: item["value"],
    action: item["action"],
  };
}

/** Specifies the default action of allow or deny when no other rules match. */
export enum KnownDefaultAction {
  /** Represents allow action. */
  Allow = "Allow",
  /** Represents deny action. */
  Deny = "Deny",
}

/**
 * Specifies the default action of allow or deny when no other rules match. \
 * {@link KnownDefaultAction} can be used interchangeably with DefaultAction,
 *  this enum contains the known values that the service supports.
 * ### Known values supported by the service
 * **Allow**: Represents allow action. \
 * **Deny**: Represents deny action.
 */
export type DefaultAction = string;

/** ManagedResourceGroup related properties */
export interface ManagedResourceGroupConfiguration {
  /** Name of managed resource group */
  name: string;
  /** Managed Resource Group location */
  location: string;
}

export function managedResourceGroupConfigurationSerializer(
  item: ManagedResourceGroupConfiguration,
): any {
  return { name: item["name"], location: item["location"] };
}

export function managedResourceGroupConfigurationDeserializer(
  item: any,
): ManagedResourceGroupConfiguration {
  return {
    name: item["name"],
    location: item["location"],
  };
}

/** Details of Consumption Properties */
export interface ConsumptionEndpointsProperties {
  /** Ingestion url to upload the data. */
  readonly ingestionUrl?: string;
  /** Resource Id of ingestion endpoint. */
  readonly ingestionResourceId?: string;
  /** Url to consume file type. */
  readonly fileAccessUrl?: string;
  /** Resource Id of file access endpoint. */
  readonly fileAccessResourceId?: string;
  /** Url to consume the processed data. */
  readonly queryUrl?: string;
  /** Resource Id of query endpoint. */
  readonly queryResourceId?: string;
}

export function consumptionEndpointsPropertiesDeserializer(
  item: any,
): ConsumptionEndpointsProperties {
  return {
    ingestionUrl: item["ingestionUrl"],
    ingestionResourceId: item["ingestionResourceId"],
    fileAccessUrl: item["fileAccessUrl"],
    fileAccessResourceId: item["fileAccessResourceId"],
    queryUrl: item["queryUrl"],
    queryResourceId: item["queryResourceId"],
  };
}

/** Managed service identity (system assigned and/or user assigned identities) */
export interface ManagedServiceIdentityV4 {
  /** The service principal ID of the system assigned identity. This property will only be provided for a system assigned identity. */
  readonly principalId?: string;
  /** The tenant ID of the system assigned identity. This property will only be provided for a system assigned identity. */
  readonly tenantId?: string;
  /** The type of managed identity assigned to this resource. */
  type: ManagedServiceIdentityType;
  /** The identities assigned to this resource by the user. */
  userAssignedIdentities?: Record<string, UserAssignedIdentity>;
}

export function managedServiceIdentityV4Serializer(
  item: ManagedServiceIdentityV4,
): any {
  return {
    type: item["type"],
    userAssignedIdentities: !item["userAssignedIdentities"]
      ? item["userAssignedIdentities"]
      : userAssignedIdentityRecordSerializer(item["userAssignedIdentities"]),
  };
}

export function managedServiceIdentityV4Deserializer(
  item: any,
): ManagedServiceIdentityV4 {
  return {
    principalId: item["principalId"],
    tenantId: item["tenantId"],
    type: item["type"],
    userAssignedIdentities: !item["userAssignedIdentities"]
      ? item["userAssignedIdentities"]
      : userAssignedIdentityRecordDeserializer(item["userAssignedIdentities"]),
  };
}

/** Type of managed service identity (where both SystemAssigned and UserAssigned types are allowed). */
export enum KnownManagedServiceIdentityType {
  /** No managed identity. */
  None = "None",
  /** System assigned managed identity. */
  SystemAssigned = "SystemAssigned",
  /** User assigned managed identity. */
  UserAssigned = "UserAssigned",
  /** System and user assigned managed identity. */
  SystemAndUserAssigned = "SystemAssigned, UserAssigned",
}

/**
 * Type of managed service identity (where both SystemAssigned and UserAssigned types are allowed). \
 * {@link KnownManagedServiceIdentityType} can be used interchangeably with ManagedServiceIdentityType,
 *  this enum contains the known values that the service supports.
 * ### Known values supported by the service
 * **None**: No managed identity. \
 * **SystemAssigned**: System assigned managed identity. \
 * **UserAssigned**: User assigned managed identity. \
 * **SystemAssigned, UserAssigned**: System and user assigned managed identity.
 */
export type ManagedServiceIdentityType = string;

export function userAssignedIdentityRecordSerializer(
  item: Record<string, UserAssignedIdentity>,
): Record<string, any> {
  const result: Record<string, any> = {};
  Object.keys(item).map((key) => {
    result[key] = !item[key]
      ? item[key]
      : userAssignedIdentitySerializer(item[key]);
  });
  return result;
}

export function userAssignedIdentityRecordDeserializer(
  item: Record<string, any>,
): Record<string, UserAssignedIdentity> {
  const result: Record<string, any> = {};
  Object.keys(item).map((key) => {
    result[key] = !item[key]
      ? item[key]
      : userAssignedIdentityDeserializer(item[key]);
  });
  return result;
}

/** User assigned identity properties */
export interface UserAssignedIdentity {
  /** The principal ID of the assigned identity. */
  readonly principalId?: string;
  /** The client ID of the assigned identity. */
  readonly clientId?: string;
}

export function userAssignedIdentitySerializer(
  item: UserAssignedIdentity,
): any {
  return item;
}

export function userAssignedIdentityDeserializer(
  item: any,
): UserAssignedIdentity {
  return {
    principalId: item["principalId"],
    clientId: item["clientId"],
  };
}

/** The resource model definition for an Azure Resource Manager tracked top level resource which has 'tags' and a 'location' */
export interface TrackedResource extends Resource {
  /** Resource tags. */
  tags?: Record<string, string>;
  /** The geo-location where the resource lives */
  location: string;
}

export function trackedResourceSerializer(item: TrackedResource): any {
  return { tags: item["tags"], location: item["location"] };
}

export function trackedResourceDeserializer(item: any): TrackedResource {
  return {
    id: item["id"],
    name: item["name"],
    type: item["type"],
    systemData: !item["systemData"]
      ? item["systemData"]
      : systemDataDeserializer(item["systemData"]),
    tags: item["tags"],
    location: item["location"],
  };
}

/** Common fields that are returned in the response for all Azure Resource Manager resources */
export interface Resource {
  /** Fully qualified resource ID for the resource. Ex - /subscriptions/{subscriptionId}/resourceGroups/{resourceGroupName}/providers/{resourceProviderNamespace}/{resourceType}/{resourceName} */
  readonly id?: string;
  /** The name of the resource */
  readonly name?: string;
  /** The type of the resource. E.g. "Microsoft.Compute/virtualMachines" or "Microsoft.Storage/storageAccounts" */
  readonly type?: string;
  /** Azure Resource Manager metadata containing createdBy and modifiedBy information. */
  readonly systemData?: SystemData;
}

export function resourceSerializer(item: Resource): any {
  return item;
}

export function resourceDeserializer(item: any): Resource {
  return {
    id: item["id"],
    name: item["name"],
    type: item["type"],
    systemData: !item["systemData"]
      ? item["systemData"]
      : systemDataDeserializer(item["systemData"]),
  };
}

/** Metadata pertaining to creation and last modification of the resource. */
export interface SystemData {
  /** The identity that created the resource. */
  createdBy?: string;
  /** The type of identity that created the resource. */
  createdByType?: CreatedByType;
  /** The timestamp of resource creation (UTC). */
  createdAt?: Date;
  /** The identity that last modified the resource. */
  lastModifiedBy?: string;
  /** The type of identity that last modified the resource. */
  lastModifiedByType?: CreatedByType;
  /** The timestamp of resource last modification (UTC) */
  lastModifiedAt?: Date;
}

export function systemDataDeserializer(item: any): SystemData {
  return {
    createdBy: item["createdBy"],
    createdByType: item["createdByType"],
    createdAt: !item["createdAt"]
      ? item["createdAt"]
      : new Date(item["createdAt"]),
    lastModifiedBy: item["lastModifiedBy"],
    lastModifiedByType: item["lastModifiedByType"],
    lastModifiedAt: !item["lastModifiedAt"]
      ? item["lastModifiedAt"]
      : new Date(item["lastModifiedAt"]),
  };
}

/** The kind of entity that created the resource. */
export enum KnownCreatedByType {
  /** The entity was created by a user. */
  User = "User",
  /** The entity was created by an application. */
  Application = "Application",
  /** The entity was created by a managed identity. */
  ManagedIdentity = "ManagedIdentity",
  /** The entity was created by a key. */
  Key = "Key",
}

/**
 * The kind of entity that created the resource. \
 * {@link KnowncreatedByType} can be used interchangeably with createdByType,
 *  this enum contains the known values that the service supports.
 * ### Known values supported by the service
 * **User**: The entity was created by a user. \
 * **Application**: The entity was created by an application. \
 * **ManagedIdentity**: The entity was created by a managed identity. \
 * **Key**: The entity was created by a key.
 */
export type CreatedByType = string;

/** Common error response for all Azure Resource Manager APIs to return error details for failed operations. */
export interface ErrorResponse {
  /** The error object. */
  error?: ErrorDetail;
}

export function errorResponseDeserializer(item: any): ErrorResponse {
  return {
    error: !item["error"]
      ? item["error"]
      : errorDetailDeserializer(item["error"]),
  };
}

/** The error detail. */
export interface ErrorDetail {
  /** The error code. */
  readonly code?: string;
  /** The error message. */
  readonly message?: string;
  /** The error target. */
  readonly target?: string;
  /** The error details. */
  readonly details?: ErrorDetail[];
  /** The error additional info. */
  readonly additionalInfo?: ErrorAdditionalInfo[];
}

export function errorDetailDeserializer(item: any): ErrorDetail {
  return {
    code: item["code"],
    message: item["message"],
    target: item["target"],
    details: !item["details"]
      ? item["details"]
      : errorDetailArrayDeserializer(item["details"]),
    additionalInfo: !item["additionalInfo"]
      ? item["additionalInfo"]
      : errorAdditionalInfoArrayDeserializer(item["additionalInfo"]),
  };
}

export function errorDetailArrayDeserializer(
  result: Array<ErrorDetail>,
): any[] {
  return result.map((item) => {
    return errorDetailDeserializer(item);
  });
}

export function errorAdditionalInfoArrayDeserializer(
  result: Array<ErrorAdditionalInfo>,
): any[] {
  return result.map((item) => {
    return errorAdditionalInfoDeserializer(item);
  });
}

/** The resource management error additional info. */
export interface ErrorAdditionalInfo {
  /** The additional info type. */
  readonly type?: string;
  /** The additional info. */
  readonly info?: Record<string, any>;
}

export function errorAdditionalInfoDeserializer(
  item: any,
): ErrorAdditionalInfo {
  return {
    type: item["type"],
    info: !item["info"]
      ? item["info"]
      : _errorAdditionalInfoInfoDeserializer(item["info"]),
  };
}

/** model interface _ErrorAdditionalInfoInfo */
export interface _ErrorAdditionalInfoInfo {}

export function _errorAdditionalInfoInfoDeserializer(
  item: any,
): _ErrorAdditionalInfoInfo {
  return item;
}

/** The type used for update operations of the DataProduct. */
export interface DataProductUpdate {
  /** The managed service identities assigned to this resource. */
  identity?: ManagedServiceIdentityV4;
  /** Resource tags. */
  tags?: Record<string, string>;
  /** The resource-specific properties for this resource. */
  properties?: DataProductUpdateProperties;
}

export function dataProductUpdateSerializer(item: DataProductUpdate): any {
  return {
    identity: !item["identity"]
      ? item["identity"]
      : managedServiceIdentityV4Serializer(item["identity"]),
    tags: item["tags"],
    properties: !item["properties"]
      ? item["properties"]
      : dataProductUpdatePropertiesSerializer(item["properties"]),
  };
}

/** The updatable properties of the DataProduct. */
export interface DataProductUpdateProperties {
  /** List of name or email associated with data product resource deployment. */
  owners?: string[];
  /** Purview account url for data product to connect to. */
  purviewAccount?: string;
  /** Purview collection url for data product to connect to. */
  purviewCollection?: string;
  /** Flag to enable or disable private link for data product resource. */
  privateLinksEnabled?: ControlState;
  /** Current configured minor version of the data product resource. */
  currentMinorVersion?: string;
}

export function dataProductUpdatePropertiesSerializer(
  item: DataProductUpdateProperties,
): any {
  return {
    owners: !item["owners"]
      ? item["owners"]
      : item["owners"].map((p: any) => {
          return p;
        }),
    purviewAccount: item["purviewAccount"],
    purviewCollection: item["purviewCollection"],
    privateLinksEnabled: item["privateLinksEnabled"],
    currentMinorVersion: item["currentMinorVersion"],
  };
}

/** The details for storage account sas creation. */
export interface AccountSas {
  /** Sas token start timestamp. */
  startTimeStamp: Date;
  /** Sas token expiry timestamp. */
  expiryTimeStamp: Date;
  /** Ip Address */
  ipAddress: string;
}

export function accountSasSerializer(item: AccountSas): any {
  return {
    startTimeStamp: item["startTimeStamp"].toISOString(),
    expiryTimeStamp: item["expiryTimeStamp"].toISOString(),
    ipAddress: item["ipAddress"],
  };
}

/** Details of storage account sas token . */
export interface AccountSasToken {
  /** Field to specify storage account sas token. */
  storageAccountSasToken: string;
}

export function accountSasTokenDeserializer(item: any): AccountSasToken {
  return {
    storageAccountSasToken: item["storageAccountSasToken"],
  };
}

/** Details for KeyVault. */
export interface KeyVaultInfo {
  /** key vault url. */
  keyVaultUrl: string;
}

export function keyVaultInfoSerializer(item: KeyVaultInfo): any {
  return { keyVaultUrl: item["keyVaultUrl"] };
}

/** The details for role assignment common properties. */
export interface RoleAssignmentCommonProperties {
  /** Role Id of the Built-In Role */
  roleId: string;
  /** Object ID of the AAD principal or security-group. */
  principalId: string;
  /** User name. */
  userName: string;
  /** Data Type Scope at which the role assignment is created. */
  dataTypeScope: string[];
  /** Type of the principal Id: User, Group or ServicePrincipal */
  principalType: string;
  /** Data Product role to be assigned to a user. */
  role: DataProductUserRole;
}

export function roleAssignmentCommonPropertiesSerializer(
  item: RoleAssignmentCommonProperties,
): any {
  return {
    roleId: item["roleId"],
    principalId: item["principalId"],
    userName: item["userName"],
    dataTypeScope: item["dataTypeScope"].map((p: any) => {
      return p;
    }),
    principalType: item["principalType"],
    role: item["role"],
  };
}

/** The data type state */
export enum KnownDataProductUserRole {
  /** Field to specify user of type Reader. */
  Reader = "Reader",
  /**
   * Field to specify user of type SensitiveReader.
   * This user has privileged access to read sensitive data of a data product.
   */
  SensitiveReader = "SensitiveReader",
}

/**
 * The data type state \
 * {@link KnownDataProductUserRole} can be used interchangeably with DataProductUserRole,
 *  this enum contains the known values that the service supports.
 * ### Known values supported by the service
 * **Reader**: Field to specify user of type Reader. \
 * **SensitiveReader**: Field to specify user of type SensitiveReader.
 * This user has privileged access to read sensitive data of a data product.
 */
export type DataProductUserRole = string;

/** The details for role assignment response. */
export interface RoleAssignmentDetail {
  /** Role Id of the Built-In Role */
  roleId: string;
  /** Object ID of the AAD principal or security-group. */
  principalId: string;
  /** User name. */
  userName: string;
  /** Data Type Scope at which the role assignment is created. */
  dataTypeScope: string[];
  /** Type of the principal Id: User, Group or ServicePrincipal */
  principalType: string;
  /** Data Product role to be assigned to a user. */
  role: DataProductUserRole;
  /** Id of role assignment request */
  roleAssignmentId: string;
}

export function roleAssignmentDetailSerializer(
  item: RoleAssignmentDetail,
): any {
  return {
    roleId: item["roleId"],
    principalId: item["principalId"],
    userName: item["userName"],
    dataTypeScope: item["dataTypeScope"].map((p: any) => {
      return p;
    }),
    principalType: item["principalType"],
    role: item["role"],
    roleAssignmentId: item["roleAssignmentId"],
  };
}

export function roleAssignmentDetailDeserializer(
  item: any,
): RoleAssignmentDetail {
  return {
    roleId: item["roleId"],
    principalId: item["principalId"],
    userName: item["userName"],
    dataTypeScope: item["dataTypeScope"].map((p: any) => {
      return p;
    }),
    principalType: item["principalType"],
    role: item["role"],
    roleAssignmentId: item["roleAssignmentId"],
  };
}

/** model interface _ListRolesAssignmentsRequest */
export interface _ListRolesAssignmentsRequest {}

export function _listRolesAssignmentsRequestSerializer(
  item: _ListRolesAssignmentsRequest,
): any {
  return item;
}

/** list role assignments. */
export interface ListRoleAssignments {
  /** Count of role assignments. */
  count: number;
  /** list of role assignments */
  roleAssignmentResponse: RoleAssignmentDetail[];
}

export function listRoleAssignmentsDeserializer(
  item: any,
): ListRoleAssignments {
  return {
    count: item["count"],
    roleAssignmentResponse: roleAssignmentDetailArrayDeserializer(
      item["roleAssignmentResponse"],
    ),
  };
}

export function roleAssignmentDetailArraySerializer(
  result: Array<RoleAssignmentDetail>,
): any[] {
  return result.map((item) => {
    return roleAssignmentDetailSerializer(item);
  });
}

export function roleAssignmentDetailArrayDeserializer(
  result: Array<RoleAssignmentDetail>,
): any[] {
  return result.map((item) => {
    return roleAssignmentDetailDeserializer(item);
  });
}

/** The response of a DataProduct list operation. */
export interface _DataProductListResult {
  /** The DataProduct items on this page */
  value: DataProduct[];
  /** The link to the next page of items */
  nextLink?: string;
}

export function _dataProductListResultDeserializer(
  item: any,
): _DataProductListResult {
  return {
    value: dataProductArrayDeserializer(item["value"]),
    nextLink: item["nextLink"],
  };
}

export function dataProductArraySerializer(result: Array<DataProduct>): any[] {
  return result.map((item) => {
    return dataProductSerializer(item);
  });
}

export function dataProductArrayDeserializer(
  result: Array<DataProduct>,
): any[] {
  return result.map((item) => {
    return dataProductDeserializer(item);
  });
}

/** The data type resource. */
export interface DataType extends ProxyResource {
  /** The resource-specific properties for this resource. */
  properties?: DataTypeProperties;
}

export function dataTypeSerializer(item: DataType): any {
  return {
    properties: !item["properties"]
      ? item["properties"]
      : dataTypePropertiesSerializer(item["properties"]),
  };
}

export function dataTypeDeserializer(item: any): DataType {
  return {
    id: item["id"],
    name: item["name"],
    type: item["type"],
    systemData: !item["systemData"]
      ? item["systemData"]
      : systemDataDeserializer(item["systemData"]),
    properties: !item["properties"]
      ? item["properties"]
      : dataTypePropertiesDeserializer(item["properties"]),
  };
}

/** The data type properties */
export interface DataTypeProperties {
  /** Latest provisioning state  of data product. */
  readonly provisioningState?: ProvisioningState;
  /** State of data type. */
  state?: DataTypeState;
  /** Reason for the state of data type. */
  readonly stateReason?: string;
  /** Field for storage output retention in days. */
  storageOutputRetention?: number;
  /** Field for database cache retention in days. */
  databaseCacheRetention?: number;
  /** Field for database data retention in days. */
  databaseRetention?: number;
  /** Url for data visualization. */
  readonly visualizationUrl?: string;
}

export function dataTypePropertiesSerializer(item: DataTypeProperties): any {
  return {
    state: item["state"],
    storageOutputRetention: item["storageOutputRetention"],
    databaseCacheRetention: item["databaseCacheRetention"],
    databaseRetention: item["databaseRetention"],
  };
}

export function dataTypePropertiesDeserializer(item: any): DataTypeProperties {
  return {
    provisioningState: item["provisioningState"],
    state: item["state"],
    stateReason: item["stateReason"],
    storageOutputRetention: item["storageOutputRetention"],
    databaseCacheRetention: item["databaseCacheRetention"],
    databaseRetention: item["databaseRetention"],
    visualizationUrl: item["visualizationUrl"],
  };
}

/** The data type state */
export enum KnownDataTypeState {
  /** Field to specify stopped state. */
  Stopped = "Stopped",
  /** Field to specify running state. */
  Running = "Running",
}

/**
 * The data type state \
 * {@link KnownDataTypeState} can be used interchangeably with DataTypeState,
 *  this enum contains the known values that the service supports.
 * ### Known values supported by the service
 * **Stopped**: Field to specify stopped state. \
 * **Running**: Field to specify running state.
 */
export type DataTypeState = string;

/** The resource model definition for a Azure Resource Manager proxy resource. It will not have tags and a location */
export interface ProxyResource extends Resource {}

export function proxyResourceSerializer(item: ProxyResource): any {
  return item;
}

export function proxyResourceDeserializer(item: any): ProxyResource {
  return {
    id: item["id"],
    name: item["name"],
    type: item["type"],
    systemData: !item["systemData"]
      ? item["systemData"]
      : systemDataDeserializer(item["systemData"]),
  };
}

/** The type used for update operations of the DataType. */
export interface DataTypeUpdate {
  /** The resource-specific properties for this resource. */
  properties?: DataTypeUpdateProperties;
}

export function dataTypeUpdateSerializer(item: DataTypeUpdate): any {
  return {
    properties: !item["properties"]
      ? item["properties"]
      : dataTypeUpdatePropertiesSerializer(item["properties"]),
  };
}

/** The updatable properties of the DataType. */
export interface DataTypeUpdateProperties {
  /** State of data type. */
  state?: DataTypeState;
  /** Field for storage output retention in days. */
  storageOutputRetention?: number;
  /** Field for database cache retention in days. */
  databaseCacheRetention?: number;
  /** Field for database data retention in days. */
  databaseRetention?: number;
}

export function dataTypeUpdatePropertiesSerializer(
  item: DataTypeUpdateProperties,
): any {
  return {
    state: item["state"],
    storageOutputRetention: item["storageOutputRetention"],
    databaseCacheRetention: item["databaseCacheRetention"],
    databaseRetention: item["databaseRetention"],
  };
}

/** model interface _DeleteDataRequest */
export interface _DeleteDataRequest {}

export function _deleteDataRequestSerializer(item: _DeleteDataRequest): any {
  return item;
}

/** The details for container sas creation. */
export interface ContainerSaS {
  /** Sas token start timestamp. */
  startTimeStamp: Date;
  /** Sas token expiry timestamp. */
  expiryTimeStamp: Date;
  /** Ip Address */
  ipAddress: string;
}

export function containerSaSSerializer(item: ContainerSaS): any {
  return {
    startTimeStamp: item["startTimeStamp"].toISOString(),
    expiryTimeStamp: item["expiryTimeStamp"].toISOString(),
    ipAddress: item["ipAddress"],
  };
}

/** Details of storage container account sas token . */
export interface ContainerSasToken {
  /** Field to specify storage container sas token. */
  storageContainerSasToken: string;
}

export function containerSasTokenDeserializer(item: any): ContainerSasToken {
  return {
    storageContainerSasToken: item["storageContainerSasToken"],
  };
}

/** The response of a DataType list operation. */
export interface _DataTypeListResult {
  /** The DataType items on this page */
  value: DataType[];
  /** The link to the next page of items */
  nextLink?: string;
}

export function _dataTypeListResultDeserializer(
  item: any,
): _DataTypeListResult {
  return {
    value: dataTypeArrayDeserializer(item["value"]),
    nextLink: item["nextLink"],
  };
}

export function dataTypeArraySerializer(result: Array<DataType>): any[] {
  return result.map((item) => {
    return dataTypeSerializer(item);
  });
}

export function dataTypeArrayDeserializer(result: Array<DataType>): any[] {
  return result.map((item) => {
    return dataTypeDeserializer(item);
  });
}

/** The data catalog resource. */
export interface DataProductsCatalog extends ProxyResource {
  /** The resource-specific properties for this resource. */
  properties?: DataProductsCatalogProperties;
}

export function dataProductsCatalogDeserializer(
  item: any,
): DataProductsCatalog {
  return {
    id: item["id"],
    name: item["name"],
    type: item["type"],
    systemData: !item["systemData"]
      ? item["systemData"]
      : systemDataDeserializer(item["systemData"]),
    properties: !item["properties"]
      ? item["properties"]
      : dataProductsCatalogPropertiesDeserializer(item["properties"]),
  };
}

/** Details for data catalog properties. */
export interface DataProductsCatalogProperties {
  /** The data catalog provisioning state. */
  readonly provisioningState?: ProvisioningState;
  /** The data product publisher information. */
  publishers: PublisherInformation[];
}

export function dataProductsCatalogPropertiesDeserializer(
  item: any,
): DataProductsCatalogProperties {
  return {
    provisioningState: item["provisioningState"],
    publishers: publisherInformationArrayDeserializer(item["publishers"]),
  };
}

export function publisherInformationArrayDeserializer(
  result: Array<PublisherInformation>,
): any[] {
  return result.map((item) => {
    return publisherInformationDeserializer(item);
  });
}

/** Details for Publisher Information. */
export interface PublisherInformation {
  /** Name of the publisher. */
  publisherName: string;
  /** Data product information. */
  dataProducts: DataProductInformation[];
}

export function publisherInformationDeserializer(
  item: any,
): PublisherInformation {
  return {
    publisherName: item["publisherName"],
    dataProducts: dataProductInformationArrayDeserializer(item["dataProducts"]),
  };
}

export function dataProductInformationArrayDeserializer(
  result: Array<DataProductInformation>,
): any[] {
  return result.map((item) => {
    return dataProductInformationDeserializer(item);
  });
}

/** Data Product Information */
export interface DataProductInformation {
  /** Name of data product. */
  dataProductName: string;
  /** Description about data product. */
  description: string;
  /** Version information of data product. */
  dataProductVersions: DataProductVersion[];
}

export function dataProductInformationDeserializer(
  item: any,
): DataProductInformation {
  return {
    dataProductName: item["dataProductName"],
    description: item["description"],
    dataProductVersions: dataProductVersionArrayDeserializer(
      item["dataProductVersions"],
    ),
  };
}

export function dataProductVersionArrayDeserializer(
  result: Array<DataProductVersion>,
): any[] {
  return result.map((item) => {
    return dataProductVersionDeserializer(item);
  });
}

/** Data Product Version. */
export interface DataProductVersion {
  /** Version of data product */
  version: string;
}

export function dataProductVersionDeserializer(item: any): DataProductVersion {
  return {
    version: item["version"],
  };
}

/** The response of a DataProductsCatalog list operation. */
export interface _DataProductsCatalogListResult {
  /** The DataProductsCatalog items on this page */
  value: DataProductsCatalog[];
  /** The link to the next page of items */
  nextLink?: string;
}

export function _dataProductsCatalogListResultDeserializer(
  item: any,
): _DataProductsCatalogListResult {
  return {
    value: dataProductsCatalogArrayDeserializer(item["value"]),
    nextLink: item["nextLink"],
  };
}

export function dataProductsCatalogArrayDeserializer(
  result: Array<DataProductsCatalog>,
): any[] {
  return result.map((item) => {
    return dataProductsCatalogDeserializer(item);
  });
}

/** A list of REST API operations supported by an Azure Resource Provider. It contains an URL link to get the next set of results. */
export interface _OperationListResult {
  /** The Operation items on this page */
  value: Operation[];
  /** The link to the next page of items */
  nextLink?: string;
}

export function _operationListResultDeserializer(
  item: any,
): _OperationListResult {
  return {
    value: operationArrayDeserializer(item["value"]),
    nextLink: item["nextLink"],
  };
}

export function operationArrayDeserializer(result: Array<Operation>): any[] {
  return result.map((item) => {
    return operationDeserializer(item);
  });
}

/** Details of a REST API operation, returned from the Resource Provider Operations API */
export interface Operation {
  /** The name of the operation, as per Resource-Based Access Control (RBAC). Examples: "Microsoft.Compute/virtualMachines/write", "Microsoft.Compute/virtualMachines/capture/action" */
  readonly name?: string;
  /** Whether the operation applies to data-plane. This is "true" for data-plane operations and "false" for Azure Resource Manager/control-plane operations. */
  readonly isDataAction?: boolean;
  /** Localized display information for this particular operation. */
  readonly display?: OperationDisplay;
  /** The intended executor of the operation; as in Resource Based Access Control (RBAC) and audit logs UX. Default value is "user,system" */
  readonly origin?: Origin;
  /** Extensible enum. Indicates the action type. "Internal" refers to actions that are for internal only APIs. */
  actionType?: ActionType;
}

export function operationDeserializer(item: any): Operation {
  return {
    name: item["name"],
    isDataAction: item["isDataAction"],
    display: !item["display"]
      ? item["display"]
      : operationDisplayDeserializer(item["display"]),
    origin: item["origin"],
    actionType: item["actionType"],
  };
}

/** Localized display information for and operation. */
export interface OperationDisplay {
  /** The localized friendly form of the resource provider name, e.g. "Microsoft Monitoring Insights" or "Microsoft Compute". */
  readonly provider?: string;
  /** The localized friendly name of the resource type related to this operation. E.g. "Virtual Machines" or "Job Schedule Collections". */
  readonly resource?: string;
  /** The concise, localized friendly name for the operation; suitable for dropdowns. E.g. "Create or Update Virtual Machine", "Restart Virtual Machine". */
  readonly operation?: string;
  /** The short, localized friendly description of the operation; suitable for tool tips and detailed views. */
  readonly description?: string;
}

export function operationDisplayDeserializer(item: any): OperationDisplay {
  return {
    provider: item["provider"],
    resource: item["resource"],
    operation: item["operation"],
    description: item["description"],
  };
}

/** The intended executor of the operation; as in Resource Based Access Control (RBAC) and audit logs UX. Default value is "user,system" */
export enum KnownOrigin {
  /** Indicates the operation is initiated by a user. */
  user = "user",
  /** Indicates the operation is initiated by a system. */
  system = "system",
  /** Indicates the operation is initiated by a user or system. */
  "user,system" = "user,system",
}

/**
 * The intended executor of the operation; as in Resource Based Access Control (RBAC) and audit logs UX. Default value is "user,system" \
 * {@link KnownOrigin} can be used interchangeably with Origin,
 *  this enum contains the known values that the service supports.
 * ### Known values supported by the service
 * **user**: Indicates the operation is initiated by a user. \
 * **system**: Indicates the operation is initiated by a system. \
 * **user,system**: Indicates the operation is initiated by a user or system.
 */
export type Origin = string;

/** Extensible enum. Indicates the action type. "Internal" refers to actions that are for internal only APIs. */
export enum KnownActionType {
  /** Actions are for internal-only APIs. */
  Internal = "Internal",
}

/**
 * Extensible enum. Indicates the action type. "Internal" refers to actions that are for internal only APIs. \
 * {@link KnownActionType} can be used interchangeably with ActionType,
 *  this enum contains the known values that the service supports.
 * ### Known values supported by the service
 * **Internal**: Actions are for internal-only APIs.
 */
<<<<<<< HEAD
export type ActionType = string;
=======
export type ActionType = string;

export function operationArrayDeserializer(result: Array<Operation>): any[] {
  return result.map((item) => {
    return operationDeserializer(item);
  });
}

/** The available API versions for the Microsoft.NetworkAnalytics RP. */
export enum KnownVersions {
  /** The 2023-11-15 stable version. */
  v2023_11_15 = "2023-11-15",
}
>>>>>>> dc2b510d
<|MERGE_RESOLUTION|>--- conflicted
+++ resolved
@@ -1452,20 +1452,10 @@
  * ### Known values supported by the service
  * **Internal**: Actions are for internal-only APIs.
  */
-<<<<<<< HEAD
 export type ActionType = string;
-=======
-export type ActionType = string;
-
-export function operationArrayDeserializer(result: Array<Operation>): any[] {
-  return result.map((item) => {
-    return operationDeserializer(item);
-  });
-}
 
 /** The available API versions for the Microsoft.NetworkAnalytics RP. */
 export enum KnownVersions {
   /** The 2023-11-15 stable version. */
   v2023_11_15 = "2023-11-15",
-}
->>>>>>> dc2b510d
+}