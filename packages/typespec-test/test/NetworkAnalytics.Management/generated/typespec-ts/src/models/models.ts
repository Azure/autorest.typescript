// Copyright (c) Microsoft Corporation.
// Licensed under the MIT license.

/** Common fields that are returned in the response for all Azure Resource Manager resources */
export interface Resource {
  /** Fully qualified resource ID for the resource. Ex - /subscriptions/{subscriptionId}/resourceGroups/{resourceGroupName}/providers/{resourceProviderNamespace}/{resourceType}/{resourceName} */
  readonly id?: string;
  /** The name of the resource */
  readonly name?: string;
  /** The type of the resource. E.g. "Microsoft.Compute/virtualMachines" or "Microsoft.Storage/storageAccounts" */
  readonly type?: string;
  /** Azure Resource Manager metadata containing createdBy and modifiedBy information. */
  readonly systemData?: SystemData;
}

/** Metadata pertaining to creation and last modification of the resource. */
export interface SystemData {
  /** The identity that created the resource. */
  createdBy?: string;
  /** The type of identity that created the resource. */
  createdByType?: CreatedByType;
  /** The timestamp of resource creation (UTC). */
  createdAt?: Date;
  /** The identity that last modified the resource. */
  lastModifiedBy?: string;
  /** The type of identity that last modified the resource. */
  lastModifiedByType?: CreatedByType;
  /** The timestamp of resource last modification (UTC) */
  lastModifiedAt?: Date;
}

/** The kind of entity that created the resource. */
export type CreatedByType = string;

export enum KnownCreatedByType {
  User = "User",
  Application = "Application",
  ManagedIdentity = "ManagedIdentity",
  Key = "Key",
}

/** The resource model definition for an Azure Resource Manager tracked top level resource which has 'tags' and a 'location' */
export interface TrackedResource extends Resource {
  /** Resource tags. */
  tags?: Record<string, string>;
  /** The geo-location where the resource lives */
  location: string;
}

/** The data product resource. */
export interface DataProduct extends TrackedResource {
  /** The resource-specific properties for this resource. */
  properties?: DataProductProperties;
  /** The managed service identities assigned to this resource. */
  identity?: ManagedServiceIdentity;
}

/** The data product properties. */
export interface DataProductProperties {
  /** The resource GUID property of the data product resource. */
  readonly resourceGuid?: string;
  /** Latest provisioning state  of data product. */
  readonly provisioningState?: ProvisioningState;
  /** Data product publisher name. */
  publisher: string;
  /** Product name of data product. */
  product: string;
  /** Major version of data product. */
  majorVersion: string;
  /** List of name or email associated with data product resource deployment. */
  owners?: string[];
  /** Flag to enable or disable redundancy for data product. */
  redundancy?: ControlState;
  /** Purview account url for data product to connect to. */
  purviewAccount?: string;
  /** Purview collection url for data product to connect to. */
  purviewCollection?: string;
  /** Flag to enable or disable private link for data product resource. */
  privateLinksEnabled?: ControlState;
  /** Flag to enable or disable public access of data product resource. */
  publicNetworkAccess?: ControlState;
  /** Flag to enable customer managed key encryption for data product. */
  customerManagedKeyEncryptionEnabled?: ControlState;
  /** Customer managed encryption key details for data product. */
  customerEncryptionKey?: EncryptionKeyDetails;
  /** Network rule set for data product. */
  networkacls?: DataProductNetworkAcls;
  /** Managed resource group configuration. */
  managedResourceGroupConfiguration?: ManagedResourceGroupConfiguration;
  /** List of available minor versions of the data product resource. */
  readonly availableMinorVersions?: string[];
  /** Current configured minor version of the data product resource. */
  currentMinorVersion?: string;
  /** Documentation link for the data product based on definition file. */
  readonly documentation?: string;
  /** Resource links which exposed to the customer to query the data. */
  readonly consumptionEndpoints?: ConsumptionEndpointsProperties;
  /** Key vault url. */
  readonly keyVaultUrl?: string;
}

/** The status of the current operation. */
export type ProvisioningState = string;

export enum KnownProvisioningState {
  Succeeded = "Succeeded",
  Failed = "Failed",
  Canceled = "Canceled",
  Provisioning = "Provisioning",
  Updating = "Updating",
  Deleting = "Deleting",
  Accepted = "Accepted",
}

/** The data type state */
export type ControlState = string;

export enum KnownControlState {
  Enabled = "Enabled",
  Disabled = "Disabled",
}

/** Encryption key details. */
export interface EncryptionKeyDetails {
  /** The Uri of the key vault. */
  keyVaultUri: string;
  /** The name of the key vault key. */
  keyName: string;
  /** The version of the key vault key. */
  keyVersion: string;
}

/** Data Product Network rule set */
export interface DataProductNetworkAcls {
  /** Virtual Network Rule */
  virtualNetworkRule: VirtualNetworkRule[];
  /** IP rule with specific IP or IP range in CIDR format. */
  ipRules: IPRules[];
  /** The list of query ips in the format of CIDR allowed to connect to query/visualization endpoint. */
  allowedQueryIpRangeList: string[];
  /** Default Action */
  defaultAction: DefaultAction;
}

/** Virtual Network Rule */
export interface VirtualNetworkRule {
  /** Resource ID of a subnet */
  id: string;
  /** The action of virtual network rule. */
  action?: string;
  /** Gets the state of virtual network rule. */
  state?: string;
}

/** IP rule with specific IP or IP range in CIDR format. */
export interface IPRules {
  /** IP Rules Value */
  value?: string;
  /** The action of virtual network rule. */
  action: string;
}

/** Specifies the default action of allow or deny when no other rules match. */
export type DefaultAction = string;

export enum KnownDefaultAction {
  Allow = "Allow",
  Deny = "Deny",
}

/** ManagedResourceGroup related properties */
export interface ManagedResourceGroupConfiguration {
  /** Name of managed resource group */
  name: string;
  /** Managed Resource Group location */
  location: string;
}

/** Details of Consumption Properties */
export interface ConsumptionEndpointsProperties {
  /** Ingestion url to upload the data. */
  readonly ingestionUrl?: string;
  /** Resource Id of ingestion endpoint. */
  readonly ingestionResourceId?: string;
  /** Url to consume file type. */
  readonly fileAccessUrl?: string;
  /** Resource Id of file access endpoint. */
  readonly fileAccessResourceId?: string;
  /** Url to consume the processed data. */
  readonly queryUrl?: string;
  /** Resource Id of query endpoint. */
  readonly queryResourceId?: string;
}

/** Managed service identity (system assigned and/or user assigned identities) */
export interface ManagedServiceIdentity {
  /** The service principal ID of the system assigned identity. This property will only be provided for a system assigned identity. */
  readonly principalId?: string;
  /** The tenant ID of the system assigned identity. This property will only be provided for a system assigned identity. */
  readonly tenantId?: string;
  /** The type of managed identity assigned to this resource. */
  type: ManagedServiceIdentityType;
  /** The identities assigned to this resource by the user. */
  userAssignedIdentities?: Record<string, UserAssignedIdentity>;
}

<<<<<<< HEAD
/** Type of managed service identity (where both SystemAssigned and UserAssigned types are allowed). */
/** "None", "SystemAssigned", "UserAssigned", "SystemAssigned,UserAssigned" */
=======
/** The kind of managed identity assigned to this resource. */
>>>>>>> b0853b2b
export type ManagedServiceIdentityType = string;

export enum KnownManagedServiceIdentityType {
  None = "None",
  SystemAssigned = "SystemAssigned",
  UserAssigned = "UserAssigned",
  "SystemAssigned,UserAssigned" = "SystemAssigned,UserAssigned",
}

/** User assigned identity properties */
export interface UserAssignedIdentity {
  /** The principal ID of the assigned identity. */
  readonly principalId?: string;
  /** The client ID of the assigned identity. */
  readonly clientId?: string;
}

/** Common error response for all Azure Resource Manager APIs to return error details for failed operations. */
export interface ErrorResponse {
  /** The error object. */
  error?: ErrorDetail;
}

/** The error detail. */
export interface ErrorDetail {
  /** The error code. */
  readonly code?: string;
  /** The error message. */
  readonly message?: string;
  /** The error target. */
  readonly target?: string;
  /** The error details. */
  readonly details?: ErrorDetail[];
  /** The error additional info. */
  readonly additionalInfo?: ErrorAdditionalInfo[];
}

/** The resource management error additional info. */
export interface ErrorAdditionalInfo {
  /** The additional info type. */
  readonly type?: string;
  /** The additional info. */
  readonly info?: Record<string, any>;
}

/** The type used for update operations of the DataProduct. */
export interface DataProductUpdate {
  /** The managed service identities assigned to this resource. */
  identity?: ManagedServiceIdentity;
  /** Resource tags. */
  tags?: Record<string, string>;
  properties?: DataProductUpdateProperties;
}

/** The updatable properties of the DataProduct. */
export interface DataProductUpdateProperties {
  /** List of name or email associated with data product resource deployment. */
  owners?: string[];
  /** Purview account url for data product to connect to. */
  purviewAccount?: string;
  /** Purview collection url for data product to connect to. */
  purviewCollection?: string;
  /** Flag to enable or disable private link for data product resource. */
  privateLinksEnabled?: ControlState;
  /** Current configured minor version of the data product resource. */
  currentMinorVersion?: string;
}

<<<<<<< HEAD
=======
/** Standard Azure Resource Manager operation status response */
export interface ArmOperationStatus {
  /** The operation status */
  status: ResourceProvisioningState;
  /** The name of the  operationStatus resource */
  readonly name?: string;
  /** Operation start time */
  readonly startTime?: Date;
  /** Operation complete time */
  readonly endTime?: Date;
  /** The progress made toward completing the operation */
  readonly percentComplete?: number;
  /** Errors that occurred if the operation ended with Canceled or Failed status */
  readonly error?: ErrorDetail;
}

/** The provisioning state of a resource type. */
export type ResourceProvisioningState = string;

export enum KnownResourceProvisioningState {
  Succeeded = "Succeeded",
  Failed = "Failed",
  Canceled = "Canceled",
}

>>>>>>> b0853b2b
/** The details for storage account sas creation. */
export interface AccountSas {
  /** Sas token start timestamp. */
  startTimeStamp: Date;
  /** Sas token expiry timestamp. */
  expiryTimeStamp: Date;
  /** Ip Address */
  ipAddress: string;
}

/** Details of storage account sas token . */
export interface AccountSasToken {
  /** Field to specify storage account sas token. */
  storageAccountSasToken: string;
}

/** Details for KeyVault. */
export interface KeyVaultInfo {
  /** key vault url. */
  keyVaultUrl: string;
}

/** The details for role assignment common properties. */
export interface RoleAssignmentCommonProperties {
  /** Role Id of the Built-In Role */
  roleId: string;
  /** Object ID of the AAD principal or security-group. */
  principalId: string;
  /** User name. */
  userName: string;
  /** Data Type Scope at which the role assignment is created. */
  dataTypeScope: string[];
  /** Type of the principal Id: User, Group or ServicePrincipal */
  principalType: string;
  /** Data Product role to be assigned to a user. */
  role: DataProductUserRole;
}

/** The data type state */
export type DataProductUserRole = string;

export enum KnownDataProductUserRole {
  Reader = "Reader",
  SensitiveReader = "SensitiveReader",
}

/** The details for role assignment response. */
export interface RoleAssignmentDetail {
  /** Role Id of the Built-In Role */
  roleId: string;
  /** Object ID of the AAD principal or security-group. */
  principalId: string;
  /** User name. */
  userName: string;
  /** Data Type Scope at which the role assignment is created. */
  dataTypeScope: string[];
  /** Type of the principal Id: User, Group or ServicePrincipal */
  principalType: string;
  /** Data Product role to be assigned to a user. */
  role: DataProductUserRole;
  /** Id of role assignment request */
  roleAssignmentId: string;
}

/** list role assignments. */
export interface ListRoleAssignments {
  /** Count of role assignments. */
  count: number;
  /** list of role assignments */
  roleAssignmentResponse: RoleAssignmentDetail[];
}

/** The response of a DataProduct list operation. */
export interface DataProductListResult {
  /** The DataProduct items on this page */
  value: DataProduct[];
  /** The link to the next page of items */
  nextLink?: string;
}

/** The resource model definition for a Azure Resource Manager proxy resource. It will not have tags and a location */
export interface ProxyResource extends Resource {}

/** The data type resource. */
export interface DataType extends ProxyResource {
  /** The resource-specific properties for this resource. */
  properties?: DataTypeProperties;
}

/** The data type properties */
export interface DataTypeProperties {
  /** Latest provisioning state  of data product. */
  readonly provisioningState?: ProvisioningState;
  /** State of data type. */
  state?: DataTypeState;
  /** Reason for the state of data type. */
  readonly stateReason?: string;
  /** Field for storage output retention in days. */
  storageOutputRetention?: number;
  /** Field for database cache retention in days. */
  databaseCacheRetention?: number;
  /** Field for database data retention in days. */
  databaseRetention?: number;
  /** Url for data visualization. */
  readonly visualizationUrl?: string;
}

/** The data type state */
export type DataTypeState = string;

export enum KnownDataTypeState {
  Stopped = "Stopped",
  Running = "Running",
}

/** The type used for update operations of the DataType. */
export interface DataTypeUpdate {
  properties?: DataTypeUpdateProperties;
}

/** The updatable properties of the DataType. */
export interface DataTypeUpdateProperties {
  /** State of data type. */
  state?: DataTypeState;
  /** Field for storage output retention in days. */
  storageOutputRetention?: number;
  /** Field for database cache retention in days. */
  databaseCacheRetention?: number;
  /** Field for database data retention in days. */
  databaseRetention?: number;
}

/** The details for container sas creation. */
export interface ContainerSaS {
  /** Sas token start timestamp. */
  startTimeStamp: Date;
  /** Sas token expiry timestamp. */
  expiryTimeStamp: Date;
  /** Ip Address */
  ipAddress: string;
}

/** Details of storage container account sas token . */
export interface ContainerSasToken {
  /** Field to specify storage container sas token. */
  storageContainerSasToken: string;
}

/** The response of a DataType list operation. */
export interface DataTypeListResult {
  /** The DataType items on this page */
  value: DataType[];
  /** The link to the next page of items */
  nextLink?: string;
}

/** The data catalog resource. */
export interface DataProductsCatalog extends ProxyResource {
  /** The resource-specific properties for this resource. */
  properties?: DataProductsCatalogProperties;
}

/** Details for data catalog properties. */
export interface DataProductsCatalogProperties {
  /** The data catalog provisioning state. */
  readonly provisioningState?: ProvisioningState;
  /** The data product publisher information. */
  publishers: PublisherInformation[];
}

/** Details for Publisher Information. */
export interface PublisherInformation {
  /** Name of the publisher. */
  publisherName: string;
  /** Data product information. */
  dataProducts: DataProductInformation[];
}

/** Data Product Information */
export interface DataProductInformation {
  /** Name of data product. */
  dataProductName: string;
  /** Description about data product. */
  description: string;
  /** Version information of data product. */
  dataProductVersions: DataProductVersion[];
}

/** Data Product Version. */
export interface DataProductVersion {
  /** Version of data product */
  version: string;
}

/** The response of a DataProductsCatalog list operation. */
export interface DataProductsCatalogListResult {
  /** The DataProductsCatalog items on this page */
  value: DataProductsCatalog[];
  /** The link to the next page of items */
  nextLink?: string;
}

/** A list of REST API operations supported by an Azure Resource Provider. It contains an URL link to get the next set of results. */
export interface OperationListResult {
  /** The Operation items on this page */
  value: Operation[];
  /** The link to the next page of items */
  nextLink?: string;
}

/** Details of a REST API operation, returned from the Resource Provider Operations API */
export interface Operation {
  /** The name of the operation, as per Resource-Based Access Control (RBAC). Examples: "Microsoft.Compute/virtualMachines/write", "Microsoft.Compute/virtualMachines/capture/action" */
  readonly name?: string;
  /** Whether the operation applies to data-plane. This is "true" for data-plane operations and "false" for Azure Resource Manager/control-plane operations. */
  readonly isDataAction?: boolean;
  /** Localized display information for this particular operation. */
  display?: OperationDisplay;
  /** The intended executor of the operation; as in Resource Based Access Control (RBAC) and audit logs UX. Default value is "user,system" */
  readonly origin?: Origin;
  /** Extensible enum. Indicates the action type. "Internal" refers to actions that are for internal only APIs. */
  actionType?: ActionType;
}

/** Localized display information for and operation. */
export interface OperationDisplay {
  /** The localized friendly form of the resource provider name, e.g. "Microsoft Monitoring Insights" or "Microsoft Compute". */
  provider?: string;
  /** The localized friendly name of the resource type related to this operation. E.g. "Virtual Machines" or "Job Schedule Collections". */
  resource?: string;
  /** The concise, localized friendly name for the operation; suitable for dropdowns. E.g. "Create or Update Virtual Machine", "Restart Virtual Machine". */
  operation?: string;
  /** The short, localized friendly description of the operation; suitable for tool tips and detailed views. */
  description?: string;
}

/** The intended executor of the operation; as in Resource Based Access Control (RBAC) and audit logs UX. Default value is "user,system" */
export type Origin = string;

export enum KnownOrigin {
  user = "user",
  system = "system",
  "user,system" = "user,system",
}

/** Extensible enum. Indicates the action type. "Internal" refers to actions that are for internal only APIs. */
export type ActionType = string;

export enum KnownActionType {
  Internal = "Internal",
}

/** The available API versions for the Microsoft.NetworkAnalytics RP. */
export type Versions = "2023-11-15";<|MERGE_RESOLUTION|>--- conflicted
+++ resolved
@@ -204,12 +204,7 @@
   userAssignedIdentities?: Record<string, UserAssignedIdentity>;
 }
 
-<<<<<<< HEAD
 /** Type of managed service identity (where both SystemAssigned and UserAssigned types are allowed). */
-/** "None", "SystemAssigned", "UserAssigned", "SystemAssigned,UserAssigned" */
-=======
-/** The kind of managed identity assigned to this resource. */
->>>>>>> b0853b2b
 export type ManagedServiceIdentityType = string;
 
 export enum KnownManagedServiceIdentityType {
@@ -278,34 +273,6 @@
   currentMinorVersion?: string;
 }
 
-<<<<<<< HEAD
-=======
-/** Standard Azure Resource Manager operation status response */
-export interface ArmOperationStatus {
-  /** The operation status */
-  status: ResourceProvisioningState;
-  /** The name of the  operationStatus resource */
-  readonly name?: string;
-  /** Operation start time */
-  readonly startTime?: Date;
-  /** Operation complete time */
-  readonly endTime?: Date;
-  /** The progress made toward completing the operation */
-  readonly percentComplete?: number;
-  /** Errors that occurred if the operation ended with Canceled or Failed status */
-  readonly error?: ErrorDetail;
-}
-
-/** The provisioning state of a resource type. */
-export type ResourceProvisioningState = string;
-
-export enum KnownResourceProvisioningState {
-  Succeeded = "Succeeded",
-  Failed = "Failed",
-  Canceled = "Canceled",
-}
-
->>>>>>> b0853b2b
 /** The details for storage account sas creation. */
 export interface AccountSas {
   /** Sas token start timestamp. */
