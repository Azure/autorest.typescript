emit: ["@azure-tools/typespec-ts"]
options:
  "@azure-tools/typespec-ts":
<<<<<<< HEAD
    typespec-title-map: 
      NetworkAnalyticsClient: NetworkAnalyticsApi
    examples-directory: "{project-root}/spec/examples"
    generate-metadata: true
    generate-test: true
    generate-sample: true
    azure-sdk-for-js: false
    experimental-extensible-enums: true
    emitter-output-dir: "{project-root}/generated/typespec-ts/sdk/test/arm-test"
    package-details:
=======
    typespecTitleMap:
      NetworkAnalyticsClient: NetworkAnalyticsApi
    examples-directory: "{project-root}/spec/examples"
    generateMetadata: true
    generateTest: true
    azureSdkForJs: false
    experimentalExtensibleEnums: true
    "emitter-output-dir": "{project-root}/generated/typespec-ts/sdk/test/arm-test"
    packageDetails:
>>>>>>> 8528dcc6
      name: "@azure/arm-networkanalytics"<|MERGE_RESOLUTION|>--- conflicted
+++ resolved
@@ -1,26 +1,13 @@
 emit: ["@azure-tools/typespec-ts"]
 options:
   "@azure-tools/typespec-ts":
-<<<<<<< HEAD
-    typespec-title-map: 
+    typespec-title-map:
       NetworkAnalyticsClient: NetworkAnalyticsApi
     examples-directory: "{project-root}/spec/examples"
     generate-metadata: true
     generate-test: true
-    generate-sample: true
     azure-sdk-for-js: false
     experimental-extensible-enums: true
     emitter-output-dir: "{project-root}/generated/typespec-ts/sdk/test/arm-test"
     package-details:
-=======
-    typespecTitleMap:
-      NetworkAnalyticsClient: NetworkAnalyticsApi
-    examples-directory: "{project-root}/spec/examples"
-    generateMetadata: true
-    generateTest: true
-    azureSdkForJs: false
-    experimentalExtensibleEnums: true
-    "emitter-output-dir": "{project-root}/generated/typespec-ts/sdk/test/arm-test"
-    packageDetails:
->>>>>>> 8528dcc6
       name: "@azure/arm-networkanalytics"