--- conflicted
+++ resolved
@@ -183,11 +183,7 @@
   owners?: string[];
 
   @doc("Flag to enable or disable redundancy for data product.")
-<<<<<<< HEAD
-  @visibility(Lifecycle.Read)
-=======
-  @visibility(Lifecycle.Create, Lifecycle.Read)
->>>>>>> b2da382d
+  @visibility(Lifecycle.Create, Lifecycle.Read)
   redundancy?: ControlState;
 
   @doc("Purview account url for data product to connect to.")
