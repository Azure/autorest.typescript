--- conflicted
+++ resolved
@@ -2286,12 +2286,10 @@
   };
 }
 
-<<<<<<< HEAD
 /** Repeatability Result header options */
 export type RepeatabilityResult = "accepted" | "rejected";
-=======
+
 /** Known values of {@link ApiVersion} that the service accepts. */
 export enum KnownApiVersion {
   v2023_09_01_Preview = "2023-09-01-preview",
-}
->>>>>>> dc2b510d
+}