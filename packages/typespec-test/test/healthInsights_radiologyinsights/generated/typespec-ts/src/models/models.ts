// Copyright (c) Microsoft Corporation.
// Licensed under the MIT License.

import { ErrorModel } from "@azure-rest/core-client";

/** A patient record, including their clinical information and data. */
export interface PatientRecord {
  /** A given identifier for the patient. Has to be unique across all patients in a single request. */
  id: string;
  /** Patient structured information, including demographics and known structured clinical information. */
  info?: PatientInfo;
  /** Patient encounters/visits. */
  encounters?: Encounter[];
  /** Patient unstructured clinical data, given as documents. */
  patientDocuments?: PatientDocument[];
}

export function patientRecordSerializer(item: PatientRecord): any {
  return {
    id: item["id"],
    info: !item["info"] ? item["info"] : patientInfoSerializer(item["info"]),
    encounters: !item["encounters"]
      ? item["encounters"]
      : encounterArraySerializer(item["encounters"]),
    patientDocuments: !item["patientDocuments"]
      ? item["patientDocuments"]
      : patientDocumentArraySerializer(item["patientDocuments"]),
  };
}

/** Patient structured information, including demographics and known structured clinical information. */
export interface PatientInfo {
  /** The patient's sex. */
  sex?: PatientInfoSex;
  /** The patient's date of birth. */
  birthDate?: string;
  /** Known clinical information for the patient, structured. */
  clinicalInfo?: Resource[];
}

export function patientInfoSerializer(item: PatientInfo): any {
  return {
    sex: item["sex"],
    birthDate: item["birthDate"],
    clinicalInfo: !item["clinicalInfo"]
      ? item["clinicalInfo"]
      : resourceArraySerializer(item["clinicalInfo"]),
  };
}

/** The patient's sex. */
export type PatientInfoSex = "female" | "male" | "unspecified";

/**
 * Resource is the ancestor of DomainResource from which most resources are derived. Bundle, Parameters, and Binary extend Resource directly.
 * Based on [FHIR Resource](https://www.hl7.org/fhir/r4/resource.html
 */
export interface Resource {
  /** The type of resource */
  resourceType: string;
  /** Resource Id */
  id?: string;
  /** Metadata about the resource */
  meta?: Meta;
  /** A set of rules under which this content was created */
  implicitRules?: string;
  /** Language of the resource content */
  language?: string;
  /** Additional properties */
  additionalProperties?: Record<string, any>;
}

export function resourceSerializer(item: Resource): any {
  return {
    ...item,
    resourceType: item["resourceType"],
    id: item["id"],
    meta: !item["meta"] ? item["meta"] : metaSerializer(item["meta"]),
    implicitRules: item["implicitRules"],
    language: item["language"],
  };
}

export function resourceDeserializer(item: any): Resource {
  return {
    ...item,
    resourceType: item["resourceType"],
    id: item["id"],
    meta: !item["meta"] ? item["meta"] : metaDeserializer(item["meta"]),
    implicitRules: item["implicitRules"],
    language: item["language"],
  };
}

/**
 * Metadata about a resource
 * Based on [FHIR Meta](https://www.hl7.org/fhir/R4/resource.html#Meta)
 */
export interface Meta {
  /** The version specific identifier, as it appears in the version portion of the URL. This value changes when the resource is created, updated, or deleted. */
  versionId?: string;
  /** When the resource last changed - e.g. when the version changed. */
  lastUpdated?: string;
  /** A uri that identifies the source system of the resource. This provides a minimal amount of Provenance information that can be used to track or differentiate the source of information in the resource. The source may identify another FHIR server, document, message, database, etc. */
  source?: string;
  /** A list of profiles (references to [StructureDefinition](https://www.hl7.org/fhir/structuredefinition.html) resources) that this resource claims to conform to. The URL is a reference to [StructureDefinition.url](https://www.hl7.org/fhir/structuredefinition-definitions.html#StructureDefinition.url). */
  profile?: string[];
  /** Security labels applied to this resource. These tags connect specific resources to the overall security policy and infrastructure. */
  security?: Coding[];
  /** Tags applied to this resource. Tags are intended to be used to identify and relate resources to process and workflow, and applications are not required to consider the tags when interpreting the meaning of a resource. */
  tag?: Coding[];
}

export function metaSerializer(item: Meta): any {
  return {
    versionId: item["versionId"],
    lastUpdated: item["lastUpdated"],
    source: item["source"],
    profile: !item["profile"]
      ? item["profile"]
      : item["profile"].map((p: any) => {
          return p;
        }),
    security: !item["security"]
      ? item["security"]
      : codingArraySerializer(item["security"]),
    tag: !item["tag"] ? item["tag"] : codingArraySerializer(item["tag"]),
  };
}

export function metaDeserializer(item: any): Meta {
  return {
    versionId: item["versionId"],
    lastUpdated: item["lastUpdated"],
    source: item["source"],
    profile: !item["profile"]
      ? item["profile"]
      : item["profile"].map((p: any) => {
          return p;
        }),
    security: !item["security"]
      ? item["security"]
      : codingArrayDeserializer(item["security"]),
    tag: !item["tag"] ? item["tag"] : codingArrayDeserializer(item["tag"]),
  };
}

/**
 * A Coding is a representation of a defined concept using a symbol from a defined "code system".
 * Based on [FHIR Coding](https://www.hl7.org/fhir/R4/datatypes.html#Coding)
 */
export interface Coding extends Element {
  /** Identity of the terminology system */
  system?: string;
  /** Version of the system - if relevant */
  version?: string;
  /** Symbol in syntax defined by the system */
  code?: string;
  /** Representation defined by the system */
  display?: string;
}

export function codingSerializer(item: Coding): any {
  return {
    id: item["id"],
    extension: !item["extension"]
      ? item["extension"]
      : extensionArraySerializer(item["extension"]),
    system: item["system"],
    version: item["version"],
    code: item["code"],
    display: item["display"],
  };
}

export function codingDeserializer(item: any): Coding {
  return {
    id: item["id"],
    extension: !item["extension"]
      ? item["extension"]
      : extensionArrayDeserializer(item["extension"]),
    system: item["system"],
    version: item["version"],
    code: item["code"],
    display: item["display"],
  };
}

export function codingArraySerializer(result: Array<Coding>): any[] {
  return result.map((item) => {
    return codingSerializer(item);
  });
}

export function codingArrayDeserializer(result: Array<Coding>): any[] {
  return result.map((item) => {
    return codingDeserializer(item);
  });
}

export function resourceArraySerializer(result: Array<Resource>): any[] {
  return result.map((item) => {
    return resourceSerializer(item);
  });
}

export function resourceArrayDeserializer(result: Array<Resource>): any[] {
  return result.map((item) => {
    return resourceDeserializer(item);
  });
}

/** visit/encounter information */
export interface Encounter {
  /** The id of the visit. */
  id: string;
  /**
   * Time period of the visit.
   * In case of admission, use timePeriod.start to indicate the admission time and timePeriod.end to indicate the discharge time.
   */
  period?: TimePeriod;
  /** The class of the encounter. */
  class?: EncounterClass;
}

export function encounterSerializer(item: Encounter): any {
  return {
    id: item["id"],
    period: !item["period"]
      ? item["period"]
      : timePeriodSerializer(item["period"]),
    class: item["class"],
  };
}

/** A duration of time during which an event is happening */
export interface TimePeriod {
  /** Starting time with inclusive boundary */
  start?: Date;
  /** End time with inclusive boundary, if not ongoing */
  end?: Date;
}

export function timePeriodSerializer(item: TimePeriod): any {
  return {
    start: item["start"]?.toISOString(),
    end: item["end"]?.toISOString(),
  };
}

/** Known values codes that can be used to indicate the class of encounter (TODO://Based on FHIR value set--http://....). */
export type EncounterClass =
  | "inpatient"
  | "ambulatory"
  | "observation"
  | "emergency"
  | "virtual"
  | "healthHome";

export function encounterArraySerializer(result: Array<Encounter>): any[] {
  return result.map((item) => {
    return encounterSerializer(item);
  });
}

/** A clinical document related to a patient. Document here is in the wide sense - not just a text document (note). */
export interface PatientDocument {
  /** The type of the patient document, such as 'note' (text document) or 'fhirBundle' (FHIR JSON document). */
  type: DocumentType;
  /** The type of the clinical document. */
  clinicalType?: ClinicalDocumentType;
  /** A given identifier for the document. Has to be unique across all documents for a single patient. */
  id: string;
  /** A 2 letter ISO 639-1 representation of the language of the document. */
  language?: string;
  /** The date and time when the document was created. */
  createdDateTime?: Date;
  /** Document author(s) */
  authors?: DocumentAuthor[];
  /** specialty type the document */
  specialtyType?: SpecialtyType;
  /** Administrative metadata for the document. */
  administrativeMetadata?: DocumentAdministrativeMetadata;
  /** The content of the patient document. */
  content: DocumentContent;
}

export function patientDocumentSerializer(item: PatientDocument): any {
  return {
    type: item["type"],
    clinicalType: item["clinicalType"],
    id: item["id"],
    language: item["language"],
    createdDateTime: item["createdDateTime"]?.toISOString(),
    authors: !item["authors"]
      ? item["authors"]
      : documentAuthorArraySerializer(item["authors"]),
    specialtyType: item["specialtyType"],
    administrativeMetadata: !item["administrativeMetadata"]
      ? item["administrativeMetadata"]
      : documentAdministrativeMetadataSerializer(
          item["administrativeMetadata"],
        ),
    content: documentContentSerializer(item["content"]),
  };
}

/** The type of the patient document, such as 'note' (text document) or 'fhirBundle' (FHIR JSON document). */
export type DocumentType =
  | "note"
  | "fhirBundle"
  | "dicom"
  | "genomicSequencing";
/** The type of the clinical document. */
export type ClinicalDocumentType =
  | "consultation"
  | "dischargeSummary"
  | "historyAndPhysical"
  | "radiologyReport"
  | "procedure"
  | "progress"
  | "laboratory"
  | "pathologyReport";

/** Document author */
export interface DocumentAuthor {
  /** author id */
  id?: string;
  /** Text representation of the full name */
  fullName?: string;
}

export function documentAuthorSerializer(item: DocumentAuthor): any {
  return { id: item["id"], fullName: item["fullName"] };
}

export function documentAuthorArraySerializer(
  result: Array<DocumentAuthor>,
): any[] {
  return result.map((item) => {
    return documentAuthorSerializer(item);
  });
}

/** Known values codes that can be used to indicate the type of the Specialty. */
export type SpecialtyType = "pathology" | "radiology";

/** Document administrative metadata */
export interface DocumentAdministrativeMetadata {
  /** List of procedure information associated with the document. */
  orderedProcedures?: OrderedProcedure[];
  /** Reference to the encounter associated with the document. */
  encounterId?: string;
}

export function documentAdministrativeMetadataSerializer(
  item: DocumentAdministrativeMetadata,
): any {
  return {
    orderedProcedures: !item["orderedProcedures"]
      ? item["orderedProcedures"]
      : orderedProcedureArraySerializer(item["orderedProcedures"]),
    encounterId: item["encounterId"],
  };
}

/** Procedure information */
export interface OrderedProcedure extends Extendible {
  /** Procedure code */
  code?: CodeableConcept;
  /** Procedure description */
  description?: string;
}

export function orderedProcedureSerializer(item: OrderedProcedure): any {
  return {
    extension: !item["extension"]
      ? item["extension"]
      : extensionArraySerializer(item["extension"]),
    code: !item["code"]
      ? item["code"]
      : codeableConceptSerializer(item["code"]),
    description: item["description"],
  };
}

export function orderedProcedureDeserializer(item: any): OrderedProcedure {
  return {
    extension: !item["extension"]
      ? item["extension"]
      : extensionArrayDeserializer(item["extension"]),
    code: !item["code"]
      ? item["code"]
      : codeableConceptDeserializer(item["code"]),
    description: item["description"],
  };
}

/**
 * Concept - reference to a terminology or just text
 * Based on [FHIR CodeableConcept](https://www.hl7.org/fhir/R4/datatypes.html#CodeableConcept)
 */
export interface CodeableConcept extends Element {
  /** Code defined by a terminology system */
  coding?: Coding[];
  /** Plain text representation of the concept */
  text?: string;
}

export function codeableConceptSerializer(item: CodeableConcept): any {
  return {
    id: item["id"],
    extension: !item["extension"]
      ? item["extension"]
      : extensionArraySerializer(item["extension"]),
    coding: !item["coding"]
      ? item["coding"]
      : codingArraySerializer(item["coding"]),
    text: item["text"],
  };
}

export function codeableConceptDeserializer(item: any): CodeableConcept {
  return {
    id: item["id"],
    extension: !item["extension"]
      ? item["extension"]
      : extensionArrayDeserializer(item["extension"]),
    coding: !item["coding"]
      ? item["coding"]
      : codingArrayDeserializer(item["coding"]),
    text: item["text"],
  };
}

export function orderedProcedureArraySerializer(
  result: Array<OrderedProcedure>,
): any[] {
  return result.map((item) => {
    return orderedProcedureSerializer(item);
  });
}

export function orderedProcedureArrayDeserializer(
  result: Array<OrderedProcedure>,
): any[] {
  return result.map((item) => {
    return orderedProcedureDeserializer(item);
  });
}

/** The content of the patient document. */
export interface DocumentContent {
  /**
   * The type of the content's source.
   * In case the source type is 'inline', the content is given as a string (for instance, text).
   * In case the source type is 'reference', the content is given as a URI.
   */
  sourceType: DocumentContentSourceType;
  /** The content of the document, given either inline (as a string) or as a reference (URI). */
  value: string;
}

export function documentContentSerializer(item: DocumentContent): any {
  return { sourceType: item["sourceType"], value: item["value"] };
}

/**
 * The type of the content's source.
 * In case the source type is 'inline', the content is given as a string (for instance, text).
 * In case the source type is 'reference', the content is given as a URI.
 */
export type DocumentContentSourceType = "inline" | "reference";

export function patientDocumentArraySerializer(
  result: Array<PatientDocument>,
): any[] {
  return result.map((item) => {
    return patientDocumentSerializer(item);
  });
}

/**
 * The base definition for all elements contained inside a resource.
 * Based on [FHIR Element](https://www.hl7.org/fhir/R4/element.html)
 */
export interface Element {
  /** Unique id for inter-element referencing */
  id?: string;
  /** Additional Content defined by implementations */
  extension?: Extension[];
}

export function elementSerializer(item: Element): any {
  return {
    id: item["id"],
    extension: !item["extension"]
      ? item["extension"]
      : extensionArraySerializer(item["extension"]),
  };
}

export function elementDeserializer(item: any): Element {
  return {
    id: item["id"],
    extension: !item["extension"]
      ? item["extension"]
      : extensionArrayDeserializer(item["extension"]),
  };
}

/**
 * Base for all elements
 * Based on [FHIR Element](https://www.hl7.org/fhir/datatypes.html#Element)
 */
export interface Extension extends Element {
  /** Source of the definition for the extension code - a logical name or a URL. */
  url: string;
  /** Value as Quantity */
  valueQuantity?: Quantity;
  /** Value as CodeableConcept */
  valueCodeableConcept?: CodeableConcept;
  /** Value as string */
  valueString?: string;
  /** Value as boolean */
  valueBoolean?: boolean;
  /** Value as integer */
  valueInteger?: number;
  /** Value as Range. */
  valueRange?: Range;
  /** Value as Ratio. */
  valueRatio?: Ratio;
  /** Value as SampledData. */
  valueSampledData?: SampledData;
  /** Value as time (hh:mm:ss) */
  valueTime?: string;
  /** Value as dateTime. */
  valueDateTime?: string;
  /** Value as Period. */
  valuePeriod?: Period;
  /** Value as reference. */
  valueReference?: Reference;
}

export function extensionSerializer(item: Extension): any {
  return {
    id: item["id"],
    extension: !item["extension"]
      ? item["extension"]
      : extensionArraySerializer(item["extension"]),
    url: item["url"],
    valueQuantity: !item["valueQuantity"]
      ? item["valueQuantity"]
      : quantitySerializer(item["valueQuantity"]),
    valueCodeableConcept: !item["valueCodeableConcept"]
      ? item["valueCodeableConcept"]
      : codeableConceptSerializer(item["valueCodeableConcept"]),
    valueString: item["valueString"],
    valueBoolean: item["valueBoolean"],
    valueInteger: item["valueInteger"],
    valueRange: !item["valueRange"]
      ? item["valueRange"]
      : rangeSerializer(item["valueRange"]),
    valueRatio: !item["valueRatio"]
      ? item["valueRatio"]
      : ratioSerializer(item["valueRatio"]),
    valueSampledData: !item["valueSampledData"]
      ? item["valueSampledData"]
      : sampledDataSerializer(item["valueSampledData"]),
    valueTime: item["valueTime"],
    valueDateTime: item["valueDateTime"],
    valuePeriod: !item["valuePeriod"]
      ? item["valuePeriod"]
      : periodSerializer(item["valuePeriod"]),
    valueReference: !item["valueReference"]
      ? item["valueReference"]
      : referenceSerializer(item["valueReference"]),
  };
}

export function extensionDeserializer(item: any): Extension {
  return {
    id: item["id"],
    extension: !item["extension"]
      ? item["extension"]
      : extensionArrayDeserializer(item["extension"]),
    url: item["url"],
    valueQuantity: !item["valueQuantity"]
      ? item["valueQuantity"]
      : quantityDeserializer(item["valueQuantity"]),
    valueCodeableConcept: !item["valueCodeableConcept"]
      ? item["valueCodeableConcept"]
      : codeableConceptDeserializer(item["valueCodeableConcept"]),
    valueString: item["valueString"],
    valueBoolean: item["valueBoolean"],
    valueInteger: item["valueInteger"],
    valueRange: !item["valueRange"]
      ? item["valueRange"]
      : rangeDeserializer(item["valueRange"]),
    valueRatio: !item["valueRatio"]
      ? item["valueRatio"]
      : ratioDeserializer(item["valueRatio"]),
    valueSampledData: !item["valueSampledData"]
      ? item["valueSampledData"]
      : sampledDataDeserializer(item["valueSampledData"]),
    valueTime: item["valueTime"],
    valueDateTime: item["valueDateTime"],
    valuePeriod: !item["valuePeriod"]
      ? item["valuePeriod"]
      : periodDeserializer(item["valuePeriod"]),
    valueReference: !item["valueReference"]
      ? item["valueReference"]
      : referenceDeserializer(item["valueReference"]),
  };
}

/**
 * A measured or measurable amount
 * Based on [FHIR Quantity](https://www.hl7.org/fhir/R4/datatypes.html#Quantity)
 */
export interface Quantity extends Element {
  /** Numerical value (with implicit precision) */
  value?: number;
  /** < | <= | >= | > - how to understand the value */
  comparator?: string;
  /** Unit representation */
  unit?: string;
  /** System that defines coded unit form */
  system?: string;
  /** Coded form of the unit */
  code?: string;
}

export function quantitySerializer(item: Quantity): any {
  return {
    id: item["id"],
    extension: !item["extension"]
      ? item["extension"]
      : extensionArraySerializer(item["extension"]),
    value: item["value"],
    comparator: item["comparator"],
    unit: item["unit"],
    system: item["system"],
    code: item["code"],
  };
}

export function quantityDeserializer(item: any): Quantity {
  return {
    id: item["id"],
    extension: !item["extension"]
      ? item["extension"]
      : extensionArrayDeserializer(item["extension"]),
    value: item["value"],
    comparator: item["comparator"],
    unit: item["unit"],
    system: item["system"],
    code: item["code"],
  };
}

/**
 * A set of ordered Quantities defined by a low and high limit
 * Based on [FHIR Range](https://www.hl7.org/fhir/R4/datatypes.html#Range)
 */
export interface Range extends Element {
  /** Low limit */
  low?: Quantity;
  /** High limit */
  high?: Quantity;
}

export function rangeSerializer(item: Range): any {
  return {
    id: item["id"],
    extension: !item["extension"]
      ? item["extension"]
      : extensionArraySerializer(item["extension"]),
    low: !item["low"] ? item["low"] : quantitySerializer(item["low"]),
    high: !item["high"] ? item["high"] : quantitySerializer(item["high"]),
  };
}

export function rangeDeserializer(item: any): Range {
  return {
    id: item["id"],
    extension: !item["extension"]
      ? item["extension"]
      : extensionArrayDeserializer(item["extension"]),
    low: !item["low"] ? item["low"] : quantityDeserializer(item["low"]),
    high: !item["high"] ? item["high"] : quantityDeserializer(item["high"]),
  };
}

/**
 * A ratio of two Quantity values - a numerator and a denominator
 * Based on [FHIR Ratio](https://www.hl7.org/fhir/R4/datatypes.html#Ratio)
 */
export interface Ratio extends Element {
  /** Numerator value */
  numerator?: Quantity;
  /** Denominator value */
  denominator?: Quantity;
}

export function ratioSerializer(item: Ratio): any {
  return {
    id: item["id"],
    extension: !item["extension"]
      ? item["extension"]
      : extensionArraySerializer(item["extension"]),
    numerator: !item["numerator"]
      ? item["numerator"]
      : quantitySerializer(item["numerator"]),
    denominator: !item["denominator"]
      ? item["denominator"]
      : quantitySerializer(item["denominator"]),
  };
}

export function ratioDeserializer(item: any): Ratio {
  return {
    id: item["id"],
    extension: !item["extension"]
      ? item["extension"]
      : extensionArrayDeserializer(item["extension"]),
    numerator: !item["numerator"]
      ? item["numerator"]
      : quantityDeserializer(item["numerator"]),
    denominator: !item["denominator"]
      ? item["denominator"]
      : quantityDeserializer(item["denominator"]),
  };
}

/**
 * A series of measurements taken by a device
 * Based on [FHIR SampledData](https://www.hl7.org/fhir/R4/datatypes.html#SampledData)
 */
export interface SampledData extends Element {
  /** Zero value and units */
  origin: Quantity;
  /** Number of milliseconds between samples */
  period: number;
  /** Multiply data by this before adding to origin */
  factor?: number;
  /** Lower limit of detection */
  lowerLimit?: number;
  /** Upper limit of detection */
  upperLimit?: number;
  /** Number of sample points at each time point */
  dimensions: number;
  /** Decimal values with spaces, or "E" | "U" | "L" */
  data?: string;
}

export function sampledDataSerializer(item: SampledData): any {
  return {
    id: item["id"],
    extension: !item["extension"]
      ? item["extension"]
      : extensionArraySerializer(item["extension"]),
    origin: quantitySerializer(item["origin"]),
    period: item["period"],
    factor: item["factor"],
    lowerLimit: item["lowerLimit"],
    upperLimit: item["upperLimit"],
    dimensions: item["dimensions"],
    data: item["data"],
  };
}

export function sampledDataDeserializer(item: any): SampledData {
  return {
    id: item["id"],
    extension: !item["extension"]
      ? item["extension"]
      : extensionArrayDeserializer(item["extension"]),
    origin: quantityDeserializer(item["origin"]),
    period: item["period"],
    factor: item["factor"],
    lowerLimit: item["lowerLimit"],
    upperLimit: item["upperLimit"],
    dimensions: item["dimensions"],
    data: item["data"],
  };
}

/**
 * A time period defined by a start and end date and optionally time
 * Based on [FHIR Period](https://www.hl7.org/fhir/R4/datatypes.html#Period)
 */
export interface Period extends Element {
  /** Starting time with inclusive boundary */
  start?: string;
  /** End time with inclusive boundary, if not ongoing */
  end?: string;
}

export function periodSerializer(item: Period): any {
  return {
    id: item["id"],
    extension: !item["extension"]
      ? item["extension"]
      : extensionArraySerializer(item["extension"]),
    start: item["start"],
    end: item["end"],
  };
}

export function periodDeserializer(item: any): Period {
  return {
    id: item["id"],
    extension: !item["extension"]
      ? item["extension"]
      : extensionArrayDeserializer(item["extension"]),
    start: item["start"],
    end: item["end"],
  };
}

/**
 * A reference from one resource to another
 * Based on [FHIR Reference](https://www.hl7.org/fhir/R4/references.html)
 */
export interface Reference extends Element {
  /** Literal reference, Relative, internal or absolute URL */
  reference?: string;
  /** Type the reference refers to (e.g. "Patient") */
  type?: string;
  /** Logical reference, when literal reference is not known */
  identifier?: Identifier;
  /** Text alternative for the resource */
  display?: string;
}

export function referenceSerializer(item: Reference): any {
  return {
    id: item["id"],
    extension: !item["extension"]
      ? item["extension"]
      : extensionArraySerializer(item["extension"]),
    reference: item["reference"],
    type: item["type"],
    identifier: !item["identifier"]
      ? item["identifier"]
      : identifierSerializer(item["identifier"]),
    display: item["display"],
  };
}

export function referenceDeserializer(item: any): Reference {
  return {
    id: item["id"],
    extension: !item["extension"]
      ? item["extension"]
      : extensionArrayDeserializer(item["extension"]),
    reference: item["reference"],
    type: item["type"],
    identifier: !item["identifier"]
      ? item["identifier"]
      : identifierDeserializer(item["identifier"]),
    display: item["display"],
  };
}

/**
 * An identifier intended for computation
 * Based on [FHIR Identifier](https://www.hl7.org/fhir/R4/identifier.html)
 */
export interface Identifier extends Element {
  /** usual | official | temp | secondary | old (If known) */
  use?: string;
  /** Description of identifier */
  type?: CodeableConcept;
  /** The namespace for the identifier value */
  system?: string;
  /** The value that is unique */
  value?: string;
  /** Time period when id is/was valid for use */
  period?: Period;
  /** Organization that issued id (may be just text) */
  assigner?: Reference;
}

export function identifierSerializer(item: Identifier): any {
  return {
    id: item["id"],
    extension: !item["extension"]
      ? item["extension"]
      : extensionArraySerializer(item["extension"]),
    use: item["use"],
    type: !item["type"]
      ? item["type"]
      : codeableConceptSerializer(item["type"]),
    system: item["system"],
    value: item["value"],
    period: !item["period"] ? item["period"] : periodSerializer(item["period"]),
    assigner: !item["assigner"]
      ? item["assigner"]
      : referenceSerializer(item["assigner"]),
  };
}

export function identifierDeserializer(item: any): Identifier {
  return {
    id: item["id"],
    extension: !item["extension"]
      ? item["extension"]
      : extensionArrayDeserializer(item["extension"]),
    use: item["use"],
    type: !item["type"]
      ? item["type"]
      : codeableConceptDeserializer(item["type"]),
    system: item["system"],
    value: item["value"],
    period: !item["period"]
      ? item["period"]
      : periodDeserializer(item["period"]),
    assigner: !item["assigner"]
      ? item["assigner"]
      : referenceDeserializer(item["assigner"]),
  };
}

export function extensionArraySerializer(result: Array<Extension>): any[] {
  return result.map((item) => {
    return extensionSerializer(item);
  });
}

export function extensionArrayDeserializer(result: Array<Extension>): any[] {
  return result.map((item) => {
    return extensionDeserializer(item);
  });
}

/** FHIR extendible element */
export interface Extendible {
  /** Additional Content defined by implementations */
  extension?: Extension[];
}

export function extendibleSerializer(item: Extendible): any {
  return {
    extension: !item["extension"]
      ? item["extension"]
      : extensionArraySerializer(item["extension"]),
  };
}

export function extendibleDeserializer(item: any): Extendible {
  return {
    extension: !item["extension"]
      ? item["extension"]
      : extensionArrayDeserializer(item["extension"]),
  };
}

/** Configuration affecting the Radiology Insights model's inference. */
export interface RadiologyInsightsModelConfiguration {
  /** An indication whether the model should produce verbose output. */
  verbose?: boolean;
  /** An indication whether the model's output should include evidence for the inferences. */
  includeEvidence?: boolean;
  /**
   * A list of inference types to be inferred for the current request.
   * This could be used if only part of the Radiology Insights inferences are required.
   * If this list is omitted or empty, the model will return all the inference types.
   */
  inferenceTypes?: RadiologyInsightsInferenceType[];
  /** The options for the Radiology Insights Inferences */
  inferenceOptions?: RadiologyInsightsInferenceOptions;
  /** Local for the model to use. If not specified, the model will use the default locale */
  locale?: string;
}

export function radiologyInsightsModelConfigurationSerializer(
  item: RadiologyInsightsModelConfiguration,
): any {
  return {
    verbose: item["verbose"],
    includeEvidence: item["includeEvidence"],
    inferenceTypes: !item["inferenceTypes"]
      ? item["inferenceTypes"]
      : item["inferenceTypes"].map((p: any) => {
          return p;
        }),
    inferenceOptions: !item["inferenceOptions"]
      ? item["inferenceOptions"]
      : radiologyInsightsInferenceOptionsSerializer(item["inferenceOptions"]),
    locale: item["locale"],
  };
}

/** A Radiology Insights inference types. */
export type RadiologyInsightsInferenceType =
  | "ageMismatch"
  | "lateralityDiscrepancy"
  | "sexMismatch"
  | "completeOrderDiscrepancy"
  | "limitedOrderDiscrepancy"
  | "finding"
  | "criticalResult"
  | "followupRecommendation"
  | "followupCommunication"
  | "radiologyProcedure";

/** The options for the Radiology Insights Inferences */
export interface RadiologyInsightsInferenceOptions {
  /** Followup Recommendation Options */
  followupRecommendation?: FollowupRecommendationOptions;
  /** Finding Options */
  finding?: FindingOptions;
}

export function radiologyInsightsInferenceOptionsSerializer(
  item: RadiologyInsightsInferenceOptions,
): any {
  return {
    followupRecommendation: !item["followupRecommendation"]
      ? item["followupRecommendation"]
      : followupRecommendationOptionsSerializer(item["followupRecommendation"]),
    finding: !item["finding"]
      ? item["finding"]
      : findingOptionsSerializer(item["finding"]),
  };
}

/** Followup Recommendation Options */
export interface FollowupRecommendationOptions {
  /** Include/Exclude followup recommendations with no specific radiologic modality, default is false. */
  includeRecommendationsWithNoSpecifiedModality?: boolean;
  /** Include/Exclude followup recommendations in references to a guideline or article, default is false. */
  includeRecommendationsInReferences?: boolean;
  /** Provide a single focused sentence as evidence for the recommendation, default is false. */
  provideFocusedSentenceEvidence?: boolean;
}

export function followupRecommendationOptionsSerializer(
  item: FollowupRecommendationOptions,
): any {
  return {
    includeRecommendationsWithNoSpecifiedModality:
      item["includeRecommendationsWithNoSpecifiedModality"],
    includeRecommendationsInReferences:
      item["includeRecommendationsInReferences"],
    provideFocusedSentenceEvidence: item["provideFocusedSentenceEvidence"],
  };
}

/** Finding Options */
export interface FindingOptions {
  /** Provide a single focused sentence as evidence for the finding, default is false. */
  provideFocusedSentenceEvidence?: boolean;
}

export function findingOptionsSerializer(item: FindingOptions): any {
  return {
    provideFocusedSentenceEvidence: item["provideFocusedSentenceEvidence"],
  };
}

export function patientRecordArraySerializer(
  result: Array<PatientRecord>,
): any[] {
  return result.map((item) => {
    return patientRecordSerializer(item);
  });
}

/** Provides status details for long running operations. */
export interface HealthInsightsOperationStatusError {
  /** The unique ID of the operation. */
  readonly id: string;
  /** The status of the operation */
  readonly status: JobStatus;
  /** The date and time when the processing job was created. */
  readonly createdDateTime?: Date;
  /** The date and time when the processing job is set to expire. */
  readonly expirationDateTime?: Date;
  /** The date and time when the processing job was last updated. */
  readonly lastUpdateDateTime?: Date;
  /** Error object that describes the error when status is "Failed". */
  error?: ErrorModel;
}

export function healthInsightsOperationStatusErrorDeserializer(
  item: any,
): HealthInsightsOperationStatusError {
  return {
    id: item["id"],
    status: item["status"],
    createdDateTime: !item["createdDateTime"]
      ? item["createdDateTime"]
      : new Date(item["createdDateTime"]),
    expirationDateTime: !item["expirationDateTime"]
      ? item["expirationDateTime"]
      : new Date(item["expirationDateTime"]),
    lastUpdateDateTime: !item["lastUpdateDateTime"]
      ? item["lastUpdateDateTime"]
      : new Date(item["lastUpdateDateTime"]),
    error: !item["error"] ? item["error"] : item["error"],
  };
}

/** The status of the processing job. */
export type JobStatus =
  | "notStarted"
  | "running"
  | "succeeded"
  | "failed"
  | "canceled";

/** The inference results for the Radiology Insights request. */
export interface RadiologyInsightsInferenceResult {
  /** Results for the patients given in the request. */
  patientResults: RadiologyInsightsPatientResult[];
  /** The version of the model used for inference, expressed as the model date. */
  modelVersion: string;
}

export function radiologyInsightsInferenceResultDeserializer(
  item: any,
): RadiologyInsightsInferenceResult {
  return {
    patientResults: radiologyInsightsPatientResultArrayDeserializer(
      item["patientResults"],
    ),
    modelVersion: item["modelVersion"],
  };
}

/** The results of the model's work for a single patient. */
export interface RadiologyInsightsPatientResult {
  /** The identifier given for the patient in the request. */
  patientId: string;
  /** The model's inferences for the given patient. */
  inferences: RadiologyInsightsInferenceUnion[];
}

export function radiologyInsightsPatientResultDeserializer(
  item: any,
): RadiologyInsightsPatientResult {
  return {
    patientId: item["patientId"],
    inferences: radiologyInsightsInferenceUnionArrayDeserializer(
      item["inferences"],
    ),
  };
}

/**
 * An inference made by the Radiology Insights model regarding a patient.
 *   - AgeMismatch
 *   - SexMismatch
 *   - LateralityDiscrepancy
 *   - CompleteOrderDiscrepancy
 *   - LimitedOrderDiscrepancy
 *   - Finding
 *   - CriticalResult
 *   - FollowupRecommendation
 *   - RadiologyProcedure
 *   - FollowupCommunication
 */
export interface RadiologyInsightsInference extends Extendible {
  /** Discriminator property for RadiologyInsightsInference. */
  /** The discriminator possible values: ageMismatch, sexMismatch, lateralityDiscrepancy, completeOrderDiscrepancy, limitedOrderDiscrepancy, finding, criticalResult, radiologyProcedure, followupRecommendation, followupCommunication */
  kind: RadiologyInsightsInferenceType;
}

export function radiologyInsightsInferenceDeserializer(
  item: any,
): RadiologyInsightsInference {
  return {
    extension: !item["extension"]
      ? item["extension"]
      : extensionArrayDeserializer(item["extension"]),
    kind: item["kind"],
  };
}

/** Alias for RadiologyInsightsInferenceUnion */
export type RadiologyInsightsInferenceUnion =
  | AgeMismatchInference
  | SexMismatchInference
  | LateralityDiscrepancyInference
  | CompleteOrderDiscrepancyInference
  | LimitedOrderDiscrepancyInference
  | FindingInference
  | CriticalResultInference
  | RadiologyProcedureInference
  | FollowupRecommendationInference
  | FollowupCommunicationInference
  | RadiologyInsightsInference;

export function radiologyInsightsInferenceUnionDeserializer(
  item: any,
): RadiologyInsightsInferenceUnion {
  switch (item.kind) {
    case "ageMismatch":
      return ageMismatchInferenceDeserializer(item as AgeMismatchInference);

    case "sexMismatch":
      return sexMismatchInferenceDeserializer(item as SexMismatchInference);

    case "lateralityDiscrepancy":
      return lateralityDiscrepancyInferenceDeserializer(
        item as LateralityDiscrepancyInference,
      );

    case "completeOrderDiscrepancy":
      return completeOrderDiscrepancyInferenceDeserializer(
        item as CompleteOrderDiscrepancyInference,
      );

    case "limitedOrderDiscrepancy":
      return limitedOrderDiscrepancyInferenceDeserializer(
        item as LimitedOrderDiscrepancyInference,
      );

    case "finding":
      return findingInferenceDeserializer(item as FindingInference);

    case "criticalResult":
      return criticalResultInferenceDeserializer(
        item as CriticalResultInference,
      );

    case "radiologyProcedure":
      return radiologyProcedureInferenceDeserializer(
        item as RadiologyProcedureInference,
      );

    case "followupRecommendation":
      return followupRecommendationInferenceDeserializer(
        item as FollowupRecommendationInference,
      );

    case "followupCommunication":
      return followupCommunicationInferenceDeserializer(
        item as FollowupCommunicationInference,
      );

    default:
      return radiologyInsightsInferenceDeserializer(item);
  }
}

/**
 * Age mismatch returns when there is a conflict between an age that mentioned in the clinical note and the age of the patient.
 * The age of the patient is calculated by the date of birth that is set in the patient information along with the time of the service that is being documented.
 * EvidenceExtension with DocumentReference evidence may be added to this inference as an extension.
 */
export interface AgeMismatchInference extends RadiologyInsightsInference {
  /** The type of the inference. */
  kind: "ageMismatch";
}

export function ageMismatchInferenceDeserializer(
  item: any,
): AgeMismatchInference {
  return {
    kind: item["kind"],
    extension: !item["extension"]
      ? item["extension"]
      : extensionArrayDeserializer(item["extension"]),
  };
}

/** Sex mismatch returns when there is a conflict between the patient references (female/male, he/she/his/her), documented clinical procedures, or documented body parts to the patient Sex that mentioned in the patient info. */
export interface SexMismatchInference extends RadiologyInsightsInference {
  /** The type of the inference. */
  kind: "sexMismatch";
  /** sex indication */
  sexIndication: CodeableConcept;
}

export function sexMismatchInferenceDeserializer(
  item: any,
): SexMismatchInference {
  return {
    kind: item["kind"],
    extension: !item["extension"]
      ? item["extension"]
      : extensionArrayDeserializer(item["extension"]),
    sexIndication: codeableConceptDeserializer(item["sexIndication"]),
  };
}

/**
 * Laterality discrepancy, returns in 3 different cases:
 * OrderLateralityMismatch: there is a discrepancy between the text and the procedure/order related to the clinical document.
 * TextLateralityContradiction: there is a contradiction within the text of the clinical document.
 * TextLateralityMissing: laterality is missing/not mentioned in the clinical document.
 */
export interface LateralityDiscrepancyInference
  extends RadiologyInsightsInference {
  /** The type of the inference. */
  kind: "lateralityDiscrepancy";
  /** laterality indication */
  lateralityIndication?: CodeableConcept;
  /** mismatch type */
  discrepancyType: LateralityDiscrepancyType;
}

export function lateralityDiscrepancyInferenceDeserializer(
  item: any,
): LateralityDiscrepancyInference {
  return {
    kind: item["kind"],
    extension: !item["extension"]
      ? item["extension"]
      : extensionArrayDeserializer(item["extension"]),
    lateralityIndication: !item["lateralityIndication"]
      ? item["lateralityIndication"]
      : codeableConceptDeserializer(item["lateralityIndication"]),
    discrepancyType: item["discrepancyType"],
  };
}

/** Laterality discrepancy type */
export type LateralityDiscrepancyType =
  | "orderLateralityMismatch"
  | "textLateralityContradiction"
  | "textLateralityMissing";

/**
 * Completed Order mismatch
 * A complete order requires that all the body parts listed in the order will be document (some body parts requires measurements).
 * This inference is relevant only for ultrasound procedure/order of type US ABDOMEN, US RETROPERITONEAL, US PELVIS, or US BREAST.
 * This inference returns when there is a missing body part or a missing measurement of a body part that is required by the order.
 */
export interface CompleteOrderDiscrepancyInference
  extends RadiologyInsightsInference {
  /** The type of the inference. */
  kind: "completeOrderDiscrepancy";
  /** Order Type. */
  orderType: CodeableConcept;
  /** List of missing body parts required by a complete order. */
  missingBodyParts?: CodeableConcept[];
  /** List of missing body parts that require measurement by a complete order. */
  missingBodyPartMeasurements?: CodeableConcept[];
}

export function completeOrderDiscrepancyInferenceDeserializer(
  item: any,
): CompleteOrderDiscrepancyInference {
  return {
    kind: item["kind"],
    extension: !item["extension"]
      ? item["extension"]
      : extensionArrayDeserializer(item["extension"]),
    orderType: codeableConceptDeserializer(item["orderType"]),
    missingBodyParts: !item["missingBodyParts"]
      ? item["missingBodyParts"]
      : codeableConceptArrayDeserializer(item["missingBodyParts"]),
    missingBodyPartMeasurements: !item["missingBodyPartMeasurements"]
      ? item["missingBodyPartMeasurements"]
      : codeableConceptArrayDeserializer(item["missingBodyPartMeasurements"]),
  };
}

export function codeableConceptArraySerializer(
  result: Array<CodeableConcept>,
): any[] {
  return result.map((item) => {
    return codeableConceptSerializer(item);
  });
}

export function codeableConceptArrayDeserializer(
  result: Array<CodeableConcept>,
): any[] {
  return result.map((item) => {
    return codeableConceptDeserializer(item);
  });
}

/**
 * Limited Order mismatch
 * A limited order requires that not all the body parts listed in the order will be document.
 * This inference is relevant only for ultrasound procedure/order of type US ABDOMEN, US RETROPERITONEAL, US PELVIS, or US BREAST.
 * This inference returns when all body parts and measurement of a body part required by the order, mentioned in the text.
 */
export interface LimitedOrderDiscrepancyInference
  extends RadiologyInsightsInference {
  /** The type of the inference. */
  kind: "limitedOrderDiscrepancy";
  /** Order Type. */
  orderType: CodeableConcept;
  /** Complete list of body parts found in the document. */
  presentBodyParts?: CodeableConcept[];
  /** Complete list of body parts that require measurement by a complete order. */
  presentBodyPartMeasurements?: CodeableConcept[];
}

export function limitedOrderDiscrepancyInferenceDeserializer(
  item: any,
): LimitedOrderDiscrepancyInference {
  return {
    kind: item["kind"],
    extension: !item["extension"]
      ? item["extension"]
      : extensionArrayDeserializer(item["extension"]),
    orderType: codeableConceptDeserializer(item["orderType"]),
    presentBodyParts: !item["presentBodyParts"]
      ? item["presentBodyParts"]
      : codeableConceptArrayDeserializer(item["presentBodyParts"]),
    presentBodyPartMeasurements: !item["presentBodyPartMeasurements"]
      ? item["presentBodyPartMeasurements"]
      : codeableConceptArrayDeserializer(item["presentBodyPartMeasurements"]),
  };
}

/**
 * Finding Inference
 * Clinical Finding can be an observation or condition that is mentioned in the clinical document.
 */
export interface FindingInference extends RadiologyInsightsInference {
  /** The type of the inference. */
  kind: "finding";
  /** The finding data */
  finding: Observation;
}

export function findingInferenceDeserializer(item: any): FindingInference {
  return {
    kind: item["kind"],
    extension: !item["extension"]
      ? item["extension"]
      : extensionArrayDeserializer(item["extension"]),
    finding: observationDeserializer(item["finding"]),
  };
}

/**
 * Detailed information about observations
 * Based on [FHIR Observation](https://www.hl7.org/fhir/R4/observation.html)
 */
export interface Observation extends DomainResource {
  /** resourceType */
  resourceType: "Observation";
  /** Business Identifier for observation */
  identifier?: Identifier[];
  /** registered | preliminary | final | amended + */
  status: ObservationStatusCodeType;
  /** Classification of  type of observation */
  category?: CodeableConcept[];
  /** Type of observation (code / type) */
  code: CodeableConcept;
  /** Who and/or what the observation is about */
  subject?: Reference;
  /** Healthcare event during which this observation is made */
  encounter?: Reference;
  /** Clinically relevant time/time-period for observation */
  effectiveDateTime?: string;
  /** Clinically relevant time/time-period for observation */
  effectivePeriod?: Period;
  /** Clinically relevant time/time-period for observation */
  effectiveInstant?: string;
  /** Date/Time this version was made available */
  issued?: string;
  /** Actual result */
  valueQuantity?: Quantity;
  /** Actual result */
  valueCodeableConcept?: CodeableConcept;
  /** Actual result */
  valueString?: string;
  /** Actual result */
  valueBoolean?: boolean;
  /** Actual result */
  valueInteger?: number;
  /** Actual result */
  valueRange?: Range;
  /** Actual result */
  valueRatio?: Ratio;
  /** Actual result */
  valueSampledData?: SampledData;
  /** Actual result */
  valueTime?: string;
  /** Actual result */
  valueDateTime?: string;
  /** Actual result */
  valuePeriod?: Period;
  /** Why the result is missing */
  dataAbsentReason?: CodeableConcept;
  /** High, low, normal, etc. */
  interpretation?: CodeableConcept[];
  /** Comments about the observation */
  note?: Annotation[];
  /** Observed body part */
  bodySite?: CodeableConcept;
  /** How it was done */
  method?: CodeableConcept;
  /** Provides guide for interpretation */
  referenceRange?: ObservationReferenceRange[];
  /** Related resource that belongs to the Observation group */
  hasMember?: Reference[];
  /** Related measurements the observation is made from */
  derivedFrom?: Reference[];
  /** Component results */
  component?: ObservationComponent[];
}

export function observationDeserializer(item: any): Observation {
  return {
    ...item,
    text: !item["text"] ? item["text"] : narrativeDeserializer(item["text"]),
    contained: !item["contained"]
      ? item["contained"]
      : resourceArrayDeserializer(item["contained"]),
    extension: !item["extension"]
      ? item["extension"]
      : extensionArrayDeserializer(item["extension"]),
    modifierExtension: !item["modifierExtension"]
      ? item["modifierExtension"]
      : extensionArrayDeserializer(item["modifierExtension"]),
    resourceType: item["resourceType"],
    id: item["id"],
    meta: !item["meta"] ? item["meta"] : metaDeserializer(item["meta"]),
    implicitRules: item["implicitRules"],
    language: item["language"],
    identifier: !item["identifier"]
      ? item["identifier"]
      : identifierArrayDeserializer(item["identifier"]),
    status: item["status"],
    category: !item["category"]
      ? item["category"]
      : codeableConceptArrayDeserializer(item["category"]),
    code: codeableConceptDeserializer(item["code"]),
    subject: !item["subject"]
      ? item["subject"]
      : referenceDeserializer(item["subject"]),
    encounter: !item["encounter"]
      ? item["encounter"]
      : referenceDeserializer(item["encounter"]),
    effectiveDateTime: item["effectiveDateTime"],
    effectivePeriod: !item["effectivePeriod"]
      ? item["effectivePeriod"]
      : periodDeserializer(item["effectivePeriod"]),
    effectiveInstant: item["effectiveInstant"],
    issued: item["issued"],
    valueQuantity: !item["valueQuantity"]
      ? item["valueQuantity"]
      : quantityDeserializer(item["valueQuantity"]),
    valueCodeableConcept: !item["valueCodeableConcept"]
      ? item["valueCodeableConcept"]
      : codeableConceptDeserializer(item["valueCodeableConcept"]),
    valueString: item["valueString"],
    valueBoolean: item["valueBoolean"],
    valueInteger: item["valueInteger"],
    valueRange: !item["valueRange"]
      ? item["valueRange"]
      : rangeDeserializer(item["valueRange"]),
    valueRatio: !item["valueRatio"]
      ? item["valueRatio"]
      : ratioDeserializer(item["valueRatio"]),
    valueSampledData: !item["valueSampledData"]
      ? item["valueSampledData"]
      : sampledDataDeserializer(item["valueSampledData"]),
    valueTime: item["valueTime"],
    valueDateTime: item["valueDateTime"],
    valuePeriod: !item["valuePeriod"]
      ? item["valuePeriod"]
      : periodDeserializer(item["valuePeriod"]),
    dataAbsentReason: !item["dataAbsentReason"]
      ? item["dataAbsentReason"]
      : codeableConceptDeserializer(item["dataAbsentReason"]),
    interpretation: !item["interpretation"]
      ? item["interpretation"]
      : codeableConceptArrayDeserializer(item["interpretation"]),
    note: !item["note"]
      ? item["note"]
      : annotationArrayDeserializer(item["note"]),
    bodySite: !item["bodySite"]
      ? item["bodySite"]
      : codeableConceptDeserializer(item["bodySite"]),
    method: !item["method"]
      ? item["method"]
      : codeableConceptDeserializer(item["method"]),
    referenceRange: !item["referenceRange"]
      ? item["referenceRange"]
      : observationReferenceRangeArrayDeserializer(item["referenceRange"]),
    hasMember: !item["hasMember"]
      ? item["hasMember"]
      : referenceArrayDeserializer(item["hasMember"]),
    derivedFrom: !item["derivedFrom"]
      ? item["derivedFrom"]
      : referenceArrayDeserializer(item["derivedFrom"]),
    component: !item["component"]
      ? item["component"]
      : observationComponentArrayDeserializer(item["component"]),
  };
}

export function identifierArraySerializer(result: Array<Identifier>): any[] {
  return result.map((item) => {
    return identifierSerializer(item);
  });
}

export function identifierArrayDeserializer(result: Array<Identifier>): any[] {
  return result.map((item) => {
    return identifierDeserializer(item);
  });
}

/**
 * Observation Status
 * Based on [FHIR ObservationStatus](https://www.hl7.org/fhir/R4/valueset-observation-status.html)
 */
export type ObservationStatusCodeType =
  | "registered"
  | "preliminary"
  | "final"
  | "amended"
  | "corrected"
  | "cancelled"
  | "entered-in-error"
  | "unknown";

/**
 * A text note which also  contains information about who made the statement and when
 * Based on [FHIR Annotation](https://www.hl7.org/fhir/R4/datatypes.html#Annotation)
 */
export interface Annotation extends Element {
  /** Individual responsible for the annotation */
  authorString?: string;
  /** When the annotation was made */
  time?: string;
  /** The annotation - text content (as markdown) */
  text: string;
}

export function annotationDeserializer(item: any): Annotation {
  return {
    id: item["id"],
    extension: !item["extension"]
      ? item["extension"]
      : extensionArrayDeserializer(item["extension"]),
    authorString: item["authorString"],
    time: item["time"],
    text: item["text"],
  };
}

export function annotationArrayDeserializer(result: Array<Annotation>): any[] {
  return result.map((item) => {
    return annotationDeserializer(item);
  });
}

/**
 * Provides guide for interpretation of component result
 * Based on [FHIR Observation.referenceRange](https://www.hl7.org/fhir/R4/observation.html)
 */
export interface ObservationReferenceRange {
  /** Low Range, if relevant */
  low?: Quantity;
  /** High Range, if relevant */
  high?: Quantity;
  /** Reference range qualifier */
  type?: CodeableConcept;
  /** Reference range population */
  appliesTo?: CodeableConcept[];
  /** Applicable age range, if relevant */
  age?: Range;
  /** Text based reference range in an observation */
  text?: string;
}

export function observationReferenceRangeDeserializer(
  item: any,
): ObservationReferenceRange {
  return {
    low: !item["low"] ? item["low"] : quantityDeserializer(item["low"]),
    high: !item["high"] ? item["high"] : quantityDeserializer(item["high"]),
    type: !item["type"]
      ? item["type"]
      : codeableConceptDeserializer(item["type"]),
    appliesTo: !item["appliesTo"]
      ? item["appliesTo"]
      : codeableConceptArrayDeserializer(item["appliesTo"]),
    age: !item["age"] ? item["age"] : rangeDeserializer(item["age"]),
    text: item["text"],
  };
}

export function observationReferenceRangeArrayDeserializer(
  result: Array<ObservationReferenceRange>,
): any[] {
  return result.map((item) => {
    return observationReferenceRangeDeserializer(item);
  });
}

export function referenceArraySerializer(result: Array<Reference>): any[] {
  return result.map((item) => {
    return referenceSerializer(item);
  });
}

export function referenceArrayDeserializer(result: Array<Reference>): any[] {
  return result.map((item) => {
    return referenceDeserializer(item);
  });
}

/**
 * Component results
 * Based on [FHIR Observation.component](https://www.hl7.org/fhir/R4/observation.html)
 */
export interface ObservationComponent extends Element {
  /** Type of component observation (code / type) */
  code: CodeableConcept;
  /** Value as Quantity */
  valueQuantity?: Quantity;
  /** Value as CodeableConcept */
  valueCodeableConcept?: CodeableConcept;
  /** Value as string */
  valueString?: string;
  /** Value as boolean */
  valueBoolean?: boolean;
  /** Value as integer */
  valueInteger?: number;
  /** Value as Range. */
  valueRange?: Range;
  /** Value as Ratio. */
  valueRatio?: Ratio;
  /** Value as SampledData. */
  valueSampledData?: SampledData;
  /** Value as time (hh:mm:ss) */
  valueTime?: string;
  /** Value as dateTime. */
  valueDateTime?: string;
  /** Value as Period. */
  valuePeriod?: Period;
  /** Value as reference. */
  valueReference?: Reference;
  /** Why the component result is missing */
  dataAbsentReason?: CodeableConcept;
  /** High, low, normal, etc. */
  interpretation?: CodeableConcept[];
  /** Provides guide for interpretation of component result */
  referenceRange?: ObservationReferenceRange[];
}

export function observationComponentDeserializer(
  item: any,
): ObservationComponent {
  return {
    id: item["id"],
    extension: !item["extension"]
      ? item["extension"]
      : extensionArrayDeserializer(item["extension"]),
    code: codeableConceptDeserializer(item["code"]),
    valueQuantity: !item["valueQuantity"]
      ? item["valueQuantity"]
      : quantityDeserializer(item["valueQuantity"]),
    valueCodeableConcept: !item["valueCodeableConcept"]
      ? item["valueCodeableConcept"]
      : codeableConceptDeserializer(item["valueCodeableConcept"]),
    valueString: item["valueString"],
    valueBoolean: item["valueBoolean"],
    valueInteger: item["valueInteger"],
    valueRange: !item["valueRange"]
      ? item["valueRange"]
      : rangeDeserializer(item["valueRange"]),
    valueRatio: !item["valueRatio"]
      ? item["valueRatio"]
      : ratioDeserializer(item["valueRatio"]),
    valueSampledData: !item["valueSampledData"]
      ? item["valueSampledData"]
      : sampledDataDeserializer(item["valueSampledData"]),
    valueTime: item["valueTime"],
    valueDateTime: item["valueDateTime"],
    valuePeriod: !item["valuePeriod"]
      ? item["valuePeriod"]
      : periodDeserializer(item["valuePeriod"]),
    valueReference: !item["valueReference"]
      ? item["valueReference"]
      : referenceDeserializer(item["valueReference"]),
    dataAbsentReason: !item["dataAbsentReason"]
      ? item["dataAbsentReason"]
      : codeableConceptDeserializer(item["dataAbsentReason"]),
    interpretation: !item["interpretation"]
      ? item["interpretation"]
      : codeableConceptArrayDeserializer(item["interpretation"]),
    referenceRange: !item["referenceRange"]
      ? item["referenceRange"]
      : observationReferenceRangeArrayDeserializer(item["referenceRange"]),
  };
}

export function observationComponentArrayDeserializer(
  result: Array<ObservationComponent>,
): any[] {
  return result.map((item) => {
    return observationComponentDeserializer(item);
  });
}

/** Identifies and highlights potential Critical Findings found in a clinical document. */
export interface CriticalResultInference extends RadiologyInsightsInference {
  /** The type of the inference. */
  kind: "criticalResult";
  /** Critical Result */
  result: CriticalResult;
}

export function criticalResultInferenceDeserializer(
  item: any,
): CriticalResultInference {
  return {
    kind: item["kind"],
    extension: !item["extension"]
      ? item["extension"]
      : extensionArrayDeserializer(item["extension"]),
    result: criticalResultDeserializer(item["result"]),
  };
}

/** Critical Result */
export interface CriticalResult {
  /** description of the critical result */
  description: string;
  /** finding inference */
  finding?: Observation;
}

export function criticalResultDeserializer(item: any): CriticalResult {
  return {
    description: item["description"],
    finding: !item["finding"]
      ? item["finding"]
      : observationDeserializer(item["finding"]),
  };
}

/** Procedures found in the document text or associated with the document administrative metadata. */
export interface RadiologyProcedureInference
  extends RadiologyInsightsInference {
  /** The type of the inference. */
  kind: "radiologyProcedure";
  /** The LOINC codes for the procedure. */
  procedureCodes?: CodeableConcept[];
  /** Imaging procedure. */
  imagingProcedures: ImagingProcedure[];
  /** The related procedure information from the document administration information or as extracted from the document. */
  orderedProcedure: OrderedProcedure;
}

export function radiologyProcedureInferenceDeserializer(
  item: any,
): RadiologyProcedureInference {
  return {
    kind: item["kind"],
    extension: !item["extension"]
      ? item["extension"]
      : extensionArrayDeserializer(item["extension"]),
    procedureCodes: !item["procedureCodes"]
      ? item["procedureCodes"]
      : codeableConceptArrayDeserializer(item["procedureCodes"]),
    imagingProcedures: imagingProcedureArrayDeserializer(
      item["imagingProcedures"],
    ),
    orderedProcedure: orderedProcedureDeserializer(item["orderedProcedure"]),
  };
}

/** Order Procedure - is this always a radiology procedure? */
export interface ImagingProcedure {
  /** The procedure modality */
  modality: CodeableConcept;
  /** The procedure anatomy */
  anatomy: CodeableConcept;
  /** The procedure laterality */
  laterality?: CodeableConcept;
  /** The procedure contrast */
  contrast?: RadiologyCodeWithTypes;
  /** The procedure view */
  view?: RadiologyCodeWithTypes;
}

export function imagingProcedureDeserializer(item: any): ImagingProcedure {
  return {
    modality: codeableConceptDeserializer(item["modality"]),
    anatomy: codeableConceptDeserializer(item["anatomy"]),
    laterality: !item["laterality"]
      ? item["laterality"]
      : codeableConceptDeserializer(item["laterality"]),
    contrast: !item["contrast"]
      ? item["contrast"]
      : radiologyCodeWithTypesDeserializer(item["contrast"]),
    view: !item["view"]
      ? item["view"]
      : radiologyCodeWithTypesDeserializer(item["view"]),
  };
}

/** Code with types */
export interface RadiologyCodeWithTypes {
  /** Code */
  code: CodeableConcept;
  /** Collection of types */
  types: CodeableConcept[];
}

export function radiologyCodeWithTypesDeserializer(
  item: any,
): RadiologyCodeWithTypes {
  return {
    code: codeableConceptDeserializer(item["code"]),
    types: codeableConceptArrayDeserializer(item["types"]),
  };
}

export function imagingProcedureArrayDeserializer(
  result: Array<ImagingProcedure>,
): any[] {
  return result.map((item) => {
    return imagingProcedureDeserializer(item);
  });
}

/** Recommendation Inference */
export interface FollowupRecommendationInference
  extends RadiologyInsightsInference {
  /** The type of the inference. */
  kind: "followupRecommendation";
  /** Clinically relevant time/time-period for recommendation */
  effectiveDateTime?: string;
  /** Clinically relevant time/time-period for recommendation */
  effectivePeriod?: Period;
  /** Findings related to this recommendation. */
  findings?: RecommendationFinding[];
  /**
   * Indicate that the sentence with the recommendation holds a conditional statement.
   * Examples of conditional phrases: If the patient remains clinically symptomatic, Unless otherwise indicated clinically in the interim.
   */
  isConditional: boolean;
  /**
   * Indicate that the sentence with the recommendation holds an optional statement.
   * Examples of Optional phrases: 'If there is suspicion for a fracture, recommend a dedicated x-ray of the right clavicle.
   * Consider F/U exam in 6-12 months if patient has severe primary hyperparathyroidism, is being treated with high dose steroids or in any medical condition where rapid and severe loss of bone mass could occur.
   * If the patient is high risk, follow-up CT thorax is recommended in 12 months to ensure stability.
   */
  isOption: boolean;
  /** Recommendation is a guideline section describing all the recommendations for the follow-up of a particular finding. */
  isGuideline: boolean;
  /**
   * Ambiguous, vague, or imprecise language, that can be considered a Hedging Statement within the sentence of the recommendation.
   * Examples of hedging: 'can be considered', 'may be further evaluated', 'correlate clinically', 'as clinically indicated'.
   */
  isHedging: boolean;
  /** Recommended procedure. */
  recommendedProcedure: ProcedureRecommendationUnion;
}

export function followupRecommendationInferenceDeserializer(
  item: any,
): FollowupRecommendationInference {
  return {
    kind: item["kind"],
    extension: !item["extension"]
      ? item["extension"]
      : extensionArrayDeserializer(item["extension"]),
    effectiveDateTime: item["effectiveDateTime"],
    effectivePeriod: !item["effectivePeriod"]
      ? item["effectivePeriod"]
      : periodDeserializer(item["effectivePeriod"]),
    findings: !item["findings"]
      ? item["findings"]
      : recommendationFindingArrayDeserializer(item["findings"]),
    isConditional: item["isConditional"],
    isOption: item["isOption"],
    isGuideline: item["isGuideline"],
    isHedging: item["isHedging"],
    recommendedProcedure: procedureRecommendationUnionDeserializer(
      item["recommendedProcedure"],
    ),
  };
}

/** Recommendation Finding - finding reference for recommendation */
export interface RecommendationFinding extends Extendible {
  /** finding inference */
  finding?: Observation;
  /** critical finding inference */
  criticalFinding?: CriticalResult;
  /** recommendation finding status */
  recommendationFindingStatus: RecommendationFindingStatusType;
}

export function recommendationFindingDeserializer(
  item: any,
): RecommendationFinding {
  return {
    extension: !item["extension"]
      ? item["extension"]
      : extensionArrayDeserializer(item["extension"]),
    finding: !item["finding"]
      ? item["finding"]
      : observationDeserializer(item["finding"]),
    criticalFinding: !item["criticalFinding"]
      ? item["criticalFinding"]
      : criticalResultDeserializer(item["criticalFinding"]),
    recommendationFindingStatus: item["recommendationFindingStatus"],
  };
}

/** Recommendation finding status */
export type RecommendationFindingStatusType =
  | "present"
  | "differential"
  | "ruleOut"
  | "conditional";

export function recommendationFindingArrayDeserializer(
  result: Array<RecommendationFinding>,
): any[] {
  return result.map((item) => {
    return recommendationFindingDeserializer(item);
  });
}

/** Radiology Insights abstract procedure. */
export interface ProcedureRecommendation {
  /** Discriminator property for ProcedureRecommendation. */
  /** The discriminator possible values: genericProcedureRecommendation, imagingProcedureRecommendation */
  kind: string;
}

export function procedureRecommendationDeserializer(
  item: any,
): ProcedureRecommendation {
  return {
    kind: item["kind"],
  };
}

/** Alias for ProcedureRecommendationUnion */
export type ProcedureRecommendationUnion =
  | GenericProcedureRecommendation
  | ImagingProcedureRecommendation
  | ProcedureRecommendation;

export function procedureRecommendationUnionDeserializer(
  item: any,
): ProcedureRecommendationUnion {
  switch (item.kind) {
    case "genericProcedureRecommendation":
      return genericProcedureRecommendationDeserializer(
        item as GenericProcedureRecommendation,
      );

    case "imagingProcedureRecommendation":
      return imagingProcedureRecommendationDeserializer(
        item as ImagingProcedureRecommendation,
      );

    default:
      return procedureRecommendationDeserializer(item);
  }
}

/** Generic procedure information. */
export interface GenericProcedureRecommendation
  extends ProcedureRecommendation {
  /** The type of the procedure. */
  kind: "genericProcedureRecommendation";
  /** The procedure modality */
  code: CodeableConcept;
  /** The procedure description */
  description?: string;
}

export function genericProcedureRecommendationDeserializer(
  item: any,
): GenericProcedureRecommendation {
  return {
    kind: item["kind"],
    code: codeableConceptDeserializer(item["code"]),
    description: item["description"],
  };
}

/** Radiology procedure. */
export interface ImagingProcedureRecommendation
  extends ProcedureRecommendation {
  /** The type of the procedure. */
  kind: "imagingProcedureRecommendation";
  /** The LOINC codes for the procedure. */
  procedureCodes?: CodeableConcept[];
  /** Imaging procedure. */
  imagingProcedures: ImagingProcedure[];
}

export function imagingProcedureRecommendationDeserializer(
  item: any,
): ImagingProcedureRecommendation {
  return {
    kind: item["kind"],
    procedureCodes: !item["procedureCodes"]
      ? item["procedureCodes"]
      : codeableConceptArrayDeserializer(item["procedureCodes"]),
    imagingProcedures: imagingProcedureArrayDeserializer(
      item["imagingProcedures"],
    ),
  };
}

/** Communication Inference */
export interface FollowupCommunicationInference
  extends RadiologyInsightsInference {
  /** The type of the inference. */
  kind: "followupCommunication";
  /** The communication date/time. */
  dateTime?: Date[];
  /** The recipient of the communication. */
  recipient?: MedicalProfessionalType[];
  /** Communication was acknowledged */
  wasAcknowledged: boolean;
}

export function followupCommunicationInferenceDeserializer(
  item: any,
): FollowupCommunicationInference {
  return {
    kind: item["kind"],
    extension: !item["extension"]
      ? item["extension"]
      : extensionArrayDeserializer(item["extension"]),
    dateTime: !item["dateTime"]
      ? item["dateTime"]
      : item["dateTime"].map((p: any) => {
          return new Date(p);
        }),
    recipient: !item["recipient"]
      ? item["recipient"]
      : item["recipient"].map((p: any) => {
          return p;
        }),
    wasAcknowledged: item["wasAcknowledged"],
  };
}

/** Medical Professional Type */
export type MedicalProfessionalType =
  | "unknown"
  | "doctor"
  | "nurse"
  | "midwife"
  | "physicianAssistant";

export function radiologyInsightsInferenceUnionArrayDeserializer(
  result: Array<RadiologyInsightsInferenceUnion>,
): any[] {
  return result.map((item) => {
    return radiologyInsightsInferenceUnionDeserializer(item);
  });
}

export function radiologyInsightsPatientResultArrayDeserializer(
  result: Array<RadiologyInsightsPatientResult>,
): any[] {
  return result.map((item) => {
    return radiologyInsightsPatientResultDeserializer(item);
  });
}

/**
 * A resource with narrative, extensions, and contained resources
 * Based on [FHIR DomainResource](https://www.hl7.org/fhir/domainresource.html)
 */
export interface DomainResource extends Resource {
  /** Discriminator property for DomainResource. */
  /** The discriminator possible values: Observation, Condition, ResearchStudy */
  resourceType: string;
  /** Text summary of the resource, for human interpretation */
  text?: Narrative;
  /** Contained, inline Resources */
  contained?: Resource[];
  /** Additional Content defined by implementations */
  extension?: Extension[];
  /** Extensions that cannot be ignored */
  modifierExtension?: Extension[];
}

export function domainResourceDeserializer(item: any): DomainResource {
  return {
    ...item,
    resourceType: item["resourceType"],
    id: item["id"],
    meta: !item["meta"] ? item["meta"] : metaDeserializer(item["meta"]),
    implicitRules: item["implicitRules"],
    language: item["language"],
    text: !item["text"] ? item["text"] : narrativeDeserializer(item["text"]),
    contained: !item["contained"]
      ? item["contained"]
      : resourceArrayDeserializer(item["contained"]),
    extension: !item["extension"]
      ? item["extension"]
      : extensionArrayDeserializer(item["extension"]),
    modifierExtension: !item["modifierExtension"]
      ? item["modifierExtension"]
      : extensionArrayDeserializer(item["modifierExtension"]),
  };
}

/** Alias for DomainResourceUnion */
export type DomainResourceUnion = Observation | DomainResource;

export function domainResourceUnionDeserializer(
  item: any,
): DomainResourceUnion {
  switch (item.resourceType) {
    case "Observation":
      return observationDeserializer(item as Observation);

    default:
      return domainResourceDeserializer(item);
  }
}

/**
 * Any resource that is a [DomainResource](https://www.hl7.org/fhir/domainresource.html) may include a human-readable narrative that contains a summary of the resource and may be used to represent the content of the resource to a human.
 * Based on [FHIR Narrative](https://www.hl7.org/fhir/R4/narrative.html#Narrative)
 */
export interface Narrative extends Element {
  /** generated, extensions, additional, empty */
  status: string;
  /** xhtml */
  div: string;
}

export function narrativeDeserializer(item: any): Narrative {
  return {
    id: item["id"],
    extension: !item["extension"]
      ? item["extension"]
      : extensionArrayDeserializer(item["extension"]),
    status: item["status"],
    div: item["div"],
  };
}

/** The response for the Radiology Insights request. */
export interface RadiologyInsightsResult {
  /** The unique ID of the operation. */
  readonly id: string;
  /** The status of the operation */
  readonly status: JobStatus;
  /** The date and time when the processing job was created. */
  readonly createdDateTime?: Date;
  /** The date and time when the processing job is set to expire. */
  readonly expirationDateTime?: Date;
  /** The date and time when the processing job was last updated. */
  readonly lastUpdateDateTime?: Date;
  /** Error object that describes the error when status is "Failed". */
  error?: ErrorModel;
  /** The result of the operation. */
  result?: RadiologyInsightsInferenceResult;
}

export function radiologyInsightsResultDeserializer(
  item: any,
): RadiologyInsightsResult {
  return {
    id: item["id"],
    status: item["status"],
    createdDateTime: !item["createdDateTime"]
      ? item["createdDateTime"]
      : new Date(item["createdDateTime"]),
    expirationDateTime: !item["expirationDateTime"]
      ? item["expirationDateTime"]
      : new Date(item["expirationDateTime"]),
    lastUpdateDateTime: !item["lastUpdateDateTime"]
      ? item["lastUpdateDateTime"]
      : new Date(item["lastUpdateDateTime"]),
    error: !item["error"] ? item["error"] : item["error"],
    result: !item["result"]
      ? item["result"]
      : radiologyInsightsInferenceResultDeserializer(item["result"]),
  };
}

<<<<<<< HEAD
/** Repeatability Result header options */
export type RepeatabilityResult = "accepted" | "rejected";
=======
/** Known values of {@link ApiVersion} that the service accepts. */
export enum KnownApiVersion {
  v2023_09_01_Preview = "2023-09-01-preview",
}
>>>>>>> dc2b510d
<|MERGE_RESOLUTION|>--- conflicted
+++ resolved
@@ -119,8 +119,8 @@
     profile: !item["profile"]
       ? item["profile"]
       : item["profile"].map((p: any) => {
-          return p;
-        }),
+        return p;
+      }),
     security: !item["security"]
       ? item["security"]
       : codingArraySerializer(item["security"]),
@@ -136,8 +136,8 @@
     profile: !item["profile"]
       ? item["profile"]
       : item["profile"].map((p: any) => {
-          return p;
-        }),
+        return p;
+      }),
     security: !item["security"]
       ? item["security"]
       : codingArrayDeserializer(item["security"]),
@@ -299,8 +299,8 @@
     administrativeMetadata: !item["administrativeMetadata"]
       ? item["administrativeMetadata"]
       : documentAdministrativeMetadataSerializer(
-          item["administrativeMetadata"],
-        ),
+        item["administrativeMetadata"],
+      ),
     content: documentContentSerializer(item["content"]),
   };
 }
@@ -984,8 +984,8 @@
     inferenceTypes: !item["inferenceTypes"]
       ? item["inferenceTypes"]
       : item["inferenceTypes"].map((p: any) => {
-          return p;
-        }),
+        return p;
+      }),
     inferenceOptions: !item["inferenceOptions"]
       ? item["inferenceOptions"]
       : radiologyInsightsInferenceOptionsSerializer(item["inferenceOptions"]),
@@ -2135,13 +2135,13 @@
     dateTime: !item["dateTime"]
       ? item["dateTime"]
       : item["dateTime"].map((p: any) => {
-          return new Date(p);
-        }),
+        return new Date(p);
+      }),
     recipient: !item["recipient"]
       ? item["recipient"]
       : item["recipient"].map((p: any) => {
-          return p;
-        }),
+        return p;
+      }),
     wasAcknowledged: item["wasAcknowledged"],
   };
 }
@@ -2286,12 +2286,7 @@
   };
 }
 
-<<<<<<< HEAD
-/** Repeatability Result header options */
-export type RepeatabilityResult = "accepted" | "rejected";
-=======
 /** Known values of {@link ApiVersion} that the service accepts. */
 export enum KnownApiVersion {
   v2023_09_01_Preview = "2023-09-01-preview",
-}
->>>>>>> dc2b510d
+}