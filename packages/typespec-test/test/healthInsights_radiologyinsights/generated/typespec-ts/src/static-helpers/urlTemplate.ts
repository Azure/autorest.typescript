--- conflicted
+++ resolved
@@ -186,12 +186,8 @@
     }
     let op;
     if (["+", "#", ".", "/", ";", "?", "&"].includes(expr[0])) {
-<<<<<<< HEAD
-      ((op = expr[0]), (expr = expr.slice(1)));
-=======
       op = expr[0];
       expr = expr.slice(1);
->>>>>>> 0968fed6
     }
     const varList = expr.split(/,/g);
     const result = [];
