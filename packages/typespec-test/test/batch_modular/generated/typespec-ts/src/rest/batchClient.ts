// Copyright (c) Microsoft Corporation.
// Licensed under the MIT license.

import { getClient, ClientOptions } from "@azure-rest/core-client";
import { logger } from "../logger.js";
import { TokenCredential } from "@azure/core-auth";
import { BatchContext } from "./clientDefinitions.js";

/**
 * Initialize a new instance of `BatchContext`
 * @param endpointParam - Batch account endpoint (for example: https://batchaccount.eastus2.batch.azure.com).
 * @param credentials - uniquely identify client credential
 * @param options - the parameter for all optional parameters
 */
export default function createClient(
  endpointParam: string,
  credentials: TokenCredential,
  options: ClientOptions = {},
): BatchContext {
<<<<<<< HEAD
  const baseUrl = options.baseUrl ?? `${endpoint}`;

=======
  const endpointUrl = options.endpoint ?? options.baseUrl ?? `${endpointParam}`;
  options.apiVersion = options.apiVersion ?? "2023-05-01.17.0";
>>>>>>> 5ff6da32
  const userAgentInfo = `azsdk-js-batch-rest/1.0.0-beta.1`;
  const userAgentPrefix =
    options.userAgentOptions && options.userAgentOptions.userAgentPrefix
      ? `${options.userAgentOptions.userAgentPrefix} ${userAgentInfo}`
      : `${userAgentInfo}`;
  options = {
    ...options,
    userAgentOptions: {
      userAgentPrefix,
    },
    loggingOptions: {
      logger: options.loggingOptions?.logger ?? logger.info,
    },
    telemetryOptions: {
      clientRequestIdHeaderName:
        options.telemetryOptions?.clientRequestIdHeaderName ??
        "client-request-id",
    },
    credentials: {
      scopes: options.credentials?.scopes ?? [
        "https://batch.core.windows.net//.default",
      ],
    },
  };

  const client = getClient(endpointUrl, credentials, options) as BatchContext;

  client.pipeline.removePolicy({ name: "ApiVersionPolicy" });

  return client;
}<|MERGE_RESOLUTION|>--- conflicted
+++ resolved
@@ -17,13 +17,7 @@
   credentials: TokenCredential,
   options: ClientOptions = {},
 ): BatchContext {
-<<<<<<< HEAD
-  const baseUrl = options.baseUrl ?? `${endpoint}`;
-
-=======
   const endpointUrl = options.endpoint ?? options.baseUrl ?? `${endpointParam}`;
-  options.apiVersion = options.apiVersion ?? "2023-05-01.17.0";
->>>>>>> 5ff6da32
   const userAgentInfo = `azsdk-js-batch-rest/1.0.0-beta.1`;
   const userAgentPrefix =
     options.userAgentOptions && options.userAgentOptions.userAgentPrefix
