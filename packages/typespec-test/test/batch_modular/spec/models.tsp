import "@typespec/rest";
import "@azure-tools/typespec-azure-core";
import "@azure-tools/typespec-client-generator-core";

using TypeSpec.Reflection;
using TypeSpec.Http;
using TypeSpec.Rest;
using TypeSpec.Versioning;
using Azure.Core;
using Azure.ClientGenerator.Core;

namespace Azure.Batch;

@doc("OSType enums")
enum OSType {
  @doc("The Linux operating system.")
  Linux: "linux",

  @doc("The Windows operating system.")
  Windows: "windows",
}

@doc("VerificationType enums")
enum VerificationType {
  @doc("The Image is guaranteed to be compatible with the associated Compute Node agent SKU and all Batch features have been confirmed to work as expected.")
  Verified: "verified",

  @doc("The associated Compute Node agent SKU should have binary compatibility with the Image, but specific functionality has not been verified.")
  Unverified: "unverified",
}

@doc("CertificateState enums")
enum CertificateState {
  @doc("The Certificate is available for use in Pools.")
  Active: "active",

  @doc("The user has requested that the Certificate be deleted, but the delete operation has not yet completed. You may not reference the Certificate when creating or updating Pools.")
  Deleting: "deleting",

  @doc("The user requested that the Certificate be deleted, but there are Pools that still have references to the Certificate, or it is still installed on one or more Nodes. (The latter can occur if the Certificate has been removed from the Pool, but the Compute Node has not yet restarted. Compute Nodes refresh their Certificates only when they restart.) You may use the cancel Certificate delete operation to cancel the delete, or the delete Certificate operation to retry the delete.")
  DeleteFailed: "deletefailed",
}

@doc("CertificateFormat enums")
enum CertificateFormat {
  @doc("The Certificate is a PFX (PKCS#12) formatted Certificate or Certificate chain.")
  Pfx: "pfx",

  @doc("The Certificate is a base64-encoded X.509 Certificate.")
  Cer: "cer",
}

@doc("JobScheduleState enums")
enum JobScheduleState {
  @doc("The Job Schedule is active and will create Jobs as per its schedule.")
  Active: "active",

  @doc("The Job Schedule has terminated, either by reaching its end time or by the user terminating it explicitly.")
  Completed: "completed",

  @doc("The user has disabled the Job Schedule. The scheduler will not initiate any new Jobs will on this schedule, but any existing active Job will continue to run.")
  Disabled: "disabled",

  @doc("The Job Schedule has no more work to do, or has been explicitly terminated by the user, but the termination operation is still in progress. The scheduler will not initiate any new Jobs for this Job Schedule, nor is any existing Job active.")
  Terminating: "terminating",

  @doc("The user has requested that the Job Schedule be deleted, but the delete operation is still in progress. The scheduler will not initiate any new Jobs for this Job Schedule, and will delete any existing Jobs and Tasks under the Job Schedule, including any active Job. The Job Schedule will be deleted when all Jobs and Tasks under the Job Schedule have been deleted.")
  Deleting: "deleting",
}

@doc("The action the Batch service should take when all Tasks in the Job are in the completed state.")
enum OnAllTasksComplete {
  @doc("Do nothing. The Job remains active unless terminated or disabled by some other means.")
  NoAction: "noaction",

  @doc("Terminate the Job. The Job's terminateReason is set to 'AllTasksComplete'.")
  TerminateJob: "terminatejob",
}

@doc("OnTaskFailure enums")
enum OnTaskFailure {
  @doc("Do nothing. The Job remains active unless terminated or disabled by some other means.")
  NoAction: "noaction",

  @doc("Terminate the Job. The Job's terminateReason is set to 'AllTasksComplete'.")
  PerformExitOptionsJobAction: "performexitoptionsjobaction",
}

@doc("ContainerWorkingDirectory enums")
enum ContainerWorkingDirectory {
  @doc("Use the standard Batch service Task working directory, which will contain the Task Resource Files populated by Batch.")
  TaskWorkingDirectory: "taskWorkingDirectory",

  @doc("Use the working directory defined in the container Image. Beware that this directory will not contain the Resource Files downloaded by Batch.")
  ContainerImageDefault: "containerImageDefault",
}

@doc("OutputFileUploadCondition enums")
enum OutputFileUploadCondition {
  @doc("Upload the file(s) only after the Task process exits with an exit code of 0.")
  TaskSuccess: "tasksuccess",

  @doc("Upload the file(s) only after the Task process exits with a nonzero exit code.")
  TaskFailure: "taskfailure",

  @doc("Upload the file(s) after the Task process exits, no matter what the exit code was.")
  TaskCompletion: "taskcompletion",
}

@doc("AutoUserScope enums")
enum AutoUserScope {
  @doc("Specifies that the service should create a new user for the Task.")
  Task: "task",

  @doc("Specifies that the Task runs as the common auto user Account which is created on every Compute Node in a Pool.")
  Pool: "pool",
}

@doc("ElevationLevel enums")
enum ElevationLevel {
  @doc("The user is a standard user without elevated access.")
  NonAdmin: "nonadmin",

  @doc("The user is a user with elevated access and operates with full Administrator permissions.")
  Admin: "admin",
}

@doc("PoolLifetimeOption enums")
enum PoolLifetimeOption {
  @doc("The Pool exists for the lifetime of the Job Schedule. The Batch Service creates the Pool when it creates the first Job on the schedule. You may apply this option only to Job Schedules, not to Jobs.")
  JobSchedule: "jobschedule",

  @doc("The Pool exists for the lifetime of the Job to which it is dedicated. The Batch service creates the Pool when it creates the Job. If the 'job' option is applied to a Job Schedule, the Batch service creates a new auto Pool for every Job created on the schedule.")
  Job: "job",
}

@doc("CachingType enums")
enum CachingType {
  @doc("The caching mode for the disk is not enabled.")
  None: "none",

  @doc("The caching mode for the disk is read only.")
  ReadOnly: "readonly",

  @doc("The caching mode for the disk is read and write.")
  ReadWrite: "readwrite",
}

@doc("StorageAccountType enums")
enum StorageAccountType {
  @doc("The data disk should use standard locally redundant storage.")
  StandardLRS: "standard_lrs",

  @doc("The data disk should use premium locally redundant storage.")
  PremiumLRS: "premium_lrs",
}

@doc("DiskEncryptionTarget enums")
enum DiskEncryptionTarget {
  @doc("The OS Disk on the compute node is encrypted.")
  OsDisk: "osdisk",

  @doc("The temporary disk on the compute node is encrypted. On Linux this encryption applies to other partitions (such as those on mounted data disks) when encryption occurs at boot time.")
  TemporaryDisk: "temporarydisk",
}

@doc("NodePlacementPolicyType enums")
enum NodePlacementPolicyType {
  @doc("All nodes in the pool will be allocated in the same region.")
  Regional: "regional",

  @doc("Nodes in the pool will be spread across different availability zones with best effort balancing.")
  Zonal: "zonal",
}

@doc("BatchNodeFillType enums")
enum BatchNodeFillType {
  @doc("Tasks should be assigned evenly across all Compute Nodes in the Pool.")
  Spread: "spread",

  @doc("As many Tasks as possible (taskSlotsPerNode) should be assigned to each Compute Node in the Pool before any Tasks are assigned to the next Compute Node in the Pool.")
  Pack: "pack",
}

@doc("DynamicVNetAssignmentScope enums")
enum DynamicVNetAssignmentScope {
  @doc("No dynamic VNet assignment is enabled.")
  None: "none",

  @doc("Dynamic VNet assignment is done per-job.")
  Job: "job",
}

@doc("InboundEndpointProtocol enums")
enum InboundEndpointProtocol {
  @doc("Use TCP for the endpoint.")
  Tcp: "tcp",

  @doc("Use UDP for the endpoint.")
  Udp: "udp",
}

@doc("NetworkSecurityGroupRuleAccess enums")
enum NetworkSecurityGroupRuleAccess {
  @doc("Allow access.")
  Allow: "allow",

  @doc("Deny access.")
  Deny: "deny",
}

@doc("IPAddressProvisioningType enums")
@clientName("IpAddressProvisioningType")
enum IPAddressProvisioningType {
  @doc("A public IP will be created and managed by Batch. There may be multiple public IPs depending on the size of the Pool.")
  BatchManaged: "batchmanaged",

  @doc("Public IPs are provided by the user and will be used to provision the Compute Nodes.")
  UserManaged: "usermanaged",

  @doc("No public IP Address will be created.")
  @clientName("NoPublicIpAddresses")
  NoPublicIPAddresses: "nopublicipaddresses",
}

@doc("AccessDiffDiskPlacementScope enums")
enum DiffDiskPlacement {
  @doc("The Ephemeral OS Disk is stored on the VM cache.")
  CacheDisk: "cachedisk",
}

@doc("ContainerType enums")
enum ContainerType {
  @doc("A Docker compatible container technology will be used to launch the containers.")
  DockerCompatible: "dockerCompatible",

  @doc("A CRI based technology will be used to launch the containers.")
  CriCompatible: "criCompatible",
}

@doc("AccessScope enums")
enum AccessScope {
  @doc("Grants access to perform all operations on the Job containing the Task.")
  Job: "job",
}

@doc("CertificateStoreLocation enums")
enum CertificateStoreLocation {
  @doc("Certificates should be installed to the CurrentUser Certificate store.")
  CurrentUser: "currentuser",

  @doc("Certificates should be installed to the LocalMachine Certificate store.")
  LocalMachine: "localmachine",
}

@doc("CertificateVisibility enums")
enum CertificateVisibility {
  @doc("The Certificate should be visible to the user account under which the StartTask is run. Note that if AutoUser Scope is Pool for both the StartTask and a Task, this certificate will be visible to the Task as well.")
  StartTask: "starttask",

  @doc("The Certificate should be visible to the user accounts under which Job Tasks are run.")
  Task: "task",

  @doc("The Certificate should be visible to the user accounts under which users remotely access the Compute Node.")
  RemoteUser: "remoteuser",
}

@doc("LoginMode enums")
enum LoginMode {
  @doc("The LOGON32_LOGON_BATCH Win32 login mode. The batch login mode is recommended for long running parallel processes.")
  Batch: "batch",

  @doc("The LOGON32_LOGON_INTERACTIVE Win32 login mode. UAC is enabled on Windows VirtualMachineConfiguration Pools. If this option is used with an elevated user identity in a Windows VirtualMachineConfiguration Pool, the user session will not be elevated unless the application executed by the Task command line is configured to always require administrative privilege or to always require maximum privilege.")
  Interactive: "interactive",
}

@doc("NodeCommunicationMode enums")
enum NodeCommunicationMode {
  @doc("The node communication mode is automatically set by the Batch service.")
  Default: "default",

  @doc("Nodes using the classic communication mode require inbound TCP communication on ports 29876 and 29877 from the \"BatchNodeManagement.{region}\" service tag and outbound TCP communication on port 443 to the \"Storage.region\" and \"BatchNodeManagement.{region}\" service tags.")
  Classic: "classic",

  @doc("Nodes using the simplified communication mode require outbound TCP communication on port 443 to the \"BatchNodeManagement.{region}\" service tag. No open inbound ports are required.")
  Simplified: "simplified",
}

@doc("JobState enums")
enum JobState {
  @doc("The Job is available to have Tasks scheduled.")
  Active: "active",

  @doc("A user has requested that the Job be disabled, but the disable operation is still in progress (for example, waiting for Tasks to terminate).")
  Disabling: "disabling",

  @doc("A user has disabled the Job. No Tasks are running, and no new Tasks will be scheduled.")
  Disabled: "disabled",

  @doc("A user has requested that the Job be enabled, but the enable operation is still in progress.")
  Enabling: "enabling",

  @doc("The Job is about to complete, either because a Job Manager Task has completed or because the user has terminated the Job, but the terminate operation is still in progress (for example, because Job Release Tasks are running).")
  Terminating: "terminating",

  @doc("All Tasks have terminated, and the system will not accept any more Tasks or any further changes to the Job.")
  Completed: "completed",

  @doc("A user has requested that the Job be deleted, but the delete operation is still in progress (for example, because the system is still terminating running Tasks).")
  Deleting: "deleting",
}

@doc("ErrorCategory enums")
enum ErrorCategory {
  @doc("The error is due to a user issue, such as misconfiguration.")
  UserError: "usererror",

  @doc("The error is due to an internal server issue.")
  ServerError: "servererror",
}

@doc("DisableJobOption enums")
enum DisableJobOption {
  @doc("Terminate running Tasks and requeue them. The Tasks will run again when the Job is enabled.")
  Requeue: "requeue",

  @doc("Terminate running Tasks. The Tasks will be completed with failureInfo indicating that they were terminated, and will not run again.")
  Terminate: "terminate",

  @doc("Allow currently running Tasks to complete.")
  Wait: "wait",
}

@doc("JobPreparationTaskState enums")
enum JobPreparationTaskState {
  @doc("The Task is currently running (including retrying).")
  Running: "running",

  @doc("The Task has exited with exit code 0, or the Task has exhausted its retry limit, or the Batch service was unable to start the Task due to Task preparation errors (such as resource file download failures).")
  Completed: "completed",
}

@doc("TaskExecutionResult enums")
enum TaskExecutionResult {
  @doc("The Task ran successfully.")
  Success: "success",

  @doc("There was an error during processing of the Task. The failure may have occurred before the Task process was launched, while the Task process was executing, or after the Task process exited.")
  Failure: "failure",
}

@doc("JobReleaseTaskState enums")
enum JobReleaseTaskState {
  @doc("The Task is currently running (including retrying).")
  Running: "running",

  @doc("The Task has exited with exit code 0, or the Task has exhausted its retry limit, or the Batch service was unable to start the Task due to Task preparation errors (such as resource file download failures).")
  Completed: "completed",
}

@doc("PoolState enums")
enum PoolState {
  @doc("The Pool is available to run Tasks subject to the availability of Compute Nodes.")
  Active: "active",

  @doc("The user has requested that the Pool be deleted, but the delete operation has not yet completed.")
  Deleting: "deleting",
}

@doc("AllocationState enums")
enum AllocationState {
  @doc("The Pool is not resizing. There are no changes to the number of Compute Nodes in the Pool in progress. A Pool enters this state when it is created and when no operations are being performed on the Pool to change the number of Compute Nodes.")
  Steady: "steady",

  @doc("The Pool is resizing; that is, Compute Nodes are being added to or removed from the Pool.")
  Resizing: "resizing",

  @doc("The Pool was resizing, but the user has requested that the resize be stopped, but the stop request has not yet been completed.")
  Stopping: "stopping",
}

@doc("PoolIdentityType enums")
enum PoolIdentityType {
  @doc("Batch pool has user assigned identities with it.")
  UserAssigned,

  @doc("Batch pool has no identity associated with it. Setting `None` in update pool will remove existing identities.")
  None,
}

@doc("BatchNodeDeallocationOption enums")
enum BatchNodeDeallocationOption {
  @doc("Terminate running Task processes and requeue the Tasks. The Tasks will run again when a Compute Node is available. Remove Compute Nodes as soon as Tasks have been terminated.")
  Requeue: "requeue",

  @doc("Terminate running Tasks. The Tasks will be completed with failureInfo indicating that they were terminated, and will not run again. Remove Compute Nodes as soon as Tasks have been terminated.")
  Terminate: "terminate",

  @doc("Allow currently running Tasks to complete. Schedule no new Tasks while waiting. Remove Compute Nodes when all Tasks have completed.")
  TaskCompletion: "taskcompletion",

  @doc("Allow currently running Tasks to complete, then wait for all Task data retention periods to expire. Schedule no new Tasks while waiting. Remove Compute Nodes when all Task retention periods have expired.")
  RetainedData: "retaineddata",
}

@doc("JobAction enums")
enum JobAction {
  @doc("Take no action.")
  None: "none",

  @doc("Disable the Job. This is equivalent to calling the disable Job API, with a disableTasks value of requeue.")
  Disable: "disable",

  @doc("Terminate the Job. The terminateReason in the Job's executionInfo is set to \"TaskFailed\".")
  Terminate: "terminate",
}

@doc("DependencyAction enums")
enum DependencyAction {
  @doc("Satisfy tasks waiting on this task; once all dependencies are satisfied, the task will be scheduled to run.")
  Satisfy: "satisfy",

  @doc("Blocks tasks waiting on this task, preventing them from being scheduled.")
  Block: "block",
}

@doc("TaskState enums")
enum TaskState {
  @doc("The Task is queued and able to run, but is not currently assigned to a Compute Node. A Task enters this state when it is created, when it is enabled after being disabled, or when it is awaiting a retry after a failed run.")
  Active: "active",

  @doc("The Task has been assigned to a Compute Node, but is waiting for a required Job Preparation Task to complete on the Compute Node. If the Job Preparation Task succeeds, the Task will move to running. If the Job Preparation Task fails, the Task will return to active and will be eligible to be assigned to a different Compute Node.")
  Preparing: "preparing",

  @doc("The Task is running on a Compute Node. This includes task-level preparation such as downloading resource files or deploying Packages specified on the Task - it does not necessarily mean that the Task command line has started executing.")
  Running: "running",

  @doc("The Task is no longer eligible to run, usually because the Task has finished successfully, or the Task has finished unsuccessfully and has exhausted its retry limit. A Task is also marked as completed if an error occurred launching the Task, or when the Task has been terminated.")
  Completed: "completed",
}

@doc("TaskAddStatus enums")
enum TaskAddStatus {
  @doc("The Task was added successfully.")
  Success: "Success",

  @doc("The Task failed to add due to a client error and should not be retried without modifying the request as appropriate.")
  ClientError: "clienterror",

  @doc("Task failed to add due to a server error and can be retried without modification.")
  ServerError: "servererror",
}

@doc("SubtaskState enums")
enum SubtaskState {
  @doc("The Task has been assigned to a Compute Node, but is waiting for a required Job Preparation Task to complete on the Compute Node. If the Job Preparation Task succeeds, the Task will move to running. If the Job Preparation Task fails, the Task will return to active and will be eligible to be assigned to a different Compute Node.")
  Preparing: "preparing",

  @doc("The Task is running on a Compute Node. This includes task-level preparation such as downloading resource files or deploying Packages specified on the Task - it does not necessarily mean that the Task command line has started executing.")
  Running: "running",

  @doc("The Task is no longer eligible to run, usually because the Task has finished successfully, or the Task has finished unsuccessfully and has exhausted its retry limit. A Task is also marked as completed if an error occurred launching the Task, or when the Task has been terminated.")
  Completed: "completed",
}

@doc("BatchNodeState enums")
enum BatchNodeState {
  @doc("The Compute Node is not currently running a Task.")
  Idle: "idle",

  @doc("The Compute Node is rebooting.")
  Rebooting: "rebooting",

  @doc("The Compute Node is reimaging.")
  Reimaging: "reimaging",

  @doc("The Compute Node is running one or more Tasks (other than a StartTask).")
  Running: "running",

  @doc("The Compute Node cannot be used for Task execution due to errors.")
  Unusable: "unusable",

  @doc("The Batch service has obtained the underlying virtual machine from Azure Compute, but it has not yet started to join the Pool.")
  Creating: "creating",

  @doc("The Batch service is starting on the underlying virtual machine.")
  Starting: "starting",

  @doc("The StartTask has started running on the Compute Node, but waitForSuccess is set and the StartTask has not yet completed.")
  WaitingForStartTask: "waitingforstarttask",

  @doc("The StartTask has failed on the Compute Node (and exhausted all retries), and waitForSuccess is set. The Compute Node is not usable for running Tasks.")
  StartTaskFailed: "starttaskfailed",

  @doc("The Batch service has lost contact with the Compute Node, and does not know its true state.")
  Unknown: "unknown",

  @doc("The Compute Node is leaving the Pool, either because the user explicitly removed it or because the Pool is resizing or autoscaling down.")
  LeavingPool: "leavingpool",

  @doc("The Compute Node is not currently running a Task, and scheduling of new Tasks to the Compute Node is disabled.")
  Offline: "offline",

  @doc("The Spot/Low-priority Compute Node has been preempted. Tasks which were running on the Compute Node when it was preempted will be rescheduled when another Compute Node becomes available.")
  Preempted: "preempted",
}

@doc("SchedulingState enums")
enum SchedulingState {
  @doc("Tasks can be scheduled on the Compute Node.")
  Enabled: "enabled",

  @doc("No new Tasks will be scheduled on the Compute Node. Tasks already running on the Compute Node may still run to completion. All Compute Nodes start with scheduling enabled.")
  Disabled: "disabled",
}

@doc("StartTaskState enums")
enum StartTaskState {
  @doc("The StartTask is currently running.")
  Running: "running",

  @doc("The StartTask has exited with exit code 0, or the StartTask has failed and the retry limit has reached, or the StartTask process did not run due to Task preparation errors (such as resource file download failures).")
  Completed: "completed",
}

@doc("BatchNodeRebootOption enums")
enum BatchNodeRebootOption {
  @doc("Terminate running Task processes and requeue the Tasks. The Tasks will run again when a Compute Node is available. Restart the Compute Node as soon as Tasks have been terminated.")
  Requeue: "requeue",

  @doc("Terminate running Tasks. The Tasks will be completed with failureInfo indicating that they were terminated, and will not run again. Restart the Compute Node as soon as Tasks have been terminated.")
  Terminate: "terminate",

  @doc("Allow currently running Tasks to complete. Schedule no new Tasks while waiting. Restart the Compute Node when all Tasks have completed.")
  TaskCompletion: "taskcompletion",

  @doc("Allow currently running Tasks to complete, then wait for all Task data retention periods to expire. Schedule no new Tasks while waiting. Restart the Compute Node when all Task retention periods have expired.")
  RetainedData: "retaineddata",
}

@doc("BatchNodeReimageOption enums")
enum BatchNodeReimageOption {
  @doc("Terminate running Task processes and requeue the Tasks. The Tasks will run again when a Compute Node is available. Reimage the Compute Node as soon as Tasks have been terminated.")
  Requeue: "requeue",

  @doc("Terminate running Tasks. The Tasks will be completed with failureInfo indicating that they were terminated, and will not run again. Reimage the Compute Node as soon as Tasks have been terminated.")
  Terminate: "terminate",

  @doc("Allow currently running Tasks to complete. Schedule no new Tasks while waiting. Reimage the Compute Node when all Tasks have completed.")
  TaskCompletion: "taskcompletion",

  @doc("Allow currently running Tasks to complete, then wait for all Task data retention periods to expire. Schedule no new Tasks while waiting. Reimage the Compute Node when all Task retention periods have expired.")
  RetainedData: "retaineddata",
}

@doc("DisableBatchNodeSchedulingOption enums")
enum DisableBatchNodeSchedulingOption {
  @doc("Terminate running Task processes and requeue the Tasks. The Tasks may run again on other Compute Nodes, or when Task scheduling is re-enabled on this Compute Node. Enter offline state as soon as Tasks have been terminated.")
  Requeue: "requeue",

  @doc("Terminate running Tasks. The Tasks will be completed with failureInfo indicating that they were terminated, and will not run again. Enter offline state as soon as Tasks have been terminated.")
  Terminate: "terminate",

  @doc("Allow currently running Tasks to complete. Schedule no new Tasks while waiting. Enter offline state when all Tasks have completed.")
  TaskCompletion: "taskcompletion",
}

@doc("Level code.")
enum StatusLevelTypes {
  @doc("Error")
  Error,

  @doc("Info")
  Info,

  @doc("Warning")
  Warning,
}

@doc("The result of listing the applications available in an Account.")
@pagedResult
model ApplicationListResult {
  @doc("The list of applications available in the Account.")
  @items
  value?: BatchApplication[];

  #suppress "@azure-tools/typespec-azure-core/casing-style" "The names of Property types must use camelCase"
  @doc("The URL to get the next set of results.")
  @TypeSpec.nextLink
  `odata.nextLink`?: string;
}

@doc("Contains information about an application in an Azure Batch Account.")
model BatchApplication {
  @doc("A string that uniquely identifies the application within the Account.")
  id: string;

  @doc("The display name for the application.")
  displayName: string;

  @doc("The list of available versions of the application.")
  versions: string[];
}

@doc("An error response received from the Azure Batch service.")
@error
model BatchError {
  @doc("An identifier for the error. Codes are invariant and are intended to be consumed programmatically.")
  code: string;

  @doc("A message describing the error, intended to be suitable for display in a user interface.")
  message?: ErrorMessage;

  @doc("A collection of key-value pairs containing additional details about the error.")
  values?: BatchErrorDetail[];
}

@doc("An error message received in an Azure Batch error response.")
model ErrorMessage {
  @doc("The language code of the error message.")
  lang?: string;

  @doc("The text of the message.")
  value?: string;
}

@doc("An item of additional information included in an Azure Batch error response.")
model BatchErrorDetail {
  @doc("An identifier specifying the meaning of the Value property.")
  key?: string;

  @doc("The additional information included with the error response.")
  value?: string;
}

@doc("The result of a listing the usage metrics for an Account.")
@pagedResult
model PoolListUsageMetricsResult {
  @doc("The Pool usage metrics data.")
  @items
  value?: PoolUsageMetrics[];

  #suppress "@azure-tools/typespec-azure-core/casing-style" "The names of Property types must use camelCase"
  @doc("The URL to get the next set of results.")
  @TypeSpec.nextLink
  `odata.nextLink`?: string;
}

@doc("Usage metrics for a Pool across an aggregation interval.")
model PoolUsageMetrics {
  @doc("The ID of the Pool whose metrics are aggregated in this entry.")
  poolId: string;

  @doc("The start time of the aggregation interval covered by this entry.")
  startTime: utcDateTime;

  @doc("The end time of the aggregation interval covered by this entry.")
  endTime: utcDateTime;

  @doc("The size of virtual machines in the Pool. All VMs in a Pool are the same size. For information about available sizes of virtual machines in Pools, see Choose a VM size for Compute Nodes in an Azure Batch Pool (https://docs.microsoft.com/azure/batch/batch-pool-vm-sizes).")
  vmSize: string;

  @doc("The total core hours used in the Pool during this aggregation interval.")
  totalCoreHours: float32;
}

@doc("The result of listing the supported Virtual Machine Images.")
@pagedResult
model AccountListSupportedImagesResult {
  @doc("The list of supported Virtual Machine Images.")
  @items
  value?: ImageInformation[];

  #suppress "@azure-tools/typespec-azure-core/casing-style" "The names of Property types must use camelCase"
  @doc("The URL to get the next set of results.")
  @TypeSpec.nextLink
  `odata.nextLink`?: string;
}

@doc("""
A reference to the Azure Virtual Machines Marketplace Image and additional
information about the Image.
""")
model ImageInformation {
  #suppress "@azure-tools/typespec-azure-core/casing-style" "The names of Property types must use camelCase"
  @doc("The ID of the Compute Node agent SKU which the Image supports.")
  @clientName("nodeAgentSkuId")
  nodeAgentSKUId: string;

  @doc("The reference to the Azure Virtual Machine's Marketplace Image.")
  imageReference: ImageReference;

  @doc("The type of operating system (e.g. Windows or Linux) of the Image.")
  osType: OSType;

  @doc("The capabilities or features which the Image supports. Not every capability of the Image is listed. Capabilities in this list are considered of special interest and are generally related to integration with other features in the Azure Batch service.")
  capabilities?: string[];

  @doc("The time when the Azure Batch service will stop accepting create Pool requests for the Image.")
  batchSupportEndOfLife?: utcDateTime;

  @doc("Whether the Azure Batch service actively verifies that the Image is compatible with the associated Compute Node agent SKU.")
  verificationType: VerificationType;
}

@doc("""
A reference to an Azure Virtual Machines Marketplace Image or a Shared Image
Gallery Image. To get the list of all Azure Marketplace Image references
verified by Azure Batch, see the 'List Supported Images' operation.
""")
model ImageReference {
  @doc("The publisher of the Azure Virtual Machines Marketplace Image. For example, Canonical or MicrosoftWindowsServer.")
  publisher?: string;

  @doc("The offer type of the Azure Virtual Machines Marketplace Image. For example, UbuntuServer or WindowsServer.")
  offer?: string;

  @doc("The SKU of the Azure Virtual Machines Marketplace Image. For example, 18.04-LTS or 2019-Datacenter.")
  sku?: string;

  @doc("The version of the Azure Virtual Machines Marketplace Image. A value of 'latest' can be specified to select the latest version of an Image. If omitted, the default is 'latest'.")
  version?: string;

  @doc("The ARM resource identifier of the Shared Image Gallery Image. Compute Nodes in the Pool will be created using this Image Id. This is of the form /subscriptions/{subscriptionId}/resourceGroups/{resourceGroup}/providers/Microsoft.Compute/galleries/{galleryName}/images/{imageDefinitionName}/versions/{VersionId} or /subscriptions/{subscriptionId}/resourceGroups/{resourceGroup}/providers/Microsoft.Compute/galleries/{galleryName}/images/{imageDefinitionName} for always defaulting to the latest image version. This property is mutually exclusive with other ImageReference properties. The Shared Image Gallery Image must have replicas in the same region and must be in the same subscription as the Azure Batch account. If the image version is not specified in the imageId, the latest version will be used. For information about the firewall settings for the Batch Compute Node agent to communicate with the Batch service see https://docs.microsoft.com/en-us/azure/batch/batch-api-basics#virtual-network-vnet-and-firewall-configuration.")
  virtualMachineImageId?: string;

  @doc("The specific version of the platform image or marketplace image used to create the node. This read-only field differs from 'version' only if the value specified for 'version' when the pool was created was 'latest'.")
  @visibility(Lifecycle.Read)
  exactVersion?: string;
}

@doc("The result of listing the Compute Node counts in the Account.")
@pagedResult
model PoolNodeCountsListResult {
  @doc("A list of Compute Node counts by Pool.")
  @items
  value?: PoolNodeCounts[];

  #suppress "@azure-tools/typespec-azure-core/casing-style" "The names of Property types must use camelCase"
  @doc("The URL to get the next set of results.")
  @TypeSpec.nextLink
  `odata.nextLink`?: string;
}

@doc("The number of Compute Nodes in each state for a Pool.")
model PoolNodeCounts {
  @doc("The ID of the Pool.")
  poolId: string;

  @doc("The number of dedicated Compute Nodes in each state.")
  dedicated?: NodeCounts;

  @doc("The number of Spot/Low-priority Compute Nodes in each state.")
  lowPriority?: NodeCounts;
}

@doc("The number of Compute Nodes in each Compute Node state.")
model NodeCounts {
  @doc("The number of Compute Nodes in the creating state.")
  creating: int32;

  @doc("The number of Compute Nodes in the idle state.")
  idle: int32;

  @doc("The number of Compute Nodes in the offline state.")
  offline: int32;

  @doc("The number of Compute Nodes in the preempted state.")
  preempted: int32;

  @doc("The count of Compute Nodes in the rebooting state.")
  rebooting: int32;

  @doc("The number of Compute Nodes in the reimaging state.")
  reimaging: int32;

  @doc("The number of Compute Nodes in the running state.")
  running: int32;

  @doc("The number of Compute Nodes in the starting state.")
  starting: int32;

  @doc("The number of Compute Nodes in the startTaskFailed state.")
  startTaskFailed: int32;

  @doc("The number of Compute Nodes in the leavingPool state.")
  leavingPool: int32;

  @doc("The number of Compute Nodes in the unknown state.")
  `unknown`: int32;

  @doc("The number of Compute Nodes in the unusable state.")
  unusable: int32;

  @doc("The number of Compute Nodes in the waitingForStartTask state.")
  waitingForStartTask: int32;

  @doc("The total number of Compute Nodes.")
  total: int32;
}

@doc("Contains utilization and resource usage statistics for the lifetime of a Pool.")
model PoolStatistics {
  @doc("The URL for the statistics.")
  url: string;

  @doc("The start time of the time range covered by the statistics.")
  startTime: utcDateTime;

  @doc("The time at which the statistics were last updated. All statistics are limited to the range between startTime and lastUpdateTime.")
  lastUpdateTime: utcDateTime;

  @doc("Statistics related to Pool usage, such as the amount of core-time used.")
  usageStats?: UsageStatistics;

  @doc("Statistics related to resource consumption by Compute Nodes in the Pool.")
  resourceStats?: ResourceStatistics;
}

@doc("Statistics related to Pool usage information.")
model UsageStatistics {
  @doc("The start time of the time range covered by the statistics.")
  startTime: utcDateTime;

  @doc("The time at which the statistics were last updated. All statistics are limited to the range between startTime and lastUpdateTime.")
  lastUpdateTime: utcDateTime;

  @doc("The aggregated wall-clock time of the dedicated Compute Node cores being part of the Pool.")
  dedicatedCoreTime: duration;
}

#suppress "@azure-tools/typespec-azure-core/casing-style" "The names of Property types must use camelCase"
@doc("Statistics related to resource consumption by Compute Nodes in a Pool.")
model ResourceStatistics {
  @doc("The start time of the time range covered by the statistics.")
  startTime: utcDateTime;

  @doc("The time at which the statistics were last updated. All statistics are limited to the range between startTime and lastUpdateTime.")
  lastUpdateTime: utcDateTime;

  @doc("The average CPU usage across all Compute Nodes in the Pool (percentage per node).")
  @clientName("avgCpuPercentage")
  avgCPUPercentage: float32;

  @doc("The average memory usage in GiB across all Compute Nodes in the Pool.")
  avgMemoryGiB: float32;

  @doc("The peak memory usage in GiB across all Compute Nodes in the Pool.")
  peakMemoryGiB: float32;

  @doc("The average used disk space in GiB across all Compute Nodes in the Pool.")
  avgDiskGiB: float32;

  @doc("The peak used disk space in GiB across all Compute Nodes in the Pool.")
  peakDiskGiB: float32;

  @doc("The total number of disk read operations across all Compute Nodes in the Pool.")
  diskReadIOps: int32;

  @doc("The total number of disk write operations across all Compute Nodes in the Pool.")
  diskWriteIOps: int32;

  @doc("The total amount of data in GiB of disk reads across all Compute Nodes in the Pool.")
  diskReadGiB: float32;

  @doc("The total amount of data in GiB of disk writes across all Compute Nodes in the Pool.")
  diskWriteGiB: float32;

  @doc("The total amount of data in GiB of network reads across all Compute Nodes in the Pool.")
  networkReadGiB: float32;

  @doc("The total amount of data in GiB of network writes across all Compute Nodes in the Pool.")
  networkWriteGiB: float32;
}

#suppress "@azure-tools/typespec-azure-core/casing-style" "The names of Property types must use camelCase"
@doc("Resource usage statistics for a Job.")
model JobStatistics {
  @doc("The URL of the statistics.")
  url: string;

  @doc("The start time of the time range covered by the statistics.")
  startTime: utcDateTime;

  @doc("The time at which the statistics were last updated. All statistics are limited to the range between startTime and lastUpdateTime.")
  lastUpdateTime: utcDateTime;

  @doc("The total user mode CPU time (summed across all cores and all Compute Nodes) consumed by all Tasks in the Job.")
  userCPUTime: duration;

  @doc("The total kernel mode CPU time (summed across all cores and all Compute Nodes) consumed by all Tasks in the Job.")
  kernelCPUTime: duration;

  @doc("The total wall clock time of all Tasks in the Job.  The wall clock time is the elapsed time from when the Task started running on a Compute Node to when it finished (or to the last time the statistics were updated, if the Task had not finished by then). If a Task was retried, this includes the wall clock time of all the Task retries.")
  wallClockTime: duration;

  @doc("The total number of disk read operations made by all Tasks in the Job.")
  readIOps: int32;

  @doc("The total number of disk write operations made by all Tasks in the Job.")
  writeIOps: int32;

  @doc("The total amount of data in GiB read from disk by all Tasks in the Job.")
  readIOGiB: float32;

  @doc("The total amount of data in GiB written to disk by all Tasks in the Job.")
  writeIOGiB: float32;

  @doc("The total number of Tasks successfully completed in the Job during the given time range. A Task completes successfully if it returns exit code 0.")
  numSucceededTasks: int32;

  @doc("The total number of Tasks in the Job that failed during the given time range. A Task fails if it exhausts its maximum retry count without returning exit code 0.")
  numFailedTasks: int32;

  @doc("The total number of retries on all the Tasks in the Job during the given time range.")
  numTaskRetries: int32;

  @doc("The total wait time of all Tasks in the Job. The wait time for a Task is defined as the elapsed time between the creation of the Task and the start of Task execution. (If the Task is retried due to failures, the wait time is the time to the most recent Task execution.) This value is only reported in the Account lifetime statistics; it is not included in the Job statistics.")
  waitTime: duration;
}

@doc("""
A Certificate that can be installed on Compute Nodes and can be used to
authenticate operations on the machine.
""")
model BatchCertificate {
  @doc("The X.509 thumbprint of the Certificate. This is a sequence of up to 40 hex digits (it may include spaces but these are removed).")
  thumbprint: string;

  @doc("The algorithm used to derive the thumbprint. This must be sha1.")
  thumbprintAlgorithm: string;

  @doc("The URL of the Certificate.")
  @visibility(Lifecycle.Read)
  url?: string;

  @doc("The state of the Certificate.")
  @visibility(Lifecycle.Read)
  state?: CertificateState;

  @doc("The time at which the Certificate entered its current state.")
  @visibility(Lifecycle.Read)
  stateTransitionTime?: utcDateTime;

  @doc("The previous state of the Certificate. This property is not set if the Certificate is in its initial active state.")
  @visibility(Lifecycle.Read)
  previousState?: CertificateState;

  @doc("The time at which the Certificate entered its previous state. This property is not set if the Certificate is in its initial Active state.")
  @visibility(Lifecycle.Read)
  previousStateTransitionTime?: utcDateTime;

  @doc("The public part of the Certificate as a base-64 encoded .cer file.")
  @visibility(Lifecycle.Read)
  publicData?: bytes;

  @doc("The error that occurred on the last attempt to delete this Certificate. This property is set only if the Certificate is in the DeleteFailed state.")
  @visibility(Lifecycle.Read)
  deleteCertificateError?: DeleteCertificateError;

  @doc("The base64-encoded contents of the Certificate. The maximum size is 10KB.")
<<<<<<< HEAD
  @visibility(Lifecycle.Read)
  data: bytes;

  @doc("The format of the Certificate data.")
  @visibility(Lifecycle.Read)
  certificateFormat?: CertificateFormat;

  @doc("The password to access the Certificate's private key. This must be omitted if the Certificate format is cer.")
  @visibility(Lifecycle.Read)
=======
  @visibility(Lifecycle.Create)
  data: bytes;

  @doc("The format of the Certificate data.")
  @visibility(Lifecycle.Create)
  certificateFormat?: CertificateFormat;

  @doc("The password to access the Certificate's private key. This must be omitted if the Certificate format is cer.")
  @visibility(Lifecycle.Create)
>>>>>>> b2da382d
  password?: string;
}

@doc("An error encountered by the Batch service when deleting a Certificate.")
model DeleteCertificateError {
  @doc("An identifier for the Certificate deletion error. Codes are invariant and are intended to be consumed programmatically.")
  code?: string;

  @doc("A message describing the Certificate deletion error, intended to be suitable for display in a user interface.")
  message?: string;

  @doc("A list of additional error details related to the Certificate deletion error. This list includes details such as the active Pools and Compute Nodes referencing this Certificate. However, if a large number of resources reference the Certificate, the list contains only about the first hundred.")
  values?: NameValuePair[];
}

@doc("Represents a name-value pair.")
model NameValuePair {
  @doc("The name in the name-value pair.")
  name?: string;

  @doc("The value in the name-value pair.")
  value?: string;
}

@doc("The result of listing the Certificates in the Account.")
@pagedResult
model CertificateListResult {
  @doc("The list of Certificates.")
  @items
  value?: BatchCertificate[];

  #suppress "@azure-tools/typespec-azure-core/casing-style" "The names of Property types must use camelCase"
  @doc("The URL to get the next set of results.")
  @TypeSpec.nextLink
  `odata.nextLink`?: string;
}

@doc("""
The result of listing the files on a Compute Node, or the files associated with
a Task on a Compute Node.
""")
@pagedResult
model NodeFileListResult {
  @doc("The list of files.")
  @items
  value?: NodeFile[];

  #suppress "@azure-tools/typespec-azure-core/casing-style" "The names of Property types must use camelCase"
  @doc("The URL to get the next set of results.")
  @TypeSpec.nextLink
  `odata.nextLink`?: string;
}

@doc("Information about a file or directory on a Compute Node.")
model NodeFile {
  @doc("The file path.")
  name?: string;

  @doc("The URL of the file.")
  url?: string;

  @doc("Whether the object represents a directory.")
  isDirectory?: boolean;

  @doc("The file properties.")
  properties?: FileProperties;
}

@doc("The properties of a file on a Compute Node.")
model FileProperties {
  @doc("The file creation time. The creation time is not returned for files on Linux Compute Nodes.")
  creationTime?: utcDateTime;

  @doc("The time at which the file was last modified.")
  lastModified: utcDateTime;

  @doc("The length of the file.")
  contentLength: int32;

  @doc("The content type of the file.")
  contentType?: string;

  @doc("The file mode attribute in octal format. The file mode is returned only for files on Linux Compute Nodes.")
  fileMode?: string;
}

@doc("""
A Job Schedule that allows recurring Jobs by specifying when to run Jobs and a
specification used to create each Job.
""")
model BatchJobSchedule {
  @doc("A string that uniquely identifies the schedule within the Account.")
  @visibility(Lifecycle.Read)
  id?: string;

  @doc("The display name for the schedule.")
  @visibility(Lifecycle.Read)
  displayName?: string;

  @doc("The URL of the Job Schedule.")
  @visibility(Lifecycle.Read)
  url?: string;

  @doc("The ETag of the Job Schedule. This is an opaque string. You can use it to detect whether the Job Schedule has changed between requests. In particular, you can be pass the ETag with an Update Job Schedule request to specify that your changes should take effect only if nobody else has modified the schedule in the meantime.")
  @visibility(Lifecycle.Read)
  eTag?: string;

  @doc("The last modified time of the Job Schedule. This is the last time at which the schedule level data, such as the Job specification or recurrence information, changed. It does not factor in job-level changes such as new Jobs being created or Jobs changing state.")
  @visibility(Lifecycle.Read)
  lastModified?: utcDateTime;

  @doc("The creation time of the Job Schedule.")
  @visibility(Lifecycle.Read)
  creationTime?: utcDateTime;

  @doc("The current state of the Job Schedule.")
  @visibility(Lifecycle.Read)
  state?: JobScheduleState;

  @doc("The time at which the Job Schedule entered the current state.")
  @visibility(Lifecycle.Read)
  stateTransitionTime?: utcDateTime;

  @doc("The previous state of the Job Schedule. This property is not present if the Job Schedule is in its initial active state.")
  @visibility(Lifecycle.Read)
  previousState?: JobScheduleState;

  @doc("The time at which the Job Schedule entered its previous state. This property is not present if the Job Schedule is in its initial active state.")
  @visibility(Lifecycle.Read)
  previousStateTransitionTime?: utcDateTime;

  @doc("The schedule according to which Jobs will be created. All times are fixed respective to UTC and are not impacted by daylight saving time.")
  schedule: Schedule;

  @doc("The details of the Jobs to be created on this schedule.")
  jobSpecification: JobSpecification;

  @doc("Information about Jobs that have been and will be run under this schedule.")
  @visibility(Lifecycle.Read)
  executionInfo?: JobScheduleExecutionInformation;

  @doc("A list of name-value pairs associated with the schedule as metadata. The Batch service does not assign any meaning to metadata; it is solely for the use of user code.")
  metadata?: MetadataItem[];

  @doc("The lifetime resource usage statistics for the Job Schedule. The statistics may not be immediately available. The Batch service performs periodic roll-up of statistics. The typical delay is about 30 minutes.")
  @visibility(Lifecycle.Read)
  stats?: JobScheduleStatistics;
}

@doc("""
Options for updating an Azure Batch Job Schedule.
""")
model BatchJobScheduleUpdateOptions {
  @doc("The schedule according to which Jobs will be created. All times are fixed respective to UTC and are not impacted by daylight saving time. If you do not specify this element, the existing schedule is left unchanged.")
  schedule?: Schedule;

  @doc("The details of the Jobs to be created on this schedule. Updates affect only Jobs that are started after the update has taken place. Any currently active Job continues with the older specification.")
  jobSpecification?: JobSpecification;

  @doc("A list of name-value pairs associated with the Job Schedule as metadata. If you do not specify this element, existing metadata is left unchanged.")
  metadata?: MetadataItem[];
}

@doc("""
Options for creating an Azure Batch Job Schedule
""")
model BatchJobScheduleCreateOptions {
  @doc("A string that uniquely identifies the schedule within the Account. The ID can contain any combination of alphanumeric characters including hyphens and underscores, and cannot contain more than 64 characters. The ID is case-preserving and case-insensitive (that is, you may not have two IDs within an Account that differ only by case).")
  id: string;

  @doc("The display name for the schedule. The display name need not be unique and can contain any Unicode characters up to a maximum length of 1024.")
  displayName?: string;

  @doc("The schedule according to which Jobs will be created. All times are fixed respective to UTC and are not impacted by daylight saving time.")
  schedule: Schedule;

  @doc("The details of the Jobs to be created on this schedule.")
  jobSpecification: JobSpecification;

  @doc("A list of name-value pairs associated with the schedule as metadata. The Batch service does not assign any meaning to metadata; it is solely for the use of user code.")
  metadata?: MetadataItem[];
}

@doc("""
The schedule according to which Jobs will be created. All times are fixed
respective to UTC and are not impacted by daylight saving time.
""")
model Schedule {
  @doc("The earliest time at which any Job may be created under this Job Schedule. If you do not specify a doNotRunUntil time, the schedule becomes ready to create Jobs immediately.")
  doNotRunUntil?: utcDateTime;

  @doc("A time after which no Job will be created under this Job Schedule. The schedule will move to the completed state as soon as this deadline is past and there is no active Job under this Job Schedule. If you do not specify a doNotRunAfter time, and you are creating a recurring Job Schedule, the Job Schedule will remain active until you explicitly terminate it.")
  doNotRunAfter?: utcDateTime;

  @doc("The time interval, starting from the time at which the schedule indicates a Job should be created, within which a Job must be created. If a Job is not created within the startWindow interval, then the 'opportunity' is lost; no Job will be created until the next recurrence of the schedule. If the schedule is recurring, and the startWindow is longer than the recurrence interval, then this is equivalent to an infinite startWindow, because the Job that is 'due' in one recurrenceInterval is not carried forward into the next recurrence interval. The default is infinite. The minimum value is 1 minute. If you specify a lower value, the Batch service rejects the schedule with an error; if you are calling the REST API directly, the HTTP status code is 400 (Bad Request).")
  startWindow?: duration;

  @doc("The time interval between the start times of two successive Jobs under the Job Schedule. A Job Schedule can have at most one active Job under it at any given time. Because a Job Schedule can have at most one active Job under it at any given time, if it is time to create a new Job under a Job Schedule, but the previous Job is still running, the Batch service will not create the new Job until the previous Job finishes. If the previous Job does not finish within the startWindow period of the new recurrenceInterval, then no new Job will be scheduled for that interval. For recurring Jobs, you should normally specify a jobManagerTask in the jobSpecification. If you do not use jobManagerTask, you will need an external process to monitor when Jobs are created, add Tasks to the Jobs and terminate the Jobs ready for the next recurrence. The default is that the schedule does not recur: one Job is created, within the startWindow after the doNotRunUntil time, and the schedule is complete as soon as that Job finishes. The minimum value is 1 minute. If you specify a lower value, the Batch service rejects the schedule with an error; if you are calling the REST API directly, the HTTP status code is 400 (Bad Request).")
  recurrenceInterval?: duration;
}

@doc("Specifies details of the Jobs to be created on a schedule.")
model JobSpecification {
  @doc("The priority of Jobs created under this schedule. Priority values can range from -1000 to 1000, with -1000 being the lowest priority and 1000 being the highest priority. The default value is 0. This priority is used as the default for all Jobs under the Job Schedule. You can update a Job's priority after it has been created using by using the update Job API.")
  priority?: int32;

  @doc("Whether Tasks in this job can be preempted by other high priority jobs. If the value is set to True, other high priority jobs submitted to the system will take precedence and will be able requeue tasks from this job. You can update a job's allowTaskPreemption after it has been created using the update job API.")
  allowTaskPreemption?: boolean;

  @doc("The maximum number of tasks that can be executed in parallel for the job. The value of maxParallelTasks must be -1 or greater than 0 if specified. If not specified, the default value is -1, which means there's no limit to the number of tasks that can be run at once. You can update a job's maxParallelTasks after it has been created using the update job API.")
  maxParallelTasks?: int32;

  @doc("The display name for Jobs created under this schedule. The name need not be unique and can contain any Unicode characters up to a maximum length of 1024.")
  displayName?: string;

  @doc("Whether Tasks in the Job can define dependencies on each other. The default is false.")
  usesTaskDependencies?: boolean;

  @doc("The action the Batch service should take when all Tasks in a Job created under this schedule are in the completed state. Note that if a Job contains no Tasks, then all Tasks are considered complete. This option is therefore most commonly used with a Job Manager task; if you want to use automatic Job termination without a Job Manager, you should initially set onAllTasksComplete to noaction and update the Job properties to set onAllTasksComplete to terminatejob once you have finished adding Tasks. The default is noaction.")
  onAllTasksComplete?: OnAllTasksComplete;

  @doc("The action the Batch service should take when any Task fails in a Job created under this schedule. A Task is considered to have failed if it have failed if has a failureInfo. A failureInfo is set if the Task completes with a non-zero exit code after exhausting its retry count, or if there was an error starting the Task, for example due to a resource file download error. The default is noaction.")
  onTaskFailure?: OnTaskFailure;

  @doc("The network configuration for the Job.")
  networkConfiguration?: JobNetworkConfiguration;

  @doc("The execution constraints for Jobs created under this schedule.")
  constraints?: JobConstraints;

  @doc("The details of a Job Manager Task to be launched when a Job is started under this schedule. If the Job does not specify a Job Manager Task, the user must explicitly add Tasks to the Job using the Task API. If the Job does specify a Job Manager Task, the Batch service creates the Job Manager Task when the Job is created, and will try to schedule the Job Manager Task before scheduling other Tasks in the Job.")
  jobManagerTask?: JobManagerTask;

  @doc("The Job Preparation Task for Jobs created under this schedule. If a Job has a Job Preparation Task, the Batch service will run the Job Preparation Task on a Node before starting any Tasks of that Job on that Compute Node.")
  jobPreparationTask?: JobPreparationTask;

  @doc("The Job Release Task for Jobs created under this schedule. The primary purpose of the Job Release Task is to undo changes to Nodes made by the Job Preparation Task. Example activities include deleting local files, or shutting down services that were started as part of Job preparation. A Job Release Task cannot be specified without also specifying a Job Preparation Task for the Job. The Batch service runs the Job Release Task on the Compute Nodes that have run the Job Preparation Task.")
  jobReleaseTask?: JobReleaseTask;

  @doc("A list of common environment variable settings. These environment variables are set for all Tasks in Jobs created under this schedule (including the Job Manager, Job Preparation and Job Release Tasks). Individual Tasks can override an environment setting specified here by specifying the same setting name with a different value.")
  commonEnvironmentSettings?: EnvironmentSetting[];

  @doc("The Pool on which the Batch service runs the Tasks of Jobs created under this schedule.")
  poolInfo: PoolInformation;

  @doc("A list of name-value pairs associated with each Job created under this schedule as metadata. The Batch service does not assign any meaning to metadata; it is solely for the use of user code.")
  metadata?: MetadataItem[];
}

@doc("The network configuration for the Job.")
model JobNetworkConfiguration {
  @doc("The ARM resource identifier of the virtual network subnet which Compute Nodes running Tasks from the Job will join for the duration of the Task. This will only work with a VirtualMachineConfiguration Pool. The virtual network must be in the same region and subscription as the Azure Batch Account. The specified subnet should have enough free IP addresses to accommodate the number of Compute Nodes which will run Tasks from the Job. This can be up to the number of Compute Nodes in the Pool. The 'MicrosoftAzureBatch' service principal must have the 'Classic Virtual Machine Contributor' Role-Based Access Control (RBAC) role for the specified VNet so that Azure Batch service can schedule Tasks on the Nodes. This can be verified by checking if the specified VNet has any associated Network Security Groups (NSG). If communication to the Nodes in the specified subnet is denied by an NSG, then the Batch service will set the state of the Compute Nodes to unusable. This is of the form /subscriptions/{subscription}/resourceGroups/{group}/providers/{provider}/virtualNetworks/{network}/subnets/{subnet}. If the specified VNet has any associated Network Security Groups (NSG), then a few reserved system ports must be enabled for inbound communication from the Azure Batch service. For Pools created with a Virtual Machine configuration, enable ports 29876 and 29877, as well as port 22 for Linux and port 3389 for Windows. Port 443 is also required to be open for outbound connections for communications to Azure Storage. For more details see: https://docs.microsoft.com/en-us/azure/batch/batch-api-basics#virtual-network-vnet-and-firewall-configuration.")
  subnetId: string;
}

@doc("The execution constraints for a Job.")
model JobConstraints {
  @doc("The maximum elapsed time that the Job may run, measured from the time the Job is created. If the Job does not complete within the time limit, the Batch service terminates it and any Tasks that are still running. In this case, the termination reason will be MaxWallClockTimeExpiry. If this property is not specified, there is no time limit on how long the Job may run.")
  maxWallClockTime?: duration;

  @doc("The maximum number of times each Task may be retried. The Batch service retries a Task if its exit code is nonzero. Note that this value specifically controls the number of retries. The Batch service will try each Task once, and may then retry up to this limit. For example, if the maximum retry count is 3, Batch tries a Task up to 4 times (one initial try and 3 retries). If the maximum retry count is 0, the Batch service does not retry Tasks. If the maximum retry count is -1, the Batch service retries Tasks without limit. The default value is 0 (no retries).")
  maxTaskRetryCount?: int32;
}

@doc("""
Specifies details of a Job Manager Task.
The Job Manager Task is automatically started when the Job is created. The
Batch service tries to schedule the Job Manager Task before any other Tasks in
the Job. When shrinking a Pool, the Batch service tries to preserve Nodes where
Job Manager Tasks are running for as long as possible (that is, Compute Nodes
running 'normal' Tasks are removed before Compute Nodes running Job Manager
Tasks). When a Job Manager Task fails and needs to be restarted, the system
tries to schedule it at the highest priority. If there are no idle Compute
Nodes available, the system may terminate one of the running Tasks in the Pool
and return it to the queue in order to make room for the Job Manager Task to
restart. Note that a Job Manager Task in one Job does not have priority over
Tasks in other Jobs. Across Jobs, only Job level priorities are observed. For
example, if a Job Manager in a priority 0 Job needs to be restarted, it will
not displace Tasks of a priority 1 Job. Batch will retry Tasks when a recovery
operation is triggered on a Node. Examples of recovery operations include (but
are not limited to) when an unhealthy Node is rebooted or a Compute Node
disappeared due to host failure. Retries due to recovery operations are
independent of and are not counted against the maxTaskRetryCount. Even if the
maxTaskRetryCount is 0, an internal retry due to a recovery operation may
occur. Because of this, all Tasks should be idempotent. This means Tasks need
to tolerate being interrupted and restarted without causing any corruption or
duplicate data. The best practice for long running Tasks is to use some form of
checkpointing.
""")
model JobManagerTask {
  @doc("A string that uniquely identifies the Job Manager Task within the Job. The ID can contain any combination of alphanumeric characters including hyphens and underscores and cannot contain more than 64 characters.")
  id: string;

  @doc("The display name of the Job Manager Task. It need not be unique and can contain any Unicode characters up to a maximum length of 1024.")
  displayName?: string;

  @doc("The command line of the Job Manager Task. The command line does not run under a shell, and therefore cannot take advantage of shell features such as environment variable expansion. If you want to take advantage of such features, you should invoke the shell in the command line, for example using \"cmd /c MyCommand\" in Windows or \"/bin/sh -c MyCommand\" in Linux. If the command line refers to file paths, it should use a relative path (relative to the Task working directory), or use the Batch provided environment variable (https://docs.microsoft.com/en-us/azure/batch/batch-compute-node-environment-variables).")
  commandLine: string;

  @doc("The settings for the container under which the Job Manager Task runs. If the Pool that will run this Task has containerConfiguration set, this must be set as well. If the Pool that will run this Task doesn't have containerConfiguration set, this must not be set. When this is specified, all directories recursively below the AZ_BATCH_NODE_ROOT_DIR (the root of Azure Batch directories on the node) are mapped into the container, all Task environment variables are mapped into the container, and the Task command line is executed in the container. Files produced in the container outside of AZ_BATCH_NODE_ROOT_DIR might not be reflected to the host disk, meaning that Batch file APIs will not be able to access those files.")
  containerSettings?: TaskContainerSettings;

  @doc("A list of files that the Batch service will download to the Compute Node before running the command line. Files listed under this element are located in the Task's working directory. There is a maximum size for the list of resource files.  When the max size is exceeded, the request will fail and the response error code will be RequestEntityTooLarge. If this occurs, the collection of ResourceFiles must be reduced in size. This can be achieved using .zip files, Application Packages, or Docker Containers.")
  resourceFiles?: ResourceFile[];

  @doc("A list of files that the Batch service will upload from the Compute Node after running the command line. For multi-instance Tasks, the files will only be uploaded from the Compute Node on which the primary Task is executed.")
  outputFiles?: OutputFile[];

  @doc("A list of environment variable settings for the Job Manager Task.")
  environmentSettings?: EnvironmentSetting[];

  @doc("Constraints that apply to the Job Manager Task.")
  constraints?: TaskConstraints;

  @doc("The number of scheduling slots that the Task requires to run. The default is 1. A Task can only be scheduled to run on a compute node if the node has enough free scheduling slots available. For multi-instance Tasks, this property is not supported and must not be specified.")
  requiredSlots?: int32;

  @doc("Whether completion of the Job Manager Task signifies completion of the entire Job. If true, when the Job Manager Task completes, the Batch service marks the Job as complete. If any Tasks are still running at this time (other than Job Release), those Tasks are terminated. If false, the completion of the Job Manager Task does not affect the Job status. In this case, you should either use the onAllTasksComplete attribute to terminate the Job, or have a client or user terminate the Job explicitly. An example of this is if the Job Manager creates a set of Tasks but then takes no further role in their execution. The default value is true. If you are using the onAllTasksComplete and onTaskFailure attributes to control Job lifetime, and using the Job Manager Task only to create the Tasks for the Job (not to monitor progress), then it is important to set killJobOnCompletion to false.")
  killJobOnCompletion?: boolean;

  @doc("The user identity under which the Job Manager Task runs. If omitted, the Task runs as a non-administrative user unique to the Task.")
  userIdentity?: UserIdentity;

  @doc("Whether the Job Manager Task requires exclusive use of the Compute Node where it runs. If true, no other Tasks will run on the same Node for as long as the Job Manager is running. If false, other Tasks can run simultaneously with the Job Manager on a Compute Node. The Job Manager Task counts normally against the Compute Node's concurrent Task limit, so this is only relevant if the Compute Node allows multiple concurrent Tasks. The default value is true.")
  runExclusive?: boolean;

  @doc("""
A list of Application Packages that the Batch service will deploy to the 
Compute Node before running the command line.Application Packages are 
downloaded and deployed to a shared directory, not the Task working 
directory. Therefore, if a referenced Application Package is already 
on the Compute Node, and is up to date, then it is not re-downloaded;
the existing copy on the Compute Node is used. If a referenced Application
Package cannot be installed, for example because the package has been deleted
or because download failed, the Task fails.
""")
  applicationPackageReferences?: ApplicationPackageReference[];

  @doc("The settings for an authentication token that the Task can use to perform Batch service operations. If this property is set, the Batch service provides the Task with an authentication token which can be used to authenticate Batch service operations without requiring an Account access key. The token is provided via the AZ_BATCH_AUTHENTICATION_TOKEN environment variable. The operations that the Task can carry out using the token depend on the settings. For example, a Task can request Job permissions in order to add other Tasks to the Job, or check the status of the Job or of other Tasks under the Job.")
  authenticationTokenSettings?: AuthenticationTokenSettings;

  @doc("Whether the Job Manager Task may run on a Spot/Low-priority Compute Node. The default value is true.")
  allowLowPriorityNode?: boolean;
}

@doc("The container settings for a Task.")
model TaskContainerSettings {
  @doc("Additional options to the container create command. These additional options are supplied as arguments to the \"docker create\" command, in addition to those controlled by the Batch Service.")
  containerRunOptions?: string;

  @doc("The Image to use to create the container in which the Task will run. This is the full Image reference, as would be specified to \"docker pull\". If no tag is provided as part of the Image name, the tag \":latest\" is used as a default.")
  imageName: string;

  @doc("The private registry which contains the container Image. This setting can be omitted if was already provided at Pool creation.")
  registry?: ContainerRegistry;

  @doc("The location of the container Task working directory. The default is 'taskWorkingDirectory'.")
  workingDirectory?: ContainerWorkingDirectory;
}

@doc("A private container registry.")
model ContainerRegistry {
  @doc("The user name to log into the registry server.")
  username?: string;

  @doc("The password to log into the registry server.")
  password?: string;

  @doc("The registry URL. If omitted, the default is \"docker.io\".")
  registryServer?: string;

  @doc("The reference to the user assigned identity to use to access an Azure Container Registry instead of username and password.")
  identityReference?: BatchNodeIdentityReference;
}

@doc("""
The reference to a user assigned identity associated with the Batch pool which
a compute node will use.
""")
model BatchNodeIdentityReference {
  @doc("The ARM resource id of the user assigned identity.")
  resourceId?: string;
}

@doc("A single file or multiple files to be downloaded to a Compute Node.")
model ResourceFile {
  @doc("The storage container name in the auto storage Account. The autoStorageContainerName, storageContainerUrl and httpUrl properties are mutually exclusive and one of them must be specified.")
  autoStorageContainerName?: string;

  @doc("The URL of the blob container within Azure Blob Storage. The autoStorageContainerName, storageContainerUrl and httpUrl properties are mutually exclusive and one of them must be specified. This URL must be readable and listable from compute nodes. There are three ways to get such a URL for a container in Azure storage: include a Shared Access Signature (SAS) granting read and list permissions on the container, use a managed identity with read and list permissions, or set the ACL for the container to allow public access.")
  storageContainerUrl?: string;

  @doc("The URL of the file to download. The autoStorageContainerName, storageContainerUrl and httpUrl properties are mutually exclusive and one of them must be specified. If the URL points to Azure Blob Storage, it must be readable from compute nodes. There are three ways to get such a URL for a blob in Azure storage: include a Shared Access Signature (SAS) granting read permissions on the blob, use a managed identity with read permission, or set the ACL for the blob or its container to allow public access.")
  httpUrl?: string;

  @doc("The blob prefix to use when downloading blobs from an Azure Storage container. Only the blobs whose names begin with the specified prefix will be downloaded. The property is valid only when autoStorageContainerName or storageContainerUrl is used. This prefix can be a partial filename or a subdirectory. If a prefix is not specified, all the files in the container will be downloaded.")
  blobPrefix?: string;

  @doc("The location on the Compute Node to which to download the file(s), relative to the Task's working directory. If the httpUrl property is specified, the filePath is required and describes the path which the file will be downloaded to, including the filename. Otherwise, if the autoStorageContainerName or storageContainerUrl property is specified, filePath is optional and is the directory to download the files to. In the case where filePath is used as a directory, any directory structure already associated with the input data will be retained in full and appended to the specified filePath directory. The specified relative path cannot break out of the Task's working directory (for example by using '..').")
  filePath?: string;

  @doc("The file permission mode attribute in octal format. This property applies only to files being downloaded to Linux Compute Nodes. It will be ignored if it is specified for a resourceFile which will be downloaded to a Windows Compute Node. If this property is not specified for a Linux Compute Node, then a default value of 0770 is applied to the file.")
  fileMode?: string;

  @doc("The reference to the user assigned identity to use to access Azure Blob Storage specified by storageContainerUrl or httpUrl.")
  identityReference?: BatchNodeIdentityReference;
}

@doc("""
On every file uploads, Batch service writes two log files to the compute node, 'fileuploadout.txt' and 'fileuploaderr.txt'. These log files are used to learn more about a specific failure.
""")
model OutputFile {
  @doc("A pattern indicating which file(s) to upload. Both relative and absolute paths are supported. Relative paths are relative to the Task working directory. The following wildcards are supported: * matches 0 or more characters (for example pattern abc* would match abc or abcdef), ** matches any directory, ? matches any single character, [abc] matches one character in the brackets, and [a-c] matches one character in the range. ")
  filePattern: string;

  @doc("The destination for the output file(s).")
  destination: OutputFileDestination;

  @doc("Additional options for the upload operation, including under what conditions to perform the upload.")
  uploadOptions: OutputFileUploadOptions;
}

@doc("The destination to which a file should be uploaded.")
model OutputFileDestination {
  @doc("A location in Azure blob storage to which files are uploaded.")
  container?: OutputFileBlobContainerDestination;
}

@doc("Specifies a file upload destination within an Azure blob storage container.")
model OutputFileBlobContainerDestination {
  @doc("The destination blob or virtual directory within the Azure Storage container. If filePattern refers to a specific file (i.e. contains no wildcards), then path is the name of the blob to which to upload that file. If filePattern contains one or more wildcards (and therefore may match multiple files), then path is the name of the blob virtual directory (which is prepended to each blob name) to which to upload the file(s). If omitted, file(s) are uploaded to the root of the container with a blob name matching their file name.")
  path?: string;

  @doc("The URL of the container within Azure Blob Storage to which to upload the file(s). If not using a managed identity, the URL must include a Shared Access Signature (SAS) granting write permissions to the container.")
  containerUrl: string;

  @doc("The reference to the user assigned identity to use to access Azure Blob Storage specified by containerUrl. The identity must have write access to the Azure Blob Storage container.")
  identityReference?: BatchNodeIdentityReference;

  @doc("A list of name-value pairs for headers to be used in uploading output files. These headers will be specified when uploading files to Azure Storage. Official document on allowed headers when uploading blobs: https://docs.microsoft.com/en-us/rest/api/storageservices/put-blob#request-headers-all-blob-types.")
  uploadHeaders?: HttpHeader[];
}

@doc("An HTTP header name-value pair")
model HttpHeader {
  @doc("The case-insensitive name of the header to be used while uploading output files.")
  name: string;

  @doc("The value of the header to be used while uploading output files.")
  value?: string;
}

@doc("""
Options for an output file upload operation, including under what conditions
to perform the upload.
""")
model OutputFileUploadOptions {
  @doc("The conditions under which the Task output file or set of files should be uploaded. The default is taskcompletion.")
  uploadCondition: OutputFileUploadCondition;
}

@doc("An environment variable to be set on a Task process.")
model EnvironmentSetting {
  @doc("The name of the environment variable.")
  name: string;

  @doc("The value of the environment variable.")
  value?: string;
}

@doc("Execution constraints to apply to a Task.")
model TaskConstraints {
  @doc("The maximum elapsed time that the Task may run, measured from the time the Task starts. If the Task does not complete within the time limit, the Batch service terminates it. If this is not specified, there is no time limit on how long the Task may run.")
  maxWallClockTime?: duration;

  @doc("The minimum time to retain the Task directory on the Compute Node where it ran, from the time it completes execution. After this time, the Batch service may delete the Task directory and all its contents. The default is 7 days, i.e. the Task directory will be retained for 7 days unless the Compute Node is removed or the Job is deleted.")
  retentionTime?: duration;

  @doc("The maximum number of times the Task may be retried. The Batch service retries a Task if its exit code is nonzero. Note that this value specifically controls the number of retries for the Task executable due to a nonzero exit code. The Batch service will try the Task once, and may then retry up to this limit. For example, if the maximum retry count is 3, Batch tries the Task up to 4 times (one initial try and 3 retries). If the maximum retry count is 0, the Batch service does not retry the Task after the first attempt. If the maximum retry count is -1, the Batch service retries the Task without limit, however this is not recommended for a start task or any task. The default value is 0 (no retries).")
  maxTaskRetryCount?: int32;
}

@doc("The definition of the user identity under which the Task is run. Specify either the userName or autoUser property, but not both.")
model UserIdentity {
  @doc("The name of the user identity under which the Task is run. The userName and autoUser properties are mutually exclusive; you must specify one but not both.")
  username?: string;

  @doc("The auto user under which the Task is run. The userName and autoUser properties are mutually exclusive; you must specify one but not both.")
  autoUser?: AutoUserSpecification;
}

@doc("""
Specifies the options for the auto user that runs an Azure Batch Task.
""")
model AutoUserSpecification {
  @doc("The scope for the auto user. The default value is pool. If the pool is running Windows a value of Task should be specified if stricter isolation between tasks is required. For example, if the task mutates the registry in a way which could impact other tasks, or if certificates have been specified on the pool which should not be accessible by normal tasks but should be accessible by StartTasks.")
  scope?: AutoUserScope;

  @doc("The elevation level of the auto user. The default value is nonAdmin.")
  elevationLevel?: ElevationLevel;
}

@doc("A reference to an Package to be deployed to Compute Nodes.")
model ApplicationPackageReference {
  @doc("The ID of the application to deploy. When creating a pool, the package's application ID must be fully qualified (/subscriptions/{subscriptionId}/resourceGroups/{resourceGroupName}/providers/Microsoft.Batch/batchAccounts/{accountName}/applications/{applicationName}).")
  applicationId: string;

  @doc("The version of the application to deploy. If omitted, the default version is deployed. If this is omitted on a Pool, and no default version is specified for this application, the request fails with the error code InvalidApplicationPackageReferences and HTTP status code 409. If this is omitted on a Task, and no default version is specified for this application, the Task fails with a pre-processing error.")
  version?: string;
}

@doc("""
The settings for an authentication token that the Task can use to perform Batch
service operations.
""")
model AuthenticationTokenSettings {
  @doc("The Batch resources to which the token grants access. The authentication token grants access to a limited set of Batch service operations. Currently the only supported value for the access property is 'job', which grants access to all operations related to the Job which contains the Task.")
  access?: AccessScope[];
}

@doc("""
A Job Preparation Task to run before any Tasks of the Job on any given Compute Node.
You can use Job Preparation to prepare a Node to run Tasks for the Job.
Activities commonly performed in Job Preparation include: Downloading common
resource files used by all the Tasks in the Job. The Job Preparation Task can
download these common resource files to the shared location on the Node.
(AZ_BATCH_NODE_ROOT_DIR\\shared), or starting a local service on the Node so
that all Tasks of that Job can communicate with it. If the Job Preparation Task
fails (that is, exhausts its retry count before exiting with exit code 0),
Batch will not run Tasks of this Job on the Node. The Compute Node remains
ineligible to run Tasks of this Job until it is reimaged. The Compute Node
remains active and can be used for other Jobs. The Job Preparation Task can run
multiple times on the same Node. Therefore, you should write the Job
Preparation Task to handle re-execution. If the Node is rebooted, the Job
Preparation Task is run again on the Compute Node before scheduling any other
Task of the Job, if rerunOnNodeRebootAfterSuccess is true or if the Job
Preparation Task did not previously complete. If the Node is reimaged, the Job
Preparation Task is run again before scheduling any Task of the Job. Batch will
retry Tasks when a recovery operation is triggered on a Node. Examples of
recovery operations include (but are not limited to) when an unhealthy Node is
rebooted or a Compute Node disappeared due to host failure. Retries due to
recovery operations are independent of and are not counted against the
maxTaskRetryCount. Even if the maxTaskRetryCount is 0, an internal retry due to
a recovery operation may occur. Because of this, all Tasks should be
idempotent. This means Tasks need to tolerate being interrupted and restarted
without causing any corruption or duplicate data. The best practice for long
running Tasks is to use some form of checkpointing.
""")
model JobPreparationTask {
  @doc("A string that uniquely identifies the Job Preparation Task within the Job. The ID can contain any combination of alphanumeric characters including hyphens and underscores and cannot contain more than 64 characters. If you do not specify this property, the Batch service assigns a default value of 'jobpreparation'. No other Task in the Job can have the same ID as the Job Preparation Task. If you try to submit a Task with the same id, the Batch service rejects the request with error code TaskIdSameAsJobPreparationTask; if you are calling the REST API directly, the HTTP status code is 409 (Conflict).")
  id?: string;

  @doc("The command line of the Job Preparation Task. The command line does not run under a shell, and therefore cannot take advantage of shell features such as environment variable expansion. If you want to take advantage of such features, you should invoke the shell in the command line, for example using \"cmd /c MyCommand\" in Windows or \"/bin/sh -c MyCommand\" in Linux. If the command line refers to file paths, it should use a relative path (relative to the Task working directory), or use the Batch provided environment variable (https://docs.microsoft.com/en-us/azure/batch/batch-compute-node-environment-variables).")
  commandLine: string;

  @doc("The settings for the container under which the Job Preparation Task runs. When this is specified, all directories recursively below the AZ_BATCH_NODE_ROOT_DIR (the root of Azure Batch directories on the node) are mapped into the container, all Task environment variables are mapped into the container, and the Task command line is executed in the container. Files produced in the container outside of AZ_BATCH_NODE_ROOT_DIR might not be reflected to the host disk, meaning that Batch file APIs will not be able to access those files.")
  containerSettings?: TaskContainerSettings;

  @doc("A list of files that the Batch service will download to the Compute Node before running the command line. Files listed under this element are located in the Task's working directory.  There is a maximum size for the list of resource files.  When the max size is exceeded, the request will fail and the response error code will be RequestEntityTooLarge. If this occurs, the collection of ResourceFiles must be reduced in size. This can be achieved using .zip files, Application Packages, or Docker Containers.")
  resourceFiles?: ResourceFile[];

  @doc("A list of environment variable settings for the Job Preparation Task.")
  environmentSettings?: EnvironmentSetting[];

  @doc("Constraints that apply to the Job Preparation Task.")
  constraints?: TaskConstraints;

  @doc("Whether the Batch service should wait for the Job Preparation Task to complete successfully before scheduling any other Tasks of the Job on the Compute Node. A Job Preparation Task has completed successfully if it exits with exit code 0. If true and the Job Preparation Task fails on a Node, the Batch service retries the Job Preparation Task up to its maximum retry count (as specified in the constraints element). If the Task has still not completed successfully after all retries, then the Batch service will not schedule Tasks of the Job to the Node. The Node remains active and eligible to run Tasks of other Jobs. If false, the Batch service will not wait for the Job Preparation Task to complete. In this case, other Tasks of the Job can start executing on the Compute Node while the Job Preparation Task is still running; and even if the Job Preparation Task fails, new Tasks will continue to be scheduled on the Compute Node. The default value is true.")
  waitForSuccess?: boolean;

  @doc("The user identity under which the Job Preparation Task runs. If omitted, the Task runs as a non-administrative user unique to the Task on Windows Compute Nodes, or a non-administrative user unique to the Pool on Linux Compute Nodes.")
  userIdentity?: UserIdentity;

  @doc("Whether the Batch service should rerun the Job Preparation Task after a Compute Node reboots. The Job Preparation Task is always rerun if a Compute Node is reimaged, or if the Job Preparation Task did not complete (e.g. because the reboot occurred while the Task was running). Therefore, you should always write a Job Preparation Task to be idempotent and to behave correctly if run multiple times. The default value is true.")
  rerunOnNodeRebootAfterSuccess?: boolean;
}

@doc("""
A Job Release Task to run on Job completion on any Compute Node where the Job has run.
The Job Release Task runs when the Job ends, because of one of the following:
The user calls the Terminate Job API, or the Delete Job API while the Job is
still active, the Job's maximum wall clock time constraint is reached, and the
Job is still active, or the Job's Job Manager Task completed, and the Job is
configured to terminate when the Job Manager completes. The Job Release Task
runs on each Node where Tasks of the Job have run and the Job Preparation Task
ran and completed. If you reimage a Node after it has run the Job Preparation
Task, and the Job ends without any further Tasks of the Job running on that
Node (and hence the Job Preparation Task does not re-run), then the Job Release
Task does not run on that Compute Node. If a Node reboots while the Job Release
Task is still running, the Job Release Task runs again when the Compute Node
starts up. The Job is not marked as complete until all Job Release Tasks have
completed. The Job Release Task runs in the background. It does not occupy a
scheduling slot; that is, it does not count towards the taskSlotsPerNode limit
specified on the Pool.
""")
model JobReleaseTask {
  @doc("A string that uniquely identifies the Job Release Task within the Job. The ID can contain any combination of alphanumeric characters including hyphens and underscores and cannot contain more than 64 characters. If you do not specify this property, the Batch service assigns a default value of 'jobrelease'. No other Task in the Job can have the same ID as the Job Release Task. If you try to submit a Task with the same id, the Batch service rejects the request with error code TaskIdSameAsJobReleaseTask; if you are calling the REST API directly, the HTTP status code is 409 (Conflict).")
  id?: string;

  @doc("The command line of the Job Release Task. The command line does not run under a shell, and therefore cannot take advantage of shell features such as environment variable expansion. If you want to take advantage of such features, you should invoke the shell in the command line, for example using \"cmd /c MyCommand\" in Windows or \"/bin/sh -c MyCommand\" in Linux. If the command line refers to file paths, it should use a relative path (relative to the Task working directory), or use the Batch provided environment variable (https://docs.microsoft.com/en-us/azure/batch/batch-compute-node-environment-variables).")
  commandLine: string;

  @doc("The settings for the container under which the Job Release Task runs. When this is specified, all directories recursively below the AZ_BATCH_NODE_ROOT_DIR (the root of Azure Batch directories on the node) are mapped into the container, all Task environment variables are mapped into the container, and the Task command line is executed in the container. Files produced in the container outside of AZ_BATCH_NODE_ROOT_DIR might not be reflected to the host disk, meaning that Batch file APIs will not be able to access those files.")
  containerSettings?: TaskContainerSettings;

  @doc("A list of files that the Batch service will download to the Compute Node before running the command line.  There is a maximum size for the list of resource files.  When the max size is exceeded, the request will fail and the response error code will be RequestEntityTooLarge. If this occurs, the collection of ResourceFiles must be reduced in size. This can be achieved using .zip files, Application Packages, or Docker Containers. Files listed under this element are located in the Task's working directory.")
  resourceFiles?: ResourceFile[];

  @doc("A list of environment variable settings for the Job Release Task.")
  environmentSettings?: EnvironmentSetting[];

  @doc("The maximum elapsed time that the Job Release Task may run on a given Compute Node, measured from the time the Task starts. If the Task does not complete within the time limit, the Batch service terminates it. The default value is 15 minutes. You may not specify a timeout longer than 15 minutes. If you do, the Batch service rejects it with an error; if you are calling the REST API directly, the HTTP status code is 400 (Bad Request).")
  maxWallClockTime?: duration;

  @doc("The minimum time to retain the Task directory for the Job Release Task on the Compute Node. After this time, the Batch service may delete the Task directory and all its contents. The default is 7 days, i.e. the Task directory will be retained for 7 days unless the Compute Node is removed or the Job is deleted.")
  retentionTime?: duration;

  @doc("The user identity under which the Job Release Task runs. If omitted, the Task runs as a non-administrative user unique to the Task.")
  userIdentity?: UserIdentity;
}

@doc("Specifies how a Job should be assigned to a Pool.")
model PoolInformation {
  @doc("The ID of an existing Pool. All the Tasks of the Job will run on the specified Pool. You must ensure that the Pool referenced by this property exists. If the Pool does not exist at the time the Batch service tries to schedule a Job, no Tasks for the Job will run until you create a Pool with that id. Note that the Batch service will not reject the Job request; it will simply not run Tasks until the Pool exists. You must specify either the Pool ID or the auto Pool specification, but not both.")
  poolId?: string;

  @doc("Characteristics for a temporary 'auto pool'. The Batch service will create this auto Pool when the Job is submitted. If auto Pool creation fails, the Batch service moves the Job to a completed state, and the Pool creation error is set in the Job's scheduling error property. The Batch service manages the lifetime (both creation and, unless keepAlive is specified, deletion) of the auto Pool. Any user actions that affect the lifetime of the auto Pool while the Job is active will result in unexpected behavior. You must specify either the Pool ID or the auto Pool specification, but not both.")
  autoPoolSpecification?: AutoPoolSpecification;
}

@doc("""
Specifies characteristics for a temporary 'auto pool'. The Batch service will
create this auto Pool when the Job is submitted.
""")
model AutoPoolSpecification {
  @doc("A prefix to be added to the unique identifier when a Pool is automatically created. The Batch service assigns each auto Pool a unique identifier on creation. To distinguish between Pools created for different purposes, you can specify this element to add a prefix to the ID that is assigned. The prefix can be up to 20 characters long.")
  autoPoolIdPrefix?: string;

  @doc("The minimum lifetime of created auto Pools, and how multiple Jobs on a schedule are assigned to Pools.")
  poolLifetimeOption: PoolLifetimeOption;

  @doc("Whether to keep an auto Pool alive after its lifetime expires. If false, the Batch service deletes the Pool once its lifetime (as determined by the poolLifetimeOption setting) expires; that is, when the Job or Job Schedule completes. If true, the Batch service does not delete the Pool automatically. It is up to the user to delete auto Pools created with this option.")
  keepAlive?: boolean;

  @doc("The Pool specification for the auto Pool.")
  pool?: PoolSpecification;
}

@doc("Specification for creating a new Pool.")
model PoolSpecification {
  @doc("The display name for the Pool. The display name need not be unique and can contain any Unicode characters up to a maximum length of 1024.")
  displayName?: string;

  @doc("The size of the virtual machines in the Pool. All virtual machines in a Pool are the same size. For information about available sizes of virtual machines in Pools, see Choose a VM size for Compute Nodes in an Azure Batch Pool (https://docs.microsoft.com/azure/batch/batch-pool-vm-sizes).")
  vmSize: string;

  @doc("The cloud service configuration for the Pool. This property must be specified if the Pool needs to be created with Azure PaaS VMs. This property and virtualMachineConfiguration are mutually exclusive and one of the properties must be specified. If neither is specified then the Batch service returns an error; if you are calling the REST API directly, the HTTP status code is 400 (Bad Request). This property cannot be specified if the Batch Account was created with its poolAllocationMode property set to 'UserSubscription'.")
  cloudServiceConfiguration?: CloudServiceConfiguration;

  @doc("The virtual machine configuration for the Pool. This property must be specified if the Pool needs to be created with Azure IaaS VMs. This property and cloudServiceConfiguration are mutually exclusive and one of the properties must be specified. If neither is specified then the Batch service returns an error; if you are calling the REST API directly, the HTTP status code is 400 (Bad Request).")
  virtualMachineConfiguration?: VirtualMachineConfiguration;

  @doc("The number of task slots that can be used to run concurrent tasks on a single compute node in the pool. The default value is 1. The maximum value is the smaller of 4 times the number of cores of the vmSize of the pool or 256.")
  taskSlotsPerNode?: int32;

  @doc("How Tasks are distributed across Compute Nodes in a Pool. If not specified, the default is spread.")
  taskSchedulingPolicy?: TaskSchedulingPolicy;

  @doc("The timeout for allocation of Compute Nodes to the Pool. This timeout applies only to manual scaling; it has no effect when enableAutoScale is set to true. The default value is 15 minutes. The minimum value is 5 minutes. If you specify a value less than 5 minutes, the Batch service rejects the request with an error; if you are calling the REST API directly, the HTTP status code is 400 (Bad Request).")
  resizeTimeout?: duration;

  @doc("The desired number of dedicated Compute Nodes in the Pool. This property must not be specified if enableAutoScale is set to true. If enableAutoScale is set to false, then you must set either targetDedicatedNodes, targetLowPriorityNodes, or both.")
  targetDedicatedNodes?: int32;

  @doc("The desired number of Spot/Low-priority Compute Nodes in the Pool. This property must not be specified if enableAutoScale is set to true. If enableAutoScale is set to false, then you must set either targetDedicatedNodes, targetLowPriorityNodes, or both.")
  targetLowPriorityNodes?: int32;

  @doc("Whether the Pool size should automatically adjust over time. If false, at least one of targetDedicatedNodes and targetLowPriorityNodes must be specified. If true, the autoScaleFormula element is required. The Pool automatically resizes according to the formula. The default value is false.")
  enableAutoScale?: boolean;

  @doc("The formula for the desired number of Compute Nodes in the Pool. This property must not be specified if enableAutoScale is set to false. It is required if enableAutoScale is set to true. The formula is checked for validity before the Pool is created. If the formula is not valid, the Batch service rejects the request with detailed error information.")
  autoScaleFormula?: string;

  @doc("The time interval at which to automatically adjust the Pool size according to the autoscale formula. The default value is 15 minutes. The minimum and maximum value are 5 minutes and 168 hours respectively. If you specify a value less than 5 minutes or greater than 168 hours, the Batch service rejects the request with an invalid property value error; if you are calling the REST API directly, the HTTP status code is 400 (Bad Request).")
  autoScaleEvaluationInterval?: duration;

  @doc("Whether the Pool permits direct communication between Compute Nodes. Enabling inter-node communication limits the maximum size of the Pool due to deployment restrictions on the Compute Nodes of the Pool. This may result in the Pool not reaching its desired size. The default value is false.")
  enableInterNodeCommunication?: boolean;

  @doc("The network configuration for the Pool.")
  networkConfiguration?: NetworkConfiguration;

  @doc("A Task to run on each Compute Node as it joins the Pool. The Task runs when the Compute Node is added to the Pool or when the Compute Node is restarted.")
  startTask?: StartTask;

  @doc("""
For Windows Nodes, the Batch service installs the Certificates to the specified Certificate store and location. For Linux Compute Nodes, the Certificates are stored in a directory inside the Task working directory and an environment variable AZ_BATCH_CERTIFICATES_DIR is supplied to the Task to query for this location. For Certificates with visibility of 'remoteUser', a 'certs' directory is created in the user's home directory (e.g., /home/{user-name}/certs) and Certificates are placed in that directory. 
Warning: This property is deprecated and will be removed after February, 2024. 
Please use the [Azure KeyVault Extension](https://learn.microsoft.com/azure/batch/batch-certificate-migration-guide) instead.
""")
  certificateReferences?: CertificateReference[];

  @doc("The list of Packages to be installed on each Compute Node in the Pool. When creating a pool, the package's application ID must be fully qualified (/subscriptions/{subscriptionId}/resourceGroups/{resourceGroupName}/providers/Microsoft.Batch/batchAccounts/{accountName}/applications/{applicationName}). Changes to Package references affect all new Nodes joining the Pool, but do not affect Compute Nodes that are already in the Pool until they are rebooted or reimaged. There is a maximum of 10 Package references on any given Pool.")
  applicationPackageReferences?: ApplicationPackageReference[];

  @doc("The list of application licenses the Batch service will make available on each Compute Node in the Pool. The list of application licenses must be a subset of available Batch service application licenses. If a license is requested which is not supported, Pool creation will fail. The permitted licenses available on the Pool are 'maya', 'vray', '3dsmax', 'arnold'. An additional charge applies for each application license added to the Pool.")
  applicationLicenses?: string[];

  @doc("The list of user Accounts to be created on each Compute Node in the Pool.")
  userAccounts?: UserAccount[];

  @doc("A list of name-value pairs associated with the Pool as metadata. The Batch service does not assign any meaning to metadata; it is solely for the use of user code.")
  metadata?: MetadataItem[];

  @doc("A list of file systems to mount on each node in the pool. This supports Azure Files, NFS, CIFS/SMB, and Blobfuse.")
  mountConfiguration?: MountConfiguration[];

  @doc("The desired node communication mode for the pool. If omitted, the default value is Default.")
  targetNodeCommunicationMode?: NodeCommunicationMode;
}

@doc("""
The configuration for Compute Nodes in a Pool based on the Azure Cloud Services
platform.
""")
model CloudServiceConfiguration {
  @doc("""
Possible values are:
2 - OS Family 2, equivalent to Windows Server 2008 R2
SP1.
3 - OS Family 3, equivalent to Windows Server 2012.
4 - OS Family 4,
equivalent to Windows Server 2012 R2.
5 - OS Family 5, equivalent to Windows
Server 2016.
6 - OS Family 6, equivalent to Windows Server 2019. For more
information, see Azure Guest OS Releases
(https://azure.microsoft.com/documentation/articles/cloud-services-guestos-update-matrix/#releases).
""")
  osFamily: string;

  @doc("The Azure Guest OS version to be installed on the virtual machines in the Pool. The default value is * which specifies the latest operating system version for the specified OS family.")
  osVersion?: string;
}

#suppress "@azure-tools/typespec-azure-core/casing-style" "The names of Property types must use camelCase"
@doc("""
The configuration for Compute Nodes in a Pool based on the Azure Virtual
Machines infrastructure.
""")
model VirtualMachineConfiguration {
  @doc("A reference to the Azure Virtual Machines Marketplace Image or the custom Virtual Machine Image to use.")
  imageReference: ImageReference;

  @doc("The SKU of the Batch Compute Node agent to be provisioned on Compute Nodes in the Pool. The Batch Compute Node agent is a program that runs on each Compute Node in the Pool, and provides the command-and-control interface between the Compute Node and the Batch service. There are different implementations of the Compute Node agent, known as SKUs, for different operating systems. You must specify a Compute Node agent SKU which matches the selected Image reference. To get the list of supported Compute Node agent SKUs along with their list of verified Image references, see the 'List supported Compute Node agent SKUs' operation.")
  @clientName("nodeAgentSkuId")
  nodeAgentSKUId: string;

  @doc("Windows operating system settings on the virtual machine. This property must not be specified if the imageReference property specifies a Linux OS Image.")
  windowsConfiguration?: WindowsConfiguration;

  @doc("The configuration for data disks attached to the Compute Nodes in the Pool. This property must be specified if the Compute Nodes in the Pool need to have empty data disks attached to them. This cannot be updated. Each Compute Node gets its own disk (the disk is not a file share). Existing disks cannot be attached, each attached disk is empty. When the Compute Node is removed from the Pool, the disk and all data associated with it is also deleted. The disk is not formatted after being attached, it must be formatted before use - for more information see https://docs.microsoft.com/en-us/azure/virtual-machines/linux/classic/attach-disk#initialize-a-new-data-disk-in-linux and https://docs.microsoft.com/en-us/azure/virtual-machines/windows/attach-disk-ps#add-an-empty-data-disk-to-a-virtual-machine.")
  dataDisks?: DataDisk[];

  @doc("""
This only applies to Images that contain the Windows operating system, and
should only be used when you hold valid on-premises licenses for the Compute
Nodes which will be deployed. If omitted, no on-premises licensing discount is
applied. Values are:

 Windows_Server - The on-premises license is for Windows
Server.
 Windows_Client - The on-premises license is for Windows Client.

""")
  licenseType?: string;

  @doc("The container configuration for the Pool. If specified, setup is performed on each Compute Node in the Pool to allow Tasks to run in containers. All regular Tasks and Job manager Tasks run on this Pool must specify the containerSettings property, and all other Tasks may specify it.")
  containerConfiguration?: ContainerConfiguration;

  @doc("The disk encryption configuration for the pool. If specified, encryption is performed on each node in the pool during node provisioning.")
  diskEncryptionConfiguration?: DiskEncryptionConfiguration;

  @doc("The node placement configuration for the pool. This configuration will specify rules on how nodes in the pool will be physically allocated.")
  nodePlacementConfiguration?: NodePlacementConfiguration;

  @doc("The virtual machine extension for the pool. If specified, the extensions mentioned in this configuration will be installed on each node.")
  extensions?: VMExtension[];

  @doc("Settings for the operating system disk of the Virtual Machine.")
  osDisk?: OSDisk;
}

@doc("Windows operating system settings to apply to the virtual machine.")
model WindowsConfiguration {
  @doc("Whether automatic updates are enabled on the virtual machine. If omitted, the default value is true.")
  enableAutomaticUpdates?: boolean;
}

#suppress "@azure-tools/typespec-azure-core/casing-style" "The names of Property types must use camelCase"
@doc("""
Settings which will be used by the data disks associated to Compute Nodes in
the Pool. When using attached data disks, you need to mount and format the
disks from within a VM to use them.
""")
model DataDisk {
  @doc("The logical unit number. The lun is used to uniquely identify each data disk. If attaching multiple disks, each should have a distinct lun. The value must be between 0 and 63, inclusive.")
  lun: int32;

  @doc("The type of caching to be enabled for the data disks. The default value for caching is readwrite. For information about the caching options see: https://blogs.msdn.microsoft.com/windowsazurestorage/2012/06/27/exploring-windows-azure-drives-disks-and-images/.")
  caching?: CachingType;

  @doc("The initial disk size in gigabytes.")
  @clientName("diskSizeGb")
  diskSizeGB: int32;

  @doc("The storage Account type to be used for the data disk. If omitted, the default is \"standard_lrs\".")
  storageAccountType?: StorageAccountType;
}

@doc("The configuration for container-enabled Pools.")
model ContainerConfiguration {
  @doc("The container technology to be used.")
  type: ContainerType;

  @doc("The collection of container Image names. This is the full Image reference, as would be specified to \"docker pull\". An Image will be sourced from the default Docker registry unless the Image is fully qualified with an alternative registry.")
  containerImageNames?: string[];

  @doc("Additional private registries from which containers can be pulled. If any Images must be downloaded from a private registry which requires credentials, then those credentials must be provided here.")
  containerRegistries?: ContainerRegistry[];
}

@doc("""
The disk encryption configuration applied on compute nodes in the pool. Disk
encryption configuration is not supported on Linux pool created with Shared
Image Gallery Image.
""")
model DiskEncryptionConfiguration {
  @doc("The list of disk targets Batch Service will encrypt on the compute node. If omitted, no disks on the compute nodes in the pool will be encrypted. On Linux pool, only \"TemporaryDisk\" is supported; on Windows pool, \"OsDisk\" and \"TemporaryDisk\" must be specified.")
  targets?: DiskEncryptionTarget[];
}

@doc("""
For regional placement, nodes in the pool will be allocated in the same region.
For zonal placement, nodes in the pool will be spread across different zones
with best effort balancing.
""")
model NodePlacementConfiguration {
  @doc("Node placement Policy type on Batch Pools. Allocation policy used by Batch Service to provision the nodes. If not specified, Batch will use the regional policy.")
  policy?: NodePlacementPolicyType;
}

#suppress "@azure-tools/typespec-azure-core/casing-style" "The names of Property types must use camelCase"
@doc("The configuration for virtual machine extensions.")
model VMExtension {
  @doc("The name of the virtual machine extension.")
  name: string;

  @doc("The name of the extension handler publisher.")
  publisher: string;

  @doc("The type of the extension.")
  type: string;

  @doc("The version of script handler.")
  typeHandlerVersion?: string;

  @doc("Indicates whether the extension should use a newer minor version if one is available at deployment time. Once deployed, however, the extension will not upgrade minor versions unless redeployed, even with this property set to true.")
  autoUpgradeMinorVersion?: boolean;

  @doc("Indicates whether the extension should be automatically upgraded by the platform if there is a newer version of the extension available.")
  enableAutomaticUpgrade?: boolean;

  @doc("JSON formatted public settings for the extension.")
  settings?: Record<string>;

  @doc("The extension can contain either protectedSettings or protectedSettingsFromKeyVault or no protected settings at all.")
  protectedSettings?: Record<string>;

  @doc("The collection of extension names. Collection of extension names after which this extension needs to be provisioned.")
  provisionAfterExtensions?: string[];
}

#suppress "@azure-tools/typespec-azure-core/casing-style" "The names of Property types must use camelCase"
@doc("Settings for the operating system disk of the compute node (VM).")
model OSDisk {
  @doc("Specifies the ephemeral Disk Settings for the operating system disk used by the compute node (VM).")
  ephemeralOSDiskSettings?: DiffDiskSettings;
}

@doc("""
Specifies the ephemeral Disk Settings for the operating system disk used by the
compute node (VM).
""")
model DiffDiskSettings {
  @doc("Specifies the ephemeral disk placement for operating system disk for all VMs in the pool. This property can be used by user in the request to choose the location e.g., cache disk space for Ephemeral OS disk provisioning. For more information on Ephemeral OS disk size requirements, please refer to Ephemeral OS disk size requirements for Windows VMs at https://docs.microsoft.com/en-us/azure/virtual-machines/windows/ephemeral-os-disks#size-requirements and Linux VMs at https://docs.microsoft.com/en-us/azure/virtual-machines/linux/ephemeral-os-disks#size-requirements.")
  placement?: DiffDiskPlacement;
}

@doc("Specifies how Tasks should be distributed across Compute Nodes.")
model TaskSchedulingPolicy {
  @doc("How Tasks are distributed across Compute Nodes in a Pool. If not specified, the default is spread.")
  nodeFillType: BatchNodeFillType;
}

#suppress "@azure-tools/typespec-azure-core/casing-style" "The names of Property types must use camelCase"
@doc("The network configuration for a Pool.")
model NetworkConfiguration {
  @doc("The ARM resource identifier of the virtual network subnet which the Compute Nodes of the Pool will join. This is of the form /subscriptions/{subscription}/resourceGroups/{group}/providers/{provider}/virtualNetworks/{network}/subnets/{subnet}. The virtual network must be in the same region and subscription as the Azure Batch Account. The specified subnet should have enough free IP addresses to accommodate the number of Compute Nodes in the Pool. If the subnet doesn't have enough free IP addresses, the Pool will partially allocate Nodes and a resize error will occur. The 'MicrosoftAzureBatch' service principal must have the 'Classic Virtual Machine Contributor' Role-Based Access Control (RBAC) role for the specified VNet. The specified subnet must allow communication from the Azure Batch service to be able to schedule Tasks on the Nodes. This can be verified by checking if the specified VNet has any associated Network Security Groups (NSG). If communication to the Nodes in the specified subnet is denied by an NSG, then the Batch service will set the state of the Compute Nodes to unusable. For Pools created with virtualMachineConfiguration only ARM virtual networks ('Microsoft.Network/virtualNetworks') are supported, but for Pools created with cloudServiceConfiguration both ARM and classic virtual networks are supported. If the specified VNet has any associated Network Security Groups (NSG), then a few reserved system ports must be enabled for inbound communication. For Pools created with a virtual machine configuration, enable ports 29876 and 29877, as well as port 22 for Linux and port 3389 for Windows. For Pools created with a cloud service configuration, enable ports 10100, 20100, and 30100. Also enable outbound connections to Azure Storage on port 443. For more details see: https://docs.microsoft.com/en-us/azure/batch/batch-api-basics#virtual-network-vnet-and-firewall-configuration.")
  subnetId?: string;

  @doc("The scope of dynamic vnet assignment.")
  dynamicVNetAssignmentScope?: DynamicVNetAssignmentScope;

  @doc("The configuration for endpoints on Compute Nodes in the Batch Pool. Pool endpoint configuration is only supported on Pools with the virtualMachineConfiguration property.")
  endpointConfiguration?: PoolEndpointConfiguration;

  @doc("The Public IPAddress configuration for Compute Nodes in the Batch Pool. Public IP configuration property is only supported on Pools with the virtualMachineConfiguration property.")
  @clientName("publicIpAddressConfiguration")
  publicIPAddressConfiguration?: PublicIPAddressConfiguration;

  @doc("Whether this pool should enable accelerated networking. Accelerated networking enables single root I/O virtualization (SR-IOV) to a VM, which may lead to improved networking performance. For more details, see: https://learn.microsoft.com/azure/virtual-network/accelerated-networking-overview.")
  enableAcceleratedNetworking?: boolean;
}

#suppress "@azure-tools/typespec-azure-core/casing-style" "The names of Property types must use camelCase"
@doc("The endpoint configuration for a Pool.")
model PoolEndpointConfiguration {
  @doc("A list of inbound NAT Pools that can be used to address specific ports on an individual Compute Node externally. The maximum number of inbound NAT Pools per Batch Pool is 5. If the maximum number of inbound NAT Pools is exceeded the request fails with HTTP status code 400. This cannot be specified if the IPAddressProvisioningType is NoPublicIPAddresses.")
  @clientName("inboundNatPools")
  inboundNATPools: InboundNATPool[];
}

#suppress "@azure-tools/typespec-azure-core/casing-style" "The names of Property types must use camelCase"
@doc("""
A inbound NAT Pool that can be used to address specific ports on Compute Nodes
in a Batch Pool externally.
""")
model InboundNATPool {
  @doc("The name of the endpoint. The name must be unique within a Batch Pool, can contain letters, numbers, underscores, periods, and hyphens. Names must start with a letter or number, must end with a letter, number, or underscore, and cannot exceed 77 characters.  If any invalid values are provided the request fails with HTTP status code 400.")
  name: string;

  @doc("The protocol of the endpoint.")
  protocol: InboundEndpointProtocol;

  @doc("The port number on the Compute Node. This must be unique within a Batch Pool. Acceptable values are between 1 and 65535 except for 22, 3389, 29876 and 29877 as these are reserved. If any reserved values are provided the request fails with HTTP status code 400.")
  backendPort: int32;

  @doc("The first port number in the range of external ports that will be used to provide inbound access to the backendPort on individual Compute Nodes. Acceptable values range between 1 and 65534 except ports from 50000 to 55000 which are reserved. All ranges within a Pool must be distinct and cannot overlap. Each range must contain at least 40 ports. If any reserved or overlapping values are provided the request fails with HTTP status code 400.")
  frontendPortRangeStart: int32;

  @doc("The last port number in the range of external ports that will be used to provide inbound access to the backendPort on individual Compute Nodes. Acceptable values range between 1 and 65534 except ports from 50000 to 55000 which are reserved by the Batch service. All ranges within a Pool must be distinct and cannot overlap. Each range must contain at least 40 ports. If any reserved or overlapping values are provided the request fails with HTTP status code 400.")
  frontendPortRangeEnd: int32;

  @doc("A list of network security group rules that will be applied to the endpoint. The maximum number of rules that can be specified across all the endpoints on a Batch Pool is 25. If no network security group rules are specified, a default rule will be created to allow inbound access to the specified backendPort. If the maximum number of network security group rules is exceeded the request fails with HTTP status code 400.")
  networkSecurityGroupRules?: NetworkSecurityGroupRule[];
}

@doc("A network security group rule to apply to an inbound endpoint.")
model NetworkSecurityGroupRule {
  @doc("The priority for this rule. Priorities within a Pool must be unique and are evaluated in order of priority. The lower the number the higher the priority. For example, rules could be specified with order numbers of 150, 250, and 350. The rule with the order number of 150 takes precedence over the rule that has an order of 250. Allowed priorities are 150 to 4096. If any reserved or duplicate values are provided the request fails with HTTP status code 400.")
  priority: int32;

  @doc("The action that should be taken for a specified IP address, subnet range or tag.")
  access: NetworkSecurityGroupRuleAccess;

  @doc("The source address prefix or tag to match for the rule. Valid values are a single IP address (i.e. 10.10.10.10), IP subnet (i.e. 192.168.1.0/24), default tag, or * (for all addresses).  If any other values are provided the request fails with HTTP status code 400.")
  sourceAddressPrefix: string;

  @doc("The source port ranges to match for the rule. Valid values are '*' (for all ports 0 - 65535), a specific port (i.e. 22), or a port range (i.e. 100-200). The ports must be in the range of 0 to 65535. Each entry in this collection must not overlap any other entry (either a range or an individual port). If any other values are provided the request fails with HTTP status code 400. The default value is '*'.")
  sourcePortRanges?: string[];
}

#suppress "@azure-tools/typespec-azure-core/casing-style" "The names of Property types must use camelCase"
@doc("The public IP Address configuration of the networking configuration of a Pool.")
@clientName("PublicIpAddressConfiguration")
model PublicIPAddressConfiguration {
  @doc("The provisioning type for Public IP Addresses for the Pool. The default value is BatchManaged.")
  @clientName("IpAddressProvisioningType")
  provision?: IPAddressProvisioningType;

  @doc("The list of public IPs which the Batch service will use when provisioning Compute Nodes. The number of IPs specified here limits the maximum size of the Pool - 100 dedicated nodes or 100 Spot/Low-priority nodes can be allocated for each public IP. For example, a pool needing 250 dedicated VMs would need at least 3 public IPs specified. Each element of this collection is of the form: /subscriptions/{subscription}/resourceGroups/{group}/providers/Microsoft.Network/publicIPAddresses/{ip}.")
  ipAddressIds?: string[];
}

@doc("""
Batch will retry Tasks when a recovery operation is triggered on a Node.
Examples of recovery operations include (but are not limited to) when an
unhealthy Node is rebooted or a Compute Node disappeared due to host failure.
Retries due to recovery operations are independent of and are not counted
against the maxTaskRetryCount. Even if the maxTaskRetryCount is 0, an internal
retry due to a recovery operation may occur. Because of this, all Tasks should
be idempotent. This means Tasks need to tolerate being interrupted and
restarted without causing any corruption or duplicate data. The best practice
for long running Tasks is to use some form of checkpointing. In some cases the
StartTask may be re-run even though the Compute Node was not rebooted. Special
care should be taken to avoid StartTasks which create breakaway process or
install/launch services from the StartTask working directory, as this will
block Batch from being able to re-run the StartTask.
""")
model StartTask {
  @doc("The command line of the StartTask. The command line does not run under a shell, and therefore cannot take advantage of shell features such as environment variable expansion. If you want to take advantage of such features, you should invoke the shell in the command line, for example using \"cmd /c MyCommand\" in Windows or \"/bin/sh -c MyCommand\" in Linux. If the command line refers to file paths, it should use a relative path (relative to the Task working directory), or use the Batch provided environment variable (https://docs.microsoft.com/en-us/azure/batch/batch-compute-node-environment-variables).")
  commandLine: string;

  @doc("The settings for the container under which the StartTask runs. When this is specified, all directories recursively below the AZ_BATCH_NODE_ROOT_DIR (the root of Azure Batch directories on the node) are mapped into the container, all Task environment variables are mapped into the container, and the Task command line is executed in the container. Files produced in the container outside of AZ_BATCH_NODE_ROOT_DIR might not be reflected to the host disk, meaning that Batch file APIs will not be able to access those files.")
  containerSettings?: TaskContainerSettings;

  @doc("A list of files that the Batch service will download to the Compute Node before running the command line.  There is a maximum size for the list of resource files. When the max size is exceeded, the request will fail and the response error code will be RequestEntityTooLarge. If this occurs, the collection of ResourceFiles must be reduced in size. This can be achieved using .zip files, Application Packages, or Docker Containers. Files listed under this element are located in the Task's working directory.")
  resourceFiles?: ResourceFile[];

  @doc("A list of environment variable settings for the StartTask.")
  environmentSettings?: EnvironmentSetting[];

  @doc("The user identity under which the StartTask runs. If omitted, the Task runs as a non-administrative user unique to the Task.")
  userIdentity?: UserIdentity;

  @doc("The maximum number of times the Task may be retried. The Batch service retries a Task if its exit code is nonzero. Note that this value specifically controls the number of retries. The Batch service will try the Task once, and may then retry up to this limit. For example, if the maximum retry count is 3, Batch tries the Task up to 4 times (one initial try and 3 retries). If the maximum retry count is 0, the Batch service does not retry the Task. If the maximum retry count is -1, the Batch service retries the Task without limit, however this is not recommended for a start task or any task. The default value is 0 (no retries).")
  maxTaskRetryCount?: int32;

  @doc("Whether the Batch service should wait for the StartTask to complete successfully (that is, to exit with exit code 0) before scheduling any Tasks on the Compute Node. If true and the StartTask fails on a Node, the Batch service retries the StartTask up to its maximum retry count (maxTaskRetryCount). If the Task has still not completed successfully after all retries, then the Batch service marks the Node unusable, and will not schedule Tasks to it. This condition can be detected via the Compute Node state and failure info details. If false, the Batch service will not wait for the StartTask to complete. In this case, other Tasks can start executing on the Compute Node while the StartTask is still running; and even if the StartTask fails, new Tasks will continue to be scheduled on the Compute Node. The default is true.")
  waitForSuccess?: boolean;
}

@doc("A reference to a Certificate to be installed on Compute Nodes in a Pool. Warning: This object is deprecated and will be removed after February, 2024. Please use the [Azure KeyVault Extension](https://learn.microsoft.com/azure/batch/batch-certificate-migration-guide) instead.")
model CertificateReference {
  @doc("The thumbprint of the Certificate.")
  thumbprint: string;

  @doc("The algorithm with which the thumbprint is associated. This must be sha1.")
  thumbprintAlgorithm: string;

  @doc("The location of the Certificate store on the Compute Node into which to install the Certificate. The default value is currentuser. This property is applicable only for Pools configured with Windows Compute Nodes (that is, created with cloudServiceConfiguration, or with virtualMachineConfiguration using a Windows Image reference). For Linux Compute Nodes, the Certificates are stored in a directory inside the Task working directory and an environment variable AZ_BATCH_CERTIFICATES_DIR is supplied to the Task to query for this location. For Certificates with visibility of 'remoteUser', a 'certs' directory is created in the user's home directory (e.g., /home/{user-name}/certs) and Certificates are placed in that directory.")
  storeLocation?: CertificateStoreLocation;

  @doc("The name of the Certificate store on the Compute Node into which to install the Certificate. This property is applicable only for Pools configured with Windows Compute Nodes (that is, created with cloudServiceConfiguration, or with virtualMachineConfiguration using a Windows Image reference). Common store names include: My, Root, CA, Trust, Disallowed, TrustedPeople, TrustedPublisher, AuthRoot, AddressBook, but any custom store name can also be used. The default value is My.")
  storeName?: string;

  @doc("Which user Accounts on the Compute Node should have access to the private data of the Certificate. You can specify more than one visibility in this collection. The default is all Accounts.")
  visibility?: CertificateVisibility[];
}

@doc("""
Properties used to create a user used to execute Tasks on an Azure Batch
Compute Node.
""")
model UserAccount {
  @doc("The name of the user Account. Names can contain any Unicode characters up to a maximum length of 20.")
  name: string;

  @doc("The password for the user Account.")
  password: string;

  @doc("The elevation level of the user Account. The default value is nonAdmin.")
  elevationLevel?: ElevationLevel;

  @doc("The Linux-specific user configuration for the user Account. This property is ignored if specified on a Windows Pool. If not specified, the user is created with the default options.")
  linuxUserConfiguration?: LinuxUserConfiguration;

  @doc("The Windows-specific user configuration for the user Account. This property can only be specified if the user is on a Windows Pool. If not specified and on a Windows Pool, the user is created with the default options.")
  windowsUserConfiguration?: WindowsUserConfiguration;
}

@doc("Properties used to create a user Account on a Linux Compute Node.")
model LinuxUserConfiguration {
  @doc("The user ID of the user Account. The uid and gid properties must be specified together or not at all. If not specified the underlying operating system picks the uid.")
  uid?: int32;

  @doc("The group ID for the user Account. The uid and gid properties must be specified together or not at all. If not specified the underlying operating system picks the gid.")
  gid?: int32;

  @doc("The SSH private key for the user Account. The private key must not be password protected. The private key is used to automatically configure asymmetric-key based authentication for SSH between Compute Nodes in a Linux Pool when the Pool's enableInterNodeCommunication property is true (it is ignored if enableInterNodeCommunication is false). It does this by placing the key pair into the user's .ssh directory. If not specified, password-less SSH is not configured between Compute Nodes (no modification of the user's .ssh directory is done).")
  sshPrivateKey?: string;
}

@doc("Properties used to create a user Account on a Windows Compute Node.")
model WindowsUserConfiguration {
  @doc("The login mode for the user. The default value for VirtualMachineConfiguration Pools is 'batch' and for CloudServiceConfiguration Pools is 'interactive'.")
  loginMode?: LoginMode;
}

@doc("""
The Batch service does not assign any meaning to this metadata; it is solely
for the use of user code.
""")
model MetadataItem {
  @doc("The name of the metadata item.")
  name: string;

  @doc("The value of the metadata item.")
  value: string;
}

@doc("The file system to mount on each node.")
model MountConfiguration {
  @doc("The Azure Storage Container to mount using blob FUSE on each node. This property is mutually exclusive with all other properties.")
  azureBlobFileSystemConfiguration?: AzureBlobFileSystemConfiguration;

  @doc("The NFS file system to mount on each node. This property is mutually exclusive with all other properties.")
  nfsMountConfiguration?: NFSMountConfiguration;

  @doc("The CIFS/SMB file system to mount on each node. This property is mutually exclusive with all other properties.")
  cifsMountConfiguration?: CifsMountConfiguration;

  @doc("The Azure File Share to mount on each node. This property is mutually exclusive with all other properties.")
  azureFileShareConfiguration?: AzureFileShareConfiguration;
}

@doc("Information used to connect to an Azure Storage Container using Blobfuse.")
model AzureBlobFileSystemConfiguration {
  @doc("The Azure Storage Account name.")
  accountName: string;

  @doc("The Azure Blob Storage Container name.")
  containerName: string;

  @doc("The Azure Storage Account key. This property is mutually exclusive with both sasKey and identity; exactly one must be specified.")
  accountKey?: string;

  @doc("The Azure Storage SAS token. This property is mutually exclusive with both accountKey and identity; exactly one must be specified.")
  sasKey?: string;

  @doc("Additional command line options to pass to the mount command. These are 'net use' options in Windows and 'mount' options in Linux.")
  blobfuseOptions?: string;

  @doc("The relative path on the compute node where the file system will be mounted. All file systems are mounted relative to the Batch mounts directory, accessible via the AZ_BATCH_NODE_MOUNTS_DIR environment variable.")
  relativeMountPath: string;

  @doc("The reference to the user assigned identity to use to access containerName. This property is mutually exclusive with both accountKey and sasKey; exactly one must be specified.")
  identityReference?: BatchNodeIdentityReference;
}

#suppress "@azure-tools/typespec-azure-core/casing-style" "The names of Property types must use camelCase"
@doc("Information used to connect to an NFS file system.")
@clientName("NfsMountConfiguration")
model NFSMountConfiguration {
  @doc("The URI of the file system to mount.")
  source: string;

  @doc("The relative path on the compute node where the file system will be mounted. All file systems are mounted relative to the Batch mounts directory, accessible via the AZ_BATCH_NODE_MOUNTS_DIR environment variable.")
  relativeMountPath: string;

  @doc("Additional command line options to pass to the mount command. These are 'net use' options in Windows and 'mount' options in Linux.")
  mountOptions?: string;
}

@doc("Information used to connect to a CIFS file system.")
model CifsMountConfiguration {
  @doc("The user to use for authentication against the CIFS file system.")
  username: string;

  @doc("The URI of the file system to mount.")
  source: string;

  @doc("The relative path on the compute node where the file system will be mounted. All file systems are mounted relative to the Batch mounts directory, accessible via the AZ_BATCH_NODE_MOUNTS_DIR environment variable.")
  relativeMountPath: string;

  @doc("Additional command line options to pass to the mount command. These are 'net use' options in Windows and 'mount' options in Linux.")
  mountOptions?: string;

  @doc("The password to use for authentication against the CIFS file system.")
  password: string;
}

@doc("Information used to connect to an Azure Fileshare.")
model AzureFileShareConfiguration {
  @doc("The Azure Storage account name.")
  accountName: string;

  @doc("The Azure Files URL. This is of the form 'https://{account}.file.core.windows.net/'.")
  azureFileUrl: string;

  @doc("The Azure Storage account key.")
  accountKey: string;

  @doc("The relative path on the compute node where the file system will be mounted. All file systems are mounted relative to the Batch mounts directory, accessible via the AZ_BATCH_NODE_MOUNTS_DIR environment variable.")
  relativeMountPath: string;

  @doc("Additional command line options to pass to the mount command. These are 'net use' options in Windows and 'mount' options in Linux.")
  mountOptions?: string;
}

@doc("""
Contains information about Jobs that have been and will be run under a Job
Schedule.
""")
model JobScheduleExecutionInformation {
  @doc("The next time at which a Job will be created under this schedule. This property is meaningful only if the schedule is in the active state when the time comes around. For example, if the schedule is disabled, no Job will be created at nextRunTime unless the Job is enabled before then.")
  nextRunTime?: utcDateTime;

  @doc("Information about the most recent Job under the Job Schedule. This property is present only if the at least one Job has run under the schedule.")
  recentJob?: RecentJob;

  @doc("The time at which the schedule ended. This property is set only if the Job Schedule is in the completed state.")
  endTime?: utcDateTime;
}

@doc("Information about the most recent Job to run under the Job Schedule.")
model RecentJob {
  @doc("The ID of the Job.")
  id?: string;

  @doc("The URL of the Job.")
  url?: string;
}

#suppress "@azure-tools/typespec-azure-core/casing-style" "The names of Property types must use camelCase"
@doc("Resource usage statistics for a Job Schedule.")
model JobScheduleStatistics {
  @doc("The URL of the statistics.")
  url: string;

  @doc("The start time of the time range covered by the statistics.")
  startTime: utcDateTime;

  @doc("The time at which the statistics were last updated. All statistics are limited to the range between startTime and lastUpdateTime.")
  lastUpdateTime: utcDateTime;

  @doc("The total user mode CPU time (summed across all cores and all Compute Nodes) consumed by all Tasks in all Jobs created under the schedule.")
  userCPUTime: duration;

  @doc("The total kernel mode CPU time (summed across all cores and all Compute Nodes) consumed by all Tasks in all Jobs created under the schedule.")
  kernelCPUTime: duration;

  @doc("The total wall clock time of all the Tasks in all the Jobs created under the schedule. The wall clock time is the elapsed time from when the Task started running on a Compute Node to when it finished (or to the last time the statistics were updated, if the Task had not finished by then). If a Task was retried, this includes the wall clock time of all the Task retries.")
  wallClockTime: duration;

  @doc("The total number of disk read operations made by all Tasks in all Jobs created under the schedule.")
  readIOps: int32;

  @doc("The total number of disk write operations made by all Tasks in all Jobs created under the schedule.")
  writeIOps: int32;

  @doc("The total gibibytes read from disk by all Tasks in all Jobs created under the schedule.")
  readIOGiB: float32;

  @doc("The total gibibytes written to disk by all Tasks in all Jobs created under the schedule.")
  writeIOGiB: float32;

  @doc("The total number of Tasks successfully completed during the given time range in Jobs created under the schedule. A Task completes successfully if it returns exit code 0.")
  numSucceededTasks: int32;

  @doc("The total number of Tasks that failed during the given time range in Jobs created under the schedule. A Task fails if it exhausts its maximum retry count without returning exit code 0.")
  numFailedTasks: int32;

  @doc("The total number of retries during the given time range on all Tasks in all Jobs created under the schedule.")
  numTaskRetries: int32;

  @doc("The total wait time of all Tasks in all Jobs created under the schedule. The wait time for a Task is defined as the elapsed time between the creation of the Task and the start of Task execution. (If the Task is retried due to failures, the wait time is the time to the most recent Task execution.). This value is only reported in the Account lifetime statistics; it is not included in the Job statistics.")
  waitTime: duration;
}

@doc("The result of listing the Job Schedules in an Account.")
@pagedResult
model BatchJobScheduleListResult {
  @doc("The list of Job Schedules.")
  @items
  value?: BatchJobSchedule[];

  #suppress "@azure-tools/typespec-azure-core/casing-style" "The names of Property types must use camelCase"
  @doc("The URL to get the next set of results.")
  @TypeSpec.nextLink
  `odata.nextLink`?: string;
}

@doc("An Azure Batch Job.")
model BatchJob {
  @doc("A string that uniquely identifies the Job within the Account. The ID is case-preserving and case-insensitive (that is, you may not have two IDs within an Account that differ only by case).")
  @visibility(Lifecycle.Read)
  id?: string;

  @doc("The display name for the Job.")
  @visibility(Lifecycle.Read)
  displayName?: string;

  @doc("Whether Tasks in the Job can define dependencies on each other. The default is false.")
  @visibility(Lifecycle.Read)
  usesTaskDependencies?: boolean;

  @doc("The URL of the Job.")
  @visibility(Lifecycle.Read)
  url?: string;

  @doc("The ETag of the Job. This is an opaque string. You can use it to detect whether the Job has changed between requests. In particular, you can be pass the ETag when updating a Job to specify that your changes should take effect only if nobody else has modified the Job in the meantime.")
  @visibility(Lifecycle.Read)
  eTag?: string;

  @doc("The last modified time of the Job. This is the last time at which the Job level data, such as the Job state or priority, changed. It does not factor in task-level changes such as adding new Tasks or Tasks changing state.")
  @visibility(Lifecycle.Read)
  lastModified?: utcDateTime;

  @doc("The creation time of the Job.")
  @visibility(Lifecycle.Read)
  creationTime?: utcDateTime;

  @doc("The current state of the Job.")
  @visibility(Lifecycle.Read)
  state?: JobState;

  @doc("The time at which the Job entered its current state.")
  @visibility(Lifecycle.Read)
  stateTransitionTime?: utcDateTime;

  @doc("The previous state of the Job. This property is not set if the Job is in its initial Active state.")
  @visibility(Lifecycle.Read)
  previousState?: JobState;

  @doc("The time at which the Job entered its previous state. This property is not set if the Job is in its initial Active state.")
  @visibility(Lifecycle.Read)
  previousStateTransitionTime?: utcDateTime;

  @doc("The priority of the Job. Priority values can range from -1000 to 1000, with -1000 being the lowest priority and 1000 being the highest priority. The default value is 0.")
  priority?: int32;

  @doc("Whether Tasks in this job can be preempted by other high priority jobs. If the value is set to True, other high priority jobs submitted to the system will take precedence and will be able requeue tasks from this job. You can update a job's allowTaskPreemption after it has been created using the update job API.")
  allowTaskPreemption?: boolean;

  @doc("The maximum number of tasks that can be executed in parallel for the job. The value of maxParallelTasks must be -1 or greater than 0 if specified. If not specified, the default value is -1, which means there's no limit to the number of tasks that can be run at once. You can update a job's maxParallelTasks after it has been created using the update job API.")
  maxParallelTasks?: int32 = -1;

  @doc("The execution constraints for the Job.")
  constraints?: JobConstraints;

  @doc("Details of a Job Manager Task to be launched when the Job is started.")
  @visibility(Lifecycle.Read)
  jobManagerTask?: JobManagerTask;

  @doc("The Job Preparation Task. The Job Preparation Task is a special Task run on each Compute Node before any other Task of the Job.")
  @visibility(Lifecycle.Read)
  jobPreparationTask?: JobPreparationTask;

  @doc("The Job Release Task. The Job Release Task is a special Task run at the end of the Job on each Compute Node that has run any other Task of the Job.")
  @visibility(Lifecycle.Read)
  jobReleaseTask?: JobReleaseTask;

  @doc("The list of common environment variable settings. These environment variables are set for all Tasks in the Job (including the Job Manager, Job Preparation and Job Release Tasks). Individual Tasks can override an environment setting specified here by specifying the same setting name with a different value.")
  @visibility(Lifecycle.Read)
  commonEnvironmentSettings?: EnvironmentSetting[];

  @doc("The Pool settings associated with the Job.")
  poolInfo: PoolInformation;

  @doc("The action the Batch service should take when all Tasks in the Job are in the completed state. The default is noaction.")
  onAllTasksComplete?: OnAllTasksComplete;

  @doc("The action the Batch service should take when any Task in the Job fails. A Task is considered to have failed if has a failureInfo. A failureInfo is set if the Task completes with a non-zero exit code after exhausting its retry count, or if there was an error starting the Task, for example due to a resource file download error. The default is noaction.")
  @visibility(Lifecycle.Read)
  onTaskFailure?: OnTaskFailure;

  @doc("The network configuration for the Job.")
  @visibility(Lifecycle.Read)
  networkConfiguration?: JobNetworkConfiguration;

  @doc("A list of name-value pairs associated with the Job as metadata. The Batch service does not assign any meaning to metadata; it is solely for the use of user code.")
  metadata?: MetadataItem[];

  @doc("The execution information for the Job.")
  @visibility(Lifecycle.Read)
  executionInfo?: JobExecutionInformation;

  @doc("Resource usage statistics for the entire lifetime of the Job. This property is populated only if the CloudJob was retrieved with an expand clause including the 'stats' attribute; otherwise it is null. The statistics may not be immediately available. The Batch service performs periodic roll-up of statistics. The typical delay is about 30 minutes.")
  @visibility(Lifecycle.Read)
  stats?: JobStatistics;
}

@doc("Options for creating an Azure Batch Job.")
model BatchJobCreateOptions {
  @doc("A string that uniquely identifies the Job within the Account. The ID can contain any combination of alphanumeric characters including hyphens and underscores, and cannot contain more than 64 characters. The ID is case-preserving and case-insensitive (that is, you may not have two IDs within an Account that differ only by case).")
  id: string;

  @doc("The display name for the Job. The display name need not be unique and can contain any Unicode characters up to a maximum length of 1024.")
  displayName?: string;

  @doc("Whether Tasks in the Job can define dependencies on each other. The default is false.")
  usesTaskDependencies?: boolean;

  @doc("The priority of the Job. Priority values can range from -1000 to 1000, with -1000 being the lowest priority and 1000 being the highest priority. The default value is 0.")
  priority?: int32;

  @doc("Whether Tasks in this job can be preempted by other high priority jobs. If the value is set to True, other high priority jobs submitted to the system will take precedence and will be able requeue tasks from this job. You can update a job's allowTaskPreemption after it has been created using the update job API.")
  allowTaskPreemption?: boolean;

  @doc("The maximum number of tasks that can be executed in parallel for the job. The value of maxParallelTasks must be -1 or greater than 0 if specified. If not specified, the default value is -1, which means there's no limit to the number of tasks that can be run at once. You can update a job's maxParallelTasks after it has been created using the update job API.")
  maxParallelTasks?: int32 = -1;

  @doc("The execution constraints for the Job.")
  constraints?: JobConstraints;

  @doc("Details of a Job Manager Task to be launched when the Job is started. If the Job does not specify a Job Manager Task, the user must explicitly add Tasks to the Job. If the Job does specify a Job Manager Task, the Batch service creates the Job Manager Task when the Job is created, and will try to schedule the Job Manager Task before scheduling other Tasks in the Job. The Job Manager Task's typical purpose is to control and/or monitor Job execution, for example by deciding what additional Tasks to run, determining when the work is complete, etc. (However, a Job Manager Task is not restricted to these activities - it is a fully-fledged Task in the system and perform whatever actions are required for the Job.) For example, a Job Manager Task might download a file specified as a parameter, analyze the contents of that file and submit additional Tasks based on those contents.")
  jobManagerTask?: JobManagerTask;

  @doc("The Job Preparation Task. If a Job has a Job Preparation Task, the Batch service will run the Job Preparation Task on a Node before starting any Tasks of that Job on that Compute Node.")
  jobPreparationTask?: JobPreparationTask;

  @doc("The Job Release Task. A Job Release Task cannot be specified without also specifying a Job Preparation Task for the Job. The Batch service runs the Job Release Task on the Nodes that have run the Job Preparation Task. The primary purpose of the Job Release Task is to undo changes to Compute Nodes made by the Job Preparation Task. Example activities include deleting local files, or shutting down services that were started as part of Job preparation.")
  jobReleaseTask?: JobReleaseTask;

  @doc("The list of common environment variable settings. These environment variables are set for all Tasks in the Job (including the Job Manager, Job Preparation and Job Release Tasks). Individual Tasks can override an environment setting specified here by specifying the same setting name with a different value.")
  commonEnvironmentSettings?: EnvironmentSetting[];

  @doc("The Pool on which the Batch service runs the Job's Tasks.")
  poolInfo: PoolInformation;

  @doc("The action the Batch service should take when all Tasks in the Job are in the completed state. Note that if a Job contains no Tasks, then all Tasks are considered complete. This option is therefore most commonly used with a Job Manager task; if you want to use automatic Job termination without a Job Manager, you should initially set onAllTasksComplete to noaction and update the Job properties to set onAllTasksComplete to terminatejob once you have finished adding Tasks. The default is noaction.")
  onAllTasksComplete?: OnAllTasksComplete;

  @doc("The action the Batch service should take when any Task in the Job fails. A Task is considered to have failed if has a failureInfo. A failureInfo is set if the Task completes with a non-zero exit code after exhausting its retry count, or if there was an error starting the Task, for example due to a resource file download error. The default is noaction.")
  onTaskFailure?: OnTaskFailure;

  @doc("The network configuration for the Job.")
  networkConfiguration?: JobNetworkConfiguration;

  @doc("A list of name-value pairs associated with the Job as metadata. The Batch service does not assign any meaning to metadata; it is solely for the use of user code.")
  metadata?: MetadataItem[];
}

@doc("Options for updating an Azure Batch Job.")
model BatchJobUpdateOptions {
  @doc("The priority of the Job. Priority values can range from -1000 to 1000, with -1000 being the lowest priority and 1000 being the highest priority. If omitted, the priority of the Job is left unchanged.")
  priority?: int32;

  @doc("Whether Tasks in this job can be preempted by other high priority jobs. If the value is set to True, other high priority jobs submitted to the system will take precedence and will be able requeue tasks from this job. You can update a job's allowTaskPreemption after it has been created using the update job API.")
  allowTaskPreemption?: boolean;

  @doc("The maximum number of tasks that can be executed in parallel for the job. The value of maxParallelTasks must be -1 or greater than 0 if specified. If not specified, the default value is -1, which means there's no limit to the number of tasks that can be run at once. You can update a job's maxParallelTasks after it has been created using the update job API.")
  maxParallelTasks?: int32;

  @doc("The execution constraints for the Job. If omitted, the existing execution constraints are left unchanged.")
  constraints?: JobConstraints;

  @doc("The Pool on which the Batch service runs the Job's Tasks. You may change the Pool for a Job only when the Job is disabled. The Patch Job call will fail if you include the poolInfo element and the Job is not disabled. If you specify an autoPoolSpecification in the poolInfo, only the keepAlive property of the autoPoolSpecification can be updated, and then only if the autoPoolSpecification has a poolLifetimeOption of Job (other job properties can be updated as normal). If omitted, the Job continues to run on its current Pool.")
  poolInfo?: PoolInformation;

  @doc("The action the Batch service should take when all Tasks in the Job are in the completed state. If omitted, the completion behavior is left unchanged. You may not change the value from terminatejob to noaction - that is, once you have engaged automatic Job termination, you cannot turn it off again. If you try to do this, the request fails with an 'invalid property value' error response; if you are calling the REST API directly, the HTTP status code is 400 (Bad Request).")
  onAllTasksComplete?: OnAllTasksComplete;

  @doc("A list of name-value pairs associated with the Job as metadata. If omitted, the existing Job metadata is left unchanged.")
  metadata?: MetadataItem[];
}

@doc("Contains information about the execution of a Job in the Azure Batch service.")
model JobExecutionInformation {
  @doc("The start time of the Job. This is the time at which the Job was created.")
  startTime: utcDateTime;

  @doc("The completion time of the Job. This property is set only if the Job is in the completed state.")
  endTime?: utcDateTime;

  @doc("The ID of the Pool to which this Job is assigned. This element contains the actual Pool where the Job is assigned. When you get Job details from the service, they also contain a poolInfo element, which contains the Pool configuration data from when the Job was added or updated. That poolInfo element may also contain a poolId element. If it does, the two IDs are the same. If it does not, it means the Job ran on an auto Pool, and this property contains the ID of that auto Pool.")
  poolId?: string;

  @doc("Details of any error encountered by the service in starting the Job. This property is not set if there was no error starting the Job.")
  schedulingError?: JobSchedulingError;

  @doc("A string describing the reason the Job ended. This property is set only if the Job is in the completed state. If the Batch service terminates the Job, it sets the reason as follows: JMComplete - the Job Manager Task completed, and killJobOnCompletion was set to true. MaxWallClockTimeExpiry - the Job reached its maxWallClockTime constraint. TerminateJobSchedule - the Job ran as part of a schedule, and the schedule terminated. AllTasksComplete - the Job's onAllTasksComplete attribute is set to terminatejob, and all Tasks in the Job are complete. TaskFailed - the Job's onTaskFailure attribute is set to performExitOptionsJobAction, and a Task in the Job failed with an exit condition that specified a jobAction of terminatejob. Any other string is a user-defined reason specified in a call to the 'Terminate a Job' operation.")
  terminateReason?: string;
}

@doc("An error encountered by the Batch service when scheduling a Job.")
model JobSchedulingError {
  @doc("The category of the Job scheduling error.")
  category: ErrorCategory;

  @doc("An identifier for the Job scheduling error. Codes are invariant and are intended to be consumed programmatically.")
  code?: string;

  @doc("A message describing the Job scheduling error, intended to be suitable for display in a user interface.")
  message?: string;

  @doc("A list of additional error details related to the scheduling error.")
  details?: NameValuePair[];
}

@doc("Options for disabling an Azure Batch Job.")
model BatchJobDisableOptions {
  @doc("What to do with active Tasks associated with the Job.")
  disableTasks: DisableJobOption;
}

@doc("Options for terminating an Azure Batch Job.")
model BatchJobTerminateOptions {
  @doc("The text you want to appear as the Job's TerminateReason. The default is 'UserTerminate'.")
  terminateReason?: string;
}

@doc("The result of listing the Jobs in an Account.")
@pagedResult
model BatchJobListResult {
  @doc("The list of Jobs.")
  @items
  value?: BatchJob[];

  #suppress "@azure-tools/typespec-azure-core/casing-style" "The names of Property types must use camelCase"
  @doc("The URL to get the next set of results.")
  @TypeSpec.nextLink
  `odata.nextLink`?: string;
}

@doc("""
The result of listing the status of the Job Preparation and Job Release Tasks
for a Job.
""")
@pagedResult
model BatchJobListPreparationAndReleaseTaskStatusResult {
  @doc("A list of Job Preparation and Job Release Task execution information.")
  @items
  value?: JobPreparationAndReleaseTaskExecutionInformation[];

  #suppress "@azure-tools/typespec-azure-core/casing-style" "The names of Property types must use camelCase"
  @doc("The URL to get the next set of results.")
  @TypeSpec.nextLink
  `odata.nextLink`?: string;
}

@doc("The status of the Job Preparation and Job Release Tasks on a Compute Node.")
model JobPreparationAndReleaseTaskExecutionInformation {
  @doc("The ID of the Pool containing the Compute Node to which this entry refers.")
  poolId?: string;

  @doc("The ID of the Compute Node to which this entry refers.")
  nodeId?: string;

  @doc("The URL of the Compute Node to which this entry refers.")
  nodeUrl?: string;

  @doc("Information about the execution status of the Job Preparation Task on this Compute Node.")
  jobPreparationTaskExecutionInfo?: JobPreparationTaskExecutionInformation;

  @doc("Information about the execution status of the Job Release Task on this Compute Node. This property is set only if the Job Release Task has run on the Compute Node.")
  jobReleaseTaskExecutionInfo?: JobReleaseTaskExecutionInformation;
}

@doc("""
Contains information about the execution of a Job Preparation Task on a Compute
Node.
""")
model JobPreparationTaskExecutionInformation {
  @doc("The time at which the Task started running. If the Task has been restarted or retried, this is the most recent time at which the Task started running.")
  startTime: utcDateTime;

  @doc("The time at which the Job Preparation Task completed. This property is set only if the Task is in the Completed state.")
  endTime?: utcDateTime;

  @doc("The current state of the Job Preparation Task on the Compute Node.")
  state: JobPreparationTaskState;

  @doc("The root directory of the Job Preparation Task on the Compute Node. You can use this path to retrieve files created by the Task, such as log files.")
  taskRootDirectory?: string;

  @doc("The URL to the root directory of the Job Preparation Task on the Compute Node.")
  taskRootDirectoryUrl?: string;

  @doc("The exit code of the program specified on the Task command line. This parameter is returned only if the Task is in the completed state. The exit code for a process reflects the specific convention implemented by the application developer for that process. If you use the exit code value to make decisions in your code, be sure that you know the exit code convention used by the application process. Note that the exit code may also be generated by the Compute Node operating system, such as when a process is forcibly terminated.")
  exitCode?: int32;

  @doc("Information about the container under which the Task is executing. This property is set only if the Task runs in a container context.")
  containerInfo?: TaskContainerExecutionInformation;

  @doc("Information describing the Task failure, if any. This property is set only if the Task is in the completed state and encountered a failure.")
  failureInfo?: TaskFailureInformation;

  @doc("The number of times the Task has been retried by the Batch service. Task application failures (non-zero exit code) are retried, pre-processing errors (the Task could not be run) and file upload errors are not retried. The Batch service will retry the Task up to the limit specified by the constraints. Task application failures (non-zero exit code) are retried, pre-processing errors (the Task could not be run) and file upload errors are not retried. The Batch service will retry the Task up to the limit specified by the constraints.")
  retryCount: int32;

  @doc("The most recent time at which a retry of the Job Preparation Task started running. This property is set only if the Task was retried (i.e. retryCount is nonzero). If present, this is typically the same as startTime, but may be different if the Task has been restarted for reasons other than retry; for example, if the Compute Node was rebooted during a retry, then the startTime is updated but the lastRetryTime is not.")
  lastRetryTime?: utcDateTime;

  @doc("The result of the Task execution. If the value is 'failed', then the details of the failure can be found in the failureInfo property.")
  result?: TaskExecutionResult;
}

@doc("Contains information about the container which a Task is executing.")
model TaskContainerExecutionInformation {
  @doc("The ID of the container.")
  containerId?: string;

  @doc("The state of the container. This is the state of the container according to the Docker service. It is equivalent to the status field returned by \"docker inspect\".")
  state?: string;

  @doc("Detailed error information about the container. This is the detailed error string from the Docker service, if available. It is equivalent to the error field returned by \"docker inspect\".")
  error?: string;
}

@doc("Information about a Task failure.")
model TaskFailureInformation {
  @doc("The category of the Task error.")
  category: ErrorCategory;

  @doc("An identifier for the Task error. Codes are invariant and are intended to be consumed programmatically.")
  code?: string;

  @doc("A message describing the Task error, intended to be suitable for display in a user interface.")
  message?: string;

  @doc("A list of additional details related to the error.")
  details?: NameValuePair[];
}

@doc("""
Contains information about the execution of a Job Release Task on a Compute
Node.
""")
model JobReleaseTaskExecutionInformation {
  @doc("The time at which the Task started running. If the Task has been restarted or retried, this is the most recent time at which the Task started running.")
  startTime: utcDateTime;

  @doc("The time at which the Job Release Task completed. This property is set only if the Task is in the Completed state.")
  endTime?: utcDateTime;

  @doc("The current state of the Job Release Task on the Compute Node.")
  state: JobReleaseTaskState;

  @doc("The root directory of the Job Release Task on the Compute Node. You can use this path to retrieve files created by the Task, such as log files.")
  taskRootDirectory?: string;

  @doc("The URL to the root directory of the Job Release Task on the Compute Node.")
  taskRootDirectoryUrl?: string;

  @doc("The exit code of the program specified on the Task command line. This parameter is returned only if the Task is in the completed state. The exit code for a process reflects the specific convention implemented by the application developer for that process. If you use the exit code value to make decisions in your code, be sure that you know the exit code convention used by the application process. Note that the exit code may also be generated by the Compute Node operating system, such as when a process is forcibly terminated.")
  exitCode?: int32;

  @doc("Information about the container under which the Task is executing. This property is set only if the Task runs in a container context.")
  containerInfo?: TaskContainerExecutionInformation;

  @doc("Information describing the Task failure, if any. This property is set only if the Task is in the completed state and encountered a failure.")
  failureInfo?: TaskFailureInformation;

  @doc("The result of the Task execution. If the value is 'failed', then the details of the failure can be found in the failureInfo property.")
  result?: TaskExecutionResult;
}

@doc("The Task and TaskSlot counts for a Job.")
model TaskCountsResult {
  @doc("The number of Tasks per state.")
  taskCounts: TaskCounts;

  @doc("The number of TaskSlots required by Tasks per state.")
  taskSlotCounts: TaskSlotCounts;
}

@doc("The Task counts for a Job.")
model TaskCounts {
  @doc("The number of Tasks in the active state.")
  active: int32;

  @doc("The number of Tasks in the running or preparing state.")
  running: int32;

  @doc("The number of Tasks in the completed state.")
  completed: int32;

  @doc("The number of Tasks which succeeded. A Task succeeds if its result (found in the executionInfo property) is 'success'.")
  succeeded: int32;

  @doc("The number of Tasks which failed. A Task fails if its result (found in the executionInfo property) is 'failure'.")
  failed: int32;
}

@doc("The TaskSlot counts for a Job.")
model TaskSlotCounts {
  @doc("The number of TaskSlots for active Tasks.")
  active: int32;

  @doc("The number of TaskSlots for running Tasks.")
  running: int32;

  @doc("The number of TaskSlots for completed Tasks.")
  completed: int32;

  @doc("The number of TaskSlots for succeeded Tasks.")
  succeeded: int32;

  @doc("The number of TaskSlots for failed Tasks.")
  failed: int32;
}

@doc("A Pool in the Azure Batch service.")
model BatchPool {
  @doc("A string that uniquely identifies the Pool within the Account. The ID can contain any combination of alphanumeric characters including hyphens and underscores, and cannot contain more than 64 characters. The ID is case-preserving and case-insensitive (that is, you may not have two IDs within an Account that differ only by case).")
  @visibility(Lifecycle.Read)
  id?: string;

  @doc("The display name for the Pool. The display name need not be unique and can contain any Unicode characters up to a maximum length of 1024.")
  @visibility(Lifecycle.Read)
  displayName?: string;

  @doc("The URL of the Pool.")
  @visibility(Lifecycle.Read)
  url?: string;

  @doc("The ETag of the Pool. This is an opaque string. You can use it to detect whether the Pool has changed between requests. In particular, you can be pass the ETag when updating a Pool to specify that your changes should take effect only if nobody else has modified the Pool in the meantime.")
  @visibility(Lifecycle.Read)
  eTag?: string;

  @doc("The last modified time of the Pool. This is the last time at which the Pool level data, such as the targetDedicatedNodes or enableAutoscale settings, changed. It does not factor in node-level changes such as a Compute Node changing state.")
  @visibility(Lifecycle.Read)
  lastModified?: utcDateTime;

  @doc("The creation time of the Pool.")
  @visibility(Lifecycle.Read)
  creationTime?: utcDateTime;

  @doc("The current state of the Pool.")
  @visibility(Lifecycle.Read)
  state?: PoolState;

  @doc("The time at which the Pool entered its current state.")
  @visibility(Lifecycle.Read)
  stateTransitionTime?: utcDateTime;

  @doc("Whether the Pool is resizing.")
  @visibility(Lifecycle.Read)
  allocationState?: AllocationState;

  @doc("The time at which the Pool entered its current allocation state.")
  @visibility(Lifecycle.Read)
  allocationStateTransitionTime?: utcDateTime;

  @doc("The size of virtual machines in the Pool. All virtual machines in a Pool are the same size. For information about available sizes of virtual machines in Pools, see Choose a VM size for Compute Nodes in an Azure Batch Pool (https://docs.microsoft.com/azure/batch/batch-pool-vm-sizes).")
  @visibility(Lifecycle.Read)
  vmSize?: string;

  @doc("The cloud service configuration for the Pool. This property and virtualMachineConfiguration are mutually exclusive and one of the properties must be specified. This property cannot be specified if the Batch Account was created with its poolAllocationMode property set to 'UserSubscription'.")
  @visibility(Lifecycle.Read)
  cloudServiceConfiguration?: CloudServiceConfiguration;

  @doc("The virtual machine configuration for the Pool. This property and cloudServiceConfiguration are mutually exclusive and one of the properties must be specified.")
  @visibility(Lifecycle.Read)
  virtualMachineConfiguration?: VirtualMachineConfiguration;

  @doc("The timeout for allocation of Compute Nodes to the Pool. This is the timeout for the most recent resize operation. (The initial sizing when the Pool is created counts as a resize.) The default value is 15 minutes.")
  @visibility(Lifecycle.Read)
  resizeTimeout?: duration;

  @doc("A list of errors encountered while performing the last resize on the Pool. This property is set only if one or more errors occurred during the last Pool resize, and only when the Pool allocationState is Steady.")
  @visibility(Lifecycle.Read)
  resizeErrors?: ResizeError[];

  @doc("The number of dedicated Compute Nodes currently in the Pool.")
  @visibility(Lifecycle.Read)
  currentDedicatedNodes?: int32;

  @doc("The number of Spot/Low-priority Compute Nodes currently in the Pool. Spot/Low-priority Compute Nodes which have been preempted are included in this count.")
  @visibility(Lifecycle.Read)
  currentLowPriorityNodes?: int32;

  @doc("The desired number of dedicated Compute Nodes in the Pool.")
  @visibility(Lifecycle.Read)
  targetDedicatedNodes?: int32;

  @doc("The desired number of Spot/Low-priority Compute Nodes in the Pool.")
  @visibility(Lifecycle.Read)
  targetLowPriorityNodes?: int32;

  @doc("Whether the Pool size should automatically adjust over time. If false, at least one of targetDedicatedNodes and targetLowPriorityNodes must be specified. If true, the autoScaleFormula property is required and the Pool automatically resizes according to the formula. The default value is false.")
  @visibility(Lifecycle.Read)
  enableAutoScale?: boolean;

  @doc("A formula for the desired number of Compute Nodes in the Pool. This property is set only if the Pool automatically scales, i.e. enableAutoScale is true.")
  @visibility(Lifecycle.Read)
  autoScaleFormula?: string;

  @doc("The time interval at which to automatically adjust the Pool size according to the autoscale formula. This property is set only if the Pool automatically scales, i.e. enableAutoScale is true.")
  @visibility(Lifecycle.Read)
  autoScaleEvaluationInterval?: duration;

  @doc("The results and errors from the last execution of the autoscale formula. This property is set only if the Pool automatically scales, i.e. enableAutoScale is true.")
  @visibility(Lifecycle.Read)
  autoScaleRun?: AutoScaleRun;

  @doc("Whether the Pool permits direct communication between Compute Nodes. This imposes restrictions on which Compute Nodes can be assigned to the Pool. Specifying this value can reduce the chance of the requested number of Compute Nodes to be allocated in the Pool.")
  @visibility(Lifecycle.Read)
  enableInterNodeCommunication?: boolean;

  @doc("The network configuration for the Pool.")
  @visibility(Lifecycle.Read)
  networkConfiguration?: NetworkConfiguration;

  @doc("A Task specified to run on each Compute Node as it joins the Pool.")
  startTask?: StartTask;

  @doc("""
For Windows Nodes, the Batch service installs the Certificates to the specified Certificate store and location. 
For Linux Compute Nodes, the Certificates are stored in a directory inside the Task working directory and an environment variable AZ_BATCH_CERTIFICATES_DIR is supplied to the Task to query for this location. 
For Certificates with visibility of 'remoteUser', a 'certs' directory is created in the user's home directory (e.g., /home/{user-name}/certs) and Certificates are placed in that directory.
Warning: This property is deprecated and will be removed after February, 2024. Please use the [Azure KeyVault Extension](https://learn.microsoft.com/azure/batch/batch-certificate-migration-guide) instead.
""")
  @visibility(Lifecycle.Read)
  certificateReferences?: CertificateReference[];

  @doc("The list of Packages to be installed on each Compute Node in the Pool. Changes to Package references affect all new Nodes joining the Pool, but do not affect Compute Nodes that are already in the Pool until they are rebooted or reimaged. There is a maximum of 10 Package references on any given Pool.")
  @visibility(Lifecycle.Read)
  applicationPackageReferences?: ApplicationPackageReference[];

  @doc("The list of application licenses the Batch service will make available on each Compute Node in the Pool. The list of application licenses must be a subset of available Batch service application licenses. If a license is requested which is not supported, Pool creation will fail.")
  @visibility(Lifecycle.Read)
  applicationLicenses?: string[];

  @doc("The number of task slots that can be used to run concurrent tasks on a single compute node in the pool. The default value is 1. The maximum value is the smaller of 4 times the number of cores of the vmSize of the pool or 256.")
  @visibility(Lifecycle.Read)
  taskSlotsPerNode?: int32;

  @doc("How Tasks are distributed across Compute Nodes in a Pool. If not specified, the default is spread.")
  @visibility(Lifecycle.Read)
  taskSchedulingPolicy?: TaskSchedulingPolicy;

  @doc("The list of user Accounts to be created on each Compute Node in the Pool.")
  @visibility(Lifecycle.Read)
  userAccounts?: UserAccount[];

  @doc("A list of name-value pairs associated with the Pool as metadata.")
  @visibility(Lifecycle.Read)
  metadata?: MetadataItem[];

  @doc("Utilization and resource usage statistics for the entire lifetime of the Pool. This property is populated only if the CloudPool was retrieved with an expand clause including the 'stats' attribute; otherwise it is null. The statistics may not be immediately available. The Batch service performs periodic roll-up of statistics. The typical delay is about 30 minutes.")
  @visibility(Lifecycle.Read)
  stats?: PoolStatistics;

  @doc("A list of file systems to mount on each node in the pool. This supports Azure Files, NFS, CIFS/SMB, and Blobfuse.")
  @visibility(Lifecycle.Read)
  mountConfiguration?: MountConfiguration[];

  @doc("The identity of the Batch pool, if configured. The list of user identities associated with the Batch pool. The user identity dictionary key references will be ARM resource ids in the form: '/subscriptions/{subscriptionId}/resourceGroups/{resourceGroupName}/providers/Microsoft.ManagedIdentity/userAssignedIdentities/{identityName}'.")
  @visibility(Lifecycle.Read)
  identity?: BatchPoolIdentity;

  @doc("The desired node communication mode for the pool. If omitted, the default value is Default.")
  targetNodeCommunicationMode?: NodeCommunicationMode;

  @doc("The current state of the pool communication mode.")
  @visibility(Lifecycle.Read)
  currentNodeCommunicationMode?: NodeCommunicationMode;
}

@doc("Options for creating an Azure Batch Pool.")
model BatchPoolCreateOptions {
  @doc("A string that uniquely identifies the Pool within the Account. The ID can contain any combination of alphanumeric characters including hyphens and underscores, and cannot contain more than 64 characters. The ID is case-preserving and case-insensitive (that is, you may not have two Pool IDs within an Account that differ only by case).")
  id: string;

  @doc("The display name for the Pool. The display name need not be unique and can contain any Unicode characters up to a maximum length of 1024.")
  displayName?: string;

  @doc("The size of virtual machines in the Pool. All virtual machines in a Pool are the same size. For information about available sizes of virtual machines for Cloud Services Pools (pools created with cloudServiceConfiguration), see Sizes for Cloud Services (https://azure.microsoft.com/documentation/articles/cloud-services-sizes-specs/). Batch supports all Cloud Services VM sizes except ExtraSmall, A1V2 and A2V2. For information about available VM sizes for Pools using Images from the Virtual Machines Marketplace (pools created with virtualMachineConfiguration) see Sizes for Virtual Machines (Linux) (https://azure.microsoft.com/documentation/articles/virtual-machines-linux-sizes/) or Sizes for Virtual Machines (Windows) (https://azure.microsoft.com/documentation/articles/virtual-machines-windows-sizes/). Batch supports all Azure VM sizes except STANDARD_A0 and those with premium storage (STANDARD_GS, STANDARD_DS, and STANDARD_DSV2 series).")
  vmSize: string;

  @doc("The cloud service configuration for the Pool. This property and virtualMachineConfiguration are mutually exclusive and one of the properties must be specified. This property cannot be specified if the Batch Account was created with its poolAllocationMode property set to 'UserSubscription'.")
  cloudServiceConfiguration?: CloudServiceConfiguration;

  @doc("The virtual machine configuration for the Pool. This property and cloudServiceConfiguration are mutually exclusive and one of the properties must be specified.")
  virtualMachineConfiguration?: VirtualMachineConfiguration;

  @doc("The timeout for allocation of Compute Nodes to the Pool. This timeout applies only to manual scaling; it has no effect when enableAutoScale is set to true. The default value is 15 minutes. The minimum value is 5 minutes. If you specify a value less than 5 minutes, the Batch service returns an error; if you are calling the REST API directly, the HTTP status code is 400 (Bad Request).")
  resizeTimeout?: duration;

  @doc("The desired number of dedicated Compute Nodes in the Pool. This property must not be specified if enableAutoScale is set to true. If enableAutoScale is set to false, then you must set either targetDedicatedNodes, targetLowPriorityNodes, or both.")
  targetDedicatedNodes?: int32;

  @doc("The desired number of Spot/Low-priority Compute Nodes in the Pool. This property must not be specified if enableAutoScale is set to true. If enableAutoScale is set to false, then you must set either targetDedicatedNodes, targetLowPriorityNodes, or both.")
  targetLowPriorityNodes?: int32;

  @doc("Whether the Pool size should automatically adjust over time. If false, at least one of targetDedicatedNodes and targetLowPriorityNodes must be specified. If true, the autoScaleFormula property is required and the Pool automatically resizes according to the formula. The default value is false.")
  enableAutoScale?: boolean;

  @doc("A formula for the desired number of Compute Nodes in the Pool. This property must not be specified if enableAutoScale is set to false. It is required if enableAutoScale is set to true. The formula is checked for validity before the Pool is created. If the formula is not valid, the Batch service rejects the request with detailed error information. For more information about specifying this formula, see 'Automatically scale Compute Nodes in an Azure Batch Pool' (https://azure.microsoft.com/documentation/articles/batch-automatic-scaling/).")
  autoScaleFormula?: string;

  @doc("The time interval at which to automatically adjust the Pool size according to the autoscale formula. The default value is 15 minutes. The minimum and maximum value are 5 minutes and 168 hours respectively. If you specify a value less than 5 minutes or greater than 168 hours, the Batch service returns an error; if you are calling the REST API directly, the HTTP status code is 400 (Bad Request).")
  autoScaleEvaluationInterval?: duration;

  @doc("Whether the Pool permits direct communication between Compute Nodes. Enabling inter-node communication limits the maximum size of the Pool due to deployment restrictions on the Compute Nodes of the Pool. This may result in the Pool not reaching its desired size. The default value is false.")
  enableInterNodeCommunication?: boolean;

  @doc("The network configuration for the Pool.")
  networkConfiguration?: NetworkConfiguration;

  @doc("A Task specified to run on each Compute Node as it joins the Pool. The Task runs when the Compute Node is added to the Pool or when the Compute Node is restarted.")
  startTask?: StartTask;

  @doc("""
For Windows Nodes, the Batch service installs the Certificates to the specified Certificate store and location. 
For Linux Compute Nodes, the Certificates are stored in a directory inside the Task working directory and an environment variable AZ_BATCH_CERTIFICATES_DIR is supplied to the Task to query for this location. 
For Certificates with visibility of 'remoteUser', a 'certs' directory is created in the user's home directory (e.g., /home/{user-name}/certs) and Certificates are placed in that directory.
Warning: This property is deprecated and will be removed after February, 2024. Please use the [Azure KeyVault Extension](https://learn.microsoft.com/azure/batch/batch-certificate-migration-guide) instead.
""")
  certificateReferences?: CertificateReference[];

  @doc("The list of Packages to be installed on each Compute Node in the Pool. When creating a pool, the package's application ID must be fully qualified (/subscriptions/{subscriptionId}/resourceGroups/{resourceGroupName}/providers/Microsoft.Batch/batchAccounts/{accountName}/applications/{applicationName}). Changes to Package references affect all new Nodes joining the Pool, but do not affect Compute Nodes that are already in the Pool until they are rebooted or reimaged. There is a maximum of 10 Package references on any given Pool.")
  applicationPackageReferences?: ApplicationPackageReference[];

  @doc("The list of application licenses the Batch service will make available on each Compute Node in the Pool. The list of application licenses must be a subset of available Batch service application licenses. If a license is requested which is not supported, Pool creation will fail.")
  applicationLicenses?: string[];

  @doc("The number of task slots that can be used to run concurrent tasks on a single compute node in the pool. The default value is 1. The maximum value is the smaller of 4 times the number of cores of the vmSize of the pool or 256.")
  taskSlotsPerNode?: int32;

  @doc("How Tasks are distributed across Compute Nodes in a Pool. If not specified, the default is spread.")
  taskSchedulingPolicy?: TaskSchedulingPolicy;

  @doc("The list of user Accounts to be created on each Compute Node in the Pool.")
  userAccounts?: UserAccount[];

  @doc("A list of name-value pairs associated with the Pool as metadata. The Batch service does not assign any meaning to metadata; it is solely for the use of user code.")
  metadata?: MetadataItem[];

  @doc("Mount storage using specified file system for the entire lifetime of the pool. Mount the storage using Azure fileshare, NFS, CIFS or Blobfuse based file system.")
  mountConfiguration?: MountConfiguration[];

  @doc("The desired node communication mode for the pool. If omitted, the default value is Default.")
  targetNodeCommunicationMode?: NodeCommunicationMode;
}


@doc("Options for replacing properties on an Azure Batch Pool.")
model BatchPoolReplaceOptions {
  @doc("A Task to run on each Compute Node as it joins the Pool. The Task runs when the Compute Node is added to the Pool or when the Compute Node is restarted. If this element is present, it overwrites any existing StartTask. If omitted, any existing StartTask is removed from the Pool.")
  startTask?: StartTask;

  @doc("""
This list replaces any existing Certificate references configured on the Pool. 
If you specify an empty collection, any existing Certificate references are removed from the Pool. 
For Windows Nodes, the Batch service installs the Certificates to the specified Certificate store and location. 
For Linux Compute Nodes, the Certificates are stored in a directory inside the Task working directory and an environment variable AZ_BATCH_CERTIFICATES_DIR is supplied to the Task to query for this location. 
For Certificates with visibility of 'remoteUser', a 'certs' directory is created in the user's home directory (e.g., /home/{user-name}/certs) and Certificates are placed in that directory.
Warning: This property is deprecated and will be removed after February, 2024. Please use the [Azure KeyVault Extension](https://learn.microsoft.com/azure/batch/batch-certificate-migration-guide) instead.
""")
  certificateReferences: CertificateReference[];

  @doc("The list of Application Packages to be installed on each Compute Node in the Pool. The list replaces any existing Application Package references on the Pool. Changes to Application Package references affect all new Compute Nodes joining the Pool, but do not affect Compute Nodes that are already in the Pool until they are rebooted or reimaged. There is a maximum of 10 Application Package references on any given Pool. If omitted, or if you specify an empty collection, any existing Application Packages references are removed from the Pool. A maximum of 10 references may be specified on a given Pool.")
  applicationPackageReferences: ApplicationPackageReference[];

  @doc("A list of name-value pairs associated with the Pool as metadata. This list replaces any existing metadata configured on the Pool. If omitted, or if you specify an empty collection, any existing metadata is removed from the Pool.")
  metadata: MetadataItem[];

  @doc("The desired node communication mode for the pool. This setting replaces any existing targetNodeCommunication setting on the Pool. If omitted, the existing setting is default.")
  targetNodeCommunicationMode?: NodeCommunicationMode;
}


@doc("Options for updating an Azure Batch Pool.")
model BatchPoolUpdateOptions {
  @doc("A Task to run on each Compute Node as it joins the Pool. The Task runs when the Compute Node is added to the Pool or when the Compute Node is restarted. If this element is present, it overwrites any existing StartTask. If omitted, any existing StartTask is left unchanged.")
  startTask?: StartTask;

  @doc("""
If this element is present, it replaces any existing Certificate references configured on the Pool. 
If omitted, any existing Certificate references are left unchanged. 
For Windows Nodes, the Batch service installs the Certificates to the specified Certificate store and location. 
For Linux Compute Nodes, the Certificates are stored in a directory inside the Task working directory and an environment variable AZ_BATCH_CERTIFICATES_DIR is supplied to the Task to query for this location. 
For Certificates with visibility of 'remoteUser', a 'certs' directory is created in the user's home directory (e.g., /home/{user-name}/certs) and Certificates are placed in that directory.
Warning: This property is deprecated and will be removed after February, 2024. Please use the [Azure KeyVault Extension](https://learn.microsoft.com/azure/batch/batch-certificate-migration-guide) instead.
""")
  certificateReferences?: CertificateReference[];

  @doc("A list of Packages to be installed on each Compute Node in the Pool. Changes to Package references affect all new Nodes joining the Pool, but do not affect Compute Nodes that are already in the Pool until they are rebooted or reimaged. If this element is present, it replaces any existing Package references. If you specify an empty collection, then all Package references are removed from the Pool. If omitted, any existing Package references are left unchanged.")
  applicationPackageReferences?: ApplicationPackageReference[];

  @doc("A list of name-value pairs associated with the Pool as metadata. If this element is present, it replaces any existing metadata configured on the Pool. If you specify an empty collection, any metadata is removed from the Pool. If omitted, any existing metadata is left unchanged.")
  metadata?: MetadataItem[];

  @doc("The desired node communication mode for the pool. If this element is present, it replaces the existing targetNodeCommunicationMode configured on the Pool. If omitted, any existing metadata is left unchanged.")
  targetNodeCommunicationMode?: NodeCommunicationMode;
}

@doc("An error that occurred when resizing a Pool.")
model ResizeError {
  @doc("An identifier for the Pool resize error. Codes are invariant and are intended to be consumed programmatically.")
  code?: string;

  @doc("A message describing the Pool resize error, intended to be suitable for display in a user interface.")
  message?: string;

  @doc("A list of additional error details related to the Pool resize error.")
  values?: NameValuePair[];
}

@doc("The results and errors from an execution of a Pool autoscale formula.")
model AutoScaleRun {
  @doc("The time at which the autoscale formula was last evaluated.")
  timestamp: utcDateTime;

  @doc("The final values of all variables used in the evaluation of the autoscale formula. Each variable value is returned in the form $variable=value, and variables are separated by semicolons.")
  results?: string;

  @doc("Details of the error encountered evaluating the autoscale formula on the Pool, if the evaluation was unsuccessful.")
  error?: AutoScaleRunError;
}

@doc("An error that occurred when executing or evaluating a Pool autoscale formula.")
model AutoScaleRunError {
  @doc("An identifier for the autoscale error. Codes are invariant and are intended to be consumed programmatically.")
  code?: string;

  @doc("A message describing the autoscale error, intended to be suitable for display in a user interface.")
  message?: string;

  @doc("A list of additional error details related to the autoscale error.")
  values?: NameValuePair[];
}

@doc("The identity of the Batch pool, if configured.")
model BatchPoolIdentity {
  @doc("The identity of the Batch pool, if configured. The list of user identities associated with the Batch pool. The user identity dictionary key references will be ARM resource ids in the form: '/subscriptions/{subscriptionId}/resourceGroups/{resourceGroupName}/providers/Microsoft.ManagedIdentity/userAssignedIdentities/{identityName}'.")
  type: PoolIdentityType;

  @doc("The list of user identities associated with the Batch account. The user identity dictionary key references will be ARM resource ids in the form: '/subscriptions/{subscriptionId}/resourceGroups/{resourceGroupName}/providers/Microsoft.ManagedIdentity/userAssignedIdentities/{identityName}'.")
  userAssignedIdentities?: UserAssignedIdentity[];
}

@doc("The user assigned Identity")
model UserAssignedIdentity {
  @doc("The ARM resource id of the user assigned identity.")
  resourceId: string;

  @doc("The client id of the user assigned identity.")
  @visibility(Lifecycle.Read)
  clientId?: string;

  @doc("The principal id of the user assigned identity.")
  @visibility(Lifecycle.Read)
  principalId?: string;
}

@doc("The result of listing the Pools in an Account.")
@pagedResult
model BatchPoolListResult {
  @doc("The list of Pools.")
  @items
  value?: BatchPool[];

  #suppress "@azure-tools/typespec-azure-core/casing-style" "The names of Property types must use camelCase"
  @doc("The URL to get the next set of results.")
  @TypeSpec.nextLink
  `odata.nextLink`?: string;
}

@doc("Options for enabling automatic scaling on an Azure Batch Pool.")
model BatchPoolEnableAutoScaleOptions {
  @doc("The formula for the desired number of Compute Nodes in the Pool. The formula is checked for validity before it is applied to the Pool. If the formula is not valid, the Batch service rejects the request with detailed error information. For more information about specifying this formula, see Automatically scale Compute Nodes in an Azure Batch Pool (https://azure.microsoft.com/en-us/documentation/articles/batch-automatic-scaling).")
  autoScaleFormula?: string;

  @doc("The time interval at which to automatically adjust the Pool size according to the autoscale formula. The default value is 15 minutes. The minimum and maximum value are 5 minutes and 168 hours respectively. If you specify a value less than 5 minutes or greater than 168 hours, the Batch service rejects the request with an invalid property value error; if you are calling the REST API directly, the HTTP status code is 400 (Bad Request). If you specify a new interval, then the existing autoscale evaluation schedule will be stopped and a new autoscale evaluation schedule will be started, with its starting time being the time when this request was issued.")
  autoScaleEvaluationInterval?: duration;
}

@doc("Options for evaluating an automatic scaling formula on an Azure Batch Pool.")
model BatchPoolEvaluateAutoScaleOptions {
  @doc("The formula for the desired number of Compute Nodes in the Pool. The formula is validated and its results calculated, but it is not applied to the Pool. To apply the formula to the Pool, 'Enable automatic scaling on a Pool'. For more information about specifying this formula, see Automatically scale Compute Nodes in an Azure Batch Pool (https://azure.microsoft.com/en-us/documentation/articles/batch-automatic-scaling).")
  autoScaleFormula: string;
}

@doc("Options for changing the size of an Azure Batch Pool.")
model BatchPoolResizeOptions {
  @doc("The desired number of dedicated Compute Nodes in the Pool.")
  targetDedicatedNodes?: int32;

  @doc("The desired number of Spot/Low-priority Compute Nodes in the Pool.")
  targetLowPriorityNodes?: int32;

  @doc("The timeout for allocation of Nodes to the Pool or removal of Compute Nodes from the Pool. The default value is 15 minutes. The minimum value is 5 minutes. If you specify a value less than 5 minutes, the Batch service returns an error; if you are calling the REST API directly, the HTTP status code is 400 (Bad Request).")
  resizeTimeout?: duration;

  @doc("Determines what to do with a Compute Node and its running task(s) if the Pool size is decreasing. The default value is requeue.")
  nodeDeallocationOption?: BatchNodeDeallocationOption;
}

@doc("Options for removing nodes from an Azure Batch Pool.")
model NodeRemoveOptions {
  @doc("A list containing the IDs of the Compute Nodes to be removed from the specified Pool. A maximum of 100 nodes may be removed per request.")
  nodeList: string[];

  @doc("The timeout for removal of Compute Nodes to the Pool. The default value is 15 minutes. The minimum value is 5 minutes. If you specify a value less than 5 minutes, the Batch service returns an error; if you are calling the REST API directly, the HTTP status code is 400 (Bad Request).")
  resizeTimeout?: duration;

  @doc("Determines what to do with a Compute Node and its running task(s) after it has been selected for deallocation. The default value is requeue.")
  nodeDeallocationOption?: BatchNodeDeallocationOption;
}

@doc("""
Batch will retry Tasks when a recovery operation is triggered on a Node.
Examples of recovery operations include (but are not limited to) when an
unhealthy Node is rebooted or a Compute Node disappeared due to host failure.
Retries due to recovery operations are independent of and are not counted
against the maxTaskRetryCount. Even if the maxTaskRetryCount is 0, an internal
retry due to a recovery operation may occur. Because of this, all Tasks should
be idempotent. This means Tasks need to tolerate being interrupted and
restarted without causing any corruption or duplicate data. The best practice
for long running Tasks is to use some form of checkpointing.
""")
model BatchTask {
  @doc("A string that uniquely identifies the Task within the Job. The ID can contain any combination of alphanumeric characters including hyphens and underscores, and cannot contain more than 64 characters.")
  @visibility(Lifecycle.Read)
  id?: string;

  @doc("A display name for the Task. The display name need not be unique and can contain any Unicode characters up to a maximum length of 1024.")
  @visibility(Lifecycle.Read)
  displayName?: string;

  @doc("The URL of the Task.")
  @visibility(Lifecycle.Read)
  url?: string;

  @doc("The ETag of the Task. This is an opaque string. You can use it to detect whether the Task has changed between requests. In particular, you can be pass the ETag when updating a Task to specify that your changes should take effect only if nobody else has modified the Task in the meantime.")
  @visibility(Lifecycle.Read)
  eTag?: string;

  @doc("The last modified time of the Task.")
  @visibility(Lifecycle.Read)
  lastModified?: utcDateTime;

  @doc("The creation time of the Task.")
  @visibility(Lifecycle.Read)
  creationTime?: utcDateTime;

  @doc("How the Batch service should respond when the Task completes.")
  @visibility(Lifecycle.Read)
  exitConditions?: ExitConditions;

  @doc("The current state of the Task.")
  @visibility(Lifecycle.Read)
  state?: TaskState;

  @doc("The time at which the Task entered its current state.")
  @visibility(Lifecycle.Read)
  stateTransitionTime?: utcDateTime;

  @doc("The previous state of the Task. This property is not set if the Task is in its initial Active state.")
  @visibility(Lifecycle.Read)
  previousState?: TaskState;

  @doc("The time at which the Task entered its previous state. This property is not set if the Task is in its initial Active state.")
  @visibility(Lifecycle.Read)
  previousStateTransitionTime?: utcDateTime;

  @doc("The command line of the Task. For multi-instance Tasks, the command line is executed as the primary Task, after the primary Task and all subtasks have finished executing the coordination command line. The command line does not run under a shell, and therefore cannot take advantage of shell features such as environment variable expansion. If you want to take advantage of such features, you should invoke the shell in the command line, for example using \"cmd /c MyCommand\" in Windows or \"/bin/sh -c MyCommand\" in Linux. If the command line refers to file paths, it should use a relative path (relative to the Task working directory), or use the Batch provided environment variable (https://docs.microsoft.com/en-us/azure/batch/batch-compute-node-environment-variables).")
  @visibility(Lifecycle.Read)
  commandLine?: string;

  @doc("The settings for the container under which the Task runs. If the Pool that will run this Task has containerConfiguration set, this must be set as well. If the Pool that will run this Task doesn't have containerConfiguration set, this must not be set. When this is specified, all directories recursively below the AZ_BATCH_NODE_ROOT_DIR (the root of Azure Batch directories on the node) are mapped into the container, all Task environment variables are mapped into the container, and the Task command line is executed in the container. Files produced in the container outside of AZ_BATCH_NODE_ROOT_DIR might not be reflected to the host disk, meaning that Batch file APIs will not be able to access those files.")
  @visibility(Lifecycle.Read)
  containerSettings?: TaskContainerSettings;

  @doc("A list of files that the Batch service will download to the Compute Node before running the command line. For multi-instance Tasks, the resource files will only be downloaded to the Compute Node on which the primary Task is executed. There is a maximum size for the list of resource files.  When the max size is exceeded, the request will fail and the response error code will be RequestEntityTooLarge. If this occurs, the collection of ResourceFiles must be reduced in size. This can be achieved using .zip files, Application Packages, or Docker Containers.")
  @visibility(Lifecycle.Read)
  resourceFiles?: ResourceFile[];

  @doc("A list of files that the Batch service will upload from the Compute Node after running the command line. For multi-instance Tasks, the files will only be uploaded from the Compute Node on which the primary Task is executed.")
  @visibility(Lifecycle.Read)
  outputFiles?: OutputFile[];

  @doc("A list of environment variable settings for the Task.")
  @visibility(Lifecycle.Read)
  environmentSettings?: EnvironmentSetting[];

  @doc("A locality hint that can be used by the Batch service to select a Compute Node on which to start the new Task.")
  @visibility(Lifecycle.Read)
  affinityInfo?: AffinityInformation;

  @doc("The execution constraints that apply to this Task.")
  constraints?: TaskConstraints;

  @doc("The number of scheduling slots that the Task requires to run. The default is 1. A Task can only be scheduled to run on a compute node if the node has enough free scheduling slots available. For multi-instance Tasks, this must be 1.")
  @visibility(Lifecycle.Read)
  requiredSlots?: int32;

  @doc("The user identity under which the Task runs. If omitted, the Task runs as a non-administrative user unique to the Task.")
  @visibility(Lifecycle.Read)
  userIdentity?: UserIdentity;

  @doc("Information about the execution of the Task.")
  @visibility(Lifecycle.Read)
  executionInfo?: TaskExecutionInformation;

  @doc("Information about the Compute Node on which the Task ran.")
  @visibility(Lifecycle.Read)
  nodeInfo?: BatchNodeInformation;

  @doc("An object that indicates that the Task is a multi-instance Task, and contains information about how to run the multi-instance Task.")
  @visibility(Lifecycle.Read)
  multiInstanceSettings?: MultiInstanceSettings;

  @doc("Resource usage statistics for the Task.")
  @visibility(Lifecycle.Read)
  stats?: TaskStatistics;

  @doc("The Tasks that this Task depends on. This Task will not be scheduled until all Tasks that it depends on have completed successfully. If any of those Tasks fail and exhaust their retry counts, this Task will never be scheduled.")
  @visibility(Lifecycle.Read)
  dependsOn?: TaskDependencies;

  @doc("A list of Packages that the Batch service will deploy to the Compute Node before running the command line. Application packages are downloaded and deployed to a shared directory, not the Task working directory. Therefore, if a referenced package is already on the Node, and is up to date, then it is not re-downloaded; the existing copy on the Compute Node is used. If a referenced Package cannot be installed, for example because the package has been deleted or because download failed, the Task fails.")
  @visibility(Lifecycle.Read)
  applicationPackageReferences?: ApplicationPackageReference[];

  @doc("The settings for an authentication token that the Task can use to perform Batch service operations. If this property is set, the Batch service provides the Task with an authentication token which can be used to authenticate Batch service operations without requiring an Account access key. The token is provided via the AZ_BATCH_AUTHENTICATION_TOKEN environment variable. The operations that the Task can carry out using the token depend on the settings. For example, a Task can request Job permissions in order to add other Tasks to the Job, or check the status of the Job or of other Tasks under the Job.")
  @visibility(Lifecycle.Read)
  authenticationTokenSettings?: AuthenticationTokenSettings;
}

@doc("""
Options for creating an Azure Batch Task.
""")
model BatchTaskCreateOptions {
  @doc("A string that uniquely identifies the Task within the Job. The ID can contain any combination of alphanumeric characters including hyphens and underscores, and cannot contain more than 64 characters. The ID is case-preserving and case-insensitive (that is, you may not have two IDs within a Job that differ only by case).")
  id: string;

  @doc("A display name for the Task. The display name need not be unique and can contain any Unicode characters up to a maximum length of 1024.")
  displayName?: string;

  @doc("How the Batch service should respond when the Task completes.")
  exitConditions?: ExitConditions;

  @doc("The command line of the Task. For multi-instance Tasks, the command line is executed as the primary Task, after the primary Task and all subtasks have finished executing the coordination command line. The command line does not run under a shell, and therefore cannot take advantage of shell features such as environment variable expansion. If you want to take advantage of such features, you should invoke the shell in the command line, for example using \"cmd /c MyCommand\" in Windows or \"/bin/sh -c MyCommand\" in Linux. If the command line refers to file paths, it should use a relative path (relative to the Task working directory), or use the Batch provided environment variable (https://docs.microsoft.com/en-us/azure/batch/batch-compute-node-environment-variables).")
  commandLine: string;

  @doc("The settings for the container under which the Task runs. If the Pool that will run this Task has containerConfiguration set, this must be set as well. If the Pool that will run this Task doesn't have containerConfiguration set, this must not be set. When this is specified, all directories recursively below the AZ_BATCH_NODE_ROOT_DIR (the root of Azure Batch directories on the node) are mapped into the container, all Task environment variables are mapped into the container, and the Task command line is executed in the container. Files produced in the container outside of AZ_BATCH_NODE_ROOT_DIR might not be reflected to the host disk, meaning that Batch file APIs will not be able to access those files.")
  containerSettings?: TaskContainerSettings;

  @doc("A list of files that the Batch service will download to the Compute Node before running the command line. For multi-instance Tasks, the resource files will only be downloaded to the Compute Node on which the primary Task is executed. There is a maximum size for the list of resource files.  When the max size is exceeded, the request will fail and the response error code will be RequestEntityTooLarge. If this occurs, the collection of ResourceFiles must be reduced in size. This can be achieved using .zip files, Application Packages, or Docker Containers.")
  resourceFiles?: ResourceFile[];

  @doc("A list of files that the Batch service will upload from the Compute Node after running the command line. For multi-instance Tasks, the files will only be uploaded from the Compute Node on which the primary Task is executed.")
  outputFiles?: OutputFile[];

  @doc("A list of environment variable settings for the Task.")
  environmentSettings?: EnvironmentSetting[];

  @doc("A locality hint that can be used by the Batch service to select a Compute Node on which to start the new Task.")
  affinityInfo?: AffinityInformation;

  @doc("The execution constraints that apply to this Task. If you do not specify constraints, the maxTaskRetryCount is the maxTaskRetryCount specified for the Job, the maxWallClockTime is infinite, and the retentionTime is 7 days.")
  constraints?: TaskConstraints;

  @doc("The number of scheduling slots that the Task required to run. The default is 1. A Task can only be scheduled to run on a compute node if the node has enough free scheduling slots available. For multi-instance Tasks, this must be 1.")
  requiredSlots?: int32;

  @doc("The user identity under which the Task runs. If omitted, the Task runs as a non-administrative user unique to the Task.")
  userIdentity?: UserIdentity;

  @doc("An object that indicates that the Task is a multi-instance Task, and contains information about how to run the multi-instance Task.")
  multiInstanceSettings?: MultiInstanceSettings;

  @doc("The Tasks that this Task depends on. This Task will not be scheduled until all Tasks that it depends on have completed successfully. If any of those Tasks fail and exhaust their retry counts, this Task will never be scheduled. If the Job does not have usesTaskDependencies set to true, and this element is present, the request fails with error code TaskDependenciesNotSpecifiedOnJob.")
  dependsOn?: TaskDependencies;

  @doc("A list of Packages that the Batch service will deploy to the Compute Node before running the command line. Application packages are downloaded and deployed to a shared directory, not the Task working directory. Therefore, if a referenced package is already on the Node, and is up to date, then it is not re-downloaded; the existing copy on the Compute Node is used. If a referenced Package cannot be installed, for example because the package has been deleted or because download failed, the Task fails.")
  applicationPackageReferences?: ApplicationPackageReference[];

  @doc("The settings for an authentication token that the Task can use to perform Batch service operations. If this property is set, the Batch service provides the Task with an authentication token which can be used to authenticate Batch service operations without requiring an Account access key. The token is provided via the AZ_BATCH_AUTHENTICATION_TOKEN environment variable. The operations that the Task can carry out using the token depend on the settings. For example, a Task can request Job permissions in order to add other Tasks to the Job, or check the status of the Job or of other Tasks under the Job.")
  authenticationTokenSettings?: AuthenticationTokenSettings;
}

@doc("Specifies how the Batch service should respond when the Task completes.")
model ExitConditions {
  @doc("A list of individual Task exit codes and how the Batch service should respond to them.")
  exitCodes?: ExitCodeMapping[];

  @doc("A list of Task exit code ranges and how the Batch service should respond to them.")
  exitCodeRanges?: ExitCodeRangeMapping[];

  @doc("How the Batch service should respond if the Task fails to start due to an error.")
  preProcessingError?: ExitOptions;

  @doc("How the Batch service should respond if a file upload error occurs. If the Task exited with an exit code that was specified via exitCodes or exitCodeRanges, and then encountered a file upload error, then the action specified by the exit code takes precedence.")
  fileUploadError?: ExitOptions;

  @doc("How the Batch service should respond if the Task fails with an exit condition not covered by any of the other properties. This value is used if the Task exits with any nonzero exit code not listed in the exitCodes or exitCodeRanges collection, with a pre-processing error if the preProcessingError property is not present, or with a file upload error if the fileUploadError property is not present. If you want non-default behavior on exit code 0, you must list it explicitly using the exitCodes or exitCodeRanges collection.")
  default?: ExitOptions;
}

@doc("""
How the Batch service should respond if a Task exits with a particular exit
code.
""")
model ExitCodeMapping {
  @doc("A process exit code.")
  code: int32;

  @doc("How the Batch service should respond if the Task exits with this exit code.")
  exitOptions: ExitOptions;
}

@doc("Specifies how the Batch service responds to a particular exit condition.")
model ExitOptions {
  @doc("An action to take on the Job containing the Task, if the Task completes with the given exit condition and the Job's onTaskFailed property is 'performExitOptionsJobAction'. The default is none for exit code 0 and terminate for all other exit conditions. If the Job's onTaskFailed property is noaction, then specifying this property returns an error and the add Task request fails with an invalid property value error; if you are calling the REST API directly, the HTTP status code is 400 (Bad Request).")
  jobAction?: JobAction;

  @doc("An action that the Batch service performs on Tasks that depend on this Task. Possible values are 'satisfy' (allowing dependent tasks to progress) and 'block' (dependent tasks continue to wait). Batch does not yet support cancellation of dependent tasks.")
  dependencyAction?: DependencyAction;
}

@doc("""
A range of exit codes and how the Batch service should respond to exit codes
within that range.
""")
model ExitCodeRangeMapping {
  @doc("The first exit code in the range.")
  start: int32;

  @doc("The last exit code in the range.")
  end: int32;

  @doc("How the Batch service should respond if the Task exits with an exit code in the range start to end (inclusive).")
  exitOptions: ExitOptions;
}

@doc("""
A locality hint that can be used by the Batch service to select a Compute Node
on which to start a Task.
""")
model AffinityInformation {
  @doc("An opaque string representing the location of a Compute Node or a Task that has run previously. You can pass the affinityId of a Node to indicate that this Task needs to run on that Compute Node. Note that this is just a soft affinity. If the target Compute Node is busy or unavailable at the time the Task is scheduled, then the Task will be scheduled elsewhere.")
  affinityId: string;
}

@doc("Information about the execution of a Task.")
model TaskExecutionInformation {
  @doc("The time at which the Task started running. 'Running' corresponds to the running state, so if the Task specifies resource files or Packages, then the start time reflects the time at which the Task started downloading or deploying these. If the Task has been restarted or retried, this is the most recent time at which the Task started running. This property is present only for Tasks that are in the running or completed state.")
  startTime?: utcDateTime;

  @doc("The time at which the Task completed. This property is set only if the Task is in the Completed state.")
  endTime?: utcDateTime;

  @doc("The exit code of the program specified on the Task command line. This property is set only if the Task is in the completed state. In general, the exit code for a process reflects the specific convention implemented by the application developer for that process. If you use the exit code value to make decisions in your code, be sure that you know the exit code convention used by the application process. However, if the Batch service terminates the Task (due to timeout, or user termination via the API) you may see an operating system-defined exit code.")
  exitCode?: int32;

  @doc("Information about the container under which the Task is executing. This property is set only if the Task runs in a container context.")
  containerInfo?: TaskContainerExecutionInformation;

  @doc("Information describing the Task failure, if any. This property is set only if the Task is in the completed state and encountered a failure.")
  failureInfo?: TaskFailureInformation;

  @doc("The number of times the Task has been retried by the Batch service. Task application failures (non-zero exit code) are retried, pre-processing errors (the Task could not be run) and file upload errors are not retried. The Batch service will retry the Task up to the limit specified by the constraints.")
  retryCount: int32;

  @doc("The most recent time at which a retry of the Task started running. This element is present only if the Task was retried (i.e. retryCount is nonzero). If present, this is typically the same as startTime, but may be different if the Task has been restarted for reasons other than retry; for example, if the Compute Node was rebooted during a retry, then the startTime is updated but the lastRetryTime is not.")
  lastRetryTime?: utcDateTime;

  @doc("The number of times the Task has been requeued by the Batch service as the result of a user request. When the user removes Compute Nodes from a Pool (by resizing/shrinking the pool) or when the Job is being disabled, the user can specify that running Tasks on the Compute Nodes be requeued for execution. This count tracks how many times the Task has been requeued for these reasons.")
  requeueCount: int32;

  @doc("The most recent time at which the Task has been requeued by the Batch service as the result of a user request. This property is set only if the requeueCount is nonzero.")
  lastRequeueTime?: utcDateTime;

  @doc("The result of the Task execution. If the value is 'failed', then the details of the failure can be found in the failureInfo property.")
  result?: TaskExecutionResult;
}

@doc("Information about the Compute Node on which a Task ran.")
model BatchNodeInformation {
  @doc("An identifier for the Node on which the Task ran, which can be passed when adding a Task to request that the Task be scheduled on this Compute Node.")
  affinityId?: string;

  @doc("The URL of the Compute Node on which the Task ran.")
  nodeUrl?: string;

  @doc("The ID of the Pool on which the Task ran.")
  poolId?: string;

  @doc("The ID of the Compute Node on which the Task ran.")
  nodeId?: string;

  @doc("The root directory of the Task on the Compute Node.")
  taskRootDirectory?: string;

  @doc("The URL to the root directory of the Task on the Compute Node.")
  taskRootDirectoryUrl?: string;
}

@doc("""
Multi-instance Tasks are commonly used to support MPI Tasks. In the MPI case,
if any of the subtasks fail (for example due to exiting with a non-zero exit
code) the entire multi-instance Task fails. The multi-instance Task is then
terminated and retried, up to its retry limit.
""")
model MultiInstanceSettings {
  @doc("The number of Compute Nodes required by the Task. If omitted, the default is 1.")
  numberOfInstances?: int32;

  @doc("The command line to run on all the Compute Nodes to enable them to coordinate when the primary runs the main Task command. A typical coordination command line launches a background service and verifies that the service is ready to process inter-node messages.")
  coordinationCommandLine: string;

  @doc("A list of files that the Batch service will download before running the coordination command line. The difference between common resource files and Task resource files is that common resource files are downloaded for all subtasks including the primary, whereas Task resource files are downloaded only for the primary. Also note that these resource files are not downloaded to the Task working directory, but instead are downloaded to the Task root directory (one directory above the working directory).  There is a maximum size for the list of resource files.  When the max size is exceeded, the request will fail and the response error code will be RequestEntityTooLarge. If this occurs, the collection of ResourceFiles must be reduced in size. This can be achieved using .zip files, Application Packages, or Docker Containers.")
  commonResourceFiles?: ResourceFile[];
}

#suppress "@azure-tools/typespec-azure-core/casing-style" "The names of Property types must use camelCase"
@doc("Resource usage statistics for a Task.")
model TaskStatistics {
  @doc("The URL of the statistics.")
  url: string;

  @doc("The start time of the time range covered by the statistics.")
  startTime: utcDateTime;

  @doc("The time at which the statistics were last updated. All statistics are limited to the range between startTime and lastUpdateTime.")
  lastUpdateTime: utcDateTime;

  @doc("The total user mode CPU time (summed across all cores and all Compute Nodes) consumed by the Task.")
  userCPUTime: duration;

  @doc("The total kernel mode CPU time (summed across all cores and all Compute Nodes) consumed by the Task.")
  kernelCPUTime: duration;

  @doc("The total wall clock time of the Task. The wall clock time is the elapsed time from when the Task started running on a Compute Node to when it finished (or to the last time the statistics were updated, if the Task had not finished by then). If the Task was retried, this includes the wall clock time of all the Task retries.")
  wallClockTime: duration;

  @doc("The total number of disk read operations made by the Task.")
  readIOps: int32;

  @doc("The total number of disk write operations made by the Task.")
  writeIOps: int32;

  @doc("The total gibibytes read from disk by the Task.")
  readIOGiB: float32;

  @doc("The total gibibytes written to disk by the Task.")
  writeIOGiB: float32;

  @doc("The total wait time of the Task. The wait time for a Task is defined as the elapsed time between the creation of the Task and the start of Task execution. (If the Task is retried due to failures, the wait time is the time to the most recent Task execution.).")
  waitTime: duration;
}

@doc("""
Specifies any dependencies of a Task. Any Task that is explicitly specified or
within a dependency range must complete before the dependant Task will be
scheduled.
""")
model TaskDependencies {
  @doc("The list of Task IDs that this Task depends on. All Tasks in this list must complete successfully before the dependent Task can be scheduled. The taskIds collection is limited to 64000 characters total (i.e. the combined length of all Task IDs). If the taskIds collection exceeds the maximum length, the Add Task request fails with error code TaskDependencyListTooLong. In this case consider using Task ID ranges instead.")
  taskIds?: string[];

  @doc("The list of Task ID ranges that this Task depends on. All Tasks in all ranges must complete successfully before the dependent Task can be scheduled.")
  taskIdRanges?: TaskIdRange[];
}

@doc("""
The start and end of the range are inclusive. For example, if a range has start
9 and end 12, then it represents Tasks '9', '10', '11' and '12'.
""")
model TaskIdRange {
  @doc("The first Task ID in the range.")
  start: int32;

  @doc("The last Task ID in the range.")
  end: int32;
}

@doc("The result of listing the Tasks in a Job.")
@pagedResult
model BatchTaskListResult {
  @doc("The list of Tasks.")
  @items
  value?: BatchTask[];

  #suppress "@azure-tools/typespec-azure-core/casing-style" "The names of Property types must use camelCase"
  @doc("The URL to get the next set of results.")
  @TypeSpec.nextLink
  `odata.nextLink`?: string;
}

@doc("A collection of Azure Batch Tasks to add.")
model BatchTaskCollection {
  @doc("The collection of Tasks to add. The maximum count of Tasks is 100. The total serialized size of this collection must be less than 1MB. If it is greater than 1MB (for example if each Task has 100's of resource files or environment variables), the request will fail with code 'RequestBodyTooLarge' and should be retried again with fewer Tasks.")
  value: BatchTaskCreateOptions[];
}

@doc("The result of adding a collection of Tasks to a Job.")
model TaskAddCollectionResult {
  @doc("The results of the add Task collection operation.")
  value?: TaskAddResult[];
}

@doc("Result for a single Task added as part of an add Task collection operation.")
model TaskAddResult {
  @doc("The status of the add Task request.")
  status: TaskAddStatus;

  @doc("The ID of the Task for which this is the result.")
  taskId: string;

  @doc("The ETag of the Task, if the Task was successfully added. You can use this to detect whether the Task has changed between requests. In particular, you can be pass the ETag with an Update Task request to specify that your changes should take effect only if nobody else has modified the Job in the meantime.")
  eTag?: string;

  @doc("The last modified time of the Task.")
  lastModified?: utcDateTime;

  @doc("The URL of the Task, if the Task was successfully added.")
  location?: string;

  @doc("The error encountered while attempting to add the Task.")
  error?: BatchError;
}

@doc("The result of listing the subtasks of a Task.")
model BatchTaskListSubtasksResult {
  @doc("The list of subtasks.")
  value?: SubtaskInformation[];
}

@doc("Information about an Azure Batch subtask.")
model SubtaskInformation {
  @doc("The ID of the subtask.")
  id?: int32;

  @doc("Information about the Compute Node on which the subtask ran.")
  nodeInfo?: BatchNodeInformation;

  @doc("The time at which the subtask started running. If the subtask has been restarted or retried, this is the most recent time at which the subtask started running.")
  startTime?: utcDateTime;

  @doc("The time at which the subtask completed. This property is set only if the subtask is in the Completed state.")
  endTime?: utcDateTime;

  @doc("The exit code of the program specified on the subtask command line. This property is set only if the subtask is in the completed state. In general, the exit code for a process reflects the specific convention implemented by the application developer for that process. If you use the exit code value to make decisions in your code, be sure that you know the exit code convention used by the application process. However, if the Batch service terminates the subtask (due to timeout, or user termination via the API) you may see an operating system-defined exit code.")
  exitCode?: int32;

  @doc("Information about the container under which the Task is executing. This property is set only if the Task runs in a container context.")
  containerInfo?: TaskContainerExecutionInformation;

  @doc("Information describing the Task failure, if any. This property is set only if the Task is in the completed state and encountered a failure.")
  failureInfo?: TaskFailureInformation;

  @doc("The current state of the subtask.")
  state?: SubtaskState;

  @doc("The time at which the subtask entered its current state.")
  stateTransitionTime?: utcDateTime;

  @doc("The previous state of the subtask. This property is not set if the subtask is in its initial running state.")
  previousState?: SubtaskState;

  @doc("The time at which the subtask entered its previous state. This property is not set if the subtask is in its initial running state.")
  previousStateTransitionTime?: utcDateTime;

  @doc("The result of the Task execution. If the value is 'failed', then the details of the failure can be found in the failureInfo property.")
  result?: TaskExecutionResult;
}

@doc("Options for creating a user account for RDP or SSH access on an Azure Batch Compute Node.")
model BatchNodeUserCreateOptions {
  @doc("The user name of the Account.")
  name: string;

  @doc("Whether the Account should be an administrator on the Compute Node. The default value is false.")
  isAdmin?: boolean;

  @doc("The time at which the Account should expire. If omitted, the default is 1 day from the current time. For Linux Compute Nodes, the expiryTime has a precision up to a day.")
  expiryTime?: utcDateTime;

  @doc("The password of the Account. The password is required for Windows Compute Nodes (those created with 'cloudServiceConfiguration', or created with 'virtualMachineConfiguration' using a Windows Image reference). For Linux Compute Nodes, the password can optionally be specified along with the sshPublicKey property.")
  password?: string;

  @doc("The SSH public key that can be used for remote login to the Compute Node. The public key should be compatible with OpenSSH encoding and should be base 64 encoded. This property can be specified only for Linux Compute Nodes. If this is specified for a Windows Compute Node, then the Batch service rejects the request; if you are calling the REST API directly, the HTTP status code is 400 (Bad Request).")
  sshPublicKey?: string;
}

@doc("Options for updating a user account for RDP or SSH access on an Azure Batch Compute Node.")
model BatchNodeUserUpdateOptions {
  @doc("The password of the Account. The password is required for Windows Compute Nodes (those created with 'cloudServiceConfiguration', or created with 'virtualMachineConfiguration' using a Windows Image reference). For Linux Compute Nodes, the password can optionally be specified along with the sshPublicKey property. If omitted, any existing password is removed.")
  password?: string;

  @doc("The time at which the Account should expire. If omitted, the default is 1 day from the current time. For Linux Compute Nodes, the expiryTime has a precision up to a day.")
  expiryTime?: utcDateTime;

  @doc("The SSH public key that can be used for remote login to the Compute Node. The public key should be compatible with OpenSSH encoding and should be base 64 encoded. This property can be specified only for Linux Compute Nodes. If this is specified for a Windows Compute Node, then the Batch service rejects the request; if you are calling the REST API directly, the HTTP status code is 400 (Bad Request). If omitted, any existing SSH public key is removed.")
  sshPublicKey?: string;
}

@doc("A Compute Node in the Batch service.")
model BatchNode {
  @doc("The ID of the Compute Node. Every Compute Node that is added to a Pool is assigned a unique ID. Whenever a Compute Node is removed from a Pool, all of its local files are deleted, and the ID is reclaimed and could be reused for new Compute Nodes.")
  id?: string;

  @doc("The URL of the Compute Node.")
  url?: string;

  @doc("The current state of the Compute Node. The Spot/Low-priority Compute Node has been preempted. Tasks which were running on the Compute Node when it was preempted will be rescheduled when another Compute Node becomes available.")
  state?: BatchNodeState;

  @doc("Whether the Compute Node is available for Task scheduling.")
  schedulingState?: SchedulingState;

  @doc("The time at which the Compute Node entered its current state.")
  stateTransitionTime?: utcDateTime;

  @doc("The last time at which the Compute Node was started. This property may not be present if the Compute Node state is unusable.")
  lastBootTime?: utcDateTime;

  @doc("The time at which this Compute Node was allocated to the Pool. This is the time when the Compute Node was initially allocated and doesn't change once set. It is not updated when the Compute Node is service healed or preempted.")
  allocationTime?: utcDateTime;

  @doc("The IP address that other Nodes can use to communicate with this Compute Node. Every Compute Node that is added to a Pool is assigned a unique IP address. Whenever a Compute Node is removed from a Pool, all of its local files are deleted, and the IP address is reclaimed and could be reused for new Compute Nodes.")
  ipAddress?: string;

  @doc("An identifier which can be passed when adding a Task to request that the Task be scheduled on this Compute Node. Note that this is just a soft affinity. If the target Compute Node is busy or unavailable at the time the Task is scheduled, then the Task will be scheduled elsewhere.")
  affinityId?: string;

  @doc("The size of the virtual machine hosting the Compute Node. For information about available sizes of virtual machines in Pools, see Choose a VM size for Compute Nodes in an Azure Batch Pool (https://docs.microsoft.com/azure/batch/batch-pool-vm-sizes).")
  vmSize?: string;

  @doc("The total number of Job Tasks completed on the Compute Node. This includes Job Manager Tasks and normal Tasks, but not Job Preparation, Job Release or Start Tasks.")
  totalTasksRun?: int32;

  @doc("The total number of currently running Job Tasks on the Compute Node. This includes Job Manager Tasks and normal Tasks, but not Job Preparation, Job Release or Start Tasks.")
  runningTasksCount?: int32;

  @doc("The total number of scheduling slots used by currently running Job Tasks on the Compute Node. This includes Job Manager Tasks and normal Tasks, but not Job Preparation, Job Release or Start Tasks.")
  runningTaskSlotsCount?: int32;

  @doc("The total number of Job Tasks which completed successfully (with exitCode 0) on the Compute Node. This includes Job Manager Tasks and normal Tasks, but not Job Preparation, Job Release or Start Tasks.")
  totalTasksSucceeded?: int32;

  @doc("A list of Tasks whose state has recently changed. This property is present only if at least one Task has run on this Compute Node since it was assigned to the Pool.")
  recentTasks?: TaskInformation[];

  @doc("The Task specified to run on the Compute Node as it joins the Pool.")
  startTask?: StartTask;

  @doc("Runtime information about the execution of the StartTask on the Compute Node.")
  startTaskInfo?: StartTaskInformation;

  @doc("""
For Windows Nodes, the Batch service installs the Certificates to the specified Certificate store and location. 
For Linux Compute Nodes, the Certificates are stored in a directory inside the Task working directory and an environment variable AZ_BATCH_CERTIFICATES_DIR is supplied to the Task to query for this location. 
For Certificates with visibility of 'remoteUser', a 'certs' directory is created in the user's home directory (e.g., /home/{user-name}/certs) and Certificates are placed in that directory.
Warning: This property is deprecated and will be removed after February, 2024. Please use the [Azure KeyVault Extension](https://learn.microsoft.com/azure/batch/batch-certificate-migration-guide) instead.
""")
  certificateReferences?: CertificateReference[];

  @doc("The list of errors that are currently being encountered by the Compute Node.")
  errors?: BatchNodeError[];

  @doc("Whether this Compute Node is a dedicated Compute Node. If false, the Compute Node is a Spot/Low-priority Compute Node.")
  isDedicated?: boolean;

  @doc("The endpoint configuration for the Compute Node.")
  endpointConfiguration?: BatchNodeEndpointConfiguration;

  @doc("Information about the Compute Node agent version and the time the Compute Node upgraded to a new version.")
  nodeAgentInfo?: NodeAgentInformation;

  @doc("Info about the current state of the virtual machine.")
  virtualMachineInfo?: VirtualMachineInfo;
}

@doc("Information about a Task running on a Compute Node.")
model TaskInformation {
  @doc("The URL of the Task.")
  taskUrl?: string;

  @doc("The ID of the Job to which the Task belongs.")
  jobId?: string;

  @doc("The ID of the Task.")
  taskId?: string;

  @doc("The ID of the subtask if the Task is a multi-instance Task.")
  subtaskId?: int32;

  @doc("The current state of the Task.")
  taskState: TaskState;

  @doc("Information about the execution of the Task.")
  executionInfo?: TaskExecutionInformation;
}

@doc("Information about a StartTask running on a Compute Node.")
model StartTaskInformation {
  @doc("The state of the StartTask on the Compute Node.")
  state: StartTaskState;

  @doc("The time at which the StartTask started running. This value is reset every time the Task is restarted or retried (that is, this is the most recent time at which the StartTask started running).")
  startTime: utcDateTime;

  @doc("The time at which the StartTask stopped running. This is the end time of the most recent run of the StartTask, if that run has completed (even if that run failed and a retry is pending). This element is not present if the StartTask is currently running.")
  endTime?: utcDateTime;

  @doc("The exit code of the program specified on the StartTask command line. This property is set only if the StartTask is in the completed state. In general, the exit code for a process reflects the specific convention implemented by the application developer for that process. If you use the exit code value to make decisions in your code, be sure that you know the exit code convention used by the application process. However, if the Batch service terminates the StartTask (due to timeout, or user termination via the API) you may see an operating system-defined exit code.")
  exitCode?: int32;

  @doc("Information about the container under which the Task is executing. This property is set only if the Task runs in a container context.")
  containerInfo?: TaskContainerExecutionInformation;

  @doc("Information describing the Task failure, if any. This property is set only if the Task is in the completed state and encountered a failure.")
  failureInfo?: TaskFailureInformation;

  @doc("The number of times the Task has been retried by the Batch service. Task application failures (non-zero exit code) are retried, pre-processing errors (the Task could not be run) and file upload errors are not retried. The Batch service will retry the Task up to the limit specified by the constraints.")
  retryCount: int32;

  @doc("The most recent time at which a retry of the Task started running. This element is present only if the Task was retried (i.e. retryCount is nonzero). If present, this is typically the same as startTime, but may be different if the Task has been restarted for reasons other than retry; for example, if the Compute Node was rebooted during a retry, then the startTime is updated but the lastRetryTime is not.")
  lastRetryTime?: utcDateTime;

  @doc("The result of the Task execution. If the value is 'failed', then the details of the failure can be found in the failureInfo property.")
  result?: TaskExecutionResult;
}

@doc("An error encountered by a Compute Node.")
model BatchNodeError {
  @doc("An identifier for the Compute Node error. Codes are invariant and are intended to be consumed programmatically.")
  code?: string;

  @doc("A message describing the Compute Node error, intended to be suitable for display in a user interface.")
  message?: string;

  @doc("The list of additional error details related to the Compute Node error.")
  errorDetails?: NameValuePair[];
}

@doc("The endpoint configuration for the Compute Node.")
model BatchNodeEndpointConfiguration {
  @doc("The list of inbound endpoints that are accessible on the Compute Node.")
  inboundEndpoints: InboundEndpoint[];
}

#suppress "@azure-tools/typespec-azure-core/casing-style" "The names of Property types must use camelCase"
@doc("An inbound endpoint on a Compute Node.")
model InboundEndpoint {
  @doc("The name of the endpoint.")
  name: string;

  @doc("The protocol of the endpoint.")
  protocol: InboundEndpointProtocol;

  @doc("The public IP address of the Compute Node.")
  @clientName("publicIpAddress")
  publicIPAddress?: string;

  @doc("The public fully qualified domain name for the Compute Node.")
  publicFQDN?: string;

  @doc("The public port number of the endpoint.")
  frontendPort: int32;

  @doc("The backend port number of the endpoint.")
  backendPort: int32;
}

@doc("""
The Batch Compute Node agent is a program that runs on each Compute Node in the
Pool and provides Batch capability on the Compute Node.
""")
model NodeAgentInformation {
  @doc("The version of the Batch Compute Node agent running on the Compute Node. This version number can be checked against the Compute Node agent release notes located at https://github.com/Azure/Batch/blob/master/changelogs/nodeagent/CHANGELOG.md.")
  version: string;

  @doc("The time when the Compute Node agent was updated on the Compute Node. This is the most recent time that the Compute Node agent was updated to a new version.")
  lastUpdateTime: utcDateTime;
}

@doc("Info about the current state of the virtual machine.")
model VirtualMachineInfo {
  @doc("The reference to the Azure Virtual Machine's Marketplace Image.")
  imageReference?: ImageReference;
}

@doc("Options for rebooting an Azure Batch Compute Node.")
model NodeRebootOptions {
  @doc("When to reboot the Compute Node and what to do with currently running Tasks. The default value is requeue.")
  nodeRebootOption?: BatchNodeRebootOption;
}

@doc("Options for reimaging an Azure Batch Compute Node.")
model NodeReimageOptions {
  @doc("When to reimage the Compute Node and what to do with currently running Tasks. The default value is requeue.")
  nodeReimageOption?: BatchNodeReimageOption;
}

@doc("Options for disabling scheduling on an Azure Batch Compute Node.")
model NodeDisableSchedulingOptions {
  @doc("What to do with currently running Tasks when disabling Task scheduling on the Compute Node. The default value is requeue.")
  nodeDisableSchedulingOption?: DisableBatchNodeSchedulingOption;
}

#suppress "@azure-tools/typespec-azure-core/casing-style" "The names of Property types must use camelCase"
@doc("The remote login settings for a Compute Node.")
model BatchNodeRemoteLoginSettingsResult {
  @doc("The IP address used for remote login to the Compute Node.")
  @clientName("remoteLoginIpAddress")
  remoteLoginIPAddress: string;

  @doc("The port used for remote login to the Compute Node.")
  remoteLoginPort: int32;
}

@doc("The Azure Batch service log files upload options for a Compute Node.")
model UploadBatchServiceLogsOptions {
  @doc("The URL of the container within Azure Blob Storage to which to upload the Batch Service log file(s). If a user assigned managed identity is not being used, the URL must include a Shared Access Signature (SAS) granting write permissions to the container. The SAS duration must allow enough time for the upload to finish. The start time for SAS is optional and recommended to not be specified.")
  containerUrl: string;

  @doc("The start of the time range from which to upload Batch Service log file(s). Any log file containing a log message in the time range will be uploaded. This means that the operation might retrieve more logs than have been requested since the entire log file is always uploaded, but the operation should not retrieve fewer logs than have been requested.")
  startTime: utcDateTime;

  @doc("The end of the time range from which to upload Batch Service log file(s). Any log file containing a log message in the time range will be uploaded. This means that the operation might retrieve more logs than have been requested since the entire log file is always uploaded, but the operation should not retrieve fewer logs than have been requested. If omitted, the default is to upload all logs available after the startTime.")
  endTime?: utcDateTime;

  @doc("The reference to the user assigned identity to use to access Azure Blob Storage specified by containerUrl. The identity must have write access to the Azure Blob Storage container.")
  identityReference?: BatchNodeIdentityReference;
}

@doc("The result of uploading Batch service log files from a specific Compute Node.")
model UploadBatchServiceLogsResult {
  @doc("The virtual directory within Azure Blob Storage container to which the Batch Service log file(s) will be uploaded. The virtual directory name is part of the blob name for each log file uploaded, and it is built based poolId, nodeId and a unique identifier.")
  virtualDirectoryName: string;

  @doc("The number of log files which will be uploaded.")
  numberOfFilesUploaded: int32;
}

@doc("The result of listing the Compute Nodes in a Pool.")
@pagedResult
model BatchNodeListResult {
  @doc("The list of Compute Nodes.")
  @items
  value?: BatchNode[];

  #suppress "@azure-tools/typespec-azure-core/casing-style" "The names of Property types must use camelCase"
  @doc("The URL to get the next set of results.")
  @TypeSpec.nextLink
  `odata.nextLink`?: string;
}

#suppress "@azure-tools/typespec-azure-core/casing-style"
@doc("The configuration for virtual machine extension instance view.")
model NodeVMExtension {
  @doc("The provisioning state of the virtual machine extension.")
  provisioningState?: string;

  @doc("The virtual machine extension.")
  vmExtension?: VMExtension;

  @doc("The vm extension instance view.")
  instanceView?: VMExtensionInstanceView;
}

#suppress "@azure-tools/typespec-azure-core/casing-style" "The names of Property types must use camelCase"
@doc("The vm extension instance view.")
model VMExtensionInstanceView {
  @doc("The name of the vm extension instance view.")
  name?: string;

  @doc("The resource status information.")
  statuses?: InstanceViewStatus[];

  @doc("The resource status information.")
  subStatuses?: InstanceViewStatus[];
}

@doc("The instance view status.")
model InstanceViewStatus {
  @doc("The status code.")
  code?: string;

  @doc("The localized label for the status.")
  displayStatus?: string;

  @doc("Level code.")
  level?: StatusLevelTypes;

  @doc("The detailed status message.")
  message?: string;

  @doc("The time of the status.")
  time?: string;
}

#suppress "@azure-tools/typespec-azure-core/casing-style" "The names of Model types must use camelCase"
@doc("The result of listing the Compute Node extensions in a Node.")
@pagedResult
model NodeVMExtensionList {
  @doc("The list of Compute Node extensions.")
  @items
  value?: NodeVMExtension[];

  @doc("The URL to get the next set of results.")
  @TypeSpec.nextLink
  `odata.nextLink`?: string;
}<|MERGE_RESOLUTION|>--- conflicted
+++ resolved
@@ -959,17 +959,6 @@
   deleteCertificateError?: DeleteCertificateError;
 
   @doc("The base64-encoded contents of the Certificate. The maximum size is 10KB.")
-<<<<<<< HEAD
-  @visibility(Lifecycle.Read)
-  data: bytes;
-
-  @doc("The format of the Certificate data.")
-  @visibility(Lifecycle.Read)
-  certificateFormat?: CertificateFormat;
-
-  @doc("The password to access the Certificate's private key. This must be omitted if the Certificate format is cer.")
-  @visibility(Lifecycle.Read)
-=======
   @visibility(Lifecycle.Create)
   data: bytes;
 
@@ -979,7 +968,6 @@
 
   @doc("The password to access the Certificate's private key. This must be omitted if the Certificate format is cer.")
   @visibility(Lifecycle.Create)
->>>>>>> b2da382d
   password?: string;
 }
 
