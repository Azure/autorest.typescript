--- conflicted
+++ resolved
@@ -1,9 +1,4 @@
 // Copyright (c) Microsoft Corporation.
 // Licensed under the MIT License.
 
-<<<<<<< HEAD
-export { A, BA, BEA } from "./models.js";
-export { Op1OptionalParams } from "./options.js";
-=======
-export { A, Ba, Bea } from "./models.js";
->>>>>>> 30b59284
+export { A, Ba, Bea } from "./models.js";