--- conflicted
+++ resolved
@@ -2,14 +2,8 @@
 // Licensed under the MIT License.
 
 import { FooContext } from "../../api/fooContext.js";
-<<<<<<< HEAD
 import { op1, BOp1OptionalParams } from "../../api/b/index.js";
-import { Ba } from "../../models/b/models.js";
-=======
-import { op1 } from "../../api/b/index.js";
 import { BA } from "../../models/b/models.js";
-import { BOp1OptionalParams } from "../../api/options.js";
->>>>>>> be73c487
 import { BCOperations, _getBCOperations } from "./c/index.js";
 import { BEOperations, _getBEOperations } from "./e/index.js";
 
