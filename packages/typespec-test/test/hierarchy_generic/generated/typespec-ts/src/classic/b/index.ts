--- conflicted
+++ resolved
@@ -2,26 +2,17 @@
 // Licensed under the MIT License.
 
 import { FooContext } from "../../api/fooContext.js";
-<<<<<<< HEAD
-import { bOp1 } from "../../api/b/index.js";
-import { Ba } from "../../models/models.js";
-import { BOp1OptionalParams } from "../../api/options.js";
-=======
 import { op1 } from "../../api/b/index.js";
 import { Ba } from "../../models/b/models.js";
 import { BOp1OptionalParams } from "../../api/options.js";
 import { BCOperations, _getBCOperations } from "./c/index.js";
 import { BEOperations, _getBEOperations } from "./e/index.js";
->>>>>>> 39b82160
 
 /** Interface representing a B operations. */
 export interface BOperations {
   op1: (body: Ba, options?: BOp1OptionalParams) => Promise<void>;
-<<<<<<< HEAD
-=======
   c: BCOperations;
   e: BEOperations;
->>>>>>> 39b82160
 }
 
 function _getB(context: FooContext) {
@@ -33,12 +24,8 @@
 
 export function _getBOperations(context: FooContext): BOperations {
   return {
-<<<<<<< HEAD
-    ...getB(context),
-=======
     ..._getB(context),
     c: _getBCOperations(context),
     e: _getBEOperations(context),
->>>>>>> 39b82160
   };
 }