--- conflicted
+++ resolved
@@ -2,14 +2,8 @@
 // Licensed under the MIT License.
 
 import { FooContext } from "../../../../api/fooContext.js";
-<<<<<<< HEAD
 import { op1, BECOp1OptionalParams } from "../../../../api/b/e/c/index.js";
-import { Bea } from "../../../../models/b/e/models.js";
-=======
-import { op1 } from "../../../../api/b/e/c/index.js";
 import { BEA } from "../../../../models/b/e/models.js";
-import { BECOp1OptionalParams } from "../../../../api/options.js";
->>>>>>> be73c487
 
 /** Interface representing a BEC operations. */
 export interface BECOperations {
