--- conflicted
+++ resolved
@@ -2,12 +2,7 @@
 // Licensed under the MIT License.
 
 import { FooContext } from "../../api/fooContext.js";
-<<<<<<< HEAD
 import { dOp1 } from "../../api/d/index.js";
-import { DOp1OptionalParams } from "../../api/options.js";
-=======
-import { op1 } from "../../api/d/index.js";
->>>>>>> efd70707
 import { A } from "../../models/models.js";
 import { DOp1OptionalParams } from "../../api/options.js";
 
