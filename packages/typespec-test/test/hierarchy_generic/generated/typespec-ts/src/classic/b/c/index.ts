--- conflicted
+++ resolved
@@ -2,14 +2,8 @@
 // Licensed under the MIT License.
 
 import { FooContext } from "../../../api/fooContext.js";
-<<<<<<< HEAD
 import { op1, BCOp1OptionalParams } from "../../../api/b/c/index.js";
-import { Ba } from "../../../models/b/models.js";
-=======
-import { op1 } from "../../../api/b/c/index.js";
 import { BA } from "../../../models/b/models.js";
-import { BCOp1OptionalParams } from "../../../api/options.js";
->>>>>>> be73c487
 
 /** Interface representing a BC operations. */
 export interface BCOperations {
