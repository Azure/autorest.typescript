--- conflicted
+++ resolved
@@ -1,11 +1,8 @@
 // Copyright (c) Microsoft Corporation.
 // Licensed under the MIT License.
 
-<<<<<<< HEAD
-=======
 import { _getDOperations, DOperations } from "./classic/d/index.js";
 import { _getBOperations, BOperations } from "./classic/b/index.js";
->>>>>>> 39b82160
 import {
   createFoo,
   FooContext,
@@ -33,11 +30,8 @@
       userAgentOptions: { userAgentPrefix },
     });
     this.pipeline = this._client.pipeline;
-<<<<<<< HEAD
-=======
     this.d = _getDOperations(this._client);
     this.b = _getBOperations(this._client);
->>>>>>> 39b82160
   }
 
   /** The operation groups for d */
@@ -51,35 +45,4 @@
   ): Promise<void> {
     return op1(this._client, body, options);
   }
-<<<<<<< HEAD
-
-  op1(
-    body: Ba,
-    options: Op1OptionalParams = { requestOptions: {} },
-  ): Promise<void> {
-    return op1(this._client, body, options);
-  }
-
-  op1(
-    body: Bea,
-    options: Op1OptionalParams = { requestOptions: {} },
-  ): Promise<void> {
-    return op1(this._client, body, options);
-  }
-
-  op1(
-    body: Ba,
-    options: Op1OptionalParams = { requestOptions: {} },
-  ): Promise<void> {
-    return op1(this._client, body, options);
-  }
-
-  op1(
-    body: A,
-    options: Op1OptionalParams = { requestOptions: {} },
-  ): Promise<void> {
-    return op1(this._client, body, options);
-  }
-=======
->>>>>>> 39b82160
 }