--- conflicted
+++ resolved
@@ -7,20 +7,11 @@
 import { getDOperations, DOperations } from "./classic/d/index.js";
 import {
   createFoo,
-<<<<<<< HEAD
-  FooClientOptions,
+  FooClientOptionalParams,
   FooContext,
   op1,
   Op1OptionalParams,
 } from "./api/index.js";
-=======
-  FooClientOptionalParams,
-  FooContext,
-  op1,
-} from "./api/index.js";
-
-export { FooClientOptionalParams } from "./api/fooContext.js";
->>>>>>> 1de92fdb
 
 export class FooClient {
   private _client: FooContext;
