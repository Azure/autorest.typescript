// Copyright (c) Microsoft Corporation.
// Licensed under the MIT license.

<<<<<<< HEAD
export { FooClient } from "./fooClient.js";
export { A0, A1, A2 } from "./models/index.js";
=======
export { FooClient, FooClientOptionalParams } from "./fooClient.js";
>>>>>>> 1de92fdb
export {
  FooClientOptions,
  Op1OptionalParams,
  BOp1OptionalParams,
  BECOp1OptionalParams,
  BCOp1OptionalParams,
  DOp1OptionalParams,
} from "./api/index.js";
export {
  BOperations,
  DOperations,
  BCOperations,
  BEOperations,
  BECOperations,
} from "./classic/index.js";<|MERGE_RESOLUTION|>--- conflicted
+++ resolved
@@ -1,14 +1,10 @@
 // Copyright (c) Microsoft Corporation.
 // Licensed under the MIT license.
 
-<<<<<<< HEAD
 export { FooClient } from "./fooClient.js";
 export { A0, A1, A2 } from "./models/index.js";
-=======
-export { FooClient, FooClientOptionalParams } from "./fooClient.js";
->>>>>>> 1de92fdb
 export {
-  FooClientOptions,
+  FooClientOptionalParams,
   Op1OptionalParams,
   BOp1OptionalParams,
   BECOp1OptionalParams,
