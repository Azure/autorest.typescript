// Copyright (c) Microsoft Corporation.
// Licensed under the MIT License.

<<<<<<< HEAD
import { A, BA, BEA } from "../models/models.js";
import { FooContext as Client } from "./index.js";
=======
import { FooContext as Client, Op1OptionalParams } from "./index.js";
import { A, aSerializer } from "../models/models.js";
>>>>>>> 30b59284
import {
  StreamableMethod,
  PathUncheckedResponse,
  createRestError,
  operationOptionsToRequestParameters,
} from "@azure-rest/core-client";

export function _op1Send(
  context: Client,
  body: A,
  options: Op1OptionalParams = { requestOptions: {} },
): StreamableMethod {
  return context
    .path("/")
    .post({
      ...operationOptionsToRequestParameters(options),
      body: aSerializer(body),
    });
}

export async function _op1Deserialize(
  result: PathUncheckedResponse,
): Promise<void> {
  const expectedStatuses = ["204"];
  if (!expectedStatuses.includes(result.status)) {
    throw createRestError(result);
  }

  return;
}

export async function op1(
  context: Client,
  body: A,
  options: Op1OptionalParams = { requestOptions: {} },
): Promise<void> {
  const result = await _op1Send(context, body, options);
  return _op1Deserialize(result);
}

export function _op1Send(
  context: Client,
  body: BA,
  options: Op1OptionalParams = { requestOptions: {} },
): StreamableMethod {
  return context
    .path("/b")
    .post({
      ...operationOptionsToRequestParameters(options),
      body: { prop2: body["prop2"] },
    });
}

export async function _op1Deserialize(
  result: PathUncheckedResponse,
): Promise<void> {
  const expectedStatuses = ["204"];
  if (!expectedStatuses.includes(result.status)) {
    throw createRestError(result);
  }

  return;
}

export async function op1(
  context: Client,
  body: BA,
  options: Op1OptionalParams = { requestOptions: {} },
): Promise<void> {
  const result = await _op1Send(context, body, options);
  return _op1Deserialize(result);
}

export function _op1Send(
  context: Client,
  body: BEA,
  options: Op1OptionalParams = { requestOptions: {} },
): StreamableMethod {
  return context
    .path("/b/e")
    .post({
      ...operationOptionsToRequestParameters(options),
      body: { prop3: body["prop3"] },
    });
}

export async function _op1Deserialize(
  result: PathUncheckedResponse,
): Promise<void> {
  const expectedStatuses = ["204"];
  if (!expectedStatuses.includes(result.status)) {
    throw createRestError(result);
  }

  return;
}

export async function op1(
  context: Client,
  body: BEA,
  options: Op1OptionalParams = { requestOptions: {} },
): Promise<void> {
  const result = await _op1Send(context, body, options);
  return _op1Deserialize(result);
}

export function _op1Send(
  context: Client,
  body: BA,
  options: Op1OptionalParams = { requestOptions: {} },
): StreamableMethod {
  return context
    .path("/b/c")
    .post({
      ...operationOptionsToRequestParameters(options),
      body: { prop2: body["prop2"] },
    });
}

export async function _op1Deserialize(
  result: PathUncheckedResponse,
): Promise<void> {
  const expectedStatuses = ["204"];
  if (!expectedStatuses.includes(result.status)) {
    throw createRestError(result);
  }

  return;
}

export async function op1(
  context: Client,
  body: BA,
  options: Op1OptionalParams = { requestOptions: {} },
): Promise<void> {
  const result = await _op1Send(context, body, options);
  return _op1Deserialize(result);
}

export function _op1Send(
  context: Client,
  body: A,
  options: Op1OptionalParams = { requestOptions: {} },
): StreamableMethod {
  return context
    .path("/d")
    .post({
      ...operationOptionsToRequestParameters(options),
      body: { prop1: body["prop1"] },
    });
}

export async function _op1Deserialize(
  result: PathUncheckedResponse,
): Promise<void> {
  const expectedStatuses = ["204"];
  if (!expectedStatuses.includes(result.status)) {
    throw createRestError(result);
  }

  return;
}

export async function op1(
  context: Client,
  body: A,
  options: Op1OptionalParams = { requestOptions: {} },
): Promise<void> {
  const result = await _op1Send(context, body, options);
  return _op1Deserialize(result);
}<|MERGE_RESOLUTION|>--- conflicted
+++ resolved
@@ -1,13 +1,15 @@
 // Copyright (c) Microsoft Corporation.
 // Licensed under the MIT License.
 
-<<<<<<< HEAD
-import { A, BA, BEA } from "../models/models.js";
-import { FooContext as Client } from "./index.js";
-=======
 import { FooContext as Client, Op1OptionalParams } from "./index.js";
-import { A, aSerializer } from "../models/models.js";
->>>>>>> 30b59284
+import {
+  A,
+  aSerializer,
+  Ba,
+  baSerializer,
+  Bea,
+  beaSerializer,
+} from "../models/models.js";
 import {
   StreamableMethod,
   PathUncheckedResponse,
@@ -50,14 +52,14 @@
 
 export function _op1Send(
   context: Client,
-  body: BA,
+  body: Ba,
   options: Op1OptionalParams = { requestOptions: {} },
 ): StreamableMethod {
   return context
     .path("/b")
     .post({
       ...operationOptionsToRequestParameters(options),
-      body: { prop2: body["prop2"] },
+      body: baSerializer(body),
     });
 }
 
@@ -74,7 +76,7 @@
 
 export async function op1(
   context: Client,
-  body: BA,
+  body: Ba,
   options: Op1OptionalParams = { requestOptions: {} },
 ): Promise<void> {
   const result = await _op1Send(context, body, options);
@@ -83,14 +85,14 @@
 
 export function _op1Send(
   context: Client,
-  body: BEA,
+  body: Bea,
   options: Op1OptionalParams = { requestOptions: {} },
 ): StreamableMethod {
   return context
     .path("/b/e")
     .post({
       ...operationOptionsToRequestParameters(options),
-      body: { prop3: body["prop3"] },
+      body: beaSerializer(body),
     });
 }
 
@@ -107,7 +109,7 @@
 
 export async function op1(
   context: Client,
-  body: BEA,
+  body: Bea,
   options: Op1OptionalParams = { requestOptions: {} },
 ): Promise<void> {
   const result = await _op1Send(context, body, options);
@@ -116,14 +118,14 @@
 
 export function _op1Send(
   context: Client,
-  body: BA,
+  body: Ba,
   options: Op1OptionalParams = { requestOptions: {} },
 ): StreamableMethod {
   return context
     .path("/b/c")
     .post({
       ...operationOptionsToRequestParameters(options),
-      body: { prop2: body["prop2"] },
+      body: baSerializer(body),
     });
 }
 
@@ -140,7 +142,7 @@
 
 export async function op1(
   context: Client,
-  body: BA,
+  body: Ba,
   options: Op1OptionalParams = { requestOptions: {} },
 ): Promise<void> {
   const result = await _op1Send(context, body, options);
@@ -156,7 +158,7 @@
     .path("/d")
     .post({
       ...operationOptionsToRequestParameters(options),
-      body: { prop1: body["prop1"] },
+      body: aSerializer(body),
     });
 }
 
