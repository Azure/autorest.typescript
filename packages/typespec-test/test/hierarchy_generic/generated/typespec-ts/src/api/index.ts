// Copyright (c) Microsoft Corporation.
// Licensed under the MIT License.

export {
  createFoo,
  FooContext,
  FooClientOptionalParams,
} from "./fooContext.js";
export { op1 } from "./operations.js";
<<<<<<< HEAD
export { bOp1 } from "./b/index.js";
export { cOp1 } from "./c/index.js";
export { dOp1 } from "./d/index.js";
=======
export {
  Op1OptionalParams,
  BOp1OptionalParams,
  BECOp1OptionalParams,
  BCOp1OptionalParams,
  DOp1OptionalParams,
} from "./options.js";
>>>>>>> 30b59284
<|MERGE_RESOLUTION|>--- conflicted
+++ resolved
@@ -7,16 +7,12 @@
   FooClientOptionalParams,
 } from "./fooContext.js";
 export { op1 } from "./operations.js";
-<<<<<<< HEAD
-export { bOp1 } from "./b/index.js";
-export { cOp1 } from "./c/index.js";
-export { dOp1 } from "./d/index.js";
-=======
 export {
   Op1OptionalParams,
   BOp1OptionalParams,
-  BECOp1OptionalParams,
-  BCOp1OptionalParams,
+  COp1OptionalParams,
   DOp1OptionalParams,
 } from "./options.js";
->>>>>>> 30b59284
+export { bOp1 } from "./b/index.js";
+export { cOp1 } from "./c/index.js";
+export { dOp1 } from "./d/index.js";