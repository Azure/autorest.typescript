// Copyright (c) Microsoft Corporation.
// Licensed under the MIT license.

<<<<<<< HEAD
export { createFoo, FooClientOptions, FooContext } from "./fooContext.js";
export { op1 } from "./operations.js";
export {
  Op1OptionalParams,
  BOp1OptionalParams,
  BECOp1OptionalParams,
  BCOp1OptionalParams,
  DOp1OptionalParams,
} from "./options.js";
=======
export {
  createFoo,
  FooClientOptionalParams,
  FooContext,
} from "./fooContext.js";
export { op1 } from "./operations.js";
>>>>>>> 1de92fdb
<|MERGE_RESOLUTION|>--- conflicted
+++ resolved
@@ -1,8 +1,11 @@
 // Copyright (c) Microsoft Corporation.
 // Licensed under the MIT license.
 
-<<<<<<< HEAD
-export { createFoo, FooClientOptions, FooContext } from "./fooContext.js";
+export {
+  createFoo,
+  FooClientOptionalParams,
+  FooContext,
+} from "./fooContext.js";
 export { op1 } from "./operations.js";
 export {
   Op1OptionalParams,
@@ -10,12 +13,4 @@
   BECOp1OptionalParams,
   BCOp1OptionalParams,
   DOp1OptionalParams,
-} from "./options.js";
-=======
-export {
-  createFoo,
-  FooClientOptionalParams,
-  FooContext,
-} from "./fooContext.js";
-export { op1 } from "./operations.js";
->>>>>>> 1de92fdb
+} from "./options.js";