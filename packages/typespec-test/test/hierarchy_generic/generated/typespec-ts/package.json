{
  "name": "@msinternal/hierarchy-generic",
  "version": "1.0.0-beta.1",
  "description": "OpenAI",
  "engines": {
    "node": ">=18.0.0"
  },
  "sideEffects": false,
  "autoPublish": false,
  "tshy": {
    "exports": {
      "./package.json": "./package.json",
      ".": "./src/index.ts",
      "./api": "./src/api/index.ts",
<<<<<<< HEAD
      "./models": "./src/models/index.ts"
=======
      "./api/d": "./src/api/d/index.ts",
      "./api/b/c": "./src/api/b/c/index.ts",
      "./api/b/e/c": "./src/api/b/e/c/index.ts",
      "./api/b": "./src/api/b/index.ts",
      "./models": "./src/models/index.ts",
      "./models/b": "./src/models/b/index.ts",
      "./models/b/e": "./src/models/b/e/index.ts"
>>>>>>> 39b82160
    },
    "dialects": [
      "esm",
      "commonjs"
    ],
    "esmDialects": [
      "browser",
      "react-native"
    ],
    "selfLink": false
  },
  "type": "module",
  "keywords": [
    "node",
    "azure",
    "cloud",
    "typescript",
    "browser",
    "isomorphic"
  ],
  "author": "Microsoft Corporation",
  "license": "MIT",
  "files": [
    "dist",
    "README.md",
    "LICENSE",
    "review/*",
    "CHANGELOG.md"
  ],
  "dependencies": {
    "@azure/core-util": "^1.9.2",
    "@azure-rest/core-client": "^2.3.1",
    "@azure/core-auth": "^1.6.0",
    "@azure/core-rest-pipeline": "^1.5.0",
    "@azure/logger": "^1.0.0",
    "tslib": "^2.6.2"
  },
  "devDependencies": {
    "dotenv": "^16.0.0",
    "@microsoft/api-extractor": "^7.40.3",
    "@types/node": "^18.0.0",
    "eslint": "^9.9.0",
    "typescript": "~5.6.2",
    "tshy": "^2.0.0",
    "@azure/identity": "^4.2.1",
    "@vitest/browser": "^3.0.3",
    "@vitest/coverage-istanbul": "^3.0.3",
    "playwright": "^1.41.2",
    "vitest": "^3.0.3",
    "@azure-tools/test-credential": "^2.0.0",
    "@azure-tools/test-recorder": "^4.0.0",
    "rimraf": "^5.0.5",
    "mkdirp": "^3.0.1"
  },
  "scripts": {
    "clean": "rimraf --glob dist dist-browser dist-esm test-dist temp types *.tgz *.log",
    "extract-api": "rimraf review && mkdirp ./review && api-extractor run --local",
    "pack": "npm pack 2>&1",
    "lint": "eslint package.json api-extractor.json src",
    "lint:fix": "eslint package.json api-extractor.json src --fix --fix-type [problem,suggestion]",
    "unit-test": "npm run unit-test:node && npm run unit-test:browser",
    "unit-test:browser": "vitest -c vitest.browser.config.ts",
    "unit-test:node": "vitest -c vitest.config.ts",
    "integration-test": "npm run integration-test:node && npm run integration-test:browser",
    "integration-test:browser": "echo skipped",
    "integration-test:node": "echo skipped",
    "test:browser": "npm run clean && npm run build:test && npm run unit-test:browser && npm run integration-test:browser",
    "test:node": "npm run clean && tshy && npm run unit-test:node && npm run integration-test:node",
    "test": "npm run clean && tshy && npm run unit-test:node && npm run unit-test:browser && npm run integration-test",
    "build": "npm run clean && tshy && npm run extract-api"
<<<<<<< HEAD
  }
=======
  },
  "exports": {
    "./package.json": "./package.json",
    ".": {
      "browser": {
        "types": "./dist/browser/index.d.ts",
        "default": "./dist/browser/index.js"
      },
      "react-native": {
        "types": "./dist/react-native/index.d.ts",
        "default": "./dist/react-native/index.js"
      },
      "import": {
        "types": "./dist/esm/index.d.ts",
        "default": "./dist/esm/index.js"
      },
      "require": {
        "types": "./dist/commonjs/index.d.ts",
        "default": "./dist/commonjs/index.js"
      }
    },
    "./api": {
      "browser": {
        "types": "./dist/browser/api/index.d.ts",
        "default": "./dist/browser/api/index.js"
      },
      "react-native": {
        "types": "./dist/react-native/api/index.d.ts",
        "default": "./dist/react-native/api/index.js"
      },
      "import": {
        "types": "./dist/esm/api/index.d.ts",
        "default": "./dist/esm/api/index.js"
      },
      "require": {
        "types": "./dist/commonjs/api/index.d.ts",
        "default": "./dist/commonjs/api/index.js"
      }
    },
    "./api/d": {
      "browser": {
        "types": "./dist/browser/api/d/index.d.ts",
        "default": "./dist/browser/api/d/index.js"
      },
      "react-native": {
        "types": "./dist/react-native/api/d/index.d.ts",
        "default": "./dist/react-native/api/d/index.js"
      },
      "import": {
        "types": "./dist/esm/api/d/index.d.ts",
        "default": "./dist/esm/api/d/index.js"
      },
      "require": {
        "types": "./dist/commonjs/api/d/index.d.ts",
        "default": "./dist/commonjs/api/d/index.js"
      }
    },
    "./api/b/c": {
      "browser": {
        "types": "./dist/browser/api/b/c/index.d.ts",
        "default": "./dist/browser/api/b/c/index.js"
      },
      "react-native": {
        "types": "./dist/react-native/api/b/c/index.d.ts",
        "default": "./dist/react-native/api/b/c/index.js"
      },
      "import": {
        "types": "./dist/esm/api/b/c/index.d.ts",
        "default": "./dist/esm/api/b/c/index.js"
      },
      "require": {
        "types": "./dist/commonjs/api/b/c/index.d.ts",
        "default": "./dist/commonjs/api/b/c/index.js"
      }
    },
    "./api/b/e/c": {
      "browser": {
        "types": "./dist/browser/api/b/e/c/index.d.ts",
        "default": "./dist/browser/api/b/e/c/index.js"
      },
      "react-native": {
        "types": "./dist/react-native/api/b/e/c/index.d.ts",
        "default": "./dist/react-native/api/b/e/c/index.js"
      },
      "import": {
        "types": "./dist/esm/api/b/e/c/index.d.ts",
        "default": "./dist/esm/api/b/e/c/index.js"
      },
      "require": {
        "types": "./dist/commonjs/api/b/e/c/index.d.ts",
        "default": "./dist/commonjs/api/b/e/c/index.js"
      }
    },
    "./api/b": {
      "browser": {
        "types": "./dist/browser/api/b/index.d.ts",
        "default": "./dist/browser/api/b/index.js"
      },
      "react-native": {
        "types": "./dist/react-native/api/b/index.d.ts",
        "default": "./dist/react-native/api/b/index.js"
      },
      "import": {
        "types": "./dist/esm/api/b/index.d.ts",
        "default": "./dist/esm/api/b/index.js"
      },
      "require": {
        "types": "./dist/commonjs/api/b/index.d.ts",
        "default": "./dist/commonjs/api/b/index.js"
      }
    },
    "./models": {
      "browser": {
        "types": "./dist/browser/models/index.d.ts",
        "default": "./dist/browser/models/index.js"
      },
      "react-native": {
        "types": "./dist/react-native/models/index.d.ts",
        "default": "./dist/react-native/models/index.js"
      },
      "import": {
        "types": "./dist/esm/models/index.d.ts",
        "default": "./dist/esm/models/index.js"
      },
      "require": {
        "types": "./dist/commonjs/models/index.d.ts",
        "default": "./dist/commonjs/models/index.js"
      }
    },
    "./models/b": {
      "browser": {
        "types": "./dist/browser/models/b/index.d.ts",
        "default": "./dist/browser/models/b/index.js"
      },
      "react-native": {
        "types": "./dist/react-native/models/b/index.d.ts",
        "default": "./dist/react-native/models/b/index.js"
      },
      "import": {
        "types": "./dist/esm/models/b/index.d.ts",
        "default": "./dist/esm/models/b/index.js"
      },
      "require": {
        "types": "./dist/commonjs/models/b/index.d.ts",
        "default": "./dist/commonjs/models/b/index.js"
      }
    },
    "./models/b/e": {
      "browser": {
        "types": "./dist/browser/models/b/e/index.d.ts",
        "default": "./dist/browser/models/b/e/index.js"
      },
      "react-native": {
        "types": "./dist/react-native/models/b/e/index.d.ts",
        "default": "./dist/react-native/models/b/e/index.js"
      },
      "import": {
        "types": "./dist/esm/models/b/e/index.d.ts",
        "default": "./dist/esm/models/b/e/index.js"
      },
      "require": {
        "types": "./dist/commonjs/models/b/e/index.d.ts",
        "default": "./dist/commonjs/models/b/e/index.js"
      }
    }
  },
  "main": "./dist/commonjs/index.js",
  "types": "./dist/commonjs/index.d.ts",
  "module": "./dist/esm/index.js"
>>>>>>> 39b82160
}<|MERGE_RESOLUTION|>--- conflicted
+++ resolved
@@ -12,9 +12,6 @@
       "./package.json": "./package.json",
       ".": "./src/index.ts",
       "./api": "./src/api/index.ts",
-<<<<<<< HEAD
-      "./models": "./src/models/index.ts"
-=======
       "./api/d": "./src/api/d/index.ts",
       "./api/b/c": "./src/api/b/c/index.ts",
       "./api/b/e/c": "./src/api/b/e/c/index.ts",
@@ -22,7 +19,6 @@
       "./models": "./src/models/index.ts",
       "./models/b": "./src/models/b/index.ts",
       "./models/b/e": "./src/models/b/e/index.ts"
->>>>>>> 39b82160
     },
     "dialects": [
       "esm",
@@ -93,9 +89,6 @@
     "test:node": "npm run clean && tshy && npm run unit-test:node && npm run integration-test:node",
     "test": "npm run clean && tshy && npm run unit-test:node && npm run unit-test:browser && npm run integration-test",
     "build": "npm run clean && tshy && npm run extract-api"
-<<<<<<< HEAD
-  }
-=======
   },
   "exports": {
     "./package.json": "./package.json",
@@ -265,5 +258,4 @@
   "main": "./dist/commonjs/index.js",
   "types": "./dist/commonjs/index.d.ts",
   "module": "./dist/esm/index.js"
->>>>>>> 39b82160
 }