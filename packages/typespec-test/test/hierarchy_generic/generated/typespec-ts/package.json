{
  "name": "@msinternal/hierarchy-generic",
  "version": "1.0.0-beta.1",
  "description": "OpenAI",
  "engines": {
    "node": ">=18.0.0"
  },
  "sideEffects": false,
  "autoPublish": false,
  "tshy": {
    "exports": {
      "./package.json": "./package.json",
      ".": "./src/index.ts",
<<<<<<< HEAD
      "./api": "./src/api/index.ts",
      "./models": "./src/models/index.ts"
=======
      "./models": "./src/models/index.ts",
      "./api": "./src/api/index.ts",
      "./api/b": "./src/api/b/index.ts",
      "./api/b/e/c": "./src/api/b/e/c/index.ts",
      "./api/b/c": "./src/api/b/c/index.ts",
      "./api/d": "./src/api/d/index.ts"
>>>>>>> 30b59284
    },
    "dialects": ["esm", "commonjs"],
    "esmDialects": ["browser", "react-native"],
    "selfLink": false
  },
  "type": "module",
  "keywords": ["node", "azure", "cloud", "typescript", "browser", "isomorphic"],
  "author": "Microsoft Corporation",
  "license": "MIT",
  "files": ["dist", "README.md", "LICENSE", "review/*", "CHANGELOG.md"],
  "dependencies": {
    "@azure/core-util": "^1.9.2",
    "@azure-rest/core-client": "^2.3.1",
    "@azure/core-auth": "^1.6.0",
    "@azure/core-rest-pipeline": "^1.5.0",
    "@azure/logger": "^1.0.0",
    "tslib": "^2.6.2"
  },
  "devDependencies": {
    "dotenv": "^16.0.0",
    "@microsoft/api-extractor": "^7.40.3",
    "@types/node": "^18.0.0",
    "eslint": "^8.55.0",
    "rimraf": "^5.0.5",
    "mkdirp": "^3.0.1",
    "typescript": "~5.6.2",
    "tshy": "^2.0.0",
    "@azure/identity": "^4.2.1",
    "@vitest/browser": "^2.0.5",
    "@vitest/coverage-istanbul": "^2.0.5",
    "playwright": "^1.41.2",
    "vitest": "^2.0.5",
    "@azure-tools/test-credential": "^2.0.0",
    "@azure-tools/test-recorder": "^4.0.0"
  },
  "scripts": {
    "clean": "rimraf --glob dist dist-browser dist-esm test-dist temp types *.tgz *.log",
    "extract-api": "rimraf review && mkdirp ./review && api-extractor run --local",
    "pack": "npm pack 2>&1",
    "lint": "eslint package.json api-extractor.json src",
    "lint:fix": "eslint package.json api-extractor.json src --fix --fix-type [problem,suggestion]",
    "unit-test": "npm run unit-test:node && npm run unit-test:browser",
    "unit-test:browser": "vitest -c vitest.browser.config.ts",
    "unit-test:node": "vitest -c vitest.config.ts",
    "integration-test": "npm run integration-test:node && npm run integration-test:browser",
    "integration-test:browser": "echo skipped",
    "integration-test:node": "echo skipped",
    "test:browser": "npm run clean && npm run build:test && npm run unit-test:browser && npm run integration-test:browser",
    "test:node": "npm run clean && tshy && npm run unit-test:node && npm run integration-test:node",
    "test": "npm run clean && tshy && npm run unit-test:node && npm run unit-test:browser && npm run integration-test",
    "build": "npm run clean && tshy && npm run extract-api"
<<<<<<< HEAD
  }
=======
  },
  "exports": {
    "./package.json": "./package.json",
    ".": {
      "browser": {
        "types": "./dist/browser/index.d.ts",
        "default": "./dist/browser/index.js"
      },
      "react-native": {
        "types": "./dist/react-native/index.d.ts",
        "default": "./dist/react-native/index.js"
      },
      "import": {
        "types": "./dist/esm/index.d.ts",
        "default": "./dist/esm/index.js"
      },
      "require": {
        "types": "./dist/commonjs/index.d.ts",
        "default": "./dist/commonjs/index.js"
      }
    },
    "./models": {
      "browser": {
        "types": "./dist/browser/models/index.d.ts",
        "default": "./dist/browser/models/index.js"
      },
      "react-native": {
        "types": "./dist/react-native/models/index.d.ts",
        "default": "./dist/react-native/models/index.js"
      },
      "import": {
        "types": "./dist/esm/models/index.d.ts",
        "default": "./dist/esm/models/index.js"
      },
      "require": {
        "types": "./dist/commonjs/models/index.d.ts",
        "default": "./dist/commonjs/models/index.js"
      }
    },
    "./api": {
      "browser": {
        "types": "./dist/browser/api/index.d.ts",
        "default": "./dist/browser/api/index.js"
      },
      "react-native": {
        "types": "./dist/react-native/api/index.d.ts",
        "default": "./dist/react-native/api/index.js"
      },
      "import": {
        "types": "./dist/esm/api/index.d.ts",
        "default": "./dist/esm/api/index.js"
      },
      "require": {
        "types": "./dist/commonjs/api/index.d.ts",
        "default": "./dist/commonjs/api/index.js"
      }
    },
    "./api/b": {
      "browser": {
        "types": "./dist/browser/api/b/index.d.ts",
        "default": "./dist/browser/api/b/index.js"
      },
      "react-native": {
        "types": "./dist/react-native/api/b/index.d.ts",
        "default": "./dist/react-native/api/b/index.js"
      },
      "import": {
        "types": "./dist/esm/api/b/index.d.ts",
        "default": "./dist/esm/api/b/index.js"
      },
      "require": {
        "types": "./dist/commonjs/api/b/index.d.ts",
        "default": "./dist/commonjs/api/b/index.js"
      }
    },
    "./api/b/e/c": {
      "browser": {
        "types": "./dist/browser/api/b/e/c/index.d.ts",
        "default": "./dist/browser/api/b/e/c/index.js"
      },
      "react-native": {
        "types": "./dist/react-native/api/b/e/c/index.d.ts",
        "default": "./dist/react-native/api/b/e/c/index.js"
      },
      "import": {
        "types": "./dist/esm/api/b/e/c/index.d.ts",
        "default": "./dist/esm/api/b/e/c/index.js"
      },
      "require": {
        "types": "./dist/commonjs/api/b/e/c/index.d.ts",
        "default": "./dist/commonjs/api/b/e/c/index.js"
      }
    },
    "./api/b/c": {
      "browser": {
        "types": "./dist/browser/api/b/c/index.d.ts",
        "default": "./dist/browser/api/b/c/index.js"
      },
      "react-native": {
        "types": "./dist/react-native/api/b/c/index.d.ts",
        "default": "./dist/react-native/api/b/c/index.js"
      },
      "import": {
        "types": "./dist/esm/api/b/c/index.d.ts",
        "default": "./dist/esm/api/b/c/index.js"
      },
      "require": {
        "types": "./dist/commonjs/api/b/c/index.d.ts",
        "default": "./dist/commonjs/api/b/c/index.js"
      }
    },
    "./api/d": {
      "browser": {
        "types": "./dist/browser/api/d/index.d.ts",
        "default": "./dist/browser/api/d/index.js"
      },
      "react-native": {
        "types": "./dist/react-native/api/d/index.d.ts",
        "default": "./dist/react-native/api/d/index.js"
      },
      "import": {
        "types": "./dist/esm/api/d/index.d.ts",
        "default": "./dist/esm/api/d/index.js"
      },
      "require": {
        "types": "./dist/commonjs/api/d/index.d.ts",
        "default": "./dist/commonjs/api/d/index.js"
      }
    }
  },
  "main": "./dist/commonjs/index.js",
  "types": "./dist/commonjs/index.d.ts",
  "module": "./dist/esm/index.js"
>>>>>>> 30b59284
}<|MERGE_RESOLUTION|>--- conflicted
+++ resolved
@@ -11,27 +11,37 @@
     "exports": {
       "./package.json": "./package.json",
       ".": "./src/index.ts",
-<<<<<<< HEAD
       "./api": "./src/api/index.ts",
       "./models": "./src/models/index.ts"
-=======
-      "./models": "./src/models/index.ts",
-      "./api": "./src/api/index.ts",
-      "./api/b": "./src/api/b/index.ts",
-      "./api/b/e/c": "./src/api/b/e/c/index.ts",
-      "./api/b/c": "./src/api/b/c/index.ts",
-      "./api/d": "./src/api/d/index.ts"
->>>>>>> 30b59284
     },
-    "dialects": ["esm", "commonjs"],
-    "esmDialects": ["browser", "react-native"],
+    "dialects": [
+      "esm",
+      "commonjs"
+    ],
+    "esmDialects": [
+      "browser",
+      "react-native"
+    ],
     "selfLink": false
   },
   "type": "module",
-  "keywords": ["node", "azure", "cloud", "typescript", "browser", "isomorphic"],
+  "keywords": [
+    "node",
+    "azure",
+    "cloud",
+    "typescript",
+    "browser",
+    "isomorphic"
+  ],
   "author": "Microsoft Corporation",
   "license": "MIT",
-  "files": ["dist", "README.md", "LICENSE", "review/*", "CHANGELOG.md"],
+  "files": [
+    "dist",
+    "README.md",
+    "LICENSE",
+    "review/*",
+    "CHANGELOG.md"
+  ],
   "dependencies": {
     "@azure/core-util": "^1.9.2",
     "@azure-rest/core-client": "^2.3.1",
@@ -73,141 +83,5 @@
     "test:node": "npm run clean && tshy && npm run unit-test:node && npm run integration-test:node",
     "test": "npm run clean && tshy && npm run unit-test:node && npm run unit-test:browser && npm run integration-test",
     "build": "npm run clean && tshy && npm run extract-api"
-<<<<<<< HEAD
   }
-=======
-  },
-  "exports": {
-    "./package.json": "./package.json",
-    ".": {
-      "browser": {
-        "types": "./dist/browser/index.d.ts",
-        "default": "./dist/browser/index.js"
-      },
-      "react-native": {
-        "types": "./dist/react-native/index.d.ts",
-        "default": "./dist/react-native/index.js"
-      },
-      "import": {
-        "types": "./dist/esm/index.d.ts",
-        "default": "./dist/esm/index.js"
-      },
-      "require": {
-        "types": "./dist/commonjs/index.d.ts",
-        "default": "./dist/commonjs/index.js"
-      }
-    },
-    "./models": {
-      "browser": {
-        "types": "./dist/browser/models/index.d.ts",
-        "default": "./dist/browser/models/index.js"
-      },
-      "react-native": {
-        "types": "./dist/react-native/models/index.d.ts",
-        "default": "./dist/react-native/models/index.js"
-      },
-      "import": {
-        "types": "./dist/esm/models/index.d.ts",
-        "default": "./dist/esm/models/index.js"
-      },
-      "require": {
-        "types": "./dist/commonjs/models/index.d.ts",
-        "default": "./dist/commonjs/models/index.js"
-      }
-    },
-    "./api": {
-      "browser": {
-        "types": "./dist/browser/api/index.d.ts",
-        "default": "./dist/browser/api/index.js"
-      },
-      "react-native": {
-        "types": "./dist/react-native/api/index.d.ts",
-        "default": "./dist/react-native/api/index.js"
-      },
-      "import": {
-        "types": "./dist/esm/api/index.d.ts",
-        "default": "./dist/esm/api/index.js"
-      },
-      "require": {
-        "types": "./dist/commonjs/api/index.d.ts",
-        "default": "./dist/commonjs/api/index.js"
-      }
-    },
-    "./api/b": {
-      "browser": {
-        "types": "./dist/browser/api/b/index.d.ts",
-        "default": "./dist/browser/api/b/index.js"
-      },
-      "react-native": {
-        "types": "./dist/react-native/api/b/index.d.ts",
-        "default": "./dist/react-native/api/b/index.js"
-      },
-      "import": {
-        "types": "./dist/esm/api/b/index.d.ts",
-        "default": "./dist/esm/api/b/index.js"
-      },
-      "require": {
-        "types": "./dist/commonjs/api/b/index.d.ts",
-        "default": "./dist/commonjs/api/b/index.js"
-      }
-    },
-    "./api/b/e/c": {
-      "browser": {
-        "types": "./dist/browser/api/b/e/c/index.d.ts",
-        "default": "./dist/browser/api/b/e/c/index.js"
-      },
-      "react-native": {
-        "types": "./dist/react-native/api/b/e/c/index.d.ts",
-        "default": "./dist/react-native/api/b/e/c/index.js"
-      },
-      "import": {
-        "types": "./dist/esm/api/b/e/c/index.d.ts",
-        "default": "./dist/esm/api/b/e/c/index.js"
-      },
-      "require": {
-        "types": "./dist/commonjs/api/b/e/c/index.d.ts",
-        "default": "./dist/commonjs/api/b/e/c/index.js"
-      }
-    },
-    "./api/b/c": {
-      "browser": {
-        "types": "./dist/browser/api/b/c/index.d.ts",
-        "default": "./dist/browser/api/b/c/index.js"
-      },
-      "react-native": {
-        "types": "./dist/react-native/api/b/c/index.d.ts",
-        "default": "./dist/react-native/api/b/c/index.js"
-      },
-      "import": {
-        "types": "./dist/esm/api/b/c/index.d.ts",
-        "default": "./dist/esm/api/b/c/index.js"
-      },
-      "require": {
-        "types": "./dist/commonjs/api/b/c/index.d.ts",
-        "default": "./dist/commonjs/api/b/c/index.js"
-      }
-    },
-    "./api/d": {
-      "browser": {
-        "types": "./dist/browser/api/d/index.d.ts",
-        "default": "./dist/browser/api/d/index.js"
-      },
-      "react-native": {
-        "types": "./dist/react-native/api/d/index.d.ts",
-        "default": "./dist/react-native/api/d/index.js"
-      },
-      "import": {
-        "types": "./dist/esm/api/d/index.d.ts",
-        "default": "./dist/esm/api/d/index.js"
-      },
-      "require": {
-        "types": "./dist/commonjs/api/d/index.d.ts",
-        "default": "./dist/commonjs/api/d/index.js"
-      }
-    }
-  },
-  "main": "./dist/commonjs/index.js",
-  "types": "./dist/commonjs/index.d.ts",
-  "module": "./dist/esm/index.js"
->>>>>>> 30b59284
 }