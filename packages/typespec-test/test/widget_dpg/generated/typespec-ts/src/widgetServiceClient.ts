--- conflicted
+++ resolved
@@ -16,11 +16,6 @@
   WidgetServiceContext,
 } from "./api/index.js";
 
-<<<<<<< HEAD
-=======
-export { WidgetServiceClientOptionalParams } from "./api/widgetServiceContext.js";
-
->>>>>>> 1de92fdb
 export class WidgetServiceClient {
   private _client: WidgetServiceContext;
   /** The pipeline used by this client to make requests */
