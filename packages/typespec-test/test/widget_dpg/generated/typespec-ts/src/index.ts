--- conflicted
+++ resolved
@@ -1,14 +1,7 @@
 // Copyright (c) Microsoft Corporation.
 // Licensed under the MIT license.
 
-<<<<<<< HEAD
 export { WidgetServiceClient } from "./widgetServiceClient.js";
-=======
-export {
-  WidgetServiceClient,
-  WidgetServiceClientOptionalParams,
-} from "./widgetServiceClient.js";
->>>>>>> 1de92fdb
 export { restorePoller, RestorePollerOptions } from "./restorePollerHelpers.js";
 export {
   User,
@@ -34,14 +27,6 @@
   WidgetsDeleteWidgetOptionalParams,
   WidgetsAnalyzeWidgetOptionalParams,
   BudgetsCreateOrReplaceOptionalParams,
-<<<<<<< HEAD
-  BudgetsCreateOrUpdateOptionalParams,
-  WidgetServiceClientOptions,
+  WidgetServiceClientOptionalParams,
 } from "./api/index.js";
-=======
-  PageSettings,
-  ContinuablePage,
-  PagedAsyncIterableIterator,
-} from "./models/index.js";
->>>>>>> 1de92fdb
 export { BudgetsOperations, WidgetsOperations } from "./classic/index.js";