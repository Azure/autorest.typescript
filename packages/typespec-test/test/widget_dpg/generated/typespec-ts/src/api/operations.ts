--- conflicted
+++ resolved
@@ -18,17 +18,11 @@
   UpdateWidget200Response,
   UpdateWidgetDefaultResponse,
 } from "../rest/index.js";
-<<<<<<< HEAD
-import { StreamableMethod } from "@azure-rest/core-client";
-import { RequestOptions } from "../common/interfaces.js";
-=======
 import {
   StreamableMethod,
   operationOptionsToRequestParameters,
   OperationOptions,
 } from "@azure-rest/core-client";
-import { Widget, ColorType, AnalyzeResult } from "./models.js";
->>>>>>> 38972b83
 
 export interface ListWidgetsOptions extends OperationOptions {}
 
