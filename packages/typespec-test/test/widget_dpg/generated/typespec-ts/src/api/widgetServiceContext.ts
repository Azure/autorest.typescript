// Copyright (c) Microsoft Corporation.
// Licensed under the MIT license.

<<<<<<< HEAD
import { KeyCredential } from "@azure/core-auth";
import { ClientOptions } from "@azure-rest/core-client";
import { WidgetServiceContext } from "../rest/index.js";
import getClient from "../rest/index.js";
=======
import { ClientOptions, Client, getClient } from "@azure-rest/core-client";
import { logger } from "../logger.js";

export interface WidgetServiceContext extends Client {}
>>>>>>> 74308bcc

/** Optional parameters for the client. */
export interface WidgetServiceClientOptionalParams extends ClientOptions {}

export function createWidgetService(
  endpoint: string,
  credential: KeyCredential,
  options: WidgetServiceClientOptionalParams = {},
): WidgetServiceContext {
  const prefixFromOptions = options?.userAgentOptions?.userAgentPrefix;
  const userAgentPrefix = prefixFromOptions
    ? `${prefixFromOptions} azsdk-js-api`
    : "azsdk-js-api";
<<<<<<< HEAD

  const clientContext = getClient(endpoint, credential, {
=======
  const { apiVersion: _, ...updatedOptions } = {
>>>>>>> 74308bcc
    ...options,
    userAgentOptions: { userAgentPrefix },
    loggingOptions: { logger: options.loggingOptions?.logger ?? logger.info },
  };
  const clientContext = getClient(
    options.endpoint ?? options.baseUrl ?? endpoint,
    undefined,
    updatedOptions,
  );
  clientContext.pipeline.removePolicy({ name: "ApiVersionPolicy" });
  if (options.apiVersion) {
    logger.warning(
      "This client does not support client api-version, please change it at the operation level",
    );
  }
  return clientContext;
}<|MERGE_RESOLUTION|>--- conflicted
+++ resolved
@@ -1,17 +1,10 @@
 // Copyright (c) Microsoft Corporation.
 // Licensed under the MIT license.
 
-<<<<<<< HEAD
 import { KeyCredential } from "@azure/core-auth";
-import { ClientOptions } from "@azure-rest/core-client";
-import { WidgetServiceContext } from "../rest/index.js";
-import getClient from "../rest/index.js";
-=======
-import { ClientOptions, Client, getClient } from "@azure-rest/core-client";
 import { logger } from "../logger.js";
 
 export interface WidgetServiceContext extends Client {}
->>>>>>> 74308bcc
 
 /** Optional parameters for the client. */
 export interface WidgetServiceClientOptionalParams extends ClientOptions {}
@@ -25,12 +18,8 @@
   const userAgentPrefix = prefixFromOptions
     ? `${prefixFromOptions} azsdk-js-api`
     : "azsdk-js-api";
-<<<<<<< HEAD
-
+  const { apiVersion: _, ...updatedOptions } = {
   const clientContext = getClient(endpoint, credential, {
-=======
-  const { apiVersion: _, ...updatedOptions } = {
->>>>>>> 74308bcc
     ...options,
     userAgentOptions: { userAgentPrefix },
     loggingOptions: { logger: options.loggingOptions?.logger ?? logger.info },
