--- conflicted
+++ resolved
@@ -4,7 +4,6 @@
 export { getBudgets, createOrReplace } from "./operations.js";
 export {
   BudgetsGetBudgetsOptionalParams,
-<<<<<<< HEAD
   WidgetServiceContext as Client,
 } from "../index.js";
 import {
@@ -131,8 +130,4 @@
       resourceLocationConfig: "original-uri",
     },
   ) as PollerLike<OperationState<User>, User>;
-}
-=======
-  BudgetsCreateOrReplaceOptionalParams,
-} from "./options.js";
->>>>>>> 6dce4d30
+}