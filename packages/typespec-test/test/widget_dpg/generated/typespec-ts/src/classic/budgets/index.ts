// Copyright (c) Microsoft Corporation.
// Licensed under the MIT License.

<<<<<<< HEAD
import { SAPWidgetServiceContext } from "../../api/sapWidgetServiceContext.js";
=======
import { WidgetServiceContext } from "../../api/widgetServiceContext.js";
import { User, Widget } from "../../models/models.js";
>>>>>>> b1075d66
import {
  BudgetsGetBudgetsOptionalParams,
  BudgetsCreateOrReplaceOptionalParams,
<<<<<<< HEAD
} from "../../api/budgets/index.js";
import { SAPUser, Widget } from "../../models/models.js";
=======
} from "../../api/budgets/options.js";
import { getBudgets, createOrReplace } from "../../api/budgets/operations.js";
>>>>>>> b1075d66
import { PollerLike, OperationState } from "@azure/core-lro";

/** Interface representing a Budgets operations. */
export interface BudgetsOperations {
  getBudgets: (
    name: string,
    options?: BudgetsGetBudgetsOptionalParams,
  ) => Promise<Widget[]>;
  /** Long-running resource create or replace operation template. */
  createOrReplace: (
    name: string,
    resource: SAPUser,
    options?: BudgetsCreateOrReplaceOptionalParams,
  ) => PollerLike<OperationState<SAPUser>, SAPUser>;
}

function _getBudgets(context: SAPWidgetServiceContext) {
  return {
    getBudgets: (name: string, options?: BudgetsGetBudgetsOptionalParams) =>
      getBudgets(context, name, options),
    createOrReplace: (
      name: string,
      resource: SAPUser,
      options?: BudgetsCreateOrReplaceOptionalParams,
    ) => createOrReplace(context, name, resource, options),
  };
}

export function _getBudgetsOperations(
  context: SAPWidgetServiceContext,
): BudgetsOperations {
  return {
    ..._getBudgets(context),
  };
}<|MERGE_RESOLUTION|>--- conflicted
+++ resolved
@@ -1,22 +1,14 @@
 // Copyright (c) Microsoft Corporation.
 // Licensed under the MIT License.
 
-<<<<<<< HEAD
 import { SAPWidgetServiceContext } from "../../api/sapWidgetServiceContext.js";
-=======
-import { WidgetServiceContext } from "../../api/widgetServiceContext.js";
-import { User, Widget } from "../../models/models.js";
->>>>>>> b1075d66
 import {
   BudgetsGetBudgetsOptionalParams,
   BudgetsCreateOrReplaceOptionalParams,
-<<<<<<< HEAD
+  getBudgets,
+  createOrReplace,
 } from "../../api/budgets/index.js";
 import { SAPUser, Widget } from "../../models/models.js";
-=======
-} from "../../api/budgets/options.js";
-import { getBudgets, createOrReplace } from "../../api/budgets/operations.js";
->>>>>>> b1075d66
 import { PollerLike, OperationState } from "@azure/core-lro";
 
 /** Interface representing a Budgets operations. */
