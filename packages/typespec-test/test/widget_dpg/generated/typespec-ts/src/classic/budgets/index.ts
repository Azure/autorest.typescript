--- conflicted
+++ resolved
@@ -5,14 +5,7 @@
 import { User } from "../../models/models.js";
 import { createOrReplace } from "../../api/budgets/index.js";
 import { PollerLike, OperationState } from "@azure/core-lro";
-<<<<<<< HEAD
-import {
-  BudgetsCreateOrReplaceOptionalParams,
-  BudgetsCreateOrUpdateOptionalParams,
-} from "../../api/options.js";
-=======
-import { BudgetsCreateOrReplaceOptionalParams } from "../../models/options.js";
->>>>>>> 1de92fdb
+import { BudgetsCreateOrReplaceOptionalParams } from "../../api/options.js";
 
 /** Interface representing a Budgets operations. */
 export interface BudgetsOperations {
