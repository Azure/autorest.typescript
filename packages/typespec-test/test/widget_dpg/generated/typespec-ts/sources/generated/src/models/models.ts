// Copyright (c) Microsoft Corporation.
// Licensed under the MIT license.

export interface Widget {
  /** The UUID of this widget. This is generated automatically by the service. */
  id: string;
  /** The weight of the widget. This is an int32, but must be greater than zero. */
  weight: number;
  /** The color of the widget. */
  color: "red" | "blue";
}

<<<<<<< HEAD
/** Type of ColorType */
/** */
export type ColorType = "red" | "blue";

export interface CreateWidget {
  /** The weight of the widget. This is an int32, but must be greater than zero. */
  weight: number;
  /** The color of the widget. */
  color: ColorType;
}

export interface UpdateWidget {
  /** The weight of the widget. This is an int32, but must be greater than zero. */
  weight?: number;
  /** The color of the widget. */
  color?: ColorType;
}

=======
>>>>>>> 43245968
export interface AnalyzeResult {
  summary: string;
}<|MERGE_RESOLUTION|>--- conflicted
+++ resolved
@@ -10,27 +10,20 @@
   color: "red" | "blue";
 }
 
-<<<<<<< HEAD
-/** Type of ColorType */
-/** */
-export type ColorType = "red" | "blue";
-
 export interface CreateWidget {
   /** The weight of the widget. This is an int32, but must be greater than zero. */
   weight: number;
   /** The color of the widget. */
-  color: ColorType;
+  color: "red" | "blue";
 }
 
 export interface UpdateWidget {
   /** The weight of the widget. This is an int32, but must be greater than zero. */
   weight?: number;
   /** The color of the widget. */
-  color?: ColorType;
+  color?: "red" | "blue";
 }
 
-=======
->>>>>>> 43245968
 export interface AnalyzeResult {
   summary: string;
 }