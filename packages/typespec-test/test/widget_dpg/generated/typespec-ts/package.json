{
  "name": "@msinternal/widget_dpg",
  "version": "1.0.0-beta.1",
  "description": "Widget Service",
  "engines": {
    "node": ">=18.0.0"
  },
  "sideEffects": false,
  "autoPublish": false,
  "tshy": {
    "exports": {
      "./package.json": "./package.json",
      ".": "./src/index.ts",
      "./api": "./src/api/index.ts",
      "./models": "./src/models/index.ts",
      "./api/widgets": "./src/api/widgets/index.ts"
    },
<<<<<<< HEAD
    "./api/widgets": {
      "types": "./types/src/api/widgets/index.d.ts",
      "import": "./dist-esm/src/api/widgets/index.js"
    },
    "./api/budgets": {
      "types": "./types/src/api/budgets/index.d.ts",
      "import": "./dist-esm/src/api/budgets/index.js"
    }
=======
    "dialects": [
      "esm",
      "commonjs"
    ],
    "esmDialects": [
      "browser",
      "react-native"
    ],
    "selfLink": false
>>>>>>> cbe71a7d
  },
  "type": "module",
  "keywords": [
    "node",
    "azure",
    "cloud",
    "typescript",
    "browser",
    "isomorphic"
  ],
  "author": "Microsoft Corporation",
  "license": "MIT",
  "files": [
    "dist",
    "README.md",
    "LICENSE",
    "review/*"
  ],
  "dependencies": {
    "@azure-rest/core-client": "^1.2.0",
    "@azure/core-auth": "^1.6.0",
    "@azure/core-rest-pipeline": "^1.5.0",
    "@azure/logger": "^1.0.0",
<<<<<<< HEAD
    "tslib": "^2.2.0",
    "@azure/core-paging": "^1.5.0",
    "@azure/core-lro": "3.0.0-beta.1",
    "@azure/abort-controller": "^2.0.0",
    "@azure/core-util": "^1.4.0"
=======
    "tslib": "^2.6.2",
    "@azure/core-paging": "^1.5.0"
>>>>>>> cbe71a7d
  },
  "devDependencies": {
    "dotenv": "^16.0.0",
    "@microsoft/api-extractor": "^7.40.3",
    "@types/node": "^18.0.0",
    "eslint": "^8.55.0",
    "prettier": "^3.2.5",
    "rimraf": "^5.0.5",
    "mkdirp": "^2.1.2",
    "typescript": "~5.3.3",
    "tshy": "1.11.1",
    "@azure/core-util": "^1.0.0",
    "@azure-tools/test-credential": "^1.0.0",
    "@azure/identity": "^4.0.1",
    "@azure-tools/test-recorder": "^3.0.0",
    "@vitest/browser": "^1.3.1",
    "@vitest/coverage-istanbul": "^1.3.1",
    "playwright": "^1.41.2",
    "vitest": "^1.3.1"
  },
  "scripts": {
    "clean": "rimraf --glob dist dist-browser dist-esm test-dist temp types *.tgz *.log",
    "extract-api": "rimraf review && mkdirp ./review && api-extractor run --local",
    "pack": "npm pack 2>&1",
    "lint": "eslint package.json api-extractor.json src  --ext .ts",
    "lint:fix": "eslint package.json api-extractor.json src  --ext .ts --fix --fix-type [problem,suggestion]",
    "unit-test": "npm run unit-test:node && npm run unit-test:browser",
    "unit-test:browser": "vitest -c vitest.browser.config.ts",
    "unit-test:node": "vitest -c vitest.config.ts",
    "integration-test": "npm run integration-test:node && npm run integration-test:browser",
    "integration-test:browser": "echo skipped",
    "integration-test:node": "echo skipped",
    "check-format": "prettier --list-different --config ../../../.prettierrc.json --ignore-path ../../../.prettierignore \"src/**/*.ts\" \"*.{js,json}\"  \"test/**/*.ts\" \"samples-dev/**/*.ts\"",
    "format": "prettier --write --config ../../../.prettierrc.json --ignore-path ../../../.prettierignore \"src/**/*.ts\" \"*.{js,json}\"  \"test/**/*.ts\" \"samples-dev/**/*.ts\"",
    "test:browser": "npm run clean && npm run build:test && npm run unit-test:browser && npm run integration-test:browser",
    "test:node": "npm run clean && tshy && npm run unit-test:node && npm run integration-test:node",
    "test": "npm run clean && tshy && npm run unit-test:node && npm run unit-test:browser && npm run integration-test",
    "build": "npm run clean && tshy && npm run extract-api"
  },
  "exports": {
    "./package.json": "./package.json",
    ".": {
      "browser": {
        "types": "./dist/browser/index.d.ts",
        "default": "./dist/browser/index.js"
      },
      "react-native": {
        "types": "./dist/react-native/index.d.ts",
        "default": "./dist/react-native/index.js"
      },
      "import": {
        "types": "./dist/esm/index.d.ts",
        "default": "./dist/esm/index.js"
      },
      "require": {
        "types": "./dist/commonjs/index.d.ts",
        "default": "./dist/commonjs/index.js"
      }
    },
    "./api": {
      "browser": {
        "types": "./dist/browser/api/index.d.ts",
        "default": "./dist/browser/api/index.js"
      },
      "react-native": {
        "types": "./dist/react-native/api/index.d.ts",
        "default": "./dist/react-native/api/index.js"
      },
      "import": {
        "types": "./dist/esm/api/index.d.ts",
        "default": "./dist/esm/api/index.js"
      },
      "require": {
        "types": "./dist/commonjs/api/index.d.ts",
        "default": "./dist/commonjs/api/index.js"
      }
    },
    "./models": {
      "browser": {
        "types": "./dist/browser/models/index.d.ts",
        "default": "./dist/browser/models/index.js"
      },
      "react-native": {
        "types": "./dist/react-native/models/index.d.ts",
        "default": "./dist/react-native/models/index.js"
      },
      "import": {
        "types": "./dist/esm/models/index.d.ts",
        "default": "./dist/esm/models/index.js"
      },
      "require": {
        "types": "./dist/commonjs/models/index.d.ts",
        "default": "./dist/commonjs/models/index.js"
      }
    },
    "./api/widgets": {
      "browser": {
        "types": "./dist/browser/api/widgets/index.d.ts",
        "default": "./dist/browser/api/widgets/index.js"
      },
      "react-native": {
        "types": "./dist/react-native/api/widgets/index.d.ts",
        "default": "./dist/react-native/api/widgets/index.js"
      },
      "import": {
        "types": "./dist/esm/api/widgets/index.d.ts",
        "default": "./dist/esm/api/widgets/index.js"
      },
      "require": {
        "types": "./dist/commonjs/api/widgets/index.d.ts",
        "default": "./dist/commonjs/api/widgets/index.js"
      }
    }
  },
  "main": "./dist/commonjs/index.js",
  "types": "./dist/commonjs/index.d.ts"
}<|MERGE_RESOLUTION|>--- conflicted
+++ resolved
@@ -15,26 +15,15 @@
       "./models": "./src/models/index.ts",
       "./api/widgets": "./src/api/widgets/index.ts"
     },
-<<<<<<< HEAD
-    "./api/widgets": {
-      "types": "./types/src/api/widgets/index.d.ts",
-      "import": "./dist-esm/src/api/widgets/index.js"
+    "dialects": [
+      "esm",
+      "commonjs"
     },
     "./api/budgets": {
       "types": "./types/src/api/budgets/index.d.ts",
       "import": "./dist-esm/src/api/budgets/index.js"
-    }
-=======
-    "dialects": [
-      "esm",
-      "commonjs"
-    ],
-    "esmDialects": [
-      "browser",
-      "react-native"
     ],
     "selfLink": false
->>>>>>> cbe71a7d
   },
   "type": "module",
   "keywords": [
@@ -58,16 +47,10 @@
     "@azure/core-auth": "^1.6.0",
     "@azure/core-rest-pipeline": "^1.5.0",
     "@azure/logger": "^1.0.0",
-<<<<<<< HEAD
-    "tslib": "^2.2.0",
-    "@azure/core-paging": "^1.5.0",
+    "tslib": "^2.6.2",
+    "@azure/core-paging": "^1.5.0"
     "@azure/core-lro": "3.0.0-beta.1",
     "@azure/abort-controller": "^2.0.0",
-    "@azure/core-util": "^1.4.0"
-=======
-    "tslib": "^2.6.2",
-    "@azure/core-paging": "^1.5.0"
->>>>>>> cbe71a7d
   },
   "devDependencies": {
     "dotenv": "^16.0.0",
