// Copyright (c) Microsoft Corporation.
// Licensed under the MIT license.

import { getClient, ClientOptions } from "@azure-rest/core-client";
import { logger } from "./logger";
import { KeyCredential } from "@azure/core-auth";
import { AuthoringClient } from "./clientDefinitions";

/**
 * Initialize a new instance of `AuthoringClient`
 * @param endpoint - The endpoint to use.
 * @param credentials - uniquely identify client credential
 * @param options - the parameter for all optional parameters
 */
export default function createClient(
  endpoint: string,
  credentials: KeyCredential,
  options: ClientOptions = {},
): AuthoringClient {
  const baseUrl = options.baseUrl ?? `${endpoint}/language`;
<<<<<<< HEAD

=======
  options.apiVersion = options.apiVersion ?? "2022-05-15-preview";
>>>>>>> 6789df3c
  const userAgentInfo = `azsdk-js-authoring-rest/1.0.0-beta.1`;
  const userAgentPrefix =
    options.userAgentOptions && options.userAgentOptions.userAgentPrefix
      ? `${options.userAgentOptions.userAgentPrefix} ${userAgentInfo}`
      : `${userAgentInfo}`;
  options = {
    ...options,
    userAgentOptions: {
      userAgentPrefix,
    },
    loggingOptions: {
      logger: options.loggingOptions?.logger ?? logger.info,
    },
    credentials: {
      apiKeyHeaderName:
        options.credentials?.apiKeyHeaderName ?? "Ocp-Apim-Subscription-Key",
    },
  };

  const client = getClient(baseUrl, credentials, options) as AuthoringClient;

  return client;
}<|MERGE_RESOLUTION|>--- conflicted
+++ resolved
@@ -18,11 +18,7 @@
   options: ClientOptions = {},
 ): AuthoringClient {
   const baseUrl = options.baseUrl ?? `${endpoint}/language`;
-<<<<<<< HEAD
-
-=======
   options.apiVersion = options.apiVersion ?? "2022-05-15-preview";
->>>>>>> 6789df3c
   const userAgentInfo = `azsdk-js-authoring-rest/1.0.0-beta.1`;
   const userAgentPrefix =
     options.userAgentOptions && options.userAgentOptions.userAgentPrefix
