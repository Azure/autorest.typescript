{
  "name": "@azure/load-testing",
  "version": "1.0.1",
  "description": "This package contains Microsoft Azure LoadTestingClient client library.",
  "engines": {
    "node": ">=18.0.0"
  },
  "sideEffects": false,
  "autoPublish": false,
  "tshy": {
    "exports": {
      "./package.json": "./package.json",
      ".": "./src/index.ts",
      "./models": "./src/models/index.ts",
      "./administrationOperations": "./src/administrationOperations/index.ts",
      "./administrationOperations/api": "./src/administrationOperations/api/index.ts",
      "./testRunOperations": "./src/testRunOperations/index.ts",
<<<<<<< HEAD
      "./testRunOperations/api": "./src/testRunOperations/api/index.ts"
=======
      "./testRunOperations/api": "./src/testRunOperations/api/index.ts",
      "./testRunOperations/models": "./src/testRunOperations/models/index.ts",
      "./testProfileAdministrationOperations": "./src/testProfileAdministrationOperations/index.ts",
      "./testProfileAdministrationOperations/api": "./src/testProfileAdministrationOperations/api/index.ts",
      "./testProfileAdministrationOperations/models": "./src/testProfileAdministrationOperations/models/index.ts",
      "./testProfileRunOperations": "./src/testProfileRunOperations/index.ts",
      "./testProfileRunOperations/api": "./src/testProfileRunOperations/api/index.ts",
      "./testProfileRunOperations/models": "./src/testProfileRunOperations/models/index.ts"
>>>>>>> 1de92fdb
    },
    "dialects": [
      "esm",
      "commonjs"
    ],
    "esmDialects": [
      "browser",
      "react-native"
    ],
    "selfLink": false
  },
  "type": "module",
  "keywords": [
    "node",
    "azure",
    "cloud",
    "typescript",
    "browser",
    "isomorphic"
  ],
  "author": "Microsoft Corporation",
  "license": "MIT",
  "files": [
    "dist",
    "README.md",
    "LICENSE",
    "review/*"
  ],
  "dependencies": {
    "@azure-rest/core-client": "^2.1.0",
    "@azure/core-auth": "^1.6.0",
    "@azure/core-rest-pipeline": "^1.5.0",
    "@azure/logger": "^1.0.0",
    "tslib": "^2.6.2",
    "@azure/core-paging": "^1.5.0"
  },
  "devDependencies": {
    "dotenv": "^16.0.0",
    "@microsoft/api-extractor": "^7.40.3",
    "@types/node": "^18.0.0",
    "eslint": "^8.55.0",
    "prettier": "^3.2.5",
    "rimraf": "^5.0.5",
    "mkdirp": "^3.0.1",
    "typescript": "~5.5.3",
    "tshy": "1.11.1",
    "@azure/core-util": "^1.0.0",
    "@azure/identity": "^4.2.1",
    "@vitest/browser": "^1.3.1",
    "@vitest/coverage-istanbul": "^1.3.1",
    "playwright": "^1.41.2",
    "vitest": "^1.3.1",
    "@azure-tools/test-credential": "^2.0.0",
    "@azure-tools/test-recorder": "^4.0.0"
  },
  "scripts": {
    "clean": "rimraf --glob dist dist-browser dist-esm test-dist temp types *.tgz *.log",
    "extract-api": "rimraf review && mkdirp ./review && api-extractor run --local",
    "pack": "npm pack 2>&1",
    "lint": "eslint package.json api-extractor.json src  --ext .ts",
    "lint:fix": "eslint package.json api-extractor.json src  --ext .ts --fix --fix-type [problem,suggestion]",
    "unit-test": "npm run unit-test:node && npm run unit-test:browser",
    "unit-test:browser": "vitest -c vitest.browser.config.ts",
    "unit-test:node": "vitest -c vitest.config.ts",
    "integration-test": "npm run integration-test:node && npm run integration-test:browser",
    "integration-test:browser": "echo skipped",
    "integration-test:node": "echo skipped",
    "check-format": "prettier --list-different --config ../../../.prettierrc.json --ignore-path ../../../.prettierignore \"src/**/*.ts\" \"*.{js,json}\"  \"test/**/*.ts\" \"samples-dev/**/*.ts\"",
    "format": "prettier --write --config ../../../.prettierrc.json --ignore-path ../../../.prettierignore \"src/**/*.ts\" \"*.{js,json}\"  \"test/**/*.ts\" \"samples-dev/**/*.ts\"",
    "test:browser": "npm run clean && npm run build:test && npm run unit-test:browser && npm run integration-test:browser",
    "test:node": "npm run clean && tshy && npm run unit-test:node && npm run integration-test:node",
    "test": "npm run clean && tshy && npm run unit-test:node && npm run unit-test:browser && npm run integration-test",
    "build": "npm run clean && tshy && npm run extract-api"
  },
  "exports": {
    "./package.json": "./package.json",
    ".": {
      "browser": {
        "types": "./dist/browser/index.d.ts",
        "default": "./dist/browser/index.js"
      },
      "react-native": {
        "types": "./dist/react-native/index.d.ts",
        "default": "./dist/react-native/index.js"
      },
      "import": {
        "types": "./dist/esm/index.d.ts",
        "default": "./dist/esm/index.js"
      },
      "require": {
        "types": "./dist/commonjs/index.d.ts",
        "default": "./dist/commonjs/index.js"
      }
    },
    "./models": {
      "browser": {
        "types": "./dist/browser/models/index.d.ts",
        "default": "./dist/browser/models/index.js"
      },
      "react-native": {
        "types": "./dist/react-native/models/index.d.ts",
        "default": "./dist/react-native/models/index.js"
      },
      "import": {
        "types": "./dist/esm/models/index.d.ts",
        "default": "./dist/esm/models/index.js"
      },
      "require": {
        "types": "./dist/commonjs/models/index.d.ts",
        "default": "./dist/commonjs/models/index.js"
      }
    },
    "./administrationOperations": {
      "browser": {
        "types": "./dist/browser/administrationOperations/index.d.ts",
        "default": "./dist/browser/administrationOperations/index.js"
      },
      "react-native": {
        "types": "./dist/react-native/administrationOperations/index.d.ts",
        "default": "./dist/react-native/administrationOperations/index.js"
      },
      "import": {
        "types": "./dist/esm/administrationOperations/index.d.ts",
        "default": "./dist/esm/administrationOperations/index.js"
      },
      "require": {
        "types": "./dist/commonjs/administrationOperations/index.d.ts",
        "default": "./dist/commonjs/administrationOperations/index.js"
      }
    },
    "./administrationOperations/api": {
      "browser": {
        "types": "./dist/browser/administrationOperations/api/index.d.ts",
        "default": "./dist/browser/administrationOperations/api/index.js"
      },
      "react-native": {
        "types": "./dist/react-native/administrationOperations/api/index.d.ts",
        "default": "./dist/react-native/administrationOperations/api/index.js"
      },
      "import": {
        "types": "./dist/esm/administrationOperations/api/index.d.ts",
        "default": "./dist/esm/administrationOperations/api/index.js"
      },
      "require": {
        "types": "./dist/commonjs/administrationOperations/api/index.d.ts",
        "default": "./dist/commonjs/administrationOperations/api/index.js"
      }
    },
    "./testRunOperations": {
      "browser": {
        "types": "./dist/browser/testRunOperations/index.d.ts",
        "default": "./dist/browser/testRunOperations/index.js"
      },
      "react-native": {
        "types": "./dist/react-native/testRunOperations/index.d.ts",
        "default": "./dist/react-native/testRunOperations/index.js"
      },
      "import": {
        "types": "./dist/esm/testRunOperations/index.d.ts",
        "default": "./dist/esm/testRunOperations/index.js"
      },
      "require": {
        "types": "./dist/commonjs/testRunOperations/index.d.ts",
        "default": "./dist/commonjs/testRunOperations/index.js"
      }
    },
    "./testRunOperations/api": {
      "browser": {
        "types": "./dist/browser/testRunOperations/api/index.d.ts",
        "default": "./dist/browser/testRunOperations/api/index.js"
      },
      "react-native": {
        "types": "./dist/react-native/testRunOperations/api/index.d.ts",
        "default": "./dist/react-native/testRunOperations/api/index.js"
      },
      "import": {
        "types": "./dist/esm/testRunOperations/api/index.d.ts",
        "default": "./dist/esm/testRunOperations/api/index.js"
      },
      "require": {
        "types": "./dist/commonjs/testRunOperations/api/index.d.ts",
        "default": "./dist/commonjs/testRunOperations/api/index.js"
      }
<<<<<<< HEAD
=======
    },
    "./testRunOperations/models": {
      "browser": {
        "types": "./dist/browser/testRunOperations/models/index.d.ts",
        "default": "./dist/browser/testRunOperations/models/index.js"
      },
      "react-native": {
        "types": "./dist/react-native/testRunOperations/models/index.d.ts",
        "default": "./dist/react-native/testRunOperations/models/index.js"
      },
      "import": {
        "types": "./dist/esm/testRunOperations/models/index.d.ts",
        "default": "./dist/esm/testRunOperations/models/index.js"
      },
      "require": {
        "types": "./dist/commonjs/testRunOperations/models/index.d.ts",
        "default": "./dist/commonjs/testRunOperations/models/index.js"
      }
    },
    "./testProfileAdministrationOperations": {
      "browser": {
        "types": "./dist/browser/testProfileAdministrationOperations/index.d.ts",
        "default": "./dist/browser/testProfileAdministrationOperations/index.js"
      },
      "react-native": {
        "types": "./dist/react-native/testProfileAdministrationOperations/index.d.ts",
        "default": "./dist/react-native/testProfileAdministrationOperations/index.js"
      },
      "import": {
        "types": "./dist/esm/testProfileAdministrationOperations/index.d.ts",
        "default": "./dist/esm/testProfileAdministrationOperations/index.js"
      },
      "require": {
        "types": "./dist/commonjs/testProfileAdministrationOperations/index.d.ts",
        "default": "./dist/commonjs/testProfileAdministrationOperations/index.js"
      }
    },
    "./testProfileAdministrationOperations/api": {
      "browser": {
        "types": "./dist/browser/testProfileAdministrationOperations/api/index.d.ts",
        "default": "./dist/browser/testProfileAdministrationOperations/api/index.js"
      },
      "react-native": {
        "types": "./dist/react-native/testProfileAdministrationOperations/api/index.d.ts",
        "default": "./dist/react-native/testProfileAdministrationOperations/api/index.js"
      },
      "import": {
        "types": "./dist/esm/testProfileAdministrationOperations/api/index.d.ts",
        "default": "./dist/esm/testProfileAdministrationOperations/api/index.js"
      },
      "require": {
        "types": "./dist/commonjs/testProfileAdministrationOperations/api/index.d.ts",
        "default": "./dist/commonjs/testProfileAdministrationOperations/api/index.js"
      }
    },
    "./testProfileAdministrationOperations/models": {
      "browser": {
        "types": "./dist/browser/testProfileAdministrationOperations/models/index.d.ts",
        "default": "./dist/browser/testProfileAdministrationOperations/models/index.js"
      },
      "react-native": {
        "types": "./dist/react-native/testProfileAdministrationOperations/models/index.d.ts",
        "default": "./dist/react-native/testProfileAdministrationOperations/models/index.js"
      },
      "import": {
        "types": "./dist/esm/testProfileAdministrationOperations/models/index.d.ts",
        "default": "./dist/esm/testProfileAdministrationOperations/models/index.js"
      },
      "require": {
        "types": "./dist/commonjs/testProfileAdministrationOperations/models/index.d.ts",
        "default": "./dist/commonjs/testProfileAdministrationOperations/models/index.js"
      }
    },
    "./testProfileRunOperations": {
      "browser": {
        "types": "./dist/browser/testProfileRunOperations/index.d.ts",
        "default": "./dist/browser/testProfileRunOperations/index.js"
      },
      "react-native": {
        "types": "./dist/react-native/testProfileRunOperations/index.d.ts",
        "default": "./dist/react-native/testProfileRunOperations/index.js"
      },
      "import": {
        "types": "./dist/esm/testProfileRunOperations/index.d.ts",
        "default": "./dist/esm/testProfileRunOperations/index.js"
      },
      "require": {
        "types": "./dist/commonjs/testProfileRunOperations/index.d.ts",
        "default": "./dist/commonjs/testProfileRunOperations/index.js"
      }
    },
    "./testProfileRunOperations/api": {
      "browser": {
        "types": "./dist/browser/testProfileRunOperations/api/index.d.ts",
        "default": "./dist/browser/testProfileRunOperations/api/index.js"
      },
      "react-native": {
        "types": "./dist/react-native/testProfileRunOperations/api/index.d.ts",
        "default": "./dist/react-native/testProfileRunOperations/api/index.js"
      },
      "import": {
        "types": "./dist/esm/testProfileRunOperations/api/index.d.ts",
        "default": "./dist/esm/testProfileRunOperations/api/index.js"
      },
      "require": {
        "types": "./dist/commonjs/testProfileRunOperations/api/index.d.ts",
        "default": "./dist/commonjs/testProfileRunOperations/api/index.js"
      }
    },
    "./testProfileRunOperations/models": {
      "browser": {
        "types": "./dist/browser/testProfileRunOperations/models/index.d.ts",
        "default": "./dist/browser/testProfileRunOperations/models/index.js"
      },
      "react-native": {
        "types": "./dist/react-native/testProfileRunOperations/models/index.d.ts",
        "default": "./dist/react-native/testProfileRunOperations/models/index.js"
      },
      "import": {
        "types": "./dist/esm/testProfileRunOperations/models/index.d.ts",
        "default": "./dist/esm/testProfileRunOperations/models/index.js"
      },
      "require": {
        "types": "./dist/commonjs/testProfileRunOperations/models/index.d.ts",
        "default": "./dist/commonjs/testProfileRunOperations/models/index.js"
      }
>>>>>>> 1de92fdb
    }
  },
  "main": "./dist/commonjs/index.js",
  "types": "./dist/commonjs/index.d.ts"
}<|MERGE_RESOLUTION|>--- conflicted
+++ resolved
@@ -15,18 +15,11 @@
       "./administrationOperations": "./src/administrationOperations/index.ts",
       "./administrationOperations/api": "./src/administrationOperations/api/index.ts",
       "./testRunOperations": "./src/testRunOperations/index.ts",
-<<<<<<< HEAD
-      "./testRunOperations/api": "./src/testRunOperations/api/index.ts"
-=======
       "./testRunOperations/api": "./src/testRunOperations/api/index.ts",
-      "./testRunOperations/models": "./src/testRunOperations/models/index.ts",
       "./testProfileAdministrationOperations": "./src/testProfileAdministrationOperations/index.ts",
       "./testProfileAdministrationOperations/api": "./src/testProfileAdministrationOperations/api/index.ts",
-      "./testProfileAdministrationOperations/models": "./src/testProfileAdministrationOperations/models/index.ts",
       "./testProfileRunOperations": "./src/testProfileRunOperations/index.ts",
-      "./testProfileRunOperations/api": "./src/testProfileRunOperations/api/index.ts",
-      "./testProfileRunOperations/models": "./src/testProfileRunOperations/models/index.ts"
->>>>>>> 1de92fdb
+      "./testProfileRunOperations/api": "./src/testProfileRunOperations/api/index.ts"
     },
     "dialects": [
       "esm",
@@ -210,26 +203,6 @@
         "types": "./dist/commonjs/testRunOperations/api/index.d.ts",
         "default": "./dist/commonjs/testRunOperations/api/index.js"
       }
-<<<<<<< HEAD
-=======
-    },
-    "./testRunOperations/models": {
-      "browser": {
-        "types": "./dist/browser/testRunOperations/models/index.d.ts",
-        "default": "./dist/browser/testRunOperations/models/index.js"
-      },
-      "react-native": {
-        "types": "./dist/react-native/testRunOperations/models/index.d.ts",
-        "default": "./dist/react-native/testRunOperations/models/index.js"
-      },
-      "import": {
-        "types": "./dist/esm/testRunOperations/models/index.d.ts",
-        "default": "./dist/esm/testRunOperations/models/index.js"
-      },
-      "require": {
-        "types": "./dist/commonjs/testRunOperations/models/index.d.ts",
-        "default": "./dist/commonjs/testRunOperations/models/index.js"
-      }
     },
     "./testProfileAdministrationOperations": {
       "browser": {
@@ -267,24 +240,6 @@
         "default": "./dist/commonjs/testProfileAdministrationOperations/api/index.js"
       }
     },
-    "./testProfileAdministrationOperations/models": {
-      "browser": {
-        "types": "./dist/browser/testProfileAdministrationOperations/models/index.d.ts",
-        "default": "./dist/browser/testProfileAdministrationOperations/models/index.js"
-      },
-      "react-native": {
-        "types": "./dist/react-native/testProfileAdministrationOperations/models/index.d.ts",
-        "default": "./dist/react-native/testProfileAdministrationOperations/models/index.js"
-      },
-      "import": {
-        "types": "./dist/esm/testProfileAdministrationOperations/models/index.d.ts",
-        "default": "./dist/esm/testProfileAdministrationOperations/models/index.js"
-      },
-      "require": {
-        "types": "./dist/commonjs/testProfileAdministrationOperations/models/index.d.ts",
-        "default": "./dist/commonjs/testProfileAdministrationOperations/models/index.js"
-      }
-    },
     "./testProfileRunOperations": {
       "browser": {
         "types": "./dist/browser/testProfileRunOperations/index.d.ts",
@@ -320,25 +275,6 @@
         "types": "./dist/commonjs/testProfileRunOperations/api/index.d.ts",
         "default": "./dist/commonjs/testProfileRunOperations/api/index.js"
       }
-    },
-    "./testProfileRunOperations/models": {
-      "browser": {
-        "types": "./dist/browser/testProfileRunOperations/models/index.d.ts",
-        "default": "./dist/browser/testProfileRunOperations/models/index.js"
-      },
-      "react-native": {
-        "types": "./dist/react-native/testProfileRunOperations/models/index.d.ts",
-        "default": "./dist/react-native/testProfileRunOperations/models/index.js"
-      },
-      "import": {
-        "types": "./dist/esm/testProfileRunOperations/models/index.d.ts",
-        "default": "./dist/esm/testProfileRunOperations/models/index.js"
-      },
-      "require": {
-        "types": "./dist/commonjs/testProfileRunOperations/models/index.d.ts",
-        "default": "./dist/commonjs/testProfileRunOperations/models/index.js"
-      }
->>>>>>> 1de92fdb
     }
   },
   "main": "./dist/commonjs/index.js",
