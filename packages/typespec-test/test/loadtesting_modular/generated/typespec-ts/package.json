--- conflicted
+++ resolved
@@ -11,30 +11,15 @@
     "exports": {
       "./package.json": "./package.json",
       ".": "./src/index.ts",
-<<<<<<< HEAD
       "./models": "./src/models/index.ts",
-      "./administrationOperations": "./src/administrationOperations/index.ts",
-      "./administrationOperations/api": "./src/administrationOperations/api/index.ts",
-      "./testRunOperations": "./src/testRunOperations/index.ts",
-      "./testRunOperations/api": "./src/testRunOperations/api/index.ts",
-      "./testProfileAdministrationOperations": "./src/testProfileAdministrationOperations/index.ts",
-      "./testProfileAdministrationOperations/api": "./src/testProfileAdministrationOperations/api/index.ts",
-      "./testProfileRunOperations": "./src/testProfileRunOperations/index.ts",
-      "./testProfileRunOperations/api": "./src/testProfileRunOperations/api/index.ts"
-=======
       "./loadTestAdministration": "./src/loadTestAdministration/index.ts",
       "./loadTestAdministration/api": "./src/loadTestAdministration/api/index.ts",
-      "./loadTestAdministration/models": "./src/loadTestAdministration/models/index.ts",
       "./loadTestRun": "./src/loadTestRun/index.ts",
       "./loadTestRun/api": "./src/loadTestRun/api/index.ts",
-      "./loadTestRun/models": "./src/loadTestRun/models/index.ts",
       "./testProfileAdministration": "./src/testProfileAdministration/index.ts",
       "./testProfileAdministration/api": "./src/testProfileAdministration/api/index.ts",
-      "./testProfileAdministration/models": "./src/testProfileAdministration/models/index.ts",
       "./testProfileRun": "./src/testProfileRun/index.ts",
-      "./testProfileRun/api": "./src/testProfileRun/api/index.ts",
-      "./testProfileRun/models": "./src/testProfileRun/models/index.ts"
->>>>>>> 4e7a3e61
+      "./testProfileRun/api": "./src/testProfileRun/api/index.ts"
     },
     "dialects": [
       "esm",
@@ -130,7 +115,6 @@
         "default": "./dist/commonjs/index.js"
       }
     },
-<<<<<<< HEAD
     "./models": {
       "browser": {
         "types": "./dist/browser/models/index.d.ts",
@@ -149,10 +133,7 @@
         "default": "./dist/commonjs/models/index.js"
       }
     },
-    "./administrationOperations": {
-=======
     "./loadTestAdministration": {
->>>>>>> 4e7a3e61
       "browser": {
         "types": "./dist/browser/loadTestAdministration/index.d.ts",
         "default": "./dist/browser/loadTestAdministration/index.js"
@@ -188,29 +169,7 @@
         "default": "./dist/commonjs/loadTestAdministration/api/index.js"
       }
     },
-<<<<<<< HEAD
-    "./testRunOperations": {
-=======
-    "./loadTestAdministration/models": {
-      "browser": {
-        "types": "./dist/browser/loadTestAdministration/models/index.d.ts",
-        "default": "./dist/browser/loadTestAdministration/models/index.js"
-      },
-      "react-native": {
-        "types": "./dist/react-native/loadTestAdministration/models/index.d.ts",
-        "default": "./dist/react-native/loadTestAdministration/models/index.js"
-      },
-      "import": {
-        "types": "./dist/esm/loadTestAdministration/models/index.d.ts",
-        "default": "./dist/esm/loadTestAdministration/models/index.js"
-      },
-      "require": {
-        "types": "./dist/commonjs/loadTestAdministration/models/index.d.ts",
-        "default": "./dist/commonjs/loadTestAdministration/models/index.js"
-      }
-    },
     "./loadTestRun": {
->>>>>>> 4e7a3e61
       "browser": {
         "types": "./dist/browser/loadTestRun/index.d.ts",
         "default": "./dist/browser/loadTestRun/index.js"
@@ -246,29 +205,7 @@
         "default": "./dist/commonjs/loadTestRun/api/index.js"
       }
     },
-<<<<<<< HEAD
-    "./testProfileAdministrationOperations": {
-=======
-    "./loadTestRun/models": {
-      "browser": {
-        "types": "./dist/browser/loadTestRun/models/index.d.ts",
-        "default": "./dist/browser/loadTestRun/models/index.js"
-      },
-      "react-native": {
-        "types": "./dist/react-native/loadTestRun/models/index.d.ts",
-        "default": "./dist/react-native/loadTestRun/models/index.js"
-      },
-      "import": {
-        "types": "./dist/esm/loadTestRun/models/index.d.ts",
-        "default": "./dist/esm/loadTestRun/models/index.js"
-      },
-      "require": {
-        "types": "./dist/commonjs/loadTestRun/models/index.d.ts",
-        "default": "./dist/commonjs/loadTestRun/models/index.js"
-      }
-    },
     "./testProfileAdministration": {
->>>>>>> 4e7a3e61
       "browser": {
         "types": "./dist/browser/testProfileAdministration/index.d.ts",
         "default": "./dist/browser/testProfileAdministration/index.js"
@@ -304,29 +241,7 @@
         "default": "./dist/commonjs/testProfileAdministration/api/index.js"
       }
     },
-<<<<<<< HEAD
-    "./testProfileRunOperations": {
-=======
-    "./testProfileAdministration/models": {
-      "browser": {
-        "types": "./dist/browser/testProfileAdministration/models/index.d.ts",
-        "default": "./dist/browser/testProfileAdministration/models/index.js"
-      },
-      "react-native": {
-        "types": "./dist/react-native/testProfileAdministration/models/index.d.ts",
-        "default": "./dist/react-native/testProfileAdministration/models/index.js"
-      },
-      "import": {
-        "types": "./dist/esm/testProfileAdministration/models/index.d.ts",
-        "default": "./dist/esm/testProfileAdministration/models/index.js"
-      },
-      "require": {
-        "types": "./dist/commonjs/testProfileAdministration/models/index.d.ts",
-        "default": "./dist/commonjs/testProfileAdministration/models/index.js"
-      }
-    },
     "./testProfileRun": {
->>>>>>> 4e7a3e61
       "browser": {
         "types": "./dist/browser/testProfileRun/index.d.ts",
         "default": "./dist/browser/testProfileRun/index.js"
@@ -361,27 +276,6 @@
         "types": "./dist/commonjs/testProfileRun/api/index.d.ts",
         "default": "./dist/commonjs/testProfileRun/api/index.js"
       }
-<<<<<<< HEAD
-=======
-    },
-    "./testProfileRun/models": {
-      "browser": {
-        "types": "./dist/browser/testProfileRun/models/index.d.ts",
-        "default": "./dist/browser/testProfileRun/models/index.js"
-      },
-      "react-native": {
-        "types": "./dist/react-native/testProfileRun/models/index.d.ts",
-        "default": "./dist/react-native/testProfileRun/models/index.js"
-      },
-      "import": {
-        "types": "./dist/esm/testProfileRun/models/index.d.ts",
-        "default": "./dist/esm/testProfileRun/models/index.js"
-      },
-      "require": {
-        "types": "./dist/commonjs/testProfileRun/models/index.d.ts",
-        "default": "./dist/commonjs/testProfileRun/models/index.js"
-      }
->>>>>>> 4e7a3e61
     }
   },
   "main": "./dist/commonjs/index.js",
