<<<<<<< HEAD
# AzureLoadTesting client library for JavaScript

This package contains an isomorphic SDK (runs both in Node.js and in browsers) for AzureLoadTesting client.
=======
# Azure LoadTestService REST client library for JavaScript
>>>>>>> 269bcb5a

These APIs allow end users to create, view and run load tests using Azure Load Test Service.

[Package (NPM)](https://www.npmjs.com/package/@azure/load-testing) |
[API reference documentation](https://docs.microsoft.com/javascript/api/@azure/load-testing) |

## Getting started

### Currently supported environments

- [LTS versions of Node.js](https://github.com/nodejs/release#release-schedule)
- Latest versions of Safari, Chrome, Edge and Firefox.

See our [support policy](https://github.com/Azure/azure-sdk-for-js/blob/main/SUPPORT.md) for more details.

### Prerequisites

- An [Azure subscription][azure_sub].

### Install the `@azure/load-testing` package

<<<<<<< HEAD
Install the AzureLoadTesting client library for JavaScript with `npm`:
=======
Install the Azure LoadTestService REST client REST client library for JavaScript with `npm`:
>>>>>>> 269bcb5a

```bash
npm install @azure/load-testing
```

### Create and authenticate a `LoadTestServiceClient`

To create a client object to access the AzureLoadTesting API, you will need the `endpoint` of your AzureLoadTesting resource and a `credential`. The AzureLoadTesting client can use Azure Active Directory credentials to authenticate.
You can find the endpoint for your AzureLoadTesting resource in the [Azure Portal][azure_portal].

You can authenticate with Azure Active Directory using a credential from the [@azure/identity][azure_identity] library or [an existing AAD Token](https://github.com/Azure/azure-sdk-for-js/blob/master/sdk/identity/identity/samples/AzureIdentityExamples.md#authenticating-with-a-pre-fetched-access-token).

To use the [DefaultAzureCredential][defaultazurecredential] provider shown below, or other credential providers provided with the Azure SDK, please install the `@azure/identity` package:

```bash
npm install @azure/identity
```

You will also need to **register a new AAD application and grant access to AzureLoadTesting** by assigning the suitable role to your service principal (note: roles such as `"Owner"` will not grant the necessary permissions).
Set the values of the client ID, tenant ID, and client secret of the AAD application as environment variables: `AZURE_CLIENT_ID`, `AZURE_TENANT_ID`, `AZURE_CLIENT_SECRET`.

For more information about how to create an Azure AD Application check out [this guide](https://docs.microsoft.com/azure/active-directory/develop/howto-create-service-principal-portal).

```javascript
const { AzureLoadTestingClient } = require("@azure/load-testing");
const { DefaultAzureCredential } = require("@azure/identity");
// For client-side applications running in the browser, use InteractiveBrowserCredential instead of DefaultAzureCredential. See https://aka.ms/azsdk/js/identity/examples for more details.

const client = new AzureLoadTestingClient("<endpoint>", new DefaultAzureCredential());
// For client-side applications running in the browser, use this code instead:
// const credential = new InteractiveBrowserCredential({
//   tenantId: "<YOUR_TENANT_ID>",
//   clientId: "<YOUR_CLIENT_ID>"
// });
// const client = new AzureLoadTestingClient("<endpoint>", credential);
```


### JavaScript Bundle
To use this client library in the browser, first you need to use a bundler. For details on how to do this, please refer to our [bundling documentation](https://aka.ms/AzureSDKBundling).

## Key concepts

### AzureLoadTestingClient

`AzureLoadTestingClient` is the primary interface for developers using the AzureLoadTesting client library. Explore the methods on this client object to understand the different features of the AzureLoadTesting service that you can access.

## Troubleshooting

### Logging

Enabling logging may help uncover useful information about failures. In order to see a log of HTTP requests and responses, set the `AZURE_LOG_LEVEL` environment variable to `info`. Alternatively, logging can be enabled at runtime by calling `setLogLevel` in the `@azure/logger`:

```javascript
const { setLogLevel } = require("@azure/logger");
setLogLevel("info");
```

For more detailed instructions on how to enable logs, you can look at the [@azure/logger package docs](https://github.com/Azure/azure-sdk-for-js/tree/main/sdk/core/logger).


## Contributing

If you'd like to contribute to this library, please read the [contributing guide]() to learn more about how to build and test the code.

## Related projects

- [Microsoft Azure SDK for JavaScript](https://github.com/Azure/azure-sdk-for-js)

[azure_sub]: https://azure.microsoft.com/free/
[azure_portal]: https://portal.azure.com
[azure_identity]: https://github.com/Azure/azure-sdk-for-js/tree/main/sdk/identity/identity
[defaultazurecredential]: https://github.com/Azure/azure-sdk-for-js/tree/main/sdk/identity/identity#defaultazurecredential<|MERGE_RESOLUTION|>--- conflicted
+++ resolved
@@ -1,10 +1,6 @@
-<<<<<<< HEAD
 # AzureLoadTesting client library for JavaScript
 
 This package contains an isomorphic SDK (runs both in Node.js and in browsers) for AzureLoadTesting client.
-=======
-# Azure LoadTestService REST client library for JavaScript
->>>>>>> 269bcb5a
 
 These APIs allow end users to create, view and run load tests using Azure Load Test Service.
 
@@ -26,11 +22,7 @@
 
 ### Install the `@azure/load-testing` package
 
-<<<<<<< HEAD
 Install the AzureLoadTesting client library for JavaScript with `npm`:
-=======
-Install the Azure LoadTestService REST client REST client library for JavaScript with `npm`:
->>>>>>> 269bcb5a
 
 ```bash
 npm install @azure/load-testing
