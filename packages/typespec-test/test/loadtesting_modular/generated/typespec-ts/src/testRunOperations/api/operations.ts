// Copyright (c) Microsoft Corporation.
// Licensed under the MIT license.

import {
  passFailCriteriaSerializer,
  autoStopCriteriaSerializer,
  secretSerializer,
  certificateMetadataSerializer,
  loadTestConfigurationSerializer,
  appComponentSerializer,
  resourceMetricSerializer,
  dimensionFilterSerializer,
  TestRun,
  TestRunFileInfo,
  TestRunAppComponents,
  TestRunServerMetricConfig,
  DimensionValueList,
  MetricDefinitionCollection,
  MetricNamespaceCollection,
  MetricRequestPayload,
  TimeSeriesElement,
  _Metrics,
  _PagedTestRun,
<<<<<<< HEAD
  _PagedTimeSeriesElement,
} from "../../models/models.js";
=======
} from "../models/models.js";
import { PagedAsyncIterableIterator } from "../models/pagingTypes.js";
import { buildPagedAsyncIterator } from "./pagingHelpers.js";
>>>>>>> 1de92fdb
import {
  isUnexpected,
  LoadTestRunCreateOrUpdateAppComponents200Response,
  LoadTestRunCreateOrUpdateAppComponents201Response,
  LoadTestRunCreateOrUpdateAppComponentsDefaultResponse,
  LoadTestRunCreateOrUpdateServerMetricsConfig200Response,
  LoadTestRunCreateOrUpdateServerMetricsConfig201Response,
  LoadTestRunCreateOrUpdateServerMetricsConfigDefaultResponse,
  LoadTestRunCreateOrUpdateTestRun200Response,
  LoadTestRunCreateOrUpdateTestRun201Response,
  LoadTestRunCreateOrUpdateTestRunDefaultResponse,
  LoadTestRunDeleteTestRun204Response,
  LoadTestRunDeleteTestRunDefaultResponse,
  LoadTestRunGetAppComponents200Response,
  LoadTestRunGetAppComponentsDefaultResponse,
  LoadTestRunGetServerMetricsConfig200Response,
  LoadTestRunGetServerMetricsConfigDefaultResponse,
  LoadTestRunGetTestRun200Response,
  LoadTestRunGetTestRunDefaultResponse,
  LoadTestRunGetTestRunFile200Response,
  LoadTestRunGetTestRunFileDefaultResponse,
  LoadTestRunListMetricDefinitions200Response,
  LoadTestRunListMetricDefinitionsDefaultResponse,
  LoadTestRunListMetricDimensionValues200Response,
  LoadTestRunListMetricDimensionValuesDefaultResponse,
  LoadTestRunListMetricNamespaces200Response,
  LoadTestRunListMetricNamespacesDefaultResponse,
  LoadTestRunListMetrics200Response,
  LoadTestRunListMetricsDefaultResponse,
  LoadTestRunListTestRuns200Response,
  LoadTestRunListTestRunsDefaultResponse,
  LoadTestRunStop200Response,
  LoadTestRunStopDefaultResponse,
  LoadTestServiceContext as Client,
} from "../../rest/index.js";
import {
  StreamableMethod,
  operationOptionsToRequestParameters,
  createRestError,
} from "@azure-rest/core-client";
import { serializeRecord } from "../../helpers/serializerHelpers.js";
import { PagedAsyncIterableIterator } from "../../models/pagingTypes.js";
import {
  CreateOrUpdateTestRunOptionalParams,
  CreateOrUpdateAppComponentsOptionalParams,
  CreateOrUpdateServerMetricsConfigOptionalParams,
  DeleteTestRunOptionalParams,
  GetAppComponentsOptionalParams,
  GetServerMetricsConfigOptionalParams,
  GetTestRunOptionalParams,
  GetTestRunFileOptionalParams,
  ListMetricDimensionValuesOptionalParams,
  ListMetricDefinitionsOptionalParams,
  ListMetricNamespacesOptionalParams,
  ListMetricsOptionalParams,
  ListTestRunsOptionalParams,
  StopTestRunOptionalParams,
} from "./options.js";
import { buildPagedAsyncIterator } from "./pagingHelpers.js";

export function _createOrUpdateTestRunSend(
  context: Client,
  testRunId: string,
  body: TestRun,
  options: CreateOrUpdateTestRunOptionalParams = { requestOptions: {} },
): StreamableMethod<
  | LoadTestRunCreateOrUpdateTestRun200Response
  | LoadTestRunCreateOrUpdateTestRun201Response
  | LoadTestRunCreateOrUpdateTestRunDefaultResponse
> {
  return context
    .path("/test-runs/{testRunId}", testRunId)
    .patch({
      ...operationOptionsToRequestParameters(options),
      contentType:
        (options.contentType as any) ?? "application/merge-patch+json",
      queryParameters: { oldTestRunId: options?.oldTestRunId },
      body: {
        passFailCriteria: !body.passFailCriteria
          ? body.passFailCriteria
          : passFailCriteriaSerializer(body.passFailCriteria),
        autoStopCriteria: !body.autoStopCriteria
          ? body.autoStopCriteria
          : autoStopCriteriaSerializer(body.autoStopCriteria),
        secrets: !body.secrets
          ? body.secrets
          : (serializeRecord(body.secrets as any, secretSerializer) as any),
        certificate: !body.certificate
          ? body.certificate
          : certificateMetadataSerializer(body.certificate),
        environmentVariables: !body.environmentVariables
          ? body.environmentVariables
          : (serializeRecord(body.environmentVariables as any) as any),
        loadTestConfiguration: !body.loadTestConfiguration
          ? body.loadTestConfiguration
          : loadTestConfigurationSerializer(body.loadTestConfiguration),
        displayName: body["displayName"],
        testId: body["testId"],
        description: body["description"],
        requestDataLevel: body["requestDataLevel"],
        debugLogsEnabled: body["debugLogsEnabled"],
      },
    });
}

export async function _createOrUpdateTestRunDeserialize(
  result:
    | LoadTestRunCreateOrUpdateTestRun200Response
    | LoadTestRunCreateOrUpdateTestRun201Response
    | LoadTestRunCreateOrUpdateTestRunDefaultResponse,
): Promise<TestRun> {
  if (isUnexpected(result)) {
    throw createRestError(result);
  }

  return {
    testRunId: result.body["testRunId"],
    passFailCriteria: !result.body.passFailCriteria
      ? undefined
      : { passFailMetrics: result.body.passFailCriteria?.["passFailMetrics"] },
    autoStopCriteria: !result.body.autoStopCriteria
      ? undefined
      : {
          autoStopDisabled: result.body.autoStopCriteria?.["autoStopDisabled"],
          errorRate: result.body.autoStopCriteria?.["errorRate"],
          errorRateTimeWindowInSeconds:
            result.body.autoStopCriteria?.["errorRateTimeWindowInSeconds"],
        },
    secrets: result.body["secrets"],
    certificate: !result.body.certificate
      ? undefined
      : {
          value: result.body.certificate?.["value"],
          type: result.body.certificate?.["type"],
          name: result.body.certificate?.["name"],
        },
    environmentVariables: result.body["environmentVariables"],
    errorDetails:
      result.body["errorDetails"] === undefined
        ? result.body["errorDetails"]
        : result.body["errorDetails"].map((p) => {
            return { message: p["message"] };
          }),
    testRunStatistics: result.body["testRunStatistics"],
    regionalStatistics: result.body["regionalStatistics"],
    loadTestConfiguration: !result.body.loadTestConfiguration
      ? undefined
      : {
          engineInstances:
            result.body.loadTestConfiguration?.["engineInstances"],
          splitAllCSVs: result.body.loadTestConfiguration?.["splitAllCSVs"],
          quickStartTest: result.body.loadTestConfiguration?.["quickStartTest"],
          optionalLoadTestConfig: !result.body.loadTestConfiguration
            ?.optionalLoadTestConfig
            ? undefined
            : {
                endpointUrl:
                  result.body.loadTestConfiguration?.optionalLoadTestConfig?.[
                    "endpointUrl"
                  ],
                requestsPerSecond:
                  result.body.loadTestConfiguration?.optionalLoadTestConfig?.[
                    "requestsPerSecond"
                  ],
                maxResponseTimeInMs:
                  result.body.loadTestConfiguration?.optionalLoadTestConfig?.[
                    "maxResponseTimeInMs"
                  ],
                virtualUsers:
                  result.body.loadTestConfiguration?.optionalLoadTestConfig?.[
                    "virtualUsers"
                  ],
                rampUpTime:
                  result.body.loadTestConfiguration?.optionalLoadTestConfig?.[
                    "rampUpTime"
                  ],
                duration:
                  result.body.loadTestConfiguration?.optionalLoadTestConfig?.[
                    "duration"
                  ],
              },
          regionalLoadTestConfig:
            result.body.loadTestConfiguration?.["regionalLoadTestConfig"] ===
            undefined
              ? result.body.loadTestConfiguration?.["regionalLoadTestConfig"]
              : result.body.loadTestConfiguration?.[
                  "regionalLoadTestConfig"
                ].map((p) => {
                  return {
                    engineInstances: p["engineInstances"],
                    region: p["region"],
                  };
                }),
        },
    testArtifacts: !result.body.testArtifacts
      ? undefined
      : {
          inputArtifacts: !result.body.testArtifacts?.inputArtifacts
            ? undefined
            : {
                configFileInfo: !result.body.testArtifacts?.inputArtifacts
                  ?.configFileInfo
                  ? undefined
                  : {
                      fileName:
                        result.body.testArtifacts?.inputArtifacts
                          ?.configFileInfo?.["fileName"],
                      url: result.body.testArtifacts?.inputArtifacts
                        ?.configFileInfo?.["url"],
                      fileType:
                        result.body.testArtifacts?.inputArtifacts
                          ?.configFileInfo?.["fileType"],
                      expireDateTime:
                        result.body.testArtifacts?.inputArtifacts
                          ?.configFileInfo?.["expireDateTime"] !== undefined
                          ? new Date(
                              result.body.testArtifacts?.inputArtifacts
                                ?.configFileInfo?.["expireDateTime"],
                            )
                          : undefined,
                      validationStatus:
                        result.body.testArtifacts?.inputArtifacts
                          ?.configFileInfo?.["validationStatus"],
                      validationFailureDetails:
                        result.body.testArtifacts?.inputArtifacts
                          ?.configFileInfo?.["validationFailureDetails"],
                    },
                testScriptFileInfo: !result.body.testArtifacts?.inputArtifacts
                  ?.testScriptFileInfo
                  ? undefined
                  : {
                      fileName:
                        result.body.testArtifacts?.inputArtifacts
                          ?.testScriptFileInfo?.["fileName"],
                      url: result.body.testArtifacts?.inputArtifacts
                        ?.testScriptFileInfo?.["url"],
                      fileType:
                        result.body.testArtifacts?.inputArtifacts
                          ?.testScriptFileInfo?.["fileType"],
                      expireDateTime:
                        result.body.testArtifacts?.inputArtifacts
                          ?.testScriptFileInfo?.["expireDateTime"] !== undefined
                          ? new Date(
                              result.body.testArtifacts?.inputArtifacts
                                ?.testScriptFileInfo?.["expireDateTime"],
                            )
                          : undefined,
                      validationStatus:
                        result.body.testArtifacts?.inputArtifacts
                          ?.testScriptFileInfo?.["validationStatus"],
                      validationFailureDetails:
                        result.body.testArtifacts?.inputArtifacts
                          ?.testScriptFileInfo?.["validationFailureDetails"],
                    },
                userPropFileInfo: !result.body.testArtifacts?.inputArtifacts
                  ?.userPropFileInfo
                  ? undefined
                  : {
                      fileName:
                        result.body.testArtifacts?.inputArtifacts
                          ?.userPropFileInfo?.["fileName"],
                      url: result.body.testArtifacts?.inputArtifacts
                        ?.userPropFileInfo?.["url"],
                      fileType:
                        result.body.testArtifacts?.inputArtifacts
                          ?.userPropFileInfo?.["fileType"],
                      expireDateTime:
                        result.body.testArtifacts?.inputArtifacts
                          ?.userPropFileInfo?.["expireDateTime"] !== undefined
                          ? new Date(
                              result.body.testArtifacts?.inputArtifacts
                                ?.userPropFileInfo?.["expireDateTime"],
                            )
                          : undefined,
                      validationStatus:
                        result.body.testArtifacts?.inputArtifacts
                          ?.userPropFileInfo?.["validationStatus"],
                      validationFailureDetails:
                        result.body.testArtifacts?.inputArtifacts
                          ?.userPropFileInfo?.["validationFailureDetails"],
                    },
                inputArtifactsZipFileInfo: !result.body.testArtifacts
                  ?.inputArtifacts?.inputArtifactsZipFileInfo
                  ? undefined
                  : {
                      fileName:
                        result.body.testArtifacts?.inputArtifacts
                          ?.inputArtifactsZipFileInfo?.["fileName"],
                      url: result.body.testArtifacts?.inputArtifacts
                        ?.inputArtifactsZipFileInfo?.["url"],
                      fileType:
                        result.body.testArtifacts?.inputArtifacts
                          ?.inputArtifactsZipFileInfo?.["fileType"],
                      expireDateTime:
                        result.body.testArtifacts?.inputArtifacts
                          ?.inputArtifactsZipFileInfo?.["expireDateTime"] !==
                        undefined
                          ? new Date(
                              result.body.testArtifacts?.inputArtifacts
                                ?.inputArtifactsZipFileInfo?.["expireDateTime"],
                            )
                          : undefined,
                      validationStatus:
                        result.body.testArtifacts?.inputArtifacts
                          ?.inputArtifactsZipFileInfo?.["validationStatus"],
                      validationFailureDetails:
                        result.body.testArtifacts?.inputArtifacts
                          ?.inputArtifactsZipFileInfo?.[
                          "validationFailureDetails"
                        ],
                    },
                urlTestConfigFileInfo: !result.body.testArtifacts
                  ?.inputArtifacts?.urlTestConfigFileInfo
                  ? undefined
                  : {
                      fileName:
                        result.body.testArtifacts?.inputArtifacts
                          ?.urlTestConfigFileInfo?.["fileName"],
                      url: result.body.testArtifacts?.inputArtifacts
                        ?.urlTestConfigFileInfo?.["url"],
                      fileType:
                        result.body.testArtifacts?.inputArtifacts
                          ?.urlTestConfigFileInfo?.["fileType"],
                      expireDateTime:
                        result.body.testArtifacts?.inputArtifacts
                          ?.urlTestConfigFileInfo?.["expireDateTime"] !==
                        undefined
                          ? new Date(
                              result.body.testArtifacts?.inputArtifacts
                                ?.urlTestConfigFileInfo?.["expireDateTime"],
                            )
                          : undefined,
                      validationStatus:
                        result.body.testArtifacts?.inputArtifacts
                          ?.urlTestConfigFileInfo?.["validationStatus"],
                      validationFailureDetails:
                        result.body.testArtifacts?.inputArtifacts
                          ?.urlTestConfigFileInfo?.["validationFailureDetails"],
                    },
                additionalFileInfo:
                  result.body.testArtifacts?.inputArtifacts?.[
                    "additionalFileInfo"
                  ] === undefined
                    ? result.body.testArtifacts?.inputArtifacts?.[
                        "additionalFileInfo"
                      ]
                    : result.body.testArtifacts?.inputArtifacts?.[
                        "additionalFileInfo"
                      ].map((p) => {
                        return {
                          fileName: p["fileName"],
                          url: p["url"],
                          fileType: p["fileType"],
                          expireDateTime:
                            p["expireDateTime"] !== undefined
                              ? new Date(p["expireDateTime"])
                              : undefined,
                          validationStatus: p["validationStatus"],
                          validationFailureDetails:
                            p["validationFailureDetails"],
                        };
                      }),
              },
          outputArtifacts: !result.body.testArtifacts?.outputArtifacts
            ? undefined
            : {
                resultFileInfo: !result.body.testArtifacts?.outputArtifacts
                  ?.resultFileInfo
                  ? undefined
                  : {
                      fileName:
                        result.body.testArtifacts?.outputArtifacts
                          ?.resultFileInfo?.["fileName"],
                      url: result.body.testArtifacts?.outputArtifacts
                        ?.resultFileInfo?.["url"],
                      fileType:
                        result.body.testArtifacts?.outputArtifacts
                          ?.resultFileInfo?.["fileType"],
                      expireDateTime:
                        result.body.testArtifacts?.outputArtifacts
                          ?.resultFileInfo?.["expireDateTime"] !== undefined
                          ? new Date(
                              result.body.testArtifacts?.outputArtifacts
                                ?.resultFileInfo?.["expireDateTime"],
                            )
                          : undefined,
                      validationStatus:
                        result.body.testArtifacts?.outputArtifacts
                          ?.resultFileInfo?.["validationStatus"],
                      validationFailureDetails:
                        result.body.testArtifacts?.outputArtifacts
                          ?.resultFileInfo?.["validationFailureDetails"],
                    },
                logsFileInfo: !result.body.testArtifacts?.outputArtifacts
                  ?.logsFileInfo
                  ? undefined
                  : {
                      fileName:
                        result.body.testArtifacts?.outputArtifacts
                          ?.logsFileInfo?.["fileName"],
                      url: result.body.testArtifacts?.outputArtifacts
                        ?.logsFileInfo?.["url"],
                      fileType:
                        result.body.testArtifacts?.outputArtifacts
                          ?.logsFileInfo?.["fileType"],
                      expireDateTime:
                        result.body.testArtifacts?.outputArtifacts
                          ?.logsFileInfo?.["expireDateTime"] !== undefined
                          ? new Date(
                              result.body.testArtifacts?.outputArtifacts
                                ?.logsFileInfo?.["expireDateTime"],
                            )
                          : undefined,
                      validationStatus:
                        result.body.testArtifacts?.outputArtifacts
                          ?.logsFileInfo?.["validationStatus"],
                      validationFailureDetails:
                        result.body.testArtifacts?.outputArtifacts
                          ?.logsFileInfo?.["validationFailureDetails"],
                    },
                artifactsContainerInfo: !result.body.testArtifacts
                  ?.outputArtifacts?.artifactsContainerInfo
                  ? undefined
                  : {
                      url: result.body.testArtifacts?.outputArtifacts
                        ?.artifactsContainerInfo?.["url"],
                      expireDateTime:
                        result.body.testArtifacts?.outputArtifacts
                          ?.artifactsContainerInfo?.["expireDateTime"] !==
                        undefined
                          ? new Date(
                              result.body.testArtifacts?.outputArtifacts
                                ?.artifactsContainerInfo?.["expireDateTime"],
                            )
                          : undefined,
                    },
                reportFileInfo: !result.body.testArtifacts?.outputArtifacts
                  ?.reportFileInfo
                  ? undefined
                  : {
                      fileName:
                        result.body.testArtifacts?.outputArtifacts
                          ?.reportFileInfo?.["fileName"],
                      url: result.body.testArtifacts?.outputArtifacts
                        ?.reportFileInfo?.["url"],
                      fileType:
                        result.body.testArtifacts?.outputArtifacts
                          ?.reportFileInfo?.["fileType"],
                      expireDateTime:
                        result.body.testArtifacts?.outputArtifacts
                          ?.reportFileInfo?.["expireDateTime"] !== undefined
                          ? new Date(
                              result.body.testArtifacts?.outputArtifacts
                                ?.reportFileInfo?.["expireDateTime"],
                            )
                          : undefined,
                      validationStatus:
                        result.body.testArtifacts?.outputArtifacts
                          ?.reportFileInfo?.["validationStatus"],
                      validationFailureDetails:
                        result.body.testArtifacts?.outputArtifacts
                          ?.reportFileInfo?.["validationFailureDetails"],
                    },
              },
        },
    testResult: result.body["testResult"],
    virtualUsers: result.body["virtualUsers"],
    displayName: result.body["displayName"],
    testId: result.body["testId"],
    description: result.body["description"],
    status: result.body["status"],
    startDateTime:
      result.body["startDateTime"] !== undefined
        ? new Date(result.body["startDateTime"])
        : undefined,
    endDateTime:
      result.body["endDateTime"] !== undefined
        ? new Date(result.body["endDateTime"])
        : undefined,
    executedDateTime:
      result.body["executedDateTime"] !== undefined
        ? new Date(result.body["executedDateTime"])
        : undefined,
    portalUrl: result.body["portalUrl"],
    duration: result.body["duration"],
    subnetId: result.body["subnetId"],
    kind: result.body["kind"],
    requestDataLevel: result.body["requestDataLevel"],
    debugLogsEnabled: result.body["debugLogsEnabled"],
    publicIPDisabled: result.body["publicIPDisabled"],
    createdDateTime:
      result.body["createdDateTime"] !== undefined
        ? new Date(result.body["createdDateTime"])
        : undefined,
    createdBy: result.body["createdBy"],
    lastModifiedDateTime:
      result.body["lastModifiedDateTime"] !== undefined
        ? new Date(result.body["lastModifiedDateTime"])
        : undefined,
    lastModifiedBy: result.body["lastModifiedBy"],
  };
}

/** Create and start a new test run with the given test run Id. */
export async function createOrUpdateTestRun(
  context: Client,
  testRunId: string,
  body: TestRun,
  options: CreateOrUpdateTestRunOptionalParams = { requestOptions: {} },
): Promise<TestRun> {
  const result = await _createOrUpdateTestRunSend(
    context,
    testRunId,
    body,
    options,
  );
  return _createOrUpdateTestRunDeserialize(result);
}

export function _createOrUpdateAppComponentsSend(
  context: Client,
  testRunId: string,
  body: TestRunAppComponents,
  options: CreateOrUpdateAppComponentsOptionalParams = { requestOptions: {} },
): StreamableMethod<
  | LoadTestRunCreateOrUpdateAppComponents200Response
  | LoadTestRunCreateOrUpdateAppComponents201Response
  | LoadTestRunCreateOrUpdateAppComponentsDefaultResponse
> {
  return context
    .path("/test-runs/{testRunId}/app-components", testRunId)
    .patch({
      ...operationOptionsToRequestParameters(options),
      contentType:
        (options.contentType as any) ?? "application/merge-patch+json",
      body: {
        components: serializeRecord(
          body.components as any,
          appComponentSerializer,
        ) as any,
      },
    });
}

export async function _createOrUpdateAppComponentsDeserialize(
  result:
    | LoadTestRunCreateOrUpdateAppComponents200Response
    | LoadTestRunCreateOrUpdateAppComponents201Response
    | LoadTestRunCreateOrUpdateAppComponentsDefaultResponse,
): Promise<TestRunAppComponents> {
  if (isUnexpected(result)) {
    throw createRestError(result);
  }

  return {
    components: result.body["components"],
    testRunId: result.body["testRunId"],
    createdDateTime:
      result.body["createdDateTime"] !== undefined
        ? new Date(result.body["createdDateTime"])
        : undefined,
    createdBy: result.body["createdBy"],
    lastModifiedDateTime:
      result.body["lastModifiedDateTime"] !== undefined
        ? new Date(result.body["lastModifiedDateTime"])
        : undefined,
    lastModifiedBy: result.body["lastModifiedBy"],
  };
}

/** Add an app component to a test run by providing the resource Id, name and type. */
export async function createOrUpdateAppComponents(
  context: Client,
  testRunId: string,
  body: TestRunAppComponents,
  options: CreateOrUpdateAppComponentsOptionalParams = { requestOptions: {} },
): Promise<TestRunAppComponents> {
  const result = await _createOrUpdateAppComponentsSend(
    context,
    testRunId,
    body,
    options,
  );
  return _createOrUpdateAppComponentsDeserialize(result);
}

export function _createOrUpdateServerMetricsConfigSend(
  context: Client,
  testRunId: string,
  body: TestRunServerMetricConfig,
  options: CreateOrUpdateServerMetricsConfigOptionalParams = {
    requestOptions: {},
  },
): StreamableMethod<
  | LoadTestRunCreateOrUpdateServerMetricsConfig200Response
  | LoadTestRunCreateOrUpdateServerMetricsConfig201Response
  | LoadTestRunCreateOrUpdateServerMetricsConfigDefaultResponse
> {
  return context
    .path("/test-runs/{testRunId}/server-metrics-config", testRunId)
    .patch({
      ...operationOptionsToRequestParameters(options),
      contentType:
        (options.contentType as any) ?? "application/merge-patch+json",
      body: {
        metrics: !body.metrics
          ? body.metrics
          : (serializeRecord(
              body.metrics as any,
              resourceMetricSerializer,
            ) as any),
      },
    });
}

export async function _createOrUpdateServerMetricsConfigDeserialize(
  result:
    | LoadTestRunCreateOrUpdateServerMetricsConfig200Response
    | LoadTestRunCreateOrUpdateServerMetricsConfig201Response
    | LoadTestRunCreateOrUpdateServerMetricsConfigDefaultResponse,
): Promise<TestRunServerMetricConfig> {
  if (isUnexpected(result)) {
    throw createRestError(result);
  }

  return {
    testRunId: result.body["testRunId"],
    metrics: result.body["metrics"],
    createdDateTime:
      result.body["createdDateTime"] !== undefined
        ? new Date(result.body["createdDateTime"])
        : undefined,
    createdBy: result.body["createdBy"],
    lastModifiedDateTime:
      result.body["lastModifiedDateTime"] !== undefined
        ? new Date(result.body["lastModifiedDateTime"])
        : undefined,
    lastModifiedBy: result.body["lastModifiedBy"],
  };
}

/** Configure server metrics for a test run */
export async function createOrUpdateServerMetricsConfig(
  context: Client,
  testRunId: string,
  body: TestRunServerMetricConfig,
  options: CreateOrUpdateServerMetricsConfigOptionalParams = {
    requestOptions: {},
  },
): Promise<TestRunServerMetricConfig> {
  const result = await _createOrUpdateServerMetricsConfigSend(
    context,
    testRunId,
    body,
    options,
  );
  return _createOrUpdateServerMetricsConfigDeserialize(result);
}

export function _deleteTestRunSend(
  context: Client,
  testRunId: string,
  options: DeleteTestRunOptionalParams = { requestOptions: {} },
): StreamableMethod<
  LoadTestRunDeleteTestRun204Response | LoadTestRunDeleteTestRunDefaultResponse
> {
  return context
    .path("/test-runs/{testRunId}", testRunId)
    .delete({ ...operationOptionsToRequestParameters(options) });
}

export async function _deleteTestRunDeserialize(
  result:
    | LoadTestRunDeleteTestRun204Response
    | LoadTestRunDeleteTestRunDefaultResponse,
): Promise<void> {
  if (isUnexpected(result)) {
    throw createRestError(result);
  }

  return;
}

/** Delete an existing load test run by providing the testRunId. */
export async function deleteTestRun(
  context: Client,
  testRunId: string,
  options: DeleteTestRunOptionalParams = { requestOptions: {} },
): Promise<void> {
  const result = await _deleteTestRunSend(context, testRunId, options);
  return _deleteTestRunDeserialize(result);
}

export function _getAppComponentsSend(
  context: Client,
  testRunId: string,
  options: GetAppComponentsOptionalParams = { requestOptions: {} },
): StreamableMethod<
  | LoadTestRunGetAppComponents200Response
  | LoadTestRunGetAppComponentsDefaultResponse
> {
  return context
    .path("/test-runs/{testRunId}/app-components", testRunId)
    .get({ ...operationOptionsToRequestParameters(options) });
}

export async function _getAppComponentsDeserialize(
  result:
    | LoadTestRunGetAppComponents200Response
    | LoadTestRunGetAppComponentsDefaultResponse,
): Promise<TestRunAppComponents> {
  if (isUnexpected(result)) {
    throw createRestError(result);
  }

  return {
    components: result.body["components"],
    testRunId: result.body["testRunId"],
    createdDateTime:
      result.body["createdDateTime"] !== undefined
        ? new Date(result.body["createdDateTime"])
        : undefined,
    createdBy: result.body["createdBy"],
    lastModifiedDateTime:
      result.body["lastModifiedDateTime"] !== undefined
        ? new Date(result.body["lastModifiedDateTime"])
        : undefined,
    lastModifiedBy: result.body["lastModifiedBy"],
  };
}

/**
 * Get associated app component (collection of azure resources) for the given test
 * run.
 */
export async function getAppComponents(
  context: Client,
  testRunId: string,
  options: GetAppComponentsOptionalParams = { requestOptions: {} },
): Promise<TestRunAppComponents> {
  const result = await _getAppComponentsSend(context, testRunId, options);
  return _getAppComponentsDeserialize(result);
}

export function _getServerMetricsConfigSend(
  context: Client,
  testRunId: string,
  options: GetServerMetricsConfigOptionalParams = { requestOptions: {} },
): StreamableMethod<
  | LoadTestRunGetServerMetricsConfig200Response
  | LoadTestRunGetServerMetricsConfigDefaultResponse
> {
  return context
    .path("/test-runs/{testRunId}/server-metrics-config", testRunId)
    .get({ ...operationOptionsToRequestParameters(options) });
}

export async function _getServerMetricsConfigDeserialize(
  result:
    | LoadTestRunGetServerMetricsConfig200Response
    | LoadTestRunGetServerMetricsConfigDefaultResponse,
): Promise<TestRunServerMetricConfig> {
  if (isUnexpected(result)) {
    throw createRestError(result);
  }

  return {
    testRunId: result.body["testRunId"],
    metrics: result.body["metrics"],
    createdDateTime:
      result.body["createdDateTime"] !== undefined
        ? new Date(result.body["createdDateTime"])
        : undefined,
    createdBy: result.body["createdBy"],
    lastModifiedDateTime:
      result.body["lastModifiedDateTime"] !== undefined
        ? new Date(result.body["lastModifiedDateTime"])
        : undefined,
    lastModifiedBy: result.body["lastModifiedBy"],
  };
}

/** Get associated server metrics configuration for the given test run. */
export async function getServerMetricsConfig(
  context: Client,
  testRunId: string,
  options: GetServerMetricsConfigOptionalParams = { requestOptions: {} },
): Promise<TestRunServerMetricConfig> {
  const result = await _getServerMetricsConfigSend(context, testRunId, options);
  return _getServerMetricsConfigDeserialize(result);
}

export function _getTestRunSend(
  context: Client,
  testRunId: string,
  options: GetTestRunOptionalParams = { requestOptions: {} },
): StreamableMethod<
  LoadTestRunGetTestRun200Response | LoadTestRunGetTestRunDefaultResponse
> {
  return context
    .path("/test-runs/{testRunId}", testRunId)
    .get({ ...operationOptionsToRequestParameters(options) });
}

export async function _getTestRunDeserialize(
  result:
    | LoadTestRunGetTestRun200Response
    | LoadTestRunGetTestRunDefaultResponse,
): Promise<TestRun> {
  if (isUnexpected(result)) {
    throw createRestError(result);
  }

  return {
    testRunId: result.body["testRunId"],
    passFailCriteria: !result.body.passFailCriteria
      ? undefined
      : { passFailMetrics: result.body.passFailCriteria?.["passFailMetrics"] },
    autoStopCriteria: !result.body.autoStopCriteria
      ? undefined
      : {
          autoStopDisabled: result.body.autoStopCriteria?.["autoStopDisabled"],
          errorRate: result.body.autoStopCriteria?.["errorRate"],
          errorRateTimeWindowInSeconds:
            result.body.autoStopCriteria?.["errorRateTimeWindowInSeconds"],
        },
    secrets: result.body["secrets"],
    certificate: !result.body.certificate
      ? undefined
      : {
          value: result.body.certificate?.["value"],
          type: result.body.certificate?.["type"],
          name: result.body.certificate?.["name"],
        },
    environmentVariables: result.body["environmentVariables"],
    errorDetails:
      result.body["errorDetails"] === undefined
        ? result.body["errorDetails"]
        : result.body["errorDetails"].map((p) => {
            return { message: p["message"] };
          }),
    testRunStatistics: result.body["testRunStatistics"],
    regionalStatistics: result.body["regionalStatistics"],
    loadTestConfiguration: !result.body.loadTestConfiguration
      ? undefined
      : {
          engineInstances:
            result.body.loadTestConfiguration?.["engineInstances"],
          splitAllCSVs: result.body.loadTestConfiguration?.["splitAllCSVs"],
          quickStartTest: result.body.loadTestConfiguration?.["quickStartTest"],
          optionalLoadTestConfig: !result.body.loadTestConfiguration
            ?.optionalLoadTestConfig
            ? undefined
            : {
                endpointUrl:
                  result.body.loadTestConfiguration?.optionalLoadTestConfig?.[
                    "endpointUrl"
                  ],
                requestsPerSecond:
                  result.body.loadTestConfiguration?.optionalLoadTestConfig?.[
                    "requestsPerSecond"
                  ],
                maxResponseTimeInMs:
                  result.body.loadTestConfiguration?.optionalLoadTestConfig?.[
                    "maxResponseTimeInMs"
                  ],
                virtualUsers:
                  result.body.loadTestConfiguration?.optionalLoadTestConfig?.[
                    "virtualUsers"
                  ],
                rampUpTime:
                  result.body.loadTestConfiguration?.optionalLoadTestConfig?.[
                    "rampUpTime"
                  ],
                duration:
                  result.body.loadTestConfiguration?.optionalLoadTestConfig?.[
                    "duration"
                  ],
              },
          regionalLoadTestConfig:
            result.body.loadTestConfiguration?.["regionalLoadTestConfig"] ===
            undefined
              ? result.body.loadTestConfiguration?.["regionalLoadTestConfig"]
              : result.body.loadTestConfiguration?.[
                  "regionalLoadTestConfig"
                ].map((p) => {
                  return {
                    engineInstances: p["engineInstances"],
                    region: p["region"],
                  };
                }),
        },
    testArtifacts: !result.body.testArtifacts
      ? undefined
      : {
          inputArtifacts: !result.body.testArtifacts?.inputArtifacts
            ? undefined
            : {
                configFileInfo: !result.body.testArtifacts?.inputArtifacts
                  ?.configFileInfo
                  ? undefined
                  : {
                      fileName:
                        result.body.testArtifacts?.inputArtifacts
                          ?.configFileInfo?.["fileName"],
                      url: result.body.testArtifacts?.inputArtifacts
                        ?.configFileInfo?.["url"],
                      fileType:
                        result.body.testArtifacts?.inputArtifacts
                          ?.configFileInfo?.["fileType"],
                      expireDateTime:
                        result.body.testArtifacts?.inputArtifacts
                          ?.configFileInfo?.["expireDateTime"] !== undefined
                          ? new Date(
                              result.body.testArtifacts?.inputArtifacts
                                ?.configFileInfo?.["expireDateTime"],
                            )
                          : undefined,
                      validationStatus:
                        result.body.testArtifacts?.inputArtifacts
                          ?.configFileInfo?.["validationStatus"],
                      validationFailureDetails:
                        result.body.testArtifacts?.inputArtifacts
                          ?.configFileInfo?.["validationFailureDetails"],
                    },
                testScriptFileInfo: !result.body.testArtifacts?.inputArtifacts
                  ?.testScriptFileInfo
                  ? undefined
                  : {
                      fileName:
                        result.body.testArtifacts?.inputArtifacts
                          ?.testScriptFileInfo?.["fileName"],
                      url: result.body.testArtifacts?.inputArtifacts
                        ?.testScriptFileInfo?.["url"],
                      fileType:
                        result.body.testArtifacts?.inputArtifacts
                          ?.testScriptFileInfo?.["fileType"],
                      expireDateTime:
                        result.body.testArtifacts?.inputArtifacts
                          ?.testScriptFileInfo?.["expireDateTime"] !== undefined
                          ? new Date(
                              result.body.testArtifacts?.inputArtifacts
                                ?.testScriptFileInfo?.["expireDateTime"],
                            )
                          : undefined,
                      validationStatus:
                        result.body.testArtifacts?.inputArtifacts
                          ?.testScriptFileInfo?.["validationStatus"],
                      validationFailureDetails:
                        result.body.testArtifacts?.inputArtifacts
                          ?.testScriptFileInfo?.["validationFailureDetails"],
                    },
                userPropFileInfo: !result.body.testArtifacts?.inputArtifacts
                  ?.userPropFileInfo
                  ? undefined
                  : {
                      fileName:
                        result.body.testArtifacts?.inputArtifacts
                          ?.userPropFileInfo?.["fileName"],
                      url: result.body.testArtifacts?.inputArtifacts
                        ?.userPropFileInfo?.["url"],
                      fileType:
                        result.body.testArtifacts?.inputArtifacts
                          ?.userPropFileInfo?.["fileType"],
                      expireDateTime:
                        result.body.testArtifacts?.inputArtifacts
                          ?.userPropFileInfo?.["expireDateTime"] !== undefined
                          ? new Date(
                              result.body.testArtifacts?.inputArtifacts
                                ?.userPropFileInfo?.["expireDateTime"],
                            )
                          : undefined,
                      validationStatus:
                        result.body.testArtifacts?.inputArtifacts
                          ?.userPropFileInfo?.["validationStatus"],
                      validationFailureDetails:
                        result.body.testArtifacts?.inputArtifacts
                          ?.userPropFileInfo?.["validationFailureDetails"],
                    },
                inputArtifactsZipFileInfo: !result.body.testArtifacts
                  ?.inputArtifacts?.inputArtifactsZipFileInfo
                  ? undefined
                  : {
                      fileName:
                        result.body.testArtifacts?.inputArtifacts
                          ?.inputArtifactsZipFileInfo?.["fileName"],
                      url: result.body.testArtifacts?.inputArtifacts
                        ?.inputArtifactsZipFileInfo?.["url"],
                      fileType:
                        result.body.testArtifacts?.inputArtifacts
                          ?.inputArtifactsZipFileInfo?.["fileType"],
                      expireDateTime:
                        result.body.testArtifacts?.inputArtifacts
                          ?.inputArtifactsZipFileInfo?.["expireDateTime"] !==
                        undefined
                          ? new Date(
                              result.body.testArtifacts?.inputArtifacts
                                ?.inputArtifactsZipFileInfo?.["expireDateTime"],
                            )
                          : undefined,
                      validationStatus:
                        result.body.testArtifacts?.inputArtifacts
                          ?.inputArtifactsZipFileInfo?.["validationStatus"],
                      validationFailureDetails:
                        result.body.testArtifacts?.inputArtifacts
                          ?.inputArtifactsZipFileInfo?.[
                          "validationFailureDetails"
                        ],
                    },
                urlTestConfigFileInfo: !result.body.testArtifacts
                  ?.inputArtifacts?.urlTestConfigFileInfo
                  ? undefined
                  : {
                      fileName:
                        result.body.testArtifacts?.inputArtifacts
                          ?.urlTestConfigFileInfo?.["fileName"],
                      url: result.body.testArtifacts?.inputArtifacts
                        ?.urlTestConfigFileInfo?.["url"],
                      fileType:
                        result.body.testArtifacts?.inputArtifacts
                          ?.urlTestConfigFileInfo?.["fileType"],
                      expireDateTime:
                        result.body.testArtifacts?.inputArtifacts
                          ?.urlTestConfigFileInfo?.["expireDateTime"] !==
                        undefined
                          ? new Date(
                              result.body.testArtifacts?.inputArtifacts
                                ?.urlTestConfigFileInfo?.["expireDateTime"],
                            )
                          : undefined,
                      validationStatus:
                        result.body.testArtifacts?.inputArtifacts
                          ?.urlTestConfigFileInfo?.["validationStatus"],
                      validationFailureDetails:
                        result.body.testArtifacts?.inputArtifacts
                          ?.urlTestConfigFileInfo?.["validationFailureDetails"],
                    },
                additionalFileInfo:
                  result.body.testArtifacts?.inputArtifacts?.[
                    "additionalFileInfo"
                  ] === undefined
                    ? result.body.testArtifacts?.inputArtifacts?.[
                        "additionalFileInfo"
                      ]
                    : result.body.testArtifacts?.inputArtifacts?.[
                        "additionalFileInfo"
                      ].map((p) => {
                        return {
                          fileName: p["fileName"],
                          url: p["url"],
                          fileType: p["fileType"],
                          expireDateTime:
                            p["expireDateTime"] !== undefined
                              ? new Date(p["expireDateTime"])
                              : undefined,
                          validationStatus: p["validationStatus"],
                          validationFailureDetails:
                            p["validationFailureDetails"],
                        };
                      }),
              },
          outputArtifacts: !result.body.testArtifacts?.outputArtifacts
            ? undefined
            : {
                resultFileInfo: !result.body.testArtifacts?.outputArtifacts
                  ?.resultFileInfo
                  ? undefined
                  : {
                      fileName:
                        result.body.testArtifacts?.outputArtifacts
                          ?.resultFileInfo?.["fileName"],
                      url: result.body.testArtifacts?.outputArtifacts
                        ?.resultFileInfo?.["url"],
                      fileType:
                        result.body.testArtifacts?.outputArtifacts
                          ?.resultFileInfo?.["fileType"],
                      expireDateTime:
                        result.body.testArtifacts?.outputArtifacts
                          ?.resultFileInfo?.["expireDateTime"] !== undefined
                          ? new Date(
                              result.body.testArtifacts?.outputArtifacts
                                ?.resultFileInfo?.["expireDateTime"],
                            )
                          : undefined,
                      validationStatus:
                        result.body.testArtifacts?.outputArtifacts
                          ?.resultFileInfo?.["validationStatus"],
                      validationFailureDetails:
                        result.body.testArtifacts?.outputArtifacts
                          ?.resultFileInfo?.["validationFailureDetails"],
                    },
                logsFileInfo: !result.body.testArtifacts?.outputArtifacts
                  ?.logsFileInfo
                  ? undefined
                  : {
                      fileName:
                        result.body.testArtifacts?.outputArtifacts
                          ?.logsFileInfo?.["fileName"],
                      url: result.body.testArtifacts?.outputArtifacts
                        ?.logsFileInfo?.["url"],
                      fileType:
                        result.body.testArtifacts?.outputArtifacts
                          ?.logsFileInfo?.["fileType"],
                      expireDateTime:
                        result.body.testArtifacts?.outputArtifacts
                          ?.logsFileInfo?.["expireDateTime"] !== undefined
                          ? new Date(
                              result.body.testArtifacts?.outputArtifacts
                                ?.logsFileInfo?.["expireDateTime"],
                            )
                          : undefined,
                      validationStatus:
                        result.body.testArtifacts?.outputArtifacts
                          ?.logsFileInfo?.["validationStatus"],
                      validationFailureDetails:
                        result.body.testArtifacts?.outputArtifacts
                          ?.logsFileInfo?.["validationFailureDetails"],
                    },
                artifactsContainerInfo: !result.body.testArtifacts
                  ?.outputArtifacts?.artifactsContainerInfo
                  ? undefined
                  : {
                      url: result.body.testArtifacts?.outputArtifacts
                        ?.artifactsContainerInfo?.["url"],
                      expireDateTime:
                        result.body.testArtifacts?.outputArtifacts
                          ?.artifactsContainerInfo?.["expireDateTime"] !==
                        undefined
                          ? new Date(
                              result.body.testArtifacts?.outputArtifacts
                                ?.artifactsContainerInfo?.["expireDateTime"],
                            )
                          : undefined,
                    },
                reportFileInfo: !result.body.testArtifacts?.outputArtifacts
                  ?.reportFileInfo
                  ? undefined
                  : {
                      fileName:
                        result.body.testArtifacts?.outputArtifacts
                          ?.reportFileInfo?.["fileName"],
                      url: result.body.testArtifacts?.outputArtifacts
                        ?.reportFileInfo?.["url"],
                      fileType:
                        result.body.testArtifacts?.outputArtifacts
                          ?.reportFileInfo?.["fileType"],
                      expireDateTime:
                        result.body.testArtifacts?.outputArtifacts
                          ?.reportFileInfo?.["expireDateTime"] !== undefined
                          ? new Date(
                              result.body.testArtifacts?.outputArtifacts
                                ?.reportFileInfo?.["expireDateTime"],
                            )
                          : undefined,
                      validationStatus:
                        result.body.testArtifacts?.outputArtifacts
                          ?.reportFileInfo?.["validationStatus"],
                      validationFailureDetails:
                        result.body.testArtifacts?.outputArtifacts
                          ?.reportFileInfo?.["validationFailureDetails"],
                    },
              },
        },
    testResult: result.body["testResult"],
    virtualUsers: result.body["virtualUsers"],
    displayName: result.body["displayName"],
    testId: result.body["testId"],
    description: result.body["description"],
    status: result.body["status"],
    startDateTime:
      result.body["startDateTime"] !== undefined
        ? new Date(result.body["startDateTime"])
        : undefined,
    endDateTime:
      result.body["endDateTime"] !== undefined
        ? new Date(result.body["endDateTime"])
        : undefined,
    executedDateTime:
      result.body["executedDateTime"] !== undefined
        ? new Date(result.body["executedDateTime"])
        : undefined,
    portalUrl: result.body["portalUrl"],
    duration: result.body["duration"],
    subnetId: result.body["subnetId"],
    kind: result.body["kind"],
    requestDataLevel: result.body["requestDataLevel"],
    debugLogsEnabled: result.body["debugLogsEnabled"],
    publicIPDisabled: result.body["publicIPDisabled"],
    createdDateTime:
      result.body["createdDateTime"] !== undefined
        ? new Date(result.body["createdDateTime"])
        : undefined,
    createdBy: result.body["createdBy"],
    lastModifiedDateTime:
      result.body["lastModifiedDateTime"] !== undefined
        ? new Date(result.body["lastModifiedDateTime"])
        : undefined,
    lastModifiedBy: result.body["lastModifiedBy"],
  };
}

/** Get test run details by test run Id. */
export async function getTestRun(
  context: Client,
  testRunId: string,
  options: GetTestRunOptionalParams = { requestOptions: {} },
): Promise<TestRun> {
  const result = await _getTestRunSend(context, testRunId, options);
  return _getTestRunDeserialize(result);
}

export function _getTestRunFileSend(
  context: Client,
  testRunId: string,
  fileName: string,
  options: GetTestRunFileOptionalParams = { requestOptions: {} },
): StreamableMethod<
  | LoadTestRunGetTestRunFile200Response
  | LoadTestRunGetTestRunFileDefaultResponse
> {
  return context
    .path("/test-runs/{testRunId}/files/{fileName}", testRunId, fileName)
    .get({ ...operationOptionsToRequestParameters(options) });
}

export async function _getTestRunFileDeserialize(
  result:
    | LoadTestRunGetTestRunFile200Response
    | LoadTestRunGetTestRunFileDefaultResponse,
): Promise<TestRunFileInfo> {
  if (isUnexpected(result)) {
    throw createRestError(result);
  }

  return {
    fileName: result.body["fileName"],
    url: result.body["url"],
    fileType: result.body["fileType"],
    expireDateTime:
      result.body["expireDateTime"] !== undefined
        ? new Date(result.body["expireDateTime"])
        : undefined,
    validationStatus: result.body["validationStatus"],
    validationFailureDetails: result.body["validationFailureDetails"],
  };
}

/** Get test run file by file name. */
export async function getTestRunFile(
  context: Client,
  testRunId: string,
  fileName: string,
  options: GetTestRunFileOptionalParams = { requestOptions: {} },
): Promise<TestRunFileInfo> {
  const result = await _getTestRunFileSend(
    context,
    testRunId,
    fileName,
    options,
  );
  return _getTestRunFileDeserialize(result);
}

export function _listMetricDimensionValuesSend(
  context: Client,
  testRunId: string,
  name: string,
  metricname: string,
  metricNamespace: string,
  timespan: string,
  options: ListMetricDimensionValuesOptionalParams = { requestOptions: {} },
): StreamableMethod<
  | LoadTestRunListMetricDimensionValues200Response
  | LoadTestRunListMetricDimensionValuesDefaultResponse
> {
  return context
    .path(
      "/test-runs/{testRunId}/metric-dimensions/{name}/values",
      testRunId,
      name,
    )
    .get({
      ...operationOptionsToRequestParameters(options),
      queryParameters: {
        metricname: metricname,
        interval: options?.interval,
        metricNamespace: metricNamespace,
        timespan: timespan,
      },
    });
}

export async function _listMetricDimensionValuesDeserialize(
  result:
    | LoadTestRunListMetricDimensionValues200Response
    | LoadTestRunListMetricDimensionValuesDefaultResponse,
): Promise<DimensionValueList> {
  if (isUnexpected(result)) {
    throw createRestError(result);
  }

  return {
    name: result.body["name"],
    value: result.body["value"],
    nextLink: result.body["nextLink"],
  };
}

/** List the dimension values for the given metric dimension name. */
export async function listMetricDimensionValues(
  context: Client,
  testRunId: string,
  name: string,
  metricname: string,
  metricNamespace: string,
  timespan: string,
  options: ListMetricDimensionValuesOptionalParams = { requestOptions: {} },
): Promise<DimensionValueList> {
  const result = await _listMetricDimensionValuesSend(
    context,
    testRunId,
    name,
    metricname,
    metricNamespace,
    timespan,
    options,
  );
  return _listMetricDimensionValuesDeserialize(result);
}

export function _listMetricDefinitionsSend(
  context: Client,
  testRunId: string,
  metricNamespace: string,
  options: ListMetricDefinitionsOptionalParams = { requestOptions: {} },
): StreamableMethod<
  | LoadTestRunListMetricDefinitions200Response
  | LoadTestRunListMetricDefinitionsDefaultResponse
> {
  return context
    .path("/test-runs/{testRunId}/metric-definitions", testRunId)
    .get({
      ...operationOptionsToRequestParameters(options),
      queryParameters: { metricNamespace: metricNamespace },
    });
}

export async function _listMetricDefinitionsDeserialize(
  result:
    | LoadTestRunListMetricDefinitions200Response
    | LoadTestRunListMetricDefinitionsDefaultResponse,
): Promise<MetricDefinitionCollection> {
  if (isUnexpected(result)) {
    throw createRestError(result);
  }

  return {
    value: result.body["value"].map((p) => {
      return {
        dimensions:
          p["dimensions"] === undefined
            ? p["dimensions"]
            : p["dimensions"].map((p) => {
                return { description: p["description"], name: p["name"] };
              }),
        description: p["description"],
        name: p["name"],
        namespace: p["namespace"],
        primaryAggregationType: p["primaryAggregationType"],
        supportedAggregationTypes: p["supportedAggregationTypes"],
        unit: p["unit"],
        metricAvailabilities:
          p["metricAvailabilities"] === undefined
            ? p["metricAvailabilities"]
            : p["metricAvailabilities"].map((p) => {
                return { timeGrain: p["timeGrain"] };
              }),
      };
    }),
  };
}

/** List the metric definitions for a load test run. */
export async function listMetricDefinitions(
  context: Client,
  testRunId: string,
  metricNamespace: string,
  options: ListMetricDefinitionsOptionalParams = { requestOptions: {} },
): Promise<MetricDefinitionCollection> {
  const result = await _listMetricDefinitionsSend(
    context,
    testRunId,
    metricNamespace,
    options,
  );
  return _listMetricDefinitionsDeserialize(result);
}

export function _listMetricNamespacesSend(
  context: Client,
  testRunId: string,
  options: ListMetricNamespacesOptionalParams = { requestOptions: {} },
): StreamableMethod<
  | LoadTestRunListMetricNamespaces200Response
  | LoadTestRunListMetricNamespacesDefaultResponse
> {
  return context
    .path("/test-runs/{testRunId}/metric-namespaces", testRunId)
    .get({ ...operationOptionsToRequestParameters(options) });
}

export async function _listMetricNamespacesDeserialize(
  result:
    | LoadTestRunListMetricNamespaces200Response
    | LoadTestRunListMetricNamespacesDefaultResponse,
): Promise<MetricNamespaceCollection> {
  if (isUnexpected(result)) {
    throw createRestError(result);
  }

  return {
    value: result.body["value"].map((p) => {
      return { description: p["description"], name: p["name"] };
    }),
  };
}

/** List the metric namespaces for a load test run. */
export async function listMetricNamespaces(
  context: Client,
  testRunId: string,
  options: ListMetricNamespacesOptionalParams = { requestOptions: {} },
): Promise<MetricNamespaceCollection> {
  const result = await _listMetricNamespacesSend(context, testRunId, options);
  return _listMetricNamespacesDeserialize(result);
}

export function _listMetricsSend(
  context: Client,
  testRunId: string,
  metricname: string,
  metricNamespace: string,
  timespan: string,
  body?: MetricRequestPayload,
  options: ListMetricsOptionalParams = { requestOptions: {} },
): StreamableMethod<
  LoadTestRunListMetrics200Response | LoadTestRunListMetricsDefaultResponse
> {
  return context
    .path("/test-runs/{testRunId}/metrics", testRunId)
    .post({
      ...operationOptionsToRequestParameters(options),
      queryParameters: {
        aggregation: options?.aggregation,
        metricname: metricname,
        interval: options?.interval,
        metricNamespace: metricNamespace,
        timespan: timespan,
      },
      body:
        body === undefined
          ? body
          : {
              filters:
                body["filters"] === undefined
                  ? body["filters"]
                  : body["filters"].map(dimensionFilterSerializer),
            },
    });
}

export async function _listMetricsDeserialize(
  result:
    | LoadTestRunListMetrics200Response
    | LoadTestRunListMetricsDefaultResponse,
): Promise<_Metrics> {
  if (isUnexpected(result)) {
    throw createRestError(result);
  }

  return {
    value: result.body["value"].map((p) => {
      return {
        data:
          p["data"] === undefined
            ? p["data"]
            : p["data"].map((p) => {
                return {
                  timestamp:
                    p["timestamp"] !== undefined
                      ? new Date(p["timestamp"])
                      : undefined,
                  value: p["value"],
                };
              }),
        dimensionValues:
          p["dimensionValues"] === undefined
            ? p["dimensionValues"]
            : p["dimensionValues"].map((p) => {
                return { name: p["name"], value: p["value"] };
              }),
      };
    }),
    nextLink: result.body["nextLink"],
  };
}

/** List the metric values for a load test run. */
export function listMetrics(
  context: Client,
  testRunId: string,
  metricname: string,
  metricNamespace: string,
  timespan: string,
  body?: MetricRequestPayload,
  options: ListMetricsOptionalParams = { requestOptions: {} },
): PagedAsyncIterableIterator<TimeSeriesElement> {
  return buildPagedAsyncIterator(
    context,
    () =>
      _listMetricsSend(
        context,
        testRunId,
        metricname,
        metricNamespace,
        timespan,
        body,
        options,
      ),
    _listMetricsDeserialize,
    { itemName: "value", nextLinkName: "nextLink" },
  );
}

export function _listTestRunsSend(
  context: Client,
  options: ListTestRunsOptionalParams = { requestOptions: {} },
): StreamableMethod<
  LoadTestRunListTestRuns200Response | LoadTestRunListTestRunsDefaultResponse
> {
  return context
    .path("/test-runs")
    .get({
      ...operationOptionsToRequestParameters(options),
      queryParameters: {
        orderby: options?.orderby,
        search: options?.search,
        testId: options?.testId,
        executionFrom: options?.executionFrom?.toISOString(),
        executionTo: options?.executionTo?.toISOString(),
        status: options?.status,
        maxpagesize: options?.maxpagesize,
      },
    });
}

export async function _listTestRunsDeserialize(
  result:
    | LoadTestRunListTestRuns200Response
    | LoadTestRunListTestRunsDefaultResponse,
): Promise<_PagedTestRun> {
  if (isUnexpected(result)) {
    throw createRestError(result);
  }

  return {
    value: result.body["value"].map((p) => {
      return {
        testRunId: p["testRunId"],
        passFailCriteria: !p.passFailCriteria
          ? undefined
          : { passFailMetrics: p.passFailCriteria?.["passFailMetrics"] },
        autoStopCriteria: !p.autoStopCriteria
          ? undefined
          : {
              autoStopDisabled: p.autoStopCriteria?.["autoStopDisabled"],
              errorRate: p.autoStopCriteria?.["errorRate"],
              errorRateTimeWindowInSeconds:
                p.autoStopCriteria?.["errorRateTimeWindowInSeconds"],
            },
        secrets: p["secrets"],
        certificate: !p.certificate
          ? undefined
          : {
              value: p.certificate?.["value"],
              type: p.certificate?.["type"],
              name: p.certificate?.["name"],
            },
        environmentVariables: p["environmentVariables"],
        errorDetails:
          p["errorDetails"] === undefined
            ? p["errorDetails"]
            : p["errorDetails"].map((p) => {
                return { message: p["message"] };
              }),
        testRunStatistics: p["testRunStatistics"],
        regionalStatistics: p["regionalStatistics"],
        loadTestConfiguration: !p.loadTestConfiguration
          ? undefined
          : {
              engineInstances: p.loadTestConfiguration?.["engineInstances"],
              splitAllCSVs: p.loadTestConfiguration?.["splitAllCSVs"],
              quickStartTest: p.loadTestConfiguration?.["quickStartTest"],
              optionalLoadTestConfig: !p.loadTestConfiguration
                ?.optionalLoadTestConfig
                ? undefined
                : {
                    endpointUrl:
                      p.loadTestConfiguration?.optionalLoadTestConfig?.[
                        "endpointUrl"
                      ],
                    requestsPerSecond:
                      p.loadTestConfiguration?.optionalLoadTestConfig?.[
                        "requestsPerSecond"
                      ],
                    maxResponseTimeInMs:
                      p.loadTestConfiguration?.optionalLoadTestConfig?.[
                        "maxResponseTimeInMs"
                      ],
                    virtualUsers:
                      p.loadTestConfiguration?.optionalLoadTestConfig?.[
                        "virtualUsers"
                      ],
                    rampUpTime:
                      p.loadTestConfiguration?.optionalLoadTestConfig?.[
                        "rampUpTime"
                      ],
                    duration:
                      p.loadTestConfiguration?.optionalLoadTestConfig?.[
                        "duration"
                      ],
                  },
              regionalLoadTestConfig:
                p.loadTestConfiguration?.["regionalLoadTestConfig"] ===
                undefined
                  ? p.loadTestConfiguration?.["regionalLoadTestConfig"]
                  : p.loadTestConfiguration?.["regionalLoadTestConfig"].map(
                      (p) => {
                        return {
                          engineInstances: p["engineInstances"],
                          region: p["region"],
                        };
                      },
                    ),
            },
        testArtifacts: !p.testArtifacts
          ? undefined
          : {
              inputArtifacts: !p.testArtifacts?.inputArtifacts
                ? undefined
                : {
                    configFileInfo: !p.testArtifacts?.inputArtifacts
                      ?.configFileInfo
                      ? undefined
                      : {
                          fileName:
                            p.testArtifacts?.inputArtifacts?.configFileInfo?.[
                              "fileName"
                            ],
                          url: p.testArtifacts?.inputArtifacts
                            ?.configFileInfo?.["url"],
                          fileType:
                            p.testArtifacts?.inputArtifacts?.configFileInfo?.[
                              "fileType"
                            ],
                          expireDateTime:
                            p.testArtifacts?.inputArtifacts?.configFileInfo?.[
                              "expireDateTime"
                            ] !== undefined
                              ? new Date(
                                  p.testArtifacts?.inputArtifacts
                                    ?.configFileInfo?.["expireDateTime"],
                                )
                              : undefined,
                          validationStatus:
                            p.testArtifacts?.inputArtifacts?.configFileInfo?.[
                              "validationStatus"
                            ],
                          validationFailureDetails:
                            p.testArtifacts?.inputArtifacts?.configFileInfo?.[
                              "validationFailureDetails"
                            ],
                        },
                    testScriptFileInfo: !p.testArtifacts?.inputArtifacts
                      ?.testScriptFileInfo
                      ? undefined
                      : {
                          fileName:
                            p.testArtifacts?.inputArtifacts
                              ?.testScriptFileInfo?.["fileName"],
                          url: p.testArtifacts?.inputArtifacts
                            ?.testScriptFileInfo?.["url"],
                          fileType:
                            p.testArtifacts?.inputArtifacts
                              ?.testScriptFileInfo?.["fileType"],
                          expireDateTime:
                            p.testArtifacts?.inputArtifacts
                              ?.testScriptFileInfo?.["expireDateTime"] !==
                            undefined
                              ? new Date(
                                  p.testArtifacts?.inputArtifacts
                                    ?.testScriptFileInfo?.["expireDateTime"],
                                )
                              : undefined,
                          validationStatus:
                            p.testArtifacts?.inputArtifacts
                              ?.testScriptFileInfo?.["validationStatus"],
                          validationFailureDetails:
                            p.testArtifacts?.inputArtifacts
                              ?.testScriptFileInfo?.[
                              "validationFailureDetails"
                            ],
                        },
                    userPropFileInfo: !p.testArtifacts?.inputArtifacts
                      ?.userPropFileInfo
                      ? undefined
                      : {
                          fileName:
                            p.testArtifacts?.inputArtifacts?.userPropFileInfo?.[
                              "fileName"
                            ],
                          url: p.testArtifacts?.inputArtifacts
                            ?.userPropFileInfo?.["url"],
                          fileType:
                            p.testArtifacts?.inputArtifacts?.userPropFileInfo?.[
                              "fileType"
                            ],
                          expireDateTime:
                            p.testArtifacts?.inputArtifacts?.userPropFileInfo?.[
                              "expireDateTime"
                            ] !== undefined
                              ? new Date(
                                  p.testArtifacts?.inputArtifacts
                                    ?.userPropFileInfo?.["expireDateTime"],
                                )
                              : undefined,
                          validationStatus:
                            p.testArtifacts?.inputArtifacts?.userPropFileInfo?.[
                              "validationStatus"
                            ],
                          validationFailureDetails:
                            p.testArtifacts?.inputArtifacts?.userPropFileInfo?.[
                              "validationFailureDetails"
                            ],
                        },
                    inputArtifactsZipFileInfo: !p.testArtifacts?.inputArtifacts
                      ?.inputArtifactsZipFileInfo
                      ? undefined
                      : {
                          fileName:
                            p.testArtifacts?.inputArtifacts
                              ?.inputArtifactsZipFileInfo?.["fileName"],
                          url: p.testArtifacts?.inputArtifacts
                            ?.inputArtifactsZipFileInfo?.["url"],
                          fileType:
                            p.testArtifacts?.inputArtifacts
                              ?.inputArtifactsZipFileInfo?.["fileType"],
                          expireDateTime:
                            p.testArtifacts?.inputArtifacts
                              ?.inputArtifactsZipFileInfo?.[
                              "expireDateTime"
                            ] !== undefined
                              ? new Date(
                                  p.testArtifacts?.inputArtifacts
                                    ?.inputArtifactsZipFileInfo?.[
                                    "expireDateTime"
                                  ],
                                )
                              : undefined,
                          validationStatus:
                            p.testArtifacts?.inputArtifacts
                              ?.inputArtifactsZipFileInfo?.["validationStatus"],
                          validationFailureDetails:
                            p.testArtifacts?.inputArtifacts
                              ?.inputArtifactsZipFileInfo?.[
                              "validationFailureDetails"
                            ],
                        },
                    urlTestConfigFileInfo: !p.testArtifacts?.inputArtifacts
                      ?.urlTestConfigFileInfo
                      ? undefined
                      : {
                          fileName:
                            p.testArtifacts?.inputArtifacts
                              ?.urlTestConfigFileInfo?.["fileName"],
                          url: p.testArtifacts?.inputArtifacts
                            ?.urlTestConfigFileInfo?.["url"],
                          fileType:
                            p.testArtifacts?.inputArtifacts
                              ?.urlTestConfigFileInfo?.["fileType"],
                          expireDateTime:
                            p.testArtifacts?.inputArtifacts
                              ?.urlTestConfigFileInfo?.["expireDateTime"] !==
                            undefined
                              ? new Date(
                                  p.testArtifacts?.inputArtifacts
                                    ?.urlTestConfigFileInfo?.["expireDateTime"],
                                )
                              : undefined,
                          validationStatus:
                            p.testArtifacts?.inputArtifacts
                              ?.urlTestConfigFileInfo?.["validationStatus"],
                          validationFailureDetails:
                            p.testArtifacts?.inputArtifacts
                              ?.urlTestConfigFileInfo?.[
                              "validationFailureDetails"
                            ],
                        },
                    additionalFileInfo:
                      p.testArtifacts?.inputArtifacts?.[
                        "additionalFileInfo"
                      ] === undefined
                        ? p.testArtifacts?.inputArtifacts?.[
                            "additionalFileInfo"
                          ]
                        : p.testArtifacts?.inputArtifacts?.[
                            "additionalFileInfo"
                          ].map((p) => {
                            return {
                              fileName: p["fileName"],
                              url: p["url"],
                              fileType: p["fileType"],
                              expireDateTime:
                                p["expireDateTime"] !== undefined
                                  ? new Date(p["expireDateTime"])
                                  : undefined,
                              validationStatus: p["validationStatus"],
                              validationFailureDetails:
                                p["validationFailureDetails"],
                            };
                          }),
                  },
              outputArtifacts: !p.testArtifacts?.outputArtifacts
                ? undefined
                : {
                    resultFileInfo: !p.testArtifacts?.outputArtifacts
                      ?.resultFileInfo
                      ? undefined
                      : {
                          fileName:
                            p.testArtifacts?.outputArtifacts?.resultFileInfo?.[
                              "fileName"
                            ],
                          url: p.testArtifacts?.outputArtifacts
                            ?.resultFileInfo?.["url"],
                          fileType:
                            p.testArtifacts?.outputArtifacts?.resultFileInfo?.[
                              "fileType"
                            ],
                          expireDateTime:
                            p.testArtifacts?.outputArtifacts?.resultFileInfo?.[
                              "expireDateTime"
                            ] !== undefined
                              ? new Date(
                                  p.testArtifacts?.outputArtifacts
                                    ?.resultFileInfo?.["expireDateTime"],
                                )
                              : undefined,
                          validationStatus:
                            p.testArtifacts?.outputArtifacts?.resultFileInfo?.[
                              "validationStatus"
                            ],
                          validationFailureDetails:
                            p.testArtifacts?.outputArtifacts?.resultFileInfo?.[
                              "validationFailureDetails"
                            ],
                        },
                    logsFileInfo: !p.testArtifacts?.outputArtifacts
                      ?.logsFileInfo
                      ? undefined
                      : {
                          fileName:
                            p.testArtifacts?.outputArtifacts?.logsFileInfo?.[
                              "fileName"
                            ],
                          url: p.testArtifacts?.outputArtifacts?.logsFileInfo?.[
                            "url"
                          ],
                          fileType:
                            p.testArtifacts?.outputArtifacts?.logsFileInfo?.[
                              "fileType"
                            ],
                          expireDateTime:
                            p.testArtifacts?.outputArtifacts?.logsFileInfo?.[
                              "expireDateTime"
                            ] !== undefined
                              ? new Date(
                                  p.testArtifacts?.outputArtifacts
                                    ?.logsFileInfo?.["expireDateTime"],
                                )
                              : undefined,
                          validationStatus:
                            p.testArtifacts?.outputArtifacts?.logsFileInfo?.[
                              "validationStatus"
                            ],
                          validationFailureDetails:
                            p.testArtifacts?.outputArtifacts?.logsFileInfo?.[
                              "validationFailureDetails"
                            ],
                        },
                    artifactsContainerInfo: !p.testArtifacts?.outputArtifacts
                      ?.artifactsContainerInfo
                      ? undefined
                      : {
                          url: p.testArtifacts?.outputArtifacts
                            ?.artifactsContainerInfo?.["url"],
                          expireDateTime:
                            p.testArtifacts?.outputArtifacts
                              ?.artifactsContainerInfo?.["expireDateTime"] !==
                            undefined
                              ? new Date(
                                  p.testArtifacts?.outputArtifacts
                                    ?.artifactsContainerInfo?.[
                                    "expireDateTime"
                                  ],
                                )
                              : undefined,
                        },
                    reportFileInfo: !p.testArtifacts?.outputArtifacts
                      ?.reportFileInfo
                      ? undefined
                      : {
                          fileName:
                            p.testArtifacts?.outputArtifacts?.reportFileInfo?.[
                              "fileName"
                            ],
                          url: p.testArtifacts?.outputArtifacts
                            ?.reportFileInfo?.["url"],
                          fileType:
                            p.testArtifacts?.outputArtifacts?.reportFileInfo?.[
                              "fileType"
                            ],
                          expireDateTime:
                            p.testArtifacts?.outputArtifacts?.reportFileInfo?.[
                              "expireDateTime"
                            ] !== undefined
                              ? new Date(
                                  p.testArtifacts?.outputArtifacts
                                    ?.reportFileInfo?.["expireDateTime"],
                                )
                              : undefined,
                          validationStatus:
                            p.testArtifacts?.outputArtifacts?.reportFileInfo?.[
                              "validationStatus"
                            ],
                          validationFailureDetails:
                            p.testArtifacts?.outputArtifacts?.reportFileInfo?.[
                              "validationFailureDetails"
                            ],
                        },
                  },
            },
        testResult: p["testResult"],
        virtualUsers: p["virtualUsers"],
        displayName: p["displayName"],
        testId: p["testId"],
        description: p["description"],
        status: p["status"],
        startDateTime:
          p["startDateTime"] !== undefined
            ? new Date(p["startDateTime"])
            : undefined,
        endDateTime:
          p["endDateTime"] !== undefined
            ? new Date(p["endDateTime"])
            : undefined,
        executedDateTime:
          p["executedDateTime"] !== undefined
            ? new Date(p["executedDateTime"])
            : undefined,
        portalUrl: p["portalUrl"],
        duration: p["duration"],
        subnetId: p["subnetId"],
        kind: p["kind"],
        requestDataLevel: p["requestDataLevel"],
        debugLogsEnabled: p["debugLogsEnabled"],
        publicIPDisabled: p["publicIPDisabled"],
        createdDateTime:
          p["createdDateTime"] !== undefined
            ? new Date(p["createdDateTime"])
            : undefined,
        createdBy: p["createdBy"],
        lastModifiedDateTime:
          p["lastModifiedDateTime"] !== undefined
            ? new Date(p["lastModifiedDateTime"])
            : undefined,
        lastModifiedBy: p["lastModifiedBy"],
      };
    }),
    nextLink: result.body["nextLink"],
  };
}

/** Get all test runs for the given filters. */
export function listTestRuns(
  context: Client,
  options: ListTestRunsOptionalParams = { requestOptions: {} },
): PagedAsyncIterableIterator<TestRun> {
  return buildPagedAsyncIterator(
    context,
    () => _listTestRunsSend(context, options),
    _listTestRunsDeserialize,
    { itemName: "value", nextLinkName: "nextLink" },
  );
}

export function _stopTestRunSend(
  context: Client,
  testRunId: string,
  options: StopTestRunOptionalParams = { requestOptions: {} },
): StreamableMethod<
  LoadTestRunStop200Response | LoadTestRunStopDefaultResponse
> {
  return context
    .path("/test-runs/{testRunId}:stop", testRunId)
    .post({ ...operationOptionsToRequestParameters(options) });
}

export async function _stopTestRunDeserialize(
  result: LoadTestRunStop200Response | LoadTestRunStopDefaultResponse,
): Promise<TestRun> {
  if (isUnexpected(result)) {
    throw createRestError(result);
  }

  return {
    testRunId: result.body["testRunId"],
    passFailCriteria: !result.body.passFailCriteria
      ? undefined
      : { passFailMetrics: result.body.passFailCriteria?.["passFailMetrics"] },
    autoStopCriteria: !result.body.autoStopCriteria
      ? undefined
      : {
          autoStopDisabled: result.body.autoStopCriteria?.["autoStopDisabled"],
          errorRate: result.body.autoStopCriteria?.["errorRate"],
          errorRateTimeWindowInSeconds:
            result.body.autoStopCriteria?.["errorRateTimeWindowInSeconds"],
        },
    secrets: result.body["secrets"],
    certificate: !result.body.certificate
      ? undefined
      : {
          value: result.body.certificate?.["value"],
          type: result.body.certificate?.["type"],
          name: result.body.certificate?.["name"],
        },
    environmentVariables: result.body["environmentVariables"],
    errorDetails:
      result.body["errorDetails"] === undefined
        ? result.body["errorDetails"]
        : result.body["errorDetails"].map((p) => {
            return { message: p["message"] };
          }),
    testRunStatistics: result.body["testRunStatistics"],
    regionalStatistics: result.body["regionalStatistics"],
    loadTestConfiguration: !result.body.loadTestConfiguration
      ? undefined
      : {
          engineInstances:
            result.body.loadTestConfiguration?.["engineInstances"],
          splitAllCSVs: result.body.loadTestConfiguration?.["splitAllCSVs"],
          quickStartTest: result.body.loadTestConfiguration?.["quickStartTest"],
          optionalLoadTestConfig: !result.body.loadTestConfiguration
            ?.optionalLoadTestConfig
            ? undefined
            : {
                endpointUrl:
                  result.body.loadTestConfiguration?.optionalLoadTestConfig?.[
                    "endpointUrl"
                  ],
                requestsPerSecond:
                  result.body.loadTestConfiguration?.optionalLoadTestConfig?.[
                    "requestsPerSecond"
                  ],
                maxResponseTimeInMs:
                  result.body.loadTestConfiguration?.optionalLoadTestConfig?.[
                    "maxResponseTimeInMs"
                  ],
                virtualUsers:
                  result.body.loadTestConfiguration?.optionalLoadTestConfig?.[
                    "virtualUsers"
                  ],
                rampUpTime:
                  result.body.loadTestConfiguration?.optionalLoadTestConfig?.[
                    "rampUpTime"
                  ],
                duration:
                  result.body.loadTestConfiguration?.optionalLoadTestConfig?.[
                    "duration"
                  ],
              },
          regionalLoadTestConfig:
            result.body.loadTestConfiguration?.["regionalLoadTestConfig"] ===
            undefined
              ? result.body.loadTestConfiguration?.["regionalLoadTestConfig"]
              : result.body.loadTestConfiguration?.[
                  "regionalLoadTestConfig"
                ].map((p) => {
                  return {
                    engineInstances: p["engineInstances"],
                    region: p["region"],
                  };
                }),
        },
    testArtifacts: !result.body.testArtifacts
      ? undefined
      : {
          inputArtifacts: !result.body.testArtifacts?.inputArtifacts
            ? undefined
            : {
                configFileInfo: !result.body.testArtifacts?.inputArtifacts
                  ?.configFileInfo
                  ? undefined
                  : {
                      fileName:
                        result.body.testArtifacts?.inputArtifacts
                          ?.configFileInfo?.["fileName"],
                      url: result.body.testArtifacts?.inputArtifacts
                        ?.configFileInfo?.["url"],
                      fileType:
                        result.body.testArtifacts?.inputArtifacts
                          ?.configFileInfo?.["fileType"],
                      expireDateTime:
                        result.body.testArtifacts?.inputArtifacts
                          ?.configFileInfo?.["expireDateTime"] !== undefined
                          ? new Date(
                              result.body.testArtifacts?.inputArtifacts
                                ?.configFileInfo?.["expireDateTime"],
                            )
                          : undefined,
                      validationStatus:
                        result.body.testArtifacts?.inputArtifacts
                          ?.configFileInfo?.["validationStatus"],
                      validationFailureDetails:
                        result.body.testArtifacts?.inputArtifacts
                          ?.configFileInfo?.["validationFailureDetails"],
                    },
                testScriptFileInfo: !result.body.testArtifacts?.inputArtifacts
                  ?.testScriptFileInfo
                  ? undefined
                  : {
                      fileName:
                        result.body.testArtifacts?.inputArtifacts
                          ?.testScriptFileInfo?.["fileName"],
                      url: result.body.testArtifacts?.inputArtifacts
                        ?.testScriptFileInfo?.["url"],
                      fileType:
                        result.body.testArtifacts?.inputArtifacts
                          ?.testScriptFileInfo?.["fileType"],
                      expireDateTime:
                        result.body.testArtifacts?.inputArtifacts
                          ?.testScriptFileInfo?.["expireDateTime"] !== undefined
                          ? new Date(
                              result.body.testArtifacts?.inputArtifacts
                                ?.testScriptFileInfo?.["expireDateTime"],
                            )
                          : undefined,
                      validationStatus:
                        result.body.testArtifacts?.inputArtifacts
                          ?.testScriptFileInfo?.["validationStatus"],
                      validationFailureDetails:
                        result.body.testArtifacts?.inputArtifacts
                          ?.testScriptFileInfo?.["validationFailureDetails"],
                    },
                userPropFileInfo: !result.body.testArtifacts?.inputArtifacts
                  ?.userPropFileInfo
                  ? undefined
                  : {
                      fileName:
                        result.body.testArtifacts?.inputArtifacts
                          ?.userPropFileInfo?.["fileName"],
                      url: result.body.testArtifacts?.inputArtifacts
                        ?.userPropFileInfo?.["url"],
                      fileType:
                        result.body.testArtifacts?.inputArtifacts
                          ?.userPropFileInfo?.["fileType"],
                      expireDateTime:
                        result.body.testArtifacts?.inputArtifacts
                          ?.userPropFileInfo?.["expireDateTime"] !== undefined
                          ? new Date(
                              result.body.testArtifacts?.inputArtifacts
                                ?.userPropFileInfo?.["expireDateTime"],
                            )
                          : undefined,
                      validationStatus:
                        result.body.testArtifacts?.inputArtifacts
                          ?.userPropFileInfo?.["validationStatus"],
                      validationFailureDetails:
                        result.body.testArtifacts?.inputArtifacts
                          ?.userPropFileInfo?.["validationFailureDetails"],
                    },
                inputArtifactsZipFileInfo: !result.body.testArtifacts
                  ?.inputArtifacts?.inputArtifactsZipFileInfo
                  ? undefined
                  : {
                      fileName:
                        result.body.testArtifacts?.inputArtifacts
                          ?.inputArtifactsZipFileInfo?.["fileName"],
                      url: result.body.testArtifacts?.inputArtifacts
                        ?.inputArtifactsZipFileInfo?.["url"],
                      fileType:
                        result.body.testArtifacts?.inputArtifacts
                          ?.inputArtifactsZipFileInfo?.["fileType"],
                      expireDateTime:
                        result.body.testArtifacts?.inputArtifacts
                          ?.inputArtifactsZipFileInfo?.["expireDateTime"] !==
                        undefined
                          ? new Date(
                              result.body.testArtifacts?.inputArtifacts
                                ?.inputArtifactsZipFileInfo?.["expireDateTime"],
                            )
                          : undefined,
                      validationStatus:
                        result.body.testArtifacts?.inputArtifacts
                          ?.inputArtifactsZipFileInfo?.["validationStatus"],
                      validationFailureDetails:
                        result.body.testArtifacts?.inputArtifacts
                          ?.inputArtifactsZipFileInfo?.[
                          "validationFailureDetails"
                        ],
                    },
                urlTestConfigFileInfo: !result.body.testArtifacts
                  ?.inputArtifacts?.urlTestConfigFileInfo
                  ? undefined
                  : {
                      fileName:
                        result.body.testArtifacts?.inputArtifacts
                          ?.urlTestConfigFileInfo?.["fileName"],
                      url: result.body.testArtifacts?.inputArtifacts
                        ?.urlTestConfigFileInfo?.["url"],
                      fileType:
                        result.body.testArtifacts?.inputArtifacts
                          ?.urlTestConfigFileInfo?.["fileType"],
                      expireDateTime:
                        result.body.testArtifacts?.inputArtifacts
                          ?.urlTestConfigFileInfo?.["expireDateTime"] !==
                        undefined
                          ? new Date(
                              result.body.testArtifacts?.inputArtifacts
                                ?.urlTestConfigFileInfo?.["expireDateTime"],
                            )
                          : undefined,
                      validationStatus:
                        result.body.testArtifacts?.inputArtifacts
                          ?.urlTestConfigFileInfo?.["validationStatus"],
                      validationFailureDetails:
                        result.body.testArtifacts?.inputArtifacts
                          ?.urlTestConfigFileInfo?.["validationFailureDetails"],
                    },
                additionalFileInfo:
                  result.body.testArtifacts?.inputArtifacts?.[
                    "additionalFileInfo"
                  ] === undefined
                    ? result.body.testArtifacts?.inputArtifacts?.[
                        "additionalFileInfo"
                      ]
                    : result.body.testArtifacts?.inputArtifacts?.[
                        "additionalFileInfo"
                      ].map((p) => {
                        return {
                          fileName: p["fileName"],
                          url: p["url"],
                          fileType: p["fileType"],
                          expireDateTime:
                            p["expireDateTime"] !== undefined
                              ? new Date(p["expireDateTime"])
                              : undefined,
                          validationStatus: p["validationStatus"],
                          validationFailureDetails:
                            p["validationFailureDetails"],
                        };
                      }),
              },
          outputArtifacts: !result.body.testArtifacts?.outputArtifacts
            ? undefined
            : {
                resultFileInfo: !result.body.testArtifacts?.outputArtifacts
                  ?.resultFileInfo
                  ? undefined
                  : {
                      fileName:
                        result.body.testArtifacts?.outputArtifacts
                          ?.resultFileInfo?.["fileName"],
                      url: result.body.testArtifacts?.outputArtifacts
                        ?.resultFileInfo?.["url"],
                      fileType:
                        result.body.testArtifacts?.outputArtifacts
                          ?.resultFileInfo?.["fileType"],
                      expireDateTime:
                        result.body.testArtifacts?.outputArtifacts
                          ?.resultFileInfo?.["expireDateTime"] !== undefined
                          ? new Date(
                              result.body.testArtifacts?.outputArtifacts
                                ?.resultFileInfo?.["expireDateTime"],
                            )
                          : undefined,
                      validationStatus:
                        result.body.testArtifacts?.outputArtifacts
                          ?.resultFileInfo?.["validationStatus"],
                      validationFailureDetails:
                        result.body.testArtifacts?.outputArtifacts
                          ?.resultFileInfo?.["validationFailureDetails"],
                    },
                logsFileInfo: !result.body.testArtifacts?.outputArtifacts
                  ?.logsFileInfo
                  ? undefined
                  : {
                      fileName:
                        result.body.testArtifacts?.outputArtifacts
                          ?.logsFileInfo?.["fileName"],
                      url: result.body.testArtifacts?.outputArtifacts
                        ?.logsFileInfo?.["url"],
                      fileType:
                        result.body.testArtifacts?.outputArtifacts
                          ?.logsFileInfo?.["fileType"],
                      expireDateTime:
                        result.body.testArtifacts?.outputArtifacts
                          ?.logsFileInfo?.["expireDateTime"] !== undefined
                          ? new Date(
                              result.body.testArtifacts?.outputArtifacts
                                ?.logsFileInfo?.["expireDateTime"],
                            )
                          : undefined,
                      validationStatus:
                        result.body.testArtifacts?.outputArtifacts
                          ?.logsFileInfo?.["validationStatus"],
                      validationFailureDetails:
                        result.body.testArtifacts?.outputArtifacts
                          ?.logsFileInfo?.["validationFailureDetails"],
                    },
                artifactsContainerInfo: !result.body.testArtifacts
                  ?.outputArtifacts?.artifactsContainerInfo
                  ? undefined
                  : {
                      url: result.body.testArtifacts?.outputArtifacts
                        ?.artifactsContainerInfo?.["url"],
                      expireDateTime:
                        result.body.testArtifacts?.outputArtifacts
                          ?.artifactsContainerInfo?.["expireDateTime"] !==
                        undefined
                          ? new Date(
                              result.body.testArtifacts?.outputArtifacts
                                ?.artifactsContainerInfo?.["expireDateTime"],
                            )
                          : undefined,
                    },
                reportFileInfo: !result.body.testArtifacts?.outputArtifacts
                  ?.reportFileInfo
                  ? undefined
                  : {
                      fileName:
                        result.body.testArtifacts?.outputArtifacts
                          ?.reportFileInfo?.["fileName"],
                      url: result.body.testArtifacts?.outputArtifacts
                        ?.reportFileInfo?.["url"],
                      fileType:
                        result.body.testArtifacts?.outputArtifacts
                          ?.reportFileInfo?.["fileType"],
                      expireDateTime:
                        result.body.testArtifacts?.outputArtifacts
                          ?.reportFileInfo?.["expireDateTime"] !== undefined
                          ? new Date(
                              result.body.testArtifacts?.outputArtifacts
                                ?.reportFileInfo?.["expireDateTime"],
                            )
                          : undefined,
                      validationStatus:
                        result.body.testArtifacts?.outputArtifacts
                          ?.reportFileInfo?.["validationStatus"],
                      validationFailureDetails:
                        result.body.testArtifacts?.outputArtifacts
                          ?.reportFileInfo?.["validationFailureDetails"],
                    },
              },
        },
    testResult: result.body["testResult"],
    virtualUsers: result.body["virtualUsers"],
    displayName: result.body["displayName"],
    testId: result.body["testId"],
    description: result.body["description"],
    status: result.body["status"],
    startDateTime:
      result.body["startDateTime"] !== undefined
        ? new Date(result.body["startDateTime"])
        : undefined,
    endDateTime:
      result.body["endDateTime"] !== undefined
        ? new Date(result.body["endDateTime"])
        : undefined,
    executedDateTime:
      result.body["executedDateTime"] !== undefined
        ? new Date(result.body["executedDateTime"])
        : undefined,
    portalUrl: result.body["portalUrl"],
    duration: result.body["duration"],
    subnetId: result.body["subnetId"],
    kind: result.body["kind"],
    requestDataLevel: result.body["requestDataLevel"],
    debugLogsEnabled: result.body["debugLogsEnabled"],
    publicIPDisabled: result.body["publicIPDisabled"],
    createdDateTime:
      result.body["createdDateTime"] !== undefined
        ? new Date(result.body["createdDateTime"])
        : undefined,
    createdBy: result.body["createdBy"],
    lastModifiedDateTime:
      result.body["lastModifiedDateTime"] !== undefined
        ? new Date(result.body["lastModifiedDateTime"])
        : undefined,
    lastModifiedBy: result.body["lastModifiedBy"],
  };
}

/** Stop test run by test run Id. */
export async function stopTestRun(
  context: Client,
  testRunId: string,
  options: StopTestRunOptionalParams = { requestOptions: {} },
): Promise<TestRun> {
  const result = await _stopTestRunSend(context, testRunId, options);
  return _stopTestRunDeserialize(result);
}<|MERGE_RESOLUTION|>--- conflicted
+++ resolved
@@ -21,14 +21,7 @@
   TimeSeriesElement,
   _Metrics,
   _PagedTestRun,
-<<<<<<< HEAD
-  _PagedTimeSeriesElement,
 } from "../../models/models.js";
-=======
-} from "../models/models.js";
-import { PagedAsyncIterableIterator } from "../models/pagingTypes.js";
-import { buildPagedAsyncIterator } from "./pagingHelpers.js";
->>>>>>> 1de92fdb
 import {
   isUnexpected,
   LoadTestRunCreateOrUpdateAppComponents200Response,
