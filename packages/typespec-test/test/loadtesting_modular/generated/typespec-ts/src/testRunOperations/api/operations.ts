// Copyright (c) Microsoft Corporation.
// Licensed under the MIT license.

import {
  passFailCriteriaSerializer,
  autoStopCriteriaSerializer,
  secretSerializer,
  certificateMetadataSerializer,
  loadTestConfigurationSerializer,
  appComponentSerializer,
  resourceMetricSerializer,
  dimensionFilterSerializer,
  TestRun,
  TestRunFileInfo,
  TestRunAppComponents,
  TestRunServerMetricConfig,
  DimensionValueList,
  MetricDefinitionCollection,
  MetricNamespaceCollection,
  MetricRequestPayload,
  TimeSeriesElement,
  _Metrics,
  _PagedTestRun,
} from "../models/models.js";
import { PagedAsyncIterableIterator } from "../models/pagingTypes.js";
import { buildPagedAsyncIterator } from "./pagingHelpers.js";
import {
  isUnexpected,
  LoadTestRunCreateOrUpdateAppComponents200Response,
  LoadTestRunCreateOrUpdateAppComponents201Response,
  LoadTestRunCreateOrUpdateAppComponentsDefaultResponse,
  LoadTestRunCreateOrUpdateServerMetricsConfig200Response,
  LoadTestRunCreateOrUpdateServerMetricsConfig201Response,
  LoadTestRunCreateOrUpdateServerMetricsConfigDefaultResponse,
  LoadTestRunCreateOrUpdateTestRun200Response,
  LoadTestRunCreateOrUpdateTestRun201Response,
  LoadTestRunCreateOrUpdateTestRunDefaultResponse,
  LoadTestRunDeleteTestRun204Response,
  LoadTestRunDeleteTestRunDefaultResponse,
  LoadTestRunGetAppComponents200Response,
  LoadTestRunGetAppComponentsDefaultResponse,
  LoadTestRunGetServerMetricsConfig200Response,
  LoadTestRunGetServerMetricsConfigDefaultResponse,
  LoadTestRunGetTestRun200Response,
  LoadTestRunGetTestRunDefaultResponse,
  LoadTestRunGetTestRunFile200Response,
  LoadTestRunGetTestRunFileDefaultResponse,
  LoadTestRunListMetricDefinitions200Response,
  LoadTestRunListMetricDefinitionsDefaultResponse,
  LoadTestRunListMetricDimensionValues200Response,
  LoadTestRunListMetricDimensionValuesDefaultResponse,
  LoadTestRunListMetricNamespaces200Response,
  LoadTestRunListMetricNamespacesDefaultResponse,
  LoadTestRunListMetrics200Response,
  LoadTestRunListMetricsDefaultResponse,
  LoadTestRunListTestRuns200Response,
  LoadTestRunListTestRunsDefaultResponse,
  LoadTestRunStop200Response,
  LoadTestRunStopDefaultResponse,
  LoadTestServiceContext as Client,
} from "../../rest/index.js";
import {
  StreamableMethod,
  operationOptionsToRequestParameters,
  createRestError,
} from "@azure-rest/core-client";
import { serializeRecord } from "../../helpers/serializerHelpers.js";
import {
  CreateOrUpdateTestRunOptionalParams,
  CreateOrUpdateAppComponentsOptionalParams,
  CreateOrUpdateServerMetricsConfigOptionalParams,
  DeleteTestRunOptionalParams,
  GetAppComponentsOptionalParams,
  GetServerMetricsConfigOptionalParams,
  GetTestRunOptionalParams,
  GetTestRunFileOptionalParams,
  ListMetricDimensionValuesOptionalParams,
  ListMetricDefinitionsOptionalParams,
  ListMetricNamespacesOptionalParams,
  ListMetricsOptionalParams,
  ListTestRunsOptionalParams,
  StopTestRunOptionalParams,
} from "../models/options.js";

export function _createOrUpdateTestRunSend(
  context: Client,
  testRunId: string,
  body: TestRun,
  options: CreateOrUpdateTestRunOptionalParams = { requestOptions: {} }
): StreamableMethod<
  | LoadTestRunCreateOrUpdateTestRun200Response
  | LoadTestRunCreateOrUpdateTestRun201Response
  | LoadTestRunCreateOrUpdateTestRunDefaultResponse
> {
  return context.path("/test-runs/{testRunId}", testRunId).patch({
    ...operationOptionsToRequestParameters(options),
    contentType: (options.contentType as any) ?? "application/merge-patch+json",
    queryParameters: { oldTestRunId: options?.oldTestRunId },
    body: {
      passFailCriteria: !body.passFailCriteria
        ? body.passFailCriteria
        : passFailCriteriaSerializer(body.passFailCriteria),
      autoStopCriteria: !body.autoStopCriteria
        ? body.autoStopCriteria
        : autoStopCriteriaSerializer(body.autoStopCriteria),
      secrets: !body.secrets
        ? body.secrets
        : (serializeRecord(body.secrets as any, secretSerializer) as any),
      certificate: !body.certificate
        ? body.certificate
        : certificateMetadataSerializer(body.certificate),
      environmentVariables: !body.environmentVariables
        ? body.environmentVariables
        : (serializeRecord(body.environmentVariables as any) as any),
      loadTestConfiguration: !body.loadTestConfiguration
        ? body.loadTestConfiguration
        : loadTestConfigurationSerializer(body.loadTestConfiguration),
      displayName: body["displayName"],
      testId: body["testId"],
      description: body["description"],
      requestDataLevel: body["requestDataLevel"],
      debugLogsEnabled: body["debugLogsEnabled"],
    },
  });
}

export async function _createOrUpdateTestRunDeserialize(
  result:
    | LoadTestRunCreateOrUpdateTestRun200Response
    | LoadTestRunCreateOrUpdateTestRun201Response
    | LoadTestRunCreateOrUpdateTestRunDefaultResponse
): Promise<TestRun> {
  if (isUnexpected(result)) {
    throw createRestError(result);
  }

  const _result =
    result as unknown as LoadTestRunCreateOrUpdateTestRunLogicalResponse;
  return {
    testRunId: _result.body["testRunId"],
    passFailCriteria: !_result.body.passFailCriteria
      ? undefined
      : { passFailMetrics: _result.body.passFailCriteria?.["passFailMetrics"] },
    secrets: _result.body["secrets"],
    certificate: !_result.body.certificate
      ? undefined
      : {
          value: _result.body.certificate?.["value"],
          type: _result.body.certificate?.["type"],
          name: _result.body.certificate?.["name"],
        },
    environmentVariables: _result.body["environmentVariables"],
    errorDetails:
      _result.body["errorDetails"] === undefined
        ? _result.body["errorDetails"]
        : _result.body["errorDetails"].map((p) => {
            return { message: p["message"] };
          }),
    testRunStatistics: _result.body["testRunStatistics"],
    loadTestConfiguration: !_result.body.loadTestConfiguration
      ? undefined
      : {
          engineInstances:
            _result.body.loadTestConfiguration?.["engineInstances"],
          splitAllCSVs: _result.body.loadTestConfiguration?.["splitAllCSVs"],
          quickStartTest:
            _result.body.loadTestConfiguration?.["quickStartTest"],
          optionalLoadTestConfig: !_result.body.loadTestConfiguration
            ?.optionalLoadTestConfig
            ? undefined
            : {
                endpointUrl:
                  _result.body.loadTestConfiguration?.optionalLoadTestConfig?.[
                    "endpointUrl"
                  ],
                requestsPerSecond:
                  result.body.loadTestConfiguration?.optionalLoadTestConfig?.[
                    "requestsPerSecond"
                  ],
                maxResponseTimeInMs:
                  result.body.loadTestConfiguration?.optionalLoadTestConfig?.[
                    "maxResponseTimeInMs"
                  ],
                virtualUsers:
                  _result.body.loadTestConfiguration?.optionalLoadTestConfig?.[
                    "virtualUsers"
                  ],
                rampUpTime:
                  _result.body.loadTestConfiguration?.optionalLoadTestConfig?.[
                    "rampUpTime"
                  ],
                duration:
                  _result.body.loadTestConfiguration?.optionalLoadTestConfig?.[
                    "duration"
                  ],
              },
          regionalLoadTestConfig:
            result.body.loadTestConfiguration?.["regionalLoadTestConfig"] ===
            undefined
              ? result.body.loadTestConfiguration?.["regionalLoadTestConfig"]
              : result.body.loadTestConfiguration?.[
                  "regionalLoadTestConfig"
                ].map((p) => {
                  return {
                    engineInstances: p["engineInstances"],
                    region: p["region"],
                  };
                }),
        },
    testArtifacts: !_result.body.testArtifacts
      ? undefined
      : {
          inputArtifacts: !_result.body.testArtifacts?.inputArtifacts
            ? undefined
            : {
                configFileInfo: !_result.body.testArtifacts?.inputArtifacts
                  ?.configFileInfo
                  ? undefined
                  : {
                      url: _result.body.testArtifacts?.inputArtifacts
                        ?.configFileInfo?.["url"],
                      fileName:
                        _result.body.testArtifacts?.inputArtifacts
                          ?.configFileInfo?.["fileName"],
                      url: result.body.testArtifacts?.inputArtifacts
                        ?.configFileInfo?.["url"],
                      fileType:
                        _result.body.testArtifacts?.inputArtifacts
                          ?.configFileInfo?.["fileType"],
                      expireDateTime:
                        _result.body.testArtifacts?.inputArtifacts
                          ?.configFileInfo?.["expireDateTime"],
                      validationStatus:
                        _result.body.testArtifacts?.inputArtifacts
                          ?.configFileInfo?.["validationStatus"],
                      validationFailureDetails:
                        _result.body.testArtifacts?.inputArtifacts
                          ?.configFileInfo?.["validationFailureDetails"],
                    },
                testScriptFileInfo: !_result.body.testArtifacts?.inputArtifacts
                  ?.testScriptFileInfo
                  ? undefined
                  : {
                      url: _result.body.testArtifacts?.inputArtifacts
                        ?.testScriptFileInfo?.["url"],
                      fileName:
                        _result.body.testArtifacts?.inputArtifacts
                          ?.testScriptFileInfo?.["fileName"],
                      url: result.body.testArtifacts?.inputArtifacts
                        ?.testScriptFileInfo?.["url"],
                      fileType:
                        _result.body.testArtifacts?.inputArtifacts
                          ?.testScriptFileInfo?.["fileType"],
                      expireDateTime:
                        _result.body.testArtifacts?.inputArtifacts
                          ?.testScriptFileInfo?.["expireDateTime"],
                      validationStatus:
                        _result.body.testArtifacts?.inputArtifacts
                          ?.testScriptFileInfo?.["validationStatus"],
                      validationFailureDetails:
                        _result.body.testArtifacts?.inputArtifacts
                          ?.testScriptFileInfo?.["validationFailureDetails"],
                    },
                userPropFileInfo: !_result.body.testArtifacts?.inputArtifacts
                  ?.userPropFileInfo
                  ? undefined
                  : {
                      url: _result.body.testArtifacts?.inputArtifacts
                        ?.userPropFileInfo?.["url"],
                      fileName:
                        _result.body.testArtifacts?.inputArtifacts
                          ?.userPropFileInfo?.["fileName"],
                      url: result.body.testArtifacts?.inputArtifacts
                        ?.userPropFileInfo?.["url"],
                      fileType:
                        _result.body.testArtifacts?.inputArtifacts
                          ?.userPropFileInfo?.["fileType"],
                      expireDateTime:
                        _result.body.testArtifacts?.inputArtifacts
                          ?.userPropFileInfo?.["expireDateTime"],
                      validationStatus:
                        _result.body.testArtifacts?.inputArtifacts
                          ?.userPropFileInfo?.["validationStatus"],
                      validationFailureDetails:
                        _result.body.testArtifacts?.inputArtifacts
                          ?.userPropFileInfo?.["validationFailureDetails"],
                    },
                inputArtifactsZipFileInfo: !_result.body.testArtifacts
                  ?.inputArtifacts?.inputArtifactsZipFileInfo
                  ? undefined
                  : {
                      url: _result.body.testArtifacts?.inputArtifacts
                        ?.inputArtifactsZipFileInfo?.["url"],
                      fileName:
                        _result.body.testArtifacts?.inputArtifacts
                          ?.inputArtifactsZipFileInfo?.["fileName"],
                      url: result.body.testArtifacts?.inputArtifacts
                        ?.inputArtifactsZipFileInfo?.["url"],
                      fileType:
                        _result.body.testArtifacts?.inputArtifacts
                          ?.inputArtifactsZipFileInfo?.["fileType"],
                      expireDateTime:
                        _result.body.testArtifacts?.inputArtifacts
                          ?.inputArtifactsZipFileInfo?.["expireDateTime"],
                      validationStatus:
                        _result.body.testArtifacts?.inputArtifacts
                          ?.inputArtifactsZipFileInfo?.["validationStatus"],
                      validationFailureDetails:
                        _result.body.testArtifacts?.inputArtifacts
                          ?.inputArtifactsZipFileInfo?.[
                          "validationFailureDetails"
                        ],
                    },
                urlTestConfigFileInfo: !result.body.testArtifacts
                  ?.inputArtifacts?.urlTestConfigFileInfo
                  ? undefined
                  : {
                      fileName:
                        result.body.testArtifacts?.inputArtifacts
                          ?.urlTestConfigFileInfo?.["fileName"],
                      url: result.body.testArtifacts?.inputArtifacts
                        ?.urlTestConfigFileInfo?.["url"],
                      fileType:
                        result.body.testArtifacts?.inputArtifacts
                          ?.urlTestConfigFileInfo?.["fileType"],
                      expireDateTime:
                        result.body.testArtifacts?.inputArtifacts
                          ?.urlTestConfigFileInfo?.["expireDateTime"] !==
                        undefined
                          ? new Date(
                              result.body.testArtifacts?.inputArtifacts?.urlTestConfigFileInfo?.[
                                "expireDateTime"
                              ]
                            )
                          : undefined,
                      validationStatus:
                        result.body.testArtifacts?.inputArtifacts
                          ?.urlTestConfigFileInfo?.["validationStatus"],
                      validationFailureDetails:
                        result.body.testArtifacts?.inputArtifacts
                          ?.urlTestConfigFileInfo?.["validationFailureDetails"],
                    },
                additionalFileInfo:
                  _result.body.testArtifacts?.inputArtifacts?.[
                    "additionalFileInfo"
                  ] === undefined
                    ? _result.body.testArtifacts?.inputArtifacts?.[
                        "additionalFileInfo"
                      ]
                    : _result.body.testArtifacts?.inputArtifacts?.[
                        "additionalFileInfo"
                      ].map((p) => {
                        return {
                          fileName: p["fileName"],
                          url: p["url"],
                          fileType: p["fileType"],
                          expireDateTime:
                            p["expireDateTime"] !== undefined
                              ? new Date(p["expireDateTime"])
                              : undefined,
                          validationStatus: p["validationStatus"],
                          validationFailureDetails:
                            p["validationFailureDetails"],
                        };
                      }),
              },
          outputArtifacts: !_result.body.testArtifacts?.outputArtifacts
            ? undefined
            : {
                resultFileInfo: !_result.body.testArtifacts?.outputArtifacts
                  ?.resultFileInfo
                  ? undefined
                  : {
                      url: _result.body.testArtifacts?.outputArtifacts
                        ?.resultFileInfo?.["url"],
                      fileName:
                        _result.body.testArtifacts?.outputArtifacts
                          ?.resultFileInfo?.["fileName"],
                      url: result.body.testArtifacts?.outputArtifacts
                        ?.resultFileInfo?.["url"],
                      fileType:
                        _result.body.testArtifacts?.outputArtifacts
                          ?.resultFileInfo?.["fileType"],
                      expireDateTime:
                        _result.body.testArtifacts?.outputArtifacts
                          ?.resultFileInfo?.["expireDateTime"],
                      validationStatus:
                        _result.body.testArtifacts?.outputArtifacts
                          ?.resultFileInfo?.["validationStatus"],
                      validationFailureDetails:
                        _result.body.testArtifacts?.outputArtifacts
                          ?.resultFileInfo?.["validationFailureDetails"],
                    },
                logsFileInfo: !_result.body.testArtifacts?.outputArtifacts
                  ?.logsFileInfo
                  ? undefined
                  : {
                      url: _result.body.testArtifacts?.outputArtifacts
                        ?.logsFileInfo?.["url"],
                      fileName:
                        _result.body.testArtifacts?.outputArtifacts
                          ?.logsFileInfo?.["fileName"],
                      url: result.body.testArtifacts?.outputArtifacts
                        ?.logsFileInfo?.["url"],
                      fileType:
                        _result.body.testArtifacts?.outputArtifacts
                          ?.logsFileInfo?.["fileType"],
                      expireDateTime:
                        _result.body.testArtifacts?.outputArtifacts
                          ?.logsFileInfo?.["expireDateTime"],
                      validationStatus:
                        _result.body.testArtifacts?.outputArtifacts
                          ?.logsFileInfo?.["validationStatus"],
                      validationFailureDetails:
                        _result.body.testArtifacts?.outputArtifacts
                          ?.logsFileInfo?.["validationFailureDetails"],
                    },
                artifactsContainerInfo: !result.body.testArtifacts
                  ?.outputArtifacts?.artifactsContainerInfo
                  ? undefined
                  : {
                      url: result.body.testArtifacts?.outputArtifacts
                        ?.artifactsContainerInfo?.["url"],
                      expireDateTime:
                        result.body.testArtifacts?.outputArtifacts
                          ?.artifactsContainerInfo?.["expireDateTime"] !==
                        undefined
                          ? new Date(
                              result.body.testArtifacts?.outputArtifacts?.artifactsContainerInfo?.[
                                "expireDateTime"
                              ]
                            )
                          : undefined,
                    },
                reportFileInfo: !result.body.testArtifacts?.outputArtifacts
                  ?.reportFileInfo
                  ? undefined
                  : {
                      fileName:
                        result.body.testArtifacts?.outputArtifacts
                          ?.reportFileInfo?.["fileName"],
                      url: result.body.testArtifacts?.outputArtifacts
                        ?.reportFileInfo?.["url"],
                      fileType:
                        result.body.testArtifacts?.outputArtifacts
                          ?.reportFileInfo?.["fileType"],
                      expireDateTime:
                        result.body.testArtifacts?.outputArtifacts
                          ?.reportFileInfo?.["expireDateTime"] !== undefined
                          ? new Date(
                              result.body.testArtifacts?.outputArtifacts?.reportFileInfo?.[
                                "expireDateTime"
                              ]
                            )
                          : undefined,
                      validationStatus:
                        result.body.testArtifacts?.outputArtifacts
                          ?.reportFileInfo?.["validationStatus"],
                      validationFailureDetails:
                        result.body.testArtifacts?.outputArtifacts
                          ?.reportFileInfo?.["validationFailureDetails"],
                    },
              },
        },
    testResult: _result.body["testResult"],
    virtualUsers: _result.body["virtualUsers"],
    displayName: _result.body["displayName"],
    testId: _result.body["testId"],
    description: _result.body["description"],
    status: _result.body["status"],
    startDateTime: _result.body["startDateTime"],
    endDateTime: _result.body["endDateTime"],
    executedDateTime: _result.body["executedDateTime"],
    portalUrl: _result.body["portalUrl"],
    duration: _result.body["duration"],
    subnetId: _result.body["subnetId"],
    createdDateTime: _result.body["createdDateTime"],
    createdBy: _result.body["createdBy"],
    lastModifiedDateTime: _result.body["lastModifiedDateTime"],
    lastModifiedBy: _result.body["lastModifiedBy"],
  };
}

/** Create and start a new test run with the given test run Id. */
export async function createOrUpdateTestRun(
  context: Client,
  testRunId: string,
  body: TestRun,
  options: CreateOrUpdateTestRunOptionalParams = { requestOptions: {} }
): Promise<TestRun> {
  const result = await _createOrUpdateTestRunSend(
    context,
    testRunId,
    body,
    options
  );
  return _createOrUpdateTestRunDeserialize(result);
}

export function _createOrUpdateAppComponentsSend(
  context: Client,
  testRunId: string,
  body: TestRunAppComponents,
  options: CreateOrUpdateAppComponentsOptionalParams = { requestOptions: {} }
): StreamableMethod<
  | LoadTestRunCreateOrUpdateAppComponents200Response
  | LoadTestRunCreateOrUpdateAppComponents201Response
  | LoadTestRunCreateOrUpdateAppComponentsDefaultResponse
> {
  return context
    .path("/test-runs/{testRunId}/app-components", testRunId)
    .patch({
      ...operationOptionsToRequestParameters(options),
      contentType:
        (options.contentType as any) ?? "application/merge-patch+json",
      body: {
        components: serializeRecord(
          body.components as any,
          appComponentSerializer
        ) as any,
      },
    });
}

export async function _createOrUpdateAppComponentsDeserialize(
  result:
    | LoadTestRunCreateOrUpdateAppComponents200Response
    | LoadTestRunCreateOrUpdateAppComponents201Response
    | LoadTestRunCreateOrUpdateAppComponentsDefaultResponse
): Promise<TestRunAppComponents> {
  if (isUnexpected(result)) {
    throw createRestError(result);
  }

  return {
    components: result.body["components"],
    testRunId: result.body["testRunId"],
    createdDateTime:
      result.body["createdDateTime"] !== undefined
        ? new Date(result.body["createdDateTime"])
        : undefined,
    createdBy: result.body["createdBy"],
    lastModifiedDateTime:
      result.body["lastModifiedDateTime"] !== undefined
        ? new Date(result.body["lastModifiedDateTime"])
        : undefined,
    lastModifiedBy: result.body["lastModifiedBy"],
  };
}

/** Add an app component to a test run by providing the resource Id, name and type. */
export async function createOrUpdateAppComponents(
  context: Client,
  testRunId: string,
  body: TestRunAppComponents,
  options: CreateOrUpdateAppComponentsOptionalParams = { requestOptions: {} }
): Promise<TestRunAppComponents> {
  const result = await _createOrUpdateAppComponentsSend(
    context,
    testRunId,
    body,
    options
  );
  return _createOrUpdateAppComponentsDeserialize(result);
}

export function _createOrUpdateServerMetricsConfigSend(
  context: Client,
  testRunId: string,
  body: TestRunServerMetricConfig,
  options: CreateOrUpdateServerMetricsConfigOptionalParams = {
    requestOptions: {},
  }
): StreamableMethod<
  | LoadTestRunCreateOrUpdateServerMetricsConfig200Response
  | LoadTestRunCreateOrUpdateServerMetricsConfig201Response
  | LoadTestRunCreateOrUpdateServerMetricsConfigDefaultResponse
> {
  return context
    .path("/test-runs/{testRunId}/server-metrics-config", testRunId)
    .patch({
      ...operationOptionsToRequestParameters(options),
      contentType:
        (options.contentType as any) ?? "application/merge-patch+json",
      body: {
        metrics: !body.metrics
          ? body.metrics
          : (serializeRecord(
              body.metrics as any,
              resourceMetricSerializer
            ) as any),
      },
    });
}

export async function _createOrUpdateServerMetricsConfigDeserialize(
  result:
    | LoadTestRunCreateOrUpdateServerMetricsConfig200Response
    | LoadTestRunCreateOrUpdateServerMetricsConfig201Response
    | LoadTestRunCreateOrUpdateServerMetricsConfigDefaultResponse
): Promise<TestRunServerMetricConfig> {
  if (isUnexpected(result)) {
    throw createRestError(result);
  }

  return {
    testRunId: result.body["testRunId"],
    metrics: result.body["metrics"],
    createdDateTime:
      result.body["createdDateTime"] !== undefined
        ? new Date(result.body["createdDateTime"])
        : undefined,
    createdBy: result.body["createdBy"],
    lastModifiedDateTime:
      result.body["lastModifiedDateTime"] !== undefined
        ? new Date(result.body["lastModifiedDateTime"])
        : undefined,
    lastModifiedBy: result.body["lastModifiedBy"],
  };
}

/** Configure server metrics for a test run */
export async function createOrUpdateServerMetricsConfig(
  context: Client,
  testRunId: string,
  body: TestRunServerMetricConfig,
  options: CreateOrUpdateServerMetricsConfigOptionalParams = {
    requestOptions: {},
  }
): Promise<TestRunServerMetricConfig> {
  const result = await _createOrUpdateServerMetricsConfigSend(
    context,
    testRunId,
    body,
    options
  );
  return _createOrUpdateServerMetricsConfigDeserialize(result);
}

export function _deleteTestRunSend(
  context: Client,
  testRunId: string,
  options: DeleteTestRunOptionalParams = { requestOptions: {} }
): StreamableMethod<
  LoadTestRunDeleteTestRun204Response | LoadTestRunDeleteTestRunDefaultResponse
> {
  return context
    .path("/test-runs/{testRunId}", testRunId)
    .delete({ ...operationOptionsToRequestParameters(options) });
}

export async function _deleteTestRunDeserialize(
  result:
    | LoadTestRunDeleteTestRun204Response
    | LoadTestRunDeleteTestRunDefaultResponse
): Promise<void> {
  if (isUnexpected(result)) {
    throw createRestError(result);
  }

  return;
}

/** Delete an existing load test run by providing the testRunId. */
export async function deleteTestRun(
  context: Client,
  testRunId: string,
  options: DeleteTestRunOptionalParams = { requestOptions: {} }
): Promise<void> {
  const result = await _deleteTestRunSend(context, testRunId, options);
  return _deleteTestRunDeserialize(result);
}

export function _getAppComponentsSend(
  context: Client,
  testRunId: string,
  options: GetAppComponentsOptionalParams = { requestOptions: {} }
): StreamableMethod<
  | LoadTestRunGetAppComponents200Response
  | LoadTestRunGetAppComponentsDefaultResponse
> {
  return context
    .path("/test-runs/{testRunId}/app-components", testRunId)
    .get({ ...operationOptionsToRequestParameters(options) });
}

export async function _getAppComponentsDeserialize(
  result:
    | LoadTestRunGetAppComponents200Response
    | LoadTestRunGetAppComponentsDefaultResponse
): Promise<TestRunAppComponents> {
  if (isUnexpected(result)) {
    throw createRestError(result);
  }

  return {
    components: result.body["components"],
    testRunId: result.body["testRunId"],
    createdDateTime:
      result.body["createdDateTime"] !== undefined
        ? new Date(result.body["createdDateTime"])
        : undefined,
    createdBy: result.body["createdBy"],
    lastModifiedDateTime:
      result.body["lastModifiedDateTime"] !== undefined
        ? new Date(result.body["lastModifiedDateTime"])
        : undefined,
    lastModifiedBy: result.body["lastModifiedBy"],
  };
}

/**
 * Get associated app component (collection of azure resources) for the given test
 * run.
 */
export async function getAppComponents(
  context: Client,
  testRunId: string,
  options: GetAppComponentsOptionalParams = { requestOptions: {} }
): Promise<TestRunAppComponents> {
  const result = await _getAppComponentsSend(context, testRunId, options);
  return _getAppComponentsDeserialize(result);
}

export function _getServerMetricsConfigSend(
  context: Client,
  testRunId: string,
  options: GetServerMetricsConfigOptionalParams = { requestOptions: {} }
): StreamableMethod<
  | LoadTestRunGetServerMetricsConfig200Response
  | LoadTestRunGetServerMetricsConfigDefaultResponse
> {
  return context
    .path("/test-runs/{testRunId}/server-metrics-config", testRunId)
    .get({ ...operationOptionsToRequestParameters(options) });
}

export async function _getServerMetricsConfigDeserialize(
  result:
    | LoadTestRunGetServerMetricsConfig200Response
    | LoadTestRunGetServerMetricsConfigDefaultResponse
): Promise<TestRunServerMetricConfig> {
  if (isUnexpected(result)) {
    throw createRestError(result);
  }

  return {
    testRunId: result.body["testRunId"],
    metrics: result.body["metrics"],
    createdDateTime:
      result.body["createdDateTime"] !== undefined
        ? new Date(result.body["createdDateTime"])
        : undefined,
    createdBy: result.body["createdBy"],
    lastModifiedDateTime:
      result.body["lastModifiedDateTime"] !== undefined
        ? new Date(result.body["lastModifiedDateTime"])
        : undefined,
    lastModifiedBy: result.body["lastModifiedBy"],
  };
}

/** Get associated server metrics configuration for the given test run. */
export async function getServerMetricsConfig(
  context: Client,
  testRunId: string,
  options: GetServerMetricsConfigOptionalParams = { requestOptions: {} }
): Promise<TestRunServerMetricConfig> {
  const result = await _getServerMetricsConfigSend(context, testRunId, options);
  return _getServerMetricsConfigDeserialize(result);
}

export function _getTestRunSend(
  context: Client,
  testRunId: string,
  options: GetTestRunOptionalParams = { requestOptions: {} }
): StreamableMethod<
  LoadTestRunGetTestRun200Response | LoadTestRunGetTestRunDefaultResponse
> {
  return context
    .path("/test-runs/{testRunId}", testRunId)
    .get({ ...operationOptionsToRequestParameters(options) });
}

export async function _getTestRunDeserialize(
  result:
    | LoadTestRunGetTestRun200Response
    | LoadTestRunGetTestRunDefaultResponse
): Promise<TestRun> {
  if (isUnexpected(result)) {
    throw createRestError(result);
  }

  return {
    testRunId: result.body["testRunId"],
    passFailCriteria: !result.body.passFailCriteria
      ? undefined
      : { passFailMetrics: result.body.passFailCriteria?.["passFailMetrics"] },
    autoStopCriteria: !result.body.autoStopCriteria
      ? undefined
      : {
          autoStopDisabled: result.body.autoStopCriteria?.["autoStopDisabled"],
          errorRate: result.body.autoStopCriteria?.["errorRate"],
          errorRateTimeWindowInSeconds:
            result.body.autoStopCriteria?.["errorRateTimeWindowInSeconds"],
        },
    secrets: result.body["secrets"],
    certificate: !result.body.certificate
      ? undefined
      : {
          value: result.body.certificate?.["value"],
          type: result.body.certificate?.["type"],
          name: result.body.certificate?.["name"],
        },
    environmentVariables: result.body["environmentVariables"],
    errorDetails:
      result.body["errorDetails"] === undefined
        ? result.body["errorDetails"]
        : result.body["errorDetails"].map((p) => {
            return { message: p["message"] };
          }),
    testRunStatistics: result.body["testRunStatistics"],
    regionalStatistics: result.body["regionalStatistics"],
    loadTestConfiguration: !result.body.loadTestConfiguration
      ? undefined
      : {
          engineInstances:
            result.body.loadTestConfiguration?.["engineInstances"],
          splitAllCSVs: result.body.loadTestConfiguration?.["splitAllCSVs"],
          quickStartTest: result.body.loadTestConfiguration?.["quickStartTest"],
          optionalLoadTestConfig: !result.body.loadTestConfiguration
            ?.optionalLoadTestConfig
            ? undefined
            : {
                endpointUrl:
                  result.body.loadTestConfiguration?.optionalLoadTestConfig?.[
                    "endpointUrl"
                  ],
                requestsPerSecond:
                  result.body.loadTestConfiguration?.optionalLoadTestConfig?.[
                    "requestsPerSecond"
                  ],
                maxResponseTimeInMs:
                  result.body.loadTestConfiguration?.optionalLoadTestConfig?.[
                    "maxResponseTimeInMs"
                  ],
                virtualUsers:
                  result.body.loadTestConfiguration?.optionalLoadTestConfig?.[
                    "virtualUsers"
                  ],
                rampUpTime:
                  result.body.loadTestConfiguration?.optionalLoadTestConfig?.[
                    "rampUpTime"
                  ],
                duration:
                  result.body.loadTestConfiguration?.optionalLoadTestConfig?.[
                    "duration"
                  ],
              },
          regionalLoadTestConfig:
            result.body.loadTestConfiguration?.["regionalLoadTestConfig"] ===
            undefined
              ? result.body.loadTestConfiguration?.["regionalLoadTestConfig"]
              : result.body.loadTestConfiguration?.[
                  "regionalLoadTestConfig"
                ].map((p) => {
                  return {
                    engineInstances: p["engineInstances"],
                    region: p["region"],
                  };
                }),
        },
    testArtifacts: !result.body.testArtifacts
      ? undefined
      : {
          inputArtifacts: !result.body.testArtifacts?.inputArtifacts
            ? undefined
            : {
                configFileInfo: !result.body.testArtifacts?.inputArtifacts
                  ?.configFileInfo
                  ? undefined
                  : {
                      fileName:
                        result.body.testArtifacts?.inputArtifacts
                          ?.configFileInfo?.["fileName"],
                      url: result.body.testArtifacts?.inputArtifacts
                        ?.configFileInfo?.["url"],
                      fileType:
                        result.body.testArtifacts?.inputArtifacts
                          ?.configFileInfo?.["fileType"],
                      expireDateTime:
                        result.body.testArtifacts?.inputArtifacts
                          ?.configFileInfo?.["expireDateTime"] !== undefined
                          ? new Date(
                              result.body.testArtifacts?.inputArtifacts?.configFileInfo?.[
                                "expireDateTime"
                              ]
                            )
                          : undefined,
                      validationStatus:
                        result.body.testArtifacts?.inputArtifacts
                          ?.configFileInfo?.["validationStatus"],
                      validationFailureDetails:
                        result.body.testArtifacts?.inputArtifacts
                          ?.configFileInfo?.["validationFailureDetails"],
                    },
                testScriptFileInfo: !result.body.testArtifacts?.inputArtifacts
                  ?.testScriptFileInfo
                  ? undefined
                  : {
                      fileName:
                        result.body.testArtifacts?.inputArtifacts
                          ?.testScriptFileInfo?.["fileName"],
                      url: result.body.testArtifacts?.inputArtifacts
                        ?.testScriptFileInfo?.["url"],
                      fileType:
                        result.body.testArtifacts?.inputArtifacts
                          ?.testScriptFileInfo?.["fileType"],
                      expireDateTime:
                        result.body.testArtifacts?.inputArtifacts
                          ?.testScriptFileInfo?.["expireDateTime"] !== undefined
                          ? new Date(
                              result.body.testArtifacts?.inputArtifacts?.testScriptFileInfo?.[
                                "expireDateTime"
                              ]
                            )
                          : undefined,
                      validationStatus:
                        result.body.testArtifacts?.inputArtifacts
                          ?.testScriptFileInfo?.["validationStatus"],
                      validationFailureDetails:
                        result.body.testArtifacts?.inputArtifacts
                          ?.testScriptFileInfo?.["validationFailureDetails"],
                    },
                userPropFileInfo: !result.body.testArtifacts?.inputArtifacts
                  ?.userPropFileInfo
                  ? undefined
                  : {
                      fileName:
                        result.body.testArtifacts?.inputArtifacts
                          ?.userPropFileInfo?.["fileName"],
                      url: result.body.testArtifacts?.inputArtifacts
                        ?.userPropFileInfo?.["url"],
                      fileType:
                        result.body.testArtifacts?.inputArtifacts
                          ?.userPropFileInfo?.["fileType"],
                      expireDateTime:
                        result.body.testArtifacts?.inputArtifacts
                          ?.userPropFileInfo?.["expireDateTime"] !== undefined
                          ? new Date(
                              result.body.testArtifacts?.inputArtifacts?.userPropFileInfo?.[
                                "expireDateTime"
                              ]
                            )
                          : undefined,
                      validationStatus:
                        result.body.testArtifacts?.inputArtifacts
                          ?.userPropFileInfo?.["validationStatus"],
                      validationFailureDetails:
                        result.body.testArtifacts?.inputArtifacts
                          ?.userPropFileInfo?.["validationFailureDetails"],
                    },
                inputArtifactsZipFileInfo: !result.body.testArtifacts
                  ?.inputArtifacts?.inputArtifactsZipFileInfo
                  ? undefined
                  : {
                      fileName:
                        result.body.testArtifacts?.inputArtifacts
                          ?.inputArtifactsZipFileInfo?.["fileName"],
                      url: result.body.testArtifacts?.inputArtifacts
                        ?.inputArtifactsZipFileInfo?.["url"],
                      fileType:
                        result.body.testArtifacts?.inputArtifacts
                          ?.inputArtifactsZipFileInfo?.["fileType"],
                      expireDateTime:
                        result.body.testArtifacts?.inputArtifacts
                          ?.inputArtifactsZipFileInfo?.["expireDateTime"] !==
                        undefined
                          ? new Date(
                              result.body.testArtifacts?.inputArtifacts?.inputArtifactsZipFileInfo?.[
                                "expireDateTime"
                              ]
                            )
                          : undefined,
                      validationStatus:
                        result.body.testArtifacts?.inputArtifacts
                          ?.inputArtifactsZipFileInfo?.["validationStatus"],
                      validationFailureDetails:
                        result.body.testArtifacts?.inputArtifacts
                          ?.inputArtifactsZipFileInfo?.[
                          "validationFailureDetails"
                        ],
                    },
                urlTestConfigFileInfo: !result.body.testArtifacts
                  ?.inputArtifacts?.urlTestConfigFileInfo
                  ? undefined
                  : {
                      fileName:
                        result.body.testArtifacts?.inputArtifacts
                          ?.urlTestConfigFileInfo?.["fileName"],
                      url: result.body.testArtifacts?.inputArtifacts
                        ?.urlTestConfigFileInfo?.["url"],
                      fileType:
                        result.body.testArtifacts?.inputArtifacts
                          ?.urlTestConfigFileInfo?.["fileType"],
                      expireDateTime:
                        result.body.testArtifacts?.inputArtifacts
                          ?.urlTestConfigFileInfo?.["expireDateTime"] !==
                        undefined
                          ? new Date(
                              result.body.testArtifacts?.inputArtifacts?.urlTestConfigFileInfo?.[
                                "expireDateTime"
                              ]
                            )
                          : undefined,
                      validationStatus:
                        result.body.testArtifacts?.inputArtifacts
                          ?.urlTestConfigFileInfo?.["validationStatus"],
                      validationFailureDetails:
                        result.body.testArtifacts?.inputArtifacts
                          ?.urlTestConfigFileInfo?.["validationFailureDetails"],
                    },
                additionalFileInfo:
                  result.body.testArtifacts?.inputArtifacts?.[
                    "additionalFileInfo"
                  ] === undefined
                    ? result.body.testArtifacts?.inputArtifacts?.[
                        "additionalFileInfo"
                      ]
                    : result.body.testArtifacts?.inputArtifacts?.[
                        "additionalFileInfo"
                      ].map((p) => {
                        return {
                          fileName: p["fileName"],
                          url: p["url"],
                          fileType: p["fileType"],
                          expireDateTime:
                            p["expireDateTime"] !== undefined
                              ? new Date(p["expireDateTime"])
                              : undefined,
                          validationStatus: p["validationStatus"],
                          validationFailureDetails:
                            p["validationFailureDetails"],
                        };
                      }),
              },
          outputArtifacts: !result.body.testArtifacts?.outputArtifacts
            ? undefined
            : {
                resultFileInfo: !result.body.testArtifacts?.outputArtifacts
                  ?.resultFileInfo
                  ? undefined
                  : {
                      fileName:
                        result.body.testArtifacts?.outputArtifacts
                          ?.resultFileInfo?.["fileName"],
                      url: result.body.testArtifacts?.outputArtifacts
                        ?.resultFileInfo?.["url"],
                      fileType:
                        result.body.testArtifacts?.outputArtifacts
                          ?.resultFileInfo?.["fileType"],
                      expireDateTime:
                        result.body.testArtifacts?.outputArtifacts
                          ?.resultFileInfo?.["expireDateTime"] !== undefined
                          ? new Date(
                              result.body.testArtifacts?.outputArtifacts?.resultFileInfo?.[
                                "expireDateTime"
                              ]
                            )
                          : undefined,
                      validationStatus:
                        result.body.testArtifacts?.outputArtifacts
                          ?.resultFileInfo?.["validationStatus"],
                      validationFailureDetails:
                        result.body.testArtifacts?.outputArtifacts
                          ?.resultFileInfo?.["validationFailureDetails"],
                    },
                logsFileInfo: !result.body.testArtifacts?.outputArtifacts
                  ?.logsFileInfo
                  ? undefined
                  : {
                      fileName:
                        result.body.testArtifacts?.outputArtifacts
                          ?.logsFileInfo?.["fileName"],
                      url: result.body.testArtifacts?.outputArtifacts
                        ?.logsFileInfo?.["url"],
                      fileType:
                        result.body.testArtifacts?.outputArtifacts
                          ?.logsFileInfo?.["fileType"],
                      expireDateTime:
                        result.body.testArtifacts?.outputArtifacts
                          ?.logsFileInfo?.["expireDateTime"] !== undefined
                          ? new Date(
                              result.body.testArtifacts?.outputArtifacts?.logsFileInfo?.[
                                "expireDateTime"
                              ]
                            )
                          : undefined,
                      validationStatus:
                        result.body.testArtifacts?.outputArtifacts
                          ?.logsFileInfo?.["validationStatus"],
                      validationFailureDetails:
                        result.body.testArtifacts?.outputArtifacts
                          ?.logsFileInfo?.["validationFailureDetails"],
                    },
                artifactsContainerInfo: !result.body.testArtifacts
                  ?.outputArtifacts?.artifactsContainerInfo
                  ? undefined
                  : {
                      url: result.body.testArtifacts?.outputArtifacts
                        ?.artifactsContainerInfo?.["url"],
                      expireDateTime:
                        result.body.testArtifacts?.outputArtifacts
                          ?.artifactsContainerInfo?.["expireDateTime"] !==
                        undefined
                          ? new Date(
                              result.body.testArtifacts?.outputArtifacts?.artifactsContainerInfo?.[
                                "expireDateTime"
                              ]
                            )
                          : undefined,
                    },
                reportFileInfo: !result.body.testArtifacts?.outputArtifacts
                  ?.reportFileInfo
                  ? undefined
                  : {
                      fileName:
                        result.body.testArtifacts?.outputArtifacts
                          ?.reportFileInfo?.["fileName"],
                      url: result.body.testArtifacts?.outputArtifacts
                        ?.reportFileInfo?.["url"],
                      fileType:
                        result.body.testArtifacts?.outputArtifacts
                          ?.reportFileInfo?.["fileType"],
                      expireDateTime:
                        result.body.testArtifacts?.outputArtifacts
                          ?.reportFileInfo?.["expireDateTime"] !== undefined
                          ? new Date(
                              result.body.testArtifacts?.outputArtifacts?.reportFileInfo?.[
                                "expireDateTime"
                              ]
                            )
                          : undefined,
                      validationStatus:
                        result.body.testArtifacts?.outputArtifacts
                          ?.reportFileInfo?.["validationStatus"],
                      validationFailureDetails:
                        result.body.testArtifacts?.outputArtifacts
                          ?.reportFileInfo?.["validationFailureDetails"],
                    },
              },
        },
    testResult: result.body["testResult"],
    virtualUsers: result.body["virtualUsers"],
    displayName: result.body["displayName"],
    testId: result.body["testId"],
    description: result.body["description"],
    status: result.body["status"],
    startDateTime:
      result.body["startDateTime"] !== undefined
        ? new Date(result.body["startDateTime"])
        : undefined,
    endDateTime:
      result.body["endDateTime"] !== undefined
        ? new Date(result.body["endDateTime"])
        : undefined,
    executedDateTime:
      result.body["executedDateTime"] !== undefined
        ? new Date(result.body["executedDateTime"])
        : undefined,
    portalUrl: result.body["portalUrl"],
    duration: result.body["duration"],
    subnetId: result.body["subnetId"],
    kind: result.body["kind"],
    requestDataLevel: result.body["requestDataLevel"],
    debugLogsEnabled: result.body["debugLogsEnabled"],
    publicIPDisabled: result.body["publicIPDisabled"],
    createdDateTime:
      result.body["createdDateTime"] !== undefined
        ? new Date(result.body["createdDateTime"])
        : undefined,
    createdBy: result.body["createdBy"],
    lastModifiedDateTime:
      result.body["lastModifiedDateTime"] !== undefined
        ? new Date(result.body["lastModifiedDateTime"])
        : undefined,
    lastModifiedBy: result.body["lastModifiedBy"],
  };
}

/** Get test run details by test run Id. */
export async function getTestRun(
  context: Client,
  testRunId: string,
  options: GetTestRunOptionalParams = { requestOptions: {} }
): Promise<TestRun> {
  const result = await _getTestRunSend(context, testRunId, options);
  return _getTestRunDeserialize(result);
}

export function _getTestRunFileSend(
  context: Client,
  testRunId: string,
  fileName: string,
  options: GetTestRunFileOptionalParams = { requestOptions: {} }
): StreamableMethod<
  | LoadTestRunGetTestRunFile200Response
  | LoadTestRunGetTestRunFileDefaultResponse
> {
  return context
    .path("/test-runs/{testRunId}/files/{fileName}", testRunId, fileName)
    .get({ ...operationOptionsToRequestParameters(options) });
}

export async function _getTestRunFileDeserialize(
  result:
    | LoadTestRunGetTestRunFile200Response
    | LoadTestRunGetTestRunFileDefaultResponse
): Promise<TestRunFileInfo> {
  if (isUnexpected(result)) {
    throw createRestError(result);
  }

  return {
    fileName: result.body["fileName"],
    url: result.body["url"],
    fileType: result.body["fileType"],
    expireDateTime:
      result.body["expireDateTime"] !== undefined
        ? new Date(result.body["expireDateTime"])
        : undefined,
    validationStatus: result.body["validationStatus"],
    validationFailureDetails: result.body["validationFailureDetails"],
  };
}

/** Get test run file by file name. */
export async function getTestRunFile(
  context: Client,
  testRunId: string,
  fileName: string,
  options: GetTestRunFileOptionalParams = { requestOptions: {} }
): Promise<TestRunFileInfo> {
  const result = await _getTestRunFileSend(
    context,
    testRunId,
    fileName,
    options
  );
  return _getTestRunFileDeserialize(result);
}

export function _listMetricDimensionValuesSend(
  context: Client,
  testRunId: string,
  name: string,
  metricname: string,
  metricNamespace: string,
  timespan: string,
  options: ListMetricDimensionValuesOptionalParams = { requestOptions: {} }
): StreamableMethod<
  | LoadTestRunListMetricDimensionValues200Response
  | LoadTestRunListMetricDimensionValuesDefaultResponse
> {
  return context
    .path(
      "/test-runs/{testRunId}/metric-dimensions/{name}/values",
      testRunId,
      name
    )
    .get({
      ...operationOptionsToRequestParameters(options),
      queryParameters: {
        metricname: metricname,
        interval: options?.interval,
        metricNamespace: metricNamespace,
        timespan: timespan,
      },
    });
}

export async function _listMetricDimensionValuesDeserialize(
  result:
    | LoadTestRunListMetricDimensionValues200Response
    | LoadTestRunListMetricDimensionValuesDefaultResponse
): Promise<DimensionValueList> {
  if (isUnexpected(result)) {
    throw createRestError(result);
  }

  return {
    name: result.body["name"],
    value: result.body["value"],
    nextLink: result.body["nextLink"],
  };
}

/** List the dimension values for the given metric dimension name. */
export async function listMetricDimensionValues(
  context: Client,
  testRunId: string,
  name: string,
  metricname: string,
  metricNamespace: string,
  timespan: string,
  options: ListMetricDimensionValuesOptionalParams = { requestOptions: {} }
): Promise<DimensionValueList> {
  const result = await _listMetricDimensionValuesSend(
    context,
    testRunId,
    name,
    metricname,
    metricNamespace,
    timespan,
    options
  );
  return _listMetricDimensionValuesDeserialize(result);
}

export function _listMetricDefinitionsSend(
  context: Client,
  testRunId: string,
  metricNamespace: string,
  options: ListMetricDefinitionsOptionalParams = { requestOptions: {} }
): StreamableMethod<
  | LoadTestRunListMetricDefinitions200Response
  | LoadTestRunListMetricDefinitionsDefaultResponse
> {
  return context
    .path("/test-runs/{testRunId}/metric-definitions", testRunId)
    .get({
      ...operationOptionsToRequestParameters(options),
      queryParameters: { metricNamespace: metricNamespace },
    });
}

export async function _listMetricDefinitionsDeserialize(
  result:
    | LoadTestRunListMetricDefinitions200Response
    | LoadTestRunListMetricDefinitionsDefaultResponse
): Promise<MetricDefinitionCollection> {
  if (isUnexpected(result)) {
    throw createRestError(result);
  }

  return {
    value: result.body["value"].map((p) => {
      return {
        dimensions:
          p["dimensions"] === undefined
            ? p["dimensions"]
            : p["dimensions"].map((p) => {
                return { description: p["description"], name: p["name"] };
              }),
        description: p["description"],
        name: p["name"],
        namespace: p["namespace"],
        primaryAggregationType: p["primaryAggregationType"],
        supportedAggregationTypes: p["supportedAggregationTypes"],
        unit: p["unit"],
        metricAvailabilities:
          p["metricAvailabilities"] === undefined
            ? p["metricAvailabilities"]
            : p["metricAvailabilities"].map((p) => {
                return { timeGrain: p["timeGrain"] };
              }),
      };
    }),
  };
}

/** List the metric definitions for a load test run. */
export async function listMetricDefinitions(
  context: Client,
  testRunId: string,
  metricNamespace: string,
  options: ListMetricDefinitionsOptionalParams = { requestOptions: {} }
): Promise<MetricDefinitionCollection> {
  const result = await _listMetricDefinitionsSend(
    context,
    testRunId,
    metricNamespace,
    options
  );
  return _listMetricDefinitionsDeserialize(result);
}

export function _listMetricNamespacesSend(
  context: Client,
  testRunId: string,
  options: ListMetricNamespacesOptionalParams = { requestOptions: {} }
): StreamableMethod<
  | LoadTestRunListMetricNamespaces200Response
  | LoadTestRunListMetricNamespacesDefaultResponse
> {
  return context
    .path("/test-runs/{testRunId}/metric-namespaces", testRunId)
    .get({ ...operationOptionsToRequestParameters(options) });
}

export async function _listMetricNamespacesDeserialize(
  result:
    | LoadTestRunListMetricNamespaces200Response
    | LoadTestRunListMetricNamespacesDefaultResponse
): Promise<MetricNamespaceCollection> {
  if (isUnexpected(result)) {
    throw createRestError(result);
  }

  return {
    value: result.body["value"].map((p) => {
      return { description: p["description"], name: p["name"] };
    }),
  };
}

/** List the metric namespaces for a load test run. */
export async function listMetricNamespaces(
  context: Client,
  testRunId: string,
  options: ListMetricNamespacesOptionalParams = { requestOptions: {} }
): Promise<MetricNamespaceCollection> {
  const result = await _listMetricNamespacesSend(context, testRunId, options);
  return _listMetricNamespacesDeserialize(result);
}

export function _listMetricsSend(
  context: Client,
  testRunId: string,
  metricname: string,
  metricNamespace: string,
  timespan: string,
  body?: MetricRequestPayload,
  options: ListMetricsOptionalParams = { requestOptions: {} }
): StreamableMethod<
  LoadTestRunListMetrics200Response | LoadTestRunListMetricsDefaultResponse
> {
  return context.path("/test-runs/{testRunId}/metrics", testRunId).post({
    ...operationOptionsToRequestParameters(options),
    queryParameters: {
      aggregation: options?.aggregation,
      metricname: metricname,
      interval: options?.interval,
      metricNamespace: metricNamespace,
      timespan: timespan,
    },
    body:
      body === undefined
        ? body
        : {
            filters:
              body["filters"] === undefined
                ? body["filters"]
                : body["filters"].map(dimensionFilterSerializer),
          },
  });
}

export async function _listMetricsDeserialize(
  result:
    | LoadTestRunListMetrics200Response
    | LoadTestRunListMetricsDefaultResponse
): Promise<_Metrics> {
  if (isUnexpected(result)) {
    throw createRestError(result);
  }

  return {
    value: result.body["value"].map((p) => {
      return {
        data:
          p["data"] === undefined
            ? p["data"]
            : p["data"].map((p) => {
                return {
                  timestamp:
                    p["timestamp"] !== undefined
                      ? new Date(p["timestamp"])
                      : undefined,
                  value: p["value"],
                };
              }),
        dimensionValues:
          p["dimensionValues"] === undefined
            ? p["dimensionValues"]
            : p["dimensionValues"].map((p) => {
                return { name: p["name"], value: p["value"] };
              }),
      };
    }),
    nextLink: result.body["nextLink"],
  };
}

/** List the metric values for a load test run. */
export function listMetrics(
  context: Client,
  testRunId: string,
  metricname: string,
  metricNamespace: string,
  timespan: string,
  body?: MetricRequestPayload,
  options: ListMetricsOptionalParams = { requestOptions: {} }
): PagedAsyncIterableIterator<TimeSeriesElement> {
  return buildPagedAsyncIterator(
    context,
    () =>
      _listMetricsSend(
        context,
        testRunId,
        metricname,
        metricNamespace,
        timespan,
        body,
        options
      ),
    _listMetricsDeserialize,
    { itemName: "value", nextLinkName: "nextLink" }
  );
}

export function _listTestRunsSend(
  context: Client,
  options: ListTestRunsOptionalParams = { requestOptions: {} }
): StreamableMethod<
  LoadTestRunListTestRuns200Response | LoadTestRunListTestRunsDefaultResponse
> {
  return context.path("/test-runs").get({
    ...operationOptionsToRequestParameters(options),
    queryParameters: {
      orderby: options?.orderby,
      search: options?.search,
      testId: options?.testId,
      executionFrom: options?.executionFrom?.toISOString(),
      executionTo: options?.executionTo?.toISOString(),
      status: options?.status,
      maxpagesize: options?.maxpagesize,
    },
  });
}

export async function _listTestRunsDeserialize(
  result:
    | LoadTestRunListTestRuns200Response
    | LoadTestRunListTestRunsDefaultResponse
): Promise<_PagedTestRun> {
  if (isUnexpected(result)) {
    throw createRestError(result);
  }

  return {
    value: result.body["value"].map((p) => {
      return {
        testRunId: p["testRunId"],
        passFailCriteria: !p.passFailCriteria
          ? undefined
          : { passFailMetrics: p.passFailCriteria?.["passFailMetrics"] },
        autoStopCriteria: !p.autoStopCriteria
          ? undefined
          : {
              autoStopDisabled: p.autoStopCriteria?.["autoStopDisabled"],
              errorRate: p.autoStopCriteria?.["errorRate"],
              errorRateTimeWindowInSeconds:
                p.autoStopCriteria?.["errorRateTimeWindowInSeconds"],
            },
        secrets: p["secrets"],
        certificate: !p.certificate
          ? undefined
          : {
              value: p.certificate?.["value"],
              type: p.certificate?.["type"],
              name: p.certificate?.["name"],
            },
        environmentVariables: p["environmentVariables"],
        errorDetails:
          p["errorDetails"] === undefined
            ? p["errorDetails"]
            : p["errorDetails"].map((p) => {
                return { message: p["message"] };
              }),
        testRunStatistics: p["testRunStatistics"],
        regionalStatistics: p["regionalStatistics"],
        loadTestConfiguration: !p.loadTestConfiguration
          ? undefined
          : {
              engineInstances: p.loadTestConfiguration?.["engineInstances"],
              splitAllCSVs: p.loadTestConfiguration?.["splitAllCSVs"],
              quickStartTest: p.loadTestConfiguration?.["quickStartTest"],
              optionalLoadTestConfig: !p.loadTestConfiguration
                ?.optionalLoadTestConfig
                ? undefined
                : {
                    endpointUrl:
                      p.loadTestConfiguration?.optionalLoadTestConfig?.[
                        "endpointUrl"
                      ],
                    requestsPerSecond:
                      p.loadTestConfiguration?.optionalLoadTestConfig?.[
                        "requestsPerSecond"
                      ],
                    maxResponseTimeInMs:
                      p.loadTestConfiguration?.optionalLoadTestConfig?.[
                        "maxResponseTimeInMs"
                      ],
                    virtualUsers:
                      p.loadTestConfiguration?.optionalLoadTestConfig?.[
                        "virtualUsers"
                      ],
                    rampUpTime:
                      p.loadTestConfiguration?.optionalLoadTestConfig?.[
                        "rampUpTime"
                      ],
                    duration:
                      p.loadTestConfiguration?.optionalLoadTestConfig?.[
                        "duration"
                      ],
                  },
              regionalLoadTestConfig:
                p.loadTestConfiguration?.["regionalLoadTestConfig"] ===
                undefined
                  ? p.loadTestConfiguration?.["regionalLoadTestConfig"]
                  : p.loadTestConfiguration?.["regionalLoadTestConfig"].map(
                      (p) => {
                        return {
                          engineInstances: p["engineInstances"],
                          region: p["region"],
                        };
                      }
                    ),
            },
        testArtifacts: !p.testArtifacts
          ? undefined
          : {
              inputArtifacts: !p.testArtifacts?.inputArtifacts
                ? undefined
                : {
                    configFileInfo: !p.testArtifacts?.inputArtifacts
                      ?.configFileInfo
                      ? undefined
                      : {
                          fileName:
                            p.testArtifacts?.inputArtifacts?.configFileInfo?.[
                              "fileName"
                            ],
                          url: p.testArtifacts?.inputArtifacts
                            ?.configFileInfo?.["url"],
                          fileType:
                            p.testArtifacts?.inputArtifacts?.configFileInfo?.[
                              "fileType"
                            ],
                          expireDateTime:
                            p.testArtifacts?.inputArtifacts?.configFileInfo?.[
                              "expireDateTime"
                            ] !== undefined
                              ? new Date(
                                  p.testArtifacts?.inputArtifacts?.configFileInfo?.[
                                    "expireDateTime"
                                  ]
                                )
                              : undefined,
                          validationStatus:
                            p.testArtifacts?.inputArtifacts?.configFileInfo?.[
                              "validationStatus"
                            ],
                          validationFailureDetails:
                            p.testArtifacts?.inputArtifacts?.configFileInfo?.[
                              "validationFailureDetails"
                            ],
                        },
                    testScriptFileInfo: !p.testArtifacts?.inputArtifacts
                      ?.testScriptFileInfo
                      ? undefined
                      : {
                          fileName:
                            p.testArtifacts?.inputArtifacts
                              ?.testScriptFileInfo?.["fileName"],
                          url: p.testArtifacts?.inputArtifacts
                            ?.testScriptFileInfo?.["url"],
                          fileType:
                            p.testArtifacts?.inputArtifacts
                              ?.testScriptFileInfo?.["fileType"],
                          expireDateTime:
                            p.testArtifacts?.inputArtifacts
                              ?.testScriptFileInfo?.["expireDateTime"] !==
                            undefined
                              ? new Date(
                                  p.testArtifacts?.inputArtifacts?.testScriptFileInfo?.[
                                    "expireDateTime"
                                  ]
                                )
                              : undefined,
                          validationStatus:
                            p.testArtifacts?.inputArtifacts
                              ?.testScriptFileInfo?.["validationStatus"],
                          validationFailureDetails:
                            p.testArtifacts?.inputArtifacts
                              ?.testScriptFileInfo?.[
                              "validationFailureDetails"
                            ],
                        },
                    userPropFileInfo: !p.testArtifacts?.inputArtifacts
                      ?.userPropFileInfo
                      ? undefined
                      : {
                          fileName:
                            p.testArtifacts?.inputArtifacts?.userPropFileInfo?.[
                              "fileName"
                            ],
                          url: p.testArtifacts?.inputArtifacts
                            ?.userPropFileInfo?.["url"],
                          fileType:
                            p.testArtifacts?.inputArtifacts?.userPropFileInfo?.[
                              "fileType"
                            ],
                          expireDateTime:
                            p.testArtifacts?.inputArtifacts?.userPropFileInfo?.[
                              "expireDateTime"
                            ] !== undefined
                              ? new Date(
                                  p.testArtifacts?.inputArtifacts?.userPropFileInfo?.[
                                    "expireDateTime"
                                  ]
                                )
                              : undefined,
                          validationStatus:
                            p.testArtifacts?.inputArtifacts?.userPropFileInfo?.[
                              "validationStatus"
                            ],
                          validationFailureDetails:
                            p.testArtifacts?.inputArtifacts?.userPropFileInfo?.[
                              "validationFailureDetails"
                            ],
                        },
                    inputArtifactsZipFileInfo: !p.testArtifacts?.inputArtifacts
                      ?.inputArtifactsZipFileInfo
                      ? undefined
                      : {
                          fileName:
                            p.testArtifacts?.inputArtifacts
                              ?.inputArtifactsZipFileInfo?.["fileName"],
                          url: p.testArtifacts?.inputArtifacts
                            ?.inputArtifactsZipFileInfo?.["url"],
                          fileType:
                            p.testArtifacts?.inputArtifacts
                              ?.inputArtifactsZipFileInfo?.["fileType"],
                          expireDateTime:
                            p.testArtifacts?.inputArtifacts
                              ?.inputArtifactsZipFileInfo?.[
                              "expireDateTime"
                            ] !== undefined
                              ? new Date(
                                  p.testArtifacts?.inputArtifacts?.inputArtifactsZipFileInfo?.[
                                    "expireDateTime"
                                  ]
                                )
                              : undefined,
                          validationStatus:
                            p.testArtifacts?.inputArtifacts
                              ?.inputArtifactsZipFileInfo?.["validationStatus"],
                          validationFailureDetails:
                            p.testArtifacts?.inputArtifacts
                              ?.inputArtifactsZipFileInfo?.[
                              "validationFailureDetails"
                            ],
                        },
                    urlTestConfigFileInfo: !p.testArtifacts?.inputArtifacts
                      ?.urlTestConfigFileInfo
                      ? undefined
                      : {
                          fileName:
                            p.testArtifacts?.inputArtifacts
                              ?.urlTestConfigFileInfo?.["fileName"],
                          url: p.testArtifacts?.inputArtifacts
                            ?.urlTestConfigFileInfo?.["url"],
                          fileType:
                            p.testArtifacts?.inputArtifacts
                              ?.urlTestConfigFileInfo?.["fileType"],
                          expireDateTime:
                            p.testArtifacts?.inputArtifacts
                              ?.urlTestConfigFileInfo?.["expireDateTime"] !==
                            undefined
                              ? new Date(
                                  p.testArtifacts?.inputArtifacts?.urlTestConfigFileInfo?.[
                                    "expireDateTime"
                                  ]
                                )
                              : undefined,
                          validationStatus:
                            p.testArtifacts?.inputArtifacts
                              ?.urlTestConfigFileInfo?.["validationStatus"],
                          validationFailureDetails:
                            p.testArtifacts?.inputArtifacts
                              ?.urlTestConfigFileInfo?.[
                              "validationFailureDetails"
                            ],
                        },
                    additionalFileInfo:
                      p.testArtifacts?.inputArtifacts?.[
                        "additionalFileInfo"
                      ] === undefined
                        ? p.testArtifacts?.inputArtifacts?.[
                            "additionalFileInfo"
                          ]
                        : p.testArtifacts?.inputArtifacts?.[
                            "additionalFileInfo"
                          ].map((p) => {
                            return {
                              fileName: p["fileName"],
                              url: p["url"],
                              fileType: p["fileType"],
                              expireDateTime:
                                p["expireDateTime"] !== undefined
                                  ? new Date(p["expireDateTime"])
                                  : undefined,
                              validationStatus: p["validationStatus"],
                              validationFailureDetails:
                                p["validationFailureDetails"],
                            };
                          }),
                  },
              outputArtifacts: !p.testArtifacts?.outputArtifacts
                ? undefined
                : {
                    resultFileInfo: !p.testArtifacts?.outputArtifacts
                      ?.resultFileInfo
                      ? undefined
                      : {
                          fileName:
                            p.testArtifacts?.outputArtifacts?.resultFileInfo?.[
                              "fileName"
                            ],
                          url: p.testArtifacts?.outputArtifacts
                            ?.resultFileInfo?.["url"],
                          fileType:
                            p.testArtifacts?.outputArtifacts?.resultFileInfo?.[
                              "fileType"
                            ],
                          expireDateTime:
                            p.testArtifacts?.outputArtifacts?.resultFileInfo?.[
                              "expireDateTime"
                            ] !== undefined
                              ? new Date(
                                  p.testArtifacts?.outputArtifacts?.resultFileInfo?.[
                                    "expireDateTime"
                                  ]
                                )
                              : undefined,
                          validationStatus:
                            p.testArtifacts?.outputArtifacts?.resultFileInfo?.[
                              "validationStatus"
                            ],
                          validationFailureDetails:
                            p.testArtifacts?.outputArtifacts?.resultFileInfo?.[
                              "validationFailureDetails"
                            ],
                        },
                    logsFileInfo: !p.testArtifacts?.outputArtifacts
                      ?.logsFileInfo
                      ? undefined
                      : {
                          fileName:
                            p.testArtifacts?.outputArtifacts?.logsFileInfo?.[
                              "fileName"
                            ],
                          url: p.testArtifacts?.outputArtifacts?.logsFileInfo?.[
                            "url"
                          ],
                          fileType:
                            p.testArtifacts?.outputArtifacts?.logsFileInfo?.[
                              "fileType"
                            ],
                          expireDateTime:
                            p.testArtifacts?.outputArtifacts?.logsFileInfo?.[
                              "expireDateTime"
                            ] !== undefined
                              ? new Date(
                                  p.testArtifacts?.outputArtifacts?.logsFileInfo?.[
                                    "expireDateTime"
                                  ]
                                )
                              : undefined,
                          validationStatus:
                            p.testArtifacts?.outputArtifacts?.logsFileInfo?.[
                              "validationStatus"
                            ],
                          validationFailureDetails:
                            p.testArtifacts?.outputArtifacts?.logsFileInfo?.[
                              "validationFailureDetails"
                            ],
                        },
                    artifactsContainerInfo: !p.testArtifacts?.outputArtifacts
                      ?.artifactsContainerInfo
                      ? undefined
                      : {
                          url: p.testArtifacts?.outputArtifacts
                            ?.artifactsContainerInfo?.["url"],
                          expireDateTime:
                            p.testArtifacts?.outputArtifacts
                              ?.artifactsContainerInfo?.["expireDateTime"] !==
                            undefined
                              ? new Date(
                                  p.testArtifacts?.outputArtifacts?.artifactsContainerInfo?.[
                                    "expireDateTime"
                                  ]
                                )
                              : undefined,
                        },
                    reportFileInfo: !p.testArtifacts?.outputArtifacts
                      ?.reportFileInfo
                      ? undefined
                      : {
                          fileName:
                            p.testArtifacts?.outputArtifacts?.reportFileInfo?.[
                              "fileName"
                            ],
                          url: p.testArtifacts?.outputArtifacts
                            ?.reportFileInfo?.["url"],
                          fileType:
                            p.testArtifacts?.outputArtifacts?.reportFileInfo?.[
                              "fileType"
                            ],
                          expireDateTime:
                            p.testArtifacts?.outputArtifacts?.reportFileInfo?.[
                              "expireDateTime"
                            ] !== undefined
                              ? new Date(
                                  p.testArtifacts?.outputArtifacts?.reportFileInfo?.[
                                    "expireDateTime"
                                  ]
                                )
                              : undefined,
                          validationStatus:
                            p.testArtifacts?.outputArtifacts?.reportFileInfo?.[
                              "validationStatus"
                            ],
                          validationFailureDetails:
                            p.testArtifacts?.outputArtifacts?.reportFileInfo?.[
                              "validationFailureDetails"
                            ],
                        },
                  },
            },
        testResult: p["testResult"],
        virtualUsers: p["virtualUsers"],
        displayName: p["displayName"],
        testId: p["testId"],
        description: p["description"],
        status: p["status"],
        startDateTime:
          p["startDateTime"] !== undefined
            ? new Date(p["startDateTime"])
            : undefined,
        endDateTime:
          p["endDateTime"] !== undefined
            ? new Date(p["endDateTime"])
            : undefined,
        executedDateTime:
          p["executedDateTime"] !== undefined
            ? new Date(p["executedDateTime"])
            : undefined,
        portalUrl: p["portalUrl"],
        duration: p["duration"],
        subnetId: p["subnetId"],
        kind: p["kind"],
        requestDataLevel: p["requestDataLevel"],
        debugLogsEnabled: p["debugLogsEnabled"],
        publicIPDisabled: p["publicIPDisabled"],
        createdDateTime:
          p["createdDateTime"] !== undefined
            ? new Date(p["createdDateTime"])
            : undefined,
        createdBy: p["createdBy"],
        lastModifiedDateTime:
          p["lastModifiedDateTime"] !== undefined
            ? new Date(p["lastModifiedDateTime"])
            : undefined,
        lastModifiedBy: p["lastModifiedBy"],
      };
    }),
    nextLink: result.body["nextLink"],
  };
}

/** Get all test runs for the given filters. */
export function listTestRuns(
  context: Client,
  options: ListTestRunsOptionalParams = { requestOptions: {} }
): PagedAsyncIterableIterator<TestRun> {
  return buildPagedAsyncIterator(
    context,
    () => _listTestRunsSend(context, options),
    _listTestRunsDeserialize,
    { itemName: "value", nextLinkName: "nextLink" }
  );
}

export function _stopTestRunSend(
  context: Client,
  testRunId: string,
<<<<<<< HEAD
  options: StopOptionalParams = { requestOptions: {} }
=======
  options: StopTestRunOptionalParams = { requestOptions: {} },
>>>>>>> 1de92fdb
): StreamableMethod<
  LoadTestRunStop200Response | LoadTestRunStopDefaultResponse
> {
  return context
    .path("/test-runs/{testRunId}:stop", testRunId)
    .post({ ...operationOptionsToRequestParameters(options) });
}

<<<<<<< HEAD
export async function _stopDeserialize(
  result: LoadTestRunStop200Response | LoadTestRunStopDefaultResponse
=======
export async function _stopTestRunDeserialize(
  result: LoadTestRunStop200Response | LoadTestRunStopDefaultResponse,
>>>>>>> 1de92fdb
): Promise<TestRun> {
  if (isUnexpected(result)) {
    throw createRestError(result);
  }

  return {
    testRunId: result.body["testRunId"],
    passFailCriteria: !result.body.passFailCriteria
      ? undefined
      : { passFailMetrics: result.body.passFailCriteria?.["passFailMetrics"] },
    autoStopCriteria: !result.body.autoStopCriteria
      ? undefined
      : {
          autoStopDisabled: result.body.autoStopCriteria?.["autoStopDisabled"],
          errorRate: result.body.autoStopCriteria?.["errorRate"],
          errorRateTimeWindowInSeconds:
            result.body.autoStopCriteria?.["errorRateTimeWindowInSeconds"],
        },
    secrets: result.body["secrets"],
    certificate: !result.body.certificate
      ? undefined
      : {
          value: result.body.certificate?.["value"],
          type: result.body.certificate?.["type"],
          name: result.body.certificate?.["name"],
        },
    environmentVariables: result.body["environmentVariables"],
    errorDetails:
      result.body["errorDetails"] === undefined
        ? result.body["errorDetails"]
        : result.body["errorDetails"].map((p) => {
            return { message: p["message"] };
          }),
    testRunStatistics: result.body["testRunStatistics"],
    regionalStatistics: result.body["regionalStatistics"],
    loadTestConfiguration: !result.body.loadTestConfiguration
      ? undefined
      : {
          engineInstances:
            result.body.loadTestConfiguration?.["engineInstances"],
          splitAllCSVs: result.body.loadTestConfiguration?.["splitAllCSVs"],
          quickStartTest: result.body.loadTestConfiguration?.["quickStartTest"],
          optionalLoadTestConfig: !result.body.loadTestConfiguration
            ?.optionalLoadTestConfig
            ? undefined
            : {
                endpointUrl:
                  result.body.loadTestConfiguration?.optionalLoadTestConfig?.[
                    "endpointUrl"
                  ],
                requestsPerSecond:
                  result.body.loadTestConfiguration?.optionalLoadTestConfig?.[
                    "requestsPerSecond"
                  ],
                maxResponseTimeInMs:
                  result.body.loadTestConfiguration?.optionalLoadTestConfig?.[
                    "maxResponseTimeInMs"
                  ],
                virtualUsers:
                  result.body.loadTestConfiguration?.optionalLoadTestConfig?.[
                    "virtualUsers"
                  ],
                rampUpTime:
                  result.body.loadTestConfiguration?.optionalLoadTestConfig?.[
                    "rampUpTime"
                  ],
                duration:
                  result.body.loadTestConfiguration?.optionalLoadTestConfig?.[
                    "duration"
                  ],
              },
          regionalLoadTestConfig:
            result.body.loadTestConfiguration?.["regionalLoadTestConfig"] ===
            undefined
              ? result.body.loadTestConfiguration?.["regionalLoadTestConfig"]
              : result.body.loadTestConfiguration?.[
                  "regionalLoadTestConfig"
                ].map((p) => {
                  return {
                    engineInstances: p["engineInstances"],
                    region: p["region"],
                  };
                }),
        },
    testArtifacts: !result.body.testArtifacts
      ? undefined
      : {
          inputArtifacts: !result.body.testArtifacts?.inputArtifacts
            ? undefined
            : {
                configFileInfo: !result.body.testArtifacts?.inputArtifacts
                  ?.configFileInfo
                  ? undefined
                  : {
                      fileName:
                        result.body.testArtifacts?.inputArtifacts
                          ?.configFileInfo?.["fileName"],
                      url: result.body.testArtifacts?.inputArtifacts
                        ?.configFileInfo?.["url"],
                      fileType:
                        result.body.testArtifacts?.inputArtifacts
                          ?.configFileInfo?.["fileType"],
                      expireDateTime:
                        result.body.testArtifacts?.inputArtifacts
                          ?.configFileInfo?.["expireDateTime"] !== undefined
                          ? new Date(
                              result.body.testArtifacts?.inputArtifacts?.configFileInfo?.[
                                "expireDateTime"
                              ]
                            )
                          : undefined,
                      validationStatus:
                        result.body.testArtifacts?.inputArtifacts
                          ?.configFileInfo?.["validationStatus"],
                      validationFailureDetails:
                        result.body.testArtifacts?.inputArtifacts
                          ?.configFileInfo?.["validationFailureDetails"],
                    },
                testScriptFileInfo: !result.body.testArtifacts?.inputArtifacts
                  ?.testScriptFileInfo
                  ? undefined
                  : {
                      fileName:
                        result.body.testArtifacts?.inputArtifacts
                          ?.testScriptFileInfo?.["fileName"],
                      url: result.body.testArtifacts?.inputArtifacts
                        ?.testScriptFileInfo?.["url"],
                      fileType:
                        result.body.testArtifacts?.inputArtifacts
                          ?.testScriptFileInfo?.["fileType"],
                      expireDateTime:
                        result.body.testArtifacts?.inputArtifacts
                          ?.testScriptFileInfo?.["expireDateTime"] !== undefined
                          ? new Date(
                              result.body.testArtifacts?.inputArtifacts?.testScriptFileInfo?.[
                                "expireDateTime"
                              ]
                            )
                          : undefined,
                      validationStatus:
                        result.body.testArtifacts?.inputArtifacts
                          ?.testScriptFileInfo?.["validationStatus"],
                      validationFailureDetails:
                        result.body.testArtifacts?.inputArtifacts
                          ?.testScriptFileInfo?.["validationFailureDetails"],
                    },
                userPropFileInfo: !result.body.testArtifacts?.inputArtifacts
                  ?.userPropFileInfo
                  ? undefined
                  : {
                      fileName:
                        result.body.testArtifacts?.inputArtifacts
                          ?.userPropFileInfo?.["fileName"],
                      url: result.body.testArtifacts?.inputArtifacts
                        ?.userPropFileInfo?.["url"],
                      fileType:
                        result.body.testArtifacts?.inputArtifacts
                          ?.userPropFileInfo?.["fileType"],
                      expireDateTime:
                        result.body.testArtifacts?.inputArtifacts
                          ?.userPropFileInfo?.["expireDateTime"] !== undefined
                          ? new Date(
                              result.body.testArtifacts?.inputArtifacts?.userPropFileInfo?.[
                                "expireDateTime"
                              ]
                            )
                          : undefined,
                      validationStatus:
                        result.body.testArtifacts?.inputArtifacts
                          ?.userPropFileInfo?.["validationStatus"],
                      validationFailureDetails:
                        result.body.testArtifacts?.inputArtifacts
                          ?.userPropFileInfo?.["validationFailureDetails"],
                    },
                inputArtifactsZipFileInfo: !result.body.testArtifacts
                  ?.inputArtifacts?.inputArtifactsZipFileInfo
                  ? undefined
                  : {
                      fileName:
                        result.body.testArtifacts?.inputArtifacts
                          ?.inputArtifactsZipFileInfo?.["fileName"],
                      url: result.body.testArtifacts?.inputArtifacts
                        ?.inputArtifactsZipFileInfo?.["url"],
                      fileType:
                        result.body.testArtifacts?.inputArtifacts
                          ?.inputArtifactsZipFileInfo?.["fileType"],
                      expireDateTime:
                        result.body.testArtifacts?.inputArtifacts
                          ?.inputArtifactsZipFileInfo?.["expireDateTime"] !==
                        undefined
                          ? new Date(
                              result.body.testArtifacts?.inputArtifacts?.inputArtifactsZipFileInfo?.[
                                "expireDateTime"
                              ]
                            )
                          : undefined,
                      validationStatus:
                        result.body.testArtifacts?.inputArtifacts
                          ?.inputArtifactsZipFileInfo?.["validationStatus"],
                      validationFailureDetails:
                        result.body.testArtifacts?.inputArtifacts
                          ?.inputArtifactsZipFileInfo?.[
                          "validationFailureDetails"
                        ],
                    },
                urlTestConfigFileInfo: !result.body.testArtifacts
                  ?.inputArtifacts?.urlTestConfigFileInfo
                  ? undefined
                  : {
                      fileName:
                        result.body.testArtifacts?.inputArtifacts
                          ?.urlTestConfigFileInfo?.["fileName"],
                      url: result.body.testArtifacts?.inputArtifacts
                        ?.urlTestConfigFileInfo?.["url"],
                      fileType:
                        result.body.testArtifacts?.inputArtifacts
                          ?.urlTestConfigFileInfo?.["fileType"],
                      expireDateTime:
                        result.body.testArtifacts?.inputArtifacts
                          ?.urlTestConfigFileInfo?.["expireDateTime"] !==
                        undefined
                          ? new Date(
                              result.body.testArtifacts?.inputArtifacts?.urlTestConfigFileInfo?.[
                                "expireDateTime"
                              ]
                            )
                          : undefined,
                      validationStatus:
                        result.body.testArtifacts?.inputArtifacts
                          ?.urlTestConfigFileInfo?.["validationStatus"],
                      validationFailureDetails:
                        result.body.testArtifacts?.inputArtifacts
                          ?.urlTestConfigFileInfo?.["validationFailureDetails"],
                    },
                additionalFileInfo:
                  result.body.testArtifacts?.inputArtifacts?.[
                    "additionalFileInfo"
                  ] === undefined
                    ? result.body.testArtifacts?.inputArtifacts?.[
                        "additionalFileInfo"
                      ]
                    : result.body.testArtifacts?.inputArtifacts?.[
                        "additionalFileInfo"
                      ].map((p) => {
                        return {
                          fileName: p["fileName"],
                          url: p["url"],
                          fileType: p["fileType"],
                          expireDateTime:
                            p["expireDateTime"] !== undefined
                              ? new Date(p["expireDateTime"])
                              : undefined,
                          validationStatus: p["validationStatus"],
                          validationFailureDetails:
                            p["validationFailureDetails"],
                        };
                      }),
              },
          outputArtifacts: !result.body.testArtifacts?.outputArtifacts
            ? undefined
            : {
                resultFileInfo: !result.body.testArtifacts?.outputArtifacts
                  ?.resultFileInfo
                  ? undefined
                  : {
                      fileName:
                        result.body.testArtifacts?.outputArtifacts
                          ?.resultFileInfo?.["fileName"],
                      url: result.body.testArtifacts?.outputArtifacts
                        ?.resultFileInfo?.["url"],
                      fileType:
                        result.body.testArtifacts?.outputArtifacts
                          ?.resultFileInfo?.["fileType"],
                      expireDateTime:
                        result.body.testArtifacts?.outputArtifacts
                          ?.resultFileInfo?.["expireDateTime"] !== undefined
                          ? new Date(
                              result.body.testArtifacts?.outputArtifacts?.resultFileInfo?.[
                                "expireDateTime"
                              ]
                            )
                          : undefined,
                      validationStatus:
                        result.body.testArtifacts?.outputArtifacts
                          ?.resultFileInfo?.["validationStatus"],
                      validationFailureDetails:
                        result.body.testArtifacts?.outputArtifacts
                          ?.resultFileInfo?.["validationFailureDetails"],
                    },
                logsFileInfo: !result.body.testArtifacts?.outputArtifacts
                  ?.logsFileInfo
                  ? undefined
                  : {
                      fileName:
                        result.body.testArtifacts?.outputArtifacts
                          ?.logsFileInfo?.["fileName"],
                      url: result.body.testArtifacts?.outputArtifacts
                        ?.logsFileInfo?.["url"],
                      fileType:
                        result.body.testArtifacts?.outputArtifacts
                          ?.logsFileInfo?.["fileType"],
                      expireDateTime:
                        result.body.testArtifacts?.outputArtifacts
                          ?.logsFileInfo?.["expireDateTime"] !== undefined
                          ? new Date(
                              result.body.testArtifacts?.outputArtifacts?.logsFileInfo?.[
                                "expireDateTime"
                              ]
                            )
                          : undefined,
                      validationStatus:
                        result.body.testArtifacts?.outputArtifacts
                          ?.logsFileInfo?.["validationStatus"],
                      validationFailureDetails:
                        result.body.testArtifacts?.outputArtifacts
                          ?.logsFileInfo?.["validationFailureDetails"],
                    },
                artifactsContainerInfo: !result.body.testArtifacts
                  ?.outputArtifacts?.artifactsContainerInfo
                  ? undefined
                  : {
                      url: result.body.testArtifacts?.outputArtifacts
                        ?.artifactsContainerInfo?.["url"],
                      expireDateTime:
                        result.body.testArtifacts?.outputArtifacts
                          ?.artifactsContainerInfo?.["expireDateTime"] !==
                        undefined
                          ? new Date(
                              result.body.testArtifacts?.outputArtifacts?.artifactsContainerInfo?.[
                                "expireDateTime"
                              ]
                            )
                          : undefined,
                    },
                reportFileInfo: !result.body.testArtifacts?.outputArtifacts
                  ?.reportFileInfo
                  ? undefined
                  : {
                      fileName:
                        result.body.testArtifacts?.outputArtifacts
                          ?.reportFileInfo?.["fileName"],
                      url: result.body.testArtifacts?.outputArtifacts
                        ?.reportFileInfo?.["url"],
                      fileType:
                        result.body.testArtifacts?.outputArtifacts
                          ?.reportFileInfo?.["fileType"],
                      expireDateTime:
                        result.body.testArtifacts?.outputArtifacts
                          ?.reportFileInfo?.["expireDateTime"] !== undefined
                          ? new Date(
                              result.body.testArtifacts?.outputArtifacts?.reportFileInfo?.[
                                "expireDateTime"
                              ]
                            )
                          : undefined,
                      validationStatus:
                        result.body.testArtifacts?.outputArtifacts
                          ?.reportFileInfo?.["validationStatus"],
                      validationFailureDetails:
                        result.body.testArtifacts?.outputArtifacts
                          ?.reportFileInfo?.["validationFailureDetails"],
                    },
              },
        },
    testResult: result.body["testResult"],
    virtualUsers: result.body["virtualUsers"],
    displayName: result.body["displayName"],
    testId: result.body["testId"],
    description: result.body["description"],
    status: result.body["status"],
    startDateTime:
      result.body["startDateTime"] !== undefined
        ? new Date(result.body["startDateTime"])
        : undefined,
    endDateTime:
      result.body["endDateTime"] !== undefined
        ? new Date(result.body["endDateTime"])
        : undefined,
    executedDateTime:
      result.body["executedDateTime"] !== undefined
        ? new Date(result.body["executedDateTime"])
        : undefined,
    portalUrl: result.body["portalUrl"],
    duration: result.body["duration"],
    subnetId: result.body["subnetId"],
    kind: result.body["kind"],
    requestDataLevel: result.body["requestDataLevel"],
    debugLogsEnabled: result.body["debugLogsEnabled"],
    publicIPDisabled: result.body["publicIPDisabled"],
    createdDateTime:
      result.body["createdDateTime"] !== undefined
        ? new Date(result.body["createdDateTime"])
        : undefined,
    createdBy: result.body["createdBy"],
    lastModifiedDateTime:
      result.body["lastModifiedDateTime"] !== undefined
        ? new Date(result.body["lastModifiedDateTime"])
        : undefined,
    lastModifiedBy: result.body["lastModifiedBy"],
  };
}

/** Stop test run by test run Id. */
export async function stopTestRun(
  context: Client,
  testRunId: string,
<<<<<<< HEAD
  options: StopOptionalParams = { requestOptions: {} }
=======
  options: StopTestRunOptionalParams = { requestOptions: {} },
>>>>>>> 1de92fdb
): Promise<TestRun> {
  const result = await _stopTestRunSend(context, testRunId, options);
  return _stopTestRunDeserialize(result);
}<|MERGE_RESOLUTION|>--- conflicted
+++ resolved
@@ -134,43 +134,49 @@
     throw createRestError(result);
   }
 
-  const _result =
-    result as unknown as LoadTestRunCreateOrUpdateTestRunLogicalResponse;
   return {
-    testRunId: _result.body["testRunId"],
-    passFailCriteria: !_result.body.passFailCriteria
+    testRunId: result.body["testRunId"],
+    passFailCriteria: !result.body.passFailCriteria
       ? undefined
-      : { passFailMetrics: _result.body.passFailCriteria?.["passFailMetrics"] },
-    secrets: _result.body["secrets"],
-    certificate: !_result.body.certificate
+      : { passFailMetrics: result.body.passFailCriteria?.["passFailMetrics"] },
+    autoStopCriteria: !result.body.autoStopCriteria
       ? undefined
       : {
-          value: _result.body.certificate?.["value"],
-          type: _result.body.certificate?.["type"],
-          name: _result.body.certificate?.["name"],
+          autoStopDisabled: result.body.autoStopCriteria?.["autoStopDisabled"],
+          errorRate: result.body.autoStopCriteria?.["errorRate"],
+          errorRateTimeWindowInSeconds:
+            result.body.autoStopCriteria?.["errorRateTimeWindowInSeconds"],
         },
-    environmentVariables: _result.body["environmentVariables"],
+    secrets: result.body["secrets"],
+    certificate: !result.body.certificate
+      ? undefined
+      : {
+          value: result.body.certificate?.["value"],
+          type: result.body.certificate?.["type"],
+          name: result.body.certificate?.["name"],
+        },
+    environmentVariables: result.body["environmentVariables"],
     errorDetails:
-      _result.body["errorDetails"] === undefined
-        ? _result.body["errorDetails"]
-        : _result.body["errorDetails"].map((p) => {
+      result.body["errorDetails"] === undefined
+        ? result.body["errorDetails"]
+        : result.body["errorDetails"].map((p) => {
             return { message: p["message"] };
           }),
-    testRunStatistics: _result.body["testRunStatistics"],
-    loadTestConfiguration: !_result.body.loadTestConfiguration
+    testRunStatistics: result.body["testRunStatistics"],
+    regionalStatistics: result.body["regionalStatistics"],
+    loadTestConfiguration: !result.body.loadTestConfiguration
       ? undefined
       : {
           engineInstances:
-            _result.body.loadTestConfiguration?.["engineInstances"],
-          splitAllCSVs: _result.body.loadTestConfiguration?.["splitAllCSVs"],
-          quickStartTest:
-            _result.body.loadTestConfiguration?.["quickStartTest"],
-          optionalLoadTestConfig: !_result.body.loadTestConfiguration
+            result.body.loadTestConfiguration?.["engineInstances"],
+          splitAllCSVs: result.body.loadTestConfiguration?.["splitAllCSVs"],
+          quickStartTest: result.body.loadTestConfiguration?.["quickStartTest"],
+          optionalLoadTestConfig: !result.body.loadTestConfiguration
             ?.optionalLoadTestConfig
             ? undefined
             : {
                 endpointUrl:
-                  _result.body.loadTestConfiguration?.optionalLoadTestConfig?.[
+                  result.body.loadTestConfiguration?.optionalLoadTestConfig?.[
                     "endpointUrl"
                   ],
                 requestsPerSecond:
@@ -182,15 +188,15 @@
                     "maxResponseTimeInMs"
                   ],
                 virtualUsers:
-                  _result.body.loadTestConfiguration?.optionalLoadTestConfig?.[
+                  result.body.loadTestConfiguration?.optionalLoadTestConfig?.[
                     "virtualUsers"
                   ],
                 rampUpTime:
-                  _result.body.loadTestConfiguration?.optionalLoadTestConfig?.[
+                  result.body.loadTestConfiguration?.optionalLoadTestConfig?.[
                     "rampUpTime"
                   ],
                 duration:
-                  _result.body.loadTestConfiguration?.optionalLoadTestConfig?.[
+                  result.body.loadTestConfiguration?.optionalLoadTestConfig?.[
                     "duration"
                   ],
               },
@@ -207,106 +213,123 @@
                   };
                 }),
         },
-    testArtifacts: !_result.body.testArtifacts
+    testArtifacts: !result.body.testArtifacts
       ? undefined
       : {
-          inputArtifacts: !_result.body.testArtifacts?.inputArtifacts
+          inputArtifacts: !result.body.testArtifacts?.inputArtifacts
             ? undefined
             : {
-                configFileInfo: !_result.body.testArtifacts?.inputArtifacts
+                configFileInfo: !result.body.testArtifacts?.inputArtifacts
                   ?.configFileInfo
                   ? undefined
                   : {
-                      url: _result.body.testArtifacts?.inputArtifacts
-                        ?.configFileInfo?.["url"],
                       fileName:
-                        _result.body.testArtifacts?.inputArtifacts
+                        result.body.testArtifacts?.inputArtifacts
                           ?.configFileInfo?.["fileName"],
                       url: result.body.testArtifacts?.inputArtifacts
                         ?.configFileInfo?.["url"],
                       fileType:
-                        _result.body.testArtifacts?.inputArtifacts
+                        result.body.testArtifacts?.inputArtifacts
                           ?.configFileInfo?.["fileType"],
                       expireDateTime:
-                        _result.body.testArtifacts?.inputArtifacts
-                          ?.configFileInfo?.["expireDateTime"],
+                        result.body.testArtifacts?.inputArtifacts
+                          ?.configFileInfo?.["expireDateTime"] !== undefined
+                          ? new Date(
+                              result.body.testArtifacts?.inputArtifacts?.configFileInfo?.[
+                                "expireDateTime"
+                              ]
+                            )
+                          : undefined,
                       validationStatus:
-                        _result.body.testArtifacts?.inputArtifacts
+                        result.body.testArtifacts?.inputArtifacts
                           ?.configFileInfo?.["validationStatus"],
                       validationFailureDetails:
-                        _result.body.testArtifacts?.inputArtifacts
+                        result.body.testArtifacts?.inputArtifacts
                           ?.configFileInfo?.["validationFailureDetails"],
                     },
-                testScriptFileInfo: !_result.body.testArtifacts?.inputArtifacts
+                testScriptFileInfo: !result.body.testArtifacts?.inputArtifacts
                   ?.testScriptFileInfo
                   ? undefined
                   : {
-                      url: _result.body.testArtifacts?.inputArtifacts
-                        ?.testScriptFileInfo?.["url"],
                       fileName:
-                        _result.body.testArtifacts?.inputArtifacts
+                        result.body.testArtifacts?.inputArtifacts
                           ?.testScriptFileInfo?.["fileName"],
                       url: result.body.testArtifacts?.inputArtifacts
                         ?.testScriptFileInfo?.["url"],
                       fileType:
-                        _result.body.testArtifacts?.inputArtifacts
+                        result.body.testArtifacts?.inputArtifacts
                           ?.testScriptFileInfo?.["fileType"],
                       expireDateTime:
-                        _result.body.testArtifacts?.inputArtifacts
-                          ?.testScriptFileInfo?.["expireDateTime"],
+                        result.body.testArtifacts?.inputArtifacts
+                          ?.testScriptFileInfo?.["expireDateTime"] !== undefined
+                          ? new Date(
+                              result.body.testArtifacts?.inputArtifacts?.testScriptFileInfo?.[
+                                "expireDateTime"
+                              ]
+                            )
+                          : undefined,
                       validationStatus:
-                        _result.body.testArtifacts?.inputArtifacts
+                        result.body.testArtifacts?.inputArtifacts
                           ?.testScriptFileInfo?.["validationStatus"],
                       validationFailureDetails:
-                        _result.body.testArtifacts?.inputArtifacts
+                        result.body.testArtifacts?.inputArtifacts
                           ?.testScriptFileInfo?.["validationFailureDetails"],
                     },
-                userPropFileInfo: !_result.body.testArtifacts?.inputArtifacts
+                userPropFileInfo: !result.body.testArtifacts?.inputArtifacts
                   ?.userPropFileInfo
                   ? undefined
                   : {
-                      url: _result.body.testArtifacts?.inputArtifacts
-                        ?.userPropFileInfo?.["url"],
                       fileName:
-                        _result.body.testArtifacts?.inputArtifacts
+                        result.body.testArtifacts?.inputArtifacts
                           ?.userPropFileInfo?.["fileName"],
                       url: result.body.testArtifacts?.inputArtifacts
                         ?.userPropFileInfo?.["url"],
                       fileType:
-                        _result.body.testArtifacts?.inputArtifacts
+                        result.body.testArtifacts?.inputArtifacts
                           ?.userPropFileInfo?.["fileType"],
                       expireDateTime:
-                        _result.body.testArtifacts?.inputArtifacts
-                          ?.userPropFileInfo?.["expireDateTime"],
+                        result.body.testArtifacts?.inputArtifacts
+                          ?.userPropFileInfo?.["expireDateTime"] !== undefined
+                          ? new Date(
+                              result.body.testArtifacts?.inputArtifacts?.userPropFileInfo?.[
+                                "expireDateTime"
+                              ]
+                            )
+                          : undefined,
                       validationStatus:
-                        _result.body.testArtifacts?.inputArtifacts
+                        result.body.testArtifacts?.inputArtifacts
                           ?.userPropFileInfo?.["validationStatus"],
                       validationFailureDetails:
-                        _result.body.testArtifacts?.inputArtifacts
+                        result.body.testArtifacts?.inputArtifacts
                           ?.userPropFileInfo?.["validationFailureDetails"],
                     },
-                inputArtifactsZipFileInfo: !_result.body.testArtifacts
+                inputArtifactsZipFileInfo: !result.body.testArtifacts
                   ?.inputArtifacts?.inputArtifactsZipFileInfo
                   ? undefined
                   : {
-                      url: _result.body.testArtifacts?.inputArtifacts
-                        ?.inputArtifactsZipFileInfo?.["url"],
                       fileName:
-                        _result.body.testArtifacts?.inputArtifacts
+                        result.body.testArtifacts?.inputArtifacts
                           ?.inputArtifactsZipFileInfo?.["fileName"],
                       url: result.body.testArtifacts?.inputArtifacts
                         ?.inputArtifactsZipFileInfo?.["url"],
                       fileType:
-                        _result.body.testArtifacts?.inputArtifacts
+                        result.body.testArtifacts?.inputArtifacts
                           ?.inputArtifactsZipFileInfo?.["fileType"],
                       expireDateTime:
-                        _result.body.testArtifacts?.inputArtifacts
-                          ?.inputArtifactsZipFileInfo?.["expireDateTime"],
+                        result.body.testArtifacts?.inputArtifacts
+                          ?.inputArtifactsZipFileInfo?.["expireDateTime"] !==
+                        undefined
+                          ? new Date(
+                              result.body.testArtifacts?.inputArtifacts?.inputArtifactsZipFileInfo?.[
+                                "expireDateTime"
+                              ]
+                            )
+                          : undefined,
                       validationStatus:
-                        _result.body.testArtifacts?.inputArtifacts
+                        result.body.testArtifacts?.inputArtifacts
                           ?.inputArtifactsZipFileInfo?.["validationStatus"],
                       validationFailureDetails:
-                        _result.body.testArtifacts?.inputArtifacts
+                        result.body.testArtifacts?.inputArtifacts
                           ?.inputArtifactsZipFileInfo?.[
                           "validationFailureDetails"
                         ],
@@ -341,13 +364,13 @@
                           ?.urlTestConfigFileInfo?.["validationFailureDetails"],
                     },
                 additionalFileInfo:
-                  _result.body.testArtifacts?.inputArtifacts?.[
+                  result.body.testArtifacts?.inputArtifacts?.[
                     "additionalFileInfo"
                   ] === undefined
-                    ? _result.body.testArtifacts?.inputArtifacts?.[
+                    ? result.body.testArtifacts?.inputArtifacts?.[
                         "additionalFileInfo"
                       ]
-                    : _result.body.testArtifacts?.inputArtifacts?.[
+                    : result.body.testArtifacts?.inputArtifacts?.[
                         "additionalFileInfo"
                       ].map((p) => {
                         return {
@@ -364,55 +387,63 @@
                         };
                       }),
               },
-          outputArtifacts: !_result.body.testArtifacts?.outputArtifacts
+          outputArtifacts: !result.body.testArtifacts?.outputArtifacts
             ? undefined
             : {
-                resultFileInfo: !_result.body.testArtifacts?.outputArtifacts
+                resultFileInfo: !result.body.testArtifacts?.outputArtifacts
                   ?.resultFileInfo
                   ? undefined
                   : {
-                      url: _result.body.testArtifacts?.outputArtifacts
-                        ?.resultFileInfo?.["url"],
                       fileName:
-                        _result.body.testArtifacts?.outputArtifacts
+                        result.body.testArtifacts?.outputArtifacts
                           ?.resultFileInfo?.["fileName"],
                       url: result.body.testArtifacts?.outputArtifacts
                         ?.resultFileInfo?.["url"],
                       fileType:
-                        _result.body.testArtifacts?.outputArtifacts
+                        result.body.testArtifacts?.outputArtifacts
                           ?.resultFileInfo?.["fileType"],
                       expireDateTime:
-                        _result.body.testArtifacts?.outputArtifacts
-                          ?.resultFileInfo?.["expireDateTime"],
+                        result.body.testArtifacts?.outputArtifacts
+                          ?.resultFileInfo?.["expireDateTime"] !== undefined
+                          ? new Date(
+                              result.body.testArtifacts?.outputArtifacts?.resultFileInfo?.[
+                                "expireDateTime"
+                              ]
+                            )
+                          : undefined,
                       validationStatus:
-                        _result.body.testArtifacts?.outputArtifacts
+                        result.body.testArtifacts?.outputArtifacts
                           ?.resultFileInfo?.["validationStatus"],
                       validationFailureDetails:
-                        _result.body.testArtifacts?.outputArtifacts
+                        result.body.testArtifacts?.outputArtifacts
                           ?.resultFileInfo?.["validationFailureDetails"],
                     },
-                logsFileInfo: !_result.body.testArtifacts?.outputArtifacts
+                logsFileInfo: !result.body.testArtifacts?.outputArtifacts
                   ?.logsFileInfo
                   ? undefined
                   : {
-                      url: _result.body.testArtifacts?.outputArtifacts
-                        ?.logsFileInfo?.["url"],
                       fileName:
-                        _result.body.testArtifacts?.outputArtifacts
+                        result.body.testArtifacts?.outputArtifacts
                           ?.logsFileInfo?.["fileName"],
                       url: result.body.testArtifacts?.outputArtifacts
                         ?.logsFileInfo?.["url"],
                       fileType:
-                        _result.body.testArtifacts?.outputArtifacts
+                        result.body.testArtifacts?.outputArtifacts
                           ?.logsFileInfo?.["fileType"],
                       expireDateTime:
-                        _result.body.testArtifacts?.outputArtifacts
-                          ?.logsFileInfo?.["expireDateTime"],
+                        result.body.testArtifacts?.outputArtifacts
+                          ?.logsFileInfo?.["expireDateTime"] !== undefined
+                          ? new Date(
+                              result.body.testArtifacts?.outputArtifacts?.logsFileInfo?.[
+                                "expireDateTime"
+                              ]
+                            )
+                          : undefined,
                       validationStatus:
-                        _result.body.testArtifacts?.outputArtifacts
+                        result.body.testArtifacts?.outputArtifacts
                           ?.logsFileInfo?.["validationStatus"],
                       validationFailureDetails:
-                        _result.body.testArtifacts?.outputArtifacts
+                        result.body.testArtifacts?.outputArtifacts
                           ?.logsFileInfo?.["validationFailureDetails"],
                     },
                 artifactsContainerInfo: !result.body.testArtifacts
@@ -462,22 +493,41 @@
                     },
               },
         },
-    testResult: _result.body["testResult"],
-    virtualUsers: _result.body["virtualUsers"],
-    displayName: _result.body["displayName"],
-    testId: _result.body["testId"],
-    description: _result.body["description"],
-    status: _result.body["status"],
-    startDateTime: _result.body["startDateTime"],
-    endDateTime: _result.body["endDateTime"],
-    executedDateTime: _result.body["executedDateTime"],
-    portalUrl: _result.body["portalUrl"],
-    duration: _result.body["duration"],
-    subnetId: _result.body["subnetId"],
-    createdDateTime: _result.body["createdDateTime"],
-    createdBy: _result.body["createdBy"],
-    lastModifiedDateTime: _result.body["lastModifiedDateTime"],
-    lastModifiedBy: _result.body["lastModifiedBy"],
+    testResult: result.body["testResult"],
+    virtualUsers: result.body["virtualUsers"],
+    displayName: result.body["displayName"],
+    testId: result.body["testId"],
+    description: result.body["description"],
+    status: result.body["status"],
+    startDateTime:
+      result.body["startDateTime"] !== undefined
+        ? new Date(result.body["startDateTime"])
+        : undefined,
+    endDateTime:
+      result.body["endDateTime"] !== undefined
+        ? new Date(result.body["endDateTime"])
+        : undefined,
+    executedDateTime:
+      result.body["executedDateTime"] !== undefined
+        ? new Date(result.body["executedDateTime"])
+        : undefined,
+    portalUrl: result.body["portalUrl"],
+    duration: result.body["duration"],
+    subnetId: result.body["subnetId"],
+    kind: result.body["kind"],
+    requestDataLevel: result.body["requestDataLevel"],
+    debugLogsEnabled: result.body["debugLogsEnabled"],
+    publicIPDisabled: result.body["publicIPDisabled"],
+    createdDateTime:
+      result.body["createdDateTime"] !== undefined
+        ? new Date(result.body["createdDateTime"])
+        : undefined,
+    createdBy: result.body["createdBy"],
+    lastModifiedDateTime:
+      result.body["lastModifiedDateTime"] !== undefined
+        ? new Date(result.body["lastModifiedDateTime"])
+        : undefined,
+    lastModifiedBy: result.body["lastModifiedBy"],
   };
 }
 
@@ -1997,11 +2047,7 @@
 export function _stopTestRunSend(
   context: Client,
   testRunId: string,
-<<<<<<< HEAD
-  options: StopOptionalParams = { requestOptions: {} }
-=======
-  options: StopTestRunOptionalParams = { requestOptions: {} },
->>>>>>> 1de92fdb
+  options: StopTestRunOptionalParams = { requestOptions: {} }
 ): StreamableMethod<
   LoadTestRunStop200Response | LoadTestRunStopDefaultResponse
 > {
@@ -2010,13 +2056,8 @@
     .post({ ...operationOptionsToRequestParameters(options) });
 }
 
-<<<<<<< HEAD
-export async function _stopDeserialize(
+export async function _stopTestRunDeserialize(
   result: LoadTestRunStop200Response | LoadTestRunStopDefaultResponse
-=======
-export async function _stopTestRunDeserialize(
-  result: LoadTestRunStop200Response | LoadTestRunStopDefaultResponse,
->>>>>>> 1de92fdb
 ): Promise<TestRun> {
   if (isUnexpected(result)) {
     throw createRestError(result);
@@ -2423,11 +2464,7 @@
 export async function stopTestRun(
   context: Client,
   testRunId: string,
-<<<<<<< HEAD
-  options: StopOptionalParams = { requestOptions: {} }
-=======
-  options: StopTestRunOptionalParams = { requestOptions: {} },
->>>>>>> 1de92fdb
+  options: StopTestRunOptionalParams = { requestOptions: {} }
 ): Promise<TestRun> {
   const result = await _stopTestRunSend(context, testRunId, options);
   return _stopTestRunDeserialize(result);
