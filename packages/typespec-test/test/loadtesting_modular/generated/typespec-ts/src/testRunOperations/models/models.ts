--- conflicted
+++ resolved
@@ -100,14 +100,14 @@
 }
 
 export function passFailCriteriaSerializer(
-  item: PassFailCriteria,
+  item: PassFailCriteria
 ): PassFailCriteriaRest {
   return {
     passFailMetrics: !item.passFailMetrics
       ? item.passFailMetrics
       : (serializeRecord(
           item.passFailMetrics as any,
-          passFailMetricSerializer,
+          passFailMetricSerializer
         ) as any),
   };
 }
@@ -140,9 +140,8 @@
   readonly result?: PFResult;
 }
 
-<<<<<<< HEAD
 export function passFailMetricSerializer(
-  item: PassFailMetric,
+  item: PassFailMetric
 ): PassFailMetricRest {
   return {
     clientMetric: item["clientMetric"],
@@ -155,8 +154,6 @@
 }
 
 /** */
-=======
->>>>>>> b0853b2b
 export type PFMetrics =
   | "response_time_ms"
   | "latency"
@@ -184,7 +181,6 @@
   type?: SecretType;
 }
 
-<<<<<<< HEAD
 export function secretSerializer(item: Secret): SecretRest {
   return {
     value: item["value"],
@@ -193,8 +189,6 @@
 }
 
 /** */
-=======
->>>>>>> b0853b2b
 export type SecretType = "AKV_SECRET_URI" | "SECRET_VALUE";
 
 /** Certificates metadata */
@@ -207,9 +201,8 @@
   name?: string;
 }
 
-<<<<<<< HEAD
 export function certificateMetadataSerializer(
-  item: CertificateMetadata,
+  item: CertificateMetadata
 ): CertificateMetadataRest {
   return {
     value: item["value"],
@@ -219,8 +212,6 @@
 }
 
 /** */
-=======
->>>>>>> b0853b2b
 export type CertificateType = "AKV_CERT_URI";
 
 /** The load test configuration. */
@@ -247,7 +238,7 @@
 }
 
 export function loadTestConfigurationSerializer(
-  item: LoadTestConfiguration,
+  item: LoadTestConfiguration
 ): LoadTestConfigurationRest {
   return {
     engineInstances: item["engineInstances"],
@@ -275,7 +266,7 @@
 }
 
 export function optionalLoadTestConfigSerializer(
-  item: OptionalLoadTestConfig,
+  item: OptionalLoadTestConfig
 ): OptionalLoadTestConfigRest {
   return {
     endpointUrl: item["endpointUrl"],
@@ -300,7 +291,7 @@
 }
 
 export function testInputArtifactsSerializer(
-  item: TestInputArtifacts,
+  item: TestInputArtifacts
 ): TestInputArtifactsRest {
   return {
     configFileInfo: !item.configFileInfo
@@ -334,7 +325,6 @@
   validationFailureDetails?: string;
 }
 
-<<<<<<< HEAD
 export function fileInfoSerializer(item: FileInfo): FileInfoRest {
   return {
     url: item["url"],
@@ -347,8 +337,6 @@
 }
 
 /** */
-=======
->>>>>>> b0853b2b
 export type FileType = "JMX_FILE" | "USER_PROPERTIES" | "ADDITIONAL_ARTIFACTS";
 export type FileStatus =
   | "NOT_VALIDATED"
@@ -378,12 +366,12 @@
 }
 
 export function testAppComponentsSerializer(
-  item: TestAppComponents,
+  item: TestAppComponents
 ): TestAppComponentsRest {
   return {
     components: serializeRecord(
       item.components as any,
-      appComponentSerializer,
+      appComponentSerializer
     ) as any,
   };
 }
@@ -442,7 +430,7 @@
 }
 
 export function testServerMetricConfigSerializer(
-  item: TestServerMetricConfig,
+  item: TestServerMetricConfig
 ): TestServerMetricConfigRest {
   return {
     metrics: !item.metrics
@@ -476,7 +464,7 @@
 }
 
 export function resourceMetricSerializer(
-  item: ResourceMetric,
+  item: ResourceMetric
 ): ResourceMetricRest {
   return {
     resourceId: item["resourceId"],
@@ -637,7 +625,7 @@
 }
 
 export function testRunArtifactsSerializer(
-  item: TestRunArtifacts,
+  item: TestRunArtifacts
 ): TestRunArtifactsRest {
   return {
     outputArtifacts: !item.outputArtifacts
@@ -661,7 +649,7 @@
 }
 
 export function testRunInputArtifactsSerializer(
-  item: TestRunInputArtifacts,
+  item: TestRunInputArtifacts
 ): TestRunInputArtifactsRest {
   return {
     configFileInfo: !item.configFileInfo
@@ -687,9 +675,8 @@
   logsFileInfo?: FileInfo;
 }
 
-<<<<<<< HEAD
 export function testRunOutputArtifactsSerializer(
-  item: TestRunOutputArtifacts,
+  item: TestRunOutputArtifacts
 ): TestRunOutputArtifactsRest {
   return {
     resultFileInfo: !item.resultFileInfo
@@ -702,8 +689,6 @@
 }
 
 /** */
-=======
->>>>>>> b0853b2b
 export type PFTestResult = "PASSED" | "NOT_APPLICABLE" | "FAILED";
 export type Status =
   | "ACCEPTED"
@@ -744,12 +729,12 @@
 }
 
 export function testRunAppComponentsSerializer(
-  item: TestRunAppComponents,
+  item: TestRunAppComponents
 ): TestRunAppComponentsRest {
   return {
     components: serializeRecord(
       item.components as any,
-      appComponentSerializer,
+      appComponentSerializer
     ) as any,
   };
 }
@@ -774,9 +759,8 @@
   readonly lastModifiedBy?: string;
 }
 
-<<<<<<< HEAD
 export function testRunServerMetricConfigSerializer(
-  item: TestRunServerMetricConfig,
+  item: TestRunServerMetricConfig
 ): TestRunServerMetricConfigRest {
   return {
     metrics: !item.metrics
@@ -786,8 +770,6 @@
 }
 
 /** */
-=======
->>>>>>> b0853b2b
 export type Interval = "PT5S" | "PT10S" | "PT1M" | "PT5M" | "PT1H";
 
 export interface DimensionValueList {
@@ -886,7 +868,7 @@
 }
 
 export function metricRequestPayloadSerializer(
-  item: MetricRequestPayload,
+  item: MetricRequestPayload
 ): MetricRequestPayloadRest {
   return {
     filters:
@@ -905,7 +887,7 @@
 }
 
 export function dimensionFilterSerializer(
-  item: DimensionFilter,
+  item: DimensionFilter
 ): DimensionFilterRest {
   return {
     name: item["name"],
