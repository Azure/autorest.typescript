// Copyright (c) Microsoft Corporation.
// Licensed under the MIT license.

/** Load test model */
export interface Test {
  /** Pass fail criteria for a test. */
  passFailCriteria?: PassFailCriteria;
  /**
   * Secrets can be stored in an Azure Key Vault or any other secret store. If the
   * secret is stored in an Azure Key Vault, the value should be the secret
   * identifier and the type should be AKV_SECRET_URI. If the secret is stored
   * elsewhere, the secret value should be provided directly and the type should be
   * SECRET_VALUE.
   */
  secrets?: Record<string, Secret>;
  /** Certificates metadata */
  certificate?: CertificateMetadata;
  /** Environment variables which are defined as a set of <name,value> pairs. */
  environmentVariables?: Record<string, string>;
  /** The load test configuration. */
  loadTestConfiguration?: LoadTestConfiguration;
  /** The input artifacts for the test. */
  readonly inputArtifacts?: TestInputArtifacts;
  /** Unique test name as identifier. */
  readonly testId?: string;
  /** The test description. */
  description?: string;
  /** Display name of a test. */
  displayName?: string;
  /** Subnet ID on which the load test instances should run. */
  subnetId?: string;
  /** Type of the managed identity referencing the Key vault. */
  keyvaultReferenceIdentityType?: string;
  /** Resource Id of the managed identity referencing the Key vault. */
  keyvaultReferenceIdentityId?: string;
  /** The creation datetime(ISO 8601 literal format). */
  readonly createdDateTime?: string;
  /** The user that created. */
  readonly createdBy?: string;
  /** The last Modified datetime(ISO 8601 literal format). */
  readonly lastModifiedDateTime?: string;
  /** The user that last modified. */
  readonly lastModifiedBy?: string;
}

/** Pass fail criteria for a test. */
export interface PassFailCriteria {
  /** Map of id and pass fail metrics { id  : pass fail metrics }. */
  passFailMetrics?: Record<string, PassFailMetric>;
}

/** Pass fail metric */
export interface PassFailMetric {
  /** The client metric on which the criteria should be applied. */
  clientMetric?: PFMetrics;
  /**
   * The aggregation function to be applied on the client metric. Allowed functions
   * - ‘percentage’ - for error metric , ‘avg’, ‘p50’, ‘p90’, ‘p95’, ‘p99’, ‘min’,
   * ‘max’ - for response_time_ms and latency metric, ‘avg’ - for requests_per_sec,
   * ‘count’ - for requests
   */
  aggregate?: PFAgFunc;
  /** The comparison operator. Supported types ‘>’, ‘<’ */
  condition?: string;
  /** Request name for which the Pass fail criteria has to be applied */
  requestName?: string;
  /**
   * The value to compare with the client metric. Allowed values - ‘error : [0.0 ,
   * 100.0] unit- % ’, response_time_ms and latency : any integer value unit- ms.
   */
  value?: number;
  /** Action taken after the threshold is met. Default is ‘continue’. */
  action?: PFAction;
  /** The actual value of the client metric for the test run. */
  readonly actualValue?: number;
  /** Outcome of the test run. */
  readonly result?: PFResult;
}

<<<<<<< HEAD
/** Type of PFMetrics */
/** */
=======
>>>>>>> b0853b2b
export type PFMetrics =
  | "response_time_ms"
  | "latency"
  | "error"
  | "requests"
  | "requests_per_sec";
<<<<<<< HEAD
/** Type of PFAgFunc */
/** */
=======
>>>>>>> b0853b2b
export type PFAgFunc =
  | "count"
  | "percentage"
  | "avg"
  | "p50"
  | "p90"
  | "p95"
  | "p99"
  | "min"
  | "max";
<<<<<<< HEAD
/** Type of PFAction */
/** */
export type PFAction = "continue" | "stop";
/** Type of PFResult */
/** */
=======
export type PFAction = "continue" | "stop";
>>>>>>> b0853b2b
export type PFResult = "passed" | "undetermined" | "failed";

/** Secret */
export interface Secret {
  /** The value of the secret for the respective type */
  value?: string;
  /** Type of secret */
  type?: SecretType;
}

<<<<<<< HEAD
/** Type of SecretType */
/** */
=======
>>>>>>> b0853b2b
export type SecretType = "AKV_SECRET_URI" | "SECRET_VALUE";

/** Certificates metadata */
export interface CertificateMetadata {
  /** The value of the certificate for respective type */
  value?: string;
  /** Type of certificate */
  type?: CertificateType;
  /** Name of the certificate. */
  name?: string;
}

<<<<<<< HEAD
/** Type of CertificateType */
/** */
=======
>>>>>>> b0853b2b
export type CertificateType = "AKV_CERT_URI";

/** The load test configuration. */
export interface LoadTestConfiguration {
  /**
   * The number of engine instances to execute load test. Supported values are in
   * range of 1-45. Required for creating a new test.
   */
  engineInstances?: number;
  /**
   * If false, Azure Load Testing copies and processes your input files unmodified
   * across all test engine instances. If true, Azure Load Testing splits the CSV
   * input data evenly across all engine instances. If you provide multiple CSV
   * files, each file will be split evenly.
   */
  splitAllCSVs?: boolean;
  /**
   * If true, optionalLoadTestConfig is required and JMX script for the load test is
   * not required to upload.
   */
  quickStartTest?: boolean;
  /** Optional load test config */
  optionalLoadTestConfig?: OptionalLoadTestConfig;
}

/** Optional load test config */
export interface OptionalLoadTestConfig {
  /**
   * Test URL. Provide the complete HTTP URL. For example,
   * http://contoso-app.azurewebsites.net/login
   */
  endpointUrl?: string;
  /** No of concurrent virtual users */
  virtualUsers?: number;
  /** Ramp up time */
  rampUpTime?: number;
  /** Test run duration */
  duration?: number;
}

/** The input artifacts for the test. */
export interface TestInputArtifacts {
  /** File info */
  configFileInfo?: FileInfo;
  /** File info */
  testScriptFileInfo?: FileInfo;
  /** File info */
  userPropFileInfo?: FileInfo;
  /** File info */
  inputArtifactsZipFileInfo?: FileInfo;
  /** Additional supported files for the test run */
  readonly additionalFileInfo?: FileInfo[];
}

/** File info */
export interface FileInfo {
  /** File URL. */
  url?: string;
  /** Name of the file. */
  fileName?: string;
  /** File type */
  fileType?: FileType;
  /** Expiry time of the file (ISO 8601 literal format) */
  expireDateTime?: string;
  /** Validation status of the file */
  validationStatus?: FileStatus;
  /** Validation failure error details */
  validationFailureDetails?: string;
}

<<<<<<< HEAD
/** Type of FileType */
/** */
export type FileType = "JMX_FILE" | "USER_PROPERTIES" | "ADDITIONAL_ARTIFACTS";
/** Type of FileStatus */
/** */
=======
export type FileType = "JMX_FILE" | "USER_PROPERTIES" | "ADDITIONAL_ARTIFACTS";
>>>>>>> b0853b2b
export type FileStatus =
  | "NOT_VALIDATED"
  | "VALIDATION_SUCCESS"
  | "VALIDATION_FAILURE"
  | "VALIDATION_INITIATED"
  | "VALIDATION_NOT_REQUIRED";

/** Test app component */
export interface TestAppComponents {
  /**
   * Azure resource collection { resource id (fully qualified resource Id e.g
   * subscriptions/{subId}/resourceGroups/{rg}/providers/Microsoft.LoadTestService/loadtests/{resName})
   * : resource object }
   */
  components: Record<string, AppComponent>;
  /** Test identifier */
  readonly testId?: string;
  /** The creation datetime(ISO 8601 literal format). */
  readonly createdDateTime?: string;
  /** The user that created. */
  readonly createdBy?: string;
  /** The last Modified datetime(ISO 8601 literal format). */
  readonly lastModifiedDateTime?: string;
  /** The user that last modified. */
  readonly lastModifiedBy?: string;
}

/**
 * An Azure resource object (Refer azure generic resource model :
 * https://docs.microsoft.com/en-us/rest/api/resources/resources/get-by-id#genericresource)
 */
export interface AppComponent {
  /**
   * fully qualified resource Id e.g
   * subscriptions/{subId}/resourceGroups/{rg}/providers/Microsoft.LoadTestService/loadtests/{resName}
   */
  readonly resourceId?: string;
  /** Azure resource name, required while creating the app component. */
  resourceName?: string;
  /** Azure resource type, required while creating the app component. */
  resourceType?: string;
  /** Azure resource display name */
  displayName?: string;
  /** Resource group name of the Azure resource */
  readonly resourceGroup?: string;
  /** Subscription Id of the Azure resource */
  readonly subscriptionId?: string;
  /** Kind of Azure resource type */
  kind?: string;
}

/** Test server metrics configuration */
export interface TestServerMetricConfig {
  /** Test identifier */
  readonly testId?: string;
  /**
   * Azure resource metrics collection {metric id : metrics object} (Refer :
   * https://docs.microsoft.com/en-us/rest/api/monitor/metric-definitions/list#metricdefinition
   * for metric id).
   */
  metrics?: Record<string, ResourceMetric>;
  /** The creation datetime(ISO 8601 literal format). */
  readonly createdDateTime?: string;
  /** The user that created. */
  readonly createdBy?: string;
  /** The last Modified datetime(ISO 8601 literal format). */
  readonly lastModifiedDateTime?: string;
  /** The user that last modified. */
  readonly lastModifiedBy?: string;
}

/**
 * Associated metric definition for particular metrics of the azure resource (
 * Refer :
 * https://docs.microsoft.com/en-us/rest/api/monitor/metric-definitions/list#metricdefinition).
 */
export interface ResourceMetric {
  /** Unique name for metric. */
  readonly id?: string;
  /** Azure resource id. */
  resourceId: string;
  /** Metric name space. */
  metricNamespace: string;
  /** Metric description. */
  displayDescription?: string;
  /** The invariant value of metric name */
  name: string;
  /** Metric aggregation. */
  aggregation: string;
  /** Metric unit. */
  unit?: string;
  /** Azure resource type. */
  resourceType: string;
}

/** Collection of files. */
export interface PagedFileInfo {
  /** The FileInfo items on this page */
  value: FileInfo[];
  /** The link to the next page of items */
  nextLink?: string;
}

/** Collection of tests */
export interface PagedTest {
  /** The Test items on this page */
  value: Test[];
  /** The link to the next page of items */
  nextLink?: string;
}

<<<<<<< HEAD
/** Type of APIVersions */
/** */
=======
>>>>>>> b0853b2b
export type APIVersions = "2022-11-01";

/** Load test run model */
export interface TestRun {
  /** Unique test run name as identifier */
  readonly testRunId: string;
  /** Pass fail criteria for a test. */
  passFailCriteria?: PassFailCriteria;
  /**
   * Secrets can be stored in an Azure Key Vault or any other secret store. If the
   * secret is stored in an Azure Key Vault, the value should be the secret
   * identifier and the type should be AKV_SECRET_URI. If the secret is stored
   * elsewhere, the secret value should be provided directly and the type should be
   * SECRET_VALUE.
   */
  secrets?: Record<string, Secret>;
  /** Certificates metadata */
  certificate?: CertificateMetadata;
  /** Environment variables which are defined as a set of <name,value> pairs. */
  environmentVariables?: Record<string, string>;
  /** Error details if there is any failure in load test run */
  readonly errorDetails?: ErrorDetails[];
  /** Test run statistics. */
  readonly testRunStatistics?: Record<string, TestRunStatistics>;
  /** The load test configuration. */
  loadTestConfiguration?: LoadTestConfiguration;
  /** Collection of test run artifacts */
  readonly testArtifacts?: TestRunArtifacts;
  /** Test result for pass/Fail criteria used during the test run. */
  readonly testResult?: PFTestResult;
  /** Number of virtual users, for which test has been run. */
  readonly virtualUsers?: number;
  /** Display name of a testRun. */
  displayName?: string;
  /** Associated test Id. */
  testId?: string;
  /** The test run description. */
  description?: string;
  /** The test run status. */
  readonly status?: Status;
  /** The test run start DateTime(ISO 8601 literal format). */
  readonly startDateTime?: string;
  /** The test run end DateTime(ISO 8601 literal format). */
  readonly endDateTime?: string;
  /** Test run initiated time. */
  readonly executedDateTime?: string;
  /** Portal url. */
  readonly portalUrl?: string;
  /** Test run duration in milliseconds. */
  readonly duration?: number;
  /** Subnet ID on which the load test instances should run. */
  readonly subnetId?: string;
  /** The creation datetime(ISO 8601 literal format). */
  readonly createdDateTime?: string;
  /** The user that created. */
  readonly createdBy?: string;
  /** The last Modified datetime(ISO 8601 literal format). */
  readonly lastModifiedDateTime?: string;
  /** The user that last modified. */
  readonly lastModifiedBy?: string;
}

/** Error details if there is any failure in load test run */
export interface ErrorDetails {
  /** Error details in case test run was not successfully run. */
  readonly message?: string;
}

/** Test run statistics. */
export interface TestRunStatistics {
  /** Transaction name. */
  readonly transaction?: string;
  /** Sampler count. */
  readonly sampleCount?: number;
  /** Error count. */
  readonly errorCount?: number;
  /** Error percentage. */
  readonly errorPct?: number;
  /** Mean response time. */
  readonly meanResTime?: number;
  /** Median response time. */
  readonly medianResTime?: number;
  /** Max response time. */
  readonly maxResTime?: number;
  /** Minimum response time. */
  readonly minResTime?: number;
  /** 90 percentile response time. */
  readonly pct1ResTime?: number;
  /** 95 percentile response time. */
  readonly pct2ResTime?: number;
  /** 99 percentile response time. */
  readonly pct3ResTime?: number;
  /** Throughput. */
  readonly throughput?: number;
  /** Received network bytes. */
  readonly receivedKBytesPerSec?: number;
  /** Send network bytes. */
  readonly sentKBytesPerSec?: number;
}

/** Collection of test run artifacts */
export interface TestRunArtifacts {
  /** The input artifacts for the test run. */
  readonly inputArtifacts?: TestRunInputArtifacts;
  /** The output artifacts for the test run. */
  outputArtifacts?: TestRunOutputArtifacts;
}

/** The input artifacts for the test run. */
export interface TestRunInputArtifacts {
  /** File info */
  configFileInfo?: FileInfo;
  /** File info */
  testScriptFileInfo?: FileInfo;
  /** File info */
  userPropFileInfo?: FileInfo;
  /** File info */
  inputArtifactsZipFileInfo?: FileInfo;
  /** Additional supported files for the test run */
  readonly additionalFileInfo?: FileInfo[];
}

/** The output artifacts for the test run. */
export interface TestRunOutputArtifacts {
  /** File info */
  resultFileInfo?: FileInfo;
  /** File info */
  logsFileInfo?: FileInfo;
}

<<<<<<< HEAD
/** Type of PFTestResult */
/** */
export type PFTestResult = "PASSED" | "NOT_APPLICABLE" | "FAILED";
/** Type of Status */
/** */
=======
export type PFTestResult = "PASSED" | "NOT_APPLICABLE" | "FAILED";
>>>>>>> b0853b2b
export type Status =
  | "ACCEPTED"
  | "NOTSTARTED"
  | "PROVISIONING"
  | "PROVISIONED"
  | "CONFIGURING"
  | "CONFIGURED"
  | "EXECUTING"
  | "EXECUTED"
  | "DEPROVISIONING"
  | "DEPROVISIONED"
  | "DONE"
  | "CANCELLING"
  | "CANCELLED"
  | "FAILED"
  | "VALIDATION_SUCCESS"
  | "VALIDATION_FAILURE";

/** Test run app component */
export interface TestRunAppComponents {
  /**
   * Azure resource collection { resource id (fully qualified resource Id e.g
   * subscriptions/{subId}/resourceGroups/{rg}/providers/Microsoft.LoadTestService/loadtests/{resName})
   * : resource object }
   */
  components: Record<string, AppComponent>;
  /** Test run identifier */
  readonly testRunId?: string;
  /** The creation datetime(ISO 8601 literal format). */
  readonly createdDateTime?: string;
  /** The user that created. */
  readonly createdBy?: string;
  /** The last Modified datetime(ISO 8601 literal format). */
  readonly lastModifiedDateTime?: string;
  /** The user that last modified. */
  readonly lastModifiedBy?: string;
}

/** Test run server metrics configuration */
export interface TestRunServerMetricConfig {
  /** Test run identifier */
  readonly testRunId?: string;
  /**
   * Azure resource metrics collection {metric id : metrics object} (Refer :
   * https://docs.microsoft.com/en-us/rest/api/monitor/metric-definitions/list#metricdefinition
   * for metric id).
   */
  metrics?: Record<string, ResourceMetric>;
  /** The creation datetime(ISO 8601 literal format). */
  readonly createdDateTime?: string;
  /** The user that created. */
  readonly createdBy?: string;
  /** The last Modified datetime(ISO 8601 literal format). */
  readonly lastModifiedDateTime?: string;
  /** The user that last modified. */
  readonly lastModifiedBy?: string;
}

<<<<<<< HEAD
/** Type of Interval */
/** */
=======
>>>>>>> b0853b2b
export type Interval = "PT5S" | "PT10S" | "PT1M" | "PT5M" | "PT1H";

export interface DimensionValueList {
  value: string[];
}

/** Represents collection of metric definitions. */
export interface MetricDefinitionCollection {
  /** the values for the metric definitions. */
  value: MetricDefinition[];
}

/** Metric definition */
export interface MetricDefinition {
  /** List of dimensions */
  dimensions?: NameAndDesc[];
  /** The metric description */
  description?: string;
  /** The metric name */
  name?: string;
  /** The namespace the metric belongs to. */
  namespace?: string;
  /** The primary aggregation type value defining how to use the values for display. */
  primaryAggregationType?: AggregationType;
  /** The collection of what all aggregation types are supported. */
  supportedAggregationTypes?: string[];
  /** The unit of the metric. */
  unit?: MetricUnit;
  /**
   * Metric availability specifies the time grain (aggregation interval or
   * frequency).
   */
  metricAvailabilities?: MetricAvailability[];
}

/** The name and description */
export interface NameAndDesc {
  /** The description */
  description?: string;
  /** The name */
  name?: string;
}

<<<<<<< HEAD
/** Type of AggregationType */
/** */
=======
>>>>>>> b0853b2b
export type AggregationType =
  | "Average"
  | "Count"
  | "None"
  | "Total"
  | "Percentile90"
  | "Percentile95"
  | "Percentile99";
<<<<<<< HEAD
/** Type of MetricUnit */
/** */
=======
>>>>>>> b0853b2b
export type MetricUnit =
  | "NotSpecified"
  | "Percent"
  | "Count"
  | "Seconds"
  | "Milliseconds"
  | "Bytes"
  | "BytesPerSecond"
  | "CountPerSecond";

/** Metric availability specifies the time grain (aggregation interval or frequency) */
export interface MetricAvailability {
  /**
   * The time grain specifies the aggregation interval for the metric. Expressed as
   * a duration 'PT1M', 'PT1H', etc.
   */
  timeGrain?: TimeGrain;
}

<<<<<<< HEAD
/** Type of TimeGrain */
/** */
=======
>>>>>>> b0853b2b
export type TimeGrain = "PT5S" | "PT10S" | "PT1M" | "PT5M" | "PT1H";

/** Represents collection of metric namespaces. */
export interface MetricNamespaceCollection {
  /** The values for the metric namespaces. */
  value: MetricNamespace[];
}

/** Metric namespace class specifies the metadata for a metric namespace. */
export interface MetricNamespace {
  /** The namespace description. */
  description?: string;
  /** The metric namespace name. */
  name?: string;
}

/** Filters to fetch the set of metric */
export interface MetricRequestPayload {
  /**
   * Get metrics for specific dimension values. Example: Metric contains dimension
   * like SamplerName, Error. To retrieve all the time series data where SamplerName
   * is equals to HTTPRequest1 or HTTPRequest2, the DimensionFilter value will be
   * {"SamplerName", ["HTTPRequest1", "HTTPRequest2"}
   */
  filters?: DimensionFilter[];
}

/** Dimension name and values to filter */
export interface DimensionFilter {
  /** The dimension name */
  name?: string;
  /** The dimension values. Maximum values can be 20. */
  values?: string[];
}

/** The response to a metrics query. */
export interface PagedTimeSeriesElement {
  /** The TimeSeriesElement items on this page */
  value: TimeSeriesElement[];
  /** The link to the next page of items */
  nextLink?: string;
}

/** The time series returned when a data query is performed. */
export interface TimeSeriesElement {
  /** An array of data points representing the metric values. */
  data?: MetricValue[];
  /** The dimension values */
  dimensionValues?: DimensionValue[];
}

/** Represents a metric value. */
export interface MetricValue {
  /** The timestamp for the metric value in ISO 8601 format. */
  timestamp?: string;
  /** The metric value. */
  value?: number;
}

/** Represents a metric dimension value. */
export interface DimensionValue {
  /** The name of the dimension. */
  name?: string;
  /** The value of the dimension. */
  value?: string;
}

/** Collection of test runs */
export interface PagedTestRun {
  /** The TestRun items on this page */
  value: TestRun[];
  /** The link to the next page of items */
  nextLink?: string;
}

/** Paged collection of DimensionValueList items */
export interface PagedDimensionValueList {
  /** The DimensionValueList items on this page */
  value: DimensionValueList[];
  /** The link to the next page of items */
  nextLink?: string;
}<|MERGE_RESOLUTION|>--- conflicted
+++ resolved
@@ -77,22 +77,14 @@
   readonly result?: PFResult;
 }
 
-<<<<<<< HEAD
 /** Type of PFMetrics */
-/** */
-=======
->>>>>>> b0853b2b
 export type PFMetrics =
   | "response_time_ms"
   | "latency"
   | "error"
   | "requests"
   | "requests_per_sec";
-<<<<<<< HEAD
 /** Type of PFAgFunc */
-/** */
-=======
->>>>>>> b0853b2b
 export type PFAgFunc =
   | "count"
   | "percentage"
@@ -103,15 +95,9 @@
   | "p99"
   | "min"
   | "max";
-<<<<<<< HEAD
 /** Type of PFAction */
-/** */
 export type PFAction = "continue" | "stop";
 /** Type of PFResult */
-/** */
-=======
-export type PFAction = "continue" | "stop";
->>>>>>> b0853b2b
 export type PFResult = "passed" | "undetermined" | "failed";
 
 /** Secret */
@@ -122,11 +108,7 @@
   type?: SecretType;
 }
 
-<<<<<<< HEAD
 /** Type of SecretType */
-/** */
-=======
->>>>>>> b0853b2b
 export type SecretType = "AKV_SECRET_URI" | "SECRET_VALUE";
 
 /** Certificates metadata */
@@ -139,11 +121,7 @@
   name?: string;
 }
 
-<<<<<<< HEAD
 /** Type of CertificateType */
-/** */
-=======
->>>>>>> b0853b2b
 export type CertificateType = "AKV_CERT_URI";
 
 /** The load test configuration. */
@@ -214,15 +192,9 @@
   validationFailureDetails?: string;
 }
 
-<<<<<<< HEAD
 /** Type of FileType */
-/** */
 export type FileType = "JMX_FILE" | "USER_PROPERTIES" | "ADDITIONAL_ARTIFACTS";
 /** Type of FileStatus */
-/** */
-=======
-export type FileType = "JMX_FILE" | "USER_PROPERTIES" | "ADDITIONAL_ARTIFACTS";
->>>>>>> b0853b2b
 export type FileStatus =
   | "NOT_VALIDATED"
   | "VALIDATION_SUCCESS"
@@ -334,11 +306,7 @@
   nextLink?: string;
 }
 
-<<<<<<< HEAD
 /** Type of APIVersions */
-/** */
-=======
->>>>>>> b0853b2b
 export type APIVersions = "2022-11-01";
 
 /** Load test run model */
@@ -469,15 +437,9 @@
   logsFileInfo?: FileInfo;
 }
 
-<<<<<<< HEAD
 /** Type of PFTestResult */
-/** */
 export type PFTestResult = "PASSED" | "NOT_APPLICABLE" | "FAILED";
 /** Type of Status */
-/** */
-=======
-export type PFTestResult = "PASSED" | "NOT_APPLICABLE" | "FAILED";
->>>>>>> b0853b2b
 export type Status =
   | "ACCEPTED"
   | "NOTSTARTED"
@@ -536,11 +498,7 @@
   readonly lastModifiedBy?: string;
 }
 
-<<<<<<< HEAD
 /** Type of Interval */
-/** */
-=======
->>>>>>> b0853b2b
 export type Interval = "PT5S" | "PT10S" | "PT1M" | "PT5M" | "PT1H";
 
 export interface DimensionValueList {
@@ -584,11 +542,7 @@
   name?: string;
 }
 
-<<<<<<< HEAD
 /** Type of AggregationType */
-/** */
-=======
->>>>>>> b0853b2b
 export type AggregationType =
   | "Average"
   | "Count"
@@ -597,11 +551,7 @@
   | "Percentile90"
   | "Percentile95"
   | "Percentile99";
-<<<<<<< HEAD
 /** Type of MetricUnit */
-/** */
-=======
->>>>>>> b0853b2b
 export type MetricUnit =
   | "NotSpecified"
   | "Percent"
@@ -621,11 +571,7 @@
   timeGrain?: TimeGrain;
 }
 
-<<<<<<< HEAD
 /** Type of TimeGrain */
-/** */
-=======
->>>>>>> b0853b2b
 export type TimeGrain = "PT5S" | "PT10S" | "PT1M" | "PT5M" | "PT1H";
 
 /** Represents collection of metric namespaces. */
