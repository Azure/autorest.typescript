--- conflicted
+++ resolved
@@ -100,14 +100,14 @@
 }
 
 export function passFailCriteriaSerializer(
-  item: PassFailCriteria,
+  item: PassFailCriteria
 ): PassFailCriteriaRest {
   return {
     passFailMetrics: !item.passFailMetrics
       ? item.passFailMetrics
       : (serializeRecord(
           item.passFailMetrics as any,
-          passFailMetricSerializer,
+          passFailMetricSerializer
         ) as any),
   };
 }
@@ -140,9 +140,8 @@
   readonly result?: PFResult;
 }
 
-<<<<<<< HEAD
 export function passFailMetricSerializer(
-  item: PassFailMetric,
+  item: PassFailMetric
 ): PassFailMetricRest {
   return {
     clientMetric: item["clientMetric"],
@@ -154,9 +153,6 @@
   };
 }
 
-=======
-/** Type of PFMetrics */
->>>>>>> f409a930
 export type PFMetrics =
   | "response_time_ms"
   | "latency"
@@ -187,7 +183,6 @@
   type?: SecretType;
 }
 
-<<<<<<< HEAD
 export function secretSerializer(item: Secret): SecretRest {
   return {
     value: item["value"],
@@ -195,9 +190,6 @@
   };
 }
 
-=======
-/** Type of SecretType */
->>>>>>> f409a930
 export type SecretType = "AKV_SECRET_URI" | "SECRET_VALUE";
 
 /** Certificates metadata */
@@ -210,9 +202,8 @@
   name?: string;
 }
 
-<<<<<<< HEAD
 export function certificateMetadataSerializer(
-  item: CertificateMetadata,
+  item: CertificateMetadata
 ): CertificateMetadataRest {
   return {
     value: item["value"],
@@ -221,9 +212,6 @@
   };
 }
 
-=======
-/** Type of CertificateType */
->>>>>>> f409a930
 export type CertificateType = "AKV_CERT_URI";
 
 /** The load test configuration. */
@@ -250,7 +238,7 @@
 }
 
 export function loadTestConfigurationSerializer(
-  item: LoadTestConfiguration,
+  item: LoadTestConfiguration
 ): LoadTestConfigurationRest {
   return {
     engineInstances: item["engineInstances"],
@@ -278,7 +266,7 @@
 }
 
 export function optionalLoadTestConfigSerializer(
-  item: OptionalLoadTestConfig,
+  item: OptionalLoadTestConfig
 ): OptionalLoadTestConfigRest {
   return {
     endpointUrl: item["endpointUrl"],
@@ -303,7 +291,7 @@
 }
 
 export function testInputArtifactsSerializer(
-  item: TestInputArtifacts,
+  item: TestInputArtifacts
 ): TestInputArtifactsRest {
   return {
     configFileInfo: !item.configFileInfo
@@ -337,7 +325,6 @@
   validationFailureDetails?: string;
 }
 
-<<<<<<< HEAD
 export function fileInfoSerializer(item: FileInfo): FileInfoRest {
   return {
     url: item["url"],
@@ -349,9 +336,6 @@
   };
 }
 
-=======
-/** Type of FileType */
->>>>>>> f409a930
 export type FileType = "JMX_FILE" | "USER_PROPERTIES" | "ADDITIONAL_ARTIFACTS";
 /** Type of FileStatus */
 export type FileStatus =
@@ -382,12 +366,12 @@
 }
 
 export function testAppComponentsSerializer(
-  item: TestAppComponents,
+  item: TestAppComponents
 ): TestAppComponentsRest {
   return {
     components: serializeRecord(
       item.components as any,
-      appComponentSerializer,
+      appComponentSerializer
     ) as any,
   };
 }
@@ -446,7 +430,7 @@
 }
 
 export function testServerMetricConfigSerializer(
-  item: TestServerMetricConfig,
+  item: TestServerMetricConfig
 ): TestServerMetricConfigRest {
   return {
     metrics: !item.metrics
@@ -480,7 +464,7 @@
 }
 
 export function resourceMetricSerializer(
-  item: ResourceMetric,
+  item: ResourceMetric
 ): ResourceMetricRest {
   return {
     resourceId: item["resourceId"],
@@ -642,7 +626,7 @@
 }
 
 export function testRunArtifactsSerializer(
-  item: TestRunArtifacts,
+  item: TestRunArtifacts
 ): TestRunArtifactsRest {
   return {
     outputArtifacts: !item.outputArtifacts
@@ -666,7 +650,7 @@
 }
 
 export function testRunInputArtifactsSerializer(
-  item: TestRunInputArtifacts,
+  item: TestRunInputArtifacts
 ): TestRunInputArtifactsRest {
   return {
     configFileInfo: !item.configFileInfo
@@ -692,9 +676,8 @@
   logsFileInfo?: FileInfo;
 }
 
-<<<<<<< HEAD
 export function testRunOutputArtifactsSerializer(
-  item: TestRunOutputArtifacts,
+  item: TestRunOutputArtifacts
 ): TestRunOutputArtifactsRest {
   return {
     resultFileInfo: !item.resultFileInfo
@@ -706,9 +689,6 @@
   };
 }
 
-=======
-/** Type of PFTestResult */
->>>>>>> f409a930
 export type PFTestResult = "PASSED" | "NOT_APPLICABLE" | "FAILED";
 /** Type of Status */
 export type Status =
@@ -750,12 +730,12 @@
 }
 
 export function testRunAppComponentsSerializer(
-  item: TestRunAppComponents,
+  item: TestRunAppComponents
 ): TestRunAppComponentsRest {
   return {
     components: serializeRecord(
       item.components as any,
-      appComponentSerializer,
+      appComponentSerializer
     ) as any,
   };
 }
@@ -780,9 +760,8 @@
   readonly lastModifiedBy?: string;
 }
 
-<<<<<<< HEAD
 export function testRunServerMetricConfigSerializer(
-  item: TestRunServerMetricConfig,
+  item: TestRunServerMetricConfig
 ): TestRunServerMetricConfigRest {
   return {
     metrics: !item.metrics
@@ -791,9 +770,6 @@
   };
 }
 
-=======
-/** Type of Interval */
->>>>>>> f409a930
 export type Interval = "PT5S" | "PT10S" | "PT1M" | "PT5M" | "PT1H";
 
 export interface DimensionValueList {
@@ -895,7 +871,7 @@
 }
 
 export function metricRequestPayloadSerializer(
-  item: MetricRequestPayload,
+  item: MetricRequestPayload
 ): MetricRequestPayloadRest {
   return {
     filters:
@@ -914,7 +890,7 @@
 }
 
 export function dimensionFilterSerializer(
-  item: DimensionFilter,
+  item: DimensionFilter
 ): DimensionFilterRest {
   return {
     name: item["name"],
