// Copyright (c) Microsoft Corporation.
// Licensed under the MIT License.

/** Load test model. */
export interface Test {
  /** Pass fail criteria for a test. */
  passFailCriteria?: PassFailCriteria;
  /** Auto stop criteria for a test. This will automatically stop a load test if the error percentage is high for a certain time window. */
  autoStopCriteria?: AutoStopCriteria;
  /**
   * Secrets can be stored in an Azure Key Vault or any other secret store. If the
   * secret is stored in an Azure Key Vault, the value should be the secret
   * identifier and the type should be AKV_SECRET_URI. If the secret is stored
   * elsewhere, the secret value should be provided directly and the type should be
   * SECRET_VALUE.
   */
  secrets?: Record<string, Secret>;
  /** Certificates metadata. */
  certificate?: CertificateMetadata;
  /** Environment variables which are defined as a set of <name,value> pairs. */
  environmentVariables?: Record<string, string>;
  /** The load test configuration. */
  loadTestConfiguration?: LoadTestConfiguration;
  /** Id of the test run to be marked as baseline to view trends of client-side metrics from recent test runs */
  baselineTestRunId?: string;
  /** The input artifacts for the test. */
  readonly inputArtifacts?: TestInputArtifacts;
  /** Unique test identifier for the load test, must contain only lower-case alphabetic, numeric, underscore or hyphen characters. */
  readonly testId: string;
  /** The test description. */
  description?: string;
  /** Display name of a test. */
  displayName?: string;
  /** Subnet ID on which the load test instances should run. */
  subnetId?: string;
  /** Kind of test. */
  kind?: TestKind;
  /** Inject load test engines without deploying public IP for outbound access */
  publicIPDisabled?: boolean;
  /** Type of the managed identity referencing the Key vault. */
  keyvaultReferenceIdentityType?: string;
  /** Resource Id of the managed identity referencing the Key vault. */
  keyvaultReferenceIdentityId?: string;
  /** The creation datetime(RFC 3339 literal format). */
  readonly createdDateTime?: Date;
  /** The user that created. */
  readonly createdBy?: string;
  /** The last Modified datetime(RFC 3339 literal format). */
  readonly lastModifiedDateTime?: Date;
  /** The user that last modified. */
  readonly lastModifiedBy?: string;
}

export function testSerializer(item: Test): any {
  return {
    passFailCriteria: !item["passFailCriteria"]
      ? item["passFailCriteria"]
      : passFailCriteriaSerializer(item["passFailCriteria"]),
    autoStopCriteria: !item["autoStopCriteria"]
      ? item["autoStopCriteria"]
      : autoStopCriteriaSerializer(item["autoStopCriteria"]),
    secrets: !item["secrets"]
      ? item["secrets"]
      : secretRecordSerializer(item["secrets"]),
    certificate: !item["certificate"]
      ? item["certificate"]
      : certificateMetadataSerializer(item["certificate"]),
    environmentVariables: item["environmentVariables"],
    loadTestConfiguration: !item["loadTestConfiguration"]
      ? item["loadTestConfiguration"]
      : loadTestConfigurationSerializer(item["loadTestConfiguration"]),
    baselineTestRunId: item["baselineTestRunId"],
    description: item["description"],
    displayName: item["displayName"],
    subnetId: item["subnetId"],
    kind: item["kind"],
    publicIPDisabled: item["publicIPDisabled"],
    keyvaultReferenceIdentityType: item["keyvaultReferenceIdentityType"],
    keyvaultReferenceIdentityId: item["keyvaultReferenceIdentityId"],
  };
}

export function testDeserializer(item: any): Test {
  return {
    passFailCriteria: !item["passFailCriteria"]
      ? item["passFailCriteria"]
      : passFailCriteriaDeserializer(item["passFailCriteria"]),
    autoStopCriteria: !item["autoStopCriteria"]
      ? item["autoStopCriteria"]
      : autoStopCriteriaDeserializer(item["autoStopCriteria"]),
    secrets: !item["secrets"]
      ? item["secrets"]
      : secretRecordDeserializer(item["secrets"]),
    certificate: !item["certificate"]
      ? item["certificate"]
      : certificateMetadataDeserializer(item["certificate"]),
    environmentVariables: item["environmentVariables"],
    loadTestConfiguration: !item["loadTestConfiguration"]
      ? item["loadTestConfiguration"]
      : loadTestConfigurationDeserializer(item["loadTestConfiguration"]),
    baselineTestRunId: item["baselineTestRunId"],
    inputArtifacts: !item["inputArtifacts"]
      ? item["inputArtifacts"]
      : testInputArtifactsDeserializer(item["inputArtifacts"]),
    testId: item["testId"],
    description: item["description"],
    displayName: item["displayName"],
    subnetId: item["subnetId"],
    kind: item["kind"],
    publicIPDisabled: item["publicIPDisabled"],
    keyvaultReferenceIdentityType: item["keyvaultReferenceIdentityType"],
    keyvaultReferenceIdentityId: item["keyvaultReferenceIdentityId"],
    createdDateTime: !item["createdDateTime"]
      ? item["createdDateTime"]
      : new Date(item["createdDateTime"]),
    createdBy: item["createdBy"],
    lastModifiedDateTime: !item["lastModifiedDateTime"]
      ? item["lastModifiedDateTime"]
      : new Date(item["lastModifiedDateTime"]),
    lastModifiedBy: item["lastModifiedBy"],
  };
}

/** Pass fail criteria for a test. */
export interface PassFailCriteria {
  /** Map of id and pass fail metrics { id  : pass fail metrics }. */
  passFailMetrics?: Record<string, PassFailMetric>;
}

export function passFailCriteriaSerializer(item: PassFailCriteria): any {
  return {
    passFailMetrics: !item["passFailMetrics"]
      ? item["passFailMetrics"]
      : passFailMetricRecordSerializer(item["passFailMetrics"]),
  };
}

export function passFailCriteriaDeserializer(item: any): PassFailCriteria {
  return {
    passFailMetrics: !item["passFailMetrics"]
      ? item["passFailMetrics"]
      : passFailMetricRecordDeserializer(item["passFailMetrics"]),
  };
}

export function passFailMetricRecordSerializer(
  item: Record<string, PassFailMetric>,
): Record<string, any> {
  const result: Record<string, any> = {};
  Object.keys(item).map((key) => {
    result[key] = !item[key] ? item[key] : passFailMetricSerializer(item[key]);
  });
  return result;
}

export function passFailMetricRecordDeserializer(
  item: Record<string, any>,
): Record<string, PassFailMetric> {
  const result: Record<string, any> = {};
  Object.keys(item).map((key) => {
    result[key] = !item[key]
      ? item[key]
      : passFailMetricDeserializer(item[key]);
  });
  return result;
}

/** Pass fail metric */
export interface PassFailMetric {
  /** The client metric on which the criteria should be applied. */
  clientMetric?: PFMetrics;
  /**
   * The aggregation function to be applied on the client metric. Allowed functions
   * - ‘percentage’ - for error metric , ‘avg’, percentiles like ‘p50’, ‘p90’, & so on, ‘min’,
   * ‘max’ - for response_time_ms and latency metric, ‘avg’ - for requests_per_sec,
   * ‘count’ - for requests
   */
  aggregate?: PFAgFunc;
  /** The comparison operator. Supported types ‘>’, ‘<’ */
  condition?: string;
  /** Request name for which the Pass fail criteria has to be applied */
  requestName?: string;
  /**
   * The value to compare with the client metric. Allowed values - ‘error : [0.0 ,
   * 100.0] unit- % ’, response_time_ms and latency : any integer value unit- ms.
   */
  value?: number;
  /** Action taken after the threshold is met. Default is ‘continue’. */
  action?: PFAction;
  /** The actual value of the client metric for the test run. */
  readonly actualValue?: number;
  /** Outcome of the test run. */
  readonly result?: PFResult;
}

export function passFailMetricSerializer(item: PassFailMetric): any {
  return {
    clientMetric: item["clientMetric"],
    aggregate: item["aggregate"],
    condition: item["condition"],
    requestName: item["requestName"],
    value: item["value"],
    action: item["action"],
  };
}

export function passFailMetricDeserializer(item: any): PassFailMetric {
  return {
    clientMetric: item["clientMetric"],
    aggregate: item["aggregate"],
    condition: item["condition"],
    requestName: item["requestName"],
    value: item["value"],
    action: item["action"],
    actualValue: item["actualValue"],
    result: item["result"],
  };
}

/** Metrics for pass/fail criteria. */
export enum KnownPFMetrics {
  /** Pass fail criteria for response time metric in milliseconds. */
  response_time_ms = "response_time_ms",
  /** Pass fail criteria for latency metric in milliseconds. */
  latency = "latency",
  /** Pass fail criteria for error metric. */
  error = "error",
  /** Pass fail criteria for total requests. */
  requests = "requests",
  /** Pass fail criteria for request per second. */
  requests_per_sec = "requests_per_sec",
}

/**
 * Metrics for pass/fail criteria. \
 * {@link KnownPFMetrics} can be used interchangeably with PFMetrics,
 *  this enum contains the known values that the service supports.
 * ### Known values supported by the service
 * **response_time_ms**: Pass fail criteria for response time metric in milliseconds. \
 * **latency**: Pass fail criteria for latency metric in milliseconds. \
 * **error**: Pass fail criteria for error metric. \
 * **requests**: Pass fail criteria for total requests. \
 * **requests_per_sec**: Pass fail criteria for request per second.
 */
export type PFMetrics = string;

/** Aggregation functions for pass/fail criteria. */
export enum KnownPFAgFunc {
  /** Criteria applies for count value. */
  count = "count",
  /** Criteria applies for given percentage value. */
  percentage = "percentage",
  /** Criteria applies for avg value. */
  avg = "avg",
  /** Criteria applies for 50th percentile value. */
  p50 = "p50",
  /** Criteria applies for 75th percentile value. */
  p75 = "p75",
  /** Criteria applies for 90th percentile value. */
  p90 = "p90",
  /** Criteria applies for 95th percentile value. */
  p95 = "p95",
  /** Criteria applies for 96th percentile value. */
  p96 = "p96",
  /** Criteria applies for 97th percentile value. */
  p97 = "p97",
  /** Criteria applies for 98th percentile value. */
  p98 = "p98",
  /** Criteria applies for 99th percentile value. */
  p99 = "p99",
  /** Criteria applies for 99.9th percentile value. */
  "p99.9" = "p99.9",
  /** Criteria applies for 99.99th percentile value. */
  "p99.99" = "p99.99",
  /** Criteria applies for minimum value. */
  min = "min",
  /** Criteria applies for maximum value. */
  max = "max",
}

/**
 * Aggregation functions for pass/fail criteria. \
 * {@link KnownPFAgFunc} can be used interchangeably with PFAgFunc,
 *  this enum contains the known values that the service supports.
 * ### Known values supported by the service
 * **count**: Criteria applies for count value. \
 * **percentage**: Criteria applies for given percentage value. \
 * **avg**: Criteria applies for avg value. \
 * **p50**: Criteria applies for 50th percentile value. \
 * **p75**: Criteria applies for 75th percentile value. \
 * **p90**: Criteria applies for 90th percentile value. \
 * **p95**: Criteria applies for 95th percentile value. \
 * **p96**: Criteria applies for 96th percentile value. \
 * **p97**: Criteria applies for 97th percentile value. \
 * **p98**: Criteria applies for 98th percentile value. \
 * **p99**: Criteria applies for 99th percentile value. \
 * **p99.9**: Criteria applies for 99.9th percentile value. \
 * **p99.99**: Criteria applies for 99.99th percentile value. \
 * **min**: Criteria applies for minimum value. \
 * **max**: Criteria applies for maximum value.
 */
export type PFAgFunc = string;

/** Action to take on failure of pass/fail criteria. */
export enum KnownPFAction {
  /** Test will continue to run even if pass fail metric criteria metric gets failed. */
  "continue" = "continue",
  /** Test run will stop if pass fail criteria metric is not passed. */
  stop = "stop",
}

/**
 * Action to take on failure of pass/fail criteria. \
 * {@link KnownPFAction} can be used interchangeably with PFAction,
 *  this enum contains the known values that the service supports.
 * ### Known values supported by the service
 * **continue**: Test will continue to run even if pass fail metric criteria metric gets failed. \
 * **stop**: Test run will stop if pass fail criteria metric is not passed.
 */
export type PFAction = string;

/** Pass/fail criteria result. */
export enum KnownPFResult {
  /** Given pass fail criteria metric has passed. */
  passed = "passed",
  /** Given pass fail criteria metric couldn't determine. */
  undetermined = "undetermined",
  /** Given pass fail criteria metric has failed. */
  failed = "failed",
}

/**
 * Pass/fail criteria result. \
 * {@link KnownPFResult} can be used interchangeably with PFResult,
 *  this enum contains the known values that the service supports.
 * ### Known values supported by the service
 * **passed**: Given pass fail criteria metric has passed. \
 * **undetermined**: Given pass fail criteria metric couldn't determine. \
 * **failed**: Given pass fail criteria metric has failed.
 */
export type PFResult = string;

/** Auto stop criteria for a test. This will automatically stop a load test if the error percentage is high for a certain time window. */
export interface AutoStopCriteria {
  /** Whether auto-stop should be disabled. The default value is false. */
  autoStopDisabled?: boolean;
  /** Threshold percentage of errors on which test run should be automatically stopped. Allowed values are in range of 0.0-100.0 */
  errorRate?: number;
  /** Time window during which the error percentage should be evaluated in seconds. */
  errorRateTimeWindowInSeconds?: number;
}

export function autoStopCriteriaSerializer(item: AutoStopCriteria): any {
  return {
    autoStopDisabled: item["autoStopDisabled"],
    errorRate: item["errorRate"],
    errorRateTimeWindowInSeconds: item["errorRateTimeWindowInSeconds"],
  };
}

export function autoStopCriteriaDeserializer(item: any): AutoStopCriteria {
  return {
    autoStopDisabled: item["autoStopDisabled"],
    errorRate: item["errorRate"],
    errorRateTimeWindowInSeconds: item["errorRateTimeWindowInSeconds"],
  };
}

export function secretRecordSerializer(
  item: Record<string, Secret>,
): Record<string, any> {
  const result: Record<string, any> = {};
  Object.keys(item).map((key) => {
    result[key] = !item[key] ? item[key] : secretSerializer(item[key]);
  });
  return result;
}

export function secretRecordDeserializer(
  item: Record<string, any>,
): Record<string, Secret> {
  const result: Record<string, any> = {};
  Object.keys(item).map((key) => {
    result[key] = !item[key] ? item[key] : secretDeserializer(item[key]);
  });
  return result;
}

/** Secret */
export interface Secret {
  /** The value of the secret for the respective type */
  value?: string;
  /** Type of secret */
  type?: SecretType;
}

export function secretSerializer(item: Secret): any {
  return { value: item["value"], type: item["type"] };
}

export function secretDeserializer(item: any): Secret {
  return {
    value: item["value"],
    type: item["type"],
  };
}

/** Types of secrets supported. */
export enum KnownSecretType {
  /** If the secret is stored in an Azure Key Vault. */
  AKV_SECRET_URI = "AKV_SECRET_URI",
  /** If the secret value provided as plain text. */
  SECRET_VALUE = "SECRET_VALUE",
}

/**
 * Types of secrets supported. \
 * {@link KnownSecretType} can be used interchangeably with SecretType,
 *  this enum contains the known values that the service supports.
 * ### Known values supported by the service
 * **AKV_SECRET_URI**: If the secret is stored in an Azure Key Vault. \
 * **SECRET_VALUE**: If the secret value provided as plain text.
 */
export type SecretType = string;

/** Certificates metadata */
export interface CertificateMetadata {
  /** The value of the certificate for respective type */
  value?: string;
  /** Type of certificate */
  type?: CertificateType;
  /** Name of the certificate. */
  name?: string;
}

export function certificateMetadataSerializer(item: CertificateMetadata): any {
  return { value: item["value"], type: item["type"], name: item["name"] };
}

export function certificateMetadataDeserializer(
  item: any,
): CertificateMetadata {
  return {
    value: item["value"],
    type: item["type"],
    name: item["name"],
  };
}

/** Types of certificates supported. */
export enum KnownCertificateType {
  /** If the certificate is stored in an Azure Key Vault. */
  AKV_CERT_URI = "AKV_CERT_URI",
}

/**
 * Types of certificates supported. \
 * {@link KnownCertificateType} can be used interchangeably with CertificateType,
 *  this enum contains the known values that the service supports.
 * ### Known values supported by the service
 * **AKV_CERT_URI**: If the certificate is stored in an Azure Key Vault.
 */
export type CertificateType = string;

/** Configurations for the load test. */
export interface LoadTestConfiguration {
  /** The number of engine instances to execute load test. Supported values are in range of 1-400. Required for creating a new test. */
  engineInstances?: number;
  /**
   * If false, Azure Load Testing copies and processes your input files unmodified
   * across all test engine instances. If true, Azure Load Testing splits the CSV
   * input data evenly across all engine instances. If you provide multiple CSV
   * files, each file will be split evenly.
   */
  splitAllCSVs?: boolean;
  /**
   * If true, optionalLoadTestConfig is required and JMX script for the load test is
   * not required to upload.
   */
  quickStartTest?: boolean;
  /** Configuration for quick load test */
  optionalLoadTestConfig?: OptionalLoadTestConfig;
  /** Region distribution configuration for the load test. */
  regionalLoadTestConfig?: RegionalConfiguration[];
}

export function loadTestConfigurationSerializer(
  item: LoadTestConfiguration,
): any {
  return {
    engineInstances: item["engineInstances"],
    splitAllCSVs: item["splitAllCSVs"],
    quickStartTest: item["quickStartTest"],
    optionalLoadTestConfig: !item["optionalLoadTestConfig"]
      ? item["optionalLoadTestConfig"]
      : optionalLoadTestConfigSerializer(item["optionalLoadTestConfig"]),
    regionalLoadTestConfig: !item["regionalLoadTestConfig"]
      ? item["regionalLoadTestConfig"]
      : regionalConfigurationArraySerializer(item["regionalLoadTestConfig"]),
  };
}

export function loadTestConfigurationDeserializer(
  item: any,
): LoadTestConfiguration {
  return {
    engineInstances: item["engineInstances"],
    splitAllCSVs: item["splitAllCSVs"],
    quickStartTest: item["quickStartTest"],
    optionalLoadTestConfig: !item["optionalLoadTestConfig"]
      ? item["optionalLoadTestConfig"]
      : optionalLoadTestConfigDeserializer(item["optionalLoadTestConfig"]),
    regionalLoadTestConfig: !item["regionalLoadTestConfig"]
      ? item["regionalLoadTestConfig"]
      : regionalConfigurationArrayDeserializer(item["regionalLoadTestConfig"]),
  };
}

/** Configuration for quick load test */
export interface OptionalLoadTestConfig {
  /** Test URL. Provide the complete HTTP URL. For example, https://contoso-app.azurewebsites.net/login */
  endpointUrl?: string;
  /** Target throughput (requests per second). This may not be necessarily achieved. The actual throughput will be lower if the application is not capable of handling it. */
  requestsPerSecond?: number;
  /** Maximum response time in milliseconds of the API/endpoint. */
  maxResponseTimeInMs?: number;
  /** No of concurrent virtual users. */
  virtualUsers?: number;
  /** Ramp up time in seconds. */
  rampUpTime?: number;
  /** Test run duration in seconds. */
  duration?: number;
}

export function optionalLoadTestConfigSerializer(
  item: OptionalLoadTestConfig,
): any {
  return {
    endpointUrl: item["endpointUrl"],
    requestsPerSecond: item["requestsPerSecond"],
    maxResponseTimeInMs: item["maxResponseTimeInMs"],
    virtualUsers: item["virtualUsers"],
    rampUpTime: item["rampUpTime"],
    duration: item["duration"],
  };
}

export function optionalLoadTestConfigDeserializer(
  item: any,
): OptionalLoadTestConfig {
  return {
    endpointUrl: item["endpointUrl"],
    requestsPerSecond: item["requestsPerSecond"],
    maxResponseTimeInMs: item["maxResponseTimeInMs"],
    virtualUsers: item["virtualUsers"],
    rampUpTime: item["rampUpTime"],
    duration: item["duration"],
  };
}

export function regionalConfigurationArraySerializer(
  result: Array<RegionalConfiguration>,
): any[] {
  return result.map((item) => {
    return regionalConfigurationSerializer(item);
  });
}

export function regionalConfigurationArrayDeserializer(
  result: Array<RegionalConfiguration>,
): any[] {
  return result.map((item) => {
    return regionalConfigurationDeserializer(item);
  });
}

/** Region distribution configuration for the load test. */
export interface RegionalConfiguration {
  /**   The number of engine instances to execute load test in specified region. Supported values are in range of 1-400. */
  engineInstances: number;
  /**
   * Azure region name.
   * The region name should of format accepted by ARM, and should be a region supported by Azure Load Testing. For example, East US should be passed as "eastus".
   * The region name must match one of the strings in the "Name" column returned from running the "az account list-locations -o table" Azure CLI command.
   */
  region: string;
}

export function regionalConfigurationSerializer(
  item: RegionalConfiguration,
): any {
  return { engineInstances: item["engineInstances"], region: item["region"] };
}

export function regionalConfigurationDeserializer(
  item: any,
): RegionalConfiguration {
  return {
    engineInstances: item["engineInstances"],
    region: item["region"],
  };
}

/** The input artifacts for the test. */
export interface TestInputArtifacts {
  /** File info */
  configFileInfo?: TestFileInfo;
  /** File info */
  testScriptFileInfo?: TestFileInfo;
  /** File info */
  userPropFileInfo?: TestFileInfo;
  /** File info */
  inputArtifactsZipFileInfo?: TestFileInfo;
  /** The config json file for url based test */
  urlTestConfigFileInfo?: TestFileInfo;
  /** Additional supported files for the test run */
  readonly additionalFileInfo?: TestFileInfo[];
}

export function testInputArtifactsDeserializer(item: any): TestInputArtifacts {
  return {
    configFileInfo: !item["configFileInfo"]
      ? item["configFileInfo"]
      : testFileInfoDeserializer(item["configFileInfo"]),
    testScriptFileInfo: !item["testScriptFileInfo"]
      ? item["testScriptFileInfo"]
      : testFileInfoDeserializer(item["testScriptFileInfo"]),
    userPropFileInfo: !item["userPropFileInfo"]
      ? item["userPropFileInfo"]
      : testFileInfoDeserializer(item["userPropFileInfo"]),
    inputArtifactsZipFileInfo: !item["inputArtifactsZipFileInfo"]
      ? item["inputArtifactsZipFileInfo"]
      : testFileInfoDeserializer(item["inputArtifactsZipFileInfo"]),
    urlTestConfigFileInfo: !item["urlTestConfigFileInfo"]
      ? item["urlTestConfigFileInfo"]
      : testFileInfoDeserializer(item["urlTestConfigFileInfo"]),
    additionalFileInfo: !item["additionalFileInfo"]
      ? item["additionalFileInfo"]
      : testFileInfoArrayDeserializer(item["additionalFileInfo"]),
  };
}

/** Test file info. */
export interface TestFileInfo {
  /** Name of the file. */
  fileName: string;
  /** File URL. */
  readonly url?: string;
  /** File type */
  readonly fileType?: FileType;
  /** Expiry time of the file (RFC 3339 literal format) */
  readonly expireDateTime?: Date;
  /** Validation status of the file */
  readonly validationStatus?: FileStatus;
  /** Validation failure error details */
  readonly validationFailureDetails?: string;
}

export function testFileInfoDeserializer(item: any): TestFileInfo {
  return {
    fileName: item["fileName"],
    url: item["url"],
    fileType: item["fileType"],
    expireDateTime: !item["expireDateTime"]
      ? item["expireDateTime"]
      : new Date(item["expireDateTime"]),
    validationStatus: item["validationStatus"],
    validationFailureDetails: item["validationFailureDetails"],
  };
}

/** Types of file supported. */
export enum KnownFileType {
  /** If the file is a JMX script. */
  JMX_FILE = "JMX_FILE",
  /** If the file is a user properties file. */
  USER_PROPERTIES = "USER_PROPERTIES",
  /** If the file is not among any of the other supported file types. */
  ADDITIONAL_ARTIFACTS = "ADDITIONAL_ARTIFACTS",
  /** If the file is a compressed archive containing a collection of various artifacts or resources. */
  ZIPPED_ARTIFACTS = "ZIPPED_ARTIFACTS",
  /** If the file is a JSON config file to define the requests for a URL test. */
  URL_TEST_CONFIG = "URL_TEST_CONFIG",
  /** If the file is a test script. */
  TEST_SCRIPT = "TEST_SCRIPT",
}

/**
 * Types of file supported. \
 * {@link KnownFileType} can be used interchangeably with FileType,
 *  this enum contains the known values that the service supports.
 * ### Known values supported by the service
 * **JMX_FILE**: If the file is a JMX script. \
 * **USER_PROPERTIES**: If the file is a user properties file. \
 * **ADDITIONAL_ARTIFACTS**: If the file is not among any of the other supported file types. \
 * **ZIPPED_ARTIFACTS**: If the file is a compressed archive containing a collection of various artifacts or resources. \
 * **URL_TEST_CONFIG**: If the file is a JSON config file to define the requests for a URL test. \
 * **TEST_SCRIPT**: If the file is a test script.
 */
export type FileType = string;

/** File status. */
export enum KnownFileStatus {
  /** File is not validated. */
  NOT_VALIDATED = "NOT_VALIDATED",
  /** File is validated. */
  VALIDATION_SUCCESS = "VALIDATION_SUCCESS",
  /** File validation is failed. */
  VALIDATION_FAILURE = "VALIDATION_FAILURE",
  /** File validation is in progress. */
  VALIDATION_INITIATED = "VALIDATION_INITIATED",
  /** Validation is not required. */
  VALIDATION_NOT_REQUIRED = "VALIDATION_NOT_REQUIRED",
}

/**
 * File status. \
 * {@link KnownFileStatus} can be used interchangeably with FileStatus,
 *  this enum contains the known values that the service supports.
 * ### Known values supported by the service
 * **NOT_VALIDATED**: File is not validated. \
 * **VALIDATION_SUCCESS**: File is validated. \
 * **VALIDATION_FAILURE**: File validation is failed. \
 * **VALIDATION_INITIATED**: File validation is in progress. \
 * **VALIDATION_NOT_REQUIRED**: Validation is not required.
 */
export type FileStatus = string;

export function testFileInfoArrayDeserializer(
  result: Array<TestFileInfo>,
): any[] {
  return result.map((item) => {
    return testFileInfoDeserializer(item);
  });
}

/** Test kind */
export enum KnownTestKind {
  /** URL Test */
  URL = "URL",
  /** JMX Test */
  JMX = "JMX",
  /** Locust Test */
  Locust = "Locust",
}

/**
 * Test kind \
 * {@link KnownTestKind} can be used interchangeably with TestKind,
 *  this enum contains the known values that the service supports.
 * ### Known values supported by the service
 * **URL**: URL Test \
 * **JMX**: JMX Test \
 * **Locust**: Locust Test
 */
export type TestKind = string;

/** Test app components */
export interface TestAppComponents {
  /**
   * Azure resource collection { resource id (fully qualified resource Id e.g
   * subscriptions/{subId}/resourceGroups/{rg}/providers/Microsoft.LoadTestService/loadtests/{resName})
   * : resource object }
   */
  components: Record<string, AppComponent>;
  /** Test identifier */
  readonly testId?: string;
  /** The creation datetime(RFC 3339 literal format). */
  readonly createdDateTime?: Date;
  /** The user that created. */
  readonly createdBy?: string;
  /** The last Modified datetime(RFC 3339 literal format). */
  readonly lastModifiedDateTime?: Date;
  /** The user that last modified. */
  readonly lastModifiedBy?: string;
}

export function testAppComponentsSerializer(item: TestAppComponents): any {
  return { components: appComponentRecordSerializer(item["components"]) };
}

export function testAppComponentsDeserializer(item: any): TestAppComponents {
  return {
    components: appComponentRecordDeserializer(item["components"]),
    testId: item["testId"],
    createdDateTime: !item["createdDateTime"]
      ? item["createdDateTime"]
      : new Date(item["createdDateTime"]),
    createdBy: item["createdBy"],
    lastModifiedDateTime: !item["lastModifiedDateTime"]
      ? item["lastModifiedDateTime"]
      : new Date(item["lastModifiedDateTime"]),
    lastModifiedBy: item["lastModifiedBy"],
  };
}

export function appComponentRecordSerializer(
  item: Record<string, AppComponent>,
): Record<string, any> {
  const result: Record<string, any> = {};
  Object.keys(item).map((key) => {
    result[key] = !item[key] ? item[key] : appComponentSerializer(item[key]);
  });
  return result;
}

export function appComponentRecordDeserializer(
  item: Record<string, any>,
): Record<string, AppComponent> {
  const result: Record<string, any> = {};
  Object.keys(item).map((key) => {
    result[key] = !item[key] ? item[key] : appComponentDeserializer(item[key]);
  });
  return result;
}

/** An Azure resource object (Refer azure generic resource model :https://docs.microsoft.com/en-us/rest/api/resources/resources/get-by-id#genericresource) */
export interface AppComponent {
  /** fully qualified resource Id e.g subscriptions/{subId}/resourceGroups/{rg}/providers/Microsoft.LoadTestService/loadtests/{resName} */
  readonly resourceId: string;
  /** Azure resource name, required while creating the app component. */
  resourceName: string;
  /** Azure resource type, required while creating the app component. */
  resourceType: string;
  /** Azure resource display name */
  displayName?: string;
  /** Resource group name of the Azure resource */
  readonly resourceGroup?: string;
  /** Subscription Id of the Azure resource */
  readonly subscriptionId?: string;
  /** Kind of Azure resource type */
  kind?: string;
}

export function appComponentSerializer(item: AppComponent): any {
  return {
    resourceName: item["resourceName"],
    resourceType: item["resourceType"],
    displayName: item["displayName"],
    kind: item["kind"],
  };
}

export function appComponentDeserializer(item: any): AppComponent {
  return {
    resourceId: item["resourceId"],
    resourceName: item["resourceName"],
    resourceType: item["resourceType"],
    displayName: item["displayName"],
    resourceGroup: item["resourceGroup"],
    subscriptionId: item["subscriptionId"],
    kind: item["kind"],
  };
}

/** Test server metrics configuration */
export interface TestServerMetricConfig {
  /** Test identifier */
  readonly testId?: string;
  /**
   * Azure resource metrics collection {metric id : metrics object} (Refer :
   * https://docs.microsoft.com/en-us/rest/api/monitor/metric-definitions/list#metricdefinition
   * for metric id).
   */
  metrics: Record<string, ResourceMetric>;
  /** The creation datetime(RFC 3339 literal format). */
  readonly createdDateTime?: Date;
  /** The user that created. */
  readonly createdBy?: string;
  /** The last Modified datetime(RFC 3339 literal format). */
  readonly lastModifiedDateTime?: Date;
  /** The user that last modified. */
  readonly lastModifiedBy?: string;
}

export function testServerMetricConfigSerializer(
  item: TestServerMetricConfig,
): any {
  return { metrics: resourceMetricRecordSerializer(item["metrics"]) };
}

export function testServerMetricConfigDeserializer(
  item: any,
): TestServerMetricConfig {
  return {
    testId: item["testId"],
    metrics: resourceMetricRecordDeserializer(item["metrics"]),
    createdDateTime: !item["createdDateTime"]
      ? item["createdDateTime"]
      : new Date(item["createdDateTime"]),
    createdBy: item["createdBy"],
    lastModifiedDateTime: !item["lastModifiedDateTime"]
      ? item["lastModifiedDateTime"]
      : new Date(item["lastModifiedDateTime"]),
    lastModifiedBy: item["lastModifiedBy"],
  };
}

export function resourceMetricRecordSerializer(
  item: Record<string, ResourceMetric>,
): Record<string, any> {
  const result: Record<string, any> = {};
  Object.keys(item).map((key) => {
    result[key] = !item[key] ? item[key] : resourceMetricSerializer(item[key]);
  });
  return result;
}

export function resourceMetricRecordDeserializer(
  item: Record<string, any>,
): Record<string, ResourceMetric> {
  const result: Record<string, any> = {};
  Object.keys(item).map((key) => {
    result[key] = !item[key]
      ? item[key]
      : resourceMetricDeserializer(item[key]);
  });
  return result;
}

/**
 * Associated metric definition for particular metrics of the azure resource (
 * Refer :
 * https://docs.microsoft.com/en-us/rest/api/monitor/metric-definitions/list#metricdefinition).
 */
export interface ResourceMetric {
  /** Unique name for metric. */
  readonly id?: string;
  /** Azure resource id. */
  resourceId: string;
  /** Metric name space. */
  metricNamespace: string;
  /** Metric description. */
  displayDescription?: string;
  /** The invariant value of metric name */
  name: string;
  /** Metric aggregation. */
  aggregation: string;
  /** Metric unit. */
  unit?: string;
  /** Azure resource type. */
  resourceType: string;
}

export function resourceMetricSerializer(item: ResourceMetric): any {
  return {
    resourceId: item["resourceId"],
    metricNamespace: item["metricNamespace"],
    displayDescription: item["displayDescription"],
    name: item["name"],
    aggregation: item["aggregation"],
    unit: item["unit"],
    resourceType: item["resourceType"],
  };
}

export function resourceMetricDeserializer(item: any): ResourceMetric {
  return {
    id: item["id"],
    resourceId: item["resourceId"],
    metricNamespace: item["metricNamespace"],
    displayDescription: item["displayDescription"],
    name: item["name"],
    aggregation: item["aggregation"],
    unit: item["unit"],
    resourceType: item["resourceType"],
  };
}

/** Paged collection of TestFileInfo items */
export interface _PagedTestFileInfo {
  /** The TestFileInfo items on this page */
  value: TestFileInfo[];
  /** The link to the next page of items */
  nextLink?: string;
}

export function _pagedTestFileInfoDeserializer(item: any): _PagedTestFileInfo {
  return {
    value: testFileInfoArrayDeserializer(item["value"]),
    nextLink: item["nextLink"],
  };
}

/** Paged collection of Test items */
export interface _PagedTest {
  /** The Test items on this page */
  value: Test[];
  /** The link to the next page of items */
  nextLink?: string;
}

export function _pagedTestDeserializer(item: any): _PagedTest {
  return {
    value: testArrayDeserializer(item["value"]),
    nextLink: item["nextLink"],
  };
}

export function testArraySerializer(result: Array<Test>): any[] {
  return result.map((item) => {
    return testSerializer(item);
  });
}

export function testArrayDeserializer(result: Array<Test>): any[] {
  return result.map((item) => {
    return testDeserializer(item);
  });
}

/** Load test run model */
export interface TestRun {
  /** Unique test run identifier for the load test run, must contain only lower-case alphabetic, numeric, underscore or hyphen characters. */
  readonly testRunId: string;
  /** Pass fail criteria for a test. */
  passFailCriteria?: PassFailCriteria;
  /** Auto stop criteria for a test. This will automatically stop a load test if the error percentage is high for a certain time window. */
  autoStopCriteria?: AutoStopCriteria;
  /**
   * Secrets can be stored in an Azure Key Vault or any other secret store. If the
   * secret is stored in an Azure Key Vault, the value should be the secret
   * identifier and the type should be AKV_SECRET_URI. If the secret is stored
   * elsewhere, the secret value should be provided directly and the type should be
   * SECRET_VALUE.
   */
  secrets?: Record<string, Secret>;
  /** Certificates metadata */
  certificate?: CertificateMetadata;
  /** Environment variables which are defined as a set of <name,value> pairs. */
  environmentVariables?: Record<string, string>;
  /** Error details if there is any failure in load test run */
  readonly errorDetails?: ErrorDetails[];
  /**
   * Test run statistics. Key is the sampler name and value is the set of statistics for performance metrics like response time, throughput, etc. from the load test run.
   * The sampler name is the same as the name mentioned in the test script.
   * Sampler name "Total" represents the aggregated statistics of all the samplers.
   */
  readonly testRunStatistics?: Record<string, TestRunStatistics>;
  /**
   * Regional statistics. Key is the Azure region name and value is the test run statistics.
   * The region name should of format accepted by ARM, and should be a region supported by Azure Load Testing. For example, East US should be passed as "eastus".
   * The region name must match one of the strings in the "Name" column returned from running the "az account list-locations -o table" Azure CLI command.
   */
  readonly regionalStatistics?: Record<string, TestRunStatistics>;
  /** The load test configuration. */
  loadTestConfiguration?: LoadTestConfiguration;
  /** Collection of test run artifacts */
  readonly testArtifacts?: TestRunArtifacts;
  /** Test result for pass/Fail criteria used during the test run. */
  readonly testResult?: PFTestResult;
  /** Number of virtual users, for which test has been run. */
  readonly virtualUsers?: number;
  /** Display name of a testRun. */
  displayName?: string;
  /** Associated test Id. */
  testId?: string;
  /** The test run description. */
  description?: string;
  /** The test run status. */
  readonly status?: Status;
  /** The test run start DateTime(RFC 3339 literal format). */
  readonly startDateTime?: Date;
  /** The test run end DateTime(RFC 3339 literal format). */
  readonly endDateTime?: Date;
  /** Test run initiated time. */
  readonly executedDateTime?: Date;
  /** Portal url. */
  readonly portalUrl?: string;
  /** Test run duration in milliseconds. */
  readonly duration?: number;
  /** Subnet ID on which the load test instances should run. */
  readonly subnetId?: string;
  /** Type of test. */
  readonly kind?: TestKind;
  /** Request data collection level for test run */
  requestDataLevel?: RequestDataLevel;
  /** Enable or disable debug level logging. True if debug logs are enabled for the test run. False otherwise */
  debugLogsEnabled?: boolean;
  /** Inject load test engines without deploying public IP for outbound access */
  readonly publicIPDisabled?: boolean;
  /** The creation datetime(RFC 3339 literal format). */
  readonly createdDateTime?: Date;
  /** The user that created. */
  readonly createdBy?: string;
  /** The last Modified datetime(RFC 3339 literal format). */
  readonly lastModifiedDateTime?: Date;
  /** The user that last modified. */
  readonly lastModifiedBy?: string;
}

export function testRunSerializer(item: TestRun): any {
  return {
    passFailCriteria: !item["passFailCriteria"]
      ? item["passFailCriteria"]
      : passFailCriteriaSerializer(item["passFailCriteria"]),
    autoStopCriteria: !item["autoStopCriteria"]
      ? item["autoStopCriteria"]
      : autoStopCriteriaSerializer(item["autoStopCriteria"]),
    secrets: !item["secrets"]
      ? item["secrets"]
      : secretRecordSerializer(item["secrets"]),
    certificate: !item["certificate"]
      ? item["certificate"]
      : certificateMetadataSerializer(item["certificate"]),
    environmentVariables: item["environmentVariables"],
    loadTestConfiguration: !item["loadTestConfiguration"]
      ? item["loadTestConfiguration"]
      : loadTestConfigurationSerializer(item["loadTestConfiguration"]),
    displayName: item["displayName"],
    testId: item["testId"],
    description: item["description"],
    requestDataLevel: item["requestDataLevel"],
    debugLogsEnabled: item["debugLogsEnabled"],
  };
}

export function testRunDeserializer(item: any): TestRun {
  return {
    testRunId: item["testRunId"],
    passFailCriteria: !item["passFailCriteria"]
      ? item["passFailCriteria"]
      : passFailCriteriaDeserializer(item["passFailCriteria"]),
    autoStopCriteria: !item["autoStopCriteria"]
      ? item["autoStopCriteria"]
      : autoStopCriteriaDeserializer(item["autoStopCriteria"]),
    secrets: !item["secrets"]
      ? item["secrets"]
      : secretRecordDeserializer(item["secrets"]),
    certificate: !item["certificate"]
      ? item["certificate"]
      : certificateMetadataDeserializer(item["certificate"]),
    environmentVariables: item["environmentVariables"],
    errorDetails: !item["errorDetails"]
      ? item["errorDetails"]
      : errorDetailsArrayDeserializer(item["errorDetails"]),
    testRunStatistics: !item["testRunStatistics"]
      ? item["testRunStatistics"]
      : testRunStatisticsRecordDeserializer(item["testRunStatistics"]),
    regionalStatistics: !item["regionalStatistics"]
      ? item["regionalStatistics"]
      : testRunStatisticsRecordDeserializer(item["regionalStatistics"]),
    loadTestConfiguration: !item["loadTestConfiguration"]
      ? item["loadTestConfiguration"]
      : loadTestConfigurationDeserializer(item["loadTestConfiguration"]),
    testArtifacts: !item["testArtifacts"]
      ? item["testArtifacts"]
      : testRunArtifactsDeserializer(item["testArtifacts"]),
    testResult: item["testResult"],
    virtualUsers: item["virtualUsers"],
    displayName: item["displayName"],
    testId: item["testId"],
    description: item["description"],
    status: item["status"],
    startDateTime: !item["startDateTime"]
      ? item["startDateTime"]
      : new Date(item["startDateTime"]),
    endDateTime: !item["endDateTime"]
      ? item["endDateTime"]
      : new Date(item["endDateTime"]),
    executedDateTime: !item["executedDateTime"]
      ? item["executedDateTime"]
      : new Date(item["executedDateTime"]),
    portalUrl: item["portalUrl"],
    duration: item["duration"],
    subnetId: item["subnetId"],
    kind: item["kind"],
    requestDataLevel: item["requestDataLevel"],
    debugLogsEnabled: item["debugLogsEnabled"],
    publicIPDisabled: item["publicIPDisabled"],
    createdDateTime: !item["createdDateTime"]
      ? item["createdDateTime"]
      : new Date(item["createdDateTime"]),
    createdBy: item["createdBy"],
    lastModifiedDateTime: !item["lastModifiedDateTime"]
      ? item["lastModifiedDateTime"]
      : new Date(item["lastModifiedDateTime"]),
    lastModifiedBy: item["lastModifiedBy"],
  };
}

export function errorDetailsArrayDeserializer(
  result: Array<ErrorDetails>,
): any[] {
  return result.map((item) => {
    return errorDetailsDeserializer(item);
  });
}

/** Error details if there is any failure in load test run */
export interface ErrorDetails {
  /** Error details in case test run was not successfully run. */
  readonly message?: string;
}

export function errorDetailsDeserializer(item: any): ErrorDetails {
  return {
    message: item["message"],
  };
}

export function testRunStatisticsRecordDeserializer(
  item: Record<string, any>,
): Record<string, TestRunStatistics> {
  const result: Record<string, any> = {};
  Object.keys(item).map((key) => {
    result[key] = !item[key]
      ? item[key]
      : testRunStatisticsDeserializer(item[key]);
  });
  return result;
}

/** Test run statistics. */
export interface TestRunStatistics {
  /** Transaction name. */
  readonly transaction?: string;
  /** Sampler count. */
  readonly sampleCount?: number;
  /** Error count. */
  readonly errorCount?: number;
  /** Error percentage. */
  readonly errorPct?: number;
  /** Mean response time. */
  readonly meanResTime?: number;
  /** Median response time. */
  readonly medianResTime?: number;
  /** Max response time. */
  readonly maxResTime?: number;
  /** Minimum response time. */
  readonly minResTime?: number;
  /** 90 percentile response time. */
  readonly pct1ResTime?: number;
  /** 95 percentile response time. */
  readonly pct2ResTime?: number;
  /** 99 percentile response time. */
  readonly pct3ResTime?: number;
  /** 75 percentile response time. */
  readonly pct75ResTime?: number;
  /** 96 percentile response time. */
  readonly pct96ResTime?: number;
  /** 97 percentile response time. */
  readonly pct97ResTime?: number;
  /** 98 percentile response time. */
  readonly pct98ResTime?: number;
  /** 99.9 percentile response time. */
  readonly pct999ResTime?: number;
  /** 99.99 percentile response time. */
  readonly pct9999ResTime?: number;
  /** Throughput. */
  readonly throughput?: number;
  /** Received network bytes. */
  readonly receivedKBytesPerSec?: number;
  /** Send network bytes. */
  readonly sentKBytesPerSec?: number;
}

export function testRunStatisticsDeserializer(item: any): TestRunStatistics {
  return {
    transaction: item["transaction"],
    sampleCount: item["sampleCount"],
    errorCount: item["errorCount"],
    errorPct: item["errorPct"],
    meanResTime: item["meanResTime"],
    medianResTime: item["medianResTime"],
    maxResTime: item["maxResTime"],
    minResTime: item["minResTime"],
    pct1ResTime: item["pct1ResTime"],
    pct2ResTime: item["pct2ResTime"],
    pct3ResTime: item["pct3ResTime"],
    pct75ResTime: item["pct75ResTime"],
    pct96ResTime: item["pct96ResTime"],
    pct97ResTime: item["pct97ResTime"],
    pct98ResTime: item["pct98ResTime"],
    pct999ResTime: item["pct999ResTime"],
    pct9999ResTime: item["pct9999ResTime"],
    throughput: item["throughput"],
    receivedKBytesPerSec: item["receivedKBytesPerSec"],
    sentKBytesPerSec: item["sentKBytesPerSec"],
  };
}

/** Collection of test run artifacts */
export interface TestRunArtifacts {
  /** The input artifacts for the test run. */
  readonly inputArtifacts?: TestRunInputArtifacts;
  /** The output artifacts for the test run. */
  outputArtifacts?: TestRunOutputArtifacts;
}

export function testRunArtifactsDeserializer(item: any): TestRunArtifacts {
  return {
    inputArtifacts: !item["inputArtifacts"]
      ? item["inputArtifacts"]
      : testRunInputArtifactsDeserializer(item["inputArtifacts"]),
    outputArtifacts: !item["outputArtifacts"]
      ? item["outputArtifacts"]
      : testRunOutputArtifactsDeserializer(item["outputArtifacts"]),
  };
}

/** The input artifacts for the test run. */
export interface TestRunInputArtifacts {
  /** File info */
  configFileInfo?: TestRunFileInfo;
  /** File info */
  testScriptFileInfo?: TestRunFileInfo;
  /** File info */
  userPropFileInfo?: TestRunFileInfo;
  /** File info */
  inputArtifactsZipFileInfo?: TestRunFileInfo;
  /** The config json file for url based test */
  urlTestConfigFileInfo?: TestRunFileInfo;
  /** Additional supported files for the test run */
  readonly additionalFileInfo?: TestRunFileInfo[];
}

export function testRunInputArtifactsDeserializer(
  item: any,
): TestRunInputArtifacts {
  return {
    configFileInfo: !item["configFileInfo"]
      ? item["configFileInfo"]
      : testRunFileInfoDeserializer(item["configFileInfo"]),
    testScriptFileInfo: !item["testScriptFileInfo"]
      ? item["testScriptFileInfo"]
      : testRunFileInfoDeserializer(item["testScriptFileInfo"]),
    userPropFileInfo: !item["userPropFileInfo"]
      ? item["userPropFileInfo"]
      : testRunFileInfoDeserializer(item["userPropFileInfo"]),
    inputArtifactsZipFileInfo: !item["inputArtifactsZipFileInfo"]
      ? item["inputArtifactsZipFileInfo"]
      : testRunFileInfoDeserializer(item["inputArtifactsZipFileInfo"]),
    urlTestConfigFileInfo: !item["urlTestConfigFileInfo"]
      ? item["urlTestConfigFileInfo"]
      : testRunFileInfoDeserializer(item["urlTestConfigFileInfo"]),
    additionalFileInfo: !item["additionalFileInfo"]
      ? item["additionalFileInfo"]
      : testRunFileInfoArrayDeserializer(item["additionalFileInfo"]),
  };
}

/** Test run file info. */
export interface TestRunFileInfo {
  /** Name of the file. */
  fileName: string;
  /** File URL. */
  readonly url?: string;
  /** File type */
  readonly fileType?: FileType;
  /** Expiry time of the file (RFC 3339 literal format) */
  readonly expireDateTime?: Date;
  /** Validation status of the file */
  readonly validationStatus?: FileStatus;
  /** Validation failure error details */
  readonly validationFailureDetails?: string;
}

export function testRunFileInfoDeserializer(item: any): TestRunFileInfo {
  return {
    fileName: item["fileName"],
    url: item["url"],
    fileType: item["fileType"],
    expireDateTime: !item["expireDateTime"]
      ? item["expireDateTime"]
      : new Date(item["expireDateTime"]),
    validationStatus: item["validationStatus"],
    validationFailureDetails: item["validationFailureDetails"],
  };
}

export function testRunFileInfoArrayDeserializer(
  result: Array<TestRunFileInfo>,
): any[] {
  return result.map((item) => {
    return testRunFileInfoDeserializer(item);
  });
}

/** The output artifacts for the test run. */
export interface TestRunOutputArtifacts {
  /** File info */
  resultFileInfo?: TestRunFileInfo;
  /** File info */
  logsFileInfo?: TestRunFileInfo;
  /** The container for test run artifacts. */
  artifactsContainerInfo?: ArtifactsContainerInfo;
  /** The report file for the test run. */
  reportFileInfo?: TestRunFileInfo;
}

export function testRunOutputArtifactsDeserializer(
  item: any,
): TestRunOutputArtifacts {
  return {
    resultFileInfo: !item["resultFileInfo"]
      ? item["resultFileInfo"]
      : testRunFileInfoDeserializer(item["resultFileInfo"]),
    logsFileInfo: !item["logsFileInfo"]
      ? item["logsFileInfo"]
      : testRunFileInfoDeserializer(item["logsFileInfo"]),
    artifactsContainerInfo: !item["artifactsContainerInfo"]
      ? item["artifactsContainerInfo"]
      : artifactsContainerInfoDeserializer(item["artifactsContainerInfo"]),
    reportFileInfo: !item["reportFileInfo"]
      ? item["reportFileInfo"]
      : testRunFileInfoDeserializer(item["reportFileInfo"]),
  };
}

/** Artifacts container info. */
export interface ArtifactsContainerInfo {
  /** This is a SAS URI to an Azure Storage Container that contains the test run artifacts. */
  url?: string;
  /** Expiry time of the container (RFC 3339 literal format) */
  expireDateTime?: Date;
}

export function artifactsContainerInfoDeserializer(
  item: any,
): ArtifactsContainerInfo {
  return {
    url: item["url"],
    expireDateTime: !item["expireDateTime"]
      ? item["expireDateTime"]
      : new Date(item["expireDateTime"]),
  };
}

/** Test result based on pass/fail criteria. */
export enum KnownPFTestResult {
  /** Pass/fail criteria has passed. */
  PASSED = "PASSED",
  /** Pass/fail criteria is not applicable. */
  NOT_APPLICABLE = "NOT_APPLICABLE",
  /** Pass/fail criteria has failed. */
  FAILED = "FAILED",
}

/**
 * Test result based on pass/fail criteria. \
 * {@link KnownPFTestResult} can be used interchangeably with PFTestResult,
 *  this enum contains the known values that the service supports.
 * ### Known values supported by the service
 * **PASSED**: Pass\/fail criteria has passed. \
 * **NOT_APPLICABLE**: Pass\/fail criteria is not applicable. \
 * **FAILED**: Pass\/fail criteria has failed.
 */
export type PFTestResult = string;

/** Test run status. */
export enum KnownStatus {
  /** Test run request is accepted. */
  ACCEPTED = "ACCEPTED",
  /** Test run is not yet started. */
  NOTSTARTED = "NOTSTARTED",
  /** Test run is provisioning. */
  PROVISIONING = "PROVISIONING",
  /** Test run is provisioned. */
  PROVISIONED = "PROVISIONED",
  /** Test run is getting configured. */
  CONFIGURING = "CONFIGURING",
  /** Test run configuration is done. */
  CONFIGURED = "CONFIGURED",
  /** Test run has started executing. */
  EXECUTING = "EXECUTING",
  /** Test run execution is completed. */
  EXECUTED = "EXECUTED",
  /** Test run is getting deprovisioned. */
  DEPROVISIONING = "DEPROVISIONING",
  /** Test run is deprovisioned. */
  DEPROVISIONED = "DEPROVISIONED",
  /** Test run is completed. */
  DONE = "DONE",
  /** Test run is being cancelled. */
  CANCELLING = "CANCELLING",
  /** Test run request is cancelled. */
  CANCELLED = "CANCELLED",
  /** Test run request is failed. */
  FAILED = "FAILED",
  /** Test run JMX file is validated. */
  VALIDATION_SUCCESS = "VALIDATION_SUCCESS",
  /** Test run JMX file validation is failed. */
  VALIDATION_FAILURE = "VALIDATION_FAILURE",
}

/**
 * Test run status. \
 * {@link KnownStatus} can be used interchangeably with Status,
 *  this enum contains the known values that the service supports.
 * ### Known values supported by the service
 * **ACCEPTED**: Test run request is accepted. \
 * **NOTSTARTED**: Test run is not yet started. \
 * **PROVISIONING**: Test run is provisioning. \
 * **PROVISIONED**: Test run is provisioned. \
 * **CONFIGURING**: Test run is getting configured. \
 * **CONFIGURED**: Test run configuration is done. \
 * **EXECUTING**: Test run has started executing. \
 * **EXECUTED**: Test run execution is completed. \
 * **DEPROVISIONING**: Test run is getting deprovisioned. \
 * **DEPROVISIONED**: Test run is deprovisioned. \
 * **DONE**: Test run is completed. \
 * **CANCELLING**: Test run is being cancelled. \
 * **CANCELLED**: Test run request is cancelled. \
 * **FAILED**: Test run request is failed. \
 * **VALIDATION_SUCCESS**: Test run JMX file is validated. \
 * **VALIDATION_FAILURE**: Test run JMX file validation is failed.
 */
export type Status = string;

/** Request data collection level for test run */
export enum KnownRequestDataLevel {
  /** No request data will be collected */
  NONE = "NONE",
  /** Request data will be collected in case of failed requests */
  ERRORS = "ERRORS",
}

/**
 * Request data collection level for test run \
 * {@link KnownRequestDataLevel} can be used interchangeably with RequestDataLevel,
 *  this enum contains the known values that the service supports.
 * ### Known values supported by the service
 * **NONE**: No request data will be collected \
 * **ERRORS**: Request data will be collected in case of failed requests
 */
export type RequestDataLevel = string;

/** Test run app component */
export interface TestRunAppComponents {
  /**
   * Azure resource collection { resource id (fully qualified resource Id e.g
   * subscriptions/{subId}/resourceGroups/{rg}/providers/Microsoft.LoadTestService/loadtests/{resName})
   * : resource object }
   */
  components: Record<string, AppComponent>;
  /** Test run identifier */
  readonly testRunId?: string;
  /** The creation datetime(RFC 3339 literal format). */
  readonly createdDateTime?: Date;
  /** The user that created. */
  readonly createdBy?: string;
  /** The last Modified datetime(RFC 3339 literal format). */
  readonly lastModifiedDateTime?: Date;
  /** The user that last modified. */
  readonly lastModifiedBy?: string;
}

export function testRunAppComponentsSerializer(
  item: TestRunAppComponents,
): any {
  return { components: appComponentRecordSerializer(item["components"]) };
}

export function testRunAppComponentsDeserializer(
  item: any,
): TestRunAppComponents {
  return {
    components: appComponentRecordDeserializer(item["components"]),
    testRunId: item["testRunId"],
    createdDateTime: !item["createdDateTime"]
      ? item["createdDateTime"]
      : new Date(item["createdDateTime"]),
    createdBy: item["createdBy"],
    lastModifiedDateTime: !item["lastModifiedDateTime"]
      ? item["lastModifiedDateTime"]
      : new Date(item["lastModifiedDateTime"]),
    lastModifiedBy: item["lastModifiedBy"],
  };
}

/** Test run server metrics configuration */
export interface TestRunServerMetricConfig {
  /** Test run identifier */
  readonly testRunId?: string;
  /**
   * Azure resource metrics collection {metric id : metrics object} (Refer :
   * https://docs.microsoft.com/en-us/rest/api/monitor/metric-definitions/list#metricdefinition
   * for metric id).
   */
  metrics?: Record<string, ResourceMetric>;
  /** The creation datetime(RFC 3339 literal format). */
  readonly createdDateTime?: Date;
  /** The user that created. */
  readonly createdBy?: string;
  /** The last Modified datetime(RFC 3339 literal format). */
  readonly lastModifiedDateTime?: Date;
  /** The user that last modified. */
  readonly lastModifiedBy?: string;
}

export function testRunServerMetricConfigSerializer(
  item: TestRunServerMetricConfig,
): any {
  return {
    metrics: !item["metrics"]
      ? item["metrics"]
      : resourceMetricRecordSerializer(item["metrics"]),
  };
}

export function testRunServerMetricConfigDeserializer(
  item: any,
): TestRunServerMetricConfig {
  return {
    testRunId: item["testRunId"],
    metrics: !item["metrics"]
      ? item["metrics"]
      : resourceMetricRecordDeserializer(item["metrics"]),
    createdDateTime: !item["createdDateTime"]
      ? item["createdDateTime"]
      : new Date(item["createdDateTime"]),
    createdBy: item["createdBy"],
    lastModifiedDateTime: !item["lastModifiedDateTime"]
      ? item["lastModifiedDateTime"]
      : new Date(item["lastModifiedDateTime"]),
    lastModifiedBy: item["lastModifiedBy"],
  };
}

/** Metrics dimension values. */
export interface DimensionValueList {
  /** The dimension name */
  readonly name?: string;
  /** The dimension value */
  value?: string[];
  /** Link for the next set of values in case of paginated results, if applicable. */
  nextLink?: string;
}

export function dimensionValueListDeserializer(item: any): DimensionValueList {
  return {
    name: item["name"],
    value: !item["value"]
      ? item["value"]
      : item["value"].map((p: any) => {
          return p;
        }),
    nextLink: item["nextLink"],
  };
}

/** Represents collection of metric definitions. */
export interface MetricDefinitionCollection {
  /** the values for the metric definitions. */
  value: MetricDefinition[];
}

export function metricDefinitionCollectionDeserializer(
  item: any,
): MetricDefinitionCollection {
  return {
    value: metricDefinitionArrayDeserializer(item["value"]),
  };
}

export function metricDefinitionArrayDeserializer(
  result: Array<MetricDefinition>,
): any[] {
  return result.map((item) => {
    return metricDefinitionDeserializer(item);
  });
}

/** Metric definition */
export interface MetricDefinition {
  /** List of dimensions */
  dimensions?: NameAndDesc[];
  /** The metric description */
  description?: string;
  /** The metric name */
  name?: string;
  /** The namespace the metric belongs to. */
  namespace?: string;
  /** The primary aggregation type value defining how to use the values for display. */
  primaryAggregationType?: AggregationType;
  /** The collection of what all aggregation types are supported. */
  supportedAggregationTypes?: string[];
  /** The unit of the metric. */
  unit?: MetricUnit;
  /**
   * Metric availability specifies the time grain (aggregation interval or
   * frequency).
   */
  metricAvailabilities?: MetricAvailability[];
}

export function metricDefinitionDeserializer(item: any): MetricDefinition {
  return {
    dimensions: !item["dimensions"]
      ? item["dimensions"]
      : nameAndDescArrayDeserializer(item["dimensions"]),
    description: item["description"],
    name: item["name"],
    namespace: item["namespace"],
    primaryAggregationType: item["primaryAggregationType"],
    supportedAggregationTypes: !item["supportedAggregationTypes"]
      ? item["supportedAggregationTypes"]
      : item["supportedAggregationTypes"].map((p: any) => {
          return p;
        }),
    unit: item["unit"],
    metricAvailabilities: !item["metricAvailabilities"]
      ? item["metricAvailabilities"]
      : metricAvailabilityArrayDeserializer(item["metricAvailabilities"]),
  };
}

export function nameAndDescArrayDeserializer(
  result: Array<NameAndDesc>,
): any[] {
  return result.map((item) => {
    return nameAndDescDeserializer(item);
  });
}

/** The name and description */
export interface NameAndDesc {
  /** The description */
  description?: string;
  /** The name */
  name?: string;
}

export function nameAndDescDeserializer(item: any): NameAndDesc {
  return {
    description: item["description"],
    name: item["name"],
  };
}

/** Aggregation type. */
export enum KnownAggregationType {
  /** Average value. */
  Average = "Average",
  /** Total count. */
  Count = "Count",
  /** Aggregation will be average in this case. */
  None = "None",
  /** Total sum. */
  Total = "Total",
  /** 75th percentile. */
  Percentile75 = "Percentile75",
  /** 90th percentile. */
  Percentile90 = "Percentile90",
  /** 95th percentile. */
  Percentile95 = "Percentile95",
  /** 96th percentile. */
  Percentile96 = "Percentile96",
  /** 97th percentile. */
  Percentile97 = "Percentile97",
  /** 98th percentile. */
  Percentile98 = "Percentile98",
  /** 99th percentile. */
  Percentile99 = "Percentile99",
  /** 99.9th percentile. */
  Percentile999 = "Percentile999",
  /** 99.99th percentile. */
  Percentile9999 = "Percentile9999",
}

/**
 * Aggregation type. \
 * {@link KnownAggregationType} can be used interchangeably with AggregationType,
 *  this enum contains the known values that the service supports.
 * ### Known values supported by the service
 * **Average**: Average value. \
 * **Count**: Total count. \
 * **None**: Aggregation will be average in this case. \
 * **Total**: Total sum. \
 * **Percentile75**: 75th percentile. \
 * **Percentile90**: 90th percentile. \
 * **Percentile95**: 95th percentile. \
 * **Percentile96**: 96th percentile. \
 * **Percentile97**: 97th percentile. \
 * **Percentile98**: 98th percentile. \
 * **Percentile99**: 99th percentile. \
 * **Percentile999**: 99.9th percentile. \
 * **Percentile9999**: 99.99th percentile.
 */
export type AggregationType = string;

/** Metric unit. */
export enum KnownMetricUnit {
  /** No unit specified. */
  NotSpecified = "NotSpecified",
  /** Percentage. */
  Percent = "Percent",
  /** Value count. */
  Count = "Count",
  /** Seconds. */
  Seconds = "Seconds",
  /** Milliseconds */
  Milliseconds = "Milliseconds",
  /** Bytes */
  Bytes = "Bytes",
  /** Bytes per second */
  BytesPerSecond = "BytesPerSecond",
  /** Count per second */
  CountPerSecond = "CountPerSecond",
}

/**
 * Metric unit. \
 * {@link KnownMetricUnit} can be used interchangeably with MetricUnit,
 *  this enum contains the known values that the service supports.
 * ### Known values supported by the service
 * **NotSpecified**: No unit specified. \
 * **Percent**: Percentage. \
 * **Count**: Value count. \
 * **Seconds**: Seconds. \
 * **Milliseconds**: Milliseconds \
 * **Bytes**: Bytes \
 * **BytesPerSecond**: Bytes per second \
 * **CountPerSecond**: Count per second
 */
export type MetricUnit = string;

export function metricAvailabilityArrayDeserializer(
  result: Array<MetricAvailability>,
): any[] {
  return result.map((item) => {
    return metricAvailabilityDeserializer(item);
  });
}

/** Metric availability specifies the time grain (aggregation interval or frequency) */
export interface MetricAvailability {
  /**
   * The time grain specifies the aggregation interval for the metric. Expressed as
   * a duration 'PT1M', 'PT1H', etc.
   */
  timeGrain?: TimeGrain;
}

export function metricAvailabilityDeserializer(item: any): MetricAvailability {
  return {
    timeGrain: item["timeGrain"],
  };
}

/** Time Grain */
export enum KnownTimeGrain {
  /** 5 seconds, available only if test run duration is less than 10 minutes. */
  PT5S = "PT5S",
  /** 10 seconds, available only if test run duration is less than 10 minutes. */
  PT10S = "PT10S",
  /** 1 minute */
  PT1M = "PT1M",
  /** 5 minutes, available only if test run duration is greater than 1 minute. */
  PT5M = "PT5M",
  /** 1 hour, available only if test run duration is greater than 1 minute. */
  PT1H = "PT1H",
}

/**
 * Time Grain \
 * {@link KnownTimeGrain} can be used interchangeably with TimeGrain,
 *  this enum contains the known values that the service supports.
 * ### Known values supported by the service
 * **PT5S**: 5 seconds, available only if test run duration is less than 10 minutes. \
 * **PT10S**: 10 seconds, available only if test run duration is less than 10 minutes. \
 * **PT1M**: 1 minute \
 * **PT5M**: 5 minutes, available only if test run duration is greater than 1 minute. \
 * **PT1H**: 1 hour, available only if test run duration is greater than 1 minute.
 */
export type TimeGrain = string;

/** Represents collection of metric namespaces. */
export interface MetricNamespaceCollection {
  /** The values for the metric namespaces. */
  value: MetricNamespace[];
}

export function metricNamespaceCollectionDeserializer(
  item: any,
): MetricNamespaceCollection {
  return {
    value: metricNamespaceArrayDeserializer(item["value"]),
  };
}

export function metricNamespaceArrayDeserializer(
  result: Array<MetricNamespace>,
): any[] {
  return result.map((item) => {
    return metricNamespaceDeserializer(item);
  });
}

/** Metric namespace class specifies the metadata for a metric namespace. */
export interface MetricNamespace {
  /** The namespace description. */
  description?: string;
  /** The metric namespace name. */
  name?: string;
}

export function metricNamespaceDeserializer(item: any): MetricNamespace {
  return {
    description: item["description"],
    name: item["name"],
  };
}

/** Filters to fetch the set of metric. */
export interface MetricRequestPayload {
  /**
   * Get metrics for specific dimension values. Example: Metric contains dimension
   * like SamplerName, Error. To retrieve all the time series data where SamplerName
   * is equals to HTTPRequest1 or HTTPRequest2, the DimensionFilter value will be
   * {"SamplerName", ["HTTPRequest1", "HTTPRequest2"}
   */
  filters?: DimensionFilter[];
}

export function metricRequestPayloadSerializer(
  item: MetricRequestPayload,
): any {
  return {
    filters: !item["filters"]
      ? item["filters"]
      : dimensionFilterArraySerializer(item["filters"]),
  };
}

export function dimensionFilterArraySerializer(
  result: Array<DimensionFilter>,
): any[] {
  return result.map((item) => {
    return dimensionFilterSerializer(item);
  });
}

/** Dimension name and values to filter */
export interface DimensionFilter {
  /** The dimension name */
  name?: string;
  /** The dimension values. Maximum values can be 20. */
  values?: string[];
}

export function dimensionFilterSerializer(item: DimensionFilter): any {
  return {
    name: item["name"],
    values: !item["values"]
      ? item["values"]
      : item["values"].map((p: any) => {
          return p;
        }),
  };
}

/** The response to a metrics query. */
export interface _Metrics {
  /** The TimeSeriesElement items on this page */
  value: TimeSeriesElement[];
  /** The link to the next page of items */
  nextLink?: string;
}

export function _metricsDeserializer(item: any): _Metrics {
  return {
    value: timeSeriesElementArrayDeserializer(item["value"]),
    nextLink: item["nextLink"],
  };
}

export function timeSeriesElementArrayDeserializer(
  result: Array<TimeSeriesElement>,
): any[] {
  return result.map((item) => {
    return timeSeriesElementDeserializer(item);
  });
}

/** The time series returned when a data query is performed. */
export interface TimeSeriesElement {
  /** An array of data points representing the metric values. */
  data?: MetricValue[];
  /** The dimension values */
  dimensionValues?: DimensionValue[];
}

export function timeSeriesElementDeserializer(item: any): TimeSeriesElement {
  return {
    data: !item["data"]
      ? item["data"]
      : metricValueArrayDeserializer(item["data"]),
    dimensionValues: !item["dimensionValues"]
      ? item["dimensionValues"]
      : dimensionValueArrayDeserializer(item["dimensionValues"]),
  };
}

export function metricValueArrayDeserializer(
  result: Array<MetricValue>,
): any[] {
  return result.map((item) => {
    return metricValueDeserializer(item);
  });
}

/** Represents a metric value. */
export interface MetricValue {
  /** The timestamp for the metric value in RFC 3339 format. */
  timestamp?: Date;
  /** The metric value. */
  value?: number;
}

export function metricValueDeserializer(item: any): MetricValue {
  return {
    timestamp: !item["timestamp"]
      ? item["timestamp"]
      : new Date(item["timestamp"]),
    value: item["value"],
  };
}

export function dimensionValueArrayDeserializer(
  result: Array<DimensionValue>,
): any[] {
  return result.map((item) => {
    return dimensionValueDeserializer(item);
  });
}

/** Represents a metric dimension value. */
export interface DimensionValue {
  /** The name of the dimension. */
  name?: string;
  /** The value of the dimension. */
  value?: string;
}

export function dimensionValueDeserializer(item: any): DimensionValue {
  return {
    name: item["name"],
    value: item["value"],
  };
}

/** Paged collection of TestRun items */
export interface _PagedTestRun {
  /** The TestRun items on this page */
  value: TestRun[];
  /** The link to the next page of items */
  nextLink?: string;
}

export function _pagedTestRunDeserializer(item: any): _PagedTestRun {
  return {
    value: testRunArrayDeserializer(item["value"]),
    nextLink: item["nextLink"],
  };
}

export function testRunArraySerializer(result: Array<TestRun>): any[] {
  return result.map((item) => {
    return testRunSerializer(item);
  });
}

export function testRunArrayDeserializer(result: Array<TestRun>): any[] {
  return result.map((item) => {
    return testRunDeserializer(item);
  });
}

/** The Test Profile Model. A Test Profile resource enables you to set up a test profile which contains various configurations for a supported resource type and a load test to execute on that resource. */
export interface TestProfile {
  /** Unique identifier for the test profile, must contain only lower-case alphabetic, numeric, underscore or hyphen characters. */
  readonly testProfileId: string;
  /** Display name of the test profile. */
  displayName?: string;
  /** Description for the test profile. */
  description?: string;
  /** Associated test ID for the test profile. This property is required for creating a Test Profile and it's not allowed to be updated. */
  testId?: string;
  /** Target resource ID on which the test profile is created. This property is required for creating a Test Profile and it's not allowed to be updated. */
  targetResourceId?: string;
  /** Configurations of the target resource on which testing would be done. */
  targetResourceConfigurations?: TargetResourceConfigurationsUnion;
  /** The creation datetime(RFC 3339 literal format). */
  readonly createdDateTime?: Date;
  /** The user that created. */
  readonly createdBy?: string;
  /** The last Modified datetime(RFC 3339 literal format). */
  readonly lastModifiedDateTime?: Date;
  /** The user that last modified. */
  readonly lastModifiedBy?: string;
}

export function testProfileSerializer(item: TestProfile): any {
  return {
    displayName: item["displayName"],
    description: item["description"],
    testId: item["testId"],
    targetResourceId: item["targetResourceId"],
    targetResourceConfigurations: !item["targetResourceConfigurations"]
      ? item["targetResourceConfigurations"]
      : targetResourceConfigurationsUnionSerializer(
          item["targetResourceConfigurations"],
        ),
  };
}

export function testProfileDeserializer(item: any): TestProfile {
  return {
    testProfileId: item["testProfileId"],
    displayName: item["displayName"],
    description: item["description"],
    testId: item["testId"],
    targetResourceId: item["targetResourceId"],
    targetResourceConfigurations: !item["targetResourceConfigurations"]
      ? item["targetResourceConfigurations"]
      : targetResourceConfigurationsUnionDeserializer(
          item["targetResourceConfigurations"],
        ),
    createdDateTime: !item["createdDateTime"]
      ? item["createdDateTime"]
      : new Date(item["createdDateTime"]),
    createdBy: item["createdBy"],
    lastModifiedDateTime: !item["lastModifiedDateTime"]
      ? item["lastModifiedDateTime"]
      : new Date(item["lastModifiedDateTime"]),
    lastModifiedBy: item["lastModifiedBy"],
  };
}

/** Configurations of a target resource. This varies with the kind of resource. */
export interface TargetResourceConfigurations {
  /** Kind of the resource for which the configurations apply. */
  /** The discriminator possible values: FunctionsFlexConsumption */
  kind: ResourceKind;
}

export function targetResourceConfigurationsSerializer(
  item: TargetResourceConfigurations,
): any {
  return { kind: item["kind"] };
}

export function targetResourceConfigurationsDeserializer(
  item: any,
): TargetResourceConfigurations {
  return {
    kind: item["kind"],
  };
}

/** Alias for TargetResourceConfigurationsUnion */
export type TargetResourceConfigurationsUnion =
  | FunctionFlexConsumptionTargetResourceConfigurations
  | TargetResourceConfigurations;

export function targetResourceConfigurationsUnionSerializer(
  item: TargetResourceConfigurationsUnion,
): any {
  switch (item.kind) {
    case "FunctionsFlexConsumption":
      return functionFlexConsumptionTargetResourceConfigurationsSerializer(
        item as FunctionFlexConsumptionTargetResourceConfigurations,
      );

    default:
      return targetResourceConfigurationsSerializer(item);
  }
}

export function targetResourceConfigurationsUnionDeserializer(
  item: any,
): TargetResourceConfigurationsUnion {
  switch (item.kind) {
    case "FunctionsFlexConsumption":
      return functionFlexConsumptionTargetResourceConfigurationsDeserializer(
        item as FunctionFlexConsumptionTargetResourceConfigurations,
      );

    default:
      return targetResourceConfigurationsDeserializer(item);
  }
}

/** Kind of the resource on which test profile is created. */
export enum KnownResourceKind {
  /** Resource is a Azure FunctionApp on Flex Consumption Plan. */
  FunctionsFlexConsumption = "FunctionsFlexConsumption",
}

/**
 * Kind of the resource on which test profile is created. \
 * {@link KnownResourceKind} can be used interchangeably with ResourceKind,
 *  this enum contains the known values that the service supports.
 * ### Known values supported by the service
 * **FunctionsFlexConsumption**: Resource is a Azure FunctionApp on Flex Consumption Plan.
 */
export type ResourceKind = string;

/** Configurations for a Function App using Flex Consumption Plan. */
export interface FunctionFlexConsumptionTargetResourceConfigurations
  extends TargetResourceConfigurations {
  /**
   * The kind value to use when providing configuration.
   * This should typically be not changed from its value.
   */
  kind: "FunctionsFlexConsumption";
  /** A map of configurations for a Function app using Flex Consumption Plan. */
  configurations?: Record<string, FunctionFlexConsumptionResourceConfiguration>;
}

export function functionFlexConsumptionTargetResourceConfigurationsSerializer(
  item: FunctionFlexConsumptionTargetResourceConfigurations,
): any {
  return {
    kind: item["kind"],
    configurations: !item["configurations"]
      ? item["configurations"]
      : functionFlexConsumptionResourceConfigurationRecordSerializer(
          item["configurations"],
        ),
  };
}

export function functionFlexConsumptionTargetResourceConfigurationsDeserializer(
  item: any,
): FunctionFlexConsumptionTargetResourceConfigurations {
  return {
    kind: item["kind"],
    configurations: !item["configurations"]
      ? item["configurations"]
      : functionFlexConsumptionResourceConfigurationRecordDeserializer(
          item["configurations"],
        ),
  };
}

export function functionFlexConsumptionResourceConfigurationRecordSerializer(
  item: Record<string, FunctionFlexConsumptionResourceConfiguration>,
): Record<string, any> {
  const result: Record<string, any> = {};
  Object.keys(item).map((key) => {
    result[key] = !item[key]
      ? item[key]
      : functionFlexConsumptionResourceConfigurationSerializer(item[key]);
  });
  return result;
}

export function functionFlexConsumptionResourceConfigurationRecordDeserializer(
  item: Record<string, any>,
): Record<string, FunctionFlexConsumptionResourceConfiguration> {
  const result: Record<string, any> = {};
  Object.keys(item).map((key) => {
    result[key] = !item[key]
      ? item[key]
      : functionFlexConsumptionResourceConfigurationDeserializer(item[key]);
  });
  return result;
}

/** Resource configuration instance for a Flex Consumption based Azure Function App. */
export interface FunctionFlexConsumptionResourceConfiguration {
  /** Memory size of the instance. Supported values are 2048, 4096. */
  instanceMemoryMB: number;
  /** HTTP Concurrency for the function app. */
  httpConcurrency: number;
}

export function functionFlexConsumptionResourceConfigurationSerializer(
  item: FunctionFlexConsumptionResourceConfiguration,
): any {
  return {
    instanceMemoryMB: item["instanceMemoryMB"],
    httpConcurrency: item["httpConcurrency"],
  };
}

export function functionFlexConsumptionResourceConfigurationDeserializer(
  item: any,
): FunctionFlexConsumptionResourceConfiguration {
  return {
    instanceMemoryMB: item["instanceMemoryMB"],
    httpConcurrency: item["httpConcurrency"],
  };
}

/** Paged collection of TestProfile items */
export interface _PagedTestProfile {
  /** The TestProfile items on this page */
  value: TestProfile[];
  /** The link to the next page of items */
  nextLink?: string;
}

export function _pagedTestProfileDeserializer(item: any): _PagedTestProfile {
  return {
    value: testProfileArrayDeserializer(item["value"]),
    nextLink: item["nextLink"],
  };
}

export function testProfileArraySerializer(result: Array<TestProfile>): any[] {
  return result.map((item) => {
    return testProfileSerializer(item);
  });
}

export function testProfileArrayDeserializer(
  result: Array<TestProfile>,
): any[] {
  return result.map((item) => {
    return testProfileDeserializer(item);
  });
}

/** The Test Profile Run Model. Test Profile Run resource enables you to instantiate an already created test profile and run load tests to get recommendations on the optimal configuration for the target resource. */
export interface TestProfileRun {
  /** Unique identifier for the test profile run, must contain only lower-case alphabetic, numeric, underscore or hyphen characters. */
  readonly testProfileRunId: string;
  /** Display name for the test profile run. */
  displayName?: string;
  /** The test profile run description */
  description?: string;
  /** Associated test profile ID for the test profile run. This is required to create a test profile run and can't be updated. */
  testProfileId?: string;
  /** Target resource ID on which the test profile run is created */
  readonly targetResourceId?: string;
  /** Configurations of the target resource on which the test profile ran. */
  readonly targetResourceConfigurations?: TargetResourceConfigurationsUnion;
  /** The test profile run status. */
  readonly status?: TestProfileRunStatus;
  /** Error details if there is any failure in test profile run. These errors are specific to the Test Profile Run. */
  readonly errorDetails?: ErrorDetails[];
  /** The test profile run start DateTime(RFC 3339 literal format). */
  readonly startDateTime?: Date;
  /** The test profile run end DateTime(RFC 3339 literal format). */
  readonly endDateTime?: Date;
  /** Test profile run duration in seconds. */
  readonly durationInSeconds?: number;
  /**
   * Details of the test runs ran as part of the test profile run.
   * Key is the testRunId of the corresponding testRun.
   */
  readonly testRunDetails?: Record<string, TestRunDetail>;
  /** Recommendations provided based on a successful test profile run. */
  readonly recommendations?: TestProfileRunRecommendation[];
  /** The creation datetime(RFC 3339 literal format). */
  readonly createdDateTime?: Date;
  /** The user that created. */
  readonly createdBy?: string;
  /** The last Modified datetime(RFC 3339 literal format). */
  readonly lastModifiedDateTime?: Date;
  /** The user that last modified. */
  readonly lastModifiedBy?: string;
}

export function testProfileRunSerializer(item: TestProfileRun): any {
  return {
    displayName: item["displayName"],
    description: item["description"],
    testProfileId: item["testProfileId"],
  };
}

export function testProfileRunDeserializer(item: any): TestProfileRun {
  return {
    testProfileRunId: item["testProfileRunId"],
    displayName: item["displayName"],
    description: item["description"],
    testProfileId: item["testProfileId"],
    targetResourceId: item["targetResourceId"],
    targetResourceConfigurations: !item["targetResourceConfigurations"]
      ? item["targetResourceConfigurations"]
      : targetResourceConfigurationsUnionDeserializer(
          item["targetResourceConfigurations"],
        ),
    status: item["status"],
    errorDetails: !item["errorDetails"]
      ? item["errorDetails"]
      : errorDetailsArrayDeserializer(item["errorDetails"]),
    startDateTime: !item["startDateTime"]
      ? item["startDateTime"]
      : new Date(item["startDateTime"]),
    endDateTime: !item["endDateTime"]
      ? item["endDateTime"]
      : new Date(item["endDateTime"]),
    durationInSeconds: item["durationInSeconds"],
    testRunDetails: !item["testRunDetails"]
      ? item["testRunDetails"]
      : testRunDetailRecordDeserializer(item["testRunDetails"]),
    recommendations: !item["recommendations"]
      ? item["recommendations"]
      : testProfileRunRecommendationArrayDeserializer(item["recommendations"]),
    createdDateTime: !item["createdDateTime"]
      ? item["createdDateTime"]
      : new Date(item["createdDateTime"]),
    createdBy: item["createdBy"],
    lastModifiedDateTime: !item["lastModifiedDateTime"]
      ? item["lastModifiedDateTime"]
      : new Date(item["lastModifiedDateTime"]),
    lastModifiedBy: item["lastModifiedBy"],
  };
}

/** Test profile run status. */
export enum KnownTestProfileRunStatus {
  /** Test profile run request is accepted. */
  ACCEPTED = "ACCEPTED",
  /** Test profile run is not yet started. */
  NOTSTARTED = "NOTSTARTED",
  /** Test profile run has started executing. */
  EXECUTING = "EXECUTING",
  /** Test profile run has completed successfully. */
  DONE = "DONE",
  /** Test profile run is being cancelled. */
  CANCELLING = "CANCELLING",
  /** Test profile run is cancelled. */
  CANCELLED = "CANCELLED",
  /** Test profile run has failed. */
  FAILED = "FAILED",
}

/**
 * Test profile run status. \
 * {@link KnownTestProfileRunStatus} can be used interchangeably with TestProfileRunStatus,
 *  this enum contains the known values that the service supports.
 * ### Known values supported by the service
 * **ACCEPTED**: Test profile run request is accepted. \
 * **NOTSTARTED**: Test profile run is not yet started. \
 * **EXECUTING**: Test profile run has started executing. \
 * **DONE**: Test profile run has completed successfully. \
 * **CANCELLING**: Test profile run is being cancelled. \
 * **CANCELLED**: Test profile run is cancelled. \
 * **FAILED**: Test profile run has failed.
 */
export type TestProfileRunStatus = string;

export function testRunDetailRecordDeserializer(
  item: Record<string, any>,
): Record<string, TestRunDetail> {
  const result: Record<string, any> = {};
  Object.keys(item).map((key) => {
    result[key] = !item[key] ? item[key] : testRunDetailDeserializer(item[key]);
  });
  return result;
}

/** Details of a particular test run for a test profile run. */
export interface TestRunDetail {
  /** Status of the test run. */
  status: Status;
  /** ID of the configuration on which the test ran. */
  configurationId: string;
  /** Key value pair of extra properties associated with the test run. */
  properties: Record<string, string>;
}

export function testRunDetailDeserializer(item: any): TestRunDetail {
  return {
    status: item["status"],
    configurationId: item["configurationId"],
    properties: item["properties"],
  };
}

export function testProfileRunRecommendationArrayDeserializer(
  result: Array<TestProfileRunRecommendation>,
): any[] {
  return result.map((item) => {
    return testProfileRunRecommendationDeserializer(item);
  });
}

/** A recommendation object that provides a list of configuration that optimizes its category. */
export interface TestProfileRunRecommendation {
  /** Category of the recommendation. */
  category: RecommendationCategory;
  /** List of configurations IDs for which the recommendation is applicable. These are a subset of the provided target resource configurations. */
  configurations?: string[];
}

export function testProfileRunRecommendationDeserializer(
  item: any,
): TestProfileRunRecommendation {
  return {
    category: item["category"],
    configurations: !item["configurations"]
      ? item["configurations"]
      : item["configurations"].map((p: any) => {
          return p;
        }),
  };
}

/** Category of Recommendation. */
export enum KnownRecommendationCategory {
  /** The recommendation for this category optimizes the throughput/RPS (Requests per Second) of the app. */
  ThroughputOptimized = "ThroughputOptimized",
  /** The recommendation for this category optimizes the cost of the app. */
  CostOptimized = "CostOptimized",
}

/**
 * Category of Recommendation. \
 * {@link KnownRecommendationCategory} can be used interchangeably with RecommendationCategory,
 *  this enum contains the known values that the service supports.
 * ### Known values supported by the service
 * **ThroughputOptimized**: The recommendation for this category optimizes the throughput\/RPS (Requests per Second) of the app. \
 * **CostOptimized**: The recommendation for this category optimizes the cost of the app.
 */
export type RecommendationCategory = string;

<<<<<<< HEAD
=======
export function testProfileRunRecommendationArrayDeserializer(
  result: Array<TestProfileRunRecommendation>,
): any[] {
  return result.map((item) => {
    return testProfileRunRecommendationDeserializer(item);
  });
}

/** Azure Load Testing API versions. */
export enum KnownAPIVersions {
  /** The 2022-11-01 version of the Azure Load Testing API. */
  v2022_11_01 = "2022-11-01",
  /** The 2023-04-01-preview version of the Azure Load Testing API. */
  v2023_04_01_preview = "2023-04-01-preview",
  /** The 2024-03-01-preview version of the Azure Load Testing API. */
  v2024_03_01_preview = "2024-03-01-preview",
  /** The 2024-05-01-preview version of the Azure Load Testing API. */
  v2024_05_01_preview = "2024-05-01-preview",
}

/** Paged collection of TestFileInfo items */
export interface _PagedTestFileInfo {
  /** The TestFileInfo items on this page */
  value: TestFileInfo[];
  /** The link to the next page of items */
  nextLink?: string;
}

export function _pagedTestFileInfoDeserializer(item: any): _PagedTestFileInfo {
  return {
    value: testFileInfoArrayDeserializer(item["value"]),
    nextLink: item["nextLink"],
  };
}

/** Paged collection of Test items */
export interface _PagedTest {
  /** The Test items on this page */
  value: Test[];
  /** The link to the next page of items */
  nextLink?: string;
}

export function _pagedTestDeserializer(item: any): _PagedTest {
  return {
    value: testArrayDeserializer(item["value"]),
    nextLink: item["nextLink"],
  };
}

export function testArraySerializer(result: Array<Test>): any[] {
  return result.map((item) => {
    return testSerializer(item);
  });
}

export function testArrayDeserializer(result: Array<Test>): any[] {
  return result.map((item) => {
    return testDeserializer(item);
  });
}

/** Paged collection of TestRun items */
export interface _PagedTestRun {
  /** The TestRun items on this page */
  value: TestRun[];
  /** The link to the next page of items */
  nextLink?: string;
}

export function _pagedTestRunDeserializer(item: any): _PagedTestRun {
  return {
    value: testRunArrayDeserializer(item["value"]),
    nextLink: item["nextLink"],
  };
}

export function testRunArraySerializer(result: Array<TestRun>): any[] {
  return result.map((item) => {
    return testRunSerializer(item);
  });
}

export function testRunArrayDeserializer(result: Array<TestRun>): any[] {
  return result.map((item) => {
    return testRunDeserializer(item);
  });
}

/** Paged collection of TestProfile items */
export interface _PagedTestProfile {
  /** The TestProfile items on this page */
  value: TestProfile[];
  /** The link to the next page of items */
  nextLink?: string;
}

export function _pagedTestProfileDeserializer(item: any): _PagedTestProfile {
  return {
    value: testProfileArrayDeserializer(item["value"]),
    nextLink: item["nextLink"],
  };
}

export function testProfileArraySerializer(result: Array<TestProfile>): any[] {
  return result.map((item) => {
    return testProfileSerializer(item);
  });
}

export function testProfileArrayDeserializer(
  result: Array<TestProfile>,
): any[] {
  return result.map((item) => {
    return testProfileDeserializer(item);
  });
}

>>>>>>> dc2b510d
/** Paged collection of TestProfileRun items */
export interface _PagedTestProfileRun {
  /** The TestProfileRun items on this page */
  value: TestProfileRun[];
  /** The link to the next page of items */
  nextLink?: string;
}

export function _pagedTestProfileRunDeserializer(
  item: any,
): _PagedTestProfileRun {
  return {
    value: testProfileRunArrayDeserializer(item["value"]),
    nextLink: item["nextLink"],
  };
}

export function testProfileRunArraySerializer(
  result: Array<TestProfileRun>,
): any[] {
  return result.map((item) => {
    return testProfileRunSerializer(item);
  });
}

export function testProfileRunArrayDeserializer(
  result: Array<TestProfileRun>,
): any[] {
  return result.map((item) => {
    return testProfileRunDeserializer(item);
  });
}<|MERGE_RESOLUTION|>--- conflicted
+++ resolved
@@ -2512,13 +2512,36 @@
  */
 export type RecommendationCategory = string;
 
-<<<<<<< HEAD
-=======
-export function testProfileRunRecommendationArrayDeserializer(
-  result: Array<TestProfileRunRecommendation>,
+/** Paged collection of TestProfileRun items */
+export interface _PagedTestProfileRun {
+  /** The TestProfileRun items on this page */
+  value: TestProfileRun[];
+  /** The link to the next page of items */
+  nextLink?: string;
+}
+
+export function _pagedTestProfileRunDeserializer(
+  item: any,
+): _PagedTestProfileRun {
+  return {
+    value: testProfileRunArrayDeserializer(item["value"]),
+    nextLink: item["nextLink"],
+  };
+}
+
+export function testProfileRunArraySerializer(
+  result: Array<TestProfileRun>,
 ): any[] {
   return result.map((item) => {
-    return testProfileRunRecommendationDeserializer(item);
+    return testProfileRunSerializer(item);
+  });
+}
+
+export function testProfileRunArrayDeserializer(
+  result: Array<TestProfileRun>,
+): any[] {
+  return result.map((item) => {
+    return testProfileRunDeserializer(item);
   });
 }
 
@@ -2532,136 +2555,4 @@
   v2024_03_01_preview = "2024-03-01-preview",
   /** The 2024-05-01-preview version of the Azure Load Testing API. */
   v2024_05_01_preview = "2024-05-01-preview",
-}
-
-/** Paged collection of TestFileInfo items */
-export interface _PagedTestFileInfo {
-  /** The TestFileInfo items on this page */
-  value: TestFileInfo[];
-  /** The link to the next page of items */
-  nextLink?: string;
-}
-
-export function _pagedTestFileInfoDeserializer(item: any): _PagedTestFileInfo {
-  return {
-    value: testFileInfoArrayDeserializer(item["value"]),
-    nextLink: item["nextLink"],
-  };
-}
-
-/** Paged collection of Test items */
-export interface _PagedTest {
-  /** The Test items on this page */
-  value: Test[];
-  /** The link to the next page of items */
-  nextLink?: string;
-}
-
-export function _pagedTestDeserializer(item: any): _PagedTest {
-  return {
-    value: testArrayDeserializer(item["value"]),
-    nextLink: item["nextLink"],
-  };
-}
-
-export function testArraySerializer(result: Array<Test>): any[] {
-  return result.map((item) => {
-    return testSerializer(item);
-  });
-}
-
-export function testArrayDeserializer(result: Array<Test>): any[] {
-  return result.map((item) => {
-    return testDeserializer(item);
-  });
-}
-
-/** Paged collection of TestRun items */
-export interface _PagedTestRun {
-  /** The TestRun items on this page */
-  value: TestRun[];
-  /** The link to the next page of items */
-  nextLink?: string;
-}
-
-export function _pagedTestRunDeserializer(item: any): _PagedTestRun {
-  return {
-    value: testRunArrayDeserializer(item["value"]),
-    nextLink: item["nextLink"],
-  };
-}
-
-export function testRunArraySerializer(result: Array<TestRun>): any[] {
-  return result.map((item) => {
-    return testRunSerializer(item);
-  });
-}
-
-export function testRunArrayDeserializer(result: Array<TestRun>): any[] {
-  return result.map((item) => {
-    return testRunDeserializer(item);
-  });
-}
-
-/** Paged collection of TestProfile items */
-export interface _PagedTestProfile {
-  /** The TestProfile items on this page */
-  value: TestProfile[];
-  /** The link to the next page of items */
-  nextLink?: string;
-}
-
-export function _pagedTestProfileDeserializer(item: any): _PagedTestProfile {
-  return {
-    value: testProfileArrayDeserializer(item["value"]),
-    nextLink: item["nextLink"],
-  };
-}
-
-export function testProfileArraySerializer(result: Array<TestProfile>): any[] {
-  return result.map((item) => {
-    return testProfileSerializer(item);
-  });
-}
-
-export function testProfileArrayDeserializer(
-  result: Array<TestProfile>,
-): any[] {
-  return result.map((item) => {
-    return testProfileDeserializer(item);
-  });
-}
-
->>>>>>> dc2b510d
-/** Paged collection of TestProfileRun items */
-export interface _PagedTestProfileRun {
-  /** The TestProfileRun items on this page */
-  value: TestProfileRun[];
-  /** The link to the next page of items */
-  nextLink?: string;
-}
-
-export function _pagedTestProfileRunDeserializer(
-  item: any,
-): _PagedTestProfileRun {
-  return {
-    value: testProfileRunArrayDeserializer(item["value"]),
-    nextLink: item["nextLink"],
-  };
-}
-
-export function testProfileRunArraySerializer(
-  result: Array<TestProfileRun>,
-): any[] {
-  return result.map((item) => {
-    return testProfileRunSerializer(item);
-  });
-}
-
-export function testProfileRunArrayDeserializer(
-  result: Array<TestProfileRun>,
-): any[] {
-  return result.map((item) => {
-    return testProfileRunDeserializer(item);
-  });
 }