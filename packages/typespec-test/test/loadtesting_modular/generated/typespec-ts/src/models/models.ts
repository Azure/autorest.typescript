// Copyright (c) Microsoft Corporation.
// Licensed under the MIT License.

/** Load test model. */
export interface Test {
  /** Pass fail criteria for a test. */
  passFailCriteria?: PassFailCriteria;
  /** Auto stop criteria for a test. This will automatically stop a load test if the error percentage is high for a certain time window. */
  autoStopCriteria?: AutoStopCriteria;
  /**
   * Secrets can be stored in an Azure Key Vault or any other secret store. If the
   * secret is stored in an Azure Key Vault, the value should be the secret
   * identifier and the type should be AKV_SECRET_URI. If the secret is stored
   * elsewhere, the secret value should be provided directly and the type should be
   * SECRET_VALUE.
   */
  secrets?: Record<string, Secret>;
  /** Certificates metadata. */
  certificate?: CertificateMetadata;
  /** Environment variables which are defined as a set of <name,value> pairs. */
  environmentVariables?: Record<string, string>;
  /** The load test configuration. */
  loadTestConfiguration?: LoadTestConfiguration;
  /** Id of the test run to be marked as baseline to view trends of client-side metrics from recent test runs */
  baselineTestRunId?: string;
  /** The input artifacts for the test. */
  readonly inputArtifacts?: TestInputArtifacts;
  /** Unique test identifier for the load test, must contain only lower-case alphabetic, numeric, underscore or hyphen characters. */
  readonly testId: string;
  /** The test description. */
  description?: string;
  /** Display name of a test. */
  displayName?: string;
  /** Subnet ID on which the load test instances should run. */
  subnetId?: string;
  /** Kind of test. */
  kind?: TestKind;
  /** Inject load test engines without deploying public IP for outbound access */
  publicIPDisabled?: boolean;
  /** Type of the managed identity referencing the Key vault. */
  keyvaultReferenceIdentityType?: string;
  /** Resource Id of the managed identity referencing the Key vault. */
  keyvaultReferenceIdentityId?: string;
  /** The creation datetime(RFC 3339 literal format). */
  readonly createdDateTime?: Date;
  /** The user that created. */
  readonly createdBy?: string;
  /** The last Modified datetime(RFC 3339 literal format). */
  readonly lastModifiedDateTime?: Date;
  /** The user that last modified. */
  readonly lastModifiedBy?: string;
}

export function testSerializer(item: Test): any {
  return {
    passFailCriteria: !item["passFailCriteria"]
      ? item["passFailCriteria"]
      : passFailCriteriaSerializer(item["passFailCriteria"]),
    autoStopCriteria: !item["autoStopCriteria"]
      ? item["autoStopCriteria"]
      : autoStopCriteriaSerializer(item["autoStopCriteria"]),
    secrets: !item["secrets"]
      ? item["secrets"]
      : secretRecordSerializer(item["secrets"]),
    certificate: !item["certificate"]
      ? item["certificate"]
      : certificateMetadataSerializer(item["certificate"]),
    environmentVariables: item["environmentVariables"],
    loadTestConfiguration: !item["loadTestConfiguration"]
      ? item["loadTestConfiguration"]
      : loadTestConfigurationSerializer(item["loadTestConfiguration"]),
    baselineTestRunId: item["baselineTestRunId"],
    description: item["description"],
    displayName: item["displayName"],
    subnetId: item["subnetId"],
    kind: item["kind"],
    publicIPDisabled: item["publicIPDisabled"],
    keyvaultReferenceIdentityType: item["keyvaultReferenceIdentityType"],
    keyvaultReferenceIdentityId: item["keyvaultReferenceIdentityId"],
  };
}

export function testDeserializer(item: any): Test {
  return {
    passFailCriteria: !item["passFailCriteria"]
      ? item["passFailCriteria"]
      : passFailCriteriaDeserializer(item["passFailCriteria"]),
    autoStopCriteria: !item["autoStopCriteria"]
      ? item["autoStopCriteria"]
      : autoStopCriteriaDeserializer(item["autoStopCriteria"]),
    secrets: !item["secrets"]
      ? item["secrets"]
      : secretRecordDeserializer(item["secrets"]),
    certificate: !item["certificate"]
      ? item["certificate"]
      : certificateMetadataDeserializer(item["certificate"]),
    environmentVariables: item["environmentVariables"],
    loadTestConfiguration: !item["loadTestConfiguration"]
      ? item["loadTestConfiguration"]
      : loadTestConfigurationDeserializer(item["loadTestConfiguration"]),
    baselineTestRunId: item["baselineTestRunId"],
    inputArtifacts: !item["inputArtifacts"]
      ? item["inputArtifacts"]
      : testInputArtifactsDeserializer(item["inputArtifacts"]),
    testId: item["testId"],
    description: item["description"],
    displayName: item["displayName"],
    subnetId: item["subnetId"],
    kind: item["kind"],
    publicIPDisabled: item["publicIPDisabled"],
    keyvaultReferenceIdentityType: item["keyvaultReferenceIdentityType"],
    keyvaultReferenceIdentityId: item["keyvaultReferenceIdentityId"],
    createdDateTime: !item["createdDateTime"]
      ? item["createdDateTime"]
      : new Date(item["createdDateTime"]),
    createdBy: item["createdBy"],
    lastModifiedDateTime: !item["lastModifiedDateTime"]
      ? item["lastModifiedDateTime"]
      : new Date(item["lastModifiedDateTime"]),
    lastModifiedBy: item["lastModifiedBy"],
  };
}

/** Pass fail criteria for a test. */
export interface PassFailCriteria {
  /** Map of id and pass fail metrics { id  : pass fail metrics }. */
  passFailMetrics?: Record<string, PassFailMetric>;
}

export function passFailCriteriaSerializer(item: PassFailCriteria): any {
  return {
    passFailMetrics: !item["passFailMetrics"]
      ? item["passFailMetrics"]
      : passFailMetricRecordSerializer(item["passFailMetrics"]),
  };
}

export function passFailCriteriaDeserializer(item: any): PassFailCriteria {
  return {
    passFailMetrics: !item["passFailMetrics"]
      ? item["passFailMetrics"]
      : passFailMetricRecordDeserializer(item["passFailMetrics"]),
  };
}

export function passFailMetricRecordSerializer(
  item: Record<string, PassFailMetric>,
): Record<string, any> {
  const result: Record<string, any> = {};
  Object.keys(item).map((key) => {
    result[key] = !item[key] ? item[key] : passFailMetricSerializer(item[key]);
  });
  return result;
}

export function passFailMetricRecordDeserializer(
  item: Record<string, any>,
): Record<string, PassFailMetric> {
  const result: Record<string, any> = {};
  Object.keys(item).map((key) => {
    result[key] = !item[key]
      ? item[key]
      : passFailMetricDeserializer(item[key]);
  });
  return result;
}

/** Pass fail metric */
export interface PassFailMetric {
  /** The client metric on which the criteria should be applied. */
  clientMetric?: PFMetrics;
  /**
   * The aggregation function to be applied on the client metric. Allowed functions
   * - ‘percentage’ - for error metric , ‘avg’, percentiles like ‘p50’, ‘p90’, & so on, ‘min’,
   * ‘max’ - for response_time_ms and latency metric, ‘avg’ - for requests_per_sec,
   * ‘count’ - for requests
   */
  aggregate?: PFAgFunc;
  /** The comparison operator. Supported types ‘>’, ‘<’ */
  condition?: string;
  /** Request name for which the Pass fail criteria has to be applied */
  requestName?: string;
  /**
   * The value to compare with the client metric. Allowed values - ‘error : [0.0 ,
   * 100.0] unit- % ’, response_time_ms and latency : any integer value unit- ms.
   */
  value?: number;
  /** Action taken after the threshold is met. Default is ‘continue’. */
  action?: PFAction;
  /** The actual value of the client metric for the test run. */
  readonly actualValue?: number;
  /** Outcome of the test run. */
  readonly result?: PFResult;
}

export function passFailMetricSerializer(item: PassFailMetric): any {
  return {
    clientMetric: item["clientMetric"],
    aggregate: item["aggregate"],
    condition: item["condition"],
    requestName: item["requestName"],
    value: item["value"],
    action: item["action"],
  };
}

export function passFailMetricDeserializer(item: any): PassFailMetric {
  return {
    clientMetric: item["clientMetric"],
    aggregate: item["aggregate"],
    condition: item["condition"],
    requestName: item["requestName"],
    value: item["value"],
    action: item["action"],
    actualValue: item["actualValue"],
    result: item["result"],
  };
}

/** Metrics for pass/fail criteria. */
export enum KnownPFMetrics {
  /** Pass fail criteria for response time metric in milliseconds. */
  response_time_ms = "response_time_ms",
  /** Pass fail criteria for latency metric in milliseconds. */
  latency = "latency",
  /** Pass fail criteria for error metric. */
  error = "error",
  /** Pass fail criteria for total requests. */
  requests = "requests",
  /** Pass fail criteria for request per second. */
  requests_per_sec = "requests_per_sec",
}

/**
 * Metrics for pass/fail criteria. \
 * {@link KnownPFMetrics} can be used interchangeably with PFMetrics,
 *  this enum contains the known values that the service supports.
 * ### Known values supported by the service
 * **response_time_ms**: Pass fail criteria for response time metric in milliseconds. \
 * **latency**: Pass fail criteria for latency metric in milliseconds. \
 * **error**: Pass fail criteria for error metric. \
 * **requests**: Pass fail criteria for total requests. \
 * **requests_per_sec**: Pass fail criteria for request per second.
 */
export type PFMetrics = string;

/** Aggregation functions for pass/fail criteria. */
export enum KnownPFAgFunc {
  /** Criteria applies for count value. */
  count = "count",
  /** Criteria applies for given percentage value. */
  percentage = "percentage",
  /** Criteria applies for avg value. */
  avg = "avg",
  /** Criteria applies for 50th percentile value. */
  p50 = "p50",
  /** Criteria applies for 75th percentile value. */
  p75 = "p75",
  /** Criteria applies for 90th percentile value. */
  p90 = "p90",
  /** Criteria applies for 95th percentile value. */
  p95 = "p95",
  /** Criteria applies for 96th percentile value. */
  p96 = "p96",
  /** Criteria applies for 97th percentile value. */
  p97 = "p97",
  /** Criteria applies for 98th percentile value. */
  p98 = "p98",
  /** Criteria applies for 99th percentile value. */
  p99 = "p99",
  /** Criteria applies for 99.9th percentile value. */
  "p99.9" = "p99.9",
  /** Criteria applies for 99.99th percentile value. */
  "p99.99" = "p99.99",
  /** Criteria applies for minimum value. */
  min = "min",
  /** Criteria applies for maximum value. */
  max = "max",
}

/**
 * Aggregation functions for pass/fail criteria. \
 * {@link KnownPFAgFunc} can be used interchangeably with PFAgFunc,
 *  this enum contains the known values that the service supports.
 * ### Known values supported by the service
 * **count**: Criteria applies for count value. \
 * **percentage**: Criteria applies for given percentage value. \
 * **avg**: Criteria applies for avg value. \
 * **p50**: Criteria applies for 50th percentile value. \
 * **p75**: Criteria applies for 75th percentile value. \
 * **p90**: Criteria applies for 90th percentile value. \
 * **p95**: Criteria applies for 95th percentile value. \
 * **p96**: Criteria applies for 96th percentile value. \
 * **p97**: Criteria applies for 97th percentile value. \
 * **p98**: Criteria applies for 98th percentile value. \
 * **p99**: Criteria applies for 99th percentile value. \
 * **p99.9**: Criteria applies for 99.9th percentile value. \
 * **p99.99**: Criteria applies for 99.99th percentile value. \
 * **min**: Criteria applies for minimum value. \
 * **max**: Criteria applies for maximum value.
 */
export type PFAgFunc = string;

/** Action to take on failure of pass/fail criteria. */
export enum KnownPFAction {
  /** Test will continue to run even if pass fail metric criteria metric gets failed. */
  "continue" = "continue",
  /** Test run will stop if pass fail criteria metric is not passed. */
  stop = "stop",
}

/**
 * Action to take on failure of pass/fail criteria. \
 * {@link KnownPFAction} can be used interchangeably with PFAction,
 *  this enum contains the known values that the service supports.
 * ### Known values supported by the service
 * **continue**: Test will continue to run even if pass fail metric criteria metric gets failed. \
 * **stop**: Test run will stop if pass fail criteria metric is not passed.
 */
export type PFAction = string;

/** Pass/fail criteria result. */
export enum KnownPFResult {
  /** Given pass fail criteria metric has passed. */
  passed = "passed",
  /** Given pass fail criteria metric couldn't determine. */
  undetermined = "undetermined",
  /** Given pass fail criteria metric has failed. */
  failed = "failed",
}

/**
 * Pass/fail criteria result. \
 * {@link KnownPFResult} can be used interchangeably with PFResult,
 *  this enum contains the known values that the service supports.
 * ### Known values supported by the service
 * **passed**: Given pass fail criteria metric has passed. \
 * **undetermined**: Given pass fail criteria metric couldn't determine. \
 * **failed**: Given pass fail criteria metric has failed.
 */
export type PFResult = string;

/** Auto stop criteria for a test. This will automatically stop a load test if the error percentage is high for a certain time window. */
export interface AutoStopCriteria {
  /** Whether auto-stop should be disabled. The default value is false. */
  autoStopDisabled?: boolean;
  /** Threshold percentage of errors on which test run should be automatically stopped. Allowed values are in range of 0.0-100.0 */
  errorRate?: number;
  /** Time window during which the error percentage should be evaluated in seconds. */
  errorRateTimeWindowInSeconds?: number;
}

export function autoStopCriteriaSerializer(item: AutoStopCriteria): any {
  return {
    autoStopDisabled: item["autoStopDisabled"],
    errorRate: item["errorRate"],
    errorRateTimeWindowInSeconds: item["errorRateTimeWindowInSeconds"],
  };
}

export function autoStopCriteriaDeserializer(item: any): AutoStopCriteria {
  return {
    autoStopDisabled: item["autoStopDisabled"],
    errorRate: item["errorRate"],
    errorRateTimeWindowInSeconds: item["errorRateTimeWindowInSeconds"],
  };
}

export function secretRecordSerializer(
  item: Record<string, Secret>,
): Record<string, any> {
  const result: Record<string, any> = {};
  Object.keys(item).map((key) => {
    result[key] = !item[key] ? item[key] : secretSerializer(item[key]);
  });
  return result;
}

export function secretRecordDeserializer(
  item: Record<string, any>,
): Record<string, Secret> {
  const result: Record<string, any> = {};
  Object.keys(item).map((key) => {
    result[key] = !item[key] ? item[key] : secretDeserializer(item[key]);
  });
  return result;
}

/** Secret */
export interface Secret {
  /** The value of the secret for the respective type */
  value?: string;
  /** Type of secret */
  type?: SecretType;
}

export function secretSerializer(item: Secret): any {
  return { value: item["value"], type: item["type"] };
}

export function secretDeserializer(item: any): Secret {
  return {
    value: item["value"],
    type: item["type"],
  };
}

/** Types of secrets supported. */
export enum KnownSecretType {
  /** If the secret is stored in an Azure Key Vault. */
  AKV_SECRET_URI = "AKV_SECRET_URI",
  /** If the secret value provided as plain text. */
  SECRET_VALUE = "SECRET_VALUE",
}

/**
 * Types of secrets supported. \
 * {@link KnownSecretType} can be used interchangeably with SecretType,
 *  this enum contains the known values that the service supports.
 * ### Known values supported by the service
 * **AKV_SECRET_URI**: If the secret is stored in an Azure Key Vault. \
 * **SECRET_VALUE**: If the secret value provided as plain text.
 */
export type SecretType = string;

/** Certificates metadata */
export interface CertificateMetadata {
  /** The value of the certificate for respective type */
  value?: string;
  /** Type of certificate */
  type?: CertificateType;
  /** Name of the certificate. */
  name?: string;
}

export function certificateMetadataSerializer(item: CertificateMetadata): any {
  return { value: item["value"], type: item["type"], name: item["name"] };
}

export function certificateMetadataDeserializer(
  item: any,
): CertificateMetadata {
  return {
    value: item["value"],
    type: item["type"],
    name: item["name"],
  };
}

/** Types of certificates supported. */
export enum KnownCertificateType {
  /** If the certificate is stored in an Azure Key Vault. */
  AKV_CERT_URI = "AKV_CERT_URI",
}

/**
 * Types of certificates supported. \
 * {@link KnownCertificateType} can be used interchangeably with CertificateType,
 *  this enum contains the known values that the service supports.
 * ### Known values supported by the service
 * **AKV_CERT_URI**: If the certificate is stored in an Azure Key Vault.
 */
export type CertificateType = string;

/** Configurations for the load test. */
export interface LoadTestConfiguration {
  /** The number of engine instances to execute load test. Supported values are in range of 1-400. Required for creating a new test. */
  engineInstances?: number;
  /**
   * If false, Azure Load Testing copies and processes your input files unmodified
   * across all test engine instances. If true, Azure Load Testing splits the CSV
   * input data evenly across all engine instances. If you provide multiple CSV
   * files, each file will be split evenly.
   */
  splitAllCSVs?: boolean;
  /**
   * If true, optionalLoadTestConfig is required and JMX script for the load test is
   * not required to upload.
   */
  quickStartTest?: boolean;
  /** Configuration for quick load test */
  optionalLoadTestConfig?: OptionalLoadTestConfig;
  /** Region distribution configuration for the load test. */
  regionalLoadTestConfig?: RegionalConfiguration[];
}

export function loadTestConfigurationSerializer(
  item: LoadTestConfiguration,
): any {
  return {
    engineInstances: item["engineInstances"],
    splitAllCSVs: item["splitAllCSVs"],
    quickStartTest: item["quickStartTest"],
    optionalLoadTestConfig: !item["optionalLoadTestConfig"]
      ? item["optionalLoadTestConfig"]
      : optionalLoadTestConfigSerializer(item["optionalLoadTestConfig"]),
    regionalLoadTestConfig: !item["regionalLoadTestConfig"]
      ? item["regionalLoadTestConfig"]
      : regionalConfigurationArraySerializer(item["regionalLoadTestConfig"]),
  };
}

export function loadTestConfigurationDeserializer(
  item: any,
): LoadTestConfiguration {
  return {
    engineInstances: item["engineInstances"],
    splitAllCSVs: item["splitAllCSVs"],
    quickStartTest: item["quickStartTest"],
    optionalLoadTestConfig: !item["optionalLoadTestConfig"]
      ? item["optionalLoadTestConfig"]
      : optionalLoadTestConfigDeserializer(item["optionalLoadTestConfig"]),
    regionalLoadTestConfig: !item["regionalLoadTestConfig"]
      ? item["regionalLoadTestConfig"]
      : regionalConfigurationArrayDeserializer(item["regionalLoadTestConfig"]),
  };
}

/** Configuration for quick load test */
export interface OptionalLoadTestConfig {
  /** Test URL. Provide the complete HTTP URL. For example, https://contoso-app.azurewebsites.net/login */
  endpointUrl?: string;
  /** Target throughput (requests per second). This may not be necessarily achieved. The actual throughput will be lower if the application is not capable of handling it. */
  requestsPerSecond?: number;
  /** Maximum response time in milliseconds of the API/endpoint. */
  maxResponseTimeInMs?: number;
  /** No of concurrent virtual users. */
  virtualUsers?: number;
  /** Ramp up time in seconds. */
  rampUpTime?: number;
  /** Test run duration in seconds. */
  duration?: number;
}

export function optionalLoadTestConfigSerializer(
  item: OptionalLoadTestConfig,
): any {
  return {
    endpointUrl: item["endpointUrl"],
    requestsPerSecond: item["requestsPerSecond"],
    maxResponseTimeInMs: item["maxResponseTimeInMs"],
    virtualUsers: item["virtualUsers"],
    rampUpTime: item["rampUpTime"],
    duration: item["duration"],
  };
}

export function optionalLoadTestConfigDeserializer(
  item: any,
): OptionalLoadTestConfig {
  return {
    endpointUrl: item["endpointUrl"],
    requestsPerSecond: item["requestsPerSecond"],
    maxResponseTimeInMs: item["maxResponseTimeInMs"],
    virtualUsers: item["virtualUsers"],
    rampUpTime: item["rampUpTime"],
    duration: item["duration"],
  };
}

export function regionalConfigurationArraySerializer(
  result: Array<RegionalConfiguration>,
): any[] {
  return result.map((item) => {
    return regionalConfigurationSerializer(item);
  });
}

export function regionalConfigurationArrayDeserializer(
  result: Array<RegionalConfiguration>,
): any[] {
  return result.map((item) => {
    return regionalConfigurationDeserializer(item);
  });
}

/** Region distribution configuration for the load test. */
export interface RegionalConfiguration {
  /**   The number of engine instances to execute load test in specified region. Supported values are in range of 1-400. */
  engineInstances: number;
  /**
   * Azure region name.
   * The region name should of format accepted by ARM, and should be a region supported by Azure Load Testing. For example, East US should be passed as "eastus".
   * The region name must match one of the strings in the "Name" column returned from running the "az account list-locations -o table" Azure CLI command.
   */
  region: string;
}

export function regionalConfigurationSerializer(
  item: RegionalConfiguration,
): any {
  return { engineInstances: item["engineInstances"], region: item["region"] };
}

export function regionalConfigurationDeserializer(
  item: any,
): RegionalConfiguration {
  return {
    engineInstances: item["engineInstances"],
    region: item["region"],
  };
}

/** The input artifacts for the test. */
export interface TestInputArtifacts {
  /** File info */
  configFileInfo?: TestFileInfo;
  /** File info */
  testScriptFileInfo?: TestFileInfo;
  /** File info */
  userPropFileInfo?: TestFileInfo;
  /** File info */
  inputArtifactsZipFileInfo?: TestFileInfo;
  /** The config json file for url based test */
  urlTestConfigFileInfo?: TestFileInfo;
  /** Additional supported files for the test run */
  readonly additionalFileInfo?: TestFileInfo[];
}

export function testInputArtifactsDeserializer(item: any): TestInputArtifacts {
  return {
    configFileInfo: !item["configFileInfo"]
      ? item["configFileInfo"]
      : testFileInfoDeserializer(item["configFileInfo"]),
    testScriptFileInfo: !item["testScriptFileInfo"]
      ? item["testScriptFileInfo"]
      : testFileInfoDeserializer(item["testScriptFileInfo"]),
    userPropFileInfo: !item["userPropFileInfo"]
      ? item["userPropFileInfo"]
      : testFileInfoDeserializer(item["userPropFileInfo"]),
    inputArtifactsZipFileInfo: !item["inputArtifactsZipFileInfo"]
      ? item["inputArtifactsZipFileInfo"]
      : testFileInfoDeserializer(item["inputArtifactsZipFileInfo"]),
    urlTestConfigFileInfo: !item["urlTestConfigFileInfo"]
      ? item["urlTestConfigFileInfo"]
      : testFileInfoDeserializer(item["urlTestConfigFileInfo"]),
    additionalFileInfo: !item["additionalFileInfo"]
      ? item["additionalFileInfo"]
      : testFileInfoArrayDeserializer(item["additionalFileInfo"]),
  };
}

/** Test file info. */
export interface TestFileInfo {
  /** Name of the file. */
  fileName: string;
  /** File URL. */
  readonly url?: string;
  /** File type */
  readonly fileType?: FileType;
  /** Expiry time of the file (RFC 3339 literal format) */
  readonly expireDateTime?: Date;
  /** Validation status of the file */
  readonly validationStatus?: FileStatus;
  /** Validation failure error details */
  readonly validationFailureDetails?: string;
}

export function testFileInfoDeserializer(item: any): TestFileInfo {
  return {
    fileName: item["fileName"],
    url: item["url"],
    fileType: item["fileType"],
    expireDateTime: !item["expireDateTime"]
      ? item["expireDateTime"]
      : new Date(item["expireDateTime"]),
    validationStatus: item["validationStatus"],
    validationFailureDetails: item["validationFailureDetails"],
  };
}

/** Types of file supported. */
export enum KnownFileType {
  /** If the file is a JMX script. */
  JMX_FILE = "JMX_FILE",
  /** If the file is a user properties file. */
  USER_PROPERTIES = "USER_PROPERTIES",
  /** If the file is not among any of the other supported file types. */
  ADDITIONAL_ARTIFACTS = "ADDITIONAL_ARTIFACTS",
  /** If the file is a compressed archive containing a collection of various artifacts or resources. */
  ZIPPED_ARTIFACTS = "ZIPPED_ARTIFACTS",
  /** If the file is a JSON config file to define the requests for a URL test. */
  URL_TEST_CONFIG = "URL_TEST_CONFIG",
  /** If the file is a test script. */
  TEST_SCRIPT = "TEST_SCRIPT",
}

/**
 * Types of file supported. \
 * {@link KnownFileType} can be used interchangeably with FileType,
 *  this enum contains the known values that the service supports.
 * ### Known values supported by the service
 * **JMX_FILE**: If the file is a JMX script. \
 * **USER_PROPERTIES**: If the file is a user properties file. \
 * **ADDITIONAL_ARTIFACTS**: If the file is not among any of the other supported file types. \
 * **ZIPPED_ARTIFACTS**: If the file is a compressed archive containing a collection of various artifacts or resources. \
 * **URL_TEST_CONFIG**: If the file is a JSON config file to define the requests for a URL test. \
 * **TEST_SCRIPT**: If the file is a test script.
 */
export type FileType = string;

/** File status. */
export enum KnownFileStatus {
  /** File is not validated. */
  NOT_VALIDATED = "NOT_VALIDATED",
  /** File is validated. */
  VALIDATION_SUCCESS = "VALIDATION_SUCCESS",
  /** File validation is failed. */
  VALIDATION_FAILURE = "VALIDATION_FAILURE",
  /** File validation is in progress. */
  VALIDATION_INITIATED = "VALIDATION_INITIATED",
  /** Validation is not required. */
  VALIDATION_NOT_REQUIRED = "VALIDATION_NOT_REQUIRED",
}

/**
 * File status. \
 * {@link KnownFileStatus} can be used interchangeably with FileStatus,
 *  this enum contains the known values that the service supports.
 * ### Known values supported by the service
 * **NOT_VALIDATED**: File is not validated. \
 * **VALIDATION_SUCCESS**: File is validated. \
 * **VALIDATION_FAILURE**: File validation is failed. \
 * **VALIDATION_INITIATED**: File validation is in progress. \
 * **VALIDATION_NOT_REQUIRED**: Validation is not required.
 */
export type FileStatus = string;

export function testFileInfoArrayDeserializer(
  result: Array<TestFileInfo>,
): any[] {
  return result.map((item) => {
    return testFileInfoDeserializer(item);
  });
}

/** Test kind */
export enum KnownTestKind {
  /** URL Test */
  URL = "URL",
  /** JMX Test */
  JMX = "JMX",
  /** Locust Test */
  Locust = "Locust",
}

/**
 * Test kind \
 * {@link KnownTestKind} can be used interchangeably with TestKind,
 *  this enum contains the known values that the service supports.
 * ### Known values supported by the service
 * **URL**: URL Test \
 * **JMX**: JMX Test \
 * **Locust**: Locust Test
 */
export type TestKind = string;

/** Test app components */
export interface TestAppComponents {
  /**
   * Azure resource collection { resource id (fully qualified resource Id e.g
   * subscriptions/{subId}/resourceGroups/{rg}/providers/Microsoft.LoadTestService/loadtests/{resName})
   * : resource object }
   */
  components: Record<string, AppComponent>;
  /** Test identifier */
  readonly testId?: string;
  /** The creation datetime(RFC 3339 literal format). */
  readonly createdDateTime?: Date;
  /** The user that created. */
  readonly createdBy?: string;
  /** The last Modified datetime(RFC 3339 literal format). */
  readonly lastModifiedDateTime?: Date;
  /** The user that last modified. */
  readonly lastModifiedBy?: string;
}

export function testAppComponentsSerializer(item: TestAppComponents): any {
  return { components: appComponentRecordSerializer(item["components"]) };
}

export function testAppComponentsDeserializer(item: any): TestAppComponents {
  return {
    components: appComponentRecordDeserializer(item["components"]),
    testId: item["testId"],
    createdDateTime: !item["createdDateTime"]
      ? item["createdDateTime"]
      : new Date(item["createdDateTime"]),
    createdBy: item["createdBy"],
    lastModifiedDateTime: !item["lastModifiedDateTime"]
      ? item["lastModifiedDateTime"]
      : new Date(item["lastModifiedDateTime"]),
    lastModifiedBy: item["lastModifiedBy"],
  };
}

export function appComponentRecordSerializer(
  item: Record<string, AppComponent>,
): Record<string, any> {
  const result: Record<string, any> = {};
  Object.keys(item).map((key) => {
    result[key] = !item[key] ? item[key] : appComponentSerializer(item[key]);
  });
  return result;
}

export function appComponentRecordDeserializer(
  item: Record<string, any>,
): Record<string, AppComponent> {
  const result: Record<string, any> = {};
  Object.keys(item).map((key) => {
    result[key] = !item[key] ? item[key] : appComponentDeserializer(item[key]);
  });
  return result;
}

/** An Azure resource object (Refer azure generic resource model :https://docs.microsoft.com/en-us/rest/api/resources/resources/get-by-id#genericresource) */
export interface AppComponent {
  /** fully qualified resource Id e.g subscriptions/{subId}/resourceGroups/{rg}/providers/Microsoft.LoadTestService/loadtests/{resName} */
  readonly resourceId: string;
  /** Azure resource name, required while creating the app component. */
  resourceName: string;
  /** Azure resource type, required while creating the app component. */
  resourceType: string;
  /** Azure resource display name */
  displayName?: string;
  /** Resource group name of the Azure resource */
  readonly resourceGroup?: string;
  /** Subscription Id of the Azure resource */
  readonly subscriptionId?: string;
  /** Kind of Azure resource type */
  kind?: string;
}

export function appComponentSerializer(item: AppComponent): any {
  return {
    resourceName: item["resourceName"],
    resourceType: item["resourceType"],
    displayName: item["displayName"],
    kind: item["kind"],
  };
}

export function appComponentDeserializer(item: any): AppComponent {
  return {
    resourceId: item["resourceId"],
    resourceName: item["resourceName"],
    resourceType: item["resourceType"],
    displayName: item["displayName"],
    resourceGroup: item["resourceGroup"],
    subscriptionId: item["subscriptionId"],
    kind: item["kind"],
  };
}

/** Test server metrics configuration */
export interface TestServerMetricConfig {
  /** Test identifier */
  readonly testId?: string;
  /**
   * Azure resource metrics collection {metric id : metrics object} (Refer :
   * https://docs.microsoft.com/en-us/rest/api/monitor/metric-definitions/list#metricdefinition
   * for metric id).
   */
  metrics: Record<string, ResourceMetric>;
  /** The creation datetime(RFC 3339 literal format). */
  readonly createdDateTime?: Date;
  /** The user that created. */
  readonly createdBy?: string;
  /** The last Modified datetime(RFC 3339 literal format). */
  readonly lastModifiedDateTime?: Date;
  /** The user that last modified. */
  readonly lastModifiedBy?: string;
}

export function testServerMetricConfigSerializer(
  item: TestServerMetricConfig,
): any {
  return { metrics: resourceMetricRecordSerializer(item["metrics"]) };
}

export function testServerMetricConfigDeserializer(
  item: any,
): TestServerMetricConfig {
  return {
    testId: item["testId"],
    metrics: resourceMetricRecordDeserializer(item["metrics"]),
    createdDateTime: !item["createdDateTime"]
      ? item["createdDateTime"]
      : new Date(item["createdDateTime"]),
    createdBy: item["createdBy"],
    lastModifiedDateTime: !item["lastModifiedDateTime"]
      ? item["lastModifiedDateTime"]
      : new Date(item["lastModifiedDateTime"]),
    lastModifiedBy: item["lastModifiedBy"],
  };
}

export function resourceMetricRecordSerializer(
  item: Record<string, ResourceMetric>,
): Record<string, any> {
  const result: Record<string, any> = {};
  Object.keys(item).map((key) => {
    result[key] = !item[key] ? item[key] : resourceMetricSerializer(item[key]);
  });
  return result;
}

export function resourceMetricRecordDeserializer(
  item: Record<string, any>,
): Record<string, ResourceMetric> {
  const result: Record<string, any> = {};
  Object.keys(item).map((key) => {
    result[key] = !item[key]
      ? item[key]
      : resourceMetricDeserializer(item[key]);
  });
  return result;
}

/**
 * Associated metric definition for particular metrics of the azure resource (
 * Refer :
 * https://docs.microsoft.com/en-us/rest/api/monitor/metric-definitions/list#metricdefinition).
 */
export interface ResourceMetric {
  /** Unique name for metric. */
  readonly id?: string;
  /** Azure resource id. */
  resourceId: string;
  /** Metric name space. */
  metricNamespace: string;
  /** Metric description. */
  displayDescription?: string;
  /** The invariant value of metric name */
  name: string;
  /** Metric aggregation. */
  aggregation: string;
  /** Metric unit. */
  unit?: string;
  /** Azure resource type. */
  resourceType: string;
}

export function resourceMetricSerializer(item: ResourceMetric): any {
  return {
    resourceId: item["resourceId"],
    metricNamespace: item["metricNamespace"],
    displayDescription: item["displayDescription"],
    name: item["name"],
    aggregation: item["aggregation"],
    unit: item["unit"],
    resourceType: item["resourceType"],
  };
}

export function resourceMetricDeserializer(item: any): ResourceMetric {
  return {
    id: item["id"],
    resourceId: item["resourceId"],
    metricNamespace: item["metricNamespace"],
    displayDescription: item["displayDescription"],
    name: item["name"],
    aggregation: item["aggregation"],
    unit: item["unit"],
    resourceType: item["resourceType"],
  };
}

/** Paged collection of TestFileInfo items */
export interface _PagedTestFileInfo {
  /** The TestFileInfo items on this page */
  value: TestFileInfo[];
  /** The link to the next page of items */
  nextLink?: string;
}

export function _pagedTestFileInfoDeserializer(item: any): _PagedTestFileInfo {
  return {
    value: testFileInfoArrayDeserializer(item["value"]),
    nextLink: item["nextLink"],
  };
}

/** Paged collection of Test items */
export interface _PagedTest {
  /** The Test items on this page */
  value: Test[];
  /** The link to the next page of items */
  nextLink?: string;
}

export function _pagedTestDeserializer(item: any): _PagedTest {
  return {
    value: testArrayDeserializer(item["value"]),
    nextLink: item["nextLink"],
  };
}

export function testArraySerializer(result: Array<Test>): any[] {
  return result.map((item) => {
    return testSerializer(item);
  });
}

export function testArrayDeserializer(result: Array<Test>): any[] {
  return result.map((item) => {
    return testDeserializer(item);
  });
}

/** Paged collection of TestFileInfo items */
export interface _PagedTestFileInfo {
  /** The TestFileInfo items on this page */
  value: TestFileInfo[];
  /** The link to the next page of items */
  nextLink?: string;
}

export function _pagedTestFileInfoDeserializer(item: any): _PagedTestFileInfo {
  return {
    value: testFileInfoArrayDeserializer(item["value"]),
    nextLink: item["nextLink"],
  };
}

/** Paged collection of Test items */
export interface _PagedTest {
  /** The Test items on this page */
  value: Test[];
  /** The link to the next page of items */
  nextLink?: string;
}

export function _pagedTestDeserializer(item: any): _PagedTest {
  return {
    value: testArrayDeserializer(item["value"]),
    nextLink: item["nextLink"],
  };
}

export function testArraySerializer(result: Array<Test>): any[] {
  return result.map((item) => {
    return testSerializer(item);
  });
}

export function testArrayDeserializer(result: Array<Test>): any[] {
  return result.map((item) => {
    return testDeserializer(item);
  });
}

/** Load test run model */
export interface TestRun {
  /** Unique test run identifier for the load test run, must contain only lower-case alphabetic, numeric, underscore or hyphen characters. */
  readonly testRunId: string;
  /** Pass fail criteria for a test. */
  passFailCriteria?: PassFailCriteria;
  /** Auto stop criteria for a test. This will automatically stop a load test if the error percentage is high for a certain time window. */
  autoStopCriteria?: AutoStopCriteria;
  /**
   * Secrets can be stored in an Azure Key Vault or any other secret store. If the
   * secret is stored in an Azure Key Vault, the value should be the secret
   * identifier and the type should be AKV_SECRET_URI. If the secret is stored
   * elsewhere, the secret value should be provided directly and the type should be
   * SECRET_VALUE.
   */
  secrets?: Record<string, Secret>;
  /** Certificates metadata */
  certificate?: CertificateMetadata;
  /** Environment variables which are defined as a set of <name,value> pairs. */
  environmentVariables?: Record<string, string>;
  /** Error details if there is any failure in load test run */
  readonly errorDetails?: ErrorDetails[];
  /**
   * Test run statistics. Key is the sampler name and value is the set of statistics for performance metrics like response time, throughput, etc. from the load test run.
   * The sampler name is the same as the name mentioned in the test script.
   * Sampler name "Total" represents the aggregated statistics of all the samplers.
   */
  readonly testRunStatistics?: Record<string, TestRunStatistics>;
  /**
   * Regional statistics. Key is the Azure region name and value is the test run statistics.
   * The region name should of format accepted by ARM, and should be a region supported by Azure Load Testing. For example, East US should be passed as "eastus".
   * The region name must match one of the strings in the "Name" column returned from running the "az account list-locations -o table" Azure CLI command.
   */
  readonly regionalStatistics?: Record<string, TestRunStatistics>;
  /** The load test configuration. */
  loadTestConfiguration?: LoadTestConfiguration;
  /** Collection of test run artifacts */
  readonly testArtifacts?: TestRunArtifacts;
  /** Test result for pass/Fail criteria used during the test run. */
  readonly testResult?: PFTestResult;
  /** Number of virtual users, for which test has been run. */
  readonly virtualUsers?: number;
  /** Display name of a testRun. */
  displayName?: string;
  /** Associated test Id. */
  testId?: string;
  /** The test run description. */
  description?: string;
  /** The test run status. */
  readonly status?: Status;
  /** The test run start DateTime(RFC 3339 literal format). */
  readonly startDateTime?: Date;
  /** The test run end DateTime(RFC 3339 literal format). */
  readonly endDateTime?: Date;
  /** Test run initiated time. */
  readonly executedDateTime?: Date;
  /** Portal url. */
  readonly portalUrl?: string;
  /** Test run duration in milliseconds. */
  readonly duration?: number;
  /** Subnet ID on which the load test instances should run. */
  readonly subnetId?: string;
  /** Type of test. */
  readonly kind?: TestKind;
  /** Request data collection level for test run */
  requestDataLevel?: RequestDataLevel;
  /** Enable or disable debug level logging. True if debug logs are enabled for the test run. False otherwise */
  debugLogsEnabled?: boolean;
  /** Inject load test engines without deploying public IP for outbound access */
  readonly publicIPDisabled?: boolean;
  /** The creation datetime(RFC 3339 literal format). */
  readonly createdDateTime?: Date;
  /** The user that created. */
  readonly createdBy?: string;
  /** The last Modified datetime(RFC 3339 literal format). */
  readonly lastModifiedDateTime?: Date;
  /** The user that last modified. */
  readonly lastModifiedBy?: string;
}

export function testRunSerializer(item: TestRun): any {
  return {
    passFailCriteria: !item["passFailCriteria"]
      ? item["passFailCriteria"]
      : passFailCriteriaSerializer(item["passFailCriteria"]),
    autoStopCriteria: !item["autoStopCriteria"]
      ? item["autoStopCriteria"]
      : autoStopCriteriaSerializer(item["autoStopCriteria"]),
    secrets: !item["secrets"]
      ? item["secrets"]
      : secretRecordSerializer(item["secrets"]),
    certificate: !item["certificate"]
      ? item["certificate"]
      : certificateMetadataSerializer(item["certificate"]),
    environmentVariables: item["environmentVariables"],
    loadTestConfiguration: !item["loadTestConfiguration"]
      ? item["loadTestConfiguration"]
      : loadTestConfigurationSerializer(item["loadTestConfiguration"]),
    displayName: item["displayName"],
    testId: item["testId"],
    description: item["description"],
    requestDataLevel: item["requestDataLevel"],
    debugLogsEnabled: item["debugLogsEnabled"],
  };
}

export function testRunDeserializer(item: any): TestRun {
  return {
    testRunId: item["testRunId"],
    passFailCriteria: !item["passFailCriteria"]
      ? item["passFailCriteria"]
      : passFailCriteriaDeserializer(item["passFailCriteria"]),
    autoStopCriteria: !item["autoStopCriteria"]
      ? item["autoStopCriteria"]
      : autoStopCriteriaDeserializer(item["autoStopCriteria"]),
    secrets: !item["secrets"]
      ? item["secrets"]
      : secretRecordDeserializer(item["secrets"]),
    certificate: !item["certificate"]
      ? item["certificate"]
      : certificateMetadataDeserializer(item["certificate"]),
    environmentVariables: item["environmentVariables"],
    errorDetails: !item["errorDetails"]
      ? item["errorDetails"]
      : errorDetailsArrayDeserializer(item["errorDetails"]),
    testRunStatistics: !item["testRunStatistics"]
      ? item["testRunStatistics"]
      : testRunStatisticsRecordDeserializer(item["testRunStatistics"]),
    regionalStatistics: !item["regionalStatistics"]
      ? item["regionalStatistics"]
      : testRunStatisticsRecordDeserializer(item["regionalStatistics"]),
    loadTestConfiguration: !item["loadTestConfiguration"]
      ? item["loadTestConfiguration"]
      : loadTestConfigurationDeserializer(item["loadTestConfiguration"]),
    testArtifacts: !item["testArtifacts"]
      ? item["testArtifacts"]
      : testRunArtifactsDeserializer(item["testArtifacts"]),
    testResult: item["testResult"],
    virtualUsers: item["virtualUsers"],
    displayName: item["displayName"],
    testId: item["testId"],
    description: item["description"],
    status: item["status"],
    startDateTime: !item["startDateTime"]
      ? item["startDateTime"]
      : new Date(item["startDateTime"]),
    endDateTime: !item["endDateTime"]
      ? item["endDateTime"]
      : new Date(item["endDateTime"]),
    executedDateTime: !item["executedDateTime"]
      ? item["executedDateTime"]
      : new Date(item["executedDateTime"]),
    portalUrl: item["portalUrl"],
    duration: item["duration"],
    subnetId: item["subnetId"],
    kind: item["kind"],
    requestDataLevel: item["requestDataLevel"],
    debugLogsEnabled: item["debugLogsEnabled"],
    publicIPDisabled: item["publicIPDisabled"],
    createdDateTime: !item["createdDateTime"]
      ? item["createdDateTime"]
      : new Date(item["createdDateTime"]),
    createdBy: item["createdBy"],
    lastModifiedDateTime: !item["lastModifiedDateTime"]
      ? item["lastModifiedDateTime"]
      : new Date(item["lastModifiedDateTime"]),
    lastModifiedBy: item["lastModifiedBy"],
  };
}

export function errorDetailsArrayDeserializer(
  result: Array<ErrorDetails>,
): any[] {
  return result.map((item) => {
    return errorDetailsDeserializer(item);
  });
}

/** Error details if there is any failure in load test run */
export interface ErrorDetails {
  /** Error details in case test run was not successfully run. */
  readonly message?: string;
}

export function errorDetailsDeserializer(item: any): ErrorDetails {
  return {
    message: item["message"],
  };
}

export function testRunStatisticsRecordDeserializer(
  item: Record<string, any>,
): Record<string, TestRunStatistics> {
  const result: Record<string, any> = {};
  Object.keys(item).map((key) => {
    result[key] = !item[key]
      ? item[key]
      : testRunStatisticsDeserializer(item[key]);
  });
  return result;
}

/** Test run statistics. */
export interface TestRunStatistics {
  /** Transaction name. */
  readonly transaction?: string;
  /** Sampler count. */
  readonly sampleCount?: number;
  /** Error count. */
  readonly errorCount?: number;
  /** Error percentage. */
  readonly errorPct?: number;
  /** Mean response time. */
  readonly meanResTime?: number;
  /** Median response time. */
  readonly medianResTime?: number;
  /** Max response time. */
  readonly maxResTime?: number;
  /** Minimum response time. */
  readonly minResTime?: number;
  /** 90 percentile response time. */
  readonly pct1ResTime?: number;
  /** 95 percentile response time. */
  readonly pct2ResTime?: number;
  /** 99 percentile response time. */
  readonly pct3ResTime?: number;
  /** 75 percentile response time. */
  readonly pct75ResTime?: number;
  /** 96 percentile response time. */
  readonly pct96ResTime?: number;
  /** 97 percentile response time. */
  readonly pct97ResTime?: number;
  /** 98 percentile response time. */
  readonly pct98ResTime?: number;
  /** 99.9 percentile response time. */
  readonly pct999ResTime?: number;
  /** 99.99 percentile response time. */
  readonly pct9999ResTime?: number;
  /** Throughput. */
  readonly throughput?: number;
  /** Received network bytes. */
  readonly receivedKBytesPerSec?: number;
  /** Send network bytes. */
  readonly sentKBytesPerSec?: number;
}

export function testRunStatisticsDeserializer(item: any): TestRunStatistics {
  return {
    transaction: item["transaction"],
    sampleCount: item["sampleCount"],
    errorCount: item["errorCount"],
    errorPct: item["errorPct"],
    meanResTime: item["meanResTime"],
    medianResTime: item["medianResTime"],
    maxResTime: item["maxResTime"],
    minResTime: item["minResTime"],
    pct1ResTime: item["pct1ResTime"],
    pct2ResTime: item["pct2ResTime"],
    pct3ResTime: item["pct3ResTime"],
    pct75ResTime: item["pct75ResTime"],
    pct96ResTime: item["pct96ResTime"],
    pct97ResTime: item["pct97ResTime"],
    pct98ResTime: item["pct98ResTime"],
    pct999ResTime: item["pct999ResTime"],
    pct9999ResTime: item["pct9999ResTime"],
    throughput: item["throughput"],
    receivedKBytesPerSec: item["receivedKBytesPerSec"],
    sentKBytesPerSec: item["sentKBytesPerSec"],
  };
}

/** Collection of test run artifacts */
export interface TestRunArtifacts {
  /** The input artifacts for the test run. */
  readonly inputArtifacts?: TestRunInputArtifacts;
  /** The output artifacts for the test run. */
  outputArtifacts?: TestRunOutputArtifacts;
}

export function testRunArtifactsDeserializer(item: any): TestRunArtifacts {
  return {
    inputArtifacts: !item["inputArtifacts"]
      ? item["inputArtifacts"]
      : testRunInputArtifactsDeserializer(item["inputArtifacts"]),
    outputArtifacts: !item["outputArtifacts"]
      ? item["outputArtifacts"]
      : testRunOutputArtifactsDeserializer(item["outputArtifacts"]),
  };
}

/** The input artifacts for the test run. */
export interface TestRunInputArtifacts {
  /** File info */
  configFileInfo?: TestRunFileInfo;
  /** File info */
  testScriptFileInfo?: TestRunFileInfo;
  /** File info */
  userPropFileInfo?: TestRunFileInfo;
  /** File info */
  inputArtifactsZipFileInfo?: TestRunFileInfo;
  /** The config json file for url based test */
  urlTestConfigFileInfo?: TestRunFileInfo;
  /** Additional supported files for the test run */
  readonly additionalFileInfo?: TestRunFileInfo[];
}

export function testRunInputArtifactsDeserializer(
  item: any,
): TestRunInputArtifacts {
  return {
    configFileInfo: !item["configFileInfo"]
      ? item["configFileInfo"]
      : testRunFileInfoDeserializer(item["configFileInfo"]),
    testScriptFileInfo: !item["testScriptFileInfo"]
      ? item["testScriptFileInfo"]
      : testRunFileInfoDeserializer(item["testScriptFileInfo"]),
    userPropFileInfo: !item["userPropFileInfo"]
      ? item["userPropFileInfo"]
      : testRunFileInfoDeserializer(item["userPropFileInfo"]),
    inputArtifactsZipFileInfo: !item["inputArtifactsZipFileInfo"]
      ? item["inputArtifactsZipFileInfo"]
      : testRunFileInfoDeserializer(item["inputArtifactsZipFileInfo"]),
    urlTestConfigFileInfo: !item["urlTestConfigFileInfo"]
      ? item["urlTestConfigFileInfo"]
      : testRunFileInfoDeserializer(item["urlTestConfigFileInfo"]),
    additionalFileInfo: !item["additionalFileInfo"]
      ? item["additionalFileInfo"]
      : testRunFileInfoArrayDeserializer(item["additionalFileInfo"]),
  };
}

/** Test run file info. */
export interface TestRunFileInfo {
  /** Name of the file. */
  fileName: string;
  /** File URL. */
  readonly url?: string;
  /** File type */
  readonly fileType?: FileType;
  /** Expiry time of the file (RFC 3339 literal format) */
  readonly expireDateTime?: Date;
  /** Validation status of the file */
  readonly validationStatus?: FileStatus;
  /** Validation failure error details */
  readonly validationFailureDetails?: string;
}

export function testRunFileInfoDeserializer(item: any): TestRunFileInfo {
  return {
    fileName: item["fileName"],
    url: item["url"],
    fileType: item["fileType"],
    expireDateTime: !item["expireDateTime"]
      ? item["expireDateTime"]
      : new Date(item["expireDateTime"]),
    validationStatus: item["validationStatus"],
    validationFailureDetails: item["validationFailureDetails"],
  };
}

export function testRunFileInfoArrayDeserializer(
  result: Array<TestRunFileInfo>,
): any[] {
  return result.map((item) => {
    return testRunFileInfoDeserializer(item);
  });
}

/** The output artifacts for the test run. */
export interface TestRunOutputArtifacts {
  /** File info */
  resultFileInfo?: TestRunFileInfo;
  /** File info */
  logsFileInfo?: TestRunFileInfo;
  /** The container for test run artifacts. */
  artifactsContainerInfo?: ArtifactsContainerInfo;
  /** The report file for the test run. */
  reportFileInfo?: TestRunFileInfo;
}

export function testRunOutputArtifactsDeserializer(
  item: any,
): TestRunOutputArtifacts {
  return {
    resultFileInfo: !item["resultFileInfo"]
      ? item["resultFileInfo"]
      : testRunFileInfoDeserializer(item["resultFileInfo"]),
    logsFileInfo: !item["logsFileInfo"]
      ? item["logsFileInfo"]
      : testRunFileInfoDeserializer(item["logsFileInfo"]),
    artifactsContainerInfo: !item["artifactsContainerInfo"]
      ? item["artifactsContainerInfo"]
      : artifactsContainerInfoDeserializer(item["artifactsContainerInfo"]),
    reportFileInfo: !item["reportFileInfo"]
      ? item["reportFileInfo"]
      : testRunFileInfoDeserializer(item["reportFileInfo"]),
  };
}

/** Artifacts container info. */
export interface ArtifactsContainerInfo {
  /** This is a SAS URI to an Azure Storage Container that contains the test run artifacts. */
  url?: string;
  /** Expiry time of the container (RFC 3339 literal format) */
  expireDateTime?: Date;
}

export function artifactsContainerInfoDeserializer(
  item: any,
): ArtifactsContainerInfo {
  return {
    url: item["url"],
    expireDateTime: !item["expireDateTime"]
      ? item["expireDateTime"]
      : new Date(item["expireDateTime"]),
  };
}

/** Test result based on pass/fail criteria. */
export enum KnownPFTestResult {
  /** Pass/fail criteria has passed. */
  PASSED = "PASSED",
  /** Pass/fail criteria is not applicable. */
  NOT_APPLICABLE = "NOT_APPLICABLE",
  /** Pass/fail criteria has failed. */
  FAILED = "FAILED",
}

/**
 * Test result based on pass/fail criteria. \
 * {@link KnownPFTestResult} can be used interchangeably with PFTestResult,
 *  this enum contains the known values that the service supports.
 * ### Known values supported by the service
 * **PASSED**: Pass\/fail criteria has passed. \
 * **NOT_APPLICABLE**: Pass\/fail criteria is not applicable. \
 * **FAILED**: Pass\/fail criteria has failed.
 */
export type PFTestResult = string;

/** Test run status. */
export enum KnownStatus {
  /** Test run request is accepted. */
  ACCEPTED = "ACCEPTED",
  /** Test run is not yet started. */
  NOTSTARTED = "NOTSTARTED",
  /** Test run is provisioning. */
  PROVISIONING = "PROVISIONING",
  /** Test run is provisioned. */
  PROVISIONED = "PROVISIONED",
  /** Test run is getting configured. */
  CONFIGURING = "CONFIGURING",
  /** Test run configuration is done. */
  CONFIGURED = "CONFIGURED",
  /** Test run has started executing. */
  EXECUTING = "EXECUTING",
  /** Test run execution is completed. */
  EXECUTED = "EXECUTED",
  /** Test run is getting deprovisioned. */
  DEPROVISIONING = "DEPROVISIONING",
  /** Test run is deprovisioned. */
  DEPROVISIONED = "DEPROVISIONED",
  /** Test run is completed. */
  DONE = "DONE",
  /** Test run is being cancelled. */
  CANCELLING = "CANCELLING",
  /** Test run request is cancelled. */
  CANCELLED = "CANCELLED",
  /** Test run request is failed. */
  FAILED = "FAILED",
  /** Test run JMX file is validated. */
  VALIDATION_SUCCESS = "VALIDATION_SUCCESS",
  /** Test run JMX file validation is failed. */
  VALIDATION_FAILURE = "VALIDATION_FAILURE",
}

/**
 * Test run status. \
 * {@link KnownStatus} can be used interchangeably with Status,
 *  this enum contains the known values that the service supports.
 * ### Known values supported by the service
 * **ACCEPTED**: Test run request is accepted. \
 * **NOTSTARTED**: Test run is not yet started. \
 * **PROVISIONING**: Test run is provisioning. \
 * **PROVISIONED**: Test run is provisioned. \
 * **CONFIGURING**: Test run is getting configured. \
 * **CONFIGURED**: Test run configuration is done. \
 * **EXECUTING**: Test run has started executing. \
 * **EXECUTED**: Test run execution is completed. \
 * **DEPROVISIONING**: Test run is getting deprovisioned. \
 * **DEPROVISIONED**: Test run is deprovisioned. \
 * **DONE**: Test run is completed. \
 * **CANCELLING**: Test run is being cancelled. \
 * **CANCELLED**: Test run request is cancelled. \
 * **FAILED**: Test run request is failed. \
 * **VALIDATION_SUCCESS**: Test run JMX file is validated. \
 * **VALIDATION_FAILURE**: Test run JMX file validation is failed.
 */
export type Status = string;

/** Request data collection level for test run */
export enum KnownRequestDataLevel {
  /** No request data will be collected */
  NONE = "NONE",
  /** Request data will be collected in case of failed requests */
  ERRORS = "ERRORS",
}

/**
 * Request data collection level for test run \
 * {@link KnownRequestDataLevel} can be used interchangeably with RequestDataLevel,
 *  this enum contains the known values that the service supports.
 * ### Known values supported by the service
 * **NONE**: No request data will be collected \
 * **ERRORS**: Request data will be collected in case of failed requests
 */
export type RequestDataLevel = string;

/** Test run app component */
export interface TestRunAppComponents {
  /**
   * Azure resource collection { resource id (fully qualified resource Id e.g
   * subscriptions/{subId}/resourceGroups/{rg}/providers/Microsoft.LoadTestService/loadtests/{resName})
   * : resource object }
   */
  components: Record<string, AppComponent>;
  /** Test run identifier */
  readonly testRunId?: string;
  /** The creation datetime(RFC 3339 literal format). */
  readonly createdDateTime?: Date;
  /** The user that created. */
  readonly createdBy?: string;
  /** The last Modified datetime(RFC 3339 literal format). */
  readonly lastModifiedDateTime?: Date;
  /** The user that last modified. */
  readonly lastModifiedBy?: string;
}

export function testRunAppComponentsSerializer(
  item: TestRunAppComponents,
): any {
  return { components: appComponentRecordSerializer(item["components"]) };
}

export function testRunAppComponentsDeserializer(
  item: any,
): TestRunAppComponents {
  return {
    components: appComponentRecordDeserializer(item["components"]),
    testRunId: item["testRunId"],
    createdDateTime: !item["createdDateTime"]
      ? item["createdDateTime"]
      : new Date(item["createdDateTime"]),
    createdBy: item["createdBy"],
    lastModifiedDateTime: !item["lastModifiedDateTime"]
      ? item["lastModifiedDateTime"]
      : new Date(item["lastModifiedDateTime"]),
    lastModifiedBy: item["lastModifiedBy"],
  };
}

/** Test run server metrics configuration */
export interface TestRunServerMetricConfig {
  /** Test run identifier */
  readonly testRunId?: string;
  /**
   * Azure resource metrics collection {metric id : metrics object} (Refer :
   * https://docs.microsoft.com/en-us/rest/api/monitor/metric-definitions/list#metricdefinition
   * for metric id).
   */
  metrics?: Record<string, ResourceMetric>;
  /** The creation datetime(RFC 3339 literal format). */
  readonly createdDateTime?: Date;
  /** The user that created. */
  readonly createdBy?: string;
  /** The last Modified datetime(RFC 3339 literal format). */
  readonly lastModifiedDateTime?: Date;
  /** The user that last modified. */
  readonly lastModifiedBy?: string;
}

export function testRunServerMetricConfigSerializer(
  item: TestRunServerMetricConfig,
): any {
  return {
    metrics: !item["metrics"]
      ? item["metrics"]
      : resourceMetricRecordSerializer(item["metrics"]),
  };
}

export function testRunServerMetricConfigDeserializer(
  item: any,
): TestRunServerMetricConfig {
  return {
    testRunId: item["testRunId"],
    metrics: !item["metrics"]
      ? item["metrics"]
      : resourceMetricRecordDeserializer(item["metrics"]),
    createdDateTime: !item["createdDateTime"]
      ? item["createdDateTime"]
      : new Date(item["createdDateTime"]),
    createdBy: item["createdBy"],
    lastModifiedDateTime: !item["lastModifiedDateTime"]
      ? item["lastModifiedDateTime"]
      : new Date(item["lastModifiedDateTime"]),
    lastModifiedBy: item["lastModifiedBy"],
  };
}

/** Metrics dimension values. */
export interface DimensionValueList {
  /** The dimension name */
  readonly name?: string;
  /** The dimension value */
  value?: string[];
  /** Link for the next set of values in case of paginated results, if applicable. */
  nextLink?: string;
}

export function dimensionValueListDeserializer(item: any): DimensionValueList {
  return {
    name: item["name"],
    value: !item["value"]
      ? item["value"]
      : item["value"].map((p: any) => {
          return p;
        }),
    nextLink: item["nextLink"],
  };
}

/** Represents collection of metric definitions. */
export interface MetricDefinitionCollection {
  /** the values for the metric definitions. */
  value: MetricDefinition[];
}

export function metricDefinitionCollectionDeserializer(
  item: any,
): MetricDefinitionCollection {
  return {
    value: metricDefinitionArrayDeserializer(item["value"]),
  };
}

export function metricDefinitionArrayDeserializer(
  result: Array<MetricDefinition>,
): any[] {
  return result.map((item) => {
    return metricDefinitionDeserializer(item);
  });
}

/** Metric definition */
export interface MetricDefinition {
  /** List of dimensions */
  dimensions?: NameAndDesc[];
  /** The metric description */
  description?: string;
  /** The metric name */
  name?: string;
  /** The namespace the metric belongs to. */
  namespace?: string;
  /** The primary aggregation type value defining how to use the values for display. */
  primaryAggregationType?: AggregationType;
  /** The collection of what all aggregation types are supported. */
  supportedAggregationTypes?: string[];
  /** The unit of the metric. */
  unit?: MetricUnit;
  /**
   * Metric availability specifies the time grain (aggregation interval or
   * frequency).
   */
  metricAvailabilities?: MetricAvailability[];
}

export function metricDefinitionDeserializer(item: any): MetricDefinition {
  return {
    dimensions: !item["dimensions"]
      ? item["dimensions"]
      : nameAndDescArrayDeserializer(item["dimensions"]),
    description: item["description"],
    name: item["name"],
    namespace: item["namespace"],
    primaryAggregationType: item["primaryAggregationType"],
    supportedAggregationTypes: !item["supportedAggregationTypes"]
      ? item["supportedAggregationTypes"]
      : item["supportedAggregationTypes"].map((p: any) => {
          return p;
        }),
    unit: item["unit"],
    metricAvailabilities: !item["metricAvailabilities"]
      ? item["metricAvailabilities"]
      : metricAvailabilityArrayDeserializer(item["metricAvailabilities"]),
  };
}

export function nameAndDescArrayDeserializer(
  result: Array<NameAndDesc>,
): any[] {
  return result.map((item) => {
    return nameAndDescDeserializer(item);
  });
}

/** The name and description */
export interface NameAndDesc {
  /** The description */
  description?: string;
  /** The name */
  name?: string;
}

export function nameAndDescDeserializer(item: any): NameAndDesc {
  return {
    description: item["description"],
    name: item["name"],
  };
}

/** Aggregation type. */
export enum KnownAggregationType {
  /** Average value. */
  Average = "Average",
  /** Total count. */
  Count = "Count",
  /** Aggregation will be average in this case. */
  None = "None",
  /** Total sum. */
  Total = "Total",
  /** 75th percentile. */
  Percentile75 = "Percentile75",
  /** 90th percentile. */
  Percentile90 = "Percentile90",
  /** 95th percentile. */
  Percentile95 = "Percentile95",
  /** 96th percentile. */
  Percentile96 = "Percentile96",
  /** 97th percentile. */
  Percentile97 = "Percentile97",
  /** 98th percentile. */
  Percentile98 = "Percentile98",
  /** 99th percentile. */
  Percentile99 = "Percentile99",
  /** 99.9th percentile. */
  Percentile999 = "Percentile999",
  /** 99.99th percentile. */
  Percentile9999 = "Percentile9999",
}

/**
 * Aggregation type. \
 * {@link KnownAggregationType} can be used interchangeably with AggregationType,
 *  this enum contains the known values that the service supports.
 * ### Known values supported by the service
 * **Average**: Average value. \
 * **Count**: Total count. \
 * **None**: Aggregation will be average in this case. \
 * **Total**: Total sum. \
 * **Percentile75**: 75th percentile. \
 * **Percentile90**: 90th percentile. \
 * **Percentile95**: 95th percentile. \
 * **Percentile96**: 96th percentile. \
 * **Percentile97**: 97th percentile. \
 * **Percentile98**: 98th percentile. \
 * **Percentile99**: 99th percentile. \
 * **Percentile999**: 99.9th percentile. \
 * **Percentile9999**: 99.99th percentile.
 */
export type AggregationType = string;

/** Metric unit. */
export enum KnownMetricUnit {
  /** No unit specified. */
  NotSpecified = "NotSpecified",
  /** Percentage. */
  Percent = "Percent",
  /** Value count. */
  Count = "Count",
  /** Seconds. */
  Seconds = "Seconds",
  /** Milliseconds */
  Milliseconds = "Milliseconds",
  /** Bytes */
  Bytes = "Bytes",
  /** Bytes per second */
  BytesPerSecond = "BytesPerSecond",
  /** Count per second */
  CountPerSecond = "CountPerSecond",
}

/**
 * Metric unit. \
 * {@link KnownMetricUnit} can be used interchangeably with MetricUnit,
 *  this enum contains the known values that the service supports.
 * ### Known values supported by the service
 * **NotSpecified**: No unit specified. \
 * **Percent**: Percentage. \
 * **Count**: Value count. \
 * **Seconds**: Seconds. \
 * **Milliseconds**: Milliseconds \
 * **Bytes**: Bytes \
 * **BytesPerSecond**: Bytes per second \
 * **CountPerSecond**: Count per second
 */
export type MetricUnit = string;

export function metricAvailabilityArrayDeserializer(
  result: Array<MetricAvailability>,
): any[] {
  return result.map((item) => {
    return metricAvailabilityDeserializer(item);
  });
}

/** Metric availability specifies the time grain (aggregation interval or frequency) */
export interface MetricAvailability {
  /**
   * The time grain specifies the aggregation interval for the metric. Expressed as
   * a duration 'PT1M', 'PT1H', etc.
   */
  timeGrain?: TimeGrain;
}

export function metricAvailabilityDeserializer(item: any): MetricAvailability {
  return {
    timeGrain: item["timeGrain"],
  };
}

/** Time Grain */
export enum KnownTimeGrain {
  /** 5 seconds, available only if test run duration is less than 10 minutes. */
  PT5S = "PT5S",
  /** 10 seconds, available only if test run duration is less than 10 minutes. */
  PT10S = "PT10S",
  /** 1 minute */
  PT1M = "PT1M",
  /** 5 minutes, available only if test run duration is greater than 1 minute. */
  PT5M = "PT5M",
  /** 1 hour, available only if test run duration is greater than 1 minute. */
  PT1H = "PT1H",
}

/**
 * Time Grain \
 * {@link KnownTimeGrain} can be used interchangeably with TimeGrain,
 *  this enum contains the known values that the service supports.
 * ### Known values supported by the service
 * **PT5S**: 5 seconds, available only if test run duration is less than 10 minutes. \
 * **PT10S**: 10 seconds, available only if test run duration is less than 10 minutes. \
 * **PT1M**: 1 minute \
 * **PT5M**: 5 minutes, available only if test run duration is greater than 1 minute. \
 * **PT1H**: 1 hour, available only if test run duration is greater than 1 minute.
 */
export type TimeGrain = string;

/** Represents collection of metric namespaces. */
export interface MetricNamespaceCollection {
  /** The values for the metric namespaces. */
  value: MetricNamespace[];
}

export function metricNamespaceCollectionDeserializer(
  item: any,
): MetricNamespaceCollection {
  return {
    value: metricNamespaceArrayDeserializer(item["value"]),
  };
}

export function metricNamespaceArrayDeserializer(
  result: Array<MetricNamespace>,
): any[] {
  return result.map((item) => {
    return metricNamespaceDeserializer(item);
  });
}

/** Metric namespace class specifies the metadata for a metric namespace. */
export interface MetricNamespace {
  /** The namespace description. */
  description?: string;
  /** The metric namespace name. */
  name?: string;
}

export function metricNamespaceDeserializer(item: any): MetricNamespace {
  return {
    description: item["description"],
    name: item["name"],
  };
}

/** Filters to fetch the set of metric. */
export interface MetricRequestPayload {
  /**
   * Get metrics for specific dimension values. Example: Metric contains dimension
   * like SamplerName, Error. To retrieve all the time series data where SamplerName
   * is equals to HTTPRequest1 or HTTPRequest2, the DimensionFilter value will be
   * {"SamplerName", ["HTTPRequest1", "HTTPRequest2"}
   */
  filters?: DimensionFilter[];
}

export function metricRequestPayloadSerializer(
  item: MetricRequestPayload,
): any {
  return {
    filters: !item["filters"]
      ? item["filters"]
      : dimensionFilterArraySerializer(item["filters"]),
  };
}

export function dimensionFilterArraySerializer(
  result: Array<DimensionFilter>,
): any[] {
  return result.map((item) => {
    return dimensionFilterSerializer(item);
  });
}

/** Dimension name and values to filter */
export interface DimensionFilter {
  /** The dimension name */
  name?: string;
  /** The dimension values. Maximum values can be 20. */
  values?: string[];
}

export function dimensionFilterSerializer(item: DimensionFilter): any {
  return {
    name: item["name"],
    values: !item["values"]
      ? item["values"]
      : item["values"].map((p: any) => {
          return p;
        }),
  };
}

/** The response to a metrics query. */
export interface _Metrics {
  /** The TimeSeriesElement items on this page */
  value: TimeSeriesElement[];
  /** The link to the next page of items */
  nextLink?: string;
}

export function _metricsDeserializer(item: any): _Metrics {
  return {
    value: timeSeriesElementArrayDeserializer(item["value"]),
    nextLink: item["nextLink"],
  };
}

export function timeSeriesElementArrayDeserializer(
  result: Array<TimeSeriesElement>,
): any[] {
  return result.map((item) => {
    return timeSeriesElementDeserializer(item);
  });
}

/** The time series returned when a data query is performed. */
export interface TimeSeriesElement {
  /** An array of data points representing the metric values. */
  data?: MetricValue[];
  /** The dimension values */
  dimensionValues?: DimensionValue[];
}

export function timeSeriesElementDeserializer(item: any): TimeSeriesElement {
  return {
    data: !item["data"]
      ? item["data"]
      : metricValueArrayDeserializer(item["data"]),
    dimensionValues: !item["dimensionValues"]
      ? item["dimensionValues"]
      : dimensionValueArrayDeserializer(item["dimensionValues"]),
  };
}

export function metricValueArrayDeserializer(
  result: Array<MetricValue>,
): any[] {
  return result.map((item) => {
    return metricValueDeserializer(item);
  });
}

/** Represents a metric value. */
export interface MetricValue {
  /** The timestamp for the metric value in RFC 3339 format. */
  timestamp?: Date;
  /** The metric value. */
  value?: number;
}

export function metricValueDeserializer(item: any): MetricValue {
  return {
    timestamp: !item["timestamp"]
      ? item["timestamp"]
      : new Date(item["timestamp"]),
    value: item["value"],
  };
}

export function dimensionValueArrayDeserializer(
  result: Array<DimensionValue>,
): any[] {
  return result.map((item) => {
    return dimensionValueDeserializer(item);
  });
}

/** Represents a metric dimension value. */
export interface DimensionValue {
  /** The name of the dimension. */
  name?: string;
  /** The value of the dimension. */
  value?: string;
}

export function dimensionValueDeserializer(item: any): DimensionValue {
  return {
    name: item["name"],
    value: item["value"],
  };
}

/** Paged collection of TestRun items */
export interface _PagedTestRun {
  /** The TestRun items on this page */
  value: TestRun[];
  /** The link to the next page of items */
  nextLink?: string;
}

export function _pagedTestRunDeserializer(item: any): _PagedTestRun {
  return {
    value: testRunArrayDeserializer(item["value"]),
    nextLink: item["nextLink"],
  };
}

export function testRunArraySerializer(result: Array<TestRun>): any[] {
  return result.map((item) => {
    return testRunSerializer(item);
  });
}

export function testRunArrayDeserializer(result: Array<TestRun>): any[] {
  return result.map((item) => {
    return testRunDeserializer(item);
  });
}

/** Paged collection of TestRun items */
export interface _PagedTestRun {
  /** The TestRun items on this page */
  value: TestRun[];
  /** The link to the next page of items */
  nextLink?: string;
}

export function _pagedTestRunDeserializer(item: any): _PagedTestRun {
  return {
    value: testRunArrayDeserializer(item["value"]),
    nextLink: item["nextLink"],
  };
}

export function testRunArraySerializer(result: Array<TestRun>): any[] {
  return result.map((item) => {
    return testRunSerializer(item);
  });
}

export function testRunArrayDeserializer(result: Array<TestRun>): any[] {
  return result.map((item) => {
    return testRunDeserializer(item);
  });
}

/** The Test Profile Model. A Test Profile resource enables you to set up a test profile which contains various configurations for a supported resource type and a load test to execute on that resource. */
export interface TestProfile {
  /** Unique identifier for the test profile, must contain only lower-case alphabetic, numeric, underscore or hyphen characters. */
  readonly testProfileId: string;
  /** Display name of the test profile. */
  displayName?: string;
  /** Description for the test profile. */
  description?: string;
  /** Associated test ID for the test profile. This property is required for creating a Test Profile and it's not allowed to be updated. */
  testId?: string;
  /** Target resource ID on which the test profile is created. This property is required for creating a Test Profile and it's not allowed to be updated. */
  targetResourceId?: string;
  /** Configurations of the target resource on which testing would be done. */
  targetResourceConfigurations?: TargetResourceConfigurationsUnion;
  /** The creation datetime(RFC 3339 literal format). */
  readonly createdDateTime?: Date;
  /** The user that created. */
  readonly createdBy?: string;
  /** The last Modified datetime(RFC 3339 literal format). */
  readonly lastModifiedDateTime?: Date;
  /** The user that last modified. */
  readonly lastModifiedBy?: string;
}

export function testProfileSerializer(item: TestProfile): any {
  return {
    displayName: item["displayName"],
    description: item["description"],
    testId: item["testId"],
    targetResourceId: item["targetResourceId"],
    targetResourceConfigurations: !item["targetResourceConfigurations"]
      ? item["targetResourceConfigurations"]
      : targetResourceConfigurationsUnionSerializer(
          item["targetResourceConfigurations"],
        ),
  };
}

export function testProfileDeserializer(item: any): TestProfile {
  return {
    testProfileId: item["testProfileId"],
    displayName: item["displayName"],
    description: item["description"],
    testId: item["testId"],
    targetResourceId: item["targetResourceId"],
    targetResourceConfigurations: !item["targetResourceConfigurations"]
      ? item["targetResourceConfigurations"]
      : targetResourceConfigurationsUnionDeserializer(
          item["targetResourceConfigurations"],
        ),
    createdDateTime: !item["createdDateTime"]
      ? item["createdDateTime"]
      : new Date(item["createdDateTime"]),
    createdBy: item["createdBy"],
    lastModifiedDateTime: !item["lastModifiedDateTime"]
      ? item["lastModifiedDateTime"]
      : new Date(item["lastModifiedDateTime"]),
    lastModifiedBy: item["lastModifiedBy"],
  };
}

/** Configurations of a target resource. This varies with the kind of resource. */
export interface TargetResourceConfigurations {
  /** Kind of the resource for which the configurations apply. */
  /** The discriminator possible values: FunctionsFlexConsumption */
  kind: ResourceKind;
}

export function targetResourceConfigurationsSerializer(
  item: TargetResourceConfigurations,
): any {
  return { kind: item["kind"] };
}

export function targetResourceConfigurationsDeserializer(
  item: any,
): TargetResourceConfigurations {
  return {
    kind: item["kind"],
  };
}

/** Alias for TargetResourceConfigurationsUnion */
export type TargetResourceConfigurationsUnion =
  | FunctionFlexConsumptionTargetResourceConfigurations
  | TargetResourceConfigurations;

export function targetResourceConfigurationsUnionSerializer(
  item: TargetResourceConfigurationsUnion,
): any {
  switch (item.kind) {
    case "FunctionsFlexConsumption":
      return functionFlexConsumptionTargetResourceConfigurationsSerializer(
        item as FunctionFlexConsumptionTargetResourceConfigurations,
      );

    default:
      return targetResourceConfigurationsSerializer(item);
  }
}

export function targetResourceConfigurationsUnionDeserializer(
  item: any,
): TargetResourceConfigurationsUnion {
  switch (item.kind) {
    case "FunctionsFlexConsumption":
      return functionFlexConsumptionTargetResourceConfigurationsDeserializer(
        item as FunctionFlexConsumptionTargetResourceConfigurations,
      );

    default:
      return targetResourceConfigurationsDeserializer(item);
  }
}

/** Kind of the resource on which test profile is created. */
export enum KnownResourceKind {
  /** Resource is a Azure FunctionApp on Flex Consumption Plan. */
  FunctionsFlexConsumption = "FunctionsFlexConsumption",
}

/**
 * Kind of the resource on which test profile is created. \
 * {@link KnownResourceKind} can be used interchangeably with ResourceKind,
 *  this enum contains the known values that the service supports.
 * ### Known values supported by the service
 * **FunctionsFlexConsumption**: Resource is a Azure FunctionApp on Flex Consumption Plan.
 */
export type ResourceKind = string;

/** Configurations for a Function App using Flex Consumption Plan. */
export interface FunctionFlexConsumptionTargetResourceConfigurations
  extends TargetResourceConfigurations {
  /**
   * The kind value to use when providing configuration.
   * This should typically be not changed from its value.
   */
  kind: "FunctionsFlexConsumption";
  /** A map of configurations for a Function app using Flex Consumption Plan. */
  configurations?: Record<string, FunctionFlexConsumptionResourceConfiguration>;
}

export function functionFlexConsumptionTargetResourceConfigurationsSerializer(
  item: FunctionFlexConsumptionTargetResourceConfigurations,
): any {
  return {
    kind: item["kind"],
    configurations: !item["configurations"]
      ? item["configurations"]
      : functionFlexConsumptionResourceConfigurationRecordSerializer(
          item["configurations"],
        ),
  };
}

export function functionFlexConsumptionTargetResourceConfigurationsDeserializer(
  item: any,
): FunctionFlexConsumptionTargetResourceConfigurations {
  return {
    kind: item["kind"],
    configurations: !item["configurations"]
      ? item["configurations"]
      : functionFlexConsumptionResourceConfigurationRecordDeserializer(
          item["configurations"],
        ),
  };
}

export function functionFlexConsumptionResourceConfigurationRecordSerializer(
  item: Record<string, FunctionFlexConsumptionResourceConfiguration>,
): Record<string, any> {
  const result: Record<string, any> = {};
  Object.keys(item).map((key) => {
    result[key] = !item[key]
      ? item[key]
      : functionFlexConsumptionResourceConfigurationSerializer(item[key]);
  });
  return result;
}

export function functionFlexConsumptionResourceConfigurationRecordDeserializer(
  item: Record<string, any>,
): Record<string, FunctionFlexConsumptionResourceConfiguration> {
  const result: Record<string, any> = {};
  Object.keys(item).map((key) => {
    result[key] = !item[key]
      ? item[key]
      : functionFlexConsumptionResourceConfigurationDeserializer(item[key]);
  });
  return result;
}

/** Resource configuration instance for a Flex Consumption based Azure Function App. */
export interface FunctionFlexConsumptionResourceConfiguration {
  /** Memory size of the instance. Supported values are 2048, 4096. */
  instanceMemoryMB: number;
  /** HTTP Concurrency for the function app. */
  httpConcurrency: number;
}

export function functionFlexConsumptionResourceConfigurationSerializer(
  item: FunctionFlexConsumptionResourceConfiguration,
): any {
  return {
    instanceMemoryMB: item["instanceMemoryMB"],
    httpConcurrency: item["httpConcurrency"],
  };
}

export function functionFlexConsumptionResourceConfigurationDeserializer(
  item: any,
): FunctionFlexConsumptionResourceConfiguration {
  return {
    instanceMemoryMB: item["instanceMemoryMB"],
    httpConcurrency: item["httpConcurrency"],
  };
}

/** Paged collection of TestProfile items */
export interface _PagedTestProfile {
  /** The TestProfile items on this page */
  value: TestProfile[];
  /** The link to the next page of items */
  nextLink?: string;
}

export function _pagedTestProfileDeserializer(item: any): _PagedTestProfile {
  return {
    value: testProfileArrayDeserializer(item["value"]),
    nextLink: item["nextLink"],
  };
}

export function testProfileArraySerializer(result: Array<TestProfile>): any[] {
  return result.map((item) => {
    return testProfileSerializer(item);
  });
}

export function testProfileArrayDeserializer(
  result: Array<TestProfile>,
): any[] {
  return result.map((item) => {
    return testProfileDeserializer(item);
  });
}

/** Paged collection of TestProfile items */
export interface _PagedTestProfile {
  /** The TestProfile items on this page */
  value: TestProfile[];
  /** The link to the next page of items */
  nextLink?: string;
}

export function _pagedTestProfileDeserializer(item: any): _PagedTestProfile {
  return {
    value: testProfileArrayDeserializer(item["value"]),
    nextLink: item["nextLink"],
  };
}

export function testProfileArraySerializer(result: Array<TestProfile>): any[] {
  return result.map((item) => {
    return testProfileSerializer(item);
  });
}

export function testProfileArrayDeserializer(
  result: Array<TestProfile>,
): any[] {
  return result.map((item) => {
    return testProfileDeserializer(item);
  });
}

/** The Test Profile Run Model. Test Profile Run resource enables you to instantiate an already created test profile and run load tests to get recommendations on the optimal configuration for the target resource. */
export interface TestProfileRun {
  /** Unique identifier for the test profile run, must contain only lower-case alphabetic, numeric, underscore or hyphen characters. */
  readonly testProfileRunId: string;
  /** Display name for the test profile run. */
  displayName?: string;
  /** The test profile run description */
  description?: string;
  /** Associated test profile ID for the test profile run. This is required to create a test profile run and can't be updated. */
  testProfileId?: string;
  /** Target resource ID on which the test profile run is created */
  readonly targetResourceId?: string;
  /** Configurations of the target resource on which the test profile ran. */
  readonly targetResourceConfigurations?: TargetResourceConfigurationsUnion;
  /** The test profile run status. */
  readonly status?: TestProfileRunStatus;
  /** Error details if there is any failure in test profile run. These errors are specific to the Test Profile Run. */
  readonly errorDetails?: ErrorDetails[];
  /** The test profile run start DateTime(RFC 3339 literal format). */
  readonly startDateTime?: Date;
  /** The test profile run end DateTime(RFC 3339 literal format). */
  readonly endDateTime?: Date;
  /** Test profile run duration in seconds. */
  readonly durationInSeconds?: number;
  /**
   * Details of the test runs ran as part of the test profile run.
   * Key is the testRunId of the corresponding testRun.
   */
  readonly testRunDetails?: Record<string, TestRunDetail>;
  /** Recommendations provided based on a successful test profile run. */
  readonly recommendations?: TestProfileRunRecommendation[];
  /** The creation datetime(RFC 3339 literal format). */
  readonly createdDateTime?: Date;
  /** The user that created. */
  readonly createdBy?: string;
  /** The last Modified datetime(RFC 3339 literal format). */
  readonly lastModifiedDateTime?: Date;
  /** The user that last modified. */
  readonly lastModifiedBy?: string;
}

export function testProfileRunSerializer(item: TestProfileRun): any {
  return {
    displayName: item["displayName"],
    description: item["description"],
    testProfileId: item["testProfileId"],
  };
}

export function testProfileRunDeserializer(item: any): TestProfileRun {
  return {
    testProfileRunId: item["testProfileRunId"],
    displayName: item["displayName"],
    description: item["description"],
    testProfileId: item["testProfileId"],
    targetResourceId: item["targetResourceId"],
    targetResourceConfigurations: !item["targetResourceConfigurations"]
      ? item["targetResourceConfigurations"]
      : targetResourceConfigurationsUnionDeserializer(
          item["targetResourceConfigurations"],
        ),
    status: item["status"],
    errorDetails: !item["errorDetails"]
      ? item["errorDetails"]
      : errorDetailsArrayDeserializer(item["errorDetails"]),
    startDateTime: !item["startDateTime"]
      ? item["startDateTime"]
      : new Date(item["startDateTime"]),
    endDateTime: !item["endDateTime"]
      ? item["endDateTime"]
      : new Date(item["endDateTime"]),
    durationInSeconds: item["durationInSeconds"],
    testRunDetails: !item["testRunDetails"]
      ? item["testRunDetails"]
      : testRunDetailRecordDeserializer(item["testRunDetails"]),
    recommendations: !item["recommendations"]
      ? item["recommendations"]
      : testProfileRunRecommendationArrayDeserializer(item["recommendations"]),
    createdDateTime: !item["createdDateTime"]
      ? item["createdDateTime"]
      : new Date(item["createdDateTime"]),
    createdBy: item["createdBy"],
    lastModifiedDateTime: !item["lastModifiedDateTime"]
      ? item["lastModifiedDateTime"]
      : new Date(item["lastModifiedDateTime"]),
    lastModifiedBy: item["lastModifiedBy"],
  };
}

/** Test profile run status. */
export enum KnownTestProfileRunStatus {
  /** Test profile run request is accepted. */
  ACCEPTED = "ACCEPTED",
  /** Test profile run is not yet started. */
  NOTSTARTED = "NOTSTARTED",
  /** Test profile run has started executing. */
  EXECUTING = "EXECUTING",
  /** Test profile run has completed successfully. */
  DONE = "DONE",
  /** Test profile run is being cancelled. */
  CANCELLING = "CANCELLING",
  /** Test profile run is cancelled. */
  CANCELLED = "CANCELLED",
  /** Test profile run has failed. */
  FAILED = "FAILED",
}

/**
 * Test profile run status. \
 * {@link KnownTestProfileRunStatus} can be used interchangeably with TestProfileRunStatus,
 *  this enum contains the known values that the service supports.
 * ### Known values supported by the service
 * **ACCEPTED**: Test profile run request is accepted. \
 * **NOTSTARTED**: Test profile run is not yet started. \
 * **EXECUTING**: Test profile run has started executing. \
 * **DONE**: Test profile run has completed successfully. \
 * **CANCELLING**: Test profile run is being cancelled. \
 * **CANCELLED**: Test profile run is cancelled. \
 * **FAILED**: Test profile run has failed.
 */
export type TestProfileRunStatus = string;

export function testRunDetailRecordDeserializer(
  item: Record<string, any>,
): Record<string, TestRunDetail> {
  const result: Record<string, any> = {};
  Object.keys(item).map((key) => {
    result[key] = !item[key] ? item[key] : testRunDetailDeserializer(item[key]);
  });
  return result;
}

/** Details of a particular test run for a test profile run. */
export interface TestRunDetail {
  /** Status of the test run. */
  status: Status;
  /** ID of the configuration on which the test ran. */
  configurationId: string;
  /** Key value pair of extra properties associated with the test run. */
  properties: Record<string, string>;
}

export function testRunDetailDeserializer(item: any): TestRunDetail {
  return {
    status: item["status"],
    configurationId: item["configurationId"],
    properties: item["properties"],
  };
}

export function testProfileRunRecommendationArrayDeserializer(
  result: Array<TestProfileRunRecommendation>,
): any[] {
  return result.map((item) => {
    return testProfileRunRecommendationDeserializer(item);
  });
}

/** A recommendation object that provides a list of configuration that optimizes its category. */
export interface TestProfileRunRecommendation {
  /** Category of the recommendation. */
  category: RecommendationCategory;
  /** List of configurations IDs for which the recommendation is applicable. These are a subset of the provided target resource configurations. */
  configurations?: string[];
}

export function testProfileRunRecommendationDeserializer(
  item: any,
): TestProfileRunRecommendation {
  return {
    category: item["category"],
    configurations: !item["configurations"]
      ? item["configurations"]
      : item["configurations"].map((p: any) => {
          return p;
        }),
  };
}

/** Category of Recommendation. */
export enum KnownRecommendationCategory {
  /** The recommendation for this category optimizes the throughput/RPS (Requests per Second) of the app. */
  ThroughputOptimized = "ThroughputOptimized",
  /** The recommendation for this category optimizes the cost of the app. */
  CostOptimized = "CostOptimized",
}

/**
 * Category of Recommendation. \
 * {@link KnownRecommendationCategory} can be used interchangeably with RecommendationCategory,
 *  this enum contains the known values that the service supports.
 * ### Known values supported by the service
 * **ThroughputOptimized**: The recommendation for this category optimizes the throughput\/RPS (Requests per Second) of the app. \
 * **CostOptimized**: The recommendation for this category optimizes the cost of the app.
 */
export type RecommendationCategory = string;

<<<<<<< HEAD
export function testProfileRunRecommendationArrayDeserializer(
  result: Array<TestProfileRunRecommendation>,
): any[] {
  return result.map((item) => {
    return testProfileRunRecommendationDeserializer(item);
  });
}

=======
>>>>>>> ff9e2dd7
/** Paged collection of TestProfileRun items */
export interface _PagedTestProfileRun {
  /** The TestProfileRun items on this page */
  value: TestProfileRun[];
  /** The link to the next page of items */
  nextLink?: string;
}

export function _pagedTestProfileRunDeserializer(
  item: any,
): _PagedTestProfileRun {
  return {
    value: testProfileRunArrayDeserializer(item["value"]),
    nextLink: item["nextLink"],
  };
}

export function testProfileRunArraySerializer(
  result: Array<TestProfileRun>,
): any[] {
  return result.map((item) => {
    return testProfileRunSerializer(item);
  });
}

export function testProfileRunArrayDeserializer(
  result: Array<TestProfileRun>,
): any[] {
  return result.map((item) => {
    return testProfileRunDeserializer(item);
  });
}

/** Azure Load Testing API versions. */
export enum KnownAPIVersions {
  /** The 2022-11-01 version of the Azure Load Testing API. */
  v2022_11_01 = "2022-11-01",
  /** The 2023-04-01-preview version of the Azure Load Testing API. */
  v2023_04_01_preview = "2023-04-01-preview",
  /** The 2024-03-01-preview version of the Azure Load Testing API. */
  v2024_03_01_preview = "2024-03-01-preview",
  /** The 2024-05-01-preview version of the Azure Load Testing API. */
  v2024_05_01_preview = "2024-05-01-preview",
}<|MERGE_RESOLUTION|>--- conflicted
+++ resolved
@@ -1676,8 +1676,8 @@
     value: !item["value"]
       ? item["value"]
       : item["value"].map((p: any) => {
-          return p;
-        }),
+        return p;
+      }),
     nextLink: item["nextLink"],
   };
 }
@@ -1739,8 +1739,8 @@
     supportedAggregationTypes: !item["supportedAggregationTypes"]
       ? item["supportedAggregationTypes"]
       : item["supportedAggregationTypes"].map((p: any) => {
-          return p;
-        }),
+        return p;
+      }),
     unit: item["unit"],
     metricAvailabilities: !item["metricAvailabilities"]
       ? item["metricAvailabilities"]
@@ -1988,8 +1988,8 @@
     values: !item["values"]
       ? item["values"]
       : item["values"].map((p: any) => {
-          return p;
-        }),
+        return p;
+      }),
   };
 }
 
@@ -2170,8 +2170,8 @@
     targetResourceConfigurations: !item["targetResourceConfigurations"]
       ? item["targetResourceConfigurations"]
       : targetResourceConfigurationsUnionSerializer(
-          item["targetResourceConfigurations"],
-        ),
+        item["targetResourceConfigurations"],
+      ),
   };
 }
 
@@ -2185,8 +2185,8 @@
     targetResourceConfigurations: !item["targetResourceConfigurations"]
       ? item["targetResourceConfigurations"]
       : targetResourceConfigurationsUnionDeserializer(
-          item["targetResourceConfigurations"],
-        ),
+        item["targetResourceConfigurations"],
+      ),
     createdDateTime: !item["createdDateTime"]
       ? item["createdDateTime"]
       : new Date(item["createdDateTime"]),
@@ -2287,8 +2287,8 @@
     configurations: !item["configurations"]
       ? item["configurations"]
       : functionFlexConsumptionResourceConfigurationRecordSerializer(
-          item["configurations"],
-        ),
+        item["configurations"],
+      ),
   };
 }
 
@@ -2300,8 +2300,8 @@
     configurations: !item["configurations"]
       ? item["configurations"]
       : functionFlexConsumptionResourceConfigurationRecordDeserializer(
-          item["configurations"],
-        ),
+        item["configurations"],
+      ),
   };
 }
 
@@ -2472,8 +2472,8 @@
     targetResourceConfigurations: !item["targetResourceConfigurations"]
       ? item["targetResourceConfigurations"]
       : targetResourceConfigurationsUnionDeserializer(
-          item["targetResourceConfigurations"],
-        ),
+        item["targetResourceConfigurations"],
+      ),
     status: item["status"],
     errorDetails: !item["errorDetails"]
       ? item["errorDetails"]
@@ -2587,8 +2587,8 @@
     configurations: !item["configurations"]
       ? item["configurations"]
       : item["configurations"].map((p: any) => {
-          return p;
-        }),
+        return p;
+      }),
   };
 }
 
@@ -2610,17 +2610,6 @@
  */
 export type RecommendationCategory = string;
 
-<<<<<<< HEAD
-export function testProfileRunRecommendationArrayDeserializer(
-  result: Array<TestProfileRunRecommendation>,
-): any[] {
-  return result.map((item) => {
-    return testProfileRunRecommendationDeserializer(item);
-  });
-}
-
-=======
->>>>>>> ff9e2dd7
 /** Paged collection of TestProfileRun items */
 export interface _PagedTestProfileRun {
   /** The TestProfileRun items on this page */
