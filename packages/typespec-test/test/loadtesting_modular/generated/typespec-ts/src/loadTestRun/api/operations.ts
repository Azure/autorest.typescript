// Copyright (c) Microsoft Corporation.
// Licensed under the MIT license.

import {
  FileInfo,
  TestRun,
  TestRunAppComponents,
  TestRunServerMetricConfig,
  MetricDefinitionCollection,
  MetricNamespaceCollection,
  MetricRequestPayload,
  PagedTimeSeriesElement,
  TimeSeriesElement,
  PagedTestRun,
  PagedDimensionValueList,
  DimensionValueList,
} from "../models/models.js";
import {
  isUnexpected,
  AzureLoadTestingContext as Client,
  LoadTestRunCreateOrUpdateAppComponents200Response,
  LoadTestRunCreateOrUpdateAppComponents201Response,
  LoadTestRunCreateOrUpdateAppComponentsDefaultResponse,
  LoadTestRunCreateOrUpdateServerMetricsConfig200Response,
  LoadTestRunCreateOrUpdateServerMetricsConfig201Response,
  LoadTestRunCreateOrUpdateServerMetricsConfigDefaultResponse,
  LoadTestRunCreateOrUpdateTestRun200Response,
  LoadTestRunCreateOrUpdateTestRun201Response,
  LoadTestRunCreateOrUpdateTestRunDefaultResponse,
  LoadTestRunCreateOrUpdateTestRunLogicalResponse,
  LoadTestRunDeleteTestRun204Response,
  LoadTestRunDeleteTestRunDefaultResponse,
  LoadTestRunGetAppComponents200Response,
  LoadTestRunGetAppComponentsDefaultResponse,
  LoadTestRunGetTestRun200Response,
  LoadTestRunGetTestRunDefaultResponse,
  LoadTestRunGetTestRunFile200Response,
  LoadTestRunGetTestRunFileDefaultResponse,
  LoadTestRunListMetricDefinitions200Response,
  LoadTestRunListMetricDefinitionsDefaultResponse,
  LoadTestRunListMetricDimensionValues200Response,
  LoadTestRunListMetricDimensionValuesDefaultResponse,
  LoadTestRunListMetricNamespaces200Response,
  LoadTestRunListMetricNamespacesDefaultResponse,
  LoadTestRunListMetrics200Response,
  LoadTestRunListMetricsDefaultResponse,
  LoadTestRunListTestRuns200Response,
  LoadTestRunListTestRunsDefaultResponse,
  LoadTestRunStopTestRun200Response,
  LoadTestRunStopTestRunDefaultResponse,
  LoadTestRunTestRunListServerMetricsConfig200Response,
  LoadTestRunTestRunListServerMetricsConfigDefaultResponse,
} from "../../rest/index.js";
import {
  StreamableMethod,
  operationOptionsToRequestParameters,
} from "@azure-rest/core-client";
import {
  PagedAsyncIterableIterator,
  buildPagedAsyncIterator,
} from "../../util/pagingUtil.js";
import {
  TestRunOptions,
  CreateOrUpdateAppComponentsOptions,
  CreateOrUpdateServerMetricsConfigOptions,
  DeleteTestRunOptions,
  GetAppComponentsOptions,
  GetServerMetricsConfigOptions,
  GetTestRunOptions,
  GetTestRunFileOptions,
  ListMetricDimensionValuesOptions,
  ListMetricDefinitionsOptions,
  ListMetricNamespacesOptions,
  ListMetricsOptions,
  ListTestRunsOptions,
  StopTestRunOptions,
} from "../models/options.js";

export function _testRunSend(
  context: Client,
  testRunId: string,
  resource: TestRun,
  options: TestRunOptions = { requestOptions: {} }
): StreamableMethod<
  | LoadTestRunCreateOrUpdateTestRun200Response
  | LoadTestRunCreateOrUpdateTestRun201Response
  | LoadTestRunCreateOrUpdateTestRunDefaultResponse
  | LoadTestRunCreateOrUpdateTestRunLogicalResponse
> {
  return context
    .path("/test-runs/{testRunId}", testRunId)
    .patch({
      ...operationOptionsToRequestParameters(options),
      contentType:
        (options.contentType as any) ?? "application/merge-patch+json",
      queryParameters: { oldTestRunId: options?.oldTestRunId },
      body: {
        passFailCriteria: !resource.passFailCriteria
          ? undefined
          : { passFailMetrics: resource.passFailCriteria?.["passFailMetrics"] },
        secrets: resource["secrets"],
        certificate: !resource.certificate
          ? undefined
          : {
              value: resource.certificate?.["value"],
              type: resource.certificate?.["type"],
              name: resource.certificate?.["name"],
            },
        environmentVariables: resource["environmentVariables"],
        loadTestConfiguration: !resource.loadTestConfiguration
          ? undefined
          : {
              engineInstances:
                resource.loadTestConfiguration?.["engineInstances"],
              splitAllCSVs: resource.loadTestConfiguration?.["splitAllCSVs"],
              quickStartTest:
                resource.loadTestConfiguration?.["quickStartTest"],
              optionalLoadTestConfig: !resource.loadTestConfiguration
                ?.optionalLoadTestConfig
                ? undefined
                : {
                    endpointUrl:
                      resource.loadTestConfiguration?.optionalLoadTestConfig?.[
                        "endpointUrl"
                      ],
                    virtualUsers:
                      resource.loadTestConfiguration?.optionalLoadTestConfig?.[
                        "virtualUsers"
                      ],
                    rampUpTime:
                      resource.loadTestConfiguration?.optionalLoadTestConfig?.[
                        "rampUpTime"
                      ],
                    duration:
                      resource.loadTestConfiguration?.optionalLoadTestConfig?.[
                        "duration"
                      ],
                  },
            },
        displayName: resource["displayName"],
        testId: resource["testId"],
        description: resource["description"],
      },
    });
}

export async function _testRunDeserialize(
  result:
    | LoadTestRunCreateOrUpdateTestRun200Response
    | LoadTestRunCreateOrUpdateTestRun201Response
    | LoadTestRunCreateOrUpdateTestRunDefaultResponse
    | LoadTestRunCreateOrUpdateTestRunLogicalResponse
): Promise<TestRun> {
  if (isUnexpected(result)) {
    throw result.body;
  }

  return {
    testRunId: result.body["testRunId"],
    passFailCriteria: !result.body.passFailCriteria
      ? undefined
      : { passFailMetrics: result.body.passFailCriteria?.["passFailMetrics"] },
    secrets: result.body["secrets"],
    certificate: !result.body.certificate
      ? undefined
      : {
          value: result.body.certificate?.["value"],
          type: result.body.certificate?.["type"],
          name: result.body.certificate?.["name"],
        },
    environmentVariables: result.body["environmentVariables"],
    errorDetails: (result.body["errorDetails"] ?? []).map((p) => ({
      message: p["message"],
    })),
    testRunStatistics: result.body["testRunStatistics"],
    loadTestConfiguration: !result.body.loadTestConfiguration
      ? undefined
      : {
          engineInstances:
            result.body.loadTestConfiguration?.["engineInstances"],
          splitAllCSVs: result.body.loadTestConfiguration?.["splitAllCSVs"],
          quickStartTest: result.body.loadTestConfiguration?.["quickStartTest"],
          optionalLoadTestConfig: !result.body.loadTestConfiguration
            ?.optionalLoadTestConfig
            ? undefined
            : {
                endpointUrl:
                  result.body.loadTestConfiguration?.optionalLoadTestConfig?.[
                    "endpointUrl"
                  ],
                virtualUsers:
                  result.body.loadTestConfiguration?.optionalLoadTestConfig?.[
                    "virtualUsers"
                  ],
                rampUpTime:
                  result.body.loadTestConfiguration?.optionalLoadTestConfig?.[
                    "rampUpTime"
                  ],
                duration:
                  result.body.loadTestConfiguration?.optionalLoadTestConfig?.[
                    "duration"
                  ],
              },
        },
    testArtifacts: !result.body.testArtifacts
      ? undefined
      : {
          inputArtifacts: !result.body.testArtifacts?.inputArtifacts
            ? undefined
            : {
                configFileInfo: !result.body.testArtifacts?.inputArtifacts
                  ?.configFileInfo
                  ? undefined
                  : {
                      url: result.body.testArtifacts?.inputArtifacts
                        ?.configFileInfo?.["url"],
                      fileName:
                        result.body.testArtifacts?.inputArtifacts
                          ?.configFileInfo?.["fileName"],
                      fileType:
                        result.body.testArtifacts?.inputArtifacts
                          ?.configFileInfo?.["fileType"],
                      expireDateTime:
                        result.body.testArtifacts?.inputArtifacts
                          ?.configFileInfo?.["expireDateTime"],
                      validationStatus:
                        result.body.testArtifacts?.inputArtifacts
                          ?.configFileInfo?.["validationStatus"],
                      validationFailureDetails:
                        result.body.testArtifacts?.inputArtifacts
                          ?.configFileInfo?.["validationFailureDetails"],
                    },
                testScriptFileInfo: !result.body.testArtifacts?.inputArtifacts
                  ?.testScriptFileInfo
                  ? undefined
                  : {
                      url: result.body.testArtifacts?.inputArtifacts
                        ?.testScriptFileInfo?.["url"],
                      fileName:
                        result.body.testArtifacts?.inputArtifacts
                          ?.testScriptFileInfo?.["fileName"],
                      fileType:
                        result.body.testArtifacts?.inputArtifacts
                          ?.testScriptFileInfo?.["fileType"],
                      expireDateTime:
                        result.body.testArtifacts?.inputArtifacts
                          ?.testScriptFileInfo?.["expireDateTime"],
                      validationStatus:
                        result.body.testArtifacts?.inputArtifacts
                          ?.testScriptFileInfo?.["validationStatus"],
                      validationFailureDetails:
                        result.body.testArtifacts?.inputArtifacts
                          ?.testScriptFileInfo?.["validationFailureDetails"],
                    },
                userPropFileInfo: !result.body.testArtifacts?.inputArtifacts
                  ?.userPropFileInfo
                  ? undefined
                  : {
                      url: result.body.testArtifacts?.inputArtifacts
                        ?.userPropFileInfo?.["url"],
                      fileName:
                        result.body.testArtifacts?.inputArtifacts
                          ?.userPropFileInfo?.["fileName"],
                      fileType:
                        result.body.testArtifacts?.inputArtifacts
                          ?.userPropFileInfo?.["fileType"],
                      expireDateTime:
                        result.body.testArtifacts?.inputArtifacts
                          ?.userPropFileInfo?.["expireDateTime"],
                      validationStatus:
                        result.body.testArtifacts?.inputArtifacts
                          ?.userPropFileInfo?.["validationStatus"],
                      validationFailureDetails:
                        result.body.testArtifacts?.inputArtifacts
                          ?.userPropFileInfo?.["validationFailureDetails"],
                    },
                inputArtifactsZipFileInfo: !result.body.testArtifacts
                  ?.inputArtifacts?.inputArtifactsZipFileInfo
                  ? undefined
                  : {
                      url: result.body.testArtifacts?.inputArtifacts
                        ?.inputArtifactsZipFileInfo?.["url"],
                      fileName:
                        result.body.testArtifacts?.inputArtifacts
                          ?.inputArtifactsZipFileInfo?.["fileName"],
                      fileType:
                        result.body.testArtifacts?.inputArtifacts
                          ?.inputArtifactsZipFileInfo?.["fileType"],
                      expireDateTime:
                        result.body.testArtifacts?.inputArtifacts
                          ?.inputArtifactsZipFileInfo?.["expireDateTime"],
                      validationStatus:
                        result.body.testArtifacts?.inputArtifacts
                          ?.inputArtifactsZipFileInfo?.["validationStatus"],
                      validationFailureDetails:
                        result.body.testArtifacts?.inputArtifacts
                          ?.inputArtifactsZipFileInfo?.[
                          "validationFailureDetails"
                        ],
                    },
                additionalFileInfo: (
                  result.body.testArtifacts?.inputArtifacts?.[
                    "additionalFileInfo"
                  ] ?? []
                ).map((p) => ({
                  url: p["url"],
                  fileName: p["fileName"],
                  fileType: p["fileType"],
                  expireDateTime: p["expireDateTime"],
                  validationStatus: p["validationStatus"],
                  validationFailureDetails: p["validationFailureDetails"],
                })),
              },
          outputArtifacts: !result.body.testArtifacts?.outputArtifacts
            ? undefined
            : {
                resultFileInfo: !result.body.testArtifacts?.outputArtifacts
                  ?.resultFileInfo
                  ? undefined
                  : {
                      url: result.body.testArtifacts?.outputArtifacts
                        ?.resultFileInfo?.["url"],
                      fileName:
                        result.body.testArtifacts?.outputArtifacts
                          ?.resultFileInfo?.["fileName"],
                      fileType:
                        result.body.testArtifacts?.outputArtifacts
                          ?.resultFileInfo?.["fileType"],
                      expireDateTime:
                        result.body.testArtifacts?.outputArtifacts
                          ?.resultFileInfo?.["expireDateTime"],
                      validationStatus:
                        result.body.testArtifacts?.outputArtifacts
                          ?.resultFileInfo?.["validationStatus"],
                      validationFailureDetails:
                        result.body.testArtifacts?.outputArtifacts
                          ?.resultFileInfo?.["validationFailureDetails"],
                    },
                logsFileInfo: !result.body.testArtifacts?.outputArtifacts
                  ?.logsFileInfo
                  ? undefined
                  : {
                      url: result.body.testArtifacts?.outputArtifacts
                        ?.logsFileInfo?.["url"],
                      fileName:
                        result.body.testArtifacts?.outputArtifacts
                          ?.logsFileInfo?.["fileName"],
                      fileType:
                        result.body.testArtifacts?.outputArtifacts
                          ?.logsFileInfo?.["fileType"],
                      expireDateTime:
                        result.body.testArtifacts?.outputArtifacts
                          ?.logsFileInfo?.["expireDateTime"],
                      validationStatus:
                        result.body.testArtifacts?.outputArtifacts
                          ?.logsFileInfo?.["validationStatus"],
                      validationFailureDetails:
                        result.body.testArtifacts?.outputArtifacts
                          ?.logsFileInfo?.["validationFailureDetails"],
                    },
              },
        },
    testResult: result.body["testResult"],
    virtualUsers: result.body["virtualUsers"],
    displayName: result.body["displayName"],
    testId: result.body["testId"],
    description: result.body["description"],
    status: result.body["status"],
    startDateTime: result.body["startDateTime"],
    endDateTime: result.body["endDateTime"],
    executedDateTime: result.body["executedDateTime"],
    portalUrl: result.body["portalUrl"],
    duration: result.body["duration"],
    subnetId: result.body["subnetId"],
    createdDateTime: result.body["createdDateTime"],
    createdBy: result.body["createdBy"],
    lastModifiedDateTime: result.body["lastModifiedDateTime"],
    lastModifiedBy: result.body["lastModifiedBy"],
  };
}

/** Create and start a new test run with the given name. */
export async function testRun(
  context: Client,
  testRunId: string,
  resource: TestRun,
  options: TestRunOptions = { requestOptions: {} }
): Promise<TestRun> {
  const result = await _testRunSend(context, testRunId, resource, options);
  return _testRunDeserialize(result);
}

export function _createOrUpdateAppComponentsSend(
  context: Client,
  testRunId: string,
  body: TestRunAppComponents,
  options: CreateOrUpdateAppComponentsOptions = { requestOptions: {} }
): StreamableMethod<
  | LoadTestRunCreateOrUpdateAppComponents200Response
  | LoadTestRunCreateOrUpdateAppComponents201Response
  | LoadTestRunCreateOrUpdateAppComponentsDefaultResponse
> {
  return context
    .path("/test-runs/{testRunId}/app-components", testRunId)
    .patch({
      ...operationOptionsToRequestParameters(options),
      contentType:
        (options.contentType as any) ?? "application/merge-patch+json",
      body: { components: body["components"] },
    });
}

export async function _createOrUpdateAppComponentsDeserialize(
  result:
    | LoadTestRunCreateOrUpdateAppComponents200Response
    | LoadTestRunCreateOrUpdateAppComponents201Response
    | LoadTestRunCreateOrUpdateAppComponentsDefaultResponse
): Promise<TestRunAppComponents> {
  if (isUnexpected(result)) {
    throw result.body;
  }

  return {
    components: result.body["components"],
    testRunId: result.body["testRunId"],
    createdDateTime: result.body["createdDateTime"],
    createdBy: result.body["createdBy"],
    lastModifiedDateTime: result.body["lastModifiedDateTime"],
    lastModifiedBy: result.body["lastModifiedBy"],
  };
}

/** Associate an app component (collection of azure resources) to a test run */
export async function createOrUpdateAppComponents(
  context: Client,
  testRunId: string,
  body: TestRunAppComponents,
  options: CreateOrUpdateAppComponentsOptions = { requestOptions: {} }
): Promise<TestRunAppComponents> {
  const result = await _createOrUpdateAppComponentsSend(
    context,
    testRunId,
    body,
    options
  );
  return _createOrUpdateAppComponentsDeserialize(result);
}

export function _createOrUpdateServerMetricsConfigSend(
  context: Client,
  testRunId: string,
  body: TestRunServerMetricConfig,
  options: CreateOrUpdateServerMetricsConfigOptions = { requestOptions: {} }
): StreamableMethod<
  | LoadTestRunCreateOrUpdateServerMetricsConfig200Response
  | LoadTestRunCreateOrUpdateServerMetricsConfig201Response
  | LoadTestRunCreateOrUpdateServerMetricsConfigDefaultResponse
> {
  return context
    .path("/test-runs/{testRunId}/server-metrics-config", testRunId)
    .patch({
      ...operationOptionsToRequestParameters(options),
      contentType:
        (options.contentType as any) ?? "application/merge-patch+json",
      body: { metrics: body["metrics"] },
    });
}

export async function _createOrUpdateServerMetricsConfigDeserialize(
  result:
    | LoadTestRunCreateOrUpdateServerMetricsConfig200Response
    | LoadTestRunCreateOrUpdateServerMetricsConfig201Response
    | LoadTestRunCreateOrUpdateServerMetricsConfigDefaultResponse
): Promise<TestRunServerMetricConfig> {
  if (isUnexpected(result)) {
    throw result.body;
  }

  return {
    testRunId: result.body["testRunId"],
    metrics: result.body["metrics"],
    createdDateTime: result.body["createdDateTime"],
    createdBy: result.body["createdBy"],
    lastModifiedDateTime: result.body["lastModifiedDateTime"],
    lastModifiedBy: result.body["lastModifiedBy"],
  };
}

/** Configure server metrics for a test run */
export async function createOrUpdateServerMetricsConfig(
  context: Client,
  testRunId: string,
  body: TestRunServerMetricConfig,
  options: CreateOrUpdateServerMetricsConfigOptions = { requestOptions: {} }
): Promise<TestRunServerMetricConfig> {
  const result = await _createOrUpdateServerMetricsConfigSend(
    context,
    testRunId,
    body,
    options
  );
  return _createOrUpdateServerMetricsConfigDeserialize(result);
}

export function _deleteTestRunSend(
  context: Client,
  testRunId: string,
  options: DeleteTestRunOptions = { requestOptions: {} }
): StreamableMethod<
  LoadTestRunDeleteTestRun204Response | LoadTestRunDeleteTestRunDefaultResponse
> {
  return context
    .path("/test-runs/{testRunId}", testRunId)
    .delete({ ...operationOptionsToRequestParameters(options) });
}

export async function _deleteTestRunDeserialize(
  result:
    | LoadTestRunDeleteTestRun204Response
    | LoadTestRunDeleteTestRunDefaultResponse
): Promise<void> {
  if (isUnexpected(result)) {
    throw result.body;
  }

  return;
}

/** Delete a test run by its name. */
export async function deleteTestRun(
  context: Client,
  testRunId: string,
  options: DeleteTestRunOptions = { requestOptions: {} }
): Promise<void> {
  const result = await _deleteTestRunSend(context, testRunId, options);
  return _deleteTestRunDeserialize(result);
}

export function _getAppComponentsSend(
  context: Client,
  testRunId: string,
  options: GetAppComponentsOptions = { requestOptions: {} }
): StreamableMethod<
  | LoadTestRunGetAppComponents200Response
  | LoadTestRunGetAppComponentsDefaultResponse
> {
  return context
    .path("/test-runs/{testRunId}/app-components", testRunId)
    .get({ ...operationOptionsToRequestParameters(options) });
}

export async function _getAppComponentsDeserialize(
  result:
    | LoadTestRunGetAppComponents200Response
    | LoadTestRunGetAppComponentsDefaultResponse
): Promise<TestRunAppComponents> {
  if (isUnexpected(result)) {
    throw result.body;
  }

  return {
    components: result.body["components"],
    testRunId: result.body["testRunId"],
    createdDateTime: result.body["createdDateTime"],
    createdBy: result.body["createdBy"],
    lastModifiedDateTime: result.body["lastModifiedDateTime"],
    lastModifiedBy: result.body["lastModifiedBy"],
  };
}

/**
 * Get associated app component (collection of azure resources) for the given test
 * run.
 */
export async function getAppComponents(
  context: Client,
  testRunId: string,
  options: GetAppComponentsOptions = { requestOptions: {} }
): Promise<TestRunAppComponents> {
  const result = await _getAppComponentsSend(context, testRunId, options);
  return _getAppComponentsDeserialize(result);
}

export function _getServerMetricsConfigSend(
  context: Client,
  testRunId: string,
  options: GetServerMetricsConfigOptions = { requestOptions: {} }
): StreamableMethod<
  | LoadTestRunTestRunListServerMetricsConfig200Response
  | LoadTestRunTestRunListServerMetricsConfigDefaultResponse
> {
  return context
    .path("/test-runs/{testRunId}/server-metrics-config", testRunId)
    .get({ ...operationOptionsToRequestParameters(options) });
}

export async function _getServerMetricsConfigDeserialize(
  result:
    | LoadTestRunTestRunListServerMetricsConfig200Response
    | LoadTestRunTestRunListServerMetricsConfigDefaultResponse
): Promise<TestRunServerMetricConfig> {
  if (isUnexpected(result)) {
    throw result.body;
  }

  return {
    testRunId: result.body["testRunId"],
    metrics: result.body["metrics"],
    createdDateTime: result.body["createdDateTime"],
    createdBy: result.body["createdBy"],
    lastModifiedDateTime: result.body["lastModifiedDateTime"],
    lastModifiedBy: result.body["lastModifiedBy"],
  };
}

/** List server metrics configuration for the given test run. */
export async function getServerMetricsConfig(
  context: Client,
  testRunId: string,
  options: GetServerMetricsConfigOptions = { requestOptions: {} }
): Promise<TestRunServerMetricConfig> {
  const result = await _getServerMetricsConfigSend(context, testRunId, options);
  return _getServerMetricsConfigDeserialize(result);
}

export function _getTestRunSend(
  context: Client,
  testRunId: string,
  options: GetTestRunOptions = { requestOptions: {} }
): StreamableMethod<
  LoadTestRunGetTestRun200Response | LoadTestRunGetTestRunDefaultResponse
> {
  return context
    .path("/test-runs/{testRunId}", testRunId)
    .get({ ...operationOptionsToRequestParameters(options) });
}

export async function _getTestRunDeserialize(
  result:
    | LoadTestRunGetTestRun200Response
    | LoadTestRunGetTestRunDefaultResponse
): Promise<TestRun> {
  if (isUnexpected(result)) {
    throw result.body;
  }

  return {
    testRunId: result.body["testRunId"],
    passFailCriteria: !result.body.passFailCriteria
      ? undefined
      : { passFailMetrics: result.body.passFailCriteria?.["passFailMetrics"] },
    secrets: result.body["secrets"],
    certificate: !result.body.certificate
      ? undefined
      : {
          value: result.body.certificate?.["value"],
          type: result.body.certificate?.["type"],
          name: result.body.certificate?.["name"],
        },
    environmentVariables: result.body["environmentVariables"],
    errorDetails: (result.body["errorDetails"] ?? []).map((p) => ({
      message: p["message"],
    })),
    testRunStatistics: result.body["testRunStatistics"],
    loadTestConfiguration: !result.body.loadTestConfiguration
      ? undefined
      : {
          engineInstances:
            result.body.loadTestConfiguration?.["engineInstances"],
          splitAllCSVs: result.body.loadTestConfiguration?.["splitAllCSVs"],
          quickStartTest: result.body.loadTestConfiguration?.["quickStartTest"],
          optionalLoadTestConfig: !result.body.loadTestConfiguration
            ?.optionalLoadTestConfig
            ? undefined
            : {
                endpointUrl:
                  result.body.loadTestConfiguration?.optionalLoadTestConfig?.[
                    "endpointUrl"
                  ],
                virtualUsers:
                  result.body.loadTestConfiguration?.optionalLoadTestConfig?.[
                    "virtualUsers"
                  ],
                rampUpTime:
                  result.body.loadTestConfiguration?.optionalLoadTestConfig?.[
                    "rampUpTime"
                  ],
                duration:
                  result.body.loadTestConfiguration?.optionalLoadTestConfig?.[
                    "duration"
                  ],
              },
        },
    testArtifacts: !result.body.testArtifacts
      ? undefined
      : {
          inputArtifacts: !result.body.testArtifacts?.inputArtifacts
            ? undefined
            : {
                configFileInfo: !result.body.testArtifacts?.inputArtifacts
                  ?.configFileInfo
                  ? undefined
                  : {
                      url: result.body.testArtifacts?.inputArtifacts
                        ?.configFileInfo?.["url"],
                      fileName:
                        result.body.testArtifacts?.inputArtifacts
                          ?.configFileInfo?.["fileName"],
                      fileType:
                        result.body.testArtifacts?.inputArtifacts
                          ?.configFileInfo?.["fileType"],
                      expireDateTime:
                        result.body.testArtifacts?.inputArtifacts
                          ?.configFileInfo?.["expireDateTime"],
                      validationStatus:
                        result.body.testArtifacts?.inputArtifacts
                          ?.configFileInfo?.["validationStatus"],
                      validationFailureDetails:
                        result.body.testArtifacts?.inputArtifacts
                          ?.configFileInfo?.["validationFailureDetails"],
                    },
                testScriptFileInfo: !result.body.testArtifacts?.inputArtifacts
                  ?.testScriptFileInfo
                  ? undefined
                  : {
                      url: result.body.testArtifacts?.inputArtifacts
                        ?.testScriptFileInfo?.["url"],
                      fileName:
                        result.body.testArtifacts?.inputArtifacts
                          ?.testScriptFileInfo?.["fileName"],
                      fileType:
                        result.body.testArtifacts?.inputArtifacts
                          ?.testScriptFileInfo?.["fileType"],
                      expireDateTime:
                        result.body.testArtifacts?.inputArtifacts
                          ?.testScriptFileInfo?.["expireDateTime"],
                      validationStatus:
                        result.body.testArtifacts?.inputArtifacts
                          ?.testScriptFileInfo?.["validationStatus"],
                      validationFailureDetails:
                        result.body.testArtifacts?.inputArtifacts
                          ?.testScriptFileInfo?.["validationFailureDetails"],
                    },
                userPropFileInfo: !result.body.testArtifacts?.inputArtifacts
                  ?.userPropFileInfo
                  ? undefined
                  : {
                      url: result.body.testArtifacts?.inputArtifacts
                        ?.userPropFileInfo?.["url"],
                      fileName:
                        result.body.testArtifacts?.inputArtifacts
                          ?.userPropFileInfo?.["fileName"],
                      fileType:
                        result.body.testArtifacts?.inputArtifacts
                          ?.userPropFileInfo?.["fileType"],
                      expireDateTime:
                        result.body.testArtifacts?.inputArtifacts
                          ?.userPropFileInfo?.["expireDateTime"],
                      validationStatus:
                        result.body.testArtifacts?.inputArtifacts
                          ?.userPropFileInfo?.["validationStatus"],
                      validationFailureDetails:
                        result.body.testArtifacts?.inputArtifacts
                          ?.userPropFileInfo?.["validationFailureDetails"],
                    },
                inputArtifactsZipFileInfo: !result.body.testArtifacts
                  ?.inputArtifacts?.inputArtifactsZipFileInfo
                  ? undefined
                  : {
                      url: result.body.testArtifacts?.inputArtifacts
                        ?.inputArtifactsZipFileInfo?.["url"],
                      fileName:
                        result.body.testArtifacts?.inputArtifacts
                          ?.inputArtifactsZipFileInfo?.["fileName"],
                      fileType:
                        result.body.testArtifacts?.inputArtifacts
                          ?.inputArtifactsZipFileInfo?.["fileType"],
                      expireDateTime:
                        result.body.testArtifacts?.inputArtifacts
                          ?.inputArtifactsZipFileInfo?.["expireDateTime"],
                      validationStatus:
                        result.body.testArtifacts?.inputArtifacts
                          ?.inputArtifactsZipFileInfo?.["validationStatus"],
                      validationFailureDetails:
                        result.body.testArtifacts?.inputArtifacts
                          ?.inputArtifactsZipFileInfo?.[
                          "validationFailureDetails"
                        ],
                    },
                additionalFileInfo: (
                  result.body.testArtifacts?.inputArtifacts?.[
                    "additionalFileInfo"
                  ] ?? []
                ).map((p) => ({
                  url: p["url"],
                  fileName: p["fileName"],
                  fileType: p["fileType"],
                  expireDateTime: p["expireDateTime"],
                  validationStatus: p["validationStatus"],
                  validationFailureDetails: p["validationFailureDetails"],
                })),
              },
          outputArtifacts: !result.body.testArtifacts?.outputArtifacts
            ? undefined
            : {
                resultFileInfo: !result.body.testArtifacts?.outputArtifacts
                  ?.resultFileInfo
                  ? undefined
                  : {
                      url: result.body.testArtifacts?.outputArtifacts
                        ?.resultFileInfo?.["url"],
                      fileName:
                        result.body.testArtifacts?.outputArtifacts
                          ?.resultFileInfo?.["fileName"],
                      fileType:
                        result.body.testArtifacts?.outputArtifacts
                          ?.resultFileInfo?.["fileType"],
                      expireDateTime:
                        result.body.testArtifacts?.outputArtifacts
                          ?.resultFileInfo?.["expireDateTime"],
                      validationStatus:
                        result.body.testArtifacts?.outputArtifacts
                          ?.resultFileInfo?.["validationStatus"],
                      validationFailureDetails:
                        result.body.testArtifacts?.outputArtifacts
                          ?.resultFileInfo?.["validationFailureDetails"],
                    },
                logsFileInfo: !result.body.testArtifacts?.outputArtifacts
                  ?.logsFileInfo
                  ? undefined
                  : {
                      url: result.body.testArtifacts?.outputArtifacts
                        ?.logsFileInfo?.["url"],
                      fileName:
                        result.body.testArtifacts?.outputArtifacts
                          ?.logsFileInfo?.["fileName"],
                      fileType:
                        result.body.testArtifacts?.outputArtifacts
                          ?.logsFileInfo?.["fileType"],
                      expireDateTime:
                        result.body.testArtifacts?.outputArtifacts
                          ?.logsFileInfo?.["expireDateTime"],
                      validationStatus:
                        result.body.testArtifacts?.outputArtifacts
                          ?.logsFileInfo?.["validationStatus"],
                      validationFailureDetails:
                        result.body.testArtifacts?.outputArtifacts
                          ?.logsFileInfo?.["validationFailureDetails"],
                    },
              },
        },
    testResult: result.body["testResult"],
    virtualUsers: result.body["virtualUsers"],
    displayName: result.body["displayName"],
    testId: result.body["testId"],
    description: result.body["description"],
    status: result.body["status"],
    startDateTime: result.body["startDateTime"],
    endDateTime: result.body["endDateTime"],
    executedDateTime: result.body["executedDateTime"],
    portalUrl: result.body["portalUrl"],
    duration: result.body["duration"],
    subnetId: result.body["subnetId"],
    createdDateTime: result.body["createdDateTime"],
    createdBy: result.body["createdBy"],
    lastModifiedDateTime: result.body["lastModifiedDateTime"],
    lastModifiedBy: result.body["lastModifiedBy"],
  };
}

/** Get test run details by name. */
export async function getTestRun(
  context: Client,
  testRunId: string,
  options: GetTestRunOptions = { requestOptions: {} }
): Promise<TestRun> {
  const result = await _getTestRunSend(context, testRunId, options);
  return _getTestRunDeserialize(result);
}

export function _getTestRunFileSend(
  context: Client,
  testRunId: string,
  fileName: string,
  options: GetTestRunFileOptions = { requestOptions: {} }
): StreamableMethod<
  | LoadTestRunGetTestRunFile200Response
  | LoadTestRunGetTestRunFileDefaultResponse
> {
  return context
    .path("/test-runs/{testRunId}/files/{fileName}", testRunId, fileName)
    .get({ ...operationOptionsToRequestParameters(options) });
}

export async function _getTestRunFileDeserialize(
  result:
    | LoadTestRunGetTestRunFile200Response
    | LoadTestRunGetTestRunFileDefaultResponse
): Promise<FileInfo> {
  if (isUnexpected(result)) {
    throw result.body;
  }

  return {
    url: result.body["url"],
    fileName: result.body["fileName"],
    fileType: result.body["fileType"],
    expireDateTime: result.body["expireDateTime"],
    validationStatus: result.body["validationStatus"],
    validationFailureDetails: result.body["validationFailureDetails"],
  };
}

/** Get test run file by file name. */
export async function getTestRunFile(
  context: Client,
  testRunId: string,
  fileName: string,
  options: GetTestRunFileOptions = { requestOptions: {} }
): Promise<FileInfo> {
  const result = await _getTestRunFileSend(
    context,
    testRunId,
    fileName,
    options
  );
  return _getTestRunFileDeserialize(result);
}

export function _listMetricDimensionValuesSend(
  context: Client,
  testRunId: string,
  name: string,
  metricNamespace: string,
  options: ListMetricDimensionValuesOptions = { requestOptions: {} }
): StreamableMethod<
  | LoadTestRunListMetricDimensionValues200Response
  | LoadTestRunListMetricDimensionValuesDefaultResponse
> {
  return context
    .path(
      "/test-runs/{testRunId}/metric-dimensions/{name}/values",
      testRunId,
      name
    )
    .get({
      ...operationOptionsToRequestParameters(options),
      queryParameters: {
        interval: options?.interval,
        metricName: options?.metricName,
        metricNamespace: metricNamespace,
        timespan: options?.timespan,
      },
    });
}

export async function _listMetricDimensionValuesDeserialize(
  result:
    | LoadTestRunListMetricDimensionValues200Response
    | LoadTestRunListMetricDimensionValuesDefaultResponse
): Promise<PagedDimensionValueList> {
  if (isUnexpected(result)) {
    throw result.body;
  }

  return {
    value: (result.body["value"] ?? []).map((p) => ({ value: p["value"] })),
    nextLink: result.body["nextLink"],
  };
}

/** List the dimension values for the given metric dimension name. */
export function listMetricDimensionValues(
  context: Client,
  testRunId: string,
  name: string,
  metricNamespace: string,
  options: ListMetricDimensionValuesOptions = { requestOptions: {} }
): PagedAsyncIterableIterator<DimensionValueList> {
  return buildPagedAsyncIterator(
    context,
    _listMetricDimensionValuesSend,
    _listMetricDimensionValuesDeserialize,
    [context, testRunId, name, metricNamespace, options]
  );
}

export function _listMetricDefinitionsSend(
  context: Client,
  testRunId: string,
  options: ListMetricDefinitionsOptions = { requestOptions: {} }
): StreamableMethod<
  | LoadTestRunListMetricDefinitions200Response
  | LoadTestRunListMetricDefinitionsDefaultResponse
> {
  return context
    .path("/test-runs/{testRunId}/metric-definitions", testRunId)
    .get({
      ...operationOptionsToRequestParameters(options),
      queryParameters: { metricNamespace: options?.metricNamespace },
    });
}

export async function _listMetricDefinitionsDeserialize(
  result:
    | LoadTestRunListMetricDefinitions200Response
    | LoadTestRunListMetricDefinitionsDefaultResponse
): Promise<MetricDefinitionCollection> {
  if (isUnexpected(result)) {
    throw result.body;
  }

  return {
    value: (result.body["value"] ?? []).map((p) => ({
      dimensions: (p["dimensions"] ?? []).map((p) => ({
        description: p["description"],
        name: p["name"],
      })),
      description: p["description"],
      name: p["name"],
      namespace: p["namespace"],
      primaryAggregationType: p["primaryAggregationType"],
      supportedAggregationTypes: p["supportedAggregationTypes"],
      unit: p["unit"],
      metricAvailabilities: (p["metricAvailabilities"] ?? []).map((p) => ({
        timeGrain: p["timeGrain"],
      })),
    })),
  };
}

/** List the metric definitions for a load test run. */
export async function listMetricDefinitions(
  context: Client,
  testRunId: string,
  options: ListMetricDefinitionsOptions = { requestOptions: {} }
): Promise<MetricDefinitionCollection> {
  const result = await _listMetricDefinitionsSend(context, testRunId, options);
  return _listMetricDefinitionsDeserialize(result);
}

export function _listMetricNamespacesSend(
  context: Client,
  testRunId: string,
  options: ListMetricNamespacesOptions = { requestOptions: {} }
): StreamableMethod<
  | LoadTestRunListMetricNamespaces200Response
  | LoadTestRunListMetricNamespacesDefaultResponse
> {
  return context
    .path("/test-runs/{testRunId}/metric-namespaces", testRunId)
    .get({ ...operationOptionsToRequestParameters(options) });
}

export async function _listMetricNamespacesDeserialize(
  result:
    | LoadTestRunListMetricNamespaces200Response
    | LoadTestRunListMetricNamespacesDefaultResponse
): Promise<MetricNamespaceCollection> {
  if (isUnexpected(result)) {
    throw result.body;
  }

  return {
    value: (result.body["value"] ?? []).map((p) => ({
      description: p["description"],
      name: p["name"],
    })),
  };
}

/** List the metric namespaces for a load test run. */
export async function listMetricNamespaces(
  context: Client,
  testRunId: string,
  options: ListMetricNamespacesOptions = { requestOptions: {} }
): Promise<MetricNamespaceCollection> {
  const result = await _listMetricNamespacesSend(context, testRunId, options);
  return _listMetricNamespacesDeserialize(result);
}

export function _listMetricsSend(
  context: Client,
  testRunId: string,
  body: MetricRequestPayload,
  options: ListMetricsOptions = { requestOptions: {} }
): StreamableMethod<
  LoadTestRunListMetrics200Response | LoadTestRunListMetricsDefaultResponse
> {
  return context
    .path("/test-runs/{testRunId}/metrics", testRunId)
    .post({
      ...operationOptionsToRequestParameters(options),
      queryParameters: {
        aggregation: options?.aggregation,
        interval: options?.interval,
        metricName: options?.metricName,
        metricNamespace: options?.metricNamespace,
        timespan: options?.timespan,
      },
      body: {
        filters: (body["filters"] ?? []).map((p) => ({
          name: p["name"],
          values: p["values"],
        })),
      },
    });
}

export async function _listMetricsDeserialize(
  result:
    | LoadTestRunListMetrics200Response
    | LoadTestRunListMetricsDefaultResponse
): Promise<PagedTimeSeriesElement> {
  if (isUnexpected(result)) {
    throw result.body;
  }

  return {
    value: (result.body["value"] ?? []).map((p) => ({
      data: (p["data"] ?? []).map((p) => ({
        timestamp: p["timestamp"],
        value: p["value"],
      })),
      dimensionValues: (p["dimensionValues"] ?? []).map((p) => ({
        name: p["name"],
        value: p["value"],
      })),
    })),
    nextLink: result.body["nextLink"],
  };
}

/** List the metric values for a load test run. */
export function listMetrics(
  context: Client,
  testRunId: string,
  body: MetricRequestPayload,
  options: ListMetricsOptions = { requestOptions: {} }
<<<<<<< HEAD
): PagedAsyncIterableIterator<TimeSeriesElement> {
  return buildPagedAsyncIterator(
    context,
    _listMetricsSend,
    _listMetricsDeserialize,
    [context, testRunId, options]
  );
=======
): Promise<PagedTimeSeriesElement> {
  const result = await _listMetricsSend(context, testRunId, body, options);
  return _listMetricsDeserialize(result);
>>>>>>> 7b641fe7
}

export function _listTestRunsSend(
  context: Client,
  options: ListTestRunsOptions = { requestOptions: {} }
): StreamableMethod<
  LoadTestRunListTestRuns200Response | LoadTestRunListTestRunsDefaultResponse
> {
  return context
    .path("/test-runs")
    .get({
      ...operationOptionsToRequestParameters(options),
      queryParameters: {
        orderby: options?.orderby,
        search: options?.search,
        testId: options?.testId,
        executionFrom: options?.executionFrom,
        executionTo: options?.executionTo,
        status: options?.status,
        maxpagesize: options?.maxpagesize,
      },
    });
}

export async function _listTestRunsDeserialize(
  result:
    | LoadTestRunListTestRuns200Response
    | LoadTestRunListTestRunsDefaultResponse
): Promise<PagedTestRun> {
  if (isUnexpected(result)) {
    throw result.body;
  }

  return {
    value: (result.body["value"] ?? []).map((p) => ({
      testRunId: p["testRunId"],
      passFailCriteria: !p.passFailCriteria
        ? undefined
        : { passFailMetrics: p.passFailCriteria?.["passFailMetrics"] },
      secrets: p["secrets"],
      certificate: !p.certificate
        ? undefined
        : {
            value: p.certificate?.["value"],
            type: p.certificate?.["type"],
            name: p.certificate?.["name"],
          },
      environmentVariables: p["environmentVariables"],
      errorDetails: (p["errorDetails"] ?? []).map((p) => ({
        message: p["message"],
      })),
      testRunStatistics: p["testRunStatistics"],
      loadTestConfiguration: !p.loadTestConfiguration
        ? undefined
        : {
            engineInstances: p.loadTestConfiguration?.["engineInstances"],
            splitAllCSVs: p.loadTestConfiguration?.["splitAllCSVs"],
            quickStartTest: p.loadTestConfiguration?.["quickStartTest"],
            optionalLoadTestConfig: !p.loadTestConfiguration
              ?.optionalLoadTestConfig
              ? undefined
              : {
                  endpointUrl:
                    p.loadTestConfiguration?.optionalLoadTestConfig?.[
                      "endpointUrl"
                    ],
                  virtualUsers:
                    p.loadTestConfiguration?.optionalLoadTestConfig?.[
                      "virtualUsers"
                    ],
                  rampUpTime:
                    p.loadTestConfiguration?.optionalLoadTestConfig?.[
                      "rampUpTime"
                    ],
                  duration:
                    p.loadTestConfiguration?.optionalLoadTestConfig?.[
                      "duration"
                    ],
                },
          },
      testArtifacts: !p.testArtifacts
        ? undefined
        : {
            inputArtifacts: !p.testArtifacts?.inputArtifacts
              ? undefined
              : {
                  configFileInfo: !p.testArtifacts?.inputArtifacts
                    ?.configFileInfo
                    ? undefined
                    : {
                        url: p.testArtifacts?.inputArtifacts?.configFileInfo?.[
                          "url"
                        ],
                        fileName:
                          p.testArtifacts?.inputArtifacts?.configFileInfo?.[
                            "fileName"
                          ],
                        fileType:
                          p.testArtifacts?.inputArtifacts?.configFileInfo?.[
                            "fileType"
                          ],
                        expireDateTime:
                          p.testArtifacts?.inputArtifacts?.configFileInfo?.[
                            "expireDateTime"
                          ],
                        validationStatus:
                          p.testArtifacts?.inputArtifacts?.configFileInfo?.[
                            "validationStatus"
                          ],
                        validationFailureDetails:
                          p.testArtifacts?.inputArtifacts?.configFileInfo?.[
                            "validationFailureDetails"
                          ],
                      },
                  testScriptFileInfo: !p.testArtifacts?.inputArtifacts
                    ?.testScriptFileInfo
                    ? undefined
                    : {
                        url: p.testArtifacts?.inputArtifacts
                          ?.testScriptFileInfo?.["url"],
                        fileName:
                          p.testArtifacts?.inputArtifacts?.testScriptFileInfo?.[
                            "fileName"
                          ],
                        fileType:
                          p.testArtifacts?.inputArtifacts?.testScriptFileInfo?.[
                            "fileType"
                          ],
                        expireDateTime:
                          p.testArtifacts?.inputArtifacts?.testScriptFileInfo?.[
                            "expireDateTime"
                          ],
                        validationStatus:
                          p.testArtifacts?.inputArtifacts?.testScriptFileInfo?.[
                            "validationStatus"
                          ],
                        validationFailureDetails:
                          p.testArtifacts?.inputArtifacts?.testScriptFileInfo?.[
                            "validationFailureDetails"
                          ],
                      },
                  userPropFileInfo: !p.testArtifacts?.inputArtifacts
                    ?.userPropFileInfo
                    ? undefined
                    : {
                        url: p.testArtifacts?.inputArtifacts
                          ?.userPropFileInfo?.["url"],
                        fileName:
                          p.testArtifacts?.inputArtifacts?.userPropFileInfo?.[
                            "fileName"
                          ],
                        fileType:
                          p.testArtifacts?.inputArtifacts?.userPropFileInfo?.[
                            "fileType"
                          ],
                        expireDateTime:
                          p.testArtifacts?.inputArtifacts?.userPropFileInfo?.[
                            "expireDateTime"
                          ],
                        validationStatus:
                          p.testArtifacts?.inputArtifacts?.userPropFileInfo?.[
                            "validationStatus"
                          ],
                        validationFailureDetails:
                          p.testArtifacts?.inputArtifacts?.userPropFileInfo?.[
                            "validationFailureDetails"
                          ],
                      },
                  inputArtifactsZipFileInfo: !p.testArtifacts?.inputArtifacts
                    ?.inputArtifactsZipFileInfo
                    ? undefined
                    : {
                        url: p.testArtifacts?.inputArtifacts
                          ?.inputArtifactsZipFileInfo?.["url"],
                        fileName:
                          p.testArtifacts?.inputArtifacts
                            ?.inputArtifactsZipFileInfo?.["fileName"],
                        fileType:
                          p.testArtifacts?.inputArtifacts
                            ?.inputArtifactsZipFileInfo?.["fileType"],
                        expireDateTime:
                          p.testArtifacts?.inputArtifacts
                            ?.inputArtifactsZipFileInfo?.["expireDateTime"],
                        validationStatus:
                          p.testArtifacts?.inputArtifacts
                            ?.inputArtifactsZipFileInfo?.["validationStatus"],
                        validationFailureDetails:
                          p.testArtifacts?.inputArtifacts
                            ?.inputArtifactsZipFileInfo?.[
                            "validationFailureDetails"
                          ],
                      },
                  additionalFileInfo: (
                    p.testArtifacts?.inputArtifacts?.["additionalFileInfo"] ??
                    []
                  ).map((p) => ({
                    url: p["url"],
                    fileName: p["fileName"],
                    fileType: p["fileType"],
                    expireDateTime: p["expireDateTime"],
                    validationStatus: p["validationStatus"],
                    validationFailureDetails: p["validationFailureDetails"],
                  })),
                },
            outputArtifacts: !p.testArtifacts?.outputArtifacts
              ? undefined
              : {
                  resultFileInfo: !p.testArtifacts?.outputArtifacts
                    ?.resultFileInfo
                    ? undefined
                    : {
                        url: p.testArtifacts?.outputArtifacts?.resultFileInfo?.[
                          "url"
                        ],
                        fileName:
                          p.testArtifacts?.outputArtifacts?.resultFileInfo?.[
                            "fileName"
                          ],
                        fileType:
                          p.testArtifacts?.outputArtifacts?.resultFileInfo?.[
                            "fileType"
                          ],
                        expireDateTime:
                          p.testArtifacts?.outputArtifacts?.resultFileInfo?.[
                            "expireDateTime"
                          ],
                        validationStatus:
                          p.testArtifacts?.outputArtifacts?.resultFileInfo?.[
                            "validationStatus"
                          ],
                        validationFailureDetails:
                          p.testArtifacts?.outputArtifacts?.resultFileInfo?.[
                            "validationFailureDetails"
                          ],
                      },
                  logsFileInfo: !p.testArtifacts?.outputArtifacts?.logsFileInfo
                    ? undefined
                    : {
                        url: p.testArtifacts?.outputArtifacts?.logsFileInfo?.[
                          "url"
                        ],
                        fileName:
                          p.testArtifacts?.outputArtifacts?.logsFileInfo?.[
                            "fileName"
                          ],
                        fileType:
                          p.testArtifacts?.outputArtifacts?.logsFileInfo?.[
                            "fileType"
                          ],
                        expireDateTime:
                          p.testArtifacts?.outputArtifacts?.logsFileInfo?.[
                            "expireDateTime"
                          ],
                        validationStatus:
                          p.testArtifacts?.outputArtifacts?.logsFileInfo?.[
                            "validationStatus"
                          ],
                        validationFailureDetails:
                          p.testArtifacts?.outputArtifacts?.logsFileInfo?.[
                            "validationFailureDetails"
                          ],
                      },
                },
          },
      testResult: p["testResult"],
      virtualUsers: p["virtualUsers"],
      displayName: p["displayName"],
      testId: p["testId"],
      description: p["description"],
      status: p["status"],
      startDateTime: p["startDateTime"],
      endDateTime: p["endDateTime"],
      executedDateTime: p["executedDateTime"],
      portalUrl: p["portalUrl"],
      duration: p["duration"],
      subnetId: p["subnetId"],
      createdDateTime: p["createdDateTime"],
      createdBy: p["createdBy"],
      lastModifiedDateTime: p["lastModifiedDateTime"],
      lastModifiedBy: p["lastModifiedBy"],
    })),
    nextLink: result.body["nextLink"],
  };
}

/** Get all test runs with given filters */
export function listTestRuns(
  context: Client,
  options: ListTestRunsOptions = { requestOptions: {} }
): PagedAsyncIterableIterator<TestRun> {
  return buildPagedAsyncIterator(
    context,
    _listTestRunsSend,
    _listTestRunsDeserialize,
    [context, options]
  );
}

export function _stopTestRunSend(
  context: Client,
  testRunId: string,
  options: StopTestRunOptions = { requestOptions: {} }
): StreamableMethod<
  LoadTestRunStopTestRun200Response | LoadTestRunStopTestRunDefaultResponse
> {
  return context
    .path("/test-runs/{testRunId}:stop", testRunId)
    .post({ ...operationOptionsToRequestParameters(options) });
}

export async function _stopTestRunDeserialize(
  result:
    | LoadTestRunStopTestRun200Response
    | LoadTestRunStopTestRunDefaultResponse
): Promise<TestRun> {
  if (isUnexpected(result)) {
    throw result.body;
  }

  return {
    testRunId: result.body["testRunId"],
    passFailCriteria: !result.body.passFailCriteria
      ? undefined
      : { passFailMetrics: result.body.passFailCriteria?.["passFailMetrics"] },
    secrets: result.body["secrets"],
    certificate: !result.body.certificate
      ? undefined
      : {
          value: result.body.certificate?.["value"],
          type: result.body.certificate?.["type"],
          name: result.body.certificate?.["name"],
        },
    environmentVariables: result.body["environmentVariables"],
    errorDetails: (result.body["errorDetails"] ?? []).map((p) => ({
      message: p["message"],
    })),
    testRunStatistics: result.body["testRunStatistics"],
    loadTestConfiguration: !result.body.loadTestConfiguration
      ? undefined
      : {
          engineInstances:
            result.body.loadTestConfiguration?.["engineInstances"],
          splitAllCSVs: result.body.loadTestConfiguration?.["splitAllCSVs"],
          quickStartTest: result.body.loadTestConfiguration?.["quickStartTest"],
          optionalLoadTestConfig: !result.body.loadTestConfiguration
            ?.optionalLoadTestConfig
            ? undefined
            : {
                endpointUrl:
                  result.body.loadTestConfiguration?.optionalLoadTestConfig?.[
                    "endpointUrl"
                  ],
                virtualUsers:
                  result.body.loadTestConfiguration?.optionalLoadTestConfig?.[
                    "virtualUsers"
                  ],
                rampUpTime:
                  result.body.loadTestConfiguration?.optionalLoadTestConfig?.[
                    "rampUpTime"
                  ],
                duration:
                  result.body.loadTestConfiguration?.optionalLoadTestConfig?.[
                    "duration"
                  ],
              },
        },
    testArtifacts: !result.body.testArtifacts
      ? undefined
      : {
          inputArtifacts: !result.body.testArtifacts?.inputArtifacts
            ? undefined
            : {
                configFileInfo: !result.body.testArtifacts?.inputArtifacts
                  ?.configFileInfo
                  ? undefined
                  : {
                      url: result.body.testArtifacts?.inputArtifacts
                        ?.configFileInfo?.["url"],
                      fileName:
                        result.body.testArtifacts?.inputArtifacts
                          ?.configFileInfo?.["fileName"],
                      fileType:
                        result.body.testArtifacts?.inputArtifacts
                          ?.configFileInfo?.["fileType"],
                      expireDateTime:
                        result.body.testArtifacts?.inputArtifacts
                          ?.configFileInfo?.["expireDateTime"],
                      validationStatus:
                        result.body.testArtifacts?.inputArtifacts
                          ?.configFileInfo?.["validationStatus"],
                      validationFailureDetails:
                        result.body.testArtifacts?.inputArtifacts
                          ?.configFileInfo?.["validationFailureDetails"],
                    },
                testScriptFileInfo: !result.body.testArtifacts?.inputArtifacts
                  ?.testScriptFileInfo
                  ? undefined
                  : {
                      url: result.body.testArtifacts?.inputArtifacts
                        ?.testScriptFileInfo?.["url"],
                      fileName:
                        result.body.testArtifacts?.inputArtifacts
                          ?.testScriptFileInfo?.["fileName"],
                      fileType:
                        result.body.testArtifacts?.inputArtifacts
                          ?.testScriptFileInfo?.["fileType"],
                      expireDateTime:
                        result.body.testArtifacts?.inputArtifacts
                          ?.testScriptFileInfo?.["expireDateTime"],
                      validationStatus:
                        result.body.testArtifacts?.inputArtifacts
                          ?.testScriptFileInfo?.["validationStatus"],
                      validationFailureDetails:
                        result.body.testArtifacts?.inputArtifacts
                          ?.testScriptFileInfo?.["validationFailureDetails"],
                    },
                userPropFileInfo: !result.body.testArtifacts?.inputArtifacts
                  ?.userPropFileInfo
                  ? undefined
                  : {
                      url: result.body.testArtifacts?.inputArtifacts
                        ?.userPropFileInfo?.["url"],
                      fileName:
                        result.body.testArtifacts?.inputArtifacts
                          ?.userPropFileInfo?.["fileName"],
                      fileType:
                        result.body.testArtifacts?.inputArtifacts
                          ?.userPropFileInfo?.["fileType"],
                      expireDateTime:
                        result.body.testArtifacts?.inputArtifacts
                          ?.userPropFileInfo?.["expireDateTime"],
                      validationStatus:
                        result.body.testArtifacts?.inputArtifacts
                          ?.userPropFileInfo?.["validationStatus"],
                      validationFailureDetails:
                        result.body.testArtifacts?.inputArtifacts
                          ?.userPropFileInfo?.["validationFailureDetails"],
                    },
                inputArtifactsZipFileInfo: !result.body.testArtifacts
                  ?.inputArtifacts?.inputArtifactsZipFileInfo
                  ? undefined
                  : {
                      url: result.body.testArtifacts?.inputArtifacts
                        ?.inputArtifactsZipFileInfo?.["url"],
                      fileName:
                        result.body.testArtifacts?.inputArtifacts
                          ?.inputArtifactsZipFileInfo?.["fileName"],
                      fileType:
                        result.body.testArtifacts?.inputArtifacts
                          ?.inputArtifactsZipFileInfo?.["fileType"],
                      expireDateTime:
                        result.body.testArtifacts?.inputArtifacts
                          ?.inputArtifactsZipFileInfo?.["expireDateTime"],
                      validationStatus:
                        result.body.testArtifacts?.inputArtifacts
                          ?.inputArtifactsZipFileInfo?.["validationStatus"],
                      validationFailureDetails:
                        result.body.testArtifacts?.inputArtifacts
                          ?.inputArtifactsZipFileInfo?.[
                          "validationFailureDetails"
                        ],
                    },
                additionalFileInfo: (
                  result.body.testArtifacts?.inputArtifacts?.[
                    "additionalFileInfo"
                  ] ?? []
                ).map((p) => ({
                  url: p["url"],
                  fileName: p["fileName"],
                  fileType: p["fileType"],
                  expireDateTime: p["expireDateTime"],
                  validationStatus: p["validationStatus"],
                  validationFailureDetails: p["validationFailureDetails"],
                })),
              },
          outputArtifacts: !result.body.testArtifacts?.outputArtifacts
            ? undefined
            : {
                resultFileInfo: !result.body.testArtifacts?.outputArtifacts
                  ?.resultFileInfo
                  ? undefined
                  : {
                      url: result.body.testArtifacts?.outputArtifacts
                        ?.resultFileInfo?.["url"],
                      fileName:
                        result.body.testArtifacts?.outputArtifacts
                          ?.resultFileInfo?.["fileName"],
                      fileType:
                        result.body.testArtifacts?.outputArtifacts
                          ?.resultFileInfo?.["fileType"],
                      expireDateTime:
                        result.body.testArtifacts?.outputArtifacts
                          ?.resultFileInfo?.["expireDateTime"],
                      validationStatus:
                        result.body.testArtifacts?.outputArtifacts
                          ?.resultFileInfo?.["validationStatus"],
                      validationFailureDetails:
                        result.body.testArtifacts?.outputArtifacts
                          ?.resultFileInfo?.["validationFailureDetails"],
                    },
                logsFileInfo: !result.body.testArtifacts?.outputArtifacts
                  ?.logsFileInfo
                  ? undefined
                  : {
                      url: result.body.testArtifacts?.outputArtifacts
                        ?.logsFileInfo?.["url"],
                      fileName:
                        result.body.testArtifacts?.outputArtifacts
                          ?.logsFileInfo?.["fileName"],
                      fileType:
                        result.body.testArtifacts?.outputArtifacts
                          ?.logsFileInfo?.["fileType"],
                      expireDateTime:
                        result.body.testArtifacts?.outputArtifacts
                          ?.logsFileInfo?.["expireDateTime"],
                      validationStatus:
                        result.body.testArtifacts?.outputArtifacts
                          ?.logsFileInfo?.["validationStatus"],
                      validationFailureDetails:
                        result.body.testArtifacts?.outputArtifacts
                          ?.logsFileInfo?.["validationFailureDetails"],
                    },
              },
        },
    testResult: result.body["testResult"],
    virtualUsers: result.body["virtualUsers"],
    displayName: result.body["displayName"],
    testId: result.body["testId"],
    description: result.body["description"],
    status: result.body["status"],
    startDateTime: result.body["startDateTime"],
    endDateTime: result.body["endDateTime"],
    executedDateTime: result.body["executedDateTime"],
    portalUrl: result.body["portalUrl"],
    duration: result.body["duration"],
    subnetId: result.body["subnetId"],
    createdDateTime: result.body["createdDateTime"],
    createdBy: result.body["createdBy"],
    lastModifiedDateTime: result.body["lastModifiedDateTime"],
    lastModifiedBy: result.body["lastModifiedBy"],
  };
}

/** Stop test run by name. */
export async function stopTestRun(
  context: Client,
  testRunId: string,
  options: StopTestRunOptions = { requestOptions: {} }
): Promise<TestRun> {
  const result = await _stopTestRunSend(context, testRunId, options);
  return _stopTestRunDeserialize(result);
}<|MERGE_RESOLUTION|>--- conflicted
+++ resolved
@@ -1137,7 +1137,6 @@
   testRunId: string,
   body: MetricRequestPayload,
   options: ListMetricsOptions = { requestOptions: {} }
-<<<<<<< HEAD
 ): PagedAsyncIterableIterator<TimeSeriesElement> {
   return buildPagedAsyncIterator(
     context,
@@ -1145,11 +1144,6 @@
     _listMetricsDeserialize,
     [context, testRunId, options]
   );
-=======
-): Promise<PagedTimeSeriesElement> {
-  const result = await _listMetricsSend(context, testRunId, body, options);
-  return _listMetricsDeserialize(result);
->>>>>>> 7b641fe7
 }
 
 export function _listTestRunsSend(
