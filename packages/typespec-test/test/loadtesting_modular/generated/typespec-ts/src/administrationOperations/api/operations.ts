// Copyright (c) Microsoft Corporation.
// Licensed under the MIT license.

import {
  passFailCriteriaSerializer,
  autoStopCriteriaSerializer,
  secretSerializer,
  certificateMetadataSerializer,
  loadTestConfigurationSerializer,
  appComponentSerializer,
  resourceMetricSerializer,
  Test,
  CertificateType,
  TestFileInfo,
  FileType,
  FileStatus,
  TestKind,
  TestAppComponents,
  TestServerMetricConfig,
  _PagedTest,
  _PagedTestFileInfo,
} from "../models/models.js";
import { PagedAsyncIterableIterator } from "../models/pagingTypes.js";
import { buildPagedAsyncIterator } from "./pagingHelpers.js";
import {
  isUnexpected,
  LoadTestAdministrationCreateOrUpdateAppComponents200Response,
  LoadTestAdministrationCreateOrUpdateAppComponents201Response,
  LoadTestAdministrationCreateOrUpdateAppComponentsDefaultResponse,
  LoadTestAdministrationCreateOrUpdateServerMetricsConfig200Response,
  LoadTestAdministrationCreateOrUpdateServerMetricsConfig201Response,
  LoadTestAdministrationCreateOrUpdateServerMetricsConfigDefaultResponse,
  LoadTestAdministrationCreateOrUpdateTest200Response,
  LoadTestAdministrationCreateOrUpdateTest201Response,
  LoadTestAdministrationCreateOrUpdateTestDefaultResponse,
  LoadTestAdministrationDeleteTest204Response,
  LoadTestAdministrationDeleteTestDefaultResponse,
  LoadTestAdministrationDeleteTestFile204Response,
  LoadTestAdministrationDeleteTestFileDefaultResponse,
  LoadTestAdministrationGetAppComponents200Response,
  LoadTestAdministrationGetAppComponentsDefaultResponse,
  LoadTestAdministrationGetServerMetricsConfig200Response,
  LoadTestAdministrationGetServerMetricsConfigDefaultResponse,
  LoadTestAdministrationGetTest200Response,
  LoadTestAdministrationGetTestDefaultResponse,
  LoadTestAdministrationGetTestFile200Response,
  LoadTestAdministrationGetTestFileDefaultResponse,
  LoadTestAdministrationListTestFiles200Response,
  LoadTestAdministrationListTestFilesDefaultResponse,
  LoadTestAdministrationListTests200Response,
  LoadTestAdministrationListTestsDefaultResponse,
  LoadTestAdministrationUploadTestFile201Response,
  LoadTestAdministrationUploadTestFileDefaultResponse,
  LoadTestServiceContext as Client,
} from "../../rest/index.js";
import {
  StreamableMethod,
  operationOptionsToRequestParameters,
  createRestError,
} from "@azure-rest/core-client";
import { serializeRecord } from "../../helpers/serializerHelpers.js";
import {
  CreateOrUpdateTestOptionalParams,
  CreateOrUpdateAppComponentsOptionalParams,
  CreateOrUpdateServerMetricsConfigOptionalParams,
  GetAppComponentsOptionalParams,
  GetServerMetricsConfigOptionalParams,
  GetTestOptionalParams,
  GetTestFileOptionalParams,
  ListTestFilesOptionalParams,
  ListTestsOptionalParams,
  UploadTestFileOptionalParams,
  DeleteTestFileOptionalParams,
  DeleteTestOptionalParams,
} from "../models/options.js";

export function _createOrUpdateTestSend(
  context: Client,
  testId: string,
  body: Test,
  options: CreateOrUpdateTestOptionalParams = { requestOptions: {} },
): StreamableMethod<
  | LoadTestAdministrationCreateOrUpdateTest200Response
  | LoadTestAdministrationCreateOrUpdateTest201Response
  | LoadTestAdministrationCreateOrUpdateTestDefaultResponse
> {
  return context
    .path("/tests/{testId}", testId)
    .patch({
      ...operationOptionsToRequestParameters(options),
      contentType:
        (options.contentType as any) ?? "application/merge-patch+json",
      body: {
        passFailCriteria: !body.passFailCriteria
          ? body.passFailCriteria
          : passFailCriteriaSerializer(body.passFailCriteria),
        autoStopCriteria: !body.autoStopCriteria
          ? body.autoStopCriteria
          : autoStopCriteriaSerializer(body.autoStopCriteria),
        secrets: !body.secrets
          ? body.secrets
          : (serializeRecord(body.secrets as any, secretSerializer) as any),
        certificate: !body.certificate
          ? body.certificate
          : certificateMetadataSerializer(body.certificate),
        environmentVariables: !body.environmentVariables
          ? body.environmentVariables
          : (serializeRecord(body.environmentVariables as any) as any),
        loadTestConfiguration: !body.loadTestConfiguration
          ? body.loadTestConfiguration
          : loadTestConfigurationSerializer(body.loadTestConfiguration),
        baselineTestRunId: body["baselineTestRunId"],
        description: body["description"],
        displayName: body["displayName"],
        subnetId: body["subnetId"],
        kind: body["kind"],
        publicIPDisabled: body["publicIPDisabled"],
        keyvaultReferenceIdentityType: body["keyvaultReferenceIdentityType"],
        keyvaultReferenceIdentityId: body["keyvaultReferenceIdentityId"],
      },
    });
}

export async function _createOrUpdateTestDeserialize(
  result:
    | LoadTestAdministrationCreateOrUpdateTest200Response
    | LoadTestAdministrationCreateOrUpdateTest201Response
    | LoadTestAdministrationCreateOrUpdateTestDefaultResponse,
): Promise<Test> {
  if (isUnexpected(result)) {
    throw createRestError(result);
  }

  return {
    passFailCriteria: !result.body.passFailCriteria
      ? undefined
      : { passFailMetrics: result.body.passFailCriteria?.["passFailMetrics"] },
    autoStopCriteria: !result.body.autoStopCriteria
      ? undefined
      : {
          autoStopDisabled: result.body.autoStopCriteria?.["autoStopDisabled"],
          errorRate: result.body.autoStopCriteria?.["errorRate"],
          errorRateTimeWindowInSeconds:
            result.body.autoStopCriteria?.["errorRateTimeWindowInSeconds"],
        },
    secrets: result.body["secrets"],
    certificate: !result.body.certificate
      ? undefined
      : {
          value: result.body.certificate?.["value"],
          type: result.body.certificate?.["type"] as CertificateType,
          name: result.body.certificate?.["name"],
        },
    environmentVariables: result.body["environmentVariables"],
    loadTestConfiguration: !result.body.loadTestConfiguration
      ? undefined
      : {
          engineInstances:
            result.body.loadTestConfiguration?.["engineInstances"],
          splitAllCSVs: result.body.loadTestConfiguration?.["splitAllCSVs"],
          quickStartTest: result.body.loadTestConfiguration?.["quickStartTest"],
          optionalLoadTestConfig: !result.body.loadTestConfiguration
            ?.optionalLoadTestConfig
            ? undefined
            : {
                endpointUrl:
                  result.body.loadTestConfiguration?.optionalLoadTestConfig?.[
                    "endpointUrl"
                  ],
                requestsPerSecond:
                  result.body.loadTestConfiguration?.optionalLoadTestConfig?.[
                    "requestsPerSecond"
                  ],
                maxResponseTimeInMs:
                  result.body.loadTestConfiguration?.optionalLoadTestConfig?.[
                    "maxResponseTimeInMs"
                  ],
                virtualUsers:
                  result.body.loadTestConfiguration?.optionalLoadTestConfig?.[
                    "virtualUsers"
                  ],
                rampUpTime:
                  result.body.loadTestConfiguration?.optionalLoadTestConfig?.[
                    "rampUpTime"
                  ],
                duration:
                  result.body.loadTestConfiguration?.optionalLoadTestConfig?.[
                    "duration"
                  ],
              },
          regionalLoadTestConfig:
            result.body.loadTestConfiguration?.["regionalLoadTestConfig"] ===
            undefined
              ? result.body.loadTestConfiguration?.["regionalLoadTestConfig"]
              : result.body.loadTestConfiguration?.[
                  "regionalLoadTestConfig"
                ].map((p) => ({
                  engineInstances: p["engineInstances"],
                  region: p["region"],
                })),
        },
    baselineTestRunId: result.body["baselineTestRunId"],
    inputArtifacts: !result.body.inputArtifacts
      ? undefined
      : {
          configFileInfo: !result.body.inputArtifacts?.configFileInfo
            ? undefined
            : {
                fileName:
                  result.body.inputArtifacts?.configFileInfo?.["fileName"],
                url: result.body.inputArtifacts?.configFileInfo?.["url"],
                fileType: result.body.inputArtifacts?.configFileInfo?.[
                  "fileType"
                ] as FileType,
                expireDateTime:
                  result.body.inputArtifacts?.configFileInfo?.[
                    "expireDateTime"
                  ] !== undefined
                    ? new Date(
                        result.body.inputArtifacts?.configFileInfo?.[
                          "expireDateTime"
                        ],
                      )
                    : undefined,
                validationStatus: result.body.inputArtifacts?.configFileInfo?.[
                  "validationStatus"
                ] as FileStatus,
                validationFailureDetails:
                  result.body.inputArtifacts?.configFileInfo?.[
                    "validationFailureDetails"
                  ],
              },
          testScriptFileInfo: !result.body.inputArtifacts?.testScriptFileInfo
            ? undefined
            : {
                fileName:
                  result.body.inputArtifacts?.testScriptFileInfo?.["fileName"],
                url: result.body.inputArtifacts?.testScriptFileInfo?.["url"],
                fileType: result.body.inputArtifacts?.testScriptFileInfo?.[
                  "fileType"
                ] as FileType,
                expireDateTime:
                  result.body.inputArtifacts?.testScriptFileInfo?.[
                    "expireDateTime"
                  ] !== undefined
                    ? new Date(
                        result.body.inputArtifacts?.testScriptFileInfo?.[
                          "expireDateTime"
                        ],
                      )
                    : undefined,
                validationStatus: result.body.inputArtifacts
                  ?.testScriptFileInfo?.["validationStatus"] as FileStatus,
                validationFailureDetails:
                  result.body.inputArtifacts?.testScriptFileInfo?.[
                    "validationFailureDetails"
                  ],
              },
          userPropFileInfo: !result.body.inputArtifacts?.userPropFileInfo
            ? undefined
            : {
                fileName:
                  result.body.inputArtifacts?.userPropFileInfo?.["fileName"],
                url: result.body.inputArtifacts?.userPropFileInfo?.["url"],
                fileType: result.body.inputArtifacts?.userPropFileInfo?.[
                  "fileType"
                ] as FileType,
                expireDateTime:
                  result.body.inputArtifacts?.userPropFileInfo?.[
                    "expireDateTime"
                  ] !== undefined
                    ? new Date(
                        result.body.inputArtifacts?.userPropFileInfo?.[
                          "expireDateTime"
                        ],
                      )
                    : undefined,
                validationStatus: result.body.inputArtifacts
                  ?.userPropFileInfo?.["validationStatus"] as FileStatus,
                validationFailureDetails:
                  result.body.inputArtifacts?.userPropFileInfo?.[
                    "validationFailureDetails"
                  ],
              },
          inputArtifactsZipFileInfo: !result.body.inputArtifacts
            ?.inputArtifactsZipFileInfo
            ? undefined
            : {
                fileName:
                  result.body.inputArtifacts?.inputArtifactsZipFileInfo?.[
                    "fileName"
                  ],
                url: result.body.inputArtifacts?.inputArtifactsZipFileInfo?.[
                  "url"
                ],
                fileType: result.body.inputArtifacts
                  ?.inputArtifactsZipFileInfo?.["fileType"] as FileType,
                expireDateTime:
                  result.body.inputArtifacts?.inputArtifactsZipFileInfo?.[
                    "expireDateTime"
                  ] !== undefined
                    ? new Date(
                        result.body.inputArtifacts?.inputArtifactsZipFileInfo?.[
                          "expireDateTime"
                        ],
                      )
                    : undefined,
                validationStatus: result.body.inputArtifacts
                  ?.inputArtifactsZipFileInfo?.[
                  "validationStatus"
                ] as FileStatus,
                validationFailureDetails:
                  result.body.inputArtifacts?.inputArtifactsZipFileInfo?.[
                    "validationFailureDetails"
                  ],
              },
          urlTestConfigFileInfo: !result.body.inputArtifacts
            ?.urlTestConfigFileInfo
            ? undefined
            : {
                fileName:
                  result.body.inputArtifacts?.urlTestConfigFileInfo?.[
                    "fileName"
                  ],
                url: result.body.inputArtifacts?.urlTestConfigFileInfo?.["url"],
                fileType: result.body.inputArtifacts?.urlTestConfigFileInfo?.[
                  "fileType"
                ] as FileType,
                expireDateTime:
                  result.body.inputArtifacts?.urlTestConfigFileInfo?.[
                    "expireDateTime"
                  ] !== undefined
                    ? new Date(
                        result.body.inputArtifacts?.urlTestConfigFileInfo?.[
                          "expireDateTime"
                        ],
                      )
                    : undefined,
                validationStatus: result.body.inputArtifacts
                  ?.urlTestConfigFileInfo?.["validationStatus"] as FileStatus,
                validationFailureDetails:
                  result.body.inputArtifacts?.urlTestConfigFileInfo?.[
                    "validationFailureDetails"
                  ],
              },
          additionalFileInfo:
            result.body.inputArtifacts?.["additionalFileInfo"] === undefined
              ? result.body.inputArtifacts?.["additionalFileInfo"]
<<<<<<< HEAD
              : result.body.inputArtifacts?.["additionalFileInfo"].map((p) => ({
                  fileName: p["fileName"],
                  url: p["url"],
                  fileType: p["fileType"] as FileType,
                  expireDateTime:
                    p["expireDateTime"] !== undefined
                      ? new Date(p["expireDateTime"])
                      : undefined,
                  validationStatus: p["validationStatus"] as FileStatus,
                  validationFailureDetails: p["validationFailureDetails"],
                })),
=======
              : result.body.inputArtifacts?.["additionalFileInfo"].map((p) => {
                  return {
                    url: p["url"],
                    fileName: p["fileName"],
                    fileType: p["fileType"],
                    expireDateTime: p["expireDateTime"],
                    validationStatus: p["validationStatus"],
                    validationFailureDetails: p["validationFailureDetails"],
                  };
                }),
>>>>>>> 31492b9e
        },
    testId: result.body["testId"],
    description: result.body["description"],
    displayName: result.body["displayName"],
    subnetId: result.body["subnetId"],
    kind: result.body["kind"] as TestKind,
    publicIPDisabled: result.body["publicIPDisabled"],
    keyvaultReferenceIdentityType: result.body["keyvaultReferenceIdentityType"],
    keyvaultReferenceIdentityId: result.body["keyvaultReferenceIdentityId"],
    createdDateTime:
      result.body["createdDateTime"] !== undefined
        ? new Date(result.body["createdDateTime"])
        : undefined,
    createdBy: result.body["createdBy"],
    lastModifiedDateTime:
      result.body["lastModifiedDateTime"] !== undefined
        ? new Date(result.body["lastModifiedDateTime"])
        : undefined,
    lastModifiedBy: result.body["lastModifiedBy"],
  };
}

/** Create a new test or update an existing test by providing the test Id. */
export async function createOrUpdateTest(
  context: Client,
  testId: string,
  body: Test,
  options: CreateOrUpdateTestOptionalParams = { requestOptions: {} },
): Promise<Test> {
  const result = await _createOrUpdateTestSend(context, testId, body, options);
  return _createOrUpdateTestDeserialize(result);
}

export function _createOrUpdateAppComponentsSend(
  context: Client,
  testId: string,
  body: TestAppComponents,
  options: CreateOrUpdateAppComponentsOptionalParams = { requestOptions: {} },
): StreamableMethod<
  | LoadTestAdministrationCreateOrUpdateAppComponents200Response
  | LoadTestAdministrationCreateOrUpdateAppComponents201Response
  | LoadTestAdministrationCreateOrUpdateAppComponentsDefaultResponse
> {
  return context
    .path("/tests/{testId}/app-components", testId)
    .patch({
      ...operationOptionsToRequestParameters(options),
      contentType:
        (options.contentType as any) ?? "application/merge-patch+json",
      body: {
        components: serializeRecord(
          body.components as any,
          appComponentSerializer,
        ) as any,
      },
    });
}

export async function _createOrUpdateAppComponentsDeserialize(
  result:
    | LoadTestAdministrationCreateOrUpdateAppComponents200Response
    | LoadTestAdministrationCreateOrUpdateAppComponents201Response
    | LoadTestAdministrationCreateOrUpdateAppComponentsDefaultResponse,
): Promise<TestAppComponents> {
  if (isUnexpected(result)) {
    throw createRestError(result);
  }

  return {
    components: result.body["components"],
    testId: result.body["testId"],
    createdDateTime:
      result.body["createdDateTime"] !== undefined
        ? new Date(result.body["createdDateTime"])
        : undefined,
    createdBy: result.body["createdBy"],
    lastModifiedDateTime:
      result.body["lastModifiedDateTime"] !== undefined
        ? new Date(result.body["lastModifiedDateTime"])
        : undefined,
    lastModifiedBy: result.body["lastModifiedBy"],
  };
}

/** Add an app component to a test by providing the resource Id, name and type. */
export async function createOrUpdateAppComponents(
  context: Client,
  testId: string,
  body: TestAppComponents,
  options: CreateOrUpdateAppComponentsOptionalParams = { requestOptions: {} },
): Promise<TestAppComponents> {
  const result = await _createOrUpdateAppComponentsSend(
    context,
    testId,
    body,
    options,
  );
  return _createOrUpdateAppComponentsDeserialize(result);
}

export function _createOrUpdateServerMetricsConfigSend(
  context: Client,
  testId: string,
  body: TestServerMetricConfig,
  options: CreateOrUpdateServerMetricsConfigOptionalParams = {
    requestOptions: {},
  },
): StreamableMethod<
  | LoadTestAdministrationCreateOrUpdateServerMetricsConfig200Response
  | LoadTestAdministrationCreateOrUpdateServerMetricsConfig201Response
  | LoadTestAdministrationCreateOrUpdateServerMetricsConfigDefaultResponse
> {
  return context
    .path("/tests/{testId}/server-metrics-config", testId)
    .patch({
      ...operationOptionsToRequestParameters(options),
      contentType:
        (options.contentType as any) ?? "application/merge-patch+json",
      body: {
        metrics: serializeRecord(
          body.metrics as any,
          resourceMetricSerializer,
        ) as any,
      },
    });
}

export async function _createOrUpdateServerMetricsConfigDeserialize(
  result:
    | LoadTestAdministrationCreateOrUpdateServerMetricsConfig200Response
    | LoadTestAdministrationCreateOrUpdateServerMetricsConfig201Response
    | LoadTestAdministrationCreateOrUpdateServerMetricsConfigDefaultResponse,
): Promise<TestServerMetricConfig> {
  if (isUnexpected(result)) {
    throw createRestError(result);
  }

  return {
    testId: result.body["testId"],
    metrics: result.body["metrics"],
    createdDateTime:
      result.body["createdDateTime"] !== undefined
        ? new Date(result.body["createdDateTime"])
        : undefined,
    createdBy: result.body["createdBy"],
    lastModifiedDateTime:
      result.body["lastModifiedDateTime"] !== undefined
        ? new Date(result.body["lastModifiedDateTime"])
        : undefined,
    lastModifiedBy: result.body["lastModifiedBy"],
  };
}

/** Configure server metrics for a test */
export async function createOrUpdateServerMetricsConfig(
  context: Client,
  testId: string,
  body: TestServerMetricConfig,
  options: CreateOrUpdateServerMetricsConfigOptionalParams = {
    requestOptions: {},
  },
): Promise<TestServerMetricConfig> {
  const result = await _createOrUpdateServerMetricsConfigSend(
    context,
    testId,
    body,
    options,
  );
  return _createOrUpdateServerMetricsConfigDeserialize(result);
}

export function _getAppComponentsSend(
  context: Client,
  testId: string,
  options: GetAppComponentsOptionalParams = { requestOptions: {} },
): StreamableMethod<
  | LoadTestAdministrationGetAppComponents200Response
  | LoadTestAdministrationGetAppComponentsDefaultResponse
> {
  return context
    .path("/tests/{testId}/app-components", testId)
    .get({ ...operationOptionsToRequestParameters(options) });
}

export async function _getAppComponentsDeserialize(
  result:
    | LoadTestAdministrationGetAppComponents200Response
    | LoadTestAdministrationGetAppComponentsDefaultResponse,
): Promise<TestAppComponents> {
  if (isUnexpected(result)) {
    throw createRestError(result);
  }

  return {
    components: result.body["components"],
    testId: result.body["testId"],
    createdDateTime:
      result.body["createdDateTime"] !== undefined
        ? new Date(result.body["createdDateTime"])
        : undefined,
    createdBy: result.body["createdBy"],
    lastModifiedDateTime:
      result.body["lastModifiedDateTime"] !== undefined
        ? new Date(result.body["lastModifiedDateTime"])
        : undefined,
    lastModifiedBy: result.body["lastModifiedBy"],
  };
}

/** Get associated app component (collection of azure resources) for the given test. */
export async function getAppComponents(
  context: Client,
  testId: string,
  options: GetAppComponentsOptionalParams = { requestOptions: {} },
): Promise<TestAppComponents> {
  const result = await _getAppComponentsSend(context, testId, options);
  return _getAppComponentsDeserialize(result);
}

export function _getServerMetricsConfigSend(
  context: Client,
  testId: string,
  options: GetServerMetricsConfigOptionalParams = { requestOptions: {} },
): StreamableMethod<
  | LoadTestAdministrationGetServerMetricsConfig200Response
  | LoadTestAdministrationGetServerMetricsConfigDefaultResponse
> {
  return context
    .path("/tests/{testId}/server-metrics-config", testId)
    .get({ ...operationOptionsToRequestParameters(options) });
}

export async function _getServerMetricsConfigDeserialize(
  result:
    | LoadTestAdministrationGetServerMetricsConfig200Response
    | LoadTestAdministrationGetServerMetricsConfigDefaultResponse,
): Promise<TestServerMetricConfig> {
  if (isUnexpected(result)) {
    throw createRestError(result);
  }

  return {
    testId: result.body["testId"],
    metrics: result.body["metrics"],
    createdDateTime:
      result.body["createdDateTime"] !== undefined
        ? new Date(result.body["createdDateTime"])
        : undefined,
    createdBy: result.body["createdBy"],
    lastModifiedDateTime:
      result.body["lastModifiedDateTime"] !== undefined
        ? new Date(result.body["lastModifiedDateTime"])
        : undefined,
    lastModifiedBy: result.body["lastModifiedBy"],
  };
}

/** List server metrics configuration for the given test. */
export async function getServerMetricsConfig(
  context: Client,
  testId: string,
  options: GetServerMetricsConfigOptionalParams = { requestOptions: {} },
): Promise<TestServerMetricConfig> {
  const result = await _getServerMetricsConfigSend(context, testId, options);
  return _getServerMetricsConfigDeserialize(result);
}

export function _getTestSend(
  context: Client,
  testId: string,
  options: GetTestOptionalParams = { requestOptions: {} },
): StreamableMethod<
  | LoadTestAdministrationGetTest200Response
  | LoadTestAdministrationGetTestDefaultResponse
> {
  return context
    .path("/tests/{testId}", testId)
    .get({ ...operationOptionsToRequestParameters(options) });
}

export async function _getTestDeserialize(
  result:
    | LoadTestAdministrationGetTest200Response
    | LoadTestAdministrationGetTestDefaultResponse,
): Promise<Test> {
  if (isUnexpected(result)) {
    throw createRestError(result);
  }

  return {
    passFailCriteria: !result.body.passFailCriteria
      ? undefined
      : { passFailMetrics: result.body.passFailCriteria?.["passFailMetrics"] },
    autoStopCriteria: !result.body.autoStopCriteria
      ? undefined
      : {
          autoStopDisabled: result.body.autoStopCriteria?.["autoStopDisabled"],
          errorRate: result.body.autoStopCriteria?.["errorRate"],
          errorRateTimeWindowInSeconds:
            result.body.autoStopCriteria?.["errorRateTimeWindowInSeconds"],
        },
    secrets: result.body["secrets"],
    certificate: !result.body.certificate
      ? undefined
      : {
          value: result.body.certificate?.["value"],
          type: result.body.certificate?.["type"] as CertificateType,
          name: result.body.certificate?.["name"],
        },
    environmentVariables: result.body["environmentVariables"],
    loadTestConfiguration: !result.body.loadTestConfiguration
      ? undefined
      : {
          engineInstances:
            result.body.loadTestConfiguration?.["engineInstances"],
          splitAllCSVs: result.body.loadTestConfiguration?.["splitAllCSVs"],
          quickStartTest: result.body.loadTestConfiguration?.["quickStartTest"],
          optionalLoadTestConfig: !result.body.loadTestConfiguration
            ?.optionalLoadTestConfig
            ? undefined
            : {
                endpointUrl:
                  result.body.loadTestConfiguration?.optionalLoadTestConfig?.[
                    "endpointUrl"
                  ],
                requestsPerSecond:
                  result.body.loadTestConfiguration?.optionalLoadTestConfig?.[
                    "requestsPerSecond"
                  ],
                maxResponseTimeInMs:
                  result.body.loadTestConfiguration?.optionalLoadTestConfig?.[
                    "maxResponseTimeInMs"
                  ],
                virtualUsers:
                  result.body.loadTestConfiguration?.optionalLoadTestConfig?.[
                    "virtualUsers"
                  ],
                rampUpTime:
                  result.body.loadTestConfiguration?.optionalLoadTestConfig?.[
                    "rampUpTime"
                  ],
                duration:
                  result.body.loadTestConfiguration?.optionalLoadTestConfig?.[
                    "duration"
                  ],
              },
          regionalLoadTestConfig:
            result.body.loadTestConfiguration?.["regionalLoadTestConfig"] ===
            undefined
              ? result.body.loadTestConfiguration?.["regionalLoadTestConfig"]
              : result.body.loadTestConfiguration?.[
                  "regionalLoadTestConfig"
                ].map((p) => ({
                  engineInstances: p["engineInstances"],
                  region: p["region"],
                })),
        },
    baselineTestRunId: result.body["baselineTestRunId"],
    inputArtifacts: !result.body.inputArtifacts
      ? undefined
      : {
          configFileInfo: !result.body.inputArtifacts?.configFileInfo
            ? undefined
            : {
                fileName:
                  result.body.inputArtifacts?.configFileInfo?.["fileName"],
                url: result.body.inputArtifacts?.configFileInfo?.["url"],
                fileType: result.body.inputArtifacts?.configFileInfo?.[
                  "fileType"
                ] as FileType,
                expireDateTime:
                  result.body.inputArtifacts?.configFileInfo?.[
                    "expireDateTime"
                  ] !== undefined
                    ? new Date(
                        result.body.inputArtifacts?.configFileInfo?.[
                          "expireDateTime"
                        ],
                      )
                    : undefined,
                validationStatus: result.body.inputArtifacts?.configFileInfo?.[
                  "validationStatus"
                ] as FileStatus,
                validationFailureDetails:
                  result.body.inputArtifacts?.configFileInfo?.[
                    "validationFailureDetails"
                  ],
              },
          testScriptFileInfo: !result.body.inputArtifacts?.testScriptFileInfo
            ? undefined
            : {
                fileName:
                  result.body.inputArtifacts?.testScriptFileInfo?.["fileName"],
                url: result.body.inputArtifacts?.testScriptFileInfo?.["url"],
                fileType: result.body.inputArtifacts?.testScriptFileInfo?.[
                  "fileType"
                ] as FileType,
                expireDateTime:
                  result.body.inputArtifacts?.testScriptFileInfo?.[
                    "expireDateTime"
                  ] !== undefined
                    ? new Date(
                        result.body.inputArtifacts?.testScriptFileInfo?.[
                          "expireDateTime"
                        ],
                      )
                    : undefined,
                validationStatus: result.body.inputArtifacts
                  ?.testScriptFileInfo?.["validationStatus"] as FileStatus,
                validationFailureDetails:
                  result.body.inputArtifacts?.testScriptFileInfo?.[
                    "validationFailureDetails"
                  ],
              },
          userPropFileInfo: !result.body.inputArtifacts?.userPropFileInfo
            ? undefined
            : {
                fileName:
                  result.body.inputArtifacts?.userPropFileInfo?.["fileName"],
                url: result.body.inputArtifacts?.userPropFileInfo?.["url"],
                fileType: result.body.inputArtifacts?.userPropFileInfo?.[
                  "fileType"
                ] as FileType,
                expireDateTime:
                  result.body.inputArtifacts?.userPropFileInfo?.[
                    "expireDateTime"
                  ] !== undefined
                    ? new Date(
                        result.body.inputArtifacts?.userPropFileInfo?.[
                          "expireDateTime"
                        ],
                      )
                    : undefined,
                validationStatus: result.body.inputArtifacts
                  ?.userPropFileInfo?.["validationStatus"] as FileStatus,
                validationFailureDetails:
                  result.body.inputArtifacts?.userPropFileInfo?.[
                    "validationFailureDetails"
                  ],
              },
          inputArtifactsZipFileInfo: !result.body.inputArtifacts
            ?.inputArtifactsZipFileInfo
            ? undefined
            : {
                fileName:
                  result.body.inputArtifacts?.inputArtifactsZipFileInfo?.[
                    "fileName"
                  ],
                url: result.body.inputArtifacts?.inputArtifactsZipFileInfo?.[
                  "url"
                ],
                fileType: result.body.inputArtifacts
                  ?.inputArtifactsZipFileInfo?.["fileType"] as FileType,
                expireDateTime:
                  result.body.inputArtifacts?.inputArtifactsZipFileInfo?.[
                    "expireDateTime"
                  ] !== undefined
                    ? new Date(
                        result.body.inputArtifacts?.inputArtifactsZipFileInfo?.[
                          "expireDateTime"
                        ],
                      )
                    : undefined,
                validationStatus: result.body.inputArtifacts
                  ?.inputArtifactsZipFileInfo?.[
                  "validationStatus"
                ] as FileStatus,
                validationFailureDetails:
                  result.body.inputArtifacts?.inputArtifactsZipFileInfo?.[
                    "validationFailureDetails"
                  ],
              },
          urlTestConfigFileInfo: !result.body.inputArtifacts
            ?.urlTestConfigFileInfo
            ? undefined
            : {
                fileName:
                  result.body.inputArtifacts?.urlTestConfigFileInfo?.[
                    "fileName"
                  ],
                url: result.body.inputArtifacts?.urlTestConfigFileInfo?.["url"],
                fileType: result.body.inputArtifacts?.urlTestConfigFileInfo?.[
                  "fileType"
                ] as FileType,
                expireDateTime:
                  result.body.inputArtifacts?.urlTestConfigFileInfo?.[
                    "expireDateTime"
                  ] !== undefined
                    ? new Date(
                        result.body.inputArtifacts?.urlTestConfigFileInfo?.[
                          "expireDateTime"
                        ],
                      )
                    : undefined,
                validationStatus: result.body.inputArtifacts
                  ?.urlTestConfigFileInfo?.["validationStatus"] as FileStatus,
                validationFailureDetails:
                  result.body.inputArtifacts?.urlTestConfigFileInfo?.[
                    "validationFailureDetails"
                  ],
              },
          additionalFileInfo:
            result.body.inputArtifacts?.["additionalFileInfo"] === undefined
              ? result.body.inputArtifacts?.["additionalFileInfo"]
<<<<<<< HEAD
              : result.body.inputArtifacts?.["additionalFileInfo"].map((p) => ({
                  fileName: p["fileName"],
                  url: p["url"],
                  fileType: p["fileType"] as FileType,
                  expireDateTime:
                    p["expireDateTime"] !== undefined
                      ? new Date(p["expireDateTime"])
                      : undefined,
                  validationStatus: p["validationStatus"] as FileStatus,
                  validationFailureDetails: p["validationFailureDetails"],
                })),
=======
              : result.body.inputArtifacts?.["additionalFileInfo"].map((p) => {
                  return {
                    url: p["url"],
                    fileName: p["fileName"],
                    fileType: p["fileType"],
                    expireDateTime: p["expireDateTime"],
                    validationStatus: p["validationStatus"],
                    validationFailureDetails: p["validationFailureDetails"],
                  };
                }),
>>>>>>> 31492b9e
        },
    testId: result.body["testId"],
    description: result.body["description"],
    displayName: result.body["displayName"],
    subnetId: result.body["subnetId"],
    kind: result.body["kind"] as TestKind,
    publicIPDisabled: result.body["publicIPDisabled"],
    keyvaultReferenceIdentityType: result.body["keyvaultReferenceIdentityType"],
    keyvaultReferenceIdentityId: result.body["keyvaultReferenceIdentityId"],
    createdDateTime:
      result.body["createdDateTime"] !== undefined
        ? new Date(result.body["createdDateTime"])
        : undefined,
    createdBy: result.body["createdBy"],
    lastModifiedDateTime:
      result.body["lastModifiedDateTime"] !== undefined
        ? new Date(result.body["lastModifiedDateTime"])
        : undefined,
    lastModifiedBy: result.body["lastModifiedBy"],
  };
}

/** Get load test details by test Id */
export async function getTest(
  context: Client,
  testId: string,
  options: GetTestOptionalParams = { requestOptions: {} },
): Promise<Test> {
  const result = await _getTestSend(context, testId, options);
  return _getTestDeserialize(result);
}

export function _getTestFileSend(
  context: Client,
  testId: string,
  fileName: string,
  options: GetTestFileOptionalParams = { requestOptions: {} },
): StreamableMethod<
  | LoadTestAdministrationGetTestFile200Response
  | LoadTestAdministrationGetTestFileDefaultResponse
> {
  return context
    .path("/tests/{testId}/files/{fileName}", testId, fileName)
    .get({ ...operationOptionsToRequestParameters(options) });
}

export async function _getTestFileDeserialize(
  result:
    | LoadTestAdministrationGetTestFile200Response
    | LoadTestAdministrationGetTestFileDefaultResponse,
): Promise<{
  url?: string;
  fileType?: FileType;
  expireDateTime?: Date;
  validationStatus?: FileStatus;
  validationFailureDetails?: string;
}> {
  if (isUnexpected(result)) {
    throw createRestError(result);
  }

  return {
    url: result.body["url"],
    fileType: result.body["fileType"] as FileType,
    expireDateTime:
      result.body["expireDateTime"] !== undefined
        ? new Date(result.body["expireDateTime"])
        : undefined,
    validationStatus: result.body["validationStatus"] as FileStatus,
    validationFailureDetails: result.body["validationFailureDetails"],
  };
}

/** Get all the files that are associated with a test. */
export async function getTestFile(
  context: Client,
  testId: string,
  fileName: string,
  options: GetTestFileOptionalParams = { requestOptions: {} },
): Promise<{
  url?: string;
  fileType?: FileType;
  expireDateTime?: Date;
  validationStatus?: FileStatus;
  validationFailureDetails?: string;
}> {
  const result = await _getTestFileSend(context, testId, fileName, options);
  return _getTestFileDeserialize(result);
}

export function _listTestFilesSend(
  context: Client,
  testId: string,
  options: ListTestFilesOptionalParams = { requestOptions: {} },
): StreamableMethod<
  | LoadTestAdministrationListTestFiles200Response
  | LoadTestAdministrationListTestFilesDefaultResponse
> {
  return context
    .path("/tests/{testId}/files", testId)
    .get({ ...operationOptionsToRequestParameters(options) });
}

export async function _listTestFilesDeserialize(
  result:
    | LoadTestAdministrationListTestFiles200Response
    | LoadTestAdministrationListTestFilesDefaultResponse,
): Promise<_PagedTestFileInfo> {
  if (isUnexpected(result)) {
    throw createRestError(result);
  }

  return {
<<<<<<< HEAD
    value: result.body["value"].map((p) => ({
      fileName: p["fileName"],
      url: p["url"],
      fileType: p["fileType"] as FileType,
      expireDateTime:
        p["expireDateTime"] !== undefined
          ? new Date(p["expireDateTime"])
          : undefined,
      validationStatus: p["validationStatus"] as FileStatus,
      validationFailureDetails: p["validationFailureDetails"],
    })),
=======
    value: result.body["value"].map((p) => {
      return {
        url: p["url"],
        fileName: p["fileName"],
        fileType: p["fileType"],
        expireDateTime: p["expireDateTime"],
        validationStatus: p["validationStatus"],
        validationFailureDetails: p["validationFailureDetails"],
      };
    }),
>>>>>>> 31492b9e
    nextLink: result.body["nextLink"],
  };
}

/** Get all test files. */
export function listTestFiles(
  context: Client,
  testId: string,
  options: ListTestFilesOptionalParams = { requestOptions: {} },
): PagedAsyncIterableIterator<TestFileInfo> {
  return buildPagedAsyncIterator(
    context,
    () => _listTestFilesSend(context, testId, options),
    _listTestFilesDeserialize,
    { itemName: "value", nextLinkName: "nextLink" },
  );
}

export function _listTestsSend(
  context: Client,
  options: ListTestsOptionalParams = { requestOptions: {} },
): StreamableMethod<
  | LoadTestAdministrationListTests200Response
  | LoadTestAdministrationListTestsDefaultResponse
> {
  return context
    .path("/tests")
    .get({
      ...operationOptionsToRequestParameters(options),
      queryParameters: {
        orderby: options?.orderby,
        search: options?.search,
        lastModifiedStartTime: options?.lastModifiedStartTime?.toISOString(),
        lastModifiedEndTime: options?.lastModifiedEndTime?.toISOString(),
        maxpagesize: options?.maxpagesize,
      },
    });
}

export async function _listTestsDeserialize(
  result:
    | LoadTestAdministrationListTests200Response
    | LoadTestAdministrationListTestsDefaultResponse,
): Promise<_PagedTest> {
  if (isUnexpected(result)) {
    throw createRestError(result);
  }

  return {
<<<<<<< HEAD
    value: result.body["value"].map((p) => ({
      passFailCriteria: !p.passFailCriteria
        ? undefined
        : { passFailMetrics: p.passFailCriteria?.["passFailMetrics"] },
      autoStopCriteria: !p.autoStopCriteria
        ? undefined
        : {
            autoStopDisabled: p.autoStopCriteria?.["autoStopDisabled"],
            errorRate: p.autoStopCriteria?.["errorRate"],
            errorRateTimeWindowInSeconds:
              p.autoStopCriteria?.["errorRateTimeWindowInSeconds"],
          },
      secrets: p["secrets"],
      certificate: !p.certificate
        ? undefined
        : {
            value: p.certificate?.["value"],
            type: p.certificate?.["type"] as CertificateType,
            name: p.certificate?.["name"],
          },
      environmentVariables: p["environmentVariables"],
      loadTestConfiguration: !p.loadTestConfiguration
        ? undefined
        : {
            engineInstances: p.loadTestConfiguration?.["engineInstances"],
            splitAllCSVs: p.loadTestConfiguration?.["splitAllCSVs"],
            quickStartTest: p.loadTestConfiguration?.["quickStartTest"],
            optionalLoadTestConfig: !p.loadTestConfiguration
              ?.optionalLoadTestConfig
              ? undefined
              : {
                  endpointUrl:
                    p.loadTestConfiguration?.optionalLoadTestConfig?.[
                      "endpointUrl"
                    ],
                  requestsPerSecond:
                    p.loadTestConfiguration?.optionalLoadTestConfig?.[
                      "requestsPerSecond"
                    ],
                  maxResponseTimeInMs:
                    p.loadTestConfiguration?.optionalLoadTestConfig?.[
                      "maxResponseTimeInMs"
                    ],
                  virtualUsers:
                    p.loadTestConfiguration?.optionalLoadTestConfig?.[
                      "virtualUsers"
                    ],
                  rampUpTime:
                    p.loadTestConfiguration?.optionalLoadTestConfig?.[
                      "rampUpTime"
                    ],
                  duration:
                    p.loadTestConfiguration?.optionalLoadTestConfig?.[
                      "duration"
                    ],
                },
            regionalLoadTestConfig:
              p.loadTestConfiguration?.["regionalLoadTestConfig"] === undefined
                ? p.loadTestConfiguration?.["regionalLoadTestConfig"]
                : p.loadTestConfiguration?.["regionalLoadTestConfig"].map(
                    (p) => ({
                      engineInstances: p["engineInstances"],
                      region: p["region"],
                    }),
                  ),
          },
      baselineTestRunId: p["baselineTestRunId"],
      inputArtifacts: !p.inputArtifacts
        ? undefined
        : {
            configFileInfo: !p.inputArtifacts?.configFileInfo
              ? undefined
              : {
                  fileName: p.inputArtifacts?.configFileInfo?.["fileName"],
                  url: p.inputArtifacts?.configFileInfo?.["url"],
                  fileType: p.inputArtifacts?.configFileInfo?.[
                    "fileType"
                  ] as FileType,
                  expireDateTime:
                    p.inputArtifacts?.configFileInfo?.["expireDateTime"] !==
                    undefined
                      ? new Date(
                          p.inputArtifacts?.configFileInfo?.["expireDateTime"],
                        )
                      : undefined,
                  validationStatus: p.inputArtifacts?.configFileInfo?.[
                    "validationStatus"
                  ] as FileStatus,
                  validationFailureDetails:
                    p.inputArtifacts?.configFileInfo?.[
                      "validationFailureDetails"
                    ],
                },
            testScriptFileInfo: !p.inputArtifacts?.testScriptFileInfo
              ? undefined
              : {
                  fileName: p.inputArtifacts?.testScriptFileInfo?.["fileName"],
                  url: p.inputArtifacts?.testScriptFileInfo?.["url"],
                  fileType: p.inputArtifacts?.testScriptFileInfo?.[
                    "fileType"
                  ] as FileType,
                  expireDateTime:
                    p.inputArtifacts?.testScriptFileInfo?.["expireDateTime"] !==
                    undefined
                      ? new Date(
                          p.inputArtifacts?.testScriptFileInfo?.[
                            "expireDateTime"
                          ],
                        )
                      : undefined,
                  validationStatus: p.inputArtifacts?.testScriptFileInfo?.[
                    "validationStatus"
                  ] as FileStatus,
                  validationFailureDetails:
                    p.inputArtifacts?.testScriptFileInfo?.[
                      "validationFailureDetails"
                    ],
                },
            userPropFileInfo: !p.inputArtifacts?.userPropFileInfo
              ? undefined
              : {
                  fileName: p.inputArtifacts?.userPropFileInfo?.["fileName"],
                  url: p.inputArtifacts?.userPropFileInfo?.["url"],
                  fileType: p.inputArtifacts?.userPropFileInfo?.[
                    "fileType"
                  ] as FileType,
                  expireDateTime:
                    p.inputArtifacts?.userPropFileInfo?.["expireDateTime"] !==
                    undefined
                      ? new Date(
                          p.inputArtifacts?.userPropFileInfo?.[
                            "expireDateTime"
                          ],
                        )
                      : undefined,
                  validationStatus: p.inputArtifacts?.userPropFileInfo?.[
                    "validationStatus"
                  ] as FileStatus,
                  validationFailureDetails:
                    p.inputArtifacts?.userPropFileInfo?.[
                      "validationFailureDetails"
                    ],
                },
            inputArtifactsZipFileInfo: !p.inputArtifacts
              ?.inputArtifactsZipFileInfo
              ? undefined
              : {
                  fileName:
                    p.inputArtifacts?.inputArtifactsZipFileInfo?.["fileName"],
                  url: p.inputArtifacts?.inputArtifactsZipFileInfo?.["url"],
                  fileType: p.inputArtifacts?.inputArtifactsZipFileInfo?.[
                    "fileType"
                  ] as FileType,
                  expireDateTime:
                    p.inputArtifacts?.inputArtifactsZipFileInfo?.[
                      "expireDateTime"
                    ] !== undefined
                      ? new Date(
                          p.inputArtifacts?.inputArtifactsZipFileInfo?.[
                            "expireDateTime"
                          ],
                        )
                      : undefined,
                  validationStatus: p.inputArtifacts
                    ?.inputArtifactsZipFileInfo?.[
                    "validationStatus"
                  ] as FileStatus,
                  validationFailureDetails:
                    p.inputArtifacts?.inputArtifactsZipFileInfo?.[
                      "validationFailureDetails"
                    ],
                },
            urlTestConfigFileInfo: !p.inputArtifacts?.urlTestConfigFileInfo
              ? undefined
              : {
                  fileName:
                    p.inputArtifacts?.urlTestConfigFileInfo?.["fileName"],
                  url: p.inputArtifacts?.urlTestConfigFileInfo?.["url"],
                  fileType: p.inputArtifacts?.urlTestConfigFileInfo?.[
                    "fileType"
                  ] as FileType,
                  expireDateTime:
                    p.inputArtifacts?.urlTestConfigFileInfo?.[
                      "expireDateTime"
                    ] !== undefined
                      ? new Date(
                          p.inputArtifacts?.urlTestConfigFileInfo?.[
                            "expireDateTime"
                          ],
                        )
                      : undefined,
                  validationStatus: p.inputArtifacts?.urlTestConfigFileInfo?.[
                    "validationStatus"
                  ] as FileStatus,
                  validationFailureDetails:
                    p.inputArtifacts?.urlTestConfigFileInfo?.[
                      "validationFailureDetails"
                    ],
                },
            additionalFileInfo:
              p.inputArtifacts?.["additionalFileInfo"] === undefined
                ? p.inputArtifacts?.["additionalFileInfo"]
                : p.inputArtifacts?.["additionalFileInfo"].map((p) => ({
                    fileName: p["fileName"],
                    url: p["url"],
                    fileType: p["fileType"] as FileType,
                    expireDateTime:
                      p["expireDateTime"] !== undefined
                        ? new Date(p["expireDateTime"])
                        : undefined,
                    validationStatus: p["validationStatus"] as FileStatus,
                    validationFailureDetails: p["validationFailureDetails"],
                  })),
          },
      testId: p["testId"],
      description: p["description"],
      displayName: p["displayName"],
      subnetId: p["subnetId"],
      kind: p["kind"] as TestKind,
      publicIPDisabled: p["publicIPDisabled"],
      keyvaultReferenceIdentityType: p["keyvaultReferenceIdentityType"],
      keyvaultReferenceIdentityId: p["keyvaultReferenceIdentityId"],
      createdDateTime:
        p["createdDateTime"] !== undefined
          ? new Date(p["createdDateTime"])
          : undefined,
      createdBy: p["createdBy"],
      lastModifiedDateTime:
        p["lastModifiedDateTime"] !== undefined
          ? new Date(p["lastModifiedDateTime"])
          : undefined,
      lastModifiedBy: p["lastModifiedBy"],
    })),
=======
    value: result.body["value"].map((p) => {
      return {
        passFailCriteria: !p.passFailCriteria
          ? undefined
          : { passFailMetrics: p.passFailCriteria?.["passFailMetrics"] },
        secrets: p["secrets"],
        certificate: !p.certificate
          ? undefined
          : {
              value: p.certificate?.["value"],
              type: p.certificate?.["type"],
              name: p.certificate?.["name"],
            },
        environmentVariables: p["environmentVariables"],
        loadTestConfiguration: !p.loadTestConfiguration
          ? undefined
          : {
              engineInstances: p.loadTestConfiguration?.["engineInstances"],
              splitAllCSVs: p.loadTestConfiguration?.["splitAllCSVs"],
              quickStartTest: p.loadTestConfiguration?.["quickStartTest"],
              optionalLoadTestConfig: !p.loadTestConfiguration
                ?.optionalLoadTestConfig
                ? undefined
                : {
                    endpointUrl:
                      p.loadTestConfiguration?.optionalLoadTestConfig?.[
                        "endpointUrl"
                      ],
                    virtualUsers:
                      p.loadTestConfiguration?.optionalLoadTestConfig?.[
                        "virtualUsers"
                      ],
                    rampUpTime:
                      p.loadTestConfiguration?.optionalLoadTestConfig?.[
                        "rampUpTime"
                      ],
                    duration:
                      p.loadTestConfiguration?.optionalLoadTestConfig?.[
                        "duration"
                      ],
                  },
            },
        inputArtifacts: !p.inputArtifacts
          ? undefined
          : {
              configFileInfo: !p.inputArtifacts?.configFileInfo
                ? undefined
                : {
                    url: p.inputArtifacts?.configFileInfo?.["url"],
                    fileName: p.inputArtifacts?.configFileInfo?.["fileName"],
                    fileType: p.inputArtifacts?.configFileInfo?.["fileType"],
                    expireDateTime:
                      p.inputArtifacts?.configFileInfo?.["expireDateTime"],
                    validationStatus:
                      p.inputArtifacts?.configFileInfo?.["validationStatus"],
                    validationFailureDetails:
                      p.inputArtifacts?.configFileInfo?.[
                        "validationFailureDetails"
                      ],
                  },
              testScriptFileInfo: !p.inputArtifacts?.testScriptFileInfo
                ? undefined
                : {
                    url: p.inputArtifacts?.testScriptFileInfo?.["url"],
                    fileName:
                      p.inputArtifacts?.testScriptFileInfo?.["fileName"],
                    fileType:
                      p.inputArtifacts?.testScriptFileInfo?.["fileType"],
                    expireDateTime:
                      p.inputArtifacts?.testScriptFileInfo?.["expireDateTime"],
                    validationStatus:
                      p.inputArtifacts?.testScriptFileInfo?.[
                        "validationStatus"
                      ],
                    validationFailureDetails:
                      p.inputArtifacts?.testScriptFileInfo?.[
                        "validationFailureDetails"
                      ],
                  },
              userPropFileInfo: !p.inputArtifacts?.userPropFileInfo
                ? undefined
                : {
                    url: p.inputArtifacts?.userPropFileInfo?.["url"],
                    fileName: p.inputArtifacts?.userPropFileInfo?.["fileName"],
                    fileType: p.inputArtifacts?.userPropFileInfo?.["fileType"],
                    expireDateTime:
                      p.inputArtifacts?.userPropFileInfo?.["expireDateTime"],
                    validationStatus:
                      p.inputArtifacts?.userPropFileInfo?.["validationStatus"],
                    validationFailureDetails:
                      p.inputArtifacts?.userPropFileInfo?.[
                        "validationFailureDetails"
                      ],
                  },
              inputArtifactsZipFileInfo: !p.inputArtifacts
                ?.inputArtifactsZipFileInfo
                ? undefined
                : {
                    url: p.inputArtifacts?.inputArtifactsZipFileInfo?.["url"],
                    fileName:
                      p.inputArtifacts?.inputArtifactsZipFileInfo?.["fileName"],
                    fileType:
                      p.inputArtifacts?.inputArtifactsZipFileInfo?.["fileType"],
                    expireDateTime:
                      p.inputArtifacts?.inputArtifactsZipFileInfo?.[
                        "expireDateTime"
                      ],
                    validationStatus:
                      p.inputArtifacts?.inputArtifactsZipFileInfo?.[
                        "validationStatus"
                      ],
                    validationFailureDetails:
                      p.inputArtifacts?.inputArtifactsZipFileInfo?.[
                        "validationFailureDetails"
                      ],
                  },
              additionalFileInfo:
                p.inputArtifacts?.["additionalFileInfo"] === undefined
                  ? p.inputArtifacts?.["additionalFileInfo"]
                  : p.inputArtifacts?.["additionalFileInfo"].map((p) => {
                      return {
                        url: p["url"],
                        fileName: p["fileName"],
                        fileType: p["fileType"],
                        expireDateTime: p["expireDateTime"],
                        validationStatus: p["validationStatus"],
                        validationFailureDetails: p["validationFailureDetails"],
                      };
                    }),
            },
        testId: p["testId"],
        description: p["description"],
        displayName: p["displayName"],
        subnetId: p["subnetId"],
        keyvaultReferenceIdentityType: p["keyvaultReferenceIdentityType"],
        keyvaultReferenceIdentityId: p["keyvaultReferenceIdentityId"],
        createdDateTime: p["createdDateTime"],
        createdBy: p["createdBy"],
        lastModifiedDateTime: p["lastModifiedDateTime"],
        lastModifiedBy: p["lastModifiedBy"],
      };
    }),
>>>>>>> 31492b9e
    nextLink: result.body["nextLink"],
  };
}

/**
 * Get all load tests by the fully qualified resource Id e.g
 * subscriptions/{subId}/resourceGroups/{rg}/providers/Microsoft.LoadTestService/loadtests/{resName}.
 */
export function listTests(
  context: Client,
  options: ListTestsOptionalParams = { requestOptions: {} },
): PagedAsyncIterableIterator<Test> {
  return buildPagedAsyncIterator(
    context,
    () => _listTestsSend(context, options),
    _listTestsDeserialize,
    { itemName: "value", nextLinkName: "nextLink" },
  );
}

export function _uploadTestFileSend(
  context: Client,
  testId: string,
  fileName: string,
  body: Uint8Array,
  options: UploadTestFileOptionalParams = { requestOptions: {} },
): StreamableMethod<
  | LoadTestAdministrationUploadTestFile201Response
  | LoadTestAdministrationUploadTestFileDefaultResponse
> {
  return context
    .path("/tests/{testId}/files/{fileName}", testId, fileName)
    .put({
      ...operationOptionsToRequestParameters(options),
      contentType: (options.contentType as any) ?? "application/octet-stream",
      queryParameters: { fileType: options?.fileType },
      body: body,
    });
}

export async function _uploadTestFileDeserialize(
  result:
    | LoadTestAdministrationUploadTestFile201Response
    | LoadTestAdministrationUploadTestFileDefaultResponse,
): Promise<{
  url?: string;
  fileType?: FileType;
  expireDateTime?: Date;
  validationStatus?: FileStatus;
  validationFailureDetails?: string;
}> {
  if (isUnexpected(result)) {
    throw createRestError(result);
  }

  return {
    url: result.body["url"],
    fileType: result.body["fileType"] as FileType,
    expireDateTime:
      result.body["expireDateTime"] !== undefined
        ? new Date(result.body["expireDateTime"])
        : undefined,
    validationStatus: result.body["validationStatus"] as FileStatus,
    validationFailureDetails: result.body["validationFailureDetails"],
  };
}

/**
 * Upload input file for a given test Id. File size can't be more than 50 MB.
 * Existing file with same name for the given test will be overwritten. File
 * should be provided in the request body as application/octet-stream.
 */
export async function uploadTestFile(
  context: Client,
  testId: string,
  fileName: string,
  body: Uint8Array,
  options: UploadTestFileOptionalParams = { requestOptions: {} },
): Promise<{
  url?: string;
  fileType?: FileType;
  expireDateTime?: Date;
  validationStatus?: FileStatus;
  validationFailureDetails?: string;
}> {
  const result = await _uploadTestFileSend(
    context,
    testId,
    fileName,
    body,
    options,
  );
  return _uploadTestFileDeserialize(result);
}

export function _deleteTestFileSend(
  context: Client,
  testId: string,
  fileName: string,
  options: DeleteTestFileOptionalParams = { requestOptions: {} },
): StreamableMethod<
  | LoadTestAdministrationDeleteTestFile204Response
  | LoadTestAdministrationDeleteTestFileDefaultResponse
> {
  return context
    .path("/tests/{testId}/files/{fileName}", testId, fileName)
    .delete({ ...operationOptionsToRequestParameters(options) });
}

export async function _deleteTestFileDeserialize(
  result:
    | LoadTestAdministrationDeleteTestFile204Response
    | LoadTestAdministrationDeleteTestFileDefaultResponse,
): Promise<void> {
  if (isUnexpected(result)) {
    throw createRestError(result);
  }

  return;
}

/** Delete file by the file name for a test */
export async function deleteTestFile(
  context: Client,
  testId: string,
  fileName: string,
  options: DeleteTestFileOptionalParams = { requestOptions: {} },
): Promise<void> {
  const result = await _deleteTestFileSend(context, testId, fileName, options);
  return _deleteTestFileDeserialize(result);
}

export function _deleteTestSend(
  context: Client,
  testId: string,
  options: DeleteTestOptionalParams = { requestOptions: {} },
): StreamableMethod<
  | LoadTestAdministrationDeleteTest204Response
  | LoadTestAdministrationDeleteTestDefaultResponse
> {
  return context
    .path("/tests/{testId}", testId)
    .delete({ ...operationOptionsToRequestParameters(options) });
}

export async function _deleteTestDeserialize(
  result:
    | LoadTestAdministrationDeleteTest204Response
    | LoadTestAdministrationDeleteTestDefaultResponse,
): Promise<void> {
  if (isUnexpected(result)) {
    throw createRestError(result);
  }

  return;
}

/** Delete a test by its test Id. */
export async function deleteTest(
  context: Client,
  testId: string,
  options: DeleteTestOptionalParams = { requestOptions: {} },
): Promise<void> {
  const result = await _deleteTestSend(context, testId, options);
  return _deleteTestDeserialize(result);
}<|MERGE_RESOLUTION|>--- conflicted
+++ resolved
@@ -346,9 +346,9 @@
           additionalFileInfo:
             result.body.inputArtifacts?.["additionalFileInfo"] === undefined
               ? result.body.inputArtifacts?.["additionalFileInfo"]
-<<<<<<< HEAD
-              : result.body.inputArtifacts?.["additionalFileInfo"].map((p) => ({
-                  fileName: p["fileName"],
+              : result.body.inputArtifacts?.["additionalFileInfo"].map((p) => {
+                  return {
+                    fileName: p["fileName"],
                   url: p["url"],
                   fileType: p["fileType"] as FileType,
                   expireDateTime:
@@ -356,20 +356,9 @@
                       ? new Date(p["expireDateTime"])
                       : undefined,
                   validationStatus: p["validationStatus"] as FileStatus,
-                  validationFailureDetails: p["validationFailureDetails"],
-                })),
-=======
-              : result.body.inputArtifacts?.["additionalFileInfo"].map((p) => {
-                  return {
-                    url: p["url"],
-                    fileName: p["fileName"],
-                    fileType: p["fileType"],
-                    expireDateTime: p["expireDateTime"],
-                    validationStatus: p["validationStatus"],
                     validationFailureDetails: p["validationFailureDetails"],
                   };
                 }),
->>>>>>> 31492b9e
         },
     testId: result.body["testId"],
     description: result.body["description"],
@@ -874,9 +863,9 @@
           additionalFileInfo:
             result.body.inputArtifacts?.["additionalFileInfo"] === undefined
               ? result.body.inputArtifacts?.["additionalFileInfo"]
-<<<<<<< HEAD
-              : result.body.inputArtifacts?.["additionalFileInfo"].map((p) => ({
-                  fileName: p["fileName"],
+              : result.body.inputArtifacts?.["additionalFileInfo"].map((p) => {
+                  return {
+                    fileName: p["fileName"],
                   url: p["url"],
                   fileType: p["fileType"] as FileType,
                   expireDateTime:
@@ -884,20 +873,9 @@
                       ? new Date(p["expireDateTime"])
                       : undefined,
                   validationStatus: p["validationStatus"] as FileStatus,
-                  validationFailureDetails: p["validationFailureDetails"],
-                })),
-=======
-              : result.body.inputArtifacts?.["additionalFileInfo"].map((p) => {
-                  return {
-                    url: p["url"],
-                    fileName: p["fileName"],
-                    fileType: p["fileType"],
-                    expireDateTime: p["expireDateTime"],
-                    validationStatus: p["validationStatus"],
                     validationFailureDetails: p["validationFailureDetails"],
                   };
                 }),
->>>>>>> 31492b9e
         },
     testId: result.body["testId"],
     description: result.body["description"],
@@ -1011,9 +989,10 @@
   }
 
   return {
-<<<<<<< HEAD
-    value: result.body["value"].map((p) => ({
-      fileName: p["fileName"],
+    value: result.body["value"].map((p) => {
+      return {
+        url: p["url"],
+        fileName: p["fileName"],
       url: p["url"],
       fileType: p["fileType"] as FileType,
       expireDateTime:
@@ -1021,20 +1000,9 @@
           ? new Date(p["expireDateTime"])
           : undefined,
       validationStatus: p["validationStatus"] as FileStatus,
-      validationFailureDetails: p["validationFailureDetails"],
-    })),
-=======
-    value: result.body["value"].map((p) => {
-      return {
-        url: p["url"],
-        fileName: p["fileName"],
-        fileType: p["fileType"],
-        expireDateTime: p["expireDateTime"],
-        validationStatus: p["validationStatus"],
         validationFailureDetails: p["validationFailureDetails"],
       };
     }),
->>>>>>> 31492b9e
     nextLink: result.body["nextLink"],
   };
 }
@@ -1084,11 +1052,11 @@
   }
 
   return {
-<<<<<<< HEAD
-    value: result.body["value"].map((p) => ({
-      passFailCriteria: !p.passFailCriteria
-        ? undefined
-        : { passFailMetrics: p.passFailCriteria?.["passFailMetrics"] },
+    value: result.body["value"].map((p) => {
+      return {
+        passFailCriteria: !p.passFailCriteria
+          ? undefined
+          : { passFailMetrics: p.passFailCriteria?.["passFailMetrics"] },
       autoStopCriteria: !p.autoStopCriteria
         ? undefined
         : {
@@ -1097,29 +1065,29 @@
             errorRateTimeWindowInSeconds:
               p.autoStopCriteria?.["errorRateTimeWindowInSeconds"],
           },
-      secrets: p["secrets"],
-      certificate: !p.certificate
-        ? undefined
-        : {
-            value: p.certificate?.["value"],
+        secrets: p["secrets"],
+        certificate: !p.certificate
+          ? undefined
+          : {
+              value: p.certificate?.["value"],
             type: p.certificate?.["type"] as CertificateType,
-            name: p.certificate?.["name"],
-          },
-      environmentVariables: p["environmentVariables"],
-      loadTestConfiguration: !p.loadTestConfiguration
-        ? undefined
-        : {
-            engineInstances: p.loadTestConfiguration?.["engineInstances"],
-            splitAllCSVs: p.loadTestConfiguration?.["splitAllCSVs"],
-            quickStartTest: p.loadTestConfiguration?.["quickStartTest"],
-            optionalLoadTestConfig: !p.loadTestConfiguration
-              ?.optionalLoadTestConfig
-              ? undefined
-              : {
-                  endpointUrl:
-                    p.loadTestConfiguration?.optionalLoadTestConfig?.[
-                      "endpointUrl"
-                    ],
+              name: p.certificate?.["name"],
+            },
+        environmentVariables: p["environmentVariables"],
+        loadTestConfiguration: !p.loadTestConfiguration
+          ? undefined
+          : {
+              engineInstances: p.loadTestConfiguration?.["engineInstances"],
+              splitAllCSVs: p.loadTestConfiguration?.["splitAllCSVs"],
+              quickStartTest: p.loadTestConfiguration?.["quickStartTest"],
+              optionalLoadTestConfig: !p.loadTestConfiguration
+                ?.optionalLoadTestConfig
+                ? undefined
+                : {
+                    endpointUrl:
+                      p.loadTestConfiguration?.optionalLoadTestConfig?.[
+                        "endpointUrl"
+                      ],
                   requestsPerSecond:
                     p.loadTestConfiguration?.optionalLoadTestConfig?.[
                       "requestsPerSecond"
@@ -1128,19 +1096,19 @@
                     p.loadTestConfiguration?.optionalLoadTestConfig?.[
                       "maxResponseTimeInMs"
                     ],
-                  virtualUsers:
-                    p.loadTestConfiguration?.optionalLoadTestConfig?.[
-                      "virtualUsers"
-                    ],
-                  rampUpTime:
-                    p.loadTestConfiguration?.optionalLoadTestConfig?.[
-                      "rampUpTime"
-                    ],
-                  duration:
-                    p.loadTestConfiguration?.optionalLoadTestConfig?.[
-                      "duration"
-                    ],
-                },
+                    virtualUsers:
+                      p.loadTestConfiguration?.optionalLoadTestConfig?.[
+                        "virtualUsers"
+                      ],
+                    rampUpTime:
+                      p.loadTestConfiguration?.optionalLoadTestConfig?.[
+                        "rampUpTime"
+                      ],
+                    duration:
+                      p.loadTestConfiguration?.optionalLoadTestConfig?.[
+                        "duration"
+                      ],
+                  },
             regionalLoadTestConfig:
               p.loadTestConfiguration?.["regionalLoadTestConfig"] === undefined
                 ? p.loadTestConfiguration?.["regionalLoadTestConfig"]
@@ -1150,20 +1118,20 @@
                       region: p["region"],
                     }),
                   ),
-          },
+            },
       baselineTestRunId: p["baselineTestRunId"],
-      inputArtifacts: !p.inputArtifacts
-        ? undefined
-        : {
-            configFileInfo: !p.inputArtifacts?.configFileInfo
-              ? undefined
-              : {
-                  fileName: p.inputArtifacts?.configFileInfo?.["fileName"],
+        inputArtifacts: !p.inputArtifacts
+          ? undefined
+          : {
+              configFileInfo: !p.inputArtifacts?.configFileInfo
+                ? undefined
+                : {
+                    fileName: p.inputArtifacts?.configFileInfo?.["fileName"],
                   url: p.inputArtifacts?.configFileInfo?.["url"],
                   fileType: p.inputArtifacts?.configFileInfo?.[
                     "fileType"
                   ] as FileType,
-                  expireDateTime:
+                    expireDateTime:
                     p.inputArtifacts?.configFileInfo?.["expireDateTime"] !==
                     undefined
                       ? new Date(
@@ -1173,20 +1141,20 @@
                   validationStatus: p.inputArtifacts?.configFileInfo?.[
                     "validationStatus"
                   ] as FileStatus,
-                  validationFailureDetails:
-                    p.inputArtifacts?.configFileInfo?.[
-                      "validationFailureDetails"
-                    ],
-                },
-            testScriptFileInfo: !p.inputArtifacts?.testScriptFileInfo
-              ? undefined
-              : {
-                  fileName: p.inputArtifacts?.testScriptFileInfo?.["fileName"],
+                    validationFailureDetails:
+                      p.inputArtifacts?.configFileInfo?.[
+                        "validationFailureDetails"
+                      ],
+                  },
+              testScriptFileInfo: !p.inputArtifacts?.testScriptFileInfo
+                ? undefined
+                : {
+                    fileName:
                   url: p.inputArtifacts?.testScriptFileInfo?.["url"],
                   fileType: p.inputArtifacts?.testScriptFileInfo?.[
                     "fileType"
                   ] as FileType,
-                  expireDateTime:
+                    expireDateTime:
                     p.inputArtifacts?.testScriptFileInfo?.["expireDateTime"] !==
                     undefined
                       ? new Date(
@@ -1198,20 +1166,20 @@
                   validationStatus: p.inputArtifacts?.testScriptFileInfo?.[
                     "validationStatus"
                   ] as FileStatus,
-                  validationFailureDetails:
-                    p.inputArtifacts?.testScriptFileInfo?.[
-                      "validationFailureDetails"
-                    ],
-                },
-            userPropFileInfo: !p.inputArtifacts?.userPropFileInfo
-              ? undefined
-              : {
-                  fileName: p.inputArtifacts?.userPropFileInfo?.["fileName"],
+                    validationFailureDetails:
+                      p.inputArtifacts?.testScriptFileInfo?.[
+                        "validationFailureDetails"
+                      ],
+                  },
+              userPropFileInfo: !p.inputArtifacts?.userPropFileInfo
+                ? undefined
+                : {
+                    fileName: p.inputArtifacts?.userPropFileInfo?.["fileName"],
                   url: p.inputArtifacts?.userPropFileInfo?.["url"],
                   fileType: p.inputArtifacts?.userPropFileInfo?.[
                     "fileType"
                   ] as FileType,
-                  expireDateTime:
+                    expireDateTime:
                     p.inputArtifacts?.userPropFileInfo?.["expireDateTime"] !==
                     undefined
                       ? new Date(
@@ -1223,24 +1191,24 @@
                   validationStatus: p.inputArtifacts?.userPropFileInfo?.[
                     "validationStatus"
                   ] as FileStatus,
-                  validationFailureDetails:
-                    p.inputArtifacts?.userPropFileInfo?.[
-                      "validationFailureDetails"
-                    ],
-                },
-            inputArtifactsZipFileInfo: !p.inputArtifacts
-              ?.inputArtifactsZipFileInfo
-              ? undefined
-              : {
-                  fileName:
-                    p.inputArtifacts?.inputArtifactsZipFileInfo?.["fileName"],
+                    validationFailureDetails:
+                      p.inputArtifacts?.userPropFileInfo?.[
+                        "validationFailureDetails"
+                      ],
+                  },
+              inputArtifactsZipFileInfo: !p.inputArtifacts
+                ?.inputArtifactsZipFileInfo
+                ? undefined
+                : {
+                    fileName:
+                      p.inputArtifacts?.inputArtifactsZipFileInfo?.["fileName"],
                   url: p.inputArtifacts?.inputArtifactsZipFileInfo?.["url"],
                   fileType: p.inputArtifacts?.inputArtifactsZipFileInfo?.[
                     "fileType"
                   ] as FileType,
-                  expireDateTime:
-                    p.inputArtifacts?.inputArtifactsZipFileInfo?.[
-                      "expireDateTime"
+                    expireDateTime:
+                      p.inputArtifacts?.inputArtifactsZipFileInfo?.[
+                        "expireDateTime"
                     ] !== undefined
                       ? new Date(
                           p.inputArtifacts?.inputArtifactsZipFileInfo?.[
@@ -1252,11 +1220,11 @@
                     ?.inputArtifactsZipFileInfo?.[
                     "validationStatus"
                   ] as FileStatus,
-                  validationFailureDetails:
-                    p.inputArtifacts?.inputArtifactsZipFileInfo?.[
-                      "validationFailureDetails"
-                    ],
-                },
+                    validationFailureDetails:
+                      p.inputArtifacts?.inputArtifactsZipFileInfo?.[
+                        "validationFailureDetails"
+                      ],
+                  },
             urlTestConfigFileInfo: !p.inputArtifacts?.urlTestConfigFileInfo
               ? undefined
               : {
@@ -1284,11 +1252,12 @@
                       "validationFailureDetails"
                     ],
                 },
-            additionalFileInfo:
-              p.inputArtifacts?.["additionalFileInfo"] === undefined
-                ? p.inputArtifacts?.["additionalFileInfo"]
-                : p.inputArtifacts?.["additionalFileInfo"].map((p) => ({
-                    fileName: p["fileName"],
+              additionalFileInfo:
+                p.inputArtifacts?.["additionalFileInfo"] === undefined
+                  ? p.inputArtifacts?.["additionalFileInfo"]
+                  : p.inputArtifacts?.["additionalFileInfo"].map((p) => {
+                      return {
+                        fileName: p["fileName"],
                     url: p["url"],
                     fileType: p["fileType"] as FileType,
                     expireDateTime:
@@ -1296,155 +1265,6 @@
                         ? new Date(p["expireDateTime"])
                         : undefined,
                     validationStatus: p["validationStatus"] as FileStatus,
-                    validationFailureDetails: p["validationFailureDetails"],
-                  })),
-          },
-      testId: p["testId"],
-      description: p["description"],
-      displayName: p["displayName"],
-      subnetId: p["subnetId"],
-      kind: p["kind"] as TestKind,
-      publicIPDisabled: p["publicIPDisabled"],
-      keyvaultReferenceIdentityType: p["keyvaultReferenceIdentityType"],
-      keyvaultReferenceIdentityId: p["keyvaultReferenceIdentityId"],
-      createdDateTime:
-        p["createdDateTime"] !== undefined
-          ? new Date(p["createdDateTime"])
-          : undefined,
-      createdBy: p["createdBy"],
-      lastModifiedDateTime:
-        p["lastModifiedDateTime"] !== undefined
-          ? new Date(p["lastModifiedDateTime"])
-          : undefined,
-      lastModifiedBy: p["lastModifiedBy"],
-    })),
-=======
-    value: result.body["value"].map((p) => {
-      return {
-        passFailCriteria: !p.passFailCriteria
-          ? undefined
-          : { passFailMetrics: p.passFailCriteria?.["passFailMetrics"] },
-        secrets: p["secrets"],
-        certificate: !p.certificate
-          ? undefined
-          : {
-              value: p.certificate?.["value"],
-              type: p.certificate?.["type"],
-              name: p.certificate?.["name"],
-            },
-        environmentVariables: p["environmentVariables"],
-        loadTestConfiguration: !p.loadTestConfiguration
-          ? undefined
-          : {
-              engineInstances: p.loadTestConfiguration?.["engineInstances"],
-              splitAllCSVs: p.loadTestConfiguration?.["splitAllCSVs"],
-              quickStartTest: p.loadTestConfiguration?.["quickStartTest"],
-              optionalLoadTestConfig: !p.loadTestConfiguration
-                ?.optionalLoadTestConfig
-                ? undefined
-                : {
-                    endpointUrl:
-                      p.loadTestConfiguration?.optionalLoadTestConfig?.[
-                        "endpointUrl"
-                      ],
-                    virtualUsers:
-                      p.loadTestConfiguration?.optionalLoadTestConfig?.[
-                        "virtualUsers"
-                      ],
-                    rampUpTime:
-                      p.loadTestConfiguration?.optionalLoadTestConfig?.[
-                        "rampUpTime"
-                      ],
-                    duration:
-                      p.loadTestConfiguration?.optionalLoadTestConfig?.[
-                        "duration"
-                      ],
-                  },
-            },
-        inputArtifacts: !p.inputArtifacts
-          ? undefined
-          : {
-              configFileInfo: !p.inputArtifacts?.configFileInfo
-                ? undefined
-                : {
-                    url: p.inputArtifacts?.configFileInfo?.["url"],
-                    fileName: p.inputArtifacts?.configFileInfo?.["fileName"],
-                    fileType: p.inputArtifacts?.configFileInfo?.["fileType"],
-                    expireDateTime:
-                      p.inputArtifacts?.configFileInfo?.["expireDateTime"],
-                    validationStatus:
-                      p.inputArtifacts?.configFileInfo?.["validationStatus"],
-                    validationFailureDetails:
-                      p.inputArtifacts?.configFileInfo?.[
-                        "validationFailureDetails"
-                      ],
-                  },
-              testScriptFileInfo: !p.inputArtifacts?.testScriptFileInfo
-                ? undefined
-                : {
-                    url: p.inputArtifacts?.testScriptFileInfo?.["url"],
-                    fileName:
-                      p.inputArtifacts?.testScriptFileInfo?.["fileName"],
-                    fileType:
-                      p.inputArtifacts?.testScriptFileInfo?.["fileType"],
-                    expireDateTime:
-                      p.inputArtifacts?.testScriptFileInfo?.["expireDateTime"],
-                    validationStatus:
-                      p.inputArtifacts?.testScriptFileInfo?.[
-                        "validationStatus"
-                      ],
-                    validationFailureDetails:
-                      p.inputArtifacts?.testScriptFileInfo?.[
-                        "validationFailureDetails"
-                      ],
-                  },
-              userPropFileInfo: !p.inputArtifacts?.userPropFileInfo
-                ? undefined
-                : {
-                    url: p.inputArtifacts?.userPropFileInfo?.["url"],
-                    fileName: p.inputArtifacts?.userPropFileInfo?.["fileName"],
-                    fileType: p.inputArtifacts?.userPropFileInfo?.["fileType"],
-                    expireDateTime:
-                      p.inputArtifacts?.userPropFileInfo?.["expireDateTime"],
-                    validationStatus:
-                      p.inputArtifacts?.userPropFileInfo?.["validationStatus"],
-                    validationFailureDetails:
-                      p.inputArtifacts?.userPropFileInfo?.[
-                        "validationFailureDetails"
-                      ],
-                  },
-              inputArtifactsZipFileInfo: !p.inputArtifacts
-                ?.inputArtifactsZipFileInfo
-                ? undefined
-                : {
-                    url: p.inputArtifacts?.inputArtifactsZipFileInfo?.["url"],
-                    fileName:
-                      p.inputArtifacts?.inputArtifactsZipFileInfo?.["fileName"],
-                    fileType:
-                      p.inputArtifacts?.inputArtifactsZipFileInfo?.["fileType"],
-                    expireDateTime:
-                      p.inputArtifacts?.inputArtifactsZipFileInfo?.[
-                        "expireDateTime"
-                      ],
-                    validationStatus:
-                      p.inputArtifacts?.inputArtifactsZipFileInfo?.[
-                        "validationStatus"
-                      ],
-                    validationFailureDetails:
-                      p.inputArtifacts?.inputArtifactsZipFileInfo?.[
-                        "validationFailureDetails"
-                      ],
-                  },
-              additionalFileInfo:
-                p.inputArtifacts?.["additionalFileInfo"] === undefined
-                  ? p.inputArtifacts?.["additionalFileInfo"]
-                  : p.inputArtifacts?.["additionalFileInfo"].map((p) => {
-                      return {
-                        url: p["url"],
-                        fileName: p["fileName"],
-                        fileType: p["fileType"],
-                        expireDateTime: p["expireDateTime"],
-                        validationStatus: p["validationStatus"],
                         validationFailureDetails: p["validationFailureDetails"],
                       };
                     }),
@@ -1453,15 +1273,22 @@
         description: p["description"],
         displayName: p["displayName"],
         subnetId: p["subnetId"],
+      kind: p["kind"] as TestKind,
+      publicIPDisabled: p["publicIPDisabled"],
         keyvaultReferenceIdentityType: p["keyvaultReferenceIdentityType"],
         keyvaultReferenceIdentityId: p["keyvaultReferenceIdentityId"],
-        createdDateTime: p["createdDateTime"],
+      createdDateTime:
+        p["createdDateTime"] !== undefined
+          ? new Date(p["createdDateTime"])
+          : undefined,
         createdBy: p["createdBy"],
-        lastModifiedDateTime: p["lastModifiedDateTime"],
+      lastModifiedDateTime:
+        p["lastModifiedDateTime"] !== undefined
+          ? new Date(p["lastModifiedDateTime"])
+          : undefined,
         lastModifiedBy: p["lastModifiedBy"],
       };
     }),
->>>>>>> 31492b9e
     nextLink: result.body["nextLink"],
   };
 }
