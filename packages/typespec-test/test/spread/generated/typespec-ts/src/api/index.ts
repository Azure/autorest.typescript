// Copyright (c) Microsoft Corporation.
// Licensed under the MIT license.

export {
  createDemoService,
  DemoServiceContext,
<<<<<<< HEAD
} from "./demoServiceContext.js";
export {
  ATest1OptionalParams,
  ATest2OptionalParams,
  ATest3OptionalParams,
  ATest4OptionalParams,
} from "./options.js";
=======
  DemoServiceClientOptionalParams,
} from "./demoServiceContext.js";
>>>>>>> 4e45ca19
<|MERGE_RESOLUTION|>--- conflicted
+++ resolved
@@ -4,15 +4,11 @@
 export {
   createDemoService,
   DemoServiceContext,
-<<<<<<< HEAD
+  DemoServiceClientOptionalParams,
 } from "./demoServiceContext.js";
 export {
   ATest1OptionalParams,
   ATest2OptionalParams,
   ATest3OptionalParams,
   ATest4OptionalParams,
-} from "./options.js";
-=======
-  DemoServiceClientOptionalParams,
-} from "./demoServiceContext.js";
->>>>>>> 4e45ca19
+} from "./options.js";