--- conflicted
+++ resolved
@@ -13,11 +13,6 @@
   SchemaRegistryContext,
 } from "./api/index.js";
 
-<<<<<<< HEAD
-=======
-export { SchemaRegistryClientOptionalParams } from "./api/schemaRegistryContext.js";
-
->>>>>>> 1de92fdb
 export class SchemaRegistryClient {
   private _client: SchemaRegistryContext;
   /** The pipeline used by this client to make requests */
