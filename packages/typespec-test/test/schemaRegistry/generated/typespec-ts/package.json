--- conflicted
+++ resolved
@@ -65,15 +65,8 @@
     "clean": "rimraf --glob dist dist-browser dist-esm test-dist temp types *.tgz *.log",
     "extract-api": "rimraf review && mkdirp ./review && api-extractor run --local",
     "pack": "npm pack 2>&1",
-<<<<<<< HEAD
-    "lint": "eslint package.json api-extractor.json src  --ext .ts",
-    "lint:fix": "eslint package.json api-extractor.json src  --ext .ts --fix --fix-type [problem,suggestion]",
-=======
     "lint": "eslint package.json api-extractor.json src",
     "lint:fix": "eslint package.json api-extractor.json src --fix --fix-type [problem,suggestion]",
-    "check-format": "prettier --list-different --config ../../../.prettierrc.json --ignore-path ../../../.prettierignore \"src/**/*.ts\" \"*.{js,json}\"  \"test/**/*.ts\" \"samples-dev/**/*.ts\"",
-    "format": "prettier --write --config ../../../.prettierrc.json --ignore-path ../../../.prettierignore \"src/**/*.ts\" \"*.{js,json}\"  \"test/**/*.ts\" \"samples-dev/**/*.ts\"",
->>>>>>> 854466ff
     "build": "npm run clean && tshy && npm run extract-api"
   },
   "exports": {
