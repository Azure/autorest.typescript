--- conflicted
+++ resolved
@@ -13,11 +13,6 @@
   ParametrizedHostContext,
 } from "./api/index.js";
 
-<<<<<<< HEAD
-=======
-export { ParametrizedHostClientOptionalParams } from "./api/parametrizedHostContext.js";
-
->>>>>>> 1de92fdb
 export class ParametrizedHostClient {
   private _client: ParametrizedHostContext;
   /** The pipeline used by this client to make requests */
