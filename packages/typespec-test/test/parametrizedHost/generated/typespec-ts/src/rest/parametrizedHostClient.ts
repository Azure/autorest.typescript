--- conflicted
+++ resolved
@@ -34,12 +34,7 @@
     options.endpoint ??
     options.baseUrl ??
     `${host}.${subdomain}.${sufix}.com/${apiVersion}`;
-<<<<<<< HEAD
-
   const userAgentInfo = `azsdk-js-parametrized-host-modular/1.0.0-beta.1`;
-=======
-  const userAgentInfo = `azsdk-js-parametrized-host-rest/1.0.0-beta.1`;
->>>>>>> f409a930
   const userAgentPrefix =
     options.userAgentOptions && options.userAgentOptions.userAgentPrefix
       ? `${options.userAgentOptions.userAgentPrefix} ${userAgentInfo}`
