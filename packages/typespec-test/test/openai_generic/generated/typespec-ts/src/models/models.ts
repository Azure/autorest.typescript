--- conflicted
+++ resolved
@@ -561,8 +561,8 @@
     classification_betas: !item["classificationBetas"]
       ? item["classificationBetas"]
       : item["classificationBetas"].map((p: any) => {
-          return p;
-        }),
+        return p;
+      }),
     suffix: item["suffix"],
   };
 }
@@ -694,12 +694,12 @@
    * `error`, `deleting` or `deleted`.
    */
   status:
-    | "uploaded"
-    | "processed"
-    | "pending"
-    | "error"
-    | "deleting"
-    | "deleted";
+  | "uploaded"
+  | "processed"
+  | "pending"
+  | "error"
+  | "deleting"
+  | "deleted";
   /**
    * Additional details about the status of the file. If the file is in the `error` state, this will
    * include a message describing the error.
@@ -1065,15 +1065,15 @@
    * descriptions of them.
    */
   model:
-    | "babbage-002"
-    | "davinci-002"
-    | "text-davinci-003"
-    | "text-davinci-002"
-    | "text-davinci-001"
-    | "code-davinci-002"
-    | "text-curie-001"
-    | "text-babbage-001"
-    | "text-ada-001";
+  | "babbage-002"
+  | "davinci-002"
+  | "text-davinci-003"
+  | "text-davinci-002"
+  | "text-davinci-001"
+  | "code-davinci-002"
+  | "text-curie-001"
+  | "text-babbage-001"
+  | "text-ada-001";
   /**
    * The prompt(s) to generate completions for, encoded as a string, array of strings, array of
    * tokens, or array of token arrays.
@@ -1185,19 +1185,11 @@
     temperature: item["temperature"],
     top_p: item["topP"],
     n: item["n"],
-<<<<<<< HEAD
     max_tokens: item["maxTokens"],
     stop: item["stop"],
     presence_penalty: item["presencePenalty"],
     frequency_penalty: item["frequencyPenalty"],
     logit_bias: item["logitBias"],
-=======
-    max_tokens: item["max_tokens"],
-    stop: !item["stop"] ? item["stop"] : stopSerializer(item["stop"]),
-    presence_penalty: item["presence_penalty"],
-    frequency_penalty: item["frequency_penalty"],
-    logit_bias: item["logit_bias"],
->>>>>>> c5d27046
     user: item["user"],
     stream: item["stream"],
     logprobs: item["logprobs"],
@@ -1297,15 +1289,8 @@
   return {
     index: item["index"],
     text: item["text"],
-<<<<<<< HEAD
     logprobs: item["logprobs"],
     finishReason: item["finish_reason"],
-=======
-    logprobs: !item["logprobs"]
-      ? item["logprobs"]
-      : _createCompletionResponseChoiceLogprobsDeserializer(item["logprobs"]),
-    finish_reason: item["finish_reason"],
->>>>>>> c5d27046
   };
 }
 
@@ -1390,8 +1375,8 @@
     hyperparameters: !item["hyperparameters"]
       ? item["hyperparameters"]
       : _createFineTuningJobRequestHyperparametersSerializer(
-          item["hyperparameters"],
-        ),
+        item["hyperparameters"],
+      ),
     suffix: item["suffix"],
   };
 }
@@ -1412,8 +1397,8 @@
     n_epochs: !item["nEpochs"]
       ? item["nEpochs"]
       : _createFineTuningJobRequestHyperparametersNEpochsSerializer(
-          item["nEpochs"],
-        ),
+        item["nEpochs"],
+      ),
   };
 }
 
@@ -1453,12 +1438,12 @@
    * `succeeded`, `failed`, or `cancelled`.
    */
   status:
-    | "created"
-    | "pending"
-    | "running"
-    | "succeeded"
-    | "failed"
-    | "cancelled";
+  | "created"
+  | "pending"
+  | "running"
+  | "succeeded"
+  | "failed"
+  | "cancelled";
   /**
    * The hyperparameters used for the fine-tuning job. See the
    * [fine-tuning guide](/docs/guides/fine-tuning) for more details.
@@ -1517,15 +1502,8 @@
     resultFiles: item["result_files"].map((p: any) => {
       return p;
     }),
-<<<<<<< HEAD
     trainedTokens: item["trained_tokens"],
     error: item["error"],
-=======
-    trained_tokens: item["trained_tokens"],
-    error: !item["error"]
-      ? item["error"]
-      : _fineTuningJobErrorDeserializer(item["error"]),
->>>>>>> c5d27046
   };
 }
 
@@ -1657,17 +1635,17 @@
    * table for details on which models work with the Chat API.
    */
   model:
-    | "gpt4"
-    | "gpt-4-0314"
-    | "gpt-4-0613"
-    | "gpt-4-32k"
-    | "gpt-4-32k-0314"
-    | "gpt-4-32k-0613"
-    | "gpt-3.5-turbo"
-    | "gpt-3.5-turbo-16k"
-    | "gpt-3.5-turbo-0301"
-    | "gpt-3.5-turbo-0613"
-    | "gpt-3.5-turbo-16k-0613";
+  | "gpt4"
+  | "gpt-4-0314"
+  | "gpt-4-0613"
+  | "gpt-4-32k"
+  | "gpt-4-32k-0314"
+  | "gpt-4-32k-0613"
+  | "gpt-3.5-turbo"
+  | "gpt-3.5-turbo-16k"
+  | "gpt-3.5-turbo-0301"
+  | "gpt-3.5-turbo-0613"
+  | "gpt-3.5-turbo-16k-0613";
   /**
    * A list of messages comprising the conversation so far.
    * [Example Python code](https://github.com/openai/openai-cookbook/blob/main/examples/How_to_format_inputs_to_ChatGPT_models.ipynb).
@@ -1764,24 +1742,16 @@
     function_call: !item["functionCall"]
       ? item["functionCall"]
       : _createChatCompletionRequestFunctionCall1Serializer(
-          item["functionCall"],
-        ),
+        item["functionCall"],
+      ),
     temperature: item["temperature"],
     top_p: item["topP"],
     n: item["n"],
-<<<<<<< HEAD
     max_tokens: item["maxTokens"],
     stop: item["stop"],
     presence_penalty: item["presencePenalty"],
     frequency_penalty: item["frequencyPenalty"],
     logit_bias: item["logitBias"],
-=======
-    max_tokens: item["max_tokens"],
-    stop: !item["stop"] ? item["stop"] : stopSerializer(item["stop"]),
-    presence_penalty: item["presence_penalty"],
-    frequency_penalty: item["frequency_penalty"],
-    logit_bias: item["logit_bias"],
->>>>>>> c5d27046
     user: item["user"],
     stream: item["stream"],
   };
@@ -1827,8 +1797,8 @@
     function_call: !item["functionCall"]
       ? item["functionCall"]
       : _chatCompletionRequestMessageFunctionCallSerializer(
-          item["functionCall"],
-        ),
+        item["functionCall"],
+      ),
   };
 }
 
@@ -1891,7 +1861,7 @@
 }
 
 /** model interface ChatCompletionFunctionParameters */
-export interface ChatCompletionFunctionParameters extends Record<string, any> {}
+export interface ChatCompletionFunctionParameters extends Record<string, any> { }
 
 export function chatCompletionFunctionParametersSerializer(
   item: ChatCompletionFunctionParameters,
@@ -2013,8 +1983,8 @@
     functionCall: !item["function_call"]
       ? item["function_call"]
       : _chatCompletionResponseMessageFunctionCallDeserializer(
-          item["function_call"],
-        ),
+        item["function_call"],
+      ),
   };
 }
 
