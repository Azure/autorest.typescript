// Copyright (c) Microsoft Corporation.
// Licensed under the MIT license.

import {
  StreamingChatCompletionOptionsRecord,
  ChatCompletionChunkRecord,
  ChatCompletionOptionsRecord,
  ChatCompletionRecord,
} from "../models/models.js";
import {
  ChatProtocolContext as Client,
  Create200Response,
  CreateStreaming200Response,
} from "../rest/index.js";
import {
  StreamableMethod,
  operationOptionsToRequestParameters,
  createRestError,
} from "@azure-rest/core-client";
import {
  CreateStreamingOptionalParams,
  CreateOptionalParams,
} from "../models/options.js";

export function _createStreamingSend(
  context: Client,
<<<<<<< HEAD
  body: StreamingChatCompletionOptionsRecord,
  options: CreateStreamingOptions = { requestOptions: {} },
=======
  body: StreamingChatCompletionOptions,
  options: CreateStreamingOptionalParams = { requestOptions: {} },
>>>>>>> 60a2a3f1
): StreamableMethod<CreateStreaming200Response> {
  return context
    .path("/chat")
    .post({
      ...operationOptionsToRequestParameters(options),
      body: {
        messages: body["messages"].map((p) => ({
          content: p["content"],
          role: p["role"],
          session_state: p["sessionState"],
        })),
        stream: body["stream"],
        session_state: body["sessionState"],
        context: body["context"],
      },
    }) as StreamableMethod<CreateStreaming200Response>;
}

export async function _createStreamingDeserialize(
  result: CreateStreaming200Response,
): Promise<ChatCompletionChunkRecord> {
  if (result.status !== "200") {
    throw createRestError(result);
  }

  return {
    choices: result.body["choices"].map((p) => ({
      index: p["index"],
      delta: {
        content: p.delta["content"],
        role: p.delta["role"],
        sessionState: p.delta["session_state"],
      },
      sessionState: p["session_state"],
      context: p["context"],
      finishReason: p["finish_reason"],
    })),
  };
}

/** Creates a new streaming chat completion. */
export async function createStreaming(
  context: Client,
<<<<<<< HEAD
  body: StreamingChatCompletionOptionsRecord,
  options: CreateStreamingOptions = { requestOptions: {} },
): Promise<ChatCompletionChunkRecord> {
=======
  body: StreamingChatCompletionOptions,
  options: CreateStreamingOptionalParams = { requestOptions: {} },
): Promise<ChatCompletionChunk> {
>>>>>>> 60a2a3f1
  const result = await _createStreamingSend(context, body, options);
  return _createStreamingDeserialize(result);
}

export function _createSend(
  context: Client,
<<<<<<< HEAD
  body: ChatCompletionOptionsRecord,
  options: CreateOptions = { requestOptions: {} },
=======
  body: ChatCompletionOptions,
  options: CreateOptionalParams = { requestOptions: {} },
>>>>>>> 60a2a3f1
): StreamableMethod<Create200Response> {
  return context
    .path("/chat")
    .post({
      ...operationOptionsToRequestParameters(options),
      body: {
        messages: body["messages"].map((p) => ({
          content: p["content"],
          role: p["role"],
          session_state: p["sessionState"],
        })),
        stream: body["stream"],
        session_state: body["sessionState"],
        context: body["context"],
      },
    }) as StreamableMethod<Create200Response>;
}

export async function _createDeserialize(
  result: Create200Response,
): Promise<ChatCompletionRecord> {
  if (result.status !== "200") {
    throw createRestError(result);
  }

  return {
    choices: result.body["choices"].map((p) => ({
      index: p["index"],
      message: {
        content: p.message["content"],
        role: p.message["role"],
        sessionState: p.message["session_state"],
      },
      sessionState: p["session_state"],
      context: p["context"],
      finishReason: p["finish_reason"],
    })),
  };
}

/** Creates a new chat completion. */
export async function create(
  context: Client,
<<<<<<< HEAD
  body: ChatCompletionOptionsRecord,
  options: CreateOptions = { requestOptions: {} },
): Promise<ChatCompletionRecord> {
=======
  body: ChatCompletionOptions,
  options: CreateOptionalParams = { requestOptions: {} },
): Promise<ChatCompletion> {
>>>>>>> 60a2a3f1
  const result = await _createSend(context, body, options);
  return _createDeserialize(result);
}<|MERGE_RESOLUTION|>--- conflicted
+++ resolved
@@ -24,13 +24,8 @@
 
 export function _createStreamingSend(
   context: Client,
-<<<<<<< HEAD
   body: StreamingChatCompletionOptionsRecord,
-  options: CreateStreamingOptions = { requestOptions: {} },
-=======
-  body: StreamingChatCompletionOptions,
   options: CreateStreamingOptionalParams = { requestOptions: {} },
->>>>>>> 60a2a3f1
 ): StreamableMethod<CreateStreaming200Response> {
   return context
     .path("/chat")
@@ -74,28 +69,17 @@
 /** Creates a new streaming chat completion. */
 export async function createStreaming(
   context: Client,
-<<<<<<< HEAD
   body: StreamingChatCompletionOptionsRecord,
-  options: CreateStreamingOptions = { requestOptions: {} },
+  options: CreateStreamingOptionalParams = { requestOptions: {} },
 ): Promise<ChatCompletionChunkRecord> {
-=======
-  body: StreamingChatCompletionOptions,
-  options: CreateStreamingOptionalParams = { requestOptions: {} },
-): Promise<ChatCompletionChunk> {
->>>>>>> 60a2a3f1
   const result = await _createStreamingSend(context, body, options);
   return _createStreamingDeserialize(result);
 }
 
 export function _createSend(
   context: Client,
-<<<<<<< HEAD
   body: ChatCompletionOptionsRecord,
-  options: CreateOptions = { requestOptions: {} },
-=======
-  body: ChatCompletionOptions,
   options: CreateOptionalParams = { requestOptions: {} },
->>>>>>> 60a2a3f1
 ): StreamableMethod<Create200Response> {
   return context
     .path("/chat")
@@ -139,15 +123,9 @@
 /** Creates a new chat completion. */
 export async function create(
   context: Client,
-<<<<<<< HEAD
   body: ChatCompletionOptionsRecord,
-  options: CreateOptions = { requestOptions: {} },
+  options: CreateOptionalParams = { requestOptions: {} },
 ): Promise<ChatCompletionRecord> {
-=======
-  body: ChatCompletionOptions,
-  options: CreateOptionalParams = { requestOptions: {} },
-): Promise<ChatCompletion> {
->>>>>>> 60a2a3f1
   const result = await _createSend(context, body, options);
   return _createDeserialize(result);
 }