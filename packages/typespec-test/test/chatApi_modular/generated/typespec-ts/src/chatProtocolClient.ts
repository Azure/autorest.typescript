--- conflicted
+++ resolved
@@ -19,11 +19,6 @@
   CreateOptionalParams,
 } from "./api/index.js";
 
-<<<<<<< HEAD
-=======
-export { ChatProtocolClientOptionalParams } from "./api/chatProtocolContext.js";
-
->>>>>>> 1de92fdb
 export class ChatProtocolClient {
   private _client: ChatProtocolContext;
   /** The pipeline used by this client to make requests */
