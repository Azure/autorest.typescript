// Copyright (c) Microsoft Corporation.
// Licensed under the MIT license.

import { getClient, ClientOptions } from "@azure-rest/core-client";
import { logger } from "../logger.js";
import { TokenCredential, KeyCredential } from "@azure/core-auth";
import { ChatProtocolContext } from "./clientDefinitions.js";

/** The optional parameters for the client */
export interface ChatProtocolContextOptions extends ClientOptions {}

/**
 * Initialize a new instance of `ChatProtocolContext`
 * @param endpointParam - A sequence of textual characters.
 * @param credentials - uniquely identify client credential
 * @param options - the parameter for all optional parameters
 */
export default function createClient(
  endpointParam: string,
  credentials: TokenCredential | KeyCredential,
  options: ChatProtocolContextOptions = {},
): ChatProtocolContext {
  const endpointUrl = options.endpoint ?? options.baseUrl ?? `${endpointParam}`;
<<<<<<< HEAD

  const userAgentInfo = `azsdk-js-ai-chat-protocol-modular/1.0.0-beta.1`;
=======
  const userAgentInfo = `azsdk-js-ai-chat-protocol-rest/1.0.0-beta.1`;
>>>>>>> f409a930
  const userAgentPrefix =
    options.userAgentOptions && options.userAgentOptions.userAgentPrefix
      ? `${options.userAgentOptions.userAgentPrefix} ${userAgentInfo}`
      : `${userAgentInfo}`;
  options = {
    ...options,
    userAgentOptions: {
      userAgentPrefix,
    },
    loggingOptions: {
      logger: options.loggingOptions?.logger ?? logger.info,
    },
    credentials: {
      scopes: options.credentials?.scopes ?? [`${endpointUrl}/.default`],
      apiKeyHeaderName: options.credentials?.apiKeyHeaderName ?? "api-key",
    },
  };
  const client = getClient(
    endpointUrl,
    credentials,
    options,
  ) as ChatProtocolContext;

  client.pipeline.removePolicy({ name: "ApiVersionPolicy" });
  if (options.apiVersion) {
    logger.warning(
      "This client does not support client api-version, please change it at the operation level",
    );
  }

  return client;
}<|MERGE_RESOLUTION|>--- conflicted
+++ resolved
@@ -21,12 +21,7 @@
   options: ChatProtocolContextOptions = {},
 ): ChatProtocolContext {
   const endpointUrl = options.endpoint ?? options.baseUrl ?? `${endpointParam}`;
-<<<<<<< HEAD
-
   const userAgentInfo = `azsdk-js-ai-chat-protocol-modular/1.0.0-beta.1`;
-=======
-  const userAgentInfo = `azsdk-js-ai-chat-protocol-rest/1.0.0-beta.1`;
->>>>>>> f409a930
   const userAgentPrefix =
     options.userAgentOptions && options.userAgentOptions.userAgentPrefix
       ? `${options.userAgentOptions.userAgentPrefix} ${userAgentInfo}`
