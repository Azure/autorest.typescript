// Copyright (c) Microsoft Corporation.
// Licensed under the MIT License.

/** The configuration for a streaming chat completion request. */
export interface StreamingChatCompletionOptionsRecord {
  /** The collection of context messages associated with this completion request. */
  messages: ChatMessage[];
  /** Indicates whether the completion is a streaming or non-streaming completion. */
  stream: true;
  /**
   * Field that allows the chat app to store and retrieve data, the structure of such data is dependant on the backend
   * being used. The client must send back the data in this field unchanged in subsequent requests, until the chat app
   * sends a new one. The data in this field can be used to implement stateful services, such as remembering previous
   * conversations or user preferences.
   */
  sessionState?: any;
  /**
   * Context allows the chat app to receive extra parameters from the client, such as temperature, functions, or
   * customer_info. These parameters are specific to the chat app and not understood by the generic clients.
   */
  context?: Record<string, any>;
}

export function streamingChatCompletionOptionsRecordSerializer(
  item: StreamingChatCompletionOptionsRecord,
): any {
  return {
    messages: chatMessageArraySerializer(item["messages"]),
    stream: item["stream"],
    session_state: item["sessionState"],
    context: item["context"],
  };
}

export function chatMessageArraySerializer(result: Array<ChatMessage>): any[] {
  return result.map((item) => {
    return chatMessageSerializer(item);
  });
}

export function chatMessageArrayDeserializer(
  result: Array<ChatMessage>,
): any[] {
  return result.map((item) => {
    return chatMessageDeserializer(item);
  });
}

/** A single, role-attributed message within a chat completion interaction. */
export interface ChatMessage {
  /** The text associated with the message. */
  content: string;
  /** The role associated with the message. */
  role: ChatRole;
  /**
   * Field that allows the chat app to store and retrieve data, the structure of such data is dependant on the backend
   * being used. The client must send back the data in this field unchanged in subsequent requests, until the chat app
   * sends a new one. The data in this field can be used to implement stateful services, such as remembering previous
   * conversations or user preferences.
   */
  sessionState?: any;
}

export function chatMessageSerializer(item: ChatMessage): any {
  return {
    content: item["content"],
    role: item["role"],
    session_state: item["sessionState"],
  };
}

export function chatMessageDeserializer(item: any): ChatMessage {
  return {
    content: item["content"],
    role: item["role"],
    sessionState: item["session_state"],
  };
}

/** A representation of the intended purpose of a message. */
export type ChatRole = "user" | "system" | "assistant";

/** A single response to a streaming completion request. */
export interface ChatCompletionChunkRecord {
  /** The collection of choice deltas received in this chunk. */
  choices: ChoiceDeltaRecord[];
}

export function chatCompletionChunkRecordDeserializer(
  item: any,
): ChatCompletionChunkRecord {
  return {
    choices: choiceDeltaRecordArrayDeserializer(item["choices"]),
  };
}

export function choiceDeltaRecordArrayDeserializer(
  result: Array<ChoiceDeltaRecord>,
): any[] {
  return result.map((item) => {
    return choiceDeltaRecordDeserializer(item);
  });
}

/** The representation of an incremental choice received in a streaming completion. */
export interface ChoiceDeltaRecord {
  /** The index of the of the chat choice, relative to the other choices in the same completion. */
  index: number;
  /** The partial message received for this choice. */
  delta: ChatMessageDelta;
  /**
   * Field that allows the chat app to store and retrieve data, the structure of such data is dependant on the backend
   * being used. The client must send back the data in this field unchanged in subsequent requests, until the chat app
   * sends a new one. The data in this field can be used to implement stateful services, such as remembering previous
   * conversations or user preferences.
   */
  sessionState?: any;
  /**
   * Context allows the chat app to receive extra parameters from the client, such as temperature, functions, or
   * customer_info. These parameters are specific to the chat app and not understood by the generic clients.
   */
  context?: Record<string, any>;
  /** The reason this chat completion completed its generation. */
  finishReason?: FinishReason;
}

export function choiceDeltaRecordDeserializer(item: any): ChoiceDeltaRecord {
  return {
    index: item["index"],
    delta: chatMessageDeltaDeserializer(item["delta"]),
    sessionState: item["session_state"],
    context: item["context"],
    finishReason: item["finish_reason"],
  };
}

/** The representation of a delta message received in a streaming completion. */
export interface ChatMessageDelta {
  /** An incremental part of the text associated with the message. */
  content?: string;
  /** The role associated with the message. */
  role?: ChatRole;
  /**
   * Field that allows the chat app to store and retrieve data, the structure of such data is dependant on the backend
   * being used. The client must send back the data in this field unchanged in subsequent requests, until the chat app
   * sends a new one. The data in this field can be used to implement stateful services, such as remembering previous
   * conversations or user preferences.
   */
  sessionState?: any;
}

export function chatMessageDeltaDeserializer(item: any): ChatMessageDelta {
  return {
    content: item["content"],
    role: item["role"],
    sessionState: item["session_state"],
  };
}

/** Representation of the reason why a chat session has finished processing. */
export type FinishReason = "stop" | "length";

/** The configuration for a chat completion request. */
export interface ChatCompletionOptionsRecord {
  /** The collection of context messages associated with this completion request. */
  messages: ChatMessage[];
  /** Indicates whether the completion is a streaming or non-streaming completion. */
  stream: false;
  /**
   * Field that allows the chat app to store and retrieve data, the structure of such data is dependant on the backend
   * being used. The client must send back the data in this field unchanged in subsequent requests, until the chat app
   * sends a new one. The data in this field can be used to implement stateful services, such as remembering previous
   * conversations or user preferences.
   */
  sessionState?: any;
  /**
   * Context allows the chat app to receive extra parameters from the client, such as temperature, functions, or
   * customer_info. These parameters are specific to the chat app and not understood by the generic clients.
   */
  context?: Record<string, any>;
}

export function chatCompletionOptionsRecordSerializer(
  item: ChatCompletionOptionsRecord,
): any {
  return {
    messages: chatMessageArraySerializer(item["messages"]),
    stream: item["stream"],
    session_state: item["sessionState"],
    context: item["context"],
  };
}

/** Representation of the response to a chat completion request. */
export interface ChatCompletionRecord {
  /** The collection of generated completions. */
  choices: ChatChoiceRecord[];
}

export function chatCompletionRecordDeserializer(
  item: any,
): ChatCompletionRecord {
  return {
    choices: chatChoiceRecordArrayDeserializer(item["choices"]),
  };
}

export function chatChoiceRecordArrayDeserializer(
  result: Array<ChatChoiceRecord>,
): any[] {
  return result.map((item) => {
    return chatChoiceRecordDeserializer(item);
  });
}

/** The representation of a single generated completion. */
export interface ChatChoiceRecord {
  /** The index of the of the chat choice, relative to the other choices in the same completion. */
  index: number;
  /** The chat message for a given chat completion. */
  message: ChatMessage;
  /**
   * Field that allows the chat app to store and retrieve data, the structure of such data is dependant on the backend
   * being used. The client must send back the data in this field unchanged in subsequent requests, until the chat app
   * sends a new one. The data in this field can be used to implement stateful services, such as remembering previous
   * conversations or user preferences.
   */
  sessionState?: any;
  /**
   * Context allows the chat app to receive extra parameters from the client, such as temperature, functions, or
   * customer_info. These parameters are specific to the chat app and not understood by the generic clients.
   */
  context?: Record<string, any>;
  /** The reason this chat completion completed its generation. */
  finishReason: FinishReason;
}

export function chatChoiceRecordDeserializer(item: any): ChatChoiceRecord {
  return {
    index: item["index"],
    message: chatMessageDeserializer(item["message"]),
    sessionState: item["session_state"],
    context: item["context"],
    finishReason: item["finish_reason"],
  };
<<<<<<< HEAD
=======
}

export function chatChoiceRecordArrayDeserializer(
  result: Array<ChatChoiceRecord>,
): any[] {
  return result.map((item) => {
    return chatChoiceRecordDeserializer(item);
  });
}

/** Known values of {@link APIVersion} that the service accepts. */
export enum KnownAPIVersion {
  v20231001Preview = "2023-10-01-preview",
>>>>>>> dc2b510d
}<|MERGE_RESOLUTION|>--- conflicted
+++ resolved
@@ -243,20 +243,9 @@
     context: item["context"],
     finishReason: item["finish_reason"],
   };
-<<<<<<< HEAD
-=======
-}
-
-export function chatChoiceRecordArrayDeserializer(
-  result: Array<ChatChoiceRecord>,
-): any[] {
-  return result.map((item) => {
-    return chatChoiceRecordDeserializer(item);
-  });
 }
 
 /** Known values of {@link APIVersion} that the service accepts. */
 export enum KnownAPIVersion {
   v20231001Preview = "2023-10-01-preview",
->>>>>>> dc2b510d
 }