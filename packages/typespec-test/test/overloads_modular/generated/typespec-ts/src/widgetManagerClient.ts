--- conflicted
+++ resolved
@@ -13,11 +13,6 @@
   WidgetManagerContext,
 } from "./api/index.js";
 
-<<<<<<< HEAD
-=======
-export { WidgetManagerClientOptionalParams } from "./api/widgetManagerContext.js";
-
->>>>>>> 1de92fdb
 export class WidgetManagerClient {
   private _client: WidgetManagerContext;
   /** The pipeline used by this client to make requests */
