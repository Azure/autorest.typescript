// Copyright (c) Microsoft Corporation.
// Licensed under the MIT license.

import { getClient, ClientOptions } from "@azure-rest/core-client";
import { logger } from "../logger.js";
import { TokenCredential, KeyCredential } from "@azure/core-auth";
import { WidgetManagerContext } from "./clientDefinitions.js";

/** The optional parameters for the client */
export interface WidgetManagerContextOptions extends ClientOptions {
  /** The api version option of the client */
  apiVersion?: string;
}

/**
 * Initialize a new instance of `WidgetManagerContext`
 * @param endpointParam - Supported Widget Services endpoints (protocol and hostname, for example:
 * https://westus.api.widget.contoso.com).
 * @param credentials - uniquely identify client credential
 * @param options - the parameter for all optional parameters
 */
export default function createClient(
  endpointParam: string,
  credentials: TokenCredential | KeyCredential,
  { apiVersion = "2022-08-30", ...options }: WidgetManagerContextOptions = {},
): WidgetManagerContext {
  const endpointUrl =
    options.endpoint ?? options.baseUrl ?? `${endpointParam}/widget`;
<<<<<<< HEAD
  options.apiVersion = options.apiVersion ?? "2022-08-30";
  const userAgentInfo = `azsdk-js-overload_modular-modular/1.0.0-beta.1`;
=======
  const userAgentInfo = `azsdk-js-overload_modular-rest/1.0.0-beta.1`;
>>>>>>> f409a930
  const userAgentPrefix =
    options.userAgentOptions && options.userAgentOptions.userAgentPrefix
      ? `${options.userAgentOptions.userAgentPrefix} ${userAgentInfo}`
      : `${userAgentInfo}`;
  options = {
    ...options,
    userAgentOptions: {
      userAgentPrefix,
    },
    loggingOptions: {
      logger: options.loggingOptions?.logger ?? logger.info,
    },
    credentials: {
      scopes: options.credentials?.scopes ?? [
        "https://widget.contoso.com/.default",
      ],
      apiKeyHeaderName: options.credentials?.apiKeyHeaderName ?? "api-key",
    },
  };
  const client = getClient(
    endpointUrl,
    credentials,
    options,
  ) as WidgetManagerContext;

  client.pipeline.removePolicy({ name: "ApiVersionPolicy" });
  client.pipeline.addPolicy({
    name: "ClientApiVersionPolicy",
    sendRequest: (req, next) => {
      // Use the apiVersion defined in request url directly
      // Append one if there is no apiVersion and we have one at client options
      const url = new URL(req.url);
      if (!url.searchParams.get("api-version") && apiVersion) {
        req.url = `${req.url}${
          Array.from(url.searchParams.keys()).length > 0 ? "&" : "?"
        }api-version=${apiVersion}`;
      }

      return next(req);
    },
  });

  return client;
}<|MERGE_RESOLUTION|>--- conflicted
+++ resolved
@@ -26,12 +26,7 @@
 ): WidgetManagerContext {
   const endpointUrl =
     options.endpoint ?? options.baseUrl ?? `${endpointParam}/widget`;
-<<<<<<< HEAD
-  options.apiVersion = options.apiVersion ?? "2022-08-30";
   const userAgentInfo = `azsdk-js-overload_modular-modular/1.0.0-beta.1`;
-=======
-  const userAgentInfo = `azsdk-js-overload_modular-rest/1.0.0-beta.1`;
->>>>>>> f409a930
   const userAgentPrefix =
     options.userAgentOptions && options.userAgentOptions.userAgentPrefix
       ? `${options.userAgentOptions.userAgentPrefix} ${userAgentInfo}`
