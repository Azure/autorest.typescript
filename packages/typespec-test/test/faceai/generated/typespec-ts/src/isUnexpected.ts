// Copyright (c) Microsoft Corporation.
// Licensed under the MIT License.

import type {
  DetectFromUrl200Response,
  DetectFromUrlDefaultResponse,
  Detect200Response,
  DetectDefaultResponse,
  DetectFromSessionImageId200Response,
  DetectFromSessionImageIdDefaultResponse,
  FindSimilar200Response,
  FindSimilarDefaultResponse,
  FindSimilarFromFaceList200Response,
  FindSimilarFromFaceListDefaultResponse,
  FindSimilarFromLargeFaceList200Response,
  FindSimilarFromLargeFaceListDefaultResponse,
  IdentifyFromPersonGroup200Response,
  IdentifyFromPersonGroupDefaultResponse,
  IdentifyFromLargePersonGroup200Response,
  IdentifyFromLargePersonGroupDefaultResponse,
  IdentifyFromPersonDirectory200Response,
  IdentifyFromPersonDirectoryDefaultResponse,
  IdentifyFromDynamicPersonGroup200Response,
  IdentifyFromDynamicPersonGroupDefaultResponse,
  VerifyFaceToFace200Response,
  VerifyFaceToFaceDefaultResponse,
  VerifyFromPersonGroup200Response,
  VerifyFromPersonGroupDefaultResponse,
  VerifyFromLargePersonGroup200Response,
  VerifyFromLargePersonGroupDefaultResponse,
  VerifyFromPersonDirectory200Response,
  VerifyFromPersonDirectoryDefaultResponse,
  Group200Response,
  GroupDefaultResponse,
  CreateFaceList200Response,
  CreateFaceListDefaultResponse,
  DeleteFaceList200Response,
  DeleteFaceListDefaultResponse,
  GetFaceList200Response,
  GetFaceListDefaultResponse,
  UpdateFaceList200Response,
  UpdateFaceListDefaultResponse,
  GetFaceLists200Response,
  GetFaceListsDefaultResponse,
  AddFaceListFaceFromUrl200Response,
  AddFaceListFaceFromUrlDefaultResponse,
  AddFaceListFace200Response,
  AddFaceListFaceDefaultResponse,
  DeleteFaceListFace200Response,
  DeleteFaceListFaceDefaultResponse,
  CreateLargeFaceList200Response,
  CreateLargeFaceListDefaultResponse,
  DeleteLargeFaceList200Response,
  DeleteLargeFaceListDefaultResponse,
  GetLargeFaceList200Response,
  GetLargeFaceListDefaultResponse,
  UpdateLargeFaceList200Response,
  UpdateLargeFaceListDefaultResponse,
  GetLargeFaceLists200Response,
  GetLargeFaceListsDefaultResponse,
  GetLargeFaceListTrainingStatus200Response,
  GetLargeFaceListTrainingStatusDefaultResponse,
  TrainLargeFaceList202Response,
  TrainLargeFaceListLogicalResponse,
  TrainLargeFaceListDefaultResponse,
  AddLargeFaceListFaceFromUrl200Response,
  AddLargeFaceListFaceFromUrlDefaultResponse,
  AddLargeFaceListFace200Response,
  AddLargeFaceListFaceDefaultResponse,
  GetLargeFaceListFaces200Response,
  GetLargeFaceListFacesDefaultResponse,
  DeleteLargeFaceListFace200Response,
  DeleteLargeFaceListFaceDefaultResponse,
  GetLargeFaceListFace200Response,
  GetLargeFaceListFaceDefaultResponse,
  UpdateLargeFaceListFace200Response,
  UpdateLargeFaceListFaceDefaultResponse,
  CreatePersonGroup200Response,
  CreatePersonGroupDefaultResponse,
  DeletePersonGroup200Response,
  DeletePersonGroupDefaultResponse,
  GetPersonGroup200Response,
  GetPersonGroupDefaultResponse,
  UpdatePersonGroup200Response,
  UpdatePersonGroupDefaultResponse,
  GetPersonGroups200Response,
  GetPersonGroupsDefaultResponse,
  GetPersonGroupTrainingStatus200Response,
  GetPersonGroupTrainingStatusDefaultResponse,
  TrainPersonGroup202Response,
  TrainPersonGroupLogicalResponse,
  TrainPersonGroupDefaultResponse,
  CreatePersonGroupPerson200Response,
  CreatePersonGroupPersonDefaultResponse,
  GetPersonGroupPersons200Response,
  GetPersonGroupPersonsDefaultResponse,
  DeletePersonGroupPerson200Response,
  DeletePersonGroupPersonDefaultResponse,
  GetPersonGroupPerson200Response,
  GetPersonGroupPersonDefaultResponse,
  UpdatePersonGroupPerson200Response,
  UpdatePersonGroupPersonDefaultResponse,
  AddPersonGroupPersonFaceFromUrl200Response,
  AddPersonGroupPersonFaceFromUrlDefaultResponse,
  AddPersonGroupPersonFace200Response,
  AddPersonGroupPersonFaceDefaultResponse,
  DeletePersonGroupPersonFace200Response,
  DeletePersonGroupPersonFaceDefaultResponse,
  GetPersonGroupPersonFace200Response,
  GetPersonGroupPersonFaceDefaultResponse,
  UpdatePersonGroupPersonFace200Response,
  UpdatePersonGroupPersonFaceDefaultResponse,
  CreateLargePersonGroup200Response,
  CreateLargePersonGroupDefaultResponse,
  DeleteLargePersonGroup200Response,
  DeleteLargePersonGroupDefaultResponse,
  GetLargePersonGroup200Response,
  GetLargePersonGroupDefaultResponse,
  UpdateLargePersonGroup200Response,
  UpdateLargePersonGroupDefaultResponse,
  GetLargePersonGroups200Response,
  GetLargePersonGroupsDefaultResponse,
  GetLargePersonGroupTrainingStatus200Response,
  GetLargePersonGroupTrainingStatusDefaultResponse,
  TrainLargePersonGroup202Response,
  TrainLargePersonGroupLogicalResponse,
  TrainLargePersonGroupDefaultResponse,
  CreateLargePersonGroupPerson200Response,
  CreateLargePersonGroupPersonDefaultResponse,
  GetLargePersonGroupPersons200Response,
  GetLargePersonGroupPersonsDefaultResponse,
  DeleteLargePersonGroupPerson200Response,
  DeleteLargePersonGroupPersonDefaultResponse,
  GetLargePersonGroupPerson200Response,
  GetLargePersonGroupPersonDefaultResponse,
  UpdateLargePersonGroupPerson200Response,
  UpdateLargePersonGroupPersonDefaultResponse,
  AddLargePersonGroupPersonFaceFromUrl200Response,
  AddLargePersonGroupPersonFaceFromUrlDefaultResponse,
  AddLargePersonGroupPersonFace200Response,
  AddLargePersonGroupPersonFaceDefaultResponse,
  DeleteLargePersonGroupPersonFace200Response,
  DeleteLargePersonGroupPersonFaceDefaultResponse,
  GetLargePersonGroupPersonFace200Response,
  GetLargePersonGroupPersonFaceDefaultResponse,
  UpdateLargePersonGroupPersonFace200Response,
  UpdateLargePersonGroupPersonFaceDefaultResponse,
<<<<<<< HEAD
  CreateLivenessSessionBeforeV12200Response,
  CreateLivenessSessionBeforeV12DefaultResponse,
  GetLivenessSessions200Response,
  GetLivenessSessionsDefaultResponse,
  DeleteLivenessSessionBeforeV12200Response,
  DeleteLivenessSessionBeforeV12DefaultResponse,
  GetLivenessSessionResultBeforeV12200Response,
  GetLivenessSessionResultBeforeV12DefaultResponse,
  GetLivenessSessionAuditEntries200Response,
  GetLivenessSessionAuditEntriesDefaultResponse,
  CreateLivenessWithVerifySessionWithVerifyImage200Response,
  CreateLivenessWithVerifySessionWithVerifyImageDefaultResponse,
  CreateLivenessWithVerifySessionBeforeV12200Response,
  CreateLivenessWithVerifySessionBeforeV12DefaultResponse,
  GetLivenessWithVerifySessions200Response,
  GetLivenessWithVerifySessionsDefaultResponse,
  DeleteLivenessWithVerifySessionBeforeV12200Response,
  DeleteLivenessWithVerifySessionBeforeV12DefaultResponse,
  GetLivenessWithVerifySessionResultBeforeV12200Response,
  GetLivenessWithVerifySessionResultBeforeV12DefaultResponse,
  GetLivenessWithVerifySessionAuditEntries200Response,
  GetLivenessWithVerifySessionAuditEntriesDefaultResponse,
  GetSessionImageBeforeV12200Response,
  GetSessionImageBeforeV12DefaultResponse,
=======
>>>>>>> b2da382d
  CreateLivenessSession200Response,
  CreateLivenessSessionDefaultResponse,
  DeleteLivenessSession204Response,
  DeleteLivenessSessionDefaultResponse,
  GetLivenessSessionResult200Response,
  GetLivenessSessionResultDefaultResponse,
  CreateLivenessWithVerifySession200Response,
  CreateLivenessWithVerifySessionDefaultResponse,
  DeleteLivenessWithVerifySession204Response,
  DeleteLivenessWithVerifySessionDefaultResponse,
  GetLivenessWithVerifySessionResult200Response,
  GetLivenessWithVerifySessionResultDefaultResponse,
  GetSessionImage200Response,
  GetSessionImageDefaultResponse,
<<<<<<< HEAD
  CreatePerson202Response,
  CreatePersonLogicalResponse,
  CreatePersonDefaultResponse,
  GetPersons200Response,
  GetPersonsDefaultResponse,
  DeletePerson202Response,
  DeletePersonLogicalResponse,
  DeletePersonDefaultResponse,
  GetPerson200Response,
  GetPersonDefaultResponse,
  UpdatePerson200Response,
  UpdatePersonDefaultResponse,
  GetDynamicPersonGroupReferences200Response,
  GetDynamicPersonGroupReferencesDefaultResponse,
  AddPersonFace202Response,
  AddPersonFaceLogicalResponse,
  AddPersonFaceDefaultResponse,
  AddPersonFaceFromUrl202Response,
  AddPersonFaceFromUrlLogicalResponse,
  AddPersonFaceFromUrlDefaultResponse,
  GetPersonFaces200Response,
  GetPersonFacesDefaultResponse,
  DeletePersonFace202Response,
  DeletePersonFaceLogicalResponse,
  DeletePersonFaceDefaultResponse,
  GetPersonFace200Response,
  GetPersonFaceDefaultResponse,
  UpdatePersonFace200Response,
  UpdatePersonFaceDefaultResponse,
  CreateDynamicPersonGroupWithPerson202Response,
  CreateDynamicPersonGroupWithPersonLogicalResponse,
  CreateDynamicPersonGroupWithPersonDefaultResponse,
  CreateDynamicPersonGroup200Response,
  CreateDynamicPersonGroupDefaultResponse,
  DeleteDynamicPersonGroup202Response,
  DeleteDynamicPersonGroupLogicalResponse,
  DeleteDynamicPersonGroupDefaultResponse,
  GetDynamicPersonGroup200Response,
  GetDynamicPersonGroupDefaultResponse,
  UpdateDynamicPersonGroupWithPersonChanges202Response,
  UpdateDynamicPersonGroupWithPersonChangesLogicalResponse,
  UpdateDynamicPersonGroupWithPersonChangesDefaultResponse,
  UpdateDynamicPersonGroup200Response,
  UpdateDynamicPersonGroupDefaultResponse,
  GetDynamicPersonGroups200Response,
  GetDynamicPersonGroupsDefaultResponse,
  GetDynamicPersonGroupPersons200Response,
  GetDynamicPersonGroupPersonsDefaultResponse,
=======
>>>>>>> b2da382d
} from "./responses.js";

const responseMap: Record<string, string[]> = {
  "POST /detect": ["200"],
  "POST /findsimilars": ["200"],
  "POST /identify": ["200"],
  "POST /verify": ["200"],
  "POST /group": ["200"],
  "PUT /facelists/{faceListId}": ["200"],
  "DELETE /facelists/{faceListId}": ["200"],
  "GET /facelists/{faceListId}": ["200"],
  "PATCH /facelists/{faceListId}": ["200"],
  "GET /facelists": ["200"],
  "POST /facelists/{faceListId}/persistedfaces": ["200"],
  "DELETE /facelists/{faceListId}/persistedfaces/{persistedFaceId}": ["200"],
  "PUT /largefacelists/{largeFaceListId}": ["200"],
  "DELETE /largefacelists/{largeFaceListId}": ["200"],
  "GET /largefacelists/{largeFaceListId}": ["200"],
  "PATCH /largefacelists/{largeFaceListId}": ["200"],
  "GET /largefacelists": ["200"],
  "GET /largefacelists/{largeFaceListId}/training": ["200"],
  "GET /largefacelists/{largeFaceListId}/train": ["200", "202"],
  "POST /largefacelists/{largeFaceListId}/train": ["202"],
  "POST /largefacelists/{largeFaceListId}/persistedfaces": ["200"],
  "GET /largefacelists/{largeFaceListId}/persistedfaces": ["200"],
  "DELETE /largefacelists/{largeFaceListId}/persistedfaces/{persistedFaceId}": [
    "200",
  ],
  "GET /largefacelists/{largeFaceListId}/persistedfaces/{persistedFaceId}": [
    "200",
  ],
  "PATCH /largefacelists/{largeFaceListId}/persistedfaces/{persistedFaceId}": [
    "200",
  ],
  "PUT /persongroups/{personGroupId}": ["200"],
  "DELETE /persongroups/{personGroupId}": ["200"],
  "GET /persongroups/{personGroupId}": ["200"],
  "PATCH /persongroups/{personGroupId}": ["200"],
  "GET /persongroups": ["200"],
  "GET /persongroups/{personGroupId}/training": ["200"],
  "GET /persongroups/{personGroupId}/train": ["200", "202"],
  "POST /persongroups/{personGroupId}/train": ["202"],
  "POST /persongroups/{personGroupId}/persons": ["200"],
  "GET /persongroups/{personGroupId}/persons": ["200"],
  "DELETE /persongroups/{personGroupId}/persons/{personId}": ["200"],
  "GET /persongroups/{personGroupId}/persons/{personId}": ["200"],
  "PATCH /persongroups/{personGroupId}/persons/{personId}": ["200"],
  "POST /persongroups/{personGroupId}/persons/{personId}/persistedfaces": [
    "200",
  ],
  "DELETE /persongroups/{personGroupId}/persons/{personId}/persistedfaces/{persistedFaceId}":
    ["200"],
  "GET /persongroups/{personGroupId}/persons/{personId}/persistedfaces/{persistedFaceId}":
    ["200"],
  "PATCH /persongroups/{personGroupId}/persons/{personId}/persistedfaces/{persistedFaceId}":
    ["200"],
  "PUT /largepersongroups/{largePersonGroupId}": ["200"],
  "DELETE /largepersongroups/{largePersonGroupId}": ["200"],
  "GET /largepersongroups/{largePersonGroupId}": ["200"],
  "PATCH /largepersongroups/{largePersonGroupId}": ["200"],
  "GET /largepersongroups": ["200"],
  "GET /largepersongroups/{largePersonGroupId}/training": ["200"],
  "GET /largepersongroups/{largePersonGroupId}/train": ["200", "202"],
  "POST /largepersongroups/{largePersonGroupId}/train": ["202"],
  "POST /largepersongroups/{largePersonGroupId}/persons": ["200"],
  "GET /largepersongroups/{largePersonGroupId}/persons": ["200"],
  "DELETE /largepersongroups/{largePersonGroupId}/persons/{personId}": ["200"],
  "GET /largepersongroups/{largePersonGroupId}/persons/{personId}": ["200"],
  "PATCH /largepersongroups/{largePersonGroupId}/persons/{personId}": ["200"],
  "POST /largepersongroups/{largePersonGroupId}/persons/{personId}/persistedfaces":
    ["200"],
  "DELETE /largepersongroups/{largePersonGroupId}/persons/{personId}/persistedfaces/{persistedFaceId}":
    ["200"],
  "GET /largepersongroups/{largePersonGroupId}/persons/{personId}/persistedfaces/{persistedFaceId}":
    ["200"],
  "PATCH /largepersongroups/{largePersonGroupId}/persons/{personId}/persistedfaces/{persistedFaceId}":
    ["200"],
<<<<<<< HEAD
  "POST /detectLiveness/singleModal/sessions": ["200"],
  "GET /detectLiveness/singleModal/sessions": ["200"],
  "DELETE /detectLiveness/singleModal/sessions/{sessionId}": ["200"],
  "GET /detectLiveness/singleModal/sessions/{sessionId}": ["200"],
  "GET /detectLiveness/singleModal/sessions/{sessionId}/audit": ["200"],
  "POST /detectLivenessWithVerify/singleModal/sessions": ["200"],
  "GET /detectLivenessWithVerify/singleModal/sessions": ["200"],
  "DELETE /detectLivenessWithVerify/singleModal/sessions/{sessionId}": ["200"],
  "GET /detectLivenessWithVerify/singleModal/sessions/{sessionId}": ["200"],
  "GET /detectLivenessWithVerify/singleModal/sessions/{sessionId}/audit": [
    "200",
  ],
  "GET /session/sessionImages/{sessionImageId}": ["200"],
=======
>>>>>>> b2da382d
  "POST /detectLiveness-sessions": ["200"],
  "DELETE /detectLiveness-sessions/{sessionId}": ["204"],
  "GET /detectLiveness-sessions/{sessionId}": ["200"],
  "POST /detectLivenessWithVerify-sessions": ["200"],
  "DELETE /detectLivenessWithVerify-sessions/{sessionId}": ["204"],
  "GET /detectLivenessWithVerify-sessions/{sessionId}": ["200"],
  "GET /sessionImages/{sessionImageId}": ["200"],
<<<<<<< HEAD
  "GET /persons": ["200"],
  "POST /persons": ["202"],
  "GET /persons/{personId}": ["200"],
  "DELETE /persons/{personId}": ["202"],
  "PATCH /persons/{personId}": ["200"],
  "GET /persons/{personId}/dynamicPersonGroupReferences": ["200"],
  "GET /persons/{personId}/recognitionModels/{recognitionModel}/persistedfaces":
    ["200"],
  "POST /persons/{personId}/recognitionModels/{recognitionModel}/persistedfaces":
    ["202"],
  "GET /persons/{personId}/recognitionModels/{recognitionModel}/persistedfaces/{persistedFaceId}":
    ["200"],
  "DELETE /persons/{personId}/recognitionModels/{recognitionModel}/persistedfaces/{persistedFaceId}":
    ["202"],
  "PATCH /persons/{personId}/recognitionModels/{recognitionModel}/persistedfaces/{persistedFaceId}":
    ["200"],
  "GET /dynamicpersongroups/{dynamicPersonGroupId}": ["200"],
  "PUT /dynamicpersongroups/{dynamicPersonGroupId}": ["202", "200"],
  "DELETE /dynamicpersongroups/{dynamicPersonGroupId}": ["202"],
  "PATCH /dynamicpersongroups/{dynamicPersonGroupId}": ["202", "200"],
  "GET /dynamicpersongroups": ["200"],
  "GET /dynamicpersongroups/{dynamicPersonGroupId}/persons": ["200"],
=======
>>>>>>> b2da382d
};

export function isUnexpected(
  response: DetectFromUrl200Response | DetectFromUrlDefaultResponse,
): response is DetectFromUrlDefaultResponse;
export function isUnexpected(
  response: Detect200Response | DetectDefaultResponse,
): response is DetectDefaultResponse;
export function isUnexpected(
  response:
    | DetectFromSessionImageId200Response
    | DetectFromSessionImageIdDefaultResponse,
): response is DetectFromSessionImageIdDefaultResponse;
export function isUnexpected(
  response: FindSimilar200Response | FindSimilarDefaultResponse,
): response is FindSimilarDefaultResponse;
export function isUnexpected(
  response:
    | FindSimilarFromFaceList200Response
    | FindSimilarFromFaceListDefaultResponse,
): response is FindSimilarFromFaceListDefaultResponse;
export function isUnexpected(
  response:
    | FindSimilarFromLargeFaceList200Response
    | FindSimilarFromLargeFaceListDefaultResponse,
): response is FindSimilarFromLargeFaceListDefaultResponse;
export function isUnexpected(
  response:
    | IdentifyFromPersonGroup200Response
    | IdentifyFromPersonGroupDefaultResponse,
): response is IdentifyFromPersonGroupDefaultResponse;
export function isUnexpected(
  response:
    | IdentifyFromLargePersonGroup200Response
    | IdentifyFromLargePersonGroupDefaultResponse,
): response is IdentifyFromLargePersonGroupDefaultResponse;
export function isUnexpected(
  response:
    | IdentifyFromPersonDirectory200Response
    | IdentifyFromPersonDirectoryDefaultResponse,
): response is IdentifyFromPersonDirectoryDefaultResponse;
export function isUnexpected(
  response:
    | IdentifyFromDynamicPersonGroup200Response
    | IdentifyFromDynamicPersonGroupDefaultResponse,
): response is IdentifyFromDynamicPersonGroupDefaultResponse;
export function isUnexpected(
  response: VerifyFaceToFace200Response | VerifyFaceToFaceDefaultResponse,
): response is VerifyFaceToFaceDefaultResponse;
export function isUnexpected(
  response:
    | VerifyFromPersonGroup200Response
    | VerifyFromPersonGroupDefaultResponse,
): response is VerifyFromPersonGroupDefaultResponse;
export function isUnexpected(
  response:
    | VerifyFromLargePersonGroup200Response
    | VerifyFromLargePersonGroupDefaultResponse,
): response is VerifyFromLargePersonGroupDefaultResponse;
export function isUnexpected(
  response:
    | VerifyFromPersonDirectory200Response
    | VerifyFromPersonDirectoryDefaultResponse,
): response is VerifyFromPersonDirectoryDefaultResponse;
export function isUnexpected(
  response: Group200Response | GroupDefaultResponse,
): response is GroupDefaultResponse;
export function isUnexpected(
  response: CreateFaceList200Response | CreateFaceListDefaultResponse,
): response is CreateFaceListDefaultResponse;
export function isUnexpected(
  response: DeleteFaceList200Response | DeleteFaceListDefaultResponse,
): response is DeleteFaceListDefaultResponse;
export function isUnexpected(
  response: GetFaceList200Response | GetFaceListDefaultResponse,
): response is GetFaceListDefaultResponse;
export function isUnexpected(
  response: UpdateFaceList200Response | UpdateFaceListDefaultResponse,
): response is UpdateFaceListDefaultResponse;
export function isUnexpected(
  response: GetFaceLists200Response | GetFaceListsDefaultResponse,
): response is GetFaceListsDefaultResponse;
export function isUnexpected(
  response:
    | AddFaceListFaceFromUrl200Response
    | AddFaceListFaceFromUrlDefaultResponse,
): response is AddFaceListFaceFromUrlDefaultResponse;
export function isUnexpected(
  response: AddFaceListFace200Response | AddFaceListFaceDefaultResponse,
): response is AddFaceListFaceDefaultResponse;
export function isUnexpected(
  response: DeleteFaceListFace200Response | DeleteFaceListFaceDefaultResponse,
): response is DeleteFaceListFaceDefaultResponse;
export function isUnexpected(
  response: CreateLargeFaceList200Response | CreateLargeFaceListDefaultResponse,
): response is CreateLargeFaceListDefaultResponse;
export function isUnexpected(
  response: DeleteLargeFaceList200Response | DeleteLargeFaceListDefaultResponse,
): response is DeleteLargeFaceListDefaultResponse;
export function isUnexpected(
  response: GetLargeFaceList200Response | GetLargeFaceListDefaultResponse,
): response is GetLargeFaceListDefaultResponse;
export function isUnexpected(
  response: UpdateLargeFaceList200Response | UpdateLargeFaceListDefaultResponse,
): response is UpdateLargeFaceListDefaultResponse;
export function isUnexpected(
  response: GetLargeFaceLists200Response | GetLargeFaceListsDefaultResponse,
): response is GetLargeFaceListsDefaultResponse;
export function isUnexpected(
  response:
    | GetLargeFaceListTrainingStatus200Response
    | GetLargeFaceListTrainingStatusDefaultResponse,
): response is GetLargeFaceListTrainingStatusDefaultResponse;
export function isUnexpected(
  response:
    | TrainLargeFaceList202Response
    | TrainLargeFaceListLogicalResponse
    | TrainLargeFaceListDefaultResponse,
): response is TrainLargeFaceListDefaultResponse;
export function isUnexpected(
  response:
    | AddLargeFaceListFaceFromUrl200Response
    | AddLargeFaceListFaceFromUrlDefaultResponse,
): response is AddLargeFaceListFaceFromUrlDefaultResponse;
export function isUnexpected(
  response:
    | AddLargeFaceListFace200Response
    | AddLargeFaceListFaceDefaultResponse,
): response is AddLargeFaceListFaceDefaultResponse;
export function isUnexpected(
  response:
    | GetLargeFaceListFaces200Response
    | GetLargeFaceListFacesDefaultResponse,
): response is GetLargeFaceListFacesDefaultResponse;
export function isUnexpected(
  response:
    | DeleteLargeFaceListFace200Response
    | DeleteLargeFaceListFaceDefaultResponse,
): response is DeleteLargeFaceListFaceDefaultResponse;
export function isUnexpected(
  response:
    | GetLargeFaceListFace200Response
    | GetLargeFaceListFaceDefaultResponse,
): response is GetLargeFaceListFaceDefaultResponse;
export function isUnexpected(
  response:
    | UpdateLargeFaceListFace200Response
    | UpdateLargeFaceListFaceDefaultResponse,
): response is UpdateLargeFaceListFaceDefaultResponse;
export function isUnexpected(
  response: CreatePersonGroup200Response | CreatePersonGroupDefaultResponse,
): response is CreatePersonGroupDefaultResponse;
export function isUnexpected(
  response: DeletePersonGroup200Response | DeletePersonGroupDefaultResponse,
): response is DeletePersonGroupDefaultResponse;
export function isUnexpected(
  response: GetPersonGroup200Response | GetPersonGroupDefaultResponse,
): response is GetPersonGroupDefaultResponse;
export function isUnexpected(
  response: UpdatePersonGroup200Response | UpdatePersonGroupDefaultResponse,
): response is UpdatePersonGroupDefaultResponse;
export function isUnexpected(
  response: GetPersonGroups200Response | GetPersonGroupsDefaultResponse,
): response is GetPersonGroupsDefaultResponse;
export function isUnexpected(
  response:
    | GetPersonGroupTrainingStatus200Response
    | GetPersonGroupTrainingStatusDefaultResponse,
): response is GetPersonGroupTrainingStatusDefaultResponse;
export function isUnexpected(
  response:
    | TrainPersonGroup202Response
    | TrainPersonGroupLogicalResponse
    | TrainPersonGroupDefaultResponse,
): response is TrainPersonGroupDefaultResponse;
export function isUnexpected(
  response:
    | CreatePersonGroupPerson200Response
    | CreatePersonGroupPersonDefaultResponse,
): response is CreatePersonGroupPersonDefaultResponse;
export function isUnexpected(
  response:
    | GetPersonGroupPersons200Response
    | GetPersonGroupPersonsDefaultResponse,
): response is GetPersonGroupPersonsDefaultResponse;
export function isUnexpected(
  response:
    | DeletePersonGroupPerson200Response
    | DeletePersonGroupPersonDefaultResponse,
): response is DeletePersonGroupPersonDefaultResponse;
export function isUnexpected(
  response:
    | GetPersonGroupPerson200Response
    | GetPersonGroupPersonDefaultResponse,
): response is GetPersonGroupPersonDefaultResponse;
export function isUnexpected(
  response:
    | UpdatePersonGroupPerson200Response
    | UpdatePersonGroupPersonDefaultResponse,
): response is UpdatePersonGroupPersonDefaultResponse;
export function isUnexpected(
  response:
    | AddPersonGroupPersonFaceFromUrl200Response
    | AddPersonGroupPersonFaceFromUrlDefaultResponse,
): response is AddPersonGroupPersonFaceFromUrlDefaultResponse;
export function isUnexpected(
  response:
    | AddPersonGroupPersonFace200Response
    | AddPersonGroupPersonFaceDefaultResponse,
): response is AddPersonGroupPersonFaceDefaultResponse;
export function isUnexpected(
  response:
    | DeletePersonGroupPersonFace200Response
    | DeletePersonGroupPersonFaceDefaultResponse,
): response is DeletePersonGroupPersonFaceDefaultResponse;
export function isUnexpected(
  response:
    | GetPersonGroupPersonFace200Response
    | GetPersonGroupPersonFaceDefaultResponse,
): response is GetPersonGroupPersonFaceDefaultResponse;
export function isUnexpected(
  response:
    | UpdatePersonGroupPersonFace200Response
    | UpdatePersonGroupPersonFaceDefaultResponse,
): response is UpdatePersonGroupPersonFaceDefaultResponse;
export function isUnexpected(
  response:
    | CreateLargePersonGroup200Response
    | CreateLargePersonGroupDefaultResponse,
): response is CreateLargePersonGroupDefaultResponse;
export function isUnexpected(
  response:
    | DeleteLargePersonGroup200Response
    | DeleteLargePersonGroupDefaultResponse,
): response is DeleteLargePersonGroupDefaultResponse;
export function isUnexpected(
  response: GetLargePersonGroup200Response | GetLargePersonGroupDefaultResponse,
): response is GetLargePersonGroupDefaultResponse;
export function isUnexpected(
  response:
    | UpdateLargePersonGroup200Response
    | UpdateLargePersonGroupDefaultResponse,
): response is UpdateLargePersonGroupDefaultResponse;
export function isUnexpected(
  response:
    | GetLargePersonGroups200Response
    | GetLargePersonGroupsDefaultResponse,
): response is GetLargePersonGroupsDefaultResponse;
export function isUnexpected(
  response:
    | GetLargePersonGroupTrainingStatus200Response
    | GetLargePersonGroupTrainingStatusDefaultResponse,
): response is GetLargePersonGroupTrainingStatusDefaultResponse;
export function isUnexpected(
  response:
    | TrainLargePersonGroup202Response
    | TrainLargePersonGroupLogicalResponse
    | TrainLargePersonGroupDefaultResponse,
): response is TrainLargePersonGroupDefaultResponse;
export function isUnexpected(
  response:
    | CreateLargePersonGroupPerson200Response
    | CreateLargePersonGroupPersonDefaultResponse,
): response is CreateLargePersonGroupPersonDefaultResponse;
export function isUnexpected(
  response:
    | GetLargePersonGroupPersons200Response
    | GetLargePersonGroupPersonsDefaultResponse,
): response is GetLargePersonGroupPersonsDefaultResponse;
export function isUnexpected(
  response:
    | DeleteLargePersonGroupPerson200Response
    | DeleteLargePersonGroupPersonDefaultResponse,
): response is DeleteLargePersonGroupPersonDefaultResponse;
export function isUnexpected(
  response:
    | GetLargePersonGroupPerson200Response
    | GetLargePersonGroupPersonDefaultResponse,
): response is GetLargePersonGroupPersonDefaultResponse;
export function isUnexpected(
  response:
    | UpdateLargePersonGroupPerson200Response
    | UpdateLargePersonGroupPersonDefaultResponse,
): response is UpdateLargePersonGroupPersonDefaultResponse;
export function isUnexpected(
  response:
    | AddLargePersonGroupPersonFaceFromUrl200Response
    | AddLargePersonGroupPersonFaceFromUrlDefaultResponse,
): response is AddLargePersonGroupPersonFaceFromUrlDefaultResponse;
export function isUnexpected(
  response:
    | AddLargePersonGroupPersonFace200Response
    | AddLargePersonGroupPersonFaceDefaultResponse,
): response is AddLargePersonGroupPersonFaceDefaultResponse;
export function isUnexpected(
  response:
    | DeleteLargePersonGroupPersonFace200Response
    | DeleteLargePersonGroupPersonFaceDefaultResponse,
): response is DeleteLargePersonGroupPersonFaceDefaultResponse;
export function isUnexpected(
  response:
    | GetLargePersonGroupPersonFace200Response
    | GetLargePersonGroupPersonFaceDefaultResponse,
): response is GetLargePersonGroupPersonFaceDefaultResponse;
export function isUnexpected(
  response:
    | UpdateLargePersonGroupPersonFace200Response
    | UpdateLargePersonGroupPersonFaceDefaultResponse,
): response is UpdateLargePersonGroupPersonFaceDefaultResponse;
export function isUnexpected(
  response:
<<<<<<< HEAD
    | CreateLivenessSessionBeforeV12200Response
    | CreateLivenessSessionBeforeV12DefaultResponse,
): response is CreateLivenessSessionBeforeV12DefaultResponse;
export function isUnexpected(
  response: GetLivenessSessions200Response | GetLivenessSessionsDefaultResponse,
): response is GetLivenessSessionsDefaultResponse;
export function isUnexpected(
  response:
    | DeleteLivenessSessionBeforeV12200Response
    | DeleteLivenessSessionBeforeV12DefaultResponse,
): response is DeleteLivenessSessionBeforeV12DefaultResponse;
export function isUnexpected(
  response:
    | GetLivenessSessionResultBeforeV12200Response
    | GetLivenessSessionResultBeforeV12DefaultResponse,
): response is GetLivenessSessionResultBeforeV12DefaultResponse;
export function isUnexpected(
  response:
    | GetLivenessSessionAuditEntries200Response
    | GetLivenessSessionAuditEntriesDefaultResponse,
): response is GetLivenessSessionAuditEntriesDefaultResponse;
export function isUnexpected(
  response:
    | CreateLivenessWithVerifySessionWithVerifyImage200Response
    | CreateLivenessWithVerifySessionWithVerifyImageDefaultResponse,
): response is CreateLivenessWithVerifySessionWithVerifyImageDefaultResponse;
export function isUnexpected(
  response:
    | CreateLivenessWithVerifySessionBeforeV12200Response
    | CreateLivenessWithVerifySessionBeforeV12DefaultResponse,
): response is CreateLivenessWithVerifySessionBeforeV12DefaultResponse;
export function isUnexpected(
  response:
    | GetLivenessWithVerifySessions200Response
    | GetLivenessWithVerifySessionsDefaultResponse,
): response is GetLivenessWithVerifySessionsDefaultResponse;
export function isUnexpected(
  response:
    | DeleteLivenessWithVerifySessionBeforeV12200Response
    | DeleteLivenessWithVerifySessionBeforeV12DefaultResponse,
): response is DeleteLivenessWithVerifySessionBeforeV12DefaultResponse;
export function isUnexpected(
  response:
    | GetLivenessWithVerifySessionResultBeforeV12200Response
    | GetLivenessWithVerifySessionResultBeforeV12DefaultResponse,
): response is GetLivenessWithVerifySessionResultBeforeV12DefaultResponse;
export function isUnexpected(
  response:
    | GetLivenessWithVerifySessionAuditEntries200Response
    | GetLivenessWithVerifySessionAuditEntriesDefaultResponse,
): response is GetLivenessWithVerifySessionAuditEntriesDefaultResponse;
export function isUnexpected(
  response:
    | GetSessionImageBeforeV12200Response
    | GetSessionImageBeforeV12DefaultResponse,
): response is GetSessionImageBeforeV12DefaultResponse;
export function isUnexpected(
  response:
=======
>>>>>>> b2da382d
    | CreateLivenessSession200Response
    | CreateLivenessSessionDefaultResponse,
): response is CreateLivenessSessionDefaultResponse;
export function isUnexpected(
  response:
    | DeleteLivenessSession204Response
    | DeleteLivenessSessionDefaultResponse,
): response is DeleteLivenessSessionDefaultResponse;
export function isUnexpected(
  response:
    | GetLivenessSessionResult200Response
    | GetLivenessSessionResultDefaultResponse,
): response is GetLivenessSessionResultDefaultResponse;
export function isUnexpected(
  response:
    | CreateLivenessWithVerifySession200Response
    | CreateLivenessWithVerifySessionDefaultResponse,
): response is CreateLivenessWithVerifySessionDefaultResponse;
export function isUnexpected(
  response:
    | DeleteLivenessWithVerifySession204Response
    | DeleteLivenessWithVerifySessionDefaultResponse,
): response is DeleteLivenessWithVerifySessionDefaultResponse;
export function isUnexpected(
  response:
    | GetLivenessWithVerifySessionResult200Response
    | GetLivenessWithVerifySessionResultDefaultResponse,
): response is GetLivenessWithVerifySessionResultDefaultResponse;
export function isUnexpected(
  response: GetSessionImage200Response | GetSessionImageDefaultResponse,
): response is GetSessionImageDefaultResponse;
export function isUnexpected(
  response:
<<<<<<< HEAD
    | CreatePerson202Response
    | CreatePersonLogicalResponse
    | CreatePersonDefaultResponse,
): response is CreatePersonDefaultResponse;
export function isUnexpected(
  response: GetPersons200Response | GetPersonsDefaultResponse,
): response is GetPersonsDefaultResponse;
export function isUnexpected(
  response:
    | DeletePerson202Response
    | DeletePersonLogicalResponse
    | DeletePersonDefaultResponse,
): response is DeletePersonDefaultResponse;
export function isUnexpected(
  response: GetPerson200Response | GetPersonDefaultResponse,
): response is GetPersonDefaultResponse;
export function isUnexpected(
  response: UpdatePerson200Response | UpdatePersonDefaultResponse,
): response is UpdatePersonDefaultResponse;
export function isUnexpected(
  response:
    | GetDynamicPersonGroupReferences200Response
    | GetDynamicPersonGroupReferencesDefaultResponse,
): response is GetDynamicPersonGroupReferencesDefaultResponse;
export function isUnexpected(
  response:
    | AddPersonFace202Response
    | AddPersonFaceLogicalResponse
    | AddPersonFaceDefaultResponse,
): response is AddPersonFaceDefaultResponse;
export function isUnexpected(
  response:
    | AddPersonFaceFromUrl202Response
    | AddPersonFaceFromUrlLogicalResponse
    | AddPersonFaceFromUrlDefaultResponse,
): response is AddPersonFaceFromUrlDefaultResponse;
export function isUnexpected(
  response: GetPersonFaces200Response | GetPersonFacesDefaultResponse,
): response is GetPersonFacesDefaultResponse;
export function isUnexpected(
  response:
    | DeletePersonFace202Response
    | DeletePersonFaceLogicalResponse
    | DeletePersonFaceDefaultResponse,
): response is DeletePersonFaceDefaultResponse;
export function isUnexpected(
  response: GetPersonFace200Response | GetPersonFaceDefaultResponse,
): response is GetPersonFaceDefaultResponse;
export function isUnexpected(
  response: UpdatePersonFace200Response | UpdatePersonFaceDefaultResponse,
): response is UpdatePersonFaceDefaultResponse;
export function isUnexpected(
  response:
    | CreateDynamicPersonGroupWithPerson202Response
    | CreateDynamicPersonGroupWithPersonLogicalResponse
    | CreateDynamicPersonGroupWithPersonDefaultResponse,
): response is CreateDynamicPersonGroupWithPersonDefaultResponse;
export function isUnexpected(
  response:
    | CreateDynamicPersonGroup200Response
    | CreateDynamicPersonGroupDefaultResponse,
): response is CreateDynamicPersonGroupDefaultResponse;
export function isUnexpected(
  response:
    | DeleteDynamicPersonGroup202Response
    | DeleteDynamicPersonGroupLogicalResponse
    | DeleteDynamicPersonGroupDefaultResponse,
): response is DeleteDynamicPersonGroupDefaultResponse;
export function isUnexpected(
  response:
    | GetDynamicPersonGroup200Response
    | GetDynamicPersonGroupDefaultResponse,
): response is GetDynamicPersonGroupDefaultResponse;
export function isUnexpected(
  response:
    | UpdateDynamicPersonGroupWithPersonChanges202Response
    | UpdateDynamicPersonGroupWithPersonChangesLogicalResponse
    | UpdateDynamicPersonGroupWithPersonChangesDefaultResponse,
): response is UpdateDynamicPersonGroupWithPersonChangesDefaultResponse;
export function isUnexpected(
  response:
    | UpdateDynamicPersonGroup200Response
    | UpdateDynamicPersonGroupDefaultResponse,
): response is UpdateDynamicPersonGroupDefaultResponse;
export function isUnexpected(
  response:
    | GetDynamicPersonGroups200Response
    | GetDynamicPersonGroupsDefaultResponse,
): response is GetDynamicPersonGroupsDefaultResponse;
export function isUnexpected(
  response:
    | GetDynamicPersonGroupPersons200Response
    | GetDynamicPersonGroupPersonsDefaultResponse,
): response is GetDynamicPersonGroupPersonsDefaultResponse;
export function isUnexpected(
  response:
    | GetOperationResult200Response
    | GetOperationResultDefaultResponse
=======
>>>>>>> b2da382d
    | DetectFromUrl200Response
    | DetectFromUrlDefaultResponse
    | Detect200Response
    | DetectDefaultResponse
    | DetectFromSessionImageId200Response
    | DetectFromSessionImageIdDefaultResponse
    | FindSimilar200Response
    | FindSimilarDefaultResponse
    | FindSimilarFromFaceList200Response
    | FindSimilarFromFaceListDefaultResponse
    | FindSimilarFromLargeFaceList200Response
    | FindSimilarFromLargeFaceListDefaultResponse
    | IdentifyFromPersonGroup200Response
    | IdentifyFromPersonGroupDefaultResponse
    | IdentifyFromLargePersonGroup200Response
    | IdentifyFromLargePersonGroupDefaultResponse
    | IdentifyFromPersonDirectory200Response
    | IdentifyFromPersonDirectoryDefaultResponse
    | IdentifyFromDynamicPersonGroup200Response
    | IdentifyFromDynamicPersonGroupDefaultResponse
    | VerifyFaceToFace200Response
    | VerifyFaceToFaceDefaultResponse
    | VerifyFromPersonGroup200Response
    | VerifyFromPersonGroupDefaultResponse
    | VerifyFromLargePersonGroup200Response
    | VerifyFromLargePersonGroupDefaultResponse
    | VerifyFromPersonDirectory200Response
    | VerifyFromPersonDirectoryDefaultResponse
    | Group200Response
    | GroupDefaultResponse
    | CreateFaceList200Response
    | CreateFaceListDefaultResponse
    | DeleteFaceList200Response
    | DeleteFaceListDefaultResponse
    | GetFaceList200Response
    | GetFaceListDefaultResponse
    | UpdateFaceList200Response
    | UpdateFaceListDefaultResponse
    | GetFaceLists200Response
    | GetFaceListsDefaultResponse
    | AddFaceListFaceFromUrl200Response
    | AddFaceListFaceFromUrlDefaultResponse
    | AddFaceListFace200Response
    | AddFaceListFaceDefaultResponse
    | DeleteFaceListFace200Response
    | DeleteFaceListFaceDefaultResponse
    | CreateLargeFaceList200Response
    | CreateLargeFaceListDefaultResponse
    | DeleteLargeFaceList200Response
    | DeleteLargeFaceListDefaultResponse
    | GetLargeFaceList200Response
    | GetLargeFaceListDefaultResponse
    | UpdateLargeFaceList200Response
    | UpdateLargeFaceListDefaultResponse
    | GetLargeFaceLists200Response
    | GetLargeFaceListsDefaultResponse
    | GetLargeFaceListTrainingStatus200Response
    | GetLargeFaceListTrainingStatusDefaultResponse
    | TrainLargeFaceList202Response
    | TrainLargeFaceListLogicalResponse
    | TrainLargeFaceListDefaultResponse
    | AddLargeFaceListFaceFromUrl200Response
    | AddLargeFaceListFaceFromUrlDefaultResponse
    | AddLargeFaceListFace200Response
    | AddLargeFaceListFaceDefaultResponse
    | GetLargeFaceListFaces200Response
    | GetLargeFaceListFacesDefaultResponse
    | DeleteLargeFaceListFace200Response
    | DeleteLargeFaceListFaceDefaultResponse
    | GetLargeFaceListFace200Response
    | GetLargeFaceListFaceDefaultResponse
    | UpdateLargeFaceListFace200Response
    | UpdateLargeFaceListFaceDefaultResponse
    | CreatePersonGroup200Response
    | CreatePersonGroupDefaultResponse
    | DeletePersonGroup200Response
    | DeletePersonGroupDefaultResponse
    | GetPersonGroup200Response
    | GetPersonGroupDefaultResponse
    | UpdatePersonGroup200Response
    | UpdatePersonGroupDefaultResponse
    | GetPersonGroups200Response
    | GetPersonGroupsDefaultResponse
    | GetPersonGroupTrainingStatus200Response
    | GetPersonGroupTrainingStatusDefaultResponse
    | TrainPersonGroup202Response
    | TrainPersonGroupLogicalResponse
    | TrainPersonGroupDefaultResponse
    | CreatePersonGroupPerson200Response
    | CreatePersonGroupPersonDefaultResponse
    | GetPersonGroupPersons200Response
    | GetPersonGroupPersonsDefaultResponse
    | DeletePersonGroupPerson200Response
    | DeletePersonGroupPersonDefaultResponse
    | GetPersonGroupPerson200Response
    | GetPersonGroupPersonDefaultResponse
    | UpdatePersonGroupPerson200Response
    | UpdatePersonGroupPersonDefaultResponse
    | AddPersonGroupPersonFaceFromUrl200Response
    | AddPersonGroupPersonFaceFromUrlDefaultResponse
    | AddPersonGroupPersonFace200Response
    | AddPersonGroupPersonFaceDefaultResponse
    | DeletePersonGroupPersonFace200Response
    | DeletePersonGroupPersonFaceDefaultResponse
    | GetPersonGroupPersonFace200Response
    | GetPersonGroupPersonFaceDefaultResponse
    | UpdatePersonGroupPersonFace200Response
    | UpdatePersonGroupPersonFaceDefaultResponse
    | CreateLargePersonGroup200Response
    | CreateLargePersonGroupDefaultResponse
    | DeleteLargePersonGroup200Response
    | DeleteLargePersonGroupDefaultResponse
    | GetLargePersonGroup200Response
    | GetLargePersonGroupDefaultResponse
    | UpdateLargePersonGroup200Response
    | UpdateLargePersonGroupDefaultResponse
    | GetLargePersonGroups200Response
    | GetLargePersonGroupsDefaultResponse
    | GetLargePersonGroupTrainingStatus200Response
    | GetLargePersonGroupTrainingStatusDefaultResponse
    | TrainLargePersonGroup202Response
    | TrainLargePersonGroupLogicalResponse
    | TrainLargePersonGroupDefaultResponse
    | CreateLargePersonGroupPerson200Response
    | CreateLargePersonGroupPersonDefaultResponse
    | GetLargePersonGroupPersons200Response
    | GetLargePersonGroupPersonsDefaultResponse
    | DeleteLargePersonGroupPerson200Response
    | DeleteLargePersonGroupPersonDefaultResponse
    | GetLargePersonGroupPerson200Response
    | GetLargePersonGroupPersonDefaultResponse
    | UpdateLargePersonGroupPerson200Response
    | UpdateLargePersonGroupPersonDefaultResponse
    | AddLargePersonGroupPersonFaceFromUrl200Response
    | AddLargePersonGroupPersonFaceFromUrlDefaultResponse
    | AddLargePersonGroupPersonFace200Response
    | AddLargePersonGroupPersonFaceDefaultResponse
    | DeleteLargePersonGroupPersonFace200Response
    | DeleteLargePersonGroupPersonFaceDefaultResponse
    | GetLargePersonGroupPersonFace200Response
    | GetLargePersonGroupPersonFaceDefaultResponse
    | UpdateLargePersonGroupPersonFace200Response
    | UpdateLargePersonGroupPersonFaceDefaultResponse
<<<<<<< HEAD
    | CreateLivenessSessionBeforeV12200Response
    | CreateLivenessSessionBeforeV12DefaultResponse
    | GetLivenessSessions200Response
    | GetLivenessSessionsDefaultResponse
    | DeleteLivenessSessionBeforeV12200Response
    | DeleteLivenessSessionBeforeV12DefaultResponse
    | GetLivenessSessionResultBeforeV12200Response
    | GetLivenessSessionResultBeforeV12DefaultResponse
    | GetLivenessSessionAuditEntries200Response
    | GetLivenessSessionAuditEntriesDefaultResponse
    | CreateLivenessWithVerifySessionWithVerifyImage200Response
    | CreateLivenessWithVerifySessionWithVerifyImageDefaultResponse
    | CreateLivenessWithVerifySessionBeforeV12200Response
    | CreateLivenessWithVerifySessionBeforeV12DefaultResponse
    | GetLivenessWithVerifySessions200Response
    | GetLivenessWithVerifySessionsDefaultResponse
    | DeleteLivenessWithVerifySessionBeforeV12200Response
    | DeleteLivenessWithVerifySessionBeforeV12DefaultResponse
    | GetLivenessWithVerifySessionResultBeforeV12200Response
    | GetLivenessWithVerifySessionResultBeforeV12DefaultResponse
    | GetLivenessWithVerifySessionAuditEntries200Response
    | GetLivenessWithVerifySessionAuditEntriesDefaultResponse
    | GetSessionImageBeforeV12200Response
    | GetSessionImageBeforeV12DefaultResponse
=======
>>>>>>> b2da382d
    | CreateLivenessSession200Response
    | CreateLivenessSessionDefaultResponse
    | DeleteLivenessSession204Response
    | DeleteLivenessSessionDefaultResponse
    | GetLivenessSessionResult200Response
    | GetLivenessSessionResultDefaultResponse
    | CreateLivenessWithVerifySession200Response
    | CreateLivenessWithVerifySessionDefaultResponse
    | DeleteLivenessWithVerifySession204Response
    | DeleteLivenessWithVerifySessionDefaultResponse
    | GetLivenessWithVerifySessionResult200Response
    | GetLivenessWithVerifySessionResultDefaultResponse
    | GetSessionImage200Response
<<<<<<< HEAD
    | GetSessionImageDefaultResponse
    | CreatePerson202Response
    | CreatePersonLogicalResponse
    | CreatePersonDefaultResponse
    | GetPersons200Response
    | GetPersonsDefaultResponse
    | DeletePerson202Response
    | DeletePersonLogicalResponse
    | DeletePersonDefaultResponse
    | GetPerson200Response
    | GetPersonDefaultResponse
    | UpdatePerson200Response
    | UpdatePersonDefaultResponse
    | GetDynamicPersonGroupReferences200Response
    | GetDynamicPersonGroupReferencesDefaultResponse
    | AddPersonFace202Response
    | AddPersonFaceLogicalResponse
    | AddPersonFaceDefaultResponse
    | AddPersonFaceFromUrl202Response
    | AddPersonFaceFromUrlLogicalResponse
    | AddPersonFaceFromUrlDefaultResponse
    | GetPersonFaces200Response
    | GetPersonFacesDefaultResponse
    | DeletePersonFace202Response
    | DeletePersonFaceLogicalResponse
    | DeletePersonFaceDefaultResponse
    | GetPersonFace200Response
    | GetPersonFaceDefaultResponse
    | UpdatePersonFace200Response
    | UpdatePersonFaceDefaultResponse
    | CreateDynamicPersonGroupWithPerson202Response
    | CreateDynamicPersonGroupWithPersonLogicalResponse
    | CreateDynamicPersonGroupWithPersonDefaultResponse
    | CreateDynamicPersonGroup200Response
    | CreateDynamicPersonGroupDefaultResponse
    | DeleteDynamicPersonGroup202Response
    | DeleteDynamicPersonGroupLogicalResponse
    | DeleteDynamicPersonGroupDefaultResponse
    | GetDynamicPersonGroup200Response
    | GetDynamicPersonGroupDefaultResponse
    | UpdateDynamicPersonGroupWithPersonChanges202Response
    | UpdateDynamicPersonGroupWithPersonChangesLogicalResponse
    | UpdateDynamicPersonGroupWithPersonChangesDefaultResponse
    | UpdateDynamicPersonGroup200Response
    | UpdateDynamicPersonGroupDefaultResponse
    | GetDynamicPersonGroups200Response
    | GetDynamicPersonGroupsDefaultResponse
    | GetDynamicPersonGroupPersons200Response
    | GetDynamicPersonGroupPersonsDefaultResponse,
=======
    | GetSessionImageDefaultResponse,
>>>>>>> b2da382d
): response is
  | DetectFromUrlDefaultResponse
  | DetectDefaultResponse
  | DetectFromSessionImageIdDefaultResponse
  | FindSimilarDefaultResponse
  | FindSimilarFromFaceListDefaultResponse
  | FindSimilarFromLargeFaceListDefaultResponse
  | IdentifyFromPersonGroupDefaultResponse
  | IdentifyFromLargePersonGroupDefaultResponse
  | IdentifyFromPersonDirectoryDefaultResponse
  | IdentifyFromDynamicPersonGroupDefaultResponse
  | VerifyFaceToFaceDefaultResponse
  | VerifyFromPersonGroupDefaultResponse
  | VerifyFromLargePersonGroupDefaultResponse
  | VerifyFromPersonDirectoryDefaultResponse
  | GroupDefaultResponse
  | CreateFaceListDefaultResponse
  | DeleteFaceListDefaultResponse
  | GetFaceListDefaultResponse
  | UpdateFaceListDefaultResponse
  | GetFaceListsDefaultResponse
  | AddFaceListFaceFromUrlDefaultResponse
  | AddFaceListFaceDefaultResponse
  | DeleteFaceListFaceDefaultResponse
  | CreateLargeFaceListDefaultResponse
  | DeleteLargeFaceListDefaultResponse
  | GetLargeFaceListDefaultResponse
  | UpdateLargeFaceListDefaultResponse
  | GetLargeFaceListsDefaultResponse
  | GetLargeFaceListTrainingStatusDefaultResponse
  | TrainLargeFaceListDefaultResponse
  | AddLargeFaceListFaceFromUrlDefaultResponse
  | AddLargeFaceListFaceDefaultResponse
  | GetLargeFaceListFacesDefaultResponse
  | DeleteLargeFaceListFaceDefaultResponse
  | GetLargeFaceListFaceDefaultResponse
  | UpdateLargeFaceListFaceDefaultResponse
  | CreatePersonGroupDefaultResponse
  | DeletePersonGroupDefaultResponse
  | GetPersonGroupDefaultResponse
  | UpdatePersonGroupDefaultResponse
  | GetPersonGroupsDefaultResponse
  | GetPersonGroupTrainingStatusDefaultResponse
  | TrainPersonGroupDefaultResponse
  | CreatePersonGroupPersonDefaultResponse
  | GetPersonGroupPersonsDefaultResponse
  | DeletePersonGroupPersonDefaultResponse
  | GetPersonGroupPersonDefaultResponse
  | UpdatePersonGroupPersonDefaultResponse
  | AddPersonGroupPersonFaceFromUrlDefaultResponse
  | AddPersonGroupPersonFaceDefaultResponse
  | DeletePersonGroupPersonFaceDefaultResponse
  | GetPersonGroupPersonFaceDefaultResponse
  | UpdatePersonGroupPersonFaceDefaultResponse
  | CreateLargePersonGroupDefaultResponse
  | DeleteLargePersonGroupDefaultResponse
  | GetLargePersonGroupDefaultResponse
  | UpdateLargePersonGroupDefaultResponse
  | GetLargePersonGroupsDefaultResponse
  | GetLargePersonGroupTrainingStatusDefaultResponse
  | TrainLargePersonGroupDefaultResponse
  | CreateLargePersonGroupPersonDefaultResponse
  | GetLargePersonGroupPersonsDefaultResponse
  | DeleteLargePersonGroupPersonDefaultResponse
  | GetLargePersonGroupPersonDefaultResponse
  | UpdateLargePersonGroupPersonDefaultResponse
  | AddLargePersonGroupPersonFaceFromUrlDefaultResponse
  | AddLargePersonGroupPersonFaceDefaultResponse
  | DeleteLargePersonGroupPersonFaceDefaultResponse
  | GetLargePersonGroupPersonFaceDefaultResponse
  | UpdateLargePersonGroupPersonFaceDefaultResponse
<<<<<<< HEAD
  | CreateLivenessSessionBeforeV12DefaultResponse
  | GetLivenessSessionsDefaultResponse
  | DeleteLivenessSessionBeforeV12DefaultResponse
  | GetLivenessSessionResultBeforeV12DefaultResponse
  | GetLivenessSessionAuditEntriesDefaultResponse
  | CreateLivenessWithVerifySessionWithVerifyImageDefaultResponse
  | CreateLivenessWithVerifySessionBeforeV12DefaultResponse
  | GetLivenessWithVerifySessionsDefaultResponse
  | DeleteLivenessWithVerifySessionBeforeV12DefaultResponse
  | GetLivenessWithVerifySessionResultBeforeV12DefaultResponse
  | GetLivenessWithVerifySessionAuditEntriesDefaultResponse
  | GetSessionImageBeforeV12DefaultResponse
=======
>>>>>>> b2da382d
  | CreateLivenessSessionDefaultResponse
  | DeleteLivenessSessionDefaultResponse
  | GetLivenessSessionResultDefaultResponse
  | CreateLivenessWithVerifySessionDefaultResponse
  | DeleteLivenessWithVerifySessionDefaultResponse
  | GetLivenessWithVerifySessionResultDefaultResponse
<<<<<<< HEAD
  | GetSessionImageDefaultResponse
  | CreatePersonDefaultResponse
  | GetPersonsDefaultResponse
  | DeletePersonDefaultResponse
  | GetPersonDefaultResponse
  | UpdatePersonDefaultResponse
  | GetDynamicPersonGroupReferencesDefaultResponse
  | AddPersonFaceDefaultResponse
  | AddPersonFaceFromUrlDefaultResponse
  | GetPersonFacesDefaultResponse
  | DeletePersonFaceDefaultResponse
  | GetPersonFaceDefaultResponse
  | UpdatePersonFaceDefaultResponse
  | CreateDynamicPersonGroupWithPersonDefaultResponse
  | CreateDynamicPersonGroupDefaultResponse
  | DeleteDynamicPersonGroupDefaultResponse
  | GetDynamicPersonGroupDefaultResponse
  | UpdateDynamicPersonGroupWithPersonChangesDefaultResponse
  | UpdateDynamicPersonGroupDefaultResponse
  | GetDynamicPersonGroupsDefaultResponse
  | GetDynamicPersonGroupPersonsDefaultResponse {
=======
  | GetSessionImageDefaultResponse {
>>>>>>> b2da382d
  const lroOriginal = response.headers["x-ms-original-url"];
  const url = new URL(lroOriginal ?? response.request.url);
  const method = response.request.method;
  let pathDetails = responseMap[`${method} ${url.pathname}`];
  if (!pathDetails) {
    pathDetails = getParametrizedPathSuccess(method, url.pathname);
  }
  return !pathDetails.includes(response.status);
}

function getParametrizedPathSuccess(method: string, path: string): string[] {
  const pathParts = path.split("/");

  // Traverse list to match the longest candidate
  // matchedLen: the length of candidate path
  // matchedValue: the matched status code array
  let matchedLen = -1,
    matchedValue: string[] = [];

  // Iterate the responseMap to find a match
  for (const [key, value] of Object.entries(responseMap)) {
    // Extracting the path from the map key which is in format
    // GET /path/foo
    if (!key.startsWith(method)) {
      continue;
    }
    const candidatePath = getPathFromMapKey(key);
    // Get each part of the url path
    const candidateParts = candidatePath.split("/");

    // track if we have found a match to return the values found.
    let found = true;
    for (
      let i = candidateParts.length - 1, j = pathParts.length - 1;
      i >= 1 && j >= 1;
      i--, j--
    ) {
      if (
        candidateParts[i]?.startsWith("{") &&
        candidateParts[i]?.indexOf("}") !== -1
      ) {
        const start = candidateParts[i]!.indexOf("}") + 1,
          end = candidateParts[i]?.length;
        // If the current part of the candidate is a "template" part
        // Try to use the suffix of pattern to match the path
        // {guid} ==> $
        // {guid}:export ==> :export$
        const isMatched = new RegExp(
          `${candidateParts[i]?.slice(start, end)}`,
        ).test(pathParts[j] || "");

        if (!isMatched) {
          found = false;
          break;
        }
        continue;
      }

      // If the candidate part is not a template and
      // the parts don't match mark the candidate as not found
      // to move on with the next candidate path.
      if (candidateParts[i] !== pathParts[j]) {
        found = false;
        break;
      }
    }

    // We finished evaluating the current candidate parts
    // Update the matched value if and only if we found the longer pattern
    if (found && candidatePath.length > matchedLen) {
      matchedLen = candidatePath.length;
      matchedValue = value;
    }
  }

  return matchedValue;
}

function getPathFromMapKey(mapKey: string): string {
  const pathStart = mapKey.indexOf("/");
  return mapKey.slice(pathStart);
}<|MERGE_RESOLUTION|>--- conflicted
+++ resolved
@@ -145,33 +145,6 @@
   GetLargePersonGroupPersonFaceDefaultResponse,
   UpdateLargePersonGroupPersonFace200Response,
   UpdateLargePersonGroupPersonFaceDefaultResponse,
-<<<<<<< HEAD
-  CreateLivenessSessionBeforeV12200Response,
-  CreateLivenessSessionBeforeV12DefaultResponse,
-  GetLivenessSessions200Response,
-  GetLivenessSessionsDefaultResponse,
-  DeleteLivenessSessionBeforeV12200Response,
-  DeleteLivenessSessionBeforeV12DefaultResponse,
-  GetLivenessSessionResultBeforeV12200Response,
-  GetLivenessSessionResultBeforeV12DefaultResponse,
-  GetLivenessSessionAuditEntries200Response,
-  GetLivenessSessionAuditEntriesDefaultResponse,
-  CreateLivenessWithVerifySessionWithVerifyImage200Response,
-  CreateLivenessWithVerifySessionWithVerifyImageDefaultResponse,
-  CreateLivenessWithVerifySessionBeforeV12200Response,
-  CreateLivenessWithVerifySessionBeforeV12DefaultResponse,
-  GetLivenessWithVerifySessions200Response,
-  GetLivenessWithVerifySessionsDefaultResponse,
-  DeleteLivenessWithVerifySessionBeforeV12200Response,
-  DeleteLivenessWithVerifySessionBeforeV12DefaultResponse,
-  GetLivenessWithVerifySessionResultBeforeV12200Response,
-  GetLivenessWithVerifySessionResultBeforeV12DefaultResponse,
-  GetLivenessWithVerifySessionAuditEntries200Response,
-  GetLivenessWithVerifySessionAuditEntriesDefaultResponse,
-  GetSessionImageBeforeV12200Response,
-  GetSessionImageBeforeV12DefaultResponse,
-=======
->>>>>>> b2da382d
   CreateLivenessSession200Response,
   CreateLivenessSessionDefaultResponse,
   DeleteLivenessSession204Response,
@@ -186,57 +159,6 @@
   GetLivenessWithVerifySessionResultDefaultResponse,
   GetSessionImage200Response,
   GetSessionImageDefaultResponse,
-<<<<<<< HEAD
-  CreatePerson202Response,
-  CreatePersonLogicalResponse,
-  CreatePersonDefaultResponse,
-  GetPersons200Response,
-  GetPersonsDefaultResponse,
-  DeletePerson202Response,
-  DeletePersonLogicalResponse,
-  DeletePersonDefaultResponse,
-  GetPerson200Response,
-  GetPersonDefaultResponse,
-  UpdatePerson200Response,
-  UpdatePersonDefaultResponse,
-  GetDynamicPersonGroupReferences200Response,
-  GetDynamicPersonGroupReferencesDefaultResponse,
-  AddPersonFace202Response,
-  AddPersonFaceLogicalResponse,
-  AddPersonFaceDefaultResponse,
-  AddPersonFaceFromUrl202Response,
-  AddPersonFaceFromUrlLogicalResponse,
-  AddPersonFaceFromUrlDefaultResponse,
-  GetPersonFaces200Response,
-  GetPersonFacesDefaultResponse,
-  DeletePersonFace202Response,
-  DeletePersonFaceLogicalResponse,
-  DeletePersonFaceDefaultResponse,
-  GetPersonFace200Response,
-  GetPersonFaceDefaultResponse,
-  UpdatePersonFace200Response,
-  UpdatePersonFaceDefaultResponse,
-  CreateDynamicPersonGroupWithPerson202Response,
-  CreateDynamicPersonGroupWithPersonLogicalResponse,
-  CreateDynamicPersonGroupWithPersonDefaultResponse,
-  CreateDynamicPersonGroup200Response,
-  CreateDynamicPersonGroupDefaultResponse,
-  DeleteDynamicPersonGroup202Response,
-  DeleteDynamicPersonGroupLogicalResponse,
-  DeleteDynamicPersonGroupDefaultResponse,
-  GetDynamicPersonGroup200Response,
-  GetDynamicPersonGroupDefaultResponse,
-  UpdateDynamicPersonGroupWithPersonChanges202Response,
-  UpdateDynamicPersonGroupWithPersonChangesLogicalResponse,
-  UpdateDynamicPersonGroupWithPersonChangesDefaultResponse,
-  UpdateDynamicPersonGroup200Response,
-  UpdateDynamicPersonGroupDefaultResponse,
-  GetDynamicPersonGroups200Response,
-  GetDynamicPersonGroupsDefaultResponse,
-  GetDynamicPersonGroupPersons200Response,
-  GetDynamicPersonGroupPersonsDefaultResponse,
-=======
->>>>>>> b2da382d
 } from "./responses.js";
 
 const responseMap: Record<string, string[]> = {
@@ -314,22 +236,6 @@
     ["200"],
   "PATCH /largepersongroups/{largePersonGroupId}/persons/{personId}/persistedfaces/{persistedFaceId}":
     ["200"],
-<<<<<<< HEAD
-  "POST /detectLiveness/singleModal/sessions": ["200"],
-  "GET /detectLiveness/singleModal/sessions": ["200"],
-  "DELETE /detectLiveness/singleModal/sessions/{sessionId}": ["200"],
-  "GET /detectLiveness/singleModal/sessions/{sessionId}": ["200"],
-  "GET /detectLiveness/singleModal/sessions/{sessionId}/audit": ["200"],
-  "POST /detectLivenessWithVerify/singleModal/sessions": ["200"],
-  "GET /detectLivenessWithVerify/singleModal/sessions": ["200"],
-  "DELETE /detectLivenessWithVerify/singleModal/sessions/{sessionId}": ["200"],
-  "GET /detectLivenessWithVerify/singleModal/sessions/{sessionId}": ["200"],
-  "GET /detectLivenessWithVerify/singleModal/sessions/{sessionId}/audit": [
-    "200",
-  ],
-  "GET /session/sessionImages/{sessionImageId}": ["200"],
-=======
->>>>>>> b2da382d
   "POST /detectLiveness-sessions": ["200"],
   "DELETE /detectLiveness-sessions/{sessionId}": ["204"],
   "GET /detectLiveness-sessions/{sessionId}": ["200"],
@@ -337,31 +243,6 @@
   "DELETE /detectLivenessWithVerify-sessions/{sessionId}": ["204"],
   "GET /detectLivenessWithVerify-sessions/{sessionId}": ["200"],
   "GET /sessionImages/{sessionImageId}": ["200"],
-<<<<<<< HEAD
-  "GET /persons": ["200"],
-  "POST /persons": ["202"],
-  "GET /persons/{personId}": ["200"],
-  "DELETE /persons/{personId}": ["202"],
-  "PATCH /persons/{personId}": ["200"],
-  "GET /persons/{personId}/dynamicPersonGroupReferences": ["200"],
-  "GET /persons/{personId}/recognitionModels/{recognitionModel}/persistedfaces":
-    ["200"],
-  "POST /persons/{personId}/recognitionModels/{recognitionModel}/persistedfaces":
-    ["202"],
-  "GET /persons/{personId}/recognitionModels/{recognitionModel}/persistedfaces/{persistedFaceId}":
-    ["200"],
-  "DELETE /persons/{personId}/recognitionModels/{recognitionModel}/persistedfaces/{persistedFaceId}":
-    ["202"],
-  "PATCH /persons/{personId}/recognitionModels/{recognitionModel}/persistedfaces/{persistedFaceId}":
-    ["200"],
-  "GET /dynamicpersongroups/{dynamicPersonGroupId}": ["200"],
-  "PUT /dynamicpersongroups/{dynamicPersonGroupId}": ["202", "200"],
-  "DELETE /dynamicpersongroups/{dynamicPersonGroupId}": ["202"],
-  "PATCH /dynamicpersongroups/{dynamicPersonGroupId}": ["202", "200"],
-  "GET /dynamicpersongroups": ["200"],
-  "GET /dynamicpersongroups/{dynamicPersonGroupId}/persons": ["200"],
-=======
->>>>>>> b2da382d
 };
 
 export function isUnexpected(
@@ -673,67 +554,6 @@
 ): response is UpdateLargePersonGroupPersonFaceDefaultResponse;
 export function isUnexpected(
   response:
-<<<<<<< HEAD
-    | CreateLivenessSessionBeforeV12200Response
-    | CreateLivenessSessionBeforeV12DefaultResponse,
-): response is CreateLivenessSessionBeforeV12DefaultResponse;
-export function isUnexpected(
-  response: GetLivenessSessions200Response | GetLivenessSessionsDefaultResponse,
-): response is GetLivenessSessionsDefaultResponse;
-export function isUnexpected(
-  response:
-    | DeleteLivenessSessionBeforeV12200Response
-    | DeleteLivenessSessionBeforeV12DefaultResponse,
-): response is DeleteLivenessSessionBeforeV12DefaultResponse;
-export function isUnexpected(
-  response:
-    | GetLivenessSessionResultBeforeV12200Response
-    | GetLivenessSessionResultBeforeV12DefaultResponse,
-): response is GetLivenessSessionResultBeforeV12DefaultResponse;
-export function isUnexpected(
-  response:
-    | GetLivenessSessionAuditEntries200Response
-    | GetLivenessSessionAuditEntriesDefaultResponse,
-): response is GetLivenessSessionAuditEntriesDefaultResponse;
-export function isUnexpected(
-  response:
-    | CreateLivenessWithVerifySessionWithVerifyImage200Response
-    | CreateLivenessWithVerifySessionWithVerifyImageDefaultResponse,
-): response is CreateLivenessWithVerifySessionWithVerifyImageDefaultResponse;
-export function isUnexpected(
-  response:
-    | CreateLivenessWithVerifySessionBeforeV12200Response
-    | CreateLivenessWithVerifySessionBeforeV12DefaultResponse,
-): response is CreateLivenessWithVerifySessionBeforeV12DefaultResponse;
-export function isUnexpected(
-  response:
-    | GetLivenessWithVerifySessions200Response
-    | GetLivenessWithVerifySessionsDefaultResponse,
-): response is GetLivenessWithVerifySessionsDefaultResponse;
-export function isUnexpected(
-  response:
-    | DeleteLivenessWithVerifySessionBeforeV12200Response
-    | DeleteLivenessWithVerifySessionBeforeV12DefaultResponse,
-): response is DeleteLivenessWithVerifySessionBeforeV12DefaultResponse;
-export function isUnexpected(
-  response:
-    | GetLivenessWithVerifySessionResultBeforeV12200Response
-    | GetLivenessWithVerifySessionResultBeforeV12DefaultResponse,
-): response is GetLivenessWithVerifySessionResultBeforeV12DefaultResponse;
-export function isUnexpected(
-  response:
-    | GetLivenessWithVerifySessionAuditEntries200Response
-    | GetLivenessWithVerifySessionAuditEntriesDefaultResponse,
-): response is GetLivenessWithVerifySessionAuditEntriesDefaultResponse;
-export function isUnexpected(
-  response:
-    | GetSessionImageBeforeV12200Response
-    | GetSessionImageBeforeV12DefaultResponse,
-): response is GetSessionImageBeforeV12DefaultResponse;
-export function isUnexpected(
-  response:
-=======
->>>>>>> b2da382d
     | CreateLivenessSession200Response
     | CreateLivenessSessionDefaultResponse,
 ): response is CreateLivenessSessionDefaultResponse;
@@ -767,107 +587,6 @@
 ): response is GetSessionImageDefaultResponse;
 export function isUnexpected(
   response:
-<<<<<<< HEAD
-    | CreatePerson202Response
-    | CreatePersonLogicalResponse
-    | CreatePersonDefaultResponse,
-): response is CreatePersonDefaultResponse;
-export function isUnexpected(
-  response: GetPersons200Response | GetPersonsDefaultResponse,
-): response is GetPersonsDefaultResponse;
-export function isUnexpected(
-  response:
-    | DeletePerson202Response
-    | DeletePersonLogicalResponse
-    | DeletePersonDefaultResponse,
-): response is DeletePersonDefaultResponse;
-export function isUnexpected(
-  response: GetPerson200Response | GetPersonDefaultResponse,
-): response is GetPersonDefaultResponse;
-export function isUnexpected(
-  response: UpdatePerson200Response | UpdatePersonDefaultResponse,
-): response is UpdatePersonDefaultResponse;
-export function isUnexpected(
-  response:
-    | GetDynamicPersonGroupReferences200Response
-    | GetDynamicPersonGroupReferencesDefaultResponse,
-): response is GetDynamicPersonGroupReferencesDefaultResponse;
-export function isUnexpected(
-  response:
-    | AddPersonFace202Response
-    | AddPersonFaceLogicalResponse
-    | AddPersonFaceDefaultResponse,
-): response is AddPersonFaceDefaultResponse;
-export function isUnexpected(
-  response:
-    | AddPersonFaceFromUrl202Response
-    | AddPersonFaceFromUrlLogicalResponse
-    | AddPersonFaceFromUrlDefaultResponse,
-): response is AddPersonFaceFromUrlDefaultResponse;
-export function isUnexpected(
-  response: GetPersonFaces200Response | GetPersonFacesDefaultResponse,
-): response is GetPersonFacesDefaultResponse;
-export function isUnexpected(
-  response:
-    | DeletePersonFace202Response
-    | DeletePersonFaceLogicalResponse
-    | DeletePersonFaceDefaultResponse,
-): response is DeletePersonFaceDefaultResponse;
-export function isUnexpected(
-  response: GetPersonFace200Response | GetPersonFaceDefaultResponse,
-): response is GetPersonFaceDefaultResponse;
-export function isUnexpected(
-  response: UpdatePersonFace200Response | UpdatePersonFaceDefaultResponse,
-): response is UpdatePersonFaceDefaultResponse;
-export function isUnexpected(
-  response:
-    | CreateDynamicPersonGroupWithPerson202Response
-    | CreateDynamicPersonGroupWithPersonLogicalResponse
-    | CreateDynamicPersonGroupWithPersonDefaultResponse,
-): response is CreateDynamicPersonGroupWithPersonDefaultResponse;
-export function isUnexpected(
-  response:
-    | CreateDynamicPersonGroup200Response
-    | CreateDynamicPersonGroupDefaultResponse,
-): response is CreateDynamicPersonGroupDefaultResponse;
-export function isUnexpected(
-  response:
-    | DeleteDynamicPersonGroup202Response
-    | DeleteDynamicPersonGroupLogicalResponse
-    | DeleteDynamicPersonGroupDefaultResponse,
-): response is DeleteDynamicPersonGroupDefaultResponse;
-export function isUnexpected(
-  response:
-    | GetDynamicPersonGroup200Response
-    | GetDynamicPersonGroupDefaultResponse,
-): response is GetDynamicPersonGroupDefaultResponse;
-export function isUnexpected(
-  response:
-    | UpdateDynamicPersonGroupWithPersonChanges202Response
-    | UpdateDynamicPersonGroupWithPersonChangesLogicalResponse
-    | UpdateDynamicPersonGroupWithPersonChangesDefaultResponse,
-): response is UpdateDynamicPersonGroupWithPersonChangesDefaultResponse;
-export function isUnexpected(
-  response:
-    | UpdateDynamicPersonGroup200Response
-    | UpdateDynamicPersonGroupDefaultResponse,
-): response is UpdateDynamicPersonGroupDefaultResponse;
-export function isUnexpected(
-  response:
-    | GetDynamicPersonGroups200Response
-    | GetDynamicPersonGroupsDefaultResponse,
-): response is GetDynamicPersonGroupsDefaultResponse;
-export function isUnexpected(
-  response:
-    | GetDynamicPersonGroupPersons200Response
-    | GetDynamicPersonGroupPersonsDefaultResponse,
-): response is GetDynamicPersonGroupPersonsDefaultResponse;
-export function isUnexpected(
-  response:
-    | GetOperationResult200Response
-    | GetOperationResultDefaultResponse
-=======
->>>>>>> b2da382d
     | DetectFromUrl200Response
     | DetectFromUrlDefaultResponse
     | Detect200Response
@@ -1011,33 +730,6 @@
     | GetLargePersonGroupPersonFaceDefaultResponse
     | UpdateLargePersonGroupPersonFace200Response
     | UpdateLargePersonGroupPersonFaceDefaultResponse
-<<<<<<< HEAD
-    | CreateLivenessSessionBeforeV12200Response
-    | CreateLivenessSessionBeforeV12DefaultResponse
-    | GetLivenessSessions200Response
-    | GetLivenessSessionsDefaultResponse
-    | DeleteLivenessSessionBeforeV12200Response
-    | DeleteLivenessSessionBeforeV12DefaultResponse
-    | GetLivenessSessionResultBeforeV12200Response
-    | GetLivenessSessionResultBeforeV12DefaultResponse
-    | GetLivenessSessionAuditEntries200Response
-    | GetLivenessSessionAuditEntriesDefaultResponse
-    | CreateLivenessWithVerifySessionWithVerifyImage200Response
-    | CreateLivenessWithVerifySessionWithVerifyImageDefaultResponse
-    | CreateLivenessWithVerifySessionBeforeV12200Response
-    | CreateLivenessWithVerifySessionBeforeV12DefaultResponse
-    | GetLivenessWithVerifySessions200Response
-    | GetLivenessWithVerifySessionsDefaultResponse
-    | DeleteLivenessWithVerifySessionBeforeV12200Response
-    | DeleteLivenessWithVerifySessionBeforeV12DefaultResponse
-    | GetLivenessWithVerifySessionResultBeforeV12200Response
-    | GetLivenessWithVerifySessionResultBeforeV12DefaultResponse
-    | GetLivenessWithVerifySessionAuditEntries200Response
-    | GetLivenessWithVerifySessionAuditEntriesDefaultResponse
-    | GetSessionImageBeforeV12200Response
-    | GetSessionImageBeforeV12DefaultResponse
-=======
->>>>>>> b2da382d
     | CreateLivenessSession200Response
     | CreateLivenessSessionDefaultResponse
     | DeleteLivenessSession204Response
@@ -1051,59 +743,7 @@
     | GetLivenessWithVerifySessionResult200Response
     | GetLivenessWithVerifySessionResultDefaultResponse
     | GetSessionImage200Response
-<<<<<<< HEAD
-    | GetSessionImageDefaultResponse
-    | CreatePerson202Response
-    | CreatePersonLogicalResponse
-    | CreatePersonDefaultResponse
-    | GetPersons200Response
-    | GetPersonsDefaultResponse
-    | DeletePerson202Response
-    | DeletePersonLogicalResponse
-    | DeletePersonDefaultResponse
-    | GetPerson200Response
-    | GetPersonDefaultResponse
-    | UpdatePerson200Response
-    | UpdatePersonDefaultResponse
-    | GetDynamicPersonGroupReferences200Response
-    | GetDynamicPersonGroupReferencesDefaultResponse
-    | AddPersonFace202Response
-    | AddPersonFaceLogicalResponse
-    | AddPersonFaceDefaultResponse
-    | AddPersonFaceFromUrl202Response
-    | AddPersonFaceFromUrlLogicalResponse
-    | AddPersonFaceFromUrlDefaultResponse
-    | GetPersonFaces200Response
-    | GetPersonFacesDefaultResponse
-    | DeletePersonFace202Response
-    | DeletePersonFaceLogicalResponse
-    | DeletePersonFaceDefaultResponse
-    | GetPersonFace200Response
-    | GetPersonFaceDefaultResponse
-    | UpdatePersonFace200Response
-    | UpdatePersonFaceDefaultResponse
-    | CreateDynamicPersonGroupWithPerson202Response
-    | CreateDynamicPersonGroupWithPersonLogicalResponse
-    | CreateDynamicPersonGroupWithPersonDefaultResponse
-    | CreateDynamicPersonGroup200Response
-    | CreateDynamicPersonGroupDefaultResponse
-    | DeleteDynamicPersonGroup202Response
-    | DeleteDynamicPersonGroupLogicalResponse
-    | DeleteDynamicPersonGroupDefaultResponse
-    | GetDynamicPersonGroup200Response
-    | GetDynamicPersonGroupDefaultResponse
-    | UpdateDynamicPersonGroupWithPersonChanges202Response
-    | UpdateDynamicPersonGroupWithPersonChangesLogicalResponse
-    | UpdateDynamicPersonGroupWithPersonChangesDefaultResponse
-    | UpdateDynamicPersonGroup200Response
-    | UpdateDynamicPersonGroupDefaultResponse
-    | GetDynamicPersonGroups200Response
-    | GetDynamicPersonGroupsDefaultResponse
-    | GetDynamicPersonGroupPersons200Response
-    | GetDynamicPersonGroupPersonsDefaultResponse,
-=======
     | GetSessionImageDefaultResponse,
->>>>>>> b2da382d
 ): response is
   | DetectFromUrlDefaultResponse
   | DetectDefaultResponse
@@ -1175,52 +815,13 @@
   | DeleteLargePersonGroupPersonFaceDefaultResponse
   | GetLargePersonGroupPersonFaceDefaultResponse
   | UpdateLargePersonGroupPersonFaceDefaultResponse
-<<<<<<< HEAD
-  | CreateLivenessSessionBeforeV12DefaultResponse
-  | GetLivenessSessionsDefaultResponse
-  | DeleteLivenessSessionBeforeV12DefaultResponse
-  | GetLivenessSessionResultBeforeV12DefaultResponse
-  | GetLivenessSessionAuditEntriesDefaultResponse
-  | CreateLivenessWithVerifySessionWithVerifyImageDefaultResponse
-  | CreateLivenessWithVerifySessionBeforeV12DefaultResponse
-  | GetLivenessWithVerifySessionsDefaultResponse
-  | DeleteLivenessWithVerifySessionBeforeV12DefaultResponse
-  | GetLivenessWithVerifySessionResultBeforeV12DefaultResponse
-  | GetLivenessWithVerifySessionAuditEntriesDefaultResponse
-  | GetSessionImageBeforeV12DefaultResponse
-=======
->>>>>>> b2da382d
   | CreateLivenessSessionDefaultResponse
   | DeleteLivenessSessionDefaultResponse
   | GetLivenessSessionResultDefaultResponse
   | CreateLivenessWithVerifySessionDefaultResponse
   | DeleteLivenessWithVerifySessionDefaultResponse
   | GetLivenessWithVerifySessionResultDefaultResponse
-<<<<<<< HEAD
-  | GetSessionImageDefaultResponse
-  | CreatePersonDefaultResponse
-  | GetPersonsDefaultResponse
-  | DeletePersonDefaultResponse
-  | GetPersonDefaultResponse
-  | UpdatePersonDefaultResponse
-  | GetDynamicPersonGroupReferencesDefaultResponse
-  | AddPersonFaceDefaultResponse
-  | AddPersonFaceFromUrlDefaultResponse
-  | GetPersonFacesDefaultResponse
-  | DeletePersonFaceDefaultResponse
-  | GetPersonFaceDefaultResponse
-  | UpdatePersonFaceDefaultResponse
-  | CreateDynamicPersonGroupWithPersonDefaultResponse
-  | CreateDynamicPersonGroupDefaultResponse
-  | DeleteDynamicPersonGroupDefaultResponse
-  | GetDynamicPersonGroupDefaultResponse
-  | UpdateDynamicPersonGroupWithPersonChangesDefaultResponse
-  | UpdateDynamicPersonGroupDefaultResponse
-  | GetDynamicPersonGroupsDefaultResponse
-  | GetDynamicPersonGroupPersonsDefaultResponse {
-=======
   | GetSessionImageDefaultResponse {
->>>>>>> b2da382d
   const lroOriginal = response.headers["x-ms-original-url"];
   const url = new URL(lroOriginal ?? response.request.url);
   const method = response.request.method;
