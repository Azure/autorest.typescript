--- conflicted
+++ resolved
@@ -58,11 +58,7 @@
   /**
    * The model version used for liveness classification. This is an optional parameter, and if this is not specified, then the latest supported model version will be chosen
    *
-<<<<<<< HEAD
-   * Possible values: "2022-10-15-preview.04", "2023-12-20-preview.06", "2024-11-15"
-=======
    * Possible values: "2024-11-15"
->>>>>>> b2da382d
    */
   livenessModelVersion?: LivenessModel;
   /** Unique Guid per each end-user device. This is to provide rate limiting and anti-hammering. If 'deviceCorrelationIdSetInClient' is true in this request, this 'deviceCorrelationId' must be null. */
@@ -71,15 +67,6 @@
   authTokenTimeToLiveInSeconds?: number;
 }
 
-<<<<<<< HEAD
-export interface CreateLivenessWithVerifySessionMultipartContentParametersPartDescriptor {
-  name: "Parameters";
-  body: CreateLivenessWithVerifySessionJsonContent;
-}
-
-export interface CreateLivenessWithVerifySessionMultipartContentVerifyImagePartDescriptor {
-  name: "VerifyImage";
-=======
 export interface CreateLivenessWithVerifySessionContentLivenessOperationModePartDescriptor {
   name: "livenessOperationMode";
   body: LivenessOperationMode;
@@ -122,107 +109,16 @@
 
 export interface CreateLivenessWithVerifySessionContentVerifyImagePartDescriptor {
   name: "verifyImage";
->>>>>>> b2da382d
   body:
-    | string
-    | Uint8Array
-    | ReadableStream<Uint8Array>
-    | NodeJS.ReadableStream
-    | File;
+  | string
+  | Uint8Array
+  | ReadableStream<Uint8Array>
+  | NodeJS.ReadableStream
+  | File;
   filename?: string;
   contentType?: string;
 }
 
-<<<<<<< HEAD
-/** Request for creating liveness with verify session. */
-export interface CreateLivenessWithVerifySessionJsonContent {
-  /**
-   * Type of liveness mode the client should follow.
-   *
-   * Possible values: "Passive", "PassiveActive"
-   */
-  livenessOperationMode: LivenessOperationMode;
-  /** Whether or not to allow a '200 - Success' response body to be sent to the client, which may be undesirable for security reasons. Default is false, clients will receive a '204 - NoContent' empty body response. Regardless of selection, calling Session GetResult will always contain a response body enabling business logic to be implemented. */
-  sendResultsToClient?: boolean;
-  /** Whether or not to allow client to set their own 'deviceCorrelationId' via the Vision SDK. Default is false, and 'deviceCorrelationId' must be set in this request body. */
-  deviceCorrelationIdSetInClient?: boolean;
-  /** Whether or not store the session image. */
-  enableSessionImage?: boolean;
-  /**
-   * The model version used for liveness classification. This is an optional parameter, and if this is not specified, then the latest supported model version will be chosen
-   *
-   * Possible values: "2022-10-15-preview.04", "2023-12-20-preview.06", "2024-11-15"
-   */
-  livenessModelVersion?: LivenessModel;
-  /** Unique Guid per each end-user device. This is to provide rate limiting and anti-hammering. If 'deviceCorrelationIdSetInClient' is true in this request, this 'deviceCorrelationId' must be null. */
-  deviceCorrelationId?: string;
-  /** Seconds the session should last for. Range is 60 to 86400 seconds. Default value is 600. */
-  authTokenTimeToLiveInSeconds?: number;
-  /** Whether or not return the verify image hash. */
-  returnVerifyImageHash?: boolean;
-  /** Threshold for confidence of the face verification. Please refer to the documentation for more details. https://learn.microsoft.com/legal/cognitive-services/face/characteristics-and-limitations?context=%2Fazure%2Fai-services%2Fcomputer-vision%2Fcontext%2Fcontext#recognition-confidence-score */
-  verifyConfidenceThreshold?: number;
-}
-
-export interface CreateLivenessWithVerifySessionContentLivenessOperationModePartDescriptor {
-  name: "livenessOperationMode";
-  body: LivenessOperationMode;
-}
-
-export interface CreateLivenessWithVerifySessionContentSendResultsToClientPartDescriptor {
-  name: "sendResultsToClient";
-  body: boolean;
-}
-
-export interface CreateLivenessWithVerifySessionContentDeviceCorrelationIdSetInClientPartDescriptor {
-  name: "deviceCorrelationIdSetInClient";
-  body: boolean;
-}
-
-export interface CreateLivenessWithVerifySessionContentEnableSessionImagePartDescriptor {
-  name: "enableSessionImage";
-  body: boolean;
-}
-
-export interface CreateLivenessWithVerifySessionContentLivenessModelVersionPartDescriptor {
-  name: "livenessModelVersion";
-  body: LivenessModel;
-}
-
-export interface CreateLivenessWithVerifySessionContentDeviceCorrelationIdPartDescriptor {
-  name: "deviceCorrelationId";
-  body: string;
-}
-
-export interface CreateLivenessWithVerifySessionContentAuthTokenTimeToLiveInSecondsPartDescriptor {
-  name: "authTokenTimeToLiveInSeconds";
-  body: number;
-}
-
-export interface CreateLivenessWithVerifySessionContentReturnVerifyImageHashPartDescriptor {
-  name: "returnVerifyImageHash";
-  body: boolean;
-}
-
-export interface CreateLivenessWithVerifySessionContentVerifyConfidenceThresholdPartDescriptor {
-  name: "verifyConfidenceThreshold";
-  body: number;
-}
-
-export interface CreateLivenessWithVerifySessionContentVerifyImagePartDescriptor {
-  name: "verifyImage";
-  body:
-    | string
-    | Uint8Array
-    | ReadableStream<Uint8Array>
-    | NodeJS.ReadableStream
-    | File;
-  filename?: string;
-  contentType?: string;
-}
-
-=======
->>>>>>> b2da382d
 /** Alias for DetectionModel */
 export type DetectionModel = string;
 /** Alias for RecognitionModel */
@@ -235,33 +131,19 @@
 export type LivenessOperationMode = string;
 /** Alias for LivenessModel */
 export type LivenessModel = string;
-<<<<<<< HEAD
-/** Request of liveness with verify session creation. */
-export type CreateLivenessWithVerifySessionMultipartContent =
-  | FormData
-  | Array<
-      | CreateLivenessWithVerifySessionMultipartContentParametersPartDescriptor
-      | CreateLivenessWithVerifySessionMultipartContentVerifyImagePartDescriptor
-    >;
-=======
->>>>>>> b2da382d
 /** Request of liveness with verify session creation. */
 export type CreateLivenessWithVerifySessionContent =
   | FormData
   | Array<
-      | CreateLivenessWithVerifySessionContentLivenessOperationModePartDescriptor
-<<<<<<< HEAD
-      | CreateLivenessWithVerifySessionContentSendResultsToClientPartDescriptor
-=======
->>>>>>> b2da382d
-      | CreateLivenessWithVerifySessionContentDeviceCorrelationIdSetInClientPartDescriptor
-      | CreateLivenessWithVerifySessionContentEnableSessionImagePartDescriptor
-      | CreateLivenessWithVerifySessionContentLivenessModelVersionPartDescriptor
-      | CreateLivenessWithVerifySessionContentDeviceCorrelationIdPartDescriptor
-      | CreateLivenessWithVerifySessionContentAuthTokenTimeToLiveInSecondsPartDescriptor
-      | CreateLivenessWithVerifySessionContentReturnVerifyImageHashPartDescriptor
-      | CreateLivenessWithVerifySessionContentVerifyConfidenceThresholdPartDescriptor
-      | CreateLivenessWithVerifySessionContentVerifyImagePartDescriptor
-    >;
+    | CreateLivenessWithVerifySessionContentLivenessOperationModePartDescriptor
+    | CreateLivenessWithVerifySessionContentDeviceCorrelationIdSetInClientPartDescriptor
+    | CreateLivenessWithVerifySessionContentEnableSessionImagePartDescriptor
+    | CreateLivenessWithVerifySessionContentLivenessModelVersionPartDescriptor
+    | CreateLivenessWithVerifySessionContentDeviceCorrelationIdPartDescriptor
+    | CreateLivenessWithVerifySessionContentAuthTokenTimeToLiveInSecondsPartDescriptor
+    | CreateLivenessWithVerifySessionContentReturnVerifyImageHashPartDescriptor
+    | CreateLivenessWithVerifySessionContentVerifyConfidenceThresholdPartDescriptor
+    | CreateLivenessWithVerifySessionContentVerifyImagePartDescriptor
+  >;
 /** API versions for Azure AI Face API. */
 export type Versions = "v1.1-preview.1" | "v1.2-preview.1" | "v1.2";