// Copyright (c) Microsoft Corporation.
// Licensed under the MIT License.

import type { RawHttpHeaders } from "@azure/core-rest-pipeline";
import type { HttpResponse } from "@azure-rest/core-client";
import type {
  FaceDetectionResultOutput,
  FaceErrorResponseOutput,
  FindSimilarResultOutput,
  IdentificationResultOutput,
  VerificationResultOutput,
  GroupingResultOutput,
  FaceListOutput,
  FaceListItemOutput,
  AddFaceResultOutput,
  LargeFaceListOutput,
  TrainingResultOutput,
  LargeFaceListFaceOutput,
  PersonGroupOutput,
  CreatePersonResultOutput,
  PersonGroupPersonOutput,
  PersonGroupPersonFaceOutput,
  LargePersonGroupOutput,
  LargePersonGroupPersonOutput,
  LargePersonGroupPersonFaceOutput,
<<<<<<< HEAD
  CreateLivenessSessionResultOutput,
  LivenessSessionBeforeV12Output,
  LivenessSessionItemOutput,
  LivenessSessionAuditEntryOutput,
  CreateLivenessWithVerifySessionResultOutput,
  LivenessWithVerifySessionBeforeV12Output,
  LivenessSessionOutput,
  LivenessWithVerifySessionOutput,
  PersonDirectoryPersonOutput,
  ListGroupReferenceResultOutput,
  PersonDirectoryFaceOutput,
  ListFaceResultOutput,
  DynamicPersonGroupOutput,
  ListPersonResultOutput,
=======
  LivenessSessionOutput,
  LivenessWithVerifySessionOutput,
>>>>>>> b2da382d
} from "./outputModels.js";

/** A successful call returns an array of face entries ranked by face rectangle size in descending order. An empty response indicates no faces detected. */
export interface DetectFromUrl200Response extends HttpResponse {
  status: "200";
  body: Array<FaceDetectionResultOutput>;
}

export interface DetectFromUrlDefaultHeaders {
  /** String error code indicating what went wrong. */
  "x-ms-error-code"?: string;
}

export interface DetectFromUrlDefaultResponse extends HttpResponse {
  status: string;
  body: FaceErrorResponseOutput;
  headers: RawHttpHeaders & DetectFromUrlDefaultHeaders;
}

/** A successful call returns an array of face entries ranked by face rectangle size in descending order. An empty response indicates no faces detected. */
export interface Detect200Response extends HttpResponse {
  status: "200";
  body: Array<FaceDetectionResultOutput>;
}

export interface DetectDefaultHeaders {
  /** String error code indicating what went wrong. */
  "x-ms-error-code"?: string;
}

export interface DetectDefaultResponse extends HttpResponse {
  status: string;
  body: FaceErrorResponseOutput;
  headers: RawHttpHeaders & DetectDefaultHeaders;
}

/** A successful call returns an array of face entries ranked by face rectangle size in descending order. An empty response indicates no faces detected. */
export interface DetectFromSessionImageId200Response extends HttpResponse {
  status: "200";
  body: Array<FaceDetectionResultOutput>;
}

export interface DetectFromSessionImageIdDefaultHeaders {
  /** String error code indicating what went wrong. */
  "x-ms-error-code"?: string;
}

export interface DetectFromSessionImageIdDefaultResponse extends HttpResponse {
  status: string;
  body: FaceErrorResponseOutput;
  headers: RawHttpHeaders & DetectFromSessionImageIdDefaultHeaders;
}

/** A successful call returns an array of face entries ranked by face rectangle size in descending order. An empty response indicates no faces detected. */
export interface DetectFromSessionImageId200Response extends HttpResponse {
  status: "200";
  body: Array<FaceDetectionResultOutput>;
}

export interface DetectFromSessionImageIdDefaultHeaders {
  /** String error code indicating what went wrong. */
  "x-ms-error-code"?: string;
}

export interface DetectFromSessionImageIdDefaultResponse extends HttpResponse {
  status: string;
  body: FaceErrorResponseOutput;
  headers: RawHttpHeaders & DetectFromSessionImageIdDefaultHeaders;
}

/** A successful call returns an array of the most similar faces represented in faceId if the input parameter is faceIds or persistedFaceId if the input parameter is faceListId or largeFaceListId. */
export interface FindSimilar200Response extends HttpResponse {
  status: "200";
  body: Array<FindSimilarResultOutput>;
}

export interface FindSimilarDefaultHeaders {
  /** String error code indicating what went wrong. */
  "x-ms-error-code"?: string;
}

export interface FindSimilarDefaultResponse extends HttpResponse {
  status: string;
  body: FaceErrorResponseOutput;
  headers: RawHttpHeaders & FindSimilarDefaultHeaders;
}

/** A successful call returns an array of the most similar faces represented in faceId if the input parameter is faceIds or persistedFaceId if the input parameter is faceListId or largeFaceListId. */
export interface FindSimilarFromFaceList200Response extends HttpResponse {
  status: "200";
  body: Array<FindSimilarResultOutput>;
}

export interface FindSimilarFromFaceListDefaultHeaders {
  /** String error code indicating what went wrong. */
  "x-ms-error-code"?: string;
}

export interface FindSimilarFromFaceListDefaultResponse extends HttpResponse {
  status: string;
  body: FaceErrorResponseOutput;
  headers: RawHttpHeaders & FindSimilarFromFaceListDefaultHeaders;
}

/** A successful call returns an array of the most similar faces represented in faceId if the input parameter is faceIds or persistedFaceId if the input parameter is faceListId or largeFaceListId. */
export interface FindSimilarFromLargeFaceList200Response extends HttpResponse {
  status: "200";
  body: Array<FindSimilarResultOutput>;
}

export interface FindSimilarFromLargeFaceListDefaultHeaders {
  /** String error code indicating what went wrong. */
  "x-ms-error-code"?: string;
}

export interface FindSimilarFromLargeFaceListDefaultResponse
  extends HttpResponse {
  status: string;
  body: FaceErrorResponseOutput;
  headers: RawHttpHeaders & FindSimilarFromLargeFaceListDefaultHeaders;
}

/** A successful call returns the identified candidate person(s) for each query face. */
export interface IdentifyFromPersonGroup200Response extends HttpResponse {
  status: "200";
  body: Array<IdentificationResultOutput>;
}

export interface IdentifyFromPersonGroupDefaultHeaders {
  /** String error code indicating what went wrong. */
  "x-ms-error-code"?: string;
}

export interface IdentifyFromPersonGroupDefaultResponse extends HttpResponse {
  status: string;
  body: FaceErrorResponseOutput;
  headers: RawHttpHeaders & IdentifyFromPersonGroupDefaultHeaders;
}

/** A successful call returns the identified candidate person(s) for each query face. */
export interface IdentifyFromLargePersonGroup200Response extends HttpResponse {
  status: "200";
  body: Array<IdentificationResultOutput>;
}

export interface IdentifyFromLargePersonGroupDefaultHeaders {
  /** String error code indicating what went wrong. */
  "x-ms-error-code"?: string;
}

export interface IdentifyFromLargePersonGroupDefaultResponse
  extends HttpResponse {
  status: string;
  body: FaceErrorResponseOutput;
  headers: RawHttpHeaders & IdentifyFromLargePersonGroupDefaultHeaders;
}

/** A successful call returns the identified candidate person(s) for each query face. */
export interface IdentifyFromPersonDirectory200Response extends HttpResponse {
  status: "200";
  body: Array<IdentificationResultOutput>;
}

export interface IdentifyFromPersonDirectoryDefaultHeaders {
  /** String error code indicating what went wrong. */
  "x-ms-error-code"?: string;
}

export interface IdentifyFromPersonDirectoryDefaultResponse
  extends HttpResponse {
  status: string;
  body: FaceErrorResponseOutput;
  headers: RawHttpHeaders & IdentifyFromPersonDirectoryDefaultHeaders;
}

/** A successful call returns the identified candidate person(s) for each query face. */
export interface IdentifyFromDynamicPersonGroup200Response
  extends HttpResponse {
  status: "200";
  body: Array<IdentificationResultOutput>;
}

export interface IdentifyFromDynamicPersonGroupDefaultHeaders {
  /** String error code indicating what went wrong. */
  "x-ms-error-code"?: string;
}

export interface IdentifyFromDynamicPersonGroupDefaultResponse
  extends HttpResponse {
  status: string;
  body: FaceErrorResponseOutput;
  headers: RawHttpHeaders & IdentifyFromDynamicPersonGroupDefaultHeaders;
}

/** A successful call returns the verification result. */
export interface VerifyFaceToFace200Response extends HttpResponse {
  status: "200";
  body: VerificationResultOutput;
}

export interface VerifyFaceToFaceDefaultHeaders {
  /** String error code indicating what went wrong. */
  "x-ms-error-code"?: string;
}

export interface VerifyFaceToFaceDefaultResponse extends HttpResponse {
  status: string;
  body: FaceErrorResponseOutput;
  headers: RawHttpHeaders & VerifyFaceToFaceDefaultHeaders;
}

/** A successful call returns the verification result. */
export interface VerifyFromPersonGroup200Response extends HttpResponse {
  status: "200";
  body: VerificationResultOutput;
}

export interface VerifyFromPersonGroupDefaultHeaders {
  /** String error code indicating what went wrong. */
  "x-ms-error-code"?: string;
}

export interface VerifyFromPersonGroupDefaultResponse extends HttpResponse {
  status: string;
  body: FaceErrorResponseOutput;
  headers: RawHttpHeaders & VerifyFromPersonGroupDefaultHeaders;
}

/** A successful call returns the verification result. */
export interface VerifyFromLargePersonGroup200Response extends HttpResponse {
  status: "200";
  body: VerificationResultOutput;
}

export interface VerifyFromLargePersonGroupDefaultHeaders {
  /** String error code indicating what went wrong. */
  "x-ms-error-code"?: string;
}

export interface VerifyFromLargePersonGroupDefaultResponse
  extends HttpResponse {
  status: string;
  body: FaceErrorResponseOutput;
  headers: RawHttpHeaders & VerifyFromLargePersonGroupDefaultHeaders;
}

/** A successful call returns the verification result. */
export interface VerifyFromPersonDirectory200Response extends HttpResponse {
  status: "200";
  body: VerificationResultOutput;
}

export interface VerifyFromPersonDirectoryDefaultHeaders {
  /** String error code indicating what went wrong. */
  "x-ms-error-code"?: string;
}

export interface VerifyFromPersonDirectoryDefaultResponse extends HttpResponse {
  status: string;
  body: FaceErrorResponseOutput;
  headers: RawHttpHeaders & VerifyFromPersonDirectoryDefaultHeaders;
}

/** A successful call returns one or more groups of similar faces (rank by group size) and a messyGroup. */
export interface Group200Response extends HttpResponse {
  status: "200";
  body: GroupingResultOutput;
}

export interface GroupDefaultHeaders {
  /** String error code indicating what went wrong. */
  "x-ms-error-code"?: string;
}

export interface GroupDefaultResponse extends HttpResponse {
  status: string;
  body: FaceErrorResponseOutput;
  headers: RawHttpHeaders & GroupDefaultHeaders;
}

/** The request has succeeded. */
export interface CreateFaceList200Response extends HttpResponse {
  status: "200";
}

export interface CreateFaceListDefaultHeaders {
  /** String error code indicating what went wrong. */
  "x-ms-error-code"?: string;
}

export interface CreateFaceListDefaultResponse extends HttpResponse {
  status: string;
  body: FaceErrorResponseOutput;
  headers: RawHttpHeaders & CreateFaceListDefaultHeaders;
}

/** The request has succeeded. */
export interface DeleteFaceList200Response extends HttpResponse {
  status: "200";
}

export interface DeleteFaceListDefaultHeaders {
  /** String error code indicating what went wrong. */
  "x-ms-error-code"?: string;
}

export interface DeleteFaceListDefaultResponse extends HttpResponse {
  status: string;
  body: FaceErrorResponseOutput;
  headers: RawHttpHeaders & DeleteFaceListDefaultHeaders;
}

/** A successful call returns the Face List's information. */
export interface GetFaceList200Response extends HttpResponse {
  status: "200";
  body: FaceListOutput;
}

export interface GetFaceListDefaultHeaders {
  /** String error code indicating what went wrong. */
  "x-ms-error-code"?: string;
}

export interface GetFaceListDefaultResponse extends HttpResponse {
  status: string;
  body: FaceErrorResponseOutput;
  headers: RawHttpHeaders & GetFaceListDefaultHeaders;
}

/** The request has succeeded. */
export interface UpdateFaceList200Response extends HttpResponse {
  status: "200";
}

export interface UpdateFaceListDefaultHeaders {
  /** String error code indicating what went wrong. */
  "x-ms-error-code"?: string;
}

export interface UpdateFaceListDefaultResponse extends HttpResponse {
  status: string;
  body: FaceErrorResponseOutput;
  headers: RawHttpHeaders & UpdateFaceListDefaultHeaders;
}

/** A successful call returns an array of Face Lists. */
export interface GetFaceLists200Response extends HttpResponse {
  status: "200";
  body: Array<FaceListItemOutput>;
}

export interface GetFaceListsDefaultHeaders {
  /** String error code indicating what went wrong. */
  "x-ms-error-code"?: string;
}

export interface GetFaceListsDefaultResponse extends HttpResponse {
  status: string;
  body: FaceErrorResponseOutput;
  headers: RawHttpHeaders & GetFaceListsDefaultHeaders;
}

/** A successful call returns a new persistedFaceId. */
export interface AddFaceListFaceFromUrl200Response extends HttpResponse {
  status: "200";
  body: AddFaceResultOutput;
}

export interface AddFaceListFaceFromUrlDefaultHeaders {
  /** String error code indicating what went wrong. */
  "x-ms-error-code"?: string;
}

export interface AddFaceListFaceFromUrlDefaultResponse extends HttpResponse {
  status: string;
  body: FaceErrorResponseOutput;
  headers: RawHttpHeaders & AddFaceListFaceFromUrlDefaultHeaders;
}

/** A successful call returns a new persistedFaceId. */
export interface AddFaceListFace200Response extends HttpResponse {
  status: "200";
  body: AddFaceResultOutput;
}

export interface AddFaceListFaceDefaultHeaders {
  /** String error code indicating what went wrong. */
  "x-ms-error-code"?: string;
}

export interface AddFaceListFaceDefaultResponse extends HttpResponse {
  status: string;
  body: FaceErrorResponseOutput;
  headers: RawHttpHeaders & AddFaceListFaceDefaultHeaders;
}

/** The request has succeeded. */
export interface DeleteFaceListFace200Response extends HttpResponse {
  status: "200";
}

export interface DeleteFaceListFaceDefaultHeaders {
  /** String error code indicating what went wrong. */
  "x-ms-error-code"?: string;
}

export interface DeleteFaceListFaceDefaultResponse extends HttpResponse {
  status: string;
  body: FaceErrorResponseOutput;
  headers: RawHttpHeaders & DeleteFaceListFaceDefaultHeaders;
}

/** The request has succeeded. */
export interface CreateLargeFaceList200Response extends HttpResponse {
  status: "200";
}

export interface CreateLargeFaceListDefaultHeaders {
  /** String error code indicating what went wrong. */
  "x-ms-error-code"?: string;
}

export interface CreateLargeFaceListDefaultResponse extends HttpResponse {
  status: string;
  body: FaceErrorResponseOutput;
  headers: RawHttpHeaders & CreateLargeFaceListDefaultHeaders;
}

/** The request has succeeded. */
export interface DeleteLargeFaceList200Response extends HttpResponse {
  status: "200";
}

export interface DeleteLargeFaceListDefaultHeaders {
  /** String error code indicating what went wrong. */
  "x-ms-error-code"?: string;
}

export interface DeleteLargeFaceListDefaultResponse extends HttpResponse {
  status: string;
  body: FaceErrorResponseOutput;
  headers: RawHttpHeaders & DeleteLargeFaceListDefaultHeaders;
}

/** A successful call returns the Large Face List's information. */
export interface GetLargeFaceList200Response extends HttpResponse {
  status: "200";
  body: LargeFaceListOutput;
}

export interface GetLargeFaceListDefaultHeaders {
  /** String error code indicating what went wrong. */
  "x-ms-error-code"?: string;
}

export interface GetLargeFaceListDefaultResponse extends HttpResponse {
  status: string;
  body: FaceErrorResponseOutput;
  headers: RawHttpHeaders & GetLargeFaceListDefaultHeaders;
}

/** The request has succeeded. */
export interface UpdateLargeFaceList200Response extends HttpResponse {
  status: "200";
}

export interface UpdateLargeFaceListDefaultHeaders {
  /** String error code indicating what went wrong. */
  "x-ms-error-code"?: string;
}

export interface UpdateLargeFaceListDefaultResponse extends HttpResponse {
  status: string;
  body: FaceErrorResponseOutput;
  headers: RawHttpHeaders & UpdateLargeFaceListDefaultHeaders;
}

/** A successful call returns an array of Large Face Lists and their information (largeFaceListId, name and userData). */
export interface GetLargeFaceLists200Response extends HttpResponse {
  status: "200";
  body: Array<LargeFaceListOutput>;
}

export interface GetLargeFaceListsDefaultHeaders {
  /** String error code indicating what went wrong. */
  "x-ms-error-code"?: string;
}

export interface GetLargeFaceListsDefaultResponse extends HttpResponse {
  status: string;
  body: FaceErrorResponseOutput;
  headers: RawHttpHeaders & GetLargeFaceListsDefaultHeaders;
}

/** A successful call returns the Large Face List's training status. */
export interface GetLargeFaceListTrainingStatus200Response
  extends HttpResponse {
  status: "200";
  body: TrainingResultOutput;
}

export interface GetLargeFaceListTrainingStatusDefaultHeaders {
  /** String error code indicating what went wrong. */
  "x-ms-error-code"?: string;
}

export interface GetLargeFaceListTrainingStatusDefaultResponse
  extends HttpResponse {
  status: string;
  body: FaceErrorResponseOutput;
  headers: RawHttpHeaders & GetLargeFaceListTrainingStatusDefaultHeaders;
}

export interface TrainLargeFaceList202Headers {
  "operation-location": string;
}

/** A successful call returns an empty response body. */
export interface TrainLargeFaceList202Response extends HttpResponse {
  status: "202";
  headers: RawHttpHeaders & TrainLargeFaceList202Headers;
}

export interface TrainLargeFaceListDefaultHeaders {
  /** String error code indicating what went wrong. */
  "x-ms-error-code"?: string;
}

export interface TrainLargeFaceListDefaultResponse extends HttpResponse {
  status: string;
  body: FaceErrorResponseOutput;
  headers: RawHttpHeaders & TrainLargeFaceListDefaultHeaders;
}

/** The final response for long-running trainLargeFaceList operation */
export interface TrainLargeFaceListLogicalResponse extends HttpResponse {
  status: "200";
}

/** A successful call returns a new persistedFaceId. */
export interface AddLargeFaceListFaceFromUrl200Response extends HttpResponse {
  status: "200";
  body: AddFaceResultOutput;
}

export interface AddLargeFaceListFaceFromUrlDefaultHeaders {
  /** String error code indicating what went wrong. */
  "x-ms-error-code"?: string;
}

export interface AddLargeFaceListFaceFromUrlDefaultResponse
  extends HttpResponse {
  status: string;
  body: FaceErrorResponseOutput;
  headers: RawHttpHeaders & AddLargeFaceListFaceFromUrlDefaultHeaders;
}

/** A successful call returns a new persistedFaceId. */
export interface AddLargeFaceListFace200Response extends HttpResponse {
  status: "200";
  body: AddFaceResultOutput;
}

export interface AddLargeFaceListFaceDefaultHeaders {
  /** String error code indicating what went wrong. */
  "x-ms-error-code"?: string;
}

export interface AddLargeFaceListFaceDefaultResponse extends HttpResponse {
  status: string;
  body: FaceErrorResponseOutput;
  headers: RawHttpHeaders & AddLargeFaceListFaceDefaultHeaders;
}

/** The request has succeeded. */
export interface DeleteLargeFaceListFace200Response extends HttpResponse {
  status: "200";
}

export interface DeleteLargeFaceListFaceDefaultHeaders {
  /** String error code indicating what went wrong. */
  "x-ms-error-code"?: string;
}

export interface DeleteLargeFaceListFaceDefaultResponse extends HttpResponse {
  status: string;
  body: FaceErrorResponseOutput;
  headers: RawHttpHeaders & DeleteLargeFaceListFaceDefaultHeaders;
}

/** A successful call returns target persisted face's information (persistedFaceId and userData). */
export interface GetLargeFaceListFace200Response extends HttpResponse {
  status: "200";
  body: LargeFaceListFaceOutput;
}

export interface GetLargeFaceListFaceDefaultHeaders {
  /** String error code indicating what went wrong. */
  "x-ms-error-code"?: string;
}

export interface GetLargeFaceListFaceDefaultResponse extends HttpResponse {
  status: string;
  body: FaceErrorResponseOutput;
  headers: RawHttpHeaders & GetLargeFaceListFaceDefaultHeaders;
}

/** The request has succeeded. */
export interface UpdateLargeFaceListFace200Response extends HttpResponse {
  status: "200";
}

export interface UpdateLargeFaceListFaceDefaultHeaders {
  /** String error code indicating what went wrong. */
  "x-ms-error-code"?: string;
}

export interface UpdateLargeFaceListFaceDefaultResponse extends HttpResponse {
  status: string;
  body: FaceErrorResponseOutput;
  headers: RawHttpHeaders & UpdateLargeFaceListFaceDefaultHeaders;
}

/** A successful call returns an array of persisted faces and their information (persistedFaceId and userData). */
export interface GetLargeFaceListFaces200Response extends HttpResponse {
  status: "200";
  body: Array<LargeFaceListFaceOutput>;
}

export interface GetLargeFaceListFacesDefaultHeaders {
  /** String error code indicating what went wrong. */
  "x-ms-error-code"?: string;
}

export interface GetLargeFaceListFacesDefaultResponse extends HttpResponse {
  status: string;
  body: FaceErrorResponseOutput;
  headers: RawHttpHeaders & GetLargeFaceListFacesDefaultHeaders;
}

/** The request has succeeded. */
export interface CreatePersonGroup200Response extends HttpResponse {
  status: "200";
}

export interface CreatePersonGroupDefaultHeaders {
  /** String error code indicating what went wrong. */
  "x-ms-error-code"?: string;
}

export interface CreatePersonGroupDefaultResponse extends HttpResponse {
  status: string;
  body: FaceErrorResponseOutput;
  headers: RawHttpHeaders & CreatePersonGroupDefaultHeaders;
}

/** The request has succeeded. */
export interface DeletePersonGroup200Response extends HttpResponse {
  status: "200";
}

export interface DeletePersonGroupDefaultHeaders {
  /** String error code indicating what went wrong. */
  "x-ms-error-code"?: string;
}

export interface DeletePersonGroupDefaultResponse extends HttpResponse {
  status: string;
  body: FaceErrorResponseOutput;
  headers: RawHttpHeaders & DeletePersonGroupDefaultHeaders;
}

/** A successful call returns the Person Group's information. */
export interface GetPersonGroup200Response extends HttpResponse {
  status: "200";
  body: PersonGroupOutput;
}

export interface GetPersonGroupDefaultHeaders {
  /** String error code indicating what went wrong. */
  "x-ms-error-code"?: string;
}

export interface GetPersonGroupDefaultResponse extends HttpResponse {
  status: string;
  body: FaceErrorResponseOutput;
  headers: RawHttpHeaders & GetPersonGroupDefaultHeaders;
}

/** The request has succeeded. */
export interface UpdatePersonGroup200Response extends HttpResponse {
  status: "200";
}

export interface UpdatePersonGroupDefaultHeaders {
  /** String error code indicating what went wrong. */
  "x-ms-error-code"?: string;
}

export interface UpdatePersonGroupDefaultResponse extends HttpResponse {
  status: string;
  body: FaceErrorResponseOutput;
  headers: RawHttpHeaders & UpdatePersonGroupDefaultHeaders;
}

/** A successful call returns an array of Person Groups and their information (personGroupId, name and userData). */
export interface GetPersonGroups200Response extends HttpResponse {
  status: "200";
  body: Array<PersonGroupOutput>;
}

export interface GetPersonGroupsDefaultHeaders {
  /** String error code indicating what went wrong. */
  "x-ms-error-code"?: string;
}

export interface GetPersonGroupsDefaultResponse extends HttpResponse {
  status: string;
  body: FaceErrorResponseOutput;
  headers: RawHttpHeaders & GetPersonGroupsDefaultHeaders;
}

/** A successful call returns the Person Group's training status. */
export interface GetPersonGroupTrainingStatus200Response extends HttpResponse {
  status: "200";
  body: TrainingResultOutput;
}

export interface GetPersonGroupTrainingStatusDefaultHeaders {
  /** String error code indicating what went wrong. */
  "x-ms-error-code"?: string;
}

export interface GetPersonGroupTrainingStatusDefaultResponse
  extends HttpResponse {
  status: string;
  body: FaceErrorResponseOutput;
  headers: RawHttpHeaders & GetPersonGroupTrainingStatusDefaultHeaders;
}

export interface TrainPersonGroup202Headers {
  "operation-location": string;
}

/** A successful call returns an empty response body. */
export interface TrainPersonGroup202Response extends HttpResponse {
  status: "202";
  headers: RawHttpHeaders & TrainPersonGroup202Headers;
}

export interface TrainPersonGroupDefaultHeaders {
  /** String error code indicating what went wrong. */
  "x-ms-error-code"?: string;
}

export interface TrainPersonGroupDefaultResponse extends HttpResponse {
  status: string;
  body: FaceErrorResponseOutput;
  headers: RawHttpHeaders & TrainPersonGroupDefaultHeaders;
}

/** The final response for long-running trainPersonGroup operation */
export interface TrainPersonGroupLogicalResponse extends HttpResponse {
  status: "200";
}

/** A successful call returns a new personId created. */
export interface CreatePersonGroupPerson200Response extends HttpResponse {
  status: "200";
  body: CreatePersonResultOutput;
}

export interface CreatePersonGroupPersonDefaultHeaders {
  /** String error code indicating what went wrong. */
  "x-ms-error-code"?: string;
}

export interface CreatePersonGroupPersonDefaultResponse extends HttpResponse {
  status: string;
  body: FaceErrorResponseOutput;
  headers: RawHttpHeaders & CreatePersonGroupPersonDefaultHeaders;
}

/** The request has succeeded. */
export interface DeletePersonGroupPerson200Response extends HttpResponse {
  status: "200";
}

export interface DeletePersonGroupPersonDefaultHeaders {
  /** String error code indicating what went wrong. */
  "x-ms-error-code"?: string;
}

export interface DeletePersonGroupPersonDefaultResponse extends HttpResponse {
  status: string;
  body: FaceErrorResponseOutput;
  headers: RawHttpHeaders & DeletePersonGroupPersonDefaultHeaders;
}

/** A successful call returns the person's information. */
export interface GetPersonGroupPerson200Response extends HttpResponse {
  status: "200";
  body: PersonGroupPersonOutput;
}

export interface GetPersonGroupPersonDefaultHeaders {
  /** String error code indicating what went wrong. */
  "x-ms-error-code"?: string;
}

export interface GetPersonGroupPersonDefaultResponse extends HttpResponse {
  status: string;
  body: FaceErrorResponseOutput;
  headers: RawHttpHeaders & GetPersonGroupPersonDefaultHeaders;
}

/** The request has succeeded. */
export interface UpdatePersonGroupPerson200Response extends HttpResponse {
  status: "200";
}

export interface UpdatePersonGroupPersonDefaultHeaders {
  /** String error code indicating what went wrong. */
  "x-ms-error-code"?: string;
}

export interface UpdatePersonGroupPersonDefaultResponse extends HttpResponse {
  status: string;
  body: FaceErrorResponseOutput;
  headers: RawHttpHeaders & UpdatePersonGroupPersonDefaultHeaders;
}

/** A successful call returns an array of person information that belong to the Person Group. */
export interface GetPersonGroupPersons200Response extends HttpResponse {
  status: "200";
  body: Array<PersonGroupPersonOutput>;
}

export interface GetPersonGroupPersonsDefaultHeaders {
  /** String error code indicating what went wrong. */
  "x-ms-error-code"?: string;
}

export interface GetPersonGroupPersonsDefaultResponse extends HttpResponse {
  status: string;
  body: FaceErrorResponseOutput;
  headers: RawHttpHeaders & GetPersonGroupPersonsDefaultHeaders;
}

/** A successful call returns a new persistedFaceId. */
export interface AddPersonGroupPersonFaceFromUrl200Response
  extends HttpResponse {
  status: "200";
  body: AddFaceResultOutput;
}

export interface AddPersonGroupPersonFaceFromUrlDefaultHeaders {
  /** String error code indicating what went wrong. */
  "x-ms-error-code"?: string;
}

export interface AddPersonGroupPersonFaceFromUrlDefaultResponse
  extends HttpResponse {
  status: string;
  body: FaceErrorResponseOutput;
  headers: RawHttpHeaders & AddPersonGroupPersonFaceFromUrlDefaultHeaders;
}

/** A successful call returns a new persistedFaceId. */
export interface AddPersonGroupPersonFace200Response extends HttpResponse {
  status: "200";
  body: AddFaceResultOutput;
}

export interface AddPersonGroupPersonFaceDefaultHeaders {
  /** String error code indicating what went wrong. */
  "x-ms-error-code"?: string;
}

export interface AddPersonGroupPersonFaceDefaultResponse extends HttpResponse {
  status: string;
  body: FaceErrorResponseOutput;
  headers: RawHttpHeaders & AddPersonGroupPersonFaceDefaultHeaders;
}

/** The request has succeeded. */
export interface DeletePersonGroupPersonFace200Response extends HttpResponse {
  status: "200";
}

export interface DeletePersonGroupPersonFaceDefaultHeaders {
  /** String error code indicating what went wrong. */
  "x-ms-error-code"?: string;
}

export interface DeletePersonGroupPersonFaceDefaultResponse
  extends HttpResponse {
  status: string;
  body: FaceErrorResponseOutput;
  headers: RawHttpHeaders & DeletePersonGroupPersonFaceDefaultHeaders;
}

/** A successful call returns target persisted face's information (persistedFaceId and userData). */
export interface GetPersonGroupPersonFace200Response extends HttpResponse {
  status: "200";
  body: PersonGroupPersonFaceOutput;
}

export interface GetPersonGroupPersonFaceDefaultHeaders {
  /** String error code indicating what went wrong. */
  "x-ms-error-code"?: string;
}

export interface GetPersonGroupPersonFaceDefaultResponse extends HttpResponse {
  status: string;
  body: FaceErrorResponseOutput;
  headers: RawHttpHeaders & GetPersonGroupPersonFaceDefaultHeaders;
}

/** The request has succeeded. */
export interface UpdatePersonGroupPersonFace200Response extends HttpResponse {
  status: "200";
}

export interface UpdatePersonGroupPersonFaceDefaultHeaders {
  /** String error code indicating what went wrong. */
  "x-ms-error-code"?: string;
}

export interface UpdatePersonGroupPersonFaceDefaultResponse
  extends HttpResponse {
  status: string;
  body: FaceErrorResponseOutput;
  headers: RawHttpHeaders & UpdatePersonGroupPersonFaceDefaultHeaders;
}

/** The request has succeeded. */
export interface CreateLargePersonGroup200Response extends HttpResponse {
  status: "200";
}

export interface CreateLargePersonGroupDefaultHeaders {
  /** String error code indicating what went wrong. */
  "x-ms-error-code"?: string;
}

export interface CreateLargePersonGroupDefaultResponse extends HttpResponse {
  status: string;
  body: FaceErrorResponseOutput;
  headers: RawHttpHeaders & CreateLargePersonGroupDefaultHeaders;
}

/** The request has succeeded. */
export interface DeleteLargePersonGroup200Response extends HttpResponse {
  status: "200";
}

export interface DeleteLargePersonGroupDefaultHeaders {
  /** String error code indicating what went wrong. */
  "x-ms-error-code"?: string;
}

export interface DeleteLargePersonGroupDefaultResponse extends HttpResponse {
  status: string;
  body: FaceErrorResponseOutput;
  headers: RawHttpHeaders & DeleteLargePersonGroupDefaultHeaders;
}

/** A successful call returns the Large Person Group's information. */
export interface GetLargePersonGroup200Response extends HttpResponse {
  status: "200";
  body: LargePersonGroupOutput;
}

export interface GetLargePersonGroupDefaultHeaders {
  /** String error code indicating what went wrong. */
  "x-ms-error-code"?: string;
}

export interface GetLargePersonGroupDefaultResponse extends HttpResponse {
  status: string;
  body: FaceErrorResponseOutput;
  headers: RawHttpHeaders & GetLargePersonGroupDefaultHeaders;
}

/** The request has succeeded. */
export interface UpdateLargePersonGroup200Response extends HttpResponse {
  status: "200";
}

export interface UpdateLargePersonGroupDefaultHeaders {
  /** String error code indicating what went wrong. */
  "x-ms-error-code"?: string;
}

export interface UpdateLargePersonGroupDefaultResponse extends HttpResponse {
  status: string;
  body: FaceErrorResponseOutput;
  headers: RawHttpHeaders & UpdateLargePersonGroupDefaultHeaders;
}

/** A successful call returns an array of Large Person Groups and their information (largePersonGroupId, name and userData). */
export interface GetLargePersonGroups200Response extends HttpResponse {
  status: "200";
  body: Array<LargePersonGroupOutput>;
}

export interface GetLargePersonGroupsDefaultHeaders {
  /** String error code indicating what went wrong. */
  "x-ms-error-code"?: string;
}

export interface GetLargePersonGroupsDefaultResponse extends HttpResponse {
  status: string;
  body: FaceErrorResponseOutput;
  headers: RawHttpHeaders & GetLargePersonGroupsDefaultHeaders;
}

/** A successful call returns the Large Person Group's training status. */
export interface GetLargePersonGroupTrainingStatus200Response
  extends HttpResponse {
  status: "200";
  body: TrainingResultOutput;
}

export interface GetLargePersonGroupTrainingStatusDefaultHeaders {
  /** String error code indicating what went wrong. */
  "x-ms-error-code"?: string;
}

export interface GetLargePersonGroupTrainingStatusDefaultResponse
  extends HttpResponse {
  status: string;
  body: FaceErrorResponseOutput;
  headers: RawHttpHeaders & GetLargePersonGroupTrainingStatusDefaultHeaders;
}

export interface TrainLargePersonGroup202Headers {
  "operation-location": string;
}

/** A successful call returns an empty response body. */
export interface TrainLargePersonGroup202Response extends HttpResponse {
  status: "202";
  headers: RawHttpHeaders & TrainLargePersonGroup202Headers;
}

export interface TrainLargePersonGroupDefaultHeaders {
  /** String error code indicating what went wrong. */
  "x-ms-error-code"?: string;
}

export interface TrainLargePersonGroupDefaultResponse extends HttpResponse {
  status: string;
  body: FaceErrorResponseOutput;
  headers: RawHttpHeaders & TrainLargePersonGroupDefaultHeaders;
}

/** The final response for long-running trainLargePersonGroup operation */
export interface TrainLargePersonGroupLogicalResponse extends HttpResponse {
  status: "200";
}

/** A successful call returns a new personId created. */
export interface CreateLargePersonGroupPerson200Response extends HttpResponse {
  status: "200";
  body: CreatePersonResultOutput;
}

export interface CreateLargePersonGroupPersonDefaultHeaders {
  /** String error code indicating what went wrong. */
  "x-ms-error-code"?: string;
}

export interface CreateLargePersonGroupPersonDefaultResponse
  extends HttpResponse {
  status: string;
  body: FaceErrorResponseOutput;
  headers: RawHttpHeaders & CreateLargePersonGroupPersonDefaultHeaders;
}

/** The request has succeeded. */
export interface DeleteLargePersonGroupPerson200Response extends HttpResponse {
  status: "200";
}

export interface DeleteLargePersonGroupPersonDefaultHeaders {
  /** String error code indicating what went wrong. */
  "x-ms-error-code"?: string;
}

export interface DeleteLargePersonGroupPersonDefaultResponse
  extends HttpResponse {
  status: string;
  body: FaceErrorResponseOutput;
  headers: RawHttpHeaders & DeleteLargePersonGroupPersonDefaultHeaders;
}

/** A successful call returns the person's information. */
export interface GetLargePersonGroupPerson200Response extends HttpResponse {
  status: "200";
  body: LargePersonGroupPersonOutput;
}

export interface GetLargePersonGroupPersonDefaultHeaders {
  /** String error code indicating what went wrong. */
  "x-ms-error-code"?: string;
}

export interface GetLargePersonGroupPersonDefaultResponse extends HttpResponse {
  status: string;
  body: FaceErrorResponseOutput;
  headers: RawHttpHeaders & GetLargePersonGroupPersonDefaultHeaders;
}

/** The request has succeeded. */
export interface UpdateLargePersonGroupPerson200Response extends HttpResponse {
  status: "200";
}

export interface UpdateLargePersonGroupPersonDefaultHeaders {
  /** String error code indicating what went wrong. */
  "x-ms-error-code"?: string;
}

export interface UpdateLargePersonGroupPersonDefaultResponse
  extends HttpResponse {
  status: string;
  body: FaceErrorResponseOutput;
  headers: RawHttpHeaders & UpdateLargePersonGroupPersonDefaultHeaders;
}

/** A successful call returns an array of person information that belong to the Large Person Group. */
export interface GetLargePersonGroupPersons200Response extends HttpResponse {
  status: "200";
  body: Array<LargePersonGroupPersonOutput>;
}

export interface GetLargePersonGroupPersonsDefaultHeaders {
  /** String error code indicating what went wrong. */
  "x-ms-error-code"?: string;
}

export interface GetLargePersonGroupPersonsDefaultResponse
  extends HttpResponse {
  status: string;
  body: FaceErrorResponseOutput;
  headers: RawHttpHeaders & GetLargePersonGroupPersonsDefaultHeaders;
}

/** A successful call returns a new persistedFaceId. */
export interface AddLargePersonGroupPersonFaceFromUrl200Response
  extends HttpResponse {
  status: "200";
  body: AddFaceResultOutput;
}

export interface AddLargePersonGroupPersonFaceFromUrlDefaultHeaders {
  /** String error code indicating what went wrong. */
  "x-ms-error-code"?: string;
}

export interface AddLargePersonGroupPersonFaceFromUrlDefaultResponse
  extends HttpResponse {
  status: string;
  body: FaceErrorResponseOutput;
  headers: RawHttpHeaders & AddLargePersonGroupPersonFaceFromUrlDefaultHeaders;
}

/** A successful call returns a new persistedFaceId. */
export interface AddLargePersonGroupPersonFace200Response extends HttpResponse {
  status: "200";
  body: AddFaceResultOutput;
}

export interface AddLargePersonGroupPersonFaceDefaultHeaders {
  /** String error code indicating what went wrong. */
  "x-ms-error-code"?: string;
}

export interface AddLargePersonGroupPersonFaceDefaultResponse
  extends HttpResponse {
  status: string;
  body: FaceErrorResponseOutput;
  headers: RawHttpHeaders & AddLargePersonGroupPersonFaceDefaultHeaders;
}

/** The request has succeeded. */
export interface DeleteLargePersonGroupPersonFace200Response
  extends HttpResponse {
  status: "200";
}

export interface DeleteLargePersonGroupPersonFaceDefaultHeaders {
  /** String error code indicating what went wrong. */
  "x-ms-error-code"?: string;
}

export interface DeleteLargePersonGroupPersonFaceDefaultResponse
  extends HttpResponse {
  status: string;
  body: FaceErrorResponseOutput;
  headers: RawHttpHeaders & DeleteLargePersonGroupPersonFaceDefaultHeaders;
}

/** A successful call returns target persisted face's information (persistedFaceId and userData). */
export interface GetLargePersonGroupPersonFace200Response extends HttpResponse {
  status: "200";
  body: LargePersonGroupPersonFaceOutput;
}

export interface GetLargePersonGroupPersonFaceDefaultHeaders {
  /** String error code indicating what went wrong. */
  "x-ms-error-code"?: string;
}

export interface GetLargePersonGroupPersonFaceDefaultResponse
  extends HttpResponse {
  status: string;
  body: FaceErrorResponseOutput;
  headers: RawHttpHeaders & GetLargePersonGroupPersonFaceDefaultHeaders;
}

/** The request has succeeded. */
export interface UpdateLargePersonGroupPersonFace200Response
  extends HttpResponse {
  status: "200";
}

export interface UpdateLargePersonGroupPersonFaceDefaultHeaders {
  /** String error code indicating what went wrong. */
  "x-ms-error-code"?: string;
}

export interface UpdateLargePersonGroupPersonFaceDefaultResponse
  extends HttpResponse {
  status: string;
  body: FaceErrorResponseOutput;
  headers: RawHttpHeaders & UpdateLargePersonGroupPersonFaceDefaultHeaders;
}

/** A successful call create a session for a client device and provide an authorization token for use by the client application for a limited purpose and time. */
<<<<<<< HEAD
export interface CreateLivenessSessionBeforeV12200Response
  extends HttpResponse {
  status: "200";
  body: CreateLivenessSessionResultOutput;
}

export interface CreateLivenessSessionBeforeV12DefaultHeaders {
  /** String error code indicating what went wrong. */
  "x-ms-error-code"?: string;
}

export interface CreateLivenessSessionBeforeV12DefaultResponse
  extends HttpResponse {
  status: string;
  body: FaceErrorResponseOutput;
  headers: RawHttpHeaders & CreateLivenessSessionBeforeV12DefaultHeaders;
}

/** The request has succeeded. */
export interface DeleteLivenessSessionBeforeV12200Response
  extends HttpResponse {
  status: "200";
}

export interface DeleteLivenessSessionBeforeV12DefaultHeaders {
  /** String error code indicating what went wrong. */
  "x-ms-error-code"?: string;
}

export interface DeleteLivenessSessionBeforeV12DefaultResponse
  extends HttpResponse {
  status: string;
  body: FaceErrorResponseOutput;
  headers: RawHttpHeaders & DeleteLivenessSessionBeforeV12DefaultHeaders;
}

/** The request has succeeded. */
export interface GetLivenessSessionResultBeforeV12200Response
  extends HttpResponse {
  status: "200";
  body: LivenessSessionBeforeV12Output;
}

export interface GetLivenessSessionResultBeforeV12DefaultHeaders {
  /** String error code indicating what went wrong. */
  "x-ms-error-code"?: string;
}

export interface GetLivenessSessionResultBeforeV12DefaultResponse
  extends HttpResponse {
  status: string;
  body: FaceErrorResponseOutput;
  headers: RawHttpHeaders & GetLivenessSessionResultBeforeV12DefaultHeaders;
}

/** The request has succeeded. */
export interface GetLivenessSessions200Response extends HttpResponse {
  status: "200";
  body: Array<LivenessSessionItemOutput>;
}

export interface GetLivenessSessionsDefaultHeaders {
  /** String error code indicating what went wrong. */
  "x-ms-error-code"?: string;
}

export interface GetLivenessSessionsDefaultResponse extends HttpResponse {
  status: string;
  body: FaceErrorResponseOutput;
  headers: RawHttpHeaders & GetLivenessSessionsDefaultHeaders;
}

/** The request has succeeded. */
export interface GetLivenessSessionAuditEntries200Response
  extends HttpResponse {
  status: "200";
  body: Array<LivenessSessionAuditEntryOutput>;
}

export interface GetLivenessSessionAuditEntriesDefaultHeaders {
  /** String error code indicating what went wrong. */
  "x-ms-error-code"?: string;
}

export interface GetLivenessSessionAuditEntriesDefaultResponse
  extends HttpResponse {
  status: string;
  body: FaceErrorResponseOutput;
  headers: RawHttpHeaders & GetLivenessSessionAuditEntriesDefaultHeaders;
}

/** A successful call create a session for a client device and provide an authorization token for use by the client application for a limited purpose and time. */
export interface CreateLivenessWithVerifySessionWithVerifyImage200Response
  extends HttpResponse {
  status: "200";
  body: CreateLivenessWithVerifySessionResultOutput;
}

export interface CreateLivenessWithVerifySessionWithVerifyImageDefaultHeaders {
  /** String error code indicating what went wrong. */
  "x-ms-error-code"?: string;
}

export interface CreateLivenessWithVerifySessionWithVerifyImageDefaultResponse
  extends HttpResponse {
  status: string;
  body: FaceErrorResponseOutput;
  headers: RawHttpHeaders &
    CreateLivenessWithVerifySessionWithVerifyImageDefaultHeaders;
}

/** A successful call create a session for a client device and provide an authorization token for use by the client application for a limited purpose and time. */
export interface CreateLivenessWithVerifySessionBeforeV12200Response
  extends HttpResponse {
  status: "200";
  body: CreateLivenessWithVerifySessionResultOutput;
}

export interface CreateLivenessWithVerifySessionBeforeV12DefaultHeaders {
  /** String error code indicating what went wrong. */
  "x-ms-error-code"?: string;
}

export interface CreateLivenessWithVerifySessionBeforeV12DefaultResponse
  extends HttpResponse {
  status: string;
  body: FaceErrorResponseOutput;
  headers: RawHttpHeaders &
    CreateLivenessWithVerifySessionBeforeV12DefaultHeaders;
}

/** The request has succeeded. */
export interface DeleteLivenessWithVerifySessionBeforeV12200Response
  extends HttpResponse {
  status: "200";
}

export interface DeleteLivenessWithVerifySessionBeforeV12DefaultHeaders {
  /** String error code indicating what went wrong. */
  "x-ms-error-code"?: string;
}

export interface DeleteLivenessWithVerifySessionBeforeV12DefaultResponse
  extends HttpResponse {
  status: string;
  body: FaceErrorResponseOutput;
  headers: RawHttpHeaders &
    DeleteLivenessWithVerifySessionBeforeV12DefaultHeaders;
}

/** The request has succeeded. */
export interface GetLivenessWithVerifySessionResultBeforeV12200Response
  extends HttpResponse {
  status: "200";
  body: LivenessWithVerifySessionBeforeV12Output;
}

export interface GetLivenessWithVerifySessionResultBeforeV12DefaultHeaders {
  /** String error code indicating what went wrong. */
  "x-ms-error-code"?: string;
}

export interface GetLivenessWithVerifySessionResultBeforeV12DefaultResponse
  extends HttpResponse {
  status: string;
  body: FaceErrorResponseOutput;
  headers: RawHttpHeaders &
    GetLivenessWithVerifySessionResultBeforeV12DefaultHeaders;
}

/** The request has succeeded. */
export interface GetLivenessWithVerifySessions200Response extends HttpResponse {
  status: "200";
  body: Array<LivenessSessionItemOutput>;
}

export interface GetLivenessWithVerifySessionsDefaultHeaders {
  /** String error code indicating what went wrong. */
  "x-ms-error-code"?: string;
}

export interface GetLivenessWithVerifySessionsDefaultResponse
  extends HttpResponse {
  status: string;
  body: FaceErrorResponseOutput;
  headers: RawHttpHeaders & GetLivenessWithVerifySessionsDefaultHeaders;
}

/** The request has succeeded. */
export interface GetLivenessWithVerifySessionAuditEntries200Response
  extends HttpResponse {
  status: "200";
  body: Array<LivenessSessionAuditEntryOutput>;
}

export interface GetLivenessWithVerifySessionAuditEntriesDefaultHeaders {
  /** String error code indicating what went wrong. */
  "x-ms-error-code"?: string;
}

export interface GetLivenessWithVerifySessionAuditEntriesDefaultResponse
  extends HttpResponse {
  status: string;
  body: FaceErrorResponseOutput;
  headers: RawHttpHeaders &
    GetLivenessWithVerifySessionAuditEntriesDefaultHeaders;
}

export interface GetSessionImageBeforeV12200Headers {
  /** The format of the HTTP payload. */
  "content-type": "application/octet-stream";
}

/** The request has succeeded. */
export interface GetSessionImageBeforeV12200Response extends HttpResponse {
  status: "200";
  /** Value may contain any sequence of octets */
  body: Uint8Array;
  headers: RawHttpHeaders & GetSessionImageBeforeV12200Headers;
}

export interface GetSessionImageBeforeV12DefaultHeaders {
  /** String error code indicating what went wrong. */
  "x-ms-error-code"?: string;
}

export interface GetSessionImageBeforeV12DefaultResponse extends HttpResponse {
  status: string;
  body: FaceErrorResponseOutput;
  headers: RawHttpHeaders & GetSessionImageBeforeV12DefaultHeaders;
}

/** A successful call create a session for a client device and provide an authorization token for use by the client application for a limited purpose and time. */
export interface CreateLivenessSession200Response extends HttpResponse {
  status: "200";
  body: LivenessSessionOutput;
}

export interface CreateLivenessSessionDefaultHeaders {
  /** String error code indicating what went wrong. */
  "x-ms-error-code"?: string;
}

export interface CreateLivenessSessionDefaultResponse extends HttpResponse {
  status: string;
  body: FaceErrorResponseOutput;
  headers: RawHttpHeaders & CreateLivenessSessionDefaultHeaders;
}

/** Successfully deleted session and all correlated data. */
export interface DeleteLivenessSession204Response extends HttpResponse {
  status: "204";
}

export interface DeleteLivenessSessionDefaultHeaders {
  /** String error code indicating what went wrong. */
  "x-ms-error-code"?: string;
}

export interface DeleteLivenessSessionDefaultResponse extends HttpResponse {
  status: string;
  body: FaceErrorResponseOutput;
  headers: RawHttpHeaders & DeleteLivenessSessionDefaultHeaders;
}

/** The request has succeeded. */
export interface GetLivenessSessionResult200Response extends HttpResponse {
  status: "200";
  body: LivenessSessionOutput;
}

export interface GetLivenessSessionResultDefaultHeaders {
  /** String error code indicating what went wrong. */
  "x-ms-error-code"?: string;
}

export interface GetLivenessSessionResultDefaultResponse extends HttpResponse {
  status: string;
  body: FaceErrorResponseOutput;
  headers: RawHttpHeaders & GetLivenessSessionResultDefaultHeaders;
}

/** A successful call create a session for a client device and provide an authorization token for use by the client application for a limited purpose and time. */
export interface CreateLivenessWithVerifySession200Response
  extends HttpResponse {
  status: "200";
  body: LivenessWithVerifySessionOutput;
}

export interface CreateLivenessWithVerifySessionDefaultHeaders {
  /** String error code indicating what went wrong. */
  "x-ms-error-code"?: string;
}

export interface CreateLivenessWithVerifySessionDefaultResponse
  extends HttpResponse {
  status: string;
  body: FaceErrorResponseOutput;
  headers: RawHttpHeaders & CreateLivenessWithVerifySessionDefaultHeaders;
}

/** Successfully deleted session and all correlated data. */
export interface DeleteLivenessWithVerifySession204Response
  extends HttpResponse {
  status: "204";
}

export interface DeleteLivenessWithVerifySessionDefaultHeaders {
  /** String error code indicating what went wrong. */
  "x-ms-error-code"?: string;
}

export interface DeleteLivenessWithVerifySessionDefaultResponse
  extends HttpResponse {
  status: string;
  body: FaceErrorResponseOutput;
  headers: RawHttpHeaders & DeleteLivenessWithVerifySessionDefaultHeaders;
}

/** The request has succeeded. */
export interface GetLivenessWithVerifySessionResult200Response
  extends HttpResponse {
  status: "200";
  body: LivenessWithVerifySessionOutput;
}

export interface GetLivenessWithVerifySessionResultDefaultHeaders {
  /** String error code indicating what went wrong. */
  "x-ms-error-code"?: string;
}

export interface GetLivenessWithVerifySessionResultDefaultResponse
  extends HttpResponse {
  status: string;
  body: FaceErrorResponseOutput;
  headers: RawHttpHeaders & GetLivenessWithVerifySessionResultDefaultHeaders;
}

export interface GetSessionImage200Headers {
  /** The format of the HTTP payload. */
  "content-type": "application/octet-stream";
}

/** The request has succeeded. */
export interface GetSessionImage200Response extends HttpResponse {
  status: "200";
  /** Value may contain any sequence of octets */
  body: Uint8Array;
  headers: RawHttpHeaders & GetSessionImage200Headers;
}

export interface GetSessionImageDefaultHeaders {
  /** String error code indicating what went wrong. */
  "x-ms-error-code"?: string;
}

export interface GetSessionImageDefaultResponse extends HttpResponse {
  status: string;
  body: FaceErrorResponseOutput;
  headers: RawHttpHeaders & GetSessionImageDefaultHeaders;
}

export interface CreatePerson202Headers {
  "operation-location": string;
  location: string;
}

/** A successful call returns an empty response body. The service has accepted the request and will start processing soon. The client can query the operation status and result using the URL specified in the 'Operation-Location' response header. The URL expires in 48 hours. */
export interface CreatePerson202Response extends HttpResponse {
  status: "202";
  body: CreatePersonResultOutput;
  headers: RawHttpHeaders & CreatePerson202Headers;
}

export interface CreatePersonDefaultHeaders {
  /** String error code indicating what went wrong. */
  "x-ms-error-code"?: string;
}

export interface CreatePersonDefaultResponse extends HttpResponse {
  status: string;
  body: FaceErrorResponseOutput;
  headers: RawHttpHeaders & CreatePersonDefaultHeaders;
}

/** The final response for long-running createPerson operation */
export interface CreatePersonLogicalResponse extends HttpResponse {
  status: "200";
  body: CreatePersonResultOutput;
}

export interface DeletePerson202Headers {
  "operation-location": string;
}

/** A successful call returns an empty response body. The service has accepted the request and will start processing soon. The client can query the operation status and result using the URL specified in the 'Operation-Location' response header. The URL expires in 48 hours. */
export interface DeletePerson202Response extends HttpResponse {
  status: "202";
  headers: RawHttpHeaders & DeletePerson202Headers;
}

export interface DeletePersonDefaultHeaders {
  /** String error code indicating what went wrong. */
  "x-ms-error-code"?: string;
}

export interface DeletePersonDefaultResponse extends HttpResponse {
  status: string;
  body: FaceErrorResponseOutput;
  headers: RawHttpHeaders & DeletePersonDefaultHeaders;
}

/** The final response for long-running deletePerson operation */
export interface DeletePersonLogicalResponse extends HttpResponse {
  status: "200";
}

/** A successful call returns the person's information. */
export interface GetPerson200Response extends HttpResponse {
  status: "200";
  body: PersonDirectoryPersonOutput;
}

export interface GetPersonDefaultHeaders {
  /** String error code indicating what went wrong. */
  "x-ms-error-code"?: string;
}

export interface GetPersonDefaultResponse extends HttpResponse {
  status: string;
  body: FaceErrorResponseOutput;
  headers: RawHttpHeaders & GetPersonDefaultHeaders;
}

/** The request has succeeded. */
export interface UpdatePerson200Response extends HttpResponse {
  status: "200";
}

export interface UpdatePersonDefaultHeaders {
  /** String error code indicating what went wrong. */
  "x-ms-error-code"?: string;
}

export interface UpdatePersonDefaultResponse extends HttpResponse {
  status: string;
  body: FaceErrorResponseOutput;
  headers: RawHttpHeaders & UpdatePersonDefaultHeaders;
}

/** A successful call returns an array of Person Directory Persons contained in the Dynamic Person Group. */
export interface GetPersons200Response extends HttpResponse {
  status: "200";
  body: Array<PersonDirectoryPersonOutput>;
}

export interface GetPersonsDefaultHeaders {
  /** String error code indicating what went wrong. */
  "x-ms-error-code"?: string;
}

export interface GetPersonsDefaultResponse extends HttpResponse {
  status: string;
  body: FaceErrorResponseOutput;
  headers: RawHttpHeaders & GetPersonsDefaultHeaders;
}

/** A successful call returns an array of dynamicPersonGroups information that reference the provided personId. */
export interface GetDynamicPersonGroupReferences200Response
  extends HttpResponse {
  status: "200";
  body: ListGroupReferenceResultOutput;
}

export interface GetDynamicPersonGroupReferencesDefaultHeaders {
  /** String error code indicating what went wrong. */
  "x-ms-error-code"?: string;
}

export interface GetDynamicPersonGroupReferencesDefaultResponse
  extends HttpResponse {
  status: string;
  body: FaceErrorResponseOutput;
  headers: RawHttpHeaders & GetDynamicPersonGroupReferencesDefaultHeaders;
}

export interface AddPersonFace202Headers {
  "operation-location": string;
  location: string;
}

/** A successful call returns an empty response body. The service has accepted the request and will start processing soon. The client can query the operation status and result using the URL specified in the 'Operation-Location' response header. The URL expires in 48 hours. */
export interface AddPersonFace202Response extends HttpResponse {
  status: "202";
  body: AddFaceResultOutput;
  headers: RawHttpHeaders & AddPersonFace202Headers;
}

export interface AddPersonFaceDefaultHeaders {
  /** String error code indicating what went wrong. */
  "x-ms-error-code"?: string;
}

export interface AddPersonFaceDefaultResponse extends HttpResponse {
  status: string;
  body: FaceErrorResponseOutput;
  headers: RawHttpHeaders & AddPersonFaceDefaultHeaders;
}

/** The final response for long-running addPersonFace operation */
export interface AddPersonFaceLogicalResponse extends HttpResponse {
  status: "200";
  body: AddFaceResultOutput;
=======
export interface CreateLivenessSession200Response extends HttpResponse {
  status: "200";
  body: LivenessSessionOutput;
>>>>>>> b2da382d
}

export interface AddPersonFaceFromUrl202Headers {
  "operation-location": string;
  location: string;
}

/** A successful call returns an empty response body. The service has accepted the request and will start processing soon. The client can query the operation status and result using the URL specified in the 'Operation-Location' response header. The URL expires in 48 hours. */
export interface AddPersonFaceFromUrl202Response extends HttpResponse {
  status: "202";
  body: AddFaceResultOutput;
  headers: RawHttpHeaders & AddPersonFaceFromUrl202Headers;
}

export interface AddPersonFaceFromUrlDefaultHeaders {
  /** String error code indicating what went wrong. */
  "x-ms-error-code"?: string;
}

export interface AddPersonFaceFromUrlDefaultResponse extends HttpResponse {
  status: string;
  body: FaceErrorResponseOutput;
  headers: RawHttpHeaders & AddPersonFaceFromUrlDefaultHeaders;
}

<<<<<<< HEAD
/** The final response for long-running addPersonFaceFromUrl operation */
export interface AddPersonFaceFromUrlLogicalResponse extends HttpResponse {
  status: "200";
  body: AddFaceResultOutput;
=======
/** Successfully deleted session and all correlated data. */
export interface DeleteLivenessSession204Response extends HttpResponse {
  status: "204";
>>>>>>> b2da382d
}

export interface DeletePersonFace202Headers {
  "operation-location": string;
}

/** A successful call returns an empty response body. The service has accepted the request and will start processing soon. The client can query the operation status and result using the URL specified in the 'Operation-Location' response header. The URL expires in 48 hours. */
export interface DeletePersonFace202Response extends HttpResponse {
  status: "202";
  headers: RawHttpHeaders & DeletePersonFace202Headers;
}

export interface DeletePersonFaceDefaultHeaders {
  /** String error code indicating what went wrong. */
  "x-ms-error-code"?: string;
}

export interface DeletePersonFaceDefaultResponse extends HttpResponse {
  status: string;
  body: FaceErrorResponseOutput;
  headers: RawHttpHeaders & DeletePersonFaceDefaultHeaders;
}

/** The final response for long-running deletePersonFace operation */
export interface DeletePersonFaceLogicalResponse extends HttpResponse {
  status: "200";
}

/** A successful call returns target persisted face's information (persistedFaceId and userData). */
export interface GetPersonFace200Response extends HttpResponse {
  status: "200";
  body: PersonDirectoryFaceOutput;
}

export interface GetPersonFaceDefaultHeaders {
  /** String error code indicating what went wrong. */
  "x-ms-error-code"?: string;
}

export interface GetPersonFaceDefaultResponse extends HttpResponse {
  status: string;
  body: FaceErrorResponseOutput;
  headers: RawHttpHeaders & GetPersonFaceDefaultHeaders;
}

<<<<<<< HEAD
/** The request has succeeded. */
export interface UpdatePersonFace200Response extends HttpResponse {
  status: "200";
}

export interface UpdatePersonFaceDefaultHeaders {
  /** String error code indicating what went wrong. */
  "x-ms-error-code"?: string;
}

export interface UpdatePersonFaceDefaultResponse extends HttpResponse {
  status: string;
  body: FaceErrorResponseOutput;
  headers: RawHttpHeaders & UpdatePersonFaceDefaultHeaders;
}

/** A successful call returns an array of persistedFaceIds and and a person ID. */
export interface GetPersonFaces200Response extends HttpResponse {
  status: "200";
  body: ListFaceResultOutput;
}

export interface GetPersonFacesDefaultHeaders {
  /** String error code indicating what went wrong. */
  "x-ms-error-code"?: string;
}

export interface GetPersonFacesDefaultResponse extends HttpResponse {
  status: string;
  body: FaceErrorResponseOutput;
  headers: RawHttpHeaders & GetPersonFacesDefaultHeaders;
}

export interface CreateDynamicPersonGroupWithPerson202Headers {
  "operation-location": string;
}

/** A successful call returns an empty response body. The service has accepted the request and will start processing soon. The client can query the operation status and result using the URL specified in the 'Operation-Location' response header. The URL expires in 48 hours. The URL provides the status of when Person Directory "Get Dynamic Person Group References" will return the changes made in this request. */
export interface CreateDynamicPersonGroupWithPerson202Response
  extends HttpResponse {
  status: "202";
  headers: RawHttpHeaders & CreateDynamicPersonGroupWithPerson202Headers;
}

export interface CreateDynamicPersonGroupWithPersonDefaultHeaders {
  /** String error code indicating what went wrong. */
  "x-ms-error-code"?: string;
}

export interface CreateDynamicPersonGroupWithPersonDefaultResponse
  extends HttpResponse {
  status: string;
  body: FaceErrorResponseOutput;
  headers: RawHttpHeaders & CreateDynamicPersonGroupWithPersonDefaultHeaders;
}

/** The final response for long-running createDynamicPersonGroupWithPerson operation */
export interface CreateDynamicPersonGroupWithPersonLogicalResponse
  extends HttpResponse {
  status: "200";
=======
/** A successful call create a session for a client device and provide an authorization token for use by the client application for a limited purpose and time. */
export interface CreateLivenessWithVerifySession200Response
  extends HttpResponse {
  status: "200";
  body: LivenessWithVerifySessionOutput;
>>>>>>> b2da382d
}

/** The request has succeeded. */
export interface CreateDynamicPersonGroup200Response extends HttpResponse {
  status: "200";
}

export interface CreateDynamicPersonGroupDefaultHeaders {
  /** String error code indicating what went wrong. */
  "x-ms-error-code"?: string;
}

export interface CreateDynamicPersonGroupDefaultResponse extends HttpResponse {
  status: string;
  body: FaceErrorResponseOutput;
  headers: RawHttpHeaders & CreateDynamicPersonGroupDefaultHeaders;
}

<<<<<<< HEAD
export interface DeleteDynamicPersonGroup202Headers {
  "operation-location": string;
}

/** A successful call returns an empty response body. The service has accepted the request and will start processing soon. The client can query the operation status and result using the URL specified in the 'Operation-Location' response header. The URL expires in 48 hours. The URL provides the status of when Person Directory "Get Dynamic Person Group References" will return the changes made in this request. */
export interface DeleteDynamicPersonGroup202Response extends HttpResponse {
  status: "202";
  headers: RawHttpHeaders & DeleteDynamicPersonGroup202Headers;
}

export interface DeleteDynamicPersonGroupDefaultHeaders {
  /** String error code indicating what went wrong. */
  "x-ms-error-code"?: string;
}

export interface DeleteDynamicPersonGroupDefaultResponse extends HttpResponse {
  status: string;
  body: FaceErrorResponseOutput;
  headers: RawHttpHeaders & DeleteDynamicPersonGroupDefaultHeaders;
}

/** The final response for long-running deleteDynamicPersonGroup operation */
export interface DeleteDynamicPersonGroupLogicalResponse extends HttpResponse {
  status: "200";
=======
/** Successfully deleted session and all correlated data. */
export interface DeleteLivenessWithVerifySession204Response
  extends HttpResponse {
  status: "204";
>>>>>>> b2da382d
}

/** A successful call returns the Dynamic Person Group's information. */
export interface GetDynamicPersonGroup200Response extends HttpResponse {
  status: "200";
  body: DynamicPersonGroupOutput;
}

export interface GetDynamicPersonGroupDefaultHeaders {
  /** String error code indicating what went wrong. */
  "x-ms-error-code"?: string;
}

export interface GetDynamicPersonGroupDefaultResponse extends HttpResponse {
  status: string;
  body: FaceErrorResponseOutput;
  headers: RawHttpHeaders & GetDynamicPersonGroupDefaultHeaders;
}

export interface UpdateDynamicPersonGroupWithPersonChanges202Headers {
  "operation-location": string;
}

/** A successful call returns an empty response body. The service has accepted the request and will start processing soon. The client can query the operation status and result using the URL specified in the 'Operation-Location' response header. The URL expires in 48 hours. The URL provides the status of when Person Directory "Get Dynamic Person Group References" will return the changes made in this request. */
export interface UpdateDynamicPersonGroupWithPersonChanges202Response
  extends HttpResponse {
  status: "202";
  headers: RawHttpHeaders & UpdateDynamicPersonGroupWithPersonChanges202Headers;
}

export interface UpdateDynamicPersonGroupWithPersonChangesDefaultHeaders {
  /** String error code indicating what went wrong. */
  "x-ms-error-code"?: string;
}

export interface UpdateDynamicPersonGroupWithPersonChangesDefaultResponse
  extends HttpResponse {
  status: string;
  body: FaceErrorResponseOutput;
  headers: RawHttpHeaders &
    UpdateDynamicPersonGroupWithPersonChangesDefaultHeaders;
}

/** The final response for long-running updateDynamicPersonGroupWithPersonChanges operation */
export interface UpdateDynamicPersonGroupWithPersonChangesLogicalResponse
  extends HttpResponse {
  status: "200";
}

<<<<<<< HEAD
/** The request has succeeded. */
export interface UpdateDynamicPersonGroup200Response extends HttpResponse {
  status: "200";
}

export interface UpdateDynamicPersonGroupDefaultHeaders {
  /** String error code indicating what went wrong. */
  "x-ms-error-code"?: string;
}

export interface UpdateDynamicPersonGroupDefaultResponse extends HttpResponse {
  status: string;
  body: FaceErrorResponseOutput;
  headers: RawHttpHeaders & UpdateDynamicPersonGroupDefaultHeaders;
}

/** A successful call returns an array of Dynamic Person Groups and their information (dynamicPersonGroupId, name and userData). */
export interface GetDynamicPersonGroups200Response extends HttpResponse {
  status: "200";
  body: Array<DynamicPersonGroupOutput>;
}

export interface GetDynamicPersonGroupsDefaultHeaders {
=======
export interface GetSessionImage200Headers {
  /** The format of the HTTP payload. */
  "content-type": "application/octet-stream";
}

/** The request has succeeded. */
export interface GetSessionImage200Response extends HttpResponse {
  status: "200";
  /** Value may contain any sequence of octets */
  body: Uint8Array;
  headers: RawHttpHeaders & GetSessionImage200Headers;
}

export interface GetSessionImageDefaultHeaders {
>>>>>>> b2da382d
  /** String error code indicating what went wrong. */
  "x-ms-error-code"?: string;
}

<<<<<<< HEAD
export interface GetDynamicPersonGroupsDefaultResponse extends HttpResponse {
  status: string;
  body: FaceErrorResponseOutput;
  headers: RawHttpHeaders & GetDynamicPersonGroupsDefaultHeaders;
}

/** A successful call returns an array of person information in the Person Directory. */
export interface GetDynamicPersonGroupPersons200Response extends HttpResponse {
  status: "200";
  body: ListPersonResultOutput;
}

export interface GetDynamicPersonGroupPersonsDefaultHeaders {
  /** String error code indicating what went wrong. */
  "x-ms-error-code"?: string;
}

export interface GetDynamicPersonGroupPersonsDefaultResponse
  extends HttpResponse {
  status: string;
  body: FaceErrorResponseOutput;
  headers: RawHttpHeaders & GetDynamicPersonGroupPersonsDefaultHeaders;
=======
export interface GetSessionImageDefaultResponse extends HttpResponse {
  status: string;
  body: FaceErrorResponseOutput;
  headers: RawHttpHeaders & GetSessionImageDefaultHeaders;
>>>>>>> b2da382d
}<|MERGE_RESOLUTION|>--- conflicted
+++ resolved
@@ -23,25 +23,8 @@
   LargePersonGroupOutput,
   LargePersonGroupPersonOutput,
   LargePersonGroupPersonFaceOutput,
-<<<<<<< HEAD
-  CreateLivenessSessionResultOutput,
-  LivenessSessionBeforeV12Output,
-  LivenessSessionItemOutput,
-  LivenessSessionAuditEntryOutput,
-  CreateLivenessWithVerifySessionResultOutput,
-  LivenessWithVerifySessionBeforeV12Output,
   LivenessSessionOutput,
   LivenessWithVerifySessionOutput,
-  PersonDirectoryPersonOutput,
-  ListGroupReferenceResultOutput,
-  PersonDirectoryFaceOutput,
-  ListFaceResultOutput,
-  DynamicPersonGroupOutput,
-  ListPersonResultOutput,
-=======
-  LivenessSessionOutput,
-  LivenessWithVerifySessionOutput,
->>>>>>> b2da382d
 } from "./outputModels.js";
 
 /** A successful call returns an array of face entries ranked by face rectangle size in descending order. An empty response indicates no faces detected. */
@@ -76,23 +59,6 @@
   status: string;
   body: FaceErrorResponseOutput;
   headers: RawHttpHeaders & DetectDefaultHeaders;
-}
-
-/** A successful call returns an array of face entries ranked by face rectangle size in descending order. An empty response indicates no faces detected. */
-export interface DetectFromSessionImageId200Response extends HttpResponse {
-  status: "200";
-  body: Array<FaceDetectionResultOutput>;
-}
-
-export interface DetectFromSessionImageIdDefaultHeaders {
-  /** String error code indicating what went wrong. */
-  "x-ms-error-code"?: string;
-}
-
-export interface DetectFromSessionImageIdDefaultResponse extends HttpResponse {
-  status: string;
-  body: FaceErrorResponseOutput;
-  headers: RawHttpHeaders & DetectFromSessionImageIdDefaultHeaders;
 }
 
 /** A successful call returns an array of face entries ranked by face rectangle size in descending order. An empty response indicates no faces detected. */
@@ -1284,240 +1250,6 @@
 }
 
 /** A successful call create a session for a client device and provide an authorization token for use by the client application for a limited purpose and time. */
-<<<<<<< HEAD
-export interface CreateLivenessSessionBeforeV12200Response
-  extends HttpResponse {
-  status: "200";
-  body: CreateLivenessSessionResultOutput;
-}
-
-export interface CreateLivenessSessionBeforeV12DefaultHeaders {
-  /** String error code indicating what went wrong. */
-  "x-ms-error-code"?: string;
-}
-
-export interface CreateLivenessSessionBeforeV12DefaultResponse
-  extends HttpResponse {
-  status: string;
-  body: FaceErrorResponseOutput;
-  headers: RawHttpHeaders & CreateLivenessSessionBeforeV12DefaultHeaders;
-}
-
-/** The request has succeeded. */
-export interface DeleteLivenessSessionBeforeV12200Response
-  extends HttpResponse {
-  status: "200";
-}
-
-export interface DeleteLivenessSessionBeforeV12DefaultHeaders {
-  /** String error code indicating what went wrong. */
-  "x-ms-error-code"?: string;
-}
-
-export interface DeleteLivenessSessionBeforeV12DefaultResponse
-  extends HttpResponse {
-  status: string;
-  body: FaceErrorResponseOutput;
-  headers: RawHttpHeaders & DeleteLivenessSessionBeforeV12DefaultHeaders;
-}
-
-/** The request has succeeded. */
-export interface GetLivenessSessionResultBeforeV12200Response
-  extends HttpResponse {
-  status: "200";
-  body: LivenessSessionBeforeV12Output;
-}
-
-export interface GetLivenessSessionResultBeforeV12DefaultHeaders {
-  /** String error code indicating what went wrong. */
-  "x-ms-error-code"?: string;
-}
-
-export interface GetLivenessSessionResultBeforeV12DefaultResponse
-  extends HttpResponse {
-  status: string;
-  body: FaceErrorResponseOutput;
-  headers: RawHttpHeaders & GetLivenessSessionResultBeforeV12DefaultHeaders;
-}
-
-/** The request has succeeded. */
-export interface GetLivenessSessions200Response extends HttpResponse {
-  status: "200";
-  body: Array<LivenessSessionItemOutput>;
-}
-
-export interface GetLivenessSessionsDefaultHeaders {
-  /** String error code indicating what went wrong. */
-  "x-ms-error-code"?: string;
-}
-
-export interface GetLivenessSessionsDefaultResponse extends HttpResponse {
-  status: string;
-  body: FaceErrorResponseOutput;
-  headers: RawHttpHeaders & GetLivenessSessionsDefaultHeaders;
-}
-
-/** The request has succeeded. */
-export interface GetLivenessSessionAuditEntries200Response
-  extends HttpResponse {
-  status: "200";
-  body: Array<LivenessSessionAuditEntryOutput>;
-}
-
-export interface GetLivenessSessionAuditEntriesDefaultHeaders {
-  /** String error code indicating what went wrong. */
-  "x-ms-error-code"?: string;
-}
-
-export interface GetLivenessSessionAuditEntriesDefaultResponse
-  extends HttpResponse {
-  status: string;
-  body: FaceErrorResponseOutput;
-  headers: RawHttpHeaders & GetLivenessSessionAuditEntriesDefaultHeaders;
-}
-
-/** A successful call create a session for a client device and provide an authorization token for use by the client application for a limited purpose and time. */
-export interface CreateLivenessWithVerifySessionWithVerifyImage200Response
-  extends HttpResponse {
-  status: "200";
-  body: CreateLivenessWithVerifySessionResultOutput;
-}
-
-export interface CreateLivenessWithVerifySessionWithVerifyImageDefaultHeaders {
-  /** String error code indicating what went wrong. */
-  "x-ms-error-code"?: string;
-}
-
-export interface CreateLivenessWithVerifySessionWithVerifyImageDefaultResponse
-  extends HttpResponse {
-  status: string;
-  body: FaceErrorResponseOutput;
-  headers: RawHttpHeaders &
-    CreateLivenessWithVerifySessionWithVerifyImageDefaultHeaders;
-}
-
-/** A successful call create a session for a client device and provide an authorization token for use by the client application for a limited purpose and time. */
-export interface CreateLivenessWithVerifySessionBeforeV12200Response
-  extends HttpResponse {
-  status: "200";
-  body: CreateLivenessWithVerifySessionResultOutput;
-}
-
-export interface CreateLivenessWithVerifySessionBeforeV12DefaultHeaders {
-  /** String error code indicating what went wrong. */
-  "x-ms-error-code"?: string;
-}
-
-export interface CreateLivenessWithVerifySessionBeforeV12DefaultResponse
-  extends HttpResponse {
-  status: string;
-  body: FaceErrorResponseOutput;
-  headers: RawHttpHeaders &
-    CreateLivenessWithVerifySessionBeforeV12DefaultHeaders;
-}
-
-/** The request has succeeded. */
-export interface DeleteLivenessWithVerifySessionBeforeV12200Response
-  extends HttpResponse {
-  status: "200";
-}
-
-export interface DeleteLivenessWithVerifySessionBeforeV12DefaultHeaders {
-  /** String error code indicating what went wrong. */
-  "x-ms-error-code"?: string;
-}
-
-export interface DeleteLivenessWithVerifySessionBeforeV12DefaultResponse
-  extends HttpResponse {
-  status: string;
-  body: FaceErrorResponseOutput;
-  headers: RawHttpHeaders &
-    DeleteLivenessWithVerifySessionBeforeV12DefaultHeaders;
-}
-
-/** The request has succeeded. */
-export interface GetLivenessWithVerifySessionResultBeforeV12200Response
-  extends HttpResponse {
-  status: "200";
-  body: LivenessWithVerifySessionBeforeV12Output;
-}
-
-export interface GetLivenessWithVerifySessionResultBeforeV12DefaultHeaders {
-  /** String error code indicating what went wrong. */
-  "x-ms-error-code"?: string;
-}
-
-export interface GetLivenessWithVerifySessionResultBeforeV12DefaultResponse
-  extends HttpResponse {
-  status: string;
-  body: FaceErrorResponseOutput;
-  headers: RawHttpHeaders &
-    GetLivenessWithVerifySessionResultBeforeV12DefaultHeaders;
-}
-
-/** The request has succeeded. */
-export interface GetLivenessWithVerifySessions200Response extends HttpResponse {
-  status: "200";
-  body: Array<LivenessSessionItemOutput>;
-}
-
-export interface GetLivenessWithVerifySessionsDefaultHeaders {
-  /** String error code indicating what went wrong. */
-  "x-ms-error-code"?: string;
-}
-
-export interface GetLivenessWithVerifySessionsDefaultResponse
-  extends HttpResponse {
-  status: string;
-  body: FaceErrorResponseOutput;
-  headers: RawHttpHeaders & GetLivenessWithVerifySessionsDefaultHeaders;
-}
-
-/** The request has succeeded. */
-export interface GetLivenessWithVerifySessionAuditEntries200Response
-  extends HttpResponse {
-  status: "200";
-  body: Array<LivenessSessionAuditEntryOutput>;
-}
-
-export interface GetLivenessWithVerifySessionAuditEntriesDefaultHeaders {
-  /** String error code indicating what went wrong. */
-  "x-ms-error-code"?: string;
-}
-
-export interface GetLivenessWithVerifySessionAuditEntriesDefaultResponse
-  extends HttpResponse {
-  status: string;
-  body: FaceErrorResponseOutput;
-  headers: RawHttpHeaders &
-    GetLivenessWithVerifySessionAuditEntriesDefaultHeaders;
-}
-
-export interface GetSessionImageBeforeV12200Headers {
-  /** The format of the HTTP payload. */
-  "content-type": "application/octet-stream";
-}
-
-/** The request has succeeded. */
-export interface GetSessionImageBeforeV12200Response extends HttpResponse {
-  status: "200";
-  /** Value may contain any sequence of octets */
-  body: Uint8Array;
-  headers: RawHttpHeaders & GetSessionImageBeforeV12200Headers;
-}
-
-export interface GetSessionImageBeforeV12DefaultHeaders {
-  /** String error code indicating what went wrong. */
-  "x-ms-error-code"?: string;
-}
-
-export interface GetSessionImageBeforeV12DefaultResponse extends HttpResponse {
-  status: string;
-  body: FaceErrorResponseOutput;
-  headers: RawHttpHeaders & GetSessionImageBeforeV12DefaultHeaders;
-}
-
-/** A successful call create a session for a client device and provide an authorization token for use by the client application for a limited purpose and time. */
 export interface CreateLivenessSession200Response extends HttpResponse {
   status: "200";
   body: LivenessSessionOutput;
@@ -1645,481 +1377,4 @@
   status: string;
   body: FaceErrorResponseOutput;
   headers: RawHttpHeaders & GetSessionImageDefaultHeaders;
-}
-
-export interface CreatePerson202Headers {
-  "operation-location": string;
-  location: string;
-}
-
-/** A successful call returns an empty response body. The service has accepted the request and will start processing soon. The client can query the operation status and result using the URL specified in the 'Operation-Location' response header. The URL expires in 48 hours. */
-export interface CreatePerson202Response extends HttpResponse {
-  status: "202";
-  body: CreatePersonResultOutput;
-  headers: RawHttpHeaders & CreatePerson202Headers;
-}
-
-export interface CreatePersonDefaultHeaders {
-  /** String error code indicating what went wrong. */
-  "x-ms-error-code"?: string;
-}
-
-export interface CreatePersonDefaultResponse extends HttpResponse {
-  status: string;
-  body: FaceErrorResponseOutput;
-  headers: RawHttpHeaders & CreatePersonDefaultHeaders;
-}
-
-/** The final response for long-running createPerson operation */
-export interface CreatePersonLogicalResponse extends HttpResponse {
-  status: "200";
-  body: CreatePersonResultOutput;
-}
-
-export interface DeletePerson202Headers {
-  "operation-location": string;
-}
-
-/** A successful call returns an empty response body. The service has accepted the request and will start processing soon. The client can query the operation status and result using the URL specified in the 'Operation-Location' response header. The URL expires in 48 hours. */
-export interface DeletePerson202Response extends HttpResponse {
-  status: "202";
-  headers: RawHttpHeaders & DeletePerson202Headers;
-}
-
-export interface DeletePersonDefaultHeaders {
-  /** String error code indicating what went wrong. */
-  "x-ms-error-code"?: string;
-}
-
-export interface DeletePersonDefaultResponse extends HttpResponse {
-  status: string;
-  body: FaceErrorResponseOutput;
-  headers: RawHttpHeaders & DeletePersonDefaultHeaders;
-}
-
-/** The final response for long-running deletePerson operation */
-export interface DeletePersonLogicalResponse extends HttpResponse {
-  status: "200";
-}
-
-/** A successful call returns the person's information. */
-export interface GetPerson200Response extends HttpResponse {
-  status: "200";
-  body: PersonDirectoryPersonOutput;
-}
-
-export interface GetPersonDefaultHeaders {
-  /** String error code indicating what went wrong. */
-  "x-ms-error-code"?: string;
-}
-
-export interface GetPersonDefaultResponse extends HttpResponse {
-  status: string;
-  body: FaceErrorResponseOutput;
-  headers: RawHttpHeaders & GetPersonDefaultHeaders;
-}
-
-/** The request has succeeded. */
-export interface UpdatePerson200Response extends HttpResponse {
-  status: "200";
-}
-
-export interface UpdatePersonDefaultHeaders {
-  /** String error code indicating what went wrong. */
-  "x-ms-error-code"?: string;
-}
-
-export interface UpdatePersonDefaultResponse extends HttpResponse {
-  status: string;
-  body: FaceErrorResponseOutput;
-  headers: RawHttpHeaders & UpdatePersonDefaultHeaders;
-}
-
-/** A successful call returns an array of Person Directory Persons contained in the Dynamic Person Group. */
-export interface GetPersons200Response extends HttpResponse {
-  status: "200";
-  body: Array<PersonDirectoryPersonOutput>;
-}
-
-export interface GetPersonsDefaultHeaders {
-  /** String error code indicating what went wrong. */
-  "x-ms-error-code"?: string;
-}
-
-export interface GetPersonsDefaultResponse extends HttpResponse {
-  status: string;
-  body: FaceErrorResponseOutput;
-  headers: RawHttpHeaders & GetPersonsDefaultHeaders;
-}
-
-/** A successful call returns an array of dynamicPersonGroups information that reference the provided personId. */
-export interface GetDynamicPersonGroupReferences200Response
-  extends HttpResponse {
-  status: "200";
-  body: ListGroupReferenceResultOutput;
-}
-
-export interface GetDynamicPersonGroupReferencesDefaultHeaders {
-  /** String error code indicating what went wrong. */
-  "x-ms-error-code"?: string;
-}
-
-export interface GetDynamicPersonGroupReferencesDefaultResponse
-  extends HttpResponse {
-  status: string;
-  body: FaceErrorResponseOutput;
-  headers: RawHttpHeaders & GetDynamicPersonGroupReferencesDefaultHeaders;
-}
-
-export interface AddPersonFace202Headers {
-  "operation-location": string;
-  location: string;
-}
-
-/** A successful call returns an empty response body. The service has accepted the request and will start processing soon. The client can query the operation status and result using the URL specified in the 'Operation-Location' response header. The URL expires in 48 hours. */
-export interface AddPersonFace202Response extends HttpResponse {
-  status: "202";
-  body: AddFaceResultOutput;
-  headers: RawHttpHeaders & AddPersonFace202Headers;
-}
-
-export interface AddPersonFaceDefaultHeaders {
-  /** String error code indicating what went wrong. */
-  "x-ms-error-code"?: string;
-}
-
-export interface AddPersonFaceDefaultResponse extends HttpResponse {
-  status: string;
-  body: FaceErrorResponseOutput;
-  headers: RawHttpHeaders & AddPersonFaceDefaultHeaders;
-}
-
-/** The final response for long-running addPersonFace operation */
-export interface AddPersonFaceLogicalResponse extends HttpResponse {
-  status: "200";
-  body: AddFaceResultOutput;
-=======
-export interface CreateLivenessSession200Response extends HttpResponse {
-  status: "200";
-  body: LivenessSessionOutput;
->>>>>>> b2da382d
-}
-
-export interface AddPersonFaceFromUrl202Headers {
-  "operation-location": string;
-  location: string;
-}
-
-/** A successful call returns an empty response body. The service has accepted the request and will start processing soon. The client can query the operation status and result using the URL specified in the 'Operation-Location' response header. The URL expires in 48 hours. */
-export interface AddPersonFaceFromUrl202Response extends HttpResponse {
-  status: "202";
-  body: AddFaceResultOutput;
-  headers: RawHttpHeaders & AddPersonFaceFromUrl202Headers;
-}
-
-export interface AddPersonFaceFromUrlDefaultHeaders {
-  /** String error code indicating what went wrong. */
-  "x-ms-error-code"?: string;
-}
-
-export interface AddPersonFaceFromUrlDefaultResponse extends HttpResponse {
-  status: string;
-  body: FaceErrorResponseOutput;
-  headers: RawHttpHeaders & AddPersonFaceFromUrlDefaultHeaders;
-}
-
-<<<<<<< HEAD
-/** The final response for long-running addPersonFaceFromUrl operation */
-export interface AddPersonFaceFromUrlLogicalResponse extends HttpResponse {
-  status: "200";
-  body: AddFaceResultOutput;
-=======
-/** Successfully deleted session and all correlated data. */
-export interface DeleteLivenessSession204Response extends HttpResponse {
-  status: "204";
->>>>>>> b2da382d
-}
-
-export interface DeletePersonFace202Headers {
-  "operation-location": string;
-}
-
-/** A successful call returns an empty response body. The service has accepted the request and will start processing soon. The client can query the operation status and result using the URL specified in the 'Operation-Location' response header. The URL expires in 48 hours. */
-export interface DeletePersonFace202Response extends HttpResponse {
-  status: "202";
-  headers: RawHttpHeaders & DeletePersonFace202Headers;
-}
-
-export interface DeletePersonFaceDefaultHeaders {
-  /** String error code indicating what went wrong. */
-  "x-ms-error-code"?: string;
-}
-
-export interface DeletePersonFaceDefaultResponse extends HttpResponse {
-  status: string;
-  body: FaceErrorResponseOutput;
-  headers: RawHttpHeaders & DeletePersonFaceDefaultHeaders;
-}
-
-/** The final response for long-running deletePersonFace operation */
-export interface DeletePersonFaceLogicalResponse extends HttpResponse {
-  status: "200";
-}
-
-/** A successful call returns target persisted face's information (persistedFaceId and userData). */
-export interface GetPersonFace200Response extends HttpResponse {
-  status: "200";
-  body: PersonDirectoryFaceOutput;
-}
-
-export interface GetPersonFaceDefaultHeaders {
-  /** String error code indicating what went wrong. */
-  "x-ms-error-code"?: string;
-}
-
-export interface GetPersonFaceDefaultResponse extends HttpResponse {
-  status: string;
-  body: FaceErrorResponseOutput;
-  headers: RawHttpHeaders & GetPersonFaceDefaultHeaders;
-}
-
-<<<<<<< HEAD
-/** The request has succeeded. */
-export interface UpdatePersonFace200Response extends HttpResponse {
-  status: "200";
-}
-
-export interface UpdatePersonFaceDefaultHeaders {
-  /** String error code indicating what went wrong. */
-  "x-ms-error-code"?: string;
-}
-
-export interface UpdatePersonFaceDefaultResponse extends HttpResponse {
-  status: string;
-  body: FaceErrorResponseOutput;
-  headers: RawHttpHeaders & UpdatePersonFaceDefaultHeaders;
-}
-
-/** A successful call returns an array of persistedFaceIds and and a person ID. */
-export interface GetPersonFaces200Response extends HttpResponse {
-  status: "200";
-  body: ListFaceResultOutput;
-}
-
-export interface GetPersonFacesDefaultHeaders {
-  /** String error code indicating what went wrong. */
-  "x-ms-error-code"?: string;
-}
-
-export interface GetPersonFacesDefaultResponse extends HttpResponse {
-  status: string;
-  body: FaceErrorResponseOutput;
-  headers: RawHttpHeaders & GetPersonFacesDefaultHeaders;
-}
-
-export interface CreateDynamicPersonGroupWithPerson202Headers {
-  "operation-location": string;
-}
-
-/** A successful call returns an empty response body. The service has accepted the request and will start processing soon. The client can query the operation status and result using the URL specified in the 'Operation-Location' response header. The URL expires in 48 hours. The URL provides the status of when Person Directory "Get Dynamic Person Group References" will return the changes made in this request. */
-export interface CreateDynamicPersonGroupWithPerson202Response
-  extends HttpResponse {
-  status: "202";
-  headers: RawHttpHeaders & CreateDynamicPersonGroupWithPerson202Headers;
-}
-
-export interface CreateDynamicPersonGroupWithPersonDefaultHeaders {
-  /** String error code indicating what went wrong. */
-  "x-ms-error-code"?: string;
-}
-
-export interface CreateDynamicPersonGroupWithPersonDefaultResponse
-  extends HttpResponse {
-  status: string;
-  body: FaceErrorResponseOutput;
-  headers: RawHttpHeaders & CreateDynamicPersonGroupWithPersonDefaultHeaders;
-}
-
-/** The final response for long-running createDynamicPersonGroupWithPerson operation */
-export interface CreateDynamicPersonGroupWithPersonLogicalResponse
-  extends HttpResponse {
-  status: "200";
-=======
-/** A successful call create a session for a client device and provide an authorization token for use by the client application for a limited purpose and time. */
-export interface CreateLivenessWithVerifySession200Response
-  extends HttpResponse {
-  status: "200";
-  body: LivenessWithVerifySessionOutput;
->>>>>>> b2da382d
-}
-
-/** The request has succeeded. */
-export interface CreateDynamicPersonGroup200Response extends HttpResponse {
-  status: "200";
-}
-
-export interface CreateDynamicPersonGroupDefaultHeaders {
-  /** String error code indicating what went wrong. */
-  "x-ms-error-code"?: string;
-}
-
-export interface CreateDynamicPersonGroupDefaultResponse extends HttpResponse {
-  status: string;
-  body: FaceErrorResponseOutput;
-  headers: RawHttpHeaders & CreateDynamicPersonGroupDefaultHeaders;
-}
-
-<<<<<<< HEAD
-export interface DeleteDynamicPersonGroup202Headers {
-  "operation-location": string;
-}
-
-/** A successful call returns an empty response body. The service has accepted the request and will start processing soon. The client can query the operation status and result using the URL specified in the 'Operation-Location' response header. The URL expires in 48 hours. The URL provides the status of when Person Directory "Get Dynamic Person Group References" will return the changes made in this request. */
-export interface DeleteDynamicPersonGroup202Response extends HttpResponse {
-  status: "202";
-  headers: RawHttpHeaders & DeleteDynamicPersonGroup202Headers;
-}
-
-export interface DeleteDynamicPersonGroupDefaultHeaders {
-  /** String error code indicating what went wrong. */
-  "x-ms-error-code"?: string;
-}
-
-export interface DeleteDynamicPersonGroupDefaultResponse extends HttpResponse {
-  status: string;
-  body: FaceErrorResponseOutput;
-  headers: RawHttpHeaders & DeleteDynamicPersonGroupDefaultHeaders;
-}
-
-/** The final response for long-running deleteDynamicPersonGroup operation */
-export interface DeleteDynamicPersonGroupLogicalResponse extends HttpResponse {
-  status: "200";
-=======
-/** Successfully deleted session and all correlated data. */
-export interface DeleteLivenessWithVerifySession204Response
-  extends HttpResponse {
-  status: "204";
->>>>>>> b2da382d
-}
-
-/** A successful call returns the Dynamic Person Group's information. */
-export interface GetDynamicPersonGroup200Response extends HttpResponse {
-  status: "200";
-  body: DynamicPersonGroupOutput;
-}
-
-export interface GetDynamicPersonGroupDefaultHeaders {
-  /** String error code indicating what went wrong. */
-  "x-ms-error-code"?: string;
-}
-
-export interface GetDynamicPersonGroupDefaultResponse extends HttpResponse {
-  status: string;
-  body: FaceErrorResponseOutput;
-  headers: RawHttpHeaders & GetDynamicPersonGroupDefaultHeaders;
-}
-
-export interface UpdateDynamicPersonGroupWithPersonChanges202Headers {
-  "operation-location": string;
-}
-
-/** A successful call returns an empty response body. The service has accepted the request and will start processing soon. The client can query the operation status and result using the URL specified in the 'Operation-Location' response header. The URL expires in 48 hours. The URL provides the status of when Person Directory "Get Dynamic Person Group References" will return the changes made in this request. */
-export interface UpdateDynamicPersonGroupWithPersonChanges202Response
-  extends HttpResponse {
-  status: "202";
-  headers: RawHttpHeaders & UpdateDynamicPersonGroupWithPersonChanges202Headers;
-}
-
-export interface UpdateDynamicPersonGroupWithPersonChangesDefaultHeaders {
-  /** String error code indicating what went wrong. */
-  "x-ms-error-code"?: string;
-}
-
-export interface UpdateDynamicPersonGroupWithPersonChangesDefaultResponse
-  extends HttpResponse {
-  status: string;
-  body: FaceErrorResponseOutput;
-  headers: RawHttpHeaders &
-    UpdateDynamicPersonGroupWithPersonChangesDefaultHeaders;
-}
-
-/** The final response for long-running updateDynamicPersonGroupWithPersonChanges operation */
-export interface UpdateDynamicPersonGroupWithPersonChangesLogicalResponse
-  extends HttpResponse {
-  status: "200";
-}
-
-<<<<<<< HEAD
-/** The request has succeeded. */
-export interface UpdateDynamicPersonGroup200Response extends HttpResponse {
-  status: "200";
-}
-
-export interface UpdateDynamicPersonGroupDefaultHeaders {
-  /** String error code indicating what went wrong. */
-  "x-ms-error-code"?: string;
-}
-
-export interface UpdateDynamicPersonGroupDefaultResponse extends HttpResponse {
-  status: string;
-  body: FaceErrorResponseOutput;
-  headers: RawHttpHeaders & UpdateDynamicPersonGroupDefaultHeaders;
-}
-
-/** A successful call returns an array of Dynamic Person Groups and their information (dynamicPersonGroupId, name and userData). */
-export interface GetDynamicPersonGroups200Response extends HttpResponse {
-  status: "200";
-  body: Array<DynamicPersonGroupOutput>;
-}
-
-export interface GetDynamicPersonGroupsDefaultHeaders {
-=======
-export interface GetSessionImage200Headers {
-  /** The format of the HTTP payload. */
-  "content-type": "application/octet-stream";
-}
-
-/** The request has succeeded. */
-export interface GetSessionImage200Response extends HttpResponse {
-  status: "200";
-  /** Value may contain any sequence of octets */
-  body: Uint8Array;
-  headers: RawHttpHeaders & GetSessionImage200Headers;
-}
-
-export interface GetSessionImageDefaultHeaders {
->>>>>>> b2da382d
-  /** String error code indicating what went wrong. */
-  "x-ms-error-code"?: string;
-}
-
-<<<<<<< HEAD
-export interface GetDynamicPersonGroupsDefaultResponse extends HttpResponse {
-  status: string;
-  body: FaceErrorResponseOutput;
-  headers: RawHttpHeaders & GetDynamicPersonGroupsDefaultHeaders;
-}
-
-/** A successful call returns an array of person information in the Person Directory. */
-export interface GetDynamicPersonGroupPersons200Response extends HttpResponse {
-  status: "200";
-  body: ListPersonResultOutput;
-}
-
-export interface GetDynamicPersonGroupPersonsDefaultHeaders {
-  /** String error code indicating what went wrong. */
-  "x-ms-error-code"?: string;
-}
-
-export interface GetDynamicPersonGroupPersonsDefaultResponse
-  extends HttpResponse {
-  status: string;
-  body: FaceErrorResponseOutput;
-  headers: RawHttpHeaders & GetDynamicPersonGroupPersonsDefaultHeaders;
-=======
-export interface GetSessionImageDefaultResponse extends HttpResponse {
-  status: string;
-  body: FaceErrorResponseOutput;
-  headers: RawHttpHeaders & GetSessionImageDefaultHeaders;
->>>>>>> b2da382d
 }