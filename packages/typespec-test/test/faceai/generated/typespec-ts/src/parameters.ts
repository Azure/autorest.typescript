// Copyright (c) Microsoft Corporation.
// Licensed under the MIT License.

import type { RequestParameters } from "@azure-rest/core-client";
import type {
  DetectionModel,
  RecognitionModel,
  FaceAttributeType,
  FindSimilarMatchMode,
  CreateCollectionRequest,
  UserDefinedFieldsForUpdate,
  AddFaceFromUrlRequest,
  FaceUserData,
  UserDefinedFields,
  CreateLivenessSessionContent,
<<<<<<< HEAD
  CreateLivenessWithVerifySessionMultipartContent,
  CreateLivenessWithVerifySessionJsonContent,
=======
>>>>>>> b2da382d
  CreateLivenessWithVerifySessionContent,
} from "./models.js";

export interface DetectFromUrlBodyParam {
  body: { url: string };
}

/** This is the wrapper object for the parameter `returnFaceAttributes` with explode set to false and style set to form. */
export interface DetectFromUrlReturnFaceAttributesQueryParam {
  /** Value of the parameter */
  value: FaceAttributeType[];
  /** Should we explode the value? */
  explode: false;
  /** Style of the value */
  style: "form";
}

export interface DetectFromUrlQueryParamProperties {
  /**
   * The 'detectionModel' associated with the detected faceIds. Supported 'detectionModel' values include 'detection_01', 'detection_02' and 'detection_03'. The default value is 'detection_01'. 'detection_03' is recommended since its accuracy is improved on smaller faces (64x64 pixels) and rotated face orientations.
   *
   * Possible values: "detection_01", "detection_02", "detection_03"
   */
  detectionModel?: DetectionModel;
  /**
   * The 'recognitionModel' associated with the detected faceIds. Supported 'recognitionModel' values include 'recognition_01', 'recognition_02', 'recognition_03' or 'recognition_04'. The default value is 'recognition_01'. 'recognition_04' is recommended since its accuracy is improved on faces wearing masks compared with 'recognition_03', and its overall accuracy is improved compared with 'recognition_01' and 'recognition_02'.
   *
   * Possible values: "recognition_01", "recognition_02", "recognition_03", "recognition_04"
   */
  recognitionModel?: RecognitionModel;
  /** Return faceIds of the detected faces or not. The default value is true. */
  returnFaceId?: boolean;
  /** Analyze and return the one or more specified face attributes in the comma-separated string like 'returnFaceAttributes=headPose,glasses'. Face attribute analysis has additional computational and time cost. */
  returnFaceAttributes?:
    | FaceAttributeType[]
    | DetectFromUrlReturnFaceAttributesQueryParam;
  /** Return face landmarks of the detected faces or not. The default value is false. */
  returnFaceLandmarks?: boolean;
  /** Return 'recognitionModel' or not. The default value is false. This is only applicable when returnFaceId = true. */
  returnRecognitionModel?: boolean;
  /** The number of seconds for the face ID being cached. Supported range from 60 seconds up to 86400 seconds. The default value is 86400 (24 hours). */
  faceIdTimeToLive?: number;
}

export interface DetectFromUrlQueryParam {
  queryParameters?: DetectFromUrlQueryParamProperties;
}

export interface DetectFromUrlMediaTypesParam {
  /** The format of the HTTP payload. */
  contentType: "application/json";
}

export type DetectFromUrlParameters = DetectFromUrlQueryParam &
  DetectFromUrlMediaTypesParam &
  DetectFromUrlBodyParam &
  RequestParameters;

export interface DetectBodyParam {
  /**
   * Represent a byte array
   *
   * Value may contain any sequence of octets
   */
  body:
    | string
    | Uint8Array
    | ReadableStream<Uint8Array>
    | NodeJS.ReadableStream;
}

/** This is the wrapper object for the parameter `returnFaceAttributes` with explode set to false and style set to form. */
export interface DetectReturnFaceAttributesQueryParam {
  /** Value of the parameter */
  value: FaceAttributeType[];
  /** Should we explode the value? */
  explode: false;
  /** Style of the value */
  style: "form";
}

export interface DetectQueryParamProperties {
  /**
   * The 'detectionModel' associated with the detected faceIds. Supported 'detectionModel' values include 'detection_01', 'detection_02' and 'detection_03'. The default value is 'detection_01'. 'detection_03' is recommended since its accuracy is improved on smaller faces (64x64 pixels) and rotated face orientations.
   *
   * Possible values: "detection_01", "detection_02", "detection_03"
   */
  detectionModel?: DetectionModel;
  /**
   * The 'recognitionModel' associated with the detected faceIds. Supported 'recognitionModel' values include 'recognition_01', 'recognition_02', 'recognition_03' or 'recognition_04'. The default value is 'recognition_01'. 'recognition_04' is recommended since its accuracy is improved on faces wearing masks compared with 'recognition_03', and its overall accuracy is improved compared with 'recognition_01' and 'recognition_02'.
   *
   * Possible values: "recognition_01", "recognition_02", "recognition_03", "recognition_04"
   */
  recognitionModel?: RecognitionModel;
  /** Return faceIds of the detected faces or not. The default value is true. */
  returnFaceId?: boolean;
  /** Analyze and return the one or more specified face attributes in the comma-separated string like 'returnFaceAttributes=headPose,glasses'. Face attribute analysis has additional computational and time cost. */
  returnFaceAttributes?:
    | FaceAttributeType[]
    | DetectReturnFaceAttributesQueryParam;
  /** Return face landmarks of the detected faces or not. The default value is false. */
  returnFaceLandmarks?: boolean;
  /** Return 'recognitionModel' or not. The default value is false. This is only applicable when returnFaceId = true. */
  returnRecognitionModel?: boolean;
  /** The number of seconds for the face ID being cached. Supported range from 60 seconds up to 86400 seconds. The default value is 86400 (24 hours). */
  faceIdTimeToLive?: number;
}

export interface DetectQueryParam {
  queryParameters?: DetectQueryParamProperties;
}

export interface DetectMediaTypesParam {
  /** The format of the HTTP payload. */
  contentType: "application/octet-stream";
}

export type DetectParameters = DetectQueryParam &
  DetectMediaTypesParam &
  DetectBodyParam &
  RequestParameters;

export interface DetectFromSessionImageIdBodyParam {
  body: { sessionImageId: string };
}

/** This is the wrapper object for the parameter `returnFaceAttributes` with explode set to false and style set to form. */
export interface DetectFromSessionImageIdReturnFaceAttributesQueryParam {
  /** Value of the parameter */
  value: FaceAttributeType[];
  /** Should we explode the value? */
  explode: false;
  /** Style of the value */
  style: "form";
}

export interface DetectFromSessionImageIdQueryParamProperties {
  /**
   * The 'detectionModel' associated with the detected faceIds. Supported 'detectionModel' values include 'detection_01', 'detection_02' and 'detection_03'. The default value is 'detection_01'. 'detection_03' is recommended since its accuracy is improved on smaller faces (64x64 pixels) and rotated face orientations.
   *
   * Possible values: "detection_01", "detection_02", "detection_03"
   */
  detectionModel?: DetectionModel;
  /**
   * The 'recognitionModel' associated with the detected faceIds. Supported 'recognitionModel' values include 'recognition_01', 'recognition_02', 'recognition_03' or 'recognition_04'. The default value is 'recognition_01'. 'recognition_04' is recommended since its accuracy is improved on faces wearing masks compared with 'recognition_03', and its overall accuracy is improved compared with 'recognition_01' and 'recognition_02'.
   *
   * Possible values: "recognition_01", "recognition_02", "recognition_03", "recognition_04"
   */
  recognitionModel?: RecognitionModel;
  /** Return faceIds of the detected faces or not. The default value is true. */
  returnFaceId?: boolean;
  /** Analyze and return the one or more specified face attributes in the comma-separated string like 'returnFaceAttributes=headPose,glasses'. Face attribute analysis has additional computational and time cost. */
  returnFaceAttributes?:
    | FaceAttributeType[]
    | DetectFromSessionImageIdReturnFaceAttributesQueryParam;
  /** Return face landmarks of the detected faces or not. The default value is false. */
  returnFaceLandmarks?: boolean;
  /** Return 'recognitionModel' or not. The default value is false. This is only applicable when returnFaceId = true. */
  returnRecognitionModel?: boolean;
  /** The number of seconds for the face ID being cached. Supported range from 60 seconds up to 86400 seconds. The default value is 86400 (24 hours). */
  faceIdTimeToLive?: number;
}

export interface DetectFromSessionImageIdQueryParam {
  queryParameters?: DetectFromSessionImageIdQueryParamProperties;
}

export interface DetectFromSessionImageIdMediaTypesParam {
  /** The format of the HTTP payload. */
  contentType: "application/json";
}

export type DetectFromSessionImageIdParameters =
  DetectFromSessionImageIdQueryParam &
    DetectFromSessionImageIdMediaTypesParam &
    DetectFromSessionImageIdBodyParam &
    RequestParameters;

export interface FindSimilarBodyParam {
  body: {
    faceId: string;
    maxNumOfCandidatesReturned?: number;
    mode?: FindSimilarMatchMode;
    faceIds: string[];
  };
}

export type FindSimilarParameters = FindSimilarBodyParam & RequestParameters;

export interface FindSimilarFromFaceListBodyParam {
  body: {
    faceId: string;
    maxNumOfCandidatesReturned?: number;
    mode?: FindSimilarMatchMode;
    faceListId: string;
  };
}

export type FindSimilarFromFaceListParameters =
  FindSimilarFromFaceListBodyParam & RequestParameters;

export interface FindSimilarFromLargeFaceListBodyParam {
  body: {
    faceId: string;
    maxNumOfCandidatesReturned?: number;
    mode?: FindSimilarMatchMode;
    largeFaceListId: string;
  };
}

export type FindSimilarFromLargeFaceListParameters =
  FindSimilarFromLargeFaceListBodyParam & RequestParameters;

export interface IdentifyFromPersonGroupBodyParam {
  body: {
    faceIds: string[];
    personGroupId: string;
    maxNumOfCandidatesReturned?: number;
    confidenceThreshold?: number;
  };
}

export type IdentifyFromPersonGroupParameters =
  IdentifyFromPersonGroupBodyParam & RequestParameters;

export interface IdentifyFromLargePersonGroupBodyParam {
  body: {
    faceIds: string[];
    largePersonGroupId: string;
    maxNumOfCandidatesReturned?: number;
    confidenceThreshold?: number;
  };
}

export type IdentifyFromLargePersonGroupParameters =
  IdentifyFromLargePersonGroupBodyParam & RequestParameters;

export interface IdentifyFromPersonDirectoryBodyParam {
  body: {
    faceIds: string[];
    personIds: string[];
    maxNumOfCandidatesReturned?: number;
    confidenceThreshold?: number;
  };
}

export type IdentifyFromPersonDirectoryParameters =
  IdentifyFromPersonDirectoryBodyParam & RequestParameters;

export interface IdentifyFromDynamicPersonGroupBodyParam {
  body: {
    faceIds: string[];
    dynamicPersonGroupId: string;
    maxNumOfCandidatesReturned?: number;
    confidenceThreshold?: number;
  };
}

export type IdentifyFromDynamicPersonGroupParameters =
  IdentifyFromDynamicPersonGroupBodyParam & RequestParameters;

export interface VerifyFaceToFaceBodyParam {
  body: { faceId1: string; faceId2: string };
}

export type VerifyFaceToFaceParameters = VerifyFaceToFaceBodyParam &
  RequestParameters;

export interface VerifyFromPersonGroupBodyParam {
  body: { faceId: string; personGroupId: string; personId: string };
}

export type VerifyFromPersonGroupParameters = VerifyFromPersonGroupBodyParam &
  RequestParameters;

export interface VerifyFromLargePersonGroupBodyParam {
  body: { faceId: string; largePersonGroupId: string; personId: string };
}

export type VerifyFromLargePersonGroupParameters =
  VerifyFromLargePersonGroupBodyParam & RequestParameters;

export interface VerifyFromPersonDirectoryBodyParam {
  body: { faceId: string; personId: string };
}

export type VerifyFromPersonDirectoryParameters =
  VerifyFromPersonDirectoryBodyParam & RequestParameters;

export interface GroupBodyParam {
  body: { faceIds: string[] };
}

export type GroupParameters = GroupBodyParam & RequestParameters;

export interface CreateFaceListBodyParam {
  body: CreateCollectionRequest;
}

export type CreateFaceListParameters = CreateFaceListBodyParam &
  RequestParameters;
export type DeleteFaceListParameters = RequestParameters;

export interface GetFaceListQueryParamProperties {
  /** Return 'recognitionModel' or not. The default value is false. */
  returnRecognitionModel?: boolean;
}

export interface GetFaceListQueryParam {
  queryParameters?: GetFaceListQueryParamProperties;
}

export type GetFaceListParameters = GetFaceListQueryParam & RequestParameters;

export interface UpdateFaceListBodyParam {
  body: UserDefinedFieldsForUpdate;
}

export type UpdateFaceListParameters = UpdateFaceListBodyParam &
  RequestParameters;

export interface GetFaceListsQueryParamProperties {
  /** Return 'recognitionModel' or not. The default value is false. */
  returnRecognitionModel?: boolean;
}

export interface GetFaceListsQueryParam {
  queryParameters?: GetFaceListsQueryParamProperties;
}

export type GetFaceListsParameters = GetFaceListsQueryParam & RequestParameters;

export interface AddFaceListFaceFromUrlBodyParam {
  body: AddFaceFromUrlRequest;
}

/** This is the wrapper object for the parameter `targetFace` with explode set to false and style set to form. */
export interface AddFaceListFaceFromUrlTargetFaceQueryParam {
  /** Value of the parameter */
  value: number[];
  /** Should we explode the value? */
  explode: false;
  /** Style of the value */
  style: "form";
}

export interface AddFaceListFaceFromUrlQueryParamProperties {
  /** A face rectangle to specify the target face to be added to a person, in the format of 'targetFace=left,top,width,height'. */
  targetFace?: number[] | AddFaceListFaceFromUrlTargetFaceQueryParam;
  /**
   * The 'detectionModel' associated with the detected faceIds. Supported 'detectionModel' values include 'detection_01', 'detection_02' and 'detection_03'. The default value is 'detection_01'.
   *
   * Possible values: "detection_01", "detection_02", "detection_03"
   */
  detectionModel?: DetectionModel;
  /** User-provided data attached to the face. The size limit is 1K. */
  userData?: string;
}

export interface AddFaceListFaceFromUrlQueryParam {
  queryParameters?: AddFaceListFaceFromUrlQueryParamProperties;
}

export type AddFaceListFaceFromUrlParameters =
  AddFaceListFaceFromUrlQueryParam &
    AddFaceListFaceFromUrlBodyParam &
    RequestParameters;

export interface AddFaceListFaceBodyParam {
  /**
   * Represent a byte array
   *
   * Value may contain any sequence of octets
   */
  body:
    | string
    | Uint8Array
    | ReadableStream<Uint8Array>
    | NodeJS.ReadableStream;
}

/** This is the wrapper object for the parameter `targetFace` with explode set to false and style set to form. */
export interface AddFaceListFaceTargetFaceQueryParam {
  /** Value of the parameter */
  value: number[];
  /** Should we explode the value? */
  explode: false;
  /** Style of the value */
  style: "form";
}

export interface AddFaceListFaceQueryParamProperties {
  /** A face rectangle to specify the target face to be added to a person, in the format of 'targetFace=left,top,width,height'. */
  targetFace?: number[] | AddFaceListFaceTargetFaceQueryParam;
  /**
   * The 'detectionModel' associated with the detected faceIds. Supported 'detectionModel' values include 'detection_01', 'detection_02' and 'detection_03'. The default value is 'detection_01'.
   *
   * Possible values: "detection_01", "detection_02", "detection_03"
   */
  detectionModel?: DetectionModel;
  /** User-provided data attached to the face. The size limit is 1K. */
  userData?: string;
}

export interface AddFaceListFaceQueryParam {
  queryParameters?: AddFaceListFaceQueryParamProperties;
}

export interface AddFaceListFaceMediaTypesParam {
  /** The format of the HTTP payload. */
  contentType: "application/octet-stream";
}

export type AddFaceListFaceParameters = AddFaceListFaceQueryParam &
  AddFaceListFaceMediaTypesParam &
  AddFaceListFaceBodyParam &
  RequestParameters;
export type DeleteFaceListFaceParameters = RequestParameters;

export interface CreateLargeFaceListBodyParam {
  body: CreateCollectionRequest;
}

export type CreateLargeFaceListParameters = CreateLargeFaceListBodyParam &
  RequestParameters;
export type DeleteLargeFaceListParameters = RequestParameters;

export interface GetLargeFaceListQueryParamProperties {
  /** Return 'recognitionModel' or not. The default value is false. */
  returnRecognitionModel?: boolean;
}

export interface GetLargeFaceListQueryParam {
  queryParameters?: GetLargeFaceListQueryParamProperties;
}

export type GetLargeFaceListParameters = GetLargeFaceListQueryParam &
  RequestParameters;

export interface UpdateLargeFaceListBodyParam {
  body: UserDefinedFieldsForUpdate;
}

export type UpdateLargeFaceListParameters = UpdateLargeFaceListBodyParam &
  RequestParameters;

export interface GetLargeFaceListsQueryParamProperties {
  /** List resources greater than the "start". It contains no more than 64 characters. Default is empty. */
  start?: string;
  /** The number of items to list, ranging in [1, 1000]. Default is 1000. */
  top?: number;
  /** Return 'recognitionModel' or not. The default value is false. */
  returnRecognitionModel?: boolean;
}

export interface GetLargeFaceListsQueryParam {
  queryParameters?: GetLargeFaceListsQueryParamProperties;
}

export type GetLargeFaceListsParameters = GetLargeFaceListsQueryParam &
  RequestParameters;
export type GetLargeFaceListTrainingStatusParameters = RequestParameters;
export type TrainLargeFaceListParameters = RequestParameters;

export interface AddLargeFaceListFaceFromUrlBodyParam {
  body: AddFaceFromUrlRequest;
}

/** This is the wrapper object for the parameter `targetFace` with explode set to false and style set to form. */
export interface AddLargeFaceListFaceFromUrlTargetFaceQueryParam {
  /** Value of the parameter */
  value: number[];
  /** Should we explode the value? */
  explode: false;
  /** Style of the value */
  style: "form";
}

export interface AddLargeFaceListFaceFromUrlQueryParamProperties {
  /** A face rectangle to specify the target face to be added to a person, in the format of 'targetFace=left,top,width,height'. */
  targetFace?: number[] | AddLargeFaceListFaceFromUrlTargetFaceQueryParam;
  /**
   * The 'detectionModel' associated with the detected faceIds. Supported 'detectionModel' values include 'detection_01', 'detection_02' and 'detection_03'. The default value is 'detection_01'.
   *
   * Possible values: "detection_01", "detection_02", "detection_03"
   */
  detectionModel?: DetectionModel;
  /** User-provided data attached to the face. The size limit is 1K. */
  userData?: string;
}

export interface AddLargeFaceListFaceFromUrlQueryParam {
  queryParameters?: AddLargeFaceListFaceFromUrlQueryParamProperties;
}

export type AddLargeFaceListFaceFromUrlParameters =
  AddLargeFaceListFaceFromUrlQueryParam &
    AddLargeFaceListFaceFromUrlBodyParam &
    RequestParameters;

export interface AddLargeFaceListFaceBodyParam {
  /**
   * Represent a byte array
   *
   * Value may contain any sequence of octets
   */
  body:
    | string
    | Uint8Array
    | ReadableStream<Uint8Array>
    | NodeJS.ReadableStream;
}

/** This is the wrapper object for the parameter `targetFace` with explode set to false and style set to form. */
export interface AddLargeFaceListFaceTargetFaceQueryParam {
  /** Value of the parameter */
  value: number[];
  /** Should we explode the value? */
  explode: false;
  /** Style of the value */
  style: "form";
}

export interface AddLargeFaceListFaceQueryParamProperties {
  /** A face rectangle to specify the target face to be added to a person, in the format of 'targetFace=left,top,width,height'. */
  targetFace?: number[] | AddLargeFaceListFaceTargetFaceQueryParam;
  /**
   * The 'detectionModel' associated with the detected faceIds. Supported 'detectionModel' values include 'detection_01', 'detection_02' and 'detection_03'. The default value is 'detection_01'.
   *
   * Possible values: "detection_01", "detection_02", "detection_03"
   */
  detectionModel?: DetectionModel;
  /** User-provided data attached to the face. The size limit is 1K. */
  userData?: string;
}

export interface AddLargeFaceListFaceQueryParam {
  queryParameters?: AddLargeFaceListFaceQueryParamProperties;
}

export interface AddLargeFaceListFaceMediaTypesParam {
  /** The format of the HTTP payload. */
  contentType: "application/octet-stream";
}

export type AddLargeFaceListFaceParameters = AddLargeFaceListFaceQueryParam &
  AddLargeFaceListFaceMediaTypesParam &
  AddLargeFaceListFaceBodyParam &
  RequestParameters;
export type DeleteLargeFaceListFaceParameters = RequestParameters;
export type GetLargeFaceListFaceParameters = RequestParameters;

export interface UpdateLargeFaceListFaceBodyParam {
  body: FaceUserData;
}

export type UpdateLargeFaceListFaceParameters =
  UpdateLargeFaceListFaceBodyParam & RequestParameters;

export interface GetLargeFaceListFacesQueryParamProperties {
  /** List resources greater than the "start". It contains no more than 64 characters. Default is empty. */
  start?: string;
  /** The number of items to list, ranging in [1, 1000]. Default is 1000. */
  top?: number;
}

export interface GetLargeFaceListFacesQueryParam {
  queryParameters?: GetLargeFaceListFacesQueryParamProperties;
}

export type GetLargeFaceListFacesParameters = GetLargeFaceListFacesQueryParam &
  RequestParameters;

export interface CreatePersonGroupBodyParam {
  body: CreateCollectionRequest;
}

export type CreatePersonGroupParameters = CreatePersonGroupBodyParam &
  RequestParameters;
export type DeletePersonGroupParameters = RequestParameters;

export interface GetPersonGroupQueryParamProperties {
  /** Return 'recognitionModel' or not. The default value is false. */
  returnRecognitionModel?: boolean;
}

export interface GetPersonGroupQueryParam {
  queryParameters?: GetPersonGroupQueryParamProperties;
}

export type GetPersonGroupParameters = GetPersonGroupQueryParam &
  RequestParameters;

export interface UpdatePersonGroupBodyParam {
  body: UserDefinedFieldsForUpdate;
}

export type UpdatePersonGroupParameters = UpdatePersonGroupBodyParam &
  RequestParameters;

export interface GetPersonGroupsQueryParamProperties {
  /** List resources greater than the "start". It contains no more than 64 characters. Default is empty. */
  start?: string;
  /** The number of items to list, ranging in [1, 1000]. Default is 1000. */
  top?: number;
  /** Return 'recognitionModel' or not. The default value is false. */
  returnRecognitionModel?: boolean;
}

export interface GetPersonGroupsQueryParam {
  queryParameters?: GetPersonGroupsQueryParamProperties;
}

export type GetPersonGroupsParameters = GetPersonGroupsQueryParam &
  RequestParameters;
export type GetPersonGroupTrainingStatusParameters = RequestParameters;
export type TrainPersonGroupParameters = RequestParameters;

export interface CreatePersonGroupPersonBodyParam {
  body: UserDefinedFields;
}

export type CreatePersonGroupPersonParameters =
  CreatePersonGroupPersonBodyParam & RequestParameters;
export type DeletePersonGroupPersonParameters = RequestParameters;
export type GetPersonGroupPersonParameters = RequestParameters;

export interface UpdatePersonGroupPersonBodyParam {
  body: UserDefinedFieldsForUpdate;
}

export type UpdatePersonGroupPersonParameters =
  UpdatePersonGroupPersonBodyParam & RequestParameters;

export interface GetPersonGroupPersonsQueryParamProperties {
  /** List resources greater than the "start". It contains no more than 64 characters. Default is empty. */
  start?: string;
  /** The number of items to list, ranging in [1, 1000]. Default is 1000. */
  top?: number;
}

export interface GetPersonGroupPersonsQueryParam {
  queryParameters?: GetPersonGroupPersonsQueryParamProperties;
}

export type GetPersonGroupPersonsParameters = GetPersonGroupPersonsQueryParam &
  RequestParameters;

export interface AddPersonGroupPersonFaceFromUrlBodyParam {
  body: AddFaceFromUrlRequest;
}

/** This is the wrapper object for the parameter `targetFace` with explode set to false and style set to form. */
export interface AddPersonGroupPersonFaceFromUrlTargetFaceQueryParam {
  /** Value of the parameter */
  value: number[];
  /** Should we explode the value? */
  explode: false;
  /** Style of the value */
  style: "form";
}

export interface AddPersonGroupPersonFaceFromUrlQueryParamProperties {
  /** A face rectangle to specify the target face to be added to a person, in the format of 'targetFace=left,top,width,height'. */
  targetFace?: number[] | AddPersonGroupPersonFaceFromUrlTargetFaceQueryParam;
  /**
   * The 'detectionModel' associated with the detected faceIds. Supported 'detectionModel' values include 'detection_01', 'detection_02' and 'detection_03'. The default value is 'detection_01'.
   *
   * Possible values: "detection_01", "detection_02", "detection_03"
   */
  detectionModel?: DetectionModel;
  /** User-provided data attached to the face. The size limit is 1K. */
  userData?: string;
}

export interface AddPersonGroupPersonFaceFromUrlQueryParam {
  queryParameters?: AddPersonGroupPersonFaceFromUrlQueryParamProperties;
}

export type AddPersonGroupPersonFaceFromUrlParameters =
  AddPersonGroupPersonFaceFromUrlQueryParam &
    AddPersonGroupPersonFaceFromUrlBodyParam &
    RequestParameters;

export interface AddPersonGroupPersonFaceBodyParam {
  /**
   * Represent a byte array
   *
   * Value may contain any sequence of octets
   */
  body:
    | string
    | Uint8Array
    | ReadableStream<Uint8Array>
    | NodeJS.ReadableStream;
}

/** This is the wrapper object for the parameter `targetFace` with explode set to false and style set to form. */
export interface AddPersonGroupPersonFaceTargetFaceQueryParam {
  /** Value of the parameter */
  value: number[];
  /** Should we explode the value? */
  explode: false;
  /** Style of the value */
  style: "form";
}

export interface AddPersonGroupPersonFaceQueryParamProperties {
  /** A face rectangle to specify the target face to be added to a person, in the format of 'targetFace=left,top,width,height'. */
  targetFace?: number[] | AddPersonGroupPersonFaceTargetFaceQueryParam;
  /**
   * The 'detectionModel' associated with the detected faceIds. Supported 'detectionModel' values include 'detection_01', 'detection_02' and 'detection_03'. The default value is 'detection_01'.
   *
   * Possible values: "detection_01", "detection_02", "detection_03"
   */
  detectionModel?: DetectionModel;
  /** User-provided data attached to the face. The size limit is 1K. */
  userData?: string;
}

export interface AddPersonGroupPersonFaceQueryParam {
  queryParameters?: AddPersonGroupPersonFaceQueryParamProperties;
}

export interface AddPersonGroupPersonFaceMediaTypesParam {
  /** The format of the HTTP payload. */
  contentType: "application/octet-stream";
}

export type AddPersonGroupPersonFaceParameters =
  AddPersonGroupPersonFaceQueryParam &
    AddPersonGroupPersonFaceMediaTypesParam &
    AddPersonGroupPersonFaceBodyParam &
    RequestParameters;
export type DeletePersonGroupPersonFaceParameters = RequestParameters;
export type GetPersonGroupPersonFaceParameters = RequestParameters;

export interface UpdatePersonGroupPersonFaceBodyParam {
  body: FaceUserData;
}

export type UpdatePersonGroupPersonFaceParameters =
  UpdatePersonGroupPersonFaceBodyParam & RequestParameters;

export interface CreateLargePersonGroupBodyParam {
  body: CreateCollectionRequest;
}

export type CreateLargePersonGroupParameters = CreateLargePersonGroupBodyParam &
  RequestParameters;
export type DeleteLargePersonGroupParameters = RequestParameters;

export interface GetLargePersonGroupQueryParamProperties {
  /** Return 'recognitionModel' or not. The default value is false. */
  returnRecognitionModel?: boolean;
}

export interface GetLargePersonGroupQueryParam {
  queryParameters?: GetLargePersonGroupQueryParamProperties;
}

export type GetLargePersonGroupParameters = GetLargePersonGroupQueryParam &
  RequestParameters;

export interface UpdateLargePersonGroupBodyParam {
  body: UserDefinedFieldsForUpdate;
}

export type UpdateLargePersonGroupParameters = UpdateLargePersonGroupBodyParam &
  RequestParameters;

export interface GetLargePersonGroupsQueryParamProperties {
  /** List resources greater than the "start". It contains no more than 64 characters. Default is empty. */
  start?: string;
  /** The number of items to list, ranging in [1, 1000]. Default is 1000. */
  top?: number;
  /** Return 'recognitionModel' or not. The default value is false. */
  returnRecognitionModel?: boolean;
}

export interface GetLargePersonGroupsQueryParam {
  queryParameters?: GetLargePersonGroupsQueryParamProperties;
}

export type GetLargePersonGroupsParameters = GetLargePersonGroupsQueryParam &
  RequestParameters;
export type GetLargePersonGroupTrainingStatusParameters = RequestParameters;
export type TrainLargePersonGroupParameters = RequestParameters;

export interface CreateLargePersonGroupPersonBodyParam {
  body: UserDefinedFields;
}

export type CreateLargePersonGroupPersonParameters =
  CreateLargePersonGroupPersonBodyParam & RequestParameters;
export type DeleteLargePersonGroupPersonParameters = RequestParameters;
export type GetLargePersonGroupPersonParameters = RequestParameters;

export interface UpdateLargePersonGroupPersonBodyParam {
  body: UserDefinedFieldsForUpdate;
}

export type UpdateLargePersonGroupPersonParameters =
  UpdateLargePersonGroupPersonBodyParam & RequestParameters;

export interface GetLargePersonGroupPersonsQueryParamProperties {
  /** List resources greater than the "start". It contains no more than 64 characters. Default is empty. */
  start?: string;
  /** The number of items to list, ranging in [1, 1000]. Default is 1000. */
  top?: number;
}

export interface GetLargePersonGroupPersonsQueryParam {
  queryParameters?: GetLargePersonGroupPersonsQueryParamProperties;
}

export type GetLargePersonGroupPersonsParameters =
  GetLargePersonGroupPersonsQueryParam & RequestParameters;

export interface AddLargePersonGroupPersonFaceFromUrlBodyParam {
  body: AddFaceFromUrlRequest;
}

/** This is the wrapper object for the parameter `targetFace` with explode set to false and style set to form. */
export interface AddLargePersonGroupPersonFaceFromUrlTargetFaceQueryParam {
  /** Value of the parameter */
  value: number[];
  /** Should we explode the value? */
  explode: false;
  /** Style of the value */
  style: "form";
}

export interface AddLargePersonGroupPersonFaceFromUrlQueryParamProperties {
  /** A face rectangle to specify the target face to be added to a person, in the format of 'targetFace=left,top,width,height'. */
  targetFace?:
    | number[]
    | AddLargePersonGroupPersonFaceFromUrlTargetFaceQueryParam;
  /**
   * The 'detectionModel' associated with the detected faceIds. Supported 'detectionModel' values include 'detection_01', 'detection_02' and 'detection_03'. The default value is 'detection_01'.
   *
   * Possible values: "detection_01", "detection_02", "detection_03"
   */
  detectionModel?: DetectionModel;
  /** User-provided data attached to the face. The size limit is 1K. */
  userData?: string;
}

export interface AddLargePersonGroupPersonFaceFromUrlQueryParam {
  queryParameters?: AddLargePersonGroupPersonFaceFromUrlQueryParamProperties;
}

export type AddLargePersonGroupPersonFaceFromUrlParameters =
  AddLargePersonGroupPersonFaceFromUrlQueryParam &
    AddLargePersonGroupPersonFaceFromUrlBodyParam &
    RequestParameters;

export interface AddLargePersonGroupPersonFaceBodyParam {
  /**
   * Represent a byte array
   *
   * Value may contain any sequence of octets
   */
  body:
    | string
    | Uint8Array
    | ReadableStream<Uint8Array>
    | NodeJS.ReadableStream;
}

/** This is the wrapper object for the parameter `targetFace` with explode set to false and style set to form. */
export interface AddLargePersonGroupPersonFaceTargetFaceQueryParam {
  /** Value of the parameter */
  value: number[];
  /** Should we explode the value? */
  explode: false;
  /** Style of the value */
  style: "form";
}

export interface AddLargePersonGroupPersonFaceQueryParamProperties {
  /** A face rectangle to specify the target face to be added to a person, in the format of 'targetFace=left,top,width,height'. */
  targetFace?: number[] | AddLargePersonGroupPersonFaceTargetFaceQueryParam;
  /**
   * The 'detectionModel' associated with the detected faceIds. Supported 'detectionModel' values include 'detection_01', 'detection_02' and 'detection_03'. The default value is 'detection_01'.
   *
   * Possible values: "detection_01", "detection_02", "detection_03"
   */
  detectionModel?: DetectionModel;
  /** User-provided data attached to the face. The size limit is 1K. */
  userData?: string;
}

export interface AddLargePersonGroupPersonFaceQueryParam {
  queryParameters?: AddLargePersonGroupPersonFaceQueryParamProperties;
}

export interface AddLargePersonGroupPersonFaceMediaTypesParam {
  /** The format of the HTTP payload. */
  contentType: "application/octet-stream";
}

export type AddLargePersonGroupPersonFaceParameters =
  AddLargePersonGroupPersonFaceQueryParam &
    AddLargePersonGroupPersonFaceMediaTypesParam &
    AddLargePersonGroupPersonFaceBodyParam &
    RequestParameters;
export type DeleteLargePersonGroupPersonFaceParameters = RequestParameters;
export type GetLargePersonGroupPersonFaceParameters = RequestParameters;

export interface UpdateLargePersonGroupPersonFaceBodyParam {
  body: FaceUserData;
}

export type UpdateLargePersonGroupPersonFaceParameters =
  UpdateLargePersonGroupPersonFaceBodyParam & RequestParameters;

<<<<<<< HEAD
export interface CreateLivenessSessionBeforeV12BodyParam {
  /** Request model for creating liveness session. */
  body: CreateLivenessSessionContent;
}

export type CreateLivenessSessionBeforeV12Parameters =
  CreateLivenessSessionBeforeV12BodyParam & RequestParameters;
export type DeleteLivenessSessionBeforeV12Parameters = RequestParameters;
export type GetLivenessSessionResultBeforeV12Parameters = RequestParameters;

export interface GetLivenessSessionsQueryParamProperties {
  /** List resources greater than the "start". It contains no more than 64 characters. Default is empty. */
  start?: string;
  /** The number of items to list, ranging in [1, 1000]. Default is 1000. */
  top?: number;
}

export interface GetLivenessSessionsQueryParam {
  queryParameters?: GetLivenessSessionsQueryParamProperties;
}

export type GetLivenessSessionsParameters = GetLivenessSessionsQueryParam &
  RequestParameters;

export interface GetLivenessSessionAuditEntriesQueryParamProperties {
  /** List resources greater than the "start". It contains no more than 64 characters. Default is empty. */
  start?: string;
  /** The number of items to list, ranging in [1, 1000]. Default is 1000. */
  top?: number;
}

export interface GetLivenessSessionAuditEntriesQueryParam {
  queryParameters?: GetLivenessSessionAuditEntriesQueryParamProperties;
}

export type GetLivenessSessionAuditEntriesParameters =
  GetLivenessSessionAuditEntriesQueryParam & RequestParameters;

export interface CreateLivenessWithVerifySessionWithVerifyImageBodyParam {
  /** Request of liveness with verify session creation. */
  body: CreateLivenessWithVerifySessionMultipartContent;
}

export interface CreateLivenessWithVerifySessionWithVerifyImageMediaTypesParam {
  /** The content type for the operation. Always multipart/form-data for this operation. */
  contentType: "multipart/form-data";
}

export type CreateLivenessWithVerifySessionWithVerifyImageParameters =
  CreateLivenessWithVerifySessionWithVerifyImageMediaTypesParam &
    CreateLivenessWithVerifySessionWithVerifyImageBodyParam &
    RequestParameters;

export interface CreateLivenessWithVerifySessionBeforeV12BodyParam {
  /** Request for creating liveness with verify session. */
  body: CreateLivenessWithVerifySessionJsonContent;
}

export type CreateLivenessWithVerifySessionBeforeV12Parameters =
  CreateLivenessWithVerifySessionBeforeV12BodyParam & RequestParameters;
export type DeleteLivenessWithVerifySessionBeforeV12Parameters =
  RequestParameters;
export type GetLivenessWithVerifySessionResultBeforeV12Parameters =
  RequestParameters;

export interface GetLivenessWithVerifySessionsQueryParamProperties {
  /** List resources greater than the "start". It contains no more than 64 characters. Default is empty. */
  start?: string;
  /** The number of items to list, ranging in [1, 1000]. Default is 1000. */
  top?: number;
}

export interface GetLivenessWithVerifySessionsQueryParam {
  queryParameters?: GetLivenessWithVerifySessionsQueryParamProperties;
}

export type GetLivenessWithVerifySessionsParameters =
  GetLivenessWithVerifySessionsQueryParam & RequestParameters;

export interface GetLivenessWithVerifySessionAuditEntriesQueryParamProperties {
  /** List resources greater than the "start". It contains no more than 64 characters. Default is empty. */
  start?: string;
  /** The number of items to list, ranging in [1, 1000]. Default is 1000. */
  top?: number;
}

export interface GetLivenessWithVerifySessionAuditEntriesQueryParam {
  queryParameters?: GetLivenessWithVerifySessionAuditEntriesQueryParamProperties;
}

export type GetLivenessWithVerifySessionAuditEntriesParameters =
  GetLivenessWithVerifySessionAuditEntriesQueryParam & RequestParameters;
export type GetSessionImageBeforeV12Parameters = RequestParameters;

export interface CreateLivenessSessionBodyParam {
  /** Request model for creating liveness session. */
=======
export interface CreateLivenessSessionBodyParam {
  /** Body parameter. */
>>>>>>> b2da382d
  body: CreateLivenessSessionContent;
}

export type CreateLivenessSessionParameters = CreateLivenessSessionBodyParam &
  RequestParameters;
export type DeleteLivenessSessionParameters = RequestParameters;
export type GetLivenessSessionResultParameters = RequestParameters;

export interface CreateLivenessWithVerifySessionBodyParam {
<<<<<<< HEAD
  /** Request of liveness with verify session creation. */
=======
  /** Request content of liveness with verify session creation. */
>>>>>>> b2da382d
  body: CreateLivenessWithVerifySessionContent;
}

export interface CreateLivenessWithVerifySessionMediaTypesParam {
  /** The content type for the operation. Always multipart/form-data for this operation. */
  contentType: "multipart/form-data";
}

export type CreateLivenessWithVerifySessionParameters =
  CreateLivenessWithVerifySessionMediaTypesParam &
    CreateLivenessWithVerifySessionBodyParam &
    RequestParameters;
export type DeleteLivenessWithVerifySessionParameters = RequestParameters;
export type GetLivenessWithVerifySessionResultParameters = RequestParameters;
<<<<<<< HEAD
export type GetSessionImageParameters = RequestParameters;

export interface CreatePersonBodyParam {
  body: UserDefinedFields;
}

export type CreatePersonParameters = CreatePersonBodyParam & RequestParameters;
export type DeletePersonParameters = RequestParameters;
export type GetPersonParameters = RequestParameters;

export interface UpdatePersonBodyParam {
  body: UserDefinedFieldsForUpdate;
}

export type UpdatePersonParameters = UpdatePersonBodyParam & RequestParameters;

export interface GetPersonsQueryParamProperties {
  /** List resources greater than the "start". It contains no more than 64 characters. Default is empty. */
  start?: string;
  /** The number of items to list, ranging in [1, 1000]. Default is 1000. */
  top?: number;
}

export interface GetPersonsQueryParam {
  queryParameters?: GetPersonsQueryParamProperties;
}

export type GetPersonsParameters = GetPersonsQueryParam & RequestParameters;

export interface GetDynamicPersonGroupReferencesQueryParamProperties {
  /** List resources greater than the "start". It contains no more than 64 characters. Default is empty. */
  start?: string;
  /** The number of items to list, ranging in [1, 1000]. Default is 1000. */
  top?: number;
}

export interface GetDynamicPersonGroupReferencesQueryParam {
  queryParameters?: GetDynamicPersonGroupReferencesQueryParamProperties;
}

export type GetDynamicPersonGroupReferencesParameters =
  GetDynamicPersonGroupReferencesQueryParam & RequestParameters;

export interface AddPersonFaceBodyParam {
  /**
   * Represent a byte array
   *
   * Value may contain any sequence of octets
   */
  body:
    | string
    | Uint8Array
    | ReadableStream<Uint8Array>
    | NodeJS.ReadableStream;
}

/** This is the wrapper object for the parameter `targetFace` with explode set to false and style set to form. */
export interface AddPersonFaceTargetFaceQueryParam {
  /** Value of the parameter */
  value: number[];
  /** Should we explode the value? */
  explode: false;
  /** Style of the value */
  style: "form";
}

export interface AddPersonFaceQueryParamProperties {
  /** A face rectangle to specify the target face to be added to a person, in the format of 'targetFace=left,top,width,height'. */
  targetFace?: number[] | AddPersonFaceTargetFaceQueryParam;
  /**
   * The 'detectionModel' associated with the detected faceIds. Supported 'detectionModel' values include 'detection_01', 'detection_02' and 'detection_03'. The default value is 'detection_01'.
   *
   * Possible values: "detection_01", "detection_02", "detection_03"
   */
  detectionModel?: DetectionModel;
  /** User-provided data attached to the face. The size limit is 1K. */
  userData?: string;
}

export interface AddPersonFaceQueryParam {
  queryParameters?: AddPersonFaceQueryParamProperties;
}

export interface AddPersonFaceMediaTypesParam {
  /** The format of the HTTP payload. */
  contentType: "application/octet-stream";
}

export type AddPersonFaceParameters = AddPersonFaceQueryParam &
  AddPersonFaceMediaTypesParam &
  AddPersonFaceBodyParam &
  RequestParameters;

export interface AddPersonFaceFromUrlBodyParam {
  body: { url: string };
}

/** This is the wrapper object for the parameter `targetFace` with explode set to false and style set to form. */
export interface AddPersonFaceFromUrlTargetFaceQueryParam {
  /** Value of the parameter */
  value: number[];
  /** Should we explode the value? */
  explode: false;
  /** Style of the value */
  style: "form";
}

export interface AddPersonFaceFromUrlQueryParamProperties {
  /** A face rectangle to specify the target face to be added to a person, in the format of 'targetFace=left,top,width,height'. */
  targetFace?: number[] | AddPersonFaceFromUrlTargetFaceQueryParam;
  /**
   * The 'detectionModel' associated with the detected faceIds. Supported 'detectionModel' values include 'detection_01', 'detection_02' and 'detection_03'. The default value is 'detection_01'.
   *
   * Possible values: "detection_01", "detection_02", "detection_03"
   */
  detectionModel?: DetectionModel;
  /** User-provided data attached to the face. The size limit is 1K. */
  userData?: string;
}

export interface AddPersonFaceFromUrlQueryParam {
  queryParameters?: AddPersonFaceFromUrlQueryParamProperties;
}

export type AddPersonFaceFromUrlParameters = AddPersonFaceFromUrlQueryParam &
  AddPersonFaceFromUrlBodyParam &
  RequestParameters;
export type DeletePersonFaceParameters = RequestParameters;
export type GetPersonFaceParameters = RequestParameters;

export interface UpdatePersonFaceBodyParam {
  body: FaceUserData;
}

export type UpdatePersonFaceParameters = UpdatePersonFaceBodyParam &
  RequestParameters;
export type GetPersonFacesParameters = RequestParameters;

export interface CreateDynamicPersonGroupWithPersonBodyParam {
  body: { name: string; userData?: string; addPersonIds: string[] };
}

export type CreateDynamicPersonGroupWithPersonParameters =
  CreateDynamicPersonGroupWithPersonBodyParam & RequestParameters;

export interface CreateDynamicPersonGroupBodyParam {
  body: UserDefinedFields;
}

export type CreateDynamicPersonGroupParameters =
  CreateDynamicPersonGroupBodyParam & RequestParameters;
export type DeleteDynamicPersonGroupParameters = RequestParameters;
export type GetDynamicPersonGroupParameters = RequestParameters;

export interface UpdateDynamicPersonGroupWithPersonChangesBodyParam {
  body: {
    name?: string;
    userData?: string;
    addPersonIds?: string[];
    removePersonIds?: string[];
  };
}

export type UpdateDynamicPersonGroupWithPersonChangesParameters =
  UpdateDynamicPersonGroupWithPersonChangesBodyParam & RequestParameters;

export interface UpdateDynamicPersonGroupBodyParam {
  body: UserDefinedFieldsForUpdate;
}

export type UpdateDynamicPersonGroupParameters =
  UpdateDynamicPersonGroupBodyParam & RequestParameters;

export interface GetDynamicPersonGroupsQueryParamProperties {
  /** List resources greater than the "start". It contains no more than 64 characters. Default is empty. */
  start?: string;
  /** The number of items to list, ranging in [1, 1000]. Default is 1000. */
  top?: number;
}

export interface GetDynamicPersonGroupsQueryParam {
  queryParameters?: GetDynamicPersonGroupsQueryParamProperties;
}

export type GetDynamicPersonGroupsParameters =
  GetDynamicPersonGroupsQueryParam & RequestParameters;

export interface GetDynamicPersonGroupPersonsQueryParamProperties {
  /** List resources greater than the "start". It contains no more than 64 characters. Default is empty. */
  start?: string;
  /** The number of items to list, ranging in [1, 1000]. Default is 1000. */
  top?: number;
}

export interface GetDynamicPersonGroupPersonsQueryParam {
  queryParameters?: GetDynamicPersonGroupPersonsQueryParamProperties;
}

export type GetDynamicPersonGroupPersonsParameters =
  GetDynamicPersonGroupPersonsQueryParam & RequestParameters;
=======
export type GetSessionImageParameters = RequestParameters;
>>>>>>> b2da382d
<|MERGE_RESOLUTION|>--- conflicted
+++ resolved
@@ -13,11 +13,6 @@
   FaceUserData,
   UserDefinedFields,
   CreateLivenessSessionContent,
-<<<<<<< HEAD
-  CreateLivenessWithVerifySessionMultipartContent,
-  CreateLivenessWithVerifySessionJsonContent,
-=======
->>>>>>> b2da382d
   CreateLivenessWithVerifySessionContent,
 } from "./models.js";
 
@@ -52,8 +47,8 @@
   returnFaceId?: boolean;
   /** Analyze and return the one or more specified face attributes in the comma-separated string like 'returnFaceAttributes=headPose,glasses'. Face attribute analysis has additional computational and time cost. */
   returnFaceAttributes?:
-    | FaceAttributeType[]
-    | DetectFromUrlReturnFaceAttributesQueryParam;
+  | FaceAttributeType[]
+  | DetectFromUrlReturnFaceAttributesQueryParam;
   /** Return face landmarks of the detected faces or not. The default value is false. */
   returnFaceLandmarks?: boolean;
   /** Return 'recognitionModel' or not. The default value is false. This is only applicable when returnFaceId = true. */
@@ -83,10 +78,10 @@
    * Value may contain any sequence of octets
    */
   body:
-    | string
-    | Uint8Array
-    | ReadableStream<Uint8Array>
-    | NodeJS.ReadableStream;
+  | string
+  | Uint8Array
+  | ReadableStream<Uint8Array>
+  | NodeJS.ReadableStream;
 }
 
 /** This is the wrapper object for the parameter `returnFaceAttributes` with explode set to false and style set to form. */
@@ -116,8 +111,8 @@
   returnFaceId?: boolean;
   /** Analyze and return the one or more specified face attributes in the comma-separated string like 'returnFaceAttributes=headPose,glasses'. Face attribute analysis has additional computational and time cost. */
   returnFaceAttributes?:
-    | FaceAttributeType[]
-    | DetectReturnFaceAttributesQueryParam;
+  | FaceAttributeType[]
+  | DetectReturnFaceAttributesQueryParam;
   /** Return face landmarks of the detected faces or not. The default value is false. */
   returnFaceLandmarks?: boolean;
   /** Return 'recognitionModel' or not. The default value is false. This is only applicable when returnFaceId = true. */
@@ -171,8 +166,8 @@
   returnFaceId?: boolean;
   /** Analyze and return the one or more specified face attributes in the comma-separated string like 'returnFaceAttributes=headPose,glasses'. Face attribute analysis has additional computational and time cost. */
   returnFaceAttributes?:
-    | FaceAttributeType[]
-    | DetectFromSessionImageIdReturnFaceAttributesQueryParam;
+  | FaceAttributeType[]
+  | DetectFromSessionImageIdReturnFaceAttributesQueryParam;
   /** Return face landmarks of the detected faces or not. The default value is false. */
   returnFaceLandmarks?: boolean;
   /** Return 'recognitionModel' or not. The default value is false. This is only applicable when returnFaceId = true. */
@@ -192,9 +187,9 @@
 
 export type DetectFromSessionImageIdParameters =
   DetectFromSessionImageIdQueryParam &
-    DetectFromSessionImageIdMediaTypesParam &
-    DetectFromSessionImageIdBodyParam &
-    RequestParameters;
+  DetectFromSessionImageIdMediaTypesParam &
+  DetectFromSessionImageIdBodyParam &
+  RequestParameters;
 
 export interface FindSimilarBodyParam {
   body: {
@@ -383,8 +378,8 @@
 
 export type AddFaceListFaceFromUrlParameters =
   AddFaceListFaceFromUrlQueryParam &
-    AddFaceListFaceFromUrlBodyParam &
-    RequestParameters;
+  AddFaceListFaceFromUrlBodyParam &
+  RequestParameters;
 
 export interface AddFaceListFaceBodyParam {
   /**
@@ -393,10 +388,10 @@
    * Value may contain any sequence of octets
    */
   body:
-    | string
-    | Uint8Array
-    | ReadableStream<Uint8Array>
-    | NodeJS.ReadableStream;
+  | string
+  | Uint8Array
+  | ReadableStream<Uint8Array>
+  | NodeJS.ReadableStream;
 }
 
 /** This is the wrapper object for the parameter `targetFace` with explode set to false and style set to form. */
@@ -515,8 +510,8 @@
 
 export type AddLargeFaceListFaceFromUrlParameters =
   AddLargeFaceListFaceFromUrlQueryParam &
-    AddLargeFaceListFaceFromUrlBodyParam &
-    RequestParameters;
+  AddLargeFaceListFaceFromUrlBodyParam &
+  RequestParameters;
 
 export interface AddLargeFaceListFaceBodyParam {
   /**
@@ -525,10 +520,10 @@
    * Value may contain any sequence of octets
    */
   body:
-    | string
-    | Uint8Array
-    | ReadableStream<Uint8Array>
-    | NodeJS.ReadableStream;
+  | string
+  | Uint8Array
+  | ReadableStream<Uint8Array>
+  | NodeJS.ReadableStream;
 }
 
 /** This is the wrapper object for the parameter `targetFace` with explode set to false and style set to form. */
@@ -699,8 +694,8 @@
 
 export type AddPersonGroupPersonFaceFromUrlParameters =
   AddPersonGroupPersonFaceFromUrlQueryParam &
-    AddPersonGroupPersonFaceFromUrlBodyParam &
-    RequestParameters;
+  AddPersonGroupPersonFaceFromUrlBodyParam &
+  RequestParameters;
 
 export interface AddPersonGroupPersonFaceBodyParam {
   /**
@@ -709,10 +704,10 @@
    * Value may contain any sequence of octets
    */
   body:
-    | string
-    | Uint8Array
-    | ReadableStream<Uint8Array>
-    | NodeJS.ReadableStream;
+  | string
+  | Uint8Array
+  | ReadableStream<Uint8Array>
+  | NodeJS.ReadableStream;
 }
 
 /** This is the wrapper object for the parameter `targetFace` with explode set to false and style set to form. */
@@ -749,9 +744,9 @@
 
 export type AddPersonGroupPersonFaceParameters =
   AddPersonGroupPersonFaceQueryParam &
-    AddPersonGroupPersonFaceMediaTypesParam &
-    AddPersonGroupPersonFaceBodyParam &
-    RequestParameters;
+  AddPersonGroupPersonFaceMediaTypesParam &
+  AddPersonGroupPersonFaceBodyParam &
+  RequestParameters;
 export type DeletePersonGroupPersonFaceParameters = RequestParameters;
 export type GetPersonGroupPersonFaceParameters = RequestParameters;
 
@@ -854,8 +849,8 @@
 export interface AddLargePersonGroupPersonFaceFromUrlQueryParamProperties {
   /** A face rectangle to specify the target face to be added to a person, in the format of 'targetFace=left,top,width,height'. */
   targetFace?:
-    | number[]
-    | AddLargePersonGroupPersonFaceFromUrlTargetFaceQueryParam;
+  | number[]
+  | AddLargePersonGroupPersonFaceFromUrlTargetFaceQueryParam;
   /**
    * The 'detectionModel' associated with the detected faceIds. Supported 'detectionModel' values include 'detection_01', 'detection_02' and 'detection_03'. The default value is 'detection_01'.
    *
@@ -872,8 +867,8 @@
 
 export type AddLargePersonGroupPersonFaceFromUrlParameters =
   AddLargePersonGroupPersonFaceFromUrlQueryParam &
-    AddLargePersonGroupPersonFaceFromUrlBodyParam &
-    RequestParameters;
+  AddLargePersonGroupPersonFaceFromUrlBodyParam &
+  RequestParameters;
 
 export interface AddLargePersonGroupPersonFaceBodyParam {
   /**
@@ -882,10 +877,10 @@
    * Value may contain any sequence of octets
    */
   body:
-    | string
-    | Uint8Array
-    | ReadableStream<Uint8Array>
-    | NodeJS.ReadableStream;
+  | string
+  | Uint8Array
+  | ReadableStream<Uint8Array>
+  | NodeJS.ReadableStream;
 }
 
 /** This is the wrapper object for the parameter `targetFace` with explode set to false and style set to form. */
@@ -922,9 +917,9 @@
 
 export type AddLargePersonGroupPersonFaceParameters =
   AddLargePersonGroupPersonFaceQueryParam &
-    AddLargePersonGroupPersonFaceMediaTypesParam &
-    AddLargePersonGroupPersonFaceBodyParam &
-    RequestParameters;
+  AddLargePersonGroupPersonFaceMediaTypesParam &
+  AddLargePersonGroupPersonFaceBodyParam &
+  RequestParameters;
 export type DeleteLargePersonGroupPersonFaceParameters = RequestParameters;
 export type GetLargePersonGroupPersonFaceParameters = RequestParameters;
 
@@ -935,107 +930,8 @@
 export type UpdateLargePersonGroupPersonFaceParameters =
   UpdateLargePersonGroupPersonFaceBodyParam & RequestParameters;
 
-<<<<<<< HEAD
-export interface CreateLivenessSessionBeforeV12BodyParam {
-  /** Request model for creating liveness session. */
-  body: CreateLivenessSessionContent;
-}
-
-export type CreateLivenessSessionBeforeV12Parameters =
-  CreateLivenessSessionBeforeV12BodyParam & RequestParameters;
-export type DeleteLivenessSessionBeforeV12Parameters = RequestParameters;
-export type GetLivenessSessionResultBeforeV12Parameters = RequestParameters;
-
-export interface GetLivenessSessionsQueryParamProperties {
-  /** List resources greater than the "start". It contains no more than 64 characters. Default is empty. */
-  start?: string;
-  /** The number of items to list, ranging in [1, 1000]. Default is 1000. */
-  top?: number;
-}
-
-export interface GetLivenessSessionsQueryParam {
-  queryParameters?: GetLivenessSessionsQueryParamProperties;
-}
-
-export type GetLivenessSessionsParameters = GetLivenessSessionsQueryParam &
-  RequestParameters;
-
-export interface GetLivenessSessionAuditEntriesQueryParamProperties {
-  /** List resources greater than the "start". It contains no more than 64 characters. Default is empty. */
-  start?: string;
-  /** The number of items to list, ranging in [1, 1000]. Default is 1000. */
-  top?: number;
-}
-
-export interface GetLivenessSessionAuditEntriesQueryParam {
-  queryParameters?: GetLivenessSessionAuditEntriesQueryParamProperties;
-}
-
-export type GetLivenessSessionAuditEntriesParameters =
-  GetLivenessSessionAuditEntriesQueryParam & RequestParameters;
-
-export interface CreateLivenessWithVerifySessionWithVerifyImageBodyParam {
-  /** Request of liveness with verify session creation. */
-  body: CreateLivenessWithVerifySessionMultipartContent;
-}
-
-export interface CreateLivenessWithVerifySessionWithVerifyImageMediaTypesParam {
-  /** The content type for the operation. Always multipart/form-data for this operation. */
-  contentType: "multipart/form-data";
-}
-
-export type CreateLivenessWithVerifySessionWithVerifyImageParameters =
-  CreateLivenessWithVerifySessionWithVerifyImageMediaTypesParam &
-    CreateLivenessWithVerifySessionWithVerifyImageBodyParam &
-    RequestParameters;
-
-export interface CreateLivenessWithVerifySessionBeforeV12BodyParam {
-  /** Request for creating liveness with verify session. */
-  body: CreateLivenessWithVerifySessionJsonContent;
-}
-
-export type CreateLivenessWithVerifySessionBeforeV12Parameters =
-  CreateLivenessWithVerifySessionBeforeV12BodyParam & RequestParameters;
-export type DeleteLivenessWithVerifySessionBeforeV12Parameters =
-  RequestParameters;
-export type GetLivenessWithVerifySessionResultBeforeV12Parameters =
-  RequestParameters;
-
-export interface GetLivenessWithVerifySessionsQueryParamProperties {
-  /** List resources greater than the "start". It contains no more than 64 characters. Default is empty. */
-  start?: string;
-  /** The number of items to list, ranging in [1, 1000]. Default is 1000. */
-  top?: number;
-}
-
-export interface GetLivenessWithVerifySessionsQueryParam {
-  queryParameters?: GetLivenessWithVerifySessionsQueryParamProperties;
-}
-
-export type GetLivenessWithVerifySessionsParameters =
-  GetLivenessWithVerifySessionsQueryParam & RequestParameters;
-
-export interface GetLivenessWithVerifySessionAuditEntriesQueryParamProperties {
-  /** List resources greater than the "start". It contains no more than 64 characters. Default is empty. */
-  start?: string;
-  /** The number of items to list, ranging in [1, 1000]. Default is 1000. */
-  top?: number;
-}
-
-export interface GetLivenessWithVerifySessionAuditEntriesQueryParam {
-  queryParameters?: GetLivenessWithVerifySessionAuditEntriesQueryParamProperties;
-}
-
-export type GetLivenessWithVerifySessionAuditEntriesParameters =
-  GetLivenessWithVerifySessionAuditEntriesQueryParam & RequestParameters;
-export type GetSessionImageBeforeV12Parameters = RequestParameters;
-
-export interface CreateLivenessSessionBodyParam {
-  /** Request model for creating liveness session. */
-=======
 export interface CreateLivenessSessionBodyParam {
   /** Body parameter. */
->>>>>>> b2da382d
   body: CreateLivenessSessionContent;
 }
 
@@ -1045,11 +941,7 @@
 export type GetLivenessSessionResultParameters = RequestParameters;
 
 export interface CreateLivenessWithVerifySessionBodyParam {
-<<<<<<< HEAD
-  /** Request of liveness with verify session creation. */
-=======
   /** Request content of liveness with verify session creation. */
->>>>>>> b2da382d
   body: CreateLivenessWithVerifySessionContent;
 }
 
@@ -1060,211 +952,8 @@
 
 export type CreateLivenessWithVerifySessionParameters =
   CreateLivenessWithVerifySessionMediaTypesParam &
-    CreateLivenessWithVerifySessionBodyParam &
-    RequestParameters;
+  CreateLivenessWithVerifySessionBodyParam &
+  RequestParameters;
 export type DeleteLivenessWithVerifySessionParameters = RequestParameters;
 export type GetLivenessWithVerifySessionResultParameters = RequestParameters;
-<<<<<<< HEAD
-export type GetSessionImageParameters = RequestParameters;
-
-export interface CreatePersonBodyParam {
-  body: UserDefinedFields;
-}
-
-export type CreatePersonParameters = CreatePersonBodyParam & RequestParameters;
-export type DeletePersonParameters = RequestParameters;
-export type GetPersonParameters = RequestParameters;
-
-export interface UpdatePersonBodyParam {
-  body: UserDefinedFieldsForUpdate;
-}
-
-export type UpdatePersonParameters = UpdatePersonBodyParam & RequestParameters;
-
-export interface GetPersonsQueryParamProperties {
-  /** List resources greater than the "start". It contains no more than 64 characters. Default is empty. */
-  start?: string;
-  /** The number of items to list, ranging in [1, 1000]. Default is 1000. */
-  top?: number;
-}
-
-export interface GetPersonsQueryParam {
-  queryParameters?: GetPersonsQueryParamProperties;
-}
-
-export type GetPersonsParameters = GetPersonsQueryParam & RequestParameters;
-
-export interface GetDynamicPersonGroupReferencesQueryParamProperties {
-  /** List resources greater than the "start". It contains no more than 64 characters. Default is empty. */
-  start?: string;
-  /** The number of items to list, ranging in [1, 1000]. Default is 1000. */
-  top?: number;
-}
-
-export interface GetDynamicPersonGroupReferencesQueryParam {
-  queryParameters?: GetDynamicPersonGroupReferencesQueryParamProperties;
-}
-
-export type GetDynamicPersonGroupReferencesParameters =
-  GetDynamicPersonGroupReferencesQueryParam & RequestParameters;
-
-export interface AddPersonFaceBodyParam {
-  /**
-   * Represent a byte array
-   *
-   * Value may contain any sequence of octets
-   */
-  body:
-    | string
-    | Uint8Array
-    | ReadableStream<Uint8Array>
-    | NodeJS.ReadableStream;
-}
-
-/** This is the wrapper object for the parameter `targetFace` with explode set to false and style set to form. */
-export interface AddPersonFaceTargetFaceQueryParam {
-  /** Value of the parameter */
-  value: number[];
-  /** Should we explode the value? */
-  explode: false;
-  /** Style of the value */
-  style: "form";
-}
-
-export interface AddPersonFaceQueryParamProperties {
-  /** A face rectangle to specify the target face to be added to a person, in the format of 'targetFace=left,top,width,height'. */
-  targetFace?: number[] | AddPersonFaceTargetFaceQueryParam;
-  /**
-   * The 'detectionModel' associated with the detected faceIds. Supported 'detectionModel' values include 'detection_01', 'detection_02' and 'detection_03'. The default value is 'detection_01'.
-   *
-   * Possible values: "detection_01", "detection_02", "detection_03"
-   */
-  detectionModel?: DetectionModel;
-  /** User-provided data attached to the face. The size limit is 1K. */
-  userData?: string;
-}
-
-export interface AddPersonFaceQueryParam {
-  queryParameters?: AddPersonFaceQueryParamProperties;
-}
-
-export interface AddPersonFaceMediaTypesParam {
-  /** The format of the HTTP payload. */
-  contentType: "application/octet-stream";
-}
-
-export type AddPersonFaceParameters = AddPersonFaceQueryParam &
-  AddPersonFaceMediaTypesParam &
-  AddPersonFaceBodyParam &
-  RequestParameters;
-
-export interface AddPersonFaceFromUrlBodyParam {
-  body: { url: string };
-}
-
-/** This is the wrapper object for the parameter `targetFace` with explode set to false and style set to form. */
-export interface AddPersonFaceFromUrlTargetFaceQueryParam {
-  /** Value of the parameter */
-  value: number[];
-  /** Should we explode the value? */
-  explode: false;
-  /** Style of the value */
-  style: "form";
-}
-
-export interface AddPersonFaceFromUrlQueryParamProperties {
-  /** A face rectangle to specify the target face to be added to a person, in the format of 'targetFace=left,top,width,height'. */
-  targetFace?: number[] | AddPersonFaceFromUrlTargetFaceQueryParam;
-  /**
-   * The 'detectionModel' associated with the detected faceIds. Supported 'detectionModel' values include 'detection_01', 'detection_02' and 'detection_03'. The default value is 'detection_01'.
-   *
-   * Possible values: "detection_01", "detection_02", "detection_03"
-   */
-  detectionModel?: DetectionModel;
-  /** User-provided data attached to the face. The size limit is 1K. */
-  userData?: string;
-}
-
-export interface AddPersonFaceFromUrlQueryParam {
-  queryParameters?: AddPersonFaceFromUrlQueryParamProperties;
-}
-
-export type AddPersonFaceFromUrlParameters = AddPersonFaceFromUrlQueryParam &
-  AddPersonFaceFromUrlBodyParam &
-  RequestParameters;
-export type DeletePersonFaceParameters = RequestParameters;
-export type GetPersonFaceParameters = RequestParameters;
-
-export interface UpdatePersonFaceBodyParam {
-  body: FaceUserData;
-}
-
-export type UpdatePersonFaceParameters = UpdatePersonFaceBodyParam &
-  RequestParameters;
-export type GetPersonFacesParameters = RequestParameters;
-
-export interface CreateDynamicPersonGroupWithPersonBodyParam {
-  body: { name: string; userData?: string; addPersonIds: string[] };
-}
-
-export type CreateDynamicPersonGroupWithPersonParameters =
-  CreateDynamicPersonGroupWithPersonBodyParam & RequestParameters;
-
-export interface CreateDynamicPersonGroupBodyParam {
-  body: UserDefinedFields;
-}
-
-export type CreateDynamicPersonGroupParameters =
-  CreateDynamicPersonGroupBodyParam & RequestParameters;
-export type DeleteDynamicPersonGroupParameters = RequestParameters;
-export type GetDynamicPersonGroupParameters = RequestParameters;
-
-export interface UpdateDynamicPersonGroupWithPersonChangesBodyParam {
-  body: {
-    name?: string;
-    userData?: string;
-    addPersonIds?: string[];
-    removePersonIds?: string[];
-  };
-}
-
-export type UpdateDynamicPersonGroupWithPersonChangesParameters =
-  UpdateDynamicPersonGroupWithPersonChangesBodyParam & RequestParameters;
-
-export interface UpdateDynamicPersonGroupBodyParam {
-  body: UserDefinedFieldsForUpdate;
-}
-
-export type UpdateDynamicPersonGroupParameters =
-  UpdateDynamicPersonGroupBodyParam & RequestParameters;
-
-export interface GetDynamicPersonGroupsQueryParamProperties {
-  /** List resources greater than the "start". It contains no more than 64 characters. Default is empty. */
-  start?: string;
-  /** The number of items to list, ranging in [1, 1000]. Default is 1000. */
-  top?: number;
-}
-
-export interface GetDynamicPersonGroupsQueryParam {
-  queryParameters?: GetDynamicPersonGroupsQueryParamProperties;
-}
-
-export type GetDynamicPersonGroupsParameters =
-  GetDynamicPersonGroupsQueryParam & RequestParameters;
-
-export interface GetDynamicPersonGroupPersonsQueryParamProperties {
-  /** List resources greater than the "start". It contains no more than 64 characters. Default is empty. */
-  start?: string;
-  /** The number of items to list, ranging in [1, 1000]. Default is 1000. */
-  top?: number;
-}
-
-export interface GetDynamicPersonGroupPersonsQueryParam {
-  queryParameters?: GetDynamicPersonGroupPersonsQueryParamProperties;
-}
-
-export type GetDynamicPersonGroupPersonsParameters =
-  GetDynamicPersonGroupPersonsQueryParam & RequestParameters;
-=======
-export type GetSessionImageParameters = RequestParameters;
->>>>>>> b2da382d
+export type GetSessionImageParameters = RequestParameters;