// Copyright (c) Microsoft Corporation.
// Licensed under the MIT license.

import { KeyCredential } from "@azure/core-auth";
import { Pipeline } from "@azure/core-rest-pipeline";
import {
  CloudEvent,
  PublishResult,
  ReceiveResult,
  AcknowledgeOptions,
  AcknowledgeResult,
  ReleaseOptions,
  ReleaseResult,
  RejectOptions,
  RejectResult,
} from "./models/models.js";
import {
  createEventGrid,
  EventGridClientOptionalParams,
  EventGridContext,
  publishCloudEvent,
  publishCloudEvents,
  receiveCloudEvents,
  acknowledgeCloudEvents,
  releaseCloudEvents,
  rejectCloudEvents,
  PublishCloudEventOptionalParams,
  PublishCloudEventsOptionalParams,
  ReceiveCloudEventsOptionalParams,
  AcknowledgeCloudEventsOptionalParams,
  ReleaseCloudEventsOptionalParams,
  RejectCloudEventsOptionalParams,
} from "./api/index.js";

<<<<<<< HEAD
=======
export { EventGridClientOptionalParams } from "./api/eventGridContext.js";

>>>>>>> 1de92fdb
export class EventGridClient {
  private _client: EventGridContext;
  /** The pipeline used by this client to make requests */
  public readonly pipeline: Pipeline;

  /** Azure Messaging EventGrid Client */
  constructor(
    endpointParam: string,
    credential: KeyCredential,
    options: EventGridClientOptionalParams = {},
  ) {
    const prefixFromOptions = options?.userAgentOptions?.userAgentPrefix;
    const userAgentPrefix = prefixFromOptions
      ? `${prefixFromOptions} azsdk-js-client`
      : "azsdk-js-client";

    this._client = createEventGrid(endpointParam, credential, {
      ...options,
      userAgentOptions: { userAgentPrefix },
    });
    this.pipeline = this._client.pipeline;
  }

  /** Publish Single Cloud Event to namespace topic. In case of success, the server responds with an HTTP 200 status code with an empty JSON object in response. Otherwise, the server can return various error codes. For example, 401: which indicates authorization failure, 403: which indicates quota exceeded or message is too large, 410: which indicates that specific topic is not found, 400: for bad request, and 500: for internal server error. */
  publishCloudEvent(
    topicName: string,
    event: { event: CloudEvent },
    options: PublishCloudEventOptionalParams = { requestOptions: {} },
  ): Promise<PublishResult> {
    return publishCloudEvent(this._client, topicName, event, options);
  }

  /** Publish Batch Cloud Event to namespace topic. In case of success, the server responds with an HTTP 200 status code with an empty JSON object in response. Otherwise, the server can return various error codes. For example, 401: which indicates authorization failure, 403: which indicates quota exceeded or message is too large, 410: which indicates that specific topic is not found, 400: for bad request, and 500: for internal server error. */
  publishCloudEvents(
    topicName: string,
    events: CloudEvent[],
    options: PublishCloudEventsOptionalParams = { requestOptions: {} },
  ): Promise<PublishResult> {
    return publishCloudEvents(this._client, topicName, events, options);
  }

  /** Receive Batch of Cloud Events from the Event Subscription. */
  receiveCloudEvents(
    topicName: string,
    eventSubscriptionName: string,
    options: ReceiveCloudEventsOptionalParams = { requestOptions: {} },
  ): Promise<ReceiveResult> {
    return receiveCloudEvents(
      this._client,
      topicName,
      eventSubscriptionName,
      options,
    );
  }

  /** Acknowledge batch of Cloud Events. The server responds with an HTTP 200 status code if at least one event is successfully acknowledged. The response body will include the set of successfully acknowledged lockTokens, along with other failed lockTokens with their corresponding error information. Successfully acknowledged events will no longer be available to any consumer. */
  acknowledgeCloudEvents(
    topicName: string,
    eventSubscriptionName: string,
    lockTokens: AcknowledgeOptions,
    options: AcknowledgeCloudEventsOptionalParams = { requestOptions: {} },
  ): Promise<AcknowledgeResult> {
    return acknowledgeCloudEvents(
      this._client,
      topicName,
      eventSubscriptionName,
      lockTokens,
      options,
    );
  }

  /** Release batch of Cloud Events. The server responds with an HTTP 200 status code if at least one event is successfully released. The response body will include the set of successfully released lockTokens, along with other failed lockTokens with their corresponding error information. */
  releaseCloudEvents(
    topicName: string,
    eventSubscriptionName: string,
    lockTokens: ReleaseOptions,
    options: ReleaseCloudEventsOptionalParams = { requestOptions: {} },
  ): Promise<ReleaseResult> {
    return releaseCloudEvents(
      this._client,
      topicName,
      eventSubscriptionName,
      lockTokens,
      options,
    );
  }

  /** Reject batch of Cloud Events. */
  rejectCloudEvents(
    topicName: string,
    eventSubscriptionName: string,
    lockTokens: RejectOptions,
    options: RejectCloudEventsOptionalParams = { requestOptions: {} },
  ): Promise<RejectResult> {
    return rejectCloudEvents(
      this._client,
      topicName,
      eventSubscriptionName,
      lockTokens,
      options,
    );
  }
}<|MERGE_RESOLUTION|>--- conflicted
+++ resolved
@@ -32,11 +32,6 @@
   RejectCloudEventsOptionalParams,
 } from "./api/index.js";
 
-<<<<<<< HEAD
-=======
-export { EventGridClientOptionalParams } from "./api/eventGridContext.js";
-
->>>>>>> 1de92fdb
 export class EventGridClient {
   private _client: EventGridContext;
   /** The pipeline used by this client to make requests */
