// Copyright (c) Microsoft Corporation.
// Licensed under the MIT license.

import {
  CloudEvent,
  ReceiveResult,
  AcknowledgeResult,
  ReleaseResult,
  RejectResult,
} from "../models/index.js";
import {
  AcknowledgeCloudEvents200Response,
  AcknowledgeCloudEventsDefaultResponse,
  EventGridContext as Client,
  isUnexpected,
  PublishCloudEvent200Response,
  PublishCloudEventDefaultResponse,
  PublishCloudEvents200Response,
  PublishCloudEventsDefaultResponse,
  ReceiveCloudEvents200Response,
  ReceiveCloudEventsDefaultResponse,
  RejectCloudEvents200Response,
  RejectCloudEventsDefaultResponse,
  ReleaseCloudEvents200Response,
  ReleaseCloudEventsDefaultResponse,
} from "../rest/index.js";
<<<<<<< HEAD
import { StreamableMethod } from "@azure-rest/core-client";
import { RequestOptions } from "../common/interfaces.js";
=======
import {
  StreamableMethod,
  operationOptionsToRequestParameters,
  OperationOptions,
} from "@azure-rest/core-client";
import {
  CloudEvent,
  ReceiveResult,
  AcknowledgeResult,
  ReleaseResult,
  RejectResult,
} from "./models.js";
>>>>>>> 38972b83

export interface PublishCloudEventOptions extends OperationOptions {
  /** content type */
  contentType?: string;
}

export function _publishCloudEventSend(
  context: Client,
  event: CloudEvent,
  topicName: string,
  options: PublishCloudEventOptions = { requestOptions: {} }
): StreamableMethod<
  PublishCloudEvent200Response | PublishCloudEventDefaultResponse
> {
  return context
    .path("/topics/{topicName}:publish", topicName)
    .post({
      ...operationOptionsToRequestParameters(options),
      contentType:
        (options.contentType as any) ??
        "application/cloudevents+json; charset=utf-8",
      body: { event: event },
    });
}

export async function _publishCloudEventDeserialize(
  result: PublishCloudEvent200Response | PublishCloudEventDefaultResponse
): Promise<Record<string, any>> {
  if (isUnexpected(result)) {
    throw result.body;
  }

  return result.body;
}

/** Publish Single Cloud Event to namespace topic. In case of success, the server responds with an HTTP 200 status code with an empty JSON object in response. Otherwise, the server can return various error codes. For example, 401: which indicates authorization failure, 403: which indicates quota exceeded or message is too large, 410: which indicates that specific topic is not found, 400: for bad request, and 500: for internal server error. */
export async function publishCloudEvent(
  context: Client,
  event: CloudEvent,
  topicName: string,
  options: PublishCloudEventOptions = { requestOptions: {} }
): Promise<Record<string, any>> {
  const result = await _publishCloudEventSend(
    context,
    event,
    topicName,
    options
  );
  return _publishCloudEventDeserialize(result);
}

export interface PublishCloudEventsOptions extends OperationOptions {
  /** content type */
  contentType?: string;
}

export function _publishCloudEventsSend(
  context: Client,
  events: CloudEvent[],
  topicName: string,
  options: PublishCloudEventsOptions = { requestOptions: {} }
): StreamableMethod<
  PublishCloudEvents200Response | PublishCloudEventsDefaultResponse
> {
  return context
    .path("/topics/{topicName}:publish", topicName)
    .post({
      ...operationOptionsToRequestParameters(options),
      contentType:
        (options.contentType as any) ??
        "application/cloudevents-batch+json; charset=utf-8",
      body: events,
    });
}

export async function _publishCloudEventsDeserialize(
  result: PublishCloudEvents200Response | PublishCloudEventsDefaultResponse
): Promise<Record<string, any>> {
  if (isUnexpected(result)) {
    throw result.body;
  }

  return result.body;
}

/** Publish Batch Cloud Event to namespace topic. In case of success, the server responds with an HTTP 200 status code with an empty JSON object in response. Otherwise, the server can return various error codes. For example, 401: which indicates authorization failure, 403: which indicates quota exceeded or message is too large, 410: which indicates that specific topic is not found, 400: for bad request, and 500: for internal server error. */
export async function publishCloudEvents(
  context: Client,
  events: CloudEvent[],
  topicName: string,
  options: PublishCloudEventsOptions = { requestOptions: {} }
): Promise<Record<string, any>> {
  const result = await _publishCloudEventsSend(
    context,
    events,
    topicName,
    options
  );
  return _publishCloudEventsDeserialize(result);
}

export interface ReceiveCloudEventsOptions extends OperationOptions {
  /** Max Events count to be received. Minimum value is 1, while maximum value is 100 events. If not specified, the default value is 1. */
  maxEvents?: number;
  /** Max wait time value for receive operation in Seconds. It is the time in seconds that the server approximately waits for the availability of an event and responds to the request. If an event is available, the broker responds immediately to the client. Minimum value is 10 seconds, while maximum value is 120 seconds. If not specified, the default value is 60 seconds. */
  maxWaitTime?: number;
}

export function _receiveCloudEventsSend(
  context: Client,
  topicName: string,
  eventSubscriptionName: string,
  options: ReceiveCloudEventsOptions = { requestOptions: {} }
): StreamableMethod<
  ReceiveCloudEvents200Response | ReceiveCloudEventsDefaultResponse
> {
  return context
    .path(
      "/topics/{topicName}/eventsubscriptions/{eventSubscriptionName}:receive",
      topicName,
      eventSubscriptionName
    )
    .post({
      ...operationOptionsToRequestParameters(options),
      queryParameters: {
        maxEvents: options?.maxEvents,
        maxWaitTime: options?.maxWaitTime,
      },
    });
}

export async function _receiveCloudEventsDeserialize(
  result: ReceiveCloudEvents200Response | ReceiveCloudEventsDefaultResponse
): Promise<ReceiveResult> {
  if (isUnexpected(result)) {
    throw result.body;
  }

  return {
    value: (result.body["value"] ?? []).map((p) => ({
      brokerProperties: {
        lockToken: p.brokerProperties["lockToken"],
        deliveryCount: p.brokerProperties["deliveryCount"],
      },
      event: {
        id: p.event["id"],
        source: p.event["source"],
        data: p.event["data"],
        dataBase64: p.event["data_base64"],
        type: p.event["type"],
        time: new Date(p.event["time"] ?? ""),
        specversion: p.event["specversion"],
        dataschema: p.event["dataschema"],
        datacontenttype: p.event["datacontenttype"],
        subject: p.event["subject"],
      },
    })),
  };
}

/** Receive Batch of Cloud Events from the Event Subscription. */
export async function receiveCloudEvents(
  context: Client,
  topicName: string,
  eventSubscriptionName: string,
  options: ReceiveCloudEventsOptions = { requestOptions: {} }
): Promise<ReceiveResult> {
  const result = await _receiveCloudEventsSend(
    context,
    topicName,
    eventSubscriptionName,
    options
  );
  return _receiveCloudEventsDeserialize(result);
}

export interface AcknowledgeCloudEventsOptions extends OperationOptions {
  /** content type */
  contentType?: string;
}

export function _acknowledgeCloudEventsSend(
  context: Client,
  lockTokens: string[],
  topicName: string,
  eventSubscriptionName: string,
  options: AcknowledgeCloudEventsOptions = { requestOptions: {} }
): StreamableMethod<
  AcknowledgeCloudEvents200Response | AcknowledgeCloudEventsDefaultResponse
> {
  return context
    .path(
      "/topics/{topicName}/eventsubscriptions/{eventSubscriptionName}:acknowledge",
      topicName,
      eventSubscriptionName
    )
    .post({
      ...operationOptionsToRequestParameters(options),
      contentType:
        (options.contentType as any) ?? "application/json; charset=utf-8",
      body: { lockTokens: lockTokens },
    });
}

export async function _acknowledgeCloudEventsDeserialize(
  result:
    | AcknowledgeCloudEvents200Response
    | AcknowledgeCloudEventsDefaultResponse
): Promise<AcknowledgeResult> {
  if (isUnexpected(result)) {
    throw result.body;
  }

  return {
    failedLockTokens: (result.body["failedLockTokens"] ?? []).map((p) => ({
      lockToken: p["lockToken"],
      errorCode: p["errorCode"],
      errorDescription: p["errorDescription"],
    })),
    succeededLockTokens: result.body["succeededLockTokens"],
  };
}

/** Acknowledge batch of Cloud Events. The server responds with an HTTP 200 status code if at least one event is successfully acknowledged. The response body will include the set of successfully acknowledged lockTokens, along with other failed lockTokens with their corresponding error information. Successfully acknowledged events will no longer be available to any consumer. */
export async function acknowledgeCloudEvents(
  context: Client,
  lockTokens: string[],
  topicName: string,
  eventSubscriptionName: string,
  options: AcknowledgeCloudEventsOptions = { requestOptions: {} }
): Promise<AcknowledgeResult> {
  const result = await _acknowledgeCloudEventsSend(
    context,
    lockTokens,
    topicName,
    eventSubscriptionName,
    options
  );
  return _acknowledgeCloudEventsDeserialize(result);
}

export interface ReleaseCloudEventsOptions extends OperationOptions {
  /** content type */
  contentType?: string;
}

export function _releaseCloudEventsSend(
  context: Client,
  lockTokens: string[],
  topicName: string,
  eventSubscriptionName: string,
  options: ReleaseCloudEventsOptions = { requestOptions: {} }
): StreamableMethod<
  ReleaseCloudEvents200Response | ReleaseCloudEventsDefaultResponse
> {
  return context
    .path(
      "/topics/{topicName}/eventsubscriptions/{eventSubscriptionName}:release",
      topicName,
      eventSubscriptionName
    )
    .post({
      ...operationOptionsToRequestParameters(options),
      contentType:
        (options.contentType as any) ?? "application/json; charset=utf-8",
      body: { lockTokens: lockTokens },
    });
}

export async function _releaseCloudEventsDeserialize(
  result: ReleaseCloudEvents200Response | ReleaseCloudEventsDefaultResponse
): Promise<ReleaseResult> {
  if (isUnexpected(result)) {
    throw result.body;
  }

  return {
    failedLockTokens: (result.body["failedLockTokens"] ?? []).map((p) => ({
      lockToken: p["lockToken"],
      errorCode: p["errorCode"],
      errorDescription: p["errorDescription"],
    })),
    succeededLockTokens: result.body["succeededLockTokens"],
  };
}

/** Release batch of Cloud Events. The server responds with an HTTP 200 status code if at least one event is successfully released. The response body will include the set of successfully released lockTokens, along with other failed lockTokens with their corresponding error information. */
export async function releaseCloudEvents(
  context: Client,
  lockTokens: string[],
  topicName: string,
  eventSubscriptionName: string,
  options: ReleaseCloudEventsOptions = { requestOptions: {} }
): Promise<ReleaseResult> {
  const result = await _releaseCloudEventsSend(
    context,
    lockTokens,
    topicName,
    eventSubscriptionName,
    options
  );
  return _releaseCloudEventsDeserialize(result);
}

export interface RejectCloudEventsOptions extends OperationOptions {
  /** content type */
  contentType?: string;
}

export function _rejectCloudEventsSend(
  context: Client,
  lockTokens: string[],
  topicName: string,
  eventSubscriptionName: string,
  options: RejectCloudEventsOptions = { requestOptions: {} }
): StreamableMethod<
  RejectCloudEvents200Response | RejectCloudEventsDefaultResponse
> {
  return context
    .path(
      "/topics/{topicName}/eventsubscriptions/{eventSubscriptionName}:reject",
      topicName,
      eventSubscriptionName
    )
    .post({
      ...operationOptionsToRequestParameters(options),
      contentType:
        (options.contentType as any) ?? "application/json; charset=utf-8",
      body: { lockTokens: lockTokens },
    });
}

export async function _rejectCloudEventsDeserialize(
  result: RejectCloudEvents200Response | RejectCloudEventsDefaultResponse
): Promise<RejectResult> {
  if (isUnexpected(result)) {
    throw result.body;
  }

  return {
    failedLockTokens: (result.body["failedLockTokens"] ?? []).map((p) => ({
      lockToken: p["lockToken"],
      errorCode: p["errorCode"],
      errorDescription: p["errorDescription"],
    })),
    succeededLockTokens: result.body["succeededLockTokens"],
  };
}

/** Reject batch of Cloud Events. */
export async function rejectCloudEvents(
  context: Client,
  lockTokens: string[],
  topicName: string,
  eventSubscriptionName: string,
  options: RejectCloudEventsOptions = { requestOptions: {} }
): Promise<RejectResult> {
  const result = await _rejectCloudEventsSend(
    context,
    lockTokens,
    topicName,
    eventSubscriptionName,
    options
  );
  return _rejectCloudEventsDeserialize(result);
}<|MERGE_RESOLUTION|>--- conflicted
+++ resolved
@@ -24,23 +24,11 @@
   ReleaseCloudEvents200Response,
   ReleaseCloudEventsDefaultResponse,
 } from "../rest/index.js";
-<<<<<<< HEAD
-import { StreamableMethod } from "@azure-rest/core-client";
-import { RequestOptions } from "../common/interfaces.js";
-=======
 import {
   StreamableMethod,
   operationOptionsToRequestParameters,
   OperationOptions,
 } from "@azure-rest/core-client";
-import {
-  CloudEvent,
-  ReceiveResult,
-  AcknowledgeResult,
-  ReleaseResult,
-  RejectResult,
-} from "./models.js";
->>>>>>> 38972b83
 
 export interface PublishCloudEventOptions extends OperationOptions {
   /** content type */
