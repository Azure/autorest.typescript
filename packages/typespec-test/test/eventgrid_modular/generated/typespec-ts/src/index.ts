// Copyright (c) Microsoft Corporation.
// Licensed under the MIT license.

<<<<<<< HEAD
export { EventGridClient } from "./eventGridClient.js";
=======
export {
  EventGridClient,
  EventGridClientOptionalParams,
} from "./eventGridClient.js";
>>>>>>> 1de92fdb
export {
  CloudEvent,
  PublishResult,
  ReceiveResult,
  ReceiveDetails,
  BrokerProperties,
  AcknowledgeOptions,
  AcknowledgeResult,
  FailedLockToken,
  ReleaseOptions,
  ReleaseResult,
  RejectOptions,
  RejectResult,
  ServiceApiVersions,
} from "./models/index.js";
export {
  EventGridClientOptions,
  PublishCloudEventOptionalParams,
  PublishCloudEventsOptionalParams,
  ReceiveCloudEventsOptionalParams,
  AcknowledgeCloudEventsOptionalParams,
  ReleaseCloudEventsOptionalParams,
  RejectCloudEventsOptionalParams,
} from "./api/index.js";<|MERGE_RESOLUTION|>--- conflicted
+++ resolved
@@ -1,14 +1,7 @@
 // Copyright (c) Microsoft Corporation.
 // Licensed under the MIT license.
 
-<<<<<<< HEAD
 export { EventGridClient } from "./eventGridClient.js";
-=======
-export {
-  EventGridClient,
-  EventGridClientOptionalParams,
-} from "./eventGridClient.js";
->>>>>>> 1de92fdb
 export {
   CloudEvent,
   PublishResult,
@@ -25,7 +18,7 @@
   ServiceApiVersions,
 } from "./models/index.js";
 export {
-  EventGridClientOptions,
+  EventGridClientOptionalParams,
   PublishCloudEventOptionalParams,
   PublishCloudEventsOptionalParams,
   ReceiveCloudEventsOptionalParams,
