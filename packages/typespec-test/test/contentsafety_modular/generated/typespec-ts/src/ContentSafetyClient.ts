// Copyright (c) Microsoft Corporation.
// Licensed under the MIT license.

import { TokenCredential, KeyCredential } from "@azure/core-auth";
import { Pipeline } from "@azure/core-rest-pipeline";
import {
  AnalyzeTextOptions,
  AnalyzeTextResult,
  AnalyzeImageOptions,
  AnalyzeImageResult,
  TextBlocklist,
  AddOrUpdateBlockItemsOptions,
  AddOrUpdateBlockItemsResult,
  TextBlockItem,
<<<<<<< HEAD
=======
  RemoveBlockItemsOptions,
  PagedTextBlocklist,
  PagedTextBlockItem,
>>>>>>> 7b641fe7
} from "./models/models.js";
import {
  AnalyzeTextRequestOptions,
  AnalyzeImageRequestOptions,
  GetTextBlocklistOptions,
  CreateOrUpdateTextBlocklistOptions,
  DeleteTextBlocklistOptions,
  ListTextBlocklistsOptions,
  AddOrUpdateBlockItemsRequestOptions,
  RemoveBlockItemsRequestOptions,
  GetTextBlocklistItemOptions,
  ListTextBlocklistItemsOptions,
} from "./models/options.js";
import {
  createContentSafety,
  ContentSafetyClientOptions,
  ContentSafetyContext,
  analyzeText,
  analyzeImage,
  getTextBlocklist,
  createOrUpdateTextBlocklist,
  deleteTextBlocklist,
  listTextBlocklists,
  addOrUpdateBlockItems,
  removeBlockItems,
  getTextBlocklistItem,
  listTextBlocklistItems,
} from "./api/index.js";
import { PagedAsyncIterableIterator } from "./util/pagingUtil.js";

export { ContentSafetyClientOptions } from "./api/ContentSafetyContext.js";

export class ContentSafetyClient {
  private _client: ContentSafetyContext;
  /** The pipeline used by this client to make requests */
  public readonly pipeline: Pipeline;

  /** Analyze harmful content */
  constructor(
    endpoint: string,
    credential: KeyCredential | TokenCredential,
    options: ContentSafetyClientOptions = {}
  ) {
    this._client = createContentSafety(endpoint, credential, options);
    this.pipeline = this._client.pipeline;
  }

  /** A sync API for harmful content analysis for text. Currently, we support four categories: Hate, SelfHarm, Sexual, Violence. */
  analyzeText(
    body: AnalyzeTextOptions,
    options: AnalyzeTextRequestOptions = { requestOptions: {} }
  ): Promise<AnalyzeTextResult> {
    return analyzeText(this._client, body, options);
  }

  /** A sync API for harmful content analysis for image. Currently, we support four categories: Hate, SelfHarm, Sexual, Violence. */
  analyzeImage(
    body: AnalyzeImageOptions,
    options: AnalyzeImageRequestOptions = { requestOptions: {} }
  ): Promise<AnalyzeImageResult> {
    return analyzeImage(this._client, body, options);
  }

  /** Returns text blocklist details. */
  getTextBlocklist(
    blocklistName: string,
    options: GetTextBlocklistOptions = { requestOptions: {} }
  ): Promise<TextBlocklist> {
    return getTextBlocklist(this._client, blocklistName, options);
  }

  /** Updates a text blocklist, if blocklistName does not exist, create a new blocklist. */
  createOrUpdateTextBlocklist(
    blocklistName: string,
    resource: TextBlocklist,
    options: CreateOrUpdateTextBlocklistOptions = { requestOptions: {} }
  ): Promise<TextBlocklist> {
    return createOrUpdateTextBlocklist(
      this._client,
      blocklistName,
      resource,
      options
    );
  }

  /** Deletes a text blocklist. */
  deleteTextBlocklist(
    blocklistName: string,
    options: DeleteTextBlocklistOptions = { requestOptions: {} }
  ): Promise<void> {
    return deleteTextBlocklist(this._client, blocklistName, options);
  }

  /** Get all text blocklists details. */
  listTextBlocklists(
    options: ListTextBlocklistsOptions = { requestOptions: {} }
  ): PagedAsyncIterableIterator<TextBlocklist> {
    return listTextBlocklists(this._client, options);
  }

  /** Add or update blockItems to a text blocklist. You can add or update at most 100 BlockItems in one request. */
  addOrUpdateBlockItems(
    blocklistName: string,
    body: AddOrUpdateBlockItemsOptions,
    options: AddOrUpdateBlockItemsRequestOptions = { requestOptions: {} }
  ): Promise<AddOrUpdateBlockItemsResult> {
    return addOrUpdateBlockItems(this._client, blocklistName, body, options);
  }

  /** Remove blockItems from a text blocklist. You can remove at most 100 BlockItems in one request. */
  removeBlockItems(
    blocklistName: string,
    body: RemoveBlockItemsOptions,
    options: RemoveBlockItemsRequestOptions = { requestOptions: {} }
  ): Promise<void> {
    return removeBlockItems(this._client, blocklistName, body, options);
  }

  /** Get blockItem By blockItemId from a text blocklist. */
  getTextBlocklistItem(
    blocklistName: string,
    blockItemId: string,
    options: GetTextBlocklistItemOptions = { requestOptions: {} }
  ): Promise<TextBlockItem> {
    return getTextBlocklistItem(
      this._client,
      blocklistName,
      blockItemId,
      options
    );
  }

  /** Get all blockItems in a text blocklist */
  listTextBlocklistItems(
    blocklistName: string,
    options: ListTextBlocklistItemsOptions = { requestOptions: {} }
  ): PagedAsyncIterableIterator<TextBlockItem> {
    return listTextBlocklistItems(this._client, blocklistName, options);
  }
}<|MERGE_RESOLUTION|>--- conflicted
+++ resolved
@@ -12,12 +12,7 @@
   AddOrUpdateBlockItemsOptions,
   AddOrUpdateBlockItemsResult,
   TextBlockItem,
-<<<<<<< HEAD
-=======
   RemoveBlockItemsOptions,
-  PagedTextBlocklist,
-  PagedTextBlockItem,
->>>>>>> 7b641fe7
 } from "./models/models.js";
 import {
   AnalyzeTextRequestOptions,
