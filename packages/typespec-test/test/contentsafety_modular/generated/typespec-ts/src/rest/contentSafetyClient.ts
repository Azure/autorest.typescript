// Copyright (c) Microsoft Corporation.
// Licensed under the MIT license.

import { getClient, ClientOptions } from "@azure-rest/core-client";
import { logger } from "../logger.js";
import { TokenCredential, KeyCredential } from "@azure/core-auth";
import { ContentSafetyContext } from "./clientDefinitions.js";

/** The optional parameters for the client */
export interface ContentSafetyContextOptions extends ClientOptions {
  /** The api version option of the client */
  apiVersion?: string;
}

/**
 * Initialize a new instance of `ContentSafetyContext`
 * @param endpointParam - Supported Cognitive Services endpoints (protocol and hostname, for example:
 * https://<resource-name>.cognitiveservices.azure.com).
 * @param credentials - uniquely identify client credential
 * @param options - the parameter for all optional parameters
 */
export default function createClient(
  endpointParam: string,
  credentials: TokenCredential | KeyCredential,
  { apiVersion = "2023-10-01", ...options }: ContentSafetyContextOptions = {},
): ContentSafetyContext {
  const endpointUrl =
    options.endpoint ?? options.baseUrl ?? `${endpointParam}/contentsafety`;
<<<<<<< HEAD
  options.apiVersion = options.apiVersion ?? "2023-10-01";
  const userAgentInfo = `azsdk-js-ai-content-safety-modular/1.0.0`;
=======
  const userAgentInfo = `azsdk-js-ai-content-safety-rest/1.0.0`;
>>>>>>> f409a930
  const userAgentPrefix =
    options.userAgentOptions && options.userAgentOptions.userAgentPrefix
      ? `${options.userAgentOptions.userAgentPrefix} ${userAgentInfo}`
      : `${userAgentInfo}`;
  options = {
    ...options,
    userAgentOptions: {
      userAgentPrefix,
    },
    loggingOptions: {
      logger: options.loggingOptions?.logger ?? logger.info,
    },
    credentials: {
      scopes: options.credentials?.scopes ?? [
        "https://cognitiveservices.azure.com/.default",
      ],
      apiKeyHeaderName:
        options.credentials?.apiKeyHeaderName ?? "Ocp-Apim-Subscription-Key",
    },
  };
  const client = getClient(
    endpointUrl,
    credentials,
    options,
  ) as ContentSafetyContext;

  client.pipeline.removePolicy({ name: "ApiVersionPolicy" });
  client.pipeline.addPolicy({
    name: "ClientApiVersionPolicy",
    sendRequest: (req, next) => {
      // Use the apiVersion defined in request url directly
      // Append one if there is no apiVersion and we have one at client options
      const url = new URL(req.url);
      if (!url.searchParams.get("api-version") && apiVersion) {
        req.url = `${req.url}${
          Array.from(url.searchParams.keys()).length > 0 ? "&" : "?"
        }api-version=${apiVersion}`;
      }

      return next(req);
    },
  });

  return client;
}<|MERGE_RESOLUTION|>--- conflicted
+++ resolved
@@ -26,12 +26,7 @@
 ): ContentSafetyContext {
   const endpointUrl =
     options.endpoint ?? options.baseUrl ?? `${endpointParam}/contentsafety`;
-<<<<<<< HEAD
-  options.apiVersion = options.apiVersion ?? "2023-10-01";
   const userAgentInfo = `azsdk-js-ai-content-safety-modular/1.0.0`;
-=======
-  const userAgentInfo = `azsdk-js-ai-content-safety-rest/1.0.0`;
->>>>>>> f409a930
   const userAgentPrefix =
     options.userAgentOptions && options.userAgentOptions.userAgentPrefix
       ? `${options.userAgentOptions.userAgentPrefix} ${userAgentInfo}`
