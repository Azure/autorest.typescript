--- conflicted
+++ resolved
@@ -216,15 +216,11 @@
       ...operationOptionsToRequestParameters(options),
       contentType:
         (options.contentType as any) ?? "application/merge-patch+json",
-<<<<<<< HEAD
-      queryParameters: { "api-version": "2023-10-01" },
-      body: { description: resource["description"] },
-=======
+      queryParameters: { "api-version": "2023-10-01" },
       body: {
         blocklistName: resource["blocklistName"],
         description: resource["description"],
       },
->>>>>>> 6789df3c
     });
 }
 
