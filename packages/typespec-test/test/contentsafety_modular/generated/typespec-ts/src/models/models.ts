// Copyright (c) Microsoft Corporation.
// Licensed under the MIT license.

/** Text Blocklist. */
export interface TextBlocklist {
  /** Text blocklist name. */
  blocklistName: string;
  /** Text blocklist description. */
  description?: string;
}

/** Block item info in text blocklist. */
export interface TextBlockItemInfo {
  /** Block item description. */
  description?: string;
  /** Block item content. */
  text: string;
}

/** The request of adding blockItems to text blocklist. */
export interface AddOrUpdateBlockItemsOptions {
  /** Array of blockItemInfo to add. */
  blockItems: TextBlockItemInfo[];
}

/** The response of adding blockItems to text blocklist. */
export interface AddOrUpdateBlockItemsResult {
  /** Array of blockItems added. */
  value?: TextBlockItem[];
}

/** Item in TextBlocklist. */
export interface TextBlockItem {
  /** Block Item Id. It will be uuid. */
  blockItemId: string;
  /** Block item description. */
  description?: string;
  /** Block item content. */
  text: string;
}

/** The request of removing blockItems from text blocklist. */
export interface RemoveBlockItemsOptions {
  /** Array of blockItemIds to remove. */
  blockItemIds: string[];
}

/** The analysis request of the image. */
export interface AnalyzeImageOptions {
  /** The image needs to be analyzed. */
  image: ImageData;
  /** The categories will be analyzed. If not assigned, a default set of the categories' analysis results will be returned. */
  categories?: ImageCategory[];
  /** The type of image analysis output. If not assigned, the default value is "FourLevels". */
  outputType?: AnalyzeImageOutputType;
}

/** The content or blob url of image, could be base64 encoding bytes or blob url. You can choose only one of them. If both are given, the request will be refused. The maximum size of image is 2048 pixels * 2048 pixels, no larger than 4MB at the same time. The minimum size of image is 50 pixels * 50 pixels. */
export interface ImageData {
  /** Base64 encoding of image. */
  content?: Uint8Array;
  /** The blob url of image. */
  blobUrl?: string;
}

/** Image analyze category */
export type ImageCategory = "Hate" | "SelfHarm" | "Sexual" | "Violence";
/** The type of image analysis output. */
export type AnalyzeImageOutputType = "FourLevels";

/** The analysis response of the image. */
export interface AnalyzeImageResult {
  /** Analysis result for categories. */
  analyzeResults: ImageAnalyzeSeverityResult[];
}

/** Image analysis result. */
export interface ImageAnalyzeSeverityResult {
  /** The image category. */
  category: ImageCategory;
  /** This field is decided by outputType in request, if choose "FourLevels", the value could be 0,2,4,6. The higher the severity of input content, the larger this value is. */
  severity?: number;
}

/** The analysis request of the text. */
export interface AnalyzeTextOptions {
  /** The text needs to be scanned. We support at most 10k Unicode characters (unicode code points) in text of one request. */
  text: string;
  /** The categories will be analyzed. If not assigned, a default set of the categories' analysis results will be returned. */
  categories?: TextCategory[];
  /** The names of blocklists. */
  blocklistNames?: string[];
  /** When set to true, further analyses of harmful content will not be performed in cases where blocklists are hit. When set to false, all analyses of harmful content will be performed, whether or not blocklists are hit. */
  breakByBlocklists?: boolean;
  /** The type of text analysis output. If not assigned, the default value is "FourLevels". */
  outputType?: AnalyzeTextOutputType;
}

/** Text analyze category */
export type TextCategory = "Hate" | "SelfHarm" | "Sexual" | "Violence";
/** The type of text analysis output. */
export type AnalyzeTextOutputType = "FourLevels" | "EightLevels";

/** The analysis response of the text */
export interface AnalyzeTextResult {
  /** The details of blocklist match. */
  blocklistsMatchResults?: TextBlocklistMatchResult[];
  /** Analysis result for categories. */
  analyzeResults: TextAnalyzeSeverityResult[];
}

/** The result of blocklist match. */
export interface TextBlocklistMatchResult {
  /** The name of matched blocklist. */
  blocklistName: string;
  /** The id of matched item. */
  blockItemId: string;
  /** The content of matched item. */
  blockItemText: string;
}

/** Text analysis result. */
export interface TextAnalyzeSeverityResult {
  /** The text category. */
  category: TextCategory;
  /** This field is decided by outputType in request, if choose "FourLevels", the value could be 0,2,4,6. The higher the severity of input content, the larger this value is. */
  severity?: number;
}

<<<<<<< HEAD
/** Type of Versions */
/** */
=======
>>>>>>> b0853b2b
export type Versions = "2023-10-01";

/** Paged collection of TextBlocklist items */
export interface PagedTextBlocklist {
  /** The TextBlocklist items on this page */
  value: TextBlocklist[];
  /** The link to the next page of items */
  nextLink?: string;
}

/** Paged collection of TextBlockItem items */
export interface PagedTextBlockItem {
  /** The TextBlockItem items on this page */
  value: TextBlockItem[];
  /** The link to the next page of items */
  nextLink?: string;
}<|MERGE_RESOLUTION|>--- conflicted
+++ resolved
@@ -127,11 +127,7 @@
   severity?: number;
 }
 
-<<<<<<< HEAD
 /** Type of Versions */
-/** */
-=======
->>>>>>> b0853b2b
 export type Versions = "2023-10-01";
 
 /** Paged collection of TextBlocklist items */
