--- conflicted
+++ resolved
@@ -56,7 +56,7 @@
 }
 
 export function multivariateErrorResponseSerializer(
-  item: MultivariateErrorResponse,
+  item: MultivariateErrorResponse
 ): MultivariateErrorResponseRest {
   return {
     code: item["code"],
@@ -79,7 +79,7 @@
 }
 
 export function multivariateVariableStateSerializer(
-  item: MultivariateVariableState,
+  item: MultivariateVariableState
 ): MultivariateVariableStateRest {
   return {
     variable: item["variable"],
@@ -121,7 +121,7 @@
 }
 
 export function multivariateMultivariateBatchDetectionOptionsSerializer(
-  item: MultivariateMultivariateBatchDetectionOptions,
+  item: MultivariateMultivariateBatchDetectionOptions
 ): MultivariateMultivariateBatchDetectionOptionsRest {
   return {
     dataSource: item["dataSource"],
@@ -225,7 +225,7 @@
 }
 
 export function multivariateModelInfoSerializer(
-  item: MultivariateModelInfo,
+  item: MultivariateModelInfo
 ): MultivariateModelInfoRest {
   return {
     dataSource: item["dataSource"],
@@ -263,9 +263,8 @@
   paddingValue?: number;
 }
 
-<<<<<<< HEAD
 export function multivariateAlignPolicySerializer(
-  item: MultivariateAlignPolicy,
+  item: MultivariateAlignPolicy
 ): MultivariateAlignPolicyRest {
   return {
     alignMode: item["alignMode"],
@@ -275,8 +274,6 @@
 }
 
 /** */
-=======
->>>>>>> b0853b2b
 export type AlignMode = "Inner" | "Outer";
 /** An optional field, indicating how missing values will be filled. One of Previous, Subsequent, Linear, Zero, Fixed. */
 export type FillNAMethod =
@@ -296,7 +293,7 @@
 }
 
 export function multivariateDiagnosticsInfoSerializer(
-  item: MultivariateDiagnosticsInfo,
+  item: MultivariateDiagnosticsInfo
 ): MultivariateDiagnosticsInfoRest {
   return {
     modelState: !item.modelState
@@ -331,7 +328,7 @@
 }
 
 export function multivariateModelStateSerializer(
-  item: MultivariateModelState,
+  item: MultivariateModelState
 ): MultivariateModelStateRest {
   return {
     epochIds: item["epochIds"],
@@ -384,7 +381,7 @@
 }
 
 export function multivariateMultivariateLastDetectionOptionsSerializer(
-  item: MultivariateMultivariateLastDetectionOptions,
+  item: MultivariateMultivariateLastDetectionOptions
 ): MultivariateMultivariateLastDetectionOptionsRest {
   return {
     variables: item["variables"].map(multivariateVariableValuesSerializer),
@@ -403,7 +400,7 @@
 }
 
 export function multivariateVariableValuesSerializer(
-  item: MultivariateVariableValues,
+  item: MultivariateVariableValues
 ): MultivariateVariableValuesRest {
   return {
     variable: item["variable"],
@@ -468,7 +465,7 @@
 }
 
 export function univariateUnivariateDetectionOptionsSerializer(
-  item: UnivariateUnivariateDetectionOptions,
+  item: UnivariateUnivariateDetectionOptions
 ): UnivariateUnivariateDetectionOptionsRest {
   return {
     series: item["series"].map(univariateTimeSeriesPointSerializer),
@@ -490,9 +487,8 @@
   value: number;
 }
 
-<<<<<<< HEAD
 export function univariateTimeSeriesPointSerializer(
-  item: UnivariateTimeSeriesPoint,
+  item: UnivariateTimeSeriesPoint
 ): UnivariateTimeSeriesPointRest {
   return {
     timestamp: item["timestamp"]?.toISOString(),
@@ -501,8 +497,6 @@
 }
 
 /** */
-=======
->>>>>>> b0853b2b
 export type TimeGranularity =
   | "yearly"
   | "monthly"
@@ -682,7 +676,7 @@
 }
 
 export function univariateUnivariateChangePointDetectionOptionsSerializer(
-  item: UnivariateUnivariateChangePointDetectionOptions,
+  item: UnivariateUnivariateChangePointDetectionOptions
 ): UnivariateUnivariateChangePointDetectionOptionsRest {
   return {
     series: item["series"].map(univariateTimeSeriesPointSerializer),
