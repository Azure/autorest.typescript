--- conflicted
+++ resolved
@@ -17,11 +17,6 @@
   AnomalyDetectorContext,
 } from "./api/index.js";
 
-<<<<<<< HEAD
-=======
-export { AnomalyDetectorClientOptionalParams } from "./api/anomalyDetectorContext.js";
-
->>>>>>> 1de92fdb
 export class AnomalyDetectorClient {
   private _client: AnomalyDetectorContext;
   /** The pipeline used by this client to make requests */
