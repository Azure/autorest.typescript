--- conflicted
+++ resolved
@@ -26,22 +26,15 @@
     readonly univariate: UnivariateOperations;
 }
 
-<<<<<<< HEAD
-// @public
 export type AnomalyDetectorErrorCodesOutput = "InvalidCustomInterval" | "BadArgument" | "InvalidGranularity" | "InvalidPeriod" | "InvalidModelArgument" | "InvalidSeries" | "InvalidJsonFormat" | "RequiredGranularity" | "RequiredSeries" | "InvalidImputeMode" | "InvalidImputeFixedValue";
 
 // @public
-function createClient(endpointParam: string, credentials: KeyCredential, options?: AnomalyDetectorClientOptions): AnomalyDetectorClient;
-export default createClient;
-
 // @public
 export type DataSchema = "OneTable" | "MultiTable";
 
 // @public
 export type DataSchemaOutput = "OneTable" | "MultiTable";
 
-=======
->>>>>>> a10343a6
 // @public (undocumented)
 export interface AnomalyDetectorClientOptions extends ClientOptions {
     apiVersion?: string;
@@ -75,25 +68,12 @@
 }
 
 // @public
-<<<<<<< HEAD
 export type FillNAMethod = "Previous" | "Subsequent" | "Linear" | "Zero" | "Fixed";
 
 // @public
 export type FillNAMethodOutput = "Previous" | "Subsequent" | "Linear" | "Zero" | "Fixed";
 
 // @public
-export type GetArrayType<T> = T extends Array<infer TData> ? TData : never;
-
-// @public (undocumented)
-export interface GetMultivariateBatchDetectionResult {
-    get(options?: GetMultivariateBatchDetectionResultParameters): StreamableMethod<GetMultivariateBatchDetectionResult200Response | GetMultivariateBatchDetectionResultDefaultResponse>;
-=======
-export interface MultivariateAnomalyDetectionModel {
-    createdTime: Date;
-    lastUpdatedTime: Date;
-    readonly modelId: string;
-    modelInfo?: MultivariateModelInfo;
->>>>>>> a10343a6
 }
 
 // @public
@@ -137,52 +117,15 @@
 // @public (undocumented)
 export interface MultivariateDetectMultivariateLastAnomalyOptionalParams extends OperationOptions {
 }
-
-// @public
-<<<<<<< HEAD
-export type GetPage<TPage> = (pageLink: string, maxPageSize?: number) => Promise<{
-    page: TPage;
-    nextPageLink?: string;
-}>;
-
 // @public
 export type ImputeMode = "auto" | "previous" | "linear" | "fixed" | "zero" | "notFill";
 
-// @public (undocumented)
-export function isUnexpected(response: DetectUnivariateEntireSeries200Response | DetectUnivariateEntireSeriesDefaultResponse): response is DetectUnivariateEntireSeriesDefaultResponse;
-
-// @public (undocumented)
-export function isUnexpected(response: DetectUnivariateLastPoint200Response | DetectUnivariateLastPointDefaultResponse): response is DetectUnivariateLastPointDefaultResponse;
-
-// @public (undocumented)
-export function isUnexpected(response: DetectUnivariateChangePoint200Response | DetectUnivariateChangePointDefaultResponse): response is DetectUnivariateChangePointDefaultResponse;
-
-// @public (undocumented)
-export function isUnexpected(response: GetMultivariateBatchDetectionResult200Response | GetMultivariateBatchDetectionResultDefaultResponse): response is GetMultivariateBatchDetectionResultDefaultResponse;
-
-// @public (undocumented)
-export function isUnexpected(response: TrainMultivariateModel201Response | TrainMultivariateModelDefaultResponse): response is TrainMultivariateModelDefaultResponse;
-
-// @public (undocumented)
-export function isUnexpected(response: ListMultivariateModels200Response | ListMultivariateModelsDefaultResponse): response is ListMultivariateModelsDefaultResponse;
-
-// @public (undocumented)
-export function isUnexpected(response: DeleteMultivariateModel204Response | DeleteMultivariateModelDefaultResponse): response is DeleteMultivariateModelDefaultResponse;
-
-// @public (undocumented)
-export function isUnexpected(response: GetMultivariateModel200Response | GetMultivariateModelDefaultResponse): response is GetMultivariateModelDefaultResponse;
-
-// @public (undocumented)
-export function isUnexpected(response: DetectMultivariateBatchAnomaly202Response | DetectMultivariateBatchAnomalyDefaultResponse): response is DetectMultivariateBatchAnomalyDefaultResponse;
-
-// @public (undocumented)
-export function isUnexpected(response: DetectMultivariateLastAnomaly200Response | DetectMultivariateLastAnomalyDefaultResponse): response is DetectMultivariateLastAnomalyDefaultResponse;
-=======
+
+// @public
 export interface MultivariateDiagnosticsInfo {
     modelState?: MultivariateModelState;
     variableStates?: MultivariateVariableState[];
 }
->>>>>>> a10343a6
 
 // @public
 export interface MultivariateErrorResponse {
@@ -205,91 +148,19 @@
 }
 
 // @public
-<<<<<<< HEAD
 export type ModelStatus = "CREATED" | "RUNNING" | "READY" | "FAILED";
 
 // @public
 export type ModelStatusOutput = "CREATED" | "RUNNING" | "READY" | "FAILED";
 
 // @public
-export interface MultivariateAlignPolicy {
     alignMode?: AlignMode;
     fillNAMethod?: FillNAMethod;
-    paddingValue?: number;
-}
-
-// @public
-export interface MultivariateAlignPolicyOutput {
     alignMode?: AlignModeOutput;
     fillNAMethod?: FillNAMethodOutput;
-    paddingValue?: number;
-}
-
-// @public
-export interface MultivariateAnomalyDetectionModelOutput {
-    createdTime: string;
-    lastUpdatedTime: string;
-    readonly modelId: string;
-    modelInfo?: MultivariateModelInfoOutput;
-}
-
-// @public
-export interface MultivariateAnomalyInterpretationOutput {
-    contributionScore?: number;
-    correlationChanges?: MultivariateCorrelationChangesOutput;
-    variable?: string;
-}
-
-// @public
-export interface MultivariateAnomalyStateOutput {
-    errors?: Array<MultivariateErrorResponseOutput>;
-    timestamp: string;
-    value?: MultivariateAnomalyValueOutput;
-}
-
-// @public
-export interface MultivariateAnomalyValueOutput {
-    interpretation?: Array<MultivariateAnomalyInterpretationOutput>;
-    isAnomaly: boolean;
-    score: number;
-    severity: number;
-}
-
-// @public
 export type MultivariateBatchDetectionStatusOutput = "CREATED" | "RUNNING" | "READY" | "FAILED";
 
 // @public
-export interface MultivariateCorrelationChangesOutput {
-    changedVariables?: string[];
-}
-
-// @public
-export interface MultivariateDiagnosticsInfo {
-    modelState?: MultivariateModelState;
-    variableStates?: Array<MultivariateVariableState>;
-}
-
-// @public
-export interface MultivariateDiagnosticsInfoOutput {
-    modelState?: MultivariateModelStateOutput;
-    variableStates?: Array<MultivariateVariableStateOutput>;
-}
-
-// @public
-export interface MultivariateErrorResponse {
-    code: string;
-    message: string;
-}
-
-// @public
-export interface MultivariateErrorResponseOutput {
-    code: string;
-    message: string;
-}
-
-// @public
-=======
->>>>>>> a10343a6
 export interface MultivariateModelInfo {
     alignPolicy?: MultivariateAlignPolicy;
     dataSchema?: DataSchema;
@@ -298,35 +169,15 @@
     displayName?: string;
     endTime: Date;
     readonly errors?: MultivariateErrorResponse[];
+    status?: ModelStatus;
+    dataSchema?: DataSchemaOutput;
     slidingWindow?: number;
-<<<<<<< HEAD
-    startTime: Date | string;
-=======
     startTime: Date;
->>>>>>> a10343a6
-    status?: ModelStatus;
-}
-
-// @public
-<<<<<<< HEAD
-export interface MultivariateModelInfoOutput {
-    alignPolicy?: MultivariateAlignPolicyOutput;
-    dataSchema?: DataSchemaOutput;
-    dataSource: string;
-    diagnosticsInfo?: MultivariateDiagnosticsInfoOutput;
-    displayName?: string;
-    endTime: string;
-    readonly errors?: Array<MultivariateErrorResponseOutput>;
-    slidingWindow?: number;
-    startTime: string;
     status?: ModelStatusOutput;
 }
 
 // @public
-export interface MultivariateModelListOutput {
-=======
 export interface MultivariateModelList {
->>>>>>> a10343a6
     currentCount: number;
     maxCount: number;
     models: MultivariateAnomalyDetectionModel[];
@@ -350,23 +201,16 @@
 }
 
 // @public
-<<<<<<< HEAD
-export interface MultivariateMultivariateBatchDetectionResultSummaryOutput {
-    errors?: Array<MultivariateErrorResponseOutput>;
-    setupInfo: MultivariateMultivariateBatchDetectionOptionsOutput;
-    status: MultivariateBatchDetectionStatusOutput;
-    variableStates?: Array<MultivariateVariableStateOutput>;
-=======
 export interface MultivariateMultivariateBatchDetectionResultSummary {
     errors?: MultivariateErrorResponse[];
     setupInfo: MultivariateMultivariateBatchDetectionOptions;
     status: MultivariateBatchDetectionStatus;
     variableStates?: MultivariateVariableState[];
->>>>>>> a10343a6
 }
 
 // @public
 export interface MultivariateMultivariateDetectionResult {
+    status: MultivariateBatchDetectionStatusOutput;
     readonly resultId: string;
     results: MultivariateAnomalyState[];
     summary: MultivariateMultivariateBatchDetectionResultSummary;
@@ -459,22 +303,10 @@
     // (undocumented)
     detectUnivariateEntireSeries: (options: UnivariateUnivariateDetectionOptions, optionalParams?: UnivariateDetectUnivariateEntireSeriesOptionalParams) => Promise<UnivariateUnivariateEntireDetectionResult>;
     // (undocumented)
-<<<<<<< HEAD
-    status: string;
-}
-
-// @public (undocumented)
-export type TrainMultivariateModelParameters = TrainMultivariateModelBodyParam & RequestParameters;
-
-// @public
-export interface UnivariateAnomalyDetectorErrorOutput {
+    detectUnivariateLastPoint: (options: UnivariateUnivariateDetectionOptions, optionalParams?: UnivariateDetectUnivariateLastPointOptionalParams) => Promise<UnivariateUnivariateLastDetectionResult>;
+}
+
     code?: AnomalyDetectorErrorCodesOutput;
-    message?: string;
-=======
-    detectUnivariateLastPoint: (options: UnivariateUnivariateDetectionOptions, optionalParams?: UnivariateDetectUnivariateLastPointOptionalParams) => Promise<UnivariateUnivariateLastDetectionResult>;
->>>>>>> a10343a6
-}
-
 // @public
 export interface UnivariateTimeSeriesPoint {
     timestamp?: Date;
