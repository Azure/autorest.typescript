{
  "name": "@notabrand/todo-non-branded",
  "version": "1.0.0-beta.1",
  "description": "A generated SDK for TodoClient.",
  "engines": {
    "node": ">=18.0.0"
  },
  "sideEffects": false,
  "autoPublish": false,
  "tshy": {
    "exports": {
      "./package.json": "./package.json",
      ".": "./src/index.ts"
    },
    "dialects": [
      "esm",
      "commonjs"
    ],
    "esmDialects": [
      "browser",
      "react-native"
    ],
    "selfLink": false
  },
  "type": "module",
  "scripts": {
    "clean": "rimraf --glob dist dist-browser dist-esm test-dist temp types *.tgz *.log",
    "extract-api": "rimraf review && mkdirp ./review && api-extractor run --local",
    "pack": "npm pack 2>&1",
<<<<<<< HEAD
    "test:browser": "echo skipped",
    "test:node": "echo skipped",
    "test": "echo \"Error: no test specified\" && exit 1",
    "unit-test": "echo skipped",
    "unit-test:node": "echo skipped",
    "unit-test:browser": "echo skipped",
    "build": "npm run clean && tsc && rollup -c 2>&1 && npm run minify && mkdirp ./review && npm run extract-api",
    "minify": "uglifyjs -c -m --comments --source-map \"content='./dist/index.js.map'\" -o ./dist/index.min.js ./dist/index.js"
  },
  "sideEffects": false,
  "autoPublish": false,
  "dependencies": {
    "tslib": "^2.2.0",
    "@typespec/ts-http-runtime": "1.0.0-alpha.20240314.2"
=======
    "lint": "eslint package.json api-extractor.json src  --ext .ts",
    "lint:fix": "eslint package.json api-extractor.json src  --ext .ts --fix --fix-type [problem,suggestion]",
    "check-format": "prettier --list-different --config ../../../.prettierrc.json --ignore-path ../../../.prettierignore \"src/**/*.ts\" \"*.{js,json}\" ",
    "build": "npm run clean && tshy && npm run extract-api"
>>>>>>> cbe71a7d
  },
  "devDependencies": {
    "@microsoft/api-extractor": "^7.40.3",
    "@types/node": "^18.0.0",
    "eslint": "^8.55.0",
    "prettier": "^3.2.5",
    "rimraf": "^5.0.5",
    "mkdirp": "^2.1.2",
    "typescript": "~5.3.3",
    "tshy": "1.11.1"
  },
  "dependencies": {
    "tslib": "^2.6.2",
    "@typespec/ts-http-runtime": "1.0.0-alpha.20240226.9"
  },
  "exports": {
    "./package.json": "./package.json",
    ".": {
      "browser": {
        "types": "./dist/browser/index.d.ts",
        "default": "./dist/browser/index.js"
      },
      "react-native": {
        "types": "./dist/react-native/index.d.ts",
        "default": "./dist/react-native/index.js"
      },
      "import": {
        "types": "./dist/esm/index.d.ts",
        "default": "./dist/esm/index.js"
      },
      "require": {
        "types": "./dist/commonjs/index.d.ts",
        "default": "./dist/commonjs/index.js"
      }
    }
  },
  "main": "./dist/commonjs/index.js",
  "types": "./dist/commonjs/index.d.ts"
}<|MERGE_RESOLUTION|>--- conflicted
+++ resolved
@@ -27,27 +27,10 @@
     "clean": "rimraf --glob dist dist-browser dist-esm test-dist temp types *.tgz *.log",
     "extract-api": "rimraf review && mkdirp ./review && api-extractor run --local",
     "pack": "npm pack 2>&1",
-<<<<<<< HEAD
-    "test:browser": "echo skipped",
-    "test:node": "echo skipped",
-    "test": "echo \"Error: no test specified\" && exit 1",
-    "unit-test": "echo skipped",
-    "unit-test:node": "echo skipped",
-    "unit-test:browser": "echo skipped",
-    "build": "npm run clean && tsc && rollup -c 2>&1 && npm run minify && mkdirp ./review && npm run extract-api",
-    "minify": "uglifyjs -c -m --comments --source-map \"content='./dist/index.js.map'\" -o ./dist/index.min.js ./dist/index.js"
-  },
-  "sideEffects": false,
-  "autoPublish": false,
-  "dependencies": {
-    "tslib": "^2.2.0",
-    "@typespec/ts-http-runtime": "1.0.0-alpha.20240314.2"
-=======
     "lint": "eslint package.json api-extractor.json src  --ext .ts",
     "lint:fix": "eslint package.json api-extractor.json src  --ext .ts --fix --fix-type [problem,suggestion]",
     "check-format": "prettier --list-different --config ../../../.prettierrc.json --ignore-path ../../../.prettierignore \"src/**/*.ts\" \"*.{js,json}\" ",
     "build": "npm run clean && tshy && npm run extract-api"
->>>>>>> cbe71a7d
   },
   "devDependencies": {
     "@microsoft/api-extractor": "^7.40.3",
