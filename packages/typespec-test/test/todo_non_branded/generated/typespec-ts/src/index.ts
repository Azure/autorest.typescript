--- conflicted
+++ resolved
@@ -12,24 +12,12 @@
   TodoItem,
   TodoLabels,
   TodoLabelRecord,
-<<<<<<< HEAD
-  TodoAttachment,
-  ToDoItemMultipartRequest,
-  TodoItemPatch,
-  PageTodoAttachment,
-  FileAttachmentMultipartRequest,
-  User,
-} from "./models/index.js";
-export {
-  TodoItemsAttachmentsCreateFileAttachmentOptionalParams,
-  TodoItemsAttachmentsCreateJsonAttachmentOptionalParams,
-=======
   Standard4XXResponse,
   ApiError,
   Standard5XXResponse,
-  TodoFileAttachment,
-  TodoUrlAttachment,
   TodoAttachment,
+  ToDoItemMultipartRequest,
+  FileAttachmentMultipartRequest,
   User,
 } from "./models/index.js";
 export {
@@ -44,8 +32,8 @@
   InvalidUserResponse,
 } from "./models/users/index.js";
 export {
-  TodoItemsAttachmentsCreateAttachmentOptionalParams,
->>>>>>> 5854c927
+  TodoItemsAttachmentsCreateFileAttachmentOptionalParams,
+  TodoItemsAttachmentsCreateJsonAttachmentOptionalParams,
   TodoItemsAttachmentsListOptionalParams,
   TodoItemsDeleteOptionalParams,
   TodoItemsUpdateOptionalParams,
