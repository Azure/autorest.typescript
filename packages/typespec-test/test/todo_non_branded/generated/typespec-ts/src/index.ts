--- conflicted
+++ resolved
@@ -17,22 +17,19 @@
   TodoFileAttachment,
   TodoUrlAttachment,
   TodoAttachment,
-<<<<<<< HEAD
-=======
+  User,
+} from "./models/index.js";
+export {
+  TodoPage,
   InvalidTodoItem,
   NotFoundErrorResponse,
   TodoItemPatch,
   PageTodoAttachment,
->>>>>>> 5fa4524b
-  User,
+} from "./models/todoItems/index.js";
+export {
   UserExistsResponse,
   InvalidUserResponse,
-} from "./models/index.js";
-export {
-  TodoPage,
-  TodoItemPatch,
-  PageTodoAttachment,
-} from "./models/todoItems/index.js";
+} from "./models/users/index.js";
 export {
   TodoItemsAttachmentsCreateAttachmentOptionalParams,
   TodoItemsAttachmentsListOptionalParams,
