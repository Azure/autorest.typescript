--- conflicted
+++ resolved
@@ -2,12 +2,9 @@
 
 import { TodoContext } from "../../api/todoContext.js";
 import { User } from "../../models/models.js";
-<<<<<<< HEAD
 import { UserCreatedResponse } from "../../models/users/models.js";
-=======
 import { UsersCreateOptionalParams } from "../../api/users/options.js";
 import { create } from "../../api/users/operations.js";
->>>>>>> b1075d66
 
 /** Interface representing a Users operations. */
 export interface UsersOperations {
