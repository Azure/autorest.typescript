--- conflicted
+++ resolved
@@ -4,19 +4,11 @@
   TodoItem,
   TodoLabels,
   TodoLabelRecord,
-<<<<<<< HEAD
-  TodoAttachment,
-  ToDoItemMultipartRequest,
-  TodoItemPatch,
-  PageTodoAttachment,
-  FileAttachmentMultipartRequest,
-=======
   Standard4XXResponse,
   ApiError,
   Standard5XXResponse,
-  TodoFileAttachment,
-  TodoUrlAttachment,
   TodoAttachment,
->>>>>>> 5854c927
+  ToDoItemMultipartRequest,
+  FileAttachmentMultipartRequest,
   User,
 } from "./models.js";