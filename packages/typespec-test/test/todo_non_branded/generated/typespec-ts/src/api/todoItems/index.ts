--- conflicted
+++ resolved
@@ -497,11 +497,7 @@
     },
   );
   return context
-<<<<<<< HEAD
-    .path("/items/list1")
-=======
     .path(path)
->>>>>>> d5c59771
     .get({
       ...operationOptionsToRequestParameters(options),
       headers: {
