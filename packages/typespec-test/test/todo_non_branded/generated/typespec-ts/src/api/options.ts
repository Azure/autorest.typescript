--- conflicted
+++ resolved
@@ -4,7 +4,11 @@
 import { OperationOptions } from "@typespec/ts-http-runtime";
 
 /** Optional parameters. */
-export interface TodoItemsAttachmentsCreateAttachmentOptionalParams
+export interface TodoItemsAttachmentsCreateFileAttachmentOptionalParams
+  extends OperationOptions {}
+
+/** Optional parameters. */
+export interface TodoItemsAttachmentsCreateJsonAttachmentOptionalParams
   extends OperationOptions {}
 
 /** Optional parameters. */
@@ -12,31 +16,19 @@
   extends OperationOptions {}
 
 /** Optional parameters. */
-<<<<<<< HEAD
-export interface TodoItemsCreateJsonOptionalParams extends OperationOptions {
-  contentType?: string;
-  attachments?: TodoAttachment[];
-}
-
-/** Optional parameters. */
-export interface TodoItemsCreateFormOptionalParams extends OperationOptions {
-  contentType?: string;
-}
-
-/** Optional parameters. */
-export interface TodoItemsGetOptionalParams extends OperationOptions {}
-=======
 export interface TodoItemsDeleteOptionalParams extends OperationOptions {}
 
 /** Optional parameters. */
 export interface TodoItemsUpdateOptionalParams extends OperationOptions {}
->>>>>>> 3b5a6357
 
 /** Optional parameters. */
 export interface TodoItemsGetOptionalParams extends OperationOptions {}
 
 /** Optional parameters. */
-export interface TodoItemsCreateOptionalParams extends OperationOptions {
+export interface TodoItemsCreateFormOptionalParams extends OperationOptions {}
+
+/** Optional parameters. */
+export interface TodoItemsCreateJsonOptionalParams extends OperationOptions {
   attachments?: TodoAttachment[];
 }
 
@@ -49,17 +41,4 @@
 }
 
 /** Optional parameters. */
-<<<<<<< HEAD
-export interface TodoItemsAttachmentsCreateJsonAttachmentOptionalParams
-  extends OperationOptions {
-  contentType?: string;
-}
-
-/** Optional parameters. */
-export interface TodoItemsAttachmentsCreateFileAttachmentOptionalParams
-  extends OperationOptions {
-  contentType?: string;
-}
-=======
-export interface UsersCreateOptionalParams extends OperationOptions {}
->>>>>>> 3b5a6357
+export interface UsersCreateOptionalParams extends OperationOptions {}