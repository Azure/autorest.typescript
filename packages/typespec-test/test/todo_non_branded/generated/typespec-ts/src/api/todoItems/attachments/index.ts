--- conflicted
+++ resolved
@@ -10,17 +10,14 @@
   notFoundErrorResponseDeserializer,
   PageTodoAttachment,
   pageTodoAttachmentDeserializer,
-<<<<<<< HEAD
-  FileAttachmentMultipartRequest,
-  fileAttachmentMultipartRequestSerializer,
-=======
 } from "../../../models/todoItems/models.js";
 import {
   standard4XXResponseDeserializer,
   standard5XXResponseDeserializer,
   TodoAttachment,
   todoAttachmentSerializer,
->>>>>>> 5854c927
+  FileAttachmentMultipartRequest,
+  fileAttachmentMultipartRequestSerializer,
 } from "../../../models/models.js";
 import {
   PagedAsyncIterableIterator,
@@ -59,7 +56,16 @@
 ): Promise<void> {
   const expectedStatuses = ["204"];
   if (!expectedStatuses.includes(result.status)) {
-    throw createRestError(result);
+    const error = createRestError(result);
+    const statusCode = Number.parseInt(result.status);
+    if (statusCode === 404) {
+      error.details = notFoundErrorResponseDeserializer(result.body);
+    } else if (statusCode >= 400 && statusCode <= 499) {
+      error.details = standard4XXResponseDeserializer(result.body);
+    } else if (statusCode >= 500 && statusCode <= 599) {
+      error.details = standard5XXResponseDeserializer(result.body);
+    }
+    throw error;
   }
 
   return;
