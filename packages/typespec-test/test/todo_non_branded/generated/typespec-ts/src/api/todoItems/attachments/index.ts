--- conflicted
+++ resolved
@@ -11,6 +11,8 @@
   todoAttachmentSerializer,
   PageTodoAttachment,
   pageTodoAttachmentDeserializer,
+  FileAttachmentMultipartRequest,
+  fileAttachmentMultipartRequestSerializer,
 } from "../../../models/models.js";
 import {
   PagedAsyncIterableIterator,
@@ -23,41 +25,56 @@
   operationOptionsToRequestParameters,
 } from "@typespec/ts-http-runtime";
 
-<<<<<<< HEAD
-export function _listSend(
+export function _createFileAttachmentSend(
   context: Client,
   itemId: number,
-  options: TodoItemsAttachmentsListOptionalParams = { requestOptions: {} },
+  body: FileAttachmentMultipartRequest,
+  options: TodoItemsAttachmentsCreateFileAttachmentOptionalParams = {
+    requestOptions: {},
+  },
 ): StreamableMethod {
   return context
     .path("/items/{itemId}/attachments", itemId)
-    .get({ ...operationOptionsToRequestParameters(options) });
+    .post({
+      ...operationOptionsToRequestParameters(options),
+      contentType: "multipart/form-data",
+      headers: {
+        accept: "application/json",
+        ...options.requestOptions?.headers,
+      },
+      body: fileAttachmentMultipartRequestSerializer(body),
+    });
 }
 
-export async function _listDeserialize(
+export async function _createFileAttachmentDeserialize(
   result: PathUncheckedResponse,
-): Promise<PageTodoAttachment> {
-  const expectedStatuses = ["200"];
+): Promise<void> {
+  const expectedStatuses = ["204"];
   if (!expectedStatuses.includes(result.status)) {
     throw createRestError(result);
   }
 
-  return pageTodoAttachmentDeserializer(result.body);
+  return;
 }
 
-export async function list(
+export async function createFileAttachment(
   context: Client,
   itemId: number,
-  options: TodoItemsAttachmentsListOptionalParams = { requestOptions: {} },
-): Promise<PageTodoAttachment> {
-  const result = await _listSend(context, itemId, options);
-  return _listDeserialize(result);
+  body: FileAttachmentMultipartRequest,
+  options: TodoItemsAttachmentsCreateFileAttachmentOptionalParams = {
+    requestOptions: {},
+  },
+): Promise<void> {
+  const result = await _createFileAttachmentSend(
+    context,
+    itemId,
+    body,
+    options,
+  );
+  return _createFileAttachmentDeserialize(result);
 }
 
 export function _createJsonAttachmentSend(
-=======
-export function _createAttachmentSend(
->>>>>>> 3b5a6357
   context: Client,
   itemId: number,
   contents: TodoAttachment,
@@ -69,15 +86,11 @@
     .path("/items/{itemId}/attachments", itemId)
     .post({
       ...operationOptionsToRequestParameters(options),
-<<<<<<< HEAD
-      contentType: (options.contentType as any) ?? "application/json",
-=======
       contentType: "application/json",
       headers: {
         accept: "application/json",
         ...options.requestOptions?.headers,
       },
->>>>>>> 3b5a6357
       body: todoAttachmentSerializer(contents),
     });
 }
@@ -107,31 +120,7 @@
     contents,
     options,
   );
-<<<<<<< HEAD
   return _createJsonAttachmentDeserialize(result);
-}
-
-export function _createFileAttachmentSend(
-  context: Client,
-  itemId: number,
-  options: TodoItemsAttachmentsCreateFileAttachmentOptionalParams = {
-    requestOptions: {},
-  },
-): StreamableMethod {
-  return context
-    .path("/items/{itemId}/attachments", itemId)
-    .post({
-      ...operationOptionsToRequestParameters(options),
-      contentType: (options.contentType as any) ?? "multipart/form-data",
-    });
-}
-
-export async function _createFileAttachmentDeserialize(
-  result: PathUncheckedResponse,
-): Promise<void> {
-  const expectedStatuses = ["204"];
-=======
-  return _createAttachmentDeserialize(result);
 }
 
 export function _listSend(
@@ -154,25 +143,10 @@
   result: PathUncheckedResponse,
 ): Promise<PageTodoAttachment> {
   const expectedStatuses = ["200"];
->>>>>>> 3b5a6357
   if (!expectedStatuses.includes(result.status)) {
     throw createRestError(result);
   }
 
-<<<<<<< HEAD
-  return;
-}
-
-export async function createFileAttachment(
-  context: Client,
-  itemId: number,
-  options: TodoItemsAttachmentsCreateFileAttachmentOptionalParams = {
-    requestOptions: {},
-  },
-): Promise<void> {
-  const result = await _createFileAttachmentSend(context, itemId, options);
-  return _createFileAttachmentDeserialize(result);
-=======
   return pageTodoAttachmentDeserializer(result.body);
 }
 
@@ -188,5 +162,4 @@
     ["200"],
     { itemName: "items" },
   );
->>>>>>> 3b5a6357
 }