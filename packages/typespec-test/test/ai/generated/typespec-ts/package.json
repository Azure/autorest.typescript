--- conflicted
+++ resolved
@@ -12,17 +12,9 @@
       "./package.json": "./package.json",
       ".": "./src/index.ts",
       "./api": "./src/api/index.ts",
-<<<<<<< HEAD
       "./api/evaluations": "src/api/evaluations/index.ts",
       "./api/connections": "src/api/connections/index.ts",
       "./api/agents": "src/api/agents/index.ts"
-=======
-      "./api/evaluations": "./src/api/evaluations/index.ts",
-      "./api/connections": "./src/api/connections/index.ts",
-      "./api/agents": "./src/api/agents/index.ts",
-      "./models": "./src/models/index.ts",
-      "./models/agents": "./src/models/agents/index.ts"
->>>>>>> f0c9ed79
     },
     "dialects": ["esm", "commonjs"],
     "esmDialects": ["browser", "react-native"],
@@ -58,141 +50,5 @@
     "lint": "eslint package.json api-extractor.json src",
     "lint:fix": "eslint package.json api-extractor.json src --fix --fix-type [problem,suggestion]",
     "build": "npm run clean && tshy && npm run extract-api"
-<<<<<<< HEAD
   }
-=======
-  },
-  "exports": {
-    "./package.json": "./package.json",
-    ".": {
-      "browser": {
-        "types": "./dist/browser/index.d.ts",
-        "default": "./dist/browser/index.js"
-      },
-      "react-native": {
-        "types": "./dist/react-native/index.d.ts",
-        "default": "./dist/react-native/index.js"
-      },
-      "import": {
-        "types": "./dist/esm/index.d.ts",
-        "default": "./dist/esm/index.js"
-      },
-      "require": {
-        "types": "./dist/commonjs/index.d.ts",
-        "default": "./dist/commonjs/index.js"
-      }
-    },
-    "./api": {
-      "browser": {
-        "types": "./dist/browser/api/index.d.ts",
-        "default": "./dist/browser/api/index.js"
-      },
-      "react-native": {
-        "types": "./dist/react-native/api/index.d.ts",
-        "default": "./dist/react-native/api/index.js"
-      },
-      "import": {
-        "types": "./dist/esm/api/index.d.ts",
-        "default": "./dist/esm/api/index.js"
-      },
-      "require": {
-        "types": "./dist/commonjs/api/index.d.ts",
-        "default": "./dist/commonjs/api/index.js"
-      }
-    },
-    "./api/evaluations": {
-      "browser": {
-        "types": "./dist/browser/api/evaluations/index.d.ts",
-        "default": "./dist/browser/api/evaluations/index.js"
-      },
-      "react-native": {
-        "types": "./dist/react-native/api/evaluations/index.d.ts",
-        "default": "./dist/react-native/api/evaluations/index.js"
-      },
-      "import": {
-        "types": "./dist/esm/api/evaluations/index.d.ts",
-        "default": "./dist/esm/api/evaluations/index.js"
-      },
-      "require": {
-        "types": "./dist/commonjs/api/evaluations/index.d.ts",
-        "default": "./dist/commonjs/api/evaluations/index.js"
-      }
-    },
-    "./api/connections": {
-      "browser": {
-        "types": "./dist/browser/api/connections/index.d.ts",
-        "default": "./dist/browser/api/connections/index.js"
-      },
-      "react-native": {
-        "types": "./dist/react-native/api/connections/index.d.ts",
-        "default": "./dist/react-native/api/connections/index.js"
-      },
-      "import": {
-        "types": "./dist/esm/api/connections/index.d.ts",
-        "default": "./dist/esm/api/connections/index.js"
-      },
-      "require": {
-        "types": "./dist/commonjs/api/connections/index.d.ts",
-        "default": "./dist/commonjs/api/connections/index.js"
-      }
-    },
-    "./api/agents": {
-      "browser": {
-        "types": "./dist/browser/api/agents/index.d.ts",
-        "default": "./dist/browser/api/agents/index.js"
-      },
-      "react-native": {
-        "types": "./dist/react-native/api/agents/index.d.ts",
-        "default": "./dist/react-native/api/agents/index.js"
-      },
-      "import": {
-        "types": "./dist/esm/api/agents/index.d.ts",
-        "default": "./dist/esm/api/agents/index.js"
-      },
-      "require": {
-        "types": "./dist/commonjs/api/agents/index.d.ts",
-        "default": "./dist/commonjs/api/agents/index.js"
-      }
-    },
-    "./models": {
-      "browser": {
-        "types": "./dist/browser/models/index.d.ts",
-        "default": "./dist/browser/models/index.js"
-      },
-      "react-native": {
-        "types": "./dist/react-native/models/index.d.ts",
-        "default": "./dist/react-native/models/index.js"
-      },
-      "import": {
-        "types": "./dist/esm/models/index.d.ts",
-        "default": "./dist/esm/models/index.js"
-      },
-      "require": {
-        "types": "./dist/commonjs/models/index.d.ts",
-        "default": "./dist/commonjs/models/index.js"
-      }
-    },
-    "./models/agents": {
-      "browser": {
-        "types": "./dist/browser/models/agents/index.d.ts",
-        "default": "./dist/browser/models/agents/index.js"
-      },
-      "react-native": {
-        "types": "./dist/react-native/models/agents/index.d.ts",
-        "default": "./dist/react-native/models/agents/index.js"
-      },
-      "import": {
-        "types": "./dist/esm/models/agents/index.d.ts",
-        "default": "./dist/esm/models/agents/index.js"
-      },
-      "require": {
-        "types": "./dist/commonjs/models/agents/index.d.ts",
-        "default": "./dist/commonjs/models/agents/index.js"
-      }
-    }
-  },
-  "main": "./dist/commonjs/index.js",
-  "types": "./dist/commonjs/index.d.ts",
-  "module": "./dist/esm/index.js"
->>>>>>> f0c9ed79
 }