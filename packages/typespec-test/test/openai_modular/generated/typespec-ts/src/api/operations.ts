--- conflicted
+++ resolved
@@ -23,46 +23,16 @@
   StartGenerateImageDefaultResponse,
 } from "../rest/index.js";
 import {
-<<<<<<< HEAD
   GetLongRunningPollerOptions,
   getLongRunningPoller,
 } from "../common/lroImpl.js";
 import { SimplePollerLike, OperationState } from "@azure/core-lro";
 import {
-  Embeddings,
-  Completions,
-  ChatMessage,
-  ChatCompletions,
-  ImageOperationResponse,
-  ImageSize,
-} from "./models.js";
-import { RequestOptions } from "../common/interfaces.js";
-
-export interface GetEmbeddingsOptions extends RequestOptions {
-  /**
-   * An identifier for the caller or end user of the operation. This may be used for tracking
-   * or rate-limiting purposes.
-   */
-  user?: string;
-  /**
-   * The model name to provide as part of this embeddings request.
-   * Not applicable to Azure OpenAI, where deployment information should be included in the Azure
-   * resource URI that's connected to.
-   */
-  model?: string;
-}
-=======
-  StreamableMethod,
-  operationOptionsToRequestParameters,
-} from "@azure-rest/core-client";
-import {
-  GetEmbeddingsOptions,
   GetCompletionsOptions,
   GetChatCompletionsOptions,
   GetImageOperationStatusOptions,
   StartGenerateImageOptions,
 } from "../models/options.js";
->>>>>>> 797cb2e2
 
 export function _getEmbeddingsSend(
   context: Client,
