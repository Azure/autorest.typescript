// Copyright (c) Microsoft Corporation.
// Licensed under the MIT license.

import {
  AudioTranscriptionOptions,
  AudioTranscription,
  AudioTranslationOptions,
  AudioTranslation,
  CompletionsOptions,
  Completions,
  ChatCompletionsOptions,
  ChatCompletions,
  ImageGenerationOptions,
  ImageGenerations,
  AudioSpeechOptions,
  EmbeddingsOptions,
  Embeddings,
} from "../models/models.js";
import {
  serializeChatRequestMessageUnion,
  serializeAzureChatExtensionConfigurationUnion,
} from "../utils/serializeUtil.js";
import {
  GetAudioSpeech200Response,
  GetAudioSpeechDefaultResponse,
  GetAudioTranscriptionAsPlainText200Response,
  GetAudioTranscriptionAsPlainTextDefaultResponse,
  GetAudioTranscriptionAsResponseObject200Response,
  GetAudioTranscriptionAsResponseObjectDefaultResponse,
  GetAudioTranslationAsPlainText200Response,
  GetAudioTranslationAsPlainTextDefaultResponse,
  GetAudioTranslationAsResponseObject200Response,
  GetAudioTranslationAsResponseObjectDefaultResponse,
  GetChatCompletions200Response,
  GetChatCompletionsDefaultResponse,
  GetCompletions200Response,
  GetCompletionsDefaultResponse,
  GetEmbeddings200Response,
  GetEmbeddingsDefaultResponse,
  GetImageGenerations200Response,
  GetImageGenerationsDefaultResponse,
  isUnexpected,
  OpenAIContext as Client,
} from "../rest/index.js";
import {
  StreamableMethod,
  operationOptionsToRequestParameters,
  createRestError,
} from "@azure-rest/core-client";
import { uint8ArrayToString } from "@azure/core-util";
import {
  GetAudioTranscriptionAsPlainTextOptions,
  GetAudioTranscriptionAsResponseObjectOptions,
  GetAudioTranslationAsPlainTextOptions,
  GetAudioTranslationAsResponseObjectOptions,
  GetCompletionsOptions,
  GetChatCompletionsOptions,
  GetImageGenerationsOptions,
  GetAudioSpeechOptions,
  GetEmbeddingsOptions,
} from "../models/options.js";

export function _getAudioTranscriptionAsPlainTextSend(
  context: Client,
  deploymentId: string,
  body: AudioTranscriptionOptions,
  options: GetAudioTranscriptionAsPlainTextOptions = { requestOptions: {} },
): StreamableMethod<
  | GetAudioTranscriptionAsPlainText200Response
  | GetAudioTranscriptionAsPlainTextDefaultResponse
> {
  return context
    .path("/deployments/{deploymentId}/audio/transcriptions", deploymentId)
    .post({
      ...operationOptionsToRequestParameters(options),
<<<<<<< HEAD
      queryParameters: { "api-version": "2023-12-01-preview" },
=======
      contentType: (options.contentType as any) ?? "multipart/form-data",
>>>>>>> f06f22ac
      body: {
        file: uint8ArrayToString(body["file"], "base64"),
        filename: body["filename"],
        response_format: body["responseFormat"],
        language: body["language"],
        prompt: body["prompt"],
        temperature: body["temperature"],
        model: body["model"],
      },
    }) as StreamableMethod<
    | GetAudioTranscriptionAsPlainText200Response
    | GetAudioTranscriptionAsPlainTextDefaultResponse
  >;
}

export async function _getAudioTranscriptionAsPlainTextDeserialize(
  result:
    | GetAudioTranscriptionAsPlainText200Response
    | GetAudioTranscriptionAsPlainTextDefaultResponse,
): Promise<string> {
  if (isUnexpected(result)) {
    throw createRestError(result);
  }

  return result.body;
}

/**
 * Gets transcribed text and associated metadata from provided spoken audio data. Audio will be transcribed in the
 * written language corresponding to the language it was spoken in.
 */
export async function getAudioTranscriptionAsPlainText(
  context: Client,
  deploymentId: string,
  body: AudioTranscriptionOptions,
  options: GetAudioTranscriptionAsPlainTextOptions = { requestOptions: {} },
): Promise<string> {
  const result = await _getAudioTranscriptionAsPlainTextSend(
    context,
    deploymentId,
    body,
    options,
  );
  return _getAudioTranscriptionAsPlainTextDeserialize(result);
}

export function _getAudioTranscriptionAsResponseObjectSend(
  context: Client,
  deploymentId: string,
  body: AudioTranscriptionOptions,
  options: GetAudioTranscriptionAsResponseObjectOptions = {
    requestOptions: {},
  },
): StreamableMethod<
  | GetAudioTranscriptionAsResponseObject200Response
  | GetAudioTranscriptionAsResponseObjectDefaultResponse
> {
  return context
    .path("/deployments/{deploymentId}/audio/transcriptions", deploymentId)
    .post({
      ...operationOptionsToRequestParameters(options),
      contentType: (options.contentType as any) ?? "multipart/form-data",
      queryParameters: { "api-version": "2023-12-01-preview" },
      body: {
        file: uint8ArrayToString(body["file"], "base64"),
        filename: body["filename"],
        response_format: body["responseFormat"],
        language: body["language"],
        prompt: body["prompt"],
        temperature: body["temperature"],
        model: body["model"],
      },
    }) as StreamableMethod<
    | GetAudioTranscriptionAsResponseObject200Response
    | GetAudioTranscriptionAsResponseObjectDefaultResponse
  >;
}

export async function _getAudioTranscriptionAsResponseObjectDeserialize(
  result:
    | GetAudioTranscriptionAsResponseObject200Response
    | GetAudioTranscriptionAsResponseObjectDefaultResponse,
): Promise<AudioTranscription> {
  if (isUnexpected(result)) {
    throw createRestError(result);
  }

  return {
    text: result.body["text"],
    task: result.body["task"],
    language: result.body["language"],
    duration: result.body["duration"],
    segments:
      result.body["segments"] === undefined
        ? result.body["segments"]
        : result.body["segments"].map((p) => ({
            id: p["id"],
            start: p["start"],
            end: p["end"],
            text: p["text"],
            temperature: p["temperature"],
            avgLogprob: p["avg_logprob"],
            compressionRatio: p["compression_ratio"],
            noSpeechProb: p["no_speech_prob"],
            tokens: p["tokens"],
            seek: p["seek"],
          })),
  };
}

/**
 * Gets transcribed text and associated metadata from provided spoken audio data. Audio will be transcribed in the
 * written language corresponding to the language it was spoken in.
 */
export async function getAudioTranscriptionAsResponseObject(
  context: Client,
  deploymentId: string,
  body: AudioTranscriptionOptions,
  options: GetAudioTranscriptionAsResponseObjectOptions = {
    requestOptions: {},
  },
): Promise<AudioTranscription> {
  const result = await _getAudioTranscriptionAsResponseObjectSend(
    context,
    deploymentId,
    body,
    options,
  );
  return _getAudioTranscriptionAsResponseObjectDeserialize(result);
}

export function _getAudioTranslationAsPlainTextSend(
  context: Client,
  deploymentId: string,
  body: AudioTranslationOptions,
  options: GetAudioTranslationAsPlainTextOptions = { requestOptions: {} },
): StreamableMethod<
  | GetAudioTranslationAsPlainText200Response
  | GetAudioTranslationAsPlainTextDefaultResponse
> {
  return context
    .path("/deployments/{deploymentId}/audio/translations", deploymentId)
    .post({
      ...operationOptionsToRequestParameters(options),
<<<<<<< HEAD
      queryParameters: { "api-version": "2023-12-01-preview" },
=======
      contentType: (options.contentType as any) ?? "multipart/form-data",
>>>>>>> f06f22ac
      body: {
        file: uint8ArrayToString(body["file"], "base64"),
        filename: body["filename"],
        response_format: body["responseFormat"],
        prompt: body["prompt"],
        temperature: body["temperature"],
        model: body["model"],
      },
    }) as StreamableMethod<
    | GetAudioTranslationAsPlainText200Response
    | GetAudioTranslationAsPlainTextDefaultResponse
  >;
}

export async function _getAudioTranslationAsPlainTextDeserialize(
  result:
    | GetAudioTranslationAsPlainText200Response
    | GetAudioTranslationAsPlainTextDefaultResponse,
): Promise<string> {
  if (isUnexpected(result)) {
    throw createRestError(result);
  }

  return result.body;
}

/** Gets English language transcribed text and associated metadata from provided spoken audio data. */
export async function getAudioTranslationAsPlainText(
  context: Client,
  deploymentId: string,
  body: AudioTranslationOptions,
  options: GetAudioTranslationAsPlainTextOptions = { requestOptions: {} },
): Promise<string> {
  const result = await _getAudioTranslationAsPlainTextSend(
    context,
    deploymentId,
    body,
    options,
  );
  return _getAudioTranslationAsPlainTextDeserialize(result);
}

export function _getAudioTranslationAsResponseObjectSend(
  context: Client,
  deploymentId: string,
  body: AudioTranslationOptions,
  options: GetAudioTranslationAsResponseObjectOptions = { requestOptions: {} },
): StreamableMethod<
  | GetAudioTranslationAsResponseObject200Response
  | GetAudioTranslationAsResponseObjectDefaultResponse
> {
  return context
    .path("/deployments/{deploymentId}/audio/translations", deploymentId)
    .post({
      ...operationOptionsToRequestParameters(options),
      contentType: (options.contentType as any) ?? "multipart/form-data",
      queryParameters: { "api-version": "2023-12-01-preview" },
      body: {
        file: uint8ArrayToString(body["file"], "base64"),
        filename: body["filename"],
        response_format: body["responseFormat"],
        prompt: body["prompt"],
        temperature: body["temperature"],
        model: body["model"],
      },
    }) as StreamableMethod<
    | GetAudioTranslationAsResponseObject200Response
    | GetAudioTranslationAsResponseObjectDefaultResponse
  >;
}

export async function _getAudioTranslationAsResponseObjectDeserialize(
  result:
    | GetAudioTranslationAsResponseObject200Response
    | GetAudioTranslationAsResponseObjectDefaultResponse,
): Promise<AudioTranslation> {
  if (isUnexpected(result)) {
    throw createRestError(result);
  }

  return {
    text: result.body["text"],
    task: result.body["task"],
    language: result.body["language"],
    duration: result.body["duration"],
    segments:
      result.body["segments"] === undefined
        ? result.body["segments"]
        : result.body["segments"].map((p) => ({
            id: p["id"],
            start: p["start"],
            end: p["end"],
            text: p["text"],
            temperature: p["temperature"],
            avgLogprob: p["avg_logprob"],
            compressionRatio: p["compression_ratio"],
            noSpeechProb: p["no_speech_prob"],
            tokens: p["tokens"],
            seek: p["seek"],
          })),
  };
}

/** Gets English language transcribed text and associated metadata from provided spoken audio data. */
export async function getAudioTranslationAsResponseObject(
  context: Client,
  deploymentId: string,
  body: AudioTranslationOptions,
  options: GetAudioTranslationAsResponseObjectOptions = { requestOptions: {} },
): Promise<AudioTranslation> {
  const result = await _getAudioTranslationAsResponseObjectSend(
    context,
    deploymentId,
    body,
    options,
  );
  return _getAudioTranslationAsResponseObjectDeserialize(result);
}

export function _getCompletionsSend(
  context: Client,
  deploymentId: string,
  body: CompletionsOptions,
  options: GetCompletionsOptions = { requestOptions: {} },
): StreamableMethod<GetCompletions200Response | GetCompletionsDefaultResponse> {
  return context
    .path("/deployments/{deploymentId}/completions", deploymentId)
    .post({
      ...operationOptionsToRequestParameters(options),
      queryParameters: { "api-version": "2023-12-01-preview" },
      body: {
        prompt: body["prompt"],
        max_tokens: body["maxTokens"],
        temperature: body["temperature"],
        top_p: body["topP"],
        logit_bias: body["logitBias"],
        user: body["user"],
        n: body["n"],
        logprobs: body["logprobs"],
        echo: body["echo"],
        stop: body["stop"],
        presence_penalty: body["presencePenalty"],
        frequency_penalty: body["frequencyPenalty"],
        best_of: body["bestOf"],
        stream: body["stream"],
        model: body["model"],
      },
    });
}

export async function _getCompletionsDeserialize(
  result: GetCompletions200Response | GetCompletionsDefaultResponse,
): Promise<Completions> {
  if (isUnexpected(result)) {
    throw createRestError(result);
  }

  return {
    id: result.body["id"],
    created: new Date(result.body["created"]),
    promptFilterResults:
      result.body["prompt_filter_results"] === undefined
        ? result.body["prompt_filter_results"]
        : result.body["prompt_filter_results"].map((p) => ({
            promptIndex: p["prompt_index"],
            contentFilterResults: {
              sexual: !p.content_filter_results.sexual
                ? undefined
                : {
                    severity: p.content_filter_results.sexual?.["severity"],
                    filtered: p.content_filter_results.sexual?.["filtered"],
                  },
              violence: !p.content_filter_results.violence
                ? undefined
                : {
                    severity: p.content_filter_results.violence?.["severity"],
                    filtered: p.content_filter_results.violence?.["filtered"],
                  },
              hate: !p.content_filter_results.hate
                ? undefined
                : {
                    severity: p.content_filter_results.hate?.["severity"],
                    filtered: p.content_filter_results.hate?.["filtered"],
                  },
              selfHarm: !p.content_filter_results.self_harm
                ? undefined
                : {
                    severity: p.content_filter_results.self_harm?.["severity"],
                    filtered: p.content_filter_results.self_harm?.["filtered"],
                  },
              profanity: !p.content_filter_results.profanity
                ? undefined
                : {
                    filtered: p.content_filter_results.profanity?.["filtered"],
                    detected: p.content_filter_results.profanity?.["detected"],
                  },
              customBlocklists:
                p.content_filter_results["custom_blocklists"] === undefined
                  ? p.content_filter_results["custom_blocklists"]
                  : p.content_filter_results["custom_blocklists"].map((p) => ({
                      id: p["id"],
                      filtered: p["filtered"],
                    })),
              error: !p.content_filter_results.error
                ? undefined
                : p.content_filter_results.error,
              jailbreak: !p.content_filter_results.jailbreak
                ? undefined
                : {
                    filtered: p.content_filter_results.jailbreak?.["filtered"],
                    detected: p.content_filter_results.jailbreak?.["detected"],
                  },
            },
          })),
    choices: result.body["choices"].map((p) => ({
      text: p["text"],
      index: p["index"],
      contentFilterResults: !p.content_filter_results
        ? undefined
        : {
            sexual: !p.content_filter_results?.sexual
              ? undefined
              : {
                  severity: p.content_filter_results?.sexual?.["severity"],
                  filtered: p.content_filter_results?.sexual?.["filtered"],
                },
            violence: !p.content_filter_results?.violence
              ? undefined
              : {
                  severity: p.content_filter_results?.violence?.["severity"],
                  filtered: p.content_filter_results?.violence?.["filtered"],
                },
            hate: !p.content_filter_results?.hate
              ? undefined
              : {
                  severity: p.content_filter_results?.hate?.["severity"],
                  filtered: p.content_filter_results?.hate?.["filtered"],
                },
            selfHarm: !p.content_filter_results?.self_harm
              ? undefined
              : {
                  severity: p.content_filter_results?.self_harm?.["severity"],
                  filtered: p.content_filter_results?.self_harm?.["filtered"],
                },
            profanity: !p.content_filter_results?.profanity
              ? undefined
              : {
                  filtered: p.content_filter_results?.profanity?.["filtered"],
                  detected: p.content_filter_results?.profanity?.["detected"],
                },
            customBlocklists:
              p.content_filter_results?.["custom_blocklists"] === undefined
                ? p.content_filter_results?.["custom_blocklists"]
                : p.content_filter_results?.["custom_blocklists"].map((p) => ({
                    id: p["id"],
                    filtered: p["filtered"],
                  })),
            error: !p.content_filter_results?.error
              ? undefined
              : p.content_filter_results?.error,
            protectedMaterialText: !p.content_filter_results
              ?.protected_material_text
              ? undefined
              : {
                  filtered:
                    p.content_filter_results?.protected_material_text?.[
                      "filtered"
                    ],
                  detected:
                    p.content_filter_results?.protected_material_text?.[
                      "detected"
                    ],
                },
            protectedMaterialCode: !p.content_filter_results
              ?.protected_material_code
              ? undefined
              : {
                  filtered:
                    p.content_filter_results?.protected_material_code?.[
                      "filtered"
                    ],
                  detected:
                    p.content_filter_results?.protected_material_code?.[
                      "detected"
                    ],
                  url: p.content_filter_results?.protected_material_code?.[
                    "URL"
                  ],
                  license:
                    p.content_filter_results?.protected_material_code?.[
                      "license"
                    ],
                },
          },
      logprobs:
        p.logprobs === null
          ? null
          : {
              tokens: p.logprobs["tokens"],
              tokenLogprobs: p.logprobs["token_logprobs"],
              topLogprobs: p.logprobs["top_logprobs"],
              textOffset: p.logprobs["text_offset"],
            },
      finishReason: p["finish_reason"],
    })),
    usage: {
      completionTokens: result.body.usage["completion_tokens"],
      promptTokens: result.body.usage["prompt_tokens"],
      totalTokens: result.body.usage["total_tokens"],
    },
  };
}

/**
 * Gets completions for the provided input prompts.
 * Completions support a wide variety of tasks and generate text that continues from or "completes"
 * provided prompt data.
 */
export async function getCompletions(
  context: Client,
  deploymentId: string,
  body: CompletionsOptions,
  options: GetCompletionsOptions = { requestOptions: {} },
): Promise<Completions> {
  const result = await _getCompletionsSend(
    context,
    deploymentId,
    body,
    options,
  );
  return _getCompletionsDeserialize(result);
}

export function _getChatCompletionsSend(
  context: Client,
  deploymentId: string,
  body: ChatCompletionsOptions,
  options: GetChatCompletionsOptions = { requestOptions: {} },
): StreamableMethod<
  GetChatCompletions200Response | GetChatCompletionsDefaultResponse
> {
  return context
    .path("/deployments/{deploymentId}/chat/completions", deploymentId)
    .post({
      ...operationOptionsToRequestParameters(options),
      queryParameters: { "api-version": "2023-12-01-preview" },
      body: {
        messages: body["messages"].map((p) =>
          serializeChatRequestMessageUnion(p),
        ),
        functions:
          body["functions"] === undefined
            ? body["functions"]
            : body["functions"].map((p) => ({
                name: p["name"],
                description: p["description"],
                parameters: p["parameters"],
              })),
        function_call: body["functionCall"],
        max_tokens: body["maxTokens"],
        temperature: body["temperature"],
        top_p: body["topP"],
        logit_bias: body["logitBias"],
        user: body["user"],
        n: body["n"],
        stop: body["stop"],
        presence_penalty: body["presencePenalty"],
        frequency_penalty: body["frequencyPenalty"],
        stream: body["stream"],
        model: body["model"],
        data_sources:
          body["dataSources"] === undefined
            ? body["dataSources"]
            : body["dataSources"].map((p) =>
                serializeAzureChatExtensionConfigurationUnion(p),
              ),
        enhancements: !body.enhancements
          ? undefined
          : {
              grounding: !body.enhancements?.grounding
                ? undefined
                : { enabled: body.enhancements?.grounding?.["enabled"] },
              ocr: !body.enhancements?.ocr
                ? undefined
                : { enabled: body.enhancements?.ocr?.["enabled"] },
            },
        seed: body["seed"],
        logprobs: body["logprobs"],
        top_logprobs: body["topLogprobs"],
        response_format: !body.responseFormat
          ? undefined
          : { type: body.responseFormat?.["type"] },
        tools: body["tools"],
        tool_choice: body["toolChoice"],
      },
    });
}

export async function _getChatCompletionsDeserialize(
  result: GetChatCompletions200Response | GetChatCompletionsDefaultResponse,
): Promise<ChatCompletions> {
  if (isUnexpected(result)) {
    throw createRestError(result);
  }

  return {
    id: result.body["id"],
    created: new Date(result.body["created"]),
    choices: result.body["choices"].map((p) => ({
      message: !p.message
        ? undefined
        : {
            role: p.message?.["role"],
            content: p.message?.["content"],
            toolCalls:
              p.message?.["tool_calls"] === undefined
                ? p.message?.["tool_calls"]
                : p.message?.["tool_calls"],
            functionCall: !p.message?.function_call
              ? undefined
              : {
                  name: p.message?.function_call?.["name"],
                  arguments: p.message?.function_call?.["arguments"],
                },
            context: !p.message?.context
              ? undefined
              : {
                  citations:
                    p.message?.context?.["citations"] === undefined
                      ? p.message?.context?.["citations"]
                      : p.message?.context?.["citations"].map((p) => ({
                          content: p["content"],
                          title: p["title"],
                          url: p["url"],
                          filepath: p["filepath"],
                          chunkId: p["chunk_id"],
                        })),
                  intent: p.message?.context?.["intent"],
                },
          },
      logprobs:
        p.logprobs === null
          ? null
          : {
              content:
                p.logprobs["content"] === null
                  ? p.logprobs["content"]
                  : p.logprobs["content"].map((p) => ({
                      token: p["token"],
                      logprob: p["logprob"],
                      bytes: p["bytes"],
                      topLogprobs:
                        p["top_logprobs"] === null
                          ? p["top_logprobs"]
                          : p["top_logprobs"].map((p) => ({
                              token: p["token"],
                              logprob: p["logprob"],
                              bytes: p["bytes"],
                            })),
                    })),
            },
      index: p["index"],
      finishReason: p["finish_reason"],
      finishDetails: !p.finish_details
        ? undefined
        : { type: p.finish_details?.["type"] },
      delta: !p.delta
        ? undefined
        : {
            role: p.delta?.["role"],
            content: p.delta?.["content"],
            toolCalls:
              p.delta?.["tool_calls"] === undefined
                ? p.delta?.["tool_calls"]
                : p.delta?.["tool_calls"],
            functionCall: !p.delta?.function_call
              ? undefined
              : {
                  name: p.delta?.function_call?.["name"],
                  arguments: p.delta?.function_call?.["arguments"],
                },
            context: !p.delta?.context
              ? undefined
              : {
                  citations:
                    p.delta?.context?.["citations"] === undefined
                      ? p.delta?.context?.["citations"]
                      : p.delta?.context?.["citations"].map((p) => ({
                          content: p["content"],
                          title: p["title"],
                          url: p["url"],
                          filepath: p["filepath"],
                          chunkId: p["chunk_id"],
                        })),
                  intent: p.delta?.context?.["intent"],
                },
          },
      contentFilterResults: !p.content_filter_results
        ? undefined
        : {
            sexual: !p.content_filter_results?.sexual
              ? undefined
              : {
                  severity: p.content_filter_results?.sexual?.["severity"],
                  filtered: p.content_filter_results?.sexual?.["filtered"],
                },
            violence: !p.content_filter_results?.violence
              ? undefined
              : {
                  severity: p.content_filter_results?.violence?.["severity"],
                  filtered: p.content_filter_results?.violence?.["filtered"],
                },
            hate: !p.content_filter_results?.hate
              ? undefined
              : {
                  severity: p.content_filter_results?.hate?.["severity"],
                  filtered: p.content_filter_results?.hate?.["filtered"],
                },
            selfHarm: !p.content_filter_results?.self_harm
              ? undefined
              : {
                  severity: p.content_filter_results?.self_harm?.["severity"],
                  filtered: p.content_filter_results?.self_harm?.["filtered"],
                },
            profanity: !p.content_filter_results?.profanity
              ? undefined
              : {
                  filtered: p.content_filter_results?.profanity?.["filtered"],
                  detected: p.content_filter_results?.profanity?.["detected"],
                },
            customBlocklists:
              p.content_filter_results?.["custom_blocklists"] === undefined
                ? p.content_filter_results?.["custom_blocklists"]
                : p.content_filter_results?.["custom_blocklists"].map((p) => ({
                    id: p["id"],
                    filtered: p["filtered"],
                  })),
            error: !p.content_filter_results?.error
              ? undefined
              : p.content_filter_results?.error,
            protectedMaterialText: !p.content_filter_results
              ?.protected_material_text
              ? undefined
              : {
                  filtered:
                    p.content_filter_results?.protected_material_text?.[
                      "filtered"
                    ],
                  detected:
                    p.content_filter_results?.protected_material_text?.[
                      "detected"
                    ],
                },
            protectedMaterialCode: !p.content_filter_results
              ?.protected_material_code
              ? undefined
              : {
                  filtered:
                    p.content_filter_results?.protected_material_code?.[
                      "filtered"
                    ],
                  detected:
                    p.content_filter_results?.protected_material_code?.[
                      "detected"
                    ],
                  url: p.content_filter_results?.protected_material_code?.[
                    "URL"
                  ],
                  license:
                    p.content_filter_results?.protected_material_code?.[
                      "license"
                    ],
                },
          },
      enhancements: !p.enhancements
        ? undefined
        : {
            grounding: !p.enhancements?.grounding
              ? undefined
              : {
                  lines: p.enhancements?.grounding?.["lines"].map((p) => ({
                    text: p["text"],
                    spans: p["spans"].map((p) => ({
                      text: p["text"],
                      offset: p["offset"],
                      length: p["length"],
                      polygon: p["polygon"].map((p) => ({
                        x: p["x"],
                        y: p["y"],
                      })),
                    })),
                  })),
                },
          },
    })),
    promptFilterResults:
      result.body["prompt_filter_results"] === undefined
        ? result.body["prompt_filter_results"]
        : result.body["prompt_filter_results"].map((p) => ({
            promptIndex: p["prompt_index"],
            contentFilterResults: {
              sexual: !p.content_filter_results.sexual
                ? undefined
                : {
                    severity: p.content_filter_results.sexual?.["severity"],
                    filtered: p.content_filter_results.sexual?.["filtered"],
                  },
              violence: !p.content_filter_results.violence
                ? undefined
                : {
                    severity: p.content_filter_results.violence?.["severity"],
                    filtered: p.content_filter_results.violence?.["filtered"],
                  },
              hate: !p.content_filter_results.hate
                ? undefined
                : {
                    severity: p.content_filter_results.hate?.["severity"],
                    filtered: p.content_filter_results.hate?.["filtered"],
                  },
              selfHarm: !p.content_filter_results.self_harm
                ? undefined
                : {
                    severity: p.content_filter_results.self_harm?.["severity"],
                    filtered: p.content_filter_results.self_harm?.["filtered"],
                  },
              profanity: !p.content_filter_results.profanity
                ? undefined
                : {
                    filtered: p.content_filter_results.profanity?.["filtered"],
                    detected: p.content_filter_results.profanity?.["detected"],
                  },
              customBlocklists:
                p.content_filter_results["custom_blocklists"] === undefined
                  ? p.content_filter_results["custom_blocklists"]
                  : p.content_filter_results["custom_blocklists"].map((p) => ({
                      id: p["id"],
                      filtered: p["filtered"],
                    })),
              error: !p.content_filter_results.error
                ? undefined
                : p.content_filter_results.error,
              jailbreak: !p.content_filter_results.jailbreak
                ? undefined
                : {
                    filtered: p.content_filter_results.jailbreak?.["filtered"],
                    detected: p.content_filter_results.jailbreak?.["detected"],
                  },
            },
          })),
    systemFingerprint: result.body["system_fingerprint"],
    usage: {
      completionTokens: result.body.usage["completion_tokens"],
      promptTokens: result.body.usage["prompt_tokens"],
      totalTokens: result.body.usage["total_tokens"],
    },
  };
}

/**
 * Gets chat completions for the provided chat messages.
 * Completions support a wide variety of tasks and generate text that continues from or "completes"
 * provided prompt data.
 */
export async function getChatCompletions(
  context: Client,
  deploymentId: string,
  body: ChatCompletionsOptions,
  options: GetChatCompletionsOptions = { requestOptions: {} },
): Promise<ChatCompletions> {
  const result = await _getChatCompletionsSend(
    context,
    deploymentId,
    body,
    options,
  );
  return _getChatCompletionsDeserialize(result);
}

<<<<<<< HEAD
export function _getChatCompletionsWithAzureExtensionsSend(
  context: Client,
  deploymentId: string,
  body: ChatCompletionsOptions,
  options: GetChatCompletionsWithAzureExtensionsOptions = {
    requestOptions: {},
  },
): StreamableMethod<
  | GetChatCompletionsWithAzureExtensions200Response
  | GetChatCompletionsWithAzureExtensionsDefaultResponse
> {
  return context
    .path(
      "/deployments/{deploymentId}/extensions/chat/completions",
      deploymentId,
    )
    .post({
      ...operationOptionsToRequestParameters(options),
      queryParameters: { "api-version": "2023-12-01-preview" },
      body: {
        messages: body["messages"].map((p) =>
          serializeChatRequestMessageUnion(p),
        ),
        functions: !body["functions"]
          ? body["functions"]
          : body["functions"].map((p) => ({
              name: p["name"],
              description: p["description"],
              parameters: p["parameters"],
            })),
        function_call: body["functionCall"],
        max_tokens: body["maxTokens"],
        temperature: body["temperature"],
        top_p: body["topP"],
        logit_bias: body["logitBias"],
        user: body["user"],
        n: body["n"],
        stop: body["stop"],
        presence_penalty: body["presencePenalty"],
        frequency_penalty: body["frequencyPenalty"],
        stream: body["stream"],
        model: body["model"],
        dataSources: body["dataSources"],
        enhancements: !body.enhancements
          ? undefined
          : {
              grounding: !body.enhancements?.grounding
                ? undefined
                : { enabled: body.enhancements?.grounding?.["enabled"] },
              ocr: !body.enhancements?.ocr
                ? undefined
                : { enabled: body.enhancements?.ocr?.["enabled"] },
            },
        seed: body["seed"],
        response_format: !body.responseFormat
          ? undefined
          : { type: body.responseFormat?.["type"] },
        tools: body["tools"],
        tool_choice: body["toolChoice"],
      },
    });
}

export async function _getChatCompletionsWithAzureExtensionsDeserialize(
  result:
    | GetChatCompletionsWithAzureExtensions200Response
    | GetChatCompletionsWithAzureExtensionsDefaultResponse,
): Promise<ChatCompletions> {
  if (isUnexpected(result)) {
    throw createRestError(result);
  }

  return {
    id: result.body["id"],
    created: new Date(result.body["created"]),
    choices: result.body["choices"].map((p) => ({
      message: !p.message
        ? undefined
        : {
            role: p.message?.["role"],
            content: p.message?.["content"],
            toolCalls: !p.message?.["tool_calls"]
              ? p.message?.["tool_calls"]
              : p.message?.["tool_calls"],
            functionCall: !p.message?.function_call
              ? undefined
              : {
                  name: p.message?.function_call?.["name"],
                  arguments: p.message?.function_call?.["arguments"],
                },
            context: !p.message?.context
              ? undefined
              : {
                  messages: !p.message?.context?.["messages"]
                    ? p.message?.context?.["messages"]
                    : p.message?.context?.["messages"].map((p) => ({
                        role: p["role"],
                        content: p["content"],
                        toolCalls: !p["tool_calls"]
                          ? p["tool_calls"]
                          : p["tool_calls"],
                        functionCall: !p.function_call
                          ? undefined
                          : {
                              name: p.function_call?.["name"],
                              arguments: p.function_call?.["arguments"],
                            },
                        context: !p.context ? undefined : (p.context as any),
                      })),
                },
          },
      index: p["index"],
      finishReason: p["finish_reason"],
      finishDetails: !p.finish_details
        ? undefined
        : { type: p.finish_details?.["type"] },
      delta: !p.delta
        ? undefined
        : {
            role: p.delta?.["role"],
            content: p.delta?.["content"],
            toolCalls: !p.delta?.["tool_calls"]
              ? p.delta?.["tool_calls"]
              : p.delta?.["tool_calls"],
            functionCall: !p.delta?.function_call
              ? undefined
              : {
                  name: p.delta?.function_call?.["name"],
                  arguments: p.delta?.function_call?.["arguments"],
                },
            context: !p.delta?.context
              ? undefined
              : {
                  messages: !p.delta?.context?.["messages"]
                    ? p.delta?.context?.["messages"]
                    : p.delta?.context?.["messages"].map((p) => ({
                        role: p["role"],
                        content: p["content"],
                        toolCalls: !p["tool_calls"]
                          ? p["tool_calls"]
                          : p["tool_calls"],
                        functionCall: !p.function_call
                          ? undefined
                          : {
                              name: p.function_call?.["name"],
                              arguments: p.function_call?.["arguments"],
                            },
                        context: !p.context ? undefined : (p.context as any),
                      })),
                },
          },
      contentFilterResults: !p.content_filter_results
        ? undefined
        : {
            sexual: !p.content_filter_results?.sexual
              ? undefined
              : {
                  severity: p.content_filter_results?.sexual?.["severity"],
                  filtered: p.content_filter_results?.sexual?.["filtered"],
                },
            violence: !p.content_filter_results?.violence
              ? undefined
              : {
                  severity: p.content_filter_results?.violence?.["severity"],
                  filtered: p.content_filter_results?.violence?.["filtered"],
                },
            hate: !p.content_filter_results?.hate
              ? undefined
              : {
                  severity: p.content_filter_results?.hate?.["severity"],
                  filtered: p.content_filter_results?.hate?.["filtered"],
                },
            selfHarm: !p.content_filter_results?.self_harm
              ? undefined
              : {
                  severity: p.content_filter_results?.self_harm?.["severity"],
                  filtered: p.content_filter_results?.self_harm?.["filtered"],
                },
            profanity: !p.content_filter_results?.profanity
              ? undefined
              : {
                  filtered: p.content_filter_results?.profanity?.["filtered"],
                  detected: p.content_filter_results?.profanity?.["detected"],
                },
            customBlocklists: !p.content_filter_results?.["custom_blocklists"]
              ? p.content_filter_results?.["custom_blocklists"]
              : p.content_filter_results?.["custom_blocklists"].map((p) => ({
                  id: p["id"],
                  filtered: p["filtered"],
                })),
            error: !p.content_filter_results?.error
              ? undefined
              : p.content_filter_results?.error,
            protectedMaterialText: !p.content_filter_results
              ?.protected_material_text
              ? undefined
              : {
                  filtered:
                    p.content_filter_results?.protected_material_text?.[
                      "filtered"
                    ],
                  detected:
                    p.content_filter_results?.protected_material_text?.[
                      "detected"
                    ],
                },
            protectedMaterialCode: !p.content_filter_results
              ?.protected_material_code
              ? undefined
              : {
                  filtered:
                    p.content_filter_results?.protected_material_code?.[
                      "filtered"
                    ],
                  detected:
                    p.content_filter_results?.protected_material_code?.[
                      "detected"
                    ],
                  url: p.content_filter_results?.protected_material_code?.[
                    "URL"
                  ],
                  license:
                    p.content_filter_results?.protected_material_code?.[
                      "license"
                    ],
                },
          },
      enhancements: !p.enhancements
        ? undefined
        : {
            grounding: !p.enhancements?.grounding
              ? undefined
              : {
                  lines: p.enhancements?.grounding?.["lines"].map((p) => ({
                    text: p["text"],
                    spans: p["spans"].map((p) => ({
                      text: p["text"],
                      offset: p["offset"],
                      length: p["length"],
                      polygon: p["polygon"].map((p) => ({
                        x: p["x"],
                        y: p["y"],
                      })),
                    })),
                  })),
                },
          },
    })),
    promptFilterResults: !result.body["prompt_filter_results"]
      ? result.body["prompt_filter_results"]
      : result.body["prompt_filter_results"].map((p) => ({
          promptIndex: p["prompt_index"],
          contentFilterResults: {
            sexual: !p.content_filter_results.sexual
              ? undefined
              : {
                  severity: p.content_filter_results.sexual?.["severity"],
                  filtered: p.content_filter_results.sexual?.["filtered"],
                },
            violence: !p.content_filter_results.violence
              ? undefined
              : {
                  severity: p.content_filter_results.violence?.["severity"],
                  filtered: p.content_filter_results.violence?.["filtered"],
                },
            hate: !p.content_filter_results.hate
              ? undefined
              : {
                  severity: p.content_filter_results.hate?.["severity"],
                  filtered: p.content_filter_results.hate?.["filtered"],
                },
            selfHarm: !p.content_filter_results.self_harm
              ? undefined
              : {
                  severity: p.content_filter_results.self_harm?.["severity"],
                  filtered: p.content_filter_results.self_harm?.["filtered"],
                },
            profanity: !p.content_filter_results.profanity
              ? undefined
              : {
                  filtered: p.content_filter_results.profanity?.["filtered"],
                  detected: p.content_filter_results.profanity?.["detected"],
                },
            customBlocklists: !p.content_filter_results["custom_blocklists"]
              ? p.content_filter_results["custom_blocklists"]
              : p.content_filter_results["custom_blocklists"].map((p) => ({
                  id: p["id"],
                  filtered: p["filtered"],
                })),
            error: !p.content_filter_results.error
              ? undefined
              : p.content_filter_results.error,
            jailbreak: !p.content_filter_results.jailbreak
              ? undefined
              : {
                  filtered: p.content_filter_results.jailbreak?.["filtered"],
                  detected: p.content_filter_results.jailbreak?.["detected"],
                },
          },
        })),
    systemFingerprint: result.body["system_fingerprint"],
    usage: {
      completionTokens: result.body.usage["completion_tokens"],
      promptTokens: result.body.usage["prompt_tokens"],
      totalTokens: result.body.usage["total_tokens"],
    },
  };
}

/**
 * Gets chat completions for the provided chat messages.
 * This is an Azure-specific version of chat completions that supports integration with configured data sources and
 * other augmentations to the base chat completions capabilities.
 */
export async function getChatCompletionsWithAzureExtensions(
  context: Client,
  deploymentId: string,
  body: ChatCompletionsOptions,
  options: GetChatCompletionsWithAzureExtensionsOptions = {
    requestOptions: {},
  },
): Promise<ChatCompletions> {
  const result = await _getChatCompletionsWithAzureExtensionsSend(
    context,
    deploymentId,
    body,
    options,
  );
  return _getChatCompletionsWithAzureExtensionsDeserialize(result);
}

=======
>>>>>>> f06f22ac
export function _getImageGenerationsSend(
  context: Client,
  deploymentId: string,
  body: ImageGenerationOptions,
  options: GetImageGenerationsOptions = { requestOptions: {} },
): StreamableMethod<
  GetImageGenerations200Response | GetImageGenerationsDefaultResponse
> {
  return context
    .path("/deployments/{deploymentId}/images/generations", deploymentId)
    .post({
      ...operationOptionsToRequestParameters(options),
      queryParameters: { "api-version": "2023-12-01-preview" },
      body: {
        model: body["model"],
        prompt: body["prompt"],
        n: body["n"],
        size: body["size"],
        response_format: body["responseFormat"],
        quality: body["quality"],
        style: body["style"],
        user: body["user"],
      },
    });
}

export async function _getImageGenerationsDeserialize(
  result: GetImageGenerations200Response | GetImageGenerationsDefaultResponse,
): Promise<ImageGenerations> {
  if (isUnexpected(result)) {
    throw createRestError(result);
  }

  return {
    created: new Date(result.body["created"]),
    data: result.body["data"].map((p) => ({
      url: p["url"],
      base64Data: p["b64_json"],
      revisedPrompt: p["revised_prompt"],
    })),
  };
}

/** Creates an image given a prompt. */
export async function getImageGenerations(
  context: Client,
  deploymentId: string,
  body: ImageGenerationOptions,
  options: GetImageGenerationsOptions = { requestOptions: {} },
): Promise<ImageGenerations> {
  const result = await _getImageGenerationsSend(
    context,
    deploymentId,
    body,
    options,
  );
  return _getImageGenerationsDeserialize(result);
}

export function _getAudioSpeechSend(
  context: Client,
  deploymentId: string,
  body: AudioSpeechOptions,
  options: GetAudioSpeechOptions = { requestOptions: {} },
): StreamableMethod<GetAudioSpeech200Response | GetAudioSpeechDefaultResponse> {
  return context
    .path("/deployments/{deploymentId}/audio/speech", deploymentId)
    .post({
      ...operationOptionsToRequestParameters(options),
      body: {
        input: body["input"],
        voice: body["voice"],
        response_format: body["responseFormat"],
        speed: body["speed"],
      },
    });
}

export async function _getAudioSpeechDeserialize(
  result: GetAudioSpeech200Response | GetAudioSpeechDefaultResponse,
): Promise<Uint8Array> {
  if (isUnexpected(result)) {
    throw createRestError(result);
  }

  return result.body;
}

/** Generates text-to-speech audio from the input text. */
export async function getAudioSpeech(
  context: Client,
  deploymentId: string,
  body: AudioSpeechOptions,
  options: GetAudioSpeechOptions = { requestOptions: {} },
): Promise<Uint8Array> {
  const result = await _getAudioSpeechSend(
    context,
    deploymentId,
    body,
    options,
  );
  return _getAudioSpeechDeserialize(result);
}

export function _getEmbeddingsSend(
  context: Client,
  deploymentId: string,
  body: EmbeddingsOptions,
  options: GetEmbeddingsOptions = { requestOptions: {} },
): StreamableMethod<GetEmbeddings200Response | GetEmbeddingsDefaultResponse> {
  return context
    .path("/deployments/{deploymentId}/embeddings", deploymentId)
    .post({
      ...operationOptionsToRequestParameters(options),
<<<<<<< HEAD
      queryParameters: { "api-version": "2023-12-01-preview" },
      body: { user: body["user"], model: body["model"], input: body["input"] },
=======
      body: {
        user: body["user"],
        model: body["model"],
        input: body["input"],
        input_type: body["inputType"],
      },
>>>>>>> f06f22ac
    });
}

export async function _getEmbeddingsDeserialize(
  result: GetEmbeddings200Response | GetEmbeddingsDefaultResponse,
): Promise<Embeddings> {
  if (isUnexpected(result)) {
    throw createRestError(result);
  }

  return {
    data: result.body["data"].map((p) => ({
      embedding: p["embedding"],
      index: p["index"],
    })),
    usage: {
      promptTokens: result.body.usage["prompt_tokens"],
      totalTokens: result.body.usage["total_tokens"],
    },
  };
}

/** Return the embeddings for a given prompt. */
export async function getEmbeddings(
  context: Client,
  deploymentId: string,
  body: EmbeddingsOptions,
  options: GetEmbeddingsOptions = { requestOptions: {} },
): Promise<Embeddings> {
  const result = await _getEmbeddingsSend(context, deploymentId, body, options);
  return _getEmbeddingsDeserialize(result);
}<|MERGE_RESOLUTION|>--- conflicted
+++ resolved
@@ -64,7 +64,7 @@
   context: Client,
   deploymentId: string,
   body: AudioTranscriptionOptions,
-  options: GetAudioTranscriptionAsPlainTextOptions = { requestOptions: {} },
+  options: GetAudioTranscriptionAsPlainTextOptions = { requestOptions: {} }
 ): StreamableMethod<
   | GetAudioTranscriptionAsPlainText200Response
   | GetAudioTranscriptionAsPlainTextDefaultResponse
@@ -73,11 +73,7 @@
     .path("/deployments/{deploymentId}/audio/transcriptions", deploymentId)
     .post({
       ...operationOptionsToRequestParameters(options),
-<<<<<<< HEAD
-      queryParameters: { "api-version": "2023-12-01-preview" },
-=======
       contentType: (options.contentType as any) ?? "multipart/form-data",
->>>>>>> f06f22ac
       body: {
         file: uint8ArrayToString(body["file"], "base64"),
         filename: body["filename"],
@@ -96,7 +92,7 @@
 export async function _getAudioTranscriptionAsPlainTextDeserialize(
   result:
     | GetAudioTranscriptionAsPlainText200Response
-    | GetAudioTranscriptionAsPlainTextDefaultResponse,
+    | GetAudioTranscriptionAsPlainTextDefaultResponse
 ): Promise<string> {
   if (isUnexpected(result)) {
     throw createRestError(result);
@@ -113,13 +109,13 @@
   context: Client,
   deploymentId: string,
   body: AudioTranscriptionOptions,
-  options: GetAudioTranscriptionAsPlainTextOptions = { requestOptions: {} },
+  options: GetAudioTranscriptionAsPlainTextOptions = { requestOptions: {} }
 ): Promise<string> {
   const result = await _getAudioTranscriptionAsPlainTextSend(
     context,
     deploymentId,
     body,
-    options,
+    options
   );
   return _getAudioTranscriptionAsPlainTextDeserialize(result);
 }
@@ -130,7 +126,7 @@
   body: AudioTranscriptionOptions,
   options: GetAudioTranscriptionAsResponseObjectOptions = {
     requestOptions: {},
-  },
+  }
 ): StreamableMethod<
   | GetAudioTranscriptionAsResponseObject200Response
   | GetAudioTranscriptionAsResponseObjectDefaultResponse
@@ -159,7 +155,7 @@
 export async function _getAudioTranscriptionAsResponseObjectDeserialize(
   result:
     | GetAudioTranscriptionAsResponseObject200Response
-    | GetAudioTranscriptionAsResponseObjectDefaultResponse,
+    | GetAudioTranscriptionAsResponseObjectDefaultResponse
 ): Promise<AudioTranscription> {
   if (isUnexpected(result)) {
     throw createRestError(result);
@@ -198,13 +194,13 @@
   body: AudioTranscriptionOptions,
   options: GetAudioTranscriptionAsResponseObjectOptions = {
     requestOptions: {},
-  },
+  }
 ): Promise<AudioTranscription> {
   const result = await _getAudioTranscriptionAsResponseObjectSend(
     context,
     deploymentId,
     body,
-    options,
+    options
   );
   return _getAudioTranscriptionAsResponseObjectDeserialize(result);
 }
@@ -213,7 +209,7 @@
   context: Client,
   deploymentId: string,
   body: AudioTranslationOptions,
-  options: GetAudioTranslationAsPlainTextOptions = { requestOptions: {} },
+  options: GetAudioTranslationAsPlainTextOptions = { requestOptions: {} }
 ): StreamableMethod<
   | GetAudioTranslationAsPlainText200Response
   | GetAudioTranslationAsPlainTextDefaultResponse
@@ -222,11 +218,7 @@
     .path("/deployments/{deploymentId}/audio/translations", deploymentId)
     .post({
       ...operationOptionsToRequestParameters(options),
-<<<<<<< HEAD
-      queryParameters: { "api-version": "2023-12-01-preview" },
-=======
       contentType: (options.contentType as any) ?? "multipart/form-data",
->>>>>>> f06f22ac
       body: {
         file: uint8ArrayToString(body["file"], "base64"),
         filename: body["filename"],
@@ -244,7 +236,7 @@
 export async function _getAudioTranslationAsPlainTextDeserialize(
   result:
     | GetAudioTranslationAsPlainText200Response
-    | GetAudioTranslationAsPlainTextDefaultResponse,
+    | GetAudioTranslationAsPlainTextDefaultResponse
 ): Promise<string> {
   if (isUnexpected(result)) {
     throw createRestError(result);
@@ -258,13 +250,13 @@
   context: Client,
   deploymentId: string,
   body: AudioTranslationOptions,
-  options: GetAudioTranslationAsPlainTextOptions = { requestOptions: {} },
+  options: GetAudioTranslationAsPlainTextOptions = { requestOptions: {} }
 ): Promise<string> {
   const result = await _getAudioTranslationAsPlainTextSend(
     context,
     deploymentId,
     body,
-    options,
+    options
   );
   return _getAudioTranslationAsPlainTextDeserialize(result);
 }
@@ -273,7 +265,7 @@
   context: Client,
   deploymentId: string,
   body: AudioTranslationOptions,
-  options: GetAudioTranslationAsResponseObjectOptions = { requestOptions: {} },
+  options: GetAudioTranslationAsResponseObjectOptions = { requestOptions: {} }
 ): StreamableMethod<
   | GetAudioTranslationAsResponseObject200Response
   | GetAudioTranslationAsResponseObjectDefaultResponse
@@ -301,7 +293,7 @@
 export async function _getAudioTranslationAsResponseObjectDeserialize(
   result:
     | GetAudioTranslationAsResponseObject200Response
-    | GetAudioTranslationAsResponseObjectDefaultResponse,
+    | GetAudioTranslationAsResponseObjectDefaultResponse
 ): Promise<AudioTranslation> {
   if (isUnexpected(result)) {
     throw createRestError(result);
@@ -335,13 +327,13 @@
   context: Client,
   deploymentId: string,
   body: AudioTranslationOptions,
-  options: GetAudioTranslationAsResponseObjectOptions = { requestOptions: {} },
+  options: GetAudioTranslationAsResponseObjectOptions = { requestOptions: {} }
 ): Promise<AudioTranslation> {
   const result = await _getAudioTranslationAsResponseObjectSend(
     context,
     deploymentId,
     body,
-    options,
+    options
   );
   return _getAudioTranslationAsResponseObjectDeserialize(result);
 }
@@ -350,7 +342,7 @@
   context: Client,
   deploymentId: string,
   body: CompletionsOptions,
-  options: GetCompletionsOptions = { requestOptions: {} },
+  options: GetCompletionsOptions = { requestOptions: {} }
 ): StreamableMethod<GetCompletions200Response | GetCompletionsDefaultResponse> {
   return context
     .path("/deployments/{deploymentId}/completions", deploymentId)
@@ -378,7 +370,7 @@
 }
 
 export async function _getCompletionsDeserialize(
-  result: GetCompletions200Response | GetCompletionsDefaultResponse,
+  result: GetCompletions200Response | GetCompletionsDefaultResponse
 ): Promise<Completions> {
   if (isUnexpected(result)) {
     throw createRestError(result);
@@ -549,13 +541,13 @@
   context: Client,
   deploymentId: string,
   body: CompletionsOptions,
-  options: GetCompletionsOptions = { requestOptions: {} },
+  options: GetCompletionsOptions = { requestOptions: {} }
 ): Promise<Completions> {
   const result = await _getCompletionsSend(
     context,
     deploymentId,
     body,
-    options,
+    options
   );
   return _getCompletionsDeserialize(result);
 }
@@ -564,7 +556,7 @@
   context: Client,
   deploymentId: string,
   body: ChatCompletionsOptions,
-  options: GetChatCompletionsOptions = { requestOptions: {} },
+  options: GetChatCompletionsOptions = { requestOptions: {} }
 ): StreamableMethod<
   GetChatCompletions200Response | GetChatCompletionsDefaultResponse
 > {
@@ -575,7 +567,7 @@
       queryParameters: { "api-version": "2023-12-01-preview" },
       body: {
         messages: body["messages"].map((p) =>
-          serializeChatRequestMessageUnion(p),
+          serializeChatRequestMessageUnion(p)
         ),
         functions:
           body["functions"] === undefined
@@ -601,7 +593,7 @@
           body["dataSources"] === undefined
             ? body["dataSources"]
             : body["dataSources"].map((p) =>
-                serializeAzureChatExtensionConfigurationUnion(p),
+                serializeAzureChatExtensionConfigurationUnion(p)
               ),
         enhancements: !body.enhancements
           ? undefined
@@ -626,7 +618,7 @@
 }
 
 export async function _getChatCompletionsDeserialize(
-  result: GetChatCompletions200Response | GetChatCompletionsDefaultResponse,
+  result: GetChatCompletions200Response | GetChatCompletionsDefaultResponse
 ): Promise<ChatCompletions> {
   if (isUnexpected(result)) {
     throw createRestError(result);
@@ -894,356 +886,22 @@
   context: Client,
   deploymentId: string,
   body: ChatCompletionsOptions,
-  options: GetChatCompletionsOptions = { requestOptions: {} },
+  options: GetChatCompletionsOptions = { requestOptions: {} }
 ): Promise<ChatCompletions> {
   const result = await _getChatCompletionsSend(
     context,
     deploymentId,
     body,
-    options,
+    options
   );
   return _getChatCompletionsDeserialize(result);
 }
 
-<<<<<<< HEAD
-export function _getChatCompletionsWithAzureExtensionsSend(
-  context: Client,
-  deploymentId: string,
-  body: ChatCompletionsOptions,
-  options: GetChatCompletionsWithAzureExtensionsOptions = {
-    requestOptions: {},
-  },
-): StreamableMethod<
-  | GetChatCompletionsWithAzureExtensions200Response
-  | GetChatCompletionsWithAzureExtensionsDefaultResponse
-> {
-  return context
-    .path(
-      "/deployments/{deploymentId}/extensions/chat/completions",
-      deploymentId,
-    )
-    .post({
-      ...operationOptionsToRequestParameters(options),
-      queryParameters: { "api-version": "2023-12-01-preview" },
-      body: {
-        messages: body["messages"].map((p) =>
-          serializeChatRequestMessageUnion(p),
-        ),
-        functions: !body["functions"]
-          ? body["functions"]
-          : body["functions"].map((p) => ({
-              name: p["name"],
-              description: p["description"],
-              parameters: p["parameters"],
-            })),
-        function_call: body["functionCall"],
-        max_tokens: body["maxTokens"],
-        temperature: body["temperature"],
-        top_p: body["topP"],
-        logit_bias: body["logitBias"],
-        user: body["user"],
-        n: body["n"],
-        stop: body["stop"],
-        presence_penalty: body["presencePenalty"],
-        frequency_penalty: body["frequencyPenalty"],
-        stream: body["stream"],
-        model: body["model"],
-        dataSources: body["dataSources"],
-        enhancements: !body.enhancements
-          ? undefined
-          : {
-              grounding: !body.enhancements?.grounding
-                ? undefined
-                : { enabled: body.enhancements?.grounding?.["enabled"] },
-              ocr: !body.enhancements?.ocr
-                ? undefined
-                : { enabled: body.enhancements?.ocr?.["enabled"] },
-            },
-        seed: body["seed"],
-        response_format: !body.responseFormat
-          ? undefined
-          : { type: body.responseFormat?.["type"] },
-        tools: body["tools"],
-        tool_choice: body["toolChoice"],
-      },
-    });
-}
-
-export async function _getChatCompletionsWithAzureExtensionsDeserialize(
-  result:
-    | GetChatCompletionsWithAzureExtensions200Response
-    | GetChatCompletionsWithAzureExtensionsDefaultResponse,
-): Promise<ChatCompletions> {
-  if (isUnexpected(result)) {
-    throw createRestError(result);
-  }
-
-  return {
-    id: result.body["id"],
-    created: new Date(result.body["created"]),
-    choices: result.body["choices"].map((p) => ({
-      message: !p.message
-        ? undefined
-        : {
-            role: p.message?.["role"],
-            content: p.message?.["content"],
-            toolCalls: !p.message?.["tool_calls"]
-              ? p.message?.["tool_calls"]
-              : p.message?.["tool_calls"],
-            functionCall: !p.message?.function_call
-              ? undefined
-              : {
-                  name: p.message?.function_call?.["name"],
-                  arguments: p.message?.function_call?.["arguments"],
-                },
-            context: !p.message?.context
-              ? undefined
-              : {
-                  messages: !p.message?.context?.["messages"]
-                    ? p.message?.context?.["messages"]
-                    : p.message?.context?.["messages"].map((p) => ({
-                        role: p["role"],
-                        content: p["content"],
-                        toolCalls: !p["tool_calls"]
-                          ? p["tool_calls"]
-                          : p["tool_calls"],
-                        functionCall: !p.function_call
-                          ? undefined
-                          : {
-                              name: p.function_call?.["name"],
-                              arguments: p.function_call?.["arguments"],
-                            },
-                        context: !p.context ? undefined : (p.context as any),
-                      })),
-                },
-          },
-      index: p["index"],
-      finishReason: p["finish_reason"],
-      finishDetails: !p.finish_details
-        ? undefined
-        : { type: p.finish_details?.["type"] },
-      delta: !p.delta
-        ? undefined
-        : {
-            role: p.delta?.["role"],
-            content: p.delta?.["content"],
-            toolCalls: !p.delta?.["tool_calls"]
-              ? p.delta?.["tool_calls"]
-              : p.delta?.["tool_calls"],
-            functionCall: !p.delta?.function_call
-              ? undefined
-              : {
-                  name: p.delta?.function_call?.["name"],
-                  arguments: p.delta?.function_call?.["arguments"],
-                },
-            context: !p.delta?.context
-              ? undefined
-              : {
-                  messages: !p.delta?.context?.["messages"]
-                    ? p.delta?.context?.["messages"]
-                    : p.delta?.context?.["messages"].map((p) => ({
-                        role: p["role"],
-                        content: p["content"],
-                        toolCalls: !p["tool_calls"]
-                          ? p["tool_calls"]
-                          : p["tool_calls"],
-                        functionCall: !p.function_call
-                          ? undefined
-                          : {
-                              name: p.function_call?.["name"],
-                              arguments: p.function_call?.["arguments"],
-                            },
-                        context: !p.context ? undefined : (p.context as any),
-                      })),
-                },
-          },
-      contentFilterResults: !p.content_filter_results
-        ? undefined
-        : {
-            sexual: !p.content_filter_results?.sexual
-              ? undefined
-              : {
-                  severity: p.content_filter_results?.sexual?.["severity"],
-                  filtered: p.content_filter_results?.sexual?.["filtered"],
-                },
-            violence: !p.content_filter_results?.violence
-              ? undefined
-              : {
-                  severity: p.content_filter_results?.violence?.["severity"],
-                  filtered: p.content_filter_results?.violence?.["filtered"],
-                },
-            hate: !p.content_filter_results?.hate
-              ? undefined
-              : {
-                  severity: p.content_filter_results?.hate?.["severity"],
-                  filtered: p.content_filter_results?.hate?.["filtered"],
-                },
-            selfHarm: !p.content_filter_results?.self_harm
-              ? undefined
-              : {
-                  severity: p.content_filter_results?.self_harm?.["severity"],
-                  filtered: p.content_filter_results?.self_harm?.["filtered"],
-                },
-            profanity: !p.content_filter_results?.profanity
-              ? undefined
-              : {
-                  filtered: p.content_filter_results?.profanity?.["filtered"],
-                  detected: p.content_filter_results?.profanity?.["detected"],
-                },
-            customBlocklists: !p.content_filter_results?.["custom_blocklists"]
-              ? p.content_filter_results?.["custom_blocklists"]
-              : p.content_filter_results?.["custom_blocklists"].map((p) => ({
-                  id: p["id"],
-                  filtered: p["filtered"],
-                })),
-            error: !p.content_filter_results?.error
-              ? undefined
-              : p.content_filter_results?.error,
-            protectedMaterialText: !p.content_filter_results
-              ?.protected_material_text
-              ? undefined
-              : {
-                  filtered:
-                    p.content_filter_results?.protected_material_text?.[
-                      "filtered"
-                    ],
-                  detected:
-                    p.content_filter_results?.protected_material_text?.[
-                      "detected"
-                    ],
-                },
-            protectedMaterialCode: !p.content_filter_results
-              ?.protected_material_code
-              ? undefined
-              : {
-                  filtered:
-                    p.content_filter_results?.protected_material_code?.[
-                      "filtered"
-                    ],
-                  detected:
-                    p.content_filter_results?.protected_material_code?.[
-                      "detected"
-                    ],
-                  url: p.content_filter_results?.protected_material_code?.[
-                    "URL"
-                  ],
-                  license:
-                    p.content_filter_results?.protected_material_code?.[
-                      "license"
-                    ],
-                },
-          },
-      enhancements: !p.enhancements
-        ? undefined
-        : {
-            grounding: !p.enhancements?.grounding
-              ? undefined
-              : {
-                  lines: p.enhancements?.grounding?.["lines"].map((p) => ({
-                    text: p["text"],
-                    spans: p["spans"].map((p) => ({
-                      text: p["text"],
-                      offset: p["offset"],
-                      length: p["length"],
-                      polygon: p["polygon"].map((p) => ({
-                        x: p["x"],
-                        y: p["y"],
-                      })),
-                    })),
-                  })),
-                },
-          },
-    })),
-    promptFilterResults: !result.body["prompt_filter_results"]
-      ? result.body["prompt_filter_results"]
-      : result.body["prompt_filter_results"].map((p) => ({
-          promptIndex: p["prompt_index"],
-          contentFilterResults: {
-            sexual: !p.content_filter_results.sexual
-              ? undefined
-              : {
-                  severity: p.content_filter_results.sexual?.["severity"],
-                  filtered: p.content_filter_results.sexual?.["filtered"],
-                },
-            violence: !p.content_filter_results.violence
-              ? undefined
-              : {
-                  severity: p.content_filter_results.violence?.["severity"],
-                  filtered: p.content_filter_results.violence?.["filtered"],
-                },
-            hate: !p.content_filter_results.hate
-              ? undefined
-              : {
-                  severity: p.content_filter_results.hate?.["severity"],
-                  filtered: p.content_filter_results.hate?.["filtered"],
-                },
-            selfHarm: !p.content_filter_results.self_harm
-              ? undefined
-              : {
-                  severity: p.content_filter_results.self_harm?.["severity"],
-                  filtered: p.content_filter_results.self_harm?.["filtered"],
-                },
-            profanity: !p.content_filter_results.profanity
-              ? undefined
-              : {
-                  filtered: p.content_filter_results.profanity?.["filtered"],
-                  detected: p.content_filter_results.profanity?.["detected"],
-                },
-            customBlocklists: !p.content_filter_results["custom_blocklists"]
-              ? p.content_filter_results["custom_blocklists"]
-              : p.content_filter_results["custom_blocklists"].map((p) => ({
-                  id: p["id"],
-                  filtered: p["filtered"],
-                })),
-            error: !p.content_filter_results.error
-              ? undefined
-              : p.content_filter_results.error,
-            jailbreak: !p.content_filter_results.jailbreak
-              ? undefined
-              : {
-                  filtered: p.content_filter_results.jailbreak?.["filtered"],
-                  detected: p.content_filter_results.jailbreak?.["detected"],
-                },
-          },
-        })),
-    systemFingerprint: result.body["system_fingerprint"],
-    usage: {
-      completionTokens: result.body.usage["completion_tokens"],
-      promptTokens: result.body.usage["prompt_tokens"],
-      totalTokens: result.body.usage["total_tokens"],
-    },
-  };
-}
-
-/**
- * Gets chat completions for the provided chat messages.
- * This is an Azure-specific version of chat completions that supports integration with configured data sources and
- * other augmentations to the base chat completions capabilities.
- */
-export async function getChatCompletionsWithAzureExtensions(
-  context: Client,
-  deploymentId: string,
-  body: ChatCompletionsOptions,
-  options: GetChatCompletionsWithAzureExtensionsOptions = {
-    requestOptions: {},
-  },
-): Promise<ChatCompletions> {
-  const result = await _getChatCompletionsWithAzureExtensionsSend(
-    context,
-    deploymentId,
-    body,
-    options,
-  );
-  return _getChatCompletionsWithAzureExtensionsDeserialize(result);
-}
-
-=======
->>>>>>> f06f22ac
 export function _getImageGenerationsSend(
   context: Client,
   deploymentId: string,
   body: ImageGenerationOptions,
-  options: GetImageGenerationsOptions = { requestOptions: {} },
+  options: GetImageGenerationsOptions = { requestOptions: {} }
 ): StreamableMethod<
   GetImageGenerations200Response | GetImageGenerationsDefaultResponse
 > {
@@ -1266,7 +924,7 @@
 }
 
 export async function _getImageGenerationsDeserialize(
-  result: GetImageGenerations200Response | GetImageGenerationsDefaultResponse,
+  result: GetImageGenerations200Response | GetImageGenerationsDefaultResponse
 ): Promise<ImageGenerations> {
   if (isUnexpected(result)) {
     throw createRestError(result);
@@ -1287,13 +945,13 @@
   context: Client,
   deploymentId: string,
   body: ImageGenerationOptions,
-  options: GetImageGenerationsOptions = { requestOptions: {} },
+  options: GetImageGenerationsOptions = { requestOptions: {} }
 ): Promise<ImageGenerations> {
   const result = await _getImageGenerationsSend(
     context,
     deploymentId,
     body,
-    options,
+    options
   );
   return _getImageGenerationsDeserialize(result);
 }
@@ -1302,7 +960,7 @@
   context: Client,
   deploymentId: string,
   body: AudioSpeechOptions,
-  options: GetAudioSpeechOptions = { requestOptions: {} },
+  options: GetAudioSpeechOptions = { requestOptions: {} }
 ): StreamableMethod<GetAudioSpeech200Response | GetAudioSpeechDefaultResponse> {
   return context
     .path("/deployments/{deploymentId}/audio/speech", deploymentId)
@@ -1318,7 +976,7 @@
 }
 
 export async function _getAudioSpeechDeserialize(
-  result: GetAudioSpeech200Response | GetAudioSpeechDefaultResponse,
+  result: GetAudioSpeech200Response | GetAudioSpeechDefaultResponse
 ): Promise<Uint8Array> {
   if (isUnexpected(result)) {
     throw createRestError(result);
@@ -1332,13 +990,13 @@
   context: Client,
   deploymentId: string,
   body: AudioSpeechOptions,
-  options: GetAudioSpeechOptions = { requestOptions: {} },
+  options: GetAudioSpeechOptions = { requestOptions: {} }
 ): Promise<Uint8Array> {
   const result = await _getAudioSpeechSend(
     context,
     deploymentId,
     body,
-    options,
+    options
   );
   return _getAudioSpeechDeserialize(result);
 }
@@ -1347,28 +1005,23 @@
   context: Client,
   deploymentId: string,
   body: EmbeddingsOptions,
-  options: GetEmbeddingsOptions = { requestOptions: {} },
+  options: GetEmbeddingsOptions = { requestOptions: {} }
 ): StreamableMethod<GetEmbeddings200Response | GetEmbeddingsDefaultResponse> {
   return context
     .path("/deployments/{deploymentId}/embeddings", deploymentId)
     .post({
       ...operationOptionsToRequestParameters(options),
-<<<<<<< HEAD
-      queryParameters: { "api-version": "2023-12-01-preview" },
-      body: { user: body["user"], model: body["model"], input: body["input"] },
-=======
       body: {
         user: body["user"],
         model: body["model"],
         input: body["input"],
         input_type: body["inputType"],
       },
->>>>>>> f06f22ac
     });
 }
 
 export async function _getEmbeddingsDeserialize(
-  result: GetEmbeddings200Response | GetEmbeddingsDefaultResponse,
+  result: GetEmbeddings200Response | GetEmbeddingsDefaultResponse
 ): Promise<Embeddings> {
   if (isUnexpected(result)) {
     throw createRestError(result);
@@ -1391,7 +1044,7 @@
   context: Client,
   deploymentId: string,
   body: EmbeddingsOptions,
-  options: GetEmbeddingsOptions = { requestOptions: {} },
+  options: GetEmbeddingsOptions = { requestOptions: {} }
 ): Promise<Embeddings> {
   const result = await _getEmbeddingsSend(context, deploymentId, body, options);
   return _getEmbeddingsDeserialize(result);
