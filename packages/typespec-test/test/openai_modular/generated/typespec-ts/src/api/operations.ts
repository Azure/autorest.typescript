--- conflicted
+++ resolved
@@ -8,8 +8,8 @@
   PathUncheckedResponse,
   createRestError,
 } from "@azure-rest/core-client";
+import { serializeRecord } from "../helpers/serializerHelpers.js";
 import { uint8ArrayToString } from "@azure/core-util";
-import { serializeRecord } from "../helpers/serializerHelpers.js";
 import {
   AudioTranscriptionOptions,
   AudioTranscription,
@@ -34,18 +34,6 @@
   chatCompletionsResponseFormatUnionSerializer,
   chatRequestMessageUnionSerializer,
 } from "../models/models.js";
-<<<<<<< HEAD
-=======
-import { OpenAIContext as Client } from "./index.js";
-import {
-  StreamableMethod,
-  operationOptionsToRequestParameters,
-  PathUncheckedResponse,
-  createRestError,
-} from "@azure-rest/core-client";
-import { serializeRecord } from "../helpers/serializerHelpers.js";
-import { uint8ArrayToString } from "@azure/core-util";
->>>>>>> 5d93818e
 import {
   GetAudioTranscriptionAsPlainTextOptionalParams,
   GetAudioTranscriptionAsResponseObjectOptionalParams,
