--- conflicted
+++ resolved
@@ -8,7 +8,6 @@
   PathUncheckedResponse,
   createRestError,
 } from "@azure-rest/core-client";
-import { uint8ArrayToString } from "@azure/core-util";
 import { serializeRecord } from "../helpers/serializerHelpers.js";
 import {
   AudioTranscriptionOptions,
@@ -34,18 +33,7 @@
   chatCompletionsResponseFormatUnionSerializer,
   chatRequestMessageUnionSerializer,
 } from "../models/models.js";
-<<<<<<< HEAD
-=======
-import { OpenAIContext as Client } from "./index.js";
-import {
-  StreamableMethod,
-  operationOptionsToRequestParameters,
-  PathUncheckedResponse,
-  createRestError,
-} from "@azure-rest/core-client";
-import { serializeRecord } from "../helpers/serializerHelpers.js";
 import { uint8ArrayToString } from "@azure/core-util";
->>>>>>> cf422f16
 import {
   GetAudioTranscriptionAsPlainTextOptionalParams,
   GetAudioTranscriptionAsResponseObjectOptionalParams,
