// Copyright (c) Microsoft Corporation.
// Licensed under the MIT license.

import { OperationOptions } from "@azure-rest/core-client";

export interface GetAudioTranscriptionAsPlainTextOptions
  extends OperationOptions {
  /** The content type for the operation. Always multipart/form-data for this operation. */
  contentType?: string;
}

export interface GetAudioTranscriptionAsResponseObjectOptions
  extends OperationOptions {
  /** The content type for the operation. Always multipart/form-data for this operation. */
  contentType?: string;
}

export interface GetAudioTranslationAsPlainTextOptions
  extends OperationOptions {
  /** The content type for the operation. Always multipart/form-data for this operation. */
  contentType?: string;
}

export interface GetAudioTranslationAsResponseObjectOptions
  extends OperationOptions {
  /** The content type for the operation. Always multipart/form-data for this operation. */
  contentType?: string;
}

export interface GetCompletionsOptions extends OperationOptions {}

export interface GetChatCompletionsOptions extends OperationOptions {}

export interface GetImageGenerationsOptions extends OperationOptions {}

export interface GetAudioSpeechOptions extends OperationOptions {}

<<<<<<< HEAD
export interface BeginAzureBatchImageGenerationOptions
  extends OperationOptions {
  /** Delay to wait until next poll, in milliseconds. */
  updateIntervalInMs?: number;
}
=======
export interface GetEmbeddingsOptions extends OperationOptions {}
>>>>>>> 15038313
<|MERGE_RESOLUTION|>--- conflicted
+++ resolved
@@ -35,12 +35,8 @@
 
 export interface GetAudioSpeechOptions extends OperationOptions {}
 
-<<<<<<< HEAD
-export interface BeginAzureBatchImageGenerationOptions
+export interface GetEmbeddingsOptions extends OperationOptions {}
   extends OperationOptions {
   /** Delay to wait until next poll, in milliseconds. */
   updateIntervalInMs?: number;
-}
-=======
-export interface GetEmbeddingsOptions extends OperationOptions {}
->>>>>>> 15038313
+}