// Copyright (c) Microsoft Corporation.
// Licensed under the MIT license.

import { Next } from "@marygao/core-lro";
import { TokenCredential, KeyCredential } from "@azure/core-auth";
import { Pipeline } from "@azure/core-rest-pipeline";
import {
  AudioTranscriptionOptions,
  AudioTranscription,
  AudioTranslationOptions,
  AudioTranslation,
  CompletionsOptions,
  Completions,
  ChatCompletionsOptions,
  ChatCompletions,
<<<<<<< HEAD
  BatchImageGenerationOperationResponse,
  ImageGenerations,
=======
>>>>>>> 15038313
  ImageGenerationOptions,
  ImageGenerations,
  AudioSpeechOptions,
  EmbeddingsOptions,
  Embeddings,
} from "./models/models.js";
import {
  GetAudioTranscriptionAsPlainTextOptions,
  GetAudioTranscriptionAsResponseObjectOptions,
  GetAudioTranslationAsPlainTextOptions,
  GetAudioTranslationAsResponseObjectOptions,
  GetCompletionsOptions,
  GetChatCompletionsOptions,
  GetImageGenerationsOptions,
  GetAudioSpeechOptions,
  GetEmbeddingsOptions,
} from "./models/options.js";
import {
  createOpenAI,
  OpenAIClientOptions,
  OpenAIContext,
  getAudioTranscriptionAsPlainText,
  getAudioTranscriptionAsResponseObject,
  getAudioTranslationAsPlainText,
  getAudioTranslationAsResponseObject,
  getCompletions,
  getChatCompletions,
  getImageGenerations,
  getAudioSpeech,
  getEmbeddings,
} from "./api/index.js";

export { OpenAIClientOptions } from "./api/OpenAIContext.js";

export class OpenAIClient {
  private _client: OpenAIContext;
  /** The pipeline used by this client to make requests */
  public readonly pipeline: Pipeline;

  constructor(
    endpoint: string,
    credential: KeyCredential | TokenCredential,
    options: OpenAIClientOptions = {},
  ) {
    this._client = createOpenAI(endpoint, credential, options);
    this.pipeline = this._client.pipeline;
  }

  /**
   * Gets transcribed text and associated metadata from provided spoken audio data. Audio will be transcribed in the
   * written language corresponding to the language it was spoken in.
   */
  getAudioTranscriptionAsPlainText(
    deploymentId: string,
    body: AudioTranscriptionOptions,
    options: GetAudioTranscriptionAsPlainTextOptions = { requestOptions: {} },
  ): Promise<string> {
    return getAudioTranscriptionAsPlainText(
      this._client,
      deploymentId,
      body,
      options,
    );
  }

  /**
   * Gets transcribed text and associated metadata from provided spoken audio data. Audio will be transcribed in the
   * written language corresponding to the language it was spoken in.
   */
  getAudioTranscriptionAsResponseObject(
    deploymentId: string,
    body: AudioTranscriptionOptions,
    options: GetAudioTranscriptionAsResponseObjectOptions = {
      requestOptions: {},
    },
  ): Promise<AudioTranscription> {
    return getAudioTranscriptionAsResponseObject(
      this._client,
      deploymentId,
      body,
      options,
    );
  }

  /** Gets English language transcribed text and associated metadata from provided spoken audio data. */
  getAudioTranslationAsPlainText(
    deploymentId: string,
    body: AudioTranslationOptions,
    options: GetAudioTranslationAsPlainTextOptions = { requestOptions: {} },
  ): Promise<string> {
    return getAudioTranslationAsPlainText(
      this._client,
      deploymentId,
      body,
      options,
    );
  }

  /** Gets English language transcribed text and associated metadata from provided spoken audio data. */
  getAudioTranslationAsResponseObject(
    deploymentId: string,
    body: AudioTranslationOptions,
    options: GetAudioTranslationAsResponseObjectOptions = {
      requestOptions: {},
    },
  ): Promise<AudioTranslation> {
    return getAudioTranslationAsResponseObject(
      this._client,
      deploymentId,
      body,
      options,
    );
  }

  /**
   * Gets completions for the provided input prompts.
   * Completions support a wide variety of tasks and generate text that continues from or "completes"
   * provided prompt data.
   */
  getCompletions(
    deploymentId: string,
    body: CompletionsOptions,
    options: GetCompletionsOptions = { requestOptions: {} },
  ): Promise<Completions> {
    return getCompletions(this._client, deploymentId, body, options);
  }

  /**
   * Gets chat completions for the provided chat messages.
   * Completions support a wide variety of tasks and generate text that continues from or "completes"
   * provided prompt data.
   */
  getChatCompletions(
    deploymentId: string,
    body: ChatCompletionsOptions,
    options: GetChatCompletionsOptions = { requestOptions: {} },
  ): Promise<ChatCompletions> {
    return getChatCompletions(this._client, deploymentId, body, options);
  }

  /** Creates an image given a prompt. */
  getImageGenerations(
    deploymentId: string,
    body: ImageGenerationOptions,
    options: GetImageGenerationsOptions = { requestOptions: {} },
  ): Promise<ImageGenerations> {
    return getImageGenerations(this._client, deploymentId, body, options);
  }

  /** Generates text-to-speech audio from the input text. */
  getAudioSpeech(
    deploymentId: string,
    body: AudioSpeechOptions,
    options: GetAudioSpeechOptions = { requestOptions: {} },
  ): Promise<Uint8Array> {
    return getAudioSpeech(this._client, deploymentId, body, options);
  }

<<<<<<< HEAD
  /** Starts the generation of a batch of images from a text caption */
  beginAzureBatchImageGeneration(
    body: ImageGenerationOptions,
    options: BeginAzureBatchImageGenerationOptions = { requestOptions: {} },
  ): Next.PollerLike<Next.OperationState<ImageGenerations>, ImageGenerations> {
    return beginAzureBatchImageGeneration(this._client, body, options);
=======
  /** Return the embeddings for a given prompt. */
  getEmbeddings(
    deploymentId: string,
    body: EmbeddingsOptions,
    options: GetEmbeddingsOptions = { requestOptions: {} },
  ): Promise<Embeddings> {
    return getEmbeddings(this._client, deploymentId, body, options);
>>>>>>> 15038313
  }
}<|MERGE_RESOLUTION|>--- conflicted
+++ resolved
@@ -13,11 +13,7 @@
   Completions,
   ChatCompletionsOptions,
   ChatCompletions,
-<<<<<<< HEAD
-  BatchImageGenerationOperationResponse,
   ImageGenerations,
-=======
->>>>>>> 15038313
   ImageGenerationOptions,
   ImageGenerations,
   AudioSpeechOptions,
@@ -176,21 +172,12 @@
     return getAudioSpeech(this._client, deploymentId, body, options);
   }
 
-<<<<<<< HEAD
-  /** Starts the generation of a batch of images from a text caption */
-  beginAzureBatchImageGeneration(
-    body: ImageGenerationOptions,
-    options: BeginAzureBatchImageGenerationOptions = { requestOptions: {} },
-  ): Next.PollerLike<Next.OperationState<ImageGenerations>, ImageGenerations> {
-    return beginAzureBatchImageGeneration(this._client, body, options);
-=======
   /** Return the embeddings for a given prompt. */
   getEmbeddings(
     deploymentId: string,
     body: EmbeddingsOptions,
-    options: GetEmbeddingsOptions = { requestOptions: {} },
+  ): Next.PollerLike<Next.OperationState<ImageGenerations>, ImageGenerations> {
   ): Promise<Embeddings> {
     return getEmbeddings(this._client, deploymentId, body, options);
->>>>>>> 15038313
   }
 }