// Copyright (c) Microsoft Corporation.
// Licensed under the MIT License.

import { Project } from "ts-morph";
import { ClientDetails } from "../../models/clientDetails";
import { PackageDetails } from "../../models/packageDetails";
import { getAutorestOptions, getSession } from "../../autorestSession";
import { hasPollingOperations } from "../../restLevelClient/helpers/hasPollingOperations";
import { NameType, normalizeName } from "../../utils/nameUtils";
import { getSecurityInfoFromModel } from "../../utils/schemaHelpers";

export function generatePackageJson(
  project: Project,
  clientDetails?: ClientDetails
) {
  const {
    restLevelClient,
    generateMetadata,
    packageDetails
  } = getAutorestOptions();
  let packageJsonContents;

  if (!generateMetadata) {
    return;
  }

  if (!restLevelClient) {
    if (!clientDetails) {
      throw new Error(
        `Expected ClientDetails and PackageDetails to generate package.json`
      );
    }
    packageJsonContents = regularAutorestPackage(clientDetails, packageDetails);
  }

  project.createSourceFile(
    "package.json",
    JSON.stringify(packageJsonContents),
    {
      overwrite: true
    }
  );
}

/**
 * This function defines the Regular Autorest package.json file
 * or High Level Client
 */
function regularAutorestPackage(
  clientDetails: ClientDetails,
  packageDetails: PackageDetails
) {
  const {
    srcPath,
    useCoreV2,
    tracingInfo,
    disablePagingAsyncIterators,
    azureArm,
    azureOutputDirectory,
    generateTest,
    generateSample,
    coreHttpCompatMode,
    azureSdkForJs,
    isTestPackage
  } = getAutorestOptions();
  const { model } = getSession();
  const { addCredentials } = getSecurityInfoFromModel(model.security);
  const hasLro = hasPollingOperations(model);
  const hasAsyncIterators =
    !disablePagingAsyncIterators && clientDetails.options.hasPaging;
  const clientPackageName = packageDetails.name;
  let apiRefUrlQueryParameter: string = "";
  if (packageDetails.version.includes("beta")) {
    apiRefUrlQueryParameter = "?view=azure-node-preview";
  }
  const description = packageDetails.description;

  const packageInfo: Record<string, any> = {
    name: packageDetails.name,
    "sdk-type": `${azureArm ? "mgmt" : "client"}`,
    author: "Microsoft Corporation",
    description:
      packageDetails.description ||
      `A generated SDK for ${clientDetails.name}.`,
    version: packageDetails.version,
    engines: {
      node: ">=20.0.0"
    },
    // revert this change after sdk repo update.
    dependencies: {
      ...(hasLro && { "@azure/core-lro": "^2.5.4" }),
      ...(hasLro && { "@azure/abort-controller": "^2.1.2" }),
      ...(hasAsyncIterators && { "@azure/core-paging": "^1.6.2" }),
      ...(useCoreV2 && { "@azure/core-client": "^1.9.3" }),
      ...(useCoreV2 && addCredentials && { "@azure/core-auth": "^1.9.0" }),
      ...(useCoreV2 && {
        "@azure/core-rest-pipeline": "^1.19.1"
      }),
      ...(tracingInfo && {
        "@azure/core-tracing": "^1.2.0"
      }),
      tslib: "^2.8.1"
    },
    keywords: ["node", "azure", "typescript", "browser", "isomorphic", "cloud"],
    license: "MIT",
    main: "./dist/commonjs/index.js",
    module: "./dist/esm/index.js",
    types: "./dist/commonjs/index.d.ts",
    type: "module",
    devDependencies: {
      "@microsoft/api-extractor": "^7.40.3",
      mkdirp: "^3.0.1",
      typescript: azureSdkForJs ? "catalog:" : "~5.8.2",
      rimraf: "^5.0.0",
      dotenv: azureSdkForJs ? "catalog:testing" : "^16.0.0"
    },
    repository: "github:Azure/azure-sdk-for-js",
    bugs: {
      url: "https://github.com/Azure/azure-sdk-for-js/issues"
    },
    files: [
      "dist/",
      "README.md",
      "LICENSE",
    ],
    scripts: {
      build:
        "npm run clean && tshy && npm run extract-api",
      minify: `uglifyjs -c -m --comments --source-map "content='./dist/index.js.map'" -o ./dist/index.min.js ./dist/index.js`,
      pack: `${azureSdkForJs ? "pnpm" : "npm"} pack 2>&1`,
      "extract-api": "rimraf review && mkdirp ./review && api-extractor run --local",
      lint: "echo skipped",
      clean:
        "rimraf --glob dist dist-browser dist-esm test-dist temp types *.tgz *.log",
      "build:samples": "echo skipped.",
      "check-format": "echo skipped",
      "execute:samples": "echo skipped",
      format: "echo skipped",
      test: "echo skipped",
      "test:node": "echo skipped",
      "test:browser": "echo skipped",
    },
    sideEffects: false,
    "//metadata": {
      constantPaths: [
        {
          path: `src/${normalizeName(clientDetails.name, NameType.File)}.ts`,
          prefix: "packageDetails"
        }
      ]
    },
    autoPublish: true,
    browser: "./dist/browser/index.js",
    "react-native": "./dist/react-native/index.js",
    tshy: {
      // only JS sdk repo has tsconfig.src.build.json
      project: azureSdkForJs ? "../../../tsconfig.src.build.json" : undefined,
      exports: {
        "./package.json": "./package.json",
        ".": "./src/index.ts",
      },
      dialects: ["esm", "commonjs"],
      esmDialects: ["browser", "react-native"],
      selfLink: false,
    }
  };
  if (azureOutputDirectory) {
    packageInfo.homepage = `https://github.com/Azure/azure-sdk-for-js/tree/main/${azureOutputDirectory}`;
  }
  if (azureSdkForJs) {
<<<<<<< HEAD
    packageInfo.devDependencies["@azure/dev-tool"] = shouldUsePnpmDep ? "workspace:^" : "^1.0.0";
    packageInfo.devDependencies["cross-env"] = shouldUsePnpmDep ? "catalog:" : "^7.0.3";
    packageInfo.devDependencies["eslint"] = shouldUsePnpmDep ? "catalog:" : "^9.33.0";
    packageInfo.devDependencies["prettier"] = shouldUsePnpmDep ? "catalog:" : "^3.6.2";
    packageInfo.devDependencies["rimraf"] = shouldUsePnpmDep ? "catalog:" : "^5.0.0";
    packageInfo.devDependencies["tshy"] = shouldUsePnpmDep ? "catalog:" : "^3.0.0";

=======
    packageInfo.devDependencies["@azure/dev-tool"] = azureSdkForJs ? "workspace:*" : "^1.0.0";
>>>>>>> 1afbdd2a
    delete packageInfo.devDependencies["@microsoft/api-extractor"];
    packageInfo.scripts["build"] =
      "npm run clean && dev-tool run build-package && dev-tool run extract-api";
    packageInfo.scripts["clean"] = "rimraf --glob dist dist-browser dist-esm test-dist temp types *.tgz *.log";
    packageInfo.scripts["extract-api"] = "dev-tool run extract-api";
    packageInfo.scripts["update-snippets"] = "dev-tool run update-snippets";
    delete packageInfo.scripts["minify"];
    packageInfo.scripts["check-format"] = "prettier --list-different --config ../../../.prettierrc.json --ignore-path ../../../.prettierignore \"src/**/*.{ts,cts,mts}\" \"test/**/*.{ts,cts,mts}\" \"*.{js,cjs,mjs,json}\" ";
    packageInfo.scripts["format"] = "prettier --write --config ../../../.prettierrc.json --ignore-path ../../../.prettierignore \"src/**/*.{ts,cts,mts}\" \"test/**/*.{ts,cts,mts}\" \"*.{js,cjs,mjs,json}\" ";
  } else {
    packageInfo.devDependencies["@rollup/plugin-commonjs"] = "^24.0.0";
    packageInfo.devDependencies["@rollup/plugin-json"] = "^6.0.0";
    packageInfo.devDependencies["@rollup/plugin-multi-entry"] = "^6.0.0";
    packageInfo.devDependencies["@rollup/plugin-node-resolve"] = "^13.1.3";
    packageInfo.devDependencies["rollup"] = "^2.66.1";
    packageInfo.devDependencies["rollup-plugin-sourcemaps"] = "^0.6.3";
    packageInfo.devDependencies["uglify-js"] = "^3.4.9";
    packageInfo.devDependencies["tshy"] = "^2.0.0";
  }

  if (generateTest) {
    packageInfo.devDependencies["@azure/identity"] = azureSdkForJs ? "catalog:internal" : "^4.9.0";
    packageInfo.devDependencies["@azure/logger"] = azureSdkForJs ? "workspace:*" : "^1.1.4";
    // TODO need unify the version when 4.1.0 released
    packageInfo.devDependencies["@azure-tools/test-recorder"] = azureSdkForJs ? "workspace:*" : "^4.0.0";
    packageInfo.devDependencies["@azure-tools/test-credential"] = azureSdkForJs ? "workspace:*" : "^2.0.0";
    if (azureSdkForJs) {
      packageInfo.devDependencies["@azure-tools/test-utils-vitest"] = azureSdkForJs ? "workspace:*" : "^1.0.0";
    }
    packageInfo.devDependencies["@types/node"] = azureSdkForJs ? "catalog:" : "^20.0.0";
    packageInfo.devDependencies["@vitest/browser"] = azureSdkForJs ? "catalog:testing" : "^3.0.9";
    packageInfo.devDependencies["@vitest/coverage-istanbul"] = azureSdkForJs ? "catalog:testing" : "^3.0.9";
    packageInfo.devDependencies["playwright"] = azureSdkForJs ? "catalog:testing" : "^1.52.0";
    packageInfo.devDependencies["vitest"] = azureSdkForJs ? "catalog:testing" : "^3.0.9";
    packageInfo.scripts["test"] = "npm run test:node && npm run test:browser";

    if (azureSdkForJs) {
      packageInfo.scripts["test:node"] = "dev-tool run test:vitest";
      packageInfo.scripts["test:node:esm"] = "dev-tool run test:vitest --esm";
    } else {
      packageInfo.devDependencies["cross-env"] = "^7.0.2";
      packageInfo.scripts["unit-test:node"] =
        "cross-env TEST_MODE=playback npm run integration-test:node";
      packageInfo.scripts["integration-test:node"] = `cross-env TS_NODE_COMPILER_OPTIONS="{\\\"module\\\":\\\"commonjs\\\"}" mocha -r esm --require ts-node/register --timeout 1200000 --full-trace test/*.ts`;
    }
  }
  if (
    generateSample &&
    clientDetails.samples &&
    clientDetails.samples.length > 0
  ) {
    packageInfo["//sampleConfiguration"] = {
      productName: description,
      productSlugs: ["azure"],
      disableDocsMs: true,
      apiRefLink: `https://learn.microsoft.com/javascript/api/${clientPackageName}${apiRefUrlQueryParameter}`
    };
  }
  return packageInfo;
}<|MERGE_RESOLUTION|>--- conflicted
+++ resolved
@@ -168,17 +168,13 @@
     packageInfo.homepage = `https://github.com/Azure/azure-sdk-for-js/tree/main/${azureOutputDirectory}`;
   }
   if (azureSdkForJs) {
-<<<<<<< HEAD
-    packageInfo.devDependencies["@azure/dev-tool"] = shouldUsePnpmDep ? "workspace:^" : "^1.0.0";
-    packageInfo.devDependencies["cross-env"] = shouldUsePnpmDep ? "catalog:" : "^7.0.3";
-    packageInfo.devDependencies["eslint"] = shouldUsePnpmDep ? "catalog:" : "^9.33.0";
-    packageInfo.devDependencies["prettier"] = shouldUsePnpmDep ? "catalog:" : "^3.6.2";
-    packageInfo.devDependencies["rimraf"] = shouldUsePnpmDep ? "catalog:" : "^5.0.0";
-    packageInfo.devDependencies["tshy"] = shouldUsePnpmDep ? "catalog:" : "^3.0.0";
-
-=======
-    packageInfo.devDependencies["@azure/dev-tool"] = azureSdkForJs ? "workspace:*" : "^1.0.0";
->>>>>>> 1afbdd2a
+    packageInfo.devDependencies["@azure/dev-tool"] = "workspace:*";
+    packageInfo.devDependencies["cross-env"] = "catalog:";
+    packageInfo.devDependencies["eslint"] = "catalog:";
+    packageInfo.devDependencies["prettier"] = "catalog:";
+    packageInfo.devDependencies["rimraf"] = "catalog:";
+    packageInfo.devDependencies["tshy"] = "catalog:";
+
     delete packageInfo.devDependencies["@microsoft/api-extractor"];
     packageInfo.scripts["build"] =
       "npm run clean && dev-tool run build-package && dev-tool run extract-api";
