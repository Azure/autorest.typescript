--- conflicted
+++ resolved
@@ -183,11 +183,7 @@
     delete packageInfo.devDependencies["rimraf"];
     delete packageInfo.devDependencies["mkdirp"];
     packageInfo.scripts["build"] =
-<<<<<<< HEAD
-      "npm run clean && tsc && npm run minify && dev-tool run vendored mkdirp ./review && npm run extract-api";
-=======
       "npm run clean && dev-tool run build-package && dev-tool run extract-api";
->>>>>>> 38aba911
     packageInfo.scripts["clean"] = "dev-tool run vendored rimraf --glob dist dist-browser dist-esm test-dist temp types *.tgz *.log";
     packageInfo.scripts["extract-api"] = "dev-tool run extract-api";
     packageInfo.scripts["update-snippets"] = "dev-tool run update-snippets";
