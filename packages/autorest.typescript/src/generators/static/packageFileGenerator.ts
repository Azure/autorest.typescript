--- conflicted
+++ resolved
@@ -126,12 +126,7 @@
       build:
         "npm run clean && tshy && npm run extract-api",
       minify: `uglifyjs -c -m --comments --source-map "content='./dist/index.js.map'" -o ./dist/index.min.js ./dist/index.js`,
-<<<<<<< HEAD
-      prepack: "npm run build",
       pack: `${azureSdkForJs ? "pnpm" : "npm"} pack 2>&1`,
-=======
-      pack: `${shouldUsePnpmDep && azureSdkForJs ? "pnpm" : "npm"} pack 2>&1`,
->>>>>>> b5f9c1af
       "extract-api": "rimraf review && mkdirp ./review && api-extractor run --local",
       lint: "echo skipped",
       clean:
@@ -204,26 +199,12 @@
     if (azureSdkForJs) {
       packageInfo.devDependencies["@azure-tools/test-utils-vitest"] = azureSdkForJs ? "workspace:*" : "^1.0.0";
     }
-<<<<<<< HEAD
-    packageInfo.devDependencies["@types/node"] = azureSdkForJs ? "catalog:" : "^18.0.0";
+    packageInfo.devDependencies["@types/node"] = azureSdkForJs ? "catalog:" : "^20.0.0";
     packageInfo.devDependencies["@vitest/browser"] = azureSdkForJs ? "catalog:testing" : "^3.0.9";
     packageInfo.devDependencies["@vitest/coverage-istanbul"] = azureSdkForJs ? "catalog:testing" : "^3.0.9";
-    packageInfo.devDependencies["playwright"] = azureSdkForJs ? "catalog:testing" : "^1.50.1";
+    packageInfo.devDependencies["playwright"] = azureSdkForJs ? "catalog:testing" : "^1.52.0";
     packageInfo.devDependencies["vitest"] = azureSdkForJs ? "catalog:testing" : "^3.0.9";
-
-    packageInfo.scripts["test"] = "npm run integration-test";
-    packageInfo.scripts["unit-test"] =
-      "npm run unit-test:node && npm run unit-test:browser";
-    packageInfo.scripts["integration-test"] =
-      "npm run integration-test:node && npm run integration-test:browser";
-=======
-    packageInfo.devDependencies["@types/node"] = shouldUsePnpmDep && azureSdkForJs ? "catalog:" : "^20.0.0";
-    packageInfo.devDependencies["@vitest/browser"] = shouldUsePnpmDep && azureSdkForJs ? "catalog:testing" : "^3.0.9";
-    packageInfo.devDependencies["@vitest/coverage-istanbul"] = shouldUsePnpmDep && azureSdkForJs ? "catalog:testing" : "^3.0.9";
-    packageInfo.devDependencies["playwright"] = shouldUsePnpmDep && azureSdkForJs ? "catalog:testing" : "^1.52.0";
-    packageInfo.devDependencies["vitest"] = shouldUsePnpmDep && azureSdkForJs ? "catalog:testing" : "^3.0.9";
     packageInfo.scripts["test"] = "npm run test:node && npm run test:browser";
->>>>>>> b5f9c1af
 
     if (azureSdkForJs) {
       packageInfo.scripts["test:node"] = "dev-tool run test:vitest";
