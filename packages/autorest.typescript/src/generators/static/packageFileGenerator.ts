--- conflicted
+++ resolved
@@ -173,7 +173,6 @@
       dialects: ["esm", "commonjs"],
       esmDialects: ["browser", "react-native"],
       selfLink: false,
-<<<<<<< HEAD
     }
   };
   if (azureOutputDirectory) {
@@ -181,11 +180,7 @@
   }
   if (azureSdkForJs) {
     packageInfo.tshy["project"] = "./tsconfig.src.json";
-    packageInfo.devDependencies["@azure/dev-tool"] = "^1.0.0";
-=======
-    };
     packageInfo.devDependencies["@azure/dev-tool"] = shouldUsePnpmDep && azureSdkForJs ? "workspace:*" : "^1.0.0";
->>>>>>> 65d29f87
     delete packageInfo.devDependencies["@microsoft/api-extractor"];
     delete packageInfo.devDependencies["rimraf"];
     delete packageInfo.devDependencies["mkdirp"];
