// Copyright (c) Microsoft Corporation.
// Licensed under the MIT License.

import { Project } from "ts-morph";
import { ClientDetails } from "../../models/clientDetails";
import { PackageDetails } from "../../models/packageDetails";
import { getAutorestOptions, getSession } from "../../autorestSession";
import { hasPollingOperations } from "../../restLevelClient/helpers/hasPollingOperations";
import { NameType, normalizeName } from "../../utils/nameUtils";
import { getSecurityInfoFromModel } from "../../utils/schemaHelpers";

export function generatePackageJson(
  project: Project,
  clientDetails?: ClientDetails
) {
  const {
    restLevelClient,
    generateMetadata,
    packageDetails
  } = getAutorestOptions();
  let packageJsonContents;

  if (!generateMetadata) {
    return;
  }

  if (!restLevelClient) {
    if (!clientDetails) {
      throw new Error(
        `Expected ClientDetails and PackageDetails to generate package.json`
      );
    }
    packageJsonContents = regularAutorestPackage(clientDetails, packageDetails);
  }

  project.createSourceFile(
    "package.json",
    JSON.stringify(packageJsonContents),
    {
      overwrite: true
    }
  );
}

/**
 * This function defines the Regular Autorest package.json file
 * or High Level Client
 */
function regularAutorestPackage(
  clientDetails: ClientDetails,
  packageDetails: PackageDetails
) {
  const {
    srcPath,
    useCoreV2,
    tracingInfo,
    disablePagingAsyncIterators,
    azureArm,
    azureOutputDirectory,
    generateTest,
    generateSample,
    coreHttpCompatMode,
    azureSdkForJs,
    isTestPackage
  } = getAutorestOptions();
  const { model } = getSession();
  const { addCredentials } = getSecurityInfoFromModel(model.security);
  const hasLro = hasPollingOperations(model);
  const hasAsyncIterators =
    !disablePagingAsyncIterators && clientDetails.options.hasPaging;
  const clientPackageName = packageDetails.name;
  let apiRefUrlQueryParameter: string = "";
  if (packageDetails.version.includes("beta")) {
    apiRefUrlQueryParameter = "?view=azure-node-preview";
  }
  const description = packageDetails.description;

  const packageInfo: Record<string, any> = {
    name: packageDetails.name,
    "sdk-type": `${azureArm ? "mgmt" : "client"}`,
    author: "Microsoft Corporation",
    description:
      packageDetails.description ||
      `A generated SDK for ${clientDetails.name}.`,
    version: packageDetails.version,
    engines: {
      node: ">=20.0.0"
    },
    dependencies: {
<<<<<<< HEAD
      ...(hasLro && { "@azure/core-lro": azureSdkForJs ? "catalog:corelrov2" : "^2.5.4" }),
      ...(hasLro && { "@azure/abort-controller": azureSdkForJs ? "workspace:*" : "^2.1.2" }),
      ...(hasAsyncIterators && { "@azure/core-paging": azureSdkForJs ? "workspace:*" : "^1.6.2" }),
      ...(useCoreV2 && { "@azure/core-client": azureSdkForJs ? "workspace:*" : "^1.9.2" }),
      ...(useCoreV2 && addCredentials && { "@azure/core-auth": azureSdkForJs ? "workspace:*" : "^1.9.0" }),
      ...(useCoreV2 && {
        "@azure/core-rest-pipeline": azureSdkForJs ? "workspace:*" : "^1.19.0"
      }),
      ...(tracingInfo && {
        "@azure/core-tracing": azureSdkForJs ? "workspace:*" : "^1.2.0"
=======
      ...(hasLro && { "@azure/core-lro": shouldUsePnpmDep && azureSdkForJs ? "catalog:corelrov2" : "^2.5.4" }),
      ...(hasLro && { "@azure/abort-controller": shouldUsePnpmDep && azureSdkForJs ? "workspace:^" : "^2.1.2" }),
      ...(hasAsyncIterators && { "@azure/core-paging": shouldUsePnpmDep && azureSdkForJs ? "workspace:^" : "^1.6.2" }),
      ...(useCoreV2 && { "@azure/core-client": shouldUsePnpmDep && azureSdkForJs ? "workspace:^" : "^1.9.3" }),
      ...(useCoreV2 && addCredentials && { "@azure/core-auth": shouldUsePnpmDep && azureSdkForJs ? "workspace:^" : "^1.9.0" }),
      ...(useCoreV2 && {
        "@azure/core-rest-pipeline": shouldUsePnpmDep && azureSdkForJs ? "workspace:^" : "^1.19.1"
      }),
      ...(tracingInfo && {
        "@azure/core-tracing": shouldUsePnpmDep && azureSdkForJs ? "workspace:^" : "^1.2.0"
>>>>>>> 82fb66ee
      }),
      tslib: azureSdkForJs ? "catalog:" : "^2.8.1"
    },
    keywords: ["node", "azure", "typescript", "browser", "isomorphic", "cloud"],
    license: "MIT",
    main: "./dist/commonjs/index.js",
    module: "./dist/esm/index.js",
    types: "./dist/commonjs/index.d.ts",
    type: "module",
    devDependencies: {
      "@microsoft/api-extractor": "^7.40.3",
      mkdirp: "^3.0.1",
      typescript: azureSdkForJs ? "catalog:" : "~5.8.2",
      rimraf: "^5.0.0",
      dotenv: azureSdkForJs ? "catalog:testing" : "^16.0.0"
    },
    repository: "github:Azure/azure-sdk-for-js",
    bugs: {
      url: "https://github.com/Azure/azure-sdk-for-js/issues"
    },
    files: [
      "dist/",
      "README.md",
      "LICENSE",
    ],
    scripts: {
      build:
        "npm run clean && tshy && npm run extract-api",
      minify: `uglifyjs -c -m --comments --source-map "content='./dist/index.js.map'" -o ./dist/index.min.js ./dist/index.js`,
      prepack: "npm run build",
      pack: `${shouldUsePnpmDep && azureSdkForJs ? "pnpm" : "npm"} pack 2>&1`,
      "extract-api": "rimraf review && mkdirp ./review && api-extractor run --local",
      lint: "echo skipped",
      clean:
        "rimraf --glob dist dist-browser dist-esm test-dist temp types *.tgz *.log",
      "build:samples": "echo skipped.",
      "check-format": "echo skipped",
      "execute:samples": "echo skipped",
      format: "echo skipped",
      test: "echo skipped",
      "test:node": "echo skipped",
      "test:browser": "echo skipped",
    },
    sideEffects: false,
    "//metadata": {
      constantPaths: [
        {
          path: `src/${normalizeName(clientDetails.name, NameType.File)}.ts`,
          prefix: "packageDetails"
        }
      ]
    },
    autoPublish: true,
    browser: "./dist/browser/index.js",
    "react-native": "./dist/react-native/index.js",
    tshy: {
      // only JS sdk repo has tsconfig.src.json
      project: azureSdkForJs ? "./tsconfig.src.json" : undefined,
      exports: {
        "./package.json": "./package.json",
        ".": "./src/index.ts",
      },
      dialects: ["esm", "commonjs"],
      esmDialects: ["browser", "react-native"],
      selfLink: false,
    }
  };
  if (azureOutputDirectory) {
    packageInfo.homepage = `https://github.com/Azure/azure-sdk-for-js/tree/main/${azureOutputDirectory}`;
  }
  if (azureSdkForJs) {
<<<<<<< HEAD
    packageInfo.devDependencies["@azure/dev-tool"] = azureSdkForJs ? "workspace:*" : "^1.0.0";
=======
    packageInfo.devDependencies["@azure/dev-tool"] = shouldUsePnpmDep && azureSdkForJs ? "workspace:^" : "^1.0.0";
>>>>>>> 82fb66ee
    delete packageInfo.devDependencies["@microsoft/api-extractor"];
    delete packageInfo.devDependencies["rimraf"];
    delete packageInfo.devDependencies["mkdirp"];
    packageInfo.scripts["build"] =
      "npm run clean && dev-tool run build-package && dev-tool run extract-api";
    packageInfo.scripts["clean"] = "dev-tool run vendored rimraf --glob dist dist-browser dist-esm test-dist temp types *.tgz *.log";
    packageInfo.scripts["extract-api"] = "dev-tool run extract-api";
    packageInfo.scripts["update-snippets"] = "dev-tool run update-snippets";
    delete packageInfo.scripts["minify"];
    packageInfo.scripts["check-format"] = "dev-tool run vendored prettier --list-different --config ../../../.prettierrc.json --ignore-path ../../../.prettierignore \"src/**/*.{ts,cts,mts}\" \"test/**/*.{ts,cts,mts}\" \"*.{js,cjs,mjs,json}\" ";
    packageInfo.scripts["format"] = "dev-tool run vendored prettier --write --config ../../../.prettierrc.json --ignore-path ../../../.prettierignore \"src/**/*.{ts,cts,mts}\" \"test/**/*.{ts,cts,mts}\" \"*.{js,cjs,mjs,json}\" ";
  } else {
    packageInfo.devDependencies["@rollup/plugin-commonjs"] = "^24.0.0";
    packageInfo.devDependencies["@rollup/plugin-json"] = "^6.0.0";
    packageInfo.devDependencies["@rollup/plugin-multi-entry"] = "^6.0.0";
    packageInfo.devDependencies["@rollup/plugin-node-resolve"] = "^13.1.3";
    packageInfo.devDependencies["rollup"] = "^2.66.1";
    packageInfo.devDependencies["rollup-plugin-sourcemaps"] = "^0.6.3";
    packageInfo.devDependencies["uglify-js"] = "^3.4.9";
    packageInfo.devDependencies["tshy"] = "^2.0.0";
  }

  if (generateTest) {
<<<<<<< HEAD
    packageInfo.devDependencies["@azure/identity"] = azureSdkForJs ? "catalog:internal" : "^4.6.0";
    packageInfo.devDependencies["@azure/logger"] = azureSdkForJs ? "workspace:*" : "^1.1.4";
    // TODO need unify the version when 4.1.0 released
    packageInfo.devDependencies["@azure-tools/test-recorder"] = azureSdkForJs ? "workspace:*" : "^4.0.0";
    packageInfo.devDependencies["@azure-tools/test-credential"] = azureSdkForJs ? "workspace:*" : "^2.0.0";
    if (azureSdkForJs) {
      packageInfo.devDependencies["@azure-tools/test-utils-vitest"] = azureSdkForJs ? "workspace:*" : "^1.0.0";
    }
    packageInfo.devDependencies["@types/node"] = azureSdkForJs ? "catalog:" : "^18.0.0";
    packageInfo.devDependencies["@vitest/browser"] = azureSdkForJs ? "catalog:testing" : "^3.0.9";
    packageInfo.devDependencies["@vitest/coverage-istanbul"] = azureSdkForJs ? "catalog:testing" : "^3.0.9";
    packageInfo.devDependencies["playwright"] = azureSdkForJs ? "catalog:testing" : "^1.50.1";
    packageInfo.devDependencies["vitest"] = azureSdkForJs ? "catalog:testing" : "^3.0.9";
=======
    packageInfo.devDependencies["@azure/identity"] = shouldUsePnpmDep && azureSdkForJs ? "catalog:internal" : "^4.9.0";
    packageInfo.devDependencies["@azure/logger"] = shouldUsePnpmDep && azureSdkForJs ? "workspace:^" : "^1.1.4";
    // TODO need unify the version when 4.1.0 released
    packageInfo.devDependencies["@azure-tools/test-recorder"] = azureSdkForJs ? shouldUsePnpmDep ? "workspace:^" : "^4.1.0" : "^4.0.0";
    packageInfo.devDependencies["@azure-tools/test-credential"] = shouldUsePnpmDep && azureSdkForJs ? "workspace:^" : "^2.0.0";
    if (azureSdkForJs) {
      packageInfo.devDependencies["@azure-tools/test-utils-vitest"] = shouldUsePnpmDep && azureSdkForJs ? "workspace:^" : "^1.0.0";
    }
    packageInfo.devDependencies["@types/node"] = shouldUsePnpmDep && azureSdkForJs ? "catalog:" : "^20.0.0";
    packageInfo.devDependencies["@vitest/browser"] = shouldUsePnpmDep && azureSdkForJs ? "catalog:testing" : "^3.0.9";
    packageInfo.devDependencies["@vitest/coverage-istanbul"] = shouldUsePnpmDep && azureSdkForJs ? "catalog:testing" : "^3.0.9";
    packageInfo.devDependencies["playwright"] = shouldUsePnpmDep && azureSdkForJs ? "catalog:testing" : "^1.52.0";
    packageInfo.devDependencies["vitest"] = shouldUsePnpmDep && azureSdkForJs ? "catalog:testing" : "^3.0.9";
>>>>>>> 82fb66ee

    packageInfo.scripts["test"] = "npm run integration-test";
    packageInfo.scripts["unit-test"] =
      "npm run unit-test:node && npm run unit-test:browser";
    packageInfo.scripts["integration-test"] =
      "npm run integration-test:node && npm run integration-test:browser";

    if (azureSdkForJs) {
      packageInfo.scripts["test"] = "npm run test:node && npm run test:browser";
      packageInfo.scripts["test:node"] = "dev-tool run test:vitest";
      packageInfo.scripts["test:node:esm"] = "dev-tool run test:vitest --esm";
    } else {
      packageInfo.devDependencies["cross-env"] = "^7.0.2";
      packageInfo.scripts["unit-test:node"] =
        "cross-env TEST_MODE=playback npm run integration-test:node";
      packageInfo.scripts["integration-test:node"] = `cross-env TS_NODE_COMPILER_OPTIONS="{\\\"module\\\":\\\"commonjs\\\"}" mocha -r esm --require ts-node/register --timeout 1200000 --full-trace test/*.ts`;
    }
  }
  if (
    generateSample &&
    clientDetails.samples &&
    clientDetails.samples.length > 0
  ) {
    packageInfo["//sampleConfiguration"] = {
      productName: description,
      productSlugs: ["azure"],
      disableDocsMs: true,
      apiRefLink: `https://learn.microsoft.com/javascript/api/${clientPackageName}${apiRefUrlQueryParameter}`
    };
  }
  return packageInfo;
}<|MERGE_RESOLUTION|>--- conflicted
+++ resolved
@@ -87,7 +87,6 @@
       node: ">=20.0.0"
     },
     dependencies: {
-<<<<<<< HEAD
       ...(hasLro && { "@azure/core-lro": azureSdkForJs ? "catalog:corelrov2" : "^2.5.4" }),
       ...(hasLro && { "@azure/abort-controller": azureSdkForJs ? "workspace:*" : "^2.1.2" }),
       ...(hasAsyncIterators && { "@azure/core-paging": azureSdkForJs ? "workspace:*" : "^1.6.2" }),
@@ -98,18 +97,6 @@
       }),
       ...(tracingInfo && {
         "@azure/core-tracing": azureSdkForJs ? "workspace:*" : "^1.2.0"
-=======
-      ...(hasLro && { "@azure/core-lro": shouldUsePnpmDep && azureSdkForJs ? "catalog:corelrov2" : "^2.5.4" }),
-      ...(hasLro && { "@azure/abort-controller": shouldUsePnpmDep && azureSdkForJs ? "workspace:^" : "^2.1.2" }),
-      ...(hasAsyncIterators && { "@azure/core-paging": shouldUsePnpmDep && azureSdkForJs ? "workspace:^" : "^1.6.2" }),
-      ...(useCoreV2 && { "@azure/core-client": shouldUsePnpmDep && azureSdkForJs ? "workspace:^" : "^1.9.3" }),
-      ...(useCoreV2 && addCredentials && { "@azure/core-auth": shouldUsePnpmDep && azureSdkForJs ? "workspace:^" : "^1.9.0" }),
-      ...(useCoreV2 && {
-        "@azure/core-rest-pipeline": shouldUsePnpmDep && azureSdkForJs ? "workspace:^" : "^1.19.1"
-      }),
-      ...(tracingInfo && {
-        "@azure/core-tracing": shouldUsePnpmDep && azureSdkForJs ? "workspace:^" : "^1.2.0"
->>>>>>> 82fb66ee
       }),
       tslib: azureSdkForJs ? "catalog:" : "^2.8.1"
     },
@@ -140,7 +127,7 @@
         "npm run clean && tshy && npm run extract-api",
       minify: `uglifyjs -c -m --comments --source-map "content='./dist/index.js.map'" -o ./dist/index.min.js ./dist/index.js`,
       prepack: "npm run build",
-      pack: `${shouldUsePnpmDep && azureSdkForJs ? "pnpm" : "npm"} pack 2>&1`,
+      pack: `${azureSdkForJs ? "pnpm" : "npm"} pack 2>&1`,
       "extract-api": "rimraf review && mkdirp ./review && api-extractor run --local",
       lint: "echo skipped",
       clean:
@@ -181,11 +168,7 @@
     packageInfo.homepage = `https://github.com/Azure/azure-sdk-for-js/tree/main/${azureOutputDirectory}`;
   }
   if (azureSdkForJs) {
-<<<<<<< HEAD
     packageInfo.devDependencies["@azure/dev-tool"] = azureSdkForJs ? "workspace:*" : "^1.0.0";
-=======
-    packageInfo.devDependencies["@azure/dev-tool"] = shouldUsePnpmDep && azureSdkForJs ? "workspace:^" : "^1.0.0";
->>>>>>> 82fb66ee
     delete packageInfo.devDependencies["@microsoft/api-extractor"];
     delete packageInfo.devDependencies["rimraf"];
     delete packageInfo.devDependencies["mkdirp"];
@@ -209,7 +192,6 @@
   }
 
   if (generateTest) {
-<<<<<<< HEAD
     packageInfo.devDependencies["@azure/identity"] = azureSdkForJs ? "catalog:internal" : "^4.6.0";
     packageInfo.devDependencies["@azure/logger"] = azureSdkForJs ? "workspace:*" : "^1.1.4";
     // TODO need unify the version when 4.1.0 released
@@ -223,21 +205,6 @@
     packageInfo.devDependencies["@vitest/coverage-istanbul"] = azureSdkForJs ? "catalog:testing" : "^3.0.9";
     packageInfo.devDependencies["playwright"] = azureSdkForJs ? "catalog:testing" : "^1.50.1";
     packageInfo.devDependencies["vitest"] = azureSdkForJs ? "catalog:testing" : "^3.0.9";
-=======
-    packageInfo.devDependencies["@azure/identity"] = shouldUsePnpmDep && azureSdkForJs ? "catalog:internal" : "^4.9.0";
-    packageInfo.devDependencies["@azure/logger"] = shouldUsePnpmDep && azureSdkForJs ? "workspace:^" : "^1.1.4";
-    // TODO need unify the version when 4.1.0 released
-    packageInfo.devDependencies["@azure-tools/test-recorder"] = azureSdkForJs ? shouldUsePnpmDep ? "workspace:^" : "^4.1.0" : "^4.0.0";
-    packageInfo.devDependencies["@azure-tools/test-credential"] = shouldUsePnpmDep && azureSdkForJs ? "workspace:^" : "^2.0.0";
-    if (azureSdkForJs) {
-      packageInfo.devDependencies["@azure-tools/test-utils-vitest"] = shouldUsePnpmDep && azureSdkForJs ? "workspace:^" : "^1.0.0";
-    }
-    packageInfo.devDependencies["@types/node"] = shouldUsePnpmDep && azureSdkForJs ? "catalog:" : "^20.0.0";
-    packageInfo.devDependencies["@vitest/browser"] = shouldUsePnpmDep && azureSdkForJs ? "catalog:testing" : "^3.0.9";
-    packageInfo.devDependencies["@vitest/coverage-istanbul"] = shouldUsePnpmDep && azureSdkForJs ? "catalog:testing" : "^3.0.9";
-    packageInfo.devDependencies["playwright"] = shouldUsePnpmDep && azureSdkForJs ? "catalog:testing" : "^1.52.0";
-    packageInfo.devDependencies["vitest"] = shouldUsePnpmDep && azureSdkForJs ? "catalog:testing" : "^3.0.9";
->>>>>>> 82fb66ee
 
     packageInfo.scripts["test"] = "npm run integration-test";
     packageInfo.scripts["unit-test"] =
