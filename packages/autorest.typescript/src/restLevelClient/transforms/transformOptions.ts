import { CodeModel } from "@autorest/codemodel";
import { RLCOptions } from "@azure-tools/rlc-common";
import { getAutorestOptions } from "../../autorestSession";
import { getSecurityInfoFromModel } from "../../utils/schemaHelpers";

export function transformOptions(model: CodeModel): RLCOptions {
  const {
    rlcShortcut,
    multiClient,
    batch,
    packageDetails,
    generateMetadata,
    generateSample,
    generateTest,
    azureOutputDirectory,
    azureSdkForJs,
    dependencyInfo,
    productDocLink,
    azureArm,
    flavor,
<<<<<<< HEAD
    shouldUsePnpmDep
=======
    isTestPackage
>>>>>>> 17f45043
  } = getAutorestOptions();
  // TODO modulekind is a workaround for codegen test environment, should remove this when the esm test framework supported
  const options: RLCOptions = { moduleKind: isTestPackage ? "cjs" : "esm" };
  options.includeShortcuts = rlcShortcut;
  options.multiClient = multiClient;
  options.batch = batch;
  options.packageDetails = packageDetails;
  options.generateMetadata = generateMetadata;
  options.generateSample = generateSample;
  options.generateTest = generateTest;
  options.azureOutputDirectory = azureOutputDirectory;
  options.azureSdkForJs = azureSdkForJs;
  options.dependencyInfo = dependencyInfo;
  options.productDocLink = productDocLink;
  options.azureArm = azureArm;
  options.flavor = flavor;
  options.serviceInfo = {
    title: model.info.title ?? model.language.default.name,
    description: model.info.description
  };
  const { addCredentials, credentialScopes, credentialKeyHeaderName } =
    getSecurityInfoFromModel(model.security);
  options.addCredentials = addCredentials;
  options.credentialScopes = credentialScopes;
  options.credentialKeyHeaderName = credentialKeyHeaderName;
  options.sourceFrom = "Swagger";
  // Always enable operation group prefix for swagger
  options.enableOperationGroup = true;
  options.shouldUsePnpmDep = shouldUsePnpmDep;
  return options;
}<|MERGE_RESOLUTION|>--- conflicted
+++ resolved
@@ -18,11 +18,8 @@
     productDocLink,
     azureArm,
     flavor,
-<<<<<<< HEAD
+    isTestPackage,
     shouldUsePnpmDep
-=======
-    isTestPackage
->>>>>>> 17f45043
   } = getAutorestOptions();
   // TODO modulekind is a workaround for codegen test environment, should remove this when the esm test framework supported
   const options: RLCOptions = { moduleKind: isTestPackage ? "cjs" : "esm" };
