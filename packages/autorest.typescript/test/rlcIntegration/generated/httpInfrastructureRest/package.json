{
  "name": "@msinternal/http-infrastructure-rest",
  "version": "1.0.0-preview1",
  "description": "A generated SDK for HttpInfrastructureRestClient.",
  "engines": {
    "node": ">=20.0.0"
  },
  "sideEffects": false,
  "autoPublish": false,
  "main": "dist/index.js",
  "module": "./dist-esm/index.js",
  "types": "./types/http-infrastructure-rest.d.ts",
  "keywords": ["node", "azure", "cloud", "typescript", "browser", "isomorphic"],
  "author": "Microsoft Corporation",
  "license": "MIT",
  "files": [
    "dist/",
    "!dist/**/*.d.*ts.map",
    "dist-esm/",
    "types/http-infrastructure-rest.d.ts",
    "README.md",
    "LICENSE"
  ],
  "sdk-type": "mgmt",
  "repository": "github:Azure/azure-sdk-for-js",
  "bugs": {
    "url": "https://github.com/Azure/azure-sdk-for-js/issues"
  },
  "prettier": "@azure/eslint-plugin-azure-sdk/prettier.json",
  "//metadata": {
    "constantPaths": [
      {
        "path": "swagger/README.md",
        "prefix": "package-version"
      },
      {
        "path": "src/httpInfrastructureRestClient.ts",
        "prefix": "userAgentInfo"
      }
    ]
  },
  "dependencies": {
<<<<<<< HEAD
    "@azure-rest/core-client": "workspace:*",
    "@azure/core-auth": "workspace:*",
    "@azure/core-rest-pipeline": "workspace:*",
    "@azure/core-util": "workspace:*",
    "@azure/logger": "workspace:*",
    "tslib": "catalog:"
  },
  "devDependencies": {
    "@azure-tools/test-credential": "workspace:*",
    "@azure-tools/test-recorder": "workspace:*",
    "@azure-tools/test-utils-vitest": "workspace:*",
    "@azure/dev-tool": "workspace:*",
    "@azure/eslint-plugin-azure-sdk": "workspace:*",
    "@azure/identity": "catalog:internal",
    "@types/node": "catalog:",
    "eslint": "catalog:",
    "autorest": "catalog:",
    "typescript": "catalog:"
=======
    "@azure-rest/core-client": "^2.3.1",
    "@azure/core-auth": "^1.9.0",
    "@azure/core-rest-pipeline": "^1.20.0",
    "@azure/core-util": "^1.12.0",
    "@azure/logger": "^1.2.0",
    "tslib": "^2.8.1"
  },
  "devDependencies": {
    "@azure-tools/test-credential": "^2.0.0",
    "@azure-tools/test-recorder": "^4.1.0",
    "@azure-tools/test-utils-vitest": "^1.0.0",
    "@azure/dev-tool": "^1.0.0",
    "@azure/eslint-plugin-azure-sdk": "^3.0.0",
    "@azure/identity": "^4.9.0",
    "@types/node": "^20.0.0",
    "eslint": "^9.9.0",
    "autorest": "latest",
    "typescript": "~5.8.2"
>>>>>>> 82fb66ee
  },
  "scripts": {
    "clean": "dev-tool run vendored rimraf --glob dist dist-browser dist-esm test-dist temp types *.tgz *.log",
    "extract-api": "dev-tool run vendored rimraf review && dev-tool run extract-api",
    "pack": "npm pack 2>&1",
    "lint": "eslint package.json src test",
    "lint:fix": "eslint package.json src test --fix --fix-type [problem,suggestion]",
    "build:samples": "echo skipped",
    "check-format": "dev-tool run vendored prettier --list-different --config ../../../.prettierrc.json --ignore-path ../../../.prettierignore \"src/**/*.{ts,cts,mts}\" \"test/**/*.{ts,cts,mts}\" \"*.{js,cjs,mjs,json}\" ",
    "execute:samples": "echo skipped",
    "format": "dev-tool run vendored prettier --write --config ../../../.prettierrc.json --ignore-path ../../../.prettierignore \"src/**/*.{ts,cts,mts}\" \"test/**/*.{ts,cts,mts}\" \"*.{js,cjs,mjs,json}\" ",
    "generate:client": "echo skipped",
    "test:browser": "dev-tool run build-test && dev-tool run test:vitest --browser",
    "build": "npm run clean && tsc -p . && dev-tool run extract-api",
    "build:node": "tsc -p . && dev-tool run vendored cross-env ONLY_NODE=true rollup -c 2>&1",
    "build:test": "tsc -p .",
    "build:debug": "tsc -p . && dev-tool run extract-api",
    "integration-test:browser": "dev-tool run test:browser",
    "integration-test:node": "dev-tool run test:node-js-input -- --timeout 5000000 'dist-esm/test/**/*.spec.js'",
    "unit-test:node": "dev-tool run test:node-ts-input -- --timeout 1200000 --exclude 'test/**/browser/*.spec.ts' 'test/**/*.spec.ts'",
    "unit-test:browser": "dev-tool run test:browser",
    "update-snippets": "dev-tool run update-snippets"
  }
}<|MERGE_RESOLUTION|>--- conflicted
+++ resolved
@@ -10,7 +10,14 @@
   "main": "dist/index.js",
   "module": "./dist-esm/index.js",
   "types": "./types/http-infrastructure-rest.d.ts",
-  "keywords": ["node", "azure", "cloud", "typescript", "browser", "isomorphic"],
+  "keywords": [
+    "node",
+    "azure",
+    "cloud",
+    "typescript",
+    "browser",
+    "isomorphic"
+  ],
   "author": "Microsoft Corporation",
   "license": "MIT",
   "files": [
@@ -40,7 +47,6 @@
     ]
   },
   "dependencies": {
-<<<<<<< HEAD
     "@azure-rest/core-client": "workspace:*",
     "@azure/core-auth": "workspace:*",
     "@azure/core-rest-pipeline": "workspace:*",
@@ -59,26 +65,6 @@
     "eslint": "catalog:",
     "autorest": "catalog:",
     "typescript": "catalog:"
-=======
-    "@azure-rest/core-client": "^2.3.1",
-    "@azure/core-auth": "^1.9.0",
-    "@azure/core-rest-pipeline": "^1.20.0",
-    "@azure/core-util": "^1.12.0",
-    "@azure/logger": "^1.2.0",
-    "tslib": "^2.8.1"
-  },
-  "devDependencies": {
-    "@azure-tools/test-credential": "^2.0.0",
-    "@azure-tools/test-recorder": "^4.1.0",
-    "@azure-tools/test-utils-vitest": "^1.0.0",
-    "@azure/dev-tool": "^1.0.0",
-    "@azure/eslint-plugin-azure-sdk": "^3.0.0",
-    "@azure/identity": "^4.9.0",
-    "@types/node": "^20.0.0",
-    "eslint": "^9.9.0",
-    "autorest": "latest",
-    "typescript": "~5.8.2"
->>>>>>> 82fb66ee
   },
   "scripts": {
     "clean": "dev-tool run vendored rimraf --glob dist dist-browser dist-esm test-dist temp types *.tgz *.log",
