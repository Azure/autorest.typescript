--- conflicted
+++ resolved
@@ -71,13 +71,8 @@
     "pack": "pnpm pack 2>&1",
     "lint": "eslint package.json src test",
     "lint:fix": "eslint package.json src test --fix --fix-type [problem,suggestion]",
-<<<<<<< HEAD
     "build:samples": "tsc -p tsconfig.samples.json",
-    "check-format": "dev-tool run vendored prettier --list-different --config ../../../.prettierrc.json --ignore-path ../../../.prettierignore \"src/**/*.{ts,cts,mts}\" \"test/**/*.{ts,cts,mts}\" \"*.{js,cjs,mjs,json}\" \"samples-dev/*.ts\"",
-=======
-    "build:samples": "tsc -p tsconfig.samples.json && dev-tool samples publish -f",
     "check-format": "prettier --list-different --config ../../../.prettierrc.json --ignore-path ../../../.prettierignore \"src/**/*.{ts,cts,mts}\" \"test/**/*.{ts,cts,mts}\" \"*.{js,cjs,mjs,json}\" \"samples-dev/*.ts\"",
->>>>>>> fbcda2e9
     "execute:samples": "dev-tool samples run samples-dev",
     "format": "prettier --write --config ../../../.prettierrc.json --ignore-path ../../../.prettierignore \"src/**/*.{ts,cts,mts}\" \"test/**/*.{ts,cts,mts}\" \"*.{js,cjs,mjs,json}\" \"samples-dev/*.ts\"",
     "generate:client": "echo skipped",
