--- conflicted
+++ resolved
@@ -48,33 +48,20 @@
     "tslib": "^2.8.1"
   },
   "devDependencies": {
-<<<<<<< HEAD
-    "@azure-tools/test-credential": "^2.0.0",
-    "@azure-tools/test-recorder": "^4.1.0",
-    "@azure-tools/test-utils-vitest": "^1.0.0",
-    "@azure/dev-tool": "^1.0.0",
-    "tshy": "^3.0.0",
-    "@azure/eslint-plugin-azure-sdk": "^3.0.0",
-    "@azure/identity": "^4.9.0",
-    "@types/node": "^20.0.0",
-    "cross-env": "^7.0.3",
-    "eslint": "^9.9.0",
-    "prettier": "^3.6.2",
-    "rimraf": "^6.0.1",
-    "autorest": "latest",
-    "typescript": "~5.8.2"
-=======
     "@azure-tools/test-credential": "workspace:*",
     "@azure-tools/test-recorder": "workspace:*",
     "@azure-tools/test-utils-vitest": "workspace:*",
     "@azure/dev-tool": "workspace:*",
+    "tshy": "catalog::^",
     "@azure/eslint-plugin-azure-sdk": "workspace:*",
     "@azure/identity": "catalog:internal",
     "@types/node": "catalog:",
+    "cross-env": "catalog:",
     "eslint": "catalog:",
+    "prettier": "catalog:",
+    "rimraf": "catalog:",
     "autorest": "catalog:",
     "typescript": "catalog:"
->>>>>>> 1afbdd2a
   },
   "scripts": {
     "clean": "rimraf --glob dist dist-browser dist-esm test-dist temp types *.tgz *.log",
