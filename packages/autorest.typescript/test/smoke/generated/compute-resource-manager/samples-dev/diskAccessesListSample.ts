/*
 * Copyright (c) Microsoft Corporation.
 * Licensed under the MIT License.
 *
 * Code generated by Microsoft (R) AutoRest Code Generator.
 * Changes may cause incorrect behavior and will be lost if the code is regenerated.
 */

// Copyright (c) Microsoft Corporation.
// Licensed under the MIT License.
import { ComputeManagementClient } from "@msinternal/compute-resource-manager";
import { DefaultAzureCredential } from "@azure/identity";
import "dotenv/config";

/**
 * This sample demonstrates how to Lists all the disk access resources under a subscription.
 *
 * @summary Lists all the disk access resources under a subscription.
 * x-ms-original-file: specification/compute/resource-manager/Microsoft.Compute/stable/2021-04-01/examples/ListDiskAccessesInASubscription.json
 */
async function listAllDiskAccessResourcesInASubscription(): Promise<void> {
  const subscriptionId = process.env["SUBSCRIPTION_ID"] || "{subscription-id}";
  const credential = new DefaultAzureCredential();
  const client = new ComputeManagementClient(credential, subscriptionId);
  const resArray = new Array();
  for await (let item of client.diskAccesses.list()) {
    resArray.push(item);
  }
  console.log(resArray);
}

<<<<<<< HEAD
async function main(): Promise<void> {
  listAllDiskAccessResourcesInASubscription();
=======
async function main() {
  await listAllDiskAccessResourcesInASubscription();
>>>>>>> 596bd8b5
}

main().catch(console.error);<|MERGE_RESOLUTION|>--- conflicted
+++ resolved
@@ -29,13 +29,8 @@
   console.log(resArray);
 }
 
-<<<<<<< HEAD
 async function main(): Promise<void> {
-  listAllDiskAccessResourcesInASubscription();
-=======
-async function main() {
   await listAllDiskAccessResourcesInASubscription();
->>>>>>> 596bd8b5
 }
 
 main().catch(console.error);