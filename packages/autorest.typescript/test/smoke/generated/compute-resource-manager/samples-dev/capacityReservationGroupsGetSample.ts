--- conflicted
+++ resolved
@@ -31,13 +31,8 @@
   console.log(result);
 }
 
-<<<<<<< HEAD
 async function main(): Promise<void> {
-  getACapacityReservationGroup();
-=======
-async function main() {
   await getACapacityReservationGroup();
->>>>>>> 596bd8b5
 }
 
 main().catch(console.error);