/*
 * Copyright (c) Microsoft Corporation.
 * Licensed under the MIT License.
 *
 * Code generated by Microsoft (R) AutoRest Code Generator.
 * Changes may cause incorrect behavior and will be lost if the code is regenerated.
 */

// Copyright (c) Microsoft Corporation.
// Licensed under the MIT License.
import { ComputeManagementClient } from "@msinternal/compute-resource-manager";
import { DefaultAzureCredential } from "@azure/identity";
import "dotenv/config";

/**
 * This sample demonstrates how to Generates and returns a public/private key pair and populates the SSH public key resource with the public key. The length of the key will be 3072 bits. This operation can only be performed once per SSH public key resource.
 *
 * @summary Generates and returns a public/private key pair and populates the SSH public key resource with the public key. The length of the key will be 3072 bits. This operation can only be performed once per SSH public key resource.
 * x-ms-original-file: specification/compute/resource-manager/Microsoft.Compute/stable/2021-07-01/examples/compute/GenerateSshKeyPair.json
 */
async function generateAnSshKeyPair(): Promise<void> {
  const subscriptionId = process.env["SUBSCRIPTION_ID"] || "{subscription-id}";
  const resourceGroupName = process.env["RESOURCE_GROUP"] || "myResourceGroup";
  const sshPublicKeyName = "mySshPublicKeyName";
  const credential = new DefaultAzureCredential();
  const client = new ComputeManagementClient(credential, subscriptionId);
  const result = await client.sshPublicKeys.generateKeyPair(
    resourceGroupName,
    sshPublicKeyName,
  );
  console.log(result);
}

<<<<<<< HEAD
async function main(): Promise<void> {
  generateAnSshKeyPair();
=======
async function main() {
  await generateAnSshKeyPair();
>>>>>>> 596bd8b5
}

main().catch(console.error);<|MERGE_RESOLUTION|>--- conflicted
+++ resolved
@@ -31,13 +31,8 @@
   console.log(result);
 }
 
-<<<<<<< HEAD
 async function main(): Promise<void> {
-  generateAnSshKeyPair();
-=======
-async function main() {
   await generateAnSshKeyPair();
->>>>>>> 596bd8b5
 }
 
 main().catch(console.error);