--- conflicted
+++ resolved
@@ -53,15 +53,9 @@
   console.log(result);
 }
 
-<<<<<<< HEAD
 async function main(): Promise<void> {
-  getAGalleryWithSelectPermissions();
-  getAGallery();
-=======
-async function main() {
   await getAGalleryWithSelectPermissions();
   await getAGallery();
->>>>>>> 596bd8b5
 }
 
 main().catch(console.error);