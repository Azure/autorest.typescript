--- conflicted
+++ resolved
@@ -87,17 +87,10 @@
   console.log(resArray);
 }
 
-<<<<<<< HEAD
 async function main(): Promise<void> {
-  listDeletedShares();
-  listShareSnapshots();
-  listShares();
-=======
-async function main() {
   await listDeletedShares();
   await listShareSnapshots();
   await listShares();
->>>>>>> 596bd8b5
 }
 
 main().catch(console.error);