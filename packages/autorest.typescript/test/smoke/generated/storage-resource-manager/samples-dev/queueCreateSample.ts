--- conflicted
+++ resolved
@@ -63,15 +63,9 @@
   console.log(result);
 }
 
-<<<<<<< HEAD
 async function main(): Promise<void> {
-  queueOperationPut();
-  queueOperationPutWithMetadata();
-=======
-async function main() {
   await queueOperationPut();
   await queueOperationPutWithMetadata();
->>>>>>> 596bd8b5
 }
 
 main().catch(console.error);