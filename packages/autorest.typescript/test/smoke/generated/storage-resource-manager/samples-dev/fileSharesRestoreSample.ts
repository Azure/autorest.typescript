--- conflicted
+++ resolved
@@ -41,13 +41,8 @@
   console.log(result);
 }
 
-<<<<<<< HEAD
 async function main(): Promise<void> {
-  restoreShares();
-=======
-async function main() {
   await restoreShares();
->>>>>>> 596bd8b5
 }
 
 main().catch(console.error);