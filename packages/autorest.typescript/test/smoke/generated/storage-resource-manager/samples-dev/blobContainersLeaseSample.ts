/*
 * Copyright (c) Microsoft Corporation.
 * Licensed under the MIT License.
 *
 * Code generated by Microsoft (R) AutoRest Code Generator.
 * Changes may cause incorrect behavior and will be lost if the code is regenerated.
 */

// Copyright (c) Microsoft Corporation.
// Licensed under the MIT License.
import {
  LeaseContainerRequest,
  BlobContainersLeaseOptionalParams,
  StorageManagementClient,
} from "@msinternal/storage-resource-manager";
import { DefaultAzureCredential } from "@azure/identity";
import "dotenv/config";

/**
 * This sample demonstrates how to The Lease Container operation establishes and manages a lock on a container for delete operations. The lock duration can be 15 to 60 seconds, or can be infinite.
 *
 * @summary The Lease Container operation establishes and manages a lock on a container for delete operations. The lock duration can be 15 to 60 seconds, or can be infinite.
 * x-ms-original-file: specification/storage/resource-manager/Microsoft.Storage/stable/2021-06-01/examples/BlobContainersLease_Acquire.json
 */
async function acquireALeaseOnAContainer(): Promise<void> {
  const subscriptionId = process.env["SUBSCRIPTION_ID"] || "{subscription-id}";
  const resourceGroupName = process.env["RESOURCE_GROUP"] || "res3376";
  const accountName = "sto328";
  const containerName = "container6185";
  const parameters: LeaseContainerRequest = {
    action: "Acquire",
    breakPeriod: undefined,
    leaseDuration: -1,
    leaseId: undefined,
    proposedLeaseId: undefined,
  };
  const options: BlobContainersLeaseOptionalParams = { parameters };
  const credential = new DefaultAzureCredential();
  const client = new StorageManagementClient(credential, subscriptionId);
  const result = await client.blobContainers.lease(
    resourceGroupName,
    accountName,
    containerName,
    options,
  );
  console.log(result);
}

/**
 * This sample demonstrates how to The Lease Container operation establishes and manages a lock on a container for delete operations. The lock duration can be 15 to 60 seconds, or can be infinite.
 *
 * @summary The Lease Container operation establishes and manages a lock on a container for delete operations. The lock duration can be 15 to 60 seconds, or can be infinite.
 * x-ms-original-file: specification/storage/resource-manager/Microsoft.Storage/stable/2021-06-01/examples/BlobContainersLease_Break.json
 */
async function breakALeaseOnAContainer(): Promise<void> {
  const subscriptionId = process.env["SUBSCRIPTION_ID"] || "{subscription-id}";
  const resourceGroupName = process.env["RESOURCE_GROUP"] || "res3376";
  const accountName = "sto328";
  const containerName = "container6185";
  const parameters: LeaseContainerRequest = {
    action: "Break",
    breakPeriod: undefined,
    leaseDuration: undefined,
    leaseId: "8698f513-fa75-44a1-b8eb-30ba336af27d",
    proposedLeaseId: undefined,
  };
  const options: BlobContainersLeaseOptionalParams = { parameters };
  const credential = new DefaultAzureCredential();
  const client = new StorageManagementClient(credential, subscriptionId);
  const result = await client.blobContainers.lease(
    resourceGroupName,
    accountName,
    containerName,
    options,
  );
  console.log(result);
}

<<<<<<< HEAD
async function main(): Promise<void> {
  acquireALeaseOnAContainer();
  breakALeaseOnAContainer();
=======
async function main() {
  await acquireALeaseOnAContainer();
  await breakALeaseOnAContainer();
>>>>>>> 596bd8b5
}

main().catch(console.error);<|MERGE_RESOLUTION|>--- conflicted
+++ resolved
@@ -76,15 +76,9 @@
   console.log(result);
 }
 
-<<<<<<< HEAD
 async function main(): Promise<void> {
-  acquireALeaseOnAContainer();
-  breakALeaseOnAContainer();
-=======
-async function main() {
   await acquireALeaseOnAContainer();
   await breakALeaseOnAContainer();
->>>>>>> 596bd8b5
 }
 
 main().catch(console.error);