--- conflicted
+++ resolved
@@ -20,7 +20,7 @@
   "devDependencies": {
     "@microsoft/api-extractor": "^7.31.1",
     "mkdirp": "^2.1.2",
-    "typescript": "~5.0.0",
+    "typescript": "~5.2.0",
     "uglify-js": "^3.4.9",
     "rimraf": "^5.0.0",
     "dotenv": "^16.0.0",
@@ -29,15 +29,7 @@
     "@rollup/plugin-multi-entry": "^6.0.0",
     "@rollup/plugin-node-resolve": "^13.1.3",
     "rollup": "^2.66.1",
-<<<<<<< HEAD
     "rollup-plugin-sourcemaps": "^0.6.3"
-=======
-    "rollup-plugin-sourcemaps": "^0.6.3",
-    "typescript": "~5.2.0",
-    "uglify-js": "^3.4.9",
-    "rimraf": "^5.0.0",
-    "dotenv": "^16.0.0"
->>>>>>> c3d9f9bf
   },
   "repository": {
     "type": "git",
