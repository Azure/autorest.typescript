--- conflicted
+++ resolved
@@ -64,15 +64,9 @@
   console.log(resArray);
 }
 
-<<<<<<< HEAD
 async function main(): Promise<void> {
-  listAppDetectors();
-  listAppSlotDetectors();
-=======
-async function main() {
   await listAppDetectors();
   await listAppSlotDetectors();
->>>>>>> 596bd8b5
 }
 
 main().catch(console.error);