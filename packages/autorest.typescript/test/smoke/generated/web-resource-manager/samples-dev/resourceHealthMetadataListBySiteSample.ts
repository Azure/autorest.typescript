/*
 * Copyright (c) Microsoft Corporation.
 * Licensed under the MIT License.
 *
 * Code generated by Microsoft (R) AutoRest Code Generator.
 * Changes may cause incorrect behavior and will be lost if the code is regenerated.
 */

// Copyright (c) Microsoft Corporation.
// Licensed under the MIT License.
import { WebSiteManagementClient } from "@msinternal/web-resource-manager";
import { DefaultAzureCredential } from "@azure/identity";
import "dotenv/config";

/**
 * This sample demonstrates how to Description for Gets the category of ResourceHealthMetadata to use for the given site as a collection
 *
 * @summary Description for Gets the category of ResourceHealthMetadata to use for the given site as a collection
 * x-ms-original-file: specification/web/resource-manager/Microsoft.Web/stable/2021-02-01/examples/ListResourceHealthMetadataBySite.json
 */
async function listResourceHealthMetadataForASite(): Promise<void> {
  const subscriptionId =
    process.env["SUBSCRIPTION_ID"] || "4adb32ad-8327-4cbb-b775-b84b4465bb38";
  const resourceGroupName =
    process.env["RESOURCE_GROUP"] || "Default-Web-NorthCentralUS";
  const name = "newsiteinnewASE-NCUS";
  const credential = new DefaultAzureCredential();
  const client = new WebSiteManagementClient(credential, subscriptionId);
  const resArray = new Array();
  for await (let item of client.resourceHealthMetadataOperations.listBySite(
    resourceGroupName,
    name,
  )) {
    resArray.push(item);
  }
  console.log(resArray);
}

<<<<<<< HEAD
async function main(): Promise<void> {
  listResourceHealthMetadataForASite();
=======
async function main() {
  await listResourceHealthMetadataForASite();
>>>>>>> 596bd8b5
}

main().catch(console.error);<|MERGE_RESOLUTION|>--- conflicted
+++ resolved
@@ -36,13 +36,8 @@
   console.log(resArray);
 }
 
-<<<<<<< HEAD
 async function main(): Promise<void> {
-  listResourceHealthMetadataForASite();
-=======
-async function main() {
   await listResourceHealthMetadataForASite();
->>>>>>> 596bd8b5
 }
 
 main().catch(console.error);