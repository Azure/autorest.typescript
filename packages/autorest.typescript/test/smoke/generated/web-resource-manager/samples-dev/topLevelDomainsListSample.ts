/*
 * Copyright (c) Microsoft Corporation.
 * Licensed under the MIT License.
 *
 * Code generated by Microsoft (R) AutoRest Code Generator.
 * Changes may cause incorrect behavior and will be lost if the code is regenerated.
 */

// Copyright (c) Microsoft Corporation.
// Licensed under the MIT License.
import { WebSiteManagementClient } from "@msinternal/web-resource-manager";
import { DefaultAzureCredential } from "@azure/identity";
import "dotenv/config";

/**
 * This sample demonstrates how to Description for Get all top-level domains supported for registration.
 *
 * @summary Description for Get all top-level domains supported for registration.
 * x-ms-original-file: specification/web/resource-manager/Microsoft.DomainRegistration/stable/2021-02-01/examples/ListTopLevelDomains.json
 */
async function listTopLevelDomains(): Promise<void> {
  const subscriptionId =
    process.env["SUBSCRIPTION_ID"] || "34adfa4f-cedf-4dc0-ba29-b6d1a69ab345";
  const credential = new DefaultAzureCredential();
  const client = new WebSiteManagementClient(credential, subscriptionId);
  const resArray = new Array();
  for await (let item of client.topLevelDomains.list()) {
    resArray.push(item);
  }
  console.log(resArray);
}

<<<<<<< HEAD
async function main(): Promise<void> {
  listTopLevelDomains();
=======
async function main() {
  await listTopLevelDomains();
>>>>>>> 596bd8b5
}

main().catch(console.error);<|MERGE_RESOLUTION|>--- conflicted
+++ resolved
@@ -30,13 +30,8 @@
   console.log(resArray);
 }
 
-<<<<<<< HEAD
 async function main(): Promise<void> {
-  listTopLevelDomains();
-=======
-async function main() {
   await listTopLevelDomains();
->>>>>>> 596bd8b5
 }
 
 main().catch(console.error);