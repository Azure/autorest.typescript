/*
 * Copyright (c) Microsoft Corporation.
 * Licensed under the MIT License.
 *
 * Code generated by Microsoft (R) AutoRest Code Generator.
 * Changes may cause incorrect behavior and will be lost if the code is regenerated.
 */

// Copyright (c) Microsoft Corporation.
// Licensed under the MIT License.
import { WebSiteManagementClient } from "@msinternal/web-resource-manager";
import { DefaultAzureCredential } from "@azure/identity";
import "dotenv/config";

/**
 * This sample demonstrates how to Description for Renew a domain.
 *
 * @summary Description for Renew a domain.
 * x-ms-original-file: specification/web/resource-manager/Microsoft.DomainRegistration/stable/2021-02-01/examples/RenewDomain.json
 */
async function renewAnExistingDomain(): Promise<void> {
  const subscriptionId =
    process.env["SUBSCRIPTION_ID"] || "3dddfa4f-cedf-4dc0-ba29-b6d1a69ab545";
  const resourceGroupName = process.env["RESOURCE_GROUP"] || "RG";
  const domainName = "example.com";
  const credential = new DefaultAzureCredential();
  const client = new WebSiteManagementClient(credential, subscriptionId);
  const result = await client.domains.renew(resourceGroupName, domainName);
  console.log(result);
}

<<<<<<< HEAD
async function main(): Promise<void> {
  renewAnExistingDomain();
=======
async function main() {
  await renewAnExistingDomain();
>>>>>>> 596bd8b5
}

main().catch(console.error);<|MERGE_RESOLUTION|>--- conflicted
+++ resolved
@@ -29,13 +29,8 @@
   console.log(result);
 }
 
-<<<<<<< HEAD
 async function main(): Promise<void> {
-  renewAnExistingDomain();
-=======
-async function main() {
   await renewAnExistingDomain();
->>>>>>> 596bd8b5
 }
 
 main().catch(console.error);