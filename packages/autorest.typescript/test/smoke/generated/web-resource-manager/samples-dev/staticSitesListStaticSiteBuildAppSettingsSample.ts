/*
 * Copyright (c) Microsoft Corporation.
 * Licensed under the MIT License.
 *
 * Code generated by Microsoft (R) AutoRest Code Generator.
 * Changes may cause incorrect behavior and will be lost if the code is regenerated.
 */

// Copyright (c) Microsoft Corporation.
// Licensed under the MIT License.
import { WebSiteManagementClient } from "@msinternal/web-resource-manager";
import { DefaultAzureCredential } from "@azure/identity";
import "dotenv/config";

/**
 * This sample demonstrates how to Description for Gets the application settings of a static site build.
 *
 * @summary Description for Gets the application settings of a static site build.
 * x-ms-original-file: specification/web/resource-manager/Microsoft.Web/stable/2021-02-01/examples/ListStaticSiteBuildAppSettings.json
 */
async function getAppSettingsOfAStaticSiteBuild(): Promise<void> {
  const subscriptionId =
    process.env["SUBSCRIPTION_ID"] || "34adfa4f-cedf-4dc0-ba29-b6d1a69ab345";
  const resourceGroupName = process.env["RESOURCE_GROUP"] || "rg";
  const name = "testStaticSite0";
  const environmentName = "12";
  const credential = new DefaultAzureCredential();
  const client = new WebSiteManagementClient(credential, subscriptionId);
  const result = await client.staticSites.listStaticSiteBuildAppSettings(
    resourceGroupName,
    name,
    environmentName,
  );
  console.log(result);
}

<<<<<<< HEAD
async function main(): Promise<void> {
  getAppSettingsOfAStaticSiteBuild();
=======
async function main() {
  await getAppSettingsOfAStaticSiteBuild();
>>>>>>> 596bd8b5
}

main().catch(console.error);<|MERGE_RESOLUTION|>--- conflicted
+++ resolved
@@ -34,13 +34,8 @@
   console.log(result);
 }
 
-<<<<<<< HEAD
 async function main(): Promise<void> {
-  getAppSettingsOfAStaticSiteBuild();
-=======
-async function main() {
   await getAppSettingsOfAStaticSiteBuild();
->>>>>>> 596bd8b5
 }
 
 main().catch(console.error);