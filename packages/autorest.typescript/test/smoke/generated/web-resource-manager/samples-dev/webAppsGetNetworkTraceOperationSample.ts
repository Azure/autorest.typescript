--- conflicted
+++ resolved
@@ -34,13 +34,8 @@
   console.log(result);
 }
 
-<<<<<<< HEAD
 async function main(): Promise<void> {
-  getTheCurrentStatusOfANetworkTraceOperationForASite();
-=======
-async function main() {
   await getTheCurrentStatusOfANetworkTraceOperationForASite();
->>>>>>> 596bd8b5
 }
 
 main().catch(console.error);