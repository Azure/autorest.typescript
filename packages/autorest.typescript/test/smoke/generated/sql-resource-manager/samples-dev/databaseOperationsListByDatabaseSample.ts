--- conflicted
+++ resolved
@@ -37,13 +37,8 @@
   console.log(resArray);
 }
 
-<<<<<<< HEAD
 async function main(): Promise<void> {
-  listTheDatabaseManagementOperations();
-=======
-async function main() {
   await listTheDatabaseManagementOperations();
->>>>>>> 596bd8b5
 }
 
 main().catch(console.error);