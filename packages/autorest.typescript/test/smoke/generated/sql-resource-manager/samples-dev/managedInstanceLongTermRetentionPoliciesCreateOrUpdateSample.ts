/*
 * Copyright (c) Microsoft Corporation.
 * Licensed under the MIT License.
 *
 * Code generated by Microsoft (R) AutoRest Code Generator.
 * Changes may cause incorrect behavior and will be lost if the code is regenerated.
 */

// Copyright (c) Microsoft Corporation.
// Licensed under the MIT License.
import {
  ManagedInstanceLongTermRetentionPolicy,
  SqlManagementClient,
} from "@msinternal/sql-resource-manager";
import { DefaultAzureCredential } from "@azure/identity";
import "dotenv/config";

/**
 * This sample demonstrates how to Sets a managed database's long term retention policy.
 *
 * @summary Sets a managed database's long term retention policy.
 * x-ms-original-file: specification/sql/resource-manager/Microsoft.Sql/preview/2020-11-01-preview/examples/ManagedInstanceLongTermRetentionPolicyCreateOrUpdate.json
 */
async function createOrUpdateTheLtrPolicyForTheManagedDatabase(): Promise<void> {
  const subscriptionId =
    process.env["SUBSCRIPTION_ID"] || "00000000-1111-2222-3333-444444444444";
  const resourceGroupName =
    process.env["RESOURCE_GROUP"] || "testResourceGroup";
  const managedInstanceName = "testInstance";
  const databaseName = "testDatabase";
  const policyName = "default";
  const parameters: ManagedInstanceLongTermRetentionPolicy = {
    monthlyRetention: "P1Y",
    weekOfYear: 5,
    weeklyRetention: "P1M",
    yearlyRetention: "P5Y",
  };
  const credential = new DefaultAzureCredential();
  const client = new SqlManagementClient(credential, subscriptionId);
  const result =
    await client.managedInstanceLongTermRetentionPolicies.beginCreateOrUpdateAndWait(
      resourceGroupName,
      managedInstanceName,
      databaseName,
      policyName,
      parameters,
    );
  console.log(result);
}

<<<<<<< HEAD
async function main(): Promise<void> {
  createOrUpdateTheLtrPolicyForTheManagedDatabase();
=======
async function main() {
  await createOrUpdateTheLtrPolicyForTheManagedDatabase();
>>>>>>> 596bd8b5
}

main().catch(console.error);<|MERGE_RESOLUTION|>--- conflicted
+++ resolved
@@ -48,13 +48,8 @@
   console.log(result);
 }
 
-<<<<<<< HEAD
 async function main(): Promise<void> {
-  createOrUpdateTheLtrPolicyForTheManagedDatabase();
-=======
-async function main() {
   await createOrUpdateTheLtrPolicyForTheManagedDatabase();
->>>>>>> 596bd8b5
 }
 
 main().catch(console.error);