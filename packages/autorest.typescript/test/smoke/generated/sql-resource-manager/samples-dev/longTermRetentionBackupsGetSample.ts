--- conflicted
+++ resolved
@@ -36,13 +36,8 @@
   console.log(result);
 }
 
-<<<<<<< HEAD
 async function main(): Promise<void> {
-  getTheLongTermRetentionBackup();
-=======
-async function main() {
   await getTheLongTermRetentionBackup();
->>>>>>> 596bd8b5
 }
 
 main().catch(console.error);