/*
 * Copyright (c) Microsoft Corporation.
 * Licensed under the MIT License.
 *
 * Code generated by Microsoft (R) AutoRest Code Generator.
 * Changes may cause incorrect behavior and will be lost if the code is regenerated.
 */

// Copyright (c) Microsoft Corporation.
// Licensed under the MIT License.
import { SqlManagementClient } from "@msinternal/sql-resource-manager";
import { DefaultAzureCredential } from "@azure/identity";
import "dotenv/config";

/**
 * This sample demonstrates how to Gets the sensitivity label of a given column
 *
 * @summary Gets the sensitivity label of a given column
 * x-ms-original-file: specification/sql/resource-manager/Microsoft.Sql/preview/2020-11-01-preview/examples/ColumnSensitivityLabelGet.json
 */
async function getsTheSensitivityLabelOfAGivenColumn(): Promise<void> {
  const subscriptionId =
    process.env["SUBSCRIPTION_ID"] || "00000000-1111-2222-3333-444444444444";
  const resourceGroupName = process.env["RESOURCE_GROUP"] || "myRG";
  const serverName = "myServer";
  const databaseName = "myDatabase";
  const schemaName = "dbo";
  const tableName = "myTable";
  const columnName = "myColumn";
  const sensitivityLabelSource = "current";
  const credential = new DefaultAzureCredential();
  const client = new SqlManagementClient(credential, subscriptionId);
  const result = await client.sensitivityLabels.get(
    resourceGroupName,
    serverName,
    databaseName,
    schemaName,
    tableName,
    columnName,
    sensitivityLabelSource,
  );
  console.log(result);
}

<<<<<<< HEAD
async function main(): Promise<void> {
  getsTheSensitivityLabelOfAGivenColumn();
=======
async function main() {
  await getsTheSensitivityLabelOfAGivenColumn();
>>>>>>> 596bd8b5
}

main().catch(console.error);<|MERGE_RESOLUTION|>--- conflicted
+++ resolved
@@ -42,13 +42,8 @@
   console.log(result);
 }
 
-<<<<<<< HEAD
 async function main(): Promise<void> {
-  getsTheSensitivityLabelOfAGivenColumn();
-=======
-async function main() {
   await getsTheSensitivityLabelOfAGivenColumn();
->>>>>>> 596bd8b5
 }
 
 main().catch(console.error);