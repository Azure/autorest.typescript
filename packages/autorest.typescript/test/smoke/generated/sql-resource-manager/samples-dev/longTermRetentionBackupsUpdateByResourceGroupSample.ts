/*
 * Copyright (c) Microsoft Corporation.
 * Licensed under the MIT License.
 *
 * Code generated by Microsoft (R) AutoRest Code Generator.
 * Changes may cause incorrect behavior and will be lost if the code is regenerated.
 */

// Copyright (c) Microsoft Corporation.
// Licensed under the MIT License.
import {
  UpdateLongTermRetentionBackupParameters,
  SqlManagementClient,
} from "@msinternal/sql-resource-manager";
import { DefaultAzureCredential } from "@azure/identity";
import "dotenv/config";

/**
 * This sample demonstrates how to Updates an existing long term retention backup.
 *
 * @summary Updates an existing long term retention backup.
 * x-ms-original-file: specification/sql/resource-manager/Microsoft.Sql/preview/2021-05-01-preview/examples/ResourceGroupBasedLongTermRetentionBackupUpdate.json
 */
async function updateTheLongTermRetentionBackup(): Promise<void> {
  const subscriptionId =
    process.env["SUBSCRIPTION_ID"] || "00000000-1111-2222-3333-444444444444";
  const resourceGroupName =
    process.env["RESOURCE_GROUP"] || "testResourceGroup";
  const locationName = "japaneast";
  const longTermRetentionServerName = "testserver";
  const longTermRetentionDatabaseName = "testDatabase";
  const backupName = "55555555-6666-7777-8888-999999999999;131637960820000000";
  const parameters: UpdateLongTermRetentionBackupParameters = {
    requestedBackupStorageRedundancy: "Geo",
  };
  const credential = new DefaultAzureCredential();
  const client = new SqlManagementClient(credential, subscriptionId);
  const result =
    await client.longTermRetentionBackups.beginUpdateByResourceGroupAndWait(
      resourceGroupName,
      locationName,
      longTermRetentionServerName,
      longTermRetentionDatabaseName,
      backupName,
      parameters,
    );
  console.log(result);
}

<<<<<<< HEAD
async function main(): Promise<void> {
  updateTheLongTermRetentionBackup();
=======
async function main() {
  await updateTheLongTermRetentionBackup();
>>>>>>> 596bd8b5
}

main().catch(console.error);<|MERGE_RESOLUTION|>--- conflicted
+++ resolved
@@ -47,13 +47,8 @@
   console.log(result);
 }
 
-<<<<<<< HEAD
 async function main(): Promise<void> {
-  updateTheLongTermRetentionBackup();
-=======
-async function main() {
   await updateTheLongTermRetentionBackup();
->>>>>>> 596bd8b5
 }
 
 main().catch(console.error);