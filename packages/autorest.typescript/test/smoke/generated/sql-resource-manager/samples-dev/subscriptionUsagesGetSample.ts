/*
 * Copyright (c) Microsoft Corporation.
 * Licensed under the MIT License.
 *
 * Code generated by Microsoft (R) AutoRest Code Generator.
 * Changes may cause incorrect behavior and will be lost if the code is regenerated.
 */

// Copyright (c) Microsoft Corporation.
// Licensed under the MIT License.
import { SqlManagementClient } from "@msinternal/sql-resource-manager";
import { DefaultAzureCredential } from "@azure/identity";
import "dotenv/config";

/**
 * This sample demonstrates how to Gets a subscription usage metric.
 *
 * @summary Gets a subscription usage metric.
 * x-ms-original-file: specification/sql/resource-manager/Microsoft.Sql/preview/2020-11-01-preview/examples/SubscriptionUsageGet.json
 */
async function getSpecificSubscriptionUsageInTheGivenLocation(): Promise<void> {
  const subscriptionId =
    process.env["SUBSCRIPTION_ID"] || "00000000-1111-2222-3333-444444444444";
  const locationName = "WestUS";
  const usageName = "ServerQuota";
  const credential = new DefaultAzureCredential();
  const client = new SqlManagementClient(credential, subscriptionId);
  const result = await client.subscriptionUsages.get(locationName, usageName);
  console.log(result);
}

<<<<<<< HEAD
async function main(): Promise<void> {
  getSpecificSubscriptionUsageInTheGivenLocation();
=======
async function main() {
  await getSpecificSubscriptionUsageInTheGivenLocation();
>>>>>>> 596bd8b5
}

main().catch(console.error);<|MERGE_RESOLUTION|>--- conflicted
+++ resolved
@@ -29,13 +29,8 @@
   console.log(result);
 }
 
-<<<<<<< HEAD
 async function main(): Promise<void> {
-  getSpecificSubscriptionUsageInTheGivenLocation();
-=======
-async function main() {
   await getSpecificSubscriptionUsageInTheGivenLocation();
->>>>>>> 596bd8b5
 }
 
 main().catch(console.error);