/*
 * Copyright (c) Microsoft Corporation.
 * Licensed under the MIT License.
 *
 * Code generated by Microsoft (R) AutoRest Code Generator.
 * Changes may cause incorrect behavior and will be lost if the code is regenerated.
 */

// Copyright (c) Microsoft Corporation.
// Licensed under the MIT License.
import { SqlManagementClient } from "@msinternal/sql-resource-manager";
import { DefaultAzureCredential } from "@azure/identity";
import "dotenv/config";

/**
 * This sample demonstrates how to Cancels the asynchronous operation on the managed instance.
 *
 * @summary Cancels the asynchronous operation on the managed instance.
 * x-ms-original-file: specification/sql/resource-manager/Microsoft.Sql/preview/2020-11-01-preview/examples/CancelManagedInstanceOperation.json
 */
async function cancelTheManagedInstanceManagementOperation(): Promise<void> {
  const subscriptionId =
    process.env["SUBSCRIPTION_ID"] || "00000000-1111-2222-3333-444444444444";
  const resourceGroupName = process.env["RESOURCE_GROUP"] || "sqlcrudtest-7398";
  const managedInstanceName = "sqlcrudtest-4645";
  const operationId = "11111111-1111-1111-1111-111111111111";
  const credential = new DefaultAzureCredential();
  const client = new SqlManagementClient(credential, subscriptionId);
  const result = await client.managedInstanceOperations.cancel(
    resourceGroupName,
    managedInstanceName,
    operationId,
  );
  console.log(result);
}

<<<<<<< HEAD
async function main(): Promise<void> {
  cancelTheManagedInstanceManagementOperation();
=======
async function main() {
  await cancelTheManagedInstanceManagementOperation();
>>>>>>> 596bd8b5
}

main().catch(console.error);<|MERGE_RESOLUTION|>--- conflicted
+++ resolved
@@ -34,13 +34,8 @@
   console.log(result);
 }
 
-<<<<<<< HEAD
 async function main(): Promise<void> {
-  cancelTheManagedInstanceManagementOperation();
-=======
-async function main() {
   await cancelTheManagedInstanceManagementOperation();
->>>>>>> 596bd8b5
 }
 
 main().catch(console.error);