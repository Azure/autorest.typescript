--- conflicted
+++ resolved
@@ -38,13 +38,8 @@
   console.log(resArray);
 }
 
-<<<<<<< HEAD
 async function main(): Promise<void> {
-  getsAListOfDatabasesInAnElasticPool();
-=======
-async function main() {
   await getsAListOfDatabasesInAnElasticPool();
->>>>>>> 596bd8b5
 }
 
 main().catch(console.error);