/*
 * Copyright (c) Microsoft Corporation.
 * Licensed under the MIT License.
 *
 * Code generated by Microsoft (R) AutoRest Code Generator.
 * Changes may cause incorrect behavior and will be lost if the code is regenerated.
 */

// Copyright (c) Microsoft Corporation.
// Licensed under the MIT License.
import {
  SyncMember,
  SqlManagementClient,
} from "@msinternal/sql-resource-manager";
import { DefaultAzureCredential } from "@azure/identity";
import "dotenv/config";

/**
 * This sample demonstrates how to Creates or updates a sync member.
 *
 * @summary Creates or updates a sync member.
 * x-ms-original-file: specification/sql/resource-manager/Microsoft.Sql/preview/2020-11-01-preview/examples/SyncMemberCreate.json
 */
async function createANewSyncMember(): Promise<void> {
  const subscriptionId =
    process.env["SUBSCRIPTION_ID"] || "00000000-1111-2222-3333-444444444444";
  const resourceGroupName =
    process.env["RESOURCE_GROUP"] || "syncgroupcrud-65440";
  const serverName = "syncgroupcrud-8475";
  const databaseName = "syncgroupcrud-4328";
  const syncGroupName = "syncgroupcrud-3187";
  const syncMemberName = "syncmembercrud-4879";
  const parameters: SyncMember = {
    databaseName: "syncgroupcrud-7421",
    databaseType: "AzureSqlDatabase",
    serverName: "syncgroupcrud-3379.database.windows.net",
    syncDirection: "Bidirectional",
    syncMemberAzureDatabaseResourceId:
      "/subscriptions/00000000-1111-2222-3333-444444444444/resourceGroups/syncgroupcrud-65440/providers/Microsoft.Sql/servers/syncgroupcrud-8475/databases/syncgroupcrud-4328",
    usePrivateLinkConnection: true,
    userName: "myUser",
  };
  const credential = new DefaultAzureCredential();
  const client = new SqlManagementClient(credential, subscriptionId);
  const result = await client.syncMembers.beginCreateOrUpdateAndWait(
    resourceGroupName,
    serverName,
    databaseName,
    syncGroupName,
    syncMemberName,
    parameters,
  );
  console.log(result);
}

/**
 * This sample demonstrates how to Creates or updates a sync member.
 *
 * @summary Creates or updates a sync member.
 * x-ms-original-file: specification/sql/resource-manager/Microsoft.Sql/preview/2020-11-01-preview/examples/SyncMemberUpdate.json
 */
async function updateASyncMember(): Promise<void> {
  const subscriptionId =
    process.env["SUBSCRIPTION_ID"] || "00000000-1111-2222-3333-444444444444";
  const resourceGroupName =
    process.env["RESOURCE_GROUP"] || "syncgroupcrud-65440";
  const serverName = "syncgroupcrud-8475";
  const databaseName = "syncgroupcrud-4328";
  const syncGroupName = "syncgroupcrud-3187";
  const syncMemberName = "syncmembercrud-4879";
  const parameters: SyncMember = {
    databaseName: "syncgroupcrud-7421",
    databaseType: "AzureSqlDatabase",
    serverName: "syncgroupcrud-3379.database.windows.net",
    syncDirection: "Bidirectional",
    syncMemberAzureDatabaseResourceId:
      "/subscriptions/00000000-1111-2222-3333-444444444444/resourceGroups/syncgroupcrud-65440/providers/Microsoft.Sql/servers/syncgroupcrud-8475/databases/syncgroupcrud-4328",
    usePrivateLinkConnection: true,
    userName: "myUser",
  };
  const credential = new DefaultAzureCredential();
  const client = new SqlManagementClient(credential, subscriptionId);
  const result = await client.syncMembers.beginCreateOrUpdateAndWait(
    resourceGroupName,
    serverName,
    databaseName,
    syncGroupName,
    syncMemberName,
    parameters,
  );
  console.log(result);
}

<<<<<<< HEAD
async function main(): Promise<void> {
  createANewSyncMember();
  updateASyncMember();
=======
async function main() {
  await createANewSyncMember();
  await updateASyncMember();
>>>>>>> 596bd8b5
}

main().catch(console.error);<|MERGE_RESOLUTION|>--- conflicted
+++ resolved
@@ -91,15 +91,9 @@
   console.log(result);
 }
 
-<<<<<<< HEAD
 async function main(): Promise<void> {
-  createANewSyncMember();
-  updateASyncMember();
-=======
-async function main() {
   await createANewSyncMember();
   await updateASyncMember();
->>>>>>> 596bd8b5
 }
 
 main().catch(console.error);