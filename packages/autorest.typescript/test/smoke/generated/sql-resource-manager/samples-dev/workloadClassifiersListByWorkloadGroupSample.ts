--- conflicted
+++ resolved
@@ -40,13 +40,8 @@
   console.log(resArray);
 }
 
-<<<<<<< HEAD
 async function main(): Promise<void> {
-  getTheListOfWorkloadClassifiersForAWorkloadGroup();
-=======
-async function main() {
   await getTheListOfWorkloadClassifiersForAWorkloadGroup();
->>>>>>> 596bd8b5
 }
 
 main().catch(console.error);