--- conflicted
+++ resolved
@@ -46,15 +46,9 @@
   console.log(result);
 }
 
-<<<<<<< HEAD
 async function main(): Promise<void> {
-  getServer();
-  getServerWithExpandAdministrators();
-=======
-async function main() {
   await getServer();
   await getServerWithExpandAdministrators();
->>>>>>> 596bd8b5
 }
 
 main().catch(console.error);