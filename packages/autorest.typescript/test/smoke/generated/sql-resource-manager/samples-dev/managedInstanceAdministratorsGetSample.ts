--- conflicted
+++ resolved
@@ -35,13 +35,8 @@
   console.log(result);
 }
 
-<<<<<<< HEAD
 async function main(): Promise<void> {
-  getAdministratorOfManagedInstance();
-=======
-async function main() {
   await getAdministratorOfManagedInstance();
->>>>>>> 596bd8b5
 }
 
 main().catch(console.error);