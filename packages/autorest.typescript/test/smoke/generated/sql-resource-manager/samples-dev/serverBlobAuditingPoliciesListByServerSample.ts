--- conflicted
+++ resolved
@@ -36,13 +36,8 @@
   console.log(resArray);
 }
 
-<<<<<<< HEAD
 async function main(): Promise<void> {
-  listAuditingSettingsOfAServer();
-=======
-async function main() {
   await listAuditingSettingsOfAServer();
->>>>>>> 596bd8b5
 }
 
 main().catch(console.error);