/*
 * Copyright (c) Microsoft Corporation.
 * Licensed under the MIT License.
 *
 * Code generated by Microsoft (R) AutoRest Code Generator.
 * Changes may cause incorrect behavior and will be lost if the code is regenerated.
 */

// Copyright (c) Microsoft Corporation.
// Licensed under the MIT License.
import { SqlManagementClient } from "@msinternal/sql-resource-manager";
import { DefaultAzureCredential } from "@azure/identity";
import "dotenv/config";

/**
 * This sample demonstrates how to Requests cancellation of a job execution.
 *
 * @summary Requests cancellation of a job execution.
 * x-ms-original-file: specification/sql/resource-manager/Microsoft.Sql/preview/2020-11-01-preview/examples/CancelJobExecution.json
 */
async function cancelAJobExecution(): Promise<void> {
  const subscriptionId =
    process.env["SUBSCRIPTION_ID"] || "00000000-1111-2222-3333-444444444444";
  const resourceGroupName = process.env["RESOURCE_GROUP"] || "group1";
  const serverName = "server1";
  const jobAgentName = "agent1";
  const jobName = "job1";
  const jobExecutionId = "5555-6666-7777-8888-999999999999";
  const credential = new DefaultAzureCredential();
  const client = new SqlManagementClient(credential, subscriptionId);
  const result = await client.jobExecutions.cancel(
    resourceGroupName,
    serverName,
    jobAgentName,
    jobName,
    jobExecutionId,
  );
  console.log(result);
}

<<<<<<< HEAD
async function main(): Promise<void> {
  cancelAJobExecution();
=======
async function main() {
  await cancelAJobExecution();
>>>>>>> 596bd8b5
}

main().catch(console.error);<|MERGE_RESOLUTION|>--- conflicted
+++ resolved
@@ -38,13 +38,8 @@
   console.log(result);
 }
 
-<<<<<<< HEAD
 async function main(): Promise<void> {
-  cancelAJobExecution();
-=======
-async function main() {
   await cancelAJobExecution();
->>>>>>> 596bd8b5
 }
 
 main().catch(console.error);