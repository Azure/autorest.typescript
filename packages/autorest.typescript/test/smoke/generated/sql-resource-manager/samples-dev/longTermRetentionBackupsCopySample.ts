--- conflicted
+++ resolved
@@ -46,13 +46,8 @@
   console.log(result);
 }
 
-<<<<<<< HEAD
 async function main(): Promise<void> {
-  copyTheLongTermRetentionBackup();
-=======
-async function main() {
   await copyTheLongTermRetentionBackup();
->>>>>>> 596bd8b5
 }
 
 main().catch(console.error);