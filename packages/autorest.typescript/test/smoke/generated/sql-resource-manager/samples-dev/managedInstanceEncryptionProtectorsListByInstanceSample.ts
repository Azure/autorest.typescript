/*
 * Copyright (c) Microsoft Corporation.
 * Licensed under the MIT License.
 *
 * Code generated by Microsoft (R) AutoRest Code Generator.
 * Changes may cause incorrect behavior and will be lost if the code is regenerated.
 */

// Copyright (c) Microsoft Corporation.
// Licensed under the MIT License.
import { SqlManagementClient } from "@msinternal/sql-resource-manager";
import { DefaultAzureCredential } from "@azure/identity";
import "dotenv/config";

/**
 * This sample demonstrates how to Gets a list of managed instance encryption protectors
 *
 * @summary Gets a list of managed instance encryption protectors
 * x-ms-original-file: specification/sql/resource-manager/Microsoft.Sql/preview/2020-11-01-preview/examples/ManagedInstanceEncryptionProtectorList.json
 */
async function listEncryptionProtectorsByManagedInstance(): Promise<void> {
  const subscriptionId =
    process.env["SUBSCRIPTION_ID"] || "00000000-1111-2222-3333-444444444444";
  const resourceGroupName = process.env["RESOURCE_GROUP"] || "sqlcrudtest-7398";
  const managedInstanceName = "sqlcrudtest-4645";
  const credential = new DefaultAzureCredential();
  const client = new SqlManagementClient(credential, subscriptionId);
  const resArray = new Array();
  for await (let item of client.managedInstanceEncryptionProtectors.listByInstance(
    resourceGroupName,
    managedInstanceName,
  )) {
    resArray.push(item);
  }
  console.log(resArray);
}

<<<<<<< HEAD
async function main(): Promise<void> {
  listEncryptionProtectorsByManagedInstance();
=======
async function main() {
  await listEncryptionProtectorsByManagedInstance();
>>>>>>> 596bd8b5
}

main().catch(console.error);<|MERGE_RESOLUTION|>--- conflicted
+++ resolved
@@ -35,13 +35,8 @@
   console.log(resArray);
 }
 
-<<<<<<< HEAD
 async function main(): Promise<void> {
-  listEncryptionProtectorsByManagedInstance();
-=======
-async function main() {
   await listEncryptionProtectorsByManagedInstance();
->>>>>>> 596bd8b5
 }
 
 main().catch(console.error);