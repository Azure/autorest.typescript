/*
 * Copyright (c) Microsoft Corporation.
 * Licensed under the MIT License.
 *
 * Code generated by Microsoft (R) AutoRest Code Generator.
 * Changes may cause incorrect behavior and will be lost if the code is regenerated.
 */

// Copyright (c) Microsoft Corporation.
// Licensed under the MIT License.
import { SqlManagementClient } from "@msinternal/sql-resource-manager";
import { DefaultAzureCredential } from "@azure/identity";
import "dotenv/config";

/**
 * This sample demonstrates how to Starts an elastic job execution.
 *
 * @summary Starts an elastic job execution.
 * x-ms-original-file: specification/sql/resource-manager/Microsoft.Sql/preview/2020-11-01-preview/examples/CreateJobExecution.json
 */
async function startAJobExecution(): Promise<void> {
  const subscriptionId =
    process.env["SUBSCRIPTION_ID"] || "00000000-1111-2222-3333-444444444444";
  const resourceGroupName = process.env["RESOURCE_GROUP"] || "group1";
  const serverName = "server1";
  const jobAgentName = "agent1";
  const jobName = "job1";
  const credential = new DefaultAzureCredential();
  const client = new SqlManagementClient(credential, subscriptionId);
  const result = await client.jobExecutions.beginCreateAndWait(
    resourceGroupName,
    serverName,
    jobAgentName,
    jobName,
  );
  console.log(result);
}

<<<<<<< HEAD
async function main(): Promise<void> {
  startAJobExecution();
=======
async function main() {
  await startAJobExecution();
>>>>>>> 596bd8b5
}

main().catch(console.error);<|MERGE_RESOLUTION|>--- conflicted
+++ resolved
@@ -36,13 +36,8 @@
   console.log(result);
 }
 
-<<<<<<< HEAD
 async function main(): Promise<void> {
-  startAJobExecution();
-=======
-async function main() {
   await startAJobExecution();
->>>>>>> 596bd8b5
 }
 
 main().catch(console.error);