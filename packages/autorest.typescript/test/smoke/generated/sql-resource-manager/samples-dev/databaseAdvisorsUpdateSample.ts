--- conflicted
+++ resolved
@@ -39,13 +39,8 @@
   console.log(result);
 }
 
-<<<<<<< HEAD
 async function main(): Promise<void> {
-  updateDatabaseAdvisor();
-=======
-async function main() {
   await updateDatabaseAdvisor();
->>>>>>> 596bd8b5
 }
 
 main().catch(console.error);