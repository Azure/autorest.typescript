/*
 * Copyright (c) Microsoft Corporation.
 * Licensed under the MIT License.
 *
 * Code generated by Microsoft (R) AutoRest Code Generator.
 * Changes may cause incorrect behavior and will be lost if the code is regenerated.
 */

// Copyright (c) Microsoft Corporation.
// Licensed under the MIT License.
import { NetworkManagementClient } from "@msinternal/network-resource-manager";
import { DefaultAzureCredential } from "@azure/identity";
import "dotenv/config";

/**
 * This sample demonstrates how to Gets information about all public IP addresses on a virtual machine scale set level.
 *
 * @summary Gets information about all public IP addresses on a virtual machine scale set level.
 * x-ms-original-file: specification/network/resource-manager/Microsoft.Network/stable/2022-07-01/examples/VmssPublicIpListAll.json
 */
async function listVmssPublicIP(): Promise<void> {
  const subscriptionId = process.env["SUBSCRIPTION_ID"] || "subid";
  const resourceGroupName = process.env["RESOURCE_GROUP"] || "vmss-tester";
  const virtualMachineScaleSetName = "vmss1";
  const credential = new DefaultAzureCredential();
  const client = new NetworkManagementClient(credential, subscriptionId);
  const resArray = new Array();
  for await (let item of client.publicIPAddresses.listVirtualMachineScaleSetPublicIPAddresses(
    resourceGroupName,
    virtualMachineScaleSetName,
  )) {
    resArray.push(item);
  }
  console.log(resArray);
}

<<<<<<< HEAD
async function main(): Promise<void> {
  listVmssPublicIP();
=======
async function main() {
  await listVmssPublicIP();
>>>>>>> 596bd8b5
}

main().catch(console.error);<|MERGE_RESOLUTION|>--- conflicted
+++ resolved
@@ -34,13 +34,8 @@
   console.log(resArray);
 }
 
-<<<<<<< HEAD
 async function main(): Promise<void> {
-  listVmssPublicIP();
-=======
-async function main() {
   await listVmssPublicIP();
->>>>>>> 596bd8b5
 }
 
 main().catch(console.error);