/*
 * Copyright (c) Microsoft Corporation.
 * Licensed under the MIT License.
 *
 * Code generated by Microsoft (R) AutoRest Code Generator.
 * Changes may cause incorrect behavior and will be lost if the code is regenerated.
 */

// Copyright (c) Microsoft Corporation.
// Licensed under the MIT License.
import { NetworkManagementClient } from "@msinternal/network-resource-manager";
import { DefaultAzureCredential } from "@azure/identity";
import "dotenv/config";

/**
 * This sample demonstrates how to Retrieves the details of a VpnServerConfiguration.
 *
 * @summary Retrieves the details of a VpnServerConfiguration.
 * x-ms-original-file: specification/network/resource-manager/Microsoft.Network/stable/2022-07-01/examples/VpnServerConfigurationGet.json
 */
async function vpnServerConfigurationGet(): Promise<void> {
  const subscriptionId = process.env["SUBSCRIPTION_ID"] || "subid";
  const resourceGroupName = process.env["RESOURCE_GROUP"] || "rg1";
  const vpnServerConfigurationName = "vpnServerConfiguration1";
  const credential = new DefaultAzureCredential();
  const client = new NetworkManagementClient(credential, subscriptionId);
  const result = await client.vpnServerConfigurations.get(
    resourceGroupName,
    vpnServerConfigurationName,
  );
  console.log(result);
}

<<<<<<< HEAD
async function main(): Promise<void> {
  vpnServerConfigurationGet();
=======
async function main() {
  await vpnServerConfigurationGet();
>>>>>>> 596bd8b5
}

main().catch(console.error);<|MERGE_RESOLUTION|>--- conflicted
+++ resolved
@@ -31,13 +31,8 @@
   console.log(result);
 }
 
-<<<<<<< HEAD
 async function main(): Promise<void> {
-  vpnServerConfigurationGet();
-=======
-async function main() {
   await vpnServerConfigurationGet();
->>>>>>> 596bd8b5
 }
 
 main().catch(console.error);