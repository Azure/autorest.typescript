--- conflicted
+++ resolved
@@ -43,13 +43,8 @@
   console.log(result);
 }
 
-<<<<<<< HEAD
 async function main(): Promise<void> {
-  createNetworkVirtualApplianceSite();
-=======
-async function main() {
   await createNetworkVirtualApplianceSite();
->>>>>>> 596bd8b5
 }
 
 main().catch(console.error);