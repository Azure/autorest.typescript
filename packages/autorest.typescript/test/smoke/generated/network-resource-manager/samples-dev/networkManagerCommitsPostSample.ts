--- conflicted
+++ resolved
@@ -44,13 +44,8 @@
   console.log(result);
 }
 
-<<<<<<< HEAD
 async function main(): Promise<void> {
-  networkManageCommitPost();
-=======
-async function main() {
   await networkManageCommitPost();
->>>>>>> 596bd8b5
 }
 
 main().catch(console.error);