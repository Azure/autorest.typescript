/*
 * Copyright (c) Microsoft Corporation.
 * Licensed under the MIT License.
 *
 * Code generated by Microsoft (R) AutoRest Code Generator.
 * Changes may cause incorrect behavior and will be lost if the code is regenerated.
 */

// Copyright (c) Microsoft Corporation.
// Licensed under the MIT License.
import {
  BastionShareableLinkListRequest,
  NetworkManagementClient,
} from "@msinternal/network-resource-manager";
import { DefaultAzureCredential } from "@azure/identity";
import "dotenv/config";

/**
 * This sample demonstrates how to Deletes the Bastion Shareable Links for all the VMs specified in the request.
 *
 * @summary Deletes the Bastion Shareable Links for all the VMs specified in the request.
 * x-ms-original-file: specification/network/resource-manager/Microsoft.Network/stable/2022-07-01/examples/BastionShareableLinkDelete.json
 */
async function deleteBastionShareableLinksForTheRequestVMS(): Promise<void> {
  const subscriptionId = process.env["SUBSCRIPTION_ID"] || "subid";
  const resourceGroupName = process.env["RESOURCE_GROUP"] || "rg1";
  const bastionHostName = "bastionhosttenant";
  const bslRequest: BastionShareableLinkListRequest = {
    vms: [
      {
        vm: {
          id: "/subscriptions/subid/resourceGroups/rgx/providers/Microsoft.Compute/virtualMachines/vm1",
        },
      },
      {
        vm: {
          id: "/subscriptions/subid/resourceGroups/rgx/providers/Microsoft.Compute/virtualMachines/vm2",
        },
      },
    ],
  };
  const credential = new DefaultAzureCredential();
  const client = new NetworkManagementClient(credential, subscriptionId);
  const result = await client.beginDeleteBastionShareableLinkAndWait(
    resourceGroupName,
    bastionHostName,
    bslRequest,
  );
  console.log(result);
}

<<<<<<< HEAD
async function main(): Promise<void> {
  deleteBastionShareableLinksForTheRequestVMS();
=======
async function main() {
  await deleteBastionShareableLinksForTheRequestVMS();
>>>>>>> 596bd8b5
}

main().catch(console.error);<|MERGE_RESOLUTION|>--- conflicted
+++ resolved
@@ -49,13 +49,8 @@
   console.log(result);
 }
 
-<<<<<<< HEAD
 async function main(): Promise<void> {
-  deleteBastionShareableLinksForTheRequestVMS();
-=======
-async function main() {
   await deleteBastionShareableLinksForTheRequestVMS();
->>>>>>> 596bd8b5
 }
 
 main().catch(console.error);