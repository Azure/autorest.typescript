--- conflicted
+++ resolved
@@ -32,13 +32,8 @@
   console.log(result);
 }
 
-<<<<<<< HEAD
 async function main(): Promise<void> {
-  getDdosProtectionStatusOfAPublicIPAddress();
-=======
-async function main() {
   await getDdosProtectionStatusOfAPublicIPAddress();
->>>>>>> 596bd8b5
 }
 
 main().catch(console.error);