--- conflicted
+++ resolved
@@ -52,13 +52,8 @@
   console.log(resArray);
 }
 
-<<<<<<< HEAD
 async function main(): Promise<void> {
-  returnsTheBastionShareableLinksForTheRequestVMS();
-=======
-async function main() {
   await returnsTheBastionShareableLinksForTheRequestVMS();
->>>>>>> 596bd8b5
 }
 
 main().catch(console.error);