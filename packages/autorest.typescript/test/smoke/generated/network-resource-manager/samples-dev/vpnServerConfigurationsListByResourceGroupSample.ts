/*
 * Copyright (c) Microsoft Corporation.
 * Licensed under the MIT License.
 *
 * Code generated by Microsoft (R) AutoRest Code Generator.
 * Changes may cause incorrect behavior and will be lost if the code is regenerated.
 */

// Copyright (c) Microsoft Corporation.
// Licensed under the MIT License.
import { NetworkManagementClient } from "@msinternal/network-resource-manager";
import { DefaultAzureCredential } from "@azure/identity";
import "dotenv/config";

/**
 * This sample demonstrates how to Lists all the vpnServerConfigurations in a resource group.
 *
 * @summary Lists all the vpnServerConfigurations in a resource group.
 * x-ms-original-file: specification/network/resource-manager/Microsoft.Network/stable/2022-07-01/examples/VpnServerConfigurationListByResourceGroup.json
 */
async function vpnServerConfigurationListByResourceGroup(): Promise<void> {
  const subscriptionId = process.env["SUBSCRIPTION_ID"] || "subid";
  const resourceGroupName = process.env["RESOURCE_GROUP"] || "rg1";
  const credential = new DefaultAzureCredential();
  const client = new NetworkManagementClient(credential, subscriptionId);
  const resArray = new Array();
  for await (let item of client.vpnServerConfigurations.listByResourceGroup(
    resourceGroupName,
  )) {
    resArray.push(item);
  }
  console.log(resArray);
}

<<<<<<< HEAD
async function main(): Promise<void> {
  vpnServerConfigurationListByResourceGroup();
=======
async function main() {
  await vpnServerConfigurationListByResourceGroup();
>>>>>>> 596bd8b5
}

main().catch(console.error);<|MERGE_RESOLUTION|>--- conflicted
+++ resolved
@@ -32,13 +32,8 @@
   console.log(resArray);
 }
 
-<<<<<<< HEAD
 async function main(): Promise<void> {
-  vpnServerConfigurationListByResourceGroup();
-=======
-async function main() {
   await vpnServerConfigurationListByResourceGroup();
->>>>>>> 596bd8b5
 }
 
 main().catch(console.error);