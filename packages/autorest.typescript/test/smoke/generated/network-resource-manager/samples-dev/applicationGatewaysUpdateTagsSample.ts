/*
 * Copyright (c) Microsoft Corporation.
 * Licensed under the MIT License.
 *
 * Code generated by Microsoft (R) AutoRest Code Generator.
 * Changes may cause incorrect behavior and will be lost if the code is regenerated.
 */

// Copyright (c) Microsoft Corporation.
// Licensed under the MIT License.
import {
  TagsObject,
  NetworkManagementClient,
} from "@msinternal/network-resource-manager";
import { DefaultAzureCredential } from "@azure/identity";
import "dotenv/config";

/**
 * This sample demonstrates how to Updates the specified application gateway tags.
 *
 * @summary Updates the specified application gateway tags.
 * x-ms-original-file: specification/network/resource-manager/Microsoft.Network/stable/2022-07-01/examples/ApplicationGatewayUpdateTags.json
 */
async function updateApplicationGatewayTags(): Promise<void> {
  const subscriptionId = process.env["SUBSCRIPTION_ID"] || "subid";
  const resourceGroupName = process.env["RESOURCE_GROUP"] || "rg1";
  const applicationGatewayName = "AppGw";
  const parameters: TagsObject = { tags: { tag1: "value1", tag2: "value2" } };
  const credential = new DefaultAzureCredential();
  const client = new NetworkManagementClient(credential, subscriptionId);
  const result = await client.applicationGateways.updateTags(
    resourceGroupName,
    applicationGatewayName,
    parameters,
  );
  console.log(result);
}

<<<<<<< HEAD
async function main(): Promise<void> {
  updateApplicationGatewayTags();
=======
async function main() {
  await updateApplicationGatewayTags();
>>>>>>> 596bd8b5
}

main().catch(console.error);<|MERGE_RESOLUTION|>--- conflicted
+++ resolved
@@ -36,13 +36,8 @@
   console.log(result);
 }
 
-<<<<<<< HEAD
 async function main(): Promise<void> {
-  updateApplicationGatewayTags();
-=======
-async function main() {
   await updateApplicationGatewayTags();
->>>>>>> 596bd8b5
 }
 
 main().catch(console.error);