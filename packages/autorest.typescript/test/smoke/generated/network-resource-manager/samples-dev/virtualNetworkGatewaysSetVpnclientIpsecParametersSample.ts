--- conflicted
+++ resolved
@@ -46,13 +46,8 @@
   console.log(result);
 }
 
-<<<<<<< HEAD
 async function main(): Promise<void> {
-  setVirtualNetworkGatewayVpnClientIpsecParameters();
-=======
-async function main() {
   await setVirtualNetworkGatewayVpnClientIpsecParameters();
->>>>>>> 596bd8b5
 }
 
 main().catch(console.error);