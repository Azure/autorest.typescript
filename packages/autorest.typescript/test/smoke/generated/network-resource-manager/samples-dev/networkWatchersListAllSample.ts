--- conflicted
+++ resolved
@@ -29,13 +29,8 @@
   console.log(resArray);
 }
 
-<<<<<<< HEAD
 async function main(): Promise<void> {
-  listAllNetworkWatchers();
-=======
-async function main() {
   await listAllNetworkWatchers();
->>>>>>> 596bd8b5
 }
 
 main().catch(console.error);