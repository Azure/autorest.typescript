/*
 * Copyright (c) Microsoft Corporation.
 * Licensed under the MIT License.
 *
 * Code generated by Microsoft (R) AutoRest Code Generator.
 * Changes may cause incorrect behavior and will be lost if the code is regenerated.
 */

// Copyright (c) Microsoft Corporation.
// Licensed under the MIT License.
import { NetworkManagementClient } from "@msinternal/network-resource-manager";
import { DefaultAzureCredential } from "@azure/identity";
import "dotenv/config";

/**
 * This sample demonstrates how to Retrieves all nat rules for a particular virtual wan vpn gateway.
 *
 * @summary Retrieves all nat rules for a particular virtual wan vpn gateway.
 * x-ms-original-file: specification/network/resource-manager/Microsoft.Network/stable/2022-07-01/examples/NatRuleList.json
 */
async function natRuleList(): Promise<void> {
  const subscriptionId = process.env["SUBSCRIPTION_ID"] || "subid";
  const resourceGroupName = process.env["RESOURCE_GROUP"] || "rg1";
  const gatewayName = "gateway1";
  const credential = new DefaultAzureCredential();
  const client = new NetworkManagementClient(credential, subscriptionId);
  const resArray = new Array();
  for await (let item of client.natRules.listByVpnGateway(
    resourceGroupName,
    gatewayName,
  )) {
    resArray.push(item);
  }
  console.log(resArray);
}

<<<<<<< HEAD
async function main(): Promise<void> {
  natRuleList();
=======
async function main() {
  await natRuleList();
>>>>>>> 596bd8b5
}

main().catch(console.error);<|MERGE_RESOLUTION|>--- conflicted
+++ resolved
@@ -34,13 +34,8 @@
   console.log(resArray);
 }
 
-<<<<<<< HEAD
 async function main(): Promise<void> {
-  natRuleList();
-=======
-async function main() {
   await natRuleList();
->>>>>>> 596bd8b5
 }
 
 main().catch(console.error);