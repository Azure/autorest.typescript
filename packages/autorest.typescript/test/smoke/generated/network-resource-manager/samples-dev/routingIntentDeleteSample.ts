--- conflicted
+++ resolved
@@ -33,13 +33,8 @@
   console.log(result);
 }
 
-<<<<<<< HEAD
 async function main(): Promise<void> {
-  routeTableDelete();
-=======
-async function main() {
   await routeTableDelete();
->>>>>>> 596bd8b5
 }
 
 main().catch(console.error);