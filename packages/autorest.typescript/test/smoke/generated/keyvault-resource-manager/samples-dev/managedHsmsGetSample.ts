--- conflicted
+++ resolved
@@ -29,13 +29,8 @@
   console.log(result);
 }
 
-<<<<<<< HEAD
 async function main(): Promise<void> {
-  retrieveAManagedHsmPool();
-=======
-async function main() {
   await retrieveAManagedHsmPool();
->>>>>>> 596bd8b5
 }
 
 main().catch(console.error);