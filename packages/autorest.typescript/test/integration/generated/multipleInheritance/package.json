--- conflicted
+++ resolved
@@ -17,21 +17,15 @@
   "types": "./dist/commonjs/index.d.ts",
   "type": "module",
   "devDependencies": {
-<<<<<<< HEAD
     "mkdirp": "^3.0.1",
-    "typescript": "~5.8.2",
-    "rimraf": "^5.0.0",
-    "dotenv": "^16.0.0",
-    "@azure/dev-tool": "^1.0.0",
-    "cross-env": "^7.0.3",
-    "eslint": "^9.33.0",
-    "prettier": "^3.6.2",
-    "tshy": "^3.0.0"
-=======
     "typescript": "catalog:",
+    "rimraf": "catalog:",
     "dotenv": "catalog:testing",
-    "@azure/dev-tool": "workspace:*"
->>>>>>> 1afbdd2a
+    "@azure/dev-tool": "workspace:*",
+    "cross-env": "catalog:",
+    "eslint": "catalog:",
+    "prettier": "catalog:",
+    "tshy": "catalog:"
   },
   "repository": "github:Azure/azure-sdk-for-js",
   "bugs": { "url": "https://github.com/Azure/azure-sdk-for-js/issues" },
