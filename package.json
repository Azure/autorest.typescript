{
  "name": "@microsoft.azure/autorest.typescript",
  "version": "2.0.0",
  "description": "The typescript extension for classic generators in AutoRest.",
  "scripts": {
    "autorest": "autorest",
    "start": "dotnet src/bin/netcoreapp2.0/autorest.typescript.dll --server",
    "start-test-server": "npm --prefix node_modules/@microsoft.azure/autorest.testserver run start",
    "pretest": "npm install",
    "test": "gulp test",
    "testci": "gulp testci",
    "build": "gulp build",
    "prepare": "gulp build",
    "publish-preview": "gulp publish-preview",
    "regenerate": "gulp regenerate",
    "clean": "gulp clean",
    "nuke": "git clean -xdf"
  },
  "repository": {
    "type": "git",
    "url": "https://github.com/Azure/autorest.typescript"
  },
  "readme": "https://github.com/Azure/autorest.typescript/readme.md",
  "keywords": [
    "autorest",
    "classic-generators",
    "typescript"
  ],
  "author": "Microsoft Corporation",
  "license": "MIT",
  "bugs": {
    "url": "https://github.com/Azure/autorest/issues"
  },
  "homepage": "https://github.com/Azure/autorest.typescript/blob/master/README.md",
  "devDependencies": {
    "@microsoft.azure/autorest.testserver": "^2.5.7",
    "@types/assert": "0.0.31",
    "@types/glob": "^5.0.35",
    "@types/mocha": "^2.2.48",
    "@types/node": "^8.0.28",
    "@types/should": "^8.3.0",
    "@types/webpack": "^4.1.3",
    "autorest": "^2.0.4245",
    "coffee-script": "^1.11.1",
    "dotnet-sdk-2.0.0": "^1.4.4",
    "glob": "^7.1.2",
    "gulp": "^3.9.1",
    "gulp-filter": "^5.0.0",
    "gulp-line-ending-corrector": "^1.0.1",
    "iced-coffee-script": "^108.0.11",
    "marked": "^0.3.6",
    "marked-terminal": "^2.0.0",
    "mocha": "^5.0.4",
    "mocha-chrome": "^1.0.3",
    "moment": "~2.21.0",
<<<<<<< HEAD
    "ms-rest-azure-js": "file:../ms-rest-azure-js",
    "ms-rest-js": "file:../ms-rest-js",
=======
    "ms-rest-azure-js": "^0.3.0",
    "ms-rest-js": "^0.4.0",
>>>>>>> c748aa0f
    "run-sequence": "*",
    "should": "5.2.0",
    "shx": "^0.2.2",
    "through2-parallel": "^0.1.3",
    "ts-loader": "^4.1.0",
    "ts-node": "^5.0.1",
    "typescript": "^2.8.1",
    "underscore": "^1.8.3",
    "webpack": "^4.1.0",
    "webpack-cli": "^2.0.13",
    "webpack-dev-server": "^3.1.1",
    "yargs": "^8.0.2",
    "yarn": "^1.0.2"
  },
  "dependencies": {
    "dotnet-2.0.0": "^1.4.4"
  }
}<|MERGE_RESOLUTION|>--- conflicted
+++ resolved
@@ -53,13 +53,8 @@
     "mocha": "^5.0.4",
     "mocha-chrome": "^1.0.3",
     "moment": "~2.21.0",
-<<<<<<< HEAD
     "ms-rest-azure-js": "file:../ms-rest-azure-js",
     "ms-rest-js": "file:../ms-rest-js",
-=======
-    "ms-rest-azure-js": "^0.3.0",
-    "ms-rest-js": "^0.4.0",
->>>>>>> c748aa0f
     "run-sequence": "*",
     "should": "5.2.0",
     "shx": "^0.2.2",
