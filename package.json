{
    "name": "@autorest/typescript",
    "version": "6.0.0-beta.20",
    "scripts": {
        "build": "tsc -p . && npm run copyFiles",
        "build:test:browser": "tsc -p tsconfig.browser-test.json && webpack --config webpack.config.test.js",
        "check:tree": "ts-node ./test/utils/check-clean-tree.ts",
        "clean": "rimraf test-browser test/**/node_modules",
        "start": "node ./dist/src/main.js",
        "test": "npm-run-all unit-test integration-test rlc-integration-test validate-version-tolerance",
        "test:node": "npm run unit-test && npm run start-test-server:v2 & npm run integration-test:alone & npm run rlc-integration-test:alone & npm run test-version-tolerance & npm run stop-test-server",
        "test:node:alone": "npm run unit-test && npm run integration-test:alone && npm run rlc-integration-test:alone && npm run test-version-tolerance",
        "test:browser": "npm run start-test-server:v2 & npm run integration-test:browser & npm run rlc-integration-test:browser & npm run test-version-tolerance & npm run stop-test-server",
        "test:browser:alone": "npm run integration-test:browser && npm run rlc-integration-test:browser && npm run test-version-tolerance",
        "rlc-test:node": "npm run unit-test && npm run start-test-server:v2 & npm run rlc-integration-test:alone && npm run stop-test-server",
        "rlc-test:browser": "npm run start-test-server:v2 & npm run rlc-integration-test:browser && npm run stop-test-server",
        "unit-test": "mocha -r ts-node/register './test/unit/**/*spec.ts'",
        "integration-test": "npm run start-test-server:v2 & npm run generate-and-test && npm run stop-test-server",
        "integration-test:new": "npm-run-all start-test-server generate-and-test integration-test:alone stop-test-server",
        "integration-test:browser": "npm run build:test:browser && karma start karma.conf.js",
        "generate-and-test": "npm-run-all -s build generate-swaggers integration-test:alone integration-test:browser",
        "integration-test:alone": "mocha -r ts-node/register --timeout 2000 './test/integration/**/!(sampleTest).spec.ts'",
        "rlc-integration-test": "npm run start-test-server:v2 & npm run rlc-generate-and-test && npm run stop-test-server",
        "rlc-integration-test:new": "npm-run-all start-test-server rlc-generate-and-test rlc-integration-test:alone stop-test-server",
        "rlc-integration-test:browser": "npm run build:test:browser && karma start karma.conf.js",
        "rlc-generate-and-test": "npm-run-all -s build rlc-generate-swaggers rlc-integration-test:alone rlc-integration-test:browser",
        "rlc-integration-test:alone": "mocha -r ts-node/register --timeout 2000 './test/rlcIntegration/**/!(sampleTest).spec.ts'",
        "start-test-server": "ts-node test/utils/start-server.ts",
        "start-test-server:v2": "autorest-testserver run --appendCoverage",
        "stop-test-server": "autorest-testserver stop",
        "debug": "node --inspect-brk ./dist/src/main.js",
        "generate-swaggers": "ts-node ./test/utils/test-swagger-gen.ts",
        "rlc-generate-swaggers": "ts-node ./test/utils/test-swagger-gen.ts -- rlc",
        "validate-version-tolerance": "npm run start-test-server:v2 & npm run generate-version-tolerance && npm run generate-version-tolerance:tests && npm run test-version-tolerance && npm run stop-test-server",
        "generate-version-tolerance": "ts-node ./test/utils/version-tolerance.ts",
        "generate-version-tolerance:tests": "ts-node ./test/utils/version-tolerance.ts --test-gen",
        "test-version-tolerance": "mocha -r ts-node/register --timeout 2000 './test/version-tolerance/**/!(sampleTest).spec.ts'",
        "clone:specs": "git clone https://github.com/Azure/azure-rest-api-specs.git ./.tmp/specs",
        "smoke-test": "ts-node ./test/utils/smoke-test.ts",
        "copyFiles": "copyfiles src/**/*.hbs dist/ && copyfiles src/**/**/*.hbs dist/"
    },
    "files": [
        "src",
        "dist/**",
        "README.md",
        "LICENSE"
    ],
    "dependencies": {
        "@autorest/codemodel": "^4.17.0",
        "@autorest/extension-base": "^3.4.1",
<<<<<<< HEAD
        "@autorest/testmodeler": "^1.0.4",
=======
>>>>>>> 871cf1d9
        "@azure-rest/core-client": "1.0.0-alpha.20220112.1",
        "@azure-tools/codegen": "^2.5.294",
        "@azure/core-client": "^1.5.0",
        "@azure/core-http": "^1.2.4",
        "@azure/core-http-compat": "^1.2.0",
        "@azure/core-lro": "^2.1.0",
        "@azure/core-paging": "^1.2.0",
        "@azure/core-rest-pipeline": "^1.8.0",
        "@azure/core-tracing": "^1.0.0",
        "@azure/logger": "^1.0.0",
        "@types/lodash": "^4.14.149",
        "fs-extra": "^10.0.0",
        "handlebars": "^4.7.7",
        "lodash": "^4.17.21",
        "prettier": "^1.19.1",
        "source-map-support": "^0.5.16",
        "ts-morph": "^9.0.0"
    },
    "devDependencies": {
        "@autorest/test-server": "^3.0.27",
        "@azure/abort-controller": "^1.0.1",
        "@azure/core-util": "^1.0.0-beta.1",
        "@azure/core-xml": "^1.0.0-beta.1",
        "@microsoft.azure/autorest.testserver": "^3.3.20",
        "@types/chai": "^4.2.8",
        "@types/fs-extra": "^8.1.0",
        "@types/js-yaml": "3.12.1",
        "@types/mocha": "^5.2.7",
        "@types/node": "^12.7.12",
        "@types/prettier": "^1.18.4",
        "@types/sinon": "^10.0.0",
        "@types/tough-cookie": "^4.0.0",
        "@types/xmlbuilder": "0.0.34",
        "@types/yargs": "^15.0.4",
        "@typescript-eslint/eslint-plugin": "~2.0.0",
        "@typescript-eslint/parser": "~2.0.0",
        "autorest": "^3.4.2",
        "chai": "^4.2.0",
        "chalk": "^4.0.0",
        "copyfiles": "^2.4.1",
        "directory-tree": "^2.2.7",
        "eslint": "^8.13.0",
        "karma": "^6.3.18",
        "karma-chrome-launcher": "^3.1.0",
        "karma-mocha": "^2.0.1",
        "karma-mocha-reporter": "^2.2.5",
        "karma-source-map-support": "^1.4.0",
        "karma-typescript": "^5.0.3",
        "karma-typescript-es6-transform": "^5.0.3",
        "mocha": "^9.2.2",
        "moment": "^2.29.2",
        "node-cmd": "^3.0.0",
        "npm-run-all": "^4.1.5",
        "path-browserify": "^1.0.1",
        "puppeteer": "^3.3.0",
        "rimraf": "^3.0.2",
        "sinon": "^10.0.0",
        "source-map-loader": "^1.0.0",
        "tough-cookie": "^4.0.0",
        "ts-node": "^8.5.2",
        "typescript": "^4.3.4",
        "wait-port": "^0.2.6",
        "webpack": "^5.72.0",
        "webpack-cli": "^4.9.2",
        "yargs": "^15.3.1"
    }
}<|MERGE_RESOLUTION|>--- conflicted
+++ resolved
@@ -48,10 +48,6 @@
     "dependencies": {
         "@autorest/codemodel": "^4.17.0",
         "@autorest/extension-base": "^3.4.1",
-<<<<<<< HEAD
-        "@autorest/testmodeler": "^1.0.4",
-=======
->>>>>>> 871cf1d9
         "@azure-rest/core-client": "1.0.0-alpha.20220112.1",
         "@azure-tools/codegen": "^2.5.294",
         "@azure/core-client": "^1.5.0",
