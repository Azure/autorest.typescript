--- conflicted
+++ resolved
@@ -190,11 +190,7 @@
     dependencies:
       '@azure/identity': 3.1.2
       '@azure/storage-blob': 12.12.0
-<<<<<<< HEAD
-      '@types/node': 18.11.10
-=======
       '@types/node': 18.11.15
->>>>>>> e288eba9
     transitivePeerDependencies:
       - encoding
       - supports-color
@@ -1886,11 +1882,7 @@
       ajv: 6.12.6
       debug: 4.3.4
       espree: 9.4.1
-<<<<<<< HEAD
-      globals: 13.18.0
-=======
       globals: 13.19.0
->>>>>>> e288eba9
       ignore: 5.2.1
       import-fresh: 3.3.0
       js-yaml: 4.1.0
@@ -2293,9 +2285,6 @@
   /@types/fs-extra/8.1.2:
     resolution: {integrity: sha512-SvSrYXfWSc7R4eqnOzbQF4TZmfpNSM9FrSWLU3EUnWBuyZqNBOrv1B1JA3byUDPUl9z4Ab3jeZG2eDdySlgNMg==}
     dependencies:
-<<<<<<< HEAD
-      '@types/node': 18.11.10
-=======
       '@types/node': 18.11.15
     dev: false
 
@@ -2303,7 +2292,6 @@
     resolution: {integrity: sha512-nEnwB++1u5lVDM2UI4c1+5R+FYaKfaAzS4OococimjVm3nQw3TuzH5UNsocrcTBbhnerblyHj4A49qXbIiZdpA==}
     dependencies:
       '@types/node': 18.11.15
->>>>>>> e288eba9
     dev: false
 
   /@types/js-yaml/3.12.1:
@@ -2337,11 +2325,7 @@
   /@types/node-fetch/2.6.2:
     resolution: {integrity: sha512-DHqhlq5jeESLy19TYhLakJ07kNumXWjcDdxXsLUMJZ6ue8VZJj4kLPQVE/2mdHh3xZziNF1xppu5lwmS53HR+A==}
     dependencies:
-<<<<<<< HEAD
-      '@types/node': 18.11.10
-=======
       '@types/node': 18.11.15
->>>>>>> e288eba9
       form-data: 3.0.1
     dev: false
 
@@ -2349,13 +2333,8 @@
     resolution: {integrity: sha512-F0KIgDJfy2nA3zMLmWGKxcH2ZVEtCZXHHdOQs2gSaQ27+lNeEfGxzkIw90aXswATX7AZ33tahPbzy6KAfUreVw==}
     dev: false
 
-<<<<<<< HEAD
-  /@types/node/18.11.10:
-    resolution: {integrity: sha512-juG3RWMBOqcOuXC643OAdSA525V44cVgGV6dUDuiFtss+8Fk5x1hI93Rsld43VeJVIeqlP9I7Fn9/qaVqoEAuQ==}
-=======
   /@types/node/18.11.15:
     resolution: {integrity: sha512-VkhBbVo2+2oozlkdHXLrb3zjsRkpdnaU2bXmX8Wgle3PUi569eLRaHGlgETQHR7lLL1w7GiG3h9SnePhxNDecw==}
->>>>>>> e288eba9
     dev: false
 
   /@types/prettier/1.19.1:
@@ -2387,21 +2366,13 @@
   /@types/tunnel/0.0.1:
     resolution: {integrity: sha512-AOqu6bQu5MSWwYvehMXLukFHnupHrpZ8nvgae5Ggie9UwzDR1CCwoXgSSWNZJuyOlCdfdsWMA5F2LlmvyoTv8A==}
     dependencies:
-<<<<<<< HEAD
-      '@types/node': 18.11.10
-=======
       '@types/node': 18.11.15
->>>>>>> e288eba9
     dev: false
 
   /@types/tunnel/0.0.3:
     resolution: {integrity: sha512-sOUTGn6h1SfQ+gbgqC364jLFBw2lnFqkgF3q0WovEHRLMrVD1sd5aufqi/aJObLekJO+Aq5z646U4Oxy6shXMA==}
     dependencies:
-<<<<<<< HEAD
-      '@types/node': 18.11.10
-=======
       '@types/node': 18.11.15
->>>>>>> e288eba9
     dev: false
 
   /@types/xmlbuilder/0.0.34:
@@ -2412,13 +2383,8 @@
     resolution: {integrity: sha512-iO9ZQHkZxHn4mSakYV0vFHAVDyEOIJQrV2uZ06HxEPcx+mt8swXoZHIbaaJ2crJYFfErySgktuTZ3BeLz+XmFA==}
     dev: false
 
-<<<<<<< HEAD
-  /@types/yargs/17.0.15:
-    resolution: {integrity: sha512-ZHc4W2dnEQPfhn06TBEdWaiUHEZAocYaiVMfwOipY5jcJt/251wVrKCBWBetGZWO5CF8tdb7L3DmdxVlZ2BOIg==}
-=======
   /@types/yargs/17.0.17:
     resolution: {integrity: sha512-72bWxFKTK6uwWJAVT+3rF6Jo6RTojiJ27FQo8Rf60AL+VZbzoVPnMFhKsUnbjR8A3BTCYQ7Mv3hnl8T0A+CX9g==}
->>>>>>> e288eba9
     dependencies:
       '@types/yargs-parser': 21.0.0
     dev: false
@@ -2427,21 +2393,12 @@
     resolution: {integrity: sha512-Cn6WYCm0tXv8p6k+A8PvbDG763EDpBoTzHdA+Q/MF6H3sapGjCm9NzoaJncJS9tUKSuCoDs9XHxYYsQDgxR6kw==}
     requiresBuild: true
     dependencies:
-<<<<<<< HEAD
-      '@types/node': 18.11.10
-    dev: false
-    optional: true
-
-  /@typescript-eslint/eslint-plugin/5.45.0_7cb3ce04efffa9afd5945b66d5df5e3f:
-    resolution: {integrity: sha512-CXXHNlf0oL+Yg021cxgOdMHNTXD17rHkq7iW6RFHoybdFgQBjU3yIXhhcPpGwr1CjZlo6ET8C6tzX5juQoXeGA==}
-=======
       '@types/node': 18.11.15
     dev: false
     optional: true
 
   /@typescript-eslint/eslint-plugin/5.46.1_ec25078dbdf17a16afb29c69b995d4f5:
     resolution: {integrity: sha512-YpzNv3aayRBwjs4J3oz65eVLXc9xx0PDbIRisHj+dYhvBn02MjYOD96P8YGiWEIFBrojaUjxvkaUpakD82phsA==}
->>>>>>> e288eba9
     engines: {node: ^12.22.0 || ^14.17.0 || >=16.0.0}
     peerDependencies:
       '@typescript-eslint/parser': ^5.0.0
@@ -2451,21 +2408,12 @@
       typescript:
         optional: true
     dependencies:
-<<<<<<< HEAD
-      '@typescript-eslint/parser': 5.45.0_eslint@8.28.0+typescript@4.8.4
-      '@typescript-eslint/scope-manager': 5.45.0
-      '@typescript-eslint/type-utils': 5.45.0_eslint@8.28.0+typescript@4.8.4
-      '@typescript-eslint/utils': 5.45.0_eslint@8.28.0+typescript@4.8.4
-      debug: 4.3.4
-      eslint: 8.28.0
-=======
       '@typescript-eslint/parser': 5.46.1_eslint@8.29.0+typescript@4.8.4
       '@typescript-eslint/scope-manager': 5.46.1
       '@typescript-eslint/type-utils': 5.46.1_eslint@8.29.0+typescript@4.8.4
       '@typescript-eslint/utils': 5.46.1_eslint@8.29.0+typescript@4.8.4
       debug: 4.3.4
       eslint: 8.29.0
->>>>>>> e288eba9
       ignore: 5.2.1
       natural-compare-lite: 1.4.0
       regexpp: 3.2.0
@@ -2476,13 +2424,8 @@
       - supports-color
     dev: false
 
-<<<<<<< HEAD
-  /@typescript-eslint/parser/5.45.0_eslint@8.28.0+typescript@4.8.4:
-    resolution: {integrity: sha512-brvs/WSM4fKUmF5Ot/gEve6qYiCMjm6w4HkHPfS6ZNmxTS0m0iNN4yOChImaCkqc1hRwFGqUyanMXuGal6oyyQ==}
-=======
   /@typescript-eslint/parser/5.46.1_eslint@8.29.0+typescript@4.8.4:
     resolution: {integrity: sha512-RelQ5cGypPh4ySAtfIMBzBGyrNerQcmfA1oJvPj5f+H4jI59rl9xxpn4bonC0tQvUKOEN7eGBFWxFLK3Xepneg==}
->>>>>>> e288eba9
     engines: {node: ^12.22.0 || ^14.17.0 || >=16.0.0}
     peerDependencies:
       eslint: ^6.0.0 || ^7.0.0 || ^8.0.0
@@ -2491,15 +2434,9 @@
       typescript:
         optional: true
     dependencies:
-<<<<<<< HEAD
-      '@typescript-eslint/scope-manager': 5.45.0
-      '@typescript-eslint/types': 5.45.0
-      '@typescript-eslint/typescript-estree': 5.45.0_typescript@4.8.4
-=======
       '@typescript-eslint/scope-manager': 5.46.1
       '@typescript-eslint/types': 5.46.1
       '@typescript-eslint/typescript-estree': 5.46.1_typescript@4.8.4
->>>>>>> e288eba9
       debug: 4.3.4
       eslint: 8.29.0
       typescript: 4.8.4
@@ -2507,18 +2444,6 @@
       - supports-color
     dev: false
 
-<<<<<<< HEAD
-  /@typescript-eslint/scope-manager/5.45.0:
-    resolution: {integrity: sha512-noDMjr87Arp/PuVrtvN3dXiJstQR1+XlQ4R1EvzG+NMgXi8CuMCXpb8JqNtFHKceVSQ985BZhfRdowJzbv4yKw==}
-    engines: {node: ^12.22.0 || ^14.17.0 || >=16.0.0}
-    dependencies:
-      '@typescript-eslint/types': 5.45.0
-      '@typescript-eslint/visitor-keys': 5.45.0
-    dev: false
-
-  /@typescript-eslint/type-utils/5.45.0_eslint@8.28.0+typescript@4.8.4:
-    resolution: {integrity: sha512-DY7BXVFSIGRGFZ574hTEyLPRiQIvI/9oGcN8t1A7f6zIs6ftbrU0nhyV26ZW//6f85avkwrLag424n+fkuoJ1Q==}
-=======
   /@typescript-eslint/scope-manager/5.46.1:
     resolution: {integrity: sha512-iOChVivo4jpwUdrJZyXSMrEIM/PvsbbDOX1y3UCKjSgWn+W89skxWaYXACQfxmIGhPVpRWK/VWPYc+bad6smIA==}
     engines: {node: ^12.22.0 || ^14.17.0 || >=16.0.0}
@@ -2529,7 +2454,6 @@
 
   /@typescript-eslint/type-utils/5.46.1_eslint@8.29.0+typescript@4.8.4:
     resolution: {integrity: sha512-V/zMyfI+jDmL1ADxfDxjZ0EMbtiVqj8LUGPAGyBkXXStWmCUErMpW873zEHsyguWCuq2iN4BrlWUkmuVj84yng==}
->>>>>>> e288eba9
     engines: {node: ^12.22.0 || ^14.17.0 || >=16.0.0}
     peerDependencies:
       eslint: '*'
@@ -2538,13 +2462,8 @@
       typescript:
         optional: true
     dependencies:
-<<<<<<< HEAD
-      '@typescript-eslint/typescript-estree': 5.45.0_typescript@4.8.4
-      '@typescript-eslint/utils': 5.45.0_eslint@8.28.0+typescript@4.8.4
-=======
       '@typescript-eslint/typescript-estree': 5.46.1_typescript@4.8.4
       '@typescript-eslint/utils': 5.46.1_eslint@8.29.0+typescript@4.8.4
->>>>>>> e288eba9
       debug: 4.3.4
       eslint: 8.29.0
       tsutils: 3.21.0_typescript@4.8.4
@@ -2553,15 +2472,6 @@
       - supports-color
     dev: false
 
-<<<<<<< HEAD
-  /@typescript-eslint/types/5.45.0:
-    resolution: {integrity: sha512-QQij+u/vgskA66azc9dCmx+rev79PzX8uDHpsqSjEFtfF2gBUTRCpvYMh2gw2ghkJabNkPlSUCimsyBEQZd1DA==}
-    engines: {node: ^12.22.0 || ^14.17.0 || >=16.0.0}
-    dev: false
-
-  /@typescript-eslint/typescript-estree/5.45.0_typescript@4.8.4:
-    resolution: {integrity: sha512-maRhLGSzqUpFcZgXxg1qc/+H0bT36lHK4APhp0AEUVrpSwXiRAomm/JGjSG+kNUio5kAa3uekCYu/47cnGn5EQ==}
-=======
   /@typescript-eslint/types/5.46.1:
     resolution: {integrity: sha512-Z5pvlCaZgU+93ryiYUwGwLl9AQVB/PQ1TsJ9NZ/gHzZjN7g9IAn6RSDkpCV8hqTwAiaj6fmCcKSQeBPlIpW28w==}
     engines: {node: ^12.22.0 || ^14.17.0 || >=16.0.0}
@@ -2569,7 +2479,6 @@
 
   /@typescript-eslint/typescript-estree/5.46.1_typescript@4.8.4:
     resolution: {integrity: sha512-j9W4t67QiNp90kh5Nbr1w92wzt+toiIsaVPnEblB2Ih2U9fqBTyqV9T3pYWZBRt6QoMh/zVWP59EpuCjc4VRBg==}
->>>>>>> e288eba9
     engines: {node: ^12.22.0 || ^14.17.0 || >=16.0.0}
     peerDependencies:
       typescript: '*'
@@ -2577,13 +2486,8 @@
       typescript:
         optional: true
     dependencies:
-<<<<<<< HEAD
-      '@typescript-eslint/types': 5.45.0
-      '@typescript-eslint/visitor-keys': 5.45.0
-=======
       '@typescript-eslint/types': 5.46.1
       '@typescript-eslint/visitor-keys': 5.46.1
->>>>>>> e288eba9
       debug: 4.3.4
       globby: 11.1.0
       is-glob: 4.0.3
@@ -2594,30 +2498,18 @@
       - supports-color
     dev: false
 
-<<<<<<< HEAD
-  /@typescript-eslint/utils/5.45.0_eslint@8.28.0+typescript@4.8.4:
-    resolution: {integrity: sha512-OUg2JvsVI1oIee/SwiejTot2OxwU8a7UfTFMOdlhD2y+Hl6memUSL4s98bpUTo8EpVEr0lmwlU7JSu/p2QpSvA==}
-=======
   /@typescript-eslint/utils/5.46.1_eslint@8.29.0+typescript@4.8.4:
     resolution: {integrity: sha512-RBdBAGv3oEpFojaCYT4Ghn4775pdjvwfDOfQ2P6qzNVgQOVrnSPe5/Pb88kv7xzYQjoio0eKHKB9GJ16ieSxvA==}
->>>>>>> e288eba9
     engines: {node: ^12.22.0 || ^14.17.0 || >=16.0.0}
     peerDependencies:
       eslint: ^6.0.0 || ^7.0.0 || ^8.0.0
     dependencies:
       '@types/json-schema': 7.0.11
       '@types/semver': 7.3.13
-<<<<<<< HEAD
-      '@typescript-eslint/scope-manager': 5.45.0
-      '@typescript-eslint/types': 5.45.0
-      '@typescript-eslint/typescript-estree': 5.45.0_typescript@4.8.4
-      eslint: 8.28.0
-=======
       '@typescript-eslint/scope-manager': 5.46.1
       '@typescript-eslint/types': 5.46.1
       '@typescript-eslint/typescript-estree': 5.46.1_typescript@4.8.4
       eslint: 8.29.0
->>>>>>> e288eba9
       eslint-scope: 5.1.1
       eslint-utils: 3.0.0_eslint@8.29.0
       semver: 7.3.8
@@ -2626,19 +2518,11 @@
       - typescript
     dev: false
 
-<<<<<<< HEAD
-  /@typescript-eslint/visitor-keys/5.45.0:
-    resolution: {integrity: sha512-jc6Eccbn2RtQPr1s7th6jJWQHBHI6GBVQkCHoJFQ5UreaKm59Vxw+ynQUPPY2u2Amquc+7tmEoC2G52ApsGNNg==}
-    engines: {node: ^12.22.0 || ^14.17.0 || >=16.0.0}
-    dependencies:
-      '@typescript-eslint/types': 5.45.0
-=======
   /@typescript-eslint/visitor-keys/5.46.1:
     resolution: {integrity: sha512-jczZ9noovXwy59KjRTk1OftT78pwygdcmCuBf8yMoWt/8O8l+6x2LSEze0E4TeepXK4MezW3zGSyoDRZK7Y9cg==}
     engines: {node: ^12.22.0 || ^14.17.0 || >=16.0.0}
     dependencies:
       '@typescript-eslint/types': 5.46.1
->>>>>>> e288eba9
       eslint-visitor-keys: 3.3.0
     dev: false
 
@@ -3381,11 +3265,7 @@
     engines: {node: ^6 || ^7 || ^8 || ^9 || ^10 || ^11 || ^12 || >=13.7}
     hasBin: true
     dependencies:
-<<<<<<< HEAD
-      caniuse-lite: 1.0.30001435
-=======
       caniuse-lite: 1.0.30001439
->>>>>>> e288eba9
       electron-to-chromium: 1.4.284
       node-releases: 2.0.7
       update-browserslist-db: 1.0.10_browserslist@4.21.4
@@ -3480,13 +3360,8 @@
     engines: {node: '>=10'}
     dev: false
 
-<<<<<<< HEAD
-  /caniuse-lite/1.0.30001435:
-    resolution: {integrity: sha512-kdCkUTjR+v4YAJelyiDTqiu82BDr4W4CP5sgTA0ZBmqn30XfS2ZghPLMowik9TPhS+psWJiUNxsqLyurDbmutA==}
-=======
   /caniuse-lite/1.0.30001439:
     resolution: {integrity: sha512-1MgUzEkoMO6gKfXflStpYgZDlFM7M/ck/bgfVCACO5vnAf0fXoNVHdWtqGU+MYca+4bL9Z5bpOVmR33cWW9G2A==}
->>>>>>> e288eba9
     dev: false
 
   /capital-case/1.0.4:
@@ -4361,13 +4236,8 @@
     engines: {node: '>=10.0.0'}
     dependencies:
       '@types/cookie': 0.4.1
-<<<<<<< HEAD
-      '@types/cors': 2.8.12
-      '@types/node': 18.11.10
-=======
       '@types/cors': 2.8.13
       '@types/node': 18.11.15
->>>>>>> e288eba9
       accepts: 1.3.8
       base64id: 2.0.0
       cookie: 0.4.2
@@ -6085,11 +5955,7 @@
     resolution: {integrity: sha512-7vuh85V5cdDofPyxn58nrPjBktZo0u9x1g8WtjQol+jZDaE+fhN+cIvTj11GndBnMnyfrUOG1sZQxCdjKh+DKg==}
     engines: {node: '>= 10.13.0'}
     dependencies:
-<<<<<<< HEAD
-      '@types/node': 18.11.10
-=======
       '@types/node': 18.11.15
->>>>>>> e288eba9
       merge-stream: 2.0.0
       supports-color: 8.1.1
     dev: false
@@ -7190,7 +7056,7 @@
     resolution: {integrity: sha512-4GUt3kSEYmk4ITxzB/b9vaIDfUVWN/Ml1Fwl11IlnIG2iaJ9O6WXZ9SrYM9NLI8OCBieN2Y8SWC2oJV0RQ7qYg==}
     hasBin: true
     dependencies:
-      abbrev: 1.0.9
+      abbrev: 1.1.1
     dev: false
 
   /nopt/6.0.0:
@@ -8921,21 +8787,12 @@
       jest-worker: 27.5.1
       schema-utils: 3.1.1
       serialize-javascript: 6.0.0
-<<<<<<< HEAD
-      terser: 5.16.0
-      webpack: 5.75.0_webpack-cli@4.10.0
-    dev: false
-
-  /terser/5.16.0:
-    resolution: {integrity: sha512-KjTV81QKStSfwbNiwlBXfcgMcOloyuRdb62/iLFPGBcVNF4EXjhdYBhYHmbJpiBrVxZhDvltE11j+LBQUxEEJg==}
-=======
       terser: 5.16.1
       webpack: 5.75.0_webpack-cli@4.10.0
     dev: false
 
   /terser/5.16.1:
     resolution: {integrity: sha512-xvQfyfA1ayT0qdK47zskQgRZeWLoOQ8JQ6mIgRGVNwZKdQMU+5FkCBjmv4QjcrTzyZquRw2FVtlJSRUmMKQslw==}
->>>>>>> e288eba9
     engines: {node: '>=10'}
     hasBin: true
     dependencies:
@@ -9056,11 +8913,7 @@
       code-block-writer: 11.0.3
     dev: false
 
-<<<<<<< HEAD
-  /ts-node/10.9.1_9c137b4a218cce79971e73087c9b3f54:
-=======
   /ts-node/10.9.1_a62200f3a6296e4395945d00029dfe72:
->>>>>>> e288eba9
     resolution: {integrity: sha512-NtVysVPkxxrwFGUUxGYhfux8k78pQB3JqYBXlLRZgdGUqTO5wU/UyHop5p70iEbGhB7q5KmiZiU0Y3KlJrScEw==}
     hasBin: true
     peerDependencies:
@@ -9079,11 +8932,7 @@
       '@tsconfig/node12': 1.0.11
       '@tsconfig/node14': 1.0.3
       '@tsconfig/node16': 1.0.3
-<<<<<<< HEAD
-      '@types/node': 18.11.10
-=======
       '@types/node': 18.11.15
->>>>>>> e288eba9
       acorn: 8.8.1
       acorn-walk: 8.2.0
       arg: 4.1.3
@@ -10009,11 +9858,7 @@
     dev: false
 
   file:projects/cadl-rest-test.tgz:
-<<<<<<< HEAD
-    resolution: {integrity: sha512-w5+RksV9h5GLyXfqux+t2/j5FiXLYj7nqlof0/cDnEJWpSIan3aPiKTVzEiPs5HE8OFF6328nKAW68tX2E9KZg==, tarball: file:projects/cadl-rest-test.tgz}
-=======
     resolution: {integrity: sha512-80nO/NXIbQnCyALFrsf6SVkrH17SVXEeDg+NBidgImsjHSyOsRcmrY+qcjfqitZoULsZKelYSy1CjWGHLwcJGg==, tarball: file:projects/cadl-rest-test.tgz}
->>>>>>> e288eba9
     name: '@rush-temp/cadl-rest-test'
     version: 0.0.0
     dependencies:
@@ -10027,22 +9872,14 @@
       '@cadl-lang/rest': 0.38.0_@cadl-lang+compiler@0.38.5
       '@cadl-lang/versioning': 0.38.0
       '@types/mocha': 5.2.7
-<<<<<<< HEAD
-      '@types/node': 18.11.10
-=======
       '@types/node': 18.11.15
->>>>>>> e288eba9
       prettier: 2.7.1
       ts-node: 8.10.2_typescript@4.8.4
       typescript: 4.8.4
     dev: false
 
   file:projects/cadl-typescript.tgz:
-<<<<<<< HEAD
-    resolution: {integrity: sha512-HGkqfJ+6zXInxMHte8h5x8vXRTIeM4EEFR8w4O6u6RF3nUnlEhpkHbdzv2Hkb40LeVfBs1ZBzM1M5e7RnCGPCQ==, tarball: file:projects/cadl-typescript.tgz}
-=======
     resolution: {integrity: sha512-M5pr0yRnXVKbpE78VwWhbm6NdmBVvMSxQ+Ox2sS+kmaVSa9+bw2zxd+LE4GJdPFc8Ux+PFJuS92F4f6JmkGpiw==, tarball: file:projects/cadl-typescript.tgz}
->>>>>>> e288eba9
     name: '@rush-temp/cadl-typescript'
     version: 0.0.0
     dependencies:
@@ -10062,17 +9899,10 @@
       '@types/chai': 4.3.4
       '@types/fs-extra': 9.0.13
       '@types/mocha': 9.1.1
-<<<<<<< HEAD
-      '@types/node': 18.11.10
-      '@types/prettier': 2.7.1
-      '@typescript-eslint/eslint-plugin': 5.45.0_7cb3ce04efffa9afd5945b66d5df5e3f
-      '@typescript-eslint/parser': 5.45.0_eslint@8.28.0+typescript@4.8.4
-=======
       '@types/node': 18.11.15
       '@types/prettier': 2.7.1
       '@typescript-eslint/eslint-plugin': 5.46.1_ec25078dbdf17a16afb29c69b995d4f5
       '@typescript-eslint/parser': 5.46.1_eslint@8.29.0+typescript@4.8.4
->>>>>>> e288eba9
       chai: 4.3.7
       chalk: 4.1.2
       cross-env: 7.0.3
@@ -10083,11 +9913,7 @@
       prettier: 2.7.1
       rimraf: 3.0.2
       ts-morph: 15.1.0
-<<<<<<< HEAD
-      ts-node: 10.9.1_9c137b4a218cce79971e73087c9b3f54
-=======
       ts-node: 10.9.1_a62200f3a6296e4395945d00029dfe72
->>>>>>> e288eba9
       tslib: 2.4.1
       typescript: 4.8.4
     transitivePeerDependencies:
@@ -10105,24 +9931,15 @@
     dependencies:
       '@types/fs-extra': 8.1.2
       '@types/lodash': 4.14.191
-<<<<<<< HEAD
-      '@types/node': 18.11.10
-      eslint: 8.28.0
-=======
       '@types/node': 18.11.15
       eslint: 8.29.0
->>>>>>> e288eba9
       fs-extra: 10.1.0
       handlebars: 4.7.7
       lodash: 4.17.21
       prettier: 2.7.1
       rimraf: 3.0.2
       ts-morph: 15.1.0
-<<<<<<< HEAD
-      ts-node: 10.9.1_9c137b4a218cce79971e73087c9b3f54
-=======
       ts-node: 10.9.1_a62200f3a6296e4395945d00029dfe72
->>>>>>> e288eba9
       typescript: 4.8.4
     transitivePeerDependencies:
       - '@swc/core'
@@ -10131,11 +9948,7 @@
     dev: false
 
   file:projects/typescript.tgz:
-<<<<<<< HEAD
-    resolution: {integrity: sha512-YyeYdBodoie/Rz6LnYdR6dIC7Vp6FYQA7UJcdukO0llqixoYLz+pkY+S9Zh3Rhfv1TZX9T76xifUwlFXYFaHhw==, tarball: file:projects/typescript.tgz}
-=======
     resolution: {integrity: sha512-Jj26lckO83BHIPd//Q8ZrCXg9gxOneOrtD9msvdNlSxv3XZZ64O6ymi54kH+7UGk56e0Tpq3oS0gMxWgkQ1xeA==, tarball: file:projects/typescript.tgz}
->>>>>>> e288eba9
     name: '@rush-temp/typescript'
     version: 0.0.0
     dependencies:
@@ -10163,15 +9976,6 @@
       '@types/js-yaml': 3.12.1
       '@types/lodash': 4.14.191
       '@types/mocha': 5.2.7
-<<<<<<< HEAD
-      '@types/node': 18.11.10
-      '@types/prettier': 1.19.1
-      '@types/sinon': 10.0.13
-      '@types/xmlbuilder': 0.0.34
-      '@types/yargs': 17.0.15
-      '@typescript-eslint/eslint-plugin': 5.45.0_7cb3ce04efffa9afd5945b66d5df5e3f
-      '@typescript-eslint/parser': 5.45.0_eslint@8.28.0+typescript@4.8.4
-=======
       '@types/node': 18.11.15
       '@types/prettier': 1.19.1
       '@types/sinon': 10.0.13
@@ -10179,7 +9983,6 @@
       '@types/yargs': 17.0.17
       '@typescript-eslint/eslint-plugin': 5.46.1_ec25078dbdf17a16afb29c69b995d4f5
       '@typescript-eslint/parser': 5.46.1_eslint@8.29.0+typescript@4.8.4
->>>>>>> e288eba9
       autorest: 3.6.2
       buffer: 6.0.3
       chai: 4.3.7
