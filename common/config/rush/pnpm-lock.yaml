lockfileVersion: 5.3

specifiers:
  '@rush-temp/rlc-common': file:./projects/rlc-common.tgz
  '@rush-temp/typescript': file:./projects/typescript.tgz
  '@rush-temp/typespec-test': file:./projects/typespec-test.tgz
  '@rush-temp/typespec-ts': file:./projects/typespec-ts.tgz

dependencies:
  '@rush-temp/rlc-common': file:projects/rlc-common.tgz
  '@rush-temp/typescript': file:projects/typescript.tgz
  '@rush-temp/typespec-test': file:projects/typespec-test.tgz
  '@rush-temp/typespec-ts': file:projects/typespec-ts.tgz

packages:

  /@autorest/codemodel/4.19.3:
    resolution: {integrity: sha512-8RMPjq2BmLNn080EHGbSc0E9pk7EO6i+vi3vGrz8xrfnTBydOZPJUZqmOpEmNnV6LRbr23cthXQo0JbA/bStWg==}
    engines: {node: '>=12.0.0'}
    dependencies:
      '@azure-tools/codegen': 2.9.2
      js-yaml: 4.0.0
    dev: false

  /@autorest/extension-base/3.5.1:
    resolution: {integrity: sha512-xTfl2oZNEeZV13YMVeJpwObPJh7KFuJ28G2VvsYz1ljTkcCituf/kdPsom+BiSeDGoImaqgzEIDfetXcb3D0YQ==}
    engines: {node: '>=12.0.0'}
    dependencies:
      '@azure-tools/codegen': 2.9.2
      js-yaml: 4.0.0
      vscode-jsonrpc: 3.6.2
    dev: false

  /@autorest/testmodeler/2.5.1:
    resolution: {integrity: sha512-MCWfTUr7HA9wNi+Odv7/bKp/nydIL1ZjbVEZPNrqvpqzRa/NLoMtAWle0nIqG+iie6XofKGC0ji2zeEJMEVtKQ==}
    dev: false

  /@azure-rest/core-client/1.1.3:
    resolution: {integrity: sha512-qsnjofSRe0vif0SVmguRkuaQKa9KTvtUcfoxkrjeriQCVF23nD93fKSv0nMARAyhSZTr7iycuWAwz6dZuZwFvQ==}
    engines: {node: '>=14.0.0'}
    dependencies:
      '@azure/core-auth': 1.4.0
      '@azure/core-rest-pipeline': 1.10.3
      '@azure/core-util': 1.3.1
      tslib: 2.5.0
    transitivePeerDependencies:
      - supports-color
    dev: false

  /@azure-tools/async-io/3.0.254:
    resolution: {integrity: sha512-X1C7XdyCuo50ch9FzKtTvmK18FgDxxf1Bbt3cSoknQqeDaRegHSSCO+zByq2YA4NvUzKXeZ1engh29IDxZXgpQ==}
    engines: {node: '>=10.12.0'}
    dependencies:
      '@azure-tools/tasks': 3.0.255
      proper-lockfile: 2.0.1
    dev: false

  /@azure-tools/cadl-ranch-api/0.2.4:
    resolution: {integrity: sha512-YKGqwO7aZv4wl/gefbCjcUCCgXAfYr8RYC3YWBs6ToYuI/Soj8adV/wavarHd+dPHU7/Z3KGQIX5N6FfPYnX0w==}
    engines: {node: '>=16.0.0'}
    dependencies:
      body-parser: 1.20.2
      deep-equal: 2.2.0
      express: 4.18.2
      express-promise-router: 4.1.1_express@4.18.2
      glob: 8.1.0
      morgan: 1.10.0
      picocolors: 1.0.0
      winston: 3.8.2
      yargs: 17.7.1
    transitivePeerDependencies:
      - '@types/express'
    dev: false

  /@azure-tools/cadl-ranch-coverage-sdk/0.2.2:
    resolution: {integrity: sha512-sZCte7G49qJhd5wYvmonj1zuCGP+JX/8BsROtF1V34Iq8A6rP24RRWVAeykB8KHTfp/IC+SmJthe/Ig2w2ypmg==}
    engines: {node: '>=16.0.0'}
    dependencies:
      '@azure/identity': 3.1.4
      '@azure/storage-blob': 12.14.0
      '@types/node': 18.16.0
    transitivePeerDependencies:
      - encoding
      - supports-color
    dev: false

  /@azure-tools/cadl-ranch-expect/0.2.3_402126a56c0aec99e52d5c3ab81bd82d:
    resolution: {integrity: sha512-0DF+GXiIJ5SSUs5+UYgoxERZNzyo0Sn3UI1BIwCIVxBNpBf9Nv1MnsoEiHdkopgZFvaRKaCkS35gEpkptobaSw==}
    engines: {node: '>=16.0.0'}
    peerDependencies:
      '@typespec/compiler': ~0.43.0
      '@typespec/http': ~0.43.1
      '@typespec/rest': ~0.43.0
    dependencies:
      '@typespec/compiler': 0.43.0
      '@typespec/http': 0.43.1_@typespec+compiler@0.43.0
      '@typespec/rest': 0.43.0_@typespec+compiler@0.43.0
    dev: false

  /@azure-tools/cadl-ranch-specs/0.14.2_bd61dc72c94e80567c8cb3296aa23ca2:
    resolution: {integrity: sha512-J8oF0qWw96sO9Cga/zwVItXkH1eMkrF9Z+f76FSOplxQjvVuKv8hgmyQdheDS9uVaw2sKjmFbo58UNDEnJKNBw==}
    engines: {node: '>=16.0.0'}
    peerDependencies:
      '@azure-tools/cadl-ranch-expect': ~0.2.3
      '@azure-tools/typespec-azure-core': ~0.29.0
      '@typespec/compiler': ~0.43.0
      '@typespec/http': ~0.43.1
      '@typespec/rest': ~0.43.0
      '@typespec/versioning': ~0.43.0
    dependencies:
      '@azure-tools/cadl-ranch': 0.4.6
      '@azure-tools/cadl-ranch-api': 0.2.4
      '@azure-tools/cadl-ranch-expect': 0.2.3_402126a56c0aec99e52d5c3ab81bd82d
      '@azure-tools/typespec-azure-core': 0.29.0_402126a56c0aec99e52d5c3ab81bd82d
      '@typespec/compiler': 0.43.0
      '@typespec/http': 0.43.1_@typespec+compiler@0.43.0
      '@typespec/rest': 0.43.0_@typespec+compiler@0.43.0
      '@typespec/versioning': 0.43.0
    transitivePeerDependencies:
      - '@types/express'
      - encoding
      - supports-color
    dev: false

  /@azure-tools/cadl-ranch/0.4.6:
    resolution: {integrity: sha512-9c4XWErpBuYkQsIg7v2pOsbczSgKMUW2gqDt1cx93OBcf65vP8FIxVZHVyvveUqi4D4CWophr7mWG6/MOOZZfA==}
    engines: {node: '>=16.0.0'}
    hasBin: true
    dependencies:
      '@azure-tools/cadl-ranch-api': 0.2.4
      '@azure-tools/cadl-ranch-coverage-sdk': 0.2.2
      '@azure-tools/cadl-ranch-expect': 0.2.3_402126a56c0aec99e52d5c3ab81bd82d
      '@azure/identity': 3.1.4
      '@types/js-yaml': 4.0.5
      '@typespec/compiler': 0.43.0
      '@typespec/http': 0.43.1_@typespec+compiler@0.43.0
      '@typespec/rest': 0.43.0_@typespec+compiler@0.43.0
      ajv: 8.11.0
      body-parser: 1.20.2
      deep-equal: 2.2.0
      express: 4.18.2
      express-promise-router: 4.1.1_express@4.18.2
      glob: 8.1.0
      js-yaml: 4.1.0
      morgan: 1.10.0
      node-fetch: 3.3.1
      picocolors: 1.0.0
      prettier: 2.8.8
      source-map-support: 0.5.21
      winston: 3.8.2
      xml2js: 0.4.23
      yargs: 17.7.1
    transitivePeerDependencies:
      - '@types/express'
      - encoding
      - supports-color
    dev: false

  /@azure-tools/codegen/2.9.2:
    resolution: {integrity: sha512-brVLyffOtPiEijYYBYgV+4q7IyAfqXIec7XbdEqvv7As6SeEdq5WtbtN9N0LdGVHDWtEfc+JArwIx9aYGFdMUg==}
    engines: {node: '>=12.0.0'}
    dependencies:
      '@azure-tools/async-io': 3.0.254
      js-yaml: 4.0.0
      semver: 7.5.0
    dev: false

  /@azure-tools/tasks/3.0.255:
    resolution: {integrity: sha512-GjALNLz7kWMEdRVbaN5g0cJHNAr3XVTbP0611Mv2UzMgGL6FOhNZJK+oPHJKLDR8EEDZNnkwPlyi7B+INXUSQA==}
    engines: {node: '>=10.12.0'}
    dev: false

  /@azure-tools/test-recorder/3.0.0:
    resolution: {integrity: sha512-1M1cjyqZa0TwKpaeaRaNON/c5yLWMEnMijc0V0Vu67pWrLkqoZE+6rmzrGLXapWUB1YmflvVaXQEWbbulGK3Ew==}
    engines: {node: '>=14.0.0'}
    dependencies:
      '@azure/core-auth': 1.4.0
      '@azure/core-rest-pipeline': 1.10.3
      '@azure/core-util': 1.3.1
      '@azure/logger': 1.0.4
    transitivePeerDependencies:
      - supports-color
    dev: false

  /@azure-tools/typespec-autorest/0.29.0_dc07eaa457c0d0f9d1f8446f800dd756:
    resolution: {integrity: sha512-am5qSHlW8/X0o9FaLGNDydgVnGpXlTI88fgN1JU08xP1PPO5jnLIhYPCoqyPsp3bxC7j9YILRgppfvTkTQtdUQ==}
    engines: {node: '>=16.0.0'}
    peerDependencies:
      '@azure-tools/typespec-azure-core': ~0.29.0
      '@typespec/compiler': ~0.43.0
      '@typespec/http': ~0.43.0
      '@typespec/openapi': ~0.43.0
      '@typespec/rest': ~0.43.0
      '@typespec/versioning': ~0.43.0
    dependencies:
      '@azure-tools/typespec-azure-core': 0.29.0_402126a56c0aec99e52d5c3ab81bd82d
      '@typespec/compiler': 0.43.0
      '@typespec/http': 0.43.1_@typespec+compiler@0.43.0
      '@typespec/openapi': 0.43.0_402126a56c0aec99e52d5c3ab81bd82d
      '@typespec/rest': 0.43.0_@typespec+compiler@0.43.0
      '@typespec/versioning': 0.43.0
    dev: false

  /@azure-tools/typespec-azure-core/0.29.0_402126a56c0aec99e52d5c3ab81bd82d:
    resolution: {integrity: sha512-JJ8o/aCDdt1clrPeKwQloXqPPMO146ifdhQd69GAenR/OfmzUnuc23ubkzYcgs5fmH+5i37fKsxGhFGFDJiL1g==}
    engines: {node: '>=16.0.0'}
    peerDependencies:
      '@typespec/compiler': ~0.43.0
      '@typespec/http': ~0.43.0
      '@typespec/rest': ~0.43.0
    dependencies:
      '@typespec/compiler': 0.43.0
      '@typespec/http': 0.43.1_@typespec+compiler@0.43.0
      '@typespec/lint': 0.43.0_@typespec+compiler@0.43.0
      '@typespec/rest': 0.43.0_@typespec+compiler@0.43.0
    dev: false

  /@azure-tools/typespec-client-generator-core/0.29.0_402126a56c0aec99e52d5c3ab81bd82d:
    resolution: {integrity: sha512-dfUNeQWnhrrNErIjC1S6JhxXZW/0tPTK4jPB7eN6QiFlvbD2SMvE7uSRktjzET/bhhJUSfKdLY2kGkWYuRKQsw==}
    engines: {node: '>=16.0.0'}
    peerDependencies:
      '@typespec/compiler': ~0.43.0
      '@typespec/http': ~0.43.0
      '@typespec/rest': ~0.43.0
    dependencies:
      '@typespec/compiler': 0.43.0
      '@typespec/http': 0.43.1_@typespec+compiler@0.43.0
      '@typespec/rest': 0.43.0_@typespec+compiler@0.43.0
    dev: false

  /@azure/abort-controller/1.1.0:
    resolution: {integrity: sha512-TrRLIoSQVzfAJX9H1JeFjzAoDGcoK1IYX1UImfceTZpsyYfWr09Ss1aHW1y5TrrR3iq6RZLBwJ3E24uwPhwahw==}
    engines: {node: '>=12.0.0'}
    dependencies:
      tslib: 2.5.0
    dev: false

  /@azure/core-asynciterator-polyfill/1.0.2:
    resolution: {integrity: sha512-3rkP4LnnlWawl0LZptJOdXNrT/fHp2eQMadoasa6afspXdpGrtPZuAQc2PD0cpgyuoXtUWyC3tv7xfntjGS5Dw==}
    engines: {node: '>=12.0.0'}
    dev: false

  /@azure/core-auth/1.4.0:
    resolution: {integrity: sha512-HFrcTgmuSuukRf/EdPmqBrc5l6Q5Uu+2TbuhaKbgaCpP2TfAeiNaQPAadxO+CYBRHGUzIDteMAjFspFLDLnKVQ==}
    engines: {node: '>=12.0.0'}
    dependencies:
      '@azure/abort-controller': 1.1.0
      tslib: 2.5.0
    dev: false

  /@azure/core-client/1.7.2:
    resolution: {integrity: sha512-ye5554gnVnXdfZ64hptUtETgacXoRWxYv1JF5MctoAzTSH5dXhDPZd9gOjDPyWMcLIk58pnP5+p5vGX6PYn1ag==}
    engines: {node: '>=14.0.0'}
    dependencies:
      '@azure/abort-controller': 1.1.0
      '@azure/core-auth': 1.4.0
      '@azure/core-rest-pipeline': 1.10.3
      '@azure/core-tracing': 1.0.1
      '@azure/core-util': 1.3.1
      '@azure/logger': 1.0.4
      tslib: 2.5.0
    transitivePeerDependencies:
      - supports-color
    dev: false

  /@azure/core-http-compat/1.3.0:
    resolution: {integrity: sha512-ZN9avruqbQ5TxopzG3ih3KRy52n8OAbitX3fnZT5go4hzu0J+KVPSzkL+Wt3hpJpdG8WIfg1sBD1tWkgUdEpBA==}
    engines: {node: '>=12.0.0'}
    dependencies:
      '@azure/abort-controller': 1.1.0
      '@azure/core-client': 1.7.2
      '@azure/core-rest-pipeline': 1.10.3
    transitivePeerDependencies:
      - supports-color
    dev: false

  /@azure/core-http/1.2.6:
    resolution: {integrity: sha512-odtH7UMKtekc5YQ86xg9GlVHNXR6pq2JgJ5FBo7/jbOjNGdBqcrIVrZx2bevXVJz/uUTSx6vUf62gzTXTfqYSQ==}
    engines: {node: '>=8.0.0'}
    dependencies:
      '@azure/abort-controller': 1.1.0
      '@azure/core-asynciterator-polyfill': 1.0.2
      '@azure/core-auth': 1.4.0
      '@azure/core-tracing': 1.0.0-preview.11
      '@azure/logger': 1.0.4
      '@types/node-fetch': 2.6.3
      '@types/tunnel': 0.0.1
      form-data: 3.0.1
      node-fetch: 2.6.9
      process: 0.11.10
      tough-cookie: 4.1.2
      tslib: 2.5.0
      tunnel: 0.0.6
      uuid: 8.3.2
      xml2js: 0.4.23
    transitivePeerDependencies:
      - encoding
    dev: false

  /@azure/core-http/3.0.1:
    resolution: {integrity: sha512-A3x+um3cAPgQe42Lu7Iv/x8/fNjhL/nIoEfqFxfn30EyxK6zC13n+OUxzZBRC0IzQqssqIbt4INf5YG7lYYFtw==}
    engines: {node: '>=14.0.0'}
    dependencies:
      '@azure/abort-controller': 1.1.0
      '@azure/core-auth': 1.4.0
      '@azure/core-tracing': 1.0.0-preview.13
      '@azure/core-util': 1.3.1
      '@azure/logger': 1.0.4
      '@types/node-fetch': 2.6.3
      '@types/tunnel': 0.0.3
      form-data: 4.0.0
      node-fetch: 2.6.9
      process: 0.11.10
      tslib: 2.5.0
      tunnel: 0.0.6
      uuid: 8.3.2
      xml2js: 0.5.0
    transitivePeerDependencies:
      - encoding
    dev: false

  /@azure/core-lro/2.5.2:
    resolution: {integrity: sha512-tucUutPhBwCPu6v16KEFYML81npEL6gnT+iwewXvK5ZD55sr0/Vw2jfQETMiKVeARRrXHB2QQ3SpxxGi1zAUWg==}
    engines: {node: '>=14.0.0'}
    dependencies:
      '@azure/abort-controller': 1.1.0
      '@azure/core-util': 1.3.1
      '@azure/logger': 1.0.4
      tslib: 2.5.0
    dev: false

  /@azure/core-lro/2.5.3:
    resolution: {integrity: sha512-ubkOf2YCnVtq7KqEJQqAI8dDD5rH1M6OP5kW0KO/JQyTaxLA0N0pjFWvvaysCj9eHMNBcuuoZXhhl0ypjod2DA==}
    engines: {node: '>=14.0.0'}
    dependencies:
      '@azure/abort-controller': 1.1.0
      '@azure/core-util': 1.3.1
      '@azure/logger': 1.0.4
      tslib: 2.5.0
    dev: false

  /@azure/core-paging/1.5.0:
    resolution: {integrity: sha512-zqWdVIt+2Z+3wqxEOGzR5hXFZ8MGKK52x4vFLw8n58pR6ZfKRx3EXYTxTaYxYHc/PexPUTyimcTWFJbji9Z6Iw==}
    engines: {node: '>=14.0.0'}
    dependencies:
      tslib: 2.5.0
    dev: false

  /@azure/core-rest-pipeline/1.10.3:
    resolution: {integrity: sha512-AMQb0ttiGJ0MIV/r+4TVra6U4+90mPeOveehFnrqKlo7dknPJYdJ61wOzYJXJjDxF8LcCtSogfRelkq+fCGFTw==}
    engines: {node: '>=14.0.0'}
    dependencies:
      '@azure/abort-controller': 1.1.0
      '@azure/core-auth': 1.4.0
      '@azure/core-tracing': 1.0.1
      '@azure/core-util': 1.3.1
      '@azure/logger': 1.0.4
      form-data: 4.0.0
      http-proxy-agent: 5.0.0
      https-proxy-agent: 5.0.1
      tslib: 2.5.0
    transitivePeerDependencies:
      - supports-color
    dev: false

  /@azure/core-tracing/1.0.0-preview.11:
    resolution: {integrity: sha512-frF0pJc9HTmKncVokhBxCqipjbql02DThQ1ZJ9wLi7SDMLdPAFyDI5xZNzX5guLz+/DtPkY+SGK2li9FIXqshQ==}
    engines: {node: '>=8.0.0'}
    dependencies:
      '@opencensus/web-types': 0.0.7
      '@opentelemetry/api': 1.0.0-rc.0
      tslib: 2.5.0
    dev: false

  /@azure/core-tracing/1.0.0-preview.13:
    resolution: {integrity: sha512-KxDlhXyMlh2Jhj2ykX6vNEU0Vou4nHr025KoSEiz7cS3BNiHNaZcdECk/DmLkEB0as5T7b/TpRcehJ5yV6NeXQ==}
    engines: {node: '>=12.0.0'}
    dependencies:
      '@opentelemetry/api': 1.4.1
      tslib: 2.5.0
    dev: false

  /@azure/core-tracing/1.0.1:
    resolution: {integrity: sha512-I5CGMoLtX+pI17ZdiFJZgxMJApsK6jjfm85hpgp3oazCdq5Wxgh4wMr7ge/TTWW1B5WBuvIOI1fMU/FrOAMKrw==}
    engines: {node: '>=12.0.0'}
    dependencies:
      tslib: 2.5.0
    dev: false

  /@azure/core-util/1.3.1:
    resolution: {integrity: sha512-pjfOUAb+MPLODhGuXot/Hy8wUgPD0UTqYkY3BiYcwEETrLcUCVM1t0roIvlQMgvn1lc48TGy5bsonsFpF862Jw==}
    engines: {node: '>=14.0.0'}
    dependencies:
      '@azure/abort-controller': 1.1.0
      tslib: 2.5.0
    dev: false

  /@azure/core-xml/1.3.3:
    resolution: {integrity: sha512-Go/xGz7nGqVINsD9O7gOfe8uiR1S+IFcw9WTUPJHSzoFT6F5ZWjXIIlSikLZm77TtmxzXGnQYjjiZIoIZ4x14A==}
    engines: {node: '>=14.0.0'}
    dependencies:
      fast-xml-parser: 4.2.2
      tslib: 2.5.0
    dev: false

  /@azure/identity/3.1.4:
    resolution: {integrity: sha512-USvxmO6p7dFEcz1e0Kq/WQY6YbvX8hOeIibxxLBQC4Pxl4QK+DL72agZ9e5RYZc55QjC7Ja6q1+mQaXfmbrLhA==}
    engines: {node: '>=14.0.0'}
    dependencies:
      '@azure/abort-controller': 1.1.0
      '@azure/core-auth': 1.4.0
      '@azure/core-client': 1.7.2
      '@azure/core-rest-pipeline': 1.10.3
      '@azure/core-tracing': 1.0.1
      '@azure/core-util': 1.3.1
      '@azure/logger': 1.0.4
      '@azure/msal-browser': 2.36.0
      '@azure/msal-common': 9.1.1
      '@azure/msal-node': 1.17.1
      events: 3.3.0
      jws: 4.0.0
      open: 8.4.2
      stoppable: 1.1.0
      tslib: 2.5.0
      uuid: 8.3.2
    transitivePeerDependencies:
      - supports-color
    dev: false

  /@azure/logger/1.0.4:
    resolution: {integrity: sha512-ustrPY8MryhloQj7OWGe+HrYx+aoiOxzbXTtgblbV3xwCqpzUK36phH3XNHQKj3EPonyFUuDTfR3qFhTEAuZEg==}
    engines: {node: '>=14.0.0'}
    dependencies:
      tslib: 2.5.0
    dev: false

  /@azure/msal-browser/2.36.0:
    resolution: {integrity: sha512-OrVDZ9ftO7ExqZVHripAt+doKg6G14YbP2LoSygiWQoSqoO4CejoXLRLqANc/HGg18N0p/oaRETw4IHZvwsxZw==}
    engines: {node: '>=0.8.0'}
    dependencies:
      '@azure/msal-common': 12.1.0
    dev: false

  /@azure/msal-common/12.1.0:
    resolution: {integrity: sha512-9RUiv0evSHvYtvF7r9ksShw9FgCeT6Rf6JB/SOMbMzI0VySZDUBSE+0b9e7DgL2Ph8wSARIh3m8c5pCK9TRY3w==}
    engines: {node: '>=0.8.0'}
    dev: false

  /@azure/msal-common/9.1.1:
    resolution: {integrity: sha512-we9xR8lvu47fF0h+J8KyXoRy9+G/fPzm3QEa2TrdR3jaVS3LKAyE2qyMuUkNdbVkvzl8Zr9f7l+IUSP22HeqXw==}
    engines: {node: '>=0.8.0'}
    dev: false

  /@azure/msal-node/1.17.1:
    resolution: {integrity: sha512-1lC80yV+Y/gHqkYJ21Qy1Ej/cI/Kt1JcdY0xiM7/+mcEuBAkArR9B1YMY538PMZ5GfyVlYkCHYh/N0CBD5FJlQ==}
    engines: {node: 10 || 12 || 14 || 16 || 18}
    dependencies:
      '@azure/msal-common': 12.1.0
      jsonwebtoken: 9.0.0
      uuid: 8.3.2
    dev: false

  /@azure/storage-blob/12.14.0:
    resolution: {integrity: sha512-g8GNUDpMisGXzBeD+sKphhH5yLwesB4JkHr1U6be/X3F+cAMcyGLPD1P89g2M7wbEtUJWoikry1rlr83nNRBzg==}
    engines: {node: '>=14.0.0'}
    dependencies:
      '@azure/abort-controller': 1.1.0
      '@azure/core-http': 3.0.1
      '@azure/core-lro': 2.5.3
      '@azure/core-paging': 1.5.0
      '@azure/core-tracing': 1.0.0-preview.13
      '@azure/logger': 1.0.4
      events: 3.3.0
      tslib: 2.5.0
    transitivePeerDependencies:
      - encoding
    dev: false

  /@babel/code-frame/7.18.6:
    resolution: {integrity: sha512-TDCmlK5eOvH+eH7cdAFlNXeVJqWIQ7gW9tY1GJIpUtFb6CmjVyq2VM3u71bOyR8CRihcCgMUYoDNyLXao3+70Q==}
    engines: {node: '>=6.9.0'}
    dependencies:
      '@babel/highlight': 7.18.6
    dev: false

  /@babel/helper-validator-identifier/7.19.1:
    resolution: {integrity: sha512-awrNfaMtnHUr653GgGEs++LlAvW6w+DcPrOliSMXWCKo597CwL5Acf/wWdNkf/tfEQE3mjkeD1YOVZOUV/od1w==}
    engines: {node: '>=6.9.0'}
    dev: false

  /@babel/highlight/7.18.6:
    resolution: {integrity: sha512-u7stbOuYjaPezCuLj29hNW1v64M2Md2qupEKP1fHc7WdOA3DgLh37suiSrZYY7haUB7iBeQZ9P1uiRF359do3g==}
    engines: {node: '>=6.9.0'}
    dependencies:
      '@babel/helper-validator-identifier': 7.19.1
      chalk: 2.4.2
      js-tokens: 4.0.0
    dev: false

  /@colors/colors/1.5.0:
    resolution: {integrity: sha512-ooWCrlZP11i8GImSjTHYHLkvFDP48nS4+204nGb1RiX/WXYHmJA2III9/e2DWVabCESdW7hBAEzHRqUn9OUVvQ==}
    engines: {node: '>=0.1.90'}
    dev: false

  /@cspotcode/source-map-support/0.8.1:
    resolution: {integrity: sha512-IchNf6dN4tHoMFIn/7OE8LWZ19Y6q/67Bmf6vnGREv8RSbBVb9LPJxEcnwrcwX6ixSvaiGoomAUvu4YSxXrVgw==}
    engines: {node: '>=12'}
    dependencies:
      '@jridgewell/trace-mapping': 0.3.9
    dev: false

  /@dabh/diagnostics/2.0.3:
    resolution: {integrity: sha512-hrlQOIi7hAfzsMqlGSFyVucrx38O+j6wiGOf//H2ecvIEqYN4ADBSS2iLMh5UFyDunCNniUIPk/q3riFv45xRA==}
    dependencies:
      colorspace: 1.1.4
      enabled: 2.0.0
      kuler: 2.0.0
    dev: false

  /@discoveryjs/json-ext/0.5.7:
    resolution: {integrity: sha512-dBVuXR082gk3jsFp7Rd/JI4kytwGHecnCoTtXFb7DB6CNHp4rg5k1bhg0nWdLGLnOV71lmDzGQaLMy8iPLY0pw==}
    engines: {node: '>=10.0.0'}
    dev: false

  /@eslint-community/eslint-utils/4.4.0_eslint@8.39.0:
    resolution: {integrity: sha512-1/sA4dwrzBAyeUoQ6oxahHKmrZvsnLCg4RfxW3ZFGGmQkSNQPFNLV9CUEFQP1x9EYXHTo5p6xdhZM1Ne9p/AfA==}
    engines: {node: ^12.22.0 || ^14.17.0 || >=16.0.0}
    peerDependencies:
      eslint: ^6.0.0 || ^7.0.0 || >=8.0.0
    dependencies:
      eslint: 8.39.0
      eslint-visitor-keys: 3.4.0
    dev: false

  /@eslint-community/regexpp/4.5.0:
    resolution: {integrity: sha512-vITaYzIcNmjn5tF5uxcZ/ft7/RXGrMUIS9HalWckEOF6ESiwXKoMzAQf2UW0aVd6rnOeExTJVd5hmWXucBKGXQ==}
    engines: {node: ^12.0.0 || ^14.0.0 || >=16.0.0}
    dev: false

  /@eslint/eslintrc/2.0.2:
    resolution: {integrity: sha512-3W4f5tDUra+pA+FzgugqL2pRimUTDJWKr7BINqOpkZrC0uYI0NIc0/JFgBROCU07HR6GieA5m3/rsPIhDmCXTQ==}
    engines: {node: ^12.22.0 || ^14.17.0 || >=16.0.0}
    dependencies:
      ajv: 6.12.6
      debug: 4.3.4
      espree: 9.5.1
      globals: 13.20.0
      ignore: 5.2.4
      import-fresh: 3.3.0
      js-yaml: 4.1.0
      minimatch: 3.1.2
      strip-json-comments: 3.1.1
    transitivePeerDependencies:
      - supports-color
    dev: false

  /@eslint/js/8.39.0:
    resolution: {integrity: sha512-kf9RB0Fg7NZfap83B3QOqOGg9QmD9yBudqQXzzOtn3i4y7ZUXe5ONeW34Gwi+TxhH4mvj72R1Zc300KUMa9Bng==}
    engines: {node: ^12.22.0 || ^14.17.0 || >=16.0.0}
    dev: false

  /@humanwhocodes/config-array/0.11.8:
    resolution: {integrity: sha512-UybHIJzJnR5Qc/MsD9Kr+RpO2h+/P1GhOwdiLPXK5TWk5sgTdu88bTD9UP+CKbPPh5Rni1u0GjAdYQLemG8g+g==}
    engines: {node: '>=10.10.0'}
    dependencies:
      '@humanwhocodes/object-schema': 1.2.1
      debug: 4.3.4
      minimatch: 3.1.2
    transitivePeerDependencies:
      - supports-color
    dev: false

  /@humanwhocodes/module-importer/1.0.1:
    resolution: {integrity: sha512-bxveV4V8v5Yb4ncFTT3rPSgZBOpCkjfK0y4oVVVJwIuDVBRMDXrPyXRL988i5ap9m9bnyEEjWfm5WkBmtffLfA==}
    engines: {node: '>=12.22'}
    dev: false

  /@humanwhocodes/object-schema/1.2.1:
    resolution: {integrity: sha512-ZnQMnLV4e7hDlUvw8H+U8ASL02SS2Gn6+9Ac3wGGLIe7+je2AeAOxPY+izIPJDfFDb7eDjev0Us8MO1iFRN8hA==}
    dev: false

  /@jridgewell/gen-mapping/0.3.3:
    resolution: {integrity: sha512-HLhSWOLRi875zjjMG/r+Nv0oCW8umGb0BgEhyX3dDX3egwZtB8PqLnjz3yedt8R5StBrzcg4aBpnh8UA9D1BoQ==}
    engines: {node: '>=6.0.0'}
    dependencies:
      '@jridgewell/set-array': 1.1.2
      '@jridgewell/sourcemap-codec': 1.4.15
      '@jridgewell/trace-mapping': 0.3.18
    dev: false

  /@jridgewell/resolve-uri/3.1.0:
    resolution: {integrity: sha512-F2msla3tad+Mfht5cJq7LSXcdudKTWCVYUgw6pLFOOHSTtZlj6SWNYAp+AhuqLmWdBO2X5hPrLcu8cVP8fy28w==}
    engines: {node: '>=6.0.0'}
    dev: false

  /@jridgewell/resolve-uri/3.1.1:
    resolution: {integrity: sha512-dSYZh7HhCDtCKm4QakX0xFpsRDqjjtZf/kjI/v3T3Nwt5r8/qz/M19F9ySyOqU94SXBmeG9ttTul+YnR4LOxFA==}
    engines: {node: '>=6.0.0'}
    dev: false

  /@jridgewell/set-array/1.1.2:
    resolution: {integrity: sha512-xnkseuNADM0gt2bs+BvhO0p78Mk762YnZdsuzFV018NoG1Sj1SCQvpSqa7XUaTam5vAGasABV9qXASMKnFMwMw==}
    engines: {node: '>=6.0.0'}
    dev: false

  /@jridgewell/source-map/0.3.3:
    resolution: {integrity: sha512-b+fsZXeLYi9fEULmfBrhxn4IrPlINf8fiNarzTof004v3lFdntdwa9PF7vFJqm3mg7s+ScJMxXaE3Acp1irZcg==}
    dependencies:
      '@jridgewell/gen-mapping': 0.3.3
      '@jridgewell/trace-mapping': 0.3.18
    dev: false

  /@jridgewell/sourcemap-codec/1.4.14:
    resolution: {integrity: sha512-XPSJHWmi394fuUuzDnGz1wiKqWfo1yXecHQMRf2l6hztTO+nPru658AyDngaBe7isIxEkRsPR3FZh+s7iVa4Uw==}
    dev: false

  /@jridgewell/sourcemap-codec/1.4.15:
    resolution: {integrity: sha512-eF2rxCRulEKXHTRiDrDy6erMYWqNw4LPdQ8UQA4huuxaQsVeRPFl2oM8oDGxMFhJUWZf9McpLtJasDDZb/Bpeg==}
    dev: false

  /@jridgewell/trace-mapping/0.3.18:
    resolution: {integrity: sha512-w+niJYzMHdd7USdiH2U6869nqhD2nbfZXND5Yp93qIbEmnDNk7PD48o+YchRVpzMU7M6jVCbenTR7PA1FLQ9pA==}
    dependencies:
      '@jridgewell/resolve-uri': 3.1.0
      '@jridgewell/sourcemap-codec': 1.4.14
    dev: false

  /@jridgewell/trace-mapping/0.3.9:
    resolution: {integrity: sha512-3Belt6tdc8bPgAtbcmdtNJlirVoTmEb5e2gC94PnkwEW9jI6CAHUeoG85tjWP5WquqfavoMtMwiG4P926ZKKuQ==}
    dependencies:
      '@jridgewell/resolve-uri': 3.1.1
      '@jridgewell/sourcemap-codec': 1.4.15
    dev: false

  /@microsoft.azure/autorest.testserver/3.3.46:
    resolution: {integrity: sha512-ne6zSqSQWTSx1dVWoQ77jxSrRppNsoWVjAZAxHbxPAUy+N34cM0UocYfMoqLlghDoMqM8xVMWAdG/ReNuvdBAg==}
    engines: {node: '>=10'}
    hasBin: true
    dependencies:
      '@azure/storage-blob': 12.14.0
      axios: 0.21.4
      body-parser: 1.20.2
      busboy: 1.6.0
      commonmark: 0.30.0
      deep-equal: 2.2.0
      express: 4.18.2
      express-promise-router: 4.1.1_express@4.18.2
      glob: 8.1.0
      js-yaml: 4.1.0
      morgan: 1.10.0
      mustache: 4.2.0
      request: 2.88.2
      request-promise-native: 1.0.9_request@2.88.2
      source-map-support: 0.5.21
      underscore: 1.13.6
      winston: 3.8.2
      xml2js: 0.4.23
      yargs: 17.7.1
    transitivePeerDependencies:
      - '@types/express'
      - debug
      - encoding
    dev: false

  /@nodelib/fs.scandir/2.1.5:
    resolution: {integrity: sha512-vq24Bq3ym5HEQm2NKCr3yXDwjc7vTsEThRDnkp2DK9p1uqLR+DHurm/NOTo0KG7HYHU7eppKZj3MyqYuMBf62g==}
    engines: {node: '>= 8'}
    dependencies:
      '@nodelib/fs.stat': 2.0.5
      run-parallel: 1.2.0
    dev: false

  /@nodelib/fs.stat/2.0.5:
    resolution: {integrity: sha512-RkhPPp2zrqDAQA/2jNhnztcPAlv64XdhIp7a7454A5ovI7Bukxgt7MX7udwAu3zg1DcpPU0rz3VV1SeaqvY4+A==}
    engines: {node: '>= 8'}
    dev: false

  /@nodelib/fs.walk/1.2.8:
    resolution: {integrity: sha512-oGB+UxlgWcgQkgwo8GcEGwemoTFt3FIO9ababBmaGwXIoBKZ+GTy0pP185beGg7Llih/NSHSV2XAs1lnznocSg==}
    engines: {node: '>= 8'}
    dependencies:
      '@nodelib/fs.scandir': 2.1.5
      fastq: 1.15.0
    dev: false

  /@opencensus/web-types/0.0.7:
    resolution: {integrity: sha512-xB+w7ZDAu3YBzqH44rCmG9/RlrOmFuDPt/bpf17eJr8eZSrLt7nc7LnWdxM9Mmoj/YKMHpxRg28txu3TcpiL+g==}
    engines: {node: '>=6.0'}
    dev: false

  /@opentelemetry/api/1.0.0-rc.0:
    resolution: {integrity: sha512-iXKByCMfrlO5S6Oh97BuM56tM2cIBB0XsL/vWF/AtJrJEKx4MC/Xdu0xDsGXMGcNWpqF7ujMsjjnp0+UHBwnDQ==}
    engines: {node: '>=8.0.0'}
    dev: false

  /@opentelemetry/api/1.4.1:
    resolution: {integrity: sha512-O2yRJce1GOc6PAy3QxFM4NzFiWzvScDC1/5ihYBL6BUEVdq0XMWN01sppE+H6bBXbaFYipjwFLEWLg5PaSOThA==}
    engines: {node: '>=8.0.0'}
    dev: false

  /@sinonjs/commons/1.8.6:
    resolution: {integrity: sha512-Ky+XkAkqPZSm3NLBeUng77EBQl3cmeJhITaGHdYH8kjVB+aun3S4XBRti2zt17mtt0mIUDiNxYeoJm6drVvBJQ==}
    dependencies:
      type-detect: 4.0.8
    dev: false

  /@sinonjs/fake-timers/6.0.1:
    resolution: {integrity: sha512-MZPUxrmFubI36XS1DI3qmI0YdN1gks62JtFZvxR67ljjSNCeK6U08Zx4msEWOXuofgqUt6zPHSi1H9fbjR/NRA==}
    dependencies:
      '@sinonjs/commons': 1.8.6
    dev: false

  /@sinonjs/samsam/5.3.1:
    resolution: {integrity: sha512-1Hc0b1TtyfBu8ixF/tpfSHTVWKwCBLY4QJbkgnE7HcwyvT2xArDxb4K7dMgqRm3szI+LJbzmW/s4xxEhv6hwDg==}
    dependencies:
      '@sinonjs/commons': 1.8.6
      lodash.get: 4.4.2
      type-detect: 4.0.8
    dev: false

  /@sinonjs/text-encoding/0.7.2:
    resolution: {integrity: sha512-sXXKG+uL9IrKqViTtao2Ws6dy0znu9sOaP1di/jKGW1M6VssO8vlpXCQcpZ+jisQ1tTFAC5Jo/EOzFbggBagFQ==}
    dev: false

  /@socket.io/component-emitter/3.1.0:
    resolution: {integrity: sha512-+9jVqKhRSpsc591z5vX+X5Yyw+he/HCB4iQ/RYxw35CEPaY1gnsNE43nf9n9AaYjAQrTiI/mOwKUKdUs9vf7Xg==}
    dev: false

  /@tootallnate/once/2.0.0:
    resolution: {integrity: sha512-XCuKFP5PS55gnMVu3dty8KPatLqUoy/ZYzDzAGCQ8JNFCkLXzmI7vNHCR+XpbZaMWQK/vQubr7PkYq8g470J/A==}
    engines: {node: '>= 10'}
    dev: false

  /@ts-morph/common/0.16.0:
    resolution: {integrity: sha512-SgJpzkTgZKLKqQniCjLaE3c2L2sdL7UShvmTmPBejAKd2OKV/yfMpQ2IWpAuA+VY5wy7PkSUaEObIqEK6afFuw==}
    dependencies:
      fast-glob: 3.2.12
      minimatch: 5.1.6
      mkdirp: 1.0.4
      path-browserify: 1.0.1
    dev: false

  /@tsconfig/node10/1.0.9:
    resolution: {integrity: sha512-jNsYVVxU8v5g43Erja32laIDHXeoNvFEpX33OK4d6hljo3jDhCBDhx5dhCCTMWUojscpAagGiRkBKxpdl9fxqA==}
    dev: false

  /@tsconfig/node12/1.0.11:
    resolution: {integrity: sha512-cqefuRsh12pWyGsIoBKJA9luFu3mRxCA+ORZvA4ktLSzIuCUtWVxGIuXigEwO5/ywWFMZ2QEGKWvkZG1zDMTag==}
    dev: false

  /@tsconfig/node14/1.0.3:
    resolution: {integrity: sha512-ysT8mhdixWK6Hw3i1V2AeRqZ5WfXg1G43mqoYlM2nc6388Fq5jcXyr5mRsqViLx/GJYdoL0bfXD8nmF+Zn/Iow==}
    dev: false

  /@tsconfig/node16/1.0.3:
    resolution: {integrity: sha512-yOlFc+7UtL/89t2ZhjPvvB/DeAr3r+Dq58IgzsFkOAvVC6NMJXmCGjbptdXdR9qsX7pKcTL+s87FtYREi2dEEQ==}
    dev: false

  /@types/chai-as-promised/7.1.5:
    resolution: {integrity: sha512-jStwss93SITGBwt/niYrkf2C+/1KTeZCZl1LaeezTlqppAKeoQC7jxyqYuP72sxBGKCIbw7oHgbYssIRzT5FCQ==}
    dependencies:
      '@types/chai': 4.3.4
    dev: false

  /@types/chai/4.3.4:
    resolution: {integrity: sha512-KnRanxnpfpjUTqTCXslZSEdLfXExwgNxYPdiO2WGUj8+HDjFi8R3k5RVKPeSCzLjCcshCAtVO2QBbVuAV4kTnw==}
    dev: false

  /@types/cookie/0.4.1:
    resolution: {integrity: sha512-XW/Aa8APYr6jSVVA1y/DEIZX0/GMKLEVekNG727R8cs56ahETkRAy/3DR7+fJyh7oUgGwNQaRfXCun0+KbWY7Q==}
    dev: false

  /@types/cors/2.8.13:
    resolution: {integrity: sha512-RG8AStHlUiV5ysZQKq97copd2UmVYw3/pRMLefISZ3S1hK104Cwm7iLQ3fTKx+lsUH2CE8FlLaYeEA2LSeqYUA==}
    dependencies:
      '@types/node': 18.16.0
    dev: false

  /@types/eslint-scope/3.7.4:
    resolution: {integrity: sha512-9K4zoImiZc3HlIp6AVUDE4CWYx22a+lhSZMYNpbjW04+YF0KWj4pJXnEMjdnFTiQibFFmElcsasJXDbdI/EPhA==}
    dependencies:
      '@types/eslint': 8.37.0
      '@types/estree': 1.0.1
    dev: false

  /@types/eslint/8.37.0:
    resolution: {integrity: sha512-Piet7dG2JBuDIfohBngQ3rCt7MgO9xCO4xIMKxBThCq5PNRB91IjlJ10eJVwfoNtvTErmxLzwBZ7rHZtbOMmFQ==}
    dependencies:
      '@types/estree': 1.0.1
      '@types/json-schema': 7.0.11
    dev: false

  /@types/estree/1.0.1:
    resolution: {integrity: sha512-LG4opVs2ANWZ1TJoKc937iMmNstM/d0ae1vNbnBvBhqCSezgVUOzcLCqbI5elV8Vy6WKwKjaqR+zO9VKirBBCA==}
    dev: false

  /@types/fs-extra/8.1.2:
    resolution: {integrity: sha512-SvSrYXfWSc7R4eqnOzbQF4TZmfpNSM9FrSWLU3EUnWBuyZqNBOrv1B1JA3byUDPUl9z4Ab3jeZG2eDdySlgNMg==}
    dependencies:
      '@types/node': 18.16.0
    dev: false

  /@types/fs-extra/9.0.13:
    resolution: {integrity: sha512-nEnwB++1u5lVDM2UI4c1+5R+FYaKfaAzS4OococimjVm3nQw3TuzH5UNsocrcTBbhnerblyHj4A49qXbIiZdpA==}
    dependencies:
      '@types/node': 18.16.0
    dev: false

  /@types/js-yaml/3.12.1:
    resolution: {integrity: sha512-SGGAhXLHDx+PK4YLNcNGa6goPf9XRWQNAUUbffkwVGGXIxmDKWyGGL4inzq2sPmExu431Ekb9aEMn9BkPqEYFA==}
    dev: false

  /@types/js-yaml/4.0.5:
    resolution: {integrity: sha512-FhpRzf927MNQdRZP0J5DLIdTXhjLYzeUTmLAu69mnVksLH9CJY3IuSeEgbKUki7GQZm0WqDkGzyxju2EZGD2wA==}
    dev: false

  /@types/json-schema/7.0.11:
    resolution: {integrity: sha512-wOuvG1SN4Us4rez+tylwwwCV1psiNVOkJeM3AUWUNWg/jDQY2+HE/444y5gc+jBmRqASOm2Oeh5c1axHobwRKQ==}
    dev: false

  /@types/lodash/4.14.194:
    resolution: {integrity: sha512-r22s9tAS7imvBt2lyHC9B8AGwWnXaYb1tY09oyLkXDs4vArpYJzw09nj8MLx5VfciBPGIb+ZwG0ssYnEPJxn/g==}
    dev: false

  /@types/mocha/5.2.7:
    resolution: {integrity: sha512-NYrtPht0wGzhwe9+/idPaBB+TqkY9AhTvOLMkThm0IoEfLaiVQZwBwyJ5puCkO3AUCWrmcoePjp2mbFocKy4SQ==}
    dev: false

  /@types/mocha/9.1.1:
    resolution: {integrity: sha512-Z61JK7DKDtdKTWwLeElSEBcWGRLY8g95ic5FoQqI9CMx0ns/Ghep3B4DfcEimiKMvtamNVULVNKEsiwV3aQmXw==}
    dev: false

  /@types/node-fetch/2.6.3:
    resolution: {integrity: sha512-ETTL1mOEdq/sxUtgtOhKjyB2Irra4cjxksvcMUR5Zr4n+PxVhsCD9WS46oPbHL3et9Zde7CNRr+WUNlcHvsX+w==}
    dependencies:
      '@types/node': 18.16.0
      form-data: 3.0.1
    dev: false

  /@types/node/18.16.0:
    resolution: {integrity: sha512-BsAaKhB+7X+H4GnSjGhJG9Qi8Tw+inU9nJDwmD5CgOmBLEI6ArdhikpLX7DjbjDRDTbqZzU2LSQNZg8WGPiSZQ==}
    dev: false

  /@types/prettier/1.19.1:
    resolution: {integrity: sha512-5qOlnZscTn4xxM5MeGXAMOsIOIKIbh9e85zJWfBRVPlRMEVawzoPhINYbRGkBZCI8LxvBe7tJCdWiarA99OZfQ==}
    dev: false

  /@types/prettier/2.7.2:
    resolution: {integrity: sha512-KufADq8uQqo1pYKVIYzfKbJfBAc0sOeXqGbFaSpv8MRmC/zXgowNZmFcbngndGk922QDmOASEXUZCaY48gs4cg==}
    dev: false

  /@types/semver/7.3.13:
    resolution: {integrity: sha512-21cFJr9z3g5dW8B0CVI9g2O9beqaThGQ6ZFBqHfwhzLDKUxaqTIy3vnfah/UPkfOiF2pLq+tGz+W8RyCskuslw==}
    dev: false

  /@types/sinon/10.0.14:
    resolution: {integrity: sha512-mn72up6cjaMyMuaPaa/AwKf6WtsSRysQC7wxFkCm1XcOKXPM1z+5Y4H5wjIVBz4gdAkjvZxVVfjA6ba1nHr5WQ==}
    dependencies:
      '@types/sinonjs__fake-timers': 8.1.2
    dev: false

  /@types/sinonjs__fake-timers/8.1.2:
    resolution: {integrity: sha512-9GcLXF0/v3t80caGs5p2rRfkB+a8VBGLJZVih6CNFkx8IZ994wiKKLSRs9nuFwk1HevWs/1mnUmkApGrSGsShA==}
    dev: false

  /@types/triple-beam/1.3.2:
    resolution: {integrity: sha512-txGIh+0eDFzKGC25zORnswy+br1Ha7hj5cMVwKIU7+s0U2AxxJru/jZSMU6OC9MJWP6+pc/hc6ZjyZShpsyY2g==}
    dev: false

  /@types/tunnel/0.0.1:
    resolution: {integrity: sha512-AOqu6bQu5MSWwYvehMXLukFHnupHrpZ8nvgae5Ggie9UwzDR1CCwoXgSSWNZJuyOlCdfdsWMA5F2LlmvyoTv8A==}
    dependencies:
      '@types/node': 18.16.0
    dev: false

  /@types/tunnel/0.0.3:
    resolution: {integrity: sha512-sOUTGn6h1SfQ+gbgqC364jLFBw2lnFqkgF3q0WovEHRLMrVD1sd5aufqi/aJObLekJO+Aq5z646U4Oxy6shXMA==}
    dependencies:
      '@types/node': 18.16.0
    dev: false

  /@types/xmlbuilder/0.0.34:
    resolution: {integrity: sha512-yVsHfYqJblSEg3DvUhGndpCZBZz2GiGVmqMa04fbGro2xzxRj85Q7MQ4os+MaXmKcpCDD42MXuxUWfoUKTuVdQ==}
    dev: false

  /@types/yargs-parser/21.0.0:
    resolution: {integrity: sha512-iO9ZQHkZxHn4mSakYV0vFHAVDyEOIJQrV2uZ06HxEPcx+mt8swXoZHIbaaJ2crJYFfErySgktuTZ3BeLz+XmFA==}
    dev: false

  /@types/yargs/17.0.24:
    resolution: {integrity: sha512-6i0aC7jV6QzQB8ne1joVZ0eSFIstHsCrobmOtghM11yGlH0j43FKL2UhWdELkyps0zuf7qVTUVCCR+tgSlyLLw==}
    dependencies:
      '@types/yargs-parser': 21.0.0
    dev: false

  /@types/yauzl/2.10.0:
    resolution: {integrity: sha512-Cn6WYCm0tXv8p6k+A8PvbDG763EDpBoTzHdA+Q/MF6H3sapGjCm9NzoaJncJS9tUKSuCoDs9XHxYYsQDgxR6kw==}
    requiresBuild: true
    dependencies:
      '@types/node': 18.16.0
    dev: false
    optional: true

  /@typescript-eslint/eslint-plugin/5.59.0_11cfb5a4cf513b8198497b14ca70f9ec:
    resolution: {integrity: sha512-p0QgrEyrxAWBecR56gyn3wkG15TJdI//eetInP3zYRewDh0XS+DhB3VUAd3QqvziFsfaQIoIuZMxZRB7vXYaYw==}
    engines: {node: ^12.22.0 || ^14.17.0 || >=16.0.0}
    peerDependencies:
      '@typescript-eslint/parser': ^5.0.0
      eslint: ^6.0.0 || ^7.0.0 || ^8.0.0
      typescript: '*'
    peerDependenciesMeta:
      typescript:
        optional: true
    dependencies:
      '@eslint-community/regexpp': 4.5.0
      '@typescript-eslint/parser': 5.59.0_eslint@8.39.0+typescript@5.0.4
      '@typescript-eslint/scope-manager': 5.59.0
      '@typescript-eslint/type-utils': 5.59.0_eslint@8.39.0+typescript@5.0.4
      '@typescript-eslint/utils': 5.59.0_eslint@8.39.0+typescript@5.0.4
      debug: 4.3.4
      eslint: 8.39.0
      grapheme-splitter: 1.0.4
      ignore: 5.2.4
      natural-compare-lite: 1.4.0
      semver: 7.5.0
      tsutils: 3.21.0_typescript@5.0.4
      typescript: 5.0.4
    transitivePeerDependencies:
      - supports-color
    dev: false

  /@typescript-eslint/parser/5.59.0_eslint@8.39.0+typescript@5.0.4:
    resolution: {integrity: sha512-qK9TZ70eJtjojSUMrrEwA9ZDQ4N0e/AuoOIgXuNBorXYcBDk397D2r5MIe1B3cok/oCtdNC5j+lUUpVB+Dpb+w==}
    engines: {node: ^12.22.0 || ^14.17.0 || >=16.0.0}
    peerDependencies:
      eslint: ^6.0.0 || ^7.0.0 || ^8.0.0
      typescript: '*'
    peerDependenciesMeta:
      typescript:
        optional: true
    dependencies:
      '@typescript-eslint/scope-manager': 5.59.0
      '@typescript-eslint/types': 5.59.0
      '@typescript-eslint/typescript-estree': 5.59.0_typescript@5.0.4
      debug: 4.3.4
      eslint: 8.39.0
      typescript: 5.0.4
    transitivePeerDependencies:
      - supports-color
    dev: false

  /@typescript-eslint/scope-manager/5.59.0:
    resolution: {integrity: sha512-tsoldKaMh7izN6BvkK6zRMINj4Z2d6gGhO2UsI8zGZY3XhLq1DndP3Ycjhi1JwdwPRwtLMW4EFPgpuKhbCGOvQ==}
    engines: {node: ^12.22.0 || ^14.17.0 || >=16.0.0}
    dependencies:
      '@typescript-eslint/types': 5.59.0
      '@typescript-eslint/visitor-keys': 5.59.0
    dev: false

  /@typescript-eslint/type-utils/5.59.0_eslint@8.39.0+typescript@5.0.4:
    resolution: {integrity: sha512-d/B6VSWnZwu70kcKQSCqjcXpVH+7ABKH8P1KNn4K7j5PXXuycZTPXF44Nui0TEm6rbWGi8kc78xRgOC4n7xFgA==}
    engines: {node: ^12.22.0 || ^14.17.0 || >=16.0.0}
    peerDependencies:
      eslint: '*'
      typescript: '*'
    peerDependenciesMeta:
      typescript:
        optional: true
    dependencies:
      '@typescript-eslint/typescript-estree': 5.59.0_typescript@5.0.4
      '@typescript-eslint/utils': 5.59.0_eslint@8.39.0+typescript@5.0.4
      debug: 4.3.4
      eslint: 8.39.0
      tsutils: 3.21.0_typescript@5.0.4
      typescript: 5.0.4
    transitivePeerDependencies:
      - supports-color
    dev: false

  /@typescript-eslint/types/5.59.0:
    resolution: {integrity: sha512-yR2h1NotF23xFFYKHZs17QJnB51J/s+ud4PYU4MqdZbzeNxpgUr05+dNeCN/bb6raslHvGdd6BFCkVhpPk/ZeA==}
    engines: {node: ^12.22.0 || ^14.17.0 || >=16.0.0}
    dev: false

  /@typescript-eslint/typescript-estree/5.59.0_typescript@5.0.4:
    resolution: {integrity: sha512-sUNnktjmI8DyGzPdZ8dRwW741zopGxltGs/SAPgGL/AAgDpiLsCFLcMNSpbfXfmnNeHmK9h3wGmCkGRGAoUZAg==}
    engines: {node: ^12.22.0 || ^14.17.0 || >=16.0.0}
    peerDependencies:
      typescript: '*'
    peerDependenciesMeta:
      typescript:
        optional: true
    dependencies:
      '@typescript-eslint/types': 5.59.0
      '@typescript-eslint/visitor-keys': 5.59.0
      debug: 4.3.4
      globby: 11.1.0
      is-glob: 4.0.3
      semver: 7.5.0
      tsutils: 3.21.0_typescript@5.0.4
      typescript: 5.0.4
    transitivePeerDependencies:
      - supports-color
    dev: false

  /@typescript-eslint/utils/5.59.0_eslint@8.39.0+typescript@5.0.4:
    resolution: {integrity: sha512-GGLFd+86drlHSvPgN/el6dRQNYYGOvRSDVydsUaQluwIW3HvbXuxyuD5JETvBt/9qGYe+lOrDk6gRrWOHb/FvA==}
    engines: {node: ^12.22.0 || ^14.17.0 || >=16.0.0}
    peerDependencies:
      eslint: ^6.0.0 || ^7.0.0 || ^8.0.0
    dependencies:
      '@eslint-community/eslint-utils': 4.4.0_eslint@8.39.0
      '@types/json-schema': 7.0.11
      '@types/semver': 7.3.13
      '@typescript-eslint/scope-manager': 5.59.0
      '@typescript-eslint/types': 5.59.0
      '@typescript-eslint/typescript-estree': 5.59.0_typescript@5.0.4
      eslint: 8.39.0
      eslint-scope: 5.1.1
      semver: 7.5.0
    transitivePeerDependencies:
      - supports-color
      - typescript
    dev: false

  /@typescript-eslint/visitor-keys/5.59.0:
    resolution: {integrity: sha512-qZ3iXxQhanchCeaExlKPV3gDQFxMUmU35xfd5eCXB6+kUw1TUAbIy2n7QIrwz9s98DQLzNWyHp61fY0da4ZcbA==}
    engines: {node: ^12.22.0 || ^14.17.0 || >=16.0.0}
    dependencies:
      '@typescript-eslint/types': 5.59.0
      eslint-visitor-keys: 3.4.0
    dev: false

  /@typespec/compiler/0.43.0:
    resolution: {integrity: sha512-VSOEuD8UMgySm8YhZ/9rvoZjyp8dp9y8arKjUjt3+uBnNQr8ZgbRbOBcxbauJuRYEO9i6dRvunf9rvLIvXyEEQ==}
    engines: {node: '>=16.0.0'}
    hasBin: true
    dependencies:
      '@babel/code-frame': 7.18.6
      ajv: 8.11.2
      change-case: 4.1.2
      globby: 13.1.4
      js-yaml: 4.1.0
      mkdirp: 1.0.4
      mustache: 4.2.0
      node-fetch: 3.2.8
      node-watch: 0.7.3
      picocolors: 1.0.0
      prettier: 2.8.8
      prompts: 2.4.2
      vscode-languageserver: 8.0.2
      vscode-languageserver-textdocument: 1.0.8
      yargs: 17.6.2
    dev: false

  /@typespec/http/0.43.1_@typespec+compiler@0.43.0:
    resolution: {integrity: sha512-tgXrEYmhW6xPMfi57sgfEIA+6N4QIVBqBmvU2s0xouAuqdmYWsulcJjewMHkzOdj0agRyEjNEfQLWkCTIQVl4A==}
    engines: {node: '>=16.0.0'}
    peerDependencies:
      '@typespec/compiler': ~0.43.0
    dependencies:
      '@typespec/compiler': 0.43.0
    dev: false

  /@typespec/lint/0.43.0_@typespec+compiler@0.43.0:
    resolution: {integrity: sha512-Hs4zEws8+ZOu3wuN32dmAKOkvlmQzdpkd96Wyx8tT4j3aovf1APqlGjozgp9DZcKxpT+jAxpS+GLpjBTZEeUnQ==}
    engines: {node: '>=16.0.0'}
    peerDependencies:
      '@typespec/compiler': ~0.43.0
    dependencies:
      '@typespec/compiler': 0.43.0
    dev: false

  /@typespec/openapi/0.43.0_402126a56c0aec99e52d5c3ab81bd82d:
    resolution: {integrity: sha512-WDQopOJBGsUoztpNUtoYJ5gEJac0W5g8JGKqMaAmAjJ47Cq/BJh2NCrxJKZeFEhKI98zz13IQmRbcf1zmSLPJw==}
    engines: {node: '>=16.0.0'}
    peerDependencies:
      '@typespec/compiler': ~0.43.0
      '@typespec/http': ~0.43.0
      '@typespec/rest': ~0.43.0
    dependencies:
      '@typespec/compiler': 0.43.0
      '@typespec/http': 0.43.1_@typespec+compiler@0.43.0
      '@typespec/rest': 0.43.0_@typespec+compiler@0.43.0
    dev: false

  /@typespec/openapi3/0.43.0_5a2c39ff95ddcf9cf828ada1ad35ba9c:
    resolution: {integrity: sha512-fzYg/voRLhN932xrZkCXlg8wGyvS0kLFmUVlxE3ROLkRVvKXLkC6o3QAkdevzm0V1O17tB9ekkvHJYaeFpXziQ==}
    engines: {node: '>=16.0.0'}
    peerDependencies:
      '@typespec/compiler': ~0.43.0
      '@typespec/http': ~0.43.0
      '@typespec/openapi': ~0.43.0
      '@typespec/rest': ~0.43.0
      '@typespec/versioning': ~0.43.0
    dependencies:
      '@typespec/compiler': 0.43.0
      '@typespec/http': 0.43.1_@typespec+compiler@0.43.0
      '@typespec/openapi': 0.43.0_402126a56c0aec99e52d5c3ab81bd82d
      '@typespec/rest': 0.43.0_@typespec+compiler@0.43.0
      '@typespec/versioning': 0.43.0
      js-yaml: 4.1.0
    dev: false

  /@typespec/prettier-plugin-typespec/0.43.0:
    resolution: {integrity: sha512-00Cqq0oBpE5nngex8m2se+3MZNQaAP+YRLwFjy+sGN5WgLGQtjxyO9Mr4zIj1TyMSXhpNoIab8MpTjN+xLvtQg==}
    dependencies:
      prettier: 2.8.8
    dev: false

  /@typespec/rest/0.43.0_@typespec+compiler@0.43.0:
    resolution: {integrity: sha512-de+muAnsANmUtcLsBagrRxdylS4dLsEoPGpz7TQe52pBkog+bbtPTQqRM5TqwxwK//94yS3dEMNynFXE1Yey8Q==}
    engines: {node: '>=16.0.0'}
    peerDependencies:
      '@typespec/compiler': ~0.43.0
    dependencies:
      '@typespec/compiler': 0.43.0
    dev: false

  /@typespec/versioning/0.43.0:
    resolution: {integrity: sha512-YxU9QPH05wF/8k0BjyR1pFTxA5qWxjeq8RyQtwFf+smz1pFbFLf7RmqEUZgXChC4H+7cwsIC8eLefx4ukObF9Q==}
    engines: {node: '>=16.0.0'}
    dependencies:
      '@typespec/compiler': 0.43.0
    dev: false

  /@ungap/promise-all-settled/1.1.2:
    resolution: {integrity: sha512-sL/cEvJWAnClXw0wHk85/2L0G6Sj8UB0Ctc1TEMbKSsmpRosqhwj9gWgFRZSrBr2f9tiXISwNhCPmlfqUqyb9Q==}
    dev: false

  /@webassemblyjs/ast/1.11.5:
    resolution: {integrity: sha512-LHY/GSAZZRpsNQH+/oHqhRQ5FT7eoULcBqgfyTB5nQHogFnK3/7QoN7dLnwSE/JkUAF0SrRuclT7ODqMFtWxxQ==}
    dependencies:
      '@webassemblyjs/helper-numbers': 1.11.5
      '@webassemblyjs/helper-wasm-bytecode': 1.11.5
    dev: false

  /@webassemblyjs/floating-point-hex-parser/1.11.5:
    resolution: {integrity: sha512-1j1zTIC5EZOtCplMBG/IEwLtUojtwFVwdyVMbL/hwWqbzlQoJsWCOavrdnLkemwNoC/EOwtUFch3fuo+cbcXYQ==}
    dev: false

  /@webassemblyjs/helper-api-error/1.11.5:
    resolution: {integrity: sha512-L65bDPmfpY0+yFrsgz8b6LhXmbbs38OnwDCf6NpnMUYqa+ENfE5Dq9E42ny0qz/PdR0LJyq/T5YijPnU8AXEpA==}
    dev: false

  /@webassemblyjs/helper-buffer/1.11.5:
    resolution: {integrity: sha512-fDKo1gstwFFSfacIeH5KfwzjykIE6ldh1iH9Y/8YkAZrhmu4TctqYjSh7t0K2VyDSXOZJ1MLhht/k9IvYGcIxg==}
    dev: false

  /@webassemblyjs/helper-numbers/1.11.5:
    resolution: {integrity: sha512-DhykHXM0ZABqfIGYNv93A5KKDw/+ywBFnuWybZZWcuzWHfbp21wUfRkbtz7dMGwGgT4iXjWuhRMA2Mzod6W4WA==}
    dependencies:
      '@webassemblyjs/floating-point-hex-parser': 1.11.5
      '@webassemblyjs/helper-api-error': 1.11.5
      '@xtuc/long': 4.2.2
    dev: false

  /@webassemblyjs/helper-wasm-bytecode/1.11.5:
    resolution: {integrity: sha512-oC4Qa0bNcqnjAowFn7MPCETQgDYytpsfvz4ujZz63Zu/a/v71HeCAAmZsgZ3YVKec3zSPYytG3/PrRCqbtcAvA==}
    dev: false

  /@webassemblyjs/helper-wasm-section/1.11.5:
    resolution: {integrity: sha512-uEoThA1LN2NA+K3B9wDo3yKlBfVtC6rh0i4/6hvbz071E8gTNZD/pT0MsBf7MeD6KbApMSkaAK0XeKyOZC7CIA==}
    dependencies:
      '@webassemblyjs/ast': 1.11.5
      '@webassemblyjs/helper-buffer': 1.11.5
      '@webassemblyjs/helper-wasm-bytecode': 1.11.5
      '@webassemblyjs/wasm-gen': 1.11.5
    dev: false

  /@webassemblyjs/ieee754/1.11.5:
    resolution: {integrity: sha512-37aGq6qVL8A8oPbPrSGMBcp38YZFXcHfiROflJn9jxSdSMMM5dS5P/9e2/TpaJuhE+wFrbukN2WI6Hw9MH5acg==}
    dependencies:
      '@xtuc/ieee754': 1.2.0
    dev: false

  /@webassemblyjs/leb128/1.11.5:
    resolution: {integrity: sha512-ajqrRSXaTJoPW+xmkfYN6l8VIeNnR4vBOTQO9HzR7IygoCcKWkICbKFbVTNMjMgMREqXEr0+2M6zukzM47ZUfQ==}
    dependencies:
      '@xtuc/long': 4.2.2
    dev: false

  /@webassemblyjs/utf8/1.11.5:
    resolution: {integrity: sha512-WiOhulHKTZU5UPlRl53gHR8OxdGsSOxqfpqWeA2FmcwBMaoEdz6b2x2si3IwC9/fSPLfe8pBMRTHVMk5nlwnFQ==}
    dev: false

  /@webassemblyjs/wasm-edit/1.11.5:
    resolution: {integrity: sha512-C0p9D2fAu3Twwqvygvf42iGCQ4av8MFBLiTb+08SZ4cEdwzWx9QeAHDo1E2k+9s/0w1DM40oflJOpkZ8jW4HCQ==}
    dependencies:
      '@webassemblyjs/ast': 1.11.5
      '@webassemblyjs/helper-buffer': 1.11.5
      '@webassemblyjs/helper-wasm-bytecode': 1.11.5
      '@webassemblyjs/helper-wasm-section': 1.11.5
      '@webassemblyjs/wasm-gen': 1.11.5
      '@webassemblyjs/wasm-opt': 1.11.5
      '@webassemblyjs/wasm-parser': 1.11.5
      '@webassemblyjs/wast-printer': 1.11.5
    dev: false

  /@webassemblyjs/wasm-gen/1.11.5:
    resolution: {integrity: sha512-14vteRlRjxLK9eSyYFvw1K8Vv+iPdZU0Aebk3j6oB8TQiQYuO6hj9s4d7qf6f2HJr2khzvNldAFG13CgdkAIfA==}
    dependencies:
      '@webassemblyjs/ast': 1.11.5
      '@webassemblyjs/helper-wasm-bytecode': 1.11.5
      '@webassemblyjs/ieee754': 1.11.5
      '@webassemblyjs/leb128': 1.11.5
      '@webassemblyjs/utf8': 1.11.5
    dev: false

  /@webassemblyjs/wasm-opt/1.11.5:
    resolution: {integrity: sha512-tcKwlIXstBQgbKy1MlbDMlXaxpucn42eb17H29rawYLxm5+MsEmgPzeCP8B1Cl69hCice8LeKgZpRUAPtqYPgw==}
    dependencies:
      '@webassemblyjs/ast': 1.11.5
      '@webassemblyjs/helper-buffer': 1.11.5
      '@webassemblyjs/wasm-gen': 1.11.5
      '@webassemblyjs/wasm-parser': 1.11.5
    dev: false

  /@webassemblyjs/wasm-parser/1.11.5:
    resolution: {integrity: sha512-SVXUIwsLQlc8srSD7jejsfTU83g7pIGr2YYNb9oHdtldSxaOhvA5xwvIiWIfcX8PlSakgqMXsLpLfbbJ4cBYew==}
    dependencies:
      '@webassemblyjs/ast': 1.11.5
      '@webassemblyjs/helper-api-error': 1.11.5
      '@webassemblyjs/helper-wasm-bytecode': 1.11.5
      '@webassemblyjs/ieee754': 1.11.5
      '@webassemblyjs/leb128': 1.11.5
      '@webassemblyjs/utf8': 1.11.5
    dev: false

  /@webassemblyjs/wast-printer/1.11.5:
    resolution: {integrity: sha512-f7Pq3wvg3GSPUPzR0F6bmI89Hdb+u9WXrSKc4v+N0aV0q6r42WoF92Jp2jEorBEBRoRNXgjp53nBniDXcqZYPA==}
    dependencies:
      '@webassemblyjs/ast': 1.11.5
      '@xtuc/long': 4.2.2
    dev: false

  /@webpack-cli/configtest/1.2.0_4928b0a7794957798db49b2ad8123ccd:
    resolution: {integrity: sha512-4FB8Tj6xyVkyqjj1OaTqCjXYULB9FMkqQ8yGrZjRDrYh0nOE+7Lhs45WioWQQMV+ceFlE368Ukhe6xdvJM9Egg==}
    peerDependencies:
      webpack: 4.x.x || 5.x.x
      webpack-cli: 4.x.x
    dependencies:
      webpack: 5.80.0_webpack-cli@4.10.0
      webpack-cli: 4.10.0_webpack@5.80.0
    dev: false

  /@webpack-cli/info/1.5.0_webpack-cli@4.10.0:
    resolution: {integrity: sha512-e8tSXZpw2hPl2uMJY6fsMswaok5FdlGNRTktvFk2sD8RjH0hE2+XistawJx1vmKteh4NmGmNUrp+Tb2w+udPcQ==}
    peerDependencies:
      webpack-cli: 4.x.x
    dependencies:
      envinfo: 7.8.1
      webpack-cli: 4.10.0_webpack@5.80.0
    dev: false

  /@webpack-cli/serve/1.7.0_webpack-cli@4.10.0:
    resolution: {integrity: sha512-oxnCNGj88fL+xzV+dacXs44HcDwf1ovs3AuEzvP7mqXw7fQntqIhQ1BRmynh4qEKQSSSRSWVyXRjmTbZIX9V2Q==}
    peerDependencies:
      webpack-cli: 4.x.x
      webpack-dev-server: '*'
    peerDependenciesMeta:
      webpack-dev-server:
        optional: true
    dependencies:
      webpack-cli: 4.10.0_webpack@5.80.0
    dev: false

  /@xtuc/ieee754/1.2.0:
    resolution: {integrity: sha512-DX8nKgqcGwsc0eJSqYt5lwP4DH5FlHnmuWWBRy7X0NcaGR0ZtuyeESgMwTYVEtxmsNGY+qit4QYT/MIYTOTPeA==}
    dev: false

  /@xtuc/long/4.2.2:
    resolution: {integrity: sha512-NuHqBY1PB/D8xU6s/thBgOAiAP7HOYDQ32+BFZILJ8ivkUkAHQnWfn6WhL79Owj1qmUnoN/YPhktdIoucipkAQ==}
    dev: false

  /abab/2.0.6:
    resolution: {integrity: sha512-j2afSsaIENvHZN2B8GOpF566vZ5WVk5opAiMTvWgaQT8DkbOqsTfvNAvHoRGU2zzP8cPoqys+xHTRDWW8L+/BA==}
    dev: false

  /accepts/1.3.8:
    resolution: {integrity: sha512-PYAthTa2m2VKxuvSD3DPC/Gy+U+sOA1LAuT8mkmRuvw+NACSaeXEQ+NHcVF7rONl6qcaxV3Uuemwawk+7+SJLw==}
    engines: {node: '>= 0.6'}
    dependencies:
      mime-types: 2.1.35
      negotiator: 0.6.3
    dev: false

  /acorn-import-assertions/1.8.0_acorn@8.8.2:
    resolution: {integrity: sha512-m7VZ3jwz4eK6A4Vtt8Ew1/mNbP24u0FhdyfA7fSvnJR6LMdfOYnmuIrrJAgrYfYJ10F/otaHTtrtrtmHdMNzEw==}
    peerDependencies:
      acorn: ^8
    dependencies:
      acorn: 8.8.2
    dev: false

  /acorn-jsx/5.3.2_acorn@8.8.2:
    resolution: {integrity: sha512-rq9s+JNhf0IChjtDXxllJ7g41oZk5SlXtp0LHwyA5cejwn7vKmKp4pPri6YEePv2PU65sAsegbXtIinmDFDXgQ==}
    peerDependencies:
      acorn: ^6.0.0 || ^7.0.0 || ^8.0.0
    dependencies:
      acorn: 8.8.2
    dev: false

  /acorn-walk/8.2.0:
    resolution: {integrity: sha512-k+iyHEuPgSw6SbuDpGQM+06HQUa04DZ3o+F6CSzXMvvI5KMvnaEqXe+YVe555R9nn6GPt404fos4wcgpw12SDA==}
    engines: {node: '>=0.4.0'}
    dev: false

  /acorn/8.8.2:
    resolution: {integrity: sha512-xjIYgE8HBrkpd/sJqOGNspf8uHG+NOHGOw6a/Urj8taM2EXfdNAH2oFcPeIFfsv3+kz/mJrS5VuMqbNLjCa2vw==}
    engines: {node: '>=0.4.0'}
    hasBin: true
    dev: false

  /agent-base/5.1.1:
    resolution: {integrity: sha512-TMeqbNl2fMW0nMjTEPOwe3J/PRFP4vqeoNuQMG0HlMrtm5QxKqdvAkZ1pRBQ/ulIyDD5Yq0nJ7YbdD8ey0TO3g==}
    engines: {node: '>= 6.0.0'}
    dev: false

  /agent-base/6.0.2:
    resolution: {integrity: sha512-RZNwNclF7+MS/8bDg70amg32dyeZGZxiDuQmZxKLAlQjr3jGyLx+4Kkk58UO7D2QdgFIQCovuSuZESne6RG6XQ==}
    engines: {node: '>= 6.0.0'}
    dependencies:
      debug: 4.3.4
    transitivePeerDependencies:
      - supports-color
    dev: false

  /ajv-keywords/3.5.2_ajv@6.12.6:
    resolution: {integrity: sha512-5p6WTN0DdTGVQk6VjcEju19IgaHudalcfabD7yhDGeA6bcQnmL+CpveLJq/3hvfwd1aof6L386Ougkx6RfyMIQ==}
    peerDependencies:
      ajv: ^6.9.1
    dependencies:
      ajv: 6.12.6
    dev: false

  /ajv/6.12.6:
    resolution: {integrity: sha512-j3fVLgvTo527anyYyJOGTYJbG+vnnQYvE0m5mmkc1TK+nxAppkCLMIL0aZ4dblVCNoGShhm+kzE4ZUykBoMg4g==}
    dependencies:
      fast-deep-equal: 3.1.3
      fast-json-stable-stringify: 2.1.0
      json-schema-traverse: 0.4.1
      uri-js: 4.4.1
    dev: false

  /ajv/8.11.0:
    resolution: {integrity: sha512-wGgprdCvMalC0BztXvitD2hC04YffAvtsUn93JbGXYLAtCUO4xd17mCCZQxUOItiBwZvJScWo8NIvQMQ71rdpg==}
    dependencies:
      fast-deep-equal: 3.1.3
      json-schema-traverse: 1.0.0
      require-from-string: 2.0.2
      uri-js: 4.4.1
    dev: false

  /ajv/8.11.2:
    resolution: {integrity: sha512-E4bfmKAhGiSTvMfL1Myyycaub+cUEU2/IvpylXkUu7CHBkBj1f/ikdzbD7YQ6FKUbixDxeYvB/xY4fvyroDlQg==}
    dependencies:
      fast-deep-equal: 3.1.3
      json-schema-traverse: 1.0.0
      require-from-string: 2.0.2
      uri-js: 4.4.1
    dev: false

  /ansi-colors/4.1.1:
    resolution: {integrity: sha512-JoX0apGbHaUJBNl6yF+p6JAFYZ666/hhCGKN5t9QFjbJQKUU/g8MNbFDbvfrgKXvI1QpZplPOnwIo99lX/AAmA==}
    engines: {node: '>=6'}
    dev: false

  /ansi-regex/5.0.1:
    resolution: {integrity: sha512-quJQXlTSUGL2LH9SUXo8VwsY4soanhgo6LNSm84E1LBcE8s3O0wpdiRzyR9z/ZZJMlMWv37qOOb9pdJlMUEKFQ==}
    engines: {node: '>=8'}
    dev: false

  /ansi-styles/3.2.1:
    resolution: {integrity: sha512-VT0ZI6kZRdTh8YyJw3SMbYm/u+NqfsAxEpWO0Pf9sq8/e94WxxOpPKx9FR1FlyCtOVDNOQ+8ntlqFxiRc+r5qA==}
    engines: {node: '>=4'}
    dependencies:
      color-convert: 1.9.3
    dev: false

  /ansi-styles/4.3.0:
    resolution: {integrity: sha512-zbB9rCJAT1rbjiVDb2hqKFHNYLxgtk8NURxZ3IZwD3F6NtxbXZQCnnSi1Lkx+IDohdPlFp222wVALIheZJQSEg==}
    engines: {node: '>=8'}
    dependencies:
      color-convert: 2.0.1
    dev: false

  /anymatch/3.1.3:
    resolution: {integrity: sha512-KMReFUr0B4t+D+OBkjR3KYqvocp2XaSzO55UcB6mgQMd3KbcE+mWTyvVV7D/zsdEbNnV6acZUutkiHQXvTr1Rw==}
    engines: {node: '>= 8'}
    dependencies:
      normalize-path: 3.0.0
      picomatch: 2.3.1
    dev: false

  /arg/4.1.3:
    resolution: {integrity: sha512-58S9QDqG0Xx27YwPSt9fJxivjYl432YCwfDMfZ+71RAqUrZef7LrKQZ3LHLOwCS4FLNBplP533Zx895SeOCHvA==}
    dev: false

  /argparse/2.0.1:
    resolution: {integrity: sha512-8+9WqebbFzpX9OR+Wa6O29asIogeRMzcGtAINdpMHHyAg10f05aSFVBbcEqGf/PXw1EjAZ+q2/bEBg3DvurK3Q==}
    dev: false

  /array-buffer-byte-length/1.0.0:
    resolution: {integrity: sha512-LPuwb2P+NrQw3XhxGc36+XSvuBPopovXYTR9Ew++Du9Yb/bx5AzBfrIsBoj0EZUifjQU+sHL21sseZ3jerWO/A==}
    dependencies:
      call-bind: 1.0.2
      is-array-buffer: 3.0.2
    dev: false

  /array-flatten/1.1.1:
    resolution: {integrity: sha512-PCVAQswWemu6UdxsDFFX/+gVeYqKAod3D3UVm91jHwynguOwAvYPhx8nNlM++NqRcK6CxxpUafjmhIdKiHibqg==}
    dev: false

  /array-union/2.1.0:
    resolution: {integrity: sha512-HGyxoOTYUyCM6stUe6EJgnd4EoewAI7zMdfqO+kGjnlZmBDz/cR5pf8r/cR4Wq60sL/p0IkcjUEEPwS3GFrIyw==}
    engines: {node: '>=8'}
    dev: false

  /asn1/0.2.6:
    resolution: {integrity: sha512-ix/FxPn0MDjeyJ7i/yoHGFt/EX6LyNbxSEhPPXODPL+KB0VPk86UYfL0lMdy+KCnv+fmvIzySwaK5COwqVbWTQ==}
    dependencies:
      safer-buffer: 2.1.2
    dev: false

  /assert-plus/1.0.0:
    resolution: {integrity: sha512-NfJ4UzBCcQGLDlQq7nHxH+tv3kyZ0hHQqF5BO6J7tNJeP5do1llPr8dZ8zHonfhAu0PHAdMkSo+8o0wxg9lZWw==}
    engines: {node: '>=0.8'}
    dev: false

  /assertion-error/1.1.0:
    resolution: {integrity: sha512-jgsaNduz+ndvGyFt3uSuWqvy4lCnIJiovtouQN5JZHOKCS2QuhEdbcQHFhVksz2N2U9hXJo8odG7ETyWlEeuDw==}
    dev: false

  /async/3.2.4:
    resolution: {integrity: sha512-iAB+JbDEGXhyIUavoDl9WP/Jj106Kz9DEn1DPgYw5ruDn0e3Wgi3sKFm55sASdGBNOQB8F59d9qQ7deqrHA8wQ==}
    dev: false

  /asynckit/0.4.0:
    resolution: {integrity: sha512-Oei9OH4tRh0YqU3GxhX79dM/mwVgvbZJaSNaRk+bshkj0S5cfHcgYakreBjrHwatXKbz+IoIdYLxrKim2MjW0Q==}
    dev: false

  /autorest/3.6.3:
    resolution: {integrity: sha512-j/Axwk9bniifTNtBLYVxfQZGQIGPKljFaCQCBWOiybVar2j3tkHP1btiC4a/t9pAJXY6IaFgWctoPM3G/Puhyg==}
    engines: {node: '>=12.0.0'}
    hasBin: true
    requiresBuild: true
    dev: false

  /available-typed-arrays/1.0.5:
    resolution: {integrity: sha512-DMD0KiN46eipeziST1LPP/STfDU0sufISXmjSgvVsoU2tqxctQeASejWcfNtxYKqETM1UxQ8sp2OrSBWpHY6sw==}
    engines: {node: '>= 0.4'}
    dev: false

  /aws-sign2/0.7.0:
    resolution: {integrity: sha512-08kcGqnYf/YmjoRhfxyu+CLxBjUtHLXLXX/vUfx9l2LYzG3c1m61nrpyFUZI6zeS+Li/wWMMidD9KgrqtGq3mA==}
    dev: false

  /aws4/1.12.0:
    resolution: {integrity: sha512-NmWvPnx0F1SfrQbYwOi7OeaNGokp9XhzNioJ/CSBs8Qa4vxug81mhJEAVZwxXuBmYB5KDRfMq/F3RR0BIU7sWg==}
    dev: false

  /axios/0.21.4:
    resolution: {integrity: sha512-ut5vewkiu8jjGBdqpM44XxjuCjq9LAKeHVmoVfHVzy8eHgxxq8SbAVQNovDA8mVi05kP0Ea/n/UzcSHcTJQfNg==}
    dependencies:
      follow-redirects: 1.15.2
    transitivePeerDependencies:
      - debug
    dev: false

  /balanced-match/1.0.2:
    resolution: {integrity: sha512-3oSeUO0TMV67hN1AmbXsK4yaqU7tjiHlbxRDZOpH0KW9+CeX4bRAaX0Anxt0tx2MrpRpWwQaPwIlISEJhYU5Pw==}
    dev: false

  /base64-js/1.5.1:
    resolution: {integrity: sha512-AKpaYlHn8t4SVbOHCy+b5+KKgvR4vrsD8vbvrbiQJps7fKDTkjkDry6ji0rUJjC0kzbNePLwzxq8iypo41qeWA==}
    dev: false

  /base64id/2.0.0:
    resolution: {integrity: sha512-lGe34o6EHj9y3Kts9R4ZYs/Gr+6N7MCaMlIFA3F1R2O5/m7K06AxfSeO5530PEERE6/WyEg3lsuyw4GHlPZHog==}
    engines: {node: ^4.5.0 || >= 5.9}
    dev: false

  /basic-auth/2.0.1:
    resolution: {integrity: sha512-NF+epuEdnUYVlGuhaxbbq+dvJttwLnGY+YixlXlME5KpQ5W3CnXA5cVTneY3SPbPDRkcjMbifrwmFYcClgOZeg==}
    engines: {node: '>= 0.8'}
    dependencies:
      safe-buffer: 5.1.2
    dev: false

  /bcrypt-pbkdf/1.0.2:
    resolution: {integrity: sha512-qeFIXtP4MSoi6NLqO12WfqARWWuCKi2Rn/9hJLEmtB5yTNr9DqFWkJRCf2qShWzPeAMRnOgCrq0sg/KLv5ES9w==}
    dependencies:
      tweetnacl: 0.14.5
    dev: false

  /big.js/5.2.2:
    resolution: {integrity: sha512-vyL2OymJxmarO8gxMr0mhChsO9QGwhynfuu4+MHTAW6czfq9humCB7rKpUjDd9YUiDPU4mzpyupFSvOClAwbmQ==}
    dev: false

  /binary-extensions/2.2.0:
    resolution: {integrity: sha512-jDctJ/IVQbZoJykoeHbhXpOlNBqGNcwXJKJog42E5HDPUwQTSdjCHdihjj0DlnheQ7blbT6dHOafNAiS8ooQKA==}
    engines: {node: '>=8'}
    dev: false

  /bl/4.1.0:
    resolution: {integrity: sha512-1W07cM9gS6DcLperZfFSj+bWLtaPGSOHWhPiGzXmvVJbRLdG82sH/Kn8EtW1VqWVA54AKf2h5k5BbnIbwF3h6w==}
    dependencies:
      buffer: 5.7.1
      inherits: 2.0.4
      readable-stream: 3.6.2
    dev: false

  /body-parser/1.20.1:
    resolution: {integrity: sha512-jWi7abTbYwajOytWCQc37VulmWiRae5RyTpaCyDcS5/lMdtwSz5lOpDE67srw/HYe35f1z3fDQw+3txg7gNtWw==}
    engines: {node: '>= 0.8', npm: 1.2.8000 || >= 1.4.16}
    dependencies:
      bytes: 3.1.2
      content-type: 1.0.5
      debug: 2.6.9
      depd: 2.0.0
      destroy: 1.2.0
      http-errors: 2.0.0
      iconv-lite: 0.4.24
      on-finished: 2.4.1
      qs: 6.11.0
      raw-body: 2.5.1
      type-is: 1.6.18
      unpipe: 1.0.0
    dev: false

  /body-parser/1.20.2:
    resolution: {integrity: sha512-ml9pReCu3M61kGlqoTm2umSXTlRTuGTx0bfYj+uIUKKYycG5NtSbeetV3faSU6R7ajOPw0g/J1PvK4qNy7s5bA==}
    engines: {node: '>= 0.8', npm: 1.2.8000 || >= 1.4.16}
    dependencies:
      bytes: 3.1.2
      content-type: 1.0.5
      debug: 2.6.9
      depd: 2.0.0
      destroy: 1.2.0
      http-errors: 2.0.0
      iconv-lite: 0.4.24
      on-finished: 2.4.1
      qs: 6.11.0
      raw-body: 2.5.2
      type-is: 1.6.18
      unpipe: 1.0.0
    dev: false

  /brace-expansion/1.1.11:
    resolution: {integrity: sha512-iCuPHDFgrHX7H2vEI/5xpz07zSHB00TpugqhmYtVmMO6518mCuRMoOYFldEBl0g187ufozdaHgWKcYFb61qGiA==}
    dependencies:
      balanced-match: 1.0.2
      concat-map: 0.0.1
    dev: false

  /brace-expansion/2.0.1:
    resolution: {integrity: sha512-XnAIvQ8eM+kC6aULx6wuQiwVsnzsi9d3WxzV3FpWTGA19F621kwdbsAcFKXgKUHZWsy+mY6iL1sHTxWEFCytDA==}
    dependencies:
      balanced-match: 1.0.2
    dev: false

  /braces/3.0.2:
    resolution: {integrity: sha512-b8um+L1RzM3WDSzvhm6gIz1yfTbBt6YTlcEKAvsmqCZZFw46z626lVj9j1yEPW33H5H+lBQpZMP1k8l+78Ha0A==}
    engines: {node: '>=8'}
    dependencies:
      fill-range: 7.0.1
    dev: false

  /browser-stdout/1.3.1:
    resolution: {integrity: sha512-qhAVI1+Av2X7qelOfAIYwXONood6XlZE/fXaBSmW/T5SzLAmCgzi+eiWE7fUvbHaeNBQH13UftjpXxsfLkMpgw==}
    dev: false

  /browserslist/4.21.5:
    resolution: {integrity: sha512-tUkiguQGW7S3IhB7N+c2MV/HZPSCPAAiYBZXLsBhFB/PCy6ZKKsZrmBayHV9fdGV/ARIfJ14NkxKzRDjvp7L6w==}
    engines: {node: ^6 || ^7 || ^8 || ^9 || ^10 || ^11 || ^12 || >=13.7}
    hasBin: true
    dependencies:
      caniuse-lite: 1.0.30001481
      electron-to-chromium: 1.4.369
      node-releases: 2.0.10
      update-browserslist-db: 1.0.11_browserslist@4.21.5
    dev: false

  /buffer-crc32/0.2.13:
    resolution: {integrity: sha512-VO9Ht/+p3SN7SKWqcrgEzjGbRSJYTx+Q1pTQC0wrWqHx0vpJraQ6GtHx8tvcg1rlK1byhU5gccxgOgj7B0TDkQ==}
    dev: false

  /buffer-equal-constant-time/1.0.1:
    resolution: {integrity: sha512-zRpUiDwd/xk6ADqPMATG8vc9VPrkck7T07OIx0gnjmJAnHnTVXNQG3vfvWNuiZIkwu9KrKdA1iJKfsfTVxE6NA==}
    dev: false

  /buffer-from/1.1.2:
    resolution: {integrity: sha512-E+XQCRwSbaaiChtv6k6Dwgc+bx+Bs6vuKJHHl5kox/BaKbhiXzqQOwK4cO22yElGp2OCmjwVhT3HmxgyPGnJfQ==}
    dev: false

  /buffer/5.7.1:
    resolution: {integrity: sha512-EHcyIPBQ4BSGlvjB16k5KgAJ27CIsHY/2JBmCRReo48y9rQ3MaUzWX3KVlBa4U7MyX02HdVj0K7C3WaB3ju7FQ==}
    dependencies:
      base64-js: 1.5.1
      ieee754: 1.2.1
    dev: false

  /buffer/6.0.3:
    resolution: {integrity: sha512-FTiCpNxtwiZZHEZbcbTIcZjERVICn9yq/pDFkTl95/AxzD1naBctN7YO68riM/gLSDY7sdrMby8hofADYuuqOA==}
    dependencies:
      base64-js: 1.5.1
      ieee754: 1.2.1
    dev: false

  /busboy/1.6.0:
    resolution: {integrity: sha512-8SFQbg/0hQ9xy3UNTB0YEnsNBbWfhf7RtnzpL7TkBiTBRfrQ9Fxcnz7VJsleJpyp6rVLvXiuORqjlHi5q+PYuA==}
    engines: {node: '>=10.16.0'}
    dependencies:
      streamsearch: 1.1.0
    dev: false

  /bytes/3.1.2:
    resolution: {integrity: sha512-/Nf7TyzTx6S3yRJObOAV7956r8cr2+Oj8AC5dt8wSP3BQAoeX58NoHyCU8P8zGkNXStjTSi6fzO6F0pBdcYbEg==}
    engines: {node: '>= 0.8'}
    dev: false

  /call-bind/1.0.2:
    resolution: {integrity: sha512-7O+FbCihrB5WGbFYesctwmTKae6rOiIzmz1icreWJ+0aA7LJfuqhEso2T9ncpcFtzMQtzXf2QGGueWJGTYsqrA==}
    dependencies:
      function-bind: 1.1.1
      get-intrinsic: 1.2.0
    dev: false

  /callsites/3.1.0:
    resolution: {integrity: sha512-P8BjAsXvZS+VIDUI11hHCQEv74YT67YUi5JJFNWIqL235sBmjX4+qx9Muvls5ivyNENctx46xQLQ3aTuE7ssaQ==}
    engines: {node: '>=6'}
    dev: false

  /camel-case/4.1.2:
    resolution: {integrity: sha512-gxGWBrTT1JuMx6R+o5PTXMmUnhnVzLQ9SNutD4YqKtI6ap897t3tKECYla6gCWEkplXnlNybEkZg9GEGxKFCgw==}
    dependencies:
      pascal-case: 3.1.2
      tslib: 2.5.0
    dev: false

  /camelcase/6.3.0:
    resolution: {integrity: sha512-Gmy6FhYlCY7uOElZUSbxo2UCDH8owEk996gkbrpsgGtrJLM3J7jGxl9Ic7Qwwj4ivOE5AWZWRMecDdF7hqGjFA==}
    engines: {node: '>=10'}
    dev: false

  /caniuse-lite/1.0.30001481:
    resolution: {integrity: sha512-KCqHwRnaa1InZBtqXzP98LPg0ajCVujMKjqKDhZEthIpAsJl/YEIa3YvXjGXPVqzZVguccuu7ga9KOE1J9rKPQ==}
    dev: false

  /capital-case/1.0.4:
    resolution: {integrity: sha512-ds37W8CytHgwnhGGTi88pcPyR15qoNkOpYwmMMfnWqqWgESapLqvDx6huFjQ5vqWSn2Z06173XNA7LtMOeUh1A==}
    dependencies:
      no-case: 3.0.4
      tslib: 2.5.0
      upper-case-first: 2.0.2
    dev: false

  /caseless/0.12.0:
    resolution: {integrity: sha512-4tYFyifaFfGacoiObjJegolkwSU4xQNGbVgUiNYVUxbQ2x2lUsFvY4hVgVzGiIe6WLOPqycWXA40l+PWsxthUw==}
    dev: false

  /chai-as-promised/7.1.1_chai@4.3.7:
    resolution: {integrity: sha512-azL6xMoi+uxu6z4rhWQ1jbdUhOMhis2PvscD/xjLqNMkv3BPPp2JyyuTHOrf9BOosGpNQ11v6BKv/g57RXbiaA==}
    peerDependencies:
      chai: '>= 2.1.2 < 5'
    dependencies:
      chai: 4.3.7
      check-error: 1.0.2
    dev: false

  /chai/4.3.7:
    resolution: {integrity: sha512-HLnAzZ2iupm25PlN0xFreAlBA5zaBSv3og0DdeGA4Ar6h6rJ3A0rolRUKJhSF2V10GZKDgWF/VmAEsNWjCRB+A==}
    engines: {node: '>=4'}
    dependencies:
      assertion-error: 1.1.0
      check-error: 1.0.2
      deep-eql: 4.1.3
      get-func-name: 2.0.0
      loupe: 2.3.6
      pathval: 1.1.1
      type-detect: 4.0.8
    dev: false

  /chalk/2.4.2:
    resolution: {integrity: sha512-Mti+f9lpJNcwF4tWV8/OrTTtF1gZi+f8FqlyAdouralcFWFQWF2+NgCHShjkCb+IFBLq9buZwE1xckQU4peSuQ==}
    engines: {node: '>=4'}
    dependencies:
      ansi-styles: 3.2.1
      escape-string-regexp: 1.0.5
      supports-color: 5.5.0
    dev: false

  /chalk/4.1.2:
    resolution: {integrity: sha512-oKnbhFyRIXpUuez8iBMmyEa4nbj4IOQyuhc/wy9kY7/WVPcwIO9VA668Pu8RkO7+0G76SLROeyw9CpQ061i4mA==}
    engines: {node: '>=10'}
    dependencies:
      ansi-styles: 4.3.0
      supports-color: 7.2.0
    dev: false

  /change-case/4.1.2:
    resolution: {integrity: sha512-bSxY2ws9OtviILG1EiY5K7NNxkqg/JnRnFxLtKQ96JaviiIxi7djMrSd0ECT9AC+lttClmYwKw53BWpOMblo7A==}
    dependencies:
      camel-case: 4.1.2
      capital-case: 1.0.4
      constant-case: 3.0.4
      dot-case: 3.0.4
      header-case: 2.0.4
      no-case: 3.0.4
      param-case: 3.0.4
      pascal-case: 3.1.2
      path-case: 3.0.4
      sentence-case: 3.0.4
      snake-case: 3.0.4
      tslib: 2.5.0
    dev: false

  /check-error/1.0.2:
    resolution: {integrity: sha512-BrgHpW9NURQgzoNyjfq0Wu6VFO6D7IZEmJNdtgNqpzGG8RuNFHt2jQxWlAs4HMe119chBnv+34syEZtc6IhLtA==}
    dev: false

  /chokidar/3.5.3:
    resolution: {integrity: sha512-Dr3sfKRP6oTcjf2JmUmFJfeVMvXBdegxB0iVQ5eb2V10uFJUCAS8OByZdVAyVb8xXNz3GjjTgj9kLWsZTqE6kw==}
    engines: {node: '>= 8.10.0'}
    dependencies:
      anymatch: 3.1.3
      braces: 3.0.2
      glob-parent: 5.1.2
      is-binary-path: 2.1.0
      is-glob: 4.0.3
      normalize-path: 3.0.0
      readdirp: 3.6.0
    optionalDependencies:
      fsevents: 2.3.2
    dev: false

  /chownr/1.1.4:
    resolution: {integrity: sha512-jJ0bqzaylmJtVnNgzTeSOs8DPavpbYgEr/b0YL8/2GO3xJEhInFmhKMUnEJQjZumK7KXGFhUy89PrsJWlakBVg==}
    dev: false

  /chrome-trace-event/1.0.3:
    resolution: {integrity: sha512-p3KULyQg4S7NIHixdwbGX+nFHkoBiA4YQmyWtjb8XngSKV124nJmRysgAeujbUVb15vh+RvFUfCPqU7rXk+hZg==}
    engines: {node: '>=6.0'}
    dev: false

  /cliui/7.0.4:
    resolution: {integrity: sha512-OcRE68cOsVMXp1Yvonl/fzkQOyjLSu/8bhPDfQt0e0/Eb283TKP20Fs2MqoPsr9SwA595rRCA+QMzYc9nBP+JQ==}
    dependencies:
      string-width: 4.2.3
      strip-ansi: 6.0.1
      wrap-ansi: 7.0.0
    dev: false

  /cliui/8.0.1:
    resolution: {integrity: sha512-BSeNnyus75C4//NQ9gQt1/csTXyo/8Sb+afLAkzAptFuMsod9HFokGNudZpi/oQV73hnVK+sR+5PVRMd+Dr7YQ==}
    engines: {node: '>=12'}
    dependencies:
      string-width: 4.2.3
      strip-ansi: 6.0.1
      wrap-ansi: 7.0.0
    dev: false

  /clone-deep/4.0.1:
    resolution: {integrity: sha512-neHB9xuzh/wk0dIHweyAXv2aPGZIVk3pLMe+/RNzINf17fe0OG96QroktYAUm7SM1PBnzTabaLboqqxDyMU+SQ==}
    engines: {node: '>=6'}
    dependencies:
      is-plain-object: 2.0.4
      kind-of: 6.0.3
      shallow-clone: 3.0.1
    dev: false

  /code-block-writer/11.0.3:
    resolution: {integrity: sha512-NiujjUFB4SwScJq2bwbYUtXbZhBSlY6vYzm++3Q6oC+U+injTqfPYFK8wS9COOmb2lueqp0ZRB4nK1VYeHgNyw==}
    dev: false

  /color-convert/1.9.3:
    resolution: {integrity: sha512-QfAUtd+vFdAtFQcC8CCyYt1fYWxSqAiK2cSD6zDB8N3cpsEBAvRxp9zOGg6G/SHHJYAT88/az/IuDGALsNVbGg==}
    dependencies:
      color-name: 1.1.3
    dev: false

  /color-convert/2.0.1:
    resolution: {integrity: sha512-RRECPsj7iu/xb5oKYcsFHSppFNnsj/52OVTRKb4zP5onXwVF3zVmmToNcOfGC+CRDpfK/U584fMg38ZHCaElKQ==}
    engines: {node: '>=7.0.0'}
    dependencies:
      color-name: 1.1.4
    dev: false

  /color-name/1.1.3:
    resolution: {integrity: sha512-72fSenhMw2HZMTVHeCA9KCmpEIbzWiQsjN+BHcBbS9vr1mtt+vJjPdksIBNUmKAW8TFUDPJK5SUU3QhE9NEXDw==}
    dev: false

  /color-name/1.1.4:
    resolution: {integrity: sha512-dOy+3AuW3a2wNbZHIuMZpTcgjGuLU/uBL/ubcZF9OXbDo8ff4O8yVp5Bf0efS8uEoYo5q4Fx7dY9OgQGXgAsQA==}
    dev: false

  /color-string/1.9.1:
    resolution: {integrity: sha512-shrVawQFojnZv6xM40anx4CkoDP+fZsw/ZerEMsW/pyzsRbElpsL/DBVW7q3ExxwusdNXI3lXpuhEZkzs8p5Eg==}
    dependencies:
      color-name: 1.1.4
      simple-swizzle: 0.2.2
    dev: false

  /color/3.2.1:
    resolution: {integrity: sha512-aBl7dZI9ENN6fUGC7mWpMTPNHmWUSNan9tuWN6ahh5ZLNk9baLJOnSMlrQkHcrfFgz2/RigjUVAjdx36VcemKA==}
    dependencies:
      color-convert: 1.9.3
      color-string: 1.9.1
    dev: false

  /colorette/2.0.20:
    resolution: {integrity: sha512-IfEDxwoWIjkeXL1eXcDiow4UbKjhLdq6/EuSVR9GMN7KVH3r9gQ83e73hsz1Nd1T3ijd5xv1wcWRYO+D6kCI2w==}
    dev: false

  /colorspace/1.1.4:
    resolution: {integrity: sha512-BgvKJiuVu1igBUF2kEjRCZXol6wiiGbY5ipL/oVPwm0BL9sIpMIzM8IK7vwuxIIzOXMV3Ey5w+vxhm0rR/TN8w==}
    dependencies:
      color: 3.2.1
      text-hex: 1.0.0
    dev: false

  /combined-stream/1.0.8:
    resolution: {integrity: sha512-FQN4MRfuJeHf7cBbBMJFXhKSDq+2kAArBlmRBvcvFE5BB1HZKXtSFASDhdlz9zOYwxh8lDdnvmMOe/+5cdoEdg==}
    engines: {node: '>= 0.8'}
    dependencies:
      delayed-stream: 1.0.0
    dev: false

  /commander/2.20.3:
    resolution: {integrity: sha512-GpVkmM8vF2vQUkj2LvZmD35JxeJOLCwJ9cUkugyk2nuhbv3+mJvpLYYt+0+USMxE+oj+ey/lJEnhZw75x/OMcQ==}
    dev: false

  /commander/3.0.2:
    resolution: {integrity: sha512-Gar0ASD4BDyKC4hl4DwHqDrmvjoxWKZigVnAbn5H1owvm4CxCPdb0HQDehwNYMJpla5+M2tPmPARzhtYuwpHow==}
    dev: false

  /commander/7.2.0:
    resolution: {integrity: sha512-QrWXB+ZQSVPmIWIhtEO9H+gwHaMGYiF5ChvoJ+K9ZGHG/sVsa6yiesAD1GC/x46sET00Xlwo1u49RVVVzvcSkw==}
    engines: {node: '>= 10'}
    dev: false

  /commonmark/0.30.0:
    resolution: {integrity: sha512-j1yoUo4gxPND1JWV9xj5ELih0yMv1iCWDG6eEQIPLSWLxzCXiFoyS7kvB+WwU+tZMf4snwJMMtaubV0laFpiBA==}
    hasBin: true
    dependencies:
      entities: 2.0.3
      mdurl: 1.0.1
      minimist: 1.2.8
      string.prototype.repeat: 0.2.0
    dev: false

  /concat-map/0.0.1:
    resolution: {integrity: sha512-/Srv4dswyQNBfohGpz9o6Yb3Gz3SrUDqBH5rTuhGR7ahtlbYKnVxw2bCFMRljaA7EXHaXZ8wsHdodFvbkhKmqg==}
    dev: false

  /connect/3.7.0:
    resolution: {integrity: sha512-ZqRXc+tZukToSNmh5C2iWMSoV3X1YUcPbqEM4DkEG5tNQXrQUZCNVGGv3IuicnkMtPfGf3Xtp8WCXs295iQ1pQ==}
    engines: {node: '>= 0.10.0'}
    dependencies:
      debug: 2.6.9
      finalhandler: 1.1.2
      parseurl: 1.3.3
      utils-merge: 1.0.1
    dev: false

  /constant-case/3.0.4:
    resolution: {integrity: sha512-I2hSBi7Vvs7BEuJDr5dDHfzb/Ruj3FyvFyh7KLilAjNQw3Be+xgqUBA2W6scVEcL0hL1dwPRtIqEPVUCKkSsyQ==}
    dependencies:
      no-case: 3.0.4
      tslib: 2.5.0
      upper-case: 2.0.2
    dev: false

  /content-disposition/0.5.4:
    resolution: {integrity: sha512-FveZTNuGw04cxlAiWbzi6zTAL/lhehaWbTtgluJh4/E95DqMwTmha3KZN1aAWA8cFIhHzMZUvLevkw5Rqk+tSQ==}
    engines: {node: '>= 0.6'}
    dependencies:
      safe-buffer: 5.2.1
    dev: false

  /content-type/1.0.5:
    resolution: {integrity: sha512-nTjqfcBFEipKdXCv4YDQWCfmcLZKm81ldF0pAopTvyrFGVbcR6P/VAAd5G7N+0tTr8QqiU0tFadD6FK4NtJwOA==}
    engines: {node: '>= 0.6'}
    dev: false

  /cookie-signature/1.0.6:
    resolution: {integrity: sha512-QADzlaHc8icV8I7vbaJXJwod9HWYp8uCqf1xa4OfNu1T7JVxQIrUgOWtHdNDtPiywmFbiS12VjotIXLrKM3orQ==}
    dev: false

  /cookie/0.4.2:
    resolution: {integrity: sha512-aSWTXFzaKWkvHO1Ny/s+ePFpvKsPnjc551iI41v3ny/ow6tBG5Vd+FuqGNhh1LxOmVzOlGUriIlOaokOvhaStA==}
    engines: {node: '>= 0.6'}
    dev: false

  /cookie/0.5.0:
    resolution: {integrity: sha512-YZ3GUyn/o8gfKJlnlX7g7xq4gyO6OSuhGPKaaGssGB2qgDUS0gPgtTvoyZLTt9Ab6dC4hfc9dV5arkvc/OCmrw==}
    engines: {node: '>= 0.6'}
    dev: false

  /core-util-is/1.0.2:
    resolution: {integrity: sha512-3lqz5YjWTYnW6dlDa5TLaTCcShfar1e40rmcJVwCBJC6mWlFuj0eCHIElmG1g5kyuJ/GD+8Wn4FFCcz4gJPfaQ==}
    dev: false

  /cors/2.8.5:
    resolution: {integrity: sha512-KIHbLJqu73RGr/hnbrO9uBeixNGuvSQjul/jdFvS/KFSIH1hWVd1ng7zOHx+YrEfInLG7q4n6GHQ9cDtxv/P6g==}
    engines: {node: '>= 0.10'}
    dependencies:
      object-assign: 4.1.1
      vary: 1.1.2
    dev: false

  /create-require/1.1.1:
    resolution: {integrity: sha512-dcKFX3jn0MpIaXjisoRvexIJVEKzaq7z2rZKxf+MSr9TkdmHmsU4m2lcLojrj/FHl8mk5VxMmYA+ftRkP/3oKQ==}
    dev: false

  /cross-env/7.0.3:
    resolution: {integrity: sha512-+/HKd6EgcQCJGh2PSjZuUitQBQynKor4wrFbRg4DtAgS1aWO+gU52xpH7M9ScGgXSYmAVS9bIJ8EzuaGw0oNAw==}
    engines: {node: '>=10.14', npm: '>=6', yarn: '>=1'}
    hasBin: true
    dependencies:
      cross-spawn: 7.0.3
    dev: false

  /cross-spawn/6.0.5:
    resolution: {integrity: sha512-eTVLrBSt7fjbDygz805pMnstIs2VTBNkRm0qxZd+M7A5XDdxVRWO5MxGBXZhjY4cqLYLdtrGqRf8mBPmzwSpWQ==}
    engines: {node: '>=4.8'}
    dependencies:
      nice-try: 1.0.5
      path-key: 2.0.1
      semver: 5.7.1
      shebang-command: 1.2.0
      which: 1.3.1
    dev: false

  /cross-spawn/7.0.3:
    resolution: {integrity: sha512-iRDPJKUPVEND7dHPO8rkbOnPpyDygcDFtWjpeWNCgy8WP2rXcxXL8TskReQl6OrB2G7+UJrags1q15Fudc7G6w==}
    engines: {node: '>= 8'}
    dependencies:
      path-key: 3.1.1
      shebang-command: 2.0.0
      which: 2.0.2
    dev: false

  /custom-event/1.0.1:
    resolution: {integrity: sha512-GAj5FOq0Hd+RsCGVJxZuKaIDXDf3h6GQoNEjFgbLLI/trgtavwUbSnZ5pVfg27DVCaWjIohryS0JFwIJyT2cMg==}
    dev: false

  /dashdash/1.14.1:
    resolution: {integrity: sha512-jRFi8UDGo6j+odZiEpjazZaWqEal3w/basFjQHQEwVtZJGDpxbH1MeYluwCS8Xq5wmLJooDlMgvVarmWfGM44g==}
    engines: {node: '>=0.10'}
    dependencies:
      assert-plus: 1.0.0
    dev: false

  /data-uri-to-buffer/4.0.1:
    resolution: {integrity: sha512-0R9ikRb668HB7QDxT1vkpuUBtqc53YyAwMwGeUFKRojY/NWKvdZ+9UYtRfGmhqNbRkTSVpMbmyhXipFFv2cb/A==}
    engines: {node: '>= 12'}
    dev: false

  /date-format/4.0.14:
    resolution: {integrity: sha512-39BOQLs9ZjKh0/patS9nrT8wc3ioX3/eA/zgbKNopnF2wCqJEoxywwwElATYvRsXdnOxA/OQeQoFZ3rFjVajhg==}
    engines: {node: '>=4.0'}
    dev: false

  /debug/2.6.9:
    resolution: {integrity: sha512-bC7ElrdJaJnPbAP+1EotYvqZsb3ecl5wi6Bfi6BJTUcNowp6cvspg0jXznRTKDjm/E7AdgFBVeAPVMNcKGsHMA==}
    dependencies:
      ms: 2.0.0
    dev: false

  /debug/4.3.3_supports-color@8.1.1:
    resolution: {integrity: sha512-/zxw5+vh1Tfv+4Qn7a5nsbcJKPaSvCDhojn6FEl9vupwK2VCSDtEiEtqr8DFtzYFOdz63LBkxec7DYuc2jon6Q==}
    engines: {node: '>=6.0'}
    peerDependencies:
      supports-color: '*'
    peerDependenciesMeta:
      supports-color:
        optional: true
    dependencies:
      ms: 2.1.2
      supports-color: 8.1.1
    dev: false

  /debug/4.3.4:
    resolution: {integrity: sha512-PRWFHuSU3eDtQJPvnNY7Jcket1j0t5OuOsFzPPzsekD52Zl8qUfFIPEiswXqIvHWGVHOgX+7G/vCNNhehwxfkQ==}
    engines: {node: '>=6.0'}
    peerDependencies:
      supports-color: '*'
    peerDependenciesMeta:
      supports-color:
        optional: true
    dependencies:
      ms: 2.1.2
    dev: false

  /decamelize/4.0.0:
    resolution: {integrity: sha512-9iE1PgSik9HeIIw2JO94IidnE3eBoQrFJ3w7sFuzSX4DpmZ3v5sZpUiV5Swcf6mQEF+Y0ru8Neo+p+nyh2J+hQ==}
    engines: {node: '>=10'}
    dev: false

  /deep-eql/4.1.3:
    resolution: {integrity: sha512-WaEtAOpRA1MQ0eohqZjpGD8zdI0Ovsm8mmFhaDN8dvDZzyoUMcYDnf5Y6iu7HTXxf8JDS23qWa4a+hKCDyOPzw==}
    engines: {node: '>=6'}
    dependencies:
      type-detect: 4.0.8
    dev: false

  /deep-equal/2.2.0:
    resolution: {integrity: sha512-RdpzE0Hv4lhowpIUKKMJfeH6C1pXdtT1/it80ubgWqwI3qpuxUBpC1S4hnHg+zjnuOoDkzUtUCEEkG+XG5l3Mw==}
    dependencies:
      call-bind: 1.0.2
      es-get-iterator: 1.1.3
      get-intrinsic: 1.2.0
      is-arguments: 1.1.1
      is-array-buffer: 3.0.2
      is-date-object: 1.0.5
      is-regex: 1.1.4
      is-shared-array-buffer: 1.0.2
      isarray: 2.0.5
      object-is: 1.1.5
      object-keys: 1.1.1
      object.assign: 4.1.4
      regexp.prototype.flags: 1.5.0
      side-channel: 1.0.4
      which-boxed-primitive: 1.0.2
      which-collection: 1.0.1
      which-typed-array: 1.1.9
    dev: false

  /deep-is/0.1.4:
    resolution: {integrity: sha512-oIPzksmTg4/MriiaYGO+okXDT7ztn/w3Eptv/+gSIdMdKsJo0u4CfYNFJPy+4SKMuCqGw2wxnA+URMg3t8a/bQ==}
    dev: false

  /define-lazy-prop/2.0.0:
    resolution: {integrity: sha512-Ds09qNh8yw3khSjiJjiUInaGX9xlqZDY7JVryGxdxV7NPeuqQfplOpQ66yJFZut3jLa5zOwkXw1g9EI2uKh4Og==}
    engines: {node: '>=8'}
    dev: false

  /define-properties/1.2.0:
    resolution: {integrity: sha512-xvqAVKGfT1+UAvPwKTVw/njhdQ8ZhXK4lI0bCIuCMrp2up9nPnaDftrLtmpTazqd1o+UY4zgzU+avtMbDP+ldA==}
    engines: {node: '>= 0.4'}
    dependencies:
      has-property-descriptors: 1.0.0
      object-keys: 1.1.1
    dev: false

  /delayed-stream/1.0.0:
    resolution: {integrity: sha512-ZySD7Nf91aLB0RxL4KGrKHBXl7Eds1DAmEdcoVawXnLD7SDhpNgtuII2aAkg7a7QS41jxPSZ17p4VdGnMHk3MQ==}
    engines: {node: '>=0.4.0'}
    dev: false

  /depd/2.0.0:
    resolution: {integrity: sha512-g7nH6P6dyDioJogAAGprGpCtVImJhpPk/roCzdb3fIh61/s/nPsfR6onyMwkCAR/OlC3yBC0lESvUoQEAssIrw==}
    engines: {node: '>= 0.8'}
    dev: false

  /destroy/1.2.0:
    resolution: {integrity: sha512-2sJGJTaXIIaR1w4iJSNoN0hnMY7Gpc/n8D4qSCJw8QqFWXf7cuAgnEHxBpweaVcPevC2l3KpjYCx3NypQQgaJg==}
    engines: {node: '>= 0.8', npm: 1.2.8000 || >= 1.4.16}
    dev: false

  /di/0.0.1:
    resolution: {integrity: sha512-uJaamHkagcZtHPqCIHZxnFrXlunQXgBOsZSUOWwFw31QJCAbyTBoHMW75YOTur5ZNx8pIeAKgf6GWIgaqqiLhA==}
    dev: false

  /diff/4.0.2:
    resolution: {integrity: sha512-58lmxKSA4BNyLz+HHMUzlOEpg09FV+ev6ZMe3vJihgdxzgcwZ8VoEEPmALCZG9LmqfVoNMMKpttIYTVG6uDY7A==}
    engines: {node: '>=0.3.1'}
    dev: false

  /diff/5.0.0:
    resolution: {integrity: sha512-/VTCrvm5Z0JGty/BWHljh+BAiw3IK+2j87NGMu8Nwc/f48WoDAC395uomO9ZD117ZOBaHmkX1oyLvkVM/aIT3w==}
    engines: {node: '>=0.3.1'}
    dev: false

  /dir-glob/3.0.1:
    resolution: {integrity: sha512-WkrWp9GR4KXfKGYzOLmTuGVi1UWFfws377n9cc55/tb6DuqyF6pcQ5AbiHEshaDpY9v6oaSr2XCDidGmMwdzIA==}
    engines: {node: '>=8'}
    dependencies:
      path-type: 4.0.0
    dev: false

  /directory-tree/2.3.1:
    resolution: {integrity: sha512-hxolIHCtQ/a56CUywaLzGD/V78zPwFihI+UK/4ZjOp7GoV4Mptmtv95yavOn/RlnTi7cCMjszvfcNrwCoWLH+Q==}
    engines: {node: '>=10.0'}
    dev: false

  /doctrine/3.0.0:
    resolution: {integrity: sha512-yS+Q5i3hBf7GBkd4KG8a7eBNNWNGLTaEwwYWUijIYM7zrlYDM0BFXHjjPWlWZ1Rg7UaddZeIDmi9jF3HmqiQ2w==}
    engines: {node: '>=6.0.0'}
    dependencies:
      esutils: 2.0.3
    dev: false

  /dom-serialize/2.2.1:
    resolution: {integrity: sha512-Yra4DbvoW7/Z6LBN560ZwXMjoNOSAN2wRsKFGc4iBeso+mpIA6qj1vfdf9HpMaKAqG6wXTy+1SYEzmNpKXOSsQ==}
    dependencies:
      custom-event: 1.0.1
      ent: 2.2.0
      extend: 3.0.2
      void-elements: 2.0.1
    dev: false

  /dot-case/3.0.4:
    resolution: {integrity: sha512-Kv5nKlh6yRrdrGvxeJ2e5y2eRUpkUosIW4A2AS38zwSz27zu7ufDwQPi5Jhs3XAlGNetl3bmnGhQsMtkKJnj3w==}
    dependencies:
      no-case: 3.0.4
      tslib: 2.5.0
    dev: false

  /dotenv/16.0.3:
    resolution: {integrity: sha512-7GO6HghkA5fYG9TYnNxi14/7K9f5occMlp3zXAuSxn7CKCxt9xbNWG7yF8hTCSUchlfWSe3uLmlPfigevRItzQ==}
    engines: {node: '>=12'}
    dev: false

  /ecc-jsbn/0.1.2:
    resolution: {integrity: sha512-eh9O+hwRHNbG4BLTjEl3nw044CkGm5X6LoaCf7LPp7UU8Qrt47JYNi6nPX8xjW97TKGKm1ouctg0QSpZe9qrnw==}
    dependencies:
      jsbn: 0.1.1
      safer-buffer: 2.1.2
    dev: false

  /ecdsa-sig-formatter/1.0.11:
    resolution: {integrity: sha512-nagl3RYrbNv6kQkeJIpt6NJZy8twLB/2vtz6yN9Z4vRKHN4/QZJIEbqohALSgwKdnksuY3k5Addp5lg8sVoVcQ==}
    dependencies:
      safe-buffer: 5.2.1
    dev: false

  /ee-first/1.1.1:
    resolution: {integrity: sha512-WMwm9LhRUo+WUaRN+vRuETqG89IgZphVSNkdFgeb6sS/E4OrDIN7t48CAewSHXc6C8lefD8KKfr5vY61brQlow==}
    dev: false

  /electron-to-chromium/1.4.369:
    resolution: {integrity: sha512-LfxbHXdA/S+qyoTEA4EbhxGjrxx7WK2h6yb5K2v0UCOufUKX+VZaHbl3svlzZfv9sGseym/g3Ne4DpsgRULmqg==}
    dev: false

  /emoji-regex/8.0.0:
    resolution: {integrity: sha512-MSjYzcWNOA0ewAHpz0MxpYFvwg6yjy1NG3xteoqz644VCo/RPgnr1/GGt+ic3iJTzQ8Eu3TdM14SawnVUmGE6A==}
    dev: false

  /emojis-list/3.0.0:
    resolution: {integrity: sha512-/kyM18EfinwXZbno9FyUGeFh87KC8HRQBQGildHZbEuRyWFOmv1U10o9BBp8XVZDVNNuQKyIGIu5ZYAAXJ0V2Q==}
    engines: {node: '>= 4'}
    dev: false

  /enabled/2.0.0:
    resolution: {integrity: sha512-AKrN98kuwOzMIdAizXGI86UFBoo26CL21UM763y1h/GMSJ4/OHU9k2YlsmBpyScFo/wbLzWQJBMCW4+IO3/+OQ==}
    dev: false

  /encodeurl/1.0.2:
    resolution: {integrity: sha512-TPJXq8JqFaVYm2CWmPvnP2Iyo4ZSM7/QKcSmuMLDObfpH5fi7RUGmd/rTDf+rut/saiDiQEeVTNgAmJEdAOx0w==}
    engines: {node: '>= 0.8'}
    dev: false

  /end-of-stream/1.4.4:
    resolution: {integrity: sha512-+uw1inIHVPQoaVuHzRyXd21icM+cnt4CzD5rW+NC1wjOUSTOs+Te7FOv7AhN7vS9x/oIyhLP5PR1H+phQAHu5Q==}
    dependencies:
      once: 1.4.0
    dev: false

  /engine.io-parser/5.0.6:
    resolution: {integrity: sha512-tjuoZDMAdEhVnSFleYPCtdL2GXwVTGtNjoeJd9IhIG3C1xs9uwxqRNEu5WpnDZCaozwVlK/nuQhpodhXSIMaxw==}
    engines: {node: '>=10.0.0'}
    dev: false

  /engine.io/6.4.1:
    resolution: {integrity: sha512-JFYQurD/nbsA5BSPmbaOSLa3tSVj8L6o4srSwXXY3NqE+gGUNmmPTbhn8tjzcCtSqhFgIeqef81ngny8JM25hw==}
    engines: {node: '>=10.0.0'}
    dependencies:
      '@types/cookie': 0.4.1
      '@types/cors': 2.8.13
      '@types/node': 18.16.0
      accepts: 1.3.8
      base64id: 2.0.0
      cookie: 0.4.2
      cors: 2.8.5
      debug: 4.3.4
      engine.io-parser: 5.0.6
      ws: 8.11.0
    transitivePeerDependencies:
      - bufferutil
      - supports-color
      - utf-8-validate
    dev: false

  /enhanced-resolve/5.13.0:
    resolution: {integrity: sha512-eyV8f0y1+bzyfh8xAwW/WTSZpLbjhqc4ne9eGSH4Zo2ejdyiNG9pU6mf9DG8a7+Auk6MFTlNOT4Y2y/9k8GKVg==}
    engines: {node: '>=10.13.0'}
    dependencies:
      graceful-fs: 4.2.11
      tapable: 2.2.1
    dev: false

  /ent/2.2.0:
    resolution: {integrity: sha512-GHrMyVZQWvTIdDtpiEXdHZnFQKzeO09apj8Cbl4pKWy4i0Oprcq17usfDt5aO63swf0JOeMWjWQE/LzgSRuWpA==}
    dev: false

  /entities/2.0.3:
    resolution: {integrity: sha512-MyoZ0jgnLvB2X3Lg5HqpFmn1kybDiIfEQmKzTb5apr51Rb+T3KdmMiqa70T+bhGnyv7bQ6WMj2QMHpGMmlrUYQ==}
    dev: false

  /envinfo/7.8.1:
    resolution: {integrity: sha512-/o+BXHmB7ocbHEAs6F2EnG0ogybVVUdkRunTT2glZU9XAaGmhqskrvKwqXuDfNjEO0LZKWdejEEpnq8aM0tOaw==}
    engines: {node: '>=4'}
    hasBin: true
    dev: false

  /error-ex/1.3.2:
    resolution: {integrity: sha512-7dFHNmqeFSEt2ZBsCriorKnn3Z2pj+fd9kmI6QoWw4//DL+icEBfc0U7qJCisqrTsKTjw4fNFy2pW9OqStD84g==}
    dependencies:
      is-arrayish: 0.2.1
    dev: false

  /es-abstract/1.21.2:
    resolution: {integrity: sha512-y/B5POM2iBnIxCiernH1G7rC9qQoM77lLIMQLuob0zhp8C56Po81+2Nj0WFKnd0pNReDTnkYryc+zhOzpEIROg==}
    engines: {node: '>= 0.4'}
    dependencies:
      array-buffer-byte-length: 1.0.0
      available-typed-arrays: 1.0.5
      call-bind: 1.0.2
      es-set-tostringtag: 2.0.1
      es-to-primitive: 1.2.1
      function.prototype.name: 1.1.5
      get-intrinsic: 1.2.0
      get-symbol-description: 1.0.0
      globalthis: 1.0.3
      gopd: 1.0.1
      has: 1.0.3
      has-property-descriptors: 1.0.0
      has-proto: 1.0.1
      has-symbols: 1.0.3
      internal-slot: 1.0.5
      is-array-buffer: 3.0.2
      is-callable: 1.2.7
      is-negative-zero: 2.0.2
      is-regex: 1.1.4
      is-shared-array-buffer: 1.0.2
      is-string: 1.0.7
      is-typed-array: 1.1.10
      is-weakref: 1.0.2
      object-inspect: 1.12.3
      object-keys: 1.1.1
      object.assign: 4.1.4
      regexp.prototype.flags: 1.5.0
      safe-regex-test: 1.0.0
      string.prototype.trim: 1.2.7
      string.prototype.trimend: 1.0.6
      string.prototype.trimstart: 1.0.6
      typed-array-length: 1.0.4
      unbox-primitive: 1.0.2
      which-typed-array: 1.1.9
    dev: false

  /es-get-iterator/1.1.3:
    resolution: {integrity: sha512-sPZmqHBe6JIiTfN5q2pEi//TwxmAFHwj/XEuYjTuse78i8KxaqMTTzxPoFKuzRpDpTJ+0NAbpfenkmH2rePtuw==}
    dependencies:
      call-bind: 1.0.2
      get-intrinsic: 1.2.0
      has-symbols: 1.0.3
      is-arguments: 1.1.1
      is-map: 2.0.2
      is-set: 2.0.2
      is-string: 1.0.7
      isarray: 2.0.5
      stop-iteration-iterator: 1.0.0
    dev: false

  /es-module-lexer/1.2.1:
    resolution: {integrity: sha512-9978wrXM50Y4rTMmW5kXIC09ZdXQZqkE4mxhwkd8VbzsGkXGPgV4zWuqQJgCEzYngdo2dYDa0l8xhX4fkSwJSg==}
    dev: false

  /es-set-tostringtag/2.0.1:
    resolution: {integrity: sha512-g3OMbtlwY3QewlqAiMLI47KywjWZoEytKr8pf6iTC8uJq5bIAH52Z9pnQ8pVL6whrCto53JZDuUIsifGeLorTg==}
    engines: {node: '>= 0.4'}
    dependencies:
      get-intrinsic: 1.2.0
      has: 1.0.3
      has-tostringtag: 1.0.0
    dev: false

  /es-to-primitive/1.2.1:
    resolution: {integrity: sha512-QCOllgZJtaUo9miYBcLChTUaHNjJF3PYs1VidD7AwiEj1kYxKeQTctLAezAOH5ZKRH0g2IgPn6KwB4IT8iRpvA==}
    engines: {node: '>= 0.4'}
    dependencies:
      is-callable: 1.2.7
      is-date-object: 1.0.5
      is-symbol: 1.0.4
    dev: false

  /escalade/3.1.1:
    resolution: {integrity: sha512-k0er2gUkLf8O0zKJiAhmkTnJlTvINGv7ygDNPbeIsX/TJjGJZHuh9B2UxbsaEkmlEo9MfhrSzmhIlhRlI2GXnw==}
    engines: {node: '>=6'}
    dev: false

  /escape-html/1.0.3:
    resolution: {integrity: sha512-NiSupZ4OeuGwr68lGIeym/ksIZMJodUGOSCZ/FSnTxcrekbvqrgdUxlJOMpijaKZVjAJrWrGs/6Jy8OMuyj9ow==}
    dev: false

  /escape-string-regexp/1.0.5:
    resolution: {integrity: sha512-vbRorB5FUQWvla16U8R/qgaFIya2qGzwDrNmCZuYKrbdSUMG6I1ZCGQRefkRVhuOkIGVne7BQ35DSfo1qvJqFg==}
    engines: {node: '>=0.8.0'}
    dev: false

  /escape-string-regexp/4.0.0:
    resolution: {integrity: sha512-TtpcNJ3XAzx3Gq8sWRzJaVajRs0uVxA2YAkdb1jm2YkPz4G6egUFAyA3n5vtEIZefPk5Wa4UXbKuS5fKkJWdgA==}
    engines: {node: '>=10'}
    dev: false

  /eslint-scope/5.1.1:
    resolution: {integrity: sha512-2NxwbF/hZ0KpepYN0cNbo+FN6XoK7GaHlQhgx/hIZl6Va0bF45RQOOwhLIy8lQDbuCiadSLCBnH2CFYquit5bw==}
    engines: {node: '>=8.0.0'}
    dependencies:
      esrecurse: 4.3.0
      estraverse: 4.3.0
    dev: false

  /eslint-scope/7.2.0:
    resolution: {integrity: sha512-DYj5deGlHBfMt15J7rdtyKNq/Nqlv5KfU4iodrQ019XESsRnwXH9KAE0y3cwtUHDo2ob7CypAnCqefh6vioWRw==}
    engines: {node: ^12.22.0 || ^14.17.0 || >=16.0.0}
    dependencies:
      esrecurse: 4.3.0
      estraverse: 5.3.0
    dev: false

  /eslint-visitor-keys/3.4.0:
    resolution: {integrity: sha512-HPpKPUBQcAsZOsHAFwTtIKcYlCje62XB7SEAcxjtmW6TD1WVpkS6i6/hOVtTZIl4zGj/mBqpFVGvaDneik+VoQ==}
    engines: {node: ^12.22.0 || ^14.17.0 || >=16.0.0}
    dev: false

  /eslint/8.39.0:
    resolution: {integrity: sha512-mwiok6cy7KTW7rBpo05k6+p4YVZByLNjAZ/ACB9DRCu4YDRwjXI01tWHp6KAUWelsBetTxKK/2sHB0vdS8Z2Og==}
    engines: {node: ^12.22.0 || ^14.17.0 || >=16.0.0}
    hasBin: true
    dependencies:
      '@eslint-community/eslint-utils': 4.4.0_eslint@8.39.0
      '@eslint-community/regexpp': 4.5.0
      '@eslint/eslintrc': 2.0.2
      '@eslint/js': 8.39.0
      '@humanwhocodes/config-array': 0.11.8
      '@humanwhocodes/module-importer': 1.0.1
      '@nodelib/fs.walk': 1.2.8
      ajv: 6.12.6
      chalk: 4.1.2
      cross-spawn: 7.0.3
      debug: 4.3.4
      doctrine: 3.0.0
      escape-string-regexp: 4.0.0
      eslint-scope: 7.2.0
      eslint-visitor-keys: 3.4.0
      espree: 9.5.1
      esquery: 1.5.0
      esutils: 2.0.3
      fast-deep-equal: 3.1.3
      file-entry-cache: 6.0.1
      find-up: 5.0.0
      glob-parent: 6.0.2
      globals: 13.20.0
      grapheme-splitter: 1.0.4
      ignore: 5.2.4
      import-fresh: 3.3.0
      imurmurhash: 0.1.4
      is-glob: 4.0.3
      is-path-inside: 3.0.3
      js-sdsl: 4.4.0
      js-yaml: 4.1.0
      json-stable-stringify-without-jsonify: 1.0.1
      levn: 0.4.1
      lodash.merge: 4.6.2
      minimatch: 3.1.2
      natural-compare: 1.4.0
      optionator: 0.9.1
      strip-ansi: 6.0.1
      strip-json-comments: 3.1.1
      text-table: 0.2.0
    transitivePeerDependencies:
      - supports-color
    dev: false

  /espree/9.5.1:
    resolution: {integrity: sha512-5yxtHSZXRSW5pvv3hAlXM5+/Oswi1AUFqBmbibKb5s6bp3rGIDkyXU6xCoyuuLhijr4SFwPrXRoZjz0AZDN9tg==}
    engines: {node: ^12.22.0 || ^14.17.0 || >=16.0.0}
    dependencies:
      acorn: 8.8.2
      acorn-jsx: 5.3.2_acorn@8.8.2
      eslint-visitor-keys: 3.4.0
    dev: false

  /esquery/1.5.0:
    resolution: {integrity: sha512-YQLXUplAwJgCydQ78IMJywZCceoqk1oH01OERdSAJc/7U2AylwjhSCLDEtqwg811idIS/9fIU5GjG73IgjKMVg==}
    engines: {node: '>=0.10'}
    dependencies:
      estraverse: 5.3.0
    dev: false

  /esrecurse/4.3.0:
    resolution: {integrity: sha512-KmfKL3b6G+RXvP8N1vr3Tq1kL/oCFgn2NYXEtqP8/L3pKapUA4G8cFVaoF3SU323CD4XypR/ffioHmkti6/Tag==}
    engines: {node: '>=4.0'}
    dependencies:
      estraverse: 5.3.0
    dev: false

  /estraverse/4.3.0:
    resolution: {integrity: sha512-39nnKffWz8xN1BU/2c79n9nB9HDzo0niYUqx6xyqUnyoAnQyyWpOTdZEeiCch8BBu515t4wp9ZmgVfVhn9EBpw==}
    engines: {node: '>=4.0'}
    dev: false

  /estraverse/5.3.0:
    resolution: {integrity: sha512-MMdARuVEQziNTeJD8DgMqmhwR11BRQ/cBP+pLtYdSTnf3MIO8fFeiINEbX36ZdNlfU/7A9f3gUw49B3oQsvwBA==}
    engines: {node: '>=4.0'}
    dev: false

  /esutils/2.0.3:
    resolution: {integrity: sha512-kVscqXk4OCp68SZ0dkgEKVi6/8ij300KBWTJq32P/dYeWTSwK41WyTxalN1eRmA5Z9UU/LX9D7FWSmV9SAYx6g==}
    engines: {node: '>=0.10.0'}
    dev: false

  /etag/1.8.1:
    resolution: {integrity: sha512-aIL5Fx7mawVa300al2BnEE4iNvo1qETxLrPI/o05L7z6go7fCw1J6EQmbK4FmJ2AS7kgVF/KEZWufBfdClMcPg==}
    engines: {node: '>= 0.6'}
    dev: false

  /eventemitter3/4.0.7:
    resolution: {integrity: sha512-8guHBZCwKnFhYdHr2ysuRWErTwhoN2X8XELRlrRwpmfeY2jjuUN4taQMsULKUVo1K4DvZl+0pgfyoysHxvmvEw==}
    dev: false

  /events/3.3.0:
    resolution: {integrity: sha512-mQw+2fkQbALzQ7V0MY0IqdnXNOeTtP4r0lN9z7AAawCXgqea7bDii20AYrIBrFd/Hx0M2Ocz6S111CaFkUcb0Q==}
    engines: {node: '>=0.8.x'}
    dev: false

  /express-promise-router/4.1.1_express@4.18.2:
    resolution: {integrity: sha512-Lkvcy/ZGrBhzkl3y7uYBHLMtLI4D6XQ2kiFg9dq7fbktBch5gjqJ0+KovX0cvCAvTJw92raWunRLM/OM+5l4fA==}
    engines: {node: '>=10'}
    peerDependencies:
      '@types/express': ^4.0.0
      express: ^4.0.0
    peerDependenciesMeta:
      '@types/express':
        optional: true
    dependencies:
      express: 4.18.2
      is-promise: 4.0.0
      lodash.flattendeep: 4.4.0
      methods: 1.1.2
    dev: false

  /express/4.18.2:
    resolution: {integrity: sha512-5/PsL6iGPdfQ/lKM1UuielYgv3BUoJfz1aUwU9vHZ+J7gyvwdQXFEBIEIaxeGf0GIcreATNyBExtalisDbuMqQ==}
    engines: {node: '>= 0.10.0'}
    dependencies:
      accepts: 1.3.8
      array-flatten: 1.1.1
      body-parser: 1.20.1
      content-disposition: 0.5.4
      content-type: 1.0.5
      cookie: 0.5.0
      cookie-signature: 1.0.6
      debug: 2.6.9
      depd: 2.0.0
      encodeurl: 1.0.2
      escape-html: 1.0.3
      etag: 1.8.1
      finalhandler: 1.2.0
      fresh: 0.5.2
      http-errors: 2.0.0
      merge-descriptors: 1.0.1
      methods: 1.1.2
      on-finished: 2.4.1
      parseurl: 1.3.3
      path-to-regexp: 0.1.7
      proxy-addr: 2.0.7
      qs: 6.11.0
      range-parser: 1.2.1
      safe-buffer: 5.2.1
      send: 0.18.0
      serve-static: 1.15.0
      setprototypeof: 1.2.0
      statuses: 2.0.1
      type-is: 1.6.18
      utils-merge: 1.0.1
      vary: 1.1.2
    dev: false

  /extend/3.0.2:
    resolution: {integrity: sha512-fjquC59cD7CyW6urNXK0FBufkZcoiGG80wTuPujX590cB5Ttln20E2UB4S/WARVqhXffZl2LNgS+gQdPIIim/g==}
    dev: false

  /extract-zip/2.0.1:
    resolution: {integrity: sha512-GDhU9ntwuKyGXdZBUgTIe+vXnWj0fppUEtMDL0+idd5Sta8TGpHssn/eusA9mrPr9qNDym6SxAYZjNvCn/9RBg==}
    engines: {node: '>= 10.17.0'}
    hasBin: true
    dependencies:
      debug: 4.3.4
      get-stream: 5.2.0
      yauzl: 2.10.0
    optionalDependencies:
      '@types/yauzl': 2.10.0
    transitivePeerDependencies:
      - supports-color
    dev: false

  /extsprintf/1.3.0:
    resolution: {integrity: sha512-11Ndz7Nv+mvAC1j0ktTa7fAb0vLyGGX+rMHNBYQviQDGU0Hw7lhctJANqbPhu9nV9/izT/IntTgZ7Im/9LJs9g==}
    engines: {'0': node >=0.6.0}
    dev: false

  /fast-deep-equal/3.1.3:
    resolution: {integrity: sha512-f3qQ9oQy9j2AhBe/H9VC91wLmKBCCU/gDOnKNAYG5hswO7BLKj09Hc5HYNz9cGI++xlpDCIgDaitVs03ATR84Q==}
    dev: false

  /fast-glob/3.2.12:
    resolution: {integrity: sha512-DVj4CQIYYow0BlaelwK1pHl5n5cRSJfM60UA0zK891sVInoPri2Ekj7+e1CT3/3qxXenpI+nBBmQAcJPJgaj4w==}
    engines: {node: '>=8.6.0'}
    dependencies:
      '@nodelib/fs.stat': 2.0.5
      '@nodelib/fs.walk': 1.2.8
      glob-parent: 5.1.2
      merge2: 1.4.1
      micromatch: 4.0.5
    dev: false

  /fast-json-stable-stringify/2.1.0:
    resolution: {integrity: sha512-lhd/wF+Lk98HZoTCtlVraHtfh5XYijIjalXck7saUtuanSDyLMxnHhSXEDJqHxD7msR8D0uCmqlkwjCV8xvwHw==}
    dev: false

  /fast-levenshtein/2.0.6:
    resolution: {integrity: sha512-DCXu6Ifhqcks7TZKY3Hxp3y6qphY5SJZmrWMDrKcERSOXWQdMhU9Ig/PYrzyw/ul9jOIyh0N4M0tbC5hodg8dw==}
    dev: false

  /fast-xml-parser/4.2.2:
    resolution: {integrity: sha512-DLzIPtQqmvmdq3VUKR7T6omPK/VCRNqgFlGtbESfyhcH2R4I8EzK1/K6E8PkRCK2EabWrUHK32NjYRbEFnnz0Q==}
    hasBin: true
    dependencies:
      strnum: 1.0.5
    dev: false

  /fastest-levenshtein/1.0.16:
    resolution: {integrity: sha512-eRnCtTTtGZFpQCwhJiUOuxPQWRXVKYDn0b2PeHfXL6/Zi53SLAzAHfVhVWK2AryC/WH05kGfxhFIPvTF0SXQzg==}
    engines: {node: '>= 4.9.1'}
    dev: false

  /fastq/1.15.0:
    resolution: {integrity: sha512-wBrocU2LCXXa+lWBt8RoIRD89Fi8OdABODa/kEnyeyjS5aZO5/GNvI5sEINADqP/h8M29UHTHUb53sUu5Ihqdw==}
    dependencies:
      reusify: 1.0.4
    dev: false

  /fd-slicer/1.1.0:
    resolution: {integrity: sha512-cE1qsB/VwyQozZ+q1dGxR8LBYNZeofhEdUNGSMbQD3Gw2lAzX9Zb3uIU6Ebc/Fmyjo9AWWfnn0AUCHqtevs/8g==}
    dependencies:
      pend: 1.2.0
    dev: false

  /fecha/4.2.3:
    resolution: {integrity: sha512-OP2IUU6HeYKJi3i0z4A19kHMQoLVs4Hc+DPqqxI2h/DPZHTm/vjsfC6P0b4jCMy14XizLBqvndQ+UilD7707Jw==}
    dev: false

  /fetch-blob/3.2.0:
    resolution: {integrity: sha512-7yAQpD2UMJzLi1Dqv7qFYnPbaPx7ZfFK6PiIxQ4PfkGPyNyl2Ugx+a/umUonmKqjhM4DnfbMvdX6otXq83soQQ==}
    engines: {node: ^12.20 || >= 14.13}
    dependencies:
      node-domexception: 1.0.0
      web-streams-polyfill: 3.2.1
    dev: false

  /file-entry-cache/6.0.1:
    resolution: {integrity: sha512-7Gps/XWymbLk2QLYK4NzpMOrYjMhdIxXuIvy2QBsLE6ljuodKvdkWs/cpyJJ3CVIVpH0Oi1Hvg1ovbMzLdFBBg==}
    engines: {node: ^10.12.0 || >=12.0.0}
    dependencies:
      flat-cache: 3.0.4
    dev: false

  /fill-range/7.0.1:
    resolution: {integrity: sha512-qOo9F+dMUmC2Lcb4BbVvnKJxTPjCm+RRpe4gDuGrzkL7mEVl/djYSu2OdQ2Pa302N4oqkSg9ir6jaLWJ2USVpQ==}
    engines: {node: '>=8'}
    dependencies:
      to-regex-range: 5.0.1
    dev: false

  /finalhandler/1.1.2:
    resolution: {integrity: sha512-aAWcW57uxVNrQZqFXjITpW3sIUQmHGG3qSb9mUah9MgMC4NeWhNOlNjXEYq3HjRAvL6arUviZGGJsBg6z0zsWA==}
    engines: {node: '>= 0.8'}
    dependencies:
      debug: 2.6.9
      encodeurl: 1.0.2
      escape-html: 1.0.3
      on-finished: 2.3.0
      parseurl: 1.3.3
      statuses: 1.5.0
      unpipe: 1.0.0
    dev: false

  /finalhandler/1.2.0:
    resolution: {integrity: sha512-5uXcUVftlQMFnWC9qu/svkWv3GTd2PfUhK/3PLkYNAe7FbqJMt3515HaxE6eRL74GdsriiwujiawdaB1BpEISg==}
    engines: {node: '>= 0.8'}
    dependencies:
      debug: 2.6.9
      encodeurl: 1.0.2
      escape-html: 1.0.3
      on-finished: 2.4.1
      parseurl: 1.3.3
      statuses: 2.0.1
      unpipe: 1.0.0
    dev: false

  /find-up/4.1.0:
    resolution: {integrity: sha512-PpOwAdQ/YlXQ2vj8a3h8IipDuYRi3wceVQQGYWxNINccq40Anw7BlsEXCMbt1Zt+OLA6Fq9suIpIWD0OsnISlw==}
    engines: {node: '>=8'}
    dependencies:
      locate-path: 5.0.0
      path-exists: 4.0.0
    dev: false

  /find-up/5.0.0:
    resolution: {integrity: sha512-78/PXT1wlLLDgTzDs7sjq9hzz0vXD+zn+7wypEe4fXQxCmdmqfGsEPQxmiCSQI3ajFV91bVSsvNtrJRiW6nGng==}
    engines: {node: '>=10'}
    dependencies:
      locate-path: 6.0.0
      path-exists: 4.0.0
    dev: false

  /flat-cache/3.0.4:
    resolution: {integrity: sha512-dm9s5Pw7Jc0GvMYbshN6zchCA9RgQlzzEZX3vylR9IqFfS8XciblUXOKfW6SiuJ0e13eDYZoZV5wdrev7P3Nwg==}
    engines: {node: ^10.12.0 || >=12.0.0}
    dependencies:
      flatted: 3.2.7
      rimraf: 3.0.2
    dev: false

  /flat/5.0.2:
    resolution: {integrity: sha512-b6suED+5/3rTpUBdG1gupIl8MPFCAMA0QXwmljLhvCUKcUvdE4gWky9zpuGCcXHOsz4J9wPGNWq6OKpmIzz3hQ==}
    hasBin: true
    dev: false

  /flatted/3.2.7:
    resolution: {integrity: sha512-5nqDSxl8nn5BSNxyR3n4I6eDmbolI6WT+QqR547RwxQapgjQBmtktdP+HTBb/a/zLsbzERTONyUB5pefh5TtjQ==}
    dev: false

  /fn.name/1.1.0:
    resolution: {integrity: sha512-GRnmB5gPyJpAhTQdSZTSp9uaPSvl09KoYcMQtsB9rQoOmzs9dH6ffeccH+Z+cv6P68Hu5bC6JjRh4Ah/mHSNRw==}
    dev: false

  /follow-redirects/1.15.2:
    resolution: {integrity: sha512-VQLG33o04KaQ8uYi2tVNbdrWp1QWxNNea+nmIB4EVM28v0hmP17z7aG1+wAkNzVq4KeXTq3221ye5qTJP91JwA==}
    engines: {node: '>=4.0'}
    peerDependencies:
      debug: '*'
    peerDependenciesMeta:
      debug:
        optional: true
    dev: false

  /for-each/0.3.3:
    resolution: {integrity: sha512-jqYfLp7mo9vIyQf8ykW2v7A+2N4QjeCeI5+Dz9XraiO1ign81wjiH7Fb9vSOWvQfNtmSa4H2RoQTrrXivdUZmw==}
    dependencies:
      is-callable: 1.2.7
    dev: false

  /forever-agent/0.6.1:
    resolution: {integrity: sha512-j0KLYPhm6zeac4lz3oJ3o65qvgQCcPubiyotZrXqEaG4hNagNYO8qdlUrX5vwqv9ohqeT/Z3j6+yW067yWWdUw==}
    dev: false

  /form-data/2.3.3:
    resolution: {integrity: sha512-1lLKB2Mu3aGP1Q/2eCOx0fNbRMe7XdwktwOruhfqqd0rIJWwN4Dh+E3hrPSlDCXnSR7UtZ1N38rVXm+6+MEhJQ==}
    engines: {node: '>= 0.12'}
    dependencies:
      asynckit: 0.4.0
      combined-stream: 1.0.8
      mime-types: 2.1.35
    dev: false

  /form-data/3.0.1:
    resolution: {integrity: sha512-RHkBKtLWUVwd7SqRIvCZMEvAMoGUp0XU+seQiZejj0COz3RI3hWP4sCv3gZWWLjJTd7rGwcsF5eKZGii0r/hbg==}
    engines: {node: '>= 6'}
    dependencies:
      asynckit: 0.4.0
      combined-stream: 1.0.8
      mime-types: 2.1.35
    dev: false

  /form-data/4.0.0:
    resolution: {integrity: sha512-ETEklSGi5t0QMZuiXoA/Q6vcnxcLQP5vdugSpuAyi6SVGi2clPPp+xgEhuMaHC+zGgn31Kd235W35f7Hykkaww==}
    engines: {node: '>= 6'}
    dependencies:
      asynckit: 0.4.0
      combined-stream: 1.0.8
      mime-types: 2.1.35
    dev: false

  /formdata-polyfill/4.0.10:
    resolution: {integrity: sha512-buewHzMvYL29jdeQTVILecSaZKnt/RJWjoZCF5OW60Z67/GmSLBkOFM7qh1PI3zFNtJbaZL5eQu1vLfazOwj4g==}
    engines: {node: '>=12.20.0'}
    dependencies:
      fetch-blob: 3.2.0
    dev: false

  /forwarded/0.2.0:
    resolution: {integrity: sha512-buRG0fpBtRHSTCOASe6hD258tEubFoRLb4ZNA6NxMVHNw2gOcwHo9wyablzMzOA5z9xA9L1KNjk/Nt6MT9aYow==}
    engines: {node: '>= 0.6'}
    dev: false

  /fresh/0.5.2:
    resolution: {integrity: sha512-zJ2mQYM18rEFOudeV4GShTGIQ7RbzA7ozbU9I/XBpm7kqgMywgmylMwXHxZJmkVoYkna9d2pVXVXPdYTP9ej8Q==}
    engines: {node: '>= 0.6'}
    dev: false

  /fs-constants/1.0.0:
    resolution: {integrity: sha512-y6OAwoSIf7FyjMIv94u+b5rdheZEjzR63GTyZJm5qh4Bi+2YgwLCcI/fPFZkL5PSixOt6ZNKm+w+Hfp/Bciwow==}
    dev: false

  /fs-extra/10.1.0:
    resolution: {integrity: sha512-oRXApq54ETRj4eMiFzGnHWGy+zo5raudjuxN0b8H7s/RU2oW0Wvsx9O0ACRN/kRq9E8Vu/ReskGB5o3ji+FzHQ==}
    engines: {node: '>=12'}
    dependencies:
      graceful-fs: 4.2.11
      jsonfile: 6.1.0
      universalify: 2.0.0
    dev: false

  /fs-extra/11.1.1:
    resolution: {integrity: sha512-MGIE4HOvQCeUCzmlHs0vXpih4ysz4wg9qiSAu6cd42lVwPbTM1TjV7RusoyQqMmk/95gdQZX72u+YW+c3eEpFQ==}
    engines: {node: '>=14.14'}
    dependencies:
      graceful-fs: 4.2.11
      jsonfile: 6.1.0
      universalify: 2.0.0
    dev: false

  /fs-extra/8.1.0:
    resolution: {integrity: sha512-yhlQgA6mnOJUKOsRUFsgJdQCvkKhcz8tlZG5HBQfReYZy46OwLcY+Zia0mtdHsOo9y/hP+CxMN0TU9QxoOtG4g==}
    engines: {node: '>=6 <7 || >=8'}
    dependencies:
      graceful-fs: 4.2.11
      jsonfile: 4.0.0
      universalify: 0.1.2
    dev: false

  /fs.realpath/1.0.0:
    resolution: {integrity: sha512-OO0pH2lK6a0hZnAdau5ItzHPI6pUlvI7jMVnxUQRtw4owF2wk8lOSabtGDCTP4Ggrg2MbGnWO9X8K1t4+fGMDw==}
    dev: false

  /fsevents/2.3.2:
    resolution: {integrity: sha512-xiqMQR4xAeHTuB9uWm+fFRcIOgKBMiOBP+eXiyT7jsgVCq1bkVygt00oASowB7EdtpOHaaPgKt812P9ab+DDKA==}
    engines: {node: ^8.16.0 || ^10.6.0 || >=11.0.0}
    os: [darwin]
    requiresBuild: true
    dev: false
    optional: true

  /function-bind/1.1.1:
    resolution: {integrity: sha512-yIovAzMX49sF8Yl58fSCWJ5svSLuaibPxXQJFLmBObTuCr0Mf1KiPopGM9NiFjiYBCbfaa2Fh6breQ6ANVTI0A==}
    dev: false

  /function.prototype.name/1.1.5:
    resolution: {integrity: sha512-uN7m/BzVKQnCUF/iW8jYea67v++2u7m5UgENbHRtdDVclOUP+FMPlCNdmk0h/ysGyo2tavMJEDqJAkJdRa1vMA==}
    engines: {node: '>= 0.4'}
    dependencies:
      call-bind: 1.0.2
      define-properties: 1.2.0
      es-abstract: 1.21.2
      functions-have-names: 1.2.3
    dev: false

  /functions-have-names/1.2.3:
    resolution: {integrity: sha512-xckBUXyTIqT97tq2x2AMb+g163b5JFysYk0x4qxNFwbfQkmNZoiRHb6sPzI9/QV33WeuvVYBUIiD4NzNIyqaRQ==}
    dev: false

  /get-caller-file/2.0.5:
    resolution: {integrity: sha512-DyFP3BM/3YHTQOCUL/w0OZHR0lpKeGrxotcHWcqNEdnltqFwXVfhEBQ94eIo34AfQpo0rGki4cyIiftY06h2Fg==}
    engines: {node: 6.* || 8.* || >= 10.*}
    dev: false

  /get-func-name/2.0.0:
    resolution: {integrity: sha512-Hm0ixYtaSZ/V7C8FJrtZIuBBI+iSgL+1Aq82zSu8VQNB4S3Gk8e7Qs3VwBDJAhmRZcFqkl3tQu36g/Foh5I5ig==}
    dev: false

  /get-intrinsic/1.2.0:
    resolution: {integrity: sha512-L049y6nFOuom5wGyRc3/gdTLO94dySVKRACj1RmJZBQXlbTMhtNIgkWkUHq+jYmZvKf14EW1EoJnnjbmoHij0Q==}
    dependencies:
      function-bind: 1.1.1
      has: 1.0.3
      has-symbols: 1.0.3
    dev: false

  /get-stream/5.2.0:
    resolution: {integrity: sha512-nBF+F1rAZVCu/p7rjzgA+Yb4lfYXrpl7a6VmJrU8wF9I1CKvP/QwPNZHnOlwbTkY6dvtFIzFMSyQXbLoTQPRpA==}
    engines: {node: '>=8'}
    dependencies:
      pump: 3.0.0
    dev: false

  /get-symbol-description/1.0.0:
    resolution: {integrity: sha512-2EmdH1YvIQiZpltCNgkuiUnyukzxM/R6NDJX31Ke3BG1Nq5b0S2PhX59UKi9vZpPDQVdqn+1IcaAwnzTT5vCjw==}
    engines: {node: '>= 0.4'}
    dependencies:
      call-bind: 1.0.2
      get-intrinsic: 1.2.0
    dev: false

  /getpass/0.1.7:
    resolution: {integrity: sha512-0fzj9JxOLfJ+XGLhR8ze3unN0KZCgZwiSSDz168VERjK8Wl8kVSdcu2kspd4s4wtAa1y/qrVRiAA0WclVsu0ng==}
    dependencies:
      assert-plus: 1.0.0
    dev: false

  /glob-parent/5.1.2:
    resolution: {integrity: sha512-AOIgSQCepiJYwP3ARnGx+5VnTu2HBYdzbGP45eLw1vr3zB3vZLeyed1sC9hnbcOc9/SrMyM5RPQrkGz4aS9Zow==}
    engines: {node: '>= 6'}
    dependencies:
      is-glob: 4.0.3
    dev: false

  /glob-parent/6.0.2:
    resolution: {integrity: sha512-XxwI8EOhVQgWp6iDL+3b0r86f4d6AX6zSU55HfB4ydCEuXLXc5FcYeOu+nnGftS4TEju/11rt4KJPTMgbfmv4A==}
    engines: {node: '>=10.13.0'}
    dependencies:
      is-glob: 4.0.3
    dev: false

  /glob-to-regexp/0.4.1:
    resolution: {integrity: sha512-lkX1HJXwyMcprw/5YUZc2s7DrpAiHB21/V+E1rHUrVNokkvB6bqMzT0VfV6/86ZNabt1k14YOIaT7nDvOX3Iiw==}
    dev: false

  /glob/7.2.0:
    resolution: {integrity: sha512-lmLf6gtyrPq8tTjSmrO94wBeQbFR3HbLHbuyD69wuyQkImp2hWqMGB47OX65FBkPffO641IP9jWa1z4ivqG26Q==}
    dependencies:
      fs.realpath: 1.0.0
      inflight: 1.0.6
      inherits: 2.0.4
      minimatch: 3.1.2
      once: 1.4.0
      path-is-absolute: 1.0.1
    dev: false

  /glob/7.2.3:
    resolution: {integrity: sha512-nFR0zLpU2YCaRxwoCJvL6UvCH2JFyFVIvwTLsIf21AuHlMskA1hhTdk+LlYJtOlYt9v6dvszD2BGRqBL+iQK9Q==}
    dependencies:
      fs.realpath: 1.0.0
      inflight: 1.0.6
      inherits: 2.0.4
      minimatch: 3.1.2
      once: 1.4.0
      path-is-absolute: 1.0.1
    dev: false

  /glob/8.1.0:
    resolution: {integrity: sha512-r8hpEjiQEYlF2QU0df3dS+nxxSIreXQS1qRhMJM0Q5NDdR386C7jb7Hwwod8Fgiuex+k0GFjgft18yvxm5XoCQ==}
    engines: {node: '>=12'}
    dependencies:
      fs.realpath: 1.0.0
      inflight: 1.0.6
      inherits: 2.0.4
      minimatch: 5.1.6
      once: 1.4.0
    dev: false

  /globals/13.20.0:
    resolution: {integrity: sha512-Qg5QtVkCy/kv3FUSlu4ukeZDVf9ee0iXLAUYX13gbR17bnejFTzr4iS9bY7kwCf1NztRNm1t91fjOiyx4CSwPQ==}
    engines: {node: '>=8'}
    dependencies:
      type-fest: 0.20.2
    dev: false

  /globalthis/1.0.3:
    resolution: {integrity: sha512-sFdI5LyBiNTHjRd7cGPWapiHWMOXKyuBNX/cWJ3NfzrZQVa8GI/8cofCl74AOVqq9W5kNmguTIzJ/1s2gyI9wA==}
    engines: {node: '>= 0.4'}
    dependencies:
      define-properties: 1.2.0
    dev: false

  /globby/11.1.0:
    resolution: {integrity: sha512-jhIXaOzy1sb8IyocaruWSn1TjmnBVs8Ayhcy83rmxNJ8q2uWKCAj3CnJY+KpGSXCueAPc0i05kVvVKtP1t9S3g==}
    engines: {node: '>=10'}
    dependencies:
      array-union: 2.1.0
      dir-glob: 3.0.1
      fast-glob: 3.2.12
      ignore: 5.2.4
      merge2: 1.4.1
      slash: 3.0.0
    dev: false

  /globby/13.1.4:
    resolution: {integrity: sha512-iui/IiiW+QrJ1X1hKH5qwlMQyv34wJAYwH1vrf8b9kBA4sNiif3gKsMHa+BrdnOpEudWjpotfa7LrTzB1ERS/g==}
    engines: {node: ^12.20.0 || ^14.13.1 || >=16.0.0}
    dependencies:
      dir-glob: 3.0.1
      fast-glob: 3.2.12
      ignore: 5.2.4
      merge2: 1.4.1
      slash: 4.0.0
    dev: false

  /gopd/1.0.1:
    resolution: {integrity: sha512-d65bNlIadxvpb/A2abVdlqKqV563juRnZ1Wtk6s1sIR8uNsXR70xqIzVqxVf1eTqDunwT2MkczEeaezCKTZhwA==}
    dependencies:
      get-intrinsic: 1.2.0
    dev: false

  /graceful-fs/4.2.11:
    resolution: {integrity: sha512-RbJ5/jmFcNNCcDV5o9eTnBLJ/HszWV0P73bc+Ff4nS/rJj+YaS6IGyiOL0VoBYX+l1Wrl3k63h/KrH+nhJ0XvQ==}
    dev: false

  /grapheme-splitter/1.0.4:
    resolution: {integrity: sha512-bzh50DW9kTPM00T8y4o8vQg89Di9oLJVLW/KaOGIXJWP/iqCN6WKYkbNOF04vFLJhwcpYUh9ydh/+5vpOqV4YQ==}
    dev: false

  /growl/1.10.5:
    resolution: {integrity: sha512-qBr4OuELkhPenW6goKVXiv47US3clb3/IbuWF9KNKEijAy9oeHxU9IgzjvJhHkUzhaj7rOUD7+YGWqUjLp5oSA==}
    engines: {node: '>=4.x'}
    dev: false

  /handlebars/4.7.7:
    resolution: {integrity: sha512-aAcXm5OAfE/8IXkcZvCepKU3VzW1/39Fb5ZuqMtgI/hT8X2YgoMvBY5dLhq/cpOvw7Lk1nK/UF71aLG/ZnVYRA==}
    engines: {node: '>=0.4.7'}
    hasBin: true
    dependencies:
      minimist: 1.2.8
      neo-async: 2.6.2
      source-map: 0.6.1
      wordwrap: 1.0.0
    optionalDependencies:
      uglify-js: 3.17.4
    dev: false

  /har-schema/2.0.0:
    resolution: {integrity: sha512-Oqluz6zhGX8cyRaTQlFMPw80bSJVG2x/cFb8ZPhUILGgHka9SsokCCOQgpveePerqidZOrT14ipqfJb7ILcW5Q==}
    engines: {node: '>=4'}
    dev: false

  /har-validator/5.1.5:
    resolution: {integrity: sha512-nmT2T0lljbxdQZfspsno9hgrG3Uir6Ks5afism62poxqBM6sDnMEuPmzTq8XN0OEwqKLLdh1jQI3qyE66Nzb3w==}
    engines: {node: '>=6'}
    deprecated: this library is no longer supported
    dependencies:
      ajv: 6.12.6
      har-schema: 2.0.0
    dev: false

  /has-bigints/1.0.2:
    resolution: {integrity: sha512-tSvCKtBr9lkF0Ex0aQiP9N+OpV4zi2r/Nee5VkRDbaqv35RLYMzbwQfFSZZH0kR+Rd6302UJZ2p/bJCEoR3VoQ==}
    dev: false

  /has-flag/3.0.0:
    resolution: {integrity: sha512-sKJf1+ceQBr4SMkvQnBDNDtf4TXpVhVGateu0t918bl30FnbE2m4vNLX+VWe/dpjlb+HugGYzW7uQXH98HPEYw==}
    engines: {node: '>=4'}
    dev: false

  /has-flag/4.0.0:
    resolution: {integrity: sha512-EykJT/Q1KjTWctppgIAgfSO0tKVuZUjhgMr17kqTumMl6Afv3EISleU7qZUzoXDFTAHTDC4NOoG/ZxU3EvlMPQ==}
    engines: {node: '>=8'}
    dev: false

  /has-property-descriptors/1.0.0:
    resolution: {integrity: sha512-62DVLZGoiEBDHQyqG4w9xCuZ7eJEwNmJRWw2VY84Oedb7WFcA27fiEVe8oUQx9hAUJ4ekurquucTGwsyO1XGdQ==}
    dependencies:
      get-intrinsic: 1.2.0
    dev: false

  /has-proto/1.0.1:
    resolution: {integrity: sha512-7qE+iP+O+bgF9clE5+UoBFzE65mlBiVj3tKCrlNQ0Ogwm0BjpT/gK4SlLYDMybDh5I3TCTKnPPa0oMG7JDYrhg==}
    engines: {node: '>= 0.4'}
    dev: false

  /has-symbols/1.0.3:
    resolution: {integrity: sha512-l3LCuF6MgDNwTDKkdYGEihYjt5pRPbEg46rtlmnSPlUbgmB8LOIrKJbYYFBSbnPaJexMKtiPO8hmeRjRz2Td+A==}
    engines: {node: '>= 0.4'}
    dev: false

  /has-tostringtag/1.0.0:
    resolution: {integrity: sha512-kFjcSNhnlGV1kyoGk7OXKSawH5JOb/LzUc5w9B02hOTO0dfFRjbHQKvg1d6cf3HbeUmtU9VbbV3qzZ2Teh97WQ==}
    engines: {node: '>= 0.4'}
    dependencies:
      has-symbols: 1.0.3
    dev: false

  /has/1.0.3:
    resolution: {integrity: sha512-f2dvO0VU6Oej7RkWJGrehjbzMAjFp5/VKPp5tTpWIV4JHHZK1/BxbFRtf/siA2SWTe09caDmVtYYzWEIbBS4zw==}
    engines: {node: '>= 0.4.0'}
    dependencies:
      function-bind: 1.1.1
    dev: false

  /he/1.2.0:
    resolution: {integrity: sha512-F/1DnUGPopORZi0ni+CvrCgHQ5FyEAHRLSApuYWMmrbSwoN2Mn/7k+Gl38gJnR7yyDZk6WLXwiGod1JOWNDKGw==}
    hasBin: true
    dev: false

  /header-case/2.0.4:
    resolution: {integrity: sha512-H/vuk5TEEVZwrR0lp2zed9OCo1uAILMlx0JEMgC26rzyJJ3N1v6XkwHHXJQdR2doSjcGPM6OKPYoJgf0plJ11Q==}
    dependencies:
      capital-case: 1.0.4
      tslib: 2.5.0
    dev: false

  /hosted-git-info/2.8.9:
    resolution: {integrity: sha512-mxIDAb9Lsm6DoOJ7xH+5+X4y1LU/4Hi50L9C5sIswK3JzULS4bwk1FvjdBgvYR4bzT4tuUQiC15FE2f5HbLvYw==}
    dev: false

  /http-errors/2.0.0:
    resolution: {integrity: sha512-FtwrG/euBzaEjYeRqOgly7G0qviiXoJWnvEH2Z1plBdXgbyjv34pHTSb9zoeHMyDy33+DWy5Wt9Wo+TURtOYSQ==}
    engines: {node: '>= 0.8'}
    dependencies:
      depd: 2.0.0
      inherits: 2.0.4
      setprototypeof: 1.2.0
      statuses: 2.0.1
      toidentifier: 1.0.1
    dev: false

  /http-proxy-agent/5.0.0:
    resolution: {integrity: sha512-n2hY8YdoRE1i7r6M0w9DIw5GgZN0G25P8zLCRQ8rjXtTU3vsNFBI/vWK/UIeE6g5MUUz6avwAPXmL6Fy9D/90w==}
    engines: {node: '>= 6'}
    dependencies:
      '@tootallnate/once': 2.0.0
      agent-base: 6.0.2
      debug: 4.3.4
    transitivePeerDependencies:
      - supports-color
    dev: false

  /http-proxy/1.18.1:
    resolution: {integrity: sha512-7mz/721AbnJwIVbnaSv1Cz3Am0ZLT/UBwkC92VlxhXv/k/BBQfM2fXElQNC27BVGr0uwUpplYPQM9LnaBMR5NQ==}
    engines: {node: '>=8.0.0'}
    dependencies:
      eventemitter3: 4.0.7
      follow-redirects: 1.15.2
      requires-port: 1.0.0
    transitivePeerDependencies:
      - debug
    dev: false

  /http-signature/1.2.0:
    resolution: {integrity: sha512-CAbnr6Rz4CYQkLYUtSNXxQPUH2gK8f3iWexVlsnMeD+GjlsQ0Xsy1cOX+mN3dtxYomRy21CiOzU8Uhw6OwncEQ==}
    engines: {node: '>=0.8', npm: '>=1.3.7'}
    dependencies:
      assert-plus: 1.0.0
      jsprim: 1.4.2
      sshpk: 1.17.0
    dev: false

  /https-proxy-agent/4.0.0:
    resolution: {integrity: sha512-zoDhWrkR3of1l9QAL8/scJZyLu8j/gBkcwcaQOZh7Gyh/+uJQzGVETdgT30akuwkpL8HTRfssqI3BZuV18teDg==}
    engines: {node: '>= 6.0.0'}
    dependencies:
      agent-base: 5.1.1
      debug: 4.3.4
    transitivePeerDependencies:
      - supports-color
    dev: false

  /https-proxy-agent/5.0.1:
    resolution: {integrity: sha512-dFcAjpTQFgoLMzC2VwU+C/CbS7uRL0lWmxDITmqm7C+7F0Odmj6s9l6alZc6AELXhrnggM2CeWSXHGOdX2YtwA==}
    engines: {node: '>= 6'}
    dependencies:
      agent-base: 6.0.2
      debug: 4.3.4
    transitivePeerDependencies:
      - supports-color
    dev: false

  /iconv-lite/0.4.24:
    resolution: {integrity: sha512-v3MXnZAcvnywkTUEZomIActle7RXXeedOR31wwl7VlyoXO4Qi9arvSenNQWne1TcRwhCL1HwLI21bEqdpj8/rA==}
    engines: {node: '>=0.10.0'}
    dependencies:
      safer-buffer: 2.1.2
    dev: false

  /iconv-lite/0.6.3:
    resolution: {integrity: sha512-4fCk79wshMdzMp2rH06qWrJE4iolqLhCUH+OiuIgU++RB0+94NlDL81atO7GX55uUKueo0txHNtvEyI6D7WdMw==}
    engines: {node: '>=0.10.0'}
    dependencies:
      safer-buffer: 2.1.2
    dev: false

  /ieee754/1.2.1:
    resolution: {integrity: sha512-dcyqhDvX1C46lXZcVqCpK+FtMRQVdIMN6/Df5js2zouUsqG7I6sFxitIC+7KYK29KdXOLHdu9zL4sFnoVQnqaA==}
    dev: false

  /ignore/5.2.4:
    resolution: {integrity: sha512-MAb38BcSbH0eHNBxn7ql2NH/kX33OkB3lZ1BNdh7ENeRChHTYsTvWrMubiIAMNS2llXEEgZ1MUOBtXChP3kaFQ==}
    engines: {node: '>= 4'}
    dev: false

  /import-fresh/3.3.0:
    resolution: {integrity: sha512-veYYhQa+D1QBKznvhUHxb8faxlrwUnxseDAbAp457E0wLNio2bOSKnjYDhMj+YiAq61xrMGhQk9iXVk5FzgQMw==}
    engines: {node: '>=6'}
    dependencies:
      parent-module: 1.0.1
      resolve-from: 4.0.0
    dev: false

  /import-local/3.1.0:
    resolution: {integrity: sha512-ASB07uLtnDs1o6EHjKpX34BKYDSqnFerfTOJL2HvMqF70LnxpjkzDB8J44oT9pu4AMPkQwf8jl6szgvNd2tRIg==}
    engines: {node: '>=8'}
    hasBin: true
    dependencies:
      pkg-dir: 4.2.0
      resolve-cwd: 3.0.0
    dev: false

  /imurmurhash/0.1.4:
    resolution: {integrity: sha512-JmXMZ6wuvDmLiHEml9ykzqO6lwFbof0GG4IkcGaENdCRDDmMVnny7s5HsIgHCbaq0w2MyPhDqkhTUgS2LU2PHA==}
    engines: {node: '>=0.8.19'}
    dev: false

  /inflight/1.0.6:
    resolution: {integrity: sha512-k92I/b08q4wvFscXCLvqfsHCrjrF7yiXsQuIVvVE7N82W3+aqpzuUdBbfhWcy/FZR3/4IgflMgKLOsvPDrGCJA==}
    dependencies:
      once: 1.4.0
      wrappy: 1.0.2
    dev: false

  /inherits/2.0.4:
    resolution: {integrity: sha512-k/vGaX4/Yla3WzyMCvTQOXYeIHvqOKtnqBduzTHpzpQZzAskKMhZ2K+EnBiSM9zGSoIFeMpXKxa4dYeZIQqewQ==}
    dev: false

  /internal-slot/1.0.5:
    resolution: {integrity: sha512-Y+R5hJrzs52QCG2laLn4udYVnxsfny9CpOhNhUvk/SSSVyF6T27FzRbF0sroPidSu3X8oEAkOn2K804mjpt6UQ==}
    engines: {node: '>= 0.4'}
    dependencies:
      get-intrinsic: 1.2.0
      has: 1.0.3
      side-channel: 1.0.4
    dev: false

  /interpret/2.2.0:
    resolution: {integrity: sha512-Ju0Bz/cEia55xDwUWEa8+olFpCiQoypjnQySseKtmjNrnps3P+xfpUmGr90T7yjlVJmOtybRvPXhKMbHr+fWnw==}
    engines: {node: '>= 0.10'}
    dev: false

  /ipaddr.js/1.9.1:
    resolution: {integrity: sha512-0KI/607xoxSToH7GjN1FfSbLoU0+btTicjsQSWQlh/hZykN8KpmMf7uYwPW3R+akZ6R/w18ZlXSHBYXiYUPO3g==}
    engines: {node: '>= 0.10'}
    dev: false

  /is-arguments/1.1.1:
    resolution: {integrity: sha512-8Q7EARjzEnKpt/PCD7e1cgUS0a6X8u5tdSiMqXhojOdoV9TsMsiO+9VLC5vAmO8N7/GmXn7yjR8qnA6bVAEzfA==}
    engines: {node: '>= 0.4'}
    dependencies:
      call-bind: 1.0.2
      has-tostringtag: 1.0.0
    dev: false

  /is-array-buffer/3.0.2:
    resolution: {integrity: sha512-y+FyyR/w8vfIRq4eQcM1EYgSTnmHXPqaF+IgzgraytCFq5Xh8lllDVmAZolPJiZttZLeFSINPYMaEJ7/vWUa1w==}
    dependencies:
      call-bind: 1.0.2
      get-intrinsic: 1.2.0
      is-typed-array: 1.1.10
    dev: false

  /is-arrayish/0.2.1:
    resolution: {integrity: sha512-zz06S8t0ozoDXMG+ube26zeCTNXcKIPJZJi8hBrF4idCLms4CG9QtK7qBl1boi5ODzFpjswb5JPmHCbMpjaYzg==}
    dev: false

  /is-arrayish/0.3.2:
    resolution: {integrity: sha512-eVRqCvVlZbuw3GrM63ovNSNAeA1K16kaR/LRY/92w0zxQ5/1YzwblUX652i4Xs9RwAGjW9d9y6X88t8OaAJfWQ==}
    dev: false

  /is-bigint/1.0.4:
    resolution: {integrity: sha512-zB9CruMamjym81i2JZ3UMn54PKGsQzsJeo6xvN3HJJ4CAsQNB6iRutp2To77OfCNuoxspsIhzaPoO1zyCEhFOg==}
    dependencies:
      has-bigints: 1.0.2
    dev: false

  /is-binary-path/2.1.0:
    resolution: {integrity: sha512-ZMERYes6pDydyuGidse7OsHxtbI7WVeUEozgR/g7rd0xUimYNlvZRE/K2MgZTjWy725IfelLeVcEM97mmtRGXw==}
    engines: {node: '>=8'}
    dependencies:
      binary-extensions: 2.2.0
    dev: false

  /is-boolean-object/1.1.2:
    resolution: {integrity: sha512-gDYaKHJmnj4aWxyj6YHyXVpdQawtVLHU5cb+eztPGczf6cjuTdwve5ZIEfgXqH4e57An1D1AKf8CZ3kYrQRqYA==}
    engines: {node: '>= 0.4'}
    dependencies:
      call-bind: 1.0.2
      has-tostringtag: 1.0.0
    dev: false

  /is-callable/1.2.7:
    resolution: {integrity: sha512-1BC0BVFhS/p0qtw6enp8e+8OD0UrK0oFLztSjNzhcKA3WDuJxxAPXzPuPtKkjEY9UUoEWlX/8fgKeu2S8i9JTA==}
    engines: {node: '>= 0.4'}
    dev: false

  /is-core-module/2.12.0:
    resolution: {integrity: sha512-RECHCBCd/viahWmwj6enj19sKbHfJrddi/6cBDsNTKbNq0f7VeaUkBo60BqzvPqo/W54ChS62Z5qyun7cfOMqQ==}
    dependencies:
      has: 1.0.3
    dev: false

  /is-date-object/1.0.5:
    resolution: {integrity: sha512-9YQaSxsAiSwcvS33MBk3wTCVnWK+HhF8VZR2jRxehM16QcVOdHqPn4VPHmRK4lSr38n9JriurInLcP90xsYNfQ==}
    engines: {node: '>= 0.4'}
    dependencies:
      has-tostringtag: 1.0.0
    dev: false

  /is-docker/2.2.1:
    resolution: {integrity: sha512-F+i2BKsFrH66iaUFc0woD8sLy8getkwTwtOBjvs56Cx4CgJDeKQeqfz8wAYiSb8JOprWhHH5p77PbmYCvvUuXQ==}
    engines: {node: '>=8'}
    hasBin: true
    dev: false

  /is-extglob/2.1.1:
    resolution: {integrity: sha512-SbKbANkN603Vi4jEZv49LeVJMn4yGwsbzZworEoyEiutsN3nJYdbO36zfhGJ6QEDpOZIFkDtnq5JRxmvl3jsoQ==}
    engines: {node: '>=0.10.0'}
    dev: false

  /is-fullwidth-code-point/3.0.0:
    resolution: {integrity: sha512-zymm5+u+sCsSWyD9qNaejV3DFvhCKclKdizYaJUuHA83RLjb7nSuGnddCHGv0hk+KY7BMAlsWeK4Ueg6EV6XQg==}
    engines: {node: '>=8'}
    dev: false

  /is-glob/4.0.3:
    resolution: {integrity: sha512-xelSayHH36ZgE7ZWhli7pW34hNbNl8Ojv5KVmkJD4hBdD3th8Tfk9vYasLM+mXWOZhFkgZfxhLSnrwRr4elSSg==}
    engines: {node: '>=0.10.0'}
    dependencies:
      is-extglob: 2.1.1
    dev: false

  /is-map/2.0.2:
    resolution: {integrity: sha512-cOZFQQozTha1f4MxLFzlgKYPTyj26picdZTx82hbc/Xf4K/tZOOXSCkMvU4pKioRXGDLJRn0GM7Upe7kR721yg==}
    dev: false

  /is-negative-zero/2.0.2:
    resolution: {integrity: sha512-dqJvarLawXsFbNDeJW7zAz8ItJ9cd28YufuuFzh0G8pNHjJMnY08Dv7sYX2uF5UpQOwieAeOExEYAWWfu7ZZUA==}
    engines: {node: '>= 0.4'}
    dev: false

  /is-number-object/1.0.7:
    resolution: {integrity: sha512-k1U0IRzLMo7ZlYIfzRu23Oh6MiIFasgpb9X76eqfFZAqwH44UI4KTBvBYIZ1dSL9ZzChTB9ShHfLkR4pdW5krQ==}
    engines: {node: '>= 0.4'}
    dependencies:
      has-tostringtag: 1.0.0
    dev: false

  /is-number/7.0.0:
    resolution: {integrity: sha512-41Cifkg6e8TylSpdtTpeLVMqvSBEVzTttHvERD741+pnZ8ANv0004MRL43QKPDlK9cGvNp6NZWZUBlbGXYxxng==}
    engines: {node: '>=0.12.0'}
    dev: false

  /is-path-inside/3.0.3:
    resolution: {integrity: sha512-Fd4gABb+ycGAmKou8eMftCupSir5lRxqf4aD/vd0cD2qc4HL07OjCeuHMr8Ro4CoMaeCKDB0/ECBOVWjTwUvPQ==}
    engines: {node: '>=8'}
    dev: false

  /is-plain-obj/2.1.0:
    resolution: {integrity: sha512-YWnfyRwxL/+SsrWYfOpUtz5b3YD+nyfkHvjbcanzk8zgyO4ASD67uVMRt8k5bM4lLMDnXfriRhOpemw+NfT1eA==}
    engines: {node: '>=8'}
    dev: false

  /is-plain-object/2.0.4:
    resolution: {integrity: sha512-h5PpgXkWitc38BBMYawTYMWJHFZJVnBquFE57xFpjB8pJFiF6gZ+bU+WyI/yqXiFR5mdLsgYNaPe8uao6Uv9Og==}
    engines: {node: '>=0.10.0'}
    dependencies:
      isobject: 3.0.1
    dev: false

  /is-promise/4.0.0:
    resolution: {integrity: sha512-hvpoI6korhJMnej285dSg6nu1+e6uxs7zG3BYAm5byqDsgJNWwxzM6z6iZiAgQR4TJ30JmBTOwqZUw3WlyH3AQ==}
    dev: false

  /is-regex/1.1.4:
    resolution: {integrity: sha512-kvRdxDsxZjhzUX07ZnLydzS1TU/TJlTUHHY4YLL87e37oUA49DfkLqgy+VjFocowy29cKvcSiu+kIv728jTTVg==}
    engines: {node: '>= 0.4'}
    dependencies:
      call-bind: 1.0.2
      has-tostringtag: 1.0.0
    dev: false

  /is-set/2.0.2:
    resolution: {integrity: sha512-+2cnTEZeY5z/iXGbLhPrOAaK/Mau5k5eXq9j14CpRTftq0pAJu2MwVRSZhyZWBzx3o6X795Lz6Bpb6R0GKf37g==}
    dev: false

  /is-shared-array-buffer/1.0.2:
    resolution: {integrity: sha512-sqN2UDu1/0y6uvXyStCOzyhAjCSlHceFoMKJW8W9EU9cvic/QdsZ0kEU93HEy3IUEFZIiH/3w+AH/UQbPHNdhA==}
    dependencies:
      call-bind: 1.0.2
    dev: false

  /is-stream/2.0.1:
    resolution: {integrity: sha512-hFoiJiTl63nn+kstHGBtewWSKnQLpyb155KHheA1l39uvtO9nWIop1p3udqPcUd/xbF1VLMO4n7OI6p7RbngDg==}
    engines: {node: '>=8'}
    dev: false

  /is-string/1.0.7:
    resolution: {integrity: sha512-tE2UXzivje6ofPW7l23cjDOMa09gb7xlAqG6jG5ej6uPV32TlWP3NKPigtaGeHNu9fohccRYvIiZMfOOnOYUtg==}
    engines: {node: '>= 0.4'}
    dependencies:
      has-tostringtag: 1.0.0
    dev: false

  /is-symbol/1.0.4:
    resolution: {integrity: sha512-C/CPBqKWnvdcxqIARxyOh4v1UUEOCHpgDa0WYgpKDFMszcrPcffg5uhwSgPCLD2WWxmq6isisz87tzT01tuGhg==}
    engines: {node: '>= 0.4'}
    dependencies:
      has-symbols: 1.0.3
    dev: false

  /is-typed-array/1.1.10:
    resolution: {integrity: sha512-PJqgEHiWZvMpaFZ3uTc8kHPM4+4ADTlDniuQL7cU/UDA0Ql7F70yGfHph3cLNe+c9toaigv+DFzTJKhc2CtO6A==}
    engines: {node: '>= 0.4'}
    dependencies:
      available-typed-arrays: 1.0.5
      call-bind: 1.0.2
      for-each: 0.3.3
      gopd: 1.0.1
      has-tostringtag: 1.0.0
    dev: false

  /is-typedarray/1.0.0:
    resolution: {integrity: sha512-cyA56iCMHAh5CdzjJIa4aohJyeO1YbwLi3Jc35MmRU6poroFjIGZzUzupGiRPOjgHg9TLu43xbpwXk523fMxKA==}
    dev: false

  /is-unicode-supported/0.1.0:
    resolution: {integrity: sha512-knxG2q4UC3u8stRGyAVJCOdxFmv5DZiRcdlIaAQXAbSfJya+OhopNotLQrstBhququ4ZpuKbDc/8S6mgXgPFPw==}
    engines: {node: '>=10'}
    dev: false

  /is-weakmap/2.0.1:
    resolution: {integrity: sha512-NSBR4kH5oVj1Uwvv970ruUkCV7O1mzgVFO4/rev2cLRda9Tm9HrL70ZPut4rOHgY0FNrUu9BCbXA2sdQ+x0chA==}
    dev: false

  /is-weakref/1.0.2:
    resolution: {integrity: sha512-qctsuLZmIQ0+vSSMfoVvyFe2+GSEvnmZ2ezTup1SBse9+twCCeial6EEi3Nc2KFcf6+qz2FBPnjXsk8xhKSaPQ==}
    dependencies:
      call-bind: 1.0.2
    dev: false

  /is-weakset/2.0.2:
    resolution: {integrity: sha512-t2yVvttHkQktwnNNmBQ98AhENLdPUTDTE21uPqAQ0ARwQfGeQKRVS0NNurH7bTf7RrvcVn1OOge45CnBeHCSmg==}
    dependencies:
      call-bind: 1.0.2
      get-intrinsic: 1.2.0
    dev: false

  /is-wsl/2.2.0:
    resolution: {integrity: sha512-fKzAra0rGJUUBwGBgNkHZuToZcn+TtXHpeCgmkMJMMYx1sQDYaCSyjJBSCa2nH1DGm7s3n1oBnohoVTBaN7Lww==}
    engines: {node: '>=8'}
    dependencies:
      is-docker: 2.2.1
    dev: false

  /isarray/0.0.1:
    resolution: {integrity: sha512-D2S+3GLxWH+uhrNEcoh/fnmYeP8E8/zHl644d/jdA0g2uyXvy3sb0qxotE+ne0LtccHknQzWwZEzhak7oJ0COQ==}
    dev: false

  /isarray/2.0.5:
    resolution: {integrity: sha512-xHjhDr3cNBK0BzdUJSPXZntQUx/mwMS5Rw4A7lPJ90XGAO6ISP/ePDNuo0vhqOZU+UD5JoodwCAAoZQd3FeAKw==}
    dev: false

  /isbinaryfile/4.0.10:
    resolution: {integrity: sha512-iHrqe5shvBUcFbmZq9zOQHBoeOhZJu6RQGrDpBgenUm/Am+F3JM2MgQj+rK3Z601fzrL5gLZWtAPH2OBaSVcyw==}
    engines: {node: '>= 8.0.0'}
    dev: false

  /isexe/2.0.0:
    resolution: {integrity: sha512-RHxMLp9lnKHGHRng9QFhRCMbYAcVpn69smSGcq3f36xjgVVWThj4qqLbTLlq7Ssj8B+fIQ1EuCEGI2lKsyQeIw==}
    dev: false

  /isobject/3.0.1:
    resolution: {integrity: sha512-WhB9zCku7EGTj/HQQRz5aUQEUeoQZH2bWcltRErOpymJ4boYE6wL9Tbr23krRPSZ+C5zqNSrSw+Cc7sZZ4b7vg==}
    engines: {node: '>=0.10.0'}
    dev: false

  /isstream/0.1.2:
    resolution: {integrity: sha512-Yljz7ffyPbrLpLngrMtZ7NduUgVvi6wG9RJ9IUcyCd59YQ911PBJphODUcbOVbqYfxe1wuYf/LJ8PauMRwsM/g==}
    dev: false

  /jest-worker/27.5.1:
    resolution: {integrity: sha512-7vuh85V5cdDofPyxn58nrPjBktZo0u9x1g8WtjQol+jZDaE+fhN+cIvTj11GndBnMnyfrUOG1sZQxCdjKh+DKg==}
    engines: {node: '>= 10.13.0'}
    dependencies:
      '@types/node': 18.16.0
      merge-stream: 2.0.0
      supports-color: 8.1.1
    dev: false

  /js-sdsl/4.4.0:
    resolution: {integrity: sha512-FfVSdx6pJ41Oa+CF7RDaFmTnCaFhua+SNYQX74riGOpl96x+2jQCqEfQ2bnXu/5DPCqlRuiqyvTJM0Qjz26IVg==}
    dev: false

  /js-tokens/4.0.0:
    resolution: {integrity: sha512-RdJUflcE3cUzKiMqQgsCu06FPu9UdIJO0beYbPhHN4k6apgJtifcoCtT9bcxOpYBtpD2kCM6Sbzg4CausW/PKQ==}
    dev: false

  /js-yaml/4.0.0:
    resolution: {integrity: sha512-pqon0s+4ScYUvX30wxQi3PogGFAlUyH0awepWvwkj4jD4v+ova3RiYw8bmA6x2rDrEaj8i/oWKoRxpVNW+Re8Q==}
    hasBin: true
    dependencies:
      argparse: 2.0.1
    dev: false

  /js-yaml/4.1.0:
    resolution: {integrity: sha512-wpxZs9NoxZaJESJGIZTyDEaYpl0FKSA+FB9aJiyemKhMwkxQg63h4T1KJgUGHpTqPDNRcmmYLugrRjJlBtWvRA==}
    hasBin: true
    dependencies:
      argparse: 2.0.1
    dev: false

  /jsbn/0.1.1:
    resolution: {integrity: sha512-UVU9dibq2JcFWxQPA6KCqj5O42VOmAY3zQUfEKxU0KpTGXwNoCjkX1e13eHNvw/xPynt6pU0rZ1htjWTNTSXsg==}
    dev: false

  /json-parse-better-errors/1.0.2:
    resolution: {integrity: sha512-mrqyZKfX5EhL7hvqcV6WG1yYjnjeuYDzDhhcAAUrq8Po85NBQBJP+ZDUT75qZQ98IkUoBqdkExkukOU7Ts2wrw==}
    dev: false

  /json-parse-even-better-errors/2.3.1:
    resolution: {integrity: sha512-xyFwyhro/JEof6Ghe2iz2NcXoj2sloNsWr/XsERDK/oiPCfaNhl5ONfp+jQdAZRQQ0IJWNzH9zIZF7li91kh2w==}
    dev: false

  /json-schema-traverse/0.4.1:
    resolution: {integrity: sha512-xbbCH5dCYU5T8LcEhhuh7HJ88HXuW3qsI3Y0zOZFKfZEHcpWiHU/Jxzk629Brsab/mMiHQti9wMP+845RPe3Vg==}
    dev: false

  /json-schema-traverse/1.0.0:
    resolution: {integrity: sha512-NM8/P9n3XjXhIZn1lLhkFaACTOURQXjWhV4BA/RnOv8xvgqtqpAX9IO4mRQxSx1Rlo4tqzeqb0sOlruaOy3dug==}
    dev: false

  /json-schema/0.4.0:
    resolution: {integrity: sha512-es94M3nTIfsEPisRafak+HDLfHXnKBhV3vU5eqPcS3flIWqcxJWgXHXiey3YrpaNsanY5ei1VoYEbOzijuq9BA==}
    dev: false

  /json-stable-stringify-without-jsonify/1.0.1:
    resolution: {integrity: sha512-Bdboy+l7tA3OGW6FjyFHWkP5LuByj1Tk33Ljyq0axyzdk9//JSi2u3fP1QSmd1KNwq6VOKYGlAu87CisVir6Pw==}
    dev: false

  /json-stringify-safe/5.0.1:
    resolution: {integrity: sha512-ZClg6AaYvamvYEE82d3Iyd3vSSIjQ+odgjaTzRuO3s7toCdFKczob2i0zCh7JE8kWn17yvAWhUVxvqGwUalsRA==}
    dev: false

  /json5/2.2.3:
    resolution: {integrity: sha512-XmOWe7eyHYH14cLdVPoyg+GOH3rYX++KpzrylJwSW98t3Nk+U8XOl8FWKOgwtzdb8lXGf6zYwDUzeHMWfxasyg==}
    engines: {node: '>=6'}
    hasBin: true
    dev: false

  /jsonfile/4.0.0:
    resolution: {integrity: sha512-m6F1R3z8jjlf2imQHS2Qez5sjKWQzbuuhuJ/FKYFRZvPE3PuHcSMVZzfsLhGVOkfd20obL5SWEBew5ShlquNxg==}
    optionalDependencies:
      graceful-fs: 4.2.11
    dev: false

  /jsonfile/6.1.0:
    resolution: {integrity: sha512-5dgndWOriYSm5cnYaJNhalLNDKOqFwyDB/rr1E9ZsGciGvKPs8R2xYGCacuf3z6K1YKDz182fd+fY3cn3pMqXQ==}
    dependencies:
      universalify: 2.0.0
    optionalDependencies:
      graceful-fs: 4.2.11
    dev: false

  /jsonwebtoken/9.0.0:
    resolution: {integrity: sha512-tuGfYXxkQGDPnLJ7SibiQgVgeDgfbPq2k2ICcbgqW8WxWLBAxKQM/ZCu/IT8SOSwmaYl4dpTFCW5xZv7YbbWUw==}
    engines: {node: '>=12', npm: '>=6'}
    dependencies:
      jws: 3.2.2
      lodash: 4.17.21
      ms: 2.1.3
      semver: 7.5.0
    dev: false

  /jsprim/1.4.2:
    resolution: {integrity: sha512-P2bSOMAc/ciLz6DzgjVlGJP9+BrJWu5UDGK70C2iweC5QBIeFf0ZXRvGjEj2uYgrY2MkAAhsSWHDWlFtEroZWw==}
    engines: {node: '>=0.6.0'}
    dependencies:
      assert-plus: 1.0.0
      extsprintf: 1.3.0
      json-schema: 0.4.0
      verror: 1.10.0
    dev: false

  /just-extend/4.2.1:
    resolution: {integrity: sha512-g3UB796vUFIY90VIv/WX3L2c8CS2MdWUww3CNrYmqza1Fg0DURc2K/O4YrnklBdQarSJ/y8JnJYDGc+1iumQjg==}
    dev: false

  /jwa/1.4.1:
    resolution: {integrity: sha512-qiLX/xhEEFKUAJ6FiBMbes3w9ATzyk5W7Hvzpa/SLYdxNtng+gcurvrI7TbACjIXlsJyr05/S1oUhZrc63evQA==}
    dependencies:
      buffer-equal-constant-time: 1.0.1
      ecdsa-sig-formatter: 1.0.11
      safe-buffer: 5.2.1
    dev: false

  /jwa/2.0.0:
    resolution: {integrity: sha512-jrZ2Qx916EA+fq9cEAeCROWPTfCwi1IVHqT2tapuqLEVVDKFDENFw1oL+MwrTvH6msKxsd1YTDVw6uKEcsrLEA==}
    dependencies:
      buffer-equal-constant-time: 1.0.1
      ecdsa-sig-formatter: 1.0.11
      safe-buffer: 5.2.1
    dev: false

  /jws/3.2.2:
    resolution: {integrity: sha512-YHlZCB6lMTllWDtSPHz/ZXTsi8S00usEV6v1tjq8tOUZzw7DpSDWVXjXDre6ed1w/pd495ODpHZYSdkRTsa0HA==}
    dependencies:
      jwa: 1.4.1
      safe-buffer: 5.2.1
    dev: false

  /jws/4.0.0:
    resolution: {integrity: sha512-KDncfTmOZoOMTFG4mBlG0qUIOlc03fmzH+ru6RgYVZhPkyiy/92Owlt/8UEN+a4TXR1FQetfIpJE8ApdvdVxTg==}
    dependencies:
      jwa: 2.0.0
      safe-buffer: 5.2.1
    dev: false

  /karma-chrome-launcher/3.2.0:
    resolution: {integrity: sha512-rE9RkUPI7I9mAxByQWkGJFXfFD6lE4gC5nPuZdobf/QdTEJI6EU4yIay/cfU/xV4ZxlM5JiTv7zWYgA64NpS5Q==}
    dependencies:
      which: 1.3.1
    dev: false

  /karma-mocha/2.0.1:
    resolution: {integrity: sha512-Tzd5HBjm8his2OA4bouAsATYEpZrp9vC7z5E5j4C5Of5Rrs1jY67RAwXNcVmd/Bnk1wgvQRou0zGVLey44G4tQ==}
    dependencies:
      minimist: 1.2.8
    dev: false

  /karma-source-map-support/1.4.0:
    resolution: {integrity: sha512-RsBECncGO17KAoJCYXjv+ckIz+Ii9NCi+9enk+rq6XC81ezYkb4/RHE6CTXdA7IOJqoF3wcaLfVG0CPmE5ca6A==}
    dependencies:
      source-map-support: 0.5.21
    dev: false

  /karma/6.4.2:
    resolution: {integrity: sha512-C6SU/53LB31BEgRg+omznBEMY4SjHU3ricV6zBcAe1EeILKkeScr+fZXtaI5WyDbkVowJxxAI6h73NcFPmXolQ==}
    engines: {node: '>= 10'}
    hasBin: true
    dependencies:
      '@colors/colors': 1.5.0
      body-parser: 1.20.2
      braces: 3.0.2
      chokidar: 3.5.3
      connect: 3.7.0
      di: 0.0.1
      dom-serialize: 2.2.1
      glob: 7.2.3
      graceful-fs: 4.2.11
      http-proxy: 1.18.1
      isbinaryfile: 4.0.10
      lodash: 4.17.21
      log4js: 6.9.1
      mime: 2.6.0
      minimatch: 3.1.2
      mkdirp: 0.5.6
      qjobs: 1.2.0
      range-parser: 1.2.1
      rimraf: 3.0.2
      socket.io: 4.6.1
      source-map: 0.6.1
      tmp: 0.2.1
      ua-parser-js: 0.7.35
      yargs: 16.2.0
    transitivePeerDependencies:
      - bufferutil
      - debug
      - supports-color
      - utf-8-validate
    dev: false

  /kind-of/6.0.3:
    resolution: {integrity: sha512-dcS1ul+9tmeD95T+x28/ehLgd9mENa3LsvDTtzm3vyBEO7RPptvAD+t44WVXaUjTBRcrpFeFlC8WCruUR456hw==}
    engines: {node: '>=0.10.0'}
    dev: false

  /kleur/3.0.3:
    resolution: {integrity: sha512-eTIzlVOSUR+JxdDFepEYcBMtZ9Qqdef+rnzWdRZuMbOywu5tO2w2N7rqjoANZ5k9vywhL6Br1VRjUIgTQx4E8w==}
    engines: {node: '>=6'}
    dev: false

  /kuler/2.0.0:
    resolution: {integrity: sha512-Xq9nH7KlWZmXAtodXDDRE7vs6DU1gTU8zYDHDiWLSip45Egwq3plLHzPn27NgvzL2r1LMPC1vdqh98sQxtqj4A==}
    dev: false

  /levn/0.4.1:
    resolution: {integrity: sha512-+bT2uH4E5LGE7h/n3evcS/sQlJXCpIp6ym8OWJ5eV6+67Dsql/LaaT7qJBAt2rzfoa/5QBGBhxDix1dMt2kQKQ==}
    engines: {node: '>= 0.8.0'}
    dependencies:
      prelude-ls: 1.2.1
      type-check: 0.4.0
    dev: false

  /load-json-file/4.0.0:
    resolution: {integrity: sha512-Kx8hMakjX03tiGTLAIdJ+lL0htKnXjEZN6hk/tozf/WOuYGdZBJrZ+rCJRbVCugsjB3jMLn9746NsQIf5VjBMw==}
    engines: {node: '>=4'}
    dependencies:
      graceful-fs: 4.2.11
      parse-json: 4.0.0
      pify: 3.0.0
      strip-bom: 3.0.0
    dev: false

  /loader-runner/4.3.0:
    resolution: {integrity: sha512-3R/1M+yS3j5ou80Me59j7F9IMs4PXs3VqRrm0TU3AbKPxlmpoY1TNscJV/oGJXo8qCatFGTfDbY6W6ipGOYXfg==}
    engines: {node: '>=6.11.5'}
    dev: false

  /loader-utils/2.0.4:
    resolution: {integrity: sha512-xXqpXoINfFhgua9xiqD8fPFHgkoq1mmmpE92WlDbm9rNRd/EbRb+Gqf908T2DMfuHjjJlksiK2RbHVOdD/MqSw==}
    engines: {node: '>=8.9.0'}
    dependencies:
      big.js: 5.2.2
      emojis-list: 3.0.0
      json5: 2.2.3
    dev: false

  /locate-path/5.0.0:
    resolution: {integrity: sha512-t7hw9pI+WvuwNJXwk5zVHpyhIqzg2qTlklJOf0mVxGSbe3Fp2VieZcduNYjaLDoy6p9uGpQEGWG87WpMKlNq8g==}
    engines: {node: '>=8'}
    dependencies:
      p-locate: 4.1.0
    dev: false

  /locate-path/6.0.0:
    resolution: {integrity: sha512-iPZK6eYjbxRu3uB4/WZ3EsEIMJFMqAoopl3R+zuq0UjcAm/MO6KCweDgPfP3elTztoKP3KtnVHxTn2NHBSDVUw==}
    engines: {node: '>=10'}
    dependencies:
      p-locate: 5.0.0
    dev: false

  /lodash.flattendeep/4.4.0:
    resolution: {integrity: sha512-uHaJFihxmJcEX3kT4I23ABqKKalJ/zDrDg0lsFtc1h+3uw49SIJ5beyhx5ExVRti3AvKoOJngIj7xz3oylPdWQ==}
    dev: false

  /lodash.get/4.4.2:
    resolution: {integrity: sha512-z+Uw/vLuy6gQe8cfaFWD7p0wVv8fJl3mbzXh33RS+0oW2wvUqiRXiQ69gLWSLpgB5/6sU+r6BlQR0MBILadqTQ==}
    dev: false

  /lodash.merge/4.6.2:
    resolution: {integrity: sha512-0KpjqXRVvrYyCsX1swR/XTK0va6VQkQM6MNo7PqW77ByjAhoARA8EfrP1N4+KlKj8YS0ZUCtRT/YUuhyYDujIQ==}
    dev: false

  /lodash/4.17.21:
    resolution: {integrity: sha512-v2kDEe57lecTulaDIuNTPy3Ry4gLGJ6Z1O3vE1krgXZNrsQ+LFTGHVxVjcXPs17LhbZVGedAJv8XZ1tvj5FvSg==}
    dev: false

  /log-symbols/4.1.0:
    resolution: {integrity: sha512-8XPvpAA8uyhfteu8pIvQxpJZ7SYYdpUivZpGy6sFsBuKRY/7rQGavedeB8aK+Zkyq6upMFVL/9AW6vOYzfRyLg==}
    engines: {node: '>=10'}
    dependencies:
      chalk: 4.1.2
      is-unicode-supported: 0.1.0
    dev: false

  /log4js/6.9.1:
    resolution: {integrity: sha512-1somDdy9sChrr9/f4UlzhdaGfDR2c/SaD2a4T7qEkG4jTS57/B3qmnjLYePwQ8cqWnUHZI0iAKxMBpCZICiZ2g==}
    engines: {node: '>=8.0'}
    dependencies:
      date-format: 4.0.14
      debug: 4.3.4
      flatted: 3.2.7
      rfdc: 1.3.0
      streamroller: 3.1.5
    transitivePeerDependencies:
      - supports-color
    dev: false

  /logform/2.5.1:
    resolution: {integrity: sha512-9FyqAm9o9NKKfiAKfZoYo9bGXXuwMkxQiQttkT4YjjVtQVIQtK6LmVtlxmCaFswo6N4AfEkHqZTV0taDtPotNg==}
    dependencies:
      '@colors/colors': 1.5.0
      '@types/triple-beam': 1.3.2
      fecha: 4.2.3
      ms: 2.1.3
      safe-stable-stringify: 2.4.3
      triple-beam: 1.3.0
    dev: false

  /loupe/2.3.6:
    resolution: {integrity: sha512-RaPMZKiMy8/JruncMU5Bt6na1eftNoo++R4Y+N2FrxkDVTrGvcyzFTsaGif4QTeKESheMGegbhw6iUAq+5A8zA==}
    dependencies:
      get-func-name: 2.0.0
    dev: false

  /lower-case/2.0.2:
    resolution: {integrity: sha512-7fm3l3NAF9WfN6W3JOmf5drwpVqX78JtoGJ3A6W0a6ZnldM41w2fV5D490psKFTpMds8TJse/eHLFFsNHHjHgg==}
    dependencies:
      tslib: 2.5.0
    dev: false

  /lru-cache/6.0.0:
    resolution: {integrity: sha512-Jo6dJ04CmSjuznwJSS3pUeWmd/H0ffTlkXXgwZi+eq1UCmqQwCh+eLsYOYCwY991i2Fah4h1BEMCx4qThGbsiA==}
    engines: {node: '>=10'}
    dependencies:
      yallist: 4.0.0
    dev: false

  /make-error/1.3.6:
    resolution: {integrity: sha512-s8UhlNe7vPKomQhC1qFelMokr/Sc3AgNbso3n74mVPA5LTZwkB9NlXf4XPamLxJE8h0gh73rM94xvwRT2CVInw==}
    dev: false

  /mdurl/1.0.1:
    resolution: {integrity: sha512-/sKlQJCBYVY9Ers9hqzKou4H6V5UWc/M59TH2dvkt+84itfnq7uFOMLpOiOS4ujvHP4etln18fmIxA5R5fll0g==}
    dev: false

  /media-typer/0.3.0:
    resolution: {integrity: sha512-dq+qelQ9akHpcOl/gUVRTxVIOkAJ1wR3QAvb4RsVjS8oVoFjDGTc679wJYmUmknUF5HwMLOgb5O+a3KxfWapPQ==}
    engines: {node: '>= 0.6'}
    dev: false

  /memorystream/0.3.1:
    resolution: {integrity: sha512-S3UwM3yj5mtUSEfP41UZmt/0SCoVYUcU1rkXv+BQ5Ig8ndL4sPoJNBUJERafdPb5jjHJGuMgytgKvKIf58XNBw==}
    engines: {node: '>= 0.10.0'}
    dev: false

  /merge-descriptors/1.0.1:
    resolution: {integrity: sha512-cCi6g3/Zr1iqQi6ySbseM1Xvooa98N0w31jzUYrXPX2xqObmFGHJ0tQ5u74H3mVh7wLouTseZyYIq39g8cNp1w==}
    dev: false

  /merge-stream/2.0.0:
    resolution: {integrity: sha512-abv/qOcuPfk3URPfDzmZU1LKmuw8kT+0nIHvKrKgFrwifol/doWcdA4ZqsWQ8ENrFKkd67Mfpo/LovbIUsbt3w==}
    dev: false

  /merge2/1.4.1:
    resolution: {integrity: sha512-8q7VEgMJW4J8tcfVPy8g09NcQwZdbwFEqhe/WZkoIzjn/3TGDwtOCYtXGxA3O8tPzpczCCDgv+P2P5y00ZJOOg==}
    engines: {node: '>= 8'}
    dev: false

  /methods/1.1.2:
    resolution: {integrity: sha512-iclAHeNqNm68zFtnZ0e+1L2yUIdvzNoauKU4WBA3VvH/vPFieF7qfRlwUZU+DA9P9bPXIS90ulxoUoCH23sV2w==}
    engines: {node: '>= 0.6'}
    dev: false

  /micromatch/4.0.5:
    resolution: {integrity: sha512-DMy+ERcEW2q8Z2Po+WNXuw3c5YaUSFjAO5GsJqfEl7UjvtIuFKO6ZrKvcItdy98dwFI2N1tg3zNIdKaQT+aNdA==}
    engines: {node: '>=8.6'}
    dependencies:
      braces: 3.0.2
      picomatch: 2.3.1
    dev: false

  /mime-db/1.52.0:
    resolution: {integrity: sha512-sPU4uV7dYlvtWJxwwxHD0PuihVNiE7TyAbQ5SWxDCB9mUYvOgroQOwYQQOKPJ8CIbE+1ETVlOoK1UC2nU3gYvg==}
    engines: {node: '>= 0.6'}
    dev: false

  /mime-types/2.1.35:
    resolution: {integrity: sha512-ZDY+bPm5zTTF+YpCrAU9nK0UgICYPT0QtT1NZWFv4s++TNkcgVaT0g6+4R2uI4MjQjzysHB1zxuWL50hzaeXiw==}
    engines: {node: '>= 0.6'}
    dependencies:
      mime-db: 1.52.0
    dev: false

  /mime/1.6.0:
    resolution: {integrity: sha512-x0Vn8spI+wuJ1O6S7gnbaQg8Pxh4NNHb7KSINmEWKiPE4RKOplvijn+NkmYmmRgP68mc70j2EbeTFRsrswaQeg==}
    engines: {node: '>=4'}
    hasBin: true
    dev: false

  /mime/2.6.0:
    resolution: {integrity: sha512-USPkMeET31rOMiarsBNIHZKLGgvKc/LrjofAnBlOttf5ajRvqiRA8QsenbcooctK6d6Ts6aqZXBA+XbkKthiQg==}
    engines: {node: '>=4.0.0'}
    hasBin: true
    dev: false

  /minimatch/3.1.2:
    resolution: {integrity: sha512-J7p63hRiAjw1NDEww1W7i37+ByIrOWO5XQQAzZ3VOcL0PNybwpfmV/N05zFAzwQ9USyEcX6t3UO+K5aqBQOIHw==}
    dependencies:
      brace-expansion: 1.1.11
    dev: false

  /minimatch/4.2.1:
    resolution: {integrity: sha512-9Uq1ChtSZO+Mxa/CL1eGizn2vRn3MlLgzhT0Iz8zaY8NdvxvB0d5QdPFmCKf7JKA9Lerx5vRrnwO03jsSfGG9g==}
    engines: {node: '>=10'}
    dependencies:
      brace-expansion: 1.1.11
    dev: false

  /minimatch/5.1.6:
    resolution: {integrity: sha512-lKwV/1brpG6mBUFHtb7NUmtABCb2WZZmm2wNiOA5hAb8VdCS4B3dtMWyvcoViccwAW/COERjXLt0zP1zXUN26g==}
    engines: {node: '>=10'}
    dependencies:
      brace-expansion: 2.0.1
    dev: false

  /minimist/1.2.8:
    resolution: {integrity: sha512-2yyAR8qBkN3YuheJanUpWC5U3bb5osDywNB8RzDVlDwDHbocAJveqqj1u8+SVD7jkWT4yvsHCpWqqWqAxb0zCA==}
    dev: false

  /mkdirp-classic/0.5.3:
    resolution: {integrity: sha512-gKLcREMhtuZRwRAfqP3RFW+TK4JqApVBtOIftVgjuABpAtpxhPGaDcfvbhNvD0B8iD1oUr/txX35NjcaY6Ns/A==}
    dev: false

  /mkdirp/0.5.6:
    resolution: {integrity: sha512-FP+p8RB8OWpF3YZBCrP5gtADmtXApB5AMLn+vdyA+PyxCjrCs00mjyUozssO33cwDeT3wNGdLxJ5M//YqtHAJw==}
    hasBin: true
    dependencies:
      minimist: 1.2.8
    dev: false

  /mkdirp/1.0.4:
    resolution: {integrity: sha512-vVqVZQyf3WLx2Shd0qJ9xuvqgAyKPLAiqITEtqW0oIUjzo3PePDd6fW9iFz30ef7Ysp/oiWqbhszeGWW2T6Gzw==}
    engines: {node: '>=10'}
    hasBin: true
    dev: false

  /mkdirp/2.1.6:
    resolution: {integrity: sha512-+hEnITedc8LAtIP9u3HJDFIdcLV2vXP33sqLLIzkv1Db1zO/1OxbvYf0Y1OC/S/Qo5dxHXepofhmxL02PsKe+A==}
    engines: {node: '>=10'}
    hasBin: true
    dev: false

  /mocha/9.2.2:
    resolution: {integrity: sha512-L6XC3EdwT6YrIk0yXpavvLkn8h+EU+Y5UcCHKECyMbdUIxyMuZj4bX4U9e1nvnvUUvQVsV2VHQr5zLdcUkhW/g==}
    engines: {node: '>= 12.0.0'}
    hasBin: true
    dependencies:
      '@ungap/promise-all-settled': 1.1.2
      ansi-colors: 4.1.1
      browser-stdout: 1.3.1
      chokidar: 3.5.3
      debug: 4.3.3_supports-color@8.1.1
      diff: 5.0.0
      escape-string-regexp: 4.0.0
      find-up: 5.0.0
      glob: 7.2.0
      growl: 1.10.5
      he: 1.2.0
      js-yaml: 4.1.0
      log-symbols: 4.1.0
      minimatch: 4.2.1
      ms: 2.1.3
      nanoid: 3.3.1
      serialize-javascript: 6.0.0
      strip-json-comments: 3.1.1
      supports-color: 8.1.1
      which: 2.0.2
      workerpool: 6.2.0
      yargs: 16.2.0
      yargs-parser: 20.2.4
      yargs-unparser: 2.0.0
    dev: false

  /moment/2.29.4:
    resolution: {integrity: sha512-5LC9SOxjSc2HF6vO2CyuTDNivEdoz2IvyJJGj6X8DJ0eFyfszE0QiEd+iXmBvUP3WHxSjFH/vIsA0EN00cgr8w==}
    dev: false

  /morgan/1.10.0:
    resolution: {integrity: sha512-AbegBVI4sh6El+1gNwvD5YIck7nSA36weD7xvIxG4in80j/UoK8AEGaWnnz8v1GxonMCltmlNs5ZKbGvl9b1XQ==}
    engines: {node: '>= 0.8.0'}
    dependencies:
      basic-auth: 2.0.1
      debug: 2.6.9
      depd: 2.0.0
      on-finished: 2.3.0
      on-headers: 1.0.2
    dev: false

  /ms/2.0.0:
    resolution: {integrity: sha512-Tpp60P6IUJDTuOq/5Z8cdskzJujfwqfOTkrwIwj7IRISpnkJnT6SyJ4PCPnGMoFjC9ddhal5KVIYtAt97ix05A==}
    dev: false

  /ms/2.1.2:
    resolution: {integrity: sha512-sGkPx+VjMtmA6MX27oA4FBFELFCZZ4S4XqeGOXCv68tT+jb3vk/RyaKWP0PTKyWtmLSM0b+adUTEvbs1PEaH2w==}
    dev: false

  /ms/2.1.3:
    resolution: {integrity: sha512-6FlzubTLZG3J2a/NVCAleEhjzq5oxgHyaCU9yYXvcLsvoVaHJq/s5xXI6/XXP6tz7R9xAOtHnSO/tXtF3WRTlA==}
    dev: false

  /mustache/4.2.0:
    resolution: {integrity: sha512-71ippSywq5Yb7/tVYyGbkBggbU8H3u5Rz56fH60jGFgr8uHwxs+aSKeqmluIVzM0m0kB7xQjKS6qPfd0b2ZoqQ==}
    hasBin: true
    dev: false

  /nanoid/3.3.1:
    resolution: {integrity: sha512-n6Vs/3KGyxPQd6uO0eH4Bv0ojGSUvuLlIHtC3Y0kEO23YRge8H9x1GCzLn28YX0H66pMkxuaeESFq4tKISKwdw==}
    engines: {node: ^10 || ^12 || ^13.7 || ^14 || >=15.0.1}
    hasBin: true
    dev: false

  /natural-compare-lite/1.4.0:
    resolution: {integrity: sha512-Tj+HTDSJJKaZnfiuw+iaF9skdPpTo2GtEly5JHnWV/hfv2Qj/9RKsGISQtLh2ox3l5EAGw487hnBee0sIJ6v2g==}
    dev: false

  /natural-compare/1.4.0:
    resolution: {integrity: sha512-OWND8ei3VtNC9h7V60qff3SVobHr996CTwgxubgyQYEpg290h9J0buyECNNJexkFm5sOajh5G116RYA1c8ZMSw==}
    dev: false

  /negotiator/0.6.3:
    resolution: {integrity: sha512-+EUsqGPLsM+j/zdChZjsnX51g4XrHFOIXwfnCVPGlQk/k5giakcKsuxCObBRu6DSm9opw/O6slWbJdghQM4bBg==}
    engines: {node: '>= 0.6'}
    dev: false

  /neo-async/2.6.2:
    resolution: {integrity: sha512-Yd3UES5mWCSqR+qNT93S3UoYUkqAZ9lLg8a7g9rimsWmYGK8cVToA4/sF3RrshdyV3sAGMXVUmpMYOw+dLpOuw==}
    dev: false

  /nice-try/1.0.5:
    resolution: {integrity: sha512-1nh45deeb5olNY7eX82BkPO7SSxR5SSYJiPTrTdFUVYwAl8CKMA5N9PjTYkHiRjisVcxcQ1HXdLhx2qxxJzLNQ==}
    dev: false

  /nise/4.1.0:
    resolution: {integrity: sha512-eQMEmGN/8arp0xsvGoQ+B1qvSkR73B1nWSCh7nOt5neMCtwcQVYQGdzQMhcNscktTsWB54xnlSQFzOAPJD8nXA==}
    dependencies:
      '@sinonjs/commons': 1.8.6
      '@sinonjs/fake-timers': 6.0.1
      '@sinonjs/text-encoding': 0.7.2
      just-extend: 4.2.1
      path-to-regexp: 1.8.0
    dev: false

  /no-case/3.0.4:
    resolution: {integrity: sha512-fgAN3jGAh+RoxUGZHTSOLJIqUc2wmoBwGR4tbpNAKmmovFoWq0OdRkb0VkldReO2a2iBT/OEulG9XSUc10r3zg==}
    dependencies:
      lower-case: 2.0.2
      tslib: 2.5.0
    dev: false

  /node-cmd/3.0.0:
    resolution: {integrity: sha512-SBvtm39iEkhEEDbUowR0O2YVaqpbD2nRvQ3fxXP/Tn1FgRpZAaUb8yKeEtFulBIv+xTHDodOKkj4EXIBANj+AQ==}
    dev: false

  /node-domexception/1.0.0:
    resolution: {integrity: sha512-/jKZoMpw0F8GRwl4/eLROPA3cfcXtLApP0QzLmUT/HuPCZWyB7IY9ZrMeKw2O/nFIqPQB3PVM9aYm0F312AXDQ==}
    engines: {node: '>=10.5.0'}
    dev: false

  /node-fetch/2.6.9:
    resolution: {integrity: sha512-DJm/CJkZkRjKKj4Zi4BsKVZh3ValV5IR5s7LVZnW+6YMh0W1BfNA8XSs6DLMGYlId5F3KnA70uu2qepcR08Qqg==}
    engines: {node: 4.x || >=6.0.0}
    peerDependencies:
      encoding: ^0.1.0
    peerDependenciesMeta:
      encoding:
        optional: true
    dependencies:
      whatwg-url: 5.0.0
    dev: false

  /node-fetch/3.2.8:
    resolution: {integrity: sha512-KtpD1YhGszhntMpBDyp5lyagk8KIMopC1LEb7cQUAh7zcosaX5uK8HnbNb2i3NTQK3sIawCItS0uFC3QzcLHdg==}
    engines: {node: ^12.20.0 || ^14.13.1 || >=16.0.0}
    dependencies:
      data-uri-to-buffer: 4.0.1
      fetch-blob: 3.2.0
      formdata-polyfill: 4.0.10
    dev: false

  /node-fetch/3.3.1:
    resolution: {integrity: sha512-cRVc/kyto/7E5shrWca1Wsea4y6tL9iYJE5FBCius3JQfb/4P4I295PfhgbJQBLTx6lATE4z+wK0rPM4VS2uow==}
    engines: {node: ^12.20.0 || ^14.13.1 || >=16.0.0}
    dependencies:
      data-uri-to-buffer: 4.0.1
      fetch-blob: 3.2.0
      formdata-polyfill: 4.0.10
    dev: false

  /node-releases/2.0.10:
    resolution: {integrity: sha512-5GFldHPXVG/YZmFzJvKK2zDSzPKhEp0+ZR5SVaoSag9fsL5YgHbUHDfnG5494ISANDcK4KwPXAx2xqVEydmd7w==}
    dev: false

  /node-watch/0.7.3:
    resolution: {integrity: sha512-3l4E8uMPY1HdMMryPRUAl+oIHtXtyiTlIiESNSVSNxcPfzAFzeTbXFQkZfAwBbo0B1qMSG8nUABx+Gd+YrbKrQ==}
    engines: {node: '>=6'}
    dev: false

  /normalize-package-data/2.5.0:
    resolution: {integrity: sha512-/5CMN3T0R4XTj4DcGaexo+roZSdSFW/0AOOTROrjxzCG1wrWXEsGbRKevjlIL+ZDE4sZlJr5ED4YW0yqmkK+eA==}
    dependencies:
      hosted-git-info: 2.8.9
      resolve: 1.22.2
      semver: 5.7.1
      validate-npm-package-license: 3.0.4
    dev: false

  /normalize-path/3.0.0:
    resolution: {integrity: sha512-6eZs5Ls3WtCisHWp9S2GUy8dqkpGi4BVSz3GaqiE6ezub0512ESztXUwUB6C6IKbQkY2Pnb/mD4WYojCRwcwLA==}
    engines: {node: '>=0.10.0'}
    dev: false

  /npm-run-all/4.1.5:
    resolution: {integrity: sha512-Oo82gJDAVcaMdi3nuoKFavkIHBRVqQ1qvMb+9LHk/cF4P6B2m8aP04hGf7oL6wZ9BuGwX1onlLhpuoofSyoQDQ==}
    engines: {node: '>= 4'}
    hasBin: true
    dependencies:
      ansi-styles: 3.2.1
      chalk: 2.4.2
      cross-spawn: 6.0.5
      memorystream: 0.3.1
      minimatch: 3.1.2
      pidtree: 0.3.1
      read-pkg: 3.0.0
      shell-quote: 1.8.1
      string.prototype.padend: 3.1.4
    dev: false

  /oauth-sign/0.9.0:
    resolution: {integrity: sha512-fexhUFFPTGV8ybAtSIGbV6gOkSv8UtRbDBnAyLQw4QPKkgNlsH2ByPGtMUqdWkos6YCRmAqViwgZrJc/mRDzZQ==}
    dev: false

  /object-assign/4.1.1:
    resolution: {integrity: sha512-rJgTQnkUnH1sFw8yT6VSU3zD3sWmu6sZhIseY8VX+GRu3P6F7Fu+JNDoXfklElbLJSnc3FUQHVe4cU5hj+BcUg==}
    engines: {node: '>=0.10.0'}
    dev: false

  /object-inspect/1.12.3:
    resolution: {integrity: sha512-geUvdk7c+eizMNUDkRpW1wJwgfOiOeHbxBR/hLXK1aT6zmVSO0jsQcs7fj6MGw89jC/cjGfLcNOrtMYtGqm81g==}
    dev: false

  /object-is/1.1.5:
    resolution: {integrity: sha512-3cyDsyHgtmi7I7DfSSI2LDp6SK2lwvtbg0p0R1e0RvTqF5ceGx+K2dfSjm1bKDMVCFEDAQvy+o8c6a7VujOddw==}
    engines: {node: '>= 0.4'}
    dependencies:
      call-bind: 1.0.2
      define-properties: 1.2.0
    dev: false

  /object-keys/1.1.1:
    resolution: {integrity: sha512-NuAESUOUMrlIXOfHKzD6bpPu3tYt3xvjNdRIQ+FeT0lNb4K8WR70CaDxhuNguS2XG+GjkyMwOzsN5ZktImfhLA==}
    engines: {node: '>= 0.4'}
    dev: false

  /object.assign/4.1.4:
    resolution: {integrity: sha512-1mxKf0e58bvyjSCtKYY4sRe9itRk3PJpquJOjeIkz885CczcI4IvJJDLPS72oowuSh+pBxUFROpX+TU++hxhZQ==}
    engines: {node: '>= 0.4'}
    dependencies:
      call-bind: 1.0.2
      define-properties: 1.2.0
      has-symbols: 1.0.3
      object-keys: 1.1.1
    dev: false

  /on-finished/2.3.0:
    resolution: {integrity: sha512-ikqdkGAAyf/X/gPhXGvfgAytDZtDbr+bkNUJ0N9h5MI/dmdgCs3l6hoHrcUv41sRKew3jIwrp4qQDXiK99Utww==}
    engines: {node: '>= 0.8'}
    dependencies:
      ee-first: 1.1.1
    dev: false

  /on-finished/2.4.1:
    resolution: {integrity: sha512-oVlzkg3ENAhCk2zdv7IJwd/QUD4z2RxRwpkcGY8psCVcCYZNq4wYnVWALHM+brtuJjePWiYF/ClmuDr8Ch5+kg==}
    engines: {node: '>= 0.8'}
    dependencies:
      ee-first: 1.1.1
    dev: false

  /on-headers/1.0.2:
    resolution: {integrity: sha512-pZAE+FJLoyITytdqK0U5s+FIpjN0JP3OzFi/u8Rx+EV5/W+JTWGXG8xFzevE7AjBfDqHv/8vL8qQsIhHnqRkrA==}
    engines: {node: '>= 0.8'}
    dev: false

  /once/1.4.0:
    resolution: {integrity: sha512-lNaJgI+2Q5URQBkccEKHTQOPaXdUxnZZElQTZY0MFUAuaEqe1E+Nyvgdz/aIyNi6Z9MzO5dv1H8n58/GELp3+w==}
    dependencies:
      wrappy: 1.0.2
    dev: false

  /one-time/1.0.0:
    resolution: {integrity: sha512-5DXOiRKwuSEcQ/l0kGCF6Q3jcADFv5tSmRaJck/OqkVFcOzutB134KRSfF0xDrL39MNnqxbHBbUUcjZIhTgb2g==}
    dependencies:
      fn.name: 1.1.0
    dev: false

  /open/8.4.2:
    resolution: {integrity: sha512-7x81NCL719oNbsq/3mh+hVrAWmFuEYUqrq/Iw3kUzH8ReypT9QQ0BLoJS7/G9k6N81XjW4qHWtjWwe/9eLy1EQ==}
    engines: {node: '>=12'}
    dependencies:
      define-lazy-prop: 2.0.0
      is-docker: 2.2.1
      is-wsl: 2.2.0
    dev: false

  /openapi-types/7.2.3:
    resolution: {integrity: sha512-olbaNxz12R27+mTyJ/ZAFEfUruauHH27AkeQHDHRq5AF0LdNkK1SSV7EourXQDK+4aX7dv2HtyirAGK06WMAsA==}
    dev: false

  /optionator/0.9.1:
    resolution: {integrity: sha512-74RlY5FCnhq4jRxVUPKDaRwrVNXMqsGsiW6AJw4XK8hmtm10wC0ypZBLw5IIp85NZMr91+qd1RvvENwg7jjRFw==}
    engines: {node: '>= 0.8.0'}
    dependencies:
      deep-is: 0.1.4
      fast-levenshtein: 2.0.6
      levn: 0.4.1
      prelude-ls: 1.2.1
      type-check: 0.4.0
      word-wrap: 1.2.3
    dev: false

  /p-limit/2.3.0:
    resolution: {integrity: sha512-//88mFWSJx8lxCzwdAABTJL2MyWB12+eIY7MDL2SqLmAkeKU9qxRvWuSyTjm3FUmpBEMuFfckAIqEaVGUDxb6w==}
    engines: {node: '>=6'}
    dependencies:
      p-try: 2.2.0
    dev: false

  /p-limit/3.1.0:
    resolution: {integrity: sha512-TYOanM3wGwNGsZN2cVTYPArw454xnXj5qmWF1bEoAc4+cU/ol7GVh7odevjp1FNHduHc3KZMcFduxU5Xc6uJRQ==}
    engines: {node: '>=10'}
    dependencies:
      yocto-queue: 0.1.0
    dev: false

  /p-locate/4.1.0:
    resolution: {integrity: sha512-R79ZZ/0wAxKGu3oYMlz8jy/kbhsNrS7SKZ7PxEHBgJ5+F2mtFW2fK2cOtBh1cHYkQsbzFV7I+EoRKe6Yt0oK7A==}
    engines: {node: '>=8'}
    dependencies:
      p-limit: 2.3.0
    dev: false

  /p-locate/5.0.0:
    resolution: {integrity: sha512-LaNjtRWUBY++zB5nE/NwcaoMylSPk+S+ZHNB1TzdbMJMny6dynpAGt7X/tl/QYq3TIeE6nxHppbo2LGymrG5Pw==}
    engines: {node: '>=10'}
    dependencies:
      p-limit: 3.1.0
    dev: false

  /p-try/2.2.0:
    resolution: {integrity: sha512-R4nPAVTAU0B9D35/Gk3uJf/7XYbQcyohSKdvAxIRSNghFl4e71hVoGnBNQz9cWaXxO2I10KTC+3jMdvvoKw6dQ==}
    engines: {node: '>=6'}
    dev: false

  /param-case/3.0.4:
    resolution: {integrity: sha512-RXlj7zCYokReqWpOPH9oYivUzLYZ5vAPIfEmCTNViosC78F8F0H9y7T7gG2M39ymgutxF5gcFEsyZQSph9Bp3A==}
    dependencies:
      dot-case: 3.0.4
      tslib: 2.5.0
    dev: false

  /parent-module/1.0.1:
    resolution: {integrity: sha512-GQ2EWRpQV8/o+Aw8YqtfZZPfNRWZYkbidE9k5rpl/hC3vtHHBfGm2Ifi6qWV+coDGkrUKZAxE3Lot5kcsRlh+g==}
    engines: {node: '>=6'}
    dependencies:
      callsites: 3.1.0
    dev: false

  /parse-json/4.0.0:
    resolution: {integrity: sha512-aOIos8bujGN93/8Ox/jPLh7RwVnPEysynVFE+fQZyg6jKELEHwzgKdLRFHUgXJL6kylijVSBC4BvN9OmsB48Rw==}
    engines: {node: '>=4'}
    dependencies:
      error-ex: 1.3.2
      json-parse-better-errors: 1.0.2
    dev: false

  /parseurl/1.3.3:
    resolution: {integrity: sha512-CiyeOxFT/JZyN5m0z9PfXw4SCBJ6Sygz1Dpl0wqjlhDEGGBP1GnsUVEL0p63hoG1fcj3fHynXi9NYO4nWOL+qQ==}
    engines: {node: '>= 0.8'}
    dev: false

  /pascal-case/3.1.2:
    resolution: {integrity: sha512-uWlGT3YSnK9x3BQJaOdcZwrnV6hPpd8jFH1/ucpiLRPh/2zCVJKS19E4GvYHvaCcACn3foXZ0cLB9Wrx1KGe5g==}
    dependencies:
      no-case: 3.0.4
      tslib: 2.5.0
    dev: false

  /path-browserify/1.0.1:
    resolution: {integrity: sha512-b7uo2UCUOYZcnF/3ID0lulOJi/bafxa1xPe7ZPsammBSpjSWQkjNxlt635YGS2MiR9GjvuXCtz2emr3jbsz98g==}
    dev: false

  /path-case/3.0.4:
    resolution: {integrity: sha512-qO4qCFjXqVTrcbPt/hQfhTQ+VhFsqNKOPtytgNKkKxSoEp3XPUQ8ObFuePylOIok5gjn69ry8XiULxCwot3Wfg==}
    dependencies:
      dot-case: 3.0.4
      tslib: 2.5.0
    dev: false

  /path-exists/4.0.0:
    resolution: {integrity: sha512-ak9Qy5Q7jYb2Wwcey5Fpvg2KoAc/ZIhLSLOSBmRmygPsGwkVVt0fZa0qrtMz+m6tJTAHfZQ8FnmB4MG4LWy7/w==}
    engines: {node: '>=8'}
    dev: false

  /path-is-absolute/1.0.1:
    resolution: {integrity: sha512-AVbw3UJ2e9bq64vSaS9Am0fje1Pa8pbGqTTsmXfaIiMpnr5DlDhfJOuLj9Sf95ZPVDAUerDfEk88MPmPe7UCQg==}
    engines: {node: '>=0.10.0'}
    dev: false

  /path-key/2.0.1:
    resolution: {integrity: sha512-fEHGKCSmUSDPv4uoj8AlD+joPlq3peND+HRYyxFz4KPw4z926S/b8rIuFs2FYJg3BwsxJf6A9/3eIdLaYC+9Dw==}
    engines: {node: '>=4'}
    dev: false

  /path-key/3.1.1:
    resolution: {integrity: sha512-ojmeN0qd+y0jszEtoY48r0Peq5dwMEkIlCOu6Q5f41lfkswXuKtYrhgoTpLnyIcHm24Uhqx+5Tqm2InSwLhE6Q==}
    engines: {node: '>=8'}
    dev: false

  /path-parse/1.0.7:
    resolution: {integrity: sha512-LDJzPVEEEPR+y48z93A0Ed0yXb8pAByGWo/k5YYdYgpY2/2EsOsksJrq7lOHxryrVOn1ejG6oAp8ahvOIQD8sw==}
    dev: false

  /path-to-regexp/0.1.7:
    resolution: {integrity: sha512-5DFkuoqlv1uYQKxy8omFBeJPQcdoE07Kv2sferDCrAq1ohOU+MSDswDIbnx3YAM60qIOnYa53wBhXW0EbMonrQ==}
    dev: false

  /path-to-regexp/1.8.0:
    resolution: {integrity: sha512-n43JRhlUKUAlibEJhPeir1ncUID16QnEjNpwzNdO3Lm4ywrBpBZ5oLD0I6br9evr1Y9JTqwRtAh7JLoOzAQdVA==}
    dependencies:
      isarray: 0.0.1
    dev: false

  /path-type/3.0.0:
    resolution: {integrity: sha512-T2ZUsdZFHgA3u4e5PfPbjd7HDDpxPnQb5jN0SrDsjNSuVXHJqtwTnWqG0B1jZrgmJ/7lj1EmVIByWt1gxGkWvg==}
    engines: {node: '>=4'}
    dependencies:
      pify: 3.0.0
    dev: false

  /path-type/4.0.0:
    resolution: {integrity: sha512-gDKb8aZMDeD/tZWs9P6+q0J9Mwkdl6xMV8TjnGP3qJVJ06bdMgkbBlLU8IdfOsIsFz2BW1rNVT3XuNEl8zPAvw==}
    engines: {node: '>=8'}
    dev: false

  /pathval/1.1.1:
    resolution: {integrity: sha512-Dp6zGqpTdETdR63lehJYPeIOqpiNBNtc7BpWSLrOje7UaIsE5aY92r/AunQA7rsXvet3lrJ3JnZX29UPTKXyKQ==}
    dev: false

  /pend/1.2.0:
    resolution: {integrity: sha512-F3asv42UuXchdzt+xXqfW1OGlVBe+mxa2mqI0pg5yAHZPvFmY3Y6drSf/GQ1A86WgWEN9Kzh/WrgKa6iGcHXLg==}
    dev: false

  /performance-now/2.1.0:
    resolution: {integrity: sha512-7EAHlyLHI56VEIdK57uwHdHKIaAGbnXPiw0yWbarQZOKaKpvUIgW0jWRVLiatnM+XXlSwsanIBH/hzGMJulMow==}
    dev: false

  /picocolors/1.0.0:
    resolution: {integrity: sha512-1fygroTLlHu66zi26VoTDv8yRgm0Fccecssto+MhsZ0D/DGW2sm8E8AjW7NU5VVTRt5GxbeZ5qBuJr+HyLYkjQ==}
    dev: false

  /picomatch/2.3.1:
    resolution: {integrity: sha512-JU3teHTNjmE2VCGFzuY8EXzCDVwEqB2a8fsIvwaStHhAWJEeVd1o1QD80CU6+ZdEXXSLbSsuLwJjkCBWqRQUVA==}
    engines: {node: '>=8.6'}
    dev: false

  /pidtree/0.3.1:
    resolution: {integrity: sha512-qQbW94hLHEqCg7nhby4yRC7G2+jYHY4Rguc2bjw7Uug4GIJuu1tvf2uHaZv5Q8zdt+WKJ6qK1FOI6amaWUo5FA==}
    engines: {node: '>=0.10'}
    hasBin: true
    dev: false

  /pify/3.0.0:
    resolution: {integrity: sha512-C3FsVNH1udSEX48gGX1xfvwTWfsYWj5U+8/uK15BGzIGrKoUpghX8hWZwa/OFnakBiiVNmBvemTJR5mcy7iPcg==}
    engines: {node: '>=4'}
    dev: false

  /pkg-dir/4.2.0:
    resolution: {integrity: sha512-HRDzbaKjC+AOWVXxAU/x54COGeIv9eb+6CkDSQoNTt4XyWoIJvuPsXizxu/Fr23EiekbtZwmh1IcIG/l/a10GQ==}
    engines: {node: '>=8'}
    dependencies:
      find-up: 4.1.0
    dev: false

  /prelude-ls/1.2.1:
    resolution: {integrity: sha512-vkcDPrRZo1QZLbn5RLGPpg/WmIQ65qoWWhcGKf/b5eplkkarX0m9z8ppCat4mlOqUsWpyNuYgO3VRyrYHSzX5g==}
    engines: {node: '>= 0.8.0'}
    dev: false

  /prettier/1.19.1:
    resolution: {integrity: sha512-s7PoyDv/II1ObgQunCbB9PdLmUcBZcnWOcxDh7O0N/UwDEsHyqkW+Qh28jW+mVuCdx7gLB0BotYI1Y6uI9iyew==}
    engines: {node: '>=4'}
    hasBin: true
    dev: false

  /prettier/2.7.1:
    resolution: {integrity: sha512-ujppO+MkdPqoVINuDFDRLClm7D78qbDt0/NR+wp5FqEZOoTNAjPHWj17QRhu7geIHJfcNhRk1XVQmF8Bp3ye+g==}
    engines: {node: '>=10.13.0'}
    hasBin: true
    dev: false

  /prettier/2.8.8:
    resolution: {integrity: sha512-tdN8qQGvNjw4CHbY+XXk0JgCXn9QiF21a55rBe5LJAU+kDyC4WQn4+awm2Xfk2lQMk5fKup9XgzTZtGkjBdP9Q==}
    engines: {node: '>=10.13.0'}
    hasBin: true
    dev: false

  /process/0.11.10:
    resolution: {integrity: sha512-cdGef/drWFoydD1JsMzuFf8100nZl+GT+yacc2bEced5f9Rjk4z+WtFUTBu9PhOi9j/jfmBPu0mMEY4wIdAF8A==}
    engines: {node: '>= 0.6.0'}
    dev: false

  /progress/2.0.3:
    resolution: {integrity: sha512-7PiHtLll5LdnKIMw100I+8xJXR5gW2QwWYkT6iJva0bXitZKa/XMrSbdmg3r2Xnaidz9Qumd0VPaMrZlF9V9sA==}
    engines: {node: '>=0.4.0'}
    dev: false

  /prompts/2.4.2:
    resolution: {integrity: sha512-NxNv/kLguCA7p3jE8oL2aEBsrJWgAakBpgmgK6lpPWV+WuOmY6r2/zbAVnP+T8bQlA0nzHXSJSJW0Hq7ylaD2Q==}
    engines: {node: '>= 6'}
    dependencies:
      kleur: 3.0.3
      sisteransi: 1.0.5
    dev: false

  /proper-lockfile/2.0.1:
    resolution: {integrity: sha512-rjaeGbsmhNDcDInmwi4MuI6mRwJu6zq8GjYCLuSuE7GF+4UjgzkL69sVKKJ2T2xH61kK7rXvGYpvaTu909oXaQ==}
    engines: {node: '>=4.0.0'}
    dependencies:
      graceful-fs: 4.2.11
      retry: 0.10.1
    dev: false

  /proxy-addr/2.0.7:
    resolution: {integrity: sha512-llQsMLSUDUPT44jdrU/O37qlnifitDP+ZwrmmZcoSKyLKvtZxpyV0n2/bD/N4tBAAZ/gJEdZU7KMraoK1+XYAg==}
    engines: {node: '>= 0.10'}
    dependencies:
      forwarded: 0.2.0
      ipaddr.js: 1.9.1
    dev: false

  /proxy-from-env/1.1.0:
    resolution: {integrity: sha512-D+zkORCbA9f1tdWRK0RaCR3GPv50cMxcrz4X8k5LTSUD1Dkw47mKJEZQNunItRTkWwgtaUSo1RVFRIG9ZXiFYg==}
    dev: false

  /psl/1.9.0:
    resolution: {integrity: sha512-E/ZsdU4HLs/68gYzgGTkMicWTLPdAftJLfJFlLUAAKZGkStNU72sZjT66SnMDVOfOWY/YAoiD7Jxa9iHvngcag==}
    dev: false

  /pump/3.0.0:
    resolution: {integrity: sha512-LwZy+p3SFs1Pytd/jYct4wpv49HiYCqd9Rlc5ZVdk0V+8Yzv6jR5Blk3TRmPL1ft69TxP0IMZGJ+WPFU2BFhww==}
    dependencies:
      end-of-stream: 1.4.4
      once: 1.4.0
    dev: false

  /punycode/2.3.0:
    resolution: {integrity: sha512-rRV+zQD8tVFys26lAGR9WUuS4iUAngJScM+ZRSKtvl5tKeZ2t5bvdNFdNHBW9FWR4guGHlgmsZ1G7BSm2wTbuA==}
    engines: {node: '>=6'}
    dev: false

  /puppeteer/3.3.0:
    resolution: {integrity: sha512-23zNqRltZ1PPoK28uRefWJ/zKb5Jhnzbbwbpcna2o5+QMn17F0khq5s1bdH3vPlyj+J36pubccR8wiNA/VE0Vw==}
    engines: {node: '>=10.18.1'}
    deprecated: < 19.4.0 is no longer supported
    requiresBuild: true
    dependencies:
      debug: 4.3.4
      extract-zip: 2.0.1
      https-proxy-agent: 4.0.0
      mime: 2.6.0
      progress: 2.0.3
      proxy-from-env: 1.1.0
      rimraf: 3.0.2
      tar-fs: 2.1.1
      unbzip2-stream: 1.4.3
      ws: 7.5.9
    transitivePeerDependencies:
      - bufferutil
      - supports-color
      - utf-8-validate
    dev: false

  /qjobs/1.2.0:
    resolution: {integrity: sha512-8YOJEHtxpySA3fFDyCRxA+UUV+fA+rTWnuWvylOK/NCjhY+b4ocCtmu8TtsWb+mYeU+GCHf/S66KZF/AsteKHg==}
    engines: {node: '>=0.9'}
    dev: false

  /qs/6.11.0:
    resolution: {integrity: sha512-MvjoMCJwEarSbUYk5O+nmoSzSutSsTwF85zcHPQ9OrlFoZOYIjaqBAJIqIXjptyD5vThxGq52Xu/MaJzRkIk4Q==}
    engines: {node: '>=0.6'}
    dependencies:
      side-channel: 1.0.4
    dev: false

  /qs/6.5.3:
    resolution: {integrity: sha512-qxXIEh4pCGfHICj1mAJQ2/2XVZkjCDTcEgfoSQxc/fYivUZxTkk7L3bDBJSoNrEzXI17oUO5Dp07ktqE5KzczA==}
    engines: {node: '>=0.6'}
    dev: false

  /querystringify/2.2.0:
    resolution: {integrity: sha512-FIqgj2EUvTa7R50u0rGsyTftzjYmv/a3hO345bZNrqabNqjtgiDMgmo4mkUjd+nzU5oF3dClKqFIPUKybUyqoQ==}
    dev: false

  /queue-microtask/1.2.3:
    resolution: {integrity: sha512-NuaNSa6flKT5JaSYQzJok04JzTL1CA6aGhv5rfLW3PgqA+M2ChpZQnAC8h8i4ZFkBS8X5RqkDBHA7r4hej3K9A==}
    dev: false

  /randombytes/2.1.0:
    resolution: {integrity: sha512-vYl3iOX+4CKUWuxGi9Ukhie6fsqXqS9FE2Zaic4tNFD2N2QQaXOMFbuKK4QmDHC0JO6B1Zp41J0LpT0oR68amQ==}
    dependencies:
      safe-buffer: 5.2.1
    dev: false

  /range-parser/1.2.1:
    resolution: {integrity: sha512-Hrgsx+orqoygnmhFbKaHE6c296J+HTAQXoxEF6gNupROmmGJRoyzfG3ccAveqCBrwr/2yxQ5BVd/GTl5agOwSg==}
    engines: {node: '>= 0.6'}
    dev: false

  /raw-body/2.5.1:
    resolution: {integrity: sha512-qqJBtEyVgS0ZmPGdCFPWJ3FreoqvG4MVQln/kCgF7Olq95IbOp0/BWyMwbdtn4VTvkM8Y7khCQ2Xgk/tcrCXig==}
    engines: {node: '>= 0.8'}
    dependencies:
      bytes: 3.1.2
      http-errors: 2.0.0
      iconv-lite: 0.4.24
      unpipe: 1.0.0
    dev: false

  /raw-body/2.5.2:
    resolution: {integrity: sha512-8zGqypfENjCIqGhgXToC8aB2r7YrBX+AQAfIPs/Mlk+BtPTztOvTS01NRW/3Eh60J+a48lt8qsCzirQ6loCVfA==}
    engines: {node: '>= 0.8'}
    dependencies:
      bytes: 3.1.2
      http-errors: 2.0.0
      iconv-lite: 0.4.24
      unpipe: 1.0.0
    dev: false

  /read-pkg/3.0.0:
    resolution: {integrity: sha512-BLq/cCO9two+lBgiTYNqD6GdtK8s4NpaWrl6/rCO9w0TUS8oJl7cmToOZfRYllKTISY6nt1U7jQ53brmKqY6BA==}
    engines: {node: '>=4'}
    dependencies:
      load-json-file: 4.0.0
      normalize-package-data: 2.5.0
      path-type: 3.0.0
    dev: false

  /readable-stream/3.6.2:
    resolution: {integrity: sha512-9u/sniCrY3D5WdsERHzHE4G2YCXqoG5FTHUiCC4SIbr6XcLZBY05ya9EKjYek9O5xOAwjGq+1JdGBAS7Q9ScoA==}
    engines: {node: '>= 6'}
    dependencies:
      inherits: 2.0.4
      string_decoder: 1.3.0
      util-deprecate: 1.0.2
    dev: false

  /readdirp/3.6.0:
    resolution: {integrity: sha512-hOS089on8RduqdbhvQ5Z37A0ESjsqz6qnRcffsMU3495FuTdqSm+7bhJ29JvIOsBDEEnan5DPu9t3To9VRlMzA==}
    engines: {node: '>=8.10.0'}
    dependencies:
      picomatch: 2.3.1
    dev: false

  /rechoir/0.7.1:
    resolution: {integrity: sha512-/njmZ8s1wVeR6pjTZ+0nCnv8SpZNRMT2D1RLOJQESlYFDBvwpTA4KWJpZ+sBJ4+vhjILRcK7JIFdGCdxEAAitg==}
    engines: {node: '>= 0.10'}
    dependencies:
      resolve: 1.22.2
    dev: false

  /regexp.prototype.flags/1.5.0:
    resolution: {integrity: sha512-0SutC3pNudRKgquxGoRGIz946MZVHqbNfPjBdxeOhBrdgDKlRoXmYLQN9xRbrR09ZXWeGAdPuif7egofn6v5LA==}
    engines: {node: '>= 0.4'}
    dependencies:
      call-bind: 1.0.2
      define-properties: 1.2.0
      functions-have-names: 1.2.3
    dev: false

  /request-promise-core/1.1.4_request@2.88.2:
    resolution: {integrity: sha512-TTbAfBBRdWD7aNNOoVOBH4pN/KigV6LyapYNNlAPA8JwbovRti1E88m3sYAwsLi5ryhPKsE9APwnjFTgdUjTpw==}
    engines: {node: '>=0.10.0'}
    peerDependencies:
      request: ^2.34
    dependencies:
      lodash: 4.17.21
      request: 2.88.2
    dev: false

  /request-promise-native/1.0.9_request@2.88.2:
    resolution: {integrity: sha512-wcW+sIUiWnKgNY0dqCpOZkUbF/I+YPi+f09JZIDa39Ec+q82CpSYniDp+ISgTTbKmnpJWASeJBPZmoxH84wt3g==}
    engines: {node: '>=0.12.0'}
    deprecated: request-promise-native has been deprecated because it extends the now deprecated request package, see https://github.com/request/request/issues/3142
    peerDependencies:
      request: ^2.34
    dependencies:
      request: 2.88.2
      request-promise-core: 1.1.4_request@2.88.2
      stealthy-require: 1.1.1
      tough-cookie: 2.5.0
    dev: false

  /request/2.88.2:
    resolution: {integrity: sha512-MsvtOrfG9ZcrOwAW+Qi+F6HbD0CWXEh9ou77uOb7FM2WPhwT7smM833PzanhJLsgXjN89Ir6V2PczXNnMpwKhw==}
    engines: {node: '>= 6'}
    deprecated: request has been deprecated, see https://github.com/request/request/issues/3142
    dependencies:
      aws-sign2: 0.7.0
      aws4: 1.12.0
      caseless: 0.12.0
      combined-stream: 1.0.8
      extend: 3.0.2
      forever-agent: 0.6.1
      form-data: 2.3.3
      har-validator: 5.1.5
      http-signature: 1.2.0
      is-typedarray: 1.0.0
      isstream: 0.1.2
      json-stringify-safe: 5.0.1
      mime-types: 2.1.35
      oauth-sign: 0.9.0
      performance-now: 2.1.0
      qs: 6.5.3
      safe-buffer: 5.2.1
      tough-cookie: 2.5.0
      tunnel-agent: 0.6.0
      uuid: 3.4.0
    dev: false

  /require-directory/2.1.1:
    resolution: {integrity: sha512-fGxEI7+wsG9xrvdjsrlmL22OMTTiHRwAMroiEeMgq8gzoLC/PQr7RsRDSTLUg/bZAZtF+TVIkHc6/4RIKrui+Q==}
    engines: {node: '>=0.10.0'}
    dev: false

  /require-from-string/2.0.2:
    resolution: {integrity: sha512-Xf0nWe6RseziFMu+Ap9biiUbmplq6S9/p+7w7YXP/JBHhrUDDUhwa+vANyubuqfZWTveU//DYVGsDG7RKL/vEw==}
    engines: {node: '>=0.10.0'}
    dev: false

  /requires-port/1.0.0:
    resolution: {integrity: sha512-KigOCHcocU3XODJxsu8i/j8T9tzT4adHiecwORRQ0ZZFcp7ahwXuRU1m+yuO90C5ZUyGeGfocHDI14M3L3yDAQ==}
    dev: false

  /resolve-cwd/3.0.0:
    resolution: {integrity: sha512-OrZaX2Mb+rJCpH/6CpSqt9xFVpN++x01XnN2ie9g6P5/3xelLAkXWVADpdz1IHD/KFfEXyE6V0U01OQ3UO2rEg==}
    engines: {node: '>=8'}
    dependencies:
      resolve-from: 5.0.0
    dev: false

  /resolve-from/4.0.0:
    resolution: {integrity: sha512-pb/MYmXstAkysRFx8piNI1tGFNQIFA3vkE3Gq4EuA1dF6gHp/+vgZqsCGJapvy8N3Q+4o7FwvquPJcnZ7RYy4g==}
    engines: {node: '>=4'}
    dev: false

  /resolve-from/5.0.0:
    resolution: {integrity: sha512-qYg9KP24dD5qka9J47d0aVky0N+b4fTU89LN9iDnjB5waksiC49rvMB0PrUJQGoTmH50XPiqOvAjDfaijGxYZw==}
    engines: {node: '>=8'}
    dev: false

  /resolve/1.22.2:
    resolution: {integrity: sha512-Sb+mjNHOULsBv818T40qSPeRiuWLyaGMa5ewydRLFimneixmVy2zdivRl+AF6jaYPC8ERxGDmFSiqui6SfPd+g==}
    hasBin: true
    dependencies:
      is-core-module: 2.12.0
      path-parse: 1.0.7
      supports-preserve-symlinks-flag: 1.0.0
    dev: false

  /retry/0.10.1:
    resolution: {integrity: sha512-ZXUSQYTHdl3uS7IuCehYfMzKyIDBNoAuUblvy5oGO5UJSUTmStUUVPXbA9Qxd173Bgre53yCQczQuHgRWAdvJQ==}
    dev: false

  /reusify/1.0.4:
    resolution: {integrity: sha512-U9nH88a3fc/ekCF1l0/UP1IosiuIjyTh7hBvXVMHYgVcfGvt897Xguj2UOLDeI5BG2m7/uwyaLVT6fbtCwTyzw==}
    engines: {iojs: '>=1.0.0', node: '>=0.10.0'}
    dev: false

  /rfdc/1.3.0:
    resolution: {integrity: sha512-V2hovdzFbOi77/WajaSMXk2OLm+xNIeQdMMuB7icj7bk6zi2F8GGAxigcnDFpJHbNyNcgyJDiP+8nOrY5cZGrA==}
    dev: false

  /rimraf/3.0.2:
    resolution: {integrity: sha512-JZkJMZkAGFFPP2YqXZXPbMlMBgsxzE8ILs4lMIX/2o0L9UBw9O/Y3o6wFw/i9YLapcUJWwqbi3kdxIPdC62TIA==}
    hasBin: true
    dependencies:
      glob: 7.2.3
    dev: false

  /run-parallel/1.2.0:
    resolution: {integrity: sha512-5l4VyZR86LZ/lDxZTR6jqL8AFE2S0IFLMP26AbjsLVADxHdhB/c0GUsH+y39UfCi3dzz8OlQuPmnaJOMoDHQBA==}
    dependencies:
      queue-microtask: 1.2.3
    dev: false

  /safe-buffer/5.1.2:
    resolution: {integrity: sha512-Gd2UZBJDkXlY7GbJxfsE8/nvKkUEU1G38c1siN6QP6a9PT9MmHB8GnpscSmMJSoF8LOIrt8ud/wPtojys4G6+g==}
    dev: false

  /safe-buffer/5.2.1:
    resolution: {integrity: sha512-rp3So07KcdmmKbGvgaNxQSJr7bGVSVk5S9Eq1F+ppbRo70+YeaDxkw5Dd8NPN+GD6bjnYm2VuPuCXmpuYvmCXQ==}
    dev: false

  /safe-regex-test/1.0.0:
    resolution: {integrity: sha512-JBUUzyOgEwXQY1NuPtvcj/qcBDbDmEvWufhlnXZIm75DEHp+afM1r1ujJpJsV/gSM4t59tpDyPi1sd6ZaPFfsA==}
    dependencies:
      call-bind: 1.0.2
      get-intrinsic: 1.2.0
      is-regex: 1.1.4
    dev: false

  /safe-stable-stringify/2.4.3:
    resolution: {integrity: sha512-e2bDA2WJT0wxseVd4lsDP4+3ONX6HpMXQa1ZhFQ7SU+GjvORCmShbCMltrtIDfkYhVHrOcPtj+KhmDBdPdZD1g==}
    engines: {node: '>=10'}
    dev: false

  /safer-buffer/2.1.2:
    resolution: {integrity: sha512-YZo3K82SD7Riyi0E1EQPojLz7kpepnSQI9IyPbHHg1XXXevb5dJI7tpyN2ADxGcQbHG7vcyRHk0cbwqcQriUtg==}
    dev: false

  /sax/1.2.4:
    resolution: {integrity: sha512-NqVDv9TpANUjFm0N8uM5GxL36UgKi9/atZw+x7YFnQ8ckwFGKrl4xX4yWtrey3UJm5nP1kUbnYgLopqWNSRhWw==}
    dev: false

  /schema-utils/3.1.2:
    resolution: {integrity: sha512-pvjEHOgWc9OWA/f/DE3ohBWTD6EleVLf7iFUkoSwAxttdBhB9QUebQgxER2kWueOvRJXPHNnyrvvh9eZINB8Eg==}
    engines: {node: '>= 10.13.0'}
    dependencies:
      '@types/json-schema': 7.0.11
      ajv: 6.12.6
      ajv-keywords: 3.5.2_ajv@6.12.6
    dev: false

  /semver/5.7.1:
    resolution: {integrity: sha512-sauaDf/PZdVgrLTNYHRtpXa1iRiKcaebiKQ1BJdpQlWH2lCvexQdX55snPFyK7QzpudqbCI0qXFfOasHdyNDGQ==}
    hasBin: true
    dev: false

  /semver/7.5.0:
    resolution: {integrity: sha512-+XC0AD/R7Q2mPSRuy2Id0+CGTZ98+8f+KvwirxOKIEyid+XSx6HbC63p+O4IndTHuX5Z+JxQ0TghCkO5Cg/2HA==}
    engines: {node: '>=10'}
    hasBin: true
    dependencies:
      lru-cache: 6.0.0
    dev: false

  /send/0.18.0:
    resolution: {integrity: sha512-qqWzuOjSFOuqPjFe4NOsMLafToQQwBSOEpS+FwEt3A2V3vKubTquT3vmLTQpFgMXp8AlFWFuP1qKaJZOtPpVXg==}
    engines: {node: '>= 0.8.0'}
    dependencies:
      debug: 2.6.9
      depd: 2.0.0
      destroy: 1.2.0
      encodeurl: 1.0.2
      escape-html: 1.0.3
      etag: 1.8.1
      fresh: 0.5.2
      http-errors: 2.0.0
      mime: 1.6.0
      ms: 2.1.3
      on-finished: 2.4.1
      range-parser: 1.2.1
      statuses: 2.0.1
    dev: false

  /sentence-case/3.0.4:
    resolution: {integrity: sha512-8LS0JInaQMCRoQ7YUytAo/xUu5W2XnQxV2HI/6uM6U7CITS1RqPElr30V6uIqyMKM9lJGRVFy5/4CuzcixNYSg==}
    dependencies:
      no-case: 3.0.4
      tslib: 2.5.0
      upper-case-first: 2.0.2
    dev: false

  /serialize-javascript/6.0.0:
    resolution: {integrity: sha512-Qr3TosvguFt8ePWqsvRfrKyQXIiW+nGbYpy8XK24NQHE83caxWt+mIymTT19DGFbNWNLfEwsrkSmN64lVWB9ag==}
    dependencies:
      randombytes: 2.1.0
    dev: false

  /serialize-javascript/6.0.1:
    resolution: {integrity: sha512-owoXEFjWRllis8/M1Q+Cw5k8ZH40e3zhp/ovX+Xr/vi1qj6QesbyXXViFbpNvWvPNAD62SutwEXavefrLJWj7w==}
    dependencies:
      randombytes: 2.1.0
    dev: false

  /serve-static/1.15.0:
    resolution: {integrity: sha512-XGuRDNjXUijsUL0vl6nSD7cwURuzEgglbOaFuZM9g3kwDXOWVTck0jLzjPzGD+TazWbboZYu52/9/XPdUgne9g==}
    engines: {node: '>= 0.8.0'}
    dependencies:
      encodeurl: 1.0.2
      escape-html: 1.0.3
      parseurl: 1.3.3
      send: 0.18.0
    dev: false

  /setprototypeof/1.2.0:
    resolution: {integrity: sha512-E5LDX7Wrp85Kil5bhZv46j8jOeboKq5JMmYM3gVGdGH8xFpPWXUMsNrlODCrkoxMEeNi/XZIwuRvY4XNwYMJpw==}
    dev: false

  /shallow-clone/3.0.1:
    resolution: {integrity: sha512-/6KqX+GVUdqPuPPd2LxDDxzX6CAbjJehAAOKlNpqqUpAqPM6HeL8f+o3a+JsyGjn2lv0WY8UsTgUJjU9Ok55NA==}
    engines: {node: '>=8'}
    dependencies:
      kind-of: 6.0.3
    dev: false

  /shebang-command/1.2.0:
    resolution: {integrity: sha512-EV3L1+UQWGor21OmnvojK36mhg+TyIKDh3iFBKBohr5xeXIhNBcx8oWdgkTEEQ+BEFFYdLRuqMfd5L84N1V5Vg==}
    engines: {node: '>=0.10.0'}
    dependencies:
      shebang-regex: 1.0.0
    dev: false

  /shebang-command/2.0.0:
    resolution: {integrity: sha512-kHxr2zZpYtdmrN1qDjrrX/Z1rR1kG8Dx+gkpK1G4eXmvXswmcE1hTWBWYUzlraYw1/yZp6YuDY77YtvbN0dmDA==}
    engines: {node: '>=8'}
    dependencies:
      shebang-regex: 3.0.0
    dev: false

  /shebang-regex/1.0.0:
    resolution: {integrity: sha512-wpoSFAxys6b2a2wHZ1XpDSgD7N9iVjg29Ph9uV/uaP9Ex/KXlkTZTeddxDPSYQpgvzKLGJke2UU0AzoGCjNIvQ==}
    engines: {node: '>=0.10.0'}
    dev: false

  /shebang-regex/3.0.0:
    resolution: {integrity: sha512-7++dFhtcx3353uBaq8DDR4NuxBetBzC7ZQOhmTQInHEd6bSrXdiEyzCvG07Z44UYdLShWUyXt5M/yhz8ekcb1A==}
    engines: {node: '>=8'}
    dev: false

  /shell-quote/1.8.1:
    resolution: {integrity: sha512-6j1W9l1iAs/4xYBI1SYOVZyFcCis9b4KCLQ8fgAGG07QvzaRLVVRQvAy85yNmmZSjYjg4MWh4gNvlPujU/5LpA==}
    dev: false

  /side-channel/1.0.4:
    resolution: {integrity: sha512-q5XPytqFEIKHkGdiMIrY10mvLRvnQh42/+GoBlFW3b2LXLE2xxJpZFdm94we0BaoV3RwJyGqg5wS7epxTv0Zvw==}
    dependencies:
      call-bind: 1.0.2
      get-intrinsic: 1.2.0
      object-inspect: 1.12.3
    dev: false

  /simple-swizzle/0.2.2:
    resolution: {integrity: sha512-JA//kQgZtbuY83m+xT+tXJkmJncGMTFT+C+g2h2R9uxkYIrE2yy9sgmcLhCnw57/WSD+Eh3J97FPEDFnbXnDUg==}
    dependencies:
      is-arrayish: 0.3.2
    dev: false

  /sinon/10.0.0:
    resolution: {integrity: sha512-XAn5DxtGVJBlBWYrcYKEhWCz7FLwZGdyvANRyK06419hyEpdT0dMc5A8Vcxg5SCGHc40CsqoKsc1bt1CbJPfNw==}
    dependencies:
      '@sinonjs/commons': 1.8.6
      '@sinonjs/fake-timers': 6.0.1
      '@sinonjs/samsam': 5.3.1
      diff: 4.0.2
      nise: 4.1.0
      supports-color: 7.2.0
    dev: false

  /sisteransi/1.0.5:
    resolution: {integrity: sha512-bLGGlR1QxBcynn2d5YmDX4MGjlZvy2MRBDRNHLJ8VI6l6+9FUiyTFNJ0IveOSP0bcXgVDPRcfGqA0pjaqUpfVg==}
    dev: false

  /slash/3.0.0:
    resolution: {integrity: sha512-g9Q1haeby36OSStwb4ntCGGGaKsaVSjQ68fBxoQcutl5fS1vuY18H3wSt3jFyFtrkx+Kz0V1G85A4MyAdDMi2Q==}
    engines: {node: '>=8'}
    dev: false

  /slash/4.0.0:
    resolution: {integrity: sha512-3dOsAHXXUkQTpOYcoAxLIorMTp4gIQr5IW3iVb7A7lFIp0VHhnynm9izx6TssdrIcVIESAlVjtnO2K8bg+Coew==}
    engines: {node: '>=12'}
    dev: false

  /snake-case/3.0.4:
    resolution: {integrity: sha512-LAOh4z89bGQvl9pFfNF8V146i7o7/CqFPbqzYgP+yYzDIDeS9HaNFtXABamRW+AQzEVODcvE79ljJ+8a9YSdMg==}
    dependencies:
      dot-case: 3.0.4
      tslib: 2.5.0
    dev: false

  /socket.io-adapter/2.5.2:
    resolution: {integrity: sha512-87C3LO/NOMc+eMcpcxUBebGjkpMDkNBS9tf7KJqcDsmL936EChtVva71Dw2q4tQcuVC+hAUy4an2NO/sYXmwRA==}
    dependencies:
      ws: 8.11.0
    transitivePeerDependencies:
      - bufferutil
      - utf-8-validate
    dev: false

  /socket.io-parser/4.2.2:
    resolution: {integrity: sha512-DJtziuKypFkMMHCm2uIshOYC7QaylbtzQwiMYDuCKy3OPkjLzu4B2vAhTlqipRHHzrI0NJeBAizTK7X+6m1jVw==}
    engines: {node: '>=10.0.0'}
    dependencies:
      '@socket.io/component-emitter': 3.1.0
      debug: 4.3.4
    transitivePeerDependencies:
      - supports-color
    dev: false

  /socket.io/4.6.1:
    resolution: {integrity: sha512-KMcaAi4l/8+xEjkRICl6ak8ySoxsYG+gG6/XfRCPJPQ/haCRIJBTL4wIl8YCsmtaBovcAXGLOShyVWQ/FG8GZA==}
    engines: {node: '>=10.0.0'}
    dependencies:
      accepts: 1.3.8
      base64id: 2.0.0
      debug: 4.3.4
      engine.io: 6.4.1
      socket.io-adapter: 2.5.2
      socket.io-parser: 4.2.2
    transitivePeerDependencies:
      - bufferutil
      - supports-color
      - utf-8-validate
    dev: false

  /source-map-loader/1.1.3_webpack@5.80.0:
    resolution: {integrity: sha512-6YHeF+XzDOrT/ycFJNI53cgEsp/tHTMl37hi7uVyqFAlTXW109JazaQCkbc+jjoL2637qkH1amLi+JzrIpt5lA==}
    engines: {node: '>= 10.13.0'}
    peerDependencies:
      webpack: ^4.0.0 || ^5.0.0
    dependencies:
      abab: 2.0.6
      iconv-lite: 0.6.3
      loader-utils: 2.0.4
      schema-utils: 3.1.2
      source-map: 0.6.1
      webpack: 5.80.0_webpack-cli@4.10.0
      whatwg-mimetype: 2.3.0
    dev: false

  /source-map-support/0.5.21:
    resolution: {integrity: sha512-uBHU3L3czsIyYXKX88fdrGovxdSCoTGDRZ6SYXtSRxLZUzHg5P/66Ht6uoUlHu9EZod+inXhKo3qQgwXUT/y1w==}
    dependencies:
      buffer-from: 1.1.2
      source-map: 0.6.1
    dev: false

  /source-map/0.6.1:
    resolution: {integrity: sha512-UjgapumWlbMhkBgzT7Ykc5YXUT46F0iKu8SGXq0bcwP5dz/h0Plj6enJqjz1Zbq2l5WaqYnrVbwWOWMyF3F47g==}
    engines: {node: '>=0.10.0'}
    dev: false

  /spdx-correct/3.2.0:
    resolution: {integrity: sha512-kN9dJbvnySHULIluDHy32WHRUu3Og7B9sbY7tsFLctQkIqnMh3hErYgdMjTYuqmcXX+lK5T1lnUt3G7zNswmZA==}
    dependencies:
      spdx-expression-parse: 3.0.1
      spdx-license-ids: 3.0.13
    dev: false

  /spdx-exceptions/2.3.0:
    resolution: {integrity: sha512-/tTrYOC7PPI1nUAgx34hUpqXuyJG+DTHJTnIULG4rDygi4xu/tfgmq1e1cIRwRzwZgo4NLySi+ricLkZkw4i5A==}
    dev: false

  /spdx-expression-parse/3.0.1:
    resolution: {integrity: sha512-cbqHunsQWnJNE6KhVSMsMeH5H/L9EpymbzqTQ3uLwNCLZ1Q481oWaofqH7nO6V07xlXwY6PhQdQ2IedWx/ZK4Q==}
    dependencies:
      spdx-exceptions: 2.3.0
      spdx-license-ids: 3.0.13
    dev: false

  /spdx-license-ids/3.0.13:
    resolution: {integrity: sha512-XkD+zwiqXHikFZm4AX/7JSCXA98U5Db4AFd5XUg/+9UNtnH75+Z9KxtpYiJZx36mUDVOwH83pl7yvCer6ewM3w==}
    dev: false

  /sshpk/1.17.0:
    resolution: {integrity: sha512-/9HIEs1ZXGhSPE8X6Ccm7Nam1z8KcoCqPdI7ecm1N33EzAetWahvQWVqLZtaZQ+IDKX4IyA2o0gBzqIMkAagHQ==}
    engines: {node: '>=0.10.0'}
    hasBin: true
    dependencies:
      asn1: 0.2.6
      assert-plus: 1.0.0
      bcrypt-pbkdf: 1.0.2
      dashdash: 1.14.1
      ecc-jsbn: 0.1.2
      getpass: 0.1.7
      jsbn: 0.1.1
      safer-buffer: 2.1.2
      tweetnacl: 0.14.5
    dev: false

  /stack-trace/0.0.10:
    resolution: {integrity: sha512-KGzahc7puUKkzyMt+IqAep+TVNbKP+k2Lmwhub39m1AsTSkaDutx56aDCo+HLDzf/D26BIHTJWNiTG1KAJiQCg==}
    dev: false

  /statuses/1.5.0:
    resolution: {integrity: sha512-OpZ3zP+jT1PI7I8nemJX4AKmAX070ZkYPVWV/AaKTJl+tXCTGyVdC1a4SL8RUQYEwk/f34ZX8UTykN68FwrqAA==}
    engines: {node: '>= 0.6'}
    dev: false

  /statuses/2.0.1:
    resolution: {integrity: sha512-RwNA9Z/7PrK06rYLIzFMlaF+l73iwpzsqRIFgbMLbTcLD6cOao82TaWefPXQvB2fOC4AjuYSEndS7N/mTCbkdQ==}
    engines: {node: '>= 0.8'}
    dev: false

  /stealthy-require/1.1.1:
    resolution: {integrity: sha512-ZnWpYnYugiOVEY5GkcuJK1io5V8QmNYChG62gSit9pQVGErXtrKuPC55ITaVSukmMta5qpMU7vqLt2Lnni4f/g==}
    engines: {node: '>=0.10.0'}
    dev: false

  /stop-iteration-iterator/1.0.0:
    resolution: {integrity: sha512-iCGQj+0l0HOdZ2AEeBADlsRC+vsnDsZsbdSiH1yNSjcfKM7fdpCMfqAL/dwF5BLiw/XhRft/Wax6zQbhq2BcjQ==}
    engines: {node: '>= 0.4'}
    dependencies:
      internal-slot: 1.0.5
    dev: false

  /stoppable/1.1.0:
    resolution: {integrity: sha512-KXDYZ9dszj6bzvnEMRYvxgeTHU74QBFL54XKtP3nyMuJ81CFYtABZ3bAzL2EdFUaEwJOBOgENyFj3R7oTzDyyw==}
    engines: {node: '>=4', npm: '>=6'}
    dev: false

  /streamroller/3.1.5:
    resolution: {integrity: sha512-KFxaM7XT+irxvdqSP1LGLgNWbYN7ay5owZ3r/8t77p+EtSUAfUgtl7be3xtqtOmGUl9K9YPO2ca8133RlTjvKw==}
    engines: {node: '>=8.0'}
    dependencies:
      date-format: 4.0.14
      debug: 4.3.4
      fs-extra: 8.1.0
    transitivePeerDependencies:
      - supports-color
    dev: false

  /streamsearch/1.1.0:
    resolution: {integrity: sha512-Mcc5wHehp9aXz1ax6bZUyY5afg9u2rv5cqQI3mRrYkGC8rW2hM02jWuwjtL++LS5qinSyhj2QfLyNsuc+VsExg==}
    engines: {node: '>=10.0.0'}
    dev: false

  /string-width/4.2.3:
    resolution: {integrity: sha512-wKyQRQpjJ0sIp62ErSZdGsjMJWsap5oRNihHhu6G7JVO/9jIB6UyevL+tXuOqrng8j/cxKTWyWUwvSTriiZz/g==}
    engines: {node: '>=8'}
    dependencies:
      emoji-regex: 8.0.0
      is-fullwidth-code-point: 3.0.0
      strip-ansi: 6.0.1
    dev: false

  /string.prototype.padend/3.1.4:
    resolution: {integrity: sha512-67otBXoksdjsnXXRUq+KMVTdlVRZ2af422Y0aTyTjVaoQkGr3mxl2Bc5emi7dOQ3OGVVQQskmLEWwFXwommpNw==}
    engines: {node: '>= 0.4'}
    dependencies:
      call-bind: 1.0.2
      define-properties: 1.2.0
      es-abstract: 1.21.2
    dev: false

  /string.prototype.repeat/0.2.0:
    resolution: {integrity: sha512-1BH+X+1hSthZFW+X+JaUkjkkUPwIlLEMJBLANN3hOob3RhEk5snLWNECDnYbgn/m5c5JV7Ersu1Yubaf+05cIA==}
    dev: false

  /string.prototype.trim/1.2.7:
    resolution: {integrity: sha512-p6TmeT1T3411M8Cgg9wBTMRtY2q9+PNy9EV1i2lIXUN/btt763oIfxwN3RR8VU6wHX8j/1CFy0L+YuThm6bgOg==}
    engines: {node: '>= 0.4'}
    dependencies:
      call-bind: 1.0.2
      define-properties: 1.2.0
      es-abstract: 1.21.2
    dev: false

  /string.prototype.trimend/1.0.6:
    resolution: {integrity: sha512-JySq+4mrPf9EsDBEDYMOb/lM7XQLulwg5R/m1r0PXEFqrV0qHvl58sdTilSXtKOflCsK2E8jxf+GKC0T07RWwQ==}
    dependencies:
      call-bind: 1.0.2
      define-properties: 1.2.0
      es-abstract: 1.21.2
    dev: false

  /string.prototype.trimstart/1.0.6:
    resolution: {integrity: sha512-omqjMDaY92pbn5HOX7f9IccLA+U1tA9GvtU4JrodiXFfYB7jPzzHpRzpglLAjtUV6bB557zwClJezTqnAiYnQA==}
    dependencies:
      call-bind: 1.0.2
      define-properties: 1.2.0
      es-abstract: 1.21.2
    dev: false

  /string_decoder/1.3.0:
    resolution: {integrity: sha512-hkRX8U1WjJFd8LsDJ2yQ/wWWxaopEsABU1XfkM8A+j0+85JAGppt16cr1Whg6KIbb4okU6Mql6BOj+uup/wKeA==}
    dependencies:
      safe-buffer: 5.2.1
    dev: false

  /strip-ansi/6.0.1:
    resolution: {integrity: sha512-Y38VPSHcqkFrCpFnQ9vuSXmquuv5oXOKpGeT6aGrr3o3Gc9AlVa6JBfUSOCnbxGGZF+/0ooI7KrPuUSztUdU5A==}
    engines: {node: '>=8'}
    dependencies:
      ansi-regex: 5.0.1
    dev: false

  /strip-bom/3.0.0:
    resolution: {integrity: sha512-vavAMRXOgBVNF6nyEEmL3DBK19iRpDcoIwW+swQ+CbGiu7lju6t+JklA1MHweoWtadgt4ISVUsXLyDq34ddcwA==}
    engines: {node: '>=4'}
    dev: false

  /strip-json-comments/3.1.1:
    resolution: {integrity: sha512-6fPc+R4ihwqP6N/aIv2f1gMH8lOVtWQHoqC4yK6oSDVVocumAsfCqjkXnqiYMhmMwS/mEHLp7Vehlt3ql6lEig==}
    engines: {node: '>=8'}
    dev: false

  /strnum/1.0.5:
    resolution: {integrity: sha512-J8bbNyKKXl5qYcR36TIO8W3mVGVHrmmxsd5PAItGkmyzwJvybiw2IVq5nqd0i4LSNSkB/sx9VHllbfFdr9k1JA==}
    dev: false

  /supports-color/5.5.0:
    resolution: {integrity: sha512-QjVjwdXIt408MIiAqCX4oUKsgU2EqAGzs2Ppkm4aQYbjm+ZEWEcW4SfFNTr4uMNZma0ey4f5lgLrkB0aX0QMow==}
    engines: {node: '>=4'}
    dependencies:
      has-flag: 3.0.0
    dev: false

  /supports-color/7.2.0:
    resolution: {integrity: sha512-qpCAvRl9stuOHveKsn7HncJRvv501qIacKzQlO/+Lwxc9+0q2wLyv4Dfvt80/DPn2pqOBsJdDiogXGR9+OvwRw==}
    engines: {node: '>=8'}
    dependencies:
      has-flag: 4.0.0
    dev: false

  /supports-color/8.1.1:
    resolution: {integrity: sha512-MpUEN2OodtUzxvKQl72cUF7RQ5EiHsGvSsVG0ia9c5RbWGL2CI4C7EpPS8UTBIplnlzZiNuV56w+FuNxy3ty2Q==}
    engines: {node: '>=10'}
    dependencies:
      has-flag: 4.0.0
    dev: false

  /supports-preserve-symlinks-flag/1.0.0:
    resolution: {integrity: sha512-ot0WnXS9fgdkgIcePe6RHNk1WA8+muPa6cSjeR3V8K27q9BB1rTE3R1p7Hv0z1ZyAc8s6Vvv8DIyWf681MAt0w==}
    engines: {node: '>= 0.4'}
    dev: false

  /tapable/2.2.1:
    resolution: {integrity: sha512-GNzQvQTOIP6RyTfE2Qxb8ZVlNmw0n88vp1szwWRimP02mnTsx3Wtn5qRdqY9w2XduFNUgvOwhNnQsjwCp+kqaQ==}
    engines: {node: '>=6'}
    dev: false

  /tar-fs/2.1.1:
    resolution: {integrity: sha512-V0r2Y9scmbDRLCNex/+hYzvp/zyYjvFbHPNgVTKfQvVrb6guiE/fxP+XblDNR011utopbkex2nM4dHNV6GDsng==}
    dependencies:
      chownr: 1.1.4
      mkdirp-classic: 0.5.3
      pump: 3.0.0
      tar-stream: 2.2.0
    dev: false

  /tar-stream/2.2.0:
    resolution: {integrity: sha512-ujeqbceABgwMZxEJnk2HDY2DlnUZ+9oEcb1KzTVfYHio0UE6dG71n60d8D2I4qNvleWrrXpmjpt7vZeF1LnMZQ==}
    engines: {node: '>=6'}
    dependencies:
      bl: 4.1.0
      end-of-stream: 1.4.4
      fs-constants: 1.0.0
      inherits: 2.0.4
      readable-stream: 3.6.2
    dev: false

  /terser-webpack-plugin/5.3.7_webpack@5.80.0:
    resolution: {integrity: sha512-AfKwIktyP7Cu50xNjXF/6Qb5lBNzYaWpU6YfoX3uZicTx0zTy0stDDCsvjDapKsSDvOeWo5MEq4TmdBy2cNoHw==}
    engines: {node: '>= 10.13.0'}
    peerDependencies:
      '@swc/core': '*'
      esbuild: '*'
      uglify-js: '*'
      webpack: ^5.1.0
    peerDependenciesMeta:
      '@swc/core':
        optional: true
      esbuild:
        optional: true
      uglify-js:
        optional: true
    dependencies:
      '@jridgewell/trace-mapping': 0.3.18
      jest-worker: 27.5.1
      schema-utils: 3.1.2
      serialize-javascript: 6.0.1
      terser: 5.17.1
      webpack: 5.80.0_webpack-cli@4.10.0
    dev: false

  /terser/5.17.1:
    resolution: {integrity: sha512-hVl35zClmpisy6oaoKALOpS0rDYLxRFLHhRuDlEGTKey9qHjS1w9GMORjuwIMt70Wan4lwsLYyWDVnWgF+KUEw==}
    engines: {node: '>=10'}
    hasBin: true
    dependencies:
      '@jridgewell/source-map': 0.3.3
      acorn: 8.8.2
      commander: 2.20.3
      source-map-support: 0.5.21
    dev: false

  /text-hex/1.0.0:
    resolution: {integrity: sha512-uuVGNWzgJ4yhRaNSiubPY7OjISw4sw4E5Uv0wbjp+OzcbmVU/rsT8ujgcXJhn9ypzsgr5vlzpPqP+MBBKcGvbg==}
    dev: false

  /text-table/0.2.0:
    resolution: {integrity: sha512-N+8UisAXDGk8PFXP4HAzVR9nbfmVJ3zYLAWiTIoqC5v5isinhr+r5uaO8+7r3BMfuNIufIsA7RdpVgacC2cSpw==}
    dev: false

  /through/2.3.8:
    resolution: {integrity: sha512-w89qg7PI8wAdvX60bMDP+bFoD5Dvhm9oLheFp5O4a2QF0cSBGsBX4qZmadPMvVqlLJBBci+WqGGOAPvcDeNSVg==}
    dev: false

  /tmp/0.2.1:
    resolution: {integrity: sha512-76SUhtfqR2Ijn+xllcI5P1oyannHNHByD80W1q447gU3mp9G9PSpGdWmjUOHRDPiHYacIk66W7ubDTuPF3BEtQ==}
    engines: {node: '>=8.17.0'}
    dependencies:
      rimraf: 3.0.2
    dev: false

  /to-regex-range/5.0.1:
    resolution: {integrity: sha512-65P7iz6X5yEr1cwcgvQxbbIw7Uk3gOy5dIdtZ4rDveLqhrdJP+Li/Hx6tyK0NEb+2GCyneCMJiGqrADCSNk8sQ==}
    engines: {node: '>=8.0'}
    dependencies:
      is-number: 7.0.0
    dev: false

  /toidentifier/1.0.1:
    resolution: {integrity: sha512-o5sSPKEkg/DIQNmH43V0/uerLrpzVedkUh8tGNvaeXpfpuwjKenlSox/2O/BTlZUtEe+JG7s5YhEz608PlAHRA==}
    engines: {node: '>=0.6'}
    dev: false

  /tough-cookie/2.5.0:
    resolution: {integrity: sha512-nlLsUzgm1kfLXSXfRZMc1KLAugd4hqJHDTvc2hDIwS3mZAfMEuMbc03SujMF+GEcpaX/qboeycw6iO8JwVv2+g==}
    engines: {node: '>=0.8'}
    dependencies:
      psl: 1.9.0
      punycode: 2.3.0
    dev: false

  /tough-cookie/4.1.2:
    resolution: {integrity: sha512-G9fqXWoYFZgTc2z8Q5zaHy/vJMjm+WV0AkAeHxVCQiEB1b+dGvWzFW6QV07cY5jQ5gRkeid2qIkzkxUnmoQZUQ==}
    engines: {node: '>=6'}
    dependencies:
      psl: 1.9.0
      punycode: 2.3.0
      universalify: 0.2.0
      url-parse: 1.5.10
    dev: false

  /tr46/0.0.3:
    resolution: {integrity: sha512-N3WMsuqV66lT30CrXNbEjx4GEwlow3v6rr4mCcv6prnfwhS01rkgyFdjPNBYd9br7LpXV1+Emh01fHnq2Gdgrw==}
    dev: false

  /triple-beam/1.3.0:
    resolution: {integrity: sha512-XrHUvV5HpdLmIj4uVMxHggLbFSZYIn7HEWsqePZcI50pco+MPqJ50wMGY794X7AOOhxOBAjbkqfAbEe/QMp2Lw==}
    dev: false

  /ts-morph/15.1.0:
    resolution: {integrity: sha512-RBsGE2sDzUXFTnv8Ba22QfeuKbgvAGJFuTN7HfmIRUkgT/NaVLfDM/8OFm2NlFkGlWEXdpW5OaFIp1jvqdDuOg==}
    dependencies:
      '@ts-morph/common': 0.16.0
      code-block-writer: 11.0.3
    dev: false

  /ts-node/10.9.1_315f8af43b3e9c6a6037dae9fcf08bf8:
    resolution: {integrity: sha512-NtVysVPkxxrwFGUUxGYhfux8k78pQB3JqYBXlLRZgdGUqTO5wU/UyHop5p70iEbGhB7q5KmiZiU0Y3KlJrScEw==}
    hasBin: true
    peerDependencies:
      '@swc/core': '>=1.2.50'
      '@swc/wasm': '>=1.2.50'
      '@types/node': '*'
      typescript: '>=2.7'
    peerDependenciesMeta:
      '@swc/core':
        optional: true
      '@swc/wasm':
        optional: true
    dependencies:
      '@cspotcode/source-map-support': 0.8.1
      '@tsconfig/node10': 1.0.9
      '@tsconfig/node12': 1.0.11
      '@tsconfig/node14': 1.0.3
      '@tsconfig/node16': 1.0.3
      '@types/node': 18.16.0
      acorn: 8.8.2
      acorn-walk: 8.2.0
      arg: 4.1.3
      create-require: 1.1.1
      diff: 4.0.2
      make-error: 1.3.6
      typescript: 5.0.4
      v8-compile-cache-lib: 3.0.1
      yn: 3.1.1
    dev: false

  /ts-node/8.10.2_typescript@5.0.4:
    resolution: {integrity: sha512-ISJJGgkIpDdBhWVu3jufsWpK3Rzo7bdiIXJjQc0ynKxVOVcg2oIrf2H2cejminGrptVc6q6/uynAHNCuWGbpVA==}
    engines: {node: '>=6.0.0'}
    hasBin: true
    peerDependencies:
      typescript: '>=2.7'
    dependencies:
      arg: 4.1.3
      diff: 4.0.2
      make-error: 1.3.6
      source-map-support: 0.5.21
      typescript: 5.0.4
      yn: 3.1.1
    dev: false

  /tslib/1.14.1:
    resolution: {integrity: sha512-Xni35NKzjgMrwevysHTCArtLDpPvye8zV/0E4EyYn43P7/7qvQwPh9BGkHewbMulVntbigmcT7rdX3BNo9wRJg==}
    dev: false

  /tslib/2.5.0:
    resolution: {integrity: sha512-336iVw3rtn2BUK7ORdIAHTyxHGRIHVReokCR3XjbckJMK7ms8FysBfhLR8IXnAgy7T0PTPNBWKiH514FOW/WSg==}
    dev: false

  /tsutils/3.21.0_typescript@5.0.4:
    resolution: {integrity: sha512-mHKK3iUXL+3UF6xL5k0PEhKRUBKPBCv/+RkEOpjRWxxx27KKRBmmA60A9pgOUvMi8GKhRMPEmjBRPzs2W7O1OA==}
    engines: {node: '>= 6'}
    peerDependencies:
      typescript: '>=2.8.0 || >= 3.2.0-dev || >= 3.3.0-dev || >= 3.4.0-dev || >= 3.5.0-dev || >= 3.6.0-dev || >= 3.6.0-beta || >= 3.7.0-dev || >= 3.7.0-beta'
    dependencies:
      tslib: 1.14.1
      typescript: 5.0.4
    dev: false

  /tunnel-agent/0.6.0:
    resolution: {integrity: sha512-McnNiV1l8RYeY8tBgEpuodCC1mLUdbSN+CYBL7kJsJNInOP8UjDDEwdk6Mw60vdLLrr5NHKZhMAOSrR2NZuQ+w==}
    dependencies:
      safe-buffer: 5.2.1
    dev: false

  /tunnel/0.0.6:
    resolution: {integrity: sha512-1h/Lnq9yajKY2PEbBadPXj3VxsDDu844OnaAo52UVmIzIvwwtBPIuNvkjuzBlTWpfJyUbG3ez0KSBibQkj4ojg==}
    engines: {node: '>=0.6.11 <=0.7.0 || >=0.7.3'}
    dev: false

  /tweetnacl/0.14.5:
    resolution: {integrity: sha512-KXXFFdAbFXY4geFIwoyNK+f5Z1b7swfXABfL7HXCmoIWMKU3dmS26672A4EeQtDzLKy7SXmfBu51JolvEKwtGA==}
    dev: false

  /type-check/0.4.0:
    resolution: {integrity: sha512-XleUoc9uwGXqjWwXaUTZAmzMcFZ5858QA2vvx1Ur5xIcixXIP+8LnFDgRplU30us6teqdlskFfu+ae4K79Ooew==}
    engines: {node: '>= 0.8.0'}
    dependencies:
      prelude-ls: 1.2.1
    dev: false

  /type-detect/4.0.8:
    resolution: {integrity: sha512-0fr/mIH1dlO+x7TlcMy+bIDqKPsw/70tVyeHW787goQjhmqaZe10uwLujubK9q9Lg6Fiho1KUKDYz0Z7k7g5/g==}
    engines: {node: '>=4'}
    dev: false

  /type-fest/0.20.2:
    resolution: {integrity: sha512-Ne+eE4r0/iWnpAxD852z3A+N0Bt5RN//NjJwRd2VFHEmrywxf5vsZlh4R6lixl6B+wz/8d+maTSAkN1FIkI3LQ==}
    engines: {node: '>=10'}
    dev: false

  /type-is/1.6.18:
    resolution: {integrity: sha512-TkRKr9sUTxEH8MdfuCSP7VizJyzRNMjj2J2do2Jr3Kym598JVdEksuzPQCnlFPW4ky9Q+iA+ma9BGm06XQBy8g==}
    engines: {node: '>= 0.6'}
    dependencies:
      media-typer: 0.3.0
      mime-types: 2.1.35
    dev: false

  /typed-array-length/1.0.4:
    resolution: {integrity: sha512-KjZypGq+I/H7HI5HlOoGHkWUUGq+Q0TPhQurLbyrVrvnKTBgzLhIJ7j6J/XTQOi0d1RjyZ0wdas8bKs2p0x3Ng==}
    dependencies:
      call-bind: 1.0.2
      for-each: 0.3.3
      is-typed-array: 1.1.10
    dev: false

  /typescript/5.0.4:
    resolution: {integrity: sha512-cW9T5W9xY37cc+jfEnaUvX91foxtHkza3Nw3wkoF4sSlKn0MONdkdEndig/qPBWXNkmplh3NzayQzCiHM4/hqw==}
    engines: {node: '>=12.20'}
    hasBin: true
    dev: false

  /ua-parser-js/0.7.35:
    resolution: {integrity: sha512-veRf7dawaj9xaWEu9HoTVn5Pggtc/qj+kqTOFvNiN1l0YdxwC1kvel57UCjThjGa3BHBihE8/UJAHI+uQHmd/g==}
    dev: false

  /uglify-js/3.17.4:
    resolution: {integrity: sha512-T9q82TJI9e/C1TAxYvfb16xO120tMVFZrGA3f9/P4424DNu6ypK103y0GPFVa17yotwSyZW5iYXgjYHkGrJW/g==}
    engines: {node: '>=0.8.0'}
    hasBin: true
    requiresBuild: true
    dev: false
    optional: true

  /unbox-primitive/1.0.2:
    resolution: {integrity: sha512-61pPlCD9h51VoreyJ0BReideM3MDKMKnh6+V9L08331ipq6Q8OFXZYiqP6n/tbHx4s5I9uRhcye6BrbkizkBDw==}
    dependencies:
      call-bind: 1.0.2
      has-bigints: 1.0.2
      has-symbols: 1.0.3
      which-boxed-primitive: 1.0.2
    dev: false

  /unbzip2-stream/1.4.3:
    resolution: {integrity: sha512-mlExGW4w71ebDJviH16lQLtZS32VKqsSfk80GCfUlwT/4/hNRFsoscrF/c++9xinkMzECL1uL9DDwXqFWkruPg==}
    dependencies:
      buffer: 5.7.1
      through: 2.3.8
    dev: false

  /underscore/1.13.6:
    resolution: {integrity: sha512-+A5Sja4HP1M08MaXya7p5LvjuM7K6q/2EaC0+iovj/wOcMsTzMvDFbasi/oSapiwOlt252IqsKqPjCl7huKS0A==}
    dev: false

  /universalify/0.1.2:
    resolution: {integrity: sha512-rBJeI5CXAlmy1pV+617WB9J63U6XcazHHF2f2dbJix4XzpUF0RS3Zbj0FGIOCAva5P/d/GBOYaACQ1w+0azUkg==}
    engines: {node: '>= 4.0.0'}
    dev: false

  /universalify/0.2.0:
    resolution: {integrity: sha512-CJ1QgKmNg3CwvAv/kOFmtnEN05f0D/cn9QntgNOQlQF9dgvVTHj3t+8JPdjqawCHk7V/KA+fbUqzZ9XWhcqPUg==}
    engines: {node: '>= 4.0.0'}
    dev: false

  /universalify/2.0.0:
    resolution: {integrity: sha512-hAZsKq7Yy11Zu1DE0OzWjw7nnLZmJZYTDZZyEFHZdUhV8FkH5MCfoU1XMaxXovpyW5nq5scPqq0ZDP9Zyl04oQ==}
    engines: {node: '>= 10.0.0'}
    dev: false

  /unpipe/1.0.0:
    resolution: {integrity: sha512-pjy2bYhSsufwWlKwPc+l3cN7+wuJlK6uz0YdJEOlQDbl6jo/YlPi4mb8agUkVC8BF7V8NuzeyPNqRksA3hztKQ==}
    engines: {node: '>= 0.8'}
    dev: false

  /update-browserslist-db/1.0.11_browserslist@4.21.5:
    resolution: {integrity: sha512-dCwEFf0/oT85M1fHBg4F0jtLwJrutGoHSQXCh7u4o2t1drG+c0a9Flnqww6XUKSfQMPpJBRjU8d4RXB09qtvaA==}
    hasBin: true
    peerDependencies:
      browserslist: '>= 4.21.0'
    dependencies:
      browserslist: 4.21.5
      escalade: 3.1.1
      picocolors: 1.0.0
    dev: false

  /upper-case-first/2.0.2:
    resolution: {integrity: sha512-514ppYHBaKwfJRK/pNC6c/OxfGa0obSnAl106u97Ed0I625Nin96KAjttZF6ZL3e1XLtphxnqrOi9iWgm+u+bg==}
    dependencies:
      tslib: 2.5.0
    dev: false

  /upper-case/2.0.2:
    resolution: {integrity: sha512-KgdgDGJt2TpuwBUIjgG6lzw2GWFRCW9Qkfkiv0DxqHHLYJHmtmdUIKcZd8rHgFSjopVTlw6ggzCm1b8MFQwikg==}
    dependencies:
      tslib: 2.5.0
    dev: false

  /uri-js/4.4.1:
    resolution: {integrity: sha512-7rKUyy33Q1yc98pQ1DAmLtwX109F7TIfWlW1Ydo8Wl1ii1SeHieeh0HHfPeL2fMXK6z0s8ecKs9frCuLJvndBg==}
    dependencies:
      punycode: 2.3.0
    dev: false

  /url-parse/1.5.10:
    resolution: {integrity: sha512-WypcfiRhfeUP9vvF0j6rw0J3hrWrw6iZv3+22h6iRMJ/8z1Tj6XfLP4DsUix5MhMPnXpiHDoKyoZ/bdCkwBCiQ==}
    dependencies:
      querystringify: 2.2.0
      requires-port: 1.0.0
    dev: false

  /util-deprecate/1.0.2:
    resolution: {integrity: sha512-EPD5q1uXyFxJpCrLnCc1nHnq3gOa6DZBocAIiI2TaSCA7VCJ1UJDMagCzIkXNsUYfD1daK//LTEQ8xiIbrHtcw==}
    dev: false

  /utils-merge/1.0.1:
    resolution: {integrity: sha512-pMZTvIkT1d+TFGvDOqodOclx0QWkkgi6Tdoa8gC8ffGAAqz9pzPTZWAybbsHHoED/ztMtkv/VoYTYyShUn81hA==}
    engines: {node: '>= 0.4.0'}
    dev: false

  /uuid/3.4.0:
    resolution: {integrity: sha512-HjSDRw6gZE5JMggctHBcjVak08+KEVhSIiDzFnT9S9aegmp85S/bReBVTb4QTFaRNptJ9kuYaNhnbNEOkbKb/A==}
    deprecated: Please upgrade  to version 7 or higher.  Older versions may use Math.random() in certain circumstances, which is known to be problematic.  See https://v8.dev/blog/math-random for details.
    hasBin: true
    dev: false

  /uuid/8.3.2:
    resolution: {integrity: sha512-+NYs2QeMWy+GWFOEm9xnn6HCDp0l7QBD7ml8zLUmJ+93Q5NF0NocErnwkTkXVFNiX3/fpC6afS8Dhb/gz7R7eg==}
    hasBin: true
    dev: false

  /v8-compile-cache-lib/3.0.1:
    resolution: {integrity: sha512-wa7YjyUGfNZngI/vtK0UHAN+lgDCxBPCylVXGp0zu59Fz5aiGtNXaq3DhIov063MorB+VfufLh3JlF2KdTK3xg==}
    dev: false

  /validate-npm-package-license/3.0.4:
    resolution: {integrity: sha512-DpKm2Ui/xN7/HQKCtpZxoRWBhZ9Z0kqtygG8XCgNQ8ZlDnxuQmWhj566j8fN4Cu3/JmbhsDo7fcAJq4s9h27Ew==}
    dependencies:
      spdx-correct: 3.2.0
      spdx-expression-parse: 3.0.1
    dev: false

  /vary/1.1.2:
    resolution: {integrity: sha512-BNGbWLfd0eUPabhkXUVm0j8uuvREyTh5ovRa/dyow/BqAbZJyC+5fU+IzQOzmAKzYqYRAISoRhdQr3eIZ/PXqg==}
    engines: {node: '>= 0.8'}
    dev: false

  /verror/1.10.0:
    resolution: {integrity: sha512-ZZKSmDAEFOijERBLkmYfJ+vmk3w+7hOLYDNkRCuRuMJGEmqYNCNLyBBFwWKVMhfwaEF3WOd0Zlw86U/WC/+nYw==}
    engines: {'0': node >=0.6.0}
    dependencies:
      assert-plus: 1.0.0
      core-util-is: 1.0.2
      extsprintf: 1.3.0
    dev: false

  /void-elements/2.0.1:
    resolution: {integrity: sha512-qZKX4RnBzH2ugr8Lxa7x+0V6XD9Sb/ouARtiasEQCHB1EVU4NXtmHsDDrx1dO4ne5fc3J6EW05BP1Dl0z0iung==}
    engines: {node: '>=0.10.0'}
    dev: false

  /vscode-jsonrpc/3.6.2:
    resolution: {integrity: sha512-T24Jb5V48e4VgYliUXMnZ379ItbrXgOimweKaJshD84z+8q7ZOZjJan0MeDe+Ugb+uqERDVV8SBmemaGMSMugA==}
    engines: {node: '>=4.0.0 || >=6.0.0'}
    dev: false

  /vscode-jsonrpc/8.0.2:
    resolution: {integrity: sha512-RY7HwI/ydoC1Wwg4gJ3y6LpU9FJRZAUnTYMXthqhFXXu77ErDd/xkREpGuk4MyYkk4a+XDWAMqe0S3KkelYQEQ==}
    engines: {node: '>=14.0.0'}
    dev: false

  /vscode-languageserver-protocol/3.17.2:
    resolution: {integrity: sha512-8kYisQ3z/SQ2kyjlNeQxbkkTNmVFoQCqkmGrzLH6A9ecPlgTbp3wDTnUNqaUxYr4vlAcloxx8zwy7G5WdguYNg==}
    dependencies:
      vscode-jsonrpc: 8.0.2
      vscode-languageserver-types: 3.17.2
    dev: false

  /vscode-languageserver-textdocument/1.0.8:
    resolution: {integrity: sha512-1bonkGqQs5/fxGT5UchTgjGVnfysL0O8v1AYMBjqTbWQTFn721zaPGDYFkOKtfDgFiSgXM3KwaG3FMGfW4Ed9Q==}
    dev: false

  /vscode-languageserver-types/3.17.2:
    resolution: {integrity: sha512-zHhCWatviizPIq9B7Vh9uvrH6x3sK8itC84HkamnBWoDFJtzBf7SWlpLCZUit72b3os45h6RWQNC9xHRDF8dRA==}
    dev: false

  /vscode-languageserver/8.0.2:
    resolution: {integrity: sha512-bpEt2ggPxKzsAOZlXmCJ50bV7VrxwCS5BI4+egUmure/oI/t4OlFzi/YNtVvY24A2UDOZAgwFGgnZPwqSJubkA==}
    hasBin: true
    dependencies:
      vscode-languageserver-protocol: 3.17.2
    dev: false

  /wait-port/0.2.14:
    resolution: {integrity: sha512-kIzjWcr6ykl7WFbZd0TMae8xovwqcqbx6FM9l+7agOgUByhzdjfzZBPK2CPufldTOMxbUivss//Sh9MFawmPRQ==}
    engines: {node: '>=8'}
    hasBin: true
    dependencies:
      chalk: 2.4.2
      commander: 3.0.2
      debug: 4.3.4
    transitivePeerDependencies:
      - supports-color
    dev: false

  /watchpack/2.4.0:
    resolution: {integrity: sha512-Lcvm7MGST/4fup+ifyKi2hjyIAwcdI4HRgtvTpIUxBRhB+RFtUh8XtDOxUfctVCnhVi+QQj49i91OyvzkJl6cg==}
    engines: {node: '>=10.13.0'}
    dependencies:
      glob-to-regexp: 0.4.1
      graceful-fs: 4.2.11
    dev: false

  /web-streams-polyfill/3.2.1:
    resolution: {integrity: sha512-e0MO3wdXWKrLbL0DgGnUV7WHVuw9OUvL4hjgnPkIeEvESk74gAITi5G606JtZPp39cd8HA9VQzCIvA49LpPN5Q==}
    engines: {node: '>= 8'}
    dev: false

  /webidl-conversions/3.0.1:
    resolution: {integrity: sha512-2JAn3z8AR6rjK8Sm8orRC0h/bcl/DqL7tRPdGZ4I1CjdF+EaMLmYxBHyXuKL849eucPFhvBoxMsflfOb8kxaeQ==}
    dev: false

  /webpack-cli/4.10.0_webpack@5.80.0:
    resolution: {integrity: sha512-NLhDfH/h4O6UOy+0LSso42xvYypClINuMNBVVzX4vX98TmTaTUxwRbXdhucbFMd2qLaCTcLq/PdYrvi8onw90w==}
    engines: {node: '>=10.13.0'}
    hasBin: true
    peerDependencies:
      '@webpack-cli/generators': '*'
      '@webpack-cli/migrate': '*'
      webpack: 4.x.x || 5.x.x
      webpack-bundle-analyzer: '*'
      webpack-dev-server: '*'
    peerDependenciesMeta:
      '@webpack-cli/generators':
        optional: true
      '@webpack-cli/migrate':
        optional: true
      webpack-bundle-analyzer:
        optional: true
      webpack-dev-server:
        optional: true
    dependencies:
      '@discoveryjs/json-ext': 0.5.7
      '@webpack-cli/configtest': 1.2.0_4928b0a7794957798db49b2ad8123ccd
      '@webpack-cli/info': 1.5.0_webpack-cli@4.10.0
      '@webpack-cli/serve': 1.7.0_webpack-cli@4.10.0
      colorette: 2.0.20
      commander: 7.2.0
      cross-spawn: 7.0.3
      fastest-levenshtein: 1.0.16
      import-local: 3.1.0
      interpret: 2.2.0
      rechoir: 0.7.1
      webpack: 5.80.0_webpack-cli@4.10.0
      webpack-merge: 5.8.0
    dev: false

  /webpack-merge/5.8.0:
    resolution: {integrity: sha512-/SaI7xY0831XwP6kzuwhKWVKDP9t1QY1h65lAFLbZqMPIuYcD9QAW4u9STIbU9kaJbPBB/geU/gLr1wDjOhQ+Q==}
    engines: {node: '>=10.0.0'}
    dependencies:
      clone-deep: 4.0.1
      wildcard: 2.0.0
    dev: false

  /webpack-sources/3.2.3:
    resolution: {integrity: sha512-/DyMEOrDgLKKIG0fmvtz+4dUX/3Ghozwgm6iPp8KRhvn+eQf9+Q7GWxVNMk3+uCPWfdXYC4ExGBckIXdFEfH1w==}
    engines: {node: '>=10.13.0'}
    dev: false

  /webpack/5.80.0_webpack-cli@4.10.0:
    resolution: {integrity: sha512-OIMiq37XK1rWO8mH9ssfFKZsXg4n6klTEDL7S8/HqbAOBBaiy8ABvXvz0dDCXeEF9gqwxSvVk611zFPjS8hJxA==}
    engines: {node: '>=10.13.0'}
    hasBin: true
    peerDependencies:
      webpack-cli: '*'
    peerDependenciesMeta:
      webpack-cli:
        optional: true
    dependencies:
      '@types/eslint-scope': 3.7.4
      '@types/estree': 1.0.1
      '@webassemblyjs/ast': 1.11.5
      '@webassemblyjs/wasm-edit': 1.11.5
      '@webassemblyjs/wasm-parser': 1.11.5
      acorn: 8.8.2
      acorn-import-assertions: 1.8.0_acorn@8.8.2
      browserslist: 4.21.5
      chrome-trace-event: 1.0.3
      enhanced-resolve: 5.13.0
      es-module-lexer: 1.2.1
      eslint-scope: 5.1.1
      events: 3.3.0
      glob-to-regexp: 0.4.1
      graceful-fs: 4.2.11
      json-parse-even-better-errors: 2.3.1
      loader-runner: 4.3.0
      mime-types: 2.1.35
      neo-async: 2.6.2
      schema-utils: 3.1.2
      tapable: 2.2.1
      terser-webpack-plugin: 5.3.7_webpack@5.80.0
      watchpack: 2.4.0
      webpack-cli: 4.10.0_webpack@5.80.0
      webpack-sources: 3.2.3
    transitivePeerDependencies:
      - '@swc/core'
      - esbuild
      - uglify-js
    dev: false

  /whatwg-mimetype/2.3.0:
    resolution: {integrity: sha512-M4yMwr6mAnQz76TbJm914+gPpB/nCwvZbJU28cUD6dR004SAxDLOOSUaB1JDRqLtaOV/vi0IC5lEAGFgrjGv/g==}
    dev: false

  /whatwg-url/5.0.0:
    resolution: {integrity: sha512-saE57nupxk6v3HY35+jzBwYa0rKSy0XR8JSxZPwgLr7ys0IBzhGviA1/TUGJLmSVqs8pb9AnvICXEuOHLprYTw==}
    dependencies:
      tr46: 0.0.3
      webidl-conversions: 3.0.1
    dev: false

  /which-boxed-primitive/1.0.2:
    resolution: {integrity: sha512-bwZdv0AKLpplFY2KZRX6TvyuN7ojjr7lwkg6ml0roIy9YeuSr7JS372qlNW18UQYzgYK9ziGcerWqZOmEn9VNg==}
    dependencies:
      is-bigint: 1.0.4
      is-boolean-object: 1.1.2
      is-number-object: 1.0.7
      is-string: 1.0.7
      is-symbol: 1.0.4
    dev: false

  /which-collection/1.0.1:
    resolution: {integrity: sha512-W8xeTUwaln8i3K/cY1nGXzdnVZlidBcagyNFtBdD5kxnb4TvGKR7FfSIS3mYpwWS1QUCutfKz8IY8RjftB0+1A==}
    dependencies:
      is-map: 2.0.2
      is-set: 2.0.2
      is-weakmap: 2.0.1
      is-weakset: 2.0.2
    dev: false

  /which-typed-array/1.1.9:
    resolution: {integrity: sha512-w9c4xkx6mPidwp7180ckYWfMmvxpjlZuIudNtDf4N/tTAUB8VJbX25qZoAsrtGuYNnGw3pa0AXgbGKRB8/EceA==}
    engines: {node: '>= 0.4'}
    dependencies:
      available-typed-arrays: 1.0.5
      call-bind: 1.0.2
      for-each: 0.3.3
      gopd: 1.0.1
      has-tostringtag: 1.0.0
      is-typed-array: 1.1.10
    dev: false

  /which/1.3.1:
    resolution: {integrity: sha512-HxJdYWq1MTIQbJ3nw0cqssHoTNU267KlrDuGZ1WYlxDStUtKUhOaJmh112/TZmHxxUfuJqPXSOm7tDyas0OSIQ==}
    hasBin: true
    dependencies:
      isexe: 2.0.0
    dev: false

  /which/2.0.2:
    resolution: {integrity: sha512-BLI3Tl1TW3Pvl70l3yq3Y64i+awpwXqsGBYWkkqMtnbXgrMD+yj7rhW0kuEDxzJaYXGjEW5ogapKNMEKNMjibA==}
    engines: {node: '>= 8'}
    hasBin: true
    dependencies:
      isexe: 2.0.0
    dev: false

  /wildcard/2.0.0:
    resolution: {integrity: sha512-JcKqAHLPxcdb9KM49dufGXn2x3ssnfjbcaQdLlfZsL9rH9wgDQjUtDxbo8NE0F6SFvydeu1VhZe7hZuHsB2/pw==}
    dev: false

  /winston-transport/4.5.0:
    resolution: {integrity: sha512-YpZzcUzBedhlTAfJg6vJDlyEai/IFMIVcaEZZyl3UXIl4gmqRpU7AE89AHLkbzLUsv0NVmw7ts+iztqKxxPW1Q==}
    engines: {node: '>= 6.4.0'}
    dependencies:
      logform: 2.5.1
      readable-stream: 3.6.2
      triple-beam: 1.3.0
    dev: false

  /winston/3.8.2:
    resolution: {integrity: sha512-MsE1gRx1m5jdTTO9Ld/vND4krP2To+lgDoMEHGGa4HIlAUyXJtfc7CxQcGXVyz2IBpw5hbFkj2b/AtUdQwyRew==}
    engines: {node: '>= 12.0.0'}
    dependencies:
      '@colors/colors': 1.5.0
      '@dabh/diagnostics': 2.0.3
      async: 3.2.4
      is-stream: 2.0.1
      logform: 2.5.1
      one-time: 1.0.0
      readable-stream: 3.6.2
      safe-stable-stringify: 2.4.3
      stack-trace: 0.0.10
      triple-beam: 1.3.0
      winston-transport: 4.5.0
    dev: false

  /word-wrap/1.2.3:
    resolution: {integrity: sha512-Hz/mrNwitNRh/HUAtM/VT/5VH+ygD6DV7mYKZAtHOrbs8U7lvPS6xf7EJKMF0uW1KJCl0H701g3ZGus+muE5vQ==}
    engines: {node: '>=0.10.0'}
    dev: false

  /wordwrap/1.0.0:
    resolution: {integrity: sha512-gvVzJFlPycKc5dZN4yPkP8w7Dc37BtP1yczEneOb4uq34pXZcvrtRTmWV8W+Ume+XCxKgbjM+nevkyFPMybd4Q==}
    dev: false

  /workerpool/6.2.0:
    resolution: {integrity: sha512-Rsk5qQHJ9eowMH28Jwhe8HEbmdYDX4lwoMWshiCXugjtHqMD9ZbiqSDLxcsfdqsETPzVUtX5s1Z5kStiIM6l4A==}
    dev: false

  /wrap-ansi/7.0.0:
    resolution: {integrity: sha512-YVGIj2kamLSTxw6NsZjoBxfSwsn0ycdesmc4p+Q21c5zPuZ1pl+NfxVdxPtdHvmNVOQ6XSYG4AUtyt/Fi7D16Q==}
    engines: {node: '>=10'}
    dependencies:
      ansi-styles: 4.3.0
      string-width: 4.2.3
      strip-ansi: 6.0.1
    dev: false

  /wrappy/1.0.2:
    resolution: {integrity: sha512-l4Sp/DRseor9wL6EvV2+TuQn63dMkPjZ/sp9XkghTEbV9KlPS1xUsZ3u7/IQO4wxtcFB4bgpQPRcR3QCvezPcQ==}
    dev: false

  /ws/7.5.9:
    resolution: {integrity: sha512-F+P9Jil7UiSKSkppIiD94dN07AwvFixvLIj1Og1Rl9GGMuNipJnV9JzjD6XuqmAeiswGvUmNLjr5cFuXwNS77Q==}
    engines: {node: '>=8.3.0'}
    peerDependencies:
      bufferutil: ^4.0.1
      utf-8-validate: ^5.0.2
    peerDependenciesMeta:
      bufferutil:
        optional: true
      utf-8-validate:
        optional: true
    dev: false

  /ws/8.11.0:
    resolution: {integrity: sha512-HPG3wQd9sNQoT9xHyNCXoDUa+Xw/VevmY9FoHyQ+g+rrMn4j6FB4np7Z0OhdTgjx6MgQLK7jwSy1YecU1+4Asg==}
    engines: {node: '>=10.0.0'}
    peerDependencies:
      bufferutil: ^4.0.1
      utf-8-validate: ^5.0.2
    peerDependenciesMeta:
      bufferutil:
        optional: true
      utf-8-validate:
        optional: true
    dev: false

  /xml2js/0.4.23:
    resolution: {integrity: sha512-ySPiMjM0+pLDftHgXY4By0uswI3SPKLDw/i3UXbnO8M/p28zqexCUoPmQFrYD+/1BzhGJSs2i1ERWKJAtiLrug==}
    engines: {node: '>=4.0.0'}
    dependencies:
      sax: 1.2.4
      xmlbuilder: 11.0.1
    dev: false

  /xml2js/0.5.0:
    resolution: {integrity: sha512-drPFnkQJik/O+uPKpqSgr22mpuFHqKdbS835iAQrUC73L2F5WkboIRd63ai/2Yg6I1jzifPFKH2NTK+cfglkIA==}
    engines: {node: '>=4.0.0'}
    dependencies:
      sax: 1.2.4
      xmlbuilder: 11.0.1
    dev: false

  /xmlbuilder/11.0.1:
    resolution: {integrity: sha512-fDlsI/kFEx7gLvbecc0/ohLG50fugQp8ryHzMTuW9vSa1GJ0XYWKnhsUx7oie3G98+r56aTQIUB4kht42R3JvA==}
    engines: {node: '>=4.0'}
    dev: false

  /y18n/5.0.8:
    resolution: {integrity: sha512-0pfFzegeDWJHJIAmTLRP2DwHjdF5s7jo9tuztdQxAhINCdvS+3nGINqPd00AphqJR/0LhANUS6/+7SCb98YOfA==}
    engines: {node: '>=10'}
    dev: false

  /yallist/4.0.0:
    resolution: {integrity: sha512-3wdGidZyq5PB084XLES5TpOSRA3wjXAlIWMhum2kRcv/41Sn2emQ0dycQW4uZXLejwKvg6EsvbdlVL+FYEct7A==}
    dev: false

  /yargs-parser/20.2.4:
    resolution: {integrity: sha512-WOkpgNhPTlE73h4VFAFsOnomJVaovO8VqLDzy5saChRBFQFBoMYirowyW+Q9HB4HFF4Z7VZTiG3iSzJJA29yRA==}
    engines: {node: '>=10'}
    dev: false

  /yargs-parser/21.1.1:
    resolution: {integrity: sha512-tVpsJW7DdjecAiFpbIB1e3qxIQsE6NoPc5/eTdrbbIC4h0LVsWhnoa3g+m2HclBIujHzsxZ4VJVA+GUuc2/LBw==}
    engines: {node: '>=12'}
    dev: false

  /yargs-unparser/2.0.0:
    resolution: {integrity: sha512-7pRTIA9Qc1caZ0bZ6RYRGbHJthJWuakf+WmHK0rVeLkNrrGhfoabBNdue6kdINI6r4if7ocq9aD/n7xwKOdzOA==}
    engines: {node: '>=10'}
    dependencies:
      camelcase: 6.3.0
      decamelize: 4.0.0
      flat: 5.0.2
      is-plain-obj: 2.1.0
    dev: false

  /yargs/16.2.0:
    resolution: {integrity: sha512-D1mvvtDG0L5ft/jGWkLpG1+m0eQxOfaBvTNELraWj22wSVUMWxZUvYgJYcKh6jGGIkJFhH4IZPQhR4TKpc8mBw==}
    engines: {node: '>=10'}
    dependencies:
      cliui: 7.0.4
      escalade: 3.1.1
      get-caller-file: 2.0.5
      require-directory: 2.1.1
      string-width: 4.2.3
      y18n: 5.0.8
      yargs-parser: 20.2.4
    dev: false

  /yargs/17.6.2:
    resolution: {integrity: sha512-1/9UrdHjDZc0eOU0HxOHoS78C69UD3JRMvzlJ7S79S2nTaWRA/whGCTV8o9e/N/1Va9YIV7Q4sOxD8VV4pCWOw==}
    engines: {node: '>=12'}
    dependencies:
      cliui: 8.0.1
      escalade: 3.1.1
      get-caller-file: 2.0.5
      require-directory: 2.1.1
      string-width: 4.2.3
      y18n: 5.0.8
      yargs-parser: 21.1.1
    dev: false

  /yargs/17.7.1:
    resolution: {integrity: sha512-cwiTb08Xuv5fqF4AovYacTFNxk62th7LKJ6BL9IGUpTJrWoU7/7WdQGTP2SjKf1dUNBGzDd28p/Yfs/GI6JrLw==}
    engines: {node: '>=12'}
    dependencies:
      cliui: 8.0.1
      escalade: 3.1.1
      get-caller-file: 2.0.5
      require-directory: 2.1.1
      string-width: 4.2.3
      y18n: 5.0.8
      yargs-parser: 21.1.1
    dev: false

  /yauzl/2.10.0:
    resolution: {integrity: sha512-p4a9I6X6nu6IhoGmBqAcbJy1mlC4j27vEPZX9F4L4/vZT3Lyq1VkFHw/V/PUcB9Buo+DG3iHkT0x3Qya58zc3g==}
    dependencies:
      buffer-crc32: 0.2.13
      fd-slicer: 1.1.0
    dev: false

  /yn/3.1.1:
    resolution: {integrity: sha512-Ux4ygGWsu2c7isFWe8Yu1YluJmqVhxqK2cLXNQA5AcC3QfbGNpM7fu0Y8b/z16pXLnFxZYvWhd3fhBY9DLmC6Q==}
    engines: {node: '>=6'}
    dev: false

  /yocto-queue/0.1.0:
    resolution: {integrity: sha512-rVksvsnNCdJ/ohGc6xgPwyN8eheCxsiLM8mxuE/t/mOVqJewPuO1miLpTHQiRgTKCLexL4MeAFVagts7HmNZ2Q==}
    engines: {node: '>=10'}
    dev: false

  file:projects/rlc-common.tgz:
    resolution: {integrity: sha512-Sgc4hpgef8eOlzwcv/YA3YGssE3YeDg3XFNtDlweVk8QE+0cdYWluDk3GDt3rwpgAC23qbGKFcQRk2iZaEfm0Q==, tarball: file:projects/rlc-common.tgz}
    name: '@rush-temp/rlc-common'
    version: 0.0.0
    dependencies:
      '@types/fs-extra': 8.1.2
      '@types/lodash': 4.14.194
      '@types/node': 18.16.0
      eslint: 8.39.0
      fs-extra: 10.1.0
      handlebars: 4.7.7
      lodash: 4.17.21
      prettier: 2.7.1
      rimraf: 3.0.2
      ts-morph: 15.1.0
      ts-node: 10.9.1_315f8af43b3e9c6a6037dae9fcf08bf8
      typescript: 5.0.4
    transitivePeerDependencies:
      - '@swc/core'
      - '@swc/wasm'
      - supports-color
    dev: false

  file:projects/typescript.tgz:
<<<<<<< HEAD
    resolution: {integrity: sha512-IVHyLWri67Nz+zDqxoA2jFwMxwyRYdAE1/Bo93uJ/FEnox7JDT5EQex196BwZSx79R9+HcaCJG6gEmGum64IAg==, tarball: file:projects/typescript.tgz}
=======
    resolution: {integrity: sha512-ean+lCerSAVWiqJIeGL1IaBgphBVCbBv0N4YcAU6orDMfIGhjxjqVQGrHIqQd8gcyDaWNIL+GEclZErMTGOuQA==, tarball: file:projects/typescript.tgz}
>>>>>>> 22e87e8d
    name: '@rush-temp/typescript'
    version: 0.0.0
    dependencies:
      '@autorest/codemodel': 4.19.3
      '@autorest/extension-base': 3.5.1
      '@autorest/testmodeler': 2.5.1
      '@azure-rest/core-client': 1.1.3
      '@azure-tools/codegen': 2.9.2
      '@azure-tools/test-recorder': 3.0.0
      '@azure/abort-controller': 1.1.0
      '@azure/core-auth': 1.4.0
      '@azure/core-client': 1.7.2
      '@azure/core-http': 1.2.6
      '@azure/core-http-compat': 1.3.0
      '@azure/core-lro': 2.5.3
      '@azure/core-paging': 1.5.0
      '@azure/core-rest-pipeline': 1.10.3
      '@azure/core-tracing': 1.0.1
      '@azure/core-util': 1.3.1
      '@azure/core-xml': 1.3.3
      '@azure/logger': 1.0.4
      '@microsoft.azure/autorest.testserver': 3.3.46
      '@types/chai': 4.3.4
      '@types/chai-as-promised': 7.1.5
      '@types/fs-extra': 9.0.13
      '@types/js-yaml': 3.12.1
      '@types/lodash': 4.14.194
      '@types/mocha': 5.2.7
      '@types/node': 18.16.0
      '@types/prettier': 1.19.1
      '@types/sinon': 10.0.14
      '@types/xmlbuilder': 0.0.34
      '@types/yargs': 17.0.24
      '@typescript-eslint/eslint-plugin': 5.59.0_11cfb5a4cf513b8198497b14ca70f9ec
      '@typescript-eslint/parser': 5.59.0_eslint@8.39.0+typescript@5.0.4
      autorest: 3.6.3
      buffer: 6.0.3
      chai: 4.3.7
      chai-as-promised: 7.1.1_chai@4.3.7
      chalk: 4.1.2
      directory-tree: 2.3.1
      dotenv: 16.0.3
      eslint: 8.39.0
      fs-extra: 11.1.1
      handlebars: 4.7.7
      karma: 6.4.2
      karma-chrome-launcher: 3.2.0
      karma-mocha: 2.0.1
      karma-source-map-support: 1.4.0
      lodash: 4.17.21
      mocha: 9.2.2
      moment: 2.29.4
      node-cmd: 3.0.0
      npm-run-all: 4.1.5
      openapi-types: 7.2.3
      path-browserify: 1.0.1
      prettier: 1.19.1
      puppeteer: 3.3.0
      rimraf: 3.0.2
      sinon: 10.0.0
      source-map-loader: 1.1.3_webpack@5.80.0
      source-map-support: 0.5.21
      ts-morph: 15.1.0
      ts-node: 8.10.2_typescript@5.0.4
      tslib: 2.5.0
      typescript: 5.0.4
      wait-port: 0.2.14
      webpack: 5.80.0_webpack-cli@4.10.0
      webpack-cli: 4.10.0_webpack@5.80.0
      yargs: 17.7.1
    transitivePeerDependencies:
      - '@swc/core'
      - '@types/express'
      - '@webpack-cli/generators'
      - '@webpack-cli/migrate'
      - bufferutil
      - debug
      - encoding
      - esbuild
      - supports-color
      - uglify-js
      - utf-8-validate
      - webpack-bundle-analyzer
      - webpack-dev-server
    dev: false

  file:projects/typespec-test.tgz:
    resolution: {integrity: sha512-bryN/KYeV4R+BHBtzo2iRqreEJl6eVFc9d73DOZVdzOC8os5PW4JGGwpW0ZsCWqrrh7VFTeaqtxX9ROmrH/b/w==, tarball: file:projects/typespec-test.tgz}
    name: '@rush-temp/typespec-test'
    version: 0.0.0
    dependencies:
      '@azure-tools/typespec-autorest': 0.29.0_dc07eaa457c0d0f9d1f8446f800dd756
      '@azure-tools/typespec-azure-core': 0.29.0_402126a56c0aec99e52d5c3ab81bd82d
      '@azure-tools/typespec-client-generator-core': 0.29.0_402126a56c0aec99e52d5c3ab81bd82d
      '@types/mocha': 5.2.7
      '@types/node': 18.16.0
      '@typespec/compiler': 0.43.0
      '@typespec/http': 0.43.1_@typespec+compiler@0.43.0
      '@typespec/openapi': 0.43.0_402126a56c0aec99e52d5c3ab81bd82d
      '@typespec/openapi3': 0.43.0_5a2c39ff95ddcf9cf828ada1ad35ba9c
      '@typespec/prettier-plugin-typespec': 0.43.0
      '@typespec/rest': 0.43.0_@typespec+compiler@0.43.0
      '@typespec/versioning': 0.43.0
      prettier: 2.7.1
      ts-node: 8.10.2_typescript@5.0.4
      typescript: 5.0.4
    dev: false

  file:projects/typespec-ts.tgz:
    resolution: {integrity: sha512-ISNDKaWYL3xjYhJGFezAK+3ASn/gtoJqMmak5QkHuV/AZu6jSnH/CpvheV9O53/Dq9XU4FwS2L0OyWnoFjuOMQ==, tarball: file:projects/typespec-ts.tgz}
    name: '@rush-temp/typespec-ts'
    version: 0.0.0
    dependencies:
      '@azure-rest/core-client': 1.1.3
      '@azure-tools/cadl-ranch': 0.4.6
      '@azure-tools/cadl-ranch-expect': 0.2.3_402126a56c0aec99e52d5c3ab81bd82d
      '@azure-tools/cadl-ranch-specs': 0.14.2_bd61dc72c94e80567c8cb3296aa23ca2
      '@azure-tools/typespec-autorest': 0.29.0_dc07eaa457c0d0f9d1f8446f800dd756
      '@azure-tools/typespec-azure-core': 0.29.0_402126a56c0aec99e52d5c3ab81bd82d
      '@azure-tools/typespec-client-generator-core': 0.29.0_402126a56c0aec99e52d5c3ab81bd82d
      '@azure/core-auth': 1.4.0
      '@azure/core-lro': 2.5.2
      '@azure/core-paging': 1.5.0
      '@azure/core-rest-pipeline': 1.10.3
      '@azure/logger': 1.0.4
      '@types/chai': 4.3.4
      '@types/fs-extra': 9.0.13
      '@types/mocha': 9.1.1
      '@types/node': 18.16.0
      '@types/prettier': 2.7.2
      '@typescript-eslint/eslint-plugin': 5.59.0_11cfb5a4cf513b8198497b14ca70f9ec
      '@typescript-eslint/parser': 5.59.0_eslint@8.39.0+typescript@5.0.4
      '@typespec/compiler': 0.43.0
      '@typespec/http': 0.43.1_@typespec+compiler@0.43.0
      '@typespec/openapi': 0.43.0_402126a56c0aec99e52d5c3ab81bd82d
      '@typespec/openapi3': 0.43.0_5a2c39ff95ddcf9cf828ada1ad35ba9c
      '@typespec/rest': 0.43.0_@typespec+compiler@0.43.0
      '@typespec/versioning': 0.43.0
      chai: 4.3.7
      chalk: 4.1.2
      cross-env: 7.0.3
      eslint: 8.39.0
      fs-extra: 11.1.1
      mkdirp: 2.1.6
      mocha: 9.2.2
      prettier: 2.7.1
      rimraf: 3.0.2
      ts-morph: 15.1.0
      ts-node: 10.9.1_315f8af43b3e9c6a6037dae9fcf08bf8
      tslib: 2.5.0
      typescript: 5.0.4
    transitivePeerDependencies:
      - '@swc/core'
      - '@swc/wasm'
      - '@types/express'
      - encoding
      - supports-color
    dev: false<|MERGE_RESOLUTION|>--- conflicted
+++ resolved
@@ -317,16 +317,6 @@
       xml2js: 0.5.0
     transitivePeerDependencies:
       - encoding
-    dev: false
-
-  /@azure/core-lro/2.5.2:
-    resolution: {integrity: sha512-tucUutPhBwCPu6v16KEFYML81npEL6gnT+iwewXvK5ZD55sr0/Vw2jfQETMiKVeARRrXHB2QQ3SpxxGi1zAUWg==}
-    engines: {node: '>=14.0.0'}
-    dependencies:
-      '@azure/abort-controller': 1.1.0
-      '@azure/core-util': 1.3.1
-      '@azure/logger': 1.0.4
-      tslib: 2.5.0
     dev: false
 
   /@azure/core-lro/2.5.3:
@@ -5786,11 +5776,7 @@
     dev: false
 
   file:projects/typescript.tgz:
-<<<<<<< HEAD
-    resolution: {integrity: sha512-IVHyLWri67Nz+zDqxoA2jFwMxwyRYdAE1/Bo93uJ/FEnox7JDT5EQex196BwZSx79R9+HcaCJG6gEmGum64IAg==, tarball: file:projects/typescript.tgz}
-=======
-    resolution: {integrity: sha512-ean+lCerSAVWiqJIeGL1IaBgphBVCbBv0N4YcAU6orDMfIGhjxjqVQGrHIqQd8gcyDaWNIL+GEclZErMTGOuQA==, tarball: file:projects/typescript.tgz}
->>>>>>> 22e87e8d
+    resolution: {integrity: sha512-nJXMjlAWvj+gMmO9hS5q+SREt22tn8Oq/sfwyw+Pg3jIoalxHJQlH6/k5Zo1ZBBRgjNQBBYSsWxpZyCK9LIjbA==, tarball: file:projects/typescript.tgz}
     name: '@rush-temp/typescript'
     version: 0.0.0
     dependencies:
@@ -5900,7 +5886,7 @@
     dev: false
 
   file:projects/typespec-ts.tgz:
-    resolution: {integrity: sha512-ISNDKaWYL3xjYhJGFezAK+3ASn/gtoJqMmak5QkHuV/AZu6jSnH/CpvheV9O53/Dq9XU4FwS2L0OyWnoFjuOMQ==, tarball: file:projects/typespec-ts.tgz}
+    resolution: {integrity: sha512-oG8tns40Jl+HWCobwecbe+h/HdATBE86hZPFJQrHVnUaATeY0k3GJxWAXnbCGzt56Lz2sHpRUAXRrtIuOpJteg==, tarball: file:projects/typespec-ts.tgz}
     name: '@rush-temp/typespec-ts'
     version: 0.0.0
     dependencies:
@@ -5912,7 +5898,7 @@
       '@azure-tools/typespec-azure-core': 0.29.0_402126a56c0aec99e52d5c3ab81bd82d
       '@azure-tools/typespec-client-generator-core': 0.29.0_402126a56c0aec99e52d5c3ab81bd82d
       '@azure/core-auth': 1.4.0
-      '@azure/core-lro': 2.5.2
+      '@azure/core-lro': 2.5.3
       '@azure/core-paging': 1.5.0
       '@azure/core-rest-pipeline': 1.10.3
       '@azure/logger': 1.0.4
