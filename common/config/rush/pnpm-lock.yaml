lockfileVersion: 5.3

specifiers:
  '@rush-temp/cadl-rest-test': file:./projects/cadl-rest-test.tgz
  '@rush-temp/cadl-typescript': file:./projects/cadl-typescript.tgz
  '@rush-temp/rlc-common': file:./projects/rlc-common.tgz
  '@rush-temp/typescript': file:./projects/typescript.tgz

dependencies:
  '@rush-temp/cadl-rest-test': file:projects/cadl-rest-test.tgz
  '@rush-temp/cadl-typescript': file:projects/cadl-typescript.tgz
  '@rush-temp/rlc-common': file:projects/rlc-common.tgz
  '@rush-temp/typescript': file:projects/typescript.tgz

packages:

  /@aduh95/viz.js/3.7.0:
    resolution: {integrity: sha512-20Pk2Z98fbPLkECcrZSJszKos/OgtvJJR3NcbVfgCJ6EQjDNzW2P1BKqImOz3tJ952dvO2DWEhcLhQ1Wz1e9ng==}
    dev: false

  /@ampproject/remapping/2.2.0:
    resolution: {integrity: sha512-qRmjj8nj9qmLTQXXmaR1cck3UXSRMPrbsLJAasZpF+t3riI71BXed5ebIOYwQntykeZuhjsdweEc9BxH5Jc26w==}
    engines: {node: '>=6.0.0'}
    dependencies:
      '@jridgewell/gen-mapping': 0.1.1
      '@jridgewell/trace-mapping': 0.3.17
    dev: false

  /@apidevtools/json-schema-ref-parser/9.1.2:
    resolution: {integrity: sha512-r1w81DpR+KyRWd3f+rk6TNqMgedmAxZP5v5KWlXQWlgMUUtyEJch0DKEci1SorPMiSeM8XPl7MZ3miJ60JIpQg==}
    dependencies:
      '@jsdevtools/ono': 7.1.3
      '@types/json-schema': 7.0.11
      call-me-maybe: 1.0.2
      js-yaml: 4.1.0
    dev: false

  /@apidevtools/openapi-schemas/2.1.0:
    resolution: {integrity: sha512-Zc1AlqrJlX3SlpupFGpiLi2EbteyP7fXmUOGup6/DnkRgjP9bgMM/ag+n91rsv0U1Gpz0H3VILA/o3bW7Ua6BQ==}
    engines: {node: '>=10'}
    dev: false

  /@apidevtools/swagger-methods/3.0.2:
    resolution: {integrity: sha512-QAkD5kK2b1WfjDS/UQn/qQkbwF31uqRjPTrsCs5ZG9BQGAkjwvqGFjjPqAuzac/IYzpPtRzjCP1WrTuAIjMrXg==}
    dev: false

  /@apidevtools/swagger-parser/10.0.3_openapi-types@7.2.3:
    resolution: {integrity: sha512-sNiLY51vZOmSPFZA5TF35KZ2HbgYklQnTSDnkghamzLb3EkNtcQnrBQEj5AOCxHpTtXpqMCRM1CrmV2rG6nw4g==}
    peerDependencies:
      openapi-types: '>=7'
    dependencies:
      '@apidevtools/json-schema-ref-parser': 9.1.2
      '@apidevtools/openapi-schemas': 2.1.0
      '@apidevtools/swagger-methods': 3.0.2
      '@jsdevtools/ono': 7.1.3
      call-me-maybe: 1.0.2
      openapi-types: 7.2.3
      z-schema: 5.0.5
    dev: false

  /@autorest/codemodel/4.19.3:
    resolution: {integrity: sha512-8RMPjq2BmLNn080EHGbSc0E9pk7EO6i+vi3vGrz8xrfnTBydOZPJUZqmOpEmNnV6LRbr23cthXQo0JbA/bStWg==}
    engines: {node: '>=12.0.0'}
    dependencies:
      '@azure-tools/codegen': 2.9.2
      js-yaml: 4.0.0
    dev: false

  /@autorest/extension-base/3.5.1:
    resolution: {integrity: sha512-xTfl2oZNEeZV13YMVeJpwObPJh7KFuJ28G2VvsYz1ljTkcCituf/kdPsom+BiSeDGoImaqgzEIDfetXcb3D0YQ==}
    engines: {node: '>=12.0.0'}
    dependencies:
      '@azure-tools/codegen': 2.9.2
      js-yaml: 4.0.0
      vscode-jsonrpc: 3.6.2
    dev: false

  /@autorest/schemas/1.3.4:
    resolution: {integrity: sha512-6KWlY9rvFZt2qBA0/9N1efB81tZ57rpnzO6L/nkqV882JKEJA4RPJmf5H0cY5TrA4OEVDuMoZoHlT7bu8SvtIQ==}
    dev: false

  /@autorest/testmodeler/2.4.0_295542e25f1871a0555080948ec84444:
    resolution: {integrity: sha512-gUCMtAJO2WPEr+5rImr6xu/sdz/Utm5aPa2AFx8pfNoJvUhVGujxM8SWt6bl5lvzNgeH9YVWkpQrF/GyA4aLzg==}
    dependencies:
      '@autorest/codemodel': 4.19.3
      '@autorest/extension-base': 3.5.1
      '@azure-tools/codegen': 2.9.2
      '@types/lodash': 4.14.191
      autorest: 3.6.3
      cross-env: 7.0.3
      jest-junit: 12.3.0
      js-yaml: 4.0.0
      jsonpath: 1.1.1
      lodash: 4.17.21
      node-yaml: 3.2.0_eslint@8.33.0
      oav: 3.0.3_openapi-types@7.2.3+tslib@2.5.0
      reflect-metadata: 0.1.13
      yuml2svg: 5.0.1
    transitivePeerDependencies:
      - bufferutil
      - canvas
      - encoding
      - eslint
      - openapi-types
      - supports-color
      - tslib
      - utf-8-validate
    dev: false

  /@azure-rest/core-client/1.1.0:
    resolution: {integrity: sha512-Eko7p3nqXpOPm3MDgvZ24L3bX2PCWw5lHYYbsyTDJnD5WeiZC7y0ctn0bEfYkFFaqFZCdKeqA3Nw16AVRuJlRw==}
    engines: {node: '>=14.0.0'}
    dependencies:
      '@azure/core-auth': 1.4.0
      '@azure/core-rest-pipeline': 1.10.1
      '@azure/core-util': 1.1.1
      tslib: 2.5.0
    transitivePeerDependencies:
      - supports-color
    dev: false

  /@azure-tools/async-io/3.0.254:
    resolution: {integrity: sha512-X1C7XdyCuo50ch9FzKtTvmK18FgDxxf1Bbt3cSoknQqeDaRegHSSCO+zByq2YA4NvUzKXeZ1engh29IDxZXgpQ==}
    engines: {node: '>=10.12.0'}
    dependencies:
      '@azure-tools/tasks': 3.0.255
      proper-lockfile: 2.0.1
    dev: false

  /@azure-tools/cadl-autorest/0.25.0_7bda408ad9292541f5168a7f363c83f7:
    resolution: {integrity: sha512-4i4siT4uDVm64gCDcuzDT8xikC2XPCMp4k+NWwPBF2v39IUZkDTtvqSWqRKXhpEVRZcTKbTlJLamfzWGfvdBtg==}
    engines: {node: '>=16.0.0'}
    peerDependencies:
      '@azure-tools/cadl-azure-core': ~0.25.0
      '@cadl-lang/compiler': ~0.39.0
      '@cadl-lang/openapi': ~0.39.0
      '@cadl-lang/rest': ~0.39.0
      '@cadl-lang/versioning': ~0.39.0
    dependencies:
      '@azure-tools/cadl-azure-core': 0.25.0_e8193149b17686a81a86c2eef847af07
      '@cadl-lang/compiler': 0.39.0
      '@cadl-lang/openapi': 0.39.0_e8193149b17686a81a86c2eef847af07
      '@cadl-lang/rest': 0.39.0_@cadl-lang+compiler@0.39.0
      '@cadl-lang/versioning': 0.39.0
    dev: false

  /@azure-tools/cadl-azure-core/0.25.0_e8193149b17686a81a86c2eef847af07:
    resolution: {integrity: sha512-V3yhJ9mUKntAt2AVm4f/sR91H/wWD8CMLUPQm2GwgSe/Fkv9fc4qE6qnE4QUxPGYJUgYeDXYv12qRN2eLId9sA==}
    engines: {node: '>=16.0.0'}
    peerDependencies:
      '@cadl-lang/compiler': ~0.39.0
      '@cadl-lang/rest': ~0.39.0
    dependencies:
      '@cadl-lang/compiler': 0.39.0
      '@cadl-lang/lint': 0.39.0_@cadl-lang+compiler@0.39.0
      '@cadl-lang/rest': 0.39.0_@cadl-lang+compiler@0.39.0
    dev: false

  /@azure-tools/cadl-dpg/0.25.0_e8193149b17686a81a86c2eef847af07:
    resolution: {integrity: sha512-T4txhl86WH4se3gklRBNBmy81w7C1fY/fkuRLQGgycBqZ1BEOkn7UpExh90alrGs7eNT8YzWcgh9lO1HWn1BQA==}
    engines: {node: '>=16.0.0'}
    peerDependencies:
      '@cadl-lang/compiler': ~0.39.0
      '@cadl-lang/rest': ~0.39.0
    dependencies:
      '@cadl-lang/compiler': 0.39.0
      '@cadl-lang/rest': 0.39.0_@cadl-lang+compiler@0.39.0
    dev: false

  /@azure-tools/cadl-ranch-api/0.1.11:
    resolution: {integrity: sha512-aHHEhI77jhB9fzIaa89bPisMcKJsrFV4JDRs09m2cecv0NBMH7mq+lU75OPg19uscX4aA3xHZxGcM5JdWF4TJw==}
    engines: {node: '>=16.0.0'}
    dependencies:
      body-parser: 1.20.1
      deep-equal: 2.2.0
      express: 4.18.2
      express-promise-router: 4.1.1_express@4.18.2
      glob: 8.1.0
      morgan: 1.10.0
      picocolors: 1.0.0
      winston: 3.8.2
      yargs: 17.6.2
    transitivePeerDependencies:
      - '@types/express'
    dev: false

  /@azure-tools/cadl-ranch-coverage-sdk/0.1.4:
    resolution: {integrity: sha512-m66CD/VqnMqx0CEj2zKBIrqSSBiiZxhiQ2ohgCIxGZpcxmW/rF31KBLg4nLfHez/AK1xxVLzEAZoWHLFe7iWHQ==}
    engines: {node: '>=16.0.0'}
    dependencies:
      '@azure/identity': 3.1.3
      '@azure/storage-blob': 12.12.0
      '@types/node': 18.11.19
    transitivePeerDependencies:
      - encoding
      - supports-color
    dev: false

  /@azure-tools/cadl-ranch-expect/0.1.15_e8193149b17686a81a86c2eef847af07:
    resolution: {integrity: sha512-QS9kOUtwmhkkXJ8N+drmC09t2u9xXZS8vr8NFMbNDLb9l6z6n2XXA3FgCuuREUN0J6lKi3J0Qgu3OpaBoq4/GQ==}
    engines: {node: '>=16.0.0'}
    peerDependencies:
      '@cadl-lang/compiler': ~0.39.0
      '@cadl-lang/rest': ~0.39.0
    dependencies:
      '@cadl-lang/compiler': 0.39.0
      '@cadl-lang/rest': 0.39.0_@cadl-lang+compiler@0.39.0
    dev: false

  /@azure-tools/cadl-ranch-specs/0.6.7_ce85239a4a083fe0d907a5758a031cfd:
    resolution: {integrity: sha512-h2gal+rd2ea1YeCki8eq31p2aaOMfHncjeCo6SYT9c3LasolPgJS+M+haSuX1HdJ85H831mk6RmIEII1o66fLw==}
    engines: {node: '>=16.0.0'}
    peerDependencies:
      '@azure-tools/cadl-azure-core': ~0.25.0
      '@azure-tools/cadl-ranch-expect': ~0.1.15
      '@cadl-lang/compiler': ~0.39.0
      '@cadl-lang/rest': ~0.39.0
      '@cadl-lang/versioning': ~0.39.0
    dependencies:
      '@azure-tools/cadl-azure-core': 0.25.0_e8193149b17686a81a86c2eef847af07
      '@azure-tools/cadl-ranch': 0.2.16
      '@azure-tools/cadl-ranch-api': 0.1.11
      '@azure-tools/cadl-ranch-expect': 0.1.15_e8193149b17686a81a86c2eef847af07
      '@cadl-lang/compiler': 0.39.0
      '@cadl-lang/rest': 0.39.0_@cadl-lang+compiler@0.39.0
      '@cadl-lang/versioning': 0.39.0
    transitivePeerDependencies:
      - '@types/express'
      - encoding
      - supports-color
    dev: false

  /@azure-tools/cadl-ranch/0.2.16:
    resolution: {integrity: sha512-4hHykPY/CJGiG13NXiwPudepTf/Y3S/hsvVRJHaDVQolwynWOyYF8BYUQN9LNIMNXqkLooa3cGT/Gj5cg03hVw==}
    engines: {node: '>=16.0.0'}
    hasBin: true
    dependencies:
      '@azure-tools/cadl-ranch-api': 0.1.11
      '@azure-tools/cadl-ranch-coverage-sdk': 0.1.4
      '@azure-tools/cadl-ranch-expect': 0.1.15_e8193149b17686a81a86c2eef847af07
      '@azure/identity': 3.1.3
      '@cadl-lang/compiler': 0.39.0
      '@cadl-lang/rest': 0.39.0_@cadl-lang+compiler@0.39.0
      '@types/js-yaml': 4.0.5
      ajv: 8.11.0
      body-parser: 1.20.1
      deep-equal: 2.2.0
      express: 4.18.2
      express-promise-router: 4.1.1_express@4.18.2
      glob: 8.1.0
      js-yaml: 4.1.0
      morgan: 1.10.0
      node-fetch: 3.3.0
      picocolors: 1.0.0
      prettier: 2.7.1
      source-map-support: 0.5.21
      winston: 3.8.2
      xml2js: 0.4.23
      yargs: 17.6.2
    transitivePeerDependencies:
      - '@types/express'
      - encoding
      - supports-color
    dev: false

  /@azure-tools/codegen/2.9.2:
    resolution: {integrity: sha512-brVLyffOtPiEijYYBYgV+4q7IyAfqXIec7XbdEqvv7As6SeEdq5WtbtN9N0LdGVHDWtEfc+JArwIx9aYGFdMUg==}
    engines: {node: '>=12.0.0'}
    dependencies:
      '@azure-tools/async-io': 3.0.254
      js-yaml: 4.0.0
      semver: 7.3.8
    dev: false

  /@azure-tools/openapi-tools-common/1.2.2:
    resolution: {integrity: sha512-r6oBkNsND1sA+ZjHlE1vTf2hUj4RUnbD9KG9uksEKnLVC6oOD5WuJYCO5y4xDzWWuR0x+9gImovQqXAE7ZXYfg==}
    dependencies:
      '@types/async-retry': 1.4.5
      '@types/commonmark': 0.27.5
      '@types/node-fetch': 2.6.2
      async-retry: 1.3.3
      commonmark: 0.28.1
      front-matter: 4.0.2
      node-fetch: 2.6.9
      tslib: 2.5.0
    transitivePeerDependencies:
      - encoding
    dev: false

  /@azure-tools/tasks/3.0.255:
    resolution: {integrity: sha512-GjALNLz7kWMEdRVbaN5g0cJHNAr3XVTbP0611Mv2UzMgGL6FOhNZJK+oPHJKLDR8EEDZNnkwPlyi7B+INXUSQA==}
    engines: {node: '>=10.12.0'}
    dev: false

  /@azure-tools/test-recorder/1.0.2:
    resolution: {integrity: sha512-s29YTbvD6Pr2sTgRLHXXs8zJZmFnGO0n0F1UICxYMmf8hItgXvSa9DwTx/qg7j3v65hrFn+gx9IedI7YkLE5KA==}
    engines: {node: '>=12.0.0'}
    dependencies:
      '@azure/core-http': 2.3.1
      '@azure/core-tracing': 1.0.0-preview.13
      fs-extra: 8.1.0
      md5: 2.3.0
      nise: 4.1.0
      nock: 12.0.3
      tslib: 2.5.0
    transitivePeerDependencies:
      - encoding
      - supports-color
    dev: false

  /@azure/abort-controller/1.1.0:
    resolution: {integrity: sha512-TrRLIoSQVzfAJX9H1JeFjzAoDGcoK1IYX1UImfceTZpsyYfWr09Ss1aHW1y5TrrR3iq6RZLBwJ3E24uwPhwahw==}
    engines: {node: '>=12.0.0'}
    dependencies:
      tslib: 2.5.0
    dev: false

  /@azure/arm-resources/4.2.2:
    resolution: {integrity: sha512-Oic1OcEwgex3X1KkhP9UM/E/taIaS9oID7PL/CZ8knD7qtVNSRvTxP3uvD3ZpH9NYBYXngJsX5xyRu66iFN+rA==}
    deprecated: 'Please note, versions of this package with version numbers 4.2.2 and below have been deprecated as of 31-March-2022. We strongly encourage you to upgrade to version 5.0.0 or above to continue receiving updates. Refer to our deprecation policy: https://azure.github.io/azure-sdk/policies_support.html for more details.'
    dependencies:
      '@azure/core-auth': 1.4.0
      '@azure/ms-rest-azure-js': 2.1.0
      '@azure/ms-rest-js': 2.6.4
      tslib: 1.14.1
    transitivePeerDependencies:
      - encoding
    dev: false

  /@azure/core-asynciterator-polyfill/1.0.2:
    resolution: {integrity: sha512-3rkP4LnnlWawl0LZptJOdXNrT/fHp2eQMadoasa6afspXdpGrtPZuAQc2PD0cpgyuoXtUWyC3tv7xfntjGS5Dw==}
    engines: {node: '>=12.0.0'}
    dev: false

  /@azure/core-auth/1.4.0:
    resolution: {integrity: sha512-HFrcTgmuSuukRf/EdPmqBrc5l6Q5Uu+2TbuhaKbgaCpP2TfAeiNaQPAadxO+CYBRHGUzIDteMAjFspFLDLnKVQ==}
    engines: {node: '>=12.0.0'}
    dependencies:
      '@azure/abort-controller': 1.1.0
      tslib: 2.5.0
    dev: false

  /@azure/core-client/1.7.1:
    resolution: {integrity: sha512-85igXpc5V7ns6rvMEpLmIcBDftjUgTWD+0tmYPyQEfPfkAwpPTs1X5rhCDsfqvUZGA8Ksid1hdZGu62r6XXeHg==}
    engines: {node: '>=14.0.0'}
    dependencies:
      '@azure/abort-controller': 1.1.0
      '@azure/core-auth': 1.4.0
      '@azure/core-rest-pipeline': 1.10.1
      '@azure/core-tracing': 1.0.1
      '@azure/core-util': 1.1.1
      '@azure/logger': 1.0.3
      tslib: 2.5.0
    transitivePeerDependencies:
      - supports-color
    dev: false

  /@azure/core-http-compat/1.3.0:
    resolution: {integrity: sha512-ZN9avruqbQ5TxopzG3ih3KRy52n8OAbitX3fnZT5go4hzu0J+KVPSzkL+Wt3hpJpdG8WIfg1sBD1tWkgUdEpBA==}
    engines: {node: '>=12.0.0'}
    dependencies:
      '@azure/abort-controller': 1.1.0
      '@azure/core-client': 1.7.1
      '@azure/core-rest-pipeline': 1.10.1
    transitivePeerDependencies:
      - supports-color
    dev: false

  /@azure/core-http/1.2.6:
    resolution: {integrity: sha512-odtH7UMKtekc5YQ86xg9GlVHNXR6pq2JgJ5FBo7/jbOjNGdBqcrIVrZx2bevXVJz/uUTSx6vUf62gzTXTfqYSQ==}
    engines: {node: '>=8.0.0'}
    dependencies:
      '@azure/abort-controller': 1.1.0
      '@azure/core-asynciterator-polyfill': 1.0.2
      '@azure/core-auth': 1.4.0
      '@azure/core-tracing': 1.0.0-preview.11
      '@azure/logger': 1.0.3
      '@types/node-fetch': 2.6.2
      '@types/tunnel': 0.0.1
      form-data: 3.0.1
      node-fetch: 2.6.9
      process: 0.11.10
      tough-cookie: 4.1.2
      tslib: 2.5.0
      tunnel: 0.0.6
      uuid: 8.3.2
      xml2js: 0.4.23
    transitivePeerDependencies:
      - encoding
    dev: false

  /@azure/core-http/2.3.1:
    resolution: {integrity: sha512-cur03BUwV0Tbv81bQBOLafFB02B6G++K6F2O3IMl8pSE2QlXm3cu11bfyBNlDUKi5U+xnB3GC63ae3athhkx6Q==}
    engines: {node: '>=14.0.0'}
    dependencies:
      '@azure/abort-controller': 1.1.0
      '@azure/core-auth': 1.4.0
      '@azure/core-tracing': 1.0.0-preview.13
      '@azure/core-util': 1.1.1
      '@azure/logger': 1.0.3
      '@types/node-fetch': 2.6.2
      '@types/tunnel': 0.0.3
      form-data: 4.0.0
      node-fetch: 2.6.9
      process: 0.11.10
      tough-cookie: 4.1.2
      tslib: 2.5.0
      tunnel: 0.0.6
      uuid: 8.3.2
      xml2js: 0.4.23
    transitivePeerDependencies:
      - encoding
    dev: false

  /@azure/core-lro/1.0.5:
    resolution: {integrity: sha512-0EFCFZxARrIoLWMIRt4vuqconRVIO2Iin7nFBfJiYCCbKp5eEmxutNk8uqudPmG0XFl5YqlVh68/al/vbE5OOg==}
    engines: {node: '>=8.0.0'}
    dependencies:
      '@azure/abort-controller': 1.1.0
      '@azure/core-http': 1.2.6
      '@azure/core-tracing': 1.0.0-preview.11
      events: 3.3.0
      tslib: 2.5.0
    transitivePeerDependencies:
      - encoding
    dev: false

  /@azure/core-lro/2.5.1:
    resolution: {integrity: sha512-JHQy/bA3NOz2WuzOi5zEk6n/TJdAropupxUT521JIJvW7EXV2YN2SFYZrf/2RHeD28QAClGdynYadZsbmP+nyQ==}
    engines: {node: '>=14.0.0'}
    dependencies:
      '@azure/abort-controller': 1.1.0
      '@azure/logger': 1.0.3
      tslib: 2.5.0
    dev: false

  /@azure/core-paging/1.5.0:
    resolution: {integrity: sha512-zqWdVIt+2Z+3wqxEOGzR5hXFZ8MGKK52x4vFLw8n58pR6ZfKRx3EXYTxTaYxYHc/PexPUTyimcTWFJbji9Z6Iw==}
    engines: {node: '>=14.0.0'}
    dependencies:
      tslib: 2.5.0
    dev: false

  /@azure/core-rest-pipeline/1.10.1:
    resolution: {integrity: sha512-Kji9k6TOFRDB5ZMTw8qUf2IJ+CeJtsuMdAHox9eqpTf1cefiNMpzrfnF6sINEBZJsaVaWgQ0o48B6kcUH68niA==}
    engines: {node: '>=14.0.0'}
    dependencies:
      '@azure/abort-controller': 1.1.0
      '@azure/core-auth': 1.4.0
      '@azure/core-tracing': 1.0.1
      '@azure/core-util': 1.1.1
      '@azure/logger': 1.0.3
      form-data: 4.0.0
      http-proxy-agent: 5.0.0
      https-proxy-agent: 5.0.1
      tslib: 2.5.0
      uuid: 8.3.2
    transitivePeerDependencies:
      - supports-color
    dev: false

  /@azure/core-tracing/1.0.0-preview.11:
    resolution: {integrity: sha512-frF0pJc9HTmKncVokhBxCqipjbql02DThQ1ZJ9wLi7SDMLdPAFyDI5xZNzX5guLz+/DtPkY+SGK2li9FIXqshQ==}
    engines: {node: '>=8.0.0'}
    dependencies:
      '@opencensus/web-types': 0.0.7
      '@opentelemetry/api': 1.0.0-rc.0
      tslib: 2.5.0
    dev: false

  /@azure/core-tracing/1.0.0-preview.13:
    resolution: {integrity: sha512-KxDlhXyMlh2Jhj2ykX6vNEU0Vou4nHr025KoSEiz7cS3BNiHNaZcdECk/DmLkEB0as5T7b/TpRcehJ5yV6NeXQ==}
    engines: {node: '>=12.0.0'}
    dependencies:
      '@opentelemetry/api': 1.4.0
      tslib: 2.5.0
    dev: false

  /@azure/core-tracing/1.0.1:
    resolution: {integrity: sha512-I5CGMoLtX+pI17ZdiFJZgxMJApsK6jjfm85hpgp3oazCdq5Wxgh4wMr7ge/TTWW1B5WBuvIOI1fMU/FrOAMKrw==}
    engines: {node: '>=12.0.0'}
    dependencies:
      tslib: 2.5.0
    dev: false

  /@azure/core-util/1.1.1:
    resolution: {integrity: sha512-A4TBYVQCtHOigFb2ETiiKFDocBoI1Zk2Ui1KpI42aJSIDexF7DHQFpnjonltXAIU/ceH+1fsZAWWgvX6/AKzog==}
    engines: {node: '>=12.0.0'}
    dependencies:
      '@azure/abort-controller': 1.1.0
      tslib: 2.5.0
    dev: false

  /@azure/core-xml/1.3.2:
    resolution: {integrity: sha512-0YROtnH4dCq3NZwPsPsaTfeH/7PZLMuhCaeb/HkFcaaERQ0OFR0DOMgpP698yeDTXnKAl3kZdw72tgVtTqD2xQ==}
    engines: {node: '>=14.0.0'}
    dependencies:
      fast-xml-parser: 4.1.1
      tslib: 2.5.0
    dev: false

  /@azure/identity/2.1.0:
    resolution: {integrity: sha512-BPDz1sK7Ul9t0l9YKLEa8PHqWU4iCfhGJ+ELJl6c8CP3TpJt2urNCbm0ZHsthmxRsYoMPbz2Dvzj30zXZVmAFw==}
    engines: {node: '>=12.0.0'}
    dependencies:
      '@azure/abort-controller': 1.1.0
      '@azure/core-auth': 1.4.0
      '@azure/core-client': 1.7.1
      '@azure/core-rest-pipeline': 1.10.1
      '@azure/core-tracing': 1.0.1
      '@azure/core-util': 1.1.1
      '@azure/logger': 1.0.3
      '@azure/msal-browser': 2.32.2
      '@azure/msal-common': 7.6.0
      '@azure/msal-node': 1.14.6
      events: 3.3.0
      jws: 4.0.0
      open: 8.4.0
      stoppable: 1.1.0
      tslib: 2.5.0
      uuid: 8.3.2
    transitivePeerDependencies:
      - supports-color
    dev: false

  /@azure/identity/3.1.3:
    resolution: {integrity: sha512-y0jFjSfHsVPwXSwi3KaSPtOZtJZqhiqAhWUXfFYBUd/+twUBovZRXspBwLrF5rJe0r5NyvmScpQjL+TYDTQVvw==}
    engines: {node: '>=14.0.0'}
    dependencies:
      '@azure/abort-controller': 1.1.0
      '@azure/core-auth': 1.4.0
      '@azure/core-client': 1.7.1
      '@azure/core-rest-pipeline': 1.10.1
      '@azure/core-tracing': 1.0.1
      '@azure/core-util': 1.1.1
      '@azure/logger': 1.0.3
      '@azure/msal-browser': 2.32.2
      '@azure/msal-common': 9.1.1
      '@azure/msal-node': 1.14.6
      events: 3.3.0
      jws: 4.0.0
      open: 8.4.0
      stoppable: 1.1.0
      tslib: 2.5.0
      uuid: 8.3.2
    transitivePeerDependencies:
      - supports-color
    dev: false

  /@azure/logger/1.0.3:
    resolution: {integrity: sha512-aK4s3Xxjrx3daZr3VylxejK3vG5ExXck5WOHDJ8in/k9AqlfIyFMMT1uG7u8mNjX+QRILTIn0/Xgschfh/dQ9g==}
    engines: {node: '>=12.0.0'}
    dependencies:
      tslib: 2.5.0
    dev: false

  /@azure/ms-rest-azure-js/2.1.0:
    resolution: {integrity: sha512-CjZjB8apvXl5h97Ck6SbeeCmU0sk56YPozPtTyGudPp1RGoHXNjFNtoOvwOG76EdpmMpxbK10DqcygI16Lu60Q==}
    dependencies:
      '@azure/core-auth': 1.4.0
      '@azure/ms-rest-js': 2.6.4
      tslib: 1.14.1
    transitivePeerDependencies:
      - encoding
    dev: false

  /@azure/ms-rest-js/2.6.4:
    resolution: {integrity: sha512-2sbOpGhlBfv9itWdF7Qlk0CmoQCARxe5unwjNOprU7OdgEgabQncZ35L5u1A+zgdkVtNYF9Eo6XAhXzTweIhag==}
    dependencies:
      '@azure/core-auth': 1.4.0
      abort-controller: 3.0.0
      form-data: 2.5.1
      node-fetch: 2.6.9
      tough-cookie: 3.0.1
      tslib: 1.14.1
      tunnel: 0.0.6
      uuid: 8.3.2
      xml2js: 0.4.23
    transitivePeerDependencies:
      - encoding
    dev: false

  /@azure/msal-browser/2.32.2:
    resolution: {integrity: sha512-1YqGzXtPG3QrZPFBKaMWr2WQdukDj+PelqUCv351+p+hlw/AhdRrb8haY73/iqkhT6Cdrbnh7sL4gikVsF4O1g==}
    engines: {node: '>=0.8.0'}
    dependencies:
      '@azure/msal-common': 9.1.1
    dev: false

  /@azure/msal-common/7.6.0:
    resolution: {integrity: sha512-XqfbglUTVLdkHQ8F9UQJtKseRr3sSnr9ysboxtoswvaMVaEfvyLtMoHv9XdKUfOc0qKGzNgRFd9yRjIWVepl6Q==}
    engines: {node: '>=0.8.0'}
    dev: false

  /@azure/msal-common/9.1.1:
    resolution: {integrity: sha512-we9xR8lvu47fF0h+J8KyXoRy9+G/fPzm3QEa2TrdR3jaVS3LKAyE2qyMuUkNdbVkvzl8Zr9f7l+IUSP22HeqXw==}
    engines: {node: '>=0.8.0'}
    dev: false

  /@azure/msal-node/1.14.6:
    resolution: {integrity: sha512-em/qqFL5tLMxMPl9vormAs13OgZpmQoJbiQ/GlWr+BA77eCLoL+Ehr5xRHowYo+LFe5b+p+PJVkRvT+mLvOkwA==}
    engines: {node: 10 || 12 || 14 || 16 || 18}
    dependencies:
      '@azure/msal-common': 9.1.1
      jsonwebtoken: 9.0.0
      uuid: 8.3.2
    dev: false

  /@azure/openapi-markdown/0.9.4:
    resolution: {integrity: sha512-QBxabmf+64mQuyWRLsBoLKdvB7PH2U9RsyQMekorl17DOVEkgQxMsQdL/WMlz/V2wMyiI433FlrbdUiiFapfKg==}
    dependencies:
      '@ts-common/commonmark-to-markdown': 2.0.2_tslib@1.14.1
      '@ts-common/iterator': 0.3.6
      '@ts-common/string-map': 0.3.0
      '@ts-common/virtual-fs': 0.3.0
      commonmark: 0.28.1
      js-yaml: 3.14.1
      tslib: 1.14.1
    transitivePeerDependencies:
      - encoding
    dev: false

  /@azure/storage-blob/12.12.0:
    resolution: {integrity: sha512-o/Mf6lkyYG/eBW4/hXB9864RxVNmAkcKHjsGR6Inlp5hupa3exjSyH2KjO3tLO//YGA+tS+17hM2bxRl9Sn16g==}
    engines: {node: '>=12.0.0'}
    dependencies:
      '@azure/abort-controller': 1.1.0
      '@azure/core-http': 2.3.1
      '@azure/core-lro': 2.5.1
      '@azure/core-paging': 1.5.0
      '@azure/core-tracing': 1.0.0-preview.13
      '@azure/logger': 1.0.3
      events: 3.3.0
      tslib: 2.5.0
    transitivePeerDependencies:
      - encoding
    dev: false

  /@babel/code-frame/7.18.6:
    resolution: {integrity: sha512-TDCmlK5eOvH+eH7cdAFlNXeVJqWIQ7gW9tY1GJIpUtFb6CmjVyq2VM3u71bOyR8CRihcCgMUYoDNyLXao3+70Q==}
    engines: {node: '>=6.9.0'}
    dependencies:
      '@babel/highlight': 7.18.6
    dev: false

  /@babel/compat-data/7.20.14:
    resolution: {integrity: sha512-0YpKHD6ImkWMEINCyDAD0HLLUH/lPCefG8ld9it8DJB2wnApraKuhgYTvTY1z7UFIfBTGy5LwncZ+5HWWGbhFw==}
    engines: {node: '>=6.9.0'}
    dev: false

  /@babel/core/7.20.12:
    resolution: {integrity: sha512-XsMfHovsUYHFMdrIHkZphTN/2Hzzi78R08NuHfDBehym2VsPDL6Zn/JAD/JQdnRvbSsbQc4mVaU1m6JgtTEElg==}
    engines: {node: '>=6.9.0'}
    dependencies:
      '@ampproject/remapping': 2.2.0
      '@babel/code-frame': 7.18.6
      '@babel/generator': 7.20.14
      '@babel/helper-compilation-targets': 7.20.7_@babel+core@7.20.12
      '@babel/helper-module-transforms': 7.20.11
      '@babel/helpers': 7.20.13
      '@babel/parser': 7.20.15
      '@babel/template': 7.20.7
      '@babel/traverse': 7.20.13
      '@babel/types': 7.20.7
      convert-source-map: 1.9.0
      debug: 4.3.4
      gensync: 1.0.0-beta.2
      json5: 2.2.3
      semver: 6.3.0
    transitivePeerDependencies:
      - supports-color
    dev: false

  /@babel/generator/7.20.14:
    resolution: {integrity: sha512-AEmuXHdcD3A52HHXxaTmYlb8q/xMEhoRP67B3T4Oq7lbmSoqroMZzjnGj3+i1io3pdnF8iBYVu4Ilj+c4hBxYg==}
    engines: {node: '>=6.9.0'}
    dependencies:
      '@babel/types': 7.20.7
      '@jridgewell/gen-mapping': 0.3.2
      jsesc: 2.5.2
    dev: false

  /@babel/helper-annotate-as-pure/7.18.6:
    resolution: {integrity: sha512-duORpUiYrEpzKIop6iNbjnwKLAKnJ47csTyRACyEmWj0QdUrm5aqNJGHSSEQSUAvNW0ojX0dOmK9dZduvkfeXA==}
    engines: {node: '>=6.9.0'}
    dependencies:
      '@babel/types': 7.20.7
    dev: false

  /@babel/helper-builder-binary-assignment-operator-visitor/7.18.9:
    resolution: {integrity: sha512-yFQ0YCHoIqarl8BCRwBL8ulYUaZpz3bNsA7oFepAzee+8/+ImtADXNOmO5vJvsPff3qi+hvpkY/NYBTrBQgdNw==}
    engines: {node: '>=6.9.0'}
    dependencies:
      '@babel/helper-explode-assignable-expression': 7.18.6
      '@babel/types': 7.20.7
    dev: false

  /@babel/helper-compilation-targets/7.20.7_@babel+core@7.20.12:
    resolution: {integrity: sha512-4tGORmfQcrc+bvrjb5y3dG9Mx1IOZjsHqQVUz7XCNHO+iTmqxWnVg3KRygjGmpRLJGdQSKuvFinbIb0CnZwHAQ==}
    engines: {node: '>=6.9.0'}
    peerDependencies:
      '@babel/core': ^7.0.0
    dependencies:
      '@babel/compat-data': 7.20.14
      '@babel/core': 7.20.12
      '@babel/helper-validator-option': 7.18.6
      browserslist: 4.21.5
      lru-cache: 5.1.1
      semver: 6.3.0
    dev: false

  /@babel/helper-create-class-features-plugin/7.20.12_@babel+core@7.20.12:
    resolution: {integrity: sha512-9OunRkbT0JQcednL0UFvbfXpAsUXiGjUk0a7sN8fUXX7Mue79cUSMjHGDRRi/Vz9vYlpIhLV5fMD5dKoMhhsNQ==}
    engines: {node: '>=6.9.0'}
    peerDependencies:
      '@babel/core': ^7.0.0
    dependencies:
      '@babel/core': 7.20.12
      '@babel/helper-annotate-as-pure': 7.18.6
      '@babel/helper-environment-visitor': 7.18.9
      '@babel/helper-function-name': 7.19.0
      '@babel/helper-member-expression-to-functions': 7.20.7
      '@babel/helper-optimise-call-expression': 7.18.6
      '@babel/helper-replace-supers': 7.20.7
      '@babel/helper-skip-transparent-expression-wrappers': 7.20.0
      '@babel/helper-split-export-declaration': 7.18.6
    transitivePeerDependencies:
      - supports-color
    dev: false

  /@babel/helper-create-regexp-features-plugin/7.20.5_@babel+core@7.20.12:
    resolution: {integrity: sha512-m68B1lkg3XDGX5yCvGO0kPx3v9WIYLnzjKfPcQiwntEQa5ZeRkPmo2X/ISJc8qxWGfwUr+kvZAeEzAwLec2r2w==}
    engines: {node: '>=6.9.0'}
    peerDependencies:
      '@babel/core': ^7.0.0
    dependencies:
      '@babel/core': 7.20.12
      '@babel/helper-annotate-as-pure': 7.18.6
      regexpu-core: 5.2.2
    dev: false

  /@babel/helper-define-polyfill-provider/0.3.3_@babel+core@7.20.12:
    resolution: {integrity: sha512-z5aQKU4IzbqCC1XH0nAqfsFLMVSo22SBKUc0BxGrLkolTdPTructy0ToNnlO2zA4j9Q/7pjMZf0DSY+DSTYzww==}
    peerDependencies:
      '@babel/core': ^7.4.0-0
    dependencies:
      '@babel/core': 7.20.12
      '@babel/helper-compilation-targets': 7.20.7_@babel+core@7.20.12
      '@babel/helper-plugin-utils': 7.20.2
      debug: 4.3.4
      lodash.debounce: 4.0.8
      resolve: 1.22.1
      semver: 6.3.0
    transitivePeerDependencies:
      - supports-color
    dev: false

  /@babel/helper-environment-visitor/7.18.9:
    resolution: {integrity: sha512-3r/aACDJ3fhQ/EVgFy0hpj8oHyHpQc+LPtJoY9SzTThAsStm4Ptegq92vqKoE3vD706ZVFWITnMnxucw+S9Ipg==}
    engines: {node: '>=6.9.0'}
    dev: false

  /@babel/helper-explode-assignable-expression/7.18.6:
    resolution: {integrity: sha512-eyAYAsQmB80jNfg4baAtLeWAQHfHFiR483rzFK+BhETlGZaQC9bsfrugfXDCbRHLQbIA7U5NxhhOxN7p/dWIcg==}
    engines: {node: '>=6.9.0'}
    dependencies:
      '@babel/types': 7.20.7
    dev: false

  /@babel/helper-function-name/7.19.0:
    resolution: {integrity: sha512-WAwHBINyrpqywkUH0nTnNgI5ina5TFn85HKS0pbPDfxFfhyR/aNQEn4hGi1P1JyT//I0t4OgXUlofzWILRvS5w==}
    engines: {node: '>=6.9.0'}
    dependencies:
      '@babel/template': 7.20.7
      '@babel/types': 7.20.7
    dev: false

  /@babel/helper-hoist-variables/7.18.6:
    resolution: {integrity: sha512-UlJQPkFqFULIcyW5sbzgbkxn2FKRgwWiRexcuaR8RNJRy8+LLveqPjwZV/bwrLZCN0eUHD/x8D0heK1ozuoo6Q==}
    engines: {node: '>=6.9.0'}
    dependencies:
      '@babel/types': 7.20.7
    dev: false

  /@babel/helper-member-expression-to-functions/7.20.7:
    resolution: {integrity: sha512-9J0CxJLq315fEdi4s7xK5TQaNYjZw+nDVpVqr1axNGKzdrdwYBD5b4uKv3n75aABG0rCCTK8Im8Ww7eYfMrZgw==}
    engines: {node: '>=6.9.0'}
    dependencies:
      '@babel/types': 7.20.7
    dev: false

  /@babel/helper-module-imports/7.18.6:
    resolution: {integrity: sha512-0NFvs3VkuSYbFi1x2Vd6tKrywq+z/cLeYC/RJNFrIX/30Bf5aiGYbtvGXolEktzJH8o5E5KJ3tT+nkxuuZFVlA==}
    engines: {node: '>=6.9.0'}
    dependencies:
      '@babel/types': 7.20.7
    dev: false

  /@babel/helper-module-transforms/7.20.11:
    resolution: {integrity: sha512-uRy78kN4psmji1s2QtbtcCSaj/LILFDp0f/ymhpQH5QY3nljUZCaNWz9X1dEj/8MBdBEFECs7yRhKn8i7NjZgg==}
    engines: {node: '>=6.9.0'}
    dependencies:
      '@babel/helper-environment-visitor': 7.18.9
      '@babel/helper-module-imports': 7.18.6
      '@babel/helper-simple-access': 7.20.2
      '@babel/helper-split-export-declaration': 7.18.6
      '@babel/helper-validator-identifier': 7.19.1
      '@babel/template': 7.20.7
      '@babel/traverse': 7.20.13
      '@babel/types': 7.20.7
    transitivePeerDependencies:
      - supports-color
    dev: false

  /@babel/helper-optimise-call-expression/7.18.6:
    resolution: {integrity: sha512-HP59oD9/fEHQkdcbgFCnbmgH5vIQTJbxh2yf+CdM89/glUNnuzr87Q8GIjGEnOktTROemO0Pe0iPAYbqZuOUiA==}
    engines: {node: '>=6.9.0'}
    dependencies:
      '@babel/types': 7.20.7
    dev: false

  /@babel/helper-plugin-utils/7.20.2:
    resolution: {integrity: sha512-8RvlJG2mj4huQ4pZ+rU9lqKi9ZKiRmuvGuM2HlWmkmgOhbs6zEAw6IEiJ5cQqGbDzGZOhwuOQNtZMi/ENLjZoQ==}
    engines: {node: '>=6.9.0'}
    dev: false

  /@babel/helper-remap-async-to-generator/7.18.9_@babel+core@7.20.12:
    resolution: {integrity: sha512-dI7q50YKd8BAv3VEfgg7PS7yD3Rtbi2J1XMXaalXO0W0164hYLnh8zpjRS0mte9MfVp/tltvr/cfdXPvJr1opA==}
    engines: {node: '>=6.9.0'}
    peerDependencies:
      '@babel/core': ^7.0.0
    dependencies:
      '@babel/core': 7.20.12
      '@babel/helper-annotate-as-pure': 7.18.6
      '@babel/helper-environment-visitor': 7.18.9
      '@babel/helper-wrap-function': 7.20.5
      '@babel/types': 7.20.7
    transitivePeerDependencies:
      - supports-color
    dev: false

  /@babel/helper-replace-supers/7.20.7:
    resolution: {integrity: sha512-vujDMtB6LVfNW13jhlCrp48QNslK6JXi7lQG736HVbHz/mbf4Dc7tIRh1Xf5C0rF7BP8iiSxGMCmY6Ci1ven3A==}
    engines: {node: '>=6.9.0'}
    dependencies:
      '@babel/helper-environment-visitor': 7.18.9
      '@babel/helper-member-expression-to-functions': 7.20.7
      '@babel/helper-optimise-call-expression': 7.18.6
      '@babel/template': 7.20.7
      '@babel/traverse': 7.20.13
      '@babel/types': 7.20.7
    transitivePeerDependencies:
      - supports-color
    dev: false

  /@babel/helper-simple-access/7.20.2:
    resolution: {integrity: sha512-+0woI/WPq59IrqDYbVGfshjT5Dmk/nnbdpcF8SnMhhXObpTq2KNBdLFRFrkVdbDOyUmHBCxzm5FHV1rACIkIbA==}
    engines: {node: '>=6.9.0'}
    dependencies:
      '@babel/types': 7.20.7
    dev: false

  /@babel/helper-skip-transparent-expression-wrappers/7.20.0:
    resolution: {integrity: sha512-5y1JYeNKfvnT8sZcK9DVRtpTbGiomYIHviSP3OQWmDPU3DeH4a1ZlT/N2lyQ5P8egjcRaT/Y9aNqUxK0WsnIIg==}
    engines: {node: '>=6.9.0'}
    dependencies:
      '@babel/types': 7.20.7
    dev: false

  /@babel/helper-split-export-declaration/7.18.6:
    resolution: {integrity: sha512-bde1etTx6ZyTmobl9LLMMQsaizFVZrquTEHOqKeQESMKo4PlObf+8+JA25ZsIpZhT/WEd39+vOdLXAFG/nELpA==}
    engines: {node: '>=6.9.0'}
    dependencies:
      '@babel/types': 7.20.7
    dev: false

  /@babel/helper-string-parser/7.19.4:
    resolution: {integrity: sha512-nHtDoQcuqFmwYNYPz3Rah5ph2p8PFeFCsZk9A/48dPc/rGocJ5J3hAAZ7pb76VWX3fZKu+uEr/FhH5jLx7umrw==}
    engines: {node: '>=6.9.0'}
    dev: false

  /@babel/helper-validator-identifier/7.19.1:
    resolution: {integrity: sha512-awrNfaMtnHUr653GgGEs++LlAvW6w+DcPrOliSMXWCKo597CwL5Acf/wWdNkf/tfEQE3mjkeD1YOVZOUV/od1w==}
    engines: {node: '>=6.9.0'}
    dev: false

  /@babel/helper-validator-option/7.18.6:
    resolution: {integrity: sha512-XO7gESt5ouv/LRJdrVjkShckw6STTaB7l9BrpBaAHDeF5YZT+01PCwmR0SJHnkW6i8OwW/EVWRShfi4j2x+KQw==}
    engines: {node: '>=6.9.0'}
    dev: false

  /@babel/helper-wrap-function/7.20.5:
    resolution: {integrity: sha512-bYMxIWK5mh+TgXGVqAtnu5Yn1un+v8DDZtqyzKRLUzrh70Eal2O3aZ7aPYiMADO4uKlkzOiRiZ6GX5q3qxvW9Q==}
    engines: {node: '>=6.9.0'}
    dependencies:
      '@babel/helper-function-name': 7.19.0
      '@babel/template': 7.20.7
      '@babel/traverse': 7.20.13
      '@babel/types': 7.20.7
    transitivePeerDependencies:
      - supports-color
    dev: false

  /@babel/helpers/7.20.13:
    resolution: {integrity: sha512-nzJ0DWCL3gB5RCXbUO3KIMMsBY2Eqbx8mBpKGE/02PgyRQFcPQLbkQ1vyy596mZLaP+dAfD+R4ckASzNVmW3jg==}
    engines: {node: '>=6.9.0'}
    dependencies:
      '@babel/template': 7.20.7
      '@babel/traverse': 7.20.13
      '@babel/types': 7.20.7
    transitivePeerDependencies:
      - supports-color
    dev: false

  /@babel/highlight/7.18.6:
    resolution: {integrity: sha512-u7stbOuYjaPezCuLj29hNW1v64M2Md2qupEKP1fHc7WdOA3DgLh37suiSrZYY7haUB7iBeQZ9P1uiRF359do3g==}
    engines: {node: '>=6.9.0'}
    dependencies:
      '@babel/helper-validator-identifier': 7.19.1
      chalk: 2.4.2
      js-tokens: 4.0.0
    dev: false

  /@babel/parser/7.20.15:
    resolution: {integrity: sha512-DI4a1oZuf8wC+oAJA9RW6ga3Zbe8RZFt7kD9i4qAspz3I/yHet1VvC3DiSy/fsUvv5pvJuNPh0LPOdCcqinDPg==}
    engines: {node: '>=6.0.0'}
    hasBin: true
    dev: false

  /@babel/plugin-bugfix-safari-id-destructuring-collision-in-function-expression/7.18.6_@babel+core@7.20.12:
    resolution: {integrity: sha512-Dgxsyg54Fx1d4Nge8UnvTrED63vrwOdPmyvPzlNN/boaliRP54pm3pGzZD1SJUwrBA+Cs/xdG8kXX6Mn/RfISQ==}
    engines: {node: '>=6.9.0'}
    peerDependencies:
      '@babel/core': ^7.0.0
    dependencies:
      '@babel/core': 7.20.12
      '@babel/helper-plugin-utils': 7.20.2
    dev: false

  /@babel/plugin-bugfix-v8-spread-parameters-in-optional-chaining/7.20.7_@babel+core@7.20.12:
    resolution: {integrity: sha512-sbr9+wNE5aXMBBFBICk01tt7sBf2Oc9ikRFEcem/ZORup9IMUdNhW7/wVLEbbtlWOsEubJet46mHAL2C8+2jKQ==}
    engines: {node: '>=6.9.0'}
    peerDependencies:
      '@babel/core': ^7.13.0
    dependencies:
      '@babel/core': 7.20.12
      '@babel/helper-plugin-utils': 7.20.2
      '@babel/helper-skip-transparent-expression-wrappers': 7.20.0
      '@babel/plugin-proposal-optional-chaining': 7.20.7_@babel+core@7.20.12
    dev: false

  /@babel/plugin-proposal-async-generator-functions/7.20.7_@babel+core@7.20.12:
    resolution: {integrity: sha512-xMbiLsn/8RK7Wq7VeVytytS2L6qE69bXPB10YCmMdDZbKF4okCqY74pI/jJQ/8U0b/F6NrT2+14b8/P9/3AMGA==}
    engines: {node: '>=6.9.0'}
    peerDependencies:
      '@babel/core': ^7.0.0-0
    dependencies:
      '@babel/core': 7.20.12
      '@babel/helper-environment-visitor': 7.18.9
      '@babel/helper-plugin-utils': 7.20.2
      '@babel/helper-remap-async-to-generator': 7.18.9_@babel+core@7.20.12
      '@babel/plugin-syntax-async-generators': 7.8.4_@babel+core@7.20.12
    transitivePeerDependencies:
      - supports-color
    dev: false

  /@babel/plugin-proposal-class-properties/7.18.6_@babel+core@7.20.12:
    resolution: {integrity: sha512-cumfXOF0+nzZrrN8Rf0t7M+tF6sZc7vhQwYQck9q1/5w2OExlD+b4v4RpMJFaV1Z7WcDRgO6FqvxqxGlwo+RHQ==}
    engines: {node: '>=6.9.0'}
    peerDependencies:
      '@babel/core': ^7.0.0-0
    dependencies:
      '@babel/core': 7.20.12
      '@babel/helper-create-class-features-plugin': 7.20.12_@babel+core@7.20.12
      '@babel/helper-plugin-utils': 7.20.2
    transitivePeerDependencies:
      - supports-color
    dev: false

  /@babel/plugin-proposal-class-static-block/7.20.7_@babel+core@7.20.12:
    resolution: {integrity: sha512-AveGOoi9DAjUYYuUAG//Ig69GlazLnoyzMw68VCDux+c1tsnnH/OkYcpz/5xzMkEFC6UxjR5Gw1c+iY2wOGVeQ==}
    engines: {node: '>=6.9.0'}
    peerDependencies:
      '@babel/core': ^7.12.0
    dependencies:
      '@babel/core': 7.20.12
      '@babel/helper-create-class-features-plugin': 7.20.12_@babel+core@7.20.12
      '@babel/helper-plugin-utils': 7.20.2
      '@babel/plugin-syntax-class-static-block': 7.14.5_@babel+core@7.20.12
    transitivePeerDependencies:
      - supports-color
    dev: false

  /@babel/plugin-proposal-dynamic-import/7.18.6_@babel+core@7.20.12:
    resolution: {integrity: sha512-1auuwmK+Rz13SJj36R+jqFPMJWyKEDd7lLSdOj4oJK0UTgGueSAtkrCvz9ewmgyU/P941Rv2fQwZJN8s6QruXw==}
    engines: {node: '>=6.9.0'}
    peerDependencies:
      '@babel/core': ^7.0.0-0
    dependencies:
      '@babel/core': 7.20.12
      '@babel/helper-plugin-utils': 7.20.2
      '@babel/plugin-syntax-dynamic-import': 7.8.3_@babel+core@7.20.12
    dev: false

  /@babel/plugin-proposal-export-namespace-from/7.18.9_@babel+core@7.20.12:
    resolution: {integrity: sha512-k1NtHyOMvlDDFeb9G5PhUXuGj8m/wiwojgQVEhJ/fsVsMCpLyOP4h0uGEjYJKrRI+EVPlb5Jk+Gt9P97lOGwtA==}
    engines: {node: '>=6.9.0'}
    peerDependencies:
      '@babel/core': ^7.0.0-0
    dependencies:
      '@babel/core': 7.20.12
      '@babel/helper-plugin-utils': 7.20.2
      '@babel/plugin-syntax-export-namespace-from': 7.8.3_@babel+core@7.20.12
    dev: false

  /@babel/plugin-proposal-json-strings/7.18.6_@babel+core@7.20.12:
    resolution: {integrity: sha512-lr1peyn9kOdbYc0xr0OdHTZ5FMqS6Di+H0Fz2I/JwMzGmzJETNeOFq2pBySw6X/KFL5EWDjlJuMsUGRFb8fQgQ==}
    engines: {node: '>=6.9.0'}
    peerDependencies:
      '@babel/core': ^7.0.0-0
    dependencies:
      '@babel/core': 7.20.12
      '@babel/helper-plugin-utils': 7.20.2
      '@babel/plugin-syntax-json-strings': 7.8.3_@babel+core@7.20.12
    dev: false

  /@babel/plugin-proposal-logical-assignment-operators/7.20.7_@babel+core@7.20.12:
    resolution: {integrity: sha512-y7C7cZgpMIjWlKE5T7eJwp+tnRYM89HmRvWM5EQuB5BoHEONjmQ8lSNmBUwOyy/GFRsohJED51YBF79hE1djug==}
    engines: {node: '>=6.9.0'}
    peerDependencies:
      '@babel/core': ^7.0.0-0
    dependencies:
      '@babel/core': 7.20.12
      '@babel/helper-plugin-utils': 7.20.2
      '@babel/plugin-syntax-logical-assignment-operators': 7.10.4_@babel+core@7.20.12
    dev: false

  /@babel/plugin-proposal-nullish-coalescing-operator/7.18.6_@babel+core@7.20.12:
    resolution: {integrity: sha512-wQxQzxYeJqHcfppzBDnm1yAY0jSRkUXR2z8RePZYrKwMKgMlE8+Z6LUno+bd6LvbGh8Gltvy74+9pIYkr+XkKA==}
    engines: {node: '>=6.9.0'}
    peerDependencies:
      '@babel/core': ^7.0.0-0
    dependencies:
      '@babel/core': 7.20.12
      '@babel/helper-plugin-utils': 7.20.2
      '@babel/plugin-syntax-nullish-coalescing-operator': 7.8.3_@babel+core@7.20.12
    dev: false

  /@babel/plugin-proposal-numeric-separator/7.18.6_@babel+core@7.20.12:
    resolution: {integrity: sha512-ozlZFogPqoLm8WBr5Z8UckIoE4YQ5KESVcNudyXOR8uqIkliTEgJ3RoketfG6pmzLdeZF0H/wjE9/cCEitBl7Q==}
    engines: {node: '>=6.9.0'}
    peerDependencies:
      '@babel/core': ^7.0.0-0
    dependencies:
      '@babel/core': 7.20.12
      '@babel/helper-plugin-utils': 7.20.2
      '@babel/plugin-syntax-numeric-separator': 7.10.4_@babel+core@7.20.12
    dev: false

  /@babel/plugin-proposal-object-rest-spread/7.20.7_@babel+core@7.20.12:
    resolution: {integrity: sha512-d2S98yCiLxDVmBmE8UjGcfPvNEUbA1U5q5WxaWFUGRzJSVAZqm5W6MbPct0jxnegUZ0niLeNX+IOzEs7wYg9Dg==}
    engines: {node: '>=6.9.0'}
    peerDependencies:
      '@babel/core': ^7.0.0-0
    dependencies:
      '@babel/compat-data': 7.20.14
      '@babel/core': 7.20.12
      '@babel/helper-compilation-targets': 7.20.7_@babel+core@7.20.12
      '@babel/helper-plugin-utils': 7.20.2
      '@babel/plugin-syntax-object-rest-spread': 7.8.3_@babel+core@7.20.12
      '@babel/plugin-transform-parameters': 7.20.7_@babel+core@7.20.12
    dev: false

  /@babel/plugin-proposal-optional-catch-binding/7.18.6_@babel+core@7.20.12:
    resolution: {integrity: sha512-Q40HEhs9DJQyaZfUjjn6vE8Cv4GmMHCYuMGIWUnlxH6400VGxOuwWsPt4FxXxJkC/5eOzgn0z21M9gMT4MOhbw==}
    engines: {node: '>=6.9.0'}
    peerDependencies:
      '@babel/core': ^7.0.0-0
    dependencies:
      '@babel/core': 7.20.12
      '@babel/helper-plugin-utils': 7.20.2
      '@babel/plugin-syntax-optional-catch-binding': 7.8.3_@babel+core@7.20.12
    dev: false

  /@babel/plugin-proposal-optional-chaining/7.20.7_@babel+core@7.20.12:
    resolution: {integrity: sha512-T+A7b1kfjtRM51ssoOfS1+wbyCVqorfyZhT99TvxxLMirPShD8CzKMRepMlCBGM5RpHMbn8s+5MMHnPstJH6mQ==}
    engines: {node: '>=6.9.0'}
    peerDependencies:
      '@babel/core': ^7.0.0-0
    dependencies:
      '@babel/core': 7.20.12
      '@babel/helper-plugin-utils': 7.20.2
      '@babel/helper-skip-transparent-expression-wrappers': 7.20.0
      '@babel/plugin-syntax-optional-chaining': 7.8.3_@babel+core@7.20.12
    dev: false

  /@babel/plugin-proposal-private-methods/7.18.6_@babel+core@7.20.12:
    resolution: {integrity: sha512-nutsvktDItsNn4rpGItSNV2sz1XwS+nfU0Rg8aCx3W3NOKVzdMjJRu0O5OkgDp3ZGICSTbgRpxZoWsxoKRvbeA==}
    engines: {node: '>=6.9.0'}
    peerDependencies:
      '@babel/core': ^7.0.0-0
    dependencies:
      '@babel/core': 7.20.12
      '@babel/helper-create-class-features-plugin': 7.20.12_@babel+core@7.20.12
      '@babel/helper-plugin-utils': 7.20.2
    transitivePeerDependencies:
      - supports-color
    dev: false

  /@babel/plugin-proposal-private-property-in-object/7.20.5_@babel+core@7.20.12:
    resolution: {integrity: sha512-Vq7b9dUA12ByzB4EjQTPo25sFhY+08pQDBSZRtUAkj7lb7jahaHR5igera16QZ+3my1nYR4dKsNdYj5IjPHilQ==}
    engines: {node: '>=6.9.0'}
    peerDependencies:
      '@babel/core': ^7.0.0-0
    dependencies:
      '@babel/core': 7.20.12
      '@babel/helper-annotate-as-pure': 7.18.6
      '@babel/helper-create-class-features-plugin': 7.20.12_@babel+core@7.20.12
      '@babel/helper-plugin-utils': 7.20.2
      '@babel/plugin-syntax-private-property-in-object': 7.14.5_@babel+core@7.20.12
    transitivePeerDependencies:
      - supports-color
    dev: false

  /@babel/plugin-proposal-unicode-property-regex/7.18.6_@babel+core@7.20.12:
    resolution: {integrity: sha512-2BShG/d5yoZyXZfVePH91urL5wTG6ASZU9M4o03lKK8u8UW1y08OMttBSOADTcJrnPMpvDXRG3G8fyLh4ovs8w==}
    engines: {node: '>=4'}
    peerDependencies:
      '@babel/core': ^7.0.0-0
    dependencies:
      '@babel/core': 7.20.12
      '@babel/helper-create-regexp-features-plugin': 7.20.5_@babel+core@7.20.12
      '@babel/helper-plugin-utils': 7.20.2
    dev: false

  /@babel/plugin-syntax-async-generators/7.8.4_@babel+core@7.20.12:
    resolution: {integrity: sha512-tycmZxkGfZaxhMRbXlPXuVFpdWlXpir2W4AMhSJgRKzk/eDlIXOhb2LHWoLpDF7TEHylV5zNhykX6KAgHJmTNw==}
    peerDependencies:
      '@babel/core': ^7.0.0-0
    dependencies:
      '@babel/core': 7.20.12
      '@babel/helper-plugin-utils': 7.20.2
    dev: false

  /@babel/plugin-syntax-class-properties/7.12.13_@babel+core@7.20.12:
    resolution: {integrity: sha512-fm4idjKla0YahUNgFNLCB0qySdsoPiZP3iQE3rky0mBUtMZ23yDJ9SJdg6dXTSDnulOVqiF3Hgr9nbXvXTQZYA==}
    peerDependencies:
      '@babel/core': ^7.0.0-0
    dependencies:
      '@babel/core': 7.20.12
      '@babel/helper-plugin-utils': 7.20.2
    dev: false

  /@babel/plugin-syntax-class-static-block/7.14.5_@babel+core@7.20.12:
    resolution: {integrity: sha512-b+YyPmr6ldyNnM6sqYeMWE+bgJcJpO6yS4QD7ymxgH34GBPNDM/THBh8iunyvKIZztiwLH4CJZ0RxTk9emgpjw==}
    engines: {node: '>=6.9.0'}
    peerDependencies:
      '@babel/core': ^7.0.0-0
    dependencies:
      '@babel/core': 7.20.12
      '@babel/helper-plugin-utils': 7.20.2
    dev: false

  /@babel/plugin-syntax-dynamic-import/7.8.3_@babel+core@7.20.12:
    resolution: {integrity: sha512-5gdGbFon+PszYzqs83S3E5mpi7/y/8M9eC90MRTZfduQOYW76ig6SOSPNe41IG5LoP3FGBn2N0RjVDSQiS94kQ==}
    peerDependencies:
      '@babel/core': ^7.0.0-0
    dependencies:
      '@babel/core': 7.20.12
      '@babel/helper-plugin-utils': 7.20.2
    dev: false

  /@babel/plugin-syntax-export-namespace-from/7.8.3_@babel+core@7.20.12:
    resolution: {integrity: sha512-MXf5laXo6c1IbEbegDmzGPwGNTsHZmEy6QGznu5Sh2UCWvueywb2ee+CCE4zQiZstxU9BMoQO9i6zUFSY0Kj0Q==}
    peerDependencies:
      '@babel/core': ^7.0.0-0
    dependencies:
      '@babel/core': 7.20.12
      '@babel/helper-plugin-utils': 7.20.2
    dev: false

  /@babel/plugin-syntax-import-assertions/7.20.0_@babel+core@7.20.12:
    resolution: {integrity: sha512-IUh1vakzNoWalR8ch/areW7qFopR2AEw03JlG7BbrDqmQ4X3q9uuipQwSGrUn7oGiemKjtSLDhNtQHzMHr1JdQ==}
    engines: {node: '>=6.9.0'}
    peerDependencies:
      '@babel/core': ^7.0.0-0
    dependencies:
      '@babel/core': 7.20.12
      '@babel/helper-plugin-utils': 7.20.2
    dev: false

  /@babel/plugin-syntax-json-strings/7.8.3_@babel+core@7.20.12:
    resolution: {integrity: sha512-lY6kdGpWHvjoe2vk4WrAapEuBR69EMxZl+RoGRhrFGNYVK8mOPAW8VfbT/ZgrFbXlDNiiaxQnAtgVCZ6jv30EA==}
    peerDependencies:
      '@babel/core': ^7.0.0-0
    dependencies:
      '@babel/core': 7.20.12
      '@babel/helper-plugin-utils': 7.20.2
    dev: false

  /@babel/plugin-syntax-logical-assignment-operators/7.10.4_@babel+core@7.20.12:
    resolution: {integrity: sha512-d8waShlpFDinQ5MtvGU9xDAOzKH47+FFoney2baFIoMr952hKOLp1HR7VszoZvOsV/4+RRszNY7D17ba0te0ig==}
    peerDependencies:
      '@babel/core': ^7.0.0-0
    dependencies:
      '@babel/core': 7.20.12
      '@babel/helper-plugin-utils': 7.20.2
    dev: false

  /@babel/plugin-syntax-nullish-coalescing-operator/7.8.3_@babel+core@7.20.12:
    resolution: {integrity: sha512-aSff4zPII1u2QD7y+F8oDsz19ew4IGEJg9SVW+bqwpwtfFleiQDMdzA/R+UlWDzfnHFCxxleFT0PMIrR36XLNQ==}
    peerDependencies:
      '@babel/core': ^7.0.0-0
    dependencies:
      '@babel/core': 7.20.12
      '@babel/helper-plugin-utils': 7.20.2
    dev: false

  /@babel/plugin-syntax-numeric-separator/7.10.4_@babel+core@7.20.12:
    resolution: {integrity: sha512-9H6YdfkcK/uOnY/K7/aA2xpzaAgkQn37yzWUMRK7OaPOqOpGS1+n0H5hxT9AUw9EsSjPW8SVyMJwYRtWs3X3ug==}
    peerDependencies:
      '@babel/core': ^7.0.0-0
    dependencies:
      '@babel/core': 7.20.12
      '@babel/helper-plugin-utils': 7.20.2
    dev: false

  /@babel/plugin-syntax-object-rest-spread/7.8.3_@babel+core@7.20.12:
    resolution: {integrity: sha512-XoqMijGZb9y3y2XskN+P1wUGiVwWZ5JmoDRwx5+3GmEplNyVM2s2Dg8ILFQm8rWM48orGy5YpI5Bl8U1y7ydlA==}
    peerDependencies:
      '@babel/core': ^7.0.0-0
    dependencies:
      '@babel/core': 7.20.12
      '@babel/helper-plugin-utils': 7.20.2
    dev: false

  /@babel/plugin-syntax-optional-catch-binding/7.8.3_@babel+core@7.20.12:
    resolution: {integrity: sha512-6VPD0Pc1lpTqw0aKoeRTMiB+kWhAoT24PA+ksWSBrFtl5SIRVpZlwN3NNPQjehA2E/91FV3RjLWoVTglWcSV3Q==}
    peerDependencies:
      '@babel/core': ^7.0.0-0
    dependencies:
      '@babel/core': 7.20.12
      '@babel/helper-plugin-utils': 7.20.2
    dev: false

  /@babel/plugin-syntax-optional-chaining/7.8.3_@babel+core@7.20.12:
    resolution: {integrity: sha512-KoK9ErH1MBlCPxV0VANkXW2/dw4vlbGDrFgz8bmUsBGYkFRcbRwMh6cIJubdPrkxRwuGdtCk0v/wPTKbQgBjkg==}
    peerDependencies:
      '@babel/core': ^7.0.0-0
    dependencies:
      '@babel/core': 7.20.12
      '@babel/helper-plugin-utils': 7.20.2
    dev: false

  /@babel/plugin-syntax-private-property-in-object/7.14.5_@babel+core@7.20.12:
    resolution: {integrity: sha512-0wVnp9dxJ72ZUJDV27ZfbSj6iHLoytYZmh3rFcxNnvsJF3ktkzLDZPy/mA17HGsaQT3/DQsWYX1f1QGWkCoVUg==}
    engines: {node: '>=6.9.0'}
    peerDependencies:
      '@babel/core': ^7.0.0-0
    dependencies:
      '@babel/core': 7.20.12
      '@babel/helper-plugin-utils': 7.20.2
    dev: false

  /@babel/plugin-syntax-top-level-await/7.14.5_@babel+core@7.20.12:
    resolution: {integrity: sha512-hx++upLv5U1rgYfwe1xBQUhRmU41NEvpUvrp8jkrSCdvGSnM5/qdRMtylJ6PG5OFkBaHkbTAKTnd3/YyESRHFw==}
    engines: {node: '>=6.9.0'}
    peerDependencies:
      '@babel/core': ^7.0.0-0
    dependencies:
      '@babel/core': 7.20.12
      '@babel/helper-plugin-utils': 7.20.2
    dev: false

  /@babel/plugin-transform-arrow-functions/7.20.7_@babel+core@7.20.12:
    resolution: {integrity: sha512-3poA5E7dzDomxj9WXWwuD6A5F3kc7VXwIJO+E+J8qtDtS+pXPAhrgEyh+9GBwBgPq1Z+bB+/JD60lp5jsN7JPQ==}
    engines: {node: '>=6.9.0'}
    peerDependencies:
      '@babel/core': ^7.0.0-0
    dependencies:
      '@babel/core': 7.20.12
      '@babel/helper-plugin-utils': 7.20.2
    dev: false

  /@babel/plugin-transform-async-to-generator/7.20.7_@babel+core@7.20.12:
    resolution: {integrity: sha512-Uo5gwHPT9vgnSXQxqGtpdufUiWp96gk7yiP4Mp5bm1QMkEmLXBO7PAGYbKoJ6DhAwiNkcHFBol/x5zZZkL/t0Q==}
    engines: {node: '>=6.9.0'}
    peerDependencies:
      '@babel/core': ^7.0.0-0
    dependencies:
      '@babel/core': 7.20.12
      '@babel/helper-module-imports': 7.18.6
      '@babel/helper-plugin-utils': 7.20.2
      '@babel/helper-remap-async-to-generator': 7.18.9_@babel+core@7.20.12
    transitivePeerDependencies:
      - supports-color
    dev: false

  /@babel/plugin-transform-block-scoped-functions/7.18.6_@babel+core@7.20.12:
    resolution: {integrity: sha512-ExUcOqpPWnliRcPqves5HJcJOvHvIIWfuS4sroBUenPuMdmW+SMHDakmtS7qOo13sVppmUijqeTv7qqGsvURpQ==}
    engines: {node: '>=6.9.0'}
    peerDependencies:
      '@babel/core': ^7.0.0-0
    dependencies:
      '@babel/core': 7.20.12
      '@babel/helper-plugin-utils': 7.20.2
    dev: false

  /@babel/plugin-transform-block-scoping/7.20.15_@babel+core@7.20.12:
    resolution: {integrity: sha512-Vv4DMZ6MiNOhu/LdaZsT/bsLRxgL94d269Mv4R/9sp6+Mp++X/JqypZYypJXLlM4mlL352/Egzbzr98iABH1CA==}
    engines: {node: '>=6.9.0'}
    peerDependencies:
      '@babel/core': ^7.0.0-0
    dependencies:
      '@babel/core': 7.20.12
      '@babel/helper-plugin-utils': 7.20.2
    dev: false

  /@babel/plugin-transform-classes/7.20.7_@babel+core@7.20.12:
    resolution: {integrity: sha512-LWYbsiXTPKl+oBlXUGlwNlJZetXD5Am+CyBdqhPsDVjM9Jc8jwBJFrKhHf900Kfk2eZG1y9MAG3UNajol7A4VQ==}
    engines: {node: '>=6.9.0'}
    peerDependencies:
      '@babel/core': ^7.0.0-0
    dependencies:
      '@babel/core': 7.20.12
      '@babel/helper-annotate-as-pure': 7.18.6
      '@babel/helper-compilation-targets': 7.20.7_@babel+core@7.20.12
      '@babel/helper-environment-visitor': 7.18.9
      '@babel/helper-function-name': 7.19.0
      '@babel/helper-optimise-call-expression': 7.18.6
      '@babel/helper-plugin-utils': 7.20.2
      '@babel/helper-replace-supers': 7.20.7
      '@babel/helper-split-export-declaration': 7.18.6
      globals: 11.12.0
    transitivePeerDependencies:
      - supports-color
    dev: false

  /@babel/plugin-transform-computed-properties/7.20.7_@babel+core@7.20.12:
    resolution: {integrity: sha512-Lz7MvBK6DTjElHAmfu6bfANzKcxpyNPeYBGEafyA6E5HtRpjpZwU+u7Qrgz/2OR0z+5TvKYbPdphfSaAcZBrYQ==}
    engines: {node: '>=6.9.0'}
    peerDependencies:
      '@babel/core': ^7.0.0-0
    dependencies:
      '@babel/core': 7.20.12
      '@babel/helper-plugin-utils': 7.20.2
      '@babel/template': 7.20.7
    dev: false

  /@babel/plugin-transform-destructuring/7.20.7_@babel+core@7.20.12:
    resolution: {integrity: sha512-Xwg403sRrZb81IVB79ZPqNQME23yhugYVqgTxAhT99h485F4f+GMELFhhOsscDUB7HCswepKeCKLn/GZvUKoBA==}
    engines: {node: '>=6.9.0'}
    peerDependencies:
      '@babel/core': ^7.0.0-0
    dependencies:
      '@babel/core': 7.20.12
      '@babel/helper-plugin-utils': 7.20.2
    dev: false

  /@babel/plugin-transform-dotall-regex/7.18.6_@babel+core@7.20.12:
    resolution: {integrity: sha512-6S3jpun1eEbAxq7TdjLotAsl4WpQI9DxfkycRcKrjhQYzU87qpXdknpBg/e+TdcMehqGnLFi7tnFUBR02Vq6wg==}
    engines: {node: '>=6.9.0'}
    peerDependencies:
      '@babel/core': ^7.0.0-0
    dependencies:
      '@babel/core': 7.20.12
      '@babel/helper-create-regexp-features-plugin': 7.20.5_@babel+core@7.20.12
      '@babel/helper-plugin-utils': 7.20.2
    dev: false

  /@babel/plugin-transform-duplicate-keys/7.18.9_@babel+core@7.20.12:
    resolution: {integrity: sha512-d2bmXCtZXYc59/0SanQKbiWINadaJXqtvIQIzd4+hNwkWBgyCd5F/2t1kXoUdvPMrxzPvhK6EMQRROxsue+mfw==}
    engines: {node: '>=6.9.0'}
    peerDependencies:
      '@babel/core': ^7.0.0-0
    dependencies:
      '@babel/core': 7.20.12
      '@babel/helper-plugin-utils': 7.20.2
    dev: false

  /@babel/plugin-transform-exponentiation-operator/7.18.6_@babel+core@7.20.12:
    resolution: {integrity: sha512-wzEtc0+2c88FVR34aQmiz56dxEkxr2g8DQb/KfaFa1JYXOFVsbhvAonFN6PwVWj++fKmku8NP80plJ5Et4wqHw==}
    engines: {node: '>=6.9.0'}
    peerDependencies:
      '@babel/core': ^7.0.0-0
    dependencies:
      '@babel/core': 7.20.12
      '@babel/helper-builder-binary-assignment-operator-visitor': 7.18.9
      '@babel/helper-plugin-utils': 7.20.2
    dev: false

  /@babel/plugin-transform-for-of/7.18.8_@babel+core@7.20.12:
    resolution: {integrity: sha512-yEfTRnjuskWYo0k1mHUqrVWaZwrdq8AYbfrpqULOJOaucGSp4mNMVps+YtA8byoevxS/urwU75vyhQIxcCgiBQ==}
    engines: {node: '>=6.9.0'}
    peerDependencies:
      '@babel/core': ^7.0.0-0
    dependencies:
      '@babel/core': 7.20.12
      '@babel/helper-plugin-utils': 7.20.2
    dev: false

  /@babel/plugin-transform-function-name/7.18.9_@babel+core@7.20.12:
    resolution: {integrity: sha512-WvIBoRPaJQ5yVHzcnJFor7oS5Ls0PYixlTYE63lCj2RtdQEl15M68FXQlxnG6wdraJIXRdR7KI+hQ7q/9QjrCQ==}
    engines: {node: '>=6.9.0'}
    peerDependencies:
      '@babel/core': ^7.0.0-0
    dependencies:
      '@babel/core': 7.20.12
      '@babel/helper-compilation-targets': 7.20.7_@babel+core@7.20.12
      '@babel/helper-function-name': 7.19.0
      '@babel/helper-plugin-utils': 7.20.2
    dev: false

  /@babel/plugin-transform-literals/7.18.9_@babel+core@7.20.12:
    resolution: {integrity: sha512-IFQDSRoTPnrAIrI5zoZv73IFeZu2dhu6irxQjY9rNjTT53VmKg9fenjvoiOWOkJ6mm4jKVPtdMzBY98Fp4Z4cg==}
    engines: {node: '>=6.9.0'}
    peerDependencies:
      '@babel/core': ^7.0.0-0
    dependencies:
      '@babel/core': 7.20.12
      '@babel/helper-plugin-utils': 7.20.2
    dev: false

  /@babel/plugin-transform-member-expression-literals/7.18.6_@babel+core@7.20.12:
    resolution: {integrity: sha512-qSF1ihLGO3q+/g48k85tUjD033C29TNTVB2paCwZPVmOsjn9pClvYYrM2VeJpBY2bcNkuny0YUyTNRyRxJ54KA==}
    engines: {node: '>=6.9.0'}
    peerDependencies:
      '@babel/core': ^7.0.0-0
    dependencies:
      '@babel/core': 7.20.12
      '@babel/helper-plugin-utils': 7.20.2
    dev: false

  /@babel/plugin-transform-modules-amd/7.20.11_@babel+core@7.20.12:
    resolution: {integrity: sha512-NuzCt5IIYOW0O30UvqktzHYR2ud5bOWbY0yaxWZ6G+aFzOMJvrs5YHNikrbdaT15+KNO31nPOy5Fim3ku6Zb5g==}
    engines: {node: '>=6.9.0'}
    peerDependencies:
      '@babel/core': ^7.0.0-0
    dependencies:
      '@babel/core': 7.20.12
      '@babel/helper-module-transforms': 7.20.11
      '@babel/helper-plugin-utils': 7.20.2
    transitivePeerDependencies:
      - supports-color
    dev: false

  /@babel/plugin-transform-modules-commonjs/7.20.11_@babel+core@7.20.12:
    resolution: {integrity: sha512-S8e1f7WQ7cimJQ51JkAaDrEtohVEitXjgCGAS2N8S31Y42E+kWwfSz83LYz57QdBm7q9diARVqanIaH2oVgQnw==}
    engines: {node: '>=6.9.0'}
    peerDependencies:
      '@babel/core': ^7.0.0-0
    dependencies:
      '@babel/core': 7.20.12
      '@babel/helper-module-transforms': 7.20.11
      '@babel/helper-plugin-utils': 7.20.2
      '@babel/helper-simple-access': 7.20.2
    transitivePeerDependencies:
      - supports-color
    dev: false

  /@babel/plugin-transform-modules-systemjs/7.20.11_@babel+core@7.20.12:
    resolution: {integrity: sha512-vVu5g9BPQKSFEmvt2TA4Da5N+QVS66EX21d8uoOihC+OCpUoGvzVsXeqFdtAEfVa5BILAeFt+U7yVmLbQnAJmw==}
    engines: {node: '>=6.9.0'}
    peerDependencies:
      '@babel/core': ^7.0.0-0
    dependencies:
      '@babel/core': 7.20.12
      '@babel/helper-hoist-variables': 7.18.6
      '@babel/helper-module-transforms': 7.20.11
      '@babel/helper-plugin-utils': 7.20.2
      '@babel/helper-validator-identifier': 7.19.1
    transitivePeerDependencies:
      - supports-color
    dev: false

  /@babel/plugin-transform-modules-umd/7.18.6_@babel+core@7.20.12:
    resolution: {integrity: sha512-dcegErExVeXcRqNtkRU/z8WlBLnvD4MRnHgNs3MytRO1Mn1sHRyhbcpYbVMGclAqOjdW+9cfkdZno9dFdfKLfQ==}
    engines: {node: '>=6.9.0'}
    peerDependencies:
      '@babel/core': ^7.0.0-0
    dependencies:
      '@babel/core': 7.20.12
      '@babel/helper-module-transforms': 7.20.11
      '@babel/helper-plugin-utils': 7.20.2
    transitivePeerDependencies:
      - supports-color
    dev: false

  /@babel/plugin-transform-named-capturing-groups-regex/7.20.5_@babel+core@7.20.12:
    resolution: {integrity: sha512-mOW4tTzi5iTLnw+78iEq3gr8Aoq4WNRGpmSlrogqaiCBoR1HFhpU4JkpQFOHfeYx3ReVIFWOQJS4aZBRvuZ6mA==}
    engines: {node: '>=6.9.0'}
    peerDependencies:
      '@babel/core': ^7.0.0
    dependencies:
      '@babel/core': 7.20.12
      '@babel/helper-create-regexp-features-plugin': 7.20.5_@babel+core@7.20.12
      '@babel/helper-plugin-utils': 7.20.2
    dev: false

  /@babel/plugin-transform-new-target/7.18.6_@babel+core@7.20.12:
    resolution: {integrity: sha512-DjwFA/9Iu3Z+vrAn+8pBUGcjhxKguSMlsFqeCKbhb9BAV756v0krzVK04CRDi/4aqmk8BsHb4a/gFcaA5joXRw==}
    engines: {node: '>=6.9.0'}
    peerDependencies:
      '@babel/core': ^7.0.0-0
    dependencies:
      '@babel/core': 7.20.12
      '@babel/helper-plugin-utils': 7.20.2
    dev: false

  /@babel/plugin-transform-object-super/7.18.6_@babel+core@7.20.12:
    resolution: {integrity: sha512-uvGz6zk+pZoS1aTZrOvrbj6Pp/kK2mp45t2B+bTDre2UgsZZ8EZLSJtUg7m/no0zOJUWgFONpB7Zv9W2tSaFlA==}
    engines: {node: '>=6.9.0'}
    peerDependencies:
      '@babel/core': ^7.0.0-0
    dependencies:
      '@babel/core': 7.20.12
      '@babel/helper-plugin-utils': 7.20.2
      '@babel/helper-replace-supers': 7.20.7
    transitivePeerDependencies:
      - supports-color
    dev: false

  /@babel/plugin-transform-parameters/7.20.7_@babel+core@7.20.12:
    resolution: {integrity: sha512-WiWBIkeHKVOSYPO0pWkxGPfKeWrCJyD3NJ53+Lrp/QMSZbsVPovrVl2aWZ19D/LTVnaDv5Ap7GJ/B2CTOZdrfA==}
    engines: {node: '>=6.9.0'}
    peerDependencies:
      '@babel/core': ^7.0.0-0
    dependencies:
      '@babel/core': 7.20.12
      '@babel/helper-plugin-utils': 7.20.2
    dev: false

  /@babel/plugin-transform-property-literals/7.18.6_@babel+core@7.20.12:
    resolution: {integrity: sha512-cYcs6qlgafTud3PAzrrRNbQtfpQ8+y/+M5tKmksS9+M1ckbH6kzY8MrexEM9mcA6JDsukE19iIRvAyYl463sMg==}
    engines: {node: '>=6.9.0'}
    peerDependencies:
      '@babel/core': ^7.0.0-0
    dependencies:
      '@babel/core': 7.20.12
      '@babel/helper-plugin-utils': 7.20.2
    dev: false

  /@babel/plugin-transform-regenerator/7.20.5_@babel+core@7.20.12:
    resolution: {integrity: sha512-kW/oO7HPBtntbsahzQ0qSE3tFvkFwnbozz3NWFhLGqH75vLEg+sCGngLlhVkePlCs3Jv0dBBHDzCHxNiFAQKCQ==}
    engines: {node: '>=6.9.0'}
    peerDependencies:
      '@babel/core': ^7.0.0-0
    dependencies:
      '@babel/core': 7.20.12
      '@babel/helper-plugin-utils': 7.20.2
      regenerator-transform: 0.15.1
    dev: false

  /@babel/plugin-transform-reserved-words/7.18.6_@babel+core@7.20.12:
    resolution: {integrity: sha512-oX/4MyMoypzHjFrT1CdivfKZ+XvIPMFXwwxHp/r0Ddy2Vuomt4HDFGmft1TAY2yiTKiNSsh3kjBAzcM8kSdsjA==}
    engines: {node: '>=6.9.0'}
    peerDependencies:
      '@babel/core': ^7.0.0-0
    dependencies:
      '@babel/core': 7.20.12
      '@babel/helper-plugin-utils': 7.20.2
    dev: false

  /@babel/plugin-transform-shorthand-properties/7.18.6_@babel+core@7.20.12:
    resolution: {integrity: sha512-eCLXXJqv8okzg86ywZJbRn19YJHU4XUa55oz2wbHhaQVn/MM+XhukiT7SYqp/7o00dg52Rj51Ny+Ecw4oyoygw==}
    engines: {node: '>=6.9.0'}
    peerDependencies:
      '@babel/core': ^7.0.0-0
    dependencies:
      '@babel/core': 7.20.12
      '@babel/helper-plugin-utils': 7.20.2
    dev: false

  /@babel/plugin-transform-spread/7.20.7_@babel+core@7.20.12:
    resolution: {integrity: sha512-ewBbHQ+1U/VnH1fxltbJqDeWBU1oNLG8Dj11uIv3xVf7nrQu0bPGe5Rf716r7K5Qz+SqtAOVswoVunoiBtGhxw==}
    engines: {node: '>=6.9.0'}
    peerDependencies:
      '@babel/core': ^7.0.0-0
    dependencies:
      '@babel/core': 7.20.12
      '@babel/helper-plugin-utils': 7.20.2
      '@babel/helper-skip-transparent-expression-wrappers': 7.20.0
    dev: false

  /@babel/plugin-transform-sticky-regex/7.18.6_@babel+core@7.20.12:
    resolution: {integrity: sha512-kfiDrDQ+PBsQDO85yj1icueWMfGfJFKN1KCkndygtu/C9+XUfydLC8Iv5UYJqRwy4zk8EcplRxEOeLyjq1gm6Q==}
    engines: {node: '>=6.9.0'}
    peerDependencies:
      '@babel/core': ^7.0.0-0
    dependencies:
      '@babel/core': 7.20.12
      '@babel/helper-plugin-utils': 7.20.2
    dev: false

  /@babel/plugin-transform-template-literals/7.18.9_@babel+core@7.20.12:
    resolution: {integrity: sha512-S8cOWfT82gTezpYOiVaGHrCbhlHgKhQt8XH5ES46P2XWmX92yisoZywf5km75wv5sYcXDUCLMmMxOLCtthDgMA==}
    engines: {node: '>=6.9.0'}
    peerDependencies:
      '@babel/core': ^7.0.0-0
    dependencies:
      '@babel/core': 7.20.12
      '@babel/helper-plugin-utils': 7.20.2
    dev: false

  /@babel/plugin-transform-typeof-symbol/7.18.9_@babel+core@7.20.12:
    resolution: {integrity: sha512-SRfwTtF11G2aemAZWivL7PD+C9z52v9EvMqH9BuYbabyPuKUvSWks3oCg6041pT925L4zVFqaVBeECwsmlguEw==}
    engines: {node: '>=6.9.0'}
    peerDependencies:
      '@babel/core': ^7.0.0-0
    dependencies:
      '@babel/core': 7.20.12
      '@babel/helper-plugin-utils': 7.20.2
    dev: false

  /@babel/plugin-transform-unicode-escapes/7.18.10_@babel+core@7.20.12:
    resolution: {integrity: sha512-kKAdAI+YzPgGY/ftStBFXTI1LZFju38rYThnfMykS+IXy8BVx+res7s2fxf1l8I35DV2T97ezo6+SGrXz6B3iQ==}
    engines: {node: '>=6.9.0'}
    peerDependencies:
      '@babel/core': ^7.0.0-0
    dependencies:
      '@babel/core': 7.20.12
      '@babel/helper-plugin-utils': 7.20.2
    dev: false

  /@babel/plugin-transform-unicode-regex/7.18.6_@babel+core@7.20.12:
    resolution: {integrity: sha512-gE7A6Lt7YLnNOL3Pb9BNeZvi+d8l7tcRrG4+pwJjK9hD2xX4mEvjlQW60G9EEmfXVYRPv9VRQcyegIVHCql/AA==}
    engines: {node: '>=6.9.0'}
    peerDependencies:
      '@babel/core': ^7.0.0-0
    dependencies:
      '@babel/core': 7.20.12
      '@babel/helper-create-regexp-features-plugin': 7.20.5_@babel+core@7.20.12
      '@babel/helper-plugin-utils': 7.20.2
    dev: false

  /@babel/preset-env/7.20.2_@babel+core@7.20.12:
    resolution: {integrity: sha512-1G0efQEWR1EHkKvKHqbG+IN/QdgwfByUpM5V5QroDzGV2t3S/WXNQd693cHiHTlCFMpr9B6FkPFXDA2lQcKoDg==}
    engines: {node: '>=6.9.0'}
    peerDependencies:
      '@babel/core': ^7.0.0-0
    dependencies:
      '@babel/compat-data': 7.20.14
      '@babel/core': 7.20.12
      '@babel/helper-compilation-targets': 7.20.7_@babel+core@7.20.12
      '@babel/helper-plugin-utils': 7.20.2
      '@babel/helper-validator-option': 7.18.6
      '@babel/plugin-bugfix-safari-id-destructuring-collision-in-function-expression': 7.18.6_@babel+core@7.20.12
      '@babel/plugin-bugfix-v8-spread-parameters-in-optional-chaining': 7.20.7_@babel+core@7.20.12
      '@babel/plugin-proposal-async-generator-functions': 7.20.7_@babel+core@7.20.12
      '@babel/plugin-proposal-class-properties': 7.18.6_@babel+core@7.20.12
      '@babel/plugin-proposal-class-static-block': 7.20.7_@babel+core@7.20.12
      '@babel/plugin-proposal-dynamic-import': 7.18.6_@babel+core@7.20.12
      '@babel/plugin-proposal-export-namespace-from': 7.18.9_@babel+core@7.20.12
      '@babel/plugin-proposal-json-strings': 7.18.6_@babel+core@7.20.12
      '@babel/plugin-proposal-logical-assignment-operators': 7.20.7_@babel+core@7.20.12
      '@babel/plugin-proposal-nullish-coalescing-operator': 7.18.6_@babel+core@7.20.12
      '@babel/plugin-proposal-numeric-separator': 7.18.6_@babel+core@7.20.12
      '@babel/plugin-proposal-object-rest-spread': 7.20.7_@babel+core@7.20.12
      '@babel/plugin-proposal-optional-catch-binding': 7.18.6_@babel+core@7.20.12
      '@babel/plugin-proposal-optional-chaining': 7.20.7_@babel+core@7.20.12
      '@babel/plugin-proposal-private-methods': 7.18.6_@babel+core@7.20.12
      '@babel/plugin-proposal-private-property-in-object': 7.20.5_@babel+core@7.20.12
      '@babel/plugin-proposal-unicode-property-regex': 7.18.6_@babel+core@7.20.12
      '@babel/plugin-syntax-async-generators': 7.8.4_@babel+core@7.20.12
      '@babel/plugin-syntax-class-properties': 7.12.13_@babel+core@7.20.12
      '@babel/plugin-syntax-class-static-block': 7.14.5_@babel+core@7.20.12
      '@babel/plugin-syntax-dynamic-import': 7.8.3_@babel+core@7.20.12
      '@babel/plugin-syntax-export-namespace-from': 7.8.3_@babel+core@7.20.12
      '@babel/plugin-syntax-import-assertions': 7.20.0_@babel+core@7.20.12
      '@babel/plugin-syntax-json-strings': 7.8.3_@babel+core@7.20.12
      '@babel/plugin-syntax-logical-assignment-operators': 7.10.4_@babel+core@7.20.12
      '@babel/plugin-syntax-nullish-coalescing-operator': 7.8.3_@babel+core@7.20.12
      '@babel/plugin-syntax-numeric-separator': 7.10.4_@babel+core@7.20.12
      '@babel/plugin-syntax-object-rest-spread': 7.8.3_@babel+core@7.20.12
      '@babel/plugin-syntax-optional-catch-binding': 7.8.3_@babel+core@7.20.12
      '@babel/plugin-syntax-optional-chaining': 7.8.3_@babel+core@7.20.12
      '@babel/plugin-syntax-private-property-in-object': 7.14.5_@babel+core@7.20.12
      '@babel/plugin-syntax-top-level-await': 7.14.5_@babel+core@7.20.12
      '@babel/plugin-transform-arrow-functions': 7.20.7_@babel+core@7.20.12
      '@babel/plugin-transform-async-to-generator': 7.20.7_@babel+core@7.20.12
      '@babel/plugin-transform-block-scoped-functions': 7.18.6_@babel+core@7.20.12
      '@babel/plugin-transform-block-scoping': 7.20.15_@babel+core@7.20.12
      '@babel/plugin-transform-classes': 7.20.7_@babel+core@7.20.12
      '@babel/plugin-transform-computed-properties': 7.20.7_@babel+core@7.20.12
      '@babel/plugin-transform-destructuring': 7.20.7_@babel+core@7.20.12
      '@babel/plugin-transform-dotall-regex': 7.18.6_@babel+core@7.20.12
      '@babel/plugin-transform-duplicate-keys': 7.18.9_@babel+core@7.20.12
      '@babel/plugin-transform-exponentiation-operator': 7.18.6_@babel+core@7.20.12
      '@babel/plugin-transform-for-of': 7.18.8_@babel+core@7.20.12
      '@babel/plugin-transform-function-name': 7.18.9_@babel+core@7.20.12
      '@babel/plugin-transform-literals': 7.18.9_@babel+core@7.20.12
      '@babel/plugin-transform-member-expression-literals': 7.18.6_@babel+core@7.20.12
      '@babel/plugin-transform-modules-amd': 7.20.11_@babel+core@7.20.12
      '@babel/plugin-transform-modules-commonjs': 7.20.11_@babel+core@7.20.12
      '@babel/plugin-transform-modules-systemjs': 7.20.11_@babel+core@7.20.12
      '@babel/plugin-transform-modules-umd': 7.18.6_@babel+core@7.20.12
      '@babel/plugin-transform-named-capturing-groups-regex': 7.20.5_@babel+core@7.20.12
      '@babel/plugin-transform-new-target': 7.18.6_@babel+core@7.20.12
      '@babel/plugin-transform-object-super': 7.18.6_@babel+core@7.20.12
      '@babel/plugin-transform-parameters': 7.20.7_@babel+core@7.20.12
      '@babel/plugin-transform-property-literals': 7.18.6_@babel+core@7.20.12
      '@babel/plugin-transform-regenerator': 7.20.5_@babel+core@7.20.12
      '@babel/plugin-transform-reserved-words': 7.18.6_@babel+core@7.20.12
      '@babel/plugin-transform-shorthand-properties': 7.18.6_@babel+core@7.20.12
      '@babel/plugin-transform-spread': 7.20.7_@babel+core@7.20.12
      '@babel/plugin-transform-sticky-regex': 7.18.6_@babel+core@7.20.12
      '@babel/plugin-transform-template-literals': 7.18.9_@babel+core@7.20.12
      '@babel/plugin-transform-typeof-symbol': 7.18.9_@babel+core@7.20.12
      '@babel/plugin-transform-unicode-escapes': 7.18.10_@babel+core@7.20.12
      '@babel/plugin-transform-unicode-regex': 7.18.6_@babel+core@7.20.12
      '@babel/preset-modules': 0.1.5_@babel+core@7.20.12
      '@babel/types': 7.20.7
      babel-plugin-polyfill-corejs2: 0.3.3_@babel+core@7.20.12
      babel-plugin-polyfill-corejs3: 0.6.0_@babel+core@7.20.12
      babel-plugin-polyfill-regenerator: 0.4.1_@babel+core@7.20.12
      core-js-compat: 3.27.2
      semver: 6.3.0
    transitivePeerDependencies:
      - supports-color
    dev: false

  /@babel/preset-modules/0.1.5_@babel+core@7.20.12:
    resolution: {integrity: sha512-A57th6YRG7oR3cq/yt/Y84MvGgE0eJG2F1JLhKuyG+jFxEgrd/HAMJatiFtmOiZurz+0DkrvbheCLaV5f2JfjA==}
    peerDependencies:
      '@babel/core': ^7.0.0-0
    dependencies:
      '@babel/core': 7.20.12
      '@babel/helper-plugin-utils': 7.20.2
      '@babel/plugin-proposal-unicode-property-regex': 7.18.6_@babel+core@7.20.12
      '@babel/plugin-transform-dotall-regex': 7.18.6_@babel+core@7.20.12
      '@babel/types': 7.20.7
      esutils: 2.0.3
    dev: false

  /@babel/runtime/7.20.13:
    resolution: {integrity: sha512-gt3PKXs0DBoL9xCvOIIZ2NEqAGZqHjAnmVbfQtB620V0uReIQutpel14KcneZuer7UioY8ALKZ7iocavvzTNFA==}
    engines: {node: '>=6.9.0'}
    dependencies:
      regenerator-runtime: 0.13.11
    dev: false

  /@babel/template/7.20.7:
    resolution: {integrity: sha512-8SegXApWe6VoNw0r9JHpSteLKTpTiLZ4rMlGIm9JQ18KiCtyQiAMEazujAHrUS5flrcqYZa75ukev3P6QmUwUw==}
    engines: {node: '>=6.9.0'}
    dependencies:
      '@babel/code-frame': 7.18.6
      '@babel/parser': 7.20.15
      '@babel/types': 7.20.7
    dev: false

  /@babel/traverse/7.20.13:
    resolution: {integrity: sha512-kMJXfF0T6DIS9E8cgdLCSAL+cuCK+YEZHWiLK0SXpTo8YRj5lpJu3CDNKiIBCne4m9hhTIqUg6SYTAI39tAiVQ==}
    engines: {node: '>=6.9.0'}
    dependencies:
      '@babel/code-frame': 7.18.6
      '@babel/generator': 7.20.14
      '@babel/helper-environment-visitor': 7.18.9
      '@babel/helper-function-name': 7.19.0
      '@babel/helper-hoist-variables': 7.18.6
      '@babel/helper-split-export-declaration': 7.18.6
      '@babel/parser': 7.20.15
      '@babel/types': 7.20.7
      debug: 4.3.4
      globals: 11.12.0
    transitivePeerDependencies:
      - supports-color
    dev: false

  /@babel/types/7.20.7:
    resolution: {integrity: sha512-69OnhBxSSgK0OzTJai4kyPDiKTIe3j+ctaHdIGVbRahTLAT7L3R9oeXHC2aVSuGYt3cVnoAMDmOCgJ2yaiLMvg==}
    engines: {node: '>=6.9.0'}
    dependencies:
      '@babel/helper-string-parser': 7.19.4
      '@babel/helper-validator-identifier': 7.19.1
      to-fast-properties: 2.0.0
    dev: false

  /@cadl-lang/compiler/0.39.0:
    resolution: {integrity: sha512-eAEE66PrwmT4QlWjJm8H/YIljI9n7cNDnSIBN1mbfXFLORKauLhkmYfyVvFzCv/SWNJiw+7VwHje23ITJ/tFDA==}
    engines: {node: '>=16.0.0'}
    hasBin: true
    dependencies:
      '@babel/code-frame': 7.18.6
      ajv: 8.11.2
      change-case: 4.1.2
      globby: 13.1.3
      js-yaml: 4.1.0
      mkdirp: 1.0.4
      mustache: 4.2.0
      node-fetch: 3.2.8
      node-watch: 0.7.3
      picocolors: 1.0.0
      prettier: 2.8.3
      prompts: 2.4.2
      vscode-languageserver: 8.0.2
      vscode-languageserver-textdocument: 1.0.8
      yargs: 17.6.2
    dev: false

  /@cadl-lang/lint/0.39.0_@cadl-lang+compiler@0.39.0:
    resolution: {integrity: sha512-qaWnOYH68ppEDI4jWhPMk6gUIs7t/VYREAjvjniwjc5IYhHPFz5hzFUjmZOAp1az9bxJVwBVtGp1pSB8LFgXCQ==}
    engines: {node: '>=16.0.0'}
    peerDependencies:
      '@cadl-lang/compiler': ~0.39.0
    dependencies:
      '@cadl-lang/compiler': 0.39.0
    dev: false

  /@cadl-lang/openapi/0.39.0_e8193149b17686a81a86c2eef847af07:
    resolution: {integrity: sha512-N/NlryVdaFKzzSdbLeko09M5s2aNEnZsMXHYCMCb9b0HLeJJ/cR/nCulTxCoNO1VMN5VWdSaohBtle4EHS/HSw==}
    engines: {node: '>=16.0.0'}
    peerDependencies:
      '@cadl-lang/compiler': ~0.39.0
      '@cadl-lang/rest': ~0.39.0
    dependencies:
      '@cadl-lang/compiler': 0.39.0
      '@cadl-lang/rest': 0.39.0_@cadl-lang+compiler@0.39.0
    dev: false

  /@cadl-lang/openapi3/0.38.0_7f037d8c3166e9947eadca7a84842376:
    resolution: {integrity: sha512-l7000SmmTTqQsnoNunbpKHNemfcUyPt6EBLW9F0vpzVHK4YTC40biVu/6EIYF4KeKq2mTtbC4akRH3kLrpQoKQ==}
    engines: {node: '>=16.0.0'}
    peerDependencies:
      '@cadl-lang/compiler': ~0.38.0
      '@cadl-lang/openapi': ~0.38.0
      '@cadl-lang/rest': ~0.38.0
      '@cadl-lang/versioning': ~0.38.0
    dependencies:
      '@cadl-lang/compiler': 0.39.0
      '@cadl-lang/openapi': 0.39.0_e8193149b17686a81a86c2eef847af07
      '@cadl-lang/rest': 0.39.0_@cadl-lang+compiler@0.39.0
      '@cadl-lang/versioning': 0.39.0
    dev: false

  /@cadl-lang/prettier-plugin-cadl/0.38.0:
    resolution: {integrity: sha512-L4wXsTJukonB4KYEzPC/gpQcOXBGYHsBVgVa8D/Nc6tRRr2QLT+Oih7qpBTsuXgynWTP1EHr3iksbg3Mv91lnA==}
    dependencies:
      prettier: 2.7.1
    dev: false

  /@cadl-lang/rest/0.39.0_@cadl-lang+compiler@0.39.0:
    resolution: {integrity: sha512-KpEpC/kEoeEFT4DpuG6G4kK2kzuQ4sH85P99ched8CLAo2SzWT0WVYEjya1ony+hqKlvm2nrigattX7P1ES8TQ==}
    engines: {node: '>=16.0.0'}
    peerDependencies:
      '@cadl-lang/compiler': ~0.39.0
    dependencies:
      '@cadl-lang/compiler': 0.39.0
    dev: false

  /@cadl-lang/versioning/0.39.0:
    resolution: {integrity: sha512-mMmqHTo/Cwssb5Y1qC5Fb4rPkyt7JPK+bWT8KH/oprdG3MOJSemyeEIxQtkId3oBdHZiQHG7T9IN80Dks3GE/A==}
    engines: {node: '>=16.0.0'}
    dependencies:
      '@cadl-lang/compiler': 0.39.0
    dev: false

  /@colors/colors/1.5.0:
    resolution: {integrity: sha512-ooWCrlZP11i8GImSjTHYHLkvFDP48nS4+204nGb1RiX/WXYHmJA2III9/e2DWVabCESdW7hBAEzHRqUn9OUVvQ==}
    engines: {node: '>=0.1.90'}
    dev: false

  /@cspotcode/source-map-support/0.8.1:
    resolution: {integrity: sha512-IchNf6dN4tHoMFIn/7OE8LWZ19Y6q/67Bmf6vnGREv8RSbBVb9LPJxEcnwrcwX6ixSvaiGoomAUvu4YSxXrVgw==}
    engines: {node: '>=12'}
    dependencies:
      '@jridgewell/trace-mapping': 0.3.9
    dev: false

  /@dabh/diagnostics/2.0.3:
    resolution: {integrity: sha512-hrlQOIi7hAfzsMqlGSFyVucrx38O+j6wiGOf//H2ecvIEqYN4ADBSS2iLMh5UFyDunCNniUIPk/q3riFv45xRA==}
    dependencies:
      colorspace: 1.1.4
      enabled: 2.0.0
      kuler: 2.0.0
    dev: false

  /@discoveryjs/json-ext/0.5.7:
    resolution: {integrity: sha512-dBVuXR082gk3jsFp7Rd/JI4kytwGHecnCoTtXFb7DB6CNHp4rg5k1bhg0nWdLGLnOV71lmDzGQaLMy8iPLY0pw==}
    engines: {node: '>=10.0.0'}
    dev: false

  /@eslint/eslintrc/1.4.1:
    resolution: {integrity: sha512-XXrH9Uarn0stsyldqDYq8r++mROmWRI1xKMXa640Bb//SY1+ECYX6VzT6Lcx5frD0V30XieqJ0oX9I2Xj5aoMA==}
    engines: {node: ^12.22.0 || ^14.17.0 || >=16.0.0}
    dependencies:
      ajv: 6.12.6
      debug: 4.3.4
      espree: 9.4.1
      globals: 13.20.0
      ignore: 5.2.4
      import-fresh: 3.3.0
      js-yaml: 4.1.0
      minimatch: 3.1.2
      strip-json-comments: 3.1.1
    transitivePeerDependencies:
      - supports-color
    dev: false

  /@faker-js/faker/5.5.3:
    resolution: {integrity: sha512-R11tGE6yIFwqpaIqcfkcg7AICXzFg14+5h5v0TfF/9+RMDL6jhzCy/pxHVOfbALGdtVYdt6JdR21tuxEgl34dw==}
    dev: false

  /@humanwhocodes/config-array/0.11.8:
    resolution: {integrity: sha512-UybHIJzJnR5Qc/MsD9Kr+RpO2h+/P1GhOwdiLPXK5TWk5sgTdu88bTD9UP+CKbPPh5Rni1u0GjAdYQLemG8g+g==}
    engines: {node: '>=10.10.0'}
    dependencies:
      '@humanwhocodes/object-schema': 1.2.1
      debug: 4.3.4
      minimatch: 3.1.2
    transitivePeerDependencies:
      - supports-color
    dev: false

  /@humanwhocodes/module-importer/1.0.1:
    resolution: {integrity: sha512-bxveV4V8v5Yb4ncFTT3rPSgZBOpCkjfK0y4oVVVJwIuDVBRMDXrPyXRL988i5ap9m9bnyEEjWfm5WkBmtffLfA==}
    engines: {node: '>=12.22'}
    dev: false

  /@humanwhocodes/object-schema/1.2.1:
    resolution: {integrity: sha512-ZnQMnLV4e7hDlUvw8H+U8ASL02SS2Gn6+9Ac3wGGLIe7+je2AeAOxPY+izIPJDfFDb7eDjev0Us8MO1iFRN8hA==}
    dev: false

  /@istanbuljs/load-nyc-config/1.1.0:
    resolution: {integrity: sha512-VjeHSlIzpv/NyD3N0YuHfXOPDIixcA1q2ZV98wsMqcYlPmv2n3Yb2lYP9XMElnaFVXg5A7YLTeLu6V84uQDjmQ==}
    engines: {node: '>=8'}
    dependencies:
      camelcase: 5.3.1
      find-up: 4.1.0
      get-package-type: 0.1.0
      js-yaml: 3.14.1
      resolve-from: 5.0.0
    dev: false

  /@istanbuljs/schema/0.1.3:
    resolution: {integrity: sha512-ZXRY4jNvVgSVQ8DL3LTcakaAtXwTVUxE81hslsyD2AtoXW/wVob10HkOJ1X/pAlcI7D+2YoZKg5do8G/w6RYgA==}
    engines: {node: '>=8'}
    dev: false

  /@jridgewell/gen-mapping/0.1.1:
    resolution: {integrity: sha512-sQXCasFk+U8lWYEe66WxRDOE9PjVz4vSM51fTu3Hw+ClTpUSQb718772vH3pyS5pShp6lvQM7SxgIDXXXmOX7w==}
    engines: {node: '>=6.0.0'}
    dependencies:
      '@jridgewell/set-array': 1.1.2
      '@jridgewell/sourcemap-codec': 1.4.14
    dev: false

  /@jridgewell/gen-mapping/0.3.2:
    resolution: {integrity: sha512-mh65xKQAzI6iBcFzwv28KVWSmCkdRBWoOh+bYQGW3+6OZvbbN3TqMGo5hqYxQniRcH9F2VZIoJCm4pa3BPDK/A==}
    engines: {node: '>=6.0.0'}
    dependencies:
      '@jridgewell/set-array': 1.1.2
      '@jridgewell/sourcemap-codec': 1.4.14
      '@jridgewell/trace-mapping': 0.3.17
    dev: false

  /@jridgewell/resolve-uri/3.1.0:
    resolution: {integrity: sha512-F2msla3tad+Mfht5cJq7LSXcdudKTWCVYUgw6pLFOOHSTtZlj6SWNYAp+AhuqLmWdBO2X5hPrLcu8cVP8fy28w==}
    engines: {node: '>=6.0.0'}
    dev: false

  /@jridgewell/set-array/1.1.2:
    resolution: {integrity: sha512-xnkseuNADM0gt2bs+BvhO0p78Mk762YnZdsuzFV018NoG1Sj1SCQvpSqa7XUaTam5vAGasABV9qXASMKnFMwMw==}
    engines: {node: '>=6.0.0'}
    dev: false

  /@jridgewell/source-map/0.3.2:
    resolution: {integrity: sha512-m7O9o2uR8k2ObDysZYzdfhb08VuEml5oWGiosa1VdaPZ/A6QyPkAJuwN0Q1lhULOf6B7MtQmHENS743hWtCrgw==}
    dependencies:
      '@jridgewell/gen-mapping': 0.3.2
      '@jridgewell/trace-mapping': 0.3.17
    dev: false

  /@jridgewell/sourcemap-codec/1.4.14:
    resolution: {integrity: sha512-XPSJHWmi394fuUuzDnGz1wiKqWfo1yXecHQMRf2l6hztTO+nPru658AyDngaBe7isIxEkRsPR3FZh+s7iVa4Uw==}
    dev: false

  /@jridgewell/trace-mapping/0.3.17:
    resolution: {integrity: sha512-MCNzAp77qzKca9+W/+I0+sEpaUnZoeasnghNeVc41VZCEKaCH73Vq3BZZ/SzWIgrqE4H4ceI+p+b6C0mHf9T4g==}
    dependencies:
      '@jridgewell/resolve-uri': 3.1.0
      '@jridgewell/sourcemap-codec': 1.4.14
    dev: false

  /@jridgewell/trace-mapping/0.3.9:
    resolution: {integrity: sha512-3Belt6tdc8bPgAtbcmdtNJlirVoTmEb5e2gC94PnkwEW9jI6CAHUeoG85tjWP5WquqfavoMtMwiG4P926ZKKuQ==}
    dependencies:
      '@jridgewell/resolve-uri': 3.1.0
      '@jridgewell/sourcemap-codec': 1.4.14
    dev: false

  /@jsdevtools/ono/7.1.3:
    resolution: {integrity: sha512-4JQNk+3mVzK3xh2rqd6RB4J46qUR19azEHBneZyTZM+c456qOrbbM/5xcR8huNCCcbVt7+UmizG6GuUvPvKUYg==}
    dev: false

  /@microsoft.azure/autorest-extension-base/1.0.13:
    resolution: {integrity: sha512-WJce8Gna8b3uebPuUdnnehnMiPAQgkxAI48qozdkDQaa18adco56Gi9Ph2GpH2T53rixPp8Wan3wOu8lJq6h1w==}
    dependencies:
      vscode-jsonrpc: 3.6.2
    dev: false

  /@microsoft.azure/autorest.testserver/3.3.45:
    resolution: {integrity: sha512-svSjt0kcJUAVXVJJt/3uokaQIVOCGnSyxwPCgDM203WyyDQ6UcztvhYrezKcWoZNcZrKJFlmrag51cwtTcZspQ==}
    engines: {node: '>=10'}
    hasBin: true
    dependencies:
      '@azure/storage-blob': 12.12.0
      axios: 0.21.4
      body-parser: 1.20.1
      busboy: 1.6.0
      commonmark: 0.30.0
      deep-equal: 2.2.0
      express: 4.18.2
      express-promise-router: 4.1.1_express@4.18.2
      glob: 8.1.0
      js-yaml: 4.1.0
      morgan: 1.10.0
      mustache: 4.2.0
      request: 2.88.2
      request-promise-native: 1.0.9_request@2.88.2
      source-map-support: 0.5.21
      underscore: 1.13.6
      winston: 3.8.2
      xml2js: 0.4.23
      yargs: 17.6.2
    transitivePeerDependencies:
      - '@types/express'
      - debug
      - encoding
    dev: false

  /@nodelib/fs.scandir/2.1.5:
    resolution: {integrity: sha512-vq24Bq3ym5HEQm2NKCr3yXDwjc7vTsEThRDnkp2DK9p1uqLR+DHurm/NOTo0KG7HYHU7eppKZj3MyqYuMBf62g==}
    engines: {node: '>= 8'}
    dependencies:
      '@nodelib/fs.stat': 2.0.5
      run-parallel: 1.2.0
    dev: false

  /@nodelib/fs.stat/2.0.5:
    resolution: {integrity: sha512-RkhPPp2zrqDAQA/2jNhnztcPAlv64XdhIp7a7454A5ovI7Bukxgt7MX7udwAu3zg1DcpPU0rz3VV1SeaqvY4+A==}
    engines: {node: '>= 8'}
    dev: false

  /@nodelib/fs.walk/1.2.8:
    resolution: {integrity: sha512-oGB+UxlgWcgQkgwo8GcEGwemoTFt3FIO9ababBmaGwXIoBKZ+GTy0pP185beGg7Llih/NSHSV2XAs1lnznocSg==}
    engines: {node: '>= 8'}
    dependencies:
      '@nodelib/fs.scandir': 2.1.5
      fastq: 1.15.0
    dev: false

  /@octetstream/eslint-config/3.0.0_eslint@8.33.0:
    resolution: {integrity: sha512-VX8gZ6h9PNKrWb+N9AoWM2DA+eVBAqAL0OLHwLjh+iwLrICQRFYzJDxxHIpD7rN413PCppr2vp6cy8UGdZGd+A==}
    peerDependencies:
      eslint: ^5.4.0
    dependencies:
      babel-eslint: 9.0.0
      eslint: 8.33.0
      eslint-config-airbnb-base: 13.2.0_71c73973975c304c45692720d2160406
      eslint-plugin-import: 2.27.5_eslint@8.33.0
      eslint-plugin-promise: 4.3.1
    transitivePeerDependencies:
      - supports-color
    dev: false

  /@octetstream/promisify/2.0.2:
    resolution: {integrity: sha512-7XHoRB61hxsz8lBQrjC1tq/3OEIgpvGWg6DKAdwi7WRzruwkmsdwmOoUXbU4Dtd4RSOMDwed0SkP3y8UlMt1Bg==}
    engines: {node: 6.x || >=8.x}
    dev: false

  /@opencensus/web-types/0.0.7:
    resolution: {integrity: sha512-xB+w7ZDAu3YBzqH44rCmG9/RlrOmFuDPt/bpf17eJr8eZSrLt7nc7LnWdxM9Mmoj/YKMHpxRg28txu3TcpiL+g==}
    engines: {node: '>=6.0'}
    dev: false

  /@opentelemetry/api/1.0.0-rc.0:
    resolution: {integrity: sha512-iXKByCMfrlO5S6Oh97BuM56tM2cIBB0XsL/vWF/AtJrJEKx4MC/Xdu0xDsGXMGcNWpqF7ujMsjjnp0+UHBwnDQ==}
    engines: {node: '>=8.0.0'}
    dev: false

  /@opentelemetry/api/1.4.0:
    resolution: {integrity: sha512-IgMK9i3sFGNUqPMbjABm0G26g0QCKCUBfglhQ7rQq6WcxbKfEHRcmwsoER4hZcuYqJgkYn2OeuoJIv7Jsftp7g==}
    engines: {node: '>=8.0.0'}
    dev: false

  /@postman/form-data/3.1.1:
    resolution: {integrity: sha512-vjh8Q2a8S6UCm/KKs31XFJqEEgmbjBmpPNVV2eVav6905wyFAwaUOBGA1NPBI4ERH9MMZc6w0umFgM6WbEPMdg==}
    engines: {node: '>= 6'}
    dependencies:
      asynckit: 0.4.0
      combined-stream: 1.0.8
      mime-types: 2.1.35
    dev: false

  /@postman/tunnel-agent/0.6.3:
    resolution: {integrity: sha512-k57fzmAZ2PJGxfOA4SGR05ejorHbVAa/84Hxh/2nAztjNXc4ZjOm9NUIk6/Z6LCrBvJZqjRZbN8e/nROVUPVdg==}
    dependencies:
      safe-buffer: 5.2.1
    dev: false

  /@sinonjs/commons/1.8.6:
    resolution: {integrity: sha512-Ky+XkAkqPZSm3NLBeUng77EBQl3cmeJhITaGHdYH8kjVB+aun3S4XBRti2zt17mtt0mIUDiNxYeoJm6drVvBJQ==}
    dependencies:
      type-detect: 4.0.8
    dev: false

  /@sinonjs/fake-timers/6.0.1:
    resolution: {integrity: sha512-MZPUxrmFubI36XS1DI3qmI0YdN1gks62JtFZvxR67ljjSNCeK6U08Zx4msEWOXuofgqUt6zPHSi1H9fbjR/NRA==}
    dependencies:
      '@sinonjs/commons': 1.8.6
    dev: false

  /@sinonjs/samsam/5.3.1:
    resolution: {integrity: sha512-1Hc0b1TtyfBu8ixF/tpfSHTVWKwCBLY4QJbkgnE7HcwyvT2xArDxb4K7dMgqRm3szI+LJbzmW/s4xxEhv6hwDg==}
    dependencies:
      '@sinonjs/commons': 1.8.6
      lodash.get: 4.4.2
      type-detect: 4.0.8
    dev: false

  /@sinonjs/text-encoding/0.7.2:
    resolution: {integrity: sha512-sXXKG+uL9IrKqViTtao2Ws6dy0znu9sOaP1di/jKGW1M6VssO8vlpXCQcpZ+jisQ1tTFAC5Jo/EOzFbggBagFQ==}
    dev: false

  /@socket.io/component-emitter/3.1.0:
    resolution: {integrity: sha512-+9jVqKhRSpsc591z5vX+X5Yyw+he/HCB4iQ/RYxw35CEPaY1gnsNE43nf9n9AaYjAQrTiI/mOwKUKdUs9vf7Xg==}
    dev: false

  /@tootallnate/once/1.1.2:
    resolution: {integrity: sha512-RbzJvlNzmRq5c3O09UipeuXno4tA1FE6ikOjxZK0tuxVv3412l64l5t1W5pj4+rJq9vpkm/kwiR07aZXnsKPxw==}
    engines: {node: '>= 6'}
    dev: false

  /@tootallnate/once/2.0.0:
    resolution: {integrity: sha512-XCuKFP5PS55gnMVu3dty8KPatLqUoy/ZYzDzAGCQ8JNFCkLXzmI7vNHCR+XpbZaMWQK/vQubr7PkYq8g470J/A==}
    engines: {node: '>= 10'}
    dev: false

  /@ts-common/async-iterator/0.2.3:
    resolution: {integrity: sha512-szLdrutwQxBCIECaO2RTFcUPFj+9QVk4xKAj+APgeeLoEs67tNjXFgvfU0kOfF04qTHlPNPqcutSqxMHqzG3qA==}
    dependencies:
      '@ts-common/iterator': 0.3.6
      tslib: 1.14.1
    dev: false

  /@ts-common/commonmark-to-markdown/2.0.2_tslib@1.14.1:
    resolution: {integrity: sha512-gLUxc7phOvWiDavHDshU3JGxKsepSCYAuXpMVxU0j6MDah2EbV3y0UA4x1wHkWmlf7bVuDLcnsiYQttqEX1zQw==}
    dependencies:
      '@ts-common/iterator': 1.1.2_tslib@1.14.1
      '@types/commonmark': 0.27.5
      commonmark: 0.28.1
      front-matter: 4.0.2
    transitivePeerDependencies:
      - tslib
    dev: false

  /@ts-common/commonmark-to-markdown/2.0.2_tslib@2.5.0:
    resolution: {integrity: sha512-gLUxc7phOvWiDavHDshU3JGxKsepSCYAuXpMVxU0j6MDah2EbV3y0UA4x1wHkWmlf7bVuDLcnsiYQttqEX1zQw==}
    dependencies:
      '@ts-common/iterator': 1.1.2_tslib@2.5.0
      '@types/commonmark': 0.27.5
      commonmark: 0.28.1
      front-matter: 4.0.2
    transitivePeerDependencies:
      - tslib
    dev: false

  /@ts-common/fs/0.2.0:
    resolution: {integrity: sha512-ul1v4ZatcHuAzrwr/hGjSbk37pnfnLYDWC1yMEynQlnV8ndAcIVNYwQPPOYtLADPKTi3y74g5Q4BF3xPurDHLA==}
    dependencies:
      '@ts-common/async-iterator': 0.2.3
      '@types/node': 10.17.60
      tslib: 1.14.1
    dev: false

  /@ts-common/iterator/0.3.6:
    resolution: {integrity: sha512-nNdcleTj3qLlchH17HI/xqOc6sNgOqJ5DdRR0nOEVdJVZCo5bfqoQTu6+Q9ZwMhuETuR2d86MSlmaL2FVHnPjQ==}
    dev: false

  /@ts-common/iterator/1.1.2_tslib@1.14.1:
    resolution: {integrity: sha512-edwrL2/efx3uphxuSEI7fCHJENFmTg+gR7TY8ruTRxNWIWc240YSg+v4T3qVAtgG8npwRC4QtQDu72hi8mrR5A==}
    peerDependencies:
      tslib: ^2.3.1
    dependencies:
      tslib: 1.14.1
    dev: false

  /@ts-common/iterator/1.1.2_tslib@2.5.0:
    resolution: {integrity: sha512-edwrL2/efx3uphxuSEI7fCHJENFmTg+gR7TY8ruTRxNWIWc240YSg+v4T3qVAtgG8npwRC4QtQDu72hi8mrR5A==}
    peerDependencies:
      tslib: ^2.3.1
    dependencies:
      tslib: 2.5.0
    dev: false

  /@ts-common/json/0.3.1:
    resolution: {integrity: sha512-vaplNdZPdeWr4p+hLJGdn08UMTSgYQrlRtxrAS0fAWyMlmFalBm/XRhHnohgiflRaj2jxl7ZxihjNlC/LZ/1YQ==}
    dependencies:
      '@ts-common/iterator': 0.3.6
      '@ts-common/string-map': 0.3.0
    dev: false

  /@ts-common/string-map/0.3.0:
    resolution: {integrity: sha512-tikHtQPV/R48VAnlolyl1FIHciror68LXyruelvYf+lRE6ysjIGB2iNyw7wN6aDcUs2wN/CD6fF8Ye7lVIWNTQ==}
    dependencies:
      '@ts-common/iterator': 0.3.6
    dev: false

  /@ts-common/virtual-fs/0.3.0:
    resolution: {integrity: sha512-ryoXw52FTLhiexoNBA/hcAlW8gxPhrKEuZODgpCiF0wswNJdg/j+rCb9k1VppJdeIJ30b0Wg+2vPsrOrdnYTIw==}
    dependencies:
      '@ts-common/fs': 0.2.0
      '@ts-common/iterator': 0.3.6
      '@types/async-retry': 1.4.5
      '@types/node-fetch': 2.6.2
      async-retry: 1.3.3
      node-fetch: 2.6.9
    transitivePeerDependencies:
      - encoding
    dev: false

  /@ts-morph/common/0.16.0:
    resolution: {integrity: sha512-SgJpzkTgZKLKqQniCjLaE3c2L2sdL7UShvmTmPBejAKd2OKV/yfMpQ2IWpAuA+VY5wy7PkSUaEObIqEK6afFuw==}
    dependencies:
      fast-glob: 3.2.12
      minimatch: 5.1.6
      mkdirp: 1.0.4
      path-browserify: 1.0.1
    dev: false

  /@tsconfig/node10/1.0.9:
    resolution: {integrity: sha512-jNsYVVxU8v5g43Erja32laIDHXeoNvFEpX33OK4d6hljo3jDhCBDhx5dhCCTMWUojscpAagGiRkBKxpdl9fxqA==}
    dev: false

  /@tsconfig/node12/1.0.11:
    resolution: {integrity: sha512-cqefuRsh12pWyGsIoBKJA9luFu3mRxCA+ORZvA4ktLSzIuCUtWVxGIuXigEwO5/ywWFMZ2QEGKWvkZG1zDMTag==}
    dev: false

  /@tsconfig/node14/1.0.3:
    resolution: {integrity: sha512-ysT8mhdixWK6Hw3i1V2AeRqZ5WfXg1G43mqoYlM2nc6388Fq5jcXyr5mRsqViLx/GJYdoL0bfXD8nmF+Zn/Iow==}
    dev: false

  /@tsconfig/node16/1.0.3:
    resolution: {integrity: sha512-yOlFc+7UtL/89t2ZhjPvvB/DeAr3r+Dq58IgzsFkOAvVC6NMJXmCGjbptdXdR9qsX7pKcTL+s87FtYREi2dEEQ==}
    dev: false

  /@types/async-retry/1.4.5:
    resolution: {integrity: sha512-YrdjSD+yQv7h6d5Ip+PMxh3H6ZxKyQk0Ts+PvaNRInxneG9PFVZjFg77ILAN+N6qYf7g4giSJ1l+ZjQ1zeegvA==}
    dependencies:
      '@types/retry': 0.12.2
    dev: false

  /@types/chai-as-promised/7.1.5:
    resolution: {integrity: sha512-jStwss93SITGBwt/niYrkf2C+/1KTeZCZl1LaeezTlqppAKeoQC7jxyqYuP72sxBGKCIbw7oHgbYssIRzT5FCQ==}
    dependencies:
      '@types/chai': 4.3.4
    dev: false

  /@types/chai/4.3.4:
    resolution: {integrity: sha512-KnRanxnpfpjUTqTCXslZSEdLfXExwgNxYPdiO2WGUj8+HDjFi8R3k5RVKPeSCzLjCcshCAtVO2QBbVuAV4kTnw==}
    dev: false

  /@types/commonmark/0.27.5:
    resolution: {integrity: sha512-vIqgmHyLsc8Or3EWLz6QkhI8/v61FNeH0yxRupA7VqSbA2eFMoHHJAhZSHudplAV89wqg1CKSmShE016ziRXuw==}
    dev: false

  /@types/cookie/0.4.1:
    resolution: {integrity: sha512-XW/Aa8APYr6jSVVA1y/DEIZX0/GMKLEVekNG727R8cs56ahETkRAy/3DR7+fJyh7oUgGwNQaRfXCun0+KbWY7Q==}
    dev: false

  /@types/cors/2.8.13:
    resolution: {integrity: sha512-RG8AStHlUiV5ysZQKq97copd2UmVYw3/pRMLefISZ3S1hK104Cwm7iLQ3fTKx+lsUH2CE8FlLaYeEA2LSeqYUA==}
    dependencies:
      '@types/node': 18.11.19
    dev: false

  /@types/eslint-scope/3.7.4:
    resolution: {integrity: sha512-9K4zoImiZc3HlIp6AVUDE4CWYx22a+lhSZMYNpbjW04+YF0KWj4pJXnEMjdnFTiQibFFmElcsasJXDbdI/EPhA==}
    dependencies:
      '@types/eslint': 8.21.0
      '@types/estree': 0.0.51
    dev: false

  /@types/eslint/8.21.0:
    resolution: {integrity: sha512-35EhHNOXgxnUgh4XCJsGhE7zdlDhYDN/aMG6UbkByCFFNgQ7b3U+uVoqBpicFydR8JEfgdjCF7SJ7MiJfzuiTA==}
    dependencies:
      '@types/estree': 0.0.51
      '@types/json-schema': 7.0.11
    dev: false

  /@types/estree/0.0.51:
    resolution: {integrity: sha512-CuPgU6f3eT/XgKKPqKd/gLZV1Xmvf1a2R5POBOGQa6uv82xpls89HU5zKeVoyR8XzHd1RGNOlQlvUe3CFkjWNQ==}
    dev: false

  /@types/fs-extra/8.1.2:
    resolution: {integrity: sha512-SvSrYXfWSc7R4eqnOzbQF4TZmfpNSM9FrSWLU3EUnWBuyZqNBOrv1B1JA3byUDPUl9z4Ab3jeZG2eDdySlgNMg==}
    dependencies:
      '@types/node': 18.11.19
    dev: false

  /@types/fs-extra/9.0.13:
    resolution: {integrity: sha512-nEnwB++1u5lVDM2UI4c1+5R+FYaKfaAzS4OococimjVm3nQw3TuzH5UNsocrcTBbhnerblyHj4A49qXbIiZdpA==}
    dependencies:
      '@types/node': 18.11.19
    dev: false

  /@types/js-yaml/3.12.1:
    resolution: {integrity: sha512-SGGAhXLHDx+PK4YLNcNGa6goPf9XRWQNAUUbffkwVGGXIxmDKWyGGL4inzq2sPmExu431Ekb9aEMn9BkPqEYFA==}
    dev: false

  /@types/js-yaml/4.0.5:
    resolution: {integrity: sha512-FhpRzf927MNQdRZP0J5DLIdTXhjLYzeUTmLAu69mnVksLH9CJY3IuSeEgbKUki7GQZm0WqDkGzyxju2EZGD2wA==}
    dev: false

  /@types/json-schema/7.0.11:
    resolution: {integrity: sha512-wOuvG1SN4Us4rez+tylwwwCV1psiNVOkJeM3AUWUNWg/jDQY2+HE/444y5gc+jBmRqASOm2Oeh5c1axHobwRKQ==}
    dev: false

  /@types/json5/0.0.29:
    resolution: {integrity: sha512-dRLjCWHYg4oaA77cxO64oO+7JwCwnIzkZPdrrC71jQmQtlhM556pwKo5bUzqvZndkVbeFLIIi+9TC40JNF5hNQ==}
    dev: false

  /@types/lodash/4.14.191:
    resolution: {integrity: sha512-BdZ5BCCvho3EIXw6wUCXHe7rS53AIDPLE+JzwgT+OsJk53oBfbSmZZ7CX4VaRoN78N+TJpFi9QPlfIVNmJYWxQ==}
    dev: false

  /@types/mocha/5.2.7:
    resolution: {integrity: sha512-NYrtPht0wGzhwe9+/idPaBB+TqkY9AhTvOLMkThm0IoEfLaiVQZwBwyJ5puCkO3AUCWrmcoePjp2mbFocKy4SQ==}
    dev: false

  /@types/mocha/9.1.1:
    resolution: {integrity: sha512-Z61JK7DKDtdKTWwLeElSEBcWGRLY8g95ic5FoQqI9CMx0ns/Ghep3B4DfcEimiKMvtamNVULVNKEsiwV3aQmXw==}
    dev: false

  /@types/node-fetch/2.6.2:
    resolution: {integrity: sha512-DHqhlq5jeESLy19TYhLakJ07kNumXWjcDdxXsLUMJZ6ue8VZJj4kLPQVE/2mdHh3xZziNF1xppu5lwmS53HR+A==}
    dependencies:
      '@types/node': 18.11.19
      form-data: 3.0.1
    dev: false

  /@types/node/10.17.60:
    resolution: {integrity: sha512-F0KIgDJfy2nA3zMLmWGKxcH2ZVEtCZXHHdOQs2gSaQ27+lNeEfGxzkIw90aXswATX7AZ33tahPbzy6KAfUreVw==}
    dev: false

  /@types/node/18.11.19:
    resolution: {integrity: sha512-YUgMWAQBWLObABqrvx8qKO1enAvBUdjZOAWQ5grBAkp5LQv45jBvYKZ3oFS9iKRCQyFjqw6iuEa1vmFqtxYLZw==}
    dev: false

  /@types/prettier/1.19.1:
    resolution: {integrity: sha512-5qOlnZscTn4xxM5MeGXAMOsIOIKIbh9e85zJWfBRVPlRMEVawzoPhINYbRGkBZCI8LxvBe7tJCdWiarA99OZfQ==}
    dev: false

  /@types/prettier/2.7.2:
    resolution: {integrity: sha512-KufADq8uQqo1pYKVIYzfKbJfBAc0sOeXqGbFaSpv8MRmC/zXgowNZmFcbngndGk922QDmOASEXUZCaY48gs4cg==}
    dev: false

  /@types/retry/0.12.2:
    resolution: {integrity: sha512-XISRgDJ2Tc5q4TRqvgJtzsRkFYNJzZrhTdtMoGVBttwzzQJkPnS3WWTFc7kuDRoPtPakl+T+OfdEUjYJj7Jbow==}
    dev: false

  /@types/semver/7.3.13:
    resolution: {integrity: sha512-21cFJr9z3g5dW8B0CVI9g2O9beqaThGQ6ZFBqHfwhzLDKUxaqTIy3vnfah/UPkfOiF2pLq+tGz+W8RyCskuslw==}
    dev: false

  /@types/sinon/10.0.13:
    resolution: {integrity: sha512-UVjDqJblVNQYvVNUsj0PuYYw0ELRmgt1Nt5Vk0pT5f16ROGfcKJY8o1HVuMOJOpD727RrGB9EGvoaTQE5tgxZQ==}
    dependencies:
      '@types/sinonjs__fake-timers': 8.1.2
    dev: false

  /@types/sinonjs__fake-timers/8.1.2:
    resolution: {integrity: sha512-9GcLXF0/v3t80caGs5p2rRfkB+a8VBGLJZVih6CNFkx8IZ994wiKKLSRs9nuFwk1HevWs/1mnUmkApGrSGsShA==}
    dev: false

  /@types/tunnel/0.0.1:
    resolution: {integrity: sha512-AOqu6bQu5MSWwYvehMXLukFHnupHrpZ8nvgae5Ggie9UwzDR1CCwoXgSSWNZJuyOlCdfdsWMA5F2LlmvyoTv8A==}
    dependencies:
      '@types/node': 18.11.19
    dev: false

  /@types/tunnel/0.0.3:
    resolution: {integrity: sha512-sOUTGn6h1SfQ+gbgqC364jLFBw2lnFqkgF3q0WovEHRLMrVD1sd5aufqi/aJObLekJO+Aq5z646U4Oxy6shXMA==}
    dependencies:
      '@types/node': 18.11.19
    dev: false

  /@types/xmlbuilder/0.0.34:
    resolution: {integrity: sha512-yVsHfYqJblSEg3DvUhGndpCZBZz2GiGVmqMa04fbGro2xzxRj85Q7MQ4os+MaXmKcpCDD42MXuxUWfoUKTuVdQ==}
    dev: false

  /@types/yargs-parser/21.0.0:
    resolution: {integrity: sha512-iO9ZQHkZxHn4mSakYV0vFHAVDyEOIJQrV2uZ06HxEPcx+mt8swXoZHIbaaJ2crJYFfErySgktuTZ3BeLz+XmFA==}
    dev: false

  /@types/yargs/17.0.22:
    resolution: {integrity: sha512-pet5WJ9U8yPVRhkwuEIp5ktAeAqRZOq4UdAyWLWzxbtpyXnzbtLdKiXAjJzi/KLmPGS9wk86lUFWZFN6sISo4g==}
    dependencies:
      '@types/yargs-parser': 21.0.0
    dev: false

  /@types/yauzl/2.10.0:
    resolution: {integrity: sha512-Cn6WYCm0tXv8p6k+A8PvbDG763EDpBoTzHdA+Q/MF6H3sapGjCm9NzoaJncJS9tUKSuCoDs9XHxYYsQDgxR6kw==}
    requiresBuild: true
    dependencies:
      '@types/node': 18.11.19
    dev: false
    optional: true

  /@typescript-eslint/eslint-plugin/5.50.0_d007640c98c34d0a057700e601e58dc6:
    resolution: {integrity: sha512-vwksQWSFZiUhgq3Kv7o1Jcj0DUNylwnIlGvKvLLYsq8pAWha6/WCnXUeaSoNNha/K7QSf2+jvmkxggC1u3pIwQ==}
    engines: {node: ^12.22.0 || ^14.17.0 || >=16.0.0}
    peerDependencies:
      '@typescript-eslint/parser': ^5.0.0
      eslint: ^6.0.0 || ^7.0.0 || ^8.0.0
      typescript: '*'
    peerDependenciesMeta:
      typescript:
        optional: true
    dependencies:
      '@typescript-eslint/parser': 5.50.0_eslint@8.33.0+typescript@4.8.4
      '@typescript-eslint/scope-manager': 5.50.0
      '@typescript-eslint/type-utils': 5.50.0_eslint@8.33.0+typescript@4.8.4
      '@typescript-eslint/utils': 5.50.0_eslint@8.33.0+typescript@4.8.4
      debug: 4.3.4
      eslint: 8.33.0
      grapheme-splitter: 1.0.4
      ignore: 5.2.4
      natural-compare-lite: 1.4.0
      regexpp: 3.2.0
      semver: 7.3.8
      tsutils: 3.21.0_typescript@4.8.4
      typescript: 4.8.4
    transitivePeerDependencies:
      - supports-color
    dev: false

  /@typescript-eslint/parser/5.50.0_eslint@8.33.0+typescript@4.8.4:
    resolution: {integrity: sha512-KCcSyNaogUDftK2G9RXfQyOCt51uB5yqC6pkUYqhYh8Kgt+DwR5M0EwEAxGPy/+DH6hnmKeGsNhiZRQxjH71uQ==}
    engines: {node: ^12.22.0 || ^14.17.0 || >=16.0.0}
    peerDependencies:
      eslint: ^6.0.0 || ^7.0.0 || ^8.0.0
      typescript: '*'
    peerDependenciesMeta:
      typescript:
        optional: true
    dependencies:
      '@typescript-eslint/scope-manager': 5.50.0
      '@typescript-eslint/types': 5.50.0
      '@typescript-eslint/typescript-estree': 5.50.0_typescript@4.8.4
      debug: 4.3.4
      eslint: 8.33.0
      typescript: 4.8.4
    transitivePeerDependencies:
      - supports-color
    dev: false

  /@typescript-eslint/scope-manager/5.50.0:
    resolution: {integrity: sha512-rt03kaX+iZrhssaT974BCmoUikYtZI24Vp/kwTSy841XhiYShlqoshRFDvN1FKKvU2S3gK+kcBW1EA7kNUrogg==}
    engines: {node: ^12.22.0 || ^14.17.0 || >=16.0.0}
    dependencies:
      '@typescript-eslint/types': 5.50.0
      '@typescript-eslint/visitor-keys': 5.50.0
    dev: false

  /@typescript-eslint/type-utils/5.50.0_eslint@8.33.0+typescript@4.8.4:
    resolution: {integrity: sha512-dcnXfZ6OGrNCO7E5UY/i0ktHb7Yx1fV6fnQGGrlnfDhilcs6n19eIRcvLBqx6OQkrPaFlDPk3OJ0WlzQfrV0bQ==}
    engines: {node: ^12.22.0 || ^14.17.0 || >=16.0.0}
    peerDependencies:
      eslint: '*'
      typescript: '*'
    peerDependenciesMeta:
      typescript:
        optional: true
    dependencies:
      '@typescript-eslint/typescript-estree': 5.50.0_typescript@4.8.4
      '@typescript-eslint/utils': 5.50.0_eslint@8.33.0+typescript@4.8.4
      debug: 4.3.4
      eslint: 8.33.0
      tsutils: 3.21.0_typescript@4.8.4
      typescript: 4.8.4
    transitivePeerDependencies:
      - supports-color
    dev: false

  /@typescript-eslint/types/5.50.0:
    resolution: {integrity: sha512-atruOuJpir4OtyNdKahiHZobPKFvZnBnfDiyEaBf6d9vy9visE7gDjlmhl+y29uxZ2ZDgvXijcungGFjGGex7w==}
    engines: {node: ^12.22.0 || ^14.17.0 || >=16.0.0}
    dev: false

  /@typescript-eslint/typescript-estree/5.50.0_typescript@4.8.4:
    resolution: {integrity: sha512-Gq4zapso+OtIZlv8YNAStFtT6d05zyVCK7Fx3h5inlLBx2hWuc/0465C2mg/EQDDU2LKe52+/jN4f0g9bd+kow==}
    engines: {node: ^12.22.0 || ^14.17.0 || >=16.0.0}
    peerDependencies:
      typescript: '*'
    peerDependenciesMeta:
      typescript:
        optional: true
    dependencies:
      '@typescript-eslint/types': 5.50.0
      '@typescript-eslint/visitor-keys': 5.50.0
      debug: 4.3.4
      globby: 11.1.0
      is-glob: 4.0.3
      semver: 7.3.8
      tsutils: 3.21.0_typescript@4.8.4
      typescript: 4.8.4
    transitivePeerDependencies:
      - supports-color
    dev: false

  /@typescript-eslint/utils/5.50.0_eslint@8.33.0+typescript@4.8.4:
    resolution: {integrity: sha512-v/AnUFImmh8G4PH0NDkf6wA8hujNNcrwtecqW4vtQ1UOSNBaZl49zP1SHoZ/06e+UiwzHpgb5zP5+hwlYYWYAw==}
    engines: {node: ^12.22.0 || ^14.17.0 || >=16.0.0}
    peerDependencies:
      eslint: ^6.0.0 || ^7.0.0 || ^8.0.0
    dependencies:
      '@types/json-schema': 7.0.11
      '@types/semver': 7.3.13
      '@typescript-eslint/scope-manager': 5.50.0
      '@typescript-eslint/types': 5.50.0
      '@typescript-eslint/typescript-estree': 5.50.0_typescript@4.8.4
      eslint: 8.33.0
      eslint-scope: 5.1.1
      eslint-utils: 3.0.0_eslint@8.33.0
      semver: 7.3.8
    transitivePeerDependencies:
      - supports-color
      - typescript
    dev: false

  /@typescript-eslint/visitor-keys/5.50.0:
    resolution: {integrity: sha512-cdMeD9HGu6EXIeGOh2yVW6oGf9wq8asBgZx7nsR/D36gTfQ0odE5kcRYe5M81vjEFAcPeugXrHg78Imu55F6gg==}
    engines: {node: ^12.22.0 || ^14.17.0 || >=16.0.0}
    dependencies:
      '@typescript-eslint/types': 5.50.0
      eslint-visitor-keys: 3.3.0
    dev: false

  /@ungap/promise-all-settled/1.1.2:
    resolution: {integrity: sha512-sL/cEvJWAnClXw0wHk85/2L0G6Sj8UB0Ctc1TEMbKSsmpRosqhwj9gWgFRZSrBr2f9tiXISwNhCPmlfqUqyb9Q==}
    dev: false

  /@webassemblyjs/ast/1.11.1:
    resolution: {integrity: sha512-ukBh14qFLjxTQNTXocdyksN5QdM28S1CxHt2rdskFyL+xFV7VremuBLVbmCePj+URalXBENx/9Lm7lnhihtCSw==}
    dependencies:
      '@webassemblyjs/helper-numbers': 1.11.1
      '@webassemblyjs/helper-wasm-bytecode': 1.11.1
    dev: false

  /@webassemblyjs/floating-point-hex-parser/1.11.1:
    resolution: {integrity: sha512-iGRfyc5Bq+NnNuX8b5hwBrRjzf0ocrJPI6GWFodBFzmFnyvrQ83SHKhmilCU/8Jv67i4GJZBMhEzltxzcNagtQ==}
    dev: false

  /@webassemblyjs/helper-api-error/1.11.1:
    resolution: {integrity: sha512-RlhS8CBCXfRUR/cwo2ho9bkheSXG0+NwooXcc3PAILALf2QLdFyj7KGsKRbVc95hZnhnERon4kW/D3SZpp6Tcg==}
    dev: false

  /@webassemblyjs/helper-buffer/1.11.1:
    resolution: {integrity: sha512-gwikF65aDNeeXa8JxXa2BAk+REjSyhrNC9ZwdT0f8jc4dQQeDQ7G4m0f2QCLPJiMTTO6wfDmRmj/pW0PsUvIcA==}
    dev: false

  /@webassemblyjs/helper-numbers/1.11.1:
    resolution: {integrity: sha512-vDkbxiB8zfnPdNK9Rajcey5C0w+QJugEglN0of+kmO8l7lDb77AnlKYQF7aarZuCrv+l0UvqL+68gSDr3k9LPQ==}
    dependencies:
      '@webassemblyjs/floating-point-hex-parser': 1.11.1
      '@webassemblyjs/helper-api-error': 1.11.1
      '@xtuc/long': 4.2.2
    dev: false

  /@webassemblyjs/helper-wasm-bytecode/1.11.1:
    resolution: {integrity: sha512-PvpoOGiJwXeTrSf/qfudJhwlvDQxFgelbMqtq52WWiXC6Xgg1IREdngmPN3bs4RoO83PnL/nFrxucXj1+BX62Q==}
    dev: false

  /@webassemblyjs/helper-wasm-section/1.11.1:
    resolution: {integrity: sha512-10P9No29rYX1j7F3EVPX3JvGPQPae+AomuSTPiF9eBQeChHI6iqjMIwR9JmOJXwpnn/oVGDk7I5IlskuMwU/pg==}
    dependencies:
      '@webassemblyjs/ast': 1.11.1
      '@webassemblyjs/helper-buffer': 1.11.1
      '@webassemblyjs/helper-wasm-bytecode': 1.11.1
      '@webassemblyjs/wasm-gen': 1.11.1
    dev: false

  /@webassemblyjs/ieee754/1.11.1:
    resolution: {integrity: sha512-hJ87QIPtAMKbFq6CGTkZYJivEwZDbQUgYd3qKSadTNOhVY7p+gfP6Sr0lLRVTaG1JjFj+r3YchoqRYxNH3M0GQ==}
    dependencies:
      '@xtuc/ieee754': 1.2.0
    dev: false

  /@webassemblyjs/leb128/1.11.1:
    resolution: {integrity: sha512-BJ2P0hNZ0u+Th1YZXJpzW6miwqQUGcIHT1G/sf72gLVD9DZ5AdYTqPNbHZh6K1M5VmKvFXwGSWZADz+qBWxeRw==}
    dependencies:
      '@xtuc/long': 4.2.2
    dev: false

  /@webassemblyjs/utf8/1.11.1:
    resolution: {integrity: sha512-9kqcxAEdMhiwQkHpkNiorZzqpGrodQQ2IGrHHxCy+Ozng0ofyMA0lTqiLkVs1uzTRejX+/O0EOT7KxqVPuXosQ==}
    dev: false

  /@webassemblyjs/wasm-edit/1.11.1:
    resolution: {integrity: sha512-g+RsupUC1aTHfR8CDgnsVRVZFJqdkFHpsHMfJuWQzWU3tvnLC07UqHICfP+4XyL2tnr1amvl1Sdp06TnYCmVkA==}
    dependencies:
      '@webassemblyjs/ast': 1.11.1
      '@webassemblyjs/helper-buffer': 1.11.1
      '@webassemblyjs/helper-wasm-bytecode': 1.11.1
      '@webassemblyjs/helper-wasm-section': 1.11.1
      '@webassemblyjs/wasm-gen': 1.11.1
      '@webassemblyjs/wasm-opt': 1.11.1
      '@webassemblyjs/wasm-parser': 1.11.1
      '@webassemblyjs/wast-printer': 1.11.1
    dev: false

  /@webassemblyjs/wasm-gen/1.11.1:
    resolution: {integrity: sha512-F7QqKXwwNlMmsulj6+O7r4mmtAlCWfO/0HdgOxSklZfQcDu0TpLiD1mRt/zF25Bk59FIjEuGAIyn5ei4yMfLhA==}
    dependencies:
      '@webassemblyjs/ast': 1.11.1
      '@webassemblyjs/helper-wasm-bytecode': 1.11.1
      '@webassemblyjs/ieee754': 1.11.1
      '@webassemblyjs/leb128': 1.11.1
      '@webassemblyjs/utf8': 1.11.1
    dev: false

  /@webassemblyjs/wasm-opt/1.11.1:
    resolution: {integrity: sha512-VqnkNqnZlU5EB64pp1l7hdm3hmQw7Vgqa0KF/KCNO9sIpI6Fk6brDEiX+iCOYrvMuBWDws0NkTOxYEb85XQHHw==}
    dependencies:
      '@webassemblyjs/ast': 1.11.1
      '@webassemblyjs/helper-buffer': 1.11.1
      '@webassemblyjs/wasm-gen': 1.11.1
      '@webassemblyjs/wasm-parser': 1.11.1
    dev: false

  /@webassemblyjs/wasm-parser/1.11.1:
    resolution: {integrity: sha512-rrBujw+dJu32gYB7/Lup6UhdkPx9S9SnobZzRVL7VcBH9Bt9bCBLEuX/YXOOtBsOZ4NQrRykKhffRWHvigQvOA==}
    dependencies:
      '@webassemblyjs/ast': 1.11.1
      '@webassemblyjs/helper-api-error': 1.11.1
      '@webassemblyjs/helper-wasm-bytecode': 1.11.1
      '@webassemblyjs/ieee754': 1.11.1
      '@webassemblyjs/leb128': 1.11.1
      '@webassemblyjs/utf8': 1.11.1
    dev: false

  /@webassemblyjs/wast-printer/1.11.1:
    resolution: {integrity: sha512-IQboUWM4eKzWW+N/jij2sRatKMh99QEelo3Eb2q0qXkvPRISAj8Qxtmw5itwqK+TTkBuUIE45AxYPToqPtL5gg==}
    dependencies:
      '@webassemblyjs/ast': 1.11.1
      '@xtuc/long': 4.2.2
    dev: false

  /@webpack-cli/configtest/1.2.0_78c1cd1c404fc7ed0a3af68b1f6f4aa1:
    resolution: {integrity: sha512-4FB8Tj6xyVkyqjj1OaTqCjXYULB9FMkqQ8yGrZjRDrYh0nOE+7Lhs45WioWQQMV+ceFlE368Ukhe6xdvJM9Egg==}
    peerDependencies:
      webpack: 4.x.x || 5.x.x
      webpack-cli: 4.x.x
    dependencies:
      webpack: 5.75.0_webpack-cli@4.10.0
      webpack-cli: 4.10.0_webpack@5.75.0
    dev: false

  /@webpack-cli/info/1.5.0_webpack-cli@4.10.0:
    resolution: {integrity: sha512-e8tSXZpw2hPl2uMJY6fsMswaok5FdlGNRTktvFk2sD8RjH0hE2+XistawJx1vmKteh4NmGmNUrp+Tb2w+udPcQ==}
    peerDependencies:
      webpack-cli: 4.x.x
    dependencies:
      envinfo: 7.8.1
      webpack-cli: 4.10.0_webpack@5.75.0
    dev: false

  /@webpack-cli/serve/1.7.0_webpack-cli@4.10.0:
    resolution: {integrity: sha512-oxnCNGj88fL+xzV+dacXs44HcDwf1ovs3AuEzvP7mqXw7fQntqIhQ1BRmynh4qEKQSSSRSWVyXRjmTbZIX9V2Q==}
    peerDependencies:
      webpack-cli: 4.x.x
      webpack-dev-server: '*'
    peerDependenciesMeta:
      webpack-dev-server:
        optional: true
    dependencies:
      webpack-cli: 4.10.0_webpack@5.75.0
    dev: false

  /@xtuc/ieee754/1.2.0:
    resolution: {integrity: sha512-DX8nKgqcGwsc0eJSqYt5lwP4DH5FlHnmuWWBRy7X0NcaGR0ZtuyeESgMwTYVEtxmsNGY+qit4QYT/MIYTOTPeA==}
    dev: false

  /@xtuc/long/4.2.2:
    resolution: {integrity: sha512-NuHqBY1PB/D8xU6s/thBgOAiAP7HOYDQ32+BFZILJ8ivkUkAHQnWfn6WhL79Owj1qmUnoN/YPhktdIoucipkAQ==}
    dev: false

  /abab/2.0.6:
    resolution: {integrity: sha512-j2afSsaIENvHZN2B8GOpF566vZ5WVk5opAiMTvWgaQT8DkbOqsTfvNAvHoRGU2zzP8cPoqys+xHTRDWW8L+/BA==}
    dev: false

  /abbrev/1.0.9:
    resolution: {integrity: sha512-LEyx4aLEC3x6T0UguF6YILf+ntvmOaWsVfENmIW0E9H09vKlLDGelMjjSm0jkDHALj8A8quZ/HapKNigzwge+Q==}
    dev: false

  /abbrev/1.1.1:
    resolution: {integrity: sha512-nne9/IiQ/hzIhY6pdDnbBtz7DjPTKrY00P/zvPSm5pOFkl6xuGrGnXn/VtTNNfNtAfZ9/1RtehkszU9qcTii0Q==}
    dev: false

  /abort-controller/3.0.0:
    resolution: {integrity: sha512-h8lQ8tacZYnR3vNQTgibj+tODHI5/+l06Au2Pcriv/Gmet0eaj4TwWH41sO9wnHDiQsEj19q0drzdWdeAHtweg==}
    engines: {node: '>=6.5'}
    dependencies:
      event-target-shim: 5.0.1
    dev: false

  /accepts/1.3.8:
    resolution: {integrity: sha512-PYAthTa2m2VKxuvSD3DPC/Gy+U+sOA1LAuT8mkmRuvw+NACSaeXEQ+NHcVF7rONl6qcaxV3Uuemwawk+7+SJLw==}
    engines: {node: '>= 0.6'}
    dependencies:
      mime-types: 2.1.35
      negotiator: 0.6.3
    dev: false

  /acorn-globals/4.3.4:
    resolution: {integrity: sha512-clfQEh21R+D0leSbUdWf3OcfqyaCSAQ8Ryq00bofSekfr9W8u1jyYZo6ir0xu9Gtcf7BjcHJpnbZH7JOCpP60A==}
    dependencies:
      acorn: 6.4.2
      acorn-walk: 6.2.0
    dev: false

  /acorn-globals/6.0.0:
    resolution: {integrity: sha512-ZQl7LOWaF5ePqqcX4hLuv/bLXYQNfNWw2c0/yX/TsPRKamzHcTGQnlCjHT3TsmkOUVEPS3crCxiPfdzE/Trlhg==}
    dependencies:
      acorn: 7.4.1
      acorn-walk: 7.2.0
    dev: false

  /acorn-import-assertions/1.8.0_acorn@8.8.2:
    resolution: {integrity: sha512-m7VZ3jwz4eK6A4Vtt8Ew1/mNbP24u0FhdyfA7fSvnJR6LMdfOYnmuIrrJAgrYfYJ10F/otaHTtrtrtmHdMNzEw==}
    peerDependencies:
      acorn: ^8
    dependencies:
      acorn: 8.8.2
    dev: false

  /acorn-jsx/5.3.2_acorn@8.8.2:
    resolution: {integrity: sha512-rq9s+JNhf0IChjtDXxllJ7g41oZk5SlXtp0LHwyA5cejwn7vKmKp4pPri6YEePv2PU65sAsegbXtIinmDFDXgQ==}
    peerDependencies:
      acorn: ^6.0.0 || ^7.0.0 || ^8.0.0
    dependencies:
      acorn: 8.8.2
    dev: false

  /acorn-walk/6.2.0:
    resolution: {integrity: sha512-7evsyfH1cLOCdAzZAd43Cic04yKydNx0cF+7tiA19p1XnLLPU4dpCQOqpjqwokFe//vS0QqfqqjCS2JkiIs0cA==}
    engines: {node: '>=0.4.0'}
    dev: false

  /acorn-walk/7.2.0:
    resolution: {integrity: sha512-OPdCF6GsMIP+Az+aWfAAOEt2/+iVDKE7oy6lJ098aoe59oAmK76qV6Gw60SbZ8jHuG2wH058GF4pLFbYamYrVA==}
    engines: {node: '>=0.4.0'}
    dev: false

  /acorn-walk/8.2.0:
    resolution: {integrity: sha512-k+iyHEuPgSw6SbuDpGQM+06HQUa04DZ3o+F6CSzXMvvI5KMvnaEqXe+YVe555R9nn6GPt404fos4wcgpw12SDA==}
    engines: {node: '>=0.4.0'}
    dev: false

  /acorn/5.7.4:
    resolution: {integrity: sha512-1D++VG7BhrtvQpNbBzovKNc1FLGGEE/oGe7b9xJm/RFHMBeUaUGpluV9RLjZa47YFdPcDAenEYuq9pQPcMdLJg==}
    engines: {node: '>=0.4.0'}
    hasBin: true
    dev: false

  /acorn/6.4.2:
    resolution: {integrity: sha512-XtGIhXwF8YM8bJhGxG5kXgjkEuNGLTkoYqVE+KMR+aspr4KGYmKYg7yUe3KghyQ9yheNwLnjmzh/7+gfDBmHCQ==}
    engines: {node: '>=0.4.0'}
    hasBin: true
    dev: false

  /acorn/7.4.1:
    resolution: {integrity: sha512-nQyp0o1/mNdbTO1PO6kHkwSrmgZ0MT/jCCpNiwbUjGoRN4dlBhqJtoQuCnEOKzgTVwg0ZWiCoQy6SxMebQVh8A==}
    engines: {node: '>=0.4.0'}
    hasBin: true
    dev: false

  /acorn/8.8.2:
    resolution: {integrity: sha512-xjIYgE8HBrkpd/sJqOGNspf8uHG+NOHGOw6a/Urj8taM2EXfdNAH2oFcPeIFfsv3+kz/mJrS5VuMqbNLjCa2vw==}
    engines: {node: '>=0.4.0'}
    hasBin: true
    dev: false

  /agent-base/5.1.1:
    resolution: {integrity: sha512-TMeqbNl2fMW0nMjTEPOwe3J/PRFP4vqeoNuQMG0HlMrtm5QxKqdvAkZ1pRBQ/ulIyDD5Yq0nJ7YbdD8ey0TO3g==}
    engines: {node: '>= 6.0.0'}
    dev: false

  /agent-base/6.0.2:
    resolution: {integrity: sha512-RZNwNclF7+MS/8bDg70amg32dyeZGZxiDuQmZxKLAlQjr3jGyLx+4Kkk58UO7D2QdgFIQCovuSuZESne6RG6XQ==}
    engines: {node: '>= 6.0.0'}
    dependencies:
      debug: 4.3.4
    transitivePeerDependencies:
      - supports-color
    dev: false

  /aggregate-error/3.1.0:
    resolution: {integrity: sha512-4I7Td01quW/RpocfNayFdFVk1qSuoh0E7JrbRJ16nH01HhKFQ88INq9Sd+nd72zqRySlr9BmDA8xlEJ6vJMrYA==}
    engines: {node: '>=8'}
    dependencies:
      clean-stack: 2.2.0
      indent-string: 4.0.0
    dev: false

  /ajv-keywords/3.5.2_ajv@6.12.6:
    resolution: {integrity: sha512-5p6WTN0DdTGVQk6VjcEju19IgaHudalcfabD7yhDGeA6bcQnmL+CpveLJq/3hvfwd1aof6L386Ougkx6RfyMIQ==}
    peerDependencies:
      ajv: ^6.9.1
    dependencies:
      ajv: 6.12.6
    dev: false

  /ajv-pack/0.3.1:
    resolution: {integrity: sha512-psFkqg+ItqBXjQ0kbdP/Y72Jmz+wHt8MD7bVGdzdxjKsp988QTK5YMQoBsPUotbhnYO8VKPU3vPALYlhO/2gtg==}
    dependencies:
      js-beautify: 1.14.7
      require-from-string: 1.2.1
    dev: false

  /ajv/6.12.3:
    resolution: {integrity: sha512-4K0cK3L1hsqk9xIb2z9vs/XU+PGJZ9PNpJRDS9YLzmNdX6jmVPfamLvTJr0aDAusnHyCHO6MjzlkAsgtqp9teA==}
    dependencies:
      fast-deep-equal: 3.1.3
      fast-json-stable-stringify: 2.1.0
      json-schema-traverse: 0.4.1
      uri-js: 4.4.1
    dev: false

  /ajv/6.12.6:
    resolution: {integrity: sha512-j3fVLgvTo527anyYyJOGTYJbG+vnnQYvE0m5mmkc1TK+nxAppkCLMIL0aZ4dblVCNoGShhm+kzE4ZUykBoMg4g==}
    dependencies:
      fast-deep-equal: 3.1.3
      fast-json-stable-stringify: 2.1.0
      json-schema-traverse: 0.4.1
      uri-js: 4.4.1
    dev: false

  /ajv/8.11.0:
    resolution: {integrity: sha512-wGgprdCvMalC0BztXvitD2hC04YffAvtsUn93JbGXYLAtCUO4xd17mCCZQxUOItiBwZvJScWo8NIvQMQ71rdpg==}
    dependencies:
      fast-deep-equal: 3.1.3
      json-schema-traverse: 1.0.0
      require-from-string: 2.0.2
      uri-js: 4.4.1
    dev: false

  /ajv/8.11.2:
    resolution: {integrity: sha512-E4bfmKAhGiSTvMfL1Myyycaub+cUEU2/IvpylXkUu7CHBkBj1f/ikdzbD7YQ6FKUbixDxeYvB/xY4fvyroDlQg==}
    dependencies:
      fast-deep-equal: 3.1.3
      json-schema-traverse: 1.0.0
      require-from-string: 2.0.2
      uri-js: 4.4.1
    dev: false

  /amdefine/1.0.1:
    resolution: {integrity: sha512-S2Hw0TtNkMJhIabBwIojKL9YHO5T0n5eNqWJ7Lrlel/zDbftQpxpapi8tZs3X1HWa+u+QeydGmzzNU0m09+Rcg==}
    engines: {node: '>=0.4.2'}
    dev: false
    optional: true

  /ansi-colors/4.1.1:
    resolution: {integrity: sha512-JoX0apGbHaUJBNl6yF+p6JAFYZ666/hhCGKN5t9QFjbJQKUU/g8MNbFDbvfrgKXvI1QpZplPOnwIo99lX/AAmA==}
    engines: {node: '>=6'}
    dev: false

  /ansi-regex/4.1.1:
    resolution: {integrity: sha512-ILlv4k/3f6vfQ4OoP2AGvirOktlQ98ZEL1k9FaQjxa3L1abBgbuTDAdPOpvbGncC0BTVQrl+OM8xZGK6tWXt7g==}
    engines: {node: '>=6'}
    dev: false

  /ansi-regex/5.0.1:
    resolution: {integrity: sha512-quJQXlTSUGL2LH9SUXo8VwsY4soanhgo6LNSm84E1LBcE8s3O0wpdiRzyR9z/ZZJMlMWv37qOOb9pdJlMUEKFQ==}
    engines: {node: '>=8'}
    dev: false

  /ansi-styles/3.2.1:
    resolution: {integrity: sha512-VT0ZI6kZRdTh8YyJw3SMbYm/u+NqfsAxEpWO0Pf9sq8/e94WxxOpPKx9FR1FlyCtOVDNOQ+8ntlqFxiRc+r5qA==}
    engines: {node: '>=4'}
    dependencies:
      color-convert: 1.9.3
    dev: false

  /ansi-styles/4.3.0:
    resolution: {integrity: sha512-zbB9rCJAT1rbjiVDb2hqKFHNYLxgtk8NURxZ3IZwD3F6NtxbXZQCnnSi1Lkx+IDohdPlFp222wVALIheZJQSEg==}
    engines: {node: '>=8'}
    dependencies:
      color-convert: 2.0.1
    dev: false

  /anymatch/3.1.3:
    resolution: {integrity: sha512-KMReFUr0B4t+D+OBkjR3KYqvocp2XaSzO55UcB6mgQMd3KbcE+mWTyvVV7D/zsdEbNnV6acZUutkiHQXvTr1Rw==}
    engines: {node: '>= 8'}
    dependencies:
      normalize-path: 3.0.0
      picomatch: 2.3.1
    dev: false

  /append-transform/2.0.0:
    resolution: {integrity: sha512-7yeyCEurROLQJFv5Xj4lEGTy0borxepjFv1g22oAdqFu//SrAlDl1O1Nxx15SH1RoliUml6p8dwJW9jvZughhg==}
    engines: {node: '>=8'}
    dependencies:
      default-require-extensions: 3.0.1
    dev: false

  /archy/1.0.0:
    resolution: {integrity: sha512-Xg+9RwCg/0p32teKdGMPTPnVXKD0w3DfHnFTficozsAgsvq2XenPJq/MYpzzQ/v8zrOyJn6Ds39VA4JIDwFfqw==}
    dev: false

  /arg/4.1.3:
    resolution: {integrity: sha512-58S9QDqG0Xx27YwPSt9fJxivjYl432YCwfDMfZ+71RAqUrZef7LrKQZ3LHLOwCS4FLNBplP533Zx895SeOCHvA==}
    dev: false

  /argparse/1.0.10:
    resolution: {integrity: sha512-o5Roy6tNG4SL/FOkCAN6RzjiakZS25RLYFrcMttJqbdd8BWrnA+fGz57iN5Pb06pvBGvl5gQ0B48dJlslXvoTg==}
    dependencies:
      sprintf-js: 1.0.3
    dev: false

  /argparse/2.0.1:
    resolution: {integrity: sha512-8+9WqebbFzpX9OR+Wa6O29asIogeRMzcGtAINdpMHHyAg10f05aSFVBbcEqGf/PXw1EjAZ+q2/bEBg3DvurK3Q==}
    dev: false

  /array-equal/1.0.0:
    resolution: {integrity: sha512-H3LU5RLiSsGXPhN+Nipar0iR0IofH+8r89G2y1tBKxQ/agagKyAjhkAFDRBfodP2caPrNKHpAWNIM/c9yeL7uA==}
    dev: false

  /array-flatten/1.1.1:
    resolution: {integrity: sha1-ml9pkFGx5wczKPKgCJaLZOopVdI=}
    dev: false

  /array-includes/3.1.6:
    resolution: {integrity: sha512-sgTbLvL6cNnw24FnbaDyjmvddQ2ML8arZsgaJhoABMoplz/4QRhtrYS+alr1BUM1Bwp6dhx8vVCBSLG+StwOFw==}
    engines: {node: '>= 0.4'}
    dependencies:
      call-bind: 1.0.2
      define-properties: 1.1.4
      es-abstract: 1.21.1
      get-intrinsic: 1.2.0
      is-string: 1.0.7
    dev: false

  /array-union/2.1.0:
    resolution: {integrity: sha512-HGyxoOTYUyCM6stUe6EJgnd4EoewAI7zMdfqO+kGjnlZmBDz/cR5pf8r/cR4Wq60sL/p0IkcjUEEPwS3GFrIyw==}
    engines: {node: '>=8'}
    dev: false

  /array.prototype.flat/1.3.1:
    resolution: {integrity: sha512-roTU0KWIOmJ4DRLmwKd19Otg0/mT3qPNt0Qb3GWW8iObuZXxrjB/pzn0R3hqpRSWg4HCwqx+0vwOnWnvlOyeIA==}
    engines: {node: '>= 0.4'}
    dependencies:
      call-bind: 1.0.2
      define-properties: 1.1.4
      es-abstract: 1.21.1
      es-shim-unscopables: 1.0.0
    dev: false

  /array.prototype.flatmap/1.3.1:
    resolution: {integrity: sha512-8UGn9O1FDVvMNB0UlLv4voxRMze7+FpHyF5mSMRjWHUMlpoDViniy05870VlxhfgTnLbpuwTzvD76MTtWxB/mQ==}
    engines: {node: '>= 0.4'}
    dependencies:
      call-bind: 1.0.2
      define-properties: 1.1.4
      es-abstract: 1.21.1
      es-shim-unscopables: 1.0.0
    dev: false

  /asap/2.0.6:
    resolution: {integrity: sha512-BSHWgDSAiKs50o2Re8ppvp3seVHXSRM44cdSsT9FfNEUUZLOGWVCsiWaRPWM1Znn+mqZ1OfVZ3z3DWEzSp7hRA==}
    dev: false

  /asn1.js/5.4.1:
    resolution: {integrity: sha512-+I//4cYPccV8LdmBLiX8CYvf9Sp3vQsrqu2QNXRcrbiWvcx/UdlFiqUJJzxRQxgsZmvhXhn4cSKeSmoFjVdupA==}
    dependencies:
      bn.js: 4.12.0
      inherits: 2.0.4
      minimalistic-assert: 1.0.1
      safer-buffer: 2.1.2
    dev: false

  /asn1/0.2.6:
    resolution: {integrity: sha512-ix/FxPn0MDjeyJ7i/yoHGFt/EX6LyNbxSEhPPXODPL+KB0VPk86UYfL0lMdy+KCnv+fmvIzySwaK5COwqVbWTQ==}
    dependencies:
      safer-buffer: 2.1.2
    dev: false

  /assert-plus/1.0.0:
    resolution: {integrity: sha512-NfJ4UzBCcQGLDlQq7nHxH+tv3kyZ0hHQqF5BO6J7tNJeP5do1llPr8dZ8zHonfhAu0PHAdMkSo+8o0wxg9lZWw==}
    engines: {node: '>=0.8'}
    dev: false

  /assert/2.0.0:
    resolution: {integrity: sha512-se5Cd+js9dXJnu6Ag2JFc00t+HmHOen+8Q+L7O9zI0PqQXr20uk2J0XQqMxZEeo5U50o8Nvmmx7dZrl+Ufr35A==}
    dependencies:
      es6-object-assign: 1.1.0
      is-nan: 1.3.2
      object-is: 1.1.5
      util: 0.12.5
    dev: false

  /assertion-error/1.1.0:
    resolution: {integrity: sha512-jgsaNduz+ndvGyFt3uSuWqvy4lCnIJiovtouQN5JZHOKCS2QuhEdbcQHFhVksz2N2U9hXJo8odG7ETyWlEeuDw==}
    dev: false

  /async-limiter/1.0.1:
    resolution: {integrity: sha512-csOlWGAcRFJaI6m+F2WKdnMKr4HhdhFVBk0H/QbJFMCr+uO2kwohwXQPxw/9OCxp05r5ghVBFSyioixx3gfkNQ==}
    dev: false

  /async-retry/1.3.3:
    resolution: {integrity: sha512-wfr/jstw9xNi/0teMHrRW7dsz3Lt5ARhYNZ2ewpadnhaIp5mbALhOAP+EAdsC7t4Z6wqsDVv9+W6gm1Dk9mEyw==}
    dependencies:
      retry: 0.13.1
    dev: false

  /async/1.5.2:
    resolution: {integrity: sha512-nSVgobk4rv61R9PUSDtYt7mPVB2olxNR5RWJcAsH676/ef11bUZwvu7+RGYrYauVdDPcO519v68wRhXQtxsV9w==}
    dev: false

  /async/3.2.3:
    resolution: {integrity: sha512-spZRyzKL5l5BZQrr/6m/SqFdBN0q3OCI0f9rjfBzCMBIP4p75P620rR3gTmaksNOhmzgdxcaxdNfMy6anrbM0g==}
    dev: false

  /async/3.2.4:
    resolution: {integrity: sha512-iAB+JbDEGXhyIUavoDl9WP/Jj106Kz9DEn1DPgYw5ruDn0e3Wgi3sKFm55sASdGBNOQB8F59d9qQ7deqrHA8wQ==}
    dev: false

  /asynckit/0.4.0:
    resolution: {integrity: sha512-Oei9OH4tRh0YqU3GxhX79dM/mwVgvbZJaSNaRk+bshkj0S5cfHcgYakreBjrHwatXKbz+IoIdYLxrKim2MjW0Q==}
    dev: false

  /autorest/3.6.3:
    resolution: {integrity: sha512-j/Axwk9bniifTNtBLYVxfQZGQIGPKljFaCQCBWOiybVar2j3tkHP1btiC4a/t9pAJXY6IaFgWctoPM3G/Puhyg==}
    engines: {node: '>=12.0.0'}
    hasBin: true
    requiresBuild: true
    dev: false

  /available-typed-arrays/1.0.5:
    resolution: {integrity: sha512-DMD0KiN46eipeziST1LPP/STfDU0sufISXmjSgvVsoU2tqxctQeASejWcfNtxYKqETM1UxQ8sp2OrSBWpHY6sw==}
    engines: {node: '>= 0.4'}
    dev: false

  /aws-sign2/0.7.0:
    resolution: {integrity: sha512-08kcGqnYf/YmjoRhfxyu+CLxBjUtHLXLXX/vUfx9l2LYzG3c1m61nrpyFUZI6zeS+Li/wWMMidD9KgrqtGq3mA==}
    dev: false

  /aws4/1.11.0:
    resolution: {integrity: sha512-xh1Rl34h6Fi1DC2WWKfxUTVqRsNnr6LsKz2+hfwDxQJWmrx8+c7ylaqBMcHfl1U1r2dsifOvKX3LQuLNZ+XSvA==}
    dev: false

  /aws4/1.12.0:
    resolution: {integrity: sha512-NmWvPnx0F1SfrQbYwOi7OeaNGokp9XhzNioJ/CSBs8Qa4vxug81mhJEAVZwxXuBmYB5KDRfMq/F3RR0BIU7sWg==}
    dev: false

  /axios/0.21.4:
    resolution: {integrity: sha512-ut5vewkiu8jjGBdqpM44XxjuCjq9LAKeHVmoVfHVzy8eHgxxq8SbAVQNovDA8mVi05kP0Ea/n/UzcSHcTJQfNg==}
    dependencies:
      follow-redirects: 1.15.2
    transitivePeerDependencies:
      - debug
    dev: false

  /babel-eslint/9.0.0:
    resolution: {integrity: sha512-itv1MwE3TMbY0QtNfeL7wzak1mV47Uy+n6HtSOO4Xd7rvmO+tsGQSgyOEEgo6Y2vHZKZphaoelNeSVj4vkLA1g==}
    engines: {node: '>=6'}
    deprecated: babel-eslint is now @babel/eslint-parser. This package will no longer receive updates.
    dependencies:
      '@babel/code-frame': 7.18.6
      '@babel/parser': 7.20.15
      '@babel/traverse': 7.20.13
      '@babel/types': 7.20.7
      eslint-scope: 3.7.1
      eslint-visitor-keys: 1.3.0
    transitivePeerDependencies:
      - supports-color
    dev: false

  /babel-plugin-polyfill-corejs2/0.3.3_@babel+core@7.20.12:
    resolution: {integrity: sha512-8hOdmFYFSZhqg2C/JgLUQ+t52o5nirNwaWM2B9LWteozwIvM14VSwdsCAUET10qT+kmySAlseadmfeeSWFCy+Q==}
    peerDependencies:
      '@babel/core': ^7.0.0-0
    dependencies:
      '@babel/compat-data': 7.20.14
      '@babel/core': 7.20.12
      '@babel/helper-define-polyfill-provider': 0.3.3_@babel+core@7.20.12
      semver: 6.3.0
    transitivePeerDependencies:
      - supports-color
    dev: false

  /babel-plugin-polyfill-corejs3/0.6.0_@babel+core@7.20.12:
    resolution: {integrity: sha512-+eHqR6OPcBhJOGgsIar7xoAB1GcSwVUA3XjAd7HJNzOXT4wv6/H7KIdA/Nc60cvUlDbKApmqNvD1B1bzOt4nyA==}
    peerDependencies:
      '@babel/core': ^7.0.0-0
    dependencies:
      '@babel/core': 7.20.12
      '@babel/helper-define-polyfill-provider': 0.3.3_@babel+core@7.20.12
      core-js-compat: 3.27.2
    transitivePeerDependencies:
      - supports-color
    dev: false

  /babel-plugin-polyfill-regenerator/0.4.1_@babel+core@7.20.12:
    resolution: {integrity: sha512-NtQGmyQDXjQqQ+IzRkBVwEOz9lQ4zxAQZgoAYEtU9dJjnl1Oc98qnN7jcp+bE7O7aYzVpavXE3/VKXNzUbh7aw==}
    peerDependencies:
      '@babel/core': ^7.0.0-0
    dependencies:
      '@babel/core': 7.20.12
      '@babel/helper-define-polyfill-provider': 0.3.3_@babel+core@7.20.12
    transitivePeerDependencies:
      - supports-color
    dev: false

  /balanced-match/1.0.2:
    resolution: {integrity: sha512-3oSeUO0TMV67hN1AmbXsK4yaqU7tjiHlbxRDZOpH0KW9+CeX4bRAaX0Anxt0tx2MrpRpWwQaPwIlISEJhYU5Pw==}
    dev: false

  /base64-js/1.5.1:
    resolution: {integrity: sha512-AKpaYlHn8t4SVbOHCy+b5+KKgvR4vrsD8vbvrbiQJps7fKDTkjkDry6ji0rUJjC0kzbNePLwzxq8iypo41qeWA==}
    dev: false

  /base64id/2.0.0:
    resolution: {integrity: sha512-lGe34o6EHj9y3Kts9R4ZYs/Gr+6N7MCaMlIFA3F1R2O5/m7K06AxfSeO5530PEERE6/WyEg3lsuyw4GHlPZHog==}
    engines: {node: ^4.5.0 || >= 5.9}
    dev: false

  /basic-auth/2.0.1:
    resolution: {integrity: sha512-NF+epuEdnUYVlGuhaxbbq+dvJttwLnGY+YixlXlME5KpQ5W3CnXA5cVTneY3SPbPDRkcjMbifrwmFYcClgOZeg==}
    engines: {node: '>= 0.8'}
    dependencies:
      safe-buffer: 5.1.2
    dev: false

  /bcrypt-pbkdf/1.0.2:
    resolution: {integrity: sha512-qeFIXtP4MSoi6NLqO12WfqARWWuCKi2Rn/9hJLEmtB5yTNr9DqFWkJRCf2qShWzPeAMRnOgCrq0sg/KLv5ES9w==}
    dependencies:
      tweetnacl: 0.14.5
    dev: false

  /big.js/5.2.2:
    resolution: {integrity: sha512-vyL2OymJxmarO8gxMr0mhChsO9QGwhynfuu4+MHTAW6czfq9humCB7rKpUjDd9YUiDPU4mzpyupFSvOClAwbmQ==}
    dev: false

  /binary-extensions/2.2.0:
    resolution: {integrity: sha512-jDctJ/IVQbZoJykoeHbhXpOlNBqGNcwXJKJog42E5HDPUwQTSdjCHdihjj0DlnheQ7blbT6dHOafNAiS8ooQKA==}
    engines: {node: '>=8'}
    dev: false

  /bl/4.1.0:
    resolution: {integrity: sha512-1W07cM9gS6DcLperZfFSj+bWLtaPGSOHWhPiGzXmvVJbRLdG82sH/Kn8EtW1VqWVA54AKf2h5k5BbnIbwF3h6w==}
    dependencies:
      buffer: 5.7.1
      inherits: 2.0.4
      readable-stream: 3.6.0
    dev: false

  /bluebird/2.11.0:
    resolution: {integrity: sha512-UfFSr22dmHPQqPP9XWHRhq+gWnHCYguQGkXQlbyPtW5qTnhFWA8/iXg765tH0cAjy7l/zPJ1aBTO0g5XgA7kvQ==}
    dev: false

  /bn.js/4.12.0:
    resolution: {integrity: sha512-c98Bf3tPniI+scsdk237ku1Dc3ujXQTSgyiPUDEOe7tRkhrqridvh8klBv0HCEso1OLOYcHuCv/cS6DNxKH+ZA==}
    dev: false

  /bn.js/5.2.1:
    resolution: {integrity: sha512-eXRvHzWyYPBuB4NBy0cmYQjGitUrtqwbvlzP3G6VFnNRbsZQIxQ10PbKKHt8gZ/HW/D/747aDl+QkDqg3KQLMQ==}
    dev: false

  /body-parser/1.20.1:
    resolution: {integrity: sha512-jWi7abTbYwajOytWCQc37VulmWiRae5RyTpaCyDcS5/lMdtwSz5lOpDE67srw/HYe35f1z3fDQw+3txg7gNtWw==}
    engines: {node: '>= 0.8', npm: 1.2.8000 || >= 1.4.16}
    dependencies:
      bytes: 3.1.2
      content-type: 1.0.5
      debug: 2.6.9
      depd: 2.0.0
      destroy: 1.2.0
      http-errors: 2.0.0
      iconv-lite: 0.4.24
      on-finished: 2.4.1
      qs: 6.11.0
      raw-body: 2.5.1
      type-is: 1.6.18
      unpipe: 1.0.0
    dev: false

  /brace-expansion/1.1.11:
    resolution: {integrity: sha512-iCuPHDFgrHX7H2vEI/5xpz07zSHB00TpugqhmYtVmMO6518mCuRMoOYFldEBl0g187ufozdaHgWKcYFb61qGiA==}
    dependencies:
      balanced-match: 1.0.2
      concat-map: 0.0.1
    dev: false

  /brace-expansion/2.0.1:
    resolution: {integrity: sha512-XnAIvQ8eM+kC6aULx6wuQiwVsnzsi9d3WxzV3FpWTGA19F621kwdbsAcFKXgKUHZWsy+mY6iL1sHTxWEFCytDA==}
    dependencies:
      balanced-match: 1.0.2
    dev: false

  /braces/3.0.2:
    resolution: {integrity: sha512-b8um+L1RzM3WDSzvhm6gIz1yfTbBt6YTlcEKAvsmqCZZFw46z626lVj9j1yEPW33H5H+lBQpZMP1k8l+78Ha0A==}
    engines: {node: '>=8'}
    dependencies:
      fill-range: 7.0.1
    dev: false

  /brorand/1.1.0:
    resolution: {integrity: sha512-cKV8tMCEpQs4hK/ik71d6LrPOnpkpGBR0wzxqr68g2m/LB2GxVYQroAjMJZRVM1Y4BCjCKc3vAamxSzOY2RP+w==}
    dev: false

  /brotli/1.3.3:
    resolution: {integrity: sha512-oTKjJdShmDuGW94SyyaoQvAjf30dZaHnjJ8uAF+u2/vGJkJbJPJAT1gDiOJP5v1Zb6f9KEyW/1HpuaWIXtGHPg==}
    dependencies:
      base64-js: 1.5.1
    dev: false

  /browser-process-hrtime/1.0.0:
    resolution: {integrity: sha512-9o5UecI3GhkpM6DrXr69PblIuWxPKk9Y0jHBRhdocZ2y7YECBFCsHm79Pr3OyR2AvjhDkabFJaDJMYRazHgsow==}
    dev: false

  /browser-resolve/2.0.0:
    resolution: {integrity: sha512-7sWsQlYL2rGLy2IWm8WL8DCTJvYLc/qlOnsakDac87SOoCd16WLsaAMdCiAqsTNHIe+SXfaqyxyo6THoWqs8WQ==}
    dependencies:
      resolve: 1.22.1
    dev: false

  /browser-stdout/1.3.1:
    resolution: {integrity: sha512-qhAVI1+Av2X7qelOfAIYwXONood6XlZE/fXaBSmW/T5SzLAmCgzi+eiWE7fUvbHaeNBQH13UftjpXxsfLkMpgw==}
    dev: false

  /browserify-aes/1.2.0:
    resolution: {integrity: sha512-+7CHXqGuspUn/Sl5aO7Ea0xWGAtETPXNSAjHo48JfLdPWcMng33Xe4znFvQweqc/uzk5zSOI3H52CYnjCfb5hA==}
    dependencies:
      buffer-xor: 1.0.3
      cipher-base: 1.0.4
      create-hash: 1.2.0
      evp_bytestokey: 1.0.3
      inherits: 2.0.4
      safe-buffer: 5.2.1
    dev: false

  /browserify-cipher/1.0.1:
    resolution: {integrity: sha512-sPhkz0ARKbf4rRQt2hTpAHqn47X3llLkUGn+xEJzLjwY8LRs2p0v7ljvI5EyoRO/mexrNunNECisZs+gw2zz1w==}
    dependencies:
      browserify-aes: 1.2.0
      browserify-des: 1.0.2
      evp_bytestokey: 1.0.3
    dev: false

  /browserify-des/1.0.2:
    resolution: {integrity: sha512-BioO1xf3hFwz4kc6iBhI3ieDFompMhrMlnDFC4/0/vd5MokpuAc3R+LYbwTA9A5Yc9pq9UYPqffKpW2ObuwX5A==}
    dependencies:
      cipher-base: 1.0.4
      des.js: 1.0.1
      inherits: 2.0.4
      safe-buffer: 5.2.1
    dev: false

  /browserify-rsa/4.1.0:
    resolution: {integrity: sha512-AdEER0Hkspgno2aR97SAf6vi0y0k8NuOpGnVH3O99rcA5Q6sh8QxcngtHuJ6uXwnfAXNM4Gn1Gb7/MV1+Ymbog==}
    dependencies:
      bn.js: 5.2.1
      randombytes: 2.1.0
    dev: false

  /browserify-sign/4.2.1:
    resolution: {integrity: sha512-/vrA5fguVAKKAVTNJjgSm1tRQDHUU6DbwO9IROu/0WAzC8PKhucDSh18J0RMvVeHAn5puMd+QHC2erPRNf8lmg==}
    dependencies:
      bn.js: 5.2.1
      browserify-rsa: 4.1.0
      create-hash: 1.2.0
      create-hmac: 1.1.7
      elliptic: 6.5.4
      inherits: 2.0.4
      parse-asn1: 5.1.6
      readable-stream: 3.6.0
      safe-buffer: 5.2.1
    dev: false

  /browserify-zlib/0.2.0:
    resolution: {integrity: sha512-Z942RysHXmJrhqk88FmKBVq/v5tqmSkDz7p54G/MGyjMnCFFnC79XWNbg+Vta8W6Wb2qtSZTSxIGkJrRpCFEiA==}
    dependencies:
      pako: 1.0.11
    dev: false

  /browserslist/4.21.5:
    resolution: {integrity: sha512-tUkiguQGW7S3IhB7N+c2MV/HZPSCPAAiYBZXLsBhFB/PCy6ZKKsZrmBayHV9fdGV/ARIfJ14NkxKzRDjvp7L6w==}
    engines: {node: ^6 || ^7 || ^8 || ^9 || ^10 || ^11 || ^12 || >=13.7}
    hasBin: true
    dependencies:
      caniuse-lite: 1.0.30001450
      electron-to-chromium: 1.4.286
      node-releases: 2.0.10
      update-browserslist-db: 1.0.10_browserslist@4.21.5
    dev: false

  /buffer-crc32/0.2.13:
    resolution: {integrity: sha512-VO9Ht/+p3SN7SKWqcrgEzjGbRSJYTx+Q1pTQC0wrWqHx0vpJraQ6GtHx8tvcg1rlK1byhU5gccxgOgj7B0TDkQ==}
    dev: false

  /buffer-equal-constant-time/1.0.1:
    resolution: {integrity: sha1-+OcRMvf/5uAaXJaXpMbz5I1cyBk=}
    dev: false

  /buffer-from/1.1.2:
    resolution: {integrity: sha512-E+XQCRwSbaaiChtv6k6Dwgc+bx+Bs6vuKJHHl5kox/BaKbhiXzqQOwK4cO22yElGp2OCmjwVhT3HmxgyPGnJfQ==}
    dev: false

  /buffer-xor/1.0.3:
    resolution: {integrity: sha512-571s0T7nZWK6vB67HI5dyUF7wXiNcfaPPPTl6zYCNApANjIvYJTg7hlud/+cJpdAhS7dVzqMLmfhfHR3rAcOjQ==}
    dev: false

  /buffer/5.7.1:
    resolution: {integrity: sha512-EHcyIPBQ4BSGlvjB16k5KgAJ27CIsHY/2JBmCRReo48y9rQ3MaUzWX3KVlBa4U7MyX02HdVj0K7C3WaB3ju7FQ==}
    dependencies:
      base64-js: 1.5.1
      ieee754: 1.2.1
    dev: false

  /buffer/6.0.3:
    resolution: {integrity: sha512-FTiCpNxtwiZZHEZbcbTIcZjERVICn9yq/pDFkTl95/AxzD1naBctN7YO68riM/gLSDY7sdrMby8hofADYuuqOA==}
    dependencies:
      base64-js: 1.5.1
      ieee754: 1.2.1
    dev: false

  /builtin-status-codes/3.0.0:
    resolution: {integrity: sha512-HpGFw18DgFWlncDfjTa2rcQ4W88O1mC8e8yZ2AvQY5KDaktSTwo+KRf6nHK6FRI5FyRyb/5T6+TSxfP7QyGsmQ==}
    dev: false

  /busboy/1.6.0:
    resolution: {integrity: sha512-8SFQbg/0hQ9xy3UNTB0YEnsNBbWfhf7RtnzpL7TkBiTBRfrQ9Fxcnz7VJsleJpyp6rVLvXiuORqjlHi5q+PYuA==}
    engines: {node: '>=10.16.0'}
    dependencies:
      streamsearch: 1.1.0
    dev: false

  /bytes/3.1.2:
    resolution: {integrity: sha512-/Nf7TyzTx6S3yRJObOAV7956r8cr2+Oj8AC5dt8wSP3BQAoeX58NoHyCU8P8zGkNXStjTSi6fzO6F0pBdcYbEg==}
    engines: {node: '>= 0.8'}
    dev: false

  /caching-transform/4.0.0:
    resolution: {integrity: sha512-kpqOvwXnjjN44D89K5ccQC+RUrsy7jB/XLlRrx0D7/2HNcTPqzsb6XgYoErwko6QsV184CA2YgS1fxDiiDZMWA==}
    engines: {node: '>=8'}
    dependencies:
      hasha: 5.2.2
      make-dir: 3.1.0
      package-hash: 4.0.0
      write-file-atomic: 3.0.3
    dev: false

  /call-bind/1.0.2:
    resolution: {integrity: sha512-7O+FbCihrB5WGbFYesctwmTKae6rOiIzmz1icreWJ+0aA7LJfuqhEso2T9ncpcFtzMQtzXf2QGGueWJGTYsqrA==}
    dependencies:
      function-bind: 1.1.1
      get-intrinsic: 1.2.0
    dev: false

  /call-me-maybe/1.0.2:
    resolution: {integrity: sha512-HpX65o1Hnr9HH25ojC1YGs7HCQLq0GCOibSaWER0eNpgJ/Z1MZv2mTc7+xh6WOPxbRVcmgbv4hGU+uSQ/2xFZQ==}
    dev: false

  /callsites/3.1.0:
    resolution: {integrity: sha512-P8BjAsXvZS+VIDUI11hHCQEv74YT67YUi5JJFNWIqL235sBmjX4+qx9Muvls5ivyNENctx46xQLQ3aTuE7ssaQ==}
    engines: {node: '>=6'}
    dev: false

  /camel-case/4.1.2:
    resolution: {integrity: sha512-gxGWBrTT1JuMx6R+o5PTXMmUnhnVzLQ9SNutD4YqKtI6ap897t3tKECYla6gCWEkplXnlNybEkZg9GEGxKFCgw==}
    dependencies:
      pascal-case: 3.1.2
      tslib: 2.5.0
    dev: false

  /camelcase/5.3.1:
    resolution: {integrity: sha512-L28STB170nwWS63UjtlEOE3dldQApaJXZkOI1uMFfzf3rRuPegHaHesyee+YxQ+W6SvRDQV6UrdOdRiR153wJg==}
    engines: {node: '>=6'}
    dev: false

  /camelcase/6.3.0:
    resolution: {integrity: sha512-Gmy6FhYlCY7uOElZUSbxo2UCDH8owEk996gkbrpsgGtrJLM3J7jGxl9Ic7Qwwj4ivOE5AWZWRMecDdF7hqGjFA==}
    engines: {node: '>=10'}
    dev: false

  /caniuse-lite/1.0.30001450:
    resolution: {integrity: sha512-qMBmvmQmFXaSxexkjjfMvD5rnDL0+m+dUMZKoDYsGG8iZN29RuYh9eRoMvKsT6uMAWlyUUGDEQGJJYjzCIO9ew==}
    dev: false

  /capital-case/1.0.4:
    resolution: {integrity: sha512-ds37W8CytHgwnhGGTi88pcPyR15qoNkOpYwmMMfnWqqWgESapLqvDx6huFjQ5vqWSn2Z06173XNA7LtMOeUh1A==}
    dependencies:
      no-case: 3.0.4
      tslib: 2.5.0
      upper-case-first: 2.0.2
    dev: false

  /caseless/0.12.0:
    resolution: {integrity: sha512-4tYFyifaFfGacoiObjJegolkwSU4xQNGbVgUiNYVUxbQ2x2lUsFvY4hVgVzGiIe6WLOPqycWXA40l+PWsxthUw==}
    dev: false

  /chai-as-promised/7.1.1_chai@4.3.7:
    resolution: {integrity: sha512-azL6xMoi+uxu6z4rhWQ1jbdUhOMhis2PvscD/xjLqNMkv3BPPp2JyyuTHOrf9BOosGpNQ11v6BKv/g57RXbiaA==}
    peerDependencies:
      chai: '>= 2.1.2 < 5'
    dependencies:
      chai: 4.3.7
      check-error: 1.0.2
    dev: false

  /chai/4.3.7:
    resolution: {integrity: sha512-HLnAzZ2iupm25PlN0xFreAlBA5zaBSv3og0DdeGA4Ar6h6rJ3A0rolRUKJhSF2V10GZKDgWF/VmAEsNWjCRB+A==}
    engines: {node: '>=4'}
    dependencies:
      assertion-error: 1.1.0
      check-error: 1.0.2
      deep-eql: 4.1.3
      get-func-name: 2.0.0
      loupe: 2.3.6
      pathval: 1.1.1
      type-detect: 4.0.8
    dev: false

  /chalk/2.4.2:
    resolution: {integrity: sha512-Mti+f9lpJNcwF4tWV8/OrTTtF1gZi+f8FqlyAdouralcFWFQWF2+NgCHShjkCb+IFBLq9buZwE1xckQU4peSuQ==}
    engines: {node: '>=4'}
    dependencies:
      ansi-styles: 3.2.1
      escape-string-regexp: 1.0.5
      supports-color: 5.5.0
    dev: false

  /chalk/4.1.2:
    resolution: {integrity: sha512-oKnbhFyRIXpUuez8iBMmyEa4nbj4IOQyuhc/wy9kY7/WVPcwIO9VA668Pu8RkO7+0G76SLROeyw9CpQ061i4mA==}
    engines: {node: '>=10'}
    dependencies:
      ansi-styles: 4.3.0
      supports-color: 7.2.0
    dev: false

  /change-case/4.1.2:
    resolution: {integrity: sha512-bSxY2ws9OtviILG1EiY5K7NNxkqg/JnRnFxLtKQ96JaviiIxi7djMrSd0ECT9AC+lttClmYwKw53BWpOMblo7A==}
    dependencies:
      camel-case: 4.1.2
      capital-case: 1.0.4
      constant-case: 3.0.4
      dot-case: 3.0.4
      header-case: 2.0.4
      no-case: 3.0.4
      param-case: 3.0.4
      pascal-case: 3.1.2
      path-case: 3.0.4
      sentence-case: 3.0.4
      snake-case: 3.0.4
      tslib: 2.5.0
    dev: false

  /chardet/1.4.0:
    resolution: {integrity: sha512-NpwMDdSIprbYx1CLnfbxEIarI0Z+s9MssEgggMNheGM+WD68yOhV7IEA/3r6tr0yTRgQD0HuZJDw32s99i6L+A==}
    dev: false

  /charenc/0.0.2:
    resolution: {integrity: sha1-wKHS86cJLgN3S/qD8UwPxXkKhmc=}
    dev: false

  /charset/1.0.1:
    resolution: {integrity: sha512-6dVyOOYjpfFcL1Y4qChrAoQLRHvj2ziyhcm0QJlhOcAhykL/k1kTUPbeo+87MNRTRdk2OIIsIXbuF3x2wi5EXg==}
    engines: {node: '>=4.0.0'}
    dev: false

  /check-error/1.0.2:
    resolution: {integrity: sha512-BrgHpW9NURQgzoNyjfq0Wu6VFO6D7IZEmJNdtgNqpzGG8RuNFHt2jQxWlAs4HMe119chBnv+34syEZtc6IhLtA==}
    dev: false

  /chokidar/3.5.3:
    resolution: {integrity: sha512-Dr3sfKRP6oTcjf2JmUmFJfeVMvXBdegxB0iVQ5eb2V10uFJUCAS8OByZdVAyVb8xXNz3GjjTgj9kLWsZTqE6kw==}
    engines: {node: '>= 8.10.0'}
    dependencies:
      anymatch: 3.1.3
      braces: 3.0.2
      glob-parent: 5.1.2
      is-binary-path: 2.1.0
      is-glob: 4.0.3
      normalize-path: 3.0.0
      readdirp: 3.6.0
    optionalDependencies:
      fsevents: 2.3.2
    dev: false

  /chownr/1.1.4:
    resolution: {integrity: sha512-jJ0bqzaylmJtVnNgzTeSOs8DPavpbYgEr/b0YL8/2GO3xJEhInFmhKMUnEJQjZumK7KXGFhUy89PrsJWlakBVg==}
    dev: false

  /chrome-trace-event/1.0.3:
    resolution: {integrity: sha512-p3KULyQg4S7NIHixdwbGX+nFHkoBiA4YQmyWtjb8XngSKV124nJmRysgAeujbUVb15vh+RvFUfCPqU7rXk+hZg==}
    engines: {node: '>=6.0'}
    dev: false

  /cipher-base/1.0.4:
    resolution: {integrity: sha512-Kkht5ye6ZGmwv40uUDZztayT2ThLQGfnj/T71N/XzeZeo3nf8foyW7zGTsPYkEya3m5f3cAypH+qe7YOrM1U2Q==}
    dependencies:
      inherits: 2.0.4
      safe-buffer: 5.2.1
    dev: false

  /clean-stack/2.2.0:
    resolution: {integrity: sha512-4diC9HaTE+KRAMWhDhrGOECgWZxoevMc5TlkObMqNSsVU62PYzXZ/SMTjzyGAFF1YusgxGcSWTEXBhp0CPwQ1A==}
    engines: {node: '>=6'}
    dev: false

  /cli-progress/3.10.0:
    resolution: {integrity: sha512-kLORQrhYCAtUPLZxqsAt2YJGOvRdt34+O6jl5cQGb7iF3dM55FQZlTR+rQyIK9JUcO9bBMwZsTlND+3dmFU2Cw==}
    engines: {node: '>=4'}
    dependencies:
      string-width: 4.2.3
    dev: false

  /cli-table3/0.6.1:
    resolution: {integrity: sha512-w0q/enDHhPLq44ovMGdQeeDLvwxwavsJX7oQGYt/LrBlYsyaxyDnp6z3QzFut/6kLLKnlcUVJLrpB7KBfgG/RA==}
    engines: {node: 10.* || >= 12.*}
    dependencies:
      string-width: 4.2.3
    optionalDependencies:
      colors: 1.4.0
    dev: false

  /cliui/6.0.0:
    resolution: {integrity: sha512-t6wbgtoCXvAzst7QgXxJYqPt0usEfbgQdftEPbLL/cvv6HPE5VgvqCuAIDR0NgU52ds6rFwqrgakNLrHEjCbrQ==}
    dependencies:
      string-width: 4.2.3
      strip-ansi: 6.0.1
      wrap-ansi: 6.2.0
    dev: false

  /cliui/7.0.4:
    resolution: {integrity: sha512-OcRE68cOsVMXp1Yvonl/fzkQOyjLSu/8bhPDfQt0e0/Eb283TKP20Fs2MqoPsr9SwA595rRCA+QMzYc9nBP+JQ==}
    dependencies:
      string-width: 4.2.3
      strip-ansi: 6.0.1
      wrap-ansi: 7.0.0
    dev: false

  /cliui/8.0.1:
    resolution: {integrity: sha512-BSeNnyus75C4//NQ9gQt1/csTXyo/8Sb+afLAkzAptFuMsod9HFokGNudZpi/oQV73hnVK+sR+5PVRMd+Dr7YQ==}
    engines: {node: '>=12'}
    dependencies:
      string-width: 4.2.3
      strip-ansi: 6.0.1
      wrap-ansi: 7.0.0
    dev: false

  /clone-deep/4.0.1:
    resolution: {integrity: sha512-neHB9xuzh/wk0dIHweyAXv2aPGZIVk3pLMe+/RNzINf17fe0OG96QroktYAUm7SM1PBnzTabaLboqqxDyMU+SQ==}
    engines: {node: '>=6'}
    dependencies:
      is-plain-object: 2.0.4
      kind-of: 6.0.3
      shallow-clone: 3.0.1
    dev: false

  /clone/1.0.4:
    resolution: {integrity: sha512-JQHZ2QMW6l3aH/j6xCqQThY/9OH4D/9ls34cgkUBiEeocRTU04tHfKPBsUK1PqZCUQM7GiA0IIXJSuXHI64Kbg==}
    engines: {node: '>=0.8'}
    dev: false

  /co/4.6.0:
    resolution: {integrity: sha512-QVb0dM5HvG+uaxitm8wONl7jltx8dqhfU33DcqtOZcLSVIKSDDLDi7+0LbAKiyI8hD9u42m2YxXSkMGWThaecQ==}
    engines: {iojs: '>= 1.0.0', node: '>= 0.12.0'}
    dev: false

  /code-block-writer/11.0.3:
    resolution: {integrity: sha512-NiujjUFB4SwScJq2bwbYUtXbZhBSlY6vYzm++3Q6oC+U+injTqfPYFK8wS9COOmb2lueqp0ZRB4nK1VYeHgNyw==}
    dev: false

  /color-convert/1.9.3:
    resolution: {integrity: sha512-QfAUtd+vFdAtFQcC8CCyYt1fYWxSqAiK2cSD6zDB8N3cpsEBAvRxp9zOGg6G/SHHJYAT88/az/IuDGALsNVbGg==}
    dependencies:
      color-name: 1.1.3
    dev: false

  /color-convert/2.0.1:
    resolution: {integrity: sha512-RRECPsj7iu/xb5oKYcsFHSppFNnsj/52OVTRKb4zP5onXwVF3zVmmToNcOfGC+CRDpfK/U584fMg38ZHCaElKQ==}
    engines: {node: '>=7.0.0'}
    dependencies:
      color-name: 1.1.4
    dev: false

  /color-name/1.1.3:
    resolution: {integrity: sha512-72fSenhMw2HZMTVHeCA9KCmpEIbzWiQsjN+BHcBbS9vr1mtt+vJjPdksIBNUmKAW8TFUDPJK5SUU3QhE9NEXDw==}
    dev: false

  /color-name/1.1.4:
    resolution: {integrity: sha512-dOy+3AuW3a2wNbZHIuMZpTcgjGuLU/uBL/ubcZF9OXbDo8ff4O8yVp5Bf0efS8uEoYo5q4Fx7dY9OgQGXgAsQA==}
    dev: false

  /color-string/1.9.1:
    resolution: {integrity: sha512-shrVawQFojnZv6xM40anx4CkoDP+fZsw/ZerEMsW/pyzsRbElpsL/DBVW7q3ExxwusdNXI3lXpuhEZkzs8p5Eg==}
    dependencies:
      color-name: 1.1.4
      simple-swizzle: 0.2.2
    dev: false

  /color/3.2.1:
    resolution: {integrity: sha512-aBl7dZI9ENN6fUGC7mWpMTPNHmWUSNan9tuWN6ahh5ZLNk9baLJOnSMlrQkHcrfFgz2/RigjUVAjdx36VcemKA==}
    dependencies:
      color-convert: 1.9.3
      color-string: 1.9.1
    dev: false

  /colorette/2.0.19:
    resolution: {integrity: sha512-3tlv/dIP7FWvj3BsbHrGLJ6l/oKh1O3TcgBqMn+yyCagOxc23fyzDS6HypQbgxWbkpDnf52p1LuR4eWDQ/K9WQ==}
    dev: false

  /colors/1.4.0:
    resolution: {integrity: sha512-a+UqTh4kgZg/SlGvfbzDHpgRu7AAQOmmqRHJnxhRZICKFUT91brVhNNt58CMWU9PsBbv3PDCZUHbVxuDiH2mtA==}
    engines: {node: '>=0.1.90'}
    dev: false

  /colorspace/1.1.4:
    resolution: {integrity: sha512-BgvKJiuVu1igBUF2kEjRCZXol6wiiGbY5ipL/oVPwm0BL9sIpMIzM8IK7vwuxIIzOXMV3Ey5w+vxhm0rR/TN8w==}
    dependencies:
      color: 3.2.1
      text-hex: 1.0.0
    dev: false

  /combine-source-map/0.8.0:
    resolution: {integrity: sha512-UlxQ9Vw0b/Bt/KYwCFqdEwsQ1eL8d1gibiFb7lxQJFdvTgc2hIZi6ugsg+kyhzhPV+QEpUiEIwInIAIrgoEkrg==}
    dependencies:
      convert-source-map: 1.1.3
      inline-source-map: 0.6.2
      lodash.memoize: 3.0.4
      source-map: 0.5.7
    dev: false

  /combined-stream/1.0.8:
    resolution: {integrity: sha512-FQN4MRfuJeHf7cBbBMJFXhKSDq+2kAArBlmRBvcvFE5BB1HZKXtSFASDhdlz9zOYwxh8lDdnvmMOe/+5cdoEdg==}
    engines: {node: '>= 0.8'}
    dependencies:
      delayed-stream: 1.0.0
    dev: false

  /commander/10.0.0:
    resolution: {integrity: sha512-zS5PnTI22FIRM6ylNW8G4Ap0IEOyk62fhLSD0+uHRT9McRCLGpkVNvao4bjimpK/GShynyQkFFxHhwMcETmduA==}
    engines: {node: '>=14'}
    dev: false

  /commander/2.20.3:
    resolution: {integrity: sha512-GpVkmM8vF2vQUkj2LvZmD35JxeJOLCwJ9cUkugyk2nuhbv3+mJvpLYYt+0+USMxE+oj+ey/lJEnhZw75x/OMcQ==}
    dev: false

  /commander/3.0.2:
    resolution: {integrity: sha512-Gar0ASD4BDyKC4hl4DwHqDrmvjoxWKZigVnAbn5H1owvm4CxCPdb0HQDehwNYMJpla5+M2tPmPARzhtYuwpHow==}
    dev: false

  /commander/4.1.1:
    resolution: {integrity: sha512-NOKm8xhkzAjzFx8B2v5OAHT+u5pRQc2UCa2Vq9jYL/31o2wi9mxBA7LIFs3sV5VSC49z6pEhfbMULvShKj26WA==}
    engines: {node: '>= 6'}
    dev: false

  /commander/7.2.0:
    resolution: {integrity: sha512-QrWXB+ZQSVPmIWIhtEO9H+gwHaMGYiF5ChvoJ+K9ZGHG/sVsa6yiesAD1GC/x46sET00Xlwo1u49RVVVzvcSkw==}
    engines: {node: '>= 10'}
    dev: false

  /commander/8.3.0:
    resolution: {integrity: sha512-OkTL9umf+He2DZkUq8f8J9of7yL6RJKI24dVITBmNfZBmri9zYZQrKkuXiKhyfPSu8tUhnVBB1iKXevvnlR4Ww==}
    engines: {node: '>= 12'}
    dev: false

  /commander/9.5.0:
    resolution: {integrity: sha512-KRs7WVDKg86PWiuAqhDrAQnTXZKraVcCc6vFdL14qrZ/DcWwuRo7VoiYXalXO7S5GKpqYiVEwCbgFDfxNHKJBQ==}
    engines: {node: ^12.20.0 || >=14}
    requiresBuild: true
    dev: false
    optional: true

  /commondir/1.0.1:
    resolution: {integrity: sha512-W9pAhw0ja1Edb5GVdIF1mjZw/ASI0AlShXM83UUGe2DVr5TdAPEA1OA8m/g8zWp9x6On7gqufY+FatDbC3MDQg==}
    dev: false

  /commonmark/0.28.1:
    resolution: {integrity: sha512-PklsZ9pgrfFQ5hQH9BRzoWnqI9db2LeR9MhvkNk8iz97kfaTNmhTU+IE8jKDHTEfivZZXoFqzGqzddXdk14EJw==}
    hasBin: true
    dependencies:
      entities: 1.1.2
      mdurl: 1.0.1
      minimist: 1.2.7
      string.prototype.repeat: 0.2.0
    dev: false

  /commonmark/0.29.3:
    resolution: {integrity: sha512-fvt/NdOFKaL2gyhltSy6BC4LxbbxbnPxBMl923ittqO/JBM0wQHaoYZliE4tp26cRxX/ZZtRsJlZzQrVdUkXAA==}
    hasBin: true
    dependencies:
      entities: 2.0.3
      mdurl: 1.0.1
      minimist: 1.2.7
      string.prototype.repeat: 0.2.0
    dev: false

  /commonmark/0.30.0:
    resolution: {integrity: sha512-j1yoUo4gxPND1JWV9xj5ELih0yMv1iCWDG6eEQIPLSWLxzCXiFoyS7kvB+WwU+tZMf4snwJMMtaubV0laFpiBA==}
    hasBin: true
    dependencies:
      entities: 2.0.3
      mdurl: 1.0.1
      minimist: 1.2.7
      string.prototype.repeat: 0.2.0
    dev: false

  /component-emitter/1.3.0:
    resolution: {integrity: sha512-Rd3se6QB+sO1TwqZjscQrurpEPIfO0/yYnSin6Q/rD3mOutHvUrCAhJub3r90uNb+SESBuE0QYoB90YdfatsRg==}
    dev: false

  /concat-map/0.0.1:
    resolution: {integrity: sha1-2Klr13/Wjfd5OnMDajug1UBdR3s=}
    dev: false

  /config-chain/1.1.13:
    resolution: {integrity: sha512-qj+f8APARXHrM0hraqXYb2/bOVSV4PvJQlNZ/DVj0QrmNM2q2euizkeuVckQ57J+W0mRH6Hvi+k50M4Jul2VRQ==}
    dependencies:
      ini: 1.3.8
      proto-list: 1.2.4
    dev: false

  /confusing-browser-globals/1.0.11:
    resolution: {integrity: sha512-JsPKdmh8ZkmnHxDk55FZ1TqVLvEQTvoByJZRN9jzI0UjxK/QgAmsphz7PGtqgPieQZ/CQcHWXCR7ATDNhGe+YA==}
    dev: false

  /connect/3.7.0:
    resolution: {integrity: sha512-ZqRXc+tZukToSNmh5C2iWMSoV3X1YUcPbqEM4DkEG5tNQXrQUZCNVGGv3IuicnkMtPfGf3Xtp8WCXs295iQ1pQ==}
    engines: {node: '>= 0.10.0'}
    dependencies:
      debug: 2.6.9
      finalhandler: 1.1.2
      parseurl: 1.3.3
      utils-merge: 1.0.1
    dev: false

  /console-browserify/1.2.0:
    resolution: {integrity: sha512-ZMkYO/LkF17QvCPqM0gxw8yUzigAOZOSWSHg91FH6orS7vcEj5dVZTidN2fQ14yBSdg97RqhSNwLUXInd52OTA==}
    dev: false

  /constant-case/3.0.4:
    resolution: {integrity: sha512-I2hSBi7Vvs7BEuJDr5dDHfzb/Ruj3FyvFyh7KLilAjNQw3Be+xgqUBA2W6scVEcL0hL1dwPRtIqEPVUCKkSsyQ==}
    dependencies:
      no-case: 3.0.4
      tslib: 2.5.0
      upper-case: 2.0.2
    dev: false

  /constants-browserify/1.0.0:
    resolution: {integrity: sha512-xFxOwqIzR/e1k1gLiWEophSCMqXcwVHIH7akf7b/vxcUeGunlj3hvZaaqxwHsTgn+IndtkQJgSztIDWeumWJDQ==}
    dev: false

  /content-disposition/0.5.4:
    resolution: {integrity: sha512-FveZTNuGw04cxlAiWbzi6zTAL/lhehaWbTtgluJh4/E95DqMwTmha3KZN1aAWA8cFIhHzMZUvLevkw5Rqk+tSQ==}
    engines: {node: '>= 0.6'}
    dependencies:
      safe-buffer: 5.2.1
    dev: false

  /content-type/1.0.5:
    resolution: {integrity: sha512-nTjqfcBFEipKdXCv4YDQWCfmcLZKm81ldF0pAopTvyrFGVbcR6P/VAAd5G7N+0tTr8QqiU0tFadD6FK4NtJwOA==}
    engines: {node: '>= 0.6'}
    dev: false

  /convert-source-map/1.1.3:
    resolution: {integrity: sha512-Y8L5rp6jo+g9VEPgvqNfEopjTR4OTYct8lXlS8iVQdmnjDvbdbzYe9rjtFCB9egC86JoNCU61WRY+ScjkZpnIg==}
    dev: false

  /convert-source-map/1.9.0:
    resolution: {integrity: sha512-ASFBup0Mz1uyiIjANan1jzLQami9z1PoYSZCiiYW2FczPbenXc45FZdBZLzOT+r6+iciuEModtmCti+hjaAk0A==}
    dev: false

  /cookie-signature/1.0.6:
    resolution: {integrity: sha1-4wOogrNCzD7oylE6eZmXNNqzriw=}
    dev: false

  /cookie/0.4.2:
    resolution: {integrity: sha512-aSWTXFzaKWkvHO1Ny/s+ePFpvKsPnjc551iI41v3ny/ow6tBG5Vd+FuqGNhh1LxOmVzOlGUriIlOaokOvhaStA==}
    engines: {node: '>= 0.6'}
    dev: false

  /cookie/0.5.0:
    resolution: {integrity: sha512-YZ3GUyn/o8gfKJlnlX7g7xq4gyO6OSuhGPKaaGssGB2qgDUS0gPgtTvoyZLTt9Ab6dC4hfc9dV5arkvc/OCmrw==}
    engines: {node: '>= 0.6'}
    dev: false

  /cookiejar/2.1.4:
    resolution: {integrity: sha512-LDx6oHrK+PhzLKJU9j5S7/Y3jM/mUHvD/DeI1WQmJn652iPC5Y4TBzC9l+5OMOXlyTTA+SmVUPm0HQUwpD5Jqw==}
    dev: false

  /core-js-compat/3.27.2:
    resolution: {integrity: sha512-welaYuF7ZtbYKGrIy7y3eb40d37rG1FvzEOfe7hSLd2iD6duMDqUhRfSvCGyC46HhR6Y8JXXdZ2lnRUMkPBpvg==}
    dependencies:
      browserslist: 4.21.5
    dev: false

  /core-util-is/1.0.2:
    resolution: {integrity: sha512-3lqz5YjWTYnW6dlDa5TLaTCcShfar1e40rmcJVwCBJC6mWlFuj0eCHIElmG1g5kyuJ/GD+8Wn4FFCcz4gJPfaQ==}
    dev: false

  /cors/2.8.5:
    resolution: {integrity: sha512-KIHbLJqu73RGr/hnbrO9uBeixNGuvSQjul/jdFvS/KFSIH1hWVd1ng7zOHx+YrEfInLG7q4n6GHQ9cDtxv/P6g==}
    engines: {node: '>= 0.10'}
    dependencies:
      object-assign: 4.1.1
      vary: 1.1.2
    dev: false

  /create-ecdh/4.0.4:
    resolution: {integrity: sha512-mf+TCx8wWc9VpuxfP2ht0iSISLZnt0JgWlrOKZiNqyUZWnjIaCIVNQArMHnCZKfEYRg6IM7A+NeJoN8gf/Ws0A==}
    dependencies:
      bn.js: 4.12.0
      elliptic: 6.5.4
    dev: false

  /create-hash/1.2.0:
    resolution: {integrity: sha512-z00bCGNHDG8mHAkP7CtT1qVu+bFQUPjYq/4Iv3C3kWjTFV10zIjfSoeqXo9Asws8gwSHDGj/hl2u4OGIjapeCg==}
    dependencies:
      cipher-base: 1.0.4
      inherits: 2.0.4
      md5.js: 1.3.5
      ripemd160: 2.0.2
      sha.js: 2.4.11
    dev: false

  /create-hmac/1.1.7:
    resolution: {integrity: sha512-MJG9liiZ+ogc4TzUwuvbER1JRdgvUFSB5+VR/g5h82fGaIRWMWddtKBHi7/sVhfjQZ6SehlyhvQYrcYkaUIpLg==}
    dependencies:
      cipher-base: 1.0.4
      create-hash: 1.2.0
      inherits: 2.0.4
      ripemd160: 2.0.2
      safe-buffer: 5.2.1
      sha.js: 2.4.11
    dev: false

  /create-require/1.1.1:
    resolution: {integrity: sha512-dcKFX3jn0MpIaXjisoRvexIJVEKzaq7z2rZKxf+MSr9TkdmHmsU4m2lcLojrj/FHl8mk5VxMmYA+ftRkP/3oKQ==}
    dev: false

  /cross-env/7.0.3:
    resolution: {integrity: sha512-+/HKd6EgcQCJGh2PSjZuUitQBQynKor4wrFbRg4DtAgS1aWO+gU52xpH7M9ScGgXSYmAVS9bIJ8EzuaGw0oNAw==}
    engines: {node: '>=10.14', npm: '>=6', yarn: '>=1'}
    hasBin: true
    dependencies:
      cross-spawn: 7.0.3
    dev: false

  /cross-spawn/6.0.5:
    resolution: {integrity: sha512-eTVLrBSt7fjbDygz805pMnstIs2VTBNkRm0qxZd+M7A5XDdxVRWO5MxGBXZhjY4cqLYLdtrGqRf8mBPmzwSpWQ==}
    engines: {node: '>=4.8'}
    dependencies:
      nice-try: 1.0.5
      path-key: 2.0.1
      semver: 5.7.1
      shebang-command: 1.2.0
      which: 1.3.1
    dev: false

  /cross-spawn/7.0.3:
    resolution: {integrity: sha512-iRDPJKUPVEND7dHPO8rkbOnPpyDygcDFtWjpeWNCgy8WP2rXcxXL8TskReQl6OrB2G7+UJrags1q15Fudc7G6w==}
    engines: {node: '>= 8'}
    dependencies:
      path-key: 3.1.1
      shebang-command: 2.0.0
      which: 2.0.2
    dev: false

  /crypt/0.0.2:
    resolution: {integrity: sha1-iNf/fsDfuG9xPch7u0LQRNPmxBs=}
    dev: false

  /crypto-browserify/3.12.0:
    resolution: {integrity: sha512-fz4spIh+znjO2VjL+IdhEpRJ3YN6sMzITSBijk6FK2UvTqruSQW+/cCZTSNsMiZNvUeq0CqurF+dAbyiGOY6Wg==}
    dependencies:
      browserify-cipher: 1.0.1
      browserify-sign: 4.2.1
      create-ecdh: 4.0.4
      create-hash: 1.2.0
      create-hmac: 1.1.7
      diffie-hellman: 5.0.3
      inherits: 2.0.4
      pbkdf2: 3.1.2
      public-encrypt: 4.0.3
      randombytes: 2.1.0
      randomfill: 1.0.4
    dev: false

  /cssom/0.3.8:
    resolution: {integrity: sha512-b0tGHbfegbhPJpxpiBPU2sCkigAqtM9O121le6bbOlgyV+NyGyCmVfJ6QW9eRjz8CpNfWEOYBIMIGRYkLwsIYg==}
    dev: false

  /cssom/0.4.4:
    resolution: {integrity: sha512-p3pvU7r1MyyqbTk+WbNJIgJjG2VmTIaB10rI93LzVPrmDJKkzKYMtxxyAvQXR/NS6otuzveI7+7BBq3SjBS2mw==}
    dev: false

  /cssstyle/1.4.0:
    resolution: {integrity: sha512-GBrLZYZ4X4x6/QEoBnIrqb8B/f5l4+8me2dkom/j1Gtbxy0kBv6OGzKuAsGM75bkGwGAFkt56Iwg28S3XTZgSA==}
    dependencies:
      cssom: 0.3.8
    dev: false

  /cssstyle/2.3.0:
    resolution: {integrity: sha512-AZL67abkUzIuvcHqk7c09cezpGNcxUxU4Ioi/05xHk4DQeTkWmGYftIE6ctU6AEt+Gn4n1lDStOtj7FKycP71A==}
    engines: {node: '>=8'}
    dependencies:
      cssom: 0.3.8
    dev: false

  /csv-parse/4.16.3:
    resolution: {integrity: sha512-cO1I/zmz4w2dcKHVvpCr7JVRu8/FymG5OEpmvsZYlccYolPBLoVGKUHgNoc4ZGkFeFlWGEDmMyBM+TTqRdW/wg==}
    dev: false

  /custom-event/1.0.1:
    resolution: {integrity: sha512-GAj5FOq0Hd+RsCGVJxZuKaIDXDf3h6GQoNEjFgbLLI/trgtavwUbSnZ5pVfg27DVCaWjIohryS0JFwIJyT2cMg==}
    dev: false

  /dashdash/1.14.1:
    resolution: {integrity: sha512-jRFi8UDGo6j+odZiEpjazZaWqEal3w/basFjQHQEwVtZJGDpxbH1MeYluwCS8Xq5wmLJooDlMgvVarmWfGM44g==}
    engines: {node: '>=0.10'}
    dependencies:
      assert-plus: 1.0.0
    dev: false

  /data-uri-to-buffer/4.0.1:
    resolution: {integrity: sha512-0R9ikRb668HB7QDxT1vkpuUBtqc53YyAwMwGeUFKRojY/NWKvdZ+9UYtRfGmhqNbRkTSVpMbmyhXipFFv2cb/A==}
    engines: {node: '>= 12'}
    dev: false

  /data-urls/1.1.0:
    resolution: {integrity: sha512-YTWYI9se1P55u58gL5GkQHW4P6VJBJ5iBT+B5a7i2Tjadhv52paJG0qHX4A0OR6/t52odI64KP2YvFpkDOi3eQ==}
    dependencies:
      abab: 2.0.6
      whatwg-mimetype: 2.3.0
      whatwg-url: 7.1.0
    dev: false

  /data-urls/2.0.0:
    resolution: {integrity: sha512-X5eWTSXO/BJmpdIKCRuKUgSCgAN0OwliVK3yPKbwIWU1Tdw5BRajxlzMidvh+gwko9AfQ9zIj52pzF91Q3YAvQ==}
    engines: {node: '>=10'}
    dependencies:
      abab: 2.0.6
      whatwg-mimetype: 2.3.0
      whatwg-url: 8.7.0
    dev: false

  /date-format/4.0.14:
    resolution: {integrity: sha512-39BOQLs9ZjKh0/patS9nrT8wc3ioX3/eA/zgbKNopnF2wCqJEoxywwwElATYvRsXdnOxA/OQeQoFZ3rFjVajhg==}
    engines: {node: '>=4.0'}
    dev: false

  /date-format/4.0.3:
    resolution: {integrity: sha512-7P3FyqDcfeznLZp2b+OMitV9Sz2lUnsT87WaTat9nVwqsBkTzPG3lPLNwW3en6F4pHUiWzr6vb8CLhjdK9bcxQ==}
    engines: {node: '>=4.0'}
    dev: false

  /debug/2.6.9:
    resolution: {integrity: sha512-bC7ElrdJaJnPbAP+1EotYvqZsb3ecl5wi6Bfi6BJTUcNowp6cvspg0jXznRTKDjm/E7AdgFBVeAPVMNcKGsHMA==}
    dependencies:
      ms: 2.0.0
    dev: false

  /debug/3.2.7:
    resolution: {integrity: sha512-CFjzYYAi4ThfiQvizrFQevTTXHtnCqWfe7x1AhgEscTz6ZbLbfoLRLPugTQyBth6f8ZERVUSyWHFD/7Wu4t1XQ==}
    dependencies:
      ms: 2.1.3
    dev: false

  /debug/4.3.3_supports-color@8.1.1:
    resolution: {integrity: sha512-/zxw5+vh1Tfv+4Qn7a5nsbcJKPaSvCDhojn6FEl9vupwK2VCSDtEiEtqr8DFtzYFOdz63LBkxec7DYuc2jon6Q==}
    engines: {node: '>=6.0'}
    peerDependencies:
      supports-color: '*'
    peerDependenciesMeta:
      supports-color:
        optional: true
    dependencies:
      ms: 2.1.2
      supports-color: 8.1.1
    dev: false

  /debug/4.3.4:
    resolution: {integrity: sha512-PRWFHuSU3eDtQJPvnNY7Jcket1j0t5OuOsFzPPzsekD52Zl8qUfFIPEiswXqIvHWGVHOgX+7G/vCNNhehwxfkQ==}
    engines: {node: '>=6.0'}
    peerDependencies:
      supports-color: '*'
    peerDependenciesMeta:
      supports-color:
        optional: true
    dependencies:
      ms: 2.1.2
    dev: false

  /decamelize/1.2.0:
    resolution: {integrity: sha512-z2S+W9X73hAUUki+N+9Za2lBlun89zigOyGrsax+KUQ6wKW4ZoWpEYBkGhQjwAjjDCkWxhY0VKEhk8wzY7F5cA==}
    engines: {node: '>=0.10.0'}
    dev: false

  /decamelize/4.0.0:
    resolution: {integrity: sha512-9iE1PgSik9HeIIw2JO94IidnE3eBoQrFJ3w7sFuzSX4DpmZ3v5sZpUiV5Swcf6mQEF+Y0ru8Neo+p+nyh2J+hQ==}
    engines: {node: '>=10'}
    dev: false

  /decimal.js/10.4.3:
    resolution: {integrity: sha512-VBBaLc1MgL5XpzgIP7ny5Z6Nx3UrRkIViUkPUdtl9aya5amy3De1gsUUSB1g3+3sExYNjCAsAznmukyxCb1GRA==}
    dev: false

  /deep-eql/4.1.3:
    resolution: {integrity: sha512-WaEtAOpRA1MQ0eohqZjpGD8zdI0Ovsm8mmFhaDN8dvDZzyoUMcYDnf5Y6iu7HTXxf8JDS23qWa4a+hKCDyOPzw==}
    engines: {node: '>=6'}
    dependencies:
      type-detect: 4.0.8
    dev: false

  /deep-equal/2.2.0:
    resolution: {integrity: sha512-RdpzE0Hv4lhowpIUKKMJfeH6C1pXdtT1/it80ubgWqwI3qpuxUBpC1S4hnHg+zjnuOoDkzUtUCEEkG+XG5l3Mw==}
    dependencies:
      call-bind: 1.0.2
      es-get-iterator: 1.1.3
      get-intrinsic: 1.2.0
      is-arguments: 1.1.1
      is-array-buffer: 3.0.1
      is-date-object: 1.0.5
      is-regex: 1.1.4
      is-shared-array-buffer: 1.0.2
      isarray: 2.0.5
      object-is: 1.1.5
      object-keys: 1.1.1
      object.assign: 4.1.4
      regexp.prototype.flags: 1.4.3
      side-channel: 1.0.4
      which-boxed-primitive: 1.0.2
      which-collection: 1.0.1
      which-typed-array: 1.1.9
    dev: false

  /deep-is/0.1.4:
    resolution: {integrity: sha512-oIPzksmTg4/MriiaYGO+okXDT7ztn/w3Eptv/+gSIdMdKsJo0u4CfYNFJPy+4SKMuCqGw2wxnA+URMg3t8a/bQ==}
    dev: false

  /deepdash/5.3.9:
    resolution: {integrity: sha512-GRzJ0q9PDj2T+J2fX+b+TlUa2NlZ11l6vJ8LHNKVGeZ8CfxCuJaCychTq07iDRTvlfO8435jlvVS1QXBrW9kMg==}
    dependencies:
      lodash: 4.17.21
      lodash-es: 4.17.21
    dev: false

  /default-require-extensions/3.0.1:
    resolution: {integrity: sha512-eXTJmRbm2TIt9MgWTsOH1wEuhew6XGZcMeGKCtLedIg/NCsg1iBePXkceTdK4Fii7pzmN9tGsZhKzZ4h7O/fxw==}
    engines: {node: '>=8'}
    dependencies:
      strip-bom: 4.0.0
    dev: false

  /defaults/1.0.4:
    resolution: {integrity: sha512-eFuaLoy/Rxalv2kr+lqMlUnrDWV+3j4pljOIJgLIhI058IQfWJ7vXhyEIHu+HtC738klGALYxOKDO0bQP3tg8A==}
    dependencies:
      clone: 1.0.4
    dev: false

  /define-lazy-prop/2.0.0:
    resolution: {integrity: sha512-Ds09qNh8yw3khSjiJjiUInaGX9xlqZDY7JVryGxdxV7NPeuqQfplOpQ66yJFZut3jLa5zOwkXw1g9EI2uKh4Og==}
    engines: {node: '>=8'}
    dev: false

  /define-properties/1.1.4:
    resolution: {integrity: sha512-uckOqKcfaVvtBdsVkdPv3XjveQJsNQqmhXgRi8uhvWWuPYZCNlzT8qAyblUgNoXdHdjMTzAqeGjAoli8f+bzPA==}
    engines: {node: '>= 0.4'}
    dependencies:
      has-property-descriptors: 1.0.0
      object-keys: 1.1.1
    dev: false

  /delayed-stream/1.0.0:
    resolution: {integrity: sha512-ZySD7Nf91aLB0RxL4KGrKHBXl7Eds1DAmEdcoVawXnLD7SDhpNgtuII2aAkg7a7QS41jxPSZ17p4VdGnMHk3MQ==}
    engines: {node: '>=0.4.0'}
    dev: false

  /depd/2.0.0:
    resolution: {integrity: sha512-g7nH6P6dyDioJogAAGprGpCtVImJhpPk/roCzdb3fIh61/s/nPsfR6onyMwkCAR/OlC3yBC0lESvUoQEAssIrw==}
    engines: {node: '>= 0.8'}
    dev: false

  /des.js/1.0.1:
    resolution: {integrity: sha512-Q0I4pfFrv2VPd34/vfLrFOoRmlYj3OV50i7fskps1jZWK1kApMWWT9G6RRUeYedLcBDIhnSDaUvJMb3AhUlaEA==}
    dependencies:
      inherits: 2.0.4
      minimalistic-assert: 1.0.1
    dev: false

  /destroy/1.2.0:
    resolution: {integrity: sha512-2sJGJTaXIIaR1w4iJSNoN0hnMY7Gpc/n8D4qSCJw8QqFWXf7cuAgnEHxBpweaVcPevC2l3KpjYCx3NypQQgaJg==}
    engines: {node: '>= 0.8', npm: 1.2.8000 || >= 1.4.16}
    dev: false

  /dezalgo/1.0.4:
    resolution: {integrity: sha512-rXSP0bf+5n0Qonsb+SVVfNfIsimO4HEtmnIpPHY8Q1UCzKlQrDMfdobr8nJOOsRgWCyMRqeSBQzmWUMq7zvVig==}
    dependencies:
      asap: 2.0.6
      wrappy: 1.0.2
    dev: false

  /di/0.0.1:
    resolution: {integrity: sha512-uJaamHkagcZtHPqCIHZxnFrXlunQXgBOsZSUOWwFw31QJCAbyTBoHMW75YOTur5ZNx8pIeAKgf6GWIgaqqiLhA==}
    dev: false

  /diff/4.0.2:
    resolution: {integrity: sha512-58lmxKSA4BNyLz+HHMUzlOEpg09FV+ev6ZMe3vJihgdxzgcwZ8VoEEPmALCZG9LmqfVoNMMKpttIYTVG6uDY7A==}
    engines: {node: '>=0.3.1'}
    dev: false

  /diff/5.0.0:
    resolution: {integrity: sha512-/VTCrvm5Z0JGty/BWHljh+BAiw3IK+2j87NGMu8Nwc/f48WoDAC395uomO9ZD117ZOBaHmkX1oyLvkVM/aIT3w==}
    engines: {node: '>=0.3.1'}
    dev: false

  /diffie-hellman/5.0.3:
    resolution: {integrity: sha512-kqag/Nl+f3GwyK25fhUMYj81BUOrZ9IuJsjIcDE5icNM9FJHAVm3VcUDxdLPoQtTuUylWm6ZIknYJwwaPxsUzg==}
    dependencies:
      bn.js: 4.12.0
      miller-rabin: 4.0.1
      randombytes: 2.1.0
    dev: false

  /difflib/0.2.4:
    resolution: {integrity: sha512-9YVwmMb0wQHQNr5J9m6BSj6fk4pfGITGQOOs+D9Fl+INODWFOfvhIU1hNv6GgR1RBoC/9NJcwu77zShxV0kT7w==}
    dependencies:
      heap: 0.2.7
    dev: false

  /dir-glob/3.0.1:
    resolution: {integrity: sha512-WkrWp9GR4KXfKGYzOLmTuGVi1UWFfws377n9cc55/tb6DuqyF6pcQ5AbiHEshaDpY9v6oaSr2XCDidGmMwdzIA==}
    engines: {node: '>=8'}
    dependencies:
      path-type: 4.0.0
    dev: false

  /directory-tree/2.3.1:
    resolution: {integrity: sha512-hxolIHCtQ/a56CUywaLzGD/V78zPwFihI+UK/4ZjOp7GoV4Mptmtv95yavOn/RlnTi7cCMjszvfcNrwCoWLH+Q==}
    engines: {node: '>=10.0'}
    dev: false

  /doctrine/2.1.0:
    resolution: {integrity: sha512-35mSku4ZXK0vfCuHEDAwt55dg2jNajHZ1odvF+8SSr82EsZY4QmXfuWso8oEd8zRhVObSN18aM0CjSdoBX7zIw==}
    engines: {node: '>=0.10.0'}
    dependencies:
      esutils: 2.0.3
    dev: false

  /doctrine/3.0.0:
    resolution: {integrity: sha512-yS+Q5i3hBf7GBkd4KG8a7eBNNWNGLTaEwwYWUijIYM7zrlYDM0BFXHjjPWlWZ1Rg7UaddZeIDmi9jF3HmqiQ2w==}
    engines: {node: '>=6.0.0'}
    dependencies:
      esutils: 2.0.3
    dev: false

  /dom-serialize/2.2.1:
    resolution: {integrity: sha512-Yra4DbvoW7/Z6LBN560ZwXMjoNOSAN2wRsKFGc4iBeso+mpIA6qj1vfdf9HpMaKAqG6wXTy+1SYEzmNpKXOSsQ==}
    dependencies:
      custom-event: 1.0.1
      ent: 2.2.0
      extend: 3.0.2
      void-elements: 2.0.1
    dev: false

  /domain-browser/4.22.0:
    resolution: {integrity: sha512-IGBwjF7tNk3cwypFNH/7bfzBcgSCbaMOD3GsaY1AU/JRrnHnYgEM0+9kQt52iZxjNsjBtJYtao146V+f8jFZNw==}
    engines: {node: '>=10'}
    dev: false

  /domexception/1.0.1:
    resolution: {integrity: sha512-raigMkn7CJNNo6Ihro1fzG7wr3fHuYVytzquZKX5n0yizGsTcYgzdIUwj1X9pK0VvjeihV+XiclP+DjwbsSKug==}
    dependencies:
      webidl-conversions: 4.0.2
    dev: false

  /domexception/2.0.1:
    resolution: {integrity: sha512-yxJ2mFy/sibVQlu5qHjOkf9J3K6zgmCxgJ94u2EdvDOV09H+32LtRswEcUsmUWN72pVLOEnTSRaIVVzVQgS0dg==}
    engines: {node: '>=8'}
    dependencies:
      webidl-conversions: 5.0.0
    dev: false

  /dot-case/3.0.4:
    resolution: {integrity: sha512-Kv5nKlh6yRrdrGvxeJ2e5y2eRUpkUosIW4A2AS38zwSz27zu7ufDwQPi5Jhs3XAlGNetl3bmnGhQsMtkKJnj3w==}
    dependencies:
      no-case: 3.0.4
      tslib: 2.5.0
    dev: false

  /dotenv/16.0.3:
    resolution: {integrity: sha512-7GO6HghkA5fYG9TYnNxi14/7K9f5occMlp3zXAuSxn7CKCxt9xbNWG7yF8hTCSUchlfWSe3uLmlPfigevRItzQ==}
    engines: {node: '>=12'}
    dev: false

  /duplexer/0.1.2:
    resolution: {integrity: sha512-jtD6YG370ZCIi/9GTaJKQxWTZD045+4R4hTk/x1UyoqadyJ9x9CgSi1RlVDQF8U2sxLLSnFkCaMihqljHIWgMg==}
    dev: false

  /ecc-jsbn/0.1.2:
    resolution: {integrity: sha512-eh9O+hwRHNbG4BLTjEl3nw044CkGm5X6LoaCf7LPp7UU8Qrt47JYNi6nPX8xjW97TKGKm1ouctg0QSpZe9qrnw==}
    dependencies:
      jsbn: 0.1.1
      safer-buffer: 2.1.2
    dev: false

  /ecdsa-sig-formatter/1.0.11:
    resolution: {integrity: sha512-nagl3RYrbNv6kQkeJIpt6NJZy8twLB/2vtz6yN9Z4vRKHN4/QZJIEbqohALSgwKdnksuY3k5Addp5lg8sVoVcQ==}
    dependencies:
      safe-buffer: 5.2.1
    dev: false

  /editorconfig/0.15.3:
    resolution: {integrity: sha512-M9wIMFx96vq0R4F+gRpY3o2exzb8hEj/n9S8unZtHSvYjibBp/iMufSzvmOcV/laG0ZtuTVGtiJggPOSW2r93g==}
    hasBin: true
    dependencies:
      commander: 2.20.3
      lru-cache: 4.1.5
      semver: 5.7.1
      sigmund: 1.0.1
    dev: false

  /ee-first/1.1.1:
    resolution: {integrity: sha1-WQxhFWsK4vTwJVcyoViyZrxWsh0=}
    dev: false

  /electron-to-chromium/1.4.286:
    resolution: {integrity: sha512-Vp3CVhmYpgf4iXNKAucoQUDcCrBQX3XLBtwgFqP9BUXuucgvAV9zWp1kYU7LL9j4++s9O+12cb3wMtN4SJy6UQ==}
    dev: false

  /elliptic/6.5.4:
    resolution: {integrity: sha512-iLhC6ULemrljPZb+QutR5TQGB+pdW6KGD5RSegS+8sorOZT+rdQFbsQFJgvN3eRqNALqJer4oQ16YvJHlU8hzQ==}
    dependencies:
      bn.js: 4.12.0
      brorand: 1.1.0
      hash.js: 1.1.7
      hmac-drbg: 1.0.1
      inherits: 2.0.4
      minimalistic-assert: 1.0.1
      minimalistic-crypto-utils: 1.0.1
    dev: false

  /emoji-regex/8.0.0:
    resolution: {integrity: sha512-MSjYzcWNOA0ewAHpz0MxpYFvwg6yjy1NG3xteoqz644VCo/RPgnr1/GGt+ic3iJTzQ8Eu3TdM14SawnVUmGE6A==}
    dev: false

  /emojis-list/3.0.0:
    resolution: {integrity: sha512-/kyM18EfinwXZbno9FyUGeFh87KC8HRQBQGildHZbEuRyWFOmv1U10o9BBp8XVZDVNNuQKyIGIu5ZYAAXJ0V2Q==}
    engines: {node: '>= 4'}
    dev: false

  /enabled/2.0.0:
    resolution: {integrity: sha512-AKrN98kuwOzMIdAizXGI86UFBoo26CL21UM763y1h/GMSJ4/OHU9k2YlsmBpyScFo/wbLzWQJBMCW4+IO3/+OQ==}
    dev: false

  /encodeurl/1.0.2:
    resolution: {integrity: sha512-TPJXq8JqFaVYm2CWmPvnP2Iyo4ZSM7/QKcSmuMLDObfpH5fi7RUGmd/rTDf+rut/saiDiQEeVTNgAmJEdAOx0w==}
    engines: {node: '>= 0.8'}
    dev: false

  /end-of-stream/1.4.4:
    resolution: {integrity: sha512-+uw1inIHVPQoaVuHzRyXd21icM+cnt4CzD5rW+NC1wjOUSTOs+Te7FOv7AhN7vS9x/oIyhLP5PR1H+phQAHu5Q==}
    dependencies:
      once: 1.4.0
    dev: false

  /engine.io-parser/5.0.6:
    resolution: {integrity: sha512-tjuoZDMAdEhVnSFleYPCtdL2GXwVTGtNjoeJd9IhIG3C1xs9uwxqRNEu5WpnDZCaozwVlK/nuQhpodhXSIMaxw==}
    engines: {node: '>=10.0.0'}
    dev: false

  /engine.io/6.2.1:
    resolution: {integrity: sha512-ECceEFcAaNRybd3lsGQKas3ZlMVjN3cyWwMP25D2i0zWfyiytVbTpRPa34qrr+FHddtpBVOmq4H/DCv1O0lZRA==}
    engines: {node: '>=10.0.0'}
    dependencies:
      '@types/cookie': 0.4.1
      '@types/cors': 2.8.13
      '@types/node': 18.11.19
      accepts: 1.3.8
      base64id: 2.0.0
      cookie: 0.4.2
      cors: 2.8.5
      debug: 4.3.4
      engine.io-parser: 5.0.6
      ws: 8.2.3
    transitivePeerDependencies:
      - bufferutil
      - supports-color
      - utf-8-validate
    dev: false

  /enhanced-resolve/5.12.0:
    resolution: {integrity: sha512-QHTXI/sZQmko1cbDoNAa3mJ5qhWUUNAq3vR0/YiD379fWQrcfuoX1+HW2S0MTt7XmoPLapdaDKUtelUSPic7hQ==}
    engines: {node: '>=10.13.0'}
    dependencies:
      graceful-fs: 4.2.10
      tapable: 2.2.1
    dev: false

  /ent/2.2.0:
    resolution: {integrity: sha512-GHrMyVZQWvTIdDtpiEXdHZnFQKzeO09apj8Cbl4pKWy4i0Oprcq17usfDt5aO63swf0JOeMWjWQE/LzgSRuWpA==}
    dev: false

  /entities/1.1.2:
    resolution: {integrity: sha512-f2LZMYl1Fzu7YSBKg+RoROelpOaNrcGmE9AZubeDfrCEia483oW4MI4VyFd5VNHIgQ/7qm1I0wUHK1eJnn2y2w==}
    dev: false

  /entities/2.0.3:
    resolution: {integrity: sha512-MyoZ0jgnLvB2X3Lg5HqpFmn1kybDiIfEQmKzTb5apr51Rb+T3KdmMiqa70T+bhGnyv7bQ6WMj2QMHpGMmlrUYQ==}
    dev: false

  /envinfo/7.8.1:
    resolution: {integrity: sha512-/o+BXHmB7ocbHEAs6F2EnG0ogybVVUdkRunTT2glZU9XAaGmhqskrvKwqXuDfNjEO0LZKWdejEEpnq8aM0tOaw==}
    engines: {node: '>=4'}
    hasBin: true
    dev: false

  /error-ex/1.3.2:
    resolution: {integrity: sha512-7dFHNmqeFSEt2ZBsCriorKnn3Z2pj+fd9kmI6QoWw4//DL+icEBfc0U7qJCisqrTsKTjw4fNFy2pW9OqStD84g==}
    dependencies:
      is-arrayish: 0.2.1
    dev: false

  /es-abstract/1.21.1:
    resolution: {integrity: sha512-QudMsPOz86xYz/1dG1OuGBKOELjCh99IIWHLzy5znUB6j8xG2yMA7bfTV86VSqKF+Y/H08vQPR+9jyXpuC6hfg==}
    engines: {node: '>= 0.4'}
    dependencies:
      available-typed-arrays: 1.0.5
      call-bind: 1.0.2
      es-set-tostringtag: 2.0.1
      es-to-primitive: 1.2.1
      function-bind: 1.1.1
      function.prototype.name: 1.1.5
      get-intrinsic: 1.2.0
      get-symbol-description: 1.0.0
      globalthis: 1.0.3
      gopd: 1.0.1
      has: 1.0.3
      has-property-descriptors: 1.0.0
      has-proto: 1.0.1
      has-symbols: 1.0.3
      internal-slot: 1.0.4
      is-array-buffer: 3.0.1
      is-callable: 1.2.7
      is-negative-zero: 2.0.2
      is-regex: 1.1.4
      is-shared-array-buffer: 1.0.2
      is-string: 1.0.7
      is-typed-array: 1.1.10
      is-weakref: 1.0.2
      object-inspect: 1.12.3
      object-keys: 1.1.1
      object.assign: 4.1.4
      regexp.prototype.flags: 1.4.3
      safe-regex-test: 1.0.0
      string.prototype.trimend: 1.0.6
      string.prototype.trimstart: 1.0.6
      typed-array-length: 1.0.4
      unbox-primitive: 1.0.2
      which-typed-array: 1.1.9
    dev: false

  /es-get-iterator/1.1.3:
    resolution: {integrity: sha512-sPZmqHBe6JIiTfN5q2pEi//TwxmAFHwj/XEuYjTuse78i8KxaqMTTzxPoFKuzRpDpTJ+0NAbpfenkmH2rePtuw==}
    dependencies:
      call-bind: 1.0.2
      get-intrinsic: 1.2.0
      has-symbols: 1.0.3
      is-arguments: 1.1.1
      is-map: 2.0.2
      is-set: 2.0.2
      is-string: 1.0.7
      isarray: 2.0.5
      stop-iteration-iterator: 1.0.0
    dev: false

  /es-module-lexer/0.9.3:
    resolution: {integrity: sha512-1HQ2M2sPtxwnvOvT1ZClHyQDiggdNjURWpY2we6aMKCQiUVxTmVs2UYPLIrD84sS+kMdUwfBSylbJPwNnBrnHQ==}
    dev: false

  /es-set-tostringtag/2.0.1:
    resolution: {integrity: sha512-g3OMbtlwY3QewlqAiMLI47KywjWZoEytKr8pf6iTC8uJq5bIAH52Z9pnQ8pVL6whrCto53JZDuUIsifGeLorTg==}
    engines: {node: '>= 0.4'}
    dependencies:
      get-intrinsic: 1.2.0
      has: 1.0.3
      has-tostringtag: 1.0.0
    dev: false

  /es-shim-unscopables/1.0.0:
    resolution: {integrity: sha512-Jm6GPcCdC30eMLbZ2x8z2WuRwAws3zTBBKuusffYVUrNj/GVSUAZ+xKMaUpfNDR5IbyNA5LJbaecoUVbmUcB1w==}
    dependencies:
      has: 1.0.3
    dev: false

  /es-to-primitive/1.2.1:
    resolution: {integrity: sha512-QCOllgZJtaUo9miYBcLChTUaHNjJF3PYs1VidD7AwiEj1kYxKeQTctLAezAOH5ZKRH0g2IgPn6KwB4IT8iRpvA==}
    engines: {node: '>= 0.4'}
    dependencies:
      is-callable: 1.2.7
      is-date-object: 1.0.5
      is-symbol: 1.0.4
    dev: false

  /es6-error/4.1.1:
    resolution: {integrity: sha512-Um/+FxMr9CISWh0bi5Zv0iOD+4cFh5qLeks1qhAopKVAJw3drgKbKySikp7wGhDL0HPeaja0P5ULZrxLkniUVg==}
    dev: false

  /es6-object-assign/1.1.0:
    resolution: {integrity: sha512-MEl9uirslVwqQU369iHNWZXsI8yaZYGg/D65aOgZkeyFJwHYSxilf7rQzXKI7DdDuBPrBXbfk3sl9hJhmd5AUw==}
    dev: false

  /escalade/3.1.1:
    resolution: {integrity: sha512-k0er2gUkLf8O0zKJiAhmkTnJlTvINGv7ygDNPbeIsX/TJjGJZHuh9B2UxbsaEkmlEo9MfhrSzmhIlhRlI2GXnw==}
    engines: {node: '>=6'}
    dev: false

  /escape-html/1.0.3:
    resolution: {integrity: sha512-NiSupZ4OeuGwr68lGIeym/ksIZMJodUGOSCZ/FSnTxcrekbvqrgdUxlJOMpijaKZVjAJrWrGs/6Jy8OMuyj9ow==}
    dev: false

  /escape-string-regexp/1.0.5:
    resolution: {integrity: sha512-vbRorB5FUQWvla16U8R/qgaFIya2qGzwDrNmCZuYKrbdSUMG6I1ZCGQRefkRVhuOkIGVne7BQ35DSfo1qvJqFg==}
    engines: {node: '>=0.8.0'}
    dev: false

  /escape-string-regexp/4.0.0:
    resolution: {integrity: sha512-TtpcNJ3XAzx3Gq8sWRzJaVajRs0uVxA2YAkdb1jm2YkPz4G6egUFAyA3n5vtEIZefPk5Wa4UXbKuS5fKkJWdgA==}
    engines: {node: '>=10'}
    dev: false

  /escodegen/1.14.3:
    resolution: {integrity: sha512-qFcX0XJkdg+PB3xjZZG/wKSuT1PnQWx57+TVSjIMmILd2yC/6ByYElPwJnslDsuWuSAp4AwJGumarAAmJch5Kw==}
    engines: {node: '>=4.0'}
    hasBin: true
    dependencies:
      esprima: 4.0.1
      estraverse: 4.3.0
      esutils: 2.0.3
      optionator: 0.8.3
    optionalDependencies:
      source-map: 0.6.1
    dev: false

  /escodegen/1.8.1:
    resolution: {integrity: sha512-yhi5S+mNTOuRvyW4gWlg5W1byMaQGWWSYHXsuFZ7GBo7tpyOwi2EdzMP/QWxh9hwkD2m+wDVHJsxhRIj+v/b/A==}
    engines: {node: '>=0.12.0'}
    hasBin: true
    dependencies:
      esprima: 2.7.3
      estraverse: 1.9.3
      esutils: 2.0.3
      optionator: 0.8.3
    optionalDependencies:
      source-map: 0.2.0
    dev: false

  /escodegen/2.0.0:
    resolution: {integrity: sha512-mmHKys/C8BFUGI+MAWNcSYoORYLMdPzjrknd2Vc+bUsjN5bXcr8EhrNB+UTqfL1y3I9c4fw2ihgtMPQLBRiQxw==}
    engines: {node: '>=6.0'}
    hasBin: true
    dependencies:
      esprima: 4.0.1
      estraverse: 5.3.0
      esutils: 2.0.3
      optionator: 0.8.3
    optionalDependencies:
      source-map: 0.6.1
    dev: false

  /eslint-config-airbnb-base/13.2.0_71c73973975c304c45692720d2160406:
    resolution: {integrity: sha512-1mg/7eoB4AUeB0X1c/ho4vb2gYkNH8Trr/EgCT/aGmKhhG+F6vF5s8+iRBlWAzFIAphxIdp3YfEKgEl0f9Xg+w==}
    engines: {node: '>= 4'}
    peerDependencies:
      eslint: ^4.19.1 || ^5.3.0
      eslint-plugin-import: ^2.17.2
    dependencies:
      confusing-browser-globals: 1.0.11
      eslint: 8.33.0
      eslint-plugin-import: 2.27.5_eslint@8.33.0
      object.assign: 4.1.4
      object.entries: 1.1.6
    dev: false

  /eslint-import-resolver-node/0.3.7:
    resolution: {integrity: sha512-gozW2blMLJCeFpBwugLTGyvVjNoeo1knonXAcatC6bjPBZitotxdWf7Gimr25N4c0AAOo4eOUfaG82IJPDpqCA==}
    dependencies:
      debug: 3.2.7
      is-core-module: 2.11.0
      resolve: 1.22.1
    dev: false

  /eslint-module-utils/2.7.4_eslint@8.33.0:
    resolution: {integrity: sha512-j4GT+rqzCoRKHwURX7pddtIPGySnX9Si/cgMI5ztrcqOPtk5dDEeZ34CQVPphnqkJytlc97Vuk05Um2mJ3gEQA==}
    engines: {node: '>=4'}
    peerDependencies:
      eslint: '*'
    peerDependenciesMeta:
      eslint:
        optional: true
    dependencies:
      debug: 3.2.7
      eslint: 8.33.0
    dev: false

  /eslint-plugin-import/2.27.5_eslint@8.33.0:
    resolution: {integrity: sha512-LmEt3GVofgiGuiE+ORpnvP+kAm3h6MLZJ4Q5HCyHADofsb4VzXFsRiWj3c0OFiV+3DWFh0qg3v9gcPlfc3zRow==}
    engines: {node: '>=4'}
    peerDependencies:
      eslint: ^2 || ^3 || ^4 || ^5 || ^6 || ^7.2.0 || ^8
    dependencies:
      array-includes: 3.1.6
      array.prototype.flat: 1.3.1
      array.prototype.flatmap: 1.3.1
      debug: 3.2.7
      doctrine: 2.1.0
      eslint: 8.33.0
      eslint-import-resolver-node: 0.3.7
      eslint-module-utils: 2.7.4_eslint@8.33.0
      has: 1.0.3
      is-core-module: 2.11.0
      is-glob: 4.0.3
      minimatch: 3.1.2
      object.values: 1.1.6
      resolve: 1.22.1
      semver: 6.3.0
      tsconfig-paths: 3.14.1
    dev: false

  /eslint-plugin-promise/4.3.1:
    resolution: {integrity: sha512-bY2sGqyptzFBDLh/GMbAxfdJC+b0f23ME63FOE4+Jao0oZ3E1LEwFtWJX/1pGMJLiTtrSSern2CRM/g+dfc0eQ==}
    engines: {node: '>=6'}
    dev: false

  /eslint-scope/3.7.1:
    resolution: {integrity: sha512-ivpbtpUgg9SJS4TLjK7KdcDhqc/E3CGItsvQbBNLkNGUeMhd5qnJcryba/brESS+dg3vrLqPuc/UcS7jRJdN5A==}
    engines: {node: '>=4.0.0'}
    dependencies:
      esrecurse: 4.3.0
      estraverse: 4.3.0
    dev: false

  /eslint-scope/5.1.1:
    resolution: {integrity: sha512-2NxwbF/hZ0KpepYN0cNbo+FN6XoK7GaHlQhgx/hIZl6Va0bF45RQOOwhLIy8lQDbuCiadSLCBnH2CFYquit5bw==}
    engines: {node: '>=8.0.0'}
    dependencies:
      esrecurse: 4.3.0
      estraverse: 4.3.0
    dev: false

  /eslint-scope/7.1.1:
    resolution: {integrity: sha512-QKQM/UXpIiHcLqJ5AOyIW7XZmzjkzQXYE54n1++wb0u9V/abW3l9uQnxX8Z5Xd18xyKIMTUAyQ0k1e8pz6LUrw==}
    engines: {node: ^12.22.0 || ^14.17.0 || >=16.0.0}
    dependencies:
      esrecurse: 4.3.0
      estraverse: 5.3.0
    dev: false

  /eslint-utils/3.0.0_eslint@8.33.0:
    resolution: {integrity: sha512-uuQC43IGctw68pJA1RgbQS8/NP7rch6Cwd4j3ZBtgo4/8Flj4eGE7ZYSZRN3iq5pVUv6GPdW5Z1RFleo84uLDA==}
    engines: {node: ^10.0.0 || ^12.0.0 || >= 14.0.0}
    peerDependencies:
      eslint: '>=5'
    dependencies:
      eslint: 8.33.0
      eslint-visitor-keys: 2.1.0
    dev: false

  /eslint-visitor-keys/1.3.0:
    resolution: {integrity: sha512-6J72N8UNa462wa/KFODt/PJ3IU60SDpC3QXC1Hjc1BXXpfL2C9R5+AU7jhe0F6GREqVMh4Juu+NY7xn+6dipUQ==}
    engines: {node: '>=4'}
    dev: false

  /eslint-visitor-keys/2.1.0:
    resolution: {integrity: sha512-0rSmRBzXgDzIsD6mGdJgevzgezI534Cer5L/vyMX0kHzT/jiB43jRhd9YUlMGYLQy2zprNmoT8qasCGtY+QaKw==}
    engines: {node: '>=10'}
    dev: false

  /eslint-visitor-keys/3.3.0:
    resolution: {integrity: sha512-mQ+suqKJVyeuwGYHAdjMFqjCyfl8+Ldnxuyp3ldiMBFKkvytrXUZWaiPCEav8qDHKty44bD+qV1IP4T+w+xXRA==}
    engines: {node: ^12.22.0 || ^14.17.0 || >=16.0.0}
    dev: false

  /eslint/8.33.0:
    resolution: {integrity: sha512-WjOpFQgKK8VrCnAtl8We0SUOy/oVZ5NHykyMiagV1M9r8IFpIJX7DduK6n1mpfhlG7T1NLWm2SuD8QB7KFySaA==}
    engines: {node: ^12.22.0 || ^14.17.0 || >=16.0.0}
    hasBin: true
    dependencies:
      '@eslint/eslintrc': 1.4.1
      '@humanwhocodes/config-array': 0.11.8
      '@humanwhocodes/module-importer': 1.0.1
      '@nodelib/fs.walk': 1.2.8
      ajv: 6.12.6
      chalk: 4.1.2
      cross-spawn: 7.0.3
      debug: 4.3.4
      doctrine: 3.0.0
      escape-string-regexp: 4.0.0
      eslint-scope: 7.1.1
      eslint-utils: 3.0.0_eslint@8.33.0
      eslint-visitor-keys: 3.3.0
      espree: 9.4.1
      esquery: 1.4.0
      esutils: 2.0.3
      fast-deep-equal: 3.1.3
      file-entry-cache: 6.0.1
      find-up: 5.0.0
      glob-parent: 6.0.2
      globals: 13.20.0
      grapheme-splitter: 1.0.4
      ignore: 5.2.4
      import-fresh: 3.3.0
      imurmurhash: 0.1.4
      is-glob: 4.0.3
      is-path-inside: 3.0.3
      js-sdsl: 4.3.0
      js-yaml: 4.1.0
      json-stable-stringify-without-jsonify: 1.0.1
      levn: 0.4.1
      lodash.merge: 4.6.2
      minimatch: 3.1.2
      natural-compare: 1.4.0
      optionator: 0.9.1
      regexpp: 3.2.0
      strip-ansi: 6.0.1
      strip-json-comments: 3.1.1
      text-table: 0.2.0
    transitivePeerDependencies:
      - supports-color
    dev: false

  /espree/9.4.1:
    resolution: {integrity: sha512-XwctdmTO6SIvCzd9810yyNzIrOrqNYV9Koizx4C/mRhf9uq0o4yHoCEU/670pOxOL/MSraektvSAji79kX90Vg==}
    engines: {node: ^12.22.0 || ^14.17.0 || >=16.0.0}
    dependencies:
      acorn: 8.8.2
      acorn-jsx: 5.3.2_acorn@8.8.2
      eslint-visitor-keys: 3.3.0
    dev: false

  /esprima/1.2.2:
    resolution: {integrity: sha512-+JpPZam9w5DuJ3Q67SqsMGtiHKENSMRVoxvArfJZK01/BfLEObtZ6orJa/MtoGNR/rfMgp5837T41PAmTwAv/A==}
    engines: {node: '>=0.4.0'}
    hasBin: true
    dev: false

  /esprima/2.7.3:
    resolution: {integrity: sha512-OarPfz0lFCiW4/AV2Oy1Rp9qu0iusTKqykwTspGCZtPxmF81JR4MmIebvF1F9+UOKth2ZubLQ4XGGaU+hSn99A==}
    engines: {node: '>=0.10.0'}
    hasBin: true
    dev: false

  /esprima/4.0.1:
    resolution: {integrity: sha512-eGuFFw7Upda+g4p+QHvnW0RyTX/SVeJBDM/gCtMARO0cLuT2HcEKnTPvhjV6aGeqrCB/sbNop0Kszm0jsaWU4A==}
    engines: {node: '>=4'}
    hasBin: true
    dev: false

  /esquery/1.4.0:
    resolution: {integrity: sha512-cCDispWt5vHHtwMY2YrAQ4ibFkAL8RbH5YGBnZBc90MolvvfkkQcJro/aZiAQUlQ3qgrYS6D6v8Gc5G5CQsc9w==}
    engines: {node: '>=0.10'}
    dependencies:
      estraverse: 5.3.0
    dev: false

  /esrecurse/4.3.0:
    resolution: {integrity: sha512-KmfKL3b6G+RXvP8N1vr3Tq1kL/oCFgn2NYXEtqP8/L3pKapUA4G8cFVaoF3SU323CD4XypR/ffioHmkti6/Tag==}
    engines: {node: '>=4.0'}
    dependencies:
      estraverse: 5.3.0
    dev: false

  /estraverse/1.9.3:
    resolution: {integrity: sha512-25w1fMXQrGdoquWnScXZGckOv+Wes+JDnuN/+7ex3SauFRS72r2lFDec0EKPt2YD1wUJ/IrfEex+9yp4hfSOJA==}
    engines: {node: '>=0.10.0'}
    dev: false

  /estraverse/4.3.0:
    resolution: {integrity: sha512-39nnKffWz8xN1BU/2c79n9nB9HDzo0niYUqx6xyqUnyoAnQyyWpOTdZEeiCch8BBu515t4wp9ZmgVfVhn9EBpw==}
    engines: {node: '>=4.0'}
    dev: false

  /estraverse/5.3.0:
    resolution: {integrity: sha512-MMdARuVEQziNTeJD8DgMqmhwR11BRQ/cBP+pLtYdSTnf3MIO8fFeiINEbX36ZdNlfU/7A9f3gUw49B3oQsvwBA==}
    engines: {node: '>=4.0'}
    dev: false

  /esutils/2.0.3:
    resolution: {integrity: sha512-kVscqXk4OCp68SZ0dkgEKVi6/8ij300KBWTJq32P/dYeWTSwK41WyTxalN1eRmA5Z9UU/LX9D7FWSmV9SAYx6g==}
    engines: {node: '>=0.10.0'}
    dev: false

  /etag/1.8.1:
    resolution: {integrity: sha512-aIL5Fx7mawVa300al2BnEE4iNvo1qETxLrPI/o05L7z6go7fCw1J6EQmbK4FmJ2AS7kgVF/KEZWufBfdClMcPg==}
    engines: {node: '>= 0.6'}
    dev: false

  /event-target-shim/5.0.1:
    resolution: {integrity: sha512-i/2XbnSz/uxRCU6+NdVJgKWDTM427+MqYbkQzD321DuCQJUqOuJKIA0IM2+W2xtYHdKOmZ4dR6fExsd4SXL+WQ==}
    engines: {node: '>=6'}
    dev: false

  /eventemitter3/4.0.7:
    resolution: {integrity: sha512-8guHBZCwKnFhYdHr2ysuRWErTwhoN2X8XELRlrRwpmfeY2jjuUN4taQMsULKUVo1K4DvZl+0pgfyoysHxvmvEw==}
    dev: false

  /events/3.3.0:
    resolution: {integrity: sha512-mQw+2fkQbALzQ7V0MY0IqdnXNOeTtP4r0lN9z7AAawCXgqea7bDii20AYrIBrFd/Hx0M2Ocz6S111CaFkUcb0Q==}
    engines: {node: '>=0.8.x'}
    dev: false

  /evp_bytestokey/1.0.3:
    resolution: {integrity: sha512-/f2Go4TognH/KvCISP7OUsHn85hT9nUkxxA9BEWxFn+Oj9o8ZNLm/40hdlgSLyuOimsrTKLUMEorQexp/aPQeA==}
    dependencies:
      md5.js: 1.3.5
      safe-buffer: 5.2.1
    dev: false

  /express-promise-router/4.1.1_express@4.18.2:
    resolution: {integrity: sha512-Lkvcy/ZGrBhzkl3y7uYBHLMtLI4D6XQ2kiFg9dq7fbktBch5gjqJ0+KovX0cvCAvTJw92raWunRLM/OM+5l4fA==}
    engines: {node: '>=10'}
    peerDependencies:
      '@types/express': ^4.0.0
      express: ^4.0.0
    peerDependenciesMeta:
      '@types/express':
        optional: true
    dependencies:
      express: 4.18.2
      is-promise: 4.0.0
      lodash.flattendeep: 4.4.0
      methods: 1.1.2
    dev: false

  /express/4.18.2:
    resolution: {integrity: sha512-5/PsL6iGPdfQ/lKM1UuielYgv3BUoJfz1aUwU9vHZ+J7gyvwdQXFEBIEIaxeGf0GIcreATNyBExtalisDbuMqQ==}
    engines: {node: '>= 0.10.0'}
    dependencies:
      accepts: 1.3.8
      array-flatten: 1.1.1
      body-parser: 1.20.1
      content-disposition: 0.5.4
      content-type: 1.0.5
      cookie: 0.5.0
      cookie-signature: 1.0.6
      debug: 2.6.9
      depd: 2.0.0
      encodeurl: 1.0.2
      escape-html: 1.0.3
      etag: 1.8.1
      finalhandler: 1.2.0
      fresh: 0.5.2
      http-errors: 2.0.0
      merge-descriptors: 1.0.1
      methods: 1.1.2
      on-finished: 2.4.1
      parseurl: 1.3.3
      path-to-regexp: 0.1.7
      proxy-addr: 2.0.7
      qs: 6.11.0
      range-parser: 1.2.1
      safe-buffer: 5.2.1
      send: 0.18.0
      serve-static: 1.15.0
      setprototypeof: 1.2.0
      statuses: 2.0.1
      type-is: 1.6.18
      utils-merge: 1.0.1
      vary: 1.1.2
    dev: false

  /extend/3.0.2:
    resolution: {integrity: sha512-fjquC59cD7CyW6urNXK0FBufkZcoiGG80wTuPujX590cB5Ttln20E2UB4S/WARVqhXffZl2LNgS+gQdPIIim/g==}
    dev: false

  /extract-zip/2.0.1:
    resolution: {integrity: sha512-GDhU9ntwuKyGXdZBUgTIe+vXnWj0fppUEtMDL0+idd5Sta8TGpHssn/eusA9mrPr9qNDym6SxAYZjNvCn/9RBg==}
    engines: {node: '>= 10.17.0'}
    hasBin: true
    dependencies:
      debug: 4.3.4
      get-stream: 5.2.0
      yauzl: 2.10.0
    optionalDependencies:
      '@types/yauzl': 2.10.0
    transitivePeerDependencies:
      - supports-color
    dev: false

  /extsprintf/1.3.0:
    resolution: {integrity: sha512-11Ndz7Nv+mvAC1j0ktTa7fAb0vLyGGX+rMHNBYQviQDGU0Hw7lhctJANqbPhu9nV9/izT/IntTgZ7Im/9LJs9g==}
    engines: {'0': node >=0.6.0}
    dev: false

  /faker/4.1.0:
    resolution: {integrity: sha512-ILKg69P6y/D8/wSmDXw35Ly0re8QzQ8pMfBCflsGiZG2ZjMUNLYNexA6lz5pkmJlepVdsiDFUxYAzPQ9/+iGLA==}
    dev: false

  /faker/5.5.3:
    resolution: {integrity: sha512-wLTv2a28wjUyWkbnX7u/ABZBkUkIF2fCd73V6P2oFqEGEktDfzWx4UxrSqtPRw0xPRAcjeAOIiJWqZm3pP4u3g==}
    dev: false

  /fast-deep-equal/3.1.3:
    resolution: {integrity: sha512-f3qQ9oQy9j2AhBe/H9VC91wLmKBCCU/gDOnKNAYG5hswO7BLKj09Hc5HYNz9cGI++xlpDCIgDaitVs03ATR84Q==}
    dev: false

  /fast-glob/3.2.12:
    resolution: {integrity: sha512-DVj4CQIYYow0BlaelwK1pHl5n5cRSJfM60UA0zK891sVInoPri2Ekj7+e1CT3/3qxXenpI+nBBmQAcJPJgaj4w==}
    engines: {node: '>=8.6.0'}
    dependencies:
      '@nodelib/fs.stat': 2.0.5
      '@nodelib/fs.walk': 1.2.8
      glob-parent: 5.1.2
      merge2: 1.4.1
      micromatch: 4.0.5
    dev: false

  /fast-json-stable-stringify/2.1.0:
    resolution: {integrity: sha512-lhd/wF+Lk98HZoTCtlVraHtfh5XYijIjalXck7saUtuanSDyLMxnHhSXEDJqHxD7msR8D0uCmqlkwjCV8xvwHw==}
    dev: false

  /fast-levenshtein/2.0.6:
    resolution: {integrity: sha512-DCXu6Ifhqcks7TZKY3Hxp3y6qphY5SJZmrWMDrKcERSOXWQdMhU9Ig/PYrzyw/ul9jOIyh0N4M0tbC5hodg8dw==}
    dev: false

  /fast-safe-stringify/2.1.1:
    resolution: {integrity: sha512-W+KJc2dmILlPplD/H4K9l9LcAHAfPtP6BY84uVLXQ6Evcz9Lcg33Y2z1IVblT6xdY54PXYVHEv+0Wpq8Io6zkA==}
    dev: false

  /fast-xml-parser/4.1.1:
    resolution: {integrity: sha512-4gAP5PvNyrqePBOIIcpaEeE+nKBry1n6qTQiJsE59sLP0OC+YwhU7/XVmLLEMexbiluFQX1yEYm82Pk9B7xEiw==}
    hasBin: true
    dependencies:
      strnum: 1.0.5
    dev: false

  /fastest-levenshtein/1.0.16:
    resolution: {integrity: sha512-eRnCtTTtGZFpQCwhJiUOuxPQWRXVKYDn0b2PeHfXL6/Zi53SLAzAHfVhVWK2AryC/WH05kGfxhFIPvTF0SXQzg==}
    engines: {node: '>= 4.9.1'}
    dev: false

  /fastq/1.15.0:
    resolution: {integrity: sha512-wBrocU2LCXXa+lWBt8RoIRD89Fi8OdABODa/kEnyeyjS5aZO5/GNvI5sEINADqP/h8M29UHTHUb53sUu5Ihqdw==}
    dependencies:
      reusify: 1.0.4
    dev: false

  /fd-slicer/1.1.0:
    resolution: {integrity: sha512-cE1qsB/VwyQozZ+q1dGxR8LBYNZeofhEdUNGSMbQD3Gw2lAzX9Zb3uIU6Ebc/Fmyjo9AWWfnn0AUCHqtevs/8g==}
    dependencies:
      pend: 1.2.0
    dev: false

  /fecha/4.2.3:
    resolution: {integrity: sha512-OP2IUU6HeYKJi3i0z4A19kHMQoLVs4Hc+DPqqxI2h/DPZHTm/vjsfC6P0b4jCMy14XizLBqvndQ+UilD7707Jw==}
    dev: false

  /fetch-blob/3.2.0:
    resolution: {integrity: sha512-7yAQpD2UMJzLi1Dqv7qFYnPbaPx7ZfFK6PiIxQ4PfkGPyNyl2Ugx+a/umUonmKqjhM4DnfbMvdX6otXq83soQQ==}
    engines: {node: ^12.20 || >= 14.13}
    dependencies:
      node-domexception: 1.0.0
      web-streams-polyfill: 3.2.1
    dev: false

  /file-entry-cache/6.0.1:
    resolution: {integrity: sha512-7Gps/XWymbLk2QLYK4NzpMOrYjMhdIxXuIvy2QBsLE6ljuodKvdkWs/cpyJJ3CVIVpH0Oi1Hvg1ovbMzLdFBBg==}
    engines: {node: ^10.12.0 || >=12.0.0}
    dependencies:
      flat-cache: 3.0.4
    dev: false

  /file-type/3.9.0:
    resolution: {integrity: sha512-RLoqTXE8/vPmMuTI88DAzhMYC99I8BWv7zYP4A1puo5HIjEJ5EX48ighy4ZyKMG9EDXxBgW6e++cn7d1xuFghA==}
    engines: {node: '>=0.10.0'}
    dev: false

  /filesize/8.0.7:
    resolution: {integrity: sha512-pjmC+bkIF8XI7fWaH8KxHcZL3DPybs1roSKP4rKDvy20tAWwIObE4+JIseG2byfGKhud5ZnM4YSGKBz7Sh0ndQ==}
    engines: {node: '>= 0.4.0'}
    dev: false

  /fill-range/7.0.1:
    resolution: {integrity: sha512-qOo9F+dMUmC2Lcb4BbVvnKJxTPjCm+RRpe4gDuGrzkL7mEVl/djYSu2OdQ2Pa302N4oqkSg9ir6jaLWJ2USVpQ==}
    engines: {node: '>=8'}
    dependencies:
      to-regex-range: 5.0.1
    dev: false

  /finalhandler/1.1.2:
    resolution: {integrity: sha512-aAWcW57uxVNrQZqFXjITpW3sIUQmHGG3qSb9mUah9MgMC4NeWhNOlNjXEYq3HjRAvL6arUviZGGJsBg6z0zsWA==}
    engines: {node: '>= 0.8'}
    dependencies:
      debug: 2.6.9
      encodeurl: 1.0.2
      escape-html: 1.0.3
      on-finished: 2.3.0
      parseurl: 1.3.3
      statuses: 1.5.0
      unpipe: 1.0.0
    dev: false

  /finalhandler/1.2.0:
    resolution: {integrity: sha512-5uXcUVftlQMFnWC9qu/svkWv3GTd2PfUhK/3PLkYNAe7FbqJMt3515HaxE6eRL74GdsriiwujiawdaB1BpEISg==}
    engines: {node: '>= 0.8'}
    dependencies:
      debug: 2.6.9
      encodeurl: 1.0.2
      escape-html: 1.0.3
      on-finished: 2.4.1
      parseurl: 1.3.3
      statuses: 2.0.1
      unpipe: 1.0.0
    dev: false

  /find-cache-dir/3.3.2:
    resolution: {integrity: sha512-wXZV5emFEjrridIgED11OoUKLxiYjAcqot/NJdAkOhlJ+vGzwhOAfcG5OX1jP+S0PcjEn8bdMJv+g2jwQ3Onig==}
    engines: {node: '>=8'}
    dependencies:
      commondir: 1.0.1
      make-dir: 3.1.0
      pkg-dir: 4.2.0
    dev: false

  /find-up/4.1.0:
    resolution: {integrity: sha512-PpOwAdQ/YlXQ2vj8a3h8IipDuYRi3wceVQQGYWxNINccq40Anw7BlsEXCMbt1Zt+OLA6Fq9suIpIWD0OsnISlw==}
    engines: {node: '>=8'}
    dependencies:
      locate-path: 5.0.0
      path-exists: 4.0.0
    dev: false

  /find-up/5.0.0:
    resolution: {integrity: sha512-78/PXT1wlLLDgTzDs7sjq9hzz0vXD+zn+7wypEe4fXQxCmdmqfGsEPQxmiCSQI3ajFV91bVSsvNtrJRiW6nGng==}
    engines: {node: '>=10'}
    dependencies:
      locate-path: 6.0.0
      path-exists: 4.0.0
    dev: false

  /flat-cache/3.0.4:
    resolution: {integrity: sha512-dm9s5Pw7Jc0GvMYbshN6zchCA9RgQlzzEZX3vylR9IqFfS8XciblUXOKfW6SiuJ0e13eDYZoZV5wdrev7P3Nwg==}
    engines: {node: ^10.12.0 || >=12.0.0}
    dependencies:
      flatted: 3.2.7
      rimraf: 3.0.2
    dev: false

  /flat/5.0.2:
    resolution: {integrity: sha512-b6suED+5/3rTpUBdG1gupIl8MPFCAMA0QXwmljLhvCUKcUvdE4gWky9zpuGCcXHOsz4J9wPGNWq6OKpmIzz3hQ==}
    hasBin: true
    dev: false

  /flatted/3.1.1:
    resolution: {integrity: sha512-zAoAQiudy+r5SvnSw3KJy5os/oRJYHzrzja/tBDqrZtNhUw8bt6y8OBzMWcjWr+8liV8Eb6yOhw8WZ7VFZ5ZzA==}
    dev: false

  /flatted/3.2.7:
    resolution: {integrity: sha512-5nqDSxl8nn5BSNxyR3n4I6eDmbolI6WT+QqR547RwxQapgjQBmtktdP+HTBb/a/zLsbzERTONyUB5pefh5TtjQ==}
    dev: false

  /fn.name/1.1.0:
    resolution: {integrity: sha512-GRnmB5gPyJpAhTQdSZTSp9uaPSvl09KoYcMQtsB9rQoOmzs9dH6ffeccH+Z+cv6P68Hu5bC6JjRh4Ah/mHSNRw==}
    dev: false

  /follow-redirects/1.15.2:
    resolution: {integrity: sha512-VQLG33o04KaQ8uYi2tVNbdrWp1QWxNNea+nmIB4EVM28v0hmP17z7aG1+wAkNzVq4KeXTq3221ye5qTJP91JwA==}
    engines: {node: '>=4.0'}
    peerDependencies:
      debug: '*'
    peerDependenciesMeta:
      debug:
        optional: true
    dev: false

  /for-each/0.3.3:
    resolution: {integrity: sha512-jqYfLp7mo9vIyQf8ykW2v7A+2N4QjeCeI5+Dz9XraiO1ign81wjiH7Fb9vSOWvQfNtmSa4H2RoQTrrXivdUZmw==}
    dependencies:
      is-callable: 1.2.7
    dev: false

  /foreach/2.0.6:
    resolution: {integrity: sha512-k6GAGDyqLe9JaebCsFCoudPPWfihKu8pylYXRlqP1J7ms39iPoTtk2fviNglIeQEwdh0bQeKJ01ZPyuyQvKzwg==}
    dev: false

  /foreground-child/2.0.0:
    resolution: {integrity: sha512-dCIq9FpEcyQyXKCkyzmlPTFNgrCzPudOe+mhvJU5zAtlBnGVy2yKxtfsxK2tQBThwq225jcvBjpw1Gr40uzZCA==}
    engines: {node: '>=8.0.0'}
    dependencies:
      cross-spawn: 7.0.3
      signal-exit: 3.0.7
    dev: false

  /forever-agent/0.6.1:
    resolution: {integrity: sha512-j0KLYPhm6zeac4lz3oJ3o65qvgQCcPubiyotZrXqEaG4hNagNYO8qdlUrX5vwqv9ohqeT/Z3j6+yW067yWWdUw==}
    dev: false

  /form-data/2.3.3:
    resolution: {integrity: sha512-1lLKB2Mu3aGP1Q/2eCOx0fNbRMe7XdwktwOruhfqqd0rIJWwN4Dh+E3hrPSlDCXnSR7UtZ1N38rVXm+6+MEhJQ==}
    engines: {node: '>= 0.12'}
    dependencies:
      asynckit: 0.4.0
      combined-stream: 1.0.8
      mime-types: 2.1.35
    dev: false

  /form-data/2.5.1:
    resolution: {integrity: sha512-m21N3WOmEEURgk6B9GLOE4RuWOFf28Lhh9qGYeNlGq4VDXUlJy2th2slBNU8Gp8EzloYZOibZJ7t5ecIrFSjVA==}
    engines: {node: '>= 0.12'}
    dependencies:
      asynckit: 0.4.0
      combined-stream: 1.0.8
      mime-types: 2.1.35
    dev: false

  /form-data/3.0.1:
    resolution: {integrity: sha512-RHkBKtLWUVwd7SqRIvCZMEvAMoGUp0XU+seQiZejj0COz3RI3hWP4sCv3gZWWLjJTd7rGwcsF5eKZGii0r/hbg==}
    engines: {node: '>= 6'}
    dependencies:
      asynckit: 0.4.0
      combined-stream: 1.0.8
      mime-types: 2.1.35
    dev: false

  /form-data/4.0.0:
    resolution: {integrity: sha512-ETEklSGi5t0QMZuiXoA/Q6vcnxcLQP5vdugSpuAyi6SVGi2clPPp+xgEhuMaHC+zGgn31Kd235W35f7Hykkaww==}
    engines: {node: '>= 6'}
    dependencies:
      asynckit: 0.4.0
      combined-stream: 1.0.8
      mime-types: 2.1.35
    dev: false

  /format-util/1.0.5:
    resolution: {integrity: sha512-varLbTj0e0yVyRpqQhuWV+8hlePAgaoFRhNFj50BNjEIrw1/DphHSObtqwskVCPWNgzwPoQrZAbfa/SBiicNeg==}
    dev: false

  /formdata-polyfill/4.0.10:
    resolution: {integrity: sha512-buewHzMvYL29jdeQTVILecSaZKnt/RJWjoZCF5OW60Z67/GmSLBkOFM7qh1PI3zFNtJbaZL5eQu1vLfazOwj4g==}
    engines: {node: '>=12.20.0'}
    dependencies:
      fetch-blob: 3.2.0
    dev: false

  /formidable/2.1.1:
    resolution: {integrity: sha512-0EcS9wCFEzLvfiks7omJ+SiYJAiD+TzK4Pcw1UlUoGnhUxDcMKjt0P7x8wEb0u6OHu8Nb98WG3nxtlF5C7bvUQ==}
    dependencies:
      dezalgo: 1.0.4
      hexoid: 1.0.0
      once: 1.4.0
      qs: 6.11.0
    dev: false

  /forwarded/0.2.0:
    resolution: {integrity: sha512-buRG0fpBtRHSTCOASe6hD258tEubFoRLb4ZNA6NxMVHNw2gOcwHo9wyablzMzOA5z9xA9L1KNjk/Nt6MT9aYow==}
    engines: {node: '>= 0.6'}
    dev: false

  /fresh/0.5.2:
    resolution: {integrity: sha1-PYyt2Q2XZWn6g1qx+OSyOhBWBac=}
    engines: {node: '>= 0.6'}
    dev: false

  /fromentries/1.3.2:
    resolution: {integrity: sha512-cHEpEQHUg0f8XdtZCc2ZAhrHzKzT0MrFUTcvx+hfxYu7rGMDc5SKoXFh+n4YigxsHXRzc6OrCshdR1bWH6HHyg==}
    dev: false

  /front-matter/4.0.2:
    resolution: {integrity: sha512-I8ZuJ/qG92NWX8i5x1Y8qyj3vizhXS31OxjKDu3LKP+7/qBgfIKValiZIEwoVoJKUHlhWtYrktkxV1XsX+pPlg==}
    dependencies:
      js-yaml: 3.14.1
    dev: false

  /fs-constants/1.0.0:
    resolution: {integrity: sha512-y6OAwoSIf7FyjMIv94u+b5rdheZEjzR63GTyZJm5qh4Bi+2YgwLCcI/fPFZkL5PSixOt6ZNKm+w+Hfp/Bciwow==}
    dev: false

  /fs-extra/10.1.0:
    resolution: {integrity: sha512-oRXApq54ETRj4eMiFzGnHWGy+zo5raudjuxN0b8H7s/RU2oW0Wvsx9O0ACRN/kRq9E8Vu/ReskGB5o3ji+FzHQ==}
    engines: {node: '>=12'}
    dependencies:
      graceful-fs: 4.2.10
      jsonfile: 6.1.0
      universalify: 2.0.0
    dev: false

  /fs-extra/11.1.0:
    resolution: {integrity: sha512-0rcTq621PD5jM/e0a3EJoGC/1TC5ZBCERW82LQuwfGnCa1V8w7dpYH1yNu+SLb6E5dkeCBzKEyLGlFrnr+dUyw==}
    engines: {node: '>=14.14'}
    dependencies:
      graceful-fs: 4.2.10
      jsonfile: 6.1.0
      universalify: 2.0.0
    dev: false

  /fs-extra/8.1.0:
    resolution: {integrity: sha512-yhlQgA6mnOJUKOsRUFsgJdQCvkKhcz8tlZG5HBQfReYZy46OwLcY+Zia0mtdHsOo9y/hP+CxMN0TU9QxoOtG4g==}
    engines: {node: '>=6 <7 || >=8'}
    dependencies:
      graceful-fs: 4.2.10
      jsonfile: 4.0.0
      universalify: 0.1.2
    dev: false

  /fs.realpath/1.0.0:
    resolution: {integrity: sha512-OO0pH2lK6a0hZnAdau5ItzHPI6pUlvI7jMVnxUQRtw4owF2wk8lOSabtGDCTP4Ggrg2MbGnWO9X8K1t4+fGMDw==}
    dev: false

  /fsevents/2.3.2:
    resolution: {integrity: sha512-xiqMQR4xAeHTuB9uWm+fFRcIOgKBMiOBP+eXiyT7jsgVCq1bkVygt00oASowB7EdtpOHaaPgKt812P9ab+DDKA==}
    engines: {node: ^8.16.0 || ^10.6.0 || >=11.0.0}
    os: [darwin]
    requiresBuild: true
    dev: false
    optional: true

  /function-bind/1.1.1:
    resolution: {integrity: sha512-yIovAzMX49sF8Yl58fSCWJ5svSLuaibPxXQJFLmBObTuCr0Mf1KiPopGM9NiFjiYBCbfaa2Fh6breQ6ANVTI0A==}
    dev: false

  /function.prototype.name/1.1.5:
    resolution: {integrity: sha512-uN7m/BzVKQnCUF/iW8jYea67v++2u7m5UgENbHRtdDVclOUP+FMPlCNdmk0h/ysGyo2tavMJEDqJAkJdRa1vMA==}
    engines: {node: '>= 0.4'}
    dependencies:
      call-bind: 1.0.2
      define-properties: 1.1.4
      es-abstract: 1.21.1
      functions-have-names: 1.2.3
    dev: false

  /functions-have-names/1.2.3:
    resolution: {integrity: sha512-xckBUXyTIqT97tq2x2AMb+g163b5JFysYk0x4qxNFwbfQkmNZoiRHb6sPzI9/QV33WeuvVYBUIiD4NzNIyqaRQ==}
    dev: false

  /gensync/1.0.0-beta.2:
    resolution: {integrity: sha512-3hN7NaskYvMDLQY55gnW3NQ+mesEAepTqlg+VEbj7zzqEMBVNhzcGYYeqFo/TlYz6eQiFcp1HcsCZO+nGgS8zg==}
    engines: {node: '>=6.9.0'}
    dev: false

  /get-caller-file/2.0.5:
    resolution: {integrity: sha512-DyFP3BM/3YHTQOCUL/w0OZHR0lpKeGrxotcHWcqNEdnltqFwXVfhEBQ94eIo34AfQpo0rGki4cyIiftY06h2Fg==}
    engines: {node: 6.* || 8.* || >= 10.*}
    dev: false

  /get-func-name/2.0.0:
    resolution: {integrity: sha512-Hm0ixYtaSZ/V7C8FJrtZIuBBI+iSgL+1Aq82zSu8VQNB4S3Gk8e7Qs3VwBDJAhmRZcFqkl3tQu36g/Foh5I5ig==}
    dev: false

  /get-intrinsic/1.2.0:
    resolution: {integrity: sha512-L049y6nFOuom5wGyRc3/gdTLO94dySVKRACj1RmJZBQXlbTMhtNIgkWkUHq+jYmZvKf14EW1EoJnnjbmoHij0Q==}
    dependencies:
      function-bind: 1.1.1
      has: 1.0.3
      has-symbols: 1.0.3
    dev: false

  /get-package-type/0.1.0:
    resolution: {integrity: sha512-pjzuKtY64GYfWizNAJ0fr9VqttZkNiK2iS430LtIHzjBEr6bX8Am2zm4sW4Ro5wjWW5cAlRL1qAMTcXbjNAO2Q==}
    engines: {node: '>=8.0.0'}
    dev: false

  /get-stream/5.2.0:
    resolution: {integrity: sha512-nBF+F1rAZVCu/p7rjzgA+Yb4lfYXrpl7a6VmJrU8wF9I1CKvP/QwPNZHnOlwbTkY6dvtFIzFMSyQXbLoTQPRpA==}
    engines: {node: '>=8'}
    dependencies:
      pump: 3.0.0
    dev: false

  /get-symbol-description/1.0.0:
    resolution: {integrity: sha512-2EmdH1YvIQiZpltCNgkuiUnyukzxM/R6NDJX31Ke3BG1Nq5b0S2PhX59UKi9vZpPDQVdqn+1IcaAwnzTT5vCjw==}
    engines: {node: '>= 0.4'}
    dependencies:
      call-bind: 1.0.2
      get-intrinsic: 1.2.0
    dev: false

  /getpass/0.1.7:
    resolution: {integrity: sha512-0fzj9JxOLfJ+XGLhR8ze3unN0KZCgZwiSSDz168VERjK8Wl8kVSdcu2kspd4s4wtAa1y/qrVRiAA0WclVsu0ng==}
    dependencies:
      assert-plus: 1.0.0
    dev: false

  /glob-parent/5.1.2:
    resolution: {integrity: sha512-AOIgSQCepiJYwP3ARnGx+5VnTu2HBYdzbGP45eLw1vr3zB3vZLeyed1sC9hnbcOc9/SrMyM5RPQrkGz4aS9Zow==}
    engines: {node: '>= 6'}
    dependencies:
      is-glob: 4.0.3
    dev: false

  /glob-parent/6.0.2:
    resolution: {integrity: sha512-XxwI8EOhVQgWp6iDL+3b0r86f4d6AX6zSU55HfB4ydCEuXLXc5FcYeOu+nnGftS4TEju/11rt4KJPTMgbfmv4A==}
    engines: {node: '>=10.13.0'}
    dependencies:
      is-glob: 4.0.3
    dev: false

  /glob-to-regexp/0.4.1:
    resolution: {integrity: sha512-lkX1HJXwyMcprw/5YUZc2s7DrpAiHB21/V+E1rHUrVNokkvB6bqMzT0VfV6/86ZNabt1k14YOIaT7nDvOX3Iiw==}
    dev: false

  /glob/5.0.15:
    resolution: {integrity: sha512-c9IPMazfRITpmAAKi22dK1VKxGDX9ehhqfABDriL/lzO92xcUKEJPQHrVA/2YHSNFB4iFlykVmWvwo48nr3OxA==}
    dependencies:
      inflight: 1.0.6
      inherits: 2.0.4
      minimatch: 3.1.2
      once: 1.4.0
      path-is-absolute: 1.0.1
    dev: false

  /glob/7.2.0:
    resolution: {integrity: sha512-lmLf6gtyrPq8tTjSmrO94wBeQbFR3HbLHbuyD69wuyQkImp2hWqMGB47OX65FBkPffO641IP9jWa1z4ivqG26Q==}
    dependencies:
      fs.realpath: 1.0.0
      inflight: 1.0.6
      inherits: 2.0.4
      minimatch: 3.1.2
      once: 1.4.0
      path-is-absolute: 1.0.1
    dev: false

  /glob/7.2.3:
    resolution: {integrity: sha512-nFR0zLpU2YCaRxwoCJvL6UvCH2JFyFVIvwTLsIf21AuHlMskA1hhTdk+LlYJtOlYt9v6dvszD2BGRqBL+iQK9Q==}
    dependencies:
      fs.realpath: 1.0.0
      inflight: 1.0.6
      inherits: 2.0.4
      minimatch: 3.1.2
      once: 1.4.0
      path-is-absolute: 1.0.1
    dev: false

  /glob/8.1.0:
    resolution: {integrity: sha512-r8hpEjiQEYlF2QU0df3dS+nxxSIreXQS1qRhMJM0Q5NDdR386C7jb7Hwwod8Fgiuex+k0GFjgft18yvxm5XoCQ==}
    engines: {node: '>=12'}
    dependencies:
      fs.realpath: 1.0.0
      inflight: 1.0.6
      inherits: 2.0.4
      minimatch: 5.1.6
      once: 1.4.0
    dev: false

  /globals/11.12.0:
    resolution: {integrity: sha512-WOBp/EEGUiIsJSp7wcv/y6MO+lV9UoncWqxuFfm8eBwzWNgyfBd6Gz+IeKQ9jCmyhoH99g15M3T+QaVHFjizVA==}
    engines: {node: '>=4'}
    dev: false

  /globals/13.20.0:
    resolution: {integrity: sha512-Qg5QtVkCy/kv3FUSlu4ukeZDVf9ee0iXLAUYX13gbR17bnejFTzr4iS9bY7kwCf1NztRNm1t91fjOiyx4CSwPQ==}
    engines: {node: '>=8'}
    dependencies:
      type-fest: 0.20.2
    dev: false

  /globalthis/1.0.3:
    resolution: {integrity: sha512-sFdI5LyBiNTHjRd7cGPWapiHWMOXKyuBNX/cWJ3NfzrZQVa8GI/8cofCl74AOVqq9W5kNmguTIzJ/1s2gyI9wA==}
    engines: {node: '>= 0.4'}
    dependencies:
      define-properties: 1.1.4
    dev: false

  /globby/11.1.0:
    resolution: {integrity: sha512-jhIXaOzy1sb8IyocaruWSn1TjmnBVs8Ayhcy83rmxNJ8q2uWKCAj3CnJY+KpGSXCueAPc0i05kVvVKtP1t9S3g==}
    engines: {node: '>=10'}
    dependencies:
      array-union: 2.1.0
      dir-glob: 3.0.1
      fast-glob: 3.2.12
      ignore: 5.2.4
      merge2: 1.4.1
      slash: 3.0.0
    dev: false

  /globby/13.1.3:
    resolution: {integrity: sha512-8krCNHXvlCgHDpegPzleMq07yMYTO2sXKASmZmquEYWEmCx6J5UTRbp5RwMJkTJGtcQ44YpiUYUiN0b9mzy8Bw==}
    engines: {node: ^12.20.0 || ^14.13.1 || >=16.0.0}
    dependencies:
      dir-glob: 3.0.1
      fast-glob: 3.2.12
      ignore: 5.2.4
      merge2: 1.4.1
      slash: 4.0.0
    dev: false

  /gopd/1.0.1:
    resolution: {integrity: sha512-d65bNlIadxvpb/A2abVdlqKqV563juRnZ1Wtk6s1sIR8uNsXR70xqIzVqxVf1eTqDunwT2MkczEeaezCKTZhwA==}
    dependencies:
      get-intrinsic: 1.2.0
    dev: false

  /graceful-fs/4.2.10:
    resolution: {integrity: sha512-9ByhssR2fPVsNZj478qUUbKfmL0+t5BDVyjShtyZZLiK7ZDAArFFfopyOTj0M05wE2tJPisA4iTnnXl2YoPvOA==}
    dev: false

  /grapheme-splitter/1.0.4:
    resolution: {integrity: sha512-bzh50DW9kTPM00T8y4o8vQg89Di9oLJVLW/KaOGIXJWP/iqCN6WKYkbNOF04vFLJhwcpYUh9ydh/+5vpOqV4YQ==}
    dev: false

  /graphlib/2.1.8:
    resolution: {integrity: sha512-jcLLfkpoVGmH7/InMC/1hIvOPSUh38oJtGhvrOFGzioE1DZ+0YW16RgmOJhHiuWTvGiJQ9Z1Ik43JvkRPRvE+A==}
    dependencies:
      lodash: 4.17.21
    dev: false

  /growl/1.10.5:
    resolution: {integrity: sha512-qBr4OuELkhPenW6goKVXiv47US3clb3/IbuWF9KNKEijAy9oeHxU9IgzjvJhHkUzhaj7rOUD7+YGWqUjLp5oSA==}
    engines: {node: '>=4.x'}
    dev: false

  /handlebars/4.7.7:
    resolution: {integrity: sha512-aAcXm5OAfE/8IXkcZvCepKU3VzW1/39Fb5ZuqMtgI/hT8X2YgoMvBY5dLhq/cpOvw7Lk1nK/UF71aLG/ZnVYRA==}
    engines: {node: '>=0.4.7'}
    hasBin: true
    dependencies:
      minimist: 1.2.7
      neo-async: 2.6.2
      source-map: 0.6.1
      wordwrap: 1.0.0
    optionalDependencies:
      uglify-js: 3.17.4
    dev: false

  /har-schema/2.0.0:
    resolution: {integrity: sha512-Oqluz6zhGX8cyRaTQlFMPw80bSJVG2x/cFb8ZPhUILGgHka9SsokCCOQgpveePerqidZOrT14ipqfJb7ILcW5Q==}
    engines: {node: '>=4'}
    dev: false

  /har-validator/5.1.5:
    resolution: {integrity: sha512-nmT2T0lljbxdQZfspsno9hgrG3Uir6Ks5afism62poxqBM6sDnMEuPmzTq8XN0OEwqKLLdh1jQI3qyE66Nzb3w==}
    engines: {node: '>=6'}
    deprecated: this library is no longer supported
    dependencies:
      ajv: 6.12.6
      har-schema: 2.0.0
    dev: false

  /has-bigints/1.0.2:
    resolution: {integrity: sha512-tSvCKtBr9lkF0Ex0aQiP9N+OpV4zi2r/Nee5VkRDbaqv35RLYMzbwQfFSZZH0kR+Rd6302UJZ2p/bJCEoR3VoQ==}
    dev: false

  /has-flag/1.0.0:
    resolution: {integrity: sha512-DyYHfIYwAJmjAjSSPKANxI8bFY9YtFrgkAfinBojQ8YJTOuOuav64tMUJv584SES4xl74PmuaevIyaLESHdTAA==}
    engines: {node: '>=0.10.0'}
    dev: false

  /has-flag/3.0.0:
    resolution: {integrity: sha512-sKJf1+ceQBr4SMkvQnBDNDtf4TXpVhVGateu0t918bl30FnbE2m4vNLX+VWe/dpjlb+HugGYzW7uQXH98HPEYw==}
    engines: {node: '>=4'}
    dev: false

  /has-flag/4.0.0:
    resolution: {integrity: sha512-EykJT/Q1KjTWctppgIAgfSO0tKVuZUjhgMr17kqTumMl6Afv3EISleU7qZUzoXDFTAHTDC4NOoG/ZxU3EvlMPQ==}
    engines: {node: '>=8'}
    dev: false

  /has-property-descriptors/1.0.0:
    resolution: {integrity: sha512-62DVLZGoiEBDHQyqG4w9xCuZ7eJEwNmJRWw2VY84Oedb7WFcA27fiEVe8oUQx9hAUJ4ekurquucTGwsyO1XGdQ==}
    dependencies:
      get-intrinsic: 1.2.0
    dev: false

  /has-proto/1.0.1:
    resolution: {integrity: sha512-7qE+iP+O+bgF9clE5+UoBFzE65mlBiVj3tKCrlNQ0Ogwm0BjpT/gK4SlLYDMybDh5I3TCTKnPPa0oMG7JDYrhg==}
    engines: {node: '>= 0.4'}
    dev: false

  /has-symbols/1.0.3:
    resolution: {integrity: sha512-l3LCuF6MgDNwTDKkdYGEihYjt5pRPbEg46rtlmnSPlUbgmB8LOIrKJbYYFBSbnPaJexMKtiPO8hmeRjRz2Td+A==}
    engines: {node: '>= 0.4'}
    dev: false

  /has-tostringtag/1.0.0:
    resolution: {integrity: sha512-kFjcSNhnlGV1kyoGk7OXKSawH5JOb/LzUc5w9B02hOTO0dfFRjbHQKvg1d6cf3HbeUmtU9VbbV3qzZ2Teh97WQ==}
    engines: {node: '>= 0.4'}
    dependencies:
      has-symbols: 1.0.3
    dev: false

  /has/1.0.3:
    resolution: {integrity: sha512-f2dvO0VU6Oej7RkWJGrehjbzMAjFp5/VKPp5tTpWIV4JHHZK1/BxbFRtf/siA2SWTe09caDmVtYYzWEIbBS4zw==}
    engines: {node: '>= 0.4.0'}
    dependencies:
      function-bind: 1.1.1
    dev: false

  /hash-base/3.1.0:
    resolution: {integrity: sha512-1nmYp/rhMDiE7AYkDw+lLwlAzz0AntGIe51F3RfFfEqyQ3feY2eI/NcwC6umIQVOASPMsWJLJScWKSSvzL9IVA==}
    engines: {node: '>=4'}
    dependencies:
      inherits: 2.0.4
      readable-stream: 3.6.0
      safe-buffer: 5.2.1
    dev: false

  /hash.js/1.1.7:
    resolution: {integrity: sha512-taOaskGt4z4SOANNseOviYDvjEJinIkRgmp7LbKP2YTTmVxWBl87s/uzK9r+44BclBSp2X7K1hqeNfz9JbBeXA==}
    dependencies:
      inherits: 2.0.4
      minimalistic-assert: 1.0.1
    dev: false

  /hasha/5.2.2:
    resolution: {integrity: sha512-Hrp5vIK/xr5SkeN2onO32H0MgNZ0f17HRNH39WfL0SYUNOTZ5Lz1TJ8Pajo/87dYGEFlLMm7mIc/k/s6Bvz9HQ==}
    engines: {node: '>=8'}
    dependencies:
      is-stream: 2.0.1
      type-fest: 0.8.1
    dev: false

  /he/1.2.0:
    resolution: {integrity: sha512-F/1DnUGPopORZi0ni+CvrCgHQ5FyEAHRLSApuYWMmrbSwoN2Mn/7k+Gl38gJnR7yyDZk6WLXwiGod1JOWNDKGw==}
    hasBin: true
    dev: false

  /header-case/2.0.4:
    resolution: {integrity: sha512-H/vuk5TEEVZwrR0lp2zed9OCo1uAILMlx0JEMgC26rzyJJ3N1v6XkwHHXJQdR2doSjcGPM6OKPYoJgf0plJ11Q==}
    dependencies:
      capital-case: 1.0.4
      tslib: 2.5.0
    dev: false

  /heap/0.2.7:
    resolution: {integrity: sha512-2bsegYkkHO+h/9MGbn6KWcE45cHZgPANo5LXF7EvWdT0yT2EguSVO1nDgU5c8+ZOPwp2vMNa7YFsJhVcDR9Sdg==}
    dev: false

  /hexoid/1.0.0:
    resolution: {integrity: sha512-QFLV0taWQOZtvIRIAdBChesmogZrtuXvVWsFHZTk2SU+anspqZ2vMnoLg7IE1+Uk16N19APic1BuF8bC8c2m5g==}
    engines: {node: '>=8'}
    dev: false

  /hmac-drbg/1.0.1:
    resolution: {integrity: sha512-Tti3gMqLdZfhOQY1Mzf/AanLiqh1WTiJgEj26ZuYQ9fbkLomzGchCws4FyrSd4VkpBfiNhaE1On+lOz894jvXg==}
    dependencies:
      hash.js: 1.1.7
      minimalistic-assert: 1.0.1
      minimalistic-crypto-utils: 1.0.1
    dev: false

  /hosted-git-info/2.8.9:
    resolution: {integrity: sha512-mxIDAb9Lsm6DoOJ7xH+5+X4y1LU/4Hi50L9C5sIswK3JzULS4bwk1FvjdBgvYR4bzT4tuUQiC15FE2f5HbLvYw==}
    dev: false

  /html-encoding-sniffer/1.0.2:
    resolution: {integrity: sha512-71lZziiDnsuabfdYiUeWdCVyKuqwWi23L8YeIgV9jSSZHCtb6wB1BKWooH7L3tn4/FuZJMVWyNaIDr4RGmaSYw==}
    dependencies:
      whatwg-encoding: 1.0.5
    dev: false

  /html-encoding-sniffer/2.0.1:
    resolution: {integrity: sha512-D5JbOMBIR/TVZkubHT+OyT2705QvogUW4IBn6nHd756OwieSF9aDYFj4dv6HHEVGYbHaLETa3WggZYWWMyy3ZQ==}
    engines: {node: '>=10'}
    dependencies:
      whatwg-encoding: 1.0.5
    dev: false

  /html-escaper/2.0.2:
    resolution: {integrity: sha512-H2iMtd0I4Mt5eYiapRdIDjp+XzelXQ0tFE4JS7YFwFevXXMmOp9myNrUvCg0D6ws8iqkRPBfKHgbwig1SmlLfg==}
    dev: false

  /http-errors/2.0.0:
    resolution: {integrity: sha512-FtwrG/euBzaEjYeRqOgly7G0qviiXoJWnvEH2Z1plBdXgbyjv34pHTSb9zoeHMyDy33+DWy5Wt9Wo+TURtOYSQ==}
    engines: {node: '>= 0.8'}
    dependencies:
      depd: 2.0.0
      inherits: 2.0.4
      setprototypeof: 1.2.0
      statuses: 2.0.1
      toidentifier: 1.0.1
    dev: false

  /http-proxy-agent/4.0.1:
    resolution: {integrity: sha512-k0zdNgqWTGA6aeIRVpvfVob4fL52dTfaehylg0Y4UvSySvOq/Y+BOyPrgpUrA7HylqvU8vIZGsRuXmspskV0Tg==}
    engines: {node: '>= 6'}
    dependencies:
      '@tootallnate/once': 1.1.2
      agent-base: 6.0.2
      debug: 4.3.4
    transitivePeerDependencies:
      - supports-color
    dev: false

  /http-proxy-agent/5.0.0:
    resolution: {integrity: sha512-n2hY8YdoRE1i7r6M0w9DIw5GgZN0G25P8zLCRQ8rjXtTU3vsNFBI/vWK/UIeE6g5MUUz6avwAPXmL6Fy9D/90w==}
    engines: {node: '>= 6'}
    dependencies:
      '@tootallnate/once': 2.0.0
      agent-base: 6.0.2
      debug: 4.3.4
    transitivePeerDependencies:
      - supports-color
    dev: false

  /http-proxy/1.18.1:
    resolution: {integrity: sha512-7mz/721AbnJwIVbnaSv1Cz3Am0ZLT/UBwkC92VlxhXv/k/BBQfM2fXElQNC27BVGr0uwUpplYPQM9LnaBMR5NQ==}
    engines: {node: '>=8.0.0'}
    dependencies:
      eventemitter3: 4.0.7
      follow-redirects: 1.15.2
      requires-port: 1.0.0
    transitivePeerDependencies:
      - debug
    dev: false

  /http-reasons/0.1.0:
    resolution: {integrity: sha512-P6kYh0lKZ+y29T2Gqz+RlC9WBLhKe8kDmcJ+A+611jFfxdPsbMRQ5aNmFRM3lENqFkK+HTTL+tlQviAiv0AbLQ==}
    dev: false

  /http-signature/1.2.0:
    resolution: {integrity: sha512-CAbnr6Rz4CYQkLYUtSNXxQPUH2gK8f3iWexVlsnMeD+GjlsQ0Xsy1cOX+mN3dtxYomRy21CiOzU8Uhw6OwncEQ==}
    engines: {node: '>=0.8', npm: '>=1.3.7'}
    dependencies:
      assert-plus: 1.0.0
      jsprim: 1.4.2
      sshpk: 1.17.0
    dev: false

  /http-signature/1.3.6:
    resolution: {integrity: sha512-3adrsD6zqo4GsTqtO7FyrejHNv+NgiIfAfv68+jVlFmSr9OGy7zrxONceFRLKvnnZA5jbxQBX1u9PpB6Wi32Gw==}
    engines: {node: '>=0.10'}
    dependencies:
      assert-plus: 1.0.0
      jsprim: 2.0.2
      sshpk: 1.17.0
    dev: false

  /httpntlm/1.7.7:
    resolution: {integrity: sha512-Pv2Rvrz8H0qv1Dne5mAdZ9JegG1uc6Vu5lwLflIY6s8RKHdZQbW39L4dYswSgqMDT0pkJILUTKjeyU0VPNRZjA==}
    engines: {node: '>=0.8.0'}
    dependencies:
      httpreq: 0.5.2
      underscore: 1.12.1
    dev: false

  /httpreq/0.5.2:
    resolution: {integrity: sha512-2Jm+x9WkExDOeFRrdBCBSpLPT5SokTcRHkunV3pjKmX/cx6av8zQ0WtHUMDrYb6O4hBFzNU6sxJEypvRUVYKnw==}
    engines: {node: '>= 6.15.1'}
    dev: false

  /https-browserify/1.0.0:
    resolution: {integrity: sha512-J+FkSdyD+0mA0N+81tMotaRMfSL9SGi+xpD3T6YApKsc3bGSXJlfXri3VyFOeYkfLRQisDk1W+jIFFKBeUBbBg==}
    dev: false

  /https-proxy-agent/4.0.0:
    resolution: {integrity: sha512-zoDhWrkR3of1l9QAL8/scJZyLu8j/gBkcwcaQOZh7Gyh/+uJQzGVETdgT30akuwkpL8HTRfssqI3BZuV18teDg==}
    engines: {node: '>= 6.0.0'}
    dependencies:
      agent-base: 5.1.1
      debug: 4.3.4
    transitivePeerDependencies:
      - supports-color
    dev: false

  /https-proxy-agent/5.0.1:
    resolution: {integrity: sha512-dFcAjpTQFgoLMzC2VwU+C/CbS7uRL0lWmxDITmqm7C+7F0Odmj6s9l6alZc6AELXhrnggM2CeWSXHGOdX2YtwA==}
    engines: {node: '>= 6'}
    dependencies:
      agent-base: 6.0.2
      debug: 4.3.4
    transitivePeerDependencies:
      - supports-color
    dev: false

  /humanize-duration/3.28.0:
    resolution: {integrity: sha512-jMAxraOOmHuPbffLVDKkEKi/NeG8dMqP8lGRd6Tbf7JgAeG33jjgPWDbXXU7ypCI0o+oNKJFgbSB9FKVdWNI2A==}
    dev: false

  /iconv-lite/0.4.24:
    resolution: {integrity: sha512-v3MXnZAcvnywkTUEZomIActle7RXXeedOR31wwl7VlyoXO4Qi9arvSenNQWne1TcRwhCL1HwLI21bEqdpj8/rA==}
    engines: {node: '>=0.10.0'}
    dependencies:
      safer-buffer: 2.1.2
    dev: false

  /iconv-lite/0.6.3:
    resolution: {integrity: sha512-4fCk79wshMdzMp2rH06qWrJE4iolqLhCUH+OiuIgU++RB0+94NlDL81atO7GX55uUKueo0txHNtvEyI6D7WdMw==}
    engines: {node: '>=0.10.0'}
    dependencies:
      safer-buffer: 2.1.2
    dev: false

  /ieee754/1.2.1:
    resolution: {integrity: sha512-dcyqhDvX1C46lXZcVqCpK+FtMRQVdIMN6/Df5js2zouUsqG7I6sFxitIC+7KYK29KdXOLHdu9zL4sFnoVQnqaA==}
    dev: false

  /ignore/5.2.4:
    resolution: {integrity: sha512-MAb38BcSbH0eHNBxn7ql2NH/kX33OkB3lZ1BNdh7ENeRChHTYsTvWrMubiIAMNS2llXEEgZ1MUOBtXChP3kaFQ==}
    engines: {node: '>= 4'}
    dev: false

  /import-fresh/3.3.0:
    resolution: {integrity: sha512-veYYhQa+D1QBKznvhUHxb8faxlrwUnxseDAbAp457E0wLNio2bOSKnjYDhMj+YiAq61xrMGhQk9iXVk5FzgQMw==}
    engines: {node: '>=6'}
    dependencies:
      parent-module: 1.0.1
      resolve-from: 4.0.0
    dev: false

  /import-local/3.1.0:
    resolution: {integrity: sha512-ASB07uLtnDs1o6EHjKpX34BKYDSqnFerfTOJL2HvMqF70LnxpjkzDB8J44oT9pu4AMPkQwf8jl6szgvNd2tRIg==}
    engines: {node: '>=8'}
    hasBin: true
    dependencies:
      pkg-dir: 4.2.0
      resolve-cwd: 3.0.0
    dev: false

  /imurmurhash/0.1.4:
    resolution: {integrity: sha512-JmXMZ6wuvDmLiHEml9ykzqO6lwFbof0GG4IkcGaENdCRDDmMVnny7s5HsIgHCbaq0w2MyPhDqkhTUgS2LU2PHA==}
    engines: {node: '>=0.8.19'}
    dev: false

  /indent-string/4.0.0:
    resolution: {integrity: sha512-EdDDZu4A2OyIK7Lr/2zG+w5jmbuk1DVBnEwREQvBzspBJkCEbRa8GxU1lghYcaGJCnRWibjDXlq779X1/y5xwg==}
    engines: {node: '>=8'}
    dev: false

  /inflight/1.0.6:
    resolution: {integrity: sha512-k92I/b08q4wvFscXCLvqfsHCrjrF7yiXsQuIVvVE7N82W3+aqpzuUdBbfhWcy/FZR3/4IgflMgKLOsvPDrGCJA==}
    dependencies:
      once: 1.4.0
      wrappy: 1.0.2
    dev: false

  /inherits/2.0.4:
    resolution: {integrity: sha512-k/vGaX4/Yla3WzyMCvTQOXYeIHvqOKtnqBduzTHpzpQZzAskKMhZ2K+EnBiSM9zGSoIFeMpXKxa4dYeZIQqewQ==}
    dev: false

  /ini/1.3.8:
    resolution: {integrity: sha512-JV/yugV2uzW5iMRSiZAyDtQd+nxtUnjeLt0acNdw98kKLrvuRVyB80tsREOE7yvGVgalhZ6RNXCmEHkUKBKxew==}
    dev: false

  /inline-source-map/0.6.2:
    resolution: {integrity: sha512-0mVWSSbNDvedDWIN4wxLsdPM4a7cIPcpyMxj3QZ406QRwQ6ePGB1YIHxVPjqpcUGbWQ5C+nHTwGNWAGvt7ggVA==}
    dependencies:
      source-map: 0.5.7
    dev: false

  /internal-slot/1.0.4:
    resolution: {integrity: sha512-tA8URYccNzMo94s5MQZgH8NB/XTa6HsOo0MLfXTKKEnHVVdegzaQoFZ7Jp44bdvLvY2waT5dc+j5ICEswhi7UQ==}
    engines: {node: '>= 0.4'}
    dependencies:
      get-intrinsic: 1.2.0
      has: 1.0.3
      side-channel: 1.0.4
    dev: false

  /interpret/2.2.0:
    resolution: {integrity: sha512-Ju0Bz/cEia55xDwUWEa8+olFpCiQoypjnQySseKtmjNrnps3P+xfpUmGr90T7yjlVJmOtybRvPXhKMbHr+fWnw==}
    engines: {node: '>= 0.10'}
    dev: false

  /inversify/5.1.1:
    resolution: {integrity: sha512-j8grHGDzv1v+8T1sAQ+3boTCntFPfvxLCkNcxB1J8qA0lUN+fAlSyYd+RXKvaPRL4AGyPxViutBEJHNXOyUdFQ==}
    dev: false

  /ip-regex/2.1.0:
    resolution: {integrity: sha512-58yWmlHpp7VYfcdTwMTvwMmqx/Elfxjd9RXTDyMsbL7lLWmhMylLEqiYVLKuLzOZqVgiWXD9MfR62Vv89VRxkw==}
    engines: {node: '>=4'}
    dev: false

  /ipaddr.js/1.9.1:
    resolution: {integrity: sha512-0KI/607xoxSToH7GjN1FfSbLoU0+btTicjsQSWQlh/hZykN8KpmMf7uYwPW3R+akZ6R/w18ZlXSHBYXiYUPO3g==}
    engines: {node: '>= 0.10'}
    dev: false

  /is-arguments/1.1.1:
    resolution: {integrity: sha512-8Q7EARjzEnKpt/PCD7e1cgUS0a6X8u5tdSiMqXhojOdoV9TsMsiO+9VLC5vAmO8N7/GmXn7yjR8qnA6bVAEzfA==}
    engines: {node: '>= 0.4'}
    dependencies:
      call-bind: 1.0.2
      has-tostringtag: 1.0.0
    dev: false

  /is-array-buffer/3.0.1:
    resolution: {integrity: sha512-ASfLknmY8Xa2XtB4wmbz13Wu202baeA18cJBCeCy0wXUHZF0IPyVEXqKEcd+t2fNSLLL1vC6k7lxZEojNbISXQ==}
    dependencies:
      call-bind: 1.0.2
      get-intrinsic: 1.2.0
      is-typed-array: 1.1.10
    dev: false

  /is-arrayish/0.2.1:
    resolution: {integrity: sha512-zz06S8t0ozoDXMG+ube26zeCTNXcKIPJZJi8hBrF4idCLms4CG9QtK7qBl1boi5ODzFpjswb5JPmHCbMpjaYzg==}
    dev: false

  /is-arrayish/0.3.2:
    resolution: {integrity: sha512-eVRqCvVlZbuw3GrM63ovNSNAeA1K16kaR/LRY/92w0zxQ5/1YzwblUX652i4Xs9RwAGjW9d9y6X88t8OaAJfWQ==}
    dev: false

  /is-bigint/1.0.4:
    resolution: {integrity: sha512-zB9CruMamjym81i2JZ3UMn54PKGsQzsJeo6xvN3HJJ4CAsQNB6iRutp2To77OfCNuoxspsIhzaPoO1zyCEhFOg==}
    dependencies:
      has-bigints: 1.0.2
    dev: false

  /is-binary-path/2.1.0:
    resolution: {integrity: sha512-ZMERYes6pDydyuGidse7OsHxtbI7WVeUEozgR/g7rd0xUimYNlvZRE/K2MgZTjWy725IfelLeVcEM97mmtRGXw==}
    engines: {node: '>=8'}
    dependencies:
      binary-extensions: 2.2.0
    dev: false

  /is-boolean-object/1.1.2:
    resolution: {integrity: sha512-gDYaKHJmnj4aWxyj6YHyXVpdQawtVLHU5cb+eztPGczf6cjuTdwve5ZIEfgXqH4e57An1D1AKf8CZ3kYrQRqYA==}
    engines: {node: '>= 0.4'}
    dependencies:
      call-bind: 1.0.2
      has-tostringtag: 1.0.0
    dev: false

  /is-buffer/1.1.6:
    resolution: {integrity: sha512-NcdALwpXkTm5Zvvbk7owOUSvVvBKDgKP5/ewfXEznmQFfs4ZRmanOeKBTjRVjka3QFoN6XJ+9F3USqfHqTaU5w==}
    dev: false

  /is-callable/1.2.7:
    resolution: {integrity: sha512-1BC0BVFhS/p0qtw6enp8e+8OD0UrK0oFLztSjNzhcKA3WDuJxxAPXzPuPtKkjEY9UUoEWlX/8fgKeu2S8i9JTA==}
    engines: {node: '>= 0.4'}
    dev: false

  /is-core-module/2.11.0:
    resolution: {integrity: sha512-RRjxlvLDkD1YJwDbroBHMb+cukurkDWNyHx7D3oNB5x9rb5ogcksMC5wHCadcXoo67gVr/+3GFySh3134zi6rw==}
    dependencies:
      has: 1.0.3
    dev: false

  /is-date-object/1.0.5:
    resolution: {integrity: sha512-9YQaSxsAiSwcvS33MBk3wTCVnWK+HhF8VZR2jRxehM16QcVOdHqPn4VPHmRK4lSr38n9JriurInLcP90xsYNfQ==}
    engines: {node: '>= 0.4'}
    dependencies:
      has-tostringtag: 1.0.0
    dev: false

  /is-docker/2.2.1:
    resolution: {integrity: sha512-F+i2BKsFrH66iaUFc0woD8sLy8getkwTwtOBjvs56Cx4CgJDeKQeqfz8wAYiSb8JOprWhHH5p77PbmYCvvUuXQ==}
    engines: {node: '>=8'}
    hasBin: true
    dev: false

  /is-extglob/2.1.1:
    resolution: {integrity: sha512-SbKbANkN603Vi4jEZv49LeVJMn4yGwsbzZworEoyEiutsN3nJYdbO36zfhGJ6QEDpOZIFkDtnq5JRxmvl3jsoQ==}
    engines: {node: '>=0.10.0'}
    dev: false

  /is-fullwidth-code-point/3.0.0:
    resolution: {integrity: sha512-zymm5+u+sCsSWyD9qNaejV3DFvhCKclKdizYaJUuHA83RLjb7nSuGnddCHGv0hk+KY7BMAlsWeK4Ueg6EV6XQg==}
    engines: {node: '>=8'}
    dev: false

  /is-generator-function/1.0.10:
    resolution: {integrity: sha512-jsEjy9l3yiXEQ+PsXdmBwEPcOxaXWLspKdplFUVI9vq1iZgIekeC0L167qeu86czQaxed3q/Uzuw0swL0irL8A==}
    engines: {node: '>= 0.4'}
    dependencies:
      has-tostringtag: 1.0.0
    dev: false

  /is-glob/4.0.3:
    resolution: {integrity: sha512-xelSayHH36ZgE7ZWhli7pW34hNbNl8Ojv5KVmkJD4hBdD3th8Tfk9vYasLM+mXWOZhFkgZfxhLSnrwRr4elSSg==}
    engines: {node: '>=0.10.0'}
    dependencies:
      is-extglob: 2.1.1
    dev: false

  /is-map/2.0.2:
    resolution: {integrity: sha512-cOZFQQozTha1f4MxLFzlgKYPTyj26picdZTx82hbc/Xf4K/tZOOXSCkMvU4pKioRXGDLJRn0GM7Upe7kR721yg==}
    dev: false

  /is-nan/1.3.2:
    resolution: {integrity: sha512-E+zBKpQ2t6MEo1VsonYmluk9NxGrbzpeeLC2xIViuO2EjU2xsXsBPwTr3Ykv9l08UYEVEdWeRZNouaZqF6RN0w==}
    engines: {node: '>= 0.4'}
    dependencies:
      call-bind: 1.0.2
      define-properties: 1.1.4
    dev: false

  /is-negative-zero/2.0.2:
    resolution: {integrity: sha512-dqJvarLawXsFbNDeJW7zAz8ItJ9cd28YufuuFzh0G8pNHjJMnY08Dv7sYX2uF5UpQOwieAeOExEYAWWfu7ZZUA==}
    engines: {node: '>= 0.4'}
    dev: false

  /is-number-object/1.0.7:
    resolution: {integrity: sha512-k1U0IRzLMo7ZlYIfzRu23Oh6MiIFasgpb9X76eqfFZAqwH44UI4KTBvBYIZ1dSL9ZzChTB9ShHfLkR4pdW5krQ==}
    engines: {node: '>= 0.4'}
    dependencies:
      has-tostringtag: 1.0.0
    dev: false

  /is-number/7.0.0:
    resolution: {integrity: sha512-41Cifkg6e8TylSpdtTpeLVMqvSBEVzTttHvERD741+pnZ8ANv0004MRL43QKPDlK9cGvNp6NZWZUBlbGXYxxng==}
    engines: {node: '>=0.12.0'}
    dev: false

  /is-path-inside/3.0.3:
    resolution: {integrity: sha512-Fd4gABb+ycGAmKou8eMftCupSir5lRxqf4aD/vd0cD2qc4HL07OjCeuHMr8Ro4CoMaeCKDB0/ECBOVWjTwUvPQ==}
    engines: {node: '>=8'}
    dev: false

  /is-plain-obj/2.1.0:
    resolution: {integrity: sha512-YWnfyRwxL/+SsrWYfOpUtz5b3YD+nyfkHvjbcanzk8zgyO4ASD67uVMRt8k5bM4lLMDnXfriRhOpemw+NfT1eA==}
    engines: {node: '>=8'}
    dev: false

  /is-plain-object/2.0.4:
    resolution: {integrity: sha512-h5PpgXkWitc38BBMYawTYMWJHFZJVnBquFE57xFpjB8pJFiF6gZ+bU+WyI/yqXiFR5mdLsgYNaPe8uao6Uv9Og==}
    engines: {node: '>=0.10.0'}
    dependencies:
      isobject: 3.0.1
    dev: false

  /is-potential-custom-element-name/1.0.1:
    resolution: {integrity: sha512-bCYeRA2rVibKZd+s2625gGnGF/t7DSqDs4dP7CrLA1m7jKWz6pps0LpYLJN8Q64HtmPKJ1hrN3nzPNKFEKOUiQ==}
    dev: false

  /is-promise/4.0.0:
    resolution: {integrity: sha512-hvpoI6korhJMnej285dSg6nu1+e6uxs7zG3BYAm5byqDsgJNWwxzM6z6iZiAgQR4TJ30JmBTOwqZUw3WlyH3AQ==}
    dev: false

  /is-regex/1.1.4:
    resolution: {integrity: sha512-kvRdxDsxZjhzUX07ZnLydzS1TU/TJlTUHHY4YLL87e37oUA49DfkLqgy+VjFocowy29cKvcSiu+kIv728jTTVg==}
    engines: {node: '>= 0.4'}
    dependencies:
      call-bind: 1.0.2
      has-tostringtag: 1.0.0
    dev: false

  /is-set/2.0.2:
    resolution: {integrity: sha512-+2cnTEZeY5z/iXGbLhPrOAaK/Mau5k5eXq9j14CpRTftq0pAJu2MwVRSZhyZWBzx3o6X795Lz6Bpb6R0GKf37g==}
    dev: false

  /is-shared-array-buffer/1.0.2:
    resolution: {integrity: sha512-sqN2UDu1/0y6uvXyStCOzyhAjCSlHceFoMKJW8W9EU9cvic/QdsZ0kEU93HEy3IUEFZIiH/3w+AH/UQbPHNdhA==}
    dependencies:
      call-bind: 1.0.2
    dev: false

  /is-stream/1.1.0:
    resolution: {integrity: sha512-uQPm8kcs47jx38atAcWTVxyltQYoPT68y9aWYdV6yWXSyW8mzSat0TL6CiWdZeCdF3KrAvpVtnHbTv4RN+rqdQ==}
    engines: {node: '>=0.10.0'}
    dev: false

  /is-stream/2.0.1:
    resolution: {integrity: sha512-hFoiJiTl63nn+kstHGBtewWSKnQLpyb155KHheA1l39uvtO9nWIop1p3udqPcUd/xbF1VLMO4n7OI6p7RbngDg==}
    engines: {node: '>=8'}
    dev: false

  /is-string/1.0.7:
    resolution: {integrity: sha512-tE2UXzivje6ofPW7l23cjDOMa09gb7xlAqG6jG5ej6uPV32TlWP3NKPigtaGeHNu9fohccRYvIiZMfOOnOYUtg==}
    engines: {node: '>= 0.4'}
    dependencies:
      has-tostringtag: 1.0.0
    dev: false

  /is-symbol/1.0.4:
    resolution: {integrity: sha512-C/CPBqKWnvdcxqIARxyOh4v1UUEOCHpgDa0WYgpKDFMszcrPcffg5uhwSgPCLD2WWxmq6isisz87tzT01tuGhg==}
    engines: {node: '>= 0.4'}
    dependencies:
      has-symbols: 1.0.3
    dev: false

  /is-typed-array/1.1.10:
    resolution: {integrity: sha512-PJqgEHiWZvMpaFZ3uTc8kHPM4+4ADTlDniuQL7cU/UDA0Ql7F70yGfHph3cLNe+c9toaigv+DFzTJKhc2CtO6A==}
    engines: {node: '>= 0.4'}
    dependencies:
      available-typed-arrays: 1.0.5
      call-bind: 1.0.2
      for-each: 0.3.3
      gopd: 1.0.1
      has-tostringtag: 1.0.0
    dev: false

  /is-typedarray/1.0.0:
    resolution: {integrity: sha512-cyA56iCMHAh5CdzjJIa4aohJyeO1YbwLi3Jc35MmRU6poroFjIGZzUzupGiRPOjgHg9TLu43xbpwXk523fMxKA==}
    dev: false

  /is-unicode-supported/0.1.0:
    resolution: {integrity: sha512-knxG2q4UC3u8stRGyAVJCOdxFmv5DZiRcdlIaAQXAbSfJya+OhopNotLQrstBhququ4ZpuKbDc/8S6mgXgPFPw==}
    engines: {node: '>=10'}
    dev: false

  /is-weakmap/2.0.1:
    resolution: {integrity: sha512-NSBR4kH5oVj1Uwvv970ruUkCV7O1mzgVFO4/rev2cLRda9Tm9HrL70ZPut4rOHgY0FNrUu9BCbXA2sdQ+x0chA==}
    dev: false

  /is-weakref/1.0.2:
    resolution: {integrity: sha512-qctsuLZmIQ0+vSSMfoVvyFe2+GSEvnmZ2ezTup1SBse9+twCCeial6EEi3Nc2KFcf6+qz2FBPnjXsk8xhKSaPQ==}
    dependencies:
      call-bind: 1.0.2
    dev: false

  /is-weakset/2.0.2:
    resolution: {integrity: sha512-t2yVvttHkQktwnNNmBQ98AhENLdPUTDTE21uPqAQ0ARwQfGeQKRVS0NNurH7bTf7RrvcVn1OOge45CnBeHCSmg==}
    dependencies:
      call-bind: 1.0.2
      get-intrinsic: 1.2.0
    dev: false

  /is-windows/1.0.2:
    resolution: {integrity: sha512-eXK1UInq2bPmjyX6e3VHIzMLobc4J94i4AWn+Hpq3OU5KkrRC96OAcR3PRJ/pGu6m8TRnBHP9dkXQVsT/COVIA==}
    engines: {node: '>=0.10.0'}
    dev: false

  /is-wsl/2.2.0:
    resolution: {integrity: sha512-fKzAra0rGJUUBwGBgNkHZuToZcn+TtXHpeCgmkMJMMYx1sQDYaCSyjJBSCa2nH1DGm7s3n1oBnohoVTBaN7Lww==}
    engines: {node: '>=8'}
    dependencies:
      is-docker: 2.2.1
    dev: false

  /isarray/0.0.1:
    resolution: {integrity: sha512-D2S+3GLxWH+uhrNEcoh/fnmYeP8E8/zHl644d/jdA0g2uyXvy3sb0qxotE+ne0LtccHknQzWwZEzhak7oJ0COQ==}
    dev: false

  /isarray/2.0.5:
    resolution: {integrity: sha512-xHjhDr3cNBK0BzdUJSPXZntQUx/mwMS5Rw4A7lPJ90XGAO6ISP/ePDNuo0vhqOZU+UD5JoodwCAAoZQd3FeAKw==}
    dev: false

  /isbinaryfile/4.0.10:
    resolution: {integrity: sha512-iHrqe5shvBUcFbmZq9zOQHBoeOhZJu6RQGrDpBgenUm/Am+F3JM2MgQj+rK3Z601fzrL5gLZWtAPH2OBaSVcyw==}
    engines: {node: '>= 8.0.0'}
    dev: false

  /isexe/2.0.0:
    resolution: {integrity: sha512-RHxMLp9lnKHGHRng9QFhRCMbYAcVpn69smSGcq3f36xjgVVWThj4qqLbTLlq7Ssj8B+fIQ1EuCEGI2lKsyQeIw==}
    dev: false

  /isobject/3.0.1:
    resolution: {integrity: sha512-WhB9zCku7EGTj/HQQRz5aUQEUeoQZH2bWcltRErOpymJ4boYE6wL9Tbr23krRPSZ+C5zqNSrSw+Cc7sZZ4b7vg==}
    engines: {node: '>=0.10.0'}
    dev: false

  /isstream/0.1.2:
    resolution: {integrity: sha512-Yljz7ffyPbrLpLngrMtZ7NduUgVvi6wG9RJ9IUcyCd59YQ911PBJphODUcbOVbqYfxe1wuYf/LJ8PauMRwsM/g==}
    dev: false

  /istanbul-lib-coverage/3.2.0:
    resolution: {integrity: sha512-eOeJ5BHCmHYvQK7xt9GkdHuzuCGS1Y6g9Gvnx3Ym33fz/HpLRYxiS0wHNr+m/MBC8B647Xt608vCDEvhl9c6Mw==}
    engines: {node: '>=8'}
    dev: false

  /istanbul-lib-hook/3.0.0:
    resolution: {integrity: sha512-Pt/uge1Q9s+5VAZ+pCo16TYMWPBIl+oaNIjgLQxcX0itS6ueeaA+pEfThZpH8WxhFgCiEb8sAJY6MdUKgiIWaQ==}
    engines: {node: '>=8'}
    dependencies:
      append-transform: 2.0.0
    dev: false

  /istanbul-lib-instrument/4.0.3:
    resolution: {integrity: sha512-BXgQl9kf4WTCPCCpmFGoJkz/+uhvm7h7PFKUYxh7qarQd3ER33vHG//qaE8eN25l07YqZPpHXU9I09l/RD5aGQ==}
    engines: {node: '>=8'}
    dependencies:
      '@babel/core': 7.20.12
      '@istanbuljs/schema': 0.1.3
      istanbul-lib-coverage: 3.2.0
      semver: 6.3.0
    transitivePeerDependencies:
      - supports-color
    dev: false

  /istanbul-lib-processinfo/2.0.3:
    resolution: {integrity: sha512-NkwHbo3E00oybX6NGJi6ar0B29vxyvNwoC7eJ4G4Yq28UfY758Hgn/heV8VRFhevPED4LXfFz0DQ8z/0kw9zMg==}
    engines: {node: '>=8'}
    dependencies:
      archy: 1.0.0
      cross-spawn: 7.0.3
      istanbul-lib-coverage: 3.2.0
      p-map: 3.0.0
      rimraf: 3.0.2
      uuid: 8.3.2
    dev: false

  /istanbul-lib-report/3.0.0:
    resolution: {integrity: sha512-wcdi+uAKzfiGT2abPpKZ0hSU1rGQjUQnLvtY5MpQ7QCTahD3VODhcu4wcfY1YtkGaDD5yuydOLINXsfbus9ROw==}
    engines: {node: '>=8'}
    dependencies:
      istanbul-lib-coverage: 3.2.0
      make-dir: 3.1.0
      supports-color: 7.2.0
    dev: false

  /istanbul-lib-source-maps/4.0.1:
    resolution: {integrity: sha512-n3s8EwkdFIJCG3BPKBYvskgXGoy88ARzvegkitk60NxRdwltLOTaH7CUiMRXvwYorl0Q712iEjcWB+fK/MrWVw==}
    engines: {node: '>=10'}
    dependencies:
      debug: 4.3.4
      istanbul-lib-coverage: 3.2.0
      source-map: 0.6.1
    transitivePeerDependencies:
      - supports-color
    dev: false

  /istanbul-reports/3.1.5:
    resolution: {integrity: sha512-nUsEMa9pBt/NOHqbcbeJEgqIlY/K7rVWUX6Lql2orY5e9roQOthbR3vtY4zzf2orPELg80fnxxk9zUyPlgwD1w==}
    engines: {node: '>=8'}
    dependencies:
      html-escaper: 2.0.2
      istanbul-lib-report: 3.0.0
    dev: false

  /istanbul/0.4.5:
    resolution: {integrity: sha512-nMtdn4hvK0HjUlzr1DrKSUY8ychprt8dzHOgY2KXsIhHu5PuQQEOTM27gV9Xblyon7aUH/TSFIjRHEODF/FRPg==}
    deprecated: |-
      This module is no longer maintained, try this instead:
        npm i nyc
      Visit https://istanbul.js.org/integrations for other alternatives.
    hasBin: true
    dependencies:
      abbrev: 1.0.9
      async: 1.5.2
      escodegen: 1.8.1
      esprima: 2.7.3
      glob: 5.0.15
      handlebars: 4.7.7
      js-yaml: 3.14.1
      mkdirp: 0.5.6
      nopt: 3.0.6
      once: 1.4.0
      resolve: 1.1.7
      supports-color: 3.2.3
      which: 1.3.1
      wordwrap: 1.0.0
    dev: false

  /jest-junit/12.3.0:
    resolution: {integrity: sha512-+NmE5ogsEjFppEl90GChrk7xgz8xzvF0f+ZT5AnhW6suJC93gvQtmQjfyjDnE0Z2nXJqEkxF0WXlvjG/J+wn/g==}
    engines: {node: '>=10.12.0'}
    dependencies:
      mkdirp: 1.0.4
      strip-ansi: 5.2.0
      uuid: 8.3.2
      xml: 1.0.1
    dev: false

  /jest-worker/27.5.1:
    resolution: {integrity: sha512-7vuh85V5cdDofPyxn58nrPjBktZo0u9x1g8WtjQol+jZDaE+fhN+cIvTj11GndBnMnyfrUOG1sZQxCdjKh+DKg==}
    engines: {node: '>= 10.13.0'}
    dependencies:
      '@types/node': 18.11.19
      merge-stream: 2.0.0
      supports-color: 8.1.1
    dev: false

  /js-base64/2.6.4:
    resolution: {integrity: sha512-pZe//GGmwJndub7ZghVHz7vjb2LgC1m8B07Au3eYqeqv9emhESByMXxaEgkUkEqJe87oBbSniGYoQNIBklc7IQ==}
    dev: false

  /js-beautify/1.14.7:
    resolution: {integrity: sha512-5SOX1KXPFKx+5f6ZrPsIPEY7NwKeQz47n3jm2i+XeHx9MoRsfQenlOP13FQhWvg8JRS0+XLO6XYUQ2GX+q+T9A==}
    engines: {node: '>=10'}
    hasBin: true
    dependencies:
      config-chain: 1.1.13
      editorconfig: 0.15.3
      glob: 8.1.0
      nopt: 6.0.0
    dev: false

  /js-sdsl/4.3.0:
    resolution: {integrity: sha512-mifzlm2+5nZ+lEcLJMoBK0/IH/bDg8XnJfd/Wq6IP+xoCjLZsTOnV2QpxlVbX9bMnkl5PdEjNtBJ9Cj1NjifhQ==}
    dev: false

  /js-sha512/0.8.0:
    resolution: {integrity: sha512-PWsmefG6Jkodqt+ePTvBZCSMFgN7Clckjd0O7su3I0+BW2QWUTJNzjktHsztGLhncP2h8mcF9V9Y2Ha59pAViQ==}
    dev: false

  /js-tokens/4.0.0:
    resolution: {integrity: sha512-RdJUflcE3cUzKiMqQgsCu06FPu9UdIJO0beYbPhHN4k6apgJtifcoCtT9bcxOpYBtpD2kCM6Sbzg4CausW/PKQ==}
    dev: false

  /js-yaml/3.14.1:
    resolution: {integrity: sha512-okMH7OXXJ7YrN9Ok3/SXrnu4iX9yOk+25nqX4imS2npuvTYDmo/QEZoqwZkYaIDk3jVvBOTOIEgEhaLOynBS9g==}
    hasBin: true
    dependencies:
      argparse: 1.0.10
      esprima: 4.0.1
    dev: false

  /js-yaml/4.0.0:
    resolution: {integrity: sha512-pqon0s+4ScYUvX30wxQi3PogGFAlUyH0awepWvwkj4jD4v+ova3RiYw8bmA6x2rDrEaj8i/oWKoRxpVNW+Re8Q==}
    hasBin: true
    dependencies:
      argparse: 2.0.1
    dev: false

  /js-yaml/4.1.0:
    resolution: {integrity: sha512-wpxZs9NoxZaJESJGIZTyDEaYpl0FKSA+FB9aJiyemKhMwkxQg63h4T1KJgUGHpTqPDNRcmmYLugrRjJlBtWvRA==}
    hasBin: true
    dependencies:
      argparse: 2.0.1
    dev: false

  /jsbn/0.1.1:
    resolution: {integrity: sha512-UVU9dibq2JcFWxQPA6KCqj5O42VOmAY3zQUfEKxU0KpTGXwNoCjkX1e13eHNvw/xPynt6pU0rZ1htjWTNTSXsg==}
    dev: false

  /jsdom/11.12.0:
    resolution: {integrity: sha512-y8Px43oyiBM13Zc1z780FrfNLJCXTL40EWlty/LXUtcjykRBNgLlCjWXpfSPBl2iv+N7koQN+dvqszHZgT/Fjw==}
    dependencies:
      abab: 2.0.6
      acorn: 5.7.4
      acorn-globals: 4.3.4
      array-equal: 1.0.0
      cssom: 0.3.8
      cssstyle: 1.4.0
      data-urls: 1.1.0
      domexception: 1.0.1
      escodegen: 1.14.3
      html-encoding-sniffer: 1.0.2
      left-pad: 1.3.0
      nwsapi: 2.2.2
      parse5: 4.0.0
      pn: 1.1.0
      request: 2.88.2
      request-promise-native: 1.0.9_request@2.88.2
      sax: 1.2.4
      symbol-tree: 3.2.4
      tough-cookie: 2.5.0
      w3c-hr-time: 1.0.2
      webidl-conversions: 4.0.2
      whatwg-encoding: 1.0.5
      whatwg-mimetype: 2.3.0
      whatwg-url: 6.5.0
      ws: 5.2.3
      xml-name-validator: 3.0.0
    dev: false

  /jsdom/16.7.0:
    resolution: {integrity: sha512-u9Smc2G1USStM+s/x1ru5Sxrl6mPYCbByG1U/hUmqaVsm4tbNyS7CicOSRyuGQYZhTu0h84qkZZQ/I+dzizSVw==}
    engines: {node: '>=10'}
    peerDependencies:
      canvas: ^2.5.0
    peerDependenciesMeta:
      canvas:
        optional: true
    dependencies:
      abab: 2.0.6
      acorn: 8.8.2
      acorn-globals: 6.0.0
      cssom: 0.4.4
      cssstyle: 2.3.0
      data-urls: 2.0.0
      decimal.js: 10.4.3
      domexception: 2.0.1
      escodegen: 2.0.0
      form-data: 3.0.1
      html-encoding-sniffer: 2.0.1
      http-proxy-agent: 4.0.1
      https-proxy-agent: 5.0.1
      is-potential-custom-element-name: 1.0.1
      nwsapi: 2.2.2
      parse5: 6.0.1
      saxes: 5.0.1
      symbol-tree: 3.2.4
      tough-cookie: 4.1.2
      w3c-hr-time: 1.0.2
      w3c-xmlserializer: 2.0.0
      webidl-conversions: 6.1.0
      whatwg-encoding: 1.0.5
      whatwg-mimetype: 2.3.0
      whatwg-url: 8.7.0
      ws: 7.5.9
      xml-name-validator: 3.0.0
    transitivePeerDependencies:
      - bufferutil
      - supports-color
      - utf-8-validate
    dev: false

  /jsesc/0.5.0:
    resolution: {integrity: sha512-uZz5UnB7u4T9LvwmFqXii7pZSouaRPorGs5who1Ip7VO0wxanFvBL7GkM6dTHlgX+jhBApRetaWpnDabOeTcnA==}
    hasBin: true
    dev: false

  /jsesc/2.5.2:
    resolution: {integrity: sha512-OYu7XEzjkCQ3C5Ps3QIZsQfNpqoJyZZA99wd9aWd05NCtC5pWOkShK2mkL6HXQR6/Cy2lbNdPlZBpuQHXE63gA==}
    engines: {node: '>=4'}
    hasBin: true
    dev: false

  /json-merge-patch/1.0.2:
    resolution: {integrity: sha512-M6Vp2GN9L7cfuMXiWOmHj9bEFbeC250iVtcKQbqVgEsDVYnIsrNsbU+h/Y/PkbBQCtEa4Bez+Ebv0zfbC8ObLg==}
    dependencies:
      fast-deep-equal: 3.1.3
    dev: false

  /json-parse-better-errors/1.0.2:
    resolution: {integrity: sha512-mrqyZKfX5EhL7hvqcV6WG1yYjnjeuYDzDhhcAAUrq8Po85NBQBJP+ZDUT75qZQ98IkUoBqdkExkukOU7Ts2wrw==}
    dev: false

  /json-parse-even-better-errors/2.3.1:
    resolution: {integrity: sha512-xyFwyhro/JEof6Ghe2iz2NcXoj2sloNsWr/XsERDK/oiPCfaNhl5ONfp+jQdAZRQQ0IJWNzH9zIZF7li91kh2w==}
    dev: false

  /json-pointer/0.6.2:
    resolution: {integrity: sha512-vLWcKbOaXlO+jvRy4qNd+TI1QUPZzfJj1tpJ3vAXDych5XJf93ftpUKe5pKCrzyIIwgBJcOcCVRUfqQP25afBw==}
    dependencies:
      foreach: 2.0.6
    dev: false

  /json-refs/3.0.15:
    resolution: {integrity: sha512-0vOQd9eLNBL18EGl5yYaO44GhixmImes2wiYn9Z3sag3QnehWrYWlB9AFtMxCL2Bj3fyxgDYkxGFEU/chlYssw==}
    engines: {node: '>=0.8'}
    hasBin: true
    dependencies:
      commander: 4.1.1
      graphlib: 2.1.8
      js-yaml: 3.14.1
      lodash: 4.17.21
      native-promise-only: 0.8.1
      path-loader: 1.0.12
      slash: 3.0.0
      uri-js: 4.4.1
    transitivePeerDependencies:
      - supports-color
    dev: false

  /json-schema-faker/0.5.0-rcv.46:
    resolution: {integrity: sha512-Q+sGrxptZfezwm7M9W9VmHT9E8s5fWPCaRC4J2zUjb3CmDsxokiCBdHdS/psu91Tafc/ITv+GtIztGzUVT2zIg==}
    hasBin: true
    dependencies:
      json-schema-ref-parser: 6.1.0
      jsonpath-plus: 5.1.0
    dev: false

  /json-schema-ref-parser/6.1.0:
    resolution: {integrity: sha512-pXe9H1m6IgIpXmE5JSb8epilNTGsmTb2iPohAXpOdhqGFbQjNeHHsZxU+C8w6T81GZxSPFLeUoqDJmzxx5IGuw==}
    deprecated: Please switch to @apidevtools/json-schema-ref-parser
    dependencies:
      call-me-maybe: 1.0.2
      js-yaml: 3.14.1
      ono: 4.0.11
    dev: false

  /json-schema-traverse/0.4.1:
    resolution: {integrity: sha512-xbbCH5dCYU5T8LcEhhuh7HJ88HXuW3qsI3Y0zOZFKfZEHcpWiHU/Jxzk629Brsab/mMiHQti9wMP+845RPe3Vg==}
    dev: false

  /json-schema-traverse/1.0.0:
    resolution: {integrity: sha512-NM8/P9n3XjXhIZn1lLhkFaACTOURQXjWhV4BA/RnOv8xvgqtqpAX9IO4mRQxSx1Rlo4tqzeqb0sOlruaOy3dug==}
    dev: false

  /json-schema/0.4.0:
    resolution: {integrity: sha512-es94M3nTIfsEPisRafak+HDLfHXnKBhV3vU5eqPcS3flIWqcxJWgXHXiey3YrpaNsanY5ei1VoYEbOzijuq9BA==}
    dev: false

  /json-stable-stringify-without-jsonify/1.0.1:
    resolution: {integrity: sha512-Bdboy+l7tA3OGW6FjyFHWkP5LuByj1Tk33Ljyq0axyzdk9//JSi2u3fP1QSmd1KNwq6VOKYGlAu87CisVir6Pw==}
    dev: false

  /json-stringify-safe/5.0.1:
    resolution: {integrity: sha512-ZClg6AaYvamvYEE82d3Iyd3vSSIjQ+odgjaTzRuO3s7toCdFKczob2i0zCh7JE8kWn17yvAWhUVxvqGwUalsRA==}
    dev: false

  /json5/1.0.2:
    resolution: {integrity: sha512-g1MWMLBiz8FKi1e4w0UyVL3w+iJceWAFBAaBnnGKOpNa5f8TLktkbre1+s6oICydWAm+HRUGTmI+//xv2hvXYA==}
    hasBin: true
    dependencies:
      minimist: 1.2.7
    dev: false

  /json5/2.2.3:
    resolution: {integrity: sha512-XmOWe7eyHYH14cLdVPoyg+GOH3rYX++KpzrylJwSW98t3Nk+U8XOl8FWKOgwtzdb8lXGf6zYwDUzeHMWfxasyg==}
    engines: {node: '>=6'}
    hasBin: true
    dev: false

  /jsonfile/4.0.0:
    resolution: {integrity: sha512-m6F1R3z8jjlf2imQHS2Qez5sjKWQzbuuhuJ/FKYFRZvPE3PuHcSMVZzfsLhGVOkfd20obL5SWEBew5ShlquNxg==}
    optionalDependencies:
      graceful-fs: 4.2.10
    dev: false

  /jsonfile/6.1.0:
    resolution: {integrity: sha512-5dgndWOriYSm5cnYaJNhalLNDKOqFwyDB/rr1E9ZsGciGvKPs8R2xYGCacuf3z6K1YKDz182fd+fY3cn3pMqXQ==}
    dependencies:
      universalify: 2.0.0
    optionalDependencies:
      graceful-fs: 4.2.10
    dev: false

  /jsonpath-plus/4.0.0:
    resolution: {integrity: sha512-e0Jtg4KAzDJKKwzbLaUtinCn0RZseWBVRTRGihSpvFlM3wTR7ExSp+PTdeTsDrLNJUe7L7JYJe8mblHX5SCT6A==}
    engines: {node: '>=10.0'}
    dev: false

  /jsonpath-plus/5.1.0:
    resolution: {integrity: sha512-890w2Pjtj0iswAxalRlt2kHthi6HKrXEfZcn+ZNZptv7F3rUGIeDuZo+C+h4vXBHLEsVjJrHeCm35nYeZLzSBQ==}
    engines: {node: '>=10.0.0'}
    dev: false

  /jsonpath/1.1.1:
    resolution: {integrity: sha512-l6Cg7jRpixfbgoWgkrl77dgEj8RPvND0wMH6TwQmi9Qs4TFfS9u5cUFnbeKTwj5ga5Y3BTGGNI28k117LJ009w==}
    dependencies:
      esprima: 1.2.2
      static-eval: 2.0.2
      underscore: 1.12.1
    dev: false

  /jsonwebtoken/9.0.0:
    resolution: {integrity: sha512-tuGfYXxkQGDPnLJ7SibiQgVgeDgfbPq2k2ICcbgqW8WxWLBAxKQM/ZCu/IT8SOSwmaYl4dpTFCW5xZv7YbbWUw==}
    engines: {node: '>=12', npm: '>=6'}
    dependencies:
      jws: 3.2.2
      lodash: 4.17.21
      ms: 2.1.3
      semver: 7.3.8
    dev: false

  /jsprim/1.4.2:
    resolution: {integrity: sha512-P2bSOMAc/ciLz6DzgjVlGJP9+BrJWu5UDGK70C2iweC5QBIeFf0ZXRvGjEj2uYgrY2MkAAhsSWHDWlFtEroZWw==}
    engines: {node: '>=0.6.0'}
    dependencies:
      assert-plus: 1.0.0
      extsprintf: 1.3.0
      json-schema: 0.4.0
      verror: 1.10.0
    dev: false

  /jsprim/2.0.2:
    resolution: {integrity: sha512-gqXddjPqQ6G40VdnI6T6yObEC+pDNvyP95wdQhkWkg7crHH3km5qP1FsOXEkzEQwnz6gz5qGTn1c2Y52wP3OyQ==}
    engines: {'0': node >=0.6.0}
    dependencies:
      assert-plus: 1.0.0
      extsprintf: 1.3.0
      json-schema: 0.4.0
      verror: 1.10.0
    dev: false

  /junit-report-builder/3.0.1:
    resolution: {integrity: sha512-B8AZ2q24iGwPM3j/ZHc9nD0BY1rKhcnWCA1UvT8mhHfR8Vo/HTtg3ojMyo55BgctqQGZG7H8z0+g+mEUc32jgg==}
    engines: {node: '>=8'}
    dependencies:
      date-format: 4.0.3
      lodash: 4.17.21
      make-dir: 3.1.0
      xmlbuilder: 15.1.1
    dev: false

  /junk/3.0.0:
    resolution: {integrity: sha512-8oLnegfzPD/7V2oLI+kacn941P7IEYKDdjbwBJQWqWFdoZduX+YOJIrZEEYehd9aSk00J2m+l3fppxAmAc4sXQ==}
    engines: {node: '>=8'}
    dev: false

  /just-extend/4.2.1:
    resolution: {integrity: sha512-g3UB796vUFIY90VIv/WX3L2c8CS2MdWUww3CNrYmqza1Fg0DURc2K/O4YrnklBdQarSJ/y8JnJYDGc+1iumQjg==}
    dev: false

  /jwa/1.4.1:
    resolution: {integrity: sha512-qiLX/xhEEFKUAJ6FiBMbes3w9ATzyk5W7Hvzpa/SLYdxNtng+gcurvrI7TbACjIXlsJyr05/S1oUhZrc63evQA==}
    dependencies:
      buffer-equal-constant-time: 1.0.1
      ecdsa-sig-formatter: 1.0.11
      safe-buffer: 5.2.1
    dev: false

  /jwa/2.0.0:
    resolution: {integrity: sha512-jrZ2Qx916EA+fq9cEAeCROWPTfCwi1IVHqT2tapuqLEVVDKFDENFw1oL+MwrTvH6msKxsd1YTDVw6uKEcsrLEA==}
    dependencies:
      buffer-equal-constant-time: 1.0.1
      ecdsa-sig-formatter: 1.0.11
      safe-buffer: 5.2.1
    dev: false

  /jws/3.2.2:
    resolution: {integrity: sha512-YHlZCB6lMTllWDtSPHz/ZXTsi8S00usEV6v1tjq8tOUZzw7DpSDWVXjXDre6ed1w/pd495ODpHZYSdkRTsa0HA==}
    dependencies:
      jwa: 1.4.1
      safe-buffer: 5.2.1
    dev: false

  /jws/4.0.0:
    resolution: {integrity: sha512-KDncfTmOZoOMTFG4mBlG0qUIOlc03fmzH+ru6RgYVZhPkyiy/92Owlt/8UEN+a4TXR1FQetfIpJE8ApdvdVxTg==}
    dependencies:
      jwa: 2.0.0
      safe-buffer: 5.2.1
    dev: false

  /karma-chrome-launcher/3.1.1:
    resolution: {integrity: sha512-hsIglcq1vtboGPAN+DGCISCFOxW+ZVnIqhDQcCMqqCp+4dmJ0Qpq5QAjkbA0X2L9Mi6OBkHi2Srrbmm7pUKkzQ==}
    dependencies:
      which: 1.3.1
    dev: false

  /karma-mocha/2.0.1:
    resolution: {integrity: sha512-Tzd5HBjm8his2OA4bouAsATYEpZrp9vC7z5E5j4C5Of5Rrs1jY67RAwXNcVmd/Bnk1wgvQRou0zGVLey44G4tQ==}
    dependencies:
      minimist: 1.2.7
    dev: false

  /karma-source-map-support/1.4.0:
    resolution: {integrity: sha512-RsBECncGO17KAoJCYXjv+ckIz+Ii9NCi+9enk+rq6XC81ezYkb4/RHE6CTXdA7IOJqoF3wcaLfVG0CPmE5ca6A==}
    dependencies:
      source-map-support: 0.5.21
    dev: false

  /karma-typescript-es6-transform/5.5.3:
    resolution: {integrity: sha512-vB1Cv8z9yxyR2KQuvks5soNKASyS2RPApdMsB3Ad55RqFJeag9G+xyGIwxOdyCHtgOwa4yn1rngMwaN7WBQTbQ==}
    dependencies:
      '@babel/core': 7.20.12
      '@babel/preset-env': 7.20.2_@babel+core@7.20.12
      acorn: 8.8.2
      acorn-walk: 8.2.0
      log4js: 6.7.1
      magic-string: 0.25.9
    transitivePeerDependencies:
      - supports-color
    dev: false

  /karma-typescript/5.5.3_karma@6.4.1+typescript@4.8.4:
    resolution: {integrity: sha512-l1FHurolXEBIzRa9ExpNtjzysAhsi/vLpTazpwLHWWK86mknvVpqor6pRZ5Nid7jvOPrTBqAq0JRuLgiCdRkFw==}
    peerDependencies:
      karma: 1 || 2 || 3 || 4 || 5 || 6
      typescript: 1 || 2 || 3 || 4
    dependencies:
      acorn: 8.8.2
      acorn-walk: 8.2.0
      assert: 2.0.0
      async: 3.2.4
      browser-resolve: 2.0.0
      browserify-zlib: 0.2.0
      buffer: 5.7.1
      combine-source-map: 0.8.0
      console-browserify: 1.2.0
      constants-browserify: 1.0.0
      convert-source-map: 1.9.0
      crypto-browserify: 3.12.0
      diff: 4.0.2
      domain-browser: 4.22.0
      events: 3.3.0
      glob: 7.2.3
      https-browserify: 1.0.0
      istanbul-lib-coverage: 3.2.0
      istanbul-lib-instrument: 4.0.3
      istanbul-lib-report: 3.0.0
      istanbul-lib-source-maps: 4.0.1
      istanbul-reports: 3.1.5
      json-stringify-safe: 5.0.1
      karma: 6.4.1
      lodash: 4.17.21
      log4js: 6.7.1
      minimatch: 3.1.2
      os-browserify: 0.3.0
      pad: 3.2.0
      path-browserify: 1.0.1
      process: 0.11.10
      punycode: 2.3.0
      querystring-es3: 0.2.1
      readable-stream: 3.6.0
      source-map: 0.7.4
      stream-browserify: 3.0.0
      stream-http: 3.2.0
      string_decoder: 1.3.0
      timers-browserify: 2.0.12
      tmp: 0.2.1
      tty-browserify: 0.0.1
      typescript: 4.8.4
      url: 0.11.0
      util: 0.12.5
      vm-browserify: 1.1.2
    transitivePeerDependencies:
      - supports-color
    dev: false

  /karma/6.4.1:
    resolution: {integrity: sha512-Cj57NKOskK7wtFWSlMvZf459iX+kpYIPXmkNUzP2WAFcA7nhr/ALn5R7sw3w+1udFDcpMx/tuB8d5amgm3ijaA==}
    engines: {node: '>= 10'}
    hasBin: true
    dependencies:
      '@colors/colors': 1.5.0
      body-parser: 1.20.1
      braces: 3.0.2
      chokidar: 3.5.3
      connect: 3.7.0
      di: 0.0.1
      dom-serialize: 2.2.1
      glob: 7.2.3
      graceful-fs: 4.2.10
      http-proxy: 1.18.1
      isbinaryfile: 4.0.10
      lodash: 4.17.21
      log4js: 6.7.1
      mime: 2.6.0
      minimatch: 3.1.2
      mkdirp: 0.5.6
      qjobs: 1.2.0
      range-parser: 1.2.1
      rimraf: 3.0.2
      socket.io: 4.5.4
      source-map: 0.6.1
      tmp: 0.2.1
      ua-parser-js: 0.7.33
      yargs: 16.2.0
    transitivePeerDependencies:
      - bufferutil
      - debug
      - supports-color
      - utf-8-validate
    dev: false

  /kind-of/6.0.3:
    resolution: {integrity: sha512-dcS1ul+9tmeD95T+x28/ehLgd9mENa3LsvDTtzm3vyBEO7RPptvAD+t44WVXaUjTBRcrpFeFlC8WCruUR456hw==}
    engines: {node: '>=0.10.0'}
    dev: false

  /kleur/3.0.3:
    resolution: {integrity: sha512-eTIzlVOSUR+JxdDFepEYcBMtZ9Qqdef+rnzWdRZuMbOywu5tO2w2N7rqjoANZ5k9vywhL6Br1VRjUIgTQx4E8w==}
    engines: {node: '>=6'}
    dev: false

  /kuler/2.0.0:
    resolution: {integrity: sha512-Xq9nH7KlWZmXAtodXDDRE7vs6DU1gTU8zYDHDiWLSip45Egwq3plLHzPn27NgvzL2r1LMPC1vdqh98sQxtqj4A==}
    dev: false

  /left-pad/1.3.0:
    resolution: {integrity: sha512-XI5MPzVNApjAyhQzphX8BkmKsKUxD4LdyK24iZeQGinBN9yTQT3bFlCBy/aVx2HrNcqQGsdot8ghrjyrvMCoEA==}
    deprecated: use String.prototype.padStart()
    dev: false

  /levn/0.3.0:
    resolution: {integrity: sha512-0OO4y2iOHix2W6ujICbKIaEQXvFQHue65vUG3pb5EUomzPI90z9hsA1VsO/dbIIpC53J8gxM9Q4Oho0jrCM/yA==}
    engines: {node: '>= 0.8.0'}
    dependencies:
      prelude-ls: 1.1.2
      type-check: 0.3.2
    dev: false

  /levn/0.4.1:
    resolution: {integrity: sha512-+bT2uH4E5LGE7h/n3evcS/sQlJXCpIp6ym8OWJ5eV6+67Dsql/LaaT7qJBAt2rzfoa/5QBGBhxDix1dMt2kQKQ==}
    engines: {node: '>= 0.8.0'}
    dependencies:
      prelude-ls: 1.2.1
      type-check: 0.4.0
    dev: false

  /linq/3.2.4:
    resolution: {integrity: sha512-WIgtcH1EHHTXI/Qt/V3JH8D8j46ZiMJu1fynCzhAXtPYDAtV208BRmzpE2EhDq8KhoBAMVRL7KPH1khvHFstlw==}
    dev: false

  /liquid-json/0.3.1:
    resolution: {integrity: sha512-wUayTU8MS827Dam6MxgD72Ui+KOSF+u/eIqpatOtjnvgJ0+mnDq33uC2M7J0tPK+upe/DpUAuK4JUU89iBoNKQ==}
    engines: {node: '>=4'}
    dev: false

  /load-json-file/4.0.0:
    resolution: {integrity: sha512-Kx8hMakjX03tiGTLAIdJ+lL0htKnXjEZN6hk/tozf/WOuYGdZBJrZ+rCJRbVCugsjB3jMLn9746NsQIf5VjBMw==}
    engines: {node: '>=4'}
    dependencies:
      graceful-fs: 4.2.10
      parse-json: 4.0.0
      pify: 3.0.0
      strip-bom: 3.0.0
    dev: false

  /loader-runner/4.3.0:
    resolution: {integrity: sha512-3R/1M+yS3j5ou80Me59j7F9IMs4PXs3VqRrm0TU3AbKPxlmpoY1TNscJV/oGJXo8qCatFGTfDbY6W6ipGOYXfg==}
    engines: {node: '>=6.11.5'}
    dev: false

  /loader-utils/2.0.4:
    resolution: {integrity: sha512-xXqpXoINfFhgua9xiqD8fPFHgkoq1mmmpE92WlDbm9rNRd/EbRb+Gqf908T2DMfuHjjJlksiK2RbHVOdD/MqSw==}
    engines: {node: '>=8.9.0'}
    dependencies:
      big.js: 5.2.2
      emojis-list: 3.0.0
      json5: 2.2.3
    dev: false

  /locate-path/5.0.0:
    resolution: {integrity: sha512-t7hw9pI+WvuwNJXwk5zVHpyhIqzg2qTlklJOf0mVxGSbe3Fp2VieZcduNYjaLDoy6p9uGpQEGWG87WpMKlNq8g==}
    engines: {node: '>=8'}
    dependencies:
      p-locate: 4.1.0
    dev: false

  /locate-path/6.0.0:
    resolution: {integrity: sha512-iPZK6eYjbxRu3uB4/WZ3EsEIMJFMqAoopl3R+zuq0UjcAm/MO6KCweDgPfP3elTztoKP3KtnVHxTn2NHBSDVUw==}
    engines: {node: '>=10'}
    dependencies:
      p-locate: 5.0.0
    dev: false

  /lodash-es/4.17.21:
    resolution: {integrity: sha512-mKnC+QJ9pWVzv+C4/U3rRsHapFfHvQFoFB92e52xeyGMcX6/OlIl78je1u8vePzYZSkkogMPJ2yjxxsb89cxyw==}
    dev: false

  /lodash.debounce/4.0.8:
    resolution: {integrity: sha512-FT1yDzDYEoYWhnSGnpE/4Kj1fLZkDFyqRb7fNt6FdYOSxlUWAtp42Eh6Wb0rGIv/m9Bgo7x4GhQbm5Ys4SG5ow==}
    dev: false

  /lodash.flattendeep/4.4.0:
    resolution: {integrity: sha512-uHaJFihxmJcEX3kT4I23ABqKKalJ/zDrDg0lsFtc1h+3uw49SIJ5beyhx5ExVRti3AvKoOJngIj7xz3oylPdWQ==}
    dev: false

  /lodash.get/4.4.2:
    resolution: {integrity: sha512-z+Uw/vLuy6gQe8cfaFWD7p0wVv8fJl3mbzXh33RS+0oW2wvUqiRXiQ69gLWSLpgB5/6sU+r6BlQR0MBILadqTQ==}
    dev: false

  /lodash.isequal/4.5.0:
    resolution: {integrity: sha512-pDo3lu8Jhfjqls6GkMgpahsF9kCyayhgykjyLMNFTKWrpVdAQtYyB4muAMWozBB4ig/dtWAmsMxLEI8wuz+DYQ==}
    dev: false

  /lodash.memoize/3.0.4:
    resolution: {integrity: sha512-eDn9kqrAmVUC1wmZvlQ6Uhde44n+tXpqPrN8olQJbttgh0oKclk+SF54P47VEGE9CEiMeRwAP8BaM7UHvBkz2A==}
    dev: false

  /lodash.merge/4.6.2:
    resolution: {integrity: sha512-0KpjqXRVvrYyCsX1swR/XTK0va6VQkQM6MNo7PqW77ByjAhoARA8EfrP1N4+KlKj8YS0ZUCtRT/YUuhyYDujIQ==}
    dev: false

  /lodash.sortby/4.7.0:
    resolution: {integrity: sha512-HDWXG8isMntAyRF5vZ7xKuEvOhT4AhlRt/3czTSjvGUxjYCBVRQY48ViDHyfYz9VIoBkW4TMGQNapx+l3RUwdA==}
    dev: false

  /lodash/4.17.21:
    resolution: {integrity: sha512-v2kDEe57lecTulaDIuNTPy3Ry4gLGJ6Z1O3vE1krgXZNrsQ+LFTGHVxVjcXPs17LhbZVGedAJv8XZ1tvj5FvSg==}
    dev: false

  /log-symbols/4.1.0:
    resolution: {integrity: sha512-8XPvpAA8uyhfteu8pIvQxpJZ7SYYdpUivZpGy6sFsBuKRY/7rQGavedeB8aK+Zkyq6upMFVL/9AW6vOYzfRyLg==}
    engines: {node: '>=10'}
    dependencies:
      chalk: 4.1.2
      is-unicode-supported: 0.1.0
    dev: false

  /log4js/6.7.1:
    resolution: {integrity: sha512-lzbd0Eq1HRdWM2abSD7mk6YIVY0AogGJzb/z+lqzRk+8+XJP+M6L1MS5FUSc3jjGru4dbKjEMJmqlsoYYpuivQ==}
    engines: {node: '>=8.0'}
    dependencies:
      date-format: 4.0.14
      debug: 4.3.4
      flatted: 3.2.7
      rfdc: 1.3.0
      streamroller: 3.1.4
    transitivePeerDependencies:
      - supports-color
    dev: false

  /logform/2.4.2:
    resolution: {integrity: sha512-W4c9himeAwXEdZ05dQNerhFz2XG80P9Oj0loPUMV23VC2it0orMHQhJm4hdnnor3rd1HsGf6a2lPwBM1zeXHGw==}
    dependencies:
      '@colors/colors': 1.5.0
      fecha: 4.2.3
      ms: 2.1.3
      safe-stable-stringify: 2.4.2
      triple-beam: 1.3.0
    dev: false

  /loupe/2.3.6:
    resolution: {integrity: sha512-RaPMZKiMy8/JruncMU5Bt6na1eftNoo++R4Y+N2FrxkDVTrGvcyzFTsaGif4QTeKESheMGegbhw6iUAq+5A8zA==}
    dependencies:
      get-func-name: 2.0.0
    dev: false

  /lower-case/2.0.2:
    resolution: {integrity: sha512-7fm3l3NAF9WfN6W3JOmf5drwpVqX78JtoGJ3A6W0a6ZnldM41w2fV5D490psKFTpMds8TJse/eHLFFsNHHjHgg==}
    dependencies:
      tslib: 2.5.0
    dev: false

  /lru-cache/4.1.5:
    resolution: {integrity: sha512-sWZlbEP2OsHNkXrMl5GYk/jKk70MBng6UU4YI/qGDYbgf6YbP4EvmqISbXCoJiRKs+1bSpFHVgQxvJ17F2li5g==}
    dependencies:
      pseudomap: 1.0.2
      yallist: 2.1.2
    dev: false

  /lru-cache/5.1.1:
    resolution: {integrity: sha512-KpNARQA3Iwv+jTA0utUVVbrh+Jlrr1Fv0e56GGzAFOXN7dk/FviaDW8LHmK52DlcH4WP2n6gI8vN1aesBFgo9w==}
    dependencies:
      yallist: 3.1.1
    dev: false

  /lru-cache/6.0.0:
    resolution: {integrity: sha512-Jo6dJ04CmSjuznwJSS3pUeWmd/H0ffTlkXXgwZi+eq1UCmqQwCh+eLsYOYCwY991i2Fah4h1BEMCx4qThGbsiA==}
    engines: {node: '>=10'}
    dependencies:
      yallist: 4.0.0
    dev: false

  /magic-string/0.25.9:
    resolution: {integrity: sha512-RmF0AsMzgt25qzqqLc1+MbHmhdx0ojF2Fvs4XnOqz2ZOBXzzkEwc/dJQZCYHAn7v1jbVOjAZfK8msRn4BxO4VQ==}
    dependencies:
      sourcemap-codec: 1.4.8
    dev: false

  /make-dir/3.1.0:
    resolution: {integrity: sha512-g3FeP20LNwhALb/6Cz6Dd4F2ngze0jz7tbzrD2wAV+o9FeNHe4rL+yK2md0J/fiSf1sa1ADhXqi5+oVwOM/eGw==}
    engines: {node: '>=8'}
    dependencies:
      semver: 6.3.0
    dev: false

  /make-error/1.3.6:
    resolution: {integrity: sha512-s8UhlNe7vPKomQhC1qFelMokr/Sc3AgNbso3n74mVPA5LTZwkB9NlXf4XPamLxJE8h0gh73rM94xvwRT2CVInw==}
    dev: false

  /md5-file/5.0.0:
    resolution: {integrity: sha512-xbEFXCYVWrSx/gEKS1VPlg84h/4L20znVIulKw6kMfmBUAZNAnF00eczz9ICMl+/hjQGo5KSXRxbL/47X3rmMw==}
    engines: {node: '>=10.13.0'}
    hasBin: true
    dev: false

  /md5.js/1.3.5:
    resolution: {integrity: sha512-xitP+WxNPcTTOgnTJcrhM0xvdPepipPSf3I8EIpGKeFLjt3PlJLIDG3u8EX53ZIubkb+5U2+3rELYpEhHhzdkg==}
    dependencies:
      hash-base: 3.1.0
      inherits: 2.0.4
      safe-buffer: 5.2.1
    dev: false

  /md5/2.3.0:
    resolution: {integrity: sha512-T1GITYmFaKuO91vxyoQMFETst+O71VUPEU3ze5GNzDm0OWdP8v1ziTaAEPUr/3kLsY3Sftgz242A1SetQiDL7g==}
    dependencies:
      charenc: 0.0.2
      crypt: 0.0.2
      is-buffer: 1.1.6
    dev: false

  /mdurl/1.0.1:
    resolution: {integrity: sha512-/sKlQJCBYVY9Ers9hqzKou4H6V5UWc/M59TH2dvkt+84itfnq7uFOMLpOiOS4ujvHP4etln18fmIxA5R5fll0g==}
    dev: false

  /media-typer/0.3.0:
    resolution: {integrity: sha1-hxDXrwqmJvj/+hzgAWhUUmMlV0g=}
    engines: {node: '>= 0.6'}
    dev: false

  /memorystream/0.3.1:
    resolution: {integrity: sha512-S3UwM3yj5mtUSEfP41UZmt/0SCoVYUcU1rkXv+BQ5Ig8ndL4sPoJNBUJERafdPb5jjHJGuMgytgKvKIf58XNBw==}
    engines: {node: '>= 0.10.0'}
    dev: false

  /merge-descriptors/1.0.1:
    resolution: {integrity: sha1-sAqqVW3YtEVoFQ7J0blT8/kMu2E=}
    dev: false

  /merge-stream/2.0.0:
    resolution: {integrity: sha512-abv/qOcuPfk3URPfDzmZU1LKmuw8kT+0nIHvKrKgFrwifol/doWcdA4ZqsWQ8ENrFKkd67Mfpo/LovbIUsbt3w==}
    dev: false

  /merge2/1.4.1:
    resolution: {integrity: sha512-8q7VEgMJW4J8tcfVPy8g09NcQwZdbwFEqhe/WZkoIzjn/3TGDwtOCYtXGxA3O8tPzpczCCDgv+P2P5y00ZJOOg==}
    engines: {node: '>= 8'}
    dev: false

  /methods/1.1.2:
    resolution: {integrity: sha512-iclAHeNqNm68zFtnZ0e+1L2yUIdvzNoauKU4WBA3VvH/vPFieF7qfRlwUZU+DA9P9bPXIS90ulxoUoCH23sV2w==}
    engines: {node: '>= 0.6'}
    dev: false

  /micromatch/4.0.5:
    resolution: {integrity: sha512-DMy+ERcEW2q8Z2Po+WNXuw3c5YaUSFjAO5GsJqfEl7UjvtIuFKO6ZrKvcItdy98dwFI2N1tg3zNIdKaQT+aNdA==}
    engines: {node: '>=8.6'}
    dependencies:
      braces: 3.0.2
      picomatch: 2.3.1
    dev: false

  /miller-rabin/4.0.1:
    resolution: {integrity: sha512-115fLhvZVqWwHPbClyntxEVfVDfl9DLLTuJvq3g2O/Oxi8AiNouAHvDSzHS0viUJc+V5vm3eq91Xwqn9dp4jRA==}
    hasBin: true
    dependencies:
      bn.js: 4.12.0
      brorand: 1.1.0
    dev: false

  /mime-db/1.51.0:
    resolution: {integrity: sha512-5y8A56jg7XVQx2mbv1lu49NR4dokRnhZYTtL+KGfaa27uq4pSTXkwQkFJl4pkRMyNFz/EtYDSkiiEHx3F7UN6g==}
    engines: {node: '>= 0.6'}
    dev: false

  /mime-db/1.52.0:
    resolution: {integrity: sha512-sPU4uV7dYlvtWJxwwxHD0PuihVNiE7TyAbQ5SWxDCB9mUYvOgroQOwYQQOKPJ8CIbE+1ETVlOoK1UC2nU3gYvg==}
    engines: {node: '>= 0.6'}
    dev: false

  /mime-format/2.0.1:
    resolution: {integrity: sha512-XxU3ngPbEnrYnNbIX+lYSaYg0M01v6p2ntd2YaFksTu0vayaw5OJvbdRyWs07EYRlLED5qadUZ+xo+XhOvFhwg==}
    dependencies:
      charset: 1.0.1
    dev: false

  /mime-types/2.1.34:
    resolution: {integrity: sha512-6cP692WwGIs9XXdOO4++N+7qjqv0rqxxVvJ3VHPh/Sc9mVZcQP+ZGhkKiTvWMQRr2tbHkJP/Yn7Y0npb3ZBs4A==}
    engines: {node: '>= 0.6'}
    dependencies:
      mime-db: 1.51.0
    dev: false

  /mime-types/2.1.35:
    resolution: {integrity: sha512-ZDY+bPm5zTTF+YpCrAU9nK0UgICYPT0QtT1NZWFv4s++TNkcgVaT0g6+4R2uI4MjQjzysHB1zxuWL50hzaeXiw==}
    engines: {node: '>= 0.6'}
    dependencies:
      mime-db: 1.52.0
    dev: false

  /mime/1.6.0:
    resolution: {integrity: sha512-x0Vn8spI+wuJ1O6S7gnbaQg8Pxh4NNHb7KSINmEWKiPE4RKOplvijn+NkmYmmRgP68mc70j2EbeTFRsrswaQeg==}
    engines: {node: '>=4'}
    hasBin: true
    dev: false

  /mime/2.6.0:
    resolution: {integrity: sha512-USPkMeET31rOMiarsBNIHZKLGgvKc/LrjofAnBlOttf5ajRvqiRA8QsenbcooctK6d6Ts6aqZXBA+XbkKthiQg==}
    engines: {node: '>=4.0.0'}
    hasBin: true
    dev: false

  /minimalistic-assert/1.0.1:
    resolution: {integrity: sha512-UtJcAD4yEaGtjPezWuO9wC4nwUnVH/8/Im3yEHQP4b67cXlD/Qr9hdITCU1xDbSEXg2XKNaP8jsReV7vQd00/A==}
    dev: false

  /minimalistic-crypto-utils/1.0.1:
    resolution: {integrity: sha512-JIYlbt6g8i5jKfJ3xz7rF0LXmv2TkDxBLUkiBeZ7bAx4GnnNMr8xFpGnOxn6GhTEHx3SjRrZEoU+j04prX1ktg==}
    dev: false

  /minimatch/3.1.2:
    resolution: {integrity: sha512-J7p63hRiAjw1NDEww1W7i37+ByIrOWO5XQQAzZ3VOcL0PNybwpfmV/N05zFAzwQ9USyEcX6t3UO+K5aqBQOIHw==}
    dependencies:
      brace-expansion: 1.1.11
    dev: false

  /minimatch/4.2.1:
    resolution: {integrity: sha512-9Uq1ChtSZO+Mxa/CL1eGizn2vRn3MlLgzhT0Iz8zaY8NdvxvB0d5QdPFmCKf7JKA9Lerx5vRrnwO03jsSfGG9g==}
    engines: {node: '>=10'}
    dependencies:
      brace-expansion: 1.1.11
    dev: false

  /minimatch/5.1.6:
    resolution: {integrity: sha512-lKwV/1brpG6mBUFHtb7NUmtABCb2WZZmm2wNiOA5hAb8VdCS4B3dtMWyvcoViccwAW/COERjXLt0zP1zXUN26g==}
    engines: {node: '>=10'}
    dependencies:
      brace-expansion: 2.0.1
    dev: false

  /minimist/1.2.7:
    resolution: {integrity: sha512-bzfL1YUZsP41gmu/qjrEk0Q6i2ix/cVeAhbCbqH9u3zYutS1cLg00qhrD0M2MVdCcx4Sc0UpP2eBWo9rotpq6g==}
    dev: false

  /mkdirp-classic/0.5.3:
    resolution: {integrity: sha512-gKLcREMhtuZRwRAfqP3RFW+TK4JqApVBtOIftVgjuABpAtpxhPGaDcfvbhNvD0B8iD1oUr/txX35NjcaY6Ns/A==}
    dev: false

  /mkdirp/0.5.6:
    resolution: {integrity: sha512-FP+p8RB8OWpF3YZBCrP5gtADmtXApB5AMLn+vdyA+PyxCjrCs00mjyUozssO33cwDeT3wNGdLxJ5M//YqtHAJw==}
    hasBin: true
    dependencies:
      minimist: 1.2.7
    dev: false

  /mkdirp/1.0.4:
    resolution: {integrity: sha512-vVqVZQyf3WLx2Shd0qJ9xuvqgAyKPLAiqITEtqW0oIUjzo3PePDd6fW9iFz30ef7Ysp/oiWqbhszeGWW2T6Gzw==}
    engines: {node: '>=10'}
    hasBin: true
    dev: false

  /mkdirp/2.1.3:
    resolution: {integrity: sha512-sjAkg21peAG9HS+Dkx7hlG9Ztx7HLeKnvB3NQRcu/mltCVmvkF0pisbiTSfDVYTT86XEfZrTUosLdZLStquZUw==}
    engines: {node: '>=10'}
    hasBin: true
    dev: false

  /mocha/9.2.2:
    resolution: {integrity: sha512-L6XC3EdwT6YrIk0yXpavvLkn8h+EU+Y5UcCHKECyMbdUIxyMuZj4bX4U9e1nvnvUUvQVsV2VHQr5zLdcUkhW/g==}
    engines: {node: '>= 12.0.0'}
    hasBin: true
    dependencies:
      '@ungap/promise-all-settled': 1.1.2
      ansi-colors: 4.1.1
      browser-stdout: 1.3.1
      chokidar: 3.5.3
      debug: 4.3.3_supports-color@8.1.1
      diff: 5.0.0
      escape-string-regexp: 4.0.0
      find-up: 5.0.0
      glob: 7.2.0
      growl: 1.10.5
      he: 1.2.0
      js-yaml: 4.1.0
      log-symbols: 4.1.0
      minimatch: 4.2.1
      ms: 2.1.3
      nanoid: 3.3.1
      serialize-javascript: 6.0.0
      strip-json-comments: 3.1.1
      supports-color: 8.1.1
      which: 2.0.2
      workerpool: 6.2.0
      yargs: 16.2.0
      yargs-parser: 20.2.4
      yargs-unparser: 2.0.0
    dev: false

  /mockjs/1.1.0:
    resolution: {integrity: sha512-eQsKcWzIaZzEZ07NuEyO4Nw65g0hdWAyurVol1IPl1gahRwY+svqzfgfey8U8dahLwG44d6/RwEzuK52rSa/JQ==}
    hasBin: true
    dependencies:
      commander: 10.0.0
    dev: false

  /moment/2.29.4:
    resolution: {integrity: sha512-5LC9SOxjSc2HF6vO2CyuTDNivEdoz2IvyJJGj6X8DJ0eFyfszE0QiEd+iXmBvUP3WHxSjFH/vIsA0EN00cgr8w==}
    dev: false

  /morgan/1.10.0:
    resolution: {integrity: sha512-AbegBVI4sh6El+1gNwvD5YIck7nSA36weD7xvIxG4in80j/UoK8AEGaWnnz8v1GxonMCltmlNs5ZKbGvl9b1XQ==}
    engines: {node: '>= 0.8.0'}
    dependencies:
      basic-auth: 2.0.1
      debug: 2.6.9
      depd: 2.0.0
      on-finished: 2.3.0
      on-headers: 1.0.2
    dev: false

  /ms-rest/2.5.6:
    resolution: {integrity: sha512-3Scy/pF43wqPEPeJxhOsLs16m6Rt+9zqf+jKdg+guuonytKmFSxerQM2exlQIDTqFVTsLXrPEGFWTGSwivRRkA==}
    dependencies:
      ajv: 6.12.3
      duplexer: 0.1.2
      http-signature: 1.3.6
      is-buffer: 1.1.6
      is-stream: 1.1.0
      moment: 2.29.4
      request: 2.88.2
      through: 2.3.8
      tunnel: 0.0.5
      uuid: 3.4.0
    dev: false

  /ms/2.0.0:
    resolution: {integrity: sha512-Tpp60P6IUJDTuOq/5Z8cdskzJujfwqfOTkrwIwj7IRISpnkJnT6SyJ4PCPnGMoFjC9ddhal5KVIYtAt97ix05A==}
    dev: false

  /ms/2.1.2:
    resolution: {integrity: sha512-sGkPx+VjMtmA6MX27oA4FBFELFCZZ4S4XqeGOXCv68tT+jb3vk/RyaKWP0PTKyWtmLSM0b+adUTEvbs1PEaH2w==}
    dev: false

  /ms/2.1.3:
    resolution: {integrity: sha512-6FlzubTLZG3J2a/NVCAleEhjzq5oxgHyaCU9yYXvcLsvoVaHJq/s5xXI6/XXP6tz7R9xAOtHnSO/tXtF3WRTlA==}
    dev: false

  /mustache/4.2.0:
    resolution: {integrity: sha512-71ippSywq5Yb7/tVYyGbkBggbU8H3u5Rz56fH60jGFgr8uHwxs+aSKeqmluIVzM0m0kB7xQjKS6qPfd0b2ZoqQ==}
    hasBin: true
    dev: false

  /nanoid/3.3.1:
    resolution: {integrity: sha512-n6Vs/3KGyxPQd6uO0eH4Bv0ojGSUvuLlIHtC3Y0kEO23YRge8H9x1GCzLn28YX0H66pMkxuaeESFq4tKISKwdw==}
    engines: {node: ^10 || ^12 || ^13.7 || ^14 || >=15.0.1}
    hasBin: true
    dev: false

  /native-promise-only/0.8.1:
    resolution: {integrity: sha512-zkVhZUA3y8mbz652WrL5x0fB0ehrBkulWT3TomAQ9iDtyXZvzKeEA6GPxAItBYeNYl5yngKRX612qHOhvMkDeg==}
    dev: false

  /natural-compare-lite/1.4.0:
    resolution: {integrity: sha512-Tj+HTDSJJKaZnfiuw+iaF9skdPpTo2GtEly5JHnWV/hfv2Qj/9RKsGISQtLh2ox3l5EAGw487hnBee0sIJ6v2g==}
    dev: false

  /natural-compare/1.4.0:
    resolution: {integrity: sha512-OWND8ei3VtNC9h7V60qff3SVobHr996CTwgxubgyQYEpg290h9J0buyECNNJexkFm5sOajh5G116RYA1c8ZMSw==}
    dev: false

  /negotiator/0.6.3:
    resolution: {integrity: sha512-+EUsqGPLsM+j/zdChZjsnX51g4XrHFOIXwfnCVPGlQk/k5giakcKsuxCObBRu6DSm9opw/O6slWbJdghQM4bBg==}
    engines: {node: '>= 0.6'}
    dev: false

  /neo-async/2.6.2:
    resolution: {integrity: sha512-Yd3UES5mWCSqR+qNT93S3UoYUkqAZ9lLg8a7g9rimsWmYGK8cVToA4/sF3RrshdyV3sAGMXVUmpMYOw+dLpOuw==}
    dev: false

  /newman/5.3.2:
    resolution: {integrity: sha512-cWy8pV0iwvMOZLTw3hkAHcwo2ZA0GKkXm8oUMn1Ltii3ZI2nKpnrg9QGdIT0hGHChRkX6prY5e3Aar7uykMGNg==}
    engines: {node: '>=10'}
    hasBin: true
    dependencies:
      async: 3.2.3
      chardet: 1.4.0
      cli-progress: 3.10.0
      cli-table3: 0.6.1
      colors: 1.4.0
      commander: 7.2.0
      csv-parse: 4.16.3
      eventemitter3: 4.0.7
      filesize: 8.0.7
      lodash: 4.17.21
      mkdirp: 1.0.4
      postman-collection: 4.1.1
      postman-collection-transformer: 4.1.6
      postman-request: 2.88.1-postman.31
      postman-runtime: 7.29.0
      pretty-ms: 7.0.1
      semver: 7.3.5
      serialised-error: 1.1.3
      tough-cookie: 3.0.1
      word-wrap: 1.2.3
      xmlbuilder: 15.1.1
    dev: false

  /nice-try/1.0.5:
    resolution: {integrity: sha512-1nh45deeb5olNY7eX82BkPO7SSxR5SSYJiPTrTdFUVYwAl8CKMA5N9PjTYkHiRjisVcxcQ1HXdLhx2qxxJzLNQ==}
    dev: false

  /nise/4.1.0:
    resolution: {integrity: sha512-eQMEmGN/8arp0xsvGoQ+B1qvSkR73B1nWSCh7nOt5neMCtwcQVYQGdzQMhcNscktTsWB54xnlSQFzOAPJD8nXA==}
    dependencies:
      '@sinonjs/commons': 1.8.6
      '@sinonjs/fake-timers': 6.0.1
      '@sinonjs/text-encoding': 0.7.2
      just-extend: 4.2.1
      path-to-regexp: 1.8.0
    dev: false

  /no-case/3.0.4:
    resolution: {integrity: sha512-fgAN3jGAh+RoxUGZHTSOLJIqUc2wmoBwGR4tbpNAKmmovFoWq0OdRkb0VkldReO2a2iBT/OEulG9XSUc10r3zg==}
    dependencies:
      lower-case: 2.0.2
      tslib: 2.5.0
    dev: false

  /nock/12.0.3:
    resolution: {integrity: sha512-QNb/j8kbFnKCiyqi9C5DD0jH/FubFGj5rt9NQFONXwQm3IPB0CULECg/eS3AU1KgZb/6SwUa4/DTRKhVxkGABw==}
    engines: {node: '>= 10.13'}
    dependencies:
      debug: 4.3.4
      json-stringify-safe: 5.0.1
      lodash: 4.17.21
      propagate: 2.0.1
    transitivePeerDependencies:
      - supports-color
    dev: false

  /node-abort-controller/1.2.1:
    resolution: {integrity: sha512-79PYeJuj6S9+yOHirR0JBLFOgjB6sQCir10uN6xRx25iD+ZD4ULqgRn3MwWBRaQGB0vEgReJzWwJo42T1R6YbQ==}
    dev: false

  /node-cmd/3.0.0:
    resolution: {integrity: sha512-SBvtm39iEkhEEDbUowR0O2YVaqpbD2nRvQ3fxXP/Tn1FgRpZAaUb8yKeEtFulBIv+xTHDodOKkj4EXIBANj+AQ==}
    dev: false

  /node-domexception/1.0.0:
    resolution: {integrity: sha512-/jKZoMpw0F8GRwl4/eLROPA3cfcXtLApP0QzLmUT/HuPCZWyB7IY9ZrMeKw2O/nFIqPQB3PVM9aYm0F312AXDQ==}
    engines: {node: '>=10.5.0'}
    dev: false

  /node-fetch/2.6.9:
    resolution: {integrity: sha512-DJm/CJkZkRjKKj4Zi4BsKVZh3ValV5IR5s7LVZnW+6YMh0W1BfNA8XSs6DLMGYlId5F3KnA70uu2qepcR08Qqg==}
    engines: {node: 4.x || >=6.0.0}
    peerDependencies:
      encoding: ^0.1.0
    peerDependenciesMeta:
      encoding:
        optional: true
    dependencies:
      whatwg-url: 5.0.0
    dev: false

  /node-fetch/3.2.8:
    resolution: {integrity: sha512-KtpD1YhGszhntMpBDyp5lyagk8KIMopC1LEb7cQUAh7zcosaX5uK8HnbNb2i3NTQK3sIawCItS0uFC3QzcLHdg==}
    engines: {node: ^12.20.0 || ^14.13.1 || >=16.0.0}
    dependencies:
      data-uri-to-buffer: 4.0.1
      fetch-blob: 3.2.0
      formdata-polyfill: 4.0.10
    dev: false

  /node-fetch/3.3.0:
    resolution: {integrity: sha512-BKwRP/O0UvoMKp7GNdwPlObhYGB5DQqwhEDQlNKuoqwVYSxkSZCSbHjnFFmUEtwSKRPU4kNK8PbDYYitwaE3QA==}
    engines: {node: ^12.20.0 || ^14.13.1 || >=16.0.0}
    dependencies:
      data-uri-to-buffer: 4.0.1
      fetch-blob: 3.2.0
      formdata-polyfill: 4.0.10
    dev: false

  /node-oauth1/1.3.0:
    resolution: {integrity: sha512-0yggixNfrA1KcBwvh/Hy2xAS1Wfs9dcg6TdFf2zN7gilcAigMdrtZ4ybrBSXBgLvGDw9V1p2MRnGBMq7XjTWLg==}
    dev: false

  /node-preload/0.2.1:
    resolution: {integrity: sha512-RM5oyBy45cLEoHqCeh+MNuFAxO0vTFBLskvQbOKnEE7YTTSN4tbN8QWDIPQ6L+WvKsB/qLEGpYe2ZZ9d4W9OIQ==}
    engines: {node: '>=8'}
    dependencies:
      process-on-spawn: 1.0.0
    dev: false

  /node-releases/2.0.10:
    resolution: {integrity: sha512-5GFldHPXVG/YZmFzJvKK2zDSzPKhEp0+ZR5SVaoSag9fsL5YgHbUHDfnG5494ISANDcK4KwPXAx2xqVEydmd7w==}
    dev: false

  /node-watch/0.7.3:
    resolution: {integrity: sha512-3l4E8uMPY1HdMMryPRUAl+oIHtXtyiTlIiESNSVSNxcPfzAFzeTbXFQkZfAwBbo0B1qMSG8nUABx+Gd+YrbKrQ==}
    engines: {node: '>=6'}
    dev: false

  /node-yaml/3.2.0_eslint@8.33.0:
    resolution: {integrity: sha512-5c7TNdFOLOaY/TN0fBDrfJg+N6Z1+Ch7O/QuN2wostfo9Q4qbpOTAjk1WZ3bxgSfRPrJF4rgWdL26N2Svdljhw==}
    dependencies:
      co: 4.6.0
      js-yaml: 3.14.1
      junk: 3.0.0
      promise-fs: 2.1.0_eslint@8.33.0
    transitivePeerDependencies:
      - eslint
      - supports-color
    dev: false

  /nopt/3.0.6:
    resolution: {integrity: sha512-4GUt3kSEYmk4ITxzB/b9vaIDfUVWN/Ml1Fwl11IlnIG2iaJ9O6WXZ9SrYM9NLI8OCBieN2Y8SWC2oJV0RQ7qYg==}
    hasBin: true
    dependencies:
      abbrev: 1.0.9
    dev: false

  /nopt/6.0.0:
    resolution: {integrity: sha512-ZwLpbTgdhuZUnZzjd7nb1ZV+4DoiC6/sfiVKok72ym/4Tlf+DFdlHYmT2JPmcNNWV6Pi3SDf1kT+A4r9RTuT9g==}
    engines: {node: ^12.13.0 || ^14.15.0 || >=16.0.0}
    hasBin: true
    dependencies:
      abbrev: 1.1.1
    dev: false

  /normalize-package-data/2.5.0:
    resolution: {integrity: sha512-/5CMN3T0R4XTj4DcGaexo+roZSdSFW/0AOOTROrjxzCG1wrWXEsGbRKevjlIL+ZDE4sZlJr5ED4YW0yqmkK+eA==}
    dependencies:
      hosted-git-info: 2.8.9
      resolve: 1.22.1
      semver: 5.7.1
      validate-npm-package-license: 3.0.4
    dev: false

  /normalize-path/3.0.0:
    resolution: {integrity: sha512-6eZs5Ls3WtCisHWp9S2GUy8dqkpGi4BVSz3GaqiE6ezub0512ESztXUwUB6C6IKbQkY2Pnb/mD4WYojCRwcwLA==}
    engines: {node: '>=0.10.0'}
    dev: false

  /npm-run-all/4.1.5:
    resolution: {integrity: sha512-Oo82gJDAVcaMdi3nuoKFavkIHBRVqQ1qvMb+9LHk/cF4P6B2m8aP04hGf7oL6wZ9BuGwX1onlLhpuoofSyoQDQ==}
    engines: {node: '>= 4'}
    hasBin: true
    dependencies:
      ansi-styles: 3.2.1
      chalk: 2.4.2
      cross-spawn: 6.0.5
      memorystream: 0.3.1
      minimatch: 3.1.2
      pidtree: 0.3.1
      read-pkg: 3.0.0
      shell-quote: 1.8.0
      string.prototype.padend: 3.1.4
    dev: false

  /nwsapi/2.2.2:
    resolution: {integrity: sha512-90yv+6538zuvUMnN+zCr8LuV6bPFdq50304114vJYJ8RDyK8D5O9Phpbd6SZWgI7PwzmmfN1upeOJlvybDSgCw==}
    dev: false

  /nyc/15.1.0:
    resolution: {integrity: sha512-jMW04n9SxKdKi1ZMGhvUTHBN0EICCRkHemEoE5jm6mTYcqcdas0ATzgUgejlQUHMvpnOZqGB5Xxsv9KxJW1j8A==}
    engines: {node: '>=8.9'}
    hasBin: true
    dependencies:
      '@istanbuljs/load-nyc-config': 1.1.0
      '@istanbuljs/schema': 0.1.3
      caching-transform: 4.0.0
      convert-source-map: 1.9.0
      decamelize: 1.2.0
      find-cache-dir: 3.3.2
      find-up: 4.1.0
      foreground-child: 2.0.0
      get-package-type: 0.1.0
      glob: 7.2.3
      istanbul-lib-coverage: 3.2.0
      istanbul-lib-hook: 3.0.0
      istanbul-lib-instrument: 4.0.3
      istanbul-lib-processinfo: 2.0.3
      istanbul-lib-report: 3.0.0
      istanbul-lib-source-maps: 4.0.1
      istanbul-reports: 3.1.5
      make-dir: 3.1.0
      node-preload: 0.2.1
      p-map: 3.0.0
      process-on-spawn: 1.0.0
      resolve-from: 5.0.0
      rimraf: 3.0.2
      signal-exit: 3.0.7
      spawn-wrap: 2.0.0
      test-exclude: 6.0.0
      yargs: 15.4.1
    transitivePeerDependencies:
      - supports-color
    dev: false

  /oauth-sign/0.9.0:
    resolution: {integrity: sha512-fexhUFFPTGV8ybAtSIGbV6gOkSv8UtRbDBnAyLQw4QPKkgNlsH2ByPGtMUqdWkos6YCRmAqViwgZrJc/mRDzZQ==}
    dev: false

  /oav/3.0.3_openapi-types@7.2.3+tslib@2.5.0:
    resolution: {integrity: sha512-Hqh+0sIJSU0sIRpiHguLe3k1ZYVQ+OGct7bF6QLVJLPC3Wn092EPDwP+c7O/1h2clLNYZTbW4OhoRgKoNt45ZA==}
    engines: {node: '>=10.11.0'}
    hasBin: true
    dependencies:
      '@autorest/schemas': 1.3.4
      '@azure-tools/openapi-tools-common': 1.2.2
      '@azure/arm-resources': 4.2.2
      '@azure/core-lro': 1.0.5
      '@azure/identity': 2.1.0
      '@azure/ms-rest-azure-js': 2.1.0
      '@azure/ms-rest-js': 2.6.4
      '@azure/openapi-markdown': 0.9.4
      '@microsoft.azure/autorest-extension-base': 1.0.13
      '@ts-common/commonmark-to-markdown': 2.0.2_tslib@2.5.0
      ajv: 6.12.6
      ajv-keywords: 3.5.2_ajv@6.12.6
      ajv-pack: 0.3.1
      commonmark: 0.29.3
      deepdash: 5.3.9
      difflib: 0.2.4
      fast-json-stable-stringify: 2.1.0
      fs-extra: 10.1.0
      glob: 7.2.3
      humanize-duration: 3.28.0
      inversify: 5.1.1
      js-yaml: 4.1.0
      json-merge-patch: 1.0.2
      json-pointer: 0.6.2
      json-refs: 3.0.15
      json-schema-traverse: 0.4.1
      jsonpath-plus: 4.0.0
      junit-report-builder: 3.0.1
      kind-of: 6.0.3
      linq: 3.2.4
      lodash: 4.17.21
      md5-file: 5.0.0
      mkdirp: 1.0.4
      mockjs: 1.1.0
      moment: 2.29.4
      ms-rest: 2.5.6
      mustache: 4.2.0
      newman: 5.3.2
      node-abort-controller: 1.2.1
      path-to-regexp: 6.2.1
      postman-collection: 4.1.7
      reflect-metadata: 0.1.13
      swagger-parser: 10.0.3_openapi-types@7.2.3
      toposort: 2.0.2
      uuid: 3.4.0
      vscode-jsonrpc: 3.6.2
      winston: 3.8.2
      yargs: 15.4.1
      yasway: 1.10.7
      yuml2svg: 4.2.2
      z-schema: 5.0.5
    transitivePeerDependencies:
      - encoding
      - openapi-types
      - supports-color
      - tslib
    dev: false

  /object-assign/4.1.1:
    resolution: {integrity: sha512-rJgTQnkUnH1sFw8yT6VSU3zD3sWmu6sZhIseY8VX+GRu3P6F7Fu+JNDoXfklElbLJSnc3FUQHVe4cU5hj+BcUg==}
    engines: {node: '>=0.10.0'}
    dev: false

  /object-hash/1.3.1:
    resolution: {integrity: sha512-OSuu/pU4ENM9kmREg0BdNrUDIl1heYa4mBZacJc+vVWz4GtAwu7jO8s4AIt2aGRUTqxykpWzI3Oqnsm13tTMDA==}
    engines: {node: '>= 0.10.0'}
    dev: false

  /object-inspect/1.12.3:
    resolution: {integrity: sha512-geUvdk7c+eizMNUDkRpW1wJwgfOiOeHbxBR/hLXK1aT6zmVSO0jsQcs7fj6MGw89jC/cjGfLcNOrtMYtGqm81g==}
    dev: false

  /object-is/1.1.5:
    resolution: {integrity: sha512-3cyDsyHgtmi7I7DfSSI2LDp6SK2lwvtbg0p0R1e0RvTqF5ceGx+K2dfSjm1bKDMVCFEDAQvy+o8c6a7VujOddw==}
    engines: {node: '>= 0.4'}
    dependencies:
      call-bind: 1.0.2
      define-properties: 1.1.4
    dev: false

  /object-keys/1.1.1:
    resolution: {integrity: sha512-NuAESUOUMrlIXOfHKzD6bpPu3tYt3xvjNdRIQ+FeT0lNb4K8WR70CaDxhuNguS2XG+GjkyMwOzsN5ZktImfhLA==}
    engines: {node: '>= 0.4'}
    dev: false

  /object.assign/4.1.4:
    resolution: {integrity: sha512-1mxKf0e58bvyjSCtKYY4sRe9itRk3PJpquJOjeIkz885CczcI4IvJJDLPS72oowuSh+pBxUFROpX+TU++hxhZQ==}
    engines: {node: '>= 0.4'}
    dependencies:
      call-bind: 1.0.2
      define-properties: 1.1.4
      has-symbols: 1.0.3
      object-keys: 1.1.1
    dev: false

  /object.entries/1.1.6:
    resolution: {integrity: sha512-leTPzo4Zvg3pmbQ3rDK69Rl8GQvIqMWubrkxONG9/ojtFE2rD9fjMKfSI5BxW3osRH1m6VdzmqK8oAY9aT4x5w==}
    engines: {node: '>= 0.4'}
    dependencies:
      call-bind: 1.0.2
      define-properties: 1.1.4
      es-abstract: 1.21.1
    dev: false

  /object.values/1.1.6:
    resolution: {integrity: sha512-FVVTkD1vENCsAcwNs9k6jea2uHC/X0+JcjG8YA60FN5CMaJmG95wT9jek/xX9nornqGRrBkKtzuAu2wuHpKqvw==}
    engines: {node: '>= 0.4'}
    dependencies:
      call-bind: 1.0.2
      define-properties: 1.1.4
      es-abstract: 1.21.1
    dev: false

  /on-finished/2.3.0:
    resolution: {integrity: sha512-ikqdkGAAyf/X/gPhXGvfgAytDZtDbr+bkNUJ0N9h5MI/dmdgCs3l6hoHrcUv41sRKew3jIwrp4qQDXiK99Utww==}
    engines: {node: '>= 0.8'}
    dependencies:
      ee-first: 1.1.1
    dev: false

  /on-finished/2.4.1:
    resolution: {integrity: sha512-oVlzkg3ENAhCk2zdv7IJwd/QUD4z2RxRwpkcGY8psCVcCYZNq4wYnVWALHM+brtuJjePWiYF/ClmuDr8Ch5+kg==}
    engines: {node: '>= 0.8'}
    dependencies:
      ee-first: 1.1.1
    dev: false

  /on-headers/1.0.2:
    resolution: {integrity: sha512-pZAE+FJLoyITytdqK0U5s+FIpjN0JP3OzFi/u8Rx+EV5/W+JTWGXG8xFzevE7AjBfDqHv/8vL8qQsIhHnqRkrA==}
    engines: {node: '>= 0.8'}
    dev: false

  /once/1.4.0:
    resolution: {integrity: sha512-lNaJgI+2Q5URQBkccEKHTQOPaXdUxnZZElQTZY0MFUAuaEqe1E+Nyvgdz/aIyNi6Z9MzO5dv1H8n58/GELp3+w==}
    dependencies:
      wrappy: 1.0.2
    dev: false

  /one-time/1.0.0:
    resolution: {integrity: sha512-5DXOiRKwuSEcQ/l0kGCF6Q3jcADFv5tSmRaJck/OqkVFcOzutB134KRSfF0xDrL39MNnqxbHBbUUcjZIhTgb2g==}
    dependencies:
      fn.name: 1.1.0
    dev: false

  /ono/4.0.11:
    resolution: {integrity: sha512-jQ31cORBFE6td25deYeD80wxKBMj+zBmHTrVxnc6CKhx8gho6ipmWM5zj/oeoqioZ99yqBls9Z/9Nss7J26G2g==}
    dependencies:
      format-util: 1.0.5
    dev: false

  /open/8.4.0:
    resolution: {integrity: sha512-XgFPPM+B28FtCCgSb9I+s9szOC1vZRSwgWsRUA5ylIxRTgKozqjOCrVOqGsYABPYK5qnfqClxZTFBa8PKt2v6Q==}
    engines: {node: '>=12'}
    dependencies:
      define-lazy-prop: 2.0.0
      is-docker: 2.2.1
      is-wsl: 2.2.0
    dev: false

  /openapi-types/7.2.3:
    resolution: {integrity: sha512-olbaNxz12R27+mTyJ/ZAFEfUruauHH27AkeQHDHRq5AF0LdNkK1SSV7EourXQDK+4aX7dv2HtyirAGK06WMAsA==}
    dev: false

  /optionator/0.8.3:
    resolution: {integrity: sha512-+IW9pACdk3XWmmTXG8m3upGUJst5XRGzxMRjXzAuJ1XnIFNvfhjjIuYkDvysnPQ7qzqVzLt78BCruntqRhWQbA==}
    engines: {node: '>= 0.8.0'}
    dependencies:
      deep-is: 0.1.4
      fast-levenshtein: 2.0.6
      levn: 0.3.0
      prelude-ls: 1.1.2
      type-check: 0.3.2
      word-wrap: 1.2.3
    dev: false

  /optionator/0.9.1:
    resolution: {integrity: sha512-74RlY5FCnhq4jRxVUPKDaRwrVNXMqsGsiW6AJw4XK8hmtm10wC0ypZBLw5IIp85NZMr91+qd1RvvENwg7jjRFw==}
    engines: {node: '>= 0.8.0'}
    dependencies:
      deep-is: 0.1.4
      fast-levenshtein: 2.0.6
      levn: 0.4.1
      prelude-ls: 1.2.1
      type-check: 0.4.0
      word-wrap: 1.2.3
    dev: false

  /os-browserify/0.3.0:
    resolution: {integrity: sha512-gjcpUc3clBf9+210TRaDWbf+rZZZEshZ+DlXMRCeAjp0xhTrnQsKHypIy1J3d5hKdUzj69t708EHtU8P6bUn0A==}
    dev: false

  /p-limit/2.3.0:
    resolution: {integrity: sha512-//88mFWSJx8lxCzwdAABTJL2MyWB12+eIY7MDL2SqLmAkeKU9qxRvWuSyTjm3FUmpBEMuFfckAIqEaVGUDxb6w==}
    engines: {node: '>=6'}
    dependencies:
      p-try: 2.2.0
    dev: false

  /p-limit/3.1.0:
    resolution: {integrity: sha512-TYOanM3wGwNGsZN2cVTYPArw454xnXj5qmWF1bEoAc4+cU/ol7GVh7odevjp1FNHduHc3KZMcFduxU5Xc6uJRQ==}
    engines: {node: '>=10'}
    dependencies:
      yocto-queue: 0.1.0
    dev: false

  /p-locate/4.1.0:
    resolution: {integrity: sha512-R79ZZ/0wAxKGu3oYMlz8jy/kbhsNrS7SKZ7PxEHBgJ5+F2mtFW2fK2cOtBh1cHYkQsbzFV7I+EoRKe6Yt0oK7A==}
    engines: {node: '>=8'}
    dependencies:
      p-limit: 2.3.0
    dev: false

  /p-locate/5.0.0:
    resolution: {integrity: sha512-LaNjtRWUBY++zB5nE/NwcaoMylSPk+S+ZHNB1TzdbMJMny6dynpAGt7X/tl/QYq3TIeE6nxHppbo2LGymrG5Pw==}
    engines: {node: '>=10'}
    dependencies:
      p-limit: 3.1.0
    dev: false

  /p-map/3.0.0:
    resolution: {integrity: sha512-d3qXVTF/s+W+CdJ5A29wywV2n8CQQYahlgz2bFiA+4eVNJbHJodPZ+/gXwPGh0bOqA+j8S+6+ckmvLGPk1QpxQ==}
    engines: {node: '>=8'}
    dependencies:
      aggregate-error: 3.1.0
    dev: false

  /p-try/2.2.0:
    resolution: {integrity: sha512-R4nPAVTAU0B9D35/Gk3uJf/7XYbQcyohSKdvAxIRSNghFl4e71hVoGnBNQz9cWaXxO2I10KTC+3jMdvvoKw6dQ==}
    engines: {node: '>=6'}
    dev: false

  /package-hash/4.0.0:
    resolution: {integrity: sha512-whdkPIooSu/bASggZ96BWVvZTRMOFxnyUG5PnTSGKoJE2gd5mbVNmR2Nj20QFzxYYgAXpoqC+AiXzl+UMRh7zQ==}
    engines: {node: '>=8'}
    dependencies:
      graceful-fs: 4.2.10
      hasha: 5.2.2
      lodash.flattendeep: 4.4.0
      release-zalgo: 1.0.0
    dev: false

  /pad/3.2.0:
    resolution: {integrity: sha512-2u0TrjcGbOjBTJpyewEl4hBO3OeX5wWue7eIFPzQTg6wFSvoaHcBTTUY5m+n0hd04gmTCPuY0kCpVIVuw5etwg==}
    engines: {node: '>= 4.0.0'}
    dependencies:
      wcwidth: 1.0.1
    dev: false

  /pako/1.0.11:
    resolution: {integrity: sha512-4hLB8Py4zZce5s4yd9XzopqwVv/yGNhV1Bl8NTmCq1763HeK2+EwVTv+leGeL13Dnh2wfbqowVPXCIO0z4taYw==}
    dev: false

  /param-case/3.0.4:
    resolution: {integrity: sha512-RXlj7zCYokReqWpOPH9oYivUzLYZ5vAPIfEmCTNViosC78F8F0H9y7T7gG2M39ymgutxF5gcFEsyZQSph9Bp3A==}
    dependencies:
      dot-case: 3.0.4
      tslib: 2.5.0
    dev: false

  /parent-module/1.0.1:
    resolution: {integrity: sha512-GQ2EWRpQV8/o+Aw8YqtfZZPfNRWZYkbidE9k5rpl/hC3vtHHBfGm2Ifi6qWV+coDGkrUKZAxE3Lot5kcsRlh+g==}
    engines: {node: '>=6'}
    dependencies:
      callsites: 3.1.0
    dev: false

  /parse-asn1/5.1.6:
    resolution: {integrity: sha512-RnZRo1EPU6JBnra2vGHj0yhp6ebyjBZpmUCLHWiFhxlzvBCCpAuZ7elsBp1PVAbQN0/04VD/19rfzlBSwLstMw==}
    dependencies:
      asn1.js: 5.4.1
      browserify-aes: 1.2.0
      evp_bytestokey: 1.0.3
      pbkdf2: 3.1.2
      safe-buffer: 5.2.1
    dev: false

  /parse-json/4.0.0:
    resolution: {integrity: sha512-aOIos8bujGN93/8Ox/jPLh7RwVnPEysynVFE+fQZyg6jKELEHwzgKdLRFHUgXJL6kylijVSBC4BvN9OmsB48Rw==}
    engines: {node: '>=4'}
    dependencies:
      error-ex: 1.3.2
      json-parse-better-errors: 1.0.2
    dev: false

  /parse-ms/2.1.0:
    resolution: {integrity: sha512-kHt7kzLoS9VBZfUsiKjv43mr91ea+U05EyKkEtqp7vNbHxmaVuEqN7XxeEVnGrMtYOAxGrDElSi96K7EgO1zCA==}
    engines: {node: '>=6'}
    dev: false

  /parse5/4.0.0:
    resolution: {integrity: sha512-VrZ7eOd3T1Fk4XWNXMgiGBK/z0MG48BWG2uQNU4I72fkQuKUTZpl+u9k+CxEG0twMVzSmXEEz12z5Fnw1jIQFA==}
    dev: false

  /parse5/6.0.1:
    resolution: {integrity: sha512-Ofn/CTFzRGTTxwpNEs9PP93gXShHcTq255nzRYSKe8AkVpZY7e1fpmTfOyoIvjP5HG7Z2ZM7VS9PPhQGW2pOpw==}
    dev: false

  /parseurl/1.3.3:
    resolution: {integrity: sha512-CiyeOxFT/JZyN5m0z9PfXw4SCBJ6Sygz1Dpl0wqjlhDEGGBP1GnsUVEL0p63hoG1fcj3fHynXi9NYO4nWOL+qQ==}
    engines: {node: '>= 0.8'}
    dev: false

  /pascal-case/3.1.2:
    resolution: {integrity: sha512-uWlGT3YSnK9x3BQJaOdcZwrnV6hPpd8jFH1/ucpiLRPh/2zCVJKS19E4GvYHvaCcACn3foXZ0cLB9Wrx1KGe5g==}
    dependencies:
      no-case: 3.0.4
      tslib: 2.5.0
    dev: false

  /path-browserify/1.0.1:
    resolution: {integrity: sha512-b7uo2UCUOYZcnF/3ID0lulOJi/bafxa1xPe7ZPsammBSpjSWQkjNxlt635YGS2MiR9GjvuXCtz2emr3jbsz98g==}
    dev: false

  /path-case/3.0.4:
    resolution: {integrity: sha512-qO4qCFjXqVTrcbPt/hQfhTQ+VhFsqNKOPtytgNKkKxSoEp3XPUQ8ObFuePylOIok5gjn69ry8XiULxCwot3Wfg==}
    dependencies:
      dot-case: 3.0.4
      tslib: 2.5.0
    dev: false

  /path-exists/4.0.0:
    resolution: {integrity: sha512-ak9Qy5Q7jYb2Wwcey5Fpvg2KoAc/ZIhLSLOSBmRmygPsGwkVVt0fZa0qrtMz+m6tJTAHfZQ8FnmB4MG4LWy7/w==}
    engines: {node: '>=8'}
    dev: false

  /path-is-absolute/1.0.1:
    resolution: {integrity: sha512-AVbw3UJ2e9bq64vSaS9Am0fje1Pa8pbGqTTsmXfaIiMpnr5DlDhfJOuLj9Sf95ZPVDAUerDfEk88MPmPe7UCQg==}
    engines: {node: '>=0.10.0'}
    dev: false

  /path-key/2.0.1:
    resolution: {integrity: sha512-fEHGKCSmUSDPv4uoj8AlD+joPlq3peND+HRYyxFz4KPw4z926S/b8rIuFs2FYJg3BwsxJf6A9/3eIdLaYC+9Dw==}
    engines: {node: '>=4'}
    dev: false

  /path-key/3.1.1:
    resolution: {integrity: sha512-ojmeN0qd+y0jszEtoY48r0Peq5dwMEkIlCOu6Q5f41lfkswXuKtYrhgoTpLnyIcHm24Uhqx+5Tqm2InSwLhE6Q==}
    engines: {node: '>=8'}
    dev: false

  /path-loader/1.0.12:
    resolution: {integrity: sha512-n7oDG8B+k/p818uweWrOixY9/Dsr89o2TkCm6tOTex3fpdo2+BFDgR+KpB37mGKBRsBAlR8CIJMFN0OEy/7hIQ==}
    dependencies:
      native-promise-only: 0.8.1
      superagent: 7.1.6
    transitivePeerDependencies:
      - supports-color
    dev: false

  /path-parse/1.0.7:
    resolution: {integrity: sha512-LDJzPVEEEPR+y48z93A0Ed0yXb8pAByGWo/k5YYdYgpY2/2EsOsksJrq7lOHxryrVOn1ejG6oAp8ahvOIQD8sw==}
    dev: false

  /path-to-regexp/0.1.7:
    resolution: {integrity: sha512-5DFkuoqlv1uYQKxy8omFBeJPQcdoE07Kv2sferDCrAq1ohOU+MSDswDIbnx3YAM60qIOnYa53wBhXW0EbMonrQ==}
    dev: false

  /path-to-regexp/1.8.0:
    resolution: {integrity: sha512-n43JRhlUKUAlibEJhPeir1ncUID16QnEjNpwzNdO3Lm4ywrBpBZ5oLD0I6br9evr1Y9JTqwRtAh7JLoOzAQdVA==}
    dependencies:
      isarray: 0.0.1
    dev: false

  /path-to-regexp/6.2.1:
    resolution: {integrity: sha512-JLyh7xT1kizaEvcaXOQwOc2/Yhw6KZOvPf1S8401UyLk86CU79LN3vl7ztXGm/pZ+YjoyAJ4rxmHwbkBXJX+yw==}
    dev: false

  /path-type/3.0.0:
    resolution: {integrity: sha512-T2ZUsdZFHgA3u4e5PfPbjd7HDDpxPnQb5jN0SrDsjNSuVXHJqtwTnWqG0B1jZrgmJ/7lj1EmVIByWt1gxGkWvg==}
    engines: {node: '>=4'}
    dependencies:
      pify: 3.0.0
    dev: false

  /path-type/4.0.0:
    resolution: {integrity: sha512-gDKb8aZMDeD/tZWs9P6+q0J9Mwkdl6xMV8TjnGP3qJVJ06bdMgkbBlLU8IdfOsIsFz2BW1rNVT3XuNEl8zPAvw==}
    engines: {node: '>=8'}
    dev: false

  /pathval/1.1.1:
    resolution: {integrity: sha512-Dp6zGqpTdETdR63lehJYPeIOqpiNBNtc7BpWSLrOje7UaIsE5aY92r/AunQA7rsXvet3lrJ3JnZX29UPTKXyKQ==}
    dev: false

  /pbkdf2/3.1.2:
    resolution: {integrity: sha512-iuh7L6jA7JEGu2WxDwtQP1ddOpaJNC4KlDEFfdQajSGgGPNi4OyDc2R7QnbY2bR9QjBVGwgvTdNJZoE7RaxUMA==}
    engines: {node: '>=0.12'}
    dependencies:
      create-hash: 1.2.0
      create-hmac: 1.1.7
      ripemd160: 2.0.2
      safe-buffer: 5.2.1
      sha.js: 2.4.11
    dev: false

  /pend/1.2.0:
    resolution: {integrity: sha512-F3asv42UuXchdzt+xXqfW1OGlVBe+mxa2mqI0pg5yAHZPvFmY3Y6drSf/GQ1A86WgWEN9Kzh/WrgKa6iGcHXLg==}
    dev: false

  /performance-now/2.1.0:
    resolution: {integrity: sha512-7EAHlyLHI56VEIdK57uwHdHKIaAGbnXPiw0yWbarQZOKaKpvUIgW0jWRVLiatnM+XXlSwsanIBH/hzGMJulMow==}
    dev: false

  /picocolors/1.0.0:
    resolution: {integrity: sha512-1fygroTLlHu66zi26VoTDv8yRgm0Fccecssto+MhsZ0D/DGW2sm8E8AjW7NU5VVTRt5GxbeZ5qBuJr+HyLYkjQ==}
    dev: false

  /picomatch/2.3.1:
    resolution: {integrity: sha512-JU3teHTNjmE2VCGFzuY8EXzCDVwEqB2a8fsIvwaStHhAWJEeVd1o1QD80CU6+ZdEXXSLbSsuLwJjkCBWqRQUVA==}
    engines: {node: '>=8.6'}
    dev: false

  /pidtree/0.3.1:
    resolution: {integrity: sha512-qQbW94hLHEqCg7nhby4yRC7G2+jYHY4Rguc2bjw7Uug4GIJuu1tvf2uHaZv5Q8zdt+WKJ6qK1FOI6amaWUo5FA==}
    engines: {node: '>=0.10'}
    hasBin: true
    dev: false

  /pify/3.0.0:
    resolution: {integrity: sha512-C3FsVNH1udSEX48gGX1xfvwTWfsYWj5U+8/uK15BGzIGrKoUpghX8hWZwa/OFnakBiiVNmBvemTJR5mcy7iPcg==}
    engines: {node: '>=4'}
    dev: false

  /pkg-dir/4.2.0:
    resolution: {integrity: sha512-HRDzbaKjC+AOWVXxAU/x54COGeIv9eb+6CkDSQoNTt4XyWoIJvuPsXizxu/Fr23EiekbtZwmh1IcIG/l/a10GQ==}
    engines: {node: '>=8'}
    dependencies:
      find-up: 4.1.0
    dev: false

  /pn/1.1.0:
    resolution: {integrity: sha512-2qHaIQr2VLRFoxe2nASzsV6ef4yOOH+Fi9FBOVH6cqeSgUnoyySPZkxzLuzd+RYOQTRpROA0ztTMqxROKSb/nA==}
    dev: false

  /postman-collection-transformer/4.1.6:
    resolution: {integrity: sha512-xvdQb6sZoWcG9xZXUPSuxocjcd6WCZlINlGGiuHdSfxhgiwQhj9qhF0JRFbagZ8xB0+pYUairD5MiCENc6DEVA==}
    engines: {node: '>=10'}
    hasBin: true
    dependencies:
      commander: 8.3.0
      inherits: 2.0.4
      lodash: 4.17.21
      semver: 7.3.5
      strip-json-comments: 3.1.1
    dev: false

  /postman-collection/4.1.1:
    resolution: {integrity: sha512-ODpJtlf8r99DMcTU7gFmi/yvQYckFzcuE6zL/fWnyrFT34ugdCBFlX+DN7M+AnP6lmR822fv5s60H4DnL4+fAg==}
    engines: {node: '>=10'}
    dependencies:
      faker: 5.5.3
      file-type: 3.9.0
      http-reasons: 0.1.0
      iconv-lite: 0.6.3
      liquid-json: 0.3.1
      lodash: 4.17.21
      mime-format: 2.0.1
      mime-types: 2.1.34
      postman-url-encoder: 3.0.5
      semver: 7.3.5
      uuid: 8.3.2
    dev: false

  /postman-collection/4.1.7:
    resolution: {integrity: sha512-fMICmDa6megCH/jKq66MZVcR26wrSn1G/rjIkqrtdB6Df4u/I+XLRbWueQnz91Jwm3FR+su1refy4gwIjLLGLg==}
    engines: {node: '>=10'}
    dependencies:
      '@faker-js/faker': 5.5.3
      file-type: 3.9.0
      http-reasons: 0.1.0
      iconv-lite: 0.6.3
      liquid-json: 0.3.1
      lodash: 4.17.21
      mime-format: 2.0.1
      mime-types: 2.1.35
      postman-url-encoder: 3.0.5
      semver: 7.3.8
      uuid: 8.3.2
    dev: false

  /postman-request/2.88.1-postman.31:
    resolution: {integrity: sha512-OJbYqP7ItxQ84yHyuNpDywCZB0HYbpHJisMQ9lb1cSL3N5H3Td6a2+3l/a74UMd3u82BiGC5yQyYmdOIETP/nQ==}
    engines: {node: '>= 6'}
    dependencies:
      '@postman/form-data': 3.1.1
      '@postman/tunnel-agent': 0.6.3
      aws-sign2: 0.7.0
      aws4: 1.12.0
      brotli: 1.3.3
      caseless: 0.12.0
      combined-stream: 1.0.8
      extend: 3.0.2
      forever-agent: 0.6.1
      har-validator: 5.1.5
      http-signature: 1.3.6
      is-typedarray: 1.0.0
      isstream: 0.1.2
      json-stringify-safe: 5.0.1
      mime-types: 2.1.35
      oauth-sign: 0.9.0
      performance-now: 2.1.0
      qs: 6.5.3
      safe-buffer: 5.2.1
      stream-length: 1.0.2
      tough-cookie: 2.5.0
      uuid: 3.4.0
    dev: false

  /postman-runtime/7.29.0:
    resolution: {integrity: sha512-eXxHREE/fUpohkGPRgBY1YccSGx9cyW3mtGiPyIE4zD5fYzasgBHqW6kbEND3Xrd3yf/uht/YI1H8O7J1+A1+w==}
    engines: {node: '>=10'}
    dependencies:
      async: 3.2.3
      aws4: 1.11.0
      handlebars: 4.7.7
      httpntlm: 1.7.7
      js-sha512: 0.8.0
      lodash: 4.17.21
      mime-types: 2.1.34
      node-oauth1: 1.3.0
      performance-now: 2.1.0
      postman-collection: 4.1.1
      postman-request: 2.88.1-postman.31
      postman-sandbox: 4.0.6
      postman-url-encoder: 3.0.5
      serialised-error: 1.1.3
      tough-cookie: 3.0.1
      uuid: 8.3.2
    dev: false

  /postman-sandbox/4.0.6:
    resolution: {integrity: sha512-PPRanSNEE4zy3kO7CeSBHmAfJnGdD9ecHY/Mjh26CQuZZarGkNO8c0U/n+xX3+5M1BRNc82UYq6YCtdsSDqcng==}
    engines: {node: '>=10'}
    dependencies:
      lodash: 4.17.21
      teleport-javascript: 1.0.0
      uvm: 2.0.2
    dev: false

  /postman-url-encoder/3.0.5:
    resolution: {integrity: sha512-jOrdVvzUXBC7C+9gkIkpDJ3HIxOHTIqjpQ4C1EMt1ZGeMvSEpbFCKq23DEfgsj46vMnDgyQf+1ZLp2Wm+bKSsA==}
    engines: {node: '>=10'}
    dependencies:
      punycode: 2.3.0
    dev: false

  /prelude-ls/1.1.2:
    resolution: {integrity: sha512-ESF23V4SKG6lVSGZgYNpbsiaAkdab6ZgOxe52p7+Kid3W3u3bxR4Vfd/o21dmN7jSt0IwgZ4v5MUd26FEtXE9w==}
    engines: {node: '>= 0.8.0'}
    dev: false

  /prelude-ls/1.2.1:
    resolution: {integrity: sha512-vkcDPrRZo1QZLbn5RLGPpg/WmIQ65qoWWhcGKf/b5eplkkarX0m9z8ppCat4mlOqUsWpyNuYgO3VRyrYHSzX5g==}
    engines: {node: '>= 0.8.0'}
    dev: false

  /prettier/1.19.1:
    resolution: {integrity: sha512-s7PoyDv/II1ObgQunCbB9PdLmUcBZcnWOcxDh7O0N/UwDEsHyqkW+Qh28jW+mVuCdx7gLB0BotYI1Y6uI9iyew==}
    engines: {node: '>=4'}
    hasBin: true
    dev: false

  /prettier/2.7.1:
    resolution: {integrity: sha512-ujppO+MkdPqoVINuDFDRLClm7D78qbDt0/NR+wp5FqEZOoTNAjPHWj17QRhu7geIHJfcNhRk1XVQmF8Bp3ye+g==}
    engines: {node: '>=10.13.0'}
    hasBin: true
    dev: false

  /prettier/2.8.3:
    resolution: {integrity: sha512-tJ/oJ4amDihPoufT5sM0Z1SKEuKay8LfVAMlbbhnnkvt6BUserZylqo2PN+p9KeljLr0OHa2rXHU1T8reeoTrw==}
    engines: {node: '>=10.13.0'}
    hasBin: true
    dev: false

  /pretty-ms/7.0.1:
    resolution: {integrity: sha512-973driJZvxiGOQ5ONsFhOF/DtzPMOMtgC11kCpUrPGMTgqp2q/1gwzCquocrN33is0VZ5GFHXZYMM9l6h67v2Q==}
    engines: {node: '>=10'}
    dependencies:
      parse-ms: 2.1.0
    dev: false

  /process-on-spawn/1.0.0:
    resolution: {integrity: sha512-1WsPDsUSMmZH5LeMLegqkPDrsGgsWwk1Exipy2hvB0o/F0ASzbpIctSCcZIK1ykJvtTJULEH+20WOFjMvGnCTg==}
    engines: {node: '>=8'}
    dependencies:
      fromentries: 1.3.2
    dev: false

  /process/0.11.10:
    resolution: {integrity: sha512-cdGef/drWFoydD1JsMzuFf8100nZl+GT+yacc2bEced5f9Rjk4z+WtFUTBu9PhOi9j/jfmBPu0mMEY4wIdAF8A==}
    engines: {node: '>= 0.6.0'}
    dev: false

  /progress/2.0.3:
    resolution: {integrity: sha512-7PiHtLll5LdnKIMw100I+8xJXR5gW2QwWYkT6iJva0bXitZKa/XMrSbdmg3r2Xnaidz9Qumd0VPaMrZlF9V9sA==}
    engines: {node: '>=0.4.0'}
    dev: false

  /promise-fs/2.1.0_eslint@8.33.0:
    resolution: {integrity: sha512-Wl6Y+dSQnw1cJjXdMbXABoH2fRXC3G3KjQHH32qPT6UYyDrh9Iouj/rvI+KKJiVFwQ1/3KiPe1dybp6cHYvUag==}
    engines: {node: '>= 6'}
    dependencies:
      '@octetstream/eslint-config': 3.0.0_eslint@8.33.0
      '@octetstream/promisify': 2.0.2
    transitivePeerDependencies:
      - eslint
      - supports-color
    dev: false

  /prompts/2.4.2:
    resolution: {integrity: sha512-NxNv/kLguCA7p3jE8oL2aEBsrJWgAakBpgmgK6lpPWV+WuOmY6r2/zbAVnP+T8bQlA0nzHXSJSJW0Hq7ylaD2Q==}
    engines: {node: '>= 6'}
    dependencies:
      kleur: 3.0.3
      sisteransi: 1.0.5
    dev: false

  /propagate/2.0.1:
    resolution: {integrity: sha512-vGrhOavPSTz4QVNuBNdcNXePNdNMaO1xj9yBeH1ScQPjk/rhg9sSlCXPhMkFuaNNW/syTvYqsnbIJxMBfRbbag==}
    engines: {node: '>= 8'}
    dev: false

  /proper-lockfile/2.0.1:
    resolution: {integrity: sha512-rjaeGbsmhNDcDInmwi4MuI6mRwJu6zq8GjYCLuSuE7GF+4UjgzkL69sVKKJ2T2xH61kK7rXvGYpvaTu909oXaQ==}
    engines: {node: '>=4.0.0'}
    dependencies:
      graceful-fs: 4.2.10
      retry: 0.10.1
    dev: false

  /proto-list/1.2.4:
    resolution: {integrity: sha512-vtK/94akxsTMhe0/cbfpR+syPuszcuwhqVjJq26CuNDgFGj682oRBXOP5MJpv2r7JtE8MsiepGIqvvOTBwn2vA==}
    dev: false

  /proxy-addr/2.0.7:
    resolution: {integrity: sha512-llQsMLSUDUPT44jdrU/O37qlnifitDP+ZwrmmZcoSKyLKvtZxpyV0n2/bD/N4tBAAZ/gJEdZU7KMraoK1+XYAg==}
    engines: {node: '>= 0.10'}
    dependencies:
      forwarded: 0.2.0
      ipaddr.js: 1.9.1
    dev: false

  /proxy-from-env/1.1.0:
    resolution: {integrity: sha512-D+zkORCbA9f1tdWRK0RaCR3GPv50cMxcrz4X8k5LTSUD1Dkw47mKJEZQNunItRTkWwgtaUSo1RVFRIG9ZXiFYg==}
    dev: false

  /pseudomap/1.0.2:
    resolution: {integrity: sha512-b/YwNhb8lk1Zz2+bXXpS/LK9OisiZZ1SNsSLxN1x2OXVEhW2Ckr/7mWE5vrC1ZTiJlD9g19jWszTmJsB+oEpFQ==}
    dev: false

  /psl/1.9.0:
    resolution: {integrity: sha512-E/ZsdU4HLs/68gYzgGTkMicWTLPdAftJLfJFlLUAAKZGkStNU72sZjT66SnMDVOfOWY/YAoiD7Jxa9iHvngcag==}
    dev: false

  /public-encrypt/4.0.3:
    resolution: {integrity: sha512-zVpa8oKZSz5bTMTFClc1fQOnyyEzpl5ozpi1B5YcvBrdohMjH2rfsBtyXcuNuwjsDIXmBYlF2N5FlJYhR29t8Q==}
    dependencies:
      bn.js: 4.12.0
      browserify-rsa: 4.1.0
      create-hash: 1.2.0
      parse-asn1: 5.1.6
      randombytes: 2.1.0
      safe-buffer: 5.2.1
    dev: false

  /pump/3.0.0:
    resolution: {integrity: sha512-LwZy+p3SFs1Pytd/jYct4wpv49HiYCqd9Rlc5ZVdk0V+8Yzv6jR5Blk3TRmPL1ft69TxP0IMZGJ+WPFU2BFhww==}
    dependencies:
      end-of-stream: 1.4.4
      once: 1.4.0
    dev: false

  /punycode/1.3.2:
    resolution: {integrity: sha512-RofWgt/7fL5wP1Y7fxE7/EmTLzQVnB0ycyibJ0OOHIlJqTNzglYFxVwETOcIoJqJmpDXJ9xImDv+Fq34F/d4Dw==}
    dev: false

  /punycode/2.3.0:
    resolution: {integrity: sha512-rRV+zQD8tVFys26lAGR9WUuS4iUAngJScM+ZRSKtvl5tKeZ2t5bvdNFdNHBW9FWR4guGHlgmsZ1G7BSm2wTbuA==}
    engines: {node: '>=6'}
    dev: false

  /puppeteer/3.3.0:
    resolution: {integrity: sha512-23zNqRltZ1PPoK28uRefWJ/zKb5Jhnzbbwbpcna2o5+QMn17F0khq5s1bdH3vPlyj+J36pubccR8wiNA/VE0Vw==}
    engines: {node: '>=10.18.1'}
    deprecated: < 18.1.0 is no longer supported
    requiresBuild: true
    dependencies:
      debug: 4.3.4
      extract-zip: 2.0.1
      https-proxy-agent: 4.0.0
      mime: 2.6.0
      progress: 2.0.3
      proxy-from-env: 1.1.0
      rimraf: 3.0.2
      tar-fs: 2.1.1
      unbzip2-stream: 1.4.3
      ws: 7.5.9
    transitivePeerDependencies:
      - bufferutil
      - supports-color
      - utf-8-validate
    dev: false

  /qjobs/1.2.0:
    resolution: {integrity: sha512-8YOJEHtxpySA3fFDyCRxA+UUV+fA+rTWnuWvylOK/NCjhY+b4ocCtmu8TtsWb+mYeU+GCHf/S66KZF/AsteKHg==}
    engines: {node: '>=0.9'}
    dev: false

  /qs/6.11.0:
    resolution: {integrity: sha512-MvjoMCJwEarSbUYk5O+nmoSzSutSsTwF85zcHPQ9OrlFoZOYIjaqBAJIqIXjptyD5vThxGq52Xu/MaJzRkIk4Q==}
    engines: {node: '>=0.6'}
    dependencies:
      side-channel: 1.0.4
    dev: false

  /qs/6.5.3:
    resolution: {integrity: sha512-qxXIEh4pCGfHICj1mAJQ2/2XVZkjCDTcEgfoSQxc/fYivUZxTkk7L3bDBJSoNrEzXI17oUO5Dp07ktqE5KzczA==}
    engines: {node: '>=0.6'}
    dev: false

  /querystring-es3/0.2.1:
    resolution: {integrity: sha512-773xhDQnZBMFobEiztv8LIl70ch5MSF/jUQVlhwFyBILqq96anmoctVIYz+ZRp0qbCKATTn6ev02M3r7Ga5vqA==}
    engines: {node: '>=0.4.x'}
    dev: false

  /querystring/0.2.0:
    resolution: {integrity: sha512-X/xY82scca2tau62i9mDyU9K+I+djTMUsvwf7xnUX5GLvVzgJybOJf4Y6o9Zx3oJK/LSXg5tTZBjwzqVPaPO2g==}
    engines: {node: '>=0.4.x'}
    deprecated: The querystring API is considered Legacy. new code should use the URLSearchParams API instead.
    dev: false

  /querystringify/2.2.0:
    resolution: {integrity: sha512-FIqgj2EUvTa7R50u0rGsyTftzjYmv/a3hO345bZNrqabNqjtgiDMgmo4mkUjd+nzU5oF3dClKqFIPUKybUyqoQ==}
    dev: false

  /queue-microtask/1.2.3:
    resolution: {integrity: sha512-NuaNSa6flKT5JaSYQzJok04JzTL1CA6aGhv5rfLW3PgqA+M2ChpZQnAC8h8i4ZFkBS8X5RqkDBHA7r4hej3K9A==}
    dev: false

  /randombytes/2.1.0:
    resolution: {integrity: sha512-vYl3iOX+4CKUWuxGi9Ukhie6fsqXqS9FE2Zaic4tNFD2N2QQaXOMFbuKK4QmDHC0JO6B1Zp41J0LpT0oR68amQ==}
    dependencies:
      safe-buffer: 5.2.1
    dev: false

  /randomfill/1.0.4:
    resolution: {integrity: sha512-87lcbR8+MhcWcUiQ+9e+Rwx8MyR2P7qnt15ynUlbm3TU/fjbgz4GsvfSUDTemtCCtVCqb4ZcEFlyPNTh9bBTLw==}
    dependencies:
      randombytes: 2.1.0
      safe-buffer: 5.2.1
    dev: false

  /range-parser/1.2.1:
    resolution: {integrity: sha512-Hrgsx+orqoygnmhFbKaHE6c296J+HTAQXoxEF6gNupROmmGJRoyzfG3ccAveqCBrwr/2yxQ5BVd/GTl5agOwSg==}
    engines: {node: '>= 0.6'}
    dev: false

  /raw-body/2.5.1:
    resolution: {integrity: sha512-qqJBtEyVgS0ZmPGdCFPWJ3FreoqvG4MVQln/kCgF7Olq95IbOp0/BWyMwbdtn4VTvkM8Y7khCQ2Xgk/tcrCXig==}
    engines: {node: '>= 0.8'}
    dependencies:
      bytes: 3.1.2
      http-errors: 2.0.0
      iconv-lite: 0.4.24
      unpipe: 1.0.0
    dev: false

  /read-pkg/3.0.0:
    resolution: {integrity: sha512-BLq/cCO9two+lBgiTYNqD6GdtK8s4NpaWrl6/rCO9w0TUS8oJl7cmToOZfRYllKTISY6nt1U7jQ53brmKqY6BA==}
    engines: {node: '>=4'}
    dependencies:
      load-json-file: 4.0.0
      normalize-package-data: 2.5.0
      path-type: 3.0.0
    dev: false

  /readable-stream/3.6.0:
    resolution: {integrity: sha512-BViHy7LKeTz4oNnkcLJ+lVSL6vpiFeX6/d3oSH8zCW7UxP2onchk+vTGB143xuFjHS3deTgkKoXXymXqymiIdA==}
    engines: {node: '>= 6'}
    dependencies:
      inherits: 2.0.4
      string_decoder: 1.3.0
      util-deprecate: 1.0.2
    dev: false

  /readdirp/3.6.0:
    resolution: {integrity: sha512-hOS089on8RduqdbhvQ5Z37A0ESjsqz6qnRcffsMU3495FuTdqSm+7bhJ29JvIOsBDEEnan5DPu9t3To9VRlMzA==}
    engines: {node: '>=8.10.0'}
    dependencies:
      picomatch: 2.3.1
    dev: false

  /rechoir/0.7.1:
    resolution: {integrity: sha512-/njmZ8s1wVeR6pjTZ+0nCnv8SpZNRMT2D1RLOJQESlYFDBvwpTA4KWJpZ+sBJ4+vhjILRcK7JIFdGCdxEAAitg==}
    engines: {node: '>= 0.10'}
    dependencies:
      resolve: 1.22.1
    dev: false

  /reflect-metadata/0.1.13:
    resolution: {integrity: sha512-Ts1Y/anZELhSsjMcU605fU9RE4Oi3p5ORujwbIKXfWa+0Zxs510Qrmrce5/Jowq3cHSZSJqBjypxmHarc+vEWg==}
    dev: false

  /regenerate-unicode-properties/10.1.0:
    resolution: {integrity: sha512-d1VudCLoIGitcU/hEg2QqvyGZQmdC0Lf8BqdOMXGFSvJP4bNV1+XqbPQeHHLD51Jh4QJJ225dlIFvY4Ly6MXmQ==}
    engines: {node: '>=4'}
    dependencies:
      regenerate: 1.4.2
    dev: false

  /regenerate/1.4.2:
    resolution: {integrity: sha512-zrceR/XhGYU/d/opr2EKO7aRHUeiBI8qjtfHqADTwZd6Szfy16la6kqD0MIUs5z5hx6AaKa+PixpPrR289+I0A==}
    dev: false

  /regenerator-runtime/0.13.11:
    resolution: {integrity: sha512-kY1AZVr2Ra+t+piVaJ4gxaFaReZVH40AKNo7UCX6W+dEwBo/2oZJzqfuN1qLq1oL45o56cPaTXELwrTh8Fpggg==}
    dev: false

  /regenerator-transform/0.15.1:
    resolution: {integrity: sha512-knzmNAcuyxV+gQCufkYcvOqX/qIIfHLv0u5x79kRxuGojfYVky1f15TzZEu2Avte8QGepvUNTnLskf8E6X6Vyg==}
    dependencies:
      '@babel/runtime': 7.20.13
    dev: false

  /regexp.prototype.flags/1.4.3:
    resolution: {integrity: sha512-fjggEOO3slI6Wvgjwflkc4NFRCTZAu5CnNfBd5qOMYhWdn67nJBBu34/TkD++eeFmd8C9r9jfXJ27+nSiRkSUA==}
    engines: {node: '>= 0.4'}
    dependencies:
      call-bind: 1.0.2
      define-properties: 1.1.4
      functions-have-names: 1.2.3
    dev: false

  /regexpp/3.2.0:
    resolution: {integrity: sha512-pq2bWo9mVD43nbts2wGv17XLiNLya+GklZ8kaDLV2Z08gDCsGpnKn9BFMepvWuHCbyVvY7J5o5+BVvoQbmlJLg==}
    engines: {node: '>=8'}
    dev: false

  /regexpu-core/5.2.2:
    resolution: {integrity: sha512-T0+1Zp2wjF/juXMrMxHxidqGYn8U4R+zleSJhX9tQ1PUsS8a9UtYfbsF9LdiVgNX3kiX8RNaKM42nfSgvFJjmw==}
    engines: {node: '>=4'}
    dependencies:
      regenerate: 1.4.2
      regenerate-unicode-properties: 10.1.0
      regjsgen: 0.7.1
      regjsparser: 0.9.1
      unicode-match-property-ecmascript: 2.0.0
      unicode-match-property-value-ecmascript: 2.1.0
    dev: false

  /regjsgen/0.7.1:
    resolution: {integrity: sha512-RAt+8H2ZEzHeYWxZ3H2z6tF18zyyOnlcdaafLrm21Bguj7uZy6ULibiAFdXEtKQY4Sy7wDTwDiOazasMLc4KPA==}
    dev: false

  /regjsparser/0.9.1:
    resolution: {integrity: sha512-dQUtn90WanSNl+7mQKcXAgZxvUe7Z0SqXlgzv0za4LwiUhyzBC58yQO3liFoUgu8GiJVInAhJjkj1N0EtQ5nkQ==}
    hasBin: true
    dependencies:
      jsesc: 0.5.0
    dev: false

  /release-zalgo/1.0.0:
    resolution: {integrity: sha512-gUAyHVHPPC5wdqX/LG4LWtRYtgjxyX78oanFNTMMyFEfOqdC54s3eE82imuWKbOeqYht2CrNf64Qb8vgmmtZGA==}
    engines: {node: '>=4'}
    dependencies:
      es6-error: 4.1.1
    dev: false

  /request-promise-core/1.1.4_request@2.88.2:
    resolution: {integrity: sha512-TTbAfBBRdWD7aNNOoVOBH4pN/KigV6LyapYNNlAPA8JwbovRti1E88m3sYAwsLi5ryhPKsE9APwnjFTgdUjTpw==}
    engines: {node: '>=0.10.0'}
    peerDependencies:
      request: ^2.34
    dependencies:
      lodash: 4.17.21
      request: 2.88.2
    dev: false

  /request-promise-native/1.0.9_request@2.88.2:
    resolution: {integrity: sha512-wcW+sIUiWnKgNY0dqCpOZkUbF/I+YPi+f09JZIDa39Ec+q82CpSYniDp+ISgTTbKmnpJWASeJBPZmoxH84wt3g==}
    engines: {node: '>=0.12.0'}
    deprecated: request-promise-native has been deprecated because it extends the now deprecated request package, see https://github.com/request/request/issues/3142
    peerDependencies:
      request: ^2.34
    dependencies:
      request: 2.88.2
      request-promise-core: 1.1.4_request@2.88.2
      stealthy-require: 1.1.1
      tough-cookie: 2.5.0
    dev: false

  /request/2.88.2:
    resolution: {integrity: sha512-MsvtOrfG9ZcrOwAW+Qi+F6HbD0CWXEh9ou77uOb7FM2WPhwT7smM833PzanhJLsgXjN89Ir6V2PczXNnMpwKhw==}
    engines: {node: '>= 6'}
    deprecated: request has been deprecated, see https://github.com/request/request/issues/3142
    dependencies:
      aws-sign2: 0.7.0
      aws4: 1.12.0
      caseless: 0.12.0
      combined-stream: 1.0.8
      extend: 3.0.2
      forever-agent: 0.6.1
      form-data: 2.3.3
      har-validator: 5.1.5
      http-signature: 1.2.0
      is-typedarray: 1.0.0
      isstream: 0.1.2
      json-stringify-safe: 5.0.1
      mime-types: 2.1.35
      oauth-sign: 0.9.0
      performance-now: 2.1.0
      qs: 6.5.3
      safe-buffer: 5.2.1
      tough-cookie: 2.5.0
      tunnel-agent: 0.6.0
      uuid: 3.4.0
    dev: false

  /require-directory/2.1.1:
    resolution: {integrity: sha512-fGxEI7+wsG9xrvdjsrlmL22OMTTiHRwAMroiEeMgq8gzoLC/PQr7RsRDSTLUg/bZAZtF+TVIkHc6/4RIKrui+Q==}
    engines: {node: '>=0.10.0'}
    dev: false

  /require-from-string/1.2.1:
    resolution: {integrity: sha512-H7AkJWMobeskkttHyhTVtS0fxpFLjxhbfMa6Bk3wimP7sdPRGL3EyCg3sAQenFfAe+xQ+oAc85Nmtvq0ROM83Q==}
    engines: {node: '>=0.10.0'}
    dev: false

  /require-from-string/2.0.2:
    resolution: {integrity: sha512-Xf0nWe6RseziFMu+Ap9biiUbmplq6S9/p+7w7YXP/JBHhrUDDUhwa+vANyubuqfZWTveU//DYVGsDG7RKL/vEw==}
    engines: {node: '>=0.10.0'}
    dev: false

  /require-main-filename/2.0.0:
    resolution: {integrity: sha512-NKN5kMDylKuldxYLSUfrbo5Tuzh4hd+2E8NPPX02mZtn1VuREQToYe/ZdlJy+J3uCpfaiGF05e7B8W0iXbQHmg==}
    dev: false

  /requires-port/1.0.0:
    resolution: {integrity: sha512-KigOCHcocU3XODJxsu8i/j8T9tzT4adHiecwORRQ0ZZFcp7ahwXuRU1m+yuO90C5ZUyGeGfocHDI14M3L3yDAQ==}
    dev: false

  /resolve-cwd/3.0.0:
    resolution: {integrity: sha512-OrZaX2Mb+rJCpH/6CpSqt9xFVpN++x01XnN2ie9g6P5/3xelLAkXWVADpdz1IHD/KFfEXyE6V0U01OQ3UO2rEg==}
    engines: {node: '>=8'}
    dependencies:
      resolve-from: 5.0.0
    dev: false

  /resolve-from/4.0.0:
    resolution: {integrity: sha512-pb/MYmXstAkysRFx8piNI1tGFNQIFA3vkE3Gq4EuA1dF6gHp/+vgZqsCGJapvy8N3Q+4o7FwvquPJcnZ7RYy4g==}
    engines: {node: '>=4'}
    dev: false

  /resolve-from/5.0.0:
    resolution: {integrity: sha512-qYg9KP24dD5qka9J47d0aVky0N+b4fTU89LN9iDnjB5waksiC49rvMB0PrUJQGoTmH50XPiqOvAjDfaijGxYZw==}
    engines: {node: '>=8'}
    dev: false

  /resolve/1.1.7:
    resolution: {integrity: sha512-9znBF0vBcaSN3W2j7wKvdERPwqTxSpCq+if5C0WoTCyV9n24rua28jeuQ2pL/HOf+yUe/Mef+H/5p60K0Id3bg==}
    dev: false

  /resolve/1.22.1:
    resolution: {integrity: sha512-nBpuuYuY5jFsli/JIs1oldw6fOQCBioohqWZg/2hiaOybXOft4lonv85uDOKXdf8rhyK159cxU5cDcK/NKk8zw==}
    hasBin: true
    dependencies:
      is-core-module: 2.11.0
      path-parse: 1.0.7
      supports-preserve-symlinks-flag: 1.0.0
    dev: false

  /retry/0.10.1:
    resolution: {integrity: sha512-ZXUSQYTHdl3uS7IuCehYfMzKyIDBNoAuUblvy5oGO5UJSUTmStUUVPXbA9Qxd173Bgre53yCQczQuHgRWAdvJQ==}
    dev: false

  /retry/0.13.1:
    resolution: {integrity: sha512-XQBQ3I8W1Cge0Seh+6gjj03LbmRFWuoszgK9ooCpwYIrhhoO80pfq4cUkU5DkknwfOfFteRwlZ56PYOGYyFWdg==}
    engines: {node: '>= 4'}
    dev: false

  /reusify/1.0.4:
    resolution: {integrity: sha512-U9nH88a3fc/ekCF1l0/UP1IosiuIjyTh7hBvXVMHYgVcfGvt897Xguj2UOLDeI5BG2m7/uwyaLVT6fbtCwTyzw==}
    engines: {iojs: '>=1.0.0', node: '>=0.10.0'}
    dev: false

  /rfdc/1.3.0:
    resolution: {integrity: sha512-V2hovdzFbOi77/WajaSMXk2OLm+xNIeQdMMuB7icj7bk6zi2F8GGAxigcnDFpJHbNyNcgyJDiP+8nOrY5cZGrA==}
    dev: false

  /rimraf/3.0.2:
    resolution: {integrity: sha512-JZkJMZkAGFFPP2YqXZXPbMlMBgsxzE8ILs4lMIX/2o0L9UBw9O/Y3o6wFw/i9YLapcUJWwqbi3kdxIPdC62TIA==}
    hasBin: true
    dependencies:
      glob: 7.2.3
    dev: false

  /ripemd160/2.0.2:
    resolution: {integrity: sha512-ii4iagi25WusVoiC4B4lq7pbXfAp3D9v5CwfkY33vffw2+pkDjY1D8GaN7spsxvCSx8dkPqOZCEZyfxcmJG2IA==}
    dependencies:
      hash-base: 3.1.0
      inherits: 2.0.4
    dev: false

  /run-parallel/1.2.0:
    resolution: {integrity: sha512-5l4VyZR86LZ/lDxZTR6jqL8AFE2S0IFLMP26AbjsLVADxHdhB/c0GUsH+y39UfCi3dzz8OlQuPmnaJOMoDHQBA==}
    dependencies:
      queue-microtask: 1.2.3
    dev: false

  /safe-buffer/5.1.2:
    resolution: {integrity: sha512-Gd2UZBJDkXlY7GbJxfsE8/nvKkUEU1G38c1siN6QP6a9PT9MmHB8GnpscSmMJSoF8LOIrt8ud/wPtojys4G6+g==}
    dev: false

  /safe-buffer/5.2.1:
    resolution: {integrity: sha512-rp3So07KcdmmKbGvgaNxQSJr7bGVSVk5S9Eq1F+ppbRo70+YeaDxkw5Dd8NPN+GD6bjnYm2VuPuCXmpuYvmCXQ==}
    dev: false

  /safe-regex-test/1.0.0:
    resolution: {integrity: sha512-JBUUzyOgEwXQY1NuPtvcj/qcBDbDmEvWufhlnXZIm75DEHp+afM1r1ujJpJsV/gSM4t59tpDyPi1sd6ZaPFfsA==}
    dependencies:
      call-bind: 1.0.2
      get-intrinsic: 1.2.0
      is-regex: 1.1.4
    dev: false

  /safe-stable-stringify/2.4.2:
    resolution: {integrity: sha512-gMxvPJYhP0O9n2pvcfYfIuYgbledAOJFcqRThtPRmjscaipiwcwPPKLytpVzMkG2HAN87Qmo2d4PtGiri1dSLA==}
    engines: {node: '>=10'}
    dev: false

  /safer-buffer/2.1.2:
    resolution: {integrity: sha512-YZo3K82SD7Riyi0E1EQPojLz7kpepnSQI9IyPbHHg1XXXevb5dJI7tpyN2ADxGcQbHG7vcyRHk0cbwqcQriUtg==}
    dev: false

  /sax/1.2.4:
    resolution: {integrity: sha512-NqVDv9TpANUjFm0N8uM5GxL36UgKi9/atZw+x7YFnQ8ckwFGKrl4xX4yWtrey3UJm5nP1kUbnYgLopqWNSRhWw==}
    dev: false

  /saxes/5.0.1:
    resolution: {integrity: sha512-5LBh1Tls8c9xgGjw3QrMwETmTMVk0oFgvrFSvWx62llR2hcEInrKNZ2GZCCuuy2lvWrdl5jhbpeqc5hRYKFOcw==}
    engines: {node: '>=10'}
    dependencies:
      xmlchars: 2.2.0
    dev: false

  /schema-utils/3.1.1:
    resolution: {integrity: sha512-Y5PQxS4ITlC+EahLuXaY86TXfR7Dc5lw294alXOq86JAHCihAIZfqv8nNCWvaEJvaC51uN9hbLGeV0cFBdH+Fw==}
    engines: {node: '>= 10.13.0'}
    dependencies:
      '@types/json-schema': 7.0.11
      ajv: 6.12.6
      ajv-keywords: 3.5.2_ajv@6.12.6
    dev: false

  /semver/5.7.1:
    resolution: {integrity: sha512-sauaDf/PZdVgrLTNYHRtpXa1iRiKcaebiKQ1BJdpQlWH2lCvexQdX55snPFyK7QzpudqbCI0qXFfOasHdyNDGQ==}
    hasBin: true
    dev: false

  /semver/6.3.0:
    resolution: {integrity: sha512-b39TBaTSfV6yBrapU89p5fKekE2m/NwnDocOVruQFS1/veMgdzuPcnOM34M6CwxW8jH/lxEa5rBoDeUwu5HHTw==}
    hasBin: true
    dev: false

  /semver/7.3.5:
    resolution: {integrity: sha512-PoeGJYh8HK4BTO/a9Tf6ZG3veo/A7ZVsYrSA6J8ny9nb3B1VrpkuN+z9OE5wfE5p6H4LchYZsegiQgbJD94ZFQ==}
    engines: {node: '>=10'}
    hasBin: true
    dependencies:
      lru-cache: 6.0.0
    dev: false

  /semver/7.3.8:
    resolution: {integrity: sha512-NB1ctGL5rlHrPJtFDVIVzTyQylMLu9N9VICA6HSFJo8MCGVTMW6gfpicwKmmK/dAjTOrqu5l63JJOpDSrAis3A==}
    engines: {node: '>=10'}
    hasBin: true
    dependencies:
      lru-cache: 6.0.0
    dev: false

  /send/0.18.0:
    resolution: {integrity: sha512-qqWzuOjSFOuqPjFe4NOsMLafToQQwBSOEpS+FwEt3A2V3vKubTquT3vmLTQpFgMXp8AlFWFuP1qKaJZOtPpVXg==}
    engines: {node: '>= 0.8.0'}
    dependencies:
      debug: 2.6.9
      depd: 2.0.0
      destroy: 1.2.0
      encodeurl: 1.0.2
      escape-html: 1.0.3
      etag: 1.8.1
      fresh: 0.5.2
      http-errors: 2.0.0
      mime: 1.6.0
      ms: 2.1.3
      on-finished: 2.4.1
      range-parser: 1.2.1
      statuses: 2.0.1
    dev: false

  /sentence-case/3.0.4:
    resolution: {integrity: sha512-8LS0JInaQMCRoQ7YUytAo/xUu5W2XnQxV2HI/6uM6U7CITS1RqPElr30V6uIqyMKM9lJGRVFy5/4CuzcixNYSg==}
    dependencies:
      no-case: 3.0.4
      tslib: 2.5.0
      upper-case-first: 2.0.2
    dev: false

  /serialised-error/1.1.3:
    resolution: {integrity: sha512-vybp3GItaR1ZtO2nxZZo8eOo7fnVaNtP3XE2vJKgzkKR2bagCkdJ1EpYYhEMd3qu/80DwQk9KjsNSxE3fXWq0g==}
    dependencies:
      object-hash: 1.3.1
      stack-trace: 0.0.9
      uuid: 3.4.0
    dev: false

  /serialize-javascript/6.0.0:
    resolution: {integrity: sha512-Qr3TosvguFt8ePWqsvRfrKyQXIiW+nGbYpy8XK24NQHE83caxWt+mIymTT19DGFbNWNLfEwsrkSmN64lVWB9ag==}
    dependencies:
      randombytes: 2.1.0
    dev: false

  /serialize-javascript/6.0.1:
    resolution: {integrity: sha512-owoXEFjWRllis8/M1Q+Cw5k8ZH40e3zhp/ovX+Xr/vi1qj6QesbyXXViFbpNvWvPNAD62SutwEXavefrLJWj7w==}
    dependencies:
      randombytes: 2.1.0
    dev: false

  /serve-static/1.15.0:
    resolution: {integrity: sha512-XGuRDNjXUijsUL0vl6nSD7cwURuzEgglbOaFuZM9g3kwDXOWVTck0jLzjPzGD+TazWbboZYu52/9/XPdUgne9g==}
    engines: {node: '>= 0.8.0'}
    dependencies:
      encodeurl: 1.0.2
      escape-html: 1.0.3
      parseurl: 1.3.3
      send: 0.18.0
    dev: false

  /set-blocking/2.0.0:
    resolution: {integrity: sha512-KiKBS8AnWGEyLzofFfmvKwpdPzqiy16LvQfK3yv/fVH7Bj13/wl3JSR1J+rfgRE9q7xUJK4qvgS8raSOeLUehw==}
    dev: false

  /setimmediate/1.0.5:
    resolution: {integrity: sha512-MATJdZp8sLqDl/68LfQmbP8zKPLQNV6BIZoIgrscFDQ+RsvK/BxeDQOgyxKKoh0y/8h3BqVFnCqQ/gd+reiIXA==}
    dev: false

  /setprototypeof/1.2.0:
    resolution: {integrity: sha512-E5LDX7Wrp85Kil5bhZv46j8jOeboKq5JMmYM3gVGdGH8xFpPWXUMsNrlODCrkoxMEeNi/XZIwuRvY4XNwYMJpw==}
    dev: false

  /sha.js/2.4.11:
    resolution: {integrity: sha512-QMEp5B7cftE7APOjk5Y6xgrbWu+WkLVQwk8JNjZ8nKRciZaByEW6MubieAiToS7+dwvrjGhH8jRXz3MVd0AYqQ==}
    hasBin: true
    dependencies:
      inherits: 2.0.4
      safe-buffer: 5.2.1
    dev: false

  /shallow-clone/3.0.1:
    resolution: {integrity: sha512-/6KqX+GVUdqPuPPd2LxDDxzX6CAbjJehAAOKlNpqqUpAqPM6HeL8f+o3a+JsyGjn2lv0WY8UsTgUJjU9Ok55NA==}
    engines: {node: '>=8'}
    dependencies:
      kind-of: 6.0.3
    dev: false

  /shebang-command/1.2.0:
    resolution: {integrity: sha512-EV3L1+UQWGor21OmnvojK36mhg+TyIKDh3iFBKBohr5xeXIhNBcx8oWdgkTEEQ+BEFFYdLRuqMfd5L84N1V5Vg==}
    engines: {node: '>=0.10.0'}
    dependencies:
      shebang-regex: 1.0.0
    dev: false

  /shebang-command/2.0.0:
    resolution: {integrity: sha512-kHxr2zZpYtdmrN1qDjrrX/Z1rR1kG8Dx+gkpK1G4eXmvXswmcE1hTWBWYUzlraYw1/yZp6YuDY77YtvbN0dmDA==}
    engines: {node: '>=8'}
    dependencies:
      shebang-regex: 3.0.0
    dev: false

  /shebang-regex/1.0.0:
    resolution: {integrity: sha512-wpoSFAxys6b2a2wHZ1XpDSgD7N9iVjg29Ph9uV/uaP9Ex/KXlkTZTeddxDPSYQpgvzKLGJke2UU0AzoGCjNIvQ==}
    engines: {node: '>=0.10.0'}
    dev: false

  /shebang-regex/3.0.0:
    resolution: {integrity: sha512-7++dFhtcx3353uBaq8DDR4NuxBetBzC7ZQOhmTQInHEd6bSrXdiEyzCvG07Z44UYdLShWUyXt5M/yhz8ekcb1A==}
    engines: {node: '>=8'}
    dev: false

  /shell-quote/1.8.0:
    resolution: {integrity: sha512-QHsz8GgQIGKlRi24yFc6a6lN69Idnx634w49ay6+jA5yFh7a1UY+4Rp6HPx/L/1zcEDPEij8cIsiqR6bQsE5VQ==}
    dev: false

  /side-channel/1.0.4:
    resolution: {integrity: sha512-q5XPytqFEIKHkGdiMIrY10mvLRvnQh42/+GoBlFW3b2LXLE2xxJpZFdm94we0BaoV3RwJyGqg5wS7epxTv0Zvw==}
    dependencies:
      call-bind: 1.0.2
      get-intrinsic: 1.2.0
      object-inspect: 1.12.3
    dev: false

  /sigmund/1.0.1:
    resolution: {integrity: sha512-fCvEXfh6NWpm+YSuY2bpXb/VIihqWA6hLsgboC+0nl71Q7N7o2eaCW8mJa/NLvQhs6jpd3VZV4UiUQlV6+lc8g==}
    dev: false

  /signal-exit/3.0.7:
    resolution: {integrity: sha512-wnD2ZE+l+SPC/uoS0vXeE9L1+0wuaMqKlfz9AMUo38JsyLSBWSFcHR1Rri62LZc12vLr1gb3jl7iwQhgwpAbGQ==}
    dev: false

  /simple-swizzle/0.2.2:
    resolution: {integrity: sha512-JA//kQgZtbuY83m+xT+tXJkmJncGMTFT+C+g2h2R9uxkYIrE2yy9sgmcLhCnw57/WSD+Eh3J97FPEDFnbXnDUg==}
    dependencies:
      is-arrayish: 0.3.2
    dev: false

  /sinon/10.0.0:
    resolution: {integrity: sha512-XAn5DxtGVJBlBWYrcYKEhWCz7FLwZGdyvANRyK06419hyEpdT0dMc5A8Vcxg5SCGHc40CsqoKsc1bt1CbJPfNw==}
    dependencies:
      '@sinonjs/commons': 1.8.6
      '@sinonjs/fake-timers': 6.0.1
      '@sinonjs/samsam': 5.3.1
      diff: 4.0.2
      nise: 4.1.0
      supports-color: 7.2.0
    dev: false

  /sisteransi/1.0.5:
    resolution: {integrity: sha512-bLGGlR1QxBcynn2d5YmDX4MGjlZvy2MRBDRNHLJ8VI6l6+9FUiyTFNJ0IveOSP0bcXgVDPRcfGqA0pjaqUpfVg==}
    dev: false

  /slash/3.0.0:
    resolution: {integrity: sha512-g9Q1haeby36OSStwb4ntCGGGaKsaVSjQ68fBxoQcutl5fS1vuY18H3wSt3jFyFtrkx+Kz0V1G85A4MyAdDMi2Q==}
    engines: {node: '>=8'}
    dev: false

  /slash/4.0.0:
    resolution: {integrity: sha512-3dOsAHXXUkQTpOYcoAxLIorMTp4gIQr5IW3iVb7A7lFIp0VHhnynm9izx6TssdrIcVIESAlVjtnO2K8bg+Coew==}
    engines: {node: '>=12'}
    dev: false

  /snake-case/3.0.4:
    resolution: {integrity: sha512-LAOh4z89bGQvl9pFfNF8V146i7o7/CqFPbqzYgP+yYzDIDeS9HaNFtXABamRW+AQzEVODcvE79ljJ+8a9YSdMg==}
    dependencies:
      dot-case: 3.0.4
      tslib: 2.5.0
    dev: false

  /socket.io-adapter/2.4.0:
    resolution: {integrity: sha512-W4N+o69rkMEGVuk2D/cvca3uYsvGlMwsySWV447y99gUPghxq42BxqLNMndb+a1mm/5/7NeXVQS7RLa2XyXvYg==}
    dev: false

  /socket.io-parser/4.2.2:
    resolution: {integrity: sha512-DJtziuKypFkMMHCm2uIshOYC7QaylbtzQwiMYDuCKy3OPkjLzu4B2vAhTlqipRHHzrI0NJeBAizTK7X+6m1jVw==}
    engines: {node: '>=10.0.0'}
    dependencies:
      '@socket.io/component-emitter': 3.1.0
      debug: 4.3.4
    transitivePeerDependencies:
      - supports-color
    dev: false

  /socket.io/4.5.4:
    resolution: {integrity: sha512-m3GC94iK9MfIEeIBfbhJs5BqFibMtkRk8ZpKwG2QwxV0m/eEhPIV4ara6XCF1LWNAus7z58RodiZlAH71U3EhQ==}
    engines: {node: '>=10.0.0'}
    dependencies:
      accepts: 1.3.8
      base64id: 2.0.0
      debug: 4.3.4
      engine.io: 6.2.1
      socket.io-adapter: 2.4.0
      socket.io-parser: 4.2.2
    transitivePeerDependencies:
      - bufferutil
      - supports-color
      - utf-8-validate
    dev: false

  /source-map-loader/1.1.3_webpack@5.75.0:
    resolution: {integrity: sha512-6YHeF+XzDOrT/ycFJNI53cgEsp/tHTMl37hi7uVyqFAlTXW109JazaQCkbc+jjoL2637qkH1amLi+JzrIpt5lA==}
    engines: {node: '>= 10.13.0'}
    peerDependencies:
      webpack: ^4.0.0 || ^5.0.0
    dependencies:
      abab: 2.0.6
      iconv-lite: 0.6.3
      loader-utils: 2.0.4
      schema-utils: 3.1.1
      source-map: 0.6.1
      webpack: 5.75.0_webpack-cli@4.10.0
      whatwg-mimetype: 2.3.0
    dev: false

  /source-map-support/0.5.21:
    resolution: {integrity: sha512-uBHU3L3czsIyYXKX88fdrGovxdSCoTGDRZ6SYXtSRxLZUzHg5P/66Ht6uoUlHu9EZod+inXhKo3qQgwXUT/y1w==}
    dependencies:
      buffer-from: 1.1.2
      source-map: 0.6.1
    dev: false

  /source-map/0.2.0:
    resolution: {integrity: sha512-CBdZ2oa/BHhS4xj5DlhjWNHcan57/5YuvfdLf17iVmIpd9KRm+DFLmC6nBNj+6Ua7Kt3TmOjDpQT1aTYOQtoUA==}
    engines: {node: '>=0.8.0'}
    requiresBuild: true
    dependencies:
      amdefine: 1.0.1
    dev: false
    optional: true

  /source-map/0.5.7:
    resolution: {integrity: sha512-LbrmJOMUSdEVxIKvdcJzQC+nQhe8FUZQTXQy6+I75skNgn3OoQ0DZA8YnFa7gp8tqtL3KPf1kmo0R5DoApeSGQ==}
    engines: {node: '>=0.10.0'}
    dev: false

  /source-map/0.6.1:
    resolution: {integrity: sha512-UjgapumWlbMhkBgzT7Ykc5YXUT46F0iKu8SGXq0bcwP5dz/h0Plj6enJqjz1Zbq2l5WaqYnrVbwWOWMyF3F47g==}
    engines: {node: '>=0.10.0'}
    dev: false

  /source-map/0.7.4:
    resolution: {integrity: sha512-l3BikUxvPOcn5E74dZiq5BGsTb5yEwhaTSzccU6t4sDOH8NWJCstKO5QT2CvtFoK6F0saL7p9xHAqHOlCPJygA==}
    engines: {node: '>= 8'}
    dev: false

  /sourcemap-codec/1.4.8:
    resolution: {integrity: sha512-9NykojV5Uih4lgo5So5dtw+f0JgJX30KCNI8gwhz2J9A15wD0Ml6tjHKwf6fTSa6fAdVBdZeNOs9eJ71qCk8vA==}
    deprecated: Please use @jridgewell/sourcemap-codec instead
    dev: false

  /spawn-wrap/2.0.0:
    resolution: {integrity: sha512-EeajNjfN9zMnULLwhZZQU3GWBoFNkbngTUPfaawT4RkMiviTxcX0qfhVbGey39mfctfDHkWtuecgQ8NJcyQWHg==}
    engines: {node: '>=8'}
    dependencies:
      foreground-child: 2.0.0
      is-windows: 1.0.2
      make-dir: 3.1.0
      rimraf: 3.0.2
      signal-exit: 3.0.7
      which: 2.0.2
    dev: false

  /spdx-correct/3.1.1:
    resolution: {integrity: sha512-cOYcUWwhCuHCXi49RhFRCyJEK3iPj1Ziz9DpViV3tbZOwXD49QzIN3MpOLJNxh2qwq2lJJZaKMVw9qNi4jTC0w==}
    dependencies:
      spdx-expression-parse: 3.0.1
      spdx-license-ids: 3.0.12
    dev: false

  /spdx-exceptions/2.3.0:
    resolution: {integrity: sha512-/tTrYOC7PPI1nUAgx34hUpqXuyJG+DTHJTnIULG4rDygi4xu/tfgmq1e1cIRwRzwZgo4NLySi+ricLkZkw4i5A==}
    dev: false

  /spdx-expression-parse/3.0.1:
    resolution: {integrity: sha512-cbqHunsQWnJNE6KhVSMsMeH5H/L9EpymbzqTQ3uLwNCLZ1Q481oWaofqH7nO6V07xlXwY6PhQdQ2IedWx/ZK4Q==}
    dependencies:
      spdx-exceptions: 2.3.0
      spdx-license-ids: 3.0.12
    dev: false

  /spdx-license-ids/3.0.12:
    resolution: {integrity: sha512-rr+VVSXtRhO4OHbXUiAF7xW3Bo9DuuF6C5jH+q/x15j2jniycgKbxU09Hr0WqlSLUs4i4ltHGXqTe7VHclYWyA==}
    dev: false

  /sprintf-js/1.0.3:
    resolution: {integrity: sha512-D9cPgkvLlV3t3IzL0D0YLvGA9Ahk4PcvVwUbN0dSGr1aP0Nrt4AEnTUbuGvquEC0mA64Gqt1fzirlRs5ibXx8g==}
    dev: false

  /sshpk/1.17.0:
    resolution: {integrity: sha512-/9HIEs1ZXGhSPE8X6Ccm7Nam1z8KcoCqPdI7ecm1N33EzAetWahvQWVqLZtaZQ+IDKX4IyA2o0gBzqIMkAagHQ==}
    engines: {node: '>=0.10.0'}
    hasBin: true
    dependencies:
      asn1: 0.2.6
      assert-plus: 1.0.0
      bcrypt-pbkdf: 1.0.2
      dashdash: 1.14.1
      ecc-jsbn: 0.1.2
      getpass: 0.1.7
      jsbn: 0.1.1
      safer-buffer: 2.1.2
      tweetnacl: 0.14.5
    dev: false

  /stack-trace/0.0.10:
    resolution: {integrity: sha512-KGzahc7puUKkzyMt+IqAep+TVNbKP+k2Lmwhub39m1AsTSkaDutx56aDCo+HLDzf/D26BIHTJWNiTG1KAJiQCg==}
    dev: false

  /stack-trace/0.0.9:
    resolution: {integrity: sha512-vjUc6sfgtgY0dxCdnc40mK6Oftjo9+2K8H/NG81TMhgL392FtiPA9tn9RLyTxXmTLPJPjF3VyzFp6bsWFLisMQ==}
    dev: false

  /static-eval/2.0.2:
    resolution: {integrity: sha512-N/D219Hcr2bPjLxPiV+TQE++Tsmrady7TqAJugLy7Xk1EumfDWS/f5dtBbkRCGE7wKKXuYockQoj8Rm2/pVKyg==}
    dependencies:
      escodegen: 1.14.3
    dev: false

  /statuses/1.5.0:
    resolution: {integrity: sha512-OpZ3zP+jT1PI7I8nemJX4AKmAX070ZkYPVWV/AaKTJl+tXCTGyVdC1a4SL8RUQYEwk/f34ZX8UTykN68FwrqAA==}
    engines: {node: '>= 0.6'}
    dev: false

  /statuses/2.0.1:
    resolution: {integrity: sha512-RwNA9Z/7PrK06rYLIzFMlaF+l73iwpzsqRIFgbMLbTcLD6cOao82TaWefPXQvB2fOC4AjuYSEndS7N/mTCbkdQ==}
    engines: {node: '>= 0.8'}
    dev: false

  /stealthy-require/1.1.1:
    resolution: {integrity: sha512-ZnWpYnYugiOVEY5GkcuJK1io5V8QmNYChG62gSit9pQVGErXtrKuPC55ITaVSukmMta5qpMU7vqLt2Lnni4f/g==}
    engines: {node: '>=0.10.0'}
    dev: false

  /stop-iteration-iterator/1.0.0:
    resolution: {integrity: sha512-iCGQj+0l0HOdZ2AEeBADlsRC+vsnDsZsbdSiH1yNSjcfKM7fdpCMfqAL/dwF5BLiw/XhRft/Wax6zQbhq2BcjQ==}
    engines: {node: '>= 0.4'}
    dependencies:
      internal-slot: 1.0.4
    dev: false

  /stoppable/1.1.0:
    resolution: {integrity: sha512-KXDYZ9dszj6bzvnEMRYvxgeTHU74QBFL54XKtP3nyMuJ81CFYtABZ3bAzL2EdFUaEwJOBOgENyFj3R7oTzDyyw==}
    engines: {node: '>=4', npm: '>=6'}
    dev: false

  /stream-browserify/3.0.0:
    resolution: {integrity: sha512-H73RAHsVBapbim0tU2JwwOiXUj+fikfiaoYAKHF3VJfA0pe2BCzkhAHBlLG6REzE+2WNZcxOXjK7lkso+9euLA==}
    dependencies:
      inherits: 2.0.4
      readable-stream: 3.6.0
    dev: false

  /stream-http/3.2.0:
    resolution: {integrity: sha512-Oq1bLqisTyK3TSCXpPbT4sdeYNdmyZJv1LxpEm2vu1ZhK89kSE5YXwZc3cWk0MagGaKriBh9mCFbVGtO+vY29A==}
    dependencies:
      builtin-status-codes: 3.0.0
      inherits: 2.0.4
      readable-stream: 3.6.0
      xtend: 4.0.2
    dev: false

  /stream-length/1.0.2:
    resolution: {integrity: sha512-aI+qKFiwoDV4rsXiS7WRoCt+v2RX1nUj17+KJC5r2gfh5xoSJIfP6Y3Do/HtvesFcTSWthIuJ3l1cvKQY/+nZg==}
    dependencies:
      bluebird: 2.11.0
    dev: false

  /streamroller/3.1.4:
    resolution: {integrity: sha512-Ha1Ccw2/N5C/IF8Do6zgNe8F3jQo8MPBnMBGvX0QjNv/I97BcNRzK6/mzOpZHHK7DjMLTI3c7Xw7Y1KvdChkvw==}
    engines: {node: '>=8.0'}
    dependencies:
      date-format: 4.0.14
      debug: 4.3.4
      fs-extra: 8.1.0
    transitivePeerDependencies:
      - supports-color
    dev: false

  /streamsearch/1.1.0:
    resolution: {integrity: sha512-Mcc5wHehp9aXz1ax6bZUyY5afg9u2rv5cqQI3mRrYkGC8rW2hM02jWuwjtL++LS5qinSyhj2QfLyNsuc+VsExg==}
    engines: {node: '>=10.0.0'}
    dev: false

  /string-width/4.2.3:
    resolution: {integrity: sha512-wKyQRQpjJ0sIp62ErSZdGsjMJWsap5oRNihHhu6G7JVO/9jIB6UyevL+tXuOqrng8j/cxKTWyWUwvSTriiZz/g==}
    engines: {node: '>=8'}
    dependencies:
      emoji-regex: 8.0.0
      is-fullwidth-code-point: 3.0.0
      strip-ansi: 6.0.1
    dev: false

  /string.prototype.padend/3.1.4:
    resolution: {integrity: sha512-67otBXoksdjsnXXRUq+KMVTdlVRZ2af422Y0aTyTjVaoQkGr3mxl2Bc5emi7dOQ3OGVVQQskmLEWwFXwommpNw==}
    engines: {node: '>= 0.4'}
    dependencies:
      call-bind: 1.0.2
      define-properties: 1.1.4
      es-abstract: 1.21.1
    dev: false

  /string.prototype.repeat/0.2.0:
    resolution: {integrity: sha512-1BH+X+1hSthZFW+X+JaUkjkkUPwIlLEMJBLANN3hOob3RhEk5snLWNECDnYbgn/m5c5JV7Ersu1Yubaf+05cIA==}
    dev: false

  /string.prototype.trimend/1.0.6:
    resolution: {integrity: sha512-JySq+4mrPf9EsDBEDYMOb/lM7XQLulwg5R/m1r0PXEFqrV0qHvl58sdTilSXtKOflCsK2E8jxf+GKC0T07RWwQ==}
    dependencies:
      call-bind: 1.0.2
      define-properties: 1.1.4
      es-abstract: 1.21.1
    dev: false

  /string.prototype.trimstart/1.0.6:
    resolution: {integrity: sha512-omqjMDaY92pbn5HOX7f9IccLA+U1tA9GvtU4JrodiXFfYB7jPzzHpRzpglLAjtUV6bB557zwClJezTqnAiYnQA==}
    dependencies:
      call-bind: 1.0.2
      define-properties: 1.1.4
      es-abstract: 1.21.1
    dev: false

  /string_decoder/1.3.0:
    resolution: {integrity: sha512-hkRX8U1WjJFd8LsDJ2yQ/wWWxaopEsABU1XfkM8A+j0+85JAGppt16cr1Whg6KIbb4okU6Mql6BOj+uup/wKeA==}
    dependencies:
      safe-buffer: 5.2.1
    dev: false

  /strip-ansi/5.2.0:
    resolution: {integrity: sha512-DuRs1gKbBqsMKIZlrffwlug8MHkcnpjs5VPmL1PAh+mA30U0DTotfDZ0d2UUsXpPmPmMMJ6W773MaA3J+lbiWA==}
    engines: {node: '>=6'}
    dependencies:
      ansi-regex: 4.1.1
    dev: false

  /strip-ansi/6.0.1:
    resolution: {integrity: sha512-Y38VPSHcqkFrCpFnQ9vuSXmquuv5oXOKpGeT6aGrr3o3Gc9AlVa6JBfUSOCnbxGGZF+/0ooI7KrPuUSztUdU5A==}
    engines: {node: '>=8'}
    dependencies:
      ansi-regex: 5.0.1
    dev: false

  /strip-bom/3.0.0:
    resolution: {integrity: sha512-vavAMRXOgBVNF6nyEEmL3DBK19iRpDcoIwW+swQ+CbGiu7lju6t+JklA1MHweoWtadgt4ISVUsXLyDq34ddcwA==}
    engines: {node: '>=4'}
    dev: false

  /strip-bom/4.0.0:
    resolution: {integrity: sha512-3xurFv5tEgii33Zi8Jtp55wEIILR9eh34FAW00PZf+JnSsTmV/ioewSgQl97JHvgjoRGwPShsWm+IdrxB35d0w==}
    engines: {node: '>=8'}
    dev: false

  /strip-json-comments/3.1.1:
    resolution: {integrity: sha512-6fPc+R4ihwqP6N/aIv2f1gMH8lOVtWQHoqC4yK6oSDVVocumAsfCqjkXnqiYMhmMwS/mEHLp7Vehlt3ql6lEig==}
    engines: {node: '>=8'}
    dev: false

  /strnum/1.0.5:
    resolution: {integrity: sha512-J8bbNyKKXl5qYcR36TIO8W3mVGVHrmmxsd5PAItGkmyzwJvybiw2IVq5nqd0i4LSNSkB/sx9VHllbfFdr9k1JA==}
    dev: false

  /superagent/7.1.6:
    resolution: {integrity: sha512-gZkVCQR1gy/oUXr+kxJMLDjla434KmSOKbx5iGD30Ql+AkJQ/YlPKECJy2nhqOsHLjGHzoDTXNSjhnvWhzKk7g==}
    engines: {node: '>=6.4.0 <13 || >=14'}
    deprecated: Please downgrade to v7.1.5 if you need IE/ActiveXObject support OR upgrade to v8.0.0 as we no longer support IE and published an incorrect patch version (see https://github.com/visionmedia/superagent/issues/1731)
    dependencies:
      component-emitter: 1.3.0
      cookiejar: 2.1.4
      debug: 4.3.4
      fast-safe-stringify: 2.1.1
      form-data: 4.0.0
      formidable: 2.1.1
      methods: 1.1.2
      mime: 2.6.0
      qs: 6.11.0
      readable-stream: 3.6.0
      semver: 7.3.8
    transitivePeerDependencies:
      - supports-color
    dev: false

  /supports-color/3.2.3:
    resolution: {integrity: sha512-Jds2VIYDrlp5ui7t8abHN2bjAu4LV/q4N2KivFPpGH0lrka0BMq/33AmECUXlKPcHigkNaqfXRENFju+rlcy+A==}
    engines: {node: '>=0.8.0'}
    dependencies:
      has-flag: 1.0.0
    dev: false

  /supports-color/5.5.0:
    resolution: {integrity: sha512-QjVjwdXIt408MIiAqCX4oUKsgU2EqAGzs2Ppkm4aQYbjm+ZEWEcW4SfFNTr4uMNZma0ey4f5lgLrkB0aX0QMow==}
    engines: {node: '>=4'}
    dependencies:
      has-flag: 3.0.0
    dev: false

  /supports-color/7.2.0:
    resolution: {integrity: sha512-qpCAvRl9stuOHveKsn7HncJRvv501qIacKzQlO/+Lwxc9+0q2wLyv4Dfvt80/DPn2pqOBsJdDiogXGR9+OvwRw==}
    engines: {node: '>=8'}
    dependencies:
      has-flag: 4.0.0
    dev: false

  /supports-color/8.1.1:
    resolution: {integrity: sha512-MpUEN2OodtUzxvKQl72cUF7RQ5EiHsGvSsVG0ia9c5RbWGL2CI4C7EpPS8UTBIplnlzZiNuV56w+FuNxy3ty2Q==}
    engines: {node: '>=10'}
    dependencies:
      has-flag: 4.0.0
    dev: false

  /supports-preserve-symlinks-flag/1.0.0:
    resolution: {integrity: sha512-ot0WnXS9fgdkgIcePe6RHNk1WA8+muPa6cSjeR3V8K27q9BB1rTE3R1p7Hv0z1ZyAc8s6Vvv8DIyWf681MAt0w==}
    engines: {node: '>= 0.4'}
    dev: false

  /swagger-methods/1.0.8:
    resolution: {integrity: sha512-G6baCwuHA+C5jf4FNOrosE4XlmGsdjbOjdBK4yuiDDj/ro9uR4Srj3OR84oQMT8F3qKp00tYNv0YN730oTHPZA==}
    deprecated: This package is no longer being maintained.
    dev: false

  /swagger-parser/10.0.3_openapi-types@7.2.3:
    resolution: {integrity: sha512-nF7oMeL4KypldrQhac8RyHerJeGPD1p2xDh900GPvc+Nk7nWP6jX2FcC7WmkinMoAmoO774+AFXcWsW8gMWEIg==}
    engines: {node: '>=10'}
    dependencies:
      '@apidevtools/swagger-parser': 10.0.3_openapi-types@7.2.3
    transitivePeerDependencies:
      - openapi-types
    dev: false

  /swagger-schema-official/2.0.0-bab6bed:
    resolution: {integrity: sha512-rCC0NWGKr/IJhtRuPq/t37qvZHI/mH4I4sxflVM+qgVe5Z2uOCivzWaVbuioJaB61kvm5UvB7b49E+oBY0M8jA==}
    dev: false

  /symbol-tree/3.2.4:
    resolution: {integrity: sha512-9QNk5KwDF+Bvz+PyObkmSYjI5ksVUYtjW7AU22r2NKcfLJcXp96hkDWU3+XndOsUb+AQ9QhfzfCT2O+CNWT5Tw==}
    dev: false

  /tapable/2.2.1:
    resolution: {integrity: sha512-GNzQvQTOIP6RyTfE2Qxb8ZVlNmw0n88vp1szwWRimP02mnTsx3Wtn5qRdqY9w2XduFNUgvOwhNnQsjwCp+kqaQ==}
    engines: {node: '>=6'}
    dev: false

  /tar-fs/2.1.1:
    resolution: {integrity: sha512-V0r2Y9scmbDRLCNex/+hYzvp/zyYjvFbHPNgVTKfQvVrb6guiE/fxP+XblDNR011utopbkex2nM4dHNV6GDsng==}
    dependencies:
      chownr: 1.1.4
      mkdirp-classic: 0.5.3
      pump: 3.0.0
      tar-stream: 2.2.0
    dev: false

  /tar-stream/2.2.0:
    resolution: {integrity: sha512-ujeqbceABgwMZxEJnk2HDY2DlnUZ+9oEcb1KzTVfYHio0UE6dG71n60d8D2I4qNvleWrrXpmjpt7vZeF1LnMZQ==}
    engines: {node: '>=6'}
    dependencies:
      bl: 4.1.0
      end-of-stream: 1.4.4
      fs-constants: 1.0.0
      inherits: 2.0.4
      readable-stream: 3.6.0
    dev: false

  /teleport-javascript/1.0.0:
    resolution: {integrity: sha512-j1llvWVFyEn/6XIFDfX5LAU43DXe0GCt3NfXDwJ8XpRRMkS+i50SAkonAONBy+vxwPFBd50MFU8a2uj8R/ccLg==}
    dev: false

  /terser-webpack-plugin/5.3.6_webpack@5.75.0:
    resolution: {integrity: sha512-kfLFk+PoLUQIbLmB1+PZDMRSZS99Mp+/MHqDNmMA6tOItzRt+Npe3E+fsMs5mfcM0wCtrrdU387UnV+vnSffXQ==}
    engines: {node: '>= 10.13.0'}
    peerDependencies:
      '@swc/core': '*'
      esbuild: '*'
      uglify-js: '*'
      webpack: ^5.1.0
    peerDependenciesMeta:
      '@swc/core':
        optional: true
      esbuild:
        optional: true
      uglify-js:
        optional: true
    dependencies:
      '@jridgewell/trace-mapping': 0.3.17
      jest-worker: 27.5.1
      schema-utils: 3.1.1
      serialize-javascript: 6.0.1
      terser: 5.16.3
      webpack: 5.75.0_webpack-cli@4.10.0
    dev: false

  /terser/5.16.3:
    resolution: {integrity: sha512-v8wWLaS/xt3nE9dgKEWhNUFP6q4kngO5B8eYFUuebsu7Dw/UNAnpUod6UHo04jSSkv8TzKHjZDSd7EXdDQAl8Q==}
    engines: {node: '>=10'}
    hasBin: true
    dependencies:
      '@jridgewell/source-map': 0.3.2
      acorn: 8.8.2
      commander: 2.20.3
      source-map-support: 0.5.21
    dev: false

  /test-exclude/6.0.0:
    resolution: {integrity: sha512-cAGWPIyOHU6zlmg88jwm7VRyXnMN7iV68OGAbYDk/Mh/xC/pzVPlQtY6ngoIH/5/tciuhGfvESU8GrHrcxD56w==}
    engines: {node: '>=8'}
    dependencies:
      '@istanbuljs/schema': 0.1.3
      glob: 7.2.3
      minimatch: 3.1.2
    dev: false

  /text-hex/1.0.0:
    resolution: {integrity: sha512-uuVGNWzgJ4yhRaNSiubPY7OjISw4sw4E5Uv0wbjp+OzcbmVU/rsT8ujgcXJhn9ypzsgr5vlzpPqP+MBBKcGvbg==}
    dev: false

  /text-table/0.2.0:
    resolution: {integrity: sha512-N+8UisAXDGk8PFXP4HAzVR9nbfmVJ3zYLAWiTIoqC5v5isinhr+r5uaO8+7r3BMfuNIufIsA7RdpVgacC2cSpw==}
    dev: false

  /through/2.3.8:
    resolution: {integrity: sha512-w89qg7PI8wAdvX60bMDP+bFoD5Dvhm9oLheFp5O4a2QF0cSBGsBX4qZmadPMvVqlLJBBci+WqGGOAPvcDeNSVg==}
    dev: false

  /timers-browserify/2.0.12:
    resolution: {integrity: sha512-9phl76Cqm6FhSX9Xe1ZUAMLtm1BLkKj2Qd5ApyWkXzsMRaA7dgr81kf4wJmQf/hAvg8EEyJxDo3du/0KlhPiKQ==}
    engines: {node: '>=0.6.0'}
    dependencies:
      setimmediate: 1.0.5
    dev: false

  /tmp/0.2.1:
    resolution: {integrity: sha512-76SUhtfqR2Ijn+xllcI5P1oyannHNHByD80W1q447gU3mp9G9PSpGdWmjUOHRDPiHYacIk66W7ubDTuPF3BEtQ==}
    engines: {node: '>=8.17.0'}
    dependencies:
      rimraf: 3.0.2
    dev: false

  /to-fast-properties/2.0.0:
    resolution: {integrity: sha512-/OaKK0xYrs3DmxRYqL/yDc+FxFUVYhDlXMhRmv3z915w2HF1tnN1omB354j8VUGO/hbRzyD6Y3sA7v7GS/ceog==}
    engines: {node: '>=4'}
    dev: false

  /to-regex-range/5.0.1:
    resolution: {integrity: sha512-65P7iz6X5yEr1cwcgvQxbbIw7Uk3gOy5dIdtZ4rDveLqhrdJP+Li/Hx6tyK0NEb+2GCyneCMJiGqrADCSNk8sQ==}
    engines: {node: '>=8.0'}
    dependencies:
      is-number: 7.0.0
    dev: false

  /toidentifier/1.0.1:
    resolution: {integrity: sha512-o5sSPKEkg/DIQNmH43V0/uerLrpzVedkUh8tGNvaeXpfpuwjKenlSox/2O/BTlZUtEe+JG7s5YhEz608PlAHRA==}
    engines: {node: '>=0.6'}
    dev: false

  /toposort/2.0.2:
    resolution: {integrity: sha512-0a5EOkAUp8D4moMi2W8ZF8jcga7BgZd91O/yabJCFY8az+XSzeGyTKs0Aoo897iV1Nj6guFq8orWDS96z91oGg==}
    dev: false

  /tough-cookie/2.5.0:
    resolution: {integrity: sha512-nlLsUzgm1kfLXSXfRZMc1KLAugd4hqJHDTvc2hDIwS3mZAfMEuMbc03SujMF+GEcpaX/qboeycw6iO8JwVv2+g==}
    engines: {node: '>=0.8'}
    dependencies:
      psl: 1.9.0
      punycode: 2.3.0
    dev: false

  /tough-cookie/3.0.1:
    resolution: {integrity: sha512-yQyJ0u4pZsv9D4clxO69OEjLWYw+jbgspjTue4lTQZLfV0c5l1VmK2y1JK8E9ahdpltPOaAThPcp5nKPUgSnsg==}
    engines: {node: '>=6'}
    dependencies:
      ip-regex: 2.1.0
      psl: 1.9.0
      punycode: 2.3.0
    dev: false

  /tough-cookie/4.1.2:
    resolution: {integrity: sha512-G9fqXWoYFZgTc2z8Q5zaHy/vJMjm+WV0AkAeHxVCQiEB1b+dGvWzFW6QV07cY5jQ5gRkeid2qIkzkxUnmoQZUQ==}
    engines: {node: '>=6'}
    dependencies:
      psl: 1.9.0
      punycode: 2.3.0
      universalify: 0.2.0
      url-parse: 1.5.10
    dev: false

  /tr46/0.0.3:
    resolution: {integrity: sha512-N3WMsuqV66lT30CrXNbEjx4GEwlow3v6rr4mCcv6prnfwhS01rkgyFdjPNBYd9br7LpXV1+Emh01fHnq2Gdgrw==}
    dev: false

  /tr46/1.0.1:
    resolution: {integrity: sha512-dTpowEjclQ7Kgx5SdBkqRzVhERQXov8/l9Ft9dVM9fmg0W0KQSVaXX9T4i6twCPNtYiZM53lpSSUAwJbFPOHxA==}
    dependencies:
      punycode: 2.3.0
    dev: false

  /tr46/2.1.0:
    resolution: {integrity: sha512-15Ih7phfcdP5YxqiB+iDtLoaTz4Nd35+IiAv0kQ5FNKHzXgdWqPoTIqEDDJmXceQt4JZk6lVPT8lnDlPpGDppw==}
    engines: {node: '>=8'}
    dependencies:
      punycode: 2.3.0
    dev: false

  /triple-beam/1.3.0:
    resolution: {integrity: sha512-XrHUvV5HpdLmIj4uVMxHggLbFSZYIn7HEWsqePZcI50pco+MPqJ50wMGY794X7AOOhxOBAjbkqfAbEe/QMp2Lw==}
    dev: false

  /ts-morph/15.1.0:
    resolution: {integrity: sha512-RBsGE2sDzUXFTnv8Ba22QfeuKbgvAGJFuTN7HfmIRUkgT/NaVLfDM/8OFm2NlFkGlWEXdpW5OaFIp1jvqdDuOg==}
    dependencies:
      '@ts-morph/common': 0.16.0
      code-block-writer: 11.0.3
    dev: false

  /ts-node/10.9.1_5a6c0d24c4a763f12ffa023d3096bb67:
    resolution: {integrity: sha512-NtVysVPkxxrwFGUUxGYhfux8k78pQB3JqYBXlLRZgdGUqTO5wU/UyHop5p70iEbGhB7q5KmiZiU0Y3KlJrScEw==}
    hasBin: true
    peerDependencies:
      '@swc/core': '>=1.2.50'
      '@swc/wasm': '>=1.2.50'
      '@types/node': '*'
      typescript: '>=2.7'
    peerDependenciesMeta:
      '@swc/core':
        optional: true
      '@swc/wasm':
        optional: true
    dependencies:
      '@cspotcode/source-map-support': 0.8.1
      '@tsconfig/node10': 1.0.9
      '@tsconfig/node12': 1.0.11
      '@tsconfig/node14': 1.0.3
      '@tsconfig/node16': 1.0.3
      '@types/node': 18.11.19
      acorn: 8.8.2
      acorn-walk: 8.2.0
      arg: 4.1.3
      create-require: 1.1.1
      diff: 4.0.2
      make-error: 1.3.6
      typescript: 4.8.4
      v8-compile-cache-lib: 3.0.1
      yn: 3.1.1
    dev: false

  /ts-node/8.10.2_typescript@4.8.4:
    resolution: {integrity: sha512-ISJJGgkIpDdBhWVu3jufsWpK3Rzo7bdiIXJjQc0ynKxVOVcg2oIrf2H2cejminGrptVc6q6/uynAHNCuWGbpVA==}
    engines: {node: '>=6.0.0'}
    hasBin: true
    peerDependencies:
      typescript: '>=2.7'
    dependencies:
      arg: 4.1.3
      diff: 4.0.2
      make-error: 1.3.6
      source-map-support: 0.5.21
      typescript: 4.8.4
      yn: 3.1.1
    dev: false

  /tsconfig-paths/3.14.1:
    resolution: {integrity: sha512-fxDhWnFSLt3VuTwtvJt5fpwxBHg5AdKWMsgcPOOIilyjymcYVZoCQF8fvFRezCNfblEXmi+PcM1eYHeOAgXCOQ==}
    dependencies:
      '@types/json5': 0.0.29
      json5: 1.0.2
      minimist: 1.2.7
      strip-bom: 3.0.0
    dev: false

  /tslib/1.14.1:
    resolution: {integrity: sha512-Xni35NKzjgMrwevysHTCArtLDpPvye8zV/0E4EyYn43P7/7qvQwPh9BGkHewbMulVntbigmcT7rdX3BNo9wRJg==}
    dev: false

  /tslib/2.5.0:
    resolution: {integrity: sha512-336iVw3rtn2BUK7ORdIAHTyxHGRIHVReokCR3XjbckJMK7ms8FysBfhLR8IXnAgy7T0PTPNBWKiH514FOW/WSg==}
    dev: false

  /tsutils/3.21.0_typescript@4.8.4:
    resolution: {integrity: sha512-mHKK3iUXL+3UF6xL5k0PEhKRUBKPBCv/+RkEOpjRWxxx27KKRBmmA60A9pgOUvMi8GKhRMPEmjBRPzs2W7O1OA==}
    engines: {node: '>= 6'}
    peerDependencies:
      typescript: '>=2.8.0 || >= 3.2.0-dev || >= 3.3.0-dev || >= 3.4.0-dev || >= 3.5.0-dev || >= 3.6.0-dev || >= 3.6.0-beta || >= 3.7.0-dev || >= 3.7.0-beta'
    dependencies:
      tslib: 1.14.1
      typescript: 4.8.4
    dev: false

  /tty-browserify/0.0.1:
    resolution: {integrity: sha512-C3TaO7K81YvjCgQH9Q1S3R3P3BtN3RIM8n+OvX4il1K1zgE8ZhI0op7kClgkxtutIE8hQrcrHBXvIheqKUUCxw==}
    dev: false

  /tunnel-agent/0.6.0:
    resolution: {integrity: sha512-McnNiV1l8RYeY8tBgEpuodCC1mLUdbSN+CYBL7kJsJNInOP8UjDDEwdk6Mw60vdLLrr5NHKZhMAOSrR2NZuQ+w==}
    dependencies:
      safe-buffer: 5.2.1
    dev: false

  /tunnel/0.0.5:
    resolution: {integrity: sha512-gj5sdqherx4VZKMcBA4vewER7zdK25Td+z1npBqpbDys4eJrLx+SlYjJvq1bDXs2irkuJM5pf8ktaEQVipkrbA==}
    engines: {node: '>=0.6.11 <=0.7.0 || >=0.7.3'}
    dev: false

  /tunnel/0.0.6:
    resolution: {integrity: sha512-1h/Lnq9yajKY2PEbBadPXj3VxsDDu844OnaAo52UVmIzIvwwtBPIuNvkjuzBlTWpfJyUbG3ez0KSBibQkj4ojg==}
    engines: {node: '>=0.6.11 <=0.7.0 || >=0.7.3'}
    dev: false

  /tweetnacl/0.14.5:
    resolution: {integrity: sha512-KXXFFdAbFXY4geFIwoyNK+f5Z1b7swfXABfL7HXCmoIWMKU3dmS26672A4EeQtDzLKy7SXmfBu51JolvEKwtGA==}
    dev: false

  /type-check/0.3.2:
    resolution: {integrity: sha512-ZCmOJdvOWDBYJlzAoFkC+Q0+bUyEOS1ltgp1MGU03fqHG+dbi9tBFU2Rd9QKiDZFAYrhPh2JUf7rZRIuHRKtOg==}
    engines: {node: '>= 0.8.0'}
    dependencies:
      prelude-ls: 1.1.2
    dev: false

  /type-check/0.4.0:
    resolution: {integrity: sha512-XleUoc9uwGXqjWwXaUTZAmzMcFZ5858QA2vvx1Ur5xIcixXIP+8LnFDgRplU30us6teqdlskFfu+ae4K79Ooew==}
    engines: {node: '>= 0.8.0'}
    dependencies:
      prelude-ls: 1.2.1
    dev: false

  /type-detect/4.0.8:
    resolution: {integrity: sha512-0fr/mIH1dlO+x7TlcMy+bIDqKPsw/70tVyeHW787goQjhmqaZe10uwLujubK9q9Lg6Fiho1KUKDYz0Z7k7g5/g==}
    engines: {node: '>=4'}
    dev: false

  /type-fest/0.20.2:
    resolution: {integrity: sha512-Ne+eE4r0/iWnpAxD852z3A+N0Bt5RN//NjJwRd2VFHEmrywxf5vsZlh4R6lixl6B+wz/8d+maTSAkN1FIkI3LQ==}
    engines: {node: '>=10'}
    dev: false

  /type-fest/0.8.1:
    resolution: {integrity: sha512-4dbzIzqvjtgiM5rw1k5rEHtBANKmdudhGyBEajN01fEyhaAIhsoKNy6y7+IN93IfpFtwY9iqi7kD+xwKhQsNJA==}
    engines: {node: '>=8'}
    dev: false

  /type-is/1.6.18:
    resolution: {integrity: sha512-TkRKr9sUTxEH8MdfuCSP7VizJyzRNMjj2J2do2Jr3Kym598JVdEksuzPQCnlFPW4ky9Q+iA+ma9BGm06XQBy8g==}
    engines: {node: '>= 0.6'}
    dependencies:
      media-typer: 0.3.0
      mime-types: 2.1.35
    dev: false

  /typed-array-length/1.0.4:
    resolution: {integrity: sha512-KjZypGq+I/H7HI5HlOoGHkWUUGq+Q0TPhQurLbyrVrvnKTBgzLhIJ7j6J/XTQOi0d1RjyZ0wdas8bKs2p0x3Ng==}
    dependencies:
      call-bind: 1.0.2
      for-each: 0.3.3
      is-typed-array: 1.1.10
    dev: false

  /typedarray-to-buffer/3.1.5:
    resolution: {integrity: sha512-zdu8XMNEDepKKR+XYOXAVPtWui0ly0NtohUscw+UmaHiAWT8hrV1rr//H6V+0DvJ3OQ19S979M0laLfX8rm82Q==}
    dependencies:
      is-typedarray: 1.0.0
    dev: false

  /typescript/4.8.4:
    resolution: {integrity: sha512-QCh+85mCy+h0IGff8r5XWzOVSbBO+KfeYrMQh7NJ58QujwcE22u+NUSmUxqF+un70P9GXKxa2HCNiTTMJknyjQ==}
    engines: {node: '>=4.2.0'}
    hasBin: true
    dev: false

  /ua-parser-js/0.7.33:
    resolution: {integrity: sha512-s8ax/CeZdK9R/56Sui0WM6y9OFREJarMRHqLB2EwkovemBxNQ+Bqu8GAsUnVcXKgphb++ghr/B2BZx4mahujPw==}
    dev: false

  /uglify-js/3.17.4:
    resolution: {integrity: sha512-T9q82TJI9e/C1TAxYvfb16xO120tMVFZrGA3f9/P4424DNu6ypK103y0GPFVa17yotwSyZW5iYXgjYHkGrJW/g==}
    engines: {node: '>=0.8.0'}
    hasBin: true
    requiresBuild: true
    dev: false
    optional: true

  /unbox-primitive/1.0.2:
    resolution: {integrity: sha512-61pPlCD9h51VoreyJ0BReideM3MDKMKnh6+V9L08331ipq6Q8OFXZYiqP6n/tbHx4s5I9uRhcye6BrbkizkBDw==}
    dependencies:
      call-bind: 1.0.2
      has-bigints: 1.0.2
      has-symbols: 1.0.3
      which-boxed-primitive: 1.0.2
    dev: false

  /unbzip2-stream/1.4.3:
    resolution: {integrity: sha512-mlExGW4w71ebDJviH16lQLtZS32VKqsSfk80GCfUlwT/4/hNRFsoscrF/c++9xinkMzECL1uL9DDwXqFWkruPg==}
    dependencies:
      buffer: 5.7.1
      through: 2.3.8
    dev: false

  /underscore/1.12.1:
    resolution: {integrity: sha512-hEQt0+ZLDVUMhebKxL4x1BTtDY7bavVofhZ9KZ4aI26X9SRaE+Y3m83XUL1UP2jn8ynjndwCCpEHdUG+9pP1Tw==}
    dev: false

  /underscore/1.13.6:
    resolution: {integrity: sha512-+A5Sja4HP1M08MaXya7p5LvjuM7K6q/2EaC0+iovj/wOcMsTzMvDFbasi/oSapiwOlt252IqsKqPjCl7huKS0A==}
    dev: false

  /unicode-canonical-property-names-ecmascript/2.0.0:
    resolution: {integrity: sha512-yY5PpDlfVIU5+y/BSCxAJRBIS1Zc2dDG3Ujq+sR0U+JjUevW2JhocOF+soROYDSaAezOzOKuyyixhD6mBknSmQ==}
    engines: {node: '>=4'}
    dev: false

  /unicode-match-property-ecmascript/2.0.0:
    resolution: {integrity: sha512-5kaZCrbp5mmbz5ulBkDkbY0SsPOjKqVS35VpL9ulMPfSl0J0Xsm+9Evphv9CoIZFwre7aJoa94AY6seMKGVN5Q==}
    engines: {node: '>=4'}
    dependencies:
      unicode-canonical-property-names-ecmascript: 2.0.0
      unicode-property-aliases-ecmascript: 2.1.0
    dev: false

  /unicode-match-property-value-ecmascript/2.1.0:
    resolution: {integrity: sha512-qxkjQt6qjg/mYscYMC0XKRn3Rh0wFPlfxB0xkt9CfyTvpX1Ra0+rAmdX2QyAobptSEvuy4RtpPRui6XkV+8wjA==}
    engines: {node: '>=4'}
    dev: false

  /unicode-property-aliases-ecmascript/2.1.0:
    resolution: {integrity: sha512-6t3foTQI9qne+OZoVQB/8x8rk2k1eVy1gRXhV3oFQ5T6R1dqQ1xtin3XqSlx3+ATBkliTaR/hHyJBm+LVPNM8w==}
    engines: {node: '>=4'}
    dev: false

  /universalify/0.1.2:
    resolution: {integrity: sha512-rBJeI5CXAlmy1pV+617WB9J63U6XcazHHF2f2dbJix4XzpUF0RS3Zbj0FGIOCAva5P/d/GBOYaACQ1w+0azUkg==}
    engines: {node: '>= 4.0.0'}
    dev: false

  /universalify/0.2.0:
    resolution: {integrity: sha512-CJ1QgKmNg3CwvAv/kOFmtnEN05f0D/cn9QntgNOQlQF9dgvVTHj3t+8JPdjqawCHk7V/KA+fbUqzZ9XWhcqPUg==}
    engines: {node: '>= 4.0.0'}
    dev: false

  /universalify/2.0.0:
    resolution: {integrity: sha512-hAZsKq7Yy11Zu1DE0OzWjw7nnLZmJZYTDZZyEFHZdUhV8FkH5MCfoU1XMaxXovpyW5nq5scPqq0ZDP9Zyl04oQ==}
    engines: {node: '>= 10.0.0'}
    dev: false

  /unpipe/1.0.0:
    resolution: {integrity: sha512-pjy2bYhSsufwWlKwPc+l3cN7+wuJlK6uz0YdJEOlQDbl6jo/YlPi4mb8agUkVC8BF7V8NuzeyPNqRksA3hztKQ==}
    engines: {node: '>= 0.8'}
    dev: false

  /update-browserslist-db/1.0.10_browserslist@4.21.5:
    resolution: {integrity: sha512-OztqDenkfFkbSG+tRxBeAnCVPckDBcvibKd35yDONx6OU8N7sqgwc7rCbkJ/WcYtVRZ4ba68d6byhC21GFh7sQ==}
    hasBin: true
    peerDependencies:
      browserslist: '>= 4.21.0'
    dependencies:
      browserslist: 4.21.5
      escalade: 3.1.1
      picocolors: 1.0.0
    dev: false

  /upper-case-first/2.0.2:
    resolution: {integrity: sha512-514ppYHBaKwfJRK/pNC6c/OxfGa0obSnAl106u97Ed0I625Nin96KAjttZF6ZL3e1XLtphxnqrOi9iWgm+u+bg==}
    dependencies:
      tslib: 2.5.0
    dev: false

  /upper-case/2.0.2:
    resolution: {integrity: sha512-KgdgDGJt2TpuwBUIjgG6lzw2GWFRCW9Qkfkiv0DxqHHLYJHmtmdUIKcZd8rHgFSjopVTlw6ggzCm1b8MFQwikg==}
    dependencies:
      tslib: 2.5.0
    dev: false

  /uri-js/4.4.1:
    resolution: {integrity: sha512-7rKUyy33Q1yc98pQ1DAmLtwX109F7TIfWlW1Ydo8Wl1ii1SeHieeh0HHfPeL2fMXK6z0s8ecKs9frCuLJvndBg==}
    dependencies:
      punycode: 2.3.0
    dev: false

  /url-parse/1.5.10:
    resolution: {integrity: sha512-WypcfiRhfeUP9vvF0j6rw0J3hrWrw6iZv3+22h6iRMJ/8z1Tj6XfLP4DsUix5MhMPnXpiHDoKyoZ/bdCkwBCiQ==}
    dependencies:
      querystringify: 2.2.0
      requires-port: 1.0.0
    dev: false

  /url/0.11.0:
    resolution: {integrity: sha512-kbailJa29QrtXnxgq+DdCEGlbTeYM2eJUxsz6vjZavrCYPMIFHMKQmSKYAIuUK2i7hgPm28a8piX5NTUtM/LKQ==}
    dependencies:
      punycode: 1.3.2
      querystring: 0.2.0
    dev: false

  /util-deprecate/1.0.2:
    resolution: {integrity: sha512-EPD5q1uXyFxJpCrLnCc1nHnq3gOa6DZBocAIiI2TaSCA7VCJ1UJDMagCzIkXNsUYfD1daK//LTEQ8xiIbrHtcw==}
    dev: false

  /util/0.12.5:
    resolution: {integrity: sha512-kZf/K6hEIrWHI6XqOFUiiMa+79wE/D8Q+NCNAWclkyg3b4d2k7s0QGepNjiABc+aR3N1PAyHL7p6UcLY6LmrnA==}
    dependencies:
      inherits: 2.0.4
      is-arguments: 1.1.1
      is-generator-function: 1.0.10
      is-typed-array: 1.1.10
      which-typed-array: 1.1.9
    dev: false

  /utils-merge/1.0.1:
    resolution: {integrity: sha1-n5VxD1CiZ5R7LMwSR0HBAoQn5xM=}
    engines: {node: '>= 0.4.0'}
    dev: false

  /uuid/3.4.0:
    resolution: {integrity: sha512-HjSDRw6gZE5JMggctHBcjVak08+KEVhSIiDzFnT9S9aegmp85S/bReBVTb4QTFaRNptJ9kuYaNhnbNEOkbKb/A==}
    deprecated: Please upgrade  to version 7 or higher.  Older versions may use Math.random() in certain circumstances, which is known to be problematic.  See https://v8.dev/blog/math-random for details.
    hasBin: true
    dev: false

  /uuid/8.3.2:
    resolution: {integrity: sha512-+NYs2QeMWy+GWFOEm9xnn6HCDp0l7QBD7ml8zLUmJ+93Q5NF0NocErnwkTkXVFNiX3/fpC6afS8Dhb/gz7R7eg==}
    hasBin: true
    dev: false

  /uvm/2.0.2:
    resolution: {integrity: sha512-Ra+aPiS5GXAbwXmyNExqdS42sTqmmx4XWEDF8uJlsTfOkKf9Rd9xNgav1Yckv4HfVEZg4iOFODWHFYuJ+9Fzfg==}
    engines: {node: '>=10'}
    dependencies:
      flatted: 3.1.1
    dev: false

  /v8-compile-cache-lib/3.0.1:
    resolution: {integrity: sha512-wa7YjyUGfNZngI/vtK0UHAN+lgDCxBPCylVXGp0zu59Fz5aiGtNXaq3DhIov063MorB+VfufLh3JlF2KdTK3xg==}
    dev: false

  /validate-npm-package-license/3.0.4:
    resolution: {integrity: sha512-DpKm2Ui/xN7/HQKCtpZxoRWBhZ9Z0kqtygG8XCgNQ8ZlDnxuQmWhj566j8fN4Cu3/JmbhsDo7fcAJq4s9h27Ew==}
    dependencies:
      spdx-correct: 3.1.1
      spdx-expression-parse: 3.0.1
    dev: false

  /validator/13.9.0:
    resolution: {integrity: sha512-B+dGG8U3fdtM0/aNK4/X8CXq/EcxU2WPrPEkJGslb47qyHsxmbggTWK0yEA4qnYVNF+nxNlN88o14hIcPmSIEA==}
    engines: {node: '>= 0.10'}
    dev: false

  /vary/1.1.2:
    resolution: {integrity: sha512-BNGbWLfd0eUPabhkXUVm0j8uuvREyTh5ovRa/dyow/BqAbZJyC+5fU+IzQOzmAKzYqYRAISoRhdQr3eIZ/PXqg==}
    engines: {node: '>= 0.8'}
    dev: false

  /verror/1.10.0:
    resolution: {integrity: sha512-ZZKSmDAEFOijERBLkmYfJ+vmk3w+7hOLYDNkRCuRuMJGEmqYNCNLyBBFwWKVMhfwaEF3WOd0Zlw86U/WC/+nYw==}
    engines: {'0': node >=0.6.0}
    dependencies:
      assert-plus: 1.0.0
      core-util-is: 1.0.2
      extsprintf: 1.3.0
    dev: false

  /viz.js/2.1.2:
    resolution: {integrity: sha512-UO6CPAuEMJ8oNR0gLLNl+wUiIzQUsyUOp8SyyDKTqVRBtq7kk1VnFmIZW8QufjxGrGEuI+LVR7p/C7uEKy0LQw==}
    deprecated: no longer supported
    dev: false

  /vm-browserify/1.1.2:
    resolution: {integrity: sha512-2ham8XPWTONajOR0ohOKOHXkm3+gaBmGut3SRuu75xLd/RRaY6vqgh8NBYYk7+RW3u5AtzPQZG8F10LHkl0lAQ==}
    dev: false

  /void-elements/2.0.1:
    resolution: {integrity: sha512-qZKX4RnBzH2ugr8Lxa7x+0V6XD9Sb/ouARtiasEQCHB1EVU4NXtmHsDDrx1dO4ne5fc3J6EW05BP1Dl0z0iung==}
    engines: {node: '>=0.10.0'}
    dev: false

  /vscode-jsonrpc/3.6.2:
    resolution: {integrity: sha512-T24Jb5V48e4VgYliUXMnZ379ItbrXgOimweKaJshD84z+8q7ZOZjJan0MeDe+Ugb+uqERDVV8SBmemaGMSMugA==}
    engines: {node: '>=4.0.0 || >=6.0.0'}
    dev: false

  /vscode-jsonrpc/8.0.2:
    resolution: {integrity: sha512-RY7HwI/ydoC1Wwg4gJ3y6LpU9FJRZAUnTYMXthqhFXXu77ErDd/xkREpGuk4MyYkk4a+XDWAMqe0S3KkelYQEQ==}
    engines: {node: '>=14.0.0'}
    dev: false

  /vscode-languageserver-protocol/3.17.2:
    resolution: {integrity: sha512-8kYisQ3z/SQ2kyjlNeQxbkkTNmVFoQCqkmGrzLH6A9ecPlgTbp3wDTnUNqaUxYr4vlAcloxx8zwy7G5WdguYNg==}
    dependencies:
      vscode-jsonrpc: 8.0.2
      vscode-languageserver-types: 3.17.2
    dev: false

  /vscode-languageserver-textdocument/1.0.8:
    resolution: {integrity: sha512-1bonkGqQs5/fxGT5UchTgjGVnfysL0O8v1AYMBjqTbWQTFn721zaPGDYFkOKtfDgFiSgXM3KwaG3FMGfW4Ed9Q==}
    dev: false

  /vscode-languageserver-types/3.17.2:
    resolution: {integrity: sha512-zHhCWatviizPIq9B7Vh9uvrH6x3sK8itC84HkamnBWoDFJtzBf7SWlpLCZUit72b3os45h6RWQNC9xHRDF8dRA==}
    dev: false

  /vscode-languageserver/8.0.2:
    resolution: {integrity: sha512-bpEt2ggPxKzsAOZlXmCJ50bV7VrxwCS5BI4+egUmure/oI/t4OlFzi/YNtVvY24A2UDOZAgwFGgnZPwqSJubkA==}
    hasBin: true
    dependencies:
      vscode-languageserver-protocol: 3.17.2
    dev: false

  /w3c-hr-time/1.0.2:
    resolution: {integrity: sha512-z8P5DvDNjKDoFIHK7q8r8lackT6l+jo/Ye3HOle7l9nICP9lf1Ci25fy9vHd0JOWewkIFzXIEig3TdKT7JQ5fQ==}
    deprecated: Use your platform's native performance.now() and performance.timeOrigin.
    dependencies:
      browser-process-hrtime: 1.0.0
    dev: false

  /w3c-xmlserializer/2.0.0:
    resolution: {integrity: sha512-4tzD0mF8iSiMiNs30BiLO3EpfGLZUT2MSX/G+o7ZywDzliWQ3OPtTZ0PTC3B3ca1UAf4cJMHB+2Bf56EriJuRA==}
    engines: {node: '>=10'}
    dependencies:
      xml-name-validator: 3.0.0
    dev: false

  /wait-port/0.2.14:
    resolution: {integrity: sha512-kIzjWcr6ykl7WFbZd0TMae8xovwqcqbx6FM9l+7agOgUByhzdjfzZBPK2CPufldTOMxbUivss//Sh9MFawmPRQ==}
    engines: {node: '>=8'}
    hasBin: true
    dependencies:
      chalk: 2.4.2
      commander: 3.0.2
      debug: 4.3.4
    transitivePeerDependencies:
      - supports-color
    dev: false

  /watchpack/2.4.0:
    resolution: {integrity: sha512-Lcvm7MGST/4fup+ifyKi2hjyIAwcdI4HRgtvTpIUxBRhB+RFtUh8XtDOxUfctVCnhVi+QQj49i91OyvzkJl6cg==}
    engines: {node: '>=10.13.0'}
    dependencies:
      glob-to-regexp: 0.4.1
      graceful-fs: 4.2.10
    dev: false

  /wcwidth/1.0.1:
    resolution: {integrity: sha512-XHPEwS0q6TaxcvG85+8EYkbiCux2XtWG2mkc47Ng2A77BQu9+DqIOJldST4HgPkuea7dvKSj5VgX3P1d4rW8Tg==}
    dependencies:
      defaults: 1.0.4
    dev: false

  /web-streams-polyfill/3.2.1:
    resolution: {integrity: sha512-e0MO3wdXWKrLbL0DgGnUV7WHVuw9OUvL4hjgnPkIeEvESk74gAITi5G606JtZPp39cd8HA9VQzCIvA49LpPN5Q==}
    engines: {node: '>= 8'}
    dev: false

  /webidl-conversions/3.0.1:
    resolution: {integrity: sha512-2JAn3z8AR6rjK8Sm8orRC0h/bcl/DqL7tRPdGZ4I1CjdF+EaMLmYxBHyXuKL849eucPFhvBoxMsflfOb8kxaeQ==}
    dev: false

  /webidl-conversions/4.0.2:
    resolution: {integrity: sha512-YQ+BmxuTgd6UXZW3+ICGfyqRyHXVlD5GtQr5+qjiNW7bF0cqrzX500HVXPBOvgXb5YnzDd+h0zqyv61KUD7+Sg==}
    dev: false

  /webidl-conversions/5.0.0:
    resolution: {integrity: sha512-VlZwKPCkYKxQgeSbH5EyngOmRp7Ww7I9rQLERETtf5ofd9pGeswWiOtogpEO850jziPRarreGxn5QIiTqpb2wA==}
    engines: {node: '>=8'}
    dev: false

  /webidl-conversions/6.1.0:
    resolution: {integrity: sha512-qBIvFLGiBpLjfwmYAaHPXsn+ho5xZnGvyGvsarywGNc8VyQJUMHJ8OBKGGrPER0okBeMDaan4mNBlgBROxuI8w==}
    engines: {node: '>=10.4'}
    dev: false

  /webpack-cli/4.10.0_webpack@5.75.0:
    resolution: {integrity: sha512-NLhDfH/h4O6UOy+0LSso42xvYypClINuMNBVVzX4vX98TmTaTUxwRbXdhucbFMd2qLaCTcLq/PdYrvi8onw90w==}
    engines: {node: '>=10.13.0'}
    hasBin: true
    peerDependencies:
      '@webpack-cli/generators': '*'
      '@webpack-cli/migrate': '*'
      webpack: 4.x.x || 5.x.x
      webpack-bundle-analyzer: '*'
      webpack-dev-server: '*'
    peerDependenciesMeta:
      '@webpack-cli/generators':
        optional: true
      '@webpack-cli/migrate':
        optional: true
      webpack-bundle-analyzer:
        optional: true
      webpack-dev-server:
        optional: true
    dependencies:
      '@discoveryjs/json-ext': 0.5.7
      '@webpack-cli/configtest': 1.2.0_78c1cd1c404fc7ed0a3af68b1f6f4aa1
      '@webpack-cli/info': 1.5.0_webpack-cli@4.10.0
      '@webpack-cli/serve': 1.7.0_webpack-cli@4.10.0
      colorette: 2.0.19
      commander: 7.2.0
      cross-spawn: 7.0.3
      fastest-levenshtein: 1.0.16
      import-local: 3.1.0
      interpret: 2.2.0
      rechoir: 0.7.1
      webpack: 5.75.0_webpack-cli@4.10.0
      webpack-merge: 5.8.0
    dev: false

  /webpack-merge/5.8.0:
    resolution: {integrity: sha512-/SaI7xY0831XwP6kzuwhKWVKDP9t1QY1h65lAFLbZqMPIuYcD9QAW4u9STIbU9kaJbPBB/geU/gLr1wDjOhQ+Q==}
    engines: {node: '>=10.0.0'}
    dependencies:
      clone-deep: 4.0.1
      wildcard: 2.0.0
    dev: false

  /webpack-sources/3.2.3:
    resolution: {integrity: sha512-/DyMEOrDgLKKIG0fmvtz+4dUX/3Ghozwgm6iPp8KRhvn+eQf9+Q7GWxVNMk3+uCPWfdXYC4ExGBckIXdFEfH1w==}
    engines: {node: '>=10.13.0'}
    dev: false

  /webpack/5.75.0_webpack-cli@4.10.0:
    resolution: {integrity: sha512-piaIaoVJlqMsPtX/+3KTTO6jfvrSYgauFVdt8cr9LTHKmcq/AMd4mhzsiP7ZF/PGRNPGA8336jldh9l2Kt2ogQ==}
    engines: {node: '>=10.13.0'}
    hasBin: true
    peerDependencies:
      webpack-cli: '*'
    peerDependenciesMeta:
      webpack-cli:
        optional: true
    dependencies:
      '@types/eslint-scope': 3.7.4
      '@types/estree': 0.0.51
      '@webassemblyjs/ast': 1.11.1
      '@webassemblyjs/wasm-edit': 1.11.1
      '@webassemblyjs/wasm-parser': 1.11.1
      acorn: 8.8.2
      acorn-import-assertions: 1.8.0_acorn@8.8.2
      browserslist: 4.21.5
      chrome-trace-event: 1.0.3
      enhanced-resolve: 5.12.0
      es-module-lexer: 0.9.3
      eslint-scope: 5.1.1
      events: 3.3.0
      glob-to-regexp: 0.4.1
      graceful-fs: 4.2.10
      json-parse-even-better-errors: 2.3.1
      loader-runner: 4.3.0
      mime-types: 2.1.35
      neo-async: 2.6.2
      schema-utils: 3.1.1
      tapable: 2.2.1
      terser-webpack-plugin: 5.3.6_webpack@5.75.0
      watchpack: 2.4.0
      webpack-cli: 4.10.0_webpack@5.75.0
      webpack-sources: 3.2.3
    transitivePeerDependencies:
      - '@swc/core'
      - esbuild
      - uglify-js
    dev: false

  /whatwg-encoding/1.0.5:
    resolution: {integrity: sha512-b5lim54JOPN9HtzvK9HFXvBma/rnfFeqsic0hSpjtDbVxR3dJKLc+KB4V6GgiGOvl7CY/KNh8rxSo9DKQrnUEw==}
    dependencies:
      iconv-lite: 0.4.24
    dev: false

  /whatwg-mimetype/2.3.0:
    resolution: {integrity: sha512-M4yMwr6mAnQz76TbJm914+gPpB/nCwvZbJU28cUD6dR004SAxDLOOSUaB1JDRqLtaOV/vi0IC5lEAGFgrjGv/g==}
    dev: false

  /whatwg-url/5.0.0:
    resolution: {integrity: sha512-saE57nupxk6v3HY35+jzBwYa0rKSy0XR8JSxZPwgLr7ys0IBzhGviA1/TUGJLmSVqs8pb9AnvICXEuOHLprYTw==}
    dependencies:
      tr46: 0.0.3
      webidl-conversions: 3.0.1
    dev: false

  /whatwg-url/6.5.0:
    resolution: {integrity: sha512-rhRZRqx/TLJQWUpQ6bmrt2UV4f0HCQ463yQuONJqC6fO2VoEb1pTYddbe59SkYq87aoM5A3bdhMZiUiVws+fzQ==}
    dependencies:
      lodash.sortby: 4.7.0
      tr46: 1.0.1
      webidl-conversions: 4.0.2
    dev: false

  /whatwg-url/7.1.0:
    resolution: {integrity: sha512-WUu7Rg1DroM7oQvGWfOiAK21n74Gg+T4elXEQYkOhtyLeWiJFoOGLXPKI/9gzIie9CtwVLm8wtw6YJdKyxSjeg==}
    dependencies:
      lodash.sortby: 4.7.0
      tr46: 1.0.1
      webidl-conversions: 4.0.2
    dev: false

  /whatwg-url/8.7.0:
    resolution: {integrity: sha512-gAojqb/m9Q8a5IV96E3fHJM70AzCkgt4uXYX2O7EmuyOnLrViCQlsEBmF9UQIu3/aeAIp2U17rtbpZWNntQqdg==}
    engines: {node: '>=10'}
    dependencies:
      lodash: 4.17.21
      tr46: 2.1.0
      webidl-conversions: 6.1.0
    dev: false

  /which-boxed-primitive/1.0.2:
    resolution: {integrity: sha512-bwZdv0AKLpplFY2KZRX6TvyuN7ojjr7lwkg6ml0roIy9YeuSr7JS372qlNW18UQYzgYK9ziGcerWqZOmEn9VNg==}
    dependencies:
      is-bigint: 1.0.4
      is-boolean-object: 1.1.2
      is-number-object: 1.0.7
      is-string: 1.0.7
      is-symbol: 1.0.4
    dev: false

  /which-collection/1.0.1:
    resolution: {integrity: sha512-W8xeTUwaln8i3K/cY1nGXzdnVZlidBcagyNFtBdD5kxnb4TvGKR7FfSIS3mYpwWS1QUCutfKz8IY8RjftB0+1A==}
    dependencies:
      is-map: 2.0.2
      is-set: 2.0.2
      is-weakmap: 2.0.1
      is-weakset: 2.0.2
    dev: false

  /which-module/2.0.0:
    resolution: {integrity: sha512-B+enWhmw6cjfVC7kS8Pj9pCrKSc5txArRyaYGe088shv/FGWH+0Rjx/xPgtsWfsUtS27FkP697E4DDhgrgoc0Q==}
    dev: false

  /which-typed-array/1.1.9:
    resolution: {integrity: sha512-w9c4xkx6mPidwp7180ckYWfMmvxpjlZuIudNtDf4N/tTAUB8VJbX25qZoAsrtGuYNnGw3pa0AXgbGKRB8/EceA==}
    engines: {node: '>= 0.4'}
    dependencies:
      available-typed-arrays: 1.0.5
      call-bind: 1.0.2
      for-each: 0.3.3
      gopd: 1.0.1
      has-tostringtag: 1.0.0
      is-typed-array: 1.1.10
    dev: false

  /which/1.3.1:
    resolution: {integrity: sha512-HxJdYWq1MTIQbJ3nw0cqssHoTNU267KlrDuGZ1WYlxDStUtKUhOaJmh112/TZmHxxUfuJqPXSOm7tDyas0OSIQ==}
    hasBin: true
    dependencies:
      isexe: 2.0.0
    dev: false

  /which/2.0.2:
    resolution: {integrity: sha512-BLI3Tl1TW3Pvl70l3yq3Y64i+awpwXqsGBYWkkqMtnbXgrMD+yj7rhW0kuEDxzJaYXGjEW5ogapKNMEKNMjibA==}
    engines: {node: '>= 8'}
    hasBin: true
    dependencies:
      isexe: 2.0.0
    dev: false

  /wildcard/2.0.0:
    resolution: {integrity: sha512-JcKqAHLPxcdb9KM49dufGXn2x3ssnfjbcaQdLlfZsL9rH9wgDQjUtDxbo8NE0F6SFvydeu1VhZe7hZuHsB2/pw==}
    dev: false

  /winston-transport/4.5.0:
    resolution: {integrity: sha512-YpZzcUzBedhlTAfJg6vJDlyEai/IFMIVcaEZZyl3UXIl4gmqRpU7AE89AHLkbzLUsv0NVmw7ts+iztqKxxPW1Q==}
    engines: {node: '>= 6.4.0'}
    dependencies:
      logform: 2.4.2
      readable-stream: 3.6.0
      triple-beam: 1.3.0
    dev: false

  /winston/3.8.2:
    resolution: {integrity: sha512-MsE1gRx1m5jdTTO9Ld/vND4krP2To+lgDoMEHGGa4HIlAUyXJtfc7CxQcGXVyz2IBpw5hbFkj2b/AtUdQwyRew==}
    engines: {node: '>= 12.0.0'}
    dependencies:
      '@colors/colors': 1.5.0
      '@dabh/diagnostics': 2.0.3
      async: 3.2.4
      is-stream: 2.0.1
      logform: 2.4.2
      one-time: 1.0.0
      readable-stream: 3.6.0
      safe-stable-stringify: 2.4.2
      stack-trace: 0.0.10
      triple-beam: 1.3.0
      winston-transport: 4.5.0
    dev: false

  /word-wrap/1.2.3:
    resolution: {integrity: sha512-Hz/mrNwitNRh/HUAtM/VT/5VH+ygD6DV7mYKZAtHOrbs8U7lvPS6xf7EJKMF0uW1KJCl0H701g3ZGus+muE5vQ==}
    engines: {node: '>=0.10.0'}
    dev: false

  /wordwrap/1.0.0:
    resolution: {integrity: sha512-gvVzJFlPycKc5dZN4yPkP8w7Dc37BtP1yczEneOb4uq34pXZcvrtRTmWV8W+Ume+XCxKgbjM+nevkyFPMybd4Q==}
    dev: false

  /workerpool/6.2.0:
    resolution: {integrity: sha512-Rsk5qQHJ9eowMH28Jwhe8HEbmdYDX4lwoMWshiCXugjtHqMD9ZbiqSDLxcsfdqsETPzVUtX5s1Z5kStiIM6l4A==}
    dev: false

  /wrap-ansi/6.2.0:
    resolution: {integrity: sha512-r6lPcBGxZXlIcymEu7InxDMhdW0KDxpLgoFLcguasxCaJ/SOIZwINatK9KY/tf+ZrlywOKU0UDj3ATXUBfxJXA==}
    engines: {node: '>=8'}
    dependencies:
      ansi-styles: 4.3.0
      string-width: 4.2.3
      strip-ansi: 6.0.1
    dev: false

  /wrap-ansi/7.0.0:
    resolution: {integrity: sha512-YVGIj2kamLSTxw6NsZjoBxfSwsn0ycdesmc4p+Q21c5zPuZ1pl+NfxVdxPtdHvmNVOQ6XSYG4AUtyt/Fi7D16Q==}
    engines: {node: '>=10'}
    dependencies:
      ansi-styles: 4.3.0
      string-width: 4.2.3
      strip-ansi: 6.0.1
    dev: false

  /wrappy/1.0.2:
    resolution: {integrity: sha512-l4Sp/DRseor9wL6EvV2+TuQn63dMkPjZ/sp9XkghTEbV9KlPS1xUsZ3u7/IQO4wxtcFB4bgpQPRcR3QCvezPcQ==}
    dev: false

  /write-file-atomic/3.0.3:
    resolution: {integrity: sha512-AvHcyZ5JnSfq3ioSyjrBkH9yW4m7Ayk8/9My/DD9onKeu/94fwrMocemO2QAJFAlnnDN+ZDS+ZjAR5ua1/PV/Q==}
    dependencies:
      imurmurhash: 0.1.4
      is-typedarray: 1.0.0
      signal-exit: 3.0.7
      typedarray-to-buffer: 3.1.5
    dev: false

  /ws/5.2.3:
    resolution: {integrity: sha512-jZArVERrMsKUatIdnLzqvcfydI85dvd/Fp1u/VOpfdDWQ4c9qWXe+VIeAbQ5FrDwciAkr+lzofXLz3Kuf26AOA==}
    dependencies:
      async-limiter: 1.0.1
    dev: false

  /ws/7.5.9:
    resolution: {integrity: sha512-F+P9Jil7UiSKSkppIiD94dN07AwvFixvLIj1Og1Rl9GGMuNipJnV9JzjD6XuqmAeiswGvUmNLjr5cFuXwNS77Q==}
    engines: {node: '>=8.3.0'}
    peerDependencies:
      bufferutil: ^4.0.1
      utf-8-validate: ^5.0.2
    peerDependenciesMeta:
      bufferutil:
        optional: true
      utf-8-validate:
        optional: true
    dev: false

  /ws/8.2.3:
    resolution: {integrity: sha512-wBuoj1BDpC6ZQ1B7DWQBYVLphPWkm8i9Y0/3YdHjHKHiohOJ1ws+3OccDWtH+PoC9DZD5WOTrJvNbWvjS6JWaA==}
    engines: {node: '>=10.0.0'}
    peerDependencies:
      bufferutil: ^4.0.1
      utf-8-validate: ^5.0.2
    peerDependenciesMeta:
      bufferutil:
        optional: true
      utf-8-validate:
        optional: true
    dev: false

  /xml-name-validator/3.0.0:
    resolution: {integrity: sha512-A5CUptxDsvxKJEU3yO6DuWBSJz/qizqzJKOMIfUJHETbBw/sFaDxgd6fxm1ewUaM0jZ444Fc5vC5ROYurg/4Pw==}
    dev: false

  /xml/1.0.1:
    resolution: {integrity: sha512-huCv9IH9Tcf95zuYCsQraZtWnJvBtLVE0QHMOs8bWyZAFZNDcYjsPq1nEx8jKA9y+Beo9v+7OBPRisQTjinQMw==}
    dev: false

  /xml2js/0.4.23:
    resolution: {integrity: sha512-ySPiMjM0+pLDftHgXY4By0uswI3SPKLDw/i3UXbnO8M/p28zqexCUoPmQFrYD+/1BzhGJSs2i1ERWKJAtiLrug==}
    engines: {node: '>=4.0.0'}
    dependencies:
      sax: 1.2.4
      xmlbuilder: 11.0.1
    dev: false

  /xmlbuilder/11.0.1:
    resolution: {integrity: sha512-fDlsI/kFEx7gLvbecc0/ohLG50fugQp8ryHzMTuW9vSa1GJ0XYWKnhsUx7oie3G98+r56aTQIUB4kht42R3JvA==}
    engines: {node: '>=4.0'}
    dev: false

  /xmlbuilder/15.1.1:
    resolution: {integrity: sha512-yMqGBqtXyeN1e3TGYvgNgDVZ3j84W4cwkOXQswghol6APgZWaff9lnbvN7MHYJOiXsvGPXtjTYJEiC9J2wv9Eg==}
    engines: {node: '>=8.0'}
    dev: false

  /xmlchars/2.2.0:
    resolution: {integrity: sha512-JZnDKK8B0RCDw84FNdDAIpZK+JuJw+s7Lz8nksI7SIuU3UXJJslUthsi+uWBUYOwPFwW7W7PRLRfUKpxjtjFCw==}
    dev: false

  /xtend/4.0.2:
    resolution: {integrity: sha512-LKYU1iAXJXUgAXn9URjiu+MWhyUXHsvfp7mcuYm9dSUKK0/CjtrUwFAxD82/mCWbtLsGjFIad0wIsod4zrTAEQ==}
    engines: {node: '>=0.4'}
    dev: false

  /y18n/4.0.3:
    resolution: {integrity: sha512-JKhqTOwSrqNA1NY5lSztJ1GrBiUodLMmIZuLiDaMRJ+itFd+ABVE8XBjOvIWL+rSqNDC74LCSFmlb/U4UZ4hJQ==}
    dev: false

  /y18n/5.0.8:
    resolution: {integrity: sha512-0pfFzegeDWJHJIAmTLRP2DwHjdF5s7jo9tuztdQxAhINCdvS+3nGINqPd00AphqJR/0LhANUS6/+7SCb98YOfA==}
    engines: {node: '>=10'}
    dev: false

  /yallist/2.1.2:
    resolution: {integrity: sha512-ncTzHV7NvsQZkYe1DW7cbDLm0YpzHmZF5r/iyP3ZnQtMiJ+pjzisCiMNI+Sj+xQF5pXhSHxSB3uDbsBTzY/c2A==}
    dev: false

  /yallist/3.1.1:
    resolution: {integrity: sha512-a4UGQaWPH59mOXUYnAG2ewncQS4i4F43Tv3JoAM+s2VDAmS9NsK8GpDMLrCHPksFT7h3K6TOoUNn2pb7RoXx4g==}
    dev: false

  /yallist/4.0.0:
    resolution: {integrity: sha512-3wdGidZyq5PB084XLES5TpOSRA3wjXAlIWMhum2kRcv/41Sn2emQ0dycQW4uZXLejwKvg6EsvbdlVL+FYEct7A==}
    dev: false

  /yargs-parser/18.1.3:
    resolution: {integrity: sha512-o50j0JeToy/4K6OZcaQmW6lyXXKhq7csREXcDwk2omFPJEwUNOVtJKvmDr9EI1fAJZUyZcRF7kxGBWmRXudrCQ==}
    engines: {node: '>=6'}
    dependencies:
      camelcase: 5.3.1
      decamelize: 1.2.0
    dev: false

  /yargs-parser/20.2.4:
    resolution: {integrity: sha512-WOkpgNhPTlE73h4VFAFsOnomJVaovO8VqLDzy5saChRBFQFBoMYirowyW+Q9HB4HFF4Z7VZTiG3iSzJJA29yRA==}
    engines: {node: '>=10'}
    dev: false

  /yargs-parser/21.1.1:
    resolution: {integrity: sha512-tVpsJW7DdjecAiFpbIB1e3qxIQsE6NoPc5/eTdrbbIC4h0LVsWhnoa3g+m2HclBIujHzsxZ4VJVA+GUuc2/LBw==}
    engines: {node: '>=12'}
    dev: false

  /yargs-unparser/2.0.0:
    resolution: {integrity: sha512-7pRTIA9Qc1caZ0bZ6RYRGbHJthJWuakf+WmHK0rVeLkNrrGhfoabBNdue6kdINI6r4if7ocq9aD/n7xwKOdzOA==}
    engines: {node: '>=10'}
    dependencies:
      camelcase: 6.3.0
      decamelize: 4.0.0
      flat: 5.0.2
      is-plain-obj: 2.1.0
    dev: false

  /yargs/15.4.1:
    resolution: {integrity: sha512-aePbxDmcYW++PaqBsJ+HYUFwCdv4LVvdnhBy78E57PIor8/OVvhMrADFFEDh8DHDFRv/O9i3lPhsENjO7QX0+A==}
    engines: {node: '>=8'}
    dependencies:
      cliui: 6.0.0
      decamelize: 1.2.0
      find-up: 4.1.0
      get-caller-file: 2.0.5
      require-directory: 2.1.1
      require-main-filename: 2.0.0
      set-blocking: 2.0.0
      string-width: 4.2.3
      which-module: 2.0.0
      y18n: 4.0.3
      yargs-parser: 18.1.3
    dev: false

  /yargs/16.2.0:
    resolution: {integrity: sha512-D1mvvtDG0L5ft/jGWkLpG1+m0eQxOfaBvTNELraWj22wSVUMWxZUvYgJYcKh6jGGIkJFhH4IZPQhR4TKpc8mBw==}
    engines: {node: '>=10'}
    dependencies:
      cliui: 7.0.4
      escalade: 3.1.1
      get-caller-file: 2.0.5
      require-directory: 2.1.1
      string-width: 4.2.3
      y18n: 5.0.8
      yargs-parser: 20.2.4
    dev: false

  /yargs/17.6.2:
    resolution: {integrity: sha512-1/9UrdHjDZc0eOU0HxOHoS78C69UD3JRMvzlJ7S79S2nTaWRA/whGCTV8o9e/N/1Va9YIV7Q4sOxD8VV4pCWOw==}
    engines: {node: '>=12'}
    dependencies:
      cliui: 8.0.1
      escalade: 3.1.1
      get-caller-file: 2.0.5
      require-directory: 2.1.1
      string-width: 4.2.3
      y18n: 5.0.8
      yargs-parser: 21.1.1
    dev: false

  /yasway/1.10.7:
    resolution: {integrity: sha512-mnyGYhQIDQxbUanvD3Cc8rXCVjKyyNTCAmfZYiEHEIQ+9mlBrCf/s0H/DelY5d3b8pH4J9kC0YUPzoM5LVvwkQ==}
    dependencies:
      '@ts-common/json': 0.3.1
      '@ts-common/string-map': 0.3.0
      clone-deep: 4.0.1
      debug: 4.3.4
      faker: 4.1.0
      istanbul: 0.4.5
      js-base64: 2.6.4
      js-yaml: 3.14.1
      json-refs: 3.0.15
      json-schema-faker: 0.5.0-rcv.46
      lodash: 4.17.21
      native-promise-only: 0.8.1
      nyc: 15.1.0
      path-to-regexp: 1.8.0
      swagger-methods: 1.0.8
      swagger-schema-official: 2.0.0-bab6bed
      z-schema: 4.2.4
    transitivePeerDependencies:
      - supports-color
    dev: false

  /yauzl/2.10.0:
    resolution: {integrity: sha512-p4a9I6X6nu6IhoGmBqAcbJy1mlC4j27vEPZX9F4L4/vZT3Lyq1VkFHw/V/PUcB9Buo+DG3iHkT0x3Qya58zc3g==}
    dependencies:
      buffer-crc32: 0.2.13
      fd-slicer: 1.1.0
    dev: false

  /yn/3.1.1:
    resolution: {integrity: sha512-Ux4ygGWsu2c7isFWe8Yu1YluJmqVhxqK2cLXNQA5AcC3QfbGNpM7fu0Y8b/z16pXLnFxZYvWhd3fhBY9DLmC6Q==}
    engines: {node: '>=6'}
    dev: false

  /yocto-queue/0.1.0:
    resolution: {integrity: sha512-rVksvsnNCdJ/ohGc6xgPwyN8eheCxsiLM8mxuE/t/mOVqJewPuO1miLpTHQiRgTKCLexL4MeAFVagts7HmNZ2Q==}
    engines: {node: '>=10'}
    dev: false

  /yuml2svg/4.2.2:
    resolution: {integrity: sha512-u1hdk7QaxNhMXaqawFJxwGQE2nu93H0v4F+2Mzp+X0tEvc1sg1QMFE+5TcniMr7PaRVfIniYYWWVgojWzUuRDg==}
    engines: {node: '>=6.5.0'}
    hasBin: true
    dependencies:
      color: 3.2.1
      jsdom: 11.12.0
      viz.js: 2.1.2
    dev: false

  /yuml2svg/5.0.1:
    resolution: {integrity: sha512-5KrQKh27uFcz0gOSmaTiwY8pKN2L+/ppHCPsDh8F7ZhqAbMiebSWuDoUIM+iyfPqnkrO6QrHHtIDTIIm2ytMZw==}
    engines: {node: ^12.17.0 || >=13.2.0}
    hasBin: true
    dependencies:
      '@aduh95/viz.js': 3.7.0
      color: 3.2.1
      jsdom: 16.7.0
    transitivePeerDependencies:
      - bufferutil
      - canvas
      - supports-color
      - utf-8-validate
    dev: false

  /z-schema/4.2.4:
    resolution: {integrity: sha512-YvBeW5RGNeNzKOUJs3rTL4+9rpcvHXt5I051FJbOcitV8bl40pEfcG0Q+dWSwS0/BIYrMZ/9HHoqLllMkFhD0w==}
    engines: {node: '>=6.0.0'}
    hasBin: true
    dependencies:
      lodash.get: 4.4.2
      lodash.isequal: 4.5.0
      validator: 13.9.0
    optionalDependencies:
      commander: 2.20.3
    dev: false

  /z-schema/5.0.5:
    resolution: {integrity: sha512-D7eujBWkLa3p2sIpJA0d1pr7es+a7m0vFAnZLlCEKq/Ij2k0MLi9Br2UPxoxdYystm5K1yeBGzub0FlYUEWj2Q==}
    engines: {node: '>=8.0.0'}
    hasBin: true
    dependencies:
      lodash.get: 4.4.2
      lodash.isequal: 4.5.0
      validator: 13.9.0
    optionalDependencies:
      commander: 9.5.0
    dev: false

  file:projects/cadl-rest-test.tgz:
    resolution: {integrity: sha512-/0hnFr826wy/XSr8vJsU0Ci5fpYRwu3+n+CGPCb9z/+rCOSnsZjClx9KwJuLfnthgJg0UbksI+WoihW6AX2xVQ==, tarball: file:projects/cadl-rest-test.tgz}
    name: '@rush-temp/cadl-rest-test'
    version: 0.0.0
    dependencies:
      '@azure-tools/cadl-autorest': 0.25.0_7bda408ad9292541f5168a7f363c83f7
      '@azure-tools/cadl-azure-core': 0.25.0_e8193149b17686a81a86c2eef847af07
      '@azure-tools/cadl-dpg': 0.25.0_e8193149b17686a81a86c2eef847af07
      '@cadl-lang/compiler': 0.39.0
      '@cadl-lang/openapi': 0.39.0_e8193149b17686a81a86c2eef847af07
      '@cadl-lang/openapi3': 0.38.0_7f037d8c3166e9947eadca7a84842376
      '@cadl-lang/prettier-plugin-cadl': 0.38.0
      '@cadl-lang/rest': 0.39.0_@cadl-lang+compiler@0.39.0
      '@cadl-lang/versioning': 0.39.0
      '@types/mocha': 5.2.7
      '@types/node': 18.11.19
      prettier: 2.7.1
      ts-node: 8.10.2_typescript@4.8.4
      typescript: 4.8.4
    dev: false

  file:projects/cadl-typescript.tgz:
    resolution: {integrity: sha512-RqCy+aDLovOLJdD31I5LJ4XsGr6VX7YAKfGZS884NkYHY4jUejrsnkoQNHAzTs+yEE0XS0gLxfArHcq/2uGVpw==, tarball: file:projects/cadl-typescript.tgz}
    name: '@rush-temp/cadl-typescript'
    version: 0.0.0
    dependencies:
      '@azure-rest/core-client': 1.1.0
      '@azure-tools/cadl-azure-core': 0.25.0_e8193149b17686a81a86c2eef847af07
      '@azure-tools/cadl-dpg': 0.25.0_e8193149b17686a81a86c2eef847af07
      '@azure-tools/cadl-ranch': 0.2.16
      '@azure-tools/cadl-ranch-expect': 0.1.15_e8193149b17686a81a86c2eef847af07
      '@azure-tools/cadl-ranch-specs': 0.6.7_ce85239a4a083fe0d907a5758a031cfd
      '@azure/core-auth': 1.4.0
      '@azure/core-lro': 2.5.1
      '@azure/core-paging': 1.5.0
      '@azure/core-rest-pipeline': 1.10.1
      '@cadl-lang/compiler': 0.39.0
      '@cadl-lang/rest': 0.39.0_@cadl-lang+compiler@0.39.0
      '@cadl-lang/versioning': 0.39.0
      '@types/chai': 4.3.4
      '@types/fs-extra': 9.0.13
      '@types/mocha': 9.1.1
      '@types/node': 18.11.19
      '@types/prettier': 2.7.2
      '@typescript-eslint/eslint-plugin': 5.50.0_d007640c98c34d0a057700e601e58dc6
      '@typescript-eslint/parser': 5.50.0_eslint@8.33.0+typescript@4.8.4
      chai: 4.3.7
      chalk: 4.1.2
      cross-env: 7.0.3
      eslint: 8.33.0
      fs-extra: 11.1.0
      mkdirp: 2.1.3
      mocha: 9.2.2
      prettier: 2.7.1
      rimraf: 3.0.2
      ts-morph: 15.1.0
      ts-node: 10.9.1_5a6c0d24c4a763f12ffa023d3096bb67
      tslib: 2.5.0
      typescript: 4.8.4
    transitivePeerDependencies:
      - '@swc/core'
      - '@swc/wasm'
      - '@types/express'
      - encoding
      - supports-color
    dev: false

  file:projects/rlc-common.tgz:
    resolution: {integrity: sha512-UhvnPuW+Nzj4/PmAWdXtclcUz4oadaUDG713U3zrqZnAkBWBj2CPL+G9ZK+fhXHlaNk0z/3NctymXz6IS2Hb3A==, tarball: file:projects/rlc-common.tgz}
    name: '@rush-temp/rlc-common'
    version: 0.0.0
    dependencies:
      '@types/fs-extra': 8.1.2
      '@types/lodash': 4.14.191
      '@types/node': 18.11.19
      eslint: 8.33.0
      fs-extra: 10.1.0
      handlebars: 4.7.7
      lodash: 4.17.21
      prettier: 2.7.1
      rimraf: 3.0.2
      ts-morph: 15.1.0
      ts-node: 10.9.1_5a6c0d24c4a763f12ffa023d3096bb67
      typescript: 4.8.4
    transitivePeerDependencies:
      - '@swc/core'
      - '@swc/wasm'
      - supports-color
    dev: false

  file:projects/typescript.tgz:
<<<<<<< HEAD
    resolution: {integrity: sha512-Xcva404IPWaLmOqmcL0V6FwjtMiYg4RtCfmaAFc4yleLNAXGHqFkDi107kw0kbC2XV7rkmFnPFg80HREYYVcYw==, tarball: file:projects/typescript.tgz}
=======
    resolution: {integrity: sha512-aQkJ0d5BWzvv4Gpw34AND77HnFSEXqFCs75VOIRy2LsVJGmR5XjgTvzneX5VFHChYb1vxCai1RBY5neNr6Rrag==, tarball: file:projects/typescript.tgz}
>>>>>>> c8f75195
    name: '@rush-temp/typescript'
    version: 0.0.0
    dependencies:
      '@autorest/codemodel': 4.19.3
      '@autorest/extension-base': 3.5.1
      '@autorest/testmodeler': 2.4.0_295542e25f1871a0555080948ec84444
      '@azure-rest/core-client': 1.1.0
      '@azure-tools/codegen': 2.9.2
      '@azure-tools/test-recorder': 1.0.2
      '@azure/abort-controller': 1.1.0
      '@azure/core-auth': 1.4.0
      '@azure/core-client': 1.7.1
      '@azure/core-http': 1.2.6
      '@azure/core-http-compat': 1.3.0
      '@azure/core-lro': 2.5.1
      '@azure/core-paging': 1.5.0
      '@azure/core-rest-pipeline': 1.10.1
      '@azure/core-tracing': 1.0.1
      '@azure/core-util': 1.1.1
      '@azure/core-xml': 1.3.2
      '@azure/logger': 1.0.3
      '@microsoft.azure/autorest.testserver': 3.3.45
      '@types/chai': 4.3.4
      '@types/chai-as-promised': 7.1.5
      '@types/fs-extra': 9.0.13
      '@types/js-yaml': 3.12.1
      '@types/lodash': 4.14.191
      '@types/mocha': 5.2.7
      '@types/node': 18.11.19
      '@types/prettier': 1.19.1
      '@types/sinon': 10.0.13
      '@types/xmlbuilder': 0.0.34
      '@types/yargs': 17.0.22
      '@typescript-eslint/eslint-plugin': 5.50.0_d007640c98c34d0a057700e601e58dc6
      '@typescript-eslint/parser': 5.50.0_eslint@8.33.0+typescript@4.8.4
      autorest: 3.6.3
      buffer: 6.0.3
      chai: 4.3.7
      chai-as-promised: 7.1.1_chai@4.3.7
      chalk: 4.1.2
      directory-tree: 2.3.1
      dotenv: 16.0.3
      eslint: 8.33.0
      fs-extra: 11.1.0
      handlebars: 4.7.7
      karma: 6.4.1
      karma-chrome-launcher: 3.1.1
      karma-mocha: 2.0.1
      karma-source-map-support: 1.4.0
      karma-typescript: 5.5.3_karma@6.4.1+typescript@4.8.4
      karma-typescript-es6-transform: 5.5.3
      lodash: 4.17.21
      mocha: 9.2.2
      moment: 2.29.4
      node-cmd: 3.0.0
      npm-run-all: 4.1.5
      openapi-types: 7.2.3
      path-browserify: 1.0.1
      prettier: 1.19.1
      puppeteer: 3.3.0
      rimraf: 3.0.2
      sinon: 10.0.0
      source-map-loader: 1.1.3_webpack@5.75.0
      source-map-support: 0.5.21
      ts-morph: 15.1.0
      ts-node: 8.10.2_typescript@4.8.4
      tslib: 2.5.0
      typescript: 4.8.4
      wait-port: 0.2.14
      webpack: 5.75.0_webpack-cli@4.10.0
      webpack-cli: 4.10.0_webpack@5.75.0
      yargs: 17.6.2
    transitivePeerDependencies:
      - '@swc/core'
      - '@types/express'
      - '@webpack-cli/generators'
      - '@webpack-cli/migrate'
      - bufferutil
      - canvas
      - debug
      - encoding
      - esbuild
      - supports-color
      - uglify-js
      - utf-8-validate
      - webpack-bundle-analyzer
      - webpack-dev-server
    dev: false<|MERGE_RESOLUTION|>--- conflicted
+++ resolved
@@ -10041,11 +10041,7 @@
     dev: false
 
   file:projects/typescript.tgz:
-<<<<<<< HEAD
-    resolution: {integrity: sha512-Xcva404IPWaLmOqmcL0V6FwjtMiYg4RtCfmaAFc4yleLNAXGHqFkDi107kw0kbC2XV7rkmFnPFg80HREYYVcYw==, tarball: file:projects/typescript.tgz}
-=======
     resolution: {integrity: sha512-aQkJ0d5BWzvv4Gpw34AND77HnFSEXqFCs75VOIRy2LsVJGmR5XjgTvzneX5VFHChYb1vxCai1RBY5neNr6Rrag==, tarball: file:projects/typescript.tgz}
->>>>>>> c8f75195
     name: '@rush-temp/typescript'
     version: 0.0.0
     dependencies:
