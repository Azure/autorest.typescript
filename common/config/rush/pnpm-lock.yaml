--- conflicted
+++ resolved
@@ -230,16 +230,10 @@
       '@azure-tools/cadl-ranch': ^0.11.2
       '@azure-tools/cadl-ranch-expect': ^0.11.0
       '@azure-tools/cadl-ranch-specs': ^0.28.7
-<<<<<<< HEAD
-      '@azure-tools/rlc-common': workspace:^0.20.0
-      '@azure-tools/typespec-azure-core': '>=0.37.2 <1.0.0'
-      '@azure-tools/typespec-client-generator-core': '>=0.37.0 <1.0.0'
-      '@azure/abort-controller': ^1.1.0
-=======
       '@azure-tools/rlc-common': workspace:^0.21.0
       '@azure-tools/typespec-azure-core': 0.37.2
       '@azure-tools/typespec-client-generator-core': 0.37.0
->>>>>>> 3c7e45d3
+      '@azure/abort-controller': ^1.1.0
       '@azure/core-auth': ^1.3.2
       '@azure/core-lro': ^2.5.4
       '@azure/core-paging': ^1.5.0
@@ -283,12 +277,8 @@
       '@azure-tools/cadl-ranch': 0.11.2_jomoca4gmv4qvfhpxu6msmnyuy
       '@azure-tools/cadl-ranch-expect': 0.11.0_ejqqrhxs4enfjwgbuhtcygsti4
       '@azure-tools/cadl-ranch-specs': 0.28.7_ktlnye6tq344n3leprf7kev6zm
-<<<<<<< HEAD
       '@azure/abort-controller': 1.1.0
-=======
-      '@azure-tools/typespec-azure-core': 0.37.2_go2aawq7a7w4termvhoebskuti
       '@azure-tools/typespec-client-generator-core': 0.37.0_ejqqrhxs4enfjwgbuhtcygsti4
->>>>>>> 3c7e45d3
       '@azure/core-auth': 1.5.0
       '@azure/core-lro': 2.5.4
       '@azure/core-paging': 1.5.0
