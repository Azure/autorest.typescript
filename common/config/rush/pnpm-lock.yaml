--- conflicted
+++ resolved
@@ -5900,11 +5900,7 @@
     dev: false
 
   file:projects/typespec-ts.tgz:
-<<<<<<< HEAD
     resolution: {integrity: sha512-ufjk6HQqAT284JdhvwU0DwEWFRBsVMQyXYpzYjN01fRi70IwBJze8sxWZrTFafLAPgiOraYDI5UtkJBgVJ3LdA==, tarball: file:projects/typespec-ts.tgz}
-=======
-    resolution: {integrity: sha512-ISNDKaWYL3xjYhJGFezAK+3ASn/gtoJqMmak5QkHuV/AZu6jSnH/CpvheV9O53/Dq9XU4FwS2L0OyWnoFjuOMQ==, tarball: file:projects/typespec-ts.tgz}
->>>>>>> 22e87e8d
     name: '@rush-temp/typespec-ts'
     version: 0.0.0
     dependencies:
