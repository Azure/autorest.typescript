lockfileVersion: 5.4

importers:

  .:
    specifiers: {}

  ../../packages/autorest.typescript:
    specifiers:
      '@autorest/codemodel': ~4.19.2
      '@autorest/extension-base': ^3.5.0
      '@autorest/testmodeler': ^2.4.0
      '@azure-rest/core-client': ^1.1.4
      '@azure-tools/codegen': ^2.9.1
      '@azure-tools/rlc-common': workspace:^0.16.0
      '@azure-tools/test-recorder': ^3.0.0
      '@azure/abort-controller': ^1.0.1
      '@azure/core-auth': ^1.3.2
      '@azure/core-client': ^1.6.1
      '@azure/core-http': ^1.2.4
      '@azure/core-http-compat': ^1.2.0
      '@azure/core-lro': ^2.5.4
      '@azure/core-paging': ^1.5.0
      '@azure/core-rest-pipeline': ^1.12.0
      '@azure/core-tracing': ^1.0.0
      '@azure/core-util': ^1.4.0
      '@azure/core-xml': ^1.0.0-beta.1
      '@azure/logger': ^1.0.0
      '@microsoft.azure/autorest.testserver': ^3.3.34
      '@types/chai': ^4.2.8
      '@types/chai-as-promised': ^7.1.4
      '@types/fs-extra': ^9.0.13
      '@types/js-yaml': 3.12.1
      '@types/lodash': ^4.14.149
      '@types/mocha': ^5.2.7
      '@types/node': ^18.0.0
      '@types/prettier': ^1.18.4
      '@types/sinon': ^10.0.0
      '@types/xmlbuilder': 0.0.34
      '@types/yargs': ^17.0.10
      '@typescript-eslint/eslint-plugin': ^5.58.0
      '@typescript-eslint/parser': ^5.58.0
      autorest: ^3.4.2
      buffer: ^6.0.3
      chai: ^4.2.0
      chai-as-promised: ^7.1.1
      chalk: ^4.0.0
      directory-tree: ^2.2.7
      dotenv: ^16.0.0
      eslint: ^8.18.0
      fs-extra: ^11.1.0
      handlebars: ^4.7.7
      karma: ^6.3.18
      karma-chrome-launcher: ^3.1.0
      karma-mocha: ^2.0.1
      karma-source-map-support: ^1.4.0
      lodash: ^4.17.21
      mocha: ^9.2.2
      moment: ^2.29.4
      node-cmd: ^3.0.0
      npm-run-all: ^4.1.5
      openapi-types: ^7.0.0
      path-browserify: ^1.0.1
      prettier: ^1.19.1
      puppeteer: ^3.3.0
      rimraf: ^5.0.0
      sinon: ^10.0.0
      source-map-loader: ^1.0.0
      source-map-support: ^0.5.16
      ts-morph: ^15.1.0
      ts-node: ^8.5.2
      tslib: ^2.3.1
      typescript: ~5.0.0
      wait-port: ^0.2.6
      webpack: ^5.72.0
      webpack-cli: ^4.9.2
      yargs: ^17.4.1
    dependencies:
      '@autorest/codemodel': 4.19.3
      '@autorest/extension-base': 3.5.2
      '@autorest/testmodeler': 2.6.0
      '@azure-rest/core-client': 1.1.4
      '@azure-tools/codegen': 2.9.2
      '@azure-tools/rlc-common': link:../rlc-common
      '@azure/core-auth': 1.5.0
      '@azure/core-client': 1.7.3
      '@azure/core-http': 1.2.6
      '@azure/core-http-compat': 1.3.0
      '@azure/core-lro': 2.5.4
      '@azure/core-paging': 1.5.0
      '@azure/core-rest-pipeline': 1.12.0
      '@azure/core-tracing': 1.0.1
      '@azure/logger': 1.0.4
      '@types/lodash': 4.14.196
      dotenv: 16.3.1
      fs-extra: 11.1.1
      handlebars: 4.7.8
      lodash: 4.17.21
      prettier: 1.19.1
      source-map-support: 0.5.21
      ts-morph: 15.1.0
    devDependencies:
      '@azure-tools/test-recorder': 3.0.0
      '@azure/abort-controller': 1.1.0
      '@azure/core-util': 1.4.0
      '@azure/core-xml': 1.3.4
      '@microsoft.azure/autorest.testserver': 3.3.47
      '@types/chai': 4.3.5
      '@types/chai-as-promised': 7.1.5
      '@types/fs-extra': 9.0.13
      '@types/js-yaml': 3.12.1
      '@types/mocha': 5.2.7
      '@types/node': 18.17.3
      '@types/prettier': 1.19.1
      '@types/sinon': 10.0.16
      '@types/xmlbuilder': 0.0.34
      '@types/yargs': 17.0.24
      '@typescript-eslint/eslint-plugin': 5.62.0_btmaeoyl2rpnnxkii57gvvnqrq
      '@typescript-eslint/parser': 5.62.0_qjkw45b3tljvcusgfgkwdbduhu
      autorest: 3.6.3
      buffer: 6.0.3
      chai: 4.3.7
      chai-as-promised: 7.1.1_chai@4.3.7
      chalk: 4.1.2
      directory-tree: 2.4.0
      eslint: 8.46.0
      karma: 6.4.2
      karma-chrome-launcher: 3.2.0
      karma-mocha: 2.0.1
      karma-source-map-support: 1.4.0
      mocha: 9.2.2
      moment: 2.29.4
      node-cmd: 3.0.0
      npm-run-all: 4.1.5
      openapi-types: 7.2.3
      path-browserify: 1.0.1
      puppeteer: 3.3.0
      rimraf: 5.0.1
      sinon: 10.0.1
      source-map-loader: 1.1.3_webpack@5.88.2
      ts-node: 8.10.2_typescript@5.0.4
      tslib: 2.6.1
      typescript: 5.0.4
      wait-port: 0.2.14
      webpack: 5.88.2_webpack-cli@4.10.0
      webpack-cli: 4.10.0_webpack@5.88.2
      yargs: 17.7.2

  ../../packages/rlc-common:
    specifiers:
      '@types/fs-extra': ^8.1.0
      '@types/lodash': ^4.14.182
      '@types/node': ^18.0.0
      eslint: ^8.9.0
      fs-extra: ^10.0.0
      handlebars: ^4.7.7
      lodash: ^4.17.21
      prettier: ~2.7.1
      rimraf: ^5.0.0
      ts-morph: ^15.1.0
      ts-node: ^10.7.0
      typescript: ~5.0.0
    dependencies:
      handlebars: 4.7.8
      lodash: 4.17.21
      ts-morph: 15.1.0
    devDependencies:
      '@types/fs-extra': 8.1.2
      '@types/lodash': 4.14.196
      '@types/node': 18.17.3
      eslint: 8.46.0
      fs-extra: 10.1.0
      prettier: 2.7.1
      rimraf: 5.0.1
      ts-node: 10.9.1_nxr4dymg3vz2ku26eufzpgsdza
      typescript: 5.0.4

  ../../packages/typespec-test:
    specifiers:
      '@azure-tools/typespec-autorest': '>=0.33.0 <1.0.0'
      '@azure-tools/typespec-azure-core': '>=0.33.0 <1.0.0'
      '@azure-tools/typespec-client-generator-core': '>=0.33.0 <1.0.0'
      '@azure-tools/typespec-ts': workspace:^0.16.0
      '@types/mocha': ^5.2.7
      '@types/node': ^18.0.0
      '@typespec/compiler': '>=0.47.0 <1.0.0'
      '@typespec/http': '>=0.47.0 <1.0.0'
      '@typespec/openapi': '>=0.47.0 <1.0.0'
      '@typespec/openapi3': '>=0.47.0 <1.0.0'
      '@typespec/prettier-plugin-typespec': '>=0.47.0 <1.0.0'
      '@typespec/rest': '>=0.47.0 <1.0.0'
      '@typespec/versioning': '>=0.47.0 <1.0.0'
      prettier: 2.7.1
      ts-node: ^8.5.2
      typescript: ~5.0.0
    dependencies:
      '@azure-tools/typespec-autorest': 0.33.0_ouhlltfkcmbt2pzjg2glysmpt4
      '@azure-tools/typespec-azure-core': 0.33.1_rsgpzskpshtrui6ybsakstscc4
      '@azure-tools/typespec-client-generator-core': 0.33.0_ccoaydaumvpjzq7pj6wod3i6ou
      '@azure-tools/typespec-ts': link:../typespec-ts
      '@typespec/compiler': 0.47.1
      '@typespec/http': 0.47.0_@typespec+compiler@0.47.1
      '@typespec/openapi': 0.47.0_rsgpzskpshtrui6ybsakstscc4
      '@typespec/openapi3': 0.47.0_6zgfza5j6pxgqvpitlqhaqcuje
      '@typespec/prettier-plugin-typespec': 0.47.0
      '@typespec/rest': 0.47.0_@typespec+compiler@0.47.1
      '@typespec/versioning': 0.47.0_@typespec+compiler@0.47.1
      prettier: 2.7.1
    devDependencies:
      '@types/mocha': 5.2.7
      '@types/node': 18.17.3
      ts-node: 8.10.2_typescript@5.0.4
      typescript: 5.0.4

  ../../packages/typespec-ts:
    specifiers:
      '@azure-rest/core-client': ^1.1.4
      '@azure-tools/cadl-ranch': ^0.7.0
      '@azure-tools/cadl-ranch-expect': ^0.6.0
<<<<<<< HEAD
      '@azure-tools/cadl-ranch-specs': ^0.20.0
      '@azure-tools/rlc-common': workspace:^0.15.0
=======
      '@azure-tools/cadl-ranch-specs': ^0.18.0
      '@azure-tools/rlc-common': workspace:^0.16.0
>>>>>>> 2a919f93
      '@azure-tools/typespec-azure-core': '>=0.33.0 <1.0.0'
      '@azure-tools/typespec-client-generator-core': '>=0.33.0 <1.0.0'
      '@azure/core-auth': ^1.3.2
      '@azure/core-lro': ^2.5.4
      '@azure/core-paging': ^1.5.0
      '@azure/core-rest-pipeline': ^1.12.0
      '@azure/core-util': ^1.4.0
      '@azure/logger': ^1.0.4
      '@types/chai': ^4.3.1
      '@types/fs-extra': ^9.0.13
      '@types/mocha': ^9.1.1
      '@types/node': ^18.0.0
      '@types/prettier': ^2.6.0
      '@typescript-eslint/eslint-plugin': ^5.58.0
      '@typescript-eslint/parser': ^5.58.0
      '@typespec/compiler': '>=0.47.0 <1.0.0'
      '@typespec/http': '>=0.47.0 <1.0.0'
      '@typespec/rest': '>=0.47.0 <1.0.0'
      '@typespec/versioning': '>=0.47.0 <1.0.0'
      chai: ^4.3.6
      chalk: ^4.0.0
      cross-env: ^7.0.3
      eslint: ^8.9.0
      fs-extra: ^11.1.0
      mkdirp: ^2.1.2
      mocha: ^9.2.2
      prettier: ^2.6.1
      rimraf: ^5.0.0
      ts-morph: ^15.1.0
      ts-node: ^10.9.1
      tslib: ^2.3.1
      typescript: ~5.0.0
    dependencies:
      '@azure-tools/rlc-common': link:../rlc-common
      '@azure-tools/typespec-azure-core': 0.33.1_rsgpzskpshtrui6ybsakstscc4
      '@azure-tools/typespec-client-generator-core': 0.33.0_ccoaydaumvpjzq7pj6wod3i6ou
      '@typespec/compiler': 0.47.1
      '@typespec/http': 0.47.0_@typespec+compiler@0.47.1
      '@typespec/rest': 0.47.0_@typespec+compiler@0.47.1
      '@typespec/versioning': 0.47.0_@typespec+compiler@0.47.1
      fs-extra: 11.1.1
      prettier: 2.7.1
      ts-morph: 15.1.0
      tslib: 2.6.1
    devDependencies:
      '@azure-rest/core-client': 1.1.4
      '@azure-tools/cadl-ranch': 0.7.0_d7m5nitpni5mqp3y5w3y4aqymu
      '@azure-tools/cadl-ranch-expect': 0.6.0_ccoaydaumvpjzq7pj6wod3i6ou
      '@azure-tools/cadl-ranch-specs': 0.20.0_i6m56vm2373g7aupg6kc6ttsfe
      '@azure/core-auth': 1.5.0
      '@azure/core-lro': 2.5.4
      '@azure/core-paging': 1.5.0
      '@azure/core-rest-pipeline': 1.12.0
      '@azure/core-util': 1.4.0
      '@azure/logger': 1.0.4
      '@types/chai': 4.3.5
      '@types/fs-extra': 9.0.13
      '@types/mocha': 9.1.1
      '@types/node': 18.17.3
      '@types/prettier': 2.7.3
      '@typescript-eslint/eslint-plugin': 5.62.0_btmaeoyl2rpnnxkii57gvvnqrq
      '@typescript-eslint/parser': 5.62.0_qjkw45b3tljvcusgfgkwdbduhu
      chai: 4.3.7
      chalk: 4.1.2
      cross-env: 7.0.3
      eslint: 8.46.0
      mkdirp: 2.1.6
      mocha: 9.2.2
      rimraf: 5.0.1
      ts-node: 10.9.1_nxr4dymg3vz2ku26eufzpgsdza
      typescript: 5.0.4

packages:

  /@aashutoshrathi/word-wrap/1.2.6:
    resolution: {integrity: sha512-1Yjs2SvM8TflER/OD3cOjhWWOZb58A2t7wpE2S9XfBYTiIl+XFhQG2bjy4Pu1I+EAlCNUzRDYDdFwFYUKvXcIA==}
    engines: {node: '>=0.10.0'}
    dev: true

  /@autorest/codemodel/4.19.3:
    resolution: {integrity: sha512-8RMPjq2BmLNn080EHGbSc0E9pk7EO6i+vi3vGrz8xrfnTBydOZPJUZqmOpEmNnV6LRbr23cthXQo0JbA/bStWg==}
    engines: {node: '>=12.0.0'}
    dependencies:
      '@azure-tools/codegen': 2.9.2
      js-yaml: 4.0.0
    dev: false

  /@autorest/extension-base/3.5.2:
    resolution: {integrity: sha512-brpRtQ34mo/SZPTWrOUYvDHOKbvDa9eX5N15qd0OGLX8q3y29nXjhokMVoink4w1jW+8p2KXy2emMIZL14s+HQ==}
    engines: {node: '>=12.0.0'}
    dependencies:
      '@azure-tools/codegen': 2.9.2
      js-yaml: 4.0.0
      vscode-jsonrpc: 3.6.2
    dev: false

  /@autorest/testmodeler/2.6.0:
    resolution: {integrity: sha512-0ABL2/hi3v2VztusTDsuDY7FGdemmVx41FAkPqY/YUvF2oC5cJhCEr9+SsNwSRl5gfSIJfxaQJVfToIwquZyEw==}
    dev: false

  /@azure-rest/core-client/1.1.4:
    resolution: {integrity: sha512-RUIQOA8T0WcbNlddr8hjl2MuC5GVRqmMwPXqBVsgvdKesLy+eg3y/6nf3qe2fvcJMI1gF6VtgU5U4hRaR4w4ag==}
    engines: {node: '>=14.0.0'}
    dependencies:
      '@azure/abort-controller': 1.1.0
      '@azure/core-auth': 1.5.0
      '@azure/core-rest-pipeline': 1.12.0
      '@azure/core-tracing': 1.0.1
      '@azure/core-util': 1.4.0
      tslib: 2.6.1
    transitivePeerDependencies:
      - supports-color

  /@azure-tools/async-io/3.0.254:
    resolution: {integrity: sha512-X1C7XdyCuo50ch9FzKtTvmK18FgDxxf1Bbt3cSoknQqeDaRegHSSCO+zByq2YA4NvUzKXeZ1engh29IDxZXgpQ==}
    engines: {node: '>=10.12.0'}
    dependencies:
      '@azure-tools/tasks': 3.0.255
      proper-lockfile: 2.0.1
    dev: false

  /@azure-tools/cadl-ranch-api/0.4.0:
    resolution: {integrity: sha512-RFyxrRlIPH9qB+j0UoK6ZvoLwfVjOVief7lv8qUtXeZr+FfyOd7TXe6BnmY9DLTcGXgw3AIxziQhPPwjRhfxDw==}
    engines: {node: '>=16.0.0'}
    dependencies:
      body-parser: 1.20.2
      deep-equal: 2.2.2
      express: 4.18.2
      express-promise-router: 4.1.1_express@4.18.2
      glob: 10.3.3
      morgan: 1.10.0
      picocolors: 1.0.0
      winston: 3.10.0
      yargs: 17.7.2
    transitivePeerDependencies:
      - '@types/express'
    dev: true

  /@azure-tools/cadl-ranch-coverage-sdk/0.3.0:
    resolution: {integrity: sha512-p+nZq84e9supNZIgSGJTt5I4eoErWUmJEm1rObRN/ITYVluM/7gsmiqoox0+Vtac3KKpYto2hEejyTdwjkQaaw==}
    engines: {node: '>=16.0.0'}
    dependencies:
      '@azure/identity': 3.2.4
      '@azure/storage-blob': 12.15.0
      '@types/node': 18.17.3
    transitivePeerDependencies:
      - encoding
      - supports-color
    dev: true

  /@azure-tools/cadl-ranch-expect/0.6.0_ccoaydaumvpjzq7pj6wod3i6ou:
    resolution: {integrity: sha512-symkbB9p1VMUs6VvFu465ACZPZrPn9sAP/Anjccx9grW0pkrQnE84lA9vkezJ9pJoT+vrJdpPEnjZjNoBQ8GFQ==}
    engines: {node: '>=16.0.0'}
    peerDependencies:
      '@typespec/compiler': ~0.47.0
      '@typespec/http': ~0.47.0
      '@typespec/rest': ~0.47.0
      '@typespec/versioning': ~0.47.0
    dependencies:
      '@typespec/compiler': 0.47.1
      '@typespec/http': 0.47.0_@typespec+compiler@0.47.1
      '@typespec/rest': 0.47.0_@typespec+compiler@0.47.1
      '@typespec/versioning': 0.47.0_@typespec+compiler@0.47.1
    dev: true

  /@azure-tools/cadl-ranch-specs/0.20.0_i6m56vm2373g7aupg6kc6ttsfe:
    resolution: {integrity: sha512-eCCZjuPXd3hy6psqh3Es9l9R6GQ7gqe/uPL56h1pUaOXcnvAAJGeny6N/USdqztYjcTx6JkX0V13/KnzGUdz/Q==}
    engines: {node: '>=16.0.0'}
    peerDependencies:
      '@azure-tools/cadl-ranch-expect': ~0.6.0
      '@azure-tools/typespec-azure-core': ~0.33.0
      '@typespec/compiler': ~0.47.0
      '@typespec/http': ~0.47.0
      '@typespec/rest': ~0.47.0
      '@typespec/versioning': ~0.47.0
    dependencies:
      '@azure-tools/cadl-ranch': 0.7.0_d7m5nitpni5mqp3y5w3y4aqymu
      '@azure-tools/cadl-ranch-api': 0.4.0
      '@azure-tools/cadl-ranch-expect': 0.6.0_ccoaydaumvpjzq7pj6wod3i6ou
      '@azure-tools/typespec-azure-core': 0.33.1_rsgpzskpshtrui6ybsakstscc4
      '@typespec/compiler': 0.47.1
      '@typespec/http': 0.47.0_@typespec+compiler@0.47.1
      '@typespec/rest': 0.47.0_@typespec+compiler@0.47.1
      '@typespec/versioning': 0.47.0_@typespec+compiler@0.47.1
    transitivePeerDependencies:
      - '@types/express'
      - encoding
      - supports-color
    dev: true

  /@azure-tools/cadl-ranch/0.7.0_d7m5nitpni5mqp3y5w3y4aqymu:
    resolution: {integrity: sha512-udtCNpsRvuQC17aBV8ed+D+9gr0X/sF6n9v+JSDeHlT1BEXAqsml2xbU/TuQPj1v11K0E/6Ft336oA+qYvIlDA==}
    engines: {node: '>=16.0.0'}
    hasBin: true
    dependencies:
      '@azure-tools/cadl-ranch-api': 0.4.0
      '@azure-tools/cadl-ranch-coverage-sdk': 0.3.0
      '@azure-tools/cadl-ranch-expect': 0.6.0_ccoaydaumvpjzq7pj6wod3i6ou
      '@azure/identity': 3.2.4
      '@types/js-yaml': 4.0.5
      '@typespec/compiler': 0.47.1
      '@typespec/http': 0.47.0_@typespec+compiler@0.47.1
      '@typespec/rest': 0.47.0_@typespec+compiler@0.47.1
      ajv: 8.12.0
      body-parser: 1.20.2
      deep-equal: 2.2.2
      express: 4.18.2
      express-promise-router: 4.1.1_express@4.18.2
      glob: 10.3.3
      jackspeak: 2.1.1
      js-yaml: 4.1.0
      morgan: 1.10.0
      node-fetch: 3.3.2
      picocolors: 1.0.0
      prettier: 2.8.8
      source-map-support: 0.5.21
      winston: 3.10.0
      xml2js: 0.5.0
      yargs: 17.7.2
    transitivePeerDependencies:
      - '@types/express'
      - '@typespec/versioning'
      - encoding
      - supports-color
    dev: true

  /@azure-tools/codegen/2.9.2:
    resolution: {integrity: sha512-brVLyffOtPiEijYYBYgV+4q7IyAfqXIec7XbdEqvv7As6SeEdq5WtbtN9N0LdGVHDWtEfc+JArwIx9aYGFdMUg==}
    engines: {node: '>=12.0.0'}
    dependencies:
      '@azure-tools/async-io': 3.0.254
      js-yaml: 4.0.0
      semver: 7.5.4
    dev: false

  /@azure-tools/tasks/3.0.255:
    resolution: {integrity: sha512-GjALNLz7kWMEdRVbaN5g0cJHNAr3XVTbP0611Mv2UzMgGL6FOhNZJK+oPHJKLDR8EEDZNnkwPlyi7B+INXUSQA==}
    engines: {node: '>=10.12.0'}
    dev: false

  /@azure-tools/test-recorder/3.0.0:
    resolution: {integrity: sha512-1M1cjyqZa0TwKpaeaRaNON/c5yLWMEnMijc0V0Vu67pWrLkqoZE+6rmzrGLXapWUB1YmflvVaXQEWbbulGK3Ew==}
    engines: {node: '>=14.0.0'}
    dependencies:
      '@azure/core-auth': 1.5.0
      '@azure/core-rest-pipeline': 1.12.0
      '@azure/core-util': 1.4.0
      '@azure/logger': 1.0.4
    transitivePeerDependencies:
      - supports-color
    dev: true

  /@azure-tools/typespec-autorest/0.33.0_ouhlltfkcmbt2pzjg2glysmpt4:
    resolution: {integrity: sha512-xA29JJt6Dnb8402xYJrR1dAwzEuhen/gcYeUk4KZrfn/3FsLpfiGQCwTAfcCd6iyLDRx7yQ34ysJmLt5ebcOdw==}
    engines: {node: '>=16.0.0'}
    peerDependencies:
      '@azure-tools/typespec-azure-core': ~0.33.0
      '@typespec/compiler': ~0.47.0
      '@typespec/http': ~0.47.0
      '@typespec/openapi': ~0.47.0
      '@typespec/rest': ~0.47.0
      '@typespec/versioning': ~0.47.0
    dependencies:
      '@azure-tools/typespec-azure-core': 0.33.1_rsgpzskpshtrui6ybsakstscc4
      '@typespec/compiler': 0.47.1
      '@typespec/http': 0.47.0_@typespec+compiler@0.47.1
      '@typespec/openapi': 0.47.0_rsgpzskpshtrui6ybsakstscc4
      '@typespec/rest': 0.47.0_@typespec+compiler@0.47.1
      '@typespec/versioning': 0.47.0_@typespec+compiler@0.47.1
    dev: false

  /@azure-tools/typespec-azure-core/0.33.1_rsgpzskpshtrui6ybsakstscc4:
    resolution: {integrity: sha512-g2MbyofjGo5GrPu/L0D3dXRcYXJOIA+abLWS6CRwwGN0RT0W+tnV8SFvGWRbBFsU0gWEZapfJKBwpVVwau6pVQ==}
    engines: {node: '>=16.0.0'}
    peerDependencies:
      '@typespec/compiler': ~0.47.0
      '@typespec/http': ~0.47.0
      '@typespec/rest': ~0.47.0
    dependencies:
      '@typespec/compiler': 0.47.1
      '@typespec/http': 0.47.0_@typespec+compiler@0.47.1
      '@typespec/lint': 0.47.0_@typespec+compiler@0.47.1
      '@typespec/rest': 0.47.0_@typespec+compiler@0.47.1

  /@azure-tools/typespec-client-generator-core/0.33.0_ccoaydaumvpjzq7pj6wod3i6ou:
    resolution: {integrity: sha512-Cm6hxL7oEUfK5pyPHM0gbtlLVPQSE3qJbSVQDiTqGJaU/660GSLEjp9i+NfZ1nl+cDUBCaCKaFqongin+sbKuw==}
    engines: {node: '>=16.0.0'}
    peerDependencies:
      '@typespec/compiler': ~0.47.0
      '@typespec/http': ~0.47.0
      '@typespec/rest': ~0.47.0
      '@typespec/versioning': ~0.47.0
    dependencies:
      '@typespec/compiler': 0.47.1
      '@typespec/http': 0.47.0_@typespec+compiler@0.47.1
      '@typespec/lint': 0.47.0_@typespec+compiler@0.47.1
      '@typespec/rest': 0.47.0_@typespec+compiler@0.47.1
      '@typespec/versioning': 0.47.0_@typespec+compiler@0.47.1
    dev: false

  /@azure/abort-controller/1.1.0:
    resolution: {integrity: sha512-TrRLIoSQVzfAJX9H1JeFjzAoDGcoK1IYX1UImfceTZpsyYfWr09Ss1aHW1y5TrrR3iq6RZLBwJ3E24uwPhwahw==}
    engines: {node: '>=12.0.0'}
    dependencies:
      tslib: 2.6.1

  /@azure/core-asynciterator-polyfill/1.0.2:
    resolution: {integrity: sha512-3rkP4LnnlWawl0LZptJOdXNrT/fHp2eQMadoasa6afspXdpGrtPZuAQc2PD0cpgyuoXtUWyC3tv7xfntjGS5Dw==}
    engines: {node: '>=12.0.0'}
    dev: false

  /@azure/core-auth/1.5.0:
    resolution: {integrity: sha512-udzoBuYG1VBoHVohDTrvKjyzel34zt77Bhp7dQntVGGD0ehVq48owENbBG8fIgkHRNUBQH5k1r0hpoMu5L8+kw==}
    engines: {node: '>=14.0.0'}
    dependencies:
      '@azure/abort-controller': 1.1.0
      '@azure/core-util': 1.4.0
      tslib: 2.6.1

  /@azure/core-client/1.7.3:
    resolution: {integrity: sha512-kleJ1iUTxcO32Y06dH9Pfi9K4U+Tlb111WXEnbt7R/ne+NLRwppZiTGJuTD5VVoxTMK5NTbEtm5t2vcdNCFe2g==}
    engines: {node: '>=14.0.0'}
    dependencies:
      '@azure/abort-controller': 1.1.0
      '@azure/core-auth': 1.5.0
      '@azure/core-rest-pipeline': 1.12.0
      '@azure/core-tracing': 1.0.1
      '@azure/core-util': 1.4.0
      '@azure/logger': 1.0.4
      tslib: 2.6.1
    transitivePeerDependencies:
      - supports-color

  /@azure/core-http-compat/1.3.0:
    resolution: {integrity: sha512-ZN9avruqbQ5TxopzG3ih3KRy52n8OAbitX3fnZT5go4hzu0J+KVPSzkL+Wt3hpJpdG8WIfg1sBD1tWkgUdEpBA==}
    engines: {node: '>=12.0.0'}
    dependencies:
      '@azure/abort-controller': 1.1.0
      '@azure/core-client': 1.7.3
      '@azure/core-rest-pipeline': 1.12.0
    transitivePeerDependencies:
      - supports-color
    dev: false

  /@azure/core-http/1.2.6:
    resolution: {integrity: sha512-odtH7UMKtekc5YQ86xg9GlVHNXR6pq2JgJ5FBo7/jbOjNGdBqcrIVrZx2bevXVJz/uUTSx6vUf62gzTXTfqYSQ==}
    engines: {node: '>=8.0.0'}
    dependencies:
      '@azure/abort-controller': 1.1.0
      '@azure/core-asynciterator-polyfill': 1.0.2
      '@azure/core-auth': 1.5.0
      '@azure/core-tracing': 1.0.0-preview.11
      '@azure/logger': 1.0.4
      '@types/node-fetch': 2.6.4
      '@types/tunnel': 0.0.1
      form-data: 3.0.1
      node-fetch: 2.6.12
      process: 0.11.10
      tough-cookie: 4.1.3
      tslib: 2.6.1
      tunnel: 0.0.6
      uuid: 8.3.2
      xml2js: 0.4.23
    transitivePeerDependencies:
      - encoding
    dev: false

  /@azure/core-http/3.0.2:
    resolution: {integrity: sha512-o1wR9JrmoM0xEAa0Ue7Sp8j+uJvmqYaGoHOCT5qaVYmvgmnZDC0OvQimPA/JR3u77Sz6D1y3Xmk1y69cDU9q9A==}
    engines: {node: '>=14.0.0'}
    dependencies:
      '@azure/abort-controller': 1.1.0
      '@azure/core-auth': 1.5.0
      '@azure/core-tracing': 1.0.0-preview.13
      '@azure/core-util': 1.4.0
      '@azure/logger': 1.0.4
      '@types/node-fetch': 2.6.4
      '@types/tunnel': 0.0.3
      form-data: 4.0.0
      node-fetch: 2.6.12
      process: 0.11.10
      tslib: 2.6.1
      tunnel: 0.0.6
      uuid: 8.3.2
      xml2js: 0.5.0
    transitivePeerDependencies:
      - encoding
    dev: true

  /@azure/core-lro/2.5.4:
    resolution: {integrity: sha512-3GJiMVH7/10bulzOKGrrLeG/uCBH/9VtxqaMcB9lIqAeamI/xYQSHJL/KcsLDuH+yTjYpro/u6D/MuRe4dN70Q==}
    engines: {node: '>=14.0.0'}
    dependencies:
      '@azure/abort-controller': 1.1.0
      '@azure/core-util': 1.4.0
      '@azure/logger': 1.0.4
      tslib: 2.6.1

  /@azure/core-paging/1.5.0:
    resolution: {integrity: sha512-zqWdVIt+2Z+3wqxEOGzR5hXFZ8MGKK52x4vFLw8n58pR6ZfKRx3EXYTxTaYxYHc/PexPUTyimcTWFJbji9Z6Iw==}
    engines: {node: '>=14.0.0'}
    dependencies:
      tslib: 2.6.1

  /@azure/core-rest-pipeline/1.12.0:
    resolution: {integrity: sha512-+MnSB0vGZjszSzr5AW8z93/9fkDu2RLtWmAN8gskURq7EW2sSwqy8jZa0V26rjuBVkwhdA3Hw8z3VWoeBUOw+A==}
    engines: {node: '>=14.0.0'}
    dependencies:
      '@azure/abort-controller': 1.1.0
      '@azure/core-auth': 1.5.0
      '@azure/core-tracing': 1.0.1
      '@azure/core-util': 1.4.0
      '@azure/logger': 1.0.4
      form-data: 4.0.0
      http-proxy-agent: 5.0.0
      https-proxy-agent: 5.0.1
      tslib: 2.6.1
    transitivePeerDependencies:
      - supports-color

  /@azure/core-tracing/1.0.0-preview.11:
    resolution: {integrity: sha512-frF0pJc9HTmKncVokhBxCqipjbql02DThQ1ZJ9wLi7SDMLdPAFyDI5xZNzX5guLz+/DtPkY+SGK2li9FIXqshQ==}
    engines: {node: '>=8.0.0'}
    dependencies:
      '@opencensus/web-types': 0.0.7
      '@opentelemetry/api': 1.0.0-rc.0
      tslib: 2.6.1
    dev: false

  /@azure/core-tracing/1.0.0-preview.13:
    resolution: {integrity: sha512-KxDlhXyMlh2Jhj2ykX6vNEU0Vou4nHr025KoSEiz7cS3BNiHNaZcdECk/DmLkEB0as5T7b/TpRcehJ5yV6NeXQ==}
    engines: {node: '>=12.0.0'}
    dependencies:
      '@opentelemetry/api': 1.4.1
      tslib: 2.6.1
    dev: true

  /@azure/core-tracing/1.0.1:
    resolution: {integrity: sha512-I5CGMoLtX+pI17ZdiFJZgxMJApsK6jjfm85hpgp3oazCdq5Wxgh4wMr7ge/TTWW1B5WBuvIOI1fMU/FrOAMKrw==}
    engines: {node: '>=12.0.0'}
    dependencies:
      tslib: 2.6.1

  /@azure/core-util/1.4.0:
    resolution: {integrity: sha512-eGAyJpm3skVQoLiRqm/xPa+SXi/NPDdSHMxbRAz2lSprd+Zs+qrpQGQQ2VQ3Nttu+nSZR4XoYQC71LbEI7jsig==}
    engines: {node: '>=14.0.0'}
    dependencies:
      '@azure/abort-controller': 1.1.0
      tslib: 2.6.1

  /@azure/core-xml/1.3.4:
    resolution: {integrity: sha512-B1xI79Ur/u+KR69fGTcsMNj8KDjBSqAy0Ys6Byy4Qm1CqoUy7gCT5A7Pej0EBWRskuH6bpCwrAnosfmQEalkcg==}
    engines: {node: '>=14.0.0'}
    dependencies:
      fast-xml-parser: 4.2.7
      tslib: 2.6.1
    dev: true

  /@azure/identity/3.2.4:
    resolution: {integrity: sha512-t63oyi2LAn+ZAehYA7SDlhJDd1J0eLO3a21mxTaJcXqKW/tbRbKmo/BeyyTIXbBaoeTFn0xnyQHyomwndTqKUA==}
    engines: {node: '>=14.0.0'}
    dependencies:
      '@azure/abort-controller': 1.1.0
      '@azure/core-auth': 1.5.0
      '@azure/core-client': 1.7.3
      '@azure/core-rest-pipeline': 1.12.0
      '@azure/core-tracing': 1.0.1
      '@azure/core-util': 1.4.0
      '@azure/logger': 1.0.4
      '@azure/msal-browser': 2.38.1
      '@azure/msal-common': 13.2.1
      '@azure/msal-node': 1.18.1
      events: 3.3.0
      jws: 4.0.0
      open: 8.4.2
      stoppable: 1.1.0
      tslib: 2.6.1
      uuid: 8.3.2
    transitivePeerDependencies:
      - supports-color
    dev: true

  /@azure/logger/1.0.4:
    resolution: {integrity: sha512-ustrPY8MryhloQj7OWGe+HrYx+aoiOxzbXTtgblbV3xwCqpzUK36phH3XNHQKj3EPonyFUuDTfR3qFhTEAuZEg==}
    engines: {node: '>=14.0.0'}
    dependencies:
      tslib: 2.6.1

  /@azure/msal-browser/2.38.1:
    resolution: {integrity: sha512-NROo7mLpw7aWtj8tWy9ZPz3WWiudwVAOIDZ1K3PPrjDAA4kFYayWlbZiJl1T1sD5Oqwa6FOtwzFSvuUj1CWp6Q==}
    engines: {node: '>=0.8.0'}
    dependencies:
      '@azure/msal-common': 13.2.1
    dev: true

  /@azure/msal-common/13.2.1:
    resolution: {integrity: sha512-9CtyVdDtAOw+raemKg8gdBuE7gleObgSb7p4bzMIlUt8eM69/Gaow7uqr1gK3jLYINSrss32OZW8mBbdgVLiHg==}
    engines: {node: '>=0.8.0'}
    dev: true

  /@azure/msal-node/1.18.1:
    resolution: {integrity: sha512-B4kUOWJoN4vD8b3pGJ9Q9mIZhaDb8EnQM1aN0x1otlQgTfzDvEk6rWc6fy8uGdtXqcNddBtiXdc4oRiItroVkA==}
    engines: {node: 10 || 12 || 14 || 16 || 18}
    dependencies:
      '@azure/msal-common': 13.2.1
      jsonwebtoken: 9.0.1
      uuid: 8.3.2
    dev: true

  /@azure/storage-blob/12.15.0:
    resolution: {integrity: sha512-e7JBKLOFi0QVJqqLzrjx1eL3je3/Ug2IQj24cTM9b85CsnnFjLGeGjJVIjbGGZaytewiCEG7r3lRwQX7fKj0/w==}
    engines: {node: '>=14.0.0'}
    dependencies:
      '@azure/abort-controller': 1.1.0
      '@azure/core-http': 3.0.2
      '@azure/core-lro': 2.5.4
      '@azure/core-paging': 1.5.0
      '@azure/core-tracing': 1.0.0-preview.13
      '@azure/logger': 1.0.4
      events: 3.3.0
      tslib: 2.6.1
    transitivePeerDependencies:
      - encoding
    dev: true

  /@babel/code-frame/7.22.10:
    resolution: {integrity: sha512-/KKIMG4UEL35WmI9OlvMhurwtytjvXoFcGNrOvyG9zIzA8YmPjVtIZUf7b05+TPO7G7/GEmLHDaoCgACHl9hhA==}
    engines: {node: '>=6.9.0'}
    dependencies:
      '@babel/highlight': 7.22.10
      chalk: 2.4.2

  /@babel/helper-validator-identifier/7.22.5:
    resolution: {integrity: sha512-aJXu+6lErq8ltp+JhkJUfk1MTGyuA4v7f3pA+BJ5HLfNC6nAQ0Cpi9uOquUj8Hehg0aUiHzWQbOVJGao6ztBAQ==}
    engines: {node: '>=6.9.0'}

  /@babel/highlight/7.22.10:
    resolution: {integrity: sha512-78aUtVcT7MUscr0K5mIEnkwxPE0MaxkR5RxRwuHaQ+JuU5AmTPhY+do2mdzVTnIJJpyBglql2pehuBIWHug+WQ==}
    engines: {node: '>=6.9.0'}
    dependencies:
      '@babel/helper-validator-identifier': 7.22.5
      chalk: 2.4.2
      js-tokens: 4.0.0

  /@colors/colors/1.5.0:
    resolution: {integrity: sha512-ooWCrlZP11i8GImSjTHYHLkvFDP48nS4+204nGb1RiX/WXYHmJA2III9/e2DWVabCESdW7hBAEzHRqUn9OUVvQ==}
    engines: {node: '>=0.1.90'}
    dev: true

  /@cspotcode/source-map-support/0.8.1:
    resolution: {integrity: sha512-IchNf6dN4tHoMFIn/7OE8LWZ19Y6q/67Bmf6vnGREv8RSbBVb9LPJxEcnwrcwX6ixSvaiGoomAUvu4YSxXrVgw==}
    engines: {node: '>=12'}
    dependencies:
      '@jridgewell/trace-mapping': 0.3.9
    dev: true

  /@dabh/diagnostics/2.0.3:
    resolution: {integrity: sha512-hrlQOIi7hAfzsMqlGSFyVucrx38O+j6wiGOf//H2ecvIEqYN4ADBSS2iLMh5UFyDunCNniUIPk/q3riFv45xRA==}
    dependencies:
      colorspace: 1.1.4
      enabled: 2.0.0
      kuler: 2.0.0
    dev: true

  /@discoveryjs/json-ext/0.5.7:
    resolution: {integrity: sha512-dBVuXR082gk3jsFp7Rd/JI4kytwGHecnCoTtXFb7DB6CNHp4rg5k1bhg0nWdLGLnOV71lmDzGQaLMy8iPLY0pw==}
    engines: {node: '>=10.0.0'}
    dev: true

  /@eslint-community/eslint-utils/4.4.0_eslint@8.46.0:
    resolution: {integrity: sha512-1/sA4dwrzBAyeUoQ6oxahHKmrZvsnLCg4RfxW3ZFGGmQkSNQPFNLV9CUEFQP1x9EYXHTo5p6xdhZM1Ne9p/AfA==}
    engines: {node: ^12.22.0 || ^14.17.0 || >=16.0.0}
    peerDependencies:
      eslint: ^6.0.0 || ^7.0.0 || >=8.0.0
    dependencies:
      eslint: 8.46.0
      eslint-visitor-keys: 3.4.2
    dev: true

  /@eslint-community/regexpp/4.6.2:
    resolution: {integrity: sha512-pPTNuaAG3QMH+buKyBIGJs3g/S5y0caxw0ygM3YyE6yJFySwiGGSzA+mM3KJ8QQvzeLh3blwgSonkFjgQdxzMw==}
    engines: {node: ^12.0.0 || ^14.0.0 || >=16.0.0}
    dev: true

  /@eslint/eslintrc/2.1.1:
    resolution: {integrity: sha512-9t7ZA7NGGK8ckelF0PQCfcxIUzs1Md5rrO6U/c+FIQNanea5UZC0wqKXH4vHBccmu4ZJgZ2idtPeW7+Q2npOEA==}
    engines: {node: ^12.22.0 || ^14.17.0 || >=16.0.0}
    dependencies:
      ajv: 6.12.6
      debug: 4.3.4
      espree: 9.6.1
      globals: 13.20.0
      ignore: 5.2.4
      import-fresh: 3.3.0
      js-yaml: 4.1.0
      minimatch: 3.1.2
      strip-json-comments: 3.1.1
    transitivePeerDependencies:
      - supports-color
    dev: true

  /@eslint/js/8.46.0:
    resolution: {integrity: sha512-a8TLtmPi8xzPkCbp/OGFUo5yhRkHM2Ko9kOWP4znJr0WAhWyThaw3PnwX4vOTWOAMsV2uRt32PPDcEz63esSaA==}
    engines: {node: ^12.22.0 || ^14.17.0 || >=16.0.0}
    dev: true

  /@humanwhocodes/config-array/0.11.10:
    resolution: {integrity: sha512-KVVjQmNUepDVGXNuoRRdmmEjruj0KfiGSbS8LVc12LMsWDQzRXJ0qdhN8L8uUigKpfEHRhlaQFY0ib1tnUbNeQ==}
    engines: {node: '>=10.10.0'}
    dependencies:
      '@humanwhocodes/object-schema': 1.2.1
      debug: 4.3.4
      minimatch: 3.1.2
    transitivePeerDependencies:
      - supports-color
    dev: true

  /@humanwhocodes/module-importer/1.0.1:
    resolution: {integrity: sha512-bxveV4V8v5Yb4ncFTT3rPSgZBOpCkjfK0y4oVVVJwIuDVBRMDXrPyXRL988i5ap9m9bnyEEjWfm5WkBmtffLfA==}
    engines: {node: '>=12.22'}
    dev: true

  /@humanwhocodes/object-schema/1.2.1:
    resolution: {integrity: sha512-ZnQMnLV4e7hDlUvw8H+U8ASL02SS2Gn6+9Ac3wGGLIe7+je2AeAOxPY+izIPJDfFDb7eDjev0Us8MO1iFRN8hA==}
    dev: true

  /@jridgewell/gen-mapping/0.3.3:
    resolution: {integrity: sha512-HLhSWOLRi875zjjMG/r+Nv0oCW8umGb0BgEhyX3dDX3egwZtB8PqLnjz3yedt8R5StBrzcg4aBpnh8UA9D1BoQ==}
    engines: {node: '>=6.0.0'}
    dependencies:
      '@jridgewell/set-array': 1.1.2
      '@jridgewell/sourcemap-codec': 1.4.15
      '@jridgewell/trace-mapping': 0.3.19
    dev: true

  /@jridgewell/resolve-uri/3.1.1:
    resolution: {integrity: sha512-dSYZh7HhCDtCKm4QakX0xFpsRDqjjtZf/kjI/v3T3Nwt5r8/qz/M19F9ySyOqU94SXBmeG9ttTul+YnR4LOxFA==}
    engines: {node: '>=6.0.0'}
    dev: true

  /@jridgewell/set-array/1.1.2:
    resolution: {integrity: sha512-xnkseuNADM0gt2bs+BvhO0p78Mk762YnZdsuzFV018NoG1Sj1SCQvpSqa7XUaTam5vAGasABV9qXASMKnFMwMw==}
    engines: {node: '>=6.0.0'}
    dev: true

  /@jridgewell/source-map/0.3.5:
    resolution: {integrity: sha512-UTYAUj/wviwdsMfzoSJspJxbkH5o1snzwX0//0ENX1u/55kkZZkcTZP6u9bwKGkv+dkk9at4m1Cpt0uY80kcpQ==}
    dependencies:
      '@jridgewell/gen-mapping': 0.3.3
      '@jridgewell/trace-mapping': 0.3.19
    dev: true

  /@jridgewell/sourcemap-codec/1.4.15:
    resolution: {integrity: sha512-eF2rxCRulEKXHTRiDrDy6erMYWqNw4LPdQ8UQA4huuxaQsVeRPFl2oM8oDGxMFhJUWZf9McpLtJasDDZb/Bpeg==}
    dev: true

  /@jridgewell/trace-mapping/0.3.19:
    resolution: {integrity: sha512-kf37QtfW+Hwx/buWGMPcR60iF9ziHa6r/CZJIHbmcm4+0qrXiVdxegAH0F6yddEVQ7zdkjcGCgCzUu+BcbhQxw==}
    dependencies:
      '@jridgewell/resolve-uri': 3.1.1
      '@jridgewell/sourcemap-codec': 1.4.15
    dev: true

  /@jridgewell/trace-mapping/0.3.9:
    resolution: {integrity: sha512-3Belt6tdc8bPgAtbcmdtNJlirVoTmEb5e2gC94PnkwEW9jI6CAHUeoG85tjWP5WquqfavoMtMwiG4P926ZKKuQ==}
    dependencies:
      '@jridgewell/resolve-uri': 3.1.1
      '@jridgewell/sourcemap-codec': 1.4.15
    dev: true

  /@microsoft.azure/autorest.testserver/3.3.47:
    resolution: {integrity: sha512-JouYNKArKhMnn6AORgTGU8w4F3p4uQWrZzWKqG5jZ/vJ8RI4zdfBvHoSZcOY7BTw2OtveJgYosxH7WMHcG3ETg==}
    engines: {node: '>=10'}
    hasBin: true
    dependencies:
      '@azure/storage-blob': 12.15.0
      axios: 0.21.4
      body-parser: 1.20.2
      busboy: 1.6.0
      commonmark: 0.30.0
      deep-equal: 2.2.2
      express: 4.18.2
      express-promise-router: 4.1.1_express@4.18.2
      glob: 8.1.0
      js-yaml: 4.1.0
      morgan: 1.10.0
      mustache: 4.2.0
      request: 2.88.2
      request-promise-native: 1.0.9_request@2.88.2
      source-map-support: 0.5.21
      underscore: 1.13.6
      winston: 3.10.0
      xml2js: 0.5.0
      yargs: 17.7.2
    transitivePeerDependencies:
      - '@types/express'
      - debug
      - encoding
    dev: true

  /@nodelib/fs.scandir/2.1.5:
    resolution: {integrity: sha512-vq24Bq3ym5HEQm2NKCr3yXDwjc7vTsEThRDnkp2DK9p1uqLR+DHurm/NOTo0KG7HYHU7eppKZj3MyqYuMBf62g==}
    engines: {node: '>= 8'}
    dependencies:
      '@nodelib/fs.stat': 2.0.5
      run-parallel: 1.2.0

  /@nodelib/fs.stat/2.0.5:
    resolution: {integrity: sha512-RkhPPp2zrqDAQA/2jNhnztcPAlv64XdhIp7a7454A5ovI7Bukxgt7MX7udwAu3zg1DcpPU0rz3VV1SeaqvY4+A==}
    engines: {node: '>= 8'}

  /@nodelib/fs.walk/1.2.8:
    resolution: {integrity: sha512-oGB+UxlgWcgQkgwo8GcEGwemoTFt3FIO9ababBmaGwXIoBKZ+GTy0pP185beGg7Llih/NSHSV2XAs1lnznocSg==}
    engines: {node: '>= 8'}
    dependencies:
      '@nodelib/fs.scandir': 2.1.5
      fastq: 1.15.0

  /@opencensus/web-types/0.0.7:
    resolution: {integrity: sha512-xB+w7ZDAu3YBzqH44rCmG9/RlrOmFuDPt/bpf17eJr8eZSrLt7nc7LnWdxM9Mmoj/YKMHpxRg28txu3TcpiL+g==}
    engines: {node: '>=6.0'}
    dev: false

  /@opentelemetry/api/1.0.0-rc.0:
    resolution: {integrity: sha512-iXKByCMfrlO5S6Oh97BuM56tM2cIBB0XsL/vWF/AtJrJEKx4MC/Xdu0xDsGXMGcNWpqF7ujMsjjnp0+UHBwnDQ==}
    engines: {node: '>=8.0.0'}
    dev: false

  /@opentelemetry/api/1.4.1:
    resolution: {integrity: sha512-O2yRJce1GOc6PAy3QxFM4NzFiWzvScDC1/5ihYBL6BUEVdq0XMWN01sppE+H6bBXbaFYipjwFLEWLg5PaSOThA==}
    engines: {node: '>=8.0.0'}
    dev: true

  /@pkgjs/parseargs/0.11.0:
    resolution: {integrity: sha512-+1VkjdD0QBLPodGrJUeqarH8VAIvQODIbwh9XpP5Syisf7YoQgsJKPNFoqqLQlu+VQ/tVSshMR6loPMn8U+dPg==}
    engines: {node: '>=14'}
    requiresBuild: true
    dev: true
    optional: true

  /@sinonjs/commons/1.8.6:
    resolution: {integrity: sha512-Ky+XkAkqPZSm3NLBeUng77EBQl3cmeJhITaGHdYH8kjVB+aun3S4XBRti2zt17mtt0mIUDiNxYeoJm6drVvBJQ==}
    dependencies:
      type-detect: 4.0.8
    dev: true

  /@sinonjs/commons/2.0.0:
    resolution: {integrity: sha512-uLa0j859mMrg2slwQYdO/AkrOfmH+X6LTVmNTS9CqexuE2IvVORIkSpJLqePAbEnKJ77aMmCwr1NUZ57120Xcg==}
    dependencies:
      type-detect: 4.0.8
    dev: true

  /@sinonjs/commons/3.0.0:
    resolution: {integrity: sha512-jXBtWAF4vmdNmZgD5FoKsVLv3rPgDnLgPbU84LIJ3otV44vJlDRokVng5v8NFJdCf/da9legHcKaRuZs4L7faA==}
    dependencies:
      type-detect: 4.0.8
    dev: true

  /@sinonjs/fake-timers/10.3.0:
    resolution: {integrity: sha512-V4BG07kuYSUkTCSBHG8G8TNhM+F19jXFWnQtzj+we8DrkpSBCee9Z3Ms8yiGer/dlmhe35/Xdgyo3/0rQKg7YA==}
    dependencies:
      '@sinonjs/commons': 3.0.0
    dev: true

  /@sinonjs/fake-timers/7.1.2:
    resolution: {integrity: sha512-iQADsW4LBMISqZ6Ci1dupJL9pprqwcVFTcOsEmQOEhW+KLCVn/Y4Jrvg2k19fIHCp+iFprriYPTdRcQR8NbUPg==}
    dependencies:
      '@sinonjs/commons': 1.8.6
    dev: true

  /@sinonjs/samsam/6.1.3:
    resolution: {integrity: sha512-nhOb2dWPeb1sd3IQXL/dVPnKHDOAFfvichtBf4xV00/rU1QbPCQqKMbvIheIjqwVjh7qIgf2AHTHi391yMOMpQ==}
    dependencies:
      '@sinonjs/commons': 1.8.6
      lodash.get: 4.4.2
      type-detect: 4.0.8
    dev: true

  /@sinonjs/text-encoding/0.7.2:
    resolution: {integrity: sha512-sXXKG+uL9IrKqViTtao2Ws6dy0znu9sOaP1di/jKGW1M6VssO8vlpXCQcpZ+jisQ1tTFAC5Jo/EOzFbggBagFQ==}
    dev: true

  /@socket.io/component-emitter/3.1.0:
    resolution: {integrity: sha512-+9jVqKhRSpsc591z5vX+X5Yyw+he/HCB4iQ/RYxw35CEPaY1gnsNE43nf9n9AaYjAQrTiI/mOwKUKdUs9vf7Xg==}
    dev: true

  /@tootallnate/once/2.0.0:
    resolution: {integrity: sha512-XCuKFP5PS55gnMVu3dty8KPatLqUoy/ZYzDzAGCQ8JNFCkLXzmI7vNHCR+XpbZaMWQK/vQubr7PkYq8g470J/A==}
    engines: {node: '>= 10'}

  /@ts-morph/common/0.16.0:
    resolution: {integrity: sha512-SgJpzkTgZKLKqQniCjLaE3c2L2sdL7UShvmTmPBejAKd2OKV/yfMpQ2IWpAuA+VY5wy7PkSUaEObIqEK6afFuw==}
    dependencies:
      fast-glob: 3.3.1
      minimatch: 5.1.6
      mkdirp: 1.0.4
      path-browserify: 1.0.1
    dev: false

  /@tsconfig/node10/1.0.9:
    resolution: {integrity: sha512-jNsYVVxU8v5g43Erja32laIDHXeoNvFEpX33OK4d6hljo3jDhCBDhx5dhCCTMWUojscpAagGiRkBKxpdl9fxqA==}
    dev: true

  /@tsconfig/node12/1.0.11:
    resolution: {integrity: sha512-cqefuRsh12pWyGsIoBKJA9luFu3mRxCA+ORZvA4ktLSzIuCUtWVxGIuXigEwO5/ywWFMZ2QEGKWvkZG1zDMTag==}
    dev: true

  /@tsconfig/node14/1.0.3:
    resolution: {integrity: sha512-ysT8mhdixWK6Hw3i1V2AeRqZ5WfXg1G43mqoYlM2nc6388Fq5jcXyr5mRsqViLx/GJYdoL0bfXD8nmF+Zn/Iow==}
    dev: true

  /@tsconfig/node16/1.0.4:
    resolution: {integrity: sha512-vxhUy4J8lyeyinH7Azl1pdd43GJhZH/tP2weN8TntQblOY+A0XbT8DJk1/oCPuOOyg/Ja757rG0CgHcWC8OfMA==}
    dev: true

  /@types/chai-as-promised/7.1.5:
    resolution: {integrity: sha512-jStwss93SITGBwt/niYrkf2C+/1KTeZCZl1LaeezTlqppAKeoQC7jxyqYuP72sxBGKCIbw7oHgbYssIRzT5FCQ==}
    dependencies:
      '@types/chai': 4.3.5
    dev: true

  /@types/chai/4.3.5:
    resolution: {integrity: sha512-mEo1sAde+UCE6b2hxn332f1g1E8WfYRu6p5SvTKr2ZKC1f7gFJXk4h5PyGP9Dt6gCaG8y8XhwnXWC6Iy2cmBng==}
    dev: true

  /@types/cookie/0.4.1:
    resolution: {integrity: sha512-XW/Aa8APYr6jSVVA1y/DEIZX0/GMKLEVekNG727R8cs56ahETkRAy/3DR7+fJyh7oUgGwNQaRfXCun0+KbWY7Q==}
    dev: true

  /@types/cors/2.8.13:
    resolution: {integrity: sha512-RG8AStHlUiV5ysZQKq97copd2UmVYw3/pRMLefISZ3S1hK104Cwm7iLQ3fTKx+lsUH2CE8FlLaYeEA2LSeqYUA==}
    dependencies:
      '@types/node': 18.17.3
    dev: true

  /@types/eslint-scope/3.7.4:
    resolution: {integrity: sha512-9K4zoImiZc3HlIp6AVUDE4CWYx22a+lhSZMYNpbjW04+YF0KWj4pJXnEMjdnFTiQibFFmElcsasJXDbdI/EPhA==}
    dependencies:
      '@types/eslint': 8.44.2
      '@types/estree': 1.0.1
    dev: true

  /@types/eslint/8.44.2:
    resolution: {integrity: sha512-sdPRb9K6iL5XZOmBubg8yiFp5yS/JdUDQsq5e6h95km91MCYMuvp7mh1fjPEYUhvHepKpZOjnEaMBR4PxjWDzg==}
    dependencies:
      '@types/estree': 1.0.1
      '@types/json-schema': 7.0.12
    dev: true

  /@types/estree/1.0.1:
    resolution: {integrity: sha512-LG4opVs2ANWZ1TJoKc937iMmNstM/d0ae1vNbnBvBhqCSezgVUOzcLCqbI5elV8Vy6WKwKjaqR+zO9VKirBBCA==}
    dev: true

  /@types/fs-extra/8.1.2:
    resolution: {integrity: sha512-SvSrYXfWSc7R4eqnOzbQF4TZmfpNSM9FrSWLU3EUnWBuyZqNBOrv1B1JA3byUDPUl9z4Ab3jeZG2eDdySlgNMg==}
    dependencies:
      '@types/node': 18.17.3
    dev: true

  /@types/fs-extra/9.0.13:
    resolution: {integrity: sha512-nEnwB++1u5lVDM2UI4c1+5R+FYaKfaAzS4OococimjVm3nQw3TuzH5UNsocrcTBbhnerblyHj4A49qXbIiZdpA==}
    dependencies:
      '@types/node': 18.17.3
    dev: true

  /@types/js-yaml/3.12.1:
    resolution: {integrity: sha512-SGGAhXLHDx+PK4YLNcNGa6goPf9XRWQNAUUbffkwVGGXIxmDKWyGGL4inzq2sPmExu431Ekb9aEMn9BkPqEYFA==}
    dev: true

  /@types/js-yaml/4.0.5:
    resolution: {integrity: sha512-FhpRzf927MNQdRZP0J5DLIdTXhjLYzeUTmLAu69mnVksLH9CJY3IuSeEgbKUki7GQZm0WqDkGzyxju2EZGD2wA==}
    dev: true

  /@types/json-schema/7.0.12:
    resolution: {integrity: sha512-Hr5Jfhc9eYOQNPYO5WLDq/n4jqijdHNlDXjuAQkkt+mWdQR+XJToOHrsD4cPaMXpn6KO7y2+wM8AZEs8VpBLVA==}
    dev: true

  /@types/lodash/4.14.196:
    resolution: {integrity: sha512-22y3o88f4a94mKljsZcanlNWPzO0uBsBdzLAngf2tp533LzZcQzb6+eZPJ+vCTt+bqF2XnvT9gejTLsAcJAJyQ==}

  /@types/mocha/5.2.7:
    resolution: {integrity: sha512-NYrtPht0wGzhwe9+/idPaBB+TqkY9AhTvOLMkThm0IoEfLaiVQZwBwyJ5puCkO3AUCWrmcoePjp2mbFocKy4SQ==}
    dev: true

  /@types/mocha/9.1.1:
    resolution: {integrity: sha512-Z61JK7DKDtdKTWwLeElSEBcWGRLY8g95ic5FoQqI9CMx0ns/Ghep3B4DfcEimiKMvtamNVULVNKEsiwV3aQmXw==}
    dev: true

  /@types/node-fetch/2.6.4:
    resolution: {integrity: sha512-1ZX9fcN4Rvkvgv4E6PAY5WXUFWFcRWxZa3EW83UjycOB9ljJCedb2CupIP4RZMEwF/M3eTcCihbBRgwtGbg5Rg==}
    dependencies:
      '@types/node': 18.17.3
      form-data: 3.0.1

  /@types/node/18.17.3:
    resolution: {integrity: sha512-2x8HWtFk0S99zqVQABU9wTpr8wPoaDHZUcAkoTKH+nL7kPv3WUI9cRi/Kk5Mz4xdqXSqTkKP7IWNoQQYCnDsTA==}

  /@types/prettier/1.19.1:
    resolution: {integrity: sha512-5qOlnZscTn4xxM5MeGXAMOsIOIKIbh9e85zJWfBRVPlRMEVawzoPhINYbRGkBZCI8LxvBe7tJCdWiarA99OZfQ==}
    dev: true

  /@types/prettier/2.7.3:
    resolution: {integrity: sha512-+68kP9yzs4LMp7VNh8gdzMSPZFL44MLGqiHWvttYJe+6qnuVr4Ek9wSBQoveqY/r+LwjCcU29kNVkidwim+kYA==}
    dev: true

  /@types/semver/7.5.0:
    resolution: {integrity: sha512-G8hZ6XJiHnuhQKR7ZmysCeJWE08o8T0AXtk5darsCaTVsYZhhgUrq53jizaR2FvsoeCwJhlmwTjkXBY5Pn/ZHw==}
    dev: true

  /@types/sinon/10.0.16:
    resolution: {integrity: sha512-j2Du5SYpXZjJVJtXBokASpPRj+e2z+VUhCPHmM6WMfe3dpHu6iVKJMU6AiBcMp/XTAYnEj6Wc1trJUWwZ0QaAQ==}
    dependencies:
      '@types/sinonjs__fake-timers': 8.1.2
    dev: true

  /@types/sinonjs__fake-timers/8.1.2:
    resolution: {integrity: sha512-9GcLXF0/v3t80caGs5p2rRfkB+a8VBGLJZVih6CNFkx8IZ994wiKKLSRs9nuFwk1HevWs/1mnUmkApGrSGsShA==}
    dev: true

  /@types/triple-beam/1.3.2:
    resolution: {integrity: sha512-txGIh+0eDFzKGC25zORnswy+br1Ha7hj5cMVwKIU7+s0U2AxxJru/jZSMU6OC9MJWP6+pc/hc6ZjyZShpsyY2g==}
    dev: true

  /@types/tunnel/0.0.1:
    resolution: {integrity: sha512-AOqu6bQu5MSWwYvehMXLukFHnupHrpZ8nvgae5Ggie9UwzDR1CCwoXgSSWNZJuyOlCdfdsWMA5F2LlmvyoTv8A==}
    dependencies:
      '@types/node': 18.17.3
    dev: false

  /@types/tunnel/0.0.3:
    resolution: {integrity: sha512-sOUTGn6h1SfQ+gbgqC364jLFBw2lnFqkgF3q0WovEHRLMrVD1sd5aufqi/aJObLekJO+Aq5z646U4Oxy6shXMA==}
    dependencies:
      '@types/node': 18.17.3
    dev: true

  /@types/xmlbuilder/0.0.34:
    resolution: {integrity: sha512-yVsHfYqJblSEg3DvUhGndpCZBZz2GiGVmqMa04fbGro2xzxRj85Q7MQ4os+MaXmKcpCDD42MXuxUWfoUKTuVdQ==}
    dev: true

  /@types/yargs-parser/21.0.0:
    resolution: {integrity: sha512-iO9ZQHkZxHn4mSakYV0vFHAVDyEOIJQrV2uZ06HxEPcx+mt8swXoZHIbaaJ2crJYFfErySgktuTZ3BeLz+XmFA==}
    dev: true

  /@types/yargs/17.0.24:
    resolution: {integrity: sha512-6i0aC7jV6QzQB8ne1joVZ0eSFIstHsCrobmOtghM11yGlH0j43FKL2UhWdELkyps0zuf7qVTUVCCR+tgSlyLLw==}
    dependencies:
      '@types/yargs-parser': 21.0.0
    dev: true

  /@types/yauzl/2.10.0:
    resolution: {integrity: sha512-Cn6WYCm0tXv8p6k+A8PvbDG763EDpBoTzHdA+Q/MF6H3sapGjCm9NzoaJncJS9tUKSuCoDs9XHxYYsQDgxR6kw==}
    requiresBuild: true
    dependencies:
      '@types/node': 18.17.3
    dev: true
    optional: true

  /@typescript-eslint/eslint-plugin/5.62.0_btmaeoyl2rpnnxkii57gvvnqrq:
    resolution: {integrity: sha512-TiZzBSJja/LbhNPvk6yc0JrX9XqhQ0hdh6M2svYfsHGejaKFIAGd9MQ+ERIMzLGlN/kZoYIgdxFV0PuljTKXag==}
    engines: {node: ^12.22.0 || ^14.17.0 || >=16.0.0}
    peerDependencies:
      '@typescript-eslint/parser': ^5.0.0
      eslint: ^6.0.0 || ^7.0.0 || ^8.0.0
      typescript: '*'
    peerDependenciesMeta:
      typescript:
        optional: true
    dependencies:
      '@eslint-community/regexpp': 4.6.2
      '@typescript-eslint/parser': 5.62.0_qjkw45b3tljvcusgfgkwdbduhu
      '@typescript-eslint/scope-manager': 5.62.0
      '@typescript-eslint/type-utils': 5.62.0_qjkw45b3tljvcusgfgkwdbduhu
      '@typescript-eslint/utils': 5.62.0_qjkw45b3tljvcusgfgkwdbduhu
      debug: 4.3.4
      eslint: 8.46.0
      graphemer: 1.4.0
      ignore: 5.2.4
      natural-compare-lite: 1.4.0
      semver: 7.5.4
      tsutils: 3.21.0_typescript@5.0.4
      typescript: 5.0.4
    transitivePeerDependencies:
      - supports-color
    dev: true

  /@typescript-eslint/parser/5.62.0_qjkw45b3tljvcusgfgkwdbduhu:
    resolution: {integrity: sha512-VlJEV0fOQ7BExOsHYAGrgbEiZoi8D+Bl2+f6V2RrXerRSylnp+ZBHmPvaIa8cz0Ajx7WO7Z5RqfgYg7ED1nRhA==}
    engines: {node: ^12.22.0 || ^14.17.0 || >=16.0.0}
    peerDependencies:
      eslint: ^6.0.0 || ^7.0.0 || ^8.0.0
      typescript: '*'
    peerDependenciesMeta:
      typescript:
        optional: true
    dependencies:
      '@typescript-eslint/scope-manager': 5.62.0
      '@typescript-eslint/types': 5.62.0
      '@typescript-eslint/typescript-estree': 5.62.0_typescript@5.0.4
      debug: 4.3.4
      eslint: 8.46.0
      typescript: 5.0.4
    transitivePeerDependencies:
      - supports-color
    dev: true

  /@typescript-eslint/scope-manager/5.62.0:
    resolution: {integrity: sha512-VXuvVvZeQCQb5Zgf4HAxc04q5j+WrNAtNh9OwCsCgpKqESMTu3tF/jhZ3xG6T4NZwWl65Bg8KuS2uEvhSfLl0w==}
    engines: {node: ^12.22.0 || ^14.17.0 || >=16.0.0}
    dependencies:
      '@typescript-eslint/types': 5.62.0
      '@typescript-eslint/visitor-keys': 5.62.0
    dev: true

  /@typescript-eslint/type-utils/5.62.0_qjkw45b3tljvcusgfgkwdbduhu:
    resolution: {integrity: sha512-xsSQreu+VnfbqQpW5vnCJdq1Z3Q0U31qiWmRhr98ONQmcp/yhiPJFPq8MXiJVLiksmOKSjIldZzkebzHuCGzew==}
    engines: {node: ^12.22.0 || ^14.17.0 || >=16.0.0}
    peerDependencies:
      eslint: '*'
      typescript: '*'
    peerDependenciesMeta:
      typescript:
        optional: true
    dependencies:
      '@typescript-eslint/typescript-estree': 5.62.0_typescript@5.0.4
      '@typescript-eslint/utils': 5.62.0_qjkw45b3tljvcusgfgkwdbduhu
      debug: 4.3.4
      eslint: 8.46.0
      tsutils: 3.21.0_typescript@5.0.4
      typescript: 5.0.4
    transitivePeerDependencies:
      - supports-color
    dev: true

  /@typescript-eslint/types/5.62.0:
    resolution: {integrity: sha512-87NVngcbVXUahrRTqIK27gD2t5Cu1yuCXxbLcFtCzZGlfyVWWh8mLHkoxzjsB6DDNnvdL+fW8MiwPEJyGJQDgQ==}
    engines: {node: ^12.22.0 || ^14.17.0 || >=16.0.0}
    dev: true

  /@typescript-eslint/typescript-estree/5.62.0_typescript@5.0.4:
    resolution: {integrity: sha512-CmcQ6uY7b9y694lKdRB8FEel7JbU/40iSAPomu++SjLMntB+2Leay2LO6i8VnJk58MtE9/nQSFIH6jpyRWyYzA==}
    engines: {node: ^12.22.0 || ^14.17.0 || >=16.0.0}
    peerDependencies:
      typescript: '*'
    peerDependenciesMeta:
      typescript:
        optional: true
    dependencies:
      '@typescript-eslint/types': 5.62.0
      '@typescript-eslint/visitor-keys': 5.62.0
      debug: 4.3.4
      globby: 11.1.0
      is-glob: 4.0.3
      semver: 7.5.4
      tsutils: 3.21.0_typescript@5.0.4
      typescript: 5.0.4
    transitivePeerDependencies:
      - supports-color
    dev: true

  /@typescript-eslint/utils/5.62.0_qjkw45b3tljvcusgfgkwdbduhu:
    resolution: {integrity: sha512-n8oxjeb5aIbPFEtmQxQYOLI0i9n5ySBEY/ZEHHZqKQSFnxio1rv6dthascc9dLuwrL0RC5mPCxB7vnAVGAYWAQ==}
    engines: {node: ^12.22.0 || ^14.17.0 || >=16.0.0}
    peerDependencies:
      eslint: ^6.0.0 || ^7.0.0 || ^8.0.0
    dependencies:
      '@eslint-community/eslint-utils': 4.4.0_eslint@8.46.0
      '@types/json-schema': 7.0.12
      '@types/semver': 7.5.0
      '@typescript-eslint/scope-manager': 5.62.0
      '@typescript-eslint/types': 5.62.0
      '@typescript-eslint/typescript-estree': 5.62.0_typescript@5.0.4
      eslint: 8.46.0
      eslint-scope: 5.1.1
      semver: 7.5.4
    transitivePeerDependencies:
      - supports-color
      - typescript
    dev: true

  /@typescript-eslint/visitor-keys/5.62.0:
    resolution: {integrity: sha512-07ny+LHRzQXepkGg6w0mFY41fVUNBrL2Roj/++7V1txKugfjm/Ci/qSND03r2RhlJhJYMcTn9AhhSSqQp0Ysyw==}
    engines: {node: ^12.22.0 || ^14.17.0 || >=16.0.0}
    dependencies:
      '@typescript-eslint/types': 5.62.0
      eslint-visitor-keys: 3.4.2
    dev: true

  /@typespec/compiler/0.47.1:
    resolution: {integrity: sha512-EBTweucgrUiFLVbBLYJobgV1emoGzM50iPrOz/Fr3dwFFnISpZJ8wzapq+z0okrvx75+W5q12bms8DjsUWapTA==}
    engines: {node: '>=16.0.0'}
    hasBin: true
    dependencies:
      '@babel/code-frame': 7.22.10
      ajv: 8.12.0
      change-case: 4.1.2
      globby: 13.1.4
      js-yaml: 4.1.0
      mustache: 4.2.0
      picocolors: 1.0.0
      prettier: 3.0.1
      prompts: 2.4.2
      semver: 7.5.4
      vscode-languageserver: 8.1.0
      vscode-languageserver-textdocument: 1.0.8
      yargs: 17.7.2

  /@typespec/http/0.47.0_@typespec+compiler@0.47.1:
    resolution: {integrity: sha512-HrVu5mGV+p3KGPtcNFHB5gXm9pU4rYRG3hJWZdLcN8fy+OuwbhmOgjOGN4AB7HLllnISmcFn6LtlqGnr0LpyfA==}
    engines: {node: '>=16.0.0'}
    peerDependencies:
      '@typespec/compiler': ~0.47.0
    dependencies:
      '@typespec/compiler': 0.47.1

  /@typespec/lint/0.47.0_@typespec+compiler@0.47.1:
    resolution: {integrity: sha512-+CZ8OC8ABHU+HljjWvkVfLDZzyj2kc8VqEOHoXYdomt7PTo2GdVubyOXZMAYFiXWJr/k4YWHD2moPcvu+e2yTQ==}
    engines: {node: '>=16.0.0'}
    peerDependencies:
      '@typespec/compiler': ~0.47.0
    dependencies:
      '@typespec/compiler': 0.47.1

  /@typespec/openapi/0.47.0_rsgpzskpshtrui6ybsakstscc4:
    resolution: {integrity: sha512-p10NA5MQ1/z/yltTmK9g/RHgRQa+UPJg7ntcix8I9DIwX6u3yJReYwWBrKLeRNExd8ylNHNqjXTwiHJfptmR3w==}
    engines: {node: '>=16.0.0'}
    peerDependencies:
      '@typespec/compiler': ~0.47.0
      '@typespec/http': ~0.47.0
      '@typespec/rest': ~0.47.0
    dependencies:
      '@typespec/compiler': 0.47.1
      '@typespec/http': 0.47.0_@typespec+compiler@0.47.1
      '@typespec/rest': 0.47.0_@typespec+compiler@0.47.1
    dev: false

  /@typespec/openapi3/0.47.0_6zgfza5j6pxgqvpitlqhaqcuje:
    resolution: {integrity: sha512-N6TxfCKe1PmCyjFRnCH2+yHUyopEHzv8wjF71o7YLh9yWj4Qin51LmBa+Xr3OaRwyF6AJQedDDwB27uaRzIN7A==}
    engines: {node: '>=16.0.0'}
    peerDependencies:
      '@typespec/compiler': ~0.47.0
      '@typespec/http': ~0.47.0
      '@typespec/openapi': ~0.47.0
      '@typespec/rest': ~0.47.0
      '@typespec/versioning': ~0.47.0
    dependencies:
      '@typespec/compiler': 0.47.1
      '@typespec/http': 0.47.0_@typespec+compiler@0.47.1
      '@typespec/openapi': 0.47.0_rsgpzskpshtrui6ybsakstscc4
      '@typespec/rest': 0.47.0_@typespec+compiler@0.47.1
      '@typespec/versioning': 0.47.0_@typespec+compiler@0.47.1
      js-yaml: 4.1.0
    dev: false

  /@typespec/prettier-plugin-typespec/0.47.0:
    resolution: {integrity: sha512-7QHrCp9gK2cW09drxCqQ1xb6YqBGLJeZJ0gFRtV3jt1zbt5+YB5VGFwSZw97//+ULfUDGM0zlykSaqo82XdXQw==}
    dependencies:
      prettier: 3.0.1
    dev: false

  /@typespec/rest/0.47.0_@typespec+compiler@0.47.1:
    resolution: {integrity: sha512-sjxCY2dQ6Wc51W7NYDLgcZdeTI35vFJR0aK+tuYHMTwjhZJK20ezwb/c+RZQ8xyGIyX+vUj9yhTc7lBZGw4n1A==}
    engines: {node: '>=16.0.0'}
    peerDependencies:
      '@typespec/compiler': ~0.47.0
    dependencies:
      '@typespec/compiler': 0.47.1

  /@typespec/versioning/0.47.0_@typespec+compiler@0.47.1:
    resolution: {integrity: sha512-j3NUBm61k40ZI5aljgqfVFvduoR+q7ijLpwt+lzXw/DecOgNWZX7R/GGzwCmUVyfJUZpMA/8zhuxmx4fB36P7g==}
    engines: {node: '>=16.0.0'}
    peerDependencies:
      '@typespec/compiler': ~0.47.0
    dependencies:
      '@typespec/compiler': 0.47.1

  /@ungap/promise-all-settled/1.1.2:
    resolution: {integrity: sha512-sL/cEvJWAnClXw0wHk85/2L0G6Sj8UB0Ctc1TEMbKSsmpRosqhwj9gWgFRZSrBr2f9tiXISwNhCPmlfqUqyb9Q==}
    dev: true

  /@webassemblyjs/ast/1.11.6:
    resolution: {integrity: sha512-IN1xI7PwOvLPgjcf180gC1bqn3q/QaOCwYUahIOhbYUu8KA/3tw2RT/T0Gidi1l7Hhj5D/INhJxiICObqpMu4Q==}
    dependencies:
      '@webassemblyjs/helper-numbers': 1.11.6
      '@webassemblyjs/helper-wasm-bytecode': 1.11.6
    dev: true

  /@webassemblyjs/floating-point-hex-parser/1.11.6:
    resolution: {integrity: sha512-ejAj9hfRJ2XMsNHk/v6Fu2dGS+i4UaXBXGemOfQ/JfQ6mdQg/WXtwleQRLLS4OvfDhv8rYnVwH27YJLMyYsxhw==}
    dev: true

  /@webassemblyjs/helper-api-error/1.11.6:
    resolution: {integrity: sha512-o0YkoP4pVu4rN8aTJgAyj9hC2Sv5UlkzCHhxqWj8butaLvnpdc2jOwh4ewE6CX0txSfLn/UYaV/pheS2Txg//Q==}
    dev: true

  /@webassemblyjs/helper-buffer/1.11.6:
    resolution: {integrity: sha512-z3nFzdcp1mb8nEOFFk8DrYLpHvhKC3grJD2ardfKOzmbmJvEf/tPIqCY+sNcwZIY8ZD7IkB2l7/pqhUhqm7hLA==}
    dev: true

  /@webassemblyjs/helper-numbers/1.11.6:
    resolution: {integrity: sha512-vUIhZ8LZoIWHBohiEObxVm6hwP034jwmc9kuq5GdHZH0wiLVLIPcMCdpJzG4C11cHoQ25TFIQj9kaVADVX7N3g==}
    dependencies:
      '@webassemblyjs/floating-point-hex-parser': 1.11.6
      '@webassemblyjs/helper-api-error': 1.11.6
      '@xtuc/long': 4.2.2
    dev: true

  /@webassemblyjs/helper-wasm-bytecode/1.11.6:
    resolution: {integrity: sha512-sFFHKwcmBprO9e7Icf0+gddyWYDViL8bpPjJJl0WHxCdETktXdmtWLGVzoHbqUcY4Be1LkNfwTmXOJUFZYSJdA==}
    dev: true

  /@webassemblyjs/helper-wasm-section/1.11.6:
    resolution: {integrity: sha512-LPpZbSOwTpEC2cgn4hTydySy1Ke+XEu+ETXuoyvuyezHO3Kjdu90KK95Sh9xTbmjrCsUwvWwCOQQNta37VrS9g==}
    dependencies:
      '@webassemblyjs/ast': 1.11.6
      '@webassemblyjs/helper-buffer': 1.11.6
      '@webassemblyjs/helper-wasm-bytecode': 1.11.6
      '@webassemblyjs/wasm-gen': 1.11.6
    dev: true

  /@webassemblyjs/ieee754/1.11.6:
    resolution: {integrity: sha512-LM4p2csPNvbij6U1f19v6WR56QZ8JcHg3QIJTlSwzFcmx6WSORicYj6I63f9yU1kEUtrpG+kjkiIAkevHpDXrg==}
    dependencies:
      '@xtuc/ieee754': 1.2.0
    dev: true

  /@webassemblyjs/leb128/1.11.6:
    resolution: {integrity: sha512-m7a0FhE67DQXgouf1tbN5XQcdWoNgaAuoULHIfGFIEVKA6tu/edls6XnIlkmS6FrXAquJRPni3ZZKjw6FSPjPQ==}
    dependencies:
      '@xtuc/long': 4.2.2
    dev: true

  /@webassemblyjs/utf8/1.11.6:
    resolution: {integrity: sha512-vtXf2wTQ3+up9Zsg8sa2yWiQpzSsMyXj0qViVP6xKGCUT8p8YJ6HqI7l5eCnWx1T/FYdsv07HQs2wTFbbof/RA==}
    dev: true

  /@webassemblyjs/wasm-edit/1.11.6:
    resolution: {integrity: sha512-Ybn2I6fnfIGuCR+Faaz7YcvtBKxvoLV3Lebn1tM4o/IAJzmi9AWYIPWpyBfU8cC+JxAO57bk4+zdsTjJR+VTOw==}
    dependencies:
      '@webassemblyjs/ast': 1.11.6
      '@webassemblyjs/helper-buffer': 1.11.6
      '@webassemblyjs/helper-wasm-bytecode': 1.11.6
      '@webassemblyjs/helper-wasm-section': 1.11.6
      '@webassemblyjs/wasm-gen': 1.11.6
      '@webassemblyjs/wasm-opt': 1.11.6
      '@webassemblyjs/wasm-parser': 1.11.6
      '@webassemblyjs/wast-printer': 1.11.6
    dev: true

  /@webassemblyjs/wasm-gen/1.11.6:
    resolution: {integrity: sha512-3XOqkZP/y6B4F0PBAXvI1/bky7GryoogUtfwExeP/v7Nzwo1QLcq5oQmpKlftZLbT+ERUOAZVQjuNVak6UXjPA==}
    dependencies:
      '@webassemblyjs/ast': 1.11.6
      '@webassemblyjs/helper-wasm-bytecode': 1.11.6
      '@webassemblyjs/ieee754': 1.11.6
      '@webassemblyjs/leb128': 1.11.6
      '@webassemblyjs/utf8': 1.11.6
    dev: true

  /@webassemblyjs/wasm-opt/1.11.6:
    resolution: {integrity: sha512-cOrKuLRE7PCe6AsOVl7WasYf3wbSo4CeOk6PkrjS7g57MFfVUF9u6ysQBBODX0LdgSvQqRiGz3CXvIDKcPNy4g==}
    dependencies:
      '@webassemblyjs/ast': 1.11.6
      '@webassemblyjs/helper-buffer': 1.11.6
      '@webassemblyjs/wasm-gen': 1.11.6
      '@webassemblyjs/wasm-parser': 1.11.6
    dev: true

  /@webassemblyjs/wasm-parser/1.11.6:
    resolution: {integrity: sha512-6ZwPeGzMJM3Dqp3hCsLgESxBGtT/OeCvCZ4TA1JUPYgmhAx38tTPR9JaKy0S5H3evQpO/h2uWs2j6Yc/fjkpTQ==}
    dependencies:
      '@webassemblyjs/ast': 1.11.6
      '@webassemblyjs/helper-api-error': 1.11.6
      '@webassemblyjs/helper-wasm-bytecode': 1.11.6
      '@webassemblyjs/ieee754': 1.11.6
      '@webassemblyjs/leb128': 1.11.6
      '@webassemblyjs/utf8': 1.11.6
    dev: true

  /@webassemblyjs/wast-printer/1.11.6:
    resolution: {integrity: sha512-JM7AhRcE+yW2GWYaKeHL5vt4xqee5N2WcezptmgyhNS+ScggqcT1OtXykhAb13Sn5Yas0j2uv9tHgrjwvzAP4A==}
    dependencies:
      '@webassemblyjs/ast': 1.11.6
      '@xtuc/long': 4.2.2
    dev: true

  /@webpack-cli/configtest/1.2.0_w3wu7rcwmvifygnqiqkxwjppse:
    resolution: {integrity: sha512-4FB8Tj6xyVkyqjj1OaTqCjXYULB9FMkqQ8yGrZjRDrYh0nOE+7Lhs45WioWQQMV+ceFlE368Ukhe6xdvJM9Egg==}
    peerDependencies:
      webpack: 4.x.x || 5.x.x
      webpack-cli: 4.x.x
    dependencies:
      webpack: 5.88.2_webpack-cli@4.10.0
      webpack-cli: 4.10.0_webpack@5.88.2
    dev: true

  /@webpack-cli/info/1.5.0_webpack-cli@4.10.0:
    resolution: {integrity: sha512-e8tSXZpw2hPl2uMJY6fsMswaok5FdlGNRTktvFk2sD8RjH0hE2+XistawJx1vmKteh4NmGmNUrp+Tb2w+udPcQ==}
    peerDependencies:
      webpack-cli: 4.x.x
    dependencies:
      envinfo: 7.10.0
      webpack-cli: 4.10.0_webpack@5.88.2
    dev: true

  /@webpack-cli/serve/1.7.0_webpack-cli@4.10.0:
    resolution: {integrity: sha512-oxnCNGj88fL+xzV+dacXs44HcDwf1ovs3AuEzvP7mqXw7fQntqIhQ1BRmynh4qEKQSSSRSWVyXRjmTbZIX9V2Q==}
    peerDependencies:
      webpack-cli: 4.x.x
      webpack-dev-server: '*'
    peerDependenciesMeta:
      webpack-dev-server:
        optional: true
    dependencies:
      webpack-cli: 4.10.0_webpack@5.88.2
    dev: true

  /@xtuc/ieee754/1.2.0:
    resolution: {integrity: sha512-DX8nKgqcGwsc0eJSqYt5lwP4DH5FlHnmuWWBRy7X0NcaGR0ZtuyeESgMwTYVEtxmsNGY+qit4QYT/MIYTOTPeA==}
    dev: true

  /@xtuc/long/4.2.2:
    resolution: {integrity: sha512-NuHqBY1PB/D8xU6s/thBgOAiAP7HOYDQ32+BFZILJ8ivkUkAHQnWfn6WhL79Owj1qmUnoN/YPhktdIoucipkAQ==}
    dev: true

  /abab/2.0.6:
    resolution: {integrity: sha512-j2afSsaIENvHZN2B8GOpF566vZ5WVk5opAiMTvWgaQT8DkbOqsTfvNAvHoRGU2zzP8cPoqys+xHTRDWW8L+/BA==}
    dev: true

  /accepts/1.3.8:
    resolution: {integrity: sha512-PYAthTa2m2VKxuvSD3DPC/Gy+U+sOA1LAuT8mkmRuvw+NACSaeXEQ+NHcVF7rONl6qcaxV3Uuemwawk+7+SJLw==}
    engines: {node: '>= 0.6'}
    dependencies:
      mime-types: 2.1.35
      negotiator: 0.6.3
    dev: true

  /acorn-import-assertions/1.9.0_acorn@8.10.0:
    resolution: {integrity: sha512-cmMwop9x+8KFhxvKrKfPYmN6/pKTYYHBqLa0DfvVZcKMJWNyWLnaqND7dx/qn66R7ewM1UX5XMaDVP5wlVTaVA==}
    peerDependencies:
      acorn: ^8
    dependencies:
      acorn: 8.10.0
    dev: true

  /acorn-jsx/5.3.2_acorn@8.10.0:
    resolution: {integrity: sha512-rq9s+JNhf0IChjtDXxllJ7g41oZk5SlXtp0LHwyA5cejwn7vKmKp4pPri6YEePv2PU65sAsegbXtIinmDFDXgQ==}
    peerDependencies:
      acorn: ^6.0.0 || ^7.0.0 || ^8.0.0
    dependencies:
      acorn: 8.10.0
    dev: true

  /acorn-walk/8.2.0:
    resolution: {integrity: sha512-k+iyHEuPgSw6SbuDpGQM+06HQUa04DZ3o+F6CSzXMvvI5KMvnaEqXe+YVe555R9nn6GPt404fos4wcgpw12SDA==}
    engines: {node: '>=0.4.0'}
    dev: true

  /acorn/8.10.0:
    resolution: {integrity: sha512-F0SAmZ8iUtS//m8DmCTA0jlh6TDKkHQyK6xc6V4KDTyZKA9dnvX9/3sRTVQrWm79glUAZbnmmNcdYwUIHWVybw==}
    engines: {node: '>=0.4.0'}
    hasBin: true
    dev: true

  /agent-base/5.1.1:
    resolution: {integrity: sha512-TMeqbNl2fMW0nMjTEPOwe3J/PRFP4vqeoNuQMG0HlMrtm5QxKqdvAkZ1pRBQ/ulIyDD5Yq0nJ7YbdD8ey0TO3g==}
    engines: {node: '>= 6.0.0'}
    dev: true

  /agent-base/6.0.2:
    resolution: {integrity: sha512-RZNwNclF7+MS/8bDg70amg32dyeZGZxiDuQmZxKLAlQjr3jGyLx+4Kkk58UO7D2QdgFIQCovuSuZESne6RG6XQ==}
    engines: {node: '>= 6.0.0'}
    dependencies:
      debug: 4.3.4
    transitivePeerDependencies:
      - supports-color

  /ajv-keywords/3.5.2_ajv@6.12.6:
    resolution: {integrity: sha512-5p6WTN0DdTGVQk6VjcEju19IgaHudalcfabD7yhDGeA6bcQnmL+CpveLJq/3hvfwd1aof6L386Ougkx6RfyMIQ==}
    peerDependencies:
      ajv: ^6.9.1
    dependencies:
      ajv: 6.12.6
    dev: true

  /ajv/6.12.6:
    resolution: {integrity: sha512-j3fVLgvTo527anyYyJOGTYJbG+vnnQYvE0m5mmkc1TK+nxAppkCLMIL0aZ4dblVCNoGShhm+kzE4ZUykBoMg4g==}
    dependencies:
      fast-deep-equal: 3.1.3
      fast-json-stable-stringify: 2.1.0
      json-schema-traverse: 0.4.1
      uri-js: 4.4.1
    dev: true

  /ajv/8.12.0:
    resolution: {integrity: sha512-sRu1kpcO9yLtYxBKvqfTeh9KzZEwO3STyX1HT+4CaDzC6HpTGYhIhPIzj9XuKU7KYDwnaeh5hcOwjy1QuJzBPA==}
    dependencies:
      fast-deep-equal: 3.1.3
      json-schema-traverse: 1.0.0
      require-from-string: 2.0.2
      uri-js: 4.4.1

  /ansi-colors/4.1.1:
    resolution: {integrity: sha512-JoX0apGbHaUJBNl6yF+p6JAFYZ666/hhCGKN5t9QFjbJQKUU/g8MNbFDbvfrgKXvI1QpZplPOnwIo99lX/AAmA==}
    engines: {node: '>=6'}
    dev: true

  /ansi-regex/5.0.1:
    resolution: {integrity: sha512-quJQXlTSUGL2LH9SUXo8VwsY4soanhgo6LNSm84E1LBcE8s3O0wpdiRzyR9z/ZZJMlMWv37qOOb9pdJlMUEKFQ==}
    engines: {node: '>=8'}

  /ansi-styles/3.2.1:
    resolution: {integrity: sha512-VT0ZI6kZRdTh8YyJw3SMbYm/u+NqfsAxEpWO0Pf9sq8/e94WxxOpPKx9FR1FlyCtOVDNOQ+8ntlqFxiRc+r5qA==}
    engines: {node: '>=4'}
    dependencies:
      color-convert: 1.9.3

  /ansi-styles/4.3.0:
    resolution: {integrity: sha512-zbB9rCJAT1rbjiVDb2hqKFHNYLxgtk8NURxZ3IZwD3F6NtxbXZQCnnSi1Lkx+IDohdPlFp222wVALIheZJQSEg==}
    engines: {node: '>=8'}
    dependencies:
      color-convert: 2.0.1

  /anymatch/3.1.3:
    resolution: {integrity: sha512-KMReFUr0B4t+D+OBkjR3KYqvocp2XaSzO55UcB6mgQMd3KbcE+mWTyvVV7D/zsdEbNnV6acZUutkiHQXvTr1Rw==}
    engines: {node: '>= 8'}
    dependencies:
      normalize-path: 3.0.0
      picomatch: 2.3.1
    dev: true

  /arg/4.1.3:
    resolution: {integrity: sha512-58S9QDqG0Xx27YwPSt9fJxivjYl432YCwfDMfZ+71RAqUrZef7LrKQZ3LHLOwCS4FLNBplP533Zx895SeOCHvA==}
    dev: true

  /argparse/2.0.1:
    resolution: {integrity: sha512-8+9WqebbFzpX9OR+Wa6O29asIogeRMzcGtAINdpMHHyAg10f05aSFVBbcEqGf/PXw1EjAZ+q2/bEBg3DvurK3Q==}

  /array-buffer-byte-length/1.0.0:
    resolution: {integrity: sha512-LPuwb2P+NrQw3XhxGc36+XSvuBPopovXYTR9Ew++Du9Yb/bx5AzBfrIsBoj0EZUifjQU+sHL21sseZ3jerWO/A==}
    dependencies:
      call-bind: 1.0.2
      is-array-buffer: 3.0.2
    dev: true

  /array-flatten/1.1.1:
    resolution: {integrity: sha512-PCVAQswWemu6UdxsDFFX/+gVeYqKAod3D3UVm91jHwynguOwAvYPhx8nNlM++NqRcK6CxxpUafjmhIdKiHibqg==}
    dev: true

  /array-union/2.1.0:
    resolution: {integrity: sha512-HGyxoOTYUyCM6stUe6EJgnd4EoewAI7zMdfqO+kGjnlZmBDz/cR5pf8r/cR4Wq60sL/p0IkcjUEEPwS3GFrIyw==}
    engines: {node: '>=8'}
    dev: true

  /arraybuffer.prototype.slice/1.0.1:
    resolution: {integrity: sha512-09x0ZWFEjj4WD8PDbykUwo3t9arLn8NIzmmYEJFpYekOAQjpkGSyrQhNoRTcwwcFRu+ycWF78QZ63oWTqSjBcw==}
    engines: {node: '>= 0.4'}
    dependencies:
      array-buffer-byte-length: 1.0.0
      call-bind: 1.0.2
      define-properties: 1.2.0
      get-intrinsic: 1.2.1
      is-array-buffer: 3.0.2
      is-shared-array-buffer: 1.0.2
    dev: true

  /asn1/0.2.6:
    resolution: {integrity: sha512-ix/FxPn0MDjeyJ7i/yoHGFt/EX6LyNbxSEhPPXODPL+KB0VPk86UYfL0lMdy+KCnv+fmvIzySwaK5COwqVbWTQ==}
    dependencies:
      safer-buffer: 2.1.2
    dev: true

  /assert-plus/1.0.0:
    resolution: {integrity: sha512-NfJ4UzBCcQGLDlQq7nHxH+tv3kyZ0hHQqF5BO6J7tNJeP5do1llPr8dZ8zHonfhAu0PHAdMkSo+8o0wxg9lZWw==}
    engines: {node: '>=0.8'}
    dev: true

  /assertion-error/1.1.0:
    resolution: {integrity: sha512-jgsaNduz+ndvGyFt3uSuWqvy4lCnIJiovtouQN5JZHOKCS2QuhEdbcQHFhVksz2N2U9hXJo8odG7ETyWlEeuDw==}
    dev: true

  /async/3.2.4:
    resolution: {integrity: sha512-iAB+JbDEGXhyIUavoDl9WP/Jj106Kz9DEn1DPgYw5ruDn0e3Wgi3sKFm55sASdGBNOQB8F59d9qQ7deqrHA8wQ==}
    dev: true

  /asynckit/0.4.0:
    resolution: {integrity: sha512-Oei9OH4tRh0YqU3GxhX79dM/mwVgvbZJaSNaRk+bshkj0S5cfHcgYakreBjrHwatXKbz+IoIdYLxrKim2MjW0Q==}

  /autorest/3.6.3:
    resolution: {integrity: sha512-j/Axwk9bniifTNtBLYVxfQZGQIGPKljFaCQCBWOiybVar2j3tkHP1btiC4a/t9pAJXY6IaFgWctoPM3G/Puhyg==}
    engines: {node: '>=12.0.0'}
    hasBin: true
    requiresBuild: true
    dev: true

  /available-typed-arrays/1.0.5:
    resolution: {integrity: sha512-DMD0KiN46eipeziST1LPP/STfDU0sufISXmjSgvVsoU2tqxctQeASejWcfNtxYKqETM1UxQ8sp2OrSBWpHY6sw==}
    engines: {node: '>= 0.4'}
    dev: true

  /aws-sign2/0.7.0:
    resolution: {integrity: sha512-08kcGqnYf/YmjoRhfxyu+CLxBjUtHLXLXX/vUfx9l2LYzG3c1m61nrpyFUZI6zeS+Li/wWMMidD9KgrqtGq3mA==}
    dev: true

  /aws4/1.12.0:
    resolution: {integrity: sha512-NmWvPnx0F1SfrQbYwOi7OeaNGokp9XhzNioJ/CSBs8Qa4vxug81mhJEAVZwxXuBmYB5KDRfMq/F3RR0BIU7sWg==}
    dev: true

  /axios/0.21.4:
    resolution: {integrity: sha512-ut5vewkiu8jjGBdqpM44XxjuCjq9LAKeHVmoVfHVzy8eHgxxq8SbAVQNovDA8mVi05kP0Ea/n/UzcSHcTJQfNg==}
    dependencies:
      follow-redirects: 1.15.2
    transitivePeerDependencies:
      - debug
    dev: true

  /balanced-match/1.0.2:
    resolution: {integrity: sha512-3oSeUO0TMV67hN1AmbXsK4yaqU7tjiHlbxRDZOpH0KW9+CeX4bRAaX0Anxt0tx2MrpRpWwQaPwIlISEJhYU5Pw==}

  /base64-js/1.5.1:
    resolution: {integrity: sha512-AKpaYlHn8t4SVbOHCy+b5+KKgvR4vrsD8vbvrbiQJps7fKDTkjkDry6ji0rUJjC0kzbNePLwzxq8iypo41qeWA==}
    dev: true

  /base64id/2.0.0:
    resolution: {integrity: sha512-lGe34o6EHj9y3Kts9R4ZYs/Gr+6N7MCaMlIFA3F1R2O5/m7K06AxfSeO5530PEERE6/WyEg3lsuyw4GHlPZHog==}
    engines: {node: ^4.5.0 || >= 5.9}
    dev: true

  /basic-auth/2.0.1:
    resolution: {integrity: sha512-NF+epuEdnUYVlGuhaxbbq+dvJttwLnGY+YixlXlME5KpQ5W3CnXA5cVTneY3SPbPDRkcjMbifrwmFYcClgOZeg==}
    engines: {node: '>= 0.8'}
    dependencies:
      safe-buffer: 5.1.2
    dev: true

  /bcrypt-pbkdf/1.0.2:
    resolution: {integrity: sha512-qeFIXtP4MSoi6NLqO12WfqARWWuCKi2Rn/9hJLEmtB5yTNr9DqFWkJRCf2qShWzPeAMRnOgCrq0sg/KLv5ES9w==}
    dependencies:
      tweetnacl: 0.14.5
    dev: true

  /big.js/5.2.2:
    resolution: {integrity: sha512-vyL2OymJxmarO8gxMr0mhChsO9QGwhynfuu4+MHTAW6czfq9humCB7rKpUjDd9YUiDPU4mzpyupFSvOClAwbmQ==}
    dev: true

  /binary-extensions/2.2.0:
    resolution: {integrity: sha512-jDctJ/IVQbZoJykoeHbhXpOlNBqGNcwXJKJog42E5HDPUwQTSdjCHdihjj0DlnheQ7blbT6dHOafNAiS8ooQKA==}
    engines: {node: '>=8'}
    dev: true

  /bl/4.1.0:
    resolution: {integrity: sha512-1W07cM9gS6DcLperZfFSj+bWLtaPGSOHWhPiGzXmvVJbRLdG82sH/Kn8EtW1VqWVA54AKf2h5k5BbnIbwF3h6w==}
    dependencies:
      buffer: 5.7.1
      inherits: 2.0.4
      readable-stream: 3.6.2
    dev: true

  /body-parser/1.20.1:
    resolution: {integrity: sha512-jWi7abTbYwajOytWCQc37VulmWiRae5RyTpaCyDcS5/lMdtwSz5lOpDE67srw/HYe35f1z3fDQw+3txg7gNtWw==}
    engines: {node: '>= 0.8', npm: 1.2.8000 || >= 1.4.16}
    dependencies:
      bytes: 3.1.2
      content-type: 1.0.5
      debug: 2.6.9
      depd: 2.0.0
      destroy: 1.2.0
      http-errors: 2.0.0
      iconv-lite: 0.4.24
      on-finished: 2.4.1
      qs: 6.11.0
      raw-body: 2.5.1
      type-is: 1.6.18
      unpipe: 1.0.0
    dev: true

  /body-parser/1.20.2:
    resolution: {integrity: sha512-ml9pReCu3M61kGlqoTm2umSXTlRTuGTx0bfYj+uIUKKYycG5NtSbeetV3faSU6R7ajOPw0g/J1PvK4qNy7s5bA==}
    engines: {node: '>= 0.8', npm: 1.2.8000 || >= 1.4.16}
    dependencies:
      bytes: 3.1.2
      content-type: 1.0.5
      debug: 2.6.9
      depd: 2.0.0
      destroy: 1.2.0
      http-errors: 2.0.0
      iconv-lite: 0.4.24
      on-finished: 2.4.1
      qs: 6.11.0
      raw-body: 2.5.2
      type-is: 1.6.18
      unpipe: 1.0.0
    dev: true

  /brace-expansion/1.1.11:
    resolution: {integrity: sha512-iCuPHDFgrHX7H2vEI/5xpz07zSHB00TpugqhmYtVmMO6518mCuRMoOYFldEBl0g187ufozdaHgWKcYFb61qGiA==}
    dependencies:
      balanced-match: 1.0.2
      concat-map: 0.0.1
    dev: true

  /brace-expansion/2.0.1:
    resolution: {integrity: sha512-XnAIvQ8eM+kC6aULx6wuQiwVsnzsi9d3WxzV3FpWTGA19F621kwdbsAcFKXgKUHZWsy+mY6iL1sHTxWEFCytDA==}
    dependencies:
      balanced-match: 1.0.2

  /braces/3.0.2:
    resolution: {integrity: sha512-b8um+L1RzM3WDSzvhm6gIz1yfTbBt6YTlcEKAvsmqCZZFw46z626lVj9j1yEPW33H5H+lBQpZMP1k8l+78Ha0A==}
    engines: {node: '>=8'}
    dependencies:
      fill-range: 7.0.1

  /browser-stdout/1.3.1:
    resolution: {integrity: sha512-qhAVI1+Av2X7qelOfAIYwXONood6XlZE/fXaBSmW/T5SzLAmCgzi+eiWE7fUvbHaeNBQH13UftjpXxsfLkMpgw==}
    dev: true

  /browserslist/4.21.10:
    resolution: {integrity: sha512-bipEBdZfVH5/pwrvqc+Ub0kUPVfGUhlKxbvfD+z1BDnPEO/X98ruXGA1WP5ASpAFKan7Qr6j736IacbZQuAlKQ==}
    engines: {node: ^6 || ^7 || ^8 || ^9 || ^10 || ^11 || ^12 || >=13.7}
    hasBin: true
    dependencies:
      caniuse-lite: 1.0.30001519
      electron-to-chromium: 1.4.487
      node-releases: 2.0.13
      update-browserslist-db: 1.0.11_browserslist@4.21.10
    dev: true

  /buffer-crc32/0.2.13:
    resolution: {integrity: sha512-VO9Ht/+p3SN7SKWqcrgEzjGbRSJYTx+Q1pTQC0wrWqHx0vpJraQ6GtHx8tvcg1rlK1byhU5gccxgOgj7B0TDkQ==}
    dev: true

  /buffer-equal-constant-time/1.0.1:
    resolution: {integrity: sha512-zRpUiDwd/xk6ADqPMATG8vc9VPrkck7T07OIx0gnjmJAnHnTVXNQG3vfvWNuiZIkwu9KrKdA1iJKfsfTVxE6NA==}
    dev: true

  /buffer-from/1.1.2:
    resolution: {integrity: sha512-E+XQCRwSbaaiChtv6k6Dwgc+bx+Bs6vuKJHHl5kox/BaKbhiXzqQOwK4cO22yElGp2OCmjwVhT3HmxgyPGnJfQ==}

  /buffer/5.7.1:
    resolution: {integrity: sha512-EHcyIPBQ4BSGlvjB16k5KgAJ27CIsHY/2JBmCRReo48y9rQ3MaUzWX3KVlBa4U7MyX02HdVj0K7C3WaB3ju7FQ==}
    dependencies:
      base64-js: 1.5.1
      ieee754: 1.2.1
    dev: true

  /buffer/6.0.3:
    resolution: {integrity: sha512-FTiCpNxtwiZZHEZbcbTIcZjERVICn9yq/pDFkTl95/AxzD1naBctN7YO68riM/gLSDY7sdrMby8hofADYuuqOA==}
    dependencies:
      base64-js: 1.5.1
      ieee754: 1.2.1
    dev: true

  /busboy/1.6.0:
    resolution: {integrity: sha512-8SFQbg/0hQ9xy3UNTB0YEnsNBbWfhf7RtnzpL7TkBiTBRfrQ9Fxcnz7VJsleJpyp6rVLvXiuORqjlHi5q+PYuA==}
    engines: {node: '>=10.16.0'}
    dependencies:
      streamsearch: 1.1.0
    dev: true

  /bytes/3.1.2:
    resolution: {integrity: sha512-/Nf7TyzTx6S3yRJObOAV7956r8cr2+Oj8AC5dt8wSP3BQAoeX58NoHyCU8P8zGkNXStjTSi6fzO6F0pBdcYbEg==}
    engines: {node: '>= 0.8'}
    dev: true

  /call-bind/1.0.2:
    resolution: {integrity: sha512-7O+FbCihrB5WGbFYesctwmTKae6rOiIzmz1icreWJ+0aA7LJfuqhEso2T9ncpcFtzMQtzXf2QGGueWJGTYsqrA==}
    dependencies:
      function-bind: 1.1.1
      get-intrinsic: 1.2.1
    dev: true

  /callsites/3.1.0:
    resolution: {integrity: sha512-P8BjAsXvZS+VIDUI11hHCQEv74YT67YUi5JJFNWIqL235sBmjX4+qx9Muvls5ivyNENctx46xQLQ3aTuE7ssaQ==}
    engines: {node: '>=6'}
    dev: true

  /camel-case/4.1.2:
    resolution: {integrity: sha512-gxGWBrTT1JuMx6R+o5PTXMmUnhnVzLQ9SNutD4YqKtI6ap897t3tKECYla6gCWEkplXnlNybEkZg9GEGxKFCgw==}
    dependencies:
      pascal-case: 3.1.2
      tslib: 2.6.1

  /camelcase/6.3.0:
    resolution: {integrity: sha512-Gmy6FhYlCY7uOElZUSbxo2UCDH8owEk996gkbrpsgGtrJLM3J7jGxl9Ic7Qwwj4ivOE5AWZWRMecDdF7hqGjFA==}
    engines: {node: '>=10'}
    dev: true

  /caniuse-lite/1.0.30001519:
    resolution: {integrity: sha512-0QHgqR+Jv4bxHMp8kZ1Kn8CH55OikjKJ6JmKkZYP1F3D7w+lnFXF70nG5eNfsZS89jadi5Ywy5UCSKLAglIRkg==}
    dev: true

  /capital-case/1.0.4:
    resolution: {integrity: sha512-ds37W8CytHgwnhGGTi88pcPyR15qoNkOpYwmMMfnWqqWgESapLqvDx6huFjQ5vqWSn2Z06173XNA7LtMOeUh1A==}
    dependencies:
      no-case: 3.0.4
      tslib: 2.6.1
      upper-case-first: 2.0.2

  /caseless/0.12.0:
    resolution: {integrity: sha512-4tYFyifaFfGacoiObjJegolkwSU4xQNGbVgUiNYVUxbQ2x2lUsFvY4hVgVzGiIe6WLOPqycWXA40l+PWsxthUw==}
    dev: true

  /chai-as-promised/7.1.1_chai@4.3.7:
    resolution: {integrity: sha512-azL6xMoi+uxu6z4rhWQ1jbdUhOMhis2PvscD/xjLqNMkv3BPPp2JyyuTHOrf9BOosGpNQ11v6BKv/g57RXbiaA==}
    peerDependencies:
      chai: '>= 2.1.2 < 5'
    dependencies:
      chai: 4.3.7
      check-error: 1.0.2
    dev: true

  /chai/4.3.7:
    resolution: {integrity: sha512-HLnAzZ2iupm25PlN0xFreAlBA5zaBSv3og0DdeGA4Ar6h6rJ3A0rolRUKJhSF2V10GZKDgWF/VmAEsNWjCRB+A==}
    engines: {node: '>=4'}
    dependencies:
      assertion-error: 1.1.0
      check-error: 1.0.2
      deep-eql: 4.1.3
      get-func-name: 2.0.0
      loupe: 2.3.6
      pathval: 1.1.1
      type-detect: 4.0.8
    dev: true

  /chalk/2.4.2:
    resolution: {integrity: sha512-Mti+f9lpJNcwF4tWV8/OrTTtF1gZi+f8FqlyAdouralcFWFQWF2+NgCHShjkCb+IFBLq9buZwE1xckQU4peSuQ==}
    engines: {node: '>=4'}
    dependencies:
      ansi-styles: 3.2.1
      escape-string-regexp: 1.0.5
      supports-color: 5.5.0

  /chalk/4.1.2:
    resolution: {integrity: sha512-oKnbhFyRIXpUuez8iBMmyEa4nbj4IOQyuhc/wy9kY7/WVPcwIO9VA668Pu8RkO7+0G76SLROeyw9CpQ061i4mA==}
    engines: {node: '>=10'}
    dependencies:
      ansi-styles: 4.3.0
      supports-color: 7.2.0
    dev: true

  /change-case/4.1.2:
    resolution: {integrity: sha512-bSxY2ws9OtviILG1EiY5K7NNxkqg/JnRnFxLtKQ96JaviiIxi7djMrSd0ECT9AC+lttClmYwKw53BWpOMblo7A==}
    dependencies:
      camel-case: 4.1.2
      capital-case: 1.0.4
      constant-case: 3.0.4
      dot-case: 3.0.4
      header-case: 2.0.4
      no-case: 3.0.4
      param-case: 3.0.4
      pascal-case: 3.1.2
      path-case: 3.0.4
      sentence-case: 3.0.4
      snake-case: 3.0.4
      tslib: 2.6.1

  /check-error/1.0.2:
    resolution: {integrity: sha512-BrgHpW9NURQgzoNyjfq0Wu6VFO6D7IZEmJNdtgNqpzGG8RuNFHt2jQxWlAs4HMe119chBnv+34syEZtc6IhLtA==}
    dev: true

  /chokidar/3.5.3:
    resolution: {integrity: sha512-Dr3sfKRP6oTcjf2JmUmFJfeVMvXBdegxB0iVQ5eb2V10uFJUCAS8OByZdVAyVb8xXNz3GjjTgj9kLWsZTqE6kw==}
    engines: {node: '>= 8.10.0'}
    dependencies:
      anymatch: 3.1.3
      braces: 3.0.2
      glob-parent: 5.1.2
      is-binary-path: 2.1.0
      is-glob: 4.0.3
      normalize-path: 3.0.0
      readdirp: 3.6.0
    optionalDependencies:
      fsevents: 2.3.2
    dev: true

  /chownr/1.1.4:
    resolution: {integrity: sha512-jJ0bqzaylmJtVnNgzTeSOs8DPavpbYgEr/b0YL8/2GO3xJEhInFmhKMUnEJQjZumK7KXGFhUy89PrsJWlakBVg==}
    dev: true

  /chrome-trace-event/1.0.3:
    resolution: {integrity: sha512-p3KULyQg4S7NIHixdwbGX+nFHkoBiA4YQmyWtjb8XngSKV124nJmRysgAeujbUVb15vh+RvFUfCPqU7rXk+hZg==}
    engines: {node: '>=6.0'}
    dev: true

  /cliui/7.0.4:
    resolution: {integrity: sha512-OcRE68cOsVMXp1Yvonl/fzkQOyjLSu/8bhPDfQt0e0/Eb283TKP20Fs2MqoPsr9SwA595rRCA+QMzYc9nBP+JQ==}
    dependencies:
      string-width: 4.2.3
      strip-ansi: 6.0.1
      wrap-ansi: 7.0.0
    dev: true

  /cliui/8.0.1:
    resolution: {integrity: sha512-BSeNnyus75C4//NQ9gQt1/csTXyo/8Sb+afLAkzAptFuMsod9HFokGNudZpi/oQV73hnVK+sR+5PVRMd+Dr7YQ==}
    engines: {node: '>=12'}
    dependencies:
      string-width: 4.2.3
      strip-ansi: 6.0.1
      wrap-ansi: 7.0.0

  /clone-deep/4.0.1:
    resolution: {integrity: sha512-neHB9xuzh/wk0dIHweyAXv2aPGZIVk3pLMe+/RNzINf17fe0OG96QroktYAUm7SM1PBnzTabaLboqqxDyMU+SQ==}
    engines: {node: '>=6'}
    dependencies:
      is-plain-object: 2.0.4
      kind-of: 6.0.3
      shallow-clone: 3.0.1
    dev: true

  /code-block-writer/11.0.3:
    resolution: {integrity: sha512-NiujjUFB4SwScJq2bwbYUtXbZhBSlY6vYzm++3Q6oC+U+injTqfPYFK8wS9COOmb2lueqp0ZRB4nK1VYeHgNyw==}
    dev: false

  /color-convert/1.9.3:
    resolution: {integrity: sha512-QfAUtd+vFdAtFQcC8CCyYt1fYWxSqAiK2cSD6zDB8N3cpsEBAvRxp9zOGg6G/SHHJYAT88/az/IuDGALsNVbGg==}
    dependencies:
      color-name: 1.1.3

  /color-convert/2.0.1:
    resolution: {integrity: sha512-RRECPsj7iu/xb5oKYcsFHSppFNnsj/52OVTRKb4zP5onXwVF3zVmmToNcOfGC+CRDpfK/U584fMg38ZHCaElKQ==}
    engines: {node: '>=7.0.0'}
    dependencies:
      color-name: 1.1.4

  /color-name/1.1.3:
    resolution: {integrity: sha512-72fSenhMw2HZMTVHeCA9KCmpEIbzWiQsjN+BHcBbS9vr1mtt+vJjPdksIBNUmKAW8TFUDPJK5SUU3QhE9NEXDw==}

  /color-name/1.1.4:
    resolution: {integrity: sha512-dOy+3AuW3a2wNbZHIuMZpTcgjGuLU/uBL/ubcZF9OXbDo8ff4O8yVp5Bf0efS8uEoYo5q4Fx7dY9OgQGXgAsQA==}

  /color-string/1.9.1:
    resolution: {integrity: sha512-shrVawQFojnZv6xM40anx4CkoDP+fZsw/ZerEMsW/pyzsRbElpsL/DBVW7q3ExxwusdNXI3lXpuhEZkzs8p5Eg==}
    dependencies:
      color-name: 1.1.4
      simple-swizzle: 0.2.2
    dev: true

  /color/3.2.1:
    resolution: {integrity: sha512-aBl7dZI9ENN6fUGC7mWpMTPNHmWUSNan9tuWN6ahh5ZLNk9baLJOnSMlrQkHcrfFgz2/RigjUVAjdx36VcemKA==}
    dependencies:
      color-convert: 1.9.3
      color-string: 1.9.1
    dev: true

  /colorette/2.0.20:
    resolution: {integrity: sha512-IfEDxwoWIjkeXL1eXcDiow4UbKjhLdq6/EuSVR9GMN7KVH3r9gQ83e73hsz1Nd1T3ijd5xv1wcWRYO+D6kCI2w==}
    dev: true

  /colorspace/1.1.4:
    resolution: {integrity: sha512-BgvKJiuVu1igBUF2kEjRCZXol6wiiGbY5ipL/oVPwm0BL9sIpMIzM8IK7vwuxIIzOXMV3Ey5w+vxhm0rR/TN8w==}
    dependencies:
      color: 3.2.1
      text-hex: 1.0.0
    dev: true

  /combined-stream/1.0.8:
    resolution: {integrity: sha512-FQN4MRfuJeHf7cBbBMJFXhKSDq+2kAArBlmRBvcvFE5BB1HZKXtSFASDhdlz9zOYwxh8lDdnvmMOe/+5cdoEdg==}
    engines: {node: '>= 0.8'}
    dependencies:
      delayed-stream: 1.0.0

  /commander/2.20.3:
    resolution: {integrity: sha512-GpVkmM8vF2vQUkj2LvZmD35JxeJOLCwJ9cUkugyk2nuhbv3+mJvpLYYt+0+USMxE+oj+ey/lJEnhZw75x/OMcQ==}
    dev: true

  /commander/3.0.2:
    resolution: {integrity: sha512-Gar0ASD4BDyKC4hl4DwHqDrmvjoxWKZigVnAbn5H1owvm4CxCPdb0HQDehwNYMJpla5+M2tPmPARzhtYuwpHow==}
    dev: true

  /commander/7.2.0:
    resolution: {integrity: sha512-QrWXB+ZQSVPmIWIhtEO9H+gwHaMGYiF5ChvoJ+K9ZGHG/sVsa6yiesAD1GC/x46sET00Xlwo1u49RVVVzvcSkw==}
    engines: {node: '>= 10'}
    dev: true

  /commonmark/0.30.0:
    resolution: {integrity: sha512-j1yoUo4gxPND1JWV9xj5ELih0yMv1iCWDG6eEQIPLSWLxzCXiFoyS7kvB+WwU+tZMf4snwJMMtaubV0laFpiBA==}
    hasBin: true
    dependencies:
      entities: 2.0.3
      mdurl: 1.0.1
      minimist: 1.2.8
      string.prototype.repeat: 0.2.0
    dev: true

  /concat-map/0.0.1:
    resolution: {integrity: sha512-/Srv4dswyQNBfohGpz9o6Yb3Gz3SrUDqBH5rTuhGR7ahtlbYKnVxw2bCFMRljaA7EXHaXZ8wsHdodFvbkhKmqg==}
    dev: true

  /connect/3.7.0:
    resolution: {integrity: sha512-ZqRXc+tZukToSNmh5C2iWMSoV3X1YUcPbqEM4DkEG5tNQXrQUZCNVGGv3IuicnkMtPfGf3Xtp8WCXs295iQ1pQ==}
    engines: {node: '>= 0.10.0'}
    dependencies:
      debug: 2.6.9
      finalhandler: 1.1.2
      parseurl: 1.3.3
      utils-merge: 1.0.1
    dev: true

  /constant-case/3.0.4:
    resolution: {integrity: sha512-I2hSBi7Vvs7BEuJDr5dDHfzb/Ruj3FyvFyh7KLilAjNQw3Be+xgqUBA2W6scVEcL0hL1dwPRtIqEPVUCKkSsyQ==}
    dependencies:
      no-case: 3.0.4
      tslib: 2.6.1
      upper-case: 2.0.2

  /content-disposition/0.5.4:
    resolution: {integrity: sha512-FveZTNuGw04cxlAiWbzi6zTAL/lhehaWbTtgluJh4/E95DqMwTmha3KZN1aAWA8cFIhHzMZUvLevkw5Rqk+tSQ==}
    engines: {node: '>= 0.6'}
    dependencies:
      safe-buffer: 5.2.1
    dev: true

  /content-type/1.0.5:
    resolution: {integrity: sha512-nTjqfcBFEipKdXCv4YDQWCfmcLZKm81ldF0pAopTvyrFGVbcR6P/VAAd5G7N+0tTr8QqiU0tFadD6FK4NtJwOA==}
    engines: {node: '>= 0.6'}
    dev: true

  /cookie-signature/1.0.6:
    resolution: {integrity: sha512-QADzlaHc8icV8I7vbaJXJwod9HWYp8uCqf1xa4OfNu1T7JVxQIrUgOWtHdNDtPiywmFbiS12VjotIXLrKM3orQ==}
    dev: true

  /cookie/0.4.2:
    resolution: {integrity: sha512-aSWTXFzaKWkvHO1Ny/s+ePFpvKsPnjc551iI41v3ny/ow6tBG5Vd+FuqGNhh1LxOmVzOlGUriIlOaokOvhaStA==}
    engines: {node: '>= 0.6'}
    dev: true

  /cookie/0.5.0:
    resolution: {integrity: sha512-YZ3GUyn/o8gfKJlnlX7g7xq4gyO6OSuhGPKaaGssGB2qgDUS0gPgtTvoyZLTt9Ab6dC4hfc9dV5arkvc/OCmrw==}
    engines: {node: '>= 0.6'}
    dev: true

  /core-util-is/1.0.2:
    resolution: {integrity: sha512-3lqz5YjWTYnW6dlDa5TLaTCcShfar1e40rmcJVwCBJC6mWlFuj0eCHIElmG1g5kyuJ/GD+8Wn4FFCcz4gJPfaQ==}
    dev: true

  /cors/2.8.5:
    resolution: {integrity: sha512-KIHbLJqu73RGr/hnbrO9uBeixNGuvSQjul/jdFvS/KFSIH1hWVd1ng7zOHx+YrEfInLG7q4n6GHQ9cDtxv/P6g==}
    engines: {node: '>= 0.10'}
    dependencies:
      object-assign: 4.1.1
      vary: 1.1.2
    dev: true

  /create-require/1.1.1:
    resolution: {integrity: sha512-dcKFX3jn0MpIaXjisoRvexIJVEKzaq7z2rZKxf+MSr9TkdmHmsU4m2lcLojrj/FHl8mk5VxMmYA+ftRkP/3oKQ==}
    dev: true

  /cross-env/7.0.3:
    resolution: {integrity: sha512-+/HKd6EgcQCJGh2PSjZuUitQBQynKor4wrFbRg4DtAgS1aWO+gU52xpH7M9ScGgXSYmAVS9bIJ8EzuaGw0oNAw==}
    engines: {node: '>=10.14', npm: '>=6', yarn: '>=1'}
    hasBin: true
    dependencies:
      cross-spawn: 7.0.3
    dev: true

  /cross-spawn/6.0.5:
    resolution: {integrity: sha512-eTVLrBSt7fjbDygz805pMnstIs2VTBNkRm0qxZd+M7A5XDdxVRWO5MxGBXZhjY4cqLYLdtrGqRf8mBPmzwSpWQ==}
    engines: {node: '>=4.8'}
    dependencies:
      nice-try: 1.0.5
      path-key: 2.0.1
      semver: 5.7.2
      shebang-command: 1.2.0
      which: 1.3.1
    dev: true

  /cross-spawn/7.0.3:
    resolution: {integrity: sha512-iRDPJKUPVEND7dHPO8rkbOnPpyDygcDFtWjpeWNCgy8WP2rXcxXL8TskReQl6OrB2G7+UJrags1q15Fudc7G6w==}
    engines: {node: '>= 8'}
    dependencies:
      path-key: 3.1.1
      shebang-command: 2.0.0
      which: 2.0.2
    dev: true

  /custom-event/1.0.1:
    resolution: {integrity: sha512-GAj5FOq0Hd+RsCGVJxZuKaIDXDf3h6GQoNEjFgbLLI/trgtavwUbSnZ5pVfg27DVCaWjIohryS0JFwIJyT2cMg==}
    dev: true

  /dashdash/1.14.1:
    resolution: {integrity: sha512-jRFi8UDGo6j+odZiEpjazZaWqEal3w/basFjQHQEwVtZJGDpxbH1MeYluwCS8Xq5wmLJooDlMgvVarmWfGM44g==}
    engines: {node: '>=0.10'}
    dependencies:
      assert-plus: 1.0.0
    dev: true

  /data-uri-to-buffer/4.0.1:
    resolution: {integrity: sha512-0R9ikRb668HB7QDxT1vkpuUBtqc53YyAwMwGeUFKRojY/NWKvdZ+9UYtRfGmhqNbRkTSVpMbmyhXipFFv2cb/A==}
    engines: {node: '>= 12'}
    dev: true

  /date-format/4.0.14:
    resolution: {integrity: sha512-39BOQLs9ZjKh0/patS9nrT8wc3ioX3/eA/zgbKNopnF2wCqJEoxywwwElATYvRsXdnOxA/OQeQoFZ3rFjVajhg==}
    engines: {node: '>=4.0'}
    dev: true

  /debug/2.6.9:
    resolution: {integrity: sha512-bC7ElrdJaJnPbAP+1EotYvqZsb3ecl5wi6Bfi6BJTUcNowp6cvspg0jXznRTKDjm/E7AdgFBVeAPVMNcKGsHMA==}
    dependencies:
      ms: 2.0.0
    dev: true

  /debug/4.3.3_supports-color@8.1.1:
    resolution: {integrity: sha512-/zxw5+vh1Tfv+4Qn7a5nsbcJKPaSvCDhojn6FEl9vupwK2VCSDtEiEtqr8DFtzYFOdz63LBkxec7DYuc2jon6Q==}
    engines: {node: '>=6.0'}
    peerDependencies:
      supports-color: '*'
    peerDependenciesMeta:
      supports-color:
        optional: true
    dependencies:
      ms: 2.1.2
      supports-color: 8.1.1
    dev: true

  /debug/4.3.4:
    resolution: {integrity: sha512-PRWFHuSU3eDtQJPvnNY7Jcket1j0t5OuOsFzPPzsekD52Zl8qUfFIPEiswXqIvHWGVHOgX+7G/vCNNhehwxfkQ==}
    engines: {node: '>=6.0'}
    peerDependencies:
      supports-color: '*'
    peerDependenciesMeta:
      supports-color:
        optional: true
    dependencies:
      ms: 2.1.2

  /decamelize/4.0.0:
    resolution: {integrity: sha512-9iE1PgSik9HeIIw2JO94IidnE3eBoQrFJ3w7sFuzSX4DpmZ3v5sZpUiV5Swcf6mQEF+Y0ru8Neo+p+nyh2J+hQ==}
    engines: {node: '>=10'}
    dev: true

  /deep-eql/4.1.3:
    resolution: {integrity: sha512-WaEtAOpRA1MQ0eohqZjpGD8zdI0Ovsm8mmFhaDN8dvDZzyoUMcYDnf5Y6iu7HTXxf8JDS23qWa4a+hKCDyOPzw==}
    engines: {node: '>=6'}
    dependencies:
      type-detect: 4.0.8
    dev: true

  /deep-equal/2.2.2:
    resolution: {integrity: sha512-xjVyBf0w5vH0I42jdAZzOKVldmPgSulmiyPRywoyq7HXC9qdgo17kxJE+rdnif5Tz6+pIrpJI8dCpMNLIGkUiA==}
    dependencies:
      array-buffer-byte-length: 1.0.0
      call-bind: 1.0.2
      es-get-iterator: 1.1.3
      get-intrinsic: 1.2.1
      is-arguments: 1.1.1
      is-array-buffer: 3.0.2
      is-date-object: 1.0.5
      is-regex: 1.1.4
      is-shared-array-buffer: 1.0.2
      isarray: 2.0.5
      object-is: 1.1.5
      object-keys: 1.1.1
      object.assign: 4.1.4
      regexp.prototype.flags: 1.5.0
      side-channel: 1.0.4
      which-boxed-primitive: 1.0.2
      which-collection: 1.0.1
      which-typed-array: 1.1.11
    dev: true

  /deep-is/0.1.4:
    resolution: {integrity: sha512-oIPzksmTg4/MriiaYGO+okXDT7ztn/w3Eptv/+gSIdMdKsJo0u4CfYNFJPy+4SKMuCqGw2wxnA+URMg3t8a/bQ==}
    dev: true

  /define-lazy-prop/2.0.0:
    resolution: {integrity: sha512-Ds09qNh8yw3khSjiJjiUInaGX9xlqZDY7JVryGxdxV7NPeuqQfplOpQ66yJFZut3jLa5zOwkXw1g9EI2uKh4Og==}
    engines: {node: '>=8'}
    dev: true

  /define-properties/1.2.0:
    resolution: {integrity: sha512-xvqAVKGfT1+UAvPwKTVw/njhdQ8ZhXK4lI0bCIuCMrp2up9nPnaDftrLtmpTazqd1o+UY4zgzU+avtMbDP+ldA==}
    engines: {node: '>= 0.4'}
    dependencies:
      has-property-descriptors: 1.0.0
      object-keys: 1.1.1
    dev: true

  /delayed-stream/1.0.0:
    resolution: {integrity: sha512-ZySD7Nf91aLB0RxL4KGrKHBXl7Eds1DAmEdcoVawXnLD7SDhpNgtuII2aAkg7a7QS41jxPSZ17p4VdGnMHk3MQ==}
    engines: {node: '>=0.4.0'}

  /depd/2.0.0:
    resolution: {integrity: sha512-g7nH6P6dyDioJogAAGprGpCtVImJhpPk/roCzdb3fIh61/s/nPsfR6onyMwkCAR/OlC3yBC0lESvUoQEAssIrw==}
    engines: {node: '>= 0.8'}
    dev: true

  /destroy/1.2.0:
    resolution: {integrity: sha512-2sJGJTaXIIaR1w4iJSNoN0hnMY7Gpc/n8D4qSCJw8QqFWXf7cuAgnEHxBpweaVcPevC2l3KpjYCx3NypQQgaJg==}
    engines: {node: '>= 0.8', npm: 1.2.8000 || >= 1.4.16}
    dev: true

  /di/0.0.1:
    resolution: {integrity: sha512-uJaamHkagcZtHPqCIHZxnFrXlunQXgBOsZSUOWwFw31QJCAbyTBoHMW75YOTur5ZNx8pIeAKgf6GWIgaqqiLhA==}
    dev: true

  /diff/4.0.2:
    resolution: {integrity: sha512-58lmxKSA4BNyLz+HHMUzlOEpg09FV+ev6ZMe3vJihgdxzgcwZ8VoEEPmALCZG9LmqfVoNMMKpttIYTVG6uDY7A==}
    engines: {node: '>=0.3.1'}
    dev: true

  /diff/5.0.0:
    resolution: {integrity: sha512-/VTCrvm5Z0JGty/BWHljh+BAiw3IK+2j87NGMu8Nwc/f48WoDAC395uomO9ZD117ZOBaHmkX1oyLvkVM/aIT3w==}
    engines: {node: '>=0.3.1'}
    dev: true

  /dir-glob/3.0.1:
    resolution: {integrity: sha512-WkrWp9GR4KXfKGYzOLmTuGVi1UWFfws377n9cc55/tb6DuqyF6pcQ5AbiHEshaDpY9v6oaSr2XCDidGmMwdzIA==}
    engines: {node: '>=8'}
    dependencies:
      path-type: 4.0.0

  /directory-tree/2.4.0:
    resolution: {integrity: sha512-AM03Th+ypDAHefyB6SP3uezaWkTbol1P43CS5yFU7wePTuHnR4YoHgY6KbGHLr/a065ocN26l9lXOoFBzzM31w==}
    engines: {node: '>=10.0'}
    deprecated: Breaking change, bumped to 3.0.0
    dev: true

  /doctrine/3.0.0:
    resolution: {integrity: sha512-yS+Q5i3hBf7GBkd4KG8a7eBNNWNGLTaEwwYWUijIYM7zrlYDM0BFXHjjPWlWZ1Rg7UaddZeIDmi9jF3HmqiQ2w==}
    engines: {node: '>=6.0.0'}
    dependencies:
      esutils: 2.0.3
    dev: true

  /dom-serialize/2.2.1:
    resolution: {integrity: sha512-Yra4DbvoW7/Z6LBN560ZwXMjoNOSAN2wRsKFGc4iBeso+mpIA6qj1vfdf9HpMaKAqG6wXTy+1SYEzmNpKXOSsQ==}
    dependencies:
      custom-event: 1.0.1
      ent: 2.2.0
      extend: 3.0.2
      void-elements: 2.0.1
    dev: true

  /dot-case/3.0.4:
    resolution: {integrity: sha512-Kv5nKlh6yRrdrGvxeJ2e5y2eRUpkUosIW4A2AS38zwSz27zu7ufDwQPi5Jhs3XAlGNetl3bmnGhQsMtkKJnj3w==}
    dependencies:
      no-case: 3.0.4
      tslib: 2.6.1

  /dotenv/16.3.1:
    resolution: {integrity: sha512-IPzF4w4/Rd94bA9imS68tZBaYyBWSCE47V1RGuMrB94iyTOIEwRmVL2x/4An+6mETpLrKJ5hQkB8W4kFAadeIQ==}
    engines: {node: '>=12'}
    dev: false

  /ecc-jsbn/0.1.2:
    resolution: {integrity: sha512-eh9O+hwRHNbG4BLTjEl3nw044CkGm5X6LoaCf7LPp7UU8Qrt47JYNi6nPX8xjW97TKGKm1ouctg0QSpZe9qrnw==}
    dependencies:
      jsbn: 0.1.1
      safer-buffer: 2.1.2
    dev: true

  /ecdsa-sig-formatter/1.0.11:
    resolution: {integrity: sha512-nagl3RYrbNv6kQkeJIpt6NJZy8twLB/2vtz6yN9Z4vRKHN4/QZJIEbqohALSgwKdnksuY3k5Addp5lg8sVoVcQ==}
    dependencies:
      safe-buffer: 5.2.1
    dev: true

  /ee-first/1.1.1:
    resolution: {integrity: sha512-WMwm9LhRUo+WUaRN+vRuETqG89IgZphVSNkdFgeb6sS/E4OrDIN7t48CAewSHXc6C8lefD8KKfr5vY61brQlow==}
    dev: true

  /electron-to-chromium/1.4.487:
    resolution: {integrity: sha512-XbCRs/34l31np/p33m+5tdBrdXu9jJkZxSbNxj5I0H1KtV2ZMSB+i/HYqDiRzHaFx2T5EdytjoBRe8QRJE2vQg==}
    dev: true

  /emoji-regex/8.0.0:
    resolution: {integrity: sha512-MSjYzcWNOA0ewAHpz0MxpYFvwg6yjy1NG3xteoqz644VCo/RPgnr1/GGt+ic3iJTzQ8Eu3TdM14SawnVUmGE6A==}

  /emojis-list/3.0.0:
    resolution: {integrity: sha512-/kyM18EfinwXZbno9FyUGeFh87KC8HRQBQGildHZbEuRyWFOmv1U10o9BBp8XVZDVNNuQKyIGIu5ZYAAXJ0V2Q==}
    engines: {node: '>= 4'}
    dev: true

  /enabled/2.0.0:
    resolution: {integrity: sha512-AKrN98kuwOzMIdAizXGI86UFBoo26CL21UM763y1h/GMSJ4/OHU9k2YlsmBpyScFo/wbLzWQJBMCW4+IO3/+OQ==}
    dev: true

  /encodeurl/1.0.2:
    resolution: {integrity: sha512-TPJXq8JqFaVYm2CWmPvnP2Iyo4ZSM7/QKcSmuMLDObfpH5fi7RUGmd/rTDf+rut/saiDiQEeVTNgAmJEdAOx0w==}
    engines: {node: '>= 0.8'}
    dev: true

  /end-of-stream/1.4.4:
    resolution: {integrity: sha512-+uw1inIHVPQoaVuHzRyXd21icM+cnt4CzD5rW+NC1wjOUSTOs+Te7FOv7AhN7vS9x/oIyhLP5PR1H+phQAHu5Q==}
    dependencies:
      once: 1.4.0
    dev: true

  /engine.io-parser/5.2.1:
    resolution: {integrity: sha512-9JktcM3u18nU9N2Lz3bWeBgxVgOKpw7yhRaoxQA3FUDZzzw+9WlA6p4G4u0RixNkg14fH7EfEc/RhpurtiROTQ==}
    engines: {node: '>=10.0.0'}
    dev: true

  /engine.io/6.5.2:
    resolution: {integrity: sha512-IXsMcGpw/xRfjra46sVZVHiSWo/nJ/3g1337q9KNXtS6YRzbW5yIzTCb9DjhrBe7r3GZQR0I4+nq+4ODk5g/cA==}
    engines: {node: '>=10.2.0'}
    dependencies:
      '@types/cookie': 0.4.1
      '@types/cors': 2.8.13
      '@types/node': 18.17.3
      accepts: 1.3.8
      base64id: 2.0.0
      cookie: 0.4.2
      cors: 2.8.5
      debug: 4.3.4
      engine.io-parser: 5.2.1
      ws: 8.11.0
    transitivePeerDependencies:
      - bufferutil
      - supports-color
      - utf-8-validate
    dev: true

  /enhanced-resolve/5.15.0:
    resolution: {integrity: sha512-LXYT42KJ7lpIKECr2mAXIaMldcNCh/7E0KBKOu4KSfkHmP+mZmSs+8V5gBAqisWBy0OO4W5Oyys0GO1Y8KtdKg==}
    engines: {node: '>=10.13.0'}
    dependencies:
      graceful-fs: 4.2.11
      tapable: 2.2.1
    dev: true

  /ent/2.2.0:
    resolution: {integrity: sha512-GHrMyVZQWvTIdDtpiEXdHZnFQKzeO09apj8Cbl4pKWy4i0Oprcq17usfDt5aO63swf0JOeMWjWQE/LzgSRuWpA==}
    dev: true

  /entities/2.0.3:
    resolution: {integrity: sha512-MyoZ0jgnLvB2X3Lg5HqpFmn1kybDiIfEQmKzTb5apr51Rb+T3KdmMiqa70T+bhGnyv7bQ6WMj2QMHpGMmlrUYQ==}
    dev: true

  /envinfo/7.10.0:
    resolution: {integrity: sha512-ZtUjZO6l5mwTHvc1L9+1q5p/R3wTopcfqMW8r5t8SJSKqeVI/LtajORwRFEKpEFuekjD0VBjwu1HMxL4UalIRw==}
    engines: {node: '>=4'}
    hasBin: true
    dev: true

  /error-ex/1.3.2:
    resolution: {integrity: sha512-7dFHNmqeFSEt2ZBsCriorKnn3Z2pj+fd9kmI6QoWw4//DL+icEBfc0U7qJCisqrTsKTjw4fNFy2pW9OqStD84g==}
    dependencies:
      is-arrayish: 0.2.1
    dev: true

  /es-abstract/1.22.1:
    resolution: {integrity: sha512-ioRRcXMO6OFyRpyzV3kE1IIBd4WG5/kltnzdxSCqoP8CMGs/Li+M1uF5o7lOkZVFjDs+NLesthnF66Pg/0q0Lw==}
    engines: {node: '>= 0.4'}
    dependencies:
      array-buffer-byte-length: 1.0.0
      arraybuffer.prototype.slice: 1.0.1
      available-typed-arrays: 1.0.5
      call-bind: 1.0.2
      es-set-tostringtag: 2.0.1
      es-to-primitive: 1.2.1
      function.prototype.name: 1.1.5
      get-intrinsic: 1.2.1
      get-symbol-description: 1.0.0
      globalthis: 1.0.3
      gopd: 1.0.1
      has: 1.0.3
      has-property-descriptors: 1.0.0
      has-proto: 1.0.1
      has-symbols: 1.0.3
      internal-slot: 1.0.5
      is-array-buffer: 3.0.2
      is-callable: 1.2.7
      is-negative-zero: 2.0.2
      is-regex: 1.1.4
      is-shared-array-buffer: 1.0.2
      is-string: 1.0.7
      is-typed-array: 1.1.12
      is-weakref: 1.0.2
      object-inspect: 1.12.3
      object-keys: 1.1.1
      object.assign: 4.1.4
      regexp.prototype.flags: 1.5.0
      safe-array-concat: 1.0.0
      safe-regex-test: 1.0.0
      string.prototype.trim: 1.2.7
      string.prototype.trimend: 1.0.6
      string.prototype.trimstart: 1.0.6
      typed-array-buffer: 1.0.0
      typed-array-byte-length: 1.0.0
      typed-array-byte-offset: 1.0.0
      typed-array-length: 1.0.4
      unbox-primitive: 1.0.2
      which-typed-array: 1.1.11
    dev: true

  /es-get-iterator/1.1.3:
    resolution: {integrity: sha512-sPZmqHBe6JIiTfN5q2pEi//TwxmAFHwj/XEuYjTuse78i8KxaqMTTzxPoFKuzRpDpTJ+0NAbpfenkmH2rePtuw==}
    dependencies:
      call-bind: 1.0.2
      get-intrinsic: 1.2.1
      has-symbols: 1.0.3
      is-arguments: 1.1.1
      is-map: 2.0.2
      is-set: 2.0.2
      is-string: 1.0.7
      isarray: 2.0.5
      stop-iteration-iterator: 1.0.0
    dev: true

  /es-module-lexer/1.3.0:
    resolution: {integrity: sha512-vZK7T0N2CBmBOixhmjdqx2gWVbFZ4DXZ/NyRMZVlJXPa7CyFS+/a4QQsDGDQy9ZfEzxFuNEsMLeQJnKP2p5/JA==}
    dev: true

  /es-set-tostringtag/2.0.1:
    resolution: {integrity: sha512-g3OMbtlwY3QewlqAiMLI47KywjWZoEytKr8pf6iTC8uJq5bIAH52Z9pnQ8pVL6whrCto53JZDuUIsifGeLorTg==}
    engines: {node: '>= 0.4'}
    dependencies:
      get-intrinsic: 1.2.1
      has: 1.0.3
      has-tostringtag: 1.0.0
    dev: true

  /es-to-primitive/1.2.1:
    resolution: {integrity: sha512-QCOllgZJtaUo9miYBcLChTUaHNjJF3PYs1VidD7AwiEj1kYxKeQTctLAezAOH5ZKRH0g2IgPn6KwB4IT8iRpvA==}
    engines: {node: '>= 0.4'}
    dependencies:
      is-callable: 1.2.7
      is-date-object: 1.0.5
      is-symbol: 1.0.4
    dev: true

  /escalade/3.1.1:
    resolution: {integrity: sha512-k0er2gUkLf8O0zKJiAhmkTnJlTvINGv7ygDNPbeIsX/TJjGJZHuh9B2UxbsaEkmlEo9MfhrSzmhIlhRlI2GXnw==}
    engines: {node: '>=6'}

  /escape-html/1.0.3:
    resolution: {integrity: sha512-NiSupZ4OeuGwr68lGIeym/ksIZMJodUGOSCZ/FSnTxcrekbvqrgdUxlJOMpijaKZVjAJrWrGs/6Jy8OMuyj9ow==}
    dev: true

  /escape-string-regexp/1.0.5:
    resolution: {integrity: sha512-vbRorB5FUQWvla16U8R/qgaFIya2qGzwDrNmCZuYKrbdSUMG6I1ZCGQRefkRVhuOkIGVne7BQ35DSfo1qvJqFg==}
    engines: {node: '>=0.8.0'}

  /escape-string-regexp/4.0.0:
    resolution: {integrity: sha512-TtpcNJ3XAzx3Gq8sWRzJaVajRs0uVxA2YAkdb1jm2YkPz4G6egUFAyA3n5vtEIZefPk5Wa4UXbKuS5fKkJWdgA==}
    engines: {node: '>=10'}
    dev: true

  /eslint-scope/5.1.1:
    resolution: {integrity: sha512-2NxwbF/hZ0KpepYN0cNbo+FN6XoK7GaHlQhgx/hIZl6Va0bF45RQOOwhLIy8lQDbuCiadSLCBnH2CFYquit5bw==}
    engines: {node: '>=8.0.0'}
    dependencies:
      esrecurse: 4.3.0
      estraverse: 4.3.0
    dev: true

  /eslint-scope/7.2.2:
    resolution: {integrity: sha512-dOt21O7lTMhDM+X9mB4GX+DZrZtCUJPL/wlcTqxyrx5IvO0IYtILdtrQGQp+8n5S0gwSVmOf9NQrjMOgfQZlIg==}
    engines: {node: ^12.22.0 || ^14.17.0 || >=16.0.0}
    dependencies:
      esrecurse: 4.3.0
      estraverse: 5.3.0
    dev: true

  /eslint-visitor-keys/3.4.2:
    resolution: {integrity: sha512-8drBzUEyZ2llkpCA67iYrgEssKDUu68V8ChqqOfFupIaG/LCVPUT+CoGJpT77zJprs4T/W7p07LP7zAIMuweVw==}
    engines: {node: ^12.22.0 || ^14.17.0 || >=16.0.0}
    dev: true

  /eslint/8.46.0:
    resolution: {integrity: sha512-cIO74PvbW0qU8e0mIvk5IV3ToWdCq5FYG6gWPHHkx6gNdjlbAYvtfHmlCMXxjcoVaIdwy/IAt3+mDkZkfvb2Dg==}
    engines: {node: ^12.22.0 || ^14.17.0 || >=16.0.0}
    hasBin: true
    dependencies:
      '@eslint-community/eslint-utils': 4.4.0_eslint@8.46.0
      '@eslint-community/regexpp': 4.6.2
      '@eslint/eslintrc': 2.1.1
      '@eslint/js': 8.46.0
      '@humanwhocodes/config-array': 0.11.10
      '@humanwhocodes/module-importer': 1.0.1
      '@nodelib/fs.walk': 1.2.8
      ajv: 6.12.6
      chalk: 4.1.2
      cross-spawn: 7.0.3
      debug: 4.3.4
      doctrine: 3.0.0
      escape-string-regexp: 4.0.0
      eslint-scope: 7.2.2
      eslint-visitor-keys: 3.4.2
      espree: 9.6.1
      esquery: 1.5.0
      esutils: 2.0.3
      fast-deep-equal: 3.1.3
      file-entry-cache: 6.0.1
      find-up: 5.0.0
      glob-parent: 6.0.2
      globals: 13.20.0
      graphemer: 1.4.0
      ignore: 5.2.4
      imurmurhash: 0.1.4
      is-glob: 4.0.3
      is-path-inside: 3.0.3
      js-yaml: 4.1.0
      json-stable-stringify-without-jsonify: 1.0.1
      levn: 0.4.1
      lodash.merge: 4.6.2
      minimatch: 3.1.2
      natural-compare: 1.4.0
      optionator: 0.9.3
      strip-ansi: 6.0.1
      text-table: 0.2.0
    transitivePeerDependencies:
      - supports-color
    dev: true

  /espree/9.6.1:
    resolution: {integrity: sha512-oruZaFkjorTpF32kDSI5/75ViwGeZginGGy2NoOSg3Q9bnwlnmDm4HLnkl0RE3n+njDXR037aY1+x58Z/zFdwQ==}
    engines: {node: ^12.22.0 || ^14.17.0 || >=16.0.0}
    dependencies:
      acorn: 8.10.0
      acorn-jsx: 5.3.2_acorn@8.10.0
      eslint-visitor-keys: 3.4.2
    dev: true

  /esquery/1.5.0:
    resolution: {integrity: sha512-YQLXUplAwJgCydQ78IMJywZCceoqk1oH01OERdSAJc/7U2AylwjhSCLDEtqwg811idIS/9fIU5GjG73IgjKMVg==}
    engines: {node: '>=0.10'}
    dependencies:
      estraverse: 5.3.0
    dev: true

  /esrecurse/4.3.0:
    resolution: {integrity: sha512-KmfKL3b6G+RXvP8N1vr3Tq1kL/oCFgn2NYXEtqP8/L3pKapUA4G8cFVaoF3SU323CD4XypR/ffioHmkti6/Tag==}
    engines: {node: '>=4.0'}
    dependencies:
      estraverse: 5.3.0
    dev: true

  /estraverse/4.3.0:
    resolution: {integrity: sha512-39nnKffWz8xN1BU/2c79n9nB9HDzo0niYUqx6xyqUnyoAnQyyWpOTdZEeiCch8BBu515t4wp9ZmgVfVhn9EBpw==}
    engines: {node: '>=4.0'}
    dev: true

  /estraverse/5.3.0:
    resolution: {integrity: sha512-MMdARuVEQziNTeJD8DgMqmhwR11BRQ/cBP+pLtYdSTnf3MIO8fFeiINEbX36ZdNlfU/7A9f3gUw49B3oQsvwBA==}
    engines: {node: '>=4.0'}
    dev: true

  /esutils/2.0.3:
    resolution: {integrity: sha512-kVscqXk4OCp68SZ0dkgEKVi6/8ij300KBWTJq32P/dYeWTSwK41WyTxalN1eRmA5Z9UU/LX9D7FWSmV9SAYx6g==}
    engines: {node: '>=0.10.0'}
    dev: true

  /etag/1.8.1:
    resolution: {integrity: sha512-aIL5Fx7mawVa300al2BnEE4iNvo1qETxLrPI/o05L7z6go7fCw1J6EQmbK4FmJ2AS7kgVF/KEZWufBfdClMcPg==}
    engines: {node: '>= 0.6'}
    dev: true

  /eventemitter3/4.0.7:
    resolution: {integrity: sha512-8guHBZCwKnFhYdHr2ysuRWErTwhoN2X8XELRlrRwpmfeY2jjuUN4taQMsULKUVo1K4DvZl+0pgfyoysHxvmvEw==}
    dev: true

  /events/3.3.0:
    resolution: {integrity: sha512-mQw+2fkQbALzQ7V0MY0IqdnXNOeTtP4r0lN9z7AAawCXgqea7bDii20AYrIBrFd/Hx0M2Ocz6S111CaFkUcb0Q==}
    engines: {node: '>=0.8.x'}
    dev: true

  /express-promise-router/4.1.1_express@4.18.2:
    resolution: {integrity: sha512-Lkvcy/ZGrBhzkl3y7uYBHLMtLI4D6XQ2kiFg9dq7fbktBch5gjqJ0+KovX0cvCAvTJw92raWunRLM/OM+5l4fA==}
    engines: {node: '>=10'}
    peerDependencies:
      '@types/express': ^4.0.0
      express: ^4.0.0
    peerDependenciesMeta:
      '@types/express':
        optional: true
    dependencies:
      express: 4.18.2
      is-promise: 4.0.0
      lodash.flattendeep: 4.4.0
      methods: 1.1.2
    dev: true

  /express/4.18.2:
    resolution: {integrity: sha512-5/PsL6iGPdfQ/lKM1UuielYgv3BUoJfz1aUwU9vHZ+J7gyvwdQXFEBIEIaxeGf0GIcreATNyBExtalisDbuMqQ==}
    engines: {node: '>= 0.10.0'}
    dependencies:
      accepts: 1.3.8
      array-flatten: 1.1.1
      body-parser: 1.20.1
      content-disposition: 0.5.4
      content-type: 1.0.5
      cookie: 0.5.0
      cookie-signature: 1.0.6
      debug: 2.6.9
      depd: 2.0.0
      encodeurl: 1.0.2
      escape-html: 1.0.3
      etag: 1.8.1
      finalhandler: 1.2.0
      fresh: 0.5.2
      http-errors: 2.0.0
      merge-descriptors: 1.0.1
      methods: 1.1.2
      on-finished: 2.4.1
      parseurl: 1.3.3
      path-to-regexp: 0.1.7
      proxy-addr: 2.0.7
      qs: 6.11.0
      range-parser: 1.2.1
      safe-buffer: 5.2.1
      send: 0.18.0
      serve-static: 1.15.0
      setprototypeof: 1.2.0
      statuses: 2.0.1
      type-is: 1.6.18
      utils-merge: 1.0.1
      vary: 1.1.2
    dev: true

  /extend/3.0.2:
    resolution: {integrity: sha512-fjquC59cD7CyW6urNXK0FBufkZcoiGG80wTuPujX590cB5Ttln20E2UB4S/WARVqhXffZl2LNgS+gQdPIIim/g==}
    dev: true

  /extract-zip/2.0.1:
    resolution: {integrity: sha512-GDhU9ntwuKyGXdZBUgTIe+vXnWj0fppUEtMDL0+idd5Sta8TGpHssn/eusA9mrPr9qNDym6SxAYZjNvCn/9RBg==}
    engines: {node: '>= 10.17.0'}
    hasBin: true
    dependencies:
      debug: 4.3.4
      get-stream: 5.2.0
      yauzl: 2.10.0
    optionalDependencies:
      '@types/yauzl': 2.10.0
    transitivePeerDependencies:
      - supports-color
    dev: true

  /extsprintf/1.3.0:
    resolution: {integrity: sha512-11Ndz7Nv+mvAC1j0ktTa7fAb0vLyGGX+rMHNBYQviQDGU0Hw7lhctJANqbPhu9nV9/izT/IntTgZ7Im/9LJs9g==}
    engines: {'0': node >=0.6.0}
    dev: true

  /fast-deep-equal/3.1.3:
    resolution: {integrity: sha512-f3qQ9oQy9j2AhBe/H9VC91wLmKBCCU/gDOnKNAYG5hswO7BLKj09Hc5HYNz9cGI++xlpDCIgDaitVs03ATR84Q==}

  /fast-glob/3.3.1:
    resolution: {integrity: sha512-kNFPyjhh5cKjrUltxs+wFx+ZkbRaxxmZ+X0ZU31SOsxCEtP9VPgtq2teZw1DebupL5GmDaNQ6yKMMVcM41iqDg==}
    engines: {node: '>=8.6.0'}
    dependencies:
      '@nodelib/fs.stat': 2.0.5
      '@nodelib/fs.walk': 1.2.8
      glob-parent: 5.1.2
      merge2: 1.4.1
      micromatch: 4.0.5

  /fast-json-stable-stringify/2.1.0:
    resolution: {integrity: sha512-lhd/wF+Lk98HZoTCtlVraHtfh5XYijIjalXck7saUtuanSDyLMxnHhSXEDJqHxD7msR8D0uCmqlkwjCV8xvwHw==}
    dev: true

  /fast-levenshtein/2.0.6:
    resolution: {integrity: sha512-DCXu6Ifhqcks7TZKY3Hxp3y6qphY5SJZmrWMDrKcERSOXWQdMhU9Ig/PYrzyw/ul9jOIyh0N4M0tbC5hodg8dw==}
    dev: true

  /fast-xml-parser/4.2.7:
    resolution: {integrity: sha512-J8r6BriSLO1uj2miOk1NW0YVm8AGOOu3Si2HQp/cSmo6EA4m3fcwu2WKjJ4RK9wMLBtg69y1kS8baDiQBR41Ig==}
    hasBin: true
    dependencies:
      strnum: 1.0.5
    dev: true

  /fastest-levenshtein/1.0.16:
    resolution: {integrity: sha512-eRnCtTTtGZFpQCwhJiUOuxPQWRXVKYDn0b2PeHfXL6/Zi53SLAzAHfVhVWK2AryC/WH05kGfxhFIPvTF0SXQzg==}
    engines: {node: '>= 4.9.1'}
    dev: true

  /fastq/1.15.0:
    resolution: {integrity: sha512-wBrocU2LCXXa+lWBt8RoIRD89Fi8OdABODa/kEnyeyjS5aZO5/GNvI5sEINADqP/h8M29UHTHUb53sUu5Ihqdw==}
    dependencies:
      reusify: 1.0.4

  /fd-slicer/1.1.0:
    resolution: {integrity: sha512-cE1qsB/VwyQozZ+q1dGxR8LBYNZeofhEdUNGSMbQD3Gw2lAzX9Zb3uIU6Ebc/Fmyjo9AWWfnn0AUCHqtevs/8g==}
    dependencies:
      pend: 1.2.0
    dev: true

  /fecha/4.2.3:
    resolution: {integrity: sha512-OP2IUU6HeYKJi3i0z4A19kHMQoLVs4Hc+DPqqxI2h/DPZHTm/vjsfC6P0b4jCMy14XizLBqvndQ+UilD7707Jw==}
    dev: true

  /fetch-blob/3.2.0:
    resolution: {integrity: sha512-7yAQpD2UMJzLi1Dqv7qFYnPbaPx7ZfFK6PiIxQ4PfkGPyNyl2Ugx+a/umUonmKqjhM4DnfbMvdX6otXq83soQQ==}
    engines: {node: ^12.20 || >= 14.13}
    dependencies:
      node-domexception: 1.0.0
      web-streams-polyfill: 3.2.1
    dev: true

  /file-entry-cache/6.0.1:
    resolution: {integrity: sha512-7Gps/XWymbLk2QLYK4NzpMOrYjMhdIxXuIvy2QBsLE6ljuodKvdkWs/cpyJJ3CVIVpH0Oi1Hvg1ovbMzLdFBBg==}
    engines: {node: ^10.12.0 || >=12.0.0}
    dependencies:
      flat-cache: 3.0.4
    dev: true

  /fill-range/7.0.1:
    resolution: {integrity: sha512-qOo9F+dMUmC2Lcb4BbVvnKJxTPjCm+RRpe4gDuGrzkL7mEVl/djYSu2OdQ2Pa302N4oqkSg9ir6jaLWJ2USVpQ==}
    engines: {node: '>=8'}
    dependencies:
      to-regex-range: 5.0.1

  /finalhandler/1.1.2:
    resolution: {integrity: sha512-aAWcW57uxVNrQZqFXjITpW3sIUQmHGG3qSb9mUah9MgMC4NeWhNOlNjXEYq3HjRAvL6arUviZGGJsBg6z0zsWA==}
    engines: {node: '>= 0.8'}
    dependencies:
      debug: 2.6.9
      encodeurl: 1.0.2
      escape-html: 1.0.3
      on-finished: 2.3.0
      parseurl: 1.3.3
      statuses: 1.5.0
      unpipe: 1.0.0
    dev: true

  /finalhandler/1.2.0:
    resolution: {integrity: sha512-5uXcUVftlQMFnWC9qu/svkWv3GTd2PfUhK/3PLkYNAe7FbqJMt3515HaxE6eRL74GdsriiwujiawdaB1BpEISg==}
    engines: {node: '>= 0.8'}
    dependencies:
      debug: 2.6.9
      encodeurl: 1.0.2
      escape-html: 1.0.3
      on-finished: 2.4.1
      parseurl: 1.3.3
      statuses: 2.0.1
      unpipe: 1.0.0
    dev: true

  /find-up/4.1.0:
    resolution: {integrity: sha512-PpOwAdQ/YlXQ2vj8a3h8IipDuYRi3wceVQQGYWxNINccq40Anw7BlsEXCMbt1Zt+OLA6Fq9suIpIWD0OsnISlw==}
    engines: {node: '>=8'}
    dependencies:
      locate-path: 5.0.0
      path-exists: 4.0.0
    dev: true

  /find-up/5.0.0:
    resolution: {integrity: sha512-78/PXT1wlLLDgTzDs7sjq9hzz0vXD+zn+7wypEe4fXQxCmdmqfGsEPQxmiCSQI3ajFV91bVSsvNtrJRiW6nGng==}
    engines: {node: '>=10'}
    dependencies:
      locate-path: 6.0.0
      path-exists: 4.0.0
    dev: true

  /flat-cache/3.0.4:
    resolution: {integrity: sha512-dm9s5Pw7Jc0GvMYbshN6zchCA9RgQlzzEZX3vylR9IqFfS8XciblUXOKfW6SiuJ0e13eDYZoZV5wdrev7P3Nwg==}
    engines: {node: ^10.12.0 || >=12.0.0}
    dependencies:
      flatted: 3.2.7
      rimraf: 3.0.2
    dev: true

  /flat/5.0.2:
    resolution: {integrity: sha512-b6suED+5/3rTpUBdG1gupIl8MPFCAMA0QXwmljLhvCUKcUvdE4gWky9zpuGCcXHOsz4J9wPGNWq6OKpmIzz3hQ==}
    hasBin: true
    dev: true

  /flatted/3.2.7:
    resolution: {integrity: sha512-5nqDSxl8nn5BSNxyR3n4I6eDmbolI6WT+QqR547RwxQapgjQBmtktdP+HTBb/a/zLsbzERTONyUB5pefh5TtjQ==}
    dev: true

  /fn.name/1.1.0:
    resolution: {integrity: sha512-GRnmB5gPyJpAhTQdSZTSp9uaPSvl09KoYcMQtsB9rQoOmzs9dH6ffeccH+Z+cv6P68Hu5bC6JjRh4Ah/mHSNRw==}
    dev: true

  /follow-redirects/1.15.2:
    resolution: {integrity: sha512-VQLG33o04KaQ8uYi2tVNbdrWp1QWxNNea+nmIB4EVM28v0hmP17z7aG1+wAkNzVq4KeXTq3221ye5qTJP91JwA==}
    engines: {node: '>=4.0'}
    peerDependencies:
      debug: '*'
    peerDependenciesMeta:
      debug:
        optional: true
    dev: true

  /for-each/0.3.3:
    resolution: {integrity: sha512-jqYfLp7mo9vIyQf8ykW2v7A+2N4QjeCeI5+Dz9XraiO1ign81wjiH7Fb9vSOWvQfNtmSa4H2RoQTrrXivdUZmw==}
    dependencies:
      is-callable: 1.2.7
    dev: true

  /foreground-child/3.1.1:
    resolution: {integrity: sha512-TMKDUnIte6bfb5nWv7V/caI169OHgvwjb7V4WkeUvbQQdjr5rWKqHFiKWb/fcOwB+CzBT+qbWjvj+DVwRskpIg==}
    engines: {node: '>=14'}
    dependencies:
      cross-spawn: 7.0.3
      signal-exit: 4.1.0
    dev: true

  /forever-agent/0.6.1:
    resolution: {integrity: sha512-j0KLYPhm6zeac4lz3oJ3o65qvgQCcPubiyotZrXqEaG4hNagNYO8qdlUrX5vwqv9ohqeT/Z3j6+yW067yWWdUw==}
    dev: true

  /form-data/2.3.3:
    resolution: {integrity: sha512-1lLKB2Mu3aGP1Q/2eCOx0fNbRMe7XdwktwOruhfqqd0rIJWwN4Dh+E3hrPSlDCXnSR7UtZ1N38rVXm+6+MEhJQ==}
    engines: {node: '>= 0.12'}
    dependencies:
      asynckit: 0.4.0
      combined-stream: 1.0.8
      mime-types: 2.1.35
    dev: true

  /form-data/3.0.1:
    resolution: {integrity: sha512-RHkBKtLWUVwd7SqRIvCZMEvAMoGUp0XU+seQiZejj0COz3RI3hWP4sCv3gZWWLjJTd7rGwcsF5eKZGii0r/hbg==}
    engines: {node: '>= 6'}
    dependencies:
      asynckit: 0.4.0
      combined-stream: 1.0.8
      mime-types: 2.1.35

  /form-data/4.0.0:
    resolution: {integrity: sha512-ETEklSGi5t0QMZuiXoA/Q6vcnxcLQP5vdugSpuAyi6SVGi2clPPp+xgEhuMaHC+zGgn31Kd235W35f7Hykkaww==}
    engines: {node: '>= 6'}
    dependencies:
      asynckit: 0.4.0
      combined-stream: 1.0.8
      mime-types: 2.1.35

  /formdata-polyfill/4.0.10:
    resolution: {integrity: sha512-buewHzMvYL29jdeQTVILecSaZKnt/RJWjoZCF5OW60Z67/GmSLBkOFM7qh1PI3zFNtJbaZL5eQu1vLfazOwj4g==}
    engines: {node: '>=12.20.0'}
    dependencies:
      fetch-blob: 3.2.0
    dev: true

  /forwarded/0.2.0:
    resolution: {integrity: sha512-buRG0fpBtRHSTCOASe6hD258tEubFoRLb4ZNA6NxMVHNw2gOcwHo9wyablzMzOA5z9xA9L1KNjk/Nt6MT9aYow==}
    engines: {node: '>= 0.6'}
    dev: true

  /fresh/0.5.2:
    resolution: {integrity: sha512-zJ2mQYM18rEFOudeV4GShTGIQ7RbzA7ozbU9I/XBpm7kqgMywgmylMwXHxZJmkVoYkna9d2pVXVXPdYTP9ej8Q==}
    engines: {node: '>= 0.6'}
    dev: true

  /fs-constants/1.0.0:
    resolution: {integrity: sha512-y6OAwoSIf7FyjMIv94u+b5rdheZEjzR63GTyZJm5qh4Bi+2YgwLCcI/fPFZkL5PSixOt6ZNKm+w+Hfp/Bciwow==}
    dev: true

  /fs-extra/10.1.0:
    resolution: {integrity: sha512-oRXApq54ETRj4eMiFzGnHWGy+zo5raudjuxN0b8H7s/RU2oW0Wvsx9O0ACRN/kRq9E8Vu/ReskGB5o3ji+FzHQ==}
    engines: {node: '>=12'}
    dependencies:
      graceful-fs: 4.2.11
      jsonfile: 6.1.0
      universalify: 2.0.0
    dev: true

  /fs-extra/11.1.1:
    resolution: {integrity: sha512-MGIE4HOvQCeUCzmlHs0vXpih4ysz4wg9qiSAu6cd42lVwPbTM1TjV7RusoyQqMmk/95gdQZX72u+YW+c3eEpFQ==}
    engines: {node: '>=14.14'}
    dependencies:
      graceful-fs: 4.2.11
      jsonfile: 6.1.0
      universalify: 2.0.0
    dev: false

  /fs-extra/8.1.0:
    resolution: {integrity: sha512-yhlQgA6mnOJUKOsRUFsgJdQCvkKhcz8tlZG5HBQfReYZy46OwLcY+Zia0mtdHsOo9y/hP+CxMN0TU9QxoOtG4g==}
    engines: {node: '>=6 <7 || >=8'}
    dependencies:
      graceful-fs: 4.2.11
      jsonfile: 4.0.0
      universalify: 0.1.2
    dev: true

  /fs.realpath/1.0.0:
    resolution: {integrity: sha512-OO0pH2lK6a0hZnAdau5ItzHPI6pUlvI7jMVnxUQRtw4owF2wk8lOSabtGDCTP4Ggrg2MbGnWO9X8K1t4+fGMDw==}
    dev: true

  /fsevents/2.3.2:
    resolution: {integrity: sha512-xiqMQR4xAeHTuB9uWm+fFRcIOgKBMiOBP+eXiyT7jsgVCq1bkVygt00oASowB7EdtpOHaaPgKt812P9ab+DDKA==}
    engines: {node: ^8.16.0 || ^10.6.0 || >=11.0.0}
    os: [darwin]
    requiresBuild: true
    dev: true
    optional: true

  /function-bind/1.1.1:
    resolution: {integrity: sha512-yIovAzMX49sF8Yl58fSCWJ5svSLuaibPxXQJFLmBObTuCr0Mf1KiPopGM9NiFjiYBCbfaa2Fh6breQ6ANVTI0A==}
    dev: true

  /function.prototype.name/1.1.5:
    resolution: {integrity: sha512-uN7m/BzVKQnCUF/iW8jYea67v++2u7m5UgENbHRtdDVclOUP+FMPlCNdmk0h/ysGyo2tavMJEDqJAkJdRa1vMA==}
    engines: {node: '>= 0.4'}
    dependencies:
      call-bind: 1.0.2
      define-properties: 1.2.0
      es-abstract: 1.22.1
      functions-have-names: 1.2.3
    dev: true

  /functions-have-names/1.2.3:
    resolution: {integrity: sha512-xckBUXyTIqT97tq2x2AMb+g163b5JFysYk0x4qxNFwbfQkmNZoiRHb6sPzI9/QV33WeuvVYBUIiD4NzNIyqaRQ==}
    dev: true

  /get-caller-file/2.0.5:
    resolution: {integrity: sha512-DyFP3BM/3YHTQOCUL/w0OZHR0lpKeGrxotcHWcqNEdnltqFwXVfhEBQ94eIo34AfQpo0rGki4cyIiftY06h2Fg==}
    engines: {node: 6.* || 8.* || >= 10.*}

  /get-func-name/2.0.0:
    resolution: {integrity: sha512-Hm0ixYtaSZ/V7C8FJrtZIuBBI+iSgL+1Aq82zSu8VQNB4S3Gk8e7Qs3VwBDJAhmRZcFqkl3tQu36g/Foh5I5ig==}
    dev: true

  /get-intrinsic/1.2.1:
    resolution: {integrity: sha512-2DcsyfABl+gVHEfCOaTrWgyt+tb6MSEGmKq+kI5HwLbIYgjgmMcV8KQ41uaKz1xxUcn9tJtgFbQUEVcEbd0FYw==}
    dependencies:
      function-bind: 1.1.1
      has: 1.0.3
      has-proto: 1.0.1
      has-symbols: 1.0.3
    dev: true

  /get-stream/5.2.0:
    resolution: {integrity: sha512-nBF+F1rAZVCu/p7rjzgA+Yb4lfYXrpl7a6VmJrU8wF9I1CKvP/QwPNZHnOlwbTkY6dvtFIzFMSyQXbLoTQPRpA==}
    engines: {node: '>=8'}
    dependencies:
      pump: 3.0.0
    dev: true

  /get-symbol-description/1.0.0:
    resolution: {integrity: sha512-2EmdH1YvIQiZpltCNgkuiUnyukzxM/R6NDJX31Ke3BG1Nq5b0S2PhX59UKi9vZpPDQVdqn+1IcaAwnzTT5vCjw==}
    engines: {node: '>= 0.4'}
    dependencies:
      call-bind: 1.0.2
      get-intrinsic: 1.2.1
    dev: true

  /getpass/0.1.7:
    resolution: {integrity: sha512-0fzj9JxOLfJ+XGLhR8ze3unN0KZCgZwiSSDz168VERjK8Wl8kVSdcu2kspd4s4wtAa1y/qrVRiAA0WclVsu0ng==}
    dependencies:
      assert-plus: 1.0.0
    dev: true

  /glob-parent/5.1.2:
    resolution: {integrity: sha512-AOIgSQCepiJYwP3ARnGx+5VnTu2HBYdzbGP45eLw1vr3zB3vZLeyed1sC9hnbcOc9/SrMyM5RPQrkGz4aS9Zow==}
    engines: {node: '>= 6'}
    dependencies:
      is-glob: 4.0.3

  /glob-parent/6.0.2:
    resolution: {integrity: sha512-XxwI8EOhVQgWp6iDL+3b0r86f4d6AX6zSU55HfB4ydCEuXLXc5FcYeOu+nnGftS4TEju/11rt4KJPTMgbfmv4A==}
    engines: {node: '>=10.13.0'}
    dependencies:
      is-glob: 4.0.3
    dev: true

  /glob-to-regexp/0.4.1:
    resolution: {integrity: sha512-lkX1HJXwyMcprw/5YUZc2s7DrpAiHB21/V+E1rHUrVNokkvB6bqMzT0VfV6/86ZNabt1k14YOIaT7nDvOX3Iiw==}
    dev: true

  /glob/10.3.3:
    resolution: {integrity: sha512-92vPiMb/iqpmEgsOoIDvTjc50wf9CCCvMzsi6W0JLPeUKE8TWP1a73PgqSrqy7iAZxaSD1YdzU7QZR5LF51MJw==}
    engines: {node: '>=16 || 14 >=14.17'}
    hasBin: true
    dependencies:
      foreground-child: 3.1.1
      jackspeak: 2.1.1
      minimatch: 9.0.3
      minipass: 7.0.2
      path-scurry: 1.10.1
    dev: true

  /glob/7.2.0:
    resolution: {integrity: sha512-lmLf6gtyrPq8tTjSmrO94wBeQbFR3HbLHbuyD69wuyQkImp2hWqMGB47OX65FBkPffO641IP9jWa1z4ivqG26Q==}
    dependencies:
      fs.realpath: 1.0.0
      inflight: 1.0.6
      inherits: 2.0.4
      minimatch: 3.1.2
      once: 1.4.0
      path-is-absolute: 1.0.1
    dev: true

  /glob/7.2.3:
    resolution: {integrity: sha512-nFR0zLpU2YCaRxwoCJvL6UvCH2JFyFVIvwTLsIf21AuHlMskA1hhTdk+LlYJtOlYt9v6dvszD2BGRqBL+iQK9Q==}
    dependencies:
      fs.realpath: 1.0.0
      inflight: 1.0.6
      inherits: 2.0.4
      minimatch: 3.1.2
      once: 1.4.0
      path-is-absolute: 1.0.1
    dev: true

  /glob/8.1.0:
    resolution: {integrity: sha512-r8hpEjiQEYlF2QU0df3dS+nxxSIreXQS1qRhMJM0Q5NDdR386C7jb7Hwwod8Fgiuex+k0GFjgft18yvxm5XoCQ==}
    engines: {node: '>=12'}
    dependencies:
      fs.realpath: 1.0.0
      inflight: 1.0.6
      inherits: 2.0.4
      minimatch: 5.1.6
      once: 1.4.0
    dev: true

  /globals/13.20.0:
    resolution: {integrity: sha512-Qg5QtVkCy/kv3FUSlu4ukeZDVf9ee0iXLAUYX13gbR17bnejFTzr4iS9bY7kwCf1NztRNm1t91fjOiyx4CSwPQ==}
    engines: {node: '>=8'}
    dependencies:
      type-fest: 0.20.2
    dev: true

  /globalthis/1.0.3:
    resolution: {integrity: sha512-sFdI5LyBiNTHjRd7cGPWapiHWMOXKyuBNX/cWJ3NfzrZQVa8GI/8cofCl74AOVqq9W5kNmguTIzJ/1s2gyI9wA==}
    engines: {node: '>= 0.4'}
    dependencies:
      define-properties: 1.2.0
    dev: true

  /globby/11.1.0:
    resolution: {integrity: sha512-jhIXaOzy1sb8IyocaruWSn1TjmnBVs8Ayhcy83rmxNJ8q2uWKCAj3CnJY+KpGSXCueAPc0i05kVvVKtP1t9S3g==}
    engines: {node: '>=10'}
    dependencies:
      array-union: 2.1.0
      dir-glob: 3.0.1
      fast-glob: 3.3.1
      ignore: 5.2.4
      merge2: 1.4.1
      slash: 3.0.0
    dev: true

  /globby/13.1.4:
    resolution: {integrity: sha512-iui/IiiW+QrJ1X1hKH5qwlMQyv34wJAYwH1vrf8b9kBA4sNiif3gKsMHa+BrdnOpEudWjpotfa7LrTzB1ERS/g==}
    engines: {node: ^12.20.0 || ^14.13.1 || >=16.0.0}
    dependencies:
      dir-glob: 3.0.1
      fast-glob: 3.3.1
      ignore: 5.2.4
      merge2: 1.4.1
      slash: 4.0.0

  /gopd/1.0.1:
    resolution: {integrity: sha512-d65bNlIadxvpb/A2abVdlqKqV563juRnZ1Wtk6s1sIR8uNsXR70xqIzVqxVf1eTqDunwT2MkczEeaezCKTZhwA==}
    dependencies:
      get-intrinsic: 1.2.1
    dev: true

  /graceful-fs/4.2.11:
    resolution: {integrity: sha512-RbJ5/jmFcNNCcDV5o9eTnBLJ/HszWV0P73bc+Ff4nS/rJj+YaS6IGyiOL0VoBYX+l1Wrl3k63h/KrH+nhJ0XvQ==}

  /graphemer/1.4.0:
    resolution: {integrity: sha512-EtKwoO6kxCL9WO5xipiHTZlSzBm7WLT627TqC/uVRd0HKmq8NXyebnNYxDoBi7wt8eTWrUrKXCOVaFq9x1kgag==}
    dev: true

  /growl/1.10.5:
    resolution: {integrity: sha512-qBr4OuELkhPenW6goKVXiv47US3clb3/IbuWF9KNKEijAy9oeHxU9IgzjvJhHkUzhaj7rOUD7+YGWqUjLp5oSA==}
    engines: {node: '>=4.x'}
    dev: true

  /handlebars/4.7.8:
    resolution: {integrity: sha512-vafaFqs8MZkRrSX7sFVUdo3ap/eNiLnb4IakshzvP56X5Nr1iGKAIqdX6tMlm6HcNRIkr6AxO5jFEoJzzpT8aQ==}
    engines: {node: '>=0.4.7'}
    hasBin: true
    dependencies:
      minimist: 1.2.8
      neo-async: 2.6.2
      source-map: 0.6.1
      wordwrap: 1.0.0
    optionalDependencies:
      uglify-js: 3.17.4
    dev: false

  /har-schema/2.0.0:
    resolution: {integrity: sha512-Oqluz6zhGX8cyRaTQlFMPw80bSJVG2x/cFb8ZPhUILGgHka9SsokCCOQgpveePerqidZOrT14ipqfJb7ILcW5Q==}
    engines: {node: '>=4'}
    dev: true

  /har-validator/5.1.5:
    resolution: {integrity: sha512-nmT2T0lljbxdQZfspsno9hgrG3Uir6Ks5afism62poxqBM6sDnMEuPmzTq8XN0OEwqKLLdh1jQI3qyE66Nzb3w==}
    engines: {node: '>=6'}
    deprecated: this library is no longer supported
    dependencies:
      ajv: 6.12.6
      har-schema: 2.0.0
    dev: true

  /has-bigints/1.0.2:
    resolution: {integrity: sha512-tSvCKtBr9lkF0Ex0aQiP9N+OpV4zi2r/Nee5VkRDbaqv35RLYMzbwQfFSZZH0kR+Rd6302UJZ2p/bJCEoR3VoQ==}
    dev: true

  /has-flag/3.0.0:
    resolution: {integrity: sha512-sKJf1+ceQBr4SMkvQnBDNDtf4TXpVhVGateu0t918bl30FnbE2m4vNLX+VWe/dpjlb+HugGYzW7uQXH98HPEYw==}
    engines: {node: '>=4'}

  /has-flag/4.0.0:
    resolution: {integrity: sha512-EykJT/Q1KjTWctppgIAgfSO0tKVuZUjhgMr17kqTumMl6Afv3EISleU7qZUzoXDFTAHTDC4NOoG/ZxU3EvlMPQ==}
    engines: {node: '>=8'}
    dev: true

  /has-property-descriptors/1.0.0:
    resolution: {integrity: sha512-62DVLZGoiEBDHQyqG4w9xCuZ7eJEwNmJRWw2VY84Oedb7WFcA27fiEVe8oUQx9hAUJ4ekurquucTGwsyO1XGdQ==}
    dependencies:
      get-intrinsic: 1.2.1
    dev: true

  /has-proto/1.0.1:
    resolution: {integrity: sha512-7qE+iP+O+bgF9clE5+UoBFzE65mlBiVj3tKCrlNQ0Ogwm0BjpT/gK4SlLYDMybDh5I3TCTKnPPa0oMG7JDYrhg==}
    engines: {node: '>= 0.4'}
    dev: true

  /has-symbols/1.0.3:
    resolution: {integrity: sha512-l3LCuF6MgDNwTDKkdYGEihYjt5pRPbEg46rtlmnSPlUbgmB8LOIrKJbYYFBSbnPaJexMKtiPO8hmeRjRz2Td+A==}
    engines: {node: '>= 0.4'}
    dev: true

  /has-tostringtag/1.0.0:
    resolution: {integrity: sha512-kFjcSNhnlGV1kyoGk7OXKSawH5JOb/LzUc5w9B02hOTO0dfFRjbHQKvg1d6cf3HbeUmtU9VbbV3qzZ2Teh97WQ==}
    engines: {node: '>= 0.4'}
    dependencies:
      has-symbols: 1.0.3
    dev: true

  /has/1.0.3:
    resolution: {integrity: sha512-f2dvO0VU6Oej7RkWJGrehjbzMAjFp5/VKPp5tTpWIV4JHHZK1/BxbFRtf/siA2SWTe09caDmVtYYzWEIbBS4zw==}
    engines: {node: '>= 0.4.0'}
    dependencies:
      function-bind: 1.1.1
    dev: true

  /he/1.2.0:
    resolution: {integrity: sha512-F/1DnUGPopORZi0ni+CvrCgHQ5FyEAHRLSApuYWMmrbSwoN2Mn/7k+Gl38gJnR7yyDZk6WLXwiGod1JOWNDKGw==}
    hasBin: true
    dev: true

  /header-case/2.0.4:
    resolution: {integrity: sha512-H/vuk5TEEVZwrR0lp2zed9OCo1uAILMlx0JEMgC26rzyJJ3N1v6XkwHHXJQdR2doSjcGPM6OKPYoJgf0plJ11Q==}
    dependencies:
      capital-case: 1.0.4
      tslib: 2.6.1

  /hosted-git-info/2.8.9:
    resolution: {integrity: sha512-mxIDAb9Lsm6DoOJ7xH+5+X4y1LU/4Hi50L9C5sIswK3JzULS4bwk1FvjdBgvYR4bzT4tuUQiC15FE2f5HbLvYw==}
    dev: true

  /http-errors/2.0.0:
    resolution: {integrity: sha512-FtwrG/euBzaEjYeRqOgly7G0qviiXoJWnvEH2Z1plBdXgbyjv34pHTSb9zoeHMyDy33+DWy5Wt9Wo+TURtOYSQ==}
    engines: {node: '>= 0.8'}
    dependencies:
      depd: 2.0.0
      inherits: 2.0.4
      setprototypeof: 1.2.0
      statuses: 2.0.1
      toidentifier: 1.0.1
    dev: true

  /http-proxy-agent/5.0.0:
    resolution: {integrity: sha512-n2hY8YdoRE1i7r6M0w9DIw5GgZN0G25P8zLCRQ8rjXtTU3vsNFBI/vWK/UIeE6g5MUUz6avwAPXmL6Fy9D/90w==}
    engines: {node: '>= 6'}
    dependencies:
      '@tootallnate/once': 2.0.0
      agent-base: 6.0.2
      debug: 4.3.4
    transitivePeerDependencies:
      - supports-color

  /http-proxy/1.18.1:
    resolution: {integrity: sha512-7mz/721AbnJwIVbnaSv1Cz3Am0ZLT/UBwkC92VlxhXv/k/BBQfM2fXElQNC27BVGr0uwUpplYPQM9LnaBMR5NQ==}
    engines: {node: '>=8.0.0'}
    dependencies:
      eventemitter3: 4.0.7
      follow-redirects: 1.15.2
      requires-port: 1.0.0
    transitivePeerDependencies:
      - debug
    dev: true

  /http-signature/1.2.0:
    resolution: {integrity: sha512-CAbnr6Rz4CYQkLYUtSNXxQPUH2gK8f3iWexVlsnMeD+GjlsQ0Xsy1cOX+mN3dtxYomRy21CiOzU8Uhw6OwncEQ==}
    engines: {node: '>=0.8', npm: '>=1.3.7'}
    dependencies:
      assert-plus: 1.0.0
      jsprim: 1.4.2
      sshpk: 1.17.0
    dev: true

  /https-proxy-agent/4.0.0:
    resolution: {integrity: sha512-zoDhWrkR3of1l9QAL8/scJZyLu8j/gBkcwcaQOZh7Gyh/+uJQzGVETdgT30akuwkpL8HTRfssqI3BZuV18teDg==}
    engines: {node: '>= 6.0.0'}
    dependencies:
      agent-base: 5.1.1
      debug: 4.3.4
    transitivePeerDependencies:
      - supports-color
    dev: true

  /https-proxy-agent/5.0.1:
    resolution: {integrity: sha512-dFcAjpTQFgoLMzC2VwU+C/CbS7uRL0lWmxDITmqm7C+7F0Odmj6s9l6alZc6AELXhrnggM2CeWSXHGOdX2YtwA==}
    engines: {node: '>= 6'}
    dependencies:
      agent-base: 6.0.2
      debug: 4.3.4
    transitivePeerDependencies:
      - supports-color

  /iconv-lite/0.4.24:
    resolution: {integrity: sha512-v3MXnZAcvnywkTUEZomIActle7RXXeedOR31wwl7VlyoXO4Qi9arvSenNQWne1TcRwhCL1HwLI21bEqdpj8/rA==}
    engines: {node: '>=0.10.0'}
    dependencies:
      safer-buffer: 2.1.2
    dev: true

  /iconv-lite/0.6.3:
    resolution: {integrity: sha512-4fCk79wshMdzMp2rH06qWrJE4iolqLhCUH+OiuIgU++RB0+94NlDL81atO7GX55uUKueo0txHNtvEyI6D7WdMw==}
    engines: {node: '>=0.10.0'}
    dependencies:
      safer-buffer: 2.1.2
    dev: true

  /ieee754/1.2.1:
    resolution: {integrity: sha512-dcyqhDvX1C46lXZcVqCpK+FtMRQVdIMN6/Df5js2zouUsqG7I6sFxitIC+7KYK29KdXOLHdu9zL4sFnoVQnqaA==}
    dev: true

  /ignore/5.2.4:
    resolution: {integrity: sha512-MAb38BcSbH0eHNBxn7ql2NH/kX33OkB3lZ1BNdh7ENeRChHTYsTvWrMubiIAMNS2llXEEgZ1MUOBtXChP3kaFQ==}
    engines: {node: '>= 4'}

  /import-fresh/3.3.0:
    resolution: {integrity: sha512-veYYhQa+D1QBKznvhUHxb8faxlrwUnxseDAbAp457E0wLNio2bOSKnjYDhMj+YiAq61xrMGhQk9iXVk5FzgQMw==}
    engines: {node: '>=6'}
    dependencies:
      parent-module: 1.0.1
      resolve-from: 4.0.0
    dev: true

  /import-local/3.1.0:
    resolution: {integrity: sha512-ASB07uLtnDs1o6EHjKpX34BKYDSqnFerfTOJL2HvMqF70LnxpjkzDB8J44oT9pu4AMPkQwf8jl6szgvNd2tRIg==}
    engines: {node: '>=8'}
    hasBin: true
    dependencies:
      pkg-dir: 4.2.0
      resolve-cwd: 3.0.0
    dev: true

  /imurmurhash/0.1.4:
    resolution: {integrity: sha512-JmXMZ6wuvDmLiHEml9ykzqO6lwFbof0GG4IkcGaENdCRDDmMVnny7s5HsIgHCbaq0w2MyPhDqkhTUgS2LU2PHA==}
    engines: {node: '>=0.8.19'}
    dev: true

  /inflight/1.0.6:
    resolution: {integrity: sha512-k92I/b08q4wvFscXCLvqfsHCrjrF7yiXsQuIVvVE7N82W3+aqpzuUdBbfhWcy/FZR3/4IgflMgKLOsvPDrGCJA==}
    dependencies:
      once: 1.4.0
      wrappy: 1.0.2
    dev: true

  /inherits/2.0.4:
    resolution: {integrity: sha512-k/vGaX4/Yla3WzyMCvTQOXYeIHvqOKtnqBduzTHpzpQZzAskKMhZ2K+EnBiSM9zGSoIFeMpXKxa4dYeZIQqewQ==}
    dev: true

  /internal-slot/1.0.5:
    resolution: {integrity: sha512-Y+R5hJrzs52QCG2laLn4udYVnxsfny9CpOhNhUvk/SSSVyF6T27FzRbF0sroPidSu3X8oEAkOn2K804mjpt6UQ==}
    engines: {node: '>= 0.4'}
    dependencies:
      get-intrinsic: 1.2.1
      has: 1.0.3
      side-channel: 1.0.4
    dev: true

  /interpret/2.2.0:
    resolution: {integrity: sha512-Ju0Bz/cEia55xDwUWEa8+olFpCiQoypjnQySseKtmjNrnps3P+xfpUmGr90T7yjlVJmOtybRvPXhKMbHr+fWnw==}
    engines: {node: '>= 0.10'}
    dev: true

  /ipaddr.js/1.9.1:
    resolution: {integrity: sha512-0KI/607xoxSToH7GjN1FfSbLoU0+btTicjsQSWQlh/hZykN8KpmMf7uYwPW3R+akZ6R/w18ZlXSHBYXiYUPO3g==}
    engines: {node: '>= 0.10'}
    dev: true

  /is-arguments/1.1.1:
    resolution: {integrity: sha512-8Q7EARjzEnKpt/PCD7e1cgUS0a6X8u5tdSiMqXhojOdoV9TsMsiO+9VLC5vAmO8N7/GmXn7yjR8qnA6bVAEzfA==}
    engines: {node: '>= 0.4'}
    dependencies:
      call-bind: 1.0.2
      has-tostringtag: 1.0.0
    dev: true

  /is-array-buffer/3.0.2:
    resolution: {integrity: sha512-y+FyyR/w8vfIRq4eQcM1EYgSTnmHXPqaF+IgzgraytCFq5Xh8lllDVmAZolPJiZttZLeFSINPYMaEJ7/vWUa1w==}
    dependencies:
      call-bind: 1.0.2
      get-intrinsic: 1.2.1
      is-typed-array: 1.1.12
    dev: true

  /is-arrayish/0.2.1:
    resolution: {integrity: sha512-zz06S8t0ozoDXMG+ube26zeCTNXcKIPJZJi8hBrF4idCLms4CG9QtK7qBl1boi5ODzFpjswb5JPmHCbMpjaYzg==}
    dev: true

  /is-arrayish/0.3.2:
    resolution: {integrity: sha512-eVRqCvVlZbuw3GrM63ovNSNAeA1K16kaR/LRY/92w0zxQ5/1YzwblUX652i4Xs9RwAGjW9d9y6X88t8OaAJfWQ==}
    dev: true

  /is-bigint/1.0.4:
    resolution: {integrity: sha512-zB9CruMamjym81i2JZ3UMn54PKGsQzsJeo6xvN3HJJ4CAsQNB6iRutp2To77OfCNuoxspsIhzaPoO1zyCEhFOg==}
    dependencies:
      has-bigints: 1.0.2
    dev: true

  /is-binary-path/2.1.0:
    resolution: {integrity: sha512-ZMERYes6pDydyuGidse7OsHxtbI7WVeUEozgR/g7rd0xUimYNlvZRE/K2MgZTjWy725IfelLeVcEM97mmtRGXw==}
    engines: {node: '>=8'}
    dependencies:
      binary-extensions: 2.2.0
    dev: true

  /is-boolean-object/1.1.2:
    resolution: {integrity: sha512-gDYaKHJmnj4aWxyj6YHyXVpdQawtVLHU5cb+eztPGczf6cjuTdwve5ZIEfgXqH4e57An1D1AKf8CZ3kYrQRqYA==}
    engines: {node: '>= 0.4'}
    dependencies:
      call-bind: 1.0.2
      has-tostringtag: 1.0.0
    dev: true

  /is-callable/1.2.7:
    resolution: {integrity: sha512-1BC0BVFhS/p0qtw6enp8e+8OD0UrK0oFLztSjNzhcKA3WDuJxxAPXzPuPtKkjEY9UUoEWlX/8fgKeu2S8i9JTA==}
    engines: {node: '>= 0.4'}
    dev: true

  /is-core-module/2.13.0:
    resolution: {integrity: sha512-Z7dk6Qo8pOCp3l4tsX2C5ZVas4V+UxwQodwZhLopL91TX8UyyHEXafPcyoeeWuLrwzHcr3igO78wNLwHJHsMCQ==}
    dependencies:
      has: 1.0.3
    dev: true

  /is-date-object/1.0.5:
    resolution: {integrity: sha512-9YQaSxsAiSwcvS33MBk3wTCVnWK+HhF8VZR2jRxehM16QcVOdHqPn4VPHmRK4lSr38n9JriurInLcP90xsYNfQ==}
    engines: {node: '>= 0.4'}
    dependencies:
      has-tostringtag: 1.0.0
    dev: true

  /is-docker/2.2.1:
    resolution: {integrity: sha512-F+i2BKsFrH66iaUFc0woD8sLy8getkwTwtOBjvs56Cx4CgJDeKQeqfz8wAYiSb8JOprWhHH5p77PbmYCvvUuXQ==}
    engines: {node: '>=8'}
    hasBin: true
    dev: true

  /is-extglob/2.1.1:
    resolution: {integrity: sha512-SbKbANkN603Vi4jEZv49LeVJMn4yGwsbzZworEoyEiutsN3nJYdbO36zfhGJ6QEDpOZIFkDtnq5JRxmvl3jsoQ==}
    engines: {node: '>=0.10.0'}

  /is-fullwidth-code-point/3.0.0:
    resolution: {integrity: sha512-zymm5+u+sCsSWyD9qNaejV3DFvhCKclKdizYaJUuHA83RLjb7nSuGnddCHGv0hk+KY7BMAlsWeK4Ueg6EV6XQg==}
    engines: {node: '>=8'}

  /is-glob/4.0.3:
    resolution: {integrity: sha512-xelSayHH36ZgE7ZWhli7pW34hNbNl8Ojv5KVmkJD4hBdD3th8Tfk9vYasLM+mXWOZhFkgZfxhLSnrwRr4elSSg==}
    engines: {node: '>=0.10.0'}
    dependencies:
      is-extglob: 2.1.1

  /is-map/2.0.2:
    resolution: {integrity: sha512-cOZFQQozTha1f4MxLFzlgKYPTyj26picdZTx82hbc/Xf4K/tZOOXSCkMvU4pKioRXGDLJRn0GM7Upe7kR721yg==}
    dev: true

  /is-negative-zero/2.0.2:
    resolution: {integrity: sha512-dqJvarLawXsFbNDeJW7zAz8ItJ9cd28YufuuFzh0G8pNHjJMnY08Dv7sYX2uF5UpQOwieAeOExEYAWWfu7ZZUA==}
    engines: {node: '>= 0.4'}
    dev: true

  /is-number-object/1.0.7:
    resolution: {integrity: sha512-k1U0IRzLMo7ZlYIfzRu23Oh6MiIFasgpb9X76eqfFZAqwH44UI4KTBvBYIZ1dSL9ZzChTB9ShHfLkR4pdW5krQ==}
    engines: {node: '>= 0.4'}
    dependencies:
      has-tostringtag: 1.0.0
    dev: true

  /is-number/7.0.0:
    resolution: {integrity: sha512-41Cifkg6e8TylSpdtTpeLVMqvSBEVzTttHvERD741+pnZ8ANv0004MRL43QKPDlK9cGvNp6NZWZUBlbGXYxxng==}
    engines: {node: '>=0.12.0'}

  /is-path-inside/3.0.3:
    resolution: {integrity: sha512-Fd4gABb+ycGAmKou8eMftCupSir5lRxqf4aD/vd0cD2qc4HL07OjCeuHMr8Ro4CoMaeCKDB0/ECBOVWjTwUvPQ==}
    engines: {node: '>=8'}
    dev: true

  /is-plain-obj/2.1.0:
    resolution: {integrity: sha512-YWnfyRwxL/+SsrWYfOpUtz5b3YD+nyfkHvjbcanzk8zgyO4ASD67uVMRt8k5bM4lLMDnXfriRhOpemw+NfT1eA==}
    engines: {node: '>=8'}
    dev: true

  /is-plain-object/2.0.4:
    resolution: {integrity: sha512-h5PpgXkWitc38BBMYawTYMWJHFZJVnBquFE57xFpjB8pJFiF6gZ+bU+WyI/yqXiFR5mdLsgYNaPe8uao6Uv9Og==}
    engines: {node: '>=0.10.0'}
    dependencies:
      isobject: 3.0.1
    dev: true

  /is-promise/4.0.0:
    resolution: {integrity: sha512-hvpoI6korhJMnej285dSg6nu1+e6uxs7zG3BYAm5byqDsgJNWwxzM6z6iZiAgQR4TJ30JmBTOwqZUw3WlyH3AQ==}
    dev: true

  /is-regex/1.1.4:
    resolution: {integrity: sha512-kvRdxDsxZjhzUX07ZnLydzS1TU/TJlTUHHY4YLL87e37oUA49DfkLqgy+VjFocowy29cKvcSiu+kIv728jTTVg==}
    engines: {node: '>= 0.4'}
    dependencies:
      call-bind: 1.0.2
      has-tostringtag: 1.0.0
    dev: true

  /is-set/2.0.2:
    resolution: {integrity: sha512-+2cnTEZeY5z/iXGbLhPrOAaK/Mau5k5eXq9j14CpRTftq0pAJu2MwVRSZhyZWBzx3o6X795Lz6Bpb6R0GKf37g==}
    dev: true

  /is-shared-array-buffer/1.0.2:
    resolution: {integrity: sha512-sqN2UDu1/0y6uvXyStCOzyhAjCSlHceFoMKJW8W9EU9cvic/QdsZ0kEU93HEy3IUEFZIiH/3w+AH/UQbPHNdhA==}
    dependencies:
      call-bind: 1.0.2
    dev: true

  /is-stream/2.0.1:
    resolution: {integrity: sha512-hFoiJiTl63nn+kstHGBtewWSKnQLpyb155KHheA1l39uvtO9nWIop1p3udqPcUd/xbF1VLMO4n7OI6p7RbngDg==}
    engines: {node: '>=8'}
    dev: true

  /is-string/1.0.7:
    resolution: {integrity: sha512-tE2UXzivje6ofPW7l23cjDOMa09gb7xlAqG6jG5ej6uPV32TlWP3NKPigtaGeHNu9fohccRYvIiZMfOOnOYUtg==}
    engines: {node: '>= 0.4'}
    dependencies:
      has-tostringtag: 1.0.0
    dev: true

  /is-symbol/1.0.4:
    resolution: {integrity: sha512-C/CPBqKWnvdcxqIARxyOh4v1UUEOCHpgDa0WYgpKDFMszcrPcffg5uhwSgPCLD2WWxmq6isisz87tzT01tuGhg==}
    engines: {node: '>= 0.4'}
    dependencies:
      has-symbols: 1.0.3
    dev: true

  /is-typed-array/1.1.12:
    resolution: {integrity: sha512-Z14TF2JNG8Lss5/HMqt0//T9JeHXttXy5pH/DBU4vi98ozO2btxzq9MwYDZYnKwU8nRsz/+GVFVRDq3DkVuSPg==}
    engines: {node: '>= 0.4'}
    dependencies:
      which-typed-array: 1.1.11
    dev: true

  /is-typedarray/1.0.0:
    resolution: {integrity: sha512-cyA56iCMHAh5CdzjJIa4aohJyeO1YbwLi3Jc35MmRU6poroFjIGZzUzupGiRPOjgHg9TLu43xbpwXk523fMxKA==}
    dev: true

  /is-unicode-supported/0.1.0:
    resolution: {integrity: sha512-knxG2q4UC3u8stRGyAVJCOdxFmv5DZiRcdlIaAQXAbSfJya+OhopNotLQrstBhququ4ZpuKbDc/8S6mgXgPFPw==}
    engines: {node: '>=10'}
    dev: true

  /is-weakmap/2.0.1:
    resolution: {integrity: sha512-NSBR4kH5oVj1Uwvv970ruUkCV7O1mzgVFO4/rev2cLRda9Tm9HrL70ZPut4rOHgY0FNrUu9BCbXA2sdQ+x0chA==}
    dev: true

  /is-weakref/1.0.2:
    resolution: {integrity: sha512-qctsuLZmIQ0+vSSMfoVvyFe2+GSEvnmZ2ezTup1SBse9+twCCeial6EEi3Nc2KFcf6+qz2FBPnjXsk8xhKSaPQ==}
    dependencies:
      call-bind: 1.0.2
    dev: true

  /is-weakset/2.0.2:
    resolution: {integrity: sha512-t2yVvttHkQktwnNNmBQ98AhENLdPUTDTE21uPqAQ0ARwQfGeQKRVS0NNurH7bTf7RrvcVn1OOge45CnBeHCSmg==}
    dependencies:
      call-bind: 1.0.2
      get-intrinsic: 1.2.1
    dev: true

  /is-wsl/2.2.0:
    resolution: {integrity: sha512-fKzAra0rGJUUBwGBgNkHZuToZcn+TtXHpeCgmkMJMMYx1sQDYaCSyjJBSCa2nH1DGm7s3n1oBnohoVTBaN7Lww==}
    engines: {node: '>=8'}
    dependencies:
      is-docker: 2.2.1
    dev: true

  /isarray/0.0.1:
    resolution: {integrity: sha512-D2S+3GLxWH+uhrNEcoh/fnmYeP8E8/zHl644d/jdA0g2uyXvy3sb0qxotE+ne0LtccHknQzWwZEzhak7oJ0COQ==}
    dev: true

  /isarray/2.0.5:
    resolution: {integrity: sha512-xHjhDr3cNBK0BzdUJSPXZntQUx/mwMS5Rw4A7lPJ90XGAO6ISP/ePDNuo0vhqOZU+UD5JoodwCAAoZQd3FeAKw==}
    dev: true

  /isbinaryfile/4.0.10:
    resolution: {integrity: sha512-iHrqe5shvBUcFbmZq9zOQHBoeOhZJu6RQGrDpBgenUm/Am+F3JM2MgQj+rK3Z601fzrL5gLZWtAPH2OBaSVcyw==}
    engines: {node: '>= 8.0.0'}
    dev: true

  /isexe/2.0.0:
    resolution: {integrity: sha512-RHxMLp9lnKHGHRng9QFhRCMbYAcVpn69smSGcq3f36xjgVVWThj4qqLbTLlq7Ssj8B+fIQ1EuCEGI2lKsyQeIw==}
    dev: true

  /isobject/3.0.1:
    resolution: {integrity: sha512-WhB9zCku7EGTj/HQQRz5aUQEUeoQZH2bWcltRErOpymJ4boYE6wL9Tbr23krRPSZ+C5zqNSrSw+Cc7sZZ4b7vg==}
    engines: {node: '>=0.10.0'}
    dev: true

  /isstream/0.1.2:
    resolution: {integrity: sha512-Yljz7ffyPbrLpLngrMtZ7NduUgVvi6wG9RJ9IUcyCd59YQ911PBJphODUcbOVbqYfxe1wuYf/LJ8PauMRwsM/g==}
    dev: true

  /jackspeak/2.1.1:
    resolution: {integrity: sha512-juf9stUEwUaILepraGOWIJTLwg48bUnBmRqd2ln2Os1sW987zeoj/hzhbvRB95oMuS2ZTpjULmdwHNX4rzZIZw==}
    engines: {node: '>=14'}
    dependencies:
      cliui: 8.0.1
    optionalDependencies:
      '@pkgjs/parseargs': 0.11.0
    dev: true

  /jest-worker/27.5.1:
    resolution: {integrity: sha512-7vuh85V5cdDofPyxn58nrPjBktZo0u9x1g8WtjQol+jZDaE+fhN+cIvTj11GndBnMnyfrUOG1sZQxCdjKh+DKg==}
    engines: {node: '>= 10.13.0'}
    dependencies:
      '@types/node': 18.17.3
      merge-stream: 2.0.0
      supports-color: 8.1.1
    dev: true

  /js-tokens/4.0.0:
    resolution: {integrity: sha512-RdJUflcE3cUzKiMqQgsCu06FPu9UdIJO0beYbPhHN4k6apgJtifcoCtT9bcxOpYBtpD2kCM6Sbzg4CausW/PKQ==}

  /js-yaml/4.0.0:
    resolution: {integrity: sha512-pqon0s+4ScYUvX30wxQi3PogGFAlUyH0awepWvwkj4jD4v+ova3RiYw8bmA6x2rDrEaj8i/oWKoRxpVNW+Re8Q==}
    hasBin: true
    dependencies:
      argparse: 2.0.1
    dev: false

  /js-yaml/4.1.0:
    resolution: {integrity: sha512-wpxZs9NoxZaJESJGIZTyDEaYpl0FKSA+FB9aJiyemKhMwkxQg63h4T1KJgUGHpTqPDNRcmmYLugrRjJlBtWvRA==}
    hasBin: true
    dependencies:
      argparse: 2.0.1

  /jsbn/0.1.1:
    resolution: {integrity: sha512-UVU9dibq2JcFWxQPA6KCqj5O42VOmAY3zQUfEKxU0KpTGXwNoCjkX1e13eHNvw/xPynt6pU0rZ1htjWTNTSXsg==}
    dev: true

  /json-parse-better-errors/1.0.2:
    resolution: {integrity: sha512-mrqyZKfX5EhL7hvqcV6WG1yYjnjeuYDzDhhcAAUrq8Po85NBQBJP+ZDUT75qZQ98IkUoBqdkExkukOU7Ts2wrw==}
    dev: true

  /json-parse-even-better-errors/2.3.1:
    resolution: {integrity: sha512-xyFwyhro/JEof6Ghe2iz2NcXoj2sloNsWr/XsERDK/oiPCfaNhl5ONfp+jQdAZRQQ0IJWNzH9zIZF7li91kh2w==}
    dev: true

  /json-schema-traverse/0.4.1:
    resolution: {integrity: sha512-xbbCH5dCYU5T8LcEhhuh7HJ88HXuW3qsI3Y0zOZFKfZEHcpWiHU/Jxzk629Brsab/mMiHQti9wMP+845RPe3Vg==}
    dev: true

  /json-schema-traverse/1.0.0:
    resolution: {integrity: sha512-NM8/P9n3XjXhIZn1lLhkFaACTOURQXjWhV4BA/RnOv8xvgqtqpAX9IO4mRQxSx1Rlo4tqzeqb0sOlruaOy3dug==}

  /json-schema/0.4.0:
    resolution: {integrity: sha512-es94M3nTIfsEPisRafak+HDLfHXnKBhV3vU5eqPcS3flIWqcxJWgXHXiey3YrpaNsanY5ei1VoYEbOzijuq9BA==}
    dev: true

  /json-stable-stringify-without-jsonify/1.0.1:
    resolution: {integrity: sha512-Bdboy+l7tA3OGW6FjyFHWkP5LuByj1Tk33Ljyq0axyzdk9//JSi2u3fP1QSmd1KNwq6VOKYGlAu87CisVir6Pw==}
    dev: true

  /json-stringify-safe/5.0.1:
    resolution: {integrity: sha512-ZClg6AaYvamvYEE82d3Iyd3vSSIjQ+odgjaTzRuO3s7toCdFKczob2i0zCh7JE8kWn17yvAWhUVxvqGwUalsRA==}
    dev: true

  /json5/2.2.3:
    resolution: {integrity: sha512-XmOWe7eyHYH14cLdVPoyg+GOH3rYX++KpzrylJwSW98t3Nk+U8XOl8FWKOgwtzdb8lXGf6zYwDUzeHMWfxasyg==}
    engines: {node: '>=6'}
    hasBin: true
    dev: true

  /jsonfile/4.0.0:
    resolution: {integrity: sha512-m6F1R3z8jjlf2imQHS2Qez5sjKWQzbuuhuJ/FKYFRZvPE3PuHcSMVZzfsLhGVOkfd20obL5SWEBew5ShlquNxg==}
    optionalDependencies:
      graceful-fs: 4.2.11
    dev: true

  /jsonfile/6.1.0:
    resolution: {integrity: sha512-5dgndWOriYSm5cnYaJNhalLNDKOqFwyDB/rr1E9ZsGciGvKPs8R2xYGCacuf3z6K1YKDz182fd+fY3cn3pMqXQ==}
    dependencies:
      universalify: 2.0.0
    optionalDependencies:
      graceful-fs: 4.2.11

  /jsonwebtoken/9.0.1:
    resolution: {integrity: sha512-K8wx7eJ5TPvEjuiVSkv167EVboBDv9PZdDoF7BgeQnBLVvZWW9clr2PsQHVJDTKaEIH5JBIwHujGcHp7GgI2eg==}
    engines: {node: '>=12', npm: '>=6'}
    dependencies:
      jws: 3.2.2
      lodash: 4.17.21
      ms: 2.1.3
      semver: 7.5.4
    dev: true

  /jsprim/1.4.2:
    resolution: {integrity: sha512-P2bSOMAc/ciLz6DzgjVlGJP9+BrJWu5UDGK70C2iweC5QBIeFf0ZXRvGjEj2uYgrY2MkAAhsSWHDWlFtEroZWw==}
    engines: {node: '>=0.6.0'}
    dependencies:
      assert-plus: 1.0.0
      extsprintf: 1.3.0
      json-schema: 0.4.0
      verror: 1.10.0
    dev: true

  /just-extend/4.2.1:
    resolution: {integrity: sha512-g3UB796vUFIY90VIv/WX3L2c8CS2MdWUww3CNrYmqza1Fg0DURc2K/O4YrnklBdQarSJ/y8JnJYDGc+1iumQjg==}
    dev: true

  /jwa/1.4.1:
    resolution: {integrity: sha512-qiLX/xhEEFKUAJ6FiBMbes3w9ATzyk5W7Hvzpa/SLYdxNtng+gcurvrI7TbACjIXlsJyr05/S1oUhZrc63evQA==}
    dependencies:
      buffer-equal-constant-time: 1.0.1
      ecdsa-sig-formatter: 1.0.11
      safe-buffer: 5.2.1
    dev: true

  /jwa/2.0.0:
    resolution: {integrity: sha512-jrZ2Qx916EA+fq9cEAeCROWPTfCwi1IVHqT2tapuqLEVVDKFDENFw1oL+MwrTvH6msKxsd1YTDVw6uKEcsrLEA==}
    dependencies:
      buffer-equal-constant-time: 1.0.1
      ecdsa-sig-formatter: 1.0.11
      safe-buffer: 5.2.1
    dev: true

  /jws/3.2.2:
    resolution: {integrity: sha512-YHlZCB6lMTllWDtSPHz/ZXTsi8S00usEV6v1tjq8tOUZzw7DpSDWVXjXDre6ed1w/pd495ODpHZYSdkRTsa0HA==}
    dependencies:
      jwa: 1.4.1
      safe-buffer: 5.2.1
    dev: true

  /jws/4.0.0:
    resolution: {integrity: sha512-KDncfTmOZoOMTFG4mBlG0qUIOlc03fmzH+ru6RgYVZhPkyiy/92Owlt/8UEN+a4TXR1FQetfIpJE8ApdvdVxTg==}
    dependencies:
      jwa: 2.0.0
      safe-buffer: 5.2.1
    dev: true

  /karma-chrome-launcher/3.2.0:
    resolution: {integrity: sha512-rE9RkUPI7I9mAxByQWkGJFXfFD6lE4gC5nPuZdobf/QdTEJI6EU4yIay/cfU/xV4ZxlM5JiTv7zWYgA64NpS5Q==}
    dependencies:
      which: 1.3.1
    dev: true

  /karma-mocha/2.0.1:
    resolution: {integrity: sha512-Tzd5HBjm8his2OA4bouAsATYEpZrp9vC7z5E5j4C5Of5Rrs1jY67RAwXNcVmd/Bnk1wgvQRou0zGVLey44G4tQ==}
    dependencies:
      minimist: 1.2.8
    dev: true

  /karma-source-map-support/1.4.0:
    resolution: {integrity: sha512-RsBECncGO17KAoJCYXjv+ckIz+Ii9NCi+9enk+rq6XC81ezYkb4/RHE6CTXdA7IOJqoF3wcaLfVG0CPmE5ca6A==}
    dependencies:
      source-map-support: 0.5.21
    dev: true

  /karma/6.4.2:
    resolution: {integrity: sha512-C6SU/53LB31BEgRg+omznBEMY4SjHU3ricV6zBcAe1EeILKkeScr+fZXtaI5WyDbkVowJxxAI6h73NcFPmXolQ==}
    engines: {node: '>= 10'}
    hasBin: true
    dependencies:
      '@colors/colors': 1.5.0
      body-parser: 1.20.2
      braces: 3.0.2
      chokidar: 3.5.3
      connect: 3.7.0
      di: 0.0.1
      dom-serialize: 2.2.1
      glob: 7.2.3
      graceful-fs: 4.2.11
      http-proxy: 1.18.1
      isbinaryfile: 4.0.10
      lodash: 4.17.21
      log4js: 6.9.1
      mime: 2.6.0
      minimatch: 3.1.2
      mkdirp: 0.5.6
      qjobs: 1.2.0
      range-parser: 1.2.1
      rimraf: 3.0.2
      socket.io: 4.7.2
      source-map: 0.6.1
      tmp: 0.2.1
      ua-parser-js: 0.7.35
      yargs: 16.2.0
    transitivePeerDependencies:
      - bufferutil
      - debug
      - supports-color
      - utf-8-validate
    dev: true

  /kind-of/6.0.3:
    resolution: {integrity: sha512-dcS1ul+9tmeD95T+x28/ehLgd9mENa3LsvDTtzm3vyBEO7RPptvAD+t44WVXaUjTBRcrpFeFlC8WCruUR456hw==}
    engines: {node: '>=0.10.0'}
    dev: true

  /kleur/3.0.3:
    resolution: {integrity: sha512-eTIzlVOSUR+JxdDFepEYcBMtZ9Qqdef+rnzWdRZuMbOywu5tO2w2N7rqjoANZ5k9vywhL6Br1VRjUIgTQx4E8w==}
    engines: {node: '>=6'}

  /kuler/2.0.0:
    resolution: {integrity: sha512-Xq9nH7KlWZmXAtodXDDRE7vs6DU1gTU8zYDHDiWLSip45Egwq3plLHzPn27NgvzL2r1LMPC1vdqh98sQxtqj4A==}
    dev: true

  /levn/0.4.1:
    resolution: {integrity: sha512-+bT2uH4E5LGE7h/n3evcS/sQlJXCpIp6ym8OWJ5eV6+67Dsql/LaaT7qJBAt2rzfoa/5QBGBhxDix1dMt2kQKQ==}
    engines: {node: '>= 0.8.0'}
    dependencies:
      prelude-ls: 1.2.1
      type-check: 0.4.0
    dev: true

  /load-json-file/4.0.0:
    resolution: {integrity: sha512-Kx8hMakjX03tiGTLAIdJ+lL0htKnXjEZN6hk/tozf/WOuYGdZBJrZ+rCJRbVCugsjB3jMLn9746NsQIf5VjBMw==}
    engines: {node: '>=4'}
    dependencies:
      graceful-fs: 4.2.11
      parse-json: 4.0.0
      pify: 3.0.0
      strip-bom: 3.0.0
    dev: true

  /loader-runner/4.3.0:
    resolution: {integrity: sha512-3R/1M+yS3j5ou80Me59j7F9IMs4PXs3VqRrm0TU3AbKPxlmpoY1TNscJV/oGJXo8qCatFGTfDbY6W6ipGOYXfg==}
    engines: {node: '>=6.11.5'}
    dev: true

  /loader-utils/2.0.4:
    resolution: {integrity: sha512-xXqpXoINfFhgua9xiqD8fPFHgkoq1mmmpE92WlDbm9rNRd/EbRb+Gqf908T2DMfuHjjJlksiK2RbHVOdD/MqSw==}
    engines: {node: '>=8.9.0'}
    dependencies:
      big.js: 5.2.2
      emojis-list: 3.0.0
      json5: 2.2.3
    dev: true

  /locate-path/5.0.0:
    resolution: {integrity: sha512-t7hw9pI+WvuwNJXwk5zVHpyhIqzg2qTlklJOf0mVxGSbe3Fp2VieZcduNYjaLDoy6p9uGpQEGWG87WpMKlNq8g==}
    engines: {node: '>=8'}
    dependencies:
      p-locate: 4.1.0
    dev: true

  /locate-path/6.0.0:
    resolution: {integrity: sha512-iPZK6eYjbxRu3uB4/WZ3EsEIMJFMqAoopl3R+zuq0UjcAm/MO6KCweDgPfP3elTztoKP3KtnVHxTn2NHBSDVUw==}
    engines: {node: '>=10'}
    dependencies:
      p-locate: 5.0.0
    dev: true

  /lodash.flattendeep/4.4.0:
    resolution: {integrity: sha512-uHaJFihxmJcEX3kT4I23ABqKKalJ/zDrDg0lsFtc1h+3uw49SIJ5beyhx5ExVRti3AvKoOJngIj7xz3oylPdWQ==}
    dev: true

  /lodash.get/4.4.2:
    resolution: {integrity: sha512-z+Uw/vLuy6gQe8cfaFWD7p0wVv8fJl3mbzXh33RS+0oW2wvUqiRXiQ69gLWSLpgB5/6sU+r6BlQR0MBILadqTQ==}
    dev: true

  /lodash.merge/4.6.2:
    resolution: {integrity: sha512-0KpjqXRVvrYyCsX1swR/XTK0va6VQkQM6MNo7PqW77ByjAhoARA8EfrP1N4+KlKj8YS0ZUCtRT/YUuhyYDujIQ==}
    dev: true

  /lodash/4.17.21:
    resolution: {integrity: sha512-v2kDEe57lecTulaDIuNTPy3Ry4gLGJ6Z1O3vE1krgXZNrsQ+LFTGHVxVjcXPs17LhbZVGedAJv8XZ1tvj5FvSg==}

  /log-symbols/4.1.0:
    resolution: {integrity: sha512-8XPvpAA8uyhfteu8pIvQxpJZ7SYYdpUivZpGy6sFsBuKRY/7rQGavedeB8aK+Zkyq6upMFVL/9AW6vOYzfRyLg==}
    engines: {node: '>=10'}
    dependencies:
      chalk: 4.1.2
      is-unicode-supported: 0.1.0
    dev: true

  /log4js/6.9.1:
    resolution: {integrity: sha512-1somDdy9sChrr9/f4UlzhdaGfDR2c/SaD2a4T7qEkG4jTS57/B3qmnjLYePwQ8cqWnUHZI0iAKxMBpCZICiZ2g==}
    engines: {node: '>=8.0'}
    dependencies:
      date-format: 4.0.14
      debug: 4.3.4
      flatted: 3.2.7
      rfdc: 1.3.0
      streamroller: 3.1.5
    transitivePeerDependencies:
      - supports-color
    dev: true

  /logform/2.5.1:
    resolution: {integrity: sha512-9FyqAm9o9NKKfiAKfZoYo9bGXXuwMkxQiQttkT4YjjVtQVIQtK6LmVtlxmCaFswo6N4AfEkHqZTV0taDtPotNg==}
    dependencies:
      '@colors/colors': 1.5.0
      '@types/triple-beam': 1.3.2
      fecha: 4.2.3
      ms: 2.1.3
      safe-stable-stringify: 2.4.3
      triple-beam: 1.4.1
    dev: true

  /loupe/2.3.6:
    resolution: {integrity: sha512-RaPMZKiMy8/JruncMU5Bt6na1eftNoo++R4Y+N2FrxkDVTrGvcyzFTsaGif4QTeKESheMGegbhw6iUAq+5A8zA==}
    dependencies:
      get-func-name: 2.0.0
    dev: true

  /lower-case/2.0.2:
    resolution: {integrity: sha512-7fm3l3NAF9WfN6W3JOmf5drwpVqX78JtoGJ3A6W0a6ZnldM41w2fV5D490psKFTpMds8TJse/eHLFFsNHHjHgg==}
    dependencies:
      tslib: 2.6.1

  /lru-cache/10.0.0:
    resolution: {integrity: sha512-svTf/fzsKHffP42sujkO/Rjs37BCIsQVRCeNYIm9WN8rgT7ffoUnRtZCqU+6BqcSBdv8gwJeTz8knJpgACeQMw==}
    engines: {node: 14 || >=16.14}
    dev: true

  /lru-cache/6.0.0:
    resolution: {integrity: sha512-Jo6dJ04CmSjuznwJSS3pUeWmd/H0ffTlkXXgwZi+eq1UCmqQwCh+eLsYOYCwY991i2Fah4h1BEMCx4qThGbsiA==}
    engines: {node: '>=10'}
    dependencies:
      yallist: 4.0.0

  /make-error/1.3.6:
    resolution: {integrity: sha512-s8UhlNe7vPKomQhC1qFelMokr/Sc3AgNbso3n74mVPA5LTZwkB9NlXf4XPamLxJE8h0gh73rM94xvwRT2CVInw==}
    dev: true

  /mdurl/1.0.1:
    resolution: {integrity: sha512-/sKlQJCBYVY9Ers9hqzKou4H6V5UWc/M59TH2dvkt+84itfnq7uFOMLpOiOS4ujvHP4etln18fmIxA5R5fll0g==}
    dev: true

  /media-typer/0.3.0:
    resolution: {integrity: sha512-dq+qelQ9akHpcOl/gUVRTxVIOkAJ1wR3QAvb4RsVjS8oVoFjDGTc679wJYmUmknUF5HwMLOgb5O+a3KxfWapPQ==}
    engines: {node: '>= 0.6'}
    dev: true

  /memorystream/0.3.1:
    resolution: {integrity: sha512-S3UwM3yj5mtUSEfP41UZmt/0SCoVYUcU1rkXv+BQ5Ig8ndL4sPoJNBUJERafdPb5jjHJGuMgytgKvKIf58XNBw==}
    engines: {node: '>= 0.10.0'}
    dev: true

  /merge-descriptors/1.0.1:
    resolution: {integrity: sha512-cCi6g3/Zr1iqQi6ySbseM1Xvooa98N0w31jzUYrXPX2xqObmFGHJ0tQ5u74H3mVh7wLouTseZyYIq39g8cNp1w==}
    dev: true

  /merge-stream/2.0.0:
    resolution: {integrity: sha512-abv/qOcuPfk3URPfDzmZU1LKmuw8kT+0nIHvKrKgFrwifol/doWcdA4ZqsWQ8ENrFKkd67Mfpo/LovbIUsbt3w==}
    dev: true

  /merge2/1.4.1:
    resolution: {integrity: sha512-8q7VEgMJW4J8tcfVPy8g09NcQwZdbwFEqhe/WZkoIzjn/3TGDwtOCYtXGxA3O8tPzpczCCDgv+P2P5y00ZJOOg==}
    engines: {node: '>= 8'}

  /methods/1.1.2:
    resolution: {integrity: sha512-iclAHeNqNm68zFtnZ0e+1L2yUIdvzNoauKU4WBA3VvH/vPFieF7qfRlwUZU+DA9P9bPXIS90ulxoUoCH23sV2w==}
    engines: {node: '>= 0.6'}
    dev: true

  /micromatch/4.0.5:
    resolution: {integrity: sha512-DMy+ERcEW2q8Z2Po+WNXuw3c5YaUSFjAO5GsJqfEl7UjvtIuFKO6ZrKvcItdy98dwFI2N1tg3zNIdKaQT+aNdA==}
    engines: {node: '>=8.6'}
    dependencies:
      braces: 3.0.2
      picomatch: 2.3.1

  /mime-db/1.52.0:
    resolution: {integrity: sha512-sPU4uV7dYlvtWJxwwxHD0PuihVNiE7TyAbQ5SWxDCB9mUYvOgroQOwYQQOKPJ8CIbE+1ETVlOoK1UC2nU3gYvg==}
    engines: {node: '>= 0.6'}

  /mime-types/2.1.35:
    resolution: {integrity: sha512-ZDY+bPm5zTTF+YpCrAU9nK0UgICYPT0QtT1NZWFv4s++TNkcgVaT0g6+4R2uI4MjQjzysHB1zxuWL50hzaeXiw==}
    engines: {node: '>= 0.6'}
    dependencies:
      mime-db: 1.52.0

  /mime/1.6.0:
    resolution: {integrity: sha512-x0Vn8spI+wuJ1O6S7gnbaQg8Pxh4NNHb7KSINmEWKiPE4RKOplvijn+NkmYmmRgP68mc70j2EbeTFRsrswaQeg==}
    engines: {node: '>=4'}
    hasBin: true
    dev: true

  /mime/2.6.0:
    resolution: {integrity: sha512-USPkMeET31rOMiarsBNIHZKLGgvKc/LrjofAnBlOttf5ajRvqiRA8QsenbcooctK6d6Ts6aqZXBA+XbkKthiQg==}
    engines: {node: '>=4.0.0'}
    hasBin: true
    dev: true

  /minimatch/3.1.2:
    resolution: {integrity: sha512-J7p63hRiAjw1NDEww1W7i37+ByIrOWO5XQQAzZ3VOcL0PNybwpfmV/N05zFAzwQ9USyEcX6t3UO+K5aqBQOIHw==}
    dependencies:
      brace-expansion: 1.1.11
    dev: true

  /minimatch/4.2.1:
    resolution: {integrity: sha512-9Uq1ChtSZO+Mxa/CL1eGizn2vRn3MlLgzhT0Iz8zaY8NdvxvB0d5QdPFmCKf7JKA9Lerx5vRrnwO03jsSfGG9g==}
    engines: {node: '>=10'}
    dependencies:
      brace-expansion: 1.1.11
    dev: true

  /minimatch/5.1.6:
    resolution: {integrity: sha512-lKwV/1brpG6mBUFHtb7NUmtABCb2WZZmm2wNiOA5hAb8VdCS4B3dtMWyvcoViccwAW/COERjXLt0zP1zXUN26g==}
    engines: {node: '>=10'}
    dependencies:
      brace-expansion: 2.0.1

  /minimatch/9.0.3:
    resolution: {integrity: sha512-RHiac9mvaRw0x3AYRgDC1CxAP7HTcNrrECeA8YYJeWnpo+2Q5CegtZjaotWTWxDG3UeGA1coE05iH1mPjT/2mg==}
    engines: {node: '>=16 || 14 >=14.17'}
    dependencies:
      brace-expansion: 2.0.1
    dev: true

  /minimist/1.2.8:
    resolution: {integrity: sha512-2yyAR8qBkN3YuheJanUpWC5U3bb5osDywNB8RzDVlDwDHbocAJveqqj1u8+SVD7jkWT4yvsHCpWqqWqAxb0zCA==}

  /minipass/7.0.2:
    resolution: {integrity: sha512-eL79dXrE1q9dBbDCLg7xfn/vl7MS4F1gvJAgjJrQli/jbQWdUttuVawphqpffoIYfRdq78LHx6GP4bU/EQ2ATA==}
    engines: {node: '>=16 || 14 >=14.17'}
    dev: true

  /mkdirp-classic/0.5.3:
    resolution: {integrity: sha512-gKLcREMhtuZRwRAfqP3RFW+TK4JqApVBtOIftVgjuABpAtpxhPGaDcfvbhNvD0B8iD1oUr/txX35NjcaY6Ns/A==}
    dev: true

  /mkdirp/0.5.6:
    resolution: {integrity: sha512-FP+p8RB8OWpF3YZBCrP5gtADmtXApB5AMLn+vdyA+PyxCjrCs00mjyUozssO33cwDeT3wNGdLxJ5M//YqtHAJw==}
    hasBin: true
    dependencies:
      minimist: 1.2.8
    dev: true

  /mkdirp/1.0.4:
    resolution: {integrity: sha512-vVqVZQyf3WLx2Shd0qJ9xuvqgAyKPLAiqITEtqW0oIUjzo3PePDd6fW9iFz30ef7Ysp/oiWqbhszeGWW2T6Gzw==}
    engines: {node: '>=10'}
    hasBin: true
    dev: false

  /mkdirp/2.1.6:
    resolution: {integrity: sha512-+hEnITedc8LAtIP9u3HJDFIdcLV2vXP33sqLLIzkv1Db1zO/1OxbvYf0Y1OC/S/Qo5dxHXepofhmxL02PsKe+A==}
    engines: {node: '>=10'}
    hasBin: true
    dev: true

  /mocha/9.2.2:
    resolution: {integrity: sha512-L6XC3EdwT6YrIk0yXpavvLkn8h+EU+Y5UcCHKECyMbdUIxyMuZj4bX4U9e1nvnvUUvQVsV2VHQr5zLdcUkhW/g==}
    engines: {node: '>= 12.0.0'}
    hasBin: true
    dependencies:
      '@ungap/promise-all-settled': 1.1.2
      ansi-colors: 4.1.1
      browser-stdout: 1.3.1
      chokidar: 3.5.3
      debug: 4.3.3_supports-color@8.1.1
      diff: 5.0.0
      escape-string-regexp: 4.0.0
      find-up: 5.0.0
      glob: 7.2.0
      growl: 1.10.5
      he: 1.2.0
      js-yaml: 4.1.0
      log-symbols: 4.1.0
      minimatch: 4.2.1
      ms: 2.1.3
      nanoid: 3.3.1
      serialize-javascript: 6.0.0
      strip-json-comments: 3.1.1
      supports-color: 8.1.1
      which: 2.0.2
      workerpool: 6.2.0
      yargs: 16.2.0
      yargs-parser: 20.2.4
      yargs-unparser: 2.0.0
    dev: true

  /moment/2.29.4:
    resolution: {integrity: sha512-5LC9SOxjSc2HF6vO2CyuTDNivEdoz2IvyJJGj6X8DJ0eFyfszE0QiEd+iXmBvUP3WHxSjFH/vIsA0EN00cgr8w==}
    dev: true

  /morgan/1.10.0:
    resolution: {integrity: sha512-AbegBVI4sh6El+1gNwvD5YIck7nSA36weD7xvIxG4in80j/UoK8AEGaWnnz8v1GxonMCltmlNs5ZKbGvl9b1XQ==}
    engines: {node: '>= 0.8.0'}
    dependencies:
      basic-auth: 2.0.1
      debug: 2.6.9
      depd: 2.0.0
      on-finished: 2.3.0
      on-headers: 1.0.2
    dev: true

  /ms/2.0.0:
    resolution: {integrity: sha512-Tpp60P6IUJDTuOq/5Z8cdskzJujfwqfOTkrwIwj7IRISpnkJnT6SyJ4PCPnGMoFjC9ddhal5KVIYtAt97ix05A==}
    dev: true

  /ms/2.1.2:
    resolution: {integrity: sha512-sGkPx+VjMtmA6MX27oA4FBFELFCZZ4S4XqeGOXCv68tT+jb3vk/RyaKWP0PTKyWtmLSM0b+adUTEvbs1PEaH2w==}

  /ms/2.1.3:
    resolution: {integrity: sha512-6FlzubTLZG3J2a/NVCAleEhjzq5oxgHyaCU9yYXvcLsvoVaHJq/s5xXI6/XXP6tz7R9xAOtHnSO/tXtF3WRTlA==}
    dev: true

  /mustache/4.2.0:
    resolution: {integrity: sha512-71ippSywq5Yb7/tVYyGbkBggbU8H3u5Rz56fH60jGFgr8uHwxs+aSKeqmluIVzM0m0kB7xQjKS6qPfd0b2ZoqQ==}
    hasBin: true

  /nanoid/3.3.1:
    resolution: {integrity: sha512-n6Vs/3KGyxPQd6uO0eH4Bv0ojGSUvuLlIHtC3Y0kEO23YRge8H9x1GCzLn28YX0H66pMkxuaeESFq4tKISKwdw==}
    engines: {node: ^10 || ^12 || ^13.7 || ^14 || >=15.0.1}
    hasBin: true
    dev: true

  /natural-compare-lite/1.4.0:
    resolution: {integrity: sha512-Tj+HTDSJJKaZnfiuw+iaF9skdPpTo2GtEly5JHnWV/hfv2Qj/9RKsGISQtLh2ox3l5EAGw487hnBee0sIJ6v2g==}
    dev: true

  /natural-compare/1.4.0:
    resolution: {integrity: sha512-OWND8ei3VtNC9h7V60qff3SVobHr996CTwgxubgyQYEpg290h9J0buyECNNJexkFm5sOajh5G116RYA1c8ZMSw==}
    dev: true

  /negotiator/0.6.3:
    resolution: {integrity: sha512-+EUsqGPLsM+j/zdChZjsnX51g4XrHFOIXwfnCVPGlQk/k5giakcKsuxCObBRu6DSm9opw/O6slWbJdghQM4bBg==}
    engines: {node: '>= 0.6'}
    dev: true

  /neo-async/2.6.2:
    resolution: {integrity: sha512-Yd3UES5mWCSqR+qNT93S3UoYUkqAZ9lLg8a7g9rimsWmYGK8cVToA4/sF3RrshdyV3sAGMXVUmpMYOw+dLpOuw==}

  /nice-try/1.0.5:
    resolution: {integrity: sha512-1nh45deeb5olNY7eX82BkPO7SSxR5SSYJiPTrTdFUVYwAl8CKMA5N9PjTYkHiRjisVcxcQ1HXdLhx2qxxJzLNQ==}
    dev: true

  /nise/5.1.4:
    resolution: {integrity: sha512-8+Ib8rRJ4L0o3kfmyVCL7gzrohyDe0cMFTBa2d364yIrEGMEoetznKJx899YxjybU6bL9SQkYPSBBs1gyYs8Xg==}
    dependencies:
      '@sinonjs/commons': 2.0.0
      '@sinonjs/fake-timers': 10.3.0
      '@sinonjs/text-encoding': 0.7.2
      just-extend: 4.2.1
      path-to-regexp: 1.8.0
    dev: true

  /no-case/3.0.4:
    resolution: {integrity: sha512-fgAN3jGAh+RoxUGZHTSOLJIqUc2wmoBwGR4tbpNAKmmovFoWq0OdRkb0VkldReO2a2iBT/OEulG9XSUc10r3zg==}
    dependencies:
      lower-case: 2.0.2
      tslib: 2.6.1

  /node-cmd/3.0.0:
    resolution: {integrity: sha512-SBvtm39iEkhEEDbUowR0O2YVaqpbD2nRvQ3fxXP/Tn1FgRpZAaUb8yKeEtFulBIv+xTHDodOKkj4EXIBANj+AQ==}
    dev: true

  /node-domexception/1.0.0:
    resolution: {integrity: sha512-/jKZoMpw0F8GRwl4/eLROPA3cfcXtLApP0QzLmUT/HuPCZWyB7IY9ZrMeKw2O/nFIqPQB3PVM9aYm0F312AXDQ==}
    engines: {node: '>=10.5.0'}
    dev: true

  /node-fetch/2.6.12:
    resolution: {integrity: sha512-C/fGU2E8ToujUivIO0H+tpQ6HWo4eEmchoPIoXtxCrVghxdKq+QOHqEZW7tuP3KlV3bC8FRMO5nMCC7Zm1VP6g==}
    engines: {node: 4.x || >=6.0.0}
    peerDependencies:
      encoding: ^0.1.0
    peerDependenciesMeta:
      encoding:
        optional: true
    dependencies:
      whatwg-url: 5.0.0

  /node-fetch/3.3.2:
    resolution: {integrity: sha512-dRB78srN/l6gqWulah9SrxeYnxeddIG30+GOqK/9OlLVyLg3HPnr6SqOWTWOXKRwC2eGYCkZ59NNuSgvSrpgOA==}
    engines: {node: ^12.20.0 || ^14.13.1 || >=16.0.0}
    dependencies:
      data-uri-to-buffer: 4.0.1
      fetch-blob: 3.2.0
      formdata-polyfill: 4.0.10
    dev: true

  /node-releases/2.0.13:
    resolution: {integrity: sha512-uYr7J37ae/ORWdZeQ1xxMJe3NtdmqMC/JZK+geofDrkLUApKRHPd18/TxtBOJ4A0/+uUIliorNrfYV6s1b02eQ==}
    dev: true

  /normalize-package-data/2.5.0:
    resolution: {integrity: sha512-/5CMN3T0R4XTj4DcGaexo+roZSdSFW/0AOOTROrjxzCG1wrWXEsGbRKevjlIL+ZDE4sZlJr5ED4YW0yqmkK+eA==}
    dependencies:
      hosted-git-info: 2.8.9
      resolve: 1.22.4
      semver: 5.7.2
      validate-npm-package-license: 3.0.4
    dev: true

  /normalize-path/3.0.0:
    resolution: {integrity: sha512-6eZs5Ls3WtCisHWp9S2GUy8dqkpGi4BVSz3GaqiE6ezub0512ESztXUwUB6C6IKbQkY2Pnb/mD4WYojCRwcwLA==}
    engines: {node: '>=0.10.0'}
    dev: true

  /npm-run-all/4.1.5:
    resolution: {integrity: sha512-Oo82gJDAVcaMdi3nuoKFavkIHBRVqQ1qvMb+9LHk/cF4P6B2m8aP04hGf7oL6wZ9BuGwX1onlLhpuoofSyoQDQ==}
    engines: {node: '>= 4'}
    hasBin: true
    dependencies:
      ansi-styles: 3.2.1
      chalk: 2.4.2
      cross-spawn: 6.0.5
      memorystream: 0.3.1
      minimatch: 3.1.2
      pidtree: 0.3.1
      read-pkg: 3.0.0
      shell-quote: 1.8.1
      string.prototype.padend: 3.1.4
    dev: true

  /oauth-sign/0.9.0:
    resolution: {integrity: sha512-fexhUFFPTGV8ybAtSIGbV6gOkSv8UtRbDBnAyLQw4QPKkgNlsH2ByPGtMUqdWkos6YCRmAqViwgZrJc/mRDzZQ==}
    dev: true

  /object-assign/4.1.1:
    resolution: {integrity: sha512-rJgTQnkUnH1sFw8yT6VSU3zD3sWmu6sZhIseY8VX+GRu3P6F7Fu+JNDoXfklElbLJSnc3FUQHVe4cU5hj+BcUg==}
    engines: {node: '>=0.10.0'}
    dev: true

  /object-inspect/1.12.3:
    resolution: {integrity: sha512-geUvdk7c+eizMNUDkRpW1wJwgfOiOeHbxBR/hLXK1aT6zmVSO0jsQcs7fj6MGw89jC/cjGfLcNOrtMYtGqm81g==}
    dev: true

  /object-is/1.1.5:
    resolution: {integrity: sha512-3cyDsyHgtmi7I7DfSSI2LDp6SK2lwvtbg0p0R1e0RvTqF5ceGx+K2dfSjm1bKDMVCFEDAQvy+o8c6a7VujOddw==}
    engines: {node: '>= 0.4'}
    dependencies:
      call-bind: 1.0.2
      define-properties: 1.2.0
    dev: true

  /object-keys/1.1.1:
    resolution: {integrity: sha512-NuAESUOUMrlIXOfHKzD6bpPu3tYt3xvjNdRIQ+FeT0lNb4K8WR70CaDxhuNguS2XG+GjkyMwOzsN5ZktImfhLA==}
    engines: {node: '>= 0.4'}
    dev: true

  /object.assign/4.1.4:
    resolution: {integrity: sha512-1mxKf0e58bvyjSCtKYY4sRe9itRk3PJpquJOjeIkz885CczcI4IvJJDLPS72oowuSh+pBxUFROpX+TU++hxhZQ==}
    engines: {node: '>= 0.4'}
    dependencies:
      call-bind: 1.0.2
      define-properties: 1.2.0
      has-symbols: 1.0.3
      object-keys: 1.1.1
    dev: true

  /on-finished/2.3.0:
    resolution: {integrity: sha512-ikqdkGAAyf/X/gPhXGvfgAytDZtDbr+bkNUJ0N9h5MI/dmdgCs3l6hoHrcUv41sRKew3jIwrp4qQDXiK99Utww==}
    engines: {node: '>= 0.8'}
    dependencies:
      ee-first: 1.1.1
    dev: true

  /on-finished/2.4.1:
    resolution: {integrity: sha512-oVlzkg3ENAhCk2zdv7IJwd/QUD4z2RxRwpkcGY8psCVcCYZNq4wYnVWALHM+brtuJjePWiYF/ClmuDr8Ch5+kg==}
    engines: {node: '>= 0.8'}
    dependencies:
      ee-first: 1.1.1
    dev: true

  /on-headers/1.0.2:
    resolution: {integrity: sha512-pZAE+FJLoyITytdqK0U5s+FIpjN0JP3OzFi/u8Rx+EV5/W+JTWGXG8xFzevE7AjBfDqHv/8vL8qQsIhHnqRkrA==}
    engines: {node: '>= 0.8'}
    dev: true

  /once/1.4.0:
    resolution: {integrity: sha512-lNaJgI+2Q5URQBkccEKHTQOPaXdUxnZZElQTZY0MFUAuaEqe1E+Nyvgdz/aIyNi6Z9MzO5dv1H8n58/GELp3+w==}
    dependencies:
      wrappy: 1.0.2
    dev: true

  /one-time/1.0.0:
    resolution: {integrity: sha512-5DXOiRKwuSEcQ/l0kGCF6Q3jcADFv5tSmRaJck/OqkVFcOzutB134KRSfF0xDrL39MNnqxbHBbUUcjZIhTgb2g==}
    dependencies:
      fn.name: 1.1.0
    dev: true

  /open/8.4.2:
    resolution: {integrity: sha512-7x81NCL719oNbsq/3mh+hVrAWmFuEYUqrq/Iw3kUzH8ReypT9QQ0BLoJS7/G9k6N81XjW4qHWtjWwe/9eLy1EQ==}
    engines: {node: '>=12'}
    dependencies:
      define-lazy-prop: 2.0.0
      is-docker: 2.2.1
      is-wsl: 2.2.0
    dev: true

  /openapi-types/7.2.3:
    resolution: {integrity: sha512-olbaNxz12R27+mTyJ/ZAFEfUruauHH27AkeQHDHRq5AF0LdNkK1SSV7EourXQDK+4aX7dv2HtyirAGK06WMAsA==}
    dev: true

  /optionator/0.9.3:
    resolution: {integrity: sha512-JjCoypp+jKn1ttEFExxhetCKeJt9zhAgAve5FXHixTvFDW/5aEktX9bufBKLRRMdU7bNtpLfcGu94B3cdEJgjg==}
    engines: {node: '>= 0.8.0'}
    dependencies:
      '@aashutoshrathi/word-wrap': 1.2.6
      deep-is: 0.1.4
      fast-levenshtein: 2.0.6
      levn: 0.4.1
      prelude-ls: 1.2.1
      type-check: 0.4.0
    dev: true

  /p-limit/2.3.0:
    resolution: {integrity: sha512-//88mFWSJx8lxCzwdAABTJL2MyWB12+eIY7MDL2SqLmAkeKU9qxRvWuSyTjm3FUmpBEMuFfckAIqEaVGUDxb6w==}
    engines: {node: '>=6'}
    dependencies:
      p-try: 2.2.0
    dev: true

  /p-limit/3.1.0:
    resolution: {integrity: sha512-TYOanM3wGwNGsZN2cVTYPArw454xnXj5qmWF1bEoAc4+cU/ol7GVh7odevjp1FNHduHc3KZMcFduxU5Xc6uJRQ==}
    engines: {node: '>=10'}
    dependencies:
      yocto-queue: 0.1.0
    dev: true

  /p-locate/4.1.0:
    resolution: {integrity: sha512-R79ZZ/0wAxKGu3oYMlz8jy/kbhsNrS7SKZ7PxEHBgJ5+F2mtFW2fK2cOtBh1cHYkQsbzFV7I+EoRKe6Yt0oK7A==}
    engines: {node: '>=8'}
    dependencies:
      p-limit: 2.3.0
    dev: true

  /p-locate/5.0.0:
    resolution: {integrity: sha512-LaNjtRWUBY++zB5nE/NwcaoMylSPk+S+ZHNB1TzdbMJMny6dynpAGt7X/tl/QYq3TIeE6nxHppbo2LGymrG5Pw==}
    engines: {node: '>=10'}
    dependencies:
      p-limit: 3.1.0
    dev: true

  /p-try/2.2.0:
    resolution: {integrity: sha512-R4nPAVTAU0B9D35/Gk3uJf/7XYbQcyohSKdvAxIRSNghFl4e71hVoGnBNQz9cWaXxO2I10KTC+3jMdvvoKw6dQ==}
    engines: {node: '>=6'}
    dev: true

  /param-case/3.0.4:
    resolution: {integrity: sha512-RXlj7zCYokReqWpOPH9oYivUzLYZ5vAPIfEmCTNViosC78F8F0H9y7T7gG2M39ymgutxF5gcFEsyZQSph9Bp3A==}
    dependencies:
      dot-case: 3.0.4
      tslib: 2.6.1

  /parent-module/1.0.1:
    resolution: {integrity: sha512-GQ2EWRpQV8/o+Aw8YqtfZZPfNRWZYkbidE9k5rpl/hC3vtHHBfGm2Ifi6qWV+coDGkrUKZAxE3Lot5kcsRlh+g==}
    engines: {node: '>=6'}
    dependencies:
      callsites: 3.1.0
    dev: true

  /parse-json/4.0.0:
    resolution: {integrity: sha512-aOIos8bujGN93/8Ox/jPLh7RwVnPEysynVFE+fQZyg6jKELEHwzgKdLRFHUgXJL6kylijVSBC4BvN9OmsB48Rw==}
    engines: {node: '>=4'}
    dependencies:
      error-ex: 1.3.2
      json-parse-better-errors: 1.0.2
    dev: true

  /parseurl/1.3.3:
    resolution: {integrity: sha512-CiyeOxFT/JZyN5m0z9PfXw4SCBJ6Sygz1Dpl0wqjlhDEGGBP1GnsUVEL0p63hoG1fcj3fHynXi9NYO4nWOL+qQ==}
    engines: {node: '>= 0.8'}
    dev: true

  /pascal-case/3.1.2:
    resolution: {integrity: sha512-uWlGT3YSnK9x3BQJaOdcZwrnV6hPpd8jFH1/ucpiLRPh/2zCVJKS19E4GvYHvaCcACn3foXZ0cLB9Wrx1KGe5g==}
    dependencies:
      no-case: 3.0.4
      tslib: 2.6.1

  /path-browserify/1.0.1:
    resolution: {integrity: sha512-b7uo2UCUOYZcnF/3ID0lulOJi/bafxa1xPe7ZPsammBSpjSWQkjNxlt635YGS2MiR9GjvuXCtz2emr3jbsz98g==}

  /path-case/3.0.4:
    resolution: {integrity: sha512-qO4qCFjXqVTrcbPt/hQfhTQ+VhFsqNKOPtytgNKkKxSoEp3XPUQ8ObFuePylOIok5gjn69ry8XiULxCwot3Wfg==}
    dependencies:
      dot-case: 3.0.4
      tslib: 2.6.1

  /path-exists/4.0.0:
    resolution: {integrity: sha512-ak9Qy5Q7jYb2Wwcey5Fpvg2KoAc/ZIhLSLOSBmRmygPsGwkVVt0fZa0qrtMz+m6tJTAHfZQ8FnmB4MG4LWy7/w==}
    engines: {node: '>=8'}
    dev: true

  /path-is-absolute/1.0.1:
    resolution: {integrity: sha512-AVbw3UJ2e9bq64vSaS9Am0fje1Pa8pbGqTTsmXfaIiMpnr5DlDhfJOuLj9Sf95ZPVDAUerDfEk88MPmPe7UCQg==}
    engines: {node: '>=0.10.0'}
    dev: true

  /path-key/2.0.1:
    resolution: {integrity: sha512-fEHGKCSmUSDPv4uoj8AlD+joPlq3peND+HRYyxFz4KPw4z926S/b8rIuFs2FYJg3BwsxJf6A9/3eIdLaYC+9Dw==}
    engines: {node: '>=4'}
    dev: true

  /path-key/3.1.1:
    resolution: {integrity: sha512-ojmeN0qd+y0jszEtoY48r0Peq5dwMEkIlCOu6Q5f41lfkswXuKtYrhgoTpLnyIcHm24Uhqx+5Tqm2InSwLhE6Q==}
    engines: {node: '>=8'}
    dev: true

  /path-parse/1.0.7:
    resolution: {integrity: sha512-LDJzPVEEEPR+y48z93A0Ed0yXb8pAByGWo/k5YYdYgpY2/2EsOsksJrq7lOHxryrVOn1ejG6oAp8ahvOIQD8sw==}
    dev: true

  /path-scurry/1.10.1:
    resolution: {integrity: sha512-MkhCqzzBEpPvxxQ71Md0b1Kk51W01lrYvlMzSUaIzNsODdd7mqhiimSZlr+VegAz5Z6Vzt9Xg2ttE//XBhH3EQ==}
    engines: {node: '>=16 || 14 >=14.17'}
    dependencies:
      lru-cache: 10.0.0
      minipass: 7.0.2
    dev: true

  /path-to-regexp/0.1.7:
    resolution: {integrity: sha512-5DFkuoqlv1uYQKxy8omFBeJPQcdoE07Kv2sferDCrAq1ohOU+MSDswDIbnx3YAM60qIOnYa53wBhXW0EbMonrQ==}
    dev: true

  /path-to-regexp/1.8.0:
    resolution: {integrity: sha512-n43JRhlUKUAlibEJhPeir1ncUID16QnEjNpwzNdO3Lm4ywrBpBZ5oLD0I6br9evr1Y9JTqwRtAh7JLoOzAQdVA==}
    dependencies:
      isarray: 0.0.1
    dev: true

  /path-type/3.0.0:
    resolution: {integrity: sha512-T2ZUsdZFHgA3u4e5PfPbjd7HDDpxPnQb5jN0SrDsjNSuVXHJqtwTnWqG0B1jZrgmJ/7lj1EmVIByWt1gxGkWvg==}
    engines: {node: '>=4'}
    dependencies:
      pify: 3.0.0
    dev: true

  /path-type/4.0.0:
    resolution: {integrity: sha512-gDKb8aZMDeD/tZWs9P6+q0J9Mwkdl6xMV8TjnGP3qJVJ06bdMgkbBlLU8IdfOsIsFz2BW1rNVT3XuNEl8zPAvw==}
    engines: {node: '>=8'}

  /pathval/1.1.1:
    resolution: {integrity: sha512-Dp6zGqpTdETdR63lehJYPeIOqpiNBNtc7BpWSLrOje7UaIsE5aY92r/AunQA7rsXvet3lrJ3JnZX29UPTKXyKQ==}
    dev: true

  /pend/1.2.0:
    resolution: {integrity: sha512-F3asv42UuXchdzt+xXqfW1OGlVBe+mxa2mqI0pg5yAHZPvFmY3Y6drSf/GQ1A86WgWEN9Kzh/WrgKa6iGcHXLg==}
    dev: true

  /performance-now/2.1.0:
    resolution: {integrity: sha512-7EAHlyLHI56VEIdK57uwHdHKIaAGbnXPiw0yWbarQZOKaKpvUIgW0jWRVLiatnM+XXlSwsanIBH/hzGMJulMow==}
    dev: true

  /picocolors/1.0.0:
    resolution: {integrity: sha512-1fygroTLlHu66zi26VoTDv8yRgm0Fccecssto+MhsZ0D/DGW2sm8E8AjW7NU5VVTRt5GxbeZ5qBuJr+HyLYkjQ==}

  /picomatch/2.3.1:
    resolution: {integrity: sha512-JU3teHTNjmE2VCGFzuY8EXzCDVwEqB2a8fsIvwaStHhAWJEeVd1o1QD80CU6+ZdEXXSLbSsuLwJjkCBWqRQUVA==}
    engines: {node: '>=8.6'}

  /pidtree/0.3.1:
    resolution: {integrity: sha512-qQbW94hLHEqCg7nhby4yRC7G2+jYHY4Rguc2bjw7Uug4GIJuu1tvf2uHaZv5Q8zdt+WKJ6qK1FOI6amaWUo5FA==}
    engines: {node: '>=0.10'}
    hasBin: true
    dev: true

  /pify/3.0.0:
    resolution: {integrity: sha512-C3FsVNH1udSEX48gGX1xfvwTWfsYWj5U+8/uK15BGzIGrKoUpghX8hWZwa/OFnakBiiVNmBvemTJR5mcy7iPcg==}
    engines: {node: '>=4'}
    dev: true

  /pkg-dir/4.2.0:
    resolution: {integrity: sha512-HRDzbaKjC+AOWVXxAU/x54COGeIv9eb+6CkDSQoNTt4XyWoIJvuPsXizxu/Fr23EiekbtZwmh1IcIG/l/a10GQ==}
    engines: {node: '>=8'}
    dependencies:
      find-up: 4.1.0
    dev: true

  /prelude-ls/1.2.1:
    resolution: {integrity: sha512-vkcDPrRZo1QZLbn5RLGPpg/WmIQ65qoWWhcGKf/b5eplkkarX0m9z8ppCat4mlOqUsWpyNuYgO3VRyrYHSzX5g==}
    engines: {node: '>= 0.8.0'}
    dev: true

  /prettier/1.19.1:
    resolution: {integrity: sha512-s7PoyDv/II1ObgQunCbB9PdLmUcBZcnWOcxDh7O0N/UwDEsHyqkW+Qh28jW+mVuCdx7gLB0BotYI1Y6uI9iyew==}
    engines: {node: '>=4'}
    hasBin: true
    dev: false

  /prettier/2.7.1:
    resolution: {integrity: sha512-ujppO+MkdPqoVINuDFDRLClm7D78qbDt0/NR+wp5FqEZOoTNAjPHWj17QRhu7geIHJfcNhRk1XVQmF8Bp3ye+g==}
    engines: {node: '>=10.13.0'}
    hasBin: true

  /prettier/2.8.8:
    resolution: {integrity: sha512-tdN8qQGvNjw4CHbY+XXk0JgCXn9QiF21a55rBe5LJAU+kDyC4WQn4+awm2Xfk2lQMk5fKup9XgzTZtGkjBdP9Q==}
    engines: {node: '>=10.13.0'}
    hasBin: true
    dev: true

  /prettier/3.0.1:
    resolution: {integrity: sha512-fcOWSnnpCrovBsmFZIGIy9UqK2FaI7Hqax+DIO0A9UxeVoY4iweyaFjS5TavZN97Hfehph0nhsZnjlVKzEQSrQ==}
    engines: {node: '>=14'}
    hasBin: true

  /process/0.11.10:
    resolution: {integrity: sha512-cdGef/drWFoydD1JsMzuFf8100nZl+GT+yacc2bEced5f9Rjk4z+WtFUTBu9PhOi9j/jfmBPu0mMEY4wIdAF8A==}
    engines: {node: '>= 0.6.0'}

  /progress/2.0.3:
    resolution: {integrity: sha512-7PiHtLll5LdnKIMw100I+8xJXR5gW2QwWYkT6iJva0bXitZKa/XMrSbdmg3r2Xnaidz9Qumd0VPaMrZlF9V9sA==}
    engines: {node: '>=0.4.0'}
    dev: true

  /prompts/2.4.2:
    resolution: {integrity: sha512-NxNv/kLguCA7p3jE8oL2aEBsrJWgAakBpgmgK6lpPWV+WuOmY6r2/zbAVnP+T8bQlA0nzHXSJSJW0Hq7ylaD2Q==}
    engines: {node: '>= 6'}
    dependencies:
      kleur: 3.0.3
      sisteransi: 1.0.5

  /proper-lockfile/2.0.1:
    resolution: {integrity: sha512-rjaeGbsmhNDcDInmwi4MuI6mRwJu6zq8GjYCLuSuE7GF+4UjgzkL69sVKKJ2T2xH61kK7rXvGYpvaTu909oXaQ==}
    engines: {node: '>=4.0.0'}
    dependencies:
      graceful-fs: 4.2.11
      retry: 0.10.1
    dev: false

  /proxy-addr/2.0.7:
    resolution: {integrity: sha512-llQsMLSUDUPT44jdrU/O37qlnifitDP+ZwrmmZcoSKyLKvtZxpyV0n2/bD/N4tBAAZ/gJEdZU7KMraoK1+XYAg==}
    engines: {node: '>= 0.10'}
    dependencies:
      forwarded: 0.2.0
      ipaddr.js: 1.9.1
    dev: true

  /proxy-from-env/1.1.0:
    resolution: {integrity: sha512-D+zkORCbA9f1tdWRK0RaCR3GPv50cMxcrz4X8k5LTSUD1Dkw47mKJEZQNunItRTkWwgtaUSo1RVFRIG9ZXiFYg==}
    dev: true

  /psl/1.9.0:
    resolution: {integrity: sha512-E/ZsdU4HLs/68gYzgGTkMicWTLPdAftJLfJFlLUAAKZGkStNU72sZjT66SnMDVOfOWY/YAoiD7Jxa9iHvngcag==}

  /pump/3.0.0:
    resolution: {integrity: sha512-LwZy+p3SFs1Pytd/jYct4wpv49HiYCqd9Rlc5ZVdk0V+8Yzv6jR5Blk3TRmPL1ft69TxP0IMZGJ+WPFU2BFhww==}
    dependencies:
      end-of-stream: 1.4.4
      once: 1.4.0
    dev: true

  /punycode/2.3.0:
    resolution: {integrity: sha512-rRV+zQD8tVFys26lAGR9WUuS4iUAngJScM+ZRSKtvl5tKeZ2t5bvdNFdNHBW9FWR4guGHlgmsZ1G7BSm2wTbuA==}
    engines: {node: '>=6'}

  /puppeteer/3.3.0:
    resolution: {integrity: sha512-23zNqRltZ1PPoK28uRefWJ/zKb5Jhnzbbwbpcna2o5+QMn17F0khq5s1bdH3vPlyj+J36pubccR8wiNA/VE0Vw==}
    engines: {node: '>=10.18.1'}
    deprecated: < 19.4.0 is no longer supported
    requiresBuild: true
    dependencies:
      debug: 4.3.4
      extract-zip: 2.0.1
      https-proxy-agent: 4.0.0
      mime: 2.6.0
      progress: 2.0.3
      proxy-from-env: 1.1.0
      rimraf: 3.0.2
      tar-fs: 2.1.1
      unbzip2-stream: 1.4.3
      ws: 7.5.9
    transitivePeerDependencies:
      - bufferutil
      - supports-color
      - utf-8-validate
    dev: true

  /qjobs/1.2.0:
    resolution: {integrity: sha512-8YOJEHtxpySA3fFDyCRxA+UUV+fA+rTWnuWvylOK/NCjhY+b4ocCtmu8TtsWb+mYeU+GCHf/S66KZF/AsteKHg==}
    engines: {node: '>=0.9'}
    dev: true

  /qs/6.11.0:
    resolution: {integrity: sha512-MvjoMCJwEarSbUYk5O+nmoSzSutSsTwF85zcHPQ9OrlFoZOYIjaqBAJIqIXjptyD5vThxGq52Xu/MaJzRkIk4Q==}
    engines: {node: '>=0.6'}
    dependencies:
      side-channel: 1.0.4
    dev: true

  /qs/6.5.3:
    resolution: {integrity: sha512-qxXIEh4pCGfHICj1mAJQ2/2XVZkjCDTcEgfoSQxc/fYivUZxTkk7L3bDBJSoNrEzXI17oUO5Dp07ktqE5KzczA==}
    engines: {node: '>=0.6'}
    dev: true

  /querystringify/2.2.0:
    resolution: {integrity: sha512-FIqgj2EUvTa7R50u0rGsyTftzjYmv/a3hO345bZNrqabNqjtgiDMgmo4mkUjd+nzU5oF3dClKqFIPUKybUyqoQ==}
    dev: false

  /queue-microtask/1.2.3:
    resolution: {integrity: sha512-NuaNSa6flKT5JaSYQzJok04JzTL1CA6aGhv5rfLW3PgqA+M2ChpZQnAC8h8i4ZFkBS8X5RqkDBHA7r4hej3K9A==}

  /randombytes/2.1.0:
    resolution: {integrity: sha512-vYl3iOX+4CKUWuxGi9Ukhie6fsqXqS9FE2Zaic4tNFD2N2QQaXOMFbuKK4QmDHC0JO6B1Zp41J0LpT0oR68amQ==}
    dependencies:
      safe-buffer: 5.2.1
    dev: true

  /range-parser/1.2.1:
    resolution: {integrity: sha512-Hrgsx+orqoygnmhFbKaHE6c296J+HTAQXoxEF6gNupROmmGJRoyzfG3ccAveqCBrwr/2yxQ5BVd/GTl5agOwSg==}
    engines: {node: '>= 0.6'}
    dev: true

  /raw-body/2.5.1:
    resolution: {integrity: sha512-qqJBtEyVgS0ZmPGdCFPWJ3FreoqvG4MVQln/kCgF7Olq95IbOp0/BWyMwbdtn4VTvkM8Y7khCQ2Xgk/tcrCXig==}
    engines: {node: '>= 0.8'}
    dependencies:
      bytes: 3.1.2
      http-errors: 2.0.0
      iconv-lite: 0.4.24
      unpipe: 1.0.0
    dev: true

  /raw-body/2.5.2:
    resolution: {integrity: sha512-8zGqypfENjCIqGhgXToC8aB2r7YrBX+AQAfIPs/Mlk+BtPTztOvTS01NRW/3Eh60J+a48lt8qsCzirQ6loCVfA==}
    engines: {node: '>= 0.8'}
    dependencies:
      bytes: 3.1.2
      http-errors: 2.0.0
      iconv-lite: 0.4.24
      unpipe: 1.0.0
    dev: true

  /read-pkg/3.0.0:
    resolution: {integrity: sha512-BLq/cCO9two+lBgiTYNqD6GdtK8s4NpaWrl6/rCO9w0TUS8oJl7cmToOZfRYllKTISY6nt1U7jQ53brmKqY6BA==}
    engines: {node: '>=4'}
    dependencies:
      load-json-file: 4.0.0
      normalize-package-data: 2.5.0
      path-type: 3.0.0
    dev: true

  /readable-stream/3.6.2:
    resolution: {integrity: sha512-9u/sniCrY3D5WdsERHzHE4G2YCXqoG5FTHUiCC4SIbr6XcLZBY05ya9EKjYek9O5xOAwjGq+1JdGBAS7Q9ScoA==}
    engines: {node: '>= 6'}
    dependencies:
      inherits: 2.0.4
      string_decoder: 1.3.0
      util-deprecate: 1.0.2
    dev: true

  /readdirp/3.6.0:
    resolution: {integrity: sha512-hOS089on8RduqdbhvQ5Z37A0ESjsqz6qnRcffsMU3495FuTdqSm+7bhJ29JvIOsBDEEnan5DPu9t3To9VRlMzA==}
    engines: {node: '>=8.10.0'}
    dependencies:
      picomatch: 2.3.1
    dev: true

  /rechoir/0.7.1:
    resolution: {integrity: sha512-/njmZ8s1wVeR6pjTZ+0nCnv8SpZNRMT2D1RLOJQESlYFDBvwpTA4KWJpZ+sBJ4+vhjILRcK7JIFdGCdxEAAitg==}
    engines: {node: '>= 0.10'}
    dependencies:
      resolve: 1.22.4
    dev: true

  /regexp.prototype.flags/1.5.0:
    resolution: {integrity: sha512-0SutC3pNudRKgquxGoRGIz946MZVHqbNfPjBdxeOhBrdgDKlRoXmYLQN9xRbrR09ZXWeGAdPuif7egofn6v5LA==}
    engines: {node: '>= 0.4'}
    dependencies:
      call-bind: 1.0.2
      define-properties: 1.2.0
      functions-have-names: 1.2.3
    dev: true

  /request-promise-core/1.1.4_request@2.88.2:
    resolution: {integrity: sha512-TTbAfBBRdWD7aNNOoVOBH4pN/KigV6LyapYNNlAPA8JwbovRti1E88m3sYAwsLi5ryhPKsE9APwnjFTgdUjTpw==}
    engines: {node: '>=0.10.0'}
    peerDependencies:
      request: ^2.34
    dependencies:
      lodash: 4.17.21
      request: 2.88.2
    dev: true

  /request-promise-native/1.0.9_request@2.88.2:
    resolution: {integrity: sha512-wcW+sIUiWnKgNY0dqCpOZkUbF/I+YPi+f09JZIDa39Ec+q82CpSYniDp+ISgTTbKmnpJWASeJBPZmoxH84wt3g==}
    engines: {node: '>=0.12.0'}
    deprecated: request-promise-native has been deprecated because it extends the now deprecated request package, see https://github.com/request/request/issues/3142
    peerDependencies:
      request: ^2.34
    dependencies:
      request: 2.88.2
      request-promise-core: 1.1.4_request@2.88.2
      stealthy-require: 1.1.1
      tough-cookie: 2.5.0
    dev: true

  /request/2.88.2:
    resolution: {integrity: sha512-MsvtOrfG9ZcrOwAW+Qi+F6HbD0CWXEh9ou77uOb7FM2WPhwT7smM833PzanhJLsgXjN89Ir6V2PczXNnMpwKhw==}
    engines: {node: '>= 6'}
    deprecated: request has been deprecated, see https://github.com/request/request/issues/3142
    dependencies:
      aws-sign2: 0.7.0
      aws4: 1.12.0
      caseless: 0.12.0
      combined-stream: 1.0.8
      extend: 3.0.2
      forever-agent: 0.6.1
      form-data: 2.3.3
      har-validator: 5.1.5
      http-signature: 1.2.0
      is-typedarray: 1.0.0
      isstream: 0.1.2
      json-stringify-safe: 5.0.1
      mime-types: 2.1.35
      oauth-sign: 0.9.0
      performance-now: 2.1.0
      qs: 6.5.3
      safe-buffer: 5.2.1
      tough-cookie: 2.5.0
      tunnel-agent: 0.6.0
      uuid: 3.4.0
    dev: true

  /require-directory/2.1.1:
    resolution: {integrity: sha512-fGxEI7+wsG9xrvdjsrlmL22OMTTiHRwAMroiEeMgq8gzoLC/PQr7RsRDSTLUg/bZAZtF+TVIkHc6/4RIKrui+Q==}
    engines: {node: '>=0.10.0'}

  /require-from-string/2.0.2:
    resolution: {integrity: sha512-Xf0nWe6RseziFMu+Ap9biiUbmplq6S9/p+7w7YXP/JBHhrUDDUhwa+vANyubuqfZWTveU//DYVGsDG7RKL/vEw==}
    engines: {node: '>=0.10.0'}

  /requires-port/1.0.0:
    resolution: {integrity: sha512-KigOCHcocU3XODJxsu8i/j8T9tzT4adHiecwORRQ0ZZFcp7ahwXuRU1m+yuO90C5ZUyGeGfocHDI14M3L3yDAQ==}

  /resolve-cwd/3.0.0:
    resolution: {integrity: sha512-OrZaX2Mb+rJCpH/6CpSqt9xFVpN++x01XnN2ie9g6P5/3xelLAkXWVADpdz1IHD/KFfEXyE6V0U01OQ3UO2rEg==}
    engines: {node: '>=8'}
    dependencies:
      resolve-from: 5.0.0
    dev: true

  /resolve-from/4.0.0:
    resolution: {integrity: sha512-pb/MYmXstAkysRFx8piNI1tGFNQIFA3vkE3Gq4EuA1dF6gHp/+vgZqsCGJapvy8N3Q+4o7FwvquPJcnZ7RYy4g==}
    engines: {node: '>=4'}
    dev: true

  /resolve-from/5.0.0:
    resolution: {integrity: sha512-qYg9KP24dD5qka9J47d0aVky0N+b4fTU89LN9iDnjB5waksiC49rvMB0PrUJQGoTmH50XPiqOvAjDfaijGxYZw==}
    engines: {node: '>=8'}
    dev: true

  /resolve/1.22.4:
    resolution: {integrity: sha512-PXNdCiPqDqeUou+w1C2eTQbNfxKSuMxqTCuvlmmMsk1NWHL5fRrhY6Pl0qEYYc6+QqGClco1Qj8XnjPego4wfg==}
    hasBin: true
    dependencies:
      is-core-module: 2.13.0
      path-parse: 1.0.7
      supports-preserve-symlinks-flag: 1.0.0
    dev: true

  /retry/0.10.1:
    resolution: {integrity: sha512-ZXUSQYTHdl3uS7IuCehYfMzKyIDBNoAuUblvy5oGO5UJSUTmStUUVPXbA9Qxd173Bgre53yCQczQuHgRWAdvJQ==}
    dev: false

  /reusify/1.0.4:
    resolution: {integrity: sha512-U9nH88a3fc/ekCF1l0/UP1IosiuIjyTh7hBvXVMHYgVcfGvt897Xguj2UOLDeI5BG2m7/uwyaLVT6fbtCwTyzw==}
    engines: {iojs: '>=1.0.0', node: '>=0.10.0'}

  /rfdc/1.3.0:
    resolution: {integrity: sha512-V2hovdzFbOi77/WajaSMXk2OLm+xNIeQdMMuB7icj7bk6zi2F8GGAxigcnDFpJHbNyNcgyJDiP+8nOrY5cZGrA==}
    dev: true

  /rimraf/3.0.2:
    resolution: {integrity: sha512-JZkJMZkAGFFPP2YqXZXPbMlMBgsxzE8ILs4lMIX/2o0L9UBw9O/Y3o6wFw/i9YLapcUJWwqbi3kdxIPdC62TIA==}
    hasBin: true
    dependencies:
      glob: 7.2.3
    dev: true

  /rimraf/5.0.1:
    resolution: {integrity: sha512-OfFZdwtd3lZ+XZzYP/6gTACubwFcHdLRqS9UX3UwpU2dnGQYkPFISRwvM3w9IiB2w7bW5qGo/uAwE4SmXXSKvg==}
    engines: {node: '>=14'}
    hasBin: true
    dependencies:
      glob: 10.3.3
    dev: true

  /run-parallel/1.2.0:
    resolution: {integrity: sha512-5l4VyZR86LZ/lDxZTR6jqL8AFE2S0IFLMP26AbjsLVADxHdhB/c0GUsH+y39UfCi3dzz8OlQuPmnaJOMoDHQBA==}
    dependencies:
      queue-microtask: 1.2.3

  /safe-array-concat/1.0.0:
    resolution: {integrity: sha512-9dVEFruWIsnie89yym+xWTAYASdpw3CJV7Li/6zBewGf9z2i1j31rP6jnY0pHEO4QZh6N0K11bFjWmdR8UGdPQ==}
    engines: {node: '>=0.4'}
    dependencies:
      call-bind: 1.0.2
      get-intrinsic: 1.2.1
      has-symbols: 1.0.3
      isarray: 2.0.5
    dev: true

  /safe-buffer/5.1.2:
    resolution: {integrity: sha512-Gd2UZBJDkXlY7GbJxfsE8/nvKkUEU1G38c1siN6QP6a9PT9MmHB8GnpscSmMJSoF8LOIrt8ud/wPtojys4G6+g==}
    dev: true

  /safe-buffer/5.2.1:
    resolution: {integrity: sha512-rp3So07KcdmmKbGvgaNxQSJr7bGVSVk5S9Eq1F+ppbRo70+YeaDxkw5Dd8NPN+GD6bjnYm2VuPuCXmpuYvmCXQ==}
    dev: true

  /safe-regex-test/1.0.0:
    resolution: {integrity: sha512-JBUUzyOgEwXQY1NuPtvcj/qcBDbDmEvWufhlnXZIm75DEHp+afM1r1ujJpJsV/gSM4t59tpDyPi1sd6ZaPFfsA==}
    dependencies:
      call-bind: 1.0.2
      get-intrinsic: 1.2.1
      is-regex: 1.1.4
    dev: true

  /safe-stable-stringify/2.4.3:
    resolution: {integrity: sha512-e2bDA2WJT0wxseVd4lsDP4+3ONX6HpMXQa1ZhFQ7SU+GjvORCmShbCMltrtIDfkYhVHrOcPtj+KhmDBdPdZD1g==}
    engines: {node: '>=10'}
    dev: true

  /safer-buffer/2.1.2:
    resolution: {integrity: sha512-YZo3K82SD7Riyi0E1EQPojLz7kpepnSQI9IyPbHHg1XXXevb5dJI7tpyN2ADxGcQbHG7vcyRHk0cbwqcQriUtg==}
    dev: true

  /sax/1.2.4:
    resolution: {integrity: sha512-NqVDv9TpANUjFm0N8uM5GxL36UgKi9/atZw+x7YFnQ8ckwFGKrl4xX4yWtrey3UJm5nP1kUbnYgLopqWNSRhWw==}

  /schema-utils/3.3.0:
    resolution: {integrity: sha512-pN/yOAvcC+5rQ5nERGuwrjLlYvLTbCibnZ1I7B1LaiAz9BRBlE9GMgE/eqV30P7aJQUf7Ddimy/RsbYO/GrVGg==}
    engines: {node: '>= 10.13.0'}
    dependencies:
      '@types/json-schema': 7.0.12
      ajv: 6.12.6
      ajv-keywords: 3.5.2_ajv@6.12.6
    dev: true

  /semver/5.7.2:
    resolution: {integrity: sha512-cBznnQ9KjJqU67B52RMC65CMarK2600WFnbkcaiwWq3xy/5haFJlshgnpjovMVJ+Hff49d8GEn0b87C5pDQ10g==}
    hasBin: true
    dev: true

  /semver/7.5.4:
    resolution: {integrity: sha512-1bCSESV6Pv+i21Hvpxp3Dx+pSD8lIPt8uVjRrxAUt/nbswYc+tK6Y2btiULjd4+fnq15PX+nqQDC7Oft7WkwcA==}
    engines: {node: '>=10'}
    hasBin: true
    dependencies:
      lru-cache: 6.0.0

  /send/0.18.0:
    resolution: {integrity: sha512-qqWzuOjSFOuqPjFe4NOsMLafToQQwBSOEpS+FwEt3A2V3vKubTquT3vmLTQpFgMXp8AlFWFuP1qKaJZOtPpVXg==}
    engines: {node: '>= 0.8.0'}
    dependencies:
      debug: 2.6.9
      depd: 2.0.0
      destroy: 1.2.0
      encodeurl: 1.0.2
      escape-html: 1.0.3
      etag: 1.8.1
      fresh: 0.5.2
      http-errors: 2.0.0
      mime: 1.6.0
      ms: 2.1.3
      on-finished: 2.4.1
      range-parser: 1.2.1
      statuses: 2.0.1
    dev: true

  /sentence-case/3.0.4:
    resolution: {integrity: sha512-8LS0JInaQMCRoQ7YUytAo/xUu5W2XnQxV2HI/6uM6U7CITS1RqPElr30V6uIqyMKM9lJGRVFy5/4CuzcixNYSg==}
    dependencies:
      no-case: 3.0.4
      tslib: 2.6.1
      upper-case-first: 2.0.2

  /serialize-javascript/6.0.0:
    resolution: {integrity: sha512-Qr3TosvguFt8ePWqsvRfrKyQXIiW+nGbYpy8XK24NQHE83caxWt+mIymTT19DGFbNWNLfEwsrkSmN64lVWB9ag==}
    dependencies:
      randombytes: 2.1.0
    dev: true

  /serialize-javascript/6.0.1:
    resolution: {integrity: sha512-owoXEFjWRllis8/M1Q+Cw5k8ZH40e3zhp/ovX+Xr/vi1qj6QesbyXXViFbpNvWvPNAD62SutwEXavefrLJWj7w==}
    dependencies:
      randombytes: 2.1.0
    dev: true

  /serve-static/1.15.0:
    resolution: {integrity: sha512-XGuRDNjXUijsUL0vl6nSD7cwURuzEgglbOaFuZM9g3kwDXOWVTck0jLzjPzGD+TazWbboZYu52/9/XPdUgne9g==}
    engines: {node: '>= 0.8.0'}
    dependencies:
      encodeurl: 1.0.2
      escape-html: 1.0.3
      parseurl: 1.3.3
      send: 0.18.0
    dev: true

  /setprototypeof/1.2.0:
    resolution: {integrity: sha512-E5LDX7Wrp85Kil5bhZv46j8jOeboKq5JMmYM3gVGdGH8xFpPWXUMsNrlODCrkoxMEeNi/XZIwuRvY4XNwYMJpw==}
    dev: true

  /shallow-clone/3.0.1:
    resolution: {integrity: sha512-/6KqX+GVUdqPuPPd2LxDDxzX6CAbjJehAAOKlNpqqUpAqPM6HeL8f+o3a+JsyGjn2lv0WY8UsTgUJjU9Ok55NA==}
    engines: {node: '>=8'}
    dependencies:
      kind-of: 6.0.3
    dev: true

  /shebang-command/1.2.0:
    resolution: {integrity: sha512-EV3L1+UQWGor21OmnvojK36mhg+TyIKDh3iFBKBohr5xeXIhNBcx8oWdgkTEEQ+BEFFYdLRuqMfd5L84N1V5Vg==}
    engines: {node: '>=0.10.0'}
    dependencies:
      shebang-regex: 1.0.0
    dev: true

  /shebang-command/2.0.0:
    resolution: {integrity: sha512-kHxr2zZpYtdmrN1qDjrrX/Z1rR1kG8Dx+gkpK1G4eXmvXswmcE1hTWBWYUzlraYw1/yZp6YuDY77YtvbN0dmDA==}
    engines: {node: '>=8'}
    dependencies:
      shebang-regex: 3.0.0
    dev: true

  /shebang-regex/1.0.0:
    resolution: {integrity: sha512-wpoSFAxys6b2a2wHZ1XpDSgD7N9iVjg29Ph9uV/uaP9Ex/KXlkTZTeddxDPSYQpgvzKLGJke2UU0AzoGCjNIvQ==}
    engines: {node: '>=0.10.0'}
    dev: true

  /shebang-regex/3.0.0:
    resolution: {integrity: sha512-7++dFhtcx3353uBaq8DDR4NuxBetBzC7ZQOhmTQInHEd6bSrXdiEyzCvG07Z44UYdLShWUyXt5M/yhz8ekcb1A==}
    engines: {node: '>=8'}
    dev: true

  /shell-quote/1.8.1:
    resolution: {integrity: sha512-6j1W9l1iAs/4xYBI1SYOVZyFcCis9b4KCLQ8fgAGG07QvzaRLVVRQvAy85yNmmZSjYjg4MWh4gNvlPujU/5LpA==}
    dev: true

  /side-channel/1.0.4:
    resolution: {integrity: sha512-q5XPytqFEIKHkGdiMIrY10mvLRvnQh42/+GoBlFW3b2LXLE2xxJpZFdm94we0BaoV3RwJyGqg5wS7epxTv0Zvw==}
    dependencies:
      call-bind: 1.0.2
      get-intrinsic: 1.2.1
      object-inspect: 1.12.3
    dev: true

  /signal-exit/4.1.0:
    resolution: {integrity: sha512-bzyZ1e88w9O1iNJbKnOlvYTrWPDl46O1bG0D3XInv+9tkPrxrN8jUUTiFlDkkmKWgn1M6CfIA13SuGqOa9Korw==}
    engines: {node: '>=14'}
    dev: true

  /simple-swizzle/0.2.2:
    resolution: {integrity: sha512-JA//kQgZtbuY83m+xT+tXJkmJncGMTFT+C+g2h2R9uxkYIrE2yy9sgmcLhCnw57/WSD+Eh3J97FPEDFnbXnDUg==}
    dependencies:
      is-arrayish: 0.3.2
    dev: true

  /sinon/10.0.1:
    resolution: {integrity: sha512-1rf86mvW4Mt7JitEIgmNaLXaWnrWd/UrVKZZlL+kbeOujXVf9fmC4kQEQ/YeHoiIA23PLNngYWK+dngIx/AumA==}
    deprecated: Breaking change found in this patch version
    dependencies:
      '@sinonjs/commons': 1.8.6
      '@sinonjs/fake-timers': 7.1.2
      '@sinonjs/samsam': 6.1.3
      diff: 4.0.2
      nise: 5.1.4
      supports-color: 7.2.0
    dev: true

  /sisteransi/1.0.5:
    resolution: {integrity: sha512-bLGGlR1QxBcynn2d5YmDX4MGjlZvy2MRBDRNHLJ8VI6l6+9FUiyTFNJ0IveOSP0bcXgVDPRcfGqA0pjaqUpfVg==}

  /slash/3.0.0:
    resolution: {integrity: sha512-g9Q1haeby36OSStwb4ntCGGGaKsaVSjQ68fBxoQcutl5fS1vuY18H3wSt3jFyFtrkx+Kz0V1G85A4MyAdDMi2Q==}
    engines: {node: '>=8'}
    dev: true

  /slash/4.0.0:
    resolution: {integrity: sha512-3dOsAHXXUkQTpOYcoAxLIorMTp4gIQr5IW3iVb7A7lFIp0VHhnynm9izx6TssdrIcVIESAlVjtnO2K8bg+Coew==}
    engines: {node: '>=12'}

  /snake-case/3.0.4:
    resolution: {integrity: sha512-LAOh4z89bGQvl9pFfNF8V146i7o7/CqFPbqzYgP+yYzDIDeS9HaNFtXABamRW+AQzEVODcvE79ljJ+8a9YSdMg==}
    dependencies:
      dot-case: 3.0.4
      tslib: 2.6.1

  /socket.io-adapter/2.5.2:
    resolution: {integrity: sha512-87C3LO/NOMc+eMcpcxUBebGjkpMDkNBS9tf7KJqcDsmL936EChtVva71Dw2q4tQcuVC+hAUy4an2NO/sYXmwRA==}
    dependencies:
      ws: 8.11.0
    transitivePeerDependencies:
      - bufferutil
      - utf-8-validate
    dev: true

  /socket.io-parser/4.2.4:
    resolution: {integrity: sha512-/GbIKmo8ioc+NIWIhwdecY0ge+qVBSMdgxGygevmdHj24bsfgtCmcUUcQ5ZzcylGFHsN3k4HB4Cgkl96KVnuew==}
    engines: {node: '>=10.0.0'}
    dependencies:
      '@socket.io/component-emitter': 3.1.0
      debug: 4.3.4
    transitivePeerDependencies:
      - supports-color
    dev: true

  /socket.io/4.7.2:
    resolution: {integrity: sha512-bvKVS29/I5fl2FGLNHuXlQaUH/BlzX1IN6S+NKLNZpBsPZIDH+90eQmCs2Railn4YUiww4SzUedJ6+uzwFnKLw==}
    engines: {node: '>=10.2.0'}
    dependencies:
      accepts: 1.3.8
      base64id: 2.0.0
      cors: 2.8.5
      debug: 4.3.4
      engine.io: 6.5.2
      socket.io-adapter: 2.5.2
      socket.io-parser: 4.2.4
    transitivePeerDependencies:
      - bufferutil
      - supports-color
      - utf-8-validate
    dev: true

  /source-map-loader/1.1.3_webpack@5.88.2:
    resolution: {integrity: sha512-6YHeF+XzDOrT/ycFJNI53cgEsp/tHTMl37hi7uVyqFAlTXW109JazaQCkbc+jjoL2637qkH1amLi+JzrIpt5lA==}
    engines: {node: '>= 10.13.0'}
    peerDependencies:
      webpack: ^4.0.0 || ^5.0.0
    dependencies:
      abab: 2.0.6
      iconv-lite: 0.6.3
      loader-utils: 2.0.4
      schema-utils: 3.3.0
      source-map: 0.6.1
      webpack: 5.88.2_webpack-cli@4.10.0
      whatwg-mimetype: 2.3.0
    dev: true

  /source-map-support/0.5.21:
    resolution: {integrity: sha512-uBHU3L3czsIyYXKX88fdrGovxdSCoTGDRZ6SYXtSRxLZUzHg5P/66Ht6uoUlHu9EZod+inXhKo3qQgwXUT/y1w==}
    dependencies:
      buffer-from: 1.1.2
      source-map: 0.6.1

  /source-map/0.6.1:
    resolution: {integrity: sha512-UjgapumWlbMhkBgzT7Ykc5YXUT46F0iKu8SGXq0bcwP5dz/h0Plj6enJqjz1Zbq2l5WaqYnrVbwWOWMyF3F47g==}
    engines: {node: '>=0.10.0'}

  /spdx-correct/3.2.0:
    resolution: {integrity: sha512-kN9dJbvnySHULIluDHy32WHRUu3Og7B9sbY7tsFLctQkIqnMh3hErYgdMjTYuqmcXX+lK5T1lnUt3G7zNswmZA==}
    dependencies:
      spdx-expression-parse: 3.0.1
      spdx-license-ids: 3.0.13
    dev: true

  /spdx-exceptions/2.3.0:
    resolution: {integrity: sha512-/tTrYOC7PPI1nUAgx34hUpqXuyJG+DTHJTnIULG4rDygi4xu/tfgmq1e1cIRwRzwZgo4NLySi+ricLkZkw4i5A==}
    dev: true

  /spdx-expression-parse/3.0.1:
    resolution: {integrity: sha512-cbqHunsQWnJNE6KhVSMsMeH5H/L9EpymbzqTQ3uLwNCLZ1Q481oWaofqH7nO6V07xlXwY6PhQdQ2IedWx/ZK4Q==}
    dependencies:
      spdx-exceptions: 2.3.0
      spdx-license-ids: 3.0.13
    dev: true

  /spdx-license-ids/3.0.13:
    resolution: {integrity: sha512-XkD+zwiqXHikFZm4AX/7JSCXA98U5Db4AFd5XUg/+9UNtnH75+Z9KxtpYiJZx36mUDVOwH83pl7yvCer6ewM3w==}
    dev: true

  /sshpk/1.17.0:
    resolution: {integrity: sha512-/9HIEs1ZXGhSPE8X6Ccm7Nam1z8KcoCqPdI7ecm1N33EzAetWahvQWVqLZtaZQ+IDKX4IyA2o0gBzqIMkAagHQ==}
    engines: {node: '>=0.10.0'}
    hasBin: true
    dependencies:
      asn1: 0.2.6
      assert-plus: 1.0.0
      bcrypt-pbkdf: 1.0.2
      dashdash: 1.14.1
      ecc-jsbn: 0.1.2
      getpass: 0.1.7
      jsbn: 0.1.1
      safer-buffer: 2.1.2
      tweetnacl: 0.14.5
    dev: true

  /stack-trace/0.0.10:
    resolution: {integrity: sha512-KGzahc7puUKkzyMt+IqAep+TVNbKP+k2Lmwhub39m1AsTSkaDutx56aDCo+HLDzf/D26BIHTJWNiTG1KAJiQCg==}
    dev: true

  /statuses/1.5.0:
    resolution: {integrity: sha512-OpZ3zP+jT1PI7I8nemJX4AKmAX070ZkYPVWV/AaKTJl+tXCTGyVdC1a4SL8RUQYEwk/f34ZX8UTykN68FwrqAA==}
    engines: {node: '>= 0.6'}
    dev: true

  /statuses/2.0.1:
    resolution: {integrity: sha512-RwNA9Z/7PrK06rYLIzFMlaF+l73iwpzsqRIFgbMLbTcLD6cOao82TaWefPXQvB2fOC4AjuYSEndS7N/mTCbkdQ==}
    engines: {node: '>= 0.8'}
    dev: true

  /stealthy-require/1.1.1:
    resolution: {integrity: sha512-ZnWpYnYugiOVEY5GkcuJK1io5V8QmNYChG62gSit9pQVGErXtrKuPC55ITaVSukmMta5qpMU7vqLt2Lnni4f/g==}
    engines: {node: '>=0.10.0'}
    dev: true

  /stop-iteration-iterator/1.0.0:
    resolution: {integrity: sha512-iCGQj+0l0HOdZ2AEeBADlsRC+vsnDsZsbdSiH1yNSjcfKM7fdpCMfqAL/dwF5BLiw/XhRft/Wax6zQbhq2BcjQ==}
    engines: {node: '>= 0.4'}
    dependencies:
      internal-slot: 1.0.5
    dev: true

  /stoppable/1.1.0:
    resolution: {integrity: sha512-KXDYZ9dszj6bzvnEMRYvxgeTHU74QBFL54XKtP3nyMuJ81CFYtABZ3bAzL2EdFUaEwJOBOgENyFj3R7oTzDyyw==}
    engines: {node: '>=4', npm: '>=6'}
    dev: true

  /streamroller/3.1.5:
    resolution: {integrity: sha512-KFxaM7XT+irxvdqSP1LGLgNWbYN7ay5owZ3r/8t77p+EtSUAfUgtl7be3xtqtOmGUl9K9YPO2ca8133RlTjvKw==}
    engines: {node: '>=8.0'}
    dependencies:
      date-format: 4.0.14
      debug: 4.3.4
      fs-extra: 8.1.0
    transitivePeerDependencies:
      - supports-color
    dev: true

  /streamsearch/1.1.0:
    resolution: {integrity: sha512-Mcc5wHehp9aXz1ax6bZUyY5afg9u2rv5cqQI3mRrYkGC8rW2hM02jWuwjtL++LS5qinSyhj2QfLyNsuc+VsExg==}
    engines: {node: '>=10.0.0'}
    dev: true

  /string-width/4.2.3:
    resolution: {integrity: sha512-wKyQRQpjJ0sIp62ErSZdGsjMJWsap5oRNihHhu6G7JVO/9jIB6UyevL+tXuOqrng8j/cxKTWyWUwvSTriiZz/g==}
    engines: {node: '>=8'}
    dependencies:
      emoji-regex: 8.0.0
      is-fullwidth-code-point: 3.0.0
      strip-ansi: 6.0.1

  /string.prototype.padend/3.1.4:
    resolution: {integrity: sha512-67otBXoksdjsnXXRUq+KMVTdlVRZ2af422Y0aTyTjVaoQkGr3mxl2Bc5emi7dOQ3OGVVQQskmLEWwFXwommpNw==}
    engines: {node: '>= 0.4'}
    dependencies:
      call-bind: 1.0.2
      define-properties: 1.2.0
      es-abstract: 1.22.1
    dev: true

  /string.prototype.repeat/0.2.0:
    resolution: {integrity: sha512-1BH+X+1hSthZFW+X+JaUkjkkUPwIlLEMJBLANN3hOob3RhEk5snLWNECDnYbgn/m5c5JV7Ersu1Yubaf+05cIA==}
    dev: true

  /string.prototype.trim/1.2.7:
    resolution: {integrity: sha512-p6TmeT1T3411M8Cgg9wBTMRtY2q9+PNy9EV1i2lIXUN/btt763oIfxwN3RR8VU6wHX8j/1CFy0L+YuThm6bgOg==}
    engines: {node: '>= 0.4'}
    dependencies:
      call-bind: 1.0.2
      define-properties: 1.2.0
      es-abstract: 1.22.1
    dev: true

  /string.prototype.trimend/1.0.6:
    resolution: {integrity: sha512-JySq+4mrPf9EsDBEDYMOb/lM7XQLulwg5R/m1r0PXEFqrV0qHvl58sdTilSXtKOflCsK2E8jxf+GKC0T07RWwQ==}
    dependencies:
      call-bind: 1.0.2
      define-properties: 1.2.0
      es-abstract: 1.22.1
    dev: true

  /string.prototype.trimstart/1.0.6:
    resolution: {integrity: sha512-omqjMDaY92pbn5HOX7f9IccLA+U1tA9GvtU4JrodiXFfYB7jPzzHpRzpglLAjtUV6bB557zwClJezTqnAiYnQA==}
    dependencies:
      call-bind: 1.0.2
      define-properties: 1.2.0
      es-abstract: 1.22.1
    dev: true

  /string_decoder/1.3.0:
    resolution: {integrity: sha512-hkRX8U1WjJFd8LsDJ2yQ/wWWxaopEsABU1XfkM8A+j0+85JAGppt16cr1Whg6KIbb4okU6Mql6BOj+uup/wKeA==}
    dependencies:
      safe-buffer: 5.2.1
    dev: true

  /strip-ansi/6.0.1:
    resolution: {integrity: sha512-Y38VPSHcqkFrCpFnQ9vuSXmquuv5oXOKpGeT6aGrr3o3Gc9AlVa6JBfUSOCnbxGGZF+/0ooI7KrPuUSztUdU5A==}
    engines: {node: '>=8'}
    dependencies:
      ansi-regex: 5.0.1

  /strip-bom/3.0.0:
    resolution: {integrity: sha512-vavAMRXOgBVNF6nyEEmL3DBK19iRpDcoIwW+swQ+CbGiu7lju6t+JklA1MHweoWtadgt4ISVUsXLyDq34ddcwA==}
    engines: {node: '>=4'}
    dev: true

  /strip-json-comments/3.1.1:
    resolution: {integrity: sha512-6fPc+R4ihwqP6N/aIv2f1gMH8lOVtWQHoqC4yK6oSDVVocumAsfCqjkXnqiYMhmMwS/mEHLp7Vehlt3ql6lEig==}
    engines: {node: '>=8'}
    dev: true

  /strnum/1.0.5:
    resolution: {integrity: sha512-J8bbNyKKXl5qYcR36TIO8W3mVGVHrmmxsd5PAItGkmyzwJvybiw2IVq5nqd0i4LSNSkB/sx9VHllbfFdr9k1JA==}
    dev: true

  /supports-color/5.5.0:
    resolution: {integrity: sha512-QjVjwdXIt408MIiAqCX4oUKsgU2EqAGzs2Ppkm4aQYbjm+ZEWEcW4SfFNTr4uMNZma0ey4f5lgLrkB0aX0QMow==}
    engines: {node: '>=4'}
    dependencies:
      has-flag: 3.0.0

  /supports-color/7.2.0:
    resolution: {integrity: sha512-qpCAvRl9stuOHveKsn7HncJRvv501qIacKzQlO/+Lwxc9+0q2wLyv4Dfvt80/DPn2pqOBsJdDiogXGR9+OvwRw==}
    engines: {node: '>=8'}
    dependencies:
      has-flag: 4.0.0
    dev: true

  /supports-color/8.1.1:
    resolution: {integrity: sha512-MpUEN2OodtUzxvKQl72cUF7RQ5EiHsGvSsVG0ia9c5RbWGL2CI4C7EpPS8UTBIplnlzZiNuV56w+FuNxy3ty2Q==}
    engines: {node: '>=10'}
    dependencies:
      has-flag: 4.0.0
    dev: true

  /supports-preserve-symlinks-flag/1.0.0:
    resolution: {integrity: sha512-ot0WnXS9fgdkgIcePe6RHNk1WA8+muPa6cSjeR3V8K27q9BB1rTE3R1p7Hv0z1ZyAc8s6Vvv8DIyWf681MAt0w==}
    engines: {node: '>= 0.4'}
    dev: true

  /tapable/2.2.1:
    resolution: {integrity: sha512-GNzQvQTOIP6RyTfE2Qxb8ZVlNmw0n88vp1szwWRimP02mnTsx3Wtn5qRdqY9w2XduFNUgvOwhNnQsjwCp+kqaQ==}
    engines: {node: '>=6'}
    dev: true

  /tar-fs/2.1.1:
    resolution: {integrity: sha512-V0r2Y9scmbDRLCNex/+hYzvp/zyYjvFbHPNgVTKfQvVrb6guiE/fxP+XblDNR011utopbkex2nM4dHNV6GDsng==}
    dependencies:
      chownr: 1.1.4
      mkdirp-classic: 0.5.3
      pump: 3.0.0
      tar-stream: 2.2.0
    dev: true

  /tar-stream/2.2.0:
    resolution: {integrity: sha512-ujeqbceABgwMZxEJnk2HDY2DlnUZ+9oEcb1KzTVfYHio0UE6dG71n60d8D2I4qNvleWrrXpmjpt7vZeF1LnMZQ==}
    engines: {node: '>=6'}
    dependencies:
      bl: 4.1.0
      end-of-stream: 1.4.4
      fs-constants: 1.0.0
      inherits: 2.0.4
      readable-stream: 3.6.2
    dev: true

  /terser-webpack-plugin/5.3.9_webpack@5.88.2:
    resolution: {integrity: sha512-ZuXsqE07EcggTWQjXUj+Aot/OMcD0bMKGgF63f7UxYcu5/AJF53aIpK1YoP5xR9l6s/Hy2b+t1AM0bLNPRuhwA==}
    engines: {node: '>= 10.13.0'}
    peerDependencies:
      '@swc/core': '*'
      esbuild: '*'
      uglify-js: '*'
      webpack: ^5.1.0
    peerDependenciesMeta:
      '@swc/core':
        optional: true
      esbuild:
        optional: true
      uglify-js:
        optional: true
    dependencies:
      '@jridgewell/trace-mapping': 0.3.19
      jest-worker: 27.5.1
      schema-utils: 3.3.0
      serialize-javascript: 6.0.1
      terser: 5.19.2
      webpack: 5.88.2_webpack-cli@4.10.0
    dev: true

  /terser/5.19.2:
    resolution: {integrity: sha512-qC5+dmecKJA4cpYxRa5aVkKehYsQKc+AHeKl0Oe62aYjBL8ZA33tTljktDHJSaxxMnbI5ZYw+o/S2DxxLu8OfA==}
    engines: {node: '>=10'}
    hasBin: true
    dependencies:
      '@jridgewell/source-map': 0.3.5
      acorn: 8.10.0
      commander: 2.20.3
      source-map-support: 0.5.21
    dev: true

  /text-hex/1.0.0:
    resolution: {integrity: sha512-uuVGNWzgJ4yhRaNSiubPY7OjISw4sw4E5Uv0wbjp+OzcbmVU/rsT8ujgcXJhn9ypzsgr5vlzpPqP+MBBKcGvbg==}
    dev: true

  /text-table/0.2.0:
    resolution: {integrity: sha512-N+8UisAXDGk8PFXP4HAzVR9nbfmVJ3zYLAWiTIoqC5v5isinhr+r5uaO8+7r3BMfuNIufIsA7RdpVgacC2cSpw==}
    dev: true

  /through/2.3.8:
    resolution: {integrity: sha512-w89qg7PI8wAdvX60bMDP+bFoD5Dvhm9oLheFp5O4a2QF0cSBGsBX4qZmadPMvVqlLJBBci+WqGGOAPvcDeNSVg==}
    dev: true

  /tmp/0.2.1:
    resolution: {integrity: sha512-76SUhtfqR2Ijn+xllcI5P1oyannHNHByD80W1q447gU3mp9G9PSpGdWmjUOHRDPiHYacIk66W7ubDTuPF3BEtQ==}
    engines: {node: '>=8.17.0'}
    dependencies:
      rimraf: 3.0.2
    dev: true

  /to-regex-range/5.0.1:
    resolution: {integrity: sha512-65P7iz6X5yEr1cwcgvQxbbIw7Uk3gOy5dIdtZ4rDveLqhrdJP+Li/Hx6tyK0NEb+2GCyneCMJiGqrADCSNk8sQ==}
    engines: {node: '>=8.0'}
    dependencies:
      is-number: 7.0.0

  /toidentifier/1.0.1:
    resolution: {integrity: sha512-o5sSPKEkg/DIQNmH43V0/uerLrpzVedkUh8tGNvaeXpfpuwjKenlSox/2O/BTlZUtEe+JG7s5YhEz608PlAHRA==}
    engines: {node: '>=0.6'}
    dev: true

  /tough-cookie/2.5.0:
    resolution: {integrity: sha512-nlLsUzgm1kfLXSXfRZMc1KLAugd4hqJHDTvc2hDIwS3mZAfMEuMbc03SujMF+GEcpaX/qboeycw6iO8JwVv2+g==}
    engines: {node: '>=0.8'}
    dependencies:
      psl: 1.9.0
      punycode: 2.3.0
    dev: true

  /tough-cookie/4.1.3:
    resolution: {integrity: sha512-aX/y5pVRkfRnfmuX+OdbSdXvPe6ieKX/G2s7e98f4poJHnqH3281gDPm/metm6E/WRamfx7WC4HUqkWHfQHprw==}
    engines: {node: '>=6'}
    dependencies:
      psl: 1.9.0
      punycode: 2.3.0
      universalify: 0.2.0
      url-parse: 1.5.10
    dev: false

  /tr46/0.0.3:
    resolution: {integrity: sha512-N3WMsuqV66lT30CrXNbEjx4GEwlow3v6rr4mCcv6prnfwhS01rkgyFdjPNBYd9br7LpXV1+Emh01fHnq2Gdgrw==}

  /triple-beam/1.4.1:
    resolution: {integrity: sha512-aZbgViZrg1QNcG+LULa7nhZpJTZSLm/mXnHXnbAbjmN5aSa0y7V+wvv6+4WaBtpISJzThKy+PIPxc1Nq1EJ9mg==}
    engines: {node: '>= 14.0.0'}
    dev: true

  /ts-morph/15.1.0:
    resolution: {integrity: sha512-RBsGE2sDzUXFTnv8Ba22QfeuKbgvAGJFuTN7HfmIRUkgT/NaVLfDM/8OFm2NlFkGlWEXdpW5OaFIp1jvqdDuOg==}
    dependencies:
      '@ts-morph/common': 0.16.0
      code-block-writer: 11.0.3
    dev: false

  /ts-node/10.9.1_nxr4dymg3vz2ku26eufzpgsdza:
    resolution: {integrity: sha512-NtVysVPkxxrwFGUUxGYhfux8k78pQB3JqYBXlLRZgdGUqTO5wU/UyHop5p70iEbGhB7q5KmiZiU0Y3KlJrScEw==}
    hasBin: true
    peerDependencies:
      '@swc/core': '>=1.2.50'
      '@swc/wasm': '>=1.2.50'
      '@types/node': '*'
      typescript: '>=2.7'
    peerDependenciesMeta:
      '@swc/core':
        optional: true
      '@swc/wasm':
        optional: true
    dependencies:
      '@cspotcode/source-map-support': 0.8.1
      '@tsconfig/node10': 1.0.9
      '@tsconfig/node12': 1.0.11
      '@tsconfig/node14': 1.0.3
      '@tsconfig/node16': 1.0.4
      '@types/node': 18.17.3
      acorn: 8.10.0
      acorn-walk: 8.2.0
      arg: 4.1.3
      create-require: 1.1.1
      diff: 4.0.2
      make-error: 1.3.6
      typescript: 5.0.4
      v8-compile-cache-lib: 3.0.1
      yn: 3.1.1
    dev: true

  /ts-node/8.10.2_typescript@5.0.4:
    resolution: {integrity: sha512-ISJJGgkIpDdBhWVu3jufsWpK3Rzo7bdiIXJjQc0ynKxVOVcg2oIrf2H2cejminGrptVc6q6/uynAHNCuWGbpVA==}
    engines: {node: '>=6.0.0'}
    hasBin: true
    peerDependencies:
      typescript: '>=2.7'
    dependencies:
      arg: 4.1.3
      diff: 4.0.2
      make-error: 1.3.6
      source-map-support: 0.5.21
      typescript: 5.0.4
      yn: 3.1.1
    dev: true

  /tslib/1.14.1:
    resolution: {integrity: sha512-Xni35NKzjgMrwevysHTCArtLDpPvye8zV/0E4EyYn43P7/7qvQwPh9BGkHewbMulVntbigmcT7rdX3BNo9wRJg==}
    dev: true

  /tslib/2.6.1:
    resolution: {integrity: sha512-t0hLfiEKfMUoqhG+U1oid7Pva4bbDPHYfJNiB7BiIjRkj1pyC++4N3huJfqY6aRH6VTB0rvtzQwjM4K6qpfOig==}

  /tsutils/3.21.0_typescript@5.0.4:
    resolution: {integrity: sha512-mHKK3iUXL+3UF6xL5k0PEhKRUBKPBCv/+RkEOpjRWxxx27KKRBmmA60A9pgOUvMi8GKhRMPEmjBRPzs2W7O1OA==}
    engines: {node: '>= 6'}
    peerDependencies:
      typescript: '>=2.8.0 || >= 3.2.0-dev || >= 3.3.0-dev || >= 3.4.0-dev || >= 3.5.0-dev || >= 3.6.0-dev || >= 3.6.0-beta || >= 3.7.0-dev || >= 3.7.0-beta'
    dependencies:
      tslib: 1.14.1
      typescript: 5.0.4
    dev: true

  /tunnel-agent/0.6.0:
    resolution: {integrity: sha512-McnNiV1l8RYeY8tBgEpuodCC1mLUdbSN+CYBL7kJsJNInOP8UjDDEwdk6Mw60vdLLrr5NHKZhMAOSrR2NZuQ+w==}
    dependencies:
      safe-buffer: 5.2.1
    dev: true

  /tunnel/0.0.6:
    resolution: {integrity: sha512-1h/Lnq9yajKY2PEbBadPXj3VxsDDu844OnaAo52UVmIzIvwwtBPIuNvkjuzBlTWpfJyUbG3ez0KSBibQkj4ojg==}
    engines: {node: '>=0.6.11 <=0.7.0 || >=0.7.3'}

  /tweetnacl/0.14.5:
    resolution: {integrity: sha512-KXXFFdAbFXY4geFIwoyNK+f5Z1b7swfXABfL7HXCmoIWMKU3dmS26672A4EeQtDzLKy7SXmfBu51JolvEKwtGA==}
    dev: true

  /type-check/0.4.0:
    resolution: {integrity: sha512-XleUoc9uwGXqjWwXaUTZAmzMcFZ5858QA2vvx1Ur5xIcixXIP+8LnFDgRplU30us6teqdlskFfu+ae4K79Ooew==}
    engines: {node: '>= 0.8.0'}
    dependencies:
      prelude-ls: 1.2.1
    dev: true

  /type-detect/4.0.8:
    resolution: {integrity: sha512-0fr/mIH1dlO+x7TlcMy+bIDqKPsw/70tVyeHW787goQjhmqaZe10uwLujubK9q9Lg6Fiho1KUKDYz0Z7k7g5/g==}
    engines: {node: '>=4'}
    dev: true

  /type-fest/0.20.2:
    resolution: {integrity: sha512-Ne+eE4r0/iWnpAxD852z3A+N0Bt5RN//NjJwRd2VFHEmrywxf5vsZlh4R6lixl6B+wz/8d+maTSAkN1FIkI3LQ==}
    engines: {node: '>=10'}
    dev: true

  /type-is/1.6.18:
    resolution: {integrity: sha512-TkRKr9sUTxEH8MdfuCSP7VizJyzRNMjj2J2do2Jr3Kym598JVdEksuzPQCnlFPW4ky9Q+iA+ma9BGm06XQBy8g==}
    engines: {node: '>= 0.6'}
    dependencies:
      media-typer: 0.3.0
      mime-types: 2.1.35
    dev: true

  /typed-array-buffer/1.0.0:
    resolution: {integrity: sha512-Y8KTSIglk9OZEr8zywiIHG/kmQ7KWyjseXs1CbSo8vC42w7hg2HgYTxSWwP0+is7bWDc1H+Fo026CpHFwm8tkw==}
    engines: {node: '>= 0.4'}
    dependencies:
      call-bind: 1.0.2
      get-intrinsic: 1.2.1
      is-typed-array: 1.1.12
    dev: true

  /typed-array-byte-length/1.0.0:
    resolution: {integrity: sha512-Or/+kvLxNpeQ9DtSydonMxCx+9ZXOswtwJn17SNLvhptaXYDJvkFFP5zbfU/uLmvnBJlI4yrnXRxpdWH/M5tNA==}
    engines: {node: '>= 0.4'}
    dependencies:
      call-bind: 1.0.2
      for-each: 0.3.3
      has-proto: 1.0.1
      is-typed-array: 1.1.12
    dev: true

  /typed-array-byte-offset/1.0.0:
    resolution: {integrity: sha512-RD97prjEt9EL8YgAgpOkf3O4IF9lhJFr9g0htQkm0rchFp/Vx7LW5Q8fSXXub7BXAODyUQohRMyOc3faCPd0hg==}
    engines: {node: '>= 0.4'}
    dependencies:
      available-typed-arrays: 1.0.5
      call-bind: 1.0.2
      for-each: 0.3.3
      has-proto: 1.0.1
      is-typed-array: 1.1.12
    dev: true

  /typed-array-length/1.0.4:
    resolution: {integrity: sha512-KjZypGq+I/H7HI5HlOoGHkWUUGq+Q0TPhQurLbyrVrvnKTBgzLhIJ7j6J/XTQOi0d1RjyZ0wdas8bKs2p0x3Ng==}
    dependencies:
      call-bind: 1.0.2
      for-each: 0.3.3
      is-typed-array: 1.1.12
    dev: true

  /typescript/5.0.4:
    resolution: {integrity: sha512-cW9T5W9xY37cc+jfEnaUvX91foxtHkza3Nw3wkoF4sSlKn0MONdkdEndig/qPBWXNkmplh3NzayQzCiHM4/hqw==}
    engines: {node: '>=12.20'}
    hasBin: true
    dev: true

  /ua-parser-js/0.7.35:
    resolution: {integrity: sha512-veRf7dawaj9xaWEu9HoTVn5Pggtc/qj+kqTOFvNiN1l0YdxwC1kvel57UCjThjGa3BHBihE8/UJAHI+uQHmd/g==}
    dev: true

  /uglify-js/3.17.4:
    resolution: {integrity: sha512-T9q82TJI9e/C1TAxYvfb16xO120tMVFZrGA3f9/P4424DNu6ypK103y0GPFVa17yotwSyZW5iYXgjYHkGrJW/g==}
    engines: {node: '>=0.8.0'}
    hasBin: true
    requiresBuild: true
    dev: false
    optional: true

  /unbox-primitive/1.0.2:
    resolution: {integrity: sha512-61pPlCD9h51VoreyJ0BReideM3MDKMKnh6+V9L08331ipq6Q8OFXZYiqP6n/tbHx4s5I9uRhcye6BrbkizkBDw==}
    dependencies:
      call-bind: 1.0.2
      has-bigints: 1.0.2
      has-symbols: 1.0.3
      which-boxed-primitive: 1.0.2
    dev: true

  /unbzip2-stream/1.4.3:
    resolution: {integrity: sha512-mlExGW4w71ebDJviH16lQLtZS32VKqsSfk80GCfUlwT/4/hNRFsoscrF/c++9xinkMzECL1uL9DDwXqFWkruPg==}
    dependencies:
      buffer: 5.7.1
      through: 2.3.8
    dev: true

  /underscore/1.13.6:
    resolution: {integrity: sha512-+A5Sja4HP1M08MaXya7p5LvjuM7K6q/2EaC0+iovj/wOcMsTzMvDFbasi/oSapiwOlt252IqsKqPjCl7huKS0A==}
    dev: true

  /universalify/0.1.2:
    resolution: {integrity: sha512-rBJeI5CXAlmy1pV+617WB9J63U6XcazHHF2f2dbJix4XzpUF0RS3Zbj0FGIOCAva5P/d/GBOYaACQ1w+0azUkg==}
    engines: {node: '>= 4.0.0'}
    dev: true

  /universalify/0.2.0:
    resolution: {integrity: sha512-CJ1QgKmNg3CwvAv/kOFmtnEN05f0D/cn9QntgNOQlQF9dgvVTHj3t+8JPdjqawCHk7V/KA+fbUqzZ9XWhcqPUg==}
    engines: {node: '>= 4.0.0'}
    dev: false

  /universalify/2.0.0:
    resolution: {integrity: sha512-hAZsKq7Yy11Zu1DE0OzWjw7nnLZmJZYTDZZyEFHZdUhV8FkH5MCfoU1XMaxXovpyW5nq5scPqq0ZDP9Zyl04oQ==}
    engines: {node: '>= 10.0.0'}

  /unpipe/1.0.0:
    resolution: {integrity: sha512-pjy2bYhSsufwWlKwPc+l3cN7+wuJlK6uz0YdJEOlQDbl6jo/YlPi4mb8agUkVC8BF7V8NuzeyPNqRksA3hztKQ==}
    engines: {node: '>= 0.8'}
    dev: true

  /update-browserslist-db/1.0.11_browserslist@4.21.10:
    resolution: {integrity: sha512-dCwEFf0/oT85M1fHBg4F0jtLwJrutGoHSQXCh7u4o2t1drG+c0a9Flnqww6XUKSfQMPpJBRjU8d4RXB09qtvaA==}
    hasBin: true
    peerDependencies:
      browserslist: '>= 4.21.0'
    dependencies:
      browserslist: 4.21.10
      escalade: 3.1.1
      picocolors: 1.0.0
    dev: true

  /upper-case-first/2.0.2:
    resolution: {integrity: sha512-514ppYHBaKwfJRK/pNC6c/OxfGa0obSnAl106u97Ed0I625Nin96KAjttZF6ZL3e1XLtphxnqrOi9iWgm+u+bg==}
    dependencies:
      tslib: 2.6.1

  /upper-case/2.0.2:
    resolution: {integrity: sha512-KgdgDGJt2TpuwBUIjgG6lzw2GWFRCW9Qkfkiv0DxqHHLYJHmtmdUIKcZd8rHgFSjopVTlw6ggzCm1b8MFQwikg==}
    dependencies:
      tslib: 2.6.1

  /uri-js/4.4.1:
    resolution: {integrity: sha512-7rKUyy33Q1yc98pQ1DAmLtwX109F7TIfWlW1Ydo8Wl1ii1SeHieeh0HHfPeL2fMXK6z0s8ecKs9frCuLJvndBg==}
    dependencies:
      punycode: 2.3.0

  /url-parse/1.5.10:
    resolution: {integrity: sha512-WypcfiRhfeUP9vvF0j6rw0J3hrWrw6iZv3+22h6iRMJ/8z1Tj6XfLP4DsUix5MhMPnXpiHDoKyoZ/bdCkwBCiQ==}
    dependencies:
      querystringify: 2.2.0
      requires-port: 1.0.0
    dev: false

  /util-deprecate/1.0.2:
    resolution: {integrity: sha512-EPD5q1uXyFxJpCrLnCc1nHnq3gOa6DZBocAIiI2TaSCA7VCJ1UJDMagCzIkXNsUYfD1daK//LTEQ8xiIbrHtcw==}
    dev: true

  /utils-merge/1.0.1:
    resolution: {integrity: sha512-pMZTvIkT1d+TFGvDOqodOclx0QWkkgi6Tdoa8gC8ffGAAqz9pzPTZWAybbsHHoED/ztMtkv/VoYTYyShUn81hA==}
    engines: {node: '>= 0.4.0'}
    dev: true

  /uuid/3.4.0:
    resolution: {integrity: sha512-HjSDRw6gZE5JMggctHBcjVak08+KEVhSIiDzFnT9S9aegmp85S/bReBVTb4QTFaRNptJ9kuYaNhnbNEOkbKb/A==}
    deprecated: Please upgrade  to version 7 or higher.  Older versions may use Math.random() in certain circumstances, which is known to be problematic.  See https://v8.dev/blog/math-random for details.
    hasBin: true
    dev: true

  /uuid/8.3.2:
    resolution: {integrity: sha512-+NYs2QeMWy+GWFOEm9xnn6HCDp0l7QBD7ml8zLUmJ+93Q5NF0NocErnwkTkXVFNiX3/fpC6afS8Dhb/gz7R7eg==}
    hasBin: true

  /v8-compile-cache-lib/3.0.1:
    resolution: {integrity: sha512-wa7YjyUGfNZngI/vtK0UHAN+lgDCxBPCylVXGp0zu59Fz5aiGtNXaq3DhIov063MorB+VfufLh3JlF2KdTK3xg==}
    dev: true

  /validate-npm-package-license/3.0.4:
    resolution: {integrity: sha512-DpKm2Ui/xN7/HQKCtpZxoRWBhZ9Z0kqtygG8XCgNQ8ZlDnxuQmWhj566j8fN4Cu3/JmbhsDo7fcAJq4s9h27Ew==}
    dependencies:
      spdx-correct: 3.2.0
      spdx-expression-parse: 3.0.1
    dev: true

  /vary/1.1.2:
    resolution: {integrity: sha512-BNGbWLfd0eUPabhkXUVm0j8uuvREyTh5ovRa/dyow/BqAbZJyC+5fU+IzQOzmAKzYqYRAISoRhdQr3eIZ/PXqg==}
    engines: {node: '>= 0.8'}
    dev: true

  /verror/1.10.0:
    resolution: {integrity: sha512-ZZKSmDAEFOijERBLkmYfJ+vmk3w+7hOLYDNkRCuRuMJGEmqYNCNLyBBFwWKVMhfwaEF3WOd0Zlw86U/WC/+nYw==}
    engines: {'0': node >=0.6.0}
    dependencies:
      assert-plus: 1.0.0
      core-util-is: 1.0.2
      extsprintf: 1.3.0
    dev: true

  /void-elements/2.0.1:
    resolution: {integrity: sha512-qZKX4RnBzH2ugr8Lxa7x+0V6XD9Sb/ouARtiasEQCHB1EVU4NXtmHsDDrx1dO4ne5fc3J6EW05BP1Dl0z0iung==}
    engines: {node: '>=0.10.0'}
    dev: true

  /vscode-jsonrpc/3.6.2:
    resolution: {integrity: sha512-T24Jb5V48e4VgYliUXMnZ379ItbrXgOimweKaJshD84z+8q7ZOZjJan0MeDe+Ugb+uqERDVV8SBmemaGMSMugA==}
    engines: {node: '>=4.0.0 || >=6.0.0'}
    dev: false

  /vscode-jsonrpc/8.1.0:
    resolution: {integrity: sha512-6TDy/abTQk+zDGYazgbIPc+4JoXdwC8NHU9Pbn4UJP1fehUyZmM4RHp5IthX7A6L5KS30PRui+j+tbbMMMafdw==}
    engines: {node: '>=14.0.0'}

  /vscode-languageserver-protocol/3.17.3:
    resolution: {integrity: sha512-924/h0AqsMtA5yK22GgMtCYiMdCOtWTSGgUOkgEDX+wk2b0x4sAfLiO4NxBxqbiVtz7K7/1/RgVrVI0NClZwqA==}
    dependencies:
      vscode-jsonrpc: 8.1.0
      vscode-languageserver-types: 3.17.3

  /vscode-languageserver-textdocument/1.0.8:
    resolution: {integrity: sha512-1bonkGqQs5/fxGT5UchTgjGVnfysL0O8v1AYMBjqTbWQTFn721zaPGDYFkOKtfDgFiSgXM3KwaG3FMGfW4Ed9Q==}

  /vscode-languageserver-types/3.17.3:
    resolution: {integrity: sha512-SYU4z1dL0PyIMd4Vj8YOqFvHu7Hz/enbWtpfnVbJHU4Nd1YNYx8u0ennumc6h48GQNeOLxmwySmnADouT/AuZA==}

  /vscode-languageserver/8.1.0:
    resolution: {integrity: sha512-eUt8f1z2N2IEUDBsKaNapkz7jl5QpskN2Y0G01T/ItMxBxw1fJwvtySGB9QMecatne8jFIWJGWI61dWjyTLQsw==}
    hasBin: true
    dependencies:
      vscode-languageserver-protocol: 3.17.3

  /wait-port/0.2.14:
    resolution: {integrity: sha512-kIzjWcr6ykl7WFbZd0TMae8xovwqcqbx6FM9l+7agOgUByhzdjfzZBPK2CPufldTOMxbUivss//Sh9MFawmPRQ==}
    engines: {node: '>=8'}
    hasBin: true
    dependencies:
      chalk: 2.4.2
      commander: 3.0.2
      debug: 4.3.4
    transitivePeerDependencies:
      - supports-color
    dev: true

  /watchpack/2.4.0:
    resolution: {integrity: sha512-Lcvm7MGST/4fup+ifyKi2hjyIAwcdI4HRgtvTpIUxBRhB+RFtUh8XtDOxUfctVCnhVi+QQj49i91OyvzkJl6cg==}
    engines: {node: '>=10.13.0'}
    dependencies:
      glob-to-regexp: 0.4.1
      graceful-fs: 4.2.11
    dev: true

  /web-streams-polyfill/3.2.1:
    resolution: {integrity: sha512-e0MO3wdXWKrLbL0DgGnUV7WHVuw9OUvL4hjgnPkIeEvESk74gAITi5G606JtZPp39cd8HA9VQzCIvA49LpPN5Q==}
    engines: {node: '>= 8'}
    dev: true

  /webidl-conversions/3.0.1:
    resolution: {integrity: sha512-2JAn3z8AR6rjK8Sm8orRC0h/bcl/DqL7tRPdGZ4I1CjdF+EaMLmYxBHyXuKL849eucPFhvBoxMsflfOb8kxaeQ==}

  /webpack-cli/4.10.0_webpack@5.88.2:
    resolution: {integrity: sha512-NLhDfH/h4O6UOy+0LSso42xvYypClINuMNBVVzX4vX98TmTaTUxwRbXdhucbFMd2qLaCTcLq/PdYrvi8onw90w==}
    engines: {node: '>=10.13.0'}
    hasBin: true
    peerDependencies:
      '@webpack-cli/generators': '*'
      '@webpack-cli/migrate': '*'
      webpack: 4.x.x || 5.x.x
      webpack-bundle-analyzer: '*'
      webpack-dev-server: '*'
    peerDependenciesMeta:
      '@webpack-cli/generators':
        optional: true
      '@webpack-cli/migrate':
        optional: true
      webpack-bundle-analyzer:
        optional: true
      webpack-dev-server:
        optional: true
    dependencies:
      '@discoveryjs/json-ext': 0.5.7
      '@webpack-cli/configtest': 1.2.0_w3wu7rcwmvifygnqiqkxwjppse
      '@webpack-cli/info': 1.5.0_webpack-cli@4.10.0
      '@webpack-cli/serve': 1.7.0_webpack-cli@4.10.0
      colorette: 2.0.20
      commander: 7.2.0
      cross-spawn: 7.0.3
      fastest-levenshtein: 1.0.16
      import-local: 3.1.0
      interpret: 2.2.0
      rechoir: 0.7.1
      webpack: 5.88.2_webpack-cli@4.10.0
      webpack-merge: 5.9.0
    dev: true

  /webpack-merge/5.9.0:
    resolution: {integrity: sha512-6NbRQw4+Sy50vYNTw7EyOn41OZItPiXB8GNv3INSoe3PSFaHJEz3SHTrYVaRm2LilNGnFUzh0FAwqPEmU/CwDg==}
    engines: {node: '>=10.0.0'}
    dependencies:
      clone-deep: 4.0.1
      wildcard: 2.0.1
    dev: true

  /webpack-sources/3.2.3:
    resolution: {integrity: sha512-/DyMEOrDgLKKIG0fmvtz+4dUX/3Ghozwgm6iPp8KRhvn+eQf9+Q7GWxVNMk3+uCPWfdXYC4ExGBckIXdFEfH1w==}
    engines: {node: '>=10.13.0'}
    dev: true

  /webpack/5.88.2_webpack-cli@4.10.0:
    resolution: {integrity: sha512-JmcgNZ1iKj+aiR0OvTYtWQqJwq37Pf683dY9bVORwVbUrDhLhdn/PlO2sHsFHPkj7sHNQF3JwaAkp49V+Sq1tQ==}
    engines: {node: '>=10.13.0'}
    hasBin: true
    peerDependencies:
      webpack-cli: '*'
    peerDependenciesMeta:
      webpack-cli:
        optional: true
    dependencies:
      '@types/eslint-scope': 3.7.4
      '@types/estree': 1.0.1
      '@webassemblyjs/ast': 1.11.6
      '@webassemblyjs/wasm-edit': 1.11.6
      '@webassemblyjs/wasm-parser': 1.11.6
      acorn: 8.10.0
      acorn-import-assertions: 1.9.0_acorn@8.10.0
      browserslist: 4.21.10
      chrome-trace-event: 1.0.3
      enhanced-resolve: 5.15.0
      es-module-lexer: 1.3.0
      eslint-scope: 5.1.1
      events: 3.3.0
      glob-to-regexp: 0.4.1
      graceful-fs: 4.2.11
      json-parse-even-better-errors: 2.3.1
      loader-runner: 4.3.0
      mime-types: 2.1.35
      neo-async: 2.6.2
      schema-utils: 3.3.0
      tapable: 2.2.1
      terser-webpack-plugin: 5.3.9_webpack@5.88.2
      watchpack: 2.4.0
      webpack-cli: 4.10.0_webpack@5.88.2
      webpack-sources: 3.2.3
    transitivePeerDependencies:
      - '@swc/core'
      - esbuild
      - uglify-js
    dev: true

  /whatwg-mimetype/2.3.0:
    resolution: {integrity: sha512-M4yMwr6mAnQz76TbJm914+gPpB/nCwvZbJU28cUD6dR004SAxDLOOSUaB1JDRqLtaOV/vi0IC5lEAGFgrjGv/g==}
    dev: true

  /whatwg-url/5.0.0:
    resolution: {integrity: sha512-saE57nupxk6v3HY35+jzBwYa0rKSy0XR8JSxZPwgLr7ys0IBzhGviA1/TUGJLmSVqs8pb9AnvICXEuOHLprYTw==}
    dependencies:
      tr46: 0.0.3
      webidl-conversions: 3.0.1

  /which-boxed-primitive/1.0.2:
    resolution: {integrity: sha512-bwZdv0AKLpplFY2KZRX6TvyuN7ojjr7lwkg6ml0roIy9YeuSr7JS372qlNW18UQYzgYK9ziGcerWqZOmEn9VNg==}
    dependencies:
      is-bigint: 1.0.4
      is-boolean-object: 1.1.2
      is-number-object: 1.0.7
      is-string: 1.0.7
      is-symbol: 1.0.4
    dev: true

  /which-collection/1.0.1:
    resolution: {integrity: sha512-W8xeTUwaln8i3K/cY1nGXzdnVZlidBcagyNFtBdD5kxnb4TvGKR7FfSIS3mYpwWS1QUCutfKz8IY8RjftB0+1A==}
    dependencies:
      is-map: 2.0.2
      is-set: 2.0.2
      is-weakmap: 2.0.1
      is-weakset: 2.0.2
    dev: true

  /which-typed-array/1.1.11:
    resolution: {integrity: sha512-qe9UWWpkeG5yzZ0tNYxDmd7vo58HDBc39mZ0xWWpolAGADdFOzkfamWLDxkOWcvHQKVmdTyQdLD4NOfjLWTKew==}
    engines: {node: '>= 0.4'}
    dependencies:
      available-typed-arrays: 1.0.5
      call-bind: 1.0.2
      for-each: 0.3.3
      gopd: 1.0.1
      has-tostringtag: 1.0.0
    dev: true

  /which/1.3.1:
    resolution: {integrity: sha512-HxJdYWq1MTIQbJ3nw0cqssHoTNU267KlrDuGZ1WYlxDStUtKUhOaJmh112/TZmHxxUfuJqPXSOm7tDyas0OSIQ==}
    hasBin: true
    dependencies:
      isexe: 2.0.0
    dev: true

  /which/2.0.2:
    resolution: {integrity: sha512-BLI3Tl1TW3Pvl70l3yq3Y64i+awpwXqsGBYWkkqMtnbXgrMD+yj7rhW0kuEDxzJaYXGjEW5ogapKNMEKNMjibA==}
    engines: {node: '>= 8'}
    hasBin: true
    dependencies:
      isexe: 2.0.0
    dev: true

  /wildcard/2.0.1:
    resolution: {integrity: sha512-CC1bOL87PIWSBhDcTrdeLo6eGT7mCFtrg0uIJtqJUFyK+eJnzl8A1niH56uu7KMa5XFrtiV+AQuHO3n7DsHnLQ==}
    dev: true

  /winston-transport/4.5.0:
    resolution: {integrity: sha512-YpZzcUzBedhlTAfJg6vJDlyEai/IFMIVcaEZZyl3UXIl4gmqRpU7AE89AHLkbzLUsv0NVmw7ts+iztqKxxPW1Q==}
    engines: {node: '>= 6.4.0'}
    dependencies:
      logform: 2.5.1
      readable-stream: 3.6.2
      triple-beam: 1.4.1
    dev: true

  /winston/3.10.0:
    resolution: {integrity: sha512-nT6SIDaE9B7ZRO0u3UvdrimG0HkB7dSTAgInQnNR2SOPJ4bvq5q79+pXLftKmP52lJGW15+H5MCK0nM9D3KB/g==}
    engines: {node: '>= 12.0.0'}
    dependencies:
      '@colors/colors': 1.5.0
      '@dabh/diagnostics': 2.0.3
      async: 3.2.4
      is-stream: 2.0.1
      logform: 2.5.1
      one-time: 1.0.0
      readable-stream: 3.6.2
      safe-stable-stringify: 2.4.3
      stack-trace: 0.0.10
      triple-beam: 1.4.1
      winston-transport: 4.5.0
    dev: true

  /wordwrap/1.0.0:
    resolution: {integrity: sha512-gvVzJFlPycKc5dZN4yPkP8w7Dc37BtP1yczEneOb4uq34pXZcvrtRTmWV8W+Ume+XCxKgbjM+nevkyFPMybd4Q==}
    dev: false

  /workerpool/6.2.0:
    resolution: {integrity: sha512-Rsk5qQHJ9eowMH28Jwhe8HEbmdYDX4lwoMWshiCXugjtHqMD9ZbiqSDLxcsfdqsETPzVUtX5s1Z5kStiIM6l4A==}
    dev: true

  /wrap-ansi/7.0.0:
    resolution: {integrity: sha512-YVGIj2kamLSTxw6NsZjoBxfSwsn0ycdesmc4p+Q21c5zPuZ1pl+NfxVdxPtdHvmNVOQ6XSYG4AUtyt/Fi7D16Q==}
    engines: {node: '>=10'}
    dependencies:
      ansi-styles: 4.3.0
      string-width: 4.2.3
      strip-ansi: 6.0.1

  /wrappy/1.0.2:
    resolution: {integrity: sha512-l4Sp/DRseor9wL6EvV2+TuQn63dMkPjZ/sp9XkghTEbV9KlPS1xUsZ3u7/IQO4wxtcFB4bgpQPRcR3QCvezPcQ==}
    dev: true

  /ws/7.5.9:
    resolution: {integrity: sha512-F+P9Jil7UiSKSkppIiD94dN07AwvFixvLIj1Og1Rl9GGMuNipJnV9JzjD6XuqmAeiswGvUmNLjr5cFuXwNS77Q==}
    engines: {node: '>=8.3.0'}
    peerDependencies:
      bufferutil: ^4.0.1
      utf-8-validate: ^5.0.2
    peerDependenciesMeta:
      bufferutil:
        optional: true
      utf-8-validate:
        optional: true
    dev: true

  /ws/8.11.0:
    resolution: {integrity: sha512-HPG3wQd9sNQoT9xHyNCXoDUa+Xw/VevmY9FoHyQ+g+rrMn4j6FB4np7Z0OhdTgjx6MgQLK7jwSy1YecU1+4Asg==}
    engines: {node: '>=10.0.0'}
    peerDependencies:
      bufferutil: ^4.0.1
      utf-8-validate: ^5.0.2
    peerDependenciesMeta:
      bufferutil:
        optional: true
      utf-8-validate:
        optional: true
    dev: true

  /xml2js/0.4.23:
    resolution: {integrity: sha512-ySPiMjM0+pLDftHgXY4By0uswI3SPKLDw/i3UXbnO8M/p28zqexCUoPmQFrYD+/1BzhGJSs2i1ERWKJAtiLrug==}
    engines: {node: '>=4.0.0'}
    dependencies:
      sax: 1.2.4
      xmlbuilder: 11.0.1
    dev: false

  /xml2js/0.5.0:
    resolution: {integrity: sha512-drPFnkQJik/O+uPKpqSgr22mpuFHqKdbS835iAQrUC73L2F5WkboIRd63ai/2Yg6I1jzifPFKH2NTK+cfglkIA==}
    engines: {node: '>=4.0.0'}
    dependencies:
      sax: 1.2.4
      xmlbuilder: 11.0.1
    dev: true

  /xmlbuilder/11.0.1:
    resolution: {integrity: sha512-fDlsI/kFEx7gLvbecc0/ohLG50fugQp8ryHzMTuW9vSa1GJ0XYWKnhsUx7oie3G98+r56aTQIUB4kht42R3JvA==}
    engines: {node: '>=4.0'}

  /y18n/5.0.8:
    resolution: {integrity: sha512-0pfFzegeDWJHJIAmTLRP2DwHjdF5s7jo9tuztdQxAhINCdvS+3nGINqPd00AphqJR/0LhANUS6/+7SCb98YOfA==}
    engines: {node: '>=10'}

  /yallist/4.0.0:
    resolution: {integrity: sha512-3wdGidZyq5PB084XLES5TpOSRA3wjXAlIWMhum2kRcv/41Sn2emQ0dycQW4uZXLejwKvg6EsvbdlVL+FYEct7A==}

  /yargs-parser/20.2.4:
    resolution: {integrity: sha512-WOkpgNhPTlE73h4VFAFsOnomJVaovO8VqLDzy5saChRBFQFBoMYirowyW+Q9HB4HFF4Z7VZTiG3iSzJJA29yRA==}
    engines: {node: '>=10'}
    dev: true

  /yargs-parser/20.2.9:
    resolution: {integrity: sha512-y11nGElTIV+CT3Zv9t7VKl+Q3hTQoT9a1Qzezhhl6Rp21gJ/IVTW7Z3y9EWXhuUBC2Shnf+DX0antecpAwSP8w==}
    engines: {node: '>=10'}
    dev: true

  /yargs-parser/21.1.1:
    resolution: {integrity: sha512-tVpsJW7DdjecAiFpbIB1e3qxIQsE6NoPc5/eTdrbbIC4h0LVsWhnoa3g+m2HclBIujHzsxZ4VJVA+GUuc2/LBw==}
    engines: {node: '>=12'}

  /yargs-unparser/2.0.0:
    resolution: {integrity: sha512-7pRTIA9Qc1caZ0bZ6RYRGbHJthJWuakf+WmHK0rVeLkNrrGhfoabBNdue6kdINI6r4if7ocq9aD/n7xwKOdzOA==}
    engines: {node: '>=10'}
    dependencies:
      camelcase: 6.3.0
      decamelize: 4.0.0
      flat: 5.0.2
      is-plain-obj: 2.1.0
    dev: true

  /yargs/16.2.0:
    resolution: {integrity: sha512-D1mvvtDG0L5ft/jGWkLpG1+m0eQxOfaBvTNELraWj22wSVUMWxZUvYgJYcKh6jGGIkJFhH4IZPQhR4TKpc8mBw==}
    engines: {node: '>=10'}
    dependencies:
      cliui: 7.0.4
      escalade: 3.1.1
      get-caller-file: 2.0.5
      require-directory: 2.1.1
      string-width: 4.2.3
      y18n: 5.0.8
      yargs-parser: 20.2.9
    dev: true

  /yargs/17.7.2:
    resolution: {integrity: sha512-7dSzzRQ++CKnNI/krKnYRV7JKKPUXMEh61soaHKg9mrWEhzFWhFnxPxGl+69cD1Ou63C13NUPCnmIcrvqCuM6w==}
    engines: {node: '>=12'}
    dependencies:
      cliui: 8.0.1
      escalade: 3.1.1
      get-caller-file: 2.0.5
      require-directory: 2.1.1
      string-width: 4.2.3
      y18n: 5.0.8
      yargs-parser: 21.1.1

  /yauzl/2.10.0:
    resolution: {integrity: sha512-p4a9I6X6nu6IhoGmBqAcbJy1mlC4j27vEPZX9F4L4/vZT3Lyq1VkFHw/V/PUcB9Buo+DG3iHkT0x3Qya58zc3g==}
    dependencies:
      buffer-crc32: 0.2.13
      fd-slicer: 1.1.0
    dev: true

  /yn/3.1.1:
    resolution: {integrity: sha512-Ux4ygGWsu2c7isFWe8Yu1YluJmqVhxqK2cLXNQA5AcC3QfbGNpM7fu0Y8b/z16pXLnFxZYvWhd3fhBY9DLmC6Q==}
    engines: {node: '>=6'}
    dev: true

  /yocto-queue/0.1.0:
    resolution: {integrity: sha512-rVksvsnNCdJ/ohGc6xgPwyN8eheCxsiLM8mxuE/t/mOVqJewPuO1miLpTHQiRgTKCLexL4MeAFVagts7HmNZ2Q==}
    engines: {node: '>=10'}
    dev: true<|MERGE_RESOLUTION|>--- conflicted
+++ resolved
@@ -217,13 +217,8 @@
       '@azure-rest/core-client': ^1.1.4
       '@azure-tools/cadl-ranch': ^0.7.0
       '@azure-tools/cadl-ranch-expect': ^0.6.0
-<<<<<<< HEAD
       '@azure-tools/cadl-ranch-specs': ^0.20.0
-      '@azure-tools/rlc-common': workspace:^0.15.0
-=======
-      '@azure-tools/cadl-ranch-specs': ^0.18.0
       '@azure-tools/rlc-common': workspace:^0.16.0
->>>>>>> 2a919f93
       '@azure-tools/typespec-azure-core': '>=0.33.0 <1.0.0'
       '@azure-tools/typespec-client-generator-core': '>=0.33.0 <1.0.0'
       '@azure/core-auth': ^1.3.2
