lockfileVersion: 5.4

importers:

  .:
    specifiers: {}

  ../../packages/autorest.typescript:
    specifiers:
      '@autorest/codemodel': ~4.19.2
      '@autorest/extension-base': ^3.5.0
      '@autorest/testmodeler': ^2.6.1
      '@azure-rest/core-client': ^1.4.0
      '@azure-tools/codegen': ^2.9.1
      '@azure-tools/rlc-common': workspace:^0.36.0
      '@azure-tools/test-recorder': ^3.0.0
      '@azure/abort-controller': ^2.1.2
      '@azure/core-auth': ^1.6.0
      '@azure/core-client': ^1.6.1
      '@azure/core-http': ^3.0.0
      '@azure/core-http-compat': ^1.2.0
      '@azure/core-lro': ^2.5.4
      '@azure/core-paging': ^1.5.0
      '@azure/core-rest-pipeline': ^1.14.0
      '@azure/core-tracing': ^1.0.0
      '@azure/core-util': ^1.4.0
      '@azure/core-xml': ^1.0.0-beta.1
      '@azure/logger': ^1.0.0
      '@microsoft.azure/autorest.testserver': ^3.3.34
      '@types/chai': ^4.2.8
      '@types/chai-as-promised': ^7.1.4
      '@types/fs-extra': ^9.0.13
      '@types/js-yaml': 3.12.1
      '@types/lodash': ^4.14.149
      '@types/mocha': ^5.2.7
      '@types/node': ^18.0.0
      '@types/sinon': ^10.0.0
      '@types/xmlbuilder': 0.0.34
      '@types/yargs': ^17.0.10
      '@typescript-eslint/eslint-plugin': ^6.8.0
      '@typescript-eslint/parser': ^6.8.0
      autorest: ^3.4.2
      buffer: ^6.0.3
      chai: ^4.2.0
      chai-as-promised: ^7.1.1
      chalk: ^4.0.0
      directory-tree: ^2.2.7
      dotenv: ^16.0.0
      eslint: ^8.18.0
      fs-extra: ^11.1.0
      handlebars: ^4.7.7
      karma: ^6.3.18
      karma-chrome-launcher: ^3.1.0
      karma-mocha: ^2.0.1
      karma-source-map-support: ^1.4.0
      lodash: ^4.17.21
      mocha: ^9.2.2
      moment: ^2.29.4
      node-cmd: ^3.0.0
      npm-run-all: ^4.1.5
      openapi-types: ^7.0.0
      path-browserify: ^1.0.1
      prettier: ^3.1.0
      puppeteer: ^22.2.0
      rimraf: ^5.0.0
      sinon: ^10.0.0
      source-map-loader: ^1.0.0
      source-map-support: ^0.5.16
      ts-morph: ^23.0.0
      ts-node: ^8.5.2
      tslib: ^2.3.1
      typescript: ~5.6.2
      wait-port: ^0.2.6
      webpack: ^5.72.0
      webpack-cli: ^4.9.2
      yargs: ^17.4.1
    dependencies:
      '@autorest/codemodel': 4.19.3
      '@autorest/extension-base': 3.5.2
      '@autorest/testmodeler': 2.6.1
      '@azure-rest/core-client': 1.4.0
      '@azure-tools/codegen': 2.9.2
      '@azure-tools/rlc-common': link:../rlc-common
      '@azure/core-auth': 1.6.0
      '@azure/core-client': 1.7.3
      '@azure/core-http': 3.0.3
      '@azure/core-http-compat': 1.3.0
      '@azure/core-lro': 2.5.4
      '@azure/core-paging': 1.5.0
      '@azure/core-rest-pipeline': 1.14.0
      '@azure/core-tracing': 1.0.1
      '@azure/logger': 1.0.4
      '@types/lodash': 4.14.199
      dotenv: 16.3.1
      fs-extra: 11.1.1
      handlebars: 4.7.8
      lodash: 4.17.21
      prettier: 3.1.1
      source-map-support: 0.5.21
      ts-morph: 23.0.0
    devDependencies:
      '@azure-tools/test-recorder': 3.0.0
      '@azure/abort-controller': 2.1.2
      '@azure/core-util': 1.5.0
      '@azure/core-xml': 1.3.4
      '@microsoft.azure/autorest.testserver': 3.3.48
      '@types/chai': 4.3.6
      '@types/chai-as-promised': 7.1.6
      '@types/fs-extra': 9.0.13
      '@types/js-yaml': 3.12.1
      '@types/mocha': 5.2.7
      '@types/node': 18.18.0
      '@types/sinon': 10.0.17
      '@types/xmlbuilder': 0.0.34
      '@types/yargs': 17.0.25
      '@typescript-eslint/eslint-plugin': 6.8.0_wroavni7rd6ng5lxj6jm5p2pxq
      '@typescript-eslint/parser': 6.8.0_wgnkk2eh2432jxos7omdkkhhte
      autorest: 3.6.3
      buffer: 6.0.3
      chai: 4.3.8
      chai-as-promised: 7.1.1_chai@4.3.8
      chalk: 4.1.2
      directory-tree: 2.4.0
      eslint: 8.50.0
      karma: 6.4.2
      karma-chrome-launcher: 3.2.0
      karma-mocha: 2.0.1
      karma-source-map-support: 1.4.0
      mocha: 9.2.2
      moment: 2.29.4
      node-cmd: 3.0.0
      npm-run-all: 4.1.5
      openapi-types: 7.2.3
      path-browserify: 1.0.1
      puppeteer: 22.4.1_typescript@5.6.2
      rimraf: 5.0.4
      sinon: 10.0.1
      source-map-loader: 1.1.3_webpack@5.88.2
      ts-node: 8.10.2_typescript@5.6.2
      tslib: 2.6.2
      typescript: 5.6.2
      wait-port: 0.2.14
      webpack: 5.88.2_webpack-cli@4.10.0
      webpack-cli: 4.10.0_webpack@5.88.2
      yargs: 17.7.2

  ../../packages/rlc-common:
    specifiers:
      '@types/chai': ^4.3.4
      '@types/fs-extra': ^8.1.0
      '@types/lodash': ^4.14.182
      '@types/mocha': ^10.0.1
      '@types/node': ^18.0.0
      '@typescript-eslint/eslint-plugin': ^6.8.0
      '@typescript-eslint/parser': ^6.8.0
      chai: ^4.3.7
      cross-env: 7.0.3
      eslint: ^8.9.0
      eslint-plugin-require-extensions: 0.1.3
      fs-extra: ^10.0.0
      handlebars: ^4.7.7
      lodash: ^4.17.21
      mocha: ^10.2.0
      prettier: ^3.1.0
      rimraf: ^5.0.0
      ts-morph: ^23.0.0
      ts-node: ^10.7.0
      typescript: ~5.6.2
    dependencies:
      handlebars: 4.7.8
      lodash: 4.17.21
      ts-morph: 23.0.0
    devDependencies:
      '@types/chai': 4.3.6
      '@types/fs-extra': 8.1.3
      '@types/lodash': 4.14.199
      '@types/mocha': 10.0.1
      '@types/node': 18.18.0
      '@typescript-eslint/eslint-plugin': 6.8.0_wroavni7rd6ng5lxj6jm5p2pxq
      '@typescript-eslint/parser': 6.8.0_wgnkk2eh2432jxos7omdkkhhte
      chai: 4.3.8
      cross-env: 7.0.3
      eslint: 8.50.0
      eslint-plugin-require-extensions: 0.1.3_eslint@8.50.0
      fs-extra: 10.1.0
      mocha: 10.2.0
      prettier: 3.1.1
      rimraf: 5.0.4
      ts-node: 10.9.1_jaxbkr345bnladzl3q4nioo63e
      typescript: 5.6.2

  ../../packages/typespec-test:
    specifiers:
      '@azure-tools/typespec-autorest': '>=0.49.0 <1.0.0'
      '@azure-tools/typespec-azure-core': '>=0.49.0 <1.0.0'
      '@azure-tools/typespec-azure-resource-manager': '>=0.49.0 <1.0.0'
      '@azure-tools/typespec-azure-rulesets': '>=0.49.0 <1.0.0'
      '@azure-tools/typespec-client-generator-core': '>=0.49.0 <1.0.0'
      '@azure-tools/typespec-ts': workspace:^0.36.0
      '@types/mocha': ^5.2.7
      '@types/node': ^18.0.0
      '@typespec/compiler': '>=0.63.0 <1.0.0'
      '@typespec/http': '>=0.63.0 <1.0.0'
      '@typespec/json-schema': '>=0.63.0 <1.0.0'
      '@typespec/openapi': '>=0.63.0 <1.0.0'
      '@typespec/openapi3': '>=0.63.0 <1.0.0'
      '@typespec/rest': '>=0.63.0 <1.0.0'
      '@typespec/versioning': '>=0.63.0 <1.0.0'
      prettier: ^3.1.0
      ts-node: ^8.5.2
      typescript: ~5.6.2
    dependencies:
      '@azure-tools/typespec-autorest': 0.49.0_uqxpqfozgqwkdzs7u74gtza3vu
      '@azure-tools/typespec-azure-core': 0.49.0_kj4jfkbw33dcu4jtzp54cnb2fm
      '@azure-tools/typespec-azure-resource-manager': 0.49.0_3qeo4wm44dy4dvllcauv7rlpye
      '@azure-tools/typespec-azure-rulesets': 0.49.0_oxkf4c4gkopslysihdam4ympee
      '@azure-tools/typespec-client-generator-core': 0.49.0_3qeo4wm44dy4dvllcauv7rlpye
      '@azure-tools/typespec-ts': link:../typespec-ts
      '@typespec/compiler': 0.63.0
      '@typespec/http': 0.63.0_@typespec+compiler@0.63.0
      '@typespec/json-schema': 0.63.0_@typespec+compiler@0.63.0
      '@typespec/openapi': 0.63.0_qz2z3dajrrgsjonwob7haqlhte
      '@typespec/openapi3': 0.63.0_sqdvtoykz5tnrrjz5ge5rvjoie
      '@typespec/rest': 0.63.0_qz2z3dajrrgsjonwob7haqlhte
      '@typespec/versioning': 0.63.0_@typespec+compiler@0.63.0
      prettier: 3.1.1
    devDependencies:
      '@types/mocha': 5.2.7
      '@types/node': 18.18.0
      ts-node: 8.10.2_typescript@5.6.2
      typescript: 5.6.2

  ../../packages/typespec-ts:
    specifiers:
      '@azure-rest/core-client': ^2.3.1
<<<<<<< HEAD
      '@azure-tools/azure-http-specs': 0.1.0-alpha.2
      '@azure-tools/rlc-common': workspace:^0.35.0
      '@azure-tools/typespec-autorest': '>=0.48.0 <1.0.0'
      '@azure-tools/typespec-azure-core': '>=0.48.0 <1.0.0'
      '@azure-tools/typespec-azure-resource-manager': '>=0.48.0 <1.0.0'
      '@azure-tools/typespec-client-generator-core': '>=0.48.3 <1.0.0'
=======
      '@azure-tools/cadl-ranch': ^0.16.1
      '@azure-tools/cadl-ranch-api': ^0.5.0
      '@azure-tools/cadl-ranch-expect': ^0.15.6
      '@azure-tools/cadl-ranch-specs': ^0.39.5
      '@azure-tools/rlc-common': workspace:^0.36.0
      '@azure-tools/typespec-autorest': '>=0.49.0 <1.0.0'
      '@azure-tools/typespec-azure-core': '>=0.49.0 <1.0.0'
      '@azure-tools/typespec-azure-resource-manager': '>=0.49.0 <1.0.0'
      '@azure-tools/typespec-client-generator-core': '>=0.49.0 <1.0.0'
>>>>>>> b80c904a
      '@azure/abort-controller': ^2.1.2
      '@azure/core-auth': ^1.6.0
      '@azure/core-lro': ^3.1.0
      '@azure/core-paging': ^1.5.0
      '@azure/core-rest-pipeline': ^1.14.0
      '@azure/core-util': ^1.4.0
      '@azure/logger': ^1.0.4
      '@microsoft/api-extractor': ^7.47.5
      '@types/chai': ^4.3.1
      '@types/fs-extra': ^9.0.13
      '@types/lodash': ^4.17.4
      '@types/mocha': ^10.0.6
      '@types/node': ^18.0.0
      '@typescript-eslint/eslint-plugin': ^6.8.0
      '@typescript-eslint/parser': ^6.8.0
<<<<<<< HEAD
      '@typespec/compiler': '>=0.62.0 <1.0.0'
      '@typespec/http': '>=0.62.0 <1.0.0'
      '@typespec/http-specs': 0.1.0-alpha.2
      '@typespec/openapi': '>=0.62.0, <1.0.0'
      '@typespec/rest': '>=0.62.0 <1.0.0'
      '@typespec/spec-api': 0.1.0-alpha.0
      '@typespec/spector': 0.1.0-alpha.3
=======
      '@typespec/compiler': '>=0.63.0 <1.0.0'
      '@typespec/http': '>=0.63.0 <1.0.0'
      '@typespec/openapi': '>=0.63.0, <1.0.0'
      '@typespec/rest': '>=0.63.0 <1.0.0'
>>>>>>> b80c904a
      '@typespec/ts-http-runtime': 1.0.0-alpha.20240314.2
      '@typespec/versioning': '>=0.63.0 <1.0.0'
      '@vitest/coverage-istanbul': ~1.6.0
      '@vitest/coverage-v8': ~1.6.0
      chai: ^4.3.6
      chalk: ^4.0.0
      cross-env: ^7.0.3
      eslint: ^8.9.0
      eslint-plugin-require-extensions: 0.1.3
      fs-extra: ^11.1.0
      lodash: ^4.17.21
      mkdirp: ^3.0.1
      mocha: ^10.4.0
      npm-run-all: ~4.1.5
      prettier: ^3.3.3
      rimraf: ^5.0.0
      ts-morph: ^23.0.0
      ts-node: ~10.9.1
      tslib: ^2.3.1
      tsx: ^4.16.5
      typescript: ~5.6.2
      vitest: ~1.6.0
    dependencies:
      '@azure-tools/rlc-common': link:../rlc-common
      fs-extra: 11.1.1
      lodash: 4.17.21
      prettier: 3.3.3
      ts-morph: 23.0.0
      tslib: 2.6.2
    devDependencies:
      '@azure-rest/core-client': 2.3.1
<<<<<<< HEAD
      '@azure-tools/azure-http-specs': 0.1.0-alpha.2_hdjbdo2cifssbnuc6wxra25gmq
      '@azure-tools/typespec-autorest': 0.48.0_oxyscq5ldpbiqyqn7seen263ii
      '@azure-tools/typespec-azure-core': 0.48.0_aaegv3jydxpwng7gbukr25tg2m
      '@azure-tools/typespec-azure-resource-manager': 0.48.0_xptzwysxh7uiycxgwx225suwku
      '@azure-tools/typespec-client-generator-core': 0.48.3_xptzwysxh7uiycxgwx225suwku
=======
      '@azure-tools/cadl-ranch': 0.16.1_amejmqxr72jemg4hjnersfbvzq
      '@azure-tools/cadl-ranch-api': 0.5.0
      '@azure-tools/cadl-ranch-expect': 0.15.6_acxnxaaiojnhbczdiyl7gkwmxa
      '@azure-tools/cadl-ranch-specs': 0.39.5_76usnhwbv6t5blpkcdwohji23a
      '@azure-tools/typespec-autorest': 0.49.0_uqxpqfozgqwkdzs7u74gtza3vu
      '@azure-tools/typespec-azure-core': 0.49.0_kj4jfkbw33dcu4jtzp54cnb2fm
      '@azure-tools/typespec-azure-resource-manager': 0.49.0_3qeo4wm44dy4dvllcauv7rlpye
      '@azure-tools/typespec-client-generator-core': 0.49.0_3qeo4wm44dy4dvllcauv7rlpye
>>>>>>> b80c904a
      '@azure/abort-controller': 2.1.2
      '@azure/core-auth': 1.6.0
      '@azure/core-lro': 3.1.0
      '@azure/core-paging': 1.5.0
      '@azure/core-rest-pipeline': 1.14.0
      '@azure/core-util': 1.5.0
      '@azure/logger': 1.0.4
      '@microsoft/api-extractor': 7.47.5_@types+node@18.18.0
      '@types/chai': 4.3.6
      '@types/fs-extra': 9.0.13
      '@types/lodash': 4.17.4
      '@types/mocha': 10.0.6
      '@types/node': 18.18.0
      '@typescript-eslint/eslint-plugin': 6.8.0_wroavni7rd6ng5lxj6jm5p2pxq
      '@typescript-eslint/parser': 6.8.0_wgnkk2eh2432jxos7omdkkhhte
<<<<<<< HEAD
      '@typespec/compiler': 0.62.0
      '@typespec/http': 0.62.0_@typespec+compiler@0.62.0
      '@typespec/http-specs': 0.1.0-alpha.2_nny34cssizqkuut67zbclye2ye
      '@typespec/openapi': 0.62.0_ehpjn7t5lr2snllrxt4bmumehe
      '@typespec/rest': 0.62.0_ehpjn7t5lr2snllrxt4bmumehe
      '@typespec/spec-api': 0.1.0-alpha.0
      '@typespec/spector': 0.1.0-alpha.3
=======
      '@typespec/compiler': 0.63.0
      '@typespec/http': 0.63.0_@typespec+compiler@0.63.0
      '@typespec/openapi': 0.63.0_qz2z3dajrrgsjonwob7haqlhte
      '@typespec/rest': 0.63.0_qz2z3dajrrgsjonwob7haqlhte
>>>>>>> b80c904a
      '@typespec/ts-http-runtime': 1.0.0-alpha.20240314.2
      '@typespec/versioning': 0.63.0_@typespec+compiler@0.63.0
      '@vitest/coverage-istanbul': 1.6.0_vitest@1.6.0
      '@vitest/coverage-v8': 1.6.0_vitest@1.6.0
      chai: 4.3.8
      chalk: 4.1.2
      cross-env: 7.0.3
      eslint: 8.50.0
      eslint-plugin-require-extensions: 0.1.3_eslint@8.50.0
      mkdirp: 3.0.1
      mocha: 10.4.0
      npm-run-all: 4.1.5
      rimraf: 5.0.4
      ts-node: 10.9.1_jaxbkr345bnladzl3q4nioo63e
      tsx: 4.17.0
      typescript: 5.6.2
      vitest: 1.6.0_@types+node@18.18.0

packages:

  /@aashutoshrathi/word-wrap/1.2.6:
    resolution: {integrity: sha512-1Yjs2SvM8TflER/OD3cOjhWWOZb58A2t7wpE2S9XfBYTiIl+XFhQG2bjy4Pu1I+EAlCNUzRDYDdFwFYUKvXcIA==}
    engines: {node: '>=0.10.0'}
    dev: true

  /@ampproject/remapping/2.3.0:
    resolution: {integrity: sha512-30iZtAPgz+LTIYoeivqYo853f02jBYSd5uGnGpkFV0M3xOt9aN73erkgYAmZU43x4VfqcnLxW9Kpg3R5LC4YYw==}
    engines: {node: '>=6.0.0'}
    dependencies:
      '@jridgewell/gen-mapping': 0.3.5
      '@jridgewell/trace-mapping': 0.3.25
    dev: true

  /@apidevtools/swagger-methods/3.0.2:
    resolution: {integrity: sha512-QAkD5kK2b1WfjDS/UQn/qQkbwF31uqRjPTrsCs5ZG9BQGAkjwvqGFjjPqAuzac/IYzpPtRzjCP1WrTuAIjMrXg==}
    dev: false

  /@autorest/codemodel/4.19.3:
    resolution: {integrity: sha512-8RMPjq2BmLNn080EHGbSc0E9pk7EO6i+vi3vGrz8xrfnTBydOZPJUZqmOpEmNnV6LRbr23cthXQo0JbA/bStWg==}
    engines: {node: '>=12.0.0'}
    dependencies:
      '@azure-tools/codegen': 2.9.2
      js-yaml: 4.0.0
    dev: false

  /@autorest/extension-base/3.5.2:
    resolution: {integrity: sha512-brpRtQ34mo/SZPTWrOUYvDHOKbvDa9eX5N15qd0OGLX8q3y29nXjhokMVoink4w1jW+8p2KXy2emMIZL14s+HQ==}
    engines: {node: '>=12.0.0'}
    dependencies:
      '@azure-tools/codegen': 2.9.2
      js-yaml: 4.0.0
      vscode-jsonrpc: 3.6.2
    dev: false

  /@autorest/testmodeler/2.6.1:
    resolution: {integrity: sha512-7OXzYet3S/Hiow9LzHUY5qdNRnceSQd41wKEGzfcGVleyWRobYJgYxGmUEyFZP4ZSerAb+QqygSvo9yWIC3nrQ==}
    dev: false

  /@azure-rest/core-client/1.4.0:
    resolution: {integrity: sha512-ozTDPBVUDR5eOnMIwhggbnVmOrka4fXCs8n8mvUo4WLLc38kki6bAOByDoVZZPz/pZy2jMt2kwfpvy/UjALj6w==}
    engines: {node: '>=18.0.0'}
    dependencies:
      '@azure/abort-controller': 2.1.2
      '@azure/core-auth': 1.6.0
      '@azure/core-rest-pipeline': 1.14.0
      '@azure/core-tracing': 1.0.1
      '@azure/core-util': 1.5.0
      tslib: 2.6.2
    transitivePeerDependencies:
      - supports-color
    dev: false

  /@azure-rest/core-client/2.3.1:
    resolution: {integrity: sha512-sGTdh2Ln95F/Jqikr9OybQvx00EVvljwgxjfcxTqjID0PBVGDuNR0ie9e9HsTA1vJT23BlVRd/dCIGzJriYw9g==}
    engines: {node: '>=18.0.0'}
    dependencies:
      '@azure/abort-controller': 2.1.2
      '@azure/core-auth': 1.6.0
      '@azure/core-rest-pipeline': 1.14.0
      '@azure/core-tracing': 1.1.2
      '@azure/core-util': 1.9.0
      tslib: 2.6.2
    transitivePeerDependencies:
      - supports-color
    dev: true

  /@azure-tools/async-io/3.0.254:
    resolution: {integrity: sha512-X1C7XdyCuo50ch9FzKtTvmK18FgDxxf1Bbt3cSoknQqeDaRegHSSCO+zByq2YA4NvUzKXeZ1engh29IDxZXgpQ==}
    engines: {node: '>=10.12.0'}
    dependencies:
      '@azure-tools/tasks': 3.0.255
      proper-lockfile: 2.0.1
    dev: false

<<<<<<< HEAD
  /@azure-tools/azure-http-specs/0.1.0-alpha.2_hdjbdo2cifssbnuc6wxra25gmq:
    resolution: {integrity: sha512-8j3H+F3ffLwzgXc0u5N9l1zsSp7N3djeMtaG7JRupr6aU5lCo3J3wYwF0j3DJTGxdqNHjHeanJO5q93j1l3dxA==}
    engines: {node: '>=18.0.0'}
=======
  /@azure-tools/cadl-ranch-api/0.5.0:
    resolution: {integrity: sha512-awgLMCWGy4VxIJ5n9SJuTH0WfZFsUv5kYffIYfvGPtV3NIkCwO1u39Polb4BBR8GLELWjRuHMxYsmhwpTzRBpw==}
    engines: {node: '>=16.0.0'}
    dependencies:
      body-parser: 1.20.3
      deep-equal: 2.2.2
      express: 4.21.1
      express-promise-router: 4.1.1_express@4.21.1
      glob: 11.0.0
      morgan: 1.10.0
      multer: 1.4.5-lts.1
      picocolors: 1.1.0
      winston: 3.14.1
      xml-formatter: 3.6.3
      xml2js: 0.6.2
      yargs: 17.7.2
    transitivePeerDependencies:
      - '@types/express'
    dev: true

  /@azure-tools/cadl-ranch-coverage-sdk/0.9.0:
    resolution: {integrity: sha512-u4WU5U6Ps6oct9E3FiBdORMsSiqpV1VBFeiqH4ZTXCV3A245n3GzznRexZ5bDuRlRY4ea2BVvKrVnemaYaLp+w==}
    engines: {node: '>=16.0.0'}
    dependencies:
      '@azure/identity': 4.4.1
      '@azure/storage-blob': 12.24.0
      '@types/node': 22.2.0
    transitivePeerDependencies:
      - supports-color
    dev: true

  /@azure-tools/cadl-ranch-expect/0.15.6_acxnxaaiojnhbczdiyl7gkwmxa:
    resolution: {integrity: sha512-t601oyRwiSy/Nbbro5A7OHZSKsVGxGRJMPnd4X80dYetTBinUHXS2+cVx+fVQlUmb/4Ru/qNOvG0jtTJY9/XHw==}
    engines: {node: '>=16.0.0'}
    peerDependencies:
      '@typespec/compiler': ~0.62.0
      '@typespec/http': ~0.62.0
      '@typespec/rest': ~0.62.0
      '@typespec/versioning': ~0.62.0
    dependencies:
      '@typespec/compiler': 0.63.0
      '@typespec/http': 0.63.0_@typespec+compiler@0.63.0
      '@typespec/rest': 0.63.0_qz2z3dajrrgsjonwob7haqlhte
      '@typespec/versioning': 0.63.0_@typespec+compiler@0.63.0
    dev: true

  /@azure-tools/cadl-ranch-expect/0.15.6_y2ehqb5acwlhqijbizhu3l6izi:
    resolution: {integrity: sha512-t601oyRwiSy/Nbbro5A7OHZSKsVGxGRJMPnd4X80dYetTBinUHXS2+cVx+fVQlUmb/4Ru/qNOvG0jtTJY9/XHw==}
    engines: {node: '>=16.0.0'}
    peerDependencies:
      '@typespec/compiler': ~0.62.0
      '@typespec/http': ~0.62.0
      '@typespec/rest': ~0.62.0
      '@typespec/versioning': ~0.62.0
    dependencies:
      '@typespec/compiler': 0.62.0
      '@typespec/http': 0.62.0_@typespec+compiler@0.62.0
      '@typespec/rest': 0.62.0_ehpjn7t5lr2snllrxt4bmumehe
      '@typespec/versioning': 0.63.0_@typespec+compiler@0.63.0
    dev: true

  /@azure-tools/cadl-ranch-specs/0.39.5_76usnhwbv6t5blpkcdwohji23a:
    resolution: {integrity: sha512-OZr9wNxl6gMCpIwrpdaSbxEDamNtiACTLOCjQBZwDLTfW+15wOF0eavjTW+WV/M5qoCHqsldURYKPyT6tnRe4g==}
    engines: {node: '>=16.0.0'}
>>>>>>> b80c904a
    peerDependencies:
      '@azure-tools/typespec-azure-core': ~0.48.0
      '@typespec/compiler': ~0.62.0
      '@typespec/http': ~0.62.0
      '@typespec/rest': ~0.62.0
      '@typespec/versioning': ~0.62.0
      '@typespec/xml': ~0.62.0
    dependencies:
<<<<<<< HEAD
      '@azure-tools/typespec-azure-core': 0.48.0_aaegv3jydxpwng7gbukr25tg2m
      '@typespec/compiler': 0.62.0
      '@typespec/http': 0.62.0_@typespec+compiler@0.62.0
      '@typespec/rest': 0.62.0_ehpjn7t5lr2snllrxt4bmumehe
      '@typespec/spec-api': 0.1.0-alpha.0
      '@typespec/spector': 0.1.0-alpha.3
      '@typespec/versioning': 0.62.0_@typespec+compiler@0.62.0
      '@typespec/xml': 0.62.0_@typespec+compiler@0.62.0
=======
      '@azure-tools/cadl-ranch': 0.16.1_amejmqxr72jemg4hjnersfbvzq
      '@azure-tools/cadl-ranch-api': 0.5.0
      '@azure-tools/cadl-ranch-expect': 0.15.6_acxnxaaiojnhbczdiyl7gkwmxa
      '@azure-tools/typespec-azure-core': 0.49.0_kj4jfkbw33dcu4jtzp54cnb2fm
      '@typespec/compiler': 0.63.0
      '@typespec/http': 0.63.0_@typespec+compiler@0.63.0
      '@typespec/rest': 0.63.0_qz2z3dajrrgsjonwob7haqlhte
      '@typespec/versioning': 0.63.0_@typespec+compiler@0.63.0
      '@typespec/xml': 0.62.0_@typespec+compiler@0.63.0
>>>>>>> b80c904a
    transitivePeerDependencies:
      - '@types/express'
      - '@typespec/streams'
      - debug
      - supports-color
    dev: true

<<<<<<< HEAD
=======
  /@azure-tools/cadl-ranch/0.16.1_amejmqxr72jemg4hjnersfbvzq:
    resolution: {integrity: sha512-4tyd+2GDsZjkcsiB14T2m5imkPCokJkFLKrPe0mINb5Z6DVVzk/2BkhId//zk9KinpYL0ThG9ewM1ZeJ0jnoeg==}
    engines: {node: '>=16.0.0'}
    hasBin: true
    dependencies:
      '@azure-tools/cadl-ranch-api': 0.5.0
      '@azure-tools/cadl-ranch-coverage-sdk': 0.9.0
      '@azure-tools/cadl-ranch-expect': 0.15.6_y2ehqb5acwlhqijbizhu3l6izi
      '@azure/identity': 4.4.1
      '@types/js-yaml': 4.0.6
      '@typespec/compiler': 0.62.0
      '@typespec/http': 0.62.0_@typespec+compiler@0.62.0
      '@typespec/rest': 0.62.0_ehpjn7t5lr2snllrxt4bmumehe
      ajv: 8.17.1
      axios: 1.7.7
      body-parser: 1.20.3
      deep-equal: 2.2.2
      express: 4.21.1
      express-promise-router: 4.1.1_express@4.21.1
      form-data: 3.0.2
      glob: 11.0.0
      jackspeak: 4.0.1
      js-yaml: 4.1.0
      morgan: 1.10.0
      multer: 1.4.5-lts.1
      node-fetch: 3.3.2
      picocolors: 1.1.0
      source-map-support: 0.5.21
      winston: 3.14.1
      xml2js: 0.6.2
      yargs: 17.7.2
    transitivePeerDependencies:
      - '@types/express'
      - '@typespec/streams'
      - '@typespec/versioning'
      - debug
      - supports-color
    dev: true

>>>>>>> b80c904a
  /@azure-tools/codegen/2.9.2:
    resolution: {integrity: sha512-brVLyffOtPiEijYYBYgV+4q7IyAfqXIec7XbdEqvv7As6SeEdq5WtbtN9N0LdGVHDWtEfc+JArwIx9aYGFdMUg==}
    engines: {node: '>=12.0.0'}
    dependencies:
      '@azure-tools/async-io': 3.0.254
      js-yaml: 4.0.0
      semver: 7.5.4
    dev: false

  /@azure-tools/tasks/3.0.255:
    resolution: {integrity: sha512-GjALNLz7kWMEdRVbaN5g0cJHNAr3XVTbP0611Mv2UzMgGL6FOhNZJK+oPHJKLDR8EEDZNnkwPlyi7B+INXUSQA==}
    engines: {node: '>=10.12.0'}
    dev: false

  /@azure-tools/test-recorder/3.0.0:
    resolution: {integrity: sha512-1M1cjyqZa0TwKpaeaRaNON/c5yLWMEnMijc0V0Vu67pWrLkqoZE+6rmzrGLXapWUB1YmflvVaXQEWbbulGK3Ew==}
    engines: {node: '>=14.0.0'}
    dependencies:
      '@azure/core-auth': 1.6.0
      '@azure/core-rest-pipeline': 1.14.0
      '@azure/core-util': 1.5.0
      '@azure/logger': 1.0.4
    transitivePeerDependencies:
      - supports-color
    dev: true

  /@azure-tools/typespec-autorest/0.49.0_uqxpqfozgqwkdzs7u74gtza3vu:
    resolution: {integrity: sha512-stwfhmEc3yPeXbM8yfLKVCtaX5mR0H+sL74Xy/eMdEWoJgiE3aJxkgRWESu/7/vo99vugzo/HRwIEO5ELnyfRg==}
    engines: {node: '>=18.0.0'}
    peerDependencies:
      '@azure-tools/typespec-azure-core': ~0.49.0
      '@azure-tools/typespec-azure-resource-manager': ~0.49.0
      '@azure-tools/typespec-client-generator-core': ~0.49.0
      '@typespec/compiler': ~0.63.0
      '@typespec/http': ~0.63.0
      '@typespec/openapi': ~0.63.0
      '@typespec/rest': ~0.63.0
      '@typespec/versioning': ~0.63.0
    dependencies:
      '@azure-tools/typespec-azure-core': 0.49.0_kj4jfkbw33dcu4jtzp54cnb2fm
      '@azure-tools/typespec-azure-resource-manager': 0.49.0_3qeo4wm44dy4dvllcauv7rlpye
      '@azure-tools/typespec-client-generator-core': 0.49.0_3qeo4wm44dy4dvllcauv7rlpye
      '@typespec/compiler': 0.63.0
      '@typespec/http': 0.63.0_@typespec+compiler@0.63.0
      '@typespec/openapi': 0.63.0_qz2z3dajrrgsjonwob7haqlhte
      '@typespec/rest': 0.63.0_qz2z3dajrrgsjonwob7haqlhte
      '@typespec/versioning': 0.63.0_@typespec+compiler@0.63.0

  /@azure-tools/typespec-azure-core/0.49.0_kj4jfkbw33dcu4jtzp54cnb2fm:
    resolution: {integrity: sha512-hNKy+aePmPkB1brHQkO1tsJXqXPzt/9ehy10dv0rKdp9xq5dE3yBctHF5Aj3Nr8kr8GRG5z4KYpYPbV5guoT5w==}
    engines: {node: '>=18.0.0'}
    peerDependencies:
      '@typespec/compiler': ~0.63.0
      '@typespec/http': ~0.63.0
      '@typespec/rest': ~0.63.0
    dependencies:
      '@typespec/compiler': 0.63.0
      '@typespec/http': 0.63.0_@typespec+compiler@0.63.0
      '@typespec/rest': 0.63.0_qz2z3dajrrgsjonwob7haqlhte

  /@azure-tools/typespec-azure-resource-manager/0.49.0_3qeo4wm44dy4dvllcauv7rlpye:
    resolution: {integrity: sha512-1xWuG8OBJDykYM6BFD2owV9WH+oC32zt7XteXA0T4nH2T+D+sEFKppkCOMtIjX7ENBAlecmbdwgSNTZYQf4vaw==}
    engines: {node: '>=18.0.0'}
    peerDependencies:
      '@azure-tools/typespec-azure-core': ~0.49.0
      '@typespec/compiler': ~0.63.0
      '@typespec/http': ~0.63.0
      '@typespec/openapi': ~0.63.0
      '@typespec/rest': ~0.63.0
      '@typespec/versioning': ~0.63.0
    dependencies:
      '@azure-tools/typespec-azure-core': 0.49.0_kj4jfkbw33dcu4jtzp54cnb2fm
      '@typespec/compiler': 0.63.0
      '@typespec/http': 0.63.0_@typespec+compiler@0.63.0
      '@typespec/openapi': 0.63.0_qz2z3dajrrgsjonwob7haqlhte
      '@typespec/rest': 0.63.0_qz2z3dajrrgsjonwob7haqlhte
      '@typespec/versioning': 0.63.0_@typespec+compiler@0.63.0
      change-case: 5.4.4
      pluralize: 8.0.0

  /@azure-tools/typespec-azure-rulesets/0.49.0_oxkf4c4gkopslysihdam4ympee:
    resolution: {integrity: sha512-qKynK3lp+eqlt6QPGFSptrt9uqJUfeuv6yVXYDuaX1Jqu7tbTAgGf0HtN8mqPzfu3eAb84bdq6VgNspxyXLDOg==}
    engines: {node: '>=18.0.0'}
    peerDependencies:
      '@azure-tools/typespec-azure-core': ~0.49.0
      '@azure-tools/typespec-azure-resource-manager': ~0.49.0
      '@azure-tools/typespec-client-generator-core': ~0.49.0
      '@typespec/compiler': ~0.63.0
    dependencies:
      '@azure-tools/typespec-azure-core': 0.49.0_kj4jfkbw33dcu4jtzp54cnb2fm
      '@azure-tools/typespec-azure-resource-manager': 0.49.0_3qeo4wm44dy4dvllcauv7rlpye
      '@azure-tools/typespec-client-generator-core': 0.49.0_3qeo4wm44dy4dvllcauv7rlpye
      '@typespec/compiler': 0.63.0
    dev: false

  /@azure-tools/typespec-client-generator-core/0.49.0_3qeo4wm44dy4dvllcauv7rlpye:
    resolution: {integrity: sha512-inFLRIeTU0mQg4PT19O3YwT/4YODLuTgIsXuhKDdG/sEsx8PG8AEFTabtnZJ0w3Lc4xuxKFJrzZ2ZH2iiAAbig==}
    engines: {node: '>=18.0.0'}
    peerDependencies:
      '@azure-tools/typespec-azure-core': ~0.49.0
      '@typespec/compiler': ~0.63.0
      '@typespec/http': ~0.63.0
      '@typespec/openapi': ~0.63.0
      '@typespec/rest': ~0.63.0
      '@typespec/versioning': ~0.63.0
    dependencies:
      '@azure-tools/typespec-azure-core': 0.49.0_kj4jfkbw33dcu4jtzp54cnb2fm
      '@typespec/compiler': 0.63.0
      '@typespec/http': 0.63.0_@typespec+compiler@0.63.0
      '@typespec/openapi': 0.63.0_qz2z3dajrrgsjonwob7haqlhte
      '@typespec/rest': 0.63.0_qz2z3dajrrgsjonwob7haqlhte
      '@typespec/versioning': 0.63.0_@typespec+compiler@0.63.0
      change-case: 5.4.4
      pluralize: 8.0.0
      yaml: 2.5.1

  /@azure/abort-controller/1.1.0:
    resolution: {integrity: sha512-TrRLIoSQVzfAJX9H1JeFjzAoDGcoK1IYX1UImfceTZpsyYfWr09Ss1aHW1y5TrrR3iq6RZLBwJ3E24uwPhwahw==}
    engines: {node: '>=12.0.0'}
    dependencies:
      tslib: 2.6.2

  /@azure/abort-controller/2.1.2:
    resolution: {integrity: sha512-nBrLsEWm4J2u5LpAPjxADTlq3trDgVZZXHNKabeXZtpq3d3AbN/KGO82R87rdDz5/lYB024rtEf10/q0urNgsA==}
    engines: {node: '>=18.0.0'}
    dependencies:
      tslib: 2.6.2

  /@azure/core-auth/1.6.0:
    resolution: {integrity: sha512-3X9wzaaGgRaBCwhLQZDtFp5uLIXCPrGbwJNWPPugvL4xbIGgScv77YzzxToKGLAKvG9amDoofMoP+9hsH1vs1w==}
    engines: {node: '>=18.0.0'}
    dependencies:
      '@azure/abort-controller': 2.1.2
      '@azure/core-util': 1.5.0
      tslib: 2.6.2

  /@azure/core-client/1.7.3:
    resolution: {integrity: sha512-kleJ1iUTxcO32Y06dH9Pfi9K4U+Tlb111WXEnbt7R/ne+NLRwppZiTGJuTD5VVoxTMK5NTbEtm5t2vcdNCFe2g==}
    engines: {node: '>=14.0.0'}
    dependencies:
      '@azure/abort-controller': 1.1.0
      '@azure/core-auth': 1.6.0
      '@azure/core-rest-pipeline': 1.14.0
      '@azure/core-tracing': 1.0.1
      '@azure/core-util': 1.5.0
      '@azure/logger': 1.0.4
      tslib: 2.6.2
    transitivePeerDependencies:
      - supports-color
    dev: false

  /@azure/core-client/1.9.2:
    resolution: {integrity: sha512-kRdry/rav3fUKHl/aDLd/pDLcB+4pOFwPPTVEExuMyaI5r+JBbMWqRbCY1pn5BniDaU3lRxO9eaQ1AmSMehl/w==}
    engines: {node: '>=18.0.0'}
    dependencies:
      '@azure/abort-controller': 2.1.2
      '@azure/core-auth': 1.6.0
      '@azure/core-rest-pipeline': 1.14.0
      '@azure/core-tracing': 1.1.2
      '@azure/core-util': 1.9.0
      '@azure/logger': 1.0.4
      tslib: 2.6.2
    transitivePeerDependencies:
      - supports-color

  /@azure/core-http-compat/1.3.0:
    resolution: {integrity: sha512-ZN9avruqbQ5TxopzG3ih3KRy52n8OAbitX3fnZT5go4hzu0J+KVPSzkL+Wt3hpJpdG8WIfg1sBD1tWkgUdEpBA==}
    engines: {node: '>=12.0.0'}
    dependencies:
      '@azure/abort-controller': 1.1.0
      '@azure/core-client': 1.9.2
      '@azure/core-rest-pipeline': 1.14.0
    transitivePeerDependencies:
      - supports-color
    dev: false

  /@azure/core-http-compat/2.1.2:
    resolution: {integrity: sha512-5MnV1yqzZwgNLLjlizsU3QqOeQChkIXw781Fwh1xdAqJR5AA32IUaq6xv1BICJvfbHoa+JYcaij2HFkhLbNTJQ==}
    engines: {node: '>=18.0.0'}
    dependencies:
      '@azure/abort-controller': 2.1.2
      '@azure/core-client': 1.9.2
      '@azure/core-rest-pipeline': 1.14.0
    transitivePeerDependencies:
      - supports-color
    dev: true

  /@azure/core-http/3.0.3:
    resolution: {integrity: sha512-QMib3wXotJMFhHgmJBPUF9YsyErw34H0XDFQd9CauH7TPB+RGcyl9Ayy7iURtJB04ngXhE6YwrQsWDXlSLrilg==}
    engines: {node: '>=14.0.0'}
    deprecated: This package is no longer supported. Please migrate to use @azure/core-rest-pipeline
    dependencies:
      '@azure/abort-controller': 1.1.0
      '@azure/core-auth': 1.6.0
      '@azure/core-tracing': 1.0.0-preview.13
      '@azure/core-util': 1.9.0
      '@azure/logger': 1.0.4
      '@types/node-fetch': 2.6.6
      '@types/tunnel': 0.0.3
      form-data: 4.0.0
      node-fetch: 2.7.0
      process: 0.11.10
      tslib: 2.6.2
      tunnel: 0.0.6
      uuid: 8.3.2
      xml2js: 0.5.0
    transitivePeerDependencies:
      - encoding

  /@azure/core-lro/2.5.4:
    resolution: {integrity: sha512-3GJiMVH7/10bulzOKGrrLeG/uCBH/9VtxqaMcB9lIqAeamI/xYQSHJL/KcsLDuH+yTjYpro/u6D/MuRe4dN70Q==}
    engines: {node: '>=14.0.0'}
    dependencies:
      '@azure/abort-controller': 1.1.0
      '@azure/core-util': 1.5.0
      '@azure/logger': 1.0.4
      tslib: 2.6.2

  /@azure/core-lro/3.1.0:
    resolution: {integrity: sha512-W/vVbZumJLFMvmiUspyBzKai0O3HiD6KmsWnpCLasFr92qmafwgz+tThmnpMFH7vCS4MUl4ehFd0Z6OWb8BPog==}
    engines: {node: '>=18.0.0'}
    dependencies:
      '@azure/abort-controller': 2.1.2
      '@azure/core-util': 1.9.0
      '@azure/logger': 1.0.4
      tslib: 2.6.2
    dev: true

  /@azure/core-paging/1.5.0:
    resolution: {integrity: sha512-zqWdVIt+2Z+3wqxEOGzR5hXFZ8MGKK52x4vFLw8n58pR6ZfKRx3EXYTxTaYxYHc/PexPUTyimcTWFJbji9Z6Iw==}
    engines: {node: '>=14.0.0'}
    dependencies:
      tslib: 2.6.2

  /@azure/core-rest-pipeline/1.14.0:
    resolution: {integrity: sha512-Tp4M6NsjCmn9L5p7HsW98eSOS7A0ibl3e5ntZglozT0XuD/0y6i36iW829ZbBq0qihlGgfaeFpkLjZ418KDm1Q==}
    engines: {node: '>=18.0.0'}
    dependencies:
      '@azure/abort-controller': 2.1.2
      '@azure/core-auth': 1.6.0
      '@azure/core-tracing': 1.0.1
      '@azure/core-util': 1.5.0
      '@azure/logger': 1.0.4
      http-proxy-agent: 5.0.0
      https-proxy-agent: 5.0.1
      tslib: 2.6.2
    transitivePeerDependencies:
      - supports-color

  /@azure/core-tracing/1.0.0-preview.13:
    resolution: {integrity: sha512-KxDlhXyMlh2Jhj2ykX6vNEU0Vou4nHr025KoSEiz7cS3BNiHNaZcdECk/DmLkEB0as5T7b/TpRcehJ5yV6NeXQ==}
    engines: {node: '>=12.0.0'}
    dependencies:
      '@opentelemetry/api': 1.6.0
      tslib: 2.6.2

  /@azure/core-tracing/1.0.1:
    resolution: {integrity: sha512-I5CGMoLtX+pI17ZdiFJZgxMJApsK6jjfm85hpgp3oazCdq5Wxgh4wMr7ge/TTWW1B5WBuvIOI1fMU/FrOAMKrw==}
    engines: {node: '>=12.0.0'}
    dependencies:
      tslib: 2.6.2

  /@azure/core-tracing/1.1.2:
    resolution: {integrity: sha512-dawW9ifvWAWmUm9/h+/UQ2jrdvjCJ7VJEuCJ6XVNudzcOwm53BFZH4Q845vjfgoUAM8ZxokvVNxNxAITc502YA==}
    engines: {node: '>=18.0.0'}
    dependencies:
      tslib: 2.6.2

  /@azure/core-util/1.5.0:
    resolution: {integrity: sha512-GZBpVFDtQ/15hW1OgBcRdT4Bl7AEpcEZqLfbAvOtm1CQUncKWiYapFHVD588hmlV27NbOOtSm3cnLF3lvoHi4g==}
    engines: {node: '>=14.0.0'}
    dependencies:
      '@azure/abort-controller': 1.1.0
      tslib: 2.6.2

  /@azure/core-util/1.9.0:
    resolution: {integrity: sha512-AfalUQ1ZppaKuxPPMsFEUdX6GZPB3d9paR9d/TTL7Ow2De8cJaC7ibi7kWVlFAVPCYo31OcnGymc0R89DX8Oaw==}
    engines: {node: '>=18.0.0'}
    dependencies:
      '@azure/abort-controller': 2.1.2
      tslib: 2.6.2

  /@azure/core-xml/1.3.4:
    resolution: {integrity: sha512-B1xI79Ur/u+KR69fGTcsMNj8KDjBSqAy0Ys6Byy4Qm1CqoUy7gCT5A7Pej0EBWRskuH6bpCwrAnosfmQEalkcg==}
    engines: {node: '>=14.0.0'}
    dependencies:
      fast-xml-parser: 4.3.1
      tslib: 2.6.2
    dev: true

  /@azure/core-xml/1.4.4:
    resolution: {integrity: sha512-J4FYAqakGXcbfeZjwjMzjNcpcH4E+JtEBv+xcV1yL0Ydn/6wbQfeFKTCHh9wttAi0lmajHw7yBbHPRG+YHckZQ==}
    engines: {node: '>=18.0.0'}
    dependencies:
      fast-xml-parser: 4.5.0
      tslib: 2.6.2
    dev: true

  /@azure/identity/4.4.1:
    resolution: {integrity: sha512-DwnG4cKFEM7S3T+9u05NstXU/HN0dk45kPOinUyNKsn5VWwpXd9sbPKEg6kgJzGbm1lMuhx9o31PVbCtM5sfBA==}
    engines: {node: '>=18.0.0'}
    dependencies:
      '@azure/abort-controller': 1.1.0
      '@azure/core-auth': 1.6.0
      '@azure/core-client': 1.9.2
      '@azure/core-rest-pipeline': 1.14.0
      '@azure/core-tracing': 1.1.2
      '@azure/core-util': 1.9.0
      '@azure/logger': 1.0.4
      '@azure/msal-browser': 3.18.0
      '@azure/msal-node': 2.10.0
      events: 3.3.0
      jws: 4.0.0
      open: 8.4.2
      stoppable: 1.1.0
      tslib: 2.6.2
    transitivePeerDependencies:
      - supports-color
    dev: true

  /@azure/logger/1.0.4:
    resolution: {integrity: sha512-ustrPY8MryhloQj7OWGe+HrYx+aoiOxzbXTtgblbV3xwCqpzUK36phH3XNHQKj3EPonyFUuDTfR3qFhTEAuZEg==}
    engines: {node: '>=14.0.0'}
    dependencies:
      tslib: 2.6.2

  /@azure/msal-browser/3.18.0:
    resolution: {integrity: sha512-jvK5bDUWbpOaJt2Io/rjcaOVcUzkqkrCme/WntdV1SMUc67AiTcEdKuY6G/nMQ7N5Cfsk9SfpugflQwDku53yg==}
    engines: {node: '>=0.8.0'}
    dependencies:
      '@azure/msal-common': 14.13.0
    dev: true

  /@azure/msal-common/14.13.0:
    resolution: {integrity: sha512-b4M/tqRzJ4jGU91BiwCsLTqChveUEyFK3qY2wGfZ0zBswIBZjAxopx5CYt5wzZFKuN15HqRDYXQbztttuIC3nA==}
    engines: {node: '>=0.8.0'}
    dev: true

  /@azure/msal-node/2.10.0:
    resolution: {integrity: sha512-JxsSE0464a8IA/+q5EHKmchwNyUFJHtCH00tSXsLaOddwLjG6yVvTH6lGgPcWMhO7YWUXj/XVgVgeE9kZtsPUQ==}
    engines: {node: '>=16'}
    dependencies:
      '@azure/msal-common': 14.13.0
      jsonwebtoken: 9.0.2
      uuid: 8.3.2
    dev: true

  /@azure/storage-blob/12.16.0:
    resolution: {integrity: sha512-jz33rUSUGUB65FgYrTRgRDjG6hdPHwfvHe+g/UrwVG8MsyLqSxg9TaW7Yuhjxu1v1OZ5xam2NU6+IpCN0xJO8Q==}
    engines: {node: '>=14.0.0'}
    dependencies:
      '@azure/abort-controller': 1.1.0
      '@azure/core-http': 3.0.3
      '@azure/core-lro': 2.5.4
      '@azure/core-paging': 1.5.0
      '@azure/core-tracing': 1.0.0-preview.13
      '@azure/logger': 1.0.4
      events: 3.3.0
      tslib: 2.6.2
    transitivePeerDependencies:
      - encoding
    dev: true

  /@azure/storage-blob/12.25.0:
    resolution: {integrity: sha512-oodouhA3nCCIh843tMMbxty3WqfNT+Vgzj3Xo5jqR9UPnzq3d7mzLjlHAYz7lW+b4km3SIgz+NAgztvhm7Z6kQ==}
    engines: {node: '>=18.0.0'}
    dependencies:
      '@azure/abort-controller': 2.1.2
      '@azure/core-auth': 1.6.0
      '@azure/core-client': 1.9.2
      '@azure/core-http-compat': 2.1.2
      '@azure/core-lro': 2.5.4
      '@azure/core-paging': 1.5.0
      '@azure/core-rest-pipeline': 1.14.0
      '@azure/core-tracing': 1.1.2
      '@azure/core-util': 1.9.0
      '@azure/core-xml': 1.4.4
      '@azure/logger': 1.0.4
      events: 3.3.0
      tslib: 2.6.2
    transitivePeerDependencies:
      - supports-color
    dev: true

  /@babel/code-frame/7.25.9:
    resolution: {integrity: sha512-z88xeGxnzehn2sqZ8UdGQEvYErF1odv2CftxInpSYJt6uHuPe9YjahKZITGs3l5LeI9d2ROG+obuDAoSlqbNfQ==}
    engines: {node: '>=6.9.0'}
    dependencies:
      '@babel/highlight': 7.25.9
      picocolors: 1.1.1

  /@babel/compat-data/7.24.7:
    resolution: {integrity: sha512-qJzAIcv03PyaWqxRgO4mSU3lihncDT296vnyuE2O8uA4w3UHWI4S3hgeZd1L8W1Bft40w9JxJ2b412iDUFFRhw==}
    engines: {node: '>=6.9.0'}
    dev: true

  /@babel/core/7.24.7:
    resolution: {integrity: sha512-nykK+LEK86ahTkX/3TgauT0ikKoNCfKHEaZYTUVupJdTLzGNvrblu4u6fa7DhZONAltdf8e662t/abY8idrd/g==}
    engines: {node: '>=6.9.0'}
    dependencies:
      '@ampproject/remapping': 2.3.0
      '@babel/code-frame': 7.25.9
      '@babel/generator': 7.24.7
      '@babel/helper-compilation-targets': 7.24.7
      '@babel/helper-module-transforms': 7.24.7_@babel+core@7.24.7
      '@babel/helpers': 7.24.7
      '@babel/parser': 7.24.7
      '@babel/template': 7.24.7
      '@babel/traverse': 7.24.7
      '@babel/types': 7.24.7
      convert-source-map: 2.0.0
      debug: 4.3.4
      gensync: 1.0.0-beta.2
      json5: 2.2.3
      semver: 6.3.1
    transitivePeerDependencies:
      - supports-color
    dev: true

  /@babel/generator/7.24.7:
    resolution: {integrity: sha512-oipXieGC3i45Y1A41t4tAqpnEZWgB/lC6Ehh6+rOviR5XWpTtMmLN+fGjz9vOiNRt0p6RtO6DtD0pdU3vpqdSA==}
    engines: {node: '>=6.9.0'}
    dependencies:
      '@babel/types': 7.24.7
      '@jridgewell/gen-mapping': 0.3.5
      '@jridgewell/trace-mapping': 0.3.25
      jsesc: 2.5.2
    dev: true

  /@babel/helper-compilation-targets/7.24.7:
    resolution: {integrity: sha512-ctSdRHBi20qWOfy27RUb4Fhp07KSJ3sXcuSvTrXrc4aG8NSYDo1ici3Vhg9bg69y5bj0Mr1lh0aeEgTvc12rMg==}
    engines: {node: '>=6.9.0'}
    dependencies:
      '@babel/compat-data': 7.24.7
      '@babel/helper-validator-option': 7.24.7
      browserslist: 4.23.1
      lru-cache: 5.1.1
      semver: 6.3.1
    dev: true

  /@babel/helper-environment-visitor/7.24.7:
    resolution: {integrity: sha512-DoiN84+4Gnd0ncbBOM9AZENV4a5ZiL39HYMyZJGZ/AZEykHYdJw0wW3kdcsh9/Kn+BRXHLkkklZ51ecPKmI1CQ==}
    engines: {node: '>=6.9.0'}
    dependencies:
      '@babel/types': 7.24.7
    dev: true

  /@babel/helper-function-name/7.24.7:
    resolution: {integrity: sha512-FyoJTsj/PEUWu1/TYRiXTIHc8lbw+TDYkZuoE43opPS5TrI7MyONBE1oNvfguEXAD9yhQRrVBnXdXzSLQl9XnA==}
    engines: {node: '>=6.9.0'}
    dependencies:
      '@babel/template': 7.24.7
      '@babel/types': 7.24.7
    dev: true

  /@babel/helper-hoist-variables/7.24.7:
    resolution: {integrity: sha512-MJJwhkoGy5c4ehfoRyrJ/owKeMl19U54h27YYftT0o2teQ3FJ3nQUf/I3LlJsX4l3qlw7WRXUmiyajvHXoTubQ==}
    engines: {node: '>=6.9.0'}
    dependencies:
      '@babel/types': 7.24.7
    dev: true

  /@babel/helper-module-imports/7.24.7:
    resolution: {integrity: sha512-8AyH3C+74cgCVVXow/myrynrAGv+nTVg5vKu2nZph9x7RcRwzmh0VFallJuFTZ9mx6u4eSdXZfcOzSqTUm0HCA==}
    engines: {node: '>=6.9.0'}
    dependencies:
      '@babel/traverse': 7.24.7
      '@babel/types': 7.24.7
    transitivePeerDependencies:
      - supports-color
    dev: true

  /@babel/helper-module-transforms/7.24.7_@babel+core@7.24.7:
    resolution: {integrity: sha512-1fuJEwIrp+97rM4RWdO+qrRsZlAeL1lQJoPqtCYWv0NL115XM93hIH4CSRln2w52SqvmY5hqdtauB6QFCDiZNQ==}
    engines: {node: '>=6.9.0'}
    peerDependencies:
      '@babel/core': ^7.0.0
    dependencies:
      '@babel/core': 7.24.7
      '@babel/helper-environment-visitor': 7.24.7
      '@babel/helper-module-imports': 7.24.7
      '@babel/helper-simple-access': 7.24.7
      '@babel/helper-split-export-declaration': 7.24.7
      '@babel/helper-validator-identifier': 7.25.9
    transitivePeerDependencies:
      - supports-color
    dev: true

  /@babel/helper-simple-access/7.24.7:
    resolution: {integrity: sha512-zBAIvbCMh5Ts+b86r/CjU+4XGYIs+R1j951gxI3KmmxBMhCg4oQMsv6ZXQ64XOm/cvzfU1FmoCyt6+owc5QMYg==}
    engines: {node: '>=6.9.0'}
    dependencies:
      '@babel/traverse': 7.24.7
      '@babel/types': 7.24.7
    transitivePeerDependencies:
      - supports-color
    dev: true

  /@babel/helper-split-export-declaration/7.24.7:
    resolution: {integrity: sha512-oy5V7pD+UvfkEATUKvIjvIAH/xCzfsFVw7ygW2SI6NClZzquT+mwdTfgfdbUiceh6iQO0CHtCPsyze/MZ2YbAA==}
    engines: {node: '>=6.9.0'}
    dependencies:
      '@babel/types': 7.24.7
    dev: true

  /@babel/helper-string-parser/7.24.7:
    resolution: {integrity: sha512-7MbVt6xrwFQbunH2DNQsAP5sTGxfqQtErvBIvIMi6EQnbgUOuVYanvREcmFrOPhoXBrTtjhhP+lW+o5UfK+tDg==}
    engines: {node: '>=6.9.0'}
    dev: true

  /@babel/helper-validator-identifier/7.25.9:
    resolution: {integrity: sha512-Ed61U6XJc3CVRfkERJWDz4dJwKe7iLmmJsbOGu9wSloNSFttHV0I8g6UAgb7qnK5ly5bGLPd4oXZlxCdANBOWQ==}
    engines: {node: '>=6.9.0'}

  /@babel/helper-validator-option/7.24.7:
    resolution: {integrity: sha512-yy1/KvjhV/ZCL+SM7hBrvnZJ3ZuT9OuZgIJAGpPEToANvc3iM6iDvBnRjtElWibHU6n8/LPR/EjX9EtIEYO3pw==}
    engines: {node: '>=6.9.0'}
    dev: true

  /@babel/helpers/7.24.7:
    resolution: {integrity: sha512-NlmJJtvcw72yRJRcnCmGvSi+3jDEg8qFu3z0AFoymmzLx5ERVWyzd9kVXr7Th9/8yIJi2Zc6av4Tqz3wFs8QWg==}
    engines: {node: '>=6.9.0'}
    dependencies:
      '@babel/template': 7.24.7
      '@babel/types': 7.24.7
    dev: true

  /@babel/highlight/7.25.9:
    resolution: {integrity: sha512-llL88JShoCsth8fF8R4SJnIn+WLvR6ccFxu1H3FlMhDontdcmZWf2HgIZ7AIqV3Xcck1idlohrN4EUBQz6klbw==}
    engines: {node: '>=6.9.0'}
    dependencies:
      '@babel/helper-validator-identifier': 7.25.9
      chalk: 2.4.2
      js-tokens: 4.0.0
      picocolors: 1.1.1

  /@babel/parser/7.24.7:
    resolution: {integrity: sha512-9uUYRm6OqQrCqQdG1iCBwBPZgN8ciDBro2nIOFaiRz1/BCxaI7CNvQbDHvsArAC7Tw9Hda/B3U+6ui9u4HWXPw==}
    engines: {node: '>=6.0.0'}
    hasBin: true
    dev: true

  /@babel/runtime/7.24.8:
    resolution: {integrity: sha512-5F7SDGs1T72ZczbRwbGO9lQi0NLjQxzl6i4lJxLxfW9U5UluCSyEJeniWvnhl3/euNiqQVbo8zruhsDfid0esA==}
    engines: {node: '>=6.9.0'}
    dependencies:
      regenerator-runtime: 0.14.1
    dev: false

  /@babel/template/7.24.7:
    resolution: {integrity: sha512-jYqfPrU9JTF0PmPy1tLYHW4Mp4KlgxJD9l2nP9fD6yT/ICi554DmrWBAEYpIelzjHf1msDP3PxJIRt/nFNfBig==}
    engines: {node: '>=6.9.0'}
    dependencies:
      '@babel/code-frame': 7.25.9
      '@babel/parser': 7.24.7
      '@babel/types': 7.24.7
    dev: true

  /@babel/traverse/7.24.7:
    resolution: {integrity: sha512-yb65Ed5S/QAcewNPh0nZczy9JdYXkkAbIsEo+P7BE7yO3txAY30Y/oPa3QkQ5It3xVG2kpKMg9MsdxZaO31uKA==}
    engines: {node: '>=6.9.0'}
    dependencies:
      '@babel/code-frame': 7.25.9
      '@babel/generator': 7.24.7
      '@babel/helper-environment-visitor': 7.24.7
      '@babel/helper-function-name': 7.24.7
      '@babel/helper-hoist-variables': 7.24.7
      '@babel/helper-split-export-declaration': 7.24.7
      '@babel/parser': 7.24.7
      '@babel/types': 7.24.7
      debug: 4.3.4
      globals: 11.12.0
    transitivePeerDependencies:
      - supports-color
    dev: true

  /@babel/types/7.24.7:
    resolution: {integrity: sha512-XEFXSlxiG5td2EJRe8vOmRbaXVgfcBlszKujvVmWIK/UpywWljQCfzAv3RQCGujWQ1RD4YYWEAqDXfuJiy8f5Q==}
    engines: {node: '>=6.9.0'}
    dependencies:
      '@babel/helper-string-parser': 7.24.7
      '@babel/helper-validator-identifier': 7.25.9
      to-fast-properties: 2.0.0
    dev: true

  /@bcoe/v8-coverage/0.2.3:
    resolution: {integrity: sha512-0hYQ8SB4Db5zvZB4axdMHGwEaQjkZzFjQiN9LVYvIFB2nSUHW9tYpxWriPrWDASIxiaXax83REcLxuSdnGPZtw==}
    dev: true

  /@colors/colors/1.5.0:
    resolution: {integrity: sha512-ooWCrlZP11i8GImSjTHYHLkvFDP48nS4+204nGb1RiX/WXYHmJA2III9/e2DWVabCESdW7hBAEzHRqUn9OUVvQ==}
    engines: {node: '>=0.1.90'}
    dev: true

  /@colors/colors/1.6.0:
    resolution: {integrity: sha512-Ir+AOibqzrIsL6ajt3Rz3LskB7OiMVHqltZmspbW/TJuTVuyOMirVqAkjfY6JISiLHgyNqicAC8AyHHGzNd/dA==}
    engines: {node: '>=0.1.90'}
    dev: true

  /@cspotcode/source-map-support/0.8.1:
    resolution: {integrity: sha512-IchNf6dN4tHoMFIn/7OE8LWZ19Y6q/67Bmf6vnGREv8RSbBVb9LPJxEcnwrcwX6ixSvaiGoomAUvu4YSxXrVgw==}
    engines: {node: '>=12'}
    dependencies:
      '@jridgewell/trace-mapping': 0.3.9
    dev: true

  /@dabh/diagnostics/2.0.3:
    resolution: {integrity: sha512-hrlQOIi7hAfzsMqlGSFyVucrx38O+j6wiGOf//H2ecvIEqYN4ADBSS2iLMh5UFyDunCNniUIPk/q3riFv45xRA==}
    dependencies:
      colorspace: 1.1.4
      enabled: 2.0.0
      kuler: 2.0.0
    dev: true

  /@discoveryjs/json-ext/0.5.7:
    resolution: {integrity: sha512-dBVuXR082gk3jsFp7Rd/JI4kytwGHecnCoTtXFb7DB6CNHp4rg5k1bhg0nWdLGLnOV71lmDzGQaLMy8iPLY0pw==}
    engines: {node: '>=10.0.0'}
    dev: true

  /@esbuild/aix-ppc64/0.20.2:
    resolution: {integrity: sha512-D+EBOJHXdNZcLJRBkhENNG8Wji2kgc9AZ9KiPr1JuZjsNtyHzrsfLRrY0tk2H2aoFu6RANO1y1iPPUCDYWkb5g==}
    engines: {node: '>=12'}
    cpu: [ppc64]
    os: [aix]
    requiresBuild: true
    dev: true
    optional: true

  /@esbuild/aix-ppc64/0.23.0:
    resolution: {integrity: sha512-3sG8Zwa5fMcA9bgqB8AfWPQ+HFke6uD3h1s3RIwUNK8EG7a4buxvuFTs3j1IMs2NXAk9F30C/FF4vxRgQCcmoQ==}
    engines: {node: '>=18'}
    cpu: [ppc64]
    os: [aix]
    requiresBuild: true
    dev: true
    optional: true

  /@esbuild/android-arm/0.20.2:
    resolution: {integrity: sha512-t98Ra6pw2VaDhqNWO2Oph2LXbz/EJcnLmKLGBJwEwXX/JAN83Fym1rU8l0JUWK6HkIbWONCSSatf4sf2NBRx/w==}
    engines: {node: '>=12'}
    cpu: [arm]
    os: [android]
    requiresBuild: true
    dev: true
    optional: true

  /@esbuild/android-arm/0.23.0:
    resolution: {integrity: sha512-+KuOHTKKyIKgEEqKbGTK8W7mPp+hKinbMBeEnNzjJGyFcWsfrXjSTNluJHCY1RqhxFurdD8uNXQDei7qDlR6+g==}
    engines: {node: '>=18'}
    cpu: [arm]
    os: [android]
    requiresBuild: true
    dev: true
    optional: true

  /@esbuild/android-arm64/0.20.2:
    resolution: {integrity: sha512-mRzjLacRtl/tWU0SvD8lUEwb61yP9cqQo6noDZP/O8VkwafSYwZ4yWy24kan8jE/IMERpYncRt2dw438LP3Xmg==}
    engines: {node: '>=12'}
    cpu: [arm64]
    os: [android]
    requiresBuild: true
    dev: true
    optional: true

  /@esbuild/android-arm64/0.23.0:
    resolution: {integrity: sha512-EuHFUYkAVfU4qBdyivULuu03FhJO4IJN9PGuABGrFy4vUuzk91P2d+npxHcFdpUnfYKy0PuV+n6bKIpHOB3prQ==}
    engines: {node: '>=18'}
    cpu: [arm64]
    os: [android]
    requiresBuild: true
    dev: true
    optional: true

  /@esbuild/android-x64/0.20.2:
    resolution: {integrity: sha512-btzExgV+/lMGDDa194CcUQm53ncxzeBrWJcncOBxuC6ndBkKxnHdFJn86mCIgTELsooUmwUm9FkhSp5HYu00Rg==}
    engines: {node: '>=12'}
    cpu: [x64]
    os: [android]
    requiresBuild: true
    dev: true
    optional: true

  /@esbuild/android-x64/0.23.0:
    resolution: {integrity: sha512-WRrmKidLoKDl56LsbBMhzTTBxrsVwTKdNbKDalbEZr0tcsBgCLbEtoNthOW6PX942YiYq8HzEnb4yWQMLQuipQ==}
    engines: {node: '>=18'}
    cpu: [x64]
    os: [android]
    requiresBuild: true
    dev: true
    optional: true

  /@esbuild/darwin-arm64/0.20.2:
    resolution: {integrity: sha512-4J6IRT+10J3aJH3l1yzEg9y3wkTDgDk7TSDFX+wKFiWjqWp/iCfLIYzGyasx9l0SAFPT1HwSCR+0w/h1ES/MjA==}
    engines: {node: '>=12'}
    cpu: [arm64]
    os: [darwin]
    requiresBuild: true
    dev: true
    optional: true

  /@esbuild/darwin-arm64/0.23.0:
    resolution: {integrity: sha512-YLntie/IdS31H54Ogdn+v50NuoWF5BDkEUFpiOChVa9UnKpftgwzZRrI4J132ETIi+D8n6xh9IviFV3eXdxfow==}
    engines: {node: '>=18'}
    cpu: [arm64]
    os: [darwin]
    requiresBuild: true
    dev: true
    optional: true

  /@esbuild/darwin-x64/0.20.2:
    resolution: {integrity: sha512-tBcXp9KNphnNH0dfhv8KYkZhjc+H3XBkF5DKtswJblV7KlT9EI2+jeA8DgBjp908WEuYll6pF+UStUCfEpdysA==}
    engines: {node: '>=12'}
    cpu: [x64]
    os: [darwin]
    requiresBuild: true
    dev: true
    optional: true

  /@esbuild/darwin-x64/0.23.0:
    resolution: {integrity: sha512-IMQ6eme4AfznElesHUPDZ+teuGwoRmVuuixu7sv92ZkdQcPbsNHzutd+rAfaBKo8YK3IrBEi9SLLKWJdEvJniQ==}
    engines: {node: '>=18'}
    cpu: [x64]
    os: [darwin]
    requiresBuild: true
    dev: true
    optional: true

  /@esbuild/freebsd-arm64/0.20.2:
    resolution: {integrity: sha512-d3qI41G4SuLiCGCFGUrKsSeTXyWG6yem1KcGZVS+3FYlYhtNoNgYrWcvkOoaqMhwXSMrZRl69ArHsGJ9mYdbbw==}
    engines: {node: '>=12'}
    cpu: [arm64]
    os: [freebsd]
    requiresBuild: true
    dev: true
    optional: true

  /@esbuild/freebsd-arm64/0.23.0:
    resolution: {integrity: sha512-0muYWCng5vqaxobq6LB3YNtevDFSAZGlgtLoAc81PjUfiFz36n4KMpwhtAd4he8ToSI3TGyuhyx5xmiWNYZFyw==}
    engines: {node: '>=18'}
    cpu: [arm64]
    os: [freebsd]
    requiresBuild: true
    dev: true
    optional: true

  /@esbuild/freebsd-x64/0.20.2:
    resolution: {integrity: sha512-d+DipyvHRuqEeM5zDivKV1KuXn9WeRX6vqSqIDgwIfPQtwMP4jaDsQsDncjTDDsExT4lR/91OLjRo8bmC1e+Cw==}
    engines: {node: '>=12'}
    cpu: [x64]
    os: [freebsd]
    requiresBuild: true
    dev: true
    optional: true

  /@esbuild/freebsd-x64/0.23.0:
    resolution: {integrity: sha512-XKDVu8IsD0/q3foBzsXGt/KjD/yTKBCIwOHE1XwiXmrRwrX6Hbnd5Eqn/WvDekddK21tfszBSrE/WMaZh+1buQ==}
    engines: {node: '>=18'}
    cpu: [x64]
    os: [freebsd]
    requiresBuild: true
    dev: true
    optional: true

  /@esbuild/linux-arm/0.20.2:
    resolution: {integrity: sha512-VhLPeR8HTMPccbuWWcEUD1Az68TqaTYyj6nfE4QByZIQEQVWBB8vup8PpR7y1QHL3CpcF6xd5WVBU/+SBEvGTg==}
    engines: {node: '>=12'}
    cpu: [arm]
    os: [linux]
    requiresBuild: true
    dev: true
    optional: true

  /@esbuild/linux-arm/0.23.0:
    resolution: {integrity: sha512-SEELSTEtOFu5LPykzA395Mc+54RMg1EUgXP+iw2SJ72+ooMwVsgfuwXo5Fn0wXNgWZsTVHwY2cg4Vi/bOD88qw==}
    engines: {node: '>=18'}
    cpu: [arm]
    os: [linux]
    requiresBuild: true
    dev: true
    optional: true

  /@esbuild/linux-arm64/0.20.2:
    resolution: {integrity: sha512-9pb6rBjGvTFNira2FLIWqDk/uaf42sSyLE8j1rnUpuzsODBq7FvpwHYZxQ/It/8b+QOS1RYfqgGFNLRI+qlq2A==}
    engines: {node: '>=12'}
    cpu: [arm64]
    os: [linux]
    requiresBuild: true
    dev: true
    optional: true

  /@esbuild/linux-arm64/0.23.0:
    resolution: {integrity: sha512-j1t5iG8jE7BhonbsEg5d9qOYcVZv/Rv6tghaXM/Ug9xahM0nX/H2gfu6X6z11QRTMT6+aywOMA8TDkhPo8aCGw==}
    engines: {node: '>=18'}
    cpu: [arm64]
    os: [linux]
    requiresBuild: true
    dev: true
    optional: true

  /@esbuild/linux-ia32/0.20.2:
    resolution: {integrity: sha512-o10utieEkNPFDZFQm9CoP7Tvb33UutoJqg3qKf1PWVeeJhJw0Q347PxMvBgVVFgouYLGIhFYG0UGdBumROyiig==}
    engines: {node: '>=12'}
    cpu: [ia32]
    os: [linux]
    requiresBuild: true
    dev: true
    optional: true

  /@esbuild/linux-ia32/0.23.0:
    resolution: {integrity: sha512-P7O5Tkh2NbgIm2R6x1zGJJsnacDzTFcRWZyTTMgFdVit6E98LTxO+v8LCCLWRvPrjdzXHx9FEOA8oAZPyApWUA==}
    engines: {node: '>=18'}
    cpu: [ia32]
    os: [linux]
    requiresBuild: true
    dev: true
    optional: true

  /@esbuild/linux-loong64/0.20.2:
    resolution: {integrity: sha512-PR7sp6R/UC4CFVomVINKJ80pMFlfDfMQMYynX7t1tNTeivQ6XdX5r2XovMmha/VjR1YN/HgHWsVcTRIMkymrgQ==}
    engines: {node: '>=12'}
    cpu: [loong64]
    os: [linux]
    requiresBuild: true
    dev: true
    optional: true

  /@esbuild/linux-loong64/0.23.0:
    resolution: {integrity: sha512-InQwepswq6urikQiIC/kkx412fqUZudBO4SYKu0N+tGhXRWUqAx+Q+341tFV6QdBifpjYgUndV1hhMq3WeJi7A==}
    engines: {node: '>=18'}
    cpu: [loong64]
    os: [linux]
    requiresBuild: true
    dev: true
    optional: true

  /@esbuild/linux-mips64el/0.20.2:
    resolution: {integrity: sha512-4BlTqeutE/KnOiTG5Y6Sb/Hw6hsBOZapOVF6njAESHInhlQAghVVZL1ZpIctBOoTFbQyGW+LsVYZ8lSSB3wkjA==}
    engines: {node: '>=12'}
    cpu: [mips64el]
    os: [linux]
    requiresBuild: true
    dev: true
    optional: true

  /@esbuild/linux-mips64el/0.23.0:
    resolution: {integrity: sha512-J9rflLtqdYrxHv2FqXE2i1ELgNjT+JFURt/uDMoPQLcjWQA5wDKgQA4t/dTqGa88ZVECKaD0TctwsUfHbVoi4w==}
    engines: {node: '>=18'}
    cpu: [mips64el]
    os: [linux]
    requiresBuild: true
    dev: true
    optional: true

  /@esbuild/linux-ppc64/0.20.2:
    resolution: {integrity: sha512-rD3KsaDprDcfajSKdn25ooz5J5/fWBylaaXkuotBDGnMnDP1Uv5DLAN/45qfnf3JDYyJv/ytGHQaziHUdyzaAg==}
    engines: {node: '>=12'}
    cpu: [ppc64]
    os: [linux]
    requiresBuild: true
    dev: true
    optional: true

  /@esbuild/linux-ppc64/0.23.0:
    resolution: {integrity: sha512-cShCXtEOVc5GxU0fM+dsFD10qZ5UpcQ8AM22bYj0u/yaAykWnqXJDpd77ublcX6vdDsWLuweeuSNZk4yUxZwtw==}
    engines: {node: '>=18'}
    cpu: [ppc64]
    os: [linux]
    requiresBuild: true
    dev: true
    optional: true

  /@esbuild/linux-riscv64/0.20.2:
    resolution: {integrity: sha512-snwmBKacKmwTMmhLlz/3aH1Q9T8v45bKYGE3j26TsaOVtjIag4wLfWSiZykXzXuE1kbCE+zJRmwp+ZbIHinnVg==}
    engines: {node: '>=12'}
    cpu: [riscv64]
    os: [linux]
    requiresBuild: true
    dev: true
    optional: true

  /@esbuild/linux-riscv64/0.23.0:
    resolution: {integrity: sha512-HEtaN7Y5UB4tZPeQmgz/UhzoEyYftbMXrBCUjINGjh3uil+rB/QzzpMshz3cNUxqXN7Vr93zzVtpIDL99t9aRw==}
    engines: {node: '>=18'}
    cpu: [riscv64]
    os: [linux]
    requiresBuild: true
    dev: true
    optional: true

  /@esbuild/linux-s390x/0.20.2:
    resolution: {integrity: sha512-wcWISOobRWNm3cezm5HOZcYz1sKoHLd8VL1dl309DiixxVFoFe/o8HnwuIwn6sXre88Nwj+VwZUvJf4AFxkyrQ==}
    engines: {node: '>=12'}
    cpu: [s390x]
    os: [linux]
    requiresBuild: true
    dev: true
    optional: true

  /@esbuild/linux-s390x/0.23.0:
    resolution: {integrity: sha512-WDi3+NVAuyjg/Wxi+o5KPqRbZY0QhI9TjrEEm+8dmpY9Xir8+HE/HNx2JoLckhKbFopW0RdO2D72w8trZOV+Wg==}
    engines: {node: '>=18'}
    cpu: [s390x]
    os: [linux]
    requiresBuild: true
    dev: true
    optional: true

  /@esbuild/linux-x64/0.20.2:
    resolution: {integrity: sha512-1MdwI6OOTsfQfek8sLwgyjOXAu+wKhLEoaOLTjbijk6E2WONYpH9ZU2mNtR+lZ2B4uwr+usqGuVfFT9tMtGvGw==}
    engines: {node: '>=12'}
    cpu: [x64]
    os: [linux]
    requiresBuild: true
    dev: true
    optional: true

  /@esbuild/linux-x64/0.23.0:
    resolution: {integrity: sha512-a3pMQhUEJkITgAw6e0bWA+F+vFtCciMjW/LPtoj99MhVt+Mfb6bbL9hu2wmTZgNd994qTAEw+U/r6k3qHWWaOQ==}
    engines: {node: '>=18'}
    cpu: [x64]
    os: [linux]
    requiresBuild: true
    dev: true
    optional: true

  /@esbuild/netbsd-x64/0.20.2:
    resolution: {integrity: sha512-K8/DhBxcVQkzYc43yJXDSyjlFeHQJBiowJ0uVL6Tor3jGQfSGHNNJcWxNbOI8v5k82prYqzPuwkzHt3J1T1iZQ==}
    engines: {node: '>=12'}
    cpu: [x64]
    os: [netbsd]
    requiresBuild: true
    dev: true
    optional: true

  /@esbuild/netbsd-x64/0.23.0:
    resolution: {integrity: sha512-cRK+YDem7lFTs2Q5nEv/HHc4LnrfBCbH5+JHu6wm2eP+d8OZNoSMYgPZJq78vqQ9g+9+nMuIsAO7skzphRXHyw==}
    engines: {node: '>=18'}
    cpu: [x64]
    os: [netbsd]
    requiresBuild: true
    dev: true
    optional: true

  /@esbuild/openbsd-arm64/0.23.0:
    resolution: {integrity: sha512-suXjq53gERueVWu0OKxzWqk7NxiUWSUlrxoZK7usiF50C6ipColGR5qie2496iKGYNLhDZkPxBI3erbnYkU0rQ==}
    engines: {node: '>=18'}
    cpu: [arm64]
    os: [openbsd]
    requiresBuild: true
    dev: true
    optional: true

  /@esbuild/openbsd-x64/0.20.2:
    resolution: {integrity: sha512-eMpKlV0SThJmmJgiVyN9jTPJ2VBPquf6Kt/nAoo6DgHAoN57K15ZghiHaMvqjCye/uU4X5u3YSMgVBI1h3vKrQ==}
    engines: {node: '>=12'}
    cpu: [x64]
    os: [openbsd]
    requiresBuild: true
    dev: true
    optional: true

  /@esbuild/openbsd-x64/0.23.0:
    resolution: {integrity: sha512-6p3nHpby0DM/v15IFKMjAaayFhqnXV52aEmv1whZHX56pdkK+MEaLoQWj+H42ssFarP1PcomVhbsR4pkz09qBg==}
    engines: {node: '>=18'}
    cpu: [x64]
    os: [openbsd]
    requiresBuild: true
    dev: true
    optional: true

  /@esbuild/sunos-x64/0.20.2:
    resolution: {integrity: sha512-2UyFtRC6cXLyejf/YEld4Hajo7UHILetzE1vsRcGL3earZEW77JxrFjH4Ez2qaTiEfMgAXxfAZCm1fvM/G/o8w==}
    engines: {node: '>=12'}
    cpu: [x64]
    os: [sunos]
    requiresBuild: true
    dev: true
    optional: true

  /@esbuild/sunos-x64/0.23.0:
    resolution: {integrity: sha512-BFelBGfrBwk6LVrmFzCq1u1dZbG4zy/Kp93w2+y83Q5UGYF1d8sCzeLI9NXjKyujjBBniQa8R8PzLFAUrSM9OA==}
    engines: {node: '>=18'}
    cpu: [x64]
    os: [sunos]
    requiresBuild: true
    dev: true
    optional: true

  /@esbuild/win32-arm64/0.20.2:
    resolution: {integrity: sha512-GRibxoawM9ZCnDxnP3usoUDO9vUkpAxIIZ6GQI+IlVmr5kP3zUq+l17xELTHMWTWzjxa2guPNyrpq1GWmPvcGQ==}
    engines: {node: '>=12'}
    cpu: [arm64]
    os: [win32]
    requiresBuild: true
    dev: true
    optional: true

  /@esbuild/win32-arm64/0.23.0:
    resolution: {integrity: sha512-lY6AC8p4Cnb7xYHuIxQ6iYPe6MfO2CC43XXKo9nBXDb35krYt7KGhQnOkRGar5psxYkircpCqfbNDB4uJbS2jQ==}
    engines: {node: '>=18'}
    cpu: [arm64]
    os: [win32]
    requiresBuild: true
    dev: true
    optional: true

  /@esbuild/win32-ia32/0.20.2:
    resolution: {integrity: sha512-HfLOfn9YWmkSKRQqovpnITazdtquEW8/SoHW7pWpuEeguaZI4QnCRW6b+oZTztdBnZOS2hqJ6im/D5cPzBTTlQ==}
    engines: {node: '>=12'}
    cpu: [ia32]
    os: [win32]
    requiresBuild: true
    dev: true
    optional: true

  /@esbuild/win32-ia32/0.23.0:
    resolution: {integrity: sha512-7L1bHlOTcO4ByvI7OXVI5pNN6HSu6pUQq9yodga8izeuB1KcT2UkHaH6118QJwopExPn0rMHIseCTx1CRo/uNA==}
    engines: {node: '>=18'}
    cpu: [ia32]
    os: [win32]
    requiresBuild: true
    dev: true
    optional: true

  /@esbuild/win32-x64/0.20.2:
    resolution: {integrity: sha512-N49X4lJX27+l9jbLKSqZ6bKNjzQvHaT8IIFUy+YIqmXQdjYCToGWwOItDrfby14c78aDd5NHQl29xingXfCdLQ==}
    engines: {node: '>=12'}
    cpu: [x64]
    os: [win32]
    requiresBuild: true
    dev: true
    optional: true

  /@esbuild/win32-x64/0.23.0:
    resolution: {integrity: sha512-Arm+WgUFLUATuoxCJcahGuk6Yj9Pzxd6l11Zb/2aAuv5kWWvvfhLFo2fni4uSK5vzlUdCGZ/BdV5tH8klj8p8g==}
    engines: {node: '>=18'}
    cpu: [x64]
    os: [win32]
    requiresBuild: true
    dev: true
    optional: true

  /@eslint-community/eslint-utils/4.4.0_eslint@8.50.0:
    resolution: {integrity: sha512-1/sA4dwrzBAyeUoQ6oxahHKmrZvsnLCg4RfxW3ZFGGmQkSNQPFNLV9CUEFQP1x9EYXHTo5p6xdhZM1Ne9p/AfA==}
    engines: {node: ^12.22.0 || ^14.17.0 || >=16.0.0}
    peerDependencies:
      eslint: ^6.0.0 || ^7.0.0 || >=8.0.0
    dependencies:
      eslint: 8.50.0
      eslint-visitor-keys: 3.4.3
    dev: true

  /@eslint-community/regexpp/4.8.2:
    resolution: {integrity: sha512-0MGxAVt1m/ZK+LTJp/j0qF7Hz97D9O/FH9Ms3ltnyIdDD57cbb1ACIQTkbHvNXtWDv5TPq7w5Kq56+cNukbo7g==}
    engines: {node: ^12.0.0 || ^14.0.0 || >=16.0.0}
    dev: true

  /@eslint/eslintrc/2.1.2:
    resolution: {integrity: sha512-+wvgpDsrB1YqAMdEUCcnTlpfVBH7Vqn6A/NT3D8WVXFIaKMlErPIZT3oCIAVCOtarRpMtelZLqJeU3t7WY6X6g==}
    engines: {node: ^12.22.0 || ^14.17.0 || >=16.0.0}
    dependencies:
      ajv: 6.12.6
      debug: 4.3.4
      espree: 9.6.1
      globals: 13.22.0
      ignore: 5.2.4
      import-fresh: 3.3.0
      js-yaml: 4.1.0
      minimatch: 3.1.2
      strip-json-comments: 3.1.1
    transitivePeerDependencies:
      - supports-color
    dev: true

  /@eslint/js/8.50.0:
    resolution: {integrity: sha512-NCC3zz2+nvYd+Ckfh87rA47zfu2QsQpvc6k1yzTk+b9KzRj0wkGa8LSoGOXN6Zv4lRf/EIoZ80biDh9HOI+RNQ==}
    engines: {node: ^12.22.0 || ^14.17.0 || >=16.0.0}
    dev: true

  /@humanwhocodes/config-array/0.11.11:
    resolution: {integrity: sha512-N2brEuAadi0CcdeMXUkhbZB84eskAc8MEX1By6qEchoVywSgXPIjou4rYsl0V3Hj0ZnuGycGCjdNgockbzeWNA==}
    engines: {node: '>=10.10.0'}
    dependencies:
      '@humanwhocodes/object-schema': 1.2.1
      debug: 4.3.4
      minimatch: 3.1.2
    transitivePeerDependencies:
      - supports-color
    dev: true

  /@humanwhocodes/module-importer/1.0.1:
    resolution: {integrity: sha512-bxveV4V8v5Yb4ncFTT3rPSgZBOpCkjfK0y4oVVVJwIuDVBRMDXrPyXRL988i5ap9m9bnyEEjWfm5WkBmtffLfA==}
    engines: {node: '>=12.22'}
    dev: true

  /@humanwhocodes/momoa/2.0.4:
    resolution: {integrity: sha512-RE815I4arJFtt+FVeU1Tgp9/Xvecacji8w/V6XtXsWWH/wz/eNkNbhb+ny/+PlVZjV0rxQpRSQKNKE3lcktHEA==}
    engines: {node: '>=10.10.0'}
    dev: false

  /@humanwhocodes/object-schema/1.2.1:
    resolution: {integrity: sha512-ZnQMnLV4e7hDlUvw8H+U8ASL02SS2Gn6+9Ac3wGGLIe7+je2AeAOxPY+izIPJDfFDb7eDjev0Us8MO1iFRN8hA==}
    dev: true

  /@isaacs/cliui/8.0.2:
    resolution: {integrity: sha512-O8jcjabXaleOG9DQ0+ARXWZBTfnP4WNAqzuiJK7ll44AmxGKv/J2M4TPjxjY3znBCfvBXFzucm1twdyFybFqEA==}
    engines: {node: '>=12'}
    dependencies:
      string-width: 5.1.2
      string-width-cjs: /string-width/4.2.3
      strip-ansi: 7.1.0
      strip-ansi-cjs: /strip-ansi/6.0.1
      wrap-ansi: 8.1.0
      wrap-ansi-cjs: /wrap-ansi/7.0.0
    dev: true

  /@istanbuljs/schema/0.1.3:
    resolution: {integrity: sha512-ZXRY4jNvVgSVQ8DL3LTcakaAtXwTVUxE81hslsyD2AtoXW/wVob10HkOJ1X/pAlcI7D+2YoZKg5do8G/w6RYgA==}
    engines: {node: '>=8'}
    dev: true

  /@jest/schemas/29.6.3:
    resolution: {integrity: sha512-mo5j5X+jIZmJQveBKeS/clAueipV7KgiX1vMgCxam1RNYiqE1w62n0/tJJnHtjW8ZHcQco5gY85jA3mi0L+nSA==}
    engines: {node: ^14.15.0 || ^16.10.0 || >=18.0.0}
    dependencies:
      '@sinclair/typebox': 0.27.8
    dev: true

  /@jridgewell/gen-mapping/0.3.5:
    resolution: {integrity: sha512-IzL8ZoEDIBRWEzlCcRhOaCupYyN5gdIK+Q6fbFdPDg6HqX6jpkItn7DFIpW9LQzXG6Df9sA7+OKnq0qlz/GaQg==}
    engines: {node: '>=6.0.0'}
    dependencies:
      '@jridgewell/set-array': 1.2.1
      '@jridgewell/sourcemap-codec': 1.4.15
      '@jridgewell/trace-mapping': 0.3.25
    dev: true

  /@jridgewell/resolve-uri/3.1.1:
    resolution: {integrity: sha512-dSYZh7HhCDtCKm4QakX0xFpsRDqjjtZf/kjI/v3T3Nwt5r8/qz/M19F9ySyOqU94SXBmeG9ttTul+YnR4LOxFA==}
    engines: {node: '>=6.0.0'}
    dev: true

  /@jridgewell/set-array/1.2.1:
    resolution: {integrity: sha512-R8gLRTZeyp03ymzP/6Lil/28tGeGEzhx1q2k703KGWRAI1VdvPIXdG70VJc2pAMw3NA6JKL5hhFu1sJX0Mnn/A==}
    engines: {node: '>=6.0.0'}
    dev: true

  /@jridgewell/source-map/0.3.5:
    resolution: {integrity: sha512-UTYAUj/wviwdsMfzoSJspJxbkH5o1snzwX0//0ENX1u/55kkZZkcTZP6u9bwKGkv+dkk9at4m1Cpt0uY80kcpQ==}
    dependencies:
      '@jridgewell/gen-mapping': 0.3.5
      '@jridgewell/trace-mapping': 0.3.25
    dev: true

  /@jridgewell/sourcemap-codec/1.4.15:
    resolution: {integrity: sha512-eF2rxCRulEKXHTRiDrDy6erMYWqNw4LPdQ8UQA4huuxaQsVeRPFl2oM8oDGxMFhJUWZf9McpLtJasDDZb/Bpeg==}
    dev: true

  /@jridgewell/trace-mapping/0.3.25:
    resolution: {integrity: sha512-vNk6aEwybGtawWmy/PzwnGDOjCkLWSD2wqvjGGAgOAwCGWySYXfYoxt00IJkTF+8Lb57DwOb3Aa0o9CApepiYQ==}
    dependencies:
      '@jridgewell/resolve-uri': 3.1.1
      '@jridgewell/sourcemap-codec': 1.4.15
    dev: true

  /@jridgewell/trace-mapping/0.3.9:
    resolution: {integrity: sha512-3Belt6tdc8bPgAtbcmdtNJlirVoTmEb5e2gC94PnkwEW9jI6CAHUeoG85tjWP5WquqfavoMtMwiG4P926ZKKuQ==}
    dependencies:
      '@jridgewell/resolve-uri': 3.1.1
      '@jridgewell/sourcemap-codec': 1.4.15
    dev: true

  /@jsdevtools/ono/7.1.3:
    resolution: {integrity: sha512-4JQNk+3mVzK3xh2rqd6RB4J46qUR19azEHBneZyTZM+c456qOrbbM/5xcR8huNCCcbVt7+UmizG6GuUvPvKUYg==}
    dev: false

  /@microsoft.azure/autorest.testserver/3.3.48:
    resolution: {integrity: sha512-/6SPjIEkHFxHi/mImmWHsTA2yhuSWfM2JWzsngZlck+0gTF5xIEyPTL1eIosdoc0oynBQGDuAsjGkd4ssioMpA==}
    engines: {node: '>=10'}
    hasBin: true
    dependencies:
      '@azure/storage-blob': 12.16.0
      axios: 0.21.4
      body-parser: 1.20.2
      busboy: 1.6.0
      commonmark: 0.30.0
      deep-equal: 2.2.2
      express: 4.18.2
      express-promise-router: 4.1.1_express@4.18.2
      glob: 8.1.0
      js-yaml: 4.1.0
      morgan: 1.10.0
      mustache: 4.2.0
      request: 2.88.2
      request-promise-native: 1.0.9_request@2.88.2
      source-map-support: 0.5.21
      underscore: 1.13.6
      winston: 3.10.0
      xml2js: 0.5.0
      yargs: 17.7.2
    transitivePeerDependencies:
      - '@types/express'
      - debug
      - encoding
    dev: true

  /@microsoft/api-extractor-model/7.29.4_@types+node@18.18.0:
    resolution: {integrity: sha512-LHOMxmT8/tU1IiiiHOdHFF83Qsi+V8d0kLfscG4EvQE9cafiR8blOYr8SfkQKWB1wgEilQgXJX3MIA4vetDLZw==}
    dependencies:
      '@microsoft/tsdoc': 0.15.0
      '@microsoft/tsdoc-config': 0.17.0
      '@rushstack/node-core-library': 5.5.1_@types+node@18.18.0
    transitivePeerDependencies:
      - '@types/node'
    dev: true

  /@microsoft/api-extractor/7.47.5_@types+node@18.18.0:
    resolution: {integrity: sha512-edKt4dFO2t25xmI2FX2rsP5liIgwKW1yuQImA0JM+5YGHCoo51GEQ7j+On17SvVpRJnuqLE/QVgtjIQ1Hpg98w==}
    hasBin: true
    dependencies:
      '@microsoft/api-extractor-model': 7.29.4_@types+node@18.18.0
      '@microsoft/tsdoc': 0.15.0
      '@microsoft/tsdoc-config': 0.17.0
      '@rushstack/node-core-library': 5.5.1_@types+node@18.18.0
      '@rushstack/rig-package': 0.5.3
      '@rushstack/terminal': 0.13.3_@types+node@18.18.0
      '@rushstack/ts-command-line': 4.22.4_@types+node@18.18.0
      lodash: 4.17.21
      minimatch: 3.0.8
      resolve: 1.22.6
      semver: 7.5.4
      source-map: 0.6.1
      typescript: 5.4.2
    transitivePeerDependencies:
      - '@types/node'
    dev: true

  /@microsoft/tsdoc-config/0.17.0:
    resolution: {integrity: sha512-v/EYRXnCAIHxOHW+Plb6OWuUoMotxTN0GLatnpOb1xq0KuTNw/WI3pamJx/UbsoJP5k9MCw1QxvvhPcF9pH3Zg==}
    dependencies:
      '@microsoft/tsdoc': 0.15.0
      ajv: 8.12.0
      jju: 1.4.0
      resolve: 1.22.6
    dev: true

  /@microsoft/tsdoc/0.15.0:
    resolution: {integrity: sha512-HZpPoABogPvjeJOdzCOSJsXeL/SMCBgBZMVC3X3d7YYp2gf31MfxhUoYUNwf1ERPJOnQc0wkFn9trqI6ZEdZuA==}
    dev: true

  /@nodelib/fs.scandir/2.1.5:
    resolution: {integrity: sha512-vq24Bq3ym5HEQm2NKCr3yXDwjc7vTsEThRDnkp2DK9p1uqLR+DHurm/NOTo0KG7HYHU7eppKZj3MyqYuMBf62g==}
    engines: {node: '>= 8'}
    dependencies:
      '@nodelib/fs.stat': 2.0.5
      run-parallel: 1.2.0

  /@nodelib/fs.stat/2.0.5:
    resolution: {integrity: sha512-RkhPPp2zrqDAQA/2jNhnztcPAlv64XdhIp7a7454A5ovI7Bukxgt7MX7udwAu3zg1DcpPU0rz3VV1SeaqvY4+A==}
    engines: {node: '>= 8'}

  /@nodelib/fs.walk/1.2.8:
    resolution: {integrity: sha512-oGB+UxlgWcgQkgwo8GcEGwemoTFt3FIO9ababBmaGwXIoBKZ+GTy0pP185beGg7Llih/NSHSV2XAs1lnznocSg==}
    engines: {node: '>= 8'}
    dependencies:
      '@nodelib/fs.scandir': 2.1.5
      fastq: 1.15.0

  /@opentelemetry/api/1.6.0:
    resolution: {integrity: sha512-OWlrQAnWn9577PhVgqjUvMr1pg57Bc4jv0iL4w0PRuOSRvq67rvHW9Ie/dZVMvCzhSCB+UxhcY/PmCmFj33Q+g==}
    engines: {node: '>=8.0.0'}

  /@pkgjs/parseargs/0.11.0:
    resolution: {integrity: sha512-+1VkjdD0QBLPodGrJUeqarH8VAIvQODIbwh9XpP5Syisf7YoQgsJKPNFoqqLQlu+VQ/tVSshMR6loPMn8U+dPg==}
    engines: {node: '>=14'}
    requiresBuild: true
    dev: true
    optional: true

  /@puppeteer/browsers/2.1.0:
    resolution: {integrity: sha512-xloWvocjvryHdUjDam/ZuGMh7zn4Sn3ZAaV4Ah2e2EwEt90N3XphZlSsU3n0VDc1F7kggCjMuH0UuxfPQ5mD9w==}
    engines: {node: '>=18'}
    hasBin: true
    dependencies:
      debug: 4.3.4
      extract-zip: 2.0.1
      progress: 2.0.3
      proxy-agent: 6.4.0
      semver: 7.6.0
      tar-fs: 3.0.5
      unbzip2-stream: 1.4.3
      yargs: 17.7.2
    transitivePeerDependencies:
      - supports-color
    dev: true

  /@readme/better-ajv-errors/1.6.0_ajv@8.17.1:
    resolution: {integrity: sha512-9gO9rld84Jgu13kcbKRU+WHseNhaVt76wYMeRDGsUGYxwJtI3RmEJ9LY9dZCYQGI8eUZLuxb5qDja0nqklpFjQ==}
    engines: {node: '>=14'}
    peerDependencies:
      ajv: 4.11.8 - 8
    dependencies:
      '@babel/code-frame': 7.25.9
      '@babel/runtime': 7.24.8
      '@humanwhocodes/momoa': 2.0.4
      ajv: 8.17.1
      chalk: 4.1.2
      json-to-ast: 2.1.0
      jsonpointer: 5.0.1
      leven: 3.1.0
    dev: false

  /@readme/json-schema-ref-parser/1.2.0:
    resolution: {integrity: sha512-Bt3QVovFSua4QmHa65EHUmh2xS0XJ3rgTEUPH998f4OW4VVJke3BuS16f+kM0ZLOGdvIrzrPRqwihuv5BAjtrA==}
    dependencies:
      '@jsdevtools/ono': 7.1.3
      '@types/json-schema': 7.0.13
      call-me-maybe: 1.0.2
      js-yaml: 4.1.0
    dev: false

  /@readme/openapi-parser/2.6.0_openapi-types@12.1.3:
    resolution: {integrity: sha512-pyFJXezWj9WI1O+gdp95CoxfY+i+Uq3kKk4zXIFuRAZi9YnHpHOpjumWWr67wkmRTw19Hskh9spyY0Iyikf3fA==}
    engines: {node: '>=18'}
    peerDependencies:
      openapi-types: '>=7'
    dependencies:
      '@apidevtools/swagger-methods': 3.0.2
      '@jsdevtools/ono': 7.1.3
      '@readme/better-ajv-errors': 1.6.0_ajv@8.17.1
      '@readme/json-schema-ref-parser': 1.2.0
      '@readme/openapi-schemas': 3.1.0
      ajv: 8.17.1
      ajv-draft-04: 1.0.0_ajv@8.17.1
      call-me-maybe: 1.0.2
      openapi-types: 12.1.3
    dev: false

  /@readme/openapi-schemas/3.1.0:
    resolution: {integrity: sha512-9FC/6ho8uFa8fV50+FPy/ngWN53jaUu4GRXlAjcxIRrzhltJnpKkBG2Tp0IDraFJeWrOpk84RJ9EMEEYzaI1Bw==}
    engines: {node: '>=18'}
    dev: false

  /@rollup/rollup-android-arm-eabi/4.18.0:
    resolution: {integrity: sha512-Tya6xypR10giZV1XzxmH5wr25VcZSncG0pZIjfePT0OVBvqNEurzValetGNarVrGiq66EBVAFn15iYX4w6FKgQ==}
    cpu: [arm]
    os: [android]
    requiresBuild: true
    dev: true
    optional: true

  /@rollup/rollup-android-arm64/4.18.0:
    resolution: {integrity: sha512-avCea0RAP03lTsDhEyfy+hpfr85KfyTctMADqHVhLAF3MlIkq83CP8UfAHUssgXTYd+6er6PaAhx/QGv4L1EiA==}
    cpu: [arm64]
    os: [android]
    requiresBuild: true
    dev: true
    optional: true

  /@rollup/rollup-darwin-arm64/4.18.0:
    resolution: {integrity: sha512-IWfdwU7KDSm07Ty0PuA/W2JYoZ4iTj3TUQjkVsO/6U+4I1jN5lcR71ZEvRh52sDOERdnNhhHU57UITXz5jC1/w==}
    cpu: [arm64]
    os: [darwin]
    requiresBuild: true
    dev: true
    optional: true

  /@rollup/rollup-darwin-x64/4.18.0:
    resolution: {integrity: sha512-n2LMsUz7Ynu7DoQrSQkBf8iNrjOGyPLrdSg802vk6XT3FtsgX6JbE8IHRvposskFm9SNxzkLYGSq9QdpLYpRNA==}
    cpu: [x64]
    os: [darwin]
    requiresBuild: true
    dev: true
    optional: true

  /@rollup/rollup-linux-arm-gnueabihf/4.18.0:
    resolution: {integrity: sha512-C/zbRYRXFjWvz9Z4haRxcTdnkPt1BtCkz+7RtBSuNmKzMzp3ZxdM28Mpccn6pt28/UWUCTXa+b0Mx1k3g6NOMA==}
    cpu: [arm]
    os: [linux]
    requiresBuild: true
    dev: true
    optional: true

  /@rollup/rollup-linux-arm-musleabihf/4.18.0:
    resolution: {integrity: sha512-l3m9ewPgjQSXrUMHg93vt0hYCGnrMOcUpTz6FLtbwljo2HluS4zTXFy2571YQbisTnfTKPZ01u/ukJdQTLGh9A==}
    cpu: [arm]
    os: [linux]
    requiresBuild: true
    dev: true
    optional: true

  /@rollup/rollup-linux-arm64-gnu/4.18.0:
    resolution: {integrity: sha512-rJ5D47d8WD7J+7STKdCUAgmQk49xuFrRi9pZkWoRD1UeSMakbcepWXPF8ycChBoAqs1pb2wzvbY6Q33WmN2ftw==}
    cpu: [arm64]
    os: [linux]
    requiresBuild: true
    dev: true
    optional: true

  /@rollup/rollup-linux-arm64-musl/4.18.0:
    resolution: {integrity: sha512-be6Yx37b24ZwxQ+wOQXXLZqpq4jTckJhtGlWGZs68TgdKXJgw54lUUoFYrg6Zs/kjzAQwEwYbp8JxZVzZLRepQ==}
    cpu: [arm64]
    os: [linux]
    requiresBuild: true
    dev: true
    optional: true

  /@rollup/rollup-linux-powerpc64le-gnu/4.18.0:
    resolution: {integrity: sha512-hNVMQK+qrA9Todu9+wqrXOHxFiD5YmdEi3paj6vP02Kx1hjd2LLYR2eaN7DsEshg09+9uzWi2W18MJDlG0cxJA==}
    cpu: [ppc64]
    os: [linux]
    requiresBuild: true
    dev: true
    optional: true

  /@rollup/rollup-linux-riscv64-gnu/4.18.0:
    resolution: {integrity: sha512-ROCM7i+m1NfdrsmvwSzoxp9HFtmKGHEqu5NNDiZWQtXLA8S5HBCkVvKAxJ8U+CVctHwV2Gb5VUaK7UAkzhDjlg==}
    cpu: [riscv64]
    os: [linux]
    requiresBuild: true
    dev: true
    optional: true

  /@rollup/rollup-linux-s390x-gnu/4.18.0:
    resolution: {integrity: sha512-0UyyRHyDN42QL+NbqevXIIUnKA47A+45WyasO+y2bGJ1mhQrfrtXUpTxCOrfxCR4esV3/RLYyucGVPiUsO8xjg==}
    cpu: [s390x]
    os: [linux]
    requiresBuild: true
    dev: true
    optional: true

  /@rollup/rollup-linux-x64-gnu/4.18.0:
    resolution: {integrity: sha512-xuglR2rBVHA5UsI8h8UbX4VJ470PtGCf5Vpswh7p2ukaqBGFTnsfzxUBetoWBWymHMxbIG0Cmx7Y9qDZzr648w==}
    cpu: [x64]
    os: [linux]
    requiresBuild: true
    dev: true
    optional: true

  /@rollup/rollup-linux-x64-musl/4.18.0:
    resolution: {integrity: sha512-LKaqQL9osY/ir2geuLVvRRs+utWUNilzdE90TpyoX0eNqPzWjRm14oMEE+YLve4k/NAqCdPkGYDaDF5Sw+xBfg==}
    cpu: [x64]
    os: [linux]
    requiresBuild: true
    dev: true
    optional: true

  /@rollup/rollup-win32-arm64-msvc/4.18.0:
    resolution: {integrity: sha512-7J6TkZQFGo9qBKH0pk2cEVSRhJbL6MtfWxth7Y5YmZs57Pi+4x6c2dStAUvaQkHQLnEQv1jzBUW43GvZW8OFqA==}
    cpu: [arm64]
    os: [win32]
    requiresBuild: true
    dev: true
    optional: true

  /@rollup/rollup-win32-ia32-msvc/4.18.0:
    resolution: {integrity: sha512-Txjh+IxBPbkUB9+SXZMpv+b/vnTEtFyfWZgJ6iyCmt2tdx0OF5WhFowLmnh8ENGNpfUlUZkdI//4IEmhwPieNg==}
    cpu: [ia32]
    os: [win32]
    requiresBuild: true
    dev: true
    optional: true

  /@rollup/rollup-win32-x64-msvc/4.18.0:
    resolution: {integrity: sha512-UOo5FdvOL0+eIVTgS4tIdbW+TtnBLWg1YBCcU2KWM7nuNwRz9bksDX1bekJJCpu25N1DVWaCwnT39dVQxzqS8g==}
    cpu: [x64]
    os: [win32]
    requiresBuild: true
    dev: true
    optional: true

  /@rushstack/node-core-library/5.5.1_@types+node@18.18.0:
    resolution: {integrity: sha512-ZutW56qIzH8xIOlfyaLQJFx+8IBqdbVCZdnj+XT1MorQ1JqqxHse8vbCpEM+2MjsrqcbxcgDIbfggB1ZSQ2A3g==}
    peerDependencies:
      '@types/node': '*'
    peerDependenciesMeta:
      '@types/node':
        optional: true
    dependencies:
      '@types/node': 18.18.0
      ajv: 8.13.0
      ajv-draft-04: 1.0.0_ajv@8.13.0
      ajv-formats: 3.0.1_ajv@8.13.0
      fs-extra: 7.0.1
      import-lazy: 4.0.0
      jju: 1.4.0
      resolve: 1.22.6
      semver: 7.5.4
    dev: true

  /@rushstack/rig-package/0.5.3:
    resolution: {integrity: sha512-olzSSjYrvCNxUFZowevC3uz8gvKr3WTpHQ7BkpjtRpA3wK+T0ybep/SRUMfr195gBzJm5gaXw0ZMgjIyHqJUow==}
    dependencies:
      resolve: 1.22.6
      strip-json-comments: 3.1.1
    dev: true

  /@rushstack/terminal/0.13.3_@types+node@18.18.0:
    resolution: {integrity: sha512-fc3zjXOw8E0pXS5t9vTiIPx9gHA0fIdTXsu9mT4WbH+P3mYvnrX0iAQ5a6NvyK1+CqYWBTw/wVNx7SDJkI+WYQ==}
    peerDependencies:
      '@types/node': '*'
    peerDependenciesMeta:
      '@types/node':
        optional: true
    dependencies:
      '@rushstack/node-core-library': 5.5.1_@types+node@18.18.0
      '@types/node': 18.18.0
      supports-color: 8.1.1
    dev: true

  /@rushstack/ts-command-line/4.22.4_@types+node@18.18.0:
    resolution: {integrity: sha512-QoyhbWfyF9Ixg5DWdPzxO3h2RmJ7i5WH9b7qLzD5h5WFya/ZqicjdPrVwQiGtrFvAbBj8jhcC9DhbzU9xAk78g==}
    dependencies:
      '@rushstack/terminal': 0.13.3_@types+node@18.18.0
      '@types/argparse': 1.0.38
      argparse: 1.0.10
      string-argv: 0.3.2
    transitivePeerDependencies:
      - '@types/node'
    dev: true

  /@sinclair/typebox/0.27.8:
    resolution: {integrity: sha512-+Fj43pSMwJs4KRrH/938Uf+uAELIgVBmQzg/q1YG10djyfA3TnrU8N8XzqCh/okZdszqBQTZf96idMfE5lnwTA==}
    dev: true

  /@sindresorhus/merge-streams/2.3.0:
    resolution: {integrity: sha512-LtoMMhxAlorcGhmFYI+LhPgbPZCkgP6ra1YL604EeF6U98pLlQ3iWIGMdWSC+vWmPBWBNgmDBAhnAobLROJmwg==}
    engines: {node: '>=18'}

  /@sinonjs/commons/1.8.6:
    resolution: {integrity: sha512-Ky+XkAkqPZSm3NLBeUng77EBQl3cmeJhITaGHdYH8kjVB+aun3S4XBRti2zt17mtt0mIUDiNxYeoJm6drVvBJQ==}
    dependencies:
      type-detect: 4.0.8
    dev: true

  /@sinonjs/commons/2.0.0:
    resolution: {integrity: sha512-uLa0j859mMrg2slwQYdO/AkrOfmH+X6LTVmNTS9CqexuE2IvVORIkSpJLqePAbEnKJ77aMmCwr1NUZ57120Xcg==}
    dependencies:
      type-detect: 4.0.8
    dev: true

  /@sinonjs/commons/3.0.0:
    resolution: {integrity: sha512-jXBtWAF4vmdNmZgD5FoKsVLv3rPgDnLgPbU84LIJ3otV44vJlDRokVng5v8NFJdCf/da9legHcKaRuZs4L7faA==}
    dependencies:
      type-detect: 4.0.8
    dev: true

  /@sinonjs/fake-timers/10.3.0:
    resolution: {integrity: sha512-V4BG07kuYSUkTCSBHG8G8TNhM+F19jXFWnQtzj+we8DrkpSBCee9Z3Ms8yiGer/dlmhe35/Xdgyo3/0rQKg7YA==}
    dependencies:
      '@sinonjs/commons': 3.0.0
    dev: true

  /@sinonjs/fake-timers/7.1.2:
    resolution: {integrity: sha512-iQADsW4LBMISqZ6Ci1dupJL9pprqwcVFTcOsEmQOEhW+KLCVn/Y4Jrvg2k19fIHCp+iFprriYPTdRcQR8NbUPg==}
    dependencies:
      '@sinonjs/commons': 1.8.6
    dev: true

  /@sinonjs/samsam/6.1.3:
    resolution: {integrity: sha512-nhOb2dWPeb1sd3IQXL/dVPnKHDOAFfvichtBf4xV00/rU1QbPCQqKMbvIheIjqwVjh7qIgf2AHTHi391yMOMpQ==}
    dependencies:
      '@sinonjs/commons': 1.8.6
      lodash.get: 4.4.2
      type-detect: 4.0.8
    dev: true

  /@sinonjs/text-encoding/0.7.2:
    resolution: {integrity: sha512-sXXKG+uL9IrKqViTtao2Ws6dy0znu9sOaP1di/jKGW1M6VssO8vlpXCQcpZ+jisQ1tTFAC5Jo/EOzFbggBagFQ==}
    dev: true

  /@socket.io/component-emitter/3.1.0:
    resolution: {integrity: sha512-+9jVqKhRSpsc591z5vX+X5Yyw+he/HCB4iQ/RYxw35CEPaY1gnsNE43nf9n9AaYjAQrTiI/mOwKUKdUs9vf7Xg==}
    dev: true

  /@tootallnate/once/2.0.0:
    resolution: {integrity: sha512-XCuKFP5PS55gnMVu3dty8KPatLqUoy/ZYzDzAGCQ8JNFCkLXzmI7vNHCR+XpbZaMWQK/vQubr7PkYq8g470J/A==}
    engines: {node: '>= 10'}

  /@tootallnate/quickjs-emscripten/0.23.0:
    resolution: {integrity: sha512-C5Mc6rdnsaJDjO3UpGW/CQTHtCKaYlScZTly4JIu97Jxo/odCiH0ITnDXSJPTOrEKk/ycSZ0AOgTmkDtkOsvIA==}
    dev: true

  /@ts-morph/common/0.24.0:
    resolution: {integrity: sha512-c1xMmNHWpNselmpIqursHeOHHBTIsJLbB+NuovbTTRCNiTLEr/U9dbJ8qy0jd/O2x5pc3seWuOUN5R2IoOTp8A==}
    dependencies:
      fast-glob: 3.3.2
      minimatch: 9.0.5
      mkdirp: 3.0.1
      path-browserify: 1.0.1
    dev: false

  /@tsconfig/node10/1.0.9:
    resolution: {integrity: sha512-jNsYVVxU8v5g43Erja32laIDHXeoNvFEpX33OK4d6hljo3jDhCBDhx5dhCCTMWUojscpAagGiRkBKxpdl9fxqA==}
    dev: true

  /@tsconfig/node12/1.0.11:
    resolution: {integrity: sha512-cqefuRsh12pWyGsIoBKJA9luFu3mRxCA+ORZvA4ktLSzIuCUtWVxGIuXigEwO5/ywWFMZ2QEGKWvkZG1zDMTag==}
    dev: true

  /@tsconfig/node14/1.0.3:
    resolution: {integrity: sha512-ysT8mhdixWK6Hw3i1V2AeRqZ5WfXg1G43mqoYlM2nc6388Fq5jcXyr5mRsqViLx/GJYdoL0bfXD8nmF+Zn/Iow==}
    dev: true

  /@tsconfig/node16/1.0.4:
    resolution: {integrity: sha512-vxhUy4J8lyeyinH7Azl1pdd43GJhZH/tP2weN8TntQblOY+A0XbT8DJk1/oCPuOOyg/Ja757rG0CgHcWC8OfMA==}
    dev: true

  /@types/argparse/1.0.38:
    resolution: {integrity: sha512-ebDJ9b0e702Yr7pWgB0jzm+CX4Srzz8RcXtLJDJB+BSccqMa36uyH/zUsSYao5+BD1ytv3k3rPYCq4mAE1hsXA==}
    dev: true

  /@types/chai-as-promised/7.1.6:
    resolution: {integrity: sha512-cQLhk8fFarRVZAXUQV1xEnZgMoPxqKojBvRkqPCKPQCzEhpbbSKl1Uu75kDng7k5Ln6LQLUmNBjLlFthCgm1NA==}
    dependencies:
      '@types/chai': 4.3.6
    dev: true

  /@types/chai/4.3.6:
    resolution: {integrity: sha512-VOVRLM1mBxIRxydiViqPcKn6MIxZytrbMpd6RJLIWKxUNr3zux8no0Oc7kJx0WAPIitgZ0gkrDS+btlqQpubpw==}
    dev: true

  /@types/cookie/0.4.1:
    resolution: {integrity: sha512-XW/Aa8APYr6jSVVA1y/DEIZX0/GMKLEVekNG727R8cs56ahETkRAy/3DR7+fJyh7oUgGwNQaRfXCun0+KbWY7Q==}
    dev: true

  /@types/cors/2.8.14:
    resolution: {integrity: sha512-RXHUvNWYICtbP6s18PnOCaqToK8y14DnLd75c6HfyKf228dxy7pHNOQkxPtvXKp/hINFMDjbYzsj63nnpPMSRQ==}
    dependencies:
      '@types/node': 18.18.0
    dev: true

  /@types/eslint-scope/3.7.5:
    resolution: {integrity: sha512-JNvhIEyxVW6EoMIFIvj93ZOywYFatlpu9deeH6eSx6PE3WHYvHaQtmHmQeNw7aA81bYGBPPQqdtBm6b1SsQMmA==}
    dependencies:
      '@types/eslint': 8.44.3
      '@types/estree': 1.0.2
    dev: true

  /@types/eslint/8.44.3:
    resolution: {integrity: sha512-iM/WfkwAhwmPff3wZuPLYiHX18HI24jU8k1ZSH7P8FHwxTjZ2P6CoX2wnF43oprR+YXJM6UUxATkNvyv/JHd+g==}
    dependencies:
      '@types/estree': 1.0.5
      '@types/json-schema': 7.0.13
    dev: true

  /@types/estree/1.0.2:
    resolution: {integrity: sha512-VeiPZ9MMwXjO32/Xu7+OwflfmeoRwkE/qzndw42gGtgJwZopBnzy2gD//NN1+go1mADzkDcqf/KnFRSjTJ8xJA==}
    dev: true

  /@types/estree/1.0.5:
    resolution: {integrity: sha512-/kYRxGDLWzHOB7q+wtSUQlFrtcdUccpfy+X+9iMBpHK8QLLhx2wIPYuS5DYtR9Wa/YlZAbIovy7qVdB1Aq6Lyw==}
    dev: true

  /@types/fs-extra/8.1.3:
    resolution: {integrity: sha512-7IdV01N0u/CaVO0fuY1YmEg14HQN3+EW8mpNgg6NEfxEl/lzCa5OxlBu3iFsCAdamnYOcTQ7oEi43Xc/67Rgzw==}
    dependencies:
      '@types/node': 18.18.0
    dev: true

  /@types/fs-extra/9.0.13:
    resolution: {integrity: sha512-nEnwB++1u5lVDM2UI4c1+5R+FYaKfaAzS4OococimjVm3nQw3TuzH5UNsocrcTBbhnerblyHj4A49qXbIiZdpA==}
    dependencies:
      '@types/node': 18.18.0
    dev: true

  /@types/js-yaml/3.12.1:
    resolution: {integrity: sha512-SGGAhXLHDx+PK4YLNcNGa6goPf9XRWQNAUUbffkwVGGXIxmDKWyGGL4inzq2sPmExu431Ekb9aEMn9BkPqEYFA==}
    dev: true

  /@types/js-yaml/4.0.6:
    resolution: {integrity: sha512-ACTuifTSIIbyksx2HTon3aFtCKWcID7/h3XEmRpDYdMCXxPbl+m9GteOJeaAkiAta/NJaSFuA7ahZ0NkwajDSw==}
    dev: true

  /@types/json-schema/7.0.13:
    resolution: {integrity: sha512-RbSSoHliUbnXj3ny0CNFOoxrIDV6SUGyStHsvDqosw6CkdPV8TtWGlfecuK4ToyMEAql6pzNxgCFKanovUzlgQ==}

  /@types/lodash/4.14.199:
    resolution: {integrity: sha512-Vrjz5N5Ia4SEzWWgIVwnHNEnb1UE1XMkvY5DGXrAeOGE9imk0hgTHh5GyDjLDJi9OTCn9oo9dXH1uToK1VRfrg==}

  /@types/lodash/4.17.4:
    resolution: {integrity: sha512-wYCP26ZLxaT3R39kiN2+HcJ4kTd3U1waI/cY7ivWYqFP6pW3ZNpvi6Wd6PHZx7T/t8z0vlkXMg3QYLa7DZ/IJQ==}
    dev: true

  /@types/mocha/10.0.1:
    resolution: {integrity: sha512-/fvYntiO1GeICvqbQ3doGDIP97vWmvFt83GKguJ6prmQM2iXZfFcq6YE8KteFyRtX2/h5Hf91BYvPodJKFYv5Q==}
    dev: true

  /@types/mocha/10.0.6:
    resolution: {integrity: sha512-dJvrYWxP/UcXm36Qn36fxhUKu8A/xMRXVT2cliFF1Z7UA9liG5Psj3ezNSZw+5puH2czDXRLcXQxf8JbJt0ejg==}
    dev: true

  /@types/mocha/5.2.7:
    resolution: {integrity: sha512-NYrtPht0wGzhwe9+/idPaBB+TqkY9AhTvOLMkThm0IoEfLaiVQZwBwyJ5puCkO3AUCWrmcoePjp2mbFocKy4SQ==}
    dev: true

  /@types/node-fetch/2.6.6:
    resolution: {integrity: sha512-95X8guJYhfqiuVVhRFxVQcf4hW/2bCuoPwDasMf/531STFoNoWTT7YDnWdXHEZKqAGUigmpG31r2FE70LwnzJw==}
    dependencies:
      '@types/node': 18.18.0
      form-data: 4.0.0

  /@types/node/18.18.0:
    resolution: {integrity: sha512-3xA4X31gHT1F1l38ATDIL9GpRLdwVhnEFC8Uikv5ZLlXATwrCYyPq7ZWHxzxc3J/30SUiwiYT+bQe0/XvKlWbw==}

  /@types/node/22.7.9:
    resolution: {integrity: sha512-jrTfRC7FM6nChvU7X2KqcrgquofrWLFDeYC1hKfwNWomVvrn7JIksqf344WN2X/y8xrgqBd2dJATZV4GbatBfg==}
    dependencies:
      undici-types: 6.19.8
    dev: true

  /@types/semver/7.5.3:
    resolution: {integrity: sha512-OxepLK9EuNEIPxWNME+C6WwbRAOOI2o2BaQEGzz5Lu2e4Z5eDnEo+/aVEDMIXywoJitJ7xWd641wrGLZdtwRyw==}
    dev: true

  /@types/sinon/10.0.17:
    resolution: {integrity: sha512-+6ILpcixQ0Ma3dHMTLv4rSycbDXkDljgKL+E0nI2RUxxhYTFyPSjt6RVMxh7jUshvyVcBvicb0Ktj+lAJcjgeA==}
    dependencies:
      '@types/sinonjs__fake-timers': 8.1.3
    dev: true

  /@types/sinonjs__fake-timers/8.1.3:
    resolution: {integrity: sha512-4g+2YyWe0Ve+LBh+WUm1697PD0Kdi6coG1eU0YjQbwx61AZ8XbEpL1zIT6WjuUKrCMCROpEaYQPDjBnDouBVAQ==}
    dev: true

  /@types/triple-beam/1.3.3:
    resolution: {integrity: sha512-6tOUG+nVHn0cJbVp25JFayS5UE6+xlbcNF9Lo9mU7U0zk3zeUShZied4YEQZjy1JBF043FSkdXw8YkUJuVtB5g==}
    dev: true

  /@types/tunnel/0.0.3:
    resolution: {integrity: sha512-sOUTGn6h1SfQ+gbgqC364jLFBw2lnFqkgF3q0WovEHRLMrVD1sd5aufqi/aJObLekJO+Aq5z646U4Oxy6shXMA==}
    dependencies:
      '@types/node': 18.18.0

  /@types/xmlbuilder/0.0.34:
    resolution: {integrity: sha512-yVsHfYqJblSEg3DvUhGndpCZBZz2GiGVmqMa04fbGro2xzxRj85Q7MQ4os+MaXmKcpCDD42MXuxUWfoUKTuVdQ==}
    dev: true

  /@types/yargs-parser/21.0.1:
    resolution: {integrity: sha512-axdPBuLuEJt0c4yI5OZssC19K2Mq1uKdrfZBzuxLvaztgqUtFYZUNw7lETExPYJR9jdEoIg4mb7RQKRQzOkeGQ==}
    dev: true

  /@types/yargs/17.0.25:
    resolution: {integrity: sha512-gy7iPgwnzNvxgAEi2bXOHWCVOG6f7xsprVJH4MjlAWeBmJ7vh/Y1kwMtUrs64ztf24zVIRCpr3n/z6gm9QIkgg==}
    dependencies:
      '@types/yargs-parser': 21.0.1
    dev: true

  /@types/yauzl/2.10.1:
    resolution: {integrity: sha512-CHzgNU3qYBnp/O4S3yv2tXPlvMTq0YWSTVg2/JYLqWZGHwwgJGAwd00poay/11asPq8wLFwHzubyInqHIFmmiw==}
    requiresBuild: true
    dependencies:
      '@types/node': 18.18.0
    dev: true
    optional: true

  /@typescript-eslint/eslint-plugin/6.8.0_wroavni7rd6ng5lxj6jm5p2pxq:
    resolution: {integrity: sha512-GosF4238Tkes2SHPQ1i8f6rMtG6zlKwMEB0abqSJ3Npvos+doIlc/ATG+vX1G9coDF3Ex78zM3heXHLyWEwLUw==}
    engines: {node: ^16.0.0 || >=18.0.0}
    peerDependencies:
      '@typescript-eslint/parser': ^6.0.0 || ^6.0.0-alpha
      eslint: ^7.0.0 || ^8.0.0
      typescript: '*'
    peerDependenciesMeta:
      typescript:
        optional: true
    dependencies:
      '@eslint-community/regexpp': 4.8.2
      '@typescript-eslint/parser': 6.8.0_wgnkk2eh2432jxos7omdkkhhte
      '@typescript-eslint/scope-manager': 6.8.0
      '@typescript-eslint/type-utils': 6.8.0_wgnkk2eh2432jxos7omdkkhhte
      '@typescript-eslint/utils': 6.8.0_wgnkk2eh2432jxos7omdkkhhte
      '@typescript-eslint/visitor-keys': 6.8.0
      debug: 4.3.4
      eslint: 8.50.0
      graphemer: 1.4.0
      ignore: 5.2.4
      natural-compare: 1.4.0
      semver: 7.5.4
      ts-api-utils: 1.0.3_typescript@5.6.2
      typescript: 5.6.2
    transitivePeerDependencies:
      - supports-color
    dev: true

  /@typescript-eslint/parser/6.8.0_wgnkk2eh2432jxos7omdkkhhte:
    resolution: {integrity: sha512-5tNs6Bw0j6BdWuP8Fx+VH4G9fEPDxnVI7yH1IAPkQH5RUtvKwRoqdecAPdQXv4rSOADAaz1LFBZvZG7VbXivSg==}
    engines: {node: ^16.0.0 || >=18.0.0}
    peerDependencies:
      eslint: ^7.0.0 || ^8.0.0
      typescript: '*'
    peerDependenciesMeta:
      typescript:
        optional: true
    dependencies:
      '@typescript-eslint/scope-manager': 6.8.0
      '@typescript-eslint/types': 6.8.0
      '@typescript-eslint/typescript-estree': 6.8.0_typescript@5.6.2
      '@typescript-eslint/visitor-keys': 6.8.0
      debug: 4.3.4
      eslint: 8.50.0
      typescript: 5.6.2
    transitivePeerDependencies:
      - supports-color
    dev: true

  /@typescript-eslint/scope-manager/6.8.0:
    resolution: {integrity: sha512-xe0HNBVwCph7rak+ZHcFD6A+q50SMsFwcmfdjs9Kz4qDh5hWhaPhFjRs/SODEhroBI5Ruyvyz9LfwUJ624O40g==}
    engines: {node: ^16.0.0 || >=18.0.0}
    dependencies:
      '@typescript-eslint/types': 6.8.0
      '@typescript-eslint/visitor-keys': 6.8.0
    dev: true

  /@typescript-eslint/type-utils/6.8.0_wgnkk2eh2432jxos7omdkkhhte:
    resolution: {integrity: sha512-RYOJdlkTJIXW7GSldUIHqc/Hkto8E+fZN96dMIFhuTJcQwdRoGN2rEWA8U6oXbLo0qufH7NPElUb+MceHtz54g==}
    engines: {node: ^16.0.0 || >=18.0.0}
    peerDependencies:
      eslint: ^7.0.0 || ^8.0.0
      typescript: '*'
    peerDependenciesMeta:
      typescript:
        optional: true
    dependencies:
      '@typescript-eslint/typescript-estree': 6.8.0_typescript@5.6.2
      '@typescript-eslint/utils': 6.8.0_wgnkk2eh2432jxos7omdkkhhte
      debug: 4.3.4
      eslint: 8.50.0
      ts-api-utils: 1.0.3_typescript@5.6.2
      typescript: 5.6.2
    transitivePeerDependencies:
      - supports-color
    dev: true

  /@typescript-eslint/types/6.8.0:
    resolution: {integrity: sha512-p5qOxSum7W3k+llc7owEStXlGmSl8FcGvhYt8Vjy7FqEnmkCVlM3P57XQEGj58oqaBWDQXbJDZxwUWMS/EAPNQ==}
    engines: {node: ^16.0.0 || >=18.0.0}
    dev: true

  /@typescript-eslint/typescript-estree/6.8.0_typescript@5.6.2:
    resolution: {integrity: sha512-ISgV0lQ8XgW+mvv5My/+iTUdRmGspducmQcDw5JxznasXNnZn3SKNrTRuMsEXv+V/O+Lw9AGcQCfVaOPCAk/Zg==}
    engines: {node: ^16.0.0 || >=18.0.0}
    peerDependencies:
      typescript: '*'
    peerDependenciesMeta:
      typescript:
        optional: true
    dependencies:
      '@typescript-eslint/types': 6.8.0
      '@typescript-eslint/visitor-keys': 6.8.0
      debug: 4.3.4
      globby: 11.1.0
      is-glob: 4.0.3
      semver: 7.6.3
      ts-api-utils: 1.0.3_typescript@5.6.2
      typescript: 5.6.2
    transitivePeerDependencies:
      - supports-color
    dev: true

  /@typescript-eslint/utils/6.8.0_wgnkk2eh2432jxos7omdkkhhte:
    resolution: {integrity: sha512-dKs1itdE2qFG4jr0dlYLQVppqTE+Itt7GmIf/vX6CSvsW+3ov8PbWauVKyyfNngokhIO9sKZeRGCUo1+N7U98Q==}
    engines: {node: ^16.0.0 || >=18.0.0}
    peerDependencies:
      eslint: ^7.0.0 || ^8.0.0
    dependencies:
      '@eslint-community/eslint-utils': 4.4.0_eslint@8.50.0
      '@types/json-schema': 7.0.13
      '@types/semver': 7.5.3
      '@typescript-eslint/scope-manager': 6.8.0
      '@typescript-eslint/types': 6.8.0
      '@typescript-eslint/typescript-estree': 6.8.0_typescript@5.6.2
      eslint: 8.50.0
      semver: 7.6.3
    transitivePeerDependencies:
      - supports-color
      - typescript
    dev: true

  /@typescript-eslint/visitor-keys/6.8.0:
    resolution: {integrity: sha512-oqAnbA7c+pgOhW2OhGvxm0t1BULX5peQI/rLsNDpGM78EebV3C9IGbX5HNZabuZ6UQrYveCLjKo8Iy/lLlBkkg==}
    engines: {node: ^16.0.0 || >=18.0.0}
    dependencies:
      '@typescript-eslint/types': 6.8.0
      eslint-visitor-keys: 3.4.3
    dev: true

  /@typespec/compiler/0.62.0:
    resolution: {integrity: sha512-RfKJ/rF2Wjxu7dl74oJE8yEfSkeL7NopFlyJ4dW1JQXpRN2IOJYPxas12qZA6H9ZEIB8rBjyrHNxJSQbvn/UDQ==}
    engines: {node: '>=18.0.0'}
    hasBin: true
    dependencies:
      '@babel/code-frame': 7.25.9
      ajv: 8.17.1
      change-case: 5.4.4
      globby: 14.0.2
      mustache: 4.2.0
      picocolors: 1.1.1
      prettier: 3.3.3
      prompts: 2.4.2
      semver: 7.6.3
      temporal-polyfill: 0.2.5
      vscode-languageserver: 9.0.1
      vscode-languageserver-textdocument: 1.0.12
      yaml: 2.5.1
      yargs: 17.7.2
    dev: true

  /@typespec/compiler/0.63.0:
    resolution: {integrity: sha512-cC3YniwbFghn1fASX3r1IgNjMrwaY4gmzznkHT4f/NxE+HK4XoXWn4EG7287QgVMCaHUykzJCIfW9k7kIleW5A==}
    engines: {node: '>=18.0.0'}
    hasBin: true
    dependencies:
      '@babel/code-frame': 7.25.9
      ajv: 8.17.1
      change-case: 5.4.4
      globby: 14.0.2
      mustache: 4.2.0
      picocolors: 1.1.1
      prettier: 3.3.3
      prompts: 2.4.2
      semver: 7.6.3
      temporal-polyfill: 0.2.5
      vscode-languageserver: 9.0.1
      vscode-languageserver-textdocument: 1.0.12
      yaml: 2.5.1
      yargs: 17.7.2

  /@typespec/http-specs/0.1.0-alpha.2_nny34cssizqkuut67zbclye2ye:
    resolution: {integrity: sha512-6CJSM14Rxroj7/cQd4qO48NOZGKDHoB29Fg+mt0AuWtCWbD18XLLQt9GqCfmmoJ7n9TZPS/qXB9TvBS49akKiA==}
    engines: {node: '>=16.0.0'}
    peerDependencies:
      '@typespec/compiler': ~0.62.0
      '@typespec/http': ~0.62.0
      '@typespec/rest': ~0.62.0
      '@typespec/versioning': ~0.62.0
      '@typespec/xml': ~0.62.0
    dependencies:
      '@typespec/compiler': 0.62.0
      '@typespec/http': 0.62.0_@typespec+compiler@0.62.0
      '@typespec/rest': 0.62.0_ehpjn7t5lr2snllrxt4bmumehe
      '@typespec/spec-api': 0.1.0-alpha.0
      '@typespec/spector': 0.1.0-alpha.3
      '@typespec/versioning': 0.62.0_@typespec+compiler@0.62.0
      '@typespec/xml': 0.62.0_@typespec+compiler@0.62.0
    transitivePeerDependencies:
      - '@types/express'
      - '@typespec/streams'
      - debug
      - supports-color
    dev: true

  /@typespec/http/0.62.0_@typespec+compiler@0.62.0:
    resolution: {integrity: sha512-6H9y9e32lb2s76MMy29ITCwSZNG42sa/qWthiByUvfbTEXMpu5a1fQHNj7RXg+xmDKmVIHv3gAfjGPAWfXhkaQ==}
    engines: {node: '>=18.0.0'}
    peerDependencies:
      '@typespec/compiler': ~0.62.0
      '@typespec/streams': ~0.62.0
    peerDependenciesMeta:
      '@typespec/streams':
        optional: true
    dependencies:
      '@typespec/compiler': 0.62.0
    dev: true

  /@typespec/http/0.63.0_@typespec+compiler@0.63.0:
    resolution: {integrity: sha512-SYVbBmLPAPdWZfdMs0QlbpTnFREDnkINu2FR+0kRX12qzbRgpRbLsdhg59qx4TfKoh4IAPgSV+Fq84w7BWGsyQ==}
    engines: {node: '>=18.0.0'}
    peerDependencies:
      '@typespec/compiler': ~0.63.0
      '@typespec/streams': ~0.63.0
    peerDependenciesMeta:
      '@typespec/streams':
        optional: true
    dependencies:
      '@typespec/compiler': 0.63.0

  /@typespec/json-schema/0.63.0_@typespec+compiler@0.63.0:
    resolution: {integrity: sha512-jGRXxUxdrwW/XzvaDqyt5mS/V1iBnrDaHUMRIkrFLCwzgll/NenquLI/nopihzLFXK78MfFYuHg4DEPYY5PdFw==}
    engines: {node: '>=18.0.0'}
    peerDependencies:
      '@typespec/compiler': ~0.63.0
    dependencies:
      '@typespec/compiler': 0.63.0
      yaml: 2.5.1
    dev: false

  /@typespec/openapi/0.63.0_qz2z3dajrrgsjonwob7haqlhte:
    resolution: {integrity: sha512-/KzR60mj3P/LnNWd/QfH0KTN/If4+mjrsWNSB7/uab6c8Qu/lNsGlZDkmWq4EFiwBR7VmpdFz9FP7d/m3O+tGw==}
    engines: {node: '>=18.0.0'}
    peerDependencies:
      '@typespec/compiler': ~0.63.0
      '@typespec/http': ~0.63.0
    dependencies:
      '@typespec/compiler': 0.63.0
      '@typespec/http': 0.63.0_@typespec+compiler@0.63.0

  /@typespec/openapi3/0.63.0_sqdvtoykz5tnrrjz5ge5rvjoie:
    resolution: {integrity: sha512-HC8VeakPznXNn7euAyAxUFNsOcfSzM8tQwYPNUMWs0qGJqGgb6vjf5rShQmfgrCe5Y6zcMM2PPBuxaFV3xXYLw==}
    engines: {node: '>=18.0.0'}
    hasBin: true
    peerDependencies:
      '@typespec/compiler': ~0.63.0
      '@typespec/http': ~0.63.0
      '@typespec/openapi': ~0.63.0
      '@typespec/versioning': ~0.63.0
      '@typespec/xml': '*'
    peerDependenciesMeta:
      '@typespec/xml':
        optional: true
    dependencies:
      '@readme/openapi-parser': 2.6.0_openapi-types@12.1.3
      '@typespec/compiler': 0.63.0
      '@typespec/http': 0.63.0_@typespec+compiler@0.63.0
      '@typespec/openapi': 0.63.0_qz2z3dajrrgsjonwob7haqlhte
      '@typespec/versioning': 0.63.0_@typespec+compiler@0.63.0
      openapi-types: 12.1.3
      yaml: 2.5.1
    dev: false

  /@typespec/rest/0.62.0_ehpjn7t5lr2snllrxt4bmumehe:
    resolution: {integrity: sha512-ci5UjelEKFwsPTdpgysoUoDCcw02EnbG4GBuYJdR5mRrFCBZMxrbro+OJLgSN3g/TORSsWlW7dEOWLfbyrmlZQ==}
    engines: {node: '>=18.0.0'}
    peerDependencies:
      '@typespec/compiler': ~0.62.0
      '@typespec/http': ~0.62.0
    dependencies:
      '@typespec/compiler': 0.62.0
      '@typespec/http': 0.62.0_@typespec+compiler@0.62.0
    dev: true

  /@typespec/rest/0.63.0_qz2z3dajrrgsjonwob7haqlhte:
    resolution: {integrity: sha512-HftzMjSDHAYX+ILE9C6pFS4oAq7oBHMCtpA8QgSFPDF4V5a8l1k2K8c4x1B+7yl+GkREmIdtpc6S0xZm2G7hXg==}
    engines: {node: '>=18.0.0'}
    peerDependencies:
      '@typespec/compiler': ~0.63.0
      '@typespec/http': ~0.63.0
    dependencies:
      '@typespec/compiler': 0.63.0
      '@typespec/http': 0.63.0_@typespec+compiler@0.63.0

  /@typespec/spec-api/0.1.0-alpha.0:
    resolution: {integrity: sha512-SgWSt5mnl9bbc+C9toMzh4i8RESWcAfMg/Wyq+3oY+0EcKlmDYNWgDhQi/Eh8bA4zyMoymj48hcEzD97E1ERtQ==}
    engines: {node: '>=18.0.0'}
    dependencies:
      body-parser: 1.20.3
      deep-equal: 2.2.2
      express: 4.21.1
      express-promise-router: 4.1.1_express@4.21.1
      morgan: 1.10.0
      multer: 1.4.5-lts.1
      picocolors: 1.1.0
      prettier: 3.3.3
      winston: 3.17.0
      xml2js: 0.6.2
      yargs: 17.7.2
    transitivePeerDependencies:
      - '@types/express'
    dev: true

  /@typespec/spec-coverage-sdk/0.1.0-alpha.1:
    resolution: {integrity: sha512-5Q2PpE6yb6ZvGJiMfay01rQo55O9zsPj+yB4n7skHdMfXBrCXTFY9Iopr3VMht7iSwtIoVJScd4MfAVaG5Nb9Q==}
    engines: {node: '>=16.0.0'}
    dependencies:
      '@azure/identity': 4.4.1
      '@azure/storage-blob': 12.25.0
      '@types/node': 22.7.9
    transitivePeerDependencies:
      - supports-color
    dev: true

  /@typespec/spector/0.1.0-alpha.3:
    resolution: {integrity: sha512-KhWSjdc2B1h1boMACUijgQhNmA/E4YYxEYWOnVk+7eCA5kQcLnBofkeutKyBPu0dbnPscEygw/k/jTQdi4O59A==}
    engines: {node: '>=16.0.0'}
    hasBin: true
    dependencies:
      '@azure/identity': 4.4.1
      '@types/js-yaml': 4.0.6
      '@typespec/compiler': 0.62.0
      '@typespec/http': 0.62.0_@typespec+compiler@0.62.0
      '@typespec/rest': 0.62.0_ehpjn7t5lr2snllrxt4bmumehe
      '@typespec/spec-api': 0.1.0-alpha.0
      '@typespec/spec-coverage-sdk': 0.1.0-alpha.1
      '@typespec/versioning': 0.62.0_@typespec+compiler@0.62.0
      ajv: 8.17.1
      axios: 1.7.7
      body-parser: 1.20.3
      deep-equal: 2.2.2
      express: 4.21.1
      express-promise-router: 4.1.1_express@4.21.1
      form-data: 4.0.1
      globby: 14.0.2
      jackspeak: 4.0.2
      js-yaml: 4.1.0
      morgan: 1.10.0
      multer: 1.4.5-lts.1
      node-fetch: 3.3.2
      picocolors: 1.1.0
      source-map-support: 0.5.21
      winston: 3.17.0
      xml2js: 0.6.2
      yargs: 17.7.2
    transitivePeerDependencies:
      - '@types/express'
      - '@typespec/streams'
      - debug
      - supports-color
    dev: true

  /@typespec/ts-http-runtime/1.0.0-alpha.20240314.2:
    resolution: {integrity: sha512-Rc/bFkKLbrEo9KKXiSdRYNSmosZ1W6ycQKEKScpXvK4jaXFNyCvmS0tLv7rEN4EzEEds2fPzEHNtX4e8gMu/lA==}
    engines: {node: '>=18.0.0'}
    dependencies:
      http-proxy-agent: 7.0.0
      https-proxy-agent: 7.0.2
      tslib: 2.6.2
    transitivePeerDependencies:
      - supports-color
    dev: true

  /@typespec/versioning/0.63.0_@typespec+compiler@0.63.0:
    resolution: {integrity: sha512-BPvmPL+g20yEmSA8XRfbIHdToNOjssq4QfwOU6D7kKLLXnZHFb1hmuwW0tf0Wa/lYgoaUC60ONAeoXgNT1ZOIQ==}
    engines: {node: '>=18.0.0'}
    peerDependencies:
      '@typespec/compiler': ~0.63.0
    dependencies:
      '@typespec/compiler': 0.63.0

  /@typespec/xml/0.62.0_@typespec+compiler@0.63.0:
    resolution: {integrity: sha512-DexGTQHB75fncDcYfs5CIbNwO6NOhjwCaaNoHYAsVVzs4T8qwzw6WQdEEMzZRbgsxwnllFkxKwGhLtRMQdv/cQ==}
    engines: {node: '>=18.0.0'}
    peerDependencies:
      '@typespec/compiler': ~0.62.0
    dependencies:
      '@typespec/compiler': 0.63.0
    dev: true

  /@ungap/promise-all-settled/1.1.2:
    resolution: {integrity: sha512-sL/cEvJWAnClXw0wHk85/2L0G6Sj8UB0Ctc1TEMbKSsmpRosqhwj9gWgFRZSrBr2f9tiXISwNhCPmlfqUqyb9Q==}
    dev: true

  /@vitest/coverage-istanbul/1.6.0_vitest@1.6.0:
    resolution: {integrity: sha512-h/BwpXehkkS0qsNCS00QxiupAqVkNi0WT19BR0dQvlge5oHghoSVLx63fABYFoKxVb7Ue7+k6V2KokmQ1zdMpg==}
    peerDependencies:
      vitest: 1.6.0
    dependencies:
      debug: 4.3.4
      istanbul-lib-coverage: 3.2.2
      istanbul-lib-instrument: 6.0.2
      istanbul-lib-report: 3.0.1
      istanbul-lib-source-maps: 5.0.4
      istanbul-reports: 3.1.7
      magicast: 0.3.4
      picocolors: 1.0.1
      test-exclude: 6.0.0
      vitest: 1.6.0_@types+node@18.18.0
    transitivePeerDependencies:
      - supports-color
    dev: true

  /@vitest/coverage-v8/1.6.0_vitest@1.6.0:
    resolution: {integrity: sha512-KvapcbMY/8GYIG0rlwwOKCVNRc0OL20rrhFkg/CHNzncV03TE2XWvO5w9uZYoxNiMEBacAJt3unSOiZ7svePew==}
    peerDependencies:
      vitest: 1.6.0
    dependencies:
      '@ampproject/remapping': 2.3.0
      '@bcoe/v8-coverage': 0.2.3
      debug: 4.3.4
      istanbul-lib-coverage: 3.2.2
      istanbul-lib-report: 3.0.1
      istanbul-lib-source-maps: 5.0.4
      istanbul-reports: 3.1.7
      magic-string: 0.30.10
      magicast: 0.3.4
      picocolors: 1.0.1
      std-env: 3.7.0
      strip-literal: 2.1.0
      test-exclude: 6.0.0
      vitest: 1.6.0_@types+node@18.18.0
    transitivePeerDependencies:
      - supports-color
    dev: true

  /@vitest/expect/1.6.0:
    resolution: {integrity: sha512-ixEvFVQjycy/oNgHjqsL6AZCDduC+tflRluaHIzKIsdbzkLn2U/iBnVeJwB6HsIjQBdfMR8Z0tRxKUsvFJEeWQ==}
    dependencies:
      '@vitest/spy': 1.6.0
      '@vitest/utils': 1.6.0
      chai: 4.4.1
    dev: true

  /@vitest/runner/1.6.0:
    resolution: {integrity: sha512-P4xgwPjwesuBiHisAVz/LSSZtDjOTPYZVmNAnpHHSR6ONrf8eCJOFRvUwdHn30F5M1fxhqtl7QZQUk2dprIXAg==}
    dependencies:
      '@vitest/utils': 1.6.0
      p-limit: 5.0.0
      pathe: 1.1.2
    dev: true

  /@vitest/snapshot/1.6.0:
    resolution: {integrity: sha512-+Hx43f8Chus+DCmygqqfetcAZrDJwvTj0ymqjQq4CvmpKFSTVteEOBzCusu1x2tt4OJcvBflyHUE0DZSLgEMtQ==}
    dependencies:
      magic-string: 0.30.10
      pathe: 1.1.2
      pretty-format: 29.7.0
    dev: true

  /@vitest/spy/1.6.0:
    resolution: {integrity: sha512-leUTap6B/cqi/bQkXUu6bQV5TZPx7pmMBKBQiI0rJA8c3pB56ZsaTbREnF7CJfmvAS4V2cXIBAh/3rVwrrCYgw==}
    dependencies:
      tinyspy: 2.2.1
    dev: true

  /@vitest/utils/1.6.0:
    resolution: {integrity: sha512-21cPiuGMoMZwiOHa2i4LXkMkMkCGzA+MVFV70jRwHo95dL4x/ts5GZhML1QWuy7yfp3WzK3lRvZi3JnXTYqrBw==}
    dependencies:
      diff-sequences: 29.6.3
      estree-walker: 3.0.3
      loupe: 2.3.7
      pretty-format: 29.7.0
    dev: true

  /@webassemblyjs/ast/1.11.6:
    resolution: {integrity: sha512-IN1xI7PwOvLPgjcf180gC1bqn3q/QaOCwYUahIOhbYUu8KA/3tw2RT/T0Gidi1l7Hhj5D/INhJxiICObqpMu4Q==}
    dependencies:
      '@webassemblyjs/helper-numbers': 1.11.6
      '@webassemblyjs/helper-wasm-bytecode': 1.11.6
    dev: true

  /@webassemblyjs/floating-point-hex-parser/1.11.6:
    resolution: {integrity: sha512-ejAj9hfRJ2XMsNHk/v6Fu2dGS+i4UaXBXGemOfQ/JfQ6mdQg/WXtwleQRLLS4OvfDhv8rYnVwH27YJLMyYsxhw==}
    dev: true

  /@webassemblyjs/helper-api-error/1.11.6:
    resolution: {integrity: sha512-o0YkoP4pVu4rN8aTJgAyj9hC2Sv5UlkzCHhxqWj8butaLvnpdc2jOwh4ewE6CX0txSfLn/UYaV/pheS2Txg//Q==}
    dev: true

  /@webassemblyjs/helper-buffer/1.11.6:
    resolution: {integrity: sha512-z3nFzdcp1mb8nEOFFk8DrYLpHvhKC3grJD2ardfKOzmbmJvEf/tPIqCY+sNcwZIY8ZD7IkB2l7/pqhUhqm7hLA==}
    dev: true

  /@webassemblyjs/helper-numbers/1.11.6:
    resolution: {integrity: sha512-vUIhZ8LZoIWHBohiEObxVm6hwP034jwmc9kuq5GdHZH0wiLVLIPcMCdpJzG4C11cHoQ25TFIQj9kaVADVX7N3g==}
    dependencies:
      '@webassemblyjs/floating-point-hex-parser': 1.11.6
      '@webassemblyjs/helper-api-error': 1.11.6
      '@xtuc/long': 4.2.2
    dev: true

  /@webassemblyjs/helper-wasm-bytecode/1.11.6:
    resolution: {integrity: sha512-sFFHKwcmBprO9e7Icf0+gddyWYDViL8bpPjJJl0WHxCdETktXdmtWLGVzoHbqUcY4Be1LkNfwTmXOJUFZYSJdA==}
    dev: true

  /@webassemblyjs/helper-wasm-section/1.11.6:
    resolution: {integrity: sha512-LPpZbSOwTpEC2cgn4hTydySy1Ke+XEu+ETXuoyvuyezHO3Kjdu90KK95Sh9xTbmjrCsUwvWwCOQQNta37VrS9g==}
    dependencies:
      '@webassemblyjs/ast': 1.11.6
      '@webassemblyjs/helper-buffer': 1.11.6
      '@webassemblyjs/helper-wasm-bytecode': 1.11.6
      '@webassemblyjs/wasm-gen': 1.11.6
    dev: true

  /@webassemblyjs/ieee754/1.11.6:
    resolution: {integrity: sha512-LM4p2csPNvbij6U1f19v6WR56QZ8JcHg3QIJTlSwzFcmx6WSORicYj6I63f9yU1kEUtrpG+kjkiIAkevHpDXrg==}
    dependencies:
      '@xtuc/ieee754': 1.2.0
    dev: true

  /@webassemblyjs/leb128/1.11.6:
    resolution: {integrity: sha512-m7a0FhE67DQXgouf1tbN5XQcdWoNgaAuoULHIfGFIEVKA6tu/edls6XnIlkmS6FrXAquJRPni3ZZKjw6FSPjPQ==}
    dependencies:
      '@xtuc/long': 4.2.2
    dev: true

  /@webassemblyjs/utf8/1.11.6:
    resolution: {integrity: sha512-vtXf2wTQ3+up9Zsg8sa2yWiQpzSsMyXj0qViVP6xKGCUT8p8YJ6HqI7l5eCnWx1T/FYdsv07HQs2wTFbbof/RA==}
    dev: true

  /@webassemblyjs/wasm-edit/1.11.6:
    resolution: {integrity: sha512-Ybn2I6fnfIGuCR+Faaz7YcvtBKxvoLV3Lebn1tM4o/IAJzmi9AWYIPWpyBfU8cC+JxAO57bk4+zdsTjJR+VTOw==}
    dependencies:
      '@webassemblyjs/ast': 1.11.6
      '@webassemblyjs/helper-buffer': 1.11.6
      '@webassemblyjs/helper-wasm-bytecode': 1.11.6
      '@webassemblyjs/helper-wasm-section': 1.11.6
      '@webassemblyjs/wasm-gen': 1.11.6
      '@webassemblyjs/wasm-opt': 1.11.6
      '@webassemblyjs/wasm-parser': 1.11.6
      '@webassemblyjs/wast-printer': 1.11.6
    dev: true

  /@webassemblyjs/wasm-gen/1.11.6:
    resolution: {integrity: sha512-3XOqkZP/y6B4F0PBAXvI1/bky7GryoogUtfwExeP/v7Nzwo1QLcq5oQmpKlftZLbT+ERUOAZVQjuNVak6UXjPA==}
    dependencies:
      '@webassemblyjs/ast': 1.11.6
      '@webassemblyjs/helper-wasm-bytecode': 1.11.6
      '@webassemblyjs/ieee754': 1.11.6
      '@webassemblyjs/leb128': 1.11.6
      '@webassemblyjs/utf8': 1.11.6
    dev: true

  /@webassemblyjs/wasm-opt/1.11.6:
    resolution: {integrity: sha512-cOrKuLRE7PCe6AsOVl7WasYf3wbSo4CeOk6PkrjS7g57MFfVUF9u6ysQBBODX0LdgSvQqRiGz3CXvIDKcPNy4g==}
    dependencies:
      '@webassemblyjs/ast': 1.11.6
      '@webassemblyjs/helper-buffer': 1.11.6
      '@webassemblyjs/wasm-gen': 1.11.6
      '@webassemblyjs/wasm-parser': 1.11.6
    dev: true

  /@webassemblyjs/wasm-parser/1.11.6:
    resolution: {integrity: sha512-6ZwPeGzMJM3Dqp3hCsLgESxBGtT/OeCvCZ4TA1JUPYgmhAx38tTPR9JaKy0S5H3evQpO/h2uWs2j6Yc/fjkpTQ==}
    dependencies:
      '@webassemblyjs/ast': 1.11.6
      '@webassemblyjs/helper-api-error': 1.11.6
      '@webassemblyjs/helper-wasm-bytecode': 1.11.6
      '@webassemblyjs/ieee754': 1.11.6
      '@webassemblyjs/leb128': 1.11.6
      '@webassemblyjs/utf8': 1.11.6
    dev: true

  /@webassemblyjs/wast-printer/1.11.6:
    resolution: {integrity: sha512-JM7AhRcE+yW2GWYaKeHL5vt4xqee5N2WcezptmgyhNS+ScggqcT1OtXykhAb13Sn5Yas0j2uv9tHgrjwvzAP4A==}
    dependencies:
      '@webassemblyjs/ast': 1.11.6
      '@xtuc/long': 4.2.2
    dev: true

  /@webpack-cli/configtest/1.2.0_w3wu7rcwmvifygnqiqkxwjppse:
    resolution: {integrity: sha512-4FB8Tj6xyVkyqjj1OaTqCjXYULB9FMkqQ8yGrZjRDrYh0nOE+7Lhs45WioWQQMV+ceFlE368Ukhe6xdvJM9Egg==}
    peerDependencies:
      webpack: 4.x.x || 5.x.x
      webpack-cli: 4.x.x
    dependencies:
      webpack: 5.88.2_webpack-cli@4.10.0
      webpack-cli: 4.10.0_webpack@5.88.2
    dev: true

  /@webpack-cli/info/1.5.0_webpack-cli@4.10.0:
    resolution: {integrity: sha512-e8tSXZpw2hPl2uMJY6fsMswaok5FdlGNRTktvFk2sD8RjH0hE2+XistawJx1vmKteh4NmGmNUrp+Tb2w+udPcQ==}
    peerDependencies:
      webpack-cli: 4.x.x
    dependencies:
      envinfo: 7.10.0
      webpack-cli: 4.10.0_webpack@5.88.2
    dev: true

  /@webpack-cli/serve/1.7.0_webpack-cli@4.10.0:
    resolution: {integrity: sha512-oxnCNGj88fL+xzV+dacXs44HcDwf1ovs3AuEzvP7mqXw7fQntqIhQ1BRmynh4qEKQSSSRSWVyXRjmTbZIX9V2Q==}
    peerDependencies:
      webpack-cli: 4.x.x
      webpack-dev-server: '*'
    peerDependenciesMeta:
      webpack-dev-server:
        optional: true
    dependencies:
      webpack-cli: 4.10.0_webpack@5.88.2
    dev: true

  /@xtuc/ieee754/1.2.0:
    resolution: {integrity: sha512-DX8nKgqcGwsc0eJSqYt5lwP4DH5FlHnmuWWBRy7X0NcaGR0ZtuyeESgMwTYVEtxmsNGY+qit4QYT/MIYTOTPeA==}
    dev: true

  /@xtuc/long/4.2.2:
    resolution: {integrity: sha512-NuHqBY1PB/D8xU6s/thBgOAiAP7HOYDQ32+BFZILJ8ivkUkAHQnWfn6WhL79Owj1qmUnoN/YPhktdIoucipkAQ==}
    dev: true

  /abab/2.0.6:
    resolution: {integrity: sha512-j2afSsaIENvHZN2B8GOpF566vZ5WVk5opAiMTvWgaQT8DkbOqsTfvNAvHoRGU2zzP8cPoqys+xHTRDWW8L+/BA==}
    dev: true

  /accepts/1.3.8:
    resolution: {integrity: sha512-PYAthTa2m2VKxuvSD3DPC/Gy+U+sOA1LAuT8mkmRuvw+NACSaeXEQ+NHcVF7rONl6qcaxV3Uuemwawk+7+SJLw==}
    engines: {node: '>= 0.6'}
    dependencies:
      mime-types: 2.1.35
      negotiator: 0.6.3
    dev: true

  /acorn-import-assertions/1.9.0_acorn@8.10.0:
    resolution: {integrity: sha512-cmMwop9x+8KFhxvKrKfPYmN6/pKTYYHBqLa0DfvVZcKMJWNyWLnaqND7dx/qn66R7ewM1UX5XMaDVP5wlVTaVA==}
    peerDependencies:
      acorn: ^8
    dependencies:
      acorn: 8.10.0
    dev: true

  /acorn-jsx/5.3.2_acorn@8.10.0:
    resolution: {integrity: sha512-rq9s+JNhf0IChjtDXxllJ7g41oZk5SlXtp0LHwyA5cejwn7vKmKp4pPri6YEePv2PU65sAsegbXtIinmDFDXgQ==}
    peerDependencies:
      acorn: ^6.0.0 || ^7.0.0 || ^8.0.0
    dependencies:
      acorn: 8.10.0
    dev: true

  /acorn-walk/8.2.0:
    resolution: {integrity: sha512-k+iyHEuPgSw6SbuDpGQM+06HQUa04DZ3o+F6CSzXMvvI5KMvnaEqXe+YVe555R9nn6GPt404fos4wcgpw12SDA==}
    engines: {node: '>=0.4.0'}
    dev: true

  /acorn-walk/8.3.2:
    resolution: {integrity: sha512-cjkyv4OtNCIeqhHrfS81QWXoCBPExR/J62oyEqepVw8WaQeSqpW2uhuLPh1m9eWhDuOo/jUXVTlifvesOWp/4A==}
    engines: {node: '>=0.4.0'}
    dev: true

  /acorn/8.10.0:
    resolution: {integrity: sha512-F0SAmZ8iUtS//m8DmCTA0jlh6TDKkHQyK6xc6V4KDTyZKA9dnvX9/3sRTVQrWm79glUAZbnmmNcdYwUIHWVybw==}
    engines: {node: '>=0.4.0'}
    hasBin: true
    dev: true

  /acorn/8.11.3:
    resolution: {integrity: sha512-Y9rRfJG5jcKOE0CLisYbojUjIrIEE7AGMzA/Sm4BslANhbS+cDMpgBdcPT91oJ7OuJ9hYJBx59RjbhxVnrF8Xg==}
    engines: {node: '>=0.4.0'}
    hasBin: true
    dev: true

  /agent-base/6.0.2:
    resolution: {integrity: sha512-RZNwNclF7+MS/8bDg70amg32dyeZGZxiDuQmZxKLAlQjr3jGyLx+4Kkk58UO7D2QdgFIQCovuSuZESne6RG6XQ==}
    engines: {node: '>= 6.0.0'}
    dependencies:
      debug: 4.3.4
    transitivePeerDependencies:
      - supports-color

  /agent-base/7.1.0:
    resolution: {integrity: sha512-o/zjMZRhJxny7OyEF+Op8X+efiELC7k7yOjMzgfzVqOzXqkBkWI79YoTdOtsuWd5BWhAGAuOY/Xa6xpiaWXiNg==}
    engines: {node: '>= 14'}
    dependencies:
      debug: 4.3.4
    transitivePeerDependencies:
      - supports-color
    dev: true

  /ajv-draft-04/1.0.0_ajv@8.13.0:
    resolution: {integrity: sha512-mv00Te6nmYbRp5DCwclxtt7yV/joXJPGS7nM+97GdxvuttCOfgI3K4U25zboyeX0O+myI8ERluxQe5wljMmVIw==}
    peerDependencies:
      ajv: ^8.5.0
    peerDependenciesMeta:
      ajv:
        optional: true
    dependencies:
      ajv: 8.13.0
    dev: true

  /ajv-draft-04/1.0.0_ajv@8.17.1:
    resolution: {integrity: sha512-mv00Te6nmYbRp5DCwclxtt7yV/joXJPGS7nM+97GdxvuttCOfgI3K4U25zboyeX0O+myI8ERluxQe5wljMmVIw==}
    peerDependencies:
      ajv: ^8.5.0
    peerDependenciesMeta:
      ajv:
        optional: true
    dependencies:
      ajv: 8.17.1
    dev: false

  /ajv-formats/3.0.1_ajv@8.13.0:
    resolution: {integrity: sha512-8iUql50EUR+uUcdRQ3HDqa6EVyo3docL8g5WJ3FNcWmu62IbkGUue/pEyLBW8VGKKucTPgqeks4fIU1DA4yowQ==}
    peerDependencies:
      ajv: ^8.0.0
    peerDependenciesMeta:
      ajv:
        optional: true
    dependencies:
      ajv: 8.13.0
    dev: true

  /ajv-keywords/3.5.2_ajv@6.12.6:
    resolution: {integrity: sha512-5p6WTN0DdTGVQk6VjcEju19IgaHudalcfabD7yhDGeA6bcQnmL+CpveLJq/3hvfwd1aof6L386Ougkx6RfyMIQ==}
    peerDependencies:
      ajv: ^6.9.1
    dependencies:
      ajv: 6.12.6
    dev: true

  /ajv/6.12.6:
    resolution: {integrity: sha512-j3fVLgvTo527anyYyJOGTYJbG+vnnQYvE0m5mmkc1TK+nxAppkCLMIL0aZ4dblVCNoGShhm+kzE4ZUykBoMg4g==}
    dependencies:
      fast-deep-equal: 3.1.3
      fast-json-stable-stringify: 2.1.0
      json-schema-traverse: 0.4.1
      uri-js: 4.4.1
    dev: true

  /ajv/8.12.0:
    resolution: {integrity: sha512-sRu1kpcO9yLtYxBKvqfTeh9KzZEwO3STyX1HT+4CaDzC6HpTGYhIhPIzj9XuKU7KYDwnaeh5hcOwjy1QuJzBPA==}
    dependencies:
      fast-deep-equal: 3.1.3
      json-schema-traverse: 1.0.0
      require-from-string: 2.0.2
      uri-js: 4.4.1
    dev: true

  /ajv/8.13.0:
    resolution: {integrity: sha512-PRA911Blj99jR5RMeTunVbNXMF6Lp4vZXnk5GQjcnUWUTsrXtekg/pnmFFI2u/I36Y/2bITGS30GZCXei6uNkA==}
    dependencies:
      fast-deep-equal: 3.1.3
      json-schema-traverse: 1.0.0
      require-from-string: 2.0.2
      uri-js: 4.4.1
    dev: true

  /ajv/8.17.1:
    resolution: {integrity: sha512-B/gBuNg5SiMTrPkC+A2+cW0RszwxYmn6VYxB/inlBStS5nx6xHIt/ehKRhIMhqusl7a8LjQoZnjCs5vhwxOQ1g==}
    dependencies:
      fast-deep-equal: 3.1.3
      fast-uri: 3.0.1
      json-schema-traverse: 1.0.0
      require-from-string: 2.0.2

  /ansi-colors/4.1.1:
    resolution: {integrity: sha512-JoX0apGbHaUJBNl6yF+p6JAFYZ666/hhCGKN5t9QFjbJQKUU/g8MNbFDbvfrgKXvI1QpZplPOnwIo99lX/AAmA==}
    engines: {node: '>=6'}
    dev: true

  /ansi-regex/5.0.1:
    resolution: {integrity: sha512-quJQXlTSUGL2LH9SUXo8VwsY4soanhgo6LNSm84E1LBcE8s3O0wpdiRzyR9z/ZZJMlMWv37qOOb9pdJlMUEKFQ==}
    engines: {node: '>=8'}

  /ansi-regex/6.0.1:
    resolution: {integrity: sha512-n5M855fKb2SsfMIiFFoVrABHJC8QtHwVx+mHWP3QcEqBHYienj5dHSgjbxtC0WEZXYt4wcD6zrQElDPhFuZgfA==}
    engines: {node: '>=12'}
    dev: true

  /ansi-styles/3.2.1:
    resolution: {integrity: sha512-VT0ZI6kZRdTh8YyJw3SMbYm/u+NqfsAxEpWO0Pf9sq8/e94WxxOpPKx9FR1FlyCtOVDNOQ+8ntlqFxiRc+r5qA==}
    engines: {node: '>=4'}
    dependencies:
      color-convert: 1.9.3

  /ansi-styles/4.3.0:
    resolution: {integrity: sha512-zbB9rCJAT1rbjiVDb2hqKFHNYLxgtk8NURxZ3IZwD3F6NtxbXZQCnnSi1Lkx+IDohdPlFp222wVALIheZJQSEg==}
    engines: {node: '>=8'}
    dependencies:
      color-convert: 2.0.1

  /ansi-styles/5.2.0:
    resolution: {integrity: sha512-Cxwpt2SfTzTtXcfOlzGEee8O+c+MmUgGrNiBcXnuWxuFJHe6a5Hz7qwhwe5OgaSYI0IJvkLqWX1ASG+cJOkEiA==}
    engines: {node: '>=10'}
    dev: true

  /ansi-styles/6.2.1:
    resolution: {integrity: sha512-bN798gFfQX+viw3R7yrGWRqnrN2oRkEkUjjl4JNn4E8GxxbjtG3FbrEIIY3l8/hrwUwIeCZvi4QuOTP4MErVug==}
    engines: {node: '>=12'}
    dev: true

  /anymatch/3.1.3:
    resolution: {integrity: sha512-KMReFUr0B4t+D+OBkjR3KYqvocp2XaSzO55UcB6mgQMd3KbcE+mWTyvVV7D/zsdEbNnV6acZUutkiHQXvTr1Rw==}
    engines: {node: '>= 8'}
    dependencies:
      normalize-path: 3.0.0
      picomatch: 2.3.1
    dev: true

  /append-field/1.0.0:
    resolution: {integrity: sha512-klpgFSWLW1ZEs8svjfb7g4qWY0YS5imI82dTg+QahUvJ8YqAY0P10Uk8tTyh9ZGuYEZEMaeJYCF5BFuX552hsw==}
    dev: true

  /arg/4.1.3:
    resolution: {integrity: sha512-58S9QDqG0Xx27YwPSt9fJxivjYl432YCwfDMfZ+71RAqUrZef7LrKQZ3LHLOwCS4FLNBplP533Zx895SeOCHvA==}
    dev: true

  /argparse/1.0.10:
    resolution: {integrity: sha512-o5Roy6tNG4SL/FOkCAN6RzjiakZS25RLYFrcMttJqbdd8BWrnA+fGz57iN5Pb06pvBGvl5gQ0B48dJlslXvoTg==}
    dependencies:
      sprintf-js: 1.0.3
    dev: true

  /argparse/2.0.1:
    resolution: {integrity: sha512-8+9WqebbFzpX9OR+Wa6O29asIogeRMzcGtAINdpMHHyAg10f05aSFVBbcEqGf/PXw1EjAZ+q2/bEBg3DvurK3Q==}

  /array-buffer-byte-length/1.0.0:
    resolution: {integrity: sha512-LPuwb2P+NrQw3XhxGc36+XSvuBPopovXYTR9Ew++Du9Yb/bx5AzBfrIsBoj0EZUifjQU+sHL21sseZ3jerWO/A==}
    dependencies:
      call-bind: 1.0.7
      is-array-buffer: 3.0.2
    dev: true

  /array-flatten/1.1.1:
    resolution: {integrity: sha512-PCVAQswWemu6UdxsDFFX/+gVeYqKAod3D3UVm91jHwynguOwAvYPhx8nNlM++NqRcK6CxxpUafjmhIdKiHibqg==}
    dev: true

  /array-union/2.1.0:
    resolution: {integrity: sha512-HGyxoOTYUyCM6stUe6EJgnd4EoewAI7zMdfqO+kGjnlZmBDz/cR5pf8r/cR4Wq60sL/p0IkcjUEEPwS3GFrIyw==}
    engines: {node: '>=8'}
    dev: true

  /arraybuffer.prototype.slice/1.0.2:
    resolution: {integrity: sha512-yMBKppFur/fbHu9/6USUe03bZ4knMYiwFBcyiaXB8Go0qNehwX6inYPzK9U0NeQvGxKthcmHcaR8P5MStSRBAw==}
    engines: {node: '>= 0.4'}
    dependencies:
      array-buffer-byte-length: 1.0.0
      call-bind: 1.0.7
      define-properties: 1.2.1
      es-abstract: 1.22.2
      get-intrinsic: 1.2.4
      is-array-buffer: 3.0.2
      is-shared-array-buffer: 1.0.2
    dev: true

  /asn1/0.2.6:
    resolution: {integrity: sha512-ix/FxPn0MDjeyJ7i/yoHGFt/EX6LyNbxSEhPPXODPL+KB0VPk86UYfL0lMdy+KCnv+fmvIzySwaK5COwqVbWTQ==}
    dependencies:
      safer-buffer: 2.1.2
    dev: true

  /assert-plus/1.0.0:
    resolution: {integrity: sha512-NfJ4UzBCcQGLDlQq7nHxH+tv3kyZ0hHQqF5BO6J7tNJeP5do1llPr8dZ8zHonfhAu0PHAdMkSo+8o0wxg9lZWw==}
    engines: {node: '>=0.8'}
    dev: true

  /assertion-error/1.1.0:
    resolution: {integrity: sha512-jgsaNduz+ndvGyFt3uSuWqvy4lCnIJiovtouQN5JZHOKCS2QuhEdbcQHFhVksz2N2U9hXJo8odG7ETyWlEeuDw==}
    dev: true

  /ast-types/0.13.4:
    resolution: {integrity: sha512-x1FCFnFifvYDDzTaLII71vG5uvDwgtmDTEVWAxrgeiR8VjMONcCXJx7E+USjDtHlwFmt9MysbqgF9b9Vjr6w+w==}
    engines: {node: '>=4'}
    dependencies:
      tslib: 2.6.2
    dev: true

  /async/3.2.4:
    resolution: {integrity: sha512-iAB+JbDEGXhyIUavoDl9WP/Jj106Kz9DEn1DPgYw5ruDn0e3Wgi3sKFm55sASdGBNOQB8F59d9qQ7deqrHA8wQ==}
    dev: true

  /asynckit/0.4.0:
    resolution: {integrity: sha512-Oei9OH4tRh0YqU3GxhX79dM/mwVgvbZJaSNaRk+bshkj0S5cfHcgYakreBjrHwatXKbz+IoIdYLxrKim2MjW0Q==}

  /autorest/3.6.3:
    resolution: {integrity: sha512-j/Axwk9bniifTNtBLYVxfQZGQIGPKljFaCQCBWOiybVar2j3tkHP1btiC4a/t9pAJXY6IaFgWctoPM3G/Puhyg==}
    engines: {node: '>=12.0.0'}
    hasBin: true
    requiresBuild: true
    dev: true

  /available-typed-arrays/1.0.5:
    resolution: {integrity: sha512-DMD0KiN46eipeziST1LPP/STfDU0sufISXmjSgvVsoU2tqxctQeASejWcfNtxYKqETM1UxQ8sp2OrSBWpHY6sw==}
    engines: {node: '>= 0.4'}
    dev: true

  /aws-sign2/0.7.0:
    resolution: {integrity: sha512-08kcGqnYf/YmjoRhfxyu+CLxBjUtHLXLXX/vUfx9l2LYzG3c1m61nrpyFUZI6zeS+Li/wWMMidD9KgrqtGq3mA==}
    dev: true

  /aws4/1.12.0:
    resolution: {integrity: sha512-NmWvPnx0F1SfrQbYwOi7OeaNGokp9XhzNioJ/CSBs8Qa4vxug81mhJEAVZwxXuBmYB5KDRfMq/F3RR0BIU7sWg==}
    dev: true

  /axios/0.21.4:
    resolution: {integrity: sha512-ut5vewkiu8jjGBdqpM44XxjuCjq9LAKeHVmoVfHVzy8eHgxxq8SbAVQNovDA8mVi05kP0Ea/n/UzcSHcTJQfNg==}
    dependencies:
      follow-redirects: 1.15.3
    transitivePeerDependencies:
      - debug
    dev: true

  /axios/1.7.7:
    resolution: {integrity: sha512-S4kL7XrjgBmvdGut0sN3yJxqYzrDOnivkBiN0OFs6hLiUam3UPvswUo0kqGyhqUZGEOytHyumEdXsAkgCOUf3Q==}
    dependencies:
      follow-redirects: 1.15.9
      form-data: 4.0.1
      proxy-from-env: 1.1.0
    transitivePeerDependencies:
      - debug
    dev: true

  /b4a/1.6.4:
    resolution: {integrity: sha512-fpWrvyVHEKyeEvbKZTVOeZF3VSKKWtJxFIxX/jaVPf+cLbGUSitjb49pHLqPV2BUNNZ0LcoeEGfE/YCpyDYHIw==}
    dev: true

  /balanced-match/1.0.2:
    resolution: {integrity: sha512-3oSeUO0TMV67hN1AmbXsK4yaqU7tjiHlbxRDZOpH0KW9+CeX4bRAaX0Anxt0tx2MrpRpWwQaPwIlISEJhYU5Pw==}

  /bare-events/2.2.1:
    resolution: {integrity: sha512-9GYPpsPFvrWBkelIhOhTWtkeZxVxZOdb3VnFTCzlOo3OjvmTvzLoZFUT8kNFACx0vJej6QPney1Cf9BvzCNE/A==}
    dev: true
    optional: true

  /bare-fs/2.2.2:
    resolution: {integrity: sha512-X9IqgvyB0/VA5OZJyb5ZstoN62AzD7YxVGog13kkfYWYqJYcK0kcqLZ6TrmH5qr4/8//ejVcX4x/a0UvaogXmA==}
    requiresBuild: true
    dependencies:
      bare-events: 2.2.1
      bare-os: 2.2.1
      bare-path: 2.1.0
      streamx: 2.15.6
    dev: true
    optional: true

  /bare-os/2.2.1:
    resolution: {integrity: sha512-OwPyHgBBMkhC29Hl3O4/YfxW9n7mdTr2+SsO29XBWKKJsbgj3mnorDB80r5TiCQgQstgE5ga1qNYrpes6NvX2w==}
    dev: true
    optional: true

  /bare-path/2.1.0:
    resolution: {integrity: sha512-DIIg7ts8bdRKwJRJrUMy/PICEaQZaPGZ26lsSx9MJSwIhSrcdHn7/C8W+XmnG/rKi6BaRcz+JO00CjZteybDtw==}
    dependencies:
      bare-os: 2.2.1
    dev: true
    optional: true

  /base64-js/1.5.1:
    resolution: {integrity: sha512-AKpaYlHn8t4SVbOHCy+b5+KKgvR4vrsD8vbvrbiQJps7fKDTkjkDry6ji0rUJjC0kzbNePLwzxq8iypo41qeWA==}
    dev: true

  /base64id/2.0.0:
    resolution: {integrity: sha512-lGe34o6EHj9y3Kts9R4ZYs/Gr+6N7MCaMlIFA3F1R2O5/m7K06AxfSeO5530PEERE6/WyEg3lsuyw4GHlPZHog==}
    engines: {node: ^4.5.0 || >= 5.9}
    dev: true

  /basic-auth/2.0.1:
    resolution: {integrity: sha512-NF+epuEdnUYVlGuhaxbbq+dvJttwLnGY+YixlXlME5KpQ5W3CnXA5cVTneY3SPbPDRkcjMbifrwmFYcClgOZeg==}
    engines: {node: '>= 0.8'}
    dependencies:
      safe-buffer: 5.1.2
    dev: true

  /basic-ftp/5.0.4:
    resolution: {integrity: sha512-8PzkB0arJFV4jJWSGOYR+OEic6aeKMu/osRhBULN6RY0ykby6LKhbmuQ5ublvaas5BOwboah5D87nrHyuh8PPA==}
    engines: {node: '>=10.0.0'}
    dev: true

  /bcrypt-pbkdf/1.0.2:
    resolution: {integrity: sha512-qeFIXtP4MSoi6NLqO12WfqARWWuCKi2Rn/9hJLEmtB5yTNr9DqFWkJRCf2qShWzPeAMRnOgCrq0sg/KLv5ES9w==}
    dependencies:
      tweetnacl: 0.14.5
    dev: true

  /big.js/5.2.2:
    resolution: {integrity: sha512-vyL2OymJxmarO8gxMr0mhChsO9QGwhynfuu4+MHTAW6czfq9humCB7rKpUjDd9YUiDPU4mzpyupFSvOClAwbmQ==}
    dev: true

  /binary-extensions/2.2.0:
    resolution: {integrity: sha512-jDctJ/IVQbZoJykoeHbhXpOlNBqGNcwXJKJog42E5HDPUwQTSdjCHdihjj0DlnheQ7blbT6dHOafNAiS8ooQKA==}
    engines: {node: '>=8'}
    dev: true

  /body-parser/1.20.1:
    resolution: {integrity: sha512-jWi7abTbYwajOytWCQc37VulmWiRae5RyTpaCyDcS5/lMdtwSz5lOpDE67srw/HYe35f1z3fDQw+3txg7gNtWw==}
    engines: {node: '>= 0.8', npm: 1.2.8000 || >= 1.4.16}
    dependencies:
      bytes: 3.1.2
      content-type: 1.0.5
      debug: 2.6.9
      depd: 2.0.0
      destroy: 1.2.0
      http-errors: 2.0.0
      iconv-lite: 0.4.24
      on-finished: 2.4.1
      qs: 6.11.0
      raw-body: 2.5.1
      type-is: 1.6.18
      unpipe: 1.0.0
    dev: true

  /body-parser/1.20.2:
    resolution: {integrity: sha512-ml9pReCu3M61kGlqoTm2umSXTlRTuGTx0bfYj+uIUKKYycG5NtSbeetV3faSU6R7ajOPw0g/J1PvK4qNy7s5bA==}
    engines: {node: '>= 0.8', npm: 1.2.8000 || >= 1.4.16}
    dependencies:
      bytes: 3.1.2
      content-type: 1.0.5
      debug: 2.6.9
      depd: 2.0.0
      destroy: 1.2.0
      http-errors: 2.0.0
      iconv-lite: 0.4.24
      on-finished: 2.4.1
      qs: 6.11.0
      raw-body: 2.5.2
      type-is: 1.6.18
      unpipe: 1.0.0
    dev: true

  /body-parser/1.20.3:
    resolution: {integrity: sha512-7rAxByjUMqQ3/bHJy7D6OGXvx/MMc4IqBn/X0fcM1QUcAItpZrBEYhWGem+tzXH90c+G01ypMcYJBO9Y30203g==}
    engines: {node: '>= 0.8', npm: 1.2.8000 || >= 1.4.16}
    dependencies:
      bytes: 3.1.2
      content-type: 1.0.5
      debug: 2.6.9
      depd: 2.0.0
      destroy: 1.2.0
      http-errors: 2.0.0
      iconv-lite: 0.4.24
      on-finished: 2.4.1
      qs: 6.13.0
      raw-body: 2.5.2
      type-is: 1.6.18
      unpipe: 1.0.0
    dev: true

  /brace-expansion/1.1.11:
    resolution: {integrity: sha512-iCuPHDFgrHX7H2vEI/5xpz07zSHB00TpugqhmYtVmMO6518mCuRMoOYFldEBl0g187ufozdaHgWKcYFb61qGiA==}
    dependencies:
      balanced-match: 1.0.2
      concat-map: 0.0.1
    dev: true

  /brace-expansion/2.0.1:
    resolution: {integrity: sha512-XnAIvQ8eM+kC6aULx6wuQiwVsnzsi9d3WxzV3FpWTGA19F621kwdbsAcFKXgKUHZWsy+mY6iL1sHTxWEFCytDA==}
    dependencies:
      balanced-match: 1.0.2

  /braces/3.0.2:
    resolution: {integrity: sha512-b8um+L1RzM3WDSzvhm6gIz1yfTbBt6YTlcEKAvsmqCZZFw46z626lVj9j1yEPW33H5H+lBQpZMP1k8l+78Ha0A==}
    engines: {node: '>=8'}
    dependencies:
      fill-range: 7.0.1

  /browser-stdout/1.3.1:
    resolution: {integrity: sha512-qhAVI1+Av2X7qelOfAIYwXONood6XlZE/fXaBSmW/T5SzLAmCgzi+eiWE7fUvbHaeNBQH13UftjpXxsfLkMpgw==}
    dev: true

  /browserslist/4.21.11:
    resolution: {integrity: sha512-xn1UXOKUz7DjdGlg9RrUr0GGiWzI97UQJnugHtH0OLDfJB7jMgoIkYvRIEO1l9EeEERVqeqLYOcFBW9ldjypbQ==}
    engines: {node: ^6 || ^7 || ^8 || ^9 || ^10 || ^11 || ^12 || >=13.7}
    hasBin: true
    dependencies:
      caniuse-lite: 1.0.30001539
      electron-to-chromium: 1.4.529
      node-releases: 2.0.13
      update-browserslist-db: 1.0.13_browserslist@4.21.11
    dev: true

  /browserslist/4.23.1:
    resolution: {integrity: sha512-TUfofFo/KsK/bWZ9TWQ5O26tsWW4Uhmt8IYklbnUa70udB6P2wA7w7o4PY4muaEPBQaAX+CEnmmIA41NVHtPVw==}
    engines: {node: ^6 || ^7 || ^8 || ^9 || ^10 || ^11 || ^12 || >=13.7}
    hasBin: true
    dependencies:
      caniuse-lite: 1.0.30001632
      electron-to-chromium: 1.4.798
      node-releases: 2.0.14
      update-browserslist-db: 1.0.16_browserslist@4.23.1
    dev: true

  /buffer-crc32/0.2.13:
    resolution: {integrity: sha512-VO9Ht/+p3SN7SKWqcrgEzjGbRSJYTx+Q1pTQC0wrWqHx0vpJraQ6GtHx8tvcg1rlK1byhU5gccxgOgj7B0TDkQ==}
    dev: true

  /buffer-equal-constant-time/1.0.1:
    resolution: {integrity: sha512-zRpUiDwd/xk6ADqPMATG8vc9VPrkck7T07OIx0gnjmJAnHnTVXNQG3vfvWNuiZIkwu9KrKdA1iJKfsfTVxE6NA==}
    dev: true

  /buffer-from/1.1.2:
    resolution: {integrity: sha512-E+XQCRwSbaaiChtv6k6Dwgc+bx+Bs6vuKJHHl5kox/BaKbhiXzqQOwK4cO22yElGp2OCmjwVhT3HmxgyPGnJfQ==}

  /buffer/5.7.1:
    resolution: {integrity: sha512-EHcyIPBQ4BSGlvjB16k5KgAJ27CIsHY/2JBmCRReo48y9rQ3MaUzWX3KVlBa4U7MyX02HdVj0K7C3WaB3ju7FQ==}
    dependencies:
      base64-js: 1.5.1
      ieee754: 1.2.1
    dev: true

  /buffer/6.0.3:
    resolution: {integrity: sha512-FTiCpNxtwiZZHEZbcbTIcZjERVICn9yq/pDFkTl95/AxzD1naBctN7YO68riM/gLSDY7sdrMby8hofADYuuqOA==}
    dependencies:
      base64-js: 1.5.1
      ieee754: 1.2.1
    dev: true

  /busboy/1.6.0:
    resolution: {integrity: sha512-8SFQbg/0hQ9xy3UNTB0YEnsNBbWfhf7RtnzpL7TkBiTBRfrQ9Fxcnz7VJsleJpyp6rVLvXiuORqjlHi5q+PYuA==}
    engines: {node: '>=10.16.0'}
    dependencies:
      streamsearch: 1.1.0
    dev: true

  /bytes/3.1.2:
    resolution: {integrity: sha512-/Nf7TyzTx6S3yRJObOAV7956r8cr2+Oj8AC5dt8wSP3BQAoeX58NoHyCU8P8zGkNXStjTSi6fzO6F0pBdcYbEg==}
    engines: {node: '>= 0.8'}
    dev: true

  /cac/6.7.14:
    resolution: {integrity: sha512-b6Ilus+c3RrdDk+JhLKUAQfzzgLEPy6wcXqS7f/xe1EETvsDP6GORG7SFuOs6cID5YkqchW/LXZbX5bc8j7ZcQ==}
    engines: {node: '>=8'}
    dev: true

  /call-bind/1.0.2:
    resolution: {integrity: sha512-7O+FbCihrB5WGbFYesctwmTKae6rOiIzmz1icreWJ+0aA7LJfuqhEso2T9ncpcFtzMQtzXf2QGGueWJGTYsqrA==}
    dependencies:
      function-bind: 1.1.1
      get-intrinsic: 1.2.4
    dev: true

  /call-bind/1.0.7:
    resolution: {integrity: sha512-GHTSNSYICQ7scH7sZ+M2rFopRoLh8t2bLSW6BbgrtLsahOIB5iyAVJf9GjWK3cYTDaMj4XdBpM1cA6pIS0Kv2w==}
    engines: {node: '>= 0.4'}
    dependencies:
      es-define-property: 1.0.0
      es-errors: 1.3.0
      function-bind: 1.1.2
      get-intrinsic: 1.2.4
      set-function-length: 1.2.2
    dev: true

  /call-me-maybe/1.0.2:
    resolution: {integrity: sha512-HpX65o1Hnr9HH25ojC1YGs7HCQLq0GCOibSaWER0eNpgJ/Z1MZv2mTc7+xh6WOPxbRVcmgbv4hGU+uSQ/2xFZQ==}
    dev: false

  /callsites/3.1.0:
    resolution: {integrity: sha512-P8BjAsXvZS+VIDUI11hHCQEv74YT67YUi5JJFNWIqL235sBmjX4+qx9Muvls5ivyNENctx46xQLQ3aTuE7ssaQ==}
    engines: {node: '>=6'}
    dev: true

  /camelcase/6.3.0:
    resolution: {integrity: sha512-Gmy6FhYlCY7uOElZUSbxo2UCDH8owEk996gkbrpsgGtrJLM3J7jGxl9Ic7Qwwj4ivOE5AWZWRMecDdF7hqGjFA==}
    engines: {node: '>=10'}
    dev: true

  /caniuse-lite/1.0.30001539:
    resolution: {integrity: sha512-hfS5tE8bnNiNvEOEkm8HElUHroYwlqMMENEzELymy77+tJ6m+gA2krtHl5hxJaj71OlpC2cHZbdSMX1/YEqEkA==}
    dev: true

  /caniuse-lite/1.0.30001632:
    resolution: {integrity: sha512-udx3o7yHJfUxMLkGohMlVHCvFvWmirKh9JAH/d7WOLPetlH+LTL5cocMZ0t7oZx/mdlOWXti97xLZWc8uURRHg==}
    dev: true

  /caseless/0.12.0:
    resolution: {integrity: sha512-4tYFyifaFfGacoiObjJegolkwSU4xQNGbVgUiNYVUxbQ2x2lUsFvY4hVgVzGiIe6WLOPqycWXA40l+PWsxthUw==}
    dev: true

  /chai-as-promised/7.1.1_chai@4.3.8:
    resolution: {integrity: sha512-azL6xMoi+uxu6z4rhWQ1jbdUhOMhis2PvscD/xjLqNMkv3BPPp2JyyuTHOrf9BOosGpNQ11v6BKv/g57RXbiaA==}
    peerDependencies:
      chai: '>= 2.1.2 < 5'
    dependencies:
      chai: 4.3.8
      check-error: 1.0.2
    dev: true

  /chai/4.3.8:
    resolution: {integrity: sha512-vX4YvVVtxlfSZ2VecZgFUTU5qPCYsobVI2O9FmwEXBhDigYGQA6jRXCycIs1yJnnWbZ6/+a2zNIF5DfVCcJBFQ==}
    engines: {node: '>=4'}
    dependencies:
      assertion-error: 1.1.0
      check-error: 1.0.2
      deep-eql: 4.1.3
      get-func-name: 2.0.0
      loupe: 2.3.6
      pathval: 1.1.1
      type-detect: 4.0.8
    dev: true

  /chai/4.4.1:
    resolution: {integrity: sha512-13sOfMv2+DWduEU+/xbun3LScLoqN17nBeTLUsmDfKdoiC1fr0n9PU4guu4AhRcOVFk/sW8LyZWHuhWtQZiF+g==}
    engines: {node: '>=4'}
    dependencies:
      assertion-error: 1.1.0
      check-error: 1.0.3
      deep-eql: 4.1.3
      get-func-name: 2.0.2
      loupe: 2.3.7
      pathval: 1.1.1
      type-detect: 4.0.8
    dev: true

  /chalk/2.4.2:
    resolution: {integrity: sha512-Mti+f9lpJNcwF4tWV8/OrTTtF1gZi+f8FqlyAdouralcFWFQWF2+NgCHShjkCb+IFBLq9buZwE1xckQU4peSuQ==}
    engines: {node: '>=4'}
    dependencies:
      ansi-styles: 3.2.1
      escape-string-regexp: 1.0.5
      supports-color: 5.5.0

  /chalk/4.1.2:
    resolution: {integrity: sha512-oKnbhFyRIXpUuez8iBMmyEa4nbj4IOQyuhc/wy9kY7/WVPcwIO9VA668Pu8RkO7+0G76SLROeyw9CpQ061i4mA==}
    engines: {node: '>=10'}
    dependencies:
      ansi-styles: 4.3.0
      supports-color: 7.2.0

  /change-case/5.4.4:
    resolution: {integrity: sha512-HRQyTk2/YPEkt9TnUPbOpr64Uw3KOicFWPVBb+xiHvd6eBx/qPr9xqfBFDT8P2vWsvvz4jbEkfDe71W3VyNu2w==}

  /check-error/1.0.2:
    resolution: {integrity: sha512-BrgHpW9NURQgzoNyjfq0Wu6VFO6D7IZEmJNdtgNqpzGG8RuNFHt2jQxWlAs4HMe119chBnv+34syEZtc6IhLtA==}
    dev: true

  /check-error/1.0.3:
    resolution: {integrity: sha512-iKEoDYaRmd1mxM90a2OEfWhjsjPpYPuQ+lMYsoxB126+t8fw7ySEO48nmDg5COTjxDI65/Y2OWpeEHk3ZOe8zg==}
    dependencies:
      get-func-name: 2.0.2
    dev: true

  /chokidar/3.5.3:
    resolution: {integrity: sha512-Dr3sfKRP6oTcjf2JmUmFJfeVMvXBdegxB0iVQ5eb2V10uFJUCAS8OByZdVAyVb8xXNz3GjjTgj9kLWsZTqE6kw==}
    engines: {node: '>= 8.10.0'}
    dependencies:
      anymatch: 3.1.3
      braces: 3.0.2
      glob-parent: 5.1.2
      is-binary-path: 2.1.0
      is-glob: 4.0.3
      normalize-path: 3.0.0
      readdirp: 3.6.0
    optionalDependencies:
      fsevents: 2.3.3
    dev: true

  /chrome-trace-event/1.0.3:
    resolution: {integrity: sha512-p3KULyQg4S7NIHixdwbGX+nFHkoBiA4YQmyWtjb8XngSKV124nJmRysgAeujbUVb15vh+RvFUfCPqU7rXk+hZg==}
    engines: {node: '>=6.0'}
    dev: true

  /chromium-bidi/0.5.12_74t7hwmhzgczi6zz4gvli4zmpa:
    resolution: {integrity: sha512-sZMgEBWKbupD0Q7lyFu8AWkrE+rs5ycE12jFkGwIgD/VS8lDPtelPlXM7LYaq4zrkZ/O2L3f4afHUHL0ICdKog==}
    peerDependencies:
      devtools-protocol: '*'
    dependencies:
      devtools-protocol: 0.0.1249869
      mitt: 3.0.1
      urlpattern-polyfill: 10.0.0
    dev: true

  /cliui/7.0.4:
    resolution: {integrity: sha512-OcRE68cOsVMXp1Yvonl/fzkQOyjLSu/8bhPDfQt0e0/Eb283TKP20Fs2MqoPsr9SwA595rRCA+QMzYc9nBP+JQ==}
    dependencies:
      string-width: 4.2.3
      strip-ansi: 6.0.1
      wrap-ansi: 7.0.0
    dev: true

  /cliui/8.0.1:
    resolution: {integrity: sha512-BSeNnyus75C4//NQ9gQt1/csTXyo/8Sb+afLAkzAptFuMsod9HFokGNudZpi/oQV73hnVK+sR+5PVRMd+Dr7YQ==}
    engines: {node: '>=12'}
    dependencies:
      string-width: 4.2.3
      strip-ansi: 6.0.1
      wrap-ansi: 7.0.0

  /clone-deep/4.0.1:
    resolution: {integrity: sha512-neHB9xuzh/wk0dIHweyAXv2aPGZIVk3pLMe+/RNzINf17fe0OG96QroktYAUm7SM1PBnzTabaLboqqxDyMU+SQ==}
    engines: {node: '>=6'}
    dependencies:
      is-plain-object: 2.0.4
      kind-of: 6.0.3
      shallow-clone: 3.0.1
    dev: true

  /code-block-writer/13.0.2:
    resolution: {integrity: sha512-XfXzAGiStXSmCIwrkdfvc7FS5Dtj8yelCtyOf2p2skCAfvLd6zu0rGzuS9NSCO3bq1JKpFZ7tbKdKlcd5occQA==}
    dev: false

  /code-error-fragment/0.0.230:
    resolution: {integrity: sha512-cadkfKp6932H8UkhzE/gcUqhRMNf8jHzkAN7+5Myabswaghu4xABTgPHDCjW+dBAJxj/SpkTYokpzDqY4pCzQw==}
    engines: {node: '>= 4'}
    dev: false

  /color-convert/1.9.3:
    resolution: {integrity: sha512-QfAUtd+vFdAtFQcC8CCyYt1fYWxSqAiK2cSD6zDB8N3cpsEBAvRxp9zOGg6G/SHHJYAT88/az/IuDGALsNVbGg==}
    dependencies:
      color-name: 1.1.3

  /color-convert/2.0.1:
    resolution: {integrity: sha512-RRECPsj7iu/xb5oKYcsFHSppFNnsj/52OVTRKb4zP5onXwVF3zVmmToNcOfGC+CRDpfK/U584fMg38ZHCaElKQ==}
    engines: {node: '>=7.0.0'}
    dependencies:
      color-name: 1.1.4

  /color-name/1.1.3:
    resolution: {integrity: sha512-72fSenhMw2HZMTVHeCA9KCmpEIbzWiQsjN+BHcBbS9vr1mtt+vJjPdksIBNUmKAW8TFUDPJK5SUU3QhE9NEXDw==}

  /color-name/1.1.4:
    resolution: {integrity: sha512-dOy+3AuW3a2wNbZHIuMZpTcgjGuLU/uBL/ubcZF9OXbDo8ff4O8yVp5Bf0efS8uEoYo5q4Fx7dY9OgQGXgAsQA==}

  /color-string/1.9.1:
    resolution: {integrity: sha512-shrVawQFojnZv6xM40anx4CkoDP+fZsw/ZerEMsW/pyzsRbElpsL/DBVW7q3ExxwusdNXI3lXpuhEZkzs8p5Eg==}
    dependencies:
      color-name: 1.1.4
      simple-swizzle: 0.2.2
    dev: true

  /color/3.2.1:
    resolution: {integrity: sha512-aBl7dZI9ENN6fUGC7mWpMTPNHmWUSNan9tuWN6ahh5ZLNk9baLJOnSMlrQkHcrfFgz2/RigjUVAjdx36VcemKA==}
    dependencies:
      color-convert: 1.9.3
      color-string: 1.9.1
    dev: true

  /colorette/2.0.20:
    resolution: {integrity: sha512-IfEDxwoWIjkeXL1eXcDiow4UbKjhLdq6/EuSVR9GMN7KVH3r9gQ83e73hsz1Nd1T3ijd5xv1wcWRYO+D6kCI2w==}
    dev: true

  /colorspace/1.1.4:
    resolution: {integrity: sha512-BgvKJiuVu1igBUF2kEjRCZXol6wiiGbY5ipL/oVPwm0BL9sIpMIzM8IK7vwuxIIzOXMV3Ey5w+vxhm0rR/TN8w==}
    dependencies:
      color: 3.2.1
      text-hex: 1.0.0
    dev: true

  /combined-stream/1.0.8:
    resolution: {integrity: sha512-FQN4MRfuJeHf7cBbBMJFXhKSDq+2kAArBlmRBvcvFE5BB1HZKXtSFASDhdlz9zOYwxh8lDdnvmMOe/+5cdoEdg==}
    engines: {node: '>= 0.8'}
    dependencies:
      delayed-stream: 1.0.0

  /commander/2.20.3:
    resolution: {integrity: sha512-GpVkmM8vF2vQUkj2LvZmD35JxeJOLCwJ9cUkugyk2nuhbv3+mJvpLYYt+0+USMxE+oj+ey/lJEnhZw75x/OMcQ==}
    dev: true

  /commander/3.0.2:
    resolution: {integrity: sha512-Gar0ASD4BDyKC4hl4DwHqDrmvjoxWKZigVnAbn5H1owvm4CxCPdb0HQDehwNYMJpla5+M2tPmPARzhtYuwpHow==}
    dev: true

  /commander/7.2.0:
    resolution: {integrity: sha512-QrWXB+ZQSVPmIWIhtEO9H+gwHaMGYiF5ChvoJ+K9ZGHG/sVsa6yiesAD1GC/x46sET00Xlwo1u49RVVVzvcSkw==}
    engines: {node: '>= 10'}
    dev: true

  /commonmark/0.30.0:
    resolution: {integrity: sha512-j1yoUo4gxPND1JWV9xj5ELih0yMv1iCWDG6eEQIPLSWLxzCXiFoyS7kvB+WwU+tZMf4snwJMMtaubV0laFpiBA==}
    hasBin: true
    dependencies:
      entities: 2.0.3
      mdurl: 1.0.1
      minimist: 1.2.8
      string.prototype.repeat: 0.2.0
    dev: true

  /concat-map/0.0.1:
    resolution: {integrity: sha512-/Srv4dswyQNBfohGpz9o6Yb3Gz3SrUDqBH5rTuhGR7ahtlbYKnVxw2bCFMRljaA7EXHaXZ8wsHdodFvbkhKmqg==}
    dev: true

  /concat-stream/1.6.2:
    resolution: {integrity: sha512-27HBghJxjiZtIk3Ycvn/4kbJk/1uZuJFfuPEns6LaEvpvG1f0hTea8lilrouyo9mVc2GWdcEZ8OLoGmSADlrCw==}
    engines: {'0': node >= 0.8}
    dependencies:
      buffer-from: 1.1.2
      inherits: 2.0.4
      readable-stream: 2.3.8
      typedarray: 0.0.6
    dev: true

  /confbox/0.1.7:
    resolution: {integrity: sha512-uJcB/FKZtBMCJpK8MQji6bJHgu1tixKPxRLeGkNzBoOZzpnZUJm0jm2/sBDWcuBx1dYgxV4JU+g5hmNxCyAmdA==}
    dev: true

  /connect/3.7.0:
    resolution: {integrity: sha512-ZqRXc+tZukToSNmh5C2iWMSoV3X1YUcPbqEM4DkEG5tNQXrQUZCNVGGv3IuicnkMtPfGf3Xtp8WCXs295iQ1pQ==}
    engines: {node: '>= 0.10.0'}
    dependencies:
      debug: 2.6.9
      finalhandler: 1.1.2
      parseurl: 1.3.3
      utils-merge: 1.0.1
    dev: true

  /content-disposition/0.5.4:
    resolution: {integrity: sha512-FveZTNuGw04cxlAiWbzi6zTAL/lhehaWbTtgluJh4/E95DqMwTmha3KZN1aAWA8cFIhHzMZUvLevkw5Rqk+tSQ==}
    engines: {node: '>= 0.6'}
    dependencies:
      safe-buffer: 5.2.1
    dev: true

  /content-type/1.0.5:
    resolution: {integrity: sha512-nTjqfcBFEipKdXCv4YDQWCfmcLZKm81ldF0pAopTvyrFGVbcR6P/VAAd5G7N+0tTr8QqiU0tFadD6FK4NtJwOA==}
    engines: {node: '>= 0.6'}
    dev: true

  /convert-source-map/2.0.0:
    resolution: {integrity: sha512-Kvp459HrV2FEJ1CAsi1Ku+MY3kasH19TFykTz2xWmMeq6bk2NU3XXvfJ+Q61m0xktWwt+1HSYf3JZsTms3aRJg==}
    dev: true

  /cookie-signature/1.0.6:
    resolution: {integrity: sha512-QADzlaHc8icV8I7vbaJXJwod9HWYp8uCqf1xa4OfNu1T7JVxQIrUgOWtHdNDtPiywmFbiS12VjotIXLrKM3orQ==}
    dev: true

  /cookie/0.4.2:
    resolution: {integrity: sha512-aSWTXFzaKWkvHO1Ny/s+ePFpvKsPnjc551iI41v3ny/ow6tBG5Vd+FuqGNhh1LxOmVzOlGUriIlOaokOvhaStA==}
    engines: {node: '>= 0.6'}
    dev: true

  /cookie/0.5.0:
    resolution: {integrity: sha512-YZ3GUyn/o8gfKJlnlX7g7xq4gyO6OSuhGPKaaGssGB2qgDUS0gPgtTvoyZLTt9Ab6dC4hfc9dV5arkvc/OCmrw==}
    engines: {node: '>= 0.6'}
    dev: true

  /cookie/0.7.1:
    resolution: {integrity: sha512-6DnInpx7SJ2AK3+CTUE/ZM0vWTUboZCegxhC2xiIydHR9jNuTAASBrfEpHhiGOZw/nX51bHt6YQl8jsGo4y/0w==}
    engines: {node: '>= 0.6'}
    dev: true

  /core-util-is/1.0.2:
    resolution: {integrity: sha512-3lqz5YjWTYnW6dlDa5TLaTCcShfar1e40rmcJVwCBJC6mWlFuj0eCHIElmG1g5kyuJ/GD+8Wn4FFCcz4gJPfaQ==}
    dev: true

  /cors/2.8.5:
    resolution: {integrity: sha512-KIHbLJqu73RGr/hnbrO9uBeixNGuvSQjul/jdFvS/KFSIH1hWVd1ng7zOHx+YrEfInLG7q4n6GHQ9cDtxv/P6g==}
    engines: {node: '>= 0.10'}
    dependencies:
      object-assign: 4.1.1
      vary: 1.1.2
    dev: true

  /cosmiconfig/9.0.0_typescript@5.6.2:
    resolution: {integrity: sha512-itvL5h8RETACmOTFc4UfIyB2RfEHi71Ax6E/PivVxq9NseKbOWpeyHEOIbmAw1rs8Ak0VursQNww7lf7YtUwzg==}
    engines: {node: '>=14'}
    peerDependencies:
      typescript: '>=4.9.5'
    peerDependenciesMeta:
      typescript:
        optional: true
    dependencies:
      env-paths: 2.2.1
      import-fresh: 3.3.0
      js-yaml: 4.1.0
      parse-json: 5.2.0
      typescript: 5.6.2
    dev: true

  /create-require/1.1.1:
    resolution: {integrity: sha512-dcKFX3jn0MpIaXjisoRvexIJVEKzaq7z2rZKxf+MSr9TkdmHmsU4m2lcLojrj/FHl8mk5VxMmYA+ftRkP/3oKQ==}
    dev: true

  /cross-env/7.0.3:
    resolution: {integrity: sha512-+/HKd6EgcQCJGh2PSjZuUitQBQynKor4wrFbRg4DtAgS1aWO+gU52xpH7M9ScGgXSYmAVS9bIJ8EzuaGw0oNAw==}
    engines: {node: '>=10.14', npm: '>=6', yarn: '>=1'}
    hasBin: true
    dependencies:
      cross-spawn: 7.0.3
    dev: true

  /cross-fetch/4.0.0:
    resolution: {integrity: sha512-e4a5N8lVvuLgAWgnCrLr2PP0YyDOTHa9H/Rj54dirp61qXnNq46m82bRhNqIA5VccJtWBvPTFRV3TtvHUKPB1g==}
    dependencies:
      node-fetch: 2.7.0
    transitivePeerDependencies:
      - encoding
    dev: true

  /cross-spawn/6.0.5:
    resolution: {integrity: sha512-eTVLrBSt7fjbDygz805pMnstIs2VTBNkRm0qxZd+M7A5XDdxVRWO5MxGBXZhjY4cqLYLdtrGqRf8mBPmzwSpWQ==}
    engines: {node: '>=4.8'}
    dependencies:
      nice-try: 1.0.5
      path-key: 2.0.1
      semver: 5.7.2
      shebang-command: 1.2.0
      which: 1.3.1
    dev: true

  /cross-spawn/7.0.3:
    resolution: {integrity: sha512-iRDPJKUPVEND7dHPO8rkbOnPpyDygcDFtWjpeWNCgy8WP2rXcxXL8TskReQl6OrB2G7+UJrags1q15Fudc7G6w==}
    engines: {node: '>= 8'}
    dependencies:
      path-key: 3.1.1
      shebang-command: 2.0.0
      which: 2.0.2
    dev: true

  /custom-event/1.0.1:
    resolution: {integrity: sha512-GAj5FOq0Hd+RsCGVJxZuKaIDXDf3h6GQoNEjFgbLLI/trgtavwUbSnZ5pVfg27DVCaWjIohryS0JFwIJyT2cMg==}
    dev: true

  /dashdash/1.14.1:
    resolution: {integrity: sha512-jRFi8UDGo6j+odZiEpjazZaWqEal3w/basFjQHQEwVtZJGDpxbH1MeYluwCS8Xq5wmLJooDlMgvVarmWfGM44g==}
    engines: {node: '>=0.10'}
    dependencies:
      assert-plus: 1.0.0
    dev: true

  /data-uri-to-buffer/4.0.1:
    resolution: {integrity: sha512-0R9ikRb668HB7QDxT1vkpuUBtqc53YyAwMwGeUFKRojY/NWKvdZ+9UYtRfGmhqNbRkTSVpMbmyhXipFFv2cb/A==}
    engines: {node: '>= 12'}
    dev: true

  /data-uri-to-buffer/6.0.1:
    resolution: {integrity: sha512-MZd3VlchQkp8rdend6vrx7MmVDJzSNTBvghvKjirLkD+WTChA3KUf0jkE68Q4UyctNqI11zZO9/x2Yx+ub5Cvg==}
    engines: {node: '>= 14'}
    dev: true

  /date-format/4.0.14:
    resolution: {integrity: sha512-39BOQLs9ZjKh0/patS9nrT8wc3ioX3/eA/zgbKNopnF2wCqJEoxywwwElATYvRsXdnOxA/OQeQoFZ3rFjVajhg==}
    engines: {node: '>=4.0'}
    dev: true

  /debug/2.6.9:
    resolution: {integrity: sha512-bC7ElrdJaJnPbAP+1EotYvqZsb3ecl5wi6Bfi6BJTUcNowp6cvspg0jXznRTKDjm/E7AdgFBVeAPVMNcKGsHMA==}
    dependencies:
      ms: 2.0.0
    dev: true

  /debug/4.3.3_supports-color@8.1.1:
    resolution: {integrity: sha512-/zxw5+vh1Tfv+4Qn7a5nsbcJKPaSvCDhojn6FEl9vupwK2VCSDtEiEtqr8DFtzYFOdz63LBkxec7DYuc2jon6Q==}
    engines: {node: '>=6.0'}
    peerDependencies:
      supports-color: '*'
    peerDependenciesMeta:
      supports-color:
        optional: true
    dependencies:
      ms: 2.1.2
      supports-color: 8.1.1
    dev: true

  /debug/4.3.4:
    resolution: {integrity: sha512-PRWFHuSU3eDtQJPvnNY7Jcket1j0t5OuOsFzPPzsekD52Zl8qUfFIPEiswXqIvHWGVHOgX+7G/vCNNhehwxfkQ==}
    engines: {node: '>=6.0'}
    peerDependencies:
      supports-color: '*'
    peerDependenciesMeta:
      supports-color:
        optional: true
    dependencies:
      ms: 2.1.2

  /debug/4.3.4_supports-color@8.1.1:
    resolution: {integrity: sha512-PRWFHuSU3eDtQJPvnNY7Jcket1j0t5OuOsFzPPzsekD52Zl8qUfFIPEiswXqIvHWGVHOgX+7G/vCNNhehwxfkQ==}
    engines: {node: '>=6.0'}
    peerDependencies:
      supports-color: '*'
    peerDependenciesMeta:
      supports-color:
        optional: true
    dependencies:
      ms: 2.1.2
      supports-color: 8.1.1
    dev: true

  /decamelize/4.0.0:
    resolution: {integrity: sha512-9iE1PgSik9HeIIw2JO94IidnE3eBoQrFJ3w7sFuzSX4DpmZ3v5sZpUiV5Swcf6mQEF+Y0ru8Neo+p+nyh2J+hQ==}
    engines: {node: '>=10'}
    dev: true

  /deep-eql/4.1.3:
    resolution: {integrity: sha512-WaEtAOpRA1MQ0eohqZjpGD8zdI0Ovsm8mmFhaDN8dvDZzyoUMcYDnf5Y6iu7HTXxf8JDS23qWa4a+hKCDyOPzw==}
    engines: {node: '>=6'}
    dependencies:
      type-detect: 4.0.8
    dev: true

  /deep-equal/2.2.2:
    resolution: {integrity: sha512-xjVyBf0w5vH0I42jdAZzOKVldmPgSulmiyPRywoyq7HXC9qdgo17kxJE+rdnif5Tz6+pIrpJI8dCpMNLIGkUiA==}
    dependencies:
      array-buffer-byte-length: 1.0.0
      call-bind: 1.0.2
      es-get-iterator: 1.1.3
      get-intrinsic: 1.2.1
      is-arguments: 1.1.1
      is-array-buffer: 3.0.2
      is-date-object: 1.0.5
      is-regex: 1.1.4
      is-shared-array-buffer: 1.0.2
      isarray: 2.0.5
      object-is: 1.1.5
      object-keys: 1.1.1
      object.assign: 4.1.4
      regexp.prototype.flags: 1.5.1
      side-channel: 1.0.4
      which-boxed-primitive: 1.0.2
      which-collection: 1.0.1
      which-typed-array: 1.1.11
    dev: true

  /deep-is/0.1.4:
    resolution: {integrity: sha512-oIPzksmTg4/MriiaYGO+okXDT7ztn/w3Eptv/+gSIdMdKsJo0u4CfYNFJPy+4SKMuCqGw2wxnA+URMg3t8a/bQ==}
    dev: true

  /define-data-property/1.1.4:
    resolution: {integrity: sha512-rBMvIzlpA8v6E+SJZoo++HAYqsLrkg7MSfIinMPFhmkorw7X+dOXVJQs+QT69zGkzMyfDnIMN2Wid1+NbL3T+A==}
    engines: {node: '>= 0.4'}
    dependencies:
      es-define-property: 1.0.0
      es-errors: 1.3.0
      gopd: 1.0.1
    dev: true

  /define-lazy-prop/2.0.0:
    resolution: {integrity: sha512-Ds09qNh8yw3khSjiJjiUInaGX9xlqZDY7JVryGxdxV7NPeuqQfplOpQ66yJFZut3jLa5zOwkXw1g9EI2uKh4Og==}
    engines: {node: '>=8'}
    dev: true

  /define-properties/1.2.1:
    resolution: {integrity: sha512-8QmQKqEASLd5nx0U1B1okLElbUuuttJ/AnYmRXbbbGDWh6uS208EjD4Xqq/I9wK7u0v6O08XhTWnt5XtEbR6Dg==}
    engines: {node: '>= 0.4'}
    dependencies:
      define-data-property: 1.1.4
      has-property-descriptors: 1.0.2
      object-keys: 1.1.1
    dev: true

  /degenerator/5.0.1:
    resolution: {integrity: sha512-TllpMR/t0M5sqCXfj85i4XaAzxmS5tVA16dqvdkMwGmzI+dXLXnw3J+3Vdv7VKw+ThlTMboK6i9rnZ6Nntj5CQ==}
    engines: {node: '>= 14'}
    dependencies:
      ast-types: 0.13.4
      escodegen: 2.1.0
      esprima: 4.0.1
    dev: true

  /delayed-stream/1.0.0:
    resolution: {integrity: sha512-ZySD7Nf91aLB0RxL4KGrKHBXl7Eds1DAmEdcoVawXnLD7SDhpNgtuII2aAkg7a7QS41jxPSZ17p4VdGnMHk3MQ==}
    engines: {node: '>=0.4.0'}

  /depd/2.0.0:
    resolution: {integrity: sha512-g7nH6P6dyDioJogAAGprGpCtVImJhpPk/roCzdb3fIh61/s/nPsfR6onyMwkCAR/OlC3yBC0lESvUoQEAssIrw==}
    engines: {node: '>= 0.8'}
    dev: true

  /destroy/1.2.0:
    resolution: {integrity: sha512-2sJGJTaXIIaR1w4iJSNoN0hnMY7Gpc/n8D4qSCJw8QqFWXf7cuAgnEHxBpweaVcPevC2l3KpjYCx3NypQQgaJg==}
    engines: {node: '>= 0.8', npm: 1.2.8000 || >= 1.4.16}
    dev: true

  /devtools-protocol/0.0.1249869:
    resolution: {integrity: sha512-Ctp4hInA0BEavlUoRy9mhGq0i+JSo/AwVyX2EFgZmV1kYB+Zq+EMBAn52QWu6FbRr10hRb6pBl420upbp4++vg==}
    dev: true

  /di/0.0.1:
    resolution: {integrity: sha512-uJaamHkagcZtHPqCIHZxnFrXlunQXgBOsZSUOWwFw31QJCAbyTBoHMW75YOTur5ZNx8pIeAKgf6GWIgaqqiLhA==}
    dev: true

  /diff-sequences/29.6.3:
    resolution: {integrity: sha512-EjePK1srD3P08o2j4f0ExnylqRs5B9tJjcp9t1krH2qRi8CCdsYfwe9JgSLurFBWwq4uOlipzfk5fHNvwFKr8Q==}
    engines: {node: ^14.15.0 || ^16.10.0 || >=18.0.0}
    dev: true

  /diff/4.0.2:
    resolution: {integrity: sha512-58lmxKSA4BNyLz+HHMUzlOEpg09FV+ev6ZMe3vJihgdxzgcwZ8VoEEPmALCZG9LmqfVoNMMKpttIYTVG6uDY7A==}
    engines: {node: '>=0.3.1'}
    dev: true

  /diff/5.0.0:
    resolution: {integrity: sha512-/VTCrvm5Z0JGty/BWHljh+BAiw3IK+2j87NGMu8Nwc/f48WoDAC395uomO9ZD117ZOBaHmkX1oyLvkVM/aIT3w==}
    engines: {node: '>=0.3.1'}
    dev: true

  /dir-glob/3.0.1:
    resolution: {integrity: sha512-WkrWp9GR4KXfKGYzOLmTuGVi1UWFfws377n9cc55/tb6DuqyF6pcQ5AbiHEshaDpY9v6oaSr2XCDidGmMwdzIA==}
    engines: {node: '>=8'}
    dependencies:
      path-type: 4.0.0
    dev: true

  /directory-tree/2.4.0:
    resolution: {integrity: sha512-AM03Th+ypDAHefyB6SP3uezaWkTbol1P43CS5yFU7wePTuHnR4YoHgY6KbGHLr/a065ocN26l9lXOoFBzzM31w==}
    engines: {node: '>=10.0'}
    deprecated: Breaking change, bumped to 3.0.0
    dev: true

  /doctrine/3.0.0:
    resolution: {integrity: sha512-yS+Q5i3hBf7GBkd4KG8a7eBNNWNGLTaEwwYWUijIYM7zrlYDM0BFXHjjPWlWZ1Rg7UaddZeIDmi9jF3HmqiQ2w==}
    engines: {node: '>=6.0.0'}
    dependencies:
      esutils: 2.0.3
    dev: true

  /dom-serialize/2.2.1:
    resolution: {integrity: sha512-Yra4DbvoW7/Z6LBN560ZwXMjoNOSAN2wRsKFGc4iBeso+mpIA6qj1vfdf9HpMaKAqG6wXTy+1SYEzmNpKXOSsQ==}
    dependencies:
      custom-event: 1.0.1
      ent: 2.2.0
      extend: 3.0.2
      void-elements: 2.0.1
    dev: true

  /dotenv/16.3.1:
    resolution: {integrity: sha512-IPzF4w4/Rd94bA9imS68tZBaYyBWSCE47V1RGuMrB94iyTOIEwRmVL2x/4An+6mETpLrKJ5hQkB8W4kFAadeIQ==}
    engines: {node: '>=12'}
    dev: false

  /eastasianwidth/0.2.0:
    resolution: {integrity: sha512-I88TYZWc9XiYHRQ4/3c5rjjfgkjhLyW2luGIheGERbNQ6OY7yTybanSpDXZa8y7VUP9YmDcYa+eyq4ca7iLqWA==}
    dev: true

  /ecc-jsbn/0.1.2:
    resolution: {integrity: sha512-eh9O+hwRHNbG4BLTjEl3nw044CkGm5X6LoaCf7LPp7UU8Qrt47JYNi6nPX8xjW97TKGKm1ouctg0QSpZe9qrnw==}
    dependencies:
      jsbn: 0.1.1
      safer-buffer: 2.1.2
    dev: true

  /ecdsa-sig-formatter/1.0.11:
    resolution: {integrity: sha512-nagl3RYrbNv6kQkeJIpt6NJZy8twLB/2vtz6yN9Z4vRKHN4/QZJIEbqohALSgwKdnksuY3k5Addp5lg8sVoVcQ==}
    dependencies:
      safe-buffer: 5.2.1
    dev: true

  /ee-first/1.1.1:
    resolution: {integrity: sha512-WMwm9LhRUo+WUaRN+vRuETqG89IgZphVSNkdFgeb6sS/E4OrDIN7t48CAewSHXc6C8lefD8KKfr5vY61brQlow==}
    dev: true

  /electron-to-chromium/1.4.529:
    resolution: {integrity: sha512-6uyPyXTo8lkv8SWAmjKFbG42U073TXlzD4R8rW3EzuznhFS2olCIAfjjQtV2dV2ar/vRF55KUd3zQYnCB0dd3A==}
    dev: true

  /electron-to-chromium/1.4.798:
    resolution: {integrity: sha512-by9J2CiM9KPGj9qfp5U4FcPSbXJG7FNzqnYaY4WLzX+v2PHieVGmnsA4dxfpGE3QEC7JofpPZmn7Vn1B9NR2+Q==}
    dev: true

  /emoji-regex/8.0.0:
    resolution: {integrity: sha512-MSjYzcWNOA0ewAHpz0MxpYFvwg6yjy1NG3xteoqz644VCo/RPgnr1/GGt+ic3iJTzQ8Eu3TdM14SawnVUmGE6A==}

  /emoji-regex/9.2.2:
    resolution: {integrity: sha512-L18DaJsXSUk2+42pv8mLs5jJT2hqFkFE4j21wOmgbUqsZ2hL72NsUU785g9RXgo3s0ZNgVl42TiHp3ZtOv/Vyg==}
    dev: true

  /emojis-list/3.0.0:
    resolution: {integrity: sha512-/kyM18EfinwXZbno9FyUGeFh87KC8HRQBQGildHZbEuRyWFOmv1U10o9BBp8XVZDVNNuQKyIGIu5ZYAAXJ0V2Q==}
    engines: {node: '>= 4'}
    dev: true

  /enabled/2.0.0:
    resolution: {integrity: sha512-AKrN98kuwOzMIdAizXGI86UFBoo26CL21UM763y1h/GMSJ4/OHU9k2YlsmBpyScFo/wbLzWQJBMCW4+IO3/+OQ==}
    dev: true

  /encodeurl/1.0.2:
    resolution: {integrity: sha512-TPJXq8JqFaVYm2CWmPvnP2Iyo4ZSM7/QKcSmuMLDObfpH5fi7RUGmd/rTDf+rut/saiDiQEeVTNgAmJEdAOx0w==}
    engines: {node: '>= 0.8'}
    dev: true

  /encodeurl/2.0.0:
    resolution: {integrity: sha512-Q0n9HRi4m6JuGIV1eFlmvJB7ZEVxu93IrMyiMsGC0lrMJMWzRgx6WGquyfQgZVb31vhGgXnfmPNNXmxnOkRBrg==}
    engines: {node: '>= 0.8'}
    dev: true

  /end-of-stream/1.4.4:
    resolution: {integrity: sha512-+uw1inIHVPQoaVuHzRyXd21icM+cnt4CzD5rW+NC1wjOUSTOs+Te7FOv7AhN7vS9x/oIyhLP5PR1H+phQAHu5Q==}
    dependencies:
      once: 1.4.0
    dev: true

  /engine.io-parser/5.2.1:
    resolution: {integrity: sha512-9JktcM3u18nU9N2Lz3bWeBgxVgOKpw7yhRaoxQA3FUDZzzw+9WlA6p4G4u0RixNkg14fH7EfEc/RhpurtiROTQ==}
    engines: {node: '>=10.0.0'}
    dev: true

  /engine.io/6.5.2:
    resolution: {integrity: sha512-IXsMcGpw/xRfjra46sVZVHiSWo/nJ/3g1337q9KNXtS6YRzbW5yIzTCb9DjhrBe7r3GZQR0I4+nq+4ODk5g/cA==}
    engines: {node: '>=10.2.0'}
    dependencies:
      '@types/cookie': 0.4.1
      '@types/cors': 2.8.14
      '@types/node': 18.18.0
      accepts: 1.3.8
      base64id: 2.0.0
      cookie: 0.4.2
      cors: 2.8.5
      debug: 4.3.4
      engine.io-parser: 5.2.1
      ws: 8.11.0
    transitivePeerDependencies:
      - bufferutil
      - supports-color
      - utf-8-validate
    dev: true

  /enhanced-resolve/5.15.0:
    resolution: {integrity: sha512-LXYT42KJ7lpIKECr2mAXIaMldcNCh/7E0KBKOu4KSfkHmP+mZmSs+8V5gBAqisWBy0OO4W5Oyys0GO1Y8KtdKg==}
    engines: {node: '>=10.13.0'}
    dependencies:
      graceful-fs: 4.2.11
      tapable: 2.2.1
    dev: true

  /ent/2.2.0:
    resolution: {integrity: sha512-GHrMyVZQWvTIdDtpiEXdHZnFQKzeO09apj8Cbl4pKWy4i0Oprcq17usfDt5aO63swf0JOeMWjWQE/LzgSRuWpA==}
    dev: true

  /entities/2.0.3:
    resolution: {integrity: sha512-MyoZ0jgnLvB2X3Lg5HqpFmn1kybDiIfEQmKzTb5apr51Rb+T3KdmMiqa70T+bhGnyv7bQ6WMj2QMHpGMmlrUYQ==}
    dev: true

  /env-paths/2.2.1:
    resolution: {integrity: sha512-+h1lkLKhZMTYjog1VEpJNG7NZJWcuc2DDk/qsqSTRRCOXiLjeQ1d1/udrUGhqMxUgAlwKNZ0cf2uqan5GLuS2A==}
    engines: {node: '>=6'}
    dev: true

  /envinfo/7.10.0:
    resolution: {integrity: sha512-ZtUjZO6l5mwTHvc1L9+1q5p/R3wTopcfqMW8r5t8SJSKqeVI/LtajORwRFEKpEFuekjD0VBjwu1HMxL4UalIRw==}
    engines: {node: '>=4'}
    hasBin: true
    dev: true

  /error-ex/1.3.2:
    resolution: {integrity: sha512-7dFHNmqeFSEt2ZBsCriorKnn3Z2pj+fd9kmI6QoWw4//DL+icEBfc0U7qJCisqrTsKTjw4fNFy2pW9OqStD84g==}
    dependencies:
      is-arrayish: 0.2.1
    dev: true

  /es-abstract/1.22.2:
    resolution: {integrity: sha512-YoxfFcDmhjOgWPWsV13+2RNjq1F6UQnfs+8TftwNqtzlmFzEXvlUwdrNrYeaizfjQzRMxkZ6ElWMOJIFKdVqwA==}
    engines: {node: '>= 0.4'}
    dependencies:
      array-buffer-byte-length: 1.0.0
      arraybuffer.prototype.slice: 1.0.2
      available-typed-arrays: 1.0.5
      call-bind: 1.0.7
      es-set-tostringtag: 2.0.1
      es-to-primitive: 1.2.1
      function.prototype.name: 1.1.6
      get-intrinsic: 1.2.4
      get-symbol-description: 1.0.0
      globalthis: 1.0.3
      gopd: 1.0.1
      has: 1.0.3
      has-property-descriptors: 1.0.2
      has-proto: 1.0.1
      has-symbols: 1.0.3
      internal-slot: 1.0.5
      is-array-buffer: 3.0.2
      is-callable: 1.2.7
      is-negative-zero: 2.0.2
      is-regex: 1.1.4
      is-shared-array-buffer: 1.0.2
      is-string: 1.0.7
      is-typed-array: 1.1.12
      is-weakref: 1.0.2
      object-inspect: 1.13.2
      object-keys: 1.1.1
      object.assign: 4.1.4
      regexp.prototype.flags: 1.5.1
      safe-array-concat: 1.0.1
      safe-regex-test: 1.0.0
      string.prototype.trim: 1.2.8
      string.prototype.trimend: 1.0.7
      string.prototype.trimstart: 1.0.7
      typed-array-buffer: 1.0.0
      typed-array-byte-length: 1.0.0
      typed-array-byte-offset: 1.0.0
      typed-array-length: 1.0.4
      unbox-primitive: 1.0.2
      which-typed-array: 1.1.11
    dev: true

  /es-define-property/1.0.0:
    resolution: {integrity: sha512-jxayLKShrEqqzJ0eumQbVhTYQM27CfT1T35+gCgDFoL82JLsXqTJ76zv6A0YLOgEnLUMvLzsDsGIrl8NFpT2gQ==}
    engines: {node: '>= 0.4'}
    dependencies:
      get-intrinsic: 1.2.4
    dev: true

  /es-errors/1.3.0:
    resolution: {integrity: sha512-Zf5H2Kxt2xjTvbJvP2ZWLEICxA6j+hAmMzIlypy4xcBg1vKVnx89Wy0GbS+kf5cwCVFFzdCFh2XSCFNULS6csw==}
    engines: {node: '>= 0.4'}
    dev: true

  /es-get-iterator/1.1.3:
    resolution: {integrity: sha512-sPZmqHBe6JIiTfN5q2pEi//TwxmAFHwj/XEuYjTuse78i8KxaqMTTzxPoFKuzRpDpTJ+0NAbpfenkmH2rePtuw==}
    dependencies:
      call-bind: 1.0.7
      get-intrinsic: 1.2.4
      has-symbols: 1.0.3
      is-arguments: 1.1.1
      is-map: 2.0.2
      is-set: 2.0.2
      is-string: 1.0.7
      isarray: 2.0.5
      stop-iteration-iterator: 1.0.0
    dev: true

  /es-module-lexer/1.3.1:
    resolution: {integrity: sha512-JUFAyicQV9mXc3YRxPnDlrfBKpqt6hUYzz9/boprUJHs4e4KVr3XwOF70doO6gwXUor6EWZJAyWAfKki84t20Q==}
    dev: true

  /es-set-tostringtag/2.0.1:
    resolution: {integrity: sha512-g3OMbtlwY3QewlqAiMLI47KywjWZoEytKr8pf6iTC8uJq5bIAH52Z9pnQ8pVL6whrCto53JZDuUIsifGeLorTg==}
    engines: {node: '>= 0.4'}
    dependencies:
      get-intrinsic: 1.2.4
      has: 1.0.3
      has-tostringtag: 1.0.0
    dev: true

  /es-to-primitive/1.2.1:
    resolution: {integrity: sha512-QCOllgZJtaUo9miYBcLChTUaHNjJF3PYs1VidD7AwiEj1kYxKeQTctLAezAOH5ZKRH0g2IgPn6KwB4IT8iRpvA==}
    engines: {node: '>= 0.4'}
    dependencies:
      is-callable: 1.2.7
      is-date-object: 1.0.5
      is-symbol: 1.0.4
    dev: true

  /esbuild/0.20.2:
    resolution: {integrity: sha512-WdOOppmUNU+IbZ0PaDiTst80zjnrOkyJNHoKupIcVyU8Lvla3Ugx94VzkQ32Ijqd7UhHJy75gNWDMUekcrSJ6g==}
    engines: {node: '>=12'}
    hasBin: true
    requiresBuild: true
    optionalDependencies:
      '@esbuild/aix-ppc64': 0.20.2
      '@esbuild/android-arm': 0.20.2
      '@esbuild/android-arm64': 0.20.2
      '@esbuild/android-x64': 0.20.2
      '@esbuild/darwin-arm64': 0.20.2
      '@esbuild/darwin-x64': 0.20.2
      '@esbuild/freebsd-arm64': 0.20.2
      '@esbuild/freebsd-x64': 0.20.2
      '@esbuild/linux-arm': 0.20.2
      '@esbuild/linux-arm64': 0.20.2
      '@esbuild/linux-ia32': 0.20.2
      '@esbuild/linux-loong64': 0.20.2
      '@esbuild/linux-mips64el': 0.20.2
      '@esbuild/linux-ppc64': 0.20.2
      '@esbuild/linux-riscv64': 0.20.2
      '@esbuild/linux-s390x': 0.20.2
      '@esbuild/linux-x64': 0.20.2
      '@esbuild/netbsd-x64': 0.20.2
      '@esbuild/openbsd-x64': 0.20.2
      '@esbuild/sunos-x64': 0.20.2
      '@esbuild/win32-arm64': 0.20.2
      '@esbuild/win32-ia32': 0.20.2
      '@esbuild/win32-x64': 0.20.2
    dev: true

  /esbuild/0.23.0:
    resolution: {integrity: sha512-1lvV17H2bMYda/WaFb2jLPeHU3zml2k4/yagNMG8Q/YtfMjCwEUZa2eXXMgZTVSL5q1n4H7sQ0X6CdJDqqeCFA==}
    engines: {node: '>=18'}
    hasBin: true
    requiresBuild: true
    optionalDependencies:
      '@esbuild/aix-ppc64': 0.23.0
      '@esbuild/android-arm': 0.23.0
      '@esbuild/android-arm64': 0.23.0
      '@esbuild/android-x64': 0.23.0
      '@esbuild/darwin-arm64': 0.23.0
      '@esbuild/darwin-x64': 0.23.0
      '@esbuild/freebsd-arm64': 0.23.0
      '@esbuild/freebsd-x64': 0.23.0
      '@esbuild/linux-arm': 0.23.0
      '@esbuild/linux-arm64': 0.23.0
      '@esbuild/linux-ia32': 0.23.0
      '@esbuild/linux-loong64': 0.23.0
      '@esbuild/linux-mips64el': 0.23.0
      '@esbuild/linux-ppc64': 0.23.0
      '@esbuild/linux-riscv64': 0.23.0
      '@esbuild/linux-s390x': 0.23.0
      '@esbuild/linux-x64': 0.23.0
      '@esbuild/netbsd-x64': 0.23.0
      '@esbuild/openbsd-arm64': 0.23.0
      '@esbuild/openbsd-x64': 0.23.0
      '@esbuild/sunos-x64': 0.23.0
      '@esbuild/win32-arm64': 0.23.0
      '@esbuild/win32-ia32': 0.23.0
      '@esbuild/win32-x64': 0.23.0
    dev: true

  /escalade/3.1.1:
    resolution: {integrity: sha512-k0er2gUkLf8O0zKJiAhmkTnJlTvINGv7ygDNPbeIsX/TJjGJZHuh9B2UxbsaEkmlEo9MfhrSzmhIlhRlI2GXnw==}
    engines: {node: '>=6'}

  /escalade/3.1.2:
    resolution: {integrity: sha512-ErCHMCae19vR8vQGe50xIsVomy19rg6gFu3+r3jkEO46suLMWBksvVyoGgQV+jOfl84ZSOSlmv6Gxa89PmTGmA==}
    engines: {node: '>=6'}
    dev: true

  /escape-html/1.0.3:
    resolution: {integrity: sha512-NiSupZ4OeuGwr68lGIeym/ksIZMJodUGOSCZ/FSnTxcrekbvqrgdUxlJOMpijaKZVjAJrWrGs/6Jy8OMuyj9ow==}
    dev: true

  /escape-string-regexp/1.0.5:
    resolution: {integrity: sha512-vbRorB5FUQWvla16U8R/qgaFIya2qGzwDrNmCZuYKrbdSUMG6I1ZCGQRefkRVhuOkIGVne7BQ35DSfo1qvJqFg==}
    engines: {node: '>=0.8.0'}

  /escape-string-regexp/4.0.0:
    resolution: {integrity: sha512-TtpcNJ3XAzx3Gq8sWRzJaVajRs0uVxA2YAkdb1jm2YkPz4G6egUFAyA3n5vtEIZefPk5Wa4UXbKuS5fKkJWdgA==}
    engines: {node: '>=10'}
    dev: true

  /escodegen/2.1.0:
    resolution: {integrity: sha512-2NlIDTwUWJN0mRPQOdtQBzbUHvdGY2P1VXSyU83Q3xKxM7WHX2Ql8dKq782Q9TgQUNOLEzEYu9bzLNj1q88I5w==}
    engines: {node: '>=6.0'}
    hasBin: true
    dependencies:
      esprima: 4.0.1
      estraverse: 5.3.0
      esutils: 2.0.3
    optionalDependencies:
      source-map: 0.6.1
    dev: true

  /eslint-plugin-require-extensions/0.1.3_eslint@8.50.0:
    resolution: {integrity: sha512-T3c1PZ9PIdI3hjV8LdunfYI8gj017UQjzAnCrxuo3wAjneDbTPHdE3oNWInOjMA+z/aBkUtlW5vC0YepYMZIug==}
    engines: {node: '>=16'}
    peerDependencies:
      eslint: '*'
    dependencies:
      eslint: 8.50.0
    dev: true

  /eslint-scope/5.1.1:
    resolution: {integrity: sha512-2NxwbF/hZ0KpepYN0cNbo+FN6XoK7GaHlQhgx/hIZl6Va0bF45RQOOwhLIy8lQDbuCiadSLCBnH2CFYquit5bw==}
    engines: {node: '>=8.0.0'}
    dependencies:
      esrecurse: 4.3.0
      estraverse: 4.3.0
    dev: true

  /eslint-scope/7.2.2:
    resolution: {integrity: sha512-dOt21O7lTMhDM+X9mB4GX+DZrZtCUJPL/wlcTqxyrx5IvO0IYtILdtrQGQp+8n5S0gwSVmOf9NQrjMOgfQZlIg==}
    engines: {node: ^12.22.0 || ^14.17.0 || >=16.0.0}
    dependencies:
      esrecurse: 4.3.0
      estraverse: 5.3.0
    dev: true

  /eslint-visitor-keys/3.4.3:
    resolution: {integrity: sha512-wpc+LXeiyiisxPlEkUzU6svyS1frIO3Mgxj1fdy7Pm8Ygzguax2N3Fa/D/ag1WqbOprdI+uY6wMUl8/a2G+iag==}
    engines: {node: ^12.22.0 || ^14.17.0 || >=16.0.0}
    dev: true

  /eslint/8.50.0:
    resolution: {integrity: sha512-FOnOGSuFuFLv/Sa+FDVRZl4GGVAAFFi8LecRsI5a1tMO5HIE8nCm4ivAlzt4dT3ol/PaaGC0rJEEXQmHJBGoOg==}
    engines: {node: ^12.22.0 || ^14.17.0 || >=16.0.0}
    hasBin: true
    dependencies:
      '@eslint-community/eslint-utils': 4.4.0_eslint@8.50.0
      '@eslint-community/regexpp': 4.8.2
      '@eslint/eslintrc': 2.1.2
      '@eslint/js': 8.50.0
      '@humanwhocodes/config-array': 0.11.11
      '@humanwhocodes/module-importer': 1.0.1
      '@nodelib/fs.walk': 1.2.8
      ajv: 6.12.6
      chalk: 4.1.2
      cross-spawn: 7.0.3
      debug: 4.3.4
      doctrine: 3.0.0
      escape-string-regexp: 4.0.0
      eslint-scope: 7.2.2
      eslint-visitor-keys: 3.4.3
      espree: 9.6.1
      esquery: 1.5.0
      esutils: 2.0.3
      fast-deep-equal: 3.1.3
      file-entry-cache: 6.0.1
      find-up: 5.0.0
      glob-parent: 6.0.2
      globals: 13.22.0
      graphemer: 1.4.0
      ignore: 5.2.4
      imurmurhash: 0.1.4
      is-glob: 4.0.3
      is-path-inside: 3.0.3
      js-yaml: 4.1.0
      json-stable-stringify-without-jsonify: 1.0.1
      levn: 0.4.1
      lodash.merge: 4.6.2
      minimatch: 3.1.2
      natural-compare: 1.4.0
      optionator: 0.9.3
      strip-ansi: 6.0.1
      text-table: 0.2.0
    transitivePeerDependencies:
      - supports-color
    dev: true

  /espree/9.6.1:
    resolution: {integrity: sha512-oruZaFkjorTpF32kDSI5/75ViwGeZginGGy2NoOSg3Q9bnwlnmDm4HLnkl0RE3n+njDXR037aY1+x58Z/zFdwQ==}
    engines: {node: ^12.22.0 || ^14.17.0 || >=16.0.0}
    dependencies:
      acorn: 8.10.0
      acorn-jsx: 5.3.2_acorn@8.10.0
      eslint-visitor-keys: 3.4.3
    dev: true

  /esprima/4.0.1:
    resolution: {integrity: sha512-eGuFFw7Upda+g4p+QHvnW0RyTX/SVeJBDM/gCtMARO0cLuT2HcEKnTPvhjV6aGeqrCB/sbNop0Kszm0jsaWU4A==}
    engines: {node: '>=4'}
    hasBin: true
    dev: true

  /esquery/1.5.0:
    resolution: {integrity: sha512-YQLXUplAwJgCydQ78IMJywZCceoqk1oH01OERdSAJc/7U2AylwjhSCLDEtqwg811idIS/9fIU5GjG73IgjKMVg==}
    engines: {node: '>=0.10'}
    dependencies:
      estraverse: 5.3.0
    dev: true

  /esrecurse/4.3.0:
    resolution: {integrity: sha512-KmfKL3b6G+RXvP8N1vr3Tq1kL/oCFgn2NYXEtqP8/L3pKapUA4G8cFVaoF3SU323CD4XypR/ffioHmkti6/Tag==}
    engines: {node: '>=4.0'}
    dependencies:
      estraverse: 5.3.0
    dev: true

  /estraverse/4.3.0:
    resolution: {integrity: sha512-39nnKffWz8xN1BU/2c79n9nB9HDzo0niYUqx6xyqUnyoAnQyyWpOTdZEeiCch8BBu515t4wp9ZmgVfVhn9EBpw==}
    engines: {node: '>=4.0'}
    dev: true

  /estraverse/5.3.0:
    resolution: {integrity: sha512-MMdARuVEQziNTeJD8DgMqmhwR11BRQ/cBP+pLtYdSTnf3MIO8fFeiINEbX36ZdNlfU/7A9f3gUw49B3oQsvwBA==}
    engines: {node: '>=4.0'}
    dev: true

  /estree-walker/3.0.3:
    resolution: {integrity: sha512-7RUKfXgSMMkzt6ZuXmqapOurLGPPfgj6l9uRZ7lRGolvk0y2yocc35LdcxKC5PQZdn2DMqioAQ2NoWcrTKmm6g==}
    dependencies:
      '@types/estree': 1.0.5
    dev: true

  /esutils/2.0.3:
    resolution: {integrity: sha512-kVscqXk4OCp68SZ0dkgEKVi6/8ij300KBWTJq32P/dYeWTSwK41WyTxalN1eRmA5Z9UU/LX9D7FWSmV9SAYx6g==}
    engines: {node: '>=0.10.0'}
    dev: true

  /etag/1.8.1:
    resolution: {integrity: sha512-aIL5Fx7mawVa300al2BnEE4iNvo1qETxLrPI/o05L7z6go7fCw1J6EQmbK4FmJ2AS7kgVF/KEZWufBfdClMcPg==}
    engines: {node: '>= 0.6'}
    dev: true

  /eventemitter3/4.0.7:
    resolution: {integrity: sha512-8guHBZCwKnFhYdHr2ysuRWErTwhoN2X8XELRlrRwpmfeY2jjuUN4taQMsULKUVo1K4DvZl+0pgfyoysHxvmvEw==}
    dev: true

  /events/3.3.0:
    resolution: {integrity: sha512-mQw+2fkQbALzQ7V0MY0IqdnXNOeTtP4r0lN9z7AAawCXgqea7bDii20AYrIBrFd/Hx0M2Ocz6S111CaFkUcb0Q==}
    engines: {node: '>=0.8.x'}
    dev: true

  /execa/8.0.1:
    resolution: {integrity: sha512-VyhnebXciFV2DESc+p6B+y0LjSm0krU4OgJN44qFAhBY0TJ+1V61tYD2+wHusZ6F9n5K+vl8k0sTy7PEfV4qpg==}
    engines: {node: '>=16.17'}
    dependencies:
      cross-spawn: 7.0.3
      get-stream: 8.0.1
      human-signals: 5.0.0
      is-stream: 3.0.0
      merge-stream: 2.0.0
      npm-run-path: 5.3.0
      onetime: 6.0.0
      signal-exit: 4.1.0
      strip-final-newline: 3.0.0
    dev: true

  /express-promise-router/4.1.1_express@4.18.2:
    resolution: {integrity: sha512-Lkvcy/ZGrBhzkl3y7uYBHLMtLI4D6XQ2kiFg9dq7fbktBch5gjqJ0+KovX0cvCAvTJw92raWunRLM/OM+5l4fA==}
    engines: {node: '>=10'}
    peerDependencies:
      '@types/express': ^4.0.0
      express: ^4.0.0
    peerDependenciesMeta:
      '@types/express':
        optional: true
    dependencies:
      express: 4.18.2
      is-promise: 4.0.0
      lodash.flattendeep: 4.4.0
      methods: 1.1.2
    dev: true

  /express-promise-router/4.1.1_express@4.21.1:
    resolution: {integrity: sha512-Lkvcy/ZGrBhzkl3y7uYBHLMtLI4D6XQ2kiFg9dq7fbktBch5gjqJ0+KovX0cvCAvTJw92raWunRLM/OM+5l4fA==}
    engines: {node: '>=10'}
    peerDependencies:
      '@types/express': ^4.0.0
      express: ^4.0.0
    peerDependenciesMeta:
      '@types/express':
        optional: true
    dependencies:
      express: 4.21.1
      is-promise: 4.0.0
      lodash.flattendeep: 4.4.0
      methods: 1.1.2
    dev: true

  /express/4.18.2:
    resolution: {integrity: sha512-5/PsL6iGPdfQ/lKM1UuielYgv3BUoJfz1aUwU9vHZ+J7gyvwdQXFEBIEIaxeGf0GIcreATNyBExtalisDbuMqQ==}
    engines: {node: '>= 0.10.0'}
    dependencies:
      accepts: 1.3.8
      array-flatten: 1.1.1
      body-parser: 1.20.1
      content-disposition: 0.5.4
      content-type: 1.0.5
      cookie: 0.5.0
      cookie-signature: 1.0.6
      debug: 2.6.9
      depd: 2.0.0
      encodeurl: 1.0.2
      escape-html: 1.0.3
      etag: 1.8.1
      finalhandler: 1.2.0
      fresh: 0.5.2
      http-errors: 2.0.0
      merge-descriptors: 1.0.1
      methods: 1.1.2
      on-finished: 2.4.1
      parseurl: 1.3.3
      path-to-regexp: 0.1.7
      proxy-addr: 2.0.7
      qs: 6.11.0
      range-parser: 1.2.1
      safe-buffer: 5.2.1
      send: 0.18.0
      serve-static: 1.15.0
      setprototypeof: 1.2.0
      statuses: 2.0.1
      type-is: 1.6.18
      utils-merge: 1.0.1
      vary: 1.1.2
    dev: true

  /express/4.21.1:
    resolution: {integrity: sha512-YSFlK1Ee0/GC8QaO91tHcDxJiE/X4FbpAyQWkxAvG6AXCuR65YzK8ua6D9hvi/TzUfZMpc+BwuM1IPw8fmQBiQ==}
    engines: {node: '>= 0.10.0'}
    dependencies:
      accepts: 1.3.8
      array-flatten: 1.1.1
      body-parser: 1.20.3
      content-disposition: 0.5.4
      content-type: 1.0.5
      cookie: 0.7.1
      cookie-signature: 1.0.6
      debug: 2.6.9
      depd: 2.0.0
      encodeurl: 2.0.0
      escape-html: 1.0.3
      etag: 1.8.1
      finalhandler: 1.3.1
      fresh: 0.5.2
      http-errors: 2.0.0
      merge-descriptors: 1.0.3
      methods: 1.1.2
      on-finished: 2.4.1
      parseurl: 1.3.3
      path-to-regexp: 0.1.10
      proxy-addr: 2.0.7
      qs: 6.13.0
      range-parser: 1.2.1
      safe-buffer: 5.2.1
      send: 0.19.0
      serve-static: 1.16.2
      setprototypeof: 1.2.0
      statuses: 2.0.1
      type-is: 1.6.18
      utils-merge: 1.0.1
      vary: 1.1.2
    dev: true

  /extend/3.0.2:
    resolution: {integrity: sha512-fjquC59cD7CyW6urNXK0FBufkZcoiGG80wTuPujX590cB5Ttln20E2UB4S/WARVqhXffZl2LNgS+gQdPIIim/g==}
    dev: true

  /extract-zip/2.0.1:
    resolution: {integrity: sha512-GDhU9ntwuKyGXdZBUgTIe+vXnWj0fppUEtMDL0+idd5Sta8TGpHssn/eusA9mrPr9qNDym6SxAYZjNvCn/9RBg==}
    engines: {node: '>= 10.17.0'}
    hasBin: true
    dependencies:
      debug: 4.3.4
      get-stream: 5.2.0
      yauzl: 2.10.0
    optionalDependencies:
      '@types/yauzl': 2.10.1
    transitivePeerDependencies:
      - supports-color
    dev: true

  /extsprintf/1.3.0:
    resolution: {integrity: sha512-11Ndz7Nv+mvAC1j0ktTa7fAb0vLyGGX+rMHNBYQviQDGU0Hw7lhctJANqbPhu9nV9/izT/IntTgZ7Im/9LJs9g==}
    engines: {'0': node >=0.6.0}
    dev: true

  /fast-deep-equal/3.1.3:
    resolution: {integrity: sha512-f3qQ9oQy9j2AhBe/H9VC91wLmKBCCU/gDOnKNAYG5hswO7BLKj09Hc5HYNz9cGI++xlpDCIgDaitVs03ATR84Q==}

  /fast-fifo/1.3.2:
    resolution: {integrity: sha512-/d9sfos4yxzpwkDkuN7k2SqFKtYNmCTzgfEpz82x34IM9/zc8KGxQoXg1liNC/izpRM/MBdt44Nmx41ZWqk+FQ==}
    dev: true

  /fast-glob/3.3.2:
    resolution: {integrity: sha512-oX2ruAFQwf/Orj8m737Y5adxDQO0LAB7/S5MnxCdTNDd4p6BsyIVsv9JQsATbTSq8KHRpLwIHbVlUNatxd+1Ow==}
    engines: {node: '>=8.6.0'}
    dependencies:
      '@nodelib/fs.stat': 2.0.5
      '@nodelib/fs.walk': 1.2.8
      glob-parent: 5.1.2
      merge2: 1.4.1
      micromatch: 4.0.5

  /fast-json-stable-stringify/2.1.0:
    resolution: {integrity: sha512-lhd/wF+Lk98HZoTCtlVraHtfh5XYijIjalXck7saUtuanSDyLMxnHhSXEDJqHxD7msR8D0uCmqlkwjCV8xvwHw==}
    dev: true

  /fast-levenshtein/2.0.6:
    resolution: {integrity: sha512-DCXu6Ifhqcks7TZKY3Hxp3y6qphY5SJZmrWMDrKcERSOXWQdMhU9Ig/PYrzyw/ul9jOIyh0N4M0tbC5hodg8dw==}
    dev: true

  /fast-uri/3.0.1:
    resolution: {integrity: sha512-MWipKbbYiYI0UC7cl8m/i/IWTqfC8YXsqjzybjddLsFjStroQzsHXkc73JutMvBiXmOvapk+axIl79ig5t55Bw==}

  /fast-xml-parser/4.3.1:
    resolution: {integrity: sha512-viVv3xb8D+SiS1W4cv4tva3bni08kAkx0gQnWrykMM8nXPc1FxqZPU00dCEVjkiCg4HoXd2jC4x29Nzg/l2DAA==}
    hasBin: true
    dependencies:
      strnum: 1.0.5
    dev: true

  /fast-xml-parser/4.5.0:
    resolution: {integrity: sha512-/PlTQCI96+fZMAOLMZK4CWG1ItCbfZ/0jx7UIJFChPNrx7tcEgerUgWbeieCM9MfHInUDyK8DWYZ+YrywDJuTg==}
    hasBin: true
    dependencies:
      strnum: 1.0.5
    dev: true

  /fastest-levenshtein/1.0.16:
    resolution: {integrity: sha512-eRnCtTTtGZFpQCwhJiUOuxPQWRXVKYDn0b2PeHfXL6/Zi53SLAzAHfVhVWK2AryC/WH05kGfxhFIPvTF0SXQzg==}
    engines: {node: '>= 4.9.1'}
    dev: true

  /fastq/1.15.0:
    resolution: {integrity: sha512-wBrocU2LCXXa+lWBt8RoIRD89Fi8OdABODa/kEnyeyjS5aZO5/GNvI5sEINADqP/h8M29UHTHUb53sUu5Ihqdw==}
    dependencies:
      reusify: 1.0.4

  /fd-slicer/1.1.0:
    resolution: {integrity: sha512-cE1qsB/VwyQozZ+q1dGxR8LBYNZeofhEdUNGSMbQD3Gw2lAzX9Zb3uIU6Ebc/Fmyjo9AWWfnn0AUCHqtevs/8g==}
    dependencies:
      pend: 1.2.0
    dev: true

  /fecha/4.2.3:
    resolution: {integrity: sha512-OP2IUU6HeYKJi3i0z4A19kHMQoLVs4Hc+DPqqxI2h/DPZHTm/vjsfC6P0b4jCMy14XizLBqvndQ+UilD7707Jw==}
    dev: true

  /fetch-blob/3.2.0:
    resolution: {integrity: sha512-7yAQpD2UMJzLi1Dqv7qFYnPbaPx7ZfFK6PiIxQ4PfkGPyNyl2Ugx+a/umUonmKqjhM4DnfbMvdX6otXq83soQQ==}
    engines: {node: ^12.20 || >= 14.13}
    dependencies:
      node-domexception: 1.0.0
      web-streams-polyfill: 3.2.1
    dev: true

  /file-entry-cache/6.0.1:
    resolution: {integrity: sha512-7Gps/XWymbLk2QLYK4NzpMOrYjMhdIxXuIvy2QBsLE6ljuodKvdkWs/cpyJJ3CVIVpH0Oi1Hvg1ovbMzLdFBBg==}
    engines: {node: ^10.12.0 || >=12.0.0}
    dependencies:
      flat-cache: 3.1.0
    dev: true

  /fill-range/7.0.1:
    resolution: {integrity: sha512-qOo9F+dMUmC2Lcb4BbVvnKJxTPjCm+RRpe4gDuGrzkL7mEVl/djYSu2OdQ2Pa302N4oqkSg9ir6jaLWJ2USVpQ==}
    engines: {node: '>=8'}
    dependencies:
      to-regex-range: 5.0.1

  /finalhandler/1.1.2:
    resolution: {integrity: sha512-aAWcW57uxVNrQZqFXjITpW3sIUQmHGG3qSb9mUah9MgMC4NeWhNOlNjXEYq3HjRAvL6arUviZGGJsBg6z0zsWA==}
    engines: {node: '>= 0.8'}
    dependencies:
      debug: 2.6.9
      encodeurl: 1.0.2
      escape-html: 1.0.3
      on-finished: 2.3.0
      parseurl: 1.3.3
      statuses: 1.5.0
      unpipe: 1.0.0
    dev: true

  /finalhandler/1.2.0:
    resolution: {integrity: sha512-5uXcUVftlQMFnWC9qu/svkWv3GTd2PfUhK/3PLkYNAe7FbqJMt3515HaxE6eRL74GdsriiwujiawdaB1BpEISg==}
    engines: {node: '>= 0.8'}
    dependencies:
      debug: 2.6.9
      encodeurl: 1.0.2
      escape-html: 1.0.3
      on-finished: 2.4.1
      parseurl: 1.3.3
      statuses: 2.0.1
      unpipe: 1.0.0
    dev: true

  /finalhandler/1.3.1:
    resolution: {integrity: sha512-6BN9trH7bp3qvnrRyzsBz+g3lZxTNZTbVO2EV1CS0WIcDbawYVdYvGflME/9QP0h0pYlCDBCTjYa9nZzMDpyxQ==}
    engines: {node: '>= 0.8'}
    dependencies:
      debug: 2.6.9
      encodeurl: 2.0.0
      escape-html: 1.0.3
      on-finished: 2.4.1
      parseurl: 1.3.3
      statuses: 2.0.1
      unpipe: 1.0.0
    dev: true

  /find-up/4.1.0:
    resolution: {integrity: sha512-PpOwAdQ/YlXQ2vj8a3h8IipDuYRi3wceVQQGYWxNINccq40Anw7BlsEXCMbt1Zt+OLA6Fq9suIpIWD0OsnISlw==}
    engines: {node: '>=8'}
    dependencies:
      locate-path: 5.0.0
      path-exists: 4.0.0
    dev: true

  /find-up/5.0.0:
    resolution: {integrity: sha512-78/PXT1wlLLDgTzDs7sjq9hzz0vXD+zn+7wypEe4fXQxCmdmqfGsEPQxmiCSQI3ajFV91bVSsvNtrJRiW6nGng==}
    engines: {node: '>=10'}
    dependencies:
      locate-path: 6.0.0
      path-exists: 4.0.0
    dev: true

  /flat-cache/3.1.0:
    resolution: {integrity: sha512-OHx4Qwrrt0E4jEIcI5/Xb+f+QmJYNj2rrK8wiIdQOIrB9WrrJL8cjZvXdXuBTkkEwEqLycb5BeZDV1o2i9bTew==}
    engines: {node: '>=12.0.0'}
    dependencies:
      flatted: 3.2.9
      keyv: 4.5.3
      rimraf: 3.0.2
    dev: true

  /flat/5.0.2:
    resolution: {integrity: sha512-b6suED+5/3rTpUBdG1gupIl8MPFCAMA0QXwmljLhvCUKcUvdE4gWky9zpuGCcXHOsz4J9wPGNWq6OKpmIzz3hQ==}
    hasBin: true
    dev: true

  /flatted/3.2.9:
    resolution: {integrity: sha512-36yxDn5H7OFZQla0/jFJmbIKTdZAQHngCedGxiMmpNfEZM0sdEeT+WczLQrjK6D7o2aiyLYDnkw0R3JK0Qv1RQ==}
    dev: true

  /fn.name/1.1.0:
    resolution: {integrity: sha512-GRnmB5gPyJpAhTQdSZTSp9uaPSvl09KoYcMQtsB9rQoOmzs9dH6ffeccH+Z+cv6P68Hu5bC6JjRh4Ah/mHSNRw==}
    dev: true

  /follow-redirects/1.15.3:
    resolution: {integrity: sha512-1VzOtuEM8pC9SFU1E+8KfTjZyMztRsgEfwQl44z8A25uy13jSzTj6dyK2Df52iV0vgHCfBwLhDWevLn95w5v6Q==}
    engines: {node: '>=4.0'}
    peerDependencies:
      debug: '*'
    peerDependenciesMeta:
      debug:
        optional: true
    dev: true

  /follow-redirects/1.15.9:
    resolution: {integrity: sha512-gew4GsXizNgdoRyqmyfMHyAmXsZDk6mHkSxZFCzW9gwlbtOW44CDtYavM+y+72qD/Vq2l550kMF52DT8fOLJqQ==}
    engines: {node: '>=4.0'}
    peerDependencies:
      debug: '*'
    peerDependenciesMeta:
      debug:
        optional: true
    dev: true

  /for-each/0.3.3:
    resolution: {integrity: sha512-jqYfLp7mo9vIyQf8ykW2v7A+2N4QjeCeI5+Dz9XraiO1ign81wjiH7Fb9vSOWvQfNtmSa4H2RoQTrrXivdUZmw==}
    dependencies:
      is-callable: 1.2.7
    dev: true

  /foreground-child/3.1.1:
    resolution: {integrity: sha512-TMKDUnIte6bfb5nWv7V/caI169OHgvwjb7V4WkeUvbQQdjr5rWKqHFiKWb/fcOwB+CzBT+qbWjvj+DVwRskpIg==}
    engines: {node: '>=14'}
    dependencies:
      cross-spawn: 7.0.3
      signal-exit: 4.1.0
    dev: true

  /forever-agent/0.6.1:
    resolution: {integrity: sha512-j0KLYPhm6zeac4lz3oJ3o65qvgQCcPubiyotZrXqEaG4hNagNYO8qdlUrX5vwqv9ohqeT/Z3j6+yW067yWWdUw==}
    dev: true

  /form-data/2.3.3:
    resolution: {integrity: sha512-1lLKB2Mu3aGP1Q/2eCOx0fNbRMe7XdwktwOruhfqqd0rIJWwN4Dh+E3hrPSlDCXnSR7UtZ1N38rVXm+6+MEhJQ==}
    engines: {node: '>= 0.12'}
    dependencies:
      asynckit: 0.4.0
      combined-stream: 1.0.8
      mime-types: 2.1.35
    dev: true

  /form-data/4.0.0:
    resolution: {integrity: sha512-ETEklSGi5t0QMZuiXoA/Q6vcnxcLQP5vdugSpuAyi6SVGi2clPPp+xgEhuMaHC+zGgn31Kd235W35f7Hykkaww==}
    engines: {node: '>= 6'}
    dependencies:
      asynckit: 0.4.0
      combined-stream: 1.0.8
      mime-types: 2.1.35

  /form-data/4.0.1:
    resolution: {integrity: sha512-tzN8e4TX8+kkxGPK8D5u0FNmjPUjw3lwC9lSLxxoB/+GtsJG91CO8bSWy73APlgAZzZbXEYZJuxjkHH2w+Ezhw==}
    engines: {node: '>= 6'}
    dependencies:
      asynckit: 0.4.0
      combined-stream: 1.0.8
      mime-types: 2.1.35
    dev: true

  /formdata-polyfill/4.0.10:
    resolution: {integrity: sha512-buewHzMvYL29jdeQTVILecSaZKnt/RJWjoZCF5OW60Z67/GmSLBkOFM7qh1PI3zFNtJbaZL5eQu1vLfazOwj4g==}
    engines: {node: '>=12.20.0'}
    dependencies:
      fetch-blob: 3.2.0
    dev: true

  /forwarded/0.2.0:
    resolution: {integrity: sha512-buRG0fpBtRHSTCOASe6hD258tEubFoRLb4ZNA6NxMVHNw2gOcwHo9wyablzMzOA5z9xA9L1KNjk/Nt6MT9aYow==}
    engines: {node: '>= 0.6'}
    dev: true

  /fresh/0.5.2:
    resolution: {integrity: sha512-zJ2mQYM18rEFOudeV4GShTGIQ7RbzA7ozbU9I/XBpm7kqgMywgmylMwXHxZJmkVoYkna9d2pVXVXPdYTP9ej8Q==}
    engines: {node: '>= 0.6'}
    dev: true

  /fs-extra/10.1.0:
    resolution: {integrity: sha512-oRXApq54ETRj4eMiFzGnHWGy+zo5raudjuxN0b8H7s/RU2oW0Wvsx9O0ACRN/kRq9E8Vu/ReskGB5o3ji+FzHQ==}
    engines: {node: '>=12'}
    dependencies:
      graceful-fs: 4.2.11
      jsonfile: 6.1.0
      universalify: 2.0.0
    dev: true

  /fs-extra/11.1.1:
    resolution: {integrity: sha512-MGIE4HOvQCeUCzmlHs0vXpih4ysz4wg9qiSAu6cd42lVwPbTM1TjV7RusoyQqMmk/95gdQZX72u+YW+c3eEpFQ==}
    engines: {node: '>=14.14'}
    dependencies:
      graceful-fs: 4.2.11
      jsonfile: 6.1.0
      universalify: 2.0.0
    dev: false

  /fs-extra/7.0.1:
    resolution: {integrity: sha512-YJDaCJZEnBmcbw13fvdAM9AwNOJwOzrE4pqMqBq5nFiEqXUqHwlK4B+3pUw6JNvfSPtX05xFHtYy/1ni01eGCw==}
    engines: {node: '>=6 <7 || >=8'}
    dependencies:
      graceful-fs: 4.2.11
      jsonfile: 4.0.0
      universalify: 0.1.2
    dev: true

  /fs-extra/8.1.0:
    resolution: {integrity: sha512-yhlQgA6mnOJUKOsRUFsgJdQCvkKhcz8tlZG5HBQfReYZy46OwLcY+Zia0mtdHsOo9y/hP+CxMN0TU9QxoOtG4g==}
    engines: {node: '>=6 <7 || >=8'}
    dependencies:
      graceful-fs: 4.2.11
      jsonfile: 4.0.0
      universalify: 0.1.2
    dev: true

  /fs.realpath/1.0.0:
    resolution: {integrity: sha512-OO0pH2lK6a0hZnAdau5ItzHPI6pUlvI7jMVnxUQRtw4owF2wk8lOSabtGDCTP4Ggrg2MbGnWO9X8K1t4+fGMDw==}
    dev: true

  /fsevents/2.3.3:
    resolution: {integrity: sha512-5xoDfX+fL7faATnagmWPpbFtwh/R77WmMMqqHGS65C3vvB0YHrgF+B1YmZ3441tMj5n63k0212XNoJwzlhffQw==}
    engines: {node: ^8.16.0 || ^10.6.0 || >=11.0.0}
    os: [darwin]
    requiresBuild: true
    dev: true
    optional: true

  /function-bind/1.1.1:
    resolution: {integrity: sha512-yIovAzMX49sF8Yl58fSCWJ5svSLuaibPxXQJFLmBObTuCr0Mf1KiPopGM9NiFjiYBCbfaa2Fh6breQ6ANVTI0A==}
    dev: true

  /function-bind/1.1.2:
    resolution: {integrity: sha512-7XHNxH7qX9xG5mIwxkhumTox/MIRNcOgDrxWsMt2pAr23WHp6MrRlN7FBSFpCpr+oVO0F744iUgR82nJMfG2SA==}
    dev: true

  /function.prototype.name/1.1.6:
    resolution: {integrity: sha512-Z5kx79swU5P27WEayXM1tBi5Ze/lbIyiNgU3qyXUOf9b2rgXYyF9Dy9Cx+IQv/Lc8WCG6L82zwUPpSS9hGehIg==}
    engines: {node: '>= 0.4'}
    dependencies:
      call-bind: 1.0.7
      define-properties: 1.2.1
      es-abstract: 1.22.2
      functions-have-names: 1.2.3
    dev: true

  /functions-have-names/1.2.3:
    resolution: {integrity: sha512-xckBUXyTIqT97tq2x2AMb+g163b5JFysYk0x4qxNFwbfQkmNZoiRHb6sPzI9/QV33WeuvVYBUIiD4NzNIyqaRQ==}
    dev: true

  /gensync/1.0.0-beta.2:
    resolution: {integrity: sha512-3hN7NaskYvMDLQY55gnW3NQ+mesEAepTqlg+VEbj7zzqEMBVNhzcGYYeqFo/TlYz6eQiFcp1HcsCZO+nGgS8zg==}
    engines: {node: '>=6.9.0'}
    dev: true

  /get-caller-file/2.0.5:
    resolution: {integrity: sha512-DyFP3BM/3YHTQOCUL/w0OZHR0lpKeGrxotcHWcqNEdnltqFwXVfhEBQ94eIo34AfQpo0rGki4cyIiftY06h2Fg==}
    engines: {node: 6.* || 8.* || >= 10.*}

  /get-func-name/2.0.0:
    resolution: {integrity: sha512-Hm0ixYtaSZ/V7C8FJrtZIuBBI+iSgL+1Aq82zSu8VQNB4S3Gk8e7Qs3VwBDJAhmRZcFqkl3tQu36g/Foh5I5ig==}
    dev: true

  /get-func-name/2.0.2:
    resolution: {integrity: sha512-8vXOvuE167CtIc3OyItco7N/dpRtBbYOsPsXCz7X/PMnlGjYjSGuZJgM1Y7mmew7BKf9BqvLX2tnOVy1BBUsxQ==}
    dev: true

  /get-intrinsic/1.2.1:
    resolution: {integrity: sha512-2DcsyfABl+gVHEfCOaTrWgyt+tb6MSEGmKq+kI5HwLbIYgjgmMcV8KQ41uaKz1xxUcn9tJtgFbQUEVcEbd0FYw==}
    dependencies:
      function-bind: 1.1.1
      has: 1.0.3
      has-proto: 1.0.1
      has-symbols: 1.0.3
    dev: true

  /get-intrinsic/1.2.4:
    resolution: {integrity: sha512-5uYhsJH8VJBTv7oslg4BznJYhDoRI6waYCxMmCdnTrcCrHA/fCFKoTFz2JKKE0HdDFUF7/oQuhzumXJK7paBRQ==}
    engines: {node: '>= 0.4'}
    dependencies:
      es-errors: 1.3.0
      function-bind: 1.1.2
      has-proto: 1.0.1
      has-symbols: 1.0.3
      hasown: 2.0.2
    dev: true

  /get-stream/5.2.0:
    resolution: {integrity: sha512-nBF+F1rAZVCu/p7rjzgA+Yb4lfYXrpl7a6VmJrU8wF9I1CKvP/QwPNZHnOlwbTkY6dvtFIzFMSyQXbLoTQPRpA==}
    engines: {node: '>=8'}
    dependencies:
      pump: 3.0.0
    dev: true

  /get-stream/8.0.1:
    resolution: {integrity: sha512-VaUJspBffn/LMCJVoMvSAdmscJyS1auj5Zulnn5UoYcY531UWmdwhRWkcGKnGU93m5HSXP9LP2usOryrBtQowA==}
    engines: {node: '>=16'}
    dev: true

  /get-symbol-description/1.0.0:
    resolution: {integrity: sha512-2EmdH1YvIQiZpltCNgkuiUnyukzxM/R6NDJX31Ke3BG1Nq5b0S2PhX59UKi9vZpPDQVdqn+1IcaAwnzTT5vCjw==}
    engines: {node: '>= 0.4'}
    dependencies:
      call-bind: 1.0.7
      get-intrinsic: 1.2.4
    dev: true

  /get-tsconfig/4.7.6:
    resolution: {integrity: sha512-ZAqrLlu18NbDdRaHq+AKXzAmqIUPswPWKUchfytdAjiRFnCe5ojG2bstg6mRiZabkKfCoL/e98pbBELIV/YCeA==}
    dependencies:
      resolve-pkg-maps: 1.0.0
    dev: true

  /get-uri/6.0.2:
    resolution: {integrity: sha512-5KLucCJobh8vBY1K07EFV4+cPZH3mrV9YeAruUseCQKHB58SGjjT2l9/eA9LD082IiuMjSlFJEcdJ27TXvbZNw==}
    engines: {node: '>= 14'}
    dependencies:
      basic-ftp: 5.0.4
      data-uri-to-buffer: 6.0.1
      debug: 4.3.4
      fs-extra: 8.1.0
    transitivePeerDependencies:
      - supports-color
    dev: true

  /getpass/0.1.7:
    resolution: {integrity: sha512-0fzj9JxOLfJ+XGLhR8ze3unN0KZCgZwiSSDz168VERjK8Wl8kVSdcu2kspd4s4wtAa1y/qrVRiAA0WclVsu0ng==}
    dependencies:
      assert-plus: 1.0.0
    dev: true

  /glob-parent/5.1.2:
    resolution: {integrity: sha512-AOIgSQCepiJYwP3ARnGx+5VnTu2HBYdzbGP45eLw1vr3zB3vZLeyed1sC9hnbcOc9/SrMyM5RPQrkGz4aS9Zow==}
    engines: {node: '>= 6'}
    dependencies:
      is-glob: 4.0.3

  /glob-parent/6.0.2:
    resolution: {integrity: sha512-XxwI8EOhVQgWp6iDL+3b0r86f4d6AX6zSU55HfB4ydCEuXLXc5FcYeOu+nnGftS4TEju/11rt4KJPTMgbfmv4A==}
    engines: {node: '>=10.13.0'}
    dependencies:
      is-glob: 4.0.3
    dev: true

  /glob-to-regexp/0.4.1:
    resolution: {integrity: sha512-lkX1HJXwyMcprw/5YUZc2s7DrpAiHB21/V+E1rHUrVNokkvB6bqMzT0VfV6/86ZNabt1k14YOIaT7nDvOX3Iiw==}
    dev: true

  /glob/10.3.9:
    resolution: {integrity: sha512-2tU/LKevAQvDVuVJ9pg9Yv9xcbSh+TqHuTaXTNbQwf+0kDl9Fm6bMovi4Nm5c8TVvfxo2LLcqCGtmO9KoJaGWg==}
    engines: {node: '>=16 || 14 >=14.17'}
    hasBin: true
    dependencies:
      foreground-child: 3.1.1
      jackspeak: 2.3.5
      minimatch: 9.0.5
      minipass: 7.1.2
      path-scurry: 1.10.1
    dev: true

  /glob/7.2.0:
    resolution: {integrity: sha512-lmLf6gtyrPq8tTjSmrO94wBeQbFR3HbLHbuyD69wuyQkImp2hWqMGB47OX65FBkPffO641IP9jWa1z4ivqG26Q==}
    dependencies:
      fs.realpath: 1.0.0
      inflight: 1.0.6
      inherits: 2.0.4
      minimatch: 3.1.2
      once: 1.4.0
      path-is-absolute: 1.0.1
    dev: true

  /glob/7.2.3:
    resolution: {integrity: sha512-nFR0zLpU2YCaRxwoCJvL6UvCH2JFyFVIvwTLsIf21AuHlMskA1hhTdk+LlYJtOlYt9v6dvszD2BGRqBL+iQK9Q==}
    dependencies:
      fs.realpath: 1.0.0
      inflight: 1.0.6
      inherits: 2.0.4
      minimatch: 3.1.2
      once: 1.4.0
      path-is-absolute: 1.0.1
    dev: true

  /glob/8.1.0:
    resolution: {integrity: sha512-r8hpEjiQEYlF2QU0df3dS+nxxSIreXQS1qRhMJM0Q5NDdR386C7jb7Hwwod8Fgiuex+k0GFjgft18yvxm5XoCQ==}
    engines: {node: '>=12'}
    dependencies:
      fs.realpath: 1.0.0
      inflight: 1.0.6
      inherits: 2.0.4
      minimatch: 5.1.6
      once: 1.4.0
    dev: true

  /globals/11.12.0:
    resolution: {integrity: sha512-WOBp/EEGUiIsJSp7wcv/y6MO+lV9UoncWqxuFfm8eBwzWNgyfBd6Gz+IeKQ9jCmyhoH99g15M3T+QaVHFjizVA==}
    engines: {node: '>=4'}
    dev: true

  /globals/13.22.0:
    resolution: {integrity: sha512-H1Ddc/PbZHTDVJSnj8kWptIRSD6AM3pK+mKytuIVF4uoBV7rshFlhhvA58ceJ5wp3Er58w6zj7bykMpYXt3ETw==}
    engines: {node: '>=8'}
    dependencies:
      type-fest: 0.20.2
    dev: true

  /globalthis/1.0.3:
    resolution: {integrity: sha512-sFdI5LyBiNTHjRd7cGPWapiHWMOXKyuBNX/cWJ3NfzrZQVa8GI/8cofCl74AOVqq9W5kNmguTIzJ/1s2gyI9wA==}
    engines: {node: '>= 0.4'}
    dependencies:
      define-properties: 1.2.1
    dev: true

  /globby/11.1.0:
    resolution: {integrity: sha512-jhIXaOzy1sb8IyocaruWSn1TjmnBVs8Ayhcy83rmxNJ8q2uWKCAj3CnJY+KpGSXCueAPc0i05kVvVKtP1t9S3g==}
    engines: {node: '>=10'}
    dependencies:
      array-union: 2.1.0
      dir-glob: 3.0.1
      fast-glob: 3.3.2
      ignore: 5.2.4
      merge2: 1.4.1
      slash: 3.0.0
    dev: true

  /globby/14.0.2:
    resolution: {integrity: sha512-s3Fq41ZVh7vbbe2PN3nrW7yC7U7MFVc5c98/iTl9c2GawNMKx/J648KQRW6WKkuU8GIbbh2IXfIRQjOZnXcTnw==}
    engines: {node: '>=18'}
    dependencies:
      '@sindresorhus/merge-streams': 2.3.0
      fast-glob: 3.3.2
      ignore: 5.2.4
      path-type: 5.0.0
      slash: 5.1.0
      unicorn-magic: 0.1.0

  /gopd/1.0.1:
    resolution: {integrity: sha512-d65bNlIadxvpb/A2abVdlqKqV563juRnZ1Wtk6s1sIR8uNsXR70xqIzVqxVf1eTqDunwT2MkczEeaezCKTZhwA==}
    dependencies:
      get-intrinsic: 1.2.4
    dev: true

  /graceful-fs/4.2.11:
    resolution: {integrity: sha512-RbJ5/jmFcNNCcDV5o9eTnBLJ/HszWV0P73bc+Ff4nS/rJj+YaS6IGyiOL0VoBYX+l1Wrl3k63h/KrH+nhJ0XvQ==}

  /grapheme-splitter/1.0.4:
    resolution: {integrity: sha512-bzh50DW9kTPM00T8y4o8vQg89Di9oLJVLW/KaOGIXJWP/iqCN6WKYkbNOF04vFLJhwcpYUh9ydh/+5vpOqV4YQ==}
    dev: false

  /graphemer/1.4.0:
    resolution: {integrity: sha512-EtKwoO6kxCL9WO5xipiHTZlSzBm7WLT627TqC/uVRd0HKmq8NXyebnNYxDoBi7wt8eTWrUrKXCOVaFq9x1kgag==}
    dev: true

  /growl/1.10.5:
    resolution: {integrity: sha512-qBr4OuELkhPenW6goKVXiv47US3clb3/IbuWF9KNKEijAy9oeHxU9IgzjvJhHkUzhaj7rOUD7+YGWqUjLp5oSA==}
    engines: {node: '>=4.x'}
    dev: true

  /handlebars/4.7.8:
    resolution: {integrity: sha512-vafaFqs8MZkRrSX7sFVUdo3ap/eNiLnb4IakshzvP56X5Nr1iGKAIqdX6tMlm6HcNRIkr6AxO5jFEoJzzpT8aQ==}
    engines: {node: '>=0.4.7'}
    hasBin: true
    dependencies:
      minimist: 1.2.8
      neo-async: 2.6.2
      source-map: 0.6.1
      wordwrap: 1.0.0
    optionalDependencies:
      uglify-js: 3.17.4
    dev: false

  /har-schema/2.0.0:
    resolution: {integrity: sha512-Oqluz6zhGX8cyRaTQlFMPw80bSJVG2x/cFb8ZPhUILGgHka9SsokCCOQgpveePerqidZOrT14ipqfJb7ILcW5Q==}
    engines: {node: '>=4'}
    dev: true

  /har-validator/5.1.5:
    resolution: {integrity: sha512-nmT2T0lljbxdQZfspsno9hgrG3Uir6Ks5afism62poxqBM6sDnMEuPmzTq8XN0OEwqKLLdh1jQI3qyE66Nzb3w==}
    engines: {node: '>=6'}
    deprecated: this library is no longer supported
    dependencies:
      ajv: 6.12.6
      har-schema: 2.0.0
    dev: true

  /has-bigints/1.0.2:
    resolution: {integrity: sha512-tSvCKtBr9lkF0Ex0aQiP9N+OpV4zi2r/Nee5VkRDbaqv35RLYMzbwQfFSZZH0kR+Rd6302UJZ2p/bJCEoR3VoQ==}
    dev: true

  /has-flag/3.0.0:
    resolution: {integrity: sha512-sKJf1+ceQBr4SMkvQnBDNDtf4TXpVhVGateu0t918bl30FnbE2m4vNLX+VWe/dpjlb+HugGYzW7uQXH98HPEYw==}
    engines: {node: '>=4'}

  /has-flag/4.0.0:
    resolution: {integrity: sha512-EykJT/Q1KjTWctppgIAgfSO0tKVuZUjhgMr17kqTumMl6Afv3EISleU7qZUzoXDFTAHTDC4NOoG/ZxU3EvlMPQ==}
    engines: {node: '>=8'}

  /has-property-descriptors/1.0.2:
    resolution: {integrity: sha512-55JNKuIW+vq4Ke1BjOTjM2YctQIvCT7GFzHwmfZPGo5wnrgkid0YQtnAleFSqumZm4az3n2BS+erby5ipJdgrg==}
    dependencies:
      es-define-property: 1.0.0
    dev: true

  /has-proto/1.0.1:
    resolution: {integrity: sha512-7qE+iP+O+bgF9clE5+UoBFzE65mlBiVj3tKCrlNQ0Ogwm0BjpT/gK4SlLYDMybDh5I3TCTKnPPa0oMG7JDYrhg==}
    engines: {node: '>= 0.4'}
    dev: true

  /has-symbols/1.0.3:
    resolution: {integrity: sha512-l3LCuF6MgDNwTDKkdYGEihYjt5pRPbEg46rtlmnSPlUbgmB8LOIrKJbYYFBSbnPaJexMKtiPO8hmeRjRz2Td+A==}
    engines: {node: '>= 0.4'}
    dev: true

  /has-tostringtag/1.0.0:
    resolution: {integrity: sha512-kFjcSNhnlGV1kyoGk7OXKSawH5JOb/LzUc5w9B02hOTO0dfFRjbHQKvg1d6cf3HbeUmtU9VbbV3qzZ2Teh97WQ==}
    engines: {node: '>= 0.4'}
    dependencies:
      has-symbols: 1.0.3
    dev: true

  /has/1.0.3:
    resolution: {integrity: sha512-f2dvO0VU6Oej7RkWJGrehjbzMAjFp5/VKPp5tTpWIV4JHHZK1/BxbFRtf/siA2SWTe09caDmVtYYzWEIbBS4zw==}
    engines: {node: '>= 0.4.0'}
    dependencies:
      function-bind: 1.1.2
    dev: true

  /hasown/2.0.2:
    resolution: {integrity: sha512-0hJU9SCPvmMzIBdZFqNPXWa6dqh7WdH0cII9y+CyS8rG3nL48Bclra9HmKhVVUHyPWNH5Y7xDwAB7bfgSjkUMQ==}
    engines: {node: '>= 0.4'}
    dependencies:
      function-bind: 1.1.2
    dev: true

  /he/1.2.0:
    resolution: {integrity: sha512-F/1DnUGPopORZi0ni+CvrCgHQ5FyEAHRLSApuYWMmrbSwoN2Mn/7k+Gl38gJnR7yyDZk6WLXwiGod1JOWNDKGw==}
    hasBin: true
    dev: true

  /hosted-git-info/2.8.9:
    resolution: {integrity: sha512-mxIDAb9Lsm6DoOJ7xH+5+X4y1LU/4Hi50L9C5sIswK3JzULS4bwk1FvjdBgvYR4bzT4tuUQiC15FE2f5HbLvYw==}
    dev: true

  /html-escaper/2.0.2:
    resolution: {integrity: sha512-H2iMtd0I4Mt5eYiapRdIDjp+XzelXQ0tFE4JS7YFwFevXXMmOp9myNrUvCg0D6ws8iqkRPBfKHgbwig1SmlLfg==}
    dev: true

  /http-errors/2.0.0:
    resolution: {integrity: sha512-FtwrG/euBzaEjYeRqOgly7G0qviiXoJWnvEH2Z1plBdXgbyjv34pHTSb9zoeHMyDy33+DWy5Wt9Wo+TURtOYSQ==}
    engines: {node: '>= 0.8'}
    dependencies:
      depd: 2.0.0
      inherits: 2.0.4
      setprototypeof: 1.2.0
      statuses: 2.0.1
      toidentifier: 1.0.1
    dev: true

  /http-proxy-agent/5.0.0:
    resolution: {integrity: sha512-n2hY8YdoRE1i7r6M0w9DIw5GgZN0G25P8zLCRQ8rjXtTU3vsNFBI/vWK/UIeE6g5MUUz6avwAPXmL6Fy9D/90w==}
    engines: {node: '>= 6'}
    dependencies:
      '@tootallnate/once': 2.0.0
      agent-base: 6.0.2
      debug: 4.3.4
    transitivePeerDependencies:
      - supports-color

  /http-proxy-agent/7.0.0:
    resolution: {integrity: sha512-+ZT+iBxVUQ1asugqnD6oWoRiS25AkjNfG085dKJGtGxkdwLQrMKU5wJr2bOOFAXzKcTuqq+7fZlTMgG3SRfIYQ==}
    engines: {node: '>= 14'}
    dependencies:
      agent-base: 7.1.0
      debug: 4.3.4
    transitivePeerDependencies:
      - supports-color
    dev: true

  /http-proxy-agent/7.0.2:
    resolution: {integrity: sha512-T1gkAiYYDWYx3V5Bmyu7HcfcvL7mUrTWiM6yOfa3PIphViJ/gFPbvidQ+veqSOHci/PxBcDabeUNCzpOODJZig==}
    engines: {node: '>= 14'}
    dependencies:
      agent-base: 7.1.0
      debug: 4.3.4
    transitivePeerDependencies:
      - supports-color
    dev: true

  /http-proxy/1.18.1:
    resolution: {integrity: sha512-7mz/721AbnJwIVbnaSv1Cz3Am0ZLT/UBwkC92VlxhXv/k/BBQfM2fXElQNC27BVGr0uwUpplYPQM9LnaBMR5NQ==}
    engines: {node: '>=8.0.0'}
    dependencies:
      eventemitter3: 4.0.7
      follow-redirects: 1.15.3
      requires-port: 1.0.0
    transitivePeerDependencies:
      - debug
    dev: true

  /http-signature/1.2.0:
    resolution: {integrity: sha512-CAbnr6Rz4CYQkLYUtSNXxQPUH2gK8f3iWexVlsnMeD+GjlsQ0Xsy1cOX+mN3dtxYomRy21CiOzU8Uhw6OwncEQ==}
    engines: {node: '>=0.8', npm: '>=1.3.7'}
    dependencies:
      assert-plus: 1.0.0
      jsprim: 1.4.2
      sshpk: 1.17.0
    dev: true

  /https-proxy-agent/5.0.1:
    resolution: {integrity: sha512-dFcAjpTQFgoLMzC2VwU+C/CbS7uRL0lWmxDITmqm7C+7F0Odmj6s9l6alZc6AELXhrnggM2CeWSXHGOdX2YtwA==}
    engines: {node: '>= 6'}
    dependencies:
      agent-base: 6.0.2
      debug: 4.3.4
    transitivePeerDependencies:
      - supports-color

  /https-proxy-agent/7.0.2:
    resolution: {integrity: sha512-NmLNjm6ucYwtcUmL7JQC1ZQ57LmHP4lT15FQ8D61nak1rO6DH+fz5qNK2Ap5UN4ZapYICE3/0KodcLYSPsPbaA==}
    engines: {node: '>= 14'}
    dependencies:
      agent-base: 7.1.0
      debug: 4.3.4
    transitivePeerDependencies:
      - supports-color
    dev: true

  /https-proxy-agent/7.0.4:
    resolution: {integrity: sha512-wlwpilI7YdjSkWaQ/7omYBMTliDcmCN8OLihO6I9B86g06lMyAoqgoDpV0XqoaPOKj+0DIdAvnsWfyAAhmimcg==}
    engines: {node: '>= 14'}
    dependencies:
      agent-base: 7.1.0
      debug: 4.3.4
    transitivePeerDependencies:
      - supports-color
    dev: true

  /human-signals/5.0.0:
    resolution: {integrity: sha512-AXcZb6vzzrFAUE61HnN4mpLqd/cSIwNQjtNWR0euPm6y0iqx3G4gOXaIDdtdDwZmhwe82LA6+zinmW4UBWVePQ==}
    engines: {node: '>=16.17.0'}
    dev: true

  /iconv-lite/0.4.24:
    resolution: {integrity: sha512-v3MXnZAcvnywkTUEZomIActle7RXXeedOR31wwl7VlyoXO4Qi9arvSenNQWne1TcRwhCL1HwLI21bEqdpj8/rA==}
    engines: {node: '>=0.10.0'}
    dependencies:
      safer-buffer: 2.1.2
    dev: true

  /iconv-lite/0.6.3:
    resolution: {integrity: sha512-4fCk79wshMdzMp2rH06qWrJE4iolqLhCUH+OiuIgU++RB0+94NlDL81atO7GX55uUKueo0txHNtvEyI6D7WdMw==}
    engines: {node: '>=0.10.0'}
    dependencies:
      safer-buffer: 2.1.2
    dev: true

  /ieee754/1.2.1:
    resolution: {integrity: sha512-dcyqhDvX1C46lXZcVqCpK+FtMRQVdIMN6/Df5js2zouUsqG7I6sFxitIC+7KYK29KdXOLHdu9zL4sFnoVQnqaA==}
    dev: true

  /ignore/5.2.4:
    resolution: {integrity: sha512-MAb38BcSbH0eHNBxn7ql2NH/kX33OkB3lZ1BNdh7ENeRChHTYsTvWrMubiIAMNS2llXEEgZ1MUOBtXChP3kaFQ==}
    engines: {node: '>= 4'}

  /import-fresh/3.3.0:
    resolution: {integrity: sha512-veYYhQa+D1QBKznvhUHxb8faxlrwUnxseDAbAp457E0wLNio2bOSKnjYDhMj+YiAq61xrMGhQk9iXVk5FzgQMw==}
    engines: {node: '>=6'}
    dependencies:
      parent-module: 1.0.1
      resolve-from: 4.0.0
    dev: true

  /import-lazy/4.0.0:
    resolution: {integrity: sha512-rKtvo6a868b5Hu3heneU+L4yEQ4jYKLtjpnPeUdK7h0yzXGmyBTypknlkCvHFBqfX9YlorEiMM6Dnq/5atfHkw==}
    engines: {node: '>=8'}
    dev: true

  /import-local/3.1.0:
    resolution: {integrity: sha512-ASB07uLtnDs1o6EHjKpX34BKYDSqnFerfTOJL2HvMqF70LnxpjkzDB8J44oT9pu4AMPkQwf8jl6szgvNd2tRIg==}
    engines: {node: '>=8'}
    hasBin: true
    dependencies:
      pkg-dir: 4.2.0
      resolve-cwd: 3.0.0
    dev: true

  /imurmurhash/0.1.4:
    resolution: {integrity: sha512-JmXMZ6wuvDmLiHEml9ykzqO6lwFbof0GG4IkcGaENdCRDDmMVnny7s5HsIgHCbaq0w2MyPhDqkhTUgS2LU2PHA==}
    engines: {node: '>=0.8.19'}
    dev: true

  /inflight/1.0.6:
    resolution: {integrity: sha512-k92I/b08q4wvFscXCLvqfsHCrjrF7yiXsQuIVvVE7N82W3+aqpzuUdBbfhWcy/FZR3/4IgflMgKLOsvPDrGCJA==}
    deprecated: This module is not supported, and leaks memory. Do not use it. Check out lru-cache if you want a good and tested way to coalesce async requests by a key value, which is much more comprehensive and powerful.
    dependencies:
      once: 1.4.0
      wrappy: 1.0.2
    dev: true

  /inherits/2.0.4:
    resolution: {integrity: sha512-k/vGaX4/Yla3WzyMCvTQOXYeIHvqOKtnqBduzTHpzpQZzAskKMhZ2K+EnBiSM9zGSoIFeMpXKxa4dYeZIQqewQ==}
    dev: true

  /internal-slot/1.0.5:
    resolution: {integrity: sha512-Y+R5hJrzs52QCG2laLn4udYVnxsfny9CpOhNhUvk/SSSVyF6T27FzRbF0sroPidSu3X8oEAkOn2K804mjpt6UQ==}
    engines: {node: '>= 0.4'}
    dependencies:
      get-intrinsic: 1.2.4
      has: 1.0.3
      side-channel: 1.0.6
    dev: true

  /interpret/2.2.0:
    resolution: {integrity: sha512-Ju0Bz/cEia55xDwUWEa8+olFpCiQoypjnQySseKtmjNrnps3P+xfpUmGr90T7yjlVJmOtybRvPXhKMbHr+fWnw==}
    engines: {node: '>= 0.10'}
    dev: true

  /ip/1.1.8:
    resolution: {integrity: sha512-PuExPYUiu6qMBQb4l06ecm6T6ujzhmh+MeJcW9wa89PoAz5pvd4zPgN5WJV104mb6S2T1AwNIAaB70JNrLQWhg==}
    dev: true

  /ip/2.0.0:
    resolution: {integrity: sha512-WKa+XuLG1A1R0UWhl2+1XQSi+fZWMsYKffMZTTYsiZaUD8k2yDAj5atimTUD2TZkyCkNEeYE5NhFZmupOGtjYQ==}
    dev: true

  /ipaddr.js/1.9.1:
    resolution: {integrity: sha512-0KI/607xoxSToH7GjN1FfSbLoU0+btTicjsQSWQlh/hZykN8KpmMf7uYwPW3R+akZ6R/w18ZlXSHBYXiYUPO3g==}
    engines: {node: '>= 0.10'}
    dev: true

  /is-arguments/1.1.1:
    resolution: {integrity: sha512-8Q7EARjzEnKpt/PCD7e1cgUS0a6X8u5tdSiMqXhojOdoV9TsMsiO+9VLC5vAmO8N7/GmXn7yjR8qnA6bVAEzfA==}
    engines: {node: '>= 0.4'}
    dependencies:
      call-bind: 1.0.7
      has-tostringtag: 1.0.0
    dev: true

  /is-array-buffer/3.0.2:
    resolution: {integrity: sha512-y+FyyR/w8vfIRq4eQcM1EYgSTnmHXPqaF+IgzgraytCFq5Xh8lllDVmAZolPJiZttZLeFSINPYMaEJ7/vWUa1w==}
    dependencies:
      call-bind: 1.0.7
      get-intrinsic: 1.2.4
      is-typed-array: 1.1.12
    dev: true

  /is-arrayish/0.2.1:
    resolution: {integrity: sha512-zz06S8t0ozoDXMG+ube26zeCTNXcKIPJZJi8hBrF4idCLms4CG9QtK7qBl1boi5ODzFpjswb5JPmHCbMpjaYzg==}
    dev: true

  /is-arrayish/0.3.2:
    resolution: {integrity: sha512-eVRqCvVlZbuw3GrM63ovNSNAeA1K16kaR/LRY/92w0zxQ5/1YzwblUX652i4Xs9RwAGjW9d9y6X88t8OaAJfWQ==}
    dev: true

  /is-bigint/1.0.4:
    resolution: {integrity: sha512-zB9CruMamjym81i2JZ3UMn54PKGsQzsJeo6xvN3HJJ4CAsQNB6iRutp2To77OfCNuoxspsIhzaPoO1zyCEhFOg==}
    dependencies:
      has-bigints: 1.0.2
    dev: true

  /is-binary-path/2.1.0:
    resolution: {integrity: sha512-ZMERYes6pDydyuGidse7OsHxtbI7WVeUEozgR/g7rd0xUimYNlvZRE/K2MgZTjWy725IfelLeVcEM97mmtRGXw==}
    engines: {node: '>=8'}
    dependencies:
      binary-extensions: 2.2.0
    dev: true

  /is-boolean-object/1.1.2:
    resolution: {integrity: sha512-gDYaKHJmnj4aWxyj6YHyXVpdQawtVLHU5cb+eztPGczf6cjuTdwve5ZIEfgXqH4e57An1D1AKf8CZ3kYrQRqYA==}
    engines: {node: '>= 0.4'}
    dependencies:
      call-bind: 1.0.7
      has-tostringtag: 1.0.0
    dev: true

  /is-callable/1.2.7:
    resolution: {integrity: sha512-1BC0BVFhS/p0qtw6enp8e+8OD0UrK0oFLztSjNzhcKA3WDuJxxAPXzPuPtKkjEY9UUoEWlX/8fgKeu2S8i9JTA==}
    engines: {node: '>= 0.4'}
    dev: true

  /is-core-module/2.13.0:
    resolution: {integrity: sha512-Z7dk6Qo8pOCp3l4tsX2C5ZVas4V+UxwQodwZhLopL91TX8UyyHEXafPcyoeeWuLrwzHcr3igO78wNLwHJHsMCQ==}
    dependencies:
      has: 1.0.3
    dev: true

  /is-date-object/1.0.5:
    resolution: {integrity: sha512-9YQaSxsAiSwcvS33MBk3wTCVnWK+HhF8VZR2jRxehM16QcVOdHqPn4VPHmRK4lSr38n9JriurInLcP90xsYNfQ==}
    engines: {node: '>= 0.4'}
    dependencies:
      has-tostringtag: 1.0.0
    dev: true

  /is-docker/2.2.1:
    resolution: {integrity: sha512-F+i2BKsFrH66iaUFc0woD8sLy8getkwTwtOBjvs56Cx4CgJDeKQeqfz8wAYiSb8JOprWhHH5p77PbmYCvvUuXQ==}
    engines: {node: '>=8'}
    hasBin: true
    dev: true

  /is-extglob/2.1.1:
    resolution: {integrity: sha512-SbKbANkN603Vi4jEZv49LeVJMn4yGwsbzZworEoyEiutsN3nJYdbO36zfhGJ6QEDpOZIFkDtnq5JRxmvl3jsoQ==}
    engines: {node: '>=0.10.0'}

  /is-fullwidth-code-point/3.0.0:
    resolution: {integrity: sha512-zymm5+u+sCsSWyD9qNaejV3DFvhCKclKdizYaJUuHA83RLjb7nSuGnddCHGv0hk+KY7BMAlsWeK4Ueg6EV6XQg==}
    engines: {node: '>=8'}

  /is-glob/4.0.3:
    resolution: {integrity: sha512-xelSayHH36ZgE7ZWhli7pW34hNbNl8Ojv5KVmkJD4hBdD3th8Tfk9vYasLM+mXWOZhFkgZfxhLSnrwRr4elSSg==}
    engines: {node: '>=0.10.0'}
    dependencies:
      is-extglob: 2.1.1

  /is-map/2.0.2:
    resolution: {integrity: sha512-cOZFQQozTha1f4MxLFzlgKYPTyj26picdZTx82hbc/Xf4K/tZOOXSCkMvU4pKioRXGDLJRn0GM7Upe7kR721yg==}
    dev: true

  /is-negative-zero/2.0.2:
    resolution: {integrity: sha512-dqJvarLawXsFbNDeJW7zAz8ItJ9cd28YufuuFzh0G8pNHjJMnY08Dv7sYX2uF5UpQOwieAeOExEYAWWfu7ZZUA==}
    engines: {node: '>= 0.4'}
    dev: true

  /is-number-object/1.0.7:
    resolution: {integrity: sha512-k1U0IRzLMo7ZlYIfzRu23Oh6MiIFasgpb9X76eqfFZAqwH44UI4KTBvBYIZ1dSL9ZzChTB9ShHfLkR4pdW5krQ==}
    engines: {node: '>= 0.4'}
    dependencies:
      has-tostringtag: 1.0.0
    dev: true

  /is-number/7.0.0:
    resolution: {integrity: sha512-41Cifkg6e8TylSpdtTpeLVMqvSBEVzTttHvERD741+pnZ8ANv0004MRL43QKPDlK9cGvNp6NZWZUBlbGXYxxng==}
    engines: {node: '>=0.12.0'}

  /is-path-inside/3.0.3:
    resolution: {integrity: sha512-Fd4gABb+ycGAmKou8eMftCupSir5lRxqf4aD/vd0cD2qc4HL07OjCeuHMr8Ro4CoMaeCKDB0/ECBOVWjTwUvPQ==}
    engines: {node: '>=8'}
    dev: true

  /is-plain-obj/2.1.0:
    resolution: {integrity: sha512-YWnfyRwxL/+SsrWYfOpUtz5b3YD+nyfkHvjbcanzk8zgyO4ASD67uVMRt8k5bM4lLMDnXfriRhOpemw+NfT1eA==}
    engines: {node: '>=8'}
    dev: true

  /is-plain-object/2.0.4:
    resolution: {integrity: sha512-h5PpgXkWitc38BBMYawTYMWJHFZJVnBquFE57xFpjB8pJFiF6gZ+bU+WyI/yqXiFR5mdLsgYNaPe8uao6Uv9Og==}
    engines: {node: '>=0.10.0'}
    dependencies:
      isobject: 3.0.1
    dev: true

  /is-promise/4.0.0:
    resolution: {integrity: sha512-hvpoI6korhJMnej285dSg6nu1+e6uxs7zG3BYAm5byqDsgJNWwxzM6z6iZiAgQR4TJ30JmBTOwqZUw3WlyH3AQ==}
    dev: true

  /is-regex/1.1.4:
    resolution: {integrity: sha512-kvRdxDsxZjhzUX07ZnLydzS1TU/TJlTUHHY4YLL87e37oUA49DfkLqgy+VjFocowy29cKvcSiu+kIv728jTTVg==}
    engines: {node: '>= 0.4'}
    dependencies:
      call-bind: 1.0.7
      has-tostringtag: 1.0.0
    dev: true

  /is-set/2.0.2:
    resolution: {integrity: sha512-+2cnTEZeY5z/iXGbLhPrOAaK/Mau5k5eXq9j14CpRTftq0pAJu2MwVRSZhyZWBzx3o6X795Lz6Bpb6R0GKf37g==}
    dev: true

  /is-shared-array-buffer/1.0.2:
    resolution: {integrity: sha512-sqN2UDu1/0y6uvXyStCOzyhAjCSlHceFoMKJW8W9EU9cvic/QdsZ0kEU93HEy3IUEFZIiH/3w+AH/UQbPHNdhA==}
    dependencies:
      call-bind: 1.0.7
    dev: true

  /is-stream/2.0.1:
    resolution: {integrity: sha512-hFoiJiTl63nn+kstHGBtewWSKnQLpyb155KHheA1l39uvtO9nWIop1p3udqPcUd/xbF1VLMO4n7OI6p7RbngDg==}
    engines: {node: '>=8'}
    dev: true

  /is-stream/3.0.0:
    resolution: {integrity: sha512-LnQR4bZ9IADDRSkvpqMGvt/tEJWclzklNgSw48V5EAaAeDd6qGvN8ei6k5p0tvxSR171VmGyHuTiAOfxAbr8kA==}
    engines: {node: ^12.20.0 || ^14.13.1 || >=16.0.0}
    dev: true

  /is-string/1.0.7:
    resolution: {integrity: sha512-tE2UXzivje6ofPW7l23cjDOMa09gb7xlAqG6jG5ej6uPV32TlWP3NKPigtaGeHNu9fohccRYvIiZMfOOnOYUtg==}
    engines: {node: '>= 0.4'}
    dependencies:
      has-tostringtag: 1.0.0
    dev: true

  /is-symbol/1.0.4:
    resolution: {integrity: sha512-C/CPBqKWnvdcxqIARxyOh4v1UUEOCHpgDa0WYgpKDFMszcrPcffg5uhwSgPCLD2WWxmq6isisz87tzT01tuGhg==}
    engines: {node: '>= 0.4'}
    dependencies:
      has-symbols: 1.0.3
    dev: true

  /is-typed-array/1.1.12:
    resolution: {integrity: sha512-Z14TF2JNG8Lss5/HMqt0//T9JeHXttXy5pH/DBU4vi98ozO2btxzq9MwYDZYnKwU8nRsz/+GVFVRDq3DkVuSPg==}
    engines: {node: '>= 0.4'}
    dependencies:
      which-typed-array: 1.1.11
    dev: true

  /is-typedarray/1.0.0:
    resolution: {integrity: sha512-cyA56iCMHAh5CdzjJIa4aohJyeO1YbwLi3Jc35MmRU6poroFjIGZzUzupGiRPOjgHg9TLu43xbpwXk523fMxKA==}
    dev: true

  /is-unicode-supported/0.1.0:
    resolution: {integrity: sha512-knxG2q4UC3u8stRGyAVJCOdxFmv5DZiRcdlIaAQXAbSfJya+OhopNotLQrstBhququ4ZpuKbDc/8S6mgXgPFPw==}
    engines: {node: '>=10'}
    dev: true

  /is-weakmap/2.0.1:
    resolution: {integrity: sha512-NSBR4kH5oVj1Uwvv970ruUkCV7O1mzgVFO4/rev2cLRda9Tm9HrL70ZPut4rOHgY0FNrUu9BCbXA2sdQ+x0chA==}
    dev: true

  /is-weakref/1.0.2:
    resolution: {integrity: sha512-qctsuLZmIQ0+vSSMfoVvyFe2+GSEvnmZ2ezTup1SBse9+twCCeial6EEi3Nc2KFcf6+qz2FBPnjXsk8xhKSaPQ==}
    dependencies:
      call-bind: 1.0.7
    dev: true

  /is-weakset/2.0.2:
    resolution: {integrity: sha512-t2yVvttHkQktwnNNmBQ98AhENLdPUTDTE21uPqAQ0ARwQfGeQKRVS0NNurH7bTf7RrvcVn1OOge45CnBeHCSmg==}
    dependencies:
      call-bind: 1.0.7
      get-intrinsic: 1.2.4
    dev: true

  /is-wsl/2.2.0:
    resolution: {integrity: sha512-fKzAra0rGJUUBwGBgNkHZuToZcn+TtXHpeCgmkMJMMYx1sQDYaCSyjJBSCa2nH1DGm7s3n1oBnohoVTBaN7Lww==}
    engines: {node: '>=8'}
    dependencies:
      is-docker: 2.2.1
    dev: true

  /isarray/0.0.1:
    resolution: {integrity: sha512-D2S+3GLxWH+uhrNEcoh/fnmYeP8E8/zHl644d/jdA0g2uyXvy3sb0qxotE+ne0LtccHknQzWwZEzhak7oJ0COQ==}
    dev: true

  /isarray/1.0.0:
    resolution: {integrity: sha512-VLghIWNM6ELQzo7zwmcg0NmTVyWKYjvIeM83yjp0wRDTmUnrM678fQbcKBo6n2CJEF0szoG//ytg+TKla89ALQ==}
    dev: true

  /isarray/2.0.5:
    resolution: {integrity: sha512-xHjhDr3cNBK0BzdUJSPXZntQUx/mwMS5Rw4A7lPJ90XGAO6ISP/ePDNuo0vhqOZU+UD5JoodwCAAoZQd3FeAKw==}
    dev: true

  /isbinaryfile/4.0.10:
    resolution: {integrity: sha512-iHrqe5shvBUcFbmZq9zOQHBoeOhZJu6RQGrDpBgenUm/Am+F3JM2MgQj+rK3Z601fzrL5gLZWtAPH2OBaSVcyw==}
    engines: {node: '>= 8.0.0'}
    dev: true

  /isexe/2.0.0:
    resolution: {integrity: sha512-RHxMLp9lnKHGHRng9QFhRCMbYAcVpn69smSGcq3f36xjgVVWThj4qqLbTLlq7Ssj8B+fIQ1EuCEGI2lKsyQeIw==}
    dev: true

  /isobject/3.0.1:
    resolution: {integrity: sha512-WhB9zCku7EGTj/HQQRz5aUQEUeoQZH2bWcltRErOpymJ4boYE6wL9Tbr23krRPSZ+C5zqNSrSw+Cc7sZZ4b7vg==}
    engines: {node: '>=0.10.0'}
    dev: true

  /isstream/0.1.2:
    resolution: {integrity: sha512-Yljz7ffyPbrLpLngrMtZ7NduUgVvi6wG9RJ9IUcyCd59YQ911PBJphODUcbOVbqYfxe1wuYf/LJ8PauMRwsM/g==}
    dev: true

  /istanbul-lib-coverage/3.2.2:
    resolution: {integrity: sha512-O8dpsF+r0WV/8MNRKfnmrtCWhuKjxrq2w+jpzBL5UZKTi2LeVWnWOmWRxFlesJONmc+wLAGvKQZEOanko0LFTg==}
    engines: {node: '>=8'}
    dev: true

  /istanbul-lib-instrument/6.0.2:
    resolution: {integrity: sha512-1WUsZ9R1lA0HtBSohTkm39WTPlNKSJ5iFk7UwqXkBLoHQT+hfqPsfsTDVuZdKGaBwn7din9bS7SsnoAr943hvw==}
    engines: {node: '>=10'}
    dependencies:
      '@babel/core': 7.24.7
      '@babel/parser': 7.24.7
      '@istanbuljs/schema': 0.1.3
      istanbul-lib-coverage: 3.2.2
      semver: 7.6.3
    transitivePeerDependencies:
      - supports-color
    dev: true

  /istanbul-lib-report/3.0.1:
    resolution: {integrity: sha512-GCfE1mtsHGOELCU8e/Z7YWzpmybrx/+dSTfLrvY8qRmaY6zXTKWn6WQIjaAFw069icm6GVMNkgu0NzI4iPZUNw==}
    engines: {node: '>=10'}
    dependencies:
      istanbul-lib-coverage: 3.2.2
      make-dir: 4.0.0
      supports-color: 7.2.0
    dev: true

  /istanbul-lib-source-maps/5.0.4:
    resolution: {integrity: sha512-wHOoEsNJTVltaJp8eVkm8w+GVkVNHT2YDYo53YdzQEL2gWm1hBX5cGFR9hQJtuGLebidVX7et3+dmDZrmclduw==}
    engines: {node: '>=10'}
    dependencies:
      '@jridgewell/trace-mapping': 0.3.25
      debug: 4.3.4
      istanbul-lib-coverage: 3.2.2
    transitivePeerDependencies:
      - supports-color
    dev: true

  /istanbul-reports/3.1.7:
    resolution: {integrity: sha512-BewmUXImeuRk2YY0PVbxgKAysvhRPUQE0h5QRM++nVWyubKGV0l8qQ5op8+B2DOmwSe63Jivj0BjkPQVf8fP5g==}
    engines: {node: '>=8'}
    dependencies:
      html-escaper: 2.0.2
      istanbul-lib-report: 3.0.1
    dev: true

  /jackspeak/2.3.5:
    resolution: {integrity: sha512-Ratx+B8WeXLAtRJn26hrhY8S1+Jz6pxPMrkrdkgb/NstTNiqMhX0/oFVu5wX+g5n6JlEu2LPsDJmY8nRP4+alw==}
    engines: {node: '>=14'}
    dependencies:
      '@isaacs/cliui': 8.0.2
    optionalDependencies:
      '@pkgjs/parseargs': 0.11.0
    dev: true

  /jackspeak/4.0.2:
    resolution: {integrity: sha512-bZsjR/iRjl1Nk1UkjGpAzLNfQtzuijhn2g+pbZb98HQ1Gk8vM9hfbxeMBP+M2/UUdwj0RqGG3mlvk2MsAqwvEw==}
    engines: {node: 20 || >=22}
    dependencies:
      '@isaacs/cliui': 8.0.2
    dev: true

  /jest-worker/27.5.1:
    resolution: {integrity: sha512-7vuh85V5cdDofPyxn58nrPjBktZo0u9x1g8WtjQol+jZDaE+fhN+cIvTj11GndBnMnyfrUOG1sZQxCdjKh+DKg==}
    engines: {node: '>= 10.13.0'}
    dependencies:
      '@types/node': 18.18.0
      merge-stream: 2.0.0
      supports-color: 8.1.1
    dev: true

  /jju/1.4.0:
    resolution: {integrity: sha512-8wb9Yw966OSxApiCt0K3yNJL8pnNeIv+OEq2YMidz4FKP6nonSRoOXc80iXY4JaN2FC11B9qsNmDsm+ZOfMROA==}
    dev: true

  /js-tokens/4.0.0:
    resolution: {integrity: sha512-RdJUflcE3cUzKiMqQgsCu06FPu9UdIJO0beYbPhHN4k6apgJtifcoCtT9bcxOpYBtpD2kCM6Sbzg4CausW/PKQ==}

  /js-tokens/9.0.0:
    resolution: {integrity: sha512-WriZw1luRMlmV3LGJaR6QOJjWwgLUTf89OwT2lUOyjX2dJGBwgmIkbcz+7WFZjrZM635JOIR517++e/67CP9dQ==}
    dev: true

  /js-yaml/4.0.0:
    resolution: {integrity: sha512-pqon0s+4ScYUvX30wxQi3PogGFAlUyH0awepWvwkj4jD4v+ova3RiYw8bmA6x2rDrEaj8i/oWKoRxpVNW+Re8Q==}
    hasBin: true
    dependencies:
      argparse: 2.0.1
    dev: false

  /js-yaml/4.1.0:
    resolution: {integrity: sha512-wpxZs9NoxZaJESJGIZTyDEaYpl0FKSA+FB9aJiyemKhMwkxQg63h4T1KJgUGHpTqPDNRcmmYLugrRjJlBtWvRA==}
    hasBin: true
    dependencies:
      argparse: 2.0.1

  /jsbn/0.1.1:
    resolution: {integrity: sha512-UVU9dibq2JcFWxQPA6KCqj5O42VOmAY3zQUfEKxU0KpTGXwNoCjkX1e13eHNvw/xPynt6pU0rZ1htjWTNTSXsg==}
    dev: true

  /jsesc/2.5.2:
    resolution: {integrity: sha512-OYu7XEzjkCQ3C5Ps3QIZsQfNpqoJyZZA99wd9aWd05NCtC5pWOkShK2mkL6HXQR6/Cy2lbNdPlZBpuQHXE63gA==}
    engines: {node: '>=4'}
    hasBin: true
    dev: true

  /json-buffer/3.0.1:
    resolution: {integrity: sha512-4bV5BfR2mqfQTJm+V5tPPdf+ZpuhiIvTuAB5g8kcrXOZpTT/QwwVRWBywX1ozr6lEuPdbHxwaJlm9G6mI2sfSQ==}
    dev: true

  /json-parse-better-errors/1.0.2:
    resolution: {integrity: sha512-mrqyZKfX5EhL7hvqcV6WG1yYjnjeuYDzDhhcAAUrq8Po85NBQBJP+ZDUT75qZQ98IkUoBqdkExkukOU7Ts2wrw==}
    dev: true

  /json-parse-even-better-errors/2.3.1:
    resolution: {integrity: sha512-xyFwyhro/JEof6Ghe2iz2NcXoj2sloNsWr/XsERDK/oiPCfaNhl5ONfp+jQdAZRQQ0IJWNzH9zIZF7li91kh2w==}
    dev: true

  /json-schema-traverse/0.4.1:
    resolution: {integrity: sha512-xbbCH5dCYU5T8LcEhhuh7HJ88HXuW3qsI3Y0zOZFKfZEHcpWiHU/Jxzk629Brsab/mMiHQti9wMP+845RPe3Vg==}
    dev: true

  /json-schema-traverse/1.0.0:
    resolution: {integrity: sha512-NM8/P9n3XjXhIZn1lLhkFaACTOURQXjWhV4BA/RnOv8xvgqtqpAX9IO4mRQxSx1Rlo4tqzeqb0sOlruaOy3dug==}

  /json-schema/0.4.0:
    resolution: {integrity: sha512-es94M3nTIfsEPisRafak+HDLfHXnKBhV3vU5eqPcS3flIWqcxJWgXHXiey3YrpaNsanY5ei1VoYEbOzijuq9BA==}
    dev: true

  /json-stable-stringify-without-jsonify/1.0.1:
    resolution: {integrity: sha512-Bdboy+l7tA3OGW6FjyFHWkP5LuByj1Tk33Ljyq0axyzdk9//JSi2u3fP1QSmd1KNwq6VOKYGlAu87CisVir6Pw==}
    dev: true

  /json-stringify-safe/5.0.1:
    resolution: {integrity: sha512-ZClg6AaYvamvYEE82d3Iyd3vSSIjQ+odgjaTzRuO3s7toCdFKczob2i0zCh7JE8kWn17yvAWhUVxvqGwUalsRA==}
    dev: true

  /json-to-ast/2.1.0:
    resolution: {integrity: sha512-W9Lq347r8tA1DfMvAGn9QNcgYm4Wm7Yc+k8e6vezpMnRT+NHbtlxgNBXRVjXe9YM6eTn6+p/MKOlV/aABJcSnQ==}
    engines: {node: '>= 4'}
    dependencies:
      code-error-fragment: 0.0.230
      grapheme-splitter: 1.0.4
    dev: false

  /json5/2.2.3:
    resolution: {integrity: sha512-XmOWe7eyHYH14cLdVPoyg+GOH3rYX++KpzrylJwSW98t3Nk+U8XOl8FWKOgwtzdb8lXGf6zYwDUzeHMWfxasyg==}
    engines: {node: '>=6'}
    hasBin: true
    dev: true

  /jsonfile/4.0.0:
    resolution: {integrity: sha512-m6F1R3z8jjlf2imQHS2Qez5sjKWQzbuuhuJ/FKYFRZvPE3PuHcSMVZzfsLhGVOkfd20obL5SWEBew5ShlquNxg==}
    optionalDependencies:
      graceful-fs: 4.2.11
    dev: true

  /jsonfile/6.1.0:
    resolution: {integrity: sha512-5dgndWOriYSm5cnYaJNhalLNDKOqFwyDB/rr1E9ZsGciGvKPs8R2xYGCacuf3z6K1YKDz182fd+fY3cn3pMqXQ==}
    dependencies:
      universalify: 2.0.0
    optionalDependencies:
      graceful-fs: 4.2.11

  /jsonpointer/5.0.1:
    resolution: {integrity: sha512-p/nXbhSEcu3pZRdkW1OfJhpsVtW1gd4Wa1fnQc9YLiTfAjn0312eMKimbdIQzuZl9aa9xUGaRlP9T/CJE/ditQ==}
    engines: {node: '>=0.10.0'}
    dev: false

  /jsonwebtoken/9.0.2:
    resolution: {integrity: sha512-PRp66vJ865SSqOlgqS8hujT5U4AOgMfhrwYIuIhfKaoSCZcirrmASQr8CX7cUg+RMih+hgznrjp99o+W4pJLHQ==}
    engines: {node: '>=12', npm: '>=6'}
    dependencies:
      jws: 3.2.2
      lodash.includes: 4.3.0
      lodash.isboolean: 3.0.3
      lodash.isinteger: 4.0.4
      lodash.isnumber: 3.0.3
      lodash.isplainobject: 4.0.6
      lodash.isstring: 4.0.1
      lodash.once: 4.1.1
      ms: 2.1.3
      semver: 7.6.3
    dev: true

  /jsprim/1.4.2:
    resolution: {integrity: sha512-P2bSOMAc/ciLz6DzgjVlGJP9+BrJWu5UDGK70C2iweC5QBIeFf0ZXRvGjEj2uYgrY2MkAAhsSWHDWlFtEroZWw==}
    engines: {node: '>=0.6.0'}
    dependencies:
      assert-plus: 1.0.0
      extsprintf: 1.3.0
      json-schema: 0.4.0
      verror: 1.10.0
    dev: true

  /just-extend/4.2.1:
    resolution: {integrity: sha512-g3UB796vUFIY90VIv/WX3L2c8CS2MdWUww3CNrYmqza1Fg0DURc2K/O4YrnklBdQarSJ/y8JnJYDGc+1iumQjg==}
    dev: true

  /jwa/1.4.1:
    resolution: {integrity: sha512-qiLX/xhEEFKUAJ6FiBMbes3w9ATzyk5W7Hvzpa/SLYdxNtng+gcurvrI7TbACjIXlsJyr05/S1oUhZrc63evQA==}
    dependencies:
      buffer-equal-constant-time: 1.0.1
      ecdsa-sig-formatter: 1.0.11
      safe-buffer: 5.2.1
    dev: true

  /jwa/2.0.0:
    resolution: {integrity: sha512-jrZ2Qx916EA+fq9cEAeCROWPTfCwi1IVHqT2tapuqLEVVDKFDENFw1oL+MwrTvH6msKxsd1YTDVw6uKEcsrLEA==}
    dependencies:
      buffer-equal-constant-time: 1.0.1
      ecdsa-sig-formatter: 1.0.11
      safe-buffer: 5.2.1
    dev: true

  /jws/3.2.2:
    resolution: {integrity: sha512-YHlZCB6lMTllWDtSPHz/ZXTsi8S00usEV6v1tjq8tOUZzw7DpSDWVXjXDre6ed1w/pd495ODpHZYSdkRTsa0HA==}
    dependencies:
      jwa: 1.4.1
      safe-buffer: 5.2.1
    dev: true

  /jws/4.0.0:
    resolution: {integrity: sha512-KDncfTmOZoOMTFG4mBlG0qUIOlc03fmzH+ru6RgYVZhPkyiy/92Owlt/8UEN+a4TXR1FQetfIpJE8ApdvdVxTg==}
    dependencies:
      jwa: 2.0.0
      safe-buffer: 5.2.1
    dev: true

  /karma-chrome-launcher/3.2.0:
    resolution: {integrity: sha512-rE9RkUPI7I9mAxByQWkGJFXfFD6lE4gC5nPuZdobf/QdTEJI6EU4yIay/cfU/xV4ZxlM5JiTv7zWYgA64NpS5Q==}
    dependencies:
      which: 1.3.1
    dev: true

  /karma-mocha/2.0.1:
    resolution: {integrity: sha512-Tzd5HBjm8his2OA4bouAsATYEpZrp9vC7z5E5j4C5Of5Rrs1jY67RAwXNcVmd/Bnk1wgvQRou0zGVLey44G4tQ==}
    dependencies:
      minimist: 1.2.8
    dev: true

  /karma-source-map-support/1.4.0:
    resolution: {integrity: sha512-RsBECncGO17KAoJCYXjv+ckIz+Ii9NCi+9enk+rq6XC81ezYkb4/RHE6CTXdA7IOJqoF3wcaLfVG0CPmE5ca6A==}
    dependencies:
      source-map-support: 0.5.21
    dev: true

  /karma/6.4.2:
    resolution: {integrity: sha512-C6SU/53LB31BEgRg+omznBEMY4SjHU3ricV6zBcAe1EeILKkeScr+fZXtaI5WyDbkVowJxxAI6h73NcFPmXolQ==}
    engines: {node: '>= 10'}
    hasBin: true
    dependencies:
      '@colors/colors': 1.5.0
      body-parser: 1.20.2
      braces: 3.0.2
      chokidar: 3.5.3
      connect: 3.7.0
      di: 0.0.1
      dom-serialize: 2.2.1
      glob: 7.2.3
      graceful-fs: 4.2.11
      http-proxy: 1.18.1
      isbinaryfile: 4.0.10
      lodash: 4.17.21
      log4js: 6.9.1
      mime: 2.6.0
      minimatch: 3.1.2
      mkdirp: 0.5.6
      qjobs: 1.2.0
      range-parser: 1.2.1
      rimraf: 3.0.2
      socket.io: 4.7.2
      source-map: 0.6.1
      tmp: 0.2.1
      ua-parser-js: 0.7.36
      yargs: 16.2.0
    transitivePeerDependencies:
      - bufferutil
      - debug
      - supports-color
      - utf-8-validate
    dev: true

  /keyv/4.5.3:
    resolution: {integrity: sha512-QCiSav9WaX1PgETJ+SpNnx2PRRapJ/oRSXM4VO5OGYGSjrxbKPVFVhB3l2OCbLCk329N8qyAtsJjSjvVBWzEug==}
    dependencies:
      json-buffer: 3.0.1
    dev: true

  /kind-of/6.0.3:
    resolution: {integrity: sha512-dcS1ul+9tmeD95T+x28/ehLgd9mENa3LsvDTtzm3vyBEO7RPptvAD+t44WVXaUjTBRcrpFeFlC8WCruUR456hw==}
    engines: {node: '>=0.10.0'}
    dev: true

  /kleur/3.0.3:
    resolution: {integrity: sha512-eTIzlVOSUR+JxdDFepEYcBMtZ9Qqdef+rnzWdRZuMbOywu5tO2w2N7rqjoANZ5k9vywhL6Br1VRjUIgTQx4E8w==}
    engines: {node: '>=6'}

  /kuler/2.0.0:
    resolution: {integrity: sha512-Xq9nH7KlWZmXAtodXDDRE7vs6DU1gTU8zYDHDiWLSip45Egwq3plLHzPn27NgvzL2r1LMPC1vdqh98sQxtqj4A==}
    dev: true

  /leven/3.1.0:
    resolution: {integrity: sha512-qsda+H8jTaUaN/x5vzW2rzc+8Rw4TAQ/4KjB46IwK5VH+IlVeeeje/EoZRpiXvIqjFgK84QffqPztGI3VBLG1A==}
    engines: {node: '>=6'}
    dev: false

  /levn/0.4.1:
    resolution: {integrity: sha512-+bT2uH4E5LGE7h/n3evcS/sQlJXCpIp6ym8OWJ5eV6+67Dsql/LaaT7qJBAt2rzfoa/5QBGBhxDix1dMt2kQKQ==}
    engines: {node: '>= 0.8.0'}
    dependencies:
      prelude-ls: 1.2.1
      type-check: 0.4.0
    dev: true

  /lines-and-columns/1.2.4:
    resolution: {integrity: sha512-7ylylesZQ/PV29jhEDl3Ufjo6ZX7gCqJr5F7PKrqc93v7fzSymt1BpwEU8nAUXs8qzzvqhbjhK5QZg6Mt/HkBg==}
    dev: true

  /load-json-file/4.0.0:
    resolution: {integrity: sha512-Kx8hMakjX03tiGTLAIdJ+lL0htKnXjEZN6hk/tozf/WOuYGdZBJrZ+rCJRbVCugsjB3jMLn9746NsQIf5VjBMw==}
    engines: {node: '>=4'}
    dependencies:
      graceful-fs: 4.2.11
      parse-json: 4.0.0
      pify: 3.0.0
      strip-bom: 3.0.0
    dev: true

  /loader-runner/4.3.0:
    resolution: {integrity: sha512-3R/1M+yS3j5ou80Me59j7F9IMs4PXs3VqRrm0TU3AbKPxlmpoY1TNscJV/oGJXo8qCatFGTfDbY6W6ipGOYXfg==}
    engines: {node: '>=6.11.5'}
    dev: true

  /loader-utils/2.0.4:
    resolution: {integrity: sha512-xXqpXoINfFhgua9xiqD8fPFHgkoq1mmmpE92WlDbm9rNRd/EbRb+Gqf908T2DMfuHjjJlksiK2RbHVOdD/MqSw==}
    engines: {node: '>=8.9.0'}
    dependencies:
      big.js: 5.2.2
      emojis-list: 3.0.0
      json5: 2.2.3
    dev: true

  /local-pkg/0.5.0:
    resolution: {integrity: sha512-ok6z3qlYyCDS4ZEU27HaU6x/xZa9Whf8jD4ptH5UZTQYZVYeb9bnZ3ojVhiJNLiXK1Hfc0GNbLXcmZ5plLDDBg==}
    engines: {node: '>=14'}
    dependencies:
      mlly: 1.7.1
      pkg-types: 1.1.1
    dev: true

  /locate-path/5.0.0:
    resolution: {integrity: sha512-t7hw9pI+WvuwNJXwk5zVHpyhIqzg2qTlklJOf0mVxGSbe3Fp2VieZcduNYjaLDoy6p9uGpQEGWG87WpMKlNq8g==}
    engines: {node: '>=8'}
    dependencies:
      p-locate: 4.1.0
    dev: true

  /locate-path/6.0.0:
    resolution: {integrity: sha512-iPZK6eYjbxRu3uB4/WZ3EsEIMJFMqAoopl3R+zuq0UjcAm/MO6KCweDgPfP3elTztoKP3KtnVHxTn2NHBSDVUw==}
    engines: {node: '>=10'}
    dependencies:
      p-locate: 5.0.0
    dev: true

  /lodash.flattendeep/4.4.0:
    resolution: {integrity: sha512-uHaJFihxmJcEX3kT4I23ABqKKalJ/zDrDg0lsFtc1h+3uw49SIJ5beyhx5ExVRti3AvKoOJngIj7xz3oylPdWQ==}
    dev: true

  /lodash.get/4.4.2:
    resolution: {integrity: sha512-z+Uw/vLuy6gQe8cfaFWD7p0wVv8fJl3mbzXh33RS+0oW2wvUqiRXiQ69gLWSLpgB5/6sU+r6BlQR0MBILadqTQ==}
    dev: true

  /lodash.includes/4.3.0:
    resolution: {integrity: sha512-W3Bx6mdkRTGtlJISOvVD/lbqjTlPPUDTMnlXZFnVwi9NKJ6tiAk6LVdlhZMm17VZisqhKcgzpO5Wz91PCt5b0w==}
    dev: true

  /lodash.isboolean/3.0.3:
    resolution: {integrity: sha512-Bz5mupy2SVbPHURB98VAcw+aHh4vRV5IPNhILUCsOzRmsTmSQ17jIuqopAentWoehktxGd9e/hbIXq980/1QJg==}
    dev: true

  /lodash.isinteger/4.0.4:
    resolution: {integrity: sha512-DBwtEWN2caHQ9/imiNeEA5ys1JoRtRfY3d7V9wkqtbycnAmTvRRmbHKDV4a0EYc678/dia0jrte4tjYwVBaZUA==}
    dev: true

  /lodash.isnumber/3.0.3:
    resolution: {integrity: sha512-QYqzpfwO3/CWf3XP+Z+tkQsfaLL/EnUlXWVkIk5FUPc4sBdTehEqZONuyRt2P67PXAk+NXmTBcc97zw9t1FQrw==}
    dev: true

  /lodash.isplainobject/4.0.6:
    resolution: {integrity: sha512-oSXzaWypCMHkPC3NvBEaPHf0KsA5mvPrOPgQWDsbg8n7orZ290M0BmC/jgRZ4vcJ6DTAhjrsSYgdsW/F+MFOBA==}
    dev: true

  /lodash.isstring/4.0.1:
    resolution: {integrity: sha512-0wJxfxH1wgO3GrbuP+dTTk7op+6L41QCXbGINEmD+ny/G/eCqGzxyCsh7159S+mgDDcoarnBw6PC1PS5+wUGgw==}
    dev: true

  /lodash.merge/4.6.2:
    resolution: {integrity: sha512-0KpjqXRVvrYyCsX1swR/XTK0va6VQkQM6MNo7PqW77ByjAhoARA8EfrP1N4+KlKj8YS0ZUCtRT/YUuhyYDujIQ==}
    dev: true

  /lodash.once/4.1.1:
    resolution: {integrity: sha512-Sb487aTOCr9drQVL8pIxOzVhafOjZN9UU54hiN8PU3uAiSV7lx1yYNpbNmex2PK6dSJoNTSJUUswT651yww3Mg==}
    dev: true

  /lodash/4.17.21:
    resolution: {integrity: sha512-v2kDEe57lecTulaDIuNTPy3Ry4gLGJ6Z1O3vE1krgXZNrsQ+LFTGHVxVjcXPs17LhbZVGedAJv8XZ1tvj5FvSg==}

  /log-symbols/4.1.0:
    resolution: {integrity: sha512-8XPvpAA8uyhfteu8pIvQxpJZ7SYYdpUivZpGy6sFsBuKRY/7rQGavedeB8aK+Zkyq6upMFVL/9AW6vOYzfRyLg==}
    engines: {node: '>=10'}
    dependencies:
      chalk: 4.1.2
      is-unicode-supported: 0.1.0
    dev: true

  /log4js/6.9.1:
    resolution: {integrity: sha512-1somDdy9sChrr9/f4UlzhdaGfDR2c/SaD2a4T7qEkG4jTS57/B3qmnjLYePwQ8cqWnUHZI0iAKxMBpCZICiZ2g==}
    engines: {node: '>=8.0'}
    dependencies:
      date-format: 4.0.14
      debug: 4.3.4
      flatted: 3.2.9
      rfdc: 1.3.0
      streamroller: 3.1.5
    transitivePeerDependencies:
      - supports-color
    dev: true

  /logform/2.5.1:
    resolution: {integrity: sha512-9FyqAm9o9NKKfiAKfZoYo9bGXXuwMkxQiQttkT4YjjVtQVIQtK6LmVtlxmCaFswo6N4AfEkHqZTV0taDtPotNg==}
    dependencies:
      '@colors/colors': 1.5.0
      '@types/triple-beam': 1.3.3
      fecha: 4.2.3
      ms: 2.1.3
      safe-stable-stringify: 2.4.3
      triple-beam: 1.4.1
    dev: true

  /logform/2.7.0:
    resolution: {integrity: sha512-TFYA4jnP7PVbmlBIfhlSe+WKxs9dklXMTEGcBCIvLhE/Tn3H6Gk1norupVW7m5Cnd4bLcr08AytbyV/xj7f/kQ==}
    engines: {node: '>= 12.0.0'}
    dependencies:
      '@colors/colors': 1.6.0
      '@types/triple-beam': 1.3.3
      fecha: 4.2.3
      ms: 2.1.3
      safe-stable-stringify: 2.4.3
      triple-beam: 1.4.1
    dev: true

  /loupe/2.3.6:
    resolution: {integrity: sha512-RaPMZKiMy8/JruncMU5Bt6na1eftNoo++R4Y+N2FrxkDVTrGvcyzFTsaGif4QTeKESheMGegbhw6iUAq+5A8zA==}
    deprecated: Please upgrade to 2.3.7 which fixes GHSA-4q6p-r6v2-jvc5
    dependencies:
      get-func-name: 2.0.2
    dev: true

  /loupe/2.3.7:
    resolution: {integrity: sha512-zSMINGVYkdpYSOBmLi0D1Uo7JU9nVdQKrHxC8eYlV+9YKK9WePqAlL7lSlorG/U2Fw1w0hTBmaa/jrQ3UbPHtA==}
    dependencies:
      get-func-name: 2.0.2
    dev: true

  /lru-cache/10.0.1:
    resolution: {integrity: sha512-IJ4uwUTi2qCccrioU6g9g/5rvvVl13bsdczUUcqbciD9iLr095yj8DQKdObriEvuNSx325N1rV1O0sJFszx75g==}
    engines: {node: 14 || >=16.14}
    dev: true

  /lru-cache/5.1.1:
    resolution: {integrity: sha512-KpNARQA3Iwv+jTA0utUVVbrh+Jlrr1Fv0e56GGzAFOXN7dk/FviaDW8LHmK52DlcH4WP2n6gI8vN1aesBFgo9w==}
    dependencies:
      yallist: 3.1.1
    dev: true

  /lru-cache/6.0.0:
    resolution: {integrity: sha512-Jo6dJ04CmSjuznwJSS3pUeWmd/H0ffTlkXXgwZi+eq1UCmqQwCh+eLsYOYCwY991i2Fah4h1BEMCx4qThGbsiA==}
    engines: {node: '>=10'}
    dependencies:
      yallist: 4.0.0

  /lru-cache/7.18.3:
    resolution: {integrity: sha512-jumlc0BIUrS3qJGgIkWZsyfAM7NCWiBcCDhnd+3NNM5KbBmLTgHVfWBcg6W+rLUsIpzpERPsvwUP7CckAQSOoA==}
    engines: {node: '>=12'}
    dev: true

  /magic-string/0.30.10:
    resolution: {integrity: sha512-iIRwTIf0QKV3UAnYK4PU8uiEc4SRh5jX0mwpIwETPpHdhVM4f53RSwS/vXvN1JhGX+Cs7B8qIq3d6AH49O5fAQ==}
    dependencies:
      '@jridgewell/sourcemap-codec': 1.4.15
    dev: true

  /magicast/0.3.4:
    resolution: {integrity: sha512-TyDF/Pn36bBji9rWKHlZe+PZb6Mx5V8IHCSxk7X4aljM4e/vyDvZZYwHewdVaqiA0nb3ghfHU/6AUpDxWoER2Q==}
    dependencies:
      '@babel/parser': 7.24.7
      '@babel/types': 7.24.7
      source-map-js: 1.2.0
    dev: true

  /make-dir/4.0.0:
    resolution: {integrity: sha512-hXdUTZYIVOt1Ex//jAQi+wTZZpUpwBj/0QsOzqegb3rGMMeJiSEu5xLHnYfBrRV4RH2+OCSOO95Is/7x1WJ4bw==}
    engines: {node: '>=10'}
    dependencies:
      semver: 7.6.3
    dev: true

  /make-error/1.3.6:
    resolution: {integrity: sha512-s8UhlNe7vPKomQhC1qFelMokr/Sc3AgNbso3n74mVPA5LTZwkB9NlXf4XPamLxJE8h0gh73rM94xvwRT2CVInw==}
    dev: true

  /mdurl/1.0.1:
    resolution: {integrity: sha512-/sKlQJCBYVY9Ers9hqzKou4H6V5UWc/M59TH2dvkt+84itfnq7uFOMLpOiOS4ujvHP4etln18fmIxA5R5fll0g==}
    dev: true

  /media-typer/0.3.0:
    resolution: {integrity: sha512-dq+qelQ9akHpcOl/gUVRTxVIOkAJ1wR3QAvb4RsVjS8oVoFjDGTc679wJYmUmknUF5HwMLOgb5O+a3KxfWapPQ==}
    engines: {node: '>= 0.6'}
    dev: true

  /memorystream/0.3.1:
    resolution: {integrity: sha512-S3UwM3yj5mtUSEfP41UZmt/0SCoVYUcU1rkXv+BQ5Ig8ndL4sPoJNBUJERafdPb5jjHJGuMgytgKvKIf58XNBw==}
    engines: {node: '>= 0.10.0'}
    dev: true

  /merge-descriptors/1.0.1:
    resolution: {integrity: sha512-cCi6g3/Zr1iqQi6ySbseM1Xvooa98N0w31jzUYrXPX2xqObmFGHJ0tQ5u74H3mVh7wLouTseZyYIq39g8cNp1w==}
    dev: true

  /merge-descriptors/1.0.3:
    resolution: {integrity: sha512-gaNvAS7TZ897/rVaZ0nMtAyxNyi/pdbjbAwUpFQpN70GqnVfOiXpeUUMKRBmzXaSQ8DdTX4/0ms62r2K+hE6mQ==}
    dev: true

  /merge-stream/2.0.0:
    resolution: {integrity: sha512-abv/qOcuPfk3URPfDzmZU1LKmuw8kT+0nIHvKrKgFrwifol/doWcdA4ZqsWQ8ENrFKkd67Mfpo/LovbIUsbt3w==}
    dev: true

  /merge2/1.4.1:
    resolution: {integrity: sha512-8q7VEgMJW4J8tcfVPy8g09NcQwZdbwFEqhe/WZkoIzjn/3TGDwtOCYtXGxA3O8tPzpczCCDgv+P2P5y00ZJOOg==}
    engines: {node: '>= 8'}

  /methods/1.1.2:
    resolution: {integrity: sha512-iclAHeNqNm68zFtnZ0e+1L2yUIdvzNoauKU4WBA3VvH/vPFieF7qfRlwUZU+DA9P9bPXIS90ulxoUoCH23sV2w==}
    engines: {node: '>= 0.6'}
    dev: true

  /micromatch/4.0.5:
    resolution: {integrity: sha512-DMy+ERcEW2q8Z2Po+WNXuw3c5YaUSFjAO5GsJqfEl7UjvtIuFKO6ZrKvcItdy98dwFI2N1tg3zNIdKaQT+aNdA==}
    engines: {node: '>=8.6'}
    dependencies:
      braces: 3.0.2
      picomatch: 2.3.1

  /mime-db/1.52.0:
    resolution: {integrity: sha512-sPU4uV7dYlvtWJxwwxHD0PuihVNiE7TyAbQ5SWxDCB9mUYvOgroQOwYQQOKPJ8CIbE+1ETVlOoK1UC2nU3gYvg==}
    engines: {node: '>= 0.6'}

  /mime-types/2.1.35:
    resolution: {integrity: sha512-ZDY+bPm5zTTF+YpCrAU9nK0UgICYPT0QtT1NZWFv4s++TNkcgVaT0g6+4R2uI4MjQjzysHB1zxuWL50hzaeXiw==}
    engines: {node: '>= 0.6'}
    dependencies:
      mime-db: 1.52.0

  /mime/1.6.0:
    resolution: {integrity: sha512-x0Vn8spI+wuJ1O6S7gnbaQg8Pxh4NNHb7KSINmEWKiPE4RKOplvijn+NkmYmmRgP68mc70j2EbeTFRsrswaQeg==}
    engines: {node: '>=4'}
    hasBin: true
    dev: true

  /mime/2.6.0:
    resolution: {integrity: sha512-USPkMeET31rOMiarsBNIHZKLGgvKc/LrjofAnBlOttf5ajRvqiRA8QsenbcooctK6d6Ts6aqZXBA+XbkKthiQg==}
    engines: {node: '>=4.0.0'}
    hasBin: true
    dev: true

  /mimic-fn/4.0.0:
    resolution: {integrity: sha512-vqiC06CuhBTUdZH+RYl8sFrL096vA45Ok5ISO6sE/Mr1jRbGH4Csnhi8f3wKVl7x8mO4Au7Ir9D3Oyv1VYMFJw==}
    engines: {node: '>=12'}
    dev: true

  /minimatch/3.0.8:
    resolution: {integrity: sha512-6FsRAQsxQ61mw+qP1ZzbL9Bc78x2p5OqNgNpnoAFLTrX8n5Kxph0CsnhmKKNXTWjXqU5L0pGPR7hYk+XWZr60Q==}
    dependencies:
      brace-expansion: 1.1.11
    dev: true

  /minimatch/3.1.2:
    resolution: {integrity: sha512-J7p63hRiAjw1NDEww1W7i37+ByIrOWO5XQQAzZ3VOcL0PNybwpfmV/N05zFAzwQ9USyEcX6t3UO+K5aqBQOIHw==}
    dependencies:
      brace-expansion: 1.1.11
    dev: true

  /minimatch/4.2.1:
    resolution: {integrity: sha512-9Uq1ChtSZO+Mxa/CL1eGizn2vRn3MlLgzhT0Iz8zaY8NdvxvB0d5QdPFmCKf7JKA9Lerx5vRrnwO03jsSfGG9g==}
    engines: {node: '>=10'}
    dependencies:
      brace-expansion: 1.1.11
    dev: true

  /minimatch/5.0.1:
    resolution: {integrity: sha512-nLDxIFRyhDblz3qMuq+SoRZED4+miJ/G+tdDrjkkkRnjAsBexeGpgjLEQ0blJy7rHhR2b93rhQY4SvyWu9v03g==}
    engines: {node: '>=10'}
    dependencies:
      brace-expansion: 2.0.1
    dev: true

  /minimatch/5.1.6:
    resolution: {integrity: sha512-lKwV/1brpG6mBUFHtb7NUmtABCb2WZZmm2wNiOA5hAb8VdCS4B3dtMWyvcoViccwAW/COERjXLt0zP1zXUN26g==}
    engines: {node: '>=10'}
    dependencies:
      brace-expansion: 2.0.1
    dev: true

  /minimatch/9.0.5:
    resolution: {integrity: sha512-G6T0ZX48xgozx7587koeX9Ys2NYy6Gmv//P89sEte9V9whIapMNF4idKxnW2QtCcLiTWlb/wfCabAtAFWhhBow==}
    engines: {node: '>=16 || 14 >=14.17'}
    dependencies:
      brace-expansion: 2.0.1

  /minimist/1.2.8:
    resolution: {integrity: sha512-2yyAR8qBkN3YuheJanUpWC5U3bb5osDywNB8RzDVlDwDHbocAJveqqj1u8+SVD7jkWT4yvsHCpWqqWqAxb0zCA==}

  /minipass/7.1.2:
    resolution: {integrity: sha512-qOOzS1cBTWYF4BH8fVePDBOO9iptMnGUEZwNc/cMWnTV2nVLZ7VoNWEPHkYczZA0pdoA7dl6e7FL659nX9S2aw==}
    engines: {node: '>=16 || 14 >=14.17'}
    dev: true

  /mitt/3.0.1:
    resolution: {integrity: sha512-vKivATfr97l2/QBCYAkXYDbrIWPM2IIKEl7YPhjCvKlG3kE2gm+uBo6nEXK3M5/Ffh/FLpKExzOQ3JJoJGFKBw==}
    dev: true

  /mkdirp/0.5.6:
    resolution: {integrity: sha512-FP+p8RB8OWpF3YZBCrP5gtADmtXApB5AMLn+vdyA+PyxCjrCs00mjyUozssO33cwDeT3wNGdLxJ5M//YqtHAJw==}
    hasBin: true
    dependencies:
      minimist: 1.2.8
    dev: true

  /mkdirp/3.0.1:
    resolution: {integrity: sha512-+NsyUUAZDmo6YVHzL/stxSu3t9YS1iljliy3BSDrXJ/dkn1KYdmtZODGGjLcc9XLgVVpH4KshHB8XmZgMhaBXg==}
    engines: {node: '>=10'}
    hasBin: true

  /mlly/1.7.1:
    resolution: {integrity: sha512-rrVRZRELyQzrIUAVMHxP97kv+G786pHmOKzuFII8zDYahFBS7qnHh2AlYSl1GAHhaMPCz6/oHjVMcfFYgFYHgA==}
    dependencies:
      acorn: 8.11.3
      pathe: 1.1.2
      pkg-types: 1.1.1
      ufo: 1.5.3
    dev: true

  /mocha/10.2.0:
    resolution: {integrity: sha512-IDY7fl/BecMwFHzoqF2sg/SHHANeBoMMXFlS9r0OXKDssYE1M5O43wUY/9BVPeIvfH2zmEbBfseqN9gBQZzXkg==}
    engines: {node: '>= 14.0.0'}
    hasBin: true
    dependencies:
      ansi-colors: 4.1.1
      browser-stdout: 1.3.1
      chokidar: 3.5.3
      debug: 4.3.4_supports-color@8.1.1
      diff: 5.0.0
      escape-string-regexp: 4.0.0
      find-up: 5.0.0
      glob: 7.2.0
      he: 1.2.0
      js-yaml: 4.1.0
      log-symbols: 4.1.0
      minimatch: 5.0.1
      ms: 2.1.3
      nanoid: 3.3.3
      serialize-javascript: 6.0.0
      strip-json-comments: 3.1.1
      supports-color: 8.1.1
      workerpool: 6.2.1
      yargs: 16.2.0
      yargs-parser: 20.2.4
      yargs-unparser: 2.0.0
    dev: true

  /mocha/10.4.0:
    resolution: {integrity: sha512-eqhGB8JKapEYcC4ytX/xrzKforgEc3j1pGlAXVy3eRwrtAy5/nIfT1SvgGzfN0XZZxeLq0aQWkOUAmqIJiv+bA==}
    engines: {node: '>= 14.0.0'}
    hasBin: true
    dependencies:
      ansi-colors: 4.1.1
      browser-stdout: 1.3.1
      chokidar: 3.5.3
      debug: 4.3.4_supports-color@8.1.1
      diff: 5.0.0
      escape-string-regexp: 4.0.0
      find-up: 5.0.0
      glob: 8.1.0
      he: 1.2.0
      js-yaml: 4.1.0
      log-symbols: 4.1.0
      minimatch: 5.0.1
      ms: 2.1.3
      serialize-javascript: 6.0.0
      strip-json-comments: 3.1.1
      supports-color: 8.1.1
      workerpool: 6.2.1
      yargs: 16.2.0
      yargs-parser: 20.2.4
      yargs-unparser: 2.0.0
    dev: true

  /mocha/9.2.2:
    resolution: {integrity: sha512-L6XC3EdwT6YrIk0yXpavvLkn8h+EU+Y5UcCHKECyMbdUIxyMuZj4bX4U9e1nvnvUUvQVsV2VHQr5zLdcUkhW/g==}
    engines: {node: '>= 12.0.0'}
    hasBin: true
    dependencies:
      '@ungap/promise-all-settled': 1.1.2
      ansi-colors: 4.1.1
      browser-stdout: 1.3.1
      chokidar: 3.5.3
      debug: 4.3.3_supports-color@8.1.1
      diff: 5.0.0
      escape-string-regexp: 4.0.0
      find-up: 5.0.0
      glob: 7.2.0
      growl: 1.10.5
      he: 1.2.0
      js-yaml: 4.1.0
      log-symbols: 4.1.0
      minimatch: 4.2.1
      ms: 2.1.3
      nanoid: 3.3.1
      serialize-javascript: 6.0.0
      strip-json-comments: 3.1.1
      supports-color: 8.1.1
      which: 2.0.2
      workerpool: 6.2.0
      yargs: 16.2.0
      yargs-parser: 20.2.4
      yargs-unparser: 2.0.0
    dev: true

  /moment/2.29.4:
    resolution: {integrity: sha512-5LC9SOxjSc2HF6vO2CyuTDNivEdoz2IvyJJGj6X8DJ0eFyfszE0QiEd+iXmBvUP3WHxSjFH/vIsA0EN00cgr8w==}
    dev: true

  /morgan/1.10.0:
    resolution: {integrity: sha512-AbegBVI4sh6El+1gNwvD5YIck7nSA36weD7xvIxG4in80j/UoK8AEGaWnnz8v1GxonMCltmlNs5ZKbGvl9b1XQ==}
    engines: {node: '>= 0.8.0'}
    dependencies:
      basic-auth: 2.0.1
      debug: 2.6.9
      depd: 2.0.0
      on-finished: 2.3.0
      on-headers: 1.0.2
    dev: true

  /ms/2.0.0:
    resolution: {integrity: sha512-Tpp60P6IUJDTuOq/5Z8cdskzJujfwqfOTkrwIwj7IRISpnkJnT6SyJ4PCPnGMoFjC9ddhal5KVIYtAt97ix05A==}
    dev: true

  /ms/2.1.2:
    resolution: {integrity: sha512-sGkPx+VjMtmA6MX27oA4FBFELFCZZ4S4XqeGOXCv68tT+jb3vk/RyaKWP0PTKyWtmLSM0b+adUTEvbs1PEaH2w==}

  /ms/2.1.3:
    resolution: {integrity: sha512-6FlzubTLZG3J2a/NVCAleEhjzq5oxgHyaCU9yYXvcLsvoVaHJq/s5xXI6/XXP6tz7R9xAOtHnSO/tXtF3WRTlA==}
    dev: true

  /multer/1.4.5-lts.1:
    resolution: {integrity: sha512-ywPWvcDMeH+z9gQq5qYHCCy+ethsk4goepZ45GLD63fOu0YcNecQxi64nDs3qluZB+murG3/D4dJ7+dGctcCQQ==}
    engines: {node: '>= 6.0.0'}
    dependencies:
      append-field: 1.0.0
      busboy: 1.6.0
      concat-stream: 1.6.2
      mkdirp: 0.5.6
      object-assign: 4.1.1
      type-is: 1.6.18
      xtend: 4.0.2
    dev: true

  /mustache/4.2.0:
    resolution: {integrity: sha512-71ippSywq5Yb7/tVYyGbkBggbU8H3u5Rz56fH60jGFgr8uHwxs+aSKeqmluIVzM0m0kB7xQjKS6qPfd0b2ZoqQ==}
    hasBin: true

  /nanoid/3.3.1:
    resolution: {integrity: sha512-n6Vs/3KGyxPQd6uO0eH4Bv0ojGSUvuLlIHtC3Y0kEO23YRge8H9x1GCzLn28YX0H66pMkxuaeESFq4tKISKwdw==}
    engines: {node: ^10 || ^12 || ^13.7 || ^14 || >=15.0.1}
    hasBin: true
    dev: true

  /nanoid/3.3.3:
    resolution: {integrity: sha512-p1sjXuopFs0xg+fPASzQ28agW1oHD7xDsd9Xkf3T15H3c/cifrFHVwrh74PdoklAPi+i7MdRsE47vm2r6JoB+w==}
    engines: {node: ^10 || ^12 || ^13.7 || ^14 || >=15.0.1}
    hasBin: true
    dev: true

  /nanoid/3.3.7:
    resolution: {integrity: sha512-eSRppjcPIatRIMC1U6UngP8XFcz8MQWGQdt1MTBQ7NaAmvXDfvNxbvWV3x2y6CdEUciCSsDHDQZbhYaB8QEo2g==}
    engines: {node: ^10 || ^12 || ^13.7 || ^14 || >=15.0.1}
    hasBin: true
    dev: true

  /natural-compare/1.4.0:
    resolution: {integrity: sha512-OWND8ei3VtNC9h7V60qff3SVobHr996CTwgxubgyQYEpg290h9J0buyECNNJexkFm5sOajh5G116RYA1c8ZMSw==}
    dev: true

  /negotiator/0.6.3:
    resolution: {integrity: sha512-+EUsqGPLsM+j/zdChZjsnX51g4XrHFOIXwfnCVPGlQk/k5giakcKsuxCObBRu6DSm9opw/O6slWbJdghQM4bBg==}
    engines: {node: '>= 0.6'}
    dev: true

  /neo-async/2.6.2:
    resolution: {integrity: sha512-Yd3UES5mWCSqR+qNT93S3UoYUkqAZ9lLg8a7g9rimsWmYGK8cVToA4/sF3RrshdyV3sAGMXVUmpMYOw+dLpOuw==}

  /netmask/2.0.2:
    resolution: {integrity: sha512-dBpDMdxv9Irdq66304OLfEmQ9tbNRFnFTuZiLo+bD+r332bBmMJ8GBLXklIXXgxd3+v9+KUnZaUR5PJMa75Gsg==}
    engines: {node: '>= 0.4.0'}
    dev: true

  /nice-try/1.0.5:
    resolution: {integrity: sha512-1nh45deeb5olNY7eX82BkPO7SSxR5SSYJiPTrTdFUVYwAl8CKMA5N9PjTYkHiRjisVcxcQ1HXdLhx2qxxJzLNQ==}
    dev: true

  /nise/5.1.4:
    resolution: {integrity: sha512-8+Ib8rRJ4L0o3kfmyVCL7gzrohyDe0cMFTBa2d364yIrEGMEoetznKJx899YxjybU6bL9SQkYPSBBs1gyYs8Xg==}
    dependencies:
      '@sinonjs/commons': 2.0.0
      '@sinonjs/fake-timers': 10.3.0
      '@sinonjs/text-encoding': 0.7.2
      just-extend: 4.2.1
      path-to-regexp: 1.8.0
    dev: true

  /node-cmd/3.0.0:
    resolution: {integrity: sha512-SBvtm39iEkhEEDbUowR0O2YVaqpbD2nRvQ3fxXP/Tn1FgRpZAaUb8yKeEtFulBIv+xTHDodOKkj4EXIBANj+AQ==}
    dev: true

  /node-domexception/1.0.0:
    resolution: {integrity: sha512-/jKZoMpw0F8GRwl4/eLROPA3cfcXtLApP0QzLmUT/HuPCZWyB7IY9ZrMeKw2O/nFIqPQB3PVM9aYm0F312AXDQ==}
    engines: {node: '>=10.5.0'}
    dev: true

  /node-fetch/2.7.0:
    resolution: {integrity: sha512-c4FRfUm/dbcWZ7U+1Wq0AwCyFL+3nt2bEw05wfxSz+DWpWsitgmSgYmy2dQdWyKC1694ELPqMs/YzUSNozLt8A==}
    engines: {node: 4.x || >=6.0.0}
    peerDependencies:
      encoding: ^0.1.0
    peerDependenciesMeta:
      encoding:
        optional: true
    dependencies:
      whatwg-url: 5.0.0

  /node-fetch/3.3.2:
    resolution: {integrity: sha512-dRB78srN/l6gqWulah9SrxeYnxeddIG30+GOqK/9OlLVyLg3HPnr6SqOWTWOXKRwC2eGYCkZ59NNuSgvSrpgOA==}
    engines: {node: ^12.20.0 || ^14.13.1 || >=16.0.0}
    dependencies:
      data-uri-to-buffer: 4.0.1
      fetch-blob: 3.2.0
      formdata-polyfill: 4.0.10
    dev: true

  /node-releases/2.0.13:
    resolution: {integrity: sha512-uYr7J37ae/ORWdZeQ1xxMJe3NtdmqMC/JZK+geofDrkLUApKRHPd18/TxtBOJ4A0/+uUIliorNrfYV6s1b02eQ==}
    dev: true

  /node-releases/2.0.14:
    resolution: {integrity: sha512-y10wOWt8yZpqXmOgRo77WaHEmhYQYGNA6y421PKsKYWEK8aW+cqAphborZDhqfyKrbZEN92CN1X2KbafY2s7Yw==}
    dev: true

  /normalize-package-data/2.5.0:
    resolution: {integrity: sha512-/5CMN3T0R4XTj4DcGaexo+roZSdSFW/0AOOTROrjxzCG1wrWXEsGbRKevjlIL+ZDE4sZlJr5ED4YW0yqmkK+eA==}
    dependencies:
      hosted-git-info: 2.8.9
      resolve: 1.22.6
      semver: 5.7.2
      validate-npm-package-license: 3.0.4
    dev: true

  /normalize-path/3.0.0:
    resolution: {integrity: sha512-6eZs5Ls3WtCisHWp9S2GUy8dqkpGi4BVSz3GaqiE6ezub0512ESztXUwUB6C6IKbQkY2Pnb/mD4WYojCRwcwLA==}
    engines: {node: '>=0.10.0'}
    dev: true

  /npm-run-all/4.1.5:
    resolution: {integrity: sha512-Oo82gJDAVcaMdi3nuoKFavkIHBRVqQ1qvMb+9LHk/cF4P6B2m8aP04hGf7oL6wZ9BuGwX1onlLhpuoofSyoQDQ==}
    engines: {node: '>= 4'}
    hasBin: true
    dependencies:
      ansi-styles: 3.2.1
      chalk: 2.4.2
      cross-spawn: 6.0.5
      memorystream: 0.3.1
      minimatch: 3.1.2
      pidtree: 0.3.1
      read-pkg: 3.0.0
      shell-quote: 1.8.1
      string.prototype.padend: 3.1.5
    dev: true

  /npm-run-path/5.3.0:
    resolution: {integrity: sha512-ppwTtiJZq0O/ai0z7yfudtBpWIoxM8yE6nHi1X47eFR2EWORqfbu6CnPlNsjeN683eT0qG6H/Pyf9fCcvjnnnQ==}
    engines: {node: ^12.20.0 || ^14.13.1 || >=16.0.0}
    dependencies:
      path-key: 4.0.0
    dev: true

  /oauth-sign/0.9.0:
    resolution: {integrity: sha512-fexhUFFPTGV8ybAtSIGbV6gOkSv8UtRbDBnAyLQw4QPKkgNlsH2ByPGtMUqdWkos6YCRmAqViwgZrJc/mRDzZQ==}
    dev: true

  /object-assign/4.1.1:
    resolution: {integrity: sha512-rJgTQnkUnH1sFw8yT6VSU3zD3sWmu6sZhIseY8VX+GRu3P6F7Fu+JNDoXfklElbLJSnc3FUQHVe4cU5hj+BcUg==}
    engines: {node: '>=0.10.0'}
    dev: true

  /object-inspect/1.12.3:
    resolution: {integrity: sha512-geUvdk7c+eizMNUDkRpW1wJwgfOiOeHbxBR/hLXK1aT6zmVSO0jsQcs7fj6MGw89jC/cjGfLcNOrtMYtGqm81g==}
    dev: true

  /object-inspect/1.13.2:
    resolution: {integrity: sha512-IRZSRuzJiynemAXPYtPe5BoI/RESNYR7TYm50MC5Mqbd3Jmw5y790sErYw3V6SryFJD64b74qQQs9wn5Bg/k3g==}
    engines: {node: '>= 0.4'}
    dev: true

  /object-is/1.1.5:
    resolution: {integrity: sha512-3cyDsyHgtmi7I7DfSSI2LDp6SK2lwvtbg0p0R1e0RvTqF5ceGx+K2dfSjm1bKDMVCFEDAQvy+o8c6a7VujOddw==}
    engines: {node: '>= 0.4'}
    dependencies:
      call-bind: 1.0.7
      define-properties: 1.2.1
    dev: true

  /object-keys/1.1.1:
    resolution: {integrity: sha512-NuAESUOUMrlIXOfHKzD6bpPu3tYt3xvjNdRIQ+FeT0lNb4K8WR70CaDxhuNguS2XG+GjkyMwOzsN5ZktImfhLA==}
    engines: {node: '>= 0.4'}
    dev: true

  /object.assign/4.1.4:
    resolution: {integrity: sha512-1mxKf0e58bvyjSCtKYY4sRe9itRk3PJpquJOjeIkz885CczcI4IvJJDLPS72oowuSh+pBxUFROpX+TU++hxhZQ==}
    engines: {node: '>= 0.4'}
    dependencies:
      call-bind: 1.0.7
      define-properties: 1.2.1
      has-symbols: 1.0.3
      object-keys: 1.1.1
    dev: true

  /on-finished/2.3.0:
    resolution: {integrity: sha512-ikqdkGAAyf/X/gPhXGvfgAytDZtDbr+bkNUJ0N9h5MI/dmdgCs3l6hoHrcUv41sRKew3jIwrp4qQDXiK99Utww==}
    engines: {node: '>= 0.8'}
    dependencies:
      ee-first: 1.1.1
    dev: true

  /on-finished/2.4.1:
    resolution: {integrity: sha512-oVlzkg3ENAhCk2zdv7IJwd/QUD4z2RxRwpkcGY8psCVcCYZNq4wYnVWALHM+brtuJjePWiYF/ClmuDr8Ch5+kg==}
    engines: {node: '>= 0.8'}
    dependencies:
      ee-first: 1.1.1
    dev: true

  /on-headers/1.0.2:
    resolution: {integrity: sha512-pZAE+FJLoyITytdqK0U5s+FIpjN0JP3OzFi/u8Rx+EV5/W+JTWGXG8xFzevE7AjBfDqHv/8vL8qQsIhHnqRkrA==}
    engines: {node: '>= 0.8'}
    dev: true

  /once/1.4.0:
    resolution: {integrity: sha512-lNaJgI+2Q5URQBkccEKHTQOPaXdUxnZZElQTZY0MFUAuaEqe1E+Nyvgdz/aIyNi6Z9MzO5dv1H8n58/GELp3+w==}
    dependencies:
      wrappy: 1.0.2
    dev: true

  /one-time/1.0.0:
    resolution: {integrity: sha512-5DXOiRKwuSEcQ/l0kGCF6Q3jcADFv5tSmRaJck/OqkVFcOzutB134KRSfF0xDrL39MNnqxbHBbUUcjZIhTgb2g==}
    dependencies:
      fn.name: 1.1.0
    dev: true

  /onetime/6.0.0:
    resolution: {integrity: sha512-1FlR+gjXK7X+AsAHso35MnyN5KqGwJRi/31ft6x0M194ht7S+rWAvd7PHss9xSKMzE0asv1pyIHaJYq+BbacAQ==}
    engines: {node: '>=12'}
    dependencies:
      mimic-fn: 4.0.0
    dev: true

  /open/8.4.2:
    resolution: {integrity: sha512-7x81NCL719oNbsq/3mh+hVrAWmFuEYUqrq/Iw3kUzH8ReypT9QQ0BLoJS7/G9k6N81XjW4qHWtjWwe/9eLy1EQ==}
    engines: {node: '>=12'}
    dependencies:
      define-lazy-prop: 2.0.0
      is-docker: 2.2.1
      is-wsl: 2.2.0
    dev: true

  /openapi-types/12.1.3:
    resolution: {integrity: sha512-N4YtSYJqghVu4iek2ZUvcN/0aqH1kRDuNqzcycDxhOUpg7GdvLa2F3DgS6yBNhInhv2r/6I0Flkn7CqL8+nIcw==}
    dev: false

  /openapi-types/7.2.3:
    resolution: {integrity: sha512-olbaNxz12R27+mTyJ/ZAFEfUruauHH27AkeQHDHRq5AF0LdNkK1SSV7EourXQDK+4aX7dv2HtyirAGK06WMAsA==}
    dev: true

  /optionator/0.9.3:
    resolution: {integrity: sha512-JjCoypp+jKn1ttEFExxhetCKeJt9zhAgAve5FXHixTvFDW/5aEktX9bufBKLRRMdU7bNtpLfcGu94B3cdEJgjg==}
    engines: {node: '>= 0.8.0'}
    dependencies:
      '@aashutoshrathi/word-wrap': 1.2.6
      deep-is: 0.1.4
      fast-levenshtein: 2.0.6
      levn: 0.4.1
      prelude-ls: 1.2.1
      type-check: 0.4.0
    dev: true

  /p-limit/2.3.0:
    resolution: {integrity: sha512-//88mFWSJx8lxCzwdAABTJL2MyWB12+eIY7MDL2SqLmAkeKU9qxRvWuSyTjm3FUmpBEMuFfckAIqEaVGUDxb6w==}
    engines: {node: '>=6'}
    dependencies:
      p-try: 2.2.0
    dev: true

  /p-limit/3.1.0:
    resolution: {integrity: sha512-TYOanM3wGwNGsZN2cVTYPArw454xnXj5qmWF1bEoAc4+cU/ol7GVh7odevjp1FNHduHc3KZMcFduxU5Xc6uJRQ==}
    engines: {node: '>=10'}
    dependencies:
      yocto-queue: 0.1.0
    dev: true

  /p-limit/5.0.0:
    resolution: {integrity: sha512-/Eaoq+QyLSiXQ4lyYV23f14mZRQcXnxfHrN0vCai+ak9G0pp9iEQukIIZq5NccEvwRB8PUnZT0KsOoDCINS1qQ==}
    engines: {node: '>=18'}
    dependencies:
      yocto-queue: 1.0.0
    dev: true

  /p-locate/4.1.0:
    resolution: {integrity: sha512-R79ZZ/0wAxKGu3oYMlz8jy/kbhsNrS7SKZ7PxEHBgJ5+F2mtFW2fK2cOtBh1cHYkQsbzFV7I+EoRKe6Yt0oK7A==}
    engines: {node: '>=8'}
    dependencies:
      p-limit: 2.3.0
    dev: true

  /p-locate/5.0.0:
    resolution: {integrity: sha512-LaNjtRWUBY++zB5nE/NwcaoMylSPk+S+ZHNB1TzdbMJMny6dynpAGt7X/tl/QYq3TIeE6nxHppbo2LGymrG5Pw==}
    engines: {node: '>=10'}
    dependencies:
      p-limit: 3.1.0
    dev: true

  /p-try/2.2.0:
    resolution: {integrity: sha512-R4nPAVTAU0B9D35/Gk3uJf/7XYbQcyohSKdvAxIRSNghFl4e71hVoGnBNQz9cWaXxO2I10KTC+3jMdvvoKw6dQ==}
    engines: {node: '>=6'}
    dev: true

  /pac-proxy-agent/7.0.1:
    resolution: {integrity: sha512-ASV8yU4LLKBAjqIPMbrgtaKIvxQri/yh2OpI+S6hVa9JRkUI3Y3NPFbfngDtY7oFtSMD3w31Xns89mDa3Feo5A==}
    engines: {node: '>= 14'}
    dependencies:
      '@tootallnate/quickjs-emscripten': 0.23.0
      agent-base: 7.1.0
      debug: 4.3.4
      get-uri: 6.0.2
      http-proxy-agent: 7.0.2
      https-proxy-agent: 7.0.4
      pac-resolver: 7.0.0
      socks-proxy-agent: 8.0.2
    transitivePeerDependencies:
      - supports-color
    dev: true

  /pac-resolver/7.0.0:
    resolution: {integrity: sha512-Fd9lT9vJbHYRACT8OhCbZBbxr6KRSawSovFpy8nDGshaK99S/EBhVIHp9+crhxrsZOuvLpgL1n23iyPg6Rl2hg==}
    engines: {node: '>= 14'}
    dependencies:
      degenerator: 5.0.1
      ip: 1.1.8
      netmask: 2.0.2
    dev: true

  /parent-module/1.0.1:
    resolution: {integrity: sha512-GQ2EWRpQV8/o+Aw8YqtfZZPfNRWZYkbidE9k5rpl/hC3vtHHBfGm2Ifi6qWV+coDGkrUKZAxE3Lot5kcsRlh+g==}
    engines: {node: '>=6'}
    dependencies:
      callsites: 3.1.0
    dev: true

  /parse-json/4.0.0:
    resolution: {integrity: sha512-aOIos8bujGN93/8Ox/jPLh7RwVnPEysynVFE+fQZyg6jKELEHwzgKdLRFHUgXJL6kylijVSBC4BvN9OmsB48Rw==}
    engines: {node: '>=4'}
    dependencies:
      error-ex: 1.3.2
      json-parse-better-errors: 1.0.2
    dev: true

  /parse-json/5.2.0:
    resolution: {integrity: sha512-ayCKvm/phCGxOkYRSCM82iDwct8/EonSEgCSxWxD7ve6jHggsFl4fZVQBPRNgQoKiuV/odhFrGzQXZwbifC8Rg==}
    engines: {node: '>=8'}
    dependencies:
      '@babel/code-frame': 7.25.9
      error-ex: 1.3.2
      json-parse-even-better-errors: 2.3.1
      lines-and-columns: 1.2.4
    dev: true

  /parseurl/1.3.3:
    resolution: {integrity: sha512-CiyeOxFT/JZyN5m0z9PfXw4SCBJ6Sygz1Dpl0wqjlhDEGGBP1GnsUVEL0p63hoG1fcj3fHynXi9NYO4nWOL+qQ==}
    engines: {node: '>= 0.8'}
    dev: true

  /path-browserify/1.0.1:
    resolution: {integrity: sha512-b7uo2UCUOYZcnF/3ID0lulOJi/bafxa1xPe7ZPsammBSpjSWQkjNxlt635YGS2MiR9GjvuXCtz2emr3jbsz98g==}

  /path-exists/4.0.0:
    resolution: {integrity: sha512-ak9Qy5Q7jYb2Wwcey5Fpvg2KoAc/ZIhLSLOSBmRmygPsGwkVVt0fZa0qrtMz+m6tJTAHfZQ8FnmB4MG4LWy7/w==}
    engines: {node: '>=8'}
    dev: true

  /path-is-absolute/1.0.1:
    resolution: {integrity: sha512-AVbw3UJ2e9bq64vSaS9Am0fje1Pa8pbGqTTsmXfaIiMpnr5DlDhfJOuLj9Sf95ZPVDAUerDfEk88MPmPe7UCQg==}
    engines: {node: '>=0.10.0'}
    dev: true

  /path-key/2.0.1:
    resolution: {integrity: sha512-fEHGKCSmUSDPv4uoj8AlD+joPlq3peND+HRYyxFz4KPw4z926S/b8rIuFs2FYJg3BwsxJf6A9/3eIdLaYC+9Dw==}
    engines: {node: '>=4'}
    dev: true

  /path-key/3.1.1:
    resolution: {integrity: sha512-ojmeN0qd+y0jszEtoY48r0Peq5dwMEkIlCOu6Q5f41lfkswXuKtYrhgoTpLnyIcHm24Uhqx+5Tqm2InSwLhE6Q==}
    engines: {node: '>=8'}
    dev: true

  /path-key/4.0.0:
    resolution: {integrity: sha512-haREypq7xkM7ErfgIyA0z+Bj4AGKlMSdlQE2jvJo6huWD1EdkKYV+G/T4nq0YEF2vgTT8kqMFKo1uHn950r4SQ==}
    engines: {node: '>=12'}
    dev: true

  /path-parse/1.0.7:
    resolution: {integrity: sha512-LDJzPVEEEPR+y48z93A0Ed0yXb8pAByGWo/k5YYdYgpY2/2EsOsksJrq7lOHxryrVOn1ejG6oAp8ahvOIQD8sw==}
    dev: true

  /path-scurry/1.10.1:
    resolution: {integrity: sha512-MkhCqzzBEpPvxxQ71Md0b1Kk51W01lrYvlMzSUaIzNsODdd7mqhiimSZlr+VegAz5Z6Vzt9Xg2ttE//XBhH3EQ==}
    engines: {node: '>=16 || 14 >=14.17'}
    dependencies:
      lru-cache: 10.0.1
      minipass: 7.1.2
    dev: true

  /path-to-regexp/0.1.10:
    resolution: {integrity: sha512-7lf7qcQidTku0Gu3YDPc8DJ1q7OOucfa/BSsIwjuh56VU7katFvuM8hULfkwB3Fns/rsVF7PwPKVw1sl5KQS9w==}
    dev: true

  /path-to-regexp/0.1.7:
    resolution: {integrity: sha512-5DFkuoqlv1uYQKxy8omFBeJPQcdoE07Kv2sferDCrAq1ohOU+MSDswDIbnx3YAM60qIOnYa53wBhXW0EbMonrQ==}
    dev: true

  /path-to-regexp/1.8.0:
    resolution: {integrity: sha512-n43JRhlUKUAlibEJhPeir1ncUID16QnEjNpwzNdO3Lm4ywrBpBZ5oLD0I6br9evr1Y9JTqwRtAh7JLoOzAQdVA==}
    dependencies:
      isarray: 0.0.1
    dev: true

  /path-type/3.0.0:
    resolution: {integrity: sha512-T2ZUsdZFHgA3u4e5PfPbjd7HDDpxPnQb5jN0SrDsjNSuVXHJqtwTnWqG0B1jZrgmJ/7lj1EmVIByWt1gxGkWvg==}
    engines: {node: '>=4'}
    dependencies:
      pify: 3.0.0
    dev: true

  /path-type/4.0.0:
    resolution: {integrity: sha512-gDKb8aZMDeD/tZWs9P6+q0J9Mwkdl6xMV8TjnGP3qJVJ06bdMgkbBlLU8IdfOsIsFz2BW1rNVT3XuNEl8zPAvw==}
    engines: {node: '>=8'}
    dev: true

  /path-type/5.0.0:
    resolution: {integrity: sha512-5HviZNaZcfqP95rwpv+1HDgUamezbqdSYTyzjTvwtJSnIH+3vnbmWsItli8OFEndS984VT55M3jduxZbX351gg==}
    engines: {node: '>=12'}

  /pathe/1.1.2:
    resolution: {integrity: sha512-whLdWMYL2TwI08hn8/ZqAbrVemu0LNaNNJZX73O6qaIdCTfXutsLhMkjdENX0qhsQ9uIimo4/aQOmXkoon2nDQ==}
    dev: true

  /pathval/1.1.1:
    resolution: {integrity: sha512-Dp6zGqpTdETdR63lehJYPeIOqpiNBNtc7BpWSLrOje7UaIsE5aY92r/AunQA7rsXvet3lrJ3JnZX29UPTKXyKQ==}
    dev: true

  /pend/1.2.0:
    resolution: {integrity: sha512-F3asv42UuXchdzt+xXqfW1OGlVBe+mxa2mqI0pg5yAHZPvFmY3Y6drSf/GQ1A86WgWEN9Kzh/WrgKa6iGcHXLg==}
    dev: true

  /performance-now/2.1.0:
    resolution: {integrity: sha512-7EAHlyLHI56VEIdK57uwHdHKIaAGbnXPiw0yWbarQZOKaKpvUIgW0jWRVLiatnM+XXlSwsanIBH/hzGMJulMow==}
    dev: true

  /picocolors/1.0.1:
    resolution: {integrity: sha512-anP1Z8qwhkbmu7MFP5iTt+wQKXgwzf7zTyGlcdzabySa9vd0Xt392U0rVmz9poOaBj0uHJKyyo9/upk0HrEQew==}
    dev: true

  /picocolors/1.1.0:
    resolution: {integrity: sha512-TQ92mBOW0l3LeMeyLV6mzy/kWr8lkd/hp3mTg7wYK7zJhuBStmGMBG0BdeDZS/dZx1IukaX6Bk11zcln25o1Aw==}
    dev: true

  /picocolors/1.1.1:
    resolution: {integrity: sha512-xceH2snhtb5M9liqDsmEw56le376mTZkEX/jEb/RxNFyegNul7eNslCXP9FDj/Lcu0X8KEyMceP2ntpaHrDEVA==}

  /picomatch/2.3.1:
    resolution: {integrity: sha512-JU3teHTNjmE2VCGFzuY8EXzCDVwEqB2a8fsIvwaStHhAWJEeVd1o1QD80CU6+ZdEXXSLbSsuLwJjkCBWqRQUVA==}
    engines: {node: '>=8.6'}

  /pidtree/0.3.1:
    resolution: {integrity: sha512-qQbW94hLHEqCg7nhby4yRC7G2+jYHY4Rguc2bjw7Uug4GIJuu1tvf2uHaZv5Q8zdt+WKJ6qK1FOI6amaWUo5FA==}
    engines: {node: '>=0.10'}
    hasBin: true
    dev: true

  /pify/3.0.0:
    resolution: {integrity: sha512-C3FsVNH1udSEX48gGX1xfvwTWfsYWj5U+8/uK15BGzIGrKoUpghX8hWZwa/OFnakBiiVNmBvemTJR5mcy7iPcg==}
    engines: {node: '>=4'}
    dev: true

  /pkg-dir/4.2.0:
    resolution: {integrity: sha512-HRDzbaKjC+AOWVXxAU/x54COGeIv9eb+6CkDSQoNTt4XyWoIJvuPsXizxu/Fr23EiekbtZwmh1IcIG/l/a10GQ==}
    engines: {node: '>=8'}
    dependencies:
      find-up: 4.1.0
    dev: true

  /pkg-types/1.1.1:
    resolution: {integrity: sha512-ko14TjmDuQJ14zsotODv7dBlwxKhUKQEhuhmbqo1uCi9BB0Z2alo/wAXg6q1dTR5TyuqYyWhjtfe/Tsh+X28jQ==}
    dependencies:
      confbox: 0.1.7
      mlly: 1.7.1
      pathe: 1.1.2
    dev: true

  /pluralize/8.0.0:
    resolution: {integrity: sha512-Nc3IT5yHzflTfbjgqWcCPpo7DaKy4FnpB0l/zCAW0Tc7jxAiuqSxHasntB3D7887LSrA93kDJ9IXovxJYxyLCA==}
    engines: {node: '>=4'}

  /postcss/8.4.38:
    resolution: {integrity: sha512-Wglpdk03BSfXkHoQa3b/oulrotAkwrlLDRSOb9D0bN86FdRyE9lppSp33aHNPgBa0JKCoB+drFLZkQoRRYae5A==}
    engines: {node: ^10 || ^12 || >=14}
    dependencies:
      nanoid: 3.3.7
      picocolors: 1.1.1
      source-map-js: 1.2.0
    dev: true

  /prelude-ls/1.2.1:
    resolution: {integrity: sha512-vkcDPrRZo1QZLbn5RLGPpg/WmIQ65qoWWhcGKf/b5eplkkarX0m9z8ppCat4mlOqUsWpyNuYgO3VRyrYHSzX5g==}
    engines: {node: '>= 0.8.0'}
    dev: true

  /prettier/3.1.1:
    resolution: {integrity: sha512-22UbSzg8luF4UuZtzgiUOfcGM8s4tjBv6dJRT7j275NXsy2jb4aJa4NNveul5x4eqlF1wuhuR2RElK71RvmVaw==}
    engines: {node: '>=14'}
    hasBin: true

  /prettier/3.3.3:
    resolution: {integrity: sha512-i2tDNA0O5IrMO757lfrdQZCc2jPNDVntV0m/+4whiDfWaTKfMNgR7Qz0NAeGz/nRqF4m5/6CLzbP4/liHt12Ew==}
    engines: {node: '>=14'}
    hasBin: true

  /pretty-format/29.7.0:
    resolution: {integrity: sha512-Pdlw/oPxN+aXdmM9R00JVC9WVFoCLTKJvDVLgmJ+qAffBMxsV85l/Lu7sNx4zSzPyoL2euImuEwHhOXdEgNFZQ==}
    engines: {node: ^14.15.0 || ^16.10.0 || >=18.0.0}
    dependencies:
      '@jest/schemas': 29.6.3
      ansi-styles: 5.2.0
      react-is: 18.3.1
    dev: true

  /process-nextick-args/2.0.1:
    resolution: {integrity: sha512-3ouUOpQhtgrbOa17J7+uxOTpITYWaGP7/AhoR3+A+/1e9skrzelGi/dXzEYyvbxubEF6Wn2ypscTKiKJFFn1ag==}
    dev: true

  /process/0.11.10:
    resolution: {integrity: sha512-cdGef/drWFoydD1JsMzuFf8100nZl+GT+yacc2bEced5f9Rjk4z+WtFUTBu9PhOi9j/jfmBPu0mMEY4wIdAF8A==}
    engines: {node: '>= 0.6.0'}

  /progress/2.0.3:
    resolution: {integrity: sha512-7PiHtLll5LdnKIMw100I+8xJXR5gW2QwWYkT6iJva0bXitZKa/XMrSbdmg3r2Xnaidz9Qumd0VPaMrZlF9V9sA==}
    engines: {node: '>=0.4.0'}
    dev: true

  /prompts/2.4.2:
    resolution: {integrity: sha512-NxNv/kLguCA7p3jE8oL2aEBsrJWgAakBpgmgK6lpPWV+WuOmY6r2/zbAVnP+T8bQlA0nzHXSJSJW0Hq7ylaD2Q==}
    engines: {node: '>= 6'}
    dependencies:
      kleur: 3.0.3
      sisteransi: 1.0.5

  /proper-lockfile/2.0.1:
    resolution: {integrity: sha512-rjaeGbsmhNDcDInmwi4MuI6mRwJu6zq8GjYCLuSuE7GF+4UjgzkL69sVKKJ2T2xH61kK7rXvGYpvaTu909oXaQ==}
    engines: {node: '>=4.0.0'}
    dependencies:
      graceful-fs: 4.2.11
      retry: 0.10.1
    dev: false

  /proxy-addr/2.0.7:
    resolution: {integrity: sha512-llQsMLSUDUPT44jdrU/O37qlnifitDP+ZwrmmZcoSKyLKvtZxpyV0n2/bD/N4tBAAZ/gJEdZU7KMraoK1+XYAg==}
    engines: {node: '>= 0.10'}
    dependencies:
      forwarded: 0.2.0
      ipaddr.js: 1.9.1
    dev: true

  /proxy-agent/6.4.0:
    resolution: {integrity: sha512-u0piLU+nCOHMgGjRbimiXmA9kM/L9EHh3zL81xCdp7m+Y2pHIsnmbdDoEDoAz5geaonNR6q6+yOPQs6n4T6sBQ==}
    engines: {node: '>= 14'}
    dependencies:
      agent-base: 7.1.0
      debug: 4.3.4
      http-proxy-agent: 7.0.2
      https-proxy-agent: 7.0.4
      lru-cache: 7.18.3
      pac-proxy-agent: 7.0.1
      proxy-from-env: 1.1.0
      socks-proxy-agent: 8.0.2
    transitivePeerDependencies:
      - supports-color
    dev: true

  /proxy-from-env/1.1.0:
    resolution: {integrity: sha512-D+zkORCbA9f1tdWRK0RaCR3GPv50cMxcrz4X8k5LTSUD1Dkw47mKJEZQNunItRTkWwgtaUSo1RVFRIG9ZXiFYg==}
    dev: true

  /psl/1.9.0:
    resolution: {integrity: sha512-E/ZsdU4HLs/68gYzgGTkMicWTLPdAftJLfJFlLUAAKZGkStNU72sZjT66SnMDVOfOWY/YAoiD7Jxa9iHvngcag==}
    dev: true

  /pump/3.0.0:
    resolution: {integrity: sha512-LwZy+p3SFs1Pytd/jYct4wpv49HiYCqd9Rlc5ZVdk0V+8Yzv6jR5Blk3TRmPL1ft69TxP0IMZGJ+WPFU2BFhww==}
    dependencies:
      end-of-stream: 1.4.4
      once: 1.4.0
    dev: true

  /punycode/2.3.0:
    resolution: {integrity: sha512-rRV+zQD8tVFys26lAGR9WUuS4iUAngJScM+ZRSKtvl5tKeZ2t5bvdNFdNHBW9FWR4guGHlgmsZ1G7BSm2wTbuA==}
    engines: {node: '>=6'}
    dev: true

  /puppeteer-core/22.4.1:
    resolution: {integrity: sha512-l9nf8NcirYOHdID12CIMWyy7dqcJCVtgVS+YAiJuUJHg8+9yjgPiG2PcNhojIEEpCkvw3FxvnyITVfKVmkWpjA==}
    engines: {node: '>=18'}
    dependencies:
      '@puppeteer/browsers': 2.1.0
      chromium-bidi: 0.5.12_74t7hwmhzgczi6zz4gvli4zmpa
      cross-fetch: 4.0.0
      debug: 4.3.4
      devtools-protocol: 0.0.1249869
      ws: 8.16.0
    transitivePeerDependencies:
      - bufferutil
      - encoding
      - supports-color
      - utf-8-validate
    dev: true

  /puppeteer/22.4.1_typescript@5.6.2:
    resolution: {integrity: sha512-Mag1wRLanzwS4yEUyrDRBUgsKlH3dpL6oAfVwNHG09oxd0+ySsatMvYj7HwjynWy/S+Hg+XHLgjyC/F6CsL/lg==}
    engines: {node: '>=18'}
    hasBin: true
    requiresBuild: true
    dependencies:
      '@puppeteer/browsers': 2.1.0
      cosmiconfig: 9.0.0_typescript@5.6.2
      puppeteer-core: 22.4.1
    transitivePeerDependencies:
      - bufferutil
      - encoding
      - supports-color
      - typescript
      - utf-8-validate
    dev: true

  /qjobs/1.2.0:
    resolution: {integrity: sha512-8YOJEHtxpySA3fFDyCRxA+UUV+fA+rTWnuWvylOK/NCjhY+b4ocCtmu8TtsWb+mYeU+GCHf/S66KZF/AsteKHg==}
    engines: {node: '>=0.9'}
    dev: true

  /qs/6.11.0:
    resolution: {integrity: sha512-MvjoMCJwEarSbUYk5O+nmoSzSutSsTwF85zcHPQ9OrlFoZOYIjaqBAJIqIXjptyD5vThxGq52Xu/MaJzRkIk4Q==}
    engines: {node: '>=0.6'}
    dependencies:
      side-channel: 1.0.6
    dev: true

  /qs/6.13.0:
    resolution: {integrity: sha512-+38qI9SOr8tfZ4QmJNplMUxqjbe7LKvvZgWdExBOmd+egZTtjLB67Gu0HRX3u/XOq7UU2Nx6nsjvS16Z9uwfpg==}
    engines: {node: '>=0.6'}
    dependencies:
      side-channel: 1.0.6
    dev: true

  /qs/6.5.3:
    resolution: {integrity: sha512-qxXIEh4pCGfHICj1mAJQ2/2XVZkjCDTcEgfoSQxc/fYivUZxTkk7L3bDBJSoNrEzXI17oUO5Dp07ktqE5KzczA==}
    engines: {node: '>=0.6'}
    dev: true

  /queue-microtask/1.2.3:
    resolution: {integrity: sha512-NuaNSa6flKT5JaSYQzJok04JzTL1CA6aGhv5rfLW3PgqA+M2ChpZQnAC8h8i4ZFkBS8X5RqkDBHA7r4hej3K9A==}

  /queue-tick/1.0.1:
    resolution: {integrity: sha512-kJt5qhMxoszgU/62PLP1CJytzd2NKetjSRnyuj31fDd3Rlcz3fzlFdFLD1SItunPwyqEOkca6GbV612BWfaBag==}
    dev: true

  /randombytes/2.1.0:
    resolution: {integrity: sha512-vYl3iOX+4CKUWuxGi9Ukhie6fsqXqS9FE2Zaic4tNFD2N2QQaXOMFbuKK4QmDHC0JO6B1Zp41J0LpT0oR68amQ==}
    dependencies:
      safe-buffer: 5.2.1
    dev: true

  /range-parser/1.2.1:
    resolution: {integrity: sha512-Hrgsx+orqoygnmhFbKaHE6c296J+HTAQXoxEF6gNupROmmGJRoyzfG3ccAveqCBrwr/2yxQ5BVd/GTl5agOwSg==}
    engines: {node: '>= 0.6'}
    dev: true

  /raw-body/2.5.1:
    resolution: {integrity: sha512-qqJBtEyVgS0ZmPGdCFPWJ3FreoqvG4MVQln/kCgF7Olq95IbOp0/BWyMwbdtn4VTvkM8Y7khCQ2Xgk/tcrCXig==}
    engines: {node: '>= 0.8'}
    dependencies:
      bytes: 3.1.2
      http-errors: 2.0.0
      iconv-lite: 0.4.24
      unpipe: 1.0.0
    dev: true

  /raw-body/2.5.2:
    resolution: {integrity: sha512-8zGqypfENjCIqGhgXToC8aB2r7YrBX+AQAfIPs/Mlk+BtPTztOvTS01NRW/3Eh60J+a48lt8qsCzirQ6loCVfA==}
    engines: {node: '>= 0.8'}
    dependencies:
      bytes: 3.1.2
      http-errors: 2.0.0
      iconv-lite: 0.4.24
      unpipe: 1.0.0
    dev: true

  /react-is/18.3.1:
    resolution: {integrity: sha512-/LLMVyas0ljjAtoYiPqYiL8VWXzUUdThrmU5+n20DZv+a+ClRoevUzw5JxU+Ieh5/c87ytoTBV9G1FiKfNJdmg==}
    dev: true

  /read-pkg/3.0.0:
    resolution: {integrity: sha512-BLq/cCO9two+lBgiTYNqD6GdtK8s4NpaWrl6/rCO9w0TUS8oJl7cmToOZfRYllKTISY6nt1U7jQ53brmKqY6BA==}
    engines: {node: '>=4'}
    dependencies:
      load-json-file: 4.0.0
      normalize-package-data: 2.5.0
      path-type: 3.0.0
    dev: true

  /readable-stream/2.3.8:
    resolution: {integrity: sha512-8p0AUk4XODgIewSi0l8Epjs+EVnWiK7NoDIEGU0HhE7+ZyY8D1IMY7odu5lRrFXGg71L15KG8QrPmum45RTtdA==}
    dependencies:
      core-util-is: 1.0.2
      inherits: 2.0.4
      isarray: 1.0.0
      process-nextick-args: 2.0.1
      safe-buffer: 5.1.2
      string_decoder: 1.1.1
      util-deprecate: 1.0.2
    dev: true

  /readable-stream/3.6.2:
    resolution: {integrity: sha512-9u/sniCrY3D5WdsERHzHE4G2YCXqoG5FTHUiCC4SIbr6XcLZBY05ya9EKjYek9O5xOAwjGq+1JdGBAS7Q9ScoA==}
    engines: {node: '>= 6'}
    dependencies:
      inherits: 2.0.4
      string_decoder: 1.3.0
      util-deprecate: 1.0.2
    dev: true

  /readdirp/3.6.0:
    resolution: {integrity: sha512-hOS089on8RduqdbhvQ5Z37A0ESjsqz6qnRcffsMU3495FuTdqSm+7bhJ29JvIOsBDEEnan5DPu9t3To9VRlMzA==}
    engines: {node: '>=8.10.0'}
    dependencies:
      picomatch: 2.3.1
    dev: true

  /rechoir/0.7.1:
    resolution: {integrity: sha512-/njmZ8s1wVeR6pjTZ+0nCnv8SpZNRMT2D1RLOJQESlYFDBvwpTA4KWJpZ+sBJ4+vhjILRcK7JIFdGCdxEAAitg==}
    engines: {node: '>= 0.10'}
    dependencies:
      resolve: 1.22.6
    dev: true

  /regenerator-runtime/0.14.1:
    resolution: {integrity: sha512-dYnhHh0nJoMfnkZs6GmmhFknAGRrLznOu5nc9ML+EJxGvrx6H7teuevqVqCuPcPK//3eDrrjQhehXVx9cnkGdw==}
    dev: false

  /regexp.prototype.flags/1.5.1:
    resolution: {integrity: sha512-sy6TXMN+hnP/wMy+ISxg3krXx7BAtWVO4UouuCN/ziM9UEne0euamVNafDfvC83bRNr95y0V5iijeDQFUNpvrg==}
    engines: {node: '>= 0.4'}
    dependencies:
      call-bind: 1.0.7
      define-properties: 1.2.1
      set-function-name: 2.0.1
    dev: true

  /request-promise-core/1.1.4_request@2.88.2:
    resolution: {integrity: sha512-TTbAfBBRdWD7aNNOoVOBH4pN/KigV6LyapYNNlAPA8JwbovRti1E88m3sYAwsLi5ryhPKsE9APwnjFTgdUjTpw==}
    engines: {node: '>=0.10.0'}
    peerDependencies:
      request: ^2.34
    dependencies:
      lodash: 4.17.21
      request: 2.88.2
    dev: true

  /request-promise-native/1.0.9_request@2.88.2:
    resolution: {integrity: sha512-wcW+sIUiWnKgNY0dqCpOZkUbF/I+YPi+f09JZIDa39Ec+q82CpSYniDp+ISgTTbKmnpJWASeJBPZmoxH84wt3g==}
    engines: {node: '>=0.12.0'}
    deprecated: request-promise-native has been deprecated because it extends the now deprecated request package, see https://github.com/request/request/issues/3142
    peerDependencies:
      request: ^2.34
    dependencies:
      request: 2.88.2
      request-promise-core: 1.1.4_request@2.88.2
      stealthy-require: 1.1.1
      tough-cookie: 2.5.0
    dev: true

  /request/2.88.2:
    resolution: {integrity: sha512-MsvtOrfG9ZcrOwAW+Qi+F6HbD0CWXEh9ou77uOb7FM2WPhwT7smM833PzanhJLsgXjN89Ir6V2PczXNnMpwKhw==}
    engines: {node: '>= 6'}
    deprecated: request has been deprecated, see https://github.com/request/request/issues/3142
    dependencies:
      aws-sign2: 0.7.0
      aws4: 1.12.0
      caseless: 0.12.0
      combined-stream: 1.0.8
      extend: 3.0.2
      forever-agent: 0.6.1
      form-data: 2.3.3
      har-validator: 5.1.5
      http-signature: 1.2.0
      is-typedarray: 1.0.0
      isstream: 0.1.2
      json-stringify-safe: 5.0.1
      mime-types: 2.1.35
      oauth-sign: 0.9.0
      performance-now: 2.1.0
      qs: 6.5.3
      safe-buffer: 5.2.1
      tough-cookie: 2.5.0
      tunnel-agent: 0.6.0
      uuid: 3.4.0
    dev: true

  /require-directory/2.1.1:
    resolution: {integrity: sha512-fGxEI7+wsG9xrvdjsrlmL22OMTTiHRwAMroiEeMgq8gzoLC/PQr7RsRDSTLUg/bZAZtF+TVIkHc6/4RIKrui+Q==}
    engines: {node: '>=0.10.0'}

  /require-from-string/2.0.2:
    resolution: {integrity: sha512-Xf0nWe6RseziFMu+Ap9biiUbmplq6S9/p+7w7YXP/JBHhrUDDUhwa+vANyubuqfZWTveU//DYVGsDG7RKL/vEw==}
    engines: {node: '>=0.10.0'}

  /requires-port/1.0.0:
    resolution: {integrity: sha512-KigOCHcocU3XODJxsu8i/j8T9tzT4adHiecwORRQ0ZZFcp7ahwXuRU1m+yuO90C5ZUyGeGfocHDI14M3L3yDAQ==}
    dev: true

  /resolve-cwd/3.0.0:
    resolution: {integrity: sha512-OrZaX2Mb+rJCpH/6CpSqt9xFVpN++x01XnN2ie9g6P5/3xelLAkXWVADpdz1IHD/KFfEXyE6V0U01OQ3UO2rEg==}
    engines: {node: '>=8'}
    dependencies:
      resolve-from: 5.0.0
    dev: true

  /resolve-from/4.0.0:
    resolution: {integrity: sha512-pb/MYmXstAkysRFx8piNI1tGFNQIFA3vkE3Gq4EuA1dF6gHp/+vgZqsCGJapvy8N3Q+4o7FwvquPJcnZ7RYy4g==}
    engines: {node: '>=4'}
    dev: true

  /resolve-from/5.0.0:
    resolution: {integrity: sha512-qYg9KP24dD5qka9J47d0aVky0N+b4fTU89LN9iDnjB5waksiC49rvMB0PrUJQGoTmH50XPiqOvAjDfaijGxYZw==}
    engines: {node: '>=8'}
    dev: true

  /resolve-pkg-maps/1.0.0:
    resolution: {integrity: sha512-seS2Tj26TBVOC2NIc2rOe2y2ZO7efxITtLZcGSOnHHNOQ7CkiUBfw0Iw2ck6xkIhPwLhKNLS8BO+hEpngQlqzw==}
    dev: true

  /resolve/1.22.6:
    resolution: {integrity: sha512-njhxM7mV12JfufShqGy3Rz8j11RPdLy4xi15UurGJeoHLfJpVXKdh3ueuOqbYUcDZnffr6X739JBo5LzyahEsw==}
    hasBin: true
    dependencies:
      is-core-module: 2.13.0
      path-parse: 1.0.7
      supports-preserve-symlinks-flag: 1.0.0
    dev: true

  /retry/0.10.1:
    resolution: {integrity: sha512-ZXUSQYTHdl3uS7IuCehYfMzKyIDBNoAuUblvy5oGO5UJSUTmStUUVPXbA9Qxd173Bgre53yCQczQuHgRWAdvJQ==}
    dev: false

  /reusify/1.0.4:
    resolution: {integrity: sha512-U9nH88a3fc/ekCF1l0/UP1IosiuIjyTh7hBvXVMHYgVcfGvt897Xguj2UOLDeI5BG2m7/uwyaLVT6fbtCwTyzw==}
    engines: {iojs: '>=1.0.0', node: '>=0.10.0'}

  /rfdc/1.3.0:
    resolution: {integrity: sha512-V2hovdzFbOi77/WajaSMXk2OLm+xNIeQdMMuB7icj7bk6zi2F8GGAxigcnDFpJHbNyNcgyJDiP+8nOrY5cZGrA==}
    dev: true

  /rimraf/3.0.2:
    resolution: {integrity: sha512-JZkJMZkAGFFPP2YqXZXPbMlMBgsxzE8ILs4lMIX/2o0L9UBw9O/Y3o6wFw/i9YLapcUJWwqbi3kdxIPdC62TIA==}
    hasBin: true
    dependencies:
      glob: 7.2.3
    dev: true

  /rimraf/5.0.4:
    resolution: {integrity: sha512-rizQI/o/YAMM1us0Zyax0uRfIK39XR52EAjjOi0fzMolpGp0onj6CWzBAXuOx6+6Xi9Rgi0d9tUZojhJerLUmQ==}
    engines: {node: '>=14'}
    hasBin: true
    dependencies:
      glob: 10.3.9
    dev: true

  /rollup/4.18.0:
    resolution: {integrity: sha512-QmJz14PX3rzbJCN1SG4Xe/bAAX2a6NpCP8ab2vfu2GiUr8AQcr2nCV/oEO3yneFarB67zk8ShlIyWb2LGTb3Sg==}
    engines: {node: '>=18.0.0', npm: '>=8.0.0'}
    hasBin: true
    dependencies:
      '@types/estree': 1.0.5
    optionalDependencies:
      '@rollup/rollup-android-arm-eabi': 4.18.0
      '@rollup/rollup-android-arm64': 4.18.0
      '@rollup/rollup-darwin-arm64': 4.18.0
      '@rollup/rollup-darwin-x64': 4.18.0
      '@rollup/rollup-linux-arm-gnueabihf': 4.18.0
      '@rollup/rollup-linux-arm-musleabihf': 4.18.0
      '@rollup/rollup-linux-arm64-gnu': 4.18.0
      '@rollup/rollup-linux-arm64-musl': 4.18.0
      '@rollup/rollup-linux-powerpc64le-gnu': 4.18.0
      '@rollup/rollup-linux-riscv64-gnu': 4.18.0
      '@rollup/rollup-linux-s390x-gnu': 4.18.0
      '@rollup/rollup-linux-x64-gnu': 4.18.0
      '@rollup/rollup-linux-x64-musl': 4.18.0
      '@rollup/rollup-win32-arm64-msvc': 4.18.0
      '@rollup/rollup-win32-ia32-msvc': 4.18.0
      '@rollup/rollup-win32-x64-msvc': 4.18.0
      fsevents: 2.3.3
    dev: true

  /run-parallel/1.2.0:
    resolution: {integrity: sha512-5l4VyZR86LZ/lDxZTR6jqL8AFE2S0IFLMP26AbjsLVADxHdhB/c0GUsH+y39UfCi3dzz8OlQuPmnaJOMoDHQBA==}
    dependencies:
      queue-microtask: 1.2.3

  /safe-array-concat/1.0.1:
    resolution: {integrity: sha512-6XbUAseYE2KtOuGueyeobCySj9L4+66Tn6KQMOPQJrAJEowYKW/YR/MGJZl7FdydUdaFu4LYyDZjxf4/Nmo23Q==}
    engines: {node: '>=0.4'}
    dependencies:
      call-bind: 1.0.7
      get-intrinsic: 1.2.4
      has-symbols: 1.0.3
      isarray: 2.0.5
    dev: true

  /safe-buffer/5.1.2:
    resolution: {integrity: sha512-Gd2UZBJDkXlY7GbJxfsE8/nvKkUEU1G38c1siN6QP6a9PT9MmHB8GnpscSmMJSoF8LOIrt8ud/wPtojys4G6+g==}
    dev: true

  /safe-buffer/5.2.1:
    resolution: {integrity: sha512-rp3So07KcdmmKbGvgaNxQSJr7bGVSVk5S9Eq1F+ppbRo70+YeaDxkw5Dd8NPN+GD6bjnYm2VuPuCXmpuYvmCXQ==}
    dev: true

  /safe-regex-test/1.0.0:
    resolution: {integrity: sha512-JBUUzyOgEwXQY1NuPtvcj/qcBDbDmEvWufhlnXZIm75DEHp+afM1r1ujJpJsV/gSM4t59tpDyPi1sd6ZaPFfsA==}
    dependencies:
      call-bind: 1.0.7
      get-intrinsic: 1.2.4
      is-regex: 1.1.4
    dev: true

  /safe-stable-stringify/2.4.3:
    resolution: {integrity: sha512-e2bDA2WJT0wxseVd4lsDP4+3ONX6HpMXQa1ZhFQ7SU+GjvORCmShbCMltrtIDfkYhVHrOcPtj+KhmDBdPdZD1g==}
    engines: {node: '>=10'}
    dev: true

  /safer-buffer/2.1.2:
    resolution: {integrity: sha512-YZo3K82SD7Riyi0E1EQPojLz7kpepnSQI9IyPbHHg1XXXevb5dJI7tpyN2ADxGcQbHG7vcyRHk0cbwqcQriUtg==}
    dev: true

  /sax/1.2.4:
    resolution: {integrity: sha512-NqVDv9TpANUjFm0N8uM5GxL36UgKi9/atZw+x7YFnQ8ckwFGKrl4xX4yWtrey3UJm5nP1kUbnYgLopqWNSRhWw==}

  /schema-utils/3.3.0:
    resolution: {integrity: sha512-pN/yOAvcC+5rQ5nERGuwrjLlYvLTbCibnZ1I7B1LaiAz9BRBlE9GMgE/eqV30P7aJQUf7Ddimy/RsbYO/GrVGg==}
    engines: {node: '>= 10.13.0'}
    dependencies:
      '@types/json-schema': 7.0.13
      ajv: 6.12.6
      ajv-keywords: 3.5.2_ajv@6.12.6
    dev: true

  /semver/5.7.2:
    resolution: {integrity: sha512-cBznnQ9KjJqU67B52RMC65CMarK2600WFnbkcaiwWq3xy/5haFJlshgnpjovMVJ+Hff49d8GEn0b87C5pDQ10g==}
    hasBin: true
    dev: true

  /semver/6.3.1:
    resolution: {integrity: sha512-BR7VvDCVHO+q2xBEWskxS6DJE1qRnb7DxzUrogb71CWoSficBxYsiAGd+Kl0mmq/MprG9yArRkyrQxTO6XjMzA==}
    hasBin: true
    dev: true

  /semver/7.5.4:
    resolution: {integrity: sha512-1bCSESV6Pv+i21Hvpxp3Dx+pSD8lIPt8uVjRrxAUt/nbswYc+tK6Y2btiULjd4+fnq15PX+nqQDC7Oft7WkwcA==}
    engines: {node: '>=10'}
    hasBin: true
    dependencies:
      lru-cache: 6.0.0

  /semver/7.6.0:
    resolution: {integrity: sha512-EnwXhrlwXMk9gKu5/flx5sv/an57AkRplG3hTK68W7FRDN+k+OWBj65M7719OkA82XLBxrcX0KSHj+X5COhOVg==}
    engines: {node: '>=10'}
    hasBin: true
    dependencies:
      lru-cache: 6.0.0
    dev: true

  /semver/7.6.3:
    resolution: {integrity: sha512-oVekP1cKtI+CTDvHWYFUcMtsK/00wmAEfyqKfNdARm8u1wNVhSgaX7A8d4UuIlUI5e84iEwOhs7ZPYRmzU9U6A==}
    engines: {node: '>=10'}
    hasBin: true

  /send/0.18.0:
    resolution: {integrity: sha512-qqWzuOjSFOuqPjFe4NOsMLafToQQwBSOEpS+FwEt3A2V3vKubTquT3vmLTQpFgMXp8AlFWFuP1qKaJZOtPpVXg==}
    engines: {node: '>= 0.8.0'}
    dependencies:
      debug: 2.6.9
      depd: 2.0.0
      destroy: 1.2.0
      encodeurl: 1.0.2
      escape-html: 1.0.3
      etag: 1.8.1
      fresh: 0.5.2
      http-errors: 2.0.0
      mime: 1.6.0
      ms: 2.1.3
      on-finished: 2.4.1
      range-parser: 1.2.1
      statuses: 2.0.1
    dev: true

  /send/0.19.0:
    resolution: {integrity: sha512-dW41u5VfLXu8SJh5bwRmyYUbAoSB3c9uQh6L8h/KtsFREPWpbX1lrljJo186Jc4nmci/sGUZ9a0a0J2zgfq2hw==}
    engines: {node: '>= 0.8.0'}
    dependencies:
      debug: 2.6.9
      depd: 2.0.0
      destroy: 1.2.0
      encodeurl: 1.0.2
      escape-html: 1.0.3
      etag: 1.8.1
      fresh: 0.5.2
      http-errors: 2.0.0
      mime: 1.6.0
      ms: 2.1.3
      on-finished: 2.4.1
      range-parser: 1.2.1
      statuses: 2.0.1
    dev: true

  /serialize-javascript/6.0.0:
    resolution: {integrity: sha512-Qr3TosvguFt8ePWqsvRfrKyQXIiW+nGbYpy8XK24NQHE83caxWt+mIymTT19DGFbNWNLfEwsrkSmN64lVWB9ag==}
    dependencies:
      randombytes: 2.1.0
    dev: true

  /serialize-javascript/6.0.1:
    resolution: {integrity: sha512-owoXEFjWRllis8/M1Q+Cw5k8ZH40e3zhp/ovX+Xr/vi1qj6QesbyXXViFbpNvWvPNAD62SutwEXavefrLJWj7w==}
    dependencies:
      randombytes: 2.1.0
    dev: true

  /serve-static/1.15.0:
    resolution: {integrity: sha512-XGuRDNjXUijsUL0vl6nSD7cwURuzEgglbOaFuZM9g3kwDXOWVTck0jLzjPzGD+TazWbboZYu52/9/XPdUgne9g==}
    engines: {node: '>= 0.8.0'}
    dependencies:
      encodeurl: 1.0.2
      escape-html: 1.0.3
      parseurl: 1.3.3
      send: 0.18.0
    dev: true

  /serve-static/1.16.2:
    resolution: {integrity: sha512-VqpjJZKadQB/PEbEwvFdO43Ax5dFBZ2UECszz8bQ7pi7wt//PWe1P6MN7eCnjsatYtBT6EuiClbjSWP2WrIoTw==}
    engines: {node: '>= 0.8.0'}
    dependencies:
      encodeurl: 2.0.0
      escape-html: 1.0.3
      parseurl: 1.3.3
      send: 0.19.0
    dev: true

  /set-function-length/1.2.2:
    resolution: {integrity: sha512-pgRc4hJ4/sNjWCSS9AmnS40x3bNMDTknHgL5UaMBTMyJnU90EgWh1Rz+MC9eFu4BuN/UwZjKQuY/1v3rM7HMfg==}
    engines: {node: '>= 0.4'}
    dependencies:
      define-data-property: 1.1.4
      es-errors: 1.3.0
      function-bind: 1.1.2
      get-intrinsic: 1.2.4
      gopd: 1.0.1
      has-property-descriptors: 1.0.2
    dev: true

  /set-function-name/2.0.1:
    resolution: {integrity: sha512-tMNCiqYVkXIZgc2Hnoy2IvC/f8ezc5koaRFkCjrpWzGpCd3qbZXPzVy9MAZzK1ch/X0jvSkojys3oqJN0qCmdA==}
    engines: {node: '>= 0.4'}
    dependencies:
      define-data-property: 1.1.4
      functions-have-names: 1.2.3
      has-property-descriptors: 1.0.2
    dev: true

  /setprototypeof/1.2.0:
    resolution: {integrity: sha512-E5LDX7Wrp85Kil5bhZv46j8jOeboKq5JMmYM3gVGdGH8xFpPWXUMsNrlODCrkoxMEeNi/XZIwuRvY4XNwYMJpw==}
    dev: true

  /shallow-clone/3.0.1:
    resolution: {integrity: sha512-/6KqX+GVUdqPuPPd2LxDDxzX6CAbjJehAAOKlNpqqUpAqPM6HeL8f+o3a+JsyGjn2lv0WY8UsTgUJjU9Ok55NA==}
    engines: {node: '>=8'}
    dependencies:
      kind-of: 6.0.3
    dev: true

  /shebang-command/1.2.0:
    resolution: {integrity: sha512-EV3L1+UQWGor21OmnvojK36mhg+TyIKDh3iFBKBohr5xeXIhNBcx8oWdgkTEEQ+BEFFYdLRuqMfd5L84N1V5Vg==}
    engines: {node: '>=0.10.0'}
    dependencies:
      shebang-regex: 1.0.0
    dev: true

  /shebang-command/2.0.0:
    resolution: {integrity: sha512-kHxr2zZpYtdmrN1qDjrrX/Z1rR1kG8Dx+gkpK1G4eXmvXswmcE1hTWBWYUzlraYw1/yZp6YuDY77YtvbN0dmDA==}
    engines: {node: '>=8'}
    dependencies:
      shebang-regex: 3.0.0
    dev: true

  /shebang-regex/1.0.0:
    resolution: {integrity: sha512-wpoSFAxys6b2a2wHZ1XpDSgD7N9iVjg29Ph9uV/uaP9Ex/KXlkTZTeddxDPSYQpgvzKLGJke2UU0AzoGCjNIvQ==}
    engines: {node: '>=0.10.0'}
    dev: true

  /shebang-regex/3.0.0:
    resolution: {integrity: sha512-7++dFhtcx3353uBaq8DDR4NuxBetBzC7ZQOhmTQInHEd6bSrXdiEyzCvG07Z44UYdLShWUyXt5M/yhz8ekcb1A==}
    engines: {node: '>=8'}
    dev: true

  /shell-quote/1.8.1:
    resolution: {integrity: sha512-6j1W9l1iAs/4xYBI1SYOVZyFcCis9b4KCLQ8fgAGG07QvzaRLVVRQvAy85yNmmZSjYjg4MWh4gNvlPujU/5LpA==}
    dev: true

  /side-channel/1.0.4:
    resolution: {integrity: sha512-q5XPytqFEIKHkGdiMIrY10mvLRvnQh42/+GoBlFW3b2LXLE2xxJpZFdm94we0BaoV3RwJyGqg5wS7epxTv0Zvw==}
    dependencies:
      call-bind: 1.0.7
      get-intrinsic: 1.2.4
      object-inspect: 1.12.3
    dev: true

  /side-channel/1.0.6:
    resolution: {integrity: sha512-fDW/EZ6Q9RiO8eFG8Hj+7u/oW+XrPTIChwCOM2+th2A6OblDtYYIpve9m+KvI9Z4C9qSEXlaGR6bTEYHReuglA==}
    engines: {node: '>= 0.4'}
    dependencies:
      call-bind: 1.0.7
      es-errors: 1.3.0
      get-intrinsic: 1.2.4
      object-inspect: 1.13.2
    dev: true

  /siginfo/2.0.0:
    resolution: {integrity: sha512-ybx0WO1/8bSBLEWXZvEd7gMW3Sn3JFlW3TvX1nREbDLRNQNaeNN8WK0meBwPdAaOI7TtRRRJn/Es1zhrrCHu7g==}
    dev: true

  /signal-exit/4.1.0:
    resolution: {integrity: sha512-bzyZ1e88w9O1iNJbKnOlvYTrWPDl46O1bG0D3XInv+9tkPrxrN8jUUTiFlDkkmKWgn1M6CfIA13SuGqOa9Korw==}
    engines: {node: '>=14'}
    dev: true

  /simple-swizzle/0.2.2:
    resolution: {integrity: sha512-JA//kQgZtbuY83m+xT+tXJkmJncGMTFT+C+g2h2R9uxkYIrE2yy9sgmcLhCnw57/WSD+Eh3J97FPEDFnbXnDUg==}
    dependencies:
      is-arrayish: 0.3.2
    dev: true

  /sinon/10.0.1:
    resolution: {integrity: sha512-1rf86mvW4Mt7JitEIgmNaLXaWnrWd/UrVKZZlL+kbeOujXVf9fmC4kQEQ/YeHoiIA23PLNngYWK+dngIx/AumA==}
    deprecated: Breaking change found in this patch version
    dependencies:
      '@sinonjs/commons': 1.8.6
      '@sinonjs/fake-timers': 7.1.2
      '@sinonjs/samsam': 6.1.3
      diff: 4.0.2
      nise: 5.1.4
      supports-color: 7.2.0
    dev: true

  /sisteransi/1.0.5:
    resolution: {integrity: sha512-bLGGlR1QxBcynn2d5YmDX4MGjlZvy2MRBDRNHLJ8VI6l6+9FUiyTFNJ0IveOSP0bcXgVDPRcfGqA0pjaqUpfVg==}

  /slash/3.0.0:
    resolution: {integrity: sha512-g9Q1haeby36OSStwb4ntCGGGaKsaVSjQ68fBxoQcutl5fS1vuY18H3wSt3jFyFtrkx+Kz0V1G85A4MyAdDMi2Q==}
    engines: {node: '>=8'}
    dev: true

  /slash/5.1.0:
    resolution: {integrity: sha512-ZA6oR3T/pEyuqwMgAKT0/hAv8oAXckzbkmR0UkUosQ+Mc4RxGoJkRmwHgHufaenlyAgE1Mxgpdcrf75y6XcnDg==}
    engines: {node: '>=14.16'}

  /smart-buffer/4.2.0:
    resolution: {integrity: sha512-94hK0Hh8rPqQl2xXc3HsaBoOXKV20MToPkcXvwbISWLEs+64sBq5kFgn2kJDHb1Pry9yrP0dxrCI9RRci7RXKg==}
    engines: {node: '>= 6.0.0', npm: '>= 3.0.0'}
    dev: true

  /socket.io-adapter/2.5.2:
    resolution: {integrity: sha512-87C3LO/NOMc+eMcpcxUBebGjkpMDkNBS9tf7KJqcDsmL936EChtVva71Dw2q4tQcuVC+hAUy4an2NO/sYXmwRA==}
    dependencies:
      ws: 8.11.0
    transitivePeerDependencies:
      - bufferutil
      - utf-8-validate
    dev: true

  /socket.io-parser/4.2.4:
    resolution: {integrity: sha512-/GbIKmo8ioc+NIWIhwdecY0ge+qVBSMdgxGygevmdHj24bsfgtCmcUUcQ5ZzcylGFHsN3k4HB4Cgkl96KVnuew==}
    engines: {node: '>=10.0.0'}
    dependencies:
      '@socket.io/component-emitter': 3.1.0
      debug: 4.3.4
    transitivePeerDependencies:
      - supports-color
    dev: true

  /socket.io/4.7.2:
    resolution: {integrity: sha512-bvKVS29/I5fl2FGLNHuXlQaUH/BlzX1IN6S+NKLNZpBsPZIDH+90eQmCs2Railn4YUiww4SzUedJ6+uzwFnKLw==}
    engines: {node: '>=10.2.0'}
    dependencies:
      accepts: 1.3.8
      base64id: 2.0.0
      cors: 2.8.5
      debug: 4.3.4
      engine.io: 6.5.2
      socket.io-adapter: 2.5.2
      socket.io-parser: 4.2.4
    transitivePeerDependencies:
      - bufferutil
      - supports-color
      - utf-8-validate
    dev: true

  /socks-proxy-agent/8.0.2:
    resolution: {integrity: sha512-8zuqoLv1aP/66PHF5TqwJ7Czm3Yv32urJQHrVyhD7mmA6d61Zv8cIXQYPTWwmg6qlupnPvs/QKDmfa4P/qct2g==}
    engines: {node: '>= 14'}
    dependencies:
      agent-base: 7.1.0
      debug: 4.3.4
      socks: 2.7.1
    transitivePeerDependencies:
      - supports-color
    dev: true

  /socks/2.7.1:
    resolution: {integrity: sha512-7maUZy1N7uo6+WVEX6psASxtNlKaNVMlGQKkG/63nEDdLOWNbiUMoLK7X4uYoLhQstau72mLgfEWcXcwsaHbYQ==}
    engines: {node: '>= 10.13.0', npm: '>= 3.0.0'}
    dependencies:
      ip: 2.0.0
      smart-buffer: 4.2.0
    dev: true

  /source-map-js/1.2.0:
    resolution: {integrity: sha512-itJW8lvSA0TXEphiRoawsCksnlf8SyvmFzIhltqAHluXd88pkCd+cXJVHTDwdCr0IzwptSm035IHQktUu1QUMg==}
    engines: {node: '>=0.10.0'}
    dev: true

  /source-map-loader/1.1.3_webpack@5.88.2:
    resolution: {integrity: sha512-6YHeF+XzDOrT/ycFJNI53cgEsp/tHTMl37hi7uVyqFAlTXW109JazaQCkbc+jjoL2637qkH1amLi+JzrIpt5lA==}
    engines: {node: '>= 10.13.0'}
    peerDependencies:
      webpack: ^4.0.0 || ^5.0.0
    dependencies:
      abab: 2.0.6
      iconv-lite: 0.6.3
      loader-utils: 2.0.4
      schema-utils: 3.3.0
      source-map: 0.6.1
      webpack: 5.88.2_webpack-cli@4.10.0
      whatwg-mimetype: 2.3.0
    dev: true

  /source-map-support/0.5.21:
    resolution: {integrity: sha512-uBHU3L3czsIyYXKX88fdrGovxdSCoTGDRZ6SYXtSRxLZUzHg5P/66Ht6uoUlHu9EZod+inXhKo3qQgwXUT/y1w==}
    dependencies:
      buffer-from: 1.1.2
      source-map: 0.6.1

  /source-map/0.6.1:
    resolution: {integrity: sha512-UjgapumWlbMhkBgzT7Ykc5YXUT46F0iKu8SGXq0bcwP5dz/h0Plj6enJqjz1Zbq2l5WaqYnrVbwWOWMyF3F47g==}
    engines: {node: '>=0.10.0'}

  /spdx-correct/3.2.0:
    resolution: {integrity: sha512-kN9dJbvnySHULIluDHy32WHRUu3Og7B9sbY7tsFLctQkIqnMh3hErYgdMjTYuqmcXX+lK5T1lnUt3G7zNswmZA==}
    dependencies:
      spdx-expression-parse: 3.0.1
      spdx-license-ids: 3.0.15
    dev: true

  /spdx-exceptions/2.3.0:
    resolution: {integrity: sha512-/tTrYOC7PPI1nUAgx34hUpqXuyJG+DTHJTnIULG4rDygi4xu/tfgmq1e1cIRwRzwZgo4NLySi+ricLkZkw4i5A==}
    dev: true

  /spdx-expression-parse/3.0.1:
    resolution: {integrity: sha512-cbqHunsQWnJNE6KhVSMsMeH5H/L9EpymbzqTQ3uLwNCLZ1Q481oWaofqH7nO6V07xlXwY6PhQdQ2IedWx/ZK4Q==}
    dependencies:
      spdx-exceptions: 2.3.0
      spdx-license-ids: 3.0.15
    dev: true

  /spdx-license-ids/3.0.15:
    resolution: {integrity: sha512-lpT8hSQp9jAKp9mhtBU4Xjon8LPGBvLIuBiSVhMEtmLecTh2mO0tlqrAMp47tBXzMr13NJMQ2lf7RpQGLJ3HsQ==}
    dev: true

  /sprintf-js/1.0.3:
    resolution: {integrity: sha512-D9cPgkvLlV3t3IzL0D0YLvGA9Ahk4PcvVwUbN0dSGr1aP0Nrt4AEnTUbuGvquEC0mA64Gqt1fzirlRs5ibXx8g==}
    dev: true

  /sshpk/1.17.0:
    resolution: {integrity: sha512-/9HIEs1ZXGhSPE8X6Ccm7Nam1z8KcoCqPdI7ecm1N33EzAetWahvQWVqLZtaZQ+IDKX4IyA2o0gBzqIMkAagHQ==}
    engines: {node: '>=0.10.0'}
    hasBin: true
    dependencies:
      asn1: 0.2.6
      assert-plus: 1.0.0
      bcrypt-pbkdf: 1.0.2
      dashdash: 1.14.1
      ecc-jsbn: 0.1.2
      getpass: 0.1.7
      jsbn: 0.1.1
      safer-buffer: 2.1.2
      tweetnacl: 0.14.5
    dev: true

  /stack-trace/0.0.10:
    resolution: {integrity: sha512-KGzahc7puUKkzyMt+IqAep+TVNbKP+k2Lmwhub39m1AsTSkaDutx56aDCo+HLDzf/D26BIHTJWNiTG1KAJiQCg==}
    dev: true

  /stackback/0.0.2:
    resolution: {integrity: sha512-1XMJE5fQo1jGH6Y/7ebnwPOBEkIEnT4QF32d5R1+VXdXveM0IBMJt8zfaxX1P3QhVwrYe+576+jkANtSS2mBbw==}
    dev: true

  /statuses/1.5.0:
    resolution: {integrity: sha512-OpZ3zP+jT1PI7I8nemJX4AKmAX070ZkYPVWV/AaKTJl+tXCTGyVdC1a4SL8RUQYEwk/f34ZX8UTykN68FwrqAA==}
    engines: {node: '>= 0.6'}
    dev: true

  /statuses/2.0.1:
    resolution: {integrity: sha512-RwNA9Z/7PrK06rYLIzFMlaF+l73iwpzsqRIFgbMLbTcLD6cOao82TaWefPXQvB2fOC4AjuYSEndS7N/mTCbkdQ==}
    engines: {node: '>= 0.8'}
    dev: true

  /std-env/3.7.0:
    resolution: {integrity: sha512-JPbdCEQLj1w5GilpiHAx3qJvFndqybBysA3qUOnznweH4QbNYUsW/ea8QzSrnh0vNsezMMw5bcVool8lM0gwzg==}
    dev: true

  /stealthy-require/1.1.1:
    resolution: {integrity: sha512-ZnWpYnYugiOVEY5GkcuJK1io5V8QmNYChG62gSit9pQVGErXtrKuPC55ITaVSukmMta5qpMU7vqLt2Lnni4f/g==}
    engines: {node: '>=0.10.0'}
    dev: true

  /stop-iteration-iterator/1.0.0:
    resolution: {integrity: sha512-iCGQj+0l0HOdZ2AEeBADlsRC+vsnDsZsbdSiH1yNSjcfKM7fdpCMfqAL/dwF5BLiw/XhRft/Wax6zQbhq2BcjQ==}
    engines: {node: '>= 0.4'}
    dependencies:
      internal-slot: 1.0.5
    dev: true

  /stoppable/1.1.0:
    resolution: {integrity: sha512-KXDYZ9dszj6bzvnEMRYvxgeTHU74QBFL54XKtP3nyMuJ81CFYtABZ3bAzL2EdFUaEwJOBOgENyFj3R7oTzDyyw==}
    engines: {node: '>=4', npm: '>=6'}
    dev: true

  /streamroller/3.1.5:
    resolution: {integrity: sha512-KFxaM7XT+irxvdqSP1LGLgNWbYN7ay5owZ3r/8t77p+EtSUAfUgtl7be3xtqtOmGUl9K9YPO2ca8133RlTjvKw==}
    engines: {node: '>=8.0'}
    dependencies:
      date-format: 4.0.14
      debug: 4.3.4
      fs-extra: 8.1.0
    transitivePeerDependencies:
      - supports-color
    dev: true

  /streamsearch/1.1.0:
    resolution: {integrity: sha512-Mcc5wHehp9aXz1ax6bZUyY5afg9u2rv5cqQI3mRrYkGC8rW2hM02jWuwjtL++LS5qinSyhj2QfLyNsuc+VsExg==}
    engines: {node: '>=10.0.0'}
    dev: true

  /streamx/2.15.6:
    resolution: {integrity: sha512-q+vQL4AAz+FdfT137VF69Cc/APqUbxy+MDOImRrMvchJpigHj9GksgDU2LYbO9rx7RX6osWgxJB2WxhYv4SZAw==}
    dependencies:
      fast-fifo: 1.3.2
      queue-tick: 1.0.1
    dev: true

  /string-argv/0.3.2:
    resolution: {integrity: sha512-aqD2Q0144Z+/RqG52NeHEkZauTAUWJO8c6yTftGJKO3Tja5tUgIfmIl6kExvhtxSDP7fXB6DvzkfMpCd/F3G+Q==}
    engines: {node: '>=0.6.19'}
    dev: true

  /string-width/4.2.3:
    resolution: {integrity: sha512-wKyQRQpjJ0sIp62ErSZdGsjMJWsap5oRNihHhu6G7JVO/9jIB6UyevL+tXuOqrng8j/cxKTWyWUwvSTriiZz/g==}
    engines: {node: '>=8'}
    dependencies:
      emoji-regex: 8.0.0
      is-fullwidth-code-point: 3.0.0
      strip-ansi: 6.0.1

  /string-width/5.1.2:
    resolution: {integrity: sha512-HnLOCR3vjcY8beoNLtcjZ5/nxn2afmME6lhrDrebokqMap+XbeW8n9TXpPDOqdGK5qcI3oT0GKTW6wC7EMiVqA==}
    engines: {node: '>=12'}
    dependencies:
      eastasianwidth: 0.2.0
      emoji-regex: 9.2.2
      strip-ansi: 7.1.0
    dev: true

  /string.prototype.padend/3.1.5:
    resolution: {integrity: sha512-DOB27b/2UTTD+4myKUFh+/fXWcu/UDyASIXfg+7VzoCNNGOfWvoyU/x5pvVHr++ztyt/oSYI1BcWBBG/hmlNjA==}
    engines: {node: '>= 0.4'}
    dependencies:
      call-bind: 1.0.2
      define-properties: 1.2.1
      es-abstract: 1.22.2
    dev: true

  /string.prototype.repeat/0.2.0:
    resolution: {integrity: sha512-1BH+X+1hSthZFW+X+JaUkjkkUPwIlLEMJBLANN3hOob3RhEk5snLWNECDnYbgn/m5c5JV7Ersu1Yubaf+05cIA==}
    dev: true

  /string.prototype.trim/1.2.8:
    resolution: {integrity: sha512-lfjY4HcixfQXOfaqCvcBuOIapyaroTXhbkfJN3gcB1OtyupngWK4sEET9Knd0cXd28kTUqu/kHoV4HKSJdnjiQ==}
    engines: {node: '>= 0.4'}
    dependencies:
      call-bind: 1.0.7
      define-properties: 1.2.1
      es-abstract: 1.22.2
    dev: true

  /string.prototype.trimend/1.0.7:
    resolution: {integrity: sha512-Ni79DqeB72ZFq1uH/L6zJ+DKZTkOtPIHovb3YZHQViE+HDouuU4mBrLOLDn5Dde3RF8qw5qVETEjhu9locMLvA==}
    dependencies:
      call-bind: 1.0.7
      define-properties: 1.2.1
      es-abstract: 1.22.2
    dev: true

  /string.prototype.trimstart/1.0.7:
    resolution: {integrity: sha512-NGhtDFu3jCEm7B4Fy0DpLewdJQOZcQ0rGbwQ/+stjnrp2i+rlKeCvos9hOIeCmqwratM47OBxY7uFZzjxHXmrg==}
    dependencies:
      call-bind: 1.0.7
      define-properties: 1.2.1
      es-abstract: 1.22.2
    dev: true

  /string_decoder/1.1.1:
    resolution: {integrity: sha512-n/ShnvDi6FHbbVfviro+WojiFzv+s8MPMHBczVePfUpDJLwoLT0ht1l4YwBCbi8pJAveEEdnkHyPyTP/mzRfwg==}
    dependencies:
      safe-buffer: 5.1.2
    dev: true

  /string_decoder/1.3.0:
    resolution: {integrity: sha512-hkRX8U1WjJFd8LsDJ2yQ/wWWxaopEsABU1XfkM8A+j0+85JAGppt16cr1Whg6KIbb4okU6Mql6BOj+uup/wKeA==}
    dependencies:
      safe-buffer: 5.2.1
    dev: true

  /strip-ansi/6.0.1:
    resolution: {integrity: sha512-Y38VPSHcqkFrCpFnQ9vuSXmquuv5oXOKpGeT6aGrr3o3Gc9AlVa6JBfUSOCnbxGGZF+/0ooI7KrPuUSztUdU5A==}
    engines: {node: '>=8'}
    dependencies:
      ansi-regex: 5.0.1

  /strip-ansi/7.1.0:
    resolution: {integrity: sha512-iq6eVVI64nQQTRYq2KtEg2d2uU7LElhTJwsH4YzIHZshxlgZms/wIc4VoDQTlG/IvVIrBKG06CrZnp0qv7hkcQ==}
    engines: {node: '>=12'}
    dependencies:
      ansi-regex: 6.0.1
    dev: true

  /strip-bom/3.0.0:
    resolution: {integrity: sha512-vavAMRXOgBVNF6nyEEmL3DBK19iRpDcoIwW+swQ+CbGiu7lju6t+JklA1MHweoWtadgt4ISVUsXLyDq34ddcwA==}
    engines: {node: '>=4'}
    dev: true

  /strip-final-newline/3.0.0:
    resolution: {integrity: sha512-dOESqjYr96iWYylGObzd39EuNTa5VJxyvVAEm5Jnh7KGo75V43Hk1odPQkNDyXNmUR6k+gEiDVXnjB8HJ3crXw==}
    engines: {node: '>=12'}
    dev: true

  /strip-json-comments/3.1.1:
    resolution: {integrity: sha512-6fPc+R4ihwqP6N/aIv2f1gMH8lOVtWQHoqC4yK6oSDVVocumAsfCqjkXnqiYMhmMwS/mEHLp7Vehlt3ql6lEig==}
    engines: {node: '>=8'}
    dev: true

  /strip-literal/2.1.0:
    resolution: {integrity: sha512-Op+UycaUt/8FbN/Z2TWPBLge3jWrP3xj10f3fnYxf052bKuS3EKs1ZQcVGjnEMdsNVAM+plXRdmjrZ/KgG3Skw==}
    dependencies:
      js-tokens: 9.0.0
    dev: true

  /strnum/1.0.5:
    resolution: {integrity: sha512-J8bbNyKKXl5qYcR36TIO8W3mVGVHrmmxsd5PAItGkmyzwJvybiw2IVq5nqd0i4LSNSkB/sx9VHllbfFdr9k1JA==}
    dev: true

  /supports-color/5.5.0:
    resolution: {integrity: sha512-QjVjwdXIt408MIiAqCX4oUKsgU2EqAGzs2Ppkm4aQYbjm+ZEWEcW4SfFNTr4uMNZma0ey4f5lgLrkB0aX0QMow==}
    engines: {node: '>=4'}
    dependencies:
      has-flag: 3.0.0

  /supports-color/7.2.0:
    resolution: {integrity: sha512-qpCAvRl9stuOHveKsn7HncJRvv501qIacKzQlO/+Lwxc9+0q2wLyv4Dfvt80/DPn2pqOBsJdDiogXGR9+OvwRw==}
    engines: {node: '>=8'}
    dependencies:
      has-flag: 4.0.0

  /supports-color/8.1.1:
    resolution: {integrity: sha512-MpUEN2OodtUzxvKQl72cUF7RQ5EiHsGvSsVG0ia9c5RbWGL2CI4C7EpPS8UTBIplnlzZiNuV56w+FuNxy3ty2Q==}
    engines: {node: '>=10'}
    dependencies:
      has-flag: 4.0.0
    dev: true

  /supports-preserve-symlinks-flag/1.0.0:
    resolution: {integrity: sha512-ot0WnXS9fgdkgIcePe6RHNk1WA8+muPa6cSjeR3V8K27q9BB1rTE3R1p7Hv0z1ZyAc8s6Vvv8DIyWf681MAt0w==}
    engines: {node: '>= 0.4'}
    dev: true

  /tapable/2.2.1:
    resolution: {integrity: sha512-GNzQvQTOIP6RyTfE2Qxb8ZVlNmw0n88vp1szwWRimP02mnTsx3Wtn5qRdqY9w2XduFNUgvOwhNnQsjwCp+kqaQ==}
    engines: {node: '>=6'}
    dev: true

  /tar-fs/3.0.5:
    resolution: {integrity: sha512-JOgGAmZyMgbqpLwct7ZV8VzkEB6pxXFBVErLtb+XCOqzc6w1xiWKI9GVd6bwk68EX7eJ4DWmfXVmq8K2ziZTGg==}
    dependencies:
      pump: 3.0.0
      tar-stream: 3.1.6
    optionalDependencies:
      bare-fs: 2.2.2
      bare-path: 2.1.0
    dev: true

  /tar-stream/3.1.6:
    resolution: {integrity: sha512-B/UyjYwPpMBv+PaFSWAmtYjwdrlEaZQEhMIBFNC5oEG8lpiW8XjcSdmEaClj28ArfKScKHs2nshz3k2le6crsg==}
    dependencies:
      b4a: 1.6.4
      fast-fifo: 1.3.2
      streamx: 2.15.6
    dev: true

  /temporal-polyfill/0.2.5:
    resolution: {integrity: sha512-ye47xp8Cb0nDguAhrrDS1JT1SzwEV9e26sSsrWzVu+yPZ7LzceEcH0i2gci9jWfOfSCCgM3Qv5nOYShVUUFUXA==}
    dependencies:
      temporal-spec: 0.2.4

  /temporal-spec/0.2.4:
    resolution: {integrity: sha512-lDMFv4nKQrSjlkHKAlHVqKrBG4DyFfa9F74cmBZ3Iy3ed8yvWnlWSIdi4IKfSqwmazAohBNwiN64qGx4y5Q3IQ==}

  /terser-webpack-plugin/5.3.9_webpack@5.88.2:
    resolution: {integrity: sha512-ZuXsqE07EcggTWQjXUj+Aot/OMcD0bMKGgF63f7UxYcu5/AJF53aIpK1YoP5xR9l6s/Hy2b+t1AM0bLNPRuhwA==}
    engines: {node: '>= 10.13.0'}
    peerDependencies:
      '@swc/core': '*'
      esbuild: '*'
      uglify-js: '*'
      webpack: ^5.1.0
    peerDependenciesMeta:
      '@swc/core':
        optional: true
      esbuild:
        optional: true
      uglify-js:
        optional: true
    dependencies:
      '@jridgewell/trace-mapping': 0.3.25
      jest-worker: 27.5.1
      schema-utils: 3.3.0
      serialize-javascript: 6.0.1
      terser: 5.20.0
      webpack: 5.88.2_webpack-cli@4.10.0
    dev: true

  /terser/5.20.0:
    resolution: {integrity: sha512-e56ETryaQDyebBwJIWYB2TT6f2EZ0fL0sW/JRXNMN26zZdKi2u/E/5my5lG6jNxym6qsrVXfFRmOdV42zlAgLQ==}
    engines: {node: '>=10'}
    hasBin: true
    dependencies:
      '@jridgewell/source-map': 0.3.5
      acorn: 8.11.3
      commander: 2.20.3
      source-map-support: 0.5.21
    dev: true

  /test-exclude/6.0.0:
    resolution: {integrity: sha512-cAGWPIyOHU6zlmg88jwm7VRyXnMN7iV68OGAbYDk/Mh/xC/pzVPlQtY6ngoIH/5/tciuhGfvESU8GrHrcxD56w==}
    engines: {node: '>=8'}
    dependencies:
      '@istanbuljs/schema': 0.1.3
      glob: 7.2.3
      minimatch: 3.1.2
    dev: true

  /text-hex/1.0.0:
    resolution: {integrity: sha512-uuVGNWzgJ4yhRaNSiubPY7OjISw4sw4E5Uv0wbjp+OzcbmVU/rsT8ujgcXJhn9ypzsgr5vlzpPqP+MBBKcGvbg==}
    dev: true

  /text-table/0.2.0:
    resolution: {integrity: sha512-N+8UisAXDGk8PFXP4HAzVR9nbfmVJ3zYLAWiTIoqC5v5isinhr+r5uaO8+7r3BMfuNIufIsA7RdpVgacC2cSpw==}
    dev: true

  /through/2.3.8:
    resolution: {integrity: sha512-w89qg7PI8wAdvX60bMDP+bFoD5Dvhm9oLheFp5O4a2QF0cSBGsBX4qZmadPMvVqlLJBBci+WqGGOAPvcDeNSVg==}
    dev: true

  /tinybench/2.8.0:
    resolution: {integrity: sha512-1/eK7zUnIklz4JUUlL+658n58XO2hHLQfSk1Zf2LKieUjxidN16eKFEoDEfjHc3ohofSSqK3X5yO6VGb6iW8Lw==}
    dev: true

  /tinypool/0.8.4:
    resolution: {integrity: sha512-i11VH5gS6IFeLY3gMBQ00/MmLncVP7JLXOw1vlgkytLmJK7QnEr7NXf0LBdxfmNPAeyetukOk0bOYrJrFGjYJQ==}
    engines: {node: '>=14.0.0'}
    dev: true

  /tinyspy/2.2.1:
    resolution: {integrity: sha512-KYad6Vy5VDWV4GH3fjpseMQ/XU2BhIYP7Vzd0LG44qRWm/Yt2WCOTicFdvmgo6gWaqooMQCawTtILVQJupKu7A==}
    engines: {node: '>=14.0.0'}
    dev: true

  /tmp/0.2.1:
    resolution: {integrity: sha512-76SUhtfqR2Ijn+xllcI5P1oyannHNHByD80W1q447gU3mp9G9PSpGdWmjUOHRDPiHYacIk66W7ubDTuPF3BEtQ==}
    engines: {node: '>=8.17.0'}
    dependencies:
      rimraf: 3.0.2
    dev: true

  /to-fast-properties/2.0.0:
    resolution: {integrity: sha512-/OaKK0xYrs3DmxRYqL/yDc+FxFUVYhDlXMhRmv3z915w2HF1tnN1omB354j8VUGO/hbRzyD6Y3sA7v7GS/ceog==}
    engines: {node: '>=4'}
    dev: true

  /to-regex-range/5.0.1:
    resolution: {integrity: sha512-65P7iz6X5yEr1cwcgvQxbbIw7Uk3gOy5dIdtZ4rDveLqhrdJP+Li/Hx6tyK0NEb+2GCyneCMJiGqrADCSNk8sQ==}
    engines: {node: '>=8.0'}
    dependencies:
      is-number: 7.0.0

  /toidentifier/1.0.1:
    resolution: {integrity: sha512-o5sSPKEkg/DIQNmH43V0/uerLrpzVedkUh8tGNvaeXpfpuwjKenlSox/2O/BTlZUtEe+JG7s5YhEz608PlAHRA==}
    engines: {node: '>=0.6'}
    dev: true

  /tough-cookie/2.5.0:
    resolution: {integrity: sha512-nlLsUzgm1kfLXSXfRZMc1KLAugd4hqJHDTvc2hDIwS3mZAfMEuMbc03SujMF+GEcpaX/qboeycw6iO8JwVv2+g==}
    engines: {node: '>=0.8'}
    dependencies:
      psl: 1.9.0
      punycode: 2.3.0
    dev: true

  /tr46/0.0.3:
    resolution: {integrity: sha512-N3WMsuqV66lT30CrXNbEjx4GEwlow3v6rr4mCcv6prnfwhS01rkgyFdjPNBYd9br7LpXV1+Emh01fHnq2Gdgrw==}

  /triple-beam/1.4.1:
    resolution: {integrity: sha512-aZbgViZrg1QNcG+LULa7nhZpJTZSLm/mXnHXnbAbjmN5aSa0y7V+wvv6+4WaBtpISJzThKy+PIPxc1Nq1EJ9mg==}
    engines: {node: '>= 14.0.0'}
    dev: true

  /ts-api-utils/1.0.3_typescript@5.6.2:
    resolution: {integrity: sha512-wNMeqtMz5NtwpT/UZGY5alT+VoKdSsOOP/kqHFcUW1P/VRhH2wJ48+DN2WwUliNbQ976ETwDL0Ifd2VVvgonvg==}
    engines: {node: '>=16.13.0'}
    peerDependencies:
      typescript: '>=4.2.0'
    dependencies:
      typescript: 5.6.2
    dev: true

  /ts-morph/23.0.0:
    resolution: {integrity: sha512-FcvFx7a9E8TUe6T3ShihXJLiJOiqyafzFKUO4aqIHDUCIvADdGNShcbc2W5PMr3LerXRv7mafvFZ9lRENxJmug==}
    dependencies:
      '@ts-morph/common': 0.24.0
      code-block-writer: 13.0.2
    dev: false

  /ts-node/10.9.1_jaxbkr345bnladzl3q4nioo63e:
    resolution: {integrity: sha512-NtVysVPkxxrwFGUUxGYhfux8k78pQB3JqYBXlLRZgdGUqTO5wU/UyHop5p70iEbGhB7q5KmiZiU0Y3KlJrScEw==}
    hasBin: true
    peerDependencies:
      '@swc/core': '>=1.2.50'
      '@swc/wasm': '>=1.2.50'
      '@types/node': '*'
      typescript: '>=2.7'
    peerDependenciesMeta:
      '@swc/core':
        optional: true
      '@swc/wasm':
        optional: true
    dependencies:
      '@cspotcode/source-map-support': 0.8.1
      '@tsconfig/node10': 1.0.9
      '@tsconfig/node12': 1.0.11
      '@tsconfig/node14': 1.0.3
      '@tsconfig/node16': 1.0.4
      '@types/node': 18.18.0
      acorn: 8.10.0
      acorn-walk: 8.2.0
      arg: 4.1.3
      create-require: 1.1.1
      diff: 4.0.2
      make-error: 1.3.6
      typescript: 5.6.2
      v8-compile-cache-lib: 3.0.1
      yn: 3.1.1
    dev: true

  /ts-node/8.10.2_typescript@5.6.2:
    resolution: {integrity: sha512-ISJJGgkIpDdBhWVu3jufsWpK3Rzo7bdiIXJjQc0ynKxVOVcg2oIrf2H2cejminGrptVc6q6/uynAHNCuWGbpVA==}
    engines: {node: '>=6.0.0'}
    hasBin: true
    peerDependencies:
      typescript: '>=2.7'
    dependencies:
      arg: 4.1.3
      diff: 4.0.2
      make-error: 1.3.6
      source-map-support: 0.5.21
      typescript: 5.6.2
      yn: 3.1.1
    dev: true

  /tslib/2.6.2:
    resolution: {integrity: sha512-AEYxH93jGFPn/a2iVAwW87VuUIkR1FVUKB77NwMF7nBTDkDrrT/Hpt/IrCJ0QXhW27jTBDcf5ZY7w6RiqTMw2Q==}

  /tsx/4.17.0:
    resolution: {integrity: sha512-eN4mnDA5UMKDt4YZixo9tBioibaMBpoxBkD+rIPAjVmYERSG0/dWEY1CEFuV89CgASlKL499q8AhmkMnnjtOJg==}
    engines: {node: '>=18.0.0'}
    hasBin: true
    dependencies:
      esbuild: 0.23.0
      get-tsconfig: 4.7.6
    optionalDependencies:
      fsevents: 2.3.3
    dev: true

  /tunnel-agent/0.6.0:
    resolution: {integrity: sha512-McnNiV1l8RYeY8tBgEpuodCC1mLUdbSN+CYBL7kJsJNInOP8UjDDEwdk6Mw60vdLLrr5NHKZhMAOSrR2NZuQ+w==}
    dependencies:
      safe-buffer: 5.2.1
    dev: true

  /tunnel/0.0.6:
    resolution: {integrity: sha512-1h/Lnq9yajKY2PEbBadPXj3VxsDDu844OnaAo52UVmIzIvwwtBPIuNvkjuzBlTWpfJyUbG3ez0KSBibQkj4ojg==}
    engines: {node: '>=0.6.11 <=0.7.0 || >=0.7.3'}

  /tweetnacl/0.14.5:
    resolution: {integrity: sha512-KXXFFdAbFXY4geFIwoyNK+f5Z1b7swfXABfL7HXCmoIWMKU3dmS26672A4EeQtDzLKy7SXmfBu51JolvEKwtGA==}
    dev: true

  /type-check/0.4.0:
    resolution: {integrity: sha512-XleUoc9uwGXqjWwXaUTZAmzMcFZ5858QA2vvx1Ur5xIcixXIP+8LnFDgRplU30us6teqdlskFfu+ae4K79Ooew==}
    engines: {node: '>= 0.8.0'}
    dependencies:
      prelude-ls: 1.2.1
    dev: true

  /type-detect/4.0.8:
    resolution: {integrity: sha512-0fr/mIH1dlO+x7TlcMy+bIDqKPsw/70tVyeHW787goQjhmqaZe10uwLujubK9q9Lg6Fiho1KUKDYz0Z7k7g5/g==}
    engines: {node: '>=4'}
    dev: true

  /type-fest/0.20.2:
    resolution: {integrity: sha512-Ne+eE4r0/iWnpAxD852z3A+N0Bt5RN//NjJwRd2VFHEmrywxf5vsZlh4R6lixl6B+wz/8d+maTSAkN1FIkI3LQ==}
    engines: {node: '>=10'}
    dev: true

  /type-is/1.6.18:
    resolution: {integrity: sha512-TkRKr9sUTxEH8MdfuCSP7VizJyzRNMjj2J2do2Jr3Kym598JVdEksuzPQCnlFPW4ky9Q+iA+ma9BGm06XQBy8g==}
    engines: {node: '>= 0.6'}
    dependencies:
      media-typer: 0.3.0
      mime-types: 2.1.35
    dev: true

  /typed-array-buffer/1.0.0:
    resolution: {integrity: sha512-Y8KTSIglk9OZEr8zywiIHG/kmQ7KWyjseXs1CbSo8vC42w7hg2HgYTxSWwP0+is7bWDc1H+Fo026CpHFwm8tkw==}
    engines: {node: '>= 0.4'}
    dependencies:
      call-bind: 1.0.7
      get-intrinsic: 1.2.4
      is-typed-array: 1.1.12
    dev: true

  /typed-array-byte-length/1.0.0:
    resolution: {integrity: sha512-Or/+kvLxNpeQ9DtSydonMxCx+9ZXOswtwJn17SNLvhptaXYDJvkFFP5zbfU/uLmvnBJlI4yrnXRxpdWH/M5tNA==}
    engines: {node: '>= 0.4'}
    dependencies:
      call-bind: 1.0.7
      for-each: 0.3.3
      has-proto: 1.0.1
      is-typed-array: 1.1.12
    dev: true

  /typed-array-byte-offset/1.0.0:
    resolution: {integrity: sha512-RD97prjEt9EL8YgAgpOkf3O4IF9lhJFr9g0htQkm0rchFp/Vx7LW5Q8fSXXub7BXAODyUQohRMyOc3faCPd0hg==}
    engines: {node: '>= 0.4'}
    dependencies:
      available-typed-arrays: 1.0.5
      call-bind: 1.0.7
      for-each: 0.3.3
      has-proto: 1.0.1
      is-typed-array: 1.1.12
    dev: true

  /typed-array-length/1.0.4:
    resolution: {integrity: sha512-KjZypGq+I/H7HI5HlOoGHkWUUGq+Q0TPhQurLbyrVrvnKTBgzLhIJ7j6J/XTQOi0d1RjyZ0wdas8bKs2p0x3Ng==}
    dependencies:
      call-bind: 1.0.7
      for-each: 0.3.3
      is-typed-array: 1.1.12
    dev: true

  /typedarray/0.0.6:
    resolution: {integrity: sha512-/aCDEGatGvZ2BIk+HmLf4ifCJFwvKFNb9/JeZPMulfgFracn9QFcAf5GO8B/mweUjSoblS5In0cWhqpfs/5PQA==}
    dev: true

  /typescript/5.4.2:
    resolution: {integrity: sha512-+2/g0Fds1ERlP6JsakQQDXjZdZMM+rqpamFZJEKh4kwTIn3iDkgKtby0CeNd5ATNZ4Ry1ax15TMx0W2V+miizQ==}
    engines: {node: '>=14.17'}
    hasBin: true
    dev: true

  /typescript/5.6.2:
    resolution: {integrity: sha512-NW8ByodCSNCwZeghjN3o+JX5OFH0Ojg6sadjEKY4huZ52TqbJTJnDo5+Tw98lSy63NZvi4n+ez5m2u5d4PkZyw==}
    engines: {node: '>=14.17'}
    hasBin: true
    dev: true

  /ua-parser-js/0.7.36:
    resolution: {integrity: sha512-CPPLoCts2p7D8VbybttE3P2ylv0OBZEAy7a12DsulIEcAiMtWJy+PBgMXgWDI80D5UwqE8oQPHYnk13tm38M2Q==}
    dev: true

  /ufo/1.5.3:
    resolution: {integrity: sha512-Y7HYmWaFwPUmkoQCUIAYpKqkOf+SbVj/2fJJZ4RJMCfZp0rTGwRbzQD+HghfnhKOjL9E01okqz+ncJskGYfBNw==}
    dev: true

  /uglify-js/3.17.4:
    resolution: {integrity: sha512-T9q82TJI9e/C1TAxYvfb16xO120tMVFZrGA3f9/P4424DNu6ypK103y0GPFVa17yotwSyZW5iYXgjYHkGrJW/g==}
    engines: {node: '>=0.8.0'}
    hasBin: true
    requiresBuild: true
    dev: false
    optional: true

  /unbox-primitive/1.0.2:
    resolution: {integrity: sha512-61pPlCD9h51VoreyJ0BReideM3MDKMKnh6+V9L08331ipq6Q8OFXZYiqP6n/tbHx4s5I9uRhcye6BrbkizkBDw==}
    dependencies:
      call-bind: 1.0.7
      has-bigints: 1.0.2
      has-symbols: 1.0.3
      which-boxed-primitive: 1.0.2
    dev: true

  /unbzip2-stream/1.4.3:
    resolution: {integrity: sha512-mlExGW4w71ebDJviH16lQLtZS32VKqsSfk80GCfUlwT/4/hNRFsoscrF/c++9xinkMzECL1uL9DDwXqFWkruPg==}
    dependencies:
      buffer: 5.7.1
      through: 2.3.8
    dev: true

  /underscore/1.13.6:
    resolution: {integrity: sha512-+A5Sja4HP1M08MaXya7p5LvjuM7K6q/2EaC0+iovj/wOcMsTzMvDFbasi/oSapiwOlt252IqsKqPjCl7huKS0A==}
    dev: true

  /undici-types/6.19.8:
    resolution: {integrity: sha512-ve2KP6f/JnbPBFyobGHuerC9g1FYGn/F8n1LWTwNxCEzd6IfqTwUQcNXgEtmmQ6DlRrC1hrSrBnCZPokRrDHjw==}
    dev: true

  /unicorn-magic/0.1.0:
    resolution: {integrity: sha512-lRfVq8fE8gz6QMBuDM6a+LO3IAzTi05H6gCVaUpir2E1Rwpo4ZUog45KpNXKC/Mn3Yb9UDuHumeFTo9iV/D9FQ==}
    engines: {node: '>=18'}

  /universalify/0.1.2:
    resolution: {integrity: sha512-rBJeI5CXAlmy1pV+617WB9J63U6XcazHHF2f2dbJix4XzpUF0RS3Zbj0FGIOCAva5P/d/GBOYaACQ1w+0azUkg==}
    engines: {node: '>= 4.0.0'}
    dev: true

  /universalify/2.0.0:
    resolution: {integrity: sha512-hAZsKq7Yy11Zu1DE0OzWjw7nnLZmJZYTDZZyEFHZdUhV8FkH5MCfoU1XMaxXovpyW5nq5scPqq0ZDP9Zyl04oQ==}
    engines: {node: '>= 10.0.0'}

  /unpipe/1.0.0:
    resolution: {integrity: sha512-pjy2bYhSsufwWlKwPc+l3cN7+wuJlK6uz0YdJEOlQDbl6jo/YlPi4mb8agUkVC8BF7V8NuzeyPNqRksA3hztKQ==}
    engines: {node: '>= 0.8'}
    dev: true

  /update-browserslist-db/1.0.13_browserslist@4.21.11:
    resolution: {integrity: sha512-xebP81SNcPuNpPP3uzeW1NYXxI3rxyJzF3pD6sH4jE7o/IX+WtSpwnVU+qIsDPyk0d3hmFQ7mjqc6AtV604hbg==}
    hasBin: true
    peerDependencies:
      browserslist: '>= 4.21.0'
    dependencies:
      browserslist: 4.21.11
      escalade: 3.1.2
      picocolors: 1.1.1
    dev: true

  /update-browserslist-db/1.0.16_browserslist@4.23.1:
    resolution: {integrity: sha512-KVbTxlBYlckhF5wgfyZXTWnMn7MMZjMu9XG8bPlliUOP9ThaF4QnhP8qrjrH7DRzHfSk0oQv1wToW+iA5GajEQ==}
    hasBin: true
    peerDependencies:
      browserslist: '>= 4.21.0'
    dependencies:
      browserslist: 4.23.1
      escalade: 3.1.2
      picocolors: 1.1.1
    dev: true

  /uri-js/4.4.1:
    resolution: {integrity: sha512-7rKUyy33Q1yc98pQ1DAmLtwX109F7TIfWlW1Ydo8Wl1ii1SeHieeh0HHfPeL2fMXK6z0s8ecKs9frCuLJvndBg==}
    dependencies:
      punycode: 2.3.0
    dev: true

  /urlpattern-polyfill/10.0.0:
    resolution: {integrity: sha512-H/A06tKD7sS1O1X2SshBVeA5FLycRpjqiBeqGKmBwBDBy28EnRjORxTNe269KSSr5un5qyWi1iL61wLxpd+ZOg==}
    dev: true

  /util-deprecate/1.0.2:
    resolution: {integrity: sha512-EPD5q1uXyFxJpCrLnCc1nHnq3gOa6DZBocAIiI2TaSCA7VCJ1UJDMagCzIkXNsUYfD1daK//LTEQ8xiIbrHtcw==}
    dev: true

  /utils-merge/1.0.1:
    resolution: {integrity: sha512-pMZTvIkT1d+TFGvDOqodOclx0QWkkgi6Tdoa8gC8ffGAAqz9pzPTZWAybbsHHoED/ztMtkv/VoYTYyShUn81hA==}
    engines: {node: '>= 0.4.0'}
    dev: true

  /uuid/3.4.0:
    resolution: {integrity: sha512-HjSDRw6gZE5JMggctHBcjVak08+KEVhSIiDzFnT9S9aegmp85S/bReBVTb4QTFaRNptJ9kuYaNhnbNEOkbKb/A==}
    deprecated: Please upgrade  to version 7 or higher.  Older versions may use Math.random() in certain circumstances, which is known to be problematic.  See https://v8.dev/blog/math-random for details.
    hasBin: true
    dev: true

  /uuid/8.3.2:
    resolution: {integrity: sha512-+NYs2QeMWy+GWFOEm9xnn6HCDp0l7QBD7ml8zLUmJ+93Q5NF0NocErnwkTkXVFNiX3/fpC6afS8Dhb/gz7R7eg==}
    hasBin: true

  /v8-compile-cache-lib/3.0.1:
    resolution: {integrity: sha512-wa7YjyUGfNZngI/vtK0UHAN+lgDCxBPCylVXGp0zu59Fz5aiGtNXaq3DhIov063MorB+VfufLh3JlF2KdTK3xg==}
    dev: true

  /validate-npm-package-license/3.0.4:
    resolution: {integrity: sha512-DpKm2Ui/xN7/HQKCtpZxoRWBhZ9Z0kqtygG8XCgNQ8ZlDnxuQmWhj566j8fN4Cu3/JmbhsDo7fcAJq4s9h27Ew==}
    dependencies:
      spdx-correct: 3.2.0
      spdx-expression-parse: 3.0.1
    dev: true

  /vary/1.1.2:
    resolution: {integrity: sha512-BNGbWLfd0eUPabhkXUVm0j8uuvREyTh5ovRa/dyow/BqAbZJyC+5fU+IzQOzmAKzYqYRAISoRhdQr3eIZ/PXqg==}
    engines: {node: '>= 0.8'}
    dev: true

  /verror/1.10.0:
    resolution: {integrity: sha512-ZZKSmDAEFOijERBLkmYfJ+vmk3w+7hOLYDNkRCuRuMJGEmqYNCNLyBBFwWKVMhfwaEF3WOd0Zlw86U/WC/+nYw==}
    engines: {'0': node >=0.6.0}
    dependencies:
      assert-plus: 1.0.0
      core-util-is: 1.0.2
      extsprintf: 1.3.0
    dev: true

  /vite-node/1.6.0_@types+node@18.18.0:
    resolution: {integrity: sha512-de6HJgzC+TFzOu0NTC4RAIsyf/DY/ibWDYQUcuEA84EMHhcefTUGkjFHKKEJhQN4A+6I0u++kr3l36ZF2d7XRw==}
    engines: {node: ^18.0.0 || >=20.0.0}
    hasBin: true
    dependencies:
      cac: 6.7.14
      debug: 4.3.4
      pathe: 1.1.2
      picocolors: 1.1.1
      vite: 5.2.13_@types+node@18.18.0
    transitivePeerDependencies:
      - '@types/node'
      - less
      - lightningcss
      - sass
      - stylus
      - sugarss
      - supports-color
      - terser
    dev: true

  /vite/5.2.13_@types+node@18.18.0:
    resolution: {integrity: sha512-SSq1noJfY9pR3I1TUENL3rQYDQCFqgD+lM6fTRAM8Nv6Lsg5hDLaXkjETVeBt+7vZBCMoibD+6IWnT2mJ+Zb/A==}
    engines: {node: ^18.0.0 || >=20.0.0}
    hasBin: true
    peerDependencies:
      '@types/node': ^18.0.0 || >=20.0.0
      less: '*'
      lightningcss: ^1.21.0
      sass: '*'
      stylus: '*'
      sugarss: '*'
      terser: ^5.4.0
    peerDependenciesMeta:
      '@types/node':
        optional: true
      less:
        optional: true
      lightningcss:
        optional: true
      sass:
        optional: true
      stylus:
        optional: true
      sugarss:
        optional: true
      terser:
        optional: true
    dependencies:
      '@types/node': 18.18.0
      esbuild: 0.20.2
      postcss: 8.4.38
      rollup: 4.18.0
    optionalDependencies:
      fsevents: 2.3.3
    dev: true

  /vitest/1.6.0_@types+node@18.18.0:
    resolution: {integrity: sha512-H5r/dN06swuFnzNFhq/dnz37bPXnq8xB2xB5JOVk8K09rUtoeNN+LHWkoQ0A/i3hvbUKKcCei9KpbxqHMLhLLA==}
    engines: {node: ^18.0.0 || >=20.0.0}
    hasBin: true
    peerDependencies:
      '@edge-runtime/vm': '*'
      '@types/node': ^18.0.0 || >=20.0.0
      '@vitest/browser': 1.6.0
      '@vitest/ui': 1.6.0
      happy-dom: '*'
      jsdom: '*'
    peerDependenciesMeta:
      '@edge-runtime/vm':
        optional: true
      '@types/node':
        optional: true
      '@vitest/browser':
        optional: true
      '@vitest/ui':
        optional: true
      happy-dom:
        optional: true
      jsdom:
        optional: true
    dependencies:
      '@types/node': 18.18.0
      '@vitest/expect': 1.6.0
      '@vitest/runner': 1.6.0
      '@vitest/snapshot': 1.6.0
      '@vitest/spy': 1.6.0
      '@vitest/utils': 1.6.0
      acorn-walk: 8.3.2
      chai: 4.4.1
      debug: 4.3.4
      execa: 8.0.1
      local-pkg: 0.5.0
      magic-string: 0.30.10
      pathe: 1.1.2
      picocolors: 1.0.1
      std-env: 3.7.0
      strip-literal: 2.1.0
      tinybench: 2.8.0
      tinypool: 0.8.4
      vite: 5.2.13_@types+node@18.18.0
      vite-node: 1.6.0_@types+node@18.18.0
      why-is-node-running: 2.2.2
    transitivePeerDependencies:
      - less
      - lightningcss
      - sass
      - stylus
      - sugarss
      - supports-color
      - terser
    dev: true

  /void-elements/2.0.1:
    resolution: {integrity: sha512-qZKX4RnBzH2ugr8Lxa7x+0V6XD9Sb/ouARtiasEQCHB1EVU4NXtmHsDDrx1dO4ne5fc3J6EW05BP1Dl0z0iung==}
    engines: {node: '>=0.10.0'}
    dev: true

  /vscode-jsonrpc/3.6.2:
    resolution: {integrity: sha512-T24Jb5V48e4VgYliUXMnZ379ItbrXgOimweKaJshD84z+8q7ZOZjJan0MeDe+Ugb+uqERDVV8SBmemaGMSMugA==}
    engines: {node: '>=4.0.0 || >=6.0.0'}
    dev: false

  /vscode-jsonrpc/8.2.0:
    resolution: {integrity: sha512-C+r0eKJUIfiDIfwJhria30+TYWPtuHJXHtI7J0YlOmKAo7ogxP20T0zxB7HZQIFhIyvoBPwWskjxrvAtfjyZfA==}
    engines: {node: '>=14.0.0'}

  /vscode-languageserver-protocol/3.17.5:
    resolution: {integrity: sha512-mb1bvRJN8SVznADSGWM9u/b07H7Ecg0I3OgXDuLdn307rl/J3A9YD6/eYOssqhecL27hK1IPZAsaqh00i/Jljg==}
    dependencies:
      vscode-jsonrpc: 8.2.0
      vscode-languageserver-types: 3.17.5

  /vscode-languageserver-textdocument/1.0.12:
    resolution: {integrity: sha512-cxWNPesCnQCcMPeenjKKsOCKQZ/L6Tv19DTRIGuLWe32lyzWhihGVJ/rcckZXJxfdKCFvRLS3fpBIsV/ZGX4zA==}

  /vscode-languageserver-types/3.17.5:
    resolution: {integrity: sha512-Ld1VelNuX9pdF39h2Hgaeb5hEZM2Z3jUrrMgWQAu82jMtZp7p3vJT3BzToKtZI7NgQssZje5o0zryOrhQvzQAg==}

  /vscode-languageserver/9.0.1:
    resolution: {integrity: sha512-woByF3PDpkHFUreUa7Hos7+pUWdeWMXRd26+ZX2A8cFx6v/JPTtd4/uN0/jB6XQHYaOlHbio03NTHCqrgG5n7g==}
    hasBin: true
    dependencies:
      vscode-languageserver-protocol: 3.17.5

  /wait-port/0.2.14:
    resolution: {integrity: sha512-kIzjWcr6ykl7WFbZd0TMae8xovwqcqbx6FM9l+7agOgUByhzdjfzZBPK2CPufldTOMxbUivss//Sh9MFawmPRQ==}
    engines: {node: '>=8'}
    hasBin: true
    dependencies:
      chalk: 2.4.2
      commander: 3.0.2
      debug: 4.3.4
    transitivePeerDependencies:
      - supports-color
    dev: true

  /watchpack/2.4.0:
    resolution: {integrity: sha512-Lcvm7MGST/4fup+ifyKi2hjyIAwcdI4HRgtvTpIUxBRhB+RFtUh8XtDOxUfctVCnhVi+QQj49i91OyvzkJl6cg==}
    engines: {node: '>=10.13.0'}
    dependencies:
      glob-to-regexp: 0.4.1
      graceful-fs: 4.2.11
    dev: true

  /web-streams-polyfill/3.2.1:
    resolution: {integrity: sha512-e0MO3wdXWKrLbL0DgGnUV7WHVuw9OUvL4hjgnPkIeEvESk74gAITi5G606JtZPp39cd8HA9VQzCIvA49LpPN5Q==}
    engines: {node: '>= 8'}
    dev: true

  /webidl-conversions/3.0.1:
    resolution: {integrity: sha512-2JAn3z8AR6rjK8Sm8orRC0h/bcl/DqL7tRPdGZ4I1CjdF+EaMLmYxBHyXuKL849eucPFhvBoxMsflfOb8kxaeQ==}

  /webpack-cli/4.10.0_webpack@5.88.2:
    resolution: {integrity: sha512-NLhDfH/h4O6UOy+0LSso42xvYypClINuMNBVVzX4vX98TmTaTUxwRbXdhucbFMd2qLaCTcLq/PdYrvi8onw90w==}
    engines: {node: '>=10.13.0'}
    hasBin: true
    peerDependencies:
      '@webpack-cli/generators': '*'
      '@webpack-cli/migrate': '*'
      webpack: 4.x.x || 5.x.x
      webpack-bundle-analyzer: '*'
      webpack-dev-server: '*'
    peerDependenciesMeta:
      '@webpack-cli/generators':
        optional: true
      '@webpack-cli/migrate':
        optional: true
      webpack-bundle-analyzer:
        optional: true
      webpack-dev-server:
        optional: true
    dependencies:
      '@discoveryjs/json-ext': 0.5.7
      '@webpack-cli/configtest': 1.2.0_w3wu7rcwmvifygnqiqkxwjppse
      '@webpack-cli/info': 1.5.0_webpack-cli@4.10.0
      '@webpack-cli/serve': 1.7.0_webpack-cli@4.10.0
      colorette: 2.0.20
      commander: 7.2.0
      cross-spawn: 7.0.3
      fastest-levenshtein: 1.0.16
      import-local: 3.1.0
      interpret: 2.2.0
      rechoir: 0.7.1
      webpack: 5.88.2_webpack-cli@4.10.0
      webpack-merge: 5.9.0
    dev: true

  /webpack-merge/5.9.0:
    resolution: {integrity: sha512-6NbRQw4+Sy50vYNTw7EyOn41OZItPiXB8GNv3INSoe3PSFaHJEz3SHTrYVaRm2LilNGnFUzh0FAwqPEmU/CwDg==}
    engines: {node: '>=10.0.0'}
    dependencies:
      clone-deep: 4.0.1
      wildcard: 2.0.1
    dev: true

  /webpack-sources/3.2.3:
    resolution: {integrity: sha512-/DyMEOrDgLKKIG0fmvtz+4dUX/3Ghozwgm6iPp8KRhvn+eQf9+Q7GWxVNMk3+uCPWfdXYC4ExGBckIXdFEfH1w==}
    engines: {node: '>=10.13.0'}
    dev: true

  /webpack/5.88.2_webpack-cli@4.10.0:
    resolution: {integrity: sha512-JmcgNZ1iKj+aiR0OvTYtWQqJwq37Pf683dY9bVORwVbUrDhLhdn/PlO2sHsFHPkj7sHNQF3JwaAkp49V+Sq1tQ==}
    engines: {node: '>=10.13.0'}
    hasBin: true
    peerDependencies:
      webpack-cli: '*'
    peerDependenciesMeta:
      webpack-cli:
        optional: true
    dependencies:
      '@types/eslint-scope': 3.7.5
      '@types/estree': 1.0.2
      '@webassemblyjs/ast': 1.11.6
      '@webassemblyjs/wasm-edit': 1.11.6
      '@webassemblyjs/wasm-parser': 1.11.6
      acorn: 8.10.0
      acorn-import-assertions: 1.9.0_acorn@8.10.0
      browserslist: 4.21.11
      chrome-trace-event: 1.0.3
      enhanced-resolve: 5.15.0
      es-module-lexer: 1.3.1
      eslint-scope: 5.1.1
      events: 3.3.0
      glob-to-regexp: 0.4.1
      graceful-fs: 4.2.11
      json-parse-even-better-errors: 2.3.1
      loader-runner: 4.3.0
      mime-types: 2.1.35
      neo-async: 2.6.2
      schema-utils: 3.3.0
      tapable: 2.2.1
      terser-webpack-plugin: 5.3.9_webpack@5.88.2
      watchpack: 2.4.0
      webpack-cli: 4.10.0_webpack@5.88.2
      webpack-sources: 3.2.3
    transitivePeerDependencies:
      - '@swc/core'
      - esbuild
      - uglify-js
    dev: true

  /whatwg-mimetype/2.3.0:
    resolution: {integrity: sha512-M4yMwr6mAnQz76TbJm914+gPpB/nCwvZbJU28cUD6dR004SAxDLOOSUaB1JDRqLtaOV/vi0IC5lEAGFgrjGv/g==}
    dev: true

  /whatwg-url/5.0.0:
    resolution: {integrity: sha512-saE57nupxk6v3HY35+jzBwYa0rKSy0XR8JSxZPwgLr7ys0IBzhGviA1/TUGJLmSVqs8pb9AnvICXEuOHLprYTw==}
    dependencies:
      tr46: 0.0.3
      webidl-conversions: 3.0.1

  /which-boxed-primitive/1.0.2:
    resolution: {integrity: sha512-bwZdv0AKLpplFY2KZRX6TvyuN7ojjr7lwkg6ml0roIy9YeuSr7JS372qlNW18UQYzgYK9ziGcerWqZOmEn9VNg==}
    dependencies:
      is-bigint: 1.0.4
      is-boolean-object: 1.1.2
      is-number-object: 1.0.7
      is-string: 1.0.7
      is-symbol: 1.0.4
    dev: true

  /which-collection/1.0.1:
    resolution: {integrity: sha512-W8xeTUwaln8i3K/cY1nGXzdnVZlidBcagyNFtBdD5kxnb4TvGKR7FfSIS3mYpwWS1QUCutfKz8IY8RjftB0+1A==}
    dependencies:
      is-map: 2.0.2
      is-set: 2.0.2
      is-weakmap: 2.0.1
      is-weakset: 2.0.2
    dev: true

  /which-typed-array/1.1.11:
    resolution: {integrity: sha512-qe9UWWpkeG5yzZ0tNYxDmd7vo58HDBc39mZ0xWWpolAGADdFOzkfamWLDxkOWcvHQKVmdTyQdLD4NOfjLWTKew==}
    engines: {node: '>= 0.4'}
    dependencies:
      available-typed-arrays: 1.0.5
      call-bind: 1.0.7
      for-each: 0.3.3
      gopd: 1.0.1
      has-tostringtag: 1.0.0
    dev: true

  /which/1.3.1:
    resolution: {integrity: sha512-HxJdYWq1MTIQbJ3nw0cqssHoTNU267KlrDuGZ1WYlxDStUtKUhOaJmh112/TZmHxxUfuJqPXSOm7tDyas0OSIQ==}
    hasBin: true
    dependencies:
      isexe: 2.0.0
    dev: true

  /which/2.0.2:
    resolution: {integrity: sha512-BLI3Tl1TW3Pvl70l3yq3Y64i+awpwXqsGBYWkkqMtnbXgrMD+yj7rhW0kuEDxzJaYXGjEW5ogapKNMEKNMjibA==}
    engines: {node: '>= 8'}
    hasBin: true
    dependencies:
      isexe: 2.0.0
    dev: true

  /why-is-node-running/2.2.2:
    resolution: {integrity: sha512-6tSwToZxTOcotxHeA+qGCq1mVzKR3CwcJGmVcY+QE8SHy6TnpFnh8PAvPNHYr7EcuVeG0QSMxtYCuO1ta/G/oA==}
    engines: {node: '>=8'}
    hasBin: true
    dependencies:
      siginfo: 2.0.0
      stackback: 0.0.2
    dev: true

  /wildcard/2.0.1:
    resolution: {integrity: sha512-CC1bOL87PIWSBhDcTrdeLo6eGT7mCFtrg0uIJtqJUFyK+eJnzl8A1niH56uu7KMa5XFrtiV+AQuHO3n7DsHnLQ==}
    dev: true

  /winston-transport/4.5.0:
    resolution: {integrity: sha512-YpZzcUzBedhlTAfJg6vJDlyEai/IFMIVcaEZZyl3UXIl4gmqRpU7AE89AHLkbzLUsv0NVmw7ts+iztqKxxPW1Q==}
    engines: {node: '>= 6.4.0'}
    dependencies:
      logform: 2.7.0
      readable-stream: 3.6.2
      triple-beam: 1.4.1
    dev: true

  /winston-transport/4.9.0:
    resolution: {integrity: sha512-8drMJ4rkgaPo1Me4zD/3WLfI/zPdA9o2IipKODunnGDcuqbHwjsbB79ylv04LCGGzU0xQ6vTznOMpQGaLhhm6A==}
    engines: {node: '>= 12.0.0'}
    dependencies:
      logform: 2.7.0
      readable-stream: 3.6.2
      triple-beam: 1.4.1
    dev: true

  /winston/3.10.0:
    resolution: {integrity: sha512-nT6SIDaE9B7ZRO0u3UvdrimG0HkB7dSTAgInQnNR2SOPJ4bvq5q79+pXLftKmP52lJGW15+H5MCK0nM9D3KB/g==}
    engines: {node: '>= 12.0.0'}
    dependencies:
      '@colors/colors': 1.5.0
      '@dabh/diagnostics': 2.0.3
      async: 3.2.4
      is-stream: 2.0.1
      logform: 2.5.1
      one-time: 1.0.0
      readable-stream: 3.6.2
      safe-stable-stringify: 2.4.3
      stack-trace: 0.0.10
      triple-beam: 1.4.1
      winston-transport: 4.5.0
    dev: true

  /winston/3.17.0:
    resolution: {integrity: sha512-DLiFIXYC5fMPxaRg832S6F5mJYvePtmO5G9v9IgUFPhXm9/GkXarH/TUrBAVzhTCzAj9anE/+GjrgXp/54nOgw==}
    engines: {node: '>= 12.0.0'}
    dependencies:
      '@colors/colors': 1.6.0
      '@dabh/diagnostics': 2.0.3
      async: 3.2.4
      is-stream: 2.0.1
      logform: 2.7.0
      one-time: 1.0.0
      readable-stream: 3.6.2
      safe-stable-stringify: 2.4.3
      stack-trace: 0.0.10
      triple-beam: 1.4.1
      winston-transport: 4.9.0
    dev: true

  /wordwrap/1.0.0:
    resolution: {integrity: sha512-gvVzJFlPycKc5dZN4yPkP8w7Dc37BtP1yczEneOb4uq34pXZcvrtRTmWV8W+Ume+XCxKgbjM+nevkyFPMybd4Q==}
    dev: false

  /workerpool/6.2.0:
    resolution: {integrity: sha512-Rsk5qQHJ9eowMH28Jwhe8HEbmdYDX4lwoMWshiCXugjtHqMD9ZbiqSDLxcsfdqsETPzVUtX5s1Z5kStiIM6l4A==}
    dev: true

  /workerpool/6.2.1:
    resolution: {integrity: sha512-ILEIE97kDZvF9Wb9f6h5aXK4swSlKGUcOEGiIYb2OOu/IrDU9iwj0fD//SsA6E5ibwJxpEvhullJY4Sl4GcpAw==}
    dev: true

  /wrap-ansi/7.0.0:
    resolution: {integrity: sha512-YVGIj2kamLSTxw6NsZjoBxfSwsn0ycdesmc4p+Q21c5zPuZ1pl+NfxVdxPtdHvmNVOQ6XSYG4AUtyt/Fi7D16Q==}
    engines: {node: '>=10'}
    dependencies:
      ansi-styles: 4.3.0
      string-width: 4.2.3
      strip-ansi: 6.0.1

  /wrap-ansi/8.1.0:
    resolution: {integrity: sha512-si7QWI6zUMq56bESFvagtmzMdGOtoxfR+Sez11Mobfc7tm+VkUckk9bW2UeffTGVUbOksxmSw0AA2gs8g71NCQ==}
    engines: {node: '>=12'}
    dependencies:
      ansi-styles: 6.2.1
      string-width: 5.1.2
      strip-ansi: 7.1.0
    dev: true

  /wrappy/1.0.2:
    resolution: {integrity: sha512-l4Sp/DRseor9wL6EvV2+TuQn63dMkPjZ/sp9XkghTEbV9KlPS1xUsZ3u7/IQO4wxtcFB4bgpQPRcR3QCvezPcQ==}
    dev: true

  /ws/8.11.0:
    resolution: {integrity: sha512-HPG3wQd9sNQoT9xHyNCXoDUa+Xw/VevmY9FoHyQ+g+rrMn4j6FB4np7Z0OhdTgjx6MgQLK7jwSy1YecU1+4Asg==}
    engines: {node: '>=10.0.0'}
    peerDependencies:
      bufferutil: ^4.0.1
      utf-8-validate: ^5.0.2
    peerDependenciesMeta:
      bufferutil:
        optional: true
      utf-8-validate:
        optional: true
    dev: true

  /ws/8.16.0:
    resolution: {integrity: sha512-HS0c//TP7Ina87TfiPUz1rQzMhHrl/SG2guqRcTOIUYD2q8uhUdNHZYJUaQ8aTGPzCh+c6oawMKW35nFl1dxyQ==}
    engines: {node: '>=10.0.0'}
    peerDependencies:
      bufferutil: ^4.0.1
      utf-8-validate: '>=5.0.2'
    peerDependenciesMeta:
      bufferutil:
        optional: true
      utf-8-validate:
        optional: true
    dev: true

  /xml2js/0.5.0:
    resolution: {integrity: sha512-drPFnkQJik/O+uPKpqSgr22mpuFHqKdbS835iAQrUC73L2F5WkboIRd63ai/2Yg6I1jzifPFKH2NTK+cfglkIA==}
    engines: {node: '>=4.0.0'}
    dependencies:
      sax: 1.2.4
      xmlbuilder: 11.0.1

  /xml2js/0.6.2:
    resolution: {integrity: sha512-T4rieHaC1EXcES0Kxxj4JWgaUQHDk+qwHcYOCFHfiwKz7tOVPLq7Hjq9dM1WCMhylqMEfP7hMcOIChvotiZegA==}
    engines: {node: '>=4.0.0'}
    dependencies:
      sax: 1.2.4
      xmlbuilder: 11.0.1
    dev: true

  /xmlbuilder/11.0.1:
    resolution: {integrity: sha512-fDlsI/kFEx7gLvbecc0/ohLG50fugQp8ryHzMTuW9vSa1GJ0XYWKnhsUx7oie3G98+r56aTQIUB4kht42R3JvA==}
    engines: {node: '>=4.0'}

  /xtend/4.0.2:
    resolution: {integrity: sha512-LKYU1iAXJXUgAXn9URjiu+MWhyUXHsvfp7mcuYm9dSUKK0/CjtrUwFAxD82/mCWbtLsGjFIad0wIsod4zrTAEQ==}
    engines: {node: '>=0.4'}
    dev: true

  /y18n/5.0.8:
    resolution: {integrity: sha512-0pfFzegeDWJHJIAmTLRP2DwHjdF5s7jo9tuztdQxAhINCdvS+3nGINqPd00AphqJR/0LhANUS6/+7SCb98YOfA==}
    engines: {node: '>=10'}

  /yallist/3.1.1:
    resolution: {integrity: sha512-a4UGQaWPH59mOXUYnAG2ewncQS4i4F43Tv3JoAM+s2VDAmS9NsK8GpDMLrCHPksFT7h3K6TOoUNn2pb7RoXx4g==}
    dev: true

  /yallist/4.0.0:
    resolution: {integrity: sha512-3wdGidZyq5PB084XLES5TpOSRA3wjXAlIWMhum2kRcv/41Sn2emQ0dycQW4uZXLejwKvg6EsvbdlVL+FYEct7A==}

  /yaml/2.5.1:
    resolution: {integrity: sha512-bLQOjaX/ADgQ20isPJRvF0iRUHIxVhYvr53Of7wGcWlO2jvtUlH5m87DsmulFVxRpNLOnI4tB6p/oh8D7kpn9Q==}
    engines: {node: '>= 14'}
    hasBin: true

  /yargs-parser/20.2.4:
    resolution: {integrity: sha512-WOkpgNhPTlE73h4VFAFsOnomJVaovO8VqLDzy5saChRBFQFBoMYirowyW+Q9HB4HFF4Z7VZTiG3iSzJJA29yRA==}
    engines: {node: '>=10'}
    dev: true

  /yargs-parser/20.2.9:
    resolution: {integrity: sha512-y11nGElTIV+CT3Zv9t7VKl+Q3hTQoT9a1Qzezhhl6Rp21gJ/IVTW7Z3y9EWXhuUBC2Shnf+DX0antecpAwSP8w==}
    engines: {node: '>=10'}
    dev: true

  /yargs-parser/21.1.1:
    resolution: {integrity: sha512-tVpsJW7DdjecAiFpbIB1e3qxIQsE6NoPc5/eTdrbbIC4h0LVsWhnoa3g+m2HclBIujHzsxZ4VJVA+GUuc2/LBw==}
    engines: {node: '>=12'}

  /yargs-unparser/2.0.0:
    resolution: {integrity: sha512-7pRTIA9Qc1caZ0bZ6RYRGbHJthJWuakf+WmHK0rVeLkNrrGhfoabBNdue6kdINI6r4if7ocq9aD/n7xwKOdzOA==}
    engines: {node: '>=10'}
    dependencies:
      camelcase: 6.3.0
      decamelize: 4.0.0
      flat: 5.0.2
      is-plain-obj: 2.1.0
    dev: true

  /yargs/16.2.0:
    resolution: {integrity: sha512-D1mvvtDG0L5ft/jGWkLpG1+m0eQxOfaBvTNELraWj22wSVUMWxZUvYgJYcKh6jGGIkJFhH4IZPQhR4TKpc8mBw==}
    engines: {node: '>=10'}
    dependencies:
      cliui: 7.0.4
      escalade: 3.1.2
      get-caller-file: 2.0.5
      require-directory: 2.1.1
      string-width: 4.2.3
      y18n: 5.0.8
      yargs-parser: 20.2.9
    dev: true

  /yargs/17.7.2:
    resolution: {integrity: sha512-7dSzzRQ++CKnNI/krKnYRV7JKKPUXMEh61soaHKg9mrWEhzFWhFnxPxGl+69cD1Ou63C13NUPCnmIcrvqCuM6w==}
    engines: {node: '>=12'}
    dependencies:
      cliui: 8.0.1
      escalade: 3.1.1
      get-caller-file: 2.0.5
      require-directory: 2.1.1
      string-width: 4.2.3
      y18n: 5.0.8
      yargs-parser: 21.1.1

  /yauzl/2.10.0:
    resolution: {integrity: sha512-p4a9I6X6nu6IhoGmBqAcbJy1mlC4j27vEPZX9F4L4/vZT3Lyq1VkFHw/V/PUcB9Buo+DG3iHkT0x3Qya58zc3g==}
    dependencies:
      buffer-crc32: 0.2.13
      fd-slicer: 1.1.0
    dev: true

  /yn/3.1.1:
    resolution: {integrity: sha512-Ux4ygGWsu2c7isFWe8Yu1YluJmqVhxqK2cLXNQA5AcC3QfbGNpM7fu0Y8b/z16pXLnFxZYvWhd3fhBY9DLmC6Q==}
    engines: {node: '>=6'}
    dev: true

  /yocto-queue/0.1.0:
    resolution: {integrity: sha512-rVksvsnNCdJ/ohGc6xgPwyN8eheCxsiLM8mxuE/t/mOVqJewPuO1miLpTHQiRgTKCLexL4MeAFVagts7HmNZ2Q==}
    engines: {node: '>=10'}
    dev: true

  /yocto-queue/1.0.0:
    resolution: {integrity: sha512-9bnSc/HEW2uRy67wc+T8UwauLuPJVn28jb+GtJY16iiKWyvmYJRXVT4UamsAEGQfPohgr2q4Tq0sQbQlxTfi1g==}
    engines: {node: '>=12.20'}
    dev: true<|MERGE_RESOLUTION|>--- conflicted
+++ resolved
@@ -233,24 +233,12 @@
   ../../packages/typespec-ts:
     specifiers:
       '@azure-rest/core-client': ^2.3.1
-<<<<<<< HEAD
       '@azure-tools/azure-http-specs': 0.1.0-alpha.2
-      '@azure-tools/rlc-common': workspace:^0.35.0
-      '@azure-tools/typespec-autorest': '>=0.48.0 <1.0.0'
-      '@azure-tools/typespec-azure-core': '>=0.48.0 <1.0.0'
-      '@azure-tools/typespec-azure-resource-manager': '>=0.48.0 <1.0.0'
-      '@azure-tools/typespec-client-generator-core': '>=0.48.3 <1.0.0'
-=======
-      '@azure-tools/cadl-ranch': ^0.16.1
-      '@azure-tools/cadl-ranch-api': ^0.5.0
-      '@azure-tools/cadl-ranch-expect': ^0.15.6
-      '@azure-tools/cadl-ranch-specs': ^0.39.5
       '@azure-tools/rlc-common': workspace:^0.36.0
       '@azure-tools/typespec-autorest': '>=0.49.0 <1.0.0'
       '@azure-tools/typespec-azure-core': '>=0.49.0 <1.0.0'
       '@azure-tools/typespec-azure-resource-manager': '>=0.49.0 <1.0.0'
       '@azure-tools/typespec-client-generator-core': '>=0.49.0 <1.0.0'
->>>>>>> b80c904a
       '@azure/abort-controller': ^2.1.2
       '@azure/core-auth': ^1.6.0
       '@azure/core-lro': ^3.1.0
@@ -266,20 +254,13 @@
       '@types/node': ^18.0.0
       '@typescript-eslint/eslint-plugin': ^6.8.0
       '@typescript-eslint/parser': ^6.8.0
-<<<<<<< HEAD
-      '@typespec/compiler': '>=0.62.0 <1.0.0'
-      '@typespec/http': '>=0.62.0 <1.0.0'
+      '@typespec/compiler': '>=0.63.0 <1.0.0'
+      '@typespec/http': '>=0.63.0 <1.0.0'
       '@typespec/http-specs': 0.1.0-alpha.2
-      '@typespec/openapi': '>=0.62.0, <1.0.0'
-      '@typespec/rest': '>=0.62.0 <1.0.0'
+      '@typespec/openapi': '>=0.63.0, <1.0.0'
+      '@typespec/rest': '>=0.63.0 <1.0.0'
       '@typespec/spec-api': 0.1.0-alpha.0
       '@typespec/spector': 0.1.0-alpha.3
-=======
-      '@typespec/compiler': '>=0.63.0 <1.0.0'
-      '@typespec/http': '>=0.63.0 <1.0.0'
-      '@typespec/openapi': '>=0.63.0, <1.0.0'
-      '@typespec/rest': '>=0.63.0 <1.0.0'
->>>>>>> b80c904a
       '@typespec/ts-http-runtime': 1.0.0-alpha.20240314.2
       '@typespec/versioning': '>=0.63.0 <1.0.0'
       '@vitest/coverage-istanbul': ~1.6.0
@@ -311,22 +292,11 @@
       tslib: 2.6.2
     devDependencies:
       '@azure-rest/core-client': 2.3.1
-<<<<<<< HEAD
-      '@azure-tools/azure-http-specs': 0.1.0-alpha.2_hdjbdo2cifssbnuc6wxra25gmq
-      '@azure-tools/typespec-autorest': 0.48.0_oxyscq5ldpbiqyqn7seen263ii
-      '@azure-tools/typespec-azure-core': 0.48.0_aaegv3jydxpwng7gbukr25tg2m
-      '@azure-tools/typespec-azure-resource-manager': 0.48.0_xptzwysxh7uiycxgwx225suwku
-      '@azure-tools/typespec-client-generator-core': 0.48.3_xptzwysxh7uiycxgwx225suwku
-=======
-      '@azure-tools/cadl-ranch': 0.16.1_amejmqxr72jemg4hjnersfbvzq
-      '@azure-tools/cadl-ranch-api': 0.5.0
-      '@azure-tools/cadl-ranch-expect': 0.15.6_acxnxaaiojnhbczdiyl7gkwmxa
-      '@azure-tools/cadl-ranch-specs': 0.39.5_76usnhwbv6t5blpkcdwohji23a
+      '@azure-tools/azure-http-specs': 0.1.0-alpha.2_foh2od7f4pzu4fog3a2zvsnsh4
       '@azure-tools/typespec-autorest': 0.49.0_uqxpqfozgqwkdzs7u74gtza3vu
       '@azure-tools/typespec-azure-core': 0.49.0_kj4jfkbw33dcu4jtzp54cnb2fm
       '@azure-tools/typespec-azure-resource-manager': 0.49.0_3qeo4wm44dy4dvllcauv7rlpye
       '@azure-tools/typespec-client-generator-core': 0.49.0_3qeo4wm44dy4dvllcauv7rlpye
->>>>>>> b80c904a
       '@azure/abort-controller': 2.1.2
       '@azure/core-auth': 1.6.0
       '@azure/core-lro': 3.1.0
@@ -342,20 +312,13 @@
       '@types/node': 18.18.0
       '@typescript-eslint/eslint-plugin': 6.8.0_wroavni7rd6ng5lxj6jm5p2pxq
       '@typescript-eslint/parser': 6.8.0_wgnkk2eh2432jxos7omdkkhhte
-<<<<<<< HEAD
-      '@typespec/compiler': 0.62.0
-      '@typespec/http': 0.62.0_@typespec+compiler@0.62.0
-      '@typespec/http-specs': 0.1.0-alpha.2_nny34cssizqkuut67zbclye2ye
-      '@typespec/openapi': 0.62.0_ehpjn7t5lr2snllrxt4bmumehe
-      '@typespec/rest': 0.62.0_ehpjn7t5lr2snllrxt4bmumehe
+      '@typespec/compiler': 0.63.0
+      '@typespec/http': 0.63.0_@typespec+compiler@0.63.0
+      '@typespec/http-specs': 0.1.0-alpha.2_xvlz2qnvrsvhtsdxctwfwev4vq
+      '@typespec/openapi': 0.63.0_qz2z3dajrrgsjonwob7haqlhte
+      '@typespec/rest': 0.63.0_qz2z3dajrrgsjonwob7haqlhte
       '@typespec/spec-api': 0.1.0-alpha.0
       '@typespec/spector': 0.1.0-alpha.3
-=======
-      '@typespec/compiler': 0.63.0
-      '@typespec/http': 0.63.0_@typespec+compiler@0.63.0
-      '@typespec/openapi': 0.63.0_qz2z3dajrrgsjonwob7haqlhte
-      '@typespec/rest': 0.63.0_qz2z3dajrrgsjonwob7haqlhte
->>>>>>> b80c904a
       '@typespec/ts-http-runtime': 1.0.0-alpha.20240314.2
       '@typespec/versioning': 0.63.0_@typespec+compiler@0.63.0
       '@vitest/coverage-istanbul': 1.6.0_vitest@1.6.0
@@ -450,76 +413,9 @@
       proper-lockfile: 2.0.1
     dev: false
 
-<<<<<<< HEAD
-  /@azure-tools/azure-http-specs/0.1.0-alpha.2_hdjbdo2cifssbnuc6wxra25gmq:
+  /@azure-tools/azure-http-specs/0.1.0-alpha.2_foh2od7f4pzu4fog3a2zvsnsh4:
     resolution: {integrity: sha512-8j3H+F3ffLwzgXc0u5N9l1zsSp7N3djeMtaG7JRupr6aU5lCo3J3wYwF0j3DJTGxdqNHjHeanJO5q93j1l3dxA==}
     engines: {node: '>=18.0.0'}
-=======
-  /@azure-tools/cadl-ranch-api/0.5.0:
-    resolution: {integrity: sha512-awgLMCWGy4VxIJ5n9SJuTH0WfZFsUv5kYffIYfvGPtV3NIkCwO1u39Polb4BBR8GLELWjRuHMxYsmhwpTzRBpw==}
-    engines: {node: '>=16.0.0'}
-    dependencies:
-      body-parser: 1.20.3
-      deep-equal: 2.2.2
-      express: 4.21.1
-      express-promise-router: 4.1.1_express@4.21.1
-      glob: 11.0.0
-      morgan: 1.10.0
-      multer: 1.4.5-lts.1
-      picocolors: 1.1.0
-      winston: 3.14.1
-      xml-formatter: 3.6.3
-      xml2js: 0.6.2
-      yargs: 17.7.2
-    transitivePeerDependencies:
-      - '@types/express'
-    dev: true
-
-  /@azure-tools/cadl-ranch-coverage-sdk/0.9.0:
-    resolution: {integrity: sha512-u4WU5U6Ps6oct9E3FiBdORMsSiqpV1VBFeiqH4ZTXCV3A245n3GzznRexZ5bDuRlRY4ea2BVvKrVnemaYaLp+w==}
-    engines: {node: '>=16.0.0'}
-    dependencies:
-      '@azure/identity': 4.4.1
-      '@azure/storage-blob': 12.24.0
-      '@types/node': 22.2.0
-    transitivePeerDependencies:
-      - supports-color
-    dev: true
-
-  /@azure-tools/cadl-ranch-expect/0.15.6_acxnxaaiojnhbczdiyl7gkwmxa:
-    resolution: {integrity: sha512-t601oyRwiSy/Nbbro5A7OHZSKsVGxGRJMPnd4X80dYetTBinUHXS2+cVx+fVQlUmb/4Ru/qNOvG0jtTJY9/XHw==}
-    engines: {node: '>=16.0.0'}
-    peerDependencies:
-      '@typespec/compiler': ~0.62.0
-      '@typespec/http': ~0.62.0
-      '@typespec/rest': ~0.62.0
-      '@typespec/versioning': ~0.62.0
-    dependencies:
-      '@typespec/compiler': 0.63.0
-      '@typespec/http': 0.63.0_@typespec+compiler@0.63.0
-      '@typespec/rest': 0.63.0_qz2z3dajrrgsjonwob7haqlhte
-      '@typespec/versioning': 0.63.0_@typespec+compiler@0.63.0
-    dev: true
-
-  /@azure-tools/cadl-ranch-expect/0.15.6_y2ehqb5acwlhqijbizhu3l6izi:
-    resolution: {integrity: sha512-t601oyRwiSy/Nbbro5A7OHZSKsVGxGRJMPnd4X80dYetTBinUHXS2+cVx+fVQlUmb/4Ru/qNOvG0jtTJY9/XHw==}
-    engines: {node: '>=16.0.0'}
-    peerDependencies:
-      '@typespec/compiler': ~0.62.0
-      '@typespec/http': ~0.62.0
-      '@typespec/rest': ~0.62.0
-      '@typespec/versioning': ~0.62.0
-    dependencies:
-      '@typespec/compiler': 0.62.0
-      '@typespec/http': 0.62.0_@typespec+compiler@0.62.0
-      '@typespec/rest': 0.62.0_ehpjn7t5lr2snllrxt4bmumehe
-      '@typespec/versioning': 0.63.0_@typespec+compiler@0.63.0
-    dev: true
-
-  /@azure-tools/cadl-ranch-specs/0.39.5_76usnhwbv6t5blpkcdwohji23a:
-    resolution: {integrity: sha512-OZr9wNxl6gMCpIwrpdaSbxEDamNtiACTLOCjQBZwDLTfW+15wOF0eavjTW+WV/M5qoCHqsldURYKPyT6tnRe4g==}
-    engines: {node: '>=16.0.0'}
->>>>>>> b80c904a
     peerDependencies:
       '@azure-tools/typespec-azure-core': ~0.48.0
       '@typespec/compiler': ~0.62.0
@@ -528,26 +424,14 @@
       '@typespec/versioning': ~0.62.0
       '@typespec/xml': ~0.62.0
     dependencies:
-<<<<<<< HEAD
-      '@azure-tools/typespec-azure-core': 0.48.0_aaegv3jydxpwng7gbukr25tg2m
-      '@typespec/compiler': 0.62.0
-      '@typespec/http': 0.62.0_@typespec+compiler@0.62.0
-      '@typespec/rest': 0.62.0_ehpjn7t5lr2snllrxt4bmumehe
-      '@typespec/spec-api': 0.1.0-alpha.0
-      '@typespec/spector': 0.1.0-alpha.3
-      '@typespec/versioning': 0.62.0_@typespec+compiler@0.62.0
-      '@typespec/xml': 0.62.0_@typespec+compiler@0.62.0
-=======
-      '@azure-tools/cadl-ranch': 0.16.1_amejmqxr72jemg4hjnersfbvzq
-      '@azure-tools/cadl-ranch-api': 0.5.0
-      '@azure-tools/cadl-ranch-expect': 0.15.6_acxnxaaiojnhbczdiyl7gkwmxa
       '@azure-tools/typespec-azure-core': 0.49.0_kj4jfkbw33dcu4jtzp54cnb2fm
       '@typespec/compiler': 0.63.0
       '@typespec/http': 0.63.0_@typespec+compiler@0.63.0
       '@typespec/rest': 0.63.0_qz2z3dajrrgsjonwob7haqlhte
+      '@typespec/spec-api': 0.1.0-alpha.0
+      '@typespec/spector': 0.1.0-alpha.3
       '@typespec/versioning': 0.63.0_@typespec+compiler@0.63.0
       '@typespec/xml': 0.62.0_@typespec+compiler@0.63.0
->>>>>>> b80c904a
     transitivePeerDependencies:
       - '@types/express'
       - '@typespec/streams'
@@ -555,48 +439,6 @@
       - supports-color
     dev: true
 
-<<<<<<< HEAD
-=======
-  /@azure-tools/cadl-ranch/0.16.1_amejmqxr72jemg4hjnersfbvzq:
-    resolution: {integrity: sha512-4tyd+2GDsZjkcsiB14T2m5imkPCokJkFLKrPe0mINb5Z6DVVzk/2BkhId//zk9KinpYL0ThG9ewM1ZeJ0jnoeg==}
-    engines: {node: '>=16.0.0'}
-    hasBin: true
-    dependencies:
-      '@azure-tools/cadl-ranch-api': 0.5.0
-      '@azure-tools/cadl-ranch-coverage-sdk': 0.9.0
-      '@azure-tools/cadl-ranch-expect': 0.15.6_y2ehqb5acwlhqijbizhu3l6izi
-      '@azure/identity': 4.4.1
-      '@types/js-yaml': 4.0.6
-      '@typespec/compiler': 0.62.0
-      '@typespec/http': 0.62.0_@typespec+compiler@0.62.0
-      '@typespec/rest': 0.62.0_ehpjn7t5lr2snllrxt4bmumehe
-      ajv: 8.17.1
-      axios: 1.7.7
-      body-parser: 1.20.3
-      deep-equal: 2.2.2
-      express: 4.21.1
-      express-promise-router: 4.1.1_express@4.21.1
-      form-data: 3.0.2
-      glob: 11.0.0
-      jackspeak: 4.0.1
-      js-yaml: 4.1.0
-      morgan: 1.10.0
-      multer: 1.4.5-lts.1
-      node-fetch: 3.3.2
-      picocolors: 1.1.0
-      source-map-support: 0.5.21
-      winston: 3.14.1
-      xml2js: 0.6.2
-      yargs: 17.7.2
-    transitivePeerDependencies:
-      - '@types/express'
-      - '@typespec/streams'
-      - '@typespec/versioning'
-      - debug
-      - supports-color
-    dev: true
-
->>>>>>> b80c904a
   /@azure-tools/codegen/2.9.2:
     resolution: {integrity: sha512-brVLyffOtPiEijYYBYgV+4q7IyAfqXIec7XbdEqvv7As6SeEdq5WtbtN9N0LdGVHDWtEfc+JArwIx9aYGFdMUg==}
     engines: {node: '>=12.0.0'}
@@ -2525,7 +2367,7 @@
       yaml: 2.5.1
       yargs: 17.7.2
 
-  /@typespec/http-specs/0.1.0-alpha.2_nny34cssizqkuut67zbclye2ye:
+  /@typespec/http-specs/0.1.0-alpha.2_xvlz2qnvrsvhtsdxctwfwev4vq:
     resolution: {integrity: sha512-6CJSM14Rxroj7/cQd4qO48NOZGKDHoB29Fg+mt0AuWtCWbD18XLLQt9GqCfmmoJ7n9TZPS/qXB9TvBS49akKiA==}
     engines: {node: '>=16.0.0'}
     peerDependencies:
@@ -2535,13 +2377,13 @@
       '@typespec/versioning': ~0.62.0
       '@typespec/xml': ~0.62.0
     dependencies:
-      '@typespec/compiler': 0.62.0
-      '@typespec/http': 0.62.0_@typespec+compiler@0.62.0
-      '@typespec/rest': 0.62.0_ehpjn7t5lr2snllrxt4bmumehe
+      '@typespec/compiler': 0.63.0
+      '@typespec/http': 0.63.0_@typespec+compiler@0.63.0
+      '@typespec/rest': 0.63.0_qz2z3dajrrgsjonwob7haqlhte
       '@typespec/spec-api': 0.1.0-alpha.0
       '@typespec/spector': 0.1.0-alpha.3
-      '@typespec/versioning': 0.62.0_@typespec+compiler@0.62.0
-      '@typespec/xml': 0.62.0_@typespec+compiler@0.62.0
+      '@typespec/versioning': 0.63.0_@typespec+compiler@0.63.0
+      '@typespec/xml': 0.62.0_@typespec+compiler@0.63.0
     transitivePeerDependencies:
       - '@types/express'
       - '@typespec/streams'
@@ -2715,6 +2557,15 @@
       tslib: 2.6.2
     transitivePeerDependencies:
       - supports-color
+    dev: true
+
+  /@typespec/versioning/0.62.0_@typespec+compiler@0.62.0:
+    resolution: {integrity: sha512-M5KTCVH5fBniZU8eQlw+NV13vAmPr58HyBLDIyxeOuV+SHNlx+f+qanUEDIPaJheKlaSSNTEZKsDhs83/iIMMA==}
+    engines: {node: '>=18.0.0'}
+    peerDependencies:
+      '@typespec/compiler': ~0.62.0
+    dependencies:
+      '@typespec/compiler': 0.62.0
     dev: true
 
   /@typespec/versioning/0.63.0_@typespec+compiler@0.63.0:
