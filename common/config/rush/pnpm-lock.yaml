lockfileVersion: 5.4

importers:

  .:
    specifiers: {}

  ../../packages/autorest.typescript:
    specifiers:
      '@autorest/codemodel': ~4.19.2
      '@autorest/extension-base': ^3.5.0
      '@autorest/testmodeler': ^2.4.0
      '@azure-rest/core-client': ^1.4.0
      '@azure-tools/codegen': ^2.9.1
      '@azure-tools/rlc-common': workspace:^0.27.0
      '@azure-tools/test-recorder': ^3.0.0
      '@azure/abort-controller': ^1.0.1
      '@azure/core-auth': ^1.6.0
      '@azure/core-client': ^1.6.1
      '@azure/core-http': ^3.0.0
      '@azure/core-http-compat': ^1.2.0
      '@azure/core-lro': ^2.5.4
      '@azure/core-paging': ^1.5.0
      '@azure/core-rest-pipeline': ^1.14.0
      '@azure/core-tracing': ^1.0.0
      '@azure/core-util': ^1.4.0
      '@azure/core-xml': ^1.0.0-beta.1
      '@azure/logger': ^1.0.0
      '@microsoft.azure/autorest.testserver': ^3.3.34
      '@types/chai': ^4.2.8
      '@types/chai-as-promised': ^7.1.4
      '@types/fs-extra': ^9.0.13
      '@types/js-yaml': 3.12.1
      '@types/lodash': ^4.14.149
      '@types/mocha': ^5.2.7
      '@types/node': ^18.0.0
      '@types/sinon': ^10.0.0
      '@types/xmlbuilder': 0.0.34
      '@types/yargs': ^17.0.10
      '@typescript-eslint/eslint-plugin': ^6.8.0
      '@typescript-eslint/parser': ^6.8.0
      autorest: ^3.4.2
      buffer: ^6.0.3
      chai: ^4.2.0
      chai-as-promised: ^7.1.1
      chalk: ^4.0.0
      directory-tree: ^2.2.7
      dotenv: ^16.0.0
      eslint: ^8.18.0
      fs-extra: ^11.1.0
      handlebars: ^4.7.7
      karma: ^6.3.18
      karma-chrome-launcher: ^3.1.0
      karma-mocha: ^2.0.1
      karma-source-map-support: ^1.4.0
      lodash: ^4.17.21
      mocha: ^9.2.2
      moment: ^2.29.4
      node-cmd: ^3.0.0
      npm-run-all: ^4.1.5
      openapi-types: ^7.0.0
      path-browserify: ^1.0.1
      prettier: ^3.1.0
      puppeteer: ^22.2.0
      rimraf: ^5.0.0
      sinon: ^10.0.0
      source-map-loader: ^1.0.0
      source-map-support: ^0.5.16
      ts-morph: ^15.1.0
      ts-node: ^8.5.2
      tslib: ^2.3.1
      typescript: ~5.4.5
      wait-port: ^0.2.6
      webpack: ^5.72.0
      webpack-cli: ^4.9.2
      yargs: ^17.4.1
    dependencies:
      '@autorest/codemodel': 4.19.3
      '@autorest/extension-base': 3.6.0
      '@autorest/testmodeler': 2.6.1
      '@azure-rest/core-client': 1.4.0
      '@azure-tools/codegen': 2.10.0
      '@azure-tools/rlc-common': link:../rlc-common
      '@azure/core-auth': 1.7.2
      '@azure/core-client': 1.9.2
      '@azure/core-http': 3.0.4
      '@azure/core-http-compat': 1.3.0
      '@azure/core-lro': 2.7.2
      '@azure/core-paging': 1.6.2
      '@azure/core-rest-pipeline': 1.15.2
      '@azure/core-tracing': 1.1.2
      '@azure/logger': 1.1.2
      '@types/lodash': 4.17.0
      dotenv: 16.4.5
      fs-extra: 11.2.0
      handlebars: 4.7.8
      lodash: 4.17.21
      prettier: 3.2.5
      source-map-support: 0.5.21
      ts-morph: 15.1.0
    devDependencies:
      '@azure-tools/test-recorder': 3.2.0
      '@azure/abort-controller': 1.1.0
      '@azure/core-util': 1.9.0
      '@azure/core-xml': 1.4.2
      '@microsoft.azure/autorest.testserver': 3.3.49
      '@types/chai': 4.3.14
      '@types/chai-as-promised': 7.1.8
      '@types/fs-extra': 9.0.13
      '@types/js-yaml': 3.12.1
      '@types/mocha': 5.2.7
      '@types/node': 18.19.31
      '@types/sinon': 10.0.20
      '@types/xmlbuilder': 0.0.34
      '@types/yargs': 17.0.32
      '@typescript-eslint/eslint-plugin': 6.21.0_hmoy7n6el3fhw6yq6ztxxlygyu
      '@typescript-eslint/parser': 6.21.0_te743w6atip6hhlha3uq43n2xe
      autorest: 3.7.1
      buffer: 6.0.3
      chai: 4.4.1
      chai-as-promised: 7.1.1_chai@4.4.1
      chalk: 4.1.2
      directory-tree: 2.4.0
      eslint: 8.57.0
      karma: 6.4.3
      karma-chrome-launcher: 3.2.0
      karma-mocha: 2.0.1
      karma-source-map-support: 1.4.0
      mocha: 9.2.2
      moment: 2.30.1
      node-cmd: 3.0.0
      npm-run-all: 4.1.5
      openapi-types: 7.2.3
      path-browserify: 1.0.1
      puppeteer: 22.6.5_typescript@5.4.5
      rimraf: 5.0.5
      sinon: 10.0.1
      source-map-loader: 1.1.3_webpack@5.91.0
      ts-node: 8.10.2_typescript@5.4.5
      tslib: 2.6.2
      typescript: 5.4.5
      wait-port: 0.2.14
      webpack: 5.91.0_webpack-cli@4.10.0
      webpack-cli: 4.10.0_webpack@5.91.0
      yargs: 17.7.2

  ../../packages/rlc-common:
    specifiers:
      '@types/chai': ^4.3.4
      '@types/fs-extra': ^8.1.0
      '@types/lodash': ^4.14.182
      '@types/mocha': ^10.0.1
      '@types/node': ^18.0.0
      '@typescript-eslint/eslint-plugin': ^6.8.0
      '@typescript-eslint/parser': ^6.8.0
      chai: ^4.3.7
      cross-env: 7.0.3
      eslint: ^8.9.0
      eslint-plugin-require-extensions: 0.1.3
      fs-extra: ^10.0.0
      handlebars: ^4.7.7
      lodash: ^4.17.21
      mocha: ^10.2.0
      prettier: ^3.1.0
      rimraf: ^5.0.0
      ts-morph: ^15.1.0
      ts-node: ^10.7.0
      typescript: ~5.4.5
    dependencies:
      handlebars: 4.7.8
      lodash: 4.17.21
      ts-morph: 15.1.0
    devDependencies:
      '@types/chai': 4.3.14
      '@types/fs-extra': 8.1.5
      '@types/lodash': 4.17.0
      '@types/mocha': 10.0.6
      '@types/node': 18.19.31
      '@typescript-eslint/eslint-plugin': 6.21.0_hmoy7n6el3fhw6yq6ztxxlygyu
      '@typescript-eslint/parser': 6.21.0_te743w6atip6hhlha3uq43n2xe
      chai: 4.4.1
      cross-env: 7.0.3
      eslint: 8.57.0
      eslint-plugin-require-extensions: 0.1.3_eslint@8.57.0
      fs-extra: 10.1.0
      mocha: 10.4.0
      prettier: 3.2.5
      rimraf: 5.0.5
      ts-node: 10.9.2_wlea62xd56quayhtvpd45pky4m
      typescript: 5.4.5

  ../../packages/typespec-test:
    specifiers:
      '@azure-tools/typespec-autorest': '>=0.41.0 <1.0.0'
      '@azure-tools/typespec-azure-core': '>=0.41.0 <1.0.0'
      '@azure-tools/typespec-client-generator-core': '>=0.41.3 <1.0.0'
      '@azure-tools/typespec-ts': workspace:^0.27.0
      '@types/mocha': ^5.2.7
      '@types/node': ^18.0.0
      '@typespec/compiler': '>=0.55.0 <1.0.0'
      '@typespec/http': '>=0.55.0 <1.0.0'
      '@typespec/openapi': '>=0.55.0 <1.0.0'
      '@typespec/openapi3': '>=0.55.0 <1.0.0'
      '@typespec/rest': '>=0.55.0 <1.0.0'
      '@typespec/versioning': '>=0.55.0 <1.0.0'
      prettier: ^3.1.0
      ts-node: ^8.5.2
      typescript: ~5.4.5
    dependencies:
      '@azure-tools/typespec-autorest': 0.41.1_qgf42bahc6a3au7lyt3fze77by
      '@azure-tools/typespec-azure-core': 0.41.0_osvotlf4anf4wofkp3olgsifya
      '@azure-tools/typespec-client-generator-core': 0.41.3_ejdluhimozvsug6nabr5tzgmai
      '@azure-tools/typespec-ts': link:../typespec-ts
      '@typespec/compiler': 0.55.0
      '@typespec/http': 0.55.0_@typespec+compiler@0.55.0
      '@typespec/openapi': 0.55.0_h4qt3u6oalgs36clp2xs2lq3z4
      '@typespec/openapi3': 0.55.0_uutarydilqfrmegus37wddce6m
      '@typespec/rest': 0.55.0_h4qt3u6oalgs36clp2xs2lq3z4
      '@typespec/versioning': 0.55.0_@typespec+compiler@0.55.0
      prettier: 3.2.5
    devDependencies:
      '@types/mocha': 5.2.7
      '@types/node': 18.19.31
      ts-node: 8.10.2_typescript@5.4.5
      typescript: 5.4.5

  ../../packages/typespec-ts:
    specifiers:
      '@azure-rest/core-client': ^1.4.0
      '@azure-tools/cadl-ranch': ^0.12.7
      '@azure-tools/cadl-ranch-expect': ^0.13.3
      '@azure-tools/cadl-ranch-specs': ^0.31.8
      '@azure-tools/rlc-common': workspace:^0.27.0
      '@azure-tools/typespec-azure-core': '>=0.41.0 <1.0.0'
      '@azure-tools/typespec-client-generator-core': '>=0.41.3 <1.0.0'
      '@azure/core-auth': ^1.6.0
      '@azure/core-lro': ^2.5.4
      '@azure/core-paging': ^1.5.0
      '@azure/core-rest-pipeline': ^1.14.0
      '@azure/core-util': ^1.4.0
      '@azure/logger': ^1.0.4
      '@types/chai': ^4.3.1
      '@types/fs-extra': ^9.0.13
      '@types/mocha': ^9.1.1
      '@types/node': ^18.0.0
      '@typescript-eslint/eslint-plugin': ^6.8.0
      '@typescript-eslint/parser': ^6.8.0
      '@typespec/compiler': '>=0.55.0 <1.0.0'
      '@typespec/http': '>=0.55.0 <1.0.0'
      '@typespec/rest': '>=0.55.0 <1.0.0'
      '@typespec/ts-http-runtime': 1.0.0-alpha.20240314.2
      '@typespec/versioning': '>=0.55.0 <1.0.0'
      chai: ^4.3.6
      chalk: ^4.0.0
      cross-env: ^7.0.3
      eslint: ^8.9.0
      eslint-plugin-require-extensions: 0.1.3
      fs-extra: ^11.1.0
      mkdirp: ^3.0.1
      mocha: ^9.2.2
      prettier: ^3.1.0
      rimraf: ^5.0.0
      ts-morph: ^15.1.0
      ts-node: ~10.9.1
      tslib: ^2.3.1
      typescript: ~5.4.5
    dependencies:
      '@azure-tools/rlc-common': link:../rlc-common
      fs-extra: 11.2.0
      prettier: 3.2.5
      ts-morph: 15.1.0
      tslib: 2.6.2
    devDependencies:
      '@azure-rest/core-client': 1.4.0
      '@azure-tools/cadl-ranch': 0.12.7_2st3rkk3ecy4zxpm646kh3x7we
      '@azure-tools/cadl-ranch-expect': 0.13.3_jqtt3simmngrcvnphehjbnp5v4
      '@azure-tools/cadl-ranch-specs': 0.31.8_sn2g2ali27qzgjd2nm42z5e5my
      '@azure-tools/typespec-azure-core': 0.41.0_osvotlf4anf4wofkp3olgsifya
<<<<<<< HEAD
      '@azure-tools/typespec-client-generator-core': 0.41.4_ejdluhimozvsug6nabr5tzgmai
      '@azure/core-auth': 1.7.2
      '@azure/core-lro': 2.7.2
      '@azure/core-paging': 1.6.2
      '@azure/core-rest-pipeline': 1.15.2
      '@azure/core-util': 1.9.0
      '@azure/logger': 1.1.2
      '@types/chai': 4.3.14
=======
      '@azure-tools/typespec-client-generator-core': 0.41.3_ejdluhimozvsug6nabr5tzgmai
      '@azure/core-auth': 1.6.0
      '@azure/core-lro': 2.5.4
      '@azure/core-paging': 1.5.0
      '@azure/core-rest-pipeline': 1.14.0
      '@azure/core-util': 1.5.0
      '@azure/logger': 1.0.4
      '@types/chai': 4.3.6
>>>>>>> 98bfcbdd
      '@types/fs-extra': 9.0.13
      '@types/mocha': 9.1.1
      '@types/node': 18.19.31
      '@typescript-eslint/eslint-plugin': 6.21.0_hmoy7n6el3fhw6yq6ztxxlygyu
      '@typescript-eslint/parser': 6.21.0_te743w6atip6hhlha3uq43n2xe
      '@typespec/compiler': 0.55.0
      '@typespec/http': 0.55.0_@typespec+compiler@0.55.0
      '@typespec/rest': 0.55.0_h4qt3u6oalgs36clp2xs2lq3z4
      '@typespec/ts-http-runtime': 1.0.0-alpha.20240314.2
      '@typespec/versioning': 0.55.0_@typespec+compiler@0.55.0
      chai: 4.4.1
      chalk: 4.1.2
      cross-env: 7.0.3
      eslint: 8.57.0
      eslint-plugin-require-extensions: 0.1.3_eslint@8.57.0
      mkdirp: 3.0.1
      mocha: 9.2.2
      rimraf: 5.0.5
      ts-node: 10.9.2_wlea62xd56quayhtvpd45pky4m
      typescript: 5.4.5

packages:

  /@aashutoshrathi/word-wrap/1.2.6:
    resolution: {integrity: sha512-1Yjs2SvM8TflER/OD3cOjhWWOZb58A2t7wpE2S9XfBYTiIl+XFhQG2bjy4Pu1I+EAlCNUzRDYDdFwFYUKvXcIA==}
    engines: {node: '>=0.10.0'}
    dev: true

  /@autorest/codemodel/4.19.3:
    resolution: {integrity: sha512-8RMPjq2BmLNn080EHGbSc0E9pk7EO6i+vi3vGrz8xrfnTBydOZPJUZqmOpEmNnV6LRbr23cthXQo0JbA/bStWg==}
    engines: {node: '>=12.0.0'}
    dependencies:
      '@azure-tools/codegen': 2.9.2
      js-yaml: 4.0.0
    dev: false

  /@autorest/extension-base/3.6.0:
    resolution: {integrity: sha512-hE6nmdYu2SA6xlG46lM+/njtz0yNEkhzfkOs7PjrYulnXuBWHo08RdbXHGcecypgNhV2QAQcbV6ar5f1UGX6xQ==}
    engines: {node: '>=12.0.0'}
    dependencies:
      '@azure-tools/codegen': 2.10.0
      js-yaml: 4.1.0
      vscode-jsonrpc: 3.6.2
    dev: false

  /@autorest/testmodeler/2.6.1:
    resolution: {integrity: sha512-7OXzYet3S/Hiow9LzHUY5qdNRnceSQd41wKEGzfcGVleyWRobYJgYxGmUEyFZP4ZSerAb+QqygSvo9yWIC3nrQ==}
    dev: false

  /@azure-rest/core-client/1.4.0:
    resolution: {integrity: sha512-ozTDPBVUDR5eOnMIwhggbnVmOrka4fXCs8n8mvUo4WLLc38kki6bAOByDoVZZPz/pZy2jMt2kwfpvy/UjALj6w==}
    engines: {node: '>=18.0.0'}
    dependencies:
      '@azure/abort-controller': 2.1.2
      '@azure/core-auth': 1.7.2
      '@azure/core-rest-pipeline': 1.15.2
      '@azure/core-tracing': 1.1.2
      '@azure/core-util': 1.9.0
      tslib: 2.6.2
    transitivePeerDependencies:
      - supports-color

  /@azure-tools/async-io/3.0.254:
    resolution: {integrity: sha512-X1C7XdyCuo50ch9FzKtTvmK18FgDxxf1Bbt3cSoknQqeDaRegHSSCO+zByq2YA4NvUzKXeZ1engh29IDxZXgpQ==}
    engines: {node: '>=10.12.0'}
    dependencies:
      '@azure-tools/tasks': 3.0.255
      proper-lockfile: 2.0.1
    dev: false

  /@azure-tools/cadl-ranch-api/0.4.3:
    resolution: {integrity: sha512-1vmurkIORdQ/2j33uoKjxHFAOuRWQFaRLn7uS88hbofVj5C5DKTiMQAgawQFqGiJkaPTdZwGK3YF2qcJWebIzw==}
    engines: {node: '>=16.0.0'}
    dependencies:
      body-parser: 1.20.2
      deep-equal: 2.2.3
      express: 4.19.2
      express-promise-router: 4.1.1_express@4.19.2
      glob: 10.3.12
      morgan: 1.10.0
      multer: 1.4.5-lts.1
      picocolors: 1.0.0
      winston: 3.13.0
      yargs: 17.7.2
    transitivePeerDependencies:
      - '@types/express'
    dev: true

  /@azure-tools/cadl-ranch-coverage-sdk/0.8.2:
    resolution: {integrity: sha512-Os5tVUfuL2MmtYMbmYmCM0vFClH3Ik3i3BDz6yCaPlccx/TzgOXL0o9hRYxpmUhmV1VciE+Rpv5IwYVsfZBxnw==}
    engines: {node: '>=16.0.0'}
    dependencies:
      '@azure/identity': 3.4.2
      '@azure/storage-blob': 12.17.0
      '@types/node': 18.19.31
    transitivePeerDependencies:
      - encoding
      - supports-color
    dev: true

  /@azure-tools/cadl-ranch-expect/0.13.3_jqtt3simmngrcvnphehjbnp5v4:
    resolution: {integrity: sha512-CkLsiRci29AvU08vJXLx8O4t2p+60cH7OhLD11IBvfx4czwsShI5AKswvm0ESanuwpquCF3RATu+UTqVM+pYTA==}
    engines: {node: '>=16.0.0'}
    peerDependencies:
      '@typespec/compiler': ~0.55.0
      '@typespec/http': ~0.55.0
      '@typespec/rest': ~0.55.0
      '@typespec/versioning': ~0.55.0
    dependencies:
      '@typespec/compiler': 0.55.0
      '@typespec/http': 0.55.0_@typespec+compiler@0.55.0
      '@typespec/rest': 0.55.0_h4qt3u6oalgs36clp2xs2lq3z4
      '@typespec/versioning': 0.55.0_@typespec+compiler@0.55.0
    dev: true

  /@azure-tools/cadl-ranch-specs/0.31.8_sn2g2ali27qzgjd2nm42z5e5my:
    resolution: {integrity: sha512-KNp+eP8KN4m+z1eMzBbO84h5kEHOLCoR0Tn37rs1MTTIxiJQhJ2MKEktAcrLI8jqzaA8UUhomTwZIf6ZMSTR5Q==}
    engines: {node: '>=16.0.0'}
    peerDependencies:
      '@azure-tools/cadl-ranch-expect': ~0.13.3
      '@azure-tools/typespec-azure-core': ~0.41.0
      '@typespec/compiler': ~0.55.0
      '@typespec/http': ~0.55.0
      '@typespec/rest': ~0.55.0
      '@typespec/versioning': ~0.55.0
    dependencies:
      '@azure-tools/cadl-ranch': 0.12.7_2st3rkk3ecy4zxpm646kh3x7we
      '@azure-tools/cadl-ranch-api': 0.4.3
      '@azure-tools/cadl-ranch-expect': 0.13.3_jqtt3simmngrcvnphehjbnp5v4
      '@azure-tools/typespec-azure-core': 0.41.0_osvotlf4anf4wofkp3olgsifya
      '@typespec/compiler': 0.55.0
      '@typespec/http': 0.55.0_@typespec+compiler@0.55.0
      '@typespec/rest': 0.55.0_h4qt3u6oalgs36clp2xs2lq3z4
      '@typespec/versioning': 0.55.0_@typespec+compiler@0.55.0
    transitivePeerDependencies:
      - '@types/express'
      - encoding
      - supports-color
    dev: true

  /@azure-tools/cadl-ranch/0.12.7_2st3rkk3ecy4zxpm646kh3x7we:
    resolution: {integrity: sha512-lhJP81l7i+ScW14TYJ7P4qerkYsGGXFpAsxXUUk7hhu5vQL6TuMj/dyVXFU5nE3h2TAW+SOM+Lk6awRLxY5s+A==}
    engines: {node: '>=16.0.0'}
    hasBin: true
    dependencies:
      '@azure-tools/cadl-ranch-api': 0.4.3
      '@azure-tools/cadl-ranch-coverage-sdk': 0.8.2
      '@azure-tools/cadl-ranch-expect': 0.13.3_jqtt3simmngrcvnphehjbnp5v4
      '@azure/identity': 3.4.2
      '@types/js-yaml': 4.0.9
      '@typespec/compiler': 0.55.0
      '@typespec/http': 0.55.0_@typespec+compiler@0.55.0
      '@typespec/rest': 0.55.0_h4qt3u6oalgs36clp2xs2lq3z4
      ajv: 8.12.0
      body-parser: 1.20.2
      deep-equal: 2.2.3
      express: 4.19.2
      express-promise-router: 4.1.1_express@4.19.2
      glob: 10.3.12
      jackspeak: 2.1.1
      js-yaml: 4.1.0
      morgan: 1.10.0
      multer: 1.4.5-lts.1
      node-fetch: 3.3.2
      picocolors: 1.0.0
      source-map-support: 0.5.21
      winston: 3.13.0
      xml2js: 0.5.0
      yargs: 17.7.2
    transitivePeerDependencies:
      - '@types/express'
      - '@typespec/versioning'
      - encoding
      - supports-color
    dev: true

  /@azure-tools/codegen/2.10.0:
    resolution: {integrity: sha512-gdy0at3BUZAAARgiX9Ye6SNCKhcjLs5FNUewa/KV/dMGcPv7mBvbslt5VO3W8wj0n96ifk970aIFaivjacBxeQ==}
    engines: {node: '>=12.0.0'}
    dependencies:
      '@azure-tools/async-io': 3.0.254
      js-yaml: 4.1.0
      semver: 7.6.0
    dev: false

  /@azure-tools/codegen/2.9.2:
    resolution: {integrity: sha512-brVLyffOtPiEijYYBYgV+4q7IyAfqXIec7XbdEqvv7As6SeEdq5WtbtN9N0LdGVHDWtEfc+JArwIx9aYGFdMUg==}
    engines: {node: '>=12.0.0'}
    dependencies:
      '@azure-tools/async-io': 3.0.254
      js-yaml: 4.0.0
      semver: 7.6.0
    dev: false

  /@azure-tools/tasks/3.0.255:
    resolution: {integrity: sha512-GjALNLz7kWMEdRVbaN5g0cJHNAr3XVTbP0611Mv2UzMgGL6FOhNZJK+oPHJKLDR8EEDZNnkwPlyi7B+INXUSQA==}
    engines: {node: '>=10.12.0'}
    dev: false

  /@azure-tools/test-recorder/3.2.0:
    resolution: {integrity: sha512-Y7e3H4isrxCdc6Qjc2bXPIgW8dP/aD387mQ6w7W07eRFZLqAj7sGSQWQ6UrMUkS3Bv9k6JEyjO4WSNrSKEFpaA==}
    engines: {node: '>=18.0.0'}
    dependencies:
      '@azure/core-auth': 1.7.2
      '@azure/core-rest-pipeline': 1.15.2
      '@azure/core-util': 1.9.0
      '@azure/logger': 1.1.2
    transitivePeerDependencies:
      - supports-color
    dev: true

  /@azure-tools/typespec-autorest/0.41.1_qgf42bahc6a3au7lyt3fze77by:
    resolution: {integrity: sha512-m2Rq8aFMvICfkG/+B1kGSDepCUDHhiQ93y1/IcE+XU1+IU2iuNoSgUd0lHgksP5Aqnvs3Wm9JDmA9nMNjOM1Ww==}
    engines: {node: '>=18.0.0'}
    peerDependencies:
      '@azure-tools/typespec-azure-core': ~0.41.0
      '@azure-tools/typespec-client-generator-core': ~0.41.1
      '@typespec/compiler': ~0.55.0
      '@typespec/http': ~0.55.0
      '@typespec/openapi': ~0.55.0
      '@typespec/rest': ~0.55.0
      '@typespec/versioning': ~0.55.0
    dependencies:
      '@azure-tools/typespec-azure-core': 0.41.0_osvotlf4anf4wofkp3olgsifya
      '@azure-tools/typespec-client-generator-core': 0.41.3_ejdluhimozvsug6nabr5tzgmai
      '@typespec/compiler': 0.55.0
      '@typespec/http': 0.55.0_@typespec+compiler@0.55.0
      '@typespec/openapi': 0.55.0_h4qt3u6oalgs36clp2xs2lq3z4
      '@typespec/rest': 0.55.0_h4qt3u6oalgs36clp2xs2lq3z4
      '@typespec/versioning': 0.55.0_@typespec+compiler@0.55.0
    dev: false

  /@azure-tools/typespec-azure-core/0.41.0_osvotlf4anf4wofkp3olgsifya:
    resolution: {integrity: sha512-bnVrLxyjhMfKv75POL3m+lWjyqpLtWYEM9t2mrhFECHfW3+gWzTKIg98oNMKLXmev/sCc9QhbkKLs72jqxNL1Q==}
    engines: {node: '>=18.0.0'}
    peerDependencies:
      '@typespec/compiler': ~0.55.0
      '@typespec/http': ~0.55.0
      '@typespec/rest': ~0.55.0
    dependencies:
      '@typespec/compiler': 0.55.0
      '@typespec/http': 0.55.0_@typespec+compiler@0.55.0
      '@typespec/rest': 0.55.0_h4qt3u6oalgs36clp2xs2lq3z4

<<<<<<< HEAD
  /@azure-tools/typespec-client-generator-core/0.41.4_ejdluhimozvsug6nabr5tzgmai:
    resolution: {integrity: sha512-aKI4PSNsc49YoxzfqDT6f7WDYaXIhslZyISKGrh10OaL3YlED2N0X5pJm76mSZvhbTvPYIkqbDkxD+shq4wCVQ==}
    engines: {node: '>=18.0.0'}
    peerDependencies:
      '@azure-tools/typespec-azure-core': ~0.41.0
      '@typespec/compiler': ~0.55.0
      '@typespec/http': ~0.55.0
      '@typespec/rest': ~0.55.0
      '@typespec/versioning': ~0.55.0
    dependencies:
      '@azure-tools/typespec-azure-core': 0.41.0_osvotlf4anf4wofkp3olgsifya
      '@typespec/compiler': 0.55.0
      '@typespec/http': 0.55.0_@typespec+compiler@0.55.0
      '@typespec/rest': 0.55.0_h4qt3u6oalgs36clp2xs2lq3z4
      '@typespec/versioning': 0.55.0_@typespec+compiler@0.55.0
      change-case: 5.4.4
      pluralize: 8.0.0
    dev: true

  /@azure-tools/typespec-client-generator-core/0.42.0-dev.6_ejdluhimozvsug6nabr5tzgmai:
    resolution: {integrity: sha512-otSxImEP2KVHrMJGOwM5MCaODBkrHVLEZwRkrJw66UbXuLmfNJvMvepRBM7wQncLcL0lHRohqRoYMoN8i09eEQ==}
=======
  /@azure-tools/typespec-client-generator-core/0.41.3_ejdluhimozvsug6nabr5tzgmai:
    resolution: {integrity: sha512-f5H6gz7GCi0kUd7/8LoyJaMq68E0fNldZKQPxUIxqwlQHTFUI/7K37kCkOMNVk8gqmLgLKCShBLhE7zONKe8MA==}
>>>>>>> 98bfcbdd
    engines: {node: '>=18.0.0'}
    peerDependencies:
      '@azure-tools/typespec-azure-core': ~0.41.0
      '@typespec/compiler': ~0.55.0
      '@typespec/http': ~0.55.0
      '@typespec/rest': ~0.55.0
      '@typespec/versioning': ~0.55.0
    dependencies:
      '@azure-tools/typespec-azure-core': 0.41.0_osvotlf4anf4wofkp3olgsifya
      '@typespec/compiler': 0.55.0
      '@typespec/http': 0.55.0_@typespec+compiler@0.55.0
      '@typespec/rest': 0.55.0_h4qt3u6oalgs36clp2xs2lq3z4
      '@typespec/versioning': 0.55.0_@typespec+compiler@0.55.0
      change-case: 5.4.4
      pluralize: 8.0.0
    dev: false

  /@azure/abort-controller/1.1.0:
    resolution: {integrity: sha512-TrRLIoSQVzfAJX9H1JeFjzAoDGcoK1IYX1UImfceTZpsyYfWr09Ss1aHW1y5TrrR3iq6RZLBwJ3E24uwPhwahw==}
    engines: {node: '>=12.0.0'}
    dependencies:
      tslib: 2.6.2

  /@azure/abort-controller/2.1.2:
    resolution: {integrity: sha512-nBrLsEWm4J2u5LpAPjxADTlq3trDgVZZXHNKabeXZtpq3d3AbN/KGO82R87rdDz5/lYB024rtEf10/q0urNgsA==}
    engines: {node: '>=18.0.0'}
    dependencies:
      tslib: 2.6.2

  /@azure/core-auth/1.7.2:
    resolution: {integrity: sha512-Igm/S3fDYmnMq1uKS38Ae1/m37B3zigdlZw+kocwEhh5GjyKjPrXKO2J6rzpC1wAxrNil/jX9BJRqBshyjnF3g==}
    engines: {node: '>=18.0.0'}
    dependencies:
      '@azure/abort-controller': 2.1.2
      '@azure/core-util': 1.9.0
      tslib: 2.6.2

  /@azure/core-client/1.9.2:
    resolution: {integrity: sha512-kRdry/rav3fUKHl/aDLd/pDLcB+4pOFwPPTVEExuMyaI5r+JBbMWqRbCY1pn5BniDaU3lRxO9eaQ1AmSMehl/w==}
    engines: {node: '>=18.0.0'}
    dependencies:
      '@azure/abort-controller': 2.1.2
      '@azure/core-auth': 1.7.2
      '@azure/core-rest-pipeline': 1.15.2
      '@azure/core-tracing': 1.1.2
      '@azure/core-util': 1.9.0
      '@azure/logger': 1.1.2
      tslib: 2.6.2
    transitivePeerDependencies:
      - supports-color

  /@azure/core-http-compat/1.3.0:
    resolution: {integrity: sha512-ZN9avruqbQ5TxopzG3ih3KRy52n8OAbitX3fnZT5go4hzu0J+KVPSzkL+Wt3hpJpdG8WIfg1sBD1tWkgUdEpBA==}
    engines: {node: '>=12.0.0'}
    dependencies:
      '@azure/abort-controller': 1.1.0
      '@azure/core-client': 1.9.2
      '@azure/core-rest-pipeline': 1.15.2
    transitivePeerDependencies:
      - supports-color
    dev: false

  /@azure/core-http/3.0.4:
    resolution: {integrity: sha512-Fok9VVhMdxAFOtqiiAtg74fL0UJkt0z3D+ouUUxcRLzZNBioPRAMJFVxiWoJljYpXsRi4GDQHzQHDc9AiYaIUQ==}
    engines: {node: '>=14.0.0'}
    dependencies:
      '@azure/abort-controller': 1.1.0
      '@azure/core-auth': 1.7.2
      '@azure/core-tracing': 1.0.0-preview.13
      '@azure/core-util': 1.9.0
      '@azure/logger': 1.1.2
      '@types/node-fetch': 2.6.11
      '@types/tunnel': 0.0.3
      form-data: 4.0.0
      node-fetch: 2.7.0
      process: 0.11.10
      tslib: 2.6.2
      tunnel: 0.0.6
      uuid: 8.3.2
      xml2js: 0.5.0
    transitivePeerDependencies:
      - encoding

  /@azure/core-lro/2.7.2:
    resolution: {integrity: sha512-0YIpccoX8m/k00O7mDDMdJpbr6mf1yWo2dfmxt5A8XVZVVMz2SSKaEbMCeJRvgQ0IaSlqhjT47p4hVIRRy90xw==}
    engines: {node: '>=18.0.0'}
    dependencies:
      '@azure/abort-controller': 2.1.2
      '@azure/core-util': 1.9.0
      '@azure/logger': 1.1.2
      tslib: 2.6.2

  /@azure/core-paging/1.6.2:
    resolution: {integrity: sha512-YKWi9YuCU04B55h25cnOYZHxXYtEvQEbKST5vqRga7hWY9ydd3FZHdeQF8pyh+acWZvppw13M/LMGx0LABUVMA==}
    engines: {node: '>=18.0.0'}
    dependencies:
      tslib: 2.6.2

  /@azure/core-rest-pipeline/1.15.2:
    resolution: {integrity: sha512-BmWfpjc/QXc2ipHOh6LbUzp3ONCaa6xzIssTU0DwH9bbYNXJlGUL6tujx5TrbVd/QQknmS+vlQJGrCq2oL1gZA==}
    engines: {node: '>=18.0.0'}
    dependencies:
      '@azure/abort-controller': 2.1.2
      '@azure/core-auth': 1.7.2
      '@azure/core-tracing': 1.1.2
      '@azure/core-util': 1.9.0
      '@azure/logger': 1.1.2
      http-proxy-agent: 7.0.2
      https-proxy-agent: 7.0.4
      tslib: 2.6.2
    transitivePeerDependencies:
      - supports-color

  /@azure/core-tracing/1.0.0-preview.13:
    resolution: {integrity: sha512-KxDlhXyMlh2Jhj2ykX6vNEU0Vou4nHr025KoSEiz7cS3BNiHNaZcdECk/DmLkEB0as5T7b/TpRcehJ5yV6NeXQ==}
    engines: {node: '>=12.0.0'}
    dependencies:
      '@opentelemetry/api': 1.8.0
      tslib: 2.6.2

  /@azure/core-tracing/1.1.2:
    resolution: {integrity: sha512-dawW9ifvWAWmUm9/h+/UQ2jrdvjCJ7VJEuCJ6XVNudzcOwm53BFZH4Q845vjfgoUAM8ZxokvVNxNxAITc502YA==}
    engines: {node: '>=18.0.0'}
    dependencies:
      tslib: 2.6.2

  /@azure/core-util/1.9.0:
    resolution: {integrity: sha512-AfalUQ1ZppaKuxPPMsFEUdX6GZPB3d9paR9d/TTL7Ow2De8cJaC7ibi7kWVlFAVPCYo31OcnGymc0R89DX8Oaw==}
    engines: {node: '>=18.0.0'}
    dependencies:
      '@azure/abort-controller': 2.1.2
      tslib: 2.6.2

  /@azure/core-xml/1.4.2:
    resolution: {integrity: sha512-CW3MZhApe/S4iikbYKE7s83fjDBPIr2kpidX+hlGRwh7N4o1nIpQ/PfJTeioqhfqdMvRtheEl+ft64fyTaLNaA==}
    engines: {node: '>=18.0.0'}
    dependencies:
      fast-xml-parser: 4.3.6
      tslib: 2.6.2
    dev: true

  /@azure/identity/3.4.2:
    resolution: {integrity: sha512-0q5DL4uyR0EZ4RXQKD8MadGH6zTIcloUoS/RVbCpNpej4pwte0xpqYxk8K97Py2RiuUvI7F4GXpoT4046VfufA==}
    engines: {node: '>=14.0.0'}
    dependencies:
      '@azure/abort-controller': 1.1.0
      '@azure/core-auth': 1.7.2
      '@azure/core-client': 1.9.2
      '@azure/core-rest-pipeline': 1.15.2
      '@azure/core-tracing': 1.1.2
      '@azure/core-util': 1.9.0
      '@azure/logger': 1.1.2
      '@azure/msal-browser': 3.13.0
      '@azure/msal-node': 2.7.0
      events: 3.3.0
      jws: 4.0.0
      open: 8.4.2
      stoppable: 1.1.0
      tslib: 2.6.2
    transitivePeerDependencies:
      - supports-color
    dev: true

  /@azure/logger/1.1.2:
    resolution: {integrity: sha512-l170uE7bsKpIU6B/giRc9i4NI0Mj+tANMMMxf7Zi/5cKzEqPayP7+X1WPrG7e+91JgY8N+7K7nF2WOi7iVhXvg==}
    engines: {node: '>=18.0.0'}
    dependencies:
      tslib: 2.6.2

  /@azure/msal-browser/3.13.0:
    resolution: {integrity: sha512-fD906nmJei3yE7la6DZTdUtXKvpwzJURkfsiz9747Icv4pit77cegSm6prJTKLQ1fw4iiZzrrWwxnhMLrTf5gQ==}
    engines: {node: '>=0.8.0'}
    dependencies:
      '@azure/msal-common': 14.9.0
    dev: true

  /@azure/msal-common/14.9.0:
    resolution: {integrity: sha512-yzBPRlWPnTBeixxLNI3BBIgF5/bHpbhoRVuuDBnYjCyWRavaPUsKAHUDYLqpGkBLDciA6TCc6GOxN4/S3WiSxg==}
    engines: {node: '>=0.8.0'}
    dev: true

  /@azure/msal-node/2.7.0:
    resolution: {integrity: sha512-wXD8LkUvHICeSWZydqg6o8Yvv+grlBEcmLGu+QEI4FcwFendbTEZrlSygnAXXSOCVaGAirWLchca35qrgpO6Jw==}
    engines: {node: '>=16'}
    dependencies:
      '@azure/msal-common': 14.9.0
      jsonwebtoken: 9.0.2
      uuid: 8.3.2
    dev: true

  /@azure/storage-blob/12.17.0:
    resolution: {integrity: sha512-sM4vpsCpcCApagRW5UIjQNlNylo02my2opgp0Emi8x888hZUvJ3dN69Oq20cEGXkMUWnoCrBaB0zyS3yeB87sQ==}
    engines: {node: '>=14.0.0'}
    dependencies:
      '@azure/abort-controller': 1.1.0
      '@azure/core-http': 3.0.4
      '@azure/core-lro': 2.7.2
      '@azure/core-paging': 1.6.2
      '@azure/core-tracing': 1.0.0-preview.13
      '@azure/logger': 1.1.2
      events: 3.3.0
      tslib: 2.6.2
    transitivePeerDependencies:
      - encoding
    dev: true

  /@babel/code-frame/7.24.2:
    resolution: {integrity: sha512-y5+tLQyV8pg3fsiln67BVLD1P13Eg4lh5RW9mF0zUuvLrv9uIQ4MCL+CRT+FTsBlBjcIan6PGsLcBN0m3ClUyQ==}
    engines: {node: '>=6.9.0'}
    dependencies:
      '@babel/highlight': 7.24.2
      picocolors: 1.0.0

  /@babel/helper-validator-identifier/7.22.20:
    resolution: {integrity: sha512-Y4OZ+ytlatR8AI+8KZfKuL5urKp7qey08ha31L8b3BwewJAoJamTzyvxPR/5D+KkdJCGPq/+8TukHBlY10FX9A==}
    engines: {node: '>=6.9.0'}

  /@babel/highlight/7.24.2:
    resolution: {integrity: sha512-Yac1ao4flkTxTteCDZLEvdxg2fZfz1v8M4QpaGypq/WPDqg3ijHYbDfs+LG5hvzSoqaSZ9/Z9lKSP3CjZjv+pA==}
    engines: {node: '>=6.9.0'}
    dependencies:
      '@babel/helper-validator-identifier': 7.22.20
      chalk: 2.4.2
      js-tokens: 4.0.0
      picocolors: 1.0.0

  /@colors/colors/1.5.0:
    resolution: {integrity: sha512-ooWCrlZP11i8GImSjTHYHLkvFDP48nS4+204nGb1RiX/WXYHmJA2III9/e2DWVabCESdW7hBAEzHRqUn9OUVvQ==}
    engines: {node: '>=0.1.90'}
    dev: true

  /@colors/colors/1.6.0:
    resolution: {integrity: sha512-Ir+AOibqzrIsL6ajt3Rz3LskB7OiMVHqltZmspbW/TJuTVuyOMirVqAkjfY6JISiLHgyNqicAC8AyHHGzNd/dA==}
    engines: {node: '>=0.1.90'}
    dev: true

  /@cspotcode/source-map-support/0.8.1:
    resolution: {integrity: sha512-IchNf6dN4tHoMFIn/7OE8LWZ19Y6q/67Bmf6vnGREv8RSbBVb9LPJxEcnwrcwX6ixSvaiGoomAUvu4YSxXrVgw==}
    engines: {node: '>=12'}
    dependencies:
      '@jridgewell/trace-mapping': 0.3.9
    dev: true

  /@dabh/diagnostics/2.0.3:
    resolution: {integrity: sha512-hrlQOIi7hAfzsMqlGSFyVucrx38O+j6wiGOf//H2ecvIEqYN4ADBSS2iLMh5UFyDunCNniUIPk/q3riFv45xRA==}
    dependencies:
      colorspace: 1.1.4
      enabled: 2.0.0
      kuler: 2.0.0
    dev: true

  /@discoveryjs/json-ext/0.5.7:
    resolution: {integrity: sha512-dBVuXR082gk3jsFp7Rd/JI4kytwGHecnCoTtXFb7DB6CNHp4rg5k1bhg0nWdLGLnOV71lmDzGQaLMy8iPLY0pw==}
    engines: {node: '>=10.0.0'}
    dev: true

  /@eslint-community/eslint-utils/4.4.0_eslint@8.57.0:
    resolution: {integrity: sha512-1/sA4dwrzBAyeUoQ6oxahHKmrZvsnLCg4RfxW3ZFGGmQkSNQPFNLV9CUEFQP1x9EYXHTo5p6xdhZM1Ne9p/AfA==}
    engines: {node: ^12.22.0 || ^14.17.0 || >=16.0.0}
    peerDependencies:
      eslint: ^6.0.0 || ^7.0.0 || >=8.0.0
    dependencies:
      eslint: 8.57.0
      eslint-visitor-keys: 3.4.3
    dev: true

  /@eslint-community/regexpp/4.10.0:
    resolution: {integrity: sha512-Cu96Sd2By9mCNTx2iyKOmq10v22jUVQv0lQnlGNy16oE9589yE+QADPbrMGCkA51cKZSg3Pu/aTJVTGfL/qjUA==}
    engines: {node: ^12.0.0 || ^14.0.0 || >=16.0.0}
    dev: true

  /@eslint/eslintrc/2.1.4:
    resolution: {integrity: sha512-269Z39MS6wVJtsoUl10L60WdkhJVdPG24Q4eZTH3nnF6lpvSShEK3wQjDX9JRWAUPvPh7COouPpU9IrqaZFvtQ==}
    engines: {node: ^12.22.0 || ^14.17.0 || >=16.0.0}
    dependencies:
      ajv: 6.12.6
      debug: 4.3.4
      espree: 9.6.1
      globals: 13.24.0
      ignore: 5.3.1
      import-fresh: 3.3.0
      js-yaml: 4.1.0
      minimatch: 3.1.2
      strip-json-comments: 3.1.1
    transitivePeerDependencies:
      - supports-color
    dev: true

  /@eslint/js/8.57.0:
    resolution: {integrity: sha512-Ys+3g2TaW7gADOJzPt83SJtCDhMjndcDMFVQ/Tj9iA1BfJzFKD9mAUXT3OenpuPHbI6P/myECxRJrofUsDx/5g==}
    engines: {node: ^12.22.0 || ^14.17.0 || >=16.0.0}
    dev: true

  /@humanwhocodes/config-array/0.11.14:
    resolution: {integrity: sha512-3T8LkOmg45BV5FICb15QQMsyUSWrQ8AygVfC7ZG32zOalnqrilm018ZVCw0eapXux8FtA33q8PSRSstjee3jSg==}
    engines: {node: '>=10.10.0'}
    dependencies:
      '@humanwhocodes/object-schema': 2.0.3
      debug: 4.3.4
      minimatch: 3.1.2
    transitivePeerDependencies:
      - supports-color
    dev: true

  /@humanwhocodes/module-importer/1.0.1:
    resolution: {integrity: sha512-bxveV4V8v5Yb4ncFTT3rPSgZBOpCkjfK0y4oVVVJwIuDVBRMDXrPyXRL988i5ap9m9bnyEEjWfm5WkBmtffLfA==}
    engines: {node: '>=12.22'}
    dev: true

  /@humanwhocodes/object-schema/2.0.3:
    resolution: {integrity: sha512-93zYdMES/c1D69yZiKDBj0V24vqNzB/koF26KPaagAfd3P/4gUlh3Dys5ogAK+Exi9QyzlD8x/08Zt7wIKcDcA==}
    dev: true

  /@isaacs/cliui/8.0.2:
    resolution: {integrity: sha512-O8jcjabXaleOG9DQ0+ARXWZBTfnP4WNAqzuiJK7ll44AmxGKv/J2M4TPjxjY3znBCfvBXFzucm1twdyFybFqEA==}
    engines: {node: '>=12'}
    dependencies:
      string-width: 5.1.2
      string-width-cjs: /string-width/4.2.3
      strip-ansi: 7.1.0
      strip-ansi-cjs: /strip-ansi/6.0.1
      wrap-ansi: 8.1.0
      wrap-ansi-cjs: /wrap-ansi/7.0.0
    dev: true

  /@jridgewell/gen-mapping/0.3.5:
    resolution: {integrity: sha512-IzL8ZoEDIBRWEzlCcRhOaCupYyN5gdIK+Q6fbFdPDg6HqX6jpkItn7DFIpW9LQzXG6Df9sA7+OKnq0qlz/GaQg==}
    engines: {node: '>=6.0.0'}
    dependencies:
      '@jridgewell/set-array': 1.2.1
      '@jridgewell/sourcemap-codec': 1.4.15
      '@jridgewell/trace-mapping': 0.3.25
    dev: true

  /@jridgewell/resolve-uri/3.1.2:
    resolution: {integrity: sha512-bRISgCIjP20/tbWSPWMEi54QVPRZExkuD9lJL+UIxUKtwVJA8wW1Trb1jMs1RFXo1CBTNZ/5hpC9QvmKWdopKw==}
    engines: {node: '>=6.0.0'}
    dev: true

  /@jridgewell/set-array/1.2.1:
    resolution: {integrity: sha512-R8gLRTZeyp03ymzP/6Lil/28tGeGEzhx1q2k703KGWRAI1VdvPIXdG70VJc2pAMw3NA6JKL5hhFu1sJX0Mnn/A==}
    engines: {node: '>=6.0.0'}
    dev: true

  /@jridgewell/source-map/0.3.6:
    resolution: {integrity: sha512-1ZJTZebgqllO79ue2bm3rIGud/bOe0pP5BjSRCRxxYkEZS8STV7zN84UBbiYu7jy+eCKSnVIUgoWWE/tt+shMQ==}
    dependencies:
      '@jridgewell/gen-mapping': 0.3.5
      '@jridgewell/trace-mapping': 0.3.25
    dev: true

  /@jridgewell/sourcemap-codec/1.4.15:
    resolution: {integrity: sha512-eF2rxCRulEKXHTRiDrDy6erMYWqNw4LPdQ8UQA4huuxaQsVeRPFl2oM8oDGxMFhJUWZf9McpLtJasDDZb/Bpeg==}
    dev: true

  /@jridgewell/trace-mapping/0.3.25:
    resolution: {integrity: sha512-vNk6aEwybGtawWmy/PzwnGDOjCkLWSD2wqvjGGAgOAwCGWySYXfYoxt00IJkTF+8Lb57DwOb3Aa0o9CApepiYQ==}
    dependencies:
      '@jridgewell/resolve-uri': 3.1.2
      '@jridgewell/sourcemap-codec': 1.4.15
    dev: true

  /@jridgewell/trace-mapping/0.3.9:
    resolution: {integrity: sha512-3Belt6tdc8bPgAtbcmdtNJlirVoTmEb5e2gC94PnkwEW9jI6CAHUeoG85tjWP5WquqfavoMtMwiG4P926ZKKuQ==}
    dependencies:
      '@jridgewell/resolve-uri': 3.1.2
      '@jridgewell/sourcemap-codec': 1.4.15
    dev: true

  /@microsoft.azure/autorest.testserver/3.3.49:
    resolution: {integrity: sha512-7ZBouHtKKnHvK5jLOWGVcSj7aubZGI+0G9QO0q1+Uw9OaUIqpfWEiAb6P8oZ89KmJ+9OrmTFvYDyn2uGoE96Zw==}
    engines: {node: '>=10'}
    hasBin: true
    dependencies:
      '@azure/storage-blob': 12.17.0
      axios: 0.21.4
      body-parser: 1.20.2
      busboy: 1.6.0
      commonmark: 0.30.0
      deep-equal: 2.2.3
      express: 4.19.2
      express-promise-router: 4.1.1_express@4.19.2
      glob: 8.1.0
      js-yaml: 4.1.0
      morgan: 1.10.0
      mustache: 4.2.0
      request: 2.88.2
      request-promise-native: 1.0.9_request@2.88.2
      source-map-support: 0.5.21
      underscore: 1.13.6
      winston: 3.13.0
      xml2js: 0.5.0
      yargs: 17.7.2
    transitivePeerDependencies:
      - '@types/express'
      - debug
      - encoding
    dev: true

  /@nodelib/fs.scandir/2.1.5:
    resolution: {integrity: sha512-vq24Bq3ym5HEQm2NKCr3yXDwjc7vTsEThRDnkp2DK9p1uqLR+DHurm/NOTo0KG7HYHU7eppKZj3MyqYuMBf62g==}
    engines: {node: '>= 8'}
    dependencies:
      '@nodelib/fs.stat': 2.0.5
      run-parallel: 1.2.0

  /@nodelib/fs.stat/2.0.5:
    resolution: {integrity: sha512-RkhPPp2zrqDAQA/2jNhnztcPAlv64XdhIp7a7454A5ovI7Bukxgt7MX7udwAu3zg1DcpPU0rz3VV1SeaqvY4+A==}
    engines: {node: '>= 8'}

  /@nodelib/fs.walk/1.2.8:
    resolution: {integrity: sha512-oGB+UxlgWcgQkgwo8GcEGwemoTFt3FIO9ababBmaGwXIoBKZ+GTy0pP185beGg7Llih/NSHSV2XAs1lnznocSg==}
    engines: {node: '>= 8'}
    dependencies:
      '@nodelib/fs.scandir': 2.1.5
      fastq: 1.17.1

  /@opentelemetry/api/1.8.0:
    resolution: {integrity: sha512-I/s6F7yKUDdtMsoBWXJe8Qz40Tui5vsuKCWJEWVL+5q9sSWRzzx6v2KeNsOBEwd94j0eWkpWCH4yB6rZg9Mf0w==}
    engines: {node: '>=8.0.0'}

  /@pkgjs/parseargs/0.11.0:
    resolution: {integrity: sha512-+1VkjdD0QBLPodGrJUeqarH8VAIvQODIbwh9XpP5Syisf7YoQgsJKPNFoqqLQlu+VQ/tVSshMR6loPMn8U+dPg==}
    engines: {node: '>=14'}
    requiresBuild: true
    dev: true
    optional: true

  /@puppeteer/browsers/2.2.2:
    resolution: {integrity: sha512-hZ/JhxPIceWaGSEzUZp83/8M49CoxlkuThfTR7t4AoCu5+ZvJ3vktLm60Otww2TXeROB5igiZ8D9oPQh6ckBVg==}
    engines: {node: '>=18'}
    hasBin: true
    dependencies:
      debug: 4.3.4
      extract-zip: 2.0.1
      progress: 2.0.3
      proxy-agent: 6.4.0
      semver: 7.6.0
      tar-fs: 3.0.5
      unbzip2-stream: 1.4.3
      yargs: 17.7.2
    transitivePeerDependencies:
      - supports-color
    dev: true

  /@sindresorhus/merge-streams/2.3.0:
    resolution: {integrity: sha512-LtoMMhxAlorcGhmFYI+LhPgbPZCkgP6ra1YL604EeF6U98pLlQ3iWIGMdWSC+vWmPBWBNgmDBAhnAobLROJmwg==}
    engines: {node: '>=18'}

  /@sinonjs/commons/1.8.6:
    resolution: {integrity: sha512-Ky+XkAkqPZSm3NLBeUng77EBQl3cmeJhITaGHdYH8kjVB+aun3S4XBRti2zt17mtt0mIUDiNxYeoJm6drVvBJQ==}
    dependencies:
      type-detect: 4.0.8
    dev: true

  /@sinonjs/commons/3.0.1:
    resolution: {integrity: sha512-K3mCHKQ9sVh8o1C9cxkwxaOmXoAMlDxC1mYyHrjqOWEcBjYr76t96zL2zlj5dUGZ3HSw240X1qgH3Mjf1yJWpQ==}
    dependencies:
      type-detect: 4.0.8
    dev: true

  /@sinonjs/fake-timers/11.2.2:
    resolution: {integrity: sha512-G2piCSxQ7oWOxwGSAyFHfPIsyeJGXYtc6mFbnFA+kRXkiEnTl8c/8jul2S329iFBnDI9HGoeWWAZvuvOkZccgw==}
    dependencies:
      '@sinonjs/commons': 3.0.1
    dev: true

  /@sinonjs/fake-timers/7.1.2:
    resolution: {integrity: sha512-iQADsW4LBMISqZ6Ci1dupJL9pprqwcVFTcOsEmQOEhW+KLCVn/Y4Jrvg2k19fIHCp+iFprriYPTdRcQR8NbUPg==}
    dependencies:
      '@sinonjs/commons': 1.8.6
    dev: true

  /@sinonjs/samsam/6.1.3:
    resolution: {integrity: sha512-nhOb2dWPeb1sd3IQXL/dVPnKHDOAFfvichtBf4xV00/rU1QbPCQqKMbvIheIjqwVjh7qIgf2AHTHi391yMOMpQ==}
    dependencies:
      '@sinonjs/commons': 1.8.6
      lodash.get: 4.4.2
      type-detect: 4.0.8
    dev: true

  /@sinonjs/text-encoding/0.7.2:
    resolution: {integrity: sha512-sXXKG+uL9IrKqViTtao2Ws6dy0znu9sOaP1di/jKGW1M6VssO8vlpXCQcpZ+jisQ1tTFAC5Jo/EOzFbggBagFQ==}
    dev: true

  /@socket.io/component-emitter/3.1.1:
    resolution: {integrity: sha512-dzJtaDAAoXx4GCOJpbB2eG/Qj8VDpdwkLsWGzGm+0L7E8/434RyMbAHmk9ubXWVAb9nXmc44jUf8GKqVDiKezg==}
    dev: true

  /@tootallnate/quickjs-emscripten/0.23.0:
    resolution: {integrity: sha512-C5Mc6rdnsaJDjO3UpGW/CQTHtCKaYlScZTly4JIu97Jxo/odCiH0ITnDXSJPTOrEKk/ycSZ0AOgTmkDtkOsvIA==}
    dev: true

  /@ts-morph/common/0.16.0:
    resolution: {integrity: sha512-SgJpzkTgZKLKqQniCjLaE3c2L2sdL7UShvmTmPBejAKd2OKV/yfMpQ2IWpAuA+VY5wy7PkSUaEObIqEK6afFuw==}
    dependencies:
      fast-glob: 3.3.2
      minimatch: 5.1.6
      mkdirp: 1.0.4
      path-browserify: 1.0.1
    dev: false

  /@tsconfig/node10/1.0.11:
    resolution: {integrity: sha512-DcRjDCujK/kCk/cUe8Xz8ZSpm8mS3mNNpta+jGCA6USEDfktlNvm1+IuZ9eTcDbNk41BHwpHHeW+N1lKCz4zOw==}
    dev: true

  /@tsconfig/node12/1.0.11:
    resolution: {integrity: sha512-cqefuRsh12pWyGsIoBKJA9luFu3mRxCA+ORZvA4ktLSzIuCUtWVxGIuXigEwO5/ywWFMZ2QEGKWvkZG1zDMTag==}
    dev: true

  /@tsconfig/node14/1.0.3:
    resolution: {integrity: sha512-ysT8mhdixWK6Hw3i1V2AeRqZ5WfXg1G43mqoYlM2nc6388Fq5jcXyr5mRsqViLx/GJYdoL0bfXD8nmF+Zn/Iow==}
    dev: true

  /@tsconfig/node16/1.0.4:
    resolution: {integrity: sha512-vxhUy4J8lyeyinH7Azl1pdd43GJhZH/tP2weN8TntQblOY+A0XbT8DJk1/oCPuOOyg/Ja757rG0CgHcWC8OfMA==}
    dev: true

  /@types/chai-as-promised/7.1.8:
    resolution: {integrity: sha512-ThlRVIJhr69FLlh6IctTXFkmhtP3NpMZ2QGq69StYLyKZFp/HOp1VdKZj7RvfNWYYcJ1xlbLGLLWj1UvP5u/Gw==}
    dependencies:
      '@types/chai': 4.3.14
    dev: true

  /@types/chai/4.3.14:
    resolution: {integrity: sha512-Wj71sXE4Q4AkGdG9Tvq1u/fquNz9EdG4LIJMwVVII7ashjD/8cf8fyIfJAjRr6YcsXnSE8cOGQPq1gqeR8z+3w==}
    dev: true

  /@types/cookie/0.4.1:
    resolution: {integrity: sha512-XW/Aa8APYr6jSVVA1y/DEIZX0/GMKLEVekNG727R8cs56ahETkRAy/3DR7+fJyh7oUgGwNQaRfXCun0+KbWY7Q==}
    dev: true

  /@types/cors/2.8.17:
    resolution: {integrity: sha512-8CGDvrBj1zgo2qE+oS3pOCyYNqCPryMWY2bGfwA0dcfopWGgxs+78df0Rs3rc9THP4JkOhLsAa+15VdpAqkcUA==}
    dependencies:
      '@types/node': 18.19.31
    dev: true

  /@types/eslint-scope/3.7.7:
    resolution: {integrity: sha512-MzMFlSLBqNF2gcHWO0G1vP/YQyfvrxZ0bF+u7mzUdZ1/xK4A4sru+nraZz5i3iEIk1l1uyicaDVTB4QbbEkAYg==}
    dependencies:
      '@types/eslint': 8.56.10
      '@types/estree': 1.0.5
    dev: true

  /@types/eslint/8.56.10:
    resolution: {integrity: sha512-Shavhk87gCtY2fhXDctcfS3e6FdxWkCx1iUZ9eEUbh7rTqlZT0/IzOkCOVt0fCjcFuZ9FPYfuezTBImfHCDBGQ==}
    dependencies:
      '@types/estree': 1.0.5
      '@types/json-schema': 7.0.15
    dev: true

  /@types/estree/1.0.5:
    resolution: {integrity: sha512-/kYRxGDLWzHOB7q+wtSUQlFrtcdUccpfy+X+9iMBpHK8QLLhx2wIPYuS5DYtR9Wa/YlZAbIovy7qVdB1Aq6Lyw==}
    dev: true

  /@types/fs-extra/8.1.5:
    resolution: {integrity: sha512-0dzKcwO+S8s2kuF5Z9oUWatQJj5Uq/iqphEtE3GQJVRRYm/tD1LglU2UnXi2A8jLq5umkGouOXOR9y0n613ZwQ==}
    dependencies:
      '@types/node': 18.19.31
    dev: true

  /@types/fs-extra/9.0.13:
    resolution: {integrity: sha512-nEnwB++1u5lVDM2UI4c1+5R+FYaKfaAzS4OococimjVm3nQw3TuzH5UNsocrcTBbhnerblyHj4A49qXbIiZdpA==}
    dependencies:
      '@types/node': 18.19.31
    dev: true

  /@types/js-yaml/3.12.1:
    resolution: {integrity: sha512-SGGAhXLHDx+PK4YLNcNGa6goPf9XRWQNAUUbffkwVGGXIxmDKWyGGL4inzq2sPmExu431Ekb9aEMn9BkPqEYFA==}
    dev: true

  /@types/js-yaml/4.0.9:
    resolution: {integrity: sha512-k4MGaQl5TGo/iipqb2UDG2UwjXziSWkh0uysQelTlJpX1qGlpUZYm8PnO4DxG1qBomtJUdYJ6qR6xdIah10JLg==}
    dev: true

  /@types/json-schema/7.0.15:
    resolution: {integrity: sha512-5+fP8P8MFNC+AyZCDxrB2pkZFPGzqQWUzpSeuuVLvm8VMcorNYavBqoFcxK8bQz4Qsbn4oUEEem4wDLfcysGHA==}
    dev: true

  /@types/lodash/4.17.0:
    resolution: {integrity: sha512-t7dhREVv6dbNj0q17X12j7yDG4bD/DHYX7o5/DbDxobP0HnGPgpRz2Ej77aL7TZT3DSw13fqUTj8J4mMnqa7WA==}

  /@types/mocha/10.0.6:
    resolution: {integrity: sha512-dJvrYWxP/UcXm36Qn36fxhUKu8A/xMRXVT2cliFF1Z7UA9liG5Psj3ezNSZw+5puH2czDXRLcXQxf8JbJt0ejg==}
    dev: true

  /@types/mocha/5.2.7:
    resolution: {integrity: sha512-NYrtPht0wGzhwe9+/idPaBB+TqkY9AhTvOLMkThm0IoEfLaiVQZwBwyJ5puCkO3AUCWrmcoePjp2mbFocKy4SQ==}
    dev: true

  /@types/mocha/9.1.1:
    resolution: {integrity: sha512-Z61JK7DKDtdKTWwLeElSEBcWGRLY8g95ic5FoQqI9CMx0ns/Ghep3B4DfcEimiKMvtamNVULVNKEsiwV3aQmXw==}
    dev: true

  /@types/node-fetch/2.6.11:
    resolution: {integrity: sha512-24xFj9R5+rfQJLRyM56qh+wnVSYhyXC2tkoBndtY0U+vubqNsYXGjufB2nn8Q6gt0LrARwL6UBtMCSVCwl4B1g==}
    dependencies:
      '@types/node': 18.19.31
      form-data: 4.0.0

  /@types/node/18.19.31:
    resolution: {integrity: sha512-ArgCD39YpyyrtFKIqMDvjz79jto5fcI/SVUs2HwB+f0dAzq68yqOdyaSivLiLugSziTpNXLQrVb7RZFmdZzbhA==}
    dependencies:
      undici-types: 5.26.5

  /@types/semver/7.5.8:
    resolution: {integrity: sha512-I8EUhyrgfLrcTkzV3TSsGyl1tSuPrEDzr0yd5m90UgNxQkyDXULk3b6MlQqTCpZpNtWe1K0hzclnZkTcLBe2UQ==}
    dev: true

  /@types/sinon/10.0.20:
    resolution: {integrity: sha512-2APKKruFNCAZgx3daAyACGzWuJ028VVCUDk6o2rw/Z4PXT0ogwdV4KUegW0MwVs0Zu59auPXbbuBJHF12Sx1Eg==}
    dependencies:
      '@types/sinonjs__fake-timers': 8.1.5
    dev: true

  /@types/sinonjs__fake-timers/8.1.5:
    resolution: {integrity: sha512-mQkU2jY8jJEF7YHjHvsQO8+3ughTL1mcnn96igfhONmR+fUPSKIkefQYpSe8bsly2Ep7oQbn/6VG5/9/0qcArQ==}
    dev: true

  /@types/triple-beam/1.3.5:
    resolution: {integrity: sha512-6WaYesThRMCl19iryMYP7/x2OVgCtbIVflDGFpWnb9irXI3UjYE4AzmYuiUKY1AJstGijoY+MgUszMgRxIYTYw==}
    dev: true

  /@types/tunnel/0.0.3:
    resolution: {integrity: sha512-sOUTGn6h1SfQ+gbgqC364jLFBw2lnFqkgF3q0WovEHRLMrVD1sd5aufqi/aJObLekJO+Aq5z646U4Oxy6shXMA==}
    dependencies:
      '@types/node': 18.19.31

  /@types/xmlbuilder/0.0.34:
    resolution: {integrity: sha512-yVsHfYqJblSEg3DvUhGndpCZBZz2GiGVmqMa04fbGro2xzxRj85Q7MQ4os+MaXmKcpCDD42MXuxUWfoUKTuVdQ==}
    dev: true

  /@types/yargs-parser/21.0.3:
    resolution: {integrity: sha512-I4q9QU9MQv4oEOz4tAHJtNz1cwuLxn2F3xcc2iV5WdqLPpUnj30aUuxt1mAxYTG+oe8CZMV/+6rU4S4gRDzqtQ==}
    dev: true

  /@types/yargs/17.0.32:
    resolution: {integrity: sha512-xQ67Yc/laOG5uMfX/093MRlGGCIBzZMarVa+gfNKJxWAIgykYpVGkBdbqEzGDDfCrVUj6Hiff4mTZ5BA6TmAog==}
    dependencies:
      '@types/yargs-parser': 21.0.3
    dev: true

  /@types/yauzl/2.10.3:
    resolution: {integrity: sha512-oJoftv0LSuaDZE3Le4DbKX+KS9G36NzOeSap90UIK0yMA/NhKJhqlSGtNDORNRaIbQfzjXDrQa0ytJ6mNRGz/Q==}
    requiresBuild: true
    dependencies:
      '@types/node': 18.19.31
    dev: true
    optional: true

  /@typescript-eslint/eslint-plugin/6.21.0_hmoy7n6el3fhw6yq6ztxxlygyu:
    resolution: {integrity: sha512-oy9+hTPCUFpngkEZUSzbf9MxI65wbKFoQYsgPdILTfbUldp5ovUuphZVe4i30emU9M/kP+T64Di0mxl7dSw3MA==}
    engines: {node: ^16.0.0 || >=18.0.0}
    peerDependencies:
      '@typescript-eslint/parser': ^6.0.0 || ^6.0.0-alpha
      eslint: ^7.0.0 || ^8.0.0
      typescript: '*'
    peerDependenciesMeta:
      typescript:
        optional: true
    dependencies:
      '@eslint-community/regexpp': 4.10.0
      '@typescript-eslint/parser': 6.21.0_te743w6atip6hhlha3uq43n2xe
      '@typescript-eslint/scope-manager': 6.21.0
      '@typescript-eslint/type-utils': 6.21.0_te743w6atip6hhlha3uq43n2xe
      '@typescript-eslint/utils': 6.21.0_te743w6atip6hhlha3uq43n2xe
      '@typescript-eslint/visitor-keys': 6.21.0
      debug: 4.3.4
      eslint: 8.57.0
      graphemer: 1.4.0
      ignore: 5.3.1
      natural-compare: 1.4.0
      semver: 7.6.0
      ts-api-utils: 1.3.0_typescript@5.4.5
      typescript: 5.4.5
    transitivePeerDependencies:
      - supports-color
    dev: true

  /@typescript-eslint/parser/6.21.0_te743w6atip6hhlha3uq43n2xe:
    resolution: {integrity: sha512-tbsV1jPne5CkFQCgPBcDOt30ItF7aJoZL997JSF7MhGQqOeT3svWRYxiqlfA5RUdlHN6Fi+EI9bxqbdyAUZjYQ==}
    engines: {node: ^16.0.0 || >=18.0.0}
    peerDependencies:
      eslint: ^7.0.0 || ^8.0.0
      typescript: '*'
    peerDependenciesMeta:
      typescript:
        optional: true
    dependencies:
      '@typescript-eslint/scope-manager': 6.21.0
      '@typescript-eslint/types': 6.21.0
      '@typescript-eslint/typescript-estree': 6.21.0_typescript@5.4.5
      '@typescript-eslint/visitor-keys': 6.21.0
      debug: 4.3.4
      eslint: 8.57.0
      typescript: 5.4.5
    transitivePeerDependencies:
      - supports-color
    dev: true

  /@typescript-eslint/scope-manager/6.21.0:
    resolution: {integrity: sha512-OwLUIWZJry80O99zvqXVEioyniJMa+d2GrqpUTqi5/v5D5rOrppJVBPa0yKCblcigC0/aYAzxxqQ1B+DS2RYsg==}
    engines: {node: ^16.0.0 || >=18.0.0}
    dependencies:
      '@typescript-eslint/types': 6.21.0
      '@typescript-eslint/visitor-keys': 6.21.0
    dev: true

  /@typescript-eslint/type-utils/6.21.0_te743w6atip6hhlha3uq43n2xe:
    resolution: {integrity: sha512-rZQI7wHfao8qMX3Rd3xqeYSMCL3SoiSQLBATSiVKARdFGCYSRvmViieZjqc58jKgs8Y8i9YvVVhRbHSTA4VBag==}
    engines: {node: ^16.0.0 || >=18.0.0}
    peerDependencies:
      eslint: ^7.0.0 || ^8.0.0
      typescript: '*'
    peerDependenciesMeta:
      typescript:
        optional: true
    dependencies:
      '@typescript-eslint/typescript-estree': 6.21.0_typescript@5.4.5
      '@typescript-eslint/utils': 6.21.0_te743w6atip6hhlha3uq43n2xe
      debug: 4.3.4
      eslint: 8.57.0
      ts-api-utils: 1.3.0_typescript@5.4.5
      typescript: 5.4.5
    transitivePeerDependencies:
      - supports-color
    dev: true

  /@typescript-eslint/types/6.21.0:
    resolution: {integrity: sha512-1kFmZ1rOm5epu9NZEZm1kckCDGj5UJEf7P1kliH4LKu/RkwpsfqqGmY2OOcUs18lSlQBKLDYBOGxRVtrMN5lpg==}
    engines: {node: ^16.0.0 || >=18.0.0}
    dev: true

  /@typescript-eslint/typescript-estree/6.21.0_typescript@5.4.5:
    resolution: {integrity: sha512-6npJTkZcO+y2/kr+z0hc4HwNfrrP4kNYh57ek7yCNlrBjWQ1Y0OS7jiZTkgumrvkX5HkEKXFZkkdFNkaW2wmUQ==}
    engines: {node: ^16.0.0 || >=18.0.0}
    peerDependencies:
      typescript: '*'
    peerDependenciesMeta:
      typescript:
        optional: true
    dependencies:
      '@typescript-eslint/types': 6.21.0
      '@typescript-eslint/visitor-keys': 6.21.0
      debug: 4.3.4
      globby: 11.1.0
      is-glob: 4.0.3
      minimatch: 9.0.3
      semver: 7.6.0
      ts-api-utils: 1.3.0_typescript@5.4.5
      typescript: 5.4.5
    transitivePeerDependencies:
      - supports-color
    dev: true

  /@typescript-eslint/utils/6.21.0_te743w6atip6hhlha3uq43n2xe:
    resolution: {integrity: sha512-NfWVaC8HP9T8cbKQxHcsJBY5YE1O33+jpMwN45qzWWaPDZgLIbo12toGMWnmhvCpd3sIxkpDw3Wv1B3dYrbDQQ==}
    engines: {node: ^16.0.0 || >=18.0.0}
    peerDependencies:
      eslint: ^7.0.0 || ^8.0.0
    dependencies:
      '@eslint-community/eslint-utils': 4.4.0_eslint@8.57.0
      '@types/json-schema': 7.0.15
      '@types/semver': 7.5.8
      '@typescript-eslint/scope-manager': 6.21.0
      '@typescript-eslint/types': 6.21.0
      '@typescript-eslint/typescript-estree': 6.21.0_typescript@5.4.5
      eslint: 8.57.0
      semver: 7.6.0
    transitivePeerDependencies:
      - supports-color
      - typescript
    dev: true

  /@typescript-eslint/visitor-keys/6.21.0:
    resolution: {integrity: sha512-JJtkDduxLi9bivAB+cYOVMtbkqdPOhZ+ZI5LC47MIRrDV4Yn2o+ZnW10Nkmr28xRpSpdJ6Sm42Hjf2+REYXm0A==}
    engines: {node: ^16.0.0 || >=18.0.0}
    dependencies:
      '@typescript-eslint/types': 6.21.0
      eslint-visitor-keys: 3.4.3
    dev: true

  /@typespec/compiler/0.55.0:
    resolution: {integrity: sha512-JxBkP7fTc3yzDYZ+Ms+ZHYlL2Ym22oloLDl6107SGaShNJBdQlabgE0aV8WvYRRBYt8g0RNb+sDLEcjvahj6Gw==}
    engines: {node: '>=18.0.0'}
    hasBin: true
    dependencies:
      '@babel/code-frame': 7.24.2
      ajv: 8.12.0
      change-case: 5.4.4
      globby: 14.0.1
      mustache: 4.2.0
      picocolors: 1.0.0
      prettier: 3.2.5
      prompts: 2.4.2
      semver: 7.6.0
      vscode-languageserver: 9.0.1
      vscode-languageserver-textdocument: 1.0.11
      yaml: 2.4.1
      yargs: 17.7.2

  /@typespec/http/0.55.0_@typespec+compiler@0.55.0:
    resolution: {integrity: sha512-r30RWzMTJgbyRpdtZxezlvXI/nkAvgilX1OM+s3A039lGLA+JRukgvKIZ3LaNr3lNXHiqeWQDrIZNhqBnpW1zw==}
    engines: {node: '>=18.0.0'}
    peerDependencies:
      '@typespec/compiler': ~0.55.0
    dependencies:
      '@typespec/compiler': 0.55.0

  /@typespec/openapi/0.55.0_h4qt3u6oalgs36clp2xs2lq3z4:
    resolution: {integrity: sha512-5T4VuJSOGfMFSs+1dOl3U3BC6VhKAxSTBrwcQDIEEygnqCSbj/tMFDhNfzKYKARRDotgM8ESOrZU6XH5srVR7A==}
    engines: {node: '>=18.0.0'}
    peerDependencies:
      '@typespec/compiler': ~0.55.0
      '@typespec/http': ~0.55.0
    dependencies:
      '@typespec/compiler': 0.55.0
      '@typespec/http': 0.55.0_@typespec+compiler@0.55.0
    dev: false

  /@typespec/openapi3/0.55.0_uutarydilqfrmegus37wddce6m:
    resolution: {integrity: sha512-dfn/wrKSF4Ls1dWMpAguQggoc4HGx2tf3FN2xhBln6EtahNZNgN5sOE+XY0hGPI4MCE5QexMUlXSiXpxzlNA/A==}
    engines: {node: '>=18.0.0'}
    peerDependencies:
      '@typespec/compiler': ~0.55.0
      '@typespec/http': ~0.55.0
      '@typespec/openapi': ~0.55.0
      '@typespec/versioning': ~0.55.0
    dependencies:
      '@typespec/compiler': 0.55.0
      '@typespec/http': 0.55.0_@typespec+compiler@0.55.0
      '@typespec/openapi': 0.55.0_h4qt3u6oalgs36clp2xs2lq3z4
      '@typespec/versioning': 0.55.0_@typespec+compiler@0.55.0
      yaml: 2.4.1
    dev: false

  /@typespec/rest/0.55.0_h4qt3u6oalgs36clp2xs2lq3z4:
    resolution: {integrity: sha512-RPZnx5D4xdTNiP0l++9IA8mUhnegPxetbdJ5RaG/QX2fTyF/gQ7t6AHIgdq8DfYVXqukQI/iGytJ135ObftbtQ==}
    engines: {node: '>=18.0.0'}
    peerDependencies:
      '@typespec/compiler': ~0.55.0
      '@typespec/http': ~0.55.0
    dependencies:
      '@typespec/compiler': 0.55.0
      '@typespec/http': 0.55.0_@typespec+compiler@0.55.0

  /@typespec/ts-http-runtime/1.0.0-alpha.20240314.2:
    resolution: {integrity: sha512-Rc/bFkKLbrEo9KKXiSdRYNSmosZ1W6ycQKEKScpXvK4jaXFNyCvmS0tLv7rEN4EzEEds2fPzEHNtX4e8gMu/lA==}
    engines: {node: '>=18.0.0'}
    dependencies:
      http-proxy-agent: 7.0.2
      https-proxy-agent: 7.0.4
      tslib: 2.6.2
    transitivePeerDependencies:
      - supports-color
    dev: true

  /@typespec/versioning/0.55.0_@typespec+compiler@0.55.0:
    resolution: {integrity: sha512-89LTgkA3IBLnaaM4D4qfsrcEU0g3gasE1MmkrQ2HG21fYX88zKbmR1cKWeUxQx9MIXFOH4cPC9KhA/uLknRVMQ==}
    engines: {node: '>=18.0.0'}
    peerDependencies:
      '@typespec/compiler': ~0.55.0
    dependencies:
      '@typespec/compiler': 0.55.0

  /@ungap/promise-all-settled/1.1.2:
    resolution: {integrity: sha512-sL/cEvJWAnClXw0wHk85/2L0G6Sj8UB0Ctc1TEMbKSsmpRosqhwj9gWgFRZSrBr2f9tiXISwNhCPmlfqUqyb9Q==}
    dev: true

  /@ungap/structured-clone/1.2.0:
    resolution: {integrity: sha512-zuVdFrMJiuCDQUMCzQaD6KL28MjnqqN8XnAqiEq9PNm/hCPTSGfrXCOfwj1ow4LFb/tNymJPwsNbVePc1xFqrQ==}
    dev: true

  /@webassemblyjs/ast/1.12.1:
    resolution: {integrity: sha512-EKfMUOPRRUTy5UII4qJDGPpqfwjOmZ5jeGFwid9mnoqIFK+e0vqoi1qH56JpmZSzEL53jKnNzScdmftJyG5xWg==}
    dependencies:
      '@webassemblyjs/helper-numbers': 1.11.6
      '@webassemblyjs/helper-wasm-bytecode': 1.11.6
    dev: true

  /@webassemblyjs/floating-point-hex-parser/1.11.6:
    resolution: {integrity: sha512-ejAj9hfRJ2XMsNHk/v6Fu2dGS+i4UaXBXGemOfQ/JfQ6mdQg/WXtwleQRLLS4OvfDhv8rYnVwH27YJLMyYsxhw==}
    dev: true

  /@webassemblyjs/helper-api-error/1.11.6:
    resolution: {integrity: sha512-o0YkoP4pVu4rN8aTJgAyj9hC2Sv5UlkzCHhxqWj8butaLvnpdc2jOwh4ewE6CX0txSfLn/UYaV/pheS2Txg//Q==}
    dev: true

  /@webassemblyjs/helper-buffer/1.12.1:
    resolution: {integrity: sha512-nzJwQw99DNDKr9BVCOZcLuJJUlqkJh+kVzVl6Fmq/tI5ZtEyWT1KZMyOXltXLZJmDtvLCDgwsyrkohEtopTXCw==}
    dev: true

  /@webassemblyjs/helper-numbers/1.11.6:
    resolution: {integrity: sha512-vUIhZ8LZoIWHBohiEObxVm6hwP034jwmc9kuq5GdHZH0wiLVLIPcMCdpJzG4C11cHoQ25TFIQj9kaVADVX7N3g==}
    dependencies:
      '@webassemblyjs/floating-point-hex-parser': 1.11.6
      '@webassemblyjs/helper-api-error': 1.11.6
      '@xtuc/long': 4.2.2
    dev: true

  /@webassemblyjs/helper-wasm-bytecode/1.11.6:
    resolution: {integrity: sha512-sFFHKwcmBprO9e7Icf0+gddyWYDViL8bpPjJJl0WHxCdETktXdmtWLGVzoHbqUcY4Be1LkNfwTmXOJUFZYSJdA==}
    dev: true

  /@webassemblyjs/helper-wasm-section/1.12.1:
    resolution: {integrity: sha512-Jif4vfB6FJlUlSbgEMHUyk1j234GTNG9dBJ4XJdOySoj518Xj0oGsNi59cUQF4RRMS9ouBUxDDdyBVfPTypa5g==}
    dependencies:
      '@webassemblyjs/ast': 1.12.1
      '@webassemblyjs/helper-buffer': 1.12.1
      '@webassemblyjs/helper-wasm-bytecode': 1.11.6
      '@webassemblyjs/wasm-gen': 1.12.1
    dev: true

  /@webassemblyjs/ieee754/1.11.6:
    resolution: {integrity: sha512-LM4p2csPNvbij6U1f19v6WR56QZ8JcHg3QIJTlSwzFcmx6WSORicYj6I63f9yU1kEUtrpG+kjkiIAkevHpDXrg==}
    dependencies:
      '@xtuc/ieee754': 1.2.0
    dev: true

  /@webassemblyjs/leb128/1.11.6:
    resolution: {integrity: sha512-m7a0FhE67DQXgouf1tbN5XQcdWoNgaAuoULHIfGFIEVKA6tu/edls6XnIlkmS6FrXAquJRPni3ZZKjw6FSPjPQ==}
    dependencies:
      '@xtuc/long': 4.2.2
    dev: true

  /@webassemblyjs/utf8/1.11.6:
    resolution: {integrity: sha512-vtXf2wTQ3+up9Zsg8sa2yWiQpzSsMyXj0qViVP6xKGCUT8p8YJ6HqI7l5eCnWx1T/FYdsv07HQs2wTFbbof/RA==}
    dev: true

  /@webassemblyjs/wasm-edit/1.12.1:
    resolution: {integrity: sha512-1DuwbVvADvS5mGnXbE+c9NfA8QRcZ6iKquqjjmR10k6o+zzsRVesil54DKexiowcFCPdr/Q0qaMgB01+SQ1u6g==}
    dependencies:
      '@webassemblyjs/ast': 1.12.1
      '@webassemblyjs/helper-buffer': 1.12.1
      '@webassemblyjs/helper-wasm-bytecode': 1.11.6
      '@webassemblyjs/helper-wasm-section': 1.12.1
      '@webassemblyjs/wasm-gen': 1.12.1
      '@webassemblyjs/wasm-opt': 1.12.1
      '@webassemblyjs/wasm-parser': 1.12.1
      '@webassemblyjs/wast-printer': 1.12.1
    dev: true

  /@webassemblyjs/wasm-gen/1.12.1:
    resolution: {integrity: sha512-TDq4Ojh9fcohAw6OIMXqiIcTq5KUXTGRkVxbSo1hQnSy6lAM5GSdfwWeSxpAo0YzgsgF182E/U0mDNhuA0tW7w==}
    dependencies:
      '@webassemblyjs/ast': 1.12.1
      '@webassemblyjs/helper-wasm-bytecode': 1.11.6
      '@webassemblyjs/ieee754': 1.11.6
      '@webassemblyjs/leb128': 1.11.6
      '@webassemblyjs/utf8': 1.11.6
    dev: true

  /@webassemblyjs/wasm-opt/1.12.1:
    resolution: {integrity: sha512-Jg99j/2gG2iaz3hijw857AVYekZe2SAskcqlWIZXjji5WStnOpVoat3gQfT/Q5tb2djnCjBtMocY/Su1GfxPBg==}
    dependencies:
      '@webassemblyjs/ast': 1.12.1
      '@webassemblyjs/helper-buffer': 1.12.1
      '@webassemblyjs/wasm-gen': 1.12.1
      '@webassemblyjs/wasm-parser': 1.12.1
    dev: true

  /@webassemblyjs/wasm-parser/1.12.1:
    resolution: {integrity: sha512-xikIi7c2FHXysxXe3COrVUPSheuBtpcfhbpFj4gmu7KRLYOzANztwUU0IbsqvMqzuNK2+glRGWCEqZo1WCLyAQ==}
    dependencies:
      '@webassemblyjs/ast': 1.12.1
      '@webassemblyjs/helper-api-error': 1.11.6
      '@webassemblyjs/helper-wasm-bytecode': 1.11.6
      '@webassemblyjs/ieee754': 1.11.6
      '@webassemblyjs/leb128': 1.11.6
      '@webassemblyjs/utf8': 1.11.6
    dev: true

  /@webassemblyjs/wast-printer/1.12.1:
    resolution: {integrity: sha512-+X4WAlOisVWQMikjbcvY2e0rwPsKQ9F688lksZhBcPycBBuii3O7m8FACbDMWDojpAqvjIncrG8J0XHKyQfVeA==}
    dependencies:
      '@webassemblyjs/ast': 1.12.1
      '@xtuc/long': 4.2.2
    dev: true

  /@webpack-cli/configtest/1.2.0_to6ibs5dfelcek4w37erjgev2y:
    resolution: {integrity: sha512-4FB8Tj6xyVkyqjj1OaTqCjXYULB9FMkqQ8yGrZjRDrYh0nOE+7Lhs45WioWQQMV+ceFlE368Ukhe6xdvJM9Egg==}
    peerDependencies:
      webpack: 4.x.x || 5.x.x
      webpack-cli: 4.x.x
    dependencies:
      webpack: 5.91.0_webpack-cli@4.10.0
      webpack-cli: 4.10.0_webpack@5.91.0
    dev: true

  /@webpack-cli/info/1.5.0_webpack-cli@4.10.0:
    resolution: {integrity: sha512-e8tSXZpw2hPl2uMJY6fsMswaok5FdlGNRTktvFk2sD8RjH0hE2+XistawJx1vmKteh4NmGmNUrp+Tb2w+udPcQ==}
    peerDependencies:
      webpack-cli: 4.x.x
    dependencies:
      envinfo: 7.12.0
      webpack-cli: 4.10.0_webpack@5.91.0
    dev: true

  /@webpack-cli/serve/1.7.0_webpack-cli@4.10.0:
    resolution: {integrity: sha512-oxnCNGj88fL+xzV+dacXs44HcDwf1ovs3AuEzvP7mqXw7fQntqIhQ1BRmynh4qEKQSSSRSWVyXRjmTbZIX9V2Q==}
    peerDependencies:
      webpack-cli: 4.x.x
      webpack-dev-server: '*'
    peerDependenciesMeta:
      webpack-dev-server:
        optional: true
    dependencies:
      webpack-cli: 4.10.0_webpack@5.91.0
    dev: true

  /@xtuc/ieee754/1.2.0:
    resolution: {integrity: sha512-DX8nKgqcGwsc0eJSqYt5lwP4DH5FlHnmuWWBRy7X0NcaGR0ZtuyeESgMwTYVEtxmsNGY+qit4QYT/MIYTOTPeA==}
    dev: true

  /@xtuc/long/4.2.2:
    resolution: {integrity: sha512-NuHqBY1PB/D8xU6s/thBgOAiAP7HOYDQ32+BFZILJ8ivkUkAHQnWfn6WhL79Owj1qmUnoN/YPhktdIoucipkAQ==}
    dev: true

  /abab/2.0.6:
    resolution: {integrity: sha512-j2afSsaIENvHZN2B8GOpF566vZ5WVk5opAiMTvWgaQT8DkbOqsTfvNAvHoRGU2zzP8cPoqys+xHTRDWW8L+/BA==}
    deprecated: Use your platform's native atob() and btoa() methods instead
    dev: true

  /accepts/1.3.8:
    resolution: {integrity: sha512-PYAthTa2m2VKxuvSD3DPC/Gy+U+sOA1LAuT8mkmRuvw+NACSaeXEQ+NHcVF7rONl6qcaxV3Uuemwawk+7+SJLw==}
    engines: {node: '>= 0.6'}
    dependencies:
      mime-types: 2.1.35
      negotiator: 0.6.3
    dev: true

  /acorn-import-assertions/1.9.0_acorn@8.11.3:
    resolution: {integrity: sha512-cmMwop9x+8KFhxvKrKfPYmN6/pKTYYHBqLa0DfvVZcKMJWNyWLnaqND7dx/qn66R7ewM1UX5XMaDVP5wlVTaVA==}
    peerDependencies:
      acorn: ^8
    dependencies:
      acorn: 8.11.3
    dev: true

  /acorn-jsx/5.3.2_acorn@8.11.3:
    resolution: {integrity: sha512-rq9s+JNhf0IChjtDXxllJ7g41oZk5SlXtp0LHwyA5cejwn7vKmKp4pPri6YEePv2PU65sAsegbXtIinmDFDXgQ==}
    peerDependencies:
      acorn: ^6.0.0 || ^7.0.0 || ^8.0.0
    dependencies:
      acorn: 8.11.3
    dev: true

  /acorn-walk/8.3.2:
    resolution: {integrity: sha512-cjkyv4OtNCIeqhHrfS81QWXoCBPExR/J62oyEqepVw8WaQeSqpW2uhuLPh1m9eWhDuOo/jUXVTlifvesOWp/4A==}
    engines: {node: '>=0.4.0'}
    dev: true

  /acorn/8.11.3:
    resolution: {integrity: sha512-Y9rRfJG5jcKOE0CLisYbojUjIrIEE7AGMzA/Sm4BslANhbS+cDMpgBdcPT91oJ7OuJ9hYJBx59RjbhxVnrF8Xg==}
    engines: {node: '>=0.4.0'}
    hasBin: true
    dev: true

  /agent-base/7.1.1:
    resolution: {integrity: sha512-H0TSyFNDMomMNJQBn8wFV5YC/2eJ+VXECwOadZJT554xP6cODZHPX3H9QMQECxvrgiSOP1pHjy1sMWQVYJOUOA==}
    engines: {node: '>= 14'}
    dependencies:
      debug: 4.3.4
    transitivePeerDependencies:
      - supports-color

  /ajv-keywords/3.5.2_ajv@6.12.6:
    resolution: {integrity: sha512-5p6WTN0DdTGVQk6VjcEju19IgaHudalcfabD7yhDGeA6bcQnmL+CpveLJq/3hvfwd1aof6L386Ougkx6RfyMIQ==}
    peerDependencies:
      ajv: ^6.9.1
    dependencies:
      ajv: 6.12.6
    dev: true

  /ajv/6.12.6:
    resolution: {integrity: sha512-j3fVLgvTo527anyYyJOGTYJbG+vnnQYvE0m5mmkc1TK+nxAppkCLMIL0aZ4dblVCNoGShhm+kzE4ZUykBoMg4g==}
    dependencies:
      fast-deep-equal: 3.1.3
      fast-json-stable-stringify: 2.1.0
      json-schema-traverse: 0.4.1
      uri-js: 4.4.1
    dev: true

  /ajv/8.12.0:
    resolution: {integrity: sha512-sRu1kpcO9yLtYxBKvqfTeh9KzZEwO3STyX1HT+4CaDzC6HpTGYhIhPIzj9XuKU7KYDwnaeh5hcOwjy1QuJzBPA==}
    dependencies:
      fast-deep-equal: 3.1.3
      json-schema-traverse: 1.0.0
      require-from-string: 2.0.2
      uri-js: 4.4.1

  /ansi-colors/4.1.1:
    resolution: {integrity: sha512-JoX0apGbHaUJBNl6yF+p6JAFYZ666/hhCGKN5t9QFjbJQKUU/g8MNbFDbvfrgKXvI1QpZplPOnwIo99lX/AAmA==}
    engines: {node: '>=6'}
    dev: true

  /ansi-regex/5.0.1:
    resolution: {integrity: sha512-quJQXlTSUGL2LH9SUXo8VwsY4soanhgo6LNSm84E1LBcE8s3O0wpdiRzyR9z/ZZJMlMWv37qOOb9pdJlMUEKFQ==}
    engines: {node: '>=8'}

  /ansi-regex/6.0.1:
    resolution: {integrity: sha512-n5M855fKb2SsfMIiFFoVrABHJC8QtHwVx+mHWP3QcEqBHYienj5dHSgjbxtC0WEZXYt4wcD6zrQElDPhFuZgfA==}
    engines: {node: '>=12'}
    dev: true

  /ansi-styles/3.2.1:
    resolution: {integrity: sha512-VT0ZI6kZRdTh8YyJw3SMbYm/u+NqfsAxEpWO0Pf9sq8/e94WxxOpPKx9FR1FlyCtOVDNOQ+8ntlqFxiRc+r5qA==}
    engines: {node: '>=4'}
    dependencies:
      color-convert: 1.9.3

  /ansi-styles/4.3.0:
    resolution: {integrity: sha512-zbB9rCJAT1rbjiVDb2hqKFHNYLxgtk8NURxZ3IZwD3F6NtxbXZQCnnSi1Lkx+IDohdPlFp222wVALIheZJQSEg==}
    engines: {node: '>=8'}
    dependencies:
      color-convert: 2.0.1

  /ansi-styles/6.2.1:
    resolution: {integrity: sha512-bN798gFfQX+viw3R7yrGWRqnrN2oRkEkUjjl4JNn4E8GxxbjtG3FbrEIIY3l8/hrwUwIeCZvi4QuOTP4MErVug==}
    engines: {node: '>=12'}
    dev: true

  /anymatch/3.1.3:
    resolution: {integrity: sha512-KMReFUr0B4t+D+OBkjR3KYqvocp2XaSzO55UcB6mgQMd3KbcE+mWTyvVV7D/zsdEbNnV6acZUutkiHQXvTr1Rw==}
    engines: {node: '>= 8'}
    dependencies:
      normalize-path: 3.0.0
      picomatch: 2.3.1
    dev: true

  /append-field/1.0.0:
    resolution: {integrity: sha512-klpgFSWLW1ZEs8svjfb7g4qWY0YS5imI82dTg+QahUvJ8YqAY0P10Uk8tTyh9ZGuYEZEMaeJYCF5BFuX552hsw==}
    dev: true

  /arg/4.1.3:
    resolution: {integrity: sha512-58S9QDqG0Xx27YwPSt9fJxivjYl432YCwfDMfZ+71RAqUrZef7LrKQZ3LHLOwCS4FLNBplP533Zx895SeOCHvA==}
    dev: true

  /argparse/2.0.1:
    resolution: {integrity: sha512-8+9WqebbFzpX9OR+Wa6O29asIogeRMzcGtAINdpMHHyAg10f05aSFVBbcEqGf/PXw1EjAZ+q2/bEBg3DvurK3Q==}

  /array-buffer-byte-length/1.0.1:
    resolution: {integrity: sha512-ahC5W1xgou+KTXix4sAO8Ki12Q+jf4i0+tmk3sC+zgcynshkHxzpXdImBehiUYKKKDwvfFiJl1tZt6ewscS1Mg==}
    engines: {node: '>= 0.4'}
    dependencies:
      call-bind: 1.0.7
      is-array-buffer: 3.0.4
    dev: true

  /array-flatten/1.1.1:
    resolution: {integrity: sha512-PCVAQswWemu6UdxsDFFX/+gVeYqKAod3D3UVm91jHwynguOwAvYPhx8nNlM++NqRcK6CxxpUafjmhIdKiHibqg==}
    dev: true

  /array-union/2.1.0:
    resolution: {integrity: sha512-HGyxoOTYUyCM6stUe6EJgnd4EoewAI7zMdfqO+kGjnlZmBDz/cR5pf8r/cR4Wq60sL/p0IkcjUEEPwS3GFrIyw==}
    engines: {node: '>=8'}
    dev: true

  /arraybuffer.prototype.slice/1.0.3:
    resolution: {integrity: sha512-bMxMKAjg13EBSVscxTaYA4mRc5t1UAXa2kXiGTNfZ079HIWXEkKmkgFrh/nJqamaLSrXO5H4WFFkPEaLJWbs3A==}
    engines: {node: '>= 0.4'}
    dependencies:
      array-buffer-byte-length: 1.0.1
      call-bind: 1.0.7
      define-properties: 1.2.1
      es-abstract: 1.23.3
      es-errors: 1.3.0
      get-intrinsic: 1.2.4
      is-array-buffer: 3.0.4
      is-shared-array-buffer: 1.0.3
    dev: true

  /asn1/0.2.6:
    resolution: {integrity: sha512-ix/FxPn0MDjeyJ7i/yoHGFt/EX6LyNbxSEhPPXODPL+KB0VPk86UYfL0lMdy+KCnv+fmvIzySwaK5COwqVbWTQ==}
    dependencies:
      safer-buffer: 2.1.2
    dev: true

  /assert-plus/1.0.0:
    resolution: {integrity: sha512-NfJ4UzBCcQGLDlQq7nHxH+tv3kyZ0hHQqF5BO6J7tNJeP5do1llPr8dZ8zHonfhAu0PHAdMkSo+8o0wxg9lZWw==}
    engines: {node: '>=0.8'}
    dev: true

  /assertion-error/1.1.0:
    resolution: {integrity: sha512-jgsaNduz+ndvGyFt3uSuWqvy4lCnIJiovtouQN5JZHOKCS2QuhEdbcQHFhVksz2N2U9hXJo8odG7ETyWlEeuDw==}
    dev: true

  /ast-types/0.13.4:
    resolution: {integrity: sha512-x1FCFnFifvYDDzTaLII71vG5uvDwgtmDTEVWAxrgeiR8VjMONcCXJx7E+USjDtHlwFmt9MysbqgF9b9Vjr6w+w==}
    engines: {node: '>=4'}
    dependencies:
      tslib: 2.6.2
    dev: true

  /async/3.2.5:
    resolution: {integrity: sha512-baNZyqaaLhyLVKm/DlvdW051MSgO6b8eVfIezl9E5PqWxFgzLm/wQntEW4zOytVburDEr0JlALEpdOFwvErLsg==}
    dev: true

  /asynckit/0.4.0:
    resolution: {integrity: sha512-Oei9OH4tRh0YqU3GxhX79dM/mwVgvbZJaSNaRk+bshkj0S5cfHcgYakreBjrHwatXKbz+IoIdYLxrKim2MjW0Q==}

  /autorest/3.7.1:
    resolution: {integrity: sha512-6q17NtosQZPqBkIOUnaOPedf3PDIBF7Ha1iEGRhTqZF6TG2Q/1E3ID/D+ePIIzZDKvW01p/2pENq/oiBWH9IGQ==}
    engines: {node: '>=12.0.0'}
    hasBin: true
    requiresBuild: true
    dev: true

  /available-typed-arrays/1.0.7:
    resolution: {integrity: sha512-wvUjBtSGN7+7SjNpq/9M2Tg350UZD3q62IFZLbRAR1bSMlCo1ZaeW+BJ+D090e4hIIZLBcTDWe4Mh4jvUDajzQ==}
    engines: {node: '>= 0.4'}
    dependencies:
      possible-typed-array-names: 1.0.0
    dev: true

  /aws-sign2/0.7.0:
    resolution: {integrity: sha512-08kcGqnYf/YmjoRhfxyu+CLxBjUtHLXLXX/vUfx9l2LYzG3c1m61nrpyFUZI6zeS+Li/wWMMidD9KgrqtGq3mA==}
    dev: true

  /aws4/1.12.0:
    resolution: {integrity: sha512-NmWvPnx0F1SfrQbYwOi7OeaNGokp9XhzNioJ/CSBs8Qa4vxug81mhJEAVZwxXuBmYB5KDRfMq/F3RR0BIU7sWg==}
    dev: true

  /axios/0.21.4:
    resolution: {integrity: sha512-ut5vewkiu8jjGBdqpM44XxjuCjq9LAKeHVmoVfHVzy8eHgxxq8SbAVQNovDA8mVi05kP0Ea/n/UzcSHcTJQfNg==}
    dependencies:
      follow-redirects: 1.15.6
    transitivePeerDependencies:
      - debug
    dev: true

  /b4a/1.6.6:
    resolution: {integrity: sha512-5Tk1HLk6b6ctmjIkAcU/Ujv/1WqiDl0F0JdRCR80VsOcUlHcu7pWeWRlOqQLHfDEsVx9YH/aif5AG4ehoCtTmg==}
    dev: true

  /balanced-match/1.0.2:
    resolution: {integrity: sha512-3oSeUO0TMV67hN1AmbXsK4yaqU7tjiHlbxRDZOpH0KW9+CeX4bRAaX0Anxt0tx2MrpRpWwQaPwIlISEJhYU5Pw==}

  /bare-events/2.2.2:
    resolution: {integrity: sha512-h7z00dWdG0PYOQEvChhOSWvOfkIKsdZGkWr083FgN/HyoQuebSew/cgirYqh9SCuy/hRvxc5Vy6Fw8xAmYHLkQ==}
    dev: true
    optional: true

  /bare-fs/2.2.3:
    resolution: {integrity: sha512-amG72llr9pstfXOBOHve1WjiuKKAMnebcmMbPWDZ7BCevAoJLpugjuAPRsDINEyjT0a6tbaVx3DctkXIRbLuJw==}
    requiresBuild: true
    dependencies:
      bare-events: 2.2.2
      bare-path: 2.1.1
      streamx: 2.16.1
    dev: true
    optional: true

  /bare-os/2.2.1:
    resolution: {integrity: sha512-OwPyHgBBMkhC29Hl3O4/YfxW9n7mdTr2+SsO29XBWKKJsbgj3mnorDB80r5TiCQgQstgE5ga1qNYrpes6NvX2w==}
    dev: true
    optional: true

  /bare-path/2.1.1:
    resolution: {integrity: sha512-OHM+iwRDRMDBsSW7kl3dO62JyHdBKO3B25FB9vNQBPcGHMo4+eA8Yj41Lfbk3pS/seDY+siNge0LdRTulAau/A==}
    dependencies:
      bare-os: 2.2.1
    dev: true
    optional: true

  /base64-js/1.5.1:
    resolution: {integrity: sha512-AKpaYlHn8t4SVbOHCy+b5+KKgvR4vrsD8vbvrbiQJps7fKDTkjkDry6ji0rUJjC0kzbNePLwzxq8iypo41qeWA==}
    dev: true

  /base64id/2.0.0:
    resolution: {integrity: sha512-lGe34o6EHj9y3Kts9R4ZYs/Gr+6N7MCaMlIFA3F1R2O5/m7K06AxfSeO5530PEERE6/WyEg3lsuyw4GHlPZHog==}
    engines: {node: ^4.5.0 || >= 5.9}
    dev: true

  /basic-auth/2.0.1:
    resolution: {integrity: sha512-NF+epuEdnUYVlGuhaxbbq+dvJttwLnGY+YixlXlME5KpQ5W3CnXA5cVTneY3SPbPDRkcjMbifrwmFYcClgOZeg==}
    engines: {node: '>= 0.8'}
    dependencies:
      safe-buffer: 5.1.2
    dev: true

  /basic-ftp/5.0.5:
    resolution: {integrity: sha512-4Bcg1P8xhUuqcii/S0Z9wiHIrQVPMermM1any+MX5GeGD7faD3/msQUDGLol9wOcz4/jbg/WJnGqoJF6LiBdtg==}
    engines: {node: '>=10.0.0'}
    dev: true

  /bcrypt-pbkdf/1.0.2:
    resolution: {integrity: sha512-qeFIXtP4MSoi6NLqO12WfqARWWuCKi2Rn/9hJLEmtB5yTNr9DqFWkJRCf2qShWzPeAMRnOgCrq0sg/KLv5ES9w==}
    dependencies:
      tweetnacl: 0.14.5
    dev: true

  /big.js/5.2.2:
    resolution: {integrity: sha512-vyL2OymJxmarO8gxMr0mhChsO9QGwhynfuu4+MHTAW6czfq9humCB7rKpUjDd9YUiDPU4mzpyupFSvOClAwbmQ==}
    dev: true

  /binary-extensions/2.3.0:
    resolution: {integrity: sha512-Ceh+7ox5qe7LJuLHoY0feh3pHuUDHAcRUeyL2VYghZwfpkNIy/+8Ocg0a3UuSoYzavmylwuLWQOf3hl0jjMMIw==}
    engines: {node: '>=8'}
    dev: true

  /body-parser/1.20.2:
    resolution: {integrity: sha512-ml9pReCu3M61kGlqoTm2umSXTlRTuGTx0bfYj+uIUKKYycG5NtSbeetV3faSU6R7ajOPw0g/J1PvK4qNy7s5bA==}
    engines: {node: '>= 0.8', npm: 1.2.8000 || >= 1.4.16}
    dependencies:
      bytes: 3.1.2
      content-type: 1.0.5
      debug: 2.6.9
      depd: 2.0.0
      destroy: 1.2.0
      http-errors: 2.0.0
      iconv-lite: 0.4.24
      on-finished: 2.4.1
      qs: 6.11.0
      raw-body: 2.5.2
      type-is: 1.6.18
      unpipe: 1.0.0
    dev: true

  /brace-expansion/1.1.11:
    resolution: {integrity: sha512-iCuPHDFgrHX7H2vEI/5xpz07zSHB00TpugqhmYtVmMO6518mCuRMoOYFldEBl0g187ufozdaHgWKcYFb61qGiA==}
    dependencies:
      balanced-match: 1.0.2
      concat-map: 0.0.1
    dev: true

  /brace-expansion/2.0.1:
    resolution: {integrity: sha512-XnAIvQ8eM+kC6aULx6wuQiwVsnzsi9d3WxzV3FpWTGA19F621kwdbsAcFKXgKUHZWsy+mY6iL1sHTxWEFCytDA==}
    dependencies:
      balanced-match: 1.0.2

  /braces/3.0.2:
    resolution: {integrity: sha512-b8um+L1RzM3WDSzvhm6gIz1yfTbBt6YTlcEKAvsmqCZZFw46z626lVj9j1yEPW33H5H+lBQpZMP1k8l+78Ha0A==}
    engines: {node: '>=8'}
    dependencies:
      fill-range: 7.0.1

  /browser-stdout/1.3.1:
    resolution: {integrity: sha512-qhAVI1+Av2X7qelOfAIYwXONood6XlZE/fXaBSmW/T5SzLAmCgzi+eiWE7fUvbHaeNBQH13UftjpXxsfLkMpgw==}
    dev: true

  /browserslist/4.23.0:
    resolution: {integrity: sha512-QW8HiM1shhT2GuzkvklfjcKDiWFXHOeFCIA/huJPwHsslwcydgk7X+z2zXpEijP98UCY7HbubZt5J2Zgvf0CaQ==}
    engines: {node: ^6 || ^7 || ^8 || ^9 || ^10 || ^11 || ^12 || >=13.7}
    hasBin: true
    dependencies:
      caniuse-lite: 1.0.30001612
      electron-to-chromium: 1.4.746
      node-releases: 2.0.14
      update-browserslist-db: 1.0.13_browserslist@4.23.0
    dev: true

  /buffer-crc32/0.2.13:
    resolution: {integrity: sha512-VO9Ht/+p3SN7SKWqcrgEzjGbRSJYTx+Q1pTQC0wrWqHx0vpJraQ6GtHx8tvcg1rlK1byhU5gccxgOgj7B0TDkQ==}
    dev: true

  /buffer-equal-constant-time/1.0.1:
    resolution: {integrity: sha512-zRpUiDwd/xk6ADqPMATG8vc9VPrkck7T07OIx0gnjmJAnHnTVXNQG3vfvWNuiZIkwu9KrKdA1iJKfsfTVxE6NA==}
    dev: true

  /buffer-from/1.1.2:
    resolution: {integrity: sha512-E+XQCRwSbaaiChtv6k6Dwgc+bx+Bs6vuKJHHl5kox/BaKbhiXzqQOwK4cO22yElGp2OCmjwVhT3HmxgyPGnJfQ==}

  /buffer/5.7.1:
    resolution: {integrity: sha512-EHcyIPBQ4BSGlvjB16k5KgAJ27CIsHY/2JBmCRReo48y9rQ3MaUzWX3KVlBa4U7MyX02HdVj0K7C3WaB3ju7FQ==}
    dependencies:
      base64-js: 1.5.1
      ieee754: 1.2.1
    dev: true

  /buffer/6.0.3:
    resolution: {integrity: sha512-FTiCpNxtwiZZHEZbcbTIcZjERVICn9yq/pDFkTl95/AxzD1naBctN7YO68riM/gLSDY7sdrMby8hofADYuuqOA==}
    dependencies:
      base64-js: 1.5.1
      ieee754: 1.2.1
    dev: true

  /busboy/1.6.0:
    resolution: {integrity: sha512-8SFQbg/0hQ9xy3UNTB0YEnsNBbWfhf7RtnzpL7TkBiTBRfrQ9Fxcnz7VJsleJpyp6rVLvXiuORqjlHi5q+PYuA==}
    engines: {node: '>=10.16.0'}
    dependencies:
      streamsearch: 1.1.0
    dev: true

  /bytes/3.1.2:
    resolution: {integrity: sha512-/Nf7TyzTx6S3yRJObOAV7956r8cr2+Oj8AC5dt8wSP3BQAoeX58NoHyCU8P8zGkNXStjTSi6fzO6F0pBdcYbEg==}
    engines: {node: '>= 0.8'}
    dev: true

  /call-bind/1.0.7:
    resolution: {integrity: sha512-GHTSNSYICQ7scH7sZ+M2rFopRoLh8t2bLSW6BbgrtLsahOIB5iyAVJf9GjWK3cYTDaMj4XdBpM1cA6pIS0Kv2w==}
    engines: {node: '>= 0.4'}
    dependencies:
      es-define-property: 1.0.0
      es-errors: 1.3.0
      function-bind: 1.1.2
      get-intrinsic: 1.2.4
      set-function-length: 1.2.2
    dev: true

  /callsites/3.1.0:
    resolution: {integrity: sha512-P8BjAsXvZS+VIDUI11hHCQEv74YT67YUi5JJFNWIqL235sBmjX4+qx9Muvls5ivyNENctx46xQLQ3aTuE7ssaQ==}
    engines: {node: '>=6'}
    dev: true

  /camelcase/6.3.0:
    resolution: {integrity: sha512-Gmy6FhYlCY7uOElZUSbxo2UCDH8owEk996gkbrpsgGtrJLM3J7jGxl9Ic7Qwwj4ivOE5AWZWRMecDdF7hqGjFA==}
    engines: {node: '>=10'}
    dev: true

  /caniuse-lite/1.0.30001612:
    resolution: {integrity: sha512-lFgnZ07UhaCcsSZgWW0K5j4e69dK1u/ltrL9lTUiFOwNHs12S3UMIEYgBV0Z6C6hRDev7iRnMzzYmKabYdXF9g==}
    dev: true

  /caseless/0.12.0:
    resolution: {integrity: sha512-4tYFyifaFfGacoiObjJegolkwSU4xQNGbVgUiNYVUxbQ2x2lUsFvY4hVgVzGiIe6WLOPqycWXA40l+PWsxthUw==}
    dev: true

  /chai-as-promised/7.1.1_chai@4.4.1:
    resolution: {integrity: sha512-azL6xMoi+uxu6z4rhWQ1jbdUhOMhis2PvscD/xjLqNMkv3BPPp2JyyuTHOrf9BOosGpNQ11v6BKv/g57RXbiaA==}
    peerDependencies:
      chai: '>= 2.1.2 < 5'
    dependencies:
      chai: 4.4.1
      check-error: 1.0.3
    dev: true

  /chai/4.4.1:
    resolution: {integrity: sha512-13sOfMv2+DWduEU+/xbun3LScLoqN17nBeTLUsmDfKdoiC1fr0n9PU4guu4AhRcOVFk/sW8LyZWHuhWtQZiF+g==}
    engines: {node: '>=4'}
    dependencies:
      assertion-error: 1.1.0
      check-error: 1.0.3
      deep-eql: 4.1.3
      get-func-name: 2.0.2
      loupe: 2.3.7
      pathval: 1.1.1
      type-detect: 4.0.8
    dev: true

  /chalk/2.4.2:
    resolution: {integrity: sha512-Mti+f9lpJNcwF4tWV8/OrTTtF1gZi+f8FqlyAdouralcFWFQWF2+NgCHShjkCb+IFBLq9buZwE1xckQU4peSuQ==}
    engines: {node: '>=4'}
    dependencies:
      ansi-styles: 3.2.1
      escape-string-regexp: 1.0.5
      supports-color: 5.5.0

  /chalk/4.1.2:
    resolution: {integrity: sha512-oKnbhFyRIXpUuez8iBMmyEa4nbj4IOQyuhc/wy9kY7/WVPcwIO9VA668Pu8RkO7+0G76SLROeyw9CpQ061i4mA==}
    engines: {node: '>=10'}
    dependencies:
      ansi-styles: 4.3.0
      supports-color: 7.2.0
    dev: true

  /change-case/5.4.4:
    resolution: {integrity: sha512-HRQyTk2/YPEkt9TnUPbOpr64Uw3KOicFWPVBb+xiHvd6eBx/qPr9xqfBFDT8P2vWsvvz4jbEkfDe71W3VyNu2w==}

  /check-error/1.0.3:
    resolution: {integrity: sha512-iKEoDYaRmd1mxM90a2OEfWhjsjPpYPuQ+lMYsoxB126+t8fw7ySEO48nmDg5COTjxDI65/Y2OWpeEHk3ZOe8zg==}
    dependencies:
      get-func-name: 2.0.2
    dev: true

  /chokidar/3.5.3:
    resolution: {integrity: sha512-Dr3sfKRP6oTcjf2JmUmFJfeVMvXBdegxB0iVQ5eb2V10uFJUCAS8OByZdVAyVb8xXNz3GjjTgj9kLWsZTqE6kw==}
    engines: {node: '>= 8.10.0'}
    dependencies:
      anymatch: 3.1.3
      braces: 3.0.2
      glob-parent: 5.1.2
      is-binary-path: 2.1.0
      is-glob: 4.0.3
      normalize-path: 3.0.0
      readdirp: 3.6.0
    optionalDependencies:
      fsevents: 2.3.3
    dev: true

  /chokidar/3.6.0:
    resolution: {integrity: sha512-7VT13fmjotKpGipCW9JEQAusEPE+Ei8nl6/g4FBAmIm0GOOLMua9NDDo/DWp0ZAxCr3cPq5ZpBqmPAQgDda2Pw==}
    engines: {node: '>= 8.10.0'}
    dependencies:
      anymatch: 3.1.3
      braces: 3.0.2
      glob-parent: 5.1.2
      is-binary-path: 2.1.0
      is-glob: 4.0.3
      normalize-path: 3.0.0
      readdirp: 3.6.0
    optionalDependencies:
      fsevents: 2.3.3
    dev: true

  /chrome-trace-event/1.0.3:
    resolution: {integrity: sha512-p3KULyQg4S7NIHixdwbGX+nFHkoBiA4YQmyWtjb8XngSKV124nJmRysgAeujbUVb15vh+RvFUfCPqU7rXk+hZg==}
    engines: {node: '>=6.0'}
    dev: true

  /chromium-bidi/0.5.17_glpez4bli2fescxzpkw7z2l5si:
    resolution: {integrity: sha512-BqOuIWUgTPj8ayuBFJUYCCuwIcwjBsb3/614P7tt1bEPJ4i1M0kCdIl0Wi9xhtswBXnfO2bTpTMkHD71H8rJMg==}
    peerDependencies:
      devtools-protocol: '*'
    dependencies:
      devtools-protocol: 0.0.1262051
      mitt: 3.0.1
      urlpattern-polyfill: 10.0.0
      zod: 3.22.4
    dev: true

  /cliui/7.0.4:
    resolution: {integrity: sha512-OcRE68cOsVMXp1Yvonl/fzkQOyjLSu/8bhPDfQt0e0/Eb283TKP20Fs2MqoPsr9SwA595rRCA+QMzYc9nBP+JQ==}
    dependencies:
      string-width: 4.2.3
      strip-ansi: 6.0.1
      wrap-ansi: 7.0.0
    dev: true

  /cliui/8.0.1:
    resolution: {integrity: sha512-BSeNnyus75C4//NQ9gQt1/csTXyo/8Sb+afLAkzAptFuMsod9HFokGNudZpi/oQV73hnVK+sR+5PVRMd+Dr7YQ==}
    engines: {node: '>=12'}
    dependencies:
      string-width: 4.2.3
      strip-ansi: 6.0.1
      wrap-ansi: 7.0.0

  /clone-deep/4.0.1:
    resolution: {integrity: sha512-neHB9xuzh/wk0dIHweyAXv2aPGZIVk3pLMe+/RNzINf17fe0OG96QroktYAUm7SM1PBnzTabaLboqqxDyMU+SQ==}
    engines: {node: '>=6'}
    dependencies:
      is-plain-object: 2.0.4
      kind-of: 6.0.3
      shallow-clone: 3.0.1
    dev: true

  /code-block-writer/11.0.3:
    resolution: {integrity: sha512-NiujjUFB4SwScJq2bwbYUtXbZhBSlY6vYzm++3Q6oC+U+injTqfPYFK8wS9COOmb2lueqp0ZRB4nK1VYeHgNyw==}
    dev: false

  /color-convert/1.9.3:
    resolution: {integrity: sha512-QfAUtd+vFdAtFQcC8CCyYt1fYWxSqAiK2cSD6zDB8N3cpsEBAvRxp9zOGg6G/SHHJYAT88/az/IuDGALsNVbGg==}
    dependencies:
      color-name: 1.1.3

  /color-convert/2.0.1:
    resolution: {integrity: sha512-RRECPsj7iu/xb5oKYcsFHSppFNnsj/52OVTRKb4zP5onXwVF3zVmmToNcOfGC+CRDpfK/U584fMg38ZHCaElKQ==}
    engines: {node: '>=7.0.0'}
    dependencies:
      color-name: 1.1.4

  /color-name/1.1.3:
    resolution: {integrity: sha512-72fSenhMw2HZMTVHeCA9KCmpEIbzWiQsjN+BHcBbS9vr1mtt+vJjPdksIBNUmKAW8TFUDPJK5SUU3QhE9NEXDw==}

  /color-name/1.1.4:
    resolution: {integrity: sha512-dOy+3AuW3a2wNbZHIuMZpTcgjGuLU/uBL/ubcZF9OXbDo8ff4O8yVp5Bf0efS8uEoYo5q4Fx7dY9OgQGXgAsQA==}

  /color-string/1.9.1:
    resolution: {integrity: sha512-shrVawQFojnZv6xM40anx4CkoDP+fZsw/ZerEMsW/pyzsRbElpsL/DBVW7q3ExxwusdNXI3lXpuhEZkzs8p5Eg==}
    dependencies:
      color-name: 1.1.4
      simple-swizzle: 0.2.2
    dev: true

  /color/3.2.1:
    resolution: {integrity: sha512-aBl7dZI9ENN6fUGC7mWpMTPNHmWUSNan9tuWN6ahh5ZLNk9baLJOnSMlrQkHcrfFgz2/RigjUVAjdx36VcemKA==}
    dependencies:
      color-convert: 1.9.3
      color-string: 1.9.1
    dev: true

  /colorette/2.0.20:
    resolution: {integrity: sha512-IfEDxwoWIjkeXL1eXcDiow4UbKjhLdq6/EuSVR9GMN7KVH3r9gQ83e73hsz1Nd1T3ijd5xv1wcWRYO+D6kCI2w==}
    dev: true

  /colorspace/1.1.4:
    resolution: {integrity: sha512-BgvKJiuVu1igBUF2kEjRCZXol6wiiGbY5ipL/oVPwm0BL9sIpMIzM8IK7vwuxIIzOXMV3Ey5w+vxhm0rR/TN8w==}
    dependencies:
      color: 3.2.1
      text-hex: 1.0.0
    dev: true

  /combined-stream/1.0.8:
    resolution: {integrity: sha512-FQN4MRfuJeHf7cBbBMJFXhKSDq+2kAArBlmRBvcvFE5BB1HZKXtSFASDhdlz9zOYwxh8lDdnvmMOe/+5cdoEdg==}
    engines: {node: '>= 0.8'}
    dependencies:
      delayed-stream: 1.0.0

  /commander/2.20.3:
    resolution: {integrity: sha512-GpVkmM8vF2vQUkj2LvZmD35JxeJOLCwJ9cUkugyk2nuhbv3+mJvpLYYt+0+USMxE+oj+ey/lJEnhZw75x/OMcQ==}
    dev: true

  /commander/3.0.2:
    resolution: {integrity: sha512-Gar0ASD4BDyKC4hl4DwHqDrmvjoxWKZigVnAbn5H1owvm4CxCPdb0HQDehwNYMJpla5+M2tPmPARzhtYuwpHow==}
    dev: true

  /commander/7.2.0:
    resolution: {integrity: sha512-QrWXB+ZQSVPmIWIhtEO9H+gwHaMGYiF5ChvoJ+K9ZGHG/sVsa6yiesAD1GC/x46sET00Xlwo1u49RVVVzvcSkw==}
    engines: {node: '>= 10'}
    dev: true

  /commonmark/0.30.0:
    resolution: {integrity: sha512-j1yoUo4gxPND1JWV9xj5ELih0yMv1iCWDG6eEQIPLSWLxzCXiFoyS7kvB+WwU+tZMf4snwJMMtaubV0laFpiBA==}
    hasBin: true
    dependencies:
      entities: 2.0.3
      mdurl: 1.0.1
      minimist: 1.2.8
      string.prototype.repeat: 0.2.0
    dev: true

  /concat-map/0.0.1:
    resolution: {integrity: sha512-/Srv4dswyQNBfohGpz9o6Yb3Gz3SrUDqBH5rTuhGR7ahtlbYKnVxw2bCFMRljaA7EXHaXZ8wsHdodFvbkhKmqg==}
    dev: true

  /concat-stream/1.6.2:
    resolution: {integrity: sha512-27HBghJxjiZtIk3Ycvn/4kbJk/1uZuJFfuPEns6LaEvpvG1f0hTea8lilrouyo9mVc2GWdcEZ8OLoGmSADlrCw==}
    engines: {'0': node >= 0.8}
    dependencies:
      buffer-from: 1.1.2
      inherits: 2.0.4
      readable-stream: 2.3.8
      typedarray: 0.0.6
    dev: true

  /connect/3.7.0:
    resolution: {integrity: sha512-ZqRXc+tZukToSNmh5C2iWMSoV3X1YUcPbqEM4DkEG5tNQXrQUZCNVGGv3IuicnkMtPfGf3Xtp8WCXs295iQ1pQ==}
    engines: {node: '>= 0.10.0'}
    dependencies:
      debug: 2.6.9
      finalhandler: 1.1.2
      parseurl: 1.3.3
      utils-merge: 1.0.1
    dev: true

  /content-disposition/0.5.4:
    resolution: {integrity: sha512-FveZTNuGw04cxlAiWbzi6zTAL/lhehaWbTtgluJh4/E95DqMwTmha3KZN1aAWA8cFIhHzMZUvLevkw5Rqk+tSQ==}
    engines: {node: '>= 0.6'}
    dependencies:
      safe-buffer: 5.2.1
    dev: true

  /content-type/1.0.5:
    resolution: {integrity: sha512-nTjqfcBFEipKdXCv4YDQWCfmcLZKm81ldF0pAopTvyrFGVbcR6P/VAAd5G7N+0tTr8QqiU0tFadD6FK4NtJwOA==}
    engines: {node: '>= 0.6'}
    dev: true

  /cookie-signature/1.0.6:
    resolution: {integrity: sha512-QADzlaHc8icV8I7vbaJXJwod9HWYp8uCqf1xa4OfNu1T7JVxQIrUgOWtHdNDtPiywmFbiS12VjotIXLrKM3orQ==}
    dev: true

  /cookie/0.4.2:
    resolution: {integrity: sha512-aSWTXFzaKWkvHO1Ny/s+ePFpvKsPnjc551iI41v3ny/ow6tBG5Vd+FuqGNhh1LxOmVzOlGUriIlOaokOvhaStA==}
    engines: {node: '>= 0.6'}
    dev: true

  /cookie/0.6.0:
    resolution: {integrity: sha512-U71cyTamuh1CRNCfpGY6to28lxvNwPG4Guz/EVjgf3Jmzv0vlDp1atT9eS5dDjMYHucpHbWns6Lwf3BKz6svdw==}
    engines: {node: '>= 0.6'}
    dev: true

  /core-util-is/1.0.2:
    resolution: {integrity: sha512-3lqz5YjWTYnW6dlDa5TLaTCcShfar1e40rmcJVwCBJC6mWlFuj0eCHIElmG1g5kyuJ/GD+8Wn4FFCcz4gJPfaQ==}
    dev: true

  /core-util-is/1.0.3:
    resolution: {integrity: sha512-ZQBvi1DcpJ4GDqanjucZ2Hj3wEO5pZDS89BWbkcrvdxksJorwUDDZamX9ldFkp9aw2lmBDLgkObEA4DWNJ9FYQ==}
    dev: true

  /cors/2.8.5:
    resolution: {integrity: sha512-KIHbLJqu73RGr/hnbrO9uBeixNGuvSQjul/jdFvS/KFSIH1hWVd1ng7zOHx+YrEfInLG7q4n6GHQ9cDtxv/P6g==}
    engines: {node: '>= 0.10'}
    dependencies:
      object-assign: 4.1.1
      vary: 1.1.2
    dev: true

  /cosmiconfig/9.0.0_typescript@5.4.5:
    resolution: {integrity: sha512-itvL5h8RETACmOTFc4UfIyB2RfEHi71Ax6E/PivVxq9NseKbOWpeyHEOIbmAw1rs8Ak0VursQNww7lf7YtUwzg==}
    engines: {node: '>=14'}
    peerDependencies:
      typescript: '>=4.9.5'
    peerDependenciesMeta:
      typescript:
        optional: true
    dependencies:
      env-paths: 2.2.1
      import-fresh: 3.3.0
      js-yaml: 4.1.0
      parse-json: 5.2.0
      typescript: 5.4.5
    dev: true

  /create-require/1.1.1:
    resolution: {integrity: sha512-dcKFX3jn0MpIaXjisoRvexIJVEKzaq7z2rZKxf+MSr9TkdmHmsU4m2lcLojrj/FHl8mk5VxMmYA+ftRkP/3oKQ==}
    dev: true

  /cross-env/7.0.3:
    resolution: {integrity: sha512-+/HKd6EgcQCJGh2PSjZuUitQBQynKor4wrFbRg4DtAgS1aWO+gU52xpH7M9ScGgXSYmAVS9bIJ8EzuaGw0oNAw==}
    engines: {node: '>=10.14', npm: '>=6', yarn: '>=1'}
    hasBin: true
    dependencies:
      cross-spawn: 7.0.3
    dev: true

  /cross-spawn/6.0.5:
    resolution: {integrity: sha512-eTVLrBSt7fjbDygz805pMnstIs2VTBNkRm0qxZd+M7A5XDdxVRWO5MxGBXZhjY4cqLYLdtrGqRf8mBPmzwSpWQ==}
    engines: {node: '>=4.8'}
    dependencies:
      nice-try: 1.0.5
      path-key: 2.0.1
      semver: 5.7.2
      shebang-command: 1.2.0
      which: 1.3.1
    dev: true

  /cross-spawn/7.0.3:
    resolution: {integrity: sha512-iRDPJKUPVEND7dHPO8rkbOnPpyDygcDFtWjpeWNCgy8WP2rXcxXL8TskReQl6OrB2G7+UJrags1q15Fudc7G6w==}
    engines: {node: '>= 8'}
    dependencies:
      path-key: 3.1.1
      shebang-command: 2.0.0
      which: 2.0.2
    dev: true

  /custom-event/1.0.1:
    resolution: {integrity: sha512-GAj5FOq0Hd+RsCGVJxZuKaIDXDf3h6GQoNEjFgbLLI/trgtavwUbSnZ5pVfg27DVCaWjIohryS0JFwIJyT2cMg==}
    dev: true

  /dashdash/1.14.1:
    resolution: {integrity: sha512-jRFi8UDGo6j+odZiEpjazZaWqEal3w/basFjQHQEwVtZJGDpxbH1MeYluwCS8Xq5wmLJooDlMgvVarmWfGM44g==}
    engines: {node: '>=0.10'}
    dependencies:
      assert-plus: 1.0.0
    dev: true

  /data-uri-to-buffer/4.0.1:
    resolution: {integrity: sha512-0R9ikRb668HB7QDxT1vkpuUBtqc53YyAwMwGeUFKRojY/NWKvdZ+9UYtRfGmhqNbRkTSVpMbmyhXipFFv2cb/A==}
    engines: {node: '>= 12'}
    dev: true

  /data-uri-to-buffer/6.0.2:
    resolution: {integrity: sha512-7hvf7/GW8e86rW0ptuwS3OcBGDjIi6SZva7hCyWC0yYry2cOPmLIjXAUHI6DK2HsnwJd9ifmt57i8eV2n4YNpw==}
    engines: {node: '>= 14'}
    dev: true

  /data-view-buffer/1.0.1:
    resolution: {integrity: sha512-0lht7OugA5x3iJLOWFhWK/5ehONdprk0ISXqVFn/NFrDu+cuc8iADFrGQz5BnRK7LLU3JmkbXSxaqX+/mXYtUA==}
    engines: {node: '>= 0.4'}
    dependencies:
      call-bind: 1.0.7
      es-errors: 1.3.0
      is-data-view: 1.0.1
    dev: true

  /data-view-byte-length/1.0.1:
    resolution: {integrity: sha512-4J7wRJD3ABAzr8wP+OcIcqq2dlUKp4DVflx++hs5h5ZKydWMI6/D/fAot+yh6g2tHh8fLFTvNOaVN357NvSrOQ==}
    engines: {node: '>= 0.4'}
    dependencies:
      call-bind: 1.0.7
      es-errors: 1.3.0
      is-data-view: 1.0.1
    dev: true

  /data-view-byte-offset/1.0.0:
    resolution: {integrity: sha512-t/Ygsytq+R995EJ5PZlD4Cu56sWa8InXySaViRzw9apusqsOO2bQP+SbYzAhR0pFKoB+43lYy8rWban9JSuXnA==}
    engines: {node: '>= 0.4'}
    dependencies:
      call-bind: 1.0.7
      es-errors: 1.3.0
      is-data-view: 1.0.1
    dev: true

  /date-format/4.0.14:
    resolution: {integrity: sha512-39BOQLs9ZjKh0/patS9nrT8wc3ioX3/eA/zgbKNopnF2wCqJEoxywwwElATYvRsXdnOxA/OQeQoFZ3rFjVajhg==}
    engines: {node: '>=4.0'}
    dev: true

  /debug/2.6.9:
    resolution: {integrity: sha512-bC7ElrdJaJnPbAP+1EotYvqZsb3ecl5wi6Bfi6BJTUcNowp6cvspg0jXznRTKDjm/E7AdgFBVeAPVMNcKGsHMA==}
    dependencies:
      ms: 2.0.0
    dev: true

  /debug/4.3.3_supports-color@8.1.1:
    resolution: {integrity: sha512-/zxw5+vh1Tfv+4Qn7a5nsbcJKPaSvCDhojn6FEl9vupwK2VCSDtEiEtqr8DFtzYFOdz63LBkxec7DYuc2jon6Q==}
    engines: {node: '>=6.0'}
    peerDependencies:
      supports-color: '*'
    peerDependenciesMeta:
      supports-color:
        optional: true
    dependencies:
      ms: 2.1.2
      supports-color: 8.1.1
    dev: true

  /debug/4.3.4:
    resolution: {integrity: sha512-PRWFHuSU3eDtQJPvnNY7Jcket1j0t5OuOsFzPPzsekD52Zl8qUfFIPEiswXqIvHWGVHOgX+7G/vCNNhehwxfkQ==}
    engines: {node: '>=6.0'}
    peerDependencies:
      supports-color: '*'
    peerDependenciesMeta:
      supports-color:
        optional: true
    dependencies:
      ms: 2.1.2

  /debug/4.3.4_supports-color@8.1.1:
    resolution: {integrity: sha512-PRWFHuSU3eDtQJPvnNY7Jcket1j0t5OuOsFzPPzsekD52Zl8qUfFIPEiswXqIvHWGVHOgX+7G/vCNNhehwxfkQ==}
    engines: {node: '>=6.0'}
    peerDependencies:
      supports-color: '*'
    peerDependenciesMeta:
      supports-color:
        optional: true
    dependencies:
      ms: 2.1.2
      supports-color: 8.1.1
    dev: true

  /decamelize/4.0.0:
    resolution: {integrity: sha512-9iE1PgSik9HeIIw2JO94IidnE3eBoQrFJ3w7sFuzSX4DpmZ3v5sZpUiV5Swcf6mQEF+Y0ru8Neo+p+nyh2J+hQ==}
    engines: {node: '>=10'}
    dev: true

  /deep-eql/4.1.3:
    resolution: {integrity: sha512-WaEtAOpRA1MQ0eohqZjpGD8zdI0Ovsm8mmFhaDN8dvDZzyoUMcYDnf5Y6iu7HTXxf8JDS23qWa4a+hKCDyOPzw==}
    engines: {node: '>=6'}
    dependencies:
      type-detect: 4.0.8
    dev: true

  /deep-equal/2.2.3:
    resolution: {integrity: sha512-ZIwpnevOurS8bpT4192sqAowWM76JDKSHYzMLty3BZGSswgq6pBaH3DhCSW5xVAZICZyKdOBPjwww5wfgT/6PA==}
    engines: {node: '>= 0.4'}
    dependencies:
      array-buffer-byte-length: 1.0.1
      call-bind: 1.0.7
      es-get-iterator: 1.1.3
      get-intrinsic: 1.2.4
      is-arguments: 1.1.1
      is-array-buffer: 3.0.4
      is-date-object: 1.0.5
      is-regex: 1.1.4
      is-shared-array-buffer: 1.0.3
      isarray: 2.0.5
      object-is: 1.1.6
      object-keys: 1.1.1
      object.assign: 4.1.5
      regexp.prototype.flags: 1.5.2
      side-channel: 1.0.6
      which-boxed-primitive: 1.0.2
      which-collection: 1.0.2
      which-typed-array: 1.1.15
    dev: true

  /deep-is/0.1.4:
    resolution: {integrity: sha512-oIPzksmTg4/MriiaYGO+okXDT7ztn/w3Eptv/+gSIdMdKsJo0u4CfYNFJPy+4SKMuCqGw2wxnA+URMg3t8a/bQ==}
    dev: true

  /define-data-property/1.1.4:
    resolution: {integrity: sha512-rBMvIzlpA8v6E+SJZoo++HAYqsLrkg7MSfIinMPFhmkorw7X+dOXVJQs+QT69zGkzMyfDnIMN2Wid1+NbL3T+A==}
    engines: {node: '>= 0.4'}
    dependencies:
      es-define-property: 1.0.0
      es-errors: 1.3.0
      gopd: 1.0.1
    dev: true

  /define-lazy-prop/2.0.0:
    resolution: {integrity: sha512-Ds09qNh8yw3khSjiJjiUInaGX9xlqZDY7JVryGxdxV7NPeuqQfplOpQ66yJFZut3jLa5zOwkXw1g9EI2uKh4Og==}
    engines: {node: '>=8'}
    dev: true

  /define-properties/1.2.1:
    resolution: {integrity: sha512-8QmQKqEASLd5nx0U1B1okLElbUuuttJ/AnYmRXbbbGDWh6uS208EjD4Xqq/I9wK7u0v6O08XhTWnt5XtEbR6Dg==}
    engines: {node: '>= 0.4'}
    dependencies:
      define-data-property: 1.1.4
      has-property-descriptors: 1.0.2
      object-keys: 1.1.1
    dev: true

  /degenerator/5.0.1:
    resolution: {integrity: sha512-TllpMR/t0M5sqCXfj85i4XaAzxmS5tVA16dqvdkMwGmzI+dXLXnw3J+3Vdv7VKw+ThlTMboK6i9rnZ6Nntj5CQ==}
    engines: {node: '>= 14'}
    dependencies:
      ast-types: 0.13.4
      escodegen: 2.1.0
      esprima: 4.0.1
    dev: true

  /delayed-stream/1.0.0:
    resolution: {integrity: sha512-ZySD7Nf91aLB0RxL4KGrKHBXl7Eds1DAmEdcoVawXnLD7SDhpNgtuII2aAkg7a7QS41jxPSZ17p4VdGnMHk3MQ==}
    engines: {node: '>=0.4.0'}

  /depd/2.0.0:
    resolution: {integrity: sha512-g7nH6P6dyDioJogAAGprGpCtVImJhpPk/roCzdb3fIh61/s/nPsfR6onyMwkCAR/OlC3yBC0lESvUoQEAssIrw==}
    engines: {node: '>= 0.8'}
    dev: true

  /destroy/1.2.0:
    resolution: {integrity: sha512-2sJGJTaXIIaR1w4iJSNoN0hnMY7Gpc/n8D4qSCJw8QqFWXf7cuAgnEHxBpweaVcPevC2l3KpjYCx3NypQQgaJg==}
    engines: {node: '>= 0.8', npm: 1.2.8000 || >= 1.4.16}
    dev: true

  /devtools-protocol/0.0.1262051:
    resolution: {integrity: sha512-YJe4CT5SA8on3Spa+UDtNhEqtuV6Epwz3OZ4HQVLhlRccpZ9/PAYk0/cy/oKxFKRrZPBUPyxympQci4yWNWZ9g==}
    dev: true

  /di/0.0.1:
    resolution: {integrity: sha512-uJaamHkagcZtHPqCIHZxnFrXlunQXgBOsZSUOWwFw31QJCAbyTBoHMW75YOTur5ZNx8pIeAKgf6GWIgaqqiLhA==}
    dev: true

  /diff/4.0.2:
    resolution: {integrity: sha512-58lmxKSA4BNyLz+HHMUzlOEpg09FV+ev6ZMe3vJihgdxzgcwZ8VoEEPmALCZG9LmqfVoNMMKpttIYTVG6uDY7A==}
    engines: {node: '>=0.3.1'}
    dev: true

  /diff/5.0.0:
    resolution: {integrity: sha512-/VTCrvm5Z0JGty/BWHljh+BAiw3IK+2j87NGMu8Nwc/f48WoDAC395uomO9ZD117ZOBaHmkX1oyLvkVM/aIT3w==}
    engines: {node: '>=0.3.1'}
    dev: true

  /dir-glob/3.0.1:
    resolution: {integrity: sha512-WkrWp9GR4KXfKGYzOLmTuGVi1UWFfws377n9cc55/tb6DuqyF6pcQ5AbiHEshaDpY9v6oaSr2XCDidGmMwdzIA==}
    engines: {node: '>=8'}
    dependencies:
      path-type: 4.0.0
    dev: true

  /directory-tree/2.4.0:
    resolution: {integrity: sha512-AM03Th+ypDAHefyB6SP3uezaWkTbol1P43CS5yFU7wePTuHnR4YoHgY6KbGHLr/a065ocN26l9lXOoFBzzM31w==}
    engines: {node: '>=10.0'}
    deprecated: Breaking change, bumped to 3.0.0
    dev: true

  /doctrine/3.0.0:
    resolution: {integrity: sha512-yS+Q5i3hBf7GBkd4KG8a7eBNNWNGLTaEwwYWUijIYM7zrlYDM0BFXHjjPWlWZ1Rg7UaddZeIDmi9jF3HmqiQ2w==}
    engines: {node: '>=6.0.0'}
    dependencies:
      esutils: 2.0.3
    dev: true

  /dom-serialize/2.2.1:
    resolution: {integrity: sha512-Yra4DbvoW7/Z6LBN560ZwXMjoNOSAN2wRsKFGc4iBeso+mpIA6qj1vfdf9HpMaKAqG6wXTy+1SYEzmNpKXOSsQ==}
    dependencies:
      custom-event: 1.0.1
      ent: 2.2.0
      extend: 3.0.2
      void-elements: 2.0.1
    dev: true

  /dotenv/16.4.5:
    resolution: {integrity: sha512-ZmdL2rui+eB2YwhsWzjInR8LldtZHGDoQ1ugH85ppHKwpUHL7j7rN0Ti9NCnGiQbhaZ11FpR+7ao1dNsmduNUg==}
    engines: {node: '>=12'}
    dev: false

  /eastasianwidth/0.2.0:
    resolution: {integrity: sha512-I88TYZWc9XiYHRQ4/3c5rjjfgkjhLyW2luGIheGERbNQ6OY7yTybanSpDXZa8y7VUP9YmDcYa+eyq4ca7iLqWA==}
    dev: true

  /ecc-jsbn/0.1.2:
    resolution: {integrity: sha512-eh9O+hwRHNbG4BLTjEl3nw044CkGm5X6LoaCf7LPp7UU8Qrt47JYNi6nPX8xjW97TKGKm1ouctg0QSpZe9qrnw==}
    dependencies:
      jsbn: 0.1.1
      safer-buffer: 2.1.2
    dev: true

  /ecdsa-sig-formatter/1.0.11:
    resolution: {integrity: sha512-nagl3RYrbNv6kQkeJIpt6NJZy8twLB/2vtz6yN9Z4vRKHN4/QZJIEbqohALSgwKdnksuY3k5Addp5lg8sVoVcQ==}
    dependencies:
      safe-buffer: 5.2.1
    dev: true

  /ee-first/1.1.1:
    resolution: {integrity: sha512-WMwm9LhRUo+WUaRN+vRuETqG89IgZphVSNkdFgeb6sS/E4OrDIN7t48CAewSHXc6C8lefD8KKfr5vY61brQlow==}
    dev: true

  /electron-to-chromium/1.4.746:
    resolution: {integrity: sha512-jeWaIta2rIG2FzHaYIhSuVWqC6KJYo7oSBX4Jv7g+aVujKztfvdpf+n6MGwZdC5hQXbax4nntykLH2juIQrfPg==}
    dev: true

  /emoji-regex/8.0.0:
    resolution: {integrity: sha512-MSjYzcWNOA0ewAHpz0MxpYFvwg6yjy1NG3xteoqz644VCo/RPgnr1/GGt+ic3iJTzQ8Eu3TdM14SawnVUmGE6A==}

  /emoji-regex/9.2.2:
    resolution: {integrity: sha512-L18DaJsXSUk2+42pv8mLs5jJT2hqFkFE4j21wOmgbUqsZ2hL72NsUU785g9RXgo3s0ZNgVl42TiHp3ZtOv/Vyg==}
    dev: true

  /emojis-list/3.0.0:
    resolution: {integrity: sha512-/kyM18EfinwXZbno9FyUGeFh87KC8HRQBQGildHZbEuRyWFOmv1U10o9BBp8XVZDVNNuQKyIGIu5ZYAAXJ0V2Q==}
    engines: {node: '>= 4'}
    dev: true

  /enabled/2.0.0:
    resolution: {integrity: sha512-AKrN98kuwOzMIdAizXGI86UFBoo26CL21UM763y1h/GMSJ4/OHU9k2YlsmBpyScFo/wbLzWQJBMCW4+IO3/+OQ==}
    dev: true

  /encodeurl/1.0.2:
    resolution: {integrity: sha512-TPJXq8JqFaVYm2CWmPvnP2Iyo4ZSM7/QKcSmuMLDObfpH5fi7RUGmd/rTDf+rut/saiDiQEeVTNgAmJEdAOx0w==}
    engines: {node: '>= 0.8'}
    dev: true

  /end-of-stream/1.4.4:
    resolution: {integrity: sha512-+uw1inIHVPQoaVuHzRyXd21icM+cnt4CzD5rW+NC1wjOUSTOs+Te7FOv7AhN7vS9x/oIyhLP5PR1H+phQAHu5Q==}
    dependencies:
      once: 1.4.0
    dev: true

  /engine.io-parser/5.2.2:
    resolution: {integrity: sha512-RcyUFKA93/CXH20l4SoVvzZfrSDMOTUS3bWVpTt2FuFP+XYrL8i8oonHP7WInRyVHXh0n/ORtoeiE1os+8qkSw==}
    engines: {node: '>=10.0.0'}
    dev: true

  /engine.io/6.5.4:
    resolution: {integrity: sha512-KdVSDKhVKyOi+r5uEabrDLZw2qXStVvCsEB/LN3mw4WFi6Gx50jTyuxYVCwAAC0U46FdnzP/ScKRBTXb/NiEOg==}
    engines: {node: '>=10.2.0'}
    dependencies:
      '@types/cookie': 0.4.1
      '@types/cors': 2.8.17
      '@types/node': 18.19.31
      accepts: 1.3.8
      base64id: 2.0.0
      cookie: 0.4.2
      cors: 2.8.5
      debug: 4.3.4
      engine.io-parser: 5.2.2
      ws: 8.11.0
    transitivePeerDependencies:
      - bufferutil
      - supports-color
      - utf-8-validate
    dev: true

  /enhanced-resolve/5.16.0:
    resolution: {integrity: sha512-O+QWCviPNSSLAD9Ucn8Awv+poAkqn3T1XY5/N7kR7rQO9yfSGWkYZDwpJ+iKF7B8rxaQKWngSqACpgzeapSyoA==}
    engines: {node: '>=10.13.0'}
    dependencies:
      graceful-fs: 4.2.11
      tapable: 2.2.1
    dev: true

  /ent/2.2.0:
    resolution: {integrity: sha512-GHrMyVZQWvTIdDtpiEXdHZnFQKzeO09apj8Cbl4pKWy4i0Oprcq17usfDt5aO63swf0JOeMWjWQE/LzgSRuWpA==}
    dev: true

  /entities/2.0.3:
    resolution: {integrity: sha512-MyoZ0jgnLvB2X3Lg5HqpFmn1kybDiIfEQmKzTb5apr51Rb+T3KdmMiqa70T+bhGnyv7bQ6WMj2QMHpGMmlrUYQ==}
    dev: true

  /env-paths/2.2.1:
    resolution: {integrity: sha512-+h1lkLKhZMTYjog1VEpJNG7NZJWcuc2DDk/qsqSTRRCOXiLjeQ1d1/udrUGhqMxUgAlwKNZ0cf2uqan5GLuS2A==}
    engines: {node: '>=6'}
    dev: true

  /envinfo/7.12.0:
    resolution: {integrity: sha512-Iw9rQJBGpJRd3rwXm9ft/JiGoAZmLxxJZELYDQoPRZ4USVhkKtIcNBPw6U+/K2mBpaqM25JSV6Yl4Az9vO2wJg==}
    engines: {node: '>=4'}
    hasBin: true
    dev: true

  /error-ex/1.3.2:
    resolution: {integrity: sha512-7dFHNmqeFSEt2ZBsCriorKnn3Z2pj+fd9kmI6QoWw4//DL+icEBfc0U7qJCisqrTsKTjw4fNFy2pW9OqStD84g==}
    dependencies:
      is-arrayish: 0.2.1
    dev: true

  /es-abstract/1.23.3:
    resolution: {integrity: sha512-e+HfNH61Bj1X9/jLc5v1owaLYuHdeHHSQlkhCBiTK8rBvKaULl/beGMxwrMXjpYrv4pz22BlY570vVePA2ho4A==}
    engines: {node: '>= 0.4'}
    dependencies:
      array-buffer-byte-length: 1.0.1
      arraybuffer.prototype.slice: 1.0.3
      available-typed-arrays: 1.0.7
      call-bind: 1.0.7
      data-view-buffer: 1.0.1
      data-view-byte-length: 1.0.1
      data-view-byte-offset: 1.0.0
      es-define-property: 1.0.0
      es-errors: 1.3.0
      es-object-atoms: 1.0.0
      es-set-tostringtag: 2.0.3
      es-to-primitive: 1.2.1
      function.prototype.name: 1.1.6
      get-intrinsic: 1.2.4
      get-symbol-description: 1.0.2
      globalthis: 1.0.3
      gopd: 1.0.1
      has-property-descriptors: 1.0.2
      has-proto: 1.0.3
      has-symbols: 1.0.3
      hasown: 2.0.2
      internal-slot: 1.0.7
      is-array-buffer: 3.0.4
      is-callable: 1.2.7
      is-data-view: 1.0.1
      is-negative-zero: 2.0.3
      is-regex: 1.1.4
      is-shared-array-buffer: 1.0.3
      is-string: 1.0.7
      is-typed-array: 1.1.13
      is-weakref: 1.0.2
      object-inspect: 1.13.1
      object-keys: 1.1.1
      object.assign: 4.1.5
      regexp.prototype.flags: 1.5.2
      safe-array-concat: 1.1.2
      safe-regex-test: 1.0.3
      string.prototype.trim: 1.2.9
      string.prototype.trimend: 1.0.8
      string.prototype.trimstart: 1.0.8
      typed-array-buffer: 1.0.2
      typed-array-byte-length: 1.0.1
      typed-array-byte-offset: 1.0.2
      typed-array-length: 1.0.6
      unbox-primitive: 1.0.2
      which-typed-array: 1.1.15
    dev: true

  /es-define-property/1.0.0:
    resolution: {integrity: sha512-jxayLKShrEqqzJ0eumQbVhTYQM27CfT1T35+gCgDFoL82JLsXqTJ76zv6A0YLOgEnLUMvLzsDsGIrl8NFpT2gQ==}
    engines: {node: '>= 0.4'}
    dependencies:
      get-intrinsic: 1.2.4
    dev: true

  /es-errors/1.3.0:
    resolution: {integrity: sha512-Zf5H2Kxt2xjTvbJvP2ZWLEICxA6j+hAmMzIlypy4xcBg1vKVnx89Wy0GbS+kf5cwCVFFzdCFh2XSCFNULS6csw==}
    engines: {node: '>= 0.4'}
    dev: true

  /es-get-iterator/1.1.3:
    resolution: {integrity: sha512-sPZmqHBe6JIiTfN5q2pEi//TwxmAFHwj/XEuYjTuse78i8KxaqMTTzxPoFKuzRpDpTJ+0NAbpfenkmH2rePtuw==}
    dependencies:
      call-bind: 1.0.7
      get-intrinsic: 1.2.4
      has-symbols: 1.0.3
      is-arguments: 1.1.1
      is-map: 2.0.3
      is-set: 2.0.3
      is-string: 1.0.7
      isarray: 2.0.5
      stop-iteration-iterator: 1.0.0
    dev: true

  /es-module-lexer/1.5.0:
    resolution: {integrity: sha512-pqrTKmwEIgafsYZAGw9kszYzmagcE/n4dbgwGWLEXg7J4QFJVQRBld8j3Q3GNez79jzxZshq0bcT962QHOghjw==}
    dev: true

  /es-object-atoms/1.0.0:
    resolution: {integrity: sha512-MZ4iQ6JwHOBQjahnjwaC1ZtIBH+2ohjamzAO3oaHcXYup7qxjF2fixyH+Q71voWHeOkI2q/TnJao/KfXYIZWbw==}
    engines: {node: '>= 0.4'}
    dependencies:
      es-errors: 1.3.0
    dev: true

  /es-set-tostringtag/2.0.3:
    resolution: {integrity: sha512-3T8uNMC3OQTHkFUsFq8r/BwAXLHvU/9O9mE0fBc/MY5iq/8H7ncvO947LmYA6ldWw9Uh8Yhf25zu6n7nML5QWQ==}
    engines: {node: '>= 0.4'}
    dependencies:
      get-intrinsic: 1.2.4
      has-tostringtag: 1.0.2
      hasown: 2.0.2
    dev: true

  /es-to-primitive/1.2.1:
    resolution: {integrity: sha512-QCOllgZJtaUo9miYBcLChTUaHNjJF3PYs1VidD7AwiEj1kYxKeQTctLAezAOH5ZKRH0g2IgPn6KwB4IT8iRpvA==}
    engines: {node: '>= 0.4'}
    dependencies:
      is-callable: 1.2.7
      is-date-object: 1.0.5
      is-symbol: 1.0.4
    dev: true

  /escalade/3.1.2:
    resolution: {integrity: sha512-ErCHMCae19vR8vQGe50xIsVomy19rg6gFu3+r3jkEO46suLMWBksvVyoGgQV+jOfl84ZSOSlmv6Gxa89PmTGmA==}
    engines: {node: '>=6'}

  /escape-html/1.0.3:
    resolution: {integrity: sha512-NiSupZ4OeuGwr68lGIeym/ksIZMJodUGOSCZ/FSnTxcrekbvqrgdUxlJOMpijaKZVjAJrWrGs/6Jy8OMuyj9ow==}
    dev: true

  /escape-string-regexp/1.0.5:
    resolution: {integrity: sha512-vbRorB5FUQWvla16U8R/qgaFIya2qGzwDrNmCZuYKrbdSUMG6I1ZCGQRefkRVhuOkIGVne7BQ35DSfo1qvJqFg==}
    engines: {node: '>=0.8.0'}

  /escape-string-regexp/4.0.0:
    resolution: {integrity: sha512-TtpcNJ3XAzx3Gq8sWRzJaVajRs0uVxA2YAkdb1jm2YkPz4G6egUFAyA3n5vtEIZefPk5Wa4UXbKuS5fKkJWdgA==}
    engines: {node: '>=10'}
    dev: true

  /escodegen/2.1.0:
    resolution: {integrity: sha512-2NlIDTwUWJN0mRPQOdtQBzbUHvdGY2P1VXSyU83Q3xKxM7WHX2Ql8dKq782Q9TgQUNOLEzEYu9bzLNj1q88I5w==}
    engines: {node: '>=6.0'}
    hasBin: true
    dependencies:
      esprima: 4.0.1
      estraverse: 5.3.0
      esutils: 2.0.3
    optionalDependencies:
      source-map: 0.6.1
    dev: true

  /eslint-plugin-require-extensions/0.1.3_eslint@8.57.0:
    resolution: {integrity: sha512-T3c1PZ9PIdI3hjV8LdunfYI8gj017UQjzAnCrxuo3wAjneDbTPHdE3oNWInOjMA+z/aBkUtlW5vC0YepYMZIug==}
    engines: {node: '>=16'}
    peerDependencies:
      eslint: '*'
    dependencies:
      eslint: 8.57.0
    dev: true

  /eslint-scope/5.1.1:
    resolution: {integrity: sha512-2NxwbF/hZ0KpepYN0cNbo+FN6XoK7GaHlQhgx/hIZl6Va0bF45RQOOwhLIy8lQDbuCiadSLCBnH2CFYquit5bw==}
    engines: {node: '>=8.0.0'}
    dependencies:
      esrecurse: 4.3.0
      estraverse: 4.3.0
    dev: true

  /eslint-scope/7.2.2:
    resolution: {integrity: sha512-dOt21O7lTMhDM+X9mB4GX+DZrZtCUJPL/wlcTqxyrx5IvO0IYtILdtrQGQp+8n5S0gwSVmOf9NQrjMOgfQZlIg==}
    engines: {node: ^12.22.0 || ^14.17.0 || >=16.0.0}
    dependencies:
      esrecurse: 4.3.0
      estraverse: 5.3.0
    dev: true

  /eslint-visitor-keys/3.4.3:
    resolution: {integrity: sha512-wpc+LXeiyiisxPlEkUzU6svyS1frIO3Mgxj1fdy7Pm8Ygzguax2N3Fa/D/ag1WqbOprdI+uY6wMUl8/a2G+iag==}
    engines: {node: ^12.22.0 || ^14.17.0 || >=16.0.0}
    dev: true

  /eslint/8.57.0:
    resolution: {integrity: sha512-dZ6+mexnaTIbSBZWgou51U6OmzIhYM2VcNdtiTtI7qPNZm35Akpr0f6vtw3w1Kmn5PYo+tZVfh13WrhpS6oLqQ==}
    engines: {node: ^12.22.0 || ^14.17.0 || >=16.0.0}
    hasBin: true
    dependencies:
      '@eslint-community/eslint-utils': 4.4.0_eslint@8.57.0
      '@eslint-community/regexpp': 4.10.0
      '@eslint/eslintrc': 2.1.4
      '@eslint/js': 8.57.0
      '@humanwhocodes/config-array': 0.11.14
      '@humanwhocodes/module-importer': 1.0.1
      '@nodelib/fs.walk': 1.2.8
      '@ungap/structured-clone': 1.2.0
      ajv: 6.12.6
      chalk: 4.1.2
      cross-spawn: 7.0.3
      debug: 4.3.4
      doctrine: 3.0.0
      escape-string-regexp: 4.0.0
      eslint-scope: 7.2.2
      eslint-visitor-keys: 3.4.3
      espree: 9.6.1
      esquery: 1.5.0
      esutils: 2.0.3
      fast-deep-equal: 3.1.3
      file-entry-cache: 6.0.1
      find-up: 5.0.0
      glob-parent: 6.0.2
      globals: 13.24.0
      graphemer: 1.4.0
      ignore: 5.3.1
      imurmurhash: 0.1.4
      is-glob: 4.0.3
      is-path-inside: 3.0.3
      js-yaml: 4.1.0
      json-stable-stringify-without-jsonify: 1.0.1
      levn: 0.4.1
      lodash.merge: 4.6.2
      minimatch: 3.1.2
      natural-compare: 1.4.0
      optionator: 0.9.3
      strip-ansi: 6.0.1
      text-table: 0.2.0
    transitivePeerDependencies:
      - supports-color
    dev: true

  /espree/9.6.1:
    resolution: {integrity: sha512-oruZaFkjorTpF32kDSI5/75ViwGeZginGGy2NoOSg3Q9bnwlnmDm4HLnkl0RE3n+njDXR037aY1+x58Z/zFdwQ==}
    engines: {node: ^12.22.0 || ^14.17.0 || >=16.0.0}
    dependencies:
      acorn: 8.11.3
      acorn-jsx: 5.3.2_acorn@8.11.3
      eslint-visitor-keys: 3.4.3
    dev: true

  /esprima/4.0.1:
    resolution: {integrity: sha512-eGuFFw7Upda+g4p+QHvnW0RyTX/SVeJBDM/gCtMARO0cLuT2HcEKnTPvhjV6aGeqrCB/sbNop0Kszm0jsaWU4A==}
    engines: {node: '>=4'}
    hasBin: true
    dev: true

  /esquery/1.5.0:
    resolution: {integrity: sha512-YQLXUplAwJgCydQ78IMJywZCceoqk1oH01OERdSAJc/7U2AylwjhSCLDEtqwg811idIS/9fIU5GjG73IgjKMVg==}
    engines: {node: '>=0.10'}
    dependencies:
      estraverse: 5.3.0
    dev: true

  /esrecurse/4.3.0:
    resolution: {integrity: sha512-KmfKL3b6G+RXvP8N1vr3Tq1kL/oCFgn2NYXEtqP8/L3pKapUA4G8cFVaoF3SU323CD4XypR/ffioHmkti6/Tag==}
    engines: {node: '>=4.0'}
    dependencies:
      estraverse: 5.3.0
    dev: true

  /estraverse/4.3.0:
    resolution: {integrity: sha512-39nnKffWz8xN1BU/2c79n9nB9HDzo0niYUqx6xyqUnyoAnQyyWpOTdZEeiCch8BBu515t4wp9ZmgVfVhn9EBpw==}
    engines: {node: '>=4.0'}
    dev: true

  /estraverse/5.3.0:
    resolution: {integrity: sha512-MMdARuVEQziNTeJD8DgMqmhwR11BRQ/cBP+pLtYdSTnf3MIO8fFeiINEbX36ZdNlfU/7A9f3gUw49B3oQsvwBA==}
    engines: {node: '>=4.0'}
    dev: true

  /esutils/2.0.3:
    resolution: {integrity: sha512-kVscqXk4OCp68SZ0dkgEKVi6/8ij300KBWTJq32P/dYeWTSwK41WyTxalN1eRmA5Z9UU/LX9D7FWSmV9SAYx6g==}
    engines: {node: '>=0.10.0'}
    dev: true

  /etag/1.8.1:
    resolution: {integrity: sha512-aIL5Fx7mawVa300al2BnEE4iNvo1qETxLrPI/o05L7z6go7fCw1J6EQmbK4FmJ2AS7kgVF/KEZWufBfdClMcPg==}
    engines: {node: '>= 0.6'}
    dev: true

  /eventemitter3/4.0.7:
    resolution: {integrity: sha512-8guHBZCwKnFhYdHr2ysuRWErTwhoN2X8XELRlrRwpmfeY2jjuUN4taQMsULKUVo1K4DvZl+0pgfyoysHxvmvEw==}
    dev: true

  /events/3.3.0:
    resolution: {integrity: sha512-mQw+2fkQbALzQ7V0MY0IqdnXNOeTtP4r0lN9z7AAawCXgqea7bDii20AYrIBrFd/Hx0M2Ocz6S111CaFkUcb0Q==}
    engines: {node: '>=0.8.x'}
    dev: true

  /express-promise-router/4.1.1_express@4.19.2:
    resolution: {integrity: sha512-Lkvcy/ZGrBhzkl3y7uYBHLMtLI4D6XQ2kiFg9dq7fbktBch5gjqJ0+KovX0cvCAvTJw92raWunRLM/OM+5l4fA==}
    engines: {node: '>=10'}
    peerDependencies:
      '@types/express': ^4.0.0
      express: ^4.0.0
    peerDependenciesMeta:
      '@types/express':
        optional: true
    dependencies:
      express: 4.19.2
      is-promise: 4.0.0
      lodash.flattendeep: 4.4.0
      methods: 1.1.2
    dev: true

  /express/4.19.2:
    resolution: {integrity: sha512-5T6nhjsT+EOMzuck8JjBHARTHfMht0POzlA60WV2pMD3gyXw2LZnZ+ueGdNxG+0calOJcWKbpFcuzLZ91YWq9Q==}
    engines: {node: '>= 0.10.0'}
    dependencies:
      accepts: 1.3.8
      array-flatten: 1.1.1
      body-parser: 1.20.2
      content-disposition: 0.5.4
      content-type: 1.0.5
      cookie: 0.6.0
      cookie-signature: 1.0.6
      debug: 2.6.9
      depd: 2.0.0
      encodeurl: 1.0.2
      escape-html: 1.0.3
      etag: 1.8.1
      finalhandler: 1.2.0
      fresh: 0.5.2
      http-errors: 2.0.0
      merge-descriptors: 1.0.1
      methods: 1.1.2
      on-finished: 2.4.1
      parseurl: 1.3.3
      path-to-regexp: 0.1.7
      proxy-addr: 2.0.7
      qs: 6.11.0
      range-parser: 1.2.1
      safe-buffer: 5.2.1
      send: 0.18.0
      serve-static: 1.15.0
      setprototypeof: 1.2.0
      statuses: 2.0.1
      type-is: 1.6.18
      utils-merge: 1.0.1
      vary: 1.1.2
    dev: true

  /extend/3.0.2:
    resolution: {integrity: sha512-fjquC59cD7CyW6urNXK0FBufkZcoiGG80wTuPujX590cB5Ttln20E2UB4S/WARVqhXffZl2LNgS+gQdPIIim/g==}
    dev: true

  /extract-zip/2.0.1:
    resolution: {integrity: sha512-GDhU9ntwuKyGXdZBUgTIe+vXnWj0fppUEtMDL0+idd5Sta8TGpHssn/eusA9mrPr9qNDym6SxAYZjNvCn/9RBg==}
    engines: {node: '>= 10.17.0'}
    hasBin: true
    dependencies:
      debug: 4.3.4
      get-stream: 5.2.0
      yauzl: 2.10.0
    optionalDependencies:
      '@types/yauzl': 2.10.3
    transitivePeerDependencies:
      - supports-color
    dev: true

  /extsprintf/1.3.0:
    resolution: {integrity: sha512-11Ndz7Nv+mvAC1j0ktTa7fAb0vLyGGX+rMHNBYQviQDGU0Hw7lhctJANqbPhu9nV9/izT/IntTgZ7Im/9LJs9g==}
    engines: {'0': node >=0.6.0}
    dev: true

  /fast-deep-equal/3.1.3:
    resolution: {integrity: sha512-f3qQ9oQy9j2AhBe/H9VC91wLmKBCCU/gDOnKNAYG5hswO7BLKj09Hc5HYNz9cGI++xlpDCIgDaitVs03ATR84Q==}

  /fast-fifo/1.3.2:
    resolution: {integrity: sha512-/d9sfos4yxzpwkDkuN7k2SqFKtYNmCTzgfEpz82x34IM9/zc8KGxQoXg1liNC/izpRM/MBdt44Nmx41ZWqk+FQ==}
    dev: true

  /fast-glob/3.3.2:
    resolution: {integrity: sha512-oX2ruAFQwf/Orj8m737Y5adxDQO0LAB7/S5MnxCdTNDd4p6BsyIVsv9JQsATbTSq8KHRpLwIHbVlUNatxd+1Ow==}
    engines: {node: '>=8.6.0'}
    dependencies:
      '@nodelib/fs.stat': 2.0.5
      '@nodelib/fs.walk': 1.2.8
      glob-parent: 5.1.2
      merge2: 1.4.1
      micromatch: 4.0.5

  /fast-json-stable-stringify/2.1.0:
    resolution: {integrity: sha512-lhd/wF+Lk98HZoTCtlVraHtfh5XYijIjalXck7saUtuanSDyLMxnHhSXEDJqHxD7msR8D0uCmqlkwjCV8xvwHw==}
    dev: true

  /fast-levenshtein/2.0.6:
    resolution: {integrity: sha512-DCXu6Ifhqcks7TZKY3Hxp3y6qphY5SJZmrWMDrKcERSOXWQdMhU9Ig/PYrzyw/ul9jOIyh0N4M0tbC5hodg8dw==}
    dev: true

  /fast-xml-parser/4.3.6:
    resolution: {integrity: sha512-M2SovcRxD4+vC493Uc2GZVcZaj66CCJhWurC4viynVSTvrpErCShNcDz1lAho6n9REQKvL/ll4A4/fw6Y9z8nw==}
    hasBin: true
    dependencies:
      strnum: 1.0.5
    dev: true

  /fastest-levenshtein/1.0.16:
    resolution: {integrity: sha512-eRnCtTTtGZFpQCwhJiUOuxPQWRXVKYDn0b2PeHfXL6/Zi53SLAzAHfVhVWK2AryC/WH05kGfxhFIPvTF0SXQzg==}
    engines: {node: '>= 4.9.1'}
    dev: true

  /fastq/1.17.1:
    resolution: {integrity: sha512-sRVD3lWVIXWg6By68ZN7vho9a1pQcN/WBFaAAsDDFzlJjvoGx0P8z7V1t72grFJfJhu3YPZBuu25f7Kaw2jN1w==}
    dependencies:
      reusify: 1.0.4

  /fd-slicer/1.1.0:
    resolution: {integrity: sha512-cE1qsB/VwyQozZ+q1dGxR8LBYNZeofhEdUNGSMbQD3Gw2lAzX9Zb3uIU6Ebc/Fmyjo9AWWfnn0AUCHqtevs/8g==}
    dependencies:
      pend: 1.2.0
    dev: true

  /fecha/4.2.3:
    resolution: {integrity: sha512-OP2IUU6HeYKJi3i0z4A19kHMQoLVs4Hc+DPqqxI2h/DPZHTm/vjsfC6P0b4jCMy14XizLBqvndQ+UilD7707Jw==}
    dev: true

  /fetch-blob/3.2.0:
    resolution: {integrity: sha512-7yAQpD2UMJzLi1Dqv7qFYnPbaPx7ZfFK6PiIxQ4PfkGPyNyl2Ugx+a/umUonmKqjhM4DnfbMvdX6otXq83soQQ==}
    engines: {node: ^12.20 || >= 14.13}
    dependencies:
      node-domexception: 1.0.0
      web-streams-polyfill: 3.3.3
    dev: true

  /file-entry-cache/6.0.1:
    resolution: {integrity: sha512-7Gps/XWymbLk2QLYK4NzpMOrYjMhdIxXuIvy2QBsLE6ljuodKvdkWs/cpyJJ3CVIVpH0Oi1Hvg1ovbMzLdFBBg==}
    engines: {node: ^10.12.0 || >=12.0.0}
    dependencies:
      flat-cache: 3.2.0
    dev: true

  /fill-range/7.0.1:
    resolution: {integrity: sha512-qOo9F+dMUmC2Lcb4BbVvnKJxTPjCm+RRpe4gDuGrzkL7mEVl/djYSu2OdQ2Pa302N4oqkSg9ir6jaLWJ2USVpQ==}
    engines: {node: '>=8'}
    dependencies:
      to-regex-range: 5.0.1

  /finalhandler/1.1.2:
    resolution: {integrity: sha512-aAWcW57uxVNrQZqFXjITpW3sIUQmHGG3qSb9mUah9MgMC4NeWhNOlNjXEYq3HjRAvL6arUviZGGJsBg6z0zsWA==}
    engines: {node: '>= 0.8'}
    dependencies:
      debug: 2.6.9
      encodeurl: 1.0.2
      escape-html: 1.0.3
      on-finished: 2.3.0
      parseurl: 1.3.3
      statuses: 1.5.0
      unpipe: 1.0.0
    dev: true

  /finalhandler/1.2.0:
    resolution: {integrity: sha512-5uXcUVftlQMFnWC9qu/svkWv3GTd2PfUhK/3PLkYNAe7FbqJMt3515HaxE6eRL74GdsriiwujiawdaB1BpEISg==}
    engines: {node: '>= 0.8'}
    dependencies:
      debug: 2.6.9
      encodeurl: 1.0.2
      escape-html: 1.0.3
      on-finished: 2.4.1
      parseurl: 1.3.3
      statuses: 2.0.1
      unpipe: 1.0.0
    dev: true

  /find-up/4.1.0:
    resolution: {integrity: sha512-PpOwAdQ/YlXQ2vj8a3h8IipDuYRi3wceVQQGYWxNINccq40Anw7BlsEXCMbt1Zt+OLA6Fq9suIpIWD0OsnISlw==}
    engines: {node: '>=8'}
    dependencies:
      locate-path: 5.0.0
      path-exists: 4.0.0
    dev: true

  /find-up/5.0.0:
    resolution: {integrity: sha512-78/PXT1wlLLDgTzDs7sjq9hzz0vXD+zn+7wypEe4fXQxCmdmqfGsEPQxmiCSQI3ajFV91bVSsvNtrJRiW6nGng==}
    engines: {node: '>=10'}
    dependencies:
      locate-path: 6.0.0
      path-exists: 4.0.0
    dev: true

  /flat-cache/3.2.0:
    resolution: {integrity: sha512-CYcENa+FtcUKLmhhqyctpclsq7QF38pKjZHsGNiSQF5r4FtoKDWabFDl3hzaEQMvT1LHEysw5twgLvpYYb4vbw==}
    engines: {node: ^10.12.0 || >=12.0.0}
    dependencies:
      flatted: 3.3.1
      keyv: 4.5.4
      rimraf: 3.0.2
    dev: true

  /flat/5.0.2:
    resolution: {integrity: sha512-b6suED+5/3rTpUBdG1gupIl8MPFCAMA0QXwmljLhvCUKcUvdE4gWky9zpuGCcXHOsz4J9wPGNWq6OKpmIzz3hQ==}
    hasBin: true
    dev: true

  /flatted/3.3.1:
    resolution: {integrity: sha512-X8cqMLLie7KsNUDSdzeN8FYK9rEt4Dt67OsG/DNGnYTSDBG4uFAJFBnUeiV+zCVAvwFy56IjM9sH51jVaEhNxw==}
    dev: true

  /fn.name/1.1.0:
    resolution: {integrity: sha512-GRnmB5gPyJpAhTQdSZTSp9uaPSvl09KoYcMQtsB9rQoOmzs9dH6ffeccH+Z+cv6P68Hu5bC6JjRh4Ah/mHSNRw==}
    dev: true

  /follow-redirects/1.15.6:
    resolution: {integrity: sha512-wWN62YITEaOpSK584EZXJafH1AGpO8RVgElfkuXbTOrPX4fIfOyEpW/CsiNd8JdYrAoOvafRTOEnvsO++qCqFA==}
    engines: {node: '>=4.0'}
    peerDependencies:
      debug: '*'
    peerDependenciesMeta:
      debug:
        optional: true
    dev: true

  /for-each/0.3.3:
    resolution: {integrity: sha512-jqYfLp7mo9vIyQf8ykW2v7A+2N4QjeCeI5+Dz9XraiO1ign81wjiH7Fb9vSOWvQfNtmSa4H2RoQTrrXivdUZmw==}
    dependencies:
      is-callable: 1.2.7
    dev: true

  /foreground-child/3.1.1:
    resolution: {integrity: sha512-TMKDUnIte6bfb5nWv7V/caI169OHgvwjb7V4WkeUvbQQdjr5rWKqHFiKWb/fcOwB+CzBT+qbWjvj+DVwRskpIg==}
    engines: {node: '>=14'}
    dependencies:
      cross-spawn: 7.0.3
      signal-exit: 4.1.0
    dev: true

  /forever-agent/0.6.1:
    resolution: {integrity: sha512-j0KLYPhm6zeac4lz3oJ3o65qvgQCcPubiyotZrXqEaG4hNagNYO8qdlUrX5vwqv9ohqeT/Z3j6+yW067yWWdUw==}
    dev: true

  /form-data/2.3.3:
    resolution: {integrity: sha512-1lLKB2Mu3aGP1Q/2eCOx0fNbRMe7XdwktwOruhfqqd0rIJWwN4Dh+E3hrPSlDCXnSR7UtZ1N38rVXm+6+MEhJQ==}
    engines: {node: '>= 0.12'}
    dependencies:
      asynckit: 0.4.0
      combined-stream: 1.0.8
      mime-types: 2.1.35
    dev: true

  /form-data/4.0.0:
    resolution: {integrity: sha512-ETEklSGi5t0QMZuiXoA/Q6vcnxcLQP5vdugSpuAyi6SVGi2clPPp+xgEhuMaHC+zGgn31Kd235W35f7Hykkaww==}
    engines: {node: '>= 6'}
    dependencies:
      asynckit: 0.4.0
      combined-stream: 1.0.8
      mime-types: 2.1.35

  /formdata-polyfill/4.0.10:
    resolution: {integrity: sha512-buewHzMvYL29jdeQTVILecSaZKnt/RJWjoZCF5OW60Z67/GmSLBkOFM7qh1PI3zFNtJbaZL5eQu1vLfazOwj4g==}
    engines: {node: '>=12.20.0'}
    dependencies:
      fetch-blob: 3.2.0
    dev: true

  /forwarded/0.2.0:
    resolution: {integrity: sha512-buRG0fpBtRHSTCOASe6hD258tEubFoRLb4ZNA6NxMVHNw2gOcwHo9wyablzMzOA5z9xA9L1KNjk/Nt6MT9aYow==}
    engines: {node: '>= 0.6'}
    dev: true

  /fresh/0.5.2:
    resolution: {integrity: sha512-zJ2mQYM18rEFOudeV4GShTGIQ7RbzA7ozbU9I/XBpm7kqgMywgmylMwXHxZJmkVoYkna9d2pVXVXPdYTP9ej8Q==}
    engines: {node: '>= 0.6'}
    dev: true

  /fs-extra/10.1.0:
    resolution: {integrity: sha512-oRXApq54ETRj4eMiFzGnHWGy+zo5raudjuxN0b8H7s/RU2oW0Wvsx9O0ACRN/kRq9E8Vu/ReskGB5o3ji+FzHQ==}
    engines: {node: '>=12'}
    dependencies:
      graceful-fs: 4.2.11
      jsonfile: 6.1.0
      universalify: 2.0.1
    dev: true

  /fs-extra/11.2.0:
    resolution: {integrity: sha512-PmDi3uwK5nFuXh7XDTlVnS17xJS7vW36is2+w3xcv8SVxiB4NyATf4ctkVY5bkSjX0Y4nbvZCq1/EjtEyr9ktw==}
    engines: {node: '>=14.14'}
    dependencies:
      graceful-fs: 4.2.11
      jsonfile: 6.1.0
      universalify: 2.0.1

  /fs-extra/8.1.0:
    resolution: {integrity: sha512-yhlQgA6mnOJUKOsRUFsgJdQCvkKhcz8tlZG5HBQfReYZy46OwLcY+Zia0mtdHsOo9y/hP+CxMN0TU9QxoOtG4g==}
    engines: {node: '>=6 <7 || >=8'}
    dependencies:
      graceful-fs: 4.2.11
      jsonfile: 4.0.0
      universalify: 0.1.2
    dev: true

  /fs.realpath/1.0.0:
    resolution: {integrity: sha512-OO0pH2lK6a0hZnAdau5ItzHPI6pUlvI7jMVnxUQRtw4owF2wk8lOSabtGDCTP4Ggrg2MbGnWO9X8K1t4+fGMDw==}
    dev: true

  /fsevents/2.3.3:
    resolution: {integrity: sha512-5xoDfX+fL7faATnagmWPpbFtwh/R77WmMMqqHGS65C3vvB0YHrgF+B1YmZ3441tMj5n63k0212XNoJwzlhffQw==}
    engines: {node: ^8.16.0 || ^10.6.0 || >=11.0.0}
    os: [darwin]
    requiresBuild: true
    dev: true
    optional: true

  /function-bind/1.1.2:
    resolution: {integrity: sha512-7XHNxH7qX9xG5mIwxkhumTox/MIRNcOgDrxWsMt2pAr23WHp6MrRlN7FBSFpCpr+oVO0F744iUgR82nJMfG2SA==}
    dev: true

  /function.prototype.name/1.1.6:
    resolution: {integrity: sha512-Z5kx79swU5P27WEayXM1tBi5Ze/lbIyiNgU3qyXUOf9b2rgXYyF9Dy9Cx+IQv/Lc8WCG6L82zwUPpSS9hGehIg==}
    engines: {node: '>= 0.4'}
    dependencies:
      call-bind: 1.0.7
      define-properties: 1.2.1
      es-abstract: 1.23.3
      functions-have-names: 1.2.3
    dev: true

  /functions-have-names/1.2.3:
    resolution: {integrity: sha512-xckBUXyTIqT97tq2x2AMb+g163b5JFysYk0x4qxNFwbfQkmNZoiRHb6sPzI9/QV33WeuvVYBUIiD4NzNIyqaRQ==}
    dev: true

  /get-caller-file/2.0.5:
    resolution: {integrity: sha512-DyFP3BM/3YHTQOCUL/w0OZHR0lpKeGrxotcHWcqNEdnltqFwXVfhEBQ94eIo34AfQpo0rGki4cyIiftY06h2Fg==}
    engines: {node: 6.* || 8.* || >= 10.*}

  /get-func-name/2.0.2:
    resolution: {integrity: sha512-8vXOvuE167CtIc3OyItco7N/dpRtBbYOsPsXCz7X/PMnlGjYjSGuZJgM1Y7mmew7BKf9BqvLX2tnOVy1BBUsxQ==}
    dev: true

  /get-intrinsic/1.2.4:
    resolution: {integrity: sha512-5uYhsJH8VJBTv7oslg4BznJYhDoRI6waYCxMmCdnTrcCrHA/fCFKoTFz2JKKE0HdDFUF7/oQuhzumXJK7paBRQ==}
    engines: {node: '>= 0.4'}
    dependencies:
      es-errors: 1.3.0
      function-bind: 1.1.2
      has-proto: 1.0.3
      has-symbols: 1.0.3
      hasown: 2.0.2
    dev: true

  /get-stream/5.2.0:
    resolution: {integrity: sha512-nBF+F1rAZVCu/p7rjzgA+Yb4lfYXrpl7a6VmJrU8wF9I1CKvP/QwPNZHnOlwbTkY6dvtFIzFMSyQXbLoTQPRpA==}
    engines: {node: '>=8'}
    dependencies:
      pump: 3.0.0
    dev: true

  /get-symbol-description/1.0.2:
    resolution: {integrity: sha512-g0QYk1dZBxGwk+Ngc+ltRH2IBp2f7zBkBMBJZCDerh6EhlhSR6+9irMCuT/09zD6qkarHUSn529sK/yL4S27mg==}
    engines: {node: '>= 0.4'}
    dependencies:
      call-bind: 1.0.7
      es-errors: 1.3.0
      get-intrinsic: 1.2.4
    dev: true

  /get-uri/6.0.3:
    resolution: {integrity: sha512-BzUrJBS9EcUb4cFol8r4W3v1cPsSyajLSthNkz5BxbpDcHN5tIrM10E2eNvfnvBn3DaT3DUgx0OpsBKkaOpanw==}
    engines: {node: '>= 14'}
    dependencies:
      basic-ftp: 5.0.5
      data-uri-to-buffer: 6.0.2
      debug: 4.3.4
      fs-extra: 11.2.0
    transitivePeerDependencies:
      - supports-color
    dev: true

  /getpass/0.1.7:
    resolution: {integrity: sha512-0fzj9JxOLfJ+XGLhR8ze3unN0KZCgZwiSSDz168VERjK8Wl8kVSdcu2kspd4s4wtAa1y/qrVRiAA0WclVsu0ng==}
    dependencies:
      assert-plus: 1.0.0
    dev: true

  /glob-parent/5.1.2:
    resolution: {integrity: sha512-AOIgSQCepiJYwP3ARnGx+5VnTu2HBYdzbGP45eLw1vr3zB3vZLeyed1sC9hnbcOc9/SrMyM5RPQrkGz4aS9Zow==}
    engines: {node: '>= 6'}
    dependencies:
      is-glob: 4.0.3

  /glob-parent/6.0.2:
    resolution: {integrity: sha512-XxwI8EOhVQgWp6iDL+3b0r86f4d6AX6zSU55HfB4ydCEuXLXc5FcYeOu+nnGftS4TEju/11rt4KJPTMgbfmv4A==}
    engines: {node: '>=10.13.0'}
    dependencies:
      is-glob: 4.0.3
    dev: true

  /glob-to-regexp/0.4.1:
    resolution: {integrity: sha512-lkX1HJXwyMcprw/5YUZc2s7DrpAiHB21/V+E1rHUrVNokkvB6bqMzT0VfV6/86ZNabt1k14YOIaT7nDvOX3Iiw==}
    dev: true

  /glob/10.3.12:
    resolution: {integrity: sha512-TCNv8vJ+xz4QiqTpfOJA7HvYv+tNIRHKfUWw/q+v2jdgN4ebz+KY9tGx5J4rHP0o84mNP+ApH66HRX8us3Khqg==}
    engines: {node: '>=16 || 14 >=14.17'}
    hasBin: true
    dependencies:
      foreground-child: 3.1.1
      jackspeak: 2.3.6
      minimatch: 9.0.4
      minipass: 7.0.4
      path-scurry: 1.10.2
    dev: true

  /glob/7.2.0:
    resolution: {integrity: sha512-lmLf6gtyrPq8tTjSmrO94wBeQbFR3HbLHbuyD69wuyQkImp2hWqMGB47OX65FBkPffO641IP9jWa1z4ivqG26Q==}
    dependencies:
      fs.realpath: 1.0.0
      inflight: 1.0.6
      inherits: 2.0.4
      minimatch: 3.1.2
      once: 1.4.0
      path-is-absolute: 1.0.1
    dev: true

  /glob/7.2.3:
    resolution: {integrity: sha512-nFR0zLpU2YCaRxwoCJvL6UvCH2JFyFVIvwTLsIf21AuHlMskA1hhTdk+LlYJtOlYt9v6dvszD2BGRqBL+iQK9Q==}
    dependencies:
      fs.realpath: 1.0.0
      inflight: 1.0.6
      inherits: 2.0.4
      minimatch: 3.1.2
      once: 1.4.0
      path-is-absolute: 1.0.1
    dev: true

  /glob/8.1.0:
    resolution: {integrity: sha512-r8hpEjiQEYlF2QU0df3dS+nxxSIreXQS1qRhMJM0Q5NDdR386C7jb7Hwwod8Fgiuex+k0GFjgft18yvxm5XoCQ==}
    engines: {node: '>=12'}
    dependencies:
      fs.realpath: 1.0.0
      inflight: 1.0.6
      inherits: 2.0.4
      minimatch: 5.1.6
      once: 1.4.0
    dev: true

  /globals/13.24.0:
    resolution: {integrity: sha512-AhO5QUcj8llrbG09iWhPU2B204J1xnPeL8kQmVorSsy+Sjj1sk8gIyh6cUocGmH4L0UuhAJy+hJMRA4mgA4mFQ==}
    engines: {node: '>=8'}
    dependencies:
      type-fest: 0.20.2
    dev: true

  /globalthis/1.0.3:
    resolution: {integrity: sha512-sFdI5LyBiNTHjRd7cGPWapiHWMOXKyuBNX/cWJ3NfzrZQVa8GI/8cofCl74AOVqq9W5kNmguTIzJ/1s2gyI9wA==}
    engines: {node: '>= 0.4'}
    dependencies:
      define-properties: 1.2.1
    dev: true

  /globby/11.1.0:
    resolution: {integrity: sha512-jhIXaOzy1sb8IyocaruWSn1TjmnBVs8Ayhcy83rmxNJ8q2uWKCAj3CnJY+KpGSXCueAPc0i05kVvVKtP1t9S3g==}
    engines: {node: '>=10'}
    dependencies:
      array-union: 2.1.0
      dir-glob: 3.0.1
      fast-glob: 3.3.2
      ignore: 5.3.1
      merge2: 1.4.1
      slash: 3.0.0
    dev: true

  /globby/14.0.1:
    resolution: {integrity: sha512-jOMLD2Z7MAhyG8aJpNOpmziMOP4rPLcc95oQPKXBazW82z+CEgPFBQvEpRUa1KeIMUJo4Wsm+q6uzO/Q/4BksQ==}
    engines: {node: '>=18'}
    dependencies:
      '@sindresorhus/merge-streams': 2.3.0
      fast-glob: 3.3.2
      ignore: 5.3.1
      path-type: 5.0.0
      slash: 5.1.0
      unicorn-magic: 0.1.0

  /gopd/1.0.1:
    resolution: {integrity: sha512-d65bNlIadxvpb/A2abVdlqKqV563juRnZ1Wtk6s1sIR8uNsXR70xqIzVqxVf1eTqDunwT2MkczEeaezCKTZhwA==}
    dependencies:
      get-intrinsic: 1.2.4
    dev: true

  /graceful-fs/4.2.11:
    resolution: {integrity: sha512-RbJ5/jmFcNNCcDV5o9eTnBLJ/HszWV0P73bc+Ff4nS/rJj+YaS6IGyiOL0VoBYX+l1Wrl3k63h/KrH+nhJ0XvQ==}

  /graphemer/1.4.0:
    resolution: {integrity: sha512-EtKwoO6kxCL9WO5xipiHTZlSzBm7WLT627TqC/uVRd0HKmq8NXyebnNYxDoBi7wt8eTWrUrKXCOVaFq9x1kgag==}
    dev: true

  /growl/1.10.5:
    resolution: {integrity: sha512-qBr4OuELkhPenW6goKVXiv47US3clb3/IbuWF9KNKEijAy9oeHxU9IgzjvJhHkUzhaj7rOUD7+YGWqUjLp5oSA==}
    engines: {node: '>=4.x'}
    dev: true

  /handlebars/4.7.8:
    resolution: {integrity: sha512-vafaFqs8MZkRrSX7sFVUdo3ap/eNiLnb4IakshzvP56X5Nr1iGKAIqdX6tMlm6HcNRIkr6AxO5jFEoJzzpT8aQ==}
    engines: {node: '>=0.4.7'}
    hasBin: true
    dependencies:
      minimist: 1.2.8
      neo-async: 2.6.2
      source-map: 0.6.1
      wordwrap: 1.0.0
    optionalDependencies:
      uglify-js: 3.17.4
    dev: false

  /har-schema/2.0.0:
    resolution: {integrity: sha512-Oqluz6zhGX8cyRaTQlFMPw80bSJVG2x/cFb8ZPhUILGgHka9SsokCCOQgpveePerqidZOrT14ipqfJb7ILcW5Q==}
    engines: {node: '>=4'}
    dev: true

  /har-validator/5.1.5:
    resolution: {integrity: sha512-nmT2T0lljbxdQZfspsno9hgrG3Uir6Ks5afism62poxqBM6sDnMEuPmzTq8XN0OEwqKLLdh1jQI3qyE66Nzb3w==}
    engines: {node: '>=6'}
    deprecated: this library is no longer supported
    dependencies:
      ajv: 6.12.6
      har-schema: 2.0.0
    dev: true

  /has-bigints/1.0.2:
    resolution: {integrity: sha512-tSvCKtBr9lkF0Ex0aQiP9N+OpV4zi2r/Nee5VkRDbaqv35RLYMzbwQfFSZZH0kR+Rd6302UJZ2p/bJCEoR3VoQ==}
    dev: true

  /has-flag/3.0.0:
    resolution: {integrity: sha512-sKJf1+ceQBr4SMkvQnBDNDtf4TXpVhVGateu0t918bl30FnbE2m4vNLX+VWe/dpjlb+HugGYzW7uQXH98HPEYw==}
    engines: {node: '>=4'}

  /has-flag/4.0.0:
    resolution: {integrity: sha512-EykJT/Q1KjTWctppgIAgfSO0tKVuZUjhgMr17kqTumMl6Afv3EISleU7qZUzoXDFTAHTDC4NOoG/ZxU3EvlMPQ==}
    engines: {node: '>=8'}
    dev: true

  /has-property-descriptors/1.0.2:
    resolution: {integrity: sha512-55JNKuIW+vq4Ke1BjOTjM2YctQIvCT7GFzHwmfZPGo5wnrgkid0YQtnAleFSqumZm4az3n2BS+erby5ipJdgrg==}
    dependencies:
      es-define-property: 1.0.0
    dev: true

  /has-proto/1.0.3:
    resolution: {integrity: sha512-SJ1amZAJUiZS+PhsVLf5tGydlaVB8EdFpaSO4gmiUKUOxk8qzn5AIy4ZeJUmh22znIdk/uMAUT2pl3FxzVUH+Q==}
    engines: {node: '>= 0.4'}
    dev: true

  /has-symbols/1.0.3:
    resolution: {integrity: sha512-l3LCuF6MgDNwTDKkdYGEihYjt5pRPbEg46rtlmnSPlUbgmB8LOIrKJbYYFBSbnPaJexMKtiPO8hmeRjRz2Td+A==}
    engines: {node: '>= 0.4'}
    dev: true

  /has-tostringtag/1.0.2:
    resolution: {integrity: sha512-NqADB8VjPFLM2V0VvHUewwwsw0ZWBaIdgo+ieHtK3hasLz4qeCRjYcqfB6AQrBggRKppKF8L52/VqdVsO47Dlw==}
    engines: {node: '>= 0.4'}
    dependencies:
      has-symbols: 1.0.3
    dev: true

  /hasown/2.0.2:
    resolution: {integrity: sha512-0hJU9SCPvmMzIBdZFqNPXWa6dqh7WdH0cII9y+CyS8rG3nL48Bclra9HmKhVVUHyPWNH5Y7xDwAB7bfgSjkUMQ==}
    engines: {node: '>= 0.4'}
    dependencies:
      function-bind: 1.1.2
    dev: true

  /he/1.2.0:
    resolution: {integrity: sha512-F/1DnUGPopORZi0ni+CvrCgHQ5FyEAHRLSApuYWMmrbSwoN2Mn/7k+Gl38gJnR7yyDZk6WLXwiGod1JOWNDKGw==}
    hasBin: true
    dev: true

  /hosted-git-info/2.8.9:
    resolution: {integrity: sha512-mxIDAb9Lsm6DoOJ7xH+5+X4y1LU/4Hi50L9C5sIswK3JzULS4bwk1FvjdBgvYR4bzT4tuUQiC15FE2f5HbLvYw==}
    dev: true

  /http-errors/2.0.0:
    resolution: {integrity: sha512-FtwrG/euBzaEjYeRqOgly7G0qviiXoJWnvEH2Z1plBdXgbyjv34pHTSb9zoeHMyDy33+DWy5Wt9Wo+TURtOYSQ==}
    engines: {node: '>= 0.8'}
    dependencies:
      depd: 2.0.0
      inherits: 2.0.4
      setprototypeof: 1.2.0
      statuses: 2.0.1
      toidentifier: 1.0.1
    dev: true

  /http-proxy-agent/7.0.2:
    resolution: {integrity: sha512-T1gkAiYYDWYx3V5Bmyu7HcfcvL7mUrTWiM6yOfa3PIphViJ/gFPbvidQ+veqSOHci/PxBcDabeUNCzpOODJZig==}
    engines: {node: '>= 14'}
    dependencies:
      agent-base: 7.1.1
      debug: 4.3.4
    transitivePeerDependencies:
      - supports-color

  /http-proxy/1.18.1:
    resolution: {integrity: sha512-7mz/721AbnJwIVbnaSv1Cz3Am0ZLT/UBwkC92VlxhXv/k/BBQfM2fXElQNC27BVGr0uwUpplYPQM9LnaBMR5NQ==}
    engines: {node: '>=8.0.0'}
    dependencies:
      eventemitter3: 4.0.7
      follow-redirects: 1.15.6
      requires-port: 1.0.0
    transitivePeerDependencies:
      - debug
    dev: true

  /http-signature/1.2.0:
    resolution: {integrity: sha512-CAbnr6Rz4CYQkLYUtSNXxQPUH2gK8f3iWexVlsnMeD+GjlsQ0Xsy1cOX+mN3dtxYomRy21CiOzU8Uhw6OwncEQ==}
    engines: {node: '>=0.8', npm: '>=1.3.7'}
    dependencies:
      assert-plus: 1.0.0
      jsprim: 1.4.2
      sshpk: 1.18.0
    dev: true

  /https-proxy-agent/7.0.4:
    resolution: {integrity: sha512-wlwpilI7YdjSkWaQ/7omYBMTliDcmCN8OLihO6I9B86g06lMyAoqgoDpV0XqoaPOKj+0DIdAvnsWfyAAhmimcg==}
    engines: {node: '>= 14'}
    dependencies:
      agent-base: 7.1.1
      debug: 4.3.4
    transitivePeerDependencies:
      - supports-color

  /iconv-lite/0.4.24:
    resolution: {integrity: sha512-v3MXnZAcvnywkTUEZomIActle7RXXeedOR31wwl7VlyoXO4Qi9arvSenNQWne1TcRwhCL1HwLI21bEqdpj8/rA==}
    engines: {node: '>=0.10.0'}
    dependencies:
      safer-buffer: 2.1.2
    dev: true

  /iconv-lite/0.6.3:
    resolution: {integrity: sha512-4fCk79wshMdzMp2rH06qWrJE4iolqLhCUH+OiuIgU++RB0+94NlDL81atO7GX55uUKueo0txHNtvEyI6D7WdMw==}
    engines: {node: '>=0.10.0'}
    dependencies:
      safer-buffer: 2.1.2
    dev: true

  /ieee754/1.2.1:
    resolution: {integrity: sha512-dcyqhDvX1C46lXZcVqCpK+FtMRQVdIMN6/Df5js2zouUsqG7I6sFxitIC+7KYK29KdXOLHdu9zL4sFnoVQnqaA==}
    dev: true

  /ignore/5.3.1:
    resolution: {integrity: sha512-5Fytz/IraMjqpwfd34ke28PTVMjZjJG2MPn5t7OE4eUCUNf8BAa7b5WUS9/Qvr6mwOQS7Mk6vdsMno5he+T8Xw==}
    engines: {node: '>= 4'}

  /import-fresh/3.3.0:
    resolution: {integrity: sha512-veYYhQa+D1QBKznvhUHxb8faxlrwUnxseDAbAp457E0wLNio2bOSKnjYDhMj+YiAq61xrMGhQk9iXVk5FzgQMw==}
    engines: {node: '>=6'}
    dependencies:
      parent-module: 1.0.1
      resolve-from: 4.0.0
    dev: true

  /import-local/3.1.0:
    resolution: {integrity: sha512-ASB07uLtnDs1o6EHjKpX34BKYDSqnFerfTOJL2HvMqF70LnxpjkzDB8J44oT9pu4AMPkQwf8jl6szgvNd2tRIg==}
    engines: {node: '>=8'}
    hasBin: true
    dependencies:
      pkg-dir: 4.2.0
      resolve-cwd: 3.0.0
    dev: true

  /imurmurhash/0.1.4:
    resolution: {integrity: sha512-JmXMZ6wuvDmLiHEml9ykzqO6lwFbof0GG4IkcGaENdCRDDmMVnny7s5HsIgHCbaq0w2MyPhDqkhTUgS2LU2PHA==}
    engines: {node: '>=0.8.19'}
    dev: true

  /inflight/1.0.6:
    resolution: {integrity: sha512-k92I/b08q4wvFscXCLvqfsHCrjrF7yiXsQuIVvVE7N82W3+aqpzuUdBbfhWcy/FZR3/4IgflMgKLOsvPDrGCJA==}
    dependencies:
      once: 1.4.0
      wrappy: 1.0.2
    dev: true

  /inherits/2.0.4:
    resolution: {integrity: sha512-k/vGaX4/Yla3WzyMCvTQOXYeIHvqOKtnqBduzTHpzpQZzAskKMhZ2K+EnBiSM9zGSoIFeMpXKxa4dYeZIQqewQ==}
    dev: true

  /internal-slot/1.0.7:
    resolution: {integrity: sha512-NGnrKwXzSms2qUUih/ILZ5JBqNTSa1+ZmP6flaIp6KmSElgE9qdndzS3cqjrDovwFdmwsGsLdeFgB6suw+1e9g==}
    engines: {node: '>= 0.4'}
    dependencies:
      es-errors: 1.3.0
      hasown: 2.0.2
      side-channel: 1.0.6
    dev: true

  /interpret/2.2.0:
    resolution: {integrity: sha512-Ju0Bz/cEia55xDwUWEa8+olFpCiQoypjnQySseKtmjNrnps3P+xfpUmGr90T7yjlVJmOtybRvPXhKMbHr+fWnw==}
    engines: {node: '>= 0.10'}
    dev: true

  /ip-address/9.0.5:
    resolution: {integrity: sha512-zHtQzGojZXTwZTHQqra+ETKd4Sn3vgi7uBmlPoXVWZqYvuKmtI0l/VZTjqGmJY9x88GGOaZ9+G9ES8hC4T4X8g==}
    engines: {node: '>= 12'}
    dependencies:
      jsbn: 1.1.0
      sprintf-js: 1.1.3
    dev: true

  /ipaddr.js/1.9.1:
    resolution: {integrity: sha512-0KI/607xoxSToH7GjN1FfSbLoU0+btTicjsQSWQlh/hZykN8KpmMf7uYwPW3R+akZ6R/w18ZlXSHBYXiYUPO3g==}
    engines: {node: '>= 0.10'}
    dev: true

  /is-arguments/1.1.1:
    resolution: {integrity: sha512-8Q7EARjzEnKpt/PCD7e1cgUS0a6X8u5tdSiMqXhojOdoV9TsMsiO+9VLC5vAmO8N7/GmXn7yjR8qnA6bVAEzfA==}
    engines: {node: '>= 0.4'}
    dependencies:
      call-bind: 1.0.7
      has-tostringtag: 1.0.2
    dev: true

  /is-array-buffer/3.0.4:
    resolution: {integrity: sha512-wcjaerHw0ydZwfhiKbXJWLDY8A7yV7KhjQOpb83hGgGfId/aQa4TOvwyzn2PuswW2gPCYEL/nEAiSVpdOj1lXw==}
    engines: {node: '>= 0.4'}
    dependencies:
      call-bind: 1.0.7
      get-intrinsic: 1.2.4
    dev: true

  /is-arrayish/0.2.1:
    resolution: {integrity: sha512-zz06S8t0ozoDXMG+ube26zeCTNXcKIPJZJi8hBrF4idCLms4CG9QtK7qBl1boi5ODzFpjswb5JPmHCbMpjaYzg==}
    dev: true

  /is-arrayish/0.3.2:
    resolution: {integrity: sha512-eVRqCvVlZbuw3GrM63ovNSNAeA1K16kaR/LRY/92w0zxQ5/1YzwblUX652i4Xs9RwAGjW9d9y6X88t8OaAJfWQ==}
    dev: true

  /is-bigint/1.0.4:
    resolution: {integrity: sha512-zB9CruMamjym81i2JZ3UMn54PKGsQzsJeo6xvN3HJJ4CAsQNB6iRutp2To77OfCNuoxspsIhzaPoO1zyCEhFOg==}
    dependencies:
      has-bigints: 1.0.2
    dev: true

  /is-binary-path/2.1.0:
    resolution: {integrity: sha512-ZMERYes6pDydyuGidse7OsHxtbI7WVeUEozgR/g7rd0xUimYNlvZRE/K2MgZTjWy725IfelLeVcEM97mmtRGXw==}
    engines: {node: '>=8'}
    dependencies:
      binary-extensions: 2.3.0
    dev: true

  /is-boolean-object/1.1.2:
    resolution: {integrity: sha512-gDYaKHJmnj4aWxyj6YHyXVpdQawtVLHU5cb+eztPGczf6cjuTdwve5ZIEfgXqH4e57An1D1AKf8CZ3kYrQRqYA==}
    engines: {node: '>= 0.4'}
    dependencies:
      call-bind: 1.0.7
      has-tostringtag: 1.0.2
    dev: true

  /is-callable/1.2.7:
    resolution: {integrity: sha512-1BC0BVFhS/p0qtw6enp8e+8OD0UrK0oFLztSjNzhcKA3WDuJxxAPXzPuPtKkjEY9UUoEWlX/8fgKeu2S8i9JTA==}
    engines: {node: '>= 0.4'}
    dev: true

  /is-core-module/2.13.1:
    resolution: {integrity: sha512-hHrIjvZsftOsvKSn2TRYl63zvxsgE0K+0mYMoH6gD4omR5IWB2KynivBQczo3+wF1cCkjzvptnI9Q0sPU66ilw==}
    dependencies:
      hasown: 2.0.2
    dev: true

  /is-data-view/1.0.1:
    resolution: {integrity: sha512-AHkaJrsUVW6wq6JS8y3JnM/GJF/9cf+k20+iDzlSaJrinEo5+7vRiteOSwBhHRiAyQATN1AmY4hwzxJKPmYf+w==}
    engines: {node: '>= 0.4'}
    dependencies:
      is-typed-array: 1.1.13
    dev: true

  /is-date-object/1.0.5:
    resolution: {integrity: sha512-9YQaSxsAiSwcvS33MBk3wTCVnWK+HhF8VZR2jRxehM16QcVOdHqPn4VPHmRK4lSr38n9JriurInLcP90xsYNfQ==}
    engines: {node: '>= 0.4'}
    dependencies:
      has-tostringtag: 1.0.2
    dev: true

  /is-docker/2.2.1:
    resolution: {integrity: sha512-F+i2BKsFrH66iaUFc0woD8sLy8getkwTwtOBjvs56Cx4CgJDeKQeqfz8wAYiSb8JOprWhHH5p77PbmYCvvUuXQ==}
    engines: {node: '>=8'}
    hasBin: true
    dev: true

  /is-extglob/2.1.1:
    resolution: {integrity: sha512-SbKbANkN603Vi4jEZv49LeVJMn4yGwsbzZworEoyEiutsN3nJYdbO36zfhGJ6QEDpOZIFkDtnq5JRxmvl3jsoQ==}
    engines: {node: '>=0.10.0'}

  /is-fullwidth-code-point/3.0.0:
    resolution: {integrity: sha512-zymm5+u+sCsSWyD9qNaejV3DFvhCKclKdizYaJUuHA83RLjb7nSuGnddCHGv0hk+KY7BMAlsWeK4Ueg6EV6XQg==}
    engines: {node: '>=8'}

  /is-glob/4.0.3:
    resolution: {integrity: sha512-xelSayHH36ZgE7ZWhli7pW34hNbNl8Ojv5KVmkJD4hBdD3th8Tfk9vYasLM+mXWOZhFkgZfxhLSnrwRr4elSSg==}
    engines: {node: '>=0.10.0'}
    dependencies:
      is-extglob: 2.1.1

  /is-map/2.0.3:
    resolution: {integrity: sha512-1Qed0/Hr2m+YqxnM09CjA2d/i6YZNfF6R2oRAOj36eUdS6qIV/huPJNSEpKbupewFs+ZsJlxsjjPbc0/afW6Lw==}
    engines: {node: '>= 0.4'}
    dev: true

  /is-negative-zero/2.0.3:
    resolution: {integrity: sha512-5KoIu2Ngpyek75jXodFvnafB6DJgr3u8uuK0LEZJjrU19DrMD3EVERaR8sjz8CCGgpZvxPl9SuE1GMVPFHx1mw==}
    engines: {node: '>= 0.4'}
    dev: true

  /is-number-object/1.0.7:
    resolution: {integrity: sha512-k1U0IRzLMo7ZlYIfzRu23Oh6MiIFasgpb9X76eqfFZAqwH44UI4KTBvBYIZ1dSL9ZzChTB9ShHfLkR4pdW5krQ==}
    engines: {node: '>= 0.4'}
    dependencies:
      has-tostringtag: 1.0.2
    dev: true

  /is-number/7.0.0:
    resolution: {integrity: sha512-41Cifkg6e8TylSpdtTpeLVMqvSBEVzTttHvERD741+pnZ8ANv0004MRL43QKPDlK9cGvNp6NZWZUBlbGXYxxng==}
    engines: {node: '>=0.12.0'}

  /is-path-inside/3.0.3:
    resolution: {integrity: sha512-Fd4gABb+ycGAmKou8eMftCupSir5lRxqf4aD/vd0cD2qc4HL07OjCeuHMr8Ro4CoMaeCKDB0/ECBOVWjTwUvPQ==}
    engines: {node: '>=8'}
    dev: true

  /is-plain-obj/2.1.0:
    resolution: {integrity: sha512-YWnfyRwxL/+SsrWYfOpUtz5b3YD+nyfkHvjbcanzk8zgyO4ASD67uVMRt8k5bM4lLMDnXfriRhOpemw+NfT1eA==}
    engines: {node: '>=8'}
    dev: true

  /is-plain-object/2.0.4:
    resolution: {integrity: sha512-h5PpgXkWitc38BBMYawTYMWJHFZJVnBquFE57xFpjB8pJFiF6gZ+bU+WyI/yqXiFR5mdLsgYNaPe8uao6Uv9Og==}
    engines: {node: '>=0.10.0'}
    dependencies:
      isobject: 3.0.1
    dev: true

  /is-promise/4.0.0:
    resolution: {integrity: sha512-hvpoI6korhJMnej285dSg6nu1+e6uxs7zG3BYAm5byqDsgJNWwxzM6z6iZiAgQR4TJ30JmBTOwqZUw3WlyH3AQ==}
    dev: true

  /is-regex/1.1.4:
    resolution: {integrity: sha512-kvRdxDsxZjhzUX07ZnLydzS1TU/TJlTUHHY4YLL87e37oUA49DfkLqgy+VjFocowy29cKvcSiu+kIv728jTTVg==}
    engines: {node: '>= 0.4'}
    dependencies:
      call-bind: 1.0.7
      has-tostringtag: 1.0.2
    dev: true

  /is-set/2.0.3:
    resolution: {integrity: sha512-iPAjerrse27/ygGLxw+EBR9agv9Y6uLeYVJMu+QNCoouJ1/1ri0mGrcWpfCqFZuzzx3WjtwxG098X+n4OuRkPg==}
    engines: {node: '>= 0.4'}
    dev: true

  /is-shared-array-buffer/1.0.3:
    resolution: {integrity: sha512-nA2hv5XIhLR3uVzDDfCIknerhx8XUKnstuOERPNNIinXG7v9u+ohXF67vxm4TPTEPU6lm61ZkwP3c9PCB97rhg==}
    engines: {node: '>= 0.4'}
    dependencies:
      call-bind: 1.0.7
    dev: true

  /is-stream/2.0.1:
    resolution: {integrity: sha512-hFoiJiTl63nn+kstHGBtewWSKnQLpyb155KHheA1l39uvtO9nWIop1p3udqPcUd/xbF1VLMO4n7OI6p7RbngDg==}
    engines: {node: '>=8'}
    dev: true

  /is-string/1.0.7:
    resolution: {integrity: sha512-tE2UXzivje6ofPW7l23cjDOMa09gb7xlAqG6jG5ej6uPV32TlWP3NKPigtaGeHNu9fohccRYvIiZMfOOnOYUtg==}
    engines: {node: '>= 0.4'}
    dependencies:
      has-tostringtag: 1.0.2
    dev: true

  /is-symbol/1.0.4:
    resolution: {integrity: sha512-C/CPBqKWnvdcxqIARxyOh4v1UUEOCHpgDa0WYgpKDFMszcrPcffg5uhwSgPCLD2WWxmq6isisz87tzT01tuGhg==}
    engines: {node: '>= 0.4'}
    dependencies:
      has-symbols: 1.0.3
    dev: true

  /is-typed-array/1.1.13:
    resolution: {integrity: sha512-uZ25/bUAlUY5fR4OKT4rZQEBrzQWYV9ZJYGGsUmEJ6thodVJ1HX64ePQ6Z0qPWP+m+Uq6e9UugrE38jeYsDSMw==}
    engines: {node: '>= 0.4'}
    dependencies:
      which-typed-array: 1.1.15
    dev: true

  /is-typedarray/1.0.0:
    resolution: {integrity: sha512-cyA56iCMHAh5CdzjJIa4aohJyeO1YbwLi3Jc35MmRU6poroFjIGZzUzupGiRPOjgHg9TLu43xbpwXk523fMxKA==}
    dev: true

  /is-unicode-supported/0.1.0:
    resolution: {integrity: sha512-knxG2q4UC3u8stRGyAVJCOdxFmv5DZiRcdlIaAQXAbSfJya+OhopNotLQrstBhququ4ZpuKbDc/8S6mgXgPFPw==}
    engines: {node: '>=10'}
    dev: true

  /is-weakmap/2.0.2:
    resolution: {integrity: sha512-K5pXYOm9wqY1RgjpL3YTkF39tni1XajUIkawTLUo9EZEVUFga5gSQJF8nNS7ZwJQ02y+1YCNYcMh+HIf1ZqE+w==}
    engines: {node: '>= 0.4'}
    dev: true

  /is-weakref/1.0.2:
    resolution: {integrity: sha512-qctsuLZmIQ0+vSSMfoVvyFe2+GSEvnmZ2ezTup1SBse9+twCCeial6EEi3Nc2KFcf6+qz2FBPnjXsk8xhKSaPQ==}
    dependencies:
      call-bind: 1.0.7
    dev: true

  /is-weakset/2.0.3:
    resolution: {integrity: sha512-LvIm3/KWzS9oRFHugab7d+M/GcBXuXX5xZkzPmN+NxihdQlZUQ4dWuSV1xR/sq6upL1TJEDrfBgRepHFdBtSNQ==}
    engines: {node: '>= 0.4'}
    dependencies:
      call-bind: 1.0.7
      get-intrinsic: 1.2.4
    dev: true

  /is-wsl/2.2.0:
    resolution: {integrity: sha512-fKzAra0rGJUUBwGBgNkHZuToZcn+TtXHpeCgmkMJMMYx1sQDYaCSyjJBSCa2nH1DGm7s3n1oBnohoVTBaN7Lww==}
    engines: {node: '>=8'}
    dependencies:
      is-docker: 2.2.1
    dev: true

  /isarray/1.0.0:
    resolution: {integrity: sha512-VLghIWNM6ELQzo7zwmcg0NmTVyWKYjvIeM83yjp0wRDTmUnrM678fQbcKBo6n2CJEF0szoG//ytg+TKla89ALQ==}
    dev: true

  /isarray/2.0.5:
    resolution: {integrity: sha512-xHjhDr3cNBK0BzdUJSPXZntQUx/mwMS5Rw4A7lPJ90XGAO6ISP/ePDNuo0vhqOZU+UD5JoodwCAAoZQd3FeAKw==}
    dev: true

  /isbinaryfile/4.0.10:
    resolution: {integrity: sha512-iHrqe5shvBUcFbmZq9zOQHBoeOhZJu6RQGrDpBgenUm/Am+F3JM2MgQj+rK3Z601fzrL5gLZWtAPH2OBaSVcyw==}
    engines: {node: '>= 8.0.0'}
    dev: true

  /isexe/2.0.0:
    resolution: {integrity: sha512-RHxMLp9lnKHGHRng9QFhRCMbYAcVpn69smSGcq3f36xjgVVWThj4qqLbTLlq7Ssj8B+fIQ1EuCEGI2lKsyQeIw==}
    dev: true

  /isobject/3.0.1:
    resolution: {integrity: sha512-WhB9zCku7EGTj/HQQRz5aUQEUeoQZH2bWcltRErOpymJ4boYE6wL9Tbr23krRPSZ+C5zqNSrSw+Cc7sZZ4b7vg==}
    engines: {node: '>=0.10.0'}
    dev: true

  /isstream/0.1.2:
    resolution: {integrity: sha512-Yljz7ffyPbrLpLngrMtZ7NduUgVvi6wG9RJ9IUcyCd59YQ911PBJphODUcbOVbqYfxe1wuYf/LJ8PauMRwsM/g==}
    dev: true

  /jackspeak/2.1.1:
    resolution: {integrity: sha512-juf9stUEwUaILepraGOWIJTLwg48bUnBmRqd2ln2Os1sW987zeoj/hzhbvRB95oMuS2ZTpjULmdwHNX4rzZIZw==}
    engines: {node: '>=14'}
    dependencies:
      cliui: 8.0.1
    optionalDependencies:
      '@pkgjs/parseargs': 0.11.0
    dev: true

  /jackspeak/2.3.6:
    resolution: {integrity: sha512-N3yCS/NegsOBokc8GAdM8UcmfsKiSS8cipheD/nivzr700H+nsMOxJjQnvwOcRYVuFkdH0wGUvW2WbXGmrZGbQ==}
    engines: {node: '>=14'}
    dependencies:
      '@isaacs/cliui': 8.0.2
    optionalDependencies:
      '@pkgjs/parseargs': 0.11.0
    dev: true

  /jest-worker/27.5.1:
    resolution: {integrity: sha512-7vuh85V5cdDofPyxn58nrPjBktZo0u9x1g8WtjQol+jZDaE+fhN+cIvTj11GndBnMnyfrUOG1sZQxCdjKh+DKg==}
    engines: {node: '>= 10.13.0'}
    dependencies:
      '@types/node': 18.19.31
      merge-stream: 2.0.0
      supports-color: 8.1.1
    dev: true

  /js-tokens/4.0.0:
    resolution: {integrity: sha512-RdJUflcE3cUzKiMqQgsCu06FPu9UdIJO0beYbPhHN4k6apgJtifcoCtT9bcxOpYBtpD2kCM6Sbzg4CausW/PKQ==}

  /js-yaml/4.0.0:
    resolution: {integrity: sha512-pqon0s+4ScYUvX30wxQi3PogGFAlUyH0awepWvwkj4jD4v+ova3RiYw8bmA6x2rDrEaj8i/oWKoRxpVNW+Re8Q==}
    hasBin: true
    dependencies:
      argparse: 2.0.1
    dev: false

  /js-yaml/4.1.0:
    resolution: {integrity: sha512-wpxZs9NoxZaJESJGIZTyDEaYpl0FKSA+FB9aJiyemKhMwkxQg63h4T1KJgUGHpTqPDNRcmmYLugrRjJlBtWvRA==}
    hasBin: true
    dependencies:
      argparse: 2.0.1

  /jsbn/0.1.1:
    resolution: {integrity: sha512-UVU9dibq2JcFWxQPA6KCqj5O42VOmAY3zQUfEKxU0KpTGXwNoCjkX1e13eHNvw/xPynt6pU0rZ1htjWTNTSXsg==}
    dev: true

  /jsbn/1.1.0:
    resolution: {integrity: sha512-4bYVV3aAMtDTTu4+xsDYa6sy9GyJ69/amsu9sYF2zqjiEoZA5xJi3BrfX3uY+/IekIu7MwdObdbDWpoZdBv3/A==}
    dev: true

  /json-buffer/3.0.1:
    resolution: {integrity: sha512-4bV5BfR2mqfQTJm+V5tPPdf+ZpuhiIvTuAB5g8kcrXOZpTT/QwwVRWBywX1ozr6lEuPdbHxwaJlm9G6mI2sfSQ==}
    dev: true

  /json-parse-better-errors/1.0.2:
    resolution: {integrity: sha512-mrqyZKfX5EhL7hvqcV6WG1yYjnjeuYDzDhhcAAUrq8Po85NBQBJP+ZDUT75qZQ98IkUoBqdkExkukOU7Ts2wrw==}
    dev: true

  /json-parse-even-better-errors/2.3.1:
    resolution: {integrity: sha512-xyFwyhro/JEof6Ghe2iz2NcXoj2sloNsWr/XsERDK/oiPCfaNhl5ONfp+jQdAZRQQ0IJWNzH9zIZF7li91kh2w==}
    dev: true

  /json-schema-traverse/0.4.1:
    resolution: {integrity: sha512-xbbCH5dCYU5T8LcEhhuh7HJ88HXuW3qsI3Y0zOZFKfZEHcpWiHU/Jxzk629Brsab/mMiHQti9wMP+845RPe3Vg==}
    dev: true

  /json-schema-traverse/1.0.0:
    resolution: {integrity: sha512-NM8/P9n3XjXhIZn1lLhkFaACTOURQXjWhV4BA/RnOv8xvgqtqpAX9IO4mRQxSx1Rlo4tqzeqb0sOlruaOy3dug==}

  /json-schema/0.4.0:
    resolution: {integrity: sha512-es94M3nTIfsEPisRafak+HDLfHXnKBhV3vU5eqPcS3flIWqcxJWgXHXiey3YrpaNsanY5ei1VoYEbOzijuq9BA==}
    dev: true

  /json-stable-stringify-without-jsonify/1.0.1:
    resolution: {integrity: sha512-Bdboy+l7tA3OGW6FjyFHWkP5LuByj1Tk33Ljyq0axyzdk9//JSi2u3fP1QSmd1KNwq6VOKYGlAu87CisVir6Pw==}
    dev: true

  /json-stringify-safe/5.0.1:
    resolution: {integrity: sha512-ZClg6AaYvamvYEE82d3Iyd3vSSIjQ+odgjaTzRuO3s7toCdFKczob2i0zCh7JE8kWn17yvAWhUVxvqGwUalsRA==}
    dev: true

  /json5/2.2.3:
    resolution: {integrity: sha512-XmOWe7eyHYH14cLdVPoyg+GOH3rYX++KpzrylJwSW98t3Nk+U8XOl8FWKOgwtzdb8lXGf6zYwDUzeHMWfxasyg==}
    engines: {node: '>=6'}
    hasBin: true
    dev: true

  /jsonfile/4.0.0:
    resolution: {integrity: sha512-m6F1R3z8jjlf2imQHS2Qez5sjKWQzbuuhuJ/FKYFRZvPE3PuHcSMVZzfsLhGVOkfd20obL5SWEBew5ShlquNxg==}
    optionalDependencies:
      graceful-fs: 4.2.11
    dev: true

  /jsonfile/6.1.0:
    resolution: {integrity: sha512-5dgndWOriYSm5cnYaJNhalLNDKOqFwyDB/rr1E9ZsGciGvKPs8R2xYGCacuf3z6K1YKDz182fd+fY3cn3pMqXQ==}
    dependencies:
      universalify: 2.0.1
    optionalDependencies:
      graceful-fs: 4.2.11

  /jsonwebtoken/9.0.2:
    resolution: {integrity: sha512-PRp66vJ865SSqOlgqS8hujT5U4AOgMfhrwYIuIhfKaoSCZcirrmASQr8CX7cUg+RMih+hgznrjp99o+W4pJLHQ==}
    engines: {node: '>=12', npm: '>=6'}
    dependencies:
      jws: 3.2.2
      lodash.includes: 4.3.0
      lodash.isboolean: 3.0.3
      lodash.isinteger: 4.0.4
      lodash.isnumber: 3.0.3
      lodash.isplainobject: 4.0.6
      lodash.isstring: 4.0.1
      lodash.once: 4.1.1
      ms: 2.1.3
      semver: 7.6.0
    dev: true

  /jsprim/1.4.2:
    resolution: {integrity: sha512-P2bSOMAc/ciLz6DzgjVlGJP9+BrJWu5UDGK70C2iweC5QBIeFf0ZXRvGjEj2uYgrY2MkAAhsSWHDWlFtEroZWw==}
    engines: {node: '>=0.6.0'}
    dependencies:
      assert-plus: 1.0.0
      extsprintf: 1.3.0
      json-schema: 0.4.0
      verror: 1.10.0
    dev: true

  /just-extend/6.2.0:
    resolution: {integrity: sha512-cYofQu2Xpom82S6qD778jBDpwvvy39s1l/hrYij2u9AMdQcGRpaBu6kY4mVhuno5kJVi1DAz4aiphA2WI1/OAw==}
    dev: true

  /jwa/1.4.1:
    resolution: {integrity: sha512-qiLX/xhEEFKUAJ6FiBMbes3w9ATzyk5W7Hvzpa/SLYdxNtng+gcurvrI7TbACjIXlsJyr05/S1oUhZrc63evQA==}
    dependencies:
      buffer-equal-constant-time: 1.0.1
      ecdsa-sig-formatter: 1.0.11
      safe-buffer: 5.2.1
    dev: true

  /jwa/2.0.0:
    resolution: {integrity: sha512-jrZ2Qx916EA+fq9cEAeCROWPTfCwi1IVHqT2tapuqLEVVDKFDENFw1oL+MwrTvH6msKxsd1YTDVw6uKEcsrLEA==}
    dependencies:
      buffer-equal-constant-time: 1.0.1
      ecdsa-sig-formatter: 1.0.11
      safe-buffer: 5.2.1
    dev: true

  /jws/3.2.2:
    resolution: {integrity: sha512-YHlZCB6lMTllWDtSPHz/ZXTsi8S00usEV6v1tjq8tOUZzw7DpSDWVXjXDre6ed1w/pd495ODpHZYSdkRTsa0HA==}
    dependencies:
      jwa: 1.4.1
      safe-buffer: 5.2.1
    dev: true

  /jws/4.0.0:
    resolution: {integrity: sha512-KDncfTmOZoOMTFG4mBlG0qUIOlc03fmzH+ru6RgYVZhPkyiy/92Owlt/8UEN+a4TXR1FQetfIpJE8ApdvdVxTg==}
    dependencies:
      jwa: 2.0.0
      safe-buffer: 5.2.1
    dev: true

  /karma-chrome-launcher/3.2.0:
    resolution: {integrity: sha512-rE9RkUPI7I9mAxByQWkGJFXfFD6lE4gC5nPuZdobf/QdTEJI6EU4yIay/cfU/xV4ZxlM5JiTv7zWYgA64NpS5Q==}
    dependencies:
      which: 1.3.1
    dev: true

  /karma-mocha/2.0.1:
    resolution: {integrity: sha512-Tzd5HBjm8his2OA4bouAsATYEpZrp9vC7z5E5j4C5Of5Rrs1jY67RAwXNcVmd/Bnk1wgvQRou0zGVLey44G4tQ==}
    dependencies:
      minimist: 1.2.8
    dev: true

  /karma-source-map-support/1.4.0:
    resolution: {integrity: sha512-RsBECncGO17KAoJCYXjv+ckIz+Ii9NCi+9enk+rq6XC81ezYkb4/RHE6CTXdA7IOJqoF3wcaLfVG0CPmE5ca6A==}
    dependencies:
      source-map-support: 0.5.21
    dev: true

  /karma/6.4.3:
    resolution: {integrity: sha512-LuucC/RE92tJ8mlCwqEoRWXP38UMAqpnq98vktmS9SznSoUPPUJQbc91dHcxcunROvfQjdORVA/YFviH+Xci9Q==}
    engines: {node: '>= 10'}
    hasBin: true
    dependencies:
      '@colors/colors': 1.5.0
      body-parser: 1.20.2
      braces: 3.0.2
      chokidar: 3.6.0
      connect: 3.7.0
      di: 0.0.1
      dom-serialize: 2.2.1
      glob: 7.2.3
      graceful-fs: 4.2.11
      http-proxy: 1.18.1
      isbinaryfile: 4.0.10
      lodash: 4.17.21
      log4js: 6.9.1
      mime: 2.6.0
      minimatch: 3.1.2
      mkdirp: 0.5.6
      qjobs: 1.2.0
      range-parser: 1.2.1
      rimraf: 3.0.2
      socket.io: 4.7.5
      source-map: 0.6.1
      tmp: 0.2.3
      ua-parser-js: 0.7.37
      yargs: 16.2.0
    transitivePeerDependencies:
      - bufferutil
      - debug
      - supports-color
      - utf-8-validate
    dev: true

  /keyv/4.5.4:
    resolution: {integrity: sha512-oxVHkHR/EJf2CNXnWxRLW6mg7JyCCUcG0DtEGmL2ctUo1PNTin1PUil+r/+4r5MpVgC/fn1kjsx7mjSujKqIpw==}
    dependencies:
      json-buffer: 3.0.1
    dev: true

  /kind-of/6.0.3:
    resolution: {integrity: sha512-dcS1ul+9tmeD95T+x28/ehLgd9mENa3LsvDTtzm3vyBEO7RPptvAD+t44WVXaUjTBRcrpFeFlC8WCruUR456hw==}
    engines: {node: '>=0.10.0'}
    dev: true

  /kleur/3.0.3:
    resolution: {integrity: sha512-eTIzlVOSUR+JxdDFepEYcBMtZ9Qqdef+rnzWdRZuMbOywu5tO2w2N7rqjoANZ5k9vywhL6Br1VRjUIgTQx4E8w==}
    engines: {node: '>=6'}

  /kuler/2.0.0:
    resolution: {integrity: sha512-Xq9nH7KlWZmXAtodXDDRE7vs6DU1gTU8zYDHDiWLSip45Egwq3plLHzPn27NgvzL2r1LMPC1vdqh98sQxtqj4A==}
    dev: true

  /levn/0.4.1:
    resolution: {integrity: sha512-+bT2uH4E5LGE7h/n3evcS/sQlJXCpIp6ym8OWJ5eV6+67Dsql/LaaT7qJBAt2rzfoa/5QBGBhxDix1dMt2kQKQ==}
    engines: {node: '>= 0.8.0'}
    dependencies:
      prelude-ls: 1.2.1
      type-check: 0.4.0
    dev: true

  /lines-and-columns/1.2.4:
    resolution: {integrity: sha512-7ylylesZQ/PV29jhEDl3Ufjo6ZX7gCqJr5F7PKrqc93v7fzSymt1BpwEU8nAUXs8qzzvqhbjhK5QZg6Mt/HkBg==}
    dev: true

  /load-json-file/4.0.0:
    resolution: {integrity: sha512-Kx8hMakjX03tiGTLAIdJ+lL0htKnXjEZN6hk/tozf/WOuYGdZBJrZ+rCJRbVCugsjB3jMLn9746NsQIf5VjBMw==}
    engines: {node: '>=4'}
    dependencies:
      graceful-fs: 4.2.11
      parse-json: 4.0.0
      pify: 3.0.0
      strip-bom: 3.0.0
    dev: true

  /loader-runner/4.3.0:
    resolution: {integrity: sha512-3R/1M+yS3j5ou80Me59j7F9IMs4PXs3VqRrm0TU3AbKPxlmpoY1TNscJV/oGJXo8qCatFGTfDbY6W6ipGOYXfg==}
    engines: {node: '>=6.11.5'}
    dev: true

  /loader-utils/2.0.4:
    resolution: {integrity: sha512-xXqpXoINfFhgua9xiqD8fPFHgkoq1mmmpE92WlDbm9rNRd/EbRb+Gqf908T2DMfuHjjJlksiK2RbHVOdD/MqSw==}
    engines: {node: '>=8.9.0'}
    dependencies:
      big.js: 5.2.2
      emojis-list: 3.0.0
      json5: 2.2.3
    dev: true

  /locate-path/5.0.0:
    resolution: {integrity: sha512-t7hw9pI+WvuwNJXwk5zVHpyhIqzg2qTlklJOf0mVxGSbe3Fp2VieZcduNYjaLDoy6p9uGpQEGWG87WpMKlNq8g==}
    engines: {node: '>=8'}
    dependencies:
      p-locate: 4.1.0
    dev: true

  /locate-path/6.0.0:
    resolution: {integrity: sha512-iPZK6eYjbxRu3uB4/WZ3EsEIMJFMqAoopl3R+zuq0UjcAm/MO6KCweDgPfP3elTztoKP3KtnVHxTn2NHBSDVUw==}
    engines: {node: '>=10'}
    dependencies:
      p-locate: 5.0.0
    dev: true

  /lodash.flattendeep/4.4.0:
    resolution: {integrity: sha512-uHaJFihxmJcEX3kT4I23ABqKKalJ/zDrDg0lsFtc1h+3uw49SIJ5beyhx5ExVRti3AvKoOJngIj7xz3oylPdWQ==}
    dev: true

  /lodash.get/4.4.2:
    resolution: {integrity: sha512-z+Uw/vLuy6gQe8cfaFWD7p0wVv8fJl3mbzXh33RS+0oW2wvUqiRXiQ69gLWSLpgB5/6sU+r6BlQR0MBILadqTQ==}
    dev: true

  /lodash.includes/4.3.0:
    resolution: {integrity: sha512-W3Bx6mdkRTGtlJISOvVD/lbqjTlPPUDTMnlXZFnVwi9NKJ6tiAk6LVdlhZMm17VZisqhKcgzpO5Wz91PCt5b0w==}
    dev: true

  /lodash.isboolean/3.0.3:
    resolution: {integrity: sha512-Bz5mupy2SVbPHURB98VAcw+aHh4vRV5IPNhILUCsOzRmsTmSQ17jIuqopAentWoehktxGd9e/hbIXq980/1QJg==}
    dev: true

  /lodash.isinteger/4.0.4:
    resolution: {integrity: sha512-DBwtEWN2caHQ9/imiNeEA5ys1JoRtRfY3d7V9wkqtbycnAmTvRRmbHKDV4a0EYc678/dia0jrte4tjYwVBaZUA==}
    dev: true

  /lodash.isnumber/3.0.3:
    resolution: {integrity: sha512-QYqzpfwO3/CWf3XP+Z+tkQsfaLL/EnUlXWVkIk5FUPc4sBdTehEqZONuyRt2P67PXAk+NXmTBcc97zw9t1FQrw==}
    dev: true

  /lodash.isplainobject/4.0.6:
    resolution: {integrity: sha512-oSXzaWypCMHkPC3NvBEaPHf0KsA5mvPrOPgQWDsbg8n7orZ290M0BmC/jgRZ4vcJ6DTAhjrsSYgdsW/F+MFOBA==}
    dev: true

  /lodash.isstring/4.0.1:
    resolution: {integrity: sha512-0wJxfxH1wgO3GrbuP+dTTk7op+6L41QCXbGINEmD+ny/G/eCqGzxyCsh7159S+mgDDcoarnBw6PC1PS5+wUGgw==}
    dev: true

  /lodash.merge/4.6.2:
    resolution: {integrity: sha512-0KpjqXRVvrYyCsX1swR/XTK0va6VQkQM6MNo7PqW77ByjAhoARA8EfrP1N4+KlKj8YS0ZUCtRT/YUuhyYDujIQ==}
    dev: true

  /lodash.once/4.1.1:
    resolution: {integrity: sha512-Sb487aTOCr9drQVL8pIxOzVhafOjZN9UU54hiN8PU3uAiSV7lx1yYNpbNmex2PK6dSJoNTSJUUswT651yww3Mg==}
    dev: true

  /lodash/4.17.21:
    resolution: {integrity: sha512-v2kDEe57lecTulaDIuNTPy3Ry4gLGJ6Z1O3vE1krgXZNrsQ+LFTGHVxVjcXPs17LhbZVGedAJv8XZ1tvj5FvSg==}

  /log-symbols/4.1.0:
    resolution: {integrity: sha512-8XPvpAA8uyhfteu8pIvQxpJZ7SYYdpUivZpGy6sFsBuKRY/7rQGavedeB8aK+Zkyq6upMFVL/9AW6vOYzfRyLg==}
    engines: {node: '>=10'}
    dependencies:
      chalk: 4.1.2
      is-unicode-supported: 0.1.0
    dev: true

  /log4js/6.9.1:
    resolution: {integrity: sha512-1somDdy9sChrr9/f4UlzhdaGfDR2c/SaD2a4T7qEkG4jTS57/B3qmnjLYePwQ8cqWnUHZI0iAKxMBpCZICiZ2g==}
    engines: {node: '>=8.0'}
    dependencies:
      date-format: 4.0.14
      debug: 4.3.4
      flatted: 3.3.1
      rfdc: 1.3.1
      streamroller: 3.1.5
    transitivePeerDependencies:
      - supports-color
    dev: true

  /logform/2.6.0:
    resolution: {integrity: sha512-1ulHeNPp6k/LD8H91o7VYFBng5i1BDE7HoKxVbZiGFidS1Rj65qcywLxX+pVfAPoQJEjRdvKcusKwOupHCVOVQ==}
    engines: {node: '>= 12.0.0'}
    dependencies:
      '@colors/colors': 1.6.0
      '@types/triple-beam': 1.3.5
      fecha: 4.2.3
      ms: 2.1.3
      safe-stable-stringify: 2.4.3
      triple-beam: 1.4.1
    dev: true

  /loupe/2.3.7:
    resolution: {integrity: sha512-zSMINGVYkdpYSOBmLi0D1Uo7JU9nVdQKrHxC8eYlV+9YKK9WePqAlL7lSlorG/U2Fw1w0hTBmaa/jrQ3UbPHtA==}
    dependencies:
      get-func-name: 2.0.2
    dev: true

  /lru-cache/10.2.0:
    resolution: {integrity: sha512-2bIM8x+VAf6JT4bKAljS1qUWgMsqZRPGJS6FSahIMPVvctcNhyVp7AJu7quxOW9jwkryBReKZY5tY5JYv2n/7Q==}
    engines: {node: 14 || >=16.14}
    dev: true

  /lru-cache/6.0.0:
    resolution: {integrity: sha512-Jo6dJ04CmSjuznwJSS3pUeWmd/H0ffTlkXXgwZi+eq1UCmqQwCh+eLsYOYCwY991i2Fah4h1BEMCx4qThGbsiA==}
    engines: {node: '>=10'}
    dependencies:
      yallist: 4.0.0

  /lru-cache/7.18.3:
    resolution: {integrity: sha512-jumlc0BIUrS3qJGgIkWZsyfAM7NCWiBcCDhnd+3NNM5KbBmLTgHVfWBcg6W+rLUsIpzpERPsvwUP7CckAQSOoA==}
    engines: {node: '>=12'}
    dev: true

  /make-error/1.3.6:
    resolution: {integrity: sha512-s8UhlNe7vPKomQhC1qFelMokr/Sc3AgNbso3n74mVPA5LTZwkB9NlXf4XPamLxJE8h0gh73rM94xvwRT2CVInw==}
    dev: true

  /mdurl/1.0.1:
    resolution: {integrity: sha512-/sKlQJCBYVY9Ers9hqzKou4H6V5UWc/M59TH2dvkt+84itfnq7uFOMLpOiOS4ujvHP4etln18fmIxA5R5fll0g==}
    dev: true

  /media-typer/0.3.0:
    resolution: {integrity: sha512-dq+qelQ9akHpcOl/gUVRTxVIOkAJ1wR3QAvb4RsVjS8oVoFjDGTc679wJYmUmknUF5HwMLOgb5O+a3KxfWapPQ==}
    engines: {node: '>= 0.6'}
    dev: true

  /memorystream/0.3.1:
    resolution: {integrity: sha512-S3UwM3yj5mtUSEfP41UZmt/0SCoVYUcU1rkXv+BQ5Ig8ndL4sPoJNBUJERafdPb5jjHJGuMgytgKvKIf58XNBw==}
    engines: {node: '>= 0.10.0'}
    dev: true

  /merge-descriptors/1.0.1:
    resolution: {integrity: sha512-cCi6g3/Zr1iqQi6ySbseM1Xvooa98N0w31jzUYrXPX2xqObmFGHJ0tQ5u74H3mVh7wLouTseZyYIq39g8cNp1w==}
    dev: true

  /merge-stream/2.0.0:
    resolution: {integrity: sha512-abv/qOcuPfk3URPfDzmZU1LKmuw8kT+0nIHvKrKgFrwifol/doWcdA4ZqsWQ8ENrFKkd67Mfpo/LovbIUsbt3w==}
    dev: true

  /merge2/1.4.1:
    resolution: {integrity: sha512-8q7VEgMJW4J8tcfVPy8g09NcQwZdbwFEqhe/WZkoIzjn/3TGDwtOCYtXGxA3O8tPzpczCCDgv+P2P5y00ZJOOg==}
    engines: {node: '>= 8'}

  /methods/1.1.2:
    resolution: {integrity: sha512-iclAHeNqNm68zFtnZ0e+1L2yUIdvzNoauKU4WBA3VvH/vPFieF7qfRlwUZU+DA9P9bPXIS90ulxoUoCH23sV2w==}
    engines: {node: '>= 0.6'}
    dev: true

  /micromatch/4.0.5:
    resolution: {integrity: sha512-DMy+ERcEW2q8Z2Po+WNXuw3c5YaUSFjAO5GsJqfEl7UjvtIuFKO6ZrKvcItdy98dwFI2N1tg3zNIdKaQT+aNdA==}
    engines: {node: '>=8.6'}
    dependencies:
      braces: 3.0.2
      picomatch: 2.3.1

  /mime-db/1.52.0:
    resolution: {integrity: sha512-sPU4uV7dYlvtWJxwwxHD0PuihVNiE7TyAbQ5SWxDCB9mUYvOgroQOwYQQOKPJ8CIbE+1ETVlOoK1UC2nU3gYvg==}
    engines: {node: '>= 0.6'}

  /mime-types/2.1.35:
    resolution: {integrity: sha512-ZDY+bPm5zTTF+YpCrAU9nK0UgICYPT0QtT1NZWFv4s++TNkcgVaT0g6+4R2uI4MjQjzysHB1zxuWL50hzaeXiw==}
    engines: {node: '>= 0.6'}
    dependencies:
      mime-db: 1.52.0

  /mime/1.6.0:
    resolution: {integrity: sha512-x0Vn8spI+wuJ1O6S7gnbaQg8Pxh4NNHb7KSINmEWKiPE4RKOplvijn+NkmYmmRgP68mc70j2EbeTFRsrswaQeg==}
    engines: {node: '>=4'}
    hasBin: true
    dev: true

  /mime/2.6.0:
    resolution: {integrity: sha512-USPkMeET31rOMiarsBNIHZKLGgvKc/LrjofAnBlOttf5ajRvqiRA8QsenbcooctK6d6Ts6aqZXBA+XbkKthiQg==}
    engines: {node: '>=4.0.0'}
    hasBin: true
    dev: true

  /minimatch/3.1.2:
    resolution: {integrity: sha512-J7p63hRiAjw1NDEww1W7i37+ByIrOWO5XQQAzZ3VOcL0PNybwpfmV/N05zFAzwQ9USyEcX6t3UO+K5aqBQOIHw==}
    dependencies:
      brace-expansion: 1.1.11
    dev: true

  /minimatch/4.2.1:
    resolution: {integrity: sha512-9Uq1ChtSZO+Mxa/CL1eGizn2vRn3MlLgzhT0Iz8zaY8NdvxvB0d5QdPFmCKf7JKA9Lerx5vRrnwO03jsSfGG9g==}
    engines: {node: '>=10'}
    dependencies:
      brace-expansion: 1.1.11
    dev: true

  /minimatch/5.0.1:
    resolution: {integrity: sha512-nLDxIFRyhDblz3qMuq+SoRZED4+miJ/G+tdDrjkkkRnjAsBexeGpgjLEQ0blJy7rHhR2b93rhQY4SvyWu9v03g==}
    engines: {node: '>=10'}
    dependencies:
      brace-expansion: 2.0.1
    dev: true

  /minimatch/5.1.6:
    resolution: {integrity: sha512-lKwV/1brpG6mBUFHtb7NUmtABCb2WZZmm2wNiOA5hAb8VdCS4B3dtMWyvcoViccwAW/COERjXLt0zP1zXUN26g==}
    engines: {node: '>=10'}
    dependencies:
      brace-expansion: 2.0.1

  /minimatch/9.0.3:
    resolution: {integrity: sha512-RHiac9mvaRw0x3AYRgDC1CxAP7HTcNrrECeA8YYJeWnpo+2Q5CegtZjaotWTWxDG3UeGA1coE05iH1mPjT/2mg==}
    engines: {node: '>=16 || 14 >=14.17'}
    dependencies:
      brace-expansion: 2.0.1
    dev: true

  /minimatch/9.0.4:
    resolution: {integrity: sha512-KqWh+VchfxcMNRAJjj2tnsSJdNbHsVgnkBhTNrW7AjVo6OvLtxw8zfT9oLw1JSohlFzJ8jCoTgaoXvJ+kHt6fw==}
    engines: {node: '>=16 || 14 >=14.17'}
    dependencies:
      brace-expansion: 2.0.1
    dev: true

  /minimist/1.2.8:
    resolution: {integrity: sha512-2yyAR8qBkN3YuheJanUpWC5U3bb5osDywNB8RzDVlDwDHbocAJveqqj1u8+SVD7jkWT4yvsHCpWqqWqAxb0zCA==}

  /minipass/7.0.4:
    resolution: {integrity: sha512-jYofLM5Dam9279rdkWzqHozUo4ybjdZmCsDHePy5V/PbBcVMiSZR97gmAy45aqi8CK1lG2ECd356FU86avfwUQ==}
    engines: {node: '>=16 || 14 >=14.17'}
    dev: true

  /mitt/3.0.1:
    resolution: {integrity: sha512-vKivATfr97l2/QBCYAkXYDbrIWPM2IIKEl7YPhjCvKlG3kE2gm+uBo6nEXK3M5/Ffh/FLpKExzOQ3JJoJGFKBw==}
    dev: true

  /mkdirp/0.5.6:
    resolution: {integrity: sha512-FP+p8RB8OWpF3YZBCrP5gtADmtXApB5AMLn+vdyA+PyxCjrCs00mjyUozssO33cwDeT3wNGdLxJ5M//YqtHAJw==}
    hasBin: true
    dependencies:
      minimist: 1.2.8
    dev: true

  /mkdirp/1.0.4:
    resolution: {integrity: sha512-vVqVZQyf3WLx2Shd0qJ9xuvqgAyKPLAiqITEtqW0oIUjzo3PePDd6fW9iFz30ef7Ysp/oiWqbhszeGWW2T6Gzw==}
    engines: {node: '>=10'}
    hasBin: true
    dev: false

  /mkdirp/3.0.1:
    resolution: {integrity: sha512-+NsyUUAZDmo6YVHzL/stxSu3t9YS1iljliy3BSDrXJ/dkn1KYdmtZODGGjLcc9XLgVVpH4KshHB8XmZgMhaBXg==}
    engines: {node: '>=10'}
    hasBin: true
    dev: true

  /mocha/10.4.0:
    resolution: {integrity: sha512-eqhGB8JKapEYcC4ytX/xrzKforgEc3j1pGlAXVy3eRwrtAy5/nIfT1SvgGzfN0XZZxeLq0aQWkOUAmqIJiv+bA==}
    engines: {node: '>= 14.0.0'}
    hasBin: true
    dependencies:
      ansi-colors: 4.1.1
      browser-stdout: 1.3.1
      chokidar: 3.5.3
      debug: 4.3.4_supports-color@8.1.1
      diff: 5.0.0
      escape-string-regexp: 4.0.0
      find-up: 5.0.0
      glob: 8.1.0
      he: 1.2.0
      js-yaml: 4.1.0
      log-symbols: 4.1.0
      minimatch: 5.0.1
      ms: 2.1.3
      serialize-javascript: 6.0.0
      strip-json-comments: 3.1.1
      supports-color: 8.1.1
      workerpool: 6.2.1
      yargs: 16.2.0
      yargs-parser: 20.2.4
      yargs-unparser: 2.0.0
    dev: true

  /mocha/9.2.2:
    resolution: {integrity: sha512-L6XC3EdwT6YrIk0yXpavvLkn8h+EU+Y5UcCHKECyMbdUIxyMuZj4bX4U9e1nvnvUUvQVsV2VHQr5zLdcUkhW/g==}
    engines: {node: '>= 12.0.0'}
    hasBin: true
    dependencies:
      '@ungap/promise-all-settled': 1.1.2
      ansi-colors: 4.1.1
      browser-stdout: 1.3.1
      chokidar: 3.5.3
      debug: 4.3.3_supports-color@8.1.1
      diff: 5.0.0
      escape-string-regexp: 4.0.0
      find-up: 5.0.0
      glob: 7.2.0
      growl: 1.10.5
      he: 1.2.0
      js-yaml: 4.1.0
      log-symbols: 4.1.0
      minimatch: 4.2.1
      ms: 2.1.3
      nanoid: 3.3.1
      serialize-javascript: 6.0.0
      strip-json-comments: 3.1.1
      supports-color: 8.1.1
      which: 2.0.2
      workerpool: 6.2.0
      yargs: 16.2.0
      yargs-parser: 20.2.4
      yargs-unparser: 2.0.0
    dev: true

  /moment/2.30.1:
    resolution: {integrity: sha512-uEmtNhbDOrWPFS+hdjFCBfy9f2YoyzRpwcl+DqpC6taX21FzsTLQVbMV/W7PzNSX6x/bhC1zA3c2UQ5NzH6how==}
    dev: true

  /morgan/1.10.0:
    resolution: {integrity: sha512-AbegBVI4sh6El+1gNwvD5YIck7nSA36weD7xvIxG4in80j/UoK8AEGaWnnz8v1GxonMCltmlNs5ZKbGvl9b1XQ==}
    engines: {node: '>= 0.8.0'}
    dependencies:
      basic-auth: 2.0.1
      debug: 2.6.9
      depd: 2.0.0
      on-finished: 2.3.0
      on-headers: 1.0.2
    dev: true

  /ms/2.0.0:
    resolution: {integrity: sha512-Tpp60P6IUJDTuOq/5Z8cdskzJujfwqfOTkrwIwj7IRISpnkJnT6SyJ4PCPnGMoFjC9ddhal5KVIYtAt97ix05A==}
    dev: true

  /ms/2.1.2:
    resolution: {integrity: sha512-sGkPx+VjMtmA6MX27oA4FBFELFCZZ4S4XqeGOXCv68tT+jb3vk/RyaKWP0PTKyWtmLSM0b+adUTEvbs1PEaH2w==}

  /ms/2.1.3:
    resolution: {integrity: sha512-6FlzubTLZG3J2a/NVCAleEhjzq5oxgHyaCU9yYXvcLsvoVaHJq/s5xXI6/XXP6tz7R9xAOtHnSO/tXtF3WRTlA==}
    dev: true

  /multer/1.4.5-lts.1:
    resolution: {integrity: sha512-ywPWvcDMeH+z9gQq5qYHCCy+ethsk4goepZ45GLD63fOu0YcNecQxi64nDs3qluZB+murG3/D4dJ7+dGctcCQQ==}
    engines: {node: '>= 6.0.0'}
    dependencies:
      append-field: 1.0.0
      busboy: 1.6.0
      concat-stream: 1.6.2
      mkdirp: 0.5.6
      object-assign: 4.1.1
      type-is: 1.6.18
      xtend: 4.0.2
    dev: true

  /mustache/4.2.0:
    resolution: {integrity: sha512-71ippSywq5Yb7/tVYyGbkBggbU8H3u5Rz56fH60jGFgr8uHwxs+aSKeqmluIVzM0m0kB7xQjKS6qPfd0b2ZoqQ==}
    hasBin: true

  /nanoid/3.3.1:
    resolution: {integrity: sha512-n6Vs/3KGyxPQd6uO0eH4Bv0ojGSUvuLlIHtC3Y0kEO23YRge8H9x1GCzLn28YX0H66pMkxuaeESFq4tKISKwdw==}
    engines: {node: ^10 || ^12 || ^13.7 || ^14 || >=15.0.1}
    hasBin: true
    dev: true

  /natural-compare/1.4.0:
    resolution: {integrity: sha512-OWND8ei3VtNC9h7V60qff3SVobHr996CTwgxubgyQYEpg290h9J0buyECNNJexkFm5sOajh5G116RYA1c8ZMSw==}
    dev: true

  /negotiator/0.6.3:
    resolution: {integrity: sha512-+EUsqGPLsM+j/zdChZjsnX51g4XrHFOIXwfnCVPGlQk/k5giakcKsuxCObBRu6DSm9opw/O6slWbJdghQM4bBg==}
    engines: {node: '>= 0.6'}
    dev: true

  /neo-async/2.6.2:
    resolution: {integrity: sha512-Yd3UES5mWCSqR+qNT93S3UoYUkqAZ9lLg8a7g9rimsWmYGK8cVToA4/sF3RrshdyV3sAGMXVUmpMYOw+dLpOuw==}

  /netmask/2.0.2:
    resolution: {integrity: sha512-dBpDMdxv9Irdq66304OLfEmQ9tbNRFnFTuZiLo+bD+r332bBmMJ8GBLXklIXXgxd3+v9+KUnZaUR5PJMa75Gsg==}
    engines: {node: '>= 0.4.0'}
    dev: true

  /nice-try/1.0.5:
    resolution: {integrity: sha512-1nh45deeb5olNY7eX82BkPO7SSxR5SSYJiPTrTdFUVYwAl8CKMA5N9PjTYkHiRjisVcxcQ1HXdLhx2qxxJzLNQ==}
    dev: true

  /nise/5.1.9:
    resolution: {integrity: sha512-qOnoujW4SV6e40dYxJOb3uvuoPHtmLzIk4TFo+j0jPJoC+5Z9xja5qH5JZobEPsa8+YYphMrOSwnrshEhG2qww==}
    dependencies:
      '@sinonjs/commons': 3.0.1
      '@sinonjs/fake-timers': 11.2.2
      '@sinonjs/text-encoding': 0.7.2
      just-extend: 6.2.0
      path-to-regexp: 6.2.2
    dev: true

  /node-cmd/3.0.0:
    resolution: {integrity: sha512-SBvtm39iEkhEEDbUowR0O2YVaqpbD2nRvQ3fxXP/Tn1FgRpZAaUb8yKeEtFulBIv+xTHDodOKkj4EXIBANj+AQ==}
    dev: true

  /node-domexception/1.0.0:
    resolution: {integrity: sha512-/jKZoMpw0F8GRwl4/eLROPA3cfcXtLApP0QzLmUT/HuPCZWyB7IY9ZrMeKw2O/nFIqPQB3PVM9aYm0F312AXDQ==}
    engines: {node: '>=10.5.0'}
    dev: true

  /node-fetch/2.7.0:
    resolution: {integrity: sha512-c4FRfUm/dbcWZ7U+1Wq0AwCyFL+3nt2bEw05wfxSz+DWpWsitgmSgYmy2dQdWyKC1694ELPqMs/YzUSNozLt8A==}
    engines: {node: 4.x || >=6.0.0}
    peerDependencies:
      encoding: ^0.1.0
    peerDependenciesMeta:
      encoding:
        optional: true
    dependencies:
      whatwg-url: 5.0.0

  /node-fetch/3.3.2:
    resolution: {integrity: sha512-dRB78srN/l6gqWulah9SrxeYnxeddIG30+GOqK/9OlLVyLg3HPnr6SqOWTWOXKRwC2eGYCkZ59NNuSgvSrpgOA==}
    engines: {node: ^12.20.0 || ^14.13.1 || >=16.0.0}
    dependencies:
      data-uri-to-buffer: 4.0.1
      fetch-blob: 3.2.0
      formdata-polyfill: 4.0.10
    dev: true

  /node-releases/2.0.14:
    resolution: {integrity: sha512-y10wOWt8yZpqXmOgRo77WaHEmhYQYGNA6y421PKsKYWEK8aW+cqAphborZDhqfyKrbZEN92CN1X2KbafY2s7Yw==}
    dev: true

  /normalize-package-data/2.5.0:
    resolution: {integrity: sha512-/5CMN3T0R4XTj4DcGaexo+roZSdSFW/0AOOTROrjxzCG1wrWXEsGbRKevjlIL+ZDE4sZlJr5ED4YW0yqmkK+eA==}
    dependencies:
      hosted-git-info: 2.8.9
      resolve: 1.22.8
      semver: 5.7.2
      validate-npm-package-license: 3.0.4
    dev: true

  /normalize-path/3.0.0:
    resolution: {integrity: sha512-6eZs5Ls3WtCisHWp9S2GUy8dqkpGi4BVSz3GaqiE6ezub0512ESztXUwUB6C6IKbQkY2Pnb/mD4WYojCRwcwLA==}
    engines: {node: '>=0.10.0'}
    dev: true

  /npm-run-all/4.1.5:
    resolution: {integrity: sha512-Oo82gJDAVcaMdi3nuoKFavkIHBRVqQ1qvMb+9LHk/cF4P6B2m8aP04hGf7oL6wZ9BuGwX1onlLhpuoofSyoQDQ==}
    engines: {node: '>= 4'}
    hasBin: true
    dependencies:
      ansi-styles: 3.2.1
      chalk: 2.4.2
      cross-spawn: 6.0.5
      memorystream: 0.3.1
      minimatch: 3.1.2
      pidtree: 0.3.1
      read-pkg: 3.0.0
      shell-quote: 1.8.1
      string.prototype.padend: 3.1.6
    dev: true

  /oauth-sign/0.9.0:
    resolution: {integrity: sha512-fexhUFFPTGV8ybAtSIGbV6gOkSv8UtRbDBnAyLQw4QPKkgNlsH2ByPGtMUqdWkos6YCRmAqViwgZrJc/mRDzZQ==}
    dev: true

  /object-assign/4.1.1:
    resolution: {integrity: sha512-rJgTQnkUnH1sFw8yT6VSU3zD3sWmu6sZhIseY8VX+GRu3P6F7Fu+JNDoXfklElbLJSnc3FUQHVe4cU5hj+BcUg==}
    engines: {node: '>=0.10.0'}
    dev: true

  /object-inspect/1.13.1:
    resolution: {integrity: sha512-5qoj1RUiKOMsCCNLV1CBiPYE10sziTsnmNxkAI/rZhiD63CF7IqdFGC/XzjWjpSgLf0LxXX3bDFIh0E18f6UhQ==}
    dev: true

  /object-is/1.1.6:
    resolution: {integrity: sha512-F8cZ+KfGlSGi09lJT7/Nd6KJZ9ygtvYC0/UYYLI9nmQKLMnydpB9yvbv9K1uSkEu7FU9vYPmVwLg328tX+ot3Q==}
    engines: {node: '>= 0.4'}
    dependencies:
      call-bind: 1.0.7
      define-properties: 1.2.1
    dev: true

  /object-keys/1.1.1:
    resolution: {integrity: sha512-NuAESUOUMrlIXOfHKzD6bpPu3tYt3xvjNdRIQ+FeT0lNb4K8WR70CaDxhuNguS2XG+GjkyMwOzsN5ZktImfhLA==}
    engines: {node: '>= 0.4'}
    dev: true

  /object.assign/4.1.5:
    resolution: {integrity: sha512-byy+U7gp+FVwmyzKPYhW2h5l3crpmGsxl7X2s8y43IgxvG4g3QZ6CffDtsNQy1WsmZpQbO+ybo0AlW7TY6DcBQ==}
    engines: {node: '>= 0.4'}
    dependencies:
      call-bind: 1.0.7
      define-properties: 1.2.1
      has-symbols: 1.0.3
      object-keys: 1.1.1
    dev: true

  /on-finished/2.3.0:
    resolution: {integrity: sha512-ikqdkGAAyf/X/gPhXGvfgAytDZtDbr+bkNUJ0N9h5MI/dmdgCs3l6hoHrcUv41sRKew3jIwrp4qQDXiK99Utww==}
    engines: {node: '>= 0.8'}
    dependencies:
      ee-first: 1.1.1
    dev: true

  /on-finished/2.4.1:
    resolution: {integrity: sha512-oVlzkg3ENAhCk2zdv7IJwd/QUD4z2RxRwpkcGY8psCVcCYZNq4wYnVWALHM+brtuJjePWiYF/ClmuDr8Ch5+kg==}
    engines: {node: '>= 0.8'}
    dependencies:
      ee-first: 1.1.1
    dev: true

  /on-headers/1.0.2:
    resolution: {integrity: sha512-pZAE+FJLoyITytdqK0U5s+FIpjN0JP3OzFi/u8Rx+EV5/W+JTWGXG8xFzevE7AjBfDqHv/8vL8qQsIhHnqRkrA==}
    engines: {node: '>= 0.8'}
    dev: true

  /once/1.4.0:
    resolution: {integrity: sha512-lNaJgI+2Q5URQBkccEKHTQOPaXdUxnZZElQTZY0MFUAuaEqe1E+Nyvgdz/aIyNi6Z9MzO5dv1H8n58/GELp3+w==}
    dependencies:
      wrappy: 1.0.2
    dev: true

  /one-time/1.0.0:
    resolution: {integrity: sha512-5DXOiRKwuSEcQ/l0kGCF6Q3jcADFv5tSmRaJck/OqkVFcOzutB134KRSfF0xDrL39MNnqxbHBbUUcjZIhTgb2g==}
    dependencies:
      fn.name: 1.1.0
    dev: true

  /open/8.4.2:
    resolution: {integrity: sha512-7x81NCL719oNbsq/3mh+hVrAWmFuEYUqrq/Iw3kUzH8ReypT9QQ0BLoJS7/G9k6N81XjW4qHWtjWwe/9eLy1EQ==}
    engines: {node: '>=12'}
    dependencies:
      define-lazy-prop: 2.0.0
      is-docker: 2.2.1
      is-wsl: 2.2.0
    dev: true

  /openapi-types/7.2.3:
    resolution: {integrity: sha512-olbaNxz12R27+mTyJ/ZAFEfUruauHH27AkeQHDHRq5AF0LdNkK1SSV7EourXQDK+4aX7dv2HtyirAGK06WMAsA==}
    dev: true

  /optionator/0.9.3:
    resolution: {integrity: sha512-JjCoypp+jKn1ttEFExxhetCKeJt9zhAgAve5FXHixTvFDW/5aEktX9bufBKLRRMdU7bNtpLfcGu94B3cdEJgjg==}
    engines: {node: '>= 0.8.0'}
    dependencies:
      '@aashutoshrathi/word-wrap': 1.2.6
      deep-is: 0.1.4
      fast-levenshtein: 2.0.6
      levn: 0.4.1
      prelude-ls: 1.2.1
      type-check: 0.4.0
    dev: true

  /p-limit/2.3.0:
    resolution: {integrity: sha512-//88mFWSJx8lxCzwdAABTJL2MyWB12+eIY7MDL2SqLmAkeKU9qxRvWuSyTjm3FUmpBEMuFfckAIqEaVGUDxb6w==}
    engines: {node: '>=6'}
    dependencies:
      p-try: 2.2.0
    dev: true

  /p-limit/3.1.0:
    resolution: {integrity: sha512-TYOanM3wGwNGsZN2cVTYPArw454xnXj5qmWF1bEoAc4+cU/ol7GVh7odevjp1FNHduHc3KZMcFduxU5Xc6uJRQ==}
    engines: {node: '>=10'}
    dependencies:
      yocto-queue: 0.1.0
    dev: true

  /p-locate/4.1.0:
    resolution: {integrity: sha512-R79ZZ/0wAxKGu3oYMlz8jy/kbhsNrS7SKZ7PxEHBgJ5+F2mtFW2fK2cOtBh1cHYkQsbzFV7I+EoRKe6Yt0oK7A==}
    engines: {node: '>=8'}
    dependencies:
      p-limit: 2.3.0
    dev: true

  /p-locate/5.0.0:
    resolution: {integrity: sha512-LaNjtRWUBY++zB5nE/NwcaoMylSPk+S+ZHNB1TzdbMJMny6dynpAGt7X/tl/QYq3TIeE6nxHppbo2LGymrG5Pw==}
    engines: {node: '>=10'}
    dependencies:
      p-limit: 3.1.0
    dev: true

  /p-try/2.2.0:
    resolution: {integrity: sha512-R4nPAVTAU0B9D35/Gk3uJf/7XYbQcyohSKdvAxIRSNghFl4e71hVoGnBNQz9cWaXxO2I10KTC+3jMdvvoKw6dQ==}
    engines: {node: '>=6'}
    dev: true

  /pac-proxy-agent/7.0.1:
    resolution: {integrity: sha512-ASV8yU4LLKBAjqIPMbrgtaKIvxQri/yh2OpI+S6hVa9JRkUI3Y3NPFbfngDtY7oFtSMD3w31Xns89mDa3Feo5A==}
    engines: {node: '>= 14'}
    dependencies:
      '@tootallnate/quickjs-emscripten': 0.23.0
      agent-base: 7.1.1
      debug: 4.3.4
      get-uri: 6.0.3
      http-proxy-agent: 7.0.2
      https-proxy-agent: 7.0.4
      pac-resolver: 7.0.1
      socks-proxy-agent: 8.0.3
    transitivePeerDependencies:
      - supports-color
    dev: true

  /pac-resolver/7.0.1:
    resolution: {integrity: sha512-5NPgf87AT2STgwa2ntRMr45jTKrYBGkVU36yT0ig/n/GMAa3oPqhZfIQ2kMEimReg0+t9kZViDVZ83qfVUlckg==}
    engines: {node: '>= 14'}
    dependencies:
      degenerator: 5.0.1
      netmask: 2.0.2
    dev: true

  /parent-module/1.0.1:
    resolution: {integrity: sha512-GQ2EWRpQV8/o+Aw8YqtfZZPfNRWZYkbidE9k5rpl/hC3vtHHBfGm2Ifi6qWV+coDGkrUKZAxE3Lot5kcsRlh+g==}
    engines: {node: '>=6'}
    dependencies:
      callsites: 3.1.0
    dev: true

  /parse-json/4.0.0:
    resolution: {integrity: sha512-aOIos8bujGN93/8Ox/jPLh7RwVnPEysynVFE+fQZyg6jKELEHwzgKdLRFHUgXJL6kylijVSBC4BvN9OmsB48Rw==}
    engines: {node: '>=4'}
    dependencies:
      error-ex: 1.3.2
      json-parse-better-errors: 1.0.2
    dev: true

  /parse-json/5.2.0:
    resolution: {integrity: sha512-ayCKvm/phCGxOkYRSCM82iDwct8/EonSEgCSxWxD7ve6jHggsFl4fZVQBPRNgQoKiuV/odhFrGzQXZwbifC8Rg==}
    engines: {node: '>=8'}
    dependencies:
      '@babel/code-frame': 7.24.2
      error-ex: 1.3.2
      json-parse-even-better-errors: 2.3.1
      lines-and-columns: 1.2.4
    dev: true

  /parseurl/1.3.3:
    resolution: {integrity: sha512-CiyeOxFT/JZyN5m0z9PfXw4SCBJ6Sygz1Dpl0wqjlhDEGGBP1GnsUVEL0p63hoG1fcj3fHynXi9NYO4nWOL+qQ==}
    engines: {node: '>= 0.8'}
    dev: true

  /path-browserify/1.0.1:
    resolution: {integrity: sha512-b7uo2UCUOYZcnF/3ID0lulOJi/bafxa1xPe7ZPsammBSpjSWQkjNxlt635YGS2MiR9GjvuXCtz2emr3jbsz98g==}

  /path-exists/4.0.0:
    resolution: {integrity: sha512-ak9Qy5Q7jYb2Wwcey5Fpvg2KoAc/ZIhLSLOSBmRmygPsGwkVVt0fZa0qrtMz+m6tJTAHfZQ8FnmB4MG4LWy7/w==}
    engines: {node: '>=8'}
    dev: true

  /path-is-absolute/1.0.1:
    resolution: {integrity: sha512-AVbw3UJ2e9bq64vSaS9Am0fje1Pa8pbGqTTsmXfaIiMpnr5DlDhfJOuLj9Sf95ZPVDAUerDfEk88MPmPe7UCQg==}
    engines: {node: '>=0.10.0'}
    dev: true

  /path-key/2.0.1:
    resolution: {integrity: sha512-fEHGKCSmUSDPv4uoj8AlD+joPlq3peND+HRYyxFz4KPw4z926S/b8rIuFs2FYJg3BwsxJf6A9/3eIdLaYC+9Dw==}
    engines: {node: '>=4'}
    dev: true

  /path-key/3.1.1:
    resolution: {integrity: sha512-ojmeN0qd+y0jszEtoY48r0Peq5dwMEkIlCOu6Q5f41lfkswXuKtYrhgoTpLnyIcHm24Uhqx+5Tqm2InSwLhE6Q==}
    engines: {node: '>=8'}
    dev: true

  /path-parse/1.0.7:
    resolution: {integrity: sha512-LDJzPVEEEPR+y48z93A0Ed0yXb8pAByGWo/k5YYdYgpY2/2EsOsksJrq7lOHxryrVOn1ejG6oAp8ahvOIQD8sw==}
    dev: true

  /path-scurry/1.10.2:
    resolution: {integrity: sha512-7xTavNy5RQXnsjANvVvMkEjvloOinkAjv/Z6Ildz9v2RinZ4SBKTWFOVRbaF8p0vpHnyjV/UwNDdKuUv6M5qcA==}
    engines: {node: '>=16 || 14 >=14.17'}
    dependencies:
      lru-cache: 10.2.0
      minipass: 7.0.4
    dev: true

  /path-to-regexp/0.1.7:
    resolution: {integrity: sha512-5DFkuoqlv1uYQKxy8omFBeJPQcdoE07Kv2sferDCrAq1ohOU+MSDswDIbnx3YAM60qIOnYa53wBhXW0EbMonrQ==}
    dev: true

  /path-to-regexp/6.2.2:
    resolution: {integrity: sha512-GQX3SSMokngb36+whdpRXE+3f9V8UzyAorlYvOGx87ufGHehNTn5lCxrKtLyZ4Yl/wEKnNnr98ZzOwwDZV5ogw==}
    dev: true

  /path-type/3.0.0:
    resolution: {integrity: sha512-T2ZUsdZFHgA3u4e5PfPbjd7HDDpxPnQb5jN0SrDsjNSuVXHJqtwTnWqG0B1jZrgmJ/7lj1EmVIByWt1gxGkWvg==}
    engines: {node: '>=4'}
    dependencies:
      pify: 3.0.0
    dev: true

  /path-type/4.0.0:
    resolution: {integrity: sha512-gDKb8aZMDeD/tZWs9P6+q0J9Mwkdl6xMV8TjnGP3qJVJ06bdMgkbBlLU8IdfOsIsFz2BW1rNVT3XuNEl8zPAvw==}
    engines: {node: '>=8'}
    dev: true

  /path-type/5.0.0:
    resolution: {integrity: sha512-5HviZNaZcfqP95rwpv+1HDgUamezbqdSYTyzjTvwtJSnIH+3vnbmWsItli8OFEndS984VT55M3jduxZbX351gg==}
    engines: {node: '>=12'}

  /pathval/1.1.1:
    resolution: {integrity: sha512-Dp6zGqpTdETdR63lehJYPeIOqpiNBNtc7BpWSLrOje7UaIsE5aY92r/AunQA7rsXvet3lrJ3JnZX29UPTKXyKQ==}
    dev: true

  /pend/1.2.0:
    resolution: {integrity: sha512-F3asv42UuXchdzt+xXqfW1OGlVBe+mxa2mqI0pg5yAHZPvFmY3Y6drSf/GQ1A86WgWEN9Kzh/WrgKa6iGcHXLg==}
    dev: true

  /performance-now/2.1.0:
    resolution: {integrity: sha512-7EAHlyLHI56VEIdK57uwHdHKIaAGbnXPiw0yWbarQZOKaKpvUIgW0jWRVLiatnM+XXlSwsanIBH/hzGMJulMow==}
    dev: true

  /picocolors/1.0.0:
    resolution: {integrity: sha512-1fygroTLlHu66zi26VoTDv8yRgm0Fccecssto+MhsZ0D/DGW2sm8E8AjW7NU5VVTRt5GxbeZ5qBuJr+HyLYkjQ==}

  /picomatch/2.3.1:
    resolution: {integrity: sha512-JU3teHTNjmE2VCGFzuY8EXzCDVwEqB2a8fsIvwaStHhAWJEeVd1o1QD80CU6+ZdEXXSLbSsuLwJjkCBWqRQUVA==}
    engines: {node: '>=8.6'}

  /pidtree/0.3.1:
    resolution: {integrity: sha512-qQbW94hLHEqCg7nhby4yRC7G2+jYHY4Rguc2bjw7Uug4GIJuu1tvf2uHaZv5Q8zdt+WKJ6qK1FOI6amaWUo5FA==}
    engines: {node: '>=0.10'}
    hasBin: true
    dev: true

  /pify/3.0.0:
    resolution: {integrity: sha512-C3FsVNH1udSEX48gGX1xfvwTWfsYWj5U+8/uK15BGzIGrKoUpghX8hWZwa/OFnakBiiVNmBvemTJR5mcy7iPcg==}
    engines: {node: '>=4'}
    dev: true

  /pkg-dir/4.2.0:
    resolution: {integrity: sha512-HRDzbaKjC+AOWVXxAU/x54COGeIv9eb+6CkDSQoNTt4XyWoIJvuPsXizxu/Fr23EiekbtZwmh1IcIG/l/a10GQ==}
    engines: {node: '>=8'}
    dependencies:
      find-up: 4.1.0
    dev: true

  /pluralize/8.0.0:
    resolution: {integrity: sha512-Nc3IT5yHzflTfbjgqWcCPpo7DaKy4FnpB0l/zCAW0Tc7jxAiuqSxHasntB3D7887LSrA93kDJ9IXovxJYxyLCA==}
    engines: {node: '>=4'}

  /possible-typed-array-names/1.0.0:
    resolution: {integrity: sha512-d7Uw+eZoloe0EHDIYoe+bQ5WXnGMOpmiZFTuMWCwpjzzkL2nTjcKiAk4hh8TjnGye2TwWOk3UXucZ+3rbmBa8Q==}
    engines: {node: '>= 0.4'}
    dev: true

  /prelude-ls/1.2.1:
    resolution: {integrity: sha512-vkcDPrRZo1QZLbn5RLGPpg/WmIQ65qoWWhcGKf/b5eplkkarX0m9z8ppCat4mlOqUsWpyNuYgO3VRyrYHSzX5g==}
    engines: {node: '>= 0.8.0'}
    dev: true

  /prettier/3.2.5:
    resolution: {integrity: sha512-3/GWa9aOC0YeD7LUfvOG2NiDyhOWRvt1k+rcKhOuYnMY24iiCphgneUfJDyFXd6rZCAnuLBv6UeAULtrhT/F4A==}
    engines: {node: '>=14'}
    hasBin: true

  /process-nextick-args/2.0.1:
    resolution: {integrity: sha512-3ouUOpQhtgrbOa17J7+uxOTpITYWaGP7/AhoR3+A+/1e9skrzelGi/dXzEYyvbxubEF6Wn2ypscTKiKJFFn1ag==}
    dev: true

  /process/0.11.10:
    resolution: {integrity: sha512-cdGef/drWFoydD1JsMzuFf8100nZl+GT+yacc2bEced5f9Rjk4z+WtFUTBu9PhOi9j/jfmBPu0mMEY4wIdAF8A==}
    engines: {node: '>= 0.6.0'}

  /progress/2.0.3:
    resolution: {integrity: sha512-7PiHtLll5LdnKIMw100I+8xJXR5gW2QwWYkT6iJva0bXitZKa/XMrSbdmg3r2Xnaidz9Qumd0VPaMrZlF9V9sA==}
    engines: {node: '>=0.4.0'}
    dev: true

  /prompts/2.4.2:
    resolution: {integrity: sha512-NxNv/kLguCA7p3jE8oL2aEBsrJWgAakBpgmgK6lpPWV+WuOmY6r2/zbAVnP+T8bQlA0nzHXSJSJW0Hq7ylaD2Q==}
    engines: {node: '>= 6'}
    dependencies:
      kleur: 3.0.3
      sisteransi: 1.0.5

  /proper-lockfile/2.0.1:
    resolution: {integrity: sha512-rjaeGbsmhNDcDInmwi4MuI6mRwJu6zq8GjYCLuSuE7GF+4UjgzkL69sVKKJ2T2xH61kK7rXvGYpvaTu909oXaQ==}
    engines: {node: '>=4.0.0'}
    dependencies:
      graceful-fs: 4.2.11
      retry: 0.10.1
    dev: false

  /proxy-addr/2.0.7:
    resolution: {integrity: sha512-llQsMLSUDUPT44jdrU/O37qlnifitDP+ZwrmmZcoSKyLKvtZxpyV0n2/bD/N4tBAAZ/gJEdZU7KMraoK1+XYAg==}
    engines: {node: '>= 0.10'}
    dependencies:
      forwarded: 0.2.0
      ipaddr.js: 1.9.1
    dev: true

  /proxy-agent/6.4.0:
    resolution: {integrity: sha512-u0piLU+nCOHMgGjRbimiXmA9kM/L9EHh3zL81xCdp7m+Y2pHIsnmbdDoEDoAz5geaonNR6q6+yOPQs6n4T6sBQ==}
    engines: {node: '>= 14'}
    dependencies:
      agent-base: 7.1.1
      debug: 4.3.4
      http-proxy-agent: 7.0.2
      https-proxy-agent: 7.0.4
      lru-cache: 7.18.3
      pac-proxy-agent: 7.0.1
      proxy-from-env: 1.1.0
      socks-proxy-agent: 8.0.3
    transitivePeerDependencies:
      - supports-color
    dev: true

  /proxy-from-env/1.1.0:
    resolution: {integrity: sha512-D+zkORCbA9f1tdWRK0RaCR3GPv50cMxcrz4X8k5LTSUD1Dkw47mKJEZQNunItRTkWwgtaUSo1RVFRIG9ZXiFYg==}
    dev: true

  /psl/1.9.0:
    resolution: {integrity: sha512-E/ZsdU4HLs/68gYzgGTkMicWTLPdAftJLfJFlLUAAKZGkStNU72sZjT66SnMDVOfOWY/YAoiD7Jxa9iHvngcag==}
    dev: true

  /pump/3.0.0:
    resolution: {integrity: sha512-LwZy+p3SFs1Pytd/jYct4wpv49HiYCqd9Rlc5ZVdk0V+8Yzv6jR5Blk3TRmPL1ft69TxP0IMZGJ+WPFU2BFhww==}
    dependencies:
      end-of-stream: 1.4.4
      once: 1.4.0
    dev: true

  /punycode/2.3.1:
    resolution: {integrity: sha512-vYt7UD1U9Wg6138shLtLOvdAu+8DsC/ilFtEVHcH+wydcSpNE20AfSOduf6MkRFahL5FY7X1oU7nKVZFtfq8Fg==}
    engines: {node: '>=6'}

  /puppeteer-core/22.6.5:
    resolution: {integrity: sha512-s0/5XkAWe0/dWISiljdrybjwDCHhgN31Nu/wznOZPKeikgcJtZtbvPKBz0t802XWqfSQnQDt3L6xiAE5JLlfuw==}
    engines: {node: '>=18'}
    dependencies:
      '@puppeteer/browsers': 2.2.2
      chromium-bidi: 0.5.17_glpez4bli2fescxzpkw7z2l5si
      debug: 4.3.4
      devtools-protocol: 0.0.1262051
      ws: 8.16.0
    transitivePeerDependencies:
      - bufferutil
      - supports-color
      - utf-8-validate
    dev: true

  /puppeteer/22.6.5_typescript@5.4.5:
    resolution: {integrity: sha512-YuoRKGj3MxHhUwrey7vmNvU4odGdUdNsj1ee8pfcqQlLWIXfMOXZCAXh8xdzpZESHH3tCGWp2xmPZE8E6iUEWg==}
    engines: {node: '>=18'}
    hasBin: true
    requiresBuild: true
    dependencies:
      '@puppeteer/browsers': 2.2.2
      cosmiconfig: 9.0.0_typescript@5.4.5
      devtools-protocol: 0.0.1262051
      puppeteer-core: 22.6.5
    transitivePeerDependencies:
      - bufferutil
      - supports-color
      - typescript
      - utf-8-validate
    dev: true

  /qjobs/1.2.0:
    resolution: {integrity: sha512-8YOJEHtxpySA3fFDyCRxA+UUV+fA+rTWnuWvylOK/NCjhY+b4ocCtmu8TtsWb+mYeU+GCHf/S66KZF/AsteKHg==}
    engines: {node: '>=0.9'}
    dev: true

  /qs/6.11.0:
    resolution: {integrity: sha512-MvjoMCJwEarSbUYk5O+nmoSzSutSsTwF85zcHPQ9OrlFoZOYIjaqBAJIqIXjptyD5vThxGq52Xu/MaJzRkIk4Q==}
    engines: {node: '>=0.6'}
    dependencies:
      side-channel: 1.0.6
    dev: true

  /qs/6.5.3:
    resolution: {integrity: sha512-qxXIEh4pCGfHICj1mAJQ2/2XVZkjCDTcEgfoSQxc/fYivUZxTkk7L3bDBJSoNrEzXI17oUO5Dp07ktqE5KzczA==}
    engines: {node: '>=0.6'}
    dev: true

  /queue-microtask/1.2.3:
    resolution: {integrity: sha512-NuaNSa6flKT5JaSYQzJok04JzTL1CA6aGhv5rfLW3PgqA+M2ChpZQnAC8h8i4ZFkBS8X5RqkDBHA7r4hej3K9A==}

  /queue-tick/1.0.1:
    resolution: {integrity: sha512-kJt5qhMxoszgU/62PLP1CJytzd2NKetjSRnyuj31fDd3Rlcz3fzlFdFLD1SItunPwyqEOkca6GbV612BWfaBag==}
    dev: true

  /randombytes/2.1.0:
    resolution: {integrity: sha512-vYl3iOX+4CKUWuxGi9Ukhie6fsqXqS9FE2Zaic4tNFD2N2QQaXOMFbuKK4QmDHC0JO6B1Zp41J0LpT0oR68amQ==}
    dependencies:
      safe-buffer: 5.2.1
    dev: true

  /range-parser/1.2.1:
    resolution: {integrity: sha512-Hrgsx+orqoygnmhFbKaHE6c296J+HTAQXoxEF6gNupROmmGJRoyzfG3ccAveqCBrwr/2yxQ5BVd/GTl5agOwSg==}
    engines: {node: '>= 0.6'}
    dev: true

  /raw-body/2.5.2:
    resolution: {integrity: sha512-8zGqypfENjCIqGhgXToC8aB2r7YrBX+AQAfIPs/Mlk+BtPTztOvTS01NRW/3Eh60J+a48lt8qsCzirQ6loCVfA==}
    engines: {node: '>= 0.8'}
    dependencies:
      bytes: 3.1.2
      http-errors: 2.0.0
      iconv-lite: 0.4.24
      unpipe: 1.0.0
    dev: true

  /read-pkg/3.0.0:
    resolution: {integrity: sha512-BLq/cCO9two+lBgiTYNqD6GdtK8s4NpaWrl6/rCO9w0TUS8oJl7cmToOZfRYllKTISY6nt1U7jQ53brmKqY6BA==}
    engines: {node: '>=4'}
    dependencies:
      load-json-file: 4.0.0
      normalize-package-data: 2.5.0
      path-type: 3.0.0
    dev: true

  /readable-stream/2.3.8:
    resolution: {integrity: sha512-8p0AUk4XODgIewSi0l8Epjs+EVnWiK7NoDIEGU0HhE7+ZyY8D1IMY7odu5lRrFXGg71L15KG8QrPmum45RTtdA==}
    dependencies:
      core-util-is: 1.0.3
      inherits: 2.0.4
      isarray: 1.0.0
      process-nextick-args: 2.0.1
      safe-buffer: 5.1.2
      string_decoder: 1.1.1
      util-deprecate: 1.0.2
    dev: true

  /readable-stream/3.6.2:
    resolution: {integrity: sha512-9u/sniCrY3D5WdsERHzHE4G2YCXqoG5FTHUiCC4SIbr6XcLZBY05ya9EKjYek9O5xOAwjGq+1JdGBAS7Q9ScoA==}
    engines: {node: '>= 6'}
    dependencies:
      inherits: 2.0.4
      string_decoder: 1.3.0
      util-deprecate: 1.0.2
    dev: true

  /readdirp/3.6.0:
    resolution: {integrity: sha512-hOS089on8RduqdbhvQ5Z37A0ESjsqz6qnRcffsMU3495FuTdqSm+7bhJ29JvIOsBDEEnan5DPu9t3To9VRlMzA==}
    engines: {node: '>=8.10.0'}
    dependencies:
      picomatch: 2.3.1
    dev: true

  /rechoir/0.7.1:
    resolution: {integrity: sha512-/njmZ8s1wVeR6pjTZ+0nCnv8SpZNRMT2D1RLOJQESlYFDBvwpTA4KWJpZ+sBJ4+vhjILRcK7JIFdGCdxEAAitg==}
    engines: {node: '>= 0.10'}
    dependencies:
      resolve: 1.22.8
    dev: true

  /regexp.prototype.flags/1.5.2:
    resolution: {integrity: sha512-NcDiDkTLuPR+++OCKB0nWafEmhg/Da8aUPLPMQbK+bxKKCm1/S5he+AqYa4PlMCVBalb4/yxIRub6qkEx5yJbw==}
    engines: {node: '>= 0.4'}
    dependencies:
      call-bind: 1.0.7
      define-properties: 1.2.1
      es-errors: 1.3.0
      set-function-name: 2.0.2
    dev: true

  /request-promise-core/1.1.4_request@2.88.2:
    resolution: {integrity: sha512-TTbAfBBRdWD7aNNOoVOBH4pN/KigV6LyapYNNlAPA8JwbovRti1E88m3sYAwsLi5ryhPKsE9APwnjFTgdUjTpw==}
    engines: {node: '>=0.10.0'}
    peerDependencies:
      request: ^2.34
    dependencies:
      lodash: 4.17.21
      request: 2.88.2
    dev: true

  /request-promise-native/1.0.9_request@2.88.2:
    resolution: {integrity: sha512-wcW+sIUiWnKgNY0dqCpOZkUbF/I+YPi+f09JZIDa39Ec+q82CpSYniDp+ISgTTbKmnpJWASeJBPZmoxH84wt3g==}
    engines: {node: '>=0.12.0'}
    deprecated: request-promise-native has been deprecated because it extends the now deprecated request package, see https://github.com/request/request/issues/3142
    peerDependencies:
      request: ^2.34
    dependencies:
      request: 2.88.2
      request-promise-core: 1.1.4_request@2.88.2
      stealthy-require: 1.1.1
      tough-cookie: 2.5.0
    dev: true

  /request/2.88.2:
    resolution: {integrity: sha512-MsvtOrfG9ZcrOwAW+Qi+F6HbD0CWXEh9ou77uOb7FM2WPhwT7smM833PzanhJLsgXjN89Ir6V2PczXNnMpwKhw==}
    engines: {node: '>= 6'}
    deprecated: request has been deprecated, see https://github.com/request/request/issues/3142
    dependencies:
      aws-sign2: 0.7.0
      aws4: 1.12.0
      caseless: 0.12.0
      combined-stream: 1.0.8
      extend: 3.0.2
      forever-agent: 0.6.1
      form-data: 2.3.3
      har-validator: 5.1.5
      http-signature: 1.2.0
      is-typedarray: 1.0.0
      isstream: 0.1.2
      json-stringify-safe: 5.0.1
      mime-types: 2.1.35
      oauth-sign: 0.9.0
      performance-now: 2.1.0
      qs: 6.5.3
      safe-buffer: 5.2.1
      tough-cookie: 2.5.0
      tunnel-agent: 0.6.0
      uuid: 3.4.0
    dev: true

  /require-directory/2.1.1:
    resolution: {integrity: sha512-fGxEI7+wsG9xrvdjsrlmL22OMTTiHRwAMroiEeMgq8gzoLC/PQr7RsRDSTLUg/bZAZtF+TVIkHc6/4RIKrui+Q==}
    engines: {node: '>=0.10.0'}

  /require-from-string/2.0.2:
    resolution: {integrity: sha512-Xf0nWe6RseziFMu+Ap9biiUbmplq6S9/p+7w7YXP/JBHhrUDDUhwa+vANyubuqfZWTveU//DYVGsDG7RKL/vEw==}
    engines: {node: '>=0.10.0'}

  /requires-port/1.0.0:
    resolution: {integrity: sha512-KigOCHcocU3XODJxsu8i/j8T9tzT4adHiecwORRQ0ZZFcp7ahwXuRU1m+yuO90C5ZUyGeGfocHDI14M3L3yDAQ==}
    dev: true

  /resolve-cwd/3.0.0:
    resolution: {integrity: sha512-OrZaX2Mb+rJCpH/6CpSqt9xFVpN++x01XnN2ie9g6P5/3xelLAkXWVADpdz1IHD/KFfEXyE6V0U01OQ3UO2rEg==}
    engines: {node: '>=8'}
    dependencies:
      resolve-from: 5.0.0
    dev: true

  /resolve-from/4.0.0:
    resolution: {integrity: sha512-pb/MYmXstAkysRFx8piNI1tGFNQIFA3vkE3Gq4EuA1dF6gHp/+vgZqsCGJapvy8N3Q+4o7FwvquPJcnZ7RYy4g==}
    engines: {node: '>=4'}
    dev: true

  /resolve-from/5.0.0:
    resolution: {integrity: sha512-qYg9KP24dD5qka9J47d0aVky0N+b4fTU89LN9iDnjB5waksiC49rvMB0PrUJQGoTmH50XPiqOvAjDfaijGxYZw==}
    engines: {node: '>=8'}
    dev: true

  /resolve/1.22.8:
    resolution: {integrity: sha512-oKWePCxqpd6FlLvGV1VU0x7bkPmmCNolxzjMf4NczoDnQcIWrAF+cPtZn5i6n+RfD2d9i0tzpKnG6Yk168yIyw==}
    hasBin: true
    dependencies:
      is-core-module: 2.13.1
      path-parse: 1.0.7
      supports-preserve-symlinks-flag: 1.0.0
    dev: true

  /retry/0.10.1:
    resolution: {integrity: sha512-ZXUSQYTHdl3uS7IuCehYfMzKyIDBNoAuUblvy5oGO5UJSUTmStUUVPXbA9Qxd173Bgre53yCQczQuHgRWAdvJQ==}
    dev: false

  /reusify/1.0.4:
    resolution: {integrity: sha512-U9nH88a3fc/ekCF1l0/UP1IosiuIjyTh7hBvXVMHYgVcfGvt897Xguj2UOLDeI5BG2m7/uwyaLVT6fbtCwTyzw==}
    engines: {iojs: '>=1.0.0', node: '>=0.10.0'}

  /rfdc/1.3.1:
    resolution: {integrity: sha512-r5a3l5HzYlIC68TpmYKlxWjmOP6wiPJ1vWv2HeLhNsRZMrCkxeqxiHlQ21oXmQ4F3SiryXBHhAD7JZqvOJjFmg==}
    dev: true

  /rimraf/3.0.2:
    resolution: {integrity: sha512-JZkJMZkAGFFPP2YqXZXPbMlMBgsxzE8ILs4lMIX/2o0L9UBw9O/Y3o6wFw/i9YLapcUJWwqbi3kdxIPdC62TIA==}
    hasBin: true
    dependencies:
      glob: 7.2.3
    dev: true

  /rimraf/5.0.5:
    resolution: {integrity: sha512-CqDakW+hMe/Bz202FPEymy68P+G50RfMQK+Qo5YUqc9SPipvbGjCGKd0RSKEelbsfQuw3g5NZDSrlZZAJurH1A==}
    engines: {node: '>=14'}
    hasBin: true
    dependencies:
      glob: 10.3.12
    dev: true

  /run-parallel/1.2.0:
    resolution: {integrity: sha512-5l4VyZR86LZ/lDxZTR6jqL8AFE2S0IFLMP26AbjsLVADxHdhB/c0GUsH+y39UfCi3dzz8OlQuPmnaJOMoDHQBA==}
    dependencies:
      queue-microtask: 1.2.3

  /safe-array-concat/1.1.2:
    resolution: {integrity: sha512-vj6RsCsWBCf19jIeHEfkRMw8DPiBb+DMXklQ/1SGDHOMlHdPUkZXFQ2YdplS23zESTijAcurb1aSgJA3AgMu1Q==}
    engines: {node: '>=0.4'}
    dependencies:
      call-bind: 1.0.7
      get-intrinsic: 1.2.4
      has-symbols: 1.0.3
      isarray: 2.0.5
    dev: true

  /safe-buffer/5.1.2:
    resolution: {integrity: sha512-Gd2UZBJDkXlY7GbJxfsE8/nvKkUEU1G38c1siN6QP6a9PT9MmHB8GnpscSmMJSoF8LOIrt8ud/wPtojys4G6+g==}
    dev: true

  /safe-buffer/5.2.1:
    resolution: {integrity: sha512-rp3So07KcdmmKbGvgaNxQSJr7bGVSVk5S9Eq1F+ppbRo70+YeaDxkw5Dd8NPN+GD6bjnYm2VuPuCXmpuYvmCXQ==}
    dev: true

  /safe-regex-test/1.0.3:
    resolution: {integrity: sha512-CdASjNJPvRa7roO6Ra/gLYBTzYzzPyyBXxIMdGW3USQLyjWEls2RgW5UBTXaQVp+OrpeCK3bLem8smtmheoRuw==}
    engines: {node: '>= 0.4'}
    dependencies:
      call-bind: 1.0.7
      es-errors: 1.3.0
      is-regex: 1.1.4
    dev: true

  /safe-stable-stringify/2.4.3:
    resolution: {integrity: sha512-e2bDA2WJT0wxseVd4lsDP4+3ONX6HpMXQa1ZhFQ7SU+GjvORCmShbCMltrtIDfkYhVHrOcPtj+KhmDBdPdZD1g==}
    engines: {node: '>=10'}
    dev: true

  /safer-buffer/2.1.2:
    resolution: {integrity: sha512-YZo3K82SD7Riyi0E1EQPojLz7kpepnSQI9IyPbHHg1XXXevb5dJI7tpyN2ADxGcQbHG7vcyRHk0cbwqcQriUtg==}
    dev: true

  /sax/1.3.0:
    resolution: {integrity: sha512-0s+oAmw9zLl1V1cS9BtZN7JAd0cW5e0QH4W3LWEK6a4LaLEA2OTpGYWDY+6XasBLtz6wkm3u1xRw95mRuJ59WA==}

  /schema-utils/3.3.0:
    resolution: {integrity: sha512-pN/yOAvcC+5rQ5nERGuwrjLlYvLTbCibnZ1I7B1LaiAz9BRBlE9GMgE/eqV30P7aJQUf7Ddimy/RsbYO/GrVGg==}
    engines: {node: '>= 10.13.0'}
    dependencies:
      '@types/json-schema': 7.0.15
      ajv: 6.12.6
      ajv-keywords: 3.5.2_ajv@6.12.6
    dev: true

  /semver/5.7.2:
    resolution: {integrity: sha512-cBznnQ9KjJqU67B52RMC65CMarK2600WFnbkcaiwWq3xy/5haFJlshgnpjovMVJ+Hff49d8GEn0b87C5pDQ10g==}
    hasBin: true
    dev: true

  /semver/7.6.0:
    resolution: {integrity: sha512-EnwXhrlwXMk9gKu5/flx5sv/an57AkRplG3hTK68W7FRDN+k+OWBj65M7719OkA82XLBxrcX0KSHj+X5COhOVg==}
    engines: {node: '>=10'}
    hasBin: true
    dependencies:
      lru-cache: 6.0.0

  /send/0.18.0:
    resolution: {integrity: sha512-qqWzuOjSFOuqPjFe4NOsMLafToQQwBSOEpS+FwEt3A2V3vKubTquT3vmLTQpFgMXp8AlFWFuP1qKaJZOtPpVXg==}
    engines: {node: '>= 0.8.0'}
    dependencies:
      debug: 2.6.9
      depd: 2.0.0
      destroy: 1.2.0
      encodeurl: 1.0.2
      escape-html: 1.0.3
      etag: 1.8.1
      fresh: 0.5.2
      http-errors: 2.0.0
      mime: 1.6.0
      ms: 2.1.3
      on-finished: 2.4.1
      range-parser: 1.2.1
      statuses: 2.0.1
    dev: true

  /serialize-javascript/6.0.0:
    resolution: {integrity: sha512-Qr3TosvguFt8ePWqsvRfrKyQXIiW+nGbYpy8XK24NQHE83caxWt+mIymTT19DGFbNWNLfEwsrkSmN64lVWB9ag==}
    dependencies:
      randombytes: 2.1.0
    dev: true

  /serialize-javascript/6.0.2:
    resolution: {integrity: sha512-Saa1xPByTTq2gdeFZYLLo+RFE35NHZkAbqZeWNd3BpzppeVisAqpDjcp8dyf6uIvEqJRd46jemmyA4iFIeVk8g==}
    dependencies:
      randombytes: 2.1.0
    dev: true

  /serve-static/1.15.0:
    resolution: {integrity: sha512-XGuRDNjXUijsUL0vl6nSD7cwURuzEgglbOaFuZM9g3kwDXOWVTck0jLzjPzGD+TazWbboZYu52/9/XPdUgne9g==}
    engines: {node: '>= 0.8.0'}
    dependencies:
      encodeurl: 1.0.2
      escape-html: 1.0.3
      parseurl: 1.3.3
      send: 0.18.0
    dev: true

  /set-function-length/1.2.2:
    resolution: {integrity: sha512-pgRc4hJ4/sNjWCSS9AmnS40x3bNMDTknHgL5UaMBTMyJnU90EgWh1Rz+MC9eFu4BuN/UwZjKQuY/1v3rM7HMfg==}
    engines: {node: '>= 0.4'}
    dependencies:
      define-data-property: 1.1.4
      es-errors: 1.3.0
      function-bind: 1.1.2
      get-intrinsic: 1.2.4
      gopd: 1.0.1
      has-property-descriptors: 1.0.2
    dev: true

  /set-function-name/2.0.2:
    resolution: {integrity: sha512-7PGFlmtwsEADb0WYyvCMa1t+yke6daIG4Wirafur5kcf+MhUnPms1UeR0CKQdTZD81yESwMHbtn+TR+dMviakQ==}
    engines: {node: '>= 0.4'}
    dependencies:
      define-data-property: 1.1.4
      es-errors: 1.3.0
      functions-have-names: 1.2.3
      has-property-descriptors: 1.0.2
    dev: true

  /setprototypeof/1.2.0:
    resolution: {integrity: sha512-E5LDX7Wrp85Kil5bhZv46j8jOeboKq5JMmYM3gVGdGH8xFpPWXUMsNrlODCrkoxMEeNi/XZIwuRvY4XNwYMJpw==}
    dev: true

  /shallow-clone/3.0.1:
    resolution: {integrity: sha512-/6KqX+GVUdqPuPPd2LxDDxzX6CAbjJehAAOKlNpqqUpAqPM6HeL8f+o3a+JsyGjn2lv0WY8UsTgUJjU9Ok55NA==}
    engines: {node: '>=8'}
    dependencies:
      kind-of: 6.0.3
    dev: true

  /shebang-command/1.2.0:
    resolution: {integrity: sha512-EV3L1+UQWGor21OmnvojK36mhg+TyIKDh3iFBKBohr5xeXIhNBcx8oWdgkTEEQ+BEFFYdLRuqMfd5L84N1V5Vg==}
    engines: {node: '>=0.10.0'}
    dependencies:
      shebang-regex: 1.0.0
    dev: true

  /shebang-command/2.0.0:
    resolution: {integrity: sha512-kHxr2zZpYtdmrN1qDjrrX/Z1rR1kG8Dx+gkpK1G4eXmvXswmcE1hTWBWYUzlraYw1/yZp6YuDY77YtvbN0dmDA==}
    engines: {node: '>=8'}
    dependencies:
      shebang-regex: 3.0.0
    dev: true

  /shebang-regex/1.0.0:
    resolution: {integrity: sha512-wpoSFAxys6b2a2wHZ1XpDSgD7N9iVjg29Ph9uV/uaP9Ex/KXlkTZTeddxDPSYQpgvzKLGJke2UU0AzoGCjNIvQ==}
    engines: {node: '>=0.10.0'}
    dev: true

  /shebang-regex/3.0.0:
    resolution: {integrity: sha512-7++dFhtcx3353uBaq8DDR4NuxBetBzC7ZQOhmTQInHEd6bSrXdiEyzCvG07Z44UYdLShWUyXt5M/yhz8ekcb1A==}
    engines: {node: '>=8'}
    dev: true

  /shell-quote/1.8.1:
    resolution: {integrity: sha512-6j1W9l1iAs/4xYBI1SYOVZyFcCis9b4KCLQ8fgAGG07QvzaRLVVRQvAy85yNmmZSjYjg4MWh4gNvlPujU/5LpA==}
    dev: true

  /side-channel/1.0.6:
    resolution: {integrity: sha512-fDW/EZ6Q9RiO8eFG8Hj+7u/oW+XrPTIChwCOM2+th2A6OblDtYYIpve9m+KvI9Z4C9qSEXlaGR6bTEYHReuglA==}
    engines: {node: '>= 0.4'}
    dependencies:
      call-bind: 1.0.7
      es-errors: 1.3.0
      get-intrinsic: 1.2.4
      object-inspect: 1.13.1
    dev: true

  /signal-exit/4.1.0:
    resolution: {integrity: sha512-bzyZ1e88w9O1iNJbKnOlvYTrWPDl46O1bG0D3XInv+9tkPrxrN8jUUTiFlDkkmKWgn1M6CfIA13SuGqOa9Korw==}
    engines: {node: '>=14'}
    dev: true

  /simple-swizzle/0.2.2:
    resolution: {integrity: sha512-JA//kQgZtbuY83m+xT+tXJkmJncGMTFT+C+g2h2R9uxkYIrE2yy9sgmcLhCnw57/WSD+Eh3J97FPEDFnbXnDUg==}
    dependencies:
      is-arrayish: 0.3.2
    dev: true

  /sinon/10.0.1:
    resolution: {integrity: sha512-1rf86mvW4Mt7JitEIgmNaLXaWnrWd/UrVKZZlL+kbeOujXVf9fmC4kQEQ/YeHoiIA23PLNngYWK+dngIx/AumA==}
    deprecated: 16.1.1
    dependencies:
      '@sinonjs/commons': 1.8.6
      '@sinonjs/fake-timers': 7.1.2
      '@sinonjs/samsam': 6.1.3
      diff: 4.0.2
      nise: 5.1.9
      supports-color: 7.2.0
    dev: true

  /sisteransi/1.0.5:
    resolution: {integrity: sha512-bLGGlR1QxBcynn2d5YmDX4MGjlZvy2MRBDRNHLJ8VI6l6+9FUiyTFNJ0IveOSP0bcXgVDPRcfGqA0pjaqUpfVg==}

  /slash/3.0.0:
    resolution: {integrity: sha512-g9Q1haeby36OSStwb4ntCGGGaKsaVSjQ68fBxoQcutl5fS1vuY18H3wSt3jFyFtrkx+Kz0V1G85A4MyAdDMi2Q==}
    engines: {node: '>=8'}
    dev: true

  /slash/5.1.0:
    resolution: {integrity: sha512-ZA6oR3T/pEyuqwMgAKT0/hAv8oAXckzbkmR0UkUosQ+Mc4RxGoJkRmwHgHufaenlyAgE1Mxgpdcrf75y6XcnDg==}
    engines: {node: '>=14.16'}

  /smart-buffer/4.2.0:
    resolution: {integrity: sha512-94hK0Hh8rPqQl2xXc3HsaBoOXKV20MToPkcXvwbISWLEs+64sBq5kFgn2kJDHb1Pry9yrP0dxrCI9RRci7RXKg==}
    engines: {node: '>= 6.0.0', npm: '>= 3.0.0'}
    dev: true

  /socket.io-adapter/2.5.4:
    resolution: {integrity: sha512-wDNHGXGewWAjQPt3pyeYBtpWSq9cLE5UW1ZUPL/2eGK9jtse/FpXib7epSTsz0Q0m+6sg6Y4KtcFTlah1bdOVg==}
    dependencies:
      debug: 4.3.4
      ws: 8.11.0
    transitivePeerDependencies:
      - bufferutil
      - supports-color
      - utf-8-validate
    dev: true

  /socket.io-parser/4.2.4:
    resolution: {integrity: sha512-/GbIKmo8ioc+NIWIhwdecY0ge+qVBSMdgxGygevmdHj24bsfgtCmcUUcQ5ZzcylGFHsN3k4HB4Cgkl96KVnuew==}
    engines: {node: '>=10.0.0'}
    dependencies:
      '@socket.io/component-emitter': 3.1.1
      debug: 4.3.4
    transitivePeerDependencies:
      - supports-color
    dev: true

  /socket.io/4.7.5:
    resolution: {integrity: sha512-DmeAkF6cwM9jSfmp6Dr/5/mfMwb5Z5qRrSXLpo3Fq5SqyU8CMF15jIN4ZhfSwu35ksM1qmHZDQ/DK5XTccSTvA==}
    engines: {node: '>=10.2.0'}
    dependencies:
      accepts: 1.3.8
      base64id: 2.0.0
      cors: 2.8.5
      debug: 4.3.4
      engine.io: 6.5.4
      socket.io-adapter: 2.5.4
      socket.io-parser: 4.2.4
    transitivePeerDependencies:
      - bufferutil
      - supports-color
      - utf-8-validate
    dev: true

  /socks-proxy-agent/8.0.3:
    resolution: {integrity: sha512-VNegTZKhuGq5vSD6XNKlbqWhyt/40CgoEw8XxD6dhnm8Jq9IEa3nIa4HwnM8XOqU0CdB0BwWVXusqiFXfHB3+A==}
    engines: {node: '>= 14'}
    dependencies:
      agent-base: 7.1.1
      debug: 4.3.4
      socks: 2.8.3
    transitivePeerDependencies:
      - supports-color
    dev: true

  /socks/2.8.3:
    resolution: {integrity: sha512-l5x7VUUWbjVFbafGLxPWkYsHIhEvmF85tbIeFZWc8ZPtoMyybuEhL7Jye/ooC4/d48FgOjSJXgsF/AJPYCW8Zw==}
    engines: {node: '>= 10.0.0', npm: '>= 3.0.0'}
    dependencies:
      ip-address: 9.0.5
      smart-buffer: 4.2.0
    dev: true

  /source-map-loader/1.1.3_webpack@5.91.0:
    resolution: {integrity: sha512-6YHeF+XzDOrT/ycFJNI53cgEsp/tHTMl37hi7uVyqFAlTXW109JazaQCkbc+jjoL2637qkH1amLi+JzrIpt5lA==}
    engines: {node: '>= 10.13.0'}
    peerDependencies:
      webpack: ^4.0.0 || ^5.0.0
    dependencies:
      abab: 2.0.6
      iconv-lite: 0.6.3
      loader-utils: 2.0.4
      schema-utils: 3.3.0
      source-map: 0.6.1
      webpack: 5.91.0_webpack-cli@4.10.0
      whatwg-mimetype: 2.3.0
    dev: true

  /source-map-support/0.5.21:
    resolution: {integrity: sha512-uBHU3L3czsIyYXKX88fdrGovxdSCoTGDRZ6SYXtSRxLZUzHg5P/66Ht6uoUlHu9EZod+inXhKo3qQgwXUT/y1w==}
    dependencies:
      buffer-from: 1.1.2
      source-map: 0.6.1

  /source-map/0.6.1:
    resolution: {integrity: sha512-UjgapumWlbMhkBgzT7Ykc5YXUT46F0iKu8SGXq0bcwP5dz/h0Plj6enJqjz1Zbq2l5WaqYnrVbwWOWMyF3F47g==}
    engines: {node: '>=0.10.0'}

  /spdx-correct/3.2.0:
    resolution: {integrity: sha512-kN9dJbvnySHULIluDHy32WHRUu3Og7B9sbY7tsFLctQkIqnMh3hErYgdMjTYuqmcXX+lK5T1lnUt3G7zNswmZA==}
    dependencies:
      spdx-expression-parse: 3.0.1
      spdx-license-ids: 3.0.17
    dev: true

  /spdx-exceptions/2.5.0:
    resolution: {integrity: sha512-PiU42r+xO4UbUS1buo3LPJkjlO7430Xn5SVAhdpzzsPHsjbYVflnnFdATgabnLude+Cqu25p6N+g2lw/PFsa4w==}
    dev: true

  /spdx-expression-parse/3.0.1:
    resolution: {integrity: sha512-cbqHunsQWnJNE6KhVSMsMeH5H/L9EpymbzqTQ3uLwNCLZ1Q481oWaofqH7nO6V07xlXwY6PhQdQ2IedWx/ZK4Q==}
    dependencies:
      spdx-exceptions: 2.5.0
      spdx-license-ids: 3.0.17
    dev: true

  /spdx-license-ids/3.0.17:
    resolution: {integrity: sha512-sh8PWc/ftMqAAdFiBu6Fy6JUOYjqDJBJvIhpfDMyHrr0Rbp5liZqd4TjtQ/RgfLjKFZb+LMx5hpml5qOWy0qvg==}
    dev: true

  /sprintf-js/1.1.3:
    resolution: {integrity: sha512-Oo+0REFV59/rz3gfJNKQiBlwfHaSESl1pcGyABQsnnIfWOFt6JNj5gCog2U6MLZ//IGYD+nA8nI+mTShREReaA==}
    dev: true

  /sshpk/1.18.0:
    resolution: {integrity: sha512-2p2KJZTSqQ/I3+HX42EpYOa2l3f8Erv8MWKsy2I9uf4wA7yFIkXRffYdsx86y6z4vHtV8u7g+pPlr8/4ouAxsQ==}
    engines: {node: '>=0.10.0'}
    hasBin: true
    dependencies:
      asn1: 0.2.6
      assert-plus: 1.0.0
      bcrypt-pbkdf: 1.0.2
      dashdash: 1.14.1
      ecc-jsbn: 0.1.2
      getpass: 0.1.7
      jsbn: 0.1.1
      safer-buffer: 2.1.2
      tweetnacl: 0.14.5
    dev: true

  /stack-trace/0.0.10:
    resolution: {integrity: sha512-KGzahc7puUKkzyMt+IqAep+TVNbKP+k2Lmwhub39m1AsTSkaDutx56aDCo+HLDzf/D26BIHTJWNiTG1KAJiQCg==}
    dev: true

  /statuses/1.5.0:
    resolution: {integrity: sha512-OpZ3zP+jT1PI7I8nemJX4AKmAX070ZkYPVWV/AaKTJl+tXCTGyVdC1a4SL8RUQYEwk/f34ZX8UTykN68FwrqAA==}
    engines: {node: '>= 0.6'}
    dev: true

  /statuses/2.0.1:
    resolution: {integrity: sha512-RwNA9Z/7PrK06rYLIzFMlaF+l73iwpzsqRIFgbMLbTcLD6cOao82TaWefPXQvB2fOC4AjuYSEndS7N/mTCbkdQ==}
    engines: {node: '>= 0.8'}
    dev: true

  /stealthy-require/1.1.1:
    resolution: {integrity: sha512-ZnWpYnYugiOVEY5GkcuJK1io5V8QmNYChG62gSit9pQVGErXtrKuPC55ITaVSukmMta5qpMU7vqLt2Lnni4f/g==}
    engines: {node: '>=0.10.0'}
    dev: true

  /stop-iteration-iterator/1.0.0:
    resolution: {integrity: sha512-iCGQj+0l0HOdZ2AEeBADlsRC+vsnDsZsbdSiH1yNSjcfKM7fdpCMfqAL/dwF5BLiw/XhRft/Wax6zQbhq2BcjQ==}
    engines: {node: '>= 0.4'}
    dependencies:
      internal-slot: 1.0.7
    dev: true

  /stoppable/1.1.0:
    resolution: {integrity: sha512-KXDYZ9dszj6bzvnEMRYvxgeTHU74QBFL54XKtP3nyMuJ81CFYtABZ3bAzL2EdFUaEwJOBOgENyFj3R7oTzDyyw==}
    engines: {node: '>=4', npm: '>=6'}
    dev: true

  /streamroller/3.1.5:
    resolution: {integrity: sha512-KFxaM7XT+irxvdqSP1LGLgNWbYN7ay5owZ3r/8t77p+EtSUAfUgtl7be3xtqtOmGUl9K9YPO2ca8133RlTjvKw==}
    engines: {node: '>=8.0'}
    dependencies:
      date-format: 4.0.14
      debug: 4.3.4
      fs-extra: 8.1.0
    transitivePeerDependencies:
      - supports-color
    dev: true

  /streamsearch/1.1.0:
    resolution: {integrity: sha512-Mcc5wHehp9aXz1ax6bZUyY5afg9u2rv5cqQI3mRrYkGC8rW2hM02jWuwjtL++LS5qinSyhj2QfLyNsuc+VsExg==}
    engines: {node: '>=10.0.0'}
    dev: true

  /streamx/2.16.1:
    resolution: {integrity: sha512-m9QYj6WygWyWa3H1YY69amr4nVgy61xfjys7xO7kviL5rfIEc2naf+ewFiOA+aEJD7y0JO3h2GoiUv4TDwEGzQ==}
    dependencies:
      fast-fifo: 1.3.2
      queue-tick: 1.0.1
    optionalDependencies:
      bare-events: 2.2.2
    dev: true

  /string-width/4.2.3:
    resolution: {integrity: sha512-wKyQRQpjJ0sIp62ErSZdGsjMJWsap5oRNihHhu6G7JVO/9jIB6UyevL+tXuOqrng8j/cxKTWyWUwvSTriiZz/g==}
    engines: {node: '>=8'}
    dependencies:
      emoji-regex: 8.0.0
      is-fullwidth-code-point: 3.0.0
      strip-ansi: 6.0.1

  /string-width/5.1.2:
    resolution: {integrity: sha512-HnLOCR3vjcY8beoNLtcjZ5/nxn2afmME6lhrDrebokqMap+XbeW8n9TXpPDOqdGK5qcI3oT0GKTW6wC7EMiVqA==}
    engines: {node: '>=12'}
    dependencies:
      eastasianwidth: 0.2.0
      emoji-regex: 9.2.2
      strip-ansi: 7.1.0
    dev: true

  /string.prototype.padend/3.1.6:
    resolution: {integrity: sha512-XZpspuSB7vJWhvJc9DLSlrXl1mcA2BdoY5jjnS135ydXqLoqhs96JjDtCkjJEQHvfqZIp9hBuBMgI589peyx9Q==}
    engines: {node: '>= 0.4'}
    dependencies:
      call-bind: 1.0.7
      define-properties: 1.2.1
      es-abstract: 1.23.3
      es-object-atoms: 1.0.0
    dev: true

  /string.prototype.repeat/0.2.0:
    resolution: {integrity: sha512-1BH+X+1hSthZFW+X+JaUkjkkUPwIlLEMJBLANN3hOob3RhEk5snLWNECDnYbgn/m5c5JV7Ersu1Yubaf+05cIA==}
    dev: true

  /string.prototype.trim/1.2.9:
    resolution: {integrity: sha512-klHuCNxiMZ8MlsOihJhJEBJAiMVqU3Z2nEXWfWnIqjN0gEFS9J9+IxKozWWtQGcgoa1WUZzLjKPTr4ZHNFTFxw==}
    engines: {node: '>= 0.4'}
    dependencies:
      call-bind: 1.0.7
      define-properties: 1.2.1
      es-abstract: 1.23.3
      es-object-atoms: 1.0.0
    dev: true

  /string.prototype.trimend/1.0.8:
    resolution: {integrity: sha512-p73uL5VCHCO2BZZ6krwwQE3kCzM7NKmis8S//xEC6fQonchbum4eP6kR4DLEjQFO3Wnj3Fuo8NM0kOSjVdHjZQ==}
    dependencies:
      call-bind: 1.0.7
      define-properties: 1.2.1
      es-object-atoms: 1.0.0
    dev: true

  /string.prototype.trimstart/1.0.8:
    resolution: {integrity: sha512-UXSH262CSZY1tfu3G3Secr6uGLCFVPMhIqHjlgCUtCCcgihYc/xKs9djMTMUOb2j1mVSeU8EU6NWc/iQKU6Gfg==}
    engines: {node: '>= 0.4'}
    dependencies:
      call-bind: 1.0.7
      define-properties: 1.2.1
      es-object-atoms: 1.0.0
    dev: true

  /string_decoder/1.1.1:
    resolution: {integrity: sha512-n/ShnvDi6FHbbVfviro+WojiFzv+s8MPMHBczVePfUpDJLwoLT0ht1l4YwBCbi8pJAveEEdnkHyPyTP/mzRfwg==}
    dependencies:
      safe-buffer: 5.1.2
    dev: true

  /string_decoder/1.3.0:
    resolution: {integrity: sha512-hkRX8U1WjJFd8LsDJ2yQ/wWWxaopEsABU1XfkM8A+j0+85JAGppt16cr1Whg6KIbb4okU6Mql6BOj+uup/wKeA==}
    dependencies:
      safe-buffer: 5.2.1
    dev: true

  /strip-ansi/6.0.1:
    resolution: {integrity: sha512-Y38VPSHcqkFrCpFnQ9vuSXmquuv5oXOKpGeT6aGrr3o3Gc9AlVa6JBfUSOCnbxGGZF+/0ooI7KrPuUSztUdU5A==}
    engines: {node: '>=8'}
    dependencies:
      ansi-regex: 5.0.1

  /strip-ansi/7.1.0:
    resolution: {integrity: sha512-iq6eVVI64nQQTRYq2KtEg2d2uU7LElhTJwsH4YzIHZshxlgZms/wIc4VoDQTlG/IvVIrBKG06CrZnp0qv7hkcQ==}
    engines: {node: '>=12'}
    dependencies:
      ansi-regex: 6.0.1
    dev: true

  /strip-bom/3.0.0:
    resolution: {integrity: sha512-vavAMRXOgBVNF6nyEEmL3DBK19iRpDcoIwW+swQ+CbGiu7lju6t+JklA1MHweoWtadgt4ISVUsXLyDq34ddcwA==}
    engines: {node: '>=4'}
    dev: true

  /strip-json-comments/3.1.1:
    resolution: {integrity: sha512-6fPc+R4ihwqP6N/aIv2f1gMH8lOVtWQHoqC4yK6oSDVVocumAsfCqjkXnqiYMhmMwS/mEHLp7Vehlt3ql6lEig==}
    engines: {node: '>=8'}
    dev: true

  /strnum/1.0.5:
    resolution: {integrity: sha512-J8bbNyKKXl5qYcR36TIO8W3mVGVHrmmxsd5PAItGkmyzwJvybiw2IVq5nqd0i4LSNSkB/sx9VHllbfFdr9k1JA==}
    dev: true

  /supports-color/5.5.0:
    resolution: {integrity: sha512-QjVjwdXIt408MIiAqCX4oUKsgU2EqAGzs2Ppkm4aQYbjm+ZEWEcW4SfFNTr4uMNZma0ey4f5lgLrkB0aX0QMow==}
    engines: {node: '>=4'}
    dependencies:
      has-flag: 3.0.0

  /supports-color/7.2.0:
    resolution: {integrity: sha512-qpCAvRl9stuOHveKsn7HncJRvv501qIacKzQlO/+Lwxc9+0q2wLyv4Dfvt80/DPn2pqOBsJdDiogXGR9+OvwRw==}
    engines: {node: '>=8'}
    dependencies:
      has-flag: 4.0.0
    dev: true

  /supports-color/8.1.1:
    resolution: {integrity: sha512-MpUEN2OodtUzxvKQl72cUF7RQ5EiHsGvSsVG0ia9c5RbWGL2CI4C7EpPS8UTBIplnlzZiNuV56w+FuNxy3ty2Q==}
    engines: {node: '>=10'}
    dependencies:
      has-flag: 4.0.0
    dev: true

  /supports-preserve-symlinks-flag/1.0.0:
    resolution: {integrity: sha512-ot0WnXS9fgdkgIcePe6RHNk1WA8+muPa6cSjeR3V8K27q9BB1rTE3R1p7Hv0z1ZyAc8s6Vvv8DIyWf681MAt0w==}
    engines: {node: '>= 0.4'}
    dev: true

  /tapable/2.2.1:
    resolution: {integrity: sha512-GNzQvQTOIP6RyTfE2Qxb8ZVlNmw0n88vp1szwWRimP02mnTsx3Wtn5qRdqY9w2XduFNUgvOwhNnQsjwCp+kqaQ==}
    engines: {node: '>=6'}
    dev: true

  /tar-fs/3.0.5:
    resolution: {integrity: sha512-JOgGAmZyMgbqpLwct7ZV8VzkEB6pxXFBVErLtb+XCOqzc6w1xiWKI9GVd6bwk68EX7eJ4DWmfXVmq8K2ziZTGg==}
    dependencies:
      pump: 3.0.0
      tar-stream: 3.1.7
    optionalDependencies:
      bare-fs: 2.2.3
      bare-path: 2.1.1
    dev: true

  /tar-stream/3.1.7:
    resolution: {integrity: sha512-qJj60CXt7IU1Ffyc3NJMjh6EkuCFej46zUqJ4J7pqYlThyd9bO0XBTmcOIhSzZJVWfsLks0+nle/j538YAW9RQ==}
    dependencies:
      b4a: 1.6.6
      fast-fifo: 1.3.2
      streamx: 2.16.1
    dev: true

  /terser-webpack-plugin/5.3.10_webpack@5.91.0:
    resolution: {integrity: sha512-BKFPWlPDndPs+NGGCr1U59t0XScL5317Y0UReNrHaw9/FwhPENlq6bfgs+4yPfyP51vqC1bQ4rp1EfXW5ZSH9w==}
    engines: {node: '>= 10.13.0'}
    peerDependencies:
      '@swc/core': '*'
      esbuild: '*'
      uglify-js: '*'
      webpack: ^5.1.0
    peerDependenciesMeta:
      '@swc/core':
        optional: true
      esbuild:
        optional: true
      uglify-js:
        optional: true
    dependencies:
      '@jridgewell/trace-mapping': 0.3.25
      jest-worker: 27.5.1
      schema-utils: 3.3.0
      serialize-javascript: 6.0.2
      terser: 5.30.4
      webpack: 5.91.0_webpack-cli@4.10.0
    dev: true

  /terser/5.30.4:
    resolution: {integrity: sha512-xRdd0v64a8mFK9bnsKVdoNP9GQIKUAaJPTaqEQDL4w/J8WaW4sWXXoMZ+6SimPkfT5bElreXf8m9HnmPc3E1BQ==}
    engines: {node: '>=10'}
    hasBin: true
    dependencies:
      '@jridgewell/source-map': 0.3.6
      acorn: 8.11.3
      commander: 2.20.3
      source-map-support: 0.5.21
    dev: true

  /text-hex/1.0.0:
    resolution: {integrity: sha512-uuVGNWzgJ4yhRaNSiubPY7OjISw4sw4E5Uv0wbjp+OzcbmVU/rsT8ujgcXJhn9ypzsgr5vlzpPqP+MBBKcGvbg==}
    dev: true

  /text-table/0.2.0:
    resolution: {integrity: sha512-N+8UisAXDGk8PFXP4HAzVR9nbfmVJ3zYLAWiTIoqC5v5isinhr+r5uaO8+7r3BMfuNIufIsA7RdpVgacC2cSpw==}
    dev: true

  /through/2.3.8:
    resolution: {integrity: sha512-w89qg7PI8wAdvX60bMDP+bFoD5Dvhm9oLheFp5O4a2QF0cSBGsBX4qZmadPMvVqlLJBBci+WqGGOAPvcDeNSVg==}
    dev: true

  /tmp/0.2.3:
    resolution: {integrity: sha512-nZD7m9iCPC5g0pYmcaxogYKggSfLsdxl8of3Q/oIbqCqLLIO9IAF0GWjX1z9NZRHPiXv8Wex4yDCaZsgEw0Y8w==}
    engines: {node: '>=14.14'}
    dev: true

  /to-regex-range/5.0.1:
    resolution: {integrity: sha512-65P7iz6X5yEr1cwcgvQxbbIw7Uk3gOy5dIdtZ4rDveLqhrdJP+Li/Hx6tyK0NEb+2GCyneCMJiGqrADCSNk8sQ==}
    engines: {node: '>=8.0'}
    dependencies:
      is-number: 7.0.0

  /toidentifier/1.0.1:
    resolution: {integrity: sha512-o5sSPKEkg/DIQNmH43V0/uerLrpzVedkUh8tGNvaeXpfpuwjKenlSox/2O/BTlZUtEe+JG7s5YhEz608PlAHRA==}
    engines: {node: '>=0.6'}
    dev: true

  /tough-cookie/2.5.0:
    resolution: {integrity: sha512-nlLsUzgm1kfLXSXfRZMc1KLAugd4hqJHDTvc2hDIwS3mZAfMEuMbc03SujMF+GEcpaX/qboeycw6iO8JwVv2+g==}
    engines: {node: '>=0.8'}
    dependencies:
      psl: 1.9.0
      punycode: 2.3.1
    dev: true

  /tr46/0.0.3:
    resolution: {integrity: sha512-N3WMsuqV66lT30CrXNbEjx4GEwlow3v6rr4mCcv6prnfwhS01rkgyFdjPNBYd9br7LpXV1+Emh01fHnq2Gdgrw==}

  /triple-beam/1.4.1:
    resolution: {integrity: sha512-aZbgViZrg1QNcG+LULa7nhZpJTZSLm/mXnHXnbAbjmN5aSa0y7V+wvv6+4WaBtpISJzThKy+PIPxc1Nq1EJ9mg==}
    engines: {node: '>= 14.0.0'}
    dev: true

  /ts-api-utils/1.3.0_typescript@5.4.5:
    resolution: {integrity: sha512-UQMIo7pb8WRomKR1/+MFVLTroIvDVtMX3K6OUir8ynLyzB8Jeriont2bTAtmNPa1ekAgN7YPDyf6V+ygrdU+eQ==}
    engines: {node: '>=16'}
    peerDependencies:
      typescript: '>=4.2.0'
    dependencies:
      typescript: 5.4.5
    dev: true

  /ts-morph/15.1.0:
    resolution: {integrity: sha512-RBsGE2sDzUXFTnv8Ba22QfeuKbgvAGJFuTN7HfmIRUkgT/NaVLfDM/8OFm2NlFkGlWEXdpW5OaFIp1jvqdDuOg==}
    dependencies:
      '@ts-morph/common': 0.16.0
      code-block-writer: 11.0.3
    dev: false

  /ts-node/10.9.2_wlea62xd56quayhtvpd45pky4m:
    resolution: {integrity: sha512-f0FFpIdcHgn8zcPSbf1dRevwt047YMnaiJM3u2w2RewrB+fob/zePZcrOyQoLMMO7aBIddLcQIEK5dYjkLnGrQ==}
    hasBin: true
    peerDependencies:
      '@swc/core': '>=1.2.50'
      '@swc/wasm': '>=1.2.50'
      '@types/node': '*'
      typescript: '>=2.7'
    peerDependenciesMeta:
      '@swc/core':
        optional: true
      '@swc/wasm':
        optional: true
    dependencies:
      '@cspotcode/source-map-support': 0.8.1
      '@tsconfig/node10': 1.0.11
      '@tsconfig/node12': 1.0.11
      '@tsconfig/node14': 1.0.3
      '@tsconfig/node16': 1.0.4
      '@types/node': 18.19.31
      acorn: 8.11.3
      acorn-walk: 8.3.2
      arg: 4.1.3
      create-require: 1.1.1
      diff: 4.0.2
      make-error: 1.3.6
      typescript: 5.4.5
      v8-compile-cache-lib: 3.0.1
      yn: 3.1.1
    dev: true

  /ts-node/8.10.2_typescript@5.4.5:
    resolution: {integrity: sha512-ISJJGgkIpDdBhWVu3jufsWpK3Rzo7bdiIXJjQc0ynKxVOVcg2oIrf2H2cejminGrptVc6q6/uynAHNCuWGbpVA==}
    engines: {node: '>=6.0.0'}
    hasBin: true
    peerDependencies:
      typescript: '>=2.7'
    dependencies:
      arg: 4.1.3
      diff: 4.0.2
      make-error: 1.3.6
      source-map-support: 0.5.21
      typescript: 5.4.5
      yn: 3.1.1
    dev: true

  /tslib/2.6.2:
    resolution: {integrity: sha512-AEYxH93jGFPn/a2iVAwW87VuUIkR1FVUKB77NwMF7nBTDkDrrT/Hpt/IrCJ0QXhW27jTBDcf5ZY7w6RiqTMw2Q==}

  /tunnel-agent/0.6.0:
    resolution: {integrity: sha512-McnNiV1l8RYeY8tBgEpuodCC1mLUdbSN+CYBL7kJsJNInOP8UjDDEwdk6Mw60vdLLrr5NHKZhMAOSrR2NZuQ+w==}
    dependencies:
      safe-buffer: 5.2.1
    dev: true

  /tunnel/0.0.6:
    resolution: {integrity: sha512-1h/Lnq9yajKY2PEbBadPXj3VxsDDu844OnaAo52UVmIzIvwwtBPIuNvkjuzBlTWpfJyUbG3ez0KSBibQkj4ojg==}
    engines: {node: '>=0.6.11 <=0.7.0 || >=0.7.3'}

  /tweetnacl/0.14.5:
    resolution: {integrity: sha512-KXXFFdAbFXY4geFIwoyNK+f5Z1b7swfXABfL7HXCmoIWMKU3dmS26672A4EeQtDzLKy7SXmfBu51JolvEKwtGA==}
    dev: true

  /type-check/0.4.0:
    resolution: {integrity: sha512-XleUoc9uwGXqjWwXaUTZAmzMcFZ5858QA2vvx1Ur5xIcixXIP+8LnFDgRplU30us6teqdlskFfu+ae4K79Ooew==}
    engines: {node: '>= 0.8.0'}
    dependencies:
      prelude-ls: 1.2.1
    dev: true

  /type-detect/4.0.8:
    resolution: {integrity: sha512-0fr/mIH1dlO+x7TlcMy+bIDqKPsw/70tVyeHW787goQjhmqaZe10uwLujubK9q9Lg6Fiho1KUKDYz0Z7k7g5/g==}
    engines: {node: '>=4'}
    dev: true

  /type-fest/0.20.2:
    resolution: {integrity: sha512-Ne+eE4r0/iWnpAxD852z3A+N0Bt5RN//NjJwRd2VFHEmrywxf5vsZlh4R6lixl6B+wz/8d+maTSAkN1FIkI3LQ==}
    engines: {node: '>=10'}
    dev: true

  /type-is/1.6.18:
    resolution: {integrity: sha512-TkRKr9sUTxEH8MdfuCSP7VizJyzRNMjj2J2do2Jr3Kym598JVdEksuzPQCnlFPW4ky9Q+iA+ma9BGm06XQBy8g==}
    engines: {node: '>= 0.6'}
    dependencies:
      media-typer: 0.3.0
      mime-types: 2.1.35
    dev: true

  /typed-array-buffer/1.0.2:
    resolution: {integrity: sha512-gEymJYKZtKXzzBzM4jqa9w6Q1Jjm7x2d+sh19AdsD4wqnMPDYyvwpsIc2Q/835kHuo3BEQ7CjelGhfTsoBb2MQ==}
    engines: {node: '>= 0.4'}
    dependencies:
      call-bind: 1.0.7
      es-errors: 1.3.0
      is-typed-array: 1.1.13
    dev: true

  /typed-array-byte-length/1.0.1:
    resolution: {integrity: sha512-3iMJ9q0ao7WE9tWcaYKIptkNBuOIcZCCT0d4MRvuuH88fEoEH62IuQe0OtraD3ebQEoTRk8XCBoknUNc1Y67pw==}
    engines: {node: '>= 0.4'}
    dependencies:
      call-bind: 1.0.7
      for-each: 0.3.3
      gopd: 1.0.1
      has-proto: 1.0.3
      is-typed-array: 1.1.13
    dev: true

  /typed-array-byte-offset/1.0.2:
    resolution: {integrity: sha512-Ous0vodHa56FviZucS2E63zkgtgrACj7omjwd/8lTEMEPFFyjfixMZ1ZXenpgCFBBt4EC1J2XsyVS2gkG0eTFA==}
    engines: {node: '>= 0.4'}
    dependencies:
      available-typed-arrays: 1.0.7
      call-bind: 1.0.7
      for-each: 0.3.3
      gopd: 1.0.1
      has-proto: 1.0.3
      is-typed-array: 1.1.13
    dev: true

  /typed-array-length/1.0.6:
    resolution: {integrity: sha512-/OxDN6OtAk5KBpGb28T+HZc2M+ADtvRxXrKKbUwtsLgdoxgX13hyy7ek6bFRl5+aBs2yZzB0c4CnQfAtVypW/g==}
    engines: {node: '>= 0.4'}
    dependencies:
      call-bind: 1.0.7
      for-each: 0.3.3
      gopd: 1.0.1
      has-proto: 1.0.3
      is-typed-array: 1.1.13
      possible-typed-array-names: 1.0.0
    dev: true

  /typedarray/0.0.6:
    resolution: {integrity: sha512-/aCDEGatGvZ2BIk+HmLf4ifCJFwvKFNb9/JeZPMulfgFracn9QFcAf5GO8B/mweUjSoblS5In0cWhqpfs/5PQA==}
    dev: true

  /typescript/5.4.5:
    resolution: {integrity: sha512-vcI4UpRgg81oIRUFwR0WSIHKt11nJ7SAVlYNIu+QpqeyXP+gpQJy/Z4+F0aGxSE4MqwjyXvW/TzgkLAx2AGHwQ==}
    engines: {node: '>=14.17'}
    hasBin: true
    dev: true

  /ua-parser-js/0.7.37:
    resolution: {integrity: sha512-xV8kqRKM+jhMvcHWUKthV9fNebIzrNy//2O9ZwWcfiBFR5f25XVZPLlEajk/sf3Ra15V92isyQqnIEXRDaZWEA==}
    dev: true

  /uglify-js/3.17.4:
    resolution: {integrity: sha512-T9q82TJI9e/C1TAxYvfb16xO120tMVFZrGA3f9/P4424DNu6ypK103y0GPFVa17yotwSyZW5iYXgjYHkGrJW/g==}
    engines: {node: '>=0.8.0'}
    hasBin: true
    requiresBuild: true
    dev: false
    optional: true

  /unbox-primitive/1.0.2:
    resolution: {integrity: sha512-61pPlCD9h51VoreyJ0BReideM3MDKMKnh6+V9L08331ipq6Q8OFXZYiqP6n/tbHx4s5I9uRhcye6BrbkizkBDw==}
    dependencies:
      call-bind: 1.0.7
      has-bigints: 1.0.2
      has-symbols: 1.0.3
      which-boxed-primitive: 1.0.2
    dev: true

  /unbzip2-stream/1.4.3:
    resolution: {integrity: sha512-mlExGW4w71ebDJviH16lQLtZS32VKqsSfk80GCfUlwT/4/hNRFsoscrF/c++9xinkMzECL1uL9DDwXqFWkruPg==}
    dependencies:
      buffer: 5.7.1
      through: 2.3.8
    dev: true

  /underscore/1.13.6:
    resolution: {integrity: sha512-+A5Sja4HP1M08MaXya7p5LvjuM7K6q/2EaC0+iovj/wOcMsTzMvDFbasi/oSapiwOlt252IqsKqPjCl7huKS0A==}
    dev: true

  /undici-types/5.26.5:
    resolution: {integrity: sha512-JlCMO+ehdEIKqlFxk6IfVoAUVmgz7cU7zD/h9XZ0qzeosSHmUJVOzSQvvYSYWXkFXC+IfLKSIffhv0sVZup6pA==}

  /unicorn-magic/0.1.0:
    resolution: {integrity: sha512-lRfVq8fE8gz6QMBuDM6a+LO3IAzTi05H6gCVaUpir2E1Rwpo4ZUog45KpNXKC/Mn3Yb9UDuHumeFTo9iV/D9FQ==}
    engines: {node: '>=18'}

  /universalify/0.1.2:
    resolution: {integrity: sha512-rBJeI5CXAlmy1pV+617WB9J63U6XcazHHF2f2dbJix4XzpUF0RS3Zbj0FGIOCAva5P/d/GBOYaACQ1w+0azUkg==}
    engines: {node: '>= 4.0.0'}
    dev: true

  /universalify/2.0.1:
    resolution: {integrity: sha512-gptHNQghINnc/vTGIk0SOFGFNXw7JVrlRUtConJRlvaw6DuX0wO5Jeko9sWrMBhh+PsYAZ7oXAiOnf/UKogyiw==}
    engines: {node: '>= 10.0.0'}

  /unpipe/1.0.0:
    resolution: {integrity: sha512-pjy2bYhSsufwWlKwPc+l3cN7+wuJlK6uz0YdJEOlQDbl6jo/YlPi4mb8agUkVC8BF7V8NuzeyPNqRksA3hztKQ==}
    engines: {node: '>= 0.8'}
    dev: true

  /update-browserslist-db/1.0.13_browserslist@4.23.0:
    resolution: {integrity: sha512-xebP81SNcPuNpPP3uzeW1NYXxI3rxyJzF3pD6sH4jE7o/IX+WtSpwnVU+qIsDPyk0d3hmFQ7mjqc6AtV604hbg==}
    hasBin: true
    peerDependencies:
      browserslist: '>= 4.21.0'
    dependencies:
      browserslist: 4.23.0
      escalade: 3.1.2
      picocolors: 1.0.0
    dev: true

  /uri-js/4.4.1:
    resolution: {integrity: sha512-7rKUyy33Q1yc98pQ1DAmLtwX109F7TIfWlW1Ydo8Wl1ii1SeHieeh0HHfPeL2fMXK6z0s8ecKs9frCuLJvndBg==}
    dependencies:
      punycode: 2.3.1

  /urlpattern-polyfill/10.0.0:
    resolution: {integrity: sha512-H/A06tKD7sS1O1X2SshBVeA5FLycRpjqiBeqGKmBwBDBy28EnRjORxTNe269KSSr5un5qyWi1iL61wLxpd+ZOg==}
    dev: true

  /util-deprecate/1.0.2:
    resolution: {integrity: sha512-EPD5q1uXyFxJpCrLnCc1nHnq3gOa6DZBocAIiI2TaSCA7VCJ1UJDMagCzIkXNsUYfD1daK//LTEQ8xiIbrHtcw==}
    dev: true

  /utils-merge/1.0.1:
    resolution: {integrity: sha512-pMZTvIkT1d+TFGvDOqodOclx0QWkkgi6Tdoa8gC8ffGAAqz9pzPTZWAybbsHHoED/ztMtkv/VoYTYyShUn81hA==}
    engines: {node: '>= 0.4.0'}
    dev: true

  /uuid/3.4.0:
    resolution: {integrity: sha512-HjSDRw6gZE5JMggctHBcjVak08+KEVhSIiDzFnT9S9aegmp85S/bReBVTb4QTFaRNptJ9kuYaNhnbNEOkbKb/A==}
    deprecated: Please upgrade  to version 7 or higher.  Older versions may use Math.random() in certain circumstances, which is known to be problematic.  See https://v8.dev/blog/math-random for details.
    hasBin: true
    dev: true

  /uuid/8.3.2:
    resolution: {integrity: sha512-+NYs2QeMWy+GWFOEm9xnn6HCDp0l7QBD7ml8zLUmJ+93Q5NF0NocErnwkTkXVFNiX3/fpC6afS8Dhb/gz7R7eg==}
    hasBin: true

  /v8-compile-cache-lib/3.0.1:
    resolution: {integrity: sha512-wa7YjyUGfNZngI/vtK0UHAN+lgDCxBPCylVXGp0zu59Fz5aiGtNXaq3DhIov063MorB+VfufLh3JlF2KdTK3xg==}
    dev: true

  /validate-npm-package-license/3.0.4:
    resolution: {integrity: sha512-DpKm2Ui/xN7/HQKCtpZxoRWBhZ9Z0kqtygG8XCgNQ8ZlDnxuQmWhj566j8fN4Cu3/JmbhsDo7fcAJq4s9h27Ew==}
    dependencies:
      spdx-correct: 3.2.0
      spdx-expression-parse: 3.0.1
    dev: true

  /vary/1.1.2:
    resolution: {integrity: sha512-BNGbWLfd0eUPabhkXUVm0j8uuvREyTh5ovRa/dyow/BqAbZJyC+5fU+IzQOzmAKzYqYRAISoRhdQr3eIZ/PXqg==}
    engines: {node: '>= 0.8'}
    dev: true

  /verror/1.10.0:
    resolution: {integrity: sha512-ZZKSmDAEFOijERBLkmYfJ+vmk3w+7hOLYDNkRCuRuMJGEmqYNCNLyBBFwWKVMhfwaEF3WOd0Zlw86U/WC/+nYw==}
    engines: {'0': node >=0.6.0}
    dependencies:
      assert-plus: 1.0.0
      core-util-is: 1.0.2
      extsprintf: 1.3.0
    dev: true

  /void-elements/2.0.1:
    resolution: {integrity: sha512-qZKX4RnBzH2ugr8Lxa7x+0V6XD9Sb/ouARtiasEQCHB1EVU4NXtmHsDDrx1dO4ne5fc3J6EW05BP1Dl0z0iung==}
    engines: {node: '>=0.10.0'}
    dev: true

  /vscode-jsonrpc/3.6.2:
    resolution: {integrity: sha512-T24Jb5V48e4VgYliUXMnZ379ItbrXgOimweKaJshD84z+8q7ZOZjJan0MeDe+Ugb+uqERDVV8SBmemaGMSMugA==}
    engines: {node: '>=4.0.0 || >=6.0.0'}
    dev: false

  /vscode-jsonrpc/8.2.0:
    resolution: {integrity: sha512-C+r0eKJUIfiDIfwJhria30+TYWPtuHJXHtI7J0YlOmKAo7ogxP20T0zxB7HZQIFhIyvoBPwWskjxrvAtfjyZfA==}
    engines: {node: '>=14.0.0'}

  /vscode-languageserver-protocol/3.17.5:
    resolution: {integrity: sha512-mb1bvRJN8SVznADSGWM9u/b07H7Ecg0I3OgXDuLdn307rl/J3A9YD6/eYOssqhecL27hK1IPZAsaqh00i/Jljg==}
    dependencies:
      vscode-jsonrpc: 8.2.0
      vscode-languageserver-types: 3.17.5

  /vscode-languageserver-textdocument/1.0.11:
    resolution: {integrity: sha512-X+8T3GoiwTVlJbicx/sIAF+yuJAqz8VvwJyoMVhwEMoEKE/fkDmrqUgDMyBECcM2A2frVZIUj5HI/ErRXCfOeA==}

  /vscode-languageserver-types/3.17.5:
    resolution: {integrity: sha512-Ld1VelNuX9pdF39h2Hgaeb5hEZM2Z3jUrrMgWQAu82jMtZp7p3vJT3BzToKtZI7NgQssZje5o0zryOrhQvzQAg==}

  /vscode-languageserver/9.0.1:
    resolution: {integrity: sha512-woByF3PDpkHFUreUa7Hos7+pUWdeWMXRd26+ZX2A8cFx6v/JPTtd4/uN0/jB6XQHYaOlHbio03NTHCqrgG5n7g==}
    hasBin: true
    dependencies:
      vscode-languageserver-protocol: 3.17.5

  /wait-port/0.2.14:
    resolution: {integrity: sha512-kIzjWcr6ykl7WFbZd0TMae8xovwqcqbx6FM9l+7agOgUByhzdjfzZBPK2CPufldTOMxbUivss//Sh9MFawmPRQ==}
    engines: {node: '>=8'}
    hasBin: true
    dependencies:
      chalk: 2.4.2
      commander: 3.0.2
      debug: 4.3.4
    transitivePeerDependencies:
      - supports-color
    dev: true

  /watchpack/2.4.1:
    resolution: {integrity: sha512-8wrBCMtVhqcXP2Sup1ctSkga6uc2Bx0IIvKyT7yTFier5AXHooSI+QyQQAtTb7+E0IUCCKyTFmXqdqgum2XWGg==}
    engines: {node: '>=10.13.0'}
    dependencies:
      glob-to-regexp: 0.4.1
      graceful-fs: 4.2.11
    dev: true

  /web-streams-polyfill/3.3.3:
    resolution: {integrity: sha512-d2JWLCivmZYTSIoge9MsgFCZrt571BikcWGYkjC1khllbTeDlGqZ2D8vD8E/lJa8WGWbb7Plm8/XJYV7IJHZZw==}
    engines: {node: '>= 8'}
    dev: true

  /webidl-conversions/3.0.1:
    resolution: {integrity: sha512-2JAn3z8AR6rjK8Sm8orRC0h/bcl/DqL7tRPdGZ4I1CjdF+EaMLmYxBHyXuKL849eucPFhvBoxMsflfOb8kxaeQ==}

  /webpack-cli/4.10.0_webpack@5.91.0:
    resolution: {integrity: sha512-NLhDfH/h4O6UOy+0LSso42xvYypClINuMNBVVzX4vX98TmTaTUxwRbXdhucbFMd2qLaCTcLq/PdYrvi8onw90w==}
    engines: {node: '>=10.13.0'}
    hasBin: true
    peerDependencies:
      '@webpack-cli/generators': '*'
      '@webpack-cli/migrate': '*'
      webpack: 4.x.x || 5.x.x
      webpack-bundle-analyzer: '*'
      webpack-dev-server: '*'
    peerDependenciesMeta:
      '@webpack-cli/generators':
        optional: true
      '@webpack-cli/migrate':
        optional: true
      webpack-bundle-analyzer:
        optional: true
      webpack-dev-server:
        optional: true
    dependencies:
      '@discoveryjs/json-ext': 0.5.7
      '@webpack-cli/configtest': 1.2.0_to6ibs5dfelcek4w37erjgev2y
      '@webpack-cli/info': 1.5.0_webpack-cli@4.10.0
      '@webpack-cli/serve': 1.7.0_webpack-cli@4.10.0
      colorette: 2.0.20
      commander: 7.2.0
      cross-spawn: 7.0.3
      fastest-levenshtein: 1.0.16
      import-local: 3.1.0
      interpret: 2.2.0
      rechoir: 0.7.1
      webpack: 5.91.0_webpack-cli@4.10.0
      webpack-merge: 5.10.0
    dev: true

  /webpack-merge/5.10.0:
    resolution: {integrity: sha512-+4zXKdx7UnO+1jaN4l2lHVD+mFvnlZQP/6ljaJVb4SZiwIKeUnrT5l0gkT8z+n4hKpC+jpOv6O9R+gLtag7pSA==}
    engines: {node: '>=10.0.0'}
    dependencies:
      clone-deep: 4.0.1
      flat: 5.0.2
      wildcard: 2.0.1
    dev: true

  /webpack-sources/3.2.3:
    resolution: {integrity: sha512-/DyMEOrDgLKKIG0fmvtz+4dUX/3Ghozwgm6iPp8KRhvn+eQf9+Q7GWxVNMk3+uCPWfdXYC4ExGBckIXdFEfH1w==}
    engines: {node: '>=10.13.0'}
    dev: true

  /webpack/5.91.0_webpack-cli@4.10.0:
    resolution: {integrity: sha512-rzVwlLeBWHJbmgTC/8TvAcu5vpJNII+MelQpylD4jNERPwpBJOE2lEcko1zJX3QJeLjTTAnQxn/OJ8bjDzVQaw==}
    engines: {node: '>=10.13.0'}
    hasBin: true
    peerDependencies:
      webpack-cli: '*'
    peerDependenciesMeta:
      webpack-cli:
        optional: true
    dependencies:
      '@types/eslint-scope': 3.7.7
      '@types/estree': 1.0.5
      '@webassemblyjs/ast': 1.12.1
      '@webassemblyjs/wasm-edit': 1.12.1
      '@webassemblyjs/wasm-parser': 1.12.1
      acorn: 8.11.3
      acorn-import-assertions: 1.9.0_acorn@8.11.3
      browserslist: 4.23.0
      chrome-trace-event: 1.0.3
      enhanced-resolve: 5.16.0
      es-module-lexer: 1.5.0
      eslint-scope: 5.1.1
      events: 3.3.0
      glob-to-regexp: 0.4.1
      graceful-fs: 4.2.11
      json-parse-even-better-errors: 2.3.1
      loader-runner: 4.3.0
      mime-types: 2.1.35
      neo-async: 2.6.2
      schema-utils: 3.3.0
      tapable: 2.2.1
      terser-webpack-plugin: 5.3.10_webpack@5.91.0
      watchpack: 2.4.1
      webpack-cli: 4.10.0_webpack@5.91.0
      webpack-sources: 3.2.3
    transitivePeerDependencies:
      - '@swc/core'
      - esbuild
      - uglify-js
    dev: true

  /whatwg-mimetype/2.3.0:
    resolution: {integrity: sha512-M4yMwr6mAnQz76TbJm914+gPpB/nCwvZbJU28cUD6dR004SAxDLOOSUaB1JDRqLtaOV/vi0IC5lEAGFgrjGv/g==}
    dev: true

  /whatwg-url/5.0.0:
    resolution: {integrity: sha512-saE57nupxk6v3HY35+jzBwYa0rKSy0XR8JSxZPwgLr7ys0IBzhGviA1/TUGJLmSVqs8pb9AnvICXEuOHLprYTw==}
    dependencies:
      tr46: 0.0.3
      webidl-conversions: 3.0.1

  /which-boxed-primitive/1.0.2:
    resolution: {integrity: sha512-bwZdv0AKLpplFY2KZRX6TvyuN7ojjr7lwkg6ml0roIy9YeuSr7JS372qlNW18UQYzgYK9ziGcerWqZOmEn9VNg==}
    dependencies:
      is-bigint: 1.0.4
      is-boolean-object: 1.1.2
      is-number-object: 1.0.7
      is-string: 1.0.7
      is-symbol: 1.0.4
    dev: true

  /which-collection/1.0.2:
    resolution: {integrity: sha512-K4jVyjnBdgvc86Y6BkaLZEN933SwYOuBFkdmBu9ZfkcAbdVbpITnDmjvZ/aQjRXQrv5EPkTnD1s39GiiqbngCw==}
    engines: {node: '>= 0.4'}
    dependencies:
      is-map: 2.0.3
      is-set: 2.0.3
      is-weakmap: 2.0.2
      is-weakset: 2.0.3
    dev: true

  /which-typed-array/1.1.15:
    resolution: {integrity: sha512-oV0jmFtUky6CXfkqehVvBP/LSWJ2sy4vWMioiENyJLePrBO/yKyV9OyJySfAKosh+RYkIl5zJCNZ8/4JncrpdA==}
    engines: {node: '>= 0.4'}
    dependencies:
      available-typed-arrays: 1.0.7
      call-bind: 1.0.7
      for-each: 0.3.3
      gopd: 1.0.1
      has-tostringtag: 1.0.2
    dev: true

  /which/1.3.1:
    resolution: {integrity: sha512-HxJdYWq1MTIQbJ3nw0cqssHoTNU267KlrDuGZ1WYlxDStUtKUhOaJmh112/TZmHxxUfuJqPXSOm7tDyas0OSIQ==}
    hasBin: true
    dependencies:
      isexe: 2.0.0
    dev: true

  /which/2.0.2:
    resolution: {integrity: sha512-BLI3Tl1TW3Pvl70l3yq3Y64i+awpwXqsGBYWkkqMtnbXgrMD+yj7rhW0kuEDxzJaYXGjEW5ogapKNMEKNMjibA==}
    engines: {node: '>= 8'}
    hasBin: true
    dependencies:
      isexe: 2.0.0
    dev: true

  /wildcard/2.0.1:
    resolution: {integrity: sha512-CC1bOL87PIWSBhDcTrdeLo6eGT7mCFtrg0uIJtqJUFyK+eJnzl8A1niH56uu7KMa5XFrtiV+AQuHO3n7DsHnLQ==}
    dev: true

  /winston-transport/4.7.0:
    resolution: {integrity: sha512-ajBj65K5I7denzer2IYW6+2bNIVqLGDHqDw3Ow8Ohh+vdW+rv4MZ6eiDvHoKhfJFZ2auyN8byXieDDJ96ViONg==}
    engines: {node: '>= 12.0.0'}
    dependencies:
      logform: 2.6.0
      readable-stream: 3.6.2
      triple-beam: 1.4.1
    dev: true

  /winston/3.13.0:
    resolution: {integrity: sha512-rwidmA1w3SE4j0E5MuIufFhyJPBDG7Nu71RkZor1p2+qHvJSZ9GYDA81AyleQcZbh/+V6HjeBdfnTZJm9rSeQQ==}
    engines: {node: '>= 12.0.0'}
    dependencies:
      '@colors/colors': 1.6.0
      '@dabh/diagnostics': 2.0.3
      async: 3.2.5
      is-stream: 2.0.1
      logform: 2.6.0
      one-time: 1.0.0
      readable-stream: 3.6.2
      safe-stable-stringify: 2.4.3
      stack-trace: 0.0.10
      triple-beam: 1.4.1
      winston-transport: 4.7.0
    dev: true

  /wordwrap/1.0.0:
    resolution: {integrity: sha512-gvVzJFlPycKc5dZN4yPkP8w7Dc37BtP1yczEneOb4uq34pXZcvrtRTmWV8W+Ume+XCxKgbjM+nevkyFPMybd4Q==}
    dev: false

  /workerpool/6.2.0:
    resolution: {integrity: sha512-Rsk5qQHJ9eowMH28Jwhe8HEbmdYDX4lwoMWshiCXugjtHqMD9ZbiqSDLxcsfdqsETPzVUtX5s1Z5kStiIM6l4A==}
    dev: true

  /workerpool/6.2.1:
    resolution: {integrity: sha512-ILEIE97kDZvF9Wb9f6h5aXK4swSlKGUcOEGiIYb2OOu/IrDU9iwj0fD//SsA6E5ibwJxpEvhullJY4Sl4GcpAw==}
    dev: true

  /wrap-ansi/7.0.0:
    resolution: {integrity: sha512-YVGIj2kamLSTxw6NsZjoBxfSwsn0ycdesmc4p+Q21c5zPuZ1pl+NfxVdxPtdHvmNVOQ6XSYG4AUtyt/Fi7D16Q==}
    engines: {node: '>=10'}
    dependencies:
      ansi-styles: 4.3.0
      string-width: 4.2.3
      strip-ansi: 6.0.1

  /wrap-ansi/8.1.0:
    resolution: {integrity: sha512-si7QWI6zUMq56bESFvagtmzMdGOtoxfR+Sez11Mobfc7tm+VkUckk9bW2UeffTGVUbOksxmSw0AA2gs8g71NCQ==}
    engines: {node: '>=12'}
    dependencies:
      ansi-styles: 6.2.1
      string-width: 5.1.2
      strip-ansi: 7.1.0
    dev: true

  /wrappy/1.0.2:
    resolution: {integrity: sha512-l4Sp/DRseor9wL6EvV2+TuQn63dMkPjZ/sp9XkghTEbV9KlPS1xUsZ3u7/IQO4wxtcFB4bgpQPRcR3QCvezPcQ==}
    dev: true

  /ws/8.11.0:
    resolution: {integrity: sha512-HPG3wQd9sNQoT9xHyNCXoDUa+Xw/VevmY9FoHyQ+g+rrMn4j6FB4np7Z0OhdTgjx6MgQLK7jwSy1YecU1+4Asg==}
    engines: {node: '>=10.0.0'}
    peerDependencies:
      bufferutil: ^4.0.1
      utf-8-validate: ^5.0.2
    peerDependenciesMeta:
      bufferutil:
        optional: true
      utf-8-validate:
        optional: true
    dev: true

  /ws/8.16.0:
    resolution: {integrity: sha512-HS0c//TP7Ina87TfiPUz1rQzMhHrl/SG2guqRcTOIUYD2q8uhUdNHZYJUaQ8aTGPzCh+c6oawMKW35nFl1dxyQ==}
    engines: {node: '>=10.0.0'}
    peerDependencies:
      bufferutil: ^4.0.1
      utf-8-validate: '>=5.0.2'
    peerDependenciesMeta:
      bufferutil:
        optional: true
      utf-8-validate:
        optional: true
    dev: true

  /xml2js/0.5.0:
    resolution: {integrity: sha512-drPFnkQJik/O+uPKpqSgr22mpuFHqKdbS835iAQrUC73L2F5WkboIRd63ai/2Yg6I1jzifPFKH2NTK+cfglkIA==}
    engines: {node: '>=4.0.0'}
    dependencies:
      sax: 1.3.0
      xmlbuilder: 11.0.1

  /xmlbuilder/11.0.1:
    resolution: {integrity: sha512-fDlsI/kFEx7gLvbecc0/ohLG50fugQp8ryHzMTuW9vSa1GJ0XYWKnhsUx7oie3G98+r56aTQIUB4kht42R3JvA==}
    engines: {node: '>=4.0'}

  /xtend/4.0.2:
    resolution: {integrity: sha512-LKYU1iAXJXUgAXn9URjiu+MWhyUXHsvfp7mcuYm9dSUKK0/CjtrUwFAxD82/mCWbtLsGjFIad0wIsod4zrTAEQ==}
    engines: {node: '>=0.4'}
    dev: true

  /y18n/5.0.8:
    resolution: {integrity: sha512-0pfFzegeDWJHJIAmTLRP2DwHjdF5s7jo9tuztdQxAhINCdvS+3nGINqPd00AphqJR/0LhANUS6/+7SCb98YOfA==}
    engines: {node: '>=10'}

  /yallist/4.0.0:
    resolution: {integrity: sha512-3wdGidZyq5PB084XLES5TpOSRA3wjXAlIWMhum2kRcv/41Sn2emQ0dycQW4uZXLejwKvg6EsvbdlVL+FYEct7A==}

  /yaml/2.4.1:
    resolution: {integrity: sha512-pIXzoImaqmfOrL7teGUBt/T7ZDnyeGBWyXQBvOVhLkWLN37GXv8NMLK406UY6dS51JfcQHsmcW5cJ441bHg6Lg==}
    engines: {node: '>= 14'}
    hasBin: true

  /yargs-parser/20.2.4:
    resolution: {integrity: sha512-WOkpgNhPTlE73h4VFAFsOnomJVaovO8VqLDzy5saChRBFQFBoMYirowyW+Q9HB4HFF4Z7VZTiG3iSzJJA29yRA==}
    engines: {node: '>=10'}
    dev: true

  /yargs-parser/20.2.9:
    resolution: {integrity: sha512-y11nGElTIV+CT3Zv9t7VKl+Q3hTQoT9a1Qzezhhl6Rp21gJ/IVTW7Z3y9EWXhuUBC2Shnf+DX0antecpAwSP8w==}
    engines: {node: '>=10'}
    dev: true

  /yargs-parser/21.1.1:
    resolution: {integrity: sha512-tVpsJW7DdjecAiFpbIB1e3qxIQsE6NoPc5/eTdrbbIC4h0LVsWhnoa3g+m2HclBIujHzsxZ4VJVA+GUuc2/LBw==}
    engines: {node: '>=12'}

  /yargs-unparser/2.0.0:
    resolution: {integrity: sha512-7pRTIA9Qc1caZ0bZ6RYRGbHJthJWuakf+WmHK0rVeLkNrrGhfoabBNdue6kdINI6r4if7ocq9aD/n7xwKOdzOA==}
    engines: {node: '>=10'}
    dependencies:
      camelcase: 6.3.0
      decamelize: 4.0.0
      flat: 5.0.2
      is-plain-obj: 2.1.0
    dev: true

  /yargs/16.2.0:
    resolution: {integrity: sha512-D1mvvtDG0L5ft/jGWkLpG1+m0eQxOfaBvTNELraWj22wSVUMWxZUvYgJYcKh6jGGIkJFhH4IZPQhR4TKpc8mBw==}
    engines: {node: '>=10'}
    dependencies:
      cliui: 7.0.4
      escalade: 3.1.2
      get-caller-file: 2.0.5
      require-directory: 2.1.1
      string-width: 4.2.3
      y18n: 5.0.8
      yargs-parser: 20.2.9
    dev: true

  /yargs/17.7.2:
    resolution: {integrity: sha512-7dSzzRQ++CKnNI/krKnYRV7JKKPUXMEh61soaHKg9mrWEhzFWhFnxPxGl+69cD1Ou63C13NUPCnmIcrvqCuM6w==}
    engines: {node: '>=12'}
    dependencies:
      cliui: 8.0.1
      escalade: 3.1.2
      get-caller-file: 2.0.5
      require-directory: 2.1.1
      string-width: 4.2.3
      y18n: 5.0.8
      yargs-parser: 21.1.1

  /yauzl/2.10.0:
    resolution: {integrity: sha512-p4a9I6X6nu6IhoGmBqAcbJy1mlC4j27vEPZX9F4L4/vZT3Lyq1VkFHw/V/PUcB9Buo+DG3iHkT0x3Qya58zc3g==}
    dependencies:
      buffer-crc32: 0.2.13
      fd-slicer: 1.1.0
    dev: true

  /yn/3.1.1:
    resolution: {integrity: sha512-Ux4ygGWsu2c7isFWe8Yu1YluJmqVhxqK2cLXNQA5AcC3QfbGNpM7fu0Y8b/z16pXLnFxZYvWhd3fhBY9DLmC6Q==}
    engines: {node: '>=6'}
    dev: true

  /yocto-queue/0.1.0:
    resolution: {integrity: sha512-rVksvsnNCdJ/ohGc6xgPwyN8eheCxsiLM8mxuE/t/mOVqJewPuO1miLpTHQiRgTKCLexL4MeAFVagts7HmNZ2Q==}
    engines: {node: '>=10'}
    dev: true

  /zod/3.22.4:
    resolution: {integrity: sha512-iC+8Io04lddc+mVqQ9AZ7OQ2MrUKGN+oIQyq1vemgt46jwCwLfhq7/pwnBnNXXXZb8VTVLKwp9EDkx+ryxIWmg==}
    dev: true<|MERGE_RESOLUTION|>--- conflicted
+++ resolved
@@ -207,9 +207,9 @@
       ts-node: ^8.5.2
       typescript: ~5.4.5
     dependencies:
-      '@azure-tools/typespec-autorest': 0.41.1_qgf42bahc6a3au7lyt3fze77by
+      '@azure-tools/typespec-autorest': 0.41.1_cid65oblg7dws5juqfngy2r6ky
       '@azure-tools/typespec-azure-core': 0.41.0_osvotlf4anf4wofkp3olgsifya
-      '@azure-tools/typespec-client-generator-core': 0.41.3_ejdluhimozvsug6nabr5tzgmai
+      '@azure-tools/typespec-client-generator-core': 0.41.4_ejdluhimozvsug6nabr5tzgmai
       '@azure-tools/typespec-ts': link:../typespec-ts
       '@typespec/compiler': 0.55.0
       '@typespec/http': 0.55.0_@typespec+compiler@0.55.0
@@ -276,7 +276,6 @@
       '@azure-tools/cadl-ranch-expect': 0.13.3_jqtt3simmngrcvnphehjbnp5v4
       '@azure-tools/cadl-ranch-specs': 0.31.8_sn2g2ali27qzgjd2nm42z5e5my
       '@azure-tools/typespec-azure-core': 0.41.0_osvotlf4anf4wofkp3olgsifya
-<<<<<<< HEAD
       '@azure-tools/typespec-client-generator-core': 0.41.4_ejdluhimozvsug6nabr5tzgmai
       '@azure/core-auth': 1.7.2
       '@azure/core-lro': 2.7.2
@@ -285,16 +284,6 @@
       '@azure/core-util': 1.9.0
       '@azure/logger': 1.1.2
       '@types/chai': 4.3.14
-=======
-      '@azure-tools/typespec-client-generator-core': 0.41.3_ejdluhimozvsug6nabr5tzgmai
-      '@azure/core-auth': 1.6.0
-      '@azure/core-lro': 2.5.4
-      '@azure/core-paging': 1.5.0
-      '@azure/core-rest-pipeline': 1.14.0
-      '@azure/core-util': 1.5.0
-      '@azure/logger': 1.0.4
-      '@types/chai': 4.3.6
->>>>>>> 98bfcbdd
       '@types/fs-extra': 9.0.13
       '@types/mocha': 9.1.1
       '@types/node': 18.19.31
@@ -506,7 +495,7 @@
       - supports-color
     dev: true
 
-  /@azure-tools/typespec-autorest/0.41.1_qgf42bahc6a3au7lyt3fze77by:
+  /@azure-tools/typespec-autorest/0.41.1_cid65oblg7dws5juqfngy2r6ky:
     resolution: {integrity: sha512-m2Rq8aFMvICfkG/+B1kGSDepCUDHhiQ93y1/IcE+XU1+IU2iuNoSgUd0lHgksP5Aqnvs3Wm9JDmA9nMNjOM1Ww==}
     engines: {node: '>=18.0.0'}
     peerDependencies:
@@ -519,7 +508,7 @@
       '@typespec/versioning': ~0.55.0
     dependencies:
       '@azure-tools/typespec-azure-core': 0.41.0_osvotlf4anf4wofkp3olgsifya
-      '@azure-tools/typespec-client-generator-core': 0.41.3_ejdluhimozvsug6nabr5tzgmai
+      '@azure-tools/typespec-client-generator-core': 0.41.4_ejdluhimozvsug6nabr5tzgmai
       '@typespec/compiler': 0.55.0
       '@typespec/http': 0.55.0_@typespec+compiler@0.55.0
       '@typespec/openapi': 0.55.0_h4qt3u6oalgs36clp2xs2lq3z4
@@ -539,7 +528,6 @@
       '@typespec/http': 0.55.0_@typespec+compiler@0.55.0
       '@typespec/rest': 0.55.0_h4qt3u6oalgs36clp2xs2lq3z4
 
-<<<<<<< HEAD
   /@azure-tools/typespec-client-generator-core/0.41.4_ejdluhimozvsug6nabr5tzgmai:
     resolution: {integrity: sha512-aKI4PSNsc49YoxzfqDT6f7WDYaXIhslZyISKGrh10OaL3YlED2N0X5pJm76mSZvhbTvPYIkqbDkxD+shq4wCVQ==}
     engines: {node: '>=18.0.0'}
@@ -557,30 +545,6 @@
       '@typespec/versioning': 0.55.0_@typespec+compiler@0.55.0
       change-case: 5.4.4
       pluralize: 8.0.0
-    dev: true
-
-  /@azure-tools/typespec-client-generator-core/0.42.0-dev.6_ejdluhimozvsug6nabr5tzgmai:
-    resolution: {integrity: sha512-otSxImEP2KVHrMJGOwM5MCaODBkrHVLEZwRkrJw66UbXuLmfNJvMvepRBM7wQncLcL0lHRohqRoYMoN8i09eEQ==}
-=======
-  /@azure-tools/typespec-client-generator-core/0.41.3_ejdluhimozvsug6nabr5tzgmai:
-    resolution: {integrity: sha512-f5H6gz7GCi0kUd7/8LoyJaMq68E0fNldZKQPxUIxqwlQHTFUI/7K37kCkOMNVk8gqmLgLKCShBLhE7zONKe8MA==}
->>>>>>> 98bfcbdd
-    engines: {node: '>=18.0.0'}
-    peerDependencies:
-      '@azure-tools/typespec-azure-core': ~0.41.0
-      '@typespec/compiler': ~0.55.0
-      '@typespec/http': ~0.55.0
-      '@typespec/rest': ~0.55.0
-      '@typespec/versioning': ~0.55.0
-    dependencies:
-      '@azure-tools/typespec-azure-core': 0.41.0_osvotlf4anf4wofkp3olgsifya
-      '@typespec/compiler': 0.55.0
-      '@typespec/http': 0.55.0_@typespec+compiler@0.55.0
-      '@typespec/rest': 0.55.0_h4qt3u6oalgs36clp2xs2lq3z4
-      '@typespec/versioning': 0.55.0_@typespec+compiler@0.55.0
-      change-case: 5.4.4
-      pluralize: 8.0.0
-    dev: false
 
   /@azure/abort-controller/1.1.0:
     resolution: {integrity: sha512-TrRLIoSQVzfAJX9H1JeFjzAoDGcoK1IYX1UImfceTZpsyYfWr09Ss1aHW1y5TrrR3iq6RZLBwJ3E24uwPhwahw==}
