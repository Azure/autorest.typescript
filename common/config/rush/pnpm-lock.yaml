--- conflicted
+++ resolved
@@ -62,8 +62,8 @@
       openapi-types: ^7.0.0
       path-browserify: ^1.0.1
       prettier: ^1.19.1
-      puppeteer: ^3.3.0
-      rimraf: ^3.0.2
+      puppeteer: ^19.0.0
+      rimraf: ^5.0.0
       sinon: ^10.0.0
       source-map-loader: ^1.0.0
       source-map-support: ^0.5.16
@@ -134,8 +134,8 @@
       npm-run-all: 4.1.5
       openapi-types: 7.2.3
       path-browserify: 1.0.1
-      puppeteer: 3.3.0
-      rimraf: 3.0.2
+      puppeteer: 19.11.1_typescript@5.0.4
+      rimraf: 5.0.1
       sinon: 10.0.1
       source-map-loader: 1.1.3_webpack@5.88.2
       ts-node: 8.10.2_typescript@5.0.4
@@ -156,7 +156,7 @@
       handlebars: ^4.7.7
       lodash: ^4.17.21
       prettier: ~2.7.1
-      rimraf: ^3.0.2
+      rimraf: ^5.0.0
       ts-morph: ^15.1.0
       ts-node: ^10.7.0
       typescript: ~5.0.0
@@ -171,7 +171,7 @@
       eslint: 8.46.0
       fs-extra: 10.1.0
       prettier: 2.7.1
-      rimraf: 3.0.2
+      rimraf: 5.0.1
       ts-node: 10.9.1_nxr4dymg3vz2ku26eufzpgsdza
       typescript: 5.0.4
 
@@ -246,7 +246,7 @@
       mkdirp: ^2.1.2
       mocha: ^9.2.2
       prettier: ^2.6.1
-      rimraf: ^3.0.2
+      rimraf: ^5.0.0
       ts-morph: ^15.1.0
       ts-node: ^10.9.1
       tslib: ^2.3.1
@@ -287,7 +287,7 @@
       eslint: 8.46.0
       mkdirp: 2.1.6
       mocha: 9.2.2
-      rimraf: 3.0.2
+      rimraf: 5.0.1
       ts-node: 10.9.1_nxr4dymg3vz2ku26eufzpgsdza
       typescript: 5.0.4
 
@@ -845,18 +845,6 @@
     resolution: {integrity: sha512-ZnQMnLV4e7hDlUvw8H+U8ASL02SS2Gn6+9Ac3wGGLIe7+je2AeAOxPY+izIPJDfFDb7eDjev0Us8MO1iFRN8hA==}
     dev: true
 
-  /@isaacs/cliui/8.0.2:
-    resolution: {integrity: sha512-O8jcjabXaleOG9DQ0+ARXWZBTfnP4WNAqzuiJK7ll44AmxGKv/J2M4TPjxjY3znBCfvBXFzucm1twdyFybFqEA==}
-    engines: {node: '>=12'}
-    dependencies:
-      string-width: 5.1.2
-      string-width-cjs: /string-width/4.2.3
-      strip-ansi: 7.1.0
-      strip-ansi-cjs: /strip-ansi/6.0.1
-      wrap-ansi: 8.1.0
-      wrap-ansi-cjs: /wrap-ansi/7.0.0
-    dev: false
-
   /@jridgewell/gen-mapping/0.3.3:
     resolution: {integrity: sha512-HLhSWOLRi875zjjMG/r+Nv0oCW8umGb0BgEhyX3dDX3egwZtB8PqLnjz3yedt8R5StBrzcg4aBpnh8UA9D1BoQ==}
     engines: {node: '>=6.0.0'}
@@ -971,13 +959,6 @@
     dev: true
     optional: true
 
-  /@pkgjs/parseargs/0.11.0:
-    resolution: {integrity: sha512-+1VkjdD0QBLPodGrJUeqarH8VAIvQODIbwh9XpP5Syisf7YoQgsJKPNFoqqLQlu+VQ/tVSshMR6loPMn8U+dPg==}
-    engines: {node: '>=14'}
-    requiresBuild: true
-    dev: false
-    optional: true
-
   /@puppeteer/browsers/0.5.0_typescript@5.0.4:
     resolution: {integrity: sha512-Uw6oB7VvmPRLE4iKsjuOh8zgDabhNX67dzo8U/BB0f9527qx+4eeUs+korU98OhG5C4ubg7ufBgVi63XYwS6TQ==}
     engines: {node: '>=14.1.0'}
@@ -999,7 +980,7 @@
       yargs: 17.7.1
     transitivePeerDependencies:
       - supports-color
-    dev: false
+    dev: true
 
   /@sinonjs/commons/1.8.6:
     resolution: {integrity: sha512-Ky+XkAkqPZSm3NLBeUng77EBQl3cmeJhITaGHdYH8kjVB+aun3S4XBRti2zt17mtt0mIUDiNxYeoJm6drVvBJQ==}
@@ -1624,14 +1605,6 @@
     hasBin: true
     dev: true
 
-<<<<<<< HEAD
-=======
-  /agent-base/5.1.1:
-    resolution: {integrity: sha512-TMeqbNl2fMW0nMjTEPOwe3J/PRFP4vqeoNuQMG0HlMrtm5QxKqdvAkZ1pRBQ/ulIyDD5Yq0nJ7YbdD8ey0TO3g==}
-    engines: {node: '>= 6.0.0'}
-    dev: true
-
->>>>>>> b38e9e21
   /agent-base/6.0.2:
     resolution: {integrity: sha512-RZNwNclF7+MS/8bDg70amg32dyeZGZxiDuQmZxKLAlQjr3jGyLx+4Kkk58UO7D2QdgFIQCovuSuZESne6RG6XQ==}
     engines: {node: '>= 6.0.0'}
@@ -1674,11 +1647,6 @@
     resolution: {integrity: sha512-quJQXlTSUGL2LH9SUXo8VwsY4soanhgo6LNSm84E1LBcE8s3O0wpdiRzyR9z/ZZJMlMWv37qOOb9pdJlMUEKFQ==}
     engines: {node: '>=8'}
 
-  /ansi-regex/6.0.1:
-    resolution: {integrity: sha512-n5M855fKb2SsfMIiFFoVrABHJC8QtHwVx+mHWP3QcEqBHYienj5dHSgjbxtC0WEZXYt4wcD6zrQElDPhFuZgfA==}
-    engines: {node: '>=12'}
-    dev: false
-
   /ansi-styles/3.2.1:
     resolution: {integrity: sha512-VT0ZI6kZRdTh8YyJw3SMbYm/u+NqfsAxEpWO0Pf9sq8/e94WxxOpPKx9FR1FlyCtOVDNOQ+8ntlqFxiRc+r5qA==}
     engines: {node: '>=4'}
@@ -1691,11 +1659,6 @@
     dependencies:
       color-convert: 2.0.1
 
-  /ansi-styles/6.2.1:
-    resolution: {integrity: sha512-bN798gFfQX+viw3R7yrGWRqnrN2oRkEkUjjl4JNn4E8GxxbjtG3FbrEIIY3l8/hrwUwIeCZvi4QuOTP4MErVug==}
-    engines: {node: '>=12'}
-    dev: false
-
   /anymatch/3.1.3:
     resolution: {integrity: sha512-KMReFUr0B4t+D+OBkjR3KYqvocp2XaSzO55UcB6mgQMd3KbcE+mWTyvVV7D/zsdEbNnV6acZUutkiHQXvTr1Rw==}
     engines: {node: '>= 8'}
@@ -1720,11 +1683,7 @@
 
   /array-flatten/1.1.1:
     resolution: {integrity: sha512-PCVAQswWemu6UdxsDFFX/+gVeYqKAod3D3UVm91jHwynguOwAvYPhx8nNlM++NqRcK6CxxpUafjmhIdKiHibqg==}
-<<<<<<< HEAD
-    dev: false
-=======
-    dev: true
->>>>>>> b38e9e21
+    dev: true
 
   /array-union/2.1.0:
     resolution: {integrity: sha512-HGyxoOTYUyCM6stUe6EJgnd4EoewAI7zMdfqO+kGjnlZmBDz/cR5pf8r/cR4Wq60sL/p0IkcjUEEPwS3GFrIyw==}
@@ -1910,11 +1869,7 @@
 
   /buffer-equal-constant-time/1.0.1:
     resolution: {integrity: sha512-zRpUiDwd/xk6ADqPMATG8vc9VPrkck7T07OIx0gnjmJAnHnTVXNQG3vfvWNuiZIkwu9KrKdA1iJKfsfTVxE6NA==}
-<<<<<<< HEAD
-    dev: false
-=======
-    dev: true
->>>>>>> b38e9e21
+    dev: true
 
   /buffer-from/1.1.2:
     resolution: {integrity: sha512-E+XQCRwSbaaiChtv6k6Dwgc+bx+Bs6vuKJHHl5kox/BaKbhiXzqQOwK4cO22yElGp2OCmjwVhT3HmxgyPGnJfQ==}
@@ -2065,14 +2020,14 @@
     engines: {node: '>=6.0'}
     dev: true
 
-  /chromium-bidi/0.4.7_devtools-protocol@0.0.1107588:
+  /chromium-bidi/0.4.7_7yd6ibrwer4fxzjxd6md3toxiy:
     resolution: {integrity: sha512-6+mJuFXwTMU6I3vYLs6IL8A1DyQTPjCfIL971X0aMPVGRbGnNfl6i6Cl0NMbxi2bRYLGESt9T2ZIMRM5PAEcIQ==}
     peerDependencies:
       devtools-protocol: '*'
     dependencies:
       devtools-protocol: 0.0.1107588
       mitt: 3.0.0
-    dev: false
+    dev: true
 
   /cliui/7.0.4:
     resolution: {integrity: sha512-OcRE68cOsVMXp1Yvonl/fzkQOyjLSu/8bhPDfQt0e0/Eb283TKP20Fs2MqoPsr9SwA595rRCA+QMzYc9nBP+JQ==}
@@ -2176,11 +2131,7 @@
 
   /concat-map/0.0.1:
     resolution: {integrity: sha512-/Srv4dswyQNBfohGpz9o6Yb3Gz3SrUDqBH5rTuhGR7ahtlbYKnVxw2bCFMRljaA7EXHaXZ8wsHdodFvbkhKmqg==}
-<<<<<<< HEAD
-    dev: false
-=======
-    dev: true
->>>>>>> b38e9e21
+    dev: true
 
   /connect/3.7.0:
     resolution: {integrity: sha512-ZqRXc+tZukToSNmh5C2iWMSoV3X1YUcPbqEM4DkEG5tNQXrQUZCNVGGv3IuicnkMtPfGf3Xtp8WCXs295iQ1pQ==}
@@ -2213,11 +2164,7 @@
 
   /cookie-signature/1.0.6:
     resolution: {integrity: sha512-QADzlaHc8icV8I7vbaJXJwod9HWYp8uCqf1xa4OfNu1T7JVxQIrUgOWtHdNDtPiywmFbiS12VjotIXLrKM3orQ==}
-<<<<<<< HEAD
-    dev: false
-=======
-    dev: true
->>>>>>> b38e9e21
+    dev: true
 
   /cookie/0.4.2:
     resolution: {integrity: sha512-aSWTXFzaKWkvHO1Ny/s+ePFpvKsPnjc551iI41v3ny/ow6tBG5Vd+FuqGNhh1LxOmVzOlGUriIlOaokOvhaStA==}
@@ -2249,7 +2196,7 @@
       js-yaml: 4.1.0
       parse-json: 5.2.0
       path-type: 4.0.0
-    dev: false
+    dev: true
 
   /create-require/1.1.1:
     resolution: {integrity: sha512-dcKFX3jn0MpIaXjisoRvexIJVEKzaq7z2rZKxf+MSr9TkdmHmsU4m2lcLojrj/FHl8mk5VxMmYA+ftRkP/3oKQ==}
@@ -2269,7 +2216,7 @@
       node-fetch: 2.6.7
     transitivePeerDependencies:
       - encoding
-    dev: false
+    dev: true
 
   /cross-spawn/6.0.5:
     resolution: {integrity: sha512-eTVLrBSt7fjbDygz805pMnstIs2VTBNkRm0qxZd+M7A5XDdxVRWO5MxGBXZhjY4cqLYLdtrGqRf8mBPmzwSpWQ==}
@@ -2410,7 +2357,7 @@
 
   /devtools-protocol/0.0.1107588:
     resolution: {integrity: sha512-yIR+pG9x65Xko7bErCUSQaDLrO/P1p3JUzEk7JCU4DowPcGHkTGUGQapcfcLc4qj0UaALwZ+cr0riFgiqpixcg==}
-    dev: false
+    dev: true
 
   /di/0.0.1:
     resolution: {integrity: sha512-uJaamHkagcZtHPqCIHZxnFrXlunQXgBOsZSUOWwFw31QJCAbyTBoHMW75YOTur5ZNx8pIeAKgf6GWIgaqqiLhA==}
@@ -2465,10 +2412,6 @@
     engines: {node: '>=12'}
     dev: false
 
-  /eastasianwidth/0.2.0:
-    resolution: {integrity: sha512-I88TYZWc9XiYHRQ4/3c5rjjfgkjhLyW2luGIheGERbNQ6OY7yTybanSpDXZa8y7VUP9YmDcYa+eyq4ca7iLqWA==}
-    dev: false
-
   /ecc-jsbn/0.1.2:
     resolution: {integrity: sha512-eh9O+hwRHNbG4BLTjEl3nw044CkGm5X6LoaCf7LPp7UU8Qrt47JYNi6nPX8xjW97TKGKm1ouctg0QSpZe9qrnw==}
     dependencies:
@@ -2484,11 +2427,7 @@
 
   /ee-first/1.1.1:
     resolution: {integrity: sha512-WMwm9LhRUo+WUaRN+vRuETqG89IgZphVSNkdFgeb6sS/E4OrDIN7t48CAewSHXc6C8lefD8KKfr5vY61brQlow==}
-<<<<<<< HEAD
-    dev: false
-=======
-    dev: true
->>>>>>> b38e9e21
+    dev: true
 
   /electron-to-chromium/1.4.487:
     resolution: {integrity: sha512-XbCRs/34l31np/p33m+5tdBrdXu9jJkZxSbNxj5I0H1KtV2ZMSB+i/HYqDiRzHaFx2T5EdytjoBRe8QRJE2vQg==}
@@ -2496,10 +2435,6 @@
 
   /emoji-regex/8.0.0:
     resolution: {integrity: sha512-MSjYzcWNOA0ewAHpz0MxpYFvwg6yjy1NG3xteoqz644VCo/RPgnr1/GGt+ic3iJTzQ8Eu3TdM14SawnVUmGE6A==}
-
-  /emoji-regex/9.2.2:
-    resolution: {integrity: sha512-L18DaJsXSUk2+42pv8mLs5jJT2hqFkFE4j21wOmgbUqsZ2hL72NsUU785g9RXgo3s0ZNgVl42TiHp3ZtOv/Vyg==}
-    dev: false
 
   /emojis-list/3.0.0:
     resolution: {integrity: sha512-/kyM18EfinwXZbno9FyUGeFh87KC8HRQBQGildHZbEuRyWFOmv1U10o9BBp8XVZDVNNuQKyIGIu5ZYAAXJ0V2Q==}
@@ -3023,14 +2958,6 @@
       signal-exit: 4.1.0
     dev: true
 
-  /foreground-child/3.1.1:
-    resolution: {integrity: sha512-TMKDUnIte6bfb5nWv7V/caI169OHgvwjb7V4WkeUvbQQdjr5rWKqHFiKWb/fcOwB+CzBT+qbWjvj+DVwRskpIg==}
-    engines: {node: '>=14'}
-    dependencies:
-      cross-spawn: 7.0.3
-      signal-exit: 4.1.0
-    dev: false
-
   /forever-agent/0.6.1:
     resolution: {integrity: sha512-j0KLYPhm6zeac4lz3oJ3o65qvgQCcPubiyotZrXqEaG4hNagNYO8qdlUrX5vwqv9ohqeT/Z3j6+yW067yWWdUw==}
     dev: true
@@ -3204,18 +3131,6 @@
       minipass: 7.0.2
       path-scurry: 1.10.1
     dev: true
-
-  /glob/10.3.3:
-    resolution: {integrity: sha512-92vPiMb/iqpmEgsOoIDvTjc50wf9CCCvMzsi6W0JLPeUKE8TWP1a73PgqSrqy7iAZxaSD1YdzU7QZR5LF51MJw==}
-    engines: {node: '>=16 || 14 >=14.17'}
-    hasBin: true
-    dependencies:
-      foreground-child: 3.1.1
-      jackspeak: 2.2.3
-      minimatch: 9.0.3
-      minipass: 7.0.2
-      path-scurry: 1.10.1
-    dev: false
 
   /glob/7.2.0:
     resolution: {integrity: sha512-lmLf6gtyrPq8tTjSmrO94wBeQbFR3HbLHbuyD69wuyQkImp2hWqMGB47OX65FBkPffO641IP9jWa1z4ivqG26Q==}
@@ -3430,19 +3345,6 @@
       sshpk: 1.17.0
     dev: true
 
-<<<<<<< HEAD
-=======
-  /https-proxy-agent/4.0.0:
-    resolution: {integrity: sha512-zoDhWrkR3of1l9QAL8/scJZyLu8j/gBkcwcaQOZh7Gyh/+uJQzGVETdgT30akuwkpL8HTRfssqI3BZuV18teDg==}
-    engines: {node: '>= 6.0.0'}
-    dependencies:
-      agent-base: 5.1.1
-      debug: 4.3.4
-    transitivePeerDependencies:
-      - supports-color
-    dev: true
-
->>>>>>> b38e9e21
   /https-proxy-agent/5.0.1:
     resolution: {integrity: sha512-dFcAjpTQFgoLMzC2VwU+C/CbS7uRL0lWmxDITmqm7C+7F0Odmj6s9l6alZc6AELXhrnggM2CeWSXHGOdX2YtwA==}
     engines: {node: '>= 6'}
@@ -3761,15 +3663,6 @@
     optionalDependencies:
       '@pkgjs/parseargs': 0.11.0
     dev: true
-
-  /jackspeak/2.2.3:
-    resolution: {integrity: sha512-pF0kfjmg8DJLxDrizHoCZGUFz4P4czQ3HyfW4BU0ffebYkzAVlBywp5zaxW/TM+r0sGbmrQdi8EQQVTJFxnGsQ==}
-    engines: {node: '>=14'}
-    dependencies:
-      '@isaacs/cliui': 8.0.2
-    optionalDependencies:
-      '@pkgjs/parseargs': 0.11.0
-    dev: false
 
   /jest-worker/27.5.1:
     resolution: {integrity: sha512-7vuh85V5cdDofPyxn58nrPjBktZo0u9x1g8WtjQol+jZDaE+fhN+cIvTj11GndBnMnyfrUOG1sZQxCdjKh+DKg==}
@@ -3977,7 +3870,7 @@
 
   /lines-and-columns/1.2.4:
     resolution: {integrity: sha512-7ylylesZQ/PV29jhEDl3Ufjo6ZX7gCqJr5F7PKrqc93v7fzSymt1BpwEU8nAUXs8qzzvqhbjhK5QZg6Mt/HkBg==}
-    dev: false
+    dev: true
 
   /load-json-file/4.0.0:
     resolution: {integrity: sha512-Kx8hMakjX03tiGTLAIdJ+lL0htKnXjEZN6hk/tozf/WOuYGdZBJrZ+rCJRbVCugsjB3jMLn9746NsQIf5VjBMw==}
@@ -4080,11 +3973,6 @@
     engines: {node: 14 || >=16.14}
     dev: true
 
-  /lru-cache/10.0.0:
-    resolution: {integrity: sha512-svTf/fzsKHffP42sujkO/Rjs37BCIsQVRCeNYIm9WN8rgT7ffoUnRtZCqU+6BqcSBdv8gwJeTz8knJpgACeQMw==}
-    engines: {node: 14 || >=16.14}
-    dev: false
-
   /lru-cache/6.0.0:
     resolution: {integrity: sha512-Jo6dJ04CmSjuznwJSS3pUeWmd/H0ffTlkXXgwZi+eq1UCmqQwCh+eLsYOYCwY991i2Fah4h1BEMCx4qThGbsiA==}
     engines: {node: '>=10'}
@@ -4111,11 +3999,7 @@
 
   /merge-descriptors/1.0.1:
     resolution: {integrity: sha512-cCi6g3/Zr1iqQi6ySbseM1Xvooa98N0w31jzUYrXPX2xqObmFGHJ0tQ5u74H3mVh7wLouTseZyYIq39g8cNp1w==}
-<<<<<<< HEAD
-    dev: false
-=======
-    dev: true
->>>>>>> b38e9e21
+    dev: true
 
   /merge-stream/2.0.0:
     resolution: {integrity: sha512-abv/qOcuPfk3URPfDzmZU1LKmuw8kT+0nIHvKrKgFrwifol/doWcdA4ZqsWQ8ENrFKkd67Mfpo/LovbIUsbt3w==}
@@ -4185,13 +4069,6 @@
       brace-expansion: 2.0.1
     dev: true
 
-  /minimatch/9.0.3:
-    resolution: {integrity: sha512-RHiac9mvaRw0x3AYRgDC1CxAP7HTcNrrECeA8YYJeWnpo+2Q5CegtZjaotWTWxDG3UeGA1coE05iH1mPjT/2mg==}
-    engines: {node: '>=16 || 14 >=14.17'}
-    dependencies:
-      brace-expansion: 2.0.1
-    dev: false
-
   /minimist/1.2.8:
     resolution: {integrity: sha512-2yyAR8qBkN3YuheJanUpWC5U3bb5osDywNB8RzDVlDwDHbocAJveqqj1u8+SVD7jkWT4yvsHCpWqqWqAxb0zCA==}
 
@@ -4200,14 +4077,9 @@
     engines: {node: '>=16 || 14 >=14.17'}
     dev: true
 
-  /minipass/7.0.2:
-    resolution: {integrity: sha512-eL79dXrE1q9dBbDCLg7xfn/vl7MS4F1gvJAgjJrQli/jbQWdUttuVawphqpffoIYfRdq78LHx6GP4bU/EQ2ATA==}
-    engines: {node: '>=16 || 14 >=14.17'}
-    dev: false
-
   /mitt/3.0.0:
     resolution: {integrity: sha512-7dX2/10ITVyqh4aOSVI9gdape+t9l2/8QxHrFmUXu4EEUpdlxl6RudZUPZoc+zuY2hk1j7XxVroIVIan/pD/SQ==}
-    dev: false
+    dev: true
 
   /mkdirp-classic/0.5.3:
     resolution: {integrity: sha512-gKLcREMhtuZRwRAfqP3RFW+TK4JqApVBtOIftVgjuABpAtpxhPGaDcfvbhNvD0B8iD1oUr/txX35NjcaY6Ns/A==}
@@ -4344,7 +4216,17 @@
     engines: {node: '>=10.5.0'}
     dev: true
 
-<<<<<<< HEAD
+  /node-fetch/2.6.12:
+    resolution: {integrity: sha512-C/fGU2E8ToujUivIO0H+tpQ6HWo4eEmchoPIoXtxCrVghxdKq+QOHqEZW7tuP3KlV3bC8FRMO5nMCC7Zm1VP6g==}
+    engines: {node: 4.x || >=6.0.0}
+    peerDependencies:
+      encoding: ^0.1.0
+    peerDependenciesMeta:
+      encoding:
+        optional: true
+    dependencies:
+      whatwg-url: 5.0.0
+
   /node-fetch/2.6.7:
     resolution: {integrity: sha512-ZjMPFEfVx5j+y2yF35Kzx5sF7kDzxuDj6ziH4FFbOp87zKDZNx8yExJIb05OGF4Nlt9IHFIMBkRl41VdvcNdbQ==}
     engines: {node: 4.x || >=6.0.0}
@@ -4355,22 +4237,7 @@
         optional: true
     dependencies:
       whatwg-url: 5.0.0
-    dev: false
-
-  /node-fetch/2.6.9:
-    resolution: {integrity: sha512-DJm/CJkZkRjKKj4Zi4BsKVZh3ValV5IR5s7LVZnW+6YMh0W1BfNA8XSs6DLMGYlId5F3KnA70uu2qepcR08Qqg==}
-=======
-  /node-fetch/2.6.12:
-    resolution: {integrity: sha512-C/fGU2E8ToujUivIO0H+tpQ6HWo4eEmchoPIoXtxCrVghxdKq+QOHqEZW7tuP3KlV3bC8FRMO5nMCC7Zm1VP6g==}
->>>>>>> b38e9e21
-    engines: {node: 4.x || >=6.0.0}
-    peerDependencies:
-      encoding: ^0.1.0
-    peerDependenciesMeta:
-      encoding:
-        optional: true
-    dependencies:
-      whatwg-url: 5.0.0
+    dev: true
 
   /node-fetch/3.3.2:
     resolution: {integrity: sha512-dRB78srN/l6gqWulah9SrxeYnxeddIG30+GOqK/9OlLVyLg3HPnr6SqOWTWOXKRwC2eGYCkZ59NNuSgvSrpgOA==}
@@ -4565,11 +4432,11 @@
     resolution: {integrity: sha512-ayCKvm/phCGxOkYRSCM82iDwct8/EonSEgCSxWxD7ve6jHggsFl4fZVQBPRNgQoKiuV/odhFrGzQXZwbifC8Rg==}
     engines: {node: '>=8'}
     dependencies:
-      '@babel/code-frame': 7.18.6
+      '@babel/code-frame': 7.22.10
       error-ex: 1.3.2
       json-parse-even-better-errors: 2.3.1
       lines-and-columns: 1.2.4
-    dev: false
+    dev: true
 
   /parseurl/1.3.3:
     resolution: {integrity: sha512-CiyeOxFT/JZyN5m0z9PfXw4SCBJ6Sygz1Dpl0wqjlhDEGGBP1GnsUVEL0p63hoG1fcj3fHynXi9NYO4nWOL+qQ==}
@@ -4622,14 +4489,6 @@
       lru-cache: 10.0.0
       minipass: 7.0.2
     dev: true
-
-  /path-scurry/1.10.1:
-    resolution: {integrity: sha512-MkhCqzzBEpPvxxQ71Md0b1Kk51W01lrYvlMzSUaIzNsODdd7mqhiimSZlr+VegAz5Z6Vzt9Xg2ttE//XBhH3EQ==}
-    engines: {node: '>=16 || 14 >=14.17'}
-    dependencies:
-      lru-cache: 10.0.0
-      minipass: 7.0.2
-    dev: false
 
   /path-to-regexp/0.1.7:
     resolution: {integrity: sha512-5DFkuoqlv1uYQKxy8omFBeJPQcdoE07Kv2sferDCrAq1ohOU+MSDswDIbnx3YAM60qIOnYa53wBhXW0EbMonrQ==}
@@ -4776,7 +4635,7 @@
         optional: true
     dependencies:
       '@puppeteer/browsers': 0.5.0_typescript@5.0.4
-      chromium-bidi: 0.4.7_devtools-protocol@0.0.1107588
+      chromium-bidi: 0.4.7_7yd6ibrwer4fxzjxd6md3toxiy
       cross-fetch: 3.1.5
       debug: 4.3.4
       devtools-protocol: 0.0.1107588
@@ -4810,7 +4669,7 @@
       - supports-color
       - typescript
       - utf-8-validate
-    dev: false
+    dev: true
 
   /qjobs/1.2.0:
     resolution: {integrity: sha512-8YOJEHtxpySA3fFDyCRxA+UUV+fA+rTWnuWvylOK/NCjhY+b4ocCtmu8TtsWb+mYeU+GCHf/S66KZF/AsteKHg==}
@@ -5020,7 +4879,7 @@
     hasBin: true
     dependencies:
       glob: 10.3.3
-    dev: false
+    dev: true
 
   /run-parallel/1.2.0:
     resolution: {integrity: sha512-5l4VyZR86LZ/lDxZTR6jqL8AFE2S0IFLMP26AbjsLVADxHdhB/c0GUsH+y39UfCi3dzz8OlQuPmnaJOMoDHQBA==}
@@ -5186,11 +5045,6 @@
     engines: {node: '>=14'}
     dev: true
 
-  /signal-exit/4.1.0:
-    resolution: {integrity: sha512-bzyZ1e88w9O1iNJbKnOlvYTrWPDl46O1bG0D3XInv+9tkPrxrN8jUUTiFlDkkmKWgn1M6CfIA13SuGqOa9Korw==}
-    engines: {node: '>=14'}
-    dev: false
-
   /simple-swizzle/0.2.2:
     resolution: {integrity: sha512-JA//kQgZtbuY83m+xT+tXJkmJncGMTFT+C+g2h2R9uxkYIrE2yy9sgmcLhCnw57/WSD+Eh3J97FPEDFnbXnDUg==}
     dependencies:
@@ -5381,15 +5235,6 @@
       is-fullwidth-code-point: 3.0.0
       strip-ansi: 6.0.1
 
-  /string-width/5.1.2:
-    resolution: {integrity: sha512-HnLOCR3vjcY8beoNLtcjZ5/nxn2afmME6lhrDrebokqMap+XbeW8n9TXpPDOqdGK5qcI3oT0GKTW6wC7EMiVqA==}
-    engines: {node: '>=12'}
-    dependencies:
-      eastasianwidth: 0.2.0
-      emoji-regex: 9.2.2
-      strip-ansi: 7.1.0
-    dev: false
-
   /string.prototype.padend/3.1.4:
     resolution: {integrity: sha512-67otBXoksdjsnXXRUq+KMVTdlVRZ2af422Y0aTyTjVaoQkGr3mxl2Bc5emi7dOQ3OGVVQQskmLEWwFXwommpNw==}
     engines: {node: '>= 0.4'}
@@ -5439,13 +5284,6 @@
     engines: {node: '>=8'}
     dependencies:
       ansi-regex: 5.0.1
-
-  /strip-ansi/7.1.0:
-    resolution: {integrity: sha512-iq6eVVI64nQQTRYq2KtEg2d2uU7LElhTJwsH4YzIHZshxlgZms/wIc4VoDQTlG/IvVIrBKG06CrZnp0qv7hkcQ==}
-    engines: {node: '>=12'}
-    dependencies:
-      ansi-regex: 6.0.1
-    dev: false
 
   /strip-bom/3.0.0:
     resolution: {integrity: sha512-vavAMRXOgBVNF6nyEEmL3DBK19iRpDcoIwW+swQ+CbGiu7lju6t+JklA1MHweoWtadgt4ISVUsXLyDq34ddcwA==}
@@ -6133,15 +5971,6 @@
       string-width: 4.2.3
       strip-ansi: 6.0.1
 
-  /wrap-ansi/8.1.0:
-    resolution: {integrity: sha512-si7QWI6zUMq56bESFvagtmzMdGOtoxfR+Sez11Mobfc7tm+VkUckk9bW2UeffTGVUbOksxmSw0AA2gs8g71NCQ==}
-    engines: {node: '>=12'}
-    dependencies:
-      ansi-styles: 6.2.1
-      string-width: 5.1.2
-      strip-ansi: 7.1.0
-    dev: false
-
   /wrappy/1.0.2:
     resolution: {integrity: sha512-l4Sp/DRseor9wL6EvV2+TuQn63dMkPjZ/sp9XkghTEbV9KlPS1xUsZ3u7/IQO4wxtcFB4bgpQPRcR3QCvezPcQ==}
     dev: true
@@ -6236,8 +6065,8 @@
       yargs-parser: 20.2.9
     dev: true
 
-  /yargs/17.7.2:
-    resolution: {integrity: sha512-7dSzzRQ++CKnNI/krKnYRV7JKKPUXMEh61soaHKg9mrWEhzFWhFnxPxGl+69cD1Ou63C13NUPCnmIcrvqCuM6w==}
+  /yargs/17.7.1:
+    resolution: {integrity: sha512-cwiTb08Xuv5fqF4AovYacTFNxk62th7LKJ6BL9IGUpTJrWoU7/7WdQGTP2SjKf1dUNBGzDd28p/Yfs/GI6JrLw==}
     engines: {node: '>=12'}
     dependencies:
       cliui: 8.0.1
@@ -6247,6 +6076,19 @@
       string-width: 4.2.3
       y18n: 5.0.8
       yargs-parser: 21.1.1
+    dev: true
+
+  /yargs/17.7.2:
+    resolution: {integrity: sha512-7dSzzRQ++CKnNI/krKnYRV7JKKPUXMEh61soaHKg9mrWEhzFWhFnxPxGl+69cD1Ou63C13NUPCnmIcrvqCuM6w==}
+    engines: {node: '>=12'}
+    dependencies:
+      cliui: 8.0.1
+      escalade: 3.1.1
+      get-caller-file: 2.0.5
+      require-directory: 2.1.1
+      string-width: 4.2.3
+      y18n: 5.0.8
+      yargs-parser: 21.1.1
 
   /yauzl/2.10.0:
     resolution: {integrity: sha512-p4a9I6X6nu6IhoGmBqAcbJy1mlC4j27vEPZX9F4L4/vZT3Lyq1VkFHw/V/PUcB9Buo+DG3iHkT0x3Qya58zc3g==}
@@ -6263,191 +6105,4 @@
   /yocto-queue/0.1.0:
     resolution: {integrity: sha512-rVksvsnNCdJ/ohGc6xgPwyN8eheCxsiLM8mxuE/t/mOVqJewPuO1miLpTHQiRgTKCLexL4MeAFVagts7HmNZ2Q==}
     engines: {node: '>=10'}
-<<<<<<< HEAD
-    dev: false
-
-  file:projects/rlc-common.tgz:
-    resolution: {integrity: sha512-Ju2cLOBpqARDos5T9MRK/RiOpW+aiLXbmPLjRffkQRJBzC7jJtzDHgEhQSo+m6sG+fefcuNi0Iwbu2Nfgjv7bQ==, tarball: file:projects/rlc-common.tgz}
-    name: '@rush-temp/rlc-common'
-    version: 0.0.0
-    dependencies:
-      '@types/fs-extra': 8.1.2
-      '@types/lodash': 4.14.194
-      '@types/node': 18.16.0
-      eslint: 8.39.0
-      fs-extra: 10.1.0
-      handlebars: 4.7.7
-      lodash: 4.17.21
-      prettier: 2.7.1
-      rimraf: 5.0.1
-      ts-morph: 15.1.0
-      ts-node: 10.9.1_315f8af43b3e9c6a6037dae9fcf08bf8
-      typescript: 5.0.4
-    transitivePeerDependencies:
-      - '@swc/core'
-      - '@swc/wasm'
-      - supports-color
-    dev: false
-
-  file:projects/typescript.tgz:
-    resolution: {integrity: sha512-6XjCRgaLR88GUqsh3LePuHkgu+5Qn5GwVcvjC4jwuTZiUfKWZOut5hUVjv4W7btKElaNxOh9mnEDR5Q0i/8YIg==, tarball: file:projects/typescript.tgz}
-    name: '@rush-temp/typescript'
-    version: 0.0.0
-    dependencies:
-      '@autorest/codemodel': 4.19.3
-      '@autorest/extension-base': 3.5.1
-      '@autorest/testmodeler': 2.5.1
-      '@azure-rest/core-client': 1.1.2
-      '@azure-tools/codegen': 2.9.2
-      '@azure-tools/test-recorder': 3.0.0
-      '@azure/abort-controller': 1.1.0
-      '@azure/core-auth': 1.4.0
-      '@azure/core-client': 1.7.2
-      '@azure/core-http': 1.2.6
-      '@azure/core-http-compat': 1.3.0
-      '@azure/core-lro': 2.5.2
-      '@azure/core-paging': 1.5.0
-      '@azure/core-rest-pipeline': 1.10.3
-      '@azure/core-tracing': 1.0.1
-      '@azure/core-util': 1.3.1
-      '@azure/core-xml': 1.3.3
-      '@azure/logger': 1.0.4
-      '@microsoft.azure/autorest.testserver': 3.3.46
-      '@types/chai': 4.3.4
-      '@types/chai-as-promised': 7.1.5
-      '@types/fs-extra': 9.0.13
-      '@types/js-yaml': 3.12.1
-      '@types/lodash': 4.14.194
-      '@types/mocha': 5.2.7
-      '@types/node': 18.16.0
-      '@types/prettier': 1.19.1
-      '@types/sinon': 10.0.14
-      '@types/xmlbuilder': 0.0.34
-      '@types/yargs': 17.0.24
-      '@typescript-eslint/eslint-plugin': 5.59.0_11cfb5a4cf513b8198497b14ca70f9ec
-      '@typescript-eslint/parser': 5.59.0_eslint@8.39.0+typescript@5.0.4
-      autorest: 3.6.3
-      buffer: 6.0.3
-      chai: 4.3.7
-      chai-as-promised: 7.1.1_chai@4.3.7
-      chalk: 4.1.2
-      directory-tree: 2.3.1
-      dotenv: 16.0.3
-      eslint: 8.39.0
-      fs-extra: 11.1.1
-      handlebars: 4.7.7
-      karma: 6.4.2
-      karma-chrome-launcher: 3.2.0
-      karma-mocha: 2.0.1
-      karma-source-map-support: 1.4.0
-      lodash: 4.17.21
-      mocha: 9.2.2
-      moment: 2.29.4
-      node-cmd: 3.0.0
-      npm-run-all: 4.1.5
-      openapi-types: 7.2.3
-      path-browserify: 1.0.1
-      prettier: 1.19.1
-      puppeteer: 19.11.1_typescript@5.0.4
-      rimraf: 5.0.1
-      sinon: 10.0.0
-      source-map-loader: 1.1.3_webpack@5.80.0
-      source-map-support: 0.5.21
-      ts-morph: 15.1.0
-      ts-node: 8.10.2_typescript@5.0.4
-      tslib: 2.5.0
-      typescript: 5.0.4
-      wait-port: 0.2.14
-      webpack: 5.80.0_webpack-cli@4.10.0
-      webpack-cli: 4.10.0_webpack@5.80.0
-      yargs: 17.7.1
-    transitivePeerDependencies:
-      - '@swc/core'
-      - '@types/express'
-      - '@webpack-cli/generators'
-      - '@webpack-cli/migrate'
-      - bufferutil
-      - debug
-      - encoding
-      - esbuild
-      - supports-color
-      - uglify-js
-      - utf-8-validate
-      - webpack-bundle-analyzer
-      - webpack-dev-server
-    dev: false
-
-  file:projects/typespec-test.tgz:
-    resolution: {integrity: sha512-bryN/KYeV4R+BHBtzo2iRqreEJl6eVFc9d73DOZVdzOC8os5PW4JGGwpW0ZsCWqrrh7VFTeaqtxX9ROmrH/b/w==, tarball: file:projects/typespec-test.tgz}
-    name: '@rush-temp/typespec-test'
-    version: 0.0.0
-    dependencies:
-      '@azure-tools/typespec-autorest': 0.29.0_dc07eaa457c0d0f9d1f8446f800dd756
-      '@azure-tools/typespec-azure-core': 0.29.0_402126a56c0aec99e52d5c3ab81bd82d
-      '@azure-tools/typespec-client-generator-core': 0.29.0_402126a56c0aec99e52d5c3ab81bd82d
-      '@types/mocha': 5.2.7
-      '@types/node': 18.16.0
-      '@typespec/compiler': 0.43.0
-      '@typespec/http': 0.43.1_@typespec+compiler@0.43.0
-      '@typespec/openapi': 0.43.0_402126a56c0aec99e52d5c3ab81bd82d
-      '@typespec/openapi3': 0.43.0_5a2c39ff95ddcf9cf828ada1ad35ba9c
-      '@typespec/prettier-plugin-typespec': 0.43.0
-      '@typespec/rest': 0.43.0_@typespec+compiler@0.43.0
-      '@typespec/versioning': 0.43.0
-      prettier: 2.7.1
-      ts-node: 8.10.2_typescript@5.0.4
-      typescript: 5.0.4
-    dev: false
-
-  file:projects/typespec-ts.tgz:
-    resolution: {integrity: sha512-1ROQFGWfSIfS27MJrb6BijAmNGSwrnCOxtvtwawUc97CTFV+SpvqTOy1qVjK7RWxGywQBU/hsGDqrRY26CRYRA==, tarball: file:projects/typespec-ts.tgz}
-    name: '@rush-temp/typespec-ts'
-    version: 0.0.0
-    dependencies:
-      '@azure-rest/core-client': 1.1.2
-      '@azure-tools/cadl-ranch': 0.4.6
-      '@azure-tools/cadl-ranch-expect': 0.2.3_402126a56c0aec99e52d5c3ab81bd82d
-      '@azure-tools/cadl-ranch-specs': 0.14.2_bd61dc72c94e80567c8cb3296aa23ca2
-      '@azure-tools/typespec-autorest': 0.29.0_dc07eaa457c0d0f9d1f8446f800dd756
-      '@azure-tools/typespec-azure-core': 0.29.0_402126a56c0aec99e52d5c3ab81bd82d
-      '@azure-tools/typespec-client-generator-core': 0.29.0_402126a56c0aec99e52d5c3ab81bd82d
-      '@azure/core-auth': 1.4.0
-      '@azure/core-lro': 2.5.2
-      '@azure/core-paging': 1.5.0
-      '@azure/core-rest-pipeline': 1.10.3
-      '@types/chai': 4.3.4
-      '@types/fs-extra': 9.0.13
-      '@types/mocha': 9.1.1
-      '@types/node': 18.16.0
-      '@types/prettier': 2.7.2
-      '@typescript-eslint/eslint-plugin': 5.59.0_11cfb5a4cf513b8198497b14ca70f9ec
-      '@typescript-eslint/parser': 5.59.0_eslint@8.39.0+typescript@5.0.4
-      '@typespec/compiler': 0.43.0
-      '@typespec/http': 0.43.1_@typespec+compiler@0.43.0
-      '@typespec/openapi': 0.43.0_402126a56c0aec99e52d5c3ab81bd82d
-      '@typespec/openapi3': 0.43.0_5a2c39ff95ddcf9cf828ada1ad35ba9c
-      '@typespec/rest': 0.43.0_@typespec+compiler@0.43.0
-      '@typespec/versioning': 0.43.0
-      chai: 4.3.7
-      chalk: 4.1.2
-      cross-env: 7.0.3
-      eslint: 8.39.0
-      fs-extra: 11.1.1
-      mkdirp: 2.1.6
-      mocha: 9.2.2
-      prettier: 2.7.1
-      rimraf: 5.0.1
-      ts-morph: 15.1.0
-      ts-node: 10.9.1_315f8af43b3e9c6a6037dae9fcf08bf8
-      tslib: 2.5.0
-      typescript: 5.0.4
-    transitivePeerDependencies:
-      - '@swc/core'
-      - '@swc/wasm'
-      - '@types/express'
-      - encoding
-      - supports-color
-    dev: false
-=======
-    dev: true
->>>>>>> b38e9e21
+    dev: true