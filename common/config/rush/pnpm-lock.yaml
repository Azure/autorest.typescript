--- conflicted
+++ resolved
@@ -313,19 +313,8 @@
       '@types/lodash': 4.17.4
       '@types/mocha': 10.0.6
       '@types/node': 18.18.0
-<<<<<<< HEAD
       '@typescript-eslint/eslint-plugin': 6.8.0_uya2k2atnahppmobww2r4ktmwm
       '@typescript-eslint/parser': 6.8.0_rpfclszkijpquoieshhobbfaz4
-      '@typespec/compiler': 0.67.1_@types+node@18.18.0
-      '@typespec/http': 0.67.1_26n2yrwoyvutwry2fnxvlwek5y
-      '@typespec/http-specs': 0.1.0-alpha.15_qs6ss2ceikklepg3cxuscrsm3y
-      '@typespec/openapi': 0.67.1_r4qwch4ocmkjqchifprkmf2w5a
-      '@typespec/rest': 0.67.1_r4qwch4ocmkjqchifprkmf2w5a
-      '@typespec/spec-api': 0.1.0-alpha.1
-      '@typespec/spector': 0.1.0-alpha.9_h6bvamn2gicsabbqcnwu45mzga
-=======
-      '@typescript-eslint/eslint-plugin': 6.8.0_rx4e4xdo5yb6zueichbdularu4
-      '@typescript-eslint/parser': 6.8.0_fpjybyg5oocuhouzibf5qu2ht4
       '@typespec/compiler': 0.68.0-dev.13_@types+node@18.18.0
       '@typespec/http': 0.68.0-dev.9_vhuskeds3j52gr3vc33oeosvq4
       '@typespec/http-specs': 0.1.0-alpha.17-dev.2_u4doryr4dzrir3wd2e5xuf7iee
@@ -333,7 +322,6 @@
       '@typespec/rest': 0.68.0-dev.4_kmemrakp7ee24ylxddttmeufna
       '@typespec/spec-api': 0.1.0-alpha.4-dev.0
       '@typespec/spector': 0.1.0-alpha.11-dev.2_h6bvamn2gicsabbqcnwu45mzga
->>>>>>> b9bc3154
       '@typespec/ts-http-runtime': 0.1.0
       '@typespec/versioning': 0.68.0-dev.3_3fxix7svf7ubp5zuha24ysdoqm
       '@vitest/coverage-istanbul': 1.6.0_vitest@1.6.0
@@ -2539,15 +2527,9 @@
       debug: 4.3.4
       globby: 11.1.0
       is-glob: 4.0.3
-<<<<<<< HEAD
-      semver: 7.6.3
+      semver: 7.7.1
       ts-api-utils: 1.0.3_typescript@5.8.2
       typescript: 5.8.2
-=======
-      semver: 7.7.1
-      ts-api-utils: 1.0.3_typescript@5.7.3
-      typescript: 5.7.3
->>>>>>> b9bc3154
     transitivePeerDependencies:
       - supports-color
     dev: true
