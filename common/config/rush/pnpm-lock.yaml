--- conflicted
+++ resolved
@@ -1,15 +1,15 @@
 lockfileVersion: 5.4
 
 overrides:
-  '@typespec/compiler': 0.62.0-dev.4
+  '@typespec/compiler': 0.62.0-dev.6
   '@typespec/http': 0.62.0-dev.3
   '@typespec/openapi': 0.62.0-dev.2
   '@typespec/rest': 0.62.0-dev.2
   '@typespec/versioning': 0.62.0-dev.2
   '@typespec/xml': 0.62.0-dev.2
-  '@azure-tools/typespec-client-generator-core': 0.48.0-dev.2
+  '@azure-tools/typespec-client-generator-core': 0.48.0-dev.3
   '@azure-tools/typespec-azure-core': 0.48.0-dev.1
-  '@azure-tools/typespec-azure-resource-manager': 0.48.0-dev.1
+  '@azure-tools/typespec-azure-resource-manager': 0.48.0-dev.3
   '@azure-tools/typespec-azure-rulesets': 0.48.0-dev.1
   '@azure-tools/typespec-autorest': 0.48.0-dev.1
   '@typespec/eslint-config-typespec': 0.56.0-dev.1
@@ -206,64 +206,34 @@
 
   ../../packages/typespec-test:
     specifiers:
-<<<<<<< HEAD
       '@azure-tools/typespec-autorest': 0.48.0-dev.1
       '@azure-tools/typespec-azure-core': 0.48.0-dev.1
-      '@azure-tools/typespec-azure-resource-manager': 0.48.0-dev.1
-      '@azure-tools/typespec-client-generator-core': 0.48.0-dev.2
+      '@azure-tools/typespec-azure-resource-manager': 0.48.0-dev.3
+      '@azure-tools/typespec-client-generator-core': 0.48.0-dev.3
       '@azure-tools/typespec-ts': workspace:^0.33.0
       '@types/mocha': ^5.2.7
       '@types/node': ^18.0.0
-      '@typespec/compiler': 0.62.0-dev.4
+      '@typespec/compiler': 0.62.0-dev.6
       '@typespec/http': 0.62.0-dev.3
       '@typespec/openapi': 0.62.0-dev.2
-      '@typespec/openapi3': '>=0.59.0 <1.0.0'
+      '@typespec/openapi3': '>=0.61.0 <1.0.0'
       '@typespec/rest': 0.62.0-dev.2
       '@typespec/versioning': 0.62.0-dev.2
-=======
-      '@azure-tools/typespec-autorest': '>=0.47.0 <1.0.0'
-      '@azure-tools/typespec-azure-core': '>=0.47.0 <1.0.0'
-      '@azure-tools/typespec-azure-resource-manager': '>=0.47.0 <1.0.0'
-      '@azure-tools/typespec-client-generator-core': '>=0.47.1 <1.0.0'
-      '@azure-tools/typespec-ts': workspace:^0.33.0
-      '@types/mocha': ^5.2.7
-      '@types/node': ^18.0.0
-      '@typespec/compiler': '>=0.61.2 <1.0.0'
-      '@typespec/http': '>=0.61.0 <1.0.0'
-      '@typespec/openapi': '>=0.61.0 <1.0.0'
-      '@typespec/openapi3': '>=0.61.0 <1.0.0'
-      '@typespec/rest': '>=0.61.0 <1.0.0'
-      '@typespec/versioning': '>=0.61.0 <1.0.0'
->>>>>>> 8bc5e89e
       prettier: ^3.1.0
       ts-node: ^8.5.2
       typescript: ~5.6.2
     dependencies:
-<<<<<<< HEAD
-      '@azure-tools/typespec-autorest': 0.48.0-dev.1_mlpo2s4jbzgxbq5dfjyjdeld6q
-      '@azure-tools/typespec-azure-core': 0.48.0-dev.1_whf7mxchrkhryqrslxfw6amsve
-      '@azure-tools/typespec-azure-resource-manager': 0.48.0-dev.1_fegixqk4bmbeocvyqcbea4gcou
-      '@azure-tools/typespec-client-generator-core': 0.48.0-dev.2_fegixqk4bmbeocvyqcbea4gcou
+      '@azure-tools/typespec-autorest': 0.48.0-dev.1_3fglgeqnqbjmdo5l6b74or2qhy
+      '@azure-tools/typespec-azure-core': 0.48.0-dev.1_yo5znjnj3jnal4egjirfv73anq
+      '@azure-tools/typespec-azure-resource-manager': 0.48.0-dev.3_4gfajldpg7v4jvmialzi5334v4
+      '@azure-tools/typespec-client-generator-core': 0.48.0-dev.3_4gfajldpg7v4jvmialzi5334v4
       '@azure-tools/typespec-ts': link:../typespec-ts
-      '@typespec/compiler': 0.62.0-dev.4
-      '@typespec/http': 0.62.0-dev.3_ij4rnoaktv7z6lsmn2752vfkfi
-      '@typespec/openapi': 0.62.0-dev.2_seo3jvcnf5hivpb5udbdqei2pq
-      '@typespec/openapi3': 0.59.0_fgwvkrluqinjdzj3kyxxrlpm44
-      '@typespec/rest': 0.62.0-dev.2_seo3jvcnf5hivpb5udbdqei2pq
-      '@typespec/versioning': 0.62.0-dev.2_ij4rnoaktv7z6lsmn2752vfkfi
-=======
-      '@azure-tools/typespec-autorest': 0.47.0_6i46vjalqozm5ewev2ynb2kyea
-      '@azure-tools/typespec-azure-core': 0.47.0_fxc6wb4hdwr6r5hw5qrofq3aoy
-      '@azure-tools/typespec-azure-resource-manager': 0.47.0_f62ldmasulsabis4qbnzkqboii
-      '@azure-tools/typespec-client-generator-core': 0.47.1_f62ldmasulsabis4qbnzkqboii
-      '@azure-tools/typespec-ts': link:../typespec-ts
-      '@typespec/compiler': 0.61.2
-      '@typespec/http': 0.61.0_@typespec+compiler@0.61.2
-      '@typespec/openapi': 0.61.0_rd6g2np7ypwc24nhrvozahtdfy
-      '@typespec/openapi3': 0.61.0_55ilrakjwebv5frpjugw2fujmu
-      '@typespec/rest': 0.61.0_rd6g2np7ypwc24nhrvozahtdfy
-      '@typespec/versioning': 0.61.0_@typespec+compiler@0.61.2
->>>>>>> 8bc5e89e
+      '@typespec/compiler': 0.62.0-dev.6
+      '@typespec/http': 0.62.0-dev.3_pzeclai3esnzt5hagukyy3jufi
+      '@typespec/openapi': 0.62.0-dev.2_yzsgejetmg3qupxmkogeykufxa
+      '@typespec/openapi3': 0.61.0_2mb64h6huuvnz3uaowxxqr2rii
+      '@typespec/rest': 0.62.0-dev.2_yzsgejetmg3qupxmkogeykufxa
+      '@typespec/versioning': 0.62.0-dev.2_pzeclai3esnzt5hagukyy3jufi
       prettier: 3.1.1
     devDependencies:
       '@types/mocha': 5.2.7
@@ -279,17 +249,10 @@
       '@azure-tools/cadl-ranch-expect': ^0.15.5
       '@azure-tools/cadl-ranch-specs': ^0.37.7
       '@azure-tools/rlc-common': workspace:^0.33.0
-<<<<<<< HEAD
       '@azure-tools/typespec-autorest': 0.48.0-dev.1
       '@azure-tools/typespec-azure-core': 0.48.0-dev.1
-      '@azure-tools/typespec-azure-resource-manager': 0.48.0-dev.1
-      '@azure-tools/typespec-client-generator-core': 0.48.0-dev.2
-=======
-      '@azure-tools/typespec-autorest': '>=0.47.0 <1.0.0'
-      '@azure-tools/typespec-azure-core': '>=0.47.0 <1.0.0'
-      '@azure-tools/typespec-azure-resource-manager': '>=0.47.0 <1.0.0'
-      '@azure-tools/typespec-client-generator-core': '>=0.47.1 <1.0.0'
->>>>>>> 8bc5e89e
+      '@azure-tools/typespec-azure-resource-manager': 0.48.0-dev.3
+      '@azure-tools/typespec-client-generator-core': 0.48.0-dev.3
       '@azure/abort-controller': ^2.1.2
       '@azure/core-auth': ^1.6.0
       '@azure/core-lro': ^3.1.0
@@ -305,21 +268,12 @@
       '@types/node': ^18.0.0
       '@typescript-eslint/eslint-plugin': ^6.8.0
       '@typescript-eslint/parser': ^6.8.0
-<<<<<<< HEAD
-      '@typespec/compiler': 0.62.0-dev.4
+      '@typespec/compiler': 0.62.0-dev.6
       '@typespec/http': 0.62.0-dev.3
       '@typespec/openapi': 0.62.0-dev.2
       '@typespec/rest': 0.62.0-dev.2
       '@typespec/ts-http-runtime': 1.0.0-alpha.20240314.2
       '@typespec/versioning': 0.62.0-dev.2
-=======
-      '@typespec/compiler': '>=0.61.2 <1.0.0'
-      '@typespec/http': '>=0.61.0 <1.0.0'
-      '@typespec/openapi': '>=0.61.0, <1.0.0'
-      '@typespec/rest': '>=0.61.0 <1.0.0'
-      '@typespec/ts-http-runtime': 1.0.0-alpha.20240314.2
-      '@typespec/versioning': '>=0.61.0 <1.0.0'
->>>>>>> 8bc5e89e
       '@vitest/coverage-istanbul': ~1.6.0
       '@vitest/coverage-v8': ~1.6.0
       chai: ^4.3.6
@@ -349,25 +303,14 @@
       tslib: 2.6.2
     devDependencies:
       '@azure-rest/core-client': 2.3.1
-<<<<<<< HEAD
-      '@azure-tools/cadl-ranch': 0.14.5_dsworbwjtdco7ll6ro7xeivwt4
-      '@azure-tools/cadl-ranch-api': 0.4.6
-      '@azure-tools/cadl-ranch-expect': 0.15.3_34vmfvvi4wlofoi7bvpfwtk2hm
-      '@azure-tools/cadl-ranch-specs': 0.37.1_nivvtmd6v3pvgmfdz4loi4udva
-      '@azure-tools/typespec-autorest': 0.48.0-dev.1_mlpo2s4jbzgxbq5dfjyjdeld6q
-      '@azure-tools/typespec-azure-core': 0.48.0-dev.1_whf7mxchrkhryqrslxfw6amsve
-      '@azure-tools/typespec-azure-resource-manager': 0.48.0-dev.1_fegixqk4bmbeocvyqcbea4gcou
-      '@azure-tools/typespec-client-generator-core': 0.48.0-dev.2_fegixqk4bmbeocvyqcbea4gcou
-=======
-      '@azure-tools/cadl-ranch': 0.14.7_d4yylgqtsey5a7wubqjw5gjsq4
+      '@azure-tools/cadl-ranch': 0.14.7_dsworbwjtdco7ll6ro7xeivwt4
       '@azure-tools/cadl-ranch-api': 0.4.7
-      '@azure-tools/cadl-ranch-expect': 0.15.5_str2psid7izwllhra2ow6hs7pi
-      '@azure-tools/cadl-ranch-specs': 0.37.7_ouo3nkt6333nzbxz2spj76mz74
-      '@azure-tools/typespec-autorest': 0.47.0_6i46vjalqozm5ewev2ynb2kyea
-      '@azure-tools/typespec-azure-core': 0.47.0_fxc6wb4hdwr6r5hw5qrofq3aoy
-      '@azure-tools/typespec-azure-resource-manager': 0.47.0_f62ldmasulsabis4qbnzkqboii
-      '@azure-tools/typespec-client-generator-core': 0.47.1_f62ldmasulsabis4qbnzkqboii
->>>>>>> 8bc5e89e
+      '@azure-tools/cadl-ranch-expect': 0.15.5_ecyfgmlucf77bn5zs2lbckgqcy
+      '@azure-tools/cadl-ranch-specs': 0.37.7_yhoc36eck4xde3j5r44xozhapy
+      '@azure-tools/typespec-autorest': 0.48.0-dev.1_3fglgeqnqbjmdo5l6b74or2qhy
+      '@azure-tools/typespec-azure-core': 0.48.0-dev.1_yo5znjnj3jnal4egjirfv73anq
+      '@azure-tools/typespec-azure-resource-manager': 0.48.0-dev.3_4gfajldpg7v4jvmialzi5334v4
+      '@azure-tools/typespec-client-generator-core': 0.48.0-dev.3_4gfajldpg7v4jvmialzi5334v4
       '@azure/abort-controller': 2.1.2
       '@azure/core-auth': 1.6.0
       '@azure/core-lro': 3.1.0
@@ -383,21 +326,12 @@
       '@types/node': 18.18.0
       '@typescript-eslint/eslint-plugin': 6.8.0_wroavni7rd6ng5lxj6jm5p2pxq
       '@typescript-eslint/parser': 6.8.0_wgnkk2eh2432jxos7omdkkhhte
-<<<<<<< HEAD
-      '@typespec/compiler': 0.62.0-dev.4
-      '@typespec/http': 0.62.0-dev.3_ij4rnoaktv7z6lsmn2752vfkfi
-      '@typespec/openapi': 0.62.0-dev.2_seo3jvcnf5hivpb5udbdqei2pq
-      '@typespec/rest': 0.62.0-dev.2_seo3jvcnf5hivpb5udbdqei2pq
+      '@typespec/compiler': 0.62.0-dev.6
+      '@typespec/http': 0.62.0-dev.3_pzeclai3esnzt5hagukyy3jufi
+      '@typespec/openapi': 0.62.0-dev.2_yzsgejetmg3qupxmkogeykufxa
+      '@typespec/rest': 0.62.0-dev.2_yzsgejetmg3qupxmkogeykufxa
       '@typespec/ts-http-runtime': 1.0.0-alpha.20240314.2
-      '@typespec/versioning': 0.62.0-dev.2_ij4rnoaktv7z6lsmn2752vfkfi
-=======
-      '@typespec/compiler': 0.61.2
-      '@typespec/http': 0.61.0_@typespec+compiler@0.61.2
-      '@typespec/openapi': 0.61.0_rd6g2np7ypwc24nhrvozahtdfy
-      '@typespec/rest': 0.61.0_rd6g2np7ypwc24nhrvozahtdfy
-      '@typespec/ts-http-runtime': 1.0.0-alpha.20240314.2
-      '@typespec/versioning': 0.61.0_@typespec+compiler@0.61.2
->>>>>>> 8bc5e89e
+      '@typespec/versioning': 0.62.0-dev.2_pzeclai3esnzt5hagukyy3jufi
       '@vitest/coverage-istanbul': 1.6.0_vitest@1.6.0
       '@vitest/coverage-v8': 1.6.0_vitest@1.6.0
       chai: 4.3.8
@@ -521,13 +455,8 @@
       - supports-color
     dev: true
 
-<<<<<<< HEAD
-  /@azure-tools/cadl-ranch-expect/0.15.3_34vmfvvi4wlofoi7bvpfwtk2hm:
-    resolution: {integrity: sha512-ulUf2aN9UznF71NMwqVjcvEOw3F5BlL1HqeTwHZl3ZgRs8x2+HRLE+lwIEjfQi6h1ISn9u3kr+wslB03uOaoIQ==}
-=======
-  /@azure-tools/cadl-ranch-expect/0.15.5_str2psid7izwllhra2ow6hs7pi:
+  /@azure-tools/cadl-ranch-expect/0.15.5_ecyfgmlucf77bn5zs2lbckgqcy:
     resolution: {integrity: sha512-7tr/FIDeFCJnDjEQ7J/A2MKmnmYrJBlTS7y9XjsWpJLC/fpB3lyvDvVYlsFmeO5dmnRc3+B4eEoWgWx46r3auA==}
->>>>>>> 8bc5e89e
     engines: {node: '>=16.0.0'}
     peerDependencies:
       '@typespec/compiler': ~0.61.0
@@ -535,50 +464,13 @@
       '@typespec/rest': ~0.61.0
       '@typespec/versioning': ~0.61.0
     dependencies:
-<<<<<<< HEAD
-      '@typespec/compiler': 0.62.0-dev.4
-      '@typespec/http': 0.62.0-dev.3_ij4rnoaktv7z6lsmn2752vfkfi
-      '@typespec/rest': 0.62.0-dev.2_seo3jvcnf5hivpb5udbdqei2pq
-      '@typespec/versioning': 0.62.0-dev.2_ij4rnoaktv7z6lsmn2752vfkfi
-    dev: true
-
-  /@azure-tools/cadl-ranch-specs/0.37.1_nivvtmd6v3pvgmfdz4loi4udva:
-    resolution: {integrity: sha512-XR8UxsbTQTSYbgyObcytRP0PLNWrU6cA8dTwQYh+VA/92HrSQYaJ8cQZZ/EyIFjFuSEVGQ74Rx6hpGvfKUrh2w==}
-    engines: {node: '>=16.0.0'}
-    peerDependencies:
-      '@azure-tools/cadl-ranch-expect': ~0.15.3
-      '@azure-tools/typespec-azure-core': ~0.45.0
-      '@typespec/compiler': ~0.59.0
-      '@typespec/http': ~0.59.0
-      '@typespec/rest': ~0.59.0
-      '@typespec/versioning': ~0.59.0
-      '@typespec/xml': ~0.59.0
-    dependencies:
-      '@azure-tools/cadl-ranch': 0.14.5_dsworbwjtdco7ll6ro7xeivwt4
-      '@azure-tools/cadl-ranch-api': 0.4.6
-      '@azure-tools/cadl-ranch-expect': 0.15.3_34vmfvvi4wlofoi7bvpfwtk2hm
-      '@azure-tools/typespec-azure-core': 0.48.0-dev.1_whf7mxchrkhryqrslxfw6amsve
-      '@typespec/compiler': 0.62.0-dev.4
-      '@typespec/http': 0.62.0-dev.3_ij4rnoaktv7z6lsmn2752vfkfi
-      '@typespec/rest': 0.62.0-dev.2_seo3jvcnf5hivpb5udbdqei2pq
-      '@typespec/versioning': 0.62.0-dev.2_ij4rnoaktv7z6lsmn2752vfkfi
-      '@typespec/xml': 0.59.0_ij4rnoaktv7z6lsmn2752vfkfi
-    transitivePeerDependencies:
-      - '@types/express'
-      - '@typespec/streams'
-      - supports-color
-    dev: true
-
-  /@azure-tools/cadl-ranch/0.14.5_dsworbwjtdco7ll6ro7xeivwt4:
-    resolution: {integrity: sha512-vF98b9ru49YvzcFnuSW6A/gpDOSZcTd/0S42XnmTyTVuF+fp3XOatXTvoUlKnQ25du8hZTm7JFzcZeOova7Xbw==}
-=======
-      '@typespec/compiler': 0.61.2
-      '@typespec/http': 0.61.0_@typespec+compiler@0.61.2
-      '@typespec/rest': 0.61.0_rd6g2np7ypwc24nhrvozahtdfy
-      '@typespec/versioning': 0.61.0_@typespec+compiler@0.61.2
-    dev: true
-
-  /@azure-tools/cadl-ranch-specs/0.37.7_ouo3nkt6333nzbxz2spj76mz74:
+      '@typespec/compiler': 0.62.0-dev.6
+      '@typespec/http': 0.62.0-dev.3_pzeclai3esnzt5hagukyy3jufi
+      '@typespec/rest': 0.62.0-dev.2_yzsgejetmg3qupxmkogeykufxa
+      '@typespec/versioning': 0.62.0-dev.2_pzeclai3esnzt5hagukyy3jufi
+    dev: true
+
+  /@azure-tools/cadl-ranch-specs/0.37.7_yhoc36eck4xde3j5r44xozhapy:
     resolution: {integrity: sha512-Zqe5AAadPb4qa34vUlJBw5oPELlcvCwC3sMeqap6gsw1dvuFD80YrskgS0bnHtTjEERtTsFSLtjuvu74KK2b+Q==}
     engines: {node: '>=16.0.0'}
     peerDependencies:
@@ -590,15 +482,15 @@
       '@typespec/versioning': ~0.61.0
       '@typespec/xml': ~0.61.0
     dependencies:
-      '@azure-tools/cadl-ranch': 0.14.7_d4yylgqtsey5a7wubqjw5gjsq4
+      '@azure-tools/cadl-ranch': 0.14.7_dsworbwjtdco7ll6ro7xeivwt4
       '@azure-tools/cadl-ranch-api': 0.4.7
-      '@azure-tools/cadl-ranch-expect': 0.15.5_str2psid7izwllhra2ow6hs7pi
-      '@azure-tools/typespec-azure-core': 0.47.0_fxc6wb4hdwr6r5hw5qrofq3aoy
-      '@typespec/compiler': 0.61.2
-      '@typespec/http': 0.61.0_@typespec+compiler@0.61.2
-      '@typespec/rest': 0.61.0_rd6g2np7ypwc24nhrvozahtdfy
-      '@typespec/versioning': 0.61.0_@typespec+compiler@0.61.2
-      '@typespec/xml': 0.61.0_@typespec+compiler@0.61.2
+      '@azure-tools/cadl-ranch-expect': 0.15.5_ecyfgmlucf77bn5zs2lbckgqcy
+      '@azure-tools/typespec-azure-core': 0.48.0-dev.1_yo5znjnj3jnal4egjirfv73anq
+      '@typespec/compiler': 0.62.0-dev.6
+      '@typespec/http': 0.62.0-dev.3_pzeclai3esnzt5hagukyy3jufi
+      '@typespec/rest': 0.62.0-dev.2_yzsgejetmg3qupxmkogeykufxa
+      '@typespec/versioning': 0.62.0-dev.2_pzeclai3esnzt5hagukyy3jufi
+      '@typespec/xml': 0.61.0_pzeclai3esnzt5hagukyy3jufi
     transitivePeerDependencies:
       - '@types/express'
       - '@typespec/streams'
@@ -606,29 +498,19 @@
       - supports-color
     dev: true
 
-  /@azure-tools/cadl-ranch/0.14.7_d4yylgqtsey5a7wubqjw5gjsq4:
+  /@azure-tools/cadl-ranch/0.14.7_dsworbwjtdco7ll6ro7xeivwt4:
     resolution: {integrity: sha512-vJrHpLT797aelIYJlFchKsFffmhWyC+zeQ8xlt6NVjdU6xhHdYjFcVVBCTrccCAfOtI2StL3ethK119RAvjWOQ==}
->>>>>>> 8bc5e89e
     engines: {node: '>=16.0.0'}
     hasBin: true
     dependencies:
       '@azure-tools/cadl-ranch-api': 0.4.7
       '@azure-tools/cadl-ranch-coverage-sdk': 0.8.4
-<<<<<<< HEAD
-      '@azure-tools/cadl-ranch-expect': 0.15.3_34vmfvvi4wlofoi7bvpfwtk2hm
+      '@azure-tools/cadl-ranch-expect': 0.15.5_ecyfgmlucf77bn5zs2lbckgqcy
       '@azure/identity': 4.4.1
       '@types/js-yaml': 4.0.6
-      '@typespec/compiler': 0.62.0-dev.4
-      '@typespec/http': 0.62.0-dev.3_ij4rnoaktv7z6lsmn2752vfkfi
-      '@typespec/rest': 0.62.0-dev.2_seo3jvcnf5hivpb5udbdqei2pq
-=======
-      '@azure-tools/cadl-ranch-expect': 0.15.5_str2psid7izwllhra2ow6hs7pi
-      '@azure/identity': 4.4.1
-      '@types/js-yaml': 4.0.6
-      '@typespec/compiler': 0.61.2
-      '@typespec/http': 0.61.0_@typespec+compiler@0.61.2
-      '@typespec/rest': 0.61.0_rd6g2np7ypwc24nhrvozahtdfy
->>>>>>> 8bc5e89e
+      '@typespec/compiler': 0.62.0-dev.6
+      '@typespec/http': 0.62.0-dev.3_pzeclai3esnzt5hagukyy3jufi
+      '@typespec/rest': 0.62.0-dev.2_yzsgejetmg3qupxmkogeykufxa
       ajv: 8.17.1
       axios: 1.7.7
       body-parser: 1.20.2
@@ -681,8 +563,7 @@
       - supports-color
     dev: true
 
-<<<<<<< HEAD
-  /@azure-tools/typespec-autorest/0.48.0-dev.1_mlpo2s4jbzgxbq5dfjyjdeld6q:
+  /@azure-tools/typespec-autorest/0.48.0-dev.1_3fglgeqnqbjmdo5l6b74or2qhy:
     resolution: {integrity: sha512-zMgmJZWBI3JRnf+CMGpXv59XazTIeuAK3agEg9xuU6wPBsN7rGDcI3s2t9VOkl+DGUAqAd0Mml95VjvunOi3IA==}
     engines: {node: '>=18.0.0'}
     peerDependencies:
@@ -695,16 +576,16 @@
       '@typespec/rest': ~0.61.0 || >=0.62.0-dev <0.62.0
       '@typespec/versioning': ~0.61.0 || >=0.62.0-dev <0.62.0
     dependencies:
-      '@azure-tools/typespec-azure-core': 0.48.0-dev.1_whf7mxchrkhryqrslxfw6amsve
-      '@azure-tools/typespec-azure-resource-manager': 0.48.0-dev.1_fegixqk4bmbeocvyqcbea4gcou
-      '@azure-tools/typespec-client-generator-core': 0.48.0-dev.2_fegixqk4bmbeocvyqcbea4gcou
-      '@typespec/compiler': 0.62.0-dev.4
-      '@typespec/http': 0.62.0-dev.3_ij4rnoaktv7z6lsmn2752vfkfi
-      '@typespec/openapi': 0.62.0-dev.2_seo3jvcnf5hivpb5udbdqei2pq
-      '@typespec/rest': 0.62.0-dev.2_seo3jvcnf5hivpb5udbdqei2pq
-      '@typespec/versioning': 0.62.0-dev.2_ij4rnoaktv7z6lsmn2752vfkfi
-
-  /@azure-tools/typespec-azure-core/0.48.0-dev.1_whf7mxchrkhryqrslxfw6amsve:
+      '@azure-tools/typespec-azure-core': 0.48.0-dev.1_yo5znjnj3jnal4egjirfv73anq
+      '@azure-tools/typespec-azure-resource-manager': 0.48.0-dev.3_4gfajldpg7v4jvmialzi5334v4
+      '@azure-tools/typespec-client-generator-core': 0.48.0-dev.3_4gfajldpg7v4jvmialzi5334v4
+      '@typespec/compiler': 0.62.0-dev.6
+      '@typespec/http': 0.62.0-dev.3_pzeclai3esnzt5hagukyy3jufi
+      '@typespec/openapi': 0.62.0-dev.2_yzsgejetmg3qupxmkogeykufxa
+      '@typespec/rest': 0.62.0-dev.2_yzsgejetmg3qupxmkogeykufxa
+      '@typespec/versioning': 0.62.0-dev.2_pzeclai3esnzt5hagukyy3jufi
+
+  /@azure-tools/typespec-azure-core/0.48.0-dev.1_yo5znjnj3jnal4egjirfv73anq:
     resolution: {integrity: sha512-WXYa/M/v+Mf9EW3tM2EI1zA43c1+lIX2XCmUp+B/BDWInG6CuDf7uoMXjWpwAyi9QAOviYyUX6zxhG/NzMzFew==}
     engines: {node: '>=18.0.0'}
     peerDependencies:
@@ -712,120 +593,47 @@
       '@typespec/http': ~0.61.0 || >=0.62.0-dev <0.62.0
       '@typespec/rest': ~0.61.0 || >=0.62.0-dev <0.62.0
     dependencies:
-      '@typespec/compiler': 0.62.0-dev.4
-      '@typespec/http': 0.62.0-dev.3_ij4rnoaktv7z6lsmn2752vfkfi
-      '@typespec/rest': 0.62.0-dev.2_seo3jvcnf5hivpb5udbdqei2pq
-
-  /@azure-tools/typespec-azure-resource-manager/0.48.0-dev.1_fegixqk4bmbeocvyqcbea4gcou:
-    resolution: {integrity: sha512-rnn4c5frZbtnO/28jtft015xVYsJQh/x5VHiG6arGDQxdycb8rQKnpbnDLibFD5av0OGrKylgEhBcagR5MaIzA==}
+      '@typespec/compiler': 0.62.0-dev.6
+      '@typespec/http': 0.62.0-dev.3_pzeclai3esnzt5hagukyy3jufi
+      '@typespec/rest': 0.62.0-dev.2_yzsgejetmg3qupxmkogeykufxa
+
+  /@azure-tools/typespec-azure-resource-manager/0.48.0-dev.3_4gfajldpg7v4jvmialzi5334v4:
+    resolution: {integrity: sha512-LvuZYfCl0eJhAk/c11gvL6iFSDp2wLR0UF7AM0f0aVYcMH7BgFLKiHeVvQudmLOWtUcK/1ipc1kQ0gZjNFoAEw==}
     engines: {node: '>=18.0.0'}
     peerDependencies:
       '@azure-tools/typespec-azure-core': ~0.47.0 || >=0.48.0-dev <0.48.0
-      '@typespec/compiler': ~0.61.0 || >=0.62.0-dev <0.62.0
+      '@typespec/compiler': ~0.61.2 || >=0.62.0-dev <0.62.0
       '@typespec/http': ~0.61.0 || >=0.62.0-dev <0.62.0
       '@typespec/openapi': ~0.61.0 || >=0.62.0-dev <0.62.0
       '@typespec/rest': ~0.61.0 || >=0.62.0-dev <0.62.0
       '@typespec/versioning': ~0.61.0 || >=0.62.0-dev <0.62.0
     dependencies:
-      '@azure-tools/typespec-azure-core': 0.48.0-dev.1_whf7mxchrkhryqrslxfw6amsve
-      '@typespec/compiler': 0.62.0-dev.4
-      '@typespec/http': 0.62.0-dev.3_ij4rnoaktv7z6lsmn2752vfkfi
-      '@typespec/openapi': 0.62.0-dev.2_seo3jvcnf5hivpb5udbdqei2pq
-      '@typespec/rest': 0.62.0-dev.2_seo3jvcnf5hivpb5udbdqei2pq
-      '@typespec/versioning': 0.62.0-dev.2_ij4rnoaktv7z6lsmn2752vfkfi
+      '@azure-tools/typespec-azure-core': 0.48.0-dev.1_yo5znjnj3jnal4egjirfv73anq
+      '@typespec/compiler': 0.62.0-dev.6
+      '@typespec/http': 0.62.0-dev.3_pzeclai3esnzt5hagukyy3jufi
+      '@typespec/openapi': 0.62.0-dev.2_yzsgejetmg3qupxmkogeykufxa
+      '@typespec/rest': 0.62.0-dev.2_yzsgejetmg3qupxmkogeykufxa
+      '@typespec/versioning': 0.62.0-dev.2_pzeclai3esnzt5hagukyy3jufi
       change-case: 5.4.4
       pluralize: 8.0.0
 
-  /@azure-tools/typespec-client-generator-core/0.48.0-dev.2_fegixqk4bmbeocvyqcbea4gcou:
-    resolution: {integrity: sha512-v/2zqy9PFDGq7Rf+JKJsqOyemDbNeC06F+iCgytbyhHyvysAdW9CZ6H3VRR1iQ0GLzks5Z9TPPysvRUZ/BwvOw==}
+  /@azure-tools/typespec-client-generator-core/0.48.0-dev.3_4gfajldpg7v4jvmialzi5334v4:
+    resolution: {integrity: sha512-TcBwCBSUuoC/0ngHWdV0O0bHNmkRGwU4Omo/zgYxY1xAvAckB7OJTDVUSf2623ltfTLbQ9THmRI0oUoLFzPYbA==}
     engines: {node: '>=18.0.0'}
     peerDependencies:
       '@azure-tools/typespec-azure-core': ~0.47.0 || >=0.48.0-dev <0.48.0
-      '@typespec/compiler': ~0.61.0 || >=0.62.0-dev <0.62.0
+      '@typespec/compiler': ~0.61.2 || >=0.62.0-dev <0.62.0
       '@typespec/http': ~0.61.0 || >=0.62.0-dev <0.62.0
       '@typespec/openapi': ~0.61.0 || >=0.62.0-dev <0.62.0
       '@typespec/rest': ~0.61.0 || >=0.62.0-dev <0.62.0
       '@typespec/versioning': ~0.61.0 || >=0.62.0-dev <0.62.0
     dependencies:
-      '@azure-tools/typespec-azure-core': 0.48.0-dev.1_whf7mxchrkhryqrslxfw6amsve
-      '@typespec/compiler': 0.62.0-dev.4
-      '@typespec/http': 0.62.0-dev.3_ij4rnoaktv7z6lsmn2752vfkfi
-      '@typespec/openapi': 0.62.0-dev.2_seo3jvcnf5hivpb5udbdqei2pq
-      '@typespec/rest': 0.62.0-dev.2_seo3jvcnf5hivpb5udbdqei2pq
-      '@typespec/versioning': 0.62.0-dev.2_ij4rnoaktv7z6lsmn2752vfkfi
-=======
-  /@azure-tools/typespec-autorest/0.47.0_6i46vjalqozm5ewev2ynb2kyea:
-    resolution: {integrity: sha512-uYkk8mnzekSMhJKU3RS0cXvKPH0vbkonthYoPe7/vxZ7tWv4xJLSglV2v3m3QElFgvNebNVoBOEWSY8Kz/ip2Q==}
-    engines: {node: '>=18.0.0'}
-    peerDependencies:
-      '@azure-tools/typespec-azure-core': ~0.47.0
-      '@azure-tools/typespec-azure-resource-manager': ~0.47.0
-      '@azure-tools/typespec-client-generator-core': ~0.47.0
-      '@typespec/compiler': ~0.61.0
-      '@typespec/http': ~0.61.0
-      '@typespec/openapi': ~0.61.0
-      '@typespec/rest': ~0.61.0
-      '@typespec/versioning': ~0.61.0
-    dependencies:
-      '@azure-tools/typespec-azure-core': 0.47.0_fxc6wb4hdwr6r5hw5qrofq3aoy
-      '@azure-tools/typespec-azure-resource-manager': 0.47.0_f62ldmasulsabis4qbnzkqboii
-      '@azure-tools/typespec-client-generator-core': 0.47.1_f62ldmasulsabis4qbnzkqboii
-      '@typespec/compiler': 0.61.2
-      '@typespec/http': 0.61.0_@typespec+compiler@0.61.2
-      '@typespec/openapi': 0.61.0_rd6g2np7ypwc24nhrvozahtdfy
-      '@typespec/rest': 0.61.0_rd6g2np7ypwc24nhrvozahtdfy
-      '@typespec/versioning': 0.61.0_@typespec+compiler@0.61.2
-
-  /@azure-tools/typespec-azure-core/0.47.0_fxc6wb4hdwr6r5hw5qrofq3aoy:
-    resolution: {integrity: sha512-RcBC5+dE1BVXTrUkkKULTImGxzM/ea3P3IL2kr9pk7r1uqF7D4CGqEKHFTg5L6QUtqc1f+zgTgQTNn6t4gI92w==}
-    engines: {node: '>=18.0.0'}
-    peerDependencies:
-      '@typespec/compiler': ~0.61.0
-      '@typespec/http': ~0.61.0
-      '@typespec/rest': ~0.61.0
-    dependencies:
-      '@typespec/compiler': 0.61.2
-      '@typespec/http': 0.61.0_@typespec+compiler@0.61.2
-      '@typespec/rest': 0.61.0_rd6g2np7ypwc24nhrvozahtdfy
-
-  /@azure-tools/typespec-azure-resource-manager/0.47.0_f62ldmasulsabis4qbnzkqboii:
-    resolution: {integrity: sha512-pe9XhHJezTZtVlSVKIMhL1kRATMg6QSaXUZQhQmQKSuozVRsRBxI4IAhK3RU4p6SA8A2CoCpPeJpRhQTvdt73Q==}
-    engines: {node: '>=18.0.0'}
-    peerDependencies:
-      '@azure-tools/typespec-azure-core': ~0.47.0
-      '@typespec/compiler': ~0.61.0
-      '@typespec/http': ~0.61.0
-      '@typespec/openapi': ~0.61.0
-      '@typespec/rest': ~0.61.0
-      '@typespec/versioning': ~0.61.0
-    dependencies:
-      '@azure-tools/typespec-azure-core': 0.47.0_fxc6wb4hdwr6r5hw5qrofq3aoy
-      '@typespec/compiler': 0.61.2
-      '@typespec/http': 0.61.0_@typespec+compiler@0.61.2
-      '@typespec/openapi': 0.61.0_rd6g2np7ypwc24nhrvozahtdfy
-      '@typespec/rest': 0.61.0_rd6g2np7ypwc24nhrvozahtdfy
-      '@typespec/versioning': 0.61.0_@typespec+compiler@0.61.2
-      change-case: 5.4.4
-      pluralize: 8.0.0
-
-  /@azure-tools/typespec-client-generator-core/0.47.1_f62ldmasulsabis4qbnzkqboii:
-    resolution: {integrity: sha512-kgjGnnOaHewa8PjmZcEY4+UrEMBrXhOpMxDuhlMnFfOvCo3uZc3FVryoNrDHkZ8weCn6sjxo8zHcj1lpCg4/uw==}
-    engines: {node: '>=18.0.0'}
-    peerDependencies:
-      '@azure-tools/typespec-azure-core': ~0.47.0
-      '@typespec/compiler': ~0.61.0
-      '@typespec/http': ~0.61.0
-      '@typespec/openapi': ~0.61.0
-      '@typespec/rest': ~0.61.0
-      '@typespec/versioning': ~0.61.0
-    dependencies:
-      '@azure-tools/typespec-azure-core': 0.47.0_fxc6wb4hdwr6r5hw5qrofq3aoy
-      '@typespec/compiler': 0.61.2
-      '@typespec/http': 0.61.0_@typespec+compiler@0.61.2
-      '@typespec/openapi': 0.61.0_rd6g2np7ypwc24nhrvozahtdfy
-      '@typespec/rest': 0.61.0_rd6g2np7ypwc24nhrvozahtdfy
-      '@typespec/versioning': 0.61.0_@typespec+compiler@0.61.2
->>>>>>> 8bc5e89e
+      '@azure-tools/typespec-azure-core': 0.48.0-dev.1_yo5znjnj3jnal4egjirfv73anq
+      '@typespec/compiler': 0.62.0-dev.6
+      '@typespec/http': 0.62.0-dev.3_pzeclai3esnzt5hagukyy3jufi
+      '@typespec/openapi': 0.62.0-dev.2_yzsgejetmg3qupxmkogeykufxa
+      '@typespec/rest': 0.62.0-dev.2_yzsgejetmg3qupxmkogeykufxa
+      '@typespec/versioning': 0.62.0-dev.2_pzeclai3esnzt5hagukyy3jufi
       change-case: 5.4.4
       pluralize: 8.0.0
 
@@ -1095,11 +903,7 @@
     resolution: {integrity: sha512-0xZJFNE5XMpENsgfHYTw8FbX4kv53mFLn2i3XPoq69LyhYSCBJtitaHx9QnsVTrsogI4Z3+HtEfZ2/GFPOtf5g==}
     engines: {node: '>=6.9.0'}
     dependencies:
-<<<<<<< HEAD
       '@babel/highlight': 7.25.7
-=======
-      '@babel/highlight': 7.24.7
->>>>>>> 8bc5e89e
       picocolors: 1.1.0
 
   /@babel/compat-data/7.24.7:
@@ -2598,21 +2402,12 @@
       eslint-visitor-keys: 3.4.3
     dev: true
 
-<<<<<<< HEAD
-  /@typespec/compiler/0.62.0-dev.4:
-    resolution: {integrity: sha512-RWYJcEQXeADHb4RGgOlxPmxxJQp9g1307OChM4hKeiD7dgOTrCX1U8/5PlZ/lbQigKqDjGTubqhTsO90yOABoQ==}
+  /@typespec/compiler/0.62.0-dev.6:
+    resolution: {integrity: sha512-hfVYEfixAzQCVADzncaiSZL1adI9URoiCDhjuzni/rlfeLrJ5zLZdRfCySZhR0xKndxOHB1M6OVGZlaafwdLJg==}
     engines: {node: '>=18.0.0'}
     hasBin: true
     dependencies:
       '@babel/code-frame': 7.25.7
-=======
-  /@typespec/compiler/0.61.2:
-    resolution: {integrity: sha512-6QxYJd09VWssd/BvY+8eBxTVv085s1UNK63FdPrgT2lgI+j8VMMcpNR9m5l1zWlgGDM7sniA/Or8VCdVA6jerg==}
-    engines: {node: '>=18.0.0'}
-    hasBin: true
-    dependencies:
-      '@babel/code-frame': 7.24.7
->>>>>>> 8bc5e89e
       ajv: 8.17.1
       change-case: 5.4.4
       globby: 14.0.2
@@ -2627,68 +2422,29 @@
       yaml: 2.5.1
       yargs: 17.7.2
 
-<<<<<<< HEAD
-  /@typespec/http/0.62.0-dev.3_ij4rnoaktv7z6lsmn2752vfkfi:
+  /@typespec/http/0.62.0-dev.3_pzeclai3esnzt5hagukyy3jufi:
     resolution: {integrity: sha512-Z39Wuqi0t2HBKtmBsESHAvJ00fQRtNym9lckQ8PEIMmCpltgHeQTew1LwZs30YDvQMtezMFxI0pp514umk6HWw==}
     engines: {node: '>=18.0.0'}
     peerDependencies:
       '@typespec/compiler': ~0.61.2 || >=0.62.0-dev <0.62.0
       '@typespec/streams': ~0.61.0 || >=0.62.0-dev <0.62.0
-=======
-  /@typespec/http/0.61.0_@typespec+compiler@0.61.2:
-    resolution: {integrity: sha512-7+AYHkzkc+p652GY9BcEbXY4OZa1fTr03MVmZeafvmbQbXfyzUU9eJld13M3v6NaUWqXWZ7nBNMISyKiXp/kSw==}
-    engines: {node: '>=18.0.0'}
-    peerDependencies:
-      '@typespec/compiler': ~0.61.0
-      '@typespec/streams': ~0.61.0
->>>>>>> 8bc5e89e
     peerDependenciesMeta:
       '@typespec/streams':
         optional: true
     dependencies:
-<<<<<<< HEAD
-      '@typespec/compiler': 0.62.0-dev.4
-
-  /@typespec/openapi/0.62.0-dev.2_seo3jvcnf5hivpb5udbdqei2pq:
+      '@typespec/compiler': 0.62.0-dev.6
+
+  /@typespec/openapi/0.62.0-dev.2_yzsgejetmg3qupxmkogeykufxa:
     resolution: {integrity: sha512-Ho5dOXiquY5bGxl0moSLSpkgUH9XqkYWWEKcLy5vNZal/gHgIIsW4phQcQDZ6OdXyrQnFzbbABRyFpeqz7e0Ng==}
     engines: {node: '>=18.0.0'}
     peerDependencies:
       '@typespec/compiler': ~0.61.2 || >=0.62.0-dev <0.62.0
       '@typespec/http': ~0.61.0 || >=0.62.0-dev <0.62.0
     dependencies:
-      '@typespec/compiler': 0.62.0-dev.4
-      '@typespec/http': 0.62.0-dev.3_ij4rnoaktv7z6lsmn2752vfkfi
-
-  /@typespec/openapi3/0.59.0_fgwvkrluqinjdzj3kyxxrlpm44:
-    resolution: {integrity: sha512-xwdWPPRtjsLxXjsebNppaHrFPF6rJiWkAEHCsK0elwvaPSruZvYfPhXpx1HnNkC2glb0NHgmxvXg7EmMwIYYcA==}
-    engines: {node: '>=18.0.0'}
-    hasBin: true
-    peerDependencies:
-      '@typespec/compiler': ~0.59.0
-      '@typespec/http': ~0.59.0
-      '@typespec/openapi': ~0.59.0
-      '@typespec/versioning': ~0.59.0
-    dependencies:
-      '@readme/openapi-parser': 2.6.0_openapi-types@7.2.3
-      '@typespec/compiler': 0.62.0-dev.4
-      '@typespec/http': 0.62.0-dev.3_ij4rnoaktv7z6lsmn2752vfkfi
-      '@typespec/openapi': 0.62.0-dev.2_seo3jvcnf5hivpb5udbdqei2pq
-      '@typespec/versioning': 0.62.0-dev.2_ij4rnoaktv7z6lsmn2752vfkfi
-      yaml: 2.4.5
-=======
-      '@typespec/compiler': 0.61.2
-
-  /@typespec/openapi/0.61.0_rd6g2np7ypwc24nhrvozahtdfy:
-    resolution: {integrity: sha512-3AF319Ae4yGVOscsCLQeedXUJJcL/NdGOR2/e/nFiL/AOVdgLfIRnpR0Ad9Zj9XAESh1fq9XSu4Mi7N1k4V7rw==}
-    engines: {node: '>=18.0.0'}
-    peerDependencies:
-      '@typespec/compiler': ~0.61.0
-      '@typespec/http': ~0.61.0
-    dependencies:
-      '@typespec/compiler': 0.61.2
-      '@typespec/http': 0.61.0_@typespec+compiler@0.61.2
-
-  /@typespec/openapi3/0.61.0_55ilrakjwebv5frpjugw2fujmu:
+      '@typespec/compiler': 0.62.0-dev.6
+      '@typespec/http': 0.62.0-dev.3_pzeclai3esnzt5hagukyy3jufi
+
+  /@typespec/openapi3/0.61.0_2mb64h6huuvnz3uaowxxqr2rii:
     resolution: {integrity: sha512-ALLsTkK1UiJBzvygV1Zk/yZaym+lOWroGeEUhQNXYShsq+/GLZkK0rl8sd76Gigq+TVXKMOEwUUvgfws/LMUJw==}
     engines: {node: '>=18.0.0'}
     hasBin: true
@@ -2699,37 +2455,24 @@
       '@typespec/versioning': ~0.61.0
     dependencies:
       '@readme/openapi-parser': 2.6.0_openapi-types@7.2.3
-      '@typespec/compiler': 0.61.2
-      '@typespec/http': 0.61.0_@typespec+compiler@0.61.2
-      '@typespec/openapi': 0.61.0_rd6g2np7ypwc24nhrvozahtdfy
-      '@typespec/versioning': 0.61.0_@typespec+compiler@0.61.2
+      '@typespec/compiler': 0.62.0-dev.6
+      '@typespec/http': 0.62.0-dev.3_pzeclai3esnzt5hagukyy3jufi
+      '@typespec/openapi': 0.62.0-dev.2_yzsgejetmg3qupxmkogeykufxa
+      '@typespec/versioning': 0.62.0-dev.2_pzeclai3esnzt5hagukyy3jufi
       yaml: 2.5.1
->>>>>>> 8bc5e89e
     transitivePeerDependencies:
       - openapi-types
     dev: false
 
-<<<<<<< HEAD
-  /@typespec/rest/0.62.0-dev.2_seo3jvcnf5hivpb5udbdqei2pq:
+  /@typespec/rest/0.62.0-dev.2_yzsgejetmg3qupxmkogeykufxa:
     resolution: {integrity: sha512-UCxSgYw960XK7SZEaNWm3Kp2vhaIs14bJIsNF8pHFFaavKEowgb7pOVhb1AQV6UBGc1KaRmm5RmqwYyam9uKnQ==}
     engines: {node: '>=18.0.0'}
     peerDependencies:
       '@typespec/compiler': ~0.61.2 || >=0.62.0-dev <0.62.0
       '@typespec/http': ~0.61.0 || >=0.62.0-dev <0.62.0
     dependencies:
-      '@typespec/compiler': 0.62.0-dev.4
-      '@typespec/http': 0.62.0-dev.3_ij4rnoaktv7z6lsmn2752vfkfi
-=======
-  /@typespec/rest/0.61.0_rd6g2np7ypwc24nhrvozahtdfy:
-    resolution: {integrity: sha512-L9Oyor+l42p6S8GE+UvaZTi+dcu6WubGZKmaBRpX8mCZGsa69EgIK8DQoyxrfMcxAO4I5U0sfkzCKwCVFtRr9g==}
-    engines: {node: '>=18.0.0'}
-    peerDependencies:
-      '@typespec/compiler': ~0.61.0
-      '@typespec/http': ~0.61.0
-    dependencies:
-      '@typespec/compiler': 0.61.2
-      '@typespec/http': 0.61.0_@typespec+compiler@0.61.2
->>>>>>> 8bc5e89e
+      '@typespec/compiler': 0.62.0-dev.6
+      '@typespec/http': 0.62.0-dev.3_pzeclai3esnzt5hagukyy3jufi
 
   /@typespec/ts-http-runtime/1.0.0-alpha.20240314.2:
     resolution: {integrity: sha512-Rc/bFkKLbrEo9KKXiSdRYNSmosZ1W6ycQKEKScpXvK4jaXFNyCvmS0tLv7rEN4EzEEds2fPzEHNtX4e8gMu/lA==}
@@ -2742,38 +2485,21 @@
       - supports-color
     dev: true
 
-<<<<<<< HEAD
-  /@typespec/versioning/0.62.0-dev.2_ij4rnoaktv7z6lsmn2752vfkfi:
+  /@typespec/versioning/0.62.0-dev.2_pzeclai3esnzt5hagukyy3jufi:
     resolution: {integrity: sha512-X2MxzUHO6Tv4t1fVoCngTgDeFULV+SjN92wO7P4kkvppwBztdodROJMLTOydkxKWJZdPBAiM7dLuXIKz5o1Krg==}
     engines: {node: '>=18.0.0'}
     peerDependencies:
       '@typespec/compiler': ~0.61.2 || >=0.62.0-dev <0.62.0
     dependencies:
-      '@typespec/compiler': 0.62.0-dev.4
-
-  /@typespec/xml/0.59.0_ij4rnoaktv7z6lsmn2752vfkfi:
-    resolution: {integrity: sha512-UoSsEmm7SXEtL9OXsqotu1TjruJSobqZMhUKAAlC9EP2WfQIHLRfBu7xaZB0sgwq7CM6zy/Hq1RZfQyL1KqEvg==}
-=======
-  /@typespec/versioning/0.61.0_@typespec+compiler@0.61.2:
-    resolution: {integrity: sha512-PIIug6eg3zc7E+BBHyNHHQD+OBq3FU465nhKrLEp35iVji/sYFuPc1ywnELDuwJVRWm6nvqNL1vtnc+4lEk+oA==}
+      '@typespec/compiler': 0.62.0-dev.6
+
+  /@typespec/xml/0.61.0_pzeclai3esnzt5hagukyy3jufi:
+    resolution: {integrity: sha512-LnMYyzB7f6C8rBZmQwhKyJOJ8mUTFls6aVKXw4EAaO2+HPsm73GN16lj1bt2ffbWR3izCGnz911K2wGtUrtSpA==}
     engines: {node: '>=18.0.0'}
     peerDependencies:
       '@typespec/compiler': ~0.61.0
     dependencies:
-      '@typespec/compiler': 0.61.2
-
-  /@typespec/xml/0.61.0_@typespec+compiler@0.61.2:
-    resolution: {integrity: sha512-LnMYyzB7f6C8rBZmQwhKyJOJ8mUTFls6aVKXw4EAaO2+HPsm73GN16lj1bt2ffbWR3izCGnz911K2wGtUrtSpA==}
->>>>>>> 8bc5e89e
-    engines: {node: '>=18.0.0'}
-    peerDependencies:
-      '@typespec/compiler': ~0.61.0
-    dependencies:
-<<<<<<< HEAD
-      '@typespec/compiler': 0.62.0-dev.4
-=======
-      '@typespec/compiler': 0.61.2
->>>>>>> 8bc5e89e
+      '@typespec/compiler': 0.62.0-dev.6
     dev: true
 
   /@ungap/promise-all-settled/1.1.2:
@@ -8768,12 +8494,6 @@
     resolution: {integrity: sha512-bLQOjaX/ADgQ20isPJRvF0iRUHIxVhYvr53Of7wGcWlO2jvtUlH5m87DsmulFVxRpNLOnI4tB6p/oh8D7kpn9Q==}
     engines: {node: '>= 14'}
     hasBin: true
-    dev: false
-
-  /yaml/2.5.1:
-    resolution: {integrity: sha512-bLQOjaX/ADgQ20isPJRvF0iRUHIxVhYvr53Of7wGcWlO2jvtUlH5m87DsmulFVxRpNLOnI4tB6p/oh8D7kpn9Q==}
-    engines: {node: '>= 14'}
-    hasBin: true
 
   /yargs-parser/20.2.4:
     resolution: {integrity: sha512-WOkpgNhPTlE73h4VFAFsOnomJVaovO8VqLDzy5saChRBFQFBoMYirowyW+Q9HB4HFF4Z7VZTiG3iSzJJA29yRA==}
