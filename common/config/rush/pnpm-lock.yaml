--- conflicted
+++ resolved
@@ -6,13 +6,12 @@
 
   ../../packages/autorest.typescript:
     specifiers:
-<<<<<<< HEAD
       "@autorest/codemodel": ~4.19.2
       "@autorest/extension-base": ^3.5.0
       "@autorest/testmodeler": ^2.6.1
       "@azure-rest/core-client": ^1.4.0
       "@azure-tools/codegen": ^2.9.1
-      "@azure-tools/rlc-common": workspace:^0.31.0
+      "@azure-tools/rlc-common": workspace:^0.32.0
       "@azure-tools/test-recorder": ^3.0.0
       "@azure/abort-controller": ^2.1.2
       "@azure/core-auth": ^1.6.0
@@ -39,40 +38,6 @@
       "@types/yargs": ^17.0.10
       "@typescript-eslint/eslint-plugin": ^6.8.0
       "@typescript-eslint/parser": ^6.8.0
-=======
-      '@autorest/codemodel': ~4.19.2
-      '@autorest/extension-base': ^3.5.0
-      '@autorest/testmodeler': ^2.6.1
-      '@azure-rest/core-client': ^1.4.0
-      '@azure-tools/codegen': ^2.9.1
-      '@azure-tools/rlc-common': workspace:^0.32.0
-      '@azure-tools/test-recorder': ^3.0.0
-      '@azure/abort-controller': ^2.1.2
-      '@azure/core-auth': ^1.6.0
-      '@azure/core-client': ^1.6.1
-      '@azure/core-http': ^3.0.0
-      '@azure/core-http-compat': ^1.2.0
-      '@azure/core-lro': ^2.5.4
-      '@azure/core-paging': ^1.5.0
-      '@azure/core-rest-pipeline': ^1.14.0
-      '@azure/core-tracing': ^1.0.0
-      '@azure/core-util': ^1.4.0
-      '@azure/core-xml': ^1.0.0-beta.1
-      '@azure/logger': ^1.0.0
-      '@microsoft.azure/autorest.testserver': ^3.3.34
-      '@types/chai': ^4.2.8
-      '@types/chai-as-promised': ^7.1.4
-      '@types/fs-extra': ^9.0.13
-      '@types/js-yaml': 3.12.1
-      '@types/lodash': ^4.14.149
-      '@types/mocha': ^5.2.7
-      '@types/node': ^18.0.0
-      '@types/sinon': ^10.0.0
-      '@types/xmlbuilder': 0.0.34
-      '@types/yargs': ^17.0.10
-      '@typescript-eslint/eslint-plugin': ^6.8.0
-      '@typescript-eslint/parser': ^6.8.0
->>>>>>> 8c024121
       autorest: ^3.4.2
       buffer: ^6.0.3
       chai: ^4.2.0
@@ -225,12 +190,11 @@
 
   ../../packages/typespec-test:
     specifiers:
-<<<<<<< HEAD
       "@azure-tools/typespec-autorest": ">=0.45.0 <1.0.0"
       "@azure-tools/typespec-azure-core": ">=0.45.0 <1.0.0"
       "@azure-tools/typespec-azure-resource-manager": ">=0.45.0 <1.0.0"
       "@azure-tools/typespec-client-generator-core": ">=0.45.1 <1.0.0"
-      "@azure-tools/typespec-ts": workspace:^0.31.0
+      "@azure-tools/typespec-ts": workspace:^0.32.0
       "@types/mocha": ^5.2.7
       "@types/node": ^18.0.0
       "@typespec/compiler": ">=0.59.0 <1.0.0"
@@ -239,21 +203,6 @@
       "@typespec/openapi3": ">=0.59.0 <1.0.0"
       "@typespec/rest": ">=0.59.0 <1.0.0"
       "@typespec/versioning": ">=0.59.0 <1.0.0"
-=======
-      '@azure-tools/typespec-autorest': '>=0.45.0 <1.0.0'
-      '@azure-tools/typespec-azure-core': '>=0.45.0 <1.0.0'
-      '@azure-tools/typespec-azure-resource-manager': '>=0.45.0 <1.0.0'
-      '@azure-tools/typespec-client-generator-core': '>=0.45.1 <1.0.0'
-      '@azure-tools/typespec-ts': workspace:^0.32.0
-      '@types/mocha': ^5.2.7
-      '@types/node': ^18.0.0
-      '@typespec/compiler': '>=0.59.0 <1.0.0'
-      '@typespec/http': '>=0.59.0 <1.0.0'
-      '@typespec/openapi': '>=0.59.0 <1.0.0'
-      '@typespec/openapi3': '>=0.59.0 <1.0.0'
-      '@typespec/rest': '>=0.59.0 <1.0.0'
-      '@typespec/versioning': '>=0.59.0 <1.0.0'
->>>>>>> 8c024121
       prettier: ^3.1.0
       ts-node: ^8.5.2
       typescript: ~5.5.3
@@ -278,13 +227,12 @@
 
   ../../packages/typespec-ts:
     specifiers:
-<<<<<<< HEAD
       "@azure-rest/core-client": ^2.1.0
-      "@azure-tools/cadl-ranch": ^0.14.3
-      "@azure-tools/cadl-ranch-api": ^0.4.6
-      "@azure-tools/cadl-ranch-expect": ^0.15.1
-      "@azure-tools/cadl-ranch-specs": ^0.36.1
-      "@azure-tools/rlc-common": workspace:^0.31.0
+      "@azure-tools/cadl-ranch": ^0.13.4
+      "@azure-tools/cadl-ranch-api": ^0.4.4
+      "@azure-tools/cadl-ranch-expect": ^0.14.1
+      "@azure-tools/cadl-ranch-specs": ^0.34.9
+      "@azure-tools/rlc-common": workspace:^0.32.0
       "@azure-tools/typespec-autorest": ">=0.45.0 <1.0.0"
       "@azure-tools/typespec-azure-core": ">=0.45.0 <1.0.0"
       "@azure-tools/typespec-azure-resource-manager": ">=0.45.0 <1.0.0"
@@ -312,41 +260,6 @@
       "@typespec/versioning": ">=0.59.0 <1.0.0"
       "@vitest/coverage-istanbul": ~1.6.0
       "@vitest/coverage-v8": ~1.6.0
-=======
-      '@azure-rest/core-client': ^2.1.0
-      '@azure-tools/cadl-ranch': ^0.13.4
-      '@azure-tools/cadl-ranch-api': ^0.4.4
-      '@azure-tools/cadl-ranch-expect': ^0.14.1
-      '@azure-tools/cadl-ranch-specs': ^0.34.9
-      '@azure-tools/rlc-common': workspace:^0.32.0
-      '@azure-tools/typespec-autorest': '>=0.45.0 <1.0.0'
-      '@azure-tools/typespec-azure-core': '>=0.45.0 <1.0.0'
-      '@azure-tools/typespec-azure-resource-manager': '>=0.45.0 <1.0.0'
-      '@azure-tools/typespec-client-generator-core': '>=0.45.1 <1.0.0'
-      '@azure/abort-controller': ^2.1.2
-      '@azure/core-auth': ^1.6.0
-      '@azure/core-lro': ^3.0.0
-      '@azure/core-paging': ^1.5.0
-      '@azure/core-rest-pipeline': ^1.14.0
-      '@azure/core-util': ^1.4.0
-      '@azure/logger': ^1.0.4
-      '@microsoft/api-extractor': ^7.47.5
-      '@types/chai': ^4.3.1
-      '@types/fs-extra': ^9.0.13
-      '@types/lodash': ^4.17.4
-      '@types/mocha': ^10.0.6
-      '@types/node': ^18.0.0
-      '@typescript-eslint/eslint-plugin': ^6.8.0
-      '@typescript-eslint/parser': ^6.8.0
-      '@typespec/compiler': '>=0.59.0 <1.0.0'
-      '@typespec/http': '>=0.59.0 <1.0.0'
-      '@typespec/openapi': '>=0.59.0, <1.0.0'
-      '@typespec/rest': '>=0.59.0 <1.0.0'
-      '@typespec/ts-http-runtime': 1.0.0-alpha.20240314.2
-      '@typespec/versioning': '>=0.59.0 <1.0.0'
-      '@vitest/coverage-istanbul': ~1.6.0
-      '@vitest/coverage-v8': ~1.6.0
->>>>>>> 8c024121
       chai: ^4.3.6
       chalk: ^4.0.0
       cross-env: ^7.0.3
