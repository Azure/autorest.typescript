lockfileVersion: 5.4

importers:

  .:
    specifiers: {}

  ../../packages/autorest.typescript:
    specifiers:
      '@autorest/codemodel': ~4.19.2
      '@autorest/extension-base': ^3.5.0
      '@autorest/testmodeler': ^2.6.1
      '@azure-rest/core-client': ^1.4.0
      '@azure-tools/codegen': ^2.9.1
      '@azure-tools/rlc-common': workspace:^0.38.2
      '@azure-tools/test-recorder': ^3.0.0
      '@azure/abort-controller': ^2.1.2
      '@azure/core-auth': ^1.6.0
      '@azure/core-client': ^1.6.1
      '@azure/core-http': ^3.0.0
      '@azure/core-http-compat': ^1.2.0
      '@azure/core-lro': ^2.5.4
      '@azure/core-paging': ^1.5.0
      '@azure/core-rest-pipeline': ^1.14.0
      '@azure/core-tracing': ^1.0.0
      '@azure/core-util': ^1.4.0
      '@azure/core-xml': ^1.0.0-beta.1
      '@azure/logger': ^1.0.0
      '@microsoft.azure/autorest.testserver': ^3.3.34
      '@types/chai': ^4.2.8
      '@types/chai-as-promised': ^7.1.4
      '@types/fs-extra': ^9.0.13
      '@types/js-yaml': 3.12.1
      '@types/lodash': ^4.14.149
      '@types/mocha': ^5.2.7
      '@types/node': ^18.0.0
      '@types/sinon': ^10.0.0
      '@types/xmlbuilder': 0.0.34
      '@types/yargs': ^17.0.10
      '@typescript-eslint/eslint-plugin': ^6.8.0
      '@typescript-eslint/parser': ^6.8.0
      autorest: ^3.4.2
      buffer: ^6.0.3
      chai: ^4.2.0
      chai-as-promised: ^7.1.1
      chalk: ^4.0.0
      directory-tree: ^2.2.7
      dotenv: ^16.0.0
      eslint: ^8.18.0
      fs-extra: ^11.1.0
      handlebars: ^4.7.7
      karma: ^6.3.18
      karma-chrome-launcher: ^3.1.0
      karma-mocha: ^2.0.1
      karma-source-map-support: ^1.4.0
      lodash: ^4.17.21
      mocha: ^9.2.2
      moment: ^2.29.4
      node-cmd: ^3.0.0
      npm-run-all: ^4.1.5
      openapi-types: ^7.0.0
      path-browserify: ^1.0.1
      prettier: ^3.1.0
      puppeteer: ^22.2.0
      rimraf: ^5.0.0
      sinon: ^10.0.0
      source-map-loader: ^1.0.0
      source-map-support: ^0.5.16
      ts-morph: ^23.0.0
      ts-node: ^8.5.2
      tslib: ^2.3.1
      typescript: ~5.6.2
      wait-port: ^0.2.6
      webpack: ^5.72.0
      webpack-cli: ^4.9.2
      yargs: ^17.4.1
    dependencies:
      '@autorest/codemodel': 4.19.3
      '@autorest/extension-base': 3.5.2
      '@autorest/testmodeler': 2.6.1
      '@azure-rest/core-client': 1.4.0
      '@azure-tools/codegen': 2.9.2
      '@azure-tools/rlc-common': link:../rlc-common
      '@azure/core-auth': 1.6.0
      '@azure/core-client': 1.7.3
      '@azure/core-http': 3.0.3
      '@azure/core-http-compat': 1.3.0
      '@azure/core-lro': 2.5.4
      '@azure/core-paging': 1.5.0
      '@azure/core-rest-pipeline': 1.14.0
      '@azure/core-tracing': 1.0.1
      '@azure/logger': 1.0.4
      '@types/lodash': 4.14.199
      dotenv: 16.3.1
      fs-extra: 11.1.1
      handlebars: 4.7.8
      lodash: 4.17.21
      prettier: 3.1.1
      source-map-support: 0.5.21
      ts-morph: 23.0.0
    devDependencies:
      '@azure-tools/test-recorder': 3.0.0
      '@azure/abort-controller': 2.1.2
      '@azure/core-util': 1.5.0
      '@azure/core-xml': 1.3.4
      '@microsoft.azure/autorest.testserver': 3.3.48
      '@types/chai': 4.3.6
      '@types/chai-as-promised': 7.1.6
      '@types/fs-extra': 9.0.13
      '@types/js-yaml': 3.12.1
      '@types/mocha': 5.2.7
      '@types/node': 18.18.0
      '@types/sinon': 10.0.17
      '@types/xmlbuilder': 0.0.34
      '@types/yargs': 17.0.25
      '@typescript-eslint/eslint-plugin': 6.8.0_wroavni7rd6ng5lxj6jm5p2pxq
      '@typescript-eslint/parser': 6.8.0_wgnkk2eh2432jxos7omdkkhhte
      autorest: 3.6.3
      buffer: 6.0.3
      chai: 4.3.8
      chai-as-promised: 7.1.1_chai@4.3.8
      chalk: 4.1.2
      directory-tree: 2.4.0
      eslint: 8.50.0
      karma: 6.4.2
      karma-chrome-launcher: 3.2.0
      karma-mocha: 2.0.1
      karma-source-map-support: 1.4.0
      mocha: 9.2.2
      moment: 2.29.4
      node-cmd: 3.0.0
      npm-run-all: 4.1.5
      openapi-types: 7.2.3
      path-browserify: 1.0.1
      puppeteer: 22.4.1_typescript@5.6.2
      rimraf: 5.0.4
      sinon: 10.0.1
      source-map-loader: 1.1.3_webpack@5.88.2
      ts-node: 8.10.2_typescript@5.6.2
      tslib: 2.6.2
      typescript: 5.6.2
      wait-port: 0.2.14
      webpack: 5.88.2_webpack-cli@4.10.0
      webpack-cli: 4.10.0_webpack@5.88.2
      yargs: 17.7.2

  ../../packages/rlc-common:
    specifiers:
      '@types/chai': ^4.3.4
      '@types/fs-extra': ^8.1.0
      '@types/lodash': ^4.14.182
      '@types/mocha': ^10.0.1
      '@types/node': ^18.0.0
      '@typescript-eslint/eslint-plugin': ^6.8.0
      '@typescript-eslint/parser': ^6.8.0
      chai: ^4.3.7
      cross-env: 7.0.3
      eslint: ^8.9.0
      eslint-plugin-require-extensions: 0.1.3
      fs-extra: ^10.0.0
      handlebars: ^4.7.7
      lodash: ^4.17.21
      mocha: ^10.2.0
      prettier: ^3.1.0
      rimraf: ^5.0.0
      ts-morph: ^23.0.0
      ts-node: ^10.7.0
      typescript: ~5.6.2
    dependencies:
      handlebars: 4.7.8
      lodash: 4.17.21
      ts-morph: 23.0.0
    devDependencies:
      '@types/chai': 4.3.6
      '@types/fs-extra': 8.1.3
      '@types/lodash': 4.14.199
      '@types/mocha': 10.0.1
      '@types/node': 18.18.0
      '@typescript-eslint/eslint-plugin': 6.8.0_wroavni7rd6ng5lxj6jm5p2pxq
      '@typescript-eslint/parser': 6.8.0_wgnkk2eh2432jxos7omdkkhhte
      chai: 4.3.8
      cross-env: 7.0.3
      eslint: 8.50.0
      eslint-plugin-require-extensions: 0.1.3_eslint@8.50.0
      fs-extra: 10.1.0
      mocha: 10.2.0
      prettier: 3.1.1
      rimraf: 5.0.4
      ts-node: 10.9.1_jaxbkr345bnladzl3q4nioo63e
      typescript: 5.6.2

  ../../packages/typespec-test:
    specifiers:
      '@azure-tools/typespec-autorest': '>=0.50.0 <1.0.0'
      '@azure-tools/typespec-azure-core': '>=0.50.0 <1.0.0'
      '@azure-tools/typespec-azure-resource-manager': '>=0.50.0 <1.0.0'
      '@azure-tools/typespec-azure-rulesets': '>=0.50.0 <1.0.0'
      '@azure-tools/typespec-client-generator-core': '>=0.50.2 <1.0.0'
      '@azure-tools/typespec-ts': workspace:^0.38.2
      '@types/mocha': ^5.2.7
      '@types/node': ^18.0.0
<<<<<<< HEAD
      '@typespec/compiler': '>=0.63.0 <1.0.0'
      '@typespec/http': '>=0.63.0 <1.0.0'
      '@typespec/json-schema': '>=0.63.0 <1.0.0'
      '@typespec/openapi': '>=0.63.0 <1.0.0'
      '@typespec/openapi3': '>=0.63.0 <1.0.0'
      '@typespec/rest': '>=0.63.0 <1.0.0'
      '@typespec/streams': '>=0.63.0 <1.0.0'
      '@typespec/versioning': '>=0.63.0 <1.0.0'
=======
      '@typespec/compiler': '>=0.64.0 <1.0.0'
      '@typespec/http': '>=0.64.0 <1.0.0'
      '@typespec/json-schema': '>=0.64.0 <1.0.0'
      '@typespec/openapi': '>=0.64.0 <1.0.0'
      '@typespec/openapi3': '>=0.64.0 <1.0.0'
      '@typespec/rest': '>=0.64.0 <1.0.0'
      '@typespec/versioning': '>=0.64.0 <1.0.0'
>>>>>>> a295db0a
      prettier: ^3.1.0
      ts-node: ^8.5.2
      typescript: ~5.6.2
    dependencies:
      '@azure-tools/typespec-autorest': 0.50.0_kvndtfjdk75abzopisqylz2rty
      '@azure-tools/typespec-azure-core': 0.50.0_oaywhha3am3mqfpwn5f5vofo2y
      '@azure-tools/typespec-azure-resource-manager': 0.50.0_ziwq2vcxhnefmvyineli4kclg4
      '@azure-tools/typespec-azure-rulesets': 0.50.0_gpbzmbee75dkov3o2z2zos6xre
      '@azure-tools/typespec-client-generator-core': 0.50.2_ekyyo47wopztcpfcizlgiutz7y
      '@azure-tools/typespec-ts': link:../typespec-ts
<<<<<<< HEAD
      '@typespec/compiler': 0.63.0
      '@typespec/http': 0.63.0_tvjntd3sfvabjyi2whzn2swssa
      '@typespec/json-schema': 0.63.0_@typespec+compiler@0.63.0
      '@typespec/openapi': 0.63.0_qz2z3dajrrgsjonwob7haqlhte
      '@typespec/openapi3': 0.63.0_sqdvtoykz5tnrrjz5ge5rvjoie
      '@typespec/rest': 0.63.0_qz2z3dajrrgsjonwob7haqlhte
      '@typespec/streams': 0.63.0_@typespec+compiler@0.63.0
      '@typespec/versioning': 0.63.0_@typespec+compiler@0.63.0
=======
      '@typespec/compiler': 0.64.0
      '@typespec/http': 0.64.0_@typespec+compiler@0.64.0
      '@typespec/json-schema': 0.64.0_@typespec+compiler@0.64.0
      '@typespec/openapi': 0.64.0_3iuxys3wzzu2f6cvuvfg7gykxi
      '@typespec/openapi3': 0.64.0_glb6whlqofhhikp2a6rpbf2vk4
      '@typespec/rest': 0.64.0_3iuxys3wzzu2f6cvuvfg7gykxi
      '@typespec/versioning': 0.64.0_@typespec+compiler@0.64.0
>>>>>>> a295db0a
      prettier: 3.1.1
    devDependencies:
      '@types/mocha': 5.2.7
      '@types/node': 18.18.0
      ts-node: 8.10.2_typescript@5.6.2
      typescript: 5.6.2

  ../../packages/typespec-ts:
    specifiers:
      '@azure-rest/core-client': ^2.3.1
      '@azure-tools/azure-http-specs': 0.1.0-alpha.5
      '@azure-tools/rlc-common': workspace:^0.38.2
      '@azure-tools/typespec-autorest': '>=0.50.0 <1.0.0'
      '@azure-tools/typespec-azure-core': '>=0.50.0 <1.0.0'
      '@azure-tools/typespec-azure-resource-manager': '>=0.50.0 <1.0.0'
      '@azure-tools/typespec-client-generator-core': '>=0.50.2 <1.0.0'
      '@azure/abort-controller': ^2.1.2
      '@azure/core-auth': ^1.6.0
      '@azure/core-lro': ^3.1.0
      '@azure/core-paging': ^1.5.0
      '@azure/core-rest-pipeline': ^1.14.0
      '@azure/core-util': ^1.4.0
      '@azure/logger': ^1.0.4
      '@microsoft/api-extractor': ^7.47.5
      '@types/chai': ^4.3.1
      '@types/fs-extra': ^9.0.13
      '@types/js-yaml': ^4.0.9
      '@types/lodash': ^4.17.4
      '@types/mocha': ^10.0.6
      '@types/node': ^18.0.0
      '@typescript-eslint/eslint-plugin': ^6.8.0
      '@typescript-eslint/parser': ^6.8.0
      '@typespec/compiler': '>=0.64.0 <1.0.0'
      '@typespec/http': '>=0.64.0 <1.0.0'
      '@typespec/http-specs': 0.1.0-alpha.8
      '@typespec/openapi': '>=0.64.0, <1.0.0'
      '@typespec/rest': '>=0.64.0 <1.0.0'
      '@typespec/spec-api': 0.1.0-alpha.0
      '@typespec/spector': 0.1.0-alpha.6
      '@typespec/ts-http-runtime': 0.1.0
      '@typespec/versioning': '>=0.64.0 <1.0.0'
      '@vitest/coverage-istanbul': ~1.6.0
      '@vitest/coverage-v8': ~1.6.0
      chai: ^4.3.6
      chalk: ^4.0.0
      cross-env: ^7.0.3
      eslint: ^8.9.0
      eslint-plugin-require-extensions: 0.1.3
      fs-extra: ^11.1.0
      js-yaml: ^4.1.0
      lodash: ^4.17.21
      mkdirp: ^3.0.1
      mocha: ^10.4.0
      npm-run-all: ~4.1.5
      prettier: ^3.3.3
      rimraf: ^5.0.0
      ts-morph: ^23.0.0
      ts-node: ~10.9.1
      tslib: ^2.3.1
      tsx: ^4.16.5
      typescript: ~5.6.2
      vitest: ~1.6.0
    dependencies:
      '@azure-tools/rlc-common': link:../rlc-common
      fs-extra: 11.1.1
      lodash: 4.17.21
      prettier: 3.3.3
      ts-morph: 23.0.0
      tslib: 2.6.2
    devDependencies:
      '@azure-rest/core-client': 2.3.1
      '@azure-tools/azure-http-specs': 0.1.0-alpha.5_mgwhnvsnod2voefnqq4m33gc3m
      '@azure-tools/typespec-autorest': 0.50.0_kvndtfjdk75abzopisqylz2rty
      '@azure-tools/typespec-azure-core': 0.50.0_oaywhha3am3mqfpwn5f5vofo2y
      '@azure-tools/typespec-azure-resource-manager': 0.50.0_ziwq2vcxhnefmvyineli4kclg4
      '@azure-tools/typespec-client-generator-core': 0.50.2_ekyyo47wopztcpfcizlgiutz7y
      '@azure/abort-controller': 2.1.2
      '@azure/core-auth': 1.6.0
      '@azure/core-lro': 3.1.0
      '@azure/core-paging': 1.5.0
      '@azure/core-rest-pipeline': 1.14.0
      '@azure/core-util': 1.5.0
      '@azure/logger': 1.0.4
      '@microsoft/api-extractor': 7.47.5_@types+node@18.18.0
      '@types/chai': 4.3.6
      '@types/fs-extra': 9.0.13
      '@types/js-yaml': 4.0.9
      '@types/lodash': 4.17.4
      '@types/mocha': 10.0.6
      '@types/node': 18.18.0
      '@typescript-eslint/eslint-plugin': 6.8.0_wroavni7rd6ng5lxj6jm5p2pxq
      '@typescript-eslint/parser': 6.8.0_wgnkk2eh2432jxos7omdkkhhte
      '@typespec/compiler': 0.64.0
      '@typespec/http': 0.64.0_@typespec+compiler@0.64.0
      '@typespec/http-specs': 0.1.0-alpha.8_agoisnpcmfe3xicaprge56stra
      '@typespec/openapi': 0.64.0_3iuxys3wzzu2f6cvuvfg7gykxi
      '@typespec/rest': 0.64.0_3iuxys3wzzu2f6cvuvfg7gykxi
      '@typespec/spec-api': 0.1.0-alpha.0
      '@typespec/spector': 0.1.0-alpha.6
      '@typespec/ts-http-runtime': 0.1.0
      '@typespec/versioning': 0.64.0_@typespec+compiler@0.64.0
      '@vitest/coverage-istanbul': 1.6.0_vitest@1.6.0
      '@vitest/coverage-v8': 1.6.0_vitest@1.6.0
      chai: 4.3.8
      chalk: 4.1.2
      cross-env: 7.0.3
      eslint: 8.50.0
      eslint-plugin-require-extensions: 0.1.3_eslint@8.50.0
      js-yaml: 4.1.0
      mkdirp: 3.0.1
      mocha: 10.4.0
      npm-run-all: 4.1.5
      rimraf: 5.0.4
      ts-node: 10.9.1_jaxbkr345bnladzl3q4nioo63e
      tsx: 4.17.0
      typescript: 5.6.2
      vitest: 1.6.0_@types+node@18.18.0

packages:

  /@aashutoshrathi/word-wrap/1.2.6:
    resolution: {integrity: sha512-1Yjs2SvM8TflER/OD3cOjhWWOZb58A2t7wpE2S9XfBYTiIl+XFhQG2bjy4Pu1I+EAlCNUzRDYDdFwFYUKvXcIA==}
    engines: {node: '>=0.10.0'}
    dev: true

  /@ampproject/remapping/2.3.0:
    resolution: {integrity: sha512-30iZtAPgz+LTIYoeivqYo853f02jBYSd5uGnGpkFV0M3xOt9aN73erkgYAmZU43x4VfqcnLxW9Kpg3R5LC4YYw==}
    engines: {node: '>=6.0.0'}
    dependencies:
      '@jridgewell/gen-mapping': 0.3.5
      '@jridgewell/trace-mapping': 0.3.25
    dev: true

  /@apidevtools/swagger-methods/3.0.2:
    resolution: {integrity: sha512-QAkD5kK2b1WfjDS/UQn/qQkbwF31uqRjPTrsCs5ZG9BQGAkjwvqGFjjPqAuzac/IYzpPtRzjCP1WrTuAIjMrXg==}
    dev: false

  /@autorest/codemodel/4.19.3:
    resolution: {integrity: sha512-8RMPjq2BmLNn080EHGbSc0E9pk7EO6i+vi3vGrz8xrfnTBydOZPJUZqmOpEmNnV6LRbr23cthXQo0JbA/bStWg==}
    engines: {node: '>=12.0.0'}
    dependencies:
      '@azure-tools/codegen': 2.9.2
      js-yaml: 4.0.0
    dev: false

  /@autorest/extension-base/3.5.2:
    resolution: {integrity: sha512-brpRtQ34mo/SZPTWrOUYvDHOKbvDa9eX5N15qd0OGLX8q3y29nXjhokMVoink4w1jW+8p2KXy2emMIZL14s+HQ==}
    engines: {node: '>=12.0.0'}
    dependencies:
      '@azure-tools/codegen': 2.9.2
      js-yaml: 4.0.0
      vscode-jsonrpc: 3.6.2
    dev: false

  /@autorest/testmodeler/2.6.1:
    resolution: {integrity: sha512-7OXzYet3S/Hiow9LzHUY5qdNRnceSQd41wKEGzfcGVleyWRobYJgYxGmUEyFZP4ZSerAb+QqygSvo9yWIC3nrQ==}
    dev: false

  /@azure-rest/core-client/1.4.0:
    resolution: {integrity: sha512-ozTDPBVUDR5eOnMIwhggbnVmOrka4fXCs8n8mvUo4WLLc38kki6bAOByDoVZZPz/pZy2jMt2kwfpvy/UjALj6w==}
    engines: {node: '>=18.0.0'}
    dependencies:
      '@azure/abort-controller': 2.1.2
      '@azure/core-auth': 1.6.0
      '@azure/core-rest-pipeline': 1.14.0
      '@azure/core-tracing': 1.0.1
      '@azure/core-util': 1.5.0
      tslib: 2.6.2
    transitivePeerDependencies:
      - supports-color
    dev: false

  /@azure-rest/core-client/2.3.1:
    resolution: {integrity: sha512-sGTdh2Ln95F/Jqikr9OybQvx00EVvljwgxjfcxTqjID0PBVGDuNR0ie9e9HsTA1vJT23BlVRd/dCIGzJriYw9g==}
    engines: {node: '>=18.0.0'}
    dependencies:
      '@azure/abort-controller': 2.1.2
      '@azure/core-auth': 1.6.0
      '@azure/core-rest-pipeline': 1.14.0
      '@azure/core-tracing': 1.1.2
      '@azure/core-util': 1.9.0
      tslib: 2.6.2
    transitivePeerDependencies:
      - supports-color
    dev: true

  /@azure-tools/async-io/3.0.254:
    resolution: {integrity: sha512-X1C7XdyCuo50ch9FzKtTvmK18FgDxxf1Bbt3cSoknQqeDaRegHSSCO+zByq2YA4NvUzKXeZ1engh29IDxZXgpQ==}
    engines: {node: '>=10.12.0'}
    dependencies:
      '@azure-tools/tasks': 3.0.255
      proper-lockfile: 2.0.1
    dev: false

  /@azure-tools/azure-http-specs/0.1.0-alpha.5_mgwhnvsnod2voefnqq4m33gc3m:
    resolution: {integrity: sha512-U4/rArTPuU5endAO68eY3fx3yqaS7rZNn+/kGmJUV3qPmGDxRPfMes6RJ7D98bfdpD2k60wufrhk5REbqnhhDA==}
    engines: {node: '>=18.0.0'}
    peerDependencies:
      '@azure-tools/typespec-azure-core': ~0.50.0
      '@typespec/compiler': ~0.64.0
      '@typespec/http': ~0.64.0
      '@typespec/rest': ~0.64.0
      '@typespec/versioning': ~0.64.0
      '@typespec/xml': ~0.64.0
    dependencies:
      '@azure-tools/typespec-azure-core': 0.50.0_oaywhha3am3mqfpwn5f5vofo2y
      '@typespec/compiler': 0.64.0
      '@typespec/http': 0.64.0_@typespec+compiler@0.64.0
      '@typespec/rest': 0.64.0_3iuxys3wzzu2f6cvuvfg7gykxi
      '@typespec/spec-api': 0.1.0-alpha.0
      '@typespec/spector': 0.1.0-alpha.6
      '@typespec/versioning': 0.64.0_@typespec+compiler@0.64.0
      '@typespec/xml': 0.64.0_@typespec+compiler@0.64.0
    transitivePeerDependencies:
      - '@types/express'
      - '@typespec/streams'
      - debug
      - supports-color
    dev: true

  /@azure-tools/codegen/2.9.2:
    resolution: {integrity: sha512-brVLyffOtPiEijYYBYgV+4q7IyAfqXIec7XbdEqvv7As6SeEdq5WtbtN9N0LdGVHDWtEfc+JArwIx9aYGFdMUg==}
    engines: {node: '>=12.0.0'}
    dependencies:
      '@azure-tools/async-io': 3.0.254
      js-yaml: 4.0.0
      semver: 7.5.4
    dev: false

  /@azure-tools/tasks/3.0.255:
    resolution: {integrity: sha512-GjALNLz7kWMEdRVbaN5g0cJHNAr3XVTbP0611Mv2UzMgGL6FOhNZJK+oPHJKLDR8EEDZNnkwPlyi7B+INXUSQA==}
    engines: {node: '>=10.12.0'}
    dev: false

  /@azure-tools/test-recorder/3.0.0:
    resolution: {integrity: sha512-1M1cjyqZa0TwKpaeaRaNON/c5yLWMEnMijc0V0Vu67pWrLkqoZE+6rmzrGLXapWUB1YmflvVaXQEWbbulGK3Ew==}
    engines: {node: '>=14.0.0'}
    dependencies:
      '@azure/core-auth': 1.6.0
      '@azure/core-rest-pipeline': 1.14.0
      '@azure/core-util': 1.5.0
      '@azure/logger': 1.0.4
    transitivePeerDependencies:
      - supports-color
    dev: true

  /@azure-tools/typespec-autorest/0.50.0_kvndtfjdk75abzopisqylz2rty:
    resolution: {integrity: sha512-CYzqN11NGU2HNJcycph7HCpjQoOR+XzyySDi6Z6rsXhZa/XTPDYJtmGHNVHXYGgvxJPxPJ9jm13DiLf/ReJnSA==}
    engines: {node: '>=18.0.0'}
    peerDependencies:
<<<<<<< HEAD
      '@azure-tools/typespec-azure-core': ~0.49.0
      '@azure-tools/typespec-azure-resource-manager': ~0.49.0
      '@azure-tools/typespec-client-generator-core': ~0.49.0
      '@typespec/compiler': ~0.63.0
      '@typespec/http': ~0.63.0
      '@typespec/openapi': ~0.63.0
      '@typespec/rest': ~0.63.0
      '@typespec/versioning': ~0.63.0
    dependencies:
      '@azure-tools/typespec-azure-core': 0.49.0_kj4jfkbw33dcu4jtzp54cnb2fm
      '@azure-tools/typespec-azure-resource-manager': 0.49.0_3qeo4wm44dy4dvllcauv7rlpye
      '@azure-tools/typespec-client-generator-core': 0.49.0_3qeo4wm44dy4dvllcauv7rlpye
      '@typespec/compiler': 0.63.0
      '@typespec/http': 0.63.0_tvjntd3sfvabjyi2whzn2swssa
      '@typespec/openapi': 0.63.0_qz2z3dajrrgsjonwob7haqlhte
      '@typespec/rest': 0.63.0_qz2z3dajrrgsjonwob7haqlhte
      '@typespec/versioning': 0.63.0_@typespec+compiler@0.63.0

  /@azure-tools/typespec-azure-core/0.49.0_kj4jfkbw33dcu4jtzp54cnb2fm:
    resolution: {integrity: sha512-hNKy+aePmPkB1brHQkO1tsJXqXPzt/9ehy10dv0rKdp9xq5dE3yBctHF5Aj3Nr8kr8GRG5z4KYpYPbV5guoT5w==}
=======
      '@azure-tools/typespec-azure-core': ~0.50.0
      '@azure-tools/typespec-azure-resource-manager': ~0.50.0
      '@azure-tools/typespec-client-generator-core': ~0.50.0
      '@typespec/compiler': ~0.64.0
      '@typespec/http': ~0.64.0
      '@typespec/openapi': ~0.64.0
      '@typespec/rest': ~0.64.0
      '@typespec/versioning': ~0.64.0
    dependencies:
      '@azure-tools/typespec-azure-core': 0.50.0_oaywhha3am3mqfpwn5f5vofo2y
      '@azure-tools/typespec-azure-resource-manager': 0.50.0_ziwq2vcxhnefmvyineli4kclg4
      '@azure-tools/typespec-client-generator-core': 0.50.2_ekyyo47wopztcpfcizlgiutz7y
      '@typespec/compiler': 0.64.0
      '@typespec/http': 0.64.0_@typespec+compiler@0.64.0
      '@typespec/openapi': 0.64.0_3iuxys3wzzu2f6cvuvfg7gykxi
      '@typespec/rest': 0.64.0_3iuxys3wzzu2f6cvuvfg7gykxi
      '@typespec/versioning': 0.64.0_@typespec+compiler@0.64.0

  /@azure-tools/typespec-azure-core/0.50.0_oaywhha3am3mqfpwn5f5vofo2y:
    resolution: {integrity: sha512-6kUhWNQc4Btgx7rIbx3dubBLst73qv04dGWg0yNoVi86iIXy+8wr4ee6pgk+niMsZDeHEBEWeeLy9VwCg3MgTg==}
>>>>>>> a295db0a
    engines: {node: '>=18.0.0'}
    peerDependencies:
      '@typespec/compiler': ~0.64.0
      '@typespec/http': ~0.64.0
      '@typespec/rest': ~0.64.0
    dependencies:
<<<<<<< HEAD
      '@typespec/compiler': 0.63.0
      '@typespec/http': 0.63.0_tvjntd3sfvabjyi2whzn2swssa
      '@typespec/rest': 0.63.0_qz2z3dajrrgsjonwob7haqlhte
=======
      '@typespec/compiler': 0.64.0
      '@typespec/http': 0.64.0_@typespec+compiler@0.64.0
      '@typespec/rest': 0.64.0_3iuxys3wzzu2f6cvuvfg7gykxi
>>>>>>> a295db0a

  /@azure-tools/typespec-azure-resource-manager/0.50.0_ziwq2vcxhnefmvyineli4kclg4:
    resolution: {integrity: sha512-ekLAyPyy9eMMqdi3pj3g+iw9NNiK6ObDIU/W/bwSBSPwN2Po9d46fb65vcsjPeEkBceeRIPP6p54QtG9JYhSfg==}
    engines: {node: '>=18.0.0'}
    peerDependencies:
<<<<<<< HEAD
      '@azure-tools/typespec-azure-core': ~0.49.0
      '@typespec/compiler': ~0.63.0
      '@typespec/http': ~0.63.0
      '@typespec/openapi': ~0.63.0
      '@typespec/rest': ~0.63.0
      '@typespec/versioning': ~0.63.0
    dependencies:
      '@azure-tools/typespec-azure-core': 0.49.0_kj4jfkbw33dcu4jtzp54cnb2fm
      '@typespec/compiler': 0.63.0
      '@typespec/http': 0.63.0_tvjntd3sfvabjyi2whzn2swssa
      '@typespec/openapi': 0.63.0_qz2z3dajrrgsjonwob7haqlhte
      '@typespec/rest': 0.63.0_qz2z3dajrrgsjonwob7haqlhte
      '@typespec/versioning': 0.63.0_@typespec+compiler@0.63.0
=======
      '@azure-tools/typespec-azure-core': ~0.50.0
      '@typespec/compiler': ~0.64.0
      '@typespec/http': ~0.64.0
      '@typespec/openapi': ~0.64.0
      '@typespec/rest': ~0.64.0
      '@typespec/versioning': ~0.64.0
    dependencies:
      '@azure-tools/typespec-azure-core': 0.50.0_oaywhha3am3mqfpwn5f5vofo2y
      '@typespec/compiler': 0.64.0
      '@typespec/http': 0.64.0_@typespec+compiler@0.64.0
      '@typespec/openapi': 0.64.0_3iuxys3wzzu2f6cvuvfg7gykxi
      '@typespec/rest': 0.64.0_3iuxys3wzzu2f6cvuvfg7gykxi
      '@typespec/versioning': 0.64.0_@typespec+compiler@0.64.0
>>>>>>> a295db0a
      change-case: 5.4.4
      pluralize: 8.0.0

  /@azure-tools/typespec-azure-rulesets/0.50.0_gpbzmbee75dkov3o2z2zos6xre:
    resolution: {integrity: sha512-b2YjhaUqPxk53eswZKPzK1IzTJJe/AD+Yi/G15+fiar7oozQJtZpe7ysrSsknzKEoy92iiknsIVa5giRie0ATg==}
    engines: {node: '>=18.0.0'}
    peerDependencies:
      '@azure-tools/typespec-azure-core': ~0.50.0
      '@azure-tools/typespec-azure-resource-manager': ~0.50.0
      '@azure-tools/typespec-client-generator-core': ~0.50.0
      '@typespec/compiler': ~0.64.0
    dependencies:
      '@azure-tools/typespec-azure-core': 0.50.0_oaywhha3am3mqfpwn5f5vofo2y
      '@azure-tools/typespec-azure-resource-manager': 0.50.0_ziwq2vcxhnefmvyineli4kclg4
      '@azure-tools/typespec-client-generator-core': 0.50.2_ekyyo47wopztcpfcizlgiutz7y
      '@typespec/compiler': 0.64.0
    dev: false

  /@azure-tools/typespec-client-generator-core/0.50.2_ekyyo47wopztcpfcizlgiutz7y:
    resolution: {integrity: sha512-xSyJ5OWqu9BToUoQrmoN6a9pxHpTUqDEyc5pmhRwzeuz3zOIvFs2DFKimE2wqVmhFTYg6LTVqle/UU4sr/vdyQ==}
    engines: {node: '>=18.0.0'}
    peerDependencies:
<<<<<<< HEAD
      '@azure-tools/typespec-azure-core': ~0.49.0
      '@typespec/compiler': ~0.63.0
      '@typespec/http': ~0.63.0
      '@typespec/openapi': ~0.63.0
      '@typespec/rest': ~0.63.0
      '@typespec/versioning': ~0.63.0
    dependencies:
      '@azure-tools/typespec-azure-core': 0.49.0_kj4jfkbw33dcu4jtzp54cnb2fm
      '@typespec/compiler': 0.63.0
      '@typespec/http': 0.63.0_tvjntd3sfvabjyi2whzn2swssa
      '@typespec/openapi': 0.63.0_qz2z3dajrrgsjonwob7haqlhte
      '@typespec/rest': 0.63.0_qz2z3dajrrgsjonwob7haqlhte
      '@typespec/versioning': 0.63.0_@typespec+compiler@0.63.0
=======
      '@azure-tools/typespec-azure-core': ~0.50.0
      '@typespec/compiler': ~0.64.0
      '@typespec/http': ~0.64.0
      '@typespec/openapi': ~0.64.0
      '@typespec/rest': ~0.64.0
      '@typespec/versioning': ~0.64.0
      '@typespec/xml': ~0.64.0
    dependencies:
      '@azure-tools/typespec-azure-core': 0.50.0_oaywhha3am3mqfpwn5f5vofo2y
      '@typespec/compiler': 0.64.0
      '@typespec/http': 0.64.0_@typespec+compiler@0.64.0
      '@typespec/openapi': 0.64.0_3iuxys3wzzu2f6cvuvfg7gykxi
      '@typespec/rest': 0.64.0_3iuxys3wzzu2f6cvuvfg7gykxi
      '@typespec/versioning': 0.64.0_@typespec+compiler@0.64.0
      '@typespec/xml': 0.64.0_@typespec+compiler@0.64.0
>>>>>>> a295db0a
      change-case: 5.4.4
      pluralize: 8.0.0
      yaml: 2.5.1

  /@azure/abort-controller/1.1.0:
    resolution: {integrity: sha512-TrRLIoSQVzfAJX9H1JeFjzAoDGcoK1IYX1UImfceTZpsyYfWr09Ss1aHW1y5TrrR3iq6RZLBwJ3E24uwPhwahw==}
    engines: {node: '>=12.0.0'}
    dependencies:
      tslib: 2.6.2

  /@azure/abort-controller/2.1.2:
    resolution: {integrity: sha512-nBrLsEWm4J2u5LpAPjxADTlq3trDgVZZXHNKabeXZtpq3d3AbN/KGO82R87rdDz5/lYB024rtEf10/q0urNgsA==}
    engines: {node: '>=18.0.0'}
    dependencies:
      tslib: 2.6.2

  /@azure/core-auth/1.6.0:
    resolution: {integrity: sha512-3X9wzaaGgRaBCwhLQZDtFp5uLIXCPrGbwJNWPPugvL4xbIGgScv77YzzxToKGLAKvG9amDoofMoP+9hsH1vs1w==}
    engines: {node: '>=18.0.0'}
    dependencies:
      '@azure/abort-controller': 2.1.2
      '@azure/core-util': 1.5.0
      tslib: 2.6.2

  /@azure/core-client/1.7.3:
    resolution: {integrity: sha512-kleJ1iUTxcO32Y06dH9Pfi9K4U+Tlb111WXEnbt7R/ne+NLRwppZiTGJuTD5VVoxTMK5NTbEtm5t2vcdNCFe2g==}
    engines: {node: '>=14.0.0'}
    dependencies:
      '@azure/abort-controller': 1.1.0
      '@azure/core-auth': 1.6.0
      '@azure/core-rest-pipeline': 1.14.0
      '@azure/core-tracing': 1.0.1
      '@azure/core-util': 1.5.0
      '@azure/logger': 1.0.4
      tslib: 2.6.2
    transitivePeerDependencies:
      - supports-color
    dev: false

  /@azure/core-client/1.9.2:
    resolution: {integrity: sha512-kRdry/rav3fUKHl/aDLd/pDLcB+4pOFwPPTVEExuMyaI5r+JBbMWqRbCY1pn5BniDaU3lRxO9eaQ1AmSMehl/w==}
    engines: {node: '>=18.0.0'}
    dependencies:
      '@azure/abort-controller': 2.1.2
      '@azure/core-auth': 1.6.0
      '@azure/core-rest-pipeline': 1.14.0
      '@azure/core-tracing': 1.1.2
      '@azure/core-util': 1.9.0
      '@azure/logger': 1.0.4
      tslib: 2.6.2
    transitivePeerDependencies:
      - supports-color

  /@azure/core-http-compat/1.3.0:
    resolution: {integrity: sha512-ZN9avruqbQ5TxopzG3ih3KRy52n8OAbitX3fnZT5go4hzu0J+KVPSzkL+Wt3hpJpdG8WIfg1sBD1tWkgUdEpBA==}
    engines: {node: '>=12.0.0'}
    dependencies:
      '@azure/abort-controller': 1.1.0
      '@azure/core-client': 1.9.2
      '@azure/core-rest-pipeline': 1.14.0
    transitivePeerDependencies:
      - supports-color
    dev: false

  /@azure/core-http-compat/2.1.2:
    resolution: {integrity: sha512-5MnV1yqzZwgNLLjlizsU3QqOeQChkIXw781Fwh1xdAqJR5AA32IUaq6xv1BICJvfbHoa+JYcaij2HFkhLbNTJQ==}
    engines: {node: '>=18.0.0'}
    dependencies:
      '@azure/abort-controller': 2.1.2
      '@azure/core-client': 1.9.2
      '@azure/core-rest-pipeline': 1.14.0
    transitivePeerDependencies:
      - supports-color
    dev: true

  /@azure/core-http/3.0.3:
    resolution: {integrity: sha512-QMib3wXotJMFhHgmJBPUF9YsyErw34H0XDFQd9CauH7TPB+RGcyl9Ayy7iURtJB04ngXhE6YwrQsWDXlSLrilg==}
    engines: {node: '>=14.0.0'}
    deprecated: This package is no longer supported. Please migrate to use @azure/core-rest-pipeline
    dependencies:
      '@azure/abort-controller': 1.1.0
      '@azure/core-auth': 1.6.0
      '@azure/core-tracing': 1.0.0-preview.13
      '@azure/core-util': 1.9.0
      '@azure/logger': 1.0.4
      '@types/node-fetch': 2.6.6
      '@types/tunnel': 0.0.3
      form-data: 4.0.0
      node-fetch: 2.7.0
      process: 0.11.10
      tslib: 2.6.2
      tunnel: 0.0.6
      uuid: 8.3.2
      xml2js: 0.5.0
    transitivePeerDependencies:
      - encoding

  /@azure/core-lro/2.5.4:
    resolution: {integrity: sha512-3GJiMVH7/10bulzOKGrrLeG/uCBH/9VtxqaMcB9lIqAeamI/xYQSHJL/KcsLDuH+yTjYpro/u6D/MuRe4dN70Q==}
    engines: {node: '>=14.0.0'}
    dependencies:
      '@azure/abort-controller': 1.1.0
      '@azure/core-util': 1.5.0
      '@azure/logger': 1.0.4
      tslib: 2.6.2

  /@azure/core-lro/3.1.0:
    resolution: {integrity: sha512-W/vVbZumJLFMvmiUspyBzKai0O3HiD6KmsWnpCLasFr92qmafwgz+tThmnpMFH7vCS4MUl4ehFd0Z6OWb8BPog==}
    engines: {node: '>=18.0.0'}
    dependencies:
      '@azure/abort-controller': 2.1.2
      '@azure/core-util': 1.9.0
      '@azure/logger': 1.0.4
      tslib: 2.6.2
    dev: true

  /@azure/core-paging/1.5.0:
    resolution: {integrity: sha512-zqWdVIt+2Z+3wqxEOGzR5hXFZ8MGKK52x4vFLw8n58pR6ZfKRx3EXYTxTaYxYHc/PexPUTyimcTWFJbji9Z6Iw==}
    engines: {node: '>=14.0.0'}
    dependencies:
      tslib: 2.6.2

  /@azure/core-rest-pipeline/1.14.0:
    resolution: {integrity: sha512-Tp4M6NsjCmn9L5p7HsW98eSOS7A0ibl3e5ntZglozT0XuD/0y6i36iW829ZbBq0qihlGgfaeFpkLjZ418KDm1Q==}
    engines: {node: '>=18.0.0'}
    dependencies:
      '@azure/abort-controller': 2.1.2
      '@azure/core-auth': 1.6.0
      '@azure/core-tracing': 1.0.1
      '@azure/core-util': 1.5.0
      '@azure/logger': 1.0.4
      http-proxy-agent: 5.0.0
      https-proxy-agent: 5.0.1
      tslib: 2.6.2
    transitivePeerDependencies:
      - supports-color

  /@azure/core-tracing/1.0.0-preview.13:
    resolution: {integrity: sha512-KxDlhXyMlh2Jhj2ykX6vNEU0Vou4nHr025KoSEiz7cS3BNiHNaZcdECk/DmLkEB0as5T7b/TpRcehJ5yV6NeXQ==}
    engines: {node: '>=12.0.0'}
    dependencies:
      '@opentelemetry/api': 1.6.0
      tslib: 2.6.2

  /@azure/core-tracing/1.0.1:
    resolution: {integrity: sha512-I5CGMoLtX+pI17ZdiFJZgxMJApsK6jjfm85hpgp3oazCdq5Wxgh4wMr7ge/TTWW1B5WBuvIOI1fMU/FrOAMKrw==}
    engines: {node: '>=12.0.0'}
    dependencies:
      tslib: 2.6.2

  /@azure/core-tracing/1.1.2:
    resolution: {integrity: sha512-dawW9ifvWAWmUm9/h+/UQ2jrdvjCJ7VJEuCJ6XVNudzcOwm53BFZH4Q845vjfgoUAM8ZxokvVNxNxAITc502YA==}
    engines: {node: '>=18.0.0'}
    dependencies:
      tslib: 2.6.2

  /@azure/core-util/1.5.0:
    resolution: {integrity: sha512-GZBpVFDtQ/15hW1OgBcRdT4Bl7AEpcEZqLfbAvOtm1CQUncKWiYapFHVD588hmlV27NbOOtSm3cnLF3lvoHi4g==}
    engines: {node: '>=14.0.0'}
    dependencies:
      '@azure/abort-controller': 1.1.0
      tslib: 2.6.2

  /@azure/core-util/1.9.0:
    resolution: {integrity: sha512-AfalUQ1ZppaKuxPPMsFEUdX6GZPB3d9paR9d/TTL7Ow2De8cJaC7ibi7kWVlFAVPCYo31OcnGymc0R89DX8Oaw==}
    engines: {node: '>=18.0.0'}
    dependencies:
      '@azure/abort-controller': 2.1.2
      tslib: 2.6.2

  /@azure/core-xml/1.3.4:
    resolution: {integrity: sha512-B1xI79Ur/u+KR69fGTcsMNj8KDjBSqAy0Ys6Byy4Qm1CqoUy7gCT5A7Pej0EBWRskuH6bpCwrAnosfmQEalkcg==}
    engines: {node: '>=14.0.0'}
    dependencies:
      fast-xml-parser: 4.3.1
      tslib: 2.6.2
    dev: true

  /@azure/core-xml/1.4.4:
    resolution: {integrity: sha512-J4FYAqakGXcbfeZjwjMzjNcpcH4E+JtEBv+xcV1yL0Ydn/6wbQfeFKTCHh9wttAi0lmajHw7yBbHPRG+YHckZQ==}
    engines: {node: '>=18.0.0'}
    dependencies:
      fast-xml-parser: 4.5.0
      tslib: 2.6.2
    dev: true

  /@azure/identity/4.4.1:
    resolution: {integrity: sha512-DwnG4cKFEM7S3T+9u05NstXU/HN0dk45kPOinUyNKsn5VWwpXd9sbPKEg6kgJzGbm1lMuhx9o31PVbCtM5sfBA==}
    engines: {node: '>=18.0.0'}
    dependencies:
      '@azure/abort-controller': 1.1.0
      '@azure/core-auth': 1.6.0
      '@azure/core-client': 1.9.2
      '@azure/core-rest-pipeline': 1.14.0
      '@azure/core-tracing': 1.1.2
      '@azure/core-util': 1.9.0
      '@azure/logger': 1.0.4
      '@azure/msal-browser': 3.18.0
      '@azure/msal-node': 2.10.0
      events: 3.3.0
      jws: 4.0.0
      open: 8.4.2
      stoppable: 1.1.0
      tslib: 2.6.2
    transitivePeerDependencies:
      - supports-color
    dev: true

  /@azure/logger/1.0.4:
    resolution: {integrity: sha512-ustrPY8MryhloQj7OWGe+HrYx+aoiOxzbXTtgblbV3xwCqpzUK36phH3XNHQKj3EPonyFUuDTfR3qFhTEAuZEg==}
    engines: {node: '>=14.0.0'}
    dependencies:
      tslib: 2.6.2

  /@azure/msal-browser/3.18.0:
    resolution: {integrity: sha512-jvK5bDUWbpOaJt2Io/rjcaOVcUzkqkrCme/WntdV1SMUc67AiTcEdKuY6G/nMQ7N5Cfsk9SfpugflQwDku53yg==}
    engines: {node: '>=0.8.0'}
    dependencies:
      '@azure/msal-common': 14.13.0
    dev: true

  /@azure/msal-common/14.13.0:
    resolution: {integrity: sha512-b4M/tqRzJ4jGU91BiwCsLTqChveUEyFK3qY2wGfZ0zBswIBZjAxopx5CYt5wzZFKuN15HqRDYXQbztttuIC3nA==}
    engines: {node: '>=0.8.0'}
    dev: true

  /@azure/msal-node/2.10.0:
    resolution: {integrity: sha512-JxsSE0464a8IA/+q5EHKmchwNyUFJHtCH00tSXsLaOddwLjG6yVvTH6lGgPcWMhO7YWUXj/XVgVgeE9kZtsPUQ==}
    engines: {node: '>=16'}
    dependencies:
      '@azure/msal-common': 14.13.0
      jsonwebtoken: 9.0.2
      uuid: 8.3.2
    dev: true

  /@azure/storage-blob/12.16.0:
    resolution: {integrity: sha512-jz33rUSUGUB65FgYrTRgRDjG6hdPHwfvHe+g/UrwVG8MsyLqSxg9TaW7Yuhjxu1v1OZ5xam2NU6+IpCN0xJO8Q==}
    engines: {node: '>=14.0.0'}
    dependencies:
      '@azure/abort-controller': 1.1.0
      '@azure/core-http': 3.0.3
      '@azure/core-lro': 2.5.4
      '@azure/core-paging': 1.5.0
      '@azure/core-tracing': 1.0.0-preview.13
      '@azure/logger': 1.0.4
      events: 3.3.0
      tslib: 2.6.2
    transitivePeerDependencies:
      - encoding
    dev: true

  /@azure/storage-blob/12.25.0:
    resolution: {integrity: sha512-oodouhA3nCCIh843tMMbxty3WqfNT+Vgzj3Xo5jqR9UPnzq3d7mzLjlHAYz7lW+b4km3SIgz+NAgztvhm7Z6kQ==}
    engines: {node: '>=18.0.0'}
    dependencies:
      '@azure/abort-controller': 2.1.2
      '@azure/core-auth': 1.6.0
      '@azure/core-client': 1.9.2
      '@azure/core-http-compat': 2.1.2
      '@azure/core-lro': 2.5.4
      '@azure/core-paging': 1.5.0
      '@azure/core-rest-pipeline': 1.14.0
      '@azure/core-tracing': 1.1.2
      '@azure/core-util': 1.9.0
      '@azure/core-xml': 1.4.4
      '@azure/logger': 1.0.4
      events: 3.3.0
      tslib: 2.6.2
    transitivePeerDependencies:
      - supports-color
    dev: true

  /@babel/code-frame/7.25.9:
    resolution: {integrity: sha512-z88xeGxnzehn2sqZ8UdGQEvYErF1odv2CftxInpSYJt6uHuPe9YjahKZITGs3l5LeI9d2ROG+obuDAoSlqbNfQ==}
    engines: {node: '>=6.9.0'}
    dependencies:
      '@babel/highlight': 7.25.9
      picocolors: 1.1.1

  /@babel/compat-data/7.24.7:
    resolution: {integrity: sha512-qJzAIcv03PyaWqxRgO4mSU3lihncDT296vnyuE2O8uA4w3UHWI4S3hgeZd1L8W1Bft40w9JxJ2b412iDUFFRhw==}
    engines: {node: '>=6.9.0'}
    dev: true

  /@babel/core/7.24.7:
    resolution: {integrity: sha512-nykK+LEK86ahTkX/3TgauT0ikKoNCfKHEaZYTUVupJdTLzGNvrblu4u6fa7DhZONAltdf8e662t/abY8idrd/g==}
    engines: {node: '>=6.9.0'}
    dependencies:
      '@ampproject/remapping': 2.3.0
      '@babel/code-frame': 7.25.9
      '@babel/generator': 7.24.7
      '@babel/helper-compilation-targets': 7.24.7
      '@babel/helper-module-transforms': 7.24.7_@babel+core@7.24.7
      '@babel/helpers': 7.24.7
      '@babel/parser': 7.24.7
      '@babel/template': 7.24.7
      '@babel/traverse': 7.24.7
      '@babel/types': 7.24.7
      convert-source-map: 2.0.0
      debug: 4.3.4
      gensync: 1.0.0-beta.2
      json5: 2.2.3
      semver: 6.3.1
    transitivePeerDependencies:
      - supports-color
    dev: true

  /@babel/generator/7.24.7:
    resolution: {integrity: sha512-oipXieGC3i45Y1A41t4tAqpnEZWgB/lC6Ehh6+rOviR5XWpTtMmLN+fGjz9vOiNRt0p6RtO6DtD0pdU3vpqdSA==}
    engines: {node: '>=6.9.0'}
    dependencies:
      '@babel/types': 7.24.7
      '@jridgewell/gen-mapping': 0.3.5
      '@jridgewell/trace-mapping': 0.3.25
      jsesc: 2.5.2
    dev: true

  /@babel/helper-compilation-targets/7.24.7:
    resolution: {integrity: sha512-ctSdRHBi20qWOfy27RUb4Fhp07KSJ3sXcuSvTrXrc4aG8NSYDo1ici3Vhg9bg69y5bj0Mr1lh0aeEgTvc12rMg==}
    engines: {node: '>=6.9.0'}
    dependencies:
      '@babel/compat-data': 7.24.7
      '@babel/helper-validator-option': 7.24.7
      browserslist: 4.23.1
      lru-cache: 5.1.1
      semver: 6.3.1
    dev: true

  /@babel/helper-environment-visitor/7.24.7:
    resolution: {integrity: sha512-DoiN84+4Gnd0ncbBOM9AZENV4a5ZiL39HYMyZJGZ/AZEykHYdJw0wW3kdcsh9/Kn+BRXHLkkklZ51ecPKmI1CQ==}
    engines: {node: '>=6.9.0'}
    dependencies:
      '@babel/types': 7.24.7
    dev: true

  /@babel/helper-function-name/7.24.7:
    resolution: {integrity: sha512-FyoJTsj/PEUWu1/TYRiXTIHc8lbw+TDYkZuoE43opPS5TrI7MyONBE1oNvfguEXAD9yhQRrVBnXdXzSLQl9XnA==}
    engines: {node: '>=6.9.0'}
    dependencies:
      '@babel/template': 7.24.7
      '@babel/types': 7.24.7
    dev: true

  /@babel/helper-hoist-variables/7.24.7:
    resolution: {integrity: sha512-MJJwhkoGy5c4ehfoRyrJ/owKeMl19U54h27YYftT0o2teQ3FJ3nQUf/I3LlJsX4l3qlw7WRXUmiyajvHXoTubQ==}
    engines: {node: '>=6.9.0'}
    dependencies:
      '@babel/types': 7.24.7
    dev: true

  /@babel/helper-module-imports/7.24.7:
    resolution: {integrity: sha512-8AyH3C+74cgCVVXow/myrynrAGv+nTVg5vKu2nZph9x7RcRwzmh0VFallJuFTZ9mx6u4eSdXZfcOzSqTUm0HCA==}
    engines: {node: '>=6.9.0'}
    dependencies:
      '@babel/traverse': 7.24.7
      '@babel/types': 7.24.7
    transitivePeerDependencies:
      - supports-color
    dev: true

  /@babel/helper-module-transforms/7.24.7_@babel+core@7.24.7:
    resolution: {integrity: sha512-1fuJEwIrp+97rM4RWdO+qrRsZlAeL1lQJoPqtCYWv0NL115XM93hIH4CSRln2w52SqvmY5hqdtauB6QFCDiZNQ==}
    engines: {node: '>=6.9.0'}
    peerDependencies:
      '@babel/core': ^7.0.0
    dependencies:
      '@babel/core': 7.24.7
      '@babel/helper-environment-visitor': 7.24.7
      '@babel/helper-module-imports': 7.24.7
      '@babel/helper-simple-access': 7.24.7
      '@babel/helper-split-export-declaration': 7.24.7
      '@babel/helper-validator-identifier': 7.25.9
    transitivePeerDependencies:
      - supports-color
    dev: true

  /@babel/helper-simple-access/7.24.7:
    resolution: {integrity: sha512-zBAIvbCMh5Ts+b86r/CjU+4XGYIs+R1j951gxI3KmmxBMhCg4oQMsv6ZXQ64XOm/cvzfU1FmoCyt6+owc5QMYg==}
    engines: {node: '>=6.9.0'}
    dependencies:
      '@babel/traverse': 7.24.7
      '@babel/types': 7.24.7
    transitivePeerDependencies:
      - supports-color
    dev: true

  /@babel/helper-split-export-declaration/7.24.7:
    resolution: {integrity: sha512-oy5V7pD+UvfkEATUKvIjvIAH/xCzfsFVw7ygW2SI6NClZzquT+mwdTfgfdbUiceh6iQO0CHtCPsyze/MZ2YbAA==}
    engines: {node: '>=6.9.0'}
    dependencies:
      '@babel/types': 7.24.7
    dev: true

  /@babel/helper-string-parser/7.24.7:
    resolution: {integrity: sha512-7MbVt6xrwFQbunH2DNQsAP5sTGxfqQtErvBIvIMi6EQnbgUOuVYanvREcmFrOPhoXBrTtjhhP+lW+o5UfK+tDg==}
    engines: {node: '>=6.9.0'}
    dev: true

  /@babel/helper-validator-identifier/7.25.9:
    resolution: {integrity: sha512-Ed61U6XJc3CVRfkERJWDz4dJwKe7iLmmJsbOGu9wSloNSFttHV0I8g6UAgb7qnK5ly5bGLPd4oXZlxCdANBOWQ==}
    engines: {node: '>=6.9.0'}

  /@babel/helper-validator-option/7.24.7:
    resolution: {integrity: sha512-yy1/KvjhV/ZCL+SM7hBrvnZJ3ZuT9OuZgIJAGpPEToANvc3iM6iDvBnRjtElWibHU6n8/LPR/EjX9EtIEYO3pw==}
    engines: {node: '>=6.9.0'}
    dev: true

  /@babel/helpers/7.24.7:
    resolution: {integrity: sha512-NlmJJtvcw72yRJRcnCmGvSi+3jDEg8qFu3z0AFoymmzLx5ERVWyzd9kVXr7Th9/8yIJi2Zc6av4Tqz3wFs8QWg==}
    engines: {node: '>=6.9.0'}
    dependencies:
      '@babel/template': 7.24.7
      '@babel/types': 7.24.7
    dev: true

  /@babel/highlight/7.25.9:
    resolution: {integrity: sha512-llL88JShoCsth8fF8R4SJnIn+WLvR6ccFxu1H3FlMhDontdcmZWf2HgIZ7AIqV3Xcck1idlohrN4EUBQz6klbw==}
    engines: {node: '>=6.9.0'}
    dependencies:
      '@babel/helper-validator-identifier': 7.25.9
      chalk: 2.4.2
      js-tokens: 4.0.0
      picocolors: 1.1.1

  /@babel/parser/7.24.7:
    resolution: {integrity: sha512-9uUYRm6OqQrCqQdG1iCBwBPZgN8ciDBro2nIOFaiRz1/BCxaI7CNvQbDHvsArAC7Tw9Hda/B3U+6ui9u4HWXPw==}
    engines: {node: '>=6.0.0'}
    hasBin: true
    dev: true

  /@babel/runtime/7.24.8:
    resolution: {integrity: sha512-5F7SDGs1T72ZczbRwbGO9lQi0NLjQxzl6i4lJxLxfW9U5UluCSyEJeniWvnhl3/euNiqQVbo8zruhsDfid0esA==}
    engines: {node: '>=6.9.0'}
    dependencies:
      regenerator-runtime: 0.14.1
    dev: false

  /@babel/template/7.24.7:
    resolution: {integrity: sha512-jYqfPrU9JTF0PmPy1tLYHW4Mp4KlgxJD9l2nP9fD6yT/ICi554DmrWBAEYpIelzjHf1msDP3PxJIRt/nFNfBig==}
    engines: {node: '>=6.9.0'}
    dependencies:
      '@babel/code-frame': 7.25.9
      '@babel/parser': 7.24.7
      '@babel/types': 7.24.7
    dev: true

  /@babel/traverse/7.24.7:
    resolution: {integrity: sha512-yb65Ed5S/QAcewNPh0nZczy9JdYXkkAbIsEo+P7BE7yO3txAY30Y/oPa3QkQ5It3xVG2kpKMg9MsdxZaO31uKA==}
    engines: {node: '>=6.9.0'}
    dependencies:
      '@babel/code-frame': 7.25.9
      '@babel/generator': 7.24.7
      '@babel/helper-environment-visitor': 7.24.7
      '@babel/helper-function-name': 7.24.7
      '@babel/helper-hoist-variables': 7.24.7
      '@babel/helper-split-export-declaration': 7.24.7
      '@babel/parser': 7.24.7
      '@babel/types': 7.24.7
      debug: 4.3.4
      globals: 11.12.0
    transitivePeerDependencies:
      - supports-color
    dev: true

  /@babel/types/7.24.7:
    resolution: {integrity: sha512-XEFXSlxiG5td2EJRe8vOmRbaXVgfcBlszKujvVmWIK/UpywWljQCfzAv3RQCGujWQ1RD4YYWEAqDXfuJiy8f5Q==}
    engines: {node: '>=6.9.0'}
    dependencies:
      '@babel/helper-string-parser': 7.24.7
      '@babel/helper-validator-identifier': 7.25.9
      to-fast-properties: 2.0.0
    dev: true

  /@bcoe/v8-coverage/0.2.3:
    resolution: {integrity: sha512-0hYQ8SB4Db5zvZB4axdMHGwEaQjkZzFjQiN9LVYvIFB2nSUHW9tYpxWriPrWDASIxiaXax83REcLxuSdnGPZtw==}
    dev: true

  /@colors/colors/1.5.0:
    resolution: {integrity: sha512-ooWCrlZP11i8GImSjTHYHLkvFDP48nS4+204nGb1RiX/WXYHmJA2III9/e2DWVabCESdW7hBAEzHRqUn9OUVvQ==}
    engines: {node: '>=0.1.90'}
    dev: true

  /@colors/colors/1.6.0:
    resolution: {integrity: sha512-Ir+AOibqzrIsL6ajt3Rz3LskB7OiMVHqltZmspbW/TJuTVuyOMirVqAkjfY6JISiLHgyNqicAC8AyHHGzNd/dA==}
    engines: {node: '>=0.1.90'}
    dev: true

  /@cspotcode/source-map-support/0.8.1:
    resolution: {integrity: sha512-IchNf6dN4tHoMFIn/7OE8LWZ19Y6q/67Bmf6vnGREv8RSbBVb9LPJxEcnwrcwX6ixSvaiGoomAUvu4YSxXrVgw==}
    engines: {node: '>=12'}
    dependencies:
      '@jridgewell/trace-mapping': 0.3.9
    dev: true

  /@dabh/diagnostics/2.0.3:
    resolution: {integrity: sha512-hrlQOIi7hAfzsMqlGSFyVucrx38O+j6wiGOf//H2ecvIEqYN4ADBSS2iLMh5UFyDunCNniUIPk/q3riFv45xRA==}
    dependencies:
      colorspace: 1.1.4
      enabled: 2.0.0
      kuler: 2.0.0
    dev: true

  /@discoveryjs/json-ext/0.5.7:
    resolution: {integrity: sha512-dBVuXR082gk3jsFp7Rd/JI4kytwGHecnCoTtXFb7DB6CNHp4rg5k1bhg0nWdLGLnOV71lmDzGQaLMy8iPLY0pw==}
    engines: {node: '>=10.0.0'}
    dev: true

  /@esbuild/aix-ppc64/0.20.2:
    resolution: {integrity: sha512-D+EBOJHXdNZcLJRBkhENNG8Wji2kgc9AZ9KiPr1JuZjsNtyHzrsfLRrY0tk2H2aoFu6RANO1y1iPPUCDYWkb5g==}
    engines: {node: '>=12'}
    cpu: [ppc64]
    os: [aix]
    requiresBuild: true
    dev: true
    optional: true

  /@esbuild/aix-ppc64/0.23.0:
    resolution: {integrity: sha512-3sG8Zwa5fMcA9bgqB8AfWPQ+HFke6uD3h1s3RIwUNK8EG7a4buxvuFTs3j1IMs2NXAk9F30C/FF4vxRgQCcmoQ==}
    engines: {node: '>=18'}
    cpu: [ppc64]
    os: [aix]
    requiresBuild: true
    dev: true
    optional: true

  /@esbuild/android-arm/0.20.2:
    resolution: {integrity: sha512-t98Ra6pw2VaDhqNWO2Oph2LXbz/EJcnLmKLGBJwEwXX/JAN83Fym1rU8l0JUWK6HkIbWONCSSatf4sf2NBRx/w==}
    engines: {node: '>=12'}
    cpu: [arm]
    os: [android]
    requiresBuild: true
    dev: true
    optional: true

  /@esbuild/android-arm/0.23.0:
    resolution: {integrity: sha512-+KuOHTKKyIKgEEqKbGTK8W7mPp+hKinbMBeEnNzjJGyFcWsfrXjSTNluJHCY1RqhxFurdD8uNXQDei7qDlR6+g==}
    engines: {node: '>=18'}
    cpu: [arm]
    os: [android]
    requiresBuild: true
    dev: true
    optional: true

  /@esbuild/android-arm64/0.20.2:
    resolution: {integrity: sha512-mRzjLacRtl/tWU0SvD8lUEwb61yP9cqQo6noDZP/O8VkwafSYwZ4yWy24kan8jE/IMERpYncRt2dw438LP3Xmg==}
    engines: {node: '>=12'}
    cpu: [arm64]
    os: [android]
    requiresBuild: true
    dev: true
    optional: true

  /@esbuild/android-arm64/0.23.0:
    resolution: {integrity: sha512-EuHFUYkAVfU4qBdyivULuu03FhJO4IJN9PGuABGrFy4vUuzk91P2d+npxHcFdpUnfYKy0PuV+n6bKIpHOB3prQ==}
    engines: {node: '>=18'}
    cpu: [arm64]
    os: [android]
    requiresBuild: true
    dev: true
    optional: true

  /@esbuild/android-x64/0.20.2:
    resolution: {integrity: sha512-btzExgV+/lMGDDa194CcUQm53ncxzeBrWJcncOBxuC6ndBkKxnHdFJn86mCIgTELsooUmwUm9FkhSp5HYu00Rg==}
    engines: {node: '>=12'}
    cpu: [x64]
    os: [android]
    requiresBuild: true
    dev: true
    optional: true

  /@esbuild/android-x64/0.23.0:
    resolution: {integrity: sha512-WRrmKidLoKDl56LsbBMhzTTBxrsVwTKdNbKDalbEZr0tcsBgCLbEtoNthOW6PX942YiYq8HzEnb4yWQMLQuipQ==}
    engines: {node: '>=18'}
    cpu: [x64]
    os: [android]
    requiresBuild: true
    dev: true
    optional: true

  /@esbuild/darwin-arm64/0.20.2:
    resolution: {integrity: sha512-4J6IRT+10J3aJH3l1yzEg9y3wkTDgDk7TSDFX+wKFiWjqWp/iCfLIYzGyasx9l0SAFPT1HwSCR+0w/h1ES/MjA==}
    engines: {node: '>=12'}
    cpu: [arm64]
    os: [darwin]
    requiresBuild: true
    dev: true
    optional: true

  /@esbuild/darwin-arm64/0.23.0:
    resolution: {integrity: sha512-YLntie/IdS31H54Ogdn+v50NuoWF5BDkEUFpiOChVa9UnKpftgwzZRrI4J132ETIi+D8n6xh9IviFV3eXdxfow==}
    engines: {node: '>=18'}
    cpu: [arm64]
    os: [darwin]
    requiresBuild: true
    dev: true
    optional: true

  /@esbuild/darwin-x64/0.20.2:
    resolution: {integrity: sha512-tBcXp9KNphnNH0dfhv8KYkZhjc+H3XBkF5DKtswJblV7KlT9EI2+jeA8DgBjp908WEuYll6pF+UStUCfEpdysA==}
    engines: {node: '>=12'}
    cpu: [x64]
    os: [darwin]
    requiresBuild: true
    dev: true
    optional: true

  /@esbuild/darwin-x64/0.23.0:
    resolution: {integrity: sha512-IMQ6eme4AfznElesHUPDZ+teuGwoRmVuuixu7sv92ZkdQcPbsNHzutd+rAfaBKo8YK3IrBEi9SLLKWJdEvJniQ==}
    engines: {node: '>=18'}
    cpu: [x64]
    os: [darwin]
    requiresBuild: true
    dev: true
    optional: true

  /@esbuild/freebsd-arm64/0.20.2:
    resolution: {integrity: sha512-d3qI41G4SuLiCGCFGUrKsSeTXyWG6yem1KcGZVS+3FYlYhtNoNgYrWcvkOoaqMhwXSMrZRl69ArHsGJ9mYdbbw==}
    engines: {node: '>=12'}
    cpu: [arm64]
    os: [freebsd]
    requiresBuild: true
    dev: true
    optional: true

  /@esbuild/freebsd-arm64/0.23.0:
    resolution: {integrity: sha512-0muYWCng5vqaxobq6LB3YNtevDFSAZGlgtLoAc81PjUfiFz36n4KMpwhtAd4he8ToSI3TGyuhyx5xmiWNYZFyw==}
    engines: {node: '>=18'}
    cpu: [arm64]
    os: [freebsd]
    requiresBuild: true
    dev: true
    optional: true

  /@esbuild/freebsd-x64/0.20.2:
    resolution: {integrity: sha512-d+DipyvHRuqEeM5zDivKV1KuXn9WeRX6vqSqIDgwIfPQtwMP4jaDsQsDncjTDDsExT4lR/91OLjRo8bmC1e+Cw==}
    engines: {node: '>=12'}
    cpu: [x64]
    os: [freebsd]
    requiresBuild: true
    dev: true
    optional: true

  /@esbuild/freebsd-x64/0.23.0:
    resolution: {integrity: sha512-XKDVu8IsD0/q3foBzsXGt/KjD/yTKBCIwOHE1XwiXmrRwrX6Hbnd5Eqn/WvDekddK21tfszBSrE/WMaZh+1buQ==}
    engines: {node: '>=18'}
    cpu: [x64]
    os: [freebsd]
    requiresBuild: true
    dev: true
    optional: true

  /@esbuild/linux-arm/0.20.2:
    resolution: {integrity: sha512-VhLPeR8HTMPccbuWWcEUD1Az68TqaTYyj6nfE4QByZIQEQVWBB8vup8PpR7y1QHL3CpcF6xd5WVBU/+SBEvGTg==}
    engines: {node: '>=12'}
    cpu: [arm]
    os: [linux]
    requiresBuild: true
    dev: true
    optional: true

  /@esbuild/linux-arm/0.23.0:
    resolution: {integrity: sha512-SEELSTEtOFu5LPykzA395Mc+54RMg1EUgXP+iw2SJ72+ooMwVsgfuwXo5Fn0wXNgWZsTVHwY2cg4Vi/bOD88qw==}
    engines: {node: '>=18'}
    cpu: [arm]
    os: [linux]
    requiresBuild: true
    dev: true
    optional: true

  /@esbuild/linux-arm64/0.20.2:
    resolution: {integrity: sha512-9pb6rBjGvTFNira2FLIWqDk/uaf42sSyLE8j1rnUpuzsODBq7FvpwHYZxQ/It/8b+QOS1RYfqgGFNLRI+qlq2A==}
    engines: {node: '>=12'}
    cpu: [arm64]
    os: [linux]
    requiresBuild: true
    dev: true
    optional: true

  /@esbuild/linux-arm64/0.23.0:
    resolution: {integrity: sha512-j1t5iG8jE7BhonbsEg5d9qOYcVZv/Rv6tghaXM/Ug9xahM0nX/H2gfu6X6z11QRTMT6+aywOMA8TDkhPo8aCGw==}
    engines: {node: '>=18'}
    cpu: [arm64]
    os: [linux]
    requiresBuild: true
    dev: true
    optional: true

  /@esbuild/linux-ia32/0.20.2:
    resolution: {integrity: sha512-o10utieEkNPFDZFQm9CoP7Tvb33UutoJqg3qKf1PWVeeJhJw0Q347PxMvBgVVFgouYLGIhFYG0UGdBumROyiig==}
    engines: {node: '>=12'}
    cpu: [ia32]
    os: [linux]
    requiresBuild: true
    dev: true
    optional: true

  /@esbuild/linux-ia32/0.23.0:
    resolution: {integrity: sha512-P7O5Tkh2NbgIm2R6x1zGJJsnacDzTFcRWZyTTMgFdVit6E98LTxO+v8LCCLWRvPrjdzXHx9FEOA8oAZPyApWUA==}
    engines: {node: '>=18'}
    cpu: [ia32]
    os: [linux]
    requiresBuild: true
    dev: true
    optional: true

  /@esbuild/linux-loong64/0.20.2:
    resolution: {integrity: sha512-PR7sp6R/UC4CFVomVINKJ80pMFlfDfMQMYynX7t1tNTeivQ6XdX5r2XovMmha/VjR1YN/HgHWsVcTRIMkymrgQ==}
    engines: {node: '>=12'}
    cpu: [loong64]
    os: [linux]
    requiresBuild: true
    dev: true
    optional: true

  /@esbuild/linux-loong64/0.23.0:
    resolution: {integrity: sha512-InQwepswq6urikQiIC/kkx412fqUZudBO4SYKu0N+tGhXRWUqAx+Q+341tFV6QdBifpjYgUndV1hhMq3WeJi7A==}
    engines: {node: '>=18'}
    cpu: [loong64]
    os: [linux]
    requiresBuild: true
    dev: true
    optional: true

  /@esbuild/linux-mips64el/0.20.2:
    resolution: {integrity: sha512-4BlTqeutE/KnOiTG5Y6Sb/Hw6hsBOZapOVF6njAESHInhlQAghVVZL1ZpIctBOoTFbQyGW+LsVYZ8lSSB3wkjA==}
    engines: {node: '>=12'}
    cpu: [mips64el]
    os: [linux]
    requiresBuild: true
    dev: true
    optional: true

  /@esbuild/linux-mips64el/0.23.0:
    resolution: {integrity: sha512-J9rflLtqdYrxHv2FqXE2i1ELgNjT+JFURt/uDMoPQLcjWQA5wDKgQA4t/dTqGa88ZVECKaD0TctwsUfHbVoi4w==}
    engines: {node: '>=18'}
    cpu: [mips64el]
    os: [linux]
    requiresBuild: true
    dev: true
    optional: true

  /@esbuild/linux-ppc64/0.20.2:
    resolution: {integrity: sha512-rD3KsaDprDcfajSKdn25ooz5J5/fWBylaaXkuotBDGnMnDP1Uv5DLAN/45qfnf3JDYyJv/ytGHQaziHUdyzaAg==}
    engines: {node: '>=12'}
    cpu: [ppc64]
    os: [linux]
    requiresBuild: true
    dev: true
    optional: true

  /@esbuild/linux-ppc64/0.23.0:
    resolution: {integrity: sha512-cShCXtEOVc5GxU0fM+dsFD10qZ5UpcQ8AM22bYj0u/yaAykWnqXJDpd77ublcX6vdDsWLuweeuSNZk4yUxZwtw==}
    engines: {node: '>=18'}
    cpu: [ppc64]
    os: [linux]
    requiresBuild: true
    dev: true
    optional: true

  /@esbuild/linux-riscv64/0.20.2:
    resolution: {integrity: sha512-snwmBKacKmwTMmhLlz/3aH1Q9T8v45bKYGE3j26TsaOVtjIag4wLfWSiZykXzXuE1kbCE+zJRmwp+ZbIHinnVg==}
    engines: {node: '>=12'}
    cpu: [riscv64]
    os: [linux]
    requiresBuild: true
    dev: true
    optional: true

  /@esbuild/linux-riscv64/0.23.0:
    resolution: {integrity: sha512-HEtaN7Y5UB4tZPeQmgz/UhzoEyYftbMXrBCUjINGjh3uil+rB/QzzpMshz3cNUxqXN7Vr93zzVtpIDL99t9aRw==}
    engines: {node: '>=18'}
    cpu: [riscv64]
    os: [linux]
    requiresBuild: true
    dev: true
    optional: true

  /@esbuild/linux-s390x/0.20.2:
    resolution: {integrity: sha512-wcWISOobRWNm3cezm5HOZcYz1sKoHLd8VL1dl309DiixxVFoFe/o8HnwuIwn6sXre88Nwj+VwZUvJf4AFxkyrQ==}
    engines: {node: '>=12'}
    cpu: [s390x]
    os: [linux]
    requiresBuild: true
    dev: true
    optional: true

  /@esbuild/linux-s390x/0.23.0:
    resolution: {integrity: sha512-WDi3+NVAuyjg/Wxi+o5KPqRbZY0QhI9TjrEEm+8dmpY9Xir8+HE/HNx2JoLckhKbFopW0RdO2D72w8trZOV+Wg==}
    engines: {node: '>=18'}
    cpu: [s390x]
    os: [linux]
    requiresBuild: true
    dev: true
    optional: true

  /@esbuild/linux-x64/0.20.2:
    resolution: {integrity: sha512-1MdwI6OOTsfQfek8sLwgyjOXAu+wKhLEoaOLTjbijk6E2WONYpH9ZU2mNtR+lZ2B4uwr+usqGuVfFT9tMtGvGw==}
    engines: {node: '>=12'}
    cpu: [x64]
    os: [linux]
    requiresBuild: true
    dev: true
    optional: true

  /@esbuild/linux-x64/0.23.0:
    resolution: {integrity: sha512-a3pMQhUEJkITgAw6e0bWA+F+vFtCciMjW/LPtoj99MhVt+Mfb6bbL9hu2wmTZgNd994qTAEw+U/r6k3qHWWaOQ==}
    engines: {node: '>=18'}
    cpu: [x64]
    os: [linux]
    requiresBuild: true
    dev: true
    optional: true

  /@esbuild/netbsd-x64/0.20.2:
    resolution: {integrity: sha512-K8/DhBxcVQkzYc43yJXDSyjlFeHQJBiowJ0uVL6Tor3jGQfSGHNNJcWxNbOI8v5k82prYqzPuwkzHt3J1T1iZQ==}
    engines: {node: '>=12'}
    cpu: [x64]
    os: [netbsd]
    requiresBuild: true
    dev: true
    optional: true

  /@esbuild/netbsd-x64/0.23.0:
    resolution: {integrity: sha512-cRK+YDem7lFTs2Q5nEv/HHc4LnrfBCbH5+JHu6wm2eP+d8OZNoSMYgPZJq78vqQ9g+9+nMuIsAO7skzphRXHyw==}
    engines: {node: '>=18'}
    cpu: [x64]
    os: [netbsd]
    requiresBuild: true
    dev: true
    optional: true

  /@esbuild/openbsd-arm64/0.23.0:
    resolution: {integrity: sha512-suXjq53gERueVWu0OKxzWqk7NxiUWSUlrxoZK7usiF50C6ipColGR5qie2496iKGYNLhDZkPxBI3erbnYkU0rQ==}
    engines: {node: '>=18'}
    cpu: [arm64]
    os: [openbsd]
    requiresBuild: true
    dev: true
    optional: true

  /@esbuild/openbsd-x64/0.20.2:
    resolution: {integrity: sha512-eMpKlV0SThJmmJgiVyN9jTPJ2VBPquf6Kt/nAoo6DgHAoN57K15ZghiHaMvqjCye/uU4X5u3YSMgVBI1h3vKrQ==}
    engines: {node: '>=12'}
    cpu: [x64]
    os: [openbsd]
    requiresBuild: true
    dev: true
    optional: true

  /@esbuild/openbsd-x64/0.23.0:
    resolution: {integrity: sha512-6p3nHpby0DM/v15IFKMjAaayFhqnXV52aEmv1whZHX56pdkK+MEaLoQWj+H42ssFarP1PcomVhbsR4pkz09qBg==}
    engines: {node: '>=18'}
    cpu: [x64]
    os: [openbsd]
    requiresBuild: true
    dev: true
    optional: true

  /@esbuild/sunos-x64/0.20.2:
    resolution: {integrity: sha512-2UyFtRC6cXLyejf/YEld4Hajo7UHILetzE1vsRcGL3earZEW77JxrFjH4Ez2qaTiEfMgAXxfAZCm1fvM/G/o8w==}
    engines: {node: '>=12'}
    cpu: [x64]
    os: [sunos]
    requiresBuild: true
    dev: true
    optional: true

  /@esbuild/sunos-x64/0.23.0:
    resolution: {integrity: sha512-BFelBGfrBwk6LVrmFzCq1u1dZbG4zy/Kp93w2+y83Q5UGYF1d8sCzeLI9NXjKyujjBBniQa8R8PzLFAUrSM9OA==}
    engines: {node: '>=18'}
    cpu: [x64]
    os: [sunos]
    requiresBuild: true
    dev: true
    optional: true

  /@esbuild/win32-arm64/0.20.2:
    resolution: {integrity: sha512-GRibxoawM9ZCnDxnP3usoUDO9vUkpAxIIZ6GQI+IlVmr5kP3zUq+l17xELTHMWTWzjxa2guPNyrpq1GWmPvcGQ==}
    engines: {node: '>=12'}
    cpu: [arm64]
    os: [win32]
    requiresBuild: true
    dev: true
    optional: true

  /@esbuild/win32-arm64/0.23.0:
    resolution: {integrity: sha512-lY6AC8p4Cnb7xYHuIxQ6iYPe6MfO2CC43XXKo9nBXDb35krYt7KGhQnOkRGar5psxYkircpCqfbNDB4uJbS2jQ==}
    engines: {node: '>=18'}
    cpu: [arm64]
    os: [win32]
    requiresBuild: true
    dev: true
    optional: true

  /@esbuild/win32-ia32/0.20.2:
    resolution: {integrity: sha512-HfLOfn9YWmkSKRQqovpnITazdtquEW8/SoHW7pWpuEeguaZI4QnCRW6b+oZTztdBnZOS2hqJ6im/D5cPzBTTlQ==}
    engines: {node: '>=12'}
    cpu: [ia32]
    os: [win32]
    requiresBuild: true
    dev: true
    optional: true

  /@esbuild/win32-ia32/0.23.0:
    resolution: {integrity: sha512-7L1bHlOTcO4ByvI7OXVI5pNN6HSu6pUQq9yodga8izeuB1KcT2UkHaH6118QJwopExPn0rMHIseCTx1CRo/uNA==}
    engines: {node: '>=18'}
    cpu: [ia32]
    os: [win32]
    requiresBuild: true
    dev: true
    optional: true

  /@esbuild/win32-x64/0.20.2:
    resolution: {integrity: sha512-N49X4lJX27+l9jbLKSqZ6bKNjzQvHaT8IIFUy+YIqmXQdjYCToGWwOItDrfby14c78aDd5NHQl29xingXfCdLQ==}
    engines: {node: '>=12'}
    cpu: [x64]
    os: [win32]
    requiresBuild: true
    dev: true
    optional: true

  /@esbuild/win32-x64/0.23.0:
    resolution: {integrity: sha512-Arm+WgUFLUATuoxCJcahGuk6Yj9Pzxd6l11Zb/2aAuv5kWWvvfhLFo2fni4uSK5vzlUdCGZ/BdV5tH8klj8p8g==}
    engines: {node: '>=18'}
    cpu: [x64]
    os: [win32]
    requiresBuild: true
    dev: true
    optional: true

  /@eslint-community/eslint-utils/4.4.0_eslint@8.50.0:
    resolution: {integrity: sha512-1/sA4dwrzBAyeUoQ6oxahHKmrZvsnLCg4RfxW3ZFGGmQkSNQPFNLV9CUEFQP1x9EYXHTo5p6xdhZM1Ne9p/AfA==}
    engines: {node: ^12.22.0 || ^14.17.0 || >=16.0.0}
    peerDependencies:
      eslint: ^6.0.0 || ^7.0.0 || >=8.0.0
    dependencies:
      eslint: 8.50.0
      eslint-visitor-keys: 3.4.3
    dev: true

  /@eslint-community/regexpp/4.8.2:
    resolution: {integrity: sha512-0MGxAVt1m/ZK+LTJp/j0qF7Hz97D9O/FH9Ms3ltnyIdDD57cbb1ACIQTkbHvNXtWDv5TPq7w5Kq56+cNukbo7g==}
    engines: {node: ^12.0.0 || ^14.0.0 || >=16.0.0}
    dev: true

  /@eslint/eslintrc/2.1.2:
    resolution: {integrity: sha512-+wvgpDsrB1YqAMdEUCcnTlpfVBH7Vqn6A/NT3D8WVXFIaKMlErPIZT3oCIAVCOtarRpMtelZLqJeU3t7WY6X6g==}
    engines: {node: ^12.22.0 || ^14.17.0 || >=16.0.0}
    dependencies:
      ajv: 6.12.6
      debug: 4.3.4
      espree: 9.6.1
      globals: 13.22.0
      ignore: 5.2.4
      import-fresh: 3.3.0
      js-yaml: 4.1.0
      minimatch: 3.1.2
      strip-json-comments: 3.1.1
    transitivePeerDependencies:
      - supports-color
    dev: true

  /@eslint/js/8.50.0:
    resolution: {integrity: sha512-NCC3zz2+nvYd+Ckfh87rA47zfu2QsQpvc6k1yzTk+b9KzRj0wkGa8LSoGOXN6Zv4lRf/EIoZ80biDh9HOI+RNQ==}
    engines: {node: ^12.22.0 || ^14.17.0 || >=16.0.0}
    dev: true

  /@humanwhocodes/config-array/0.11.11:
    resolution: {integrity: sha512-N2brEuAadi0CcdeMXUkhbZB84eskAc8MEX1By6qEchoVywSgXPIjou4rYsl0V3Hj0ZnuGycGCjdNgockbzeWNA==}
    engines: {node: '>=10.10.0'}
    dependencies:
      '@humanwhocodes/object-schema': 1.2.1
      debug: 4.3.4
      minimatch: 3.1.2
    transitivePeerDependencies:
      - supports-color
    dev: true

  /@humanwhocodes/module-importer/1.0.1:
    resolution: {integrity: sha512-bxveV4V8v5Yb4ncFTT3rPSgZBOpCkjfK0y4oVVVJwIuDVBRMDXrPyXRL988i5ap9m9bnyEEjWfm5WkBmtffLfA==}
    engines: {node: '>=12.22'}
    dev: true

  /@humanwhocodes/momoa/2.0.4:
    resolution: {integrity: sha512-RE815I4arJFtt+FVeU1Tgp9/Xvecacji8w/V6XtXsWWH/wz/eNkNbhb+ny/+PlVZjV0rxQpRSQKNKE3lcktHEA==}
    engines: {node: '>=10.10.0'}
    dev: false

  /@humanwhocodes/object-schema/1.2.1:
    resolution: {integrity: sha512-ZnQMnLV4e7hDlUvw8H+U8ASL02SS2Gn6+9Ac3wGGLIe7+je2AeAOxPY+izIPJDfFDb7eDjev0Us8MO1iFRN8hA==}
    dev: true

  /@isaacs/cliui/8.0.2:
    resolution: {integrity: sha512-O8jcjabXaleOG9DQ0+ARXWZBTfnP4WNAqzuiJK7ll44AmxGKv/J2M4TPjxjY3znBCfvBXFzucm1twdyFybFqEA==}
    engines: {node: '>=12'}
    dependencies:
      string-width: 5.1.2
      string-width-cjs: /string-width/4.2.3
      strip-ansi: 7.1.0
      strip-ansi-cjs: /strip-ansi/6.0.1
      wrap-ansi: 8.1.0
      wrap-ansi-cjs: /wrap-ansi/7.0.0
    dev: true

  /@istanbuljs/schema/0.1.3:
    resolution: {integrity: sha512-ZXRY4jNvVgSVQ8DL3LTcakaAtXwTVUxE81hslsyD2AtoXW/wVob10HkOJ1X/pAlcI7D+2YoZKg5do8G/w6RYgA==}
    engines: {node: '>=8'}
    dev: true

  /@jest/schemas/29.6.3:
    resolution: {integrity: sha512-mo5j5X+jIZmJQveBKeS/clAueipV7KgiX1vMgCxam1RNYiqE1w62n0/tJJnHtjW8ZHcQco5gY85jA3mi0L+nSA==}
    engines: {node: ^14.15.0 || ^16.10.0 || >=18.0.0}
    dependencies:
      '@sinclair/typebox': 0.27.8
    dev: true

  /@jridgewell/gen-mapping/0.3.5:
    resolution: {integrity: sha512-IzL8ZoEDIBRWEzlCcRhOaCupYyN5gdIK+Q6fbFdPDg6HqX6jpkItn7DFIpW9LQzXG6Df9sA7+OKnq0qlz/GaQg==}
    engines: {node: '>=6.0.0'}
    dependencies:
      '@jridgewell/set-array': 1.2.1
      '@jridgewell/sourcemap-codec': 1.4.15
      '@jridgewell/trace-mapping': 0.3.25
    dev: true

  /@jridgewell/resolve-uri/3.1.1:
    resolution: {integrity: sha512-dSYZh7HhCDtCKm4QakX0xFpsRDqjjtZf/kjI/v3T3Nwt5r8/qz/M19F9ySyOqU94SXBmeG9ttTul+YnR4LOxFA==}
    engines: {node: '>=6.0.0'}
    dev: true

  /@jridgewell/set-array/1.2.1:
    resolution: {integrity: sha512-R8gLRTZeyp03ymzP/6Lil/28tGeGEzhx1q2k703KGWRAI1VdvPIXdG70VJc2pAMw3NA6JKL5hhFu1sJX0Mnn/A==}
    engines: {node: '>=6.0.0'}
    dev: true

  /@jridgewell/source-map/0.3.5:
    resolution: {integrity: sha512-UTYAUj/wviwdsMfzoSJspJxbkH5o1snzwX0//0ENX1u/55kkZZkcTZP6u9bwKGkv+dkk9at4m1Cpt0uY80kcpQ==}
    dependencies:
      '@jridgewell/gen-mapping': 0.3.5
      '@jridgewell/trace-mapping': 0.3.25
    dev: true

  /@jridgewell/sourcemap-codec/1.4.15:
    resolution: {integrity: sha512-eF2rxCRulEKXHTRiDrDy6erMYWqNw4LPdQ8UQA4huuxaQsVeRPFl2oM8oDGxMFhJUWZf9McpLtJasDDZb/Bpeg==}
    dev: true

  /@jridgewell/trace-mapping/0.3.25:
    resolution: {integrity: sha512-vNk6aEwybGtawWmy/PzwnGDOjCkLWSD2wqvjGGAgOAwCGWySYXfYoxt00IJkTF+8Lb57DwOb3Aa0o9CApepiYQ==}
    dependencies:
      '@jridgewell/resolve-uri': 3.1.1
      '@jridgewell/sourcemap-codec': 1.4.15
    dev: true

  /@jridgewell/trace-mapping/0.3.9:
    resolution: {integrity: sha512-3Belt6tdc8bPgAtbcmdtNJlirVoTmEb5e2gC94PnkwEW9jI6CAHUeoG85tjWP5WquqfavoMtMwiG4P926ZKKuQ==}
    dependencies:
      '@jridgewell/resolve-uri': 3.1.1
      '@jridgewell/sourcemap-codec': 1.4.15
    dev: true

  /@jsdevtools/ono/7.1.3:
    resolution: {integrity: sha512-4JQNk+3mVzK3xh2rqd6RB4J46qUR19azEHBneZyTZM+c456qOrbbM/5xcR8huNCCcbVt7+UmizG6GuUvPvKUYg==}
    dev: false

  /@microsoft.azure/autorest.testserver/3.3.48:
    resolution: {integrity: sha512-/6SPjIEkHFxHi/mImmWHsTA2yhuSWfM2JWzsngZlck+0gTF5xIEyPTL1eIosdoc0oynBQGDuAsjGkd4ssioMpA==}
    engines: {node: '>=10'}
    hasBin: true
    dependencies:
      '@azure/storage-blob': 12.16.0
      axios: 0.21.4
      body-parser: 1.20.2
      busboy: 1.6.0
      commonmark: 0.30.0
      deep-equal: 2.2.2
      express: 4.18.2
      express-promise-router: 4.1.1_express@4.18.2
      glob: 8.1.0
      js-yaml: 4.1.0
      morgan: 1.10.0
      mustache: 4.2.0
      request: 2.88.2
      request-promise-native: 1.0.9_request@2.88.2
      source-map-support: 0.5.21
      underscore: 1.13.6
      winston: 3.10.0
      xml2js: 0.5.0
      yargs: 17.7.2
    transitivePeerDependencies:
      - '@types/express'
      - debug
      - encoding
    dev: true

  /@microsoft/api-extractor-model/7.29.4_@types+node@18.18.0:
    resolution: {integrity: sha512-LHOMxmT8/tU1IiiiHOdHFF83Qsi+V8d0kLfscG4EvQE9cafiR8blOYr8SfkQKWB1wgEilQgXJX3MIA4vetDLZw==}
    dependencies:
      '@microsoft/tsdoc': 0.15.0
      '@microsoft/tsdoc-config': 0.17.0
      '@rushstack/node-core-library': 5.5.1_@types+node@18.18.0
    transitivePeerDependencies:
      - '@types/node'
    dev: true

  /@microsoft/api-extractor/7.47.5_@types+node@18.18.0:
    resolution: {integrity: sha512-edKt4dFO2t25xmI2FX2rsP5liIgwKW1yuQImA0JM+5YGHCoo51GEQ7j+On17SvVpRJnuqLE/QVgtjIQ1Hpg98w==}
    hasBin: true
    dependencies:
      '@microsoft/api-extractor-model': 7.29.4_@types+node@18.18.0
      '@microsoft/tsdoc': 0.15.0
      '@microsoft/tsdoc-config': 0.17.0
      '@rushstack/node-core-library': 5.5.1_@types+node@18.18.0
      '@rushstack/rig-package': 0.5.3
      '@rushstack/terminal': 0.13.3_@types+node@18.18.0
      '@rushstack/ts-command-line': 4.22.4_@types+node@18.18.0
      lodash: 4.17.21
      minimatch: 3.0.8
      resolve: 1.22.6
      semver: 7.5.4
      source-map: 0.6.1
      typescript: 5.4.2
    transitivePeerDependencies:
      - '@types/node'
    dev: true

  /@microsoft/tsdoc-config/0.17.0:
    resolution: {integrity: sha512-v/EYRXnCAIHxOHW+Plb6OWuUoMotxTN0GLatnpOb1xq0KuTNw/WI3pamJx/UbsoJP5k9MCw1QxvvhPcF9pH3Zg==}
    dependencies:
      '@microsoft/tsdoc': 0.15.0
      ajv: 8.12.0
      jju: 1.4.0
      resolve: 1.22.6
    dev: true

  /@microsoft/tsdoc/0.15.0:
    resolution: {integrity: sha512-HZpPoABogPvjeJOdzCOSJsXeL/SMCBgBZMVC3X3d7YYp2gf31MfxhUoYUNwf1ERPJOnQc0wkFn9trqI6ZEdZuA==}
    dev: true

  /@nodelib/fs.scandir/2.1.5:
    resolution: {integrity: sha512-vq24Bq3ym5HEQm2NKCr3yXDwjc7vTsEThRDnkp2DK9p1uqLR+DHurm/NOTo0KG7HYHU7eppKZj3MyqYuMBf62g==}
    engines: {node: '>= 8'}
    dependencies:
      '@nodelib/fs.stat': 2.0.5
      run-parallel: 1.2.0

  /@nodelib/fs.stat/2.0.5:
    resolution: {integrity: sha512-RkhPPp2zrqDAQA/2jNhnztcPAlv64XdhIp7a7454A5ovI7Bukxgt7MX7udwAu3zg1DcpPU0rz3VV1SeaqvY4+A==}
    engines: {node: '>= 8'}

  /@nodelib/fs.walk/1.2.8:
    resolution: {integrity: sha512-oGB+UxlgWcgQkgwo8GcEGwemoTFt3FIO9ababBmaGwXIoBKZ+GTy0pP185beGg7Llih/NSHSV2XAs1lnznocSg==}
    engines: {node: '>= 8'}
    dependencies:
      '@nodelib/fs.scandir': 2.1.5
      fastq: 1.15.0

  /@opentelemetry/api/1.6.0:
    resolution: {integrity: sha512-OWlrQAnWn9577PhVgqjUvMr1pg57Bc4jv0iL4w0PRuOSRvq67rvHW9Ie/dZVMvCzhSCB+UxhcY/PmCmFj33Q+g==}
    engines: {node: '>=8.0.0'}

  /@pkgjs/parseargs/0.11.0:
    resolution: {integrity: sha512-+1VkjdD0QBLPodGrJUeqarH8VAIvQODIbwh9XpP5Syisf7YoQgsJKPNFoqqLQlu+VQ/tVSshMR6loPMn8U+dPg==}
    engines: {node: '>=14'}
    requiresBuild: true
    dev: true
    optional: true

  /@puppeteer/browsers/2.1.0:
    resolution: {integrity: sha512-xloWvocjvryHdUjDam/ZuGMh7zn4Sn3ZAaV4Ah2e2EwEt90N3XphZlSsU3n0VDc1F7kggCjMuH0UuxfPQ5mD9w==}
    engines: {node: '>=18'}
    hasBin: true
    dependencies:
      debug: 4.3.4
      extract-zip: 2.0.1
      progress: 2.0.3
      proxy-agent: 6.4.0
      semver: 7.6.0
      tar-fs: 3.0.5
      unbzip2-stream: 1.4.3
      yargs: 17.7.2
    transitivePeerDependencies:
      - supports-color
    dev: true

  /@readme/better-ajv-errors/1.6.0_ajv@8.17.1:
    resolution: {integrity: sha512-9gO9rld84Jgu13kcbKRU+WHseNhaVt76wYMeRDGsUGYxwJtI3RmEJ9LY9dZCYQGI8eUZLuxb5qDja0nqklpFjQ==}
    engines: {node: '>=14'}
    peerDependencies:
      ajv: 4.11.8 - 8
    dependencies:
      '@babel/code-frame': 7.25.9
      '@babel/runtime': 7.24.8
      '@humanwhocodes/momoa': 2.0.4
      ajv: 8.17.1
      chalk: 4.1.2
      json-to-ast: 2.1.0
      jsonpointer: 5.0.1
      leven: 3.1.0
    dev: false

  /@readme/json-schema-ref-parser/1.2.0:
    resolution: {integrity: sha512-Bt3QVovFSua4QmHa65EHUmh2xS0XJ3rgTEUPH998f4OW4VVJke3BuS16f+kM0ZLOGdvIrzrPRqwihuv5BAjtrA==}
    dependencies:
      '@jsdevtools/ono': 7.1.3
      '@types/json-schema': 7.0.13
      call-me-maybe: 1.0.2
      js-yaml: 4.1.0
    dev: false

  /@readme/openapi-parser/2.6.0_openapi-types@12.1.3:
    resolution: {integrity: sha512-pyFJXezWj9WI1O+gdp95CoxfY+i+Uq3kKk4zXIFuRAZi9YnHpHOpjumWWr67wkmRTw19Hskh9spyY0Iyikf3fA==}
    engines: {node: '>=18'}
    peerDependencies:
      openapi-types: '>=7'
    dependencies:
      '@apidevtools/swagger-methods': 3.0.2
      '@jsdevtools/ono': 7.1.3
      '@readme/better-ajv-errors': 1.6.0_ajv@8.17.1
      '@readme/json-schema-ref-parser': 1.2.0
      '@readme/openapi-schemas': 3.1.0
      ajv: 8.17.1
      ajv-draft-04: 1.0.0_ajv@8.17.1
      call-me-maybe: 1.0.2
      openapi-types: 12.1.3
    dev: false

  /@readme/openapi-schemas/3.1.0:
    resolution: {integrity: sha512-9FC/6ho8uFa8fV50+FPy/ngWN53jaUu4GRXlAjcxIRrzhltJnpKkBG2Tp0IDraFJeWrOpk84RJ9EMEEYzaI1Bw==}
    engines: {node: '>=18'}
    dev: false

  /@rollup/rollup-android-arm-eabi/4.18.0:
    resolution: {integrity: sha512-Tya6xypR10giZV1XzxmH5wr25VcZSncG0pZIjfePT0OVBvqNEurzValetGNarVrGiq66EBVAFn15iYX4w6FKgQ==}
    cpu: [arm]
    os: [android]
    requiresBuild: true
    dev: true
    optional: true

  /@rollup/rollup-android-arm64/4.18.0:
    resolution: {integrity: sha512-avCea0RAP03lTsDhEyfy+hpfr85KfyTctMADqHVhLAF3MlIkq83CP8UfAHUssgXTYd+6er6PaAhx/QGv4L1EiA==}
    cpu: [arm64]
    os: [android]
    requiresBuild: true
    dev: true
    optional: true

  /@rollup/rollup-darwin-arm64/4.18.0:
    resolution: {integrity: sha512-IWfdwU7KDSm07Ty0PuA/W2JYoZ4iTj3TUQjkVsO/6U+4I1jN5lcR71ZEvRh52sDOERdnNhhHU57UITXz5jC1/w==}
    cpu: [arm64]
    os: [darwin]
    requiresBuild: true
    dev: true
    optional: true

  /@rollup/rollup-darwin-x64/4.18.0:
    resolution: {integrity: sha512-n2LMsUz7Ynu7DoQrSQkBf8iNrjOGyPLrdSg802vk6XT3FtsgX6JbE8IHRvposskFm9SNxzkLYGSq9QdpLYpRNA==}
    cpu: [x64]
    os: [darwin]
    requiresBuild: true
    dev: true
    optional: true

  /@rollup/rollup-linux-arm-gnueabihf/4.18.0:
    resolution: {integrity: sha512-C/zbRYRXFjWvz9Z4haRxcTdnkPt1BtCkz+7RtBSuNmKzMzp3ZxdM28Mpccn6pt28/UWUCTXa+b0Mx1k3g6NOMA==}
    cpu: [arm]
    os: [linux]
    requiresBuild: true
    dev: true
    optional: true

  /@rollup/rollup-linux-arm-musleabihf/4.18.0:
    resolution: {integrity: sha512-l3m9ewPgjQSXrUMHg93vt0hYCGnrMOcUpTz6FLtbwljo2HluS4zTXFy2571YQbisTnfTKPZ01u/ukJdQTLGh9A==}
    cpu: [arm]
    os: [linux]
    requiresBuild: true
    dev: true
    optional: true

  /@rollup/rollup-linux-arm64-gnu/4.18.0:
    resolution: {integrity: sha512-rJ5D47d8WD7J+7STKdCUAgmQk49xuFrRi9pZkWoRD1UeSMakbcepWXPF8ycChBoAqs1pb2wzvbY6Q33WmN2ftw==}
    cpu: [arm64]
    os: [linux]
    requiresBuild: true
    dev: true
    optional: true

  /@rollup/rollup-linux-arm64-musl/4.18.0:
    resolution: {integrity: sha512-be6Yx37b24ZwxQ+wOQXXLZqpq4jTckJhtGlWGZs68TgdKXJgw54lUUoFYrg6Zs/kjzAQwEwYbp8JxZVzZLRepQ==}
    cpu: [arm64]
    os: [linux]
    requiresBuild: true
    dev: true
    optional: true

  /@rollup/rollup-linux-powerpc64le-gnu/4.18.0:
    resolution: {integrity: sha512-hNVMQK+qrA9Todu9+wqrXOHxFiD5YmdEi3paj6vP02Kx1hjd2LLYR2eaN7DsEshg09+9uzWi2W18MJDlG0cxJA==}
    cpu: [ppc64]
    os: [linux]
    requiresBuild: true
    dev: true
    optional: true

  /@rollup/rollup-linux-riscv64-gnu/4.18.0:
    resolution: {integrity: sha512-ROCM7i+m1NfdrsmvwSzoxp9HFtmKGHEqu5NNDiZWQtXLA8S5HBCkVvKAxJ8U+CVctHwV2Gb5VUaK7UAkzhDjlg==}
    cpu: [riscv64]
    os: [linux]
    requiresBuild: true
    dev: true
    optional: true

  /@rollup/rollup-linux-s390x-gnu/4.18.0:
    resolution: {integrity: sha512-0UyyRHyDN42QL+NbqevXIIUnKA47A+45WyasO+y2bGJ1mhQrfrtXUpTxCOrfxCR4esV3/RLYyucGVPiUsO8xjg==}
    cpu: [s390x]
    os: [linux]
    requiresBuild: true
    dev: true
    optional: true

  /@rollup/rollup-linux-x64-gnu/4.18.0:
    resolution: {integrity: sha512-xuglR2rBVHA5UsI8h8UbX4VJ470PtGCf5Vpswh7p2ukaqBGFTnsfzxUBetoWBWymHMxbIG0Cmx7Y9qDZzr648w==}
    cpu: [x64]
    os: [linux]
    requiresBuild: true
    dev: true
    optional: true

  /@rollup/rollup-linux-x64-musl/4.18.0:
    resolution: {integrity: sha512-LKaqQL9osY/ir2geuLVvRRs+utWUNilzdE90TpyoX0eNqPzWjRm14oMEE+YLve4k/NAqCdPkGYDaDF5Sw+xBfg==}
    cpu: [x64]
    os: [linux]
    requiresBuild: true
    dev: true
    optional: true

  /@rollup/rollup-win32-arm64-msvc/4.18.0:
    resolution: {integrity: sha512-7J6TkZQFGo9qBKH0pk2cEVSRhJbL6MtfWxth7Y5YmZs57Pi+4x6c2dStAUvaQkHQLnEQv1jzBUW43GvZW8OFqA==}
    cpu: [arm64]
    os: [win32]
    requiresBuild: true
    dev: true
    optional: true

  /@rollup/rollup-win32-ia32-msvc/4.18.0:
    resolution: {integrity: sha512-Txjh+IxBPbkUB9+SXZMpv+b/vnTEtFyfWZgJ6iyCmt2tdx0OF5WhFowLmnh8ENGNpfUlUZkdI//4IEmhwPieNg==}
    cpu: [ia32]
    os: [win32]
    requiresBuild: true
    dev: true
    optional: true

  /@rollup/rollup-win32-x64-msvc/4.18.0:
    resolution: {integrity: sha512-UOo5FdvOL0+eIVTgS4tIdbW+TtnBLWg1YBCcU2KWM7nuNwRz9bksDX1bekJJCpu25N1DVWaCwnT39dVQxzqS8g==}
    cpu: [x64]
    os: [win32]
    requiresBuild: true
    dev: true
    optional: true

  /@rushstack/node-core-library/5.5.1_@types+node@18.18.0:
    resolution: {integrity: sha512-ZutW56qIzH8xIOlfyaLQJFx+8IBqdbVCZdnj+XT1MorQ1JqqxHse8vbCpEM+2MjsrqcbxcgDIbfggB1ZSQ2A3g==}
    peerDependencies:
      '@types/node': '*'
    peerDependenciesMeta:
      '@types/node':
        optional: true
    dependencies:
      '@types/node': 18.18.0
      ajv: 8.13.0
      ajv-draft-04: 1.0.0_ajv@8.13.0
      ajv-formats: 3.0.1_ajv@8.13.0
      fs-extra: 7.0.1
      import-lazy: 4.0.0
      jju: 1.4.0
      resolve: 1.22.6
      semver: 7.5.4
    dev: true

  /@rushstack/rig-package/0.5.3:
    resolution: {integrity: sha512-olzSSjYrvCNxUFZowevC3uz8gvKr3WTpHQ7BkpjtRpA3wK+T0ybep/SRUMfr195gBzJm5gaXw0ZMgjIyHqJUow==}
    dependencies:
      resolve: 1.22.6
      strip-json-comments: 3.1.1
    dev: true

  /@rushstack/terminal/0.13.3_@types+node@18.18.0:
    resolution: {integrity: sha512-fc3zjXOw8E0pXS5t9vTiIPx9gHA0fIdTXsu9mT4WbH+P3mYvnrX0iAQ5a6NvyK1+CqYWBTw/wVNx7SDJkI+WYQ==}
    peerDependencies:
      '@types/node': '*'
    peerDependenciesMeta:
      '@types/node':
        optional: true
    dependencies:
      '@rushstack/node-core-library': 5.5.1_@types+node@18.18.0
      '@types/node': 18.18.0
      supports-color: 8.1.1
    dev: true

  /@rushstack/ts-command-line/4.22.4_@types+node@18.18.0:
    resolution: {integrity: sha512-QoyhbWfyF9Ixg5DWdPzxO3h2RmJ7i5WH9b7qLzD5h5WFya/ZqicjdPrVwQiGtrFvAbBj8jhcC9DhbzU9xAk78g==}
    dependencies:
      '@rushstack/terminal': 0.13.3_@types+node@18.18.0
      '@types/argparse': 1.0.38
      argparse: 1.0.10
      string-argv: 0.3.2
    transitivePeerDependencies:
      - '@types/node'
    dev: true

  /@sinclair/typebox/0.27.8:
    resolution: {integrity: sha512-+Fj43pSMwJs4KRrH/938Uf+uAELIgVBmQzg/q1YG10djyfA3TnrU8N8XzqCh/okZdszqBQTZf96idMfE5lnwTA==}
    dev: true

  /@sindresorhus/merge-streams/2.3.0:
    resolution: {integrity: sha512-LtoMMhxAlorcGhmFYI+LhPgbPZCkgP6ra1YL604EeF6U98pLlQ3iWIGMdWSC+vWmPBWBNgmDBAhnAobLROJmwg==}
    engines: {node: '>=18'}

  /@sinonjs/commons/1.8.6:
    resolution: {integrity: sha512-Ky+XkAkqPZSm3NLBeUng77EBQl3cmeJhITaGHdYH8kjVB+aun3S4XBRti2zt17mtt0mIUDiNxYeoJm6drVvBJQ==}
    dependencies:
      type-detect: 4.0.8
    dev: true

  /@sinonjs/commons/2.0.0:
    resolution: {integrity: sha512-uLa0j859mMrg2slwQYdO/AkrOfmH+X6LTVmNTS9CqexuE2IvVORIkSpJLqePAbEnKJ77aMmCwr1NUZ57120Xcg==}
    dependencies:
      type-detect: 4.0.8
    dev: true

  /@sinonjs/commons/3.0.0:
    resolution: {integrity: sha512-jXBtWAF4vmdNmZgD5FoKsVLv3rPgDnLgPbU84LIJ3otV44vJlDRokVng5v8NFJdCf/da9legHcKaRuZs4L7faA==}
    dependencies:
      type-detect: 4.0.8
    dev: true

  /@sinonjs/fake-timers/10.3.0:
    resolution: {integrity: sha512-V4BG07kuYSUkTCSBHG8G8TNhM+F19jXFWnQtzj+we8DrkpSBCee9Z3Ms8yiGer/dlmhe35/Xdgyo3/0rQKg7YA==}
    dependencies:
      '@sinonjs/commons': 3.0.0
    dev: true

  /@sinonjs/fake-timers/7.1.2:
    resolution: {integrity: sha512-iQADsW4LBMISqZ6Ci1dupJL9pprqwcVFTcOsEmQOEhW+KLCVn/Y4Jrvg2k19fIHCp+iFprriYPTdRcQR8NbUPg==}
    dependencies:
      '@sinonjs/commons': 1.8.6
    dev: true

  /@sinonjs/samsam/6.1.3:
    resolution: {integrity: sha512-nhOb2dWPeb1sd3IQXL/dVPnKHDOAFfvichtBf4xV00/rU1QbPCQqKMbvIheIjqwVjh7qIgf2AHTHi391yMOMpQ==}
    dependencies:
      '@sinonjs/commons': 1.8.6
      lodash.get: 4.4.2
      type-detect: 4.0.8
    dev: true

  /@sinonjs/text-encoding/0.7.2:
    resolution: {integrity: sha512-sXXKG+uL9IrKqViTtao2Ws6dy0znu9sOaP1di/jKGW1M6VssO8vlpXCQcpZ+jisQ1tTFAC5Jo/EOzFbggBagFQ==}
    dev: true

  /@socket.io/component-emitter/3.1.0:
    resolution: {integrity: sha512-+9jVqKhRSpsc591z5vX+X5Yyw+he/HCB4iQ/RYxw35CEPaY1gnsNE43nf9n9AaYjAQrTiI/mOwKUKdUs9vf7Xg==}
    dev: true

  /@tootallnate/once/2.0.0:
    resolution: {integrity: sha512-XCuKFP5PS55gnMVu3dty8KPatLqUoy/ZYzDzAGCQ8JNFCkLXzmI7vNHCR+XpbZaMWQK/vQubr7PkYq8g470J/A==}
    engines: {node: '>= 10'}

  /@tootallnate/quickjs-emscripten/0.23.0:
    resolution: {integrity: sha512-C5Mc6rdnsaJDjO3UpGW/CQTHtCKaYlScZTly4JIu97Jxo/odCiH0ITnDXSJPTOrEKk/ycSZ0AOgTmkDtkOsvIA==}
    dev: true

  /@ts-morph/common/0.24.0:
    resolution: {integrity: sha512-c1xMmNHWpNselmpIqursHeOHHBTIsJLbB+NuovbTTRCNiTLEr/U9dbJ8qy0jd/O2x5pc3seWuOUN5R2IoOTp8A==}
    dependencies:
      fast-glob: 3.3.2
      minimatch: 9.0.5
      mkdirp: 3.0.1
      path-browserify: 1.0.1
    dev: false

  /@tsconfig/node10/1.0.9:
    resolution: {integrity: sha512-jNsYVVxU8v5g43Erja32laIDHXeoNvFEpX33OK4d6hljo3jDhCBDhx5dhCCTMWUojscpAagGiRkBKxpdl9fxqA==}
    dev: true

  /@tsconfig/node12/1.0.11:
    resolution: {integrity: sha512-cqefuRsh12pWyGsIoBKJA9luFu3mRxCA+ORZvA4ktLSzIuCUtWVxGIuXigEwO5/ywWFMZ2QEGKWvkZG1zDMTag==}
    dev: true

  /@tsconfig/node14/1.0.3:
    resolution: {integrity: sha512-ysT8mhdixWK6Hw3i1V2AeRqZ5WfXg1G43mqoYlM2nc6388Fq5jcXyr5mRsqViLx/GJYdoL0bfXD8nmF+Zn/Iow==}
    dev: true

  /@tsconfig/node16/1.0.4:
    resolution: {integrity: sha512-vxhUy4J8lyeyinH7Azl1pdd43GJhZH/tP2weN8TntQblOY+A0XbT8DJk1/oCPuOOyg/Ja757rG0CgHcWC8OfMA==}
    dev: true

  /@types/argparse/1.0.38:
    resolution: {integrity: sha512-ebDJ9b0e702Yr7pWgB0jzm+CX4Srzz8RcXtLJDJB+BSccqMa36uyH/zUsSYao5+BD1ytv3k3rPYCq4mAE1hsXA==}
    dev: true

  /@types/chai-as-promised/7.1.6:
    resolution: {integrity: sha512-cQLhk8fFarRVZAXUQV1xEnZgMoPxqKojBvRkqPCKPQCzEhpbbSKl1Uu75kDng7k5Ln6LQLUmNBjLlFthCgm1NA==}
    dependencies:
      '@types/chai': 4.3.6
    dev: true

  /@types/chai/4.3.6:
    resolution: {integrity: sha512-VOVRLM1mBxIRxydiViqPcKn6MIxZytrbMpd6RJLIWKxUNr3zux8no0Oc7kJx0WAPIitgZ0gkrDS+btlqQpubpw==}
    dev: true

  /@types/cookie/0.4.1:
    resolution: {integrity: sha512-XW/Aa8APYr6jSVVA1y/DEIZX0/GMKLEVekNG727R8cs56ahETkRAy/3DR7+fJyh7oUgGwNQaRfXCun0+KbWY7Q==}
    dev: true

  /@types/cors/2.8.14:
    resolution: {integrity: sha512-RXHUvNWYICtbP6s18PnOCaqToK8y14DnLd75c6HfyKf228dxy7pHNOQkxPtvXKp/hINFMDjbYzsj63nnpPMSRQ==}
    dependencies:
      '@types/node': 18.18.0
    dev: true

  /@types/eslint-scope/3.7.5:
    resolution: {integrity: sha512-JNvhIEyxVW6EoMIFIvj93ZOywYFatlpu9deeH6eSx6PE3WHYvHaQtmHmQeNw7aA81bYGBPPQqdtBm6b1SsQMmA==}
    dependencies:
      '@types/eslint': 8.44.3
      '@types/estree': 1.0.2
    dev: true

  /@types/eslint/8.44.3:
    resolution: {integrity: sha512-iM/WfkwAhwmPff3wZuPLYiHX18HI24jU8k1ZSH7P8FHwxTjZ2P6CoX2wnF43oprR+YXJM6UUxATkNvyv/JHd+g==}
    dependencies:
      '@types/estree': 1.0.5
      '@types/json-schema': 7.0.13
    dev: true

  /@types/estree/1.0.2:
    resolution: {integrity: sha512-VeiPZ9MMwXjO32/Xu7+OwflfmeoRwkE/qzndw42gGtgJwZopBnzy2gD//NN1+go1mADzkDcqf/KnFRSjTJ8xJA==}
    dev: true

  /@types/estree/1.0.5:
    resolution: {integrity: sha512-/kYRxGDLWzHOB7q+wtSUQlFrtcdUccpfy+X+9iMBpHK8QLLhx2wIPYuS5DYtR9Wa/YlZAbIovy7qVdB1Aq6Lyw==}
    dev: true

  /@types/fs-extra/8.1.3:
    resolution: {integrity: sha512-7IdV01N0u/CaVO0fuY1YmEg14HQN3+EW8mpNgg6NEfxEl/lzCa5OxlBu3iFsCAdamnYOcTQ7oEi43Xc/67Rgzw==}
    dependencies:
      '@types/node': 18.18.0
    dev: true

  /@types/fs-extra/9.0.13:
    resolution: {integrity: sha512-nEnwB++1u5lVDM2UI4c1+5R+FYaKfaAzS4OococimjVm3nQw3TuzH5UNsocrcTBbhnerblyHj4A49qXbIiZdpA==}
    dependencies:
      '@types/node': 18.18.0
    dev: true

  /@types/js-yaml/3.12.1:
    resolution: {integrity: sha512-SGGAhXLHDx+PK4YLNcNGa6goPf9XRWQNAUUbffkwVGGXIxmDKWyGGL4inzq2sPmExu431Ekb9aEMn9BkPqEYFA==}
    dev: true

  /@types/js-yaml/4.0.9:
    resolution: {integrity: sha512-k4MGaQl5TGo/iipqb2UDG2UwjXziSWkh0uysQelTlJpX1qGlpUZYm8PnO4DxG1qBomtJUdYJ6qR6xdIah10JLg==}
    dev: true

  /@types/json-schema/7.0.13:
    resolution: {integrity: sha512-RbSSoHliUbnXj3ny0CNFOoxrIDV6SUGyStHsvDqosw6CkdPV8TtWGlfecuK4ToyMEAql6pzNxgCFKanovUzlgQ==}

  /@types/lodash/4.14.199:
    resolution: {integrity: sha512-Vrjz5N5Ia4SEzWWgIVwnHNEnb1UE1XMkvY5DGXrAeOGE9imk0hgTHh5GyDjLDJi9OTCn9oo9dXH1uToK1VRfrg==}

  /@types/lodash/4.17.4:
    resolution: {integrity: sha512-wYCP26ZLxaT3R39kiN2+HcJ4kTd3U1waI/cY7ivWYqFP6pW3ZNpvi6Wd6PHZx7T/t8z0vlkXMg3QYLa7DZ/IJQ==}
    dev: true

  /@types/mocha/10.0.1:
    resolution: {integrity: sha512-/fvYntiO1GeICvqbQ3doGDIP97vWmvFt83GKguJ6prmQM2iXZfFcq6YE8KteFyRtX2/h5Hf91BYvPodJKFYv5Q==}
    dev: true

  /@types/mocha/10.0.6:
    resolution: {integrity: sha512-dJvrYWxP/UcXm36Qn36fxhUKu8A/xMRXVT2cliFF1Z7UA9liG5Psj3ezNSZw+5puH2czDXRLcXQxf8JbJt0ejg==}
    dev: true

  /@types/mocha/5.2.7:
    resolution: {integrity: sha512-NYrtPht0wGzhwe9+/idPaBB+TqkY9AhTvOLMkThm0IoEfLaiVQZwBwyJ5puCkO3AUCWrmcoePjp2mbFocKy4SQ==}
    dev: true

  /@types/node-fetch/2.6.6:
    resolution: {integrity: sha512-95X8guJYhfqiuVVhRFxVQcf4hW/2bCuoPwDasMf/531STFoNoWTT7YDnWdXHEZKqAGUigmpG31r2FE70LwnzJw==}
    dependencies:
      '@types/node': 18.18.0
      form-data: 4.0.1

  /@types/node/18.18.0:
    resolution: {integrity: sha512-3xA4X31gHT1F1l38ATDIL9GpRLdwVhnEFC8Uikv5ZLlXATwrCYyPq7ZWHxzxc3J/30SUiwiYT+bQe0/XvKlWbw==}

  /@types/node/22.7.9:
    resolution: {integrity: sha512-jrTfRC7FM6nChvU7X2KqcrgquofrWLFDeYC1hKfwNWomVvrn7JIksqf344WN2X/y8xrgqBd2dJATZV4GbatBfg==}
    dependencies:
      undici-types: 6.19.8
    dev: true

  /@types/semver/7.5.3:
    resolution: {integrity: sha512-OxepLK9EuNEIPxWNME+C6WwbRAOOI2o2BaQEGzz5Lu2e4Z5eDnEo+/aVEDMIXywoJitJ7xWd641wrGLZdtwRyw==}
    dev: true

  /@types/sinon/10.0.17:
    resolution: {integrity: sha512-+6ILpcixQ0Ma3dHMTLv4rSycbDXkDljgKL+E0nI2RUxxhYTFyPSjt6RVMxh7jUshvyVcBvicb0Ktj+lAJcjgeA==}
    dependencies:
      '@types/sinonjs__fake-timers': 8.1.3
    dev: true

  /@types/sinonjs__fake-timers/8.1.3:
    resolution: {integrity: sha512-4g+2YyWe0Ve+LBh+WUm1697PD0Kdi6coG1eU0YjQbwx61AZ8XbEpL1zIT6WjuUKrCMCROpEaYQPDjBnDouBVAQ==}
    dev: true

  /@types/triple-beam/1.3.3:
    resolution: {integrity: sha512-6tOUG+nVHn0cJbVp25JFayS5UE6+xlbcNF9Lo9mU7U0zk3zeUShZied4YEQZjy1JBF043FSkdXw8YkUJuVtB5g==}
    dev: true

  /@types/tunnel/0.0.3:
    resolution: {integrity: sha512-sOUTGn6h1SfQ+gbgqC364jLFBw2lnFqkgF3q0WovEHRLMrVD1sd5aufqi/aJObLekJO+Aq5z646U4Oxy6shXMA==}
    dependencies:
      '@types/node': 18.18.0

  /@types/xmlbuilder/0.0.34:
    resolution: {integrity: sha512-yVsHfYqJblSEg3DvUhGndpCZBZz2GiGVmqMa04fbGro2xzxRj85Q7MQ4os+MaXmKcpCDD42MXuxUWfoUKTuVdQ==}
    dev: true

  /@types/yargs-parser/21.0.1:
    resolution: {integrity: sha512-axdPBuLuEJt0c4yI5OZssC19K2Mq1uKdrfZBzuxLvaztgqUtFYZUNw7lETExPYJR9jdEoIg4mb7RQKRQzOkeGQ==}
    dev: true

  /@types/yargs/17.0.25:
    resolution: {integrity: sha512-gy7iPgwnzNvxgAEi2bXOHWCVOG6f7xsprVJH4MjlAWeBmJ7vh/Y1kwMtUrs64ztf24zVIRCpr3n/z6gm9QIkgg==}
    dependencies:
      '@types/yargs-parser': 21.0.1
    dev: true

  /@types/yauzl/2.10.1:
    resolution: {integrity: sha512-CHzgNU3qYBnp/O4S3yv2tXPlvMTq0YWSTVg2/JYLqWZGHwwgJGAwd00poay/11asPq8wLFwHzubyInqHIFmmiw==}
    requiresBuild: true
    dependencies:
      '@types/node': 18.18.0
    dev: true
    optional: true

  /@typescript-eslint/eslint-plugin/6.8.0_wroavni7rd6ng5lxj6jm5p2pxq:
    resolution: {integrity: sha512-GosF4238Tkes2SHPQ1i8f6rMtG6zlKwMEB0abqSJ3Npvos+doIlc/ATG+vX1G9coDF3Ex78zM3heXHLyWEwLUw==}
    engines: {node: ^16.0.0 || >=18.0.0}
    peerDependencies:
      '@typescript-eslint/parser': ^6.0.0 || ^6.0.0-alpha
      eslint: ^7.0.0 || ^8.0.0
      typescript: '*'
    peerDependenciesMeta:
      typescript:
        optional: true
    dependencies:
      '@eslint-community/regexpp': 4.8.2
      '@typescript-eslint/parser': 6.8.0_wgnkk2eh2432jxos7omdkkhhte
      '@typescript-eslint/scope-manager': 6.8.0
      '@typescript-eslint/type-utils': 6.8.0_wgnkk2eh2432jxos7omdkkhhte
      '@typescript-eslint/utils': 6.8.0_wgnkk2eh2432jxos7omdkkhhte
      '@typescript-eslint/visitor-keys': 6.8.0
      debug: 4.3.4
      eslint: 8.50.0
      graphemer: 1.4.0
      ignore: 5.2.4
      natural-compare: 1.4.0
      semver: 7.5.4
      ts-api-utils: 1.0.3_typescript@5.6.2
      typescript: 5.6.2
    transitivePeerDependencies:
      - supports-color
    dev: true

  /@typescript-eslint/parser/6.8.0_wgnkk2eh2432jxos7omdkkhhte:
    resolution: {integrity: sha512-5tNs6Bw0j6BdWuP8Fx+VH4G9fEPDxnVI7yH1IAPkQH5RUtvKwRoqdecAPdQXv4rSOADAaz1LFBZvZG7VbXivSg==}
    engines: {node: ^16.0.0 || >=18.0.0}
    peerDependencies:
      eslint: ^7.0.0 || ^8.0.0
      typescript: '*'
    peerDependenciesMeta:
      typescript:
        optional: true
    dependencies:
      '@typescript-eslint/scope-manager': 6.8.0
      '@typescript-eslint/types': 6.8.0
      '@typescript-eslint/typescript-estree': 6.8.0_typescript@5.6.2
      '@typescript-eslint/visitor-keys': 6.8.0
      debug: 4.3.4
      eslint: 8.50.0
      typescript: 5.6.2
    transitivePeerDependencies:
      - supports-color
    dev: true

  /@typescript-eslint/scope-manager/6.8.0:
    resolution: {integrity: sha512-xe0HNBVwCph7rak+ZHcFD6A+q50SMsFwcmfdjs9Kz4qDh5hWhaPhFjRs/SODEhroBI5Ruyvyz9LfwUJ624O40g==}
    engines: {node: ^16.0.0 || >=18.0.0}
    dependencies:
      '@typescript-eslint/types': 6.8.0
      '@typescript-eslint/visitor-keys': 6.8.0
    dev: true

  /@typescript-eslint/type-utils/6.8.0_wgnkk2eh2432jxos7omdkkhhte:
    resolution: {integrity: sha512-RYOJdlkTJIXW7GSldUIHqc/Hkto8E+fZN96dMIFhuTJcQwdRoGN2rEWA8U6oXbLo0qufH7NPElUb+MceHtz54g==}
    engines: {node: ^16.0.0 || >=18.0.0}
    peerDependencies:
      eslint: ^7.0.0 || ^8.0.0
      typescript: '*'
    peerDependenciesMeta:
      typescript:
        optional: true
    dependencies:
      '@typescript-eslint/typescript-estree': 6.8.0_typescript@5.6.2
      '@typescript-eslint/utils': 6.8.0_wgnkk2eh2432jxos7omdkkhhte
      debug: 4.3.4
      eslint: 8.50.0
      ts-api-utils: 1.0.3_typescript@5.6.2
      typescript: 5.6.2
    transitivePeerDependencies:
      - supports-color
    dev: true

  /@typescript-eslint/types/6.8.0:
    resolution: {integrity: sha512-p5qOxSum7W3k+llc7owEStXlGmSl8FcGvhYt8Vjy7FqEnmkCVlM3P57XQEGj58oqaBWDQXbJDZxwUWMS/EAPNQ==}
    engines: {node: ^16.0.0 || >=18.0.0}
    dev: true

  /@typescript-eslint/typescript-estree/6.8.0_typescript@5.6.2:
    resolution: {integrity: sha512-ISgV0lQ8XgW+mvv5My/+iTUdRmGspducmQcDw5JxznasXNnZn3SKNrTRuMsEXv+V/O+Lw9AGcQCfVaOPCAk/Zg==}
    engines: {node: ^16.0.0 || >=18.0.0}
    peerDependencies:
      typescript: '*'
    peerDependenciesMeta:
      typescript:
        optional: true
    dependencies:
      '@typescript-eslint/types': 6.8.0
      '@typescript-eslint/visitor-keys': 6.8.0
      debug: 4.3.4
      globby: 11.1.0
      is-glob: 4.0.3
      semver: 7.6.3
      ts-api-utils: 1.0.3_typescript@5.6.2
      typescript: 5.6.2
    transitivePeerDependencies:
      - supports-color
    dev: true

  /@typescript-eslint/utils/6.8.0_wgnkk2eh2432jxos7omdkkhhte:
    resolution: {integrity: sha512-dKs1itdE2qFG4jr0dlYLQVppqTE+Itt7GmIf/vX6CSvsW+3ov8PbWauVKyyfNngokhIO9sKZeRGCUo1+N7U98Q==}
    engines: {node: ^16.0.0 || >=18.0.0}
    peerDependencies:
      eslint: ^7.0.0 || ^8.0.0
    dependencies:
      '@eslint-community/eslint-utils': 4.4.0_eslint@8.50.0
      '@types/json-schema': 7.0.13
      '@types/semver': 7.5.3
      '@typescript-eslint/scope-manager': 6.8.0
      '@typescript-eslint/types': 6.8.0
      '@typescript-eslint/typescript-estree': 6.8.0_typescript@5.6.2
      eslint: 8.50.0
      semver: 7.6.3
    transitivePeerDependencies:
      - supports-color
      - typescript
    dev: true

  /@typescript-eslint/visitor-keys/6.8.0:
    resolution: {integrity: sha512-oqAnbA7c+pgOhW2OhGvxm0t1BULX5peQI/rLsNDpGM78EebV3C9IGbX5HNZabuZ6UQrYveCLjKo8Iy/lLlBkkg==}
    engines: {node: ^16.0.0 || >=18.0.0}
    dependencies:
      '@typescript-eslint/types': 6.8.0
      eslint-visitor-keys: 3.4.3
    dev: true

  /@typespec/compiler/0.64.0:
    resolution: {integrity: sha512-LnQGlQMWyqvhGg4Z9iyr5qSBTjI9zd49sodbEJbLafrxbj9pbHyjfSFbvt60gVbfuNvLErsdXvZiqqXV5nZdmQ==}
    engines: {node: '>=18.0.0'}
    hasBin: true
    dependencies:
      '@babel/code-frame': 7.25.9
      ajv: 8.17.1
      change-case: 5.4.4
      globby: 14.0.2
      mustache: 4.2.0
      picocolors: 1.1.1
      prettier: 3.3.3
      prompts: 2.4.2
      semver: 7.6.3
      temporal-polyfill: 0.2.5
      vscode-languageserver: 9.0.1
      vscode-languageserver-textdocument: 1.0.12
      yaml: 2.5.1
      yargs: 17.7.2

  /@typespec/http-specs/0.1.0-alpha.8_agoisnpcmfe3xicaprge56stra:
    resolution: {integrity: sha512-1BJfxDDYe8IoRBD2eNizG4nKfscn5G4HVHqveVHHKajUPyhTjQ97IG+BQAIrGAEBJLupQzv5hVCeA1VCgzP1qA==}
    engines: {node: '>=16.0.0'}
    peerDependencies:
      '@typespec/compiler': ~0.64.0
      '@typespec/http': ~0.64.0
      '@typespec/rest': ~0.64.0
      '@typespec/versioning': ~0.64.0
      '@typespec/xml': ~0.64.0
    dependencies:
      '@typespec/compiler': 0.64.0
      '@typespec/http': 0.64.0_@typespec+compiler@0.64.0
      '@typespec/rest': 0.64.0_3iuxys3wzzu2f6cvuvfg7gykxi
      '@typespec/spec-api': 0.1.0-alpha.0
      '@typespec/spector': 0.1.0-alpha.6
      '@typespec/versioning': 0.64.0_@typespec+compiler@0.64.0
      '@typespec/xml': 0.64.0_@typespec+compiler@0.64.0
    transitivePeerDependencies:
      - '@types/express'
      - '@typespec/streams'
      - debug
      - supports-color
    dev: true

  /@typespec/http/0.64.0_@typespec+compiler@0.64.0:
    resolution: {integrity: sha512-vyyZP3Woo7or/2Oiq1fH+R0X/4WOBDjAlGsb9tLQzswfQHp710kNfiecA10y9gDC/9h+PjKsTElS1RcRRanpwA==}
    engines: {node: '>=18.0.0'}
    peerDependencies:
      '@typespec/compiler': ~0.64.0
      '@typespec/streams': ~0.64.0
    peerDependenciesMeta:
      '@typespec/streams':
        optional: true
    dependencies:
<<<<<<< HEAD
      '@typespec/compiler': 0.63.0
    dev: true

  /@typespec/http/0.63.0_tvjntd3sfvabjyi2whzn2swssa:
    resolution: {integrity: sha512-SYVbBmLPAPdWZfdMs0QlbpTnFREDnkINu2FR+0kRX12qzbRgpRbLsdhg59qx4TfKoh4IAPgSV+Fq84w7BWGsyQ==}
    engines: {node: '>=18.0.0'}
    peerDependencies:
      '@typespec/compiler': ~0.63.0
      '@typespec/streams': ~0.63.0
    peerDependenciesMeta:
      '@typespec/streams':
        optional: true
    dependencies:
      '@typespec/compiler': 0.63.0
      '@typespec/streams': 0.63.0_@typespec+compiler@0.63.0
=======
      '@typespec/compiler': 0.64.0
>>>>>>> a295db0a

  /@typespec/json-schema/0.64.0_@typespec+compiler@0.64.0:
    resolution: {integrity: sha512-71E1c58xbHWYSli1Um2U3SQUANPoTp+p87xiH1h64NLlLHMMgFofiQcIb9v1H9tw0YBNB6ELz/zyFGJpZcM3bA==}
    engines: {node: '>=18.0.0'}
    peerDependencies:
      '@typespec/compiler': ~0.64.0
    dependencies:
      '@typespec/compiler': 0.64.0
      yaml: 2.5.1
    dev: false

  /@typespec/openapi/0.64.0_3iuxys3wzzu2f6cvuvfg7gykxi:
    resolution: {integrity: sha512-C4sPdj86ejsNkpmEaAMMqQR+0kq4Ayp4sPKvj4OTtawLXacXKzZ9NYng2jrguO6WbLr5f3NyRZKi7Ys2suT27A==}
    engines: {node: '>=18.0.0'}
    peerDependencies:
      '@typespec/compiler': ~0.64.0
      '@typespec/http': ~0.64.0
    dependencies:
<<<<<<< HEAD
      '@typespec/compiler': 0.63.0
      '@typespec/http': 0.63.0_tvjntd3sfvabjyi2whzn2swssa
=======
      '@typespec/compiler': 0.64.0
      '@typespec/http': 0.64.0_@typespec+compiler@0.64.0
>>>>>>> a295db0a

  /@typespec/openapi3/0.64.0_glb6whlqofhhikp2a6rpbf2vk4:
    resolution: {integrity: sha512-k6WQ/5lTAnlg8TvdzB89W4mO8HhS3MHbdr5VMS4sS8j1K8uCC9xUPR0v+5TF9EDpKpa53LewetzNduP9KjMUmA==}
    engines: {node: '>=18.0.0'}
    hasBin: true
    peerDependencies:
      '@typespec/compiler': ~0.64.0
      '@typespec/http': ~0.64.0
      '@typespec/json-schema': ~0.64.0
      '@typespec/openapi': ~0.64.0
      '@typespec/versioning': ~0.64.0
      '@typespec/xml': '*'
    peerDependenciesMeta:
      '@typespec/json-schema':
        optional: true
      '@typespec/xml':
        optional: true
    dependencies:
      '@readme/openapi-parser': 2.6.0_openapi-types@12.1.3
<<<<<<< HEAD
      '@typespec/compiler': 0.63.0
      '@typespec/http': 0.63.0_tvjntd3sfvabjyi2whzn2swssa
      '@typespec/openapi': 0.63.0_qz2z3dajrrgsjonwob7haqlhte
      '@typespec/versioning': 0.63.0_@typespec+compiler@0.63.0
=======
      '@typespec/compiler': 0.64.0
      '@typespec/http': 0.64.0_@typespec+compiler@0.64.0
      '@typespec/json-schema': 0.64.0_@typespec+compiler@0.64.0
      '@typespec/openapi': 0.64.0_3iuxys3wzzu2f6cvuvfg7gykxi
      '@typespec/versioning': 0.64.0_@typespec+compiler@0.64.0
      '@typespec/xml': 0.64.0_@typespec+compiler@0.64.0
>>>>>>> a295db0a
      openapi-types: 12.1.3
      yaml: 2.5.1
    dev: false

  /@typespec/rest/0.64.0_3iuxys3wzzu2f6cvuvfg7gykxi:
    resolution: {integrity: sha512-7+oUajQzOkZPTMtRiGp6hzTTmy7mRaxOYqxIPgDhYyr9I6oQPLAcBsYhFNk/ulcqld/ApaV5ycXaOlK41REOyQ==}
    engines: {node: '>=18.0.0'}
    peerDependencies:
      '@typespec/compiler': ~0.64.0
      '@typespec/http': ~0.64.0
    dependencies:
      '@typespec/compiler': 0.64.0
      '@typespec/http': 0.64.0_@typespec+compiler@0.64.0

  /@typespec/spec-api/0.1.0-alpha.0:
    resolution: {integrity: sha512-SgWSt5mnl9bbc+C9toMzh4i8RESWcAfMg/Wyq+3oY+0EcKlmDYNWgDhQi/Eh8bA4zyMoymj48hcEzD97E1ERtQ==}
    engines: {node: '>=18.0.0'}
    dependencies:
<<<<<<< HEAD
      '@typespec/compiler': 0.63.0
      '@typespec/http': 0.63.0_tvjntd3sfvabjyi2whzn2swssa

  /@typespec/streams/0.63.0_@typespec+compiler@0.63.0:
    resolution: {integrity: sha512-4vEd5jdpdaY2i9CDHwSRuiUNCJr+M/gUCwNsaGWgsJdrfR/lx8WX3Y27KcRDNVcRQF7nsOR4i28r4siWqrTM4w==}
    engines: {node: '>=18.0.0'}
    peerDependencies:
      '@typespec/compiler': ~0.63.0
    dependencies:
      '@typespec/compiler': 0.63.0
=======
      body-parser: 1.20.3
      deep-equal: 2.2.2
      express: 4.21.1
      express-promise-router: 4.1.1_express@4.21.1
      morgan: 1.10.0
      multer: 1.4.5-lts.1
      picocolors: 1.1.0
      prettier: 3.3.3
      winston: 3.17.0
      xml2js: 0.6.2
      yargs: 17.7.2
    transitivePeerDependencies:
      - '@types/express'
    dev: true

  /@typespec/spec-coverage-sdk/0.1.0-alpha.2:
    resolution: {integrity: sha512-bdU5K6jZ12+wEH4b7I7aiytIJu2M+tAigoxxc9Tz7UrucbA5PZqgO+uFoqMKRYcmNjwC4EmvEIVmyzNEKUzUmA==}
    engines: {node: '>=16.0.0'}
    dependencies:
      '@azure/identity': 4.4.1
      '@azure/storage-blob': 12.25.0
      '@types/node': 22.7.9
    transitivePeerDependencies:
      - supports-color
    dev: true

  /@typespec/spector/0.1.0-alpha.6:
    resolution: {integrity: sha512-5ILBGSa77hxYMu1BedtISYrQxk8sqKZSUvzUlBas048hOgy/Rsqh7lkZo8hG7oRwBWbKLYYKxm+srQ7pCmzRUA==}
    engines: {node: '>=16.0.0'}
    hasBin: true
    dependencies:
      '@azure/identity': 4.4.1
      '@types/js-yaml': 4.0.9
      '@typespec/compiler': 0.64.0
      '@typespec/http': 0.64.0_@typespec+compiler@0.64.0
      '@typespec/rest': 0.64.0_3iuxys3wzzu2f6cvuvfg7gykxi
      '@typespec/spec-api': 0.1.0-alpha.0
      '@typespec/spec-coverage-sdk': 0.1.0-alpha.2
      '@typespec/versioning': 0.64.0_@typespec+compiler@0.64.0
      ajv: 8.17.1
      axios: 1.7.7
      body-parser: 1.20.3
      deep-equal: 2.2.2
      express: 4.21.1
      express-promise-router: 4.1.1_express@4.21.1
      form-data: 4.0.1
      globby: 14.0.2
      jackspeak: 4.0.2
      js-yaml: 4.1.0
      morgan: 1.10.0
      multer: 1.4.5-lts.1
      node-fetch: 3.3.2
      picocolors: 1.1.1
      source-map-support: 0.5.21
      winston: 3.17.0
      xml2js: 0.6.2
      yargs: 17.7.2
    transitivePeerDependencies:
      - '@types/express'
      - '@typespec/streams'
      - debug
      - supports-color
    dev: true
>>>>>>> a295db0a

  /@typespec/ts-http-runtime/0.1.0:
    resolution: {integrity: sha512-0NspintCRrSIIZBUtVfWjJ5TpOjpP0mNsJXZOqzuxdY/q2yCr0amyUCEw+WLhRykP39XMNMG0f1F9LbC2+c+Rw==}
    engines: {node: '>=18.0.0'}
    dependencies:
      http-proxy-agent: 7.0.2
      https-proxy-agent: 7.0.4
      tslib: 2.6.2
    transitivePeerDependencies:
      - supports-color
    dev: true

  /@typespec/versioning/0.64.0_@typespec+compiler@0.64.0:
    resolution: {integrity: sha512-GtmuE7UwVYuVwgSpbSWzZB5UO6O/f/o1NqjLStctF8zkv2/5s+RbeqRyamjDuUyhMrIwqw+TMXtAnMXpSHlB8A==}
    engines: {node: '>=18.0.0'}
    peerDependencies:
      '@typespec/compiler': ~0.64.0
    dependencies:
      '@typespec/compiler': 0.64.0

  /@typespec/xml/0.64.0_@typespec+compiler@0.64.0:
    resolution: {integrity: sha512-Sk+5S2C4YK+fqSadAlzRBSZbhvtDtxLQUS+vrYgiqzVS1F61nUmP7gQGUj+Kps7ncZSppPZystWJJnF7K34UJg==}
    engines: {node: '>=18.0.0'}
    peerDependencies:
      '@typespec/compiler': ~0.64.0
    dependencies:
      '@typespec/compiler': 0.64.0

  /@ungap/promise-all-settled/1.1.2:
    resolution: {integrity: sha512-sL/cEvJWAnClXw0wHk85/2L0G6Sj8UB0Ctc1TEMbKSsmpRosqhwj9gWgFRZSrBr2f9tiXISwNhCPmlfqUqyb9Q==}
    dev: true

  /@vitest/coverage-istanbul/1.6.0_vitest@1.6.0:
    resolution: {integrity: sha512-h/BwpXehkkS0qsNCS00QxiupAqVkNi0WT19BR0dQvlge5oHghoSVLx63fABYFoKxVb7Ue7+k6V2KokmQ1zdMpg==}
    peerDependencies:
      vitest: 1.6.0
    dependencies:
      debug: 4.3.4
      istanbul-lib-coverage: 3.2.2
      istanbul-lib-instrument: 6.0.2
      istanbul-lib-report: 3.0.1
      istanbul-lib-source-maps: 5.0.4
      istanbul-reports: 3.1.7
      magicast: 0.3.4
      picocolors: 1.0.1
      test-exclude: 6.0.0
      vitest: 1.6.0_@types+node@18.18.0
    transitivePeerDependencies:
      - supports-color
    dev: true

  /@vitest/coverage-v8/1.6.0_vitest@1.6.0:
    resolution: {integrity: sha512-KvapcbMY/8GYIG0rlwwOKCVNRc0OL20rrhFkg/CHNzncV03TE2XWvO5w9uZYoxNiMEBacAJt3unSOiZ7svePew==}
    peerDependencies:
      vitest: 1.6.0
    dependencies:
      '@ampproject/remapping': 2.3.0
      '@bcoe/v8-coverage': 0.2.3
      debug: 4.3.4
      istanbul-lib-coverage: 3.2.2
      istanbul-lib-report: 3.0.1
      istanbul-lib-source-maps: 5.0.4
      istanbul-reports: 3.1.7
      magic-string: 0.30.10
      magicast: 0.3.4
      picocolors: 1.0.1
      std-env: 3.7.0
      strip-literal: 2.1.0
      test-exclude: 6.0.0
      vitest: 1.6.0_@types+node@18.18.0
    transitivePeerDependencies:
      - supports-color
    dev: true

  /@vitest/expect/1.6.0:
    resolution: {integrity: sha512-ixEvFVQjycy/oNgHjqsL6AZCDduC+tflRluaHIzKIsdbzkLn2U/iBnVeJwB6HsIjQBdfMR8Z0tRxKUsvFJEeWQ==}
    dependencies:
      '@vitest/spy': 1.6.0
      '@vitest/utils': 1.6.0
      chai: 4.4.1
    dev: true

  /@vitest/runner/1.6.0:
    resolution: {integrity: sha512-P4xgwPjwesuBiHisAVz/LSSZtDjOTPYZVmNAnpHHSR6ONrf8eCJOFRvUwdHn30F5M1fxhqtl7QZQUk2dprIXAg==}
    dependencies:
      '@vitest/utils': 1.6.0
      p-limit: 5.0.0
      pathe: 1.1.2
    dev: true

  /@vitest/snapshot/1.6.0:
    resolution: {integrity: sha512-+Hx43f8Chus+DCmygqqfetcAZrDJwvTj0ymqjQq4CvmpKFSTVteEOBzCusu1x2tt4OJcvBflyHUE0DZSLgEMtQ==}
    dependencies:
      magic-string: 0.30.10
      pathe: 1.1.2
      pretty-format: 29.7.0
    dev: true

  /@vitest/spy/1.6.0:
    resolution: {integrity: sha512-leUTap6B/cqi/bQkXUu6bQV5TZPx7pmMBKBQiI0rJA8c3pB56ZsaTbREnF7CJfmvAS4V2cXIBAh/3rVwrrCYgw==}
    dependencies:
      tinyspy: 2.2.1
    dev: true

  /@vitest/utils/1.6.0:
    resolution: {integrity: sha512-21cPiuGMoMZwiOHa2i4LXkMkMkCGzA+MVFV70jRwHo95dL4x/ts5GZhML1QWuy7yfp3WzK3lRvZi3JnXTYqrBw==}
    dependencies:
      diff-sequences: 29.6.3
      estree-walker: 3.0.3
      loupe: 2.3.7
      pretty-format: 29.7.0
    dev: true

  /@webassemblyjs/ast/1.11.6:
    resolution: {integrity: sha512-IN1xI7PwOvLPgjcf180gC1bqn3q/QaOCwYUahIOhbYUu8KA/3tw2RT/T0Gidi1l7Hhj5D/INhJxiICObqpMu4Q==}
    dependencies:
      '@webassemblyjs/helper-numbers': 1.11.6
      '@webassemblyjs/helper-wasm-bytecode': 1.11.6
    dev: true

  /@webassemblyjs/floating-point-hex-parser/1.11.6:
    resolution: {integrity: sha512-ejAj9hfRJ2XMsNHk/v6Fu2dGS+i4UaXBXGemOfQ/JfQ6mdQg/WXtwleQRLLS4OvfDhv8rYnVwH27YJLMyYsxhw==}
    dev: true

  /@webassemblyjs/helper-api-error/1.11.6:
    resolution: {integrity: sha512-o0YkoP4pVu4rN8aTJgAyj9hC2Sv5UlkzCHhxqWj8butaLvnpdc2jOwh4ewE6CX0txSfLn/UYaV/pheS2Txg//Q==}
    dev: true

  /@webassemblyjs/helper-buffer/1.11.6:
    resolution: {integrity: sha512-z3nFzdcp1mb8nEOFFk8DrYLpHvhKC3grJD2ardfKOzmbmJvEf/tPIqCY+sNcwZIY8ZD7IkB2l7/pqhUhqm7hLA==}
    dev: true

  /@webassemblyjs/helper-numbers/1.11.6:
    resolution: {integrity: sha512-vUIhZ8LZoIWHBohiEObxVm6hwP034jwmc9kuq5GdHZH0wiLVLIPcMCdpJzG4C11cHoQ25TFIQj9kaVADVX7N3g==}
    dependencies:
      '@webassemblyjs/floating-point-hex-parser': 1.11.6
      '@webassemblyjs/helper-api-error': 1.11.6
      '@xtuc/long': 4.2.2
    dev: true

  /@webassemblyjs/helper-wasm-bytecode/1.11.6:
    resolution: {integrity: sha512-sFFHKwcmBprO9e7Icf0+gddyWYDViL8bpPjJJl0WHxCdETktXdmtWLGVzoHbqUcY4Be1LkNfwTmXOJUFZYSJdA==}
    dev: true

  /@webassemblyjs/helper-wasm-section/1.11.6:
    resolution: {integrity: sha512-LPpZbSOwTpEC2cgn4hTydySy1Ke+XEu+ETXuoyvuyezHO3Kjdu90KK95Sh9xTbmjrCsUwvWwCOQQNta37VrS9g==}
    dependencies:
      '@webassemblyjs/ast': 1.11.6
      '@webassemblyjs/helper-buffer': 1.11.6
      '@webassemblyjs/helper-wasm-bytecode': 1.11.6
      '@webassemblyjs/wasm-gen': 1.11.6
    dev: true

  /@webassemblyjs/ieee754/1.11.6:
    resolution: {integrity: sha512-LM4p2csPNvbij6U1f19v6WR56QZ8JcHg3QIJTlSwzFcmx6WSORicYj6I63f9yU1kEUtrpG+kjkiIAkevHpDXrg==}
    dependencies:
      '@xtuc/ieee754': 1.2.0
    dev: true

  /@webassemblyjs/leb128/1.11.6:
    resolution: {integrity: sha512-m7a0FhE67DQXgouf1tbN5XQcdWoNgaAuoULHIfGFIEVKA6tu/edls6XnIlkmS6FrXAquJRPni3ZZKjw6FSPjPQ==}
    dependencies:
      '@xtuc/long': 4.2.2
    dev: true

  /@webassemblyjs/utf8/1.11.6:
    resolution: {integrity: sha512-vtXf2wTQ3+up9Zsg8sa2yWiQpzSsMyXj0qViVP6xKGCUT8p8YJ6HqI7l5eCnWx1T/FYdsv07HQs2wTFbbof/RA==}
    dev: true

  /@webassemblyjs/wasm-edit/1.11.6:
    resolution: {integrity: sha512-Ybn2I6fnfIGuCR+Faaz7YcvtBKxvoLV3Lebn1tM4o/IAJzmi9AWYIPWpyBfU8cC+JxAO57bk4+zdsTjJR+VTOw==}
    dependencies:
      '@webassemblyjs/ast': 1.11.6
      '@webassemblyjs/helper-buffer': 1.11.6
      '@webassemblyjs/helper-wasm-bytecode': 1.11.6
      '@webassemblyjs/helper-wasm-section': 1.11.6
      '@webassemblyjs/wasm-gen': 1.11.6
      '@webassemblyjs/wasm-opt': 1.11.6
      '@webassemblyjs/wasm-parser': 1.11.6
      '@webassemblyjs/wast-printer': 1.11.6
    dev: true

  /@webassemblyjs/wasm-gen/1.11.6:
    resolution: {integrity: sha512-3XOqkZP/y6B4F0PBAXvI1/bky7GryoogUtfwExeP/v7Nzwo1QLcq5oQmpKlftZLbT+ERUOAZVQjuNVak6UXjPA==}
    dependencies:
      '@webassemblyjs/ast': 1.11.6
      '@webassemblyjs/helper-wasm-bytecode': 1.11.6
      '@webassemblyjs/ieee754': 1.11.6
      '@webassemblyjs/leb128': 1.11.6
      '@webassemblyjs/utf8': 1.11.6
    dev: true

  /@webassemblyjs/wasm-opt/1.11.6:
    resolution: {integrity: sha512-cOrKuLRE7PCe6AsOVl7WasYf3wbSo4CeOk6PkrjS7g57MFfVUF9u6ysQBBODX0LdgSvQqRiGz3CXvIDKcPNy4g==}
    dependencies:
      '@webassemblyjs/ast': 1.11.6
      '@webassemblyjs/helper-buffer': 1.11.6
      '@webassemblyjs/wasm-gen': 1.11.6
      '@webassemblyjs/wasm-parser': 1.11.6
    dev: true

  /@webassemblyjs/wasm-parser/1.11.6:
    resolution: {integrity: sha512-6ZwPeGzMJM3Dqp3hCsLgESxBGtT/OeCvCZ4TA1JUPYgmhAx38tTPR9JaKy0S5H3evQpO/h2uWs2j6Yc/fjkpTQ==}
    dependencies:
      '@webassemblyjs/ast': 1.11.6
      '@webassemblyjs/helper-api-error': 1.11.6
      '@webassemblyjs/helper-wasm-bytecode': 1.11.6
      '@webassemblyjs/ieee754': 1.11.6
      '@webassemblyjs/leb128': 1.11.6
      '@webassemblyjs/utf8': 1.11.6
    dev: true

  /@webassemblyjs/wast-printer/1.11.6:
    resolution: {integrity: sha512-JM7AhRcE+yW2GWYaKeHL5vt4xqee5N2WcezptmgyhNS+ScggqcT1OtXykhAb13Sn5Yas0j2uv9tHgrjwvzAP4A==}
    dependencies:
      '@webassemblyjs/ast': 1.11.6
      '@xtuc/long': 4.2.2
    dev: true

  /@webpack-cli/configtest/1.2.0_w3wu7rcwmvifygnqiqkxwjppse:
    resolution: {integrity: sha512-4FB8Tj6xyVkyqjj1OaTqCjXYULB9FMkqQ8yGrZjRDrYh0nOE+7Lhs45WioWQQMV+ceFlE368Ukhe6xdvJM9Egg==}
    peerDependencies:
      webpack: 4.x.x || 5.x.x
      webpack-cli: 4.x.x
    dependencies:
      webpack: 5.88.2_webpack-cli@4.10.0
      webpack-cli: 4.10.0_webpack@5.88.2
    dev: true

  /@webpack-cli/info/1.5.0_webpack-cli@4.10.0:
    resolution: {integrity: sha512-e8tSXZpw2hPl2uMJY6fsMswaok5FdlGNRTktvFk2sD8RjH0hE2+XistawJx1vmKteh4NmGmNUrp+Tb2w+udPcQ==}
    peerDependencies:
      webpack-cli: 4.x.x
    dependencies:
      envinfo: 7.10.0
      webpack-cli: 4.10.0_webpack@5.88.2
    dev: true

  /@webpack-cli/serve/1.7.0_webpack-cli@4.10.0:
    resolution: {integrity: sha512-oxnCNGj88fL+xzV+dacXs44HcDwf1ovs3AuEzvP7mqXw7fQntqIhQ1BRmynh4qEKQSSSRSWVyXRjmTbZIX9V2Q==}
    peerDependencies:
      webpack-cli: 4.x.x
      webpack-dev-server: '*'
    peerDependenciesMeta:
      webpack-dev-server:
        optional: true
    dependencies:
      webpack-cli: 4.10.0_webpack@5.88.2
    dev: true

  /@xtuc/ieee754/1.2.0:
    resolution: {integrity: sha512-DX8nKgqcGwsc0eJSqYt5lwP4DH5FlHnmuWWBRy7X0NcaGR0ZtuyeESgMwTYVEtxmsNGY+qit4QYT/MIYTOTPeA==}
    dev: true

  /@xtuc/long/4.2.2:
    resolution: {integrity: sha512-NuHqBY1PB/D8xU6s/thBgOAiAP7HOYDQ32+BFZILJ8ivkUkAHQnWfn6WhL79Owj1qmUnoN/YPhktdIoucipkAQ==}
    dev: true

  /abab/2.0.6:
    resolution: {integrity: sha512-j2afSsaIENvHZN2B8GOpF566vZ5WVk5opAiMTvWgaQT8DkbOqsTfvNAvHoRGU2zzP8cPoqys+xHTRDWW8L+/BA==}
    dev: true

  /accepts/1.3.8:
    resolution: {integrity: sha512-PYAthTa2m2VKxuvSD3DPC/Gy+U+sOA1LAuT8mkmRuvw+NACSaeXEQ+NHcVF7rONl6qcaxV3Uuemwawk+7+SJLw==}
    engines: {node: '>= 0.6'}
    dependencies:
      mime-types: 2.1.35
      negotiator: 0.6.3
    dev: true

  /acorn-import-assertions/1.9.0_acorn@8.10.0:
    resolution: {integrity: sha512-cmMwop9x+8KFhxvKrKfPYmN6/pKTYYHBqLa0DfvVZcKMJWNyWLnaqND7dx/qn66R7ewM1UX5XMaDVP5wlVTaVA==}
    peerDependencies:
      acorn: ^8
    dependencies:
      acorn: 8.10.0
    dev: true

  /acorn-jsx/5.3.2_acorn@8.10.0:
    resolution: {integrity: sha512-rq9s+JNhf0IChjtDXxllJ7g41oZk5SlXtp0LHwyA5cejwn7vKmKp4pPri6YEePv2PU65sAsegbXtIinmDFDXgQ==}
    peerDependencies:
      acorn: ^6.0.0 || ^7.0.0 || ^8.0.0
    dependencies:
      acorn: 8.10.0
    dev: true

  /acorn-walk/8.2.0:
    resolution: {integrity: sha512-k+iyHEuPgSw6SbuDpGQM+06HQUa04DZ3o+F6CSzXMvvI5KMvnaEqXe+YVe555R9nn6GPt404fos4wcgpw12SDA==}
    engines: {node: '>=0.4.0'}
    dev: true

  /acorn-walk/8.3.2:
    resolution: {integrity: sha512-cjkyv4OtNCIeqhHrfS81QWXoCBPExR/J62oyEqepVw8WaQeSqpW2uhuLPh1m9eWhDuOo/jUXVTlifvesOWp/4A==}
    engines: {node: '>=0.4.0'}
    dev: true

  /acorn/8.10.0:
    resolution: {integrity: sha512-F0SAmZ8iUtS//m8DmCTA0jlh6TDKkHQyK6xc6V4KDTyZKA9dnvX9/3sRTVQrWm79glUAZbnmmNcdYwUIHWVybw==}
    engines: {node: '>=0.4.0'}
    hasBin: true
    dev: true

  /acorn/8.11.3:
    resolution: {integrity: sha512-Y9rRfJG5jcKOE0CLisYbojUjIrIEE7AGMzA/Sm4BslANhbS+cDMpgBdcPT91oJ7OuJ9hYJBx59RjbhxVnrF8Xg==}
    engines: {node: '>=0.4.0'}
    hasBin: true
    dev: true

  /agent-base/6.0.2:
    resolution: {integrity: sha512-RZNwNclF7+MS/8bDg70amg32dyeZGZxiDuQmZxKLAlQjr3jGyLx+4Kkk58UO7D2QdgFIQCovuSuZESne6RG6XQ==}
    engines: {node: '>= 6.0.0'}
    dependencies:
      debug: 4.3.4
    transitivePeerDependencies:
      - supports-color

  /agent-base/7.1.0:
    resolution: {integrity: sha512-o/zjMZRhJxny7OyEF+Op8X+efiELC7k7yOjMzgfzVqOzXqkBkWI79YoTdOtsuWd5BWhAGAuOY/Xa6xpiaWXiNg==}
    engines: {node: '>= 14'}
    dependencies:
      debug: 4.3.4
    transitivePeerDependencies:
      - supports-color
    dev: true

  /ajv-draft-04/1.0.0_ajv@8.13.0:
    resolution: {integrity: sha512-mv00Te6nmYbRp5DCwclxtt7yV/joXJPGS7nM+97GdxvuttCOfgI3K4U25zboyeX0O+myI8ERluxQe5wljMmVIw==}
    peerDependencies:
      ajv: ^8.5.0
    peerDependenciesMeta:
      ajv:
        optional: true
    dependencies:
      ajv: 8.13.0
    dev: true

  /ajv-draft-04/1.0.0_ajv@8.17.1:
    resolution: {integrity: sha512-mv00Te6nmYbRp5DCwclxtt7yV/joXJPGS7nM+97GdxvuttCOfgI3K4U25zboyeX0O+myI8ERluxQe5wljMmVIw==}
    peerDependencies:
      ajv: ^8.5.0
    peerDependenciesMeta:
      ajv:
        optional: true
    dependencies:
      ajv: 8.17.1
    dev: false

  /ajv-formats/3.0.1_ajv@8.13.0:
    resolution: {integrity: sha512-8iUql50EUR+uUcdRQ3HDqa6EVyo3docL8g5WJ3FNcWmu62IbkGUue/pEyLBW8VGKKucTPgqeks4fIU1DA4yowQ==}
    peerDependencies:
      ajv: ^8.0.0
    peerDependenciesMeta:
      ajv:
        optional: true
    dependencies:
      ajv: 8.13.0
    dev: true

  /ajv-keywords/3.5.2_ajv@6.12.6:
    resolution: {integrity: sha512-5p6WTN0DdTGVQk6VjcEju19IgaHudalcfabD7yhDGeA6bcQnmL+CpveLJq/3hvfwd1aof6L386Ougkx6RfyMIQ==}
    peerDependencies:
      ajv: ^6.9.1
    dependencies:
      ajv: 6.12.6
    dev: true

  /ajv/6.12.6:
    resolution: {integrity: sha512-j3fVLgvTo527anyYyJOGTYJbG+vnnQYvE0m5mmkc1TK+nxAppkCLMIL0aZ4dblVCNoGShhm+kzE4ZUykBoMg4g==}
    dependencies:
      fast-deep-equal: 3.1.3
      fast-json-stable-stringify: 2.1.0
      json-schema-traverse: 0.4.1
      uri-js: 4.4.1
    dev: true

  /ajv/8.12.0:
    resolution: {integrity: sha512-sRu1kpcO9yLtYxBKvqfTeh9KzZEwO3STyX1HT+4CaDzC6HpTGYhIhPIzj9XuKU7KYDwnaeh5hcOwjy1QuJzBPA==}
    dependencies:
      fast-deep-equal: 3.1.3
      json-schema-traverse: 1.0.0
      require-from-string: 2.0.2
      uri-js: 4.4.1
    dev: true

  /ajv/8.13.0:
    resolution: {integrity: sha512-PRA911Blj99jR5RMeTunVbNXMF6Lp4vZXnk5GQjcnUWUTsrXtekg/pnmFFI2u/I36Y/2bITGS30GZCXei6uNkA==}
    dependencies:
      fast-deep-equal: 3.1.3
      json-schema-traverse: 1.0.0
      require-from-string: 2.0.2
      uri-js: 4.4.1
    dev: true

  /ajv/8.17.1:
    resolution: {integrity: sha512-B/gBuNg5SiMTrPkC+A2+cW0RszwxYmn6VYxB/inlBStS5nx6xHIt/ehKRhIMhqusl7a8LjQoZnjCs5vhwxOQ1g==}
    dependencies:
      fast-deep-equal: 3.1.3
      fast-uri: 3.0.1
      json-schema-traverse: 1.0.0
      require-from-string: 2.0.2

  /ansi-colors/4.1.1:
    resolution: {integrity: sha512-JoX0apGbHaUJBNl6yF+p6JAFYZ666/hhCGKN5t9QFjbJQKUU/g8MNbFDbvfrgKXvI1QpZplPOnwIo99lX/AAmA==}
    engines: {node: '>=6'}
    dev: true

  /ansi-regex/5.0.1:
    resolution: {integrity: sha512-quJQXlTSUGL2LH9SUXo8VwsY4soanhgo6LNSm84E1LBcE8s3O0wpdiRzyR9z/ZZJMlMWv37qOOb9pdJlMUEKFQ==}
    engines: {node: '>=8'}

  /ansi-regex/6.0.1:
    resolution: {integrity: sha512-n5M855fKb2SsfMIiFFoVrABHJC8QtHwVx+mHWP3QcEqBHYienj5dHSgjbxtC0WEZXYt4wcD6zrQElDPhFuZgfA==}
    engines: {node: '>=12'}
    dev: true

  /ansi-styles/3.2.1:
    resolution: {integrity: sha512-VT0ZI6kZRdTh8YyJw3SMbYm/u+NqfsAxEpWO0Pf9sq8/e94WxxOpPKx9FR1FlyCtOVDNOQ+8ntlqFxiRc+r5qA==}
    engines: {node: '>=4'}
    dependencies:
      color-convert: 1.9.3

  /ansi-styles/4.3.0:
    resolution: {integrity: sha512-zbB9rCJAT1rbjiVDb2hqKFHNYLxgtk8NURxZ3IZwD3F6NtxbXZQCnnSi1Lkx+IDohdPlFp222wVALIheZJQSEg==}
    engines: {node: '>=8'}
    dependencies:
      color-convert: 2.0.1

  /ansi-styles/5.2.0:
    resolution: {integrity: sha512-Cxwpt2SfTzTtXcfOlzGEee8O+c+MmUgGrNiBcXnuWxuFJHe6a5Hz7qwhwe5OgaSYI0IJvkLqWX1ASG+cJOkEiA==}
    engines: {node: '>=10'}
    dev: true

  /ansi-styles/6.2.1:
    resolution: {integrity: sha512-bN798gFfQX+viw3R7yrGWRqnrN2oRkEkUjjl4JNn4E8GxxbjtG3FbrEIIY3l8/hrwUwIeCZvi4QuOTP4MErVug==}
    engines: {node: '>=12'}
    dev: true

  /anymatch/3.1.3:
    resolution: {integrity: sha512-KMReFUr0B4t+D+OBkjR3KYqvocp2XaSzO55UcB6mgQMd3KbcE+mWTyvVV7D/zsdEbNnV6acZUutkiHQXvTr1Rw==}
    engines: {node: '>= 8'}
    dependencies:
      normalize-path: 3.0.0
      picomatch: 2.3.1
    dev: true

  /append-field/1.0.0:
    resolution: {integrity: sha512-klpgFSWLW1ZEs8svjfb7g4qWY0YS5imI82dTg+QahUvJ8YqAY0P10Uk8tTyh9ZGuYEZEMaeJYCF5BFuX552hsw==}
    dev: true

  /arg/4.1.3:
    resolution: {integrity: sha512-58S9QDqG0Xx27YwPSt9fJxivjYl432YCwfDMfZ+71RAqUrZef7LrKQZ3LHLOwCS4FLNBplP533Zx895SeOCHvA==}
    dev: true

  /argparse/1.0.10:
    resolution: {integrity: sha512-o5Roy6tNG4SL/FOkCAN6RzjiakZS25RLYFrcMttJqbdd8BWrnA+fGz57iN5Pb06pvBGvl5gQ0B48dJlslXvoTg==}
    dependencies:
      sprintf-js: 1.0.3
    dev: true

  /argparse/2.0.1:
    resolution: {integrity: sha512-8+9WqebbFzpX9OR+Wa6O29asIogeRMzcGtAINdpMHHyAg10f05aSFVBbcEqGf/PXw1EjAZ+q2/bEBg3DvurK3Q==}

  /array-buffer-byte-length/1.0.0:
    resolution: {integrity: sha512-LPuwb2P+NrQw3XhxGc36+XSvuBPopovXYTR9Ew++Du9Yb/bx5AzBfrIsBoj0EZUifjQU+sHL21sseZ3jerWO/A==}
    dependencies:
      call-bind: 1.0.7
      is-array-buffer: 3.0.2
    dev: true

  /array-flatten/1.1.1:
    resolution: {integrity: sha512-PCVAQswWemu6UdxsDFFX/+gVeYqKAod3D3UVm91jHwynguOwAvYPhx8nNlM++NqRcK6CxxpUafjmhIdKiHibqg==}
    dev: true

  /array-union/2.1.0:
    resolution: {integrity: sha512-HGyxoOTYUyCM6stUe6EJgnd4EoewAI7zMdfqO+kGjnlZmBDz/cR5pf8r/cR4Wq60sL/p0IkcjUEEPwS3GFrIyw==}
    engines: {node: '>=8'}
    dev: true

  /arraybuffer.prototype.slice/1.0.2:
    resolution: {integrity: sha512-yMBKppFur/fbHu9/6USUe03bZ4knMYiwFBcyiaXB8Go0qNehwX6inYPzK9U0NeQvGxKthcmHcaR8P5MStSRBAw==}
    engines: {node: '>= 0.4'}
    dependencies:
      array-buffer-byte-length: 1.0.0
      call-bind: 1.0.7
      define-properties: 1.2.1
      es-abstract: 1.22.2
      get-intrinsic: 1.2.4
      is-array-buffer: 3.0.2
      is-shared-array-buffer: 1.0.2
    dev: true

  /asn1/0.2.6:
    resolution: {integrity: sha512-ix/FxPn0MDjeyJ7i/yoHGFt/EX6LyNbxSEhPPXODPL+KB0VPk86UYfL0lMdy+KCnv+fmvIzySwaK5COwqVbWTQ==}
    dependencies:
      safer-buffer: 2.1.2
    dev: true

  /assert-plus/1.0.0:
    resolution: {integrity: sha512-NfJ4UzBCcQGLDlQq7nHxH+tv3kyZ0hHQqF5BO6J7tNJeP5do1llPr8dZ8zHonfhAu0PHAdMkSo+8o0wxg9lZWw==}
    engines: {node: '>=0.8'}
    dev: true

  /assertion-error/1.1.0:
    resolution: {integrity: sha512-jgsaNduz+ndvGyFt3uSuWqvy4lCnIJiovtouQN5JZHOKCS2QuhEdbcQHFhVksz2N2U9hXJo8odG7ETyWlEeuDw==}
    dev: true

  /ast-types/0.13.4:
    resolution: {integrity: sha512-x1FCFnFifvYDDzTaLII71vG5uvDwgtmDTEVWAxrgeiR8VjMONcCXJx7E+USjDtHlwFmt9MysbqgF9b9Vjr6w+w==}
    engines: {node: '>=4'}
    dependencies:
      tslib: 2.6.2
    dev: true

  /async/3.2.4:
    resolution: {integrity: sha512-iAB+JbDEGXhyIUavoDl9WP/Jj106Kz9DEn1DPgYw5ruDn0e3Wgi3sKFm55sASdGBNOQB8F59d9qQ7deqrHA8wQ==}
    dev: true

  /asynckit/0.4.0:
    resolution: {integrity: sha512-Oei9OH4tRh0YqU3GxhX79dM/mwVgvbZJaSNaRk+bshkj0S5cfHcgYakreBjrHwatXKbz+IoIdYLxrKim2MjW0Q==}

  /autorest/3.6.3:
    resolution: {integrity: sha512-j/Axwk9bniifTNtBLYVxfQZGQIGPKljFaCQCBWOiybVar2j3tkHP1btiC4a/t9pAJXY6IaFgWctoPM3G/Puhyg==}
    engines: {node: '>=12.0.0'}
    hasBin: true
    requiresBuild: true
    dev: true

  /available-typed-arrays/1.0.5:
    resolution: {integrity: sha512-DMD0KiN46eipeziST1LPP/STfDU0sufISXmjSgvVsoU2tqxctQeASejWcfNtxYKqETM1UxQ8sp2OrSBWpHY6sw==}
    engines: {node: '>= 0.4'}
    dev: true

  /aws-sign2/0.7.0:
    resolution: {integrity: sha512-08kcGqnYf/YmjoRhfxyu+CLxBjUtHLXLXX/vUfx9l2LYzG3c1m61nrpyFUZI6zeS+Li/wWMMidD9KgrqtGq3mA==}
    dev: true

  /aws4/1.12.0:
    resolution: {integrity: sha512-NmWvPnx0F1SfrQbYwOi7OeaNGokp9XhzNioJ/CSBs8Qa4vxug81mhJEAVZwxXuBmYB5KDRfMq/F3RR0BIU7sWg==}
    dev: true

  /axios/0.21.4:
    resolution: {integrity: sha512-ut5vewkiu8jjGBdqpM44XxjuCjq9LAKeHVmoVfHVzy8eHgxxq8SbAVQNovDA8mVi05kP0Ea/n/UzcSHcTJQfNg==}
    dependencies:
      follow-redirects: 1.15.3
    transitivePeerDependencies:
      - debug
    dev: true

  /axios/1.7.7:
    resolution: {integrity: sha512-S4kL7XrjgBmvdGut0sN3yJxqYzrDOnivkBiN0OFs6hLiUam3UPvswUo0kqGyhqUZGEOytHyumEdXsAkgCOUf3Q==}
    dependencies:
      follow-redirects: 1.15.9
      form-data: 4.0.1
      proxy-from-env: 1.1.0
    transitivePeerDependencies:
      - debug
    dev: true

  /b4a/1.6.4:
    resolution: {integrity: sha512-fpWrvyVHEKyeEvbKZTVOeZF3VSKKWtJxFIxX/jaVPf+cLbGUSitjb49pHLqPV2BUNNZ0LcoeEGfE/YCpyDYHIw==}
    dev: true

  /balanced-match/1.0.2:
    resolution: {integrity: sha512-3oSeUO0TMV67hN1AmbXsK4yaqU7tjiHlbxRDZOpH0KW9+CeX4bRAaX0Anxt0tx2MrpRpWwQaPwIlISEJhYU5Pw==}

  /bare-events/2.2.1:
    resolution: {integrity: sha512-9GYPpsPFvrWBkelIhOhTWtkeZxVxZOdb3VnFTCzlOo3OjvmTvzLoZFUT8kNFACx0vJej6QPney1Cf9BvzCNE/A==}
    dev: true
    optional: true

  /bare-fs/2.2.2:
    resolution: {integrity: sha512-X9IqgvyB0/VA5OZJyb5ZstoN62AzD7YxVGog13kkfYWYqJYcK0kcqLZ6TrmH5qr4/8//ejVcX4x/a0UvaogXmA==}
    requiresBuild: true
    dependencies:
      bare-events: 2.2.1
      bare-os: 2.2.1
      bare-path: 2.1.0
      streamx: 2.15.6
    dev: true
    optional: true

  /bare-os/2.2.1:
    resolution: {integrity: sha512-OwPyHgBBMkhC29Hl3O4/YfxW9n7mdTr2+SsO29XBWKKJsbgj3mnorDB80r5TiCQgQstgE5ga1qNYrpes6NvX2w==}
    dev: true
    optional: true

  /bare-path/2.1.0:
    resolution: {integrity: sha512-DIIg7ts8bdRKwJRJrUMy/PICEaQZaPGZ26lsSx9MJSwIhSrcdHn7/C8W+XmnG/rKi6BaRcz+JO00CjZteybDtw==}
    dependencies:
      bare-os: 2.2.1
    dev: true
    optional: true

  /base64-js/1.5.1:
    resolution: {integrity: sha512-AKpaYlHn8t4SVbOHCy+b5+KKgvR4vrsD8vbvrbiQJps7fKDTkjkDry6ji0rUJjC0kzbNePLwzxq8iypo41qeWA==}
    dev: true

  /base64id/2.0.0:
    resolution: {integrity: sha512-lGe34o6EHj9y3Kts9R4ZYs/Gr+6N7MCaMlIFA3F1R2O5/m7K06AxfSeO5530PEERE6/WyEg3lsuyw4GHlPZHog==}
    engines: {node: ^4.5.0 || >= 5.9}
    dev: true

  /basic-auth/2.0.1:
    resolution: {integrity: sha512-NF+epuEdnUYVlGuhaxbbq+dvJttwLnGY+YixlXlME5KpQ5W3CnXA5cVTneY3SPbPDRkcjMbifrwmFYcClgOZeg==}
    engines: {node: '>= 0.8'}
    dependencies:
      safe-buffer: 5.1.2
    dev: true

  /basic-ftp/5.0.4:
    resolution: {integrity: sha512-8PzkB0arJFV4jJWSGOYR+OEic6aeKMu/osRhBULN6RY0ykby6LKhbmuQ5ublvaas5BOwboah5D87nrHyuh8PPA==}
    engines: {node: '>=10.0.0'}
    dev: true

  /bcrypt-pbkdf/1.0.2:
    resolution: {integrity: sha512-qeFIXtP4MSoi6NLqO12WfqARWWuCKi2Rn/9hJLEmtB5yTNr9DqFWkJRCf2qShWzPeAMRnOgCrq0sg/KLv5ES9w==}
    dependencies:
      tweetnacl: 0.14.5
    dev: true

  /big.js/5.2.2:
    resolution: {integrity: sha512-vyL2OymJxmarO8gxMr0mhChsO9QGwhynfuu4+MHTAW6czfq9humCB7rKpUjDd9YUiDPU4mzpyupFSvOClAwbmQ==}
    dev: true

  /binary-extensions/2.2.0:
    resolution: {integrity: sha512-jDctJ/IVQbZoJykoeHbhXpOlNBqGNcwXJKJog42E5HDPUwQTSdjCHdihjj0DlnheQ7blbT6dHOafNAiS8ooQKA==}
    engines: {node: '>=8'}
    dev: true

  /body-parser/1.20.1:
    resolution: {integrity: sha512-jWi7abTbYwajOytWCQc37VulmWiRae5RyTpaCyDcS5/lMdtwSz5lOpDE67srw/HYe35f1z3fDQw+3txg7gNtWw==}
    engines: {node: '>= 0.8', npm: 1.2.8000 || >= 1.4.16}
    dependencies:
      bytes: 3.1.2
      content-type: 1.0.5
      debug: 2.6.9
      depd: 2.0.0
      destroy: 1.2.0
      http-errors: 2.0.0
      iconv-lite: 0.4.24
      on-finished: 2.4.1
      qs: 6.11.0
      raw-body: 2.5.1
      type-is: 1.6.18
      unpipe: 1.0.0
    dev: true

  /body-parser/1.20.2:
    resolution: {integrity: sha512-ml9pReCu3M61kGlqoTm2umSXTlRTuGTx0bfYj+uIUKKYycG5NtSbeetV3faSU6R7ajOPw0g/J1PvK4qNy7s5bA==}
    engines: {node: '>= 0.8', npm: 1.2.8000 || >= 1.4.16}
    dependencies:
      bytes: 3.1.2
      content-type: 1.0.5
      debug: 2.6.9
      depd: 2.0.0
      destroy: 1.2.0
      http-errors: 2.0.0
      iconv-lite: 0.4.24
      on-finished: 2.4.1
      qs: 6.11.0
      raw-body: 2.5.2
      type-is: 1.6.18
      unpipe: 1.0.0
    dev: true

  /body-parser/1.20.3:
    resolution: {integrity: sha512-7rAxByjUMqQ3/bHJy7D6OGXvx/MMc4IqBn/X0fcM1QUcAItpZrBEYhWGem+tzXH90c+G01ypMcYJBO9Y30203g==}
    engines: {node: '>= 0.8', npm: 1.2.8000 || >= 1.4.16}
    dependencies:
      bytes: 3.1.2
      content-type: 1.0.5
      debug: 2.6.9
      depd: 2.0.0
      destroy: 1.2.0
      http-errors: 2.0.0
      iconv-lite: 0.4.24
      on-finished: 2.4.1
      qs: 6.13.0
      raw-body: 2.5.2
      type-is: 1.6.18
      unpipe: 1.0.0
    dev: true

  /brace-expansion/1.1.11:
    resolution: {integrity: sha512-iCuPHDFgrHX7H2vEI/5xpz07zSHB00TpugqhmYtVmMO6518mCuRMoOYFldEBl0g187ufozdaHgWKcYFb61qGiA==}
    dependencies:
      balanced-match: 1.0.2
      concat-map: 0.0.1
    dev: true

  /brace-expansion/2.0.1:
    resolution: {integrity: sha512-XnAIvQ8eM+kC6aULx6wuQiwVsnzsi9d3WxzV3FpWTGA19F621kwdbsAcFKXgKUHZWsy+mY6iL1sHTxWEFCytDA==}
    dependencies:
      balanced-match: 1.0.2

  /braces/3.0.2:
    resolution: {integrity: sha512-b8um+L1RzM3WDSzvhm6gIz1yfTbBt6YTlcEKAvsmqCZZFw46z626lVj9j1yEPW33H5H+lBQpZMP1k8l+78Ha0A==}
    engines: {node: '>=8'}
    dependencies:
      fill-range: 7.0.1

  /browser-stdout/1.3.1:
    resolution: {integrity: sha512-qhAVI1+Av2X7qelOfAIYwXONood6XlZE/fXaBSmW/T5SzLAmCgzi+eiWE7fUvbHaeNBQH13UftjpXxsfLkMpgw==}
    dev: true

  /browserslist/4.21.11:
    resolution: {integrity: sha512-xn1UXOKUz7DjdGlg9RrUr0GGiWzI97UQJnugHtH0OLDfJB7jMgoIkYvRIEO1l9EeEERVqeqLYOcFBW9ldjypbQ==}
    engines: {node: ^6 || ^7 || ^8 || ^9 || ^10 || ^11 || ^12 || >=13.7}
    hasBin: true
    dependencies:
      caniuse-lite: 1.0.30001539
      electron-to-chromium: 1.4.529
      node-releases: 2.0.13
      update-browserslist-db: 1.0.13_browserslist@4.21.11
    dev: true

  /browserslist/4.23.1:
    resolution: {integrity: sha512-TUfofFo/KsK/bWZ9TWQ5O26tsWW4Uhmt8IYklbnUa70udB6P2wA7w7o4PY4muaEPBQaAX+CEnmmIA41NVHtPVw==}
    engines: {node: ^6 || ^7 || ^8 || ^9 || ^10 || ^11 || ^12 || >=13.7}
    hasBin: true
    dependencies:
      caniuse-lite: 1.0.30001632
      electron-to-chromium: 1.4.798
      node-releases: 2.0.14
      update-browserslist-db: 1.0.16_browserslist@4.23.1
    dev: true

  /buffer-crc32/0.2.13:
    resolution: {integrity: sha512-VO9Ht/+p3SN7SKWqcrgEzjGbRSJYTx+Q1pTQC0wrWqHx0vpJraQ6GtHx8tvcg1rlK1byhU5gccxgOgj7B0TDkQ==}
    dev: true

  /buffer-equal-constant-time/1.0.1:
    resolution: {integrity: sha512-zRpUiDwd/xk6ADqPMATG8vc9VPrkck7T07OIx0gnjmJAnHnTVXNQG3vfvWNuiZIkwu9KrKdA1iJKfsfTVxE6NA==}
    dev: true

  /buffer-from/1.1.2:
    resolution: {integrity: sha512-E+XQCRwSbaaiChtv6k6Dwgc+bx+Bs6vuKJHHl5kox/BaKbhiXzqQOwK4cO22yElGp2OCmjwVhT3HmxgyPGnJfQ==}

  /buffer/5.7.1:
    resolution: {integrity: sha512-EHcyIPBQ4BSGlvjB16k5KgAJ27CIsHY/2JBmCRReo48y9rQ3MaUzWX3KVlBa4U7MyX02HdVj0K7C3WaB3ju7FQ==}
    dependencies:
      base64-js: 1.5.1
      ieee754: 1.2.1
    dev: true

  /buffer/6.0.3:
    resolution: {integrity: sha512-FTiCpNxtwiZZHEZbcbTIcZjERVICn9yq/pDFkTl95/AxzD1naBctN7YO68riM/gLSDY7sdrMby8hofADYuuqOA==}
    dependencies:
      base64-js: 1.5.1
      ieee754: 1.2.1
    dev: true

  /busboy/1.6.0:
    resolution: {integrity: sha512-8SFQbg/0hQ9xy3UNTB0YEnsNBbWfhf7RtnzpL7TkBiTBRfrQ9Fxcnz7VJsleJpyp6rVLvXiuORqjlHi5q+PYuA==}
    engines: {node: '>=10.16.0'}
    dependencies:
      streamsearch: 1.1.0
    dev: true

  /bytes/3.1.2:
    resolution: {integrity: sha512-/Nf7TyzTx6S3yRJObOAV7956r8cr2+Oj8AC5dt8wSP3BQAoeX58NoHyCU8P8zGkNXStjTSi6fzO6F0pBdcYbEg==}
    engines: {node: '>= 0.8'}
    dev: true

  /cac/6.7.14:
    resolution: {integrity: sha512-b6Ilus+c3RrdDk+JhLKUAQfzzgLEPy6wcXqS7f/xe1EETvsDP6GORG7SFuOs6cID5YkqchW/LXZbX5bc8j7ZcQ==}
    engines: {node: '>=8'}
    dev: true

  /call-bind/1.0.2:
    resolution: {integrity: sha512-7O+FbCihrB5WGbFYesctwmTKae6rOiIzmz1icreWJ+0aA7LJfuqhEso2T9ncpcFtzMQtzXf2QGGueWJGTYsqrA==}
    dependencies:
      function-bind: 1.1.2
      get-intrinsic: 1.2.4
    dev: true

  /call-bind/1.0.7:
    resolution: {integrity: sha512-GHTSNSYICQ7scH7sZ+M2rFopRoLh8t2bLSW6BbgrtLsahOIB5iyAVJf9GjWK3cYTDaMj4XdBpM1cA6pIS0Kv2w==}
    engines: {node: '>= 0.4'}
    dependencies:
      es-define-property: 1.0.0
      es-errors: 1.3.0
      function-bind: 1.1.2
      get-intrinsic: 1.2.4
      set-function-length: 1.2.2
    dev: true

  /call-me-maybe/1.0.2:
    resolution: {integrity: sha512-HpX65o1Hnr9HH25ojC1YGs7HCQLq0GCOibSaWER0eNpgJ/Z1MZv2mTc7+xh6WOPxbRVcmgbv4hGU+uSQ/2xFZQ==}
    dev: false

  /callsites/3.1.0:
    resolution: {integrity: sha512-P8BjAsXvZS+VIDUI11hHCQEv74YT67YUi5JJFNWIqL235sBmjX4+qx9Muvls5ivyNENctx46xQLQ3aTuE7ssaQ==}
    engines: {node: '>=6'}
    dev: true

  /camelcase/6.3.0:
    resolution: {integrity: sha512-Gmy6FhYlCY7uOElZUSbxo2UCDH8owEk996gkbrpsgGtrJLM3J7jGxl9Ic7Qwwj4ivOE5AWZWRMecDdF7hqGjFA==}
    engines: {node: '>=10'}
    dev: true

  /caniuse-lite/1.0.30001539:
    resolution: {integrity: sha512-hfS5tE8bnNiNvEOEkm8HElUHroYwlqMMENEzELymy77+tJ6m+gA2krtHl5hxJaj71OlpC2cHZbdSMX1/YEqEkA==}
    dev: true

  /caniuse-lite/1.0.30001632:
    resolution: {integrity: sha512-udx3o7yHJfUxMLkGohMlVHCvFvWmirKh9JAH/d7WOLPetlH+LTL5cocMZ0t7oZx/mdlOWXti97xLZWc8uURRHg==}
    dev: true

  /caseless/0.12.0:
    resolution: {integrity: sha512-4tYFyifaFfGacoiObjJegolkwSU4xQNGbVgUiNYVUxbQ2x2lUsFvY4hVgVzGiIe6WLOPqycWXA40l+PWsxthUw==}
    dev: true

  /chai-as-promised/7.1.1_chai@4.3.8:
    resolution: {integrity: sha512-azL6xMoi+uxu6z4rhWQ1jbdUhOMhis2PvscD/xjLqNMkv3BPPp2JyyuTHOrf9BOosGpNQ11v6BKv/g57RXbiaA==}
    peerDependencies:
      chai: '>= 2.1.2 < 5'
    dependencies:
      chai: 4.3.8
      check-error: 1.0.2
    dev: true

  /chai/4.3.8:
    resolution: {integrity: sha512-vX4YvVVtxlfSZ2VecZgFUTU5qPCYsobVI2O9FmwEXBhDigYGQA6jRXCycIs1yJnnWbZ6/+a2zNIF5DfVCcJBFQ==}
    engines: {node: '>=4'}
    dependencies:
      assertion-error: 1.1.0
      check-error: 1.0.2
      deep-eql: 4.1.3
      get-func-name: 2.0.0
      loupe: 2.3.6
      pathval: 1.1.1
      type-detect: 4.0.8
    dev: true

  /chai/4.4.1:
    resolution: {integrity: sha512-13sOfMv2+DWduEU+/xbun3LScLoqN17nBeTLUsmDfKdoiC1fr0n9PU4guu4AhRcOVFk/sW8LyZWHuhWtQZiF+g==}
    engines: {node: '>=4'}
    dependencies:
      assertion-error: 1.1.0
      check-error: 1.0.3
      deep-eql: 4.1.3
      get-func-name: 2.0.2
      loupe: 2.3.7
      pathval: 1.1.1
      type-detect: 4.0.8
    dev: true

  /chalk/2.4.2:
    resolution: {integrity: sha512-Mti+f9lpJNcwF4tWV8/OrTTtF1gZi+f8FqlyAdouralcFWFQWF2+NgCHShjkCb+IFBLq9buZwE1xckQU4peSuQ==}
    engines: {node: '>=4'}
    dependencies:
      ansi-styles: 3.2.1
      escape-string-regexp: 1.0.5
      supports-color: 5.5.0

  /chalk/4.1.2:
    resolution: {integrity: sha512-oKnbhFyRIXpUuez8iBMmyEa4nbj4IOQyuhc/wy9kY7/WVPcwIO9VA668Pu8RkO7+0G76SLROeyw9CpQ061i4mA==}
    engines: {node: '>=10'}
    dependencies:
      ansi-styles: 4.3.0
      supports-color: 7.2.0

  /change-case/5.4.4:
    resolution: {integrity: sha512-HRQyTk2/YPEkt9TnUPbOpr64Uw3KOicFWPVBb+xiHvd6eBx/qPr9xqfBFDT8P2vWsvvz4jbEkfDe71W3VyNu2w==}

  /check-error/1.0.2:
    resolution: {integrity: sha512-BrgHpW9NURQgzoNyjfq0Wu6VFO6D7IZEmJNdtgNqpzGG8RuNFHt2jQxWlAs4HMe119chBnv+34syEZtc6IhLtA==}
    dev: true

  /check-error/1.0.3:
    resolution: {integrity: sha512-iKEoDYaRmd1mxM90a2OEfWhjsjPpYPuQ+lMYsoxB126+t8fw7ySEO48nmDg5COTjxDI65/Y2OWpeEHk3ZOe8zg==}
    dependencies:
      get-func-name: 2.0.2
    dev: true

  /chokidar/3.5.3:
    resolution: {integrity: sha512-Dr3sfKRP6oTcjf2JmUmFJfeVMvXBdegxB0iVQ5eb2V10uFJUCAS8OByZdVAyVb8xXNz3GjjTgj9kLWsZTqE6kw==}
    engines: {node: '>= 8.10.0'}
    dependencies:
      anymatch: 3.1.3
      braces: 3.0.2
      glob-parent: 5.1.2
      is-binary-path: 2.1.0
      is-glob: 4.0.3
      normalize-path: 3.0.0
      readdirp: 3.6.0
    optionalDependencies:
      fsevents: 2.3.3
    dev: true

  /chrome-trace-event/1.0.3:
    resolution: {integrity: sha512-p3KULyQg4S7NIHixdwbGX+nFHkoBiA4YQmyWtjb8XngSKV124nJmRysgAeujbUVb15vh+RvFUfCPqU7rXk+hZg==}
    engines: {node: '>=6.0'}
    dev: true

  /chromium-bidi/0.5.12_74t7hwmhzgczi6zz4gvli4zmpa:
    resolution: {integrity: sha512-sZMgEBWKbupD0Q7lyFu8AWkrE+rs5ycE12jFkGwIgD/VS8lDPtelPlXM7LYaq4zrkZ/O2L3f4afHUHL0ICdKog==}
    peerDependencies:
      devtools-protocol: '*'
    dependencies:
      devtools-protocol: 0.0.1249869
      mitt: 3.0.1
      urlpattern-polyfill: 10.0.0
    dev: true

  /cliui/7.0.4:
    resolution: {integrity: sha512-OcRE68cOsVMXp1Yvonl/fzkQOyjLSu/8bhPDfQt0e0/Eb283TKP20Fs2MqoPsr9SwA595rRCA+QMzYc9nBP+JQ==}
    dependencies:
      string-width: 4.2.3
      strip-ansi: 6.0.1
      wrap-ansi: 7.0.0
    dev: true

  /cliui/8.0.1:
    resolution: {integrity: sha512-BSeNnyus75C4//NQ9gQt1/csTXyo/8Sb+afLAkzAptFuMsod9HFokGNudZpi/oQV73hnVK+sR+5PVRMd+Dr7YQ==}
    engines: {node: '>=12'}
    dependencies:
      string-width: 4.2.3
      strip-ansi: 6.0.1
      wrap-ansi: 7.0.0

  /clone-deep/4.0.1:
    resolution: {integrity: sha512-neHB9xuzh/wk0dIHweyAXv2aPGZIVk3pLMe+/RNzINf17fe0OG96QroktYAUm7SM1PBnzTabaLboqqxDyMU+SQ==}
    engines: {node: '>=6'}
    dependencies:
      is-plain-object: 2.0.4
      kind-of: 6.0.3
      shallow-clone: 3.0.1
    dev: true

  /code-block-writer/13.0.2:
    resolution: {integrity: sha512-XfXzAGiStXSmCIwrkdfvc7FS5Dtj8yelCtyOf2p2skCAfvLd6zu0rGzuS9NSCO3bq1JKpFZ7tbKdKlcd5occQA==}
    dev: false

  /code-error-fragment/0.0.230:
    resolution: {integrity: sha512-cadkfKp6932H8UkhzE/gcUqhRMNf8jHzkAN7+5Myabswaghu4xABTgPHDCjW+dBAJxj/SpkTYokpzDqY4pCzQw==}
    engines: {node: '>= 4'}
    dev: false

  /color-convert/1.9.3:
    resolution: {integrity: sha512-QfAUtd+vFdAtFQcC8CCyYt1fYWxSqAiK2cSD6zDB8N3cpsEBAvRxp9zOGg6G/SHHJYAT88/az/IuDGALsNVbGg==}
    dependencies:
      color-name: 1.1.3

  /color-convert/2.0.1:
    resolution: {integrity: sha512-RRECPsj7iu/xb5oKYcsFHSppFNnsj/52OVTRKb4zP5onXwVF3zVmmToNcOfGC+CRDpfK/U584fMg38ZHCaElKQ==}
    engines: {node: '>=7.0.0'}
    dependencies:
      color-name: 1.1.4

  /color-name/1.1.3:
    resolution: {integrity: sha512-72fSenhMw2HZMTVHeCA9KCmpEIbzWiQsjN+BHcBbS9vr1mtt+vJjPdksIBNUmKAW8TFUDPJK5SUU3QhE9NEXDw==}

  /color-name/1.1.4:
    resolution: {integrity: sha512-dOy+3AuW3a2wNbZHIuMZpTcgjGuLU/uBL/ubcZF9OXbDo8ff4O8yVp5Bf0efS8uEoYo5q4Fx7dY9OgQGXgAsQA==}

  /color-string/1.9.1:
    resolution: {integrity: sha512-shrVawQFojnZv6xM40anx4CkoDP+fZsw/ZerEMsW/pyzsRbElpsL/DBVW7q3ExxwusdNXI3lXpuhEZkzs8p5Eg==}
    dependencies:
      color-name: 1.1.4
      simple-swizzle: 0.2.2
    dev: true

  /color/3.2.1:
    resolution: {integrity: sha512-aBl7dZI9ENN6fUGC7mWpMTPNHmWUSNan9tuWN6ahh5ZLNk9baLJOnSMlrQkHcrfFgz2/RigjUVAjdx36VcemKA==}
    dependencies:
      color-convert: 1.9.3
      color-string: 1.9.1
    dev: true

  /colorette/2.0.20:
    resolution: {integrity: sha512-IfEDxwoWIjkeXL1eXcDiow4UbKjhLdq6/EuSVR9GMN7KVH3r9gQ83e73hsz1Nd1T3ijd5xv1wcWRYO+D6kCI2w==}
    dev: true

  /colorspace/1.1.4:
    resolution: {integrity: sha512-BgvKJiuVu1igBUF2kEjRCZXol6wiiGbY5ipL/oVPwm0BL9sIpMIzM8IK7vwuxIIzOXMV3Ey5w+vxhm0rR/TN8w==}
    dependencies:
      color: 3.2.1
      text-hex: 1.0.0
    dev: true

  /combined-stream/1.0.8:
    resolution: {integrity: sha512-FQN4MRfuJeHf7cBbBMJFXhKSDq+2kAArBlmRBvcvFE5BB1HZKXtSFASDhdlz9zOYwxh8lDdnvmMOe/+5cdoEdg==}
    engines: {node: '>= 0.8'}
    dependencies:
      delayed-stream: 1.0.0

  /commander/2.20.3:
    resolution: {integrity: sha512-GpVkmM8vF2vQUkj2LvZmD35JxeJOLCwJ9cUkugyk2nuhbv3+mJvpLYYt+0+USMxE+oj+ey/lJEnhZw75x/OMcQ==}
    dev: true

  /commander/3.0.2:
    resolution: {integrity: sha512-Gar0ASD4BDyKC4hl4DwHqDrmvjoxWKZigVnAbn5H1owvm4CxCPdb0HQDehwNYMJpla5+M2tPmPARzhtYuwpHow==}
    dev: true

  /commander/7.2.0:
    resolution: {integrity: sha512-QrWXB+ZQSVPmIWIhtEO9H+gwHaMGYiF5ChvoJ+K9ZGHG/sVsa6yiesAD1GC/x46sET00Xlwo1u49RVVVzvcSkw==}
    engines: {node: '>= 10'}
    dev: true

  /commonmark/0.30.0:
    resolution: {integrity: sha512-j1yoUo4gxPND1JWV9xj5ELih0yMv1iCWDG6eEQIPLSWLxzCXiFoyS7kvB+WwU+tZMf4snwJMMtaubV0laFpiBA==}
    hasBin: true
    dependencies:
      entities: 2.0.3
      mdurl: 1.0.1
      minimist: 1.2.8
      string.prototype.repeat: 0.2.0
    dev: true

  /concat-map/0.0.1:
    resolution: {integrity: sha512-/Srv4dswyQNBfohGpz9o6Yb3Gz3SrUDqBH5rTuhGR7ahtlbYKnVxw2bCFMRljaA7EXHaXZ8wsHdodFvbkhKmqg==}
    dev: true

  /concat-stream/1.6.2:
    resolution: {integrity: sha512-27HBghJxjiZtIk3Ycvn/4kbJk/1uZuJFfuPEns6LaEvpvG1f0hTea8lilrouyo9mVc2GWdcEZ8OLoGmSADlrCw==}
    engines: {'0': node >= 0.8}
    dependencies:
      buffer-from: 1.1.2
      inherits: 2.0.4
      readable-stream: 2.3.8
      typedarray: 0.0.6
    dev: true

  /confbox/0.1.7:
    resolution: {integrity: sha512-uJcB/FKZtBMCJpK8MQji6bJHgu1tixKPxRLeGkNzBoOZzpnZUJm0jm2/sBDWcuBx1dYgxV4JU+g5hmNxCyAmdA==}
    dev: true

  /connect/3.7.0:
    resolution: {integrity: sha512-ZqRXc+tZukToSNmh5C2iWMSoV3X1YUcPbqEM4DkEG5tNQXrQUZCNVGGv3IuicnkMtPfGf3Xtp8WCXs295iQ1pQ==}
    engines: {node: '>= 0.10.0'}
    dependencies:
      debug: 2.6.9
      finalhandler: 1.1.2
      parseurl: 1.3.3
      utils-merge: 1.0.1
    dev: true

  /content-disposition/0.5.4:
    resolution: {integrity: sha512-FveZTNuGw04cxlAiWbzi6zTAL/lhehaWbTtgluJh4/E95DqMwTmha3KZN1aAWA8cFIhHzMZUvLevkw5Rqk+tSQ==}
    engines: {node: '>= 0.6'}
    dependencies:
      safe-buffer: 5.2.1
    dev: true

  /content-type/1.0.5:
    resolution: {integrity: sha512-nTjqfcBFEipKdXCv4YDQWCfmcLZKm81ldF0pAopTvyrFGVbcR6P/VAAd5G7N+0tTr8QqiU0tFadD6FK4NtJwOA==}
    engines: {node: '>= 0.6'}
    dev: true

  /convert-source-map/2.0.0:
    resolution: {integrity: sha512-Kvp459HrV2FEJ1CAsi1Ku+MY3kasH19TFykTz2xWmMeq6bk2NU3XXvfJ+Q61m0xktWwt+1HSYf3JZsTms3aRJg==}
    dev: true

  /cookie-signature/1.0.6:
    resolution: {integrity: sha512-QADzlaHc8icV8I7vbaJXJwod9HWYp8uCqf1xa4OfNu1T7JVxQIrUgOWtHdNDtPiywmFbiS12VjotIXLrKM3orQ==}
    dev: true

  /cookie/0.4.2:
    resolution: {integrity: sha512-aSWTXFzaKWkvHO1Ny/s+ePFpvKsPnjc551iI41v3ny/ow6tBG5Vd+FuqGNhh1LxOmVzOlGUriIlOaokOvhaStA==}
    engines: {node: '>= 0.6'}
    dev: true

  /cookie/0.5.0:
    resolution: {integrity: sha512-YZ3GUyn/o8gfKJlnlX7g7xq4gyO6OSuhGPKaaGssGB2qgDUS0gPgtTvoyZLTt9Ab6dC4hfc9dV5arkvc/OCmrw==}
    engines: {node: '>= 0.6'}
    dev: true

  /cookie/0.7.1:
    resolution: {integrity: sha512-6DnInpx7SJ2AK3+CTUE/ZM0vWTUboZCegxhC2xiIydHR9jNuTAASBrfEpHhiGOZw/nX51bHt6YQl8jsGo4y/0w==}
    engines: {node: '>= 0.6'}
    dev: true

  /core-util-is/1.0.2:
    resolution: {integrity: sha512-3lqz5YjWTYnW6dlDa5TLaTCcShfar1e40rmcJVwCBJC6mWlFuj0eCHIElmG1g5kyuJ/GD+8Wn4FFCcz4gJPfaQ==}
    dev: true

  /cors/2.8.5:
    resolution: {integrity: sha512-KIHbLJqu73RGr/hnbrO9uBeixNGuvSQjul/jdFvS/KFSIH1hWVd1ng7zOHx+YrEfInLG7q4n6GHQ9cDtxv/P6g==}
    engines: {node: '>= 0.10'}
    dependencies:
      object-assign: 4.1.1
      vary: 1.1.2
    dev: true

  /cosmiconfig/9.0.0_typescript@5.6.2:
    resolution: {integrity: sha512-itvL5h8RETACmOTFc4UfIyB2RfEHi71Ax6E/PivVxq9NseKbOWpeyHEOIbmAw1rs8Ak0VursQNww7lf7YtUwzg==}
    engines: {node: '>=14'}
    peerDependencies:
      typescript: '>=4.9.5'
    peerDependenciesMeta:
      typescript:
        optional: true
    dependencies:
      env-paths: 2.2.1
      import-fresh: 3.3.0
      js-yaml: 4.1.0
      parse-json: 5.2.0
      typescript: 5.6.2
    dev: true

  /create-require/1.1.1:
    resolution: {integrity: sha512-dcKFX3jn0MpIaXjisoRvexIJVEKzaq7z2rZKxf+MSr9TkdmHmsU4m2lcLojrj/FHl8mk5VxMmYA+ftRkP/3oKQ==}
    dev: true

  /cross-env/7.0.3:
    resolution: {integrity: sha512-+/HKd6EgcQCJGh2PSjZuUitQBQynKor4wrFbRg4DtAgS1aWO+gU52xpH7M9ScGgXSYmAVS9bIJ8EzuaGw0oNAw==}
    engines: {node: '>=10.14', npm: '>=6', yarn: '>=1'}
    hasBin: true
    dependencies:
      cross-spawn: 7.0.3
    dev: true

  /cross-fetch/4.0.0:
    resolution: {integrity: sha512-e4a5N8lVvuLgAWgnCrLr2PP0YyDOTHa9H/Rj54dirp61qXnNq46m82bRhNqIA5VccJtWBvPTFRV3TtvHUKPB1g==}
    dependencies:
      node-fetch: 2.7.0
    transitivePeerDependencies:
      - encoding
    dev: true

  /cross-spawn/6.0.5:
    resolution: {integrity: sha512-eTVLrBSt7fjbDygz805pMnstIs2VTBNkRm0qxZd+M7A5XDdxVRWO5MxGBXZhjY4cqLYLdtrGqRf8mBPmzwSpWQ==}
    engines: {node: '>=4.8'}
    dependencies:
      nice-try: 1.0.5
      path-key: 2.0.1
      semver: 5.7.2
      shebang-command: 1.2.0
      which: 1.3.1
    dev: true

  /cross-spawn/7.0.3:
    resolution: {integrity: sha512-iRDPJKUPVEND7dHPO8rkbOnPpyDygcDFtWjpeWNCgy8WP2rXcxXL8TskReQl6OrB2G7+UJrags1q15Fudc7G6w==}
    engines: {node: '>= 8'}
    dependencies:
      path-key: 3.1.1
      shebang-command: 2.0.0
      which: 2.0.2
    dev: true

  /custom-event/1.0.1:
    resolution: {integrity: sha512-GAj5FOq0Hd+RsCGVJxZuKaIDXDf3h6GQoNEjFgbLLI/trgtavwUbSnZ5pVfg27DVCaWjIohryS0JFwIJyT2cMg==}
    dev: true

  /dashdash/1.14.1:
    resolution: {integrity: sha512-jRFi8UDGo6j+odZiEpjazZaWqEal3w/basFjQHQEwVtZJGDpxbH1MeYluwCS8Xq5wmLJooDlMgvVarmWfGM44g==}
    engines: {node: '>=0.10'}
    dependencies:
      assert-plus: 1.0.0
    dev: true

  /data-uri-to-buffer/4.0.1:
    resolution: {integrity: sha512-0R9ikRb668HB7QDxT1vkpuUBtqc53YyAwMwGeUFKRojY/NWKvdZ+9UYtRfGmhqNbRkTSVpMbmyhXipFFv2cb/A==}
    engines: {node: '>= 12'}
    dev: true

  /data-uri-to-buffer/6.0.1:
    resolution: {integrity: sha512-MZd3VlchQkp8rdend6vrx7MmVDJzSNTBvghvKjirLkD+WTChA3KUf0jkE68Q4UyctNqI11zZO9/x2Yx+ub5Cvg==}
    engines: {node: '>= 14'}
    dev: true

  /date-format/4.0.14:
    resolution: {integrity: sha512-39BOQLs9ZjKh0/patS9nrT8wc3ioX3/eA/zgbKNopnF2wCqJEoxywwwElATYvRsXdnOxA/OQeQoFZ3rFjVajhg==}
    engines: {node: '>=4.0'}
    dev: true

  /debug/2.6.9:
    resolution: {integrity: sha512-bC7ElrdJaJnPbAP+1EotYvqZsb3ecl5wi6Bfi6BJTUcNowp6cvspg0jXznRTKDjm/E7AdgFBVeAPVMNcKGsHMA==}
    dependencies:
      ms: 2.0.0
    dev: true

  /debug/4.3.3_supports-color@8.1.1:
    resolution: {integrity: sha512-/zxw5+vh1Tfv+4Qn7a5nsbcJKPaSvCDhojn6FEl9vupwK2VCSDtEiEtqr8DFtzYFOdz63LBkxec7DYuc2jon6Q==}
    engines: {node: '>=6.0'}
    peerDependencies:
      supports-color: '*'
    peerDependenciesMeta:
      supports-color:
        optional: true
    dependencies:
      ms: 2.1.2
      supports-color: 8.1.1
    dev: true

  /debug/4.3.4:
    resolution: {integrity: sha512-PRWFHuSU3eDtQJPvnNY7Jcket1j0t5OuOsFzPPzsekD52Zl8qUfFIPEiswXqIvHWGVHOgX+7G/vCNNhehwxfkQ==}
    engines: {node: '>=6.0'}
    peerDependencies:
      supports-color: '*'
    peerDependenciesMeta:
      supports-color:
        optional: true
    dependencies:
      ms: 2.1.2

  /debug/4.3.4_supports-color@8.1.1:
    resolution: {integrity: sha512-PRWFHuSU3eDtQJPvnNY7Jcket1j0t5OuOsFzPPzsekD52Zl8qUfFIPEiswXqIvHWGVHOgX+7G/vCNNhehwxfkQ==}
    engines: {node: '>=6.0'}
    peerDependencies:
      supports-color: '*'
    peerDependenciesMeta:
      supports-color:
        optional: true
    dependencies:
      ms: 2.1.2
      supports-color: 8.1.1
    dev: true

  /decamelize/4.0.0:
    resolution: {integrity: sha512-9iE1PgSik9HeIIw2JO94IidnE3eBoQrFJ3w7sFuzSX4DpmZ3v5sZpUiV5Swcf6mQEF+Y0ru8Neo+p+nyh2J+hQ==}
    engines: {node: '>=10'}
    dev: true

  /deep-eql/4.1.3:
    resolution: {integrity: sha512-WaEtAOpRA1MQ0eohqZjpGD8zdI0Ovsm8mmFhaDN8dvDZzyoUMcYDnf5Y6iu7HTXxf8JDS23qWa4a+hKCDyOPzw==}
    engines: {node: '>=6'}
    dependencies:
      type-detect: 4.0.8
    dev: true

  /deep-equal/2.2.2:
    resolution: {integrity: sha512-xjVyBf0w5vH0I42jdAZzOKVldmPgSulmiyPRywoyq7HXC9qdgo17kxJE+rdnif5Tz6+pIrpJI8dCpMNLIGkUiA==}
    dependencies:
      array-buffer-byte-length: 1.0.0
      call-bind: 1.0.7
      es-get-iterator: 1.1.3
      get-intrinsic: 1.2.4
      is-arguments: 1.1.1
      is-array-buffer: 3.0.2
      is-date-object: 1.0.5
      is-regex: 1.1.4
      is-shared-array-buffer: 1.0.2
      isarray: 2.0.5
      object-is: 1.1.5
      object-keys: 1.1.1
      object.assign: 4.1.4
      regexp.prototype.flags: 1.5.1
      side-channel: 1.0.6
      which-boxed-primitive: 1.0.2
      which-collection: 1.0.1
      which-typed-array: 1.1.11
    dev: true

  /deep-is/0.1.4:
    resolution: {integrity: sha512-oIPzksmTg4/MriiaYGO+okXDT7ztn/w3Eptv/+gSIdMdKsJo0u4CfYNFJPy+4SKMuCqGw2wxnA+URMg3t8a/bQ==}
    dev: true

  /define-data-property/1.1.4:
    resolution: {integrity: sha512-rBMvIzlpA8v6E+SJZoo++HAYqsLrkg7MSfIinMPFhmkorw7X+dOXVJQs+QT69zGkzMyfDnIMN2Wid1+NbL3T+A==}
    engines: {node: '>= 0.4'}
    dependencies:
      es-define-property: 1.0.0
      es-errors: 1.3.0
      gopd: 1.0.1
    dev: true

  /define-lazy-prop/2.0.0:
    resolution: {integrity: sha512-Ds09qNh8yw3khSjiJjiUInaGX9xlqZDY7JVryGxdxV7NPeuqQfplOpQ66yJFZut3jLa5zOwkXw1g9EI2uKh4Og==}
    engines: {node: '>=8'}
    dev: true

  /define-properties/1.2.1:
    resolution: {integrity: sha512-8QmQKqEASLd5nx0U1B1okLElbUuuttJ/AnYmRXbbbGDWh6uS208EjD4Xqq/I9wK7u0v6O08XhTWnt5XtEbR6Dg==}
    engines: {node: '>= 0.4'}
    dependencies:
      define-data-property: 1.1.4
      has-property-descriptors: 1.0.2
      object-keys: 1.1.1
    dev: true

  /degenerator/5.0.1:
    resolution: {integrity: sha512-TllpMR/t0M5sqCXfj85i4XaAzxmS5tVA16dqvdkMwGmzI+dXLXnw3J+3Vdv7VKw+ThlTMboK6i9rnZ6Nntj5CQ==}
    engines: {node: '>= 14'}
    dependencies:
      ast-types: 0.13.4
      escodegen: 2.1.0
      esprima: 4.0.1
    dev: true

  /delayed-stream/1.0.0:
    resolution: {integrity: sha512-ZySD7Nf91aLB0RxL4KGrKHBXl7Eds1DAmEdcoVawXnLD7SDhpNgtuII2aAkg7a7QS41jxPSZ17p4VdGnMHk3MQ==}
    engines: {node: '>=0.4.0'}

  /depd/2.0.0:
    resolution: {integrity: sha512-g7nH6P6dyDioJogAAGprGpCtVImJhpPk/roCzdb3fIh61/s/nPsfR6onyMwkCAR/OlC3yBC0lESvUoQEAssIrw==}
    engines: {node: '>= 0.8'}
    dev: true

  /destroy/1.2.0:
    resolution: {integrity: sha512-2sJGJTaXIIaR1w4iJSNoN0hnMY7Gpc/n8D4qSCJw8QqFWXf7cuAgnEHxBpweaVcPevC2l3KpjYCx3NypQQgaJg==}
    engines: {node: '>= 0.8', npm: 1.2.8000 || >= 1.4.16}
    dev: true

  /devtools-protocol/0.0.1249869:
    resolution: {integrity: sha512-Ctp4hInA0BEavlUoRy9mhGq0i+JSo/AwVyX2EFgZmV1kYB+Zq+EMBAn52QWu6FbRr10hRb6pBl420upbp4++vg==}
    dev: true

  /di/0.0.1:
    resolution: {integrity: sha512-uJaamHkagcZtHPqCIHZxnFrXlunQXgBOsZSUOWwFw31QJCAbyTBoHMW75YOTur5ZNx8pIeAKgf6GWIgaqqiLhA==}
    dev: true

  /diff-sequences/29.6.3:
    resolution: {integrity: sha512-EjePK1srD3P08o2j4f0ExnylqRs5B9tJjcp9t1krH2qRi8CCdsYfwe9JgSLurFBWwq4uOlipzfk5fHNvwFKr8Q==}
    engines: {node: ^14.15.0 || ^16.10.0 || >=18.0.0}
    dev: true

  /diff/4.0.2:
    resolution: {integrity: sha512-58lmxKSA4BNyLz+HHMUzlOEpg09FV+ev6ZMe3vJihgdxzgcwZ8VoEEPmALCZG9LmqfVoNMMKpttIYTVG6uDY7A==}
    engines: {node: '>=0.3.1'}
    dev: true

  /diff/5.0.0:
    resolution: {integrity: sha512-/VTCrvm5Z0JGty/BWHljh+BAiw3IK+2j87NGMu8Nwc/f48WoDAC395uomO9ZD117ZOBaHmkX1oyLvkVM/aIT3w==}
    engines: {node: '>=0.3.1'}
    dev: true

  /dir-glob/3.0.1:
    resolution: {integrity: sha512-WkrWp9GR4KXfKGYzOLmTuGVi1UWFfws377n9cc55/tb6DuqyF6pcQ5AbiHEshaDpY9v6oaSr2XCDidGmMwdzIA==}
    engines: {node: '>=8'}
    dependencies:
      path-type: 4.0.0
    dev: true

  /directory-tree/2.4.0:
    resolution: {integrity: sha512-AM03Th+ypDAHefyB6SP3uezaWkTbol1P43CS5yFU7wePTuHnR4YoHgY6KbGHLr/a065ocN26l9lXOoFBzzM31w==}
    engines: {node: '>=10.0'}
    deprecated: Breaking change, bumped to 3.0.0
    dev: true

  /doctrine/3.0.0:
    resolution: {integrity: sha512-yS+Q5i3hBf7GBkd4KG8a7eBNNWNGLTaEwwYWUijIYM7zrlYDM0BFXHjjPWlWZ1Rg7UaddZeIDmi9jF3HmqiQ2w==}
    engines: {node: '>=6.0.0'}
    dependencies:
      esutils: 2.0.3
    dev: true

  /dom-serialize/2.2.1:
    resolution: {integrity: sha512-Yra4DbvoW7/Z6LBN560ZwXMjoNOSAN2wRsKFGc4iBeso+mpIA6qj1vfdf9HpMaKAqG6wXTy+1SYEzmNpKXOSsQ==}
    dependencies:
      custom-event: 1.0.1
      ent: 2.2.0
      extend: 3.0.2
      void-elements: 2.0.1
    dev: true

  /dotenv/16.3.1:
    resolution: {integrity: sha512-IPzF4w4/Rd94bA9imS68tZBaYyBWSCE47V1RGuMrB94iyTOIEwRmVL2x/4An+6mETpLrKJ5hQkB8W4kFAadeIQ==}
    engines: {node: '>=12'}
    dev: false

  /eastasianwidth/0.2.0:
    resolution: {integrity: sha512-I88TYZWc9XiYHRQ4/3c5rjjfgkjhLyW2luGIheGERbNQ6OY7yTybanSpDXZa8y7VUP9YmDcYa+eyq4ca7iLqWA==}
    dev: true

  /ecc-jsbn/0.1.2:
    resolution: {integrity: sha512-eh9O+hwRHNbG4BLTjEl3nw044CkGm5X6LoaCf7LPp7UU8Qrt47JYNi6nPX8xjW97TKGKm1ouctg0QSpZe9qrnw==}
    dependencies:
      jsbn: 0.1.1
      safer-buffer: 2.1.2
    dev: true

  /ecdsa-sig-formatter/1.0.11:
    resolution: {integrity: sha512-nagl3RYrbNv6kQkeJIpt6NJZy8twLB/2vtz6yN9Z4vRKHN4/QZJIEbqohALSgwKdnksuY3k5Addp5lg8sVoVcQ==}
    dependencies:
      safe-buffer: 5.2.1
    dev: true

  /ee-first/1.1.1:
    resolution: {integrity: sha512-WMwm9LhRUo+WUaRN+vRuETqG89IgZphVSNkdFgeb6sS/E4OrDIN7t48CAewSHXc6C8lefD8KKfr5vY61brQlow==}
    dev: true

  /electron-to-chromium/1.4.529:
    resolution: {integrity: sha512-6uyPyXTo8lkv8SWAmjKFbG42U073TXlzD4R8rW3EzuznhFS2olCIAfjjQtV2dV2ar/vRF55KUd3zQYnCB0dd3A==}
    dev: true

  /electron-to-chromium/1.4.798:
    resolution: {integrity: sha512-by9J2CiM9KPGj9qfp5U4FcPSbXJG7FNzqnYaY4WLzX+v2PHieVGmnsA4dxfpGE3QEC7JofpPZmn7Vn1B9NR2+Q==}
    dev: true

  /emoji-regex/8.0.0:
    resolution: {integrity: sha512-MSjYzcWNOA0ewAHpz0MxpYFvwg6yjy1NG3xteoqz644VCo/RPgnr1/GGt+ic3iJTzQ8Eu3TdM14SawnVUmGE6A==}

  /emoji-regex/9.2.2:
    resolution: {integrity: sha512-L18DaJsXSUk2+42pv8mLs5jJT2hqFkFE4j21wOmgbUqsZ2hL72NsUU785g9RXgo3s0ZNgVl42TiHp3ZtOv/Vyg==}
    dev: true

  /emojis-list/3.0.0:
    resolution: {integrity: sha512-/kyM18EfinwXZbno9FyUGeFh87KC8HRQBQGildHZbEuRyWFOmv1U10o9BBp8XVZDVNNuQKyIGIu5ZYAAXJ0V2Q==}
    engines: {node: '>= 4'}
    dev: true

  /enabled/2.0.0:
    resolution: {integrity: sha512-AKrN98kuwOzMIdAizXGI86UFBoo26CL21UM763y1h/GMSJ4/OHU9k2YlsmBpyScFo/wbLzWQJBMCW4+IO3/+OQ==}
    dev: true

  /encodeurl/1.0.2:
    resolution: {integrity: sha512-TPJXq8JqFaVYm2CWmPvnP2Iyo4ZSM7/QKcSmuMLDObfpH5fi7RUGmd/rTDf+rut/saiDiQEeVTNgAmJEdAOx0w==}
    engines: {node: '>= 0.8'}
    dev: true

  /encodeurl/2.0.0:
    resolution: {integrity: sha512-Q0n9HRi4m6JuGIV1eFlmvJB7ZEVxu93IrMyiMsGC0lrMJMWzRgx6WGquyfQgZVb31vhGgXnfmPNNXmxnOkRBrg==}
    engines: {node: '>= 0.8'}
    dev: true

  /end-of-stream/1.4.4:
    resolution: {integrity: sha512-+uw1inIHVPQoaVuHzRyXd21icM+cnt4CzD5rW+NC1wjOUSTOs+Te7FOv7AhN7vS9x/oIyhLP5PR1H+phQAHu5Q==}
    dependencies:
      once: 1.4.0
    dev: true

  /engine.io-parser/5.2.1:
    resolution: {integrity: sha512-9JktcM3u18nU9N2Lz3bWeBgxVgOKpw7yhRaoxQA3FUDZzzw+9WlA6p4G4u0RixNkg14fH7EfEc/RhpurtiROTQ==}
    engines: {node: '>=10.0.0'}
    dev: true

  /engine.io/6.5.2:
    resolution: {integrity: sha512-IXsMcGpw/xRfjra46sVZVHiSWo/nJ/3g1337q9KNXtS6YRzbW5yIzTCb9DjhrBe7r3GZQR0I4+nq+4ODk5g/cA==}
    engines: {node: '>=10.2.0'}
    dependencies:
      '@types/cookie': 0.4.1
      '@types/cors': 2.8.14
      '@types/node': 18.18.0
      accepts: 1.3.8
      base64id: 2.0.0
      cookie: 0.4.2
      cors: 2.8.5
      debug: 4.3.4
      engine.io-parser: 5.2.1
      ws: 8.11.0
    transitivePeerDependencies:
      - bufferutil
      - supports-color
      - utf-8-validate
    dev: true

  /enhanced-resolve/5.15.0:
    resolution: {integrity: sha512-LXYT42KJ7lpIKECr2mAXIaMldcNCh/7E0KBKOu4KSfkHmP+mZmSs+8V5gBAqisWBy0OO4W5Oyys0GO1Y8KtdKg==}
    engines: {node: '>=10.13.0'}
    dependencies:
      graceful-fs: 4.2.11
      tapable: 2.2.1
    dev: true

  /ent/2.2.0:
    resolution: {integrity: sha512-GHrMyVZQWvTIdDtpiEXdHZnFQKzeO09apj8Cbl4pKWy4i0Oprcq17usfDt5aO63swf0JOeMWjWQE/LzgSRuWpA==}
    dev: true

  /entities/2.0.3:
    resolution: {integrity: sha512-MyoZ0jgnLvB2X3Lg5HqpFmn1kybDiIfEQmKzTb5apr51Rb+T3KdmMiqa70T+bhGnyv7bQ6WMj2QMHpGMmlrUYQ==}
    dev: true

  /env-paths/2.2.1:
    resolution: {integrity: sha512-+h1lkLKhZMTYjog1VEpJNG7NZJWcuc2DDk/qsqSTRRCOXiLjeQ1d1/udrUGhqMxUgAlwKNZ0cf2uqan5GLuS2A==}
    engines: {node: '>=6'}
    dev: true

  /envinfo/7.10.0:
    resolution: {integrity: sha512-ZtUjZO6l5mwTHvc1L9+1q5p/R3wTopcfqMW8r5t8SJSKqeVI/LtajORwRFEKpEFuekjD0VBjwu1HMxL4UalIRw==}
    engines: {node: '>=4'}
    hasBin: true
    dev: true

  /error-ex/1.3.2:
    resolution: {integrity: sha512-7dFHNmqeFSEt2ZBsCriorKnn3Z2pj+fd9kmI6QoWw4//DL+icEBfc0U7qJCisqrTsKTjw4fNFy2pW9OqStD84g==}
    dependencies:
      is-arrayish: 0.2.1
    dev: true

  /es-abstract/1.22.2:
    resolution: {integrity: sha512-YoxfFcDmhjOgWPWsV13+2RNjq1F6UQnfs+8TftwNqtzlmFzEXvlUwdrNrYeaizfjQzRMxkZ6ElWMOJIFKdVqwA==}
    engines: {node: '>= 0.4'}
    dependencies:
      array-buffer-byte-length: 1.0.0
      arraybuffer.prototype.slice: 1.0.2
      available-typed-arrays: 1.0.5
      call-bind: 1.0.7
      es-set-tostringtag: 2.0.1
      es-to-primitive: 1.2.1
      function.prototype.name: 1.1.6
      get-intrinsic: 1.2.4
      get-symbol-description: 1.0.0
      globalthis: 1.0.3
      gopd: 1.0.1
      has: 1.0.3
      has-property-descriptors: 1.0.2
      has-proto: 1.0.1
      has-symbols: 1.0.3
      internal-slot: 1.0.5
      is-array-buffer: 3.0.2
      is-callable: 1.2.7
      is-negative-zero: 2.0.2
      is-regex: 1.1.4
      is-shared-array-buffer: 1.0.2
      is-string: 1.0.7
      is-typed-array: 1.1.12
      is-weakref: 1.0.2
      object-inspect: 1.13.2
      object-keys: 1.1.1
      object.assign: 4.1.4
      regexp.prototype.flags: 1.5.1
      safe-array-concat: 1.0.1
      safe-regex-test: 1.0.0
      string.prototype.trim: 1.2.8
      string.prototype.trimend: 1.0.7
      string.prototype.trimstart: 1.0.7
      typed-array-buffer: 1.0.0
      typed-array-byte-length: 1.0.0
      typed-array-byte-offset: 1.0.0
      typed-array-length: 1.0.4
      unbox-primitive: 1.0.2
      which-typed-array: 1.1.11
    dev: true

  /es-define-property/1.0.0:
    resolution: {integrity: sha512-jxayLKShrEqqzJ0eumQbVhTYQM27CfT1T35+gCgDFoL82JLsXqTJ76zv6A0YLOgEnLUMvLzsDsGIrl8NFpT2gQ==}
    engines: {node: '>= 0.4'}
    dependencies:
      get-intrinsic: 1.2.4
    dev: true

  /es-errors/1.3.0:
    resolution: {integrity: sha512-Zf5H2Kxt2xjTvbJvP2ZWLEICxA6j+hAmMzIlypy4xcBg1vKVnx89Wy0GbS+kf5cwCVFFzdCFh2XSCFNULS6csw==}
    engines: {node: '>= 0.4'}
    dev: true

  /es-get-iterator/1.1.3:
    resolution: {integrity: sha512-sPZmqHBe6JIiTfN5q2pEi//TwxmAFHwj/XEuYjTuse78i8KxaqMTTzxPoFKuzRpDpTJ+0NAbpfenkmH2rePtuw==}
    dependencies:
      call-bind: 1.0.7
      get-intrinsic: 1.2.4
      has-symbols: 1.0.3
      is-arguments: 1.1.1
      is-map: 2.0.2
      is-set: 2.0.2
      is-string: 1.0.7
      isarray: 2.0.5
      stop-iteration-iterator: 1.0.0
    dev: true

  /es-module-lexer/1.3.1:
    resolution: {integrity: sha512-JUFAyicQV9mXc3YRxPnDlrfBKpqt6hUYzz9/boprUJHs4e4KVr3XwOF70doO6gwXUor6EWZJAyWAfKki84t20Q==}
    dev: true

  /es-set-tostringtag/2.0.1:
    resolution: {integrity: sha512-g3OMbtlwY3QewlqAiMLI47KywjWZoEytKr8pf6iTC8uJq5bIAH52Z9pnQ8pVL6whrCto53JZDuUIsifGeLorTg==}
    engines: {node: '>= 0.4'}
    dependencies:
      get-intrinsic: 1.2.4
      has: 1.0.3
      has-tostringtag: 1.0.0
    dev: true

  /es-to-primitive/1.2.1:
    resolution: {integrity: sha512-QCOllgZJtaUo9miYBcLChTUaHNjJF3PYs1VidD7AwiEj1kYxKeQTctLAezAOH5ZKRH0g2IgPn6KwB4IT8iRpvA==}
    engines: {node: '>= 0.4'}
    dependencies:
      is-callable: 1.2.7
      is-date-object: 1.0.5
      is-symbol: 1.0.4
    dev: true

  /esbuild/0.20.2:
    resolution: {integrity: sha512-WdOOppmUNU+IbZ0PaDiTst80zjnrOkyJNHoKupIcVyU8Lvla3Ugx94VzkQ32Ijqd7UhHJy75gNWDMUekcrSJ6g==}
    engines: {node: '>=12'}
    hasBin: true
    requiresBuild: true
    optionalDependencies:
      '@esbuild/aix-ppc64': 0.20.2
      '@esbuild/android-arm': 0.20.2
      '@esbuild/android-arm64': 0.20.2
      '@esbuild/android-x64': 0.20.2
      '@esbuild/darwin-arm64': 0.20.2
      '@esbuild/darwin-x64': 0.20.2
      '@esbuild/freebsd-arm64': 0.20.2
      '@esbuild/freebsd-x64': 0.20.2
      '@esbuild/linux-arm': 0.20.2
      '@esbuild/linux-arm64': 0.20.2
      '@esbuild/linux-ia32': 0.20.2
      '@esbuild/linux-loong64': 0.20.2
      '@esbuild/linux-mips64el': 0.20.2
      '@esbuild/linux-ppc64': 0.20.2
      '@esbuild/linux-riscv64': 0.20.2
      '@esbuild/linux-s390x': 0.20.2
      '@esbuild/linux-x64': 0.20.2
      '@esbuild/netbsd-x64': 0.20.2
      '@esbuild/openbsd-x64': 0.20.2
      '@esbuild/sunos-x64': 0.20.2
      '@esbuild/win32-arm64': 0.20.2
      '@esbuild/win32-ia32': 0.20.2
      '@esbuild/win32-x64': 0.20.2
    dev: true

  /esbuild/0.23.0:
    resolution: {integrity: sha512-1lvV17H2bMYda/WaFb2jLPeHU3zml2k4/yagNMG8Q/YtfMjCwEUZa2eXXMgZTVSL5q1n4H7sQ0X6CdJDqqeCFA==}
    engines: {node: '>=18'}
    hasBin: true
    requiresBuild: true
    optionalDependencies:
      '@esbuild/aix-ppc64': 0.23.0
      '@esbuild/android-arm': 0.23.0
      '@esbuild/android-arm64': 0.23.0
      '@esbuild/android-x64': 0.23.0
      '@esbuild/darwin-arm64': 0.23.0
      '@esbuild/darwin-x64': 0.23.0
      '@esbuild/freebsd-arm64': 0.23.0
      '@esbuild/freebsd-x64': 0.23.0
      '@esbuild/linux-arm': 0.23.0
      '@esbuild/linux-arm64': 0.23.0
      '@esbuild/linux-ia32': 0.23.0
      '@esbuild/linux-loong64': 0.23.0
      '@esbuild/linux-mips64el': 0.23.0
      '@esbuild/linux-ppc64': 0.23.0
      '@esbuild/linux-riscv64': 0.23.0
      '@esbuild/linux-s390x': 0.23.0
      '@esbuild/linux-x64': 0.23.0
      '@esbuild/netbsd-x64': 0.23.0
      '@esbuild/openbsd-arm64': 0.23.0
      '@esbuild/openbsd-x64': 0.23.0
      '@esbuild/sunos-x64': 0.23.0
      '@esbuild/win32-arm64': 0.23.0
      '@esbuild/win32-ia32': 0.23.0
      '@esbuild/win32-x64': 0.23.0
    dev: true

  /escalade/3.1.1:
    resolution: {integrity: sha512-k0er2gUkLf8O0zKJiAhmkTnJlTvINGv7ygDNPbeIsX/TJjGJZHuh9B2UxbsaEkmlEo9MfhrSzmhIlhRlI2GXnw==}
    engines: {node: '>=6'}

  /escalade/3.1.2:
    resolution: {integrity: sha512-ErCHMCae19vR8vQGe50xIsVomy19rg6gFu3+r3jkEO46suLMWBksvVyoGgQV+jOfl84ZSOSlmv6Gxa89PmTGmA==}
    engines: {node: '>=6'}
    dev: true

  /escape-html/1.0.3:
    resolution: {integrity: sha512-NiSupZ4OeuGwr68lGIeym/ksIZMJodUGOSCZ/FSnTxcrekbvqrgdUxlJOMpijaKZVjAJrWrGs/6Jy8OMuyj9ow==}
    dev: true

  /escape-string-regexp/1.0.5:
    resolution: {integrity: sha512-vbRorB5FUQWvla16U8R/qgaFIya2qGzwDrNmCZuYKrbdSUMG6I1ZCGQRefkRVhuOkIGVne7BQ35DSfo1qvJqFg==}
    engines: {node: '>=0.8.0'}

  /escape-string-regexp/4.0.0:
    resolution: {integrity: sha512-TtpcNJ3XAzx3Gq8sWRzJaVajRs0uVxA2YAkdb1jm2YkPz4G6egUFAyA3n5vtEIZefPk5Wa4UXbKuS5fKkJWdgA==}
    engines: {node: '>=10'}
    dev: true

  /escodegen/2.1.0:
    resolution: {integrity: sha512-2NlIDTwUWJN0mRPQOdtQBzbUHvdGY2P1VXSyU83Q3xKxM7WHX2Ql8dKq782Q9TgQUNOLEzEYu9bzLNj1q88I5w==}
    engines: {node: '>=6.0'}
    hasBin: true
    dependencies:
      esprima: 4.0.1
      estraverse: 5.3.0
      esutils: 2.0.3
    optionalDependencies:
      source-map: 0.6.1
    dev: true

  /eslint-plugin-require-extensions/0.1.3_eslint@8.50.0:
    resolution: {integrity: sha512-T3c1PZ9PIdI3hjV8LdunfYI8gj017UQjzAnCrxuo3wAjneDbTPHdE3oNWInOjMA+z/aBkUtlW5vC0YepYMZIug==}
    engines: {node: '>=16'}
    peerDependencies:
      eslint: '*'
    dependencies:
      eslint: 8.50.0
    dev: true

  /eslint-scope/5.1.1:
    resolution: {integrity: sha512-2NxwbF/hZ0KpepYN0cNbo+FN6XoK7GaHlQhgx/hIZl6Va0bF45RQOOwhLIy8lQDbuCiadSLCBnH2CFYquit5bw==}
    engines: {node: '>=8.0.0'}
    dependencies:
      esrecurse: 4.3.0
      estraverse: 4.3.0
    dev: true

  /eslint-scope/7.2.2:
    resolution: {integrity: sha512-dOt21O7lTMhDM+X9mB4GX+DZrZtCUJPL/wlcTqxyrx5IvO0IYtILdtrQGQp+8n5S0gwSVmOf9NQrjMOgfQZlIg==}
    engines: {node: ^12.22.0 || ^14.17.0 || >=16.0.0}
    dependencies:
      esrecurse: 4.3.0
      estraverse: 5.3.0
    dev: true

  /eslint-visitor-keys/3.4.3:
    resolution: {integrity: sha512-wpc+LXeiyiisxPlEkUzU6svyS1frIO3Mgxj1fdy7Pm8Ygzguax2N3Fa/D/ag1WqbOprdI+uY6wMUl8/a2G+iag==}
    engines: {node: ^12.22.0 || ^14.17.0 || >=16.0.0}
    dev: true

  /eslint/8.50.0:
    resolution: {integrity: sha512-FOnOGSuFuFLv/Sa+FDVRZl4GGVAAFFi8LecRsI5a1tMO5HIE8nCm4ivAlzt4dT3ol/PaaGC0rJEEXQmHJBGoOg==}
    engines: {node: ^12.22.0 || ^14.17.0 || >=16.0.0}
    hasBin: true
    dependencies:
      '@eslint-community/eslint-utils': 4.4.0_eslint@8.50.0
      '@eslint-community/regexpp': 4.8.2
      '@eslint/eslintrc': 2.1.2
      '@eslint/js': 8.50.0
      '@humanwhocodes/config-array': 0.11.11
      '@humanwhocodes/module-importer': 1.0.1
      '@nodelib/fs.walk': 1.2.8
      ajv: 6.12.6
      chalk: 4.1.2
      cross-spawn: 7.0.3
      debug: 4.3.4
      doctrine: 3.0.0
      escape-string-regexp: 4.0.0
      eslint-scope: 7.2.2
      eslint-visitor-keys: 3.4.3
      espree: 9.6.1
      esquery: 1.5.0
      esutils: 2.0.3
      fast-deep-equal: 3.1.3
      file-entry-cache: 6.0.1
      find-up: 5.0.0
      glob-parent: 6.0.2
      globals: 13.22.0
      graphemer: 1.4.0
      ignore: 5.2.4
      imurmurhash: 0.1.4
      is-glob: 4.0.3
      is-path-inside: 3.0.3
      js-yaml: 4.1.0
      json-stable-stringify-without-jsonify: 1.0.1
      levn: 0.4.1
      lodash.merge: 4.6.2
      minimatch: 3.1.2
      natural-compare: 1.4.0
      optionator: 0.9.3
      strip-ansi: 6.0.1
      text-table: 0.2.0
    transitivePeerDependencies:
      - supports-color
    dev: true

  /espree/9.6.1:
    resolution: {integrity: sha512-oruZaFkjorTpF32kDSI5/75ViwGeZginGGy2NoOSg3Q9bnwlnmDm4HLnkl0RE3n+njDXR037aY1+x58Z/zFdwQ==}
    engines: {node: ^12.22.0 || ^14.17.0 || >=16.0.0}
    dependencies:
      acorn: 8.10.0
      acorn-jsx: 5.3.2_acorn@8.10.0
      eslint-visitor-keys: 3.4.3
    dev: true

  /esprima/4.0.1:
    resolution: {integrity: sha512-eGuFFw7Upda+g4p+QHvnW0RyTX/SVeJBDM/gCtMARO0cLuT2HcEKnTPvhjV6aGeqrCB/sbNop0Kszm0jsaWU4A==}
    engines: {node: '>=4'}
    hasBin: true
    dev: true

  /esquery/1.5.0:
    resolution: {integrity: sha512-YQLXUplAwJgCydQ78IMJywZCceoqk1oH01OERdSAJc/7U2AylwjhSCLDEtqwg811idIS/9fIU5GjG73IgjKMVg==}
    engines: {node: '>=0.10'}
    dependencies:
      estraverse: 5.3.0
    dev: true

  /esrecurse/4.3.0:
    resolution: {integrity: sha512-KmfKL3b6G+RXvP8N1vr3Tq1kL/oCFgn2NYXEtqP8/L3pKapUA4G8cFVaoF3SU323CD4XypR/ffioHmkti6/Tag==}
    engines: {node: '>=4.0'}
    dependencies:
      estraverse: 5.3.0
    dev: true

  /estraverse/4.3.0:
    resolution: {integrity: sha512-39nnKffWz8xN1BU/2c79n9nB9HDzo0niYUqx6xyqUnyoAnQyyWpOTdZEeiCch8BBu515t4wp9ZmgVfVhn9EBpw==}
    engines: {node: '>=4.0'}
    dev: true

  /estraverse/5.3.0:
    resolution: {integrity: sha512-MMdARuVEQziNTeJD8DgMqmhwR11BRQ/cBP+pLtYdSTnf3MIO8fFeiINEbX36ZdNlfU/7A9f3gUw49B3oQsvwBA==}
    engines: {node: '>=4.0'}
    dev: true

  /estree-walker/3.0.3:
    resolution: {integrity: sha512-7RUKfXgSMMkzt6ZuXmqapOurLGPPfgj6l9uRZ7lRGolvk0y2yocc35LdcxKC5PQZdn2DMqioAQ2NoWcrTKmm6g==}
    dependencies:
      '@types/estree': 1.0.5
    dev: true

  /esutils/2.0.3:
    resolution: {integrity: sha512-kVscqXk4OCp68SZ0dkgEKVi6/8ij300KBWTJq32P/dYeWTSwK41WyTxalN1eRmA5Z9UU/LX9D7FWSmV9SAYx6g==}
    engines: {node: '>=0.10.0'}
    dev: true

  /etag/1.8.1:
    resolution: {integrity: sha512-aIL5Fx7mawVa300al2BnEE4iNvo1qETxLrPI/o05L7z6go7fCw1J6EQmbK4FmJ2AS7kgVF/KEZWufBfdClMcPg==}
    engines: {node: '>= 0.6'}
    dev: true

  /eventemitter3/4.0.7:
    resolution: {integrity: sha512-8guHBZCwKnFhYdHr2ysuRWErTwhoN2X8XELRlrRwpmfeY2jjuUN4taQMsULKUVo1K4DvZl+0pgfyoysHxvmvEw==}
    dev: true

  /events/3.3.0:
    resolution: {integrity: sha512-mQw+2fkQbALzQ7V0MY0IqdnXNOeTtP4r0lN9z7AAawCXgqea7bDii20AYrIBrFd/Hx0M2Ocz6S111CaFkUcb0Q==}
    engines: {node: '>=0.8.x'}
    dev: true

  /execa/8.0.1:
    resolution: {integrity: sha512-VyhnebXciFV2DESc+p6B+y0LjSm0krU4OgJN44qFAhBY0TJ+1V61tYD2+wHusZ6F9n5K+vl8k0sTy7PEfV4qpg==}
    engines: {node: '>=16.17'}
    dependencies:
      cross-spawn: 7.0.3
      get-stream: 8.0.1
      human-signals: 5.0.0
      is-stream: 3.0.0
      merge-stream: 2.0.0
      npm-run-path: 5.3.0
      onetime: 6.0.0
      signal-exit: 4.1.0
      strip-final-newline: 3.0.0
    dev: true

  /express-promise-router/4.1.1_express@4.18.2:
    resolution: {integrity: sha512-Lkvcy/ZGrBhzkl3y7uYBHLMtLI4D6XQ2kiFg9dq7fbktBch5gjqJ0+KovX0cvCAvTJw92raWunRLM/OM+5l4fA==}
    engines: {node: '>=10'}
    peerDependencies:
      '@types/express': ^4.0.0
      express: ^4.0.0
    peerDependenciesMeta:
      '@types/express':
        optional: true
    dependencies:
      express: 4.18.2
      is-promise: 4.0.0
      lodash.flattendeep: 4.4.0
      methods: 1.1.2
    dev: true

  /express-promise-router/4.1.1_express@4.21.1:
    resolution: {integrity: sha512-Lkvcy/ZGrBhzkl3y7uYBHLMtLI4D6XQ2kiFg9dq7fbktBch5gjqJ0+KovX0cvCAvTJw92raWunRLM/OM+5l4fA==}
    engines: {node: '>=10'}
    peerDependencies:
      '@types/express': ^4.0.0
      express: ^4.0.0
    peerDependenciesMeta:
      '@types/express':
        optional: true
    dependencies:
      express: 4.21.1
      is-promise: 4.0.0
      lodash.flattendeep: 4.4.0
      methods: 1.1.2
    dev: true

  /express/4.18.2:
    resolution: {integrity: sha512-5/PsL6iGPdfQ/lKM1UuielYgv3BUoJfz1aUwU9vHZ+J7gyvwdQXFEBIEIaxeGf0GIcreATNyBExtalisDbuMqQ==}
    engines: {node: '>= 0.10.0'}
    dependencies:
      accepts: 1.3.8
      array-flatten: 1.1.1
      body-parser: 1.20.1
      content-disposition: 0.5.4
      content-type: 1.0.5
      cookie: 0.5.0
      cookie-signature: 1.0.6
      debug: 2.6.9
      depd: 2.0.0
      encodeurl: 1.0.2
      escape-html: 1.0.3
      etag: 1.8.1
      finalhandler: 1.2.0
      fresh: 0.5.2
      http-errors: 2.0.0
      merge-descriptors: 1.0.1
      methods: 1.1.2
      on-finished: 2.4.1
      parseurl: 1.3.3
      path-to-regexp: 0.1.7
      proxy-addr: 2.0.7
      qs: 6.11.0
      range-parser: 1.2.1
      safe-buffer: 5.2.1
      send: 0.18.0
      serve-static: 1.15.0
      setprototypeof: 1.2.0
      statuses: 2.0.1
      type-is: 1.6.18
      utils-merge: 1.0.1
      vary: 1.1.2
    dev: true

  /express/4.21.1:
    resolution: {integrity: sha512-YSFlK1Ee0/GC8QaO91tHcDxJiE/X4FbpAyQWkxAvG6AXCuR65YzK8ua6D9hvi/TzUfZMpc+BwuM1IPw8fmQBiQ==}
    engines: {node: '>= 0.10.0'}
    dependencies:
      accepts: 1.3.8
      array-flatten: 1.1.1
      body-parser: 1.20.3
      content-disposition: 0.5.4
      content-type: 1.0.5
      cookie: 0.7.1
      cookie-signature: 1.0.6
      debug: 2.6.9
      depd: 2.0.0
      encodeurl: 2.0.0
      escape-html: 1.0.3
      etag: 1.8.1
      finalhandler: 1.3.1
      fresh: 0.5.2
      http-errors: 2.0.0
      merge-descriptors: 1.0.3
      methods: 1.1.2
      on-finished: 2.4.1
      parseurl: 1.3.3
      path-to-regexp: 0.1.10
      proxy-addr: 2.0.7
      qs: 6.13.0
      range-parser: 1.2.1
      safe-buffer: 5.2.1
      send: 0.19.0
      serve-static: 1.16.2
      setprototypeof: 1.2.0
      statuses: 2.0.1
      type-is: 1.6.18
      utils-merge: 1.0.1
      vary: 1.1.2
    dev: true

  /extend/3.0.2:
    resolution: {integrity: sha512-fjquC59cD7CyW6urNXK0FBufkZcoiGG80wTuPujX590cB5Ttln20E2UB4S/WARVqhXffZl2LNgS+gQdPIIim/g==}
    dev: true

  /extract-zip/2.0.1:
    resolution: {integrity: sha512-GDhU9ntwuKyGXdZBUgTIe+vXnWj0fppUEtMDL0+idd5Sta8TGpHssn/eusA9mrPr9qNDym6SxAYZjNvCn/9RBg==}
    engines: {node: '>= 10.17.0'}
    hasBin: true
    dependencies:
      debug: 4.3.4
      get-stream: 5.2.0
      yauzl: 2.10.0
    optionalDependencies:
      '@types/yauzl': 2.10.1
    transitivePeerDependencies:
      - supports-color
    dev: true

  /extsprintf/1.3.0:
    resolution: {integrity: sha512-11Ndz7Nv+mvAC1j0ktTa7fAb0vLyGGX+rMHNBYQviQDGU0Hw7lhctJANqbPhu9nV9/izT/IntTgZ7Im/9LJs9g==}
    engines: {'0': node >=0.6.0}
    dev: true

  /fast-deep-equal/3.1.3:
    resolution: {integrity: sha512-f3qQ9oQy9j2AhBe/H9VC91wLmKBCCU/gDOnKNAYG5hswO7BLKj09Hc5HYNz9cGI++xlpDCIgDaitVs03ATR84Q==}

  /fast-fifo/1.3.2:
    resolution: {integrity: sha512-/d9sfos4yxzpwkDkuN7k2SqFKtYNmCTzgfEpz82x34IM9/zc8KGxQoXg1liNC/izpRM/MBdt44Nmx41ZWqk+FQ==}
    dev: true

  /fast-glob/3.3.2:
    resolution: {integrity: sha512-oX2ruAFQwf/Orj8m737Y5adxDQO0LAB7/S5MnxCdTNDd4p6BsyIVsv9JQsATbTSq8KHRpLwIHbVlUNatxd+1Ow==}
    engines: {node: '>=8.6.0'}
    dependencies:
      '@nodelib/fs.stat': 2.0.5
      '@nodelib/fs.walk': 1.2.8
      glob-parent: 5.1.2
      merge2: 1.4.1
      micromatch: 4.0.5

  /fast-json-stable-stringify/2.1.0:
    resolution: {integrity: sha512-lhd/wF+Lk98HZoTCtlVraHtfh5XYijIjalXck7saUtuanSDyLMxnHhSXEDJqHxD7msR8D0uCmqlkwjCV8xvwHw==}
    dev: true

  /fast-levenshtein/2.0.6:
    resolution: {integrity: sha512-DCXu6Ifhqcks7TZKY3Hxp3y6qphY5SJZmrWMDrKcERSOXWQdMhU9Ig/PYrzyw/ul9jOIyh0N4M0tbC5hodg8dw==}
    dev: true

  /fast-uri/3.0.1:
    resolution: {integrity: sha512-MWipKbbYiYI0UC7cl8m/i/IWTqfC8YXsqjzybjddLsFjStroQzsHXkc73JutMvBiXmOvapk+axIl79ig5t55Bw==}

  /fast-xml-parser/4.3.1:
    resolution: {integrity: sha512-viVv3xb8D+SiS1W4cv4tva3bni08kAkx0gQnWrykMM8nXPc1FxqZPU00dCEVjkiCg4HoXd2jC4x29Nzg/l2DAA==}
    hasBin: true
    dependencies:
      strnum: 1.0.5
    dev: true

  /fast-xml-parser/4.5.0:
    resolution: {integrity: sha512-/PlTQCI96+fZMAOLMZK4CWG1ItCbfZ/0jx7UIJFChPNrx7tcEgerUgWbeieCM9MfHInUDyK8DWYZ+YrywDJuTg==}
    hasBin: true
    dependencies:
      strnum: 1.0.5
    dev: true

  /fastest-levenshtein/1.0.16:
    resolution: {integrity: sha512-eRnCtTTtGZFpQCwhJiUOuxPQWRXVKYDn0b2PeHfXL6/Zi53SLAzAHfVhVWK2AryC/WH05kGfxhFIPvTF0SXQzg==}
    engines: {node: '>= 4.9.1'}
    dev: true

  /fastq/1.15.0:
    resolution: {integrity: sha512-wBrocU2LCXXa+lWBt8RoIRD89Fi8OdABODa/kEnyeyjS5aZO5/GNvI5sEINADqP/h8M29UHTHUb53sUu5Ihqdw==}
    dependencies:
      reusify: 1.0.4

  /fd-slicer/1.1.0:
    resolution: {integrity: sha512-cE1qsB/VwyQozZ+q1dGxR8LBYNZeofhEdUNGSMbQD3Gw2lAzX9Zb3uIU6Ebc/Fmyjo9AWWfnn0AUCHqtevs/8g==}
    dependencies:
      pend: 1.2.0
    dev: true

  /fecha/4.2.3:
    resolution: {integrity: sha512-OP2IUU6HeYKJi3i0z4A19kHMQoLVs4Hc+DPqqxI2h/DPZHTm/vjsfC6P0b4jCMy14XizLBqvndQ+UilD7707Jw==}
    dev: true

  /fetch-blob/3.2.0:
    resolution: {integrity: sha512-7yAQpD2UMJzLi1Dqv7qFYnPbaPx7ZfFK6PiIxQ4PfkGPyNyl2Ugx+a/umUonmKqjhM4DnfbMvdX6otXq83soQQ==}
    engines: {node: ^12.20 || >= 14.13}
    dependencies:
      node-domexception: 1.0.0
      web-streams-polyfill: 3.2.1
    dev: true

  /file-entry-cache/6.0.1:
    resolution: {integrity: sha512-7Gps/XWymbLk2QLYK4NzpMOrYjMhdIxXuIvy2QBsLE6ljuodKvdkWs/cpyJJ3CVIVpH0Oi1Hvg1ovbMzLdFBBg==}
    engines: {node: ^10.12.0 || >=12.0.0}
    dependencies:
      flat-cache: 3.1.0
    dev: true

  /fill-range/7.0.1:
    resolution: {integrity: sha512-qOo9F+dMUmC2Lcb4BbVvnKJxTPjCm+RRpe4gDuGrzkL7mEVl/djYSu2OdQ2Pa302N4oqkSg9ir6jaLWJ2USVpQ==}
    engines: {node: '>=8'}
    dependencies:
      to-regex-range: 5.0.1

  /finalhandler/1.1.2:
    resolution: {integrity: sha512-aAWcW57uxVNrQZqFXjITpW3sIUQmHGG3qSb9mUah9MgMC4NeWhNOlNjXEYq3HjRAvL6arUviZGGJsBg6z0zsWA==}
    engines: {node: '>= 0.8'}
    dependencies:
      debug: 2.6.9
      encodeurl: 1.0.2
      escape-html: 1.0.3
      on-finished: 2.3.0
      parseurl: 1.3.3
      statuses: 1.5.0
      unpipe: 1.0.0
    dev: true

  /finalhandler/1.2.0:
    resolution: {integrity: sha512-5uXcUVftlQMFnWC9qu/svkWv3GTd2PfUhK/3PLkYNAe7FbqJMt3515HaxE6eRL74GdsriiwujiawdaB1BpEISg==}
    engines: {node: '>= 0.8'}
    dependencies:
      debug: 2.6.9
      encodeurl: 1.0.2
      escape-html: 1.0.3
      on-finished: 2.4.1
      parseurl: 1.3.3
      statuses: 2.0.1
      unpipe: 1.0.0
    dev: true

  /finalhandler/1.3.1:
    resolution: {integrity: sha512-6BN9trH7bp3qvnrRyzsBz+g3lZxTNZTbVO2EV1CS0WIcDbawYVdYvGflME/9QP0h0pYlCDBCTjYa9nZzMDpyxQ==}
    engines: {node: '>= 0.8'}
    dependencies:
      debug: 2.6.9
      encodeurl: 2.0.0
      escape-html: 1.0.3
      on-finished: 2.4.1
      parseurl: 1.3.3
      statuses: 2.0.1
      unpipe: 1.0.0
    dev: true

  /find-up/4.1.0:
    resolution: {integrity: sha512-PpOwAdQ/YlXQ2vj8a3h8IipDuYRi3wceVQQGYWxNINccq40Anw7BlsEXCMbt1Zt+OLA6Fq9suIpIWD0OsnISlw==}
    engines: {node: '>=8'}
    dependencies:
      locate-path: 5.0.0
      path-exists: 4.0.0
    dev: true

  /find-up/5.0.0:
    resolution: {integrity: sha512-78/PXT1wlLLDgTzDs7sjq9hzz0vXD+zn+7wypEe4fXQxCmdmqfGsEPQxmiCSQI3ajFV91bVSsvNtrJRiW6nGng==}
    engines: {node: '>=10'}
    dependencies:
      locate-path: 6.0.0
      path-exists: 4.0.0
    dev: true

  /flat-cache/3.1.0:
    resolution: {integrity: sha512-OHx4Qwrrt0E4jEIcI5/Xb+f+QmJYNj2rrK8wiIdQOIrB9WrrJL8cjZvXdXuBTkkEwEqLycb5BeZDV1o2i9bTew==}
    engines: {node: '>=12.0.0'}
    dependencies:
      flatted: 3.2.9
      keyv: 4.5.3
      rimraf: 3.0.2
    dev: true

  /flat/5.0.2:
    resolution: {integrity: sha512-b6suED+5/3rTpUBdG1gupIl8MPFCAMA0QXwmljLhvCUKcUvdE4gWky9zpuGCcXHOsz4J9wPGNWq6OKpmIzz3hQ==}
    hasBin: true
    dev: true

  /flatted/3.2.9:
    resolution: {integrity: sha512-36yxDn5H7OFZQla0/jFJmbIKTdZAQHngCedGxiMmpNfEZM0sdEeT+WczLQrjK6D7o2aiyLYDnkw0R3JK0Qv1RQ==}
    dev: true

  /fn.name/1.1.0:
    resolution: {integrity: sha512-GRnmB5gPyJpAhTQdSZTSp9uaPSvl09KoYcMQtsB9rQoOmzs9dH6ffeccH+Z+cv6P68Hu5bC6JjRh4Ah/mHSNRw==}
    dev: true

  /follow-redirects/1.15.3:
    resolution: {integrity: sha512-1VzOtuEM8pC9SFU1E+8KfTjZyMztRsgEfwQl44z8A25uy13jSzTj6dyK2Df52iV0vgHCfBwLhDWevLn95w5v6Q==}
    engines: {node: '>=4.0'}
    peerDependencies:
      debug: '*'
    peerDependenciesMeta:
      debug:
        optional: true
    dev: true

  /follow-redirects/1.15.9:
    resolution: {integrity: sha512-gew4GsXizNgdoRyqmyfMHyAmXsZDk6mHkSxZFCzW9gwlbtOW44CDtYavM+y+72qD/Vq2l550kMF52DT8fOLJqQ==}
    engines: {node: '>=4.0'}
    peerDependencies:
      debug: '*'
    peerDependenciesMeta:
      debug:
        optional: true
    dev: true

  /for-each/0.3.3:
    resolution: {integrity: sha512-jqYfLp7mo9vIyQf8ykW2v7A+2N4QjeCeI5+Dz9XraiO1ign81wjiH7Fb9vSOWvQfNtmSa4H2RoQTrrXivdUZmw==}
    dependencies:
      is-callable: 1.2.7
    dev: true

  /foreground-child/3.1.1:
    resolution: {integrity: sha512-TMKDUnIte6bfb5nWv7V/caI169OHgvwjb7V4WkeUvbQQdjr5rWKqHFiKWb/fcOwB+CzBT+qbWjvj+DVwRskpIg==}
    engines: {node: '>=14'}
    dependencies:
      cross-spawn: 7.0.3
      signal-exit: 4.1.0
    dev: true

  /forever-agent/0.6.1:
    resolution: {integrity: sha512-j0KLYPhm6zeac4lz3oJ3o65qvgQCcPubiyotZrXqEaG4hNagNYO8qdlUrX5vwqv9ohqeT/Z3j6+yW067yWWdUw==}
    dev: true

  /form-data/2.3.3:
    resolution: {integrity: sha512-1lLKB2Mu3aGP1Q/2eCOx0fNbRMe7XdwktwOruhfqqd0rIJWwN4Dh+E3hrPSlDCXnSR7UtZ1N38rVXm+6+MEhJQ==}
    engines: {node: '>= 0.12'}
    dependencies:
      asynckit: 0.4.0
      combined-stream: 1.0.8
      mime-types: 2.1.35
    dev: true

  /form-data/4.0.0:
    resolution: {integrity: sha512-ETEklSGi5t0QMZuiXoA/Q6vcnxcLQP5vdugSpuAyi6SVGi2clPPp+xgEhuMaHC+zGgn31Kd235W35f7Hykkaww==}
    engines: {node: '>= 6'}
    dependencies:
      asynckit: 0.4.0
      combined-stream: 1.0.8
      mime-types: 2.1.35

  /form-data/4.0.1:
    resolution: {integrity: sha512-tzN8e4TX8+kkxGPK8D5u0FNmjPUjw3lwC9lSLxxoB/+GtsJG91CO8bSWy73APlgAZzZbXEYZJuxjkHH2w+Ezhw==}
    engines: {node: '>= 6'}
    dependencies:
      asynckit: 0.4.0
      combined-stream: 1.0.8
      mime-types: 2.1.35

  /formdata-polyfill/4.0.10:
    resolution: {integrity: sha512-buewHzMvYL29jdeQTVILecSaZKnt/RJWjoZCF5OW60Z67/GmSLBkOFM7qh1PI3zFNtJbaZL5eQu1vLfazOwj4g==}
    engines: {node: '>=12.20.0'}
    dependencies:
      fetch-blob: 3.2.0
    dev: true

  /forwarded/0.2.0:
    resolution: {integrity: sha512-buRG0fpBtRHSTCOASe6hD258tEubFoRLb4ZNA6NxMVHNw2gOcwHo9wyablzMzOA5z9xA9L1KNjk/Nt6MT9aYow==}
    engines: {node: '>= 0.6'}
    dev: true

  /fresh/0.5.2:
    resolution: {integrity: sha512-zJ2mQYM18rEFOudeV4GShTGIQ7RbzA7ozbU9I/XBpm7kqgMywgmylMwXHxZJmkVoYkna9d2pVXVXPdYTP9ej8Q==}
    engines: {node: '>= 0.6'}
    dev: true

  /fs-extra/10.1.0:
    resolution: {integrity: sha512-oRXApq54ETRj4eMiFzGnHWGy+zo5raudjuxN0b8H7s/RU2oW0Wvsx9O0ACRN/kRq9E8Vu/ReskGB5o3ji+FzHQ==}
    engines: {node: '>=12'}
    dependencies:
      graceful-fs: 4.2.11
      jsonfile: 6.1.0
      universalify: 2.0.0
    dev: true

  /fs-extra/11.1.1:
    resolution: {integrity: sha512-MGIE4HOvQCeUCzmlHs0vXpih4ysz4wg9qiSAu6cd42lVwPbTM1TjV7RusoyQqMmk/95gdQZX72u+YW+c3eEpFQ==}
    engines: {node: '>=14.14'}
    dependencies:
      graceful-fs: 4.2.11
      jsonfile: 6.1.0
      universalify: 2.0.0
    dev: false

  /fs-extra/7.0.1:
    resolution: {integrity: sha512-YJDaCJZEnBmcbw13fvdAM9AwNOJwOzrE4pqMqBq5nFiEqXUqHwlK4B+3pUw6JNvfSPtX05xFHtYy/1ni01eGCw==}
    engines: {node: '>=6 <7 || >=8'}
    dependencies:
      graceful-fs: 4.2.11
      jsonfile: 4.0.0
      universalify: 0.1.2
    dev: true

  /fs-extra/8.1.0:
    resolution: {integrity: sha512-yhlQgA6mnOJUKOsRUFsgJdQCvkKhcz8tlZG5HBQfReYZy46OwLcY+Zia0mtdHsOo9y/hP+CxMN0TU9QxoOtG4g==}
    engines: {node: '>=6 <7 || >=8'}
    dependencies:
      graceful-fs: 4.2.11
      jsonfile: 4.0.0
      universalify: 0.1.2
    dev: true

  /fs.realpath/1.0.0:
    resolution: {integrity: sha512-OO0pH2lK6a0hZnAdau5ItzHPI6pUlvI7jMVnxUQRtw4owF2wk8lOSabtGDCTP4Ggrg2MbGnWO9X8K1t4+fGMDw==}
    dev: true

  /fsevents/2.3.3:
    resolution: {integrity: sha512-5xoDfX+fL7faATnagmWPpbFtwh/R77WmMMqqHGS65C3vvB0YHrgF+B1YmZ3441tMj5n63k0212XNoJwzlhffQw==}
    engines: {node: ^8.16.0 || ^10.6.0 || >=11.0.0}
    os: [darwin]
    requiresBuild: true
    dev: true
    optional: true

  /function-bind/1.1.2:
    resolution: {integrity: sha512-7XHNxH7qX9xG5mIwxkhumTox/MIRNcOgDrxWsMt2pAr23WHp6MrRlN7FBSFpCpr+oVO0F744iUgR82nJMfG2SA==}
    dev: true

  /function.prototype.name/1.1.6:
    resolution: {integrity: sha512-Z5kx79swU5P27WEayXM1tBi5Ze/lbIyiNgU3qyXUOf9b2rgXYyF9Dy9Cx+IQv/Lc8WCG6L82zwUPpSS9hGehIg==}
    engines: {node: '>= 0.4'}
    dependencies:
      call-bind: 1.0.7
      define-properties: 1.2.1
      es-abstract: 1.22.2
      functions-have-names: 1.2.3
    dev: true

  /functions-have-names/1.2.3:
    resolution: {integrity: sha512-xckBUXyTIqT97tq2x2AMb+g163b5JFysYk0x4qxNFwbfQkmNZoiRHb6sPzI9/QV33WeuvVYBUIiD4NzNIyqaRQ==}
    dev: true

  /gensync/1.0.0-beta.2:
    resolution: {integrity: sha512-3hN7NaskYvMDLQY55gnW3NQ+mesEAepTqlg+VEbj7zzqEMBVNhzcGYYeqFo/TlYz6eQiFcp1HcsCZO+nGgS8zg==}
    engines: {node: '>=6.9.0'}
    dev: true

  /get-caller-file/2.0.5:
    resolution: {integrity: sha512-DyFP3BM/3YHTQOCUL/w0OZHR0lpKeGrxotcHWcqNEdnltqFwXVfhEBQ94eIo34AfQpo0rGki4cyIiftY06h2Fg==}
    engines: {node: 6.* || 8.* || >= 10.*}

  /get-func-name/2.0.0:
    resolution: {integrity: sha512-Hm0ixYtaSZ/V7C8FJrtZIuBBI+iSgL+1Aq82zSu8VQNB4S3Gk8e7Qs3VwBDJAhmRZcFqkl3tQu36g/Foh5I5ig==}
    dev: true

  /get-func-name/2.0.2:
    resolution: {integrity: sha512-8vXOvuE167CtIc3OyItco7N/dpRtBbYOsPsXCz7X/PMnlGjYjSGuZJgM1Y7mmew7BKf9BqvLX2tnOVy1BBUsxQ==}
    dev: true

  /get-intrinsic/1.2.4:
    resolution: {integrity: sha512-5uYhsJH8VJBTv7oslg4BznJYhDoRI6waYCxMmCdnTrcCrHA/fCFKoTFz2JKKE0HdDFUF7/oQuhzumXJK7paBRQ==}
    engines: {node: '>= 0.4'}
    dependencies:
      es-errors: 1.3.0
      function-bind: 1.1.2
      has-proto: 1.0.1
      has-symbols: 1.0.3
      hasown: 2.0.2
    dev: true

  /get-stream/5.2.0:
    resolution: {integrity: sha512-nBF+F1rAZVCu/p7rjzgA+Yb4lfYXrpl7a6VmJrU8wF9I1CKvP/QwPNZHnOlwbTkY6dvtFIzFMSyQXbLoTQPRpA==}
    engines: {node: '>=8'}
    dependencies:
      pump: 3.0.0
    dev: true

  /get-stream/8.0.1:
    resolution: {integrity: sha512-VaUJspBffn/LMCJVoMvSAdmscJyS1auj5Zulnn5UoYcY531UWmdwhRWkcGKnGU93m5HSXP9LP2usOryrBtQowA==}
    engines: {node: '>=16'}
    dev: true

  /get-symbol-description/1.0.0:
    resolution: {integrity: sha512-2EmdH1YvIQiZpltCNgkuiUnyukzxM/R6NDJX31Ke3BG1Nq5b0S2PhX59UKi9vZpPDQVdqn+1IcaAwnzTT5vCjw==}
    engines: {node: '>= 0.4'}
    dependencies:
      call-bind: 1.0.7
      get-intrinsic: 1.2.4
    dev: true

  /get-tsconfig/4.7.6:
    resolution: {integrity: sha512-ZAqrLlu18NbDdRaHq+AKXzAmqIUPswPWKUchfytdAjiRFnCe5ojG2bstg6mRiZabkKfCoL/e98pbBELIV/YCeA==}
    dependencies:
      resolve-pkg-maps: 1.0.0
    dev: true

  /get-uri/6.0.2:
    resolution: {integrity: sha512-5KLucCJobh8vBY1K07EFV4+cPZH3mrV9YeAruUseCQKHB58SGjjT2l9/eA9LD082IiuMjSlFJEcdJ27TXvbZNw==}
    engines: {node: '>= 14'}
    dependencies:
      basic-ftp: 5.0.4
      data-uri-to-buffer: 6.0.1
      debug: 4.3.4
      fs-extra: 8.1.0
    transitivePeerDependencies:
      - supports-color
    dev: true

  /getpass/0.1.7:
    resolution: {integrity: sha512-0fzj9JxOLfJ+XGLhR8ze3unN0KZCgZwiSSDz168VERjK8Wl8kVSdcu2kspd4s4wtAa1y/qrVRiAA0WclVsu0ng==}
    dependencies:
      assert-plus: 1.0.0
    dev: true

  /glob-parent/5.1.2:
    resolution: {integrity: sha512-AOIgSQCepiJYwP3ARnGx+5VnTu2HBYdzbGP45eLw1vr3zB3vZLeyed1sC9hnbcOc9/SrMyM5RPQrkGz4aS9Zow==}
    engines: {node: '>= 6'}
    dependencies:
      is-glob: 4.0.3

  /glob-parent/6.0.2:
    resolution: {integrity: sha512-XxwI8EOhVQgWp6iDL+3b0r86f4d6AX6zSU55HfB4ydCEuXLXc5FcYeOu+nnGftS4TEju/11rt4KJPTMgbfmv4A==}
    engines: {node: '>=10.13.0'}
    dependencies:
      is-glob: 4.0.3
    dev: true

  /glob-to-regexp/0.4.1:
    resolution: {integrity: sha512-lkX1HJXwyMcprw/5YUZc2s7DrpAiHB21/V+E1rHUrVNokkvB6bqMzT0VfV6/86ZNabt1k14YOIaT7nDvOX3Iiw==}
    dev: true

  /glob/10.3.9:
    resolution: {integrity: sha512-2tU/LKevAQvDVuVJ9pg9Yv9xcbSh+TqHuTaXTNbQwf+0kDl9Fm6bMovi4Nm5c8TVvfxo2LLcqCGtmO9KoJaGWg==}
    engines: {node: '>=16 || 14 >=14.17'}
    hasBin: true
    dependencies:
      foreground-child: 3.1.1
      jackspeak: 2.3.5
      minimatch: 9.0.5
      minipass: 7.1.2
      path-scurry: 1.10.1
    dev: true

  /glob/7.2.0:
    resolution: {integrity: sha512-lmLf6gtyrPq8tTjSmrO94wBeQbFR3HbLHbuyD69wuyQkImp2hWqMGB47OX65FBkPffO641IP9jWa1z4ivqG26Q==}
    dependencies:
      fs.realpath: 1.0.0
      inflight: 1.0.6
      inherits: 2.0.4
      minimatch: 3.1.2
      once: 1.4.0
      path-is-absolute: 1.0.1
    dev: true

  /glob/7.2.3:
    resolution: {integrity: sha512-nFR0zLpU2YCaRxwoCJvL6UvCH2JFyFVIvwTLsIf21AuHlMskA1hhTdk+LlYJtOlYt9v6dvszD2BGRqBL+iQK9Q==}
    dependencies:
      fs.realpath: 1.0.0
      inflight: 1.0.6
      inherits: 2.0.4
      minimatch: 3.1.2
      once: 1.4.0
      path-is-absolute: 1.0.1
    dev: true

  /glob/8.1.0:
    resolution: {integrity: sha512-r8hpEjiQEYlF2QU0df3dS+nxxSIreXQS1qRhMJM0Q5NDdR386C7jb7Hwwod8Fgiuex+k0GFjgft18yvxm5XoCQ==}
    engines: {node: '>=12'}
    dependencies:
      fs.realpath: 1.0.0
      inflight: 1.0.6
      inherits: 2.0.4
      minimatch: 5.1.6
      once: 1.4.0
    dev: true

  /globals/11.12.0:
    resolution: {integrity: sha512-WOBp/EEGUiIsJSp7wcv/y6MO+lV9UoncWqxuFfm8eBwzWNgyfBd6Gz+IeKQ9jCmyhoH99g15M3T+QaVHFjizVA==}
    engines: {node: '>=4'}
    dev: true

  /globals/13.22.0:
    resolution: {integrity: sha512-H1Ddc/PbZHTDVJSnj8kWptIRSD6AM3pK+mKytuIVF4uoBV7rshFlhhvA58ceJ5wp3Er58w6zj7bykMpYXt3ETw==}
    engines: {node: '>=8'}
    dependencies:
      type-fest: 0.20.2
    dev: true

  /globalthis/1.0.3:
    resolution: {integrity: sha512-sFdI5LyBiNTHjRd7cGPWapiHWMOXKyuBNX/cWJ3NfzrZQVa8GI/8cofCl74AOVqq9W5kNmguTIzJ/1s2gyI9wA==}
    engines: {node: '>= 0.4'}
    dependencies:
      define-properties: 1.2.1
    dev: true

  /globby/11.1.0:
    resolution: {integrity: sha512-jhIXaOzy1sb8IyocaruWSn1TjmnBVs8Ayhcy83rmxNJ8q2uWKCAj3CnJY+KpGSXCueAPc0i05kVvVKtP1t9S3g==}
    engines: {node: '>=10'}
    dependencies:
      array-union: 2.1.0
      dir-glob: 3.0.1
      fast-glob: 3.3.2
      ignore: 5.2.4
      merge2: 1.4.1
      slash: 3.0.0
    dev: true

  /globby/14.0.2:
    resolution: {integrity: sha512-s3Fq41ZVh7vbbe2PN3nrW7yC7U7MFVc5c98/iTl9c2GawNMKx/J648KQRW6WKkuU8GIbbh2IXfIRQjOZnXcTnw==}
    engines: {node: '>=18'}
    dependencies:
      '@sindresorhus/merge-streams': 2.3.0
      fast-glob: 3.3.2
      ignore: 5.2.4
      path-type: 5.0.0
      slash: 5.1.0
      unicorn-magic: 0.1.0

  /gopd/1.0.1:
    resolution: {integrity: sha512-d65bNlIadxvpb/A2abVdlqKqV563juRnZ1Wtk6s1sIR8uNsXR70xqIzVqxVf1eTqDunwT2MkczEeaezCKTZhwA==}
    dependencies:
      get-intrinsic: 1.2.4
    dev: true

  /graceful-fs/4.2.11:
    resolution: {integrity: sha512-RbJ5/jmFcNNCcDV5o9eTnBLJ/HszWV0P73bc+Ff4nS/rJj+YaS6IGyiOL0VoBYX+l1Wrl3k63h/KrH+nhJ0XvQ==}

  /grapheme-splitter/1.0.4:
    resolution: {integrity: sha512-bzh50DW9kTPM00T8y4o8vQg89Di9oLJVLW/KaOGIXJWP/iqCN6WKYkbNOF04vFLJhwcpYUh9ydh/+5vpOqV4YQ==}
    dev: false

  /graphemer/1.4.0:
    resolution: {integrity: sha512-EtKwoO6kxCL9WO5xipiHTZlSzBm7WLT627TqC/uVRd0HKmq8NXyebnNYxDoBi7wt8eTWrUrKXCOVaFq9x1kgag==}
    dev: true

  /growl/1.10.5:
    resolution: {integrity: sha512-qBr4OuELkhPenW6goKVXiv47US3clb3/IbuWF9KNKEijAy9oeHxU9IgzjvJhHkUzhaj7rOUD7+YGWqUjLp5oSA==}
    engines: {node: '>=4.x'}
    dev: true

  /handlebars/4.7.8:
    resolution: {integrity: sha512-vafaFqs8MZkRrSX7sFVUdo3ap/eNiLnb4IakshzvP56X5Nr1iGKAIqdX6tMlm6HcNRIkr6AxO5jFEoJzzpT8aQ==}
    engines: {node: '>=0.4.7'}
    hasBin: true
    dependencies:
      minimist: 1.2.8
      neo-async: 2.6.2
      source-map: 0.6.1
      wordwrap: 1.0.0
    optionalDependencies:
      uglify-js: 3.17.4
    dev: false

  /har-schema/2.0.0:
    resolution: {integrity: sha512-Oqluz6zhGX8cyRaTQlFMPw80bSJVG2x/cFb8ZPhUILGgHka9SsokCCOQgpveePerqidZOrT14ipqfJb7ILcW5Q==}
    engines: {node: '>=4'}
    dev: true

  /har-validator/5.1.5:
    resolution: {integrity: sha512-nmT2T0lljbxdQZfspsno9hgrG3Uir6Ks5afism62poxqBM6sDnMEuPmzTq8XN0OEwqKLLdh1jQI3qyE66Nzb3w==}
    engines: {node: '>=6'}
    deprecated: this library is no longer supported
    dependencies:
      ajv: 6.12.6
      har-schema: 2.0.0
    dev: true

  /has-bigints/1.0.2:
    resolution: {integrity: sha512-tSvCKtBr9lkF0Ex0aQiP9N+OpV4zi2r/Nee5VkRDbaqv35RLYMzbwQfFSZZH0kR+Rd6302UJZ2p/bJCEoR3VoQ==}
    dev: true

  /has-flag/3.0.0:
    resolution: {integrity: sha512-sKJf1+ceQBr4SMkvQnBDNDtf4TXpVhVGateu0t918bl30FnbE2m4vNLX+VWe/dpjlb+HugGYzW7uQXH98HPEYw==}
    engines: {node: '>=4'}

  /has-flag/4.0.0:
    resolution: {integrity: sha512-EykJT/Q1KjTWctppgIAgfSO0tKVuZUjhgMr17kqTumMl6Afv3EISleU7qZUzoXDFTAHTDC4NOoG/ZxU3EvlMPQ==}
    engines: {node: '>=8'}

  /has-property-descriptors/1.0.2:
    resolution: {integrity: sha512-55JNKuIW+vq4Ke1BjOTjM2YctQIvCT7GFzHwmfZPGo5wnrgkid0YQtnAleFSqumZm4az3n2BS+erby5ipJdgrg==}
    dependencies:
      es-define-property: 1.0.0
    dev: true

  /has-proto/1.0.1:
    resolution: {integrity: sha512-7qE+iP+O+bgF9clE5+UoBFzE65mlBiVj3tKCrlNQ0Ogwm0BjpT/gK4SlLYDMybDh5I3TCTKnPPa0oMG7JDYrhg==}
    engines: {node: '>= 0.4'}
    dev: true

  /has-symbols/1.0.3:
    resolution: {integrity: sha512-l3LCuF6MgDNwTDKkdYGEihYjt5pRPbEg46rtlmnSPlUbgmB8LOIrKJbYYFBSbnPaJexMKtiPO8hmeRjRz2Td+A==}
    engines: {node: '>= 0.4'}
    dev: true

  /has-tostringtag/1.0.0:
    resolution: {integrity: sha512-kFjcSNhnlGV1kyoGk7OXKSawH5JOb/LzUc5w9B02hOTO0dfFRjbHQKvg1d6cf3HbeUmtU9VbbV3qzZ2Teh97WQ==}
    engines: {node: '>= 0.4'}
    dependencies:
      has-symbols: 1.0.3
    dev: true

  /has/1.0.3:
    resolution: {integrity: sha512-f2dvO0VU6Oej7RkWJGrehjbzMAjFp5/VKPp5tTpWIV4JHHZK1/BxbFRtf/siA2SWTe09caDmVtYYzWEIbBS4zw==}
    engines: {node: '>= 0.4.0'}
    dependencies:
      function-bind: 1.1.2
    dev: true

  /hasown/2.0.2:
    resolution: {integrity: sha512-0hJU9SCPvmMzIBdZFqNPXWa6dqh7WdH0cII9y+CyS8rG3nL48Bclra9HmKhVVUHyPWNH5Y7xDwAB7bfgSjkUMQ==}
    engines: {node: '>= 0.4'}
    dependencies:
      function-bind: 1.1.2
    dev: true

  /he/1.2.0:
    resolution: {integrity: sha512-F/1DnUGPopORZi0ni+CvrCgHQ5FyEAHRLSApuYWMmrbSwoN2Mn/7k+Gl38gJnR7yyDZk6WLXwiGod1JOWNDKGw==}
    hasBin: true
    dev: true

  /hosted-git-info/2.8.9:
    resolution: {integrity: sha512-mxIDAb9Lsm6DoOJ7xH+5+X4y1LU/4Hi50L9C5sIswK3JzULS4bwk1FvjdBgvYR4bzT4tuUQiC15FE2f5HbLvYw==}
    dev: true

  /html-escaper/2.0.2:
    resolution: {integrity: sha512-H2iMtd0I4Mt5eYiapRdIDjp+XzelXQ0tFE4JS7YFwFevXXMmOp9myNrUvCg0D6ws8iqkRPBfKHgbwig1SmlLfg==}
    dev: true

  /http-errors/2.0.0:
    resolution: {integrity: sha512-FtwrG/euBzaEjYeRqOgly7G0qviiXoJWnvEH2Z1plBdXgbyjv34pHTSb9zoeHMyDy33+DWy5Wt9Wo+TURtOYSQ==}
    engines: {node: '>= 0.8'}
    dependencies:
      depd: 2.0.0
      inherits: 2.0.4
      setprototypeof: 1.2.0
      statuses: 2.0.1
      toidentifier: 1.0.1
    dev: true

  /http-proxy-agent/5.0.0:
    resolution: {integrity: sha512-n2hY8YdoRE1i7r6M0w9DIw5GgZN0G25P8zLCRQ8rjXtTU3vsNFBI/vWK/UIeE6g5MUUz6avwAPXmL6Fy9D/90w==}
    engines: {node: '>= 6'}
    dependencies:
      '@tootallnate/once': 2.0.0
      agent-base: 6.0.2
      debug: 4.3.4
    transitivePeerDependencies:
      - supports-color

  /http-proxy-agent/7.0.2:
    resolution: {integrity: sha512-T1gkAiYYDWYx3V5Bmyu7HcfcvL7mUrTWiM6yOfa3PIphViJ/gFPbvidQ+veqSOHci/PxBcDabeUNCzpOODJZig==}
    engines: {node: '>= 14'}
    dependencies:
      agent-base: 7.1.0
      debug: 4.3.4
    transitivePeerDependencies:
      - supports-color
    dev: true

  /http-proxy/1.18.1:
    resolution: {integrity: sha512-7mz/721AbnJwIVbnaSv1Cz3Am0ZLT/UBwkC92VlxhXv/k/BBQfM2fXElQNC27BVGr0uwUpplYPQM9LnaBMR5NQ==}
    engines: {node: '>=8.0.0'}
    dependencies:
      eventemitter3: 4.0.7
      follow-redirects: 1.15.3
      requires-port: 1.0.0
    transitivePeerDependencies:
      - debug
    dev: true

  /http-signature/1.2.0:
    resolution: {integrity: sha512-CAbnr6Rz4CYQkLYUtSNXxQPUH2gK8f3iWexVlsnMeD+GjlsQ0Xsy1cOX+mN3dtxYomRy21CiOzU8Uhw6OwncEQ==}
    engines: {node: '>=0.8', npm: '>=1.3.7'}
    dependencies:
      assert-plus: 1.0.0
      jsprim: 1.4.2
      sshpk: 1.17.0
    dev: true

  /https-proxy-agent/5.0.1:
    resolution: {integrity: sha512-dFcAjpTQFgoLMzC2VwU+C/CbS7uRL0lWmxDITmqm7C+7F0Odmj6s9l6alZc6AELXhrnggM2CeWSXHGOdX2YtwA==}
    engines: {node: '>= 6'}
    dependencies:
      agent-base: 6.0.2
      debug: 4.3.4
    transitivePeerDependencies:
      - supports-color

  /https-proxy-agent/7.0.4:
    resolution: {integrity: sha512-wlwpilI7YdjSkWaQ/7omYBMTliDcmCN8OLihO6I9B86g06lMyAoqgoDpV0XqoaPOKj+0DIdAvnsWfyAAhmimcg==}
    engines: {node: '>= 14'}
    dependencies:
      agent-base: 7.1.0
      debug: 4.3.4
    transitivePeerDependencies:
      - supports-color
    dev: true

  /human-signals/5.0.0:
    resolution: {integrity: sha512-AXcZb6vzzrFAUE61HnN4mpLqd/cSIwNQjtNWR0euPm6y0iqx3G4gOXaIDdtdDwZmhwe82LA6+zinmW4UBWVePQ==}
    engines: {node: '>=16.17.0'}
    dev: true

  /iconv-lite/0.4.24:
    resolution: {integrity: sha512-v3MXnZAcvnywkTUEZomIActle7RXXeedOR31wwl7VlyoXO4Qi9arvSenNQWne1TcRwhCL1HwLI21bEqdpj8/rA==}
    engines: {node: '>=0.10.0'}
    dependencies:
      safer-buffer: 2.1.2
    dev: true

  /iconv-lite/0.6.3:
    resolution: {integrity: sha512-4fCk79wshMdzMp2rH06qWrJE4iolqLhCUH+OiuIgU++RB0+94NlDL81atO7GX55uUKueo0txHNtvEyI6D7WdMw==}
    engines: {node: '>=0.10.0'}
    dependencies:
      safer-buffer: 2.1.2
    dev: true

  /ieee754/1.2.1:
    resolution: {integrity: sha512-dcyqhDvX1C46lXZcVqCpK+FtMRQVdIMN6/Df5js2zouUsqG7I6sFxitIC+7KYK29KdXOLHdu9zL4sFnoVQnqaA==}
    dev: true

  /ignore/5.2.4:
    resolution: {integrity: sha512-MAb38BcSbH0eHNBxn7ql2NH/kX33OkB3lZ1BNdh7ENeRChHTYsTvWrMubiIAMNS2llXEEgZ1MUOBtXChP3kaFQ==}
    engines: {node: '>= 4'}

  /import-fresh/3.3.0:
    resolution: {integrity: sha512-veYYhQa+D1QBKznvhUHxb8faxlrwUnxseDAbAp457E0wLNio2bOSKnjYDhMj+YiAq61xrMGhQk9iXVk5FzgQMw==}
    engines: {node: '>=6'}
    dependencies:
      parent-module: 1.0.1
      resolve-from: 4.0.0
    dev: true

  /import-lazy/4.0.0:
    resolution: {integrity: sha512-rKtvo6a868b5Hu3heneU+L4yEQ4jYKLtjpnPeUdK7h0yzXGmyBTypknlkCvHFBqfX9YlorEiMM6Dnq/5atfHkw==}
    engines: {node: '>=8'}
    dev: true

  /import-local/3.1.0:
    resolution: {integrity: sha512-ASB07uLtnDs1o6EHjKpX34BKYDSqnFerfTOJL2HvMqF70LnxpjkzDB8J44oT9pu4AMPkQwf8jl6szgvNd2tRIg==}
    engines: {node: '>=8'}
    hasBin: true
    dependencies:
      pkg-dir: 4.2.0
      resolve-cwd: 3.0.0
    dev: true

  /imurmurhash/0.1.4:
    resolution: {integrity: sha512-JmXMZ6wuvDmLiHEml9ykzqO6lwFbof0GG4IkcGaENdCRDDmMVnny7s5HsIgHCbaq0w2MyPhDqkhTUgS2LU2PHA==}
    engines: {node: '>=0.8.19'}
    dev: true

  /inflight/1.0.6:
    resolution: {integrity: sha512-k92I/b08q4wvFscXCLvqfsHCrjrF7yiXsQuIVvVE7N82W3+aqpzuUdBbfhWcy/FZR3/4IgflMgKLOsvPDrGCJA==}
    deprecated: This module is not supported, and leaks memory. Do not use it. Check out lru-cache if you want a good and tested way to coalesce async requests by a key value, which is much more comprehensive and powerful.
    dependencies:
      once: 1.4.0
      wrappy: 1.0.2
    dev: true

  /inherits/2.0.4:
    resolution: {integrity: sha512-k/vGaX4/Yla3WzyMCvTQOXYeIHvqOKtnqBduzTHpzpQZzAskKMhZ2K+EnBiSM9zGSoIFeMpXKxa4dYeZIQqewQ==}
    dev: true

  /internal-slot/1.0.5:
    resolution: {integrity: sha512-Y+R5hJrzs52QCG2laLn4udYVnxsfny9CpOhNhUvk/SSSVyF6T27FzRbF0sroPidSu3X8oEAkOn2K804mjpt6UQ==}
    engines: {node: '>= 0.4'}
    dependencies:
      get-intrinsic: 1.2.4
      has: 1.0.3
      side-channel: 1.0.6
    dev: true

  /interpret/2.2.0:
    resolution: {integrity: sha512-Ju0Bz/cEia55xDwUWEa8+olFpCiQoypjnQySseKtmjNrnps3P+xfpUmGr90T7yjlVJmOtybRvPXhKMbHr+fWnw==}
    engines: {node: '>= 0.10'}
    dev: true

  /ip/1.1.8:
    resolution: {integrity: sha512-PuExPYUiu6qMBQb4l06ecm6T6ujzhmh+MeJcW9wa89PoAz5pvd4zPgN5WJV104mb6S2T1AwNIAaB70JNrLQWhg==}
    dev: true

  /ip/2.0.0:
    resolution: {integrity: sha512-WKa+XuLG1A1R0UWhl2+1XQSi+fZWMsYKffMZTTYsiZaUD8k2yDAj5atimTUD2TZkyCkNEeYE5NhFZmupOGtjYQ==}
    dev: true

  /ipaddr.js/1.9.1:
    resolution: {integrity: sha512-0KI/607xoxSToH7GjN1FfSbLoU0+btTicjsQSWQlh/hZykN8KpmMf7uYwPW3R+akZ6R/w18ZlXSHBYXiYUPO3g==}
    engines: {node: '>= 0.10'}
    dev: true

  /is-arguments/1.1.1:
    resolution: {integrity: sha512-8Q7EARjzEnKpt/PCD7e1cgUS0a6X8u5tdSiMqXhojOdoV9TsMsiO+9VLC5vAmO8N7/GmXn7yjR8qnA6bVAEzfA==}
    engines: {node: '>= 0.4'}
    dependencies:
      call-bind: 1.0.7
      has-tostringtag: 1.0.0
    dev: true

  /is-array-buffer/3.0.2:
    resolution: {integrity: sha512-y+FyyR/w8vfIRq4eQcM1EYgSTnmHXPqaF+IgzgraytCFq5Xh8lllDVmAZolPJiZttZLeFSINPYMaEJ7/vWUa1w==}
    dependencies:
      call-bind: 1.0.7
      get-intrinsic: 1.2.4
      is-typed-array: 1.1.12
    dev: true

  /is-arrayish/0.2.1:
    resolution: {integrity: sha512-zz06S8t0ozoDXMG+ube26zeCTNXcKIPJZJi8hBrF4idCLms4CG9QtK7qBl1boi5ODzFpjswb5JPmHCbMpjaYzg==}
    dev: true

  /is-arrayish/0.3.2:
    resolution: {integrity: sha512-eVRqCvVlZbuw3GrM63ovNSNAeA1K16kaR/LRY/92w0zxQ5/1YzwblUX652i4Xs9RwAGjW9d9y6X88t8OaAJfWQ==}
    dev: true

  /is-bigint/1.0.4:
    resolution: {integrity: sha512-zB9CruMamjym81i2JZ3UMn54PKGsQzsJeo6xvN3HJJ4CAsQNB6iRutp2To77OfCNuoxspsIhzaPoO1zyCEhFOg==}
    dependencies:
      has-bigints: 1.0.2
    dev: true

  /is-binary-path/2.1.0:
    resolution: {integrity: sha512-ZMERYes6pDydyuGidse7OsHxtbI7WVeUEozgR/g7rd0xUimYNlvZRE/K2MgZTjWy725IfelLeVcEM97mmtRGXw==}
    engines: {node: '>=8'}
    dependencies:
      binary-extensions: 2.2.0
    dev: true

  /is-boolean-object/1.1.2:
    resolution: {integrity: sha512-gDYaKHJmnj4aWxyj6YHyXVpdQawtVLHU5cb+eztPGczf6cjuTdwve5ZIEfgXqH4e57An1D1AKf8CZ3kYrQRqYA==}
    engines: {node: '>= 0.4'}
    dependencies:
      call-bind: 1.0.7
      has-tostringtag: 1.0.0
    dev: true

  /is-callable/1.2.7:
    resolution: {integrity: sha512-1BC0BVFhS/p0qtw6enp8e+8OD0UrK0oFLztSjNzhcKA3WDuJxxAPXzPuPtKkjEY9UUoEWlX/8fgKeu2S8i9JTA==}
    engines: {node: '>= 0.4'}
    dev: true

  /is-core-module/2.13.0:
    resolution: {integrity: sha512-Z7dk6Qo8pOCp3l4tsX2C5ZVas4V+UxwQodwZhLopL91TX8UyyHEXafPcyoeeWuLrwzHcr3igO78wNLwHJHsMCQ==}
    dependencies:
      has: 1.0.3
    dev: true

  /is-date-object/1.0.5:
    resolution: {integrity: sha512-9YQaSxsAiSwcvS33MBk3wTCVnWK+HhF8VZR2jRxehM16QcVOdHqPn4VPHmRK4lSr38n9JriurInLcP90xsYNfQ==}
    engines: {node: '>= 0.4'}
    dependencies:
      has-tostringtag: 1.0.0
    dev: true

  /is-docker/2.2.1:
    resolution: {integrity: sha512-F+i2BKsFrH66iaUFc0woD8sLy8getkwTwtOBjvs56Cx4CgJDeKQeqfz8wAYiSb8JOprWhHH5p77PbmYCvvUuXQ==}
    engines: {node: '>=8'}
    hasBin: true
    dev: true

  /is-extglob/2.1.1:
    resolution: {integrity: sha512-SbKbANkN603Vi4jEZv49LeVJMn4yGwsbzZworEoyEiutsN3nJYdbO36zfhGJ6QEDpOZIFkDtnq5JRxmvl3jsoQ==}
    engines: {node: '>=0.10.0'}

  /is-fullwidth-code-point/3.0.0:
    resolution: {integrity: sha512-zymm5+u+sCsSWyD9qNaejV3DFvhCKclKdizYaJUuHA83RLjb7nSuGnddCHGv0hk+KY7BMAlsWeK4Ueg6EV6XQg==}
    engines: {node: '>=8'}

  /is-glob/4.0.3:
    resolution: {integrity: sha512-xelSayHH36ZgE7ZWhli7pW34hNbNl8Ojv5KVmkJD4hBdD3th8Tfk9vYasLM+mXWOZhFkgZfxhLSnrwRr4elSSg==}
    engines: {node: '>=0.10.0'}
    dependencies:
      is-extglob: 2.1.1

  /is-map/2.0.2:
    resolution: {integrity: sha512-cOZFQQozTha1f4MxLFzlgKYPTyj26picdZTx82hbc/Xf4K/tZOOXSCkMvU4pKioRXGDLJRn0GM7Upe7kR721yg==}
    dev: true

  /is-negative-zero/2.0.2:
    resolution: {integrity: sha512-dqJvarLawXsFbNDeJW7zAz8ItJ9cd28YufuuFzh0G8pNHjJMnY08Dv7sYX2uF5UpQOwieAeOExEYAWWfu7ZZUA==}
    engines: {node: '>= 0.4'}
    dev: true

  /is-number-object/1.0.7:
    resolution: {integrity: sha512-k1U0IRzLMo7ZlYIfzRu23Oh6MiIFasgpb9X76eqfFZAqwH44UI4KTBvBYIZ1dSL9ZzChTB9ShHfLkR4pdW5krQ==}
    engines: {node: '>= 0.4'}
    dependencies:
      has-tostringtag: 1.0.0
    dev: true

  /is-number/7.0.0:
    resolution: {integrity: sha512-41Cifkg6e8TylSpdtTpeLVMqvSBEVzTttHvERD741+pnZ8ANv0004MRL43QKPDlK9cGvNp6NZWZUBlbGXYxxng==}
    engines: {node: '>=0.12.0'}

  /is-path-inside/3.0.3:
    resolution: {integrity: sha512-Fd4gABb+ycGAmKou8eMftCupSir5lRxqf4aD/vd0cD2qc4HL07OjCeuHMr8Ro4CoMaeCKDB0/ECBOVWjTwUvPQ==}
    engines: {node: '>=8'}
    dev: true

  /is-plain-obj/2.1.0:
    resolution: {integrity: sha512-YWnfyRwxL/+SsrWYfOpUtz5b3YD+nyfkHvjbcanzk8zgyO4ASD67uVMRt8k5bM4lLMDnXfriRhOpemw+NfT1eA==}
    engines: {node: '>=8'}
    dev: true

  /is-plain-object/2.0.4:
    resolution: {integrity: sha512-h5PpgXkWitc38BBMYawTYMWJHFZJVnBquFE57xFpjB8pJFiF6gZ+bU+WyI/yqXiFR5mdLsgYNaPe8uao6Uv9Og==}
    engines: {node: '>=0.10.0'}
    dependencies:
      isobject: 3.0.1
    dev: true

  /is-promise/4.0.0:
    resolution: {integrity: sha512-hvpoI6korhJMnej285dSg6nu1+e6uxs7zG3BYAm5byqDsgJNWwxzM6z6iZiAgQR4TJ30JmBTOwqZUw3WlyH3AQ==}
    dev: true

  /is-regex/1.1.4:
    resolution: {integrity: sha512-kvRdxDsxZjhzUX07ZnLydzS1TU/TJlTUHHY4YLL87e37oUA49DfkLqgy+VjFocowy29cKvcSiu+kIv728jTTVg==}
    engines: {node: '>= 0.4'}
    dependencies:
      call-bind: 1.0.7
      has-tostringtag: 1.0.0
    dev: true

  /is-set/2.0.2:
    resolution: {integrity: sha512-+2cnTEZeY5z/iXGbLhPrOAaK/Mau5k5eXq9j14CpRTftq0pAJu2MwVRSZhyZWBzx3o6X795Lz6Bpb6R0GKf37g==}
    dev: true

  /is-shared-array-buffer/1.0.2:
    resolution: {integrity: sha512-sqN2UDu1/0y6uvXyStCOzyhAjCSlHceFoMKJW8W9EU9cvic/QdsZ0kEU93HEy3IUEFZIiH/3w+AH/UQbPHNdhA==}
    dependencies:
      call-bind: 1.0.7
    dev: true

  /is-stream/2.0.1:
    resolution: {integrity: sha512-hFoiJiTl63nn+kstHGBtewWSKnQLpyb155KHheA1l39uvtO9nWIop1p3udqPcUd/xbF1VLMO4n7OI6p7RbngDg==}
    engines: {node: '>=8'}
    dev: true

  /is-stream/3.0.0:
    resolution: {integrity: sha512-LnQR4bZ9IADDRSkvpqMGvt/tEJWclzklNgSw48V5EAaAeDd6qGvN8ei6k5p0tvxSR171VmGyHuTiAOfxAbr8kA==}
    engines: {node: ^12.20.0 || ^14.13.1 || >=16.0.0}
    dev: true

  /is-string/1.0.7:
    resolution: {integrity: sha512-tE2UXzivje6ofPW7l23cjDOMa09gb7xlAqG6jG5ej6uPV32TlWP3NKPigtaGeHNu9fohccRYvIiZMfOOnOYUtg==}
    engines: {node: '>= 0.4'}
    dependencies:
      has-tostringtag: 1.0.0
    dev: true

  /is-symbol/1.0.4:
    resolution: {integrity: sha512-C/CPBqKWnvdcxqIARxyOh4v1UUEOCHpgDa0WYgpKDFMszcrPcffg5uhwSgPCLD2WWxmq6isisz87tzT01tuGhg==}
    engines: {node: '>= 0.4'}
    dependencies:
      has-symbols: 1.0.3
    dev: true

  /is-typed-array/1.1.12:
    resolution: {integrity: sha512-Z14TF2JNG8Lss5/HMqt0//T9JeHXttXy5pH/DBU4vi98ozO2btxzq9MwYDZYnKwU8nRsz/+GVFVRDq3DkVuSPg==}
    engines: {node: '>= 0.4'}
    dependencies:
      which-typed-array: 1.1.11
    dev: true

  /is-typedarray/1.0.0:
    resolution: {integrity: sha512-cyA56iCMHAh5CdzjJIa4aohJyeO1YbwLi3Jc35MmRU6poroFjIGZzUzupGiRPOjgHg9TLu43xbpwXk523fMxKA==}
    dev: true

  /is-unicode-supported/0.1.0:
    resolution: {integrity: sha512-knxG2q4UC3u8stRGyAVJCOdxFmv5DZiRcdlIaAQXAbSfJya+OhopNotLQrstBhququ4ZpuKbDc/8S6mgXgPFPw==}
    engines: {node: '>=10'}
    dev: true

  /is-weakmap/2.0.1:
    resolution: {integrity: sha512-NSBR4kH5oVj1Uwvv970ruUkCV7O1mzgVFO4/rev2cLRda9Tm9HrL70ZPut4rOHgY0FNrUu9BCbXA2sdQ+x0chA==}
    dev: true

  /is-weakref/1.0.2:
    resolution: {integrity: sha512-qctsuLZmIQ0+vSSMfoVvyFe2+GSEvnmZ2ezTup1SBse9+twCCeial6EEi3Nc2KFcf6+qz2FBPnjXsk8xhKSaPQ==}
    dependencies:
      call-bind: 1.0.7
    dev: true

  /is-weakset/2.0.2:
    resolution: {integrity: sha512-t2yVvttHkQktwnNNmBQ98AhENLdPUTDTE21uPqAQ0ARwQfGeQKRVS0NNurH7bTf7RrvcVn1OOge45CnBeHCSmg==}
    dependencies:
      call-bind: 1.0.7
      get-intrinsic: 1.2.4
    dev: true

  /is-wsl/2.2.0:
    resolution: {integrity: sha512-fKzAra0rGJUUBwGBgNkHZuToZcn+TtXHpeCgmkMJMMYx1sQDYaCSyjJBSCa2nH1DGm7s3n1oBnohoVTBaN7Lww==}
    engines: {node: '>=8'}
    dependencies:
      is-docker: 2.2.1
    dev: true

  /isarray/0.0.1:
    resolution: {integrity: sha512-D2S+3GLxWH+uhrNEcoh/fnmYeP8E8/zHl644d/jdA0g2uyXvy3sb0qxotE+ne0LtccHknQzWwZEzhak7oJ0COQ==}
    dev: true

  /isarray/1.0.0:
    resolution: {integrity: sha512-VLghIWNM6ELQzo7zwmcg0NmTVyWKYjvIeM83yjp0wRDTmUnrM678fQbcKBo6n2CJEF0szoG//ytg+TKla89ALQ==}
    dev: true

  /isarray/2.0.5:
    resolution: {integrity: sha512-xHjhDr3cNBK0BzdUJSPXZntQUx/mwMS5Rw4A7lPJ90XGAO6ISP/ePDNuo0vhqOZU+UD5JoodwCAAoZQd3FeAKw==}
    dev: true

  /isbinaryfile/4.0.10:
    resolution: {integrity: sha512-iHrqe5shvBUcFbmZq9zOQHBoeOhZJu6RQGrDpBgenUm/Am+F3JM2MgQj+rK3Z601fzrL5gLZWtAPH2OBaSVcyw==}
    engines: {node: '>= 8.0.0'}
    dev: true

  /isexe/2.0.0:
    resolution: {integrity: sha512-RHxMLp9lnKHGHRng9QFhRCMbYAcVpn69smSGcq3f36xjgVVWThj4qqLbTLlq7Ssj8B+fIQ1EuCEGI2lKsyQeIw==}
    dev: true

  /isobject/3.0.1:
    resolution: {integrity: sha512-WhB9zCku7EGTj/HQQRz5aUQEUeoQZH2bWcltRErOpymJ4boYE6wL9Tbr23krRPSZ+C5zqNSrSw+Cc7sZZ4b7vg==}
    engines: {node: '>=0.10.0'}
    dev: true

  /isstream/0.1.2:
    resolution: {integrity: sha512-Yljz7ffyPbrLpLngrMtZ7NduUgVvi6wG9RJ9IUcyCd59YQ911PBJphODUcbOVbqYfxe1wuYf/LJ8PauMRwsM/g==}
    dev: true

  /istanbul-lib-coverage/3.2.2:
    resolution: {integrity: sha512-O8dpsF+r0WV/8MNRKfnmrtCWhuKjxrq2w+jpzBL5UZKTi2LeVWnWOmWRxFlesJONmc+wLAGvKQZEOanko0LFTg==}
    engines: {node: '>=8'}
    dev: true

  /istanbul-lib-instrument/6.0.2:
    resolution: {integrity: sha512-1WUsZ9R1lA0HtBSohTkm39WTPlNKSJ5iFk7UwqXkBLoHQT+hfqPsfsTDVuZdKGaBwn7din9bS7SsnoAr943hvw==}
    engines: {node: '>=10'}
    dependencies:
      '@babel/core': 7.24.7
      '@babel/parser': 7.24.7
      '@istanbuljs/schema': 0.1.3
      istanbul-lib-coverage: 3.2.2
      semver: 7.6.3
    transitivePeerDependencies:
      - supports-color
    dev: true

  /istanbul-lib-report/3.0.1:
    resolution: {integrity: sha512-GCfE1mtsHGOELCU8e/Z7YWzpmybrx/+dSTfLrvY8qRmaY6zXTKWn6WQIjaAFw069icm6GVMNkgu0NzI4iPZUNw==}
    engines: {node: '>=10'}
    dependencies:
      istanbul-lib-coverage: 3.2.2
      make-dir: 4.0.0
      supports-color: 7.2.0
    dev: true

  /istanbul-lib-source-maps/5.0.4:
    resolution: {integrity: sha512-wHOoEsNJTVltaJp8eVkm8w+GVkVNHT2YDYo53YdzQEL2gWm1hBX5cGFR9hQJtuGLebidVX7et3+dmDZrmclduw==}
    engines: {node: '>=10'}
    dependencies:
      '@jridgewell/trace-mapping': 0.3.25
      debug: 4.3.4
      istanbul-lib-coverage: 3.2.2
    transitivePeerDependencies:
      - supports-color
    dev: true

  /istanbul-reports/3.1.7:
    resolution: {integrity: sha512-BewmUXImeuRk2YY0PVbxgKAysvhRPUQE0h5QRM++nVWyubKGV0l8qQ5op8+B2DOmwSe63Jivj0BjkPQVf8fP5g==}
    engines: {node: '>=8'}
    dependencies:
      html-escaper: 2.0.2
      istanbul-lib-report: 3.0.1
    dev: true

  /jackspeak/2.3.5:
    resolution: {integrity: sha512-Ratx+B8WeXLAtRJn26hrhY8S1+Jz6pxPMrkrdkgb/NstTNiqMhX0/oFVu5wX+g5n6JlEu2LPsDJmY8nRP4+alw==}
    engines: {node: '>=14'}
    dependencies:
      '@isaacs/cliui': 8.0.2
    optionalDependencies:
      '@pkgjs/parseargs': 0.11.0
    dev: true

  /jackspeak/4.0.2:
    resolution: {integrity: sha512-bZsjR/iRjl1Nk1UkjGpAzLNfQtzuijhn2g+pbZb98HQ1Gk8vM9hfbxeMBP+M2/UUdwj0RqGG3mlvk2MsAqwvEw==}
    engines: {node: 20 || >=22}
    dependencies:
      '@isaacs/cliui': 8.0.2
    dev: true

  /jest-worker/27.5.1:
    resolution: {integrity: sha512-7vuh85V5cdDofPyxn58nrPjBktZo0u9x1g8WtjQol+jZDaE+fhN+cIvTj11GndBnMnyfrUOG1sZQxCdjKh+DKg==}
    engines: {node: '>= 10.13.0'}
    dependencies:
      '@types/node': 18.18.0
      merge-stream: 2.0.0
      supports-color: 8.1.1
    dev: true

  /jju/1.4.0:
    resolution: {integrity: sha512-8wb9Yw966OSxApiCt0K3yNJL8pnNeIv+OEq2YMidz4FKP6nonSRoOXc80iXY4JaN2FC11B9qsNmDsm+ZOfMROA==}
    dev: true

  /js-tokens/4.0.0:
    resolution: {integrity: sha512-RdJUflcE3cUzKiMqQgsCu06FPu9UdIJO0beYbPhHN4k6apgJtifcoCtT9bcxOpYBtpD2kCM6Sbzg4CausW/PKQ==}

  /js-tokens/9.0.0:
    resolution: {integrity: sha512-WriZw1luRMlmV3LGJaR6QOJjWwgLUTf89OwT2lUOyjX2dJGBwgmIkbcz+7WFZjrZM635JOIR517++e/67CP9dQ==}
    dev: true

  /js-yaml/4.0.0:
    resolution: {integrity: sha512-pqon0s+4ScYUvX30wxQi3PogGFAlUyH0awepWvwkj4jD4v+ova3RiYw8bmA6x2rDrEaj8i/oWKoRxpVNW+Re8Q==}
    hasBin: true
    dependencies:
      argparse: 2.0.1
    dev: false

  /js-yaml/4.1.0:
    resolution: {integrity: sha512-wpxZs9NoxZaJESJGIZTyDEaYpl0FKSA+FB9aJiyemKhMwkxQg63h4T1KJgUGHpTqPDNRcmmYLugrRjJlBtWvRA==}
    hasBin: true
    dependencies:
      argparse: 2.0.1

  /jsbn/0.1.1:
    resolution: {integrity: sha512-UVU9dibq2JcFWxQPA6KCqj5O42VOmAY3zQUfEKxU0KpTGXwNoCjkX1e13eHNvw/xPynt6pU0rZ1htjWTNTSXsg==}
    dev: true

  /jsesc/2.5.2:
    resolution: {integrity: sha512-OYu7XEzjkCQ3C5Ps3QIZsQfNpqoJyZZA99wd9aWd05NCtC5pWOkShK2mkL6HXQR6/Cy2lbNdPlZBpuQHXE63gA==}
    engines: {node: '>=4'}
    hasBin: true
    dev: true

  /json-buffer/3.0.1:
    resolution: {integrity: sha512-4bV5BfR2mqfQTJm+V5tPPdf+ZpuhiIvTuAB5g8kcrXOZpTT/QwwVRWBywX1ozr6lEuPdbHxwaJlm9G6mI2sfSQ==}
    dev: true

  /json-parse-better-errors/1.0.2:
    resolution: {integrity: sha512-mrqyZKfX5EhL7hvqcV6WG1yYjnjeuYDzDhhcAAUrq8Po85NBQBJP+ZDUT75qZQ98IkUoBqdkExkukOU7Ts2wrw==}
    dev: true

  /json-parse-even-better-errors/2.3.1:
    resolution: {integrity: sha512-xyFwyhro/JEof6Ghe2iz2NcXoj2sloNsWr/XsERDK/oiPCfaNhl5ONfp+jQdAZRQQ0IJWNzH9zIZF7li91kh2w==}
    dev: true

  /json-schema-traverse/0.4.1:
    resolution: {integrity: sha512-xbbCH5dCYU5T8LcEhhuh7HJ88HXuW3qsI3Y0zOZFKfZEHcpWiHU/Jxzk629Brsab/mMiHQti9wMP+845RPe3Vg==}
    dev: true

  /json-schema-traverse/1.0.0:
    resolution: {integrity: sha512-NM8/P9n3XjXhIZn1lLhkFaACTOURQXjWhV4BA/RnOv8xvgqtqpAX9IO4mRQxSx1Rlo4tqzeqb0sOlruaOy3dug==}

  /json-schema/0.4.0:
    resolution: {integrity: sha512-es94M3nTIfsEPisRafak+HDLfHXnKBhV3vU5eqPcS3flIWqcxJWgXHXiey3YrpaNsanY5ei1VoYEbOzijuq9BA==}
    dev: true

  /json-stable-stringify-without-jsonify/1.0.1:
    resolution: {integrity: sha512-Bdboy+l7tA3OGW6FjyFHWkP5LuByj1Tk33Ljyq0axyzdk9//JSi2u3fP1QSmd1KNwq6VOKYGlAu87CisVir6Pw==}
    dev: true

  /json-stringify-safe/5.0.1:
    resolution: {integrity: sha512-ZClg6AaYvamvYEE82d3Iyd3vSSIjQ+odgjaTzRuO3s7toCdFKczob2i0zCh7JE8kWn17yvAWhUVxvqGwUalsRA==}
    dev: true

  /json-to-ast/2.1.0:
    resolution: {integrity: sha512-W9Lq347r8tA1DfMvAGn9QNcgYm4Wm7Yc+k8e6vezpMnRT+NHbtlxgNBXRVjXe9YM6eTn6+p/MKOlV/aABJcSnQ==}
    engines: {node: '>= 4'}
    dependencies:
      code-error-fragment: 0.0.230
      grapheme-splitter: 1.0.4
    dev: false

  /json5/2.2.3:
    resolution: {integrity: sha512-XmOWe7eyHYH14cLdVPoyg+GOH3rYX++KpzrylJwSW98t3Nk+U8XOl8FWKOgwtzdb8lXGf6zYwDUzeHMWfxasyg==}
    engines: {node: '>=6'}
    hasBin: true
    dev: true

  /jsonfile/4.0.0:
    resolution: {integrity: sha512-m6F1R3z8jjlf2imQHS2Qez5sjKWQzbuuhuJ/FKYFRZvPE3PuHcSMVZzfsLhGVOkfd20obL5SWEBew5ShlquNxg==}
    optionalDependencies:
      graceful-fs: 4.2.11
    dev: true

  /jsonfile/6.1.0:
    resolution: {integrity: sha512-5dgndWOriYSm5cnYaJNhalLNDKOqFwyDB/rr1E9ZsGciGvKPs8R2xYGCacuf3z6K1YKDz182fd+fY3cn3pMqXQ==}
    dependencies:
      universalify: 2.0.0
    optionalDependencies:
      graceful-fs: 4.2.11

  /jsonpointer/5.0.1:
    resolution: {integrity: sha512-p/nXbhSEcu3pZRdkW1OfJhpsVtW1gd4Wa1fnQc9YLiTfAjn0312eMKimbdIQzuZl9aa9xUGaRlP9T/CJE/ditQ==}
    engines: {node: '>=0.10.0'}
    dev: false

  /jsonwebtoken/9.0.2:
    resolution: {integrity: sha512-PRp66vJ865SSqOlgqS8hujT5U4AOgMfhrwYIuIhfKaoSCZcirrmASQr8CX7cUg+RMih+hgznrjp99o+W4pJLHQ==}
    engines: {node: '>=12', npm: '>=6'}
    dependencies:
      jws: 3.2.2
      lodash.includes: 4.3.0
      lodash.isboolean: 3.0.3
      lodash.isinteger: 4.0.4
      lodash.isnumber: 3.0.3
      lodash.isplainobject: 4.0.6
      lodash.isstring: 4.0.1
      lodash.once: 4.1.1
      ms: 2.1.3
      semver: 7.6.3
    dev: true

  /jsprim/1.4.2:
    resolution: {integrity: sha512-P2bSOMAc/ciLz6DzgjVlGJP9+BrJWu5UDGK70C2iweC5QBIeFf0ZXRvGjEj2uYgrY2MkAAhsSWHDWlFtEroZWw==}
    engines: {node: '>=0.6.0'}
    dependencies:
      assert-plus: 1.0.0
      extsprintf: 1.3.0
      json-schema: 0.4.0
      verror: 1.10.0
    dev: true

  /just-extend/4.2.1:
    resolution: {integrity: sha512-g3UB796vUFIY90VIv/WX3L2c8CS2MdWUww3CNrYmqza1Fg0DURc2K/O4YrnklBdQarSJ/y8JnJYDGc+1iumQjg==}
    dev: true

  /jwa/1.4.1:
    resolution: {integrity: sha512-qiLX/xhEEFKUAJ6FiBMbes3w9ATzyk5W7Hvzpa/SLYdxNtng+gcurvrI7TbACjIXlsJyr05/S1oUhZrc63evQA==}
    dependencies:
      buffer-equal-constant-time: 1.0.1
      ecdsa-sig-formatter: 1.0.11
      safe-buffer: 5.2.1
    dev: true

  /jwa/2.0.0:
    resolution: {integrity: sha512-jrZ2Qx916EA+fq9cEAeCROWPTfCwi1IVHqT2tapuqLEVVDKFDENFw1oL+MwrTvH6msKxsd1YTDVw6uKEcsrLEA==}
    dependencies:
      buffer-equal-constant-time: 1.0.1
      ecdsa-sig-formatter: 1.0.11
      safe-buffer: 5.2.1
    dev: true

  /jws/3.2.2:
    resolution: {integrity: sha512-YHlZCB6lMTllWDtSPHz/ZXTsi8S00usEV6v1tjq8tOUZzw7DpSDWVXjXDre6ed1w/pd495ODpHZYSdkRTsa0HA==}
    dependencies:
      jwa: 1.4.1
      safe-buffer: 5.2.1
    dev: true

  /jws/4.0.0:
    resolution: {integrity: sha512-KDncfTmOZoOMTFG4mBlG0qUIOlc03fmzH+ru6RgYVZhPkyiy/92Owlt/8UEN+a4TXR1FQetfIpJE8ApdvdVxTg==}
    dependencies:
      jwa: 2.0.0
      safe-buffer: 5.2.1
    dev: true

  /karma-chrome-launcher/3.2.0:
    resolution: {integrity: sha512-rE9RkUPI7I9mAxByQWkGJFXfFD6lE4gC5nPuZdobf/QdTEJI6EU4yIay/cfU/xV4ZxlM5JiTv7zWYgA64NpS5Q==}
    dependencies:
      which: 1.3.1
    dev: true

  /karma-mocha/2.0.1:
    resolution: {integrity: sha512-Tzd5HBjm8his2OA4bouAsATYEpZrp9vC7z5E5j4C5Of5Rrs1jY67RAwXNcVmd/Bnk1wgvQRou0zGVLey44G4tQ==}
    dependencies:
      minimist: 1.2.8
    dev: true

  /karma-source-map-support/1.4.0:
    resolution: {integrity: sha512-RsBECncGO17KAoJCYXjv+ckIz+Ii9NCi+9enk+rq6XC81ezYkb4/RHE6CTXdA7IOJqoF3wcaLfVG0CPmE5ca6A==}
    dependencies:
      source-map-support: 0.5.21
    dev: true

  /karma/6.4.2:
    resolution: {integrity: sha512-C6SU/53LB31BEgRg+omznBEMY4SjHU3ricV6zBcAe1EeILKkeScr+fZXtaI5WyDbkVowJxxAI6h73NcFPmXolQ==}
    engines: {node: '>= 10'}
    hasBin: true
    dependencies:
      '@colors/colors': 1.5.0
      body-parser: 1.20.2
      braces: 3.0.2
      chokidar: 3.5.3
      connect: 3.7.0
      di: 0.0.1
      dom-serialize: 2.2.1
      glob: 7.2.3
      graceful-fs: 4.2.11
      http-proxy: 1.18.1
      isbinaryfile: 4.0.10
      lodash: 4.17.21
      log4js: 6.9.1
      mime: 2.6.0
      minimatch: 3.1.2
      mkdirp: 0.5.6
      qjobs: 1.2.0
      range-parser: 1.2.1
      rimraf: 3.0.2
      socket.io: 4.7.2
      source-map: 0.6.1
      tmp: 0.2.1
      ua-parser-js: 0.7.36
      yargs: 16.2.0
    transitivePeerDependencies:
      - bufferutil
      - debug
      - supports-color
      - utf-8-validate
    dev: true

  /keyv/4.5.3:
    resolution: {integrity: sha512-QCiSav9WaX1PgETJ+SpNnx2PRRapJ/oRSXM4VO5OGYGSjrxbKPVFVhB3l2OCbLCk329N8qyAtsJjSjvVBWzEug==}
    dependencies:
      json-buffer: 3.0.1
    dev: true

  /kind-of/6.0.3:
    resolution: {integrity: sha512-dcS1ul+9tmeD95T+x28/ehLgd9mENa3LsvDTtzm3vyBEO7RPptvAD+t44WVXaUjTBRcrpFeFlC8WCruUR456hw==}
    engines: {node: '>=0.10.0'}
    dev: true

  /kleur/3.0.3:
    resolution: {integrity: sha512-eTIzlVOSUR+JxdDFepEYcBMtZ9Qqdef+rnzWdRZuMbOywu5tO2w2N7rqjoANZ5k9vywhL6Br1VRjUIgTQx4E8w==}
    engines: {node: '>=6'}

  /kuler/2.0.0:
    resolution: {integrity: sha512-Xq9nH7KlWZmXAtodXDDRE7vs6DU1gTU8zYDHDiWLSip45Egwq3plLHzPn27NgvzL2r1LMPC1vdqh98sQxtqj4A==}
    dev: true

  /leven/3.1.0:
    resolution: {integrity: sha512-qsda+H8jTaUaN/x5vzW2rzc+8Rw4TAQ/4KjB46IwK5VH+IlVeeeje/EoZRpiXvIqjFgK84QffqPztGI3VBLG1A==}
    engines: {node: '>=6'}
    dev: false

  /levn/0.4.1:
    resolution: {integrity: sha512-+bT2uH4E5LGE7h/n3evcS/sQlJXCpIp6ym8OWJ5eV6+67Dsql/LaaT7qJBAt2rzfoa/5QBGBhxDix1dMt2kQKQ==}
    engines: {node: '>= 0.8.0'}
    dependencies:
      prelude-ls: 1.2.1
      type-check: 0.4.0
    dev: true

  /lines-and-columns/1.2.4:
    resolution: {integrity: sha512-7ylylesZQ/PV29jhEDl3Ufjo6ZX7gCqJr5F7PKrqc93v7fzSymt1BpwEU8nAUXs8qzzvqhbjhK5QZg6Mt/HkBg==}
    dev: true

  /load-json-file/4.0.0:
    resolution: {integrity: sha512-Kx8hMakjX03tiGTLAIdJ+lL0htKnXjEZN6hk/tozf/WOuYGdZBJrZ+rCJRbVCugsjB3jMLn9746NsQIf5VjBMw==}
    engines: {node: '>=4'}
    dependencies:
      graceful-fs: 4.2.11
      parse-json: 4.0.0
      pify: 3.0.0
      strip-bom: 3.0.0
    dev: true

  /loader-runner/4.3.0:
    resolution: {integrity: sha512-3R/1M+yS3j5ou80Me59j7F9IMs4PXs3VqRrm0TU3AbKPxlmpoY1TNscJV/oGJXo8qCatFGTfDbY6W6ipGOYXfg==}
    engines: {node: '>=6.11.5'}
    dev: true

  /loader-utils/2.0.4:
    resolution: {integrity: sha512-xXqpXoINfFhgua9xiqD8fPFHgkoq1mmmpE92WlDbm9rNRd/EbRb+Gqf908T2DMfuHjjJlksiK2RbHVOdD/MqSw==}
    engines: {node: '>=8.9.0'}
    dependencies:
      big.js: 5.2.2
      emojis-list: 3.0.0
      json5: 2.2.3
    dev: true

  /local-pkg/0.5.0:
    resolution: {integrity: sha512-ok6z3qlYyCDS4ZEU27HaU6x/xZa9Whf8jD4ptH5UZTQYZVYeb9bnZ3ojVhiJNLiXK1Hfc0GNbLXcmZ5plLDDBg==}
    engines: {node: '>=14'}
    dependencies:
      mlly: 1.7.1
      pkg-types: 1.1.1
    dev: true

  /locate-path/5.0.0:
    resolution: {integrity: sha512-t7hw9pI+WvuwNJXwk5zVHpyhIqzg2qTlklJOf0mVxGSbe3Fp2VieZcduNYjaLDoy6p9uGpQEGWG87WpMKlNq8g==}
    engines: {node: '>=8'}
    dependencies:
      p-locate: 4.1.0
    dev: true

  /locate-path/6.0.0:
    resolution: {integrity: sha512-iPZK6eYjbxRu3uB4/WZ3EsEIMJFMqAoopl3R+zuq0UjcAm/MO6KCweDgPfP3elTztoKP3KtnVHxTn2NHBSDVUw==}
    engines: {node: '>=10'}
    dependencies:
      p-locate: 5.0.0
    dev: true

  /lodash.flattendeep/4.4.0:
    resolution: {integrity: sha512-uHaJFihxmJcEX3kT4I23ABqKKalJ/zDrDg0lsFtc1h+3uw49SIJ5beyhx5ExVRti3AvKoOJngIj7xz3oylPdWQ==}
    dev: true

  /lodash.get/4.4.2:
    resolution: {integrity: sha512-z+Uw/vLuy6gQe8cfaFWD7p0wVv8fJl3mbzXh33RS+0oW2wvUqiRXiQ69gLWSLpgB5/6sU+r6BlQR0MBILadqTQ==}
    dev: true

  /lodash.includes/4.3.0:
    resolution: {integrity: sha512-W3Bx6mdkRTGtlJISOvVD/lbqjTlPPUDTMnlXZFnVwi9NKJ6tiAk6LVdlhZMm17VZisqhKcgzpO5Wz91PCt5b0w==}
    dev: true

  /lodash.isboolean/3.0.3:
    resolution: {integrity: sha512-Bz5mupy2SVbPHURB98VAcw+aHh4vRV5IPNhILUCsOzRmsTmSQ17jIuqopAentWoehktxGd9e/hbIXq980/1QJg==}
    dev: true

  /lodash.isinteger/4.0.4:
    resolution: {integrity: sha512-DBwtEWN2caHQ9/imiNeEA5ys1JoRtRfY3d7V9wkqtbycnAmTvRRmbHKDV4a0EYc678/dia0jrte4tjYwVBaZUA==}
    dev: true

  /lodash.isnumber/3.0.3:
    resolution: {integrity: sha512-QYqzpfwO3/CWf3XP+Z+tkQsfaLL/EnUlXWVkIk5FUPc4sBdTehEqZONuyRt2P67PXAk+NXmTBcc97zw9t1FQrw==}
    dev: true

  /lodash.isplainobject/4.0.6:
    resolution: {integrity: sha512-oSXzaWypCMHkPC3NvBEaPHf0KsA5mvPrOPgQWDsbg8n7orZ290M0BmC/jgRZ4vcJ6DTAhjrsSYgdsW/F+MFOBA==}
    dev: true

  /lodash.isstring/4.0.1:
    resolution: {integrity: sha512-0wJxfxH1wgO3GrbuP+dTTk7op+6L41QCXbGINEmD+ny/G/eCqGzxyCsh7159S+mgDDcoarnBw6PC1PS5+wUGgw==}
    dev: true

  /lodash.merge/4.6.2:
    resolution: {integrity: sha512-0KpjqXRVvrYyCsX1swR/XTK0va6VQkQM6MNo7PqW77ByjAhoARA8EfrP1N4+KlKj8YS0ZUCtRT/YUuhyYDujIQ==}
    dev: true

  /lodash.once/4.1.1:
    resolution: {integrity: sha512-Sb487aTOCr9drQVL8pIxOzVhafOjZN9UU54hiN8PU3uAiSV7lx1yYNpbNmex2PK6dSJoNTSJUUswT651yww3Mg==}
    dev: true

  /lodash/4.17.21:
    resolution: {integrity: sha512-v2kDEe57lecTulaDIuNTPy3Ry4gLGJ6Z1O3vE1krgXZNrsQ+LFTGHVxVjcXPs17LhbZVGedAJv8XZ1tvj5FvSg==}

  /log-symbols/4.1.0:
    resolution: {integrity: sha512-8XPvpAA8uyhfteu8pIvQxpJZ7SYYdpUivZpGy6sFsBuKRY/7rQGavedeB8aK+Zkyq6upMFVL/9AW6vOYzfRyLg==}
    engines: {node: '>=10'}
    dependencies:
      chalk: 4.1.2
      is-unicode-supported: 0.1.0
    dev: true

  /log4js/6.9.1:
    resolution: {integrity: sha512-1somDdy9sChrr9/f4UlzhdaGfDR2c/SaD2a4T7qEkG4jTS57/B3qmnjLYePwQ8cqWnUHZI0iAKxMBpCZICiZ2g==}
    engines: {node: '>=8.0'}
    dependencies:
      date-format: 4.0.14
      debug: 4.3.4
      flatted: 3.2.9
      rfdc: 1.3.0
      streamroller: 3.1.5
    transitivePeerDependencies:
      - supports-color
    dev: true

  /logform/2.5.1:
    resolution: {integrity: sha512-9FyqAm9o9NKKfiAKfZoYo9bGXXuwMkxQiQttkT4YjjVtQVIQtK6LmVtlxmCaFswo6N4AfEkHqZTV0taDtPotNg==}
    dependencies:
      '@colors/colors': 1.5.0
      '@types/triple-beam': 1.3.3
      fecha: 4.2.3
      ms: 2.1.3
      safe-stable-stringify: 2.4.3
      triple-beam: 1.4.1
    dev: true

  /logform/2.7.0:
    resolution: {integrity: sha512-TFYA4jnP7PVbmlBIfhlSe+WKxs9dklXMTEGcBCIvLhE/Tn3H6Gk1norupVW7m5Cnd4bLcr08AytbyV/xj7f/kQ==}
    engines: {node: '>= 12.0.0'}
    dependencies:
      '@colors/colors': 1.6.0
      '@types/triple-beam': 1.3.3
      fecha: 4.2.3
      ms: 2.1.3
      safe-stable-stringify: 2.4.3
      triple-beam: 1.4.1
    dev: true

  /loupe/2.3.6:
    resolution: {integrity: sha512-RaPMZKiMy8/JruncMU5Bt6na1eftNoo++R4Y+N2FrxkDVTrGvcyzFTsaGif4QTeKESheMGegbhw6iUAq+5A8zA==}
    deprecated: Please upgrade to 2.3.7 which fixes GHSA-4q6p-r6v2-jvc5
    dependencies:
      get-func-name: 2.0.2
    dev: true

  /loupe/2.3.7:
    resolution: {integrity: sha512-zSMINGVYkdpYSOBmLi0D1Uo7JU9nVdQKrHxC8eYlV+9YKK9WePqAlL7lSlorG/U2Fw1w0hTBmaa/jrQ3UbPHtA==}
    dependencies:
      get-func-name: 2.0.2
    dev: true

  /lru-cache/10.0.1:
    resolution: {integrity: sha512-IJ4uwUTi2qCccrioU6g9g/5rvvVl13bsdczUUcqbciD9iLr095yj8DQKdObriEvuNSx325N1rV1O0sJFszx75g==}
    engines: {node: 14 || >=16.14}
    dev: true

  /lru-cache/5.1.1:
    resolution: {integrity: sha512-KpNARQA3Iwv+jTA0utUVVbrh+Jlrr1Fv0e56GGzAFOXN7dk/FviaDW8LHmK52DlcH4WP2n6gI8vN1aesBFgo9w==}
    dependencies:
      yallist: 3.1.1
    dev: true

  /lru-cache/6.0.0:
    resolution: {integrity: sha512-Jo6dJ04CmSjuznwJSS3pUeWmd/H0ffTlkXXgwZi+eq1UCmqQwCh+eLsYOYCwY991i2Fah4h1BEMCx4qThGbsiA==}
    engines: {node: '>=10'}
    dependencies:
      yallist: 4.0.0

  /lru-cache/7.18.3:
    resolution: {integrity: sha512-jumlc0BIUrS3qJGgIkWZsyfAM7NCWiBcCDhnd+3NNM5KbBmLTgHVfWBcg6W+rLUsIpzpERPsvwUP7CckAQSOoA==}
    engines: {node: '>=12'}
    dev: true

  /magic-string/0.30.10:
    resolution: {integrity: sha512-iIRwTIf0QKV3UAnYK4PU8uiEc4SRh5jX0mwpIwETPpHdhVM4f53RSwS/vXvN1JhGX+Cs7B8qIq3d6AH49O5fAQ==}
    dependencies:
      '@jridgewell/sourcemap-codec': 1.4.15
    dev: true

  /magicast/0.3.4:
    resolution: {integrity: sha512-TyDF/Pn36bBji9rWKHlZe+PZb6Mx5V8IHCSxk7X4aljM4e/vyDvZZYwHewdVaqiA0nb3ghfHU/6AUpDxWoER2Q==}
    dependencies:
      '@babel/parser': 7.24.7
      '@babel/types': 7.24.7
      source-map-js: 1.2.0
    dev: true

  /make-dir/4.0.0:
    resolution: {integrity: sha512-hXdUTZYIVOt1Ex//jAQi+wTZZpUpwBj/0QsOzqegb3rGMMeJiSEu5xLHnYfBrRV4RH2+OCSOO95Is/7x1WJ4bw==}
    engines: {node: '>=10'}
    dependencies:
      semver: 7.6.3
    dev: true

  /make-error/1.3.6:
    resolution: {integrity: sha512-s8UhlNe7vPKomQhC1qFelMokr/Sc3AgNbso3n74mVPA5LTZwkB9NlXf4XPamLxJE8h0gh73rM94xvwRT2CVInw==}
    dev: true

  /mdurl/1.0.1:
    resolution: {integrity: sha512-/sKlQJCBYVY9Ers9hqzKou4H6V5UWc/M59TH2dvkt+84itfnq7uFOMLpOiOS4ujvHP4etln18fmIxA5R5fll0g==}
    dev: true

  /media-typer/0.3.0:
    resolution: {integrity: sha512-dq+qelQ9akHpcOl/gUVRTxVIOkAJ1wR3QAvb4RsVjS8oVoFjDGTc679wJYmUmknUF5HwMLOgb5O+a3KxfWapPQ==}
    engines: {node: '>= 0.6'}
    dev: true

  /memorystream/0.3.1:
    resolution: {integrity: sha512-S3UwM3yj5mtUSEfP41UZmt/0SCoVYUcU1rkXv+BQ5Ig8ndL4sPoJNBUJERafdPb5jjHJGuMgytgKvKIf58XNBw==}
    engines: {node: '>= 0.10.0'}
    dev: true

  /merge-descriptors/1.0.1:
    resolution: {integrity: sha512-cCi6g3/Zr1iqQi6ySbseM1Xvooa98N0w31jzUYrXPX2xqObmFGHJ0tQ5u74H3mVh7wLouTseZyYIq39g8cNp1w==}
    dev: true

  /merge-descriptors/1.0.3:
    resolution: {integrity: sha512-gaNvAS7TZ897/rVaZ0nMtAyxNyi/pdbjbAwUpFQpN70GqnVfOiXpeUUMKRBmzXaSQ8DdTX4/0ms62r2K+hE6mQ==}
    dev: true

  /merge-stream/2.0.0:
    resolution: {integrity: sha512-abv/qOcuPfk3URPfDzmZU1LKmuw8kT+0nIHvKrKgFrwifol/doWcdA4ZqsWQ8ENrFKkd67Mfpo/LovbIUsbt3w==}
    dev: true

  /merge2/1.4.1:
    resolution: {integrity: sha512-8q7VEgMJW4J8tcfVPy8g09NcQwZdbwFEqhe/WZkoIzjn/3TGDwtOCYtXGxA3O8tPzpczCCDgv+P2P5y00ZJOOg==}
    engines: {node: '>= 8'}

  /methods/1.1.2:
    resolution: {integrity: sha512-iclAHeNqNm68zFtnZ0e+1L2yUIdvzNoauKU4WBA3VvH/vPFieF7qfRlwUZU+DA9P9bPXIS90ulxoUoCH23sV2w==}
    engines: {node: '>= 0.6'}
    dev: true

  /micromatch/4.0.5:
    resolution: {integrity: sha512-DMy+ERcEW2q8Z2Po+WNXuw3c5YaUSFjAO5GsJqfEl7UjvtIuFKO6ZrKvcItdy98dwFI2N1tg3zNIdKaQT+aNdA==}
    engines: {node: '>=8.6'}
    dependencies:
      braces: 3.0.2
      picomatch: 2.3.1

  /mime-db/1.52.0:
    resolution: {integrity: sha512-sPU4uV7dYlvtWJxwwxHD0PuihVNiE7TyAbQ5SWxDCB9mUYvOgroQOwYQQOKPJ8CIbE+1ETVlOoK1UC2nU3gYvg==}
    engines: {node: '>= 0.6'}

  /mime-types/2.1.35:
    resolution: {integrity: sha512-ZDY+bPm5zTTF+YpCrAU9nK0UgICYPT0QtT1NZWFv4s++TNkcgVaT0g6+4R2uI4MjQjzysHB1zxuWL50hzaeXiw==}
    engines: {node: '>= 0.6'}
    dependencies:
      mime-db: 1.52.0

  /mime/1.6.0:
    resolution: {integrity: sha512-x0Vn8spI+wuJ1O6S7gnbaQg8Pxh4NNHb7KSINmEWKiPE4RKOplvijn+NkmYmmRgP68mc70j2EbeTFRsrswaQeg==}
    engines: {node: '>=4'}
    hasBin: true
    dev: true

  /mime/2.6.0:
    resolution: {integrity: sha512-USPkMeET31rOMiarsBNIHZKLGgvKc/LrjofAnBlOttf5ajRvqiRA8QsenbcooctK6d6Ts6aqZXBA+XbkKthiQg==}
    engines: {node: '>=4.0.0'}
    hasBin: true
    dev: true

  /mimic-fn/4.0.0:
    resolution: {integrity: sha512-vqiC06CuhBTUdZH+RYl8sFrL096vA45Ok5ISO6sE/Mr1jRbGH4Csnhi8f3wKVl7x8mO4Au7Ir9D3Oyv1VYMFJw==}
    engines: {node: '>=12'}
    dev: true

  /minimatch/3.0.8:
    resolution: {integrity: sha512-6FsRAQsxQ61mw+qP1ZzbL9Bc78x2p5OqNgNpnoAFLTrX8n5Kxph0CsnhmKKNXTWjXqU5L0pGPR7hYk+XWZr60Q==}
    dependencies:
      brace-expansion: 1.1.11
    dev: true

  /minimatch/3.1.2:
    resolution: {integrity: sha512-J7p63hRiAjw1NDEww1W7i37+ByIrOWO5XQQAzZ3VOcL0PNybwpfmV/N05zFAzwQ9USyEcX6t3UO+K5aqBQOIHw==}
    dependencies:
      brace-expansion: 1.1.11
    dev: true

  /minimatch/4.2.1:
    resolution: {integrity: sha512-9Uq1ChtSZO+Mxa/CL1eGizn2vRn3MlLgzhT0Iz8zaY8NdvxvB0d5QdPFmCKf7JKA9Lerx5vRrnwO03jsSfGG9g==}
    engines: {node: '>=10'}
    dependencies:
      brace-expansion: 1.1.11
    dev: true

  /minimatch/5.0.1:
    resolution: {integrity: sha512-nLDxIFRyhDblz3qMuq+SoRZED4+miJ/G+tdDrjkkkRnjAsBexeGpgjLEQ0blJy7rHhR2b93rhQY4SvyWu9v03g==}
    engines: {node: '>=10'}
    dependencies:
      brace-expansion: 2.0.1
    dev: true

  /minimatch/5.1.6:
    resolution: {integrity: sha512-lKwV/1brpG6mBUFHtb7NUmtABCb2WZZmm2wNiOA5hAb8VdCS4B3dtMWyvcoViccwAW/COERjXLt0zP1zXUN26g==}
    engines: {node: '>=10'}
    dependencies:
      brace-expansion: 2.0.1
    dev: true

  /minimatch/9.0.5:
    resolution: {integrity: sha512-G6T0ZX48xgozx7587koeX9Ys2NYy6Gmv//P89sEte9V9whIapMNF4idKxnW2QtCcLiTWlb/wfCabAtAFWhhBow==}
    engines: {node: '>=16 || 14 >=14.17'}
    dependencies:
      brace-expansion: 2.0.1

  /minimist/1.2.8:
    resolution: {integrity: sha512-2yyAR8qBkN3YuheJanUpWC5U3bb5osDywNB8RzDVlDwDHbocAJveqqj1u8+SVD7jkWT4yvsHCpWqqWqAxb0zCA==}

  /minipass/7.1.2:
    resolution: {integrity: sha512-qOOzS1cBTWYF4BH8fVePDBOO9iptMnGUEZwNc/cMWnTV2nVLZ7VoNWEPHkYczZA0pdoA7dl6e7FL659nX9S2aw==}
    engines: {node: '>=16 || 14 >=14.17'}
    dev: true

  /mitt/3.0.1:
    resolution: {integrity: sha512-vKivATfr97l2/QBCYAkXYDbrIWPM2IIKEl7YPhjCvKlG3kE2gm+uBo6nEXK3M5/Ffh/FLpKExzOQ3JJoJGFKBw==}
    dev: true

  /mkdirp/0.5.6:
    resolution: {integrity: sha512-FP+p8RB8OWpF3YZBCrP5gtADmtXApB5AMLn+vdyA+PyxCjrCs00mjyUozssO33cwDeT3wNGdLxJ5M//YqtHAJw==}
    hasBin: true
    dependencies:
      minimist: 1.2.8
    dev: true

  /mkdirp/3.0.1:
    resolution: {integrity: sha512-+NsyUUAZDmo6YVHzL/stxSu3t9YS1iljliy3BSDrXJ/dkn1KYdmtZODGGjLcc9XLgVVpH4KshHB8XmZgMhaBXg==}
    engines: {node: '>=10'}
    hasBin: true

  /mlly/1.7.1:
    resolution: {integrity: sha512-rrVRZRELyQzrIUAVMHxP97kv+G786pHmOKzuFII8zDYahFBS7qnHh2AlYSl1GAHhaMPCz6/oHjVMcfFYgFYHgA==}
    dependencies:
      acorn: 8.11.3
      pathe: 1.1.2
      pkg-types: 1.1.1
      ufo: 1.5.3
    dev: true

  /mocha/10.2.0:
    resolution: {integrity: sha512-IDY7fl/BecMwFHzoqF2sg/SHHANeBoMMXFlS9r0OXKDssYE1M5O43wUY/9BVPeIvfH2zmEbBfseqN9gBQZzXkg==}
    engines: {node: '>= 14.0.0'}
    hasBin: true
    dependencies:
      ansi-colors: 4.1.1
      browser-stdout: 1.3.1
      chokidar: 3.5.3
      debug: 4.3.4_supports-color@8.1.1
      diff: 5.0.0
      escape-string-regexp: 4.0.0
      find-up: 5.0.0
      glob: 7.2.0
      he: 1.2.0
      js-yaml: 4.1.0
      log-symbols: 4.1.0
      minimatch: 5.0.1
      ms: 2.1.3
      nanoid: 3.3.3
      serialize-javascript: 6.0.0
      strip-json-comments: 3.1.1
      supports-color: 8.1.1
      workerpool: 6.2.1
      yargs: 16.2.0
      yargs-parser: 20.2.4
      yargs-unparser: 2.0.0
    dev: true

  /mocha/10.4.0:
    resolution: {integrity: sha512-eqhGB8JKapEYcC4ytX/xrzKforgEc3j1pGlAXVy3eRwrtAy5/nIfT1SvgGzfN0XZZxeLq0aQWkOUAmqIJiv+bA==}
    engines: {node: '>= 14.0.0'}
    hasBin: true
    dependencies:
      ansi-colors: 4.1.1
      browser-stdout: 1.3.1
      chokidar: 3.5.3
      debug: 4.3.4_supports-color@8.1.1
      diff: 5.0.0
      escape-string-regexp: 4.0.0
      find-up: 5.0.0
      glob: 8.1.0
      he: 1.2.0
      js-yaml: 4.1.0
      log-symbols: 4.1.0
      minimatch: 5.0.1
      ms: 2.1.3
      serialize-javascript: 6.0.0
      strip-json-comments: 3.1.1
      supports-color: 8.1.1
      workerpool: 6.2.1
      yargs: 16.2.0
      yargs-parser: 20.2.4
      yargs-unparser: 2.0.0
    dev: true

  /mocha/9.2.2:
    resolution: {integrity: sha512-L6XC3EdwT6YrIk0yXpavvLkn8h+EU+Y5UcCHKECyMbdUIxyMuZj4bX4U9e1nvnvUUvQVsV2VHQr5zLdcUkhW/g==}
    engines: {node: '>= 12.0.0'}
    hasBin: true
    dependencies:
      '@ungap/promise-all-settled': 1.1.2
      ansi-colors: 4.1.1
      browser-stdout: 1.3.1
      chokidar: 3.5.3
      debug: 4.3.3_supports-color@8.1.1
      diff: 5.0.0
      escape-string-regexp: 4.0.0
      find-up: 5.0.0
      glob: 7.2.0
      growl: 1.10.5
      he: 1.2.0
      js-yaml: 4.1.0
      log-symbols: 4.1.0
      minimatch: 4.2.1
      ms: 2.1.3
      nanoid: 3.3.1
      serialize-javascript: 6.0.0
      strip-json-comments: 3.1.1
      supports-color: 8.1.1
      which: 2.0.2
      workerpool: 6.2.0
      yargs: 16.2.0
      yargs-parser: 20.2.4
      yargs-unparser: 2.0.0
    dev: true

  /moment/2.29.4:
    resolution: {integrity: sha512-5LC9SOxjSc2HF6vO2CyuTDNivEdoz2IvyJJGj6X8DJ0eFyfszE0QiEd+iXmBvUP3WHxSjFH/vIsA0EN00cgr8w==}
    dev: true

  /morgan/1.10.0:
    resolution: {integrity: sha512-AbegBVI4sh6El+1gNwvD5YIck7nSA36weD7xvIxG4in80j/UoK8AEGaWnnz8v1GxonMCltmlNs5ZKbGvl9b1XQ==}
    engines: {node: '>= 0.8.0'}
    dependencies:
      basic-auth: 2.0.1
      debug: 2.6.9
      depd: 2.0.0
      on-finished: 2.3.0
      on-headers: 1.0.2
    dev: true

  /ms/2.0.0:
    resolution: {integrity: sha512-Tpp60P6IUJDTuOq/5Z8cdskzJujfwqfOTkrwIwj7IRISpnkJnT6SyJ4PCPnGMoFjC9ddhal5KVIYtAt97ix05A==}
    dev: true

  /ms/2.1.2:
    resolution: {integrity: sha512-sGkPx+VjMtmA6MX27oA4FBFELFCZZ4S4XqeGOXCv68tT+jb3vk/RyaKWP0PTKyWtmLSM0b+adUTEvbs1PEaH2w==}

  /ms/2.1.3:
    resolution: {integrity: sha512-6FlzubTLZG3J2a/NVCAleEhjzq5oxgHyaCU9yYXvcLsvoVaHJq/s5xXI6/XXP6tz7R9xAOtHnSO/tXtF3WRTlA==}
    dev: true

  /multer/1.4.5-lts.1:
    resolution: {integrity: sha512-ywPWvcDMeH+z9gQq5qYHCCy+ethsk4goepZ45GLD63fOu0YcNecQxi64nDs3qluZB+murG3/D4dJ7+dGctcCQQ==}
    engines: {node: '>= 6.0.0'}
    dependencies:
      append-field: 1.0.0
      busboy: 1.6.0
      concat-stream: 1.6.2
      mkdirp: 0.5.6
      object-assign: 4.1.1
      type-is: 1.6.18
      xtend: 4.0.2
    dev: true

  /mustache/4.2.0:
    resolution: {integrity: sha512-71ippSywq5Yb7/tVYyGbkBggbU8H3u5Rz56fH60jGFgr8uHwxs+aSKeqmluIVzM0m0kB7xQjKS6qPfd0b2ZoqQ==}
    hasBin: true

  /nanoid/3.3.1:
    resolution: {integrity: sha512-n6Vs/3KGyxPQd6uO0eH4Bv0ojGSUvuLlIHtC3Y0kEO23YRge8H9x1GCzLn28YX0H66pMkxuaeESFq4tKISKwdw==}
    engines: {node: ^10 || ^12 || ^13.7 || ^14 || >=15.0.1}
    hasBin: true
    dev: true

  /nanoid/3.3.3:
    resolution: {integrity: sha512-p1sjXuopFs0xg+fPASzQ28agW1oHD7xDsd9Xkf3T15H3c/cifrFHVwrh74PdoklAPi+i7MdRsE47vm2r6JoB+w==}
    engines: {node: ^10 || ^12 || ^13.7 || ^14 || >=15.0.1}
    hasBin: true
    dev: true

  /nanoid/3.3.7:
    resolution: {integrity: sha512-eSRppjcPIatRIMC1U6UngP8XFcz8MQWGQdt1MTBQ7NaAmvXDfvNxbvWV3x2y6CdEUciCSsDHDQZbhYaB8QEo2g==}
    engines: {node: ^10 || ^12 || ^13.7 || ^14 || >=15.0.1}
    hasBin: true
    dev: true

  /natural-compare/1.4.0:
    resolution: {integrity: sha512-OWND8ei3VtNC9h7V60qff3SVobHr996CTwgxubgyQYEpg290h9J0buyECNNJexkFm5sOajh5G116RYA1c8ZMSw==}
    dev: true

  /negotiator/0.6.3:
    resolution: {integrity: sha512-+EUsqGPLsM+j/zdChZjsnX51g4XrHFOIXwfnCVPGlQk/k5giakcKsuxCObBRu6DSm9opw/O6slWbJdghQM4bBg==}
    engines: {node: '>= 0.6'}
    dev: true

  /neo-async/2.6.2:
    resolution: {integrity: sha512-Yd3UES5mWCSqR+qNT93S3UoYUkqAZ9lLg8a7g9rimsWmYGK8cVToA4/sF3RrshdyV3sAGMXVUmpMYOw+dLpOuw==}

  /netmask/2.0.2:
    resolution: {integrity: sha512-dBpDMdxv9Irdq66304OLfEmQ9tbNRFnFTuZiLo+bD+r332bBmMJ8GBLXklIXXgxd3+v9+KUnZaUR5PJMa75Gsg==}
    engines: {node: '>= 0.4.0'}
    dev: true

  /nice-try/1.0.5:
    resolution: {integrity: sha512-1nh45deeb5olNY7eX82BkPO7SSxR5SSYJiPTrTdFUVYwAl8CKMA5N9PjTYkHiRjisVcxcQ1HXdLhx2qxxJzLNQ==}
    dev: true

  /nise/5.1.4:
    resolution: {integrity: sha512-8+Ib8rRJ4L0o3kfmyVCL7gzrohyDe0cMFTBa2d364yIrEGMEoetznKJx899YxjybU6bL9SQkYPSBBs1gyYs8Xg==}
    dependencies:
      '@sinonjs/commons': 2.0.0
      '@sinonjs/fake-timers': 10.3.0
      '@sinonjs/text-encoding': 0.7.2
      just-extend: 4.2.1
      path-to-regexp: 1.8.0
    dev: true

  /node-cmd/3.0.0:
    resolution: {integrity: sha512-SBvtm39iEkhEEDbUowR0O2YVaqpbD2nRvQ3fxXP/Tn1FgRpZAaUb8yKeEtFulBIv+xTHDodOKkj4EXIBANj+AQ==}
    dev: true

  /node-domexception/1.0.0:
    resolution: {integrity: sha512-/jKZoMpw0F8GRwl4/eLROPA3cfcXtLApP0QzLmUT/HuPCZWyB7IY9ZrMeKw2O/nFIqPQB3PVM9aYm0F312AXDQ==}
    engines: {node: '>=10.5.0'}
    dev: true

  /node-fetch/2.7.0:
    resolution: {integrity: sha512-c4FRfUm/dbcWZ7U+1Wq0AwCyFL+3nt2bEw05wfxSz+DWpWsitgmSgYmy2dQdWyKC1694ELPqMs/YzUSNozLt8A==}
    engines: {node: 4.x || >=6.0.0}
    peerDependencies:
      encoding: ^0.1.0
    peerDependenciesMeta:
      encoding:
        optional: true
    dependencies:
      whatwg-url: 5.0.0

  /node-fetch/3.3.2:
    resolution: {integrity: sha512-dRB78srN/l6gqWulah9SrxeYnxeddIG30+GOqK/9OlLVyLg3HPnr6SqOWTWOXKRwC2eGYCkZ59NNuSgvSrpgOA==}
    engines: {node: ^12.20.0 || ^14.13.1 || >=16.0.0}
    dependencies:
      data-uri-to-buffer: 4.0.1
      fetch-blob: 3.2.0
      formdata-polyfill: 4.0.10
    dev: true

  /node-releases/2.0.13:
    resolution: {integrity: sha512-uYr7J37ae/ORWdZeQ1xxMJe3NtdmqMC/JZK+geofDrkLUApKRHPd18/TxtBOJ4A0/+uUIliorNrfYV6s1b02eQ==}
    dev: true

  /node-releases/2.0.14:
    resolution: {integrity: sha512-y10wOWt8yZpqXmOgRo77WaHEmhYQYGNA6y421PKsKYWEK8aW+cqAphborZDhqfyKrbZEN92CN1X2KbafY2s7Yw==}
    dev: true

  /normalize-package-data/2.5.0:
    resolution: {integrity: sha512-/5CMN3T0R4XTj4DcGaexo+roZSdSFW/0AOOTROrjxzCG1wrWXEsGbRKevjlIL+ZDE4sZlJr5ED4YW0yqmkK+eA==}
    dependencies:
      hosted-git-info: 2.8.9
      resolve: 1.22.6
      semver: 5.7.2
      validate-npm-package-license: 3.0.4
    dev: true

  /normalize-path/3.0.0:
    resolution: {integrity: sha512-6eZs5Ls3WtCisHWp9S2GUy8dqkpGi4BVSz3GaqiE6ezub0512ESztXUwUB6C6IKbQkY2Pnb/mD4WYojCRwcwLA==}
    engines: {node: '>=0.10.0'}
    dev: true

  /npm-run-all/4.1.5:
    resolution: {integrity: sha512-Oo82gJDAVcaMdi3nuoKFavkIHBRVqQ1qvMb+9LHk/cF4P6B2m8aP04hGf7oL6wZ9BuGwX1onlLhpuoofSyoQDQ==}
    engines: {node: '>= 4'}
    hasBin: true
    dependencies:
      ansi-styles: 3.2.1
      chalk: 2.4.2
      cross-spawn: 6.0.5
      memorystream: 0.3.1
      minimatch: 3.1.2
      pidtree: 0.3.1
      read-pkg: 3.0.0
      shell-quote: 1.8.1
      string.prototype.padend: 3.1.5
    dev: true

  /npm-run-path/5.3.0:
    resolution: {integrity: sha512-ppwTtiJZq0O/ai0z7yfudtBpWIoxM8yE6nHi1X47eFR2EWORqfbu6CnPlNsjeN683eT0qG6H/Pyf9fCcvjnnnQ==}
    engines: {node: ^12.20.0 || ^14.13.1 || >=16.0.0}
    dependencies:
      path-key: 4.0.0
    dev: true

  /oauth-sign/0.9.0:
    resolution: {integrity: sha512-fexhUFFPTGV8ybAtSIGbV6gOkSv8UtRbDBnAyLQw4QPKkgNlsH2ByPGtMUqdWkos6YCRmAqViwgZrJc/mRDzZQ==}
    dev: true

  /object-assign/4.1.1:
    resolution: {integrity: sha512-rJgTQnkUnH1sFw8yT6VSU3zD3sWmu6sZhIseY8VX+GRu3P6F7Fu+JNDoXfklElbLJSnc3FUQHVe4cU5hj+BcUg==}
    engines: {node: '>=0.10.0'}
    dev: true

  /object-inspect/1.13.2:
    resolution: {integrity: sha512-IRZSRuzJiynemAXPYtPe5BoI/RESNYR7TYm50MC5Mqbd3Jmw5y790sErYw3V6SryFJD64b74qQQs9wn5Bg/k3g==}
    engines: {node: '>= 0.4'}
    dev: true

  /object-is/1.1.5:
    resolution: {integrity: sha512-3cyDsyHgtmi7I7DfSSI2LDp6SK2lwvtbg0p0R1e0RvTqF5ceGx+K2dfSjm1bKDMVCFEDAQvy+o8c6a7VujOddw==}
    engines: {node: '>= 0.4'}
    dependencies:
      call-bind: 1.0.7
      define-properties: 1.2.1
    dev: true

  /object-keys/1.1.1:
    resolution: {integrity: sha512-NuAESUOUMrlIXOfHKzD6bpPu3tYt3xvjNdRIQ+FeT0lNb4K8WR70CaDxhuNguS2XG+GjkyMwOzsN5ZktImfhLA==}
    engines: {node: '>= 0.4'}
    dev: true

  /object.assign/4.1.4:
    resolution: {integrity: sha512-1mxKf0e58bvyjSCtKYY4sRe9itRk3PJpquJOjeIkz885CczcI4IvJJDLPS72oowuSh+pBxUFROpX+TU++hxhZQ==}
    engines: {node: '>= 0.4'}
    dependencies:
      call-bind: 1.0.7
      define-properties: 1.2.1
      has-symbols: 1.0.3
      object-keys: 1.1.1
    dev: true

  /on-finished/2.3.0:
    resolution: {integrity: sha512-ikqdkGAAyf/X/gPhXGvfgAytDZtDbr+bkNUJ0N9h5MI/dmdgCs3l6hoHrcUv41sRKew3jIwrp4qQDXiK99Utww==}
    engines: {node: '>= 0.8'}
    dependencies:
      ee-first: 1.1.1
    dev: true

  /on-finished/2.4.1:
    resolution: {integrity: sha512-oVlzkg3ENAhCk2zdv7IJwd/QUD4z2RxRwpkcGY8psCVcCYZNq4wYnVWALHM+brtuJjePWiYF/ClmuDr8Ch5+kg==}
    engines: {node: '>= 0.8'}
    dependencies:
      ee-first: 1.1.1
    dev: true

  /on-headers/1.0.2:
    resolution: {integrity: sha512-pZAE+FJLoyITytdqK0U5s+FIpjN0JP3OzFi/u8Rx+EV5/W+JTWGXG8xFzevE7AjBfDqHv/8vL8qQsIhHnqRkrA==}
    engines: {node: '>= 0.8'}
    dev: true

  /once/1.4.0:
    resolution: {integrity: sha512-lNaJgI+2Q5URQBkccEKHTQOPaXdUxnZZElQTZY0MFUAuaEqe1E+Nyvgdz/aIyNi6Z9MzO5dv1H8n58/GELp3+w==}
    dependencies:
      wrappy: 1.0.2
    dev: true

  /one-time/1.0.0:
    resolution: {integrity: sha512-5DXOiRKwuSEcQ/l0kGCF6Q3jcADFv5tSmRaJck/OqkVFcOzutB134KRSfF0xDrL39MNnqxbHBbUUcjZIhTgb2g==}
    dependencies:
      fn.name: 1.1.0
    dev: true

  /onetime/6.0.0:
    resolution: {integrity: sha512-1FlR+gjXK7X+AsAHso35MnyN5KqGwJRi/31ft6x0M194ht7S+rWAvd7PHss9xSKMzE0asv1pyIHaJYq+BbacAQ==}
    engines: {node: '>=12'}
    dependencies:
      mimic-fn: 4.0.0
    dev: true

  /open/8.4.2:
    resolution: {integrity: sha512-7x81NCL719oNbsq/3mh+hVrAWmFuEYUqrq/Iw3kUzH8ReypT9QQ0BLoJS7/G9k6N81XjW4qHWtjWwe/9eLy1EQ==}
    engines: {node: '>=12'}
    dependencies:
      define-lazy-prop: 2.0.0
      is-docker: 2.2.1
      is-wsl: 2.2.0
    dev: true

  /openapi-types/12.1.3:
    resolution: {integrity: sha512-N4YtSYJqghVu4iek2ZUvcN/0aqH1kRDuNqzcycDxhOUpg7GdvLa2F3DgS6yBNhInhv2r/6I0Flkn7CqL8+nIcw==}
    dev: false

  /openapi-types/7.2.3:
    resolution: {integrity: sha512-olbaNxz12R27+mTyJ/ZAFEfUruauHH27AkeQHDHRq5AF0LdNkK1SSV7EourXQDK+4aX7dv2HtyirAGK06WMAsA==}
    dev: true

  /optionator/0.9.3:
    resolution: {integrity: sha512-JjCoypp+jKn1ttEFExxhetCKeJt9zhAgAve5FXHixTvFDW/5aEktX9bufBKLRRMdU7bNtpLfcGu94B3cdEJgjg==}
    engines: {node: '>= 0.8.0'}
    dependencies:
      '@aashutoshrathi/word-wrap': 1.2.6
      deep-is: 0.1.4
      fast-levenshtein: 2.0.6
      levn: 0.4.1
      prelude-ls: 1.2.1
      type-check: 0.4.0
    dev: true

  /p-limit/2.3.0:
    resolution: {integrity: sha512-//88mFWSJx8lxCzwdAABTJL2MyWB12+eIY7MDL2SqLmAkeKU9qxRvWuSyTjm3FUmpBEMuFfckAIqEaVGUDxb6w==}
    engines: {node: '>=6'}
    dependencies:
      p-try: 2.2.0
    dev: true

  /p-limit/3.1.0:
    resolution: {integrity: sha512-TYOanM3wGwNGsZN2cVTYPArw454xnXj5qmWF1bEoAc4+cU/ol7GVh7odevjp1FNHduHc3KZMcFduxU5Xc6uJRQ==}
    engines: {node: '>=10'}
    dependencies:
      yocto-queue: 0.1.0
    dev: true

  /p-limit/5.0.0:
    resolution: {integrity: sha512-/Eaoq+QyLSiXQ4lyYV23f14mZRQcXnxfHrN0vCai+ak9G0pp9iEQukIIZq5NccEvwRB8PUnZT0KsOoDCINS1qQ==}
    engines: {node: '>=18'}
    dependencies:
      yocto-queue: 1.0.0
    dev: true

  /p-locate/4.1.0:
    resolution: {integrity: sha512-R79ZZ/0wAxKGu3oYMlz8jy/kbhsNrS7SKZ7PxEHBgJ5+F2mtFW2fK2cOtBh1cHYkQsbzFV7I+EoRKe6Yt0oK7A==}
    engines: {node: '>=8'}
    dependencies:
      p-limit: 2.3.0
    dev: true

  /p-locate/5.0.0:
    resolution: {integrity: sha512-LaNjtRWUBY++zB5nE/NwcaoMylSPk+S+ZHNB1TzdbMJMny6dynpAGt7X/tl/QYq3TIeE6nxHppbo2LGymrG5Pw==}
    engines: {node: '>=10'}
    dependencies:
      p-limit: 3.1.0
    dev: true

  /p-try/2.2.0:
    resolution: {integrity: sha512-R4nPAVTAU0B9D35/Gk3uJf/7XYbQcyohSKdvAxIRSNghFl4e71hVoGnBNQz9cWaXxO2I10KTC+3jMdvvoKw6dQ==}
    engines: {node: '>=6'}
    dev: true

  /pac-proxy-agent/7.0.1:
    resolution: {integrity: sha512-ASV8yU4LLKBAjqIPMbrgtaKIvxQri/yh2OpI+S6hVa9JRkUI3Y3NPFbfngDtY7oFtSMD3w31Xns89mDa3Feo5A==}
    engines: {node: '>= 14'}
    dependencies:
      '@tootallnate/quickjs-emscripten': 0.23.0
      agent-base: 7.1.0
      debug: 4.3.4
      get-uri: 6.0.2
      http-proxy-agent: 7.0.2
      https-proxy-agent: 7.0.4
      pac-resolver: 7.0.0
      socks-proxy-agent: 8.0.2
    transitivePeerDependencies:
      - supports-color
    dev: true

  /pac-resolver/7.0.0:
    resolution: {integrity: sha512-Fd9lT9vJbHYRACT8OhCbZBbxr6KRSawSovFpy8nDGshaK99S/EBhVIHp9+crhxrsZOuvLpgL1n23iyPg6Rl2hg==}
    engines: {node: '>= 14'}
    dependencies:
      degenerator: 5.0.1
      ip: 1.1.8
      netmask: 2.0.2
    dev: true

  /parent-module/1.0.1:
    resolution: {integrity: sha512-GQ2EWRpQV8/o+Aw8YqtfZZPfNRWZYkbidE9k5rpl/hC3vtHHBfGm2Ifi6qWV+coDGkrUKZAxE3Lot5kcsRlh+g==}
    engines: {node: '>=6'}
    dependencies:
      callsites: 3.1.0
    dev: true

  /parse-json/4.0.0:
    resolution: {integrity: sha512-aOIos8bujGN93/8Ox/jPLh7RwVnPEysynVFE+fQZyg6jKELEHwzgKdLRFHUgXJL6kylijVSBC4BvN9OmsB48Rw==}
    engines: {node: '>=4'}
    dependencies:
      error-ex: 1.3.2
      json-parse-better-errors: 1.0.2
    dev: true

  /parse-json/5.2.0:
    resolution: {integrity: sha512-ayCKvm/phCGxOkYRSCM82iDwct8/EonSEgCSxWxD7ve6jHggsFl4fZVQBPRNgQoKiuV/odhFrGzQXZwbifC8Rg==}
    engines: {node: '>=8'}
    dependencies:
      '@babel/code-frame': 7.25.9
      error-ex: 1.3.2
      json-parse-even-better-errors: 2.3.1
      lines-and-columns: 1.2.4
    dev: true

  /parseurl/1.3.3:
    resolution: {integrity: sha512-CiyeOxFT/JZyN5m0z9PfXw4SCBJ6Sygz1Dpl0wqjlhDEGGBP1GnsUVEL0p63hoG1fcj3fHynXi9NYO4nWOL+qQ==}
    engines: {node: '>= 0.8'}
    dev: true

  /path-browserify/1.0.1:
    resolution: {integrity: sha512-b7uo2UCUOYZcnF/3ID0lulOJi/bafxa1xPe7ZPsammBSpjSWQkjNxlt635YGS2MiR9GjvuXCtz2emr3jbsz98g==}

  /path-exists/4.0.0:
    resolution: {integrity: sha512-ak9Qy5Q7jYb2Wwcey5Fpvg2KoAc/ZIhLSLOSBmRmygPsGwkVVt0fZa0qrtMz+m6tJTAHfZQ8FnmB4MG4LWy7/w==}
    engines: {node: '>=8'}
    dev: true

  /path-is-absolute/1.0.1:
    resolution: {integrity: sha512-AVbw3UJ2e9bq64vSaS9Am0fje1Pa8pbGqTTsmXfaIiMpnr5DlDhfJOuLj9Sf95ZPVDAUerDfEk88MPmPe7UCQg==}
    engines: {node: '>=0.10.0'}
    dev: true

  /path-key/2.0.1:
    resolution: {integrity: sha512-fEHGKCSmUSDPv4uoj8AlD+joPlq3peND+HRYyxFz4KPw4z926S/b8rIuFs2FYJg3BwsxJf6A9/3eIdLaYC+9Dw==}
    engines: {node: '>=4'}
    dev: true

  /path-key/3.1.1:
    resolution: {integrity: sha512-ojmeN0qd+y0jszEtoY48r0Peq5dwMEkIlCOu6Q5f41lfkswXuKtYrhgoTpLnyIcHm24Uhqx+5Tqm2InSwLhE6Q==}
    engines: {node: '>=8'}
    dev: true

  /path-key/4.0.0:
    resolution: {integrity: sha512-haREypq7xkM7ErfgIyA0z+Bj4AGKlMSdlQE2jvJo6huWD1EdkKYV+G/T4nq0YEF2vgTT8kqMFKo1uHn950r4SQ==}
    engines: {node: '>=12'}
    dev: true

  /path-parse/1.0.7:
    resolution: {integrity: sha512-LDJzPVEEEPR+y48z93A0Ed0yXb8pAByGWo/k5YYdYgpY2/2EsOsksJrq7lOHxryrVOn1ejG6oAp8ahvOIQD8sw==}
    dev: true

  /path-scurry/1.10.1:
    resolution: {integrity: sha512-MkhCqzzBEpPvxxQ71Md0b1Kk51W01lrYvlMzSUaIzNsODdd7mqhiimSZlr+VegAz5Z6Vzt9Xg2ttE//XBhH3EQ==}
    engines: {node: '>=16 || 14 >=14.17'}
    dependencies:
      lru-cache: 10.0.1
      minipass: 7.1.2
    dev: true

  /path-to-regexp/0.1.10:
    resolution: {integrity: sha512-7lf7qcQidTku0Gu3YDPc8DJ1q7OOucfa/BSsIwjuh56VU7katFvuM8hULfkwB3Fns/rsVF7PwPKVw1sl5KQS9w==}
    dev: true

  /path-to-regexp/0.1.7:
    resolution: {integrity: sha512-5DFkuoqlv1uYQKxy8omFBeJPQcdoE07Kv2sferDCrAq1ohOU+MSDswDIbnx3YAM60qIOnYa53wBhXW0EbMonrQ==}
    dev: true

  /path-to-regexp/1.8.0:
    resolution: {integrity: sha512-n43JRhlUKUAlibEJhPeir1ncUID16QnEjNpwzNdO3Lm4ywrBpBZ5oLD0I6br9evr1Y9JTqwRtAh7JLoOzAQdVA==}
    dependencies:
      isarray: 0.0.1
    dev: true

  /path-type/3.0.0:
    resolution: {integrity: sha512-T2ZUsdZFHgA3u4e5PfPbjd7HDDpxPnQb5jN0SrDsjNSuVXHJqtwTnWqG0B1jZrgmJ/7lj1EmVIByWt1gxGkWvg==}
    engines: {node: '>=4'}
    dependencies:
      pify: 3.0.0
    dev: true

  /path-type/4.0.0:
    resolution: {integrity: sha512-gDKb8aZMDeD/tZWs9P6+q0J9Mwkdl6xMV8TjnGP3qJVJ06bdMgkbBlLU8IdfOsIsFz2BW1rNVT3XuNEl8zPAvw==}
    engines: {node: '>=8'}
    dev: true

  /path-type/5.0.0:
    resolution: {integrity: sha512-5HviZNaZcfqP95rwpv+1HDgUamezbqdSYTyzjTvwtJSnIH+3vnbmWsItli8OFEndS984VT55M3jduxZbX351gg==}
    engines: {node: '>=12'}

  /pathe/1.1.2:
    resolution: {integrity: sha512-whLdWMYL2TwI08hn8/ZqAbrVemu0LNaNNJZX73O6qaIdCTfXutsLhMkjdENX0qhsQ9uIimo4/aQOmXkoon2nDQ==}
    dev: true

  /pathval/1.1.1:
    resolution: {integrity: sha512-Dp6zGqpTdETdR63lehJYPeIOqpiNBNtc7BpWSLrOje7UaIsE5aY92r/AunQA7rsXvet3lrJ3JnZX29UPTKXyKQ==}
    dev: true

  /pend/1.2.0:
    resolution: {integrity: sha512-F3asv42UuXchdzt+xXqfW1OGlVBe+mxa2mqI0pg5yAHZPvFmY3Y6drSf/GQ1A86WgWEN9Kzh/WrgKa6iGcHXLg==}
    dev: true

  /performance-now/2.1.0:
    resolution: {integrity: sha512-7EAHlyLHI56VEIdK57uwHdHKIaAGbnXPiw0yWbarQZOKaKpvUIgW0jWRVLiatnM+XXlSwsanIBH/hzGMJulMow==}
    dev: true

  /picocolors/1.0.1:
    resolution: {integrity: sha512-anP1Z8qwhkbmu7MFP5iTt+wQKXgwzf7zTyGlcdzabySa9vd0Xt392U0rVmz9poOaBj0uHJKyyo9/upk0HrEQew==}
    dev: true

  /picocolors/1.1.0:
    resolution: {integrity: sha512-TQ92mBOW0l3LeMeyLV6mzy/kWr8lkd/hp3mTg7wYK7zJhuBStmGMBG0BdeDZS/dZx1IukaX6Bk11zcln25o1Aw==}
    dev: true

  /picocolors/1.1.1:
    resolution: {integrity: sha512-xceH2snhtb5M9liqDsmEw56le376mTZkEX/jEb/RxNFyegNul7eNslCXP9FDj/Lcu0X8KEyMceP2ntpaHrDEVA==}

  /picomatch/2.3.1:
    resolution: {integrity: sha512-JU3teHTNjmE2VCGFzuY8EXzCDVwEqB2a8fsIvwaStHhAWJEeVd1o1QD80CU6+ZdEXXSLbSsuLwJjkCBWqRQUVA==}
    engines: {node: '>=8.6'}

  /pidtree/0.3.1:
    resolution: {integrity: sha512-qQbW94hLHEqCg7nhby4yRC7G2+jYHY4Rguc2bjw7Uug4GIJuu1tvf2uHaZv5Q8zdt+WKJ6qK1FOI6amaWUo5FA==}
    engines: {node: '>=0.10'}
    hasBin: true
    dev: true

  /pify/3.0.0:
    resolution: {integrity: sha512-C3FsVNH1udSEX48gGX1xfvwTWfsYWj5U+8/uK15BGzIGrKoUpghX8hWZwa/OFnakBiiVNmBvemTJR5mcy7iPcg==}
    engines: {node: '>=4'}
    dev: true

  /pkg-dir/4.2.0:
    resolution: {integrity: sha512-HRDzbaKjC+AOWVXxAU/x54COGeIv9eb+6CkDSQoNTt4XyWoIJvuPsXizxu/Fr23EiekbtZwmh1IcIG/l/a10GQ==}
    engines: {node: '>=8'}
    dependencies:
      find-up: 4.1.0
    dev: true

  /pkg-types/1.1.1:
    resolution: {integrity: sha512-ko14TjmDuQJ14zsotODv7dBlwxKhUKQEhuhmbqo1uCi9BB0Z2alo/wAXg6q1dTR5TyuqYyWhjtfe/Tsh+X28jQ==}
    dependencies:
      confbox: 0.1.7
      mlly: 1.7.1
      pathe: 1.1.2
    dev: true

  /pluralize/8.0.0:
    resolution: {integrity: sha512-Nc3IT5yHzflTfbjgqWcCPpo7DaKy4FnpB0l/zCAW0Tc7jxAiuqSxHasntB3D7887LSrA93kDJ9IXovxJYxyLCA==}
    engines: {node: '>=4'}

  /postcss/8.4.38:
    resolution: {integrity: sha512-Wglpdk03BSfXkHoQa3b/oulrotAkwrlLDRSOb9D0bN86FdRyE9lppSp33aHNPgBa0JKCoB+drFLZkQoRRYae5A==}
    engines: {node: ^10 || ^12 || >=14}
    dependencies:
      nanoid: 3.3.7
      picocolors: 1.1.1
      source-map-js: 1.2.0
    dev: true

  /prelude-ls/1.2.1:
    resolution: {integrity: sha512-vkcDPrRZo1QZLbn5RLGPpg/WmIQ65qoWWhcGKf/b5eplkkarX0m9z8ppCat4mlOqUsWpyNuYgO3VRyrYHSzX5g==}
    engines: {node: '>= 0.8.0'}
    dev: true

  /prettier/3.1.1:
    resolution: {integrity: sha512-22UbSzg8luF4UuZtzgiUOfcGM8s4tjBv6dJRT7j275NXsy2jb4aJa4NNveul5x4eqlF1wuhuR2RElK71RvmVaw==}
    engines: {node: '>=14'}
    hasBin: true

  /prettier/3.3.3:
    resolution: {integrity: sha512-i2tDNA0O5IrMO757lfrdQZCc2jPNDVntV0m/+4whiDfWaTKfMNgR7Qz0NAeGz/nRqF4m5/6CLzbP4/liHt12Ew==}
    engines: {node: '>=14'}
    hasBin: true

  /pretty-format/29.7.0:
    resolution: {integrity: sha512-Pdlw/oPxN+aXdmM9R00JVC9WVFoCLTKJvDVLgmJ+qAffBMxsV85l/Lu7sNx4zSzPyoL2euImuEwHhOXdEgNFZQ==}
    engines: {node: ^14.15.0 || ^16.10.0 || >=18.0.0}
    dependencies:
      '@jest/schemas': 29.6.3
      ansi-styles: 5.2.0
      react-is: 18.3.1
    dev: true

  /process-nextick-args/2.0.1:
    resolution: {integrity: sha512-3ouUOpQhtgrbOa17J7+uxOTpITYWaGP7/AhoR3+A+/1e9skrzelGi/dXzEYyvbxubEF6Wn2ypscTKiKJFFn1ag==}
    dev: true

  /process/0.11.10:
    resolution: {integrity: sha512-cdGef/drWFoydD1JsMzuFf8100nZl+GT+yacc2bEced5f9Rjk4z+WtFUTBu9PhOi9j/jfmBPu0mMEY4wIdAF8A==}
    engines: {node: '>= 0.6.0'}

  /progress/2.0.3:
    resolution: {integrity: sha512-7PiHtLll5LdnKIMw100I+8xJXR5gW2QwWYkT6iJva0bXitZKa/XMrSbdmg3r2Xnaidz9Qumd0VPaMrZlF9V9sA==}
    engines: {node: '>=0.4.0'}
    dev: true

  /prompts/2.4.2:
    resolution: {integrity: sha512-NxNv/kLguCA7p3jE8oL2aEBsrJWgAakBpgmgK6lpPWV+WuOmY6r2/zbAVnP+T8bQlA0nzHXSJSJW0Hq7ylaD2Q==}
    engines: {node: '>= 6'}
    dependencies:
      kleur: 3.0.3
      sisteransi: 1.0.5

  /proper-lockfile/2.0.1:
    resolution: {integrity: sha512-rjaeGbsmhNDcDInmwi4MuI6mRwJu6zq8GjYCLuSuE7GF+4UjgzkL69sVKKJ2T2xH61kK7rXvGYpvaTu909oXaQ==}
    engines: {node: '>=4.0.0'}
    dependencies:
      graceful-fs: 4.2.11
      retry: 0.10.1
    dev: false

  /proxy-addr/2.0.7:
    resolution: {integrity: sha512-llQsMLSUDUPT44jdrU/O37qlnifitDP+ZwrmmZcoSKyLKvtZxpyV0n2/bD/N4tBAAZ/gJEdZU7KMraoK1+XYAg==}
    engines: {node: '>= 0.10'}
    dependencies:
      forwarded: 0.2.0
      ipaddr.js: 1.9.1
    dev: true

  /proxy-agent/6.4.0:
    resolution: {integrity: sha512-u0piLU+nCOHMgGjRbimiXmA9kM/L9EHh3zL81xCdp7m+Y2pHIsnmbdDoEDoAz5geaonNR6q6+yOPQs6n4T6sBQ==}
    engines: {node: '>= 14'}
    dependencies:
      agent-base: 7.1.0
      debug: 4.3.4
      http-proxy-agent: 7.0.2
      https-proxy-agent: 7.0.4
      lru-cache: 7.18.3
      pac-proxy-agent: 7.0.1
      proxy-from-env: 1.1.0
      socks-proxy-agent: 8.0.2
    transitivePeerDependencies:
      - supports-color
    dev: true

  /proxy-from-env/1.1.0:
    resolution: {integrity: sha512-D+zkORCbA9f1tdWRK0RaCR3GPv50cMxcrz4X8k5LTSUD1Dkw47mKJEZQNunItRTkWwgtaUSo1RVFRIG9ZXiFYg==}
    dev: true

  /psl/1.9.0:
    resolution: {integrity: sha512-E/ZsdU4HLs/68gYzgGTkMicWTLPdAftJLfJFlLUAAKZGkStNU72sZjT66SnMDVOfOWY/YAoiD7Jxa9iHvngcag==}
    dev: true

  /pump/3.0.0:
    resolution: {integrity: sha512-LwZy+p3SFs1Pytd/jYct4wpv49HiYCqd9Rlc5ZVdk0V+8Yzv6jR5Blk3TRmPL1ft69TxP0IMZGJ+WPFU2BFhww==}
    dependencies:
      end-of-stream: 1.4.4
      once: 1.4.0
    dev: true

  /punycode/2.3.0:
    resolution: {integrity: sha512-rRV+zQD8tVFys26lAGR9WUuS4iUAngJScM+ZRSKtvl5tKeZ2t5bvdNFdNHBW9FWR4guGHlgmsZ1G7BSm2wTbuA==}
    engines: {node: '>=6'}
    dev: true

  /puppeteer-core/22.4.1:
    resolution: {integrity: sha512-l9nf8NcirYOHdID12CIMWyy7dqcJCVtgVS+YAiJuUJHg8+9yjgPiG2PcNhojIEEpCkvw3FxvnyITVfKVmkWpjA==}
    engines: {node: '>=18'}
    dependencies:
      '@puppeteer/browsers': 2.1.0
      chromium-bidi: 0.5.12_74t7hwmhzgczi6zz4gvli4zmpa
      cross-fetch: 4.0.0
      debug: 4.3.4
      devtools-protocol: 0.0.1249869
      ws: 8.16.0
    transitivePeerDependencies:
      - bufferutil
      - encoding
      - supports-color
      - utf-8-validate
    dev: true

  /puppeteer/22.4.1_typescript@5.6.2:
    resolution: {integrity: sha512-Mag1wRLanzwS4yEUyrDRBUgsKlH3dpL6oAfVwNHG09oxd0+ySsatMvYj7HwjynWy/S+Hg+XHLgjyC/F6CsL/lg==}
    engines: {node: '>=18'}
    hasBin: true
    requiresBuild: true
    dependencies:
      '@puppeteer/browsers': 2.1.0
      cosmiconfig: 9.0.0_typescript@5.6.2
      puppeteer-core: 22.4.1
    transitivePeerDependencies:
      - bufferutil
      - encoding
      - supports-color
      - typescript
      - utf-8-validate
    dev: true

  /qjobs/1.2.0:
    resolution: {integrity: sha512-8YOJEHtxpySA3fFDyCRxA+UUV+fA+rTWnuWvylOK/NCjhY+b4ocCtmu8TtsWb+mYeU+GCHf/S66KZF/AsteKHg==}
    engines: {node: '>=0.9'}
    dev: true

  /qs/6.11.0:
    resolution: {integrity: sha512-MvjoMCJwEarSbUYk5O+nmoSzSutSsTwF85zcHPQ9OrlFoZOYIjaqBAJIqIXjptyD5vThxGq52Xu/MaJzRkIk4Q==}
    engines: {node: '>=0.6'}
    dependencies:
      side-channel: 1.0.6
    dev: true

  /qs/6.13.0:
    resolution: {integrity: sha512-+38qI9SOr8tfZ4QmJNplMUxqjbe7LKvvZgWdExBOmd+egZTtjLB67Gu0HRX3u/XOq7UU2Nx6nsjvS16Z9uwfpg==}
    engines: {node: '>=0.6'}
    dependencies:
      side-channel: 1.0.6
    dev: true

  /qs/6.5.3:
    resolution: {integrity: sha512-qxXIEh4pCGfHICj1mAJQ2/2XVZkjCDTcEgfoSQxc/fYivUZxTkk7L3bDBJSoNrEzXI17oUO5Dp07ktqE5KzczA==}
    engines: {node: '>=0.6'}
    dev: true

  /queue-microtask/1.2.3:
    resolution: {integrity: sha512-NuaNSa6flKT5JaSYQzJok04JzTL1CA6aGhv5rfLW3PgqA+M2ChpZQnAC8h8i4ZFkBS8X5RqkDBHA7r4hej3K9A==}

  /queue-tick/1.0.1:
    resolution: {integrity: sha512-kJt5qhMxoszgU/62PLP1CJytzd2NKetjSRnyuj31fDd3Rlcz3fzlFdFLD1SItunPwyqEOkca6GbV612BWfaBag==}
    dev: true

  /randombytes/2.1.0:
    resolution: {integrity: sha512-vYl3iOX+4CKUWuxGi9Ukhie6fsqXqS9FE2Zaic4tNFD2N2QQaXOMFbuKK4QmDHC0JO6B1Zp41J0LpT0oR68amQ==}
    dependencies:
      safe-buffer: 5.2.1
    dev: true

  /range-parser/1.2.1:
    resolution: {integrity: sha512-Hrgsx+orqoygnmhFbKaHE6c296J+HTAQXoxEF6gNupROmmGJRoyzfG3ccAveqCBrwr/2yxQ5BVd/GTl5agOwSg==}
    engines: {node: '>= 0.6'}
    dev: true

  /raw-body/2.5.1:
    resolution: {integrity: sha512-qqJBtEyVgS0ZmPGdCFPWJ3FreoqvG4MVQln/kCgF7Olq95IbOp0/BWyMwbdtn4VTvkM8Y7khCQ2Xgk/tcrCXig==}
    engines: {node: '>= 0.8'}
    dependencies:
      bytes: 3.1.2
      http-errors: 2.0.0
      iconv-lite: 0.4.24
      unpipe: 1.0.0
    dev: true

  /raw-body/2.5.2:
    resolution: {integrity: sha512-8zGqypfENjCIqGhgXToC8aB2r7YrBX+AQAfIPs/Mlk+BtPTztOvTS01NRW/3Eh60J+a48lt8qsCzirQ6loCVfA==}
    engines: {node: '>= 0.8'}
    dependencies:
      bytes: 3.1.2
      http-errors: 2.0.0
      iconv-lite: 0.4.24
      unpipe: 1.0.0
    dev: true

  /react-is/18.3.1:
    resolution: {integrity: sha512-/LLMVyas0ljjAtoYiPqYiL8VWXzUUdThrmU5+n20DZv+a+ClRoevUzw5JxU+Ieh5/c87ytoTBV9G1FiKfNJdmg==}
    dev: true

  /read-pkg/3.0.0:
    resolution: {integrity: sha512-BLq/cCO9two+lBgiTYNqD6GdtK8s4NpaWrl6/rCO9w0TUS8oJl7cmToOZfRYllKTISY6nt1U7jQ53brmKqY6BA==}
    engines: {node: '>=4'}
    dependencies:
      load-json-file: 4.0.0
      normalize-package-data: 2.5.0
      path-type: 3.0.0
    dev: true

  /readable-stream/2.3.8:
    resolution: {integrity: sha512-8p0AUk4XODgIewSi0l8Epjs+EVnWiK7NoDIEGU0HhE7+ZyY8D1IMY7odu5lRrFXGg71L15KG8QrPmum45RTtdA==}
    dependencies:
      core-util-is: 1.0.2
      inherits: 2.0.4
      isarray: 1.0.0
      process-nextick-args: 2.0.1
      safe-buffer: 5.1.2
      string_decoder: 1.1.1
      util-deprecate: 1.0.2
    dev: true

  /readable-stream/3.6.2:
    resolution: {integrity: sha512-9u/sniCrY3D5WdsERHzHE4G2YCXqoG5FTHUiCC4SIbr6XcLZBY05ya9EKjYek9O5xOAwjGq+1JdGBAS7Q9ScoA==}
    engines: {node: '>= 6'}
    dependencies:
      inherits: 2.0.4
      string_decoder: 1.3.0
      util-deprecate: 1.0.2
    dev: true

  /readdirp/3.6.0:
    resolution: {integrity: sha512-hOS089on8RduqdbhvQ5Z37A0ESjsqz6qnRcffsMU3495FuTdqSm+7bhJ29JvIOsBDEEnan5DPu9t3To9VRlMzA==}
    engines: {node: '>=8.10.0'}
    dependencies:
      picomatch: 2.3.1
    dev: true

  /rechoir/0.7.1:
    resolution: {integrity: sha512-/njmZ8s1wVeR6pjTZ+0nCnv8SpZNRMT2D1RLOJQESlYFDBvwpTA4KWJpZ+sBJ4+vhjILRcK7JIFdGCdxEAAitg==}
    engines: {node: '>= 0.10'}
    dependencies:
      resolve: 1.22.6
    dev: true

  /regenerator-runtime/0.14.1:
    resolution: {integrity: sha512-dYnhHh0nJoMfnkZs6GmmhFknAGRrLznOu5nc9ML+EJxGvrx6H7teuevqVqCuPcPK//3eDrrjQhehXVx9cnkGdw==}
    dev: false

  /regexp.prototype.flags/1.5.1:
    resolution: {integrity: sha512-sy6TXMN+hnP/wMy+ISxg3krXx7BAtWVO4UouuCN/ziM9UEne0euamVNafDfvC83bRNr95y0V5iijeDQFUNpvrg==}
    engines: {node: '>= 0.4'}
    dependencies:
      call-bind: 1.0.7
      define-properties: 1.2.1
      set-function-name: 2.0.1
    dev: true

  /request-promise-core/1.1.4_request@2.88.2:
    resolution: {integrity: sha512-TTbAfBBRdWD7aNNOoVOBH4pN/KigV6LyapYNNlAPA8JwbovRti1E88m3sYAwsLi5ryhPKsE9APwnjFTgdUjTpw==}
    engines: {node: '>=0.10.0'}
    peerDependencies:
      request: ^2.34
    dependencies:
      lodash: 4.17.21
      request: 2.88.2
    dev: true

  /request-promise-native/1.0.9_request@2.88.2:
    resolution: {integrity: sha512-wcW+sIUiWnKgNY0dqCpOZkUbF/I+YPi+f09JZIDa39Ec+q82CpSYniDp+ISgTTbKmnpJWASeJBPZmoxH84wt3g==}
    engines: {node: '>=0.12.0'}
    deprecated: request-promise-native has been deprecated because it extends the now deprecated request package, see https://github.com/request/request/issues/3142
    peerDependencies:
      request: ^2.34
    dependencies:
      request: 2.88.2
      request-promise-core: 1.1.4_request@2.88.2
      stealthy-require: 1.1.1
      tough-cookie: 2.5.0
    dev: true

  /request/2.88.2:
    resolution: {integrity: sha512-MsvtOrfG9ZcrOwAW+Qi+F6HbD0CWXEh9ou77uOb7FM2WPhwT7smM833PzanhJLsgXjN89Ir6V2PczXNnMpwKhw==}
    engines: {node: '>= 6'}
    deprecated: request has been deprecated, see https://github.com/request/request/issues/3142
    dependencies:
      aws-sign2: 0.7.0
      aws4: 1.12.0
      caseless: 0.12.0
      combined-stream: 1.0.8
      extend: 3.0.2
      forever-agent: 0.6.1
      form-data: 2.3.3
      har-validator: 5.1.5
      http-signature: 1.2.0
      is-typedarray: 1.0.0
      isstream: 0.1.2
      json-stringify-safe: 5.0.1
      mime-types: 2.1.35
      oauth-sign: 0.9.0
      performance-now: 2.1.0
      qs: 6.5.3
      safe-buffer: 5.2.1
      tough-cookie: 2.5.0
      tunnel-agent: 0.6.0
      uuid: 3.4.0
    dev: true

  /require-directory/2.1.1:
    resolution: {integrity: sha512-fGxEI7+wsG9xrvdjsrlmL22OMTTiHRwAMroiEeMgq8gzoLC/PQr7RsRDSTLUg/bZAZtF+TVIkHc6/4RIKrui+Q==}
    engines: {node: '>=0.10.0'}

  /require-from-string/2.0.2:
    resolution: {integrity: sha512-Xf0nWe6RseziFMu+Ap9biiUbmplq6S9/p+7w7YXP/JBHhrUDDUhwa+vANyubuqfZWTveU//DYVGsDG7RKL/vEw==}
    engines: {node: '>=0.10.0'}

  /requires-port/1.0.0:
    resolution: {integrity: sha512-KigOCHcocU3XODJxsu8i/j8T9tzT4adHiecwORRQ0ZZFcp7ahwXuRU1m+yuO90C5ZUyGeGfocHDI14M3L3yDAQ==}
    dev: true

  /resolve-cwd/3.0.0:
    resolution: {integrity: sha512-OrZaX2Mb+rJCpH/6CpSqt9xFVpN++x01XnN2ie9g6P5/3xelLAkXWVADpdz1IHD/KFfEXyE6V0U01OQ3UO2rEg==}
    engines: {node: '>=8'}
    dependencies:
      resolve-from: 5.0.0
    dev: true

  /resolve-from/4.0.0:
    resolution: {integrity: sha512-pb/MYmXstAkysRFx8piNI1tGFNQIFA3vkE3Gq4EuA1dF6gHp/+vgZqsCGJapvy8N3Q+4o7FwvquPJcnZ7RYy4g==}
    engines: {node: '>=4'}
    dev: true

  /resolve-from/5.0.0:
    resolution: {integrity: sha512-qYg9KP24dD5qka9J47d0aVky0N+b4fTU89LN9iDnjB5waksiC49rvMB0PrUJQGoTmH50XPiqOvAjDfaijGxYZw==}
    engines: {node: '>=8'}
    dev: true

  /resolve-pkg-maps/1.0.0:
    resolution: {integrity: sha512-seS2Tj26TBVOC2NIc2rOe2y2ZO7efxITtLZcGSOnHHNOQ7CkiUBfw0Iw2ck6xkIhPwLhKNLS8BO+hEpngQlqzw==}
    dev: true

  /resolve/1.22.6:
    resolution: {integrity: sha512-njhxM7mV12JfufShqGy3Rz8j11RPdLy4xi15UurGJeoHLfJpVXKdh3ueuOqbYUcDZnffr6X739JBo5LzyahEsw==}
    hasBin: true
    dependencies:
      is-core-module: 2.13.0
      path-parse: 1.0.7
      supports-preserve-symlinks-flag: 1.0.0
    dev: true

  /retry/0.10.1:
    resolution: {integrity: sha512-ZXUSQYTHdl3uS7IuCehYfMzKyIDBNoAuUblvy5oGO5UJSUTmStUUVPXbA9Qxd173Bgre53yCQczQuHgRWAdvJQ==}
    dev: false

  /reusify/1.0.4:
    resolution: {integrity: sha512-U9nH88a3fc/ekCF1l0/UP1IosiuIjyTh7hBvXVMHYgVcfGvt897Xguj2UOLDeI5BG2m7/uwyaLVT6fbtCwTyzw==}
    engines: {iojs: '>=1.0.0', node: '>=0.10.0'}

  /rfdc/1.3.0:
    resolution: {integrity: sha512-V2hovdzFbOi77/WajaSMXk2OLm+xNIeQdMMuB7icj7bk6zi2F8GGAxigcnDFpJHbNyNcgyJDiP+8nOrY5cZGrA==}
    dev: true

  /rimraf/3.0.2:
    resolution: {integrity: sha512-JZkJMZkAGFFPP2YqXZXPbMlMBgsxzE8ILs4lMIX/2o0L9UBw9O/Y3o6wFw/i9YLapcUJWwqbi3kdxIPdC62TIA==}
    hasBin: true
    dependencies:
      glob: 7.2.3
    dev: true

  /rimraf/5.0.4:
    resolution: {integrity: sha512-rizQI/o/YAMM1us0Zyax0uRfIK39XR52EAjjOi0fzMolpGp0onj6CWzBAXuOx6+6Xi9Rgi0d9tUZojhJerLUmQ==}
    engines: {node: '>=14'}
    hasBin: true
    dependencies:
      glob: 10.3.9
    dev: true

  /rollup/4.18.0:
    resolution: {integrity: sha512-QmJz14PX3rzbJCN1SG4Xe/bAAX2a6NpCP8ab2vfu2GiUr8AQcr2nCV/oEO3yneFarB67zk8ShlIyWb2LGTb3Sg==}
    engines: {node: '>=18.0.0', npm: '>=8.0.0'}
    hasBin: true
    dependencies:
      '@types/estree': 1.0.5
    optionalDependencies:
      '@rollup/rollup-android-arm-eabi': 4.18.0
      '@rollup/rollup-android-arm64': 4.18.0
      '@rollup/rollup-darwin-arm64': 4.18.0
      '@rollup/rollup-darwin-x64': 4.18.0
      '@rollup/rollup-linux-arm-gnueabihf': 4.18.0
      '@rollup/rollup-linux-arm-musleabihf': 4.18.0
      '@rollup/rollup-linux-arm64-gnu': 4.18.0
      '@rollup/rollup-linux-arm64-musl': 4.18.0
      '@rollup/rollup-linux-powerpc64le-gnu': 4.18.0
      '@rollup/rollup-linux-riscv64-gnu': 4.18.0
      '@rollup/rollup-linux-s390x-gnu': 4.18.0
      '@rollup/rollup-linux-x64-gnu': 4.18.0
      '@rollup/rollup-linux-x64-musl': 4.18.0
      '@rollup/rollup-win32-arm64-msvc': 4.18.0
      '@rollup/rollup-win32-ia32-msvc': 4.18.0
      '@rollup/rollup-win32-x64-msvc': 4.18.0
      fsevents: 2.3.3
    dev: true

  /run-parallel/1.2.0:
    resolution: {integrity: sha512-5l4VyZR86LZ/lDxZTR6jqL8AFE2S0IFLMP26AbjsLVADxHdhB/c0GUsH+y39UfCi3dzz8OlQuPmnaJOMoDHQBA==}
    dependencies:
      queue-microtask: 1.2.3

  /safe-array-concat/1.0.1:
    resolution: {integrity: sha512-6XbUAseYE2KtOuGueyeobCySj9L4+66Tn6KQMOPQJrAJEowYKW/YR/MGJZl7FdydUdaFu4LYyDZjxf4/Nmo23Q==}
    engines: {node: '>=0.4'}
    dependencies:
      call-bind: 1.0.7
      get-intrinsic: 1.2.4
      has-symbols: 1.0.3
      isarray: 2.0.5
    dev: true

  /safe-buffer/5.1.2:
    resolution: {integrity: sha512-Gd2UZBJDkXlY7GbJxfsE8/nvKkUEU1G38c1siN6QP6a9PT9MmHB8GnpscSmMJSoF8LOIrt8ud/wPtojys4G6+g==}
    dev: true

  /safe-buffer/5.2.1:
    resolution: {integrity: sha512-rp3So07KcdmmKbGvgaNxQSJr7bGVSVk5S9Eq1F+ppbRo70+YeaDxkw5Dd8NPN+GD6bjnYm2VuPuCXmpuYvmCXQ==}
    dev: true

  /safe-regex-test/1.0.0:
    resolution: {integrity: sha512-JBUUzyOgEwXQY1NuPtvcj/qcBDbDmEvWufhlnXZIm75DEHp+afM1r1ujJpJsV/gSM4t59tpDyPi1sd6ZaPFfsA==}
    dependencies:
      call-bind: 1.0.7
      get-intrinsic: 1.2.4
      is-regex: 1.1.4
    dev: true

  /safe-stable-stringify/2.4.3:
    resolution: {integrity: sha512-e2bDA2WJT0wxseVd4lsDP4+3ONX6HpMXQa1ZhFQ7SU+GjvORCmShbCMltrtIDfkYhVHrOcPtj+KhmDBdPdZD1g==}
    engines: {node: '>=10'}
    dev: true

  /safer-buffer/2.1.2:
    resolution: {integrity: sha512-YZo3K82SD7Riyi0E1EQPojLz7kpepnSQI9IyPbHHg1XXXevb5dJI7tpyN2ADxGcQbHG7vcyRHk0cbwqcQriUtg==}
    dev: true

  /sax/1.2.4:
    resolution: {integrity: sha512-NqVDv9TpANUjFm0N8uM5GxL36UgKi9/atZw+x7YFnQ8ckwFGKrl4xX4yWtrey3UJm5nP1kUbnYgLopqWNSRhWw==}

  /schema-utils/3.3.0:
    resolution: {integrity: sha512-pN/yOAvcC+5rQ5nERGuwrjLlYvLTbCibnZ1I7B1LaiAz9BRBlE9GMgE/eqV30P7aJQUf7Ddimy/RsbYO/GrVGg==}
    engines: {node: '>= 10.13.0'}
    dependencies:
      '@types/json-schema': 7.0.13
      ajv: 6.12.6
      ajv-keywords: 3.5.2_ajv@6.12.6
    dev: true

  /semver/5.7.2:
    resolution: {integrity: sha512-cBznnQ9KjJqU67B52RMC65CMarK2600WFnbkcaiwWq3xy/5haFJlshgnpjovMVJ+Hff49d8GEn0b87C5pDQ10g==}
    hasBin: true
    dev: true

  /semver/6.3.1:
    resolution: {integrity: sha512-BR7VvDCVHO+q2xBEWskxS6DJE1qRnb7DxzUrogb71CWoSficBxYsiAGd+Kl0mmq/MprG9yArRkyrQxTO6XjMzA==}
    hasBin: true
    dev: true

  /semver/7.5.4:
    resolution: {integrity: sha512-1bCSESV6Pv+i21Hvpxp3Dx+pSD8lIPt8uVjRrxAUt/nbswYc+tK6Y2btiULjd4+fnq15PX+nqQDC7Oft7WkwcA==}
    engines: {node: '>=10'}
    hasBin: true
    dependencies:
      lru-cache: 6.0.0

  /semver/7.6.0:
    resolution: {integrity: sha512-EnwXhrlwXMk9gKu5/flx5sv/an57AkRplG3hTK68W7FRDN+k+OWBj65M7719OkA82XLBxrcX0KSHj+X5COhOVg==}
    engines: {node: '>=10'}
    hasBin: true
    dependencies:
      lru-cache: 6.0.0
    dev: true

  /semver/7.6.3:
    resolution: {integrity: sha512-oVekP1cKtI+CTDvHWYFUcMtsK/00wmAEfyqKfNdARm8u1wNVhSgaX7A8d4UuIlUI5e84iEwOhs7ZPYRmzU9U6A==}
    engines: {node: '>=10'}
    hasBin: true

  /send/0.18.0:
    resolution: {integrity: sha512-qqWzuOjSFOuqPjFe4NOsMLafToQQwBSOEpS+FwEt3A2V3vKubTquT3vmLTQpFgMXp8AlFWFuP1qKaJZOtPpVXg==}
    engines: {node: '>= 0.8.0'}
    dependencies:
      debug: 2.6.9
      depd: 2.0.0
      destroy: 1.2.0
      encodeurl: 1.0.2
      escape-html: 1.0.3
      etag: 1.8.1
      fresh: 0.5.2
      http-errors: 2.0.0
      mime: 1.6.0
      ms: 2.1.3
      on-finished: 2.4.1
      range-parser: 1.2.1
      statuses: 2.0.1
    dev: true

  /send/0.19.0:
    resolution: {integrity: sha512-dW41u5VfLXu8SJh5bwRmyYUbAoSB3c9uQh6L8h/KtsFREPWpbX1lrljJo186Jc4nmci/sGUZ9a0a0J2zgfq2hw==}
    engines: {node: '>= 0.8.0'}
    dependencies:
      debug: 2.6.9
      depd: 2.0.0
      destroy: 1.2.0
      encodeurl: 1.0.2
      escape-html: 1.0.3
      etag: 1.8.1
      fresh: 0.5.2
      http-errors: 2.0.0
      mime: 1.6.0
      ms: 2.1.3
      on-finished: 2.4.1
      range-parser: 1.2.1
      statuses: 2.0.1
    dev: true

  /serialize-javascript/6.0.0:
    resolution: {integrity: sha512-Qr3TosvguFt8ePWqsvRfrKyQXIiW+nGbYpy8XK24NQHE83caxWt+mIymTT19DGFbNWNLfEwsrkSmN64lVWB9ag==}
    dependencies:
      randombytes: 2.1.0
    dev: true

  /serialize-javascript/6.0.1:
    resolution: {integrity: sha512-owoXEFjWRllis8/M1Q+Cw5k8ZH40e3zhp/ovX+Xr/vi1qj6QesbyXXViFbpNvWvPNAD62SutwEXavefrLJWj7w==}
    dependencies:
      randombytes: 2.1.0
    dev: true

  /serve-static/1.15.0:
    resolution: {integrity: sha512-XGuRDNjXUijsUL0vl6nSD7cwURuzEgglbOaFuZM9g3kwDXOWVTck0jLzjPzGD+TazWbboZYu52/9/XPdUgne9g==}
    engines: {node: '>= 0.8.0'}
    dependencies:
      encodeurl: 1.0.2
      escape-html: 1.0.3
      parseurl: 1.3.3
      send: 0.18.0
    dev: true

  /serve-static/1.16.2:
    resolution: {integrity: sha512-VqpjJZKadQB/PEbEwvFdO43Ax5dFBZ2UECszz8bQ7pi7wt//PWe1P6MN7eCnjsatYtBT6EuiClbjSWP2WrIoTw==}
    engines: {node: '>= 0.8.0'}
    dependencies:
      encodeurl: 2.0.0
      escape-html: 1.0.3
      parseurl: 1.3.3
      send: 0.19.0
    dev: true

  /set-function-length/1.2.2:
    resolution: {integrity: sha512-pgRc4hJ4/sNjWCSS9AmnS40x3bNMDTknHgL5UaMBTMyJnU90EgWh1Rz+MC9eFu4BuN/UwZjKQuY/1v3rM7HMfg==}
    engines: {node: '>= 0.4'}
    dependencies:
      define-data-property: 1.1.4
      es-errors: 1.3.0
      function-bind: 1.1.2
      get-intrinsic: 1.2.4
      gopd: 1.0.1
      has-property-descriptors: 1.0.2
    dev: true

  /set-function-name/2.0.1:
    resolution: {integrity: sha512-tMNCiqYVkXIZgc2Hnoy2IvC/f8ezc5koaRFkCjrpWzGpCd3qbZXPzVy9MAZzK1ch/X0jvSkojys3oqJN0qCmdA==}
    engines: {node: '>= 0.4'}
    dependencies:
      define-data-property: 1.1.4
      functions-have-names: 1.2.3
      has-property-descriptors: 1.0.2
    dev: true

  /setprototypeof/1.2.0:
    resolution: {integrity: sha512-E5LDX7Wrp85Kil5bhZv46j8jOeboKq5JMmYM3gVGdGH8xFpPWXUMsNrlODCrkoxMEeNi/XZIwuRvY4XNwYMJpw==}
    dev: true

  /shallow-clone/3.0.1:
    resolution: {integrity: sha512-/6KqX+GVUdqPuPPd2LxDDxzX6CAbjJehAAOKlNpqqUpAqPM6HeL8f+o3a+JsyGjn2lv0WY8UsTgUJjU9Ok55NA==}
    engines: {node: '>=8'}
    dependencies:
      kind-of: 6.0.3
    dev: true

  /shebang-command/1.2.0:
    resolution: {integrity: sha512-EV3L1+UQWGor21OmnvojK36mhg+TyIKDh3iFBKBohr5xeXIhNBcx8oWdgkTEEQ+BEFFYdLRuqMfd5L84N1V5Vg==}
    engines: {node: '>=0.10.0'}
    dependencies:
      shebang-regex: 1.0.0
    dev: true

  /shebang-command/2.0.0:
    resolution: {integrity: sha512-kHxr2zZpYtdmrN1qDjrrX/Z1rR1kG8Dx+gkpK1G4eXmvXswmcE1hTWBWYUzlraYw1/yZp6YuDY77YtvbN0dmDA==}
    engines: {node: '>=8'}
    dependencies:
      shebang-regex: 3.0.0
    dev: true

  /shebang-regex/1.0.0:
    resolution: {integrity: sha512-wpoSFAxys6b2a2wHZ1XpDSgD7N9iVjg29Ph9uV/uaP9Ex/KXlkTZTeddxDPSYQpgvzKLGJke2UU0AzoGCjNIvQ==}
    engines: {node: '>=0.10.0'}
    dev: true

  /shebang-regex/3.0.0:
    resolution: {integrity: sha512-7++dFhtcx3353uBaq8DDR4NuxBetBzC7ZQOhmTQInHEd6bSrXdiEyzCvG07Z44UYdLShWUyXt5M/yhz8ekcb1A==}
    engines: {node: '>=8'}
    dev: true

  /shell-quote/1.8.1:
    resolution: {integrity: sha512-6j1W9l1iAs/4xYBI1SYOVZyFcCis9b4KCLQ8fgAGG07QvzaRLVVRQvAy85yNmmZSjYjg4MWh4gNvlPujU/5LpA==}
    dev: true

  /side-channel/1.0.6:
    resolution: {integrity: sha512-fDW/EZ6Q9RiO8eFG8Hj+7u/oW+XrPTIChwCOM2+th2A6OblDtYYIpve9m+KvI9Z4C9qSEXlaGR6bTEYHReuglA==}
    engines: {node: '>= 0.4'}
    dependencies:
      call-bind: 1.0.7
      es-errors: 1.3.0
      get-intrinsic: 1.2.4
      object-inspect: 1.13.2
    dev: true

  /siginfo/2.0.0:
    resolution: {integrity: sha512-ybx0WO1/8bSBLEWXZvEd7gMW3Sn3JFlW3TvX1nREbDLRNQNaeNN8WK0meBwPdAaOI7TtRRRJn/Es1zhrrCHu7g==}
    dev: true

  /signal-exit/4.1.0:
    resolution: {integrity: sha512-bzyZ1e88w9O1iNJbKnOlvYTrWPDl46O1bG0D3XInv+9tkPrxrN8jUUTiFlDkkmKWgn1M6CfIA13SuGqOa9Korw==}
    engines: {node: '>=14'}
    dev: true

  /simple-swizzle/0.2.2:
    resolution: {integrity: sha512-JA//kQgZtbuY83m+xT+tXJkmJncGMTFT+C+g2h2R9uxkYIrE2yy9sgmcLhCnw57/WSD+Eh3J97FPEDFnbXnDUg==}
    dependencies:
      is-arrayish: 0.3.2
    dev: true

  /sinon/10.0.1:
    resolution: {integrity: sha512-1rf86mvW4Mt7JitEIgmNaLXaWnrWd/UrVKZZlL+kbeOujXVf9fmC4kQEQ/YeHoiIA23PLNngYWK+dngIx/AumA==}
    deprecated: Breaking change found in this patch version
    dependencies:
      '@sinonjs/commons': 1.8.6
      '@sinonjs/fake-timers': 7.1.2
      '@sinonjs/samsam': 6.1.3
      diff: 4.0.2
      nise: 5.1.4
      supports-color: 7.2.0
    dev: true

  /sisteransi/1.0.5:
    resolution: {integrity: sha512-bLGGlR1QxBcynn2d5YmDX4MGjlZvy2MRBDRNHLJ8VI6l6+9FUiyTFNJ0IveOSP0bcXgVDPRcfGqA0pjaqUpfVg==}

  /slash/3.0.0:
    resolution: {integrity: sha512-g9Q1haeby36OSStwb4ntCGGGaKsaVSjQ68fBxoQcutl5fS1vuY18H3wSt3jFyFtrkx+Kz0V1G85A4MyAdDMi2Q==}
    engines: {node: '>=8'}
    dev: true

  /slash/5.1.0:
    resolution: {integrity: sha512-ZA6oR3T/pEyuqwMgAKT0/hAv8oAXckzbkmR0UkUosQ+Mc4RxGoJkRmwHgHufaenlyAgE1Mxgpdcrf75y6XcnDg==}
    engines: {node: '>=14.16'}

  /smart-buffer/4.2.0:
    resolution: {integrity: sha512-94hK0Hh8rPqQl2xXc3HsaBoOXKV20MToPkcXvwbISWLEs+64sBq5kFgn2kJDHb1Pry9yrP0dxrCI9RRci7RXKg==}
    engines: {node: '>= 6.0.0', npm: '>= 3.0.0'}
    dev: true

  /socket.io-adapter/2.5.2:
    resolution: {integrity: sha512-87C3LO/NOMc+eMcpcxUBebGjkpMDkNBS9tf7KJqcDsmL936EChtVva71Dw2q4tQcuVC+hAUy4an2NO/sYXmwRA==}
    dependencies:
      ws: 8.11.0
    transitivePeerDependencies:
      - bufferutil
      - utf-8-validate
    dev: true

  /socket.io-parser/4.2.4:
    resolution: {integrity: sha512-/GbIKmo8ioc+NIWIhwdecY0ge+qVBSMdgxGygevmdHj24bsfgtCmcUUcQ5ZzcylGFHsN3k4HB4Cgkl96KVnuew==}
    engines: {node: '>=10.0.0'}
    dependencies:
      '@socket.io/component-emitter': 3.1.0
      debug: 4.3.4
    transitivePeerDependencies:
      - supports-color
    dev: true

  /socket.io/4.7.2:
    resolution: {integrity: sha512-bvKVS29/I5fl2FGLNHuXlQaUH/BlzX1IN6S+NKLNZpBsPZIDH+90eQmCs2Railn4YUiww4SzUedJ6+uzwFnKLw==}
    engines: {node: '>=10.2.0'}
    dependencies:
      accepts: 1.3.8
      base64id: 2.0.0
      cors: 2.8.5
      debug: 4.3.4
      engine.io: 6.5.2
      socket.io-adapter: 2.5.2
      socket.io-parser: 4.2.4
    transitivePeerDependencies:
      - bufferutil
      - supports-color
      - utf-8-validate
    dev: true

  /socks-proxy-agent/8.0.2:
    resolution: {integrity: sha512-8zuqoLv1aP/66PHF5TqwJ7Czm3Yv32urJQHrVyhD7mmA6d61Zv8cIXQYPTWwmg6qlupnPvs/QKDmfa4P/qct2g==}
    engines: {node: '>= 14'}
    dependencies:
      agent-base: 7.1.0
      debug: 4.3.4
      socks: 2.7.1
    transitivePeerDependencies:
      - supports-color
    dev: true

  /socks/2.7.1:
    resolution: {integrity: sha512-7maUZy1N7uo6+WVEX6psASxtNlKaNVMlGQKkG/63nEDdLOWNbiUMoLK7X4uYoLhQstau72mLgfEWcXcwsaHbYQ==}
    engines: {node: '>= 10.13.0', npm: '>= 3.0.0'}
    dependencies:
      ip: 2.0.0
      smart-buffer: 4.2.0
    dev: true

  /source-map-js/1.2.0:
    resolution: {integrity: sha512-itJW8lvSA0TXEphiRoawsCksnlf8SyvmFzIhltqAHluXd88pkCd+cXJVHTDwdCr0IzwptSm035IHQktUu1QUMg==}
    engines: {node: '>=0.10.0'}
    dev: true

  /source-map-loader/1.1.3_webpack@5.88.2:
    resolution: {integrity: sha512-6YHeF+XzDOrT/ycFJNI53cgEsp/tHTMl37hi7uVyqFAlTXW109JazaQCkbc+jjoL2637qkH1amLi+JzrIpt5lA==}
    engines: {node: '>= 10.13.0'}
    peerDependencies:
      webpack: ^4.0.0 || ^5.0.0
    dependencies:
      abab: 2.0.6
      iconv-lite: 0.6.3
      loader-utils: 2.0.4
      schema-utils: 3.3.0
      source-map: 0.6.1
      webpack: 5.88.2_webpack-cli@4.10.0
      whatwg-mimetype: 2.3.0
    dev: true

  /source-map-support/0.5.21:
    resolution: {integrity: sha512-uBHU3L3czsIyYXKX88fdrGovxdSCoTGDRZ6SYXtSRxLZUzHg5P/66Ht6uoUlHu9EZod+inXhKo3qQgwXUT/y1w==}
    dependencies:
      buffer-from: 1.1.2
      source-map: 0.6.1

  /source-map/0.6.1:
    resolution: {integrity: sha512-UjgapumWlbMhkBgzT7Ykc5YXUT46F0iKu8SGXq0bcwP5dz/h0Plj6enJqjz1Zbq2l5WaqYnrVbwWOWMyF3F47g==}
    engines: {node: '>=0.10.0'}

  /spdx-correct/3.2.0:
    resolution: {integrity: sha512-kN9dJbvnySHULIluDHy32WHRUu3Og7B9sbY7tsFLctQkIqnMh3hErYgdMjTYuqmcXX+lK5T1lnUt3G7zNswmZA==}
    dependencies:
      spdx-expression-parse: 3.0.1
      spdx-license-ids: 3.0.15
    dev: true

  /spdx-exceptions/2.3.0:
    resolution: {integrity: sha512-/tTrYOC7PPI1nUAgx34hUpqXuyJG+DTHJTnIULG4rDygi4xu/tfgmq1e1cIRwRzwZgo4NLySi+ricLkZkw4i5A==}
    dev: true

  /spdx-expression-parse/3.0.1:
    resolution: {integrity: sha512-cbqHunsQWnJNE6KhVSMsMeH5H/L9EpymbzqTQ3uLwNCLZ1Q481oWaofqH7nO6V07xlXwY6PhQdQ2IedWx/ZK4Q==}
    dependencies:
      spdx-exceptions: 2.3.0
      spdx-license-ids: 3.0.15
    dev: true

  /spdx-license-ids/3.0.15:
    resolution: {integrity: sha512-lpT8hSQp9jAKp9mhtBU4Xjon8LPGBvLIuBiSVhMEtmLecTh2mO0tlqrAMp47tBXzMr13NJMQ2lf7RpQGLJ3HsQ==}
    dev: true

  /sprintf-js/1.0.3:
    resolution: {integrity: sha512-D9cPgkvLlV3t3IzL0D0YLvGA9Ahk4PcvVwUbN0dSGr1aP0Nrt4AEnTUbuGvquEC0mA64Gqt1fzirlRs5ibXx8g==}
    dev: true

  /sshpk/1.17.0:
    resolution: {integrity: sha512-/9HIEs1ZXGhSPE8X6Ccm7Nam1z8KcoCqPdI7ecm1N33EzAetWahvQWVqLZtaZQ+IDKX4IyA2o0gBzqIMkAagHQ==}
    engines: {node: '>=0.10.0'}
    hasBin: true
    dependencies:
      asn1: 0.2.6
      assert-plus: 1.0.0
      bcrypt-pbkdf: 1.0.2
      dashdash: 1.14.1
      ecc-jsbn: 0.1.2
      getpass: 0.1.7
      jsbn: 0.1.1
      safer-buffer: 2.1.2
      tweetnacl: 0.14.5
    dev: true

  /stack-trace/0.0.10:
    resolution: {integrity: sha512-KGzahc7puUKkzyMt+IqAep+TVNbKP+k2Lmwhub39m1AsTSkaDutx56aDCo+HLDzf/D26BIHTJWNiTG1KAJiQCg==}
    dev: true

  /stackback/0.0.2:
    resolution: {integrity: sha512-1XMJE5fQo1jGH6Y/7ebnwPOBEkIEnT4QF32d5R1+VXdXveM0IBMJt8zfaxX1P3QhVwrYe+576+jkANtSS2mBbw==}
    dev: true

  /statuses/1.5.0:
    resolution: {integrity: sha512-OpZ3zP+jT1PI7I8nemJX4AKmAX070ZkYPVWV/AaKTJl+tXCTGyVdC1a4SL8RUQYEwk/f34ZX8UTykN68FwrqAA==}
    engines: {node: '>= 0.6'}
    dev: true

  /statuses/2.0.1:
    resolution: {integrity: sha512-RwNA9Z/7PrK06rYLIzFMlaF+l73iwpzsqRIFgbMLbTcLD6cOao82TaWefPXQvB2fOC4AjuYSEndS7N/mTCbkdQ==}
    engines: {node: '>= 0.8'}
    dev: true

  /std-env/3.7.0:
    resolution: {integrity: sha512-JPbdCEQLj1w5GilpiHAx3qJvFndqybBysA3qUOnznweH4QbNYUsW/ea8QzSrnh0vNsezMMw5bcVool8lM0gwzg==}
    dev: true

  /stealthy-require/1.1.1:
    resolution: {integrity: sha512-ZnWpYnYugiOVEY5GkcuJK1io5V8QmNYChG62gSit9pQVGErXtrKuPC55ITaVSukmMta5qpMU7vqLt2Lnni4f/g==}
    engines: {node: '>=0.10.0'}
    dev: true

  /stop-iteration-iterator/1.0.0:
    resolution: {integrity: sha512-iCGQj+0l0HOdZ2AEeBADlsRC+vsnDsZsbdSiH1yNSjcfKM7fdpCMfqAL/dwF5BLiw/XhRft/Wax6zQbhq2BcjQ==}
    engines: {node: '>= 0.4'}
    dependencies:
      internal-slot: 1.0.5
    dev: true

  /stoppable/1.1.0:
    resolution: {integrity: sha512-KXDYZ9dszj6bzvnEMRYvxgeTHU74QBFL54XKtP3nyMuJ81CFYtABZ3bAzL2EdFUaEwJOBOgENyFj3R7oTzDyyw==}
    engines: {node: '>=4', npm: '>=6'}
    dev: true

  /streamroller/3.1.5:
    resolution: {integrity: sha512-KFxaM7XT+irxvdqSP1LGLgNWbYN7ay5owZ3r/8t77p+EtSUAfUgtl7be3xtqtOmGUl9K9YPO2ca8133RlTjvKw==}
    engines: {node: '>=8.0'}
    dependencies:
      date-format: 4.0.14
      debug: 4.3.4
      fs-extra: 8.1.0
    transitivePeerDependencies:
      - supports-color
    dev: true

  /streamsearch/1.1.0:
    resolution: {integrity: sha512-Mcc5wHehp9aXz1ax6bZUyY5afg9u2rv5cqQI3mRrYkGC8rW2hM02jWuwjtL++LS5qinSyhj2QfLyNsuc+VsExg==}
    engines: {node: '>=10.0.0'}
    dev: true

  /streamx/2.15.6:
    resolution: {integrity: sha512-q+vQL4AAz+FdfT137VF69Cc/APqUbxy+MDOImRrMvchJpigHj9GksgDU2LYbO9rx7RX6osWgxJB2WxhYv4SZAw==}
    dependencies:
      fast-fifo: 1.3.2
      queue-tick: 1.0.1
    dev: true

  /string-argv/0.3.2:
    resolution: {integrity: sha512-aqD2Q0144Z+/RqG52NeHEkZauTAUWJO8c6yTftGJKO3Tja5tUgIfmIl6kExvhtxSDP7fXB6DvzkfMpCd/F3G+Q==}
    engines: {node: '>=0.6.19'}
    dev: true

  /string-width/4.2.3:
    resolution: {integrity: sha512-wKyQRQpjJ0sIp62ErSZdGsjMJWsap5oRNihHhu6G7JVO/9jIB6UyevL+tXuOqrng8j/cxKTWyWUwvSTriiZz/g==}
    engines: {node: '>=8'}
    dependencies:
      emoji-regex: 8.0.0
      is-fullwidth-code-point: 3.0.0
      strip-ansi: 6.0.1

  /string-width/5.1.2:
    resolution: {integrity: sha512-HnLOCR3vjcY8beoNLtcjZ5/nxn2afmME6lhrDrebokqMap+XbeW8n9TXpPDOqdGK5qcI3oT0GKTW6wC7EMiVqA==}
    engines: {node: '>=12'}
    dependencies:
      eastasianwidth: 0.2.0
      emoji-regex: 9.2.2
      strip-ansi: 7.1.0
    dev: true

  /string.prototype.padend/3.1.5:
    resolution: {integrity: sha512-DOB27b/2UTTD+4myKUFh+/fXWcu/UDyASIXfg+7VzoCNNGOfWvoyU/x5pvVHr++ztyt/oSYI1BcWBBG/hmlNjA==}
    engines: {node: '>= 0.4'}
    dependencies:
      call-bind: 1.0.2
      define-properties: 1.2.1
      es-abstract: 1.22.2
    dev: true

  /string.prototype.repeat/0.2.0:
    resolution: {integrity: sha512-1BH+X+1hSthZFW+X+JaUkjkkUPwIlLEMJBLANN3hOob3RhEk5snLWNECDnYbgn/m5c5JV7Ersu1Yubaf+05cIA==}
    dev: true

  /string.prototype.trim/1.2.8:
    resolution: {integrity: sha512-lfjY4HcixfQXOfaqCvcBuOIapyaroTXhbkfJN3gcB1OtyupngWK4sEET9Knd0cXd28kTUqu/kHoV4HKSJdnjiQ==}
    engines: {node: '>= 0.4'}
    dependencies:
      call-bind: 1.0.7
      define-properties: 1.2.1
      es-abstract: 1.22.2
    dev: true

  /string.prototype.trimend/1.0.7:
    resolution: {integrity: sha512-Ni79DqeB72ZFq1uH/L6zJ+DKZTkOtPIHovb3YZHQViE+HDouuU4mBrLOLDn5Dde3RF8qw5qVETEjhu9locMLvA==}
    dependencies:
      call-bind: 1.0.7
      define-properties: 1.2.1
      es-abstract: 1.22.2
    dev: true

  /string.prototype.trimstart/1.0.7:
    resolution: {integrity: sha512-NGhtDFu3jCEm7B4Fy0DpLewdJQOZcQ0rGbwQ/+stjnrp2i+rlKeCvos9hOIeCmqwratM47OBxY7uFZzjxHXmrg==}
    dependencies:
      call-bind: 1.0.7
      define-properties: 1.2.1
      es-abstract: 1.22.2
    dev: true

  /string_decoder/1.1.1:
    resolution: {integrity: sha512-n/ShnvDi6FHbbVfviro+WojiFzv+s8MPMHBczVePfUpDJLwoLT0ht1l4YwBCbi8pJAveEEdnkHyPyTP/mzRfwg==}
    dependencies:
      safe-buffer: 5.1.2
    dev: true

  /string_decoder/1.3.0:
    resolution: {integrity: sha512-hkRX8U1WjJFd8LsDJ2yQ/wWWxaopEsABU1XfkM8A+j0+85JAGppt16cr1Whg6KIbb4okU6Mql6BOj+uup/wKeA==}
    dependencies:
      safe-buffer: 5.2.1
    dev: true

  /strip-ansi/6.0.1:
    resolution: {integrity: sha512-Y38VPSHcqkFrCpFnQ9vuSXmquuv5oXOKpGeT6aGrr3o3Gc9AlVa6JBfUSOCnbxGGZF+/0ooI7KrPuUSztUdU5A==}
    engines: {node: '>=8'}
    dependencies:
      ansi-regex: 5.0.1

  /strip-ansi/7.1.0:
    resolution: {integrity: sha512-iq6eVVI64nQQTRYq2KtEg2d2uU7LElhTJwsH4YzIHZshxlgZms/wIc4VoDQTlG/IvVIrBKG06CrZnp0qv7hkcQ==}
    engines: {node: '>=12'}
    dependencies:
      ansi-regex: 6.0.1
    dev: true

  /strip-bom/3.0.0:
    resolution: {integrity: sha512-vavAMRXOgBVNF6nyEEmL3DBK19iRpDcoIwW+swQ+CbGiu7lju6t+JklA1MHweoWtadgt4ISVUsXLyDq34ddcwA==}
    engines: {node: '>=4'}
    dev: true

  /strip-final-newline/3.0.0:
    resolution: {integrity: sha512-dOESqjYr96iWYylGObzd39EuNTa5VJxyvVAEm5Jnh7KGo75V43Hk1odPQkNDyXNmUR6k+gEiDVXnjB8HJ3crXw==}
    engines: {node: '>=12'}
    dev: true

  /strip-json-comments/3.1.1:
    resolution: {integrity: sha512-6fPc+R4ihwqP6N/aIv2f1gMH8lOVtWQHoqC4yK6oSDVVocumAsfCqjkXnqiYMhmMwS/mEHLp7Vehlt3ql6lEig==}
    engines: {node: '>=8'}
    dev: true

  /strip-literal/2.1.0:
    resolution: {integrity: sha512-Op+UycaUt/8FbN/Z2TWPBLge3jWrP3xj10f3fnYxf052bKuS3EKs1ZQcVGjnEMdsNVAM+plXRdmjrZ/KgG3Skw==}
    dependencies:
      js-tokens: 9.0.0
    dev: true

  /strnum/1.0.5:
    resolution: {integrity: sha512-J8bbNyKKXl5qYcR36TIO8W3mVGVHrmmxsd5PAItGkmyzwJvybiw2IVq5nqd0i4LSNSkB/sx9VHllbfFdr9k1JA==}
    dev: true

  /supports-color/5.5.0:
    resolution: {integrity: sha512-QjVjwdXIt408MIiAqCX4oUKsgU2EqAGzs2Ppkm4aQYbjm+ZEWEcW4SfFNTr4uMNZma0ey4f5lgLrkB0aX0QMow==}
    engines: {node: '>=4'}
    dependencies:
      has-flag: 3.0.0

  /supports-color/7.2.0:
    resolution: {integrity: sha512-qpCAvRl9stuOHveKsn7HncJRvv501qIacKzQlO/+Lwxc9+0q2wLyv4Dfvt80/DPn2pqOBsJdDiogXGR9+OvwRw==}
    engines: {node: '>=8'}
    dependencies:
      has-flag: 4.0.0

  /supports-color/8.1.1:
    resolution: {integrity: sha512-MpUEN2OodtUzxvKQl72cUF7RQ5EiHsGvSsVG0ia9c5RbWGL2CI4C7EpPS8UTBIplnlzZiNuV56w+FuNxy3ty2Q==}
    engines: {node: '>=10'}
    dependencies:
      has-flag: 4.0.0
    dev: true

  /supports-preserve-symlinks-flag/1.0.0:
    resolution: {integrity: sha512-ot0WnXS9fgdkgIcePe6RHNk1WA8+muPa6cSjeR3V8K27q9BB1rTE3R1p7Hv0z1ZyAc8s6Vvv8DIyWf681MAt0w==}
    engines: {node: '>= 0.4'}
    dev: true

  /tapable/2.2.1:
    resolution: {integrity: sha512-GNzQvQTOIP6RyTfE2Qxb8ZVlNmw0n88vp1szwWRimP02mnTsx3Wtn5qRdqY9w2XduFNUgvOwhNnQsjwCp+kqaQ==}
    engines: {node: '>=6'}
    dev: true

  /tar-fs/3.0.5:
    resolution: {integrity: sha512-JOgGAmZyMgbqpLwct7ZV8VzkEB6pxXFBVErLtb+XCOqzc6w1xiWKI9GVd6bwk68EX7eJ4DWmfXVmq8K2ziZTGg==}
    dependencies:
      pump: 3.0.0
      tar-stream: 3.1.6
    optionalDependencies:
      bare-fs: 2.2.2
      bare-path: 2.1.0
    dev: true

  /tar-stream/3.1.6:
    resolution: {integrity: sha512-B/UyjYwPpMBv+PaFSWAmtYjwdrlEaZQEhMIBFNC5oEG8lpiW8XjcSdmEaClj28ArfKScKHs2nshz3k2le6crsg==}
    dependencies:
      b4a: 1.6.4
      fast-fifo: 1.3.2
      streamx: 2.15.6
    dev: true

  /temporal-polyfill/0.2.5:
    resolution: {integrity: sha512-ye47xp8Cb0nDguAhrrDS1JT1SzwEV9e26sSsrWzVu+yPZ7LzceEcH0i2gci9jWfOfSCCgM3Qv5nOYShVUUFUXA==}
    dependencies:
      temporal-spec: 0.2.4

  /temporal-spec/0.2.4:
    resolution: {integrity: sha512-lDMFv4nKQrSjlkHKAlHVqKrBG4DyFfa9F74cmBZ3Iy3ed8yvWnlWSIdi4IKfSqwmazAohBNwiN64qGx4y5Q3IQ==}

  /terser-webpack-plugin/5.3.9_webpack@5.88.2:
    resolution: {integrity: sha512-ZuXsqE07EcggTWQjXUj+Aot/OMcD0bMKGgF63f7UxYcu5/AJF53aIpK1YoP5xR9l6s/Hy2b+t1AM0bLNPRuhwA==}
    engines: {node: '>= 10.13.0'}
    peerDependencies:
      '@swc/core': '*'
      esbuild: '*'
      uglify-js: '*'
      webpack: ^5.1.0
    peerDependenciesMeta:
      '@swc/core':
        optional: true
      esbuild:
        optional: true
      uglify-js:
        optional: true
    dependencies:
      '@jridgewell/trace-mapping': 0.3.25
      jest-worker: 27.5.1
      schema-utils: 3.3.0
      serialize-javascript: 6.0.1
      terser: 5.20.0
      webpack: 5.88.2_webpack-cli@4.10.0
    dev: true

  /terser/5.20.0:
    resolution: {integrity: sha512-e56ETryaQDyebBwJIWYB2TT6f2EZ0fL0sW/JRXNMN26zZdKi2u/E/5my5lG6jNxym6qsrVXfFRmOdV42zlAgLQ==}
    engines: {node: '>=10'}
    hasBin: true
    dependencies:
      '@jridgewell/source-map': 0.3.5
      acorn: 8.11.3
      commander: 2.20.3
      source-map-support: 0.5.21
    dev: true

  /test-exclude/6.0.0:
    resolution: {integrity: sha512-cAGWPIyOHU6zlmg88jwm7VRyXnMN7iV68OGAbYDk/Mh/xC/pzVPlQtY6ngoIH/5/tciuhGfvESU8GrHrcxD56w==}
    engines: {node: '>=8'}
    dependencies:
      '@istanbuljs/schema': 0.1.3
      glob: 7.2.3
      minimatch: 3.1.2
    dev: true

  /text-hex/1.0.0:
    resolution: {integrity: sha512-uuVGNWzgJ4yhRaNSiubPY7OjISw4sw4E5Uv0wbjp+OzcbmVU/rsT8ujgcXJhn9ypzsgr5vlzpPqP+MBBKcGvbg==}
    dev: true

  /text-table/0.2.0:
    resolution: {integrity: sha512-N+8UisAXDGk8PFXP4HAzVR9nbfmVJ3zYLAWiTIoqC5v5isinhr+r5uaO8+7r3BMfuNIufIsA7RdpVgacC2cSpw==}
    dev: true

  /through/2.3.8:
    resolution: {integrity: sha512-w89qg7PI8wAdvX60bMDP+bFoD5Dvhm9oLheFp5O4a2QF0cSBGsBX4qZmadPMvVqlLJBBci+WqGGOAPvcDeNSVg==}
    dev: true

  /tinybench/2.8.0:
    resolution: {integrity: sha512-1/eK7zUnIklz4JUUlL+658n58XO2hHLQfSk1Zf2LKieUjxidN16eKFEoDEfjHc3ohofSSqK3X5yO6VGb6iW8Lw==}
    dev: true

  /tinypool/0.8.4:
    resolution: {integrity: sha512-i11VH5gS6IFeLY3gMBQ00/MmLncVP7JLXOw1vlgkytLmJK7QnEr7NXf0LBdxfmNPAeyetukOk0bOYrJrFGjYJQ==}
    engines: {node: '>=14.0.0'}
    dev: true

  /tinyspy/2.2.1:
    resolution: {integrity: sha512-KYad6Vy5VDWV4GH3fjpseMQ/XU2BhIYP7Vzd0LG44qRWm/Yt2WCOTicFdvmgo6gWaqooMQCawTtILVQJupKu7A==}
    engines: {node: '>=14.0.0'}
    dev: true

  /tmp/0.2.1:
    resolution: {integrity: sha512-76SUhtfqR2Ijn+xllcI5P1oyannHNHByD80W1q447gU3mp9G9PSpGdWmjUOHRDPiHYacIk66W7ubDTuPF3BEtQ==}
    engines: {node: '>=8.17.0'}
    dependencies:
      rimraf: 3.0.2
    dev: true

  /to-fast-properties/2.0.0:
    resolution: {integrity: sha512-/OaKK0xYrs3DmxRYqL/yDc+FxFUVYhDlXMhRmv3z915w2HF1tnN1omB354j8VUGO/hbRzyD6Y3sA7v7GS/ceog==}
    engines: {node: '>=4'}
    dev: true

  /to-regex-range/5.0.1:
    resolution: {integrity: sha512-65P7iz6X5yEr1cwcgvQxbbIw7Uk3gOy5dIdtZ4rDveLqhrdJP+Li/Hx6tyK0NEb+2GCyneCMJiGqrADCSNk8sQ==}
    engines: {node: '>=8.0'}
    dependencies:
      is-number: 7.0.0

  /toidentifier/1.0.1:
    resolution: {integrity: sha512-o5sSPKEkg/DIQNmH43V0/uerLrpzVedkUh8tGNvaeXpfpuwjKenlSox/2O/BTlZUtEe+JG7s5YhEz608PlAHRA==}
    engines: {node: '>=0.6'}
    dev: true

  /tough-cookie/2.5.0:
    resolution: {integrity: sha512-nlLsUzgm1kfLXSXfRZMc1KLAugd4hqJHDTvc2hDIwS3mZAfMEuMbc03SujMF+GEcpaX/qboeycw6iO8JwVv2+g==}
    engines: {node: '>=0.8'}
    dependencies:
      psl: 1.9.0
      punycode: 2.3.0
    dev: true

  /tr46/0.0.3:
    resolution: {integrity: sha512-N3WMsuqV66lT30CrXNbEjx4GEwlow3v6rr4mCcv6prnfwhS01rkgyFdjPNBYd9br7LpXV1+Emh01fHnq2Gdgrw==}

  /triple-beam/1.4.1:
    resolution: {integrity: sha512-aZbgViZrg1QNcG+LULa7nhZpJTZSLm/mXnHXnbAbjmN5aSa0y7V+wvv6+4WaBtpISJzThKy+PIPxc1Nq1EJ9mg==}
    engines: {node: '>= 14.0.0'}
    dev: true

  /ts-api-utils/1.0.3_typescript@5.6.2:
    resolution: {integrity: sha512-wNMeqtMz5NtwpT/UZGY5alT+VoKdSsOOP/kqHFcUW1P/VRhH2wJ48+DN2WwUliNbQ976ETwDL0Ifd2VVvgonvg==}
    engines: {node: '>=16.13.0'}
    peerDependencies:
      typescript: '>=4.2.0'
    dependencies:
      typescript: 5.6.2
    dev: true

  /ts-morph/23.0.0:
    resolution: {integrity: sha512-FcvFx7a9E8TUe6T3ShihXJLiJOiqyafzFKUO4aqIHDUCIvADdGNShcbc2W5PMr3LerXRv7mafvFZ9lRENxJmug==}
    dependencies:
      '@ts-morph/common': 0.24.0
      code-block-writer: 13.0.2
    dev: false

  /ts-node/10.9.1_jaxbkr345bnladzl3q4nioo63e:
    resolution: {integrity: sha512-NtVysVPkxxrwFGUUxGYhfux8k78pQB3JqYBXlLRZgdGUqTO5wU/UyHop5p70iEbGhB7q5KmiZiU0Y3KlJrScEw==}
    hasBin: true
    peerDependencies:
      '@swc/core': '>=1.2.50'
      '@swc/wasm': '>=1.2.50'
      '@types/node': '*'
      typescript: '>=2.7'
    peerDependenciesMeta:
      '@swc/core':
        optional: true
      '@swc/wasm':
        optional: true
    dependencies:
      '@cspotcode/source-map-support': 0.8.1
      '@tsconfig/node10': 1.0.9
      '@tsconfig/node12': 1.0.11
      '@tsconfig/node14': 1.0.3
      '@tsconfig/node16': 1.0.4
      '@types/node': 18.18.0
      acorn: 8.10.0
      acorn-walk: 8.2.0
      arg: 4.1.3
      create-require: 1.1.1
      diff: 4.0.2
      make-error: 1.3.6
      typescript: 5.6.2
      v8-compile-cache-lib: 3.0.1
      yn: 3.1.1
    dev: true

  /ts-node/8.10.2_typescript@5.6.2:
    resolution: {integrity: sha512-ISJJGgkIpDdBhWVu3jufsWpK3Rzo7bdiIXJjQc0ynKxVOVcg2oIrf2H2cejminGrptVc6q6/uynAHNCuWGbpVA==}
    engines: {node: '>=6.0.0'}
    hasBin: true
    peerDependencies:
      typescript: '>=2.7'
    dependencies:
      arg: 4.1.3
      diff: 4.0.2
      make-error: 1.3.6
      source-map-support: 0.5.21
      typescript: 5.6.2
      yn: 3.1.1
    dev: true

  /tslib/2.6.2:
    resolution: {integrity: sha512-AEYxH93jGFPn/a2iVAwW87VuUIkR1FVUKB77NwMF7nBTDkDrrT/Hpt/IrCJ0QXhW27jTBDcf5ZY7w6RiqTMw2Q==}

  /tsx/4.17.0:
    resolution: {integrity: sha512-eN4mnDA5UMKDt4YZixo9tBioibaMBpoxBkD+rIPAjVmYERSG0/dWEY1CEFuV89CgASlKL499q8AhmkMnnjtOJg==}
    engines: {node: '>=18.0.0'}
    hasBin: true
    dependencies:
      esbuild: 0.23.0
      get-tsconfig: 4.7.6
    optionalDependencies:
      fsevents: 2.3.3
    dev: true

  /tunnel-agent/0.6.0:
    resolution: {integrity: sha512-McnNiV1l8RYeY8tBgEpuodCC1mLUdbSN+CYBL7kJsJNInOP8UjDDEwdk6Mw60vdLLrr5NHKZhMAOSrR2NZuQ+w==}
    dependencies:
      safe-buffer: 5.2.1
    dev: true

  /tunnel/0.0.6:
    resolution: {integrity: sha512-1h/Lnq9yajKY2PEbBadPXj3VxsDDu844OnaAo52UVmIzIvwwtBPIuNvkjuzBlTWpfJyUbG3ez0KSBibQkj4ojg==}
    engines: {node: '>=0.6.11 <=0.7.0 || >=0.7.3'}

  /tweetnacl/0.14.5:
    resolution: {integrity: sha512-KXXFFdAbFXY4geFIwoyNK+f5Z1b7swfXABfL7HXCmoIWMKU3dmS26672A4EeQtDzLKy7SXmfBu51JolvEKwtGA==}
    dev: true

  /type-check/0.4.0:
    resolution: {integrity: sha512-XleUoc9uwGXqjWwXaUTZAmzMcFZ5858QA2vvx1Ur5xIcixXIP+8LnFDgRplU30us6teqdlskFfu+ae4K79Ooew==}
    engines: {node: '>= 0.8.0'}
    dependencies:
      prelude-ls: 1.2.1
    dev: true

  /type-detect/4.0.8:
    resolution: {integrity: sha512-0fr/mIH1dlO+x7TlcMy+bIDqKPsw/70tVyeHW787goQjhmqaZe10uwLujubK9q9Lg6Fiho1KUKDYz0Z7k7g5/g==}
    engines: {node: '>=4'}
    dev: true

  /type-fest/0.20.2:
    resolution: {integrity: sha512-Ne+eE4r0/iWnpAxD852z3A+N0Bt5RN//NjJwRd2VFHEmrywxf5vsZlh4R6lixl6B+wz/8d+maTSAkN1FIkI3LQ==}
    engines: {node: '>=10'}
    dev: true

  /type-is/1.6.18:
    resolution: {integrity: sha512-TkRKr9sUTxEH8MdfuCSP7VizJyzRNMjj2J2do2Jr3Kym598JVdEksuzPQCnlFPW4ky9Q+iA+ma9BGm06XQBy8g==}
    engines: {node: '>= 0.6'}
    dependencies:
      media-typer: 0.3.0
      mime-types: 2.1.35
    dev: true

  /typed-array-buffer/1.0.0:
    resolution: {integrity: sha512-Y8KTSIglk9OZEr8zywiIHG/kmQ7KWyjseXs1CbSo8vC42w7hg2HgYTxSWwP0+is7bWDc1H+Fo026CpHFwm8tkw==}
    engines: {node: '>= 0.4'}
    dependencies:
      call-bind: 1.0.7
      get-intrinsic: 1.2.4
      is-typed-array: 1.1.12
    dev: true

  /typed-array-byte-length/1.0.0:
    resolution: {integrity: sha512-Or/+kvLxNpeQ9DtSydonMxCx+9ZXOswtwJn17SNLvhptaXYDJvkFFP5zbfU/uLmvnBJlI4yrnXRxpdWH/M5tNA==}
    engines: {node: '>= 0.4'}
    dependencies:
      call-bind: 1.0.7
      for-each: 0.3.3
      has-proto: 1.0.1
      is-typed-array: 1.1.12
    dev: true

  /typed-array-byte-offset/1.0.0:
    resolution: {integrity: sha512-RD97prjEt9EL8YgAgpOkf3O4IF9lhJFr9g0htQkm0rchFp/Vx7LW5Q8fSXXub7BXAODyUQohRMyOc3faCPd0hg==}
    engines: {node: '>= 0.4'}
    dependencies:
      available-typed-arrays: 1.0.5
      call-bind: 1.0.7
      for-each: 0.3.3
      has-proto: 1.0.1
      is-typed-array: 1.1.12
    dev: true

  /typed-array-length/1.0.4:
    resolution: {integrity: sha512-KjZypGq+I/H7HI5HlOoGHkWUUGq+Q0TPhQurLbyrVrvnKTBgzLhIJ7j6J/XTQOi0d1RjyZ0wdas8bKs2p0x3Ng==}
    dependencies:
      call-bind: 1.0.7
      for-each: 0.3.3
      is-typed-array: 1.1.12
    dev: true

  /typedarray/0.0.6:
    resolution: {integrity: sha512-/aCDEGatGvZ2BIk+HmLf4ifCJFwvKFNb9/JeZPMulfgFracn9QFcAf5GO8B/mweUjSoblS5In0cWhqpfs/5PQA==}
    dev: true

  /typescript/5.4.2:
    resolution: {integrity: sha512-+2/g0Fds1ERlP6JsakQQDXjZdZMM+rqpamFZJEKh4kwTIn3iDkgKtby0CeNd5ATNZ4Ry1ax15TMx0W2V+miizQ==}
    engines: {node: '>=14.17'}
    hasBin: true
    dev: true

  /typescript/5.6.2:
    resolution: {integrity: sha512-NW8ByodCSNCwZeghjN3o+JX5OFH0Ojg6sadjEKY4huZ52TqbJTJnDo5+Tw98lSy63NZvi4n+ez5m2u5d4PkZyw==}
    engines: {node: '>=14.17'}
    hasBin: true
    dev: true

  /ua-parser-js/0.7.36:
    resolution: {integrity: sha512-CPPLoCts2p7D8VbybttE3P2ylv0OBZEAy7a12DsulIEcAiMtWJy+PBgMXgWDI80D5UwqE8oQPHYnk13tm38M2Q==}
    dev: true

  /ufo/1.5.3:
    resolution: {integrity: sha512-Y7HYmWaFwPUmkoQCUIAYpKqkOf+SbVj/2fJJZ4RJMCfZp0rTGwRbzQD+HghfnhKOjL9E01okqz+ncJskGYfBNw==}
    dev: true

  /uglify-js/3.17.4:
    resolution: {integrity: sha512-T9q82TJI9e/C1TAxYvfb16xO120tMVFZrGA3f9/P4424DNu6ypK103y0GPFVa17yotwSyZW5iYXgjYHkGrJW/g==}
    engines: {node: '>=0.8.0'}
    hasBin: true
    requiresBuild: true
    dev: false
    optional: true

  /unbox-primitive/1.0.2:
    resolution: {integrity: sha512-61pPlCD9h51VoreyJ0BReideM3MDKMKnh6+V9L08331ipq6Q8OFXZYiqP6n/tbHx4s5I9uRhcye6BrbkizkBDw==}
    dependencies:
      call-bind: 1.0.7
      has-bigints: 1.0.2
      has-symbols: 1.0.3
      which-boxed-primitive: 1.0.2
    dev: true

  /unbzip2-stream/1.4.3:
    resolution: {integrity: sha512-mlExGW4w71ebDJviH16lQLtZS32VKqsSfk80GCfUlwT/4/hNRFsoscrF/c++9xinkMzECL1uL9DDwXqFWkruPg==}
    dependencies:
      buffer: 5.7.1
      through: 2.3.8
    dev: true

  /underscore/1.13.6:
    resolution: {integrity: sha512-+A5Sja4HP1M08MaXya7p5LvjuM7K6q/2EaC0+iovj/wOcMsTzMvDFbasi/oSapiwOlt252IqsKqPjCl7huKS0A==}
    dev: true

  /undici-types/6.19.8:
    resolution: {integrity: sha512-ve2KP6f/JnbPBFyobGHuerC9g1FYGn/F8n1LWTwNxCEzd6IfqTwUQcNXgEtmmQ6DlRrC1hrSrBnCZPokRrDHjw==}
    dev: true

  /unicorn-magic/0.1.0:
    resolution: {integrity: sha512-lRfVq8fE8gz6QMBuDM6a+LO3IAzTi05H6gCVaUpir2E1Rwpo4ZUog45KpNXKC/Mn3Yb9UDuHumeFTo9iV/D9FQ==}
    engines: {node: '>=18'}

  /universalify/0.1.2:
    resolution: {integrity: sha512-rBJeI5CXAlmy1pV+617WB9J63U6XcazHHF2f2dbJix4XzpUF0RS3Zbj0FGIOCAva5P/d/GBOYaACQ1w+0azUkg==}
    engines: {node: '>= 4.0.0'}
    dev: true

  /universalify/2.0.0:
    resolution: {integrity: sha512-hAZsKq7Yy11Zu1DE0OzWjw7nnLZmJZYTDZZyEFHZdUhV8FkH5MCfoU1XMaxXovpyW5nq5scPqq0ZDP9Zyl04oQ==}
    engines: {node: '>= 10.0.0'}

  /unpipe/1.0.0:
    resolution: {integrity: sha512-pjy2bYhSsufwWlKwPc+l3cN7+wuJlK6uz0YdJEOlQDbl6jo/YlPi4mb8agUkVC8BF7V8NuzeyPNqRksA3hztKQ==}
    engines: {node: '>= 0.8'}
    dev: true

  /update-browserslist-db/1.0.13_browserslist@4.21.11:
    resolution: {integrity: sha512-xebP81SNcPuNpPP3uzeW1NYXxI3rxyJzF3pD6sH4jE7o/IX+WtSpwnVU+qIsDPyk0d3hmFQ7mjqc6AtV604hbg==}
    hasBin: true
    peerDependencies:
      browserslist: '>= 4.21.0'
    dependencies:
      browserslist: 4.21.11
      escalade: 3.1.2
      picocolors: 1.1.1
    dev: true

  /update-browserslist-db/1.0.16_browserslist@4.23.1:
    resolution: {integrity: sha512-KVbTxlBYlckhF5wgfyZXTWnMn7MMZjMu9XG8bPlliUOP9ThaF4QnhP8qrjrH7DRzHfSk0oQv1wToW+iA5GajEQ==}
    hasBin: true
    peerDependencies:
      browserslist: '>= 4.21.0'
    dependencies:
      browserslist: 4.23.1
      escalade: 3.1.2
      picocolors: 1.1.1
    dev: true

  /uri-js/4.4.1:
    resolution: {integrity: sha512-7rKUyy33Q1yc98pQ1DAmLtwX109F7TIfWlW1Ydo8Wl1ii1SeHieeh0HHfPeL2fMXK6z0s8ecKs9frCuLJvndBg==}
    dependencies:
      punycode: 2.3.0
    dev: true

  /urlpattern-polyfill/10.0.0:
    resolution: {integrity: sha512-H/A06tKD7sS1O1X2SshBVeA5FLycRpjqiBeqGKmBwBDBy28EnRjORxTNe269KSSr5un5qyWi1iL61wLxpd+ZOg==}
    dev: true

  /util-deprecate/1.0.2:
    resolution: {integrity: sha512-EPD5q1uXyFxJpCrLnCc1nHnq3gOa6DZBocAIiI2TaSCA7VCJ1UJDMagCzIkXNsUYfD1daK//LTEQ8xiIbrHtcw==}
    dev: true

  /utils-merge/1.0.1:
    resolution: {integrity: sha512-pMZTvIkT1d+TFGvDOqodOclx0QWkkgi6Tdoa8gC8ffGAAqz9pzPTZWAybbsHHoED/ztMtkv/VoYTYyShUn81hA==}
    engines: {node: '>= 0.4.0'}
    dev: true

  /uuid/3.4.0:
    resolution: {integrity: sha512-HjSDRw6gZE5JMggctHBcjVak08+KEVhSIiDzFnT9S9aegmp85S/bReBVTb4QTFaRNptJ9kuYaNhnbNEOkbKb/A==}
    deprecated: Please upgrade  to version 7 or higher.  Older versions may use Math.random() in certain circumstances, which is known to be problematic.  See https://v8.dev/blog/math-random for details.
    hasBin: true
    dev: true

  /uuid/8.3.2:
    resolution: {integrity: sha512-+NYs2QeMWy+GWFOEm9xnn6HCDp0l7QBD7ml8zLUmJ+93Q5NF0NocErnwkTkXVFNiX3/fpC6afS8Dhb/gz7R7eg==}
    hasBin: true

  /v8-compile-cache-lib/3.0.1:
    resolution: {integrity: sha512-wa7YjyUGfNZngI/vtK0UHAN+lgDCxBPCylVXGp0zu59Fz5aiGtNXaq3DhIov063MorB+VfufLh3JlF2KdTK3xg==}
    dev: true

  /validate-npm-package-license/3.0.4:
    resolution: {integrity: sha512-DpKm2Ui/xN7/HQKCtpZxoRWBhZ9Z0kqtygG8XCgNQ8ZlDnxuQmWhj566j8fN4Cu3/JmbhsDo7fcAJq4s9h27Ew==}
    dependencies:
      spdx-correct: 3.2.0
      spdx-expression-parse: 3.0.1
    dev: true

  /vary/1.1.2:
    resolution: {integrity: sha512-BNGbWLfd0eUPabhkXUVm0j8uuvREyTh5ovRa/dyow/BqAbZJyC+5fU+IzQOzmAKzYqYRAISoRhdQr3eIZ/PXqg==}
    engines: {node: '>= 0.8'}
    dev: true

  /verror/1.10.0:
    resolution: {integrity: sha512-ZZKSmDAEFOijERBLkmYfJ+vmk3w+7hOLYDNkRCuRuMJGEmqYNCNLyBBFwWKVMhfwaEF3WOd0Zlw86U/WC/+nYw==}
    engines: {'0': node >=0.6.0}
    dependencies:
      assert-plus: 1.0.0
      core-util-is: 1.0.2
      extsprintf: 1.3.0
    dev: true

  /vite-node/1.6.0_@types+node@18.18.0:
    resolution: {integrity: sha512-de6HJgzC+TFzOu0NTC4RAIsyf/DY/ibWDYQUcuEA84EMHhcefTUGkjFHKKEJhQN4A+6I0u++kr3l36ZF2d7XRw==}
    engines: {node: ^18.0.0 || >=20.0.0}
    hasBin: true
    dependencies:
      cac: 6.7.14
      debug: 4.3.4
      pathe: 1.1.2
      picocolors: 1.1.1
      vite: 5.2.13_@types+node@18.18.0
    transitivePeerDependencies:
      - '@types/node'
      - less
      - lightningcss
      - sass
      - stylus
      - sugarss
      - supports-color
      - terser
    dev: true

  /vite/5.2.13_@types+node@18.18.0:
    resolution: {integrity: sha512-SSq1noJfY9pR3I1TUENL3rQYDQCFqgD+lM6fTRAM8Nv6Lsg5hDLaXkjETVeBt+7vZBCMoibD+6IWnT2mJ+Zb/A==}
    engines: {node: ^18.0.0 || >=20.0.0}
    hasBin: true
    peerDependencies:
      '@types/node': ^18.0.0 || >=20.0.0
      less: '*'
      lightningcss: ^1.21.0
      sass: '*'
      stylus: '*'
      sugarss: '*'
      terser: ^5.4.0
    peerDependenciesMeta:
      '@types/node':
        optional: true
      less:
        optional: true
      lightningcss:
        optional: true
      sass:
        optional: true
      stylus:
        optional: true
      sugarss:
        optional: true
      terser:
        optional: true
    dependencies:
      '@types/node': 18.18.0
      esbuild: 0.20.2
      postcss: 8.4.38
      rollup: 4.18.0
    optionalDependencies:
      fsevents: 2.3.3
    dev: true

  /vitest/1.6.0_@types+node@18.18.0:
    resolution: {integrity: sha512-H5r/dN06swuFnzNFhq/dnz37bPXnq8xB2xB5JOVk8K09rUtoeNN+LHWkoQ0A/i3hvbUKKcCei9KpbxqHMLhLLA==}
    engines: {node: ^18.0.0 || >=20.0.0}
    hasBin: true
    peerDependencies:
      '@edge-runtime/vm': '*'
      '@types/node': ^18.0.0 || >=20.0.0
      '@vitest/browser': 1.6.0
      '@vitest/ui': 1.6.0
      happy-dom: '*'
      jsdom: '*'
    peerDependenciesMeta:
      '@edge-runtime/vm':
        optional: true
      '@types/node':
        optional: true
      '@vitest/browser':
        optional: true
      '@vitest/ui':
        optional: true
      happy-dom:
        optional: true
      jsdom:
        optional: true
    dependencies:
      '@types/node': 18.18.0
      '@vitest/expect': 1.6.0
      '@vitest/runner': 1.6.0
      '@vitest/snapshot': 1.6.0
      '@vitest/spy': 1.6.0
      '@vitest/utils': 1.6.0
      acorn-walk: 8.3.2
      chai: 4.4.1
      debug: 4.3.4
      execa: 8.0.1
      local-pkg: 0.5.0
      magic-string: 0.30.10
      pathe: 1.1.2
      picocolors: 1.0.1
      std-env: 3.7.0
      strip-literal: 2.1.0
      tinybench: 2.8.0
      tinypool: 0.8.4
      vite: 5.2.13_@types+node@18.18.0
      vite-node: 1.6.0_@types+node@18.18.0
      why-is-node-running: 2.2.2
    transitivePeerDependencies:
      - less
      - lightningcss
      - sass
      - stylus
      - sugarss
      - supports-color
      - terser
    dev: true

  /void-elements/2.0.1:
    resolution: {integrity: sha512-qZKX4RnBzH2ugr8Lxa7x+0V6XD9Sb/ouARtiasEQCHB1EVU4NXtmHsDDrx1dO4ne5fc3J6EW05BP1Dl0z0iung==}
    engines: {node: '>=0.10.0'}
    dev: true

  /vscode-jsonrpc/3.6.2:
    resolution: {integrity: sha512-T24Jb5V48e4VgYliUXMnZ379ItbrXgOimweKaJshD84z+8q7ZOZjJan0MeDe+Ugb+uqERDVV8SBmemaGMSMugA==}
    engines: {node: '>=4.0.0 || >=6.0.0'}
    dev: false

  /vscode-jsonrpc/8.2.0:
    resolution: {integrity: sha512-C+r0eKJUIfiDIfwJhria30+TYWPtuHJXHtI7J0YlOmKAo7ogxP20T0zxB7HZQIFhIyvoBPwWskjxrvAtfjyZfA==}
    engines: {node: '>=14.0.0'}

  /vscode-languageserver-protocol/3.17.5:
    resolution: {integrity: sha512-mb1bvRJN8SVznADSGWM9u/b07H7Ecg0I3OgXDuLdn307rl/J3A9YD6/eYOssqhecL27hK1IPZAsaqh00i/Jljg==}
    dependencies:
      vscode-jsonrpc: 8.2.0
      vscode-languageserver-types: 3.17.5

  /vscode-languageserver-textdocument/1.0.12:
    resolution: {integrity: sha512-cxWNPesCnQCcMPeenjKKsOCKQZ/L6Tv19DTRIGuLWe32lyzWhihGVJ/rcckZXJxfdKCFvRLS3fpBIsV/ZGX4zA==}

  /vscode-languageserver-types/3.17.5:
    resolution: {integrity: sha512-Ld1VelNuX9pdF39h2Hgaeb5hEZM2Z3jUrrMgWQAu82jMtZp7p3vJT3BzToKtZI7NgQssZje5o0zryOrhQvzQAg==}

  /vscode-languageserver/9.0.1:
    resolution: {integrity: sha512-woByF3PDpkHFUreUa7Hos7+pUWdeWMXRd26+ZX2A8cFx6v/JPTtd4/uN0/jB6XQHYaOlHbio03NTHCqrgG5n7g==}
    hasBin: true
    dependencies:
      vscode-languageserver-protocol: 3.17.5

  /wait-port/0.2.14:
    resolution: {integrity: sha512-kIzjWcr6ykl7WFbZd0TMae8xovwqcqbx6FM9l+7agOgUByhzdjfzZBPK2CPufldTOMxbUivss//Sh9MFawmPRQ==}
    engines: {node: '>=8'}
    hasBin: true
    dependencies:
      chalk: 2.4.2
      commander: 3.0.2
      debug: 4.3.4
    transitivePeerDependencies:
      - supports-color
    dev: true

  /watchpack/2.4.0:
    resolution: {integrity: sha512-Lcvm7MGST/4fup+ifyKi2hjyIAwcdI4HRgtvTpIUxBRhB+RFtUh8XtDOxUfctVCnhVi+QQj49i91OyvzkJl6cg==}
    engines: {node: '>=10.13.0'}
    dependencies:
      glob-to-regexp: 0.4.1
      graceful-fs: 4.2.11
    dev: true

  /web-streams-polyfill/3.2.1:
    resolution: {integrity: sha512-e0MO3wdXWKrLbL0DgGnUV7WHVuw9OUvL4hjgnPkIeEvESk74gAITi5G606JtZPp39cd8HA9VQzCIvA49LpPN5Q==}
    engines: {node: '>= 8'}
    dev: true

  /webidl-conversions/3.0.1:
    resolution: {integrity: sha512-2JAn3z8AR6rjK8Sm8orRC0h/bcl/DqL7tRPdGZ4I1CjdF+EaMLmYxBHyXuKL849eucPFhvBoxMsflfOb8kxaeQ==}

  /webpack-cli/4.10.0_webpack@5.88.2:
    resolution: {integrity: sha512-NLhDfH/h4O6UOy+0LSso42xvYypClINuMNBVVzX4vX98TmTaTUxwRbXdhucbFMd2qLaCTcLq/PdYrvi8onw90w==}
    engines: {node: '>=10.13.0'}
    hasBin: true
    peerDependencies:
      '@webpack-cli/generators': '*'
      '@webpack-cli/migrate': '*'
      webpack: 4.x.x || 5.x.x
      webpack-bundle-analyzer: '*'
      webpack-dev-server: '*'
    peerDependenciesMeta:
      '@webpack-cli/generators':
        optional: true
      '@webpack-cli/migrate':
        optional: true
      webpack-bundle-analyzer:
        optional: true
      webpack-dev-server:
        optional: true
    dependencies:
      '@discoveryjs/json-ext': 0.5.7
      '@webpack-cli/configtest': 1.2.0_w3wu7rcwmvifygnqiqkxwjppse
      '@webpack-cli/info': 1.5.0_webpack-cli@4.10.0
      '@webpack-cli/serve': 1.7.0_webpack-cli@4.10.0
      colorette: 2.0.20
      commander: 7.2.0
      cross-spawn: 7.0.3
      fastest-levenshtein: 1.0.16
      import-local: 3.1.0
      interpret: 2.2.0
      rechoir: 0.7.1
      webpack: 5.88.2_webpack-cli@4.10.0
      webpack-merge: 5.9.0
    dev: true

  /webpack-merge/5.9.0:
    resolution: {integrity: sha512-6NbRQw4+Sy50vYNTw7EyOn41OZItPiXB8GNv3INSoe3PSFaHJEz3SHTrYVaRm2LilNGnFUzh0FAwqPEmU/CwDg==}
    engines: {node: '>=10.0.0'}
    dependencies:
      clone-deep: 4.0.1
      wildcard: 2.0.1
    dev: true

  /webpack-sources/3.2.3:
    resolution: {integrity: sha512-/DyMEOrDgLKKIG0fmvtz+4dUX/3Ghozwgm6iPp8KRhvn+eQf9+Q7GWxVNMk3+uCPWfdXYC4ExGBckIXdFEfH1w==}
    engines: {node: '>=10.13.0'}
    dev: true

  /webpack/5.88.2_webpack-cli@4.10.0:
    resolution: {integrity: sha512-JmcgNZ1iKj+aiR0OvTYtWQqJwq37Pf683dY9bVORwVbUrDhLhdn/PlO2sHsFHPkj7sHNQF3JwaAkp49V+Sq1tQ==}
    engines: {node: '>=10.13.0'}
    hasBin: true
    peerDependencies:
      webpack-cli: '*'
    peerDependenciesMeta:
      webpack-cli:
        optional: true
    dependencies:
      '@types/eslint-scope': 3.7.5
      '@types/estree': 1.0.2
      '@webassemblyjs/ast': 1.11.6
      '@webassemblyjs/wasm-edit': 1.11.6
      '@webassemblyjs/wasm-parser': 1.11.6
      acorn: 8.10.0
      acorn-import-assertions: 1.9.0_acorn@8.10.0
      browserslist: 4.21.11
      chrome-trace-event: 1.0.3
      enhanced-resolve: 5.15.0
      es-module-lexer: 1.3.1
      eslint-scope: 5.1.1
      events: 3.3.0
      glob-to-regexp: 0.4.1
      graceful-fs: 4.2.11
      json-parse-even-better-errors: 2.3.1
      loader-runner: 4.3.0
      mime-types: 2.1.35
      neo-async: 2.6.2
      schema-utils: 3.3.0
      tapable: 2.2.1
      terser-webpack-plugin: 5.3.9_webpack@5.88.2
      watchpack: 2.4.0
      webpack-cli: 4.10.0_webpack@5.88.2
      webpack-sources: 3.2.3
    transitivePeerDependencies:
      - '@swc/core'
      - esbuild
      - uglify-js
    dev: true

  /whatwg-mimetype/2.3.0:
    resolution: {integrity: sha512-M4yMwr6mAnQz76TbJm914+gPpB/nCwvZbJU28cUD6dR004SAxDLOOSUaB1JDRqLtaOV/vi0IC5lEAGFgrjGv/g==}
    dev: true

  /whatwg-url/5.0.0:
    resolution: {integrity: sha512-saE57nupxk6v3HY35+jzBwYa0rKSy0XR8JSxZPwgLr7ys0IBzhGviA1/TUGJLmSVqs8pb9AnvICXEuOHLprYTw==}
    dependencies:
      tr46: 0.0.3
      webidl-conversions: 3.0.1

  /which-boxed-primitive/1.0.2:
    resolution: {integrity: sha512-bwZdv0AKLpplFY2KZRX6TvyuN7ojjr7lwkg6ml0roIy9YeuSr7JS372qlNW18UQYzgYK9ziGcerWqZOmEn9VNg==}
    dependencies:
      is-bigint: 1.0.4
      is-boolean-object: 1.1.2
      is-number-object: 1.0.7
      is-string: 1.0.7
      is-symbol: 1.0.4
    dev: true

  /which-collection/1.0.1:
    resolution: {integrity: sha512-W8xeTUwaln8i3K/cY1nGXzdnVZlidBcagyNFtBdD5kxnb4TvGKR7FfSIS3mYpwWS1QUCutfKz8IY8RjftB0+1A==}
    dependencies:
      is-map: 2.0.2
      is-set: 2.0.2
      is-weakmap: 2.0.1
      is-weakset: 2.0.2
    dev: true

  /which-typed-array/1.1.11:
    resolution: {integrity: sha512-qe9UWWpkeG5yzZ0tNYxDmd7vo58HDBc39mZ0xWWpolAGADdFOzkfamWLDxkOWcvHQKVmdTyQdLD4NOfjLWTKew==}
    engines: {node: '>= 0.4'}
    dependencies:
      available-typed-arrays: 1.0.5
      call-bind: 1.0.7
      for-each: 0.3.3
      gopd: 1.0.1
      has-tostringtag: 1.0.0
    dev: true

  /which/1.3.1:
    resolution: {integrity: sha512-HxJdYWq1MTIQbJ3nw0cqssHoTNU267KlrDuGZ1WYlxDStUtKUhOaJmh112/TZmHxxUfuJqPXSOm7tDyas0OSIQ==}
    hasBin: true
    dependencies:
      isexe: 2.0.0
    dev: true

  /which/2.0.2:
    resolution: {integrity: sha512-BLI3Tl1TW3Pvl70l3yq3Y64i+awpwXqsGBYWkkqMtnbXgrMD+yj7rhW0kuEDxzJaYXGjEW5ogapKNMEKNMjibA==}
    engines: {node: '>= 8'}
    hasBin: true
    dependencies:
      isexe: 2.0.0
    dev: true

  /why-is-node-running/2.2.2:
    resolution: {integrity: sha512-6tSwToZxTOcotxHeA+qGCq1mVzKR3CwcJGmVcY+QE8SHy6TnpFnh8PAvPNHYr7EcuVeG0QSMxtYCuO1ta/G/oA==}
    engines: {node: '>=8'}
    hasBin: true
    dependencies:
      siginfo: 2.0.0
      stackback: 0.0.2
    dev: true

  /wildcard/2.0.1:
    resolution: {integrity: sha512-CC1bOL87PIWSBhDcTrdeLo6eGT7mCFtrg0uIJtqJUFyK+eJnzl8A1niH56uu7KMa5XFrtiV+AQuHO3n7DsHnLQ==}
    dev: true

  /winston-transport/4.5.0:
    resolution: {integrity: sha512-YpZzcUzBedhlTAfJg6vJDlyEai/IFMIVcaEZZyl3UXIl4gmqRpU7AE89AHLkbzLUsv0NVmw7ts+iztqKxxPW1Q==}
    engines: {node: '>= 6.4.0'}
    dependencies:
      logform: 2.7.0
      readable-stream: 3.6.2
      triple-beam: 1.4.1
    dev: true

  /winston-transport/4.9.0:
    resolution: {integrity: sha512-8drMJ4rkgaPo1Me4zD/3WLfI/zPdA9o2IipKODunnGDcuqbHwjsbB79ylv04LCGGzU0xQ6vTznOMpQGaLhhm6A==}
    engines: {node: '>= 12.0.0'}
    dependencies:
      logform: 2.7.0
      readable-stream: 3.6.2
      triple-beam: 1.4.1
    dev: true

  /winston/3.10.0:
    resolution: {integrity: sha512-nT6SIDaE9B7ZRO0u3UvdrimG0HkB7dSTAgInQnNR2SOPJ4bvq5q79+pXLftKmP52lJGW15+H5MCK0nM9D3KB/g==}
    engines: {node: '>= 12.0.0'}
    dependencies:
      '@colors/colors': 1.5.0
      '@dabh/diagnostics': 2.0.3
      async: 3.2.4
      is-stream: 2.0.1
      logform: 2.5.1
      one-time: 1.0.0
      readable-stream: 3.6.2
      safe-stable-stringify: 2.4.3
      stack-trace: 0.0.10
      triple-beam: 1.4.1
      winston-transport: 4.5.0
    dev: true

  /winston/3.17.0:
    resolution: {integrity: sha512-DLiFIXYC5fMPxaRg832S6F5mJYvePtmO5G9v9IgUFPhXm9/GkXarH/TUrBAVzhTCzAj9anE/+GjrgXp/54nOgw==}
    engines: {node: '>= 12.0.0'}
    dependencies:
      '@colors/colors': 1.6.0
      '@dabh/diagnostics': 2.0.3
      async: 3.2.4
      is-stream: 2.0.1
      logform: 2.7.0
      one-time: 1.0.0
      readable-stream: 3.6.2
      safe-stable-stringify: 2.4.3
      stack-trace: 0.0.10
      triple-beam: 1.4.1
      winston-transport: 4.9.0
    dev: true

  /wordwrap/1.0.0:
    resolution: {integrity: sha512-gvVzJFlPycKc5dZN4yPkP8w7Dc37BtP1yczEneOb4uq34pXZcvrtRTmWV8W+Ume+XCxKgbjM+nevkyFPMybd4Q==}
    dev: false

  /workerpool/6.2.0:
    resolution: {integrity: sha512-Rsk5qQHJ9eowMH28Jwhe8HEbmdYDX4lwoMWshiCXugjtHqMD9ZbiqSDLxcsfdqsETPzVUtX5s1Z5kStiIM6l4A==}
    dev: true

  /workerpool/6.2.1:
    resolution: {integrity: sha512-ILEIE97kDZvF9Wb9f6h5aXK4swSlKGUcOEGiIYb2OOu/IrDU9iwj0fD//SsA6E5ibwJxpEvhullJY4Sl4GcpAw==}
    dev: true

  /wrap-ansi/7.0.0:
    resolution: {integrity: sha512-YVGIj2kamLSTxw6NsZjoBxfSwsn0ycdesmc4p+Q21c5zPuZ1pl+NfxVdxPtdHvmNVOQ6XSYG4AUtyt/Fi7D16Q==}
    engines: {node: '>=10'}
    dependencies:
      ansi-styles: 4.3.0
      string-width: 4.2.3
      strip-ansi: 6.0.1

  /wrap-ansi/8.1.0:
    resolution: {integrity: sha512-si7QWI6zUMq56bESFvagtmzMdGOtoxfR+Sez11Mobfc7tm+VkUckk9bW2UeffTGVUbOksxmSw0AA2gs8g71NCQ==}
    engines: {node: '>=12'}
    dependencies:
      ansi-styles: 6.2.1
      string-width: 5.1.2
      strip-ansi: 7.1.0
    dev: true

  /wrappy/1.0.2:
    resolution: {integrity: sha512-l4Sp/DRseor9wL6EvV2+TuQn63dMkPjZ/sp9XkghTEbV9KlPS1xUsZ3u7/IQO4wxtcFB4bgpQPRcR3QCvezPcQ==}
    dev: true

  /ws/8.11.0:
    resolution: {integrity: sha512-HPG3wQd9sNQoT9xHyNCXoDUa+Xw/VevmY9FoHyQ+g+rrMn4j6FB4np7Z0OhdTgjx6MgQLK7jwSy1YecU1+4Asg==}
    engines: {node: '>=10.0.0'}
    peerDependencies:
      bufferutil: ^4.0.1
      utf-8-validate: ^5.0.2
    peerDependenciesMeta:
      bufferutil:
        optional: true
      utf-8-validate:
        optional: true
    dev: true

  /ws/8.16.0:
    resolution: {integrity: sha512-HS0c//TP7Ina87TfiPUz1rQzMhHrl/SG2guqRcTOIUYD2q8uhUdNHZYJUaQ8aTGPzCh+c6oawMKW35nFl1dxyQ==}
    engines: {node: '>=10.0.0'}
    peerDependencies:
      bufferutil: ^4.0.1
      utf-8-validate: '>=5.0.2'
    peerDependenciesMeta:
      bufferutil:
        optional: true
      utf-8-validate:
        optional: true
    dev: true

  /xml2js/0.5.0:
    resolution: {integrity: sha512-drPFnkQJik/O+uPKpqSgr22mpuFHqKdbS835iAQrUC73L2F5WkboIRd63ai/2Yg6I1jzifPFKH2NTK+cfglkIA==}
    engines: {node: '>=4.0.0'}
    dependencies:
      sax: 1.2.4
      xmlbuilder: 11.0.1

  /xml2js/0.6.2:
    resolution: {integrity: sha512-T4rieHaC1EXcES0Kxxj4JWgaUQHDk+qwHcYOCFHfiwKz7tOVPLq7Hjq9dM1WCMhylqMEfP7hMcOIChvotiZegA==}
    engines: {node: '>=4.0.0'}
    dependencies:
      sax: 1.2.4
      xmlbuilder: 11.0.1
    dev: true

  /xmlbuilder/11.0.1:
    resolution: {integrity: sha512-fDlsI/kFEx7gLvbecc0/ohLG50fugQp8ryHzMTuW9vSa1GJ0XYWKnhsUx7oie3G98+r56aTQIUB4kht42R3JvA==}
    engines: {node: '>=4.0'}

  /xtend/4.0.2:
    resolution: {integrity: sha512-LKYU1iAXJXUgAXn9URjiu+MWhyUXHsvfp7mcuYm9dSUKK0/CjtrUwFAxD82/mCWbtLsGjFIad0wIsod4zrTAEQ==}
    engines: {node: '>=0.4'}
    dev: true

  /y18n/5.0.8:
    resolution: {integrity: sha512-0pfFzegeDWJHJIAmTLRP2DwHjdF5s7jo9tuztdQxAhINCdvS+3nGINqPd00AphqJR/0LhANUS6/+7SCb98YOfA==}
    engines: {node: '>=10'}

  /yallist/3.1.1:
    resolution: {integrity: sha512-a4UGQaWPH59mOXUYnAG2ewncQS4i4F43Tv3JoAM+s2VDAmS9NsK8GpDMLrCHPksFT7h3K6TOoUNn2pb7RoXx4g==}
    dev: true

  /yallist/4.0.0:
    resolution: {integrity: sha512-3wdGidZyq5PB084XLES5TpOSRA3wjXAlIWMhum2kRcv/41Sn2emQ0dycQW4uZXLejwKvg6EsvbdlVL+FYEct7A==}

  /yaml/2.5.1:
    resolution: {integrity: sha512-bLQOjaX/ADgQ20isPJRvF0iRUHIxVhYvr53Of7wGcWlO2jvtUlH5m87DsmulFVxRpNLOnI4tB6p/oh8D7kpn9Q==}
    engines: {node: '>= 14'}
    hasBin: true

  /yargs-parser/20.2.4:
    resolution: {integrity: sha512-WOkpgNhPTlE73h4VFAFsOnomJVaovO8VqLDzy5saChRBFQFBoMYirowyW+Q9HB4HFF4Z7VZTiG3iSzJJA29yRA==}
    engines: {node: '>=10'}
    dev: true

  /yargs-parser/20.2.9:
    resolution: {integrity: sha512-y11nGElTIV+CT3Zv9t7VKl+Q3hTQoT9a1Qzezhhl6Rp21gJ/IVTW7Z3y9EWXhuUBC2Shnf+DX0antecpAwSP8w==}
    engines: {node: '>=10'}
    dev: true

  /yargs-parser/21.1.1:
    resolution: {integrity: sha512-tVpsJW7DdjecAiFpbIB1e3qxIQsE6NoPc5/eTdrbbIC4h0LVsWhnoa3g+m2HclBIujHzsxZ4VJVA+GUuc2/LBw==}
    engines: {node: '>=12'}

  /yargs-unparser/2.0.0:
    resolution: {integrity: sha512-7pRTIA9Qc1caZ0bZ6RYRGbHJthJWuakf+WmHK0rVeLkNrrGhfoabBNdue6kdINI6r4if7ocq9aD/n7xwKOdzOA==}
    engines: {node: '>=10'}
    dependencies:
      camelcase: 6.3.0
      decamelize: 4.0.0
      flat: 5.0.2
      is-plain-obj: 2.1.0
    dev: true

  /yargs/16.2.0:
    resolution: {integrity: sha512-D1mvvtDG0L5ft/jGWkLpG1+m0eQxOfaBvTNELraWj22wSVUMWxZUvYgJYcKh6jGGIkJFhH4IZPQhR4TKpc8mBw==}
    engines: {node: '>=10'}
    dependencies:
      cliui: 7.0.4
      escalade: 3.1.2
      get-caller-file: 2.0.5
      require-directory: 2.1.1
      string-width: 4.2.3
      y18n: 5.0.8
      yargs-parser: 20.2.9
    dev: true

  /yargs/17.7.2:
    resolution: {integrity: sha512-7dSzzRQ++CKnNI/krKnYRV7JKKPUXMEh61soaHKg9mrWEhzFWhFnxPxGl+69cD1Ou63C13NUPCnmIcrvqCuM6w==}
    engines: {node: '>=12'}
    dependencies:
      cliui: 8.0.1
      escalade: 3.1.1
      get-caller-file: 2.0.5
      require-directory: 2.1.1
      string-width: 4.2.3
      y18n: 5.0.8
      yargs-parser: 21.1.1

  /yauzl/2.10.0:
    resolution: {integrity: sha512-p4a9I6X6nu6IhoGmBqAcbJy1mlC4j27vEPZX9F4L4/vZT3Lyq1VkFHw/V/PUcB9Buo+DG3iHkT0x3Qya58zc3g==}
    dependencies:
      buffer-crc32: 0.2.13
      fd-slicer: 1.1.0
    dev: true

  /yn/3.1.1:
    resolution: {integrity: sha512-Ux4ygGWsu2c7isFWe8Yu1YluJmqVhxqK2cLXNQA5AcC3QfbGNpM7fu0Y8b/z16pXLnFxZYvWhd3fhBY9DLmC6Q==}
    engines: {node: '>=6'}
    dev: true

  /yocto-queue/0.1.0:
    resolution: {integrity: sha512-rVksvsnNCdJ/ohGc6xgPwyN8eheCxsiLM8mxuE/t/mOVqJewPuO1miLpTHQiRgTKCLexL4MeAFVagts7HmNZ2Q==}
    engines: {node: '>=10'}
    dev: true

  /yocto-queue/1.0.0:
    resolution: {integrity: sha512-9bnSc/HEW2uRy67wc+T8UwauLuPJVn28jb+GtJY16iiKWyvmYJRXVT4UamsAEGQfPohgr2q4Tq0sQbQlxTfi1g==}
    engines: {node: '>=12.20'}
    dev: true<|MERGE_RESOLUTION|>--- conflicted
+++ resolved
@@ -199,24 +199,14 @@
       '@azure-tools/typespec-ts': workspace:^0.38.2
       '@types/mocha': ^5.2.7
       '@types/node': ^18.0.0
-<<<<<<< HEAD
-      '@typespec/compiler': '>=0.63.0 <1.0.0'
-      '@typespec/http': '>=0.63.0 <1.0.0'
-      '@typespec/json-schema': '>=0.63.0 <1.0.0'
-      '@typespec/openapi': '>=0.63.0 <1.0.0'
-      '@typespec/openapi3': '>=0.63.0 <1.0.0'
-      '@typespec/rest': '>=0.63.0 <1.0.0'
-      '@typespec/streams': '>=0.63.0 <1.0.0'
-      '@typespec/versioning': '>=0.63.0 <1.0.0'
-=======
       '@typespec/compiler': '>=0.64.0 <1.0.0'
       '@typespec/http': '>=0.64.0 <1.0.0'
       '@typespec/json-schema': '>=0.64.0 <1.0.0'
       '@typespec/openapi': '>=0.64.0 <1.0.0'
       '@typespec/openapi3': '>=0.64.0 <1.0.0'
       '@typespec/rest': '>=0.64.0 <1.0.0'
+      '@typespec/streams': '>=0.64.0 <1.0.0'
       '@typespec/versioning': '>=0.64.0 <1.0.0'
->>>>>>> a295db0a
       prettier: ^3.1.0
       ts-node: ^8.5.2
       typescript: ~5.6.2
@@ -227,24 +217,14 @@
       '@azure-tools/typespec-azure-rulesets': 0.50.0_gpbzmbee75dkov3o2z2zos6xre
       '@azure-tools/typespec-client-generator-core': 0.50.2_ekyyo47wopztcpfcizlgiutz7y
       '@azure-tools/typespec-ts': link:../typespec-ts
-<<<<<<< HEAD
-      '@typespec/compiler': 0.63.0
-      '@typespec/http': 0.63.0_tvjntd3sfvabjyi2whzn2swssa
-      '@typespec/json-schema': 0.63.0_@typespec+compiler@0.63.0
-      '@typespec/openapi': 0.63.0_qz2z3dajrrgsjonwob7haqlhte
-      '@typespec/openapi3': 0.63.0_sqdvtoykz5tnrrjz5ge5rvjoie
-      '@typespec/rest': 0.63.0_qz2z3dajrrgsjonwob7haqlhte
-      '@typespec/streams': 0.63.0_@typespec+compiler@0.63.0
-      '@typespec/versioning': 0.63.0_@typespec+compiler@0.63.0
-=======
       '@typespec/compiler': 0.64.0
-      '@typespec/http': 0.64.0_@typespec+compiler@0.64.0
+      '@typespec/http': 0.64.0_qswcvnn2uwxom3otn243dxh36q
       '@typespec/json-schema': 0.64.0_@typespec+compiler@0.64.0
       '@typespec/openapi': 0.64.0_3iuxys3wzzu2f6cvuvfg7gykxi
       '@typespec/openapi3': 0.64.0_glb6whlqofhhikp2a6rpbf2vk4
       '@typespec/rest': 0.64.0_3iuxys3wzzu2f6cvuvfg7gykxi
+      '@typespec/streams': 0.65.0_@typespec+compiler@0.64.0
       '@typespec/versioning': 0.64.0_@typespec+compiler@0.64.0
->>>>>>> a295db0a
       prettier: 3.1.1
     devDependencies:
       '@types/mocha': 5.2.7
@@ -495,28 +475,6 @@
     resolution: {integrity: sha512-CYzqN11NGU2HNJcycph7HCpjQoOR+XzyySDi6Z6rsXhZa/XTPDYJtmGHNVHXYGgvxJPxPJ9jm13DiLf/ReJnSA==}
     engines: {node: '>=18.0.0'}
     peerDependencies:
-<<<<<<< HEAD
-      '@azure-tools/typespec-azure-core': ~0.49.0
-      '@azure-tools/typespec-azure-resource-manager': ~0.49.0
-      '@azure-tools/typespec-client-generator-core': ~0.49.0
-      '@typespec/compiler': ~0.63.0
-      '@typespec/http': ~0.63.0
-      '@typespec/openapi': ~0.63.0
-      '@typespec/rest': ~0.63.0
-      '@typespec/versioning': ~0.63.0
-    dependencies:
-      '@azure-tools/typespec-azure-core': 0.49.0_kj4jfkbw33dcu4jtzp54cnb2fm
-      '@azure-tools/typespec-azure-resource-manager': 0.49.0_3qeo4wm44dy4dvllcauv7rlpye
-      '@azure-tools/typespec-client-generator-core': 0.49.0_3qeo4wm44dy4dvllcauv7rlpye
-      '@typespec/compiler': 0.63.0
-      '@typespec/http': 0.63.0_tvjntd3sfvabjyi2whzn2swssa
-      '@typespec/openapi': 0.63.0_qz2z3dajrrgsjonwob7haqlhte
-      '@typespec/rest': 0.63.0_qz2z3dajrrgsjonwob7haqlhte
-      '@typespec/versioning': 0.63.0_@typespec+compiler@0.63.0
-
-  /@azure-tools/typespec-azure-core/0.49.0_kj4jfkbw33dcu4jtzp54cnb2fm:
-    resolution: {integrity: sha512-hNKy+aePmPkB1brHQkO1tsJXqXPzt/9ehy10dv0rKdp9xq5dE3yBctHF5Aj3Nr8kr8GRG5z4KYpYPbV5guoT5w==}
-=======
       '@azure-tools/typespec-azure-core': ~0.50.0
       '@azure-tools/typespec-azure-resource-manager': ~0.50.0
       '@azure-tools/typespec-client-generator-core': ~0.50.0
@@ -530,49 +488,27 @@
       '@azure-tools/typespec-azure-resource-manager': 0.50.0_ziwq2vcxhnefmvyineli4kclg4
       '@azure-tools/typespec-client-generator-core': 0.50.2_ekyyo47wopztcpfcizlgiutz7y
       '@typespec/compiler': 0.64.0
-      '@typespec/http': 0.64.0_@typespec+compiler@0.64.0
+      '@typespec/http': 0.64.0_qswcvnn2uwxom3otn243dxh36q
       '@typespec/openapi': 0.64.0_3iuxys3wzzu2f6cvuvfg7gykxi
       '@typespec/rest': 0.64.0_3iuxys3wzzu2f6cvuvfg7gykxi
       '@typespec/versioning': 0.64.0_@typespec+compiler@0.64.0
 
   /@azure-tools/typespec-azure-core/0.50.0_oaywhha3am3mqfpwn5f5vofo2y:
     resolution: {integrity: sha512-6kUhWNQc4Btgx7rIbx3dubBLst73qv04dGWg0yNoVi86iIXy+8wr4ee6pgk+niMsZDeHEBEWeeLy9VwCg3MgTg==}
->>>>>>> a295db0a
     engines: {node: '>=18.0.0'}
     peerDependencies:
       '@typespec/compiler': ~0.64.0
       '@typespec/http': ~0.64.0
       '@typespec/rest': ~0.64.0
     dependencies:
-<<<<<<< HEAD
-      '@typespec/compiler': 0.63.0
-      '@typespec/http': 0.63.0_tvjntd3sfvabjyi2whzn2swssa
-      '@typespec/rest': 0.63.0_qz2z3dajrrgsjonwob7haqlhte
-=======
       '@typespec/compiler': 0.64.0
-      '@typespec/http': 0.64.0_@typespec+compiler@0.64.0
+      '@typespec/http': 0.64.0_qswcvnn2uwxom3otn243dxh36q
       '@typespec/rest': 0.64.0_3iuxys3wzzu2f6cvuvfg7gykxi
->>>>>>> a295db0a
 
   /@azure-tools/typespec-azure-resource-manager/0.50.0_ziwq2vcxhnefmvyineli4kclg4:
     resolution: {integrity: sha512-ekLAyPyy9eMMqdi3pj3g+iw9NNiK6ObDIU/W/bwSBSPwN2Po9d46fb65vcsjPeEkBceeRIPP6p54QtG9JYhSfg==}
     engines: {node: '>=18.0.0'}
     peerDependencies:
-<<<<<<< HEAD
-      '@azure-tools/typespec-azure-core': ~0.49.0
-      '@typespec/compiler': ~0.63.0
-      '@typespec/http': ~0.63.0
-      '@typespec/openapi': ~0.63.0
-      '@typespec/rest': ~0.63.0
-      '@typespec/versioning': ~0.63.0
-    dependencies:
-      '@azure-tools/typespec-azure-core': 0.49.0_kj4jfkbw33dcu4jtzp54cnb2fm
-      '@typespec/compiler': 0.63.0
-      '@typespec/http': 0.63.0_tvjntd3sfvabjyi2whzn2swssa
-      '@typespec/openapi': 0.63.0_qz2z3dajrrgsjonwob7haqlhte
-      '@typespec/rest': 0.63.0_qz2z3dajrrgsjonwob7haqlhte
-      '@typespec/versioning': 0.63.0_@typespec+compiler@0.63.0
-=======
       '@azure-tools/typespec-azure-core': ~0.50.0
       '@typespec/compiler': ~0.64.0
       '@typespec/http': ~0.64.0
@@ -582,11 +518,10 @@
     dependencies:
       '@azure-tools/typespec-azure-core': 0.50.0_oaywhha3am3mqfpwn5f5vofo2y
       '@typespec/compiler': 0.64.0
-      '@typespec/http': 0.64.0_@typespec+compiler@0.64.0
+      '@typespec/http': 0.64.0_qswcvnn2uwxom3otn243dxh36q
       '@typespec/openapi': 0.64.0_3iuxys3wzzu2f6cvuvfg7gykxi
       '@typespec/rest': 0.64.0_3iuxys3wzzu2f6cvuvfg7gykxi
       '@typespec/versioning': 0.64.0_@typespec+compiler@0.64.0
->>>>>>> a295db0a
       change-case: 5.4.4
       pluralize: 8.0.0
 
@@ -609,21 +544,6 @@
     resolution: {integrity: sha512-xSyJ5OWqu9BToUoQrmoN6a9pxHpTUqDEyc5pmhRwzeuz3zOIvFs2DFKimE2wqVmhFTYg6LTVqle/UU4sr/vdyQ==}
     engines: {node: '>=18.0.0'}
     peerDependencies:
-<<<<<<< HEAD
-      '@azure-tools/typespec-azure-core': ~0.49.0
-      '@typespec/compiler': ~0.63.0
-      '@typespec/http': ~0.63.0
-      '@typespec/openapi': ~0.63.0
-      '@typespec/rest': ~0.63.0
-      '@typespec/versioning': ~0.63.0
-    dependencies:
-      '@azure-tools/typespec-azure-core': 0.49.0_kj4jfkbw33dcu4jtzp54cnb2fm
-      '@typespec/compiler': 0.63.0
-      '@typespec/http': 0.63.0_tvjntd3sfvabjyi2whzn2swssa
-      '@typespec/openapi': 0.63.0_qz2z3dajrrgsjonwob7haqlhte
-      '@typespec/rest': 0.63.0_qz2z3dajrrgsjonwob7haqlhte
-      '@typespec/versioning': 0.63.0_@typespec+compiler@0.63.0
-=======
       '@azure-tools/typespec-azure-core': ~0.50.0
       '@typespec/compiler': ~0.64.0
       '@typespec/http': ~0.64.0
@@ -634,12 +554,11 @@
     dependencies:
       '@azure-tools/typespec-azure-core': 0.50.0_oaywhha3am3mqfpwn5f5vofo2y
       '@typespec/compiler': 0.64.0
-      '@typespec/http': 0.64.0_@typespec+compiler@0.64.0
+      '@typespec/http': 0.64.0_qswcvnn2uwxom3otn243dxh36q
       '@typespec/openapi': 0.64.0_3iuxys3wzzu2f6cvuvfg7gykxi
       '@typespec/rest': 0.64.0_3iuxys3wzzu2f6cvuvfg7gykxi
       '@typespec/versioning': 0.64.0_@typespec+compiler@0.64.0
       '@typespec/xml': 0.64.0_@typespec+compiler@0.64.0
->>>>>>> a295db0a
       change-case: 5.4.4
       pluralize: 8.0.0
       yaml: 2.5.1
@@ -2469,25 +2388,21 @@
       '@typespec/streams':
         optional: true
     dependencies:
-<<<<<<< HEAD
-      '@typespec/compiler': 0.63.0
-    dev: true
-
-  /@typespec/http/0.63.0_tvjntd3sfvabjyi2whzn2swssa:
-    resolution: {integrity: sha512-SYVbBmLPAPdWZfdMs0QlbpTnFREDnkINu2FR+0kRX12qzbRgpRbLsdhg59qx4TfKoh4IAPgSV+Fq84w7BWGsyQ==}
+      '@typespec/compiler': 0.64.0
+    dev: true
+
+  /@typespec/http/0.64.0_qswcvnn2uwxom3otn243dxh36q:
+    resolution: {integrity: sha512-vyyZP3Woo7or/2Oiq1fH+R0X/4WOBDjAlGsb9tLQzswfQHp710kNfiecA10y9gDC/9h+PjKsTElS1RcRRanpwA==}
     engines: {node: '>=18.0.0'}
     peerDependencies:
-      '@typespec/compiler': ~0.63.0
-      '@typespec/streams': ~0.63.0
+      '@typespec/compiler': ~0.64.0
+      '@typespec/streams': ~0.64.0
     peerDependenciesMeta:
       '@typespec/streams':
         optional: true
     dependencies:
-      '@typespec/compiler': 0.63.0
-      '@typespec/streams': 0.63.0_@typespec+compiler@0.63.0
-=======
       '@typespec/compiler': 0.64.0
->>>>>>> a295db0a
+      '@typespec/streams': 0.65.0_@typespec+compiler@0.64.0
 
   /@typespec/json-schema/0.64.0_@typespec+compiler@0.64.0:
     resolution: {integrity: sha512-71E1c58xbHWYSli1Um2U3SQUANPoTp+p87xiH1h64NLlLHMMgFofiQcIb9v1H9tw0YBNB6ELz/zyFGJpZcM3bA==}
@@ -2506,13 +2421,8 @@
       '@typespec/compiler': ~0.64.0
       '@typespec/http': ~0.64.0
     dependencies:
-<<<<<<< HEAD
-      '@typespec/compiler': 0.63.0
-      '@typespec/http': 0.63.0_tvjntd3sfvabjyi2whzn2swssa
-=======
       '@typespec/compiler': 0.64.0
-      '@typespec/http': 0.64.0_@typespec+compiler@0.64.0
->>>>>>> a295db0a
+      '@typespec/http': 0.64.0_qswcvnn2uwxom3otn243dxh36q
 
   /@typespec/openapi3/0.64.0_glb6whlqofhhikp2a6rpbf2vk4:
     resolution: {integrity: sha512-k6WQ/5lTAnlg8TvdzB89W4mO8HhS3MHbdr5VMS4sS8j1K8uCC9xUPR0v+5TF9EDpKpa53LewetzNduP9KjMUmA==}
@@ -2532,19 +2442,12 @@
         optional: true
     dependencies:
       '@readme/openapi-parser': 2.6.0_openapi-types@12.1.3
-<<<<<<< HEAD
-      '@typespec/compiler': 0.63.0
-      '@typespec/http': 0.63.0_tvjntd3sfvabjyi2whzn2swssa
-      '@typespec/openapi': 0.63.0_qz2z3dajrrgsjonwob7haqlhte
-      '@typespec/versioning': 0.63.0_@typespec+compiler@0.63.0
-=======
       '@typespec/compiler': 0.64.0
-      '@typespec/http': 0.64.0_@typespec+compiler@0.64.0
+      '@typespec/http': 0.64.0_qswcvnn2uwxom3otn243dxh36q
       '@typespec/json-schema': 0.64.0_@typespec+compiler@0.64.0
       '@typespec/openapi': 0.64.0_3iuxys3wzzu2f6cvuvfg7gykxi
       '@typespec/versioning': 0.64.0_@typespec+compiler@0.64.0
       '@typespec/xml': 0.64.0_@typespec+compiler@0.64.0
->>>>>>> a295db0a
       openapi-types: 12.1.3
       yaml: 2.5.1
     dev: false
@@ -2557,24 +2460,12 @@
       '@typespec/http': ~0.64.0
     dependencies:
       '@typespec/compiler': 0.64.0
-      '@typespec/http': 0.64.0_@typespec+compiler@0.64.0
+      '@typespec/http': 0.64.0_qswcvnn2uwxom3otn243dxh36q
 
   /@typespec/spec-api/0.1.0-alpha.0:
     resolution: {integrity: sha512-SgWSt5mnl9bbc+C9toMzh4i8RESWcAfMg/Wyq+3oY+0EcKlmDYNWgDhQi/Eh8bA4zyMoymj48hcEzD97E1ERtQ==}
     engines: {node: '>=18.0.0'}
     dependencies:
-<<<<<<< HEAD
-      '@typespec/compiler': 0.63.0
-      '@typespec/http': 0.63.0_tvjntd3sfvabjyi2whzn2swssa
-
-  /@typespec/streams/0.63.0_@typespec+compiler@0.63.0:
-    resolution: {integrity: sha512-4vEd5jdpdaY2i9CDHwSRuiUNCJr+M/gUCwNsaGWgsJdrfR/lx8WX3Y27KcRDNVcRQF7nsOR4i28r4siWqrTM4w==}
-    engines: {node: '>=18.0.0'}
-    peerDependencies:
-      '@typespec/compiler': ~0.63.0
-    dependencies:
-      '@typespec/compiler': 0.63.0
-=======
       body-parser: 1.20.3
       deep-equal: 2.2.2
       express: 4.21.1
@@ -2638,7 +2529,14 @@
       - debug
       - supports-color
     dev: true
->>>>>>> a295db0a
+
+  /@typespec/streams/0.65.0_@typespec+compiler@0.64.0:
+    resolution: {integrity: sha512-lfHlIweg/zwRyj4RoCMNbNUjx0Lj/FSg+HkjP7yjuk4C3n9t/kA/uqYeVQJm/kIvTGnU+MNFUyPh47Gt93x6+Q==}
+    engines: {node: '>=18.0.0'}
+    peerDependencies:
+      '@typespec/compiler': ~0.65.0
+    dependencies:
+      '@typespec/compiler': 0.64.0
 
   /@typespec/ts-http-runtime/0.1.0:
     resolution: {integrity: sha512-0NspintCRrSIIZBUtVfWjJ5TpOjpP0mNsJXZOqzuxdY/q2yCr0amyUCEw+WLhRykP39XMNMG0f1F9LbC2+c+Rw==}
