--- conflicted
+++ resolved
@@ -194,11 +194,7 @@
       '@azure-tools/typespec-autorest': '>=0.40.0 <1.0.0'
       '@azure-tools/typespec-azure-core': '>=0.40.0 <1.0.0'
       '@azure-tools/typespec-client-generator-core': 0.40.0
-<<<<<<< HEAD
-      '@azure-tools/typespec-ts': workspace:^0.24.0
-=======
       '@azure-tools/typespec-ts': workspace:^0.25.0
->>>>>>> 6789df3c
       '@types/mocha': ^5.2.7
       '@types/node': ^18.0.0
       '@typespec/compiler': '>=0.54.0 <1.0.0'
