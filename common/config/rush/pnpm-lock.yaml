--- conflicted
+++ resolved
@@ -226,17 +226,6 @@
 
   ../../packages/typespec-ts:
     specifiers:
-<<<<<<< HEAD
-      '@azure-rest/core-client': ^1.1.6
-      '@azure-tools/cadl-ranch': ^0.11.2
-      '@azure-tools/cadl-ranch-expect': ^0.11.0
-      '@azure-tools/cadl-ranch-specs': ^0.28.7
-      '@azure-tools/rlc-common': workspace:^0.21.0
-      '@azure-tools/typespec-azure-core': 0.37.2
-      '@azure-tools/typespec-client-generator-core': 0.37.0
-      '@azure/abort-controller': ^1.1.0
-      '@azure/core-auth': ^1.3.2
-=======
       '@azure-rest/core-client': ^1.2.0
       '@azure-tools/cadl-ranch': ^0.12.0
       '@azure-tools/cadl-ranch-expect': ^0.13.0
@@ -244,8 +233,7 @@
       '@azure-tools/rlc-common': workspace:^0.22.0
       '@azure-tools/typespec-azure-core': '>=0.39.0 <1.0.0'
       '@azure-tools/typespec-client-generator-core': '>=0.39.0 <1.0.0'
-      '@azure/core-auth': ^1.6.0
->>>>>>> 15038313
+      '@azure/abort-controller': ^1.1.0
       '@azure/core-lro': ^2.5.4
       '@azure/core-paging': ^1.5.0
       '@azure/core-rest-pipeline': ^1.14.0
@@ -284,24 +272,13 @@
       ts-morph: 15.1.0
       tslib: 2.6.2
     devDependencies:
-<<<<<<< HEAD
-      '@azure-rest/core-client': 1.1.6
-      '@azure-tools/cadl-ranch': 0.11.2_jomoca4gmv4qvfhpxu6msmnyuy
-      '@azure-tools/cadl-ranch-expect': 0.11.0_ejqqrhxs4enfjwgbuhtcygsti4
-      '@azure-tools/cadl-ranch-specs': 0.28.7_ktlnye6tq344n3leprf7kev6zm
-      '@azure-tools/typespec-azure-core': 0.37.2_go2aawq7a7w4termvhoebskuti
-      '@azure-tools/typespec-client-generator-core': 0.37.0_ejqqrhxs4enfjwgbuhtcygsti4
-      '@azure/abort-controller': 1.1.0
-      '@azure/core-auth': 1.5.0
-=======
       '@azure-rest/core-client': 1.2.0
       '@azure-tools/cadl-ranch': 0.12.0_ybis3rmh5yx43xxwy2nufp7hja
       '@azure-tools/cadl-ranch-expect': 0.13.0_ykbfhmquvmw2ws6kgtdtfhvhdu
       '@azure-tools/cadl-ranch-specs': 0.30.0_ax2hkmamvp3uvzz24tbusuth5q
       '@azure-tools/typespec-azure-core': 0.39.0_dls5iu3devbx33jll7wc4umf7m
       '@azure-tools/typespec-client-generator-core': 0.39.0_ykbfhmquvmw2ws6kgtdtfhvhdu
-      '@azure/core-auth': 1.6.0
->>>>>>> 15038313
+      '@azure/abort-controller': 1.1.0
       '@azure/core-lro': 2.5.4
       '@azure/core-paging': 1.5.0
       '@azure/core-rest-pipeline': 1.14.0
