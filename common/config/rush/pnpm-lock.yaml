--- conflicted
+++ resolved
@@ -288,17 +288,10 @@
       '@azure-tools/cadl-ranch': 0.13.3_idwqxt3tapfhp2vsjq6tobrmge
       '@azure-tools/cadl-ranch-expect': 0.14.0_slesryzarwbyvcf3mhszmr4dlm
       '@azure-tools/cadl-ranch-specs': 0.34.3_qkfanh6eieeylro4cyctaqmiee
-<<<<<<< HEAD
-      '@azure-tools/typespec-autorest': 0.43.0_rp7sxksjzi7ekapwg2shc6rdou
-      '@azure-tools/typespec-azure-core': 0.43.0_2idjsbfb2yn4ycais27dictks4
-      '@azure-tools/typespec-azure-resource-manager': 0.43.0_anmwdl6ok3gaj7stcmaljgk3mi
-      '@azure-tools/typespec-client-generator-core': 0.44.0_uovqfdr3tffszkt2tayxtbnshy
-=======
       '@azure-tools/typespec-autorest': 0.43.0_xxn6en2eo6kipj2fez2t5ohbxa
       '@azure-tools/typespec-azure-core': 0.43.0_2idjsbfb2yn4ycais27dictks4
       '@azure-tools/typespec-azure-resource-manager': 0.43.0_anmwdl6ok3gaj7stcmaljgk3mi
       '@azure-tools/typespec-client-generator-core': 0.43.2_uovqfdr3tffszkt2tayxtbnshy
->>>>>>> f425e4ab
       '@azure/abort-controller': 2.1.2
       '@azure/core-auth': 1.6.0
       '@azure/core-lro': 3.0.0
