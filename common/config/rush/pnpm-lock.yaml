lockfileVersion: 5.4

importers:

  .:
    specifiers: {}

  ../../packages/autorest.typescript:
    specifiers:
      '@autorest/codemodel': ~4.19.2
      '@autorest/extension-base': ^3.5.0
      '@autorest/testmodeler': ^2.6.1
      '@azure-rest/core-client': ^1.4.0
      '@azure-tools/codegen': ^2.9.1
      '@azure-tools/rlc-common': workspace:^0.42.0
      '@azure-tools/test-recorder': ^3.0.0
      '@azure/abort-controller': ^2.1.2
      '@azure/core-auth': ^1.6.0
      '@azure/core-client': ^1.6.1
      '@azure/core-http': ^3.0.0
      '@azure/core-http-compat': ^1.2.0
      '@azure/core-lro': ^2.5.4
      '@azure/core-paging': ^1.5.0
      '@azure/core-rest-pipeline': ^1.14.0
      '@azure/core-tracing': ^1.0.0
      '@azure/core-util': ^1.4.0
      '@azure/core-xml': ^1.0.0-beta.1
      '@azure/logger': ^1.0.0
      '@microsoft.azure/autorest.testserver': ^3.3.34
      '@types/chai': ^4.2.8
      '@types/chai-as-promised': ^7.1.4
      '@types/fs-extra': ^9.0.13
      '@types/js-yaml': 3.12.1
      '@types/lodash': ^4.14.149
      '@types/mocha': ^5.2.7
      '@types/node': ^18.0.0
      '@types/sinon': ^10.0.0
      '@types/xmlbuilder': 0.0.34
      '@types/yargs': ^17.0.10
      '@typescript-eslint/eslint-plugin': ^6.8.0
      '@typescript-eslint/parser': ^6.8.0
      autorest: ^3.4.2
      buffer: ^6.0.3
      chai: ^4.2.0
      chai-as-promised: ^7.1.1
      chalk: ^4.0.0
      directory-tree: ^2.2.7
      dotenv: ^16.0.0
      eslint: ^8.18.0
      fs-extra: ^11.1.0
      handlebars: ^4.7.7
      karma: ^6.3.18
      karma-chrome-launcher: ^3.1.0
      karma-mocha: ^2.0.1
      karma-source-map-support: ^1.4.0
      lodash: ^4.17.21
      mocha: ^9.2.2
      moment: ^2.29.4
      node-cmd: ^3.0.0
      npm-run-all: ^4.1.5
      openapi-types: ^7.0.0
      path-browserify: ^1.0.1
      prettier: ^3.1.0
      puppeteer: ^22.2.0
      rimraf: ^5.0.0
      sinon: ^10.0.0
      source-map-loader: ^1.0.0
      source-map-support: ^0.5.16
      ts-morph: ^23.0.0
      ts-node: ^8.5.2
      tslib: ^2.3.1
      typescript: ~5.8.2
      wait-port: ^0.2.6
      webpack: ^5.72.0
      webpack-cli: ^4.9.2
      yargs: ^17.4.1
    dependencies:
      '@autorest/codemodel': 4.19.3
      '@autorest/extension-base': 3.5.2
      '@autorest/testmodeler': 2.6.1
      '@azure-rest/core-client': 1.4.0
      '@azure-tools/codegen': 2.9.2
      '@azure-tools/rlc-common': link:../rlc-common
      '@azure/core-auth': 1.6.0
      '@azure/core-client': 1.7.3
      '@azure/core-http': 3.0.3
      '@azure/core-http-compat': 1.3.0
      '@azure/core-lro': 2.5.4
      '@azure/core-paging': 1.5.0
      '@azure/core-rest-pipeline': 1.14.0
      '@azure/core-tracing': 1.0.1
      '@azure/logger': 1.0.4
      '@types/lodash': 4.14.199
      dotenv: 16.3.1
      fs-extra: 11.1.1
      handlebars: 4.7.8
      lodash: 4.17.21
      prettier: 3.1.1
      source-map-support: 0.5.21
      ts-morph: 23.0.0
    devDependencies:
      '@azure-tools/test-recorder': 3.0.0
      '@azure/abort-controller': 2.1.2
      '@azure/core-util': 1.5.0
      '@azure/core-xml': 1.3.4
      '@microsoft.azure/autorest.testserver': 3.3.48
      '@types/chai': 4.3.6
      '@types/chai-as-promised': 7.1.6
      '@types/fs-extra': 9.0.13
      '@types/js-yaml': 3.12.1
      '@types/mocha': 5.2.7
      '@types/node': 18.18.0
      '@types/sinon': 10.0.17
      '@types/xmlbuilder': 0.0.34
      '@types/yargs': 17.0.25
      '@typescript-eslint/eslint-plugin': 6.8.0_uya2k2atnahppmobww2r4ktmwm
      '@typescript-eslint/parser': 6.8.0_rpfclszkijpquoieshhobbfaz4
      autorest: 3.6.3
      buffer: 6.0.3
      chai: 4.3.8
      chai-as-promised: 7.1.1_chai@4.3.8
      chalk: 4.1.2
      directory-tree: 2.4.0
      eslint: 8.50.0
      karma: 6.4.2
      karma-chrome-launcher: 3.2.0
      karma-mocha: 2.0.1
      karma-source-map-support: 1.4.0
      mocha: 9.2.2
      moment: 2.29.4
      node-cmd: 3.0.0
      npm-run-all: 4.1.5
      openapi-types: 7.2.3
      path-browserify: 1.0.1
      puppeteer: 22.4.1_typescript@5.8.2
      rimraf: 5.0.4
      sinon: 10.0.1
      source-map-loader: 1.1.3_webpack@5.88.2
      ts-node: 8.10.2_typescript@5.8.2
      tslib: 2.6.2
      typescript: 5.8.2
      wait-port: 0.2.14
      webpack: 5.88.2_webpack-cli@4.10.0
      webpack-cli: 4.10.0_webpack@5.88.2
      yargs: 17.7.2

  ../../packages/rlc-common:
    specifiers:
      '@types/chai': ^4.3.4
      '@types/fs-extra': ^8.1.0
      '@types/lodash': ^4.14.182
      '@types/mocha': ^10.0.1
      '@types/node': ^18.0.0
      '@typescript-eslint/eslint-plugin': ^6.8.0
      '@typescript-eslint/parser': ^6.8.0
      chai: ^4.3.7
      cross-env: 7.0.3
      eslint: ^8.9.0
      eslint-plugin-require-extensions: 0.1.3
      fs-extra: ^10.0.0
      handlebars: ^4.7.7
      lodash: ^4.17.21
      mocha: ^10.2.0
      prettier: ^3.1.0
      rimraf: ^5.0.0
      ts-morph: ^23.0.0
      ts-node: ^10.7.0
      typescript: ~5.8.2
    dependencies:
      handlebars: 4.7.8
      lodash: 4.17.21
      ts-morph: 23.0.0
    devDependencies:
      '@types/chai': 4.3.6
      '@types/fs-extra': 8.1.3
      '@types/lodash': 4.14.199
      '@types/mocha': 10.0.1
      '@types/node': 18.18.0
      '@typescript-eslint/eslint-plugin': 6.8.0_uya2k2atnahppmobww2r4ktmwm
      '@typescript-eslint/parser': 6.8.0_rpfclszkijpquoieshhobbfaz4
      chai: 4.3.8
      cross-env: 7.0.3
      eslint: 8.50.0
      eslint-plugin-require-extensions: 0.1.3_eslint@8.50.0
      fs-extra: 10.1.0
      mocha: 10.2.0
      prettier: 3.1.1
      rimraf: 5.0.4
      ts-node: 10.9.1_fdq2o2ihilbuf6apz2rnzqg2vm
      typescript: 5.8.2

  ../../packages/typespec-test:
    specifiers:
      '@azure-tools/typespec-autorest': ^0.58.0
      '@azure-tools/typespec-azure-core': ^0.58.0
      '@azure-tools/typespec-azure-resource-manager': ^0.58.0
      '@azure-tools/typespec-azure-rulesets': ^0.58.0
      '@azure-tools/typespec-client-generator-core': ^0.58.0
      '@azure-tools/typespec-ts': workspace:^0.42.0
      '@types/mocha': ^5.2.7
      '@types/node': ^18.0.0
      '@typespec/compiler': ^1.2.1
      '@typespec/http': ^1.2.1
      '@typespec/json-schema': ^1.2.1
      '@typespec/openapi': ^1.2.1
      '@typespec/openapi3': ^1.2.1
      '@typespec/rest': ^0.72.1
      '@typespec/versioning': ^0.72.1
      prettier: ^3.1.0
      ts-node: ^8.5.2
      typescript: ~5.8.2
    dependencies:
      '@azure-tools/typespec-autorest': 0.58.0_nfyaz5m54mejhdh7xrhvt3ai3q
      '@azure-tools/typespec-azure-core': 0.58.0_xjuv3gqjca5facng4ai77trjj4
      '@azure-tools/typespec-azure-resource-manager': 0.58.0_eutdeotvf64rht7jnnpvmsxrl4
      '@azure-tools/typespec-azure-rulesets': 0.58.0_bxxamdw7orqxas4ghei44mzs6m
      '@azure-tools/typespec-client-generator-core': 0.58.0_nebrgodx74wujyc3ybhajlfn4e
      '@azure-tools/typespec-ts': link:../typespec-ts
      '@typespec/compiler': 1.2.1_@types+node@18.18.0
      '@typespec/http': 1.2.1_himjuuw7iiyieosksmbpsccuwm
      '@typespec/json-schema': 1.2.1_@typespec+compiler@1.2.1
      '@typespec/openapi': 1.2.1_xnwldowg5q2d4dfu6jmcmttlgu
      '@typespec/openapi3': 1.2.1_kbgpuzadbqmspgvuby36aqc2ue
      '@typespec/rest': 0.72.1_xnwldowg5q2d4dfu6jmcmttlgu
      '@typespec/versioning': 0.72.1_@typespec+compiler@1.2.1
      prettier: 3.1.1
    devDependencies:
      '@types/mocha': 5.2.7
      '@types/node': 18.18.0
      ts-node: 8.10.2_typescript@5.8.2
      typescript: 5.8.2

  ../../packages/typespec-ts:
    specifiers:
      '@azure-rest/core-client': ^2.3.1
      '@azure-tools/azure-http-specs': 0.1.0-alpha.24-dev.0
      '@azure-tools/rlc-common': workspace:^0.42.0
      '@azure-tools/typespec-autorest': ^0.58.0
      '@azure-tools/typespec-azure-core': ^0.58.0
      '@azure-tools/typespec-azure-resource-manager': ^0.58.0
      '@azure-tools/typespec-client-generator-core': ^0.58.0
      '@azure/abort-controller': ^2.1.2
      '@azure/core-auth': ^1.6.0
      '@azure/core-lro': ^3.1.0
      '@azure/core-paging': ^1.5.0
      '@azure/core-rest-pipeline': ^1.14.0
      '@azure/core-util': ^1.4.0
      '@azure/logger': ^1.0.4
      '@microsoft/api-extractor': ^7.47.5
      '@types/chai': ^4.3.1
      '@types/fs-extra': ^9.0.13
      '@types/js-yaml': ^4.0.9
      '@types/lodash': ^4.17.4
      '@types/mocha': ^10.0.6
      '@types/node': ^18.0.0
      '@typescript-eslint/eslint-plugin': ^8.28.0
      '@typescript-eslint/parser': ^8.28.0
      '@typespec/compiler': ^1.2.1
      '@typespec/http': ^1.2.1
      '@typespec/http-specs': 0.1.0-alpha.25-dev.0
      '@typespec/openapi': ^1.2.1
      '@typespec/rest': ^0.72.1
      '@typespec/spec-api': 0.1.0-alpha.8-dev.0
      '@typespec/spector': 0.1.0-alpha.16-dev.2
      '@typespec/ts-http-runtime': ^0.1.0
<<<<<<< HEAD
      '@typespec/tspd': 0.70.0
      '@typespec/versioning': ^0.71.0
      '@typespec/xml': ^0.71.0
=======
      '@typespec/versioning': ^0.72.1
      '@typespec/xml': ^0.72.1
>>>>>>> 639fb50c
      '@vitest/coverage-istanbul': ~1.6.0
      '@vitest/coverage-v8': ~1.6.0
      chai: ^4.3.6
      chalk: ^4.0.0
      cross-env: ^7.0.3
      eslint: ^8.9.0
      eslint-plugin-require-extensions: 0.1.3
      fs-extra: ^11.1.0
      js-yaml: ^4.1.0
      lodash: ^4.17.21
      mkdirp: ^3.0.1
      mocha: ^10.4.0
      npm-run-all: ~4.1.5
      prettier: ^3.3.3
      rimraf: ^5.0.0
      ts-morph: ^23.0.0
      ts-node: ~10.9.1
      tslib: ^2.3.1
      tsx: ^4.16.5
      typescript: ~5.8.2
      vitest: ~1.6.0
    dependencies:
      '@azure-tools/rlc-common': link:../rlc-common
      '@typespec/xml': 0.72.1_@typespec+compiler@1.2.1
      fs-extra: 11.1.1
      lodash: 4.17.21
      prettier: 3.3.3
      ts-morph: 23.0.0
      tslib: 2.6.2
    devDependencies:
      '@azure-rest/core-client': 2.3.1
      '@azure-tools/azure-http-specs': 0.1.0-alpha.24-dev.0_k6it2dv26xdsowylh32qfynyfy
      '@azure-tools/typespec-autorest': 0.58.0_nfyaz5m54mejhdh7xrhvt3ai3q
      '@azure-tools/typespec-azure-core': 0.58.0_xjuv3gqjca5facng4ai77trjj4
      '@azure-tools/typespec-azure-resource-manager': 0.58.0_eutdeotvf64rht7jnnpvmsxrl4
      '@azure-tools/typespec-client-generator-core': 0.58.0_nebrgodx74wujyc3ybhajlfn4e
      '@azure/abort-controller': 2.1.2
      '@azure/core-auth': 1.6.0
      '@azure/core-lro': 3.1.0
      '@azure/core-paging': 1.5.0
      '@azure/core-rest-pipeline': 1.14.0
      '@azure/core-util': 1.5.0
      '@azure/logger': 1.0.4
      '@microsoft/api-extractor': 7.47.5_@types+node@18.18.0
      '@types/chai': 4.3.6
      '@types/fs-extra': 9.0.13
      '@types/js-yaml': 4.0.9
      '@types/lodash': 4.17.4
      '@types/mocha': 10.0.6
      '@types/node': 18.18.0
      '@typescript-eslint/eslint-plugin': 8.29.1_riayye3vh5qrrjmyfknhspw5ue
      '@typescript-eslint/parser': 8.29.1_rpfclszkijpquoieshhobbfaz4
      '@typespec/compiler': 1.2.1_@types+node@18.18.0
      '@typespec/http': 1.2.1_himjuuw7iiyieosksmbpsccuwm
      '@typespec/http-specs': 0.1.0-alpha.25-dev.0_3ycfvgq66xf23cyaxrndqrvxjy
      '@typespec/openapi': 1.2.1_xnwldowg5q2d4dfu6jmcmttlgu
      '@typespec/rest': 0.72.1_xnwldowg5q2d4dfu6jmcmttlgu
      '@typespec/spec-api': 0.1.0-alpha.8-dev.0
      '@typespec/spector': 0.1.0-alpha.16-dev.2_wpxuyqhhdtidiffy7l7f4mcptq
      '@typespec/ts-http-runtime': 0.1.0
<<<<<<< HEAD
      '@typespec/tspd': 0.70.0_fdq2o2ihilbuf6apz2rnzqg2vm
      '@typespec/versioning': 0.71.0_@typespec+compiler@1.1.0
=======
      '@typespec/versioning': 0.72.1_@typespec+compiler@1.2.1
>>>>>>> 639fb50c
      '@vitest/coverage-istanbul': 1.6.0_vitest@1.6.0
      '@vitest/coverage-v8': 1.6.0_vitest@1.6.0
      chai: 4.3.8
      chalk: 4.1.2
      cross-env: 7.0.3
      eslint: 8.50.0
      eslint-plugin-require-extensions: 0.1.3_eslint@8.50.0
      js-yaml: 4.1.0
      mkdirp: 3.0.1
      mocha: 10.4.0
      npm-run-all: 4.1.5
      rimraf: 5.0.4
      ts-node: 10.9.1_fdq2o2ihilbuf6apz2rnzqg2vm
      tsx: 4.17.0
      typescript: 5.8.2
      vitest: 1.6.0_@types+node@18.18.0

packages:

  /@aashutoshrathi/word-wrap/1.2.6:
    resolution: {integrity: sha512-1Yjs2SvM8TflER/OD3cOjhWWOZb58A2t7wpE2S9XfBYTiIl+XFhQG2bjy4Pu1I+EAlCNUzRDYDdFwFYUKvXcIA==}
    engines: {node: '>=0.10.0'}
    dev: true

  /@alloy-js/core/0.15.0:
    resolution: {integrity: sha512-GfQZqaUqGBGFeFJbA9H7Iu+IJQiEQ2B3Hjh5C1N2YclEg5vtjSAb/pdqJ5x2BTqOq2iUCpFOJ44pJy5mhS116Q==}
    dependencies:
      '@vue/reactivity': 3.5.17
      cli-table3: 0.6.5
      pathe: 2.0.3
      picocolors: 1.1.1
      prettier: 3.5.3
    dev: true

  /@alloy-js/typescript/0.15.0:
    resolution: {integrity: sha512-dALRXFY6h3i3i4Xv6ym+ejmgerxP6HcCECAhTC7CZJ4zNY9fHDhjqfxScsEaFrbalpib4JMX8wceO47l4CIFTw==}
    dependencies:
      '@alloy-js/core': 0.15.0
      change-case: 5.4.4
      pathe: 2.0.3
    dev: true

  /@ampproject/remapping/2.3.0:
    resolution: {integrity: sha512-30iZtAPgz+LTIYoeivqYo853f02jBYSd5uGnGpkFV0M3xOt9aN73erkgYAmZU43x4VfqcnLxW9Kpg3R5LC4YYw==}
    engines: {node: '>=6.0.0'}
    dependencies:
      '@jridgewell/gen-mapping': 0.3.5
      '@jridgewell/trace-mapping': 0.3.25
    dev: true

  /@apidevtools/json-schema-ref-parser/14.0.1:
    resolution: {integrity: sha512-Oc96zvmxx1fqoSEdUmfmvvb59/KDOnUoJ7s2t7bISyAn0XEz57LCCw8k2Y4Pf3mwKaZLMciESALORLgfe2frCw==}
    engines: {node: '>= 16'}
    dependencies:
      '@types/json-schema': 7.0.15
      js-yaml: 4.1.0
    dev: false

  /@apidevtools/openapi-schemas/2.1.0:
    resolution: {integrity: sha512-Zc1AlqrJlX3SlpupFGpiLi2EbteyP7fXmUOGup6/DnkRgjP9bgMM/ag+n91rsv0U1Gpz0H3VILA/o3bW7Ua6BQ==}
    engines: {node: '>=10'}
    dev: false

  /@apidevtools/swagger-methods/3.0.2:
    resolution: {integrity: sha512-QAkD5kK2b1WfjDS/UQn/qQkbwF31uqRjPTrsCs5ZG9BQGAkjwvqGFjjPqAuzac/IYzpPtRzjCP1WrTuAIjMrXg==}
    dev: false

  /@apidevtools/swagger-parser/12.0.0_openapi-types@12.1.3:
    resolution: {integrity: sha512-WLJIWcfOXrSKlZEM+yhA2Xzatgl488qr1FoOxixYmtWapBzwSC0gVGq4WObr4hHClMIiFFdOBdixNkvWqkWIWA==}
    peerDependencies:
      openapi-types: '>=7'
    dependencies:
      '@apidevtools/json-schema-ref-parser': 14.0.1
      '@apidevtools/openapi-schemas': 2.1.0
      '@apidevtools/swagger-methods': 3.0.2
      ajv: 8.17.1
      ajv-draft-04: 1.0.0_ajv@8.17.1
      call-me-maybe: 1.0.2
      openapi-types: 12.1.3
    dev: false

  /@autorest/codemodel/4.19.3:
    resolution: {integrity: sha512-8RMPjq2BmLNn080EHGbSc0E9pk7EO6i+vi3vGrz8xrfnTBydOZPJUZqmOpEmNnV6LRbr23cthXQo0JbA/bStWg==}
    engines: {node: '>=12.0.0'}
    dependencies:
      '@azure-tools/codegen': 2.9.2
      js-yaml: 4.0.0
    dev: false

  /@autorest/extension-base/3.5.2:
    resolution: {integrity: sha512-brpRtQ34mo/SZPTWrOUYvDHOKbvDa9eX5N15qd0OGLX8q3y29nXjhokMVoink4w1jW+8p2KXy2emMIZL14s+HQ==}
    engines: {node: '>=12.0.0'}
    dependencies:
      '@azure-tools/codegen': 2.9.2
      js-yaml: 4.0.0
      vscode-jsonrpc: 3.6.2
    dev: false

  /@autorest/testmodeler/2.6.1:
    resolution: {integrity: sha512-7OXzYet3S/Hiow9LzHUY5qdNRnceSQd41wKEGzfcGVleyWRobYJgYxGmUEyFZP4ZSerAb+QqygSvo9yWIC3nrQ==}
    dev: false

  /@azure-rest/core-client/1.4.0:
    resolution: {integrity: sha512-ozTDPBVUDR5eOnMIwhggbnVmOrka4fXCs8n8mvUo4WLLc38kki6bAOByDoVZZPz/pZy2jMt2kwfpvy/UjALj6w==}
    engines: {node: '>=18.0.0'}
    dependencies:
      '@azure/abort-controller': 2.1.2
      '@azure/core-auth': 1.6.0
      '@azure/core-rest-pipeline': 1.14.0
      '@azure/core-tracing': 1.0.1
      '@azure/core-util': 1.5.0
      tslib: 2.6.2
    transitivePeerDependencies:
      - supports-color
    dev: false

  /@azure-rest/core-client/2.3.1:
    resolution: {integrity: sha512-sGTdh2Ln95F/Jqikr9OybQvx00EVvljwgxjfcxTqjID0PBVGDuNR0ie9e9HsTA1vJT23BlVRd/dCIGzJriYw9g==}
    engines: {node: '>=18.0.0'}
    dependencies:
      '@azure/abort-controller': 2.1.2
      '@azure/core-auth': 1.6.0
      '@azure/core-rest-pipeline': 1.14.0
      '@azure/core-tracing': 1.1.2
      '@azure/core-util': 1.9.0
      tslib: 2.6.2
    transitivePeerDependencies:
      - supports-color
    dev: true

  /@azure-tools/async-io/3.0.254:
    resolution: {integrity: sha512-X1C7XdyCuo50ch9FzKtTvmK18FgDxxf1Bbt3cSoknQqeDaRegHSSCO+zByq2YA4NvUzKXeZ1engh29IDxZXgpQ==}
    engines: {node: '>=10.12.0'}
    dependencies:
      '@azure-tools/tasks': 3.0.255
      proper-lockfile: 2.0.1
    dev: false

  /@azure-tools/azure-http-specs/0.1.0-alpha.24-dev.0_k6it2dv26xdsowylh32qfynyfy:
    resolution: {integrity: sha512-gOKSTS3dcmfpEdzTbv/Gq8yIY4UPoIajkmvmsxcRf9TyZyNlEQyAJTy0twENVBV4ta/DIbM43P4bFfzdHIQEaw==}
    engines: {node: '>=20.0.0'}
    peerDependencies:
      '@azure-tools/typespec-azure-core': ^0.58.0 || >=0.59.0-dev <0.59.0
      '@typespec/compiler': ^1.2.0
      '@typespec/http': ^1.2.0
      '@typespec/rest': ^0.72.0 || >=0.73.0-dev <0.73.0
      '@typespec/versioning': ^0.72.0 || >=0.73.0-dev <0.73.0
      '@typespec/xml': ^0.72.0 || >=0.73.0-dev <0.73.0
    dependencies:
      '@azure-tools/typespec-azure-core': 0.58.0_xjuv3gqjca5facng4ai77trjj4
      '@typespec/compiler': 1.2.1_@types+node@18.18.0
      '@typespec/http': 1.2.1_himjuuw7iiyieosksmbpsccuwm
      '@typespec/rest': 0.72.1_xnwldowg5q2d4dfu6jmcmttlgu
      '@typespec/spec-api': 0.1.0-alpha.8-dev.0
      '@typespec/spector': 0.1.0-alpha.16-dev.2_wpxuyqhhdtidiffy7l7f4mcptq
      '@typespec/versioning': 0.72.1_@typespec+compiler@1.2.1
      '@typespec/xml': 0.72.1_@typespec+compiler@1.2.1
    transitivePeerDependencies:
      - '@types/node'
      - '@typespec/streams'
      - supports-color
    dev: true

  /@azure-tools/codegen/2.9.2:
    resolution: {integrity: sha512-brVLyffOtPiEijYYBYgV+4q7IyAfqXIec7XbdEqvv7As6SeEdq5WtbtN9N0LdGVHDWtEfc+JArwIx9aYGFdMUg==}
    engines: {node: '>=12.0.0'}
    dependencies:
      '@azure-tools/async-io': 3.0.254
      js-yaml: 4.0.0
      semver: 7.5.4
    dev: false

  /@azure-tools/tasks/3.0.255:
    resolution: {integrity: sha512-GjALNLz7kWMEdRVbaN5g0cJHNAr3XVTbP0611Mv2UzMgGL6FOhNZJK+oPHJKLDR8EEDZNnkwPlyi7B+INXUSQA==}
    engines: {node: '>=10.12.0'}
    dev: false

  /@azure-tools/test-recorder/3.0.0:
    resolution: {integrity: sha512-1M1cjyqZa0TwKpaeaRaNON/c5yLWMEnMijc0V0Vu67pWrLkqoZE+6rmzrGLXapWUB1YmflvVaXQEWbbulGK3Ew==}
    engines: {node: '>=14.0.0'}
    dependencies:
      '@azure/core-auth': 1.6.0
      '@azure/core-rest-pipeline': 1.14.0
      '@azure/core-util': 1.5.0
      '@azure/logger': 1.0.4
    transitivePeerDependencies:
      - supports-color
    dev: true

  /@azure-tools/typespec-autorest/0.58.0_nfyaz5m54mejhdh7xrhvt3ai3q:
    resolution: {integrity: sha512-zhQbbbp7SekE7uNeyAdAzpTKimsaRbpI5g4mBReCT2X2CS4BWuk+mRDTb617Wrkn8Axy2M9dtlopGT0AXdMNTw==}
    engines: {node: '>=20.0.0'}
    peerDependencies:
      '@azure-tools/typespec-azure-core': ^0.58.0
      '@azure-tools/typespec-azure-resource-manager': ^0.58.0
      '@azure-tools/typespec-client-generator-core': ^0.58.0
      '@typespec/compiler': ^1.2.0
      '@typespec/http': ^1.2.0
      '@typespec/openapi': ^1.2.0
      '@typespec/rest': ^0.72.0
      '@typespec/versioning': ^0.72.0
    dependencies:
      '@azure-tools/typespec-azure-core': 0.58.0_xjuv3gqjca5facng4ai77trjj4
      '@azure-tools/typespec-azure-resource-manager': 0.58.0_eutdeotvf64rht7jnnpvmsxrl4
      '@azure-tools/typespec-client-generator-core': 0.58.0_nebrgodx74wujyc3ybhajlfn4e
      '@typespec/compiler': 1.2.1_@types+node@18.18.0
      '@typespec/http': 1.2.1_himjuuw7iiyieosksmbpsccuwm
      '@typespec/openapi': 1.2.1_xnwldowg5q2d4dfu6jmcmttlgu
      '@typespec/rest': 0.72.1_xnwldowg5q2d4dfu6jmcmttlgu
      '@typespec/versioning': 0.72.1_@typespec+compiler@1.2.1

  /@azure-tools/typespec-azure-core/0.58.0_xjuv3gqjca5facng4ai77trjj4:
    resolution: {integrity: sha512-Z4vX+ic85hCPr27t9DKCVTj2MjHDaXDvh10Z4wVokXIR2/GjAQrHQp4OFu/0R+cwqmuXb6nnuBZNikwKk7dNzw==}
    engines: {node: '>=20.0.0'}
    peerDependencies:
      '@typespec/compiler': ^1.2.0
      '@typespec/http': ^1.2.0
      '@typespec/rest': ^0.72.0
    dependencies:
      '@typespec/compiler': 1.2.1_@types+node@18.18.0
      '@typespec/http': 1.2.1_himjuuw7iiyieosksmbpsccuwm
      '@typespec/rest': 0.72.1_xnwldowg5q2d4dfu6jmcmttlgu

  /@azure-tools/typespec-azure-resource-manager/0.58.0_eutdeotvf64rht7jnnpvmsxrl4:
    resolution: {integrity: sha512-OSDADgmvvTiQgAh/7cu2yiSdc4SM5JYk3W84F+1lRiM80JG8PiRXMSZcIHIQnnySUVSiT1oMuVK+Fx5prUWJuQ==}
    engines: {node: '>=20.0.0'}
    peerDependencies:
      '@azure-tools/typespec-azure-core': ^0.58.0
      '@typespec/compiler': ^1.2.0
      '@typespec/http': ^1.2.0
      '@typespec/openapi': ^1.2.0
      '@typespec/rest': ^0.72.0
      '@typespec/versioning': ^0.72.0
    dependencies:
      '@azure-tools/typespec-azure-core': 0.58.0_xjuv3gqjca5facng4ai77trjj4
      '@typespec/compiler': 1.2.1_@types+node@18.18.0
      '@typespec/http': 1.2.1_himjuuw7iiyieosksmbpsccuwm
      '@typespec/openapi': 1.2.1_xnwldowg5q2d4dfu6jmcmttlgu
      '@typespec/rest': 0.72.1_xnwldowg5q2d4dfu6jmcmttlgu
      '@typespec/versioning': 0.72.1_@typespec+compiler@1.2.1
      change-case: 5.4.4
      pluralize: 8.0.0

  /@azure-tools/typespec-azure-rulesets/0.58.0_bxxamdw7orqxas4ghei44mzs6m:
    resolution: {integrity: sha512-AkbhFxbeD3mYHbdnQEd1iWhSuQ2KxoN5JOU6BFP7mo/RVjIgGjj2ekro1tCnq381LOXdFfEoJievSFI5fvyRxQ==}
    engines: {node: '>=20.0.0'}
    peerDependencies:
      '@azure-tools/typespec-azure-core': ^0.58.0
      '@azure-tools/typespec-azure-resource-manager': ^0.58.0
      '@azure-tools/typespec-client-generator-core': ^0.58.0
      '@typespec/compiler': ^1.2.0
    dependencies:
      '@azure-tools/typespec-azure-core': 0.58.0_xjuv3gqjca5facng4ai77trjj4
      '@azure-tools/typespec-azure-resource-manager': 0.58.0_eutdeotvf64rht7jnnpvmsxrl4
      '@azure-tools/typespec-client-generator-core': 0.58.0_nebrgodx74wujyc3ybhajlfn4e
      '@typespec/compiler': 1.2.1_@types+node@18.18.0
    dev: false

  /@azure-tools/typespec-client-generator-core/0.58.0_nebrgodx74wujyc3ybhajlfn4e:
    resolution: {integrity: sha512-PK9WjPFXR14hrGyUwhstHuNVC4fkkQeNVHvvYhz3VaP6wh+iD7P3IOeIzzRJv/qSyv82t7BrVXdQAYir434ysw==}
    engines: {node: '>=20.0.0'}
    peerDependencies:
      '@azure-tools/typespec-azure-core': ^0.58.0
      '@typespec/compiler': ^1.2.0
      '@typespec/events': ^0.72.0
      '@typespec/http': ^1.2.0
      '@typespec/openapi': ^1.2.0
      '@typespec/rest': ^0.72.0
      '@typespec/sse': ^0.72.0
      '@typespec/streams': ^0.72.0
      '@typespec/versioning': ^0.72.0
      '@typespec/xml': ^0.72.0
    dependencies:
      '@azure-tools/typespec-azure-core': 0.58.0_xjuv3gqjca5facng4ai77trjj4
      '@typespec/compiler': 1.2.1_@types+node@18.18.0
      '@typespec/events': 0.72.1_@typespec+compiler@1.2.1
      '@typespec/http': 1.2.1_himjuuw7iiyieosksmbpsccuwm
      '@typespec/openapi': 1.2.1_xnwldowg5q2d4dfu6jmcmttlgu
      '@typespec/rest': 0.72.1_xnwldowg5q2d4dfu6jmcmttlgu
      '@typespec/sse': 0.72.1_pqlqwk3m6u7xr3nkvgb5gd52ny
      '@typespec/streams': 0.72.1_@typespec+compiler@1.2.1
      '@typespec/versioning': 0.72.1_@typespec+compiler@1.2.1
      '@typespec/xml': 0.72.1_@typespec+compiler@1.2.1
      change-case: 5.4.4
      pluralize: 8.0.0
      yaml: 2.8.0

  /@azure/abort-controller/1.1.0:
    resolution: {integrity: sha512-TrRLIoSQVzfAJX9H1JeFjzAoDGcoK1IYX1UImfceTZpsyYfWr09Ss1aHW1y5TrrR3iq6RZLBwJ3E24uwPhwahw==}
    engines: {node: '>=12.0.0'}
    dependencies:
      tslib: 2.6.2

  /@azure/abort-controller/2.1.2:
    resolution: {integrity: sha512-nBrLsEWm4J2u5LpAPjxADTlq3trDgVZZXHNKabeXZtpq3d3AbN/KGO82R87rdDz5/lYB024rtEf10/q0urNgsA==}
    engines: {node: '>=18.0.0'}
    dependencies:
      tslib: 2.6.2

  /@azure/core-auth/1.6.0:
    resolution: {integrity: sha512-3X9wzaaGgRaBCwhLQZDtFp5uLIXCPrGbwJNWPPugvL4xbIGgScv77YzzxToKGLAKvG9amDoofMoP+9hsH1vs1w==}
    engines: {node: '>=18.0.0'}
    dependencies:
      '@azure/abort-controller': 2.1.2
      '@azure/core-util': 1.5.0
      tslib: 2.6.2

  /@azure/core-auth/1.9.0:
    resolution: {integrity: sha512-FPwHpZywuyasDSLMqJ6fhbOK3TqUdviZNF8OqRGA4W5Ewib2lEEZ+pBsYcBa88B2NGO/SEnYPGhyBqNlE8ilSw==}
    engines: {node: '>=18.0.0'}
    dependencies:
      '@azure/abort-controller': 2.1.2
      '@azure/core-util': 1.11.0
      tslib: 2.6.2

  /@azure/core-client/1.7.3:
    resolution: {integrity: sha512-kleJ1iUTxcO32Y06dH9Pfi9K4U+Tlb111WXEnbt7R/ne+NLRwppZiTGJuTD5VVoxTMK5NTbEtm5t2vcdNCFe2g==}
    engines: {node: '>=14.0.0'}
    dependencies:
      '@azure/abort-controller': 1.1.0
      '@azure/core-auth': 1.6.0
      '@azure/core-rest-pipeline': 1.14.0
      '@azure/core-tracing': 1.0.1
      '@azure/core-util': 1.5.0
      '@azure/logger': 1.0.4
      tslib: 2.6.2
    transitivePeerDependencies:
      - supports-color
    dev: false

  /@azure/core-client/1.9.2:
    resolution: {integrity: sha512-kRdry/rav3fUKHl/aDLd/pDLcB+4pOFwPPTVEExuMyaI5r+JBbMWqRbCY1pn5BniDaU3lRxO9eaQ1AmSMehl/w==}
    engines: {node: '>=18.0.0'}
    dependencies:
      '@azure/abort-controller': 2.1.2
      '@azure/core-auth': 1.9.0
      '@azure/core-rest-pipeline': 1.19.0
      '@azure/core-tracing': 1.1.2
      '@azure/core-util': 1.11.0
      '@azure/logger': 1.0.4
      tslib: 2.6.2
    transitivePeerDependencies:
      - supports-color

  /@azure/core-http-compat/1.3.0:
    resolution: {integrity: sha512-ZN9avruqbQ5TxopzG3ih3KRy52n8OAbitX3fnZT5go4hzu0J+KVPSzkL+Wt3hpJpdG8WIfg1sBD1tWkgUdEpBA==}
    engines: {node: '>=12.0.0'}
    dependencies:
      '@azure/abort-controller': 1.1.0
      '@azure/core-client': 1.9.2
      '@azure/core-rest-pipeline': 1.14.0
    transitivePeerDependencies:
      - supports-color
    dev: false

  /@azure/core-http-compat/2.1.2:
    resolution: {integrity: sha512-5MnV1yqzZwgNLLjlizsU3QqOeQChkIXw781Fwh1xdAqJR5AA32IUaq6xv1BICJvfbHoa+JYcaij2HFkhLbNTJQ==}
    engines: {node: '>=18.0.0'}
    dependencies:
      '@azure/abort-controller': 2.1.2
      '@azure/core-client': 1.9.2
      '@azure/core-rest-pipeline': 1.19.0
    transitivePeerDependencies:
      - supports-color
    dev: true

  /@azure/core-http/3.0.3:
    resolution: {integrity: sha512-QMib3wXotJMFhHgmJBPUF9YsyErw34H0XDFQd9CauH7TPB+RGcyl9Ayy7iURtJB04ngXhE6YwrQsWDXlSLrilg==}
    engines: {node: '>=14.0.0'}
    deprecated: This package is no longer supported. Please migrate to use @azure/core-rest-pipeline
    dependencies:
      '@azure/abort-controller': 1.1.0
      '@azure/core-auth': 1.6.0
      '@azure/core-tracing': 1.0.0-preview.13
      '@azure/core-util': 1.9.0
      '@azure/logger': 1.0.4
      '@types/node-fetch': 2.6.6
      '@types/tunnel': 0.0.3
      form-data: 4.0.0
      node-fetch: 2.7.0
      process: 0.11.10
      tslib: 2.6.2
      tunnel: 0.0.6
      uuid: 8.3.2
      xml2js: 0.5.0
    transitivePeerDependencies:
      - encoding

  /@azure/core-lro/2.5.4:
    resolution: {integrity: sha512-3GJiMVH7/10bulzOKGrrLeG/uCBH/9VtxqaMcB9lIqAeamI/xYQSHJL/KcsLDuH+yTjYpro/u6D/MuRe4dN70Q==}
    engines: {node: '>=14.0.0'}
    dependencies:
      '@azure/abort-controller': 1.1.0
      '@azure/core-util': 1.5.0
      '@azure/logger': 1.0.4
      tslib: 2.6.2

  /@azure/core-lro/3.1.0:
    resolution: {integrity: sha512-W/vVbZumJLFMvmiUspyBzKai0O3HiD6KmsWnpCLasFr92qmafwgz+tThmnpMFH7vCS4MUl4ehFd0Z6OWb8BPog==}
    engines: {node: '>=18.0.0'}
    dependencies:
      '@azure/abort-controller': 2.1.2
      '@azure/core-util': 1.9.0
      '@azure/logger': 1.0.4
      tslib: 2.6.2
    dev: true

  /@azure/core-paging/1.5.0:
    resolution: {integrity: sha512-zqWdVIt+2Z+3wqxEOGzR5hXFZ8MGKK52x4vFLw8n58pR6ZfKRx3EXYTxTaYxYHc/PexPUTyimcTWFJbji9Z6Iw==}
    engines: {node: '>=14.0.0'}
    dependencies:
      tslib: 2.6.2

  /@azure/core-rest-pipeline/1.14.0:
    resolution: {integrity: sha512-Tp4M6NsjCmn9L5p7HsW98eSOS7A0ibl3e5ntZglozT0XuD/0y6i36iW829ZbBq0qihlGgfaeFpkLjZ418KDm1Q==}
    engines: {node: '>=18.0.0'}
    dependencies:
      '@azure/abort-controller': 2.1.2
      '@azure/core-auth': 1.6.0
      '@azure/core-tracing': 1.0.1
      '@azure/core-util': 1.5.0
      '@azure/logger': 1.0.4
      http-proxy-agent: 5.0.0
      https-proxy-agent: 5.0.1
      tslib: 2.6.2
    transitivePeerDependencies:
      - supports-color

  /@azure/core-rest-pipeline/1.19.0:
    resolution: {integrity: sha512-bM3308LRyg5g7r3Twprtqww0R/r7+GyVxj4BafcmVPo4WQoGt5JXuaqxHEFjw2o3rvFZcUPiqJMg6WuvEEeVUA==}
    engines: {node: '>=18.0.0'}
    dependencies:
      '@azure/abort-controller': 2.1.2
      '@azure/core-auth': 1.9.0
      '@azure/core-tracing': 1.1.2
      '@azure/core-util': 1.11.0
      '@azure/logger': 1.0.4
      http-proxy-agent: 7.0.2
      https-proxy-agent: 7.0.4
      tslib: 2.6.2
    transitivePeerDependencies:
      - supports-color

  /@azure/core-tracing/1.0.0-preview.13:
    resolution: {integrity: sha512-KxDlhXyMlh2Jhj2ykX6vNEU0Vou4nHr025KoSEiz7cS3BNiHNaZcdECk/DmLkEB0as5T7b/TpRcehJ5yV6NeXQ==}
    engines: {node: '>=12.0.0'}
    dependencies:
      '@opentelemetry/api': 1.6.0
      tslib: 2.6.2

  /@azure/core-tracing/1.0.1:
    resolution: {integrity: sha512-I5CGMoLtX+pI17ZdiFJZgxMJApsK6jjfm85hpgp3oazCdq5Wxgh4wMr7ge/TTWW1B5WBuvIOI1fMU/FrOAMKrw==}
    engines: {node: '>=12.0.0'}
    dependencies:
      tslib: 2.6.2

  /@azure/core-tracing/1.1.2:
    resolution: {integrity: sha512-dawW9ifvWAWmUm9/h+/UQ2jrdvjCJ7VJEuCJ6XVNudzcOwm53BFZH4Q845vjfgoUAM8ZxokvVNxNxAITc502YA==}
    engines: {node: '>=18.0.0'}
    dependencies:
      tslib: 2.6.2

  /@azure/core-util/1.11.0:
    resolution: {integrity: sha512-DxOSLua+NdpWoSqULhjDyAZTXFdP/LKkqtYuxxz1SCN289zk3OG8UOpnCQAz/tygyACBtWp/BoO72ptK7msY8g==}
    engines: {node: '>=18.0.0'}
    dependencies:
      '@azure/abort-controller': 2.1.2
      tslib: 2.6.2

  /@azure/core-util/1.5.0:
    resolution: {integrity: sha512-GZBpVFDtQ/15hW1OgBcRdT4Bl7AEpcEZqLfbAvOtm1CQUncKWiYapFHVD588hmlV27NbOOtSm3cnLF3lvoHi4g==}
    engines: {node: '>=14.0.0'}
    dependencies:
      '@azure/abort-controller': 1.1.0
      tslib: 2.6.2

  /@azure/core-util/1.9.0:
    resolution: {integrity: sha512-AfalUQ1ZppaKuxPPMsFEUdX6GZPB3d9paR9d/TTL7Ow2De8cJaC7ibi7kWVlFAVPCYo31OcnGymc0R89DX8Oaw==}
    engines: {node: '>=18.0.0'}
    dependencies:
      '@azure/abort-controller': 2.1.2
      tslib: 2.6.2

  /@azure/core-xml/1.3.4:
    resolution: {integrity: sha512-B1xI79Ur/u+KR69fGTcsMNj8KDjBSqAy0Ys6Byy4Qm1CqoUy7gCT5A7Pej0EBWRskuH6bpCwrAnosfmQEalkcg==}
    engines: {node: '>=14.0.0'}
    dependencies:
      fast-xml-parser: 4.3.1
      tslib: 2.6.2
    dev: true

  /@azure/core-xml/1.4.4:
    resolution: {integrity: sha512-J4FYAqakGXcbfeZjwjMzjNcpcH4E+JtEBv+xcV1yL0Ydn/6wbQfeFKTCHh9wttAi0lmajHw7yBbHPRG+YHckZQ==}
    engines: {node: '>=18.0.0'}
    dependencies:
      fast-xml-parser: 4.5.0
      tslib: 2.6.2
    dev: true

  /@azure/identity/4.10.2:
    resolution: {integrity: sha512-Uth4vz0j+fkXCkbvutChUj03PDCokjbC6Wk9JT8hHEUtpy/EurNKAseb3+gO6Zi9VYBvwt61pgbzn1ovk942Qg==}
    engines: {node: '>=20.0.0'}
    dependencies:
      '@azure/abort-controller': 2.1.2
      '@azure/core-auth': 1.9.0
      '@azure/core-client': 1.9.2
      '@azure/core-rest-pipeline': 1.19.0
      '@azure/core-tracing': 1.1.2
      '@azure/core-util': 1.11.0
      '@azure/logger': 1.0.4
      '@azure/msal-browser': 4.4.0
      '@azure/msal-node': 3.6.0
      open: 10.1.0
      tslib: 2.6.2
    transitivePeerDependencies:
      - supports-color
    dev: true

  /@azure/identity/4.7.0:
    resolution: {integrity: sha512-6z/S2KorkbKaZ0DgZFVRdu7RCuATmMSTjKpuhj7YpjxkJ0vnJ7kTM3cpNgzFgk9OPYfZ31wrBEtC/iwAS4jQDA==}
    engines: {node: '>=18.0.0'}
    dependencies:
      '@azure/abort-controller': 2.1.2
      '@azure/core-auth': 1.9.0
      '@azure/core-client': 1.9.2
      '@azure/core-rest-pipeline': 1.19.0
      '@azure/core-tracing': 1.1.2
      '@azure/core-util': 1.11.0
      '@azure/logger': 1.0.4
      '@azure/msal-browser': 4.4.0
      '@azure/msal-node': 3.6.0
      events: 3.3.0
      jws: 4.0.0
      open: 10.1.0
      stoppable: 1.1.0
      tslib: 2.6.2
    transitivePeerDependencies:
      - supports-color
    dev: true

  /@azure/logger/1.0.4:
    resolution: {integrity: sha512-ustrPY8MryhloQj7OWGe+HrYx+aoiOxzbXTtgblbV3xwCqpzUK36phH3XNHQKj3EPonyFUuDTfR3qFhTEAuZEg==}
    engines: {node: '>=14.0.0'}
    dependencies:
      tslib: 2.6.2

  /@azure/msal-browser/4.4.0:
    resolution: {integrity: sha512-rU6juYXk67CKQmpgi6fDgZoPQ9InZ1760z1BSAH7RbeIc4lHZM/Tu+H0CyRk7cnrfvTkexyYE4pjYhMghpzheA==}
    engines: {node: '>=0.8.0'}
    dependencies:
      '@azure/msal-common': 15.2.0
    dev: true

  /@azure/msal-common/15.2.0:
    resolution: {integrity: sha512-HiYfGAKthisUYqHG1nImCf/uzcyS31wng3o+CycWLIM9chnYJ9Lk6jZ30Y6YiYYpTQ9+z/FGUpiKKekd3Arc0A==}
    engines: {node: '>=0.8.0'}
    dev: true

  /@azure/msal-common/15.7.0:
    resolution: {integrity: sha512-m9M5hoFoxhe/HlXNVa4qBHekrX60CVPkWzsjhKQGuzw/OPOmurosKRPDIMn8fug/E1hHI5v33DvT1LVJfItjcg==}
    engines: {node: '>=0.8.0'}
    dev: true

  /@azure/msal-node/3.6.0:
    resolution: {integrity: sha512-MRZ38Ou6l9LiRkz/968mG0czfIvD1PxMZ/3Jyz5k00ZMnhNOwv+DIliEcy//laoWDobAAq+/cz97xefCcHPgjg==}
    engines: {node: '>=16'}
    dependencies:
      '@azure/msal-common': 15.7.0
      jsonwebtoken: 9.0.2
      uuid: 8.3.2
    dev: true

  /@azure/storage-blob/12.16.0:
    resolution: {integrity: sha512-jz33rUSUGUB65FgYrTRgRDjG6hdPHwfvHe+g/UrwVG8MsyLqSxg9TaW7Yuhjxu1v1OZ5xam2NU6+IpCN0xJO8Q==}
    engines: {node: '>=14.0.0'}
    dependencies:
      '@azure/abort-controller': 1.1.0
      '@azure/core-http': 3.0.3
      '@azure/core-lro': 2.5.4
      '@azure/core-paging': 1.5.0
      '@azure/core-tracing': 1.0.0-preview.13
      '@azure/logger': 1.0.4
      events: 3.3.0
      tslib: 2.6.2
    transitivePeerDependencies:
      - encoding
    dev: true

  /@azure/storage-blob/12.26.0:
    resolution: {integrity: sha512-SriLPKezypIsiZ+TtlFfE46uuBIap2HeaQVS78e1P7rz5OSbq0rsd52WE1mC5f7vAeLiXqv7I7oRhL3WFZEw3Q==}
    engines: {node: '>=18.0.0'}
    dependencies:
      '@azure/abort-controller': 2.1.2
      '@azure/core-auth': 1.9.0
      '@azure/core-client': 1.9.2
      '@azure/core-http-compat': 2.1.2
      '@azure/core-lro': 2.5.4
      '@azure/core-paging': 1.5.0
      '@azure/core-rest-pipeline': 1.19.0
      '@azure/core-tracing': 1.1.2
      '@azure/core-util': 1.11.0
      '@azure/core-xml': 1.4.4
      '@azure/logger': 1.0.4
      events: 3.3.0
      tslib: 2.6.2
    transitivePeerDependencies:
      - supports-color
    dev: true

  /@babel/code-frame/7.27.1:
    resolution: {integrity: sha512-cjQ7ZlQ0Mv3b47hABuTevyTuYN4i+loJKGeV9flcCgIK37cCXRh+L1bd3iBHlynerhQ7BhCkn2BPbQUL+rGqFg==}
    engines: {node: '>=6.9.0'}
    dependencies:
      '@babel/helper-validator-identifier': 7.27.1
      js-tokens: 4.0.0
      picocolors: 1.1.1

  /@babel/compat-data/7.24.7:
    resolution: {integrity: sha512-qJzAIcv03PyaWqxRgO4mSU3lihncDT296vnyuE2O8uA4w3UHWI4S3hgeZd1L8W1Bft40w9JxJ2b412iDUFFRhw==}
    engines: {node: '>=6.9.0'}
    dev: true

  /@babel/core/7.24.7:
    resolution: {integrity: sha512-nykK+LEK86ahTkX/3TgauT0ikKoNCfKHEaZYTUVupJdTLzGNvrblu4u6fa7DhZONAltdf8e662t/abY8idrd/g==}
    engines: {node: '>=6.9.0'}
    dependencies:
      '@ampproject/remapping': 2.3.0
      '@babel/code-frame': 7.27.1
      '@babel/generator': 7.24.7
      '@babel/helper-compilation-targets': 7.24.7
      '@babel/helper-module-transforms': 7.24.7_@babel+core@7.24.7
      '@babel/helpers': 7.24.7
      '@babel/parser': 7.24.7
      '@babel/template': 7.24.7
      '@babel/traverse': 7.24.7
      '@babel/types': 7.24.7
      convert-source-map: 2.0.0
      debug: 4.4.0
      gensync: 1.0.0-beta.2
      json5: 2.2.3
      semver: 6.3.1
    transitivePeerDependencies:
      - supports-color
    dev: true

  /@babel/generator/7.24.7:
    resolution: {integrity: sha512-oipXieGC3i45Y1A41t4tAqpnEZWgB/lC6Ehh6+rOviR5XWpTtMmLN+fGjz9vOiNRt0p6RtO6DtD0pdU3vpqdSA==}
    engines: {node: '>=6.9.0'}
    dependencies:
      '@babel/types': 7.24.7
      '@jridgewell/gen-mapping': 0.3.5
      '@jridgewell/trace-mapping': 0.3.25
      jsesc: 2.5.2
    dev: true

  /@babel/helper-compilation-targets/7.24.7:
    resolution: {integrity: sha512-ctSdRHBi20qWOfy27RUb4Fhp07KSJ3sXcuSvTrXrc4aG8NSYDo1ici3Vhg9bg69y5bj0Mr1lh0aeEgTvc12rMg==}
    engines: {node: '>=6.9.0'}
    dependencies:
      '@babel/compat-data': 7.24.7
      '@babel/helper-validator-option': 7.24.7
      browserslist: 4.23.1
      lru-cache: 5.1.1
      semver: 6.3.1
    dev: true

  /@babel/helper-environment-visitor/7.24.7:
    resolution: {integrity: sha512-DoiN84+4Gnd0ncbBOM9AZENV4a5ZiL39HYMyZJGZ/AZEykHYdJw0wW3kdcsh9/Kn+BRXHLkkklZ51ecPKmI1CQ==}
    engines: {node: '>=6.9.0'}
    dependencies:
      '@babel/types': 7.24.7
    dev: true

  /@babel/helper-function-name/7.24.7:
    resolution: {integrity: sha512-FyoJTsj/PEUWu1/TYRiXTIHc8lbw+TDYkZuoE43opPS5TrI7MyONBE1oNvfguEXAD9yhQRrVBnXdXzSLQl9XnA==}
    engines: {node: '>=6.9.0'}
    dependencies:
      '@babel/template': 7.24.7
      '@babel/types': 7.24.7
    dev: true

  /@babel/helper-hoist-variables/7.24.7:
    resolution: {integrity: sha512-MJJwhkoGy5c4ehfoRyrJ/owKeMl19U54h27YYftT0o2teQ3FJ3nQUf/I3LlJsX4l3qlw7WRXUmiyajvHXoTubQ==}
    engines: {node: '>=6.9.0'}
    dependencies:
      '@babel/types': 7.24.7
    dev: true

  /@babel/helper-module-imports/7.24.7:
    resolution: {integrity: sha512-8AyH3C+74cgCVVXow/myrynrAGv+nTVg5vKu2nZph9x7RcRwzmh0VFallJuFTZ9mx6u4eSdXZfcOzSqTUm0HCA==}
    engines: {node: '>=6.9.0'}
    dependencies:
      '@babel/traverse': 7.24.7
      '@babel/types': 7.24.7
    transitivePeerDependencies:
      - supports-color
    dev: true

  /@babel/helper-module-transforms/7.24.7_@babel+core@7.24.7:
    resolution: {integrity: sha512-1fuJEwIrp+97rM4RWdO+qrRsZlAeL1lQJoPqtCYWv0NL115XM93hIH4CSRln2w52SqvmY5hqdtauB6QFCDiZNQ==}
    engines: {node: '>=6.9.0'}
    peerDependencies:
      '@babel/core': ^7.0.0
    dependencies:
      '@babel/core': 7.24.7
      '@babel/helper-environment-visitor': 7.24.7
      '@babel/helper-module-imports': 7.24.7
      '@babel/helper-simple-access': 7.24.7
      '@babel/helper-split-export-declaration': 7.24.7
      '@babel/helper-validator-identifier': 7.27.1
    transitivePeerDependencies:
      - supports-color
    dev: true

  /@babel/helper-simple-access/7.24.7:
    resolution: {integrity: sha512-zBAIvbCMh5Ts+b86r/CjU+4XGYIs+R1j951gxI3KmmxBMhCg4oQMsv6ZXQ64XOm/cvzfU1FmoCyt6+owc5QMYg==}
    engines: {node: '>=6.9.0'}
    dependencies:
      '@babel/traverse': 7.24.7
      '@babel/types': 7.24.7
    transitivePeerDependencies:
      - supports-color
    dev: true

  /@babel/helper-split-export-declaration/7.24.7:
    resolution: {integrity: sha512-oy5V7pD+UvfkEATUKvIjvIAH/xCzfsFVw7ygW2SI6NClZzquT+mwdTfgfdbUiceh6iQO0CHtCPsyze/MZ2YbAA==}
    engines: {node: '>=6.9.0'}
    dependencies:
      '@babel/types': 7.24.7
    dev: true

  /@babel/helper-string-parser/7.24.7:
    resolution: {integrity: sha512-7MbVt6xrwFQbunH2DNQsAP5sTGxfqQtErvBIvIMi6EQnbgUOuVYanvREcmFrOPhoXBrTtjhhP+lW+o5UfK+tDg==}
    engines: {node: '>=6.9.0'}
    dev: true

  /@babel/helper-validator-identifier/7.25.9:
    resolution: {integrity: sha512-Ed61U6XJc3CVRfkERJWDz4dJwKe7iLmmJsbOGu9wSloNSFttHV0I8g6UAgb7qnK5ly5bGLPd4oXZlxCdANBOWQ==}
    engines: {node: '>=6.9.0'}
    dev: true

  /@babel/helper-validator-identifier/7.27.1:
    resolution: {integrity: sha512-D2hP9eA+Sqx1kBZgzxZh0y1trbuU+JoDkiEwqhQ36nodYqJwyEIhPSdMNd7lOm/4io72luTPWH20Yda0xOuUow==}
    engines: {node: '>=6.9.0'}

  /@babel/helper-validator-option/7.24.7:
    resolution: {integrity: sha512-yy1/KvjhV/ZCL+SM7hBrvnZJ3ZuT9OuZgIJAGpPEToANvc3iM6iDvBnRjtElWibHU6n8/LPR/EjX9EtIEYO3pw==}
    engines: {node: '>=6.9.0'}
    dev: true

  /@babel/helpers/7.24.7:
    resolution: {integrity: sha512-NlmJJtvcw72yRJRcnCmGvSi+3jDEg8qFu3z0AFoymmzLx5ERVWyzd9kVXr7Th9/8yIJi2Zc6av4Tqz3wFs8QWg==}
    engines: {node: '>=6.9.0'}
    dependencies:
      '@babel/template': 7.24.7
      '@babel/types': 7.24.7
    dev: true

  /@babel/parser/7.24.7:
    resolution: {integrity: sha512-9uUYRm6OqQrCqQdG1iCBwBPZgN8ciDBro2nIOFaiRz1/BCxaI7CNvQbDHvsArAC7Tw9Hda/B3U+6ui9u4HWXPw==}
    engines: {node: '>=6.0.0'}
    hasBin: true
    dev: true

  /@babel/template/7.24.7:
    resolution: {integrity: sha512-jYqfPrU9JTF0PmPy1tLYHW4Mp4KlgxJD9l2nP9fD6yT/ICi554DmrWBAEYpIelzjHf1msDP3PxJIRt/nFNfBig==}
    engines: {node: '>=6.9.0'}
    dependencies:
      '@babel/code-frame': 7.27.1
      '@babel/parser': 7.24.7
      '@babel/types': 7.24.7
    dev: true

  /@babel/traverse/7.24.7:
    resolution: {integrity: sha512-yb65Ed5S/QAcewNPh0nZczy9JdYXkkAbIsEo+P7BE7yO3txAY30Y/oPa3QkQ5It3xVG2kpKMg9MsdxZaO31uKA==}
    engines: {node: '>=6.9.0'}
    dependencies:
      '@babel/code-frame': 7.27.1
      '@babel/generator': 7.24.7
      '@babel/helper-environment-visitor': 7.24.7
      '@babel/helper-function-name': 7.24.7
      '@babel/helper-hoist-variables': 7.24.7
      '@babel/helper-split-export-declaration': 7.24.7
      '@babel/parser': 7.24.7
      '@babel/types': 7.24.7
      debug: 4.4.0
      globals: 11.12.0
    transitivePeerDependencies:
      - supports-color
    dev: true

  /@babel/types/7.24.7:
    resolution: {integrity: sha512-XEFXSlxiG5td2EJRe8vOmRbaXVgfcBlszKujvVmWIK/UpywWljQCfzAv3RQCGujWQ1RD4YYWEAqDXfuJiy8f5Q==}
    engines: {node: '>=6.9.0'}
    dependencies:
      '@babel/helper-string-parser': 7.24.7
      '@babel/helper-validator-identifier': 7.25.9
      to-fast-properties: 2.0.0
    dev: true

  /@bcoe/v8-coverage/0.2.3:
    resolution: {integrity: sha512-0hYQ8SB4Db5zvZB4axdMHGwEaQjkZzFjQiN9LVYvIFB2nSUHW9tYpxWriPrWDASIxiaXax83REcLxuSdnGPZtw==}
    dev: true

  /@colors/colors/1.5.0:
    resolution: {integrity: sha512-ooWCrlZP11i8GImSjTHYHLkvFDP48nS4+204nGb1RiX/WXYHmJA2III9/e2DWVabCESdW7hBAEzHRqUn9OUVvQ==}
    engines: {node: '>=0.1.90'}
    dev: true

  /@colors/colors/1.6.0:
    resolution: {integrity: sha512-Ir+AOibqzrIsL6ajt3Rz3LskB7OiMVHqltZmspbW/TJuTVuyOMirVqAkjfY6JISiLHgyNqicAC8AyHHGzNd/dA==}
    engines: {node: '>=0.1.90'}
    dev: true

  /@cspotcode/source-map-support/0.8.1:
    resolution: {integrity: sha512-IchNf6dN4tHoMFIn/7OE8LWZ19Y6q/67Bmf6vnGREv8RSbBVb9LPJxEcnwrcwX6ixSvaiGoomAUvu4YSxXrVgw==}
    engines: {node: '>=12'}
    dependencies:
      '@jridgewell/trace-mapping': 0.3.9
    dev: true

  /@dabh/diagnostics/2.0.3:
    resolution: {integrity: sha512-hrlQOIi7hAfzsMqlGSFyVucrx38O+j6wiGOf//H2ecvIEqYN4ADBSS2iLMh5UFyDunCNniUIPk/q3riFv45xRA==}
    dependencies:
      colorspace: 1.1.4
      enabled: 2.0.0
      kuler: 2.0.0
    dev: true

  /@discoveryjs/json-ext/0.5.7:
    resolution: {integrity: sha512-dBVuXR082gk3jsFp7Rd/JI4kytwGHecnCoTtXFb7DB6CNHp4rg5k1bhg0nWdLGLnOV71lmDzGQaLMy8iPLY0pw==}
    engines: {node: '>=10.0.0'}
    dev: true

  /@esbuild/aix-ppc64/0.20.2:
    resolution: {integrity: sha512-D+EBOJHXdNZcLJRBkhENNG8Wji2kgc9AZ9KiPr1JuZjsNtyHzrsfLRrY0tk2H2aoFu6RANO1y1iPPUCDYWkb5g==}
    engines: {node: '>=12'}
    cpu: [ppc64]
    os: [aix]
    requiresBuild: true
    dev: true
    optional: true

  /@esbuild/aix-ppc64/0.23.0:
    resolution: {integrity: sha512-3sG8Zwa5fMcA9bgqB8AfWPQ+HFke6uD3h1s3RIwUNK8EG7a4buxvuFTs3j1IMs2NXAk9F30C/FF4vxRgQCcmoQ==}
    engines: {node: '>=18'}
    cpu: [ppc64]
    os: [aix]
    requiresBuild: true
    dev: true
    optional: true

  /@esbuild/android-arm/0.20.2:
    resolution: {integrity: sha512-t98Ra6pw2VaDhqNWO2Oph2LXbz/EJcnLmKLGBJwEwXX/JAN83Fym1rU8l0JUWK6HkIbWONCSSatf4sf2NBRx/w==}
    engines: {node: '>=12'}
    cpu: [arm]
    os: [android]
    requiresBuild: true
    dev: true
    optional: true

  /@esbuild/android-arm/0.23.0:
    resolution: {integrity: sha512-+KuOHTKKyIKgEEqKbGTK8W7mPp+hKinbMBeEnNzjJGyFcWsfrXjSTNluJHCY1RqhxFurdD8uNXQDei7qDlR6+g==}
    engines: {node: '>=18'}
    cpu: [arm]
    os: [android]
    requiresBuild: true
    dev: true
    optional: true

  /@esbuild/android-arm64/0.20.2:
    resolution: {integrity: sha512-mRzjLacRtl/tWU0SvD8lUEwb61yP9cqQo6noDZP/O8VkwafSYwZ4yWy24kan8jE/IMERpYncRt2dw438LP3Xmg==}
    engines: {node: '>=12'}
    cpu: [arm64]
    os: [android]
    requiresBuild: true
    dev: true
    optional: true

  /@esbuild/android-arm64/0.23.0:
    resolution: {integrity: sha512-EuHFUYkAVfU4qBdyivULuu03FhJO4IJN9PGuABGrFy4vUuzk91P2d+npxHcFdpUnfYKy0PuV+n6bKIpHOB3prQ==}
    engines: {node: '>=18'}
    cpu: [arm64]
    os: [android]
    requiresBuild: true
    dev: true
    optional: true

  /@esbuild/android-x64/0.20.2:
    resolution: {integrity: sha512-btzExgV+/lMGDDa194CcUQm53ncxzeBrWJcncOBxuC6ndBkKxnHdFJn86mCIgTELsooUmwUm9FkhSp5HYu00Rg==}
    engines: {node: '>=12'}
    cpu: [x64]
    os: [android]
    requiresBuild: true
    dev: true
    optional: true

  /@esbuild/android-x64/0.23.0:
    resolution: {integrity: sha512-WRrmKidLoKDl56LsbBMhzTTBxrsVwTKdNbKDalbEZr0tcsBgCLbEtoNthOW6PX942YiYq8HzEnb4yWQMLQuipQ==}
    engines: {node: '>=18'}
    cpu: [x64]
    os: [android]
    requiresBuild: true
    dev: true
    optional: true

  /@esbuild/darwin-arm64/0.20.2:
    resolution: {integrity: sha512-4J6IRT+10J3aJH3l1yzEg9y3wkTDgDk7TSDFX+wKFiWjqWp/iCfLIYzGyasx9l0SAFPT1HwSCR+0w/h1ES/MjA==}
    engines: {node: '>=12'}
    cpu: [arm64]
    os: [darwin]
    requiresBuild: true
    dev: true
    optional: true

  /@esbuild/darwin-arm64/0.23.0:
    resolution: {integrity: sha512-YLntie/IdS31H54Ogdn+v50NuoWF5BDkEUFpiOChVa9UnKpftgwzZRrI4J132ETIi+D8n6xh9IviFV3eXdxfow==}
    engines: {node: '>=18'}
    cpu: [arm64]
    os: [darwin]
    requiresBuild: true
    dev: true
    optional: true

  /@esbuild/darwin-x64/0.20.2:
    resolution: {integrity: sha512-tBcXp9KNphnNH0dfhv8KYkZhjc+H3XBkF5DKtswJblV7KlT9EI2+jeA8DgBjp908WEuYll6pF+UStUCfEpdysA==}
    engines: {node: '>=12'}
    cpu: [x64]
    os: [darwin]
    requiresBuild: true
    dev: true
    optional: true

  /@esbuild/darwin-x64/0.23.0:
    resolution: {integrity: sha512-IMQ6eme4AfznElesHUPDZ+teuGwoRmVuuixu7sv92ZkdQcPbsNHzutd+rAfaBKo8YK3IrBEi9SLLKWJdEvJniQ==}
    engines: {node: '>=18'}
    cpu: [x64]
    os: [darwin]
    requiresBuild: true
    dev: true
    optional: true

  /@esbuild/freebsd-arm64/0.20.2:
    resolution: {integrity: sha512-d3qI41G4SuLiCGCFGUrKsSeTXyWG6yem1KcGZVS+3FYlYhtNoNgYrWcvkOoaqMhwXSMrZRl69ArHsGJ9mYdbbw==}
    engines: {node: '>=12'}
    cpu: [arm64]
    os: [freebsd]
    requiresBuild: true
    dev: true
    optional: true

  /@esbuild/freebsd-arm64/0.23.0:
    resolution: {integrity: sha512-0muYWCng5vqaxobq6LB3YNtevDFSAZGlgtLoAc81PjUfiFz36n4KMpwhtAd4he8ToSI3TGyuhyx5xmiWNYZFyw==}
    engines: {node: '>=18'}
    cpu: [arm64]
    os: [freebsd]
    requiresBuild: true
    dev: true
    optional: true

  /@esbuild/freebsd-x64/0.20.2:
    resolution: {integrity: sha512-d+DipyvHRuqEeM5zDivKV1KuXn9WeRX6vqSqIDgwIfPQtwMP4jaDsQsDncjTDDsExT4lR/91OLjRo8bmC1e+Cw==}
    engines: {node: '>=12'}
    cpu: [x64]
    os: [freebsd]
    requiresBuild: true
    dev: true
    optional: true

  /@esbuild/freebsd-x64/0.23.0:
    resolution: {integrity: sha512-XKDVu8IsD0/q3foBzsXGt/KjD/yTKBCIwOHE1XwiXmrRwrX6Hbnd5Eqn/WvDekddK21tfszBSrE/WMaZh+1buQ==}
    engines: {node: '>=18'}
    cpu: [x64]
    os: [freebsd]
    requiresBuild: true
    dev: true
    optional: true

  /@esbuild/linux-arm/0.20.2:
    resolution: {integrity: sha512-VhLPeR8HTMPccbuWWcEUD1Az68TqaTYyj6nfE4QByZIQEQVWBB8vup8PpR7y1QHL3CpcF6xd5WVBU/+SBEvGTg==}
    engines: {node: '>=12'}
    cpu: [arm]
    os: [linux]
    requiresBuild: true
    dev: true
    optional: true

  /@esbuild/linux-arm/0.23.0:
    resolution: {integrity: sha512-SEELSTEtOFu5LPykzA395Mc+54RMg1EUgXP+iw2SJ72+ooMwVsgfuwXo5Fn0wXNgWZsTVHwY2cg4Vi/bOD88qw==}
    engines: {node: '>=18'}
    cpu: [arm]
    os: [linux]
    requiresBuild: true
    dev: true
    optional: true

  /@esbuild/linux-arm64/0.20.2:
    resolution: {integrity: sha512-9pb6rBjGvTFNira2FLIWqDk/uaf42sSyLE8j1rnUpuzsODBq7FvpwHYZxQ/It/8b+QOS1RYfqgGFNLRI+qlq2A==}
    engines: {node: '>=12'}
    cpu: [arm64]
    os: [linux]
    requiresBuild: true
    dev: true
    optional: true

  /@esbuild/linux-arm64/0.23.0:
    resolution: {integrity: sha512-j1t5iG8jE7BhonbsEg5d9qOYcVZv/Rv6tghaXM/Ug9xahM0nX/H2gfu6X6z11QRTMT6+aywOMA8TDkhPo8aCGw==}
    engines: {node: '>=18'}
    cpu: [arm64]
    os: [linux]
    requiresBuild: true
    dev: true
    optional: true

  /@esbuild/linux-ia32/0.20.2:
    resolution: {integrity: sha512-o10utieEkNPFDZFQm9CoP7Tvb33UutoJqg3qKf1PWVeeJhJw0Q347PxMvBgVVFgouYLGIhFYG0UGdBumROyiig==}
    engines: {node: '>=12'}
    cpu: [ia32]
    os: [linux]
    requiresBuild: true
    dev: true
    optional: true

  /@esbuild/linux-ia32/0.23.0:
    resolution: {integrity: sha512-P7O5Tkh2NbgIm2R6x1zGJJsnacDzTFcRWZyTTMgFdVit6E98LTxO+v8LCCLWRvPrjdzXHx9FEOA8oAZPyApWUA==}
    engines: {node: '>=18'}
    cpu: [ia32]
    os: [linux]
    requiresBuild: true
    dev: true
    optional: true

  /@esbuild/linux-loong64/0.20.2:
    resolution: {integrity: sha512-PR7sp6R/UC4CFVomVINKJ80pMFlfDfMQMYynX7t1tNTeivQ6XdX5r2XovMmha/VjR1YN/HgHWsVcTRIMkymrgQ==}
    engines: {node: '>=12'}
    cpu: [loong64]
    os: [linux]
    requiresBuild: true
    dev: true
    optional: true

  /@esbuild/linux-loong64/0.23.0:
    resolution: {integrity: sha512-InQwepswq6urikQiIC/kkx412fqUZudBO4SYKu0N+tGhXRWUqAx+Q+341tFV6QdBifpjYgUndV1hhMq3WeJi7A==}
    engines: {node: '>=18'}
    cpu: [loong64]
    os: [linux]
    requiresBuild: true
    dev: true
    optional: true

  /@esbuild/linux-mips64el/0.20.2:
    resolution: {integrity: sha512-4BlTqeutE/KnOiTG5Y6Sb/Hw6hsBOZapOVF6njAESHInhlQAghVVZL1ZpIctBOoTFbQyGW+LsVYZ8lSSB3wkjA==}
    engines: {node: '>=12'}
    cpu: [mips64el]
    os: [linux]
    requiresBuild: true
    dev: true
    optional: true

  /@esbuild/linux-mips64el/0.23.0:
    resolution: {integrity: sha512-J9rflLtqdYrxHv2FqXE2i1ELgNjT+JFURt/uDMoPQLcjWQA5wDKgQA4t/dTqGa88ZVECKaD0TctwsUfHbVoi4w==}
    engines: {node: '>=18'}
    cpu: [mips64el]
    os: [linux]
    requiresBuild: true
    dev: true
    optional: true

  /@esbuild/linux-ppc64/0.20.2:
    resolution: {integrity: sha512-rD3KsaDprDcfajSKdn25ooz5J5/fWBylaaXkuotBDGnMnDP1Uv5DLAN/45qfnf3JDYyJv/ytGHQaziHUdyzaAg==}
    engines: {node: '>=12'}
    cpu: [ppc64]
    os: [linux]
    requiresBuild: true
    dev: true
    optional: true

  /@esbuild/linux-ppc64/0.23.0:
    resolution: {integrity: sha512-cShCXtEOVc5GxU0fM+dsFD10qZ5UpcQ8AM22bYj0u/yaAykWnqXJDpd77ublcX6vdDsWLuweeuSNZk4yUxZwtw==}
    engines: {node: '>=18'}
    cpu: [ppc64]
    os: [linux]
    requiresBuild: true
    dev: true
    optional: true

  /@esbuild/linux-riscv64/0.20.2:
    resolution: {integrity: sha512-snwmBKacKmwTMmhLlz/3aH1Q9T8v45bKYGE3j26TsaOVtjIag4wLfWSiZykXzXuE1kbCE+zJRmwp+ZbIHinnVg==}
    engines: {node: '>=12'}
    cpu: [riscv64]
    os: [linux]
    requiresBuild: true
    dev: true
    optional: true

  /@esbuild/linux-riscv64/0.23.0:
    resolution: {integrity: sha512-HEtaN7Y5UB4tZPeQmgz/UhzoEyYftbMXrBCUjINGjh3uil+rB/QzzpMshz3cNUxqXN7Vr93zzVtpIDL99t9aRw==}
    engines: {node: '>=18'}
    cpu: [riscv64]
    os: [linux]
    requiresBuild: true
    dev: true
    optional: true

  /@esbuild/linux-s390x/0.20.2:
    resolution: {integrity: sha512-wcWISOobRWNm3cezm5HOZcYz1sKoHLd8VL1dl309DiixxVFoFe/o8HnwuIwn6sXre88Nwj+VwZUvJf4AFxkyrQ==}
    engines: {node: '>=12'}
    cpu: [s390x]
    os: [linux]
    requiresBuild: true
    dev: true
    optional: true

  /@esbuild/linux-s390x/0.23.0:
    resolution: {integrity: sha512-WDi3+NVAuyjg/Wxi+o5KPqRbZY0QhI9TjrEEm+8dmpY9Xir8+HE/HNx2JoLckhKbFopW0RdO2D72w8trZOV+Wg==}
    engines: {node: '>=18'}
    cpu: [s390x]
    os: [linux]
    requiresBuild: true
    dev: true
    optional: true

  /@esbuild/linux-x64/0.20.2:
    resolution: {integrity: sha512-1MdwI6OOTsfQfek8sLwgyjOXAu+wKhLEoaOLTjbijk6E2WONYpH9ZU2mNtR+lZ2B4uwr+usqGuVfFT9tMtGvGw==}
    engines: {node: '>=12'}
    cpu: [x64]
    os: [linux]
    requiresBuild: true
    dev: true
    optional: true

  /@esbuild/linux-x64/0.23.0:
    resolution: {integrity: sha512-a3pMQhUEJkITgAw6e0bWA+F+vFtCciMjW/LPtoj99MhVt+Mfb6bbL9hu2wmTZgNd994qTAEw+U/r6k3qHWWaOQ==}
    engines: {node: '>=18'}
    cpu: [x64]
    os: [linux]
    requiresBuild: true
    dev: true
    optional: true

  /@esbuild/netbsd-x64/0.20.2:
    resolution: {integrity: sha512-K8/DhBxcVQkzYc43yJXDSyjlFeHQJBiowJ0uVL6Tor3jGQfSGHNNJcWxNbOI8v5k82prYqzPuwkzHt3J1T1iZQ==}
    engines: {node: '>=12'}
    cpu: [x64]
    os: [netbsd]
    requiresBuild: true
    dev: true
    optional: true

  /@esbuild/netbsd-x64/0.23.0:
    resolution: {integrity: sha512-cRK+YDem7lFTs2Q5nEv/HHc4LnrfBCbH5+JHu6wm2eP+d8OZNoSMYgPZJq78vqQ9g+9+nMuIsAO7skzphRXHyw==}
    engines: {node: '>=18'}
    cpu: [x64]
    os: [netbsd]
    requiresBuild: true
    dev: true
    optional: true

  /@esbuild/openbsd-arm64/0.23.0:
    resolution: {integrity: sha512-suXjq53gERueVWu0OKxzWqk7NxiUWSUlrxoZK7usiF50C6ipColGR5qie2496iKGYNLhDZkPxBI3erbnYkU0rQ==}
    engines: {node: '>=18'}
    cpu: [arm64]
    os: [openbsd]
    requiresBuild: true
    dev: true
    optional: true

  /@esbuild/openbsd-x64/0.20.2:
    resolution: {integrity: sha512-eMpKlV0SThJmmJgiVyN9jTPJ2VBPquf6Kt/nAoo6DgHAoN57K15ZghiHaMvqjCye/uU4X5u3YSMgVBI1h3vKrQ==}
    engines: {node: '>=12'}
    cpu: [x64]
    os: [openbsd]
    requiresBuild: true
    dev: true
    optional: true

  /@esbuild/openbsd-x64/0.23.0:
    resolution: {integrity: sha512-6p3nHpby0DM/v15IFKMjAaayFhqnXV52aEmv1whZHX56pdkK+MEaLoQWj+H42ssFarP1PcomVhbsR4pkz09qBg==}
    engines: {node: '>=18'}
    cpu: [x64]
    os: [openbsd]
    requiresBuild: true
    dev: true
    optional: true

  /@esbuild/sunos-x64/0.20.2:
    resolution: {integrity: sha512-2UyFtRC6cXLyejf/YEld4Hajo7UHILetzE1vsRcGL3earZEW77JxrFjH4Ez2qaTiEfMgAXxfAZCm1fvM/G/o8w==}
    engines: {node: '>=12'}
    cpu: [x64]
    os: [sunos]
    requiresBuild: true
    dev: true
    optional: true

  /@esbuild/sunos-x64/0.23.0:
    resolution: {integrity: sha512-BFelBGfrBwk6LVrmFzCq1u1dZbG4zy/Kp93w2+y83Q5UGYF1d8sCzeLI9NXjKyujjBBniQa8R8PzLFAUrSM9OA==}
    engines: {node: '>=18'}
    cpu: [x64]
    os: [sunos]
    requiresBuild: true
    dev: true
    optional: true

  /@esbuild/win32-arm64/0.20.2:
    resolution: {integrity: sha512-GRibxoawM9ZCnDxnP3usoUDO9vUkpAxIIZ6GQI+IlVmr5kP3zUq+l17xELTHMWTWzjxa2guPNyrpq1GWmPvcGQ==}
    engines: {node: '>=12'}
    cpu: [arm64]
    os: [win32]
    requiresBuild: true
    dev: true
    optional: true

  /@esbuild/win32-arm64/0.23.0:
    resolution: {integrity: sha512-lY6AC8p4Cnb7xYHuIxQ6iYPe6MfO2CC43XXKo9nBXDb35krYt7KGhQnOkRGar5psxYkircpCqfbNDB4uJbS2jQ==}
    engines: {node: '>=18'}
    cpu: [arm64]
    os: [win32]
    requiresBuild: true
    dev: true
    optional: true

  /@esbuild/win32-ia32/0.20.2:
    resolution: {integrity: sha512-HfLOfn9YWmkSKRQqovpnITazdtquEW8/SoHW7pWpuEeguaZI4QnCRW6b+oZTztdBnZOS2hqJ6im/D5cPzBTTlQ==}
    engines: {node: '>=12'}
    cpu: [ia32]
    os: [win32]
    requiresBuild: true
    dev: true
    optional: true

  /@esbuild/win32-ia32/0.23.0:
    resolution: {integrity: sha512-7L1bHlOTcO4ByvI7OXVI5pNN6HSu6pUQq9yodga8izeuB1KcT2UkHaH6118QJwopExPn0rMHIseCTx1CRo/uNA==}
    engines: {node: '>=18'}
    cpu: [ia32]
    os: [win32]
    requiresBuild: true
    dev: true
    optional: true

  /@esbuild/win32-x64/0.20.2:
    resolution: {integrity: sha512-N49X4lJX27+l9jbLKSqZ6bKNjzQvHaT8IIFUy+YIqmXQdjYCToGWwOItDrfby14c78aDd5NHQl29xingXfCdLQ==}
    engines: {node: '>=12'}
    cpu: [x64]
    os: [win32]
    requiresBuild: true
    dev: true
    optional: true

  /@esbuild/win32-x64/0.23.0:
    resolution: {integrity: sha512-Arm+WgUFLUATuoxCJcahGuk6Yj9Pzxd6l11Zb/2aAuv5kWWvvfhLFo2fni4uSK5vzlUdCGZ/BdV5tH8klj8p8g==}
    engines: {node: '>=18'}
    cpu: [x64]
    os: [win32]
    requiresBuild: true
    dev: true
    optional: true

  /@eslint-community/eslint-utils/4.4.0_eslint@8.50.0:
    resolution: {integrity: sha512-1/sA4dwrzBAyeUoQ6oxahHKmrZvsnLCg4RfxW3ZFGGmQkSNQPFNLV9CUEFQP1x9EYXHTo5p6xdhZM1Ne9p/AfA==}
    engines: {node: ^12.22.0 || ^14.17.0 || >=16.0.0}
    peerDependencies:
      eslint: ^6.0.0 || ^7.0.0 || >=8.0.0
    dependencies:
      eslint: 8.50.0
      eslint-visitor-keys: 3.4.3
    dev: true

  /@eslint-community/regexpp/4.12.1:
    resolution: {integrity: sha512-CCZCDJuduB9OUkFkY2IgppNZMi2lBQgD2qzwXkEia16cge2pijY/aXi96CJMquDMn3nJdlPV1A5KrJEXwfLNzQ==}
    engines: {node: ^12.0.0 || ^14.0.0 || >=16.0.0}
    dev: true

  /@eslint-community/regexpp/4.8.2:
    resolution: {integrity: sha512-0MGxAVt1m/ZK+LTJp/j0qF7Hz97D9O/FH9Ms3ltnyIdDD57cbb1ACIQTkbHvNXtWDv5TPq7w5Kq56+cNukbo7g==}
    engines: {node: ^12.0.0 || ^14.0.0 || >=16.0.0}
    dev: true

  /@eslint/eslintrc/2.1.2:
    resolution: {integrity: sha512-+wvgpDsrB1YqAMdEUCcnTlpfVBH7Vqn6A/NT3D8WVXFIaKMlErPIZT3oCIAVCOtarRpMtelZLqJeU3t7WY6X6g==}
    engines: {node: ^12.22.0 || ^14.17.0 || >=16.0.0}
    dependencies:
      ajv: 6.12.6
      debug: 4.4.0
      espree: 9.6.1
      globals: 13.22.0
      ignore: 5.3.2
      import-fresh: 3.3.0
      js-yaml: 4.1.0
      minimatch: 3.1.2
      strip-json-comments: 3.1.1
    transitivePeerDependencies:
      - supports-color
    dev: true

  /@eslint/js/8.50.0:
    resolution: {integrity: sha512-NCC3zz2+nvYd+Ckfh87rA47zfu2QsQpvc6k1yzTk+b9KzRj0wkGa8LSoGOXN6Zv4lRf/EIoZ80biDh9HOI+RNQ==}
    engines: {node: ^12.22.0 || ^14.17.0 || >=16.0.0}
    dev: true

  /@gerrit0/mini-shiki/3.7.0:
    resolution: {integrity: sha512-7iY9wg4FWXmeoFJpUL2u+tsmh0d0jcEJHAIzVxl3TG4KL493JNnisdLAILZ77zcD+z3J0keEXZ+lFzUgzQzPDg==}
    dependencies:
      '@shikijs/engine-oniguruma': 3.7.0
      '@shikijs/langs': 3.7.0
      '@shikijs/themes': 3.7.0
      '@shikijs/types': 3.7.0
      '@shikijs/vscode-textmate': 10.0.2
    dev: true

  /@humanwhocodes/config-array/0.11.11:
    resolution: {integrity: sha512-N2brEuAadi0CcdeMXUkhbZB84eskAc8MEX1By6qEchoVywSgXPIjou4rYsl0V3Hj0ZnuGycGCjdNgockbzeWNA==}
    engines: {node: '>=10.10.0'}
    dependencies:
      '@humanwhocodes/object-schema': 1.2.1
      debug: 4.4.0
      minimatch: 3.1.2
    transitivePeerDependencies:
      - supports-color
    dev: true

  /@humanwhocodes/module-importer/1.0.1:
    resolution: {integrity: sha512-bxveV4V8v5Yb4ncFTT3rPSgZBOpCkjfK0y4oVVVJwIuDVBRMDXrPyXRL988i5ap9m9bnyEEjWfm5WkBmtffLfA==}
    engines: {node: '>=12.22'}
    dev: true

  /@humanwhocodes/object-schema/1.2.1:
    resolution: {integrity: sha512-ZnQMnLV4e7hDlUvw8H+U8ASL02SS2Gn6+9Ac3wGGLIe7+je2AeAOxPY+izIPJDfFDb7eDjev0Us8MO1iFRN8hA==}
    dev: true

  /@inquirer/checkbox/4.1.4_@types+node@18.18.0:
    resolution: {integrity: sha512-d30576EZdApjAMceijXA5jDzRQHT/MygbC+J8I7EqA6f/FRpYxlRtRJbHF8gHeWYeSdOuTEJqonn7QLB1ELezA==}
    engines: {node: '>=18'}
    peerDependencies:
      '@types/node': '>=18'
    peerDependenciesMeta:
      '@types/node':
        optional: true
    dependencies:
      '@inquirer/core': 10.1.9_@types+node@18.18.0
      '@inquirer/figures': 1.0.11
      '@inquirer/type': 3.0.5_@types+node@18.18.0
      '@types/node': 18.18.0
      ansi-escapes: 4.3.2
      yoctocolors-cjs: 2.1.2

  /@inquirer/confirm/5.1.8_@types+node@18.18.0:
    resolution: {integrity: sha512-dNLWCYZvXDjO3rnQfk2iuJNL4Ivwz/T2+C3+WnNfJKsNGSuOs3wAo2F6e0p946gtSAk31nZMfW+MRmYaplPKsg==}
    engines: {node: '>=18'}
    peerDependencies:
      '@types/node': '>=18'
    peerDependenciesMeta:
      '@types/node':
        optional: true
    dependencies:
      '@inquirer/core': 10.1.9_@types+node@18.18.0
      '@inquirer/type': 3.0.5_@types+node@18.18.0
      '@types/node': 18.18.0

  /@inquirer/core/10.1.9_@types+node@18.18.0:
    resolution: {integrity: sha512-sXhVB8n20NYkUBfDYgizGHlpRVaCRjtuzNZA6xpALIUbkgfd2Hjz+DfEN6+h1BRnuxw0/P4jCIMjMsEOAMwAJw==}
    engines: {node: '>=18'}
    peerDependencies:
      '@types/node': '>=18'
    peerDependenciesMeta:
      '@types/node':
        optional: true
    dependencies:
      '@inquirer/figures': 1.0.11
      '@inquirer/type': 3.0.5_@types+node@18.18.0
      '@types/node': 18.18.0
      ansi-escapes: 4.3.2
      cli-width: 4.1.0
      mute-stream: 2.0.0
      signal-exit: 4.1.0
      wrap-ansi: 6.2.0
      yoctocolors-cjs: 2.1.2

  /@inquirer/editor/4.2.9_@types+node@18.18.0:
    resolution: {integrity: sha512-8HjOppAxO7O4wV1ETUlJFg6NDjp/W2NP5FB9ZPAcinAlNT4ZIWOLe2pUVwmmPRSV0NMdI5r/+lflN55AwZOKSw==}
    engines: {node: '>=18'}
    peerDependencies:
      '@types/node': '>=18'
    peerDependenciesMeta:
      '@types/node':
        optional: true
    dependencies:
      '@inquirer/core': 10.1.9_@types+node@18.18.0
      '@inquirer/type': 3.0.5_@types+node@18.18.0
      '@types/node': 18.18.0
      external-editor: 3.1.0

  /@inquirer/expand/4.0.11_@types+node@18.18.0:
    resolution: {integrity: sha512-OZSUW4hFMW2TYvX/Sv+NnOZgO8CHT2TU1roUCUIF2T+wfw60XFRRp9MRUPCT06cRnKL+aemt2YmTWwt7rOrNEA==}
    engines: {node: '>=18'}
    peerDependencies:
      '@types/node': '>=18'
    peerDependenciesMeta:
      '@types/node':
        optional: true
    dependencies:
      '@inquirer/core': 10.1.9_@types+node@18.18.0
      '@inquirer/type': 3.0.5_@types+node@18.18.0
      '@types/node': 18.18.0
      yoctocolors-cjs: 2.1.2

  /@inquirer/figures/1.0.11:
    resolution: {integrity: sha512-eOg92lvrn/aRUqbxRyvpEWnrvRuTYRifixHkYVpJiygTgVSBIHDqLh0SrMQXkafvULg3ck11V7xvR+zcgvpHFw==}
    engines: {node: '>=18'}

  /@inquirer/input/4.1.8_@types+node@18.18.0:
    resolution: {integrity: sha512-WXJI16oOZ3/LiENCAxe8joniNp8MQxF6Wi5V+EBbVA0ZIOpFcL4I9e7f7cXse0HJeIPCWO8Lcgnk98juItCi7Q==}
    engines: {node: '>=18'}
    peerDependencies:
      '@types/node': '>=18'
    peerDependenciesMeta:
      '@types/node':
        optional: true
    dependencies:
      '@inquirer/core': 10.1.9_@types+node@18.18.0
      '@inquirer/type': 3.0.5_@types+node@18.18.0
      '@types/node': 18.18.0

  /@inquirer/number/3.0.11_@types+node@18.18.0:
    resolution: {integrity: sha512-pQK68CsKOgwvU2eA53AG/4npRTH2pvs/pZ2bFvzpBhrznh8Mcwt19c+nMO7LHRr3Vreu1KPhNBF3vQAKrjIulw==}
    engines: {node: '>=18'}
    peerDependencies:
      '@types/node': '>=18'
    peerDependenciesMeta:
      '@types/node':
        optional: true
    dependencies:
      '@inquirer/core': 10.1.9_@types+node@18.18.0
      '@inquirer/type': 3.0.5_@types+node@18.18.0
      '@types/node': 18.18.0

  /@inquirer/password/4.0.11_@types+node@18.18.0:
    resolution: {integrity: sha512-dH6zLdv+HEv1nBs96Case6eppkRggMe8LoOTl30+Gq5Wf27AO/vHFgStTVz4aoevLdNXqwE23++IXGw4eiOXTg==}
    engines: {node: '>=18'}
    peerDependencies:
      '@types/node': '>=18'
    peerDependenciesMeta:
      '@types/node':
        optional: true
    dependencies:
      '@inquirer/core': 10.1.9_@types+node@18.18.0
      '@inquirer/type': 3.0.5_@types+node@18.18.0
      '@types/node': 18.18.0
      ansi-escapes: 4.3.2

  /@inquirer/prompts/7.4.0_@types+node@18.18.0:
    resolution: {integrity: sha512-EZiJidQOT4O5PYtqnu1JbF0clv36oW2CviR66c7ma4LsupmmQlUwmdReGKRp456OWPWMz3PdrPiYg3aCk3op2w==}
    engines: {node: '>=18'}
    peerDependencies:
      '@types/node': '>=18'
    peerDependenciesMeta:
      '@types/node':
        optional: true
    dependencies:
      '@inquirer/checkbox': 4.1.4_@types+node@18.18.0
      '@inquirer/confirm': 5.1.8_@types+node@18.18.0
      '@inquirer/editor': 4.2.9_@types+node@18.18.0
      '@inquirer/expand': 4.0.11_@types+node@18.18.0
      '@inquirer/input': 4.1.8_@types+node@18.18.0
      '@inquirer/number': 3.0.11_@types+node@18.18.0
      '@inquirer/password': 4.0.11_@types+node@18.18.0
      '@inquirer/rawlist': 4.0.11_@types+node@18.18.0
      '@inquirer/search': 3.0.11_@types+node@18.18.0
      '@inquirer/select': 4.1.0_@types+node@18.18.0
      '@types/node': 18.18.0

  /@inquirer/rawlist/4.0.11_@types+node@18.18.0:
    resolution: {integrity: sha512-uAYtTx0IF/PqUAvsRrF3xvnxJV516wmR6YVONOmCWJbbt87HcDHLfL9wmBQFbNJRv5kCjdYKrZcavDkH3sVJPg==}
    engines: {node: '>=18'}
    peerDependencies:
      '@types/node': '>=18'
    peerDependenciesMeta:
      '@types/node':
        optional: true
    dependencies:
      '@inquirer/core': 10.1.9_@types+node@18.18.0
      '@inquirer/type': 3.0.5_@types+node@18.18.0
      '@types/node': 18.18.0
      yoctocolors-cjs: 2.1.2

  /@inquirer/search/3.0.11_@types+node@18.18.0:
    resolution: {integrity: sha512-9CWQT0ikYcg6Ls3TOa7jljsD7PgjcsYEM0bYE+Gkz+uoW9u8eaJCRHJKkucpRE5+xKtaaDbrND+nPDoxzjYyew==}
    engines: {node: '>=18'}
    peerDependencies:
      '@types/node': '>=18'
    peerDependenciesMeta:
      '@types/node':
        optional: true
    dependencies:
      '@inquirer/core': 10.1.9_@types+node@18.18.0
      '@inquirer/figures': 1.0.11
      '@inquirer/type': 3.0.5_@types+node@18.18.0
      '@types/node': 18.18.0
      yoctocolors-cjs: 2.1.2

  /@inquirer/select/4.1.0_@types+node@18.18.0:
    resolution: {integrity: sha512-z0a2fmgTSRN+YBuiK1ROfJ2Nvrpij5lVN3gPDkQGhavdvIVGHGW29LwYZfM/j42Ai2hUghTI/uoBuTbrJk42bA==}
    engines: {node: '>=18'}
    peerDependencies:
      '@types/node': '>=18'
    peerDependenciesMeta:
      '@types/node':
        optional: true
    dependencies:
      '@inquirer/core': 10.1.9_@types+node@18.18.0
      '@inquirer/figures': 1.0.11
      '@inquirer/type': 3.0.5_@types+node@18.18.0
      '@types/node': 18.18.0
      ansi-escapes: 4.3.2
      yoctocolors-cjs: 2.1.2

  /@inquirer/type/3.0.5_@types+node@18.18.0:
    resolution: {integrity: sha512-ZJpeIYYueOz/i/ONzrfof8g89kNdO2hjGuvULROo3O8rlB2CRtSseE5KeirnyE4t/thAn/EwvS/vuQeJCn+NZg==}
    engines: {node: '>=18'}
    peerDependencies:
      '@types/node': '>=18'
    peerDependenciesMeta:
      '@types/node':
        optional: true
    dependencies:
      '@types/node': 18.18.0

  /@isaacs/cliui/8.0.2:
    resolution: {integrity: sha512-O8jcjabXaleOG9DQ0+ARXWZBTfnP4WNAqzuiJK7ll44AmxGKv/J2M4TPjxjY3znBCfvBXFzucm1twdyFybFqEA==}
    engines: {node: '>=12'}
    dependencies:
      string-width: 5.1.2
      string-width-cjs: /string-width/4.2.3
      strip-ansi: 7.1.0
      strip-ansi-cjs: /strip-ansi/6.0.1
      wrap-ansi: 8.1.0
      wrap-ansi-cjs: /wrap-ansi/7.0.0

  /@isaacs/fs-minipass/4.0.1:
    resolution: {integrity: sha512-wgm9Ehl2jpeqP3zw/7mo3kRHFp5MEDhqAdwy1fTGkHAwnkGOVsgpvQhL8B5n1qlb01jV3n/bI0ZfZp5lWA1k4w==}
    engines: {node: '>=18.0.0'}
    dependencies:
      minipass: 7.1.2

  /@istanbuljs/schema/0.1.3:
    resolution: {integrity: sha512-ZXRY4jNvVgSVQ8DL3LTcakaAtXwTVUxE81hslsyD2AtoXW/wVob10HkOJ1X/pAlcI7D+2YoZKg5do8G/w6RYgA==}
    engines: {node: '>=8'}
    dev: true

  /@jest/schemas/29.6.3:
    resolution: {integrity: sha512-mo5j5X+jIZmJQveBKeS/clAueipV7KgiX1vMgCxam1RNYiqE1w62n0/tJJnHtjW8ZHcQco5gY85jA3mi0L+nSA==}
    engines: {node: ^14.15.0 || ^16.10.0 || >=18.0.0}
    dependencies:
      '@sinclair/typebox': 0.27.8
    dev: true

  /@jridgewell/gen-mapping/0.3.5:
    resolution: {integrity: sha512-IzL8ZoEDIBRWEzlCcRhOaCupYyN5gdIK+Q6fbFdPDg6HqX6jpkItn7DFIpW9LQzXG6Df9sA7+OKnq0qlz/GaQg==}
    engines: {node: '>=6.0.0'}
    dependencies:
      '@jridgewell/set-array': 1.2.1
      '@jridgewell/sourcemap-codec': 1.4.15
      '@jridgewell/trace-mapping': 0.3.25
    dev: true

  /@jridgewell/resolve-uri/3.1.1:
    resolution: {integrity: sha512-dSYZh7HhCDtCKm4QakX0xFpsRDqjjtZf/kjI/v3T3Nwt5r8/qz/M19F9ySyOqU94SXBmeG9ttTul+YnR4LOxFA==}
    engines: {node: '>=6.0.0'}
    dev: true

  /@jridgewell/set-array/1.2.1:
    resolution: {integrity: sha512-R8gLRTZeyp03ymzP/6Lil/28tGeGEzhx1q2k703KGWRAI1VdvPIXdG70VJc2pAMw3NA6JKL5hhFu1sJX0Mnn/A==}
    engines: {node: '>=6.0.0'}
    dev: true

  /@jridgewell/source-map/0.3.5:
    resolution: {integrity: sha512-UTYAUj/wviwdsMfzoSJspJxbkH5o1snzwX0//0ENX1u/55kkZZkcTZP6u9bwKGkv+dkk9at4m1Cpt0uY80kcpQ==}
    dependencies:
      '@jridgewell/gen-mapping': 0.3.5
      '@jridgewell/trace-mapping': 0.3.25
    dev: true

  /@jridgewell/sourcemap-codec/1.4.15:
    resolution: {integrity: sha512-eF2rxCRulEKXHTRiDrDy6erMYWqNw4LPdQ8UQA4huuxaQsVeRPFl2oM8oDGxMFhJUWZf9McpLtJasDDZb/Bpeg==}
    dev: true

  /@jridgewell/trace-mapping/0.3.25:
    resolution: {integrity: sha512-vNk6aEwybGtawWmy/PzwnGDOjCkLWSD2wqvjGGAgOAwCGWySYXfYoxt00IJkTF+8Lb57DwOb3Aa0o9CApepiYQ==}
    dependencies:
      '@jridgewell/resolve-uri': 3.1.1
      '@jridgewell/sourcemap-codec': 1.4.15
    dev: true

  /@jridgewell/trace-mapping/0.3.9:
    resolution: {integrity: sha512-3Belt6tdc8bPgAtbcmdtNJlirVoTmEb5e2gC94PnkwEW9jI6CAHUeoG85tjWP5WquqfavoMtMwiG4P926ZKKuQ==}
    dependencies:
      '@jridgewell/resolve-uri': 3.1.1
      '@jridgewell/sourcemap-codec': 1.4.15
    dev: true

  /@microsoft.azure/autorest.testserver/3.3.48:
    resolution: {integrity: sha512-/6SPjIEkHFxHi/mImmWHsTA2yhuSWfM2JWzsngZlck+0gTF5xIEyPTL1eIosdoc0oynBQGDuAsjGkd4ssioMpA==}
    engines: {node: '>=10'}
    hasBin: true
    dependencies:
      '@azure/storage-blob': 12.16.0
      axios: 0.21.4
      body-parser: 1.20.2
      busboy: 1.6.0
      commonmark: 0.30.0
      deep-equal: 2.2.2
      express: 4.18.2
      express-promise-router: 4.1.1_express@4.18.2
      glob: 8.1.0
      js-yaml: 4.1.0
      morgan: 1.10.0
      mustache: 4.2.0
      request: 2.88.2
      request-promise-native: 1.0.9_request@2.88.2
      source-map-support: 0.5.21
      underscore: 1.13.6
      winston: 3.10.0
      xml2js: 0.5.0
      yargs: 17.7.2
    transitivePeerDependencies:
      - '@types/express'
      - debug
      - encoding
    dev: true

  /@microsoft/api-extractor-model/7.29.4_@types+node@18.18.0:
    resolution: {integrity: sha512-LHOMxmT8/tU1IiiiHOdHFF83Qsi+V8d0kLfscG4EvQE9cafiR8blOYr8SfkQKWB1wgEilQgXJX3MIA4vetDLZw==}
    dependencies:
      '@microsoft/tsdoc': 0.15.0
      '@microsoft/tsdoc-config': 0.17.0
      '@rushstack/node-core-library': 5.5.1_@types+node@18.18.0
    transitivePeerDependencies:
      - '@types/node'
    dev: true

  /@microsoft/api-extractor/7.47.5_@types+node@18.18.0:
    resolution: {integrity: sha512-edKt4dFO2t25xmI2FX2rsP5liIgwKW1yuQImA0JM+5YGHCoo51GEQ7j+On17SvVpRJnuqLE/QVgtjIQ1Hpg98w==}
    hasBin: true
    dependencies:
      '@microsoft/api-extractor-model': 7.29.4_@types+node@18.18.0
      '@microsoft/tsdoc': 0.15.0
      '@microsoft/tsdoc-config': 0.17.0
      '@rushstack/node-core-library': 5.5.1_@types+node@18.18.0
      '@rushstack/rig-package': 0.5.3
      '@rushstack/terminal': 0.13.3_@types+node@18.18.0
      '@rushstack/ts-command-line': 4.22.4_@types+node@18.18.0
      lodash: 4.17.21
      minimatch: 3.0.8
      resolve: 1.22.6
      semver: 7.5.4
      source-map: 0.6.1
      typescript: 5.4.2
    transitivePeerDependencies:
      - '@types/node'
    dev: true

  /@microsoft/tsdoc-config/0.17.0:
    resolution: {integrity: sha512-v/EYRXnCAIHxOHW+Plb6OWuUoMotxTN0GLatnpOb1xq0KuTNw/WI3pamJx/UbsoJP5k9MCw1QxvvhPcF9pH3Zg==}
    dependencies:
      '@microsoft/tsdoc': 0.15.0
      ajv: 8.12.0
      jju: 1.4.0
      resolve: 1.22.6
    dev: true

  /@microsoft/tsdoc/0.15.0:
    resolution: {integrity: sha512-HZpPoABogPvjeJOdzCOSJsXeL/SMCBgBZMVC3X3d7YYp2gf31MfxhUoYUNwf1ERPJOnQc0wkFn9trqI6ZEdZuA==}
    dev: true

  /@nodelib/fs.scandir/2.1.5:
    resolution: {integrity: sha512-vq24Bq3ym5HEQm2NKCr3yXDwjc7vTsEThRDnkp2DK9p1uqLR+DHurm/NOTo0KG7HYHU7eppKZj3MyqYuMBf62g==}
    engines: {node: '>= 8'}
    dependencies:
      '@nodelib/fs.stat': 2.0.5
      run-parallel: 1.2.0

  /@nodelib/fs.stat/2.0.5:
    resolution: {integrity: sha512-RkhPPp2zrqDAQA/2jNhnztcPAlv64XdhIp7a7454A5ovI7Bukxgt7MX7udwAu3zg1DcpPU0rz3VV1SeaqvY4+A==}
    engines: {node: '>= 8'}

  /@nodelib/fs.walk/1.2.8:
    resolution: {integrity: sha512-oGB+UxlgWcgQkgwo8GcEGwemoTFt3FIO9ababBmaGwXIoBKZ+GTy0pP185beGg7Llih/NSHSV2XAs1lnznocSg==}
    engines: {node: '>= 8'}
    dependencies:
      '@nodelib/fs.scandir': 2.1.5
      fastq: 1.15.0

  /@opentelemetry/api/1.6.0:
    resolution: {integrity: sha512-OWlrQAnWn9577PhVgqjUvMr1pg57Bc4jv0iL4w0PRuOSRvq67rvHW9Ie/dZVMvCzhSCB+UxhcY/PmCmFj33Q+g==}
    engines: {node: '>=8.0.0'}

  /@pkgjs/parseargs/0.11.0:
    resolution: {integrity: sha512-+1VkjdD0QBLPodGrJUeqarH8VAIvQODIbwh9XpP5Syisf7YoQgsJKPNFoqqLQlu+VQ/tVSshMR6loPMn8U+dPg==}
    engines: {node: '>=14'}
    requiresBuild: true
    optional: true

  /@puppeteer/browsers/2.1.0:
    resolution: {integrity: sha512-xloWvocjvryHdUjDam/ZuGMh7zn4Sn3ZAaV4Ah2e2EwEt90N3XphZlSsU3n0VDc1F7kggCjMuH0UuxfPQ5mD9w==}
    engines: {node: '>=18'}
    hasBin: true
    dependencies:
      debug: 4.3.4
      extract-zip: 2.0.1
      progress: 2.0.3
      proxy-agent: 6.4.0
      semver: 7.6.0
      tar-fs: 3.0.5
      unbzip2-stream: 1.4.3
      yargs: 17.7.2
    transitivePeerDependencies:
      - supports-color
    dev: true

  /@rollup/rollup-android-arm-eabi/4.18.0:
    resolution: {integrity: sha512-Tya6xypR10giZV1XzxmH5wr25VcZSncG0pZIjfePT0OVBvqNEurzValetGNarVrGiq66EBVAFn15iYX4w6FKgQ==}
    cpu: [arm]
    os: [android]
    requiresBuild: true
    dev: true
    optional: true

  /@rollup/rollup-android-arm64/4.18.0:
    resolution: {integrity: sha512-avCea0RAP03lTsDhEyfy+hpfr85KfyTctMADqHVhLAF3MlIkq83CP8UfAHUssgXTYd+6er6PaAhx/QGv4L1EiA==}
    cpu: [arm64]
    os: [android]
    requiresBuild: true
    dev: true
    optional: true

  /@rollup/rollup-darwin-arm64/4.18.0:
    resolution: {integrity: sha512-IWfdwU7KDSm07Ty0PuA/W2JYoZ4iTj3TUQjkVsO/6U+4I1jN5lcR71ZEvRh52sDOERdnNhhHU57UITXz5jC1/w==}
    cpu: [arm64]
    os: [darwin]
    requiresBuild: true
    dev: true
    optional: true

  /@rollup/rollup-darwin-x64/4.18.0:
    resolution: {integrity: sha512-n2LMsUz7Ynu7DoQrSQkBf8iNrjOGyPLrdSg802vk6XT3FtsgX6JbE8IHRvposskFm9SNxzkLYGSq9QdpLYpRNA==}
    cpu: [x64]
    os: [darwin]
    requiresBuild: true
    dev: true
    optional: true

  /@rollup/rollup-linux-arm-gnueabihf/4.18.0:
    resolution: {integrity: sha512-C/zbRYRXFjWvz9Z4haRxcTdnkPt1BtCkz+7RtBSuNmKzMzp3ZxdM28Mpccn6pt28/UWUCTXa+b0Mx1k3g6NOMA==}
    cpu: [arm]
    os: [linux]
    requiresBuild: true
    dev: true
    optional: true

  /@rollup/rollup-linux-arm-musleabihf/4.18.0:
    resolution: {integrity: sha512-l3m9ewPgjQSXrUMHg93vt0hYCGnrMOcUpTz6FLtbwljo2HluS4zTXFy2571YQbisTnfTKPZ01u/ukJdQTLGh9A==}
    cpu: [arm]
    os: [linux]
    requiresBuild: true
    dev: true
    optional: true

  /@rollup/rollup-linux-arm64-gnu/4.18.0:
    resolution: {integrity: sha512-rJ5D47d8WD7J+7STKdCUAgmQk49xuFrRi9pZkWoRD1UeSMakbcepWXPF8ycChBoAqs1pb2wzvbY6Q33WmN2ftw==}
    cpu: [arm64]
    os: [linux]
    requiresBuild: true
    dev: true
    optional: true

  /@rollup/rollup-linux-arm64-musl/4.18.0:
    resolution: {integrity: sha512-be6Yx37b24ZwxQ+wOQXXLZqpq4jTckJhtGlWGZs68TgdKXJgw54lUUoFYrg6Zs/kjzAQwEwYbp8JxZVzZLRepQ==}
    cpu: [arm64]
    os: [linux]
    requiresBuild: true
    dev: true
    optional: true

  /@rollup/rollup-linux-powerpc64le-gnu/4.18.0:
    resolution: {integrity: sha512-hNVMQK+qrA9Todu9+wqrXOHxFiD5YmdEi3paj6vP02Kx1hjd2LLYR2eaN7DsEshg09+9uzWi2W18MJDlG0cxJA==}
    cpu: [ppc64]
    os: [linux]
    requiresBuild: true
    dev: true
    optional: true

  /@rollup/rollup-linux-riscv64-gnu/4.18.0:
    resolution: {integrity: sha512-ROCM7i+m1NfdrsmvwSzoxp9HFtmKGHEqu5NNDiZWQtXLA8S5HBCkVvKAxJ8U+CVctHwV2Gb5VUaK7UAkzhDjlg==}
    cpu: [riscv64]
    os: [linux]
    requiresBuild: true
    dev: true
    optional: true

  /@rollup/rollup-linux-s390x-gnu/4.18.0:
    resolution: {integrity: sha512-0UyyRHyDN42QL+NbqevXIIUnKA47A+45WyasO+y2bGJ1mhQrfrtXUpTxCOrfxCR4esV3/RLYyucGVPiUsO8xjg==}
    cpu: [s390x]
    os: [linux]
    requiresBuild: true
    dev: true
    optional: true

  /@rollup/rollup-linux-x64-gnu/4.18.0:
    resolution: {integrity: sha512-xuglR2rBVHA5UsI8h8UbX4VJ470PtGCf5Vpswh7p2ukaqBGFTnsfzxUBetoWBWymHMxbIG0Cmx7Y9qDZzr648w==}
    cpu: [x64]
    os: [linux]
    requiresBuild: true
    dev: true
    optional: true

  /@rollup/rollup-linux-x64-musl/4.18.0:
    resolution: {integrity: sha512-LKaqQL9osY/ir2geuLVvRRs+utWUNilzdE90TpyoX0eNqPzWjRm14oMEE+YLve4k/NAqCdPkGYDaDF5Sw+xBfg==}
    cpu: [x64]
    os: [linux]
    requiresBuild: true
    dev: true
    optional: true

  /@rollup/rollup-win32-arm64-msvc/4.18.0:
    resolution: {integrity: sha512-7J6TkZQFGo9qBKH0pk2cEVSRhJbL6MtfWxth7Y5YmZs57Pi+4x6c2dStAUvaQkHQLnEQv1jzBUW43GvZW8OFqA==}
    cpu: [arm64]
    os: [win32]
    requiresBuild: true
    dev: true
    optional: true

  /@rollup/rollup-win32-ia32-msvc/4.18.0:
    resolution: {integrity: sha512-Txjh+IxBPbkUB9+SXZMpv+b/vnTEtFyfWZgJ6iyCmt2tdx0OF5WhFowLmnh8ENGNpfUlUZkdI//4IEmhwPieNg==}
    cpu: [ia32]
    os: [win32]
    requiresBuild: true
    dev: true
    optional: true

  /@rollup/rollup-win32-x64-msvc/4.18.0:
    resolution: {integrity: sha512-UOo5FdvOL0+eIVTgS4tIdbW+TtnBLWg1YBCcU2KWM7nuNwRz9bksDX1bekJJCpu25N1DVWaCwnT39dVQxzqS8g==}
    cpu: [x64]
    os: [win32]
    requiresBuild: true
    dev: true
    optional: true

  /@rushstack/node-core-library/5.5.1_@types+node@18.18.0:
    resolution: {integrity: sha512-ZutW56qIzH8xIOlfyaLQJFx+8IBqdbVCZdnj+XT1MorQ1JqqxHse8vbCpEM+2MjsrqcbxcgDIbfggB1ZSQ2A3g==}
    peerDependencies:
      '@types/node': '*'
    peerDependenciesMeta:
      '@types/node':
        optional: true
    dependencies:
      '@types/node': 18.18.0
      ajv: 8.13.0
      ajv-draft-04: 1.0.0_ajv@8.13.0
      ajv-formats: 3.0.1_ajv@8.13.0
      fs-extra: 7.0.1
      import-lazy: 4.0.0
      jju: 1.4.0
      resolve: 1.22.6
      semver: 7.5.4
    dev: true

  /@rushstack/rig-package/0.5.3:
    resolution: {integrity: sha512-olzSSjYrvCNxUFZowevC3uz8gvKr3WTpHQ7BkpjtRpA3wK+T0ybep/SRUMfr195gBzJm5gaXw0ZMgjIyHqJUow==}
    dependencies:
      resolve: 1.22.6
      strip-json-comments: 3.1.1
    dev: true

  /@rushstack/terminal/0.13.3_@types+node@18.18.0:
    resolution: {integrity: sha512-fc3zjXOw8E0pXS5t9vTiIPx9gHA0fIdTXsu9mT4WbH+P3mYvnrX0iAQ5a6NvyK1+CqYWBTw/wVNx7SDJkI+WYQ==}
    peerDependencies:
      '@types/node': '*'
    peerDependenciesMeta:
      '@types/node':
        optional: true
    dependencies:
      '@rushstack/node-core-library': 5.5.1_@types+node@18.18.0
      '@types/node': 18.18.0
      supports-color: 8.1.1
    dev: true

  /@rushstack/ts-command-line/4.22.4_@types+node@18.18.0:
    resolution: {integrity: sha512-QoyhbWfyF9Ixg5DWdPzxO3h2RmJ7i5WH9b7qLzD5h5WFya/ZqicjdPrVwQiGtrFvAbBj8jhcC9DhbzU9xAk78g==}
    dependencies:
      '@rushstack/terminal': 0.13.3_@types+node@18.18.0
      '@types/argparse': 1.0.38
      argparse: 1.0.10
      string-argv: 0.3.2
    transitivePeerDependencies:
      - '@types/node'
    dev: true

  /@shikijs/engine-oniguruma/3.7.0:
    resolution: {integrity: sha512-5BxcD6LjVWsGu4xyaBC5bu8LdNgPCVBnAkWTtOCs/CZxcB22L8rcoWfv7Hh/3WooVjBZmFtyxhgvkQFedPGnFw==}
    dependencies:
      '@shikijs/types': 3.7.0
      '@shikijs/vscode-textmate': 10.0.2
    dev: true

  /@shikijs/langs/3.7.0:
    resolution: {integrity: sha512-1zYtdfXLr9xDKLTGy5kb7O0zDQsxXiIsw1iIBcNOO8Yi5/Y1qDbJ+0VsFoqTlzdmneO8Ij35g7QKF8kcLyznCQ==}
    dependencies:
      '@shikijs/types': 3.7.0
    dev: true

  /@shikijs/themes/3.7.0:
    resolution: {integrity: sha512-VJx8497iZPy5zLiiCTSIaOChIcKQwR0FebwE9S3rcN0+J/GTWwQ1v/bqhTbpbY3zybPKeO8wdammqkpXc4NVjQ==}
    dependencies:
      '@shikijs/types': 3.7.0
    dev: true

  /@shikijs/types/3.7.0:
    resolution: {integrity: sha512-MGaLeaRlSWpnP0XSAum3kP3a8vtcTsITqoEPYdt3lQG3YCdQH4DnEhodkYcNMcU0uW0RffhoD1O3e0vG5eSBBg==}
    dependencies:
      '@shikijs/vscode-textmate': 10.0.2
      '@types/hast': 3.0.4
    dev: true

  /@shikijs/vscode-textmate/10.0.2:
    resolution: {integrity: sha512-83yeghZ2xxin3Nj8z1NMd/NCuca+gsYXswywDy5bHvwlWL8tpTQmzGeUuHd9FC3E/SBEMvzJRwWEOz5gGes9Qg==}
    dev: true

  /@sinclair/typebox/0.27.8:
    resolution: {integrity: sha512-+Fj43pSMwJs4KRrH/938Uf+uAELIgVBmQzg/q1YG10djyfA3TnrU8N8XzqCh/okZdszqBQTZf96idMfE5lnwTA==}
    dev: true

  /@sindresorhus/merge-streams/2.3.0:
    resolution: {integrity: sha512-LtoMMhxAlorcGhmFYI+LhPgbPZCkgP6ra1YL604EeF6U98pLlQ3iWIGMdWSC+vWmPBWBNgmDBAhnAobLROJmwg==}
    engines: {node: '>=18'}

  /@sinonjs/commons/1.8.6:
    resolution: {integrity: sha512-Ky+XkAkqPZSm3NLBeUng77EBQl3cmeJhITaGHdYH8kjVB+aun3S4XBRti2zt17mtt0mIUDiNxYeoJm6drVvBJQ==}
    dependencies:
      type-detect: 4.0.8
    dev: true

  /@sinonjs/commons/2.0.0:
    resolution: {integrity: sha512-uLa0j859mMrg2slwQYdO/AkrOfmH+X6LTVmNTS9CqexuE2IvVORIkSpJLqePAbEnKJ77aMmCwr1NUZ57120Xcg==}
    dependencies:
      type-detect: 4.0.8
    dev: true

  /@sinonjs/commons/3.0.0:
    resolution: {integrity: sha512-jXBtWAF4vmdNmZgD5FoKsVLv3rPgDnLgPbU84LIJ3otV44vJlDRokVng5v8NFJdCf/da9legHcKaRuZs4L7faA==}
    dependencies:
      type-detect: 4.0.8
    dev: true

  /@sinonjs/fake-timers/10.3.0:
    resolution: {integrity: sha512-V4BG07kuYSUkTCSBHG8G8TNhM+F19jXFWnQtzj+we8DrkpSBCee9Z3Ms8yiGer/dlmhe35/Xdgyo3/0rQKg7YA==}
    dependencies:
      '@sinonjs/commons': 3.0.0
    dev: true

  /@sinonjs/fake-timers/7.1.2:
    resolution: {integrity: sha512-iQADsW4LBMISqZ6Ci1dupJL9pprqwcVFTcOsEmQOEhW+KLCVn/Y4Jrvg2k19fIHCp+iFprriYPTdRcQR8NbUPg==}
    dependencies:
      '@sinonjs/commons': 1.8.6
    dev: true

  /@sinonjs/samsam/6.1.3:
    resolution: {integrity: sha512-nhOb2dWPeb1sd3IQXL/dVPnKHDOAFfvichtBf4xV00/rU1QbPCQqKMbvIheIjqwVjh7qIgf2AHTHi391yMOMpQ==}
    dependencies:
      '@sinonjs/commons': 1.8.6
      lodash.get: 4.4.2
      type-detect: 4.0.8
    dev: true

  /@sinonjs/text-encoding/0.7.2:
    resolution: {integrity: sha512-sXXKG+uL9IrKqViTtao2Ws6dy0znu9sOaP1di/jKGW1M6VssO8vlpXCQcpZ+jisQ1tTFAC5Jo/EOzFbggBagFQ==}
    dev: true

  /@socket.io/component-emitter/3.1.0:
    resolution: {integrity: sha512-+9jVqKhRSpsc591z5vX+X5Yyw+he/HCB4iQ/RYxw35CEPaY1gnsNE43nf9n9AaYjAQrTiI/mOwKUKdUs9vf7Xg==}
    dev: true

  /@tootallnate/once/2.0.0:
    resolution: {integrity: sha512-XCuKFP5PS55gnMVu3dty8KPatLqUoy/ZYzDzAGCQ8JNFCkLXzmI7vNHCR+XpbZaMWQK/vQubr7PkYq8g470J/A==}
    engines: {node: '>= 10'}

  /@tootallnate/quickjs-emscripten/0.23.0:
    resolution: {integrity: sha512-C5Mc6rdnsaJDjO3UpGW/CQTHtCKaYlScZTly4JIu97Jxo/odCiH0ITnDXSJPTOrEKk/ycSZ0AOgTmkDtkOsvIA==}
    dev: true

  /@ts-morph/common/0.24.0:
    resolution: {integrity: sha512-c1xMmNHWpNselmpIqursHeOHHBTIsJLbB+NuovbTTRCNiTLEr/U9dbJ8qy0jd/O2x5pc3seWuOUN5R2IoOTp8A==}
    dependencies:
      fast-glob: 3.3.3
      minimatch: 9.0.5
      mkdirp: 3.0.1
      path-browserify: 1.0.1
    dev: false

  /@tsconfig/node10/1.0.9:
    resolution: {integrity: sha512-jNsYVVxU8v5g43Erja32laIDHXeoNvFEpX33OK4d6hljo3jDhCBDhx5dhCCTMWUojscpAagGiRkBKxpdl9fxqA==}
    dev: true

  /@tsconfig/node12/1.0.11:
    resolution: {integrity: sha512-cqefuRsh12pWyGsIoBKJA9luFu3mRxCA+ORZvA4ktLSzIuCUtWVxGIuXigEwO5/ywWFMZ2QEGKWvkZG1zDMTag==}
    dev: true

  /@tsconfig/node14/1.0.3:
    resolution: {integrity: sha512-ysT8mhdixWK6Hw3i1V2AeRqZ5WfXg1G43mqoYlM2nc6388Fq5jcXyr5mRsqViLx/GJYdoL0bfXD8nmF+Zn/Iow==}
    dev: true

  /@tsconfig/node16/1.0.4:
    resolution: {integrity: sha512-vxhUy4J8lyeyinH7Azl1pdd43GJhZH/tP2weN8TntQblOY+A0XbT8DJk1/oCPuOOyg/Ja757rG0CgHcWC8OfMA==}
    dev: true

  /@types/argparse/1.0.38:
    resolution: {integrity: sha512-ebDJ9b0e702Yr7pWgB0jzm+CX4Srzz8RcXtLJDJB+BSccqMa36uyH/zUsSYao5+BD1ytv3k3rPYCq4mAE1hsXA==}
    dev: true

  /@types/chai-as-promised/7.1.6:
    resolution: {integrity: sha512-cQLhk8fFarRVZAXUQV1xEnZgMoPxqKojBvRkqPCKPQCzEhpbbSKl1Uu75kDng7k5Ln6LQLUmNBjLlFthCgm1NA==}
    dependencies:
      '@types/chai': 4.3.6
    dev: true

  /@types/chai/4.3.6:
    resolution: {integrity: sha512-VOVRLM1mBxIRxydiViqPcKn6MIxZytrbMpd6RJLIWKxUNr3zux8no0Oc7kJx0WAPIitgZ0gkrDS+btlqQpubpw==}
    dev: true

  /@types/cookie/0.4.1:
    resolution: {integrity: sha512-XW/Aa8APYr6jSVVA1y/DEIZX0/GMKLEVekNG727R8cs56ahETkRAy/3DR7+fJyh7oUgGwNQaRfXCun0+KbWY7Q==}
    dev: true

  /@types/cors/2.8.14:
    resolution: {integrity: sha512-RXHUvNWYICtbP6s18PnOCaqToK8y14DnLd75c6HfyKf228dxy7pHNOQkxPtvXKp/hINFMDjbYzsj63nnpPMSRQ==}
    dependencies:
      '@types/node': 18.18.0
    dev: true

  /@types/eslint-scope/3.7.5:
    resolution: {integrity: sha512-JNvhIEyxVW6EoMIFIvj93ZOywYFatlpu9deeH6eSx6PE3WHYvHaQtmHmQeNw7aA81bYGBPPQqdtBm6b1SsQMmA==}
    dependencies:
      '@types/eslint': 8.44.3
      '@types/estree': 1.0.2
    dev: true

  /@types/eslint/8.44.3:
    resolution: {integrity: sha512-iM/WfkwAhwmPff3wZuPLYiHX18HI24jU8k1ZSH7P8FHwxTjZ2P6CoX2wnF43oprR+YXJM6UUxATkNvyv/JHd+g==}
    dependencies:
      '@types/estree': 1.0.5
      '@types/json-schema': 7.0.15
    dev: true

  /@types/estree/1.0.2:
    resolution: {integrity: sha512-VeiPZ9MMwXjO32/Xu7+OwflfmeoRwkE/qzndw42gGtgJwZopBnzy2gD//NN1+go1mADzkDcqf/KnFRSjTJ8xJA==}
    dev: true

  /@types/estree/1.0.5:
    resolution: {integrity: sha512-/kYRxGDLWzHOB7q+wtSUQlFrtcdUccpfy+X+9iMBpHK8QLLhx2wIPYuS5DYtR9Wa/YlZAbIovy7qVdB1Aq6Lyw==}
    dev: true

  /@types/fs-extra/8.1.3:
    resolution: {integrity: sha512-7IdV01N0u/CaVO0fuY1YmEg14HQN3+EW8mpNgg6NEfxEl/lzCa5OxlBu3iFsCAdamnYOcTQ7oEi43Xc/67Rgzw==}
    dependencies:
      '@types/node': 18.18.0
    dev: true

  /@types/fs-extra/9.0.13:
    resolution: {integrity: sha512-nEnwB++1u5lVDM2UI4c1+5R+FYaKfaAzS4OococimjVm3nQw3TuzH5UNsocrcTBbhnerblyHj4A49qXbIiZdpA==}
    dependencies:
      '@types/node': 18.18.0
    dev: true

  /@types/hast/3.0.4:
    resolution: {integrity: sha512-WPs+bbQw5aCj+x6laNGWLH3wviHtoCv/P3+otBhbOhJgG8qtpdAMlTCxLtsTWA7LH1Oh/bFCHsBn0TPS5m30EQ==}
    dependencies:
      '@types/unist': 3.0.3
    dev: true

  /@types/js-yaml/3.12.1:
    resolution: {integrity: sha512-SGGAhXLHDx+PK4YLNcNGa6goPf9XRWQNAUUbffkwVGGXIxmDKWyGGL4inzq2sPmExu431Ekb9aEMn9BkPqEYFA==}
    dev: true

  /@types/js-yaml/4.0.9:
    resolution: {integrity: sha512-k4MGaQl5TGo/iipqb2UDG2UwjXziSWkh0uysQelTlJpX1qGlpUZYm8PnO4DxG1qBomtJUdYJ6qR6xdIah10JLg==}
    dev: true

  /@types/json-schema/7.0.15:
    resolution: {integrity: sha512-5+fP8P8MFNC+AyZCDxrB2pkZFPGzqQWUzpSeuuVLvm8VMcorNYavBqoFcxK8bQz4Qsbn4oUEEem4wDLfcysGHA==}

  /@types/lodash/4.14.199:
    resolution: {integrity: sha512-Vrjz5N5Ia4SEzWWgIVwnHNEnb1UE1XMkvY5DGXrAeOGE9imk0hgTHh5GyDjLDJi9OTCn9oo9dXH1uToK1VRfrg==}

  /@types/lodash/4.17.4:
    resolution: {integrity: sha512-wYCP26ZLxaT3R39kiN2+HcJ4kTd3U1waI/cY7ivWYqFP6pW3ZNpvi6Wd6PHZx7T/t8z0vlkXMg3QYLa7DZ/IJQ==}
    dev: true

  /@types/mocha/10.0.1:
    resolution: {integrity: sha512-/fvYntiO1GeICvqbQ3doGDIP97vWmvFt83GKguJ6prmQM2iXZfFcq6YE8KteFyRtX2/h5Hf91BYvPodJKFYv5Q==}
    dev: true

  /@types/mocha/10.0.6:
    resolution: {integrity: sha512-dJvrYWxP/UcXm36Qn36fxhUKu8A/xMRXVT2cliFF1Z7UA9liG5Psj3ezNSZw+5puH2czDXRLcXQxf8JbJt0ejg==}
    dev: true

  /@types/mocha/5.2.7:
    resolution: {integrity: sha512-NYrtPht0wGzhwe9+/idPaBB+TqkY9AhTvOLMkThm0IoEfLaiVQZwBwyJ5puCkO3AUCWrmcoePjp2mbFocKy4SQ==}
    dev: true

  /@types/node-fetch/2.6.6:
    resolution: {integrity: sha512-95X8guJYhfqiuVVhRFxVQcf4hW/2bCuoPwDasMf/531STFoNoWTT7YDnWdXHEZKqAGUigmpG31r2FE70LwnzJw==}
    dependencies:
      '@types/node': 18.18.0
      form-data: 4.0.1

  /@types/node/18.18.0:
    resolution: {integrity: sha512-3xA4X31gHT1F1l38ATDIL9GpRLdwVhnEFC8Uikv5ZLlXATwrCYyPq7ZWHxzxc3J/30SUiwiYT+bQe0/XvKlWbw==}

  /@types/node/22.13.10:
    resolution: {integrity: sha512-I6LPUvlRH+O6VRUqYOcMudhaIdUVWfsjnZavnsraHvpBwaEyMN29ry+0UVJhImYL16xsscu0aske3yA+uPOWfw==}
    dependencies:
      undici-types: 6.20.0
    dev: true

  /@types/semver/7.5.3:
    resolution: {integrity: sha512-OxepLK9EuNEIPxWNME+C6WwbRAOOI2o2BaQEGzz5Lu2e4Z5eDnEo+/aVEDMIXywoJitJ7xWd641wrGLZdtwRyw==}
    dev: true

  /@types/sinon/10.0.17:
    resolution: {integrity: sha512-+6ILpcixQ0Ma3dHMTLv4rSycbDXkDljgKL+E0nI2RUxxhYTFyPSjt6RVMxh7jUshvyVcBvicb0Ktj+lAJcjgeA==}
    dependencies:
      '@types/sinonjs__fake-timers': 8.1.3
    dev: true

  /@types/sinonjs__fake-timers/8.1.3:
    resolution: {integrity: sha512-4g+2YyWe0Ve+LBh+WUm1697PD0Kdi6coG1eU0YjQbwx61AZ8XbEpL1zIT6WjuUKrCMCROpEaYQPDjBnDouBVAQ==}
    dev: true

  /@types/triple-beam/1.3.3:
    resolution: {integrity: sha512-6tOUG+nVHn0cJbVp25JFayS5UE6+xlbcNF9Lo9mU7U0zk3zeUShZied4YEQZjy1JBF043FSkdXw8YkUJuVtB5g==}
    dev: true

  /@types/tunnel/0.0.3:
    resolution: {integrity: sha512-sOUTGn6h1SfQ+gbgqC364jLFBw2lnFqkgF3q0WovEHRLMrVD1sd5aufqi/aJObLekJO+Aq5z646U4Oxy6shXMA==}
    dependencies:
      '@types/node': 18.18.0

  /@types/unist/3.0.3:
    resolution: {integrity: sha512-ko/gIFJRv177XgZsZcBwnqJN5x/Gien8qNOn0D5bQU/zAzVf9Zt3BlcUiLqhV9y4ARk0GbT3tnUiPNgnTXzc/Q==}
    dev: true

  /@types/xmlbuilder/0.0.34:
    resolution: {integrity: sha512-yVsHfYqJblSEg3DvUhGndpCZBZz2GiGVmqMa04fbGro2xzxRj85Q7MQ4os+MaXmKcpCDD42MXuxUWfoUKTuVdQ==}
    dev: true

  /@types/yargs-parser/21.0.1:
    resolution: {integrity: sha512-axdPBuLuEJt0c4yI5OZssC19K2Mq1uKdrfZBzuxLvaztgqUtFYZUNw7lETExPYJR9jdEoIg4mb7RQKRQzOkeGQ==}
    dev: true

  /@types/yargs/17.0.25:
    resolution: {integrity: sha512-gy7iPgwnzNvxgAEi2bXOHWCVOG6f7xsprVJH4MjlAWeBmJ7vh/Y1kwMtUrs64ztf24zVIRCpr3n/z6gm9QIkgg==}
    dependencies:
      '@types/yargs-parser': 21.0.1
    dev: true

  /@types/yauzl/2.10.1:
    resolution: {integrity: sha512-CHzgNU3qYBnp/O4S3yv2tXPlvMTq0YWSTVg2/JYLqWZGHwwgJGAwd00poay/11asPq8wLFwHzubyInqHIFmmiw==}
    requiresBuild: true
    dependencies:
      '@types/node': 18.18.0
    dev: true
    optional: true

  /@typescript-eslint/eslint-plugin/6.8.0_uya2k2atnahppmobww2r4ktmwm:
    resolution: {integrity: sha512-GosF4238Tkes2SHPQ1i8f6rMtG6zlKwMEB0abqSJ3Npvos+doIlc/ATG+vX1G9coDF3Ex78zM3heXHLyWEwLUw==}
    engines: {node: ^16.0.0 || >=18.0.0}
    peerDependencies:
      '@typescript-eslint/parser': ^6.0.0 || ^6.0.0-alpha
      eslint: ^7.0.0 || ^8.0.0
      typescript: '*'
    peerDependenciesMeta:
      typescript:
        optional: true
    dependencies:
      '@eslint-community/regexpp': 4.8.2
      '@typescript-eslint/parser': 6.8.0_rpfclszkijpquoieshhobbfaz4
      '@typescript-eslint/scope-manager': 6.8.0
      '@typescript-eslint/type-utils': 6.8.0_rpfclszkijpquoieshhobbfaz4
      '@typescript-eslint/utils': 6.8.0_rpfclszkijpquoieshhobbfaz4
      '@typescript-eslint/visitor-keys': 6.8.0
      debug: 4.3.4
      eslint: 8.50.0
      graphemer: 1.4.0
      ignore: 5.2.4
      natural-compare: 1.4.0
      semver: 7.5.4
      ts-api-utils: 1.0.3_typescript@5.8.2
      typescript: 5.8.2
    transitivePeerDependencies:
      - supports-color
    dev: true

  /@typescript-eslint/eslint-plugin/8.29.1_riayye3vh5qrrjmyfknhspw5ue:
    resolution: {integrity: sha512-ba0rr4Wfvg23vERs3eB+P3lfj2E+2g3lhWcCVukUuhtcdUx5lSIFZlGFEBHKr+3zizDa/TvZTptdNHVZWAkSBg==}
    engines: {node: ^18.18.0 || ^20.9.0 || >=21.1.0}
    peerDependencies:
      '@typescript-eslint/parser': ^8.0.0 || ^8.0.0-alpha.0
      eslint: ^8.57.0 || ^9.0.0
      typescript: '>=4.8.4 <5.9.0'
    dependencies:
      '@eslint-community/regexpp': 4.12.1
      '@typescript-eslint/parser': 8.29.1_rpfclszkijpquoieshhobbfaz4
      '@typescript-eslint/scope-manager': 8.29.1
      '@typescript-eslint/type-utils': 8.29.1_rpfclszkijpquoieshhobbfaz4
      '@typescript-eslint/utils': 8.29.1_rpfclszkijpquoieshhobbfaz4
      '@typescript-eslint/visitor-keys': 8.29.1
      eslint: 8.50.0
      graphemer: 1.4.0
      ignore: 5.3.2
      natural-compare: 1.4.0
      ts-api-utils: 2.1.0_typescript@5.8.2
      typescript: 5.8.2
    transitivePeerDependencies:
      - supports-color
    dev: true

  /@typescript-eslint/parser/6.8.0_rpfclszkijpquoieshhobbfaz4:
    resolution: {integrity: sha512-5tNs6Bw0j6BdWuP8Fx+VH4G9fEPDxnVI7yH1IAPkQH5RUtvKwRoqdecAPdQXv4rSOADAaz1LFBZvZG7VbXivSg==}
    engines: {node: ^16.0.0 || >=18.0.0}
    peerDependencies:
      eslint: ^7.0.0 || ^8.0.0
      typescript: '*'
    peerDependenciesMeta:
      typescript:
        optional: true
    dependencies:
      '@typescript-eslint/scope-manager': 6.8.0
      '@typescript-eslint/types': 6.8.0
      '@typescript-eslint/typescript-estree': 6.8.0_typescript@5.8.2
      '@typescript-eslint/visitor-keys': 6.8.0
      debug: 4.3.4
      eslint: 8.50.0
      typescript: 5.8.2
    transitivePeerDependencies:
      - supports-color
    dev: true

  /@typescript-eslint/parser/8.29.1_rpfclszkijpquoieshhobbfaz4:
    resolution: {integrity: sha512-zczrHVEqEaTwh12gWBIJWj8nx+ayDcCJs06yoNMY0kwjMWDM6+kppljY+BxWI06d2Ja+h4+WdufDcwMnnMEWmg==}
    engines: {node: ^18.18.0 || ^20.9.0 || >=21.1.0}
    peerDependencies:
      eslint: ^8.57.0 || ^9.0.0
      typescript: '>=4.8.4 <5.9.0'
    dependencies:
      '@typescript-eslint/scope-manager': 8.29.1
      '@typescript-eslint/types': 8.29.1
      '@typescript-eslint/typescript-estree': 8.29.1_typescript@5.8.2
      '@typescript-eslint/visitor-keys': 8.29.1
      debug: 4.4.0
      eslint: 8.50.0
      typescript: 5.8.2
    transitivePeerDependencies:
      - supports-color
    dev: true

  /@typescript-eslint/scope-manager/6.8.0:
    resolution: {integrity: sha512-xe0HNBVwCph7rak+ZHcFD6A+q50SMsFwcmfdjs9Kz4qDh5hWhaPhFjRs/SODEhroBI5Ruyvyz9LfwUJ624O40g==}
    engines: {node: ^16.0.0 || >=18.0.0}
    dependencies:
      '@typescript-eslint/types': 6.8.0
      '@typescript-eslint/visitor-keys': 6.8.0
    dev: true

  /@typescript-eslint/scope-manager/8.29.1:
    resolution: {integrity: sha512-2nggXGX5F3YrsGN08pw4XpMLO1Rgtnn4AzTegC2MDesv6q3QaTU5yU7IbS1tf1IwCR0Hv/1EFygLn9ms6LIpDA==}
    engines: {node: ^18.18.0 || ^20.9.0 || >=21.1.0}
    dependencies:
      '@typescript-eslint/types': 8.29.1
      '@typescript-eslint/visitor-keys': 8.29.1
    dev: true

  /@typescript-eslint/type-utils/6.8.0_rpfclszkijpquoieshhobbfaz4:
    resolution: {integrity: sha512-RYOJdlkTJIXW7GSldUIHqc/Hkto8E+fZN96dMIFhuTJcQwdRoGN2rEWA8U6oXbLo0qufH7NPElUb+MceHtz54g==}
    engines: {node: ^16.0.0 || >=18.0.0}
    peerDependencies:
      eslint: ^7.0.0 || ^8.0.0
      typescript: '*'
    peerDependenciesMeta:
      typescript:
        optional: true
    dependencies:
      '@typescript-eslint/typescript-estree': 6.8.0_typescript@5.8.2
      '@typescript-eslint/utils': 6.8.0_rpfclszkijpquoieshhobbfaz4
      debug: 4.4.0
      eslint: 8.50.0
      ts-api-utils: 1.0.3_typescript@5.8.2
      typescript: 5.8.2
    transitivePeerDependencies:
      - supports-color
    dev: true

  /@typescript-eslint/type-utils/8.29.1_rpfclszkijpquoieshhobbfaz4:
    resolution: {integrity: sha512-DkDUSDwZVCYN71xA4wzySqqcZsHKic53A4BLqmrWFFpOpNSoxX233lwGu/2135ymTCR04PoKiEEEvN1gFYg4Tw==}
    engines: {node: ^18.18.0 || ^20.9.0 || >=21.1.0}
    peerDependencies:
      eslint: ^8.57.0 || ^9.0.0
      typescript: '>=4.8.4 <5.9.0'
    dependencies:
      '@typescript-eslint/typescript-estree': 8.29.1_typescript@5.8.2
      '@typescript-eslint/utils': 8.29.1_rpfclszkijpquoieshhobbfaz4
      debug: 4.4.0
      eslint: 8.50.0
      ts-api-utils: 2.1.0_typescript@5.8.2
      typescript: 5.8.2
    transitivePeerDependencies:
      - supports-color
    dev: true

  /@typescript-eslint/types/6.8.0:
    resolution: {integrity: sha512-p5qOxSum7W3k+llc7owEStXlGmSl8FcGvhYt8Vjy7FqEnmkCVlM3P57XQEGj58oqaBWDQXbJDZxwUWMS/EAPNQ==}
    engines: {node: ^16.0.0 || >=18.0.0}
    dev: true

  /@typescript-eslint/types/8.29.1:
    resolution: {integrity: sha512-VT7T1PuJF1hpYC3AGm2rCgJBjHL3nc+A/bhOp9sGMKfi5v0WufsX/sHCFBfNTx2F+zA6qBc/PD0/kLRLjdt8mQ==}
    engines: {node: ^18.18.0 || ^20.9.0 || >=21.1.0}
    dev: true

  /@typescript-eslint/typescript-estree/6.8.0_typescript@5.8.2:
    resolution: {integrity: sha512-ISgV0lQ8XgW+mvv5My/+iTUdRmGspducmQcDw5JxznasXNnZn3SKNrTRuMsEXv+V/O+Lw9AGcQCfVaOPCAk/Zg==}
    engines: {node: ^16.0.0 || >=18.0.0}
    peerDependencies:
      typescript: '*'
    peerDependenciesMeta:
      typescript:
        optional: true
    dependencies:
      '@typescript-eslint/types': 6.8.0
      '@typescript-eslint/visitor-keys': 6.8.0
      debug: 4.4.0
      globby: 11.1.0
      is-glob: 4.0.3
      semver: 7.7.1
      ts-api-utils: 1.0.3_typescript@5.8.2
      typescript: 5.8.2
    transitivePeerDependencies:
      - supports-color
    dev: true

  /@typescript-eslint/typescript-estree/8.29.1_typescript@5.8.2:
    resolution: {integrity: sha512-l1enRoSaUkQxOQnbi0KPUtqeZkSiFlqrx9/3ns2rEDhGKfTa+88RmXqedC1zmVTOWrLc2e6DEJrTA51C9iLH5g==}
    engines: {node: ^18.18.0 || ^20.9.0 || >=21.1.0}
    peerDependencies:
      typescript: '>=4.8.4 <5.9.0'
    dependencies:
      '@typescript-eslint/types': 8.29.1
      '@typescript-eslint/visitor-keys': 8.29.1
      debug: 4.4.0
      fast-glob: 3.3.3
      is-glob: 4.0.3
      minimatch: 9.0.5
      semver: 7.7.1
      ts-api-utils: 2.1.0_typescript@5.8.2
      typescript: 5.8.2
    transitivePeerDependencies:
      - supports-color
    dev: true

  /@typescript-eslint/utils/6.8.0_rpfclszkijpquoieshhobbfaz4:
    resolution: {integrity: sha512-dKs1itdE2qFG4jr0dlYLQVppqTE+Itt7GmIf/vX6CSvsW+3ov8PbWauVKyyfNngokhIO9sKZeRGCUo1+N7U98Q==}
    engines: {node: ^16.0.0 || >=18.0.0}
    peerDependencies:
      eslint: ^7.0.0 || ^8.0.0
    dependencies:
      '@eslint-community/eslint-utils': 4.4.0_eslint@8.50.0
      '@types/json-schema': 7.0.15
      '@types/semver': 7.5.3
      '@typescript-eslint/scope-manager': 6.8.0
      '@typescript-eslint/types': 6.8.0
      '@typescript-eslint/typescript-estree': 6.8.0_typescript@5.8.2
      eslint: 8.50.0
      semver: 7.7.1
    transitivePeerDependencies:
      - supports-color
      - typescript
    dev: true

  /@typescript-eslint/utils/8.29.1_rpfclszkijpquoieshhobbfaz4:
    resolution: {integrity: sha512-QAkFEbytSaB8wnmB+DflhUPz6CLbFWE2SnSCrRMEa+KnXIzDYbpsn++1HGvnfAsUY44doDXmvRkO5shlM/3UfA==}
    engines: {node: ^18.18.0 || ^20.9.0 || >=21.1.0}
    peerDependencies:
      eslint: ^8.57.0 || ^9.0.0
      typescript: '>=4.8.4 <5.9.0'
    dependencies:
      '@eslint-community/eslint-utils': 4.4.0_eslint@8.50.0
      '@typescript-eslint/scope-manager': 8.29.1
      '@typescript-eslint/types': 8.29.1
      '@typescript-eslint/typescript-estree': 8.29.1_typescript@5.8.2
      eslint: 8.50.0
      typescript: 5.8.2
    transitivePeerDependencies:
      - supports-color
    dev: true

  /@typescript-eslint/visitor-keys/6.8.0:
    resolution: {integrity: sha512-oqAnbA7c+pgOhW2OhGvxm0t1BULX5peQI/rLsNDpGM78EebV3C9IGbX5HNZabuZ6UQrYveCLjKo8Iy/lLlBkkg==}
    engines: {node: ^16.0.0 || >=18.0.0}
    dependencies:
      '@typescript-eslint/types': 6.8.0
      eslint-visitor-keys: 3.4.3
    dev: true

  /@typescript-eslint/visitor-keys/8.29.1:
    resolution: {integrity: sha512-RGLh5CRaUEf02viP5c1Vh1cMGffQscyHe7HPAzGpfmfflFg1wUz2rYxd+OZqwpeypYvZ8UxSxuIpF++fmOzEcg==}
    engines: {node: ^18.18.0 || ^20.9.0 || >=21.1.0}
    dependencies:
      '@typescript-eslint/types': 8.29.1
      eslint-visitor-keys: 4.2.0
    dev: true

  /@typespec/asset-emitter/0.72.1_@typespec+compiler@1.2.1:
    resolution: {integrity: sha512-lk41TinsVknczgl64OrEVQ+S6K5WiLAzDgIclaOVKu0ld1vNADz9grqwOtnTiYCz0pWRyZE+xhrq/9XkszU3lg==}
    engines: {node: '>=20.0.0'}
    peerDependencies:
      '@typespec/compiler': ^1.2.1
    dependencies:
      '@typespec/compiler': 1.2.1_@types+node@18.18.0
    dev: false

  /@typespec/compiler/1.2.1_@types+node@18.18.0:
    resolution: {integrity: sha512-lUdHCRBPtianNN6QKt0G9qyyuSu7azbqKcYNimNLYQwrEIDcgSfQAUnoja9s+gtzCQQRzfbUZ8WLBC2b9cC81Q==}
    engines: {node: '>=20.0.0'}
    hasBin: true
    dependencies:
      '@babel/code-frame': 7.27.1
      '@inquirer/prompts': 7.4.0_@types+node@18.18.0
      ajv: 8.17.1
      change-case: 5.4.4
      env-paths: 3.0.0
      globby: 14.1.0
      is-unicode-supported: 2.1.0
      mustache: 4.2.0
      picocolors: 1.1.1
      prettier: 3.5.3
      semver: 7.7.1
      tar: 7.4.3
      temporal-polyfill: 0.3.0
      vscode-languageserver: 9.0.1
      vscode-languageserver-textdocument: 1.0.12
      yaml: 2.8.0
      yargs: 18.0.0
    transitivePeerDependencies:
      - '@types/node'

  /@typespec/events/0.72.1_@typespec+compiler@1.2.1:
    resolution: {integrity: sha512-vUtA/mQD9csOCRLy9/EPS3oaUEmOiBXNhDkxtb7RYaZLA5975cprP+6o4ntSk6yCYQEo0/YtDcCbS4th2VGIqQ==}
    engines: {node: '>=20.0.0'}
    peerDependencies:
      '@typespec/compiler': ^1.2.1
    dependencies:
      '@typespec/compiler': 1.2.1_@types+node@18.18.0

  /@typespec/http-specs/0.1.0-alpha.25-dev.0_3ycfvgq66xf23cyaxrndqrvxjy:
    resolution: {integrity: sha512-8i2PyxmDTdX/d9n+numd7S7W+psJz60Eff7vBrA3wa7pxw+Gfq07OHcGmhWMiYHhnZ6uUS6MRt4xQ9r5KH9u6A==}
    engines: {node: '>=16.0.0'}
    peerDependencies:
      '@typespec/compiler': ^1.2.0
      '@typespec/http': ^1.2.0
      '@typespec/rest': ^0.72.0 || >=0.73.0-dev <0.73.0
      '@typespec/versioning': ^0.72.0 || >=0.73.0-dev <0.73.0
      '@typespec/xml': ^0.72.0 || >=0.73.0-dev <0.73.0
    dependencies:
      '@typespec/compiler': 1.2.1_@types+node@18.18.0
      '@typespec/http': 1.2.1_himjuuw7iiyieosksmbpsccuwm
      '@typespec/rest': 0.72.1_xnwldowg5q2d4dfu6jmcmttlgu
      '@typespec/spec-api': 0.1.0-alpha.8-dev.0
      '@typespec/spector': 0.1.0-alpha.16-dev.2_wpxuyqhhdtidiffy7l7f4mcptq
      '@typespec/versioning': 0.72.1_@typespec+compiler@1.2.1
      '@typespec/xml': 0.72.1_@typespec+compiler@1.2.1
      deep-equal: 2.2.2
    transitivePeerDependencies:
      - '@types/node'
      - '@typespec/streams'
      - supports-color
    dev: true

  /@typespec/http/1.2.1_himjuuw7iiyieosksmbpsccuwm:
    resolution: {integrity: sha512-HEPHgVFO2oQL6uZCtpqnRYVZizfSu9BO6vAgdRl1FYJWD2G0f/A4/hK6LEgpyZP44k39M1xMSqVrll2KZ5zpnw==}
    engines: {node: '>=20.0.0'}
    peerDependencies:
      '@typespec/compiler': ^1.2.1
      '@typespec/streams': ^0.72.1
    peerDependenciesMeta:
      '@typespec/streams':
        optional: true
    dependencies:
      '@typespec/compiler': 1.2.1_@types+node@18.18.0
      '@typespec/streams': 0.72.1_@typespec+compiler@1.2.1

  /@typespec/json-schema/1.2.1_@typespec+compiler@1.2.1:
    resolution: {integrity: sha512-hZvJ3nilM8uld0GJKPZUAHShjcJLfi/c+PWM9Y+7QRTgyJeFfaEA0h56N8KO7I9GTenfWSeOJGZ5Dw66V+HWfg==}
    engines: {node: '>=20.0.0'}
    peerDependencies:
      '@typespec/compiler': ^1.2.1
    dependencies:
      '@typespec/asset-emitter': 0.72.1_@typespec+compiler@1.2.1
      '@typespec/compiler': 1.2.1_@types+node@18.18.0
      yaml: 2.8.0
    dev: false

  /@typespec/openapi/1.2.1_xnwldowg5q2d4dfu6jmcmttlgu:
    resolution: {integrity: sha512-PSoM6c5M7epiFdFDPL4zIJKRPUgJepMtOtO1vVOSIFuz26DcFQpc8xzBy7LBsRneSfp8b6XbsiaNXNcBP/9A1w==}
    engines: {node: '>=20.0.0'}
    peerDependencies:
      '@typespec/compiler': ^1.2.1
      '@typespec/http': ^1.2.1
    dependencies:
      '@typespec/compiler': 1.2.1_@types+node@18.18.0
      '@typespec/http': 1.2.1_himjuuw7iiyieosksmbpsccuwm

  /@typespec/openapi3/1.2.1_kbgpuzadbqmspgvuby36aqc2ue:
    resolution: {integrity: sha512-PG4+yDTm1YI1rrxFAS3B8WZc6S66pl2WPK+9pP/5b0He9NkFmA53BIodgXpV2QuhvChCbEjr/CDa94ufv8+cKw==}
    engines: {node: '>=20.0.0'}
    hasBin: true
    peerDependencies:
      '@typespec/compiler': ^1.2.1
      '@typespec/http': ^1.2.1
      '@typespec/json-schema': ^1.2.1
      '@typespec/openapi': ^1.2.1
      '@typespec/versioning': ^0.72.1
      '@typespec/xml': '*'
    peerDependenciesMeta:
      '@typespec/json-schema':
        optional: true
      '@typespec/versioning':
        optional: true
      '@typespec/xml':
        optional: true
    dependencies:
      '@apidevtools/swagger-parser': 12.0.0_openapi-types@12.1.3
      '@typespec/asset-emitter': 0.72.1_@typespec+compiler@1.2.1
      '@typespec/compiler': 1.2.1_@types+node@18.18.0
      '@typespec/http': 1.2.1_himjuuw7iiyieosksmbpsccuwm
      '@typespec/json-schema': 1.2.1_@typespec+compiler@1.2.1
      '@typespec/openapi': 1.2.1_xnwldowg5q2d4dfu6jmcmttlgu
      '@typespec/versioning': 0.72.1_@typespec+compiler@1.2.1
      '@typespec/xml': 0.72.1_@typespec+compiler@1.2.1
      openapi-types: 12.1.3
      yaml: 2.8.0
    dev: false

  /@typespec/rest/0.71.0_xnwldowg5q2d4dfu6jmcmttlgu:
    resolution: {integrity: sha512-5qX+nWO5Jx4P1iTTT2REgdCtHsTMjlv/gL90u8cO1ih3yHDtf18a41UL6jSYaVUIvIj6rlmrgopActf0FhhUcw==}
    engines: {node: '>=20.0.0'}
    peerDependencies:
      '@typespec/compiler': ^1.1.0
      '@typespec/http': ^1.1.0
    dependencies:
      '@typespec/compiler': 1.2.1_@types+node@18.18.0
      '@typespec/http': 1.2.1_himjuuw7iiyieosksmbpsccuwm
    dev: true

  /@typespec/rest/0.72.1_xnwldowg5q2d4dfu6jmcmttlgu:
    resolution: {integrity: sha512-w0C91JhrVos8mAdd3OVwrcS6aSjuKlw7LtoazHenAmou/zSACKZbH4g6ko1BY8fv5lgl+q7VZ3/52uEWHOTxpw==}
    engines: {node: '>=20.0.0'}
    peerDependencies:
      '@typespec/compiler': ^1.2.1
      '@typespec/http': ^1.2.1
    dependencies:
      '@typespec/compiler': 1.2.1_@types+node@18.18.0
      '@typespec/http': 1.2.1_himjuuw7iiyieosksmbpsccuwm

  /@typespec/spec-api/0.1.0-alpha.8-dev.0:
    resolution: {integrity: sha512-F9PyUc7lOEudE8UlnnRkfcAKCDBGSggwR5PKp4rIHjfMkhAypeaLYLxVnmkylTnPwLVSmDzqheuOLj26ZHqSVA==}
    engines: {node: '>=20.0.0'}
    dependencies:
      deep-equal: 2.2.2
      express: 5.1.0
      xml2js: 0.6.2
    transitivePeerDependencies:
      - supports-color
    dev: true

  /@typespec/spec-coverage-sdk/0.1.0-alpha.5-dev.0:
    resolution: {integrity: sha512-I0p1ogrB3hW16K9IJyxFUz6AvuQ8NDsiLrav5ujGGJbW3gXdp+N6MzxXp5NNs4jfHoryX4kkA7xlTiPqKz3Pcw==}
    engines: {node: '>=16.0.0'}
    dependencies:
      '@azure/identity': 4.7.0
      '@azure/storage-blob': 12.26.0
      '@types/node': 22.13.10
    transitivePeerDependencies:
      - supports-color
    dev: true

  /@typespec/spector/0.1.0-alpha.16-dev.2_wpxuyqhhdtidiffy7l7f4mcptq:
    resolution: {integrity: sha512-sBu2lnCWWfPtNYJM6ioUnkAqF0I98ktbY4HXSFe+bx8BP14k7bzr1n52K/v7P+jQC8ZGM7ZaZJOXEJvnhzaVkQ==}
    engines: {node: '>=16.0.0'}
    hasBin: true
    dependencies:
      '@azure/identity': 4.10.2
      '@types/js-yaml': 4.0.9
      '@typespec/compiler': 1.2.1_@types+node@18.18.0
      '@typespec/http': 1.2.1_himjuuw7iiyieosksmbpsccuwm
      '@typespec/rest': 0.71.0_xnwldowg5q2d4dfu6jmcmttlgu
      '@typespec/spec-api': 0.1.0-alpha.8-dev.0
      '@typespec/spec-coverage-sdk': 0.1.0-alpha.5-dev.0
      '@typespec/versioning': 0.71.0_@typespec+compiler@1.2.1
      ajv: 8.17.1
      body-parser: 2.2.0
      deep-equal: 2.2.2
      express: 5.1.0
      globby: 14.1.0
      js-yaml: 4.1.0
      micromatch: 4.0.8
      morgan: 1.10.0
      multer: 2.0.1
      picocolors: 1.1.1
      source-map-support: 0.5.21
      xml2js: 0.6.2
      yargs: 18.0.0
    transitivePeerDependencies:
      - '@types/node'
      - '@typespec/streams'
      - supports-color
    dev: true

  /@typespec/sse/0.72.1_pqlqwk3m6u7xr3nkvgb5gd52ny:
    resolution: {integrity: sha512-J5Qitfi7uGhgkWO9aPKqHsEojt3aZHv2QbWrFvO1AkWPXHPML+1l66dmHg3XIQTmGAiUnCAj/JzS4W0E0yp9Dg==}
    engines: {node: '>=20.0.0'}
    peerDependencies:
      '@typespec/compiler': ^1.2.1
      '@typespec/events': ^0.72.1
      '@typespec/http': ^1.2.1
      '@typespec/streams': ^0.72.1
    dependencies:
      '@typespec/compiler': 1.2.1_@types+node@18.18.0
      '@typespec/events': 0.72.1_@typespec+compiler@1.2.1
      '@typespec/http': 1.2.1_himjuuw7iiyieosksmbpsccuwm
      '@typespec/streams': 0.72.1_@typespec+compiler@1.2.1

  /@typespec/streams/0.72.1_@typespec+compiler@1.2.1:
    resolution: {integrity: sha512-TJdFxpW9lgazOluDdT9N8Ojnb7T/hXMZOL094D2idBf33aeqJvSHZtWgY4po8hTsQLk8Y4m4WJJ70nT9DUEOdg==}
    engines: {node: '>=20.0.0'}
    peerDependencies:
      '@typespec/compiler': ^1.2.1
    dependencies:
      '@typespec/compiler': 1.2.1_@types+node@18.18.0

  /@typespec/ts-http-runtime/0.1.0:
    resolution: {integrity: sha512-0NspintCRrSIIZBUtVfWjJ5TpOjpP0mNsJXZOqzuxdY/q2yCr0amyUCEw+WLhRykP39XMNMG0f1F9LbC2+c+Rw==}
    engines: {node: '>=18.0.0'}
    dependencies:
      http-proxy-agent: 7.0.2
      https-proxy-agent: 7.0.4
      tslib: 2.6.2
    transitivePeerDependencies:
      - supports-color
    dev: true

<<<<<<< HEAD
  /@typespec/tspd/0.70.0_fdq2o2ihilbuf6apz2rnzqg2vm:
    resolution: {integrity: sha512-kZXgoCljTK0gLmoKIeVgdrLdZ6DEN5RPMKsezOW/K1CTU/q7LvVvvQduhzv1tEnY1axkGCVolN41wRfgrrbvjw==}
    engines: {node: '>=20.0.0'}
    hasBin: true
    dependencies:
      '@alloy-js/core': 0.15.0
      '@alloy-js/typescript': 0.15.0
      '@typespec/compiler': 1.1.0_@types+node@18.18.0
      picocolors: 1.1.1
      prettier: 3.5.3
      typedoc: 0.28.7_typescript@5.8.2
      typedoc-plugin-markdown: 4.7.0_typedoc@0.28.7
      yaml: 2.7.0
      yargs: 17.7.2
    transitivePeerDependencies:
      - '@types/node'
      - typescript
    dev: true

  /@typespec/versioning/0.71.0_@typespec+compiler@1.1.0:
=======
  /@typespec/versioning/0.71.0_@typespec+compiler@1.2.1:
>>>>>>> 639fb50c
    resolution: {integrity: sha512-8qknFLOpZTVzQ+SveXg9G7WJV8P80yxLlj0nOc3ZLBKiPgM6FF7vGWHRNtnh7s3gSXvWyxopaJ9fZSLZSJmbww==}
    engines: {node: '>=20.0.0'}
    peerDependencies:
      '@typespec/compiler': ^1.1.0
    dependencies:
      '@typespec/compiler': 1.2.1_@types+node@18.18.0
    dev: true

  /@typespec/versioning/0.72.1_@typespec+compiler@1.2.1:
    resolution: {integrity: sha512-v1tBN2TcJilYpmb67v96YIVCGy8Su/c9hmuU6WABudWnYr26O4O+6gK2zx69RFxXORw+iw/LiDCU3XtFHbb7IQ==}
    engines: {node: '>=20.0.0'}
    peerDependencies:
      '@typespec/compiler': ^1.2.1
    dependencies:
      '@typespec/compiler': 1.2.1_@types+node@18.18.0

  /@typespec/xml/0.72.1_@typespec+compiler@1.2.1:
    resolution: {integrity: sha512-CmHXpwOojFT7cRI6ooB682OBIUVP9jMMx5bSoF9nrXg047Quaj7J0qPIwrG7d3O5lkogwPxqtPJPYaVq0+9gfg==}
    engines: {node: '>=20.0.0'}
    peerDependencies:
      '@typespec/compiler': ^1.2.1
    dependencies:
      '@typespec/compiler': 1.2.1_@types+node@18.18.0

  /@ungap/promise-all-settled/1.1.2:
    resolution: {integrity: sha512-sL/cEvJWAnClXw0wHk85/2L0G6Sj8UB0Ctc1TEMbKSsmpRosqhwj9gWgFRZSrBr2f9tiXISwNhCPmlfqUqyb9Q==}
    dev: true

  /@vitest/coverage-istanbul/1.6.0_vitest@1.6.0:
    resolution: {integrity: sha512-h/BwpXehkkS0qsNCS00QxiupAqVkNi0WT19BR0dQvlge5oHghoSVLx63fABYFoKxVb7Ue7+k6V2KokmQ1zdMpg==}
    peerDependencies:
      vitest: 1.6.0
    dependencies:
      debug: 4.3.4
      istanbul-lib-coverage: 3.2.2
      istanbul-lib-instrument: 6.0.2
      istanbul-lib-report: 3.0.1
      istanbul-lib-source-maps: 5.0.4
      istanbul-reports: 3.1.7
      magicast: 0.3.4
      picocolors: 1.0.1
      test-exclude: 6.0.0
      vitest: 1.6.0_@types+node@18.18.0
    transitivePeerDependencies:
      - supports-color
    dev: true

  /@vitest/coverage-v8/1.6.0_vitest@1.6.0:
    resolution: {integrity: sha512-KvapcbMY/8GYIG0rlwwOKCVNRc0OL20rrhFkg/CHNzncV03TE2XWvO5w9uZYoxNiMEBacAJt3unSOiZ7svePew==}
    peerDependencies:
      vitest: 1.6.0
    dependencies:
      '@ampproject/remapping': 2.3.0
      '@bcoe/v8-coverage': 0.2.3
      debug: 4.3.4
      istanbul-lib-coverage: 3.2.2
      istanbul-lib-report: 3.0.1
      istanbul-lib-source-maps: 5.0.4
      istanbul-reports: 3.1.7
      magic-string: 0.30.10
      magicast: 0.3.4
      picocolors: 1.0.1
      std-env: 3.7.0
      strip-literal: 2.1.0
      test-exclude: 6.0.0
      vitest: 1.6.0_@types+node@18.18.0
    transitivePeerDependencies:
      - supports-color
    dev: true

  /@vitest/expect/1.6.0:
    resolution: {integrity: sha512-ixEvFVQjycy/oNgHjqsL6AZCDduC+tflRluaHIzKIsdbzkLn2U/iBnVeJwB6HsIjQBdfMR8Z0tRxKUsvFJEeWQ==}
    dependencies:
      '@vitest/spy': 1.6.0
      '@vitest/utils': 1.6.0
      chai: 4.4.1
    dev: true

  /@vitest/runner/1.6.0:
    resolution: {integrity: sha512-P4xgwPjwesuBiHisAVz/LSSZtDjOTPYZVmNAnpHHSR6ONrf8eCJOFRvUwdHn30F5M1fxhqtl7QZQUk2dprIXAg==}
    dependencies:
      '@vitest/utils': 1.6.0
      p-limit: 5.0.0
      pathe: 1.1.2
    dev: true

  /@vitest/snapshot/1.6.0:
    resolution: {integrity: sha512-+Hx43f8Chus+DCmygqqfetcAZrDJwvTj0ymqjQq4CvmpKFSTVteEOBzCusu1x2tt4OJcvBflyHUE0DZSLgEMtQ==}
    dependencies:
      magic-string: 0.30.10
      pathe: 1.1.2
      pretty-format: 29.7.0
    dev: true

  /@vitest/spy/1.6.0:
    resolution: {integrity: sha512-leUTap6B/cqi/bQkXUu6bQV5TZPx7pmMBKBQiI0rJA8c3pB56ZsaTbREnF7CJfmvAS4V2cXIBAh/3rVwrrCYgw==}
    dependencies:
      tinyspy: 2.2.1
    dev: true

  /@vitest/utils/1.6.0:
    resolution: {integrity: sha512-21cPiuGMoMZwiOHa2i4LXkMkMkCGzA+MVFV70jRwHo95dL4x/ts5GZhML1QWuy7yfp3WzK3lRvZi3JnXTYqrBw==}
    dependencies:
      diff-sequences: 29.6.3
      estree-walker: 3.0.3
      loupe: 2.3.7
      pretty-format: 29.7.0
    dev: true

  /@vue/reactivity/3.5.17:
    resolution: {integrity: sha512-l/rmw2STIscWi7SNJp708FK4Kofs97zc/5aEPQh4bOsReD/8ICuBcEmS7KGwDj5ODQLYWVN2lNibKJL1z5b+Lw==}
    dependencies:
      '@vue/shared': 3.5.17
    dev: true

  /@vue/shared/3.5.17:
    resolution: {integrity: sha512-CabR+UN630VnsJO/jHWYBC1YVXyMq94KKp6iF5MQgZJs5I8cmjw6oVMO1oDbtBkENSHSSn/UadWlW/OAgdmKrg==}
    dev: true

  /@webassemblyjs/ast/1.11.6:
    resolution: {integrity: sha512-IN1xI7PwOvLPgjcf180gC1bqn3q/QaOCwYUahIOhbYUu8KA/3tw2RT/T0Gidi1l7Hhj5D/INhJxiICObqpMu4Q==}
    dependencies:
      '@webassemblyjs/helper-numbers': 1.11.6
      '@webassemblyjs/helper-wasm-bytecode': 1.11.6
    dev: true

  /@webassemblyjs/floating-point-hex-parser/1.11.6:
    resolution: {integrity: sha512-ejAj9hfRJ2XMsNHk/v6Fu2dGS+i4UaXBXGemOfQ/JfQ6mdQg/WXtwleQRLLS4OvfDhv8rYnVwH27YJLMyYsxhw==}
    dev: true

  /@webassemblyjs/helper-api-error/1.11.6:
    resolution: {integrity: sha512-o0YkoP4pVu4rN8aTJgAyj9hC2Sv5UlkzCHhxqWj8butaLvnpdc2jOwh4ewE6CX0txSfLn/UYaV/pheS2Txg//Q==}
    dev: true

  /@webassemblyjs/helper-buffer/1.11.6:
    resolution: {integrity: sha512-z3nFzdcp1mb8nEOFFk8DrYLpHvhKC3grJD2ardfKOzmbmJvEf/tPIqCY+sNcwZIY8ZD7IkB2l7/pqhUhqm7hLA==}
    dev: true

  /@webassemblyjs/helper-numbers/1.11.6:
    resolution: {integrity: sha512-vUIhZ8LZoIWHBohiEObxVm6hwP034jwmc9kuq5GdHZH0wiLVLIPcMCdpJzG4C11cHoQ25TFIQj9kaVADVX7N3g==}
    dependencies:
      '@webassemblyjs/floating-point-hex-parser': 1.11.6
      '@webassemblyjs/helper-api-error': 1.11.6
      '@xtuc/long': 4.2.2
    dev: true

  /@webassemblyjs/helper-wasm-bytecode/1.11.6:
    resolution: {integrity: sha512-sFFHKwcmBprO9e7Icf0+gddyWYDViL8bpPjJJl0WHxCdETktXdmtWLGVzoHbqUcY4Be1LkNfwTmXOJUFZYSJdA==}
    dev: true

  /@webassemblyjs/helper-wasm-section/1.11.6:
    resolution: {integrity: sha512-LPpZbSOwTpEC2cgn4hTydySy1Ke+XEu+ETXuoyvuyezHO3Kjdu90KK95Sh9xTbmjrCsUwvWwCOQQNta37VrS9g==}
    dependencies:
      '@webassemblyjs/ast': 1.11.6
      '@webassemblyjs/helper-buffer': 1.11.6
      '@webassemblyjs/helper-wasm-bytecode': 1.11.6
      '@webassemblyjs/wasm-gen': 1.11.6
    dev: true

  /@webassemblyjs/ieee754/1.11.6:
    resolution: {integrity: sha512-LM4p2csPNvbij6U1f19v6WR56QZ8JcHg3QIJTlSwzFcmx6WSORicYj6I63f9yU1kEUtrpG+kjkiIAkevHpDXrg==}
    dependencies:
      '@xtuc/ieee754': 1.2.0
    dev: true

  /@webassemblyjs/leb128/1.11.6:
    resolution: {integrity: sha512-m7a0FhE67DQXgouf1tbN5XQcdWoNgaAuoULHIfGFIEVKA6tu/edls6XnIlkmS6FrXAquJRPni3ZZKjw6FSPjPQ==}
    dependencies:
      '@xtuc/long': 4.2.2
    dev: true

  /@webassemblyjs/utf8/1.11.6:
    resolution: {integrity: sha512-vtXf2wTQ3+up9Zsg8sa2yWiQpzSsMyXj0qViVP6xKGCUT8p8YJ6HqI7l5eCnWx1T/FYdsv07HQs2wTFbbof/RA==}
    dev: true

  /@webassemblyjs/wasm-edit/1.11.6:
    resolution: {integrity: sha512-Ybn2I6fnfIGuCR+Faaz7YcvtBKxvoLV3Lebn1tM4o/IAJzmi9AWYIPWpyBfU8cC+JxAO57bk4+zdsTjJR+VTOw==}
    dependencies:
      '@webassemblyjs/ast': 1.11.6
      '@webassemblyjs/helper-buffer': 1.11.6
      '@webassemblyjs/helper-wasm-bytecode': 1.11.6
      '@webassemblyjs/helper-wasm-section': 1.11.6
      '@webassemblyjs/wasm-gen': 1.11.6
      '@webassemblyjs/wasm-opt': 1.11.6
      '@webassemblyjs/wasm-parser': 1.11.6
      '@webassemblyjs/wast-printer': 1.11.6
    dev: true

  /@webassemblyjs/wasm-gen/1.11.6:
    resolution: {integrity: sha512-3XOqkZP/y6B4F0PBAXvI1/bky7GryoogUtfwExeP/v7Nzwo1QLcq5oQmpKlftZLbT+ERUOAZVQjuNVak6UXjPA==}
    dependencies:
      '@webassemblyjs/ast': 1.11.6
      '@webassemblyjs/helper-wasm-bytecode': 1.11.6
      '@webassemblyjs/ieee754': 1.11.6
      '@webassemblyjs/leb128': 1.11.6
      '@webassemblyjs/utf8': 1.11.6
    dev: true

  /@webassemblyjs/wasm-opt/1.11.6:
    resolution: {integrity: sha512-cOrKuLRE7PCe6AsOVl7WasYf3wbSo4CeOk6PkrjS7g57MFfVUF9u6ysQBBODX0LdgSvQqRiGz3CXvIDKcPNy4g==}
    dependencies:
      '@webassemblyjs/ast': 1.11.6
      '@webassemblyjs/helper-buffer': 1.11.6
      '@webassemblyjs/wasm-gen': 1.11.6
      '@webassemblyjs/wasm-parser': 1.11.6
    dev: true

  /@webassemblyjs/wasm-parser/1.11.6:
    resolution: {integrity: sha512-6ZwPeGzMJM3Dqp3hCsLgESxBGtT/OeCvCZ4TA1JUPYgmhAx38tTPR9JaKy0S5H3evQpO/h2uWs2j6Yc/fjkpTQ==}
    dependencies:
      '@webassemblyjs/ast': 1.11.6
      '@webassemblyjs/helper-api-error': 1.11.6
      '@webassemblyjs/helper-wasm-bytecode': 1.11.6
      '@webassemblyjs/ieee754': 1.11.6
      '@webassemblyjs/leb128': 1.11.6
      '@webassemblyjs/utf8': 1.11.6
    dev: true

  /@webassemblyjs/wast-printer/1.11.6:
    resolution: {integrity: sha512-JM7AhRcE+yW2GWYaKeHL5vt4xqee5N2WcezptmgyhNS+ScggqcT1OtXykhAb13Sn5Yas0j2uv9tHgrjwvzAP4A==}
    dependencies:
      '@webassemblyjs/ast': 1.11.6
      '@xtuc/long': 4.2.2
    dev: true

  /@webpack-cli/configtest/1.2.0_w3wu7rcwmvifygnqiqkxwjppse:
    resolution: {integrity: sha512-4FB8Tj6xyVkyqjj1OaTqCjXYULB9FMkqQ8yGrZjRDrYh0nOE+7Lhs45WioWQQMV+ceFlE368Ukhe6xdvJM9Egg==}
    peerDependencies:
      webpack: 4.x.x || 5.x.x
      webpack-cli: 4.x.x
    dependencies:
      webpack: 5.88.2_webpack-cli@4.10.0
      webpack-cli: 4.10.0_webpack@5.88.2
    dev: true

  /@webpack-cli/info/1.5.0_webpack-cli@4.10.0:
    resolution: {integrity: sha512-e8tSXZpw2hPl2uMJY6fsMswaok5FdlGNRTktvFk2sD8RjH0hE2+XistawJx1vmKteh4NmGmNUrp+Tb2w+udPcQ==}
    peerDependencies:
      webpack-cli: 4.x.x
    dependencies:
      envinfo: 7.10.0
      webpack-cli: 4.10.0_webpack@5.88.2
    dev: true

  /@webpack-cli/serve/1.7.0_webpack-cli@4.10.0:
    resolution: {integrity: sha512-oxnCNGj88fL+xzV+dacXs44HcDwf1ovs3AuEzvP7mqXw7fQntqIhQ1BRmynh4qEKQSSSRSWVyXRjmTbZIX9V2Q==}
    peerDependencies:
      webpack-cli: 4.x.x
      webpack-dev-server: '*'
    peerDependenciesMeta:
      webpack-dev-server:
        optional: true
    dependencies:
      webpack-cli: 4.10.0_webpack@5.88.2
    dev: true

  /@xtuc/ieee754/1.2.0:
    resolution: {integrity: sha512-DX8nKgqcGwsc0eJSqYt5lwP4DH5FlHnmuWWBRy7X0NcaGR0ZtuyeESgMwTYVEtxmsNGY+qit4QYT/MIYTOTPeA==}
    dev: true

  /@xtuc/long/4.2.2:
    resolution: {integrity: sha512-NuHqBY1PB/D8xU6s/thBgOAiAP7HOYDQ32+BFZILJ8ivkUkAHQnWfn6WhL79Owj1qmUnoN/YPhktdIoucipkAQ==}
    dev: true

  /abab/2.0.6:
    resolution: {integrity: sha512-j2afSsaIENvHZN2B8GOpF566vZ5WVk5opAiMTvWgaQT8DkbOqsTfvNAvHoRGU2zzP8cPoqys+xHTRDWW8L+/BA==}
    dev: true

  /accepts/1.3.8:
    resolution: {integrity: sha512-PYAthTa2m2VKxuvSD3DPC/Gy+U+sOA1LAuT8mkmRuvw+NACSaeXEQ+NHcVF7rONl6qcaxV3Uuemwawk+7+SJLw==}
    engines: {node: '>= 0.6'}
    dependencies:
      mime-types: 2.1.35
      negotiator: 0.6.3
    dev: true

  /accepts/2.0.0:
    resolution: {integrity: sha512-5cvg6CtKwfgdmVqY1WIiXKc3Q1bkRqGLi+2W/6ao+6Y7gu/RCwRuAhGEzh5B4KlszSuTLgZYuqFqo5bImjNKng==}
    engines: {node: '>= 0.6'}
    dependencies:
      mime-types: 3.0.1
      negotiator: 1.0.0
    dev: true

  /acorn-import-assertions/1.9.0_acorn@8.10.0:
    resolution: {integrity: sha512-cmMwop9x+8KFhxvKrKfPYmN6/pKTYYHBqLa0DfvVZcKMJWNyWLnaqND7dx/qn66R7ewM1UX5XMaDVP5wlVTaVA==}
    peerDependencies:
      acorn: ^8
    dependencies:
      acorn: 8.10.0
    dev: true

  /acorn-jsx/5.3.2_acorn@8.10.0:
    resolution: {integrity: sha512-rq9s+JNhf0IChjtDXxllJ7g41oZk5SlXtp0LHwyA5cejwn7vKmKp4pPri6YEePv2PU65sAsegbXtIinmDFDXgQ==}
    peerDependencies:
      acorn: ^6.0.0 || ^7.0.0 || ^8.0.0
    dependencies:
      acorn: 8.10.0
    dev: true

  /acorn-walk/8.2.0:
    resolution: {integrity: sha512-k+iyHEuPgSw6SbuDpGQM+06HQUa04DZ3o+F6CSzXMvvI5KMvnaEqXe+YVe555R9nn6GPt404fos4wcgpw12SDA==}
    engines: {node: '>=0.4.0'}
    dev: true

  /acorn-walk/8.3.2:
    resolution: {integrity: sha512-cjkyv4OtNCIeqhHrfS81QWXoCBPExR/J62oyEqepVw8WaQeSqpW2uhuLPh1m9eWhDuOo/jUXVTlifvesOWp/4A==}
    engines: {node: '>=0.4.0'}
    dev: true

  /acorn/8.10.0:
    resolution: {integrity: sha512-F0SAmZ8iUtS//m8DmCTA0jlh6TDKkHQyK6xc6V4KDTyZKA9dnvX9/3sRTVQrWm79glUAZbnmmNcdYwUIHWVybw==}
    engines: {node: '>=0.4.0'}
    hasBin: true
    dev: true

  /acorn/8.11.3:
    resolution: {integrity: sha512-Y9rRfJG5jcKOE0CLisYbojUjIrIEE7AGMzA/Sm4BslANhbS+cDMpgBdcPT91oJ7OuJ9hYJBx59RjbhxVnrF8Xg==}
    engines: {node: '>=0.4.0'}
    hasBin: true
    dev: true

  /agent-base/6.0.2:
    resolution: {integrity: sha512-RZNwNclF7+MS/8bDg70amg32dyeZGZxiDuQmZxKLAlQjr3jGyLx+4Kkk58UO7D2QdgFIQCovuSuZESne6RG6XQ==}
    engines: {node: '>= 6.0.0'}
    dependencies:
      debug: 4.4.0
    transitivePeerDependencies:
      - supports-color

  /agent-base/7.1.3:
    resolution: {integrity: sha512-jRR5wdylq8CkOe6hei19GGZnxM6rBGwFl3Bg0YItGDimvjGtAvdZk4Pu6Cl4u4Igsws4a1fd1Vq3ezrhn4KmFw==}
    engines: {node: '>= 14'}

  /ajv-draft-04/1.0.0_ajv@8.13.0:
    resolution: {integrity: sha512-mv00Te6nmYbRp5DCwclxtt7yV/joXJPGS7nM+97GdxvuttCOfgI3K4U25zboyeX0O+myI8ERluxQe5wljMmVIw==}
    peerDependencies:
      ajv: ^8.5.0
    peerDependenciesMeta:
      ajv:
        optional: true
    dependencies:
      ajv: 8.13.0
    dev: true

  /ajv-draft-04/1.0.0_ajv@8.17.1:
    resolution: {integrity: sha512-mv00Te6nmYbRp5DCwclxtt7yV/joXJPGS7nM+97GdxvuttCOfgI3K4U25zboyeX0O+myI8ERluxQe5wljMmVIw==}
    peerDependencies:
      ajv: ^8.5.0
    peerDependenciesMeta:
      ajv:
        optional: true
    dependencies:
      ajv: 8.17.1
    dev: false

  /ajv-formats/3.0.1_ajv@8.13.0:
    resolution: {integrity: sha512-8iUql50EUR+uUcdRQ3HDqa6EVyo3docL8g5WJ3FNcWmu62IbkGUue/pEyLBW8VGKKucTPgqeks4fIU1DA4yowQ==}
    peerDependencies:
      ajv: ^8.0.0
    peerDependenciesMeta:
      ajv:
        optional: true
    dependencies:
      ajv: 8.13.0
    dev: true

  /ajv-keywords/3.5.2_ajv@6.12.6:
    resolution: {integrity: sha512-5p6WTN0DdTGVQk6VjcEju19IgaHudalcfabD7yhDGeA6bcQnmL+CpveLJq/3hvfwd1aof6L386Ougkx6RfyMIQ==}
    peerDependencies:
      ajv: ^6.9.1
    dependencies:
      ajv: 6.12.6
    dev: true

  /ajv/6.12.6:
    resolution: {integrity: sha512-j3fVLgvTo527anyYyJOGTYJbG+vnnQYvE0m5mmkc1TK+nxAppkCLMIL0aZ4dblVCNoGShhm+kzE4ZUykBoMg4g==}
    dependencies:
      fast-deep-equal: 3.1.3
      fast-json-stable-stringify: 2.1.0
      json-schema-traverse: 0.4.1
      uri-js: 4.4.1
    dev: true

  /ajv/8.12.0:
    resolution: {integrity: sha512-sRu1kpcO9yLtYxBKvqfTeh9KzZEwO3STyX1HT+4CaDzC6HpTGYhIhPIzj9XuKU7KYDwnaeh5hcOwjy1QuJzBPA==}
    dependencies:
      fast-deep-equal: 3.1.3
      json-schema-traverse: 1.0.0
      require-from-string: 2.0.2
      uri-js: 4.4.1
    dev: true

  /ajv/8.13.0:
    resolution: {integrity: sha512-PRA911Blj99jR5RMeTunVbNXMF6Lp4vZXnk5GQjcnUWUTsrXtekg/pnmFFI2u/I36Y/2bITGS30GZCXei6uNkA==}
    dependencies:
      fast-deep-equal: 3.1.3
      json-schema-traverse: 1.0.0
      require-from-string: 2.0.2
      uri-js: 4.4.1
    dev: true

  /ajv/8.17.1:
    resolution: {integrity: sha512-B/gBuNg5SiMTrPkC+A2+cW0RszwxYmn6VYxB/inlBStS5nx6xHIt/ehKRhIMhqusl7a8LjQoZnjCs5vhwxOQ1g==}
    dependencies:
      fast-deep-equal: 3.1.3
      fast-uri: 3.0.1
      json-schema-traverse: 1.0.0
      require-from-string: 2.0.2

  /ansi-colors/4.1.1:
    resolution: {integrity: sha512-JoX0apGbHaUJBNl6yF+p6JAFYZ666/hhCGKN5t9QFjbJQKUU/g8MNbFDbvfrgKXvI1QpZplPOnwIo99lX/AAmA==}
    engines: {node: '>=6'}
    dev: true

  /ansi-escapes/4.3.2:
    resolution: {integrity: sha512-gKXj5ALrKWQLsYG9jlTRmR/xKluxHV+Z9QEwNIgCfM1/uwPMCuzVVnh5mwTd+OuBZcwSIMbqssNWRm1lE51QaQ==}
    engines: {node: '>=8'}
    dependencies:
      type-fest: 0.21.3

  /ansi-regex/5.0.1:
    resolution: {integrity: sha512-quJQXlTSUGL2LH9SUXo8VwsY4soanhgo6LNSm84E1LBcE8s3O0wpdiRzyR9z/ZZJMlMWv37qOOb9pdJlMUEKFQ==}
    engines: {node: '>=8'}

  /ansi-regex/6.0.1:
    resolution: {integrity: sha512-n5M855fKb2SsfMIiFFoVrABHJC8QtHwVx+mHWP3QcEqBHYienj5dHSgjbxtC0WEZXYt4wcD6zrQElDPhFuZgfA==}
    engines: {node: '>=12'}

  /ansi-styles/3.2.1:
    resolution: {integrity: sha512-VT0ZI6kZRdTh8YyJw3SMbYm/u+NqfsAxEpWO0Pf9sq8/e94WxxOpPKx9FR1FlyCtOVDNOQ+8ntlqFxiRc+r5qA==}
    engines: {node: '>=4'}
    dependencies:
      color-convert: 1.9.3
    dev: true

  /ansi-styles/4.3.0:
    resolution: {integrity: sha512-zbB9rCJAT1rbjiVDb2hqKFHNYLxgtk8NURxZ3IZwD3F6NtxbXZQCnnSi1Lkx+IDohdPlFp222wVALIheZJQSEg==}
    engines: {node: '>=8'}
    dependencies:
      color-convert: 2.0.1

  /ansi-styles/5.2.0:
    resolution: {integrity: sha512-Cxwpt2SfTzTtXcfOlzGEee8O+c+MmUgGrNiBcXnuWxuFJHe6a5Hz7qwhwe5OgaSYI0IJvkLqWX1ASG+cJOkEiA==}
    engines: {node: '>=10'}
    dev: true

  /ansi-styles/6.2.1:
    resolution: {integrity: sha512-bN798gFfQX+viw3R7yrGWRqnrN2oRkEkUjjl4JNn4E8GxxbjtG3FbrEIIY3l8/hrwUwIeCZvi4QuOTP4MErVug==}
    engines: {node: '>=12'}

  /anymatch/3.1.3:
    resolution: {integrity: sha512-KMReFUr0B4t+D+OBkjR3KYqvocp2XaSzO55UcB6mgQMd3KbcE+mWTyvVV7D/zsdEbNnV6acZUutkiHQXvTr1Rw==}
    engines: {node: '>= 8'}
    dependencies:
      normalize-path: 3.0.0
      picomatch: 2.3.1
    dev: true

  /append-field/1.0.0:
    resolution: {integrity: sha512-klpgFSWLW1ZEs8svjfb7g4qWY0YS5imI82dTg+QahUvJ8YqAY0P10Uk8tTyh9ZGuYEZEMaeJYCF5BFuX552hsw==}
    dev: true

  /arg/4.1.3:
    resolution: {integrity: sha512-58S9QDqG0Xx27YwPSt9fJxivjYl432YCwfDMfZ+71RAqUrZef7LrKQZ3LHLOwCS4FLNBplP533Zx895SeOCHvA==}
    dev: true

  /argparse/1.0.10:
    resolution: {integrity: sha512-o5Roy6tNG4SL/FOkCAN6RzjiakZS25RLYFrcMttJqbdd8BWrnA+fGz57iN5Pb06pvBGvl5gQ0B48dJlslXvoTg==}
    dependencies:
      sprintf-js: 1.0.3
    dev: true

  /argparse/2.0.1:
    resolution: {integrity: sha512-8+9WqebbFzpX9OR+Wa6O29asIogeRMzcGtAINdpMHHyAg10f05aSFVBbcEqGf/PXw1EjAZ+q2/bEBg3DvurK3Q==}

  /array-buffer-byte-length/1.0.0:
    resolution: {integrity: sha512-LPuwb2P+NrQw3XhxGc36+XSvuBPopovXYTR9Ew++Du9Yb/bx5AzBfrIsBoj0EZUifjQU+sHL21sseZ3jerWO/A==}
    dependencies:
      call-bind: 1.0.7
      is-array-buffer: 3.0.2
    dev: true

  /array-flatten/1.1.1:
    resolution: {integrity: sha512-PCVAQswWemu6UdxsDFFX/+gVeYqKAod3D3UVm91jHwynguOwAvYPhx8nNlM++NqRcK6CxxpUafjmhIdKiHibqg==}
    dev: true

  /array-union/2.1.0:
    resolution: {integrity: sha512-HGyxoOTYUyCM6stUe6EJgnd4EoewAI7zMdfqO+kGjnlZmBDz/cR5pf8r/cR4Wq60sL/p0IkcjUEEPwS3GFrIyw==}
    engines: {node: '>=8'}
    dev: true

  /arraybuffer.prototype.slice/1.0.2:
    resolution: {integrity: sha512-yMBKppFur/fbHu9/6USUe03bZ4knMYiwFBcyiaXB8Go0qNehwX6inYPzK9U0NeQvGxKthcmHcaR8P5MStSRBAw==}
    engines: {node: '>= 0.4'}
    dependencies:
      array-buffer-byte-length: 1.0.0
      call-bind: 1.0.7
      define-properties: 1.2.1
      es-abstract: 1.22.2
      get-intrinsic: 1.3.0
      is-array-buffer: 3.0.2
      is-shared-array-buffer: 1.0.2
    dev: true

  /asn1/0.2.6:
    resolution: {integrity: sha512-ix/FxPn0MDjeyJ7i/yoHGFt/EX6LyNbxSEhPPXODPL+KB0VPk86UYfL0lMdy+KCnv+fmvIzySwaK5COwqVbWTQ==}
    dependencies:
      safer-buffer: 2.1.2
    dev: true

  /assert-plus/1.0.0:
    resolution: {integrity: sha512-NfJ4UzBCcQGLDlQq7nHxH+tv3kyZ0hHQqF5BO6J7tNJeP5do1llPr8dZ8zHonfhAu0PHAdMkSo+8o0wxg9lZWw==}
    engines: {node: '>=0.8'}
    dev: true

  /assertion-error/1.1.0:
    resolution: {integrity: sha512-jgsaNduz+ndvGyFt3uSuWqvy4lCnIJiovtouQN5JZHOKCS2QuhEdbcQHFhVksz2N2U9hXJo8odG7ETyWlEeuDw==}
    dev: true

  /ast-types/0.13.4:
    resolution: {integrity: sha512-x1FCFnFifvYDDzTaLII71vG5uvDwgtmDTEVWAxrgeiR8VjMONcCXJx7E+USjDtHlwFmt9MysbqgF9b9Vjr6w+w==}
    engines: {node: '>=4'}
    dependencies:
      tslib: 2.6.2
    dev: true

  /async/3.2.4:
    resolution: {integrity: sha512-iAB+JbDEGXhyIUavoDl9WP/Jj106Kz9DEn1DPgYw5ruDn0e3Wgi3sKFm55sASdGBNOQB8F59d9qQ7deqrHA8wQ==}
    dev: true

  /asynckit/0.4.0:
    resolution: {integrity: sha512-Oei9OH4tRh0YqU3GxhX79dM/mwVgvbZJaSNaRk+bshkj0S5cfHcgYakreBjrHwatXKbz+IoIdYLxrKim2MjW0Q==}

  /autorest/3.6.3:
    resolution: {integrity: sha512-j/Axwk9bniifTNtBLYVxfQZGQIGPKljFaCQCBWOiybVar2j3tkHP1btiC4a/t9pAJXY6IaFgWctoPM3G/Puhyg==}
    engines: {node: '>=12.0.0'}
    hasBin: true
    requiresBuild: true
    dev: true

  /available-typed-arrays/1.0.5:
    resolution: {integrity: sha512-DMD0KiN46eipeziST1LPP/STfDU0sufISXmjSgvVsoU2tqxctQeASejWcfNtxYKqETM1UxQ8sp2OrSBWpHY6sw==}
    engines: {node: '>= 0.4'}
    dev: true

  /aws-sign2/0.7.0:
    resolution: {integrity: sha512-08kcGqnYf/YmjoRhfxyu+CLxBjUtHLXLXX/vUfx9l2LYzG3c1m61nrpyFUZI6zeS+Li/wWMMidD9KgrqtGq3mA==}
    dev: true

  /aws4/1.12.0:
    resolution: {integrity: sha512-NmWvPnx0F1SfrQbYwOi7OeaNGokp9XhzNioJ/CSBs8Qa4vxug81mhJEAVZwxXuBmYB5KDRfMq/F3RR0BIU7sWg==}
    dev: true

  /axios/0.21.4:
    resolution: {integrity: sha512-ut5vewkiu8jjGBdqpM44XxjuCjq9LAKeHVmoVfHVzy8eHgxxq8SbAVQNovDA8mVi05kP0Ea/n/UzcSHcTJQfNg==}
    dependencies:
      follow-redirects: 1.15.9
    transitivePeerDependencies:
      - debug
    dev: true

  /b4a/1.6.4:
    resolution: {integrity: sha512-fpWrvyVHEKyeEvbKZTVOeZF3VSKKWtJxFIxX/jaVPf+cLbGUSitjb49pHLqPV2BUNNZ0LcoeEGfE/YCpyDYHIw==}
    dev: true

  /balanced-match/1.0.2:
    resolution: {integrity: sha512-3oSeUO0TMV67hN1AmbXsK4yaqU7tjiHlbxRDZOpH0KW9+CeX4bRAaX0Anxt0tx2MrpRpWwQaPwIlISEJhYU5Pw==}

  /bare-events/2.2.1:
    resolution: {integrity: sha512-9GYPpsPFvrWBkelIhOhTWtkeZxVxZOdb3VnFTCzlOo3OjvmTvzLoZFUT8kNFACx0vJej6QPney1Cf9BvzCNE/A==}
    dev: true
    optional: true

  /bare-fs/2.2.2:
    resolution: {integrity: sha512-X9IqgvyB0/VA5OZJyb5ZstoN62AzD7YxVGog13kkfYWYqJYcK0kcqLZ6TrmH5qr4/8//ejVcX4x/a0UvaogXmA==}
    requiresBuild: true
    dependencies:
      bare-events: 2.2.1
      bare-os: 2.2.1
      bare-path: 2.1.0
      streamx: 2.15.6
    dev: true
    optional: true

  /bare-os/2.2.1:
    resolution: {integrity: sha512-OwPyHgBBMkhC29Hl3O4/YfxW9n7mdTr2+SsO29XBWKKJsbgj3mnorDB80r5TiCQgQstgE5ga1qNYrpes6NvX2w==}
    dev: true
    optional: true

  /bare-path/2.1.0:
    resolution: {integrity: sha512-DIIg7ts8bdRKwJRJrUMy/PICEaQZaPGZ26lsSx9MJSwIhSrcdHn7/C8W+XmnG/rKi6BaRcz+JO00CjZteybDtw==}
    dependencies:
      bare-os: 2.2.1
    dev: true
    optional: true

  /base64-js/1.5.1:
    resolution: {integrity: sha512-AKpaYlHn8t4SVbOHCy+b5+KKgvR4vrsD8vbvrbiQJps7fKDTkjkDry6ji0rUJjC0kzbNePLwzxq8iypo41qeWA==}
    dev: true

  /base64id/2.0.0:
    resolution: {integrity: sha512-lGe34o6EHj9y3Kts9R4ZYs/Gr+6N7MCaMlIFA3F1R2O5/m7K06AxfSeO5530PEERE6/WyEg3lsuyw4GHlPZHog==}
    engines: {node: ^4.5.0 || >= 5.9}
    dev: true

  /basic-auth/2.0.1:
    resolution: {integrity: sha512-NF+epuEdnUYVlGuhaxbbq+dvJttwLnGY+YixlXlME5KpQ5W3CnXA5cVTneY3SPbPDRkcjMbifrwmFYcClgOZeg==}
    engines: {node: '>= 0.8'}
    dependencies:
      safe-buffer: 5.1.2
    dev: true

  /basic-ftp/5.0.4:
    resolution: {integrity: sha512-8PzkB0arJFV4jJWSGOYR+OEic6aeKMu/osRhBULN6RY0ykby6LKhbmuQ5ublvaas5BOwboah5D87nrHyuh8PPA==}
    engines: {node: '>=10.0.0'}
    dev: true

  /bcrypt-pbkdf/1.0.2:
    resolution: {integrity: sha512-qeFIXtP4MSoi6NLqO12WfqARWWuCKi2Rn/9hJLEmtB5yTNr9DqFWkJRCf2qShWzPeAMRnOgCrq0sg/KLv5ES9w==}
    dependencies:
      tweetnacl: 0.14.5
    dev: true

  /big.js/5.2.2:
    resolution: {integrity: sha512-vyL2OymJxmarO8gxMr0mhChsO9QGwhynfuu4+MHTAW6czfq9humCB7rKpUjDd9YUiDPU4mzpyupFSvOClAwbmQ==}
    dev: true

  /binary-extensions/2.2.0:
    resolution: {integrity: sha512-jDctJ/IVQbZoJykoeHbhXpOlNBqGNcwXJKJog42E5HDPUwQTSdjCHdihjj0DlnheQ7blbT6dHOafNAiS8ooQKA==}
    engines: {node: '>=8'}
    dev: true

  /body-parser/1.20.1:
    resolution: {integrity: sha512-jWi7abTbYwajOytWCQc37VulmWiRae5RyTpaCyDcS5/lMdtwSz5lOpDE67srw/HYe35f1z3fDQw+3txg7gNtWw==}
    engines: {node: '>= 0.8', npm: 1.2.8000 || >= 1.4.16}
    dependencies:
      bytes: 3.1.2
      content-type: 1.0.5
      debug: 2.6.9
      depd: 2.0.0
      destroy: 1.2.0
      http-errors: 2.0.0
      iconv-lite: 0.4.24
      on-finished: 2.4.1
      qs: 6.11.0
      raw-body: 2.5.1
      type-is: 1.6.18
      unpipe: 1.0.0
    dev: true

  /body-parser/1.20.2:
    resolution: {integrity: sha512-ml9pReCu3M61kGlqoTm2umSXTlRTuGTx0bfYj+uIUKKYycG5NtSbeetV3faSU6R7ajOPw0g/J1PvK4qNy7s5bA==}
    engines: {node: '>= 0.8', npm: 1.2.8000 || >= 1.4.16}
    dependencies:
      bytes: 3.1.2
      content-type: 1.0.5
      debug: 2.6.9
      depd: 2.0.0
      destroy: 1.2.0
      http-errors: 2.0.0
      iconv-lite: 0.4.24
      on-finished: 2.4.1
      qs: 6.11.0
      raw-body: 2.5.2
      type-is: 1.6.18
      unpipe: 1.0.0
    dev: true

  /body-parser/2.2.0:
    resolution: {integrity: sha512-02qvAaxv8tp7fBa/mw1ga98OGm+eCbqzJOKoRt70sLmfEEi+jyBYVTDGfCL/k06/4EMk/z01gCe7HoCH/f2LTg==}
    engines: {node: '>=18'}
    dependencies:
      bytes: 3.1.2
      content-type: 1.0.5
      debug: 4.4.0
      http-errors: 2.0.0
      iconv-lite: 0.6.3
      on-finished: 2.4.1
      qs: 6.14.0
      raw-body: 3.0.0
      type-is: 2.0.1
    transitivePeerDependencies:
      - supports-color
    dev: true

  /brace-expansion/1.1.11:
    resolution: {integrity: sha512-iCuPHDFgrHX7H2vEI/5xpz07zSHB00TpugqhmYtVmMO6518mCuRMoOYFldEBl0g187ufozdaHgWKcYFb61qGiA==}
    dependencies:
      balanced-match: 1.0.2
      concat-map: 0.0.1
    dev: true

  /brace-expansion/2.0.1:
    resolution: {integrity: sha512-XnAIvQ8eM+kC6aULx6wuQiwVsnzsi9d3WxzV3FpWTGA19F621kwdbsAcFKXgKUHZWsy+mY6iL1sHTxWEFCytDA==}
    dependencies:
      balanced-match: 1.0.2

  /braces/3.0.2:
    resolution: {integrity: sha512-b8um+L1RzM3WDSzvhm6gIz1yfTbBt6YTlcEKAvsmqCZZFw46z626lVj9j1yEPW33H5H+lBQpZMP1k8l+78Ha0A==}
    engines: {node: '>=8'}
    dependencies:
      fill-range: 7.1.1
    dev: true

  /braces/3.0.3:
    resolution: {integrity: sha512-yQbXgO/OSZVD2IsiLlro+7Hf6Q18EJrKSEsdoMzKePKXct3gvD8oLcOQdIzGupr5Fj+EDe8gO/lxc1BzfMpxvA==}
    engines: {node: '>=8'}
    dependencies:
      fill-range: 7.1.1

  /browser-stdout/1.3.1:
    resolution: {integrity: sha512-qhAVI1+Av2X7qelOfAIYwXONood6XlZE/fXaBSmW/T5SzLAmCgzi+eiWE7fUvbHaeNBQH13UftjpXxsfLkMpgw==}
    dev: true

  /browserslist/4.21.11:
    resolution: {integrity: sha512-xn1UXOKUz7DjdGlg9RrUr0GGiWzI97UQJnugHtH0OLDfJB7jMgoIkYvRIEO1l9EeEERVqeqLYOcFBW9ldjypbQ==}
    engines: {node: ^6 || ^7 || ^8 || ^9 || ^10 || ^11 || ^12 || >=13.7}
    hasBin: true
    dependencies:
      caniuse-lite: 1.0.30001539
      electron-to-chromium: 1.4.529
      node-releases: 2.0.13
      update-browserslist-db: 1.0.13_browserslist@4.21.11
    dev: true

  /browserslist/4.23.1:
    resolution: {integrity: sha512-TUfofFo/KsK/bWZ9TWQ5O26tsWW4Uhmt8IYklbnUa70udB6P2wA7w7o4PY4muaEPBQaAX+CEnmmIA41NVHtPVw==}
    engines: {node: ^6 || ^7 || ^8 || ^9 || ^10 || ^11 || ^12 || >=13.7}
    hasBin: true
    dependencies:
      caniuse-lite: 1.0.30001632
      electron-to-chromium: 1.4.798
      node-releases: 2.0.14
      update-browserslist-db: 1.0.16_browserslist@4.23.1
    dev: true

  /buffer-crc32/0.2.13:
    resolution: {integrity: sha512-VO9Ht/+p3SN7SKWqcrgEzjGbRSJYTx+Q1pTQC0wrWqHx0vpJraQ6GtHx8tvcg1rlK1byhU5gccxgOgj7B0TDkQ==}
    dev: true

  /buffer-equal-constant-time/1.0.1:
    resolution: {integrity: sha512-zRpUiDwd/xk6ADqPMATG8vc9VPrkck7T07OIx0gnjmJAnHnTVXNQG3vfvWNuiZIkwu9KrKdA1iJKfsfTVxE6NA==}
    dev: true

  /buffer-from/1.1.2:
    resolution: {integrity: sha512-E+XQCRwSbaaiChtv6k6Dwgc+bx+Bs6vuKJHHl5kox/BaKbhiXzqQOwK4cO22yElGp2OCmjwVhT3HmxgyPGnJfQ==}

  /buffer/5.7.1:
    resolution: {integrity: sha512-EHcyIPBQ4BSGlvjB16k5KgAJ27CIsHY/2JBmCRReo48y9rQ3MaUzWX3KVlBa4U7MyX02HdVj0K7C3WaB3ju7FQ==}
    dependencies:
      base64-js: 1.5.1
      ieee754: 1.2.1
    dev: true

  /buffer/6.0.3:
    resolution: {integrity: sha512-FTiCpNxtwiZZHEZbcbTIcZjERVICn9yq/pDFkTl95/AxzD1naBctN7YO68riM/gLSDY7sdrMby8hofADYuuqOA==}
    dependencies:
      base64-js: 1.5.1
      ieee754: 1.2.1
    dev: true

  /bundle-name/4.1.0:
    resolution: {integrity: sha512-tjwM5exMg6BGRI+kNmTntNsvdZS1X8BFYS6tnJ2hdH0kVxM6/eVZ2xy+FqStSWvYmtfFMDLIxurorHwDKfDz5Q==}
    engines: {node: '>=18'}
    dependencies:
      run-applescript: 7.0.0
    dev: true

  /busboy/1.6.0:
    resolution: {integrity: sha512-8SFQbg/0hQ9xy3UNTB0YEnsNBbWfhf7RtnzpL7TkBiTBRfrQ9Fxcnz7VJsleJpyp6rVLvXiuORqjlHi5q+PYuA==}
    engines: {node: '>=10.16.0'}
    dependencies:
      streamsearch: 1.1.0
    dev: true

  /bytes/3.1.2:
    resolution: {integrity: sha512-/Nf7TyzTx6S3yRJObOAV7956r8cr2+Oj8AC5dt8wSP3BQAoeX58NoHyCU8P8zGkNXStjTSi6fzO6F0pBdcYbEg==}
    engines: {node: '>= 0.8'}
    dev: true

  /cac/6.7.14:
    resolution: {integrity: sha512-b6Ilus+c3RrdDk+JhLKUAQfzzgLEPy6wcXqS7f/xe1EETvsDP6GORG7SFuOs6cID5YkqchW/LXZbX5bc8j7ZcQ==}
    engines: {node: '>=8'}
    dev: true

  /call-bind-apply-helpers/1.0.2:
    resolution: {integrity: sha512-Sp1ablJ0ivDkSzjcaJdxEunN5/XvksFJ2sMBFfq6x0ryhQV/2b/KwFe21cMpmHtPOSij8K99/wSfoEuTObmuMQ==}
    engines: {node: '>= 0.4'}
    dependencies:
      es-errors: 1.3.0
      function-bind: 1.1.2
    dev: true

  /call-bind/1.0.7:
    resolution: {integrity: sha512-GHTSNSYICQ7scH7sZ+M2rFopRoLh8t2bLSW6BbgrtLsahOIB5iyAVJf9GjWK3cYTDaMj4XdBpM1cA6pIS0Kv2w==}
    engines: {node: '>= 0.4'}
    dependencies:
      es-define-property: 1.0.1
      es-errors: 1.3.0
      function-bind: 1.1.2
      get-intrinsic: 1.3.0
      set-function-length: 1.2.2
    dev: true

  /call-bound/1.0.4:
    resolution: {integrity: sha512-+ys997U96po4Kx/ABpBCqhA9EuxJaQWDQg7295H4hBphv3IZg0boBKuwYpt4YXp6MZ5AmZQnU/tyMTlRpaSejg==}
    engines: {node: '>= 0.4'}
    dependencies:
      call-bind-apply-helpers: 1.0.2
      get-intrinsic: 1.3.0
    dev: true

  /call-me-maybe/1.0.2:
    resolution: {integrity: sha512-HpX65o1Hnr9HH25ojC1YGs7HCQLq0GCOibSaWER0eNpgJ/Z1MZv2mTc7+xh6WOPxbRVcmgbv4hGU+uSQ/2xFZQ==}
    dev: false

  /callsites/3.1.0:
    resolution: {integrity: sha512-P8BjAsXvZS+VIDUI11hHCQEv74YT67YUi5JJFNWIqL235sBmjX4+qx9Muvls5ivyNENctx46xQLQ3aTuE7ssaQ==}
    engines: {node: '>=6'}
    dev: true

  /camelcase/6.3.0:
    resolution: {integrity: sha512-Gmy6FhYlCY7uOElZUSbxo2UCDH8owEk996gkbrpsgGtrJLM3J7jGxl9Ic7Qwwj4ivOE5AWZWRMecDdF7hqGjFA==}
    engines: {node: '>=10'}
    dev: true

  /caniuse-lite/1.0.30001539:
    resolution: {integrity: sha512-hfS5tE8bnNiNvEOEkm8HElUHroYwlqMMENEzELymy77+tJ6m+gA2krtHl5hxJaj71OlpC2cHZbdSMX1/YEqEkA==}
    dev: true

  /caniuse-lite/1.0.30001632:
    resolution: {integrity: sha512-udx3o7yHJfUxMLkGohMlVHCvFvWmirKh9JAH/d7WOLPetlH+LTL5cocMZ0t7oZx/mdlOWXti97xLZWc8uURRHg==}
    dev: true

  /caseless/0.12.0:
    resolution: {integrity: sha512-4tYFyifaFfGacoiObjJegolkwSU4xQNGbVgUiNYVUxbQ2x2lUsFvY4hVgVzGiIe6WLOPqycWXA40l+PWsxthUw==}
    dev: true

  /chai-as-promised/7.1.1_chai@4.3.8:
    resolution: {integrity: sha512-azL6xMoi+uxu6z4rhWQ1jbdUhOMhis2PvscD/xjLqNMkv3BPPp2JyyuTHOrf9BOosGpNQ11v6BKv/g57RXbiaA==}
    peerDependencies:
      chai: '>= 2.1.2 < 5'
    dependencies:
      chai: 4.3.8
      check-error: 1.0.2
    dev: true

  /chai/4.3.8:
    resolution: {integrity: sha512-vX4YvVVtxlfSZ2VecZgFUTU5qPCYsobVI2O9FmwEXBhDigYGQA6jRXCycIs1yJnnWbZ6/+a2zNIF5DfVCcJBFQ==}
    engines: {node: '>=4'}
    dependencies:
      assertion-error: 1.1.0
      check-error: 1.0.2
      deep-eql: 4.1.3
      get-func-name: 2.0.0
      loupe: 2.3.6
      pathval: 1.1.1
      type-detect: 4.0.8
    dev: true

  /chai/4.4.1:
    resolution: {integrity: sha512-13sOfMv2+DWduEU+/xbun3LScLoqN17nBeTLUsmDfKdoiC1fr0n9PU4guu4AhRcOVFk/sW8LyZWHuhWtQZiF+g==}
    engines: {node: '>=4'}
    dependencies:
      assertion-error: 1.1.0
      check-error: 1.0.3
      deep-eql: 4.1.3
      get-func-name: 2.0.2
      loupe: 2.3.7
      pathval: 1.1.1
      type-detect: 4.0.8
    dev: true

  /chalk/2.4.2:
    resolution: {integrity: sha512-Mti+f9lpJNcwF4tWV8/OrTTtF1gZi+f8FqlyAdouralcFWFQWF2+NgCHShjkCb+IFBLq9buZwE1xckQU4peSuQ==}
    engines: {node: '>=4'}
    dependencies:
      ansi-styles: 3.2.1
      escape-string-regexp: 1.0.5
      supports-color: 5.5.0
    dev: true

  /chalk/4.1.2:
    resolution: {integrity: sha512-oKnbhFyRIXpUuez8iBMmyEa4nbj4IOQyuhc/wy9kY7/WVPcwIO9VA668Pu8RkO7+0G76SLROeyw9CpQ061i4mA==}
    engines: {node: '>=10'}
    dependencies:
      ansi-styles: 4.3.0
      supports-color: 7.2.0
    dev: true

  /change-case/5.4.4:
    resolution: {integrity: sha512-HRQyTk2/YPEkt9TnUPbOpr64Uw3KOicFWPVBb+xiHvd6eBx/qPr9xqfBFDT8P2vWsvvz4jbEkfDe71W3VyNu2w==}

  /chardet/0.7.0:
    resolution: {integrity: sha512-mT8iDcrh03qDGRRmoA2hmBJnxpllMR+0/0qlzjqZES6NdiWDcZkCNAk4rPFZ9Q85r27unkiNNg8ZOiwZXBHwcA==}

  /check-error/1.0.2:
    resolution: {integrity: sha512-BrgHpW9NURQgzoNyjfq0Wu6VFO6D7IZEmJNdtgNqpzGG8RuNFHt2jQxWlAs4HMe119chBnv+34syEZtc6IhLtA==}
    dev: true

  /check-error/1.0.3:
    resolution: {integrity: sha512-iKEoDYaRmd1mxM90a2OEfWhjsjPpYPuQ+lMYsoxB126+t8fw7ySEO48nmDg5COTjxDI65/Y2OWpeEHk3ZOe8zg==}
    dependencies:
      get-func-name: 2.0.2
    dev: true

  /chokidar/3.5.3:
    resolution: {integrity: sha512-Dr3sfKRP6oTcjf2JmUmFJfeVMvXBdegxB0iVQ5eb2V10uFJUCAS8OByZdVAyVb8xXNz3GjjTgj9kLWsZTqE6kw==}
    engines: {node: '>= 8.10.0'}
    dependencies:
      anymatch: 3.1.3
      braces: 3.0.3
      glob-parent: 5.1.2
      is-binary-path: 2.1.0
      is-glob: 4.0.3
      normalize-path: 3.0.0
      readdirp: 3.6.0
    optionalDependencies:
      fsevents: 2.3.3
    dev: true

  /chownr/3.0.0:
    resolution: {integrity: sha512-+IxzY9BZOQd/XuYPRmrvEVjF/nqj5kgT4kEq7VofrDoM1MxoRjEWkrCC3EtLi59TVawxTAn+orJwFQcrqEN1+g==}
    engines: {node: '>=18'}

  /chrome-trace-event/1.0.3:
    resolution: {integrity: sha512-p3KULyQg4S7NIHixdwbGX+nFHkoBiA4YQmyWtjb8XngSKV124nJmRysgAeujbUVb15vh+RvFUfCPqU7rXk+hZg==}
    engines: {node: '>=6.0'}
    dev: true

  /chromium-bidi/0.5.12_74t7hwmhzgczi6zz4gvli4zmpa:
    resolution: {integrity: sha512-sZMgEBWKbupD0Q7lyFu8AWkrE+rs5ycE12jFkGwIgD/VS8lDPtelPlXM7LYaq4zrkZ/O2L3f4afHUHL0ICdKog==}
    peerDependencies:
      devtools-protocol: '*'
    dependencies:
      devtools-protocol: 0.0.1249869
      mitt: 3.0.1
      urlpattern-polyfill: 10.0.0
    dev: true

  /cli-table3/0.6.5:
    resolution: {integrity: sha512-+W/5efTR7y5HRD7gACw9yQjqMVvEMLBHmboM/kPWam+H+Hmyrgjh6YncVKK122YZkXrLudzTuAukUw9FnMf7IQ==}
    engines: {node: 10.* || >= 12.*}
    dependencies:
      string-width: 4.2.3
    optionalDependencies:
      '@colors/colors': 1.5.0
    dev: true

  /cli-width/4.1.0:
    resolution: {integrity: sha512-ouuZd4/dm2Sw5Gmqy6bGyNNNe1qt9RpmxveLSO7KcgsTnU7RXfsw+/bukWGo1abgBiMAic068rclZsO4IWmmxQ==}
    engines: {node: '>= 12'}

  /cliui/7.0.4:
    resolution: {integrity: sha512-OcRE68cOsVMXp1Yvonl/fzkQOyjLSu/8bhPDfQt0e0/Eb283TKP20Fs2MqoPsr9SwA595rRCA+QMzYc9nBP+JQ==}
    dependencies:
      string-width: 4.2.3
      strip-ansi: 6.0.1
      wrap-ansi: 7.0.0
    dev: true

  /cliui/8.0.1:
    resolution: {integrity: sha512-BSeNnyus75C4//NQ9gQt1/csTXyo/8Sb+afLAkzAptFuMsod9HFokGNudZpi/oQV73hnVK+sR+5PVRMd+Dr7YQ==}
    engines: {node: '>=12'}
    dependencies:
      string-width: 4.2.3
      strip-ansi: 6.0.1
      wrap-ansi: 7.0.0
    dev: true

  /cliui/9.0.1:
    resolution: {integrity: sha512-k7ndgKhwoQveBL+/1tqGJYNz097I7WOvwbmmU2AR5+magtbjPWQTS1C5vzGkBC8Ym8UWRzfKUzUUqFLypY4Q+w==}
    engines: {node: '>=20'}
    dependencies:
      string-width: 7.2.0
      strip-ansi: 7.1.0
      wrap-ansi: 9.0.0

  /clone-deep/4.0.1:
    resolution: {integrity: sha512-neHB9xuzh/wk0dIHweyAXv2aPGZIVk3pLMe+/RNzINf17fe0OG96QroktYAUm7SM1PBnzTabaLboqqxDyMU+SQ==}
    engines: {node: '>=6'}
    dependencies:
      is-plain-object: 2.0.4
      kind-of: 6.0.3
      shallow-clone: 3.0.1
    dev: true

  /code-block-writer/13.0.2:
    resolution: {integrity: sha512-XfXzAGiStXSmCIwrkdfvc7FS5Dtj8yelCtyOf2p2skCAfvLd6zu0rGzuS9NSCO3bq1JKpFZ7tbKdKlcd5occQA==}
    dev: false

  /color-convert/1.9.3:
    resolution: {integrity: sha512-QfAUtd+vFdAtFQcC8CCyYt1fYWxSqAiK2cSD6zDB8N3cpsEBAvRxp9zOGg6G/SHHJYAT88/az/IuDGALsNVbGg==}
    dependencies:
      color-name: 1.1.3
    dev: true

  /color-convert/2.0.1:
    resolution: {integrity: sha512-RRECPsj7iu/xb5oKYcsFHSppFNnsj/52OVTRKb4zP5onXwVF3zVmmToNcOfGC+CRDpfK/U584fMg38ZHCaElKQ==}
    engines: {node: '>=7.0.0'}
    dependencies:
      color-name: 1.1.4

  /color-name/1.1.3:
    resolution: {integrity: sha512-72fSenhMw2HZMTVHeCA9KCmpEIbzWiQsjN+BHcBbS9vr1mtt+vJjPdksIBNUmKAW8TFUDPJK5SUU3QhE9NEXDw==}
    dev: true

  /color-name/1.1.4:
    resolution: {integrity: sha512-dOy+3AuW3a2wNbZHIuMZpTcgjGuLU/uBL/ubcZF9OXbDo8ff4O8yVp5Bf0efS8uEoYo5q4Fx7dY9OgQGXgAsQA==}

  /color-string/1.9.1:
    resolution: {integrity: sha512-shrVawQFojnZv6xM40anx4CkoDP+fZsw/ZerEMsW/pyzsRbElpsL/DBVW7q3ExxwusdNXI3lXpuhEZkzs8p5Eg==}
    dependencies:
      color-name: 1.1.4
      simple-swizzle: 0.2.2
    dev: true

  /color/3.2.1:
    resolution: {integrity: sha512-aBl7dZI9ENN6fUGC7mWpMTPNHmWUSNan9tuWN6ahh5ZLNk9baLJOnSMlrQkHcrfFgz2/RigjUVAjdx36VcemKA==}
    dependencies:
      color-convert: 1.9.3
      color-string: 1.9.1
    dev: true

  /colorette/2.0.20:
    resolution: {integrity: sha512-IfEDxwoWIjkeXL1eXcDiow4UbKjhLdq6/EuSVR9GMN7KVH3r9gQ83e73hsz1Nd1T3ijd5xv1wcWRYO+D6kCI2w==}
    dev: true

  /colorspace/1.1.4:
    resolution: {integrity: sha512-BgvKJiuVu1igBUF2kEjRCZXol6wiiGbY5ipL/oVPwm0BL9sIpMIzM8IK7vwuxIIzOXMV3Ey5w+vxhm0rR/TN8w==}
    dependencies:
      color: 3.2.1
      text-hex: 1.0.0
    dev: true

  /combined-stream/1.0.8:
    resolution: {integrity: sha512-FQN4MRfuJeHf7cBbBMJFXhKSDq+2kAArBlmRBvcvFE5BB1HZKXtSFASDhdlz9zOYwxh8lDdnvmMOe/+5cdoEdg==}
    engines: {node: '>= 0.8'}
    dependencies:
      delayed-stream: 1.0.0

  /commander/2.20.3:
    resolution: {integrity: sha512-GpVkmM8vF2vQUkj2LvZmD35JxeJOLCwJ9cUkugyk2nuhbv3+mJvpLYYt+0+USMxE+oj+ey/lJEnhZw75x/OMcQ==}
    dev: true

  /commander/3.0.2:
    resolution: {integrity: sha512-Gar0ASD4BDyKC4hl4DwHqDrmvjoxWKZigVnAbn5H1owvm4CxCPdb0HQDehwNYMJpla5+M2tPmPARzhtYuwpHow==}
    dev: true

  /commander/7.2.0:
    resolution: {integrity: sha512-QrWXB+ZQSVPmIWIhtEO9H+gwHaMGYiF5ChvoJ+K9ZGHG/sVsa6yiesAD1GC/x46sET00Xlwo1u49RVVVzvcSkw==}
    engines: {node: '>= 10'}
    dev: true

  /commonmark/0.30.0:
    resolution: {integrity: sha512-j1yoUo4gxPND1JWV9xj5ELih0yMv1iCWDG6eEQIPLSWLxzCXiFoyS7kvB+WwU+tZMf4snwJMMtaubV0laFpiBA==}
    hasBin: true
    dependencies:
      entities: 2.0.3
      mdurl: 1.0.1
      minimist: 1.2.8
      string.prototype.repeat: 0.2.0
    dev: true

  /concat-map/0.0.1:
    resolution: {integrity: sha512-/Srv4dswyQNBfohGpz9o6Yb3Gz3SrUDqBH5rTuhGR7ahtlbYKnVxw2bCFMRljaA7EXHaXZ8wsHdodFvbkhKmqg==}
    dev: true

  /concat-stream/2.0.0:
    resolution: {integrity: sha512-MWufYdFw53ccGjCA+Ol7XJYpAlW6/prSMzuPOTRnJGcGzuhLn4Scrz7qf6o8bROZ514ltazcIFJZevcfbo0x7A==}
    engines: {'0': node >= 6.0}
    dependencies:
      buffer-from: 1.1.2
      inherits: 2.0.4
      readable-stream: 3.6.2
      typedarray: 0.0.6
    dev: true

  /confbox/0.1.7:
    resolution: {integrity: sha512-uJcB/FKZtBMCJpK8MQji6bJHgu1tixKPxRLeGkNzBoOZzpnZUJm0jm2/sBDWcuBx1dYgxV4JU+g5hmNxCyAmdA==}
    dev: true

  /connect/3.7.0:
    resolution: {integrity: sha512-ZqRXc+tZukToSNmh5C2iWMSoV3X1YUcPbqEM4DkEG5tNQXrQUZCNVGGv3IuicnkMtPfGf3Xtp8WCXs295iQ1pQ==}
    engines: {node: '>= 0.10.0'}
    dependencies:
      debug: 2.6.9
      finalhandler: 1.1.2
      parseurl: 1.3.3
      utils-merge: 1.0.1
    dev: true

  /content-disposition/0.5.4:
    resolution: {integrity: sha512-FveZTNuGw04cxlAiWbzi6zTAL/lhehaWbTtgluJh4/E95DqMwTmha3KZN1aAWA8cFIhHzMZUvLevkw5Rqk+tSQ==}
    engines: {node: '>= 0.6'}
    dependencies:
      safe-buffer: 5.2.1
    dev: true

  /content-disposition/1.0.0:
    resolution: {integrity: sha512-Au9nRL8VNUut/XSzbQA38+M78dzP4D+eqg3gfJHMIHHYa3bg067xj1KxMUWj+VULbiZMowKngFFbKczUrNJ1mg==}
    engines: {node: '>= 0.6'}
    dependencies:
      safe-buffer: 5.2.1
    dev: true

  /content-type/1.0.5:
    resolution: {integrity: sha512-nTjqfcBFEipKdXCv4YDQWCfmcLZKm81ldF0pAopTvyrFGVbcR6P/VAAd5G7N+0tTr8QqiU0tFadD6FK4NtJwOA==}
    engines: {node: '>= 0.6'}
    dev: true

  /convert-source-map/2.0.0:
    resolution: {integrity: sha512-Kvp459HrV2FEJ1CAsi1Ku+MY3kasH19TFykTz2xWmMeq6bk2NU3XXvfJ+Q61m0xktWwt+1HSYf3JZsTms3aRJg==}
    dev: true

  /cookie-signature/1.0.6:
    resolution: {integrity: sha512-QADzlaHc8icV8I7vbaJXJwod9HWYp8uCqf1xa4OfNu1T7JVxQIrUgOWtHdNDtPiywmFbiS12VjotIXLrKM3orQ==}
    dev: true

  /cookie-signature/1.2.2:
    resolution: {integrity: sha512-D76uU73ulSXrD1UXF4KE2TMxVVwhsnCgfAyTg9k8P6KGZjlXKrOLe4dJQKI3Bxi5wjesZoFXJWElNWBjPZMbhg==}
    engines: {node: '>=6.6.0'}
    dev: true

  /cookie/0.4.2:
    resolution: {integrity: sha512-aSWTXFzaKWkvHO1Ny/s+ePFpvKsPnjc551iI41v3ny/ow6tBG5Vd+FuqGNhh1LxOmVzOlGUriIlOaokOvhaStA==}
    engines: {node: '>= 0.6'}
    dev: true

  /cookie/0.5.0:
    resolution: {integrity: sha512-YZ3GUyn/o8gfKJlnlX7g7xq4gyO6OSuhGPKaaGssGB2qgDUS0gPgtTvoyZLTt9Ab6dC4hfc9dV5arkvc/OCmrw==}
    engines: {node: '>= 0.6'}
    dev: true

  /cookie/0.7.1:
    resolution: {integrity: sha512-6DnInpx7SJ2AK3+CTUE/ZM0vWTUboZCegxhC2xiIydHR9jNuTAASBrfEpHhiGOZw/nX51bHt6YQl8jsGo4y/0w==}
    engines: {node: '>= 0.6'}
    dev: true

  /core-util-is/1.0.2:
    resolution: {integrity: sha512-3lqz5YjWTYnW6dlDa5TLaTCcShfar1e40rmcJVwCBJC6mWlFuj0eCHIElmG1g5kyuJ/GD+8Wn4FFCcz4gJPfaQ==}
    dev: true

  /cors/2.8.5:
    resolution: {integrity: sha512-KIHbLJqu73RGr/hnbrO9uBeixNGuvSQjul/jdFvS/KFSIH1hWVd1ng7zOHx+YrEfInLG7q4n6GHQ9cDtxv/P6g==}
    engines: {node: '>= 0.10'}
    dependencies:
      object-assign: 4.1.1
      vary: 1.1.2
    dev: true

  /cosmiconfig/9.0.0_typescript@5.8.2:
    resolution: {integrity: sha512-itvL5h8RETACmOTFc4UfIyB2RfEHi71Ax6E/PivVxq9NseKbOWpeyHEOIbmAw1rs8Ak0VursQNww7lf7YtUwzg==}
    engines: {node: '>=14'}
    peerDependencies:
      typescript: '>=4.9.5'
    peerDependenciesMeta:
      typescript:
        optional: true
    dependencies:
      env-paths: 2.2.1
      import-fresh: 3.3.0
      js-yaml: 4.1.0
      parse-json: 5.2.0
      typescript: 5.8.2
    dev: true

  /create-require/1.1.1:
    resolution: {integrity: sha512-dcKFX3jn0MpIaXjisoRvexIJVEKzaq7z2rZKxf+MSr9TkdmHmsU4m2lcLojrj/FHl8mk5VxMmYA+ftRkP/3oKQ==}
    dev: true

  /cross-env/7.0.3:
    resolution: {integrity: sha512-+/HKd6EgcQCJGh2PSjZuUitQBQynKor4wrFbRg4DtAgS1aWO+gU52xpH7M9ScGgXSYmAVS9bIJ8EzuaGw0oNAw==}
    engines: {node: '>=10.14', npm: '>=6', yarn: '>=1'}
    hasBin: true
    dependencies:
      cross-spawn: 7.0.3
    dev: true

  /cross-fetch/4.0.0:
    resolution: {integrity: sha512-e4a5N8lVvuLgAWgnCrLr2PP0YyDOTHa9H/Rj54dirp61qXnNq46m82bRhNqIA5VccJtWBvPTFRV3TtvHUKPB1g==}
    dependencies:
      node-fetch: 2.7.0
    transitivePeerDependencies:
      - encoding
    dev: true

  /cross-spawn/6.0.5:
    resolution: {integrity: sha512-eTVLrBSt7fjbDygz805pMnstIs2VTBNkRm0qxZd+M7A5XDdxVRWO5MxGBXZhjY4cqLYLdtrGqRf8mBPmzwSpWQ==}
    engines: {node: '>=4.8'}
    dependencies:
      nice-try: 1.0.5
      path-key: 2.0.1
      semver: 5.7.2
      shebang-command: 1.2.0
      which: 1.3.1
    dev: true

  /cross-spawn/7.0.3:
    resolution: {integrity: sha512-iRDPJKUPVEND7dHPO8rkbOnPpyDygcDFtWjpeWNCgy8WP2rXcxXL8TskReQl6OrB2G7+UJrags1q15Fudc7G6w==}
    engines: {node: '>= 8'}
    dependencies:
      path-key: 3.1.1
      shebang-command: 2.0.0
      which: 2.0.2

  /custom-event/1.0.1:
    resolution: {integrity: sha512-GAj5FOq0Hd+RsCGVJxZuKaIDXDf3h6GQoNEjFgbLLI/trgtavwUbSnZ5pVfg27DVCaWjIohryS0JFwIJyT2cMg==}
    dev: true

  /dashdash/1.14.1:
    resolution: {integrity: sha512-jRFi8UDGo6j+odZiEpjazZaWqEal3w/basFjQHQEwVtZJGDpxbH1MeYluwCS8Xq5wmLJooDlMgvVarmWfGM44g==}
    engines: {node: '>=0.10'}
    dependencies:
      assert-plus: 1.0.0
    dev: true

  /data-uri-to-buffer/6.0.1:
    resolution: {integrity: sha512-MZd3VlchQkp8rdend6vrx7MmVDJzSNTBvghvKjirLkD+WTChA3KUf0jkE68Q4UyctNqI11zZO9/x2Yx+ub5Cvg==}
    engines: {node: '>= 14'}
    dev: true

  /date-format/4.0.14:
    resolution: {integrity: sha512-39BOQLs9ZjKh0/patS9nrT8wc3ioX3/eA/zgbKNopnF2wCqJEoxywwwElATYvRsXdnOxA/OQeQoFZ3rFjVajhg==}
    engines: {node: '>=4.0'}
    dev: true

  /debug/2.6.9:
    resolution: {integrity: sha512-bC7ElrdJaJnPbAP+1EotYvqZsb3ecl5wi6Bfi6BJTUcNowp6cvspg0jXznRTKDjm/E7AdgFBVeAPVMNcKGsHMA==}
    dependencies:
      ms: 2.0.0
    dev: true

  /debug/4.3.3_supports-color@8.1.1:
    resolution: {integrity: sha512-/zxw5+vh1Tfv+4Qn7a5nsbcJKPaSvCDhojn6FEl9vupwK2VCSDtEiEtqr8DFtzYFOdz63LBkxec7DYuc2jon6Q==}
    engines: {node: '>=6.0'}
    peerDependencies:
      supports-color: '*'
    peerDependenciesMeta:
      supports-color:
        optional: true
    dependencies:
      ms: 2.1.2
      supports-color: 8.1.1
    dev: true

  /debug/4.3.4:
    resolution: {integrity: sha512-PRWFHuSU3eDtQJPvnNY7Jcket1j0t5OuOsFzPPzsekD52Zl8qUfFIPEiswXqIvHWGVHOgX+7G/vCNNhehwxfkQ==}
    engines: {node: '>=6.0'}
    peerDependencies:
      supports-color: '*'
    peerDependenciesMeta:
      supports-color:
        optional: true
    dependencies:
      ms: 2.1.2
    dev: true

  /debug/4.3.4_supports-color@8.1.1:
    resolution: {integrity: sha512-PRWFHuSU3eDtQJPvnNY7Jcket1j0t5OuOsFzPPzsekD52Zl8qUfFIPEiswXqIvHWGVHOgX+7G/vCNNhehwxfkQ==}
    engines: {node: '>=6.0'}
    peerDependencies:
      supports-color: '*'
    peerDependenciesMeta:
      supports-color:
        optional: true
    dependencies:
      ms: 2.1.2
      supports-color: 8.1.1
    dev: true

  /debug/4.4.0:
    resolution: {integrity: sha512-6WTZ/IxCY/T6BALoZHaE4ctp9xm+Z5kY/pzYaCHRFeyVhojxlrm+46y68HA6hr0TcwEssoxNiDEUJQjfPZ/RYA==}
    engines: {node: '>=6.0'}
    peerDependencies:
      supports-color: '*'
    peerDependenciesMeta:
      supports-color:
        optional: true
    dependencies:
      ms: 2.1.3

  /decamelize/4.0.0:
    resolution: {integrity: sha512-9iE1PgSik9HeIIw2JO94IidnE3eBoQrFJ3w7sFuzSX4DpmZ3v5sZpUiV5Swcf6mQEF+Y0ru8Neo+p+nyh2J+hQ==}
    engines: {node: '>=10'}
    dev: true

  /deep-eql/4.1.3:
    resolution: {integrity: sha512-WaEtAOpRA1MQ0eohqZjpGD8zdI0Ovsm8mmFhaDN8dvDZzyoUMcYDnf5Y6iu7HTXxf8JDS23qWa4a+hKCDyOPzw==}
    engines: {node: '>=6'}
    dependencies:
      type-detect: 4.0.8
    dev: true

  /deep-equal/2.2.2:
    resolution: {integrity: sha512-xjVyBf0w5vH0I42jdAZzOKVldmPgSulmiyPRywoyq7HXC9qdgo17kxJE+rdnif5Tz6+pIrpJI8dCpMNLIGkUiA==}
    dependencies:
      array-buffer-byte-length: 1.0.0
      call-bind: 1.0.7
      es-get-iterator: 1.1.3
      get-intrinsic: 1.3.0
      is-arguments: 1.1.1
      is-array-buffer: 3.0.2
      is-date-object: 1.0.5
      is-regex: 1.1.4
      is-shared-array-buffer: 1.0.2
      isarray: 2.0.5
      object-is: 1.1.5
      object-keys: 1.1.1
      object.assign: 4.1.4
      regexp.prototype.flags: 1.5.1
      side-channel: 1.1.0
      which-boxed-primitive: 1.0.2
      which-collection: 1.0.1
      which-typed-array: 1.1.11
    dev: true

  /deep-is/0.1.4:
    resolution: {integrity: sha512-oIPzksmTg4/MriiaYGO+okXDT7ztn/w3Eptv/+gSIdMdKsJo0u4CfYNFJPy+4SKMuCqGw2wxnA+URMg3t8a/bQ==}
    dev: true

  /default-browser-id/5.0.0:
    resolution: {integrity: sha512-A6p/pu/6fyBcA1TRz/GqWYPViplrftcW2gZC9q79ngNCKAeR/X3gcEdXQHl4KNXV+3wgIJ1CPkJQ3IHM6lcsyA==}
    engines: {node: '>=18'}
    dev: true

  /default-browser/5.2.1:
    resolution: {integrity: sha512-WY/3TUME0x3KPYdRRxEJJvXRHV4PyPoUsxtZa78lwItwRQRHhd2U9xOscaT/YTf8uCXIAjeJOFBVEh/7FtD8Xg==}
    engines: {node: '>=18'}
    dependencies:
      bundle-name: 4.1.0
      default-browser-id: 5.0.0
    dev: true

  /define-data-property/1.1.4:
    resolution: {integrity: sha512-rBMvIzlpA8v6E+SJZoo++HAYqsLrkg7MSfIinMPFhmkorw7X+dOXVJQs+QT69zGkzMyfDnIMN2Wid1+NbL3T+A==}
    engines: {node: '>= 0.4'}
    dependencies:
      es-define-property: 1.0.1
      es-errors: 1.3.0
      gopd: 1.2.0
    dev: true

  /define-lazy-prop/3.0.0:
    resolution: {integrity: sha512-N+MeXYoqr3pOgn8xfyRPREN7gHakLYjhsHhWGT3fWAiL4IkAt0iDw14QiiEm2bE30c5XX5q0FtAA3CK5f9/BUg==}
    engines: {node: '>=12'}
    dev: true

  /define-properties/1.2.1:
    resolution: {integrity: sha512-8QmQKqEASLd5nx0U1B1okLElbUuuttJ/AnYmRXbbbGDWh6uS208EjD4Xqq/I9wK7u0v6O08XhTWnt5XtEbR6Dg==}
    engines: {node: '>= 0.4'}
    dependencies:
      define-data-property: 1.1.4
      has-property-descriptors: 1.0.2
      object-keys: 1.1.1
    dev: true

  /degenerator/5.0.1:
    resolution: {integrity: sha512-TllpMR/t0M5sqCXfj85i4XaAzxmS5tVA16dqvdkMwGmzI+dXLXnw3J+3Vdv7VKw+ThlTMboK6i9rnZ6Nntj5CQ==}
    engines: {node: '>= 14'}
    dependencies:
      ast-types: 0.13.4
      escodegen: 2.1.0
      esprima: 4.0.1
    dev: true

  /delayed-stream/1.0.0:
    resolution: {integrity: sha512-ZySD7Nf91aLB0RxL4KGrKHBXl7Eds1DAmEdcoVawXnLD7SDhpNgtuII2aAkg7a7QS41jxPSZ17p4VdGnMHk3MQ==}
    engines: {node: '>=0.4.0'}

  /depd/2.0.0:
    resolution: {integrity: sha512-g7nH6P6dyDioJogAAGprGpCtVImJhpPk/roCzdb3fIh61/s/nPsfR6onyMwkCAR/OlC3yBC0lESvUoQEAssIrw==}
    engines: {node: '>= 0.8'}
    dev: true

  /destroy/1.2.0:
    resolution: {integrity: sha512-2sJGJTaXIIaR1w4iJSNoN0hnMY7Gpc/n8D4qSCJw8QqFWXf7cuAgnEHxBpweaVcPevC2l3KpjYCx3NypQQgaJg==}
    engines: {node: '>= 0.8', npm: 1.2.8000 || >= 1.4.16}
    dev: true

  /devtools-protocol/0.0.1249869:
    resolution: {integrity: sha512-Ctp4hInA0BEavlUoRy9mhGq0i+JSo/AwVyX2EFgZmV1kYB+Zq+EMBAn52QWu6FbRr10hRb6pBl420upbp4++vg==}
    dev: true

  /di/0.0.1:
    resolution: {integrity: sha512-uJaamHkagcZtHPqCIHZxnFrXlunQXgBOsZSUOWwFw31QJCAbyTBoHMW75YOTur5ZNx8pIeAKgf6GWIgaqqiLhA==}
    dev: true

  /diff-sequences/29.6.3:
    resolution: {integrity: sha512-EjePK1srD3P08o2j4f0ExnylqRs5B9tJjcp9t1krH2qRi8CCdsYfwe9JgSLurFBWwq4uOlipzfk5fHNvwFKr8Q==}
    engines: {node: ^14.15.0 || ^16.10.0 || >=18.0.0}
    dev: true

  /diff/4.0.2:
    resolution: {integrity: sha512-58lmxKSA4BNyLz+HHMUzlOEpg09FV+ev6ZMe3vJihgdxzgcwZ8VoEEPmALCZG9LmqfVoNMMKpttIYTVG6uDY7A==}
    engines: {node: '>=0.3.1'}
    dev: true

  /diff/5.0.0:
    resolution: {integrity: sha512-/VTCrvm5Z0JGty/BWHljh+BAiw3IK+2j87NGMu8Nwc/f48WoDAC395uomO9ZD117ZOBaHmkX1oyLvkVM/aIT3w==}
    engines: {node: '>=0.3.1'}
    dev: true

  /dir-glob/3.0.1:
    resolution: {integrity: sha512-WkrWp9GR4KXfKGYzOLmTuGVi1UWFfws377n9cc55/tb6DuqyF6pcQ5AbiHEshaDpY9v6oaSr2XCDidGmMwdzIA==}
    engines: {node: '>=8'}
    dependencies:
      path-type: 4.0.0
    dev: true

  /directory-tree/2.4.0:
    resolution: {integrity: sha512-AM03Th+ypDAHefyB6SP3uezaWkTbol1P43CS5yFU7wePTuHnR4YoHgY6KbGHLr/a065ocN26l9lXOoFBzzM31w==}
    engines: {node: '>=10.0'}
    deprecated: Breaking change, bumped to 3.0.0
    dev: true

  /doctrine/3.0.0:
    resolution: {integrity: sha512-yS+Q5i3hBf7GBkd4KG8a7eBNNWNGLTaEwwYWUijIYM7zrlYDM0BFXHjjPWlWZ1Rg7UaddZeIDmi9jF3HmqiQ2w==}
    engines: {node: '>=6.0.0'}
    dependencies:
      esutils: 2.0.3
    dev: true

  /dom-serialize/2.2.1:
    resolution: {integrity: sha512-Yra4DbvoW7/Z6LBN560ZwXMjoNOSAN2wRsKFGc4iBeso+mpIA6qj1vfdf9HpMaKAqG6wXTy+1SYEzmNpKXOSsQ==}
    dependencies:
      custom-event: 1.0.1
      ent: 2.2.0
      extend: 3.0.2
      void-elements: 2.0.1
    dev: true

  /dotenv/16.3.1:
    resolution: {integrity: sha512-IPzF4w4/Rd94bA9imS68tZBaYyBWSCE47V1RGuMrB94iyTOIEwRmVL2x/4An+6mETpLrKJ5hQkB8W4kFAadeIQ==}
    engines: {node: '>=12'}
    dev: false

  /dunder-proto/1.0.1:
    resolution: {integrity: sha512-KIN/nDJBQRcXw0MLVhZE9iQHmG68qAVIBg9CqmUYjmQIhgij9U5MFvrqkUL5FbtyyzZuOeOt0zdeRe4UY7ct+A==}
    engines: {node: '>= 0.4'}
    dependencies:
      call-bind-apply-helpers: 1.0.2
      es-errors: 1.3.0
      gopd: 1.2.0
    dev: true

  /eastasianwidth/0.2.0:
    resolution: {integrity: sha512-I88TYZWc9XiYHRQ4/3c5rjjfgkjhLyW2luGIheGERbNQ6OY7yTybanSpDXZa8y7VUP9YmDcYa+eyq4ca7iLqWA==}

  /ecc-jsbn/0.1.2:
    resolution: {integrity: sha512-eh9O+hwRHNbG4BLTjEl3nw044CkGm5X6LoaCf7LPp7UU8Qrt47JYNi6nPX8xjW97TKGKm1ouctg0QSpZe9qrnw==}
    dependencies:
      jsbn: 0.1.1
      safer-buffer: 2.1.2
    dev: true

  /ecdsa-sig-formatter/1.0.11:
    resolution: {integrity: sha512-nagl3RYrbNv6kQkeJIpt6NJZy8twLB/2vtz6yN9Z4vRKHN4/QZJIEbqohALSgwKdnksuY3k5Addp5lg8sVoVcQ==}
    dependencies:
      safe-buffer: 5.2.1
    dev: true

  /ee-first/1.1.1:
    resolution: {integrity: sha512-WMwm9LhRUo+WUaRN+vRuETqG89IgZphVSNkdFgeb6sS/E4OrDIN7t48CAewSHXc6C8lefD8KKfr5vY61brQlow==}
    dev: true

  /electron-to-chromium/1.4.529:
    resolution: {integrity: sha512-6uyPyXTo8lkv8SWAmjKFbG42U073TXlzD4R8rW3EzuznhFS2olCIAfjjQtV2dV2ar/vRF55KUd3zQYnCB0dd3A==}
    dev: true

  /electron-to-chromium/1.4.798:
    resolution: {integrity: sha512-by9J2CiM9KPGj9qfp5U4FcPSbXJG7FNzqnYaY4WLzX+v2PHieVGmnsA4dxfpGE3QEC7JofpPZmn7Vn1B9NR2+Q==}
    dev: true

  /emoji-regex/10.4.0:
    resolution: {integrity: sha512-EC+0oUMY1Rqm4O6LLrgjtYDvcVYTy7chDnM4Q7030tP4Kwj3u/pR6gP9ygnp2CJMK5Gq+9Q2oqmrFJAz01DXjw==}

  /emoji-regex/8.0.0:
    resolution: {integrity: sha512-MSjYzcWNOA0ewAHpz0MxpYFvwg6yjy1NG3xteoqz644VCo/RPgnr1/GGt+ic3iJTzQ8Eu3TdM14SawnVUmGE6A==}

  /emoji-regex/9.2.2:
    resolution: {integrity: sha512-L18DaJsXSUk2+42pv8mLs5jJT2hqFkFE4j21wOmgbUqsZ2hL72NsUU785g9RXgo3s0ZNgVl42TiHp3ZtOv/Vyg==}

  /emojis-list/3.0.0:
    resolution: {integrity: sha512-/kyM18EfinwXZbno9FyUGeFh87KC8HRQBQGildHZbEuRyWFOmv1U10o9BBp8XVZDVNNuQKyIGIu5ZYAAXJ0V2Q==}
    engines: {node: '>= 4'}
    dev: true

  /enabled/2.0.0:
    resolution: {integrity: sha512-AKrN98kuwOzMIdAizXGI86UFBoo26CL21UM763y1h/GMSJ4/OHU9k2YlsmBpyScFo/wbLzWQJBMCW4+IO3/+OQ==}
    dev: true

  /encodeurl/1.0.2:
    resolution: {integrity: sha512-TPJXq8JqFaVYm2CWmPvnP2Iyo4ZSM7/QKcSmuMLDObfpH5fi7RUGmd/rTDf+rut/saiDiQEeVTNgAmJEdAOx0w==}
    engines: {node: '>= 0.8'}
    dev: true

  /encodeurl/2.0.0:
    resolution: {integrity: sha512-Q0n9HRi4m6JuGIV1eFlmvJB7ZEVxu93IrMyiMsGC0lrMJMWzRgx6WGquyfQgZVb31vhGgXnfmPNNXmxnOkRBrg==}
    engines: {node: '>= 0.8'}
    dev: true

  /end-of-stream/1.4.4:
    resolution: {integrity: sha512-+uw1inIHVPQoaVuHzRyXd21icM+cnt4CzD5rW+NC1wjOUSTOs+Te7FOv7AhN7vS9x/oIyhLP5PR1H+phQAHu5Q==}
    dependencies:
      once: 1.4.0
    dev: true

  /engine.io-parser/5.2.1:
    resolution: {integrity: sha512-9JktcM3u18nU9N2Lz3bWeBgxVgOKpw7yhRaoxQA3FUDZzzw+9WlA6p4G4u0RixNkg14fH7EfEc/RhpurtiROTQ==}
    engines: {node: '>=10.0.0'}
    dev: true

  /engine.io/6.5.2:
    resolution: {integrity: sha512-IXsMcGpw/xRfjra46sVZVHiSWo/nJ/3g1337q9KNXtS6YRzbW5yIzTCb9DjhrBe7r3GZQR0I4+nq+4ODk5g/cA==}
    engines: {node: '>=10.2.0'}
    dependencies:
      '@types/cookie': 0.4.1
      '@types/cors': 2.8.14
      '@types/node': 18.18.0
      accepts: 1.3.8
      base64id: 2.0.0
      cookie: 0.4.2
      cors: 2.8.5
      debug: 4.3.4
      engine.io-parser: 5.2.1
      ws: 8.11.0
    transitivePeerDependencies:
      - bufferutil
      - supports-color
      - utf-8-validate
    dev: true

  /enhanced-resolve/5.15.0:
    resolution: {integrity: sha512-LXYT42KJ7lpIKECr2mAXIaMldcNCh/7E0KBKOu4KSfkHmP+mZmSs+8V5gBAqisWBy0OO4W5Oyys0GO1Y8KtdKg==}
    engines: {node: '>=10.13.0'}
    dependencies:
      graceful-fs: 4.2.11
      tapable: 2.2.1
    dev: true

  /ent/2.2.0:
    resolution: {integrity: sha512-GHrMyVZQWvTIdDtpiEXdHZnFQKzeO09apj8Cbl4pKWy4i0Oprcq17usfDt5aO63swf0JOeMWjWQE/LzgSRuWpA==}
    dev: true

  /entities/2.0.3:
    resolution: {integrity: sha512-MyoZ0jgnLvB2X3Lg5HqpFmn1kybDiIfEQmKzTb5apr51Rb+T3KdmMiqa70T+bhGnyv7bQ6WMj2QMHpGMmlrUYQ==}
    dev: true

  /entities/4.5.0:
    resolution: {integrity: sha512-V0hjH4dGPh9Ao5p0MoRY6BVqtwCjhz6vI5LT8AJ55H+4g9/4vbHx1I54fS0XuclLhDHArPQCiMjDxjaL8fPxhw==}
    engines: {node: '>=0.12'}
    dev: true

  /env-paths/2.2.1:
    resolution: {integrity: sha512-+h1lkLKhZMTYjog1VEpJNG7NZJWcuc2DDk/qsqSTRRCOXiLjeQ1d1/udrUGhqMxUgAlwKNZ0cf2uqan5GLuS2A==}
    engines: {node: '>=6'}
    dev: true

  /env-paths/3.0.0:
    resolution: {integrity: sha512-dtJUTepzMW3Lm/NPxRf3wP4642UWhjL2sQxc+ym2YMj1m/H2zDNQOlezafzkHwn6sMstjHTwG6iQQsctDW/b1A==}
    engines: {node: ^12.20.0 || ^14.13.1 || >=16.0.0}

  /envinfo/7.10.0:
    resolution: {integrity: sha512-ZtUjZO6l5mwTHvc1L9+1q5p/R3wTopcfqMW8r5t8SJSKqeVI/LtajORwRFEKpEFuekjD0VBjwu1HMxL4UalIRw==}
    engines: {node: '>=4'}
    hasBin: true
    dev: true

  /error-ex/1.3.2:
    resolution: {integrity: sha512-7dFHNmqeFSEt2ZBsCriorKnn3Z2pj+fd9kmI6QoWw4//DL+icEBfc0U7qJCisqrTsKTjw4fNFy2pW9OqStD84g==}
    dependencies:
      is-arrayish: 0.2.1
    dev: true

  /es-abstract/1.22.2:
    resolution: {integrity: sha512-YoxfFcDmhjOgWPWsV13+2RNjq1F6UQnfs+8TftwNqtzlmFzEXvlUwdrNrYeaizfjQzRMxkZ6ElWMOJIFKdVqwA==}
    engines: {node: '>= 0.4'}
    dependencies:
      array-buffer-byte-length: 1.0.0
      arraybuffer.prototype.slice: 1.0.2
      available-typed-arrays: 1.0.5
      call-bind: 1.0.7
      es-set-tostringtag: 2.1.0
      es-to-primitive: 1.2.1
      function.prototype.name: 1.1.6
      get-intrinsic: 1.3.0
      get-symbol-description: 1.0.0
      globalthis: 1.0.3
      gopd: 1.2.0
      has: 1.0.3
      has-property-descriptors: 1.0.2
      has-proto: 1.0.1
      has-symbols: 1.1.0
      internal-slot: 1.0.5
      is-array-buffer: 3.0.2
      is-callable: 1.2.7
      is-negative-zero: 2.0.2
      is-regex: 1.1.4
      is-shared-array-buffer: 1.0.2
      is-string: 1.0.7
      is-typed-array: 1.1.12
      is-weakref: 1.0.2
      object-inspect: 1.13.4
      object-keys: 1.1.1
      object.assign: 4.1.4
      regexp.prototype.flags: 1.5.1
      safe-array-concat: 1.0.1
      safe-regex-test: 1.0.0
      string.prototype.trim: 1.2.8
      string.prototype.trimend: 1.0.7
      string.prototype.trimstart: 1.0.7
      typed-array-buffer: 1.0.0
      typed-array-byte-length: 1.0.0
      typed-array-byte-offset: 1.0.0
      typed-array-length: 1.0.4
      unbox-primitive: 1.0.2
      which-typed-array: 1.1.11
    dev: true

  /es-define-property/1.0.1:
    resolution: {integrity: sha512-e3nRfgfUZ4rNGL232gUgX06QNyyez04KdjFrF+LTRoOXmrOgFKDg4BCdsjW8EnT69eqdYGmRpJwiPVYNrCaW3g==}
    engines: {node: '>= 0.4'}
    dev: true

  /es-errors/1.3.0:
    resolution: {integrity: sha512-Zf5H2Kxt2xjTvbJvP2ZWLEICxA6j+hAmMzIlypy4xcBg1vKVnx89Wy0GbS+kf5cwCVFFzdCFh2XSCFNULS6csw==}
    engines: {node: '>= 0.4'}
    dev: true

  /es-get-iterator/1.1.3:
    resolution: {integrity: sha512-sPZmqHBe6JIiTfN5q2pEi//TwxmAFHwj/XEuYjTuse78i8KxaqMTTzxPoFKuzRpDpTJ+0NAbpfenkmH2rePtuw==}
    dependencies:
      call-bind: 1.0.7
      get-intrinsic: 1.3.0
      has-symbols: 1.1.0
      is-arguments: 1.1.1
      is-map: 2.0.2
      is-set: 2.0.2
      is-string: 1.0.7
      isarray: 2.0.5
      stop-iteration-iterator: 1.0.0
    dev: true

  /es-module-lexer/1.3.1:
    resolution: {integrity: sha512-JUFAyicQV9mXc3YRxPnDlrfBKpqt6hUYzz9/boprUJHs4e4KVr3XwOF70doO6gwXUor6EWZJAyWAfKki84t20Q==}
    dev: true

  /es-object-atoms/1.1.1:
    resolution: {integrity: sha512-FGgH2h8zKNim9ljj7dankFPcICIK9Cp5bm+c2gQSYePhpaG5+esrLODihIorn+Pe6FGJzWhXQotPv73jTaldXA==}
    engines: {node: '>= 0.4'}
    dependencies:
      es-errors: 1.3.0
    dev: true

  /es-set-tostringtag/2.1.0:
    resolution: {integrity: sha512-j6vWzfrGVfyXxge+O0x5sh6cvxAog0a/4Rdd2K36zCMV5eJ+/+tOAngRO8cODMNWbVRdVlmGZQL2YS3yR8bIUA==}
    engines: {node: '>= 0.4'}
    dependencies:
      es-errors: 1.3.0
      get-intrinsic: 1.3.0
      has-tostringtag: 1.0.2
      hasown: 2.0.2
    dev: true

  /es-to-primitive/1.2.1:
    resolution: {integrity: sha512-QCOllgZJtaUo9miYBcLChTUaHNjJF3PYs1VidD7AwiEj1kYxKeQTctLAezAOH5ZKRH0g2IgPn6KwB4IT8iRpvA==}
    engines: {node: '>= 0.4'}
    dependencies:
      is-callable: 1.2.7
      is-date-object: 1.0.5
      is-symbol: 1.0.4
    dev: true

  /esbuild/0.20.2:
    resolution: {integrity: sha512-WdOOppmUNU+IbZ0PaDiTst80zjnrOkyJNHoKupIcVyU8Lvla3Ugx94VzkQ32Ijqd7UhHJy75gNWDMUekcrSJ6g==}
    engines: {node: '>=12'}
    hasBin: true
    requiresBuild: true
    optionalDependencies:
      '@esbuild/aix-ppc64': 0.20.2
      '@esbuild/android-arm': 0.20.2
      '@esbuild/android-arm64': 0.20.2
      '@esbuild/android-x64': 0.20.2
      '@esbuild/darwin-arm64': 0.20.2
      '@esbuild/darwin-x64': 0.20.2
      '@esbuild/freebsd-arm64': 0.20.2
      '@esbuild/freebsd-x64': 0.20.2
      '@esbuild/linux-arm': 0.20.2
      '@esbuild/linux-arm64': 0.20.2
      '@esbuild/linux-ia32': 0.20.2
      '@esbuild/linux-loong64': 0.20.2
      '@esbuild/linux-mips64el': 0.20.2
      '@esbuild/linux-ppc64': 0.20.2
      '@esbuild/linux-riscv64': 0.20.2
      '@esbuild/linux-s390x': 0.20.2
      '@esbuild/linux-x64': 0.20.2
      '@esbuild/netbsd-x64': 0.20.2
      '@esbuild/openbsd-x64': 0.20.2
      '@esbuild/sunos-x64': 0.20.2
      '@esbuild/win32-arm64': 0.20.2
      '@esbuild/win32-ia32': 0.20.2
      '@esbuild/win32-x64': 0.20.2
    dev: true

  /esbuild/0.23.0:
    resolution: {integrity: sha512-1lvV17H2bMYda/WaFb2jLPeHU3zml2k4/yagNMG8Q/YtfMjCwEUZa2eXXMgZTVSL5q1n4H7sQ0X6CdJDqqeCFA==}
    engines: {node: '>=18'}
    hasBin: true
    requiresBuild: true
    optionalDependencies:
      '@esbuild/aix-ppc64': 0.23.0
      '@esbuild/android-arm': 0.23.0
      '@esbuild/android-arm64': 0.23.0
      '@esbuild/android-x64': 0.23.0
      '@esbuild/darwin-arm64': 0.23.0
      '@esbuild/darwin-x64': 0.23.0
      '@esbuild/freebsd-arm64': 0.23.0
      '@esbuild/freebsd-x64': 0.23.0
      '@esbuild/linux-arm': 0.23.0
      '@esbuild/linux-arm64': 0.23.0
      '@esbuild/linux-ia32': 0.23.0
      '@esbuild/linux-loong64': 0.23.0
      '@esbuild/linux-mips64el': 0.23.0
      '@esbuild/linux-ppc64': 0.23.0
      '@esbuild/linux-riscv64': 0.23.0
      '@esbuild/linux-s390x': 0.23.0
      '@esbuild/linux-x64': 0.23.0
      '@esbuild/netbsd-x64': 0.23.0
      '@esbuild/openbsd-arm64': 0.23.0
      '@esbuild/openbsd-x64': 0.23.0
      '@esbuild/sunos-x64': 0.23.0
      '@esbuild/win32-arm64': 0.23.0
      '@esbuild/win32-ia32': 0.23.0
      '@esbuild/win32-x64': 0.23.0
    dev: true

  /escalade/3.1.1:
    resolution: {integrity: sha512-k0er2gUkLf8O0zKJiAhmkTnJlTvINGv7ygDNPbeIsX/TJjGJZHuh9B2UxbsaEkmlEo9MfhrSzmhIlhRlI2GXnw==}
    engines: {node: '>=6'}
    dev: true

  /escalade/3.1.2:
    resolution: {integrity: sha512-ErCHMCae19vR8vQGe50xIsVomy19rg6gFu3+r3jkEO46suLMWBksvVyoGgQV+jOfl84ZSOSlmv6Gxa89PmTGmA==}
    engines: {node: '>=6'}

  /escape-html/1.0.3:
    resolution: {integrity: sha512-NiSupZ4OeuGwr68lGIeym/ksIZMJodUGOSCZ/FSnTxcrekbvqrgdUxlJOMpijaKZVjAJrWrGs/6Jy8OMuyj9ow==}
    dev: true

  /escape-string-regexp/1.0.5:
    resolution: {integrity: sha512-vbRorB5FUQWvla16U8R/qgaFIya2qGzwDrNmCZuYKrbdSUMG6I1ZCGQRefkRVhuOkIGVne7BQ35DSfo1qvJqFg==}
    engines: {node: '>=0.8.0'}
    dev: true

  /escape-string-regexp/4.0.0:
    resolution: {integrity: sha512-TtpcNJ3XAzx3Gq8sWRzJaVajRs0uVxA2YAkdb1jm2YkPz4G6egUFAyA3n5vtEIZefPk5Wa4UXbKuS5fKkJWdgA==}
    engines: {node: '>=10'}
    dev: true

  /escodegen/2.1.0:
    resolution: {integrity: sha512-2NlIDTwUWJN0mRPQOdtQBzbUHvdGY2P1VXSyU83Q3xKxM7WHX2Ql8dKq782Q9TgQUNOLEzEYu9bzLNj1q88I5w==}
    engines: {node: '>=6.0'}
    hasBin: true
    dependencies:
      esprima: 4.0.1
      estraverse: 5.3.0
      esutils: 2.0.3
    optionalDependencies:
      source-map: 0.6.1
    dev: true

  /eslint-plugin-require-extensions/0.1.3_eslint@8.50.0:
    resolution: {integrity: sha512-T3c1PZ9PIdI3hjV8LdunfYI8gj017UQjzAnCrxuo3wAjneDbTPHdE3oNWInOjMA+z/aBkUtlW5vC0YepYMZIug==}
    engines: {node: '>=16'}
    peerDependencies:
      eslint: '*'
    dependencies:
      eslint: 8.50.0
    dev: true

  /eslint-scope/5.1.1:
    resolution: {integrity: sha512-2NxwbF/hZ0KpepYN0cNbo+FN6XoK7GaHlQhgx/hIZl6Va0bF45RQOOwhLIy8lQDbuCiadSLCBnH2CFYquit5bw==}
    engines: {node: '>=8.0.0'}
    dependencies:
      esrecurse: 4.3.0
      estraverse: 4.3.0
    dev: true

  /eslint-scope/7.2.2:
    resolution: {integrity: sha512-dOt21O7lTMhDM+X9mB4GX+DZrZtCUJPL/wlcTqxyrx5IvO0IYtILdtrQGQp+8n5S0gwSVmOf9NQrjMOgfQZlIg==}
    engines: {node: ^12.22.0 || ^14.17.0 || >=16.0.0}
    dependencies:
      esrecurse: 4.3.0
      estraverse: 5.3.0
    dev: true

  /eslint-visitor-keys/3.4.3:
    resolution: {integrity: sha512-wpc+LXeiyiisxPlEkUzU6svyS1frIO3Mgxj1fdy7Pm8Ygzguax2N3Fa/D/ag1WqbOprdI+uY6wMUl8/a2G+iag==}
    engines: {node: ^12.22.0 || ^14.17.0 || >=16.0.0}
    dev: true

  /eslint-visitor-keys/4.2.0:
    resolution: {integrity: sha512-UyLnSehNt62FFhSwjZlHmeokpRK59rcz29j+F1/aDgbkbRTk7wIc9XzdoasMUbRNKDM0qQt/+BJ4BrpFeABemw==}
    engines: {node: ^18.18.0 || ^20.9.0 || >=21.1.0}
    dev: true

  /eslint/8.50.0:
    resolution: {integrity: sha512-FOnOGSuFuFLv/Sa+FDVRZl4GGVAAFFi8LecRsI5a1tMO5HIE8nCm4ivAlzt4dT3ol/PaaGC0rJEEXQmHJBGoOg==}
    engines: {node: ^12.22.0 || ^14.17.0 || >=16.0.0}
    hasBin: true
    dependencies:
      '@eslint-community/eslint-utils': 4.4.0_eslint@8.50.0
      '@eslint-community/regexpp': 4.8.2
      '@eslint/eslintrc': 2.1.2
      '@eslint/js': 8.50.0
      '@humanwhocodes/config-array': 0.11.11
      '@humanwhocodes/module-importer': 1.0.1
      '@nodelib/fs.walk': 1.2.8
      ajv: 6.12.6
      chalk: 4.1.2
      cross-spawn: 7.0.3
      debug: 4.3.4
      doctrine: 3.0.0
      escape-string-regexp: 4.0.0
      eslint-scope: 7.2.2
      eslint-visitor-keys: 3.4.3
      espree: 9.6.1
      esquery: 1.5.0
      esutils: 2.0.3
      fast-deep-equal: 3.1.3
      file-entry-cache: 6.0.1
      find-up: 5.0.0
      glob-parent: 6.0.2
      globals: 13.22.0
      graphemer: 1.4.0
      ignore: 5.2.4
      imurmurhash: 0.1.4
      is-glob: 4.0.3
      is-path-inside: 3.0.3
      js-yaml: 4.1.0
      json-stable-stringify-without-jsonify: 1.0.1
      levn: 0.4.1
      lodash.merge: 4.6.2
      minimatch: 3.1.2
      natural-compare: 1.4.0
      optionator: 0.9.3
      strip-ansi: 6.0.1
      text-table: 0.2.0
    transitivePeerDependencies:
      - supports-color
    dev: true

  /espree/9.6.1:
    resolution: {integrity: sha512-oruZaFkjorTpF32kDSI5/75ViwGeZginGGy2NoOSg3Q9bnwlnmDm4HLnkl0RE3n+njDXR037aY1+x58Z/zFdwQ==}
    engines: {node: ^12.22.0 || ^14.17.0 || >=16.0.0}
    dependencies:
      acorn: 8.10.0
      acorn-jsx: 5.3.2_acorn@8.10.0
      eslint-visitor-keys: 3.4.3
    dev: true

  /esprima/4.0.1:
    resolution: {integrity: sha512-eGuFFw7Upda+g4p+QHvnW0RyTX/SVeJBDM/gCtMARO0cLuT2HcEKnTPvhjV6aGeqrCB/sbNop0Kszm0jsaWU4A==}
    engines: {node: '>=4'}
    hasBin: true
    dev: true

  /esquery/1.5.0:
    resolution: {integrity: sha512-YQLXUplAwJgCydQ78IMJywZCceoqk1oH01OERdSAJc/7U2AylwjhSCLDEtqwg811idIS/9fIU5GjG73IgjKMVg==}
    engines: {node: '>=0.10'}
    dependencies:
      estraverse: 5.3.0
    dev: true

  /esrecurse/4.3.0:
    resolution: {integrity: sha512-KmfKL3b6G+RXvP8N1vr3Tq1kL/oCFgn2NYXEtqP8/L3pKapUA4G8cFVaoF3SU323CD4XypR/ffioHmkti6/Tag==}
    engines: {node: '>=4.0'}
    dependencies:
      estraverse: 5.3.0
    dev: true

  /estraverse/4.3.0:
    resolution: {integrity: sha512-39nnKffWz8xN1BU/2c79n9nB9HDzo0niYUqx6xyqUnyoAnQyyWpOTdZEeiCch8BBu515t4wp9ZmgVfVhn9EBpw==}
    engines: {node: '>=4.0'}
    dev: true

  /estraverse/5.3.0:
    resolution: {integrity: sha512-MMdARuVEQziNTeJD8DgMqmhwR11BRQ/cBP+pLtYdSTnf3MIO8fFeiINEbX36ZdNlfU/7A9f3gUw49B3oQsvwBA==}
    engines: {node: '>=4.0'}
    dev: true

  /estree-walker/3.0.3:
    resolution: {integrity: sha512-7RUKfXgSMMkzt6ZuXmqapOurLGPPfgj6l9uRZ7lRGolvk0y2yocc35LdcxKC5PQZdn2DMqioAQ2NoWcrTKmm6g==}
    dependencies:
      '@types/estree': 1.0.5
    dev: true

  /esutils/2.0.3:
    resolution: {integrity: sha512-kVscqXk4OCp68SZ0dkgEKVi6/8ij300KBWTJq32P/dYeWTSwK41WyTxalN1eRmA5Z9UU/LX9D7FWSmV9SAYx6g==}
    engines: {node: '>=0.10.0'}
    dev: true

  /etag/1.8.1:
    resolution: {integrity: sha512-aIL5Fx7mawVa300al2BnEE4iNvo1qETxLrPI/o05L7z6go7fCw1J6EQmbK4FmJ2AS7kgVF/KEZWufBfdClMcPg==}
    engines: {node: '>= 0.6'}
    dev: true

  /eventemitter3/4.0.7:
    resolution: {integrity: sha512-8guHBZCwKnFhYdHr2ysuRWErTwhoN2X8XELRlrRwpmfeY2jjuUN4taQMsULKUVo1K4DvZl+0pgfyoysHxvmvEw==}
    dev: true

  /events/3.3.0:
    resolution: {integrity: sha512-mQw+2fkQbALzQ7V0MY0IqdnXNOeTtP4r0lN9z7AAawCXgqea7bDii20AYrIBrFd/Hx0M2Ocz6S111CaFkUcb0Q==}
    engines: {node: '>=0.8.x'}
    dev: true

  /execa/8.0.1:
    resolution: {integrity: sha512-VyhnebXciFV2DESc+p6B+y0LjSm0krU4OgJN44qFAhBY0TJ+1V61tYD2+wHusZ6F9n5K+vl8k0sTy7PEfV4qpg==}
    engines: {node: '>=16.17'}
    dependencies:
      cross-spawn: 7.0.3
      get-stream: 8.0.1
      human-signals: 5.0.0
      is-stream: 3.0.0
      merge-stream: 2.0.0
      npm-run-path: 5.3.0
      onetime: 6.0.0
      signal-exit: 4.1.0
      strip-final-newline: 3.0.0
    dev: true

  /express-promise-router/4.1.1_express@4.18.2:
    resolution: {integrity: sha512-Lkvcy/ZGrBhzkl3y7uYBHLMtLI4D6XQ2kiFg9dq7fbktBch5gjqJ0+KovX0cvCAvTJw92raWunRLM/OM+5l4fA==}
    engines: {node: '>=10'}
    peerDependencies:
      '@types/express': ^4.0.0
      express: ^4.0.0
    peerDependenciesMeta:
      '@types/express':
        optional: true
    dependencies:
      express: 4.18.2
      is-promise: 4.0.0
      lodash.flattendeep: 4.4.0
      methods: 1.1.2
    dev: true

  /express/4.18.2:
    resolution: {integrity: sha512-5/PsL6iGPdfQ/lKM1UuielYgv3BUoJfz1aUwU9vHZ+J7gyvwdQXFEBIEIaxeGf0GIcreATNyBExtalisDbuMqQ==}
    engines: {node: '>= 0.10.0'}
    dependencies:
      accepts: 1.3.8
      array-flatten: 1.1.1
      body-parser: 1.20.1
      content-disposition: 0.5.4
      content-type: 1.0.5
      cookie: 0.5.0
      cookie-signature: 1.0.6
      debug: 2.6.9
      depd: 2.0.0
      encodeurl: 1.0.2
      escape-html: 1.0.3
      etag: 1.8.1
      finalhandler: 1.2.0
      fresh: 0.5.2
      http-errors: 2.0.0
      merge-descriptors: 1.0.1
      methods: 1.1.2
      on-finished: 2.4.1
      parseurl: 1.3.3
      path-to-regexp: 0.1.7
      proxy-addr: 2.0.7
      qs: 6.11.0
      range-parser: 1.2.1
      safe-buffer: 5.2.1
      send: 0.18.0
      serve-static: 1.15.0
      setprototypeof: 1.2.0
      statuses: 2.0.1
      type-is: 1.6.18
      utils-merge: 1.0.1
      vary: 1.1.2
    dev: true

  /express/5.1.0:
    resolution: {integrity: sha512-DT9ck5YIRU+8GYzzU5kT3eHGA5iL+1Zd0EutOmTE9Dtk+Tvuzd23VBU+ec7HPNSTxXYO55gPV/hq4pSBJDjFpA==}
    engines: {node: '>= 18'}
    dependencies:
      accepts: 2.0.0
      body-parser: 2.2.0
      content-disposition: 1.0.0
      content-type: 1.0.5
      cookie: 0.7.1
      cookie-signature: 1.2.2
      debug: 4.4.0
      encodeurl: 2.0.0
      escape-html: 1.0.3
      etag: 1.8.1
      finalhandler: 2.1.0
      fresh: 2.0.0
      http-errors: 2.0.0
      merge-descriptors: 2.0.0
      mime-types: 3.0.1
      on-finished: 2.4.1
      once: 1.4.0
      parseurl: 1.3.3
      proxy-addr: 2.0.7
      qs: 6.14.0
      range-parser: 1.2.1
      router: 2.2.0
      send: 1.2.0
      serve-static: 2.2.0
      statuses: 2.0.1
      type-is: 2.0.1
      vary: 1.1.2
    transitivePeerDependencies:
      - supports-color
    dev: true

  /extend/3.0.2:
    resolution: {integrity: sha512-fjquC59cD7CyW6urNXK0FBufkZcoiGG80wTuPujX590cB5Ttln20E2UB4S/WARVqhXffZl2LNgS+gQdPIIim/g==}
    dev: true

  /external-editor/3.1.0:
    resolution: {integrity: sha512-hMQ4CX1p1izmuLYyZqLMO/qGNw10wSv9QDCPfzXfyFrOaCSSoRfqE1Kf1s5an66J5JZC62NewG+mK49jOCtQew==}
    engines: {node: '>=4'}
    dependencies:
      chardet: 0.7.0
      iconv-lite: 0.4.24
      tmp: 0.0.33

  /extract-zip/2.0.1:
    resolution: {integrity: sha512-GDhU9ntwuKyGXdZBUgTIe+vXnWj0fppUEtMDL0+idd5Sta8TGpHssn/eusA9mrPr9qNDym6SxAYZjNvCn/9RBg==}
    engines: {node: '>= 10.17.0'}
    hasBin: true
    dependencies:
      debug: 4.4.0
      get-stream: 5.2.0
      yauzl: 2.10.0
    optionalDependencies:
      '@types/yauzl': 2.10.1
    transitivePeerDependencies:
      - supports-color
    dev: true

  /extsprintf/1.3.0:
    resolution: {integrity: sha512-11Ndz7Nv+mvAC1j0ktTa7fAb0vLyGGX+rMHNBYQviQDGU0Hw7lhctJANqbPhu9nV9/izT/IntTgZ7Im/9LJs9g==}
    engines: {'0': node >=0.6.0}
    dev: true

  /fast-deep-equal/3.1.3:
    resolution: {integrity: sha512-f3qQ9oQy9j2AhBe/H9VC91wLmKBCCU/gDOnKNAYG5hswO7BLKj09Hc5HYNz9cGI++xlpDCIgDaitVs03ATR84Q==}

  /fast-fifo/1.3.2:
    resolution: {integrity: sha512-/d9sfos4yxzpwkDkuN7k2SqFKtYNmCTzgfEpz82x34IM9/zc8KGxQoXg1liNC/izpRM/MBdt44Nmx41ZWqk+FQ==}
    dev: true

  /fast-glob/3.3.3:
    resolution: {integrity: sha512-7MptL8U0cqcFdzIzwOTHoilX9x5BrNqye7Z/LuC7kCMRio1EMSyqRK3BEAUD7sXRq4iT4AzTVuZdhgQ2TCvYLg==}
    engines: {node: '>=8.6.0'}
    dependencies:
      '@nodelib/fs.stat': 2.0.5
      '@nodelib/fs.walk': 1.2.8
      glob-parent: 5.1.2
      merge2: 1.4.1
      micromatch: 4.0.8

  /fast-json-stable-stringify/2.1.0:
    resolution: {integrity: sha512-lhd/wF+Lk98HZoTCtlVraHtfh5XYijIjalXck7saUtuanSDyLMxnHhSXEDJqHxD7msR8D0uCmqlkwjCV8xvwHw==}
    dev: true

  /fast-levenshtein/2.0.6:
    resolution: {integrity: sha512-DCXu6Ifhqcks7TZKY3Hxp3y6qphY5SJZmrWMDrKcERSOXWQdMhU9Ig/PYrzyw/ul9jOIyh0N4M0tbC5hodg8dw==}
    dev: true

  /fast-uri/3.0.1:
    resolution: {integrity: sha512-MWipKbbYiYI0UC7cl8m/i/IWTqfC8YXsqjzybjddLsFjStroQzsHXkc73JutMvBiXmOvapk+axIl79ig5t55Bw==}

  /fast-xml-parser/4.3.1:
    resolution: {integrity: sha512-viVv3xb8D+SiS1W4cv4tva3bni08kAkx0gQnWrykMM8nXPc1FxqZPU00dCEVjkiCg4HoXd2jC4x29Nzg/l2DAA==}
    hasBin: true
    dependencies:
      strnum: 1.0.5
    dev: true

  /fast-xml-parser/4.5.0:
    resolution: {integrity: sha512-/PlTQCI96+fZMAOLMZK4CWG1ItCbfZ/0jx7UIJFChPNrx7tcEgerUgWbeieCM9MfHInUDyK8DWYZ+YrywDJuTg==}
    hasBin: true
    dependencies:
      strnum: 1.0.5
    dev: true

  /fastest-levenshtein/1.0.16:
    resolution: {integrity: sha512-eRnCtTTtGZFpQCwhJiUOuxPQWRXVKYDn0b2PeHfXL6/Zi53SLAzAHfVhVWK2AryC/WH05kGfxhFIPvTF0SXQzg==}
    engines: {node: '>= 4.9.1'}
    dev: true

  /fastq/1.15.0:
    resolution: {integrity: sha512-wBrocU2LCXXa+lWBt8RoIRD89Fi8OdABODa/kEnyeyjS5aZO5/GNvI5sEINADqP/h8M29UHTHUb53sUu5Ihqdw==}
    dependencies:
      reusify: 1.0.4

  /fd-slicer/1.1.0:
    resolution: {integrity: sha512-cE1qsB/VwyQozZ+q1dGxR8LBYNZeofhEdUNGSMbQD3Gw2lAzX9Zb3uIU6Ebc/Fmyjo9AWWfnn0AUCHqtevs/8g==}
    dependencies:
      pend: 1.2.0
    dev: true

  /fecha/4.2.3:
    resolution: {integrity: sha512-OP2IUU6HeYKJi3i0z4A19kHMQoLVs4Hc+DPqqxI2h/DPZHTm/vjsfC6P0b4jCMy14XizLBqvndQ+UilD7707Jw==}
    dev: true

  /file-entry-cache/6.0.1:
    resolution: {integrity: sha512-7Gps/XWymbLk2QLYK4NzpMOrYjMhdIxXuIvy2QBsLE6ljuodKvdkWs/cpyJJ3CVIVpH0Oi1Hvg1ovbMzLdFBBg==}
    engines: {node: ^10.12.0 || >=12.0.0}
    dependencies:
      flat-cache: 3.1.0
    dev: true

  /fill-range/7.1.1:
    resolution: {integrity: sha512-YsGpe3WHLK8ZYi4tWDg2Jy3ebRz2rXowDxnld4bkQB00cc/1Zw9AWnC0i9ztDJitivtQvaI9KaLyKrc+hBW0yg==}
    engines: {node: '>=8'}
    dependencies:
      to-regex-range: 5.0.1

  /finalhandler/1.1.2:
    resolution: {integrity: sha512-aAWcW57uxVNrQZqFXjITpW3sIUQmHGG3qSb9mUah9MgMC4NeWhNOlNjXEYq3HjRAvL6arUviZGGJsBg6z0zsWA==}
    engines: {node: '>= 0.8'}
    dependencies:
      debug: 2.6.9
      encodeurl: 1.0.2
      escape-html: 1.0.3
      on-finished: 2.3.0
      parseurl: 1.3.3
      statuses: 1.5.0
      unpipe: 1.0.0
    dev: true

  /finalhandler/1.2.0:
    resolution: {integrity: sha512-5uXcUVftlQMFnWC9qu/svkWv3GTd2PfUhK/3PLkYNAe7FbqJMt3515HaxE6eRL74GdsriiwujiawdaB1BpEISg==}
    engines: {node: '>= 0.8'}
    dependencies:
      debug: 2.6.9
      encodeurl: 1.0.2
      escape-html: 1.0.3
      on-finished: 2.4.1
      parseurl: 1.3.3
      statuses: 2.0.1
      unpipe: 1.0.0
    dev: true

  /finalhandler/2.1.0:
    resolution: {integrity: sha512-/t88Ty3d5JWQbWYgaOGCCYfXRwV1+be02WqYYlL6h0lEiUAMPM8o8qKGO01YIkOHzka2up08wvgYD0mDiI+q3Q==}
    engines: {node: '>= 0.8'}
    dependencies:
      debug: 4.4.0
      encodeurl: 2.0.0
      escape-html: 1.0.3
      on-finished: 2.4.1
      parseurl: 1.3.3
      statuses: 2.0.1
    transitivePeerDependencies:
      - supports-color
    dev: true

  /find-up/4.1.0:
    resolution: {integrity: sha512-PpOwAdQ/YlXQ2vj8a3h8IipDuYRi3wceVQQGYWxNINccq40Anw7BlsEXCMbt1Zt+OLA6Fq9suIpIWD0OsnISlw==}
    engines: {node: '>=8'}
    dependencies:
      locate-path: 5.0.0
      path-exists: 4.0.0
    dev: true

  /find-up/5.0.0:
    resolution: {integrity: sha512-78/PXT1wlLLDgTzDs7sjq9hzz0vXD+zn+7wypEe4fXQxCmdmqfGsEPQxmiCSQI3ajFV91bVSsvNtrJRiW6nGng==}
    engines: {node: '>=10'}
    dependencies:
      locate-path: 6.0.0
      path-exists: 4.0.0
    dev: true

  /flat-cache/3.1.0:
    resolution: {integrity: sha512-OHx4Qwrrt0E4jEIcI5/Xb+f+QmJYNj2rrK8wiIdQOIrB9WrrJL8cjZvXdXuBTkkEwEqLycb5BeZDV1o2i9bTew==}
    engines: {node: '>=12.0.0'}
    dependencies:
      flatted: 3.2.9
      keyv: 4.5.3
      rimraf: 3.0.2
    dev: true

  /flat/5.0.2:
    resolution: {integrity: sha512-b6suED+5/3rTpUBdG1gupIl8MPFCAMA0QXwmljLhvCUKcUvdE4gWky9zpuGCcXHOsz4J9wPGNWq6OKpmIzz3hQ==}
    hasBin: true
    dev: true

  /flatted/3.2.9:
    resolution: {integrity: sha512-36yxDn5H7OFZQla0/jFJmbIKTdZAQHngCedGxiMmpNfEZM0sdEeT+WczLQrjK6D7o2aiyLYDnkw0R3JK0Qv1RQ==}
    dev: true

  /fn.name/1.1.0:
    resolution: {integrity: sha512-GRnmB5gPyJpAhTQdSZTSp9uaPSvl09KoYcMQtsB9rQoOmzs9dH6ffeccH+Z+cv6P68Hu5bC6JjRh4Ah/mHSNRw==}
    dev: true

  /follow-redirects/1.15.9:
    resolution: {integrity: sha512-gew4GsXizNgdoRyqmyfMHyAmXsZDk6mHkSxZFCzW9gwlbtOW44CDtYavM+y+72qD/Vq2l550kMF52DT8fOLJqQ==}
    engines: {node: '>=4.0'}
    peerDependencies:
      debug: '*'
    peerDependenciesMeta:
      debug:
        optional: true
    dev: true

  /for-each/0.3.3:
    resolution: {integrity: sha512-jqYfLp7mo9vIyQf8ykW2v7A+2N4QjeCeI5+Dz9XraiO1ign81wjiH7Fb9vSOWvQfNtmSa4H2RoQTrrXivdUZmw==}
    dependencies:
      is-callable: 1.2.7
    dev: true

  /foreground-child/3.1.1:
    resolution: {integrity: sha512-TMKDUnIte6bfb5nWv7V/caI169OHgvwjb7V4WkeUvbQQdjr5rWKqHFiKWb/fcOwB+CzBT+qbWjvj+DVwRskpIg==}
    engines: {node: '>=14'}
    dependencies:
      cross-spawn: 7.0.3
      signal-exit: 4.1.0

  /forever-agent/0.6.1:
    resolution: {integrity: sha512-j0KLYPhm6zeac4lz3oJ3o65qvgQCcPubiyotZrXqEaG4hNagNYO8qdlUrX5vwqv9ohqeT/Z3j6+yW067yWWdUw==}
    dev: true

  /form-data/2.3.3:
    resolution: {integrity: sha512-1lLKB2Mu3aGP1Q/2eCOx0fNbRMe7XdwktwOruhfqqd0rIJWwN4Dh+E3hrPSlDCXnSR7UtZ1N38rVXm+6+MEhJQ==}
    engines: {node: '>= 0.12'}
    dependencies:
      asynckit: 0.4.0
      combined-stream: 1.0.8
      mime-types: 2.1.35
    dev: true

  /form-data/4.0.0:
    resolution: {integrity: sha512-ETEklSGi5t0QMZuiXoA/Q6vcnxcLQP5vdugSpuAyi6SVGi2clPPp+xgEhuMaHC+zGgn31Kd235W35f7Hykkaww==}
    engines: {node: '>= 6'}
    dependencies:
      asynckit: 0.4.0
      combined-stream: 1.0.8
      mime-types: 2.1.35

  /form-data/4.0.1:
    resolution: {integrity: sha512-tzN8e4TX8+kkxGPK8D5u0FNmjPUjw3lwC9lSLxxoB/+GtsJG91CO8bSWy73APlgAZzZbXEYZJuxjkHH2w+Ezhw==}
    engines: {node: '>= 6'}
    dependencies:
      asynckit: 0.4.0
      combined-stream: 1.0.8
      mime-types: 2.1.35

  /forwarded/0.2.0:
    resolution: {integrity: sha512-buRG0fpBtRHSTCOASe6hD258tEubFoRLb4ZNA6NxMVHNw2gOcwHo9wyablzMzOA5z9xA9L1KNjk/Nt6MT9aYow==}
    engines: {node: '>= 0.6'}
    dev: true

  /fresh/0.5.2:
    resolution: {integrity: sha512-zJ2mQYM18rEFOudeV4GShTGIQ7RbzA7ozbU9I/XBpm7kqgMywgmylMwXHxZJmkVoYkna9d2pVXVXPdYTP9ej8Q==}
    engines: {node: '>= 0.6'}
    dev: true

  /fresh/2.0.0:
    resolution: {integrity: sha512-Rx/WycZ60HOaqLKAi6cHRKKI7zxWbJ31MhntmtwMoaTeF7XFH9hhBp8vITaMidfljRQ6eYWCKkaTK+ykVJHP2A==}
    engines: {node: '>= 0.8'}
    dev: true

  /fs-extra/10.1.0:
    resolution: {integrity: sha512-oRXApq54ETRj4eMiFzGnHWGy+zo5raudjuxN0b8H7s/RU2oW0Wvsx9O0ACRN/kRq9E8Vu/ReskGB5o3ji+FzHQ==}
    engines: {node: '>=12'}
    dependencies:
      graceful-fs: 4.2.11
      jsonfile: 6.1.0
      universalify: 2.0.0
    dev: true

  /fs-extra/11.1.1:
    resolution: {integrity: sha512-MGIE4HOvQCeUCzmlHs0vXpih4ysz4wg9qiSAu6cd42lVwPbTM1TjV7RusoyQqMmk/95gdQZX72u+YW+c3eEpFQ==}
    engines: {node: '>=14.14'}
    dependencies:
      graceful-fs: 4.2.11
      jsonfile: 6.1.0
      universalify: 2.0.0
    dev: false

  /fs-extra/7.0.1:
    resolution: {integrity: sha512-YJDaCJZEnBmcbw13fvdAM9AwNOJwOzrE4pqMqBq5nFiEqXUqHwlK4B+3pUw6JNvfSPtX05xFHtYy/1ni01eGCw==}
    engines: {node: '>=6 <7 || >=8'}
    dependencies:
      graceful-fs: 4.2.11
      jsonfile: 4.0.0
      universalify: 0.1.2
    dev: true

  /fs-extra/8.1.0:
    resolution: {integrity: sha512-yhlQgA6mnOJUKOsRUFsgJdQCvkKhcz8tlZG5HBQfReYZy46OwLcY+Zia0mtdHsOo9y/hP+CxMN0TU9QxoOtG4g==}
    engines: {node: '>=6 <7 || >=8'}
    dependencies:
      graceful-fs: 4.2.11
      jsonfile: 4.0.0
      universalify: 0.1.2
    dev: true

  /fs.realpath/1.0.0:
    resolution: {integrity: sha512-OO0pH2lK6a0hZnAdau5ItzHPI6pUlvI7jMVnxUQRtw4owF2wk8lOSabtGDCTP4Ggrg2MbGnWO9X8K1t4+fGMDw==}
    dev: true

  /fsevents/2.3.3:
    resolution: {integrity: sha512-5xoDfX+fL7faATnagmWPpbFtwh/R77WmMMqqHGS65C3vvB0YHrgF+B1YmZ3441tMj5n63k0212XNoJwzlhffQw==}
    engines: {node: ^8.16.0 || ^10.6.0 || >=11.0.0}
    os: [darwin]
    requiresBuild: true
    dev: true
    optional: true

  /function-bind/1.1.2:
    resolution: {integrity: sha512-7XHNxH7qX9xG5mIwxkhumTox/MIRNcOgDrxWsMt2pAr23WHp6MrRlN7FBSFpCpr+oVO0F744iUgR82nJMfG2SA==}
    dev: true

  /function.prototype.name/1.1.6:
    resolution: {integrity: sha512-Z5kx79swU5P27WEayXM1tBi5Ze/lbIyiNgU3qyXUOf9b2rgXYyF9Dy9Cx+IQv/Lc8WCG6L82zwUPpSS9hGehIg==}
    engines: {node: '>= 0.4'}
    dependencies:
      call-bind: 1.0.7
      define-properties: 1.2.1
      es-abstract: 1.22.2
      functions-have-names: 1.2.3
    dev: true

  /functions-have-names/1.2.3:
    resolution: {integrity: sha512-xckBUXyTIqT97tq2x2AMb+g163b5JFysYk0x4qxNFwbfQkmNZoiRHb6sPzI9/QV33WeuvVYBUIiD4NzNIyqaRQ==}
    dev: true

  /gensync/1.0.0-beta.2:
    resolution: {integrity: sha512-3hN7NaskYvMDLQY55gnW3NQ+mesEAepTqlg+VEbj7zzqEMBVNhzcGYYeqFo/TlYz6eQiFcp1HcsCZO+nGgS8zg==}
    engines: {node: '>=6.9.0'}
    dev: true

  /get-caller-file/2.0.5:
    resolution: {integrity: sha512-DyFP3BM/3YHTQOCUL/w0OZHR0lpKeGrxotcHWcqNEdnltqFwXVfhEBQ94eIo34AfQpo0rGki4cyIiftY06h2Fg==}
    engines: {node: 6.* || 8.* || >= 10.*}

  /get-east-asian-width/1.3.0:
    resolution: {integrity: sha512-vpeMIQKxczTD/0s2CdEWHcb0eeJe6TFjxb+J5xgX7hScxqrGuyjmv4c1D4A/gelKfyox0gJJwIHF+fLjeaM8kQ==}
    engines: {node: '>=18'}

  /get-func-name/2.0.0:
    resolution: {integrity: sha512-Hm0ixYtaSZ/V7C8FJrtZIuBBI+iSgL+1Aq82zSu8VQNB4S3Gk8e7Qs3VwBDJAhmRZcFqkl3tQu36g/Foh5I5ig==}
    dev: true

  /get-func-name/2.0.2:
    resolution: {integrity: sha512-8vXOvuE167CtIc3OyItco7N/dpRtBbYOsPsXCz7X/PMnlGjYjSGuZJgM1Y7mmew7BKf9BqvLX2tnOVy1BBUsxQ==}
    dev: true

  /get-intrinsic/1.3.0:
    resolution: {integrity: sha512-9fSjSaos/fRIVIp+xSJlE6lfwhES7LNtKaCBIamHsjr2na1BiABJPo0mOjjz8GJDURarmCPGqaiVg5mfjb98CQ==}
    engines: {node: '>= 0.4'}
    dependencies:
      call-bind-apply-helpers: 1.0.2
      es-define-property: 1.0.1
      es-errors: 1.3.0
      es-object-atoms: 1.1.1
      function-bind: 1.1.2
      get-proto: 1.0.1
      gopd: 1.2.0
      has-symbols: 1.1.0
      hasown: 2.0.2
      math-intrinsics: 1.1.0
    dev: true

  /get-proto/1.0.1:
    resolution: {integrity: sha512-sTSfBjoXBp89JvIKIefqw7U2CCebsc74kiY6awiGogKtoSGbgjYE/G/+l9sF3MWFPNc9IcoOC4ODfKHfxFmp0g==}
    engines: {node: '>= 0.4'}
    dependencies:
      dunder-proto: 1.0.1
      es-object-atoms: 1.1.1
    dev: true

  /get-stream/5.2.0:
    resolution: {integrity: sha512-nBF+F1rAZVCu/p7rjzgA+Yb4lfYXrpl7a6VmJrU8wF9I1CKvP/QwPNZHnOlwbTkY6dvtFIzFMSyQXbLoTQPRpA==}
    engines: {node: '>=8'}
    dependencies:
      pump: 3.0.0
    dev: true

  /get-stream/8.0.1:
    resolution: {integrity: sha512-VaUJspBffn/LMCJVoMvSAdmscJyS1auj5Zulnn5UoYcY531UWmdwhRWkcGKnGU93m5HSXP9LP2usOryrBtQowA==}
    engines: {node: '>=16'}
    dev: true

  /get-symbol-description/1.0.0:
    resolution: {integrity: sha512-2EmdH1YvIQiZpltCNgkuiUnyukzxM/R6NDJX31Ke3BG1Nq5b0S2PhX59UKi9vZpPDQVdqn+1IcaAwnzTT5vCjw==}
    engines: {node: '>= 0.4'}
    dependencies:
      call-bind: 1.0.7
      get-intrinsic: 1.3.0
    dev: true

  /get-tsconfig/4.7.6:
    resolution: {integrity: sha512-ZAqrLlu18NbDdRaHq+AKXzAmqIUPswPWKUchfytdAjiRFnCe5ojG2bstg6mRiZabkKfCoL/e98pbBELIV/YCeA==}
    dependencies:
      resolve-pkg-maps: 1.0.0
    dev: true

  /get-uri/6.0.2:
    resolution: {integrity: sha512-5KLucCJobh8vBY1K07EFV4+cPZH3mrV9YeAruUseCQKHB58SGjjT2l9/eA9LD082IiuMjSlFJEcdJ27TXvbZNw==}
    engines: {node: '>= 14'}
    dependencies:
      basic-ftp: 5.0.4
      data-uri-to-buffer: 6.0.1
      debug: 4.4.0
      fs-extra: 8.1.0
    transitivePeerDependencies:
      - supports-color
    dev: true

  /getpass/0.1.7:
    resolution: {integrity: sha512-0fzj9JxOLfJ+XGLhR8ze3unN0KZCgZwiSSDz168VERjK8Wl8kVSdcu2kspd4s4wtAa1y/qrVRiAA0WclVsu0ng==}
    dependencies:
      assert-plus: 1.0.0
    dev: true

  /glob-parent/5.1.2:
    resolution: {integrity: sha512-AOIgSQCepiJYwP3ARnGx+5VnTu2HBYdzbGP45eLw1vr3zB3vZLeyed1sC9hnbcOc9/SrMyM5RPQrkGz4aS9Zow==}
    engines: {node: '>= 6'}
    dependencies:
      is-glob: 4.0.3

  /glob-parent/6.0.2:
    resolution: {integrity: sha512-XxwI8EOhVQgWp6iDL+3b0r86f4d6AX6zSU55HfB4ydCEuXLXc5FcYeOu+nnGftS4TEju/11rt4KJPTMgbfmv4A==}
    engines: {node: '>=10.13.0'}
    dependencies:
      is-glob: 4.0.3
    dev: true

  /glob-to-regexp/0.4.1:
    resolution: {integrity: sha512-lkX1HJXwyMcprw/5YUZc2s7DrpAiHB21/V+E1rHUrVNokkvB6bqMzT0VfV6/86ZNabt1k14YOIaT7nDvOX3Iiw==}
    dev: true

  /glob/10.3.9:
    resolution: {integrity: sha512-2tU/LKevAQvDVuVJ9pg9Yv9xcbSh+TqHuTaXTNbQwf+0kDl9Fm6bMovi4Nm5c8TVvfxo2LLcqCGtmO9KoJaGWg==}
    engines: {node: '>=16 || 14 >=14.17'}
    hasBin: true
    dependencies:
      foreground-child: 3.1.1
      jackspeak: 2.3.5
      minimatch: 9.0.5
      minipass: 7.1.2
      path-scurry: 1.11.1
    dev: true

  /glob/10.4.5:
    resolution: {integrity: sha512-7Bv8RF0k6xjo7d4A/PxYLbUCfb6c+Vpd2/mB2yRDlew7Jb5hEXiCD9ibfO7wpk8i4sevK6DFny9h7EYbM3/sHg==}
    hasBin: true
    dependencies:
      foreground-child: 3.1.1
      jackspeak: 3.4.3
      minimatch: 9.0.5
      minipass: 7.1.2
      package-json-from-dist: 1.0.1
      path-scurry: 1.11.1

  /glob/7.2.0:
    resolution: {integrity: sha512-lmLf6gtyrPq8tTjSmrO94wBeQbFR3HbLHbuyD69wuyQkImp2hWqMGB47OX65FBkPffO641IP9jWa1z4ivqG26Q==}
    dependencies:
      fs.realpath: 1.0.0
      inflight: 1.0.6
      inherits: 2.0.4
      minimatch: 3.1.2
      once: 1.4.0
      path-is-absolute: 1.0.1
    dev: true

  /glob/7.2.3:
    resolution: {integrity: sha512-nFR0zLpU2YCaRxwoCJvL6UvCH2JFyFVIvwTLsIf21AuHlMskA1hhTdk+LlYJtOlYt9v6dvszD2BGRqBL+iQK9Q==}
    dependencies:
      fs.realpath: 1.0.0
      inflight: 1.0.6
      inherits: 2.0.4
      minimatch: 3.1.2
      once: 1.4.0
      path-is-absolute: 1.0.1
    dev: true

  /glob/8.1.0:
    resolution: {integrity: sha512-r8hpEjiQEYlF2QU0df3dS+nxxSIreXQS1qRhMJM0Q5NDdR386C7jb7Hwwod8Fgiuex+k0GFjgft18yvxm5XoCQ==}
    engines: {node: '>=12'}
    dependencies:
      fs.realpath: 1.0.0
      inflight: 1.0.6
      inherits: 2.0.4
      minimatch: 5.1.6
      once: 1.4.0
    dev: true

  /globals/11.12.0:
    resolution: {integrity: sha512-WOBp/EEGUiIsJSp7wcv/y6MO+lV9UoncWqxuFfm8eBwzWNgyfBd6Gz+IeKQ9jCmyhoH99g15M3T+QaVHFjizVA==}
    engines: {node: '>=4'}
    dev: true

  /globals/13.22.0:
    resolution: {integrity: sha512-H1Ddc/PbZHTDVJSnj8kWptIRSD6AM3pK+mKytuIVF4uoBV7rshFlhhvA58ceJ5wp3Er58w6zj7bykMpYXt3ETw==}
    engines: {node: '>=8'}
    dependencies:
      type-fest: 0.20.2
    dev: true

  /globalthis/1.0.3:
    resolution: {integrity: sha512-sFdI5LyBiNTHjRd7cGPWapiHWMOXKyuBNX/cWJ3NfzrZQVa8GI/8cofCl74AOVqq9W5kNmguTIzJ/1s2gyI9wA==}
    engines: {node: '>= 0.4'}
    dependencies:
      define-properties: 1.2.1
    dev: true

  /globby/11.1.0:
    resolution: {integrity: sha512-jhIXaOzy1sb8IyocaruWSn1TjmnBVs8Ayhcy83rmxNJ8q2uWKCAj3CnJY+KpGSXCueAPc0i05kVvVKtP1t9S3g==}
    engines: {node: '>=10'}
    dependencies:
      array-union: 2.1.0
      dir-glob: 3.0.1
      fast-glob: 3.3.3
      ignore: 5.3.2
      merge2: 1.4.1
      slash: 3.0.0
    dev: true

  /globby/14.1.0:
    resolution: {integrity: sha512-0Ia46fDOaT7k4og1PDW4YbodWWr3scS2vAr2lTbsplOt2WkKp0vQbkI9wKis/T5LV/dqPjO3bpS/z6GTJB82LA==}
    engines: {node: '>=18'}
    dependencies:
      '@sindresorhus/merge-streams': 2.3.0
      fast-glob: 3.3.3
      ignore: 7.0.3
      path-type: 6.0.0
      slash: 5.1.0
      unicorn-magic: 0.3.0

  /gopd/1.2.0:
    resolution: {integrity: sha512-ZUKRh6/kUFoAiTAtTYPZJ3hw9wNxx+BIBOijnlG9PnrJsCcSjs1wyyD6vJpaYtgnzDrKYRSqf3OO6Rfa93xsRg==}
    engines: {node: '>= 0.4'}
    dev: true

  /graceful-fs/4.2.11:
    resolution: {integrity: sha512-RbJ5/jmFcNNCcDV5o9eTnBLJ/HszWV0P73bc+Ff4nS/rJj+YaS6IGyiOL0VoBYX+l1Wrl3k63h/KrH+nhJ0XvQ==}

  /graphemer/1.4.0:
    resolution: {integrity: sha512-EtKwoO6kxCL9WO5xipiHTZlSzBm7WLT627TqC/uVRd0HKmq8NXyebnNYxDoBi7wt8eTWrUrKXCOVaFq9x1kgag==}
    dev: true

  /growl/1.10.5:
    resolution: {integrity: sha512-qBr4OuELkhPenW6goKVXiv47US3clb3/IbuWF9KNKEijAy9oeHxU9IgzjvJhHkUzhaj7rOUD7+YGWqUjLp5oSA==}
    engines: {node: '>=4.x'}
    dev: true

  /handlebars/4.7.8:
    resolution: {integrity: sha512-vafaFqs8MZkRrSX7sFVUdo3ap/eNiLnb4IakshzvP56X5Nr1iGKAIqdX6tMlm6HcNRIkr6AxO5jFEoJzzpT8aQ==}
    engines: {node: '>=0.4.7'}
    hasBin: true
    dependencies:
      minimist: 1.2.8
      neo-async: 2.6.2
      source-map: 0.6.1
      wordwrap: 1.0.0
    optionalDependencies:
      uglify-js: 3.17.4
    dev: false

  /har-schema/2.0.0:
    resolution: {integrity: sha512-Oqluz6zhGX8cyRaTQlFMPw80bSJVG2x/cFb8ZPhUILGgHka9SsokCCOQgpveePerqidZOrT14ipqfJb7ILcW5Q==}
    engines: {node: '>=4'}
    dev: true

  /har-validator/5.1.5:
    resolution: {integrity: sha512-nmT2T0lljbxdQZfspsno9hgrG3Uir6Ks5afism62poxqBM6sDnMEuPmzTq8XN0OEwqKLLdh1jQI3qyE66Nzb3w==}
    engines: {node: '>=6'}
    deprecated: this library is no longer supported
    dependencies:
      ajv: 6.12.6
      har-schema: 2.0.0
    dev: true

  /has-bigints/1.0.2:
    resolution: {integrity: sha512-tSvCKtBr9lkF0Ex0aQiP9N+OpV4zi2r/Nee5VkRDbaqv35RLYMzbwQfFSZZH0kR+Rd6302UJZ2p/bJCEoR3VoQ==}
    dev: true

  /has-flag/3.0.0:
    resolution: {integrity: sha512-sKJf1+ceQBr4SMkvQnBDNDtf4TXpVhVGateu0t918bl30FnbE2m4vNLX+VWe/dpjlb+HugGYzW7uQXH98HPEYw==}
    engines: {node: '>=4'}
    dev: true

  /has-flag/4.0.0:
    resolution: {integrity: sha512-EykJT/Q1KjTWctppgIAgfSO0tKVuZUjhgMr17kqTumMl6Afv3EISleU7qZUzoXDFTAHTDC4NOoG/ZxU3EvlMPQ==}
    engines: {node: '>=8'}
    dev: true

  /has-property-descriptors/1.0.2:
    resolution: {integrity: sha512-55JNKuIW+vq4Ke1BjOTjM2YctQIvCT7GFzHwmfZPGo5wnrgkid0YQtnAleFSqumZm4az3n2BS+erby5ipJdgrg==}
    dependencies:
      es-define-property: 1.0.1
    dev: true

  /has-proto/1.0.1:
    resolution: {integrity: sha512-7qE+iP+O+bgF9clE5+UoBFzE65mlBiVj3tKCrlNQ0Ogwm0BjpT/gK4SlLYDMybDh5I3TCTKnPPa0oMG7JDYrhg==}
    engines: {node: '>= 0.4'}
    dev: true

  /has-symbols/1.1.0:
    resolution: {integrity: sha512-1cDNdwJ2Jaohmb3sg4OmKaMBwuC48sYni5HUw2DvsC8LjGTLK9h+eb1X6RyuOHe4hT0ULCW68iomhjUoKUqlPQ==}
    engines: {node: '>= 0.4'}
    dev: true

  /has-tostringtag/1.0.2:
    resolution: {integrity: sha512-NqADB8VjPFLM2V0VvHUewwwsw0ZWBaIdgo+ieHtK3hasLz4qeCRjYcqfB6AQrBggRKppKF8L52/VqdVsO47Dlw==}
    engines: {node: '>= 0.4'}
    dependencies:
      has-symbols: 1.1.0
    dev: true

  /has/1.0.3:
    resolution: {integrity: sha512-f2dvO0VU6Oej7RkWJGrehjbzMAjFp5/VKPp5tTpWIV4JHHZK1/BxbFRtf/siA2SWTe09caDmVtYYzWEIbBS4zw==}
    engines: {node: '>= 0.4.0'}
    dependencies:
      function-bind: 1.1.2
    dev: true

  /hasown/2.0.2:
    resolution: {integrity: sha512-0hJU9SCPvmMzIBdZFqNPXWa6dqh7WdH0cII9y+CyS8rG3nL48Bclra9HmKhVVUHyPWNH5Y7xDwAB7bfgSjkUMQ==}
    engines: {node: '>= 0.4'}
    dependencies:
      function-bind: 1.1.2
    dev: true

  /he/1.2.0:
    resolution: {integrity: sha512-F/1DnUGPopORZi0ni+CvrCgHQ5FyEAHRLSApuYWMmrbSwoN2Mn/7k+Gl38gJnR7yyDZk6WLXwiGod1JOWNDKGw==}
    hasBin: true
    dev: true

  /hosted-git-info/2.8.9:
    resolution: {integrity: sha512-mxIDAb9Lsm6DoOJ7xH+5+X4y1LU/4Hi50L9C5sIswK3JzULS4bwk1FvjdBgvYR4bzT4tuUQiC15FE2f5HbLvYw==}
    dev: true

  /html-escaper/2.0.2:
    resolution: {integrity: sha512-H2iMtd0I4Mt5eYiapRdIDjp+XzelXQ0tFE4JS7YFwFevXXMmOp9myNrUvCg0D6ws8iqkRPBfKHgbwig1SmlLfg==}
    dev: true

  /http-errors/2.0.0:
    resolution: {integrity: sha512-FtwrG/euBzaEjYeRqOgly7G0qviiXoJWnvEH2Z1plBdXgbyjv34pHTSb9zoeHMyDy33+DWy5Wt9Wo+TURtOYSQ==}
    engines: {node: '>= 0.8'}
    dependencies:
      depd: 2.0.0
      inherits: 2.0.4
      setprototypeof: 1.2.0
      statuses: 2.0.1
      toidentifier: 1.0.1
    dev: true

  /http-proxy-agent/5.0.0:
    resolution: {integrity: sha512-n2hY8YdoRE1i7r6M0w9DIw5GgZN0G25P8zLCRQ8rjXtTU3vsNFBI/vWK/UIeE6g5MUUz6avwAPXmL6Fy9D/90w==}
    engines: {node: '>= 6'}
    dependencies:
      '@tootallnate/once': 2.0.0
      agent-base: 6.0.2
      debug: 4.4.0
    transitivePeerDependencies:
      - supports-color

  /http-proxy-agent/7.0.2:
    resolution: {integrity: sha512-T1gkAiYYDWYx3V5Bmyu7HcfcvL7mUrTWiM6yOfa3PIphViJ/gFPbvidQ+veqSOHci/PxBcDabeUNCzpOODJZig==}
    engines: {node: '>= 14'}
    dependencies:
      agent-base: 7.1.3
      debug: 4.4.0
    transitivePeerDependencies:
      - supports-color

  /http-proxy/1.18.1:
    resolution: {integrity: sha512-7mz/721AbnJwIVbnaSv1Cz3Am0ZLT/UBwkC92VlxhXv/k/BBQfM2fXElQNC27BVGr0uwUpplYPQM9LnaBMR5NQ==}
    engines: {node: '>=8.0.0'}
    dependencies:
      eventemitter3: 4.0.7
      follow-redirects: 1.15.9
      requires-port: 1.0.0
    transitivePeerDependencies:
      - debug
    dev: true

  /http-signature/1.2.0:
    resolution: {integrity: sha512-CAbnr6Rz4CYQkLYUtSNXxQPUH2gK8f3iWexVlsnMeD+GjlsQ0Xsy1cOX+mN3dtxYomRy21CiOzU8Uhw6OwncEQ==}
    engines: {node: '>=0.8', npm: '>=1.3.7'}
    dependencies:
      assert-plus: 1.0.0
      jsprim: 1.4.2
      sshpk: 1.17.0
    dev: true

  /https-proxy-agent/5.0.1:
    resolution: {integrity: sha512-dFcAjpTQFgoLMzC2VwU+C/CbS7uRL0lWmxDITmqm7C+7F0Odmj6s9l6alZc6AELXhrnggM2CeWSXHGOdX2YtwA==}
    engines: {node: '>= 6'}
    dependencies:
      agent-base: 6.0.2
      debug: 4.4.0
    transitivePeerDependencies:
      - supports-color

  /https-proxy-agent/7.0.4:
    resolution: {integrity: sha512-wlwpilI7YdjSkWaQ/7omYBMTliDcmCN8OLihO6I9B86g06lMyAoqgoDpV0XqoaPOKj+0DIdAvnsWfyAAhmimcg==}
    engines: {node: '>= 14'}
    dependencies:
      agent-base: 7.1.3
      debug: 4.4.0
    transitivePeerDependencies:
      - supports-color

  /human-signals/5.0.0:
    resolution: {integrity: sha512-AXcZb6vzzrFAUE61HnN4mpLqd/cSIwNQjtNWR0euPm6y0iqx3G4gOXaIDdtdDwZmhwe82LA6+zinmW4UBWVePQ==}
    engines: {node: '>=16.17.0'}
    dev: true

  /iconv-lite/0.4.24:
    resolution: {integrity: sha512-v3MXnZAcvnywkTUEZomIActle7RXXeedOR31wwl7VlyoXO4Qi9arvSenNQWne1TcRwhCL1HwLI21bEqdpj8/rA==}
    engines: {node: '>=0.10.0'}
    dependencies:
      safer-buffer: 2.1.2

  /iconv-lite/0.6.3:
    resolution: {integrity: sha512-4fCk79wshMdzMp2rH06qWrJE4iolqLhCUH+OiuIgU++RB0+94NlDL81atO7GX55uUKueo0txHNtvEyI6D7WdMw==}
    engines: {node: '>=0.10.0'}
    dependencies:
      safer-buffer: 2.1.2
    dev: true

  /ieee754/1.2.1:
    resolution: {integrity: sha512-dcyqhDvX1C46lXZcVqCpK+FtMRQVdIMN6/Df5js2zouUsqG7I6sFxitIC+7KYK29KdXOLHdu9zL4sFnoVQnqaA==}
    dev: true

  /ignore/5.2.4:
    resolution: {integrity: sha512-MAb38BcSbH0eHNBxn7ql2NH/kX33OkB3lZ1BNdh7ENeRChHTYsTvWrMubiIAMNS2llXEEgZ1MUOBtXChP3kaFQ==}
    engines: {node: '>= 4'}
    dev: true

  /ignore/5.3.2:
    resolution: {integrity: sha512-hsBTNUqQTDwkWtcdYI2i06Y/nUBEsNEDJKjWdigLvegy8kDuJAS8uRlpkkcQpyEXL0Z/pjDy5HBmMjRCJ2gq+g==}
    engines: {node: '>= 4'}
    dev: true

  /ignore/7.0.3:
    resolution: {integrity: sha512-bAH5jbK/F3T3Jls4I0SO1hmPR0dKU0a7+SY6n1yzRtG54FLO8d6w/nxLFX2Nb7dBu6cCWXPaAME6cYqFUMmuCA==}
    engines: {node: '>= 4'}

  /import-fresh/3.3.0:
    resolution: {integrity: sha512-veYYhQa+D1QBKznvhUHxb8faxlrwUnxseDAbAp457E0wLNio2bOSKnjYDhMj+YiAq61xrMGhQk9iXVk5FzgQMw==}
    engines: {node: '>=6'}
    dependencies:
      parent-module: 1.0.1
      resolve-from: 4.0.0
    dev: true

  /import-lazy/4.0.0:
    resolution: {integrity: sha512-rKtvo6a868b5Hu3heneU+L4yEQ4jYKLtjpnPeUdK7h0yzXGmyBTypknlkCvHFBqfX9YlorEiMM6Dnq/5atfHkw==}
    engines: {node: '>=8'}
    dev: true

  /import-local/3.1.0:
    resolution: {integrity: sha512-ASB07uLtnDs1o6EHjKpX34BKYDSqnFerfTOJL2HvMqF70LnxpjkzDB8J44oT9pu4AMPkQwf8jl6szgvNd2tRIg==}
    engines: {node: '>=8'}
    hasBin: true
    dependencies:
      pkg-dir: 4.2.0
      resolve-cwd: 3.0.0
    dev: true

  /imurmurhash/0.1.4:
    resolution: {integrity: sha512-JmXMZ6wuvDmLiHEml9ykzqO6lwFbof0GG4IkcGaENdCRDDmMVnny7s5HsIgHCbaq0w2MyPhDqkhTUgS2LU2PHA==}
    engines: {node: '>=0.8.19'}
    dev: true

  /inflight/1.0.6:
    resolution: {integrity: sha512-k92I/b08q4wvFscXCLvqfsHCrjrF7yiXsQuIVvVE7N82W3+aqpzuUdBbfhWcy/FZR3/4IgflMgKLOsvPDrGCJA==}
    deprecated: This module is not supported, and leaks memory. Do not use it. Check out lru-cache if you want a good and tested way to coalesce async requests by a key value, which is much more comprehensive and powerful.
    dependencies:
      once: 1.4.0
      wrappy: 1.0.2
    dev: true

  /inherits/2.0.4:
    resolution: {integrity: sha512-k/vGaX4/Yla3WzyMCvTQOXYeIHvqOKtnqBduzTHpzpQZzAskKMhZ2K+EnBiSM9zGSoIFeMpXKxa4dYeZIQqewQ==}
    dev: true

  /internal-slot/1.0.5:
    resolution: {integrity: sha512-Y+R5hJrzs52QCG2laLn4udYVnxsfny9CpOhNhUvk/SSSVyF6T27FzRbF0sroPidSu3X8oEAkOn2K804mjpt6UQ==}
    engines: {node: '>= 0.4'}
    dependencies:
      get-intrinsic: 1.3.0
      has: 1.0.3
      side-channel: 1.1.0
    dev: true

  /interpret/2.2.0:
    resolution: {integrity: sha512-Ju0Bz/cEia55xDwUWEa8+olFpCiQoypjnQySseKtmjNrnps3P+xfpUmGr90T7yjlVJmOtybRvPXhKMbHr+fWnw==}
    engines: {node: '>= 0.10'}
    dev: true

  /ip-address/9.0.5:
    resolution: {integrity: sha512-zHtQzGojZXTwZTHQqra+ETKd4Sn3vgi7uBmlPoXVWZqYvuKmtI0l/VZTjqGmJY9x88GGOaZ9+G9ES8hC4T4X8g==}
    engines: {node: '>= 12'}
    dependencies:
      jsbn: 1.1.0
      sprintf-js: 1.1.3
    dev: true

  /ip/1.1.8:
    resolution: {integrity: sha512-PuExPYUiu6qMBQb4l06ecm6T6ujzhmh+MeJcW9wa89PoAz5pvd4zPgN5WJV104mb6S2T1AwNIAaB70JNrLQWhg==}
    dev: true

  /ipaddr.js/1.9.1:
    resolution: {integrity: sha512-0KI/607xoxSToH7GjN1FfSbLoU0+btTicjsQSWQlh/hZykN8KpmMf7uYwPW3R+akZ6R/w18ZlXSHBYXiYUPO3g==}
    engines: {node: '>= 0.10'}
    dev: true

  /is-arguments/1.1.1:
    resolution: {integrity: sha512-8Q7EARjzEnKpt/PCD7e1cgUS0a6X8u5tdSiMqXhojOdoV9TsMsiO+9VLC5vAmO8N7/GmXn7yjR8qnA6bVAEzfA==}
    engines: {node: '>= 0.4'}
    dependencies:
      call-bind: 1.0.7
      has-tostringtag: 1.0.2
    dev: true

  /is-array-buffer/3.0.2:
    resolution: {integrity: sha512-y+FyyR/w8vfIRq4eQcM1EYgSTnmHXPqaF+IgzgraytCFq5Xh8lllDVmAZolPJiZttZLeFSINPYMaEJ7/vWUa1w==}
    dependencies:
      call-bind: 1.0.7
      get-intrinsic: 1.3.0
      is-typed-array: 1.1.12
    dev: true

  /is-arrayish/0.2.1:
    resolution: {integrity: sha512-zz06S8t0ozoDXMG+ube26zeCTNXcKIPJZJi8hBrF4idCLms4CG9QtK7qBl1boi5ODzFpjswb5JPmHCbMpjaYzg==}
    dev: true

  /is-arrayish/0.3.2:
    resolution: {integrity: sha512-eVRqCvVlZbuw3GrM63ovNSNAeA1K16kaR/LRY/92w0zxQ5/1YzwblUX652i4Xs9RwAGjW9d9y6X88t8OaAJfWQ==}
    dev: true

  /is-bigint/1.0.4:
    resolution: {integrity: sha512-zB9CruMamjym81i2JZ3UMn54PKGsQzsJeo6xvN3HJJ4CAsQNB6iRutp2To77OfCNuoxspsIhzaPoO1zyCEhFOg==}
    dependencies:
      has-bigints: 1.0.2
    dev: true

  /is-binary-path/2.1.0:
    resolution: {integrity: sha512-ZMERYes6pDydyuGidse7OsHxtbI7WVeUEozgR/g7rd0xUimYNlvZRE/K2MgZTjWy725IfelLeVcEM97mmtRGXw==}
    engines: {node: '>=8'}
    dependencies:
      binary-extensions: 2.2.0
    dev: true

  /is-boolean-object/1.1.2:
    resolution: {integrity: sha512-gDYaKHJmnj4aWxyj6YHyXVpdQawtVLHU5cb+eztPGczf6cjuTdwve5ZIEfgXqH4e57An1D1AKf8CZ3kYrQRqYA==}
    engines: {node: '>= 0.4'}
    dependencies:
      call-bind: 1.0.7
      has-tostringtag: 1.0.2
    dev: true

  /is-callable/1.2.7:
    resolution: {integrity: sha512-1BC0BVFhS/p0qtw6enp8e+8OD0UrK0oFLztSjNzhcKA3WDuJxxAPXzPuPtKkjEY9UUoEWlX/8fgKeu2S8i9JTA==}
    engines: {node: '>= 0.4'}
    dev: true

  /is-core-module/2.13.0:
    resolution: {integrity: sha512-Z7dk6Qo8pOCp3l4tsX2C5ZVas4V+UxwQodwZhLopL91TX8UyyHEXafPcyoeeWuLrwzHcr3igO78wNLwHJHsMCQ==}
    dependencies:
      has: 1.0.3
    dev: true

  /is-date-object/1.0.5:
    resolution: {integrity: sha512-9YQaSxsAiSwcvS33MBk3wTCVnWK+HhF8VZR2jRxehM16QcVOdHqPn4VPHmRK4lSr38n9JriurInLcP90xsYNfQ==}
    engines: {node: '>= 0.4'}
    dependencies:
      has-tostringtag: 1.0.2
    dev: true

  /is-docker/3.0.0:
    resolution: {integrity: sha512-eljcgEDlEns/7AXFosB5K/2nCM4P7FQPkGc/DWLy5rmFEWvZayGrik1d9/QIY5nJ4f9YsVvBkA6kJpHn9rISdQ==}
    engines: {node: ^12.20.0 || ^14.13.1 || >=16.0.0}
    hasBin: true
    dev: true

  /is-extglob/2.1.1:
    resolution: {integrity: sha512-SbKbANkN603Vi4jEZv49LeVJMn4yGwsbzZworEoyEiutsN3nJYdbO36zfhGJ6QEDpOZIFkDtnq5JRxmvl3jsoQ==}
    engines: {node: '>=0.10.0'}

  /is-fullwidth-code-point/3.0.0:
    resolution: {integrity: sha512-zymm5+u+sCsSWyD9qNaejV3DFvhCKclKdizYaJUuHA83RLjb7nSuGnddCHGv0hk+KY7BMAlsWeK4Ueg6EV6XQg==}
    engines: {node: '>=8'}

  /is-glob/4.0.3:
    resolution: {integrity: sha512-xelSayHH36ZgE7ZWhli7pW34hNbNl8Ojv5KVmkJD4hBdD3th8Tfk9vYasLM+mXWOZhFkgZfxhLSnrwRr4elSSg==}
    engines: {node: '>=0.10.0'}
    dependencies:
      is-extglob: 2.1.1

  /is-inside-container/1.0.0:
    resolution: {integrity: sha512-KIYLCCJghfHZxqjYBE7rEy0OBuTd5xCHS7tHVgvCLkx7StIoaxwNW3hCALgEUjFfeRk+MG/Qxmp/vtETEF3tRA==}
    engines: {node: '>=14.16'}
    hasBin: true
    dependencies:
      is-docker: 3.0.0
    dev: true

  /is-map/2.0.2:
    resolution: {integrity: sha512-cOZFQQozTha1f4MxLFzlgKYPTyj26picdZTx82hbc/Xf4K/tZOOXSCkMvU4pKioRXGDLJRn0GM7Upe7kR721yg==}
    dev: true

  /is-negative-zero/2.0.2:
    resolution: {integrity: sha512-dqJvarLawXsFbNDeJW7zAz8ItJ9cd28YufuuFzh0G8pNHjJMnY08Dv7sYX2uF5UpQOwieAeOExEYAWWfu7ZZUA==}
    engines: {node: '>= 0.4'}
    dev: true

  /is-number-object/1.0.7:
    resolution: {integrity: sha512-k1U0IRzLMo7ZlYIfzRu23Oh6MiIFasgpb9X76eqfFZAqwH44UI4KTBvBYIZ1dSL9ZzChTB9ShHfLkR4pdW5krQ==}
    engines: {node: '>= 0.4'}
    dependencies:
      has-tostringtag: 1.0.2
    dev: true

  /is-number/7.0.0:
    resolution: {integrity: sha512-41Cifkg6e8TylSpdtTpeLVMqvSBEVzTttHvERD741+pnZ8ANv0004MRL43QKPDlK9cGvNp6NZWZUBlbGXYxxng==}
    engines: {node: '>=0.12.0'}

  /is-path-inside/3.0.3:
    resolution: {integrity: sha512-Fd4gABb+ycGAmKou8eMftCupSir5lRxqf4aD/vd0cD2qc4HL07OjCeuHMr8Ro4CoMaeCKDB0/ECBOVWjTwUvPQ==}
    engines: {node: '>=8'}
    dev: true

  /is-plain-obj/2.1.0:
    resolution: {integrity: sha512-YWnfyRwxL/+SsrWYfOpUtz5b3YD+nyfkHvjbcanzk8zgyO4ASD67uVMRt8k5bM4lLMDnXfriRhOpemw+NfT1eA==}
    engines: {node: '>=8'}
    dev: true

  /is-plain-object/2.0.4:
    resolution: {integrity: sha512-h5PpgXkWitc38BBMYawTYMWJHFZJVnBquFE57xFpjB8pJFiF6gZ+bU+WyI/yqXiFR5mdLsgYNaPe8uao6Uv9Og==}
    engines: {node: '>=0.10.0'}
    dependencies:
      isobject: 3.0.1
    dev: true

  /is-promise/4.0.0:
    resolution: {integrity: sha512-hvpoI6korhJMnej285dSg6nu1+e6uxs7zG3BYAm5byqDsgJNWwxzM6z6iZiAgQR4TJ30JmBTOwqZUw3WlyH3AQ==}
    dev: true

  /is-regex/1.1.4:
    resolution: {integrity: sha512-kvRdxDsxZjhzUX07ZnLydzS1TU/TJlTUHHY4YLL87e37oUA49DfkLqgy+VjFocowy29cKvcSiu+kIv728jTTVg==}
    engines: {node: '>= 0.4'}
    dependencies:
      call-bind: 1.0.7
      has-tostringtag: 1.0.2
    dev: true

  /is-set/2.0.2:
    resolution: {integrity: sha512-+2cnTEZeY5z/iXGbLhPrOAaK/Mau5k5eXq9j14CpRTftq0pAJu2MwVRSZhyZWBzx3o6X795Lz6Bpb6R0GKf37g==}
    dev: true

  /is-shared-array-buffer/1.0.2:
    resolution: {integrity: sha512-sqN2UDu1/0y6uvXyStCOzyhAjCSlHceFoMKJW8W9EU9cvic/QdsZ0kEU93HEy3IUEFZIiH/3w+AH/UQbPHNdhA==}
    dependencies:
      call-bind: 1.0.7
    dev: true

  /is-stream/2.0.1:
    resolution: {integrity: sha512-hFoiJiTl63nn+kstHGBtewWSKnQLpyb155KHheA1l39uvtO9nWIop1p3udqPcUd/xbF1VLMO4n7OI6p7RbngDg==}
    engines: {node: '>=8'}
    dev: true

  /is-stream/3.0.0:
    resolution: {integrity: sha512-LnQR4bZ9IADDRSkvpqMGvt/tEJWclzklNgSw48V5EAaAeDd6qGvN8ei6k5p0tvxSR171VmGyHuTiAOfxAbr8kA==}
    engines: {node: ^12.20.0 || ^14.13.1 || >=16.0.0}
    dev: true

  /is-string/1.0.7:
    resolution: {integrity: sha512-tE2UXzivje6ofPW7l23cjDOMa09gb7xlAqG6jG5ej6uPV32TlWP3NKPigtaGeHNu9fohccRYvIiZMfOOnOYUtg==}
    engines: {node: '>= 0.4'}
    dependencies:
      has-tostringtag: 1.0.2
    dev: true

  /is-symbol/1.0.4:
    resolution: {integrity: sha512-C/CPBqKWnvdcxqIARxyOh4v1UUEOCHpgDa0WYgpKDFMszcrPcffg5uhwSgPCLD2WWxmq6isisz87tzT01tuGhg==}
    engines: {node: '>= 0.4'}
    dependencies:
      has-symbols: 1.1.0
    dev: true

  /is-typed-array/1.1.12:
    resolution: {integrity: sha512-Z14TF2JNG8Lss5/HMqt0//T9JeHXttXy5pH/DBU4vi98ozO2btxzq9MwYDZYnKwU8nRsz/+GVFVRDq3DkVuSPg==}
    engines: {node: '>= 0.4'}
    dependencies:
      which-typed-array: 1.1.11
    dev: true

  /is-typedarray/1.0.0:
    resolution: {integrity: sha512-cyA56iCMHAh5CdzjJIa4aohJyeO1YbwLi3Jc35MmRU6poroFjIGZzUzupGiRPOjgHg9TLu43xbpwXk523fMxKA==}
    dev: true

  /is-unicode-supported/0.1.0:
    resolution: {integrity: sha512-knxG2q4UC3u8stRGyAVJCOdxFmv5DZiRcdlIaAQXAbSfJya+OhopNotLQrstBhququ4ZpuKbDc/8S6mgXgPFPw==}
    engines: {node: '>=10'}
    dev: true

  /is-unicode-supported/2.1.0:
    resolution: {integrity: sha512-mE00Gnza5EEB3Ds0HfMyllZzbBrmLOX3vfWoj9A9PEnTfratQ/BcaJOuMhnkhjXvb2+FkY3VuHqtAGpTPmglFQ==}
    engines: {node: '>=18'}

  /is-weakmap/2.0.1:
    resolution: {integrity: sha512-NSBR4kH5oVj1Uwvv970ruUkCV7O1mzgVFO4/rev2cLRda9Tm9HrL70ZPut4rOHgY0FNrUu9BCbXA2sdQ+x0chA==}
    dev: true

  /is-weakref/1.0.2:
    resolution: {integrity: sha512-qctsuLZmIQ0+vSSMfoVvyFe2+GSEvnmZ2ezTup1SBse9+twCCeial6EEi3Nc2KFcf6+qz2FBPnjXsk8xhKSaPQ==}
    dependencies:
      call-bind: 1.0.7
    dev: true

  /is-weakset/2.0.2:
    resolution: {integrity: sha512-t2yVvttHkQktwnNNmBQ98AhENLdPUTDTE21uPqAQ0ARwQfGeQKRVS0NNurH7bTf7RrvcVn1OOge45CnBeHCSmg==}
    dependencies:
      call-bind: 1.0.7
      get-intrinsic: 1.3.0
    dev: true

  /is-wsl/3.1.0:
    resolution: {integrity: sha512-UcVfVfaK4Sc4m7X3dUSoHoozQGBEFeDC+zVo06t98xe8CzHSZZBekNXH+tu0NalHolcJ/QAGqS46Hef7QXBIMw==}
    engines: {node: '>=16'}
    dependencies:
      is-inside-container: 1.0.0
    dev: true

  /isarray/0.0.1:
    resolution: {integrity: sha512-D2S+3GLxWH+uhrNEcoh/fnmYeP8E8/zHl644d/jdA0g2uyXvy3sb0qxotE+ne0LtccHknQzWwZEzhak7oJ0COQ==}
    dev: true

  /isarray/2.0.5:
    resolution: {integrity: sha512-xHjhDr3cNBK0BzdUJSPXZntQUx/mwMS5Rw4A7lPJ90XGAO6ISP/ePDNuo0vhqOZU+UD5JoodwCAAoZQd3FeAKw==}
    dev: true

  /isbinaryfile/4.0.10:
    resolution: {integrity: sha512-iHrqe5shvBUcFbmZq9zOQHBoeOhZJu6RQGrDpBgenUm/Am+F3JM2MgQj+rK3Z601fzrL5gLZWtAPH2OBaSVcyw==}
    engines: {node: '>= 8.0.0'}
    dev: true

  /isexe/2.0.0:
    resolution: {integrity: sha512-RHxMLp9lnKHGHRng9QFhRCMbYAcVpn69smSGcq3f36xjgVVWThj4qqLbTLlq7Ssj8B+fIQ1EuCEGI2lKsyQeIw==}

  /isobject/3.0.1:
    resolution: {integrity: sha512-WhB9zCku7EGTj/HQQRz5aUQEUeoQZH2bWcltRErOpymJ4boYE6wL9Tbr23krRPSZ+C5zqNSrSw+Cc7sZZ4b7vg==}
    engines: {node: '>=0.10.0'}
    dev: true

  /isstream/0.1.2:
    resolution: {integrity: sha512-Yljz7ffyPbrLpLngrMtZ7NduUgVvi6wG9RJ9IUcyCd59YQ911PBJphODUcbOVbqYfxe1wuYf/LJ8PauMRwsM/g==}
    dev: true

  /istanbul-lib-coverage/3.2.2:
    resolution: {integrity: sha512-O8dpsF+r0WV/8MNRKfnmrtCWhuKjxrq2w+jpzBL5UZKTi2LeVWnWOmWRxFlesJONmc+wLAGvKQZEOanko0LFTg==}
    engines: {node: '>=8'}
    dev: true

  /istanbul-lib-instrument/6.0.2:
    resolution: {integrity: sha512-1WUsZ9R1lA0HtBSohTkm39WTPlNKSJ5iFk7UwqXkBLoHQT+hfqPsfsTDVuZdKGaBwn7din9bS7SsnoAr943hvw==}
    engines: {node: '>=10'}
    dependencies:
      '@babel/core': 7.24.7
      '@babel/parser': 7.24.7
      '@istanbuljs/schema': 0.1.3
      istanbul-lib-coverage: 3.2.2
      semver: 7.7.1
    transitivePeerDependencies:
      - supports-color
    dev: true

  /istanbul-lib-report/3.0.1:
    resolution: {integrity: sha512-GCfE1mtsHGOELCU8e/Z7YWzpmybrx/+dSTfLrvY8qRmaY6zXTKWn6WQIjaAFw069icm6GVMNkgu0NzI4iPZUNw==}
    engines: {node: '>=10'}
    dependencies:
      istanbul-lib-coverage: 3.2.2
      make-dir: 4.0.0
      supports-color: 7.2.0
    dev: true

  /istanbul-lib-source-maps/5.0.4:
    resolution: {integrity: sha512-wHOoEsNJTVltaJp8eVkm8w+GVkVNHT2YDYo53YdzQEL2gWm1hBX5cGFR9hQJtuGLebidVX7et3+dmDZrmclduw==}
    engines: {node: '>=10'}
    dependencies:
      '@jridgewell/trace-mapping': 0.3.25
      debug: 4.4.0
      istanbul-lib-coverage: 3.2.2
    transitivePeerDependencies:
      - supports-color
    dev: true

  /istanbul-reports/3.1.7:
    resolution: {integrity: sha512-BewmUXImeuRk2YY0PVbxgKAysvhRPUQE0h5QRM++nVWyubKGV0l8qQ5op8+B2DOmwSe63Jivj0BjkPQVf8fP5g==}
    engines: {node: '>=8'}
    dependencies:
      html-escaper: 2.0.2
      istanbul-lib-report: 3.0.1
    dev: true

  /jackspeak/2.3.5:
    resolution: {integrity: sha512-Ratx+B8WeXLAtRJn26hrhY8S1+Jz6pxPMrkrdkgb/NstTNiqMhX0/oFVu5wX+g5n6JlEu2LPsDJmY8nRP4+alw==}
    engines: {node: '>=14'}
    dependencies:
      '@isaacs/cliui': 8.0.2
    optionalDependencies:
      '@pkgjs/parseargs': 0.11.0
    dev: true

  /jackspeak/3.4.3:
    resolution: {integrity: sha512-OGlZQpz2yfahA/Rd1Y8Cd9SIEsqvXkLVoSw/cgwhnhFMDbsQFeZYoJJ7bIZBS9BcamUW96asq/npPWugM+RQBw==}
    dependencies:
      '@isaacs/cliui': 8.0.2
    optionalDependencies:
      '@pkgjs/parseargs': 0.11.0

  /jest-worker/27.5.1:
    resolution: {integrity: sha512-7vuh85V5cdDofPyxn58nrPjBktZo0u9x1g8WtjQol+jZDaE+fhN+cIvTj11GndBnMnyfrUOG1sZQxCdjKh+DKg==}
    engines: {node: '>= 10.13.0'}
    dependencies:
      '@types/node': 18.18.0
      merge-stream: 2.0.0
      supports-color: 8.1.1
    dev: true

  /jju/1.4.0:
    resolution: {integrity: sha512-8wb9Yw966OSxApiCt0K3yNJL8pnNeIv+OEq2YMidz4FKP6nonSRoOXc80iXY4JaN2FC11B9qsNmDsm+ZOfMROA==}
    dev: true

  /js-tokens/4.0.0:
    resolution: {integrity: sha512-RdJUflcE3cUzKiMqQgsCu06FPu9UdIJO0beYbPhHN4k6apgJtifcoCtT9bcxOpYBtpD2kCM6Sbzg4CausW/PKQ==}

  /js-tokens/9.0.0:
    resolution: {integrity: sha512-WriZw1luRMlmV3LGJaR6QOJjWwgLUTf89OwT2lUOyjX2dJGBwgmIkbcz+7WFZjrZM635JOIR517++e/67CP9dQ==}
    dev: true

  /js-yaml/4.0.0:
    resolution: {integrity: sha512-pqon0s+4ScYUvX30wxQi3PogGFAlUyH0awepWvwkj4jD4v+ova3RiYw8bmA6x2rDrEaj8i/oWKoRxpVNW+Re8Q==}
    hasBin: true
    dependencies:
      argparse: 2.0.1
    dev: false

  /js-yaml/4.1.0:
    resolution: {integrity: sha512-wpxZs9NoxZaJESJGIZTyDEaYpl0FKSA+FB9aJiyemKhMwkxQg63h4T1KJgUGHpTqPDNRcmmYLugrRjJlBtWvRA==}
    hasBin: true
    dependencies:
      argparse: 2.0.1

  /jsbn/0.1.1:
    resolution: {integrity: sha512-UVU9dibq2JcFWxQPA6KCqj5O42VOmAY3zQUfEKxU0KpTGXwNoCjkX1e13eHNvw/xPynt6pU0rZ1htjWTNTSXsg==}
    dev: true

  /jsbn/1.1.0:
    resolution: {integrity: sha512-4bYVV3aAMtDTTu4+xsDYa6sy9GyJ69/amsu9sYF2zqjiEoZA5xJi3BrfX3uY+/IekIu7MwdObdbDWpoZdBv3/A==}
    dev: true

  /jsesc/2.5.2:
    resolution: {integrity: sha512-OYu7XEzjkCQ3C5Ps3QIZsQfNpqoJyZZA99wd9aWd05NCtC5pWOkShK2mkL6HXQR6/Cy2lbNdPlZBpuQHXE63gA==}
    engines: {node: '>=4'}
    hasBin: true
    dev: true

  /json-buffer/3.0.1:
    resolution: {integrity: sha512-4bV5BfR2mqfQTJm+V5tPPdf+ZpuhiIvTuAB5g8kcrXOZpTT/QwwVRWBywX1ozr6lEuPdbHxwaJlm9G6mI2sfSQ==}
    dev: true

  /json-parse-better-errors/1.0.2:
    resolution: {integrity: sha512-mrqyZKfX5EhL7hvqcV6WG1yYjnjeuYDzDhhcAAUrq8Po85NBQBJP+ZDUT75qZQ98IkUoBqdkExkukOU7Ts2wrw==}
    dev: true

  /json-parse-even-better-errors/2.3.1:
    resolution: {integrity: sha512-xyFwyhro/JEof6Ghe2iz2NcXoj2sloNsWr/XsERDK/oiPCfaNhl5ONfp+jQdAZRQQ0IJWNzH9zIZF7li91kh2w==}
    dev: true

  /json-schema-traverse/0.4.1:
    resolution: {integrity: sha512-xbbCH5dCYU5T8LcEhhuh7HJ88HXuW3qsI3Y0zOZFKfZEHcpWiHU/Jxzk629Brsab/mMiHQti9wMP+845RPe3Vg==}
    dev: true

  /json-schema-traverse/1.0.0:
    resolution: {integrity: sha512-NM8/P9n3XjXhIZn1lLhkFaACTOURQXjWhV4BA/RnOv8xvgqtqpAX9IO4mRQxSx1Rlo4tqzeqb0sOlruaOy3dug==}

  /json-schema/0.4.0:
    resolution: {integrity: sha512-es94M3nTIfsEPisRafak+HDLfHXnKBhV3vU5eqPcS3flIWqcxJWgXHXiey3YrpaNsanY5ei1VoYEbOzijuq9BA==}
    dev: true

  /json-stable-stringify-without-jsonify/1.0.1:
    resolution: {integrity: sha512-Bdboy+l7tA3OGW6FjyFHWkP5LuByj1Tk33Ljyq0axyzdk9//JSi2u3fP1QSmd1KNwq6VOKYGlAu87CisVir6Pw==}
    dev: true

  /json-stringify-safe/5.0.1:
    resolution: {integrity: sha512-ZClg6AaYvamvYEE82d3Iyd3vSSIjQ+odgjaTzRuO3s7toCdFKczob2i0zCh7JE8kWn17yvAWhUVxvqGwUalsRA==}
    dev: true

  /json5/2.2.3:
    resolution: {integrity: sha512-XmOWe7eyHYH14cLdVPoyg+GOH3rYX++KpzrylJwSW98t3Nk+U8XOl8FWKOgwtzdb8lXGf6zYwDUzeHMWfxasyg==}
    engines: {node: '>=6'}
    hasBin: true
    dev: true

  /jsonfile/4.0.0:
    resolution: {integrity: sha512-m6F1R3z8jjlf2imQHS2Qez5sjKWQzbuuhuJ/FKYFRZvPE3PuHcSMVZzfsLhGVOkfd20obL5SWEBew5ShlquNxg==}
    optionalDependencies:
      graceful-fs: 4.2.11
    dev: true

  /jsonfile/6.1.0:
    resolution: {integrity: sha512-5dgndWOriYSm5cnYaJNhalLNDKOqFwyDB/rr1E9ZsGciGvKPs8R2xYGCacuf3z6K1YKDz182fd+fY3cn3pMqXQ==}
    dependencies:
      universalify: 2.0.0
    optionalDependencies:
      graceful-fs: 4.2.11

  /jsonwebtoken/9.0.2:
    resolution: {integrity: sha512-PRp66vJ865SSqOlgqS8hujT5U4AOgMfhrwYIuIhfKaoSCZcirrmASQr8CX7cUg+RMih+hgznrjp99o+W4pJLHQ==}
    engines: {node: '>=12', npm: '>=6'}
    dependencies:
      jws: 3.2.2
      lodash.includes: 4.3.0
      lodash.isboolean: 3.0.3
      lodash.isinteger: 4.0.4
      lodash.isnumber: 3.0.3
      lodash.isplainobject: 4.0.6
      lodash.isstring: 4.0.1
      lodash.once: 4.1.1
      ms: 2.1.3
      semver: 7.7.1
    dev: true

  /jsprim/1.4.2:
    resolution: {integrity: sha512-P2bSOMAc/ciLz6DzgjVlGJP9+BrJWu5UDGK70C2iweC5QBIeFf0ZXRvGjEj2uYgrY2MkAAhsSWHDWlFtEroZWw==}
    engines: {node: '>=0.6.0'}
    dependencies:
      assert-plus: 1.0.0
      extsprintf: 1.3.0
      json-schema: 0.4.0
      verror: 1.10.0
    dev: true

  /just-extend/4.2.1:
    resolution: {integrity: sha512-g3UB796vUFIY90VIv/WX3L2c8CS2MdWUww3CNrYmqza1Fg0DURc2K/O4YrnklBdQarSJ/y8JnJYDGc+1iumQjg==}
    dev: true

  /jwa/1.4.1:
    resolution: {integrity: sha512-qiLX/xhEEFKUAJ6FiBMbes3w9ATzyk5W7Hvzpa/SLYdxNtng+gcurvrI7TbACjIXlsJyr05/S1oUhZrc63evQA==}
    dependencies:
      buffer-equal-constant-time: 1.0.1
      ecdsa-sig-formatter: 1.0.11
      safe-buffer: 5.2.1
    dev: true

  /jwa/2.0.0:
    resolution: {integrity: sha512-jrZ2Qx916EA+fq9cEAeCROWPTfCwi1IVHqT2tapuqLEVVDKFDENFw1oL+MwrTvH6msKxsd1YTDVw6uKEcsrLEA==}
    dependencies:
      buffer-equal-constant-time: 1.0.1
      ecdsa-sig-formatter: 1.0.11
      safe-buffer: 5.2.1
    dev: true

  /jws/3.2.2:
    resolution: {integrity: sha512-YHlZCB6lMTllWDtSPHz/ZXTsi8S00usEV6v1tjq8tOUZzw7DpSDWVXjXDre6ed1w/pd495ODpHZYSdkRTsa0HA==}
    dependencies:
      jwa: 1.4.1
      safe-buffer: 5.2.1
    dev: true

  /jws/4.0.0:
    resolution: {integrity: sha512-KDncfTmOZoOMTFG4mBlG0qUIOlc03fmzH+ru6RgYVZhPkyiy/92Owlt/8UEN+a4TXR1FQetfIpJE8ApdvdVxTg==}
    dependencies:
      jwa: 2.0.0
      safe-buffer: 5.2.1
    dev: true

  /karma-chrome-launcher/3.2.0:
    resolution: {integrity: sha512-rE9RkUPI7I9mAxByQWkGJFXfFD6lE4gC5nPuZdobf/QdTEJI6EU4yIay/cfU/xV4ZxlM5JiTv7zWYgA64NpS5Q==}
    dependencies:
      which: 1.3.1
    dev: true

  /karma-mocha/2.0.1:
    resolution: {integrity: sha512-Tzd5HBjm8his2OA4bouAsATYEpZrp9vC7z5E5j4C5Of5Rrs1jY67RAwXNcVmd/Bnk1wgvQRou0zGVLey44G4tQ==}
    dependencies:
      minimist: 1.2.8
    dev: true

  /karma-source-map-support/1.4.0:
    resolution: {integrity: sha512-RsBECncGO17KAoJCYXjv+ckIz+Ii9NCi+9enk+rq6XC81ezYkb4/RHE6CTXdA7IOJqoF3wcaLfVG0CPmE5ca6A==}
    dependencies:
      source-map-support: 0.5.21
    dev: true

  /karma/6.4.2:
    resolution: {integrity: sha512-C6SU/53LB31BEgRg+omznBEMY4SjHU3ricV6zBcAe1EeILKkeScr+fZXtaI5WyDbkVowJxxAI6h73NcFPmXolQ==}
    engines: {node: '>= 10'}
    hasBin: true
    dependencies:
      '@colors/colors': 1.5.0
      body-parser: 1.20.2
      braces: 3.0.2
      chokidar: 3.5.3
      connect: 3.7.0
      di: 0.0.1
      dom-serialize: 2.2.1
      glob: 7.2.3
      graceful-fs: 4.2.11
      http-proxy: 1.18.1
      isbinaryfile: 4.0.10
      lodash: 4.17.21
      log4js: 6.9.1
      mime: 2.6.0
      minimatch: 3.1.2
      mkdirp: 0.5.6
      qjobs: 1.2.0
      range-parser: 1.2.1
      rimraf: 3.0.2
      socket.io: 4.7.2
      source-map: 0.6.1
      tmp: 0.2.1
      ua-parser-js: 0.7.36
      yargs: 16.2.0
    transitivePeerDependencies:
      - bufferutil
      - debug
      - supports-color
      - utf-8-validate
    dev: true

  /keyv/4.5.3:
    resolution: {integrity: sha512-QCiSav9WaX1PgETJ+SpNnx2PRRapJ/oRSXM4VO5OGYGSjrxbKPVFVhB3l2OCbLCk329N8qyAtsJjSjvVBWzEug==}
    dependencies:
      json-buffer: 3.0.1
    dev: true

  /kind-of/6.0.3:
    resolution: {integrity: sha512-dcS1ul+9tmeD95T+x28/ehLgd9mENa3LsvDTtzm3vyBEO7RPptvAD+t44WVXaUjTBRcrpFeFlC8WCruUR456hw==}
    engines: {node: '>=0.10.0'}
    dev: true

  /kuler/2.0.0:
    resolution: {integrity: sha512-Xq9nH7KlWZmXAtodXDDRE7vs6DU1gTU8zYDHDiWLSip45Egwq3plLHzPn27NgvzL2r1LMPC1vdqh98sQxtqj4A==}
    dev: true

  /levn/0.4.1:
    resolution: {integrity: sha512-+bT2uH4E5LGE7h/n3evcS/sQlJXCpIp6ym8OWJ5eV6+67Dsql/LaaT7qJBAt2rzfoa/5QBGBhxDix1dMt2kQKQ==}
    engines: {node: '>= 0.8.0'}
    dependencies:
      prelude-ls: 1.2.1
      type-check: 0.4.0
    dev: true

  /lines-and-columns/1.2.4:
    resolution: {integrity: sha512-7ylylesZQ/PV29jhEDl3Ufjo6ZX7gCqJr5F7PKrqc93v7fzSymt1BpwEU8nAUXs8qzzvqhbjhK5QZg6Mt/HkBg==}
    dev: true

  /linkify-it/5.0.0:
    resolution: {integrity: sha512-5aHCbzQRADcdP+ATqnDuhhJ/MRIqDkZX5pyjFHRRysS8vZ5AbqGEoFIb6pYHPZ+L/OC2Lc+xT8uHVVR5CAK/wQ==}
    dependencies:
      uc.micro: 2.1.0
    dev: true

  /load-json-file/4.0.0:
    resolution: {integrity: sha512-Kx8hMakjX03tiGTLAIdJ+lL0htKnXjEZN6hk/tozf/WOuYGdZBJrZ+rCJRbVCugsjB3jMLn9746NsQIf5VjBMw==}
    engines: {node: '>=4'}
    dependencies:
      graceful-fs: 4.2.11
      parse-json: 4.0.0
      pify: 3.0.0
      strip-bom: 3.0.0
    dev: true

  /loader-runner/4.3.0:
    resolution: {integrity: sha512-3R/1M+yS3j5ou80Me59j7F9IMs4PXs3VqRrm0TU3AbKPxlmpoY1TNscJV/oGJXo8qCatFGTfDbY6W6ipGOYXfg==}
    engines: {node: '>=6.11.5'}
    dev: true

  /loader-utils/2.0.4:
    resolution: {integrity: sha512-xXqpXoINfFhgua9xiqD8fPFHgkoq1mmmpE92WlDbm9rNRd/EbRb+Gqf908T2DMfuHjjJlksiK2RbHVOdD/MqSw==}
    engines: {node: '>=8.9.0'}
    dependencies:
      big.js: 5.2.2
      emojis-list: 3.0.0
      json5: 2.2.3
    dev: true

  /local-pkg/0.5.0:
    resolution: {integrity: sha512-ok6z3qlYyCDS4ZEU27HaU6x/xZa9Whf8jD4ptH5UZTQYZVYeb9bnZ3ojVhiJNLiXK1Hfc0GNbLXcmZ5plLDDBg==}
    engines: {node: '>=14'}
    dependencies:
      mlly: 1.7.1
      pkg-types: 1.1.1
    dev: true

  /locate-path/5.0.0:
    resolution: {integrity: sha512-t7hw9pI+WvuwNJXwk5zVHpyhIqzg2qTlklJOf0mVxGSbe3Fp2VieZcduNYjaLDoy6p9uGpQEGWG87WpMKlNq8g==}
    engines: {node: '>=8'}
    dependencies:
      p-locate: 4.1.0
    dev: true

  /locate-path/6.0.0:
    resolution: {integrity: sha512-iPZK6eYjbxRu3uB4/WZ3EsEIMJFMqAoopl3R+zuq0UjcAm/MO6KCweDgPfP3elTztoKP3KtnVHxTn2NHBSDVUw==}
    engines: {node: '>=10'}
    dependencies:
      p-locate: 5.0.0
    dev: true

  /lodash.flattendeep/4.4.0:
    resolution: {integrity: sha512-uHaJFihxmJcEX3kT4I23ABqKKalJ/zDrDg0lsFtc1h+3uw49SIJ5beyhx5ExVRti3AvKoOJngIj7xz3oylPdWQ==}
    dev: true

  /lodash.get/4.4.2:
    resolution: {integrity: sha512-z+Uw/vLuy6gQe8cfaFWD7p0wVv8fJl3mbzXh33RS+0oW2wvUqiRXiQ69gLWSLpgB5/6sU+r6BlQR0MBILadqTQ==}
    dev: true

  /lodash.includes/4.3.0:
    resolution: {integrity: sha512-W3Bx6mdkRTGtlJISOvVD/lbqjTlPPUDTMnlXZFnVwi9NKJ6tiAk6LVdlhZMm17VZisqhKcgzpO5Wz91PCt5b0w==}
    dev: true

  /lodash.isboolean/3.0.3:
    resolution: {integrity: sha512-Bz5mupy2SVbPHURB98VAcw+aHh4vRV5IPNhILUCsOzRmsTmSQ17jIuqopAentWoehktxGd9e/hbIXq980/1QJg==}
    dev: true

  /lodash.isinteger/4.0.4:
    resolution: {integrity: sha512-DBwtEWN2caHQ9/imiNeEA5ys1JoRtRfY3d7V9wkqtbycnAmTvRRmbHKDV4a0EYc678/dia0jrte4tjYwVBaZUA==}
    dev: true

  /lodash.isnumber/3.0.3:
    resolution: {integrity: sha512-QYqzpfwO3/CWf3XP+Z+tkQsfaLL/EnUlXWVkIk5FUPc4sBdTehEqZONuyRt2P67PXAk+NXmTBcc97zw9t1FQrw==}
    dev: true

  /lodash.isplainobject/4.0.6:
    resolution: {integrity: sha512-oSXzaWypCMHkPC3NvBEaPHf0KsA5mvPrOPgQWDsbg8n7orZ290M0BmC/jgRZ4vcJ6DTAhjrsSYgdsW/F+MFOBA==}
    dev: true

  /lodash.isstring/4.0.1:
    resolution: {integrity: sha512-0wJxfxH1wgO3GrbuP+dTTk7op+6L41QCXbGINEmD+ny/G/eCqGzxyCsh7159S+mgDDcoarnBw6PC1PS5+wUGgw==}
    dev: true

  /lodash.merge/4.6.2:
    resolution: {integrity: sha512-0KpjqXRVvrYyCsX1swR/XTK0va6VQkQM6MNo7PqW77ByjAhoARA8EfrP1N4+KlKj8YS0ZUCtRT/YUuhyYDujIQ==}
    dev: true

  /lodash.once/4.1.1:
    resolution: {integrity: sha512-Sb487aTOCr9drQVL8pIxOzVhafOjZN9UU54hiN8PU3uAiSV7lx1yYNpbNmex2PK6dSJoNTSJUUswT651yww3Mg==}
    dev: true

  /lodash/4.17.21:
    resolution: {integrity: sha512-v2kDEe57lecTulaDIuNTPy3Ry4gLGJ6Z1O3vE1krgXZNrsQ+LFTGHVxVjcXPs17LhbZVGedAJv8XZ1tvj5FvSg==}

  /log-symbols/4.1.0:
    resolution: {integrity: sha512-8XPvpAA8uyhfteu8pIvQxpJZ7SYYdpUivZpGy6sFsBuKRY/7rQGavedeB8aK+Zkyq6upMFVL/9AW6vOYzfRyLg==}
    engines: {node: '>=10'}
    dependencies:
      chalk: 4.1.2
      is-unicode-supported: 0.1.0
    dev: true

  /log4js/6.9.1:
    resolution: {integrity: sha512-1somDdy9sChrr9/f4UlzhdaGfDR2c/SaD2a4T7qEkG4jTS57/B3qmnjLYePwQ8cqWnUHZI0iAKxMBpCZICiZ2g==}
    engines: {node: '>=8.0'}
    dependencies:
      date-format: 4.0.14
      debug: 4.4.0
      flatted: 3.2.9
      rfdc: 1.3.0
      streamroller: 3.1.5
    transitivePeerDependencies:
      - supports-color
    dev: true

  /logform/2.5.1:
    resolution: {integrity: sha512-9FyqAm9o9NKKfiAKfZoYo9bGXXuwMkxQiQttkT4YjjVtQVIQtK6LmVtlxmCaFswo6N4AfEkHqZTV0taDtPotNg==}
    dependencies:
      '@colors/colors': 1.5.0
      '@types/triple-beam': 1.3.3
      fecha: 4.2.3
      ms: 2.1.3
      safe-stable-stringify: 2.4.3
      triple-beam: 1.4.1
    dev: true

  /logform/2.7.0:
    resolution: {integrity: sha512-TFYA4jnP7PVbmlBIfhlSe+WKxs9dklXMTEGcBCIvLhE/Tn3H6Gk1norupVW7m5Cnd4bLcr08AytbyV/xj7f/kQ==}
    engines: {node: '>= 12.0.0'}
    dependencies:
      '@colors/colors': 1.6.0
      '@types/triple-beam': 1.3.3
      fecha: 4.2.3
      ms: 2.1.3
      safe-stable-stringify: 2.4.3
      triple-beam: 1.4.1
    dev: true

  /loupe/2.3.6:
    resolution: {integrity: sha512-RaPMZKiMy8/JruncMU5Bt6na1eftNoo++R4Y+N2FrxkDVTrGvcyzFTsaGif4QTeKESheMGegbhw6iUAq+5A8zA==}
    deprecated: Please upgrade to 2.3.7 which fixes GHSA-4q6p-r6v2-jvc5
    dependencies:
      get-func-name: 2.0.2
    dev: true

  /loupe/2.3.7:
    resolution: {integrity: sha512-zSMINGVYkdpYSOBmLi0D1Uo7JU9nVdQKrHxC8eYlV+9YKK9WePqAlL7lSlorG/U2Fw1w0hTBmaa/jrQ3UbPHtA==}
    dependencies:
      get-func-name: 2.0.2
    dev: true

  /lru-cache/10.4.3:
    resolution: {integrity: sha512-JNAzZcXrCt42VGLuYz0zfAzDfAvJWW6AfYlDBQyDV5DClI2m5sAmK+OIO7s59XfsRsWHp02jAJrRadPRGTt6SQ==}

  /lru-cache/5.1.1:
    resolution: {integrity: sha512-KpNARQA3Iwv+jTA0utUVVbrh+Jlrr1Fv0e56GGzAFOXN7dk/FviaDW8LHmK52DlcH4WP2n6gI8vN1aesBFgo9w==}
    dependencies:
      yallist: 3.1.1
    dev: true

  /lru-cache/6.0.0:
    resolution: {integrity: sha512-Jo6dJ04CmSjuznwJSS3pUeWmd/H0ffTlkXXgwZi+eq1UCmqQwCh+eLsYOYCwY991i2Fah4h1BEMCx4qThGbsiA==}
    engines: {node: '>=10'}
    dependencies:
      yallist: 4.0.0

  /lru-cache/7.18.3:
    resolution: {integrity: sha512-jumlc0BIUrS3qJGgIkWZsyfAM7NCWiBcCDhnd+3NNM5KbBmLTgHVfWBcg6W+rLUsIpzpERPsvwUP7CckAQSOoA==}
    engines: {node: '>=12'}
    dev: true

  /lunr/2.3.9:
    resolution: {integrity: sha512-zTU3DaZaF3Rt9rhN3uBMGQD3dD2/vFQqnvZCDv4dl5iOzq2IZQqTxu90r4E5J+nP70J3ilqVCrbho2eWaeW8Ow==}
    dev: true

  /magic-string/0.30.10:
    resolution: {integrity: sha512-iIRwTIf0QKV3UAnYK4PU8uiEc4SRh5jX0mwpIwETPpHdhVM4f53RSwS/vXvN1JhGX+Cs7B8qIq3d6AH49O5fAQ==}
    dependencies:
      '@jridgewell/sourcemap-codec': 1.4.15
    dev: true

  /magicast/0.3.4:
    resolution: {integrity: sha512-TyDF/Pn36bBji9rWKHlZe+PZb6Mx5V8IHCSxk7X4aljM4e/vyDvZZYwHewdVaqiA0nb3ghfHU/6AUpDxWoER2Q==}
    dependencies:
      '@babel/parser': 7.24.7
      '@babel/types': 7.24.7
      source-map-js: 1.2.0
    dev: true

  /make-dir/4.0.0:
    resolution: {integrity: sha512-hXdUTZYIVOt1Ex//jAQi+wTZZpUpwBj/0QsOzqegb3rGMMeJiSEu5xLHnYfBrRV4RH2+OCSOO95Is/7x1WJ4bw==}
    engines: {node: '>=10'}
    dependencies:
      semver: 7.7.1
    dev: true

  /make-error/1.3.6:
    resolution: {integrity: sha512-s8UhlNe7vPKomQhC1qFelMokr/Sc3AgNbso3n74mVPA5LTZwkB9NlXf4XPamLxJE8h0gh73rM94xvwRT2CVInw==}
    dev: true

  /markdown-it/14.1.0:
    resolution: {integrity: sha512-a54IwgWPaeBCAAsv13YgmALOF1elABB08FxO9i+r4VFk5Vl4pKokRPeX8u5TCgSsPi6ec1otfLjdOpVcgbpshg==}
    hasBin: true
    dependencies:
      argparse: 2.0.1
      entities: 4.5.0
      linkify-it: 5.0.0
      mdurl: 2.0.0
      punycode.js: 2.3.1
      uc.micro: 2.1.0
    dev: true

  /math-intrinsics/1.1.0:
    resolution: {integrity: sha512-/IXtbwEk5HTPyEwyKX6hGkYXxM9nbj64B+ilVJnC/R6B0pH5G4V3b0pVbL7DBj4tkhBAppbQUlf6F6Xl9LHu1g==}
    engines: {node: '>= 0.4'}
    dev: true

  /mdurl/1.0.1:
    resolution: {integrity: sha512-/sKlQJCBYVY9Ers9hqzKou4H6V5UWc/M59TH2dvkt+84itfnq7uFOMLpOiOS4ujvHP4etln18fmIxA5R5fll0g==}
    dev: true

  /mdurl/2.0.0:
    resolution: {integrity: sha512-Lf+9+2r+Tdp5wXDXC4PcIBjTDtq4UKjCPMQhKIuzpJNW0b96kVqSwW0bT7FhRSfmAiFYgP+SCRvdrDozfh0U5w==}
    dev: true

  /media-typer/0.3.0:
    resolution: {integrity: sha512-dq+qelQ9akHpcOl/gUVRTxVIOkAJ1wR3QAvb4RsVjS8oVoFjDGTc679wJYmUmknUF5HwMLOgb5O+a3KxfWapPQ==}
    engines: {node: '>= 0.6'}
    dev: true

  /media-typer/1.1.0:
    resolution: {integrity: sha512-aisnrDP4GNe06UcKFnV5bfMNPBUw4jsLGaWwWfnH3v02GnBuXX2MCVn5RbrWo0j3pczUilYblq7fQ7Nw2t5XKw==}
    engines: {node: '>= 0.8'}
    dev: true

  /memorystream/0.3.1:
    resolution: {integrity: sha512-S3UwM3yj5mtUSEfP41UZmt/0SCoVYUcU1rkXv+BQ5Ig8ndL4sPoJNBUJERafdPb5jjHJGuMgytgKvKIf58XNBw==}
    engines: {node: '>= 0.10.0'}
    dev: true

  /merge-descriptors/1.0.1:
    resolution: {integrity: sha512-cCi6g3/Zr1iqQi6ySbseM1Xvooa98N0w31jzUYrXPX2xqObmFGHJ0tQ5u74H3mVh7wLouTseZyYIq39g8cNp1w==}
    dev: true

  /merge-descriptors/2.0.0:
    resolution: {integrity: sha512-Snk314V5ayFLhp3fkUREub6WtjBfPdCPY1Ln8/8munuLuiYhsABgBVWsozAG+MWMbVEvcdcpbi9R7ww22l9Q3g==}
    engines: {node: '>=18'}
    dev: true

  /merge-stream/2.0.0:
    resolution: {integrity: sha512-abv/qOcuPfk3URPfDzmZU1LKmuw8kT+0nIHvKrKgFrwifol/doWcdA4ZqsWQ8ENrFKkd67Mfpo/LovbIUsbt3w==}
    dev: true

  /merge2/1.4.1:
    resolution: {integrity: sha512-8q7VEgMJW4J8tcfVPy8g09NcQwZdbwFEqhe/WZkoIzjn/3TGDwtOCYtXGxA3O8tPzpczCCDgv+P2P5y00ZJOOg==}
    engines: {node: '>= 8'}

  /methods/1.1.2:
    resolution: {integrity: sha512-iclAHeNqNm68zFtnZ0e+1L2yUIdvzNoauKU4WBA3VvH/vPFieF7qfRlwUZU+DA9P9bPXIS90ulxoUoCH23sV2w==}
    engines: {node: '>= 0.6'}
    dev: true

  /micromatch/4.0.8:
    resolution: {integrity: sha512-PXwfBhYu0hBCPw8Dn0E+WDYb7af3dSLVWKi3HGv84IdF4TyFoC0ysxFd0Goxw7nSv4T/PzEJQxsYsEiFCKo2BA==}
    engines: {node: '>=8.6'}
    dependencies:
      braces: 3.0.3
      picomatch: 2.3.1

  /mime-db/1.52.0:
    resolution: {integrity: sha512-sPU4uV7dYlvtWJxwwxHD0PuihVNiE7TyAbQ5SWxDCB9mUYvOgroQOwYQQOKPJ8CIbE+1ETVlOoK1UC2nU3gYvg==}
    engines: {node: '>= 0.6'}

  /mime-db/1.54.0:
    resolution: {integrity: sha512-aU5EJuIN2WDemCcAp2vFBfp/m4EAhWJnUNSSw0ixs7/kXbd6Pg64EmwJkNdFhB8aWt1sH2CTXrLxo/iAGV3oPQ==}
    engines: {node: '>= 0.6'}
    dev: true

  /mime-types/2.1.35:
    resolution: {integrity: sha512-ZDY+bPm5zTTF+YpCrAU9nK0UgICYPT0QtT1NZWFv4s++TNkcgVaT0g6+4R2uI4MjQjzysHB1zxuWL50hzaeXiw==}
    engines: {node: '>= 0.6'}
    dependencies:
      mime-db: 1.52.0

  /mime-types/3.0.1:
    resolution: {integrity: sha512-xRc4oEhT6eaBpU1XF7AjpOFD+xQmXNB5OVKwp4tqCuBpHLS/ZbBDrc07mYTDqVMg6PfxUjjNp85O6Cd2Z/5HWA==}
    engines: {node: '>= 0.6'}
    dependencies:
      mime-db: 1.54.0
    dev: true

  /mime/1.6.0:
    resolution: {integrity: sha512-x0Vn8spI+wuJ1O6S7gnbaQg8Pxh4NNHb7KSINmEWKiPE4RKOplvijn+NkmYmmRgP68mc70j2EbeTFRsrswaQeg==}
    engines: {node: '>=4'}
    hasBin: true
    dev: true

  /mime/2.6.0:
    resolution: {integrity: sha512-USPkMeET31rOMiarsBNIHZKLGgvKc/LrjofAnBlOttf5ajRvqiRA8QsenbcooctK6d6Ts6aqZXBA+XbkKthiQg==}
    engines: {node: '>=4.0.0'}
    hasBin: true
    dev: true

  /mimic-fn/4.0.0:
    resolution: {integrity: sha512-vqiC06CuhBTUdZH+RYl8sFrL096vA45Ok5ISO6sE/Mr1jRbGH4Csnhi8f3wKVl7x8mO4Au7Ir9D3Oyv1VYMFJw==}
    engines: {node: '>=12'}
    dev: true

  /minimatch/3.0.8:
    resolution: {integrity: sha512-6FsRAQsxQ61mw+qP1ZzbL9Bc78x2p5OqNgNpnoAFLTrX8n5Kxph0CsnhmKKNXTWjXqU5L0pGPR7hYk+XWZr60Q==}
    dependencies:
      brace-expansion: 1.1.11
    dev: true

  /minimatch/3.1.2:
    resolution: {integrity: sha512-J7p63hRiAjw1NDEww1W7i37+ByIrOWO5XQQAzZ3VOcL0PNybwpfmV/N05zFAzwQ9USyEcX6t3UO+K5aqBQOIHw==}
    dependencies:
      brace-expansion: 1.1.11
    dev: true

  /minimatch/4.2.1:
    resolution: {integrity: sha512-9Uq1ChtSZO+Mxa/CL1eGizn2vRn3MlLgzhT0Iz8zaY8NdvxvB0d5QdPFmCKf7JKA9Lerx5vRrnwO03jsSfGG9g==}
    engines: {node: '>=10'}
    dependencies:
      brace-expansion: 1.1.11
    dev: true

  /minimatch/5.0.1:
    resolution: {integrity: sha512-nLDxIFRyhDblz3qMuq+SoRZED4+miJ/G+tdDrjkkkRnjAsBexeGpgjLEQ0blJy7rHhR2b93rhQY4SvyWu9v03g==}
    engines: {node: '>=10'}
    dependencies:
      brace-expansion: 2.0.1
    dev: true

  /minimatch/5.1.6:
    resolution: {integrity: sha512-lKwV/1brpG6mBUFHtb7NUmtABCb2WZZmm2wNiOA5hAb8VdCS4B3dtMWyvcoViccwAW/COERjXLt0zP1zXUN26g==}
    engines: {node: '>=10'}
    dependencies:
      brace-expansion: 2.0.1
    dev: true

  /minimatch/9.0.5:
    resolution: {integrity: sha512-G6T0ZX48xgozx7587koeX9Ys2NYy6Gmv//P89sEte9V9whIapMNF4idKxnW2QtCcLiTWlb/wfCabAtAFWhhBow==}
    engines: {node: '>=16 || 14 >=14.17'}
    dependencies:
      brace-expansion: 2.0.1

  /minimist/1.2.8:
    resolution: {integrity: sha512-2yyAR8qBkN3YuheJanUpWC5U3bb5osDywNB8RzDVlDwDHbocAJveqqj1u8+SVD7jkWT4yvsHCpWqqWqAxb0zCA==}

  /minipass/7.1.2:
    resolution: {integrity: sha512-qOOzS1cBTWYF4BH8fVePDBOO9iptMnGUEZwNc/cMWnTV2nVLZ7VoNWEPHkYczZA0pdoA7dl6e7FL659nX9S2aw==}
    engines: {node: '>=16 || 14 >=14.17'}

  /minizlib/3.0.1:
    resolution: {integrity: sha512-umcy022ILvb5/3Djuu8LWeqUa8D68JaBzlttKeMWen48SjabqS3iY5w/vzeMzMUNhLDifyhbOwKDSznB1vvrwg==}
    engines: {node: '>= 18'}
    dependencies:
      minipass: 7.1.2
      rimraf: 5.0.10

  /mitt/3.0.1:
    resolution: {integrity: sha512-vKivATfr97l2/QBCYAkXYDbrIWPM2IIKEl7YPhjCvKlG3kE2gm+uBo6nEXK3M5/Ffh/FLpKExzOQ3JJoJGFKBw==}
    dev: true

  /mkdirp/0.5.6:
    resolution: {integrity: sha512-FP+p8RB8OWpF3YZBCrP5gtADmtXApB5AMLn+vdyA+PyxCjrCs00mjyUozssO33cwDeT3wNGdLxJ5M//YqtHAJw==}
    hasBin: true
    dependencies:
      minimist: 1.2.8
    dev: true

  /mkdirp/3.0.1:
    resolution: {integrity: sha512-+NsyUUAZDmo6YVHzL/stxSu3t9YS1iljliy3BSDrXJ/dkn1KYdmtZODGGjLcc9XLgVVpH4KshHB8XmZgMhaBXg==}
    engines: {node: '>=10'}
    hasBin: true

  /mlly/1.7.1:
    resolution: {integrity: sha512-rrVRZRELyQzrIUAVMHxP97kv+G786pHmOKzuFII8zDYahFBS7qnHh2AlYSl1GAHhaMPCz6/oHjVMcfFYgFYHgA==}
    dependencies:
      acorn: 8.11.3
      pathe: 1.1.2
      pkg-types: 1.1.1
      ufo: 1.5.3
    dev: true

  /mocha/10.2.0:
    resolution: {integrity: sha512-IDY7fl/BecMwFHzoqF2sg/SHHANeBoMMXFlS9r0OXKDssYE1M5O43wUY/9BVPeIvfH2zmEbBfseqN9gBQZzXkg==}
    engines: {node: '>= 14.0.0'}
    hasBin: true
    dependencies:
      ansi-colors: 4.1.1
      browser-stdout: 1.3.1
      chokidar: 3.5.3
      debug: 4.3.4_supports-color@8.1.1
      diff: 5.0.0
      escape-string-regexp: 4.0.0
      find-up: 5.0.0
      glob: 7.2.0
      he: 1.2.0
      js-yaml: 4.1.0
      log-symbols: 4.1.0
      minimatch: 5.0.1
      ms: 2.1.3
      nanoid: 3.3.3
      serialize-javascript: 6.0.0
      strip-json-comments: 3.1.1
      supports-color: 8.1.1
      workerpool: 6.2.1
      yargs: 16.2.0
      yargs-parser: 20.2.4
      yargs-unparser: 2.0.0
    dev: true

  /mocha/10.4.0:
    resolution: {integrity: sha512-eqhGB8JKapEYcC4ytX/xrzKforgEc3j1pGlAXVy3eRwrtAy5/nIfT1SvgGzfN0XZZxeLq0aQWkOUAmqIJiv+bA==}
    engines: {node: '>= 14.0.0'}
    hasBin: true
    dependencies:
      ansi-colors: 4.1.1
      browser-stdout: 1.3.1
      chokidar: 3.5.3
      debug: 4.3.4_supports-color@8.1.1
      diff: 5.0.0
      escape-string-regexp: 4.0.0
      find-up: 5.0.0
      glob: 8.1.0
      he: 1.2.0
      js-yaml: 4.1.0
      log-symbols: 4.1.0
      minimatch: 5.0.1
      ms: 2.1.3
      serialize-javascript: 6.0.0
      strip-json-comments: 3.1.1
      supports-color: 8.1.1
      workerpool: 6.2.1
      yargs: 16.2.0
      yargs-parser: 20.2.4
      yargs-unparser: 2.0.0
    dev: true

  /mocha/9.2.2:
    resolution: {integrity: sha512-L6XC3EdwT6YrIk0yXpavvLkn8h+EU+Y5UcCHKECyMbdUIxyMuZj4bX4U9e1nvnvUUvQVsV2VHQr5zLdcUkhW/g==}
    engines: {node: '>= 12.0.0'}
    hasBin: true
    dependencies:
      '@ungap/promise-all-settled': 1.1.2
      ansi-colors: 4.1.1
      browser-stdout: 1.3.1
      chokidar: 3.5.3
      debug: 4.3.3_supports-color@8.1.1
      diff: 5.0.0
      escape-string-regexp: 4.0.0
      find-up: 5.0.0
      glob: 7.2.0
      growl: 1.10.5
      he: 1.2.0
      js-yaml: 4.1.0
      log-symbols: 4.1.0
      minimatch: 4.2.1
      ms: 2.1.3
      nanoid: 3.3.1
      serialize-javascript: 6.0.0
      strip-json-comments: 3.1.1
      supports-color: 8.1.1
      which: 2.0.2
      workerpool: 6.2.0
      yargs: 16.2.0
      yargs-parser: 20.2.4
      yargs-unparser: 2.0.0
    dev: true

  /moment/2.29.4:
    resolution: {integrity: sha512-5LC9SOxjSc2HF6vO2CyuTDNivEdoz2IvyJJGj6X8DJ0eFyfszE0QiEd+iXmBvUP3WHxSjFH/vIsA0EN00cgr8w==}
    dev: true

  /morgan/1.10.0:
    resolution: {integrity: sha512-AbegBVI4sh6El+1gNwvD5YIck7nSA36weD7xvIxG4in80j/UoK8AEGaWnnz8v1GxonMCltmlNs5ZKbGvl9b1XQ==}
    engines: {node: '>= 0.8.0'}
    dependencies:
      basic-auth: 2.0.1
      debug: 2.6.9
      depd: 2.0.0
      on-finished: 2.3.0
      on-headers: 1.0.2
    dev: true

  /ms/2.0.0:
    resolution: {integrity: sha512-Tpp60P6IUJDTuOq/5Z8cdskzJujfwqfOTkrwIwj7IRISpnkJnT6SyJ4PCPnGMoFjC9ddhal5KVIYtAt97ix05A==}
    dev: true

  /ms/2.1.2:
    resolution: {integrity: sha512-sGkPx+VjMtmA6MX27oA4FBFELFCZZ4S4XqeGOXCv68tT+jb3vk/RyaKWP0PTKyWtmLSM0b+adUTEvbs1PEaH2w==}
    dev: true

  /ms/2.1.3:
    resolution: {integrity: sha512-6FlzubTLZG3J2a/NVCAleEhjzq5oxgHyaCU9yYXvcLsvoVaHJq/s5xXI6/XXP6tz7R9xAOtHnSO/tXtF3WRTlA==}

  /multer/2.0.1:
    resolution: {integrity: sha512-Ug8bXeTIUlxurg8xLTEskKShvcKDZALo1THEX5E41pYCD2sCVub5/kIRIGqWNoqV6szyLyQKV6mD4QUrWE5GCQ==}
    engines: {node: '>= 10.16.0'}
    dependencies:
      append-field: 1.0.0
      busboy: 1.6.0
      concat-stream: 2.0.0
      mkdirp: 0.5.6
      object-assign: 4.1.1
      type-is: 1.6.18
      xtend: 4.0.2
    dev: true

  /mustache/4.2.0:
    resolution: {integrity: sha512-71ippSywq5Yb7/tVYyGbkBggbU8H3u5Rz56fH60jGFgr8uHwxs+aSKeqmluIVzM0m0kB7xQjKS6qPfd0b2ZoqQ==}
    hasBin: true

  /mute-stream/2.0.0:
    resolution: {integrity: sha512-WWdIxpyjEn+FhQJQQv9aQAYlHoNVdzIzUySNV1gHUPDSdZJ3yZn7pAAbQcV7B56Mvu881q9FZV+0Vx2xC44VWA==}
    engines: {node: ^18.17.0 || >=20.5.0}

  /nanoid/3.3.1:
    resolution: {integrity: sha512-n6Vs/3KGyxPQd6uO0eH4Bv0ojGSUvuLlIHtC3Y0kEO23YRge8H9x1GCzLn28YX0H66pMkxuaeESFq4tKISKwdw==}
    engines: {node: ^10 || ^12 || ^13.7 || ^14 || >=15.0.1}
    hasBin: true
    dev: true

  /nanoid/3.3.3:
    resolution: {integrity: sha512-p1sjXuopFs0xg+fPASzQ28agW1oHD7xDsd9Xkf3T15H3c/cifrFHVwrh74PdoklAPi+i7MdRsE47vm2r6JoB+w==}
    engines: {node: ^10 || ^12 || ^13.7 || ^14 || >=15.0.1}
    hasBin: true
    dev: true

  /nanoid/3.3.7:
    resolution: {integrity: sha512-eSRppjcPIatRIMC1U6UngP8XFcz8MQWGQdt1MTBQ7NaAmvXDfvNxbvWV3x2y6CdEUciCSsDHDQZbhYaB8QEo2g==}
    engines: {node: ^10 || ^12 || ^13.7 || ^14 || >=15.0.1}
    hasBin: true
    dev: true

  /natural-compare/1.4.0:
    resolution: {integrity: sha512-OWND8ei3VtNC9h7V60qff3SVobHr996CTwgxubgyQYEpg290h9J0buyECNNJexkFm5sOajh5G116RYA1c8ZMSw==}
    dev: true

  /negotiator/0.6.3:
    resolution: {integrity: sha512-+EUsqGPLsM+j/zdChZjsnX51g4XrHFOIXwfnCVPGlQk/k5giakcKsuxCObBRu6DSm9opw/O6slWbJdghQM4bBg==}
    engines: {node: '>= 0.6'}
    dev: true

  /negotiator/1.0.0:
    resolution: {integrity: sha512-8Ofs/AUQh8MaEcrlq5xOX0CQ9ypTF5dl78mjlMNfOK08fzpgTHQRQPBxcPlEtIw0yRpws+Zo/3r+5WRby7u3Gg==}
    engines: {node: '>= 0.6'}
    dev: true

  /neo-async/2.6.2:
    resolution: {integrity: sha512-Yd3UES5mWCSqR+qNT93S3UoYUkqAZ9lLg8a7g9rimsWmYGK8cVToA4/sF3RrshdyV3sAGMXVUmpMYOw+dLpOuw==}

  /netmask/2.0.2:
    resolution: {integrity: sha512-dBpDMdxv9Irdq66304OLfEmQ9tbNRFnFTuZiLo+bD+r332bBmMJ8GBLXklIXXgxd3+v9+KUnZaUR5PJMa75Gsg==}
    engines: {node: '>= 0.4.0'}
    dev: true

  /nice-try/1.0.5:
    resolution: {integrity: sha512-1nh45deeb5olNY7eX82BkPO7SSxR5SSYJiPTrTdFUVYwAl8CKMA5N9PjTYkHiRjisVcxcQ1HXdLhx2qxxJzLNQ==}
    dev: true

  /nise/5.1.4:
    resolution: {integrity: sha512-8+Ib8rRJ4L0o3kfmyVCL7gzrohyDe0cMFTBa2d364yIrEGMEoetznKJx899YxjybU6bL9SQkYPSBBs1gyYs8Xg==}
    dependencies:
      '@sinonjs/commons': 2.0.0
      '@sinonjs/fake-timers': 10.3.0
      '@sinonjs/text-encoding': 0.7.2
      just-extend: 4.2.1
      path-to-regexp: 1.8.0
    dev: true

  /node-cmd/3.0.0:
    resolution: {integrity: sha512-SBvtm39iEkhEEDbUowR0O2YVaqpbD2nRvQ3fxXP/Tn1FgRpZAaUb8yKeEtFulBIv+xTHDodOKkj4EXIBANj+AQ==}
    dev: true

  /node-fetch/2.7.0:
    resolution: {integrity: sha512-c4FRfUm/dbcWZ7U+1Wq0AwCyFL+3nt2bEw05wfxSz+DWpWsitgmSgYmy2dQdWyKC1694ELPqMs/YzUSNozLt8A==}
    engines: {node: 4.x || >=6.0.0}
    peerDependencies:
      encoding: ^0.1.0
    peerDependenciesMeta:
      encoding:
        optional: true
    dependencies:
      whatwg-url: 5.0.0

  /node-releases/2.0.13:
    resolution: {integrity: sha512-uYr7J37ae/ORWdZeQ1xxMJe3NtdmqMC/JZK+geofDrkLUApKRHPd18/TxtBOJ4A0/+uUIliorNrfYV6s1b02eQ==}
    dev: true

  /node-releases/2.0.14:
    resolution: {integrity: sha512-y10wOWt8yZpqXmOgRo77WaHEmhYQYGNA6y421PKsKYWEK8aW+cqAphborZDhqfyKrbZEN92CN1X2KbafY2s7Yw==}
    dev: true

  /normalize-package-data/2.5.0:
    resolution: {integrity: sha512-/5CMN3T0R4XTj4DcGaexo+roZSdSFW/0AOOTROrjxzCG1wrWXEsGbRKevjlIL+ZDE4sZlJr5ED4YW0yqmkK+eA==}
    dependencies:
      hosted-git-info: 2.8.9
      resolve: 1.22.6
      semver: 5.7.2
      validate-npm-package-license: 3.0.4
    dev: true

  /normalize-path/3.0.0:
    resolution: {integrity: sha512-6eZs5Ls3WtCisHWp9S2GUy8dqkpGi4BVSz3GaqiE6ezub0512ESztXUwUB6C6IKbQkY2Pnb/mD4WYojCRwcwLA==}
    engines: {node: '>=0.10.0'}
    dev: true

  /npm-run-all/4.1.5:
    resolution: {integrity: sha512-Oo82gJDAVcaMdi3nuoKFavkIHBRVqQ1qvMb+9LHk/cF4P6B2m8aP04hGf7oL6wZ9BuGwX1onlLhpuoofSyoQDQ==}
    engines: {node: '>= 4'}
    hasBin: true
    dependencies:
      ansi-styles: 3.2.1
      chalk: 2.4.2
      cross-spawn: 6.0.5
      memorystream: 0.3.1
      minimatch: 3.1.2
      pidtree: 0.3.1
      read-pkg: 3.0.0
      shell-quote: 1.8.1
      string.prototype.padend: 3.1.5
    dev: true

  /npm-run-path/5.3.0:
    resolution: {integrity: sha512-ppwTtiJZq0O/ai0z7yfudtBpWIoxM8yE6nHi1X47eFR2EWORqfbu6CnPlNsjeN683eT0qG6H/Pyf9fCcvjnnnQ==}
    engines: {node: ^12.20.0 || ^14.13.1 || >=16.0.0}
    dependencies:
      path-key: 4.0.0
    dev: true

  /oauth-sign/0.9.0:
    resolution: {integrity: sha512-fexhUFFPTGV8ybAtSIGbV6gOkSv8UtRbDBnAyLQw4QPKkgNlsH2ByPGtMUqdWkos6YCRmAqViwgZrJc/mRDzZQ==}
    dev: true

  /object-assign/4.1.1:
    resolution: {integrity: sha512-rJgTQnkUnH1sFw8yT6VSU3zD3sWmu6sZhIseY8VX+GRu3P6F7Fu+JNDoXfklElbLJSnc3FUQHVe4cU5hj+BcUg==}
    engines: {node: '>=0.10.0'}
    dev: true

  /object-inspect/1.13.4:
    resolution: {integrity: sha512-W67iLl4J2EXEGTbfeHCffrjDfitvLANg0UlX3wFUUSTx92KXRFegMHUVgSqE+wvhAbi4WqjGg9czysTV2Epbew==}
    engines: {node: '>= 0.4'}
    dev: true

  /object-is/1.1.5:
    resolution: {integrity: sha512-3cyDsyHgtmi7I7DfSSI2LDp6SK2lwvtbg0p0R1e0RvTqF5ceGx+K2dfSjm1bKDMVCFEDAQvy+o8c6a7VujOddw==}
    engines: {node: '>= 0.4'}
    dependencies:
      call-bind: 1.0.7
      define-properties: 1.2.1
    dev: true

  /object-keys/1.1.1:
    resolution: {integrity: sha512-NuAESUOUMrlIXOfHKzD6bpPu3tYt3xvjNdRIQ+FeT0lNb4K8WR70CaDxhuNguS2XG+GjkyMwOzsN5ZktImfhLA==}
    engines: {node: '>= 0.4'}
    dev: true

  /object.assign/4.1.4:
    resolution: {integrity: sha512-1mxKf0e58bvyjSCtKYY4sRe9itRk3PJpquJOjeIkz885CczcI4IvJJDLPS72oowuSh+pBxUFROpX+TU++hxhZQ==}
    engines: {node: '>= 0.4'}
    dependencies:
      call-bind: 1.0.7
      define-properties: 1.2.1
      has-symbols: 1.1.0
      object-keys: 1.1.1
    dev: true

  /on-finished/2.3.0:
    resolution: {integrity: sha512-ikqdkGAAyf/X/gPhXGvfgAytDZtDbr+bkNUJ0N9h5MI/dmdgCs3l6hoHrcUv41sRKew3jIwrp4qQDXiK99Utww==}
    engines: {node: '>= 0.8'}
    dependencies:
      ee-first: 1.1.1
    dev: true

  /on-finished/2.4.1:
    resolution: {integrity: sha512-oVlzkg3ENAhCk2zdv7IJwd/QUD4z2RxRwpkcGY8psCVcCYZNq4wYnVWALHM+brtuJjePWiYF/ClmuDr8Ch5+kg==}
    engines: {node: '>= 0.8'}
    dependencies:
      ee-first: 1.1.1
    dev: true

  /on-headers/1.0.2:
    resolution: {integrity: sha512-pZAE+FJLoyITytdqK0U5s+FIpjN0JP3OzFi/u8Rx+EV5/W+JTWGXG8xFzevE7AjBfDqHv/8vL8qQsIhHnqRkrA==}
    engines: {node: '>= 0.8'}
    dev: true

  /once/1.4.0:
    resolution: {integrity: sha512-lNaJgI+2Q5URQBkccEKHTQOPaXdUxnZZElQTZY0MFUAuaEqe1E+Nyvgdz/aIyNi6Z9MzO5dv1H8n58/GELp3+w==}
    dependencies:
      wrappy: 1.0.2
    dev: true

  /one-time/1.0.0:
    resolution: {integrity: sha512-5DXOiRKwuSEcQ/l0kGCF6Q3jcADFv5tSmRaJck/OqkVFcOzutB134KRSfF0xDrL39MNnqxbHBbUUcjZIhTgb2g==}
    dependencies:
      fn.name: 1.1.0
    dev: true

  /onetime/6.0.0:
    resolution: {integrity: sha512-1FlR+gjXK7X+AsAHso35MnyN5KqGwJRi/31ft6x0M194ht7S+rWAvd7PHss9xSKMzE0asv1pyIHaJYq+BbacAQ==}
    engines: {node: '>=12'}
    dependencies:
      mimic-fn: 4.0.0
    dev: true

  /open/10.1.0:
    resolution: {integrity: sha512-mnkeQ1qP5Ue2wd+aivTD3NHd/lZ96Lu0jgf0pwktLPtx6cTZiH7tyeGRRHs0zX0rbrahXPnXlUnbeXyaBBuIaw==}
    engines: {node: '>=18'}
    dependencies:
      default-browser: 5.2.1
      define-lazy-prop: 3.0.0
      is-inside-container: 1.0.0
      is-wsl: 3.1.0
    dev: true

  /openapi-types/12.1.3:
    resolution: {integrity: sha512-N4YtSYJqghVu4iek2ZUvcN/0aqH1kRDuNqzcycDxhOUpg7GdvLa2F3DgS6yBNhInhv2r/6I0Flkn7CqL8+nIcw==}
    dev: false

  /openapi-types/7.2.3:
    resolution: {integrity: sha512-olbaNxz12R27+mTyJ/ZAFEfUruauHH27AkeQHDHRq5AF0LdNkK1SSV7EourXQDK+4aX7dv2HtyirAGK06WMAsA==}
    dev: true

  /optionator/0.9.3:
    resolution: {integrity: sha512-JjCoypp+jKn1ttEFExxhetCKeJt9zhAgAve5FXHixTvFDW/5aEktX9bufBKLRRMdU7bNtpLfcGu94B3cdEJgjg==}
    engines: {node: '>= 0.8.0'}
    dependencies:
      '@aashutoshrathi/word-wrap': 1.2.6
      deep-is: 0.1.4
      fast-levenshtein: 2.0.6
      levn: 0.4.1
      prelude-ls: 1.2.1
      type-check: 0.4.0
    dev: true

  /os-tmpdir/1.0.2:
    resolution: {integrity: sha512-D2FR03Vir7FIu45XBY20mTb+/ZSWB00sjU9jdQXt83gDrI4Ztz5Fs7/yy74g2N5SVQY4xY1qDr4rNddwYRVX0g==}
    engines: {node: '>=0.10.0'}

  /p-limit/2.3.0:
    resolution: {integrity: sha512-//88mFWSJx8lxCzwdAABTJL2MyWB12+eIY7MDL2SqLmAkeKU9qxRvWuSyTjm3FUmpBEMuFfckAIqEaVGUDxb6w==}
    engines: {node: '>=6'}
    dependencies:
      p-try: 2.2.0
    dev: true

  /p-limit/3.1.0:
    resolution: {integrity: sha512-TYOanM3wGwNGsZN2cVTYPArw454xnXj5qmWF1bEoAc4+cU/ol7GVh7odevjp1FNHduHc3KZMcFduxU5Xc6uJRQ==}
    engines: {node: '>=10'}
    dependencies:
      yocto-queue: 0.1.0
    dev: true

  /p-limit/5.0.0:
    resolution: {integrity: sha512-/Eaoq+QyLSiXQ4lyYV23f14mZRQcXnxfHrN0vCai+ak9G0pp9iEQukIIZq5NccEvwRB8PUnZT0KsOoDCINS1qQ==}
    engines: {node: '>=18'}
    dependencies:
      yocto-queue: 1.0.0
    dev: true

  /p-locate/4.1.0:
    resolution: {integrity: sha512-R79ZZ/0wAxKGu3oYMlz8jy/kbhsNrS7SKZ7PxEHBgJ5+F2mtFW2fK2cOtBh1cHYkQsbzFV7I+EoRKe6Yt0oK7A==}
    engines: {node: '>=8'}
    dependencies:
      p-limit: 2.3.0
    dev: true

  /p-locate/5.0.0:
    resolution: {integrity: sha512-LaNjtRWUBY++zB5nE/NwcaoMylSPk+S+ZHNB1TzdbMJMny6dynpAGt7X/tl/QYq3TIeE6nxHppbo2LGymrG5Pw==}
    engines: {node: '>=10'}
    dependencies:
      p-limit: 3.1.0
    dev: true

  /p-try/2.2.0:
    resolution: {integrity: sha512-R4nPAVTAU0B9D35/Gk3uJf/7XYbQcyohSKdvAxIRSNghFl4e71hVoGnBNQz9cWaXxO2I10KTC+3jMdvvoKw6dQ==}
    engines: {node: '>=6'}
    dev: true

  /pac-proxy-agent/7.0.1:
    resolution: {integrity: sha512-ASV8yU4LLKBAjqIPMbrgtaKIvxQri/yh2OpI+S6hVa9JRkUI3Y3NPFbfngDtY7oFtSMD3w31Xns89mDa3Feo5A==}
    engines: {node: '>= 14'}
    dependencies:
      '@tootallnate/quickjs-emscripten': 0.23.0
      agent-base: 7.1.3
      debug: 4.4.0
      get-uri: 6.0.2
      http-proxy-agent: 7.0.2
      https-proxy-agent: 7.0.4
      pac-resolver: 7.0.0
      socks-proxy-agent: 8.0.5
    transitivePeerDependencies:
      - supports-color
    dev: true

  /pac-resolver/7.0.0:
    resolution: {integrity: sha512-Fd9lT9vJbHYRACT8OhCbZBbxr6KRSawSovFpy8nDGshaK99S/EBhVIHp9+crhxrsZOuvLpgL1n23iyPg6Rl2hg==}
    engines: {node: '>= 14'}
    dependencies:
      degenerator: 5.0.1
      ip: 1.1.8
      netmask: 2.0.2
    dev: true

  /package-json-from-dist/1.0.1:
    resolution: {integrity: sha512-UEZIS3/by4OC8vL3P2dTXRETpebLI2NiI5vIrjaD/5UtrkFX/tNbwjTSRAGC/+7CAo2pIcBaRgWmcBBHcsaCIw==}

  /parent-module/1.0.1:
    resolution: {integrity: sha512-GQ2EWRpQV8/o+Aw8YqtfZZPfNRWZYkbidE9k5rpl/hC3vtHHBfGm2Ifi6qWV+coDGkrUKZAxE3Lot5kcsRlh+g==}
    engines: {node: '>=6'}
    dependencies:
      callsites: 3.1.0
    dev: true

  /parse-json/4.0.0:
    resolution: {integrity: sha512-aOIos8bujGN93/8Ox/jPLh7RwVnPEysynVFE+fQZyg6jKELEHwzgKdLRFHUgXJL6kylijVSBC4BvN9OmsB48Rw==}
    engines: {node: '>=4'}
    dependencies:
      error-ex: 1.3.2
      json-parse-better-errors: 1.0.2
    dev: true

  /parse-json/5.2.0:
    resolution: {integrity: sha512-ayCKvm/phCGxOkYRSCM82iDwct8/EonSEgCSxWxD7ve6jHggsFl4fZVQBPRNgQoKiuV/odhFrGzQXZwbifC8Rg==}
    engines: {node: '>=8'}
    dependencies:
      '@babel/code-frame': 7.27.1
      error-ex: 1.3.2
      json-parse-even-better-errors: 2.3.1
      lines-and-columns: 1.2.4
    dev: true

  /parseurl/1.3.3:
    resolution: {integrity: sha512-CiyeOxFT/JZyN5m0z9PfXw4SCBJ6Sygz1Dpl0wqjlhDEGGBP1GnsUVEL0p63hoG1fcj3fHynXi9NYO4nWOL+qQ==}
    engines: {node: '>= 0.8'}
    dev: true

  /path-browserify/1.0.1:
    resolution: {integrity: sha512-b7uo2UCUOYZcnF/3ID0lulOJi/bafxa1xPe7ZPsammBSpjSWQkjNxlt635YGS2MiR9GjvuXCtz2emr3jbsz98g==}

  /path-exists/4.0.0:
    resolution: {integrity: sha512-ak9Qy5Q7jYb2Wwcey5Fpvg2KoAc/ZIhLSLOSBmRmygPsGwkVVt0fZa0qrtMz+m6tJTAHfZQ8FnmB4MG4LWy7/w==}
    engines: {node: '>=8'}
    dev: true

  /path-is-absolute/1.0.1:
    resolution: {integrity: sha512-AVbw3UJ2e9bq64vSaS9Am0fje1Pa8pbGqTTsmXfaIiMpnr5DlDhfJOuLj9Sf95ZPVDAUerDfEk88MPmPe7UCQg==}
    engines: {node: '>=0.10.0'}
    dev: true

  /path-key/2.0.1:
    resolution: {integrity: sha512-fEHGKCSmUSDPv4uoj8AlD+joPlq3peND+HRYyxFz4KPw4z926S/b8rIuFs2FYJg3BwsxJf6A9/3eIdLaYC+9Dw==}
    engines: {node: '>=4'}
    dev: true

  /path-key/3.1.1:
    resolution: {integrity: sha512-ojmeN0qd+y0jszEtoY48r0Peq5dwMEkIlCOu6Q5f41lfkswXuKtYrhgoTpLnyIcHm24Uhqx+5Tqm2InSwLhE6Q==}
    engines: {node: '>=8'}

  /path-key/4.0.0:
    resolution: {integrity: sha512-haREypq7xkM7ErfgIyA0z+Bj4AGKlMSdlQE2jvJo6huWD1EdkKYV+G/T4nq0YEF2vgTT8kqMFKo1uHn950r4SQ==}
    engines: {node: '>=12'}
    dev: true

  /path-parse/1.0.7:
    resolution: {integrity: sha512-LDJzPVEEEPR+y48z93A0Ed0yXb8pAByGWo/k5YYdYgpY2/2EsOsksJrq7lOHxryrVOn1ejG6oAp8ahvOIQD8sw==}
    dev: true

  /path-scurry/1.11.1:
    resolution: {integrity: sha512-Xa4Nw17FS9ApQFJ9umLiJS4orGjm7ZzwUrwamcGQuHSzDyth9boKDaycYdDcZDuqYATXw4HFXgaqWTctW/v1HA==}
    engines: {node: '>=16 || 14 >=14.18'}
    dependencies:
      lru-cache: 10.4.3
      minipass: 7.1.2

  /path-to-regexp/0.1.7:
    resolution: {integrity: sha512-5DFkuoqlv1uYQKxy8omFBeJPQcdoE07Kv2sferDCrAq1ohOU+MSDswDIbnx3YAM60qIOnYa53wBhXW0EbMonrQ==}
    dev: true

  /path-to-regexp/1.8.0:
    resolution: {integrity: sha512-n43JRhlUKUAlibEJhPeir1ncUID16QnEjNpwzNdO3Lm4ywrBpBZ5oLD0I6br9evr1Y9JTqwRtAh7JLoOzAQdVA==}
    dependencies:
      isarray: 0.0.1
    dev: true

  /path-to-regexp/8.2.0:
    resolution: {integrity: sha512-TdrF7fW9Rphjq4RjrW0Kp2AW0Ahwu9sRGTkS6bvDi0SCwZlEZYmcfDbEsTz8RVk0EHIS/Vd1bv3JhG+1xZuAyQ==}
    engines: {node: '>=16'}
    dev: true

  /path-type/3.0.0:
    resolution: {integrity: sha512-T2ZUsdZFHgA3u4e5PfPbjd7HDDpxPnQb5jN0SrDsjNSuVXHJqtwTnWqG0B1jZrgmJ/7lj1EmVIByWt1gxGkWvg==}
    engines: {node: '>=4'}
    dependencies:
      pify: 3.0.0
    dev: true

  /path-type/4.0.0:
    resolution: {integrity: sha512-gDKb8aZMDeD/tZWs9P6+q0J9Mwkdl6xMV8TjnGP3qJVJ06bdMgkbBlLU8IdfOsIsFz2BW1rNVT3XuNEl8zPAvw==}
    engines: {node: '>=8'}
    dev: true

  /path-type/6.0.0:
    resolution: {integrity: sha512-Vj7sf++t5pBD637NSfkxpHSMfWaeig5+DKWLhcqIYx6mWQz5hdJTGDVMQiJcw1ZYkhs7AazKDGpRVji1LJCZUQ==}
    engines: {node: '>=18'}

  /pathe/1.1.2:
    resolution: {integrity: sha512-whLdWMYL2TwI08hn8/ZqAbrVemu0LNaNNJZX73O6qaIdCTfXutsLhMkjdENX0qhsQ9uIimo4/aQOmXkoon2nDQ==}
    dev: true

  /pathe/2.0.3:
    resolution: {integrity: sha512-WUjGcAqP1gQacoQe+OBJsFA7Ld4DyXuUIjZ5cc75cLHvJ7dtNsTugphxIADwspS+AraAUePCKrSVtPLFj/F88w==}
    dev: true

  /pathval/1.1.1:
    resolution: {integrity: sha512-Dp6zGqpTdETdR63lehJYPeIOqpiNBNtc7BpWSLrOje7UaIsE5aY92r/AunQA7rsXvet3lrJ3JnZX29UPTKXyKQ==}
    dev: true

  /pend/1.2.0:
    resolution: {integrity: sha512-F3asv42UuXchdzt+xXqfW1OGlVBe+mxa2mqI0pg5yAHZPvFmY3Y6drSf/GQ1A86WgWEN9Kzh/WrgKa6iGcHXLg==}
    dev: true

  /performance-now/2.1.0:
    resolution: {integrity: sha512-7EAHlyLHI56VEIdK57uwHdHKIaAGbnXPiw0yWbarQZOKaKpvUIgW0jWRVLiatnM+XXlSwsanIBH/hzGMJulMow==}
    dev: true

  /picocolors/1.0.1:
    resolution: {integrity: sha512-anP1Z8qwhkbmu7MFP5iTt+wQKXgwzf7zTyGlcdzabySa9vd0Xt392U0rVmz9poOaBj0uHJKyyo9/upk0HrEQew==}
    dev: true

  /picocolors/1.1.1:
    resolution: {integrity: sha512-xceH2snhtb5M9liqDsmEw56le376mTZkEX/jEb/RxNFyegNul7eNslCXP9FDj/Lcu0X8KEyMceP2ntpaHrDEVA==}

  /picomatch/2.3.1:
    resolution: {integrity: sha512-JU3teHTNjmE2VCGFzuY8EXzCDVwEqB2a8fsIvwaStHhAWJEeVd1o1QD80CU6+ZdEXXSLbSsuLwJjkCBWqRQUVA==}
    engines: {node: '>=8.6'}

  /pidtree/0.3.1:
    resolution: {integrity: sha512-qQbW94hLHEqCg7nhby4yRC7G2+jYHY4Rguc2bjw7Uug4GIJuu1tvf2uHaZv5Q8zdt+WKJ6qK1FOI6amaWUo5FA==}
    engines: {node: '>=0.10'}
    hasBin: true
    dev: true

  /pify/3.0.0:
    resolution: {integrity: sha512-C3FsVNH1udSEX48gGX1xfvwTWfsYWj5U+8/uK15BGzIGrKoUpghX8hWZwa/OFnakBiiVNmBvemTJR5mcy7iPcg==}
    engines: {node: '>=4'}
    dev: true

  /pkg-dir/4.2.0:
    resolution: {integrity: sha512-HRDzbaKjC+AOWVXxAU/x54COGeIv9eb+6CkDSQoNTt4XyWoIJvuPsXizxu/Fr23EiekbtZwmh1IcIG/l/a10GQ==}
    engines: {node: '>=8'}
    dependencies:
      find-up: 4.1.0
    dev: true

  /pkg-types/1.1.1:
    resolution: {integrity: sha512-ko14TjmDuQJ14zsotODv7dBlwxKhUKQEhuhmbqo1uCi9BB0Z2alo/wAXg6q1dTR5TyuqYyWhjtfe/Tsh+X28jQ==}
    dependencies:
      confbox: 0.1.7
      mlly: 1.7.1
      pathe: 1.1.2
    dev: true

  /pluralize/8.0.0:
    resolution: {integrity: sha512-Nc3IT5yHzflTfbjgqWcCPpo7DaKy4FnpB0l/zCAW0Tc7jxAiuqSxHasntB3D7887LSrA93kDJ9IXovxJYxyLCA==}
    engines: {node: '>=4'}

  /postcss/8.4.38:
    resolution: {integrity: sha512-Wglpdk03BSfXkHoQa3b/oulrotAkwrlLDRSOb9D0bN86FdRyE9lppSp33aHNPgBa0JKCoB+drFLZkQoRRYae5A==}
    engines: {node: ^10 || ^12 || >=14}
    dependencies:
      nanoid: 3.3.7
      picocolors: 1.1.1
      source-map-js: 1.2.0
    dev: true

  /prelude-ls/1.2.1:
    resolution: {integrity: sha512-vkcDPrRZo1QZLbn5RLGPpg/WmIQ65qoWWhcGKf/b5eplkkarX0m9z8ppCat4mlOqUsWpyNuYgO3VRyrYHSzX5g==}
    engines: {node: '>= 0.8.0'}
    dev: true

  /prettier/3.1.1:
    resolution: {integrity: sha512-22UbSzg8luF4UuZtzgiUOfcGM8s4tjBv6dJRT7j275NXsy2jb4aJa4NNveul5x4eqlF1wuhuR2RElK71RvmVaw==}
    engines: {node: '>=14'}
    hasBin: true

  /prettier/3.3.3:
    resolution: {integrity: sha512-i2tDNA0O5IrMO757lfrdQZCc2jPNDVntV0m/+4whiDfWaTKfMNgR7Qz0NAeGz/nRqF4m5/6CLzbP4/liHt12Ew==}
    engines: {node: '>=14'}
    hasBin: true
    dev: false

  /prettier/3.5.3:
    resolution: {integrity: sha512-QQtaxnoDJeAkDvDKWCLiwIXkTgRhwYDEQCghU9Z6q03iyek/rxRh/2lC3HB7P8sWT2xC/y5JDctPLBIGzHKbhw==}
    engines: {node: '>=14'}
    hasBin: true

  /pretty-format/29.7.0:
    resolution: {integrity: sha512-Pdlw/oPxN+aXdmM9R00JVC9WVFoCLTKJvDVLgmJ+qAffBMxsV85l/Lu7sNx4zSzPyoL2euImuEwHhOXdEgNFZQ==}
    engines: {node: ^14.15.0 || ^16.10.0 || >=18.0.0}
    dependencies:
      '@jest/schemas': 29.6.3
      ansi-styles: 5.2.0
      react-is: 18.3.1
    dev: true

  /process/0.11.10:
    resolution: {integrity: sha512-cdGef/drWFoydD1JsMzuFf8100nZl+GT+yacc2bEced5f9Rjk4z+WtFUTBu9PhOi9j/jfmBPu0mMEY4wIdAF8A==}
    engines: {node: '>= 0.6.0'}

  /progress/2.0.3:
    resolution: {integrity: sha512-7PiHtLll5LdnKIMw100I+8xJXR5gW2QwWYkT6iJva0bXitZKa/XMrSbdmg3r2Xnaidz9Qumd0VPaMrZlF9V9sA==}
    engines: {node: '>=0.4.0'}
    dev: true

  /proper-lockfile/2.0.1:
    resolution: {integrity: sha512-rjaeGbsmhNDcDInmwi4MuI6mRwJu6zq8GjYCLuSuE7GF+4UjgzkL69sVKKJ2T2xH61kK7rXvGYpvaTu909oXaQ==}
    engines: {node: '>=4.0.0'}
    dependencies:
      graceful-fs: 4.2.11
      retry: 0.10.1
    dev: false

  /proxy-addr/2.0.7:
    resolution: {integrity: sha512-llQsMLSUDUPT44jdrU/O37qlnifitDP+ZwrmmZcoSKyLKvtZxpyV0n2/bD/N4tBAAZ/gJEdZU7KMraoK1+XYAg==}
    engines: {node: '>= 0.10'}
    dependencies:
      forwarded: 0.2.0
      ipaddr.js: 1.9.1
    dev: true

  /proxy-agent/6.4.0:
    resolution: {integrity: sha512-u0piLU+nCOHMgGjRbimiXmA9kM/L9EHh3zL81xCdp7m+Y2pHIsnmbdDoEDoAz5geaonNR6q6+yOPQs6n4T6sBQ==}
    engines: {node: '>= 14'}
    dependencies:
      agent-base: 7.1.3
      debug: 4.4.0
      http-proxy-agent: 7.0.2
      https-proxy-agent: 7.0.4
      lru-cache: 7.18.3
      pac-proxy-agent: 7.0.1
      proxy-from-env: 1.1.0
      socks-proxy-agent: 8.0.5
    transitivePeerDependencies:
      - supports-color
    dev: true

  /proxy-from-env/1.1.0:
    resolution: {integrity: sha512-D+zkORCbA9f1tdWRK0RaCR3GPv50cMxcrz4X8k5LTSUD1Dkw47mKJEZQNunItRTkWwgtaUSo1RVFRIG9ZXiFYg==}
    dev: true

  /psl/1.9.0:
    resolution: {integrity: sha512-E/ZsdU4HLs/68gYzgGTkMicWTLPdAftJLfJFlLUAAKZGkStNU72sZjT66SnMDVOfOWY/YAoiD7Jxa9iHvngcag==}
    dev: true

  /pump/3.0.0:
    resolution: {integrity: sha512-LwZy+p3SFs1Pytd/jYct4wpv49HiYCqd9Rlc5ZVdk0V+8Yzv6jR5Blk3TRmPL1ft69TxP0IMZGJ+WPFU2BFhww==}
    dependencies:
      end-of-stream: 1.4.4
      once: 1.4.0
    dev: true

  /punycode.js/2.3.1:
    resolution: {integrity: sha512-uxFIHU0YlHYhDQtV4R9J6a52SLx28BCjT+4ieh7IGbgwVJWO+km431c4yRlREUAsAmt/uMjQUyQHNEPf0M39CA==}
    engines: {node: '>=6'}
    dev: true

  /punycode/2.3.0:
    resolution: {integrity: sha512-rRV+zQD8tVFys26lAGR9WUuS4iUAngJScM+ZRSKtvl5tKeZ2t5bvdNFdNHBW9FWR4guGHlgmsZ1G7BSm2wTbuA==}
    engines: {node: '>=6'}
    dev: true

  /puppeteer-core/22.4.1:
    resolution: {integrity: sha512-l9nf8NcirYOHdID12CIMWyy7dqcJCVtgVS+YAiJuUJHg8+9yjgPiG2PcNhojIEEpCkvw3FxvnyITVfKVmkWpjA==}
    engines: {node: '>=18'}
    dependencies:
      '@puppeteer/browsers': 2.1.0
      chromium-bidi: 0.5.12_74t7hwmhzgczi6zz4gvli4zmpa
      cross-fetch: 4.0.0
      debug: 4.3.4
      devtools-protocol: 0.0.1249869
      ws: 8.16.0
    transitivePeerDependencies:
      - bufferutil
      - encoding
      - supports-color
      - utf-8-validate
    dev: true

  /puppeteer/22.4.1_typescript@5.8.2:
    resolution: {integrity: sha512-Mag1wRLanzwS4yEUyrDRBUgsKlH3dpL6oAfVwNHG09oxd0+ySsatMvYj7HwjynWy/S+Hg+XHLgjyC/F6CsL/lg==}
    engines: {node: '>=18'}
    hasBin: true
    requiresBuild: true
    dependencies:
      '@puppeteer/browsers': 2.1.0
      cosmiconfig: 9.0.0_typescript@5.8.2
      puppeteer-core: 22.4.1
    transitivePeerDependencies:
      - bufferutil
      - encoding
      - supports-color
      - typescript
      - utf-8-validate
    dev: true

  /qjobs/1.2.0:
    resolution: {integrity: sha512-8YOJEHtxpySA3fFDyCRxA+UUV+fA+rTWnuWvylOK/NCjhY+b4ocCtmu8TtsWb+mYeU+GCHf/S66KZF/AsteKHg==}
    engines: {node: '>=0.9'}
    dev: true

  /qs/6.11.0:
    resolution: {integrity: sha512-MvjoMCJwEarSbUYk5O+nmoSzSutSsTwF85zcHPQ9OrlFoZOYIjaqBAJIqIXjptyD5vThxGq52Xu/MaJzRkIk4Q==}
    engines: {node: '>=0.6'}
    dependencies:
      side-channel: 1.1.0
    dev: true

  /qs/6.14.0:
    resolution: {integrity: sha512-YWWTjgABSKcvs/nWBi9PycY/JiPJqOD4JA6o9Sej2AtvSGarXxKC3OQSk4pAarbdQlKAh5D4FCQkJNkW+GAn3w==}
    engines: {node: '>=0.6'}
    dependencies:
      side-channel: 1.1.0
    dev: true

  /qs/6.5.3:
    resolution: {integrity: sha512-qxXIEh4pCGfHICj1mAJQ2/2XVZkjCDTcEgfoSQxc/fYivUZxTkk7L3bDBJSoNrEzXI17oUO5Dp07ktqE5KzczA==}
    engines: {node: '>=0.6'}
    dev: true

  /queue-microtask/1.2.3:
    resolution: {integrity: sha512-NuaNSa6flKT5JaSYQzJok04JzTL1CA6aGhv5rfLW3PgqA+M2ChpZQnAC8h8i4ZFkBS8X5RqkDBHA7r4hej3K9A==}

  /queue-tick/1.0.1:
    resolution: {integrity: sha512-kJt5qhMxoszgU/62PLP1CJytzd2NKetjSRnyuj31fDd3Rlcz3fzlFdFLD1SItunPwyqEOkca6GbV612BWfaBag==}
    dev: true

  /randombytes/2.1.0:
    resolution: {integrity: sha512-vYl3iOX+4CKUWuxGi9Ukhie6fsqXqS9FE2Zaic4tNFD2N2QQaXOMFbuKK4QmDHC0JO6B1Zp41J0LpT0oR68amQ==}
    dependencies:
      safe-buffer: 5.2.1
    dev: true

  /range-parser/1.2.1:
    resolution: {integrity: sha512-Hrgsx+orqoygnmhFbKaHE6c296J+HTAQXoxEF6gNupROmmGJRoyzfG3ccAveqCBrwr/2yxQ5BVd/GTl5agOwSg==}
    engines: {node: '>= 0.6'}
    dev: true

  /raw-body/2.5.1:
    resolution: {integrity: sha512-qqJBtEyVgS0ZmPGdCFPWJ3FreoqvG4MVQln/kCgF7Olq95IbOp0/BWyMwbdtn4VTvkM8Y7khCQ2Xgk/tcrCXig==}
    engines: {node: '>= 0.8'}
    dependencies:
      bytes: 3.1.2
      http-errors: 2.0.0
      iconv-lite: 0.4.24
      unpipe: 1.0.0
    dev: true

  /raw-body/2.5.2:
    resolution: {integrity: sha512-8zGqypfENjCIqGhgXToC8aB2r7YrBX+AQAfIPs/Mlk+BtPTztOvTS01NRW/3Eh60J+a48lt8qsCzirQ6loCVfA==}
    engines: {node: '>= 0.8'}
    dependencies:
      bytes: 3.1.2
      http-errors: 2.0.0
      iconv-lite: 0.4.24
      unpipe: 1.0.0
    dev: true

  /raw-body/3.0.0:
    resolution: {integrity: sha512-RmkhL8CAyCRPXCE28MMH0z2PNWQBNk2Q09ZdxM9IOOXwxwZbN+qbWaatPkdkWIKL2ZVDImrN/pK5HTRz2PcS4g==}
    engines: {node: '>= 0.8'}
    dependencies:
      bytes: 3.1.2
      http-errors: 2.0.0
      iconv-lite: 0.6.3
      unpipe: 1.0.0
    dev: true

  /react-is/18.3.1:
    resolution: {integrity: sha512-/LLMVyas0ljjAtoYiPqYiL8VWXzUUdThrmU5+n20DZv+a+ClRoevUzw5JxU+Ieh5/c87ytoTBV9G1FiKfNJdmg==}
    dev: true

  /read-pkg/3.0.0:
    resolution: {integrity: sha512-BLq/cCO9two+lBgiTYNqD6GdtK8s4NpaWrl6/rCO9w0TUS8oJl7cmToOZfRYllKTISY6nt1U7jQ53brmKqY6BA==}
    engines: {node: '>=4'}
    dependencies:
      load-json-file: 4.0.0
      normalize-package-data: 2.5.0
      path-type: 3.0.0
    dev: true

  /readable-stream/3.6.2:
    resolution: {integrity: sha512-9u/sniCrY3D5WdsERHzHE4G2YCXqoG5FTHUiCC4SIbr6XcLZBY05ya9EKjYek9O5xOAwjGq+1JdGBAS7Q9ScoA==}
    engines: {node: '>= 6'}
    dependencies:
      inherits: 2.0.4
      string_decoder: 1.3.0
      util-deprecate: 1.0.2
    dev: true

  /readdirp/3.6.0:
    resolution: {integrity: sha512-hOS089on8RduqdbhvQ5Z37A0ESjsqz6qnRcffsMU3495FuTdqSm+7bhJ29JvIOsBDEEnan5DPu9t3To9VRlMzA==}
    engines: {node: '>=8.10.0'}
    dependencies:
      picomatch: 2.3.1
    dev: true

  /rechoir/0.7.1:
    resolution: {integrity: sha512-/njmZ8s1wVeR6pjTZ+0nCnv8SpZNRMT2D1RLOJQESlYFDBvwpTA4KWJpZ+sBJ4+vhjILRcK7JIFdGCdxEAAitg==}
    engines: {node: '>= 0.10'}
    dependencies:
      resolve: 1.22.6
    dev: true

  /regexp.prototype.flags/1.5.1:
    resolution: {integrity: sha512-sy6TXMN+hnP/wMy+ISxg3krXx7BAtWVO4UouuCN/ziM9UEne0euamVNafDfvC83bRNr95y0V5iijeDQFUNpvrg==}
    engines: {node: '>= 0.4'}
    dependencies:
      call-bind: 1.0.7
      define-properties: 1.2.1
      set-function-name: 2.0.1
    dev: true

  /request-promise-core/1.1.4_request@2.88.2:
    resolution: {integrity: sha512-TTbAfBBRdWD7aNNOoVOBH4pN/KigV6LyapYNNlAPA8JwbovRti1E88m3sYAwsLi5ryhPKsE9APwnjFTgdUjTpw==}
    engines: {node: '>=0.10.0'}
    peerDependencies:
      request: ^2.34
    dependencies:
      lodash: 4.17.21
      request: 2.88.2
    dev: true

  /request-promise-native/1.0.9_request@2.88.2:
    resolution: {integrity: sha512-wcW+sIUiWnKgNY0dqCpOZkUbF/I+YPi+f09JZIDa39Ec+q82CpSYniDp+ISgTTbKmnpJWASeJBPZmoxH84wt3g==}
    engines: {node: '>=0.12.0'}
    deprecated: request-promise-native has been deprecated because it extends the now deprecated request package, see https://github.com/request/request/issues/3142
    peerDependencies:
      request: ^2.34
    dependencies:
      request: 2.88.2
      request-promise-core: 1.1.4_request@2.88.2
      stealthy-require: 1.1.1
      tough-cookie: 2.5.0
    dev: true

  /request/2.88.2:
    resolution: {integrity: sha512-MsvtOrfG9ZcrOwAW+Qi+F6HbD0CWXEh9ou77uOb7FM2WPhwT7smM833PzanhJLsgXjN89Ir6V2PczXNnMpwKhw==}
    engines: {node: '>= 6'}
    deprecated: request has been deprecated, see https://github.com/request/request/issues/3142
    dependencies:
      aws-sign2: 0.7.0
      aws4: 1.12.0
      caseless: 0.12.0
      combined-stream: 1.0.8
      extend: 3.0.2
      forever-agent: 0.6.1
      form-data: 2.3.3
      har-validator: 5.1.5
      http-signature: 1.2.0
      is-typedarray: 1.0.0
      isstream: 0.1.2
      json-stringify-safe: 5.0.1
      mime-types: 2.1.35
      oauth-sign: 0.9.0
      performance-now: 2.1.0
      qs: 6.5.3
      safe-buffer: 5.2.1
      tough-cookie: 2.5.0
      tunnel-agent: 0.6.0
      uuid: 3.4.0
    dev: true

  /require-directory/2.1.1:
    resolution: {integrity: sha512-fGxEI7+wsG9xrvdjsrlmL22OMTTiHRwAMroiEeMgq8gzoLC/PQr7RsRDSTLUg/bZAZtF+TVIkHc6/4RIKrui+Q==}
    engines: {node: '>=0.10.0'}
    dev: true

  /require-from-string/2.0.2:
    resolution: {integrity: sha512-Xf0nWe6RseziFMu+Ap9biiUbmplq6S9/p+7w7YXP/JBHhrUDDUhwa+vANyubuqfZWTveU//DYVGsDG7RKL/vEw==}
    engines: {node: '>=0.10.0'}

  /requires-port/1.0.0:
    resolution: {integrity: sha512-KigOCHcocU3XODJxsu8i/j8T9tzT4adHiecwORRQ0ZZFcp7ahwXuRU1m+yuO90C5ZUyGeGfocHDI14M3L3yDAQ==}
    dev: true

  /resolve-cwd/3.0.0:
    resolution: {integrity: sha512-OrZaX2Mb+rJCpH/6CpSqt9xFVpN++x01XnN2ie9g6P5/3xelLAkXWVADpdz1IHD/KFfEXyE6V0U01OQ3UO2rEg==}
    engines: {node: '>=8'}
    dependencies:
      resolve-from: 5.0.0
    dev: true

  /resolve-from/4.0.0:
    resolution: {integrity: sha512-pb/MYmXstAkysRFx8piNI1tGFNQIFA3vkE3Gq4EuA1dF6gHp/+vgZqsCGJapvy8N3Q+4o7FwvquPJcnZ7RYy4g==}
    engines: {node: '>=4'}
    dev: true

  /resolve-from/5.0.0:
    resolution: {integrity: sha512-qYg9KP24dD5qka9J47d0aVky0N+b4fTU89LN9iDnjB5waksiC49rvMB0PrUJQGoTmH50XPiqOvAjDfaijGxYZw==}
    engines: {node: '>=8'}
    dev: true

  /resolve-pkg-maps/1.0.0:
    resolution: {integrity: sha512-seS2Tj26TBVOC2NIc2rOe2y2ZO7efxITtLZcGSOnHHNOQ7CkiUBfw0Iw2ck6xkIhPwLhKNLS8BO+hEpngQlqzw==}
    dev: true

  /resolve/1.22.6:
    resolution: {integrity: sha512-njhxM7mV12JfufShqGy3Rz8j11RPdLy4xi15UurGJeoHLfJpVXKdh3ueuOqbYUcDZnffr6X739JBo5LzyahEsw==}
    hasBin: true
    dependencies:
      is-core-module: 2.13.0
      path-parse: 1.0.7
      supports-preserve-symlinks-flag: 1.0.0
    dev: true

  /retry/0.10.1:
    resolution: {integrity: sha512-ZXUSQYTHdl3uS7IuCehYfMzKyIDBNoAuUblvy5oGO5UJSUTmStUUVPXbA9Qxd173Bgre53yCQczQuHgRWAdvJQ==}
    dev: false

  /reusify/1.0.4:
    resolution: {integrity: sha512-U9nH88a3fc/ekCF1l0/UP1IosiuIjyTh7hBvXVMHYgVcfGvt897Xguj2UOLDeI5BG2m7/uwyaLVT6fbtCwTyzw==}
    engines: {iojs: '>=1.0.0', node: '>=0.10.0'}

  /rfdc/1.3.0:
    resolution: {integrity: sha512-V2hovdzFbOi77/WajaSMXk2OLm+xNIeQdMMuB7icj7bk6zi2F8GGAxigcnDFpJHbNyNcgyJDiP+8nOrY5cZGrA==}
    dev: true

  /rimraf/3.0.2:
    resolution: {integrity: sha512-JZkJMZkAGFFPP2YqXZXPbMlMBgsxzE8ILs4lMIX/2o0L9UBw9O/Y3o6wFw/i9YLapcUJWwqbi3kdxIPdC62TIA==}
    hasBin: true
    dependencies:
      glob: 7.2.3
    dev: true

  /rimraf/5.0.10:
    resolution: {integrity: sha512-l0OE8wL34P4nJH/H2ffoaniAokM2qSmrtXHmlpvYr5AVVX8msAyW0l8NVJFDxlSK4u3Uh/f41cQheDVdnYijwQ==}
    hasBin: true
    dependencies:
      glob: 10.4.5

  /rimraf/5.0.4:
    resolution: {integrity: sha512-rizQI/o/YAMM1us0Zyax0uRfIK39XR52EAjjOi0fzMolpGp0onj6CWzBAXuOx6+6Xi9Rgi0d9tUZojhJerLUmQ==}
    engines: {node: '>=14'}
    hasBin: true
    dependencies:
      glob: 10.3.9
    dev: true

  /rollup/4.18.0:
    resolution: {integrity: sha512-QmJz14PX3rzbJCN1SG4Xe/bAAX2a6NpCP8ab2vfu2GiUr8AQcr2nCV/oEO3yneFarB67zk8ShlIyWb2LGTb3Sg==}
    engines: {node: '>=18.0.0', npm: '>=8.0.0'}
    hasBin: true
    dependencies:
      '@types/estree': 1.0.5
    optionalDependencies:
      '@rollup/rollup-android-arm-eabi': 4.18.0
      '@rollup/rollup-android-arm64': 4.18.0
      '@rollup/rollup-darwin-arm64': 4.18.0
      '@rollup/rollup-darwin-x64': 4.18.0
      '@rollup/rollup-linux-arm-gnueabihf': 4.18.0
      '@rollup/rollup-linux-arm-musleabihf': 4.18.0
      '@rollup/rollup-linux-arm64-gnu': 4.18.0
      '@rollup/rollup-linux-arm64-musl': 4.18.0
      '@rollup/rollup-linux-powerpc64le-gnu': 4.18.0
      '@rollup/rollup-linux-riscv64-gnu': 4.18.0
      '@rollup/rollup-linux-s390x-gnu': 4.18.0
      '@rollup/rollup-linux-x64-gnu': 4.18.0
      '@rollup/rollup-linux-x64-musl': 4.18.0
      '@rollup/rollup-win32-arm64-msvc': 4.18.0
      '@rollup/rollup-win32-ia32-msvc': 4.18.0
      '@rollup/rollup-win32-x64-msvc': 4.18.0
      fsevents: 2.3.3
    dev: true

  /router/2.2.0:
    resolution: {integrity: sha512-nLTrUKm2UyiL7rlhapu/Zl45FwNgkZGaCpZbIHajDYgwlJCOzLSk+cIPAnsEqV955GjILJnKbdQC1nVPz+gAYQ==}
    engines: {node: '>= 18'}
    dependencies:
      debug: 4.4.0
      depd: 2.0.0
      is-promise: 4.0.0
      parseurl: 1.3.3
      path-to-regexp: 8.2.0
    transitivePeerDependencies:
      - supports-color
    dev: true

  /run-applescript/7.0.0:
    resolution: {integrity: sha512-9by4Ij99JUr/MCFBUkDKLWK3G9HVXmabKz9U5MlIAIuvuzkiOicRYs8XJLxX+xahD+mLiiCYDqF9dKAgtzKP1A==}
    engines: {node: '>=18'}
    dev: true

  /run-parallel/1.2.0:
    resolution: {integrity: sha512-5l4VyZR86LZ/lDxZTR6jqL8AFE2S0IFLMP26AbjsLVADxHdhB/c0GUsH+y39UfCi3dzz8OlQuPmnaJOMoDHQBA==}
    dependencies:
      queue-microtask: 1.2.3

  /safe-array-concat/1.0.1:
    resolution: {integrity: sha512-6XbUAseYE2KtOuGueyeobCySj9L4+66Tn6KQMOPQJrAJEowYKW/YR/MGJZl7FdydUdaFu4LYyDZjxf4/Nmo23Q==}
    engines: {node: '>=0.4'}
    dependencies:
      call-bind: 1.0.7
      get-intrinsic: 1.3.0
      has-symbols: 1.1.0
      isarray: 2.0.5
    dev: true

  /safe-buffer/5.1.2:
    resolution: {integrity: sha512-Gd2UZBJDkXlY7GbJxfsE8/nvKkUEU1G38c1siN6QP6a9PT9MmHB8GnpscSmMJSoF8LOIrt8ud/wPtojys4G6+g==}
    dev: true

  /safe-buffer/5.2.1:
    resolution: {integrity: sha512-rp3So07KcdmmKbGvgaNxQSJr7bGVSVk5S9Eq1F+ppbRo70+YeaDxkw5Dd8NPN+GD6bjnYm2VuPuCXmpuYvmCXQ==}
    dev: true

  /safe-regex-test/1.0.0:
    resolution: {integrity: sha512-JBUUzyOgEwXQY1NuPtvcj/qcBDbDmEvWufhlnXZIm75DEHp+afM1r1ujJpJsV/gSM4t59tpDyPi1sd6ZaPFfsA==}
    dependencies:
      call-bind: 1.0.7
      get-intrinsic: 1.3.0
      is-regex: 1.1.4
    dev: true

  /safe-stable-stringify/2.4.3:
    resolution: {integrity: sha512-e2bDA2WJT0wxseVd4lsDP4+3ONX6HpMXQa1ZhFQ7SU+GjvORCmShbCMltrtIDfkYhVHrOcPtj+KhmDBdPdZD1g==}
    engines: {node: '>=10'}
    dev: true

  /safer-buffer/2.1.2:
    resolution: {integrity: sha512-YZo3K82SD7Riyi0E1EQPojLz7kpepnSQI9IyPbHHg1XXXevb5dJI7tpyN2ADxGcQbHG7vcyRHk0cbwqcQriUtg==}

  /sax/1.2.4:
    resolution: {integrity: sha512-NqVDv9TpANUjFm0N8uM5GxL36UgKi9/atZw+x7YFnQ8ckwFGKrl4xX4yWtrey3UJm5nP1kUbnYgLopqWNSRhWw==}

  /schema-utils/3.3.0:
    resolution: {integrity: sha512-pN/yOAvcC+5rQ5nERGuwrjLlYvLTbCibnZ1I7B1LaiAz9BRBlE9GMgE/eqV30P7aJQUf7Ddimy/RsbYO/GrVGg==}
    engines: {node: '>= 10.13.0'}
    dependencies:
      '@types/json-schema': 7.0.15
      ajv: 6.12.6
      ajv-keywords: 3.5.2_ajv@6.12.6
    dev: true

  /semver/5.7.2:
    resolution: {integrity: sha512-cBznnQ9KjJqU67B52RMC65CMarK2600WFnbkcaiwWq3xy/5haFJlshgnpjovMVJ+Hff49d8GEn0b87C5pDQ10g==}
    hasBin: true
    dev: true

  /semver/6.3.1:
    resolution: {integrity: sha512-BR7VvDCVHO+q2xBEWskxS6DJE1qRnb7DxzUrogb71CWoSficBxYsiAGd+Kl0mmq/MprG9yArRkyrQxTO6XjMzA==}
    hasBin: true
    dev: true

  /semver/7.5.4:
    resolution: {integrity: sha512-1bCSESV6Pv+i21Hvpxp3Dx+pSD8lIPt8uVjRrxAUt/nbswYc+tK6Y2btiULjd4+fnq15PX+nqQDC7Oft7WkwcA==}
    engines: {node: '>=10'}
    hasBin: true
    dependencies:
      lru-cache: 6.0.0

  /semver/7.6.0:
    resolution: {integrity: sha512-EnwXhrlwXMk9gKu5/flx5sv/an57AkRplG3hTK68W7FRDN+k+OWBj65M7719OkA82XLBxrcX0KSHj+X5COhOVg==}
    engines: {node: '>=10'}
    hasBin: true
    dependencies:
      lru-cache: 6.0.0
    dev: true

  /semver/7.7.1:
    resolution: {integrity: sha512-hlq8tAfn0m/61p4BVRcPzIGr6LKiMwo4VM6dGi6pt4qcRkmNzTcWq6eCEjEh+qXjkMDvPlOFFSGwQjoEa6gyMA==}
    engines: {node: '>=10'}
    hasBin: true

  /send/0.18.0:
    resolution: {integrity: sha512-qqWzuOjSFOuqPjFe4NOsMLafToQQwBSOEpS+FwEt3A2V3vKubTquT3vmLTQpFgMXp8AlFWFuP1qKaJZOtPpVXg==}
    engines: {node: '>= 0.8.0'}
    dependencies:
      debug: 2.6.9
      depd: 2.0.0
      destroy: 1.2.0
      encodeurl: 1.0.2
      escape-html: 1.0.3
      etag: 1.8.1
      fresh: 0.5.2
      http-errors: 2.0.0
      mime: 1.6.0
      ms: 2.1.3
      on-finished: 2.4.1
      range-parser: 1.2.1
      statuses: 2.0.1
    dev: true

  /send/1.2.0:
    resolution: {integrity: sha512-uaW0WwXKpL9blXE2o0bRhoL2EGXIrZxQ2ZQ4mgcfoBxdFmQold+qWsD2jLrfZ0trjKL6vOw0j//eAwcALFjKSw==}
    engines: {node: '>= 18'}
    dependencies:
      debug: 4.4.0
      encodeurl: 2.0.0
      escape-html: 1.0.3
      etag: 1.8.1
      fresh: 2.0.0
      http-errors: 2.0.0
      mime-types: 3.0.1
      ms: 2.1.3
      on-finished: 2.4.1
      range-parser: 1.2.1
      statuses: 2.0.1
    transitivePeerDependencies:
      - supports-color
    dev: true

  /serialize-javascript/6.0.0:
    resolution: {integrity: sha512-Qr3TosvguFt8ePWqsvRfrKyQXIiW+nGbYpy8XK24NQHE83caxWt+mIymTT19DGFbNWNLfEwsrkSmN64lVWB9ag==}
    dependencies:
      randombytes: 2.1.0
    dev: true

  /serialize-javascript/6.0.1:
    resolution: {integrity: sha512-owoXEFjWRllis8/M1Q+Cw5k8ZH40e3zhp/ovX+Xr/vi1qj6QesbyXXViFbpNvWvPNAD62SutwEXavefrLJWj7w==}
    dependencies:
      randombytes: 2.1.0
    dev: true

  /serve-static/1.15.0:
    resolution: {integrity: sha512-XGuRDNjXUijsUL0vl6nSD7cwURuzEgglbOaFuZM9g3kwDXOWVTck0jLzjPzGD+TazWbboZYu52/9/XPdUgne9g==}
    engines: {node: '>= 0.8.0'}
    dependencies:
      encodeurl: 1.0.2
      escape-html: 1.0.3
      parseurl: 1.3.3
      send: 0.18.0
    dev: true

  /serve-static/2.2.0:
    resolution: {integrity: sha512-61g9pCh0Vnh7IutZjtLGGpTA355+OPn2TyDv/6ivP2h/AdAVX9azsoxmg2/M6nZeQZNYBEwIcsne1mJd9oQItQ==}
    engines: {node: '>= 18'}
    dependencies:
      encodeurl: 2.0.0
      escape-html: 1.0.3
      parseurl: 1.3.3
      send: 1.2.0
    transitivePeerDependencies:
      - supports-color
    dev: true

  /set-function-length/1.2.2:
    resolution: {integrity: sha512-pgRc4hJ4/sNjWCSS9AmnS40x3bNMDTknHgL5UaMBTMyJnU90EgWh1Rz+MC9eFu4BuN/UwZjKQuY/1v3rM7HMfg==}
    engines: {node: '>= 0.4'}
    dependencies:
      define-data-property: 1.1.4
      es-errors: 1.3.0
      function-bind: 1.1.2
      get-intrinsic: 1.3.0
      gopd: 1.2.0
      has-property-descriptors: 1.0.2
    dev: true

  /set-function-name/2.0.1:
    resolution: {integrity: sha512-tMNCiqYVkXIZgc2Hnoy2IvC/f8ezc5koaRFkCjrpWzGpCd3qbZXPzVy9MAZzK1ch/X0jvSkojys3oqJN0qCmdA==}
    engines: {node: '>= 0.4'}
    dependencies:
      define-data-property: 1.1.4
      functions-have-names: 1.2.3
      has-property-descriptors: 1.0.2
    dev: true

  /setprototypeof/1.2.0:
    resolution: {integrity: sha512-E5LDX7Wrp85Kil5bhZv46j8jOeboKq5JMmYM3gVGdGH8xFpPWXUMsNrlODCrkoxMEeNi/XZIwuRvY4XNwYMJpw==}
    dev: true

  /shallow-clone/3.0.1:
    resolution: {integrity: sha512-/6KqX+GVUdqPuPPd2LxDDxzX6CAbjJehAAOKlNpqqUpAqPM6HeL8f+o3a+JsyGjn2lv0WY8UsTgUJjU9Ok55NA==}
    engines: {node: '>=8'}
    dependencies:
      kind-of: 6.0.3
    dev: true

  /shebang-command/1.2.0:
    resolution: {integrity: sha512-EV3L1+UQWGor21OmnvojK36mhg+TyIKDh3iFBKBohr5xeXIhNBcx8oWdgkTEEQ+BEFFYdLRuqMfd5L84N1V5Vg==}
    engines: {node: '>=0.10.0'}
    dependencies:
      shebang-regex: 1.0.0
    dev: true

  /shebang-command/2.0.0:
    resolution: {integrity: sha512-kHxr2zZpYtdmrN1qDjrrX/Z1rR1kG8Dx+gkpK1G4eXmvXswmcE1hTWBWYUzlraYw1/yZp6YuDY77YtvbN0dmDA==}
    engines: {node: '>=8'}
    dependencies:
      shebang-regex: 3.0.0

  /shebang-regex/1.0.0:
    resolution: {integrity: sha512-wpoSFAxys6b2a2wHZ1XpDSgD7N9iVjg29Ph9uV/uaP9Ex/KXlkTZTeddxDPSYQpgvzKLGJke2UU0AzoGCjNIvQ==}
    engines: {node: '>=0.10.0'}
    dev: true

  /shebang-regex/3.0.0:
    resolution: {integrity: sha512-7++dFhtcx3353uBaq8DDR4NuxBetBzC7ZQOhmTQInHEd6bSrXdiEyzCvG07Z44UYdLShWUyXt5M/yhz8ekcb1A==}
    engines: {node: '>=8'}

  /shell-quote/1.8.1:
    resolution: {integrity: sha512-6j1W9l1iAs/4xYBI1SYOVZyFcCis9b4KCLQ8fgAGG07QvzaRLVVRQvAy85yNmmZSjYjg4MWh4gNvlPujU/5LpA==}
    dev: true

  /side-channel-list/1.0.0:
    resolution: {integrity: sha512-FCLHtRD/gnpCiCHEiJLOwdmFP+wzCmDEkc9y7NsYxeF4u7Btsn1ZuwgwJGxImImHicJArLP4R0yX4c2KCrMrTA==}
    engines: {node: '>= 0.4'}
    dependencies:
      es-errors: 1.3.0
      object-inspect: 1.13.4
    dev: true

  /side-channel-map/1.0.1:
    resolution: {integrity: sha512-VCjCNfgMsby3tTdo02nbjtM/ewra6jPHmpThenkTYh8pG9ucZ/1P8So4u4FGBek/BjpOVsDCMoLA/iuBKIFXRA==}
    engines: {node: '>= 0.4'}
    dependencies:
      call-bound: 1.0.4
      es-errors: 1.3.0
      get-intrinsic: 1.3.0
      object-inspect: 1.13.4
    dev: true

  /side-channel-weakmap/1.0.2:
    resolution: {integrity: sha512-WPS/HvHQTYnHisLo9McqBHOJk2FkHO/tlpvldyrnem4aeQp4hai3gythswg6p01oSoTl58rcpiFAjF2br2Ak2A==}
    engines: {node: '>= 0.4'}
    dependencies:
      call-bound: 1.0.4
      es-errors: 1.3.0
      get-intrinsic: 1.3.0
      object-inspect: 1.13.4
      side-channel-map: 1.0.1
    dev: true

  /side-channel/1.1.0:
    resolution: {integrity: sha512-ZX99e6tRweoUXqR+VBrslhda51Nh5MTQwou5tnUDgbtyM0dBgmhEDtWGP/xbKn6hqfPRHujUNwz5fy/wbbhnpw==}
    engines: {node: '>= 0.4'}
    dependencies:
      es-errors: 1.3.0
      object-inspect: 1.13.4
      side-channel-list: 1.0.0
      side-channel-map: 1.0.1
      side-channel-weakmap: 1.0.2
    dev: true

  /siginfo/2.0.0:
    resolution: {integrity: sha512-ybx0WO1/8bSBLEWXZvEd7gMW3Sn3JFlW3TvX1nREbDLRNQNaeNN8WK0meBwPdAaOI7TtRRRJn/Es1zhrrCHu7g==}
    dev: true

  /signal-exit/4.1.0:
    resolution: {integrity: sha512-bzyZ1e88w9O1iNJbKnOlvYTrWPDl46O1bG0D3XInv+9tkPrxrN8jUUTiFlDkkmKWgn1M6CfIA13SuGqOa9Korw==}
    engines: {node: '>=14'}

  /simple-swizzle/0.2.2:
    resolution: {integrity: sha512-JA//kQgZtbuY83m+xT+tXJkmJncGMTFT+C+g2h2R9uxkYIrE2yy9sgmcLhCnw57/WSD+Eh3J97FPEDFnbXnDUg==}
    dependencies:
      is-arrayish: 0.3.2
    dev: true

  /sinon/10.0.1:
    resolution: {integrity: sha512-1rf86mvW4Mt7JitEIgmNaLXaWnrWd/UrVKZZlL+kbeOujXVf9fmC4kQEQ/YeHoiIA23PLNngYWK+dngIx/AumA==}
    deprecated: Breaking change found in this patch version
    dependencies:
      '@sinonjs/commons': 1.8.6
      '@sinonjs/fake-timers': 7.1.2
      '@sinonjs/samsam': 6.1.3
      diff: 4.0.2
      nise: 5.1.4
      supports-color: 7.2.0
    dev: true

  /slash/3.0.0:
    resolution: {integrity: sha512-g9Q1haeby36OSStwb4ntCGGGaKsaVSjQ68fBxoQcutl5fS1vuY18H3wSt3jFyFtrkx+Kz0V1G85A4MyAdDMi2Q==}
    engines: {node: '>=8'}
    dev: true

  /slash/5.1.0:
    resolution: {integrity: sha512-ZA6oR3T/pEyuqwMgAKT0/hAv8oAXckzbkmR0UkUosQ+Mc4RxGoJkRmwHgHufaenlyAgE1Mxgpdcrf75y6XcnDg==}
    engines: {node: '>=14.16'}

  /smart-buffer/4.2.0:
    resolution: {integrity: sha512-94hK0Hh8rPqQl2xXc3HsaBoOXKV20MToPkcXvwbISWLEs+64sBq5kFgn2kJDHb1Pry9yrP0dxrCI9RRci7RXKg==}
    engines: {node: '>= 6.0.0', npm: '>= 3.0.0'}
    dev: true

  /socket.io-adapter/2.5.2:
    resolution: {integrity: sha512-87C3LO/NOMc+eMcpcxUBebGjkpMDkNBS9tf7KJqcDsmL936EChtVva71Dw2q4tQcuVC+hAUy4an2NO/sYXmwRA==}
    dependencies:
      ws: 8.11.0
    transitivePeerDependencies:
      - bufferutil
      - utf-8-validate
    dev: true

  /socket.io-parser/4.2.4:
    resolution: {integrity: sha512-/GbIKmo8ioc+NIWIhwdecY0ge+qVBSMdgxGygevmdHj24bsfgtCmcUUcQ5ZzcylGFHsN3k4HB4Cgkl96KVnuew==}
    engines: {node: '>=10.0.0'}
    dependencies:
      '@socket.io/component-emitter': 3.1.0
      debug: 4.3.4
    transitivePeerDependencies:
      - supports-color
    dev: true

  /socket.io/4.7.2:
    resolution: {integrity: sha512-bvKVS29/I5fl2FGLNHuXlQaUH/BlzX1IN6S+NKLNZpBsPZIDH+90eQmCs2Railn4YUiww4SzUedJ6+uzwFnKLw==}
    engines: {node: '>=10.2.0'}
    dependencies:
      accepts: 1.3.8
      base64id: 2.0.0
      cors: 2.8.5
      debug: 4.3.4
      engine.io: 6.5.2
      socket.io-adapter: 2.5.2
      socket.io-parser: 4.2.4
    transitivePeerDependencies:
      - bufferutil
      - supports-color
      - utf-8-validate
    dev: true

  /socks-proxy-agent/8.0.5:
    resolution: {integrity: sha512-HehCEsotFqbPW9sJ8WVYB6UbmIMv7kUUORIF2Nncq4VQvBfNBLibW9YZR5dlYCSUhwcD628pRllm7n+E+YTzJw==}
    engines: {node: '>= 14'}
    dependencies:
      agent-base: 7.1.3
      debug: 4.4.0
      socks: 2.8.4
    transitivePeerDependencies:
      - supports-color
    dev: true

  /socks/2.8.4:
    resolution: {integrity: sha512-D3YaD0aRxR3mEcqnidIs7ReYJFVzWdd6fXJYUM8ixcQcJRGTka/b3saV0KflYhyVJXKhb947GndU35SxYNResQ==}
    engines: {node: '>= 10.0.0', npm: '>= 3.0.0'}
    dependencies:
      ip-address: 9.0.5
      smart-buffer: 4.2.0
    dev: true

  /source-map-js/1.2.0:
    resolution: {integrity: sha512-itJW8lvSA0TXEphiRoawsCksnlf8SyvmFzIhltqAHluXd88pkCd+cXJVHTDwdCr0IzwptSm035IHQktUu1QUMg==}
    engines: {node: '>=0.10.0'}
    dev: true

  /source-map-loader/1.1.3_webpack@5.88.2:
    resolution: {integrity: sha512-6YHeF+XzDOrT/ycFJNI53cgEsp/tHTMl37hi7uVyqFAlTXW109JazaQCkbc+jjoL2637qkH1amLi+JzrIpt5lA==}
    engines: {node: '>= 10.13.0'}
    peerDependencies:
      webpack: ^4.0.0 || ^5.0.0
    dependencies:
      abab: 2.0.6
      iconv-lite: 0.6.3
      loader-utils: 2.0.4
      schema-utils: 3.3.0
      source-map: 0.6.1
      webpack: 5.88.2_webpack-cli@4.10.0
      whatwg-mimetype: 2.3.0
    dev: true

  /source-map-support/0.5.21:
    resolution: {integrity: sha512-uBHU3L3czsIyYXKX88fdrGovxdSCoTGDRZ6SYXtSRxLZUzHg5P/66Ht6uoUlHu9EZod+inXhKo3qQgwXUT/y1w==}
    dependencies:
      buffer-from: 1.1.2
      source-map: 0.6.1

  /source-map/0.6.1:
    resolution: {integrity: sha512-UjgapumWlbMhkBgzT7Ykc5YXUT46F0iKu8SGXq0bcwP5dz/h0Plj6enJqjz1Zbq2l5WaqYnrVbwWOWMyF3F47g==}
    engines: {node: '>=0.10.0'}

  /spdx-correct/3.2.0:
    resolution: {integrity: sha512-kN9dJbvnySHULIluDHy32WHRUu3Og7B9sbY7tsFLctQkIqnMh3hErYgdMjTYuqmcXX+lK5T1lnUt3G7zNswmZA==}
    dependencies:
      spdx-expression-parse: 3.0.1
      spdx-license-ids: 3.0.15
    dev: true

  /spdx-exceptions/2.3.0:
    resolution: {integrity: sha512-/tTrYOC7PPI1nUAgx34hUpqXuyJG+DTHJTnIULG4rDygi4xu/tfgmq1e1cIRwRzwZgo4NLySi+ricLkZkw4i5A==}
    dev: true

  /spdx-expression-parse/3.0.1:
    resolution: {integrity: sha512-cbqHunsQWnJNE6KhVSMsMeH5H/L9EpymbzqTQ3uLwNCLZ1Q481oWaofqH7nO6V07xlXwY6PhQdQ2IedWx/ZK4Q==}
    dependencies:
      spdx-exceptions: 2.3.0
      spdx-license-ids: 3.0.15
    dev: true

  /spdx-license-ids/3.0.15:
    resolution: {integrity: sha512-lpT8hSQp9jAKp9mhtBU4Xjon8LPGBvLIuBiSVhMEtmLecTh2mO0tlqrAMp47tBXzMr13NJMQ2lf7RpQGLJ3HsQ==}
    dev: true

  /sprintf-js/1.0.3:
    resolution: {integrity: sha512-D9cPgkvLlV3t3IzL0D0YLvGA9Ahk4PcvVwUbN0dSGr1aP0Nrt4AEnTUbuGvquEC0mA64Gqt1fzirlRs5ibXx8g==}
    dev: true

  /sprintf-js/1.1.3:
    resolution: {integrity: sha512-Oo+0REFV59/rz3gfJNKQiBlwfHaSESl1pcGyABQsnnIfWOFt6JNj5gCog2U6MLZ//IGYD+nA8nI+mTShREReaA==}
    dev: true

  /sshpk/1.17.0:
    resolution: {integrity: sha512-/9HIEs1ZXGhSPE8X6Ccm7Nam1z8KcoCqPdI7ecm1N33EzAetWahvQWVqLZtaZQ+IDKX4IyA2o0gBzqIMkAagHQ==}
    engines: {node: '>=0.10.0'}
    hasBin: true
    dependencies:
      asn1: 0.2.6
      assert-plus: 1.0.0
      bcrypt-pbkdf: 1.0.2
      dashdash: 1.14.1
      ecc-jsbn: 0.1.2
      getpass: 0.1.7
      jsbn: 0.1.1
      safer-buffer: 2.1.2
      tweetnacl: 0.14.5
    dev: true

  /stack-trace/0.0.10:
    resolution: {integrity: sha512-KGzahc7puUKkzyMt+IqAep+TVNbKP+k2Lmwhub39m1AsTSkaDutx56aDCo+HLDzf/D26BIHTJWNiTG1KAJiQCg==}
    dev: true

  /stackback/0.0.2:
    resolution: {integrity: sha512-1XMJE5fQo1jGH6Y/7ebnwPOBEkIEnT4QF32d5R1+VXdXveM0IBMJt8zfaxX1P3QhVwrYe+576+jkANtSS2mBbw==}
    dev: true

  /statuses/1.5.0:
    resolution: {integrity: sha512-OpZ3zP+jT1PI7I8nemJX4AKmAX070ZkYPVWV/AaKTJl+tXCTGyVdC1a4SL8RUQYEwk/f34ZX8UTykN68FwrqAA==}
    engines: {node: '>= 0.6'}
    dev: true

  /statuses/2.0.1:
    resolution: {integrity: sha512-RwNA9Z/7PrK06rYLIzFMlaF+l73iwpzsqRIFgbMLbTcLD6cOao82TaWefPXQvB2fOC4AjuYSEndS7N/mTCbkdQ==}
    engines: {node: '>= 0.8'}
    dev: true

  /std-env/3.7.0:
    resolution: {integrity: sha512-JPbdCEQLj1w5GilpiHAx3qJvFndqybBysA3qUOnznweH4QbNYUsW/ea8QzSrnh0vNsezMMw5bcVool8lM0gwzg==}
    dev: true

  /stealthy-require/1.1.1:
    resolution: {integrity: sha512-ZnWpYnYugiOVEY5GkcuJK1io5V8QmNYChG62gSit9pQVGErXtrKuPC55ITaVSukmMta5qpMU7vqLt2Lnni4f/g==}
    engines: {node: '>=0.10.0'}
    dev: true

  /stop-iteration-iterator/1.0.0:
    resolution: {integrity: sha512-iCGQj+0l0HOdZ2AEeBADlsRC+vsnDsZsbdSiH1yNSjcfKM7fdpCMfqAL/dwF5BLiw/XhRft/Wax6zQbhq2BcjQ==}
    engines: {node: '>= 0.4'}
    dependencies:
      internal-slot: 1.0.5
    dev: true

  /stoppable/1.1.0:
    resolution: {integrity: sha512-KXDYZ9dszj6bzvnEMRYvxgeTHU74QBFL54XKtP3nyMuJ81CFYtABZ3bAzL2EdFUaEwJOBOgENyFj3R7oTzDyyw==}
    engines: {node: '>=4', npm: '>=6'}
    dev: true

  /streamroller/3.1.5:
    resolution: {integrity: sha512-KFxaM7XT+irxvdqSP1LGLgNWbYN7ay5owZ3r/8t77p+EtSUAfUgtl7be3xtqtOmGUl9K9YPO2ca8133RlTjvKw==}
    engines: {node: '>=8.0'}
    dependencies:
      date-format: 4.0.14
      debug: 4.4.0
      fs-extra: 8.1.0
    transitivePeerDependencies:
      - supports-color
    dev: true

  /streamsearch/1.1.0:
    resolution: {integrity: sha512-Mcc5wHehp9aXz1ax6bZUyY5afg9u2rv5cqQI3mRrYkGC8rW2hM02jWuwjtL++LS5qinSyhj2QfLyNsuc+VsExg==}
    engines: {node: '>=10.0.0'}
    dev: true

  /streamx/2.15.6:
    resolution: {integrity: sha512-q+vQL4AAz+FdfT137VF69Cc/APqUbxy+MDOImRrMvchJpigHj9GksgDU2LYbO9rx7RX6osWgxJB2WxhYv4SZAw==}
    dependencies:
      fast-fifo: 1.3.2
      queue-tick: 1.0.1
    dev: true

  /string-argv/0.3.2:
    resolution: {integrity: sha512-aqD2Q0144Z+/RqG52NeHEkZauTAUWJO8c6yTftGJKO3Tja5tUgIfmIl6kExvhtxSDP7fXB6DvzkfMpCd/F3G+Q==}
    engines: {node: '>=0.6.19'}
    dev: true

  /string-width/4.2.3:
    resolution: {integrity: sha512-wKyQRQpjJ0sIp62ErSZdGsjMJWsap5oRNihHhu6G7JVO/9jIB6UyevL+tXuOqrng8j/cxKTWyWUwvSTriiZz/g==}
    engines: {node: '>=8'}
    dependencies:
      emoji-regex: 8.0.0
      is-fullwidth-code-point: 3.0.0
      strip-ansi: 6.0.1

  /string-width/5.1.2:
    resolution: {integrity: sha512-HnLOCR3vjcY8beoNLtcjZ5/nxn2afmME6lhrDrebokqMap+XbeW8n9TXpPDOqdGK5qcI3oT0GKTW6wC7EMiVqA==}
    engines: {node: '>=12'}
    dependencies:
      eastasianwidth: 0.2.0
      emoji-regex: 9.2.2
      strip-ansi: 7.1.0

  /string-width/7.2.0:
    resolution: {integrity: sha512-tsaTIkKW9b4N+AEj+SVA+WhJzV7/zMhcSu78mLKWSk7cXMOSHsBKFWUs0fWwq8QyK3MgJBQRX6Gbi4kYbdvGkQ==}
    engines: {node: '>=18'}
    dependencies:
      emoji-regex: 10.4.0
      get-east-asian-width: 1.3.0
      strip-ansi: 7.1.0

  /string.prototype.padend/3.1.5:
    resolution: {integrity: sha512-DOB27b/2UTTD+4myKUFh+/fXWcu/UDyASIXfg+7VzoCNNGOfWvoyU/x5pvVHr++ztyt/oSYI1BcWBBG/hmlNjA==}
    engines: {node: '>= 0.4'}
    dependencies:
      call-bind: 1.0.7
      define-properties: 1.2.1
      es-abstract: 1.22.2
    dev: true

  /string.prototype.repeat/0.2.0:
    resolution: {integrity: sha512-1BH+X+1hSthZFW+X+JaUkjkkUPwIlLEMJBLANN3hOob3RhEk5snLWNECDnYbgn/m5c5JV7Ersu1Yubaf+05cIA==}
    dev: true

  /string.prototype.trim/1.2.8:
    resolution: {integrity: sha512-lfjY4HcixfQXOfaqCvcBuOIapyaroTXhbkfJN3gcB1OtyupngWK4sEET9Knd0cXd28kTUqu/kHoV4HKSJdnjiQ==}
    engines: {node: '>= 0.4'}
    dependencies:
      call-bind: 1.0.7
      define-properties: 1.2.1
      es-abstract: 1.22.2
    dev: true

  /string.prototype.trimend/1.0.7:
    resolution: {integrity: sha512-Ni79DqeB72ZFq1uH/L6zJ+DKZTkOtPIHovb3YZHQViE+HDouuU4mBrLOLDn5Dde3RF8qw5qVETEjhu9locMLvA==}
    dependencies:
      call-bind: 1.0.7
      define-properties: 1.2.1
      es-abstract: 1.22.2
    dev: true

  /string.prototype.trimstart/1.0.7:
    resolution: {integrity: sha512-NGhtDFu3jCEm7B4Fy0DpLewdJQOZcQ0rGbwQ/+stjnrp2i+rlKeCvos9hOIeCmqwratM47OBxY7uFZzjxHXmrg==}
    dependencies:
      call-bind: 1.0.7
      define-properties: 1.2.1
      es-abstract: 1.22.2
    dev: true

  /string_decoder/1.3.0:
    resolution: {integrity: sha512-hkRX8U1WjJFd8LsDJ2yQ/wWWxaopEsABU1XfkM8A+j0+85JAGppt16cr1Whg6KIbb4okU6Mql6BOj+uup/wKeA==}
    dependencies:
      safe-buffer: 5.2.1
    dev: true

  /strip-ansi/6.0.1:
    resolution: {integrity: sha512-Y38VPSHcqkFrCpFnQ9vuSXmquuv5oXOKpGeT6aGrr3o3Gc9AlVa6JBfUSOCnbxGGZF+/0ooI7KrPuUSztUdU5A==}
    engines: {node: '>=8'}
    dependencies:
      ansi-regex: 5.0.1

  /strip-ansi/7.1.0:
    resolution: {integrity: sha512-iq6eVVI64nQQTRYq2KtEg2d2uU7LElhTJwsH4YzIHZshxlgZms/wIc4VoDQTlG/IvVIrBKG06CrZnp0qv7hkcQ==}
    engines: {node: '>=12'}
    dependencies:
      ansi-regex: 6.0.1

  /strip-bom/3.0.0:
    resolution: {integrity: sha512-vavAMRXOgBVNF6nyEEmL3DBK19iRpDcoIwW+swQ+CbGiu7lju6t+JklA1MHweoWtadgt4ISVUsXLyDq34ddcwA==}
    engines: {node: '>=4'}
    dev: true

  /strip-final-newline/3.0.0:
    resolution: {integrity: sha512-dOESqjYr96iWYylGObzd39EuNTa5VJxyvVAEm5Jnh7KGo75V43Hk1odPQkNDyXNmUR6k+gEiDVXnjB8HJ3crXw==}
    engines: {node: '>=12'}
    dev: true

  /strip-json-comments/3.1.1:
    resolution: {integrity: sha512-6fPc+R4ihwqP6N/aIv2f1gMH8lOVtWQHoqC4yK6oSDVVocumAsfCqjkXnqiYMhmMwS/mEHLp7Vehlt3ql6lEig==}
    engines: {node: '>=8'}
    dev: true

  /strip-literal/2.1.0:
    resolution: {integrity: sha512-Op+UycaUt/8FbN/Z2TWPBLge3jWrP3xj10f3fnYxf052bKuS3EKs1ZQcVGjnEMdsNVAM+plXRdmjrZ/KgG3Skw==}
    dependencies:
      js-tokens: 9.0.0
    dev: true

  /strnum/1.0.5:
    resolution: {integrity: sha512-J8bbNyKKXl5qYcR36TIO8W3mVGVHrmmxsd5PAItGkmyzwJvybiw2IVq5nqd0i4LSNSkB/sx9VHllbfFdr9k1JA==}
    dev: true

  /supports-color/5.5.0:
    resolution: {integrity: sha512-QjVjwdXIt408MIiAqCX4oUKsgU2EqAGzs2Ppkm4aQYbjm+ZEWEcW4SfFNTr4uMNZma0ey4f5lgLrkB0aX0QMow==}
    engines: {node: '>=4'}
    dependencies:
      has-flag: 3.0.0
    dev: true

  /supports-color/7.2.0:
    resolution: {integrity: sha512-qpCAvRl9stuOHveKsn7HncJRvv501qIacKzQlO/+Lwxc9+0q2wLyv4Dfvt80/DPn2pqOBsJdDiogXGR9+OvwRw==}
    engines: {node: '>=8'}
    dependencies:
      has-flag: 4.0.0
    dev: true

  /supports-color/8.1.1:
    resolution: {integrity: sha512-MpUEN2OodtUzxvKQl72cUF7RQ5EiHsGvSsVG0ia9c5RbWGL2CI4C7EpPS8UTBIplnlzZiNuV56w+FuNxy3ty2Q==}
    engines: {node: '>=10'}
    dependencies:
      has-flag: 4.0.0
    dev: true

  /supports-preserve-symlinks-flag/1.0.0:
    resolution: {integrity: sha512-ot0WnXS9fgdkgIcePe6RHNk1WA8+muPa6cSjeR3V8K27q9BB1rTE3R1p7Hv0z1ZyAc8s6Vvv8DIyWf681MAt0w==}
    engines: {node: '>= 0.4'}
    dev: true

  /tapable/2.2.1:
    resolution: {integrity: sha512-GNzQvQTOIP6RyTfE2Qxb8ZVlNmw0n88vp1szwWRimP02mnTsx3Wtn5qRdqY9w2XduFNUgvOwhNnQsjwCp+kqaQ==}
    engines: {node: '>=6'}
    dev: true

  /tar-fs/3.0.5:
    resolution: {integrity: sha512-JOgGAmZyMgbqpLwct7ZV8VzkEB6pxXFBVErLtb+XCOqzc6w1xiWKI9GVd6bwk68EX7eJ4DWmfXVmq8K2ziZTGg==}
    dependencies:
      pump: 3.0.0
      tar-stream: 3.1.6
    optionalDependencies:
      bare-fs: 2.2.2
      bare-path: 2.1.0
    dev: true

  /tar-stream/3.1.6:
    resolution: {integrity: sha512-B/UyjYwPpMBv+PaFSWAmtYjwdrlEaZQEhMIBFNC5oEG8lpiW8XjcSdmEaClj28ArfKScKHs2nshz3k2le6crsg==}
    dependencies:
      b4a: 1.6.4
      fast-fifo: 1.3.2
      streamx: 2.15.6
    dev: true

  /tar/7.4.3:
    resolution: {integrity: sha512-5S7Va8hKfV7W5U6g3aYxXmlPoZVAwUMy9AOKyF2fVuZa2UD3qZjg578OrLRt8PcNN1PleVaL/5/yYATNL0ICUw==}
    engines: {node: '>=18'}
    dependencies:
      '@isaacs/fs-minipass': 4.0.1
      chownr: 3.0.0
      minipass: 7.1.2
      minizlib: 3.0.1
      mkdirp: 3.0.1
      yallist: 5.0.0

  /temporal-polyfill/0.3.0:
    resolution: {integrity: sha512-qNsTkX9K8hi+FHDfHmf22e/OGuXmfBm9RqNismxBrnSmZVJKegQ+HYYXT+R7Ha8F/YSm2Y34vmzD4cxMu2u95g==}
    dependencies:
      temporal-spec: 0.3.0

  /temporal-spec/0.3.0:
    resolution: {integrity: sha512-n+noVpIqz4hYgFSMOSiINNOUOMFtV5cZQNCmmszA6GiVFVRt3G7AqVyhXjhCSmowvQn+NsGn+jMDMKJYHd3bSQ==}

  /terser-webpack-plugin/5.3.9_webpack@5.88.2:
    resolution: {integrity: sha512-ZuXsqE07EcggTWQjXUj+Aot/OMcD0bMKGgF63f7UxYcu5/AJF53aIpK1YoP5xR9l6s/Hy2b+t1AM0bLNPRuhwA==}
    engines: {node: '>= 10.13.0'}
    peerDependencies:
      '@swc/core': '*'
      esbuild: '*'
      uglify-js: '*'
      webpack: ^5.1.0
    peerDependenciesMeta:
      '@swc/core':
        optional: true
      esbuild:
        optional: true
      uglify-js:
        optional: true
    dependencies:
      '@jridgewell/trace-mapping': 0.3.25
      jest-worker: 27.5.1
      schema-utils: 3.3.0
      serialize-javascript: 6.0.1
      terser: 5.20.0
      webpack: 5.88.2_webpack-cli@4.10.0
    dev: true

  /terser/5.20.0:
    resolution: {integrity: sha512-e56ETryaQDyebBwJIWYB2TT6f2EZ0fL0sW/JRXNMN26zZdKi2u/E/5my5lG6jNxym6qsrVXfFRmOdV42zlAgLQ==}
    engines: {node: '>=10'}
    hasBin: true
    dependencies:
      '@jridgewell/source-map': 0.3.5
      acorn: 8.11.3
      commander: 2.20.3
      source-map-support: 0.5.21
    dev: true

  /test-exclude/6.0.0:
    resolution: {integrity: sha512-cAGWPIyOHU6zlmg88jwm7VRyXnMN7iV68OGAbYDk/Mh/xC/pzVPlQtY6ngoIH/5/tciuhGfvESU8GrHrcxD56w==}
    engines: {node: '>=8'}
    dependencies:
      '@istanbuljs/schema': 0.1.3
      glob: 7.2.3
      minimatch: 3.1.2
    dev: true

  /text-hex/1.0.0:
    resolution: {integrity: sha512-uuVGNWzgJ4yhRaNSiubPY7OjISw4sw4E5Uv0wbjp+OzcbmVU/rsT8ujgcXJhn9ypzsgr5vlzpPqP+MBBKcGvbg==}
    dev: true

  /text-table/0.2.0:
    resolution: {integrity: sha512-N+8UisAXDGk8PFXP4HAzVR9nbfmVJ3zYLAWiTIoqC5v5isinhr+r5uaO8+7r3BMfuNIufIsA7RdpVgacC2cSpw==}
    dev: true

  /through/2.3.8:
    resolution: {integrity: sha512-w89qg7PI8wAdvX60bMDP+bFoD5Dvhm9oLheFp5O4a2QF0cSBGsBX4qZmadPMvVqlLJBBci+WqGGOAPvcDeNSVg==}
    dev: true

  /tinybench/2.8.0:
    resolution: {integrity: sha512-1/eK7zUnIklz4JUUlL+658n58XO2hHLQfSk1Zf2LKieUjxidN16eKFEoDEfjHc3ohofSSqK3X5yO6VGb6iW8Lw==}
    dev: true

  /tinypool/0.8.4:
    resolution: {integrity: sha512-i11VH5gS6IFeLY3gMBQ00/MmLncVP7JLXOw1vlgkytLmJK7QnEr7NXf0LBdxfmNPAeyetukOk0bOYrJrFGjYJQ==}
    engines: {node: '>=14.0.0'}
    dev: true

  /tinyspy/2.2.1:
    resolution: {integrity: sha512-KYad6Vy5VDWV4GH3fjpseMQ/XU2BhIYP7Vzd0LG44qRWm/Yt2WCOTicFdvmgo6gWaqooMQCawTtILVQJupKu7A==}
    engines: {node: '>=14.0.0'}
    dev: true

  /tmp/0.0.33:
    resolution: {integrity: sha512-jRCJlojKnZ3addtTOjdIqoRuPEKBvNXcGYqzO6zWZX8KfKEpnGY5jfggJQ3EjKuu8D4bJRr0y+cYJFmYbImXGw==}
    engines: {node: '>=0.6.0'}
    dependencies:
      os-tmpdir: 1.0.2

  /tmp/0.2.1:
    resolution: {integrity: sha512-76SUhtfqR2Ijn+xllcI5P1oyannHNHByD80W1q447gU3mp9G9PSpGdWmjUOHRDPiHYacIk66W7ubDTuPF3BEtQ==}
    engines: {node: '>=8.17.0'}
    dependencies:
      rimraf: 3.0.2
    dev: true

  /to-fast-properties/2.0.0:
    resolution: {integrity: sha512-/OaKK0xYrs3DmxRYqL/yDc+FxFUVYhDlXMhRmv3z915w2HF1tnN1omB354j8VUGO/hbRzyD6Y3sA7v7GS/ceog==}
    engines: {node: '>=4'}
    dev: true

  /to-regex-range/5.0.1:
    resolution: {integrity: sha512-65P7iz6X5yEr1cwcgvQxbbIw7Uk3gOy5dIdtZ4rDveLqhrdJP+Li/Hx6tyK0NEb+2GCyneCMJiGqrADCSNk8sQ==}
    engines: {node: '>=8.0'}
    dependencies:
      is-number: 7.0.0

  /toidentifier/1.0.1:
    resolution: {integrity: sha512-o5sSPKEkg/DIQNmH43V0/uerLrpzVedkUh8tGNvaeXpfpuwjKenlSox/2O/BTlZUtEe+JG7s5YhEz608PlAHRA==}
    engines: {node: '>=0.6'}
    dev: true

  /tough-cookie/2.5.0:
    resolution: {integrity: sha512-nlLsUzgm1kfLXSXfRZMc1KLAugd4hqJHDTvc2hDIwS3mZAfMEuMbc03SujMF+GEcpaX/qboeycw6iO8JwVv2+g==}
    engines: {node: '>=0.8'}
    dependencies:
      psl: 1.9.0
      punycode: 2.3.0
    dev: true

  /tr46/0.0.3:
    resolution: {integrity: sha512-N3WMsuqV66lT30CrXNbEjx4GEwlow3v6rr4mCcv6prnfwhS01rkgyFdjPNBYd9br7LpXV1+Emh01fHnq2Gdgrw==}

  /triple-beam/1.4.1:
    resolution: {integrity: sha512-aZbgViZrg1QNcG+LULa7nhZpJTZSLm/mXnHXnbAbjmN5aSa0y7V+wvv6+4WaBtpISJzThKy+PIPxc1Nq1EJ9mg==}
    engines: {node: '>= 14.0.0'}
    dev: true

  /ts-api-utils/1.0.3_typescript@5.8.2:
    resolution: {integrity: sha512-wNMeqtMz5NtwpT/UZGY5alT+VoKdSsOOP/kqHFcUW1P/VRhH2wJ48+DN2WwUliNbQ976ETwDL0Ifd2VVvgonvg==}
    engines: {node: '>=16.13.0'}
    peerDependencies:
      typescript: '>=4.2.0'
    dependencies:
      typescript: 5.8.2
    dev: true

  /ts-api-utils/2.1.0_typescript@5.8.2:
    resolution: {integrity: sha512-CUgTZL1irw8u29bzrOD/nH85jqyc74D6SshFgujOIA7osm2Rz7dYH77agkx7H4FBNxDq7Cjf+IjaX/8zwFW+ZQ==}
    engines: {node: '>=18.12'}
    peerDependencies:
      typescript: '>=4.8.4'
    dependencies:
      typescript: 5.8.2
    dev: true

  /ts-morph/23.0.0:
    resolution: {integrity: sha512-FcvFx7a9E8TUe6T3ShihXJLiJOiqyafzFKUO4aqIHDUCIvADdGNShcbc2W5PMr3LerXRv7mafvFZ9lRENxJmug==}
    dependencies:
      '@ts-morph/common': 0.24.0
      code-block-writer: 13.0.2
    dev: false

  /ts-node/10.9.1_fdq2o2ihilbuf6apz2rnzqg2vm:
    resolution: {integrity: sha512-NtVysVPkxxrwFGUUxGYhfux8k78pQB3JqYBXlLRZgdGUqTO5wU/UyHop5p70iEbGhB7q5KmiZiU0Y3KlJrScEw==}
    hasBin: true
    peerDependencies:
      '@swc/core': '>=1.2.50'
      '@swc/wasm': '>=1.2.50'
      '@types/node': '*'
      typescript: '>=2.7'
    peerDependenciesMeta:
      '@swc/core':
        optional: true
      '@swc/wasm':
        optional: true
    dependencies:
      '@cspotcode/source-map-support': 0.8.1
      '@tsconfig/node10': 1.0.9
      '@tsconfig/node12': 1.0.11
      '@tsconfig/node14': 1.0.3
      '@tsconfig/node16': 1.0.4
      '@types/node': 18.18.0
      acorn: 8.10.0
      acorn-walk: 8.2.0
      arg: 4.1.3
      create-require: 1.1.1
      diff: 4.0.2
      make-error: 1.3.6
      typescript: 5.8.2
      v8-compile-cache-lib: 3.0.1
      yn: 3.1.1
    dev: true

  /ts-node/8.10.2_typescript@5.8.2:
    resolution: {integrity: sha512-ISJJGgkIpDdBhWVu3jufsWpK3Rzo7bdiIXJjQc0ynKxVOVcg2oIrf2H2cejminGrptVc6q6/uynAHNCuWGbpVA==}
    engines: {node: '>=6.0.0'}
    hasBin: true
    peerDependencies:
      typescript: '>=2.7'
    dependencies:
      arg: 4.1.3
      diff: 4.0.2
      make-error: 1.3.6
      source-map-support: 0.5.21
      typescript: 5.8.2
      yn: 3.1.1
    dev: true

  /tslib/2.6.2:
    resolution: {integrity: sha512-AEYxH93jGFPn/a2iVAwW87VuUIkR1FVUKB77NwMF7nBTDkDrrT/Hpt/IrCJ0QXhW27jTBDcf5ZY7w6RiqTMw2Q==}

  /tsx/4.17.0:
    resolution: {integrity: sha512-eN4mnDA5UMKDt4YZixo9tBioibaMBpoxBkD+rIPAjVmYERSG0/dWEY1CEFuV89CgASlKL499q8AhmkMnnjtOJg==}
    engines: {node: '>=18.0.0'}
    hasBin: true
    dependencies:
      esbuild: 0.23.0
      get-tsconfig: 4.7.6
    optionalDependencies:
      fsevents: 2.3.3
    dev: true

  /tunnel-agent/0.6.0:
    resolution: {integrity: sha512-McnNiV1l8RYeY8tBgEpuodCC1mLUdbSN+CYBL7kJsJNInOP8UjDDEwdk6Mw60vdLLrr5NHKZhMAOSrR2NZuQ+w==}
    dependencies:
      safe-buffer: 5.2.1
    dev: true

  /tunnel/0.0.6:
    resolution: {integrity: sha512-1h/Lnq9yajKY2PEbBadPXj3VxsDDu844OnaAo52UVmIzIvwwtBPIuNvkjuzBlTWpfJyUbG3ez0KSBibQkj4ojg==}
    engines: {node: '>=0.6.11 <=0.7.0 || >=0.7.3'}

  /tweetnacl/0.14.5:
    resolution: {integrity: sha512-KXXFFdAbFXY4geFIwoyNK+f5Z1b7swfXABfL7HXCmoIWMKU3dmS26672A4EeQtDzLKy7SXmfBu51JolvEKwtGA==}
    dev: true

  /type-check/0.4.0:
    resolution: {integrity: sha512-XleUoc9uwGXqjWwXaUTZAmzMcFZ5858QA2vvx1Ur5xIcixXIP+8LnFDgRplU30us6teqdlskFfu+ae4K79Ooew==}
    engines: {node: '>= 0.8.0'}
    dependencies:
      prelude-ls: 1.2.1
    dev: true

  /type-detect/4.0.8:
    resolution: {integrity: sha512-0fr/mIH1dlO+x7TlcMy+bIDqKPsw/70tVyeHW787goQjhmqaZe10uwLujubK9q9Lg6Fiho1KUKDYz0Z7k7g5/g==}
    engines: {node: '>=4'}
    dev: true

  /type-fest/0.20.2:
    resolution: {integrity: sha512-Ne+eE4r0/iWnpAxD852z3A+N0Bt5RN//NjJwRd2VFHEmrywxf5vsZlh4R6lixl6B+wz/8d+maTSAkN1FIkI3LQ==}
    engines: {node: '>=10'}
    dev: true

  /type-fest/0.21.3:
    resolution: {integrity: sha512-t0rzBq87m3fVcduHDUFhKmyyX+9eo6WQjZvf51Ea/M0Q7+T374Jp1aUiyUl0GKxp8M/OETVHSDvmkyPgvX+X2w==}
    engines: {node: '>=10'}

  /type-is/1.6.18:
    resolution: {integrity: sha512-TkRKr9sUTxEH8MdfuCSP7VizJyzRNMjj2J2do2Jr3Kym598JVdEksuzPQCnlFPW4ky9Q+iA+ma9BGm06XQBy8g==}
    engines: {node: '>= 0.6'}
    dependencies:
      media-typer: 0.3.0
      mime-types: 2.1.35
    dev: true

  /type-is/2.0.1:
    resolution: {integrity: sha512-OZs6gsjF4vMp32qrCbiVSkrFmXtG/AZhY3t0iAMrMBiAZyV9oALtXO8hsrHbMXF9x6L3grlFuwW2oAz7cav+Gw==}
    engines: {node: '>= 0.6'}
    dependencies:
      content-type: 1.0.5
      media-typer: 1.1.0
      mime-types: 3.0.1
    dev: true

  /typed-array-buffer/1.0.0:
    resolution: {integrity: sha512-Y8KTSIglk9OZEr8zywiIHG/kmQ7KWyjseXs1CbSo8vC42w7hg2HgYTxSWwP0+is7bWDc1H+Fo026CpHFwm8tkw==}
    engines: {node: '>= 0.4'}
    dependencies:
      call-bind: 1.0.7
      get-intrinsic: 1.3.0
      is-typed-array: 1.1.12
    dev: true

  /typed-array-byte-length/1.0.0:
    resolution: {integrity: sha512-Or/+kvLxNpeQ9DtSydonMxCx+9ZXOswtwJn17SNLvhptaXYDJvkFFP5zbfU/uLmvnBJlI4yrnXRxpdWH/M5tNA==}
    engines: {node: '>= 0.4'}
    dependencies:
      call-bind: 1.0.7
      for-each: 0.3.3
      has-proto: 1.0.1
      is-typed-array: 1.1.12
    dev: true

  /typed-array-byte-offset/1.0.0:
    resolution: {integrity: sha512-RD97prjEt9EL8YgAgpOkf3O4IF9lhJFr9g0htQkm0rchFp/Vx7LW5Q8fSXXub7BXAODyUQohRMyOc3faCPd0hg==}
    engines: {node: '>= 0.4'}
    dependencies:
      available-typed-arrays: 1.0.5
      call-bind: 1.0.7
      for-each: 0.3.3
      has-proto: 1.0.1
      is-typed-array: 1.1.12
    dev: true

  /typed-array-length/1.0.4:
    resolution: {integrity: sha512-KjZypGq+I/H7HI5HlOoGHkWUUGq+Q0TPhQurLbyrVrvnKTBgzLhIJ7j6J/XTQOi0d1RjyZ0wdas8bKs2p0x3Ng==}
    dependencies:
      call-bind: 1.0.7
      for-each: 0.3.3
      is-typed-array: 1.1.12
    dev: true

  /typedarray/0.0.6:
    resolution: {integrity: sha512-/aCDEGatGvZ2BIk+HmLf4ifCJFwvKFNb9/JeZPMulfgFracn9QFcAf5GO8B/mweUjSoblS5In0cWhqpfs/5PQA==}
    dev: true

  /typedoc-plugin-markdown/4.7.0_typedoc@0.28.7:
    resolution: {integrity: sha512-PitbnAps2vpcqK2gargKoiFXLWFttvwUbyns/E6zGIFG5Gz8ZQJGttHnYR9csOlcSjB/uyjd8tnoayrtsXG17w==}
    engines: {node: '>= 18'}
    peerDependencies:
      typedoc: 0.28.x
    dependencies:
      typedoc: 0.28.7_typescript@5.8.2
    dev: true

  /typedoc/0.28.7_typescript@5.8.2:
    resolution: {integrity: sha512-lpz0Oxl6aidFkmS90VQDQjk/Qf2iw0IUvFqirdONBdj7jPSN9mGXhy66BcGNDxx5ZMyKKiBVAREvPEzT6Uxipw==}
    engines: {node: '>= 18', pnpm: '>= 10'}
    hasBin: true
    peerDependencies:
      typescript: 5.0.x || 5.1.x || 5.2.x || 5.3.x || 5.4.x || 5.5.x || 5.6.x || 5.7.x || 5.8.x
    dependencies:
      '@gerrit0/mini-shiki': 3.7.0
      lunr: 2.3.9
      markdown-it: 14.1.0
      minimatch: 9.0.5
      typescript: 5.8.2
      yaml: 2.8.0
    dev: true

  /typescript/5.4.2:
    resolution: {integrity: sha512-+2/g0Fds1ERlP6JsakQQDXjZdZMM+rqpamFZJEKh4kwTIn3iDkgKtby0CeNd5ATNZ4Ry1ax15TMx0W2V+miizQ==}
    engines: {node: '>=14.17'}
    hasBin: true
    dev: true

  /typescript/5.8.2:
    resolution: {integrity: sha512-aJn6wq13/afZp/jT9QZmwEjDqqvSGp1VT5GVg+f/t6/oVyrgXM6BY1h9BRh/O5p3PlUPAe+WuiEZOmb/49RqoQ==}
    engines: {node: '>=14.17'}
    hasBin: true
    dev: true

  /ua-parser-js/0.7.36:
    resolution: {integrity: sha512-CPPLoCts2p7D8VbybttE3P2ylv0OBZEAy7a12DsulIEcAiMtWJy+PBgMXgWDI80D5UwqE8oQPHYnk13tm38M2Q==}
    dev: true

  /uc.micro/2.1.0:
    resolution: {integrity: sha512-ARDJmphmdvUk6Glw7y9DQ2bFkKBHwQHLi2lsaH6PPmz/Ka9sFOBsBluozhDltWmnv9u/cF6Rt87znRTPV+yp/A==}
    dev: true

  /ufo/1.5.3:
    resolution: {integrity: sha512-Y7HYmWaFwPUmkoQCUIAYpKqkOf+SbVj/2fJJZ4RJMCfZp0rTGwRbzQD+HghfnhKOjL9E01okqz+ncJskGYfBNw==}
    dev: true

  /uglify-js/3.17.4:
    resolution: {integrity: sha512-T9q82TJI9e/C1TAxYvfb16xO120tMVFZrGA3f9/P4424DNu6ypK103y0GPFVa17yotwSyZW5iYXgjYHkGrJW/g==}
    engines: {node: '>=0.8.0'}
    hasBin: true
    requiresBuild: true
    dev: false
    optional: true

  /unbox-primitive/1.0.2:
    resolution: {integrity: sha512-61pPlCD9h51VoreyJ0BReideM3MDKMKnh6+V9L08331ipq6Q8OFXZYiqP6n/tbHx4s5I9uRhcye6BrbkizkBDw==}
    dependencies:
      call-bind: 1.0.7
      has-bigints: 1.0.2
      has-symbols: 1.1.0
      which-boxed-primitive: 1.0.2
    dev: true

  /unbzip2-stream/1.4.3:
    resolution: {integrity: sha512-mlExGW4w71ebDJviH16lQLtZS32VKqsSfk80GCfUlwT/4/hNRFsoscrF/c++9xinkMzECL1uL9DDwXqFWkruPg==}
    dependencies:
      buffer: 5.7.1
      through: 2.3.8
    dev: true

  /underscore/1.13.6:
    resolution: {integrity: sha512-+A5Sja4HP1M08MaXya7p5LvjuM7K6q/2EaC0+iovj/wOcMsTzMvDFbasi/oSapiwOlt252IqsKqPjCl7huKS0A==}
    dev: true

  /undici-types/6.20.0:
    resolution: {integrity: sha512-Ny6QZ2Nju20vw1SRHe3d9jVu6gJ+4e3+MMpqu7pqE5HT6WsTSlce++GQmK5UXS8mzV8DSYHrQH+Xrf2jVcuKNg==}
    dev: true

  /unicorn-magic/0.3.0:
    resolution: {integrity: sha512-+QBBXBCvifc56fsbuxZQ6Sic3wqqc3WWaqxs58gvJrcOuN83HGTCwz3oS5phzU9LthRNE9VrJCFCLUgHeeFnfA==}
    engines: {node: '>=18'}

  /universalify/0.1.2:
    resolution: {integrity: sha512-rBJeI5CXAlmy1pV+617WB9J63U6XcazHHF2f2dbJix4XzpUF0RS3Zbj0FGIOCAva5P/d/GBOYaACQ1w+0azUkg==}
    engines: {node: '>= 4.0.0'}
    dev: true

  /universalify/2.0.0:
    resolution: {integrity: sha512-hAZsKq7Yy11Zu1DE0OzWjw7nnLZmJZYTDZZyEFHZdUhV8FkH5MCfoU1XMaxXovpyW5nq5scPqq0ZDP9Zyl04oQ==}
    engines: {node: '>= 10.0.0'}

  /unpipe/1.0.0:
    resolution: {integrity: sha512-pjy2bYhSsufwWlKwPc+l3cN7+wuJlK6uz0YdJEOlQDbl6jo/YlPi4mb8agUkVC8BF7V8NuzeyPNqRksA3hztKQ==}
    engines: {node: '>= 0.8'}
    dev: true

  /update-browserslist-db/1.0.13_browserslist@4.21.11:
    resolution: {integrity: sha512-xebP81SNcPuNpPP3uzeW1NYXxI3rxyJzF3pD6sH4jE7o/IX+WtSpwnVU+qIsDPyk0d3hmFQ7mjqc6AtV604hbg==}
    hasBin: true
    peerDependencies:
      browserslist: '>= 4.21.0'
    dependencies:
      browserslist: 4.21.11
      escalade: 3.1.2
      picocolors: 1.1.1
    dev: true

  /update-browserslist-db/1.0.16_browserslist@4.23.1:
    resolution: {integrity: sha512-KVbTxlBYlckhF5wgfyZXTWnMn7MMZjMu9XG8bPlliUOP9ThaF4QnhP8qrjrH7DRzHfSk0oQv1wToW+iA5GajEQ==}
    hasBin: true
    peerDependencies:
      browserslist: '>= 4.21.0'
    dependencies:
      browserslist: 4.23.1
      escalade: 3.1.2
      picocolors: 1.1.1
    dev: true

  /uri-js/4.4.1:
    resolution: {integrity: sha512-7rKUyy33Q1yc98pQ1DAmLtwX109F7TIfWlW1Ydo8Wl1ii1SeHieeh0HHfPeL2fMXK6z0s8ecKs9frCuLJvndBg==}
    dependencies:
      punycode: 2.3.0
    dev: true

  /urlpattern-polyfill/10.0.0:
    resolution: {integrity: sha512-H/A06tKD7sS1O1X2SshBVeA5FLycRpjqiBeqGKmBwBDBy28EnRjORxTNe269KSSr5un5qyWi1iL61wLxpd+ZOg==}
    dev: true

  /util-deprecate/1.0.2:
    resolution: {integrity: sha512-EPD5q1uXyFxJpCrLnCc1nHnq3gOa6DZBocAIiI2TaSCA7VCJ1UJDMagCzIkXNsUYfD1daK//LTEQ8xiIbrHtcw==}
    dev: true

  /utils-merge/1.0.1:
    resolution: {integrity: sha512-pMZTvIkT1d+TFGvDOqodOclx0QWkkgi6Tdoa8gC8ffGAAqz9pzPTZWAybbsHHoED/ztMtkv/VoYTYyShUn81hA==}
    engines: {node: '>= 0.4.0'}
    dev: true

  /uuid/3.4.0:
    resolution: {integrity: sha512-HjSDRw6gZE5JMggctHBcjVak08+KEVhSIiDzFnT9S9aegmp85S/bReBVTb4QTFaRNptJ9kuYaNhnbNEOkbKb/A==}
    deprecated: Please upgrade  to version 7 or higher.  Older versions may use Math.random() in certain circumstances, which is known to be problematic.  See https://v8.dev/blog/math-random for details.
    hasBin: true
    dev: true

  /uuid/8.3.2:
    resolution: {integrity: sha512-+NYs2QeMWy+GWFOEm9xnn6HCDp0l7QBD7ml8zLUmJ+93Q5NF0NocErnwkTkXVFNiX3/fpC6afS8Dhb/gz7R7eg==}
    hasBin: true

  /v8-compile-cache-lib/3.0.1:
    resolution: {integrity: sha512-wa7YjyUGfNZngI/vtK0UHAN+lgDCxBPCylVXGp0zu59Fz5aiGtNXaq3DhIov063MorB+VfufLh3JlF2KdTK3xg==}
    dev: true

  /validate-npm-package-license/3.0.4:
    resolution: {integrity: sha512-DpKm2Ui/xN7/HQKCtpZxoRWBhZ9Z0kqtygG8XCgNQ8ZlDnxuQmWhj566j8fN4Cu3/JmbhsDo7fcAJq4s9h27Ew==}
    dependencies:
      spdx-correct: 3.2.0
      spdx-expression-parse: 3.0.1
    dev: true

  /vary/1.1.2:
    resolution: {integrity: sha512-BNGbWLfd0eUPabhkXUVm0j8uuvREyTh5ovRa/dyow/BqAbZJyC+5fU+IzQOzmAKzYqYRAISoRhdQr3eIZ/PXqg==}
    engines: {node: '>= 0.8'}
    dev: true

  /verror/1.10.0:
    resolution: {integrity: sha512-ZZKSmDAEFOijERBLkmYfJ+vmk3w+7hOLYDNkRCuRuMJGEmqYNCNLyBBFwWKVMhfwaEF3WOd0Zlw86U/WC/+nYw==}
    engines: {'0': node >=0.6.0}
    dependencies:
      assert-plus: 1.0.0
      core-util-is: 1.0.2
      extsprintf: 1.3.0
    dev: true

  /vite-node/1.6.0_@types+node@18.18.0:
    resolution: {integrity: sha512-de6HJgzC+TFzOu0NTC4RAIsyf/DY/ibWDYQUcuEA84EMHhcefTUGkjFHKKEJhQN4A+6I0u++kr3l36ZF2d7XRw==}
    engines: {node: ^18.0.0 || >=20.0.0}
    hasBin: true
    dependencies:
      cac: 6.7.14
      debug: 4.4.0
      pathe: 1.1.2
      picocolors: 1.1.1
      vite: 5.2.13_@types+node@18.18.0
    transitivePeerDependencies:
      - '@types/node'
      - less
      - lightningcss
      - sass
      - stylus
      - sugarss
      - supports-color
      - terser
    dev: true

  /vite/5.2.13_@types+node@18.18.0:
    resolution: {integrity: sha512-SSq1noJfY9pR3I1TUENL3rQYDQCFqgD+lM6fTRAM8Nv6Lsg5hDLaXkjETVeBt+7vZBCMoibD+6IWnT2mJ+Zb/A==}
    engines: {node: ^18.0.0 || >=20.0.0}
    hasBin: true
    peerDependencies:
      '@types/node': ^18.0.0 || >=20.0.0
      less: '*'
      lightningcss: ^1.21.0
      sass: '*'
      stylus: '*'
      sugarss: '*'
      terser: ^5.4.0
    peerDependenciesMeta:
      '@types/node':
        optional: true
      less:
        optional: true
      lightningcss:
        optional: true
      sass:
        optional: true
      stylus:
        optional: true
      sugarss:
        optional: true
      terser:
        optional: true
    dependencies:
      '@types/node': 18.18.0
      esbuild: 0.20.2
      postcss: 8.4.38
      rollup: 4.18.0
    optionalDependencies:
      fsevents: 2.3.3
    dev: true

  /vitest/1.6.0_@types+node@18.18.0:
    resolution: {integrity: sha512-H5r/dN06swuFnzNFhq/dnz37bPXnq8xB2xB5JOVk8K09rUtoeNN+LHWkoQ0A/i3hvbUKKcCei9KpbxqHMLhLLA==}
    engines: {node: ^18.0.0 || >=20.0.0}
    hasBin: true
    peerDependencies:
      '@edge-runtime/vm': '*'
      '@types/node': ^18.0.0 || >=20.0.0
      '@vitest/browser': 1.6.0
      '@vitest/ui': 1.6.0
      happy-dom: '*'
      jsdom: '*'
    peerDependenciesMeta:
      '@edge-runtime/vm':
        optional: true
      '@types/node':
        optional: true
      '@vitest/browser':
        optional: true
      '@vitest/ui':
        optional: true
      happy-dom:
        optional: true
      jsdom:
        optional: true
    dependencies:
      '@types/node': 18.18.0
      '@vitest/expect': 1.6.0
      '@vitest/runner': 1.6.0
      '@vitest/snapshot': 1.6.0
      '@vitest/spy': 1.6.0
      '@vitest/utils': 1.6.0
      acorn-walk: 8.3.2
      chai: 4.4.1
      debug: 4.3.4
      execa: 8.0.1
      local-pkg: 0.5.0
      magic-string: 0.30.10
      pathe: 1.1.2
      picocolors: 1.0.1
      std-env: 3.7.0
      strip-literal: 2.1.0
      tinybench: 2.8.0
      tinypool: 0.8.4
      vite: 5.2.13_@types+node@18.18.0
      vite-node: 1.6.0_@types+node@18.18.0
      why-is-node-running: 2.2.2
    transitivePeerDependencies:
      - less
      - lightningcss
      - sass
      - stylus
      - sugarss
      - supports-color
      - terser
    dev: true

  /void-elements/2.0.1:
    resolution: {integrity: sha512-qZKX4RnBzH2ugr8Lxa7x+0V6XD9Sb/ouARtiasEQCHB1EVU4NXtmHsDDrx1dO4ne5fc3J6EW05BP1Dl0z0iung==}
    engines: {node: '>=0.10.0'}
    dev: true

  /vscode-jsonrpc/3.6.2:
    resolution: {integrity: sha512-T24Jb5V48e4VgYliUXMnZ379ItbrXgOimweKaJshD84z+8q7ZOZjJan0MeDe+Ugb+uqERDVV8SBmemaGMSMugA==}
    engines: {node: '>=4.0.0 || >=6.0.0'}
    dev: false

  /vscode-jsonrpc/8.2.0:
    resolution: {integrity: sha512-C+r0eKJUIfiDIfwJhria30+TYWPtuHJXHtI7J0YlOmKAo7ogxP20T0zxB7HZQIFhIyvoBPwWskjxrvAtfjyZfA==}
    engines: {node: '>=14.0.0'}

  /vscode-languageserver-protocol/3.17.5:
    resolution: {integrity: sha512-mb1bvRJN8SVznADSGWM9u/b07H7Ecg0I3OgXDuLdn307rl/J3A9YD6/eYOssqhecL27hK1IPZAsaqh00i/Jljg==}
    dependencies:
      vscode-jsonrpc: 8.2.0
      vscode-languageserver-types: 3.17.5

  /vscode-languageserver-textdocument/1.0.12:
    resolution: {integrity: sha512-cxWNPesCnQCcMPeenjKKsOCKQZ/L6Tv19DTRIGuLWe32lyzWhihGVJ/rcckZXJxfdKCFvRLS3fpBIsV/ZGX4zA==}

  /vscode-languageserver-types/3.17.5:
    resolution: {integrity: sha512-Ld1VelNuX9pdF39h2Hgaeb5hEZM2Z3jUrrMgWQAu82jMtZp7p3vJT3BzToKtZI7NgQssZje5o0zryOrhQvzQAg==}

  /vscode-languageserver/9.0.1:
    resolution: {integrity: sha512-woByF3PDpkHFUreUa7Hos7+pUWdeWMXRd26+ZX2A8cFx6v/JPTtd4/uN0/jB6XQHYaOlHbio03NTHCqrgG5n7g==}
    hasBin: true
    dependencies:
      vscode-languageserver-protocol: 3.17.5

  /wait-port/0.2.14:
    resolution: {integrity: sha512-kIzjWcr6ykl7WFbZd0TMae8xovwqcqbx6FM9l+7agOgUByhzdjfzZBPK2CPufldTOMxbUivss//Sh9MFawmPRQ==}
    engines: {node: '>=8'}
    hasBin: true
    dependencies:
      chalk: 2.4.2
      commander: 3.0.2
      debug: 4.3.4
    transitivePeerDependencies:
      - supports-color
    dev: true

  /watchpack/2.4.0:
    resolution: {integrity: sha512-Lcvm7MGST/4fup+ifyKi2hjyIAwcdI4HRgtvTpIUxBRhB+RFtUh8XtDOxUfctVCnhVi+QQj49i91OyvzkJl6cg==}
    engines: {node: '>=10.13.0'}
    dependencies:
      glob-to-regexp: 0.4.1
      graceful-fs: 4.2.11
    dev: true

  /webidl-conversions/3.0.1:
    resolution: {integrity: sha512-2JAn3z8AR6rjK8Sm8orRC0h/bcl/DqL7tRPdGZ4I1CjdF+EaMLmYxBHyXuKL849eucPFhvBoxMsflfOb8kxaeQ==}

  /webpack-cli/4.10.0_webpack@5.88.2:
    resolution: {integrity: sha512-NLhDfH/h4O6UOy+0LSso42xvYypClINuMNBVVzX4vX98TmTaTUxwRbXdhucbFMd2qLaCTcLq/PdYrvi8onw90w==}
    engines: {node: '>=10.13.0'}
    hasBin: true
    peerDependencies:
      '@webpack-cli/generators': '*'
      '@webpack-cli/migrate': '*'
      webpack: 4.x.x || 5.x.x
      webpack-bundle-analyzer: '*'
      webpack-dev-server: '*'
    peerDependenciesMeta:
      '@webpack-cli/generators':
        optional: true
      '@webpack-cli/migrate':
        optional: true
      webpack-bundle-analyzer:
        optional: true
      webpack-dev-server:
        optional: true
    dependencies:
      '@discoveryjs/json-ext': 0.5.7
      '@webpack-cli/configtest': 1.2.0_w3wu7rcwmvifygnqiqkxwjppse
      '@webpack-cli/info': 1.5.0_webpack-cli@4.10.0
      '@webpack-cli/serve': 1.7.0_webpack-cli@4.10.0
      colorette: 2.0.20
      commander: 7.2.0
      cross-spawn: 7.0.3
      fastest-levenshtein: 1.0.16
      import-local: 3.1.0
      interpret: 2.2.0
      rechoir: 0.7.1
      webpack: 5.88.2_webpack-cli@4.10.0
      webpack-merge: 5.9.0
    dev: true

  /webpack-merge/5.9.0:
    resolution: {integrity: sha512-6NbRQw4+Sy50vYNTw7EyOn41OZItPiXB8GNv3INSoe3PSFaHJEz3SHTrYVaRm2LilNGnFUzh0FAwqPEmU/CwDg==}
    engines: {node: '>=10.0.0'}
    dependencies:
      clone-deep: 4.0.1
      wildcard: 2.0.1
    dev: true

  /webpack-sources/3.2.3:
    resolution: {integrity: sha512-/DyMEOrDgLKKIG0fmvtz+4dUX/3Ghozwgm6iPp8KRhvn+eQf9+Q7GWxVNMk3+uCPWfdXYC4ExGBckIXdFEfH1w==}
    engines: {node: '>=10.13.0'}
    dev: true

  /webpack/5.88.2_webpack-cli@4.10.0:
    resolution: {integrity: sha512-JmcgNZ1iKj+aiR0OvTYtWQqJwq37Pf683dY9bVORwVbUrDhLhdn/PlO2sHsFHPkj7sHNQF3JwaAkp49V+Sq1tQ==}
    engines: {node: '>=10.13.0'}
    hasBin: true
    peerDependencies:
      webpack-cli: '*'
    peerDependenciesMeta:
      webpack-cli:
        optional: true
    dependencies:
      '@types/eslint-scope': 3.7.5
      '@types/estree': 1.0.2
      '@webassemblyjs/ast': 1.11.6
      '@webassemblyjs/wasm-edit': 1.11.6
      '@webassemblyjs/wasm-parser': 1.11.6
      acorn: 8.10.0
      acorn-import-assertions: 1.9.0_acorn@8.10.0
      browserslist: 4.21.11
      chrome-trace-event: 1.0.3
      enhanced-resolve: 5.15.0
      es-module-lexer: 1.3.1
      eslint-scope: 5.1.1
      events: 3.3.0
      glob-to-regexp: 0.4.1
      graceful-fs: 4.2.11
      json-parse-even-better-errors: 2.3.1
      loader-runner: 4.3.0
      mime-types: 2.1.35
      neo-async: 2.6.2
      schema-utils: 3.3.0
      tapable: 2.2.1
      terser-webpack-plugin: 5.3.9_webpack@5.88.2
      watchpack: 2.4.0
      webpack-cli: 4.10.0_webpack@5.88.2
      webpack-sources: 3.2.3
    transitivePeerDependencies:
      - '@swc/core'
      - esbuild
      - uglify-js
    dev: true

  /whatwg-mimetype/2.3.0:
    resolution: {integrity: sha512-M4yMwr6mAnQz76TbJm914+gPpB/nCwvZbJU28cUD6dR004SAxDLOOSUaB1JDRqLtaOV/vi0IC5lEAGFgrjGv/g==}
    dev: true

  /whatwg-url/5.0.0:
    resolution: {integrity: sha512-saE57nupxk6v3HY35+jzBwYa0rKSy0XR8JSxZPwgLr7ys0IBzhGviA1/TUGJLmSVqs8pb9AnvICXEuOHLprYTw==}
    dependencies:
      tr46: 0.0.3
      webidl-conversions: 3.0.1

  /which-boxed-primitive/1.0.2:
    resolution: {integrity: sha512-bwZdv0AKLpplFY2KZRX6TvyuN7ojjr7lwkg6ml0roIy9YeuSr7JS372qlNW18UQYzgYK9ziGcerWqZOmEn9VNg==}
    dependencies:
      is-bigint: 1.0.4
      is-boolean-object: 1.1.2
      is-number-object: 1.0.7
      is-string: 1.0.7
      is-symbol: 1.0.4
    dev: true

  /which-collection/1.0.1:
    resolution: {integrity: sha512-W8xeTUwaln8i3K/cY1nGXzdnVZlidBcagyNFtBdD5kxnb4TvGKR7FfSIS3mYpwWS1QUCutfKz8IY8RjftB0+1A==}
    dependencies:
      is-map: 2.0.2
      is-set: 2.0.2
      is-weakmap: 2.0.1
      is-weakset: 2.0.2
    dev: true

  /which-typed-array/1.1.11:
    resolution: {integrity: sha512-qe9UWWpkeG5yzZ0tNYxDmd7vo58HDBc39mZ0xWWpolAGADdFOzkfamWLDxkOWcvHQKVmdTyQdLD4NOfjLWTKew==}
    engines: {node: '>= 0.4'}
    dependencies:
      available-typed-arrays: 1.0.5
      call-bind: 1.0.7
      for-each: 0.3.3
      gopd: 1.2.0
      has-tostringtag: 1.0.2
    dev: true

  /which/1.3.1:
    resolution: {integrity: sha512-HxJdYWq1MTIQbJ3nw0cqssHoTNU267KlrDuGZ1WYlxDStUtKUhOaJmh112/TZmHxxUfuJqPXSOm7tDyas0OSIQ==}
    hasBin: true
    dependencies:
      isexe: 2.0.0
    dev: true

  /which/2.0.2:
    resolution: {integrity: sha512-BLI3Tl1TW3Pvl70l3yq3Y64i+awpwXqsGBYWkkqMtnbXgrMD+yj7rhW0kuEDxzJaYXGjEW5ogapKNMEKNMjibA==}
    engines: {node: '>= 8'}
    hasBin: true
    dependencies:
      isexe: 2.0.0

  /why-is-node-running/2.2.2:
    resolution: {integrity: sha512-6tSwToZxTOcotxHeA+qGCq1mVzKR3CwcJGmVcY+QE8SHy6TnpFnh8PAvPNHYr7EcuVeG0QSMxtYCuO1ta/G/oA==}
    engines: {node: '>=8'}
    hasBin: true
    dependencies:
      siginfo: 2.0.0
      stackback: 0.0.2
    dev: true

  /wildcard/2.0.1:
    resolution: {integrity: sha512-CC1bOL87PIWSBhDcTrdeLo6eGT7mCFtrg0uIJtqJUFyK+eJnzl8A1niH56uu7KMa5XFrtiV+AQuHO3n7DsHnLQ==}
    dev: true

  /winston-transport/4.5.0:
    resolution: {integrity: sha512-YpZzcUzBedhlTAfJg6vJDlyEai/IFMIVcaEZZyl3UXIl4gmqRpU7AE89AHLkbzLUsv0NVmw7ts+iztqKxxPW1Q==}
    engines: {node: '>= 6.4.0'}
    dependencies:
      logform: 2.7.0
      readable-stream: 3.6.2
      triple-beam: 1.4.1
    dev: true

  /winston/3.10.0:
    resolution: {integrity: sha512-nT6SIDaE9B7ZRO0u3UvdrimG0HkB7dSTAgInQnNR2SOPJ4bvq5q79+pXLftKmP52lJGW15+H5MCK0nM9D3KB/g==}
    engines: {node: '>= 12.0.0'}
    dependencies:
      '@colors/colors': 1.5.0
      '@dabh/diagnostics': 2.0.3
      async: 3.2.4
      is-stream: 2.0.1
      logform: 2.5.1
      one-time: 1.0.0
      readable-stream: 3.6.2
      safe-stable-stringify: 2.4.3
      stack-trace: 0.0.10
      triple-beam: 1.4.1
      winston-transport: 4.5.0
    dev: true

  /wordwrap/1.0.0:
    resolution: {integrity: sha512-gvVzJFlPycKc5dZN4yPkP8w7Dc37BtP1yczEneOb4uq34pXZcvrtRTmWV8W+Ume+XCxKgbjM+nevkyFPMybd4Q==}
    dev: false

  /workerpool/6.2.0:
    resolution: {integrity: sha512-Rsk5qQHJ9eowMH28Jwhe8HEbmdYDX4lwoMWshiCXugjtHqMD9ZbiqSDLxcsfdqsETPzVUtX5s1Z5kStiIM6l4A==}
    dev: true

  /workerpool/6.2.1:
    resolution: {integrity: sha512-ILEIE97kDZvF9Wb9f6h5aXK4swSlKGUcOEGiIYb2OOu/IrDU9iwj0fD//SsA6E5ibwJxpEvhullJY4Sl4GcpAw==}
    dev: true

  /wrap-ansi/6.2.0:
    resolution: {integrity: sha512-r6lPcBGxZXlIcymEu7InxDMhdW0KDxpLgoFLcguasxCaJ/SOIZwINatK9KY/tf+ZrlywOKU0UDj3ATXUBfxJXA==}
    engines: {node: '>=8'}
    dependencies:
      ansi-styles: 4.3.0
      string-width: 4.2.3
      strip-ansi: 6.0.1

  /wrap-ansi/7.0.0:
    resolution: {integrity: sha512-YVGIj2kamLSTxw6NsZjoBxfSwsn0ycdesmc4p+Q21c5zPuZ1pl+NfxVdxPtdHvmNVOQ6XSYG4AUtyt/Fi7D16Q==}
    engines: {node: '>=10'}
    dependencies:
      ansi-styles: 4.3.0
      string-width: 4.2.3
      strip-ansi: 6.0.1

  /wrap-ansi/8.1.0:
    resolution: {integrity: sha512-si7QWI6zUMq56bESFvagtmzMdGOtoxfR+Sez11Mobfc7tm+VkUckk9bW2UeffTGVUbOksxmSw0AA2gs8g71NCQ==}
    engines: {node: '>=12'}
    dependencies:
      ansi-styles: 6.2.1
      string-width: 5.1.2
      strip-ansi: 7.1.0

  /wrap-ansi/9.0.0:
    resolution: {integrity: sha512-G8ura3S+3Z2G+mkgNRq8dqaFZAuxfsxpBB8OCTGRTCtp+l/v9nbFNmCUP1BZMts3G1142MsZfn6eeUKrr4PD1Q==}
    engines: {node: '>=18'}
    dependencies:
      ansi-styles: 6.2.1
      string-width: 7.2.0
      strip-ansi: 7.1.0

  /wrappy/1.0.2:
    resolution: {integrity: sha512-l4Sp/DRseor9wL6EvV2+TuQn63dMkPjZ/sp9XkghTEbV9KlPS1xUsZ3u7/IQO4wxtcFB4bgpQPRcR3QCvezPcQ==}
    dev: true

  /ws/8.11.0:
    resolution: {integrity: sha512-HPG3wQd9sNQoT9xHyNCXoDUa+Xw/VevmY9FoHyQ+g+rrMn4j6FB4np7Z0OhdTgjx6MgQLK7jwSy1YecU1+4Asg==}
    engines: {node: '>=10.0.0'}
    peerDependencies:
      bufferutil: ^4.0.1
      utf-8-validate: ^5.0.2
    peerDependenciesMeta:
      bufferutil:
        optional: true
      utf-8-validate:
        optional: true
    dev: true

  /ws/8.16.0:
    resolution: {integrity: sha512-HS0c//TP7Ina87TfiPUz1rQzMhHrl/SG2guqRcTOIUYD2q8uhUdNHZYJUaQ8aTGPzCh+c6oawMKW35nFl1dxyQ==}
    engines: {node: '>=10.0.0'}
    peerDependencies:
      bufferutil: ^4.0.1
      utf-8-validate: '>=5.0.2'
    peerDependenciesMeta:
      bufferutil:
        optional: true
      utf-8-validate:
        optional: true
    dev: true

  /xml2js/0.5.0:
    resolution: {integrity: sha512-drPFnkQJik/O+uPKpqSgr22mpuFHqKdbS835iAQrUC73L2F5WkboIRd63ai/2Yg6I1jzifPFKH2NTK+cfglkIA==}
    engines: {node: '>=4.0.0'}
    dependencies:
      sax: 1.2.4
      xmlbuilder: 11.0.1

  /xml2js/0.6.2:
    resolution: {integrity: sha512-T4rieHaC1EXcES0Kxxj4JWgaUQHDk+qwHcYOCFHfiwKz7tOVPLq7Hjq9dM1WCMhylqMEfP7hMcOIChvotiZegA==}
    engines: {node: '>=4.0.0'}
    dependencies:
      sax: 1.2.4
      xmlbuilder: 11.0.1
    dev: true

  /xmlbuilder/11.0.1:
    resolution: {integrity: sha512-fDlsI/kFEx7gLvbecc0/ohLG50fugQp8ryHzMTuW9vSa1GJ0XYWKnhsUx7oie3G98+r56aTQIUB4kht42R3JvA==}
    engines: {node: '>=4.0'}

  /xtend/4.0.2:
    resolution: {integrity: sha512-LKYU1iAXJXUgAXn9URjiu+MWhyUXHsvfp7mcuYm9dSUKK0/CjtrUwFAxD82/mCWbtLsGjFIad0wIsod4zrTAEQ==}
    engines: {node: '>=0.4'}
    dev: true

  /y18n/5.0.8:
    resolution: {integrity: sha512-0pfFzegeDWJHJIAmTLRP2DwHjdF5s7jo9tuztdQxAhINCdvS+3nGINqPd00AphqJR/0LhANUS6/+7SCb98YOfA==}
    engines: {node: '>=10'}

  /yallist/3.1.1:
    resolution: {integrity: sha512-a4UGQaWPH59mOXUYnAG2ewncQS4i4F43Tv3JoAM+s2VDAmS9NsK8GpDMLrCHPksFT7h3K6TOoUNn2pb7RoXx4g==}
    dev: true

  /yallist/4.0.0:
    resolution: {integrity: sha512-3wdGidZyq5PB084XLES5TpOSRA3wjXAlIWMhum2kRcv/41Sn2emQ0dycQW4uZXLejwKvg6EsvbdlVL+FYEct7A==}

  /yallist/5.0.0:
    resolution: {integrity: sha512-YgvUTfwqyc7UXVMrB+SImsVYSmTS8X/tSrtdNZMImM+n7+QTriRXyXim0mBrTXNeqzVF0KWGgHPeiyViFFrNDw==}
    engines: {node: '>=18'}

  /yaml/2.8.0:
    resolution: {integrity: sha512-4lLa/EcQCB0cJkyts+FpIRx5G/llPxfP6VQU5KByHEhLxY3IJCH0f0Hy1MHI8sClTvsIb8qwRJ6R/ZdlDJ/leQ==}
    engines: {node: '>= 14.6'}
    hasBin: true

  /yargs-parser/20.2.4:
    resolution: {integrity: sha512-WOkpgNhPTlE73h4VFAFsOnomJVaovO8VqLDzy5saChRBFQFBoMYirowyW+Q9HB4HFF4Z7VZTiG3iSzJJA29yRA==}
    engines: {node: '>=10'}
    dev: true

  /yargs-parser/20.2.9:
    resolution: {integrity: sha512-y11nGElTIV+CT3Zv9t7VKl+Q3hTQoT9a1Qzezhhl6Rp21gJ/IVTW7Z3y9EWXhuUBC2Shnf+DX0antecpAwSP8w==}
    engines: {node: '>=10'}
    dev: true

  /yargs-parser/21.1.1:
    resolution: {integrity: sha512-tVpsJW7DdjecAiFpbIB1e3qxIQsE6NoPc5/eTdrbbIC4h0LVsWhnoa3g+m2HclBIujHzsxZ4VJVA+GUuc2/LBw==}
    engines: {node: '>=12'}
    dev: true

  /yargs-parser/22.0.0:
    resolution: {integrity: sha512-rwu/ClNdSMpkSrUb+d6BRsSkLUq1fmfsY6TOpYzTwvwkg1/NRG85KBy3kq++A8LKQwX6lsu+aWad+2khvuXrqw==}
    engines: {node: ^20.19.0 || ^22.12.0 || >=23}

  /yargs-unparser/2.0.0:
    resolution: {integrity: sha512-7pRTIA9Qc1caZ0bZ6RYRGbHJthJWuakf+WmHK0rVeLkNrrGhfoabBNdue6kdINI6r4if7ocq9aD/n7xwKOdzOA==}
    engines: {node: '>=10'}
    dependencies:
      camelcase: 6.3.0
      decamelize: 4.0.0
      flat: 5.0.2
      is-plain-obj: 2.1.0
    dev: true

  /yargs/16.2.0:
    resolution: {integrity: sha512-D1mvvtDG0L5ft/jGWkLpG1+m0eQxOfaBvTNELraWj22wSVUMWxZUvYgJYcKh6jGGIkJFhH4IZPQhR4TKpc8mBw==}
    engines: {node: '>=10'}
    dependencies:
      cliui: 7.0.4
      escalade: 3.1.2
      get-caller-file: 2.0.5
      require-directory: 2.1.1
      string-width: 4.2.3
      y18n: 5.0.8
      yargs-parser: 20.2.9
    dev: true

  /yargs/17.7.2:
    resolution: {integrity: sha512-7dSzzRQ++CKnNI/krKnYRV7JKKPUXMEh61soaHKg9mrWEhzFWhFnxPxGl+69cD1Ou63C13NUPCnmIcrvqCuM6w==}
    engines: {node: '>=12'}
    dependencies:
      cliui: 8.0.1
      escalade: 3.1.1
      get-caller-file: 2.0.5
      require-directory: 2.1.1
      string-width: 4.2.3
      y18n: 5.0.8
      yargs-parser: 21.1.1
    dev: true

  /yargs/18.0.0:
    resolution: {integrity: sha512-4UEqdc2RYGHZc7Doyqkrqiln3p9X2DZVxaGbwhn2pi7MrRagKaOcIKe8L3OxYcbhXLgLFUS3zAYuQjKBQgmuNg==}
    engines: {node: ^20.19.0 || ^22.12.0 || >=23}
    dependencies:
      cliui: 9.0.1
      escalade: 3.1.2
      get-caller-file: 2.0.5
      string-width: 7.2.0
      y18n: 5.0.8
      yargs-parser: 22.0.0

  /yauzl/2.10.0:
    resolution: {integrity: sha512-p4a9I6X6nu6IhoGmBqAcbJy1mlC4j27vEPZX9F4L4/vZT3Lyq1VkFHw/V/PUcB9Buo+DG3iHkT0x3Qya58zc3g==}
    dependencies:
      buffer-crc32: 0.2.13
      fd-slicer: 1.1.0
    dev: true

  /yn/3.1.1:
    resolution: {integrity: sha512-Ux4ygGWsu2c7isFWe8Yu1YluJmqVhxqK2cLXNQA5AcC3QfbGNpM7fu0Y8b/z16pXLnFxZYvWhd3fhBY9DLmC6Q==}
    engines: {node: '>=6'}
    dev: true

  /yocto-queue/0.1.0:
    resolution: {integrity: sha512-rVksvsnNCdJ/ohGc6xgPwyN8eheCxsiLM8mxuE/t/mOVqJewPuO1miLpTHQiRgTKCLexL4MeAFVagts7HmNZ2Q==}
    engines: {node: '>=10'}
    dev: true

  /yocto-queue/1.0.0:
    resolution: {integrity: sha512-9bnSc/HEW2uRy67wc+T8UwauLuPJVn28jb+GtJY16iiKWyvmYJRXVT4UamsAEGQfPohgr2q4Tq0sQbQlxTfi1g==}
    engines: {node: '>=12.20'}
    dev: true

  /yoctocolors-cjs/2.1.2:
    resolution: {integrity: sha512-cYVsTjKl8b+FrnidjibDWskAv7UKOfcwaVZdp/it9n1s9fU3IkgDbhdIRKCW4JDsAlECJY0ytoVPT3sK6kideA==}
    engines: {node: '>=18'}<|MERGE_RESOLUTION|>--- conflicted
+++ resolved
@@ -263,14 +263,8 @@
       '@typespec/spec-api': 0.1.0-alpha.8-dev.0
       '@typespec/spector': 0.1.0-alpha.16-dev.2
       '@typespec/ts-http-runtime': ^0.1.0
-<<<<<<< HEAD
-      '@typespec/tspd': 0.70.0
-      '@typespec/versioning': ^0.71.0
-      '@typespec/xml': ^0.71.0
-=======
       '@typespec/versioning': ^0.72.1
       '@typespec/xml': ^0.72.1
->>>>>>> 639fb50c
       '@vitest/coverage-istanbul': ~1.6.0
       '@vitest/coverage-v8': ~1.6.0
       chai: ^4.3.6
@@ -331,12 +325,7 @@
       '@typespec/spec-api': 0.1.0-alpha.8-dev.0
       '@typespec/spector': 0.1.0-alpha.16-dev.2_wpxuyqhhdtidiffy7l7f4mcptq
       '@typespec/ts-http-runtime': 0.1.0
-<<<<<<< HEAD
-      '@typespec/tspd': 0.70.0_fdq2o2ihilbuf6apz2rnzqg2vm
-      '@typespec/versioning': 0.71.0_@typespec+compiler@1.1.0
-=======
       '@typespec/versioning': 0.72.1_@typespec+compiler@1.2.1
->>>>>>> 639fb50c
       '@vitest/coverage-istanbul': 1.6.0_vitest@1.6.0
       '@vitest/coverage-v8': 1.6.0_vitest@1.6.0
       chai: 4.3.8
@@ -359,24 +348,6 @@
   /@aashutoshrathi/word-wrap/1.2.6:
     resolution: {integrity: sha512-1Yjs2SvM8TflER/OD3cOjhWWOZb58A2t7wpE2S9XfBYTiIl+XFhQG2bjy4Pu1I+EAlCNUzRDYDdFwFYUKvXcIA==}
     engines: {node: '>=0.10.0'}
-    dev: true
-
-  /@alloy-js/core/0.15.0:
-    resolution: {integrity: sha512-GfQZqaUqGBGFeFJbA9H7Iu+IJQiEQ2B3Hjh5C1N2YclEg5vtjSAb/pdqJ5x2BTqOq2iUCpFOJ44pJy5mhS116Q==}
-    dependencies:
-      '@vue/reactivity': 3.5.17
-      cli-table3: 0.6.5
-      pathe: 2.0.3
-      picocolors: 1.1.1
-      prettier: 3.5.3
-    dev: true
-
-  /@alloy-js/typescript/0.15.0:
-    resolution: {integrity: sha512-dALRXFY6h3i3i4Xv6ym+ejmgerxP6HcCECAhTC7CZJ4zNY9fHDhjqfxScsEaFrbalpib4JMX8wceO47l4CIFTw==}
-    dependencies:
-      '@alloy-js/core': 0.15.0
-      change-case: 5.4.4
-      pathe: 2.0.3
     dev: true
 
   /@ampproject/remapping/2.3.0:
@@ -1634,16 +1605,6 @@
   /@eslint/js/8.50.0:
     resolution: {integrity: sha512-NCC3zz2+nvYd+Ckfh87rA47zfu2QsQpvc6k1yzTk+b9KzRj0wkGa8LSoGOXN6Zv4lRf/EIoZ80biDh9HOI+RNQ==}
     engines: {node: ^12.22.0 || ^14.17.0 || >=16.0.0}
-    dev: true
-
-  /@gerrit0/mini-shiki/3.7.0:
-    resolution: {integrity: sha512-7iY9wg4FWXmeoFJpUL2u+tsmh0d0jcEJHAIzVxl3TG4KL493JNnisdLAILZ77zcD+z3J0keEXZ+lFzUgzQzPDg==}
-    dependencies:
-      '@shikijs/engine-oniguruma': 3.7.0
-      '@shikijs/langs': 3.7.0
-      '@shikijs/themes': 3.7.0
-      '@shikijs/types': 3.7.0
-      '@shikijs/vscode-textmate': 10.0.2
     dev: true
 
   /@humanwhocodes/config-array/0.11.11:
@@ -2233,36 +2194,6 @@
       - '@types/node'
     dev: true
 
-  /@shikijs/engine-oniguruma/3.7.0:
-    resolution: {integrity: sha512-5BxcD6LjVWsGu4xyaBC5bu8LdNgPCVBnAkWTtOCs/CZxcB22L8rcoWfv7Hh/3WooVjBZmFtyxhgvkQFedPGnFw==}
-    dependencies:
-      '@shikijs/types': 3.7.0
-      '@shikijs/vscode-textmate': 10.0.2
-    dev: true
-
-  /@shikijs/langs/3.7.0:
-    resolution: {integrity: sha512-1zYtdfXLr9xDKLTGy5kb7O0zDQsxXiIsw1iIBcNOO8Yi5/Y1qDbJ+0VsFoqTlzdmneO8Ij35g7QKF8kcLyznCQ==}
-    dependencies:
-      '@shikijs/types': 3.7.0
-    dev: true
-
-  /@shikijs/themes/3.7.0:
-    resolution: {integrity: sha512-VJx8497iZPy5zLiiCTSIaOChIcKQwR0FebwE9S3rcN0+J/GTWwQ1v/bqhTbpbY3zybPKeO8wdammqkpXc4NVjQ==}
-    dependencies:
-      '@shikijs/types': 3.7.0
-    dev: true
-
-  /@shikijs/types/3.7.0:
-    resolution: {integrity: sha512-MGaLeaRlSWpnP0XSAum3kP3a8vtcTsITqoEPYdt3lQG3YCdQH4DnEhodkYcNMcU0uW0RffhoD1O3e0vG5eSBBg==}
-    dependencies:
-      '@shikijs/vscode-textmate': 10.0.2
-      '@types/hast': 3.0.4
-    dev: true
-
-  /@shikijs/vscode-textmate/10.0.2:
-    resolution: {integrity: sha512-83yeghZ2xxin3Nj8z1NMd/NCuca+gsYXswywDy5bHvwlWL8tpTQmzGeUuHd9FC3E/SBEMvzJRwWEOz5gGes9Qg==}
-    dev: true
-
   /@sinclair/typebox/0.27.8:
     resolution: {integrity: sha512-+Fj43pSMwJs4KRrH/938Uf+uAELIgVBmQzg/q1YG10djyfA3TnrU8N8XzqCh/okZdszqBQTZf96idMfE5lnwTA==}
     dev: true
@@ -2408,12 +2339,6 @@
       '@types/node': 18.18.0
     dev: true
 
-  /@types/hast/3.0.4:
-    resolution: {integrity: sha512-WPs+bbQw5aCj+x6laNGWLH3wviHtoCv/P3+otBhbOhJgG8qtpdAMlTCxLtsTWA7LH1Oh/bFCHsBn0TPS5m30EQ==}
-    dependencies:
-      '@types/unist': 3.0.3
-    dev: true
-
   /@types/js-yaml/3.12.1:
     resolution: {integrity: sha512-SGGAhXLHDx+PK4YLNcNGa6goPf9XRWQNAUUbffkwVGGXIxmDKWyGGL4inzq2sPmExu431Ekb9aEMn9BkPqEYFA==}
     dev: true
@@ -2481,10 +2406,6 @@
     resolution: {integrity: sha512-sOUTGn6h1SfQ+gbgqC364jLFBw2lnFqkgF3q0WovEHRLMrVD1sd5aufqi/aJObLekJO+Aq5z646U4Oxy6shXMA==}
     dependencies:
       '@types/node': 18.18.0
-
-  /@types/unist/3.0.3:
-    resolution: {integrity: sha512-ko/gIFJRv177XgZsZcBwnqJN5x/Gien8qNOn0D5bQU/zAzVf9Zt3BlcUiLqhV9y4ARk0GbT3tnUiPNgnTXzc/Q==}
-    dev: true
 
   /@types/xmlbuilder/0.0.34:
     resolution: {integrity: sha512-yVsHfYqJblSEg3DvUhGndpCZBZz2GiGVmqMa04fbGro2xzxRj85Q7MQ4os+MaXmKcpCDD42MXuxUWfoUKTuVdQ==}
@@ -2994,30 +2915,7 @@
       - supports-color
     dev: true
 
-<<<<<<< HEAD
-  /@typespec/tspd/0.70.0_fdq2o2ihilbuf6apz2rnzqg2vm:
-    resolution: {integrity: sha512-kZXgoCljTK0gLmoKIeVgdrLdZ6DEN5RPMKsezOW/K1CTU/q7LvVvvQduhzv1tEnY1axkGCVolN41wRfgrrbvjw==}
-    engines: {node: '>=20.0.0'}
-    hasBin: true
-    dependencies:
-      '@alloy-js/core': 0.15.0
-      '@alloy-js/typescript': 0.15.0
-      '@typespec/compiler': 1.1.0_@types+node@18.18.0
-      picocolors: 1.1.1
-      prettier: 3.5.3
-      typedoc: 0.28.7_typescript@5.8.2
-      typedoc-plugin-markdown: 4.7.0_typedoc@0.28.7
-      yaml: 2.7.0
-      yargs: 17.7.2
-    transitivePeerDependencies:
-      - '@types/node'
-      - typescript
-    dev: true
-
-  /@typespec/versioning/0.71.0_@typespec+compiler@1.1.0:
-=======
   /@typespec/versioning/0.71.0_@typespec+compiler@1.2.1:
->>>>>>> 639fb50c
     resolution: {integrity: sha512-8qknFLOpZTVzQ+SveXg9G7WJV8P80yxLlj0nOc3ZLBKiPgM6FF7vGWHRNtnh7s3gSXvWyxopaJ9fZSLZSJmbww==}
     engines: {node: '>=20.0.0'}
     peerDependencies:
@@ -3127,16 +3025,6 @@
       pretty-format: 29.7.0
     dev: true
 
-  /@vue/reactivity/3.5.17:
-    resolution: {integrity: sha512-l/rmw2STIscWi7SNJp708FK4Kofs97zc/5aEPQh4bOsReD/8ICuBcEmS7KGwDj5ODQLYWVN2lNibKJL1z5b+Lw==}
-    dependencies:
-      '@vue/shared': 3.5.17
-    dev: true
-
-  /@vue/shared/3.5.17:
-    resolution: {integrity: sha512-CabR+UN630VnsJO/jHWYBC1YVXyMq94KKp6iF5MQgZJs5I8cmjw6oVMO1oDbtBkENSHSSn/UadWlW/OAgdmKrg==}
-    dev: true
-
   /@webassemblyjs/ast/1.11.6:
     resolution: {integrity: sha512-IN1xI7PwOvLPgjcf180gC1bqn3q/QaOCwYUahIOhbYUu8KA/3tw2RT/T0Gidi1l7Hhj5D/INhJxiICObqpMu4Q==}
     dependencies:
@@ -3957,15 +3845,6 @@
       devtools-protocol: 0.0.1249869
       mitt: 3.0.1
       urlpattern-polyfill: 10.0.0
-    dev: true
-
-  /cli-table3/0.6.5:
-    resolution: {integrity: sha512-+W/5efTR7y5HRD7gACw9yQjqMVvEMLBHmboM/kPWam+H+Hmyrgjh6YncVKK122YZkXrLudzTuAukUw9FnMf7IQ==}
-    engines: {node: 10.* || >= 12.*}
-    dependencies:
-      string-width: 4.2.3
-    optionalDependencies:
-      '@colors/colors': 1.5.0
     dev: true
 
   /cli-width/4.1.0:
@@ -4566,11 +4445,6 @@
 
   /entities/2.0.3:
     resolution: {integrity: sha512-MyoZ0jgnLvB2X3Lg5HqpFmn1kybDiIfEQmKzTb5apr51Rb+T3KdmMiqa70T+bhGnyv7bQ6WMj2QMHpGMmlrUYQ==}
-    dev: true
-
-  /entities/4.5.0:
-    resolution: {integrity: sha512-V0hjH4dGPh9Ao5p0MoRY6BVqtwCjhz6vI5LT8AJ55H+4g9/4vbHx1I54fS0XuclLhDHArPQCiMjDxjaL8fPxhw==}
-    engines: {node: '>=0.12'}
     dev: true
 
   /env-paths/2.2.1:
@@ -6385,12 +6259,6 @@
     resolution: {integrity: sha512-7ylylesZQ/PV29jhEDl3Ufjo6ZX7gCqJr5F7PKrqc93v7fzSymt1BpwEU8nAUXs8qzzvqhbjhK5QZg6Mt/HkBg==}
     dev: true
 
-  /linkify-it/5.0.0:
-    resolution: {integrity: sha512-5aHCbzQRADcdP+ATqnDuhhJ/MRIqDkZX5pyjFHRRysS8vZ5AbqGEoFIb6pYHPZ+L/OC2Lc+xT8uHVVR5CAK/wQ==}
-    dependencies:
-      uc.micro: 2.1.0
-    dev: true
-
   /load-json-file/4.0.0:
     resolution: {integrity: sha512-Kx8hMakjX03tiGTLAIdJ+lL0htKnXjEZN6hk/tozf/WOuYGdZBJrZ+rCJRbVCugsjB3jMLn9746NsQIf5VjBMw==}
     engines: {node: '>=4'}
@@ -6557,10 +6425,6 @@
     engines: {node: '>=12'}
     dev: true
 
-  /lunr/2.3.9:
-    resolution: {integrity: sha512-zTU3DaZaF3Rt9rhN3uBMGQD3dD2/vFQqnvZCDv4dl5iOzq2IZQqTxu90r4E5J+nP70J3ilqVCrbho2eWaeW8Ow==}
-    dev: true
-
   /magic-string/0.30.10:
     resolution: {integrity: sha512-iIRwTIf0QKV3UAnYK4PU8uiEc4SRh5jX0mwpIwETPpHdhVM4f53RSwS/vXvN1JhGX+Cs7B8qIq3d6AH49O5fAQ==}
     dependencies:
@@ -6586,18 +6450,6 @@
     resolution: {integrity: sha512-s8UhlNe7vPKomQhC1qFelMokr/Sc3AgNbso3n74mVPA5LTZwkB9NlXf4XPamLxJE8h0gh73rM94xvwRT2CVInw==}
     dev: true
 
-  /markdown-it/14.1.0:
-    resolution: {integrity: sha512-a54IwgWPaeBCAAsv13YgmALOF1elABB08FxO9i+r4VFk5Vl4pKokRPeX8u5TCgSsPi6ec1otfLjdOpVcgbpshg==}
-    hasBin: true
-    dependencies:
-      argparse: 2.0.1
-      entities: 4.5.0
-      linkify-it: 5.0.0
-      mdurl: 2.0.0
-      punycode.js: 2.3.1
-      uc.micro: 2.1.0
-    dev: true
-
   /math-intrinsics/1.1.0:
     resolution: {integrity: sha512-/IXtbwEk5HTPyEwyKX6hGkYXxM9nbj64B+ilVJnC/R6B0pH5G4V3b0pVbL7DBj4tkhBAppbQUlf6F6Xl9LHu1g==}
     engines: {node: '>= 0.4'}
@@ -6605,10 +6457,6 @@
 
   /mdurl/1.0.1:
     resolution: {integrity: sha512-/sKlQJCBYVY9Ers9hqzKou4H6V5UWc/M59TH2dvkt+84itfnq7uFOMLpOiOS4ujvHP4etln18fmIxA5R5fll0g==}
-    dev: true
-
-  /mdurl/2.0.0:
-    resolution: {integrity: sha512-Lf+9+2r+Tdp5wXDXC4PcIBjTDtq4UKjCPMQhKIuzpJNW0b96kVqSwW0bT7FhRSfmAiFYgP+SCRvdrDozfh0U5w==}
     dev: true
 
   /media-typer/0.3.0:
@@ -7299,10 +7147,6 @@
     resolution: {integrity: sha512-whLdWMYL2TwI08hn8/ZqAbrVemu0LNaNNJZX73O6qaIdCTfXutsLhMkjdENX0qhsQ9uIimo4/aQOmXkoon2nDQ==}
     dev: true
 
-  /pathe/2.0.3:
-    resolution: {integrity: sha512-WUjGcAqP1gQacoQe+OBJsFA7Ld4DyXuUIjZ5cc75cLHvJ7dtNsTugphxIADwspS+AraAUePCKrSVtPLFj/F88w==}
-    dev: true
-
   /pathval/1.1.1:
     resolution: {integrity: sha512-Dp6zGqpTdETdR63lehJYPeIOqpiNBNtc7BpWSLrOje7UaIsE5aY92r/AunQA7rsXvet3lrJ3JnZX29UPTKXyKQ==}
     dev: true
@@ -7449,11 +7293,6 @@
     dependencies:
       end-of-stream: 1.4.4
       once: 1.4.0
-    dev: true
-
-  /punycode.js/2.3.1:
-    resolution: {integrity: sha512-uxFIHU0YlHYhDQtV4R9J6a52SLx28BCjT+4ieh7IGbgwVJWO+km431c4yRlREUAsAmt/uMjQUyQHNEPf0M39CA==}
-    engines: {node: '>=6'}
     dev: true
 
   /punycode/2.3.0:
@@ -8738,30 +8577,6 @@
     resolution: {integrity: sha512-/aCDEGatGvZ2BIk+HmLf4ifCJFwvKFNb9/JeZPMulfgFracn9QFcAf5GO8B/mweUjSoblS5In0cWhqpfs/5PQA==}
     dev: true
 
-  /typedoc-plugin-markdown/4.7.0_typedoc@0.28.7:
-    resolution: {integrity: sha512-PitbnAps2vpcqK2gargKoiFXLWFttvwUbyns/E6zGIFG5Gz8ZQJGttHnYR9csOlcSjB/uyjd8tnoayrtsXG17w==}
-    engines: {node: '>= 18'}
-    peerDependencies:
-      typedoc: 0.28.x
-    dependencies:
-      typedoc: 0.28.7_typescript@5.8.2
-    dev: true
-
-  /typedoc/0.28.7_typescript@5.8.2:
-    resolution: {integrity: sha512-lpz0Oxl6aidFkmS90VQDQjk/Qf2iw0IUvFqirdONBdj7jPSN9mGXhy66BcGNDxx5ZMyKKiBVAREvPEzT6Uxipw==}
-    engines: {node: '>= 18', pnpm: '>= 10'}
-    hasBin: true
-    peerDependencies:
-      typescript: 5.0.x || 5.1.x || 5.2.x || 5.3.x || 5.4.x || 5.5.x || 5.6.x || 5.7.x || 5.8.x
-    dependencies:
-      '@gerrit0/mini-shiki': 3.7.0
-      lunr: 2.3.9
-      markdown-it: 14.1.0
-      minimatch: 9.0.5
-      typescript: 5.8.2
-      yaml: 2.8.0
-    dev: true
-
   /typescript/5.4.2:
     resolution: {integrity: sha512-+2/g0Fds1ERlP6JsakQQDXjZdZMM+rqpamFZJEKh4kwTIn3iDkgKtby0CeNd5ATNZ4Ry1ax15TMx0W2V+miizQ==}
     engines: {node: '>=14.17'}
@@ -8776,10 +8591,6 @@
 
   /ua-parser-js/0.7.36:
     resolution: {integrity: sha512-CPPLoCts2p7D8VbybttE3P2ylv0OBZEAy7a12DsulIEcAiMtWJy+PBgMXgWDI80D5UwqE8oQPHYnk13tm38M2Q==}
-    dev: true
-
-  /uc.micro/2.1.0:
-    resolution: {integrity: sha512-ARDJmphmdvUk6Glw7y9DQ2bFkKBHwQHLi2lsaH6PPmz/Ka9sFOBsBluozhDltWmnv9u/cF6Rt87znRTPV+yp/A==}
     dev: true
 
   /ufo/1.5.3:
