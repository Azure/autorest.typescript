lockfileVersion: 5.4

importers:

  .:
    specifiers: {}

  ../../packages/autorest.typescript:
    specifiers:
      '@autorest/codemodel': ~4.19.2
      '@autorest/extension-base': ^3.5.0
      '@autorest/testmodeler': ^2.6.1
      '@azure-rest/core-client': ^1.4.0
      '@azure-tools/codegen': ^2.9.1
      '@azure-tools/rlc-common': workspace:^0.33.0
      '@azure-tools/test-recorder': ^3.0.0
      '@azure/abort-controller': ^2.1.2
      '@azure/core-auth': ^1.6.0
      '@azure/core-client': ^1.6.1
      '@azure/core-http': ^3.0.0
      '@azure/core-http-compat': ^1.2.0
      '@azure/core-lro': ^2.5.4
      '@azure/core-paging': ^1.5.0
      '@azure/core-rest-pipeline': ^1.14.0
      '@azure/core-tracing': ^1.0.0
      '@azure/core-util': ^1.4.0
      '@azure/core-xml': ^1.0.0-beta.1
      '@azure/logger': ^1.0.0
      '@microsoft.azure/autorest.testserver': ^3.3.34
      '@types/chai': ^4.2.8
      '@types/chai-as-promised': ^7.1.4
      '@types/fs-extra': ^9.0.13
      '@types/js-yaml': 3.12.1
      '@types/lodash': ^4.14.149
      '@types/mocha': ^5.2.7
      '@types/node': ^18.0.0
      '@types/sinon': ^10.0.0
      '@types/xmlbuilder': 0.0.34
      '@types/yargs': ^17.0.10
      '@typescript-eslint/eslint-plugin': ^6.8.0
      '@typescript-eslint/parser': ^6.8.0
      autorest: ^3.4.2
      buffer: ^6.0.3
      chai: ^4.2.0
      chai-as-promised: ^7.1.1
      chalk: ^4.0.0
      directory-tree: ^2.2.7
      dotenv: ^16.0.0
      eslint: ^8.18.0
      fs-extra: ^11.1.0
      handlebars: ^4.7.7
      karma: ^6.3.18
      karma-chrome-launcher: ^3.1.0
      karma-mocha: ^2.0.1
      karma-source-map-support: ^1.4.0
      lodash: ^4.17.21
      mocha: ^9.2.2
      moment: ^2.29.4
      node-cmd: ^3.0.0
      npm-run-all: ^4.1.5
      openapi-types: ^7.0.0
      path-browserify: ^1.0.1
      prettier: ^3.1.0
      puppeteer: ^22.2.0
      rimraf: ^5.0.0
      sinon: ^10.0.0
      source-map-loader: ^1.0.0
      source-map-support: ^0.5.16
      ts-morph: ^23.0.0
      ts-node: ^8.5.2
      tslib: ^2.3.1
      typescript: ~5.6.2
      wait-port: ^0.2.6
      webpack: ^5.72.0
      webpack-cli: ^4.9.2
      yargs: ^17.4.1
    dependencies:
      '@autorest/codemodel': 4.19.3
      '@autorest/extension-base': 3.5.2
      '@autorest/testmodeler': 2.6.1
      '@azure-rest/core-client': 1.4.0
      '@azure-tools/codegen': 2.9.2
      '@azure-tools/rlc-common': link:../rlc-common
      '@azure/core-auth': 1.6.0
      '@azure/core-client': 1.7.3
      '@azure/core-http': 3.0.3
      '@azure/core-http-compat': 1.3.0
      '@azure/core-lro': 2.5.4
      '@azure/core-paging': 1.5.0
      '@azure/core-rest-pipeline': 1.14.0
      '@azure/core-tracing': 1.0.1
      '@azure/logger': 1.0.4
      '@types/lodash': 4.14.199
      dotenv: 16.3.1
      fs-extra: 11.1.1
      handlebars: 4.7.8
      lodash: 4.17.21
      prettier: 3.1.1
      source-map-support: 0.5.21
      ts-morph: 23.0.0
    devDependencies:
      '@azure-tools/test-recorder': 3.0.0
      '@azure/abort-controller': 2.1.2
      '@azure/core-util': 1.5.0
      '@azure/core-xml': 1.3.4
      '@microsoft.azure/autorest.testserver': 3.3.48
      '@types/chai': 4.3.6
      '@types/chai-as-promised': 7.1.6
      '@types/fs-extra': 9.0.13
      '@types/js-yaml': 3.12.1
      '@types/mocha': 5.2.7
      '@types/node': 18.18.0
      '@types/sinon': 10.0.17
      '@types/xmlbuilder': 0.0.34
      '@types/yargs': 17.0.25
      '@typescript-eslint/eslint-plugin': 6.8.0_wroavni7rd6ng5lxj6jm5p2pxq
      '@typescript-eslint/parser': 6.8.0_wgnkk2eh2432jxos7omdkkhhte
      autorest: 3.6.3
      buffer: 6.0.3
      chai: 4.3.8
      chai-as-promised: 7.1.1_chai@4.3.8
      chalk: 4.1.2
      directory-tree: 2.4.0
      eslint: 8.50.0
      karma: 6.4.2
      karma-chrome-launcher: 3.2.0
      karma-mocha: 2.0.1
      karma-source-map-support: 1.4.0
      mocha: 9.2.2
      moment: 2.29.4
      node-cmd: 3.0.0
      npm-run-all: 4.1.5
      openapi-types: 7.2.3
      path-browserify: 1.0.1
      puppeteer: 22.4.1_typescript@5.6.2
      rimraf: 5.0.4
      sinon: 10.0.1
      source-map-loader: 1.1.3_webpack@5.88.2
      ts-node: 8.10.2_typescript@5.6.2
      tslib: 2.6.2
      typescript: 5.6.2
      wait-port: 0.2.14
      webpack: 5.88.2_webpack-cli@4.10.0
      webpack-cli: 4.10.0_webpack@5.88.2
      yargs: 17.7.2

  ../../packages/rlc-common:
    specifiers:
      '@types/chai': ^4.3.4
      '@types/fs-extra': ^8.1.0
      '@types/lodash': ^4.14.182
      '@types/mocha': ^10.0.1
      '@types/node': ^18.0.0
      '@typescript-eslint/eslint-plugin': ^6.8.0
      '@typescript-eslint/parser': ^6.8.0
      chai: ^4.3.7
      cross-env: 7.0.3
      eslint: ^8.9.0
      eslint-plugin-require-extensions: 0.1.3
      fs-extra: ^10.0.0
      handlebars: ^4.7.7
      lodash: ^4.17.21
      mocha: ^10.2.0
      prettier: ^3.1.0
      rimraf: ^5.0.0
      ts-morph: ^23.0.0
      ts-node: ^10.7.0
      typescript: ~5.6.2
    dependencies:
      handlebars: 4.7.8
      lodash: 4.17.21
      ts-morph: 23.0.0
    devDependencies:
      '@types/chai': 4.3.6
      '@types/fs-extra': 8.1.3
      '@types/lodash': 4.14.199
      '@types/mocha': 10.0.1
      '@types/node': 18.18.0
      '@typescript-eslint/eslint-plugin': 6.8.0_wroavni7rd6ng5lxj6jm5p2pxq
      '@typescript-eslint/parser': 6.8.0_wgnkk2eh2432jxos7omdkkhhte
      chai: 4.3.8
      cross-env: 7.0.3
      eslint: 8.50.0
      eslint-plugin-require-extensions: 0.1.3_eslint@8.50.0
      fs-extra: 10.1.0
      mocha: 10.2.0
      prettier: 3.1.1
      rimraf: 5.0.4
      ts-node: 10.9.1_jaxbkr345bnladzl3q4nioo63e
      typescript: 5.6.2

  ../../packages/typespec-test:
    specifiers:
      '@azure-tools/typespec-autorest': '>=0.46.0 <1.0.0'
      '@azure-tools/typespec-azure-core': '>=0.46.0 <1.0.0'
      '@azure-tools/typespec-azure-resource-manager': '>=0.46.0 <1.0.0'
      '@azure-tools/typespec-client-generator-core': '>=0.46.1 <1.0.0'
      '@azure-tools/typespec-ts': workspace:^0.33.0
      '@types/mocha': ^5.2.7
      '@types/node': ^18.0.0
<<<<<<< HEAD
      '@typespec/compiler': '>=0.59.0 <1.0.0'
      '@typespec/http': '>=0.59.0 <1.0.0'
      '@typespec/openapi': '>=0.59.0 <1.0.0'
      '@typespec/openapi3': '>=0.59.0 <1.0.0'
      '@typespec/rest': '>=0.59.0 <1.0.0'
      '@typespec/versioning': '>=0.59.0 <1.0.0'
      prettier: ^3.3.3
=======
      '@typespec/compiler': '>=0.60.0 <1.0.0'
      '@typespec/http': '>=0.60.0 <1.0.0'
      '@typespec/openapi': '>=0.60.0 <1.0.0'
      '@typespec/openapi3': '>=0.60.0 <1.0.0'
      '@typespec/rest': '>=0.60.0 <1.0.0'
      '@typespec/versioning': '>=0.60.0 <1.0.0'
      prettier: ^3.1.0
>>>>>>> 8b257fab
      ts-node: ^8.5.2
      typescript: ~5.6.2
    dependencies:
      '@azure-tools/typespec-autorest': 0.46.0_xbl575whnidfaer3avxvmhdt4m
      '@azure-tools/typespec-azure-core': 0.46.0_q5ggzbpl3hc67afymvxcd3rf4u
      '@azure-tools/typespec-azure-resource-manager': 0.46.0_mv2yjhxqzehxobn2ibqatea2lm
      '@azure-tools/typespec-client-generator-core': 0.46.1_mv2yjhxqzehxobn2ibqatea2lm
      '@azure-tools/typespec-ts': link:../typespec-ts
<<<<<<< HEAD
      '@typespec/compiler': 0.59.0
      '@typespec/http': 0.59.0_@typespec+compiler@0.59.0
      '@typespec/openapi': 0.59.0_kqkvcwi4aithpv7x2xgy7toc2q
      '@typespec/openapi3': 0.59.0_foc6rhrbx2on4sod3dtg7cmvwy
      '@typespec/rest': 0.59.0_kqkvcwi4aithpv7x2xgy7toc2q
      '@typespec/versioning': 0.59.0_@typespec+compiler@0.59.0
      prettier: 3.3.3
=======
      '@typespec/compiler': 0.60.1
      '@typespec/http': 0.60.0_@typespec+compiler@0.60.1
      '@typespec/openapi': 0.60.0_yqm75b3axjref3ollnyxtv2cye
      '@typespec/openapi3': 0.60.0_ydlhixpxkgzi2wr3lviki266xe
      '@typespec/rest': 0.60.0_yqm75b3axjref3ollnyxtv2cye
      '@typespec/versioning': 0.60.1_@typespec+compiler@0.60.1
      prettier: 3.1.1
>>>>>>> 8b257fab
    devDependencies:
      '@types/mocha': 5.2.7
      '@types/node': 18.18.0
      ts-node: 8.10.2_typescript@5.6.2
      typescript: 5.6.2

  ../../packages/typespec-ts:
    specifiers:
      '@azure-rest/core-client': ^2.1.0
      '@azure-tools/cadl-ranch': ^0.14.5
      '@azure-tools/cadl-ranch-api': ^0.4.6
      '@azure-tools/cadl-ranch-expect': ^0.15.3
      '@azure-tools/cadl-ranch-specs': ^0.37.1
      '@azure-tools/rlc-common': workspace:^0.33.0
      '@azure-tools/typespec-autorest': '>=0.46.0 <1.0.0'
      '@azure-tools/typespec-azure-core': '>=0.46.0 <1.0.0'
      '@azure-tools/typespec-azure-resource-manager': '>=0.46.0 <1.0.0'
      '@azure-tools/typespec-client-generator-core': '>=0.46.1 <1.0.0'
      '@azure/abort-controller': ^2.1.2
      '@azure/core-auth': ^1.6.0
      '@azure/core-lro': ^3.1.0
      '@azure/core-paging': ^1.5.0
      '@azure/core-rest-pipeline': ^1.14.0
      '@azure/core-util': ^1.4.0
      '@azure/logger': ^1.0.4
      '@microsoft/api-extractor': ^7.47.5
      '@types/chai': ^4.3.1
      '@types/fs-extra': ^9.0.13
      '@types/lodash': ^4.17.4
      '@types/mocha': ^10.0.6
      '@types/node': ^18.0.0
      '@typescript-eslint/eslint-plugin': ^6.8.0
      '@typescript-eslint/parser': ^6.8.0
      '@typespec/compiler': '>=0.60.0 <1.0.0'
      '@typespec/http': '>=0.60.0 <1.0.0'
      '@typespec/openapi': '>=0.60.0, <1.0.0'
      '@typespec/rest': '>=0.60.0 <1.0.0'
      '@typespec/ts-http-runtime': 1.0.0-alpha.20240314.2
      '@typespec/versioning': '>=0.60.0 <1.0.0'
      '@vitest/coverage-istanbul': ~1.6.0
      '@vitest/coverage-v8': ~1.6.0
      chai: ^4.3.6
      chalk: ^4.0.0
      cross-env: ^7.0.3
      eslint: ^8.9.0
      eslint-plugin-require-extensions: 0.1.3
      fs-extra: ^11.1.0
      lodash: ^4.17.21
      mkdirp: ^3.0.1
      mocha: ^10.4.0
      npm-run-all: ~4.1.5
      prettier: ^3.3.3
      rimraf: ^5.0.0
      ts-morph: ^23.0.0
      ts-node: ~10.9.1
      tslib: ^2.3.1
      tsx: ^4.16.5
      typescript: ~5.6.2
      vitest: ~1.6.0
    dependencies:
      '@azure-tools/rlc-common': link:../rlc-common
      fs-extra: 11.1.1
      lodash: 4.17.21
      prettier: 3.3.3
      ts-morph: 23.0.0
      tslib: 2.6.2
    devDependencies:
      '@azure-rest/core-client': 2.1.0
      '@azure-tools/cadl-ranch': 0.14.5_u6vqycza47pc27npceq3afjroq
      '@azure-tools/cadl-ranch-api': 0.4.6
      '@azure-tools/cadl-ranch-expect': 0.15.3_6q3mt4nixmc7532uwgfmj35l7a
      '@azure-tools/cadl-ranch-specs': 0.37.1_uusjfipei5klyr7ukao6twze4y
      '@azure-tools/typespec-autorest': 0.46.0_xbl575whnidfaer3avxvmhdt4m
      '@azure-tools/typespec-azure-core': 0.46.0_q5ggzbpl3hc67afymvxcd3rf4u
      '@azure-tools/typespec-azure-resource-manager': 0.46.0_mv2yjhxqzehxobn2ibqatea2lm
      '@azure-tools/typespec-client-generator-core': 0.46.1_mv2yjhxqzehxobn2ibqatea2lm
      '@azure/abort-controller': 2.1.2
      '@azure/core-auth': 1.6.0
      '@azure/core-lro': 3.1.0
      '@azure/core-paging': 1.5.0
      '@azure/core-rest-pipeline': 1.14.0
      '@azure/core-util': 1.5.0
      '@azure/logger': 1.0.4
      '@microsoft/api-extractor': 7.47.5_@types+node@18.18.0
      '@types/chai': 4.3.6
      '@types/fs-extra': 9.0.13
      '@types/lodash': 4.17.4
      '@types/mocha': 10.0.6
      '@types/node': 18.18.0
      '@typescript-eslint/eslint-plugin': 6.8.0_wroavni7rd6ng5lxj6jm5p2pxq
      '@typescript-eslint/parser': 6.8.0_wgnkk2eh2432jxos7omdkkhhte
      '@typespec/compiler': 0.60.1
      '@typespec/http': 0.60.0_@typespec+compiler@0.60.1
      '@typespec/openapi': 0.60.0_yqm75b3axjref3ollnyxtv2cye
      '@typespec/rest': 0.60.0_yqm75b3axjref3ollnyxtv2cye
      '@typespec/ts-http-runtime': 1.0.0-alpha.20240314.2
      '@typespec/versioning': 0.60.1_@typespec+compiler@0.60.1
      '@vitest/coverage-istanbul': 1.6.0_vitest@1.6.0
      '@vitest/coverage-v8': 1.6.0_vitest@1.6.0
      chai: 4.3.8
      chalk: 4.1.2
      cross-env: 7.0.3
      eslint: 8.50.0
      eslint-plugin-require-extensions: 0.1.3_eslint@8.50.0
      mkdirp: 3.0.1
      mocha: 10.4.0
      npm-run-all: 4.1.5
      rimraf: 5.0.4
      ts-node: 10.9.1_jaxbkr345bnladzl3q4nioo63e
      tsx: 4.17.0
      typescript: 5.6.2
      vitest: 1.6.0_@types+node@18.18.0

packages:

  /@aashutoshrathi/word-wrap/1.2.6:
    resolution: {integrity: sha512-1Yjs2SvM8TflER/OD3cOjhWWOZb58A2t7wpE2S9XfBYTiIl+XFhQG2bjy4Pu1I+EAlCNUzRDYDdFwFYUKvXcIA==}
    engines: {node: '>=0.10.0'}
    dev: true

  /@ampproject/remapping/2.3.0:
    resolution: {integrity: sha512-30iZtAPgz+LTIYoeivqYo853f02jBYSd5uGnGpkFV0M3xOt9aN73erkgYAmZU43x4VfqcnLxW9Kpg3R5LC4YYw==}
    engines: {node: '>=6.0.0'}
    dependencies:
      '@jridgewell/gen-mapping': 0.3.5
      '@jridgewell/trace-mapping': 0.3.25
    dev: true

  /@apidevtools/swagger-methods/3.0.2:
    resolution: {integrity: sha512-QAkD5kK2b1WfjDS/UQn/qQkbwF31uqRjPTrsCs5ZG9BQGAkjwvqGFjjPqAuzac/IYzpPtRzjCP1WrTuAIjMrXg==}
    dev: false

  /@autorest/codemodel/4.19.3:
    resolution: {integrity: sha512-8RMPjq2BmLNn080EHGbSc0E9pk7EO6i+vi3vGrz8xrfnTBydOZPJUZqmOpEmNnV6LRbr23cthXQo0JbA/bStWg==}
    engines: {node: '>=12.0.0'}
    dependencies:
      '@azure-tools/codegen': 2.9.2
      js-yaml: 4.0.0
    dev: false

  /@autorest/extension-base/3.5.2:
    resolution: {integrity: sha512-brpRtQ34mo/SZPTWrOUYvDHOKbvDa9eX5N15qd0OGLX8q3y29nXjhokMVoink4w1jW+8p2KXy2emMIZL14s+HQ==}
    engines: {node: '>=12.0.0'}
    dependencies:
      '@azure-tools/codegen': 2.9.2
      js-yaml: 4.0.0
      vscode-jsonrpc: 3.6.2
    dev: false

  /@autorest/testmodeler/2.6.1:
    resolution: {integrity: sha512-7OXzYet3S/Hiow9LzHUY5qdNRnceSQd41wKEGzfcGVleyWRobYJgYxGmUEyFZP4ZSerAb+QqygSvo9yWIC3nrQ==}
    dev: false

  /@azure-rest/core-client/1.4.0:
    resolution: {integrity: sha512-ozTDPBVUDR5eOnMIwhggbnVmOrka4fXCs8n8mvUo4WLLc38kki6bAOByDoVZZPz/pZy2jMt2kwfpvy/UjALj6w==}
    engines: {node: '>=18.0.0'}
    dependencies:
      '@azure/abort-controller': 2.1.2
      '@azure/core-auth': 1.6.0
      '@azure/core-rest-pipeline': 1.14.0
      '@azure/core-tracing': 1.0.1
      '@azure/core-util': 1.5.0
      tslib: 2.6.2
    transitivePeerDependencies:
      - supports-color
    dev: false

  /@azure-rest/core-client/2.1.0:
    resolution: {integrity: sha512-Ekq5PXiLyBF1PnfoXeC0IIAmFm1DVBiJdZGzk4lK0wsk8l8KdYDAWDfDQ8P0nqjvEQQjFaWd45pIidri94ih3Q==}
    engines: {node: '>=18.0.0'}
    dependencies:
      '@azure/abort-controller': 2.1.2
      '@azure/core-auth': 1.6.0
      '@azure/core-rest-pipeline': 1.14.0
      '@azure/core-tracing': 1.0.1
      '@azure/core-util': 1.5.0
      tslib: 2.6.2
    transitivePeerDependencies:
      - supports-color
    dev: true

  /@azure-tools/async-io/3.0.254:
    resolution: {integrity: sha512-X1C7XdyCuo50ch9FzKtTvmK18FgDxxf1Bbt3cSoknQqeDaRegHSSCO+zByq2YA4NvUzKXeZ1engh29IDxZXgpQ==}
    engines: {node: '>=10.12.0'}
    dependencies:
      '@azure-tools/tasks': 3.0.255
      proper-lockfile: 2.0.1
    dev: false

  /@azure-tools/cadl-ranch-api/0.4.6:
    resolution: {integrity: sha512-IwIpl+wZYXWdDuY3hoI81n7rkm90CcjMWxQLhUYjBhppvc4o1YYgkV9jfxMBaclrDgS1R2TrAq2Xul/+kY99lg==}
    engines: {node: '>=16.0.0'}
    dependencies:
      body-parser: 1.20.2
      deep-equal: 2.2.2
      express: 4.19.2
      express-promise-router: 4.1.1_express@4.19.2
      glob: 11.0.0
      morgan: 1.10.0
      multer: 1.4.5-lts.1
      picocolors: 1.0.1
      winston: 3.14.1
      xml-formatter: 3.6.3
      xml2js: 0.6.2
      yargs: 17.7.2
    transitivePeerDependencies:
      - '@types/express'
    dev: true

  /@azure-tools/cadl-ranch-coverage-sdk/0.8.4:
    resolution: {integrity: sha512-N207EZEdJrXDKUVmi5Cnw/4y+/Ou9dTbdhMPDoLaalUxZp8T/YK+Y057/M88G0dY76PEAwWPPDolLchW62LZNQ==}
    engines: {node: '>=16.0.0'}
    dependencies:
      '@azure/identity': 4.4.1
      '@azure/storage-blob': 12.24.0
      '@types/node': 22.2.0
    transitivePeerDependencies:
      - supports-color
    dev: true

  /@azure-tools/cadl-ranch-expect/0.15.3_6q3mt4nixmc7532uwgfmj35l7a:
    resolution: {integrity: sha512-ulUf2aN9UznF71NMwqVjcvEOw3F5BlL1HqeTwHZl3ZgRs8x2+HRLE+lwIEjfQi6h1ISn9u3kr+wslB03uOaoIQ==}
    engines: {node: '>=16.0.0'}
    peerDependencies:
      '@typespec/compiler': ~0.59.0
      '@typespec/http': ~0.59.0
      '@typespec/rest': ~0.59.0
      '@typespec/versioning': ~0.59.0
    dependencies:
      '@typespec/compiler': 0.60.1
      '@typespec/http': 0.60.0_@typespec+compiler@0.60.1
      '@typespec/rest': 0.60.0_yqm75b3axjref3ollnyxtv2cye
      '@typespec/versioning': 0.60.1_@typespec+compiler@0.60.1
    dev: true

  /@azure-tools/cadl-ranch-expect/0.15.3_jjonmcwuf2jiombh5uzp35vkqe:
    resolution: {integrity: sha512-ulUf2aN9UznF71NMwqVjcvEOw3F5BlL1HqeTwHZl3ZgRs8x2+HRLE+lwIEjfQi6h1ISn9u3kr+wslB03uOaoIQ==}
    engines: {node: '>=16.0.0'}
    peerDependencies:
      '@typespec/compiler': ~0.59.0
      '@typespec/http': ~0.59.0
      '@typespec/rest': ~0.59.0
      '@typespec/versioning': ~0.59.0
    dependencies:
      '@typespec/compiler': 0.59.0
      '@typespec/http': 0.59.0_@typespec+compiler@0.59.0
      '@typespec/rest': 0.59.0_kqkvcwi4aithpv7x2xgy7toc2q
      '@typespec/versioning': 0.60.1_@typespec+compiler@0.60.1
    dev: true

  /@azure-tools/cadl-ranch-specs/0.37.1_uusjfipei5klyr7ukao6twze4y:
    resolution: {integrity: sha512-XR8UxsbTQTSYbgyObcytRP0PLNWrU6cA8dTwQYh+VA/92HrSQYaJ8cQZZ/EyIFjFuSEVGQ74Rx6hpGvfKUrh2w==}
    engines: {node: '>=16.0.0'}
    peerDependencies:
      '@azure-tools/cadl-ranch-expect': ~0.15.3
      '@azure-tools/typespec-azure-core': ~0.45.0
      '@typespec/compiler': ~0.59.0
      '@typespec/http': ~0.59.0
      '@typespec/rest': ~0.59.0
      '@typespec/versioning': ~0.59.0
      '@typespec/xml': ~0.59.0
    dependencies:
      '@azure-tools/cadl-ranch': 0.14.5_u6vqycza47pc27npceq3afjroq
      '@azure-tools/cadl-ranch-api': 0.4.6
      '@azure-tools/cadl-ranch-expect': 0.15.3_6q3mt4nixmc7532uwgfmj35l7a
      '@azure-tools/typespec-azure-core': 0.46.0_q5ggzbpl3hc67afymvxcd3rf4u
      '@typespec/compiler': 0.60.1
      '@typespec/http': 0.60.0_@typespec+compiler@0.60.1
      '@typespec/rest': 0.60.0_yqm75b3axjref3ollnyxtv2cye
      '@typespec/versioning': 0.60.1_@typespec+compiler@0.60.1
      '@typespec/xml': 0.59.0_@typespec+compiler@0.60.1
    transitivePeerDependencies:
      - '@types/express'
      - supports-color
    dev: true

  /@azure-tools/cadl-ranch/0.14.5_u6vqycza47pc27npceq3afjroq:
    resolution: {integrity: sha512-vF98b9ru49YvzcFnuSW6A/gpDOSZcTd/0S42XnmTyTVuF+fp3XOatXTvoUlKnQ25du8hZTm7JFzcZeOova7Xbw==}
    engines: {node: '>=16.0.0'}
    hasBin: true
    dependencies:
      '@azure-tools/cadl-ranch-api': 0.4.6
      '@azure-tools/cadl-ranch-coverage-sdk': 0.8.4
      '@azure-tools/cadl-ranch-expect': 0.15.3_jjonmcwuf2jiombh5uzp35vkqe
      '@azure/identity': 4.4.1
      '@types/js-yaml': 4.0.6
      '@typespec/compiler': 0.59.0
      '@typespec/http': 0.59.0_@typespec+compiler@0.59.0
      '@typespec/rest': 0.59.0_kqkvcwi4aithpv7x2xgy7toc2q
      ajv: 8.17.1
      body-parser: 1.20.2
      deep-equal: 2.2.2
      express: 4.19.2
      express-promise-router: 4.1.1_express@4.19.2
      glob: 11.0.0
      jackspeak: 4.0.1
      js-yaml: 4.1.0
      morgan: 1.10.0
      multer: 1.4.5-lts.1
      node-fetch: 3.3.2
      picocolors: 1.0.1
      source-map-support: 0.5.21
      winston: 3.14.1
      xml2js: 0.6.2
      yargs: 17.7.2
    transitivePeerDependencies:
      - '@types/express'
      - '@typespec/versioning'
      - supports-color
    dev: true

  /@azure-tools/codegen/2.9.2:
    resolution: {integrity: sha512-brVLyffOtPiEijYYBYgV+4q7IyAfqXIec7XbdEqvv7As6SeEdq5WtbtN9N0LdGVHDWtEfc+JArwIx9aYGFdMUg==}
    engines: {node: '>=12.0.0'}
    dependencies:
      '@azure-tools/async-io': 3.0.254
      js-yaml: 4.0.0
      semver: 7.5.4
    dev: false

  /@azure-tools/tasks/3.0.255:
    resolution: {integrity: sha512-GjALNLz7kWMEdRVbaN5g0cJHNAr3XVTbP0611Mv2UzMgGL6FOhNZJK+oPHJKLDR8EEDZNnkwPlyi7B+INXUSQA==}
    engines: {node: '>=10.12.0'}
    dev: false

  /@azure-tools/test-recorder/3.0.0:
    resolution: {integrity: sha512-1M1cjyqZa0TwKpaeaRaNON/c5yLWMEnMijc0V0Vu67pWrLkqoZE+6rmzrGLXapWUB1YmflvVaXQEWbbulGK3Ew==}
    engines: {node: '>=14.0.0'}
    dependencies:
      '@azure/core-auth': 1.6.0
      '@azure/core-rest-pipeline': 1.14.0
      '@azure/core-util': 1.5.0
      '@azure/logger': 1.0.4
    transitivePeerDependencies:
      - supports-color
    dev: true

  /@azure-tools/typespec-autorest/0.46.0_xbl575whnidfaer3avxvmhdt4m:
    resolution: {integrity: sha512-LCIvxQgjczWUq/wi6fzKBqYHWJYD0hRLA8wBPzFasriHdBDHjpZ6vgTPmApzt0H5ArZX92Ar53Q5+ZXD9ktMUg==}
    engines: {node: '>=18.0.0'}
    peerDependencies:
      '@azure-tools/typespec-azure-core': ~0.46.0
      '@azure-tools/typespec-azure-resource-manager': ~0.46.0
      '@azure-tools/typespec-client-generator-core': ~0.46.0
      '@typespec/compiler': ~0.60.0
      '@typespec/http': ~0.60.0
      '@typespec/openapi': ~0.60.0
      '@typespec/rest': ~0.60.0
      '@typespec/versioning': ~0.60.0
    dependencies:
      '@azure-tools/typespec-azure-core': 0.46.0_q5ggzbpl3hc67afymvxcd3rf4u
      '@azure-tools/typespec-azure-resource-manager': 0.46.0_mv2yjhxqzehxobn2ibqatea2lm
      '@azure-tools/typespec-client-generator-core': 0.46.1_mv2yjhxqzehxobn2ibqatea2lm
      '@typespec/compiler': 0.60.1
      '@typespec/http': 0.60.0_@typespec+compiler@0.60.1
      '@typespec/openapi': 0.60.0_yqm75b3axjref3ollnyxtv2cye
      '@typespec/rest': 0.60.0_yqm75b3axjref3ollnyxtv2cye
      '@typespec/versioning': 0.60.1_@typespec+compiler@0.60.1

  /@azure-tools/typespec-azure-core/0.46.0_q5ggzbpl3hc67afymvxcd3rf4u:
    resolution: {integrity: sha512-BNE31enSHWtWlrdIKShBS6CNFGk3OYmHSBnWqobcFJkTGXC090EoV2u6otn4BMI99fZRSR4gpwp/kYU9KLE9Jw==}
    engines: {node: '>=18.0.0'}
    peerDependencies:
      '@typespec/compiler': ~0.60.0
      '@typespec/http': ~0.60.0
      '@typespec/rest': ~0.60.0
    dependencies:
      '@typespec/compiler': 0.60.1
      '@typespec/http': 0.60.0_@typespec+compiler@0.60.1
      '@typespec/rest': 0.60.0_yqm75b3axjref3ollnyxtv2cye

  /@azure-tools/typespec-azure-resource-manager/0.46.0_mv2yjhxqzehxobn2ibqatea2lm:
    resolution: {integrity: sha512-ileS/0OMp0pmtWU3k0g2ZGfA957nOiEHtFJzAILsYYBFeBWgWuEuCPcKaGYScvlYTTK4Pyplpb7u00RBZBBObQ==}
    engines: {node: '>=18.0.0'}
    peerDependencies:
      '@azure-tools/typespec-azure-core': ~0.46.0
      '@typespec/compiler': ~0.60.0
      '@typespec/http': ~0.60.0
      '@typespec/openapi': ~0.60.0
      '@typespec/rest': ~0.60.0
      '@typespec/versioning': ~0.60.0
    dependencies:
      '@azure-tools/typespec-azure-core': 0.46.0_q5ggzbpl3hc67afymvxcd3rf4u
      '@typespec/compiler': 0.60.1
      '@typespec/http': 0.60.0_@typespec+compiler@0.60.1
      '@typespec/openapi': 0.60.0_yqm75b3axjref3ollnyxtv2cye
      '@typespec/rest': 0.60.0_yqm75b3axjref3ollnyxtv2cye
      '@typespec/versioning': 0.60.1_@typespec+compiler@0.60.1
      change-case: 5.4.4
      pluralize: 8.0.0

  /@azure-tools/typespec-client-generator-core/0.46.1_mv2yjhxqzehxobn2ibqatea2lm:
    resolution: {integrity: sha512-mXA+ia5vS0yxPnxRW/vjKBJP5U4e4T5Gcr+GRjuS4+1gGolmklV2prJsXdR4iFLSVFfcH1zBFXQ2OPqsI5GMJw==}
    engines: {node: '>=18.0.0'}
    peerDependencies:
      '@azure-tools/typespec-azure-core': ~0.46.0
      '@typespec/compiler': ~0.60.0
      '@typespec/http': ~0.60.0
      '@typespec/openapi': ~0.60.0
      '@typespec/rest': ~0.60.0
      '@typespec/versioning': ~0.60.0
    dependencies:
      '@azure-tools/typespec-azure-core': 0.46.0_q5ggzbpl3hc67afymvxcd3rf4u
      '@typespec/compiler': 0.60.1
      '@typespec/http': 0.60.0_@typespec+compiler@0.60.1
      '@typespec/openapi': 0.60.0_yqm75b3axjref3ollnyxtv2cye
      '@typespec/rest': 0.60.0_yqm75b3axjref3ollnyxtv2cye
      '@typespec/versioning': 0.60.1_@typespec+compiler@0.60.1
      change-case: 5.4.4
      pluralize: 8.0.0

  /@azure/abort-controller/1.1.0:
    resolution: {integrity: sha512-TrRLIoSQVzfAJX9H1JeFjzAoDGcoK1IYX1UImfceTZpsyYfWr09Ss1aHW1y5TrrR3iq6RZLBwJ3E24uwPhwahw==}
    engines: {node: '>=12.0.0'}
    dependencies:
      tslib: 2.6.2

  /@azure/abort-controller/2.1.2:
    resolution: {integrity: sha512-nBrLsEWm4J2u5LpAPjxADTlq3trDgVZZXHNKabeXZtpq3d3AbN/KGO82R87rdDz5/lYB024rtEf10/q0urNgsA==}
    engines: {node: '>=18.0.0'}
    dependencies:
      tslib: 2.6.2

  /@azure/core-auth/1.6.0:
    resolution: {integrity: sha512-3X9wzaaGgRaBCwhLQZDtFp5uLIXCPrGbwJNWPPugvL4xbIGgScv77YzzxToKGLAKvG9amDoofMoP+9hsH1vs1w==}
    engines: {node: '>=18.0.0'}
    dependencies:
      '@azure/abort-controller': 2.1.2
      '@azure/core-util': 1.5.0
      tslib: 2.6.2

  /@azure/core-client/1.7.3:
    resolution: {integrity: sha512-kleJ1iUTxcO32Y06dH9Pfi9K4U+Tlb111WXEnbt7R/ne+NLRwppZiTGJuTD5VVoxTMK5NTbEtm5t2vcdNCFe2g==}
    engines: {node: '>=14.0.0'}
    dependencies:
      '@azure/abort-controller': 1.1.0
      '@azure/core-auth': 1.6.0
      '@azure/core-rest-pipeline': 1.14.0
      '@azure/core-tracing': 1.0.1
      '@azure/core-util': 1.5.0
      '@azure/logger': 1.0.4
      tslib: 2.6.2
    transitivePeerDependencies:
      - supports-color
    dev: false

  /@azure/core-client/1.9.2:
    resolution: {integrity: sha512-kRdry/rav3fUKHl/aDLd/pDLcB+4pOFwPPTVEExuMyaI5r+JBbMWqRbCY1pn5BniDaU3lRxO9eaQ1AmSMehl/w==}
    engines: {node: '>=18.0.0'}
    dependencies:
      '@azure/abort-controller': 2.1.2
      '@azure/core-auth': 1.6.0
      '@azure/core-rest-pipeline': 1.14.0
      '@azure/core-tracing': 1.1.2
      '@azure/core-util': 1.9.0
      '@azure/logger': 1.0.4
      tslib: 2.6.2
    transitivePeerDependencies:
      - supports-color
    dev: true

  /@azure/core-http-compat/1.3.0:
    resolution: {integrity: sha512-ZN9avruqbQ5TxopzG3ih3KRy52n8OAbitX3fnZT5go4hzu0J+KVPSzkL+Wt3hpJpdG8WIfg1sBD1tWkgUdEpBA==}
    engines: {node: '>=12.0.0'}
    dependencies:
      '@azure/abort-controller': 1.1.0
      '@azure/core-client': 1.7.3
      '@azure/core-rest-pipeline': 1.14.0
    transitivePeerDependencies:
      - supports-color
    dev: false

  /@azure/core-http-compat/2.1.2:
    resolution: {integrity: sha512-5MnV1yqzZwgNLLjlizsU3QqOeQChkIXw781Fwh1xdAqJR5AA32IUaq6xv1BICJvfbHoa+JYcaij2HFkhLbNTJQ==}
    engines: {node: '>=18.0.0'}
    dependencies:
      '@azure/abort-controller': 2.1.2
      '@azure/core-client': 1.9.2
      '@azure/core-rest-pipeline': 1.14.0
    transitivePeerDependencies:
      - supports-color
    dev: true

  /@azure/core-http/3.0.3:
    resolution: {integrity: sha512-QMib3wXotJMFhHgmJBPUF9YsyErw34H0XDFQd9CauH7TPB+RGcyl9Ayy7iURtJB04ngXhE6YwrQsWDXlSLrilg==}
    engines: {node: '>=14.0.0'}
    dependencies:
      '@azure/abort-controller': 1.1.0
      '@azure/core-auth': 1.6.0
      '@azure/core-tracing': 1.0.0-preview.13
      '@azure/core-util': 1.5.0
      '@azure/logger': 1.0.4
      '@types/node-fetch': 2.6.6
      '@types/tunnel': 0.0.3
      form-data: 4.0.0
      node-fetch: 2.7.0
      process: 0.11.10
      tslib: 2.6.2
      tunnel: 0.0.6
      uuid: 8.3.2
      xml2js: 0.5.0
    transitivePeerDependencies:
      - encoding

  /@azure/core-lro/2.5.4:
    resolution: {integrity: sha512-3GJiMVH7/10bulzOKGrrLeG/uCBH/9VtxqaMcB9lIqAeamI/xYQSHJL/KcsLDuH+yTjYpro/u6D/MuRe4dN70Q==}
    engines: {node: '>=14.0.0'}
    dependencies:
      '@azure/abort-controller': 1.1.0
      '@azure/core-util': 1.5.0
      '@azure/logger': 1.0.4
      tslib: 2.6.2

  /@azure/core-lro/3.1.0:
    resolution: {integrity: sha512-W/vVbZumJLFMvmiUspyBzKai0O3HiD6KmsWnpCLasFr92qmafwgz+tThmnpMFH7vCS4MUl4ehFd0Z6OWb8BPog==}
    engines: {node: '>=18.0.0'}
    dependencies:
      '@azure/abort-controller': 2.1.2
      '@azure/core-util': 1.9.0
      '@azure/logger': 1.0.4
      tslib: 2.6.2
    dev: true

  /@azure/core-paging/1.5.0:
    resolution: {integrity: sha512-zqWdVIt+2Z+3wqxEOGzR5hXFZ8MGKK52x4vFLw8n58pR6ZfKRx3EXYTxTaYxYHc/PexPUTyimcTWFJbji9Z6Iw==}
    engines: {node: '>=14.0.0'}
    dependencies:
      tslib: 2.6.2

  /@azure/core-rest-pipeline/1.14.0:
    resolution: {integrity: sha512-Tp4M6NsjCmn9L5p7HsW98eSOS7A0ibl3e5ntZglozT0XuD/0y6i36iW829ZbBq0qihlGgfaeFpkLjZ418KDm1Q==}
    engines: {node: '>=18.0.0'}
    dependencies:
      '@azure/abort-controller': 2.1.2
      '@azure/core-auth': 1.6.0
      '@azure/core-tracing': 1.0.1
      '@azure/core-util': 1.5.0
      '@azure/logger': 1.0.4
      http-proxy-agent: 5.0.0
      https-proxy-agent: 5.0.1
      tslib: 2.6.2
    transitivePeerDependencies:
      - supports-color

  /@azure/core-tracing/1.0.0-preview.13:
    resolution: {integrity: sha512-KxDlhXyMlh2Jhj2ykX6vNEU0Vou4nHr025KoSEiz7cS3BNiHNaZcdECk/DmLkEB0as5T7b/TpRcehJ5yV6NeXQ==}
    engines: {node: '>=12.0.0'}
    dependencies:
      '@opentelemetry/api': 1.6.0
      tslib: 2.6.2

  /@azure/core-tracing/1.0.1:
    resolution: {integrity: sha512-I5CGMoLtX+pI17ZdiFJZgxMJApsK6jjfm85hpgp3oazCdq5Wxgh4wMr7ge/TTWW1B5WBuvIOI1fMU/FrOAMKrw==}
    engines: {node: '>=12.0.0'}
    dependencies:
      tslib: 2.6.2

  /@azure/core-tracing/1.1.2:
    resolution: {integrity: sha512-dawW9ifvWAWmUm9/h+/UQ2jrdvjCJ7VJEuCJ6XVNudzcOwm53BFZH4Q845vjfgoUAM8ZxokvVNxNxAITc502YA==}
    engines: {node: '>=18.0.0'}
    dependencies:
      tslib: 2.6.2
    dev: true

  /@azure/core-util/1.5.0:
    resolution: {integrity: sha512-GZBpVFDtQ/15hW1OgBcRdT4Bl7AEpcEZqLfbAvOtm1CQUncKWiYapFHVD588hmlV27NbOOtSm3cnLF3lvoHi4g==}
    engines: {node: '>=14.0.0'}
    dependencies:
      '@azure/abort-controller': 1.1.0
      tslib: 2.6.2

  /@azure/core-util/1.9.0:
    resolution: {integrity: sha512-AfalUQ1ZppaKuxPPMsFEUdX6GZPB3d9paR9d/TTL7Ow2De8cJaC7ibi7kWVlFAVPCYo31OcnGymc0R89DX8Oaw==}
    engines: {node: '>=18.0.0'}
    dependencies:
      '@azure/abort-controller': 2.1.2
      tslib: 2.6.2
    dev: true

  /@azure/core-xml/1.3.4:
    resolution: {integrity: sha512-B1xI79Ur/u+KR69fGTcsMNj8KDjBSqAy0Ys6Byy4Qm1CqoUy7gCT5A7Pej0EBWRskuH6bpCwrAnosfmQEalkcg==}
    engines: {node: '>=14.0.0'}
    dependencies:
      fast-xml-parser: 4.3.1
      tslib: 2.6.2
    dev: true

  /@azure/identity/4.4.1:
    resolution: {integrity: sha512-DwnG4cKFEM7S3T+9u05NstXU/HN0dk45kPOinUyNKsn5VWwpXd9sbPKEg6kgJzGbm1lMuhx9o31PVbCtM5sfBA==}
    engines: {node: '>=18.0.0'}
    dependencies:
      '@azure/abort-controller': 1.1.0
      '@azure/core-auth': 1.6.0
      '@azure/core-client': 1.9.2
      '@azure/core-rest-pipeline': 1.14.0
      '@azure/core-tracing': 1.1.2
      '@azure/core-util': 1.9.0
      '@azure/logger': 1.0.4
      '@azure/msal-browser': 3.18.0
      '@azure/msal-node': 2.10.0
      events: 3.3.0
      jws: 4.0.0
      open: 8.4.2
      stoppable: 1.1.0
      tslib: 2.6.2
    transitivePeerDependencies:
      - supports-color
    dev: true

  /@azure/logger/1.0.4:
    resolution: {integrity: sha512-ustrPY8MryhloQj7OWGe+HrYx+aoiOxzbXTtgblbV3xwCqpzUK36phH3XNHQKj3EPonyFUuDTfR3qFhTEAuZEg==}
    engines: {node: '>=14.0.0'}
    dependencies:
      tslib: 2.6.2

  /@azure/msal-browser/3.18.0:
    resolution: {integrity: sha512-jvK5bDUWbpOaJt2Io/rjcaOVcUzkqkrCme/WntdV1SMUc67AiTcEdKuY6G/nMQ7N5Cfsk9SfpugflQwDku53yg==}
    engines: {node: '>=0.8.0'}
    dependencies:
      '@azure/msal-common': 14.13.0
    dev: true

  /@azure/msal-common/14.13.0:
    resolution: {integrity: sha512-b4M/tqRzJ4jGU91BiwCsLTqChveUEyFK3qY2wGfZ0zBswIBZjAxopx5CYt5wzZFKuN15HqRDYXQbztttuIC3nA==}
    engines: {node: '>=0.8.0'}
    dev: true

  /@azure/msal-node/2.10.0:
    resolution: {integrity: sha512-JxsSE0464a8IA/+q5EHKmchwNyUFJHtCH00tSXsLaOddwLjG6yVvTH6lGgPcWMhO7YWUXj/XVgVgeE9kZtsPUQ==}
    engines: {node: '>=16'}
    dependencies:
      '@azure/msal-common': 14.13.0
      jsonwebtoken: 9.0.2
      uuid: 8.3.2
    dev: true

  /@azure/storage-blob/12.16.0:
    resolution: {integrity: sha512-jz33rUSUGUB65FgYrTRgRDjG6hdPHwfvHe+g/UrwVG8MsyLqSxg9TaW7Yuhjxu1v1OZ5xam2NU6+IpCN0xJO8Q==}
    engines: {node: '>=14.0.0'}
    dependencies:
      '@azure/abort-controller': 1.1.0
      '@azure/core-http': 3.0.3
      '@azure/core-lro': 2.5.4
      '@azure/core-paging': 1.5.0
      '@azure/core-tracing': 1.0.0-preview.13
      '@azure/logger': 1.0.4
      events: 3.3.0
      tslib: 2.6.2
    transitivePeerDependencies:
      - encoding
    dev: true

  /@azure/storage-blob/12.24.0:
    resolution: {integrity: sha512-l8cmWM4C7RoNCBOImoFMxhTXe1Lr+8uQ/IgnhRNMpfoA9bAFWoLG4XrWm6O5rKXortreVQuD+fc1hbzWklOZbw==}
    engines: {node: '>=18.0.0'}
    dependencies:
      '@azure/abort-controller': 1.1.0
      '@azure/core-auth': 1.6.0
      '@azure/core-client': 1.9.2
      '@azure/core-http-compat': 2.1.2
      '@azure/core-lro': 2.5.4
      '@azure/core-paging': 1.5.0
      '@azure/core-rest-pipeline': 1.14.0
      '@azure/core-tracing': 1.1.2
      '@azure/core-util': 1.9.0
      '@azure/core-xml': 1.3.4
      '@azure/logger': 1.0.4
      events: 3.3.0
      tslib: 2.6.2
    transitivePeerDependencies:
      - supports-color
    dev: true

  /@babel/code-frame/7.24.7:
    resolution: {integrity: sha512-BcYH1CVJBO9tvyIZ2jVeXgSIMvGZ2FDRvDdOIVQyuklNKSsx+eppDEBq/g47Ayw+RqNFE+URvOShmf+f/qwAlA==}
    engines: {node: '>=6.9.0'}
    dependencies:
      '@babel/highlight': 7.24.7
      picocolors: 1.0.1

  /@babel/compat-data/7.24.7:
    resolution: {integrity: sha512-qJzAIcv03PyaWqxRgO4mSU3lihncDT296vnyuE2O8uA4w3UHWI4S3hgeZd1L8W1Bft40w9JxJ2b412iDUFFRhw==}
    engines: {node: '>=6.9.0'}
    dev: true

  /@babel/core/7.24.7:
    resolution: {integrity: sha512-nykK+LEK86ahTkX/3TgauT0ikKoNCfKHEaZYTUVupJdTLzGNvrblu4u6fa7DhZONAltdf8e662t/abY8idrd/g==}
    engines: {node: '>=6.9.0'}
    dependencies:
      '@ampproject/remapping': 2.3.0
      '@babel/code-frame': 7.24.7
      '@babel/generator': 7.24.7
      '@babel/helper-compilation-targets': 7.24.7
      '@babel/helper-module-transforms': 7.24.7_@babel+core@7.24.7
      '@babel/helpers': 7.24.7
      '@babel/parser': 7.24.7
      '@babel/template': 7.24.7
      '@babel/traverse': 7.24.7
      '@babel/types': 7.24.7
      convert-source-map: 2.0.0
      debug: 4.3.4
      gensync: 1.0.0-beta.2
      json5: 2.2.3
      semver: 6.3.1
    transitivePeerDependencies:
      - supports-color
    dev: true

  /@babel/generator/7.24.7:
    resolution: {integrity: sha512-oipXieGC3i45Y1A41t4tAqpnEZWgB/lC6Ehh6+rOviR5XWpTtMmLN+fGjz9vOiNRt0p6RtO6DtD0pdU3vpqdSA==}
    engines: {node: '>=6.9.0'}
    dependencies:
      '@babel/types': 7.24.7
      '@jridgewell/gen-mapping': 0.3.5
      '@jridgewell/trace-mapping': 0.3.25
      jsesc: 2.5.2
    dev: true

  /@babel/helper-compilation-targets/7.24.7:
    resolution: {integrity: sha512-ctSdRHBi20qWOfy27RUb4Fhp07KSJ3sXcuSvTrXrc4aG8NSYDo1ici3Vhg9bg69y5bj0Mr1lh0aeEgTvc12rMg==}
    engines: {node: '>=6.9.0'}
    dependencies:
      '@babel/compat-data': 7.24.7
      '@babel/helper-validator-option': 7.24.7
      browserslist: 4.23.1
      lru-cache: 5.1.1
      semver: 6.3.1
    dev: true

  /@babel/helper-environment-visitor/7.24.7:
    resolution: {integrity: sha512-DoiN84+4Gnd0ncbBOM9AZENV4a5ZiL39HYMyZJGZ/AZEykHYdJw0wW3kdcsh9/Kn+BRXHLkkklZ51ecPKmI1CQ==}
    engines: {node: '>=6.9.0'}
    dependencies:
      '@babel/types': 7.24.7
    dev: true

  /@babel/helper-function-name/7.24.7:
    resolution: {integrity: sha512-FyoJTsj/PEUWu1/TYRiXTIHc8lbw+TDYkZuoE43opPS5TrI7MyONBE1oNvfguEXAD9yhQRrVBnXdXzSLQl9XnA==}
    engines: {node: '>=6.9.0'}
    dependencies:
      '@babel/template': 7.24.7
      '@babel/types': 7.24.7
    dev: true

  /@babel/helper-hoist-variables/7.24.7:
    resolution: {integrity: sha512-MJJwhkoGy5c4ehfoRyrJ/owKeMl19U54h27YYftT0o2teQ3FJ3nQUf/I3LlJsX4l3qlw7WRXUmiyajvHXoTubQ==}
    engines: {node: '>=6.9.0'}
    dependencies:
      '@babel/types': 7.24.7
    dev: true

  /@babel/helper-module-imports/7.24.7:
    resolution: {integrity: sha512-8AyH3C+74cgCVVXow/myrynrAGv+nTVg5vKu2nZph9x7RcRwzmh0VFallJuFTZ9mx6u4eSdXZfcOzSqTUm0HCA==}
    engines: {node: '>=6.9.0'}
    dependencies:
      '@babel/traverse': 7.24.7
      '@babel/types': 7.24.7
    transitivePeerDependencies:
      - supports-color
    dev: true

  /@babel/helper-module-transforms/7.24.7_@babel+core@7.24.7:
    resolution: {integrity: sha512-1fuJEwIrp+97rM4RWdO+qrRsZlAeL1lQJoPqtCYWv0NL115XM93hIH4CSRln2w52SqvmY5hqdtauB6QFCDiZNQ==}
    engines: {node: '>=6.9.0'}
    peerDependencies:
      '@babel/core': ^7.0.0
    dependencies:
      '@babel/core': 7.24.7
      '@babel/helper-environment-visitor': 7.24.7
      '@babel/helper-module-imports': 7.24.7
      '@babel/helper-simple-access': 7.24.7
      '@babel/helper-split-export-declaration': 7.24.7
      '@babel/helper-validator-identifier': 7.24.7
    transitivePeerDependencies:
      - supports-color
    dev: true

  /@babel/helper-simple-access/7.24.7:
    resolution: {integrity: sha512-zBAIvbCMh5Ts+b86r/CjU+4XGYIs+R1j951gxI3KmmxBMhCg4oQMsv6ZXQ64XOm/cvzfU1FmoCyt6+owc5QMYg==}
    engines: {node: '>=6.9.0'}
    dependencies:
      '@babel/traverse': 7.24.7
      '@babel/types': 7.24.7
    transitivePeerDependencies:
      - supports-color
    dev: true

  /@babel/helper-split-export-declaration/7.24.7:
    resolution: {integrity: sha512-oy5V7pD+UvfkEATUKvIjvIAH/xCzfsFVw7ygW2SI6NClZzquT+mwdTfgfdbUiceh6iQO0CHtCPsyze/MZ2YbAA==}
    engines: {node: '>=6.9.0'}
    dependencies:
      '@babel/types': 7.24.7
    dev: true

  /@babel/helper-string-parser/7.24.7:
    resolution: {integrity: sha512-7MbVt6xrwFQbunH2DNQsAP5sTGxfqQtErvBIvIMi6EQnbgUOuVYanvREcmFrOPhoXBrTtjhhP+lW+o5UfK+tDg==}
    engines: {node: '>=6.9.0'}
    dev: true

  /@babel/helper-validator-identifier/7.24.7:
    resolution: {integrity: sha512-rR+PBcQ1SMQDDyF6X0wxtG8QyLCgUB0eRAGguqRLfkCA87l7yAP7ehq8SNj96OOGTO8OBV70KhuFYcIkHXOg0w==}
    engines: {node: '>=6.9.0'}

  /@babel/helper-validator-option/7.24.7:
    resolution: {integrity: sha512-yy1/KvjhV/ZCL+SM7hBrvnZJ3ZuT9OuZgIJAGpPEToANvc3iM6iDvBnRjtElWibHU6n8/LPR/EjX9EtIEYO3pw==}
    engines: {node: '>=6.9.0'}
    dev: true

  /@babel/helpers/7.24.7:
    resolution: {integrity: sha512-NlmJJtvcw72yRJRcnCmGvSi+3jDEg8qFu3z0AFoymmzLx5ERVWyzd9kVXr7Th9/8yIJi2Zc6av4Tqz3wFs8QWg==}
    engines: {node: '>=6.9.0'}
    dependencies:
      '@babel/template': 7.24.7
      '@babel/types': 7.24.7
    dev: true

  /@babel/highlight/7.24.7:
    resolution: {integrity: sha512-EStJpq4OuY8xYfhGVXngigBJRWxftKX9ksiGDnmlY3o7B/V7KIAc9X4oiK87uPJSc/vs5L869bem5fhZa8caZw==}
    engines: {node: '>=6.9.0'}
    dependencies:
      '@babel/helper-validator-identifier': 7.24.7
      chalk: 2.4.2
      js-tokens: 4.0.0
      picocolors: 1.0.1

  /@babel/parser/7.24.7:
    resolution: {integrity: sha512-9uUYRm6OqQrCqQdG1iCBwBPZgN8ciDBro2nIOFaiRz1/BCxaI7CNvQbDHvsArAC7Tw9Hda/B3U+6ui9u4HWXPw==}
    engines: {node: '>=6.0.0'}
    hasBin: true
    dev: true

  /@babel/runtime/7.24.8:
    resolution: {integrity: sha512-5F7SDGs1T72ZczbRwbGO9lQi0NLjQxzl6i4lJxLxfW9U5UluCSyEJeniWvnhl3/euNiqQVbo8zruhsDfid0esA==}
    engines: {node: '>=6.9.0'}
    dependencies:
      regenerator-runtime: 0.14.1
    dev: false

  /@babel/template/7.24.7:
    resolution: {integrity: sha512-jYqfPrU9JTF0PmPy1tLYHW4Mp4KlgxJD9l2nP9fD6yT/ICi554DmrWBAEYpIelzjHf1msDP3PxJIRt/nFNfBig==}
    engines: {node: '>=6.9.0'}
    dependencies:
      '@babel/code-frame': 7.24.7
      '@babel/parser': 7.24.7
      '@babel/types': 7.24.7
    dev: true

  /@babel/traverse/7.24.7:
    resolution: {integrity: sha512-yb65Ed5S/QAcewNPh0nZczy9JdYXkkAbIsEo+P7BE7yO3txAY30Y/oPa3QkQ5It3xVG2kpKMg9MsdxZaO31uKA==}
    engines: {node: '>=6.9.0'}
    dependencies:
      '@babel/code-frame': 7.24.7
      '@babel/generator': 7.24.7
      '@babel/helper-environment-visitor': 7.24.7
      '@babel/helper-function-name': 7.24.7
      '@babel/helper-hoist-variables': 7.24.7
      '@babel/helper-split-export-declaration': 7.24.7
      '@babel/parser': 7.24.7
      '@babel/types': 7.24.7
      debug: 4.3.4
      globals: 11.12.0
    transitivePeerDependencies:
      - supports-color
    dev: true

  /@babel/types/7.24.7:
    resolution: {integrity: sha512-XEFXSlxiG5td2EJRe8vOmRbaXVgfcBlszKujvVmWIK/UpywWljQCfzAv3RQCGujWQ1RD4YYWEAqDXfuJiy8f5Q==}
    engines: {node: '>=6.9.0'}
    dependencies:
      '@babel/helper-string-parser': 7.24.7
      '@babel/helper-validator-identifier': 7.24.7
      to-fast-properties: 2.0.0
    dev: true

  /@bcoe/v8-coverage/0.2.3:
    resolution: {integrity: sha512-0hYQ8SB4Db5zvZB4axdMHGwEaQjkZzFjQiN9LVYvIFB2nSUHW9tYpxWriPrWDASIxiaXax83REcLxuSdnGPZtw==}
    dev: true

  /@colors/colors/1.5.0:
    resolution: {integrity: sha512-ooWCrlZP11i8GImSjTHYHLkvFDP48nS4+204nGb1RiX/WXYHmJA2III9/e2DWVabCESdW7hBAEzHRqUn9OUVvQ==}
    engines: {node: '>=0.1.90'}
    dev: true

  /@colors/colors/1.6.0:
    resolution: {integrity: sha512-Ir+AOibqzrIsL6ajt3Rz3LskB7OiMVHqltZmspbW/TJuTVuyOMirVqAkjfY6JISiLHgyNqicAC8AyHHGzNd/dA==}
    engines: {node: '>=0.1.90'}
    dev: true

  /@cspotcode/source-map-support/0.8.1:
    resolution: {integrity: sha512-IchNf6dN4tHoMFIn/7OE8LWZ19Y6q/67Bmf6vnGREv8RSbBVb9LPJxEcnwrcwX6ixSvaiGoomAUvu4YSxXrVgw==}
    engines: {node: '>=12'}
    dependencies:
      '@jridgewell/trace-mapping': 0.3.9
    dev: true

  /@dabh/diagnostics/2.0.3:
    resolution: {integrity: sha512-hrlQOIi7hAfzsMqlGSFyVucrx38O+j6wiGOf//H2ecvIEqYN4ADBSS2iLMh5UFyDunCNniUIPk/q3riFv45xRA==}
    dependencies:
      colorspace: 1.1.4
      enabled: 2.0.0
      kuler: 2.0.0
    dev: true

  /@discoveryjs/json-ext/0.5.7:
    resolution: {integrity: sha512-dBVuXR082gk3jsFp7Rd/JI4kytwGHecnCoTtXFb7DB6CNHp4rg5k1bhg0nWdLGLnOV71lmDzGQaLMy8iPLY0pw==}
    engines: {node: '>=10.0.0'}
    dev: true

  /@esbuild/aix-ppc64/0.20.2:
    resolution: {integrity: sha512-D+EBOJHXdNZcLJRBkhENNG8Wji2kgc9AZ9KiPr1JuZjsNtyHzrsfLRrY0tk2H2aoFu6RANO1y1iPPUCDYWkb5g==}
    engines: {node: '>=12'}
    cpu: [ppc64]
    os: [aix]
    requiresBuild: true
    dev: true
    optional: true

  /@esbuild/aix-ppc64/0.23.0:
    resolution: {integrity: sha512-3sG8Zwa5fMcA9bgqB8AfWPQ+HFke6uD3h1s3RIwUNK8EG7a4buxvuFTs3j1IMs2NXAk9F30C/FF4vxRgQCcmoQ==}
    engines: {node: '>=18'}
    cpu: [ppc64]
    os: [aix]
    requiresBuild: true
    dev: true
    optional: true

  /@esbuild/android-arm/0.20.2:
    resolution: {integrity: sha512-t98Ra6pw2VaDhqNWO2Oph2LXbz/EJcnLmKLGBJwEwXX/JAN83Fym1rU8l0JUWK6HkIbWONCSSatf4sf2NBRx/w==}
    engines: {node: '>=12'}
    cpu: [arm]
    os: [android]
    requiresBuild: true
    dev: true
    optional: true

  /@esbuild/android-arm/0.23.0:
    resolution: {integrity: sha512-+KuOHTKKyIKgEEqKbGTK8W7mPp+hKinbMBeEnNzjJGyFcWsfrXjSTNluJHCY1RqhxFurdD8uNXQDei7qDlR6+g==}
    engines: {node: '>=18'}
    cpu: [arm]
    os: [android]
    requiresBuild: true
    dev: true
    optional: true

  /@esbuild/android-arm64/0.20.2:
    resolution: {integrity: sha512-mRzjLacRtl/tWU0SvD8lUEwb61yP9cqQo6noDZP/O8VkwafSYwZ4yWy24kan8jE/IMERpYncRt2dw438LP3Xmg==}
    engines: {node: '>=12'}
    cpu: [arm64]
    os: [android]
    requiresBuild: true
    dev: true
    optional: true

  /@esbuild/android-arm64/0.23.0:
    resolution: {integrity: sha512-EuHFUYkAVfU4qBdyivULuu03FhJO4IJN9PGuABGrFy4vUuzk91P2d+npxHcFdpUnfYKy0PuV+n6bKIpHOB3prQ==}
    engines: {node: '>=18'}
    cpu: [arm64]
    os: [android]
    requiresBuild: true
    dev: true
    optional: true

  /@esbuild/android-x64/0.20.2:
    resolution: {integrity: sha512-btzExgV+/lMGDDa194CcUQm53ncxzeBrWJcncOBxuC6ndBkKxnHdFJn86mCIgTELsooUmwUm9FkhSp5HYu00Rg==}
    engines: {node: '>=12'}
    cpu: [x64]
    os: [android]
    requiresBuild: true
    dev: true
    optional: true

  /@esbuild/android-x64/0.23.0:
    resolution: {integrity: sha512-WRrmKidLoKDl56LsbBMhzTTBxrsVwTKdNbKDalbEZr0tcsBgCLbEtoNthOW6PX942YiYq8HzEnb4yWQMLQuipQ==}
    engines: {node: '>=18'}
    cpu: [x64]
    os: [android]
    requiresBuild: true
    dev: true
    optional: true

  /@esbuild/darwin-arm64/0.20.2:
    resolution: {integrity: sha512-4J6IRT+10J3aJH3l1yzEg9y3wkTDgDk7TSDFX+wKFiWjqWp/iCfLIYzGyasx9l0SAFPT1HwSCR+0w/h1ES/MjA==}
    engines: {node: '>=12'}
    cpu: [arm64]
    os: [darwin]
    requiresBuild: true
    dev: true
    optional: true

  /@esbuild/darwin-arm64/0.23.0:
    resolution: {integrity: sha512-YLntie/IdS31H54Ogdn+v50NuoWF5BDkEUFpiOChVa9UnKpftgwzZRrI4J132ETIi+D8n6xh9IviFV3eXdxfow==}
    engines: {node: '>=18'}
    cpu: [arm64]
    os: [darwin]
    requiresBuild: true
    dev: true
    optional: true

  /@esbuild/darwin-x64/0.20.2:
    resolution: {integrity: sha512-tBcXp9KNphnNH0dfhv8KYkZhjc+H3XBkF5DKtswJblV7KlT9EI2+jeA8DgBjp908WEuYll6pF+UStUCfEpdysA==}
    engines: {node: '>=12'}
    cpu: [x64]
    os: [darwin]
    requiresBuild: true
    dev: true
    optional: true

  /@esbuild/darwin-x64/0.23.0:
    resolution: {integrity: sha512-IMQ6eme4AfznElesHUPDZ+teuGwoRmVuuixu7sv92ZkdQcPbsNHzutd+rAfaBKo8YK3IrBEi9SLLKWJdEvJniQ==}
    engines: {node: '>=18'}
    cpu: [x64]
    os: [darwin]
    requiresBuild: true
    dev: true
    optional: true

  /@esbuild/freebsd-arm64/0.20.2:
    resolution: {integrity: sha512-d3qI41G4SuLiCGCFGUrKsSeTXyWG6yem1KcGZVS+3FYlYhtNoNgYrWcvkOoaqMhwXSMrZRl69ArHsGJ9mYdbbw==}
    engines: {node: '>=12'}
    cpu: [arm64]
    os: [freebsd]
    requiresBuild: true
    dev: true
    optional: true

  /@esbuild/freebsd-arm64/0.23.0:
    resolution: {integrity: sha512-0muYWCng5vqaxobq6LB3YNtevDFSAZGlgtLoAc81PjUfiFz36n4KMpwhtAd4he8ToSI3TGyuhyx5xmiWNYZFyw==}
    engines: {node: '>=18'}
    cpu: [arm64]
    os: [freebsd]
    requiresBuild: true
    dev: true
    optional: true

  /@esbuild/freebsd-x64/0.20.2:
    resolution: {integrity: sha512-d+DipyvHRuqEeM5zDivKV1KuXn9WeRX6vqSqIDgwIfPQtwMP4jaDsQsDncjTDDsExT4lR/91OLjRo8bmC1e+Cw==}
    engines: {node: '>=12'}
    cpu: [x64]
    os: [freebsd]
    requiresBuild: true
    dev: true
    optional: true

  /@esbuild/freebsd-x64/0.23.0:
    resolution: {integrity: sha512-XKDVu8IsD0/q3foBzsXGt/KjD/yTKBCIwOHE1XwiXmrRwrX6Hbnd5Eqn/WvDekddK21tfszBSrE/WMaZh+1buQ==}
    engines: {node: '>=18'}
    cpu: [x64]
    os: [freebsd]
    requiresBuild: true
    dev: true
    optional: true

  /@esbuild/linux-arm/0.20.2:
    resolution: {integrity: sha512-VhLPeR8HTMPccbuWWcEUD1Az68TqaTYyj6nfE4QByZIQEQVWBB8vup8PpR7y1QHL3CpcF6xd5WVBU/+SBEvGTg==}
    engines: {node: '>=12'}
    cpu: [arm]
    os: [linux]
    requiresBuild: true
    dev: true
    optional: true

  /@esbuild/linux-arm/0.23.0:
    resolution: {integrity: sha512-SEELSTEtOFu5LPykzA395Mc+54RMg1EUgXP+iw2SJ72+ooMwVsgfuwXo5Fn0wXNgWZsTVHwY2cg4Vi/bOD88qw==}
    engines: {node: '>=18'}
    cpu: [arm]
    os: [linux]
    requiresBuild: true
    dev: true
    optional: true

  /@esbuild/linux-arm64/0.20.2:
    resolution: {integrity: sha512-9pb6rBjGvTFNira2FLIWqDk/uaf42sSyLE8j1rnUpuzsODBq7FvpwHYZxQ/It/8b+QOS1RYfqgGFNLRI+qlq2A==}
    engines: {node: '>=12'}
    cpu: [arm64]
    os: [linux]
    requiresBuild: true
    dev: true
    optional: true

  /@esbuild/linux-arm64/0.23.0:
    resolution: {integrity: sha512-j1t5iG8jE7BhonbsEg5d9qOYcVZv/Rv6tghaXM/Ug9xahM0nX/H2gfu6X6z11QRTMT6+aywOMA8TDkhPo8aCGw==}
    engines: {node: '>=18'}
    cpu: [arm64]
    os: [linux]
    requiresBuild: true
    dev: true
    optional: true

  /@esbuild/linux-ia32/0.20.2:
    resolution: {integrity: sha512-o10utieEkNPFDZFQm9CoP7Tvb33UutoJqg3qKf1PWVeeJhJw0Q347PxMvBgVVFgouYLGIhFYG0UGdBumROyiig==}
    engines: {node: '>=12'}
    cpu: [ia32]
    os: [linux]
    requiresBuild: true
    dev: true
    optional: true

  /@esbuild/linux-ia32/0.23.0:
    resolution: {integrity: sha512-P7O5Tkh2NbgIm2R6x1zGJJsnacDzTFcRWZyTTMgFdVit6E98LTxO+v8LCCLWRvPrjdzXHx9FEOA8oAZPyApWUA==}
    engines: {node: '>=18'}
    cpu: [ia32]
    os: [linux]
    requiresBuild: true
    dev: true
    optional: true

  /@esbuild/linux-loong64/0.20.2:
    resolution: {integrity: sha512-PR7sp6R/UC4CFVomVINKJ80pMFlfDfMQMYynX7t1tNTeivQ6XdX5r2XovMmha/VjR1YN/HgHWsVcTRIMkymrgQ==}
    engines: {node: '>=12'}
    cpu: [loong64]
    os: [linux]
    requiresBuild: true
    dev: true
    optional: true

  /@esbuild/linux-loong64/0.23.0:
    resolution: {integrity: sha512-InQwepswq6urikQiIC/kkx412fqUZudBO4SYKu0N+tGhXRWUqAx+Q+341tFV6QdBifpjYgUndV1hhMq3WeJi7A==}
    engines: {node: '>=18'}
    cpu: [loong64]
    os: [linux]
    requiresBuild: true
    dev: true
    optional: true

  /@esbuild/linux-mips64el/0.20.2:
    resolution: {integrity: sha512-4BlTqeutE/KnOiTG5Y6Sb/Hw6hsBOZapOVF6njAESHInhlQAghVVZL1ZpIctBOoTFbQyGW+LsVYZ8lSSB3wkjA==}
    engines: {node: '>=12'}
    cpu: [mips64el]
    os: [linux]
    requiresBuild: true
    dev: true
    optional: true

  /@esbuild/linux-mips64el/0.23.0:
    resolution: {integrity: sha512-J9rflLtqdYrxHv2FqXE2i1ELgNjT+JFURt/uDMoPQLcjWQA5wDKgQA4t/dTqGa88ZVECKaD0TctwsUfHbVoi4w==}
    engines: {node: '>=18'}
    cpu: [mips64el]
    os: [linux]
    requiresBuild: true
    dev: true
    optional: true

  /@esbuild/linux-ppc64/0.20.2:
    resolution: {integrity: sha512-rD3KsaDprDcfajSKdn25ooz5J5/fWBylaaXkuotBDGnMnDP1Uv5DLAN/45qfnf3JDYyJv/ytGHQaziHUdyzaAg==}
    engines: {node: '>=12'}
    cpu: [ppc64]
    os: [linux]
    requiresBuild: true
    dev: true
    optional: true

  /@esbuild/linux-ppc64/0.23.0:
    resolution: {integrity: sha512-cShCXtEOVc5GxU0fM+dsFD10qZ5UpcQ8AM22bYj0u/yaAykWnqXJDpd77ublcX6vdDsWLuweeuSNZk4yUxZwtw==}
    engines: {node: '>=18'}
    cpu: [ppc64]
    os: [linux]
    requiresBuild: true
    dev: true
    optional: true

  /@esbuild/linux-riscv64/0.20.2:
    resolution: {integrity: sha512-snwmBKacKmwTMmhLlz/3aH1Q9T8v45bKYGE3j26TsaOVtjIag4wLfWSiZykXzXuE1kbCE+zJRmwp+ZbIHinnVg==}
    engines: {node: '>=12'}
    cpu: [riscv64]
    os: [linux]
    requiresBuild: true
    dev: true
    optional: true

  /@esbuild/linux-riscv64/0.23.0:
    resolution: {integrity: sha512-HEtaN7Y5UB4tZPeQmgz/UhzoEyYftbMXrBCUjINGjh3uil+rB/QzzpMshz3cNUxqXN7Vr93zzVtpIDL99t9aRw==}
    engines: {node: '>=18'}
    cpu: [riscv64]
    os: [linux]
    requiresBuild: true
    dev: true
    optional: true

  /@esbuild/linux-s390x/0.20.2:
    resolution: {integrity: sha512-wcWISOobRWNm3cezm5HOZcYz1sKoHLd8VL1dl309DiixxVFoFe/o8HnwuIwn6sXre88Nwj+VwZUvJf4AFxkyrQ==}
    engines: {node: '>=12'}
    cpu: [s390x]
    os: [linux]
    requiresBuild: true
    dev: true
    optional: true

  /@esbuild/linux-s390x/0.23.0:
    resolution: {integrity: sha512-WDi3+NVAuyjg/Wxi+o5KPqRbZY0QhI9TjrEEm+8dmpY9Xir8+HE/HNx2JoLckhKbFopW0RdO2D72w8trZOV+Wg==}
    engines: {node: '>=18'}
    cpu: [s390x]
    os: [linux]
    requiresBuild: true
    dev: true
    optional: true

  /@esbuild/linux-x64/0.20.2:
    resolution: {integrity: sha512-1MdwI6OOTsfQfek8sLwgyjOXAu+wKhLEoaOLTjbijk6E2WONYpH9ZU2mNtR+lZ2B4uwr+usqGuVfFT9tMtGvGw==}
    engines: {node: '>=12'}
    cpu: [x64]
    os: [linux]
    requiresBuild: true
    dev: true
    optional: true

  /@esbuild/linux-x64/0.23.0:
    resolution: {integrity: sha512-a3pMQhUEJkITgAw6e0bWA+F+vFtCciMjW/LPtoj99MhVt+Mfb6bbL9hu2wmTZgNd994qTAEw+U/r6k3qHWWaOQ==}
    engines: {node: '>=18'}
    cpu: [x64]
    os: [linux]
    requiresBuild: true
    dev: true
    optional: true

  /@esbuild/netbsd-x64/0.20.2:
    resolution: {integrity: sha512-K8/DhBxcVQkzYc43yJXDSyjlFeHQJBiowJ0uVL6Tor3jGQfSGHNNJcWxNbOI8v5k82prYqzPuwkzHt3J1T1iZQ==}
    engines: {node: '>=12'}
    cpu: [x64]
    os: [netbsd]
    requiresBuild: true
    dev: true
    optional: true

  /@esbuild/netbsd-x64/0.23.0:
    resolution: {integrity: sha512-cRK+YDem7lFTs2Q5nEv/HHc4LnrfBCbH5+JHu6wm2eP+d8OZNoSMYgPZJq78vqQ9g+9+nMuIsAO7skzphRXHyw==}
    engines: {node: '>=18'}
    cpu: [x64]
    os: [netbsd]
    requiresBuild: true
    dev: true
    optional: true

  /@esbuild/openbsd-arm64/0.23.0:
    resolution: {integrity: sha512-suXjq53gERueVWu0OKxzWqk7NxiUWSUlrxoZK7usiF50C6ipColGR5qie2496iKGYNLhDZkPxBI3erbnYkU0rQ==}
    engines: {node: '>=18'}
    cpu: [arm64]
    os: [openbsd]
    requiresBuild: true
    dev: true
    optional: true

  /@esbuild/openbsd-x64/0.20.2:
    resolution: {integrity: sha512-eMpKlV0SThJmmJgiVyN9jTPJ2VBPquf6Kt/nAoo6DgHAoN57K15ZghiHaMvqjCye/uU4X5u3YSMgVBI1h3vKrQ==}
    engines: {node: '>=12'}
    cpu: [x64]
    os: [openbsd]
    requiresBuild: true
    dev: true
    optional: true

  /@esbuild/openbsd-x64/0.23.0:
    resolution: {integrity: sha512-6p3nHpby0DM/v15IFKMjAaayFhqnXV52aEmv1whZHX56pdkK+MEaLoQWj+H42ssFarP1PcomVhbsR4pkz09qBg==}
    engines: {node: '>=18'}
    cpu: [x64]
    os: [openbsd]
    requiresBuild: true
    dev: true
    optional: true

  /@esbuild/sunos-x64/0.20.2:
    resolution: {integrity: sha512-2UyFtRC6cXLyejf/YEld4Hajo7UHILetzE1vsRcGL3earZEW77JxrFjH4Ez2qaTiEfMgAXxfAZCm1fvM/G/o8w==}
    engines: {node: '>=12'}
    cpu: [x64]
    os: [sunos]
    requiresBuild: true
    dev: true
    optional: true

  /@esbuild/sunos-x64/0.23.0:
    resolution: {integrity: sha512-BFelBGfrBwk6LVrmFzCq1u1dZbG4zy/Kp93w2+y83Q5UGYF1d8sCzeLI9NXjKyujjBBniQa8R8PzLFAUrSM9OA==}
    engines: {node: '>=18'}
    cpu: [x64]
    os: [sunos]
    requiresBuild: true
    dev: true
    optional: true

  /@esbuild/win32-arm64/0.20.2:
    resolution: {integrity: sha512-GRibxoawM9ZCnDxnP3usoUDO9vUkpAxIIZ6GQI+IlVmr5kP3zUq+l17xELTHMWTWzjxa2guPNyrpq1GWmPvcGQ==}
    engines: {node: '>=12'}
    cpu: [arm64]
    os: [win32]
    requiresBuild: true
    dev: true
    optional: true

  /@esbuild/win32-arm64/0.23.0:
    resolution: {integrity: sha512-lY6AC8p4Cnb7xYHuIxQ6iYPe6MfO2CC43XXKo9nBXDb35krYt7KGhQnOkRGar5psxYkircpCqfbNDB4uJbS2jQ==}
    engines: {node: '>=18'}
    cpu: [arm64]
    os: [win32]
    requiresBuild: true
    dev: true
    optional: true

  /@esbuild/win32-ia32/0.20.2:
    resolution: {integrity: sha512-HfLOfn9YWmkSKRQqovpnITazdtquEW8/SoHW7pWpuEeguaZI4QnCRW6b+oZTztdBnZOS2hqJ6im/D5cPzBTTlQ==}
    engines: {node: '>=12'}
    cpu: [ia32]
    os: [win32]
    requiresBuild: true
    dev: true
    optional: true

  /@esbuild/win32-ia32/0.23.0:
    resolution: {integrity: sha512-7L1bHlOTcO4ByvI7OXVI5pNN6HSu6pUQq9yodga8izeuB1KcT2UkHaH6118QJwopExPn0rMHIseCTx1CRo/uNA==}
    engines: {node: '>=18'}
    cpu: [ia32]
    os: [win32]
    requiresBuild: true
    dev: true
    optional: true

  /@esbuild/win32-x64/0.20.2:
    resolution: {integrity: sha512-N49X4lJX27+l9jbLKSqZ6bKNjzQvHaT8IIFUy+YIqmXQdjYCToGWwOItDrfby14c78aDd5NHQl29xingXfCdLQ==}
    engines: {node: '>=12'}
    cpu: [x64]
    os: [win32]
    requiresBuild: true
    dev: true
    optional: true

  /@esbuild/win32-x64/0.23.0:
    resolution: {integrity: sha512-Arm+WgUFLUATuoxCJcahGuk6Yj9Pzxd6l11Zb/2aAuv5kWWvvfhLFo2fni4uSK5vzlUdCGZ/BdV5tH8klj8p8g==}
    engines: {node: '>=18'}
    cpu: [x64]
    os: [win32]
    requiresBuild: true
    dev: true
    optional: true

  /@eslint-community/eslint-utils/4.4.0_eslint@8.50.0:
    resolution: {integrity: sha512-1/sA4dwrzBAyeUoQ6oxahHKmrZvsnLCg4RfxW3ZFGGmQkSNQPFNLV9CUEFQP1x9EYXHTo5p6xdhZM1Ne9p/AfA==}
    engines: {node: ^12.22.0 || ^14.17.0 || >=16.0.0}
    peerDependencies:
      eslint: ^6.0.0 || ^7.0.0 || >=8.0.0
    dependencies:
      eslint: 8.50.0
      eslint-visitor-keys: 3.4.3
    dev: true

  /@eslint-community/regexpp/4.8.2:
    resolution: {integrity: sha512-0MGxAVt1m/ZK+LTJp/j0qF7Hz97D9O/FH9Ms3ltnyIdDD57cbb1ACIQTkbHvNXtWDv5TPq7w5Kq56+cNukbo7g==}
    engines: {node: ^12.0.0 || ^14.0.0 || >=16.0.0}
    dev: true

  /@eslint/eslintrc/2.1.2:
    resolution: {integrity: sha512-+wvgpDsrB1YqAMdEUCcnTlpfVBH7Vqn6A/NT3D8WVXFIaKMlErPIZT3oCIAVCOtarRpMtelZLqJeU3t7WY6X6g==}
    engines: {node: ^12.22.0 || ^14.17.0 || >=16.0.0}
    dependencies:
      ajv: 6.12.6
      debug: 4.3.4
      espree: 9.6.1
      globals: 13.22.0
      ignore: 5.2.4
      import-fresh: 3.3.0
      js-yaml: 4.1.0
      minimatch: 3.1.2
      strip-json-comments: 3.1.1
    transitivePeerDependencies:
      - supports-color
    dev: true

  /@eslint/js/8.50.0:
    resolution: {integrity: sha512-NCC3zz2+nvYd+Ckfh87rA47zfu2QsQpvc6k1yzTk+b9KzRj0wkGa8LSoGOXN6Zv4lRf/EIoZ80biDh9HOI+RNQ==}
    engines: {node: ^12.22.0 || ^14.17.0 || >=16.0.0}
    dev: true

  /@humanwhocodes/config-array/0.11.11:
    resolution: {integrity: sha512-N2brEuAadi0CcdeMXUkhbZB84eskAc8MEX1By6qEchoVywSgXPIjou4rYsl0V3Hj0ZnuGycGCjdNgockbzeWNA==}
    engines: {node: '>=10.10.0'}
    dependencies:
      '@humanwhocodes/object-schema': 1.2.1
      debug: 4.3.4
      minimatch: 3.1.2
    transitivePeerDependencies:
      - supports-color
    dev: true

  /@humanwhocodes/module-importer/1.0.1:
    resolution: {integrity: sha512-bxveV4V8v5Yb4ncFTT3rPSgZBOpCkjfK0y4oVVVJwIuDVBRMDXrPyXRL988i5ap9m9bnyEEjWfm5WkBmtffLfA==}
    engines: {node: '>=12.22'}
    dev: true

  /@humanwhocodes/momoa/2.0.4:
    resolution: {integrity: sha512-RE815I4arJFtt+FVeU1Tgp9/Xvecacji8w/V6XtXsWWH/wz/eNkNbhb+ny/+PlVZjV0rxQpRSQKNKE3lcktHEA==}
    engines: {node: '>=10.10.0'}
    dev: false

  /@humanwhocodes/object-schema/1.2.1:
    resolution: {integrity: sha512-ZnQMnLV4e7hDlUvw8H+U8ASL02SS2Gn6+9Ac3wGGLIe7+je2AeAOxPY+izIPJDfFDb7eDjev0Us8MO1iFRN8hA==}
    dev: true

  /@isaacs/cliui/8.0.2:
    resolution: {integrity: sha512-O8jcjabXaleOG9DQ0+ARXWZBTfnP4WNAqzuiJK7ll44AmxGKv/J2M4TPjxjY3znBCfvBXFzucm1twdyFybFqEA==}
    engines: {node: '>=12'}
    dependencies:
      string-width: 5.1.2
      string-width-cjs: /string-width/4.2.3
      strip-ansi: 7.1.0
      strip-ansi-cjs: /strip-ansi/6.0.1
      wrap-ansi: 8.1.0
      wrap-ansi-cjs: /wrap-ansi/7.0.0
    dev: true

  /@istanbuljs/schema/0.1.3:
    resolution: {integrity: sha512-ZXRY4jNvVgSVQ8DL3LTcakaAtXwTVUxE81hslsyD2AtoXW/wVob10HkOJ1X/pAlcI7D+2YoZKg5do8G/w6RYgA==}
    engines: {node: '>=8'}
    dev: true

  /@jest/schemas/29.6.3:
    resolution: {integrity: sha512-mo5j5X+jIZmJQveBKeS/clAueipV7KgiX1vMgCxam1RNYiqE1w62n0/tJJnHtjW8ZHcQco5gY85jA3mi0L+nSA==}
    engines: {node: ^14.15.0 || ^16.10.0 || >=18.0.0}
    dependencies:
      '@sinclair/typebox': 0.27.8
    dev: true

  /@jridgewell/gen-mapping/0.3.5:
    resolution: {integrity: sha512-IzL8ZoEDIBRWEzlCcRhOaCupYyN5gdIK+Q6fbFdPDg6HqX6jpkItn7DFIpW9LQzXG6Df9sA7+OKnq0qlz/GaQg==}
    engines: {node: '>=6.0.0'}
    dependencies:
      '@jridgewell/set-array': 1.2.1
      '@jridgewell/sourcemap-codec': 1.4.15
      '@jridgewell/trace-mapping': 0.3.25
    dev: true

  /@jridgewell/resolve-uri/3.1.1:
    resolution: {integrity: sha512-dSYZh7HhCDtCKm4QakX0xFpsRDqjjtZf/kjI/v3T3Nwt5r8/qz/M19F9ySyOqU94SXBmeG9ttTul+YnR4LOxFA==}
    engines: {node: '>=6.0.0'}
    dev: true

  /@jridgewell/set-array/1.2.1:
    resolution: {integrity: sha512-R8gLRTZeyp03ymzP/6Lil/28tGeGEzhx1q2k703KGWRAI1VdvPIXdG70VJc2pAMw3NA6JKL5hhFu1sJX0Mnn/A==}
    engines: {node: '>=6.0.0'}
    dev: true

  /@jridgewell/source-map/0.3.5:
    resolution: {integrity: sha512-UTYAUj/wviwdsMfzoSJspJxbkH5o1snzwX0//0ENX1u/55kkZZkcTZP6u9bwKGkv+dkk9at4m1Cpt0uY80kcpQ==}
    dependencies:
      '@jridgewell/gen-mapping': 0.3.5
      '@jridgewell/trace-mapping': 0.3.25
    dev: true

  /@jridgewell/sourcemap-codec/1.4.15:
    resolution: {integrity: sha512-eF2rxCRulEKXHTRiDrDy6erMYWqNw4LPdQ8UQA4huuxaQsVeRPFl2oM8oDGxMFhJUWZf9McpLtJasDDZb/Bpeg==}
    dev: true

  /@jridgewell/trace-mapping/0.3.25:
    resolution: {integrity: sha512-vNk6aEwybGtawWmy/PzwnGDOjCkLWSD2wqvjGGAgOAwCGWySYXfYoxt00IJkTF+8Lb57DwOb3Aa0o9CApepiYQ==}
    dependencies:
      '@jridgewell/resolve-uri': 3.1.1
      '@jridgewell/sourcemap-codec': 1.4.15
    dev: true

  /@jridgewell/trace-mapping/0.3.9:
    resolution: {integrity: sha512-3Belt6tdc8bPgAtbcmdtNJlirVoTmEb5e2gC94PnkwEW9jI6CAHUeoG85tjWP5WquqfavoMtMwiG4P926ZKKuQ==}
    dependencies:
      '@jridgewell/resolve-uri': 3.1.1
      '@jridgewell/sourcemap-codec': 1.4.15
    dev: true

  /@jsdevtools/ono/7.1.3:
    resolution: {integrity: sha512-4JQNk+3mVzK3xh2rqd6RB4J46qUR19azEHBneZyTZM+c456qOrbbM/5xcR8huNCCcbVt7+UmizG6GuUvPvKUYg==}
    dev: false

  /@microsoft.azure/autorest.testserver/3.3.48:
    resolution: {integrity: sha512-/6SPjIEkHFxHi/mImmWHsTA2yhuSWfM2JWzsngZlck+0gTF5xIEyPTL1eIosdoc0oynBQGDuAsjGkd4ssioMpA==}
    engines: {node: '>=10'}
    hasBin: true
    dependencies:
      '@azure/storage-blob': 12.16.0
      axios: 0.21.4
      body-parser: 1.20.2
      busboy: 1.6.0
      commonmark: 0.30.0
      deep-equal: 2.2.2
      express: 4.18.2
      express-promise-router: 4.1.1_express@4.18.2
      glob: 8.1.0
      js-yaml: 4.1.0
      morgan: 1.10.0
      mustache: 4.2.0
      request: 2.88.2
      request-promise-native: 1.0.9_request@2.88.2
      source-map-support: 0.5.21
      underscore: 1.13.6
      winston: 3.10.0
      xml2js: 0.5.0
      yargs: 17.7.2
    transitivePeerDependencies:
      - '@types/express'
      - debug
      - encoding
    dev: true

  /@microsoft/api-extractor-model/7.29.4_@types+node@18.18.0:
    resolution: {integrity: sha512-LHOMxmT8/tU1IiiiHOdHFF83Qsi+V8d0kLfscG4EvQE9cafiR8blOYr8SfkQKWB1wgEilQgXJX3MIA4vetDLZw==}
    dependencies:
      '@microsoft/tsdoc': 0.15.0
      '@microsoft/tsdoc-config': 0.17.0
      '@rushstack/node-core-library': 5.5.1_@types+node@18.18.0
    transitivePeerDependencies:
      - '@types/node'
    dev: true

  /@microsoft/api-extractor/7.47.5_@types+node@18.18.0:
    resolution: {integrity: sha512-edKt4dFO2t25xmI2FX2rsP5liIgwKW1yuQImA0JM+5YGHCoo51GEQ7j+On17SvVpRJnuqLE/QVgtjIQ1Hpg98w==}
    hasBin: true
    dependencies:
      '@microsoft/api-extractor-model': 7.29.4_@types+node@18.18.0
      '@microsoft/tsdoc': 0.15.0
      '@microsoft/tsdoc-config': 0.17.0
      '@rushstack/node-core-library': 5.5.1_@types+node@18.18.0
      '@rushstack/rig-package': 0.5.3
      '@rushstack/terminal': 0.13.3_@types+node@18.18.0
      '@rushstack/ts-command-line': 4.22.4_@types+node@18.18.0
      lodash: 4.17.21
      minimatch: 3.0.8
      resolve: 1.22.6
      semver: 7.5.4
      source-map: 0.6.1
      typescript: 5.4.2
    transitivePeerDependencies:
      - '@types/node'
    dev: true

  /@microsoft/tsdoc-config/0.17.0:
    resolution: {integrity: sha512-v/EYRXnCAIHxOHW+Plb6OWuUoMotxTN0GLatnpOb1xq0KuTNw/WI3pamJx/UbsoJP5k9MCw1QxvvhPcF9pH3Zg==}
    dependencies:
      '@microsoft/tsdoc': 0.15.0
      ajv: 8.12.0
      jju: 1.4.0
      resolve: 1.22.6
    dev: true

  /@microsoft/tsdoc/0.15.0:
    resolution: {integrity: sha512-HZpPoABogPvjeJOdzCOSJsXeL/SMCBgBZMVC3X3d7YYp2gf31MfxhUoYUNwf1ERPJOnQc0wkFn9trqI6ZEdZuA==}
    dev: true

  /@nodelib/fs.scandir/2.1.5:
    resolution: {integrity: sha512-vq24Bq3ym5HEQm2NKCr3yXDwjc7vTsEThRDnkp2DK9p1uqLR+DHurm/NOTo0KG7HYHU7eppKZj3MyqYuMBf62g==}
    engines: {node: '>= 8'}
    dependencies:
      '@nodelib/fs.stat': 2.0.5
      run-parallel: 1.2.0

  /@nodelib/fs.stat/2.0.5:
    resolution: {integrity: sha512-RkhPPp2zrqDAQA/2jNhnztcPAlv64XdhIp7a7454A5ovI7Bukxgt7MX7udwAu3zg1DcpPU0rz3VV1SeaqvY4+A==}
    engines: {node: '>= 8'}

  /@nodelib/fs.walk/1.2.8:
    resolution: {integrity: sha512-oGB+UxlgWcgQkgwo8GcEGwemoTFt3FIO9ababBmaGwXIoBKZ+GTy0pP185beGg7Llih/NSHSV2XAs1lnznocSg==}
    engines: {node: '>= 8'}
    dependencies:
      '@nodelib/fs.scandir': 2.1.5
      fastq: 1.15.0

  /@opentelemetry/api/1.6.0:
    resolution: {integrity: sha512-OWlrQAnWn9577PhVgqjUvMr1pg57Bc4jv0iL4w0PRuOSRvq67rvHW9Ie/dZVMvCzhSCB+UxhcY/PmCmFj33Q+g==}
    engines: {node: '>=8.0.0'}

  /@pkgjs/parseargs/0.11.0:
    resolution: {integrity: sha512-+1VkjdD0QBLPodGrJUeqarH8VAIvQODIbwh9XpP5Syisf7YoQgsJKPNFoqqLQlu+VQ/tVSshMR6loPMn8U+dPg==}
    engines: {node: '>=14'}
    requiresBuild: true
    dev: true
    optional: true

  /@puppeteer/browsers/2.1.0:
    resolution: {integrity: sha512-xloWvocjvryHdUjDam/ZuGMh7zn4Sn3ZAaV4Ah2e2EwEt90N3XphZlSsU3n0VDc1F7kggCjMuH0UuxfPQ5mD9w==}
    engines: {node: '>=18'}
    hasBin: true
    dependencies:
      debug: 4.3.4
      extract-zip: 2.0.1
      progress: 2.0.3
      proxy-agent: 6.4.0
      semver: 7.6.0
      tar-fs: 3.0.5
      unbzip2-stream: 1.4.3
      yargs: 17.7.2
    transitivePeerDependencies:
      - supports-color
    dev: true

  /@readme/better-ajv-errors/1.6.0_ajv@8.17.1:
    resolution: {integrity: sha512-9gO9rld84Jgu13kcbKRU+WHseNhaVt76wYMeRDGsUGYxwJtI3RmEJ9LY9dZCYQGI8eUZLuxb5qDja0nqklpFjQ==}
    engines: {node: '>=14'}
    peerDependencies:
      ajv: 4.11.8 - 8
    dependencies:
      '@babel/code-frame': 7.24.7
      '@babel/runtime': 7.24.8
      '@humanwhocodes/momoa': 2.0.4
      ajv: 8.17.1
      chalk: 4.1.2
      json-to-ast: 2.1.0
      jsonpointer: 5.0.1
      leven: 3.1.0
    dev: false

  /@readme/json-schema-ref-parser/1.2.0:
    resolution: {integrity: sha512-Bt3QVovFSua4QmHa65EHUmh2xS0XJ3rgTEUPH998f4OW4VVJke3BuS16f+kM0ZLOGdvIrzrPRqwihuv5BAjtrA==}
    dependencies:
      '@jsdevtools/ono': 7.1.3
      '@types/json-schema': 7.0.13
      call-me-maybe: 1.0.2
      js-yaml: 4.1.0
    dev: false

  /@readme/openapi-parser/2.6.0_openapi-types@7.2.3:
    resolution: {integrity: sha512-pyFJXezWj9WI1O+gdp95CoxfY+i+Uq3kKk4zXIFuRAZi9YnHpHOpjumWWr67wkmRTw19Hskh9spyY0Iyikf3fA==}
    engines: {node: '>=18'}
    peerDependencies:
      openapi-types: '>=7'
    dependencies:
      '@apidevtools/swagger-methods': 3.0.2
      '@jsdevtools/ono': 7.1.3
      '@readme/better-ajv-errors': 1.6.0_ajv@8.17.1
      '@readme/json-schema-ref-parser': 1.2.0
      '@readme/openapi-schemas': 3.1.0
      ajv: 8.17.1
      ajv-draft-04: 1.0.0_ajv@8.17.1
      call-me-maybe: 1.0.2
      openapi-types: 7.2.3
    dev: false

  /@readme/openapi-schemas/3.1.0:
    resolution: {integrity: sha512-9FC/6ho8uFa8fV50+FPy/ngWN53jaUu4GRXlAjcxIRrzhltJnpKkBG2Tp0IDraFJeWrOpk84RJ9EMEEYzaI1Bw==}
    engines: {node: '>=18'}
    dev: false

  /@rollup/rollup-android-arm-eabi/4.18.0:
    resolution: {integrity: sha512-Tya6xypR10giZV1XzxmH5wr25VcZSncG0pZIjfePT0OVBvqNEurzValetGNarVrGiq66EBVAFn15iYX4w6FKgQ==}
    cpu: [arm]
    os: [android]
    requiresBuild: true
    dev: true
    optional: true

  /@rollup/rollup-android-arm64/4.18.0:
    resolution: {integrity: sha512-avCea0RAP03lTsDhEyfy+hpfr85KfyTctMADqHVhLAF3MlIkq83CP8UfAHUssgXTYd+6er6PaAhx/QGv4L1EiA==}
    cpu: [arm64]
    os: [android]
    requiresBuild: true
    dev: true
    optional: true

  /@rollup/rollup-darwin-arm64/4.18.0:
    resolution: {integrity: sha512-IWfdwU7KDSm07Ty0PuA/W2JYoZ4iTj3TUQjkVsO/6U+4I1jN5lcR71ZEvRh52sDOERdnNhhHU57UITXz5jC1/w==}
    cpu: [arm64]
    os: [darwin]
    requiresBuild: true
    dev: true
    optional: true

  /@rollup/rollup-darwin-x64/4.18.0:
    resolution: {integrity: sha512-n2LMsUz7Ynu7DoQrSQkBf8iNrjOGyPLrdSg802vk6XT3FtsgX6JbE8IHRvposskFm9SNxzkLYGSq9QdpLYpRNA==}
    cpu: [x64]
    os: [darwin]
    requiresBuild: true
    dev: true
    optional: true

  /@rollup/rollup-linux-arm-gnueabihf/4.18.0:
    resolution: {integrity: sha512-C/zbRYRXFjWvz9Z4haRxcTdnkPt1BtCkz+7RtBSuNmKzMzp3ZxdM28Mpccn6pt28/UWUCTXa+b0Mx1k3g6NOMA==}
    cpu: [arm]
    os: [linux]
    requiresBuild: true
    dev: true
    optional: true

  /@rollup/rollup-linux-arm-musleabihf/4.18.0:
    resolution: {integrity: sha512-l3m9ewPgjQSXrUMHg93vt0hYCGnrMOcUpTz6FLtbwljo2HluS4zTXFy2571YQbisTnfTKPZ01u/ukJdQTLGh9A==}
    cpu: [arm]
    os: [linux]
    requiresBuild: true
    dev: true
    optional: true

  /@rollup/rollup-linux-arm64-gnu/4.18.0:
    resolution: {integrity: sha512-rJ5D47d8WD7J+7STKdCUAgmQk49xuFrRi9pZkWoRD1UeSMakbcepWXPF8ycChBoAqs1pb2wzvbY6Q33WmN2ftw==}
    cpu: [arm64]
    os: [linux]
    requiresBuild: true
    dev: true
    optional: true

  /@rollup/rollup-linux-arm64-musl/4.18.0:
    resolution: {integrity: sha512-be6Yx37b24ZwxQ+wOQXXLZqpq4jTckJhtGlWGZs68TgdKXJgw54lUUoFYrg6Zs/kjzAQwEwYbp8JxZVzZLRepQ==}
    cpu: [arm64]
    os: [linux]
    requiresBuild: true
    dev: true
    optional: true

  /@rollup/rollup-linux-powerpc64le-gnu/4.18.0:
    resolution: {integrity: sha512-hNVMQK+qrA9Todu9+wqrXOHxFiD5YmdEi3paj6vP02Kx1hjd2LLYR2eaN7DsEshg09+9uzWi2W18MJDlG0cxJA==}
    cpu: [ppc64]
    os: [linux]
    requiresBuild: true
    dev: true
    optional: true

  /@rollup/rollup-linux-riscv64-gnu/4.18.0:
    resolution: {integrity: sha512-ROCM7i+m1NfdrsmvwSzoxp9HFtmKGHEqu5NNDiZWQtXLA8S5HBCkVvKAxJ8U+CVctHwV2Gb5VUaK7UAkzhDjlg==}
    cpu: [riscv64]
    os: [linux]
    requiresBuild: true
    dev: true
    optional: true

  /@rollup/rollup-linux-s390x-gnu/4.18.0:
    resolution: {integrity: sha512-0UyyRHyDN42QL+NbqevXIIUnKA47A+45WyasO+y2bGJ1mhQrfrtXUpTxCOrfxCR4esV3/RLYyucGVPiUsO8xjg==}
    cpu: [s390x]
    os: [linux]
    requiresBuild: true
    dev: true
    optional: true

  /@rollup/rollup-linux-x64-gnu/4.18.0:
    resolution: {integrity: sha512-xuglR2rBVHA5UsI8h8UbX4VJ470PtGCf5Vpswh7p2ukaqBGFTnsfzxUBetoWBWymHMxbIG0Cmx7Y9qDZzr648w==}
    cpu: [x64]
    os: [linux]
    requiresBuild: true
    dev: true
    optional: true

  /@rollup/rollup-linux-x64-musl/4.18.0:
    resolution: {integrity: sha512-LKaqQL9osY/ir2geuLVvRRs+utWUNilzdE90TpyoX0eNqPzWjRm14oMEE+YLve4k/NAqCdPkGYDaDF5Sw+xBfg==}
    cpu: [x64]
    os: [linux]
    requiresBuild: true
    dev: true
    optional: true

  /@rollup/rollup-win32-arm64-msvc/4.18.0:
    resolution: {integrity: sha512-7J6TkZQFGo9qBKH0pk2cEVSRhJbL6MtfWxth7Y5YmZs57Pi+4x6c2dStAUvaQkHQLnEQv1jzBUW43GvZW8OFqA==}
    cpu: [arm64]
    os: [win32]
    requiresBuild: true
    dev: true
    optional: true

  /@rollup/rollup-win32-ia32-msvc/4.18.0:
    resolution: {integrity: sha512-Txjh+IxBPbkUB9+SXZMpv+b/vnTEtFyfWZgJ6iyCmt2tdx0OF5WhFowLmnh8ENGNpfUlUZkdI//4IEmhwPieNg==}
    cpu: [ia32]
    os: [win32]
    requiresBuild: true
    dev: true
    optional: true

  /@rollup/rollup-win32-x64-msvc/4.18.0:
    resolution: {integrity: sha512-UOo5FdvOL0+eIVTgS4tIdbW+TtnBLWg1YBCcU2KWM7nuNwRz9bksDX1bekJJCpu25N1DVWaCwnT39dVQxzqS8g==}
    cpu: [x64]
    os: [win32]
    requiresBuild: true
    dev: true
    optional: true

  /@rushstack/node-core-library/5.5.1_@types+node@18.18.0:
    resolution: {integrity: sha512-ZutW56qIzH8xIOlfyaLQJFx+8IBqdbVCZdnj+XT1MorQ1JqqxHse8vbCpEM+2MjsrqcbxcgDIbfggB1ZSQ2A3g==}
    peerDependencies:
      '@types/node': '*'
    peerDependenciesMeta:
      '@types/node':
        optional: true
    dependencies:
      '@types/node': 18.18.0
      ajv: 8.13.0
      ajv-draft-04: 1.0.0_ajv@8.13.0
      ajv-formats: 3.0.1_ajv@8.13.0
      fs-extra: 7.0.1
      import-lazy: 4.0.0
      jju: 1.4.0
      resolve: 1.22.6
      semver: 7.5.4
    dev: true

  /@rushstack/rig-package/0.5.3:
    resolution: {integrity: sha512-olzSSjYrvCNxUFZowevC3uz8gvKr3WTpHQ7BkpjtRpA3wK+T0ybep/SRUMfr195gBzJm5gaXw0ZMgjIyHqJUow==}
    dependencies:
      resolve: 1.22.6
      strip-json-comments: 3.1.1
    dev: true

  /@rushstack/terminal/0.13.3_@types+node@18.18.0:
    resolution: {integrity: sha512-fc3zjXOw8E0pXS5t9vTiIPx9gHA0fIdTXsu9mT4WbH+P3mYvnrX0iAQ5a6NvyK1+CqYWBTw/wVNx7SDJkI+WYQ==}
    peerDependencies:
      '@types/node': '*'
    peerDependenciesMeta:
      '@types/node':
        optional: true
    dependencies:
      '@rushstack/node-core-library': 5.5.1_@types+node@18.18.0
      '@types/node': 18.18.0
      supports-color: 8.1.1
    dev: true

  /@rushstack/ts-command-line/4.22.4_@types+node@18.18.0:
    resolution: {integrity: sha512-QoyhbWfyF9Ixg5DWdPzxO3h2RmJ7i5WH9b7qLzD5h5WFya/ZqicjdPrVwQiGtrFvAbBj8jhcC9DhbzU9xAk78g==}
    dependencies:
      '@rushstack/terminal': 0.13.3_@types+node@18.18.0
      '@types/argparse': 1.0.38
      argparse: 1.0.10
      string-argv: 0.3.2
    transitivePeerDependencies:
      - '@types/node'
    dev: true

  /@sinclair/typebox/0.27.8:
    resolution: {integrity: sha512-+Fj43pSMwJs4KRrH/938Uf+uAELIgVBmQzg/q1YG10djyfA3TnrU8N8XzqCh/okZdszqBQTZf96idMfE5lnwTA==}
    dev: true

  /@sindresorhus/merge-streams/2.3.0:
    resolution: {integrity: sha512-LtoMMhxAlorcGhmFYI+LhPgbPZCkgP6ra1YL604EeF6U98pLlQ3iWIGMdWSC+vWmPBWBNgmDBAhnAobLROJmwg==}
    engines: {node: '>=18'}

  /@sinonjs/commons/1.8.6:
    resolution: {integrity: sha512-Ky+XkAkqPZSm3NLBeUng77EBQl3cmeJhITaGHdYH8kjVB+aun3S4XBRti2zt17mtt0mIUDiNxYeoJm6drVvBJQ==}
    dependencies:
      type-detect: 4.0.8
    dev: true

  /@sinonjs/commons/2.0.0:
    resolution: {integrity: sha512-uLa0j859mMrg2slwQYdO/AkrOfmH+X6LTVmNTS9CqexuE2IvVORIkSpJLqePAbEnKJ77aMmCwr1NUZ57120Xcg==}
    dependencies:
      type-detect: 4.0.8
    dev: true

  /@sinonjs/commons/3.0.0:
    resolution: {integrity: sha512-jXBtWAF4vmdNmZgD5FoKsVLv3rPgDnLgPbU84LIJ3otV44vJlDRokVng5v8NFJdCf/da9legHcKaRuZs4L7faA==}
    dependencies:
      type-detect: 4.0.8
    dev: true

  /@sinonjs/fake-timers/10.3.0:
    resolution: {integrity: sha512-V4BG07kuYSUkTCSBHG8G8TNhM+F19jXFWnQtzj+we8DrkpSBCee9Z3Ms8yiGer/dlmhe35/Xdgyo3/0rQKg7YA==}
    dependencies:
      '@sinonjs/commons': 3.0.0
    dev: true

  /@sinonjs/fake-timers/7.1.2:
    resolution: {integrity: sha512-iQADsW4LBMISqZ6Ci1dupJL9pprqwcVFTcOsEmQOEhW+KLCVn/Y4Jrvg2k19fIHCp+iFprriYPTdRcQR8NbUPg==}
    dependencies:
      '@sinonjs/commons': 1.8.6
    dev: true

  /@sinonjs/samsam/6.1.3:
    resolution: {integrity: sha512-nhOb2dWPeb1sd3IQXL/dVPnKHDOAFfvichtBf4xV00/rU1QbPCQqKMbvIheIjqwVjh7qIgf2AHTHi391yMOMpQ==}
    dependencies:
      '@sinonjs/commons': 1.8.6
      lodash.get: 4.4.2
      type-detect: 4.0.8
    dev: true

  /@sinonjs/text-encoding/0.7.2:
    resolution: {integrity: sha512-sXXKG+uL9IrKqViTtao2Ws6dy0znu9sOaP1di/jKGW1M6VssO8vlpXCQcpZ+jisQ1tTFAC5Jo/EOzFbggBagFQ==}
    dev: true

  /@socket.io/component-emitter/3.1.0:
    resolution: {integrity: sha512-+9jVqKhRSpsc591z5vX+X5Yyw+he/HCB4iQ/RYxw35CEPaY1gnsNE43nf9n9AaYjAQrTiI/mOwKUKdUs9vf7Xg==}
    dev: true

  /@tootallnate/once/2.0.0:
    resolution: {integrity: sha512-XCuKFP5PS55gnMVu3dty8KPatLqUoy/ZYzDzAGCQ8JNFCkLXzmI7vNHCR+XpbZaMWQK/vQubr7PkYq8g470J/A==}
    engines: {node: '>= 10'}

  /@tootallnate/quickjs-emscripten/0.23.0:
    resolution: {integrity: sha512-C5Mc6rdnsaJDjO3UpGW/CQTHtCKaYlScZTly4JIu97Jxo/odCiH0ITnDXSJPTOrEKk/ycSZ0AOgTmkDtkOsvIA==}
    dev: true

  /@ts-morph/common/0.24.0:
    resolution: {integrity: sha512-c1xMmNHWpNselmpIqursHeOHHBTIsJLbB+NuovbTTRCNiTLEr/U9dbJ8qy0jd/O2x5pc3seWuOUN5R2IoOTp8A==}
    dependencies:
      fast-glob: 3.3.2
      minimatch: 9.0.5
      mkdirp: 3.0.1
      path-browserify: 1.0.1
    dev: false

  /@tsconfig/node10/1.0.9:
    resolution: {integrity: sha512-jNsYVVxU8v5g43Erja32laIDHXeoNvFEpX33OK4d6hljo3jDhCBDhx5dhCCTMWUojscpAagGiRkBKxpdl9fxqA==}
    dev: true

  /@tsconfig/node12/1.0.11:
    resolution: {integrity: sha512-cqefuRsh12pWyGsIoBKJA9luFu3mRxCA+ORZvA4ktLSzIuCUtWVxGIuXigEwO5/ywWFMZ2QEGKWvkZG1zDMTag==}
    dev: true

  /@tsconfig/node14/1.0.3:
    resolution: {integrity: sha512-ysT8mhdixWK6Hw3i1V2AeRqZ5WfXg1G43mqoYlM2nc6388Fq5jcXyr5mRsqViLx/GJYdoL0bfXD8nmF+Zn/Iow==}
    dev: true

  /@tsconfig/node16/1.0.4:
    resolution: {integrity: sha512-vxhUy4J8lyeyinH7Azl1pdd43GJhZH/tP2weN8TntQblOY+A0XbT8DJk1/oCPuOOyg/Ja757rG0CgHcWC8OfMA==}
    dev: true

  /@types/argparse/1.0.38:
    resolution: {integrity: sha512-ebDJ9b0e702Yr7pWgB0jzm+CX4Srzz8RcXtLJDJB+BSccqMa36uyH/zUsSYao5+BD1ytv3k3rPYCq4mAE1hsXA==}
    dev: true

  /@types/chai-as-promised/7.1.6:
    resolution: {integrity: sha512-cQLhk8fFarRVZAXUQV1xEnZgMoPxqKojBvRkqPCKPQCzEhpbbSKl1Uu75kDng7k5Ln6LQLUmNBjLlFthCgm1NA==}
    dependencies:
      '@types/chai': 4.3.6
    dev: true

  /@types/chai/4.3.6:
    resolution: {integrity: sha512-VOVRLM1mBxIRxydiViqPcKn6MIxZytrbMpd6RJLIWKxUNr3zux8no0Oc7kJx0WAPIitgZ0gkrDS+btlqQpubpw==}
    dev: true

  /@types/cookie/0.4.1:
    resolution: {integrity: sha512-XW/Aa8APYr6jSVVA1y/DEIZX0/GMKLEVekNG727R8cs56ahETkRAy/3DR7+fJyh7oUgGwNQaRfXCun0+KbWY7Q==}
    dev: true

  /@types/cors/2.8.14:
    resolution: {integrity: sha512-RXHUvNWYICtbP6s18PnOCaqToK8y14DnLd75c6HfyKf228dxy7pHNOQkxPtvXKp/hINFMDjbYzsj63nnpPMSRQ==}
    dependencies:
      '@types/node': 18.18.0
    dev: true

  /@types/eslint-scope/3.7.5:
    resolution: {integrity: sha512-JNvhIEyxVW6EoMIFIvj93ZOywYFatlpu9deeH6eSx6PE3WHYvHaQtmHmQeNw7aA81bYGBPPQqdtBm6b1SsQMmA==}
    dependencies:
      '@types/eslint': 8.44.3
      '@types/estree': 1.0.2
    dev: true

  /@types/eslint/8.44.3:
    resolution: {integrity: sha512-iM/WfkwAhwmPff3wZuPLYiHX18HI24jU8k1ZSH7P8FHwxTjZ2P6CoX2wnF43oprR+YXJM6UUxATkNvyv/JHd+g==}
    dependencies:
      '@types/estree': 1.0.5
      '@types/json-schema': 7.0.13
    dev: true

  /@types/estree/1.0.2:
    resolution: {integrity: sha512-VeiPZ9MMwXjO32/Xu7+OwflfmeoRwkE/qzndw42gGtgJwZopBnzy2gD//NN1+go1mADzkDcqf/KnFRSjTJ8xJA==}
    dev: true

  /@types/estree/1.0.5:
    resolution: {integrity: sha512-/kYRxGDLWzHOB7q+wtSUQlFrtcdUccpfy+X+9iMBpHK8QLLhx2wIPYuS5DYtR9Wa/YlZAbIovy7qVdB1Aq6Lyw==}
    dev: true

  /@types/fs-extra/8.1.3:
    resolution: {integrity: sha512-7IdV01N0u/CaVO0fuY1YmEg14HQN3+EW8mpNgg6NEfxEl/lzCa5OxlBu3iFsCAdamnYOcTQ7oEi43Xc/67Rgzw==}
    dependencies:
      '@types/node': 18.18.0
    dev: true

  /@types/fs-extra/9.0.13:
    resolution: {integrity: sha512-nEnwB++1u5lVDM2UI4c1+5R+FYaKfaAzS4OococimjVm3nQw3TuzH5UNsocrcTBbhnerblyHj4A49qXbIiZdpA==}
    dependencies:
      '@types/node': 18.18.0
    dev: true

  /@types/js-yaml/3.12.1:
    resolution: {integrity: sha512-SGGAhXLHDx+PK4YLNcNGa6goPf9XRWQNAUUbffkwVGGXIxmDKWyGGL4inzq2sPmExu431Ekb9aEMn9BkPqEYFA==}
    dev: true

  /@types/js-yaml/4.0.6:
    resolution: {integrity: sha512-ACTuifTSIIbyksx2HTon3aFtCKWcID7/h3XEmRpDYdMCXxPbl+m9GteOJeaAkiAta/NJaSFuA7ahZ0NkwajDSw==}
    dev: true

  /@types/json-schema/7.0.13:
    resolution: {integrity: sha512-RbSSoHliUbnXj3ny0CNFOoxrIDV6SUGyStHsvDqosw6CkdPV8TtWGlfecuK4ToyMEAql6pzNxgCFKanovUzlgQ==}

  /@types/lodash/4.14.199:
    resolution: {integrity: sha512-Vrjz5N5Ia4SEzWWgIVwnHNEnb1UE1XMkvY5DGXrAeOGE9imk0hgTHh5GyDjLDJi9OTCn9oo9dXH1uToK1VRfrg==}

  /@types/lodash/4.17.4:
    resolution: {integrity: sha512-wYCP26ZLxaT3R39kiN2+HcJ4kTd3U1waI/cY7ivWYqFP6pW3ZNpvi6Wd6PHZx7T/t8z0vlkXMg3QYLa7DZ/IJQ==}
    dev: true

  /@types/mocha/10.0.1:
    resolution: {integrity: sha512-/fvYntiO1GeICvqbQ3doGDIP97vWmvFt83GKguJ6prmQM2iXZfFcq6YE8KteFyRtX2/h5Hf91BYvPodJKFYv5Q==}
    dev: true

  /@types/mocha/10.0.6:
    resolution: {integrity: sha512-dJvrYWxP/UcXm36Qn36fxhUKu8A/xMRXVT2cliFF1Z7UA9liG5Psj3ezNSZw+5puH2czDXRLcXQxf8JbJt0ejg==}
    dev: true

  /@types/mocha/5.2.7:
    resolution: {integrity: sha512-NYrtPht0wGzhwe9+/idPaBB+TqkY9AhTvOLMkThm0IoEfLaiVQZwBwyJ5puCkO3AUCWrmcoePjp2mbFocKy4SQ==}
    dev: true

  /@types/node-fetch/2.6.6:
    resolution: {integrity: sha512-95X8guJYhfqiuVVhRFxVQcf4hW/2bCuoPwDasMf/531STFoNoWTT7YDnWdXHEZKqAGUigmpG31r2FE70LwnzJw==}
    dependencies:
      '@types/node': 18.18.0
      form-data: 4.0.0

  /@types/node/18.18.0:
    resolution: {integrity: sha512-3xA4X31gHT1F1l38ATDIL9GpRLdwVhnEFC8Uikv5ZLlXATwrCYyPq7ZWHxzxc3J/30SUiwiYT+bQe0/XvKlWbw==}

  /@types/node/22.2.0:
    resolution: {integrity: sha512-bm6EG6/pCpkxDf/0gDNDdtDILMOHgaQBVOJGdwsqClnxA3xL6jtMv76rLBc006RVMWbmaf0xbmom4Z/5o2nRkQ==}
    dependencies:
      undici-types: 6.13.0
    dev: true

  /@types/semver/7.5.3:
    resolution: {integrity: sha512-OxepLK9EuNEIPxWNME+C6WwbRAOOI2o2BaQEGzz5Lu2e4Z5eDnEo+/aVEDMIXywoJitJ7xWd641wrGLZdtwRyw==}
    dev: true

  /@types/sinon/10.0.17:
    resolution: {integrity: sha512-+6ILpcixQ0Ma3dHMTLv4rSycbDXkDljgKL+E0nI2RUxxhYTFyPSjt6RVMxh7jUshvyVcBvicb0Ktj+lAJcjgeA==}
    dependencies:
      '@types/sinonjs__fake-timers': 8.1.3
    dev: true

  /@types/sinonjs__fake-timers/8.1.3:
    resolution: {integrity: sha512-4g+2YyWe0Ve+LBh+WUm1697PD0Kdi6coG1eU0YjQbwx61AZ8XbEpL1zIT6WjuUKrCMCROpEaYQPDjBnDouBVAQ==}
    dev: true

  /@types/triple-beam/1.3.3:
    resolution: {integrity: sha512-6tOUG+nVHn0cJbVp25JFayS5UE6+xlbcNF9Lo9mU7U0zk3zeUShZied4YEQZjy1JBF043FSkdXw8YkUJuVtB5g==}
    dev: true

  /@types/tunnel/0.0.3:
    resolution: {integrity: sha512-sOUTGn6h1SfQ+gbgqC364jLFBw2lnFqkgF3q0WovEHRLMrVD1sd5aufqi/aJObLekJO+Aq5z646U4Oxy6shXMA==}
    dependencies:
      '@types/node': 18.18.0

  /@types/xmlbuilder/0.0.34:
    resolution: {integrity: sha512-yVsHfYqJblSEg3DvUhGndpCZBZz2GiGVmqMa04fbGro2xzxRj85Q7MQ4os+MaXmKcpCDD42MXuxUWfoUKTuVdQ==}
    dev: true

  /@types/yargs-parser/21.0.1:
    resolution: {integrity: sha512-axdPBuLuEJt0c4yI5OZssC19K2Mq1uKdrfZBzuxLvaztgqUtFYZUNw7lETExPYJR9jdEoIg4mb7RQKRQzOkeGQ==}
    dev: true

  /@types/yargs/17.0.25:
    resolution: {integrity: sha512-gy7iPgwnzNvxgAEi2bXOHWCVOG6f7xsprVJH4MjlAWeBmJ7vh/Y1kwMtUrs64ztf24zVIRCpr3n/z6gm9QIkgg==}
    dependencies:
      '@types/yargs-parser': 21.0.1
    dev: true

  /@types/yauzl/2.10.1:
    resolution: {integrity: sha512-CHzgNU3qYBnp/O4S3yv2tXPlvMTq0YWSTVg2/JYLqWZGHwwgJGAwd00poay/11asPq8wLFwHzubyInqHIFmmiw==}
    requiresBuild: true
    dependencies:
      '@types/node': 18.18.0
    dev: true
    optional: true

  /@typescript-eslint/eslint-plugin/6.8.0_wroavni7rd6ng5lxj6jm5p2pxq:
    resolution: {integrity: sha512-GosF4238Tkes2SHPQ1i8f6rMtG6zlKwMEB0abqSJ3Npvos+doIlc/ATG+vX1G9coDF3Ex78zM3heXHLyWEwLUw==}
    engines: {node: ^16.0.0 || >=18.0.0}
    peerDependencies:
      '@typescript-eslint/parser': ^6.0.0 || ^6.0.0-alpha
      eslint: ^7.0.0 || ^8.0.0
      typescript: '*'
    peerDependenciesMeta:
      typescript:
        optional: true
    dependencies:
      '@eslint-community/regexpp': 4.8.2
      '@typescript-eslint/parser': 6.8.0_wgnkk2eh2432jxos7omdkkhhte
      '@typescript-eslint/scope-manager': 6.8.0
      '@typescript-eslint/type-utils': 6.8.0_wgnkk2eh2432jxos7omdkkhhte
      '@typescript-eslint/utils': 6.8.0_wgnkk2eh2432jxos7omdkkhhte
      '@typescript-eslint/visitor-keys': 6.8.0
      debug: 4.3.4
      eslint: 8.50.0
      graphemer: 1.4.0
      ignore: 5.2.4
      natural-compare: 1.4.0
      semver: 7.5.4
      ts-api-utils: 1.0.3_typescript@5.6.2
      typescript: 5.6.2
    transitivePeerDependencies:
      - supports-color
    dev: true

  /@typescript-eslint/parser/6.8.0_wgnkk2eh2432jxos7omdkkhhte:
    resolution: {integrity: sha512-5tNs6Bw0j6BdWuP8Fx+VH4G9fEPDxnVI7yH1IAPkQH5RUtvKwRoqdecAPdQXv4rSOADAaz1LFBZvZG7VbXivSg==}
    engines: {node: ^16.0.0 || >=18.0.0}
    peerDependencies:
      eslint: ^7.0.0 || ^8.0.0
      typescript: '*'
    peerDependenciesMeta:
      typescript:
        optional: true
    dependencies:
      '@typescript-eslint/scope-manager': 6.8.0
      '@typescript-eslint/types': 6.8.0
      '@typescript-eslint/typescript-estree': 6.8.0_typescript@5.6.2
      '@typescript-eslint/visitor-keys': 6.8.0
      debug: 4.3.4
      eslint: 8.50.0
      typescript: 5.6.2
    transitivePeerDependencies:
      - supports-color
    dev: true

  /@typescript-eslint/scope-manager/6.8.0:
    resolution: {integrity: sha512-xe0HNBVwCph7rak+ZHcFD6A+q50SMsFwcmfdjs9Kz4qDh5hWhaPhFjRs/SODEhroBI5Ruyvyz9LfwUJ624O40g==}
    engines: {node: ^16.0.0 || >=18.0.0}
    dependencies:
      '@typescript-eslint/types': 6.8.0
      '@typescript-eslint/visitor-keys': 6.8.0
    dev: true

  /@typescript-eslint/type-utils/6.8.0_wgnkk2eh2432jxos7omdkkhhte:
    resolution: {integrity: sha512-RYOJdlkTJIXW7GSldUIHqc/Hkto8E+fZN96dMIFhuTJcQwdRoGN2rEWA8U6oXbLo0qufH7NPElUb+MceHtz54g==}
    engines: {node: ^16.0.0 || >=18.0.0}
    peerDependencies:
      eslint: ^7.0.0 || ^8.0.0
      typescript: '*'
    peerDependenciesMeta:
      typescript:
        optional: true
    dependencies:
      '@typescript-eslint/typescript-estree': 6.8.0_typescript@5.6.2
      '@typescript-eslint/utils': 6.8.0_wgnkk2eh2432jxos7omdkkhhte
      debug: 4.3.4
      eslint: 8.50.0
      ts-api-utils: 1.0.3_typescript@5.6.2
      typescript: 5.6.2
    transitivePeerDependencies:
      - supports-color
    dev: true

  /@typescript-eslint/types/6.8.0:
    resolution: {integrity: sha512-p5qOxSum7W3k+llc7owEStXlGmSl8FcGvhYt8Vjy7FqEnmkCVlM3P57XQEGj58oqaBWDQXbJDZxwUWMS/EAPNQ==}
    engines: {node: ^16.0.0 || >=18.0.0}
    dev: true

  /@typescript-eslint/typescript-estree/6.8.0_typescript@5.6.2:
    resolution: {integrity: sha512-ISgV0lQ8XgW+mvv5My/+iTUdRmGspducmQcDw5JxznasXNnZn3SKNrTRuMsEXv+V/O+Lw9AGcQCfVaOPCAk/Zg==}
    engines: {node: ^16.0.0 || >=18.0.0}
    peerDependencies:
      typescript: '*'
    peerDependenciesMeta:
      typescript:
        optional: true
    dependencies:
      '@typescript-eslint/types': 6.8.0
      '@typescript-eslint/visitor-keys': 6.8.0
      debug: 4.3.4
      globby: 11.1.0
      is-glob: 4.0.3
      semver: 7.6.3
      ts-api-utils: 1.0.3_typescript@5.6.2
      typescript: 5.6.2
    transitivePeerDependencies:
      - supports-color
    dev: true

  /@typescript-eslint/utils/6.8.0_wgnkk2eh2432jxos7omdkkhhte:
    resolution: {integrity: sha512-dKs1itdE2qFG4jr0dlYLQVppqTE+Itt7GmIf/vX6CSvsW+3ov8PbWauVKyyfNngokhIO9sKZeRGCUo1+N7U98Q==}
    engines: {node: ^16.0.0 || >=18.0.0}
    peerDependencies:
      eslint: ^7.0.0 || ^8.0.0
    dependencies:
      '@eslint-community/eslint-utils': 4.4.0_eslint@8.50.0
      '@types/json-schema': 7.0.13
      '@types/semver': 7.5.3
      '@typescript-eslint/scope-manager': 6.8.0
      '@typescript-eslint/types': 6.8.0
      '@typescript-eslint/typescript-estree': 6.8.0_typescript@5.6.2
      eslint: 8.50.0
      semver: 7.6.3
    transitivePeerDependencies:
      - supports-color
      - typescript
    dev: true

  /@typescript-eslint/visitor-keys/6.8.0:
    resolution: {integrity: sha512-oqAnbA7c+pgOhW2OhGvxm0t1BULX5peQI/rLsNDpGM78EebV3C9IGbX5HNZabuZ6UQrYveCLjKo8Iy/lLlBkkg==}
    engines: {node: ^16.0.0 || >=18.0.0}
    dependencies:
      '@typescript-eslint/types': 6.8.0
      eslint-visitor-keys: 3.4.3
    dev: true

  /@typespec/compiler/0.59.0:
    resolution: {integrity: sha512-fqh2TeAWQyt70f7NkfwOvoQMqHAfGzIfvcUi+XW55+ms6opiqNXBIT822Jr+T4fNo1PgsnbKC34n6SSIMxnOqw==}
    engines: {node: '>=18.0.0'}
    hasBin: true
    dependencies:
      '@babel/code-frame': 7.24.7
      ajv: 8.17.1
      change-case: 5.4.4
      globby: 14.0.2
      mustache: 4.2.0
      picocolors: 1.0.1
      prettier: 3.3.3
      prompts: 2.4.2
      semver: 7.6.3
      temporal-polyfill: 0.2.5
      vscode-languageserver: 9.0.1
      vscode-languageserver-textdocument: 1.0.11
      yaml: 2.4.5
      yargs: 17.7.2
    dev: true

  /@typespec/compiler/0.60.1:
    resolution: {integrity: sha512-I6Vcpvd7mBP7SI5vCBh9rZGXAtVy95BKhAd33Enw32psswiSzRpA7zdyZhOMekTOGVXNS/+E5l2PGGCzQddB4w==}
    engines: {node: '>=18.0.0'}
    hasBin: true
    dependencies:
      '@babel/code-frame': 7.24.7
      ajv: 8.17.1
      change-case: 5.4.4
      globby: 14.0.2
      mustache: 4.2.0
      picocolors: 1.0.1
      prettier: 3.3.3
      prompts: 2.4.2
      semver: 7.6.3
      temporal-polyfill: 0.2.5
      vscode-languageserver: 9.0.1
      vscode-languageserver-textdocument: 1.0.11
      yaml: 2.4.5
      yargs: 17.7.2

  /@typespec/http/0.59.0_@typespec+compiler@0.59.0:
    resolution: {integrity: sha512-P8kJBHmkqYHhojO97Tnj8FH+UInWzGBl2I9Z6ZX6sVUVW9/87hoovgCcVmvU1xMUD/xvKzX3m70fbRXhkocsGQ==}
    engines: {node: '>=18.0.0'}
    peerDependencies:
      '@typespec/compiler': ~0.59.0
    dependencies:
      '@typespec/compiler': 0.59.0
    dev: true

  /@typespec/http/0.60.0_@typespec+compiler@0.60.1:
    resolution: {integrity: sha512-ktfS9vpHfltyeAaQLNAZdqrn6Per3vmB/HDH/iyudYLA5wWblT1siKvpFCMWq53CJorRO7yeOKv+Q/M26zwEtg==}
    engines: {node: '>=18.0.0'}
    peerDependencies:
      '@typespec/compiler': ~0.60.0
    dependencies:
      '@typespec/compiler': 0.60.1

  /@typespec/openapi/0.60.0_yqm75b3axjref3ollnyxtv2cye:
    resolution: {integrity: sha512-YVwLppgHY8r/MudHNSLSUXzdw+CIpjmb31gI2a0KDGnI6sWDwY7LSWfjGU4TY/ubt0+X0Tjoy330mTvw71YBTg==}
    engines: {node: '>=18.0.0'}
    peerDependencies:
      '@typespec/compiler': ~0.60.0
      '@typespec/http': ~0.60.0
    dependencies:
      '@typespec/compiler': 0.60.1
      '@typespec/http': 0.60.0_@typespec+compiler@0.60.1

  /@typespec/openapi3/0.60.0_ydlhixpxkgzi2wr3lviki266xe:
    resolution: {integrity: sha512-gvrTHZACdeQtV7GfhVOHqkyTgMFyM2nKAIiz2P83LIncMCDUc00bGKGmaBk+xpuwKtCJyxBeVpCbID31YAq96g==}
    engines: {node: '>=18.0.0'}
    hasBin: true
    peerDependencies:
      '@typespec/compiler': ~0.60.0
      '@typespec/http': ~0.60.0
      '@typespec/openapi': ~0.60.0
      '@typespec/versioning': ~0.60.0
    dependencies:
      '@readme/openapi-parser': 2.6.0_openapi-types@7.2.3
      '@typespec/compiler': 0.60.1
      '@typespec/http': 0.60.0_@typespec+compiler@0.60.1
      '@typespec/openapi': 0.60.0_yqm75b3axjref3ollnyxtv2cye
      '@typespec/versioning': 0.60.1_@typespec+compiler@0.60.1
      yaml: 2.4.5
    transitivePeerDependencies:
      - openapi-types
    dev: false

  /@typespec/rest/0.59.0_kqkvcwi4aithpv7x2xgy7toc2q:
    resolution: {integrity: sha512-wGrmjRDUMgMn9fqusRhu36hC2GOvirz5O01VSrmAEOH6k1L2GX0Mq70gOdZa4kkkWyHYDKb7GdjfaLe8v+OH6w==}
    engines: {node: '>=18.0.0'}
    peerDependencies:
      '@typespec/compiler': ~0.59.0
      '@typespec/http': ~0.59.0
    dependencies:
      '@typespec/compiler': 0.59.0
      '@typespec/http': 0.59.0_@typespec+compiler@0.59.0
    dev: true

  /@typespec/rest/0.60.0_yqm75b3axjref3ollnyxtv2cye:
    resolution: {integrity: sha512-mHYubyuBvwdV2xkHrJfPwV7b/Ksyb9lA1Q/AQwpVFa7Qu1X075TBVALmH+hK3V0EdUG1CGJZ5Sw4BWgl8ZS0BA==}
    engines: {node: '>=18.0.0'}
    peerDependencies:
      '@typespec/compiler': ~0.60.0
      '@typespec/http': ~0.60.0
    dependencies:
      '@typespec/compiler': 0.60.1
      '@typespec/http': 0.60.0_@typespec+compiler@0.60.1

  /@typespec/ts-http-runtime/1.0.0-alpha.20240314.2:
    resolution: {integrity: sha512-Rc/bFkKLbrEo9KKXiSdRYNSmosZ1W6ycQKEKScpXvK4jaXFNyCvmS0tLv7rEN4EzEEds2fPzEHNtX4e8gMu/lA==}
    engines: {node: '>=18.0.0'}
    dependencies:
      http-proxy-agent: 7.0.0
      https-proxy-agent: 7.0.2
      tslib: 2.6.2
    transitivePeerDependencies:
      - supports-color
    dev: true

  /@typespec/versioning/0.60.1_@typespec+compiler@0.60.1:
    resolution: {integrity: sha512-HogYL7P9uOPoSvkLLDjF22S6E9td6EY3c6TcIHhCzDTAQoi54csikD0gNrtcCkFG0UeQk29HgQymV397j+vp4g==}
    engines: {node: '>=18.0.0'}
    peerDependencies:
      '@typespec/compiler': ~0.60.0
    dependencies:
      '@typespec/compiler': 0.60.1

  /@typespec/xml/0.59.0_@typespec+compiler@0.60.1:
    resolution: {integrity: sha512-UoSsEmm7SXEtL9OXsqotu1TjruJSobqZMhUKAAlC9EP2WfQIHLRfBu7xaZB0sgwq7CM6zy/Hq1RZfQyL1KqEvg==}
    engines: {node: '>=18.0.0'}
    peerDependencies:
      '@typespec/compiler': ~0.59.0
    dependencies:
      '@typespec/compiler': 0.60.1
    dev: true

  /@ungap/promise-all-settled/1.1.2:
    resolution: {integrity: sha512-sL/cEvJWAnClXw0wHk85/2L0G6Sj8UB0Ctc1TEMbKSsmpRosqhwj9gWgFRZSrBr2f9tiXISwNhCPmlfqUqyb9Q==}
    dev: true

  /@vitest/coverage-istanbul/1.6.0_vitest@1.6.0:
    resolution: {integrity: sha512-h/BwpXehkkS0qsNCS00QxiupAqVkNi0WT19BR0dQvlge5oHghoSVLx63fABYFoKxVb7Ue7+k6V2KokmQ1zdMpg==}
    peerDependencies:
      vitest: 1.6.0
    dependencies:
      debug: 4.3.4
      istanbul-lib-coverage: 3.2.2
      istanbul-lib-instrument: 6.0.2
      istanbul-lib-report: 3.0.1
      istanbul-lib-source-maps: 5.0.4
      istanbul-reports: 3.1.7
      magicast: 0.3.4
      picocolors: 1.0.1
      test-exclude: 6.0.0
      vitest: 1.6.0_@types+node@18.18.0
    transitivePeerDependencies:
      - supports-color
    dev: true

  /@vitest/coverage-v8/1.6.0_vitest@1.6.0:
    resolution: {integrity: sha512-KvapcbMY/8GYIG0rlwwOKCVNRc0OL20rrhFkg/CHNzncV03TE2XWvO5w9uZYoxNiMEBacAJt3unSOiZ7svePew==}
    peerDependencies:
      vitest: 1.6.0
    dependencies:
      '@ampproject/remapping': 2.3.0
      '@bcoe/v8-coverage': 0.2.3
      debug: 4.3.4
      istanbul-lib-coverage: 3.2.2
      istanbul-lib-report: 3.0.1
      istanbul-lib-source-maps: 5.0.4
      istanbul-reports: 3.1.7
      magic-string: 0.30.10
      magicast: 0.3.4
      picocolors: 1.0.1
      std-env: 3.7.0
      strip-literal: 2.1.0
      test-exclude: 6.0.0
      vitest: 1.6.0_@types+node@18.18.0
    transitivePeerDependencies:
      - supports-color
    dev: true

  /@vitest/expect/1.6.0:
    resolution: {integrity: sha512-ixEvFVQjycy/oNgHjqsL6AZCDduC+tflRluaHIzKIsdbzkLn2U/iBnVeJwB6HsIjQBdfMR8Z0tRxKUsvFJEeWQ==}
    dependencies:
      '@vitest/spy': 1.6.0
      '@vitest/utils': 1.6.0
      chai: 4.4.1
    dev: true

  /@vitest/runner/1.6.0:
    resolution: {integrity: sha512-P4xgwPjwesuBiHisAVz/LSSZtDjOTPYZVmNAnpHHSR6ONrf8eCJOFRvUwdHn30F5M1fxhqtl7QZQUk2dprIXAg==}
    dependencies:
      '@vitest/utils': 1.6.0
      p-limit: 5.0.0
      pathe: 1.1.2
    dev: true

  /@vitest/snapshot/1.6.0:
    resolution: {integrity: sha512-+Hx43f8Chus+DCmygqqfetcAZrDJwvTj0ymqjQq4CvmpKFSTVteEOBzCusu1x2tt4OJcvBflyHUE0DZSLgEMtQ==}
    dependencies:
      magic-string: 0.30.10
      pathe: 1.1.2
      pretty-format: 29.7.0
    dev: true

  /@vitest/spy/1.6.0:
    resolution: {integrity: sha512-leUTap6B/cqi/bQkXUu6bQV5TZPx7pmMBKBQiI0rJA8c3pB56ZsaTbREnF7CJfmvAS4V2cXIBAh/3rVwrrCYgw==}
    dependencies:
      tinyspy: 2.2.1
    dev: true

  /@vitest/utils/1.6.0:
    resolution: {integrity: sha512-21cPiuGMoMZwiOHa2i4LXkMkMkCGzA+MVFV70jRwHo95dL4x/ts5GZhML1QWuy7yfp3WzK3lRvZi3JnXTYqrBw==}
    dependencies:
      diff-sequences: 29.6.3
      estree-walker: 3.0.3
      loupe: 2.3.7
      pretty-format: 29.7.0
    dev: true

  /@webassemblyjs/ast/1.11.6:
    resolution: {integrity: sha512-IN1xI7PwOvLPgjcf180gC1bqn3q/QaOCwYUahIOhbYUu8KA/3tw2RT/T0Gidi1l7Hhj5D/INhJxiICObqpMu4Q==}
    dependencies:
      '@webassemblyjs/helper-numbers': 1.11.6
      '@webassemblyjs/helper-wasm-bytecode': 1.11.6
    dev: true

  /@webassemblyjs/floating-point-hex-parser/1.11.6:
    resolution: {integrity: sha512-ejAj9hfRJ2XMsNHk/v6Fu2dGS+i4UaXBXGemOfQ/JfQ6mdQg/WXtwleQRLLS4OvfDhv8rYnVwH27YJLMyYsxhw==}
    dev: true

  /@webassemblyjs/helper-api-error/1.11.6:
    resolution: {integrity: sha512-o0YkoP4pVu4rN8aTJgAyj9hC2Sv5UlkzCHhxqWj8butaLvnpdc2jOwh4ewE6CX0txSfLn/UYaV/pheS2Txg//Q==}
    dev: true

  /@webassemblyjs/helper-buffer/1.11.6:
    resolution: {integrity: sha512-z3nFzdcp1mb8nEOFFk8DrYLpHvhKC3grJD2ardfKOzmbmJvEf/tPIqCY+sNcwZIY8ZD7IkB2l7/pqhUhqm7hLA==}
    dev: true

  /@webassemblyjs/helper-numbers/1.11.6:
    resolution: {integrity: sha512-vUIhZ8LZoIWHBohiEObxVm6hwP034jwmc9kuq5GdHZH0wiLVLIPcMCdpJzG4C11cHoQ25TFIQj9kaVADVX7N3g==}
    dependencies:
      '@webassemblyjs/floating-point-hex-parser': 1.11.6
      '@webassemblyjs/helper-api-error': 1.11.6
      '@xtuc/long': 4.2.2
    dev: true

  /@webassemblyjs/helper-wasm-bytecode/1.11.6:
    resolution: {integrity: sha512-sFFHKwcmBprO9e7Icf0+gddyWYDViL8bpPjJJl0WHxCdETktXdmtWLGVzoHbqUcY4Be1LkNfwTmXOJUFZYSJdA==}
    dev: true

  /@webassemblyjs/helper-wasm-section/1.11.6:
    resolution: {integrity: sha512-LPpZbSOwTpEC2cgn4hTydySy1Ke+XEu+ETXuoyvuyezHO3Kjdu90KK95Sh9xTbmjrCsUwvWwCOQQNta37VrS9g==}
    dependencies:
      '@webassemblyjs/ast': 1.11.6
      '@webassemblyjs/helper-buffer': 1.11.6
      '@webassemblyjs/helper-wasm-bytecode': 1.11.6
      '@webassemblyjs/wasm-gen': 1.11.6
    dev: true

  /@webassemblyjs/ieee754/1.11.6:
    resolution: {integrity: sha512-LM4p2csPNvbij6U1f19v6WR56QZ8JcHg3QIJTlSwzFcmx6WSORicYj6I63f9yU1kEUtrpG+kjkiIAkevHpDXrg==}
    dependencies:
      '@xtuc/ieee754': 1.2.0
    dev: true

  /@webassemblyjs/leb128/1.11.6:
    resolution: {integrity: sha512-m7a0FhE67DQXgouf1tbN5XQcdWoNgaAuoULHIfGFIEVKA6tu/edls6XnIlkmS6FrXAquJRPni3ZZKjw6FSPjPQ==}
    dependencies:
      '@xtuc/long': 4.2.2
    dev: true

  /@webassemblyjs/utf8/1.11.6:
    resolution: {integrity: sha512-vtXf2wTQ3+up9Zsg8sa2yWiQpzSsMyXj0qViVP6xKGCUT8p8YJ6HqI7l5eCnWx1T/FYdsv07HQs2wTFbbof/RA==}
    dev: true

  /@webassemblyjs/wasm-edit/1.11.6:
    resolution: {integrity: sha512-Ybn2I6fnfIGuCR+Faaz7YcvtBKxvoLV3Lebn1tM4o/IAJzmi9AWYIPWpyBfU8cC+JxAO57bk4+zdsTjJR+VTOw==}
    dependencies:
      '@webassemblyjs/ast': 1.11.6
      '@webassemblyjs/helper-buffer': 1.11.6
      '@webassemblyjs/helper-wasm-bytecode': 1.11.6
      '@webassemblyjs/helper-wasm-section': 1.11.6
      '@webassemblyjs/wasm-gen': 1.11.6
      '@webassemblyjs/wasm-opt': 1.11.6
      '@webassemblyjs/wasm-parser': 1.11.6
      '@webassemblyjs/wast-printer': 1.11.6
    dev: true

  /@webassemblyjs/wasm-gen/1.11.6:
    resolution: {integrity: sha512-3XOqkZP/y6B4F0PBAXvI1/bky7GryoogUtfwExeP/v7Nzwo1QLcq5oQmpKlftZLbT+ERUOAZVQjuNVak6UXjPA==}
    dependencies:
      '@webassemblyjs/ast': 1.11.6
      '@webassemblyjs/helper-wasm-bytecode': 1.11.6
      '@webassemblyjs/ieee754': 1.11.6
      '@webassemblyjs/leb128': 1.11.6
      '@webassemblyjs/utf8': 1.11.6
    dev: true

  /@webassemblyjs/wasm-opt/1.11.6:
    resolution: {integrity: sha512-cOrKuLRE7PCe6AsOVl7WasYf3wbSo4CeOk6PkrjS7g57MFfVUF9u6ysQBBODX0LdgSvQqRiGz3CXvIDKcPNy4g==}
    dependencies:
      '@webassemblyjs/ast': 1.11.6
      '@webassemblyjs/helper-buffer': 1.11.6
      '@webassemblyjs/wasm-gen': 1.11.6
      '@webassemblyjs/wasm-parser': 1.11.6
    dev: true

  /@webassemblyjs/wasm-parser/1.11.6:
    resolution: {integrity: sha512-6ZwPeGzMJM3Dqp3hCsLgESxBGtT/OeCvCZ4TA1JUPYgmhAx38tTPR9JaKy0S5H3evQpO/h2uWs2j6Yc/fjkpTQ==}
    dependencies:
      '@webassemblyjs/ast': 1.11.6
      '@webassemblyjs/helper-api-error': 1.11.6
      '@webassemblyjs/helper-wasm-bytecode': 1.11.6
      '@webassemblyjs/ieee754': 1.11.6
      '@webassemblyjs/leb128': 1.11.6
      '@webassemblyjs/utf8': 1.11.6
    dev: true

  /@webassemblyjs/wast-printer/1.11.6:
    resolution: {integrity: sha512-JM7AhRcE+yW2GWYaKeHL5vt4xqee5N2WcezptmgyhNS+ScggqcT1OtXykhAb13Sn5Yas0j2uv9tHgrjwvzAP4A==}
    dependencies:
      '@webassemblyjs/ast': 1.11.6
      '@xtuc/long': 4.2.2
    dev: true

  /@webpack-cli/configtest/1.2.0_w3wu7rcwmvifygnqiqkxwjppse:
    resolution: {integrity: sha512-4FB8Tj6xyVkyqjj1OaTqCjXYULB9FMkqQ8yGrZjRDrYh0nOE+7Lhs45WioWQQMV+ceFlE368Ukhe6xdvJM9Egg==}
    peerDependencies:
      webpack: 4.x.x || 5.x.x
      webpack-cli: 4.x.x
    dependencies:
      webpack: 5.88.2_webpack-cli@4.10.0
      webpack-cli: 4.10.0_webpack@5.88.2
    dev: true

  /@webpack-cli/info/1.5.0_webpack-cli@4.10.0:
    resolution: {integrity: sha512-e8tSXZpw2hPl2uMJY6fsMswaok5FdlGNRTktvFk2sD8RjH0hE2+XistawJx1vmKteh4NmGmNUrp+Tb2w+udPcQ==}
    peerDependencies:
      webpack-cli: 4.x.x
    dependencies:
      envinfo: 7.10.0
      webpack-cli: 4.10.0_webpack@5.88.2
    dev: true

  /@webpack-cli/serve/1.7.0_webpack-cli@4.10.0:
    resolution: {integrity: sha512-oxnCNGj88fL+xzV+dacXs44HcDwf1ovs3AuEzvP7mqXw7fQntqIhQ1BRmynh4qEKQSSSRSWVyXRjmTbZIX9V2Q==}
    peerDependencies:
      webpack-cli: 4.x.x
      webpack-dev-server: '*'
    peerDependenciesMeta:
      webpack-dev-server:
        optional: true
    dependencies:
      webpack-cli: 4.10.0_webpack@5.88.2
    dev: true

  /@xtuc/ieee754/1.2.0:
    resolution: {integrity: sha512-DX8nKgqcGwsc0eJSqYt5lwP4DH5FlHnmuWWBRy7X0NcaGR0ZtuyeESgMwTYVEtxmsNGY+qit4QYT/MIYTOTPeA==}
    dev: true

  /@xtuc/long/4.2.2:
    resolution: {integrity: sha512-NuHqBY1PB/D8xU6s/thBgOAiAP7HOYDQ32+BFZILJ8ivkUkAHQnWfn6WhL79Owj1qmUnoN/YPhktdIoucipkAQ==}
    dev: true

  /abab/2.0.6:
    resolution: {integrity: sha512-j2afSsaIENvHZN2B8GOpF566vZ5WVk5opAiMTvWgaQT8DkbOqsTfvNAvHoRGU2zzP8cPoqys+xHTRDWW8L+/BA==}
    dev: true

  /accepts/1.3.8:
    resolution: {integrity: sha512-PYAthTa2m2VKxuvSD3DPC/Gy+U+sOA1LAuT8mkmRuvw+NACSaeXEQ+NHcVF7rONl6qcaxV3Uuemwawk+7+SJLw==}
    engines: {node: '>= 0.6'}
    dependencies:
      mime-types: 2.1.35
      negotiator: 0.6.3
    dev: true

  /acorn-import-assertions/1.9.0_acorn@8.10.0:
    resolution: {integrity: sha512-cmMwop9x+8KFhxvKrKfPYmN6/pKTYYHBqLa0DfvVZcKMJWNyWLnaqND7dx/qn66R7ewM1UX5XMaDVP5wlVTaVA==}
    peerDependencies:
      acorn: ^8
    dependencies:
      acorn: 8.10.0
    dev: true

  /acorn-jsx/5.3.2_acorn@8.10.0:
    resolution: {integrity: sha512-rq9s+JNhf0IChjtDXxllJ7g41oZk5SlXtp0LHwyA5cejwn7vKmKp4pPri6YEePv2PU65sAsegbXtIinmDFDXgQ==}
    peerDependencies:
      acorn: ^6.0.0 || ^7.0.0 || ^8.0.0
    dependencies:
      acorn: 8.10.0
    dev: true

  /acorn-walk/8.2.0:
    resolution: {integrity: sha512-k+iyHEuPgSw6SbuDpGQM+06HQUa04DZ3o+F6CSzXMvvI5KMvnaEqXe+YVe555R9nn6GPt404fos4wcgpw12SDA==}
    engines: {node: '>=0.4.0'}
    dev: true

  /acorn-walk/8.3.2:
    resolution: {integrity: sha512-cjkyv4OtNCIeqhHrfS81QWXoCBPExR/J62oyEqepVw8WaQeSqpW2uhuLPh1m9eWhDuOo/jUXVTlifvesOWp/4A==}
    engines: {node: '>=0.4.0'}
    dev: true

  /acorn/8.10.0:
    resolution: {integrity: sha512-F0SAmZ8iUtS//m8DmCTA0jlh6TDKkHQyK6xc6V4KDTyZKA9dnvX9/3sRTVQrWm79glUAZbnmmNcdYwUIHWVybw==}
    engines: {node: '>=0.4.0'}
    hasBin: true
    dev: true

  /acorn/8.11.3:
    resolution: {integrity: sha512-Y9rRfJG5jcKOE0CLisYbojUjIrIEE7AGMzA/Sm4BslANhbS+cDMpgBdcPT91oJ7OuJ9hYJBx59RjbhxVnrF8Xg==}
    engines: {node: '>=0.4.0'}
    hasBin: true
    dev: true

  /agent-base/6.0.2:
    resolution: {integrity: sha512-RZNwNclF7+MS/8bDg70amg32dyeZGZxiDuQmZxKLAlQjr3jGyLx+4Kkk58UO7D2QdgFIQCovuSuZESne6RG6XQ==}
    engines: {node: '>= 6.0.0'}
    dependencies:
      debug: 4.3.4
    transitivePeerDependencies:
      - supports-color

  /agent-base/7.1.0:
    resolution: {integrity: sha512-o/zjMZRhJxny7OyEF+Op8X+efiELC7k7yOjMzgfzVqOzXqkBkWI79YoTdOtsuWd5BWhAGAuOY/Xa6xpiaWXiNg==}
    engines: {node: '>= 14'}
    dependencies:
      debug: 4.3.4
    transitivePeerDependencies:
      - supports-color
    dev: true

  /ajv-draft-04/1.0.0_ajv@8.13.0:
    resolution: {integrity: sha512-mv00Te6nmYbRp5DCwclxtt7yV/joXJPGS7nM+97GdxvuttCOfgI3K4U25zboyeX0O+myI8ERluxQe5wljMmVIw==}
    peerDependencies:
      ajv: ^8.5.0
    peerDependenciesMeta:
      ajv:
        optional: true
    dependencies:
      ajv: 8.13.0
    dev: true

  /ajv-draft-04/1.0.0_ajv@8.17.1:
    resolution: {integrity: sha512-mv00Te6nmYbRp5DCwclxtt7yV/joXJPGS7nM+97GdxvuttCOfgI3K4U25zboyeX0O+myI8ERluxQe5wljMmVIw==}
    peerDependencies:
      ajv: ^8.5.0
    peerDependenciesMeta:
      ajv:
        optional: true
    dependencies:
      ajv: 8.17.1
    dev: false

  /ajv-formats/3.0.1_ajv@8.13.0:
    resolution: {integrity: sha512-8iUql50EUR+uUcdRQ3HDqa6EVyo3docL8g5WJ3FNcWmu62IbkGUue/pEyLBW8VGKKucTPgqeks4fIU1DA4yowQ==}
    peerDependencies:
      ajv: ^8.0.0
    peerDependenciesMeta:
      ajv:
        optional: true
    dependencies:
      ajv: 8.13.0
    dev: true

  /ajv-keywords/3.5.2_ajv@6.12.6:
    resolution: {integrity: sha512-5p6WTN0DdTGVQk6VjcEju19IgaHudalcfabD7yhDGeA6bcQnmL+CpveLJq/3hvfwd1aof6L386Ougkx6RfyMIQ==}
    peerDependencies:
      ajv: ^6.9.1
    dependencies:
      ajv: 6.12.6
    dev: true

  /ajv/6.12.6:
    resolution: {integrity: sha512-j3fVLgvTo527anyYyJOGTYJbG+vnnQYvE0m5mmkc1TK+nxAppkCLMIL0aZ4dblVCNoGShhm+kzE4ZUykBoMg4g==}
    dependencies:
      fast-deep-equal: 3.1.3
      fast-json-stable-stringify: 2.1.0
      json-schema-traverse: 0.4.1
      uri-js: 4.4.1
    dev: true

  /ajv/8.12.0:
    resolution: {integrity: sha512-sRu1kpcO9yLtYxBKvqfTeh9KzZEwO3STyX1HT+4CaDzC6HpTGYhIhPIzj9XuKU7KYDwnaeh5hcOwjy1QuJzBPA==}
    dependencies:
      fast-deep-equal: 3.1.3
      json-schema-traverse: 1.0.0
      require-from-string: 2.0.2
      uri-js: 4.4.1
    dev: true

  /ajv/8.13.0:
    resolution: {integrity: sha512-PRA911Blj99jR5RMeTunVbNXMF6Lp4vZXnk5GQjcnUWUTsrXtekg/pnmFFI2u/I36Y/2bITGS30GZCXei6uNkA==}
    dependencies:
      fast-deep-equal: 3.1.3
      json-schema-traverse: 1.0.0
      require-from-string: 2.0.2
      uri-js: 4.4.1
    dev: true

  /ajv/8.17.1:
    resolution: {integrity: sha512-B/gBuNg5SiMTrPkC+A2+cW0RszwxYmn6VYxB/inlBStS5nx6xHIt/ehKRhIMhqusl7a8LjQoZnjCs5vhwxOQ1g==}
    dependencies:
      fast-deep-equal: 3.1.3
      fast-uri: 3.0.1
      json-schema-traverse: 1.0.0
      require-from-string: 2.0.2

  /ansi-colors/4.1.1:
    resolution: {integrity: sha512-JoX0apGbHaUJBNl6yF+p6JAFYZ666/hhCGKN5t9QFjbJQKUU/g8MNbFDbvfrgKXvI1QpZplPOnwIo99lX/AAmA==}
    engines: {node: '>=6'}
    dev: true

  /ansi-regex/5.0.1:
    resolution: {integrity: sha512-quJQXlTSUGL2LH9SUXo8VwsY4soanhgo6LNSm84E1LBcE8s3O0wpdiRzyR9z/ZZJMlMWv37qOOb9pdJlMUEKFQ==}
    engines: {node: '>=8'}

  /ansi-regex/6.0.1:
    resolution: {integrity: sha512-n5M855fKb2SsfMIiFFoVrABHJC8QtHwVx+mHWP3QcEqBHYienj5dHSgjbxtC0WEZXYt4wcD6zrQElDPhFuZgfA==}
    engines: {node: '>=12'}
    dev: true

  /ansi-styles/3.2.1:
    resolution: {integrity: sha512-VT0ZI6kZRdTh8YyJw3SMbYm/u+NqfsAxEpWO0Pf9sq8/e94WxxOpPKx9FR1FlyCtOVDNOQ+8ntlqFxiRc+r5qA==}
    engines: {node: '>=4'}
    dependencies:
      color-convert: 1.9.3

  /ansi-styles/4.3.0:
    resolution: {integrity: sha512-zbB9rCJAT1rbjiVDb2hqKFHNYLxgtk8NURxZ3IZwD3F6NtxbXZQCnnSi1Lkx+IDohdPlFp222wVALIheZJQSEg==}
    engines: {node: '>=8'}
    dependencies:
      color-convert: 2.0.1

  /ansi-styles/5.2.0:
    resolution: {integrity: sha512-Cxwpt2SfTzTtXcfOlzGEee8O+c+MmUgGrNiBcXnuWxuFJHe6a5Hz7qwhwe5OgaSYI0IJvkLqWX1ASG+cJOkEiA==}
    engines: {node: '>=10'}
    dev: true

  /ansi-styles/6.2.1:
    resolution: {integrity: sha512-bN798gFfQX+viw3R7yrGWRqnrN2oRkEkUjjl4JNn4E8GxxbjtG3FbrEIIY3l8/hrwUwIeCZvi4QuOTP4MErVug==}
    engines: {node: '>=12'}
    dev: true

  /anymatch/3.1.3:
    resolution: {integrity: sha512-KMReFUr0B4t+D+OBkjR3KYqvocp2XaSzO55UcB6mgQMd3KbcE+mWTyvVV7D/zsdEbNnV6acZUutkiHQXvTr1Rw==}
    engines: {node: '>= 8'}
    dependencies:
      normalize-path: 3.0.0
      picomatch: 2.3.1
    dev: true

  /append-field/1.0.0:
    resolution: {integrity: sha512-klpgFSWLW1ZEs8svjfb7g4qWY0YS5imI82dTg+QahUvJ8YqAY0P10Uk8tTyh9ZGuYEZEMaeJYCF5BFuX552hsw==}
    dev: true

  /arg/4.1.3:
    resolution: {integrity: sha512-58S9QDqG0Xx27YwPSt9fJxivjYl432YCwfDMfZ+71RAqUrZef7LrKQZ3LHLOwCS4FLNBplP533Zx895SeOCHvA==}
    dev: true

  /argparse/1.0.10:
    resolution: {integrity: sha512-o5Roy6tNG4SL/FOkCAN6RzjiakZS25RLYFrcMttJqbdd8BWrnA+fGz57iN5Pb06pvBGvl5gQ0B48dJlslXvoTg==}
    dependencies:
      sprintf-js: 1.0.3
    dev: true

  /argparse/2.0.1:
    resolution: {integrity: sha512-8+9WqebbFzpX9OR+Wa6O29asIogeRMzcGtAINdpMHHyAg10f05aSFVBbcEqGf/PXw1EjAZ+q2/bEBg3DvurK3Q==}

  /array-buffer-byte-length/1.0.0:
    resolution: {integrity: sha512-LPuwb2P+NrQw3XhxGc36+XSvuBPopovXYTR9Ew++Du9Yb/bx5AzBfrIsBoj0EZUifjQU+sHL21sseZ3jerWO/A==}
    dependencies:
      call-bind: 1.0.2
      is-array-buffer: 3.0.2
    dev: true

  /array-flatten/1.1.1:
    resolution: {integrity: sha512-PCVAQswWemu6UdxsDFFX/+gVeYqKAod3D3UVm91jHwynguOwAvYPhx8nNlM++NqRcK6CxxpUafjmhIdKiHibqg==}
    dev: true

  /array-union/2.1.0:
    resolution: {integrity: sha512-HGyxoOTYUyCM6stUe6EJgnd4EoewAI7zMdfqO+kGjnlZmBDz/cR5pf8r/cR4Wq60sL/p0IkcjUEEPwS3GFrIyw==}
    engines: {node: '>=8'}
    dev: true

  /arraybuffer.prototype.slice/1.0.2:
    resolution: {integrity: sha512-yMBKppFur/fbHu9/6USUe03bZ4knMYiwFBcyiaXB8Go0qNehwX6inYPzK9U0NeQvGxKthcmHcaR8P5MStSRBAw==}
    engines: {node: '>= 0.4'}
    dependencies:
      array-buffer-byte-length: 1.0.0
      call-bind: 1.0.2
      define-properties: 1.2.1
      es-abstract: 1.22.2
      get-intrinsic: 1.2.1
      is-array-buffer: 3.0.2
      is-shared-array-buffer: 1.0.2
    dev: true

  /asn1/0.2.6:
    resolution: {integrity: sha512-ix/FxPn0MDjeyJ7i/yoHGFt/EX6LyNbxSEhPPXODPL+KB0VPk86UYfL0lMdy+KCnv+fmvIzySwaK5COwqVbWTQ==}
    dependencies:
      safer-buffer: 2.1.2
    dev: true

  /assert-plus/1.0.0:
    resolution: {integrity: sha512-NfJ4UzBCcQGLDlQq7nHxH+tv3kyZ0hHQqF5BO6J7tNJeP5do1llPr8dZ8zHonfhAu0PHAdMkSo+8o0wxg9lZWw==}
    engines: {node: '>=0.8'}
    dev: true

  /assertion-error/1.1.0:
    resolution: {integrity: sha512-jgsaNduz+ndvGyFt3uSuWqvy4lCnIJiovtouQN5JZHOKCS2QuhEdbcQHFhVksz2N2U9hXJo8odG7ETyWlEeuDw==}
    dev: true

  /ast-types/0.13.4:
    resolution: {integrity: sha512-x1FCFnFifvYDDzTaLII71vG5uvDwgtmDTEVWAxrgeiR8VjMONcCXJx7E+USjDtHlwFmt9MysbqgF9b9Vjr6w+w==}
    engines: {node: '>=4'}
    dependencies:
      tslib: 2.6.2
    dev: true

  /async/3.2.4:
    resolution: {integrity: sha512-iAB+JbDEGXhyIUavoDl9WP/Jj106Kz9DEn1DPgYw5ruDn0e3Wgi3sKFm55sASdGBNOQB8F59d9qQ7deqrHA8wQ==}
    dev: true

  /asynckit/0.4.0:
    resolution: {integrity: sha512-Oei9OH4tRh0YqU3GxhX79dM/mwVgvbZJaSNaRk+bshkj0S5cfHcgYakreBjrHwatXKbz+IoIdYLxrKim2MjW0Q==}

  /autorest/3.6.3:
    resolution: {integrity: sha512-j/Axwk9bniifTNtBLYVxfQZGQIGPKljFaCQCBWOiybVar2j3tkHP1btiC4a/t9pAJXY6IaFgWctoPM3G/Puhyg==}
    engines: {node: '>=12.0.0'}
    hasBin: true
    requiresBuild: true
    dev: true

  /available-typed-arrays/1.0.5:
    resolution: {integrity: sha512-DMD0KiN46eipeziST1LPP/STfDU0sufISXmjSgvVsoU2tqxctQeASejWcfNtxYKqETM1UxQ8sp2OrSBWpHY6sw==}
    engines: {node: '>= 0.4'}
    dev: true

  /aws-sign2/0.7.0:
    resolution: {integrity: sha512-08kcGqnYf/YmjoRhfxyu+CLxBjUtHLXLXX/vUfx9l2LYzG3c1m61nrpyFUZI6zeS+Li/wWMMidD9KgrqtGq3mA==}
    dev: true

  /aws4/1.12.0:
    resolution: {integrity: sha512-NmWvPnx0F1SfrQbYwOi7OeaNGokp9XhzNioJ/CSBs8Qa4vxug81mhJEAVZwxXuBmYB5KDRfMq/F3RR0BIU7sWg==}
    dev: true

  /axios/0.21.4:
    resolution: {integrity: sha512-ut5vewkiu8jjGBdqpM44XxjuCjq9LAKeHVmoVfHVzy8eHgxxq8SbAVQNovDA8mVi05kP0Ea/n/UzcSHcTJQfNg==}
    dependencies:
      follow-redirects: 1.15.3
    transitivePeerDependencies:
      - debug
    dev: true

  /b4a/1.6.4:
    resolution: {integrity: sha512-fpWrvyVHEKyeEvbKZTVOeZF3VSKKWtJxFIxX/jaVPf+cLbGUSitjb49pHLqPV2BUNNZ0LcoeEGfE/YCpyDYHIw==}
    dev: true

  /balanced-match/1.0.2:
    resolution: {integrity: sha512-3oSeUO0TMV67hN1AmbXsK4yaqU7tjiHlbxRDZOpH0KW9+CeX4bRAaX0Anxt0tx2MrpRpWwQaPwIlISEJhYU5Pw==}

  /bare-events/2.2.1:
    resolution: {integrity: sha512-9GYPpsPFvrWBkelIhOhTWtkeZxVxZOdb3VnFTCzlOo3OjvmTvzLoZFUT8kNFACx0vJej6QPney1Cf9BvzCNE/A==}
    dev: true
    optional: true

  /bare-fs/2.2.2:
    resolution: {integrity: sha512-X9IqgvyB0/VA5OZJyb5ZstoN62AzD7YxVGog13kkfYWYqJYcK0kcqLZ6TrmH5qr4/8//ejVcX4x/a0UvaogXmA==}
    requiresBuild: true
    dependencies:
      bare-events: 2.2.1
      bare-os: 2.2.1
      bare-path: 2.1.0
      streamx: 2.15.6
    dev: true
    optional: true

  /bare-os/2.2.1:
    resolution: {integrity: sha512-OwPyHgBBMkhC29Hl3O4/YfxW9n7mdTr2+SsO29XBWKKJsbgj3mnorDB80r5TiCQgQstgE5ga1qNYrpes6NvX2w==}
    dev: true
    optional: true

  /bare-path/2.1.0:
    resolution: {integrity: sha512-DIIg7ts8bdRKwJRJrUMy/PICEaQZaPGZ26lsSx9MJSwIhSrcdHn7/C8W+XmnG/rKi6BaRcz+JO00CjZteybDtw==}
    dependencies:
      bare-os: 2.2.1
    dev: true
    optional: true

  /base64-js/1.5.1:
    resolution: {integrity: sha512-AKpaYlHn8t4SVbOHCy+b5+KKgvR4vrsD8vbvrbiQJps7fKDTkjkDry6ji0rUJjC0kzbNePLwzxq8iypo41qeWA==}
    dev: true

  /base64id/2.0.0:
    resolution: {integrity: sha512-lGe34o6EHj9y3Kts9R4ZYs/Gr+6N7MCaMlIFA3F1R2O5/m7K06AxfSeO5530PEERE6/WyEg3lsuyw4GHlPZHog==}
    engines: {node: ^4.5.0 || >= 5.9}
    dev: true

  /basic-auth/2.0.1:
    resolution: {integrity: sha512-NF+epuEdnUYVlGuhaxbbq+dvJttwLnGY+YixlXlME5KpQ5W3CnXA5cVTneY3SPbPDRkcjMbifrwmFYcClgOZeg==}
    engines: {node: '>= 0.8'}
    dependencies:
      safe-buffer: 5.1.2
    dev: true

  /basic-ftp/5.0.4:
    resolution: {integrity: sha512-8PzkB0arJFV4jJWSGOYR+OEic6aeKMu/osRhBULN6RY0ykby6LKhbmuQ5ublvaas5BOwboah5D87nrHyuh8PPA==}
    engines: {node: '>=10.0.0'}
    dev: true

  /bcrypt-pbkdf/1.0.2:
    resolution: {integrity: sha512-qeFIXtP4MSoi6NLqO12WfqARWWuCKi2Rn/9hJLEmtB5yTNr9DqFWkJRCf2qShWzPeAMRnOgCrq0sg/KLv5ES9w==}
    dependencies:
      tweetnacl: 0.14.5
    dev: true

  /big.js/5.2.2:
    resolution: {integrity: sha512-vyL2OymJxmarO8gxMr0mhChsO9QGwhynfuu4+MHTAW6czfq9humCB7rKpUjDd9YUiDPU4mzpyupFSvOClAwbmQ==}
    dev: true

  /binary-extensions/2.2.0:
    resolution: {integrity: sha512-jDctJ/IVQbZoJykoeHbhXpOlNBqGNcwXJKJog42E5HDPUwQTSdjCHdihjj0DlnheQ7blbT6dHOafNAiS8ooQKA==}
    engines: {node: '>=8'}
    dev: true

  /body-parser/1.20.1:
    resolution: {integrity: sha512-jWi7abTbYwajOytWCQc37VulmWiRae5RyTpaCyDcS5/lMdtwSz5lOpDE67srw/HYe35f1z3fDQw+3txg7gNtWw==}
    engines: {node: '>= 0.8', npm: 1.2.8000 || >= 1.4.16}
    dependencies:
      bytes: 3.1.2
      content-type: 1.0.5
      debug: 2.6.9
      depd: 2.0.0
      destroy: 1.2.0
      http-errors: 2.0.0
      iconv-lite: 0.4.24
      on-finished: 2.4.1
      qs: 6.11.0
      raw-body: 2.5.1
      type-is: 1.6.18
      unpipe: 1.0.0
    dev: true

  /body-parser/1.20.2:
    resolution: {integrity: sha512-ml9pReCu3M61kGlqoTm2umSXTlRTuGTx0bfYj+uIUKKYycG5NtSbeetV3faSU6R7ajOPw0g/J1PvK4qNy7s5bA==}
    engines: {node: '>= 0.8', npm: 1.2.8000 || >= 1.4.16}
    dependencies:
      bytes: 3.1.2
      content-type: 1.0.5
      debug: 2.6.9
      depd: 2.0.0
      destroy: 1.2.0
      http-errors: 2.0.0
      iconv-lite: 0.4.24
      on-finished: 2.4.1
      qs: 6.11.0
      raw-body: 2.5.2
      type-is: 1.6.18
      unpipe: 1.0.0
    dev: true

  /brace-expansion/1.1.11:
    resolution: {integrity: sha512-iCuPHDFgrHX7H2vEI/5xpz07zSHB00TpugqhmYtVmMO6518mCuRMoOYFldEBl0g187ufozdaHgWKcYFb61qGiA==}
    dependencies:
      balanced-match: 1.0.2
      concat-map: 0.0.1
    dev: true

  /brace-expansion/2.0.1:
    resolution: {integrity: sha512-XnAIvQ8eM+kC6aULx6wuQiwVsnzsi9d3WxzV3FpWTGA19F621kwdbsAcFKXgKUHZWsy+mY6iL1sHTxWEFCytDA==}
    dependencies:
      balanced-match: 1.0.2

  /braces/3.0.2:
    resolution: {integrity: sha512-b8um+L1RzM3WDSzvhm6gIz1yfTbBt6YTlcEKAvsmqCZZFw46z626lVj9j1yEPW33H5H+lBQpZMP1k8l+78Ha0A==}
    engines: {node: '>=8'}
    dependencies:
      fill-range: 7.0.1

  /browser-stdout/1.3.1:
    resolution: {integrity: sha512-qhAVI1+Av2X7qelOfAIYwXONood6XlZE/fXaBSmW/T5SzLAmCgzi+eiWE7fUvbHaeNBQH13UftjpXxsfLkMpgw==}
    dev: true

  /browserslist/4.21.11:
    resolution: {integrity: sha512-xn1UXOKUz7DjdGlg9RrUr0GGiWzI97UQJnugHtH0OLDfJB7jMgoIkYvRIEO1l9EeEERVqeqLYOcFBW9ldjypbQ==}
    engines: {node: ^6 || ^7 || ^8 || ^9 || ^10 || ^11 || ^12 || >=13.7}
    hasBin: true
    dependencies:
      caniuse-lite: 1.0.30001539
      electron-to-chromium: 1.4.529
      node-releases: 2.0.13
      update-browserslist-db: 1.0.13_browserslist@4.21.11
    dev: true

  /browserslist/4.23.1:
    resolution: {integrity: sha512-TUfofFo/KsK/bWZ9TWQ5O26tsWW4Uhmt8IYklbnUa70udB6P2wA7w7o4PY4muaEPBQaAX+CEnmmIA41NVHtPVw==}
    engines: {node: ^6 || ^7 || ^8 || ^9 || ^10 || ^11 || ^12 || >=13.7}
    hasBin: true
    dependencies:
      caniuse-lite: 1.0.30001632
      electron-to-chromium: 1.4.798
      node-releases: 2.0.14
      update-browserslist-db: 1.0.16_browserslist@4.23.1
    dev: true

  /buffer-crc32/0.2.13:
    resolution: {integrity: sha512-VO9Ht/+p3SN7SKWqcrgEzjGbRSJYTx+Q1pTQC0wrWqHx0vpJraQ6GtHx8tvcg1rlK1byhU5gccxgOgj7B0TDkQ==}
    dev: true

  /buffer-equal-constant-time/1.0.1:
    resolution: {integrity: sha512-zRpUiDwd/xk6ADqPMATG8vc9VPrkck7T07OIx0gnjmJAnHnTVXNQG3vfvWNuiZIkwu9KrKdA1iJKfsfTVxE6NA==}
    dev: true

  /buffer-from/1.1.2:
    resolution: {integrity: sha512-E+XQCRwSbaaiChtv6k6Dwgc+bx+Bs6vuKJHHl5kox/BaKbhiXzqQOwK4cO22yElGp2OCmjwVhT3HmxgyPGnJfQ==}

  /buffer/5.7.1:
    resolution: {integrity: sha512-EHcyIPBQ4BSGlvjB16k5KgAJ27CIsHY/2JBmCRReo48y9rQ3MaUzWX3KVlBa4U7MyX02HdVj0K7C3WaB3ju7FQ==}
    dependencies:
      base64-js: 1.5.1
      ieee754: 1.2.1
    dev: true

  /buffer/6.0.3:
    resolution: {integrity: sha512-FTiCpNxtwiZZHEZbcbTIcZjERVICn9yq/pDFkTl95/AxzD1naBctN7YO68riM/gLSDY7sdrMby8hofADYuuqOA==}
    dependencies:
      base64-js: 1.5.1
      ieee754: 1.2.1
    dev: true

  /busboy/1.6.0:
    resolution: {integrity: sha512-8SFQbg/0hQ9xy3UNTB0YEnsNBbWfhf7RtnzpL7TkBiTBRfrQ9Fxcnz7VJsleJpyp6rVLvXiuORqjlHi5q+PYuA==}
    engines: {node: '>=10.16.0'}
    dependencies:
      streamsearch: 1.1.0
    dev: true

  /bytes/3.1.2:
    resolution: {integrity: sha512-/Nf7TyzTx6S3yRJObOAV7956r8cr2+Oj8AC5dt8wSP3BQAoeX58NoHyCU8P8zGkNXStjTSi6fzO6F0pBdcYbEg==}
    engines: {node: '>= 0.8'}
    dev: true

  /cac/6.7.14:
    resolution: {integrity: sha512-b6Ilus+c3RrdDk+JhLKUAQfzzgLEPy6wcXqS7f/xe1EETvsDP6GORG7SFuOs6cID5YkqchW/LXZbX5bc8j7ZcQ==}
    engines: {node: '>=8'}
    dev: true

  /call-bind/1.0.2:
    resolution: {integrity: sha512-7O+FbCihrB5WGbFYesctwmTKae6rOiIzmz1icreWJ+0aA7LJfuqhEso2T9ncpcFtzMQtzXf2QGGueWJGTYsqrA==}
    dependencies:
      function-bind: 1.1.1
      get-intrinsic: 1.2.1
    dev: true

  /call-me-maybe/1.0.2:
    resolution: {integrity: sha512-HpX65o1Hnr9HH25ojC1YGs7HCQLq0GCOibSaWER0eNpgJ/Z1MZv2mTc7+xh6WOPxbRVcmgbv4hGU+uSQ/2xFZQ==}
    dev: false

  /callsites/3.1.0:
    resolution: {integrity: sha512-P8BjAsXvZS+VIDUI11hHCQEv74YT67YUi5JJFNWIqL235sBmjX4+qx9Muvls5ivyNENctx46xQLQ3aTuE7ssaQ==}
    engines: {node: '>=6'}
    dev: true

  /camelcase/6.3.0:
    resolution: {integrity: sha512-Gmy6FhYlCY7uOElZUSbxo2UCDH8owEk996gkbrpsgGtrJLM3J7jGxl9Ic7Qwwj4ivOE5AWZWRMecDdF7hqGjFA==}
    engines: {node: '>=10'}
    dev: true

  /caniuse-lite/1.0.30001539:
    resolution: {integrity: sha512-hfS5tE8bnNiNvEOEkm8HElUHroYwlqMMENEzELymy77+tJ6m+gA2krtHl5hxJaj71OlpC2cHZbdSMX1/YEqEkA==}
    dev: true

  /caniuse-lite/1.0.30001632:
    resolution: {integrity: sha512-udx3o7yHJfUxMLkGohMlVHCvFvWmirKh9JAH/d7WOLPetlH+LTL5cocMZ0t7oZx/mdlOWXti97xLZWc8uURRHg==}
    dev: true

  /caseless/0.12.0:
    resolution: {integrity: sha512-4tYFyifaFfGacoiObjJegolkwSU4xQNGbVgUiNYVUxbQ2x2lUsFvY4hVgVzGiIe6WLOPqycWXA40l+PWsxthUw==}
    dev: true

  /chai-as-promised/7.1.1_chai@4.3.8:
    resolution: {integrity: sha512-azL6xMoi+uxu6z4rhWQ1jbdUhOMhis2PvscD/xjLqNMkv3BPPp2JyyuTHOrf9BOosGpNQ11v6BKv/g57RXbiaA==}
    peerDependencies:
      chai: '>= 2.1.2 < 5'
    dependencies:
      chai: 4.3.8
      check-error: 1.0.2
    dev: true

  /chai/4.3.8:
    resolution: {integrity: sha512-vX4YvVVtxlfSZ2VecZgFUTU5qPCYsobVI2O9FmwEXBhDigYGQA6jRXCycIs1yJnnWbZ6/+a2zNIF5DfVCcJBFQ==}
    engines: {node: '>=4'}
    dependencies:
      assertion-error: 1.1.0
      check-error: 1.0.2
      deep-eql: 4.1.3
      get-func-name: 2.0.0
      loupe: 2.3.6
      pathval: 1.1.1
      type-detect: 4.0.8
    dev: true

  /chai/4.4.1:
    resolution: {integrity: sha512-13sOfMv2+DWduEU+/xbun3LScLoqN17nBeTLUsmDfKdoiC1fr0n9PU4guu4AhRcOVFk/sW8LyZWHuhWtQZiF+g==}
    engines: {node: '>=4'}
    dependencies:
      assertion-error: 1.1.0
      check-error: 1.0.3
      deep-eql: 4.1.3
      get-func-name: 2.0.2
      loupe: 2.3.7
      pathval: 1.1.1
      type-detect: 4.0.8
    dev: true

  /chalk/2.4.2:
    resolution: {integrity: sha512-Mti+f9lpJNcwF4tWV8/OrTTtF1gZi+f8FqlyAdouralcFWFQWF2+NgCHShjkCb+IFBLq9buZwE1xckQU4peSuQ==}
    engines: {node: '>=4'}
    dependencies:
      ansi-styles: 3.2.1
      escape-string-regexp: 1.0.5
      supports-color: 5.5.0

  /chalk/4.1.2:
    resolution: {integrity: sha512-oKnbhFyRIXpUuez8iBMmyEa4nbj4IOQyuhc/wy9kY7/WVPcwIO9VA668Pu8RkO7+0G76SLROeyw9CpQ061i4mA==}
    engines: {node: '>=10'}
    dependencies:
      ansi-styles: 4.3.0
      supports-color: 7.2.0

  /change-case/5.4.4:
    resolution: {integrity: sha512-HRQyTk2/YPEkt9TnUPbOpr64Uw3KOicFWPVBb+xiHvd6eBx/qPr9xqfBFDT8P2vWsvvz4jbEkfDe71W3VyNu2w==}

  /check-error/1.0.2:
    resolution: {integrity: sha512-BrgHpW9NURQgzoNyjfq0Wu6VFO6D7IZEmJNdtgNqpzGG8RuNFHt2jQxWlAs4HMe119chBnv+34syEZtc6IhLtA==}
    dev: true

  /check-error/1.0.3:
    resolution: {integrity: sha512-iKEoDYaRmd1mxM90a2OEfWhjsjPpYPuQ+lMYsoxB126+t8fw7ySEO48nmDg5COTjxDI65/Y2OWpeEHk3ZOe8zg==}
    dependencies:
      get-func-name: 2.0.2
    dev: true

  /chokidar/3.5.3:
    resolution: {integrity: sha512-Dr3sfKRP6oTcjf2JmUmFJfeVMvXBdegxB0iVQ5eb2V10uFJUCAS8OByZdVAyVb8xXNz3GjjTgj9kLWsZTqE6kw==}
    engines: {node: '>= 8.10.0'}
    dependencies:
      anymatch: 3.1.3
      braces: 3.0.2
      glob-parent: 5.1.2
      is-binary-path: 2.1.0
      is-glob: 4.0.3
      normalize-path: 3.0.0
      readdirp: 3.6.0
    optionalDependencies:
      fsevents: 2.3.3
    dev: true

  /chrome-trace-event/1.0.3:
    resolution: {integrity: sha512-p3KULyQg4S7NIHixdwbGX+nFHkoBiA4YQmyWtjb8XngSKV124nJmRysgAeujbUVb15vh+RvFUfCPqU7rXk+hZg==}
    engines: {node: '>=6.0'}
    dev: true

  /chromium-bidi/0.5.12_74t7hwmhzgczi6zz4gvli4zmpa:
    resolution: {integrity: sha512-sZMgEBWKbupD0Q7lyFu8AWkrE+rs5ycE12jFkGwIgD/VS8lDPtelPlXM7LYaq4zrkZ/O2L3f4afHUHL0ICdKog==}
    peerDependencies:
      devtools-protocol: '*'
    dependencies:
      devtools-protocol: 0.0.1249869
      mitt: 3.0.1
      urlpattern-polyfill: 10.0.0
    dev: true

  /cliui/7.0.4:
    resolution: {integrity: sha512-OcRE68cOsVMXp1Yvonl/fzkQOyjLSu/8bhPDfQt0e0/Eb283TKP20Fs2MqoPsr9SwA595rRCA+QMzYc9nBP+JQ==}
    dependencies:
      string-width: 4.2.3
      strip-ansi: 6.0.1
      wrap-ansi: 7.0.0
    dev: true

  /cliui/8.0.1:
    resolution: {integrity: sha512-BSeNnyus75C4//NQ9gQt1/csTXyo/8Sb+afLAkzAptFuMsod9HFokGNudZpi/oQV73hnVK+sR+5PVRMd+Dr7YQ==}
    engines: {node: '>=12'}
    dependencies:
      string-width: 4.2.3
      strip-ansi: 6.0.1
      wrap-ansi: 7.0.0

  /clone-deep/4.0.1:
    resolution: {integrity: sha512-neHB9xuzh/wk0dIHweyAXv2aPGZIVk3pLMe+/RNzINf17fe0OG96QroktYAUm7SM1PBnzTabaLboqqxDyMU+SQ==}
    engines: {node: '>=6'}
    dependencies:
      is-plain-object: 2.0.4
      kind-of: 6.0.3
      shallow-clone: 3.0.1
    dev: true

  /code-block-writer/13.0.2:
    resolution: {integrity: sha512-XfXzAGiStXSmCIwrkdfvc7FS5Dtj8yelCtyOf2p2skCAfvLd6zu0rGzuS9NSCO3bq1JKpFZ7tbKdKlcd5occQA==}
    dev: false

  /code-error-fragment/0.0.230:
    resolution: {integrity: sha512-cadkfKp6932H8UkhzE/gcUqhRMNf8jHzkAN7+5Myabswaghu4xABTgPHDCjW+dBAJxj/SpkTYokpzDqY4pCzQw==}
    engines: {node: '>= 4'}
    dev: false

  /color-convert/1.9.3:
    resolution: {integrity: sha512-QfAUtd+vFdAtFQcC8CCyYt1fYWxSqAiK2cSD6zDB8N3cpsEBAvRxp9zOGg6G/SHHJYAT88/az/IuDGALsNVbGg==}
    dependencies:
      color-name: 1.1.3

  /color-convert/2.0.1:
    resolution: {integrity: sha512-RRECPsj7iu/xb5oKYcsFHSppFNnsj/52OVTRKb4zP5onXwVF3zVmmToNcOfGC+CRDpfK/U584fMg38ZHCaElKQ==}
    engines: {node: '>=7.0.0'}
    dependencies:
      color-name: 1.1.4

  /color-name/1.1.3:
    resolution: {integrity: sha512-72fSenhMw2HZMTVHeCA9KCmpEIbzWiQsjN+BHcBbS9vr1mtt+vJjPdksIBNUmKAW8TFUDPJK5SUU3QhE9NEXDw==}

  /color-name/1.1.4:
    resolution: {integrity: sha512-dOy+3AuW3a2wNbZHIuMZpTcgjGuLU/uBL/ubcZF9OXbDo8ff4O8yVp5Bf0efS8uEoYo5q4Fx7dY9OgQGXgAsQA==}

  /color-string/1.9.1:
    resolution: {integrity: sha512-shrVawQFojnZv6xM40anx4CkoDP+fZsw/ZerEMsW/pyzsRbElpsL/DBVW7q3ExxwusdNXI3lXpuhEZkzs8p5Eg==}
    dependencies:
      color-name: 1.1.4
      simple-swizzle: 0.2.2
    dev: true

  /color/3.2.1:
    resolution: {integrity: sha512-aBl7dZI9ENN6fUGC7mWpMTPNHmWUSNan9tuWN6ahh5ZLNk9baLJOnSMlrQkHcrfFgz2/RigjUVAjdx36VcemKA==}
    dependencies:
      color-convert: 1.9.3
      color-string: 1.9.1
    dev: true

  /colorette/2.0.20:
    resolution: {integrity: sha512-IfEDxwoWIjkeXL1eXcDiow4UbKjhLdq6/EuSVR9GMN7KVH3r9gQ83e73hsz1Nd1T3ijd5xv1wcWRYO+D6kCI2w==}
    dev: true

  /colorspace/1.1.4:
    resolution: {integrity: sha512-BgvKJiuVu1igBUF2kEjRCZXol6wiiGbY5ipL/oVPwm0BL9sIpMIzM8IK7vwuxIIzOXMV3Ey5w+vxhm0rR/TN8w==}
    dependencies:
      color: 3.2.1
      text-hex: 1.0.0
    dev: true

  /combined-stream/1.0.8:
    resolution: {integrity: sha512-FQN4MRfuJeHf7cBbBMJFXhKSDq+2kAArBlmRBvcvFE5BB1HZKXtSFASDhdlz9zOYwxh8lDdnvmMOe/+5cdoEdg==}
    engines: {node: '>= 0.8'}
    dependencies:
      delayed-stream: 1.0.0

  /commander/2.20.3:
    resolution: {integrity: sha512-GpVkmM8vF2vQUkj2LvZmD35JxeJOLCwJ9cUkugyk2nuhbv3+mJvpLYYt+0+USMxE+oj+ey/lJEnhZw75x/OMcQ==}
    dev: true

  /commander/3.0.2:
    resolution: {integrity: sha512-Gar0ASD4BDyKC4hl4DwHqDrmvjoxWKZigVnAbn5H1owvm4CxCPdb0HQDehwNYMJpla5+M2tPmPARzhtYuwpHow==}
    dev: true

  /commander/7.2.0:
    resolution: {integrity: sha512-QrWXB+ZQSVPmIWIhtEO9H+gwHaMGYiF5ChvoJ+K9ZGHG/sVsa6yiesAD1GC/x46sET00Xlwo1u49RVVVzvcSkw==}
    engines: {node: '>= 10'}
    dev: true

  /commonmark/0.30.0:
    resolution: {integrity: sha512-j1yoUo4gxPND1JWV9xj5ELih0yMv1iCWDG6eEQIPLSWLxzCXiFoyS7kvB+WwU+tZMf4snwJMMtaubV0laFpiBA==}
    hasBin: true
    dependencies:
      entities: 2.0.3
      mdurl: 1.0.1
      minimist: 1.2.8
      string.prototype.repeat: 0.2.0
    dev: true

  /concat-map/0.0.1:
    resolution: {integrity: sha512-/Srv4dswyQNBfohGpz9o6Yb3Gz3SrUDqBH5rTuhGR7ahtlbYKnVxw2bCFMRljaA7EXHaXZ8wsHdodFvbkhKmqg==}
    dev: true

  /concat-stream/1.6.2:
    resolution: {integrity: sha512-27HBghJxjiZtIk3Ycvn/4kbJk/1uZuJFfuPEns6LaEvpvG1f0hTea8lilrouyo9mVc2GWdcEZ8OLoGmSADlrCw==}
    engines: {'0': node >= 0.8}
    dependencies:
      buffer-from: 1.1.2
      inherits: 2.0.4
      readable-stream: 2.3.8
      typedarray: 0.0.6
    dev: true

  /confbox/0.1.7:
    resolution: {integrity: sha512-uJcB/FKZtBMCJpK8MQji6bJHgu1tixKPxRLeGkNzBoOZzpnZUJm0jm2/sBDWcuBx1dYgxV4JU+g5hmNxCyAmdA==}
    dev: true

  /connect/3.7.0:
    resolution: {integrity: sha512-ZqRXc+tZukToSNmh5C2iWMSoV3X1YUcPbqEM4DkEG5tNQXrQUZCNVGGv3IuicnkMtPfGf3Xtp8WCXs295iQ1pQ==}
    engines: {node: '>= 0.10.0'}
    dependencies:
      debug: 2.6.9
      finalhandler: 1.1.2
      parseurl: 1.3.3
      utils-merge: 1.0.1
    dev: true

  /content-disposition/0.5.4:
    resolution: {integrity: sha512-FveZTNuGw04cxlAiWbzi6zTAL/lhehaWbTtgluJh4/E95DqMwTmha3KZN1aAWA8cFIhHzMZUvLevkw5Rqk+tSQ==}
    engines: {node: '>= 0.6'}
    dependencies:
      safe-buffer: 5.2.1
    dev: true

  /content-type/1.0.5:
    resolution: {integrity: sha512-nTjqfcBFEipKdXCv4YDQWCfmcLZKm81ldF0pAopTvyrFGVbcR6P/VAAd5G7N+0tTr8QqiU0tFadD6FK4NtJwOA==}
    engines: {node: '>= 0.6'}
    dev: true

  /convert-source-map/2.0.0:
    resolution: {integrity: sha512-Kvp459HrV2FEJ1CAsi1Ku+MY3kasH19TFykTz2xWmMeq6bk2NU3XXvfJ+Q61m0xktWwt+1HSYf3JZsTms3aRJg==}
    dev: true

  /cookie-signature/1.0.6:
    resolution: {integrity: sha512-QADzlaHc8icV8I7vbaJXJwod9HWYp8uCqf1xa4OfNu1T7JVxQIrUgOWtHdNDtPiywmFbiS12VjotIXLrKM3orQ==}
    dev: true

  /cookie/0.4.2:
    resolution: {integrity: sha512-aSWTXFzaKWkvHO1Ny/s+ePFpvKsPnjc551iI41v3ny/ow6tBG5Vd+FuqGNhh1LxOmVzOlGUriIlOaokOvhaStA==}
    engines: {node: '>= 0.6'}
    dev: true

  /cookie/0.5.0:
    resolution: {integrity: sha512-YZ3GUyn/o8gfKJlnlX7g7xq4gyO6OSuhGPKaaGssGB2qgDUS0gPgtTvoyZLTt9Ab6dC4hfc9dV5arkvc/OCmrw==}
    engines: {node: '>= 0.6'}
    dev: true

  /cookie/0.6.0:
    resolution: {integrity: sha512-U71cyTamuh1CRNCfpGY6to28lxvNwPG4Guz/EVjgf3Jmzv0vlDp1atT9eS5dDjMYHucpHbWns6Lwf3BKz6svdw==}
    engines: {node: '>= 0.6'}
    dev: true

  /core-util-is/1.0.2:
    resolution: {integrity: sha512-3lqz5YjWTYnW6dlDa5TLaTCcShfar1e40rmcJVwCBJC6mWlFuj0eCHIElmG1g5kyuJ/GD+8Wn4FFCcz4gJPfaQ==}
    dev: true

  /cors/2.8.5:
    resolution: {integrity: sha512-KIHbLJqu73RGr/hnbrO9uBeixNGuvSQjul/jdFvS/KFSIH1hWVd1ng7zOHx+YrEfInLG7q4n6GHQ9cDtxv/P6g==}
    engines: {node: '>= 0.10'}
    dependencies:
      object-assign: 4.1.1
      vary: 1.1.2
    dev: true

  /cosmiconfig/9.0.0_typescript@5.6.2:
    resolution: {integrity: sha512-itvL5h8RETACmOTFc4UfIyB2RfEHi71Ax6E/PivVxq9NseKbOWpeyHEOIbmAw1rs8Ak0VursQNww7lf7YtUwzg==}
    engines: {node: '>=14'}
    peerDependencies:
      typescript: '>=4.9.5'
    peerDependenciesMeta:
      typescript:
        optional: true
    dependencies:
      env-paths: 2.2.1
      import-fresh: 3.3.0
      js-yaml: 4.1.0
      parse-json: 5.2.0
      typescript: 5.6.2
    dev: true

  /create-require/1.1.1:
    resolution: {integrity: sha512-dcKFX3jn0MpIaXjisoRvexIJVEKzaq7z2rZKxf+MSr9TkdmHmsU4m2lcLojrj/FHl8mk5VxMmYA+ftRkP/3oKQ==}
    dev: true

  /cross-env/7.0.3:
    resolution: {integrity: sha512-+/HKd6EgcQCJGh2PSjZuUitQBQynKor4wrFbRg4DtAgS1aWO+gU52xpH7M9ScGgXSYmAVS9bIJ8EzuaGw0oNAw==}
    engines: {node: '>=10.14', npm: '>=6', yarn: '>=1'}
    hasBin: true
    dependencies:
      cross-spawn: 7.0.3
    dev: true

  /cross-fetch/4.0.0:
    resolution: {integrity: sha512-e4a5N8lVvuLgAWgnCrLr2PP0YyDOTHa9H/Rj54dirp61qXnNq46m82bRhNqIA5VccJtWBvPTFRV3TtvHUKPB1g==}
    dependencies:
      node-fetch: 2.7.0
    transitivePeerDependencies:
      - encoding
    dev: true

  /cross-spawn/6.0.5:
    resolution: {integrity: sha512-eTVLrBSt7fjbDygz805pMnstIs2VTBNkRm0qxZd+M7A5XDdxVRWO5MxGBXZhjY4cqLYLdtrGqRf8mBPmzwSpWQ==}
    engines: {node: '>=4.8'}
    dependencies:
      nice-try: 1.0.5
      path-key: 2.0.1
      semver: 5.7.2
      shebang-command: 1.2.0
      which: 1.3.1
    dev: true

  /cross-spawn/7.0.3:
    resolution: {integrity: sha512-iRDPJKUPVEND7dHPO8rkbOnPpyDygcDFtWjpeWNCgy8WP2rXcxXL8TskReQl6OrB2G7+UJrags1q15Fudc7G6w==}
    engines: {node: '>= 8'}
    dependencies:
      path-key: 3.1.1
      shebang-command: 2.0.0
      which: 2.0.2
    dev: true

  /custom-event/1.0.1:
    resolution: {integrity: sha512-GAj5FOq0Hd+RsCGVJxZuKaIDXDf3h6GQoNEjFgbLLI/trgtavwUbSnZ5pVfg27DVCaWjIohryS0JFwIJyT2cMg==}
    dev: true

  /dashdash/1.14.1:
    resolution: {integrity: sha512-jRFi8UDGo6j+odZiEpjazZaWqEal3w/basFjQHQEwVtZJGDpxbH1MeYluwCS8Xq5wmLJooDlMgvVarmWfGM44g==}
    engines: {node: '>=0.10'}
    dependencies:
      assert-plus: 1.0.0
    dev: true

  /data-uri-to-buffer/4.0.1:
    resolution: {integrity: sha512-0R9ikRb668HB7QDxT1vkpuUBtqc53YyAwMwGeUFKRojY/NWKvdZ+9UYtRfGmhqNbRkTSVpMbmyhXipFFv2cb/A==}
    engines: {node: '>= 12'}
    dev: true

  /data-uri-to-buffer/6.0.1:
    resolution: {integrity: sha512-MZd3VlchQkp8rdend6vrx7MmVDJzSNTBvghvKjirLkD+WTChA3KUf0jkE68Q4UyctNqI11zZO9/x2Yx+ub5Cvg==}
    engines: {node: '>= 14'}
    dev: true

  /date-format/4.0.14:
    resolution: {integrity: sha512-39BOQLs9ZjKh0/patS9nrT8wc3ioX3/eA/zgbKNopnF2wCqJEoxywwwElATYvRsXdnOxA/OQeQoFZ3rFjVajhg==}
    engines: {node: '>=4.0'}
    dev: true

  /debug/2.6.9:
    resolution: {integrity: sha512-bC7ElrdJaJnPbAP+1EotYvqZsb3ecl5wi6Bfi6BJTUcNowp6cvspg0jXznRTKDjm/E7AdgFBVeAPVMNcKGsHMA==}
    dependencies:
      ms: 2.0.0
    dev: true

  /debug/4.3.3_supports-color@8.1.1:
    resolution: {integrity: sha512-/zxw5+vh1Tfv+4Qn7a5nsbcJKPaSvCDhojn6FEl9vupwK2VCSDtEiEtqr8DFtzYFOdz63LBkxec7DYuc2jon6Q==}
    engines: {node: '>=6.0'}
    peerDependencies:
      supports-color: '*'
    peerDependenciesMeta:
      supports-color:
        optional: true
    dependencies:
      ms: 2.1.2
      supports-color: 8.1.1
    dev: true

  /debug/4.3.4:
    resolution: {integrity: sha512-PRWFHuSU3eDtQJPvnNY7Jcket1j0t5OuOsFzPPzsekD52Zl8qUfFIPEiswXqIvHWGVHOgX+7G/vCNNhehwxfkQ==}
    engines: {node: '>=6.0'}
    peerDependencies:
      supports-color: '*'
    peerDependenciesMeta:
      supports-color:
        optional: true
    dependencies:
      ms: 2.1.2

  /debug/4.3.4_supports-color@8.1.1:
    resolution: {integrity: sha512-PRWFHuSU3eDtQJPvnNY7Jcket1j0t5OuOsFzPPzsekD52Zl8qUfFIPEiswXqIvHWGVHOgX+7G/vCNNhehwxfkQ==}
    engines: {node: '>=6.0'}
    peerDependencies:
      supports-color: '*'
    peerDependenciesMeta:
      supports-color:
        optional: true
    dependencies:
      ms: 2.1.2
      supports-color: 8.1.1
    dev: true

  /decamelize/4.0.0:
    resolution: {integrity: sha512-9iE1PgSik9HeIIw2JO94IidnE3eBoQrFJ3w7sFuzSX4DpmZ3v5sZpUiV5Swcf6mQEF+Y0ru8Neo+p+nyh2J+hQ==}
    engines: {node: '>=10'}
    dev: true

  /deep-eql/4.1.3:
    resolution: {integrity: sha512-WaEtAOpRA1MQ0eohqZjpGD8zdI0Ovsm8mmFhaDN8dvDZzyoUMcYDnf5Y6iu7HTXxf8JDS23qWa4a+hKCDyOPzw==}
    engines: {node: '>=6'}
    dependencies:
      type-detect: 4.0.8
    dev: true

  /deep-equal/2.2.2:
    resolution: {integrity: sha512-xjVyBf0w5vH0I42jdAZzOKVldmPgSulmiyPRywoyq7HXC9qdgo17kxJE+rdnif5Tz6+pIrpJI8dCpMNLIGkUiA==}
    dependencies:
      array-buffer-byte-length: 1.0.0
      call-bind: 1.0.2
      es-get-iterator: 1.1.3
      get-intrinsic: 1.2.1
      is-arguments: 1.1.1
      is-array-buffer: 3.0.2
      is-date-object: 1.0.5
      is-regex: 1.1.4
      is-shared-array-buffer: 1.0.2
      isarray: 2.0.5
      object-is: 1.1.5
      object-keys: 1.1.1
      object.assign: 4.1.4
      regexp.prototype.flags: 1.5.1
      side-channel: 1.0.4
      which-boxed-primitive: 1.0.2
      which-collection: 1.0.1
      which-typed-array: 1.1.11
    dev: true

  /deep-is/0.1.4:
    resolution: {integrity: sha512-oIPzksmTg4/MriiaYGO+okXDT7ztn/w3Eptv/+gSIdMdKsJo0u4CfYNFJPy+4SKMuCqGw2wxnA+URMg3t8a/bQ==}
    dev: true

  /define-data-property/1.1.0:
    resolution: {integrity: sha512-UzGwzcjyv3OtAvolTj1GoyNYzfFR+iqbGjcnBEENZVCpM4/Ng1yhGNvS3lR/xDS74Tb2wGG9WzNSNIOS9UVb2g==}
    engines: {node: '>= 0.4'}
    dependencies:
      get-intrinsic: 1.2.1
      gopd: 1.0.1
      has-property-descriptors: 1.0.0
    dev: true

  /define-lazy-prop/2.0.0:
    resolution: {integrity: sha512-Ds09qNh8yw3khSjiJjiUInaGX9xlqZDY7JVryGxdxV7NPeuqQfplOpQ66yJFZut3jLa5zOwkXw1g9EI2uKh4Og==}
    engines: {node: '>=8'}
    dev: true

  /define-properties/1.2.1:
    resolution: {integrity: sha512-8QmQKqEASLd5nx0U1B1okLElbUuuttJ/AnYmRXbbbGDWh6uS208EjD4Xqq/I9wK7u0v6O08XhTWnt5XtEbR6Dg==}
    engines: {node: '>= 0.4'}
    dependencies:
      define-data-property: 1.1.0
      has-property-descriptors: 1.0.0
      object-keys: 1.1.1
    dev: true

  /degenerator/5.0.1:
    resolution: {integrity: sha512-TllpMR/t0M5sqCXfj85i4XaAzxmS5tVA16dqvdkMwGmzI+dXLXnw3J+3Vdv7VKw+ThlTMboK6i9rnZ6Nntj5CQ==}
    engines: {node: '>= 14'}
    dependencies:
      ast-types: 0.13.4
      escodegen: 2.1.0
      esprima: 4.0.1
    dev: true

  /delayed-stream/1.0.0:
    resolution: {integrity: sha512-ZySD7Nf91aLB0RxL4KGrKHBXl7Eds1DAmEdcoVawXnLD7SDhpNgtuII2aAkg7a7QS41jxPSZ17p4VdGnMHk3MQ==}
    engines: {node: '>=0.4.0'}

  /depd/2.0.0:
    resolution: {integrity: sha512-g7nH6P6dyDioJogAAGprGpCtVImJhpPk/roCzdb3fIh61/s/nPsfR6onyMwkCAR/OlC3yBC0lESvUoQEAssIrw==}
    engines: {node: '>= 0.8'}
    dev: true

  /destroy/1.2.0:
    resolution: {integrity: sha512-2sJGJTaXIIaR1w4iJSNoN0hnMY7Gpc/n8D4qSCJw8QqFWXf7cuAgnEHxBpweaVcPevC2l3KpjYCx3NypQQgaJg==}
    engines: {node: '>= 0.8', npm: 1.2.8000 || >= 1.4.16}
    dev: true

  /devtools-protocol/0.0.1249869:
    resolution: {integrity: sha512-Ctp4hInA0BEavlUoRy9mhGq0i+JSo/AwVyX2EFgZmV1kYB+Zq+EMBAn52QWu6FbRr10hRb6pBl420upbp4++vg==}
    dev: true

  /di/0.0.1:
    resolution: {integrity: sha512-uJaamHkagcZtHPqCIHZxnFrXlunQXgBOsZSUOWwFw31QJCAbyTBoHMW75YOTur5ZNx8pIeAKgf6GWIgaqqiLhA==}
    dev: true

  /diff-sequences/29.6.3:
    resolution: {integrity: sha512-EjePK1srD3P08o2j4f0ExnylqRs5B9tJjcp9t1krH2qRi8CCdsYfwe9JgSLurFBWwq4uOlipzfk5fHNvwFKr8Q==}
    engines: {node: ^14.15.0 || ^16.10.0 || >=18.0.0}
    dev: true

  /diff/4.0.2:
    resolution: {integrity: sha512-58lmxKSA4BNyLz+HHMUzlOEpg09FV+ev6ZMe3vJihgdxzgcwZ8VoEEPmALCZG9LmqfVoNMMKpttIYTVG6uDY7A==}
    engines: {node: '>=0.3.1'}
    dev: true

  /diff/5.0.0:
    resolution: {integrity: sha512-/VTCrvm5Z0JGty/BWHljh+BAiw3IK+2j87NGMu8Nwc/f48WoDAC395uomO9ZD117ZOBaHmkX1oyLvkVM/aIT3w==}
    engines: {node: '>=0.3.1'}
    dev: true

  /dir-glob/3.0.1:
    resolution: {integrity: sha512-WkrWp9GR4KXfKGYzOLmTuGVi1UWFfws377n9cc55/tb6DuqyF6pcQ5AbiHEshaDpY9v6oaSr2XCDidGmMwdzIA==}
    engines: {node: '>=8'}
    dependencies:
      path-type: 4.0.0
    dev: true

  /directory-tree/2.4.0:
    resolution: {integrity: sha512-AM03Th+ypDAHefyB6SP3uezaWkTbol1P43CS5yFU7wePTuHnR4YoHgY6KbGHLr/a065ocN26l9lXOoFBzzM31w==}
    engines: {node: '>=10.0'}
    deprecated: Breaking change, bumped to 3.0.0
    dev: true

  /doctrine/3.0.0:
    resolution: {integrity: sha512-yS+Q5i3hBf7GBkd4KG8a7eBNNWNGLTaEwwYWUijIYM7zrlYDM0BFXHjjPWlWZ1Rg7UaddZeIDmi9jF3HmqiQ2w==}
    engines: {node: '>=6.0.0'}
    dependencies:
      esutils: 2.0.3
    dev: true

  /dom-serialize/2.2.1:
    resolution: {integrity: sha512-Yra4DbvoW7/Z6LBN560ZwXMjoNOSAN2wRsKFGc4iBeso+mpIA6qj1vfdf9HpMaKAqG6wXTy+1SYEzmNpKXOSsQ==}
    dependencies:
      custom-event: 1.0.1
      ent: 2.2.0
      extend: 3.0.2
      void-elements: 2.0.1
    dev: true

  /dotenv/16.3.1:
    resolution: {integrity: sha512-IPzF4w4/Rd94bA9imS68tZBaYyBWSCE47V1RGuMrB94iyTOIEwRmVL2x/4An+6mETpLrKJ5hQkB8W4kFAadeIQ==}
    engines: {node: '>=12'}
    dev: false

  /eastasianwidth/0.2.0:
    resolution: {integrity: sha512-I88TYZWc9XiYHRQ4/3c5rjjfgkjhLyW2luGIheGERbNQ6OY7yTybanSpDXZa8y7VUP9YmDcYa+eyq4ca7iLqWA==}
    dev: true

  /ecc-jsbn/0.1.2:
    resolution: {integrity: sha512-eh9O+hwRHNbG4BLTjEl3nw044CkGm5X6LoaCf7LPp7UU8Qrt47JYNi6nPX8xjW97TKGKm1ouctg0QSpZe9qrnw==}
    dependencies:
      jsbn: 0.1.1
      safer-buffer: 2.1.2
    dev: true

  /ecdsa-sig-formatter/1.0.11:
    resolution: {integrity: sha512-nagl3RYrbNv6kQkeJIpt6NJZy8twLB/2vtz6yN9Z4vRKHN4/QZJIEbqohALSgwKdnksuY3k5Addp5lg8sVoVcQ==}
    dependencies:
      safe-buffer: 5.2.1
    dev: true

  /ee-first/1.1.1:
    resolution: {integrity: sha512-WMwm9LhRUo+WUaRN+vRuETqG89IgZphVSNkdFgeb6sS/E4OrDIN7t48CAewSHXc6C8lefD8KKfr5vY61brQlow==}
    dev: true

  /electron-to-chromium/1.4.529:
    resolution: {integrity: sha512-6uyPyXTo8lkv8SWAmjKFbG42U073TXlzD4R8rW3EzuznhFS2olCIAfjjQtV2dV2ar/vRF55KUd3zQYnCB0dd3A==}
    dev: true

  /electron-to-chromium/1.4.798:
    resolution: {integrity: sha512-by9J2CiM9KPGj9qfp5U4FcPSbXJG7FNzqnYaY4WLzX+v2PHieVGmnsA4dxfpGE3QEC7JofpPZmn7Vn1B9NR2+Q==}
    dev: true

  /emoji-regex/8.0.0:
    resolution: {integrity: sha512-MSjYzcWNOA0ewAHpz0MxpYFvwg6yjy1NG3xteoqz644VCo/RPgnr1/GGt+ic3iJTzQ8Eu3TdM14SawnVUmGE6A==}

  /emoji-regex/9.2.2:
    resolution: {integrity: sha512-L18DaJsXSUk2+42pv8mLs5jJT2hqFkFE4j21wOmgbUqsZ2hL72NsUU785g9RXgo3s0ZNgVl42TiHp3ZtOv/Vyg==}
    dev: true

  /emojis-list/3.0.0:
    resolution: {integrity: sha512-/kyM18EfinwXZbno9FyUGeFh87KC8HRQBQGildHZbEuRyWFOmv1U10o9BBp8XVZDVNNuQKyIGIu5ZYAAXJ0V2Q==}
    engines: {node: '>= 4'}
    dev: true

  /enabled/2.0.0:
    resolution: {integrity: sha512-AKrN98kuwOzMIdAizXGI86UFBoo26CL21UM763y1h/GMSJ4/OHU9k2YlsmBpyScFo/wbLzWQJBMCW4+IO3/+OQ==}
    dev: true

  /encodeurl/1.0.2:
    resolution: {integrity: sha512-TPJXq8JqFaVYm2CWmPvnP2Iyo4ZSM7/QKcSmuMLDObfpH5fi7RUGmd/rTDf+rut/saiDiQEeVTNgAmJEdAOx0w==}
    engines: {node: '>= 0.8'}
    dev: true

  /end-of-stream/1.4.4:
    resolution: {integrity: sha512-+uw1inIHVPQoaVuHzRyXd21icM+cnt4CzD5rW+NC1wjOUSTOs+Te7FOv7AhN7vS9x/oIyhLP5PR1H+phQAHu5Q==}
    dependencies:
      once: 1.4.0
    dev: true

  /engine.io-parser/5.2.1:
    resolution: {integrity: sha512-9JktcM3u18nU9N2Lz3bWeBgxVgOKpw7yhRaoxQA3FUDZzzw+9WlA6p4G4u0RixNkg14fH7EfEc/RhpurtiROTQ==}
    engines: {node: '>=10.0.0'}
    dev: true

  /engine.io/6.5.2:
    resolution: {integrity: sha512-IXsMcGpw/xRfjra46sVZVHiSWo/nJ/3g1337q9KNXtS6YRzbW5yIzTCb9DjhrBe7r3GZQR0I4+nq+4ODk5g/cA==}
    engines: {node: '>=10.2.0'}
    dependencies:
      '@types/cookie': 0.4.1
      '@types/cors': 2.8.14
      '@types/node': 18.18.0
      accepts: 1.3.8
      base64id: 2.0.0
      cookie: 0.4.2
      cors: 2.8.5
      debug: 4.3.4
      engine.io-parser: 5.2.1
      ws: 8.11.0
    transitivePeerDependencies:
      - bufferutil
      - supports-color
      - utf-8-validate
    dev: true

  /enhanced-resolve/5.15.0:
    resolution: {integrity: sha512-LXYT42KJ7lpIKECr2mAXIaMldcNCh/7E0KBKOu4KSfkHmP+mZmSs+8V5gBAqisWBy0OO4W5Oyys0GO1Y8KtdKg==}
    engines: {node: '>=10.13.0'}
    dependencies:
      graceful-fs: 4.2.11
      tapable: 2.2.1
    dev: true

  /ent/2.2.0:
    resolution: {integrity: sha512-GHrMyVZQWvTIdDtpiEXdHZnFQKzeO09apj8Cbl4pKWy4i0Oprcq17usfDt5aO63swf0JOeMWjWQE/LzgSRuWpA==}
    dev: true

  /entities/2.0.3:
    resolution: {integrity: sha512-MyoZ0jgnLvB2X3Lg5HqpFmn1kybDiIfEQmKzTb5apr51Rb+T3KdmMiqa70T+bhGnyv7bQ6WMj2QMHpGMmlrUYQ==}
    dev: true

  /env-paths/2.2.1:
    resolution: {integrity: sha512-+h1lkLKhZMTYjog1VEpJNG7NZJWcuc2DDk/qsqSTRRCOXiLjeQ1d1/udrUGhqMxUgAlwKNZ0cf2uqan5GLuS2A==}
    engines: {node: '>=6'}
    dev: true

  /envinfo/7.10.0:
    resolution: {integrity: sha512-ZtUjZO6l5mwTHvc1L9+1q5p/R3wTopcfqMW8r5t8SJSKqeVI/LtajORwRFEKpEFuekjD0VBjwu1HMxL4UalIRw==}
    engines: {node: '>=4'}
    hasBin: true
    dev: true

  /error-ex/1.3.2:
    resolution: {integrity: sha512-7dFHNmqeFSEt2ZBsCriorKnn3Z2pj+fd9kmI6QoWw4//DL+icEBfc0U7qJCisqrTsKTjw4fNFy2pW9OqStD84g==}
    dependencies:
      is-arrayish: 0.2.1
    dev: true

  /es-abstract/1.22.2:
    resolution: {integrity: sha512-YoxfFcDmhjOgWPWsV13+2RNjq1F6UQnfs+8TftwNqtzlmFzEXvlUwdrNrYeaizfjQzRMxkZ6ElWMOJIFKdVqwA==}
    engines: {node: '>= 0.4'}
    dependencies:
      array-buffer-byte-length: 1.0.0
      arraybuffer.prototype.slice: 1.0.2
      available-typed-arrays: 1.0.5
      call-bind: 1.0.2
      es-set-tostringtag: 2.0.1
      es-to-primitive: 1.2.1
      function.prototype.name: 1.1.6
      get-intrinsic: 1.2.1
      get-symbol-description: 1.0.0
      globalthis: 1.0.3
      gopd: 1.0.1
      has: 1.0.3
      has-property-descriptors: 1.0.0
      has-proto: 1.0.1
      has-symbols: 1.0.3
      internal-slot: 1.0.5
      is-array-buffer: 3.0.2
      is-callable: 1.2.7
      is-negative-zero: 2.0.2
      is-regex: 1.1.4
      is-shared-array-buffer: 1.0.2
      is-string: 1.0.7
      is-typed-array: 1.1.12
      is-weakref: 1.0.2
      object-inspect: 1.12.3
      object-keys: 1.1.1
      object.assign: 4.1.4
      regexp.prototype.flags: 1.5.1
      safe-array-concat: 1.0.1
      safe-regex-test: 1.0.0
      string.prototype.trim: 1.2.8
      string.prototype.trimend: 1.0.7
      string.prototype.trimstart: 1.0.7
      typed-array-buffer: 1.0.0
      typed-array-byte-length: 1.0.0
      typed-array-byte-offset: 1.0.0
      typed-array-length: 1.0.4
      unbox-primitive: 1.0.2
      which-typed-array: 1.1.11
    dev: true

  /es-get-iterator/1.1.3:
    resolution: {integrity: sha512-sPZmqHBe6JIiTfN5q2pEi//TwxmAFHwj/XEuYjTuse78i8KxaqMTTzxPoFKuzRpDpTJ+0NAbpfenkmH2rePtuw==}
    dependencies:
      call-bind: 1.0.2
      get-intrinsic: 1.2.1
      has-symbols: 1.0.3
      is-arguments: 1.1.1
      is-map: 2.0.2
      is-set: 2.0.2
      is-string: 1.0.7
      isarray: 2.0.5
      stop-iteration-iterator: 1.0.0
    dev: true

  /es-module-lexer/1.3.1:
    resolution: {integrity: sha512-JUFAyicQV9mXc3YRxPnDlrfBKpqt6hUYzz9/boprUJHs4e4KVr3XwOF70doO6gwXUor6EWZJAyWAfKki84t20Q==}
    dev: true

  /es-set-tostringtag/2.0.1:
    resolution: {integrity: sha512-g3OMbtlwY3QewlqAiMLI47KywjWZoEytKr8pf6iTC8uJq5bIAH52Z9pnQ8pVL6whrCto53JZDuUIsifGeLorTg==}
    engines: {node: '>= 0.4'}
    dependencies:
      get-intrinsic: 1.2.1
      has: 1.0.3
      has-tostringtag: 1.0.0
    dev: true

  /es-to-primitive/1.2.1:
    resolution: {integrity: sha512-QCOllgZJtaUo9miYBcLChTUaHNjJF3PYs1VidD7AwiEj1kYxKeQTctLAezAOH5ZKRH0g2IgPn6KwB4IT8iRpvA==}
    engines: {node: '>= 0.4'}
    dependencies:
      is-callable: 1.2.7
      is-date-object: 1.0.5
      is-symbol: 1.0.4
    dev: true

  /esbuild/0.20.2:
    resolution: {integrity: sha512-WdOOppmUNU+IbZ0PaDiTst80zjnrOkyJNHoKupIcVyU8Lvla3Ugx94VzkQ32Ijqd7UhHJy75gNWDMUekcrSJ6g==}
    engines: {node: '>=12'}
    hasBin: true
    requiresBuild: true
    optionalDependencies:
      '@esbuild/aix-ppc64': 0.20.2
      '@esbuild/android-arm': 0.20.2
      '@esbuild/android-arm64': 0.20.2
      '@esbuild/android-x64': 0.20.2
      '@esbuild/darwin-arm64': 0.20.2
      '@esbuild/darwin-x64': 0.20.2
      '@esbuild/freebsd-arm64': 0.20.2
      '@esbuild/freebsd-x64': 0.20.2
      '@esbuild/linux-arm': 0.20.2
      '@esbuild/linux-arm64': 0.20.2
      '@esbuild/linux-ia32': 0.20.2
      '@esbuild/linux-loong64': 0.20.2
      '@esbuild/linux-mips64el': 0.20.2
      '@esbuild/linux-ppc64': 0.20.2
      '@esbuild/linux-riscv64': 0.20.2
      '@esbuild/linux-s390x': 0.20.2
      '@esbuild/linux-x64': 0.20.2
      '@esbuild/netbsd-x64': 0.20.2
      '@esbuild/openbsd-x64': 0.20.2
      '@esbuild/sunos-x64': 0.20.2
      '@esbuild/win32-arm64': 0.20.2
      '@esbuild/win32-ia32': 0.20.2
      '@esbuild/win32-x64': 0.20.2
    dev: true

  /esbuild/0.23.0:
    resolution: {integrity: sha512-1lvV17H2bMYda/WaFb2jLPeHU3zml2k4/yagNMG8Q/YtfMjCwEUZa2eXXMgZTVSL5q1n4H7sQ0X6CdJDqqeCFA==}
    engines: {node: '>=18'}
    hasBin: true
    requiresBuild: true
    optionalDependencies:
      '@esbuild/aix-ppc64': 0.23.0
      '@esbuild/android-arm': 0.23.0
      '@esbuild/android-arm64': 0.23.0
      '@esbuild/android-x64': 0.23.0
      '@esbuild/darwin-arm64': 0.23.0
      '@esbuild/darwin-x64': 0.23.0
      '@esbuild/freebsd-arm64': 0.23.0
      '@esbuild/freebsd-x64': 0.23.0
      '@esbuild/linux-arm': 0.23.0
      '@esbuild/linux-arm64': 0.23.0
      '@esbuild/linux-ia32': 0.23.0
      '@esbuild/linux-loong64': 0.23.0
      '@esbuild/linux-mips64el': 0.23.0
      '@esbuild/linux-ppc64': 0.23.0
      '@esbuild/linux-riscv64': 0.23.0
      '@esbuild/linux-s390x': 0.23.0
      '@esbuild/linux-x64': 0.23.0
      '@esbuild/netbsd-x64': 0.23.0
      '@esbuild/openbsd-arm64': 0.23.0
      '@esbuild/openbsd-x64': 0.23.0
      '@esbuild/sunos-x64': 0.23.0
      '@esbuild/win32-arm64': 0.23.0
      '@esbuild/win32-ia32': 0.23.0
      '@esbuild/win32-x64': 0.23.0
    dev: true

  /escalade/3.1.1:
    resolution: {integrity: sha512-k0er2gUkLf8O0zKJiAhmkTnJlTvINGv7ygDNPbeIsX/TJjGJZHuh9B2UxbsaEkmlEo9MfhrSzmhIlhRlI2GXnw==}
    engines: {node: '>=6'}

  /escalade/3.1.2:
    resolution: {integrity: sha512-ErCHMCae19vR8vQGe50xIsVomy19rg6gFu3+r3jkEO46suLMWBksvVyoGgQV+jOfl84ZSOSlmv6Gxa89PmTGmA==}
    engines: {node: '>=6'}
    dev: true

  /escape-html/1.0.3:
    resolution: {integrity: sha512-NiSupZ4OeuGwr68lGIeym/ksIZMJodUGOSCZ/FSnTxcrekbvqrgdUxlJOMpijaKZVjAJrWrGs/6Jy8OMuyj9ow==}
    dev: true

  /escape-string-regexp/1.0.5:
    resolution: {integrity: sha512-vbRorB5FUQWvla16U8R/qgaFIya2qGzwDrNmCZuYKrbdSUMG6I1ZCGQRefkRVhuOkIGVne7BQ35DSfo1qvJqFg==}
    engines: {node: '>=0.8.0'}

  /escape-string-regexp/4.0.0:
    resolution: {integrity: sha512-TtpcNJ3XAzx3Gq8sWRzJaVajRs0uVxA2YAkdb1jm2YkPz4G6egUFAyA3n5vtEIZefPk5Wa4UXbKuS5fKkJWdgA==}
    engines: {node: '>=10'}
    dev: true

  /escodegen/2.1.0:
    resolution: {integrity: sha512-2NlIDTwUWJN0mRPQOdtQBzbUHvdGY2P1VXSyU83Q3xKxM7WHX2Ql8dKq782Q9TgQUNOLEzEYu9bzLNj1q88I5w==}
    engines: {node: '>=6.0'}
    hasBin: true
    dependencies:
      esprima: 4.0.1
      estraverse: 5.3.0
      esutils: 2.0.3
    optionalDependencies:
      source-map: 0.6.1
    dev: true

  /eslint-plugin-require-extensions/0.1.3_eslint@8.50.0:
    resolution: {integrity: sha512-T3c1PZ9PIdI3hjV8LdunfYI8gj017UQjzAnCrxuo3wAjneDbTPHdE3oNWInOjMA+z/aBkUtlW5vC0YepYMZIug==}
    engines: {node: '>=16'}
    peerDependencies:
      eslint: '*'
    dependencies:
      eslint: 8.50.0
    dev: true

  /eslint-scope/5.1.1:
    resolution: {integrity: sha512-2NxwbF/hZ0KpepYN0cNbo+FN6XoK7GaHlQhgx/hIZl6Va0bF45RQOOwhLIy8lQDbuCiadSLCBnH2CFYquit5bw==}
    engines: {node: '>=8.0.0'}
    dependencies:
      esrecurse: 4.3.0
      estraverse: 4.3.0
    dev: true

  /eslint-scope/7.2.2:
    resolution: {integrity: sha512-dOt21O7lTMhDM+X9mB4GX+DZrZtCUJPL/wlcTqxyrx5IvO0IYtILdtrQGQp+8n5S0gwSVmOf9NQrjMOgfQZlIg==}
    engines: {node: ^12.22.0 || ^14.17.0 || >=16.0.0}
    dependencies:
      esrecurse: 4.3.0
      estraverse: 5.3.0
    dev: true

  /eslint-visitor-keys/3.4.3:
    resolution: {integrity: sha512-wpc+LXeiyiisxPlEkUzU6svyS1frIO3Mgxj1fdy7Pm8Ygzguax2N3Fa/D/ag1WqbOprdI+uY6wMUl8/a2G+iag==}
    engines: {node: ^12.22.0 || ^14.17.0 || >=16.0.0}
    dev: true

  /eslint/8.50.0:
    resolution: {integrity: sha512-FOnOGSuFuFLv/Sa+FDVRZl4GGVAAFFi8LecRsI5a1tMO5HIE8nCm4ivAlzt4dT3ol/PaaGC0rJEEXQmHJBGoOg==}
    engines: {node: ^12.22.0 || ^14.17.0 || >=16.0.0}
    hasBin: true
    dependencies:
      '@eslint-community/eslint-utils': 4.4.0_eslint@8.50.0
      '@eslint-community/regexpp': 4.8.2
      '@eslint/eslintrc': 2.1.2
      '@eslint/js': 8.50.0
      '@humanwhocodes/config-array': 0.11.11
      '@humanwhocodes/module-importer': 1.0.1
      '@nodelib/fs.walk': 1.2.8
      ajv: 6.12.6
      chalk: 4.1.2
      cross-spawn: 7.0.3
      debug: 4.3.4
      doctrine: 3.0.0
      escape-string-regexp: 4.0.0
      eslint-scope: 7.2.2
      eslint-visitor-keys: 3.4.3
      espree: 9.6.1
      esquery: 1.5.0
      esutils: 2.0.3
      fast-deep-equal: 3.1.3
      file-entry-cache: 6.0.1
      find-up: 5.0.0
      glob-parent: 6.0.2
      globals: 13.22.0
      graphemer: 1.4.0
      ignore: 5.2.4
      imurmurhash: 0.1.4
      is-glob: 4.0.3
      is-path-inside: 3.0.3
      js-yaml: 4.1.0
      json-stable-stringify-without-jsonify: 1.0.1
      levn: 0.4.1
      lodash.merge: 4.6.2
      minimatch: 3.1.2
      natural-compare: 1.4.0
      optionator: 0.9.3
      strip-ansi: 6.0.1
      text-table: 0.2.0
    transitivePeerDependencies:
      - supports-color
    dev: true

  /espree/9.6.1:
    resolution: {integrity: sha512-oruZaFkjorTpF32kDSI5/75ViwGeZginGGy2NoOSg3Q9bnwlnmDm4HLnkl0RE3n+njDXR037aY1+x58Z/zFdwQ==}
    engines: {node: ^12.22.0 || ^14.17.0 || >=16.0.0}
    dependencies:
      acorn: 8.10.0
      acorn-jsx: 5.3.2_acorn@8.10.0
      eslint-visitor-keys: 3.4.3
    dev: true

  /esprima/4.0.1:
    resolution: {integrity: sha512-eGuFFw7Upda+g4p+QHvnW0RyTX/SVeJBDM/gCtMARO0cLuT2HcEKnTPvhjV6aGeqrCB/sbNop0Kszm0jsaWU4A==}
    engines: {node: '>=4'}
    hasBin: true
    dev: true

  /esquery/1.5.0:
    resolution: {integrity: sha512-YQLXUplAwJgCydQ78IMJywZCceoqk1oH01OERdSAJc/7U2AylwjhSCLDEtqwg811idIS/9fIU5GjG73IgjKMVg==}
    engines: {node: '>=0.10'}
    dependencies:
      estraverse: 5.3.0
    dev: true

  /esrecurse/4.3.0:
    resolution: {integrity: sha512-KmfKL3b6G+RXvP8N1vr3Tq1kL/oCFgn2NYXEtqP8/L3pKapUA4G8cFVaoF3SU323CD4XypR/ffioHmkti6/Tag==}
    engines: {node: '>=4.0'}
    dependencies:
      estraverse: 5.3.0
    dev: true

  /estraverse/4.3.0:
    resolution: {integrity: sha512-39nnKffWz8xN1BU/2c79n9nB9HDzo0niYUqx6xyqUnyoAnQyyWpOTdZEeiCch8BBu515t4wp9ZmgVfVhn9EBpw==}
    engines: {node: '>=4.0'}
    dev: true

  /estraverse/5.3.0:
    resolution: {integrity: sha512-MMdARuVEQziNTeJD8DgMqmhwR11BRQ/cBP+pLtYdSTnf3MIO8fFeiINEbX36ZdNlfU/7A9f3gUw49B3oQsvwBA==}
    engines: {node: '>=4.0'}
    dev: true

  /estree-walker/3.0.3:
    resolution: {integrity: sha512-7RUKfXgSMMkzt6ZuXmqapOurLGPPfgj6l9uRZ7lRGolvk0y2yocc35LdcxKC5PQZdn2DMqioAQ2NoWcrTKmm6g==}
    dependencies:
      '@types/estree': 1.0.5
    dev: true

  /esutils/2.0.3:
    resolution: {integrity: sha512-kVscqXk4OCp68SZ0dkgEKVi6/8ij300KBWTJq32P/dYeWTSwK41WyTxalN1eRmA5Z9UU/LX9D7FWSmV9SAYx6g==}
    engines: {node: '>=0.10.0'}
    dev: true

  /etag/1.8.1:
    resolution: {integrity: sha512-aIL5Fx7mawVa300al2BnEE4iNvo1qETxLrPI/o05L7z6go7fCw1J6EQmbK4FmJ2AS7kgVF/KEZWufBfdClMcPg==}
    engines: {node: '>= 0.6'}
    dev: true

  /eventemitter3/4.0.7:
    resolution: {integrity: sha512-8guHBZCwKnFhYdHr2ysuRWErTwhoN2X8XELRlrRwpmfeY2jjuUN4taQMsULKUVo1K4DvZl+0pgfyoysHxvmvEw==}
    dev: true

  /events/3.3.0:
    resolution: {integrity: sha512-mQw+2fkQbALzQ7V0MY0IqdnXNOeTtP4r0lN9z7AAawCXgqea7bDii20AYrIBrFd/Hx0M2Ocz6S111CaFkUcb0Q==}
    engines: {node: '>=0.8.x'}
    dev: true

  /execa/8.0.1:
    resolution: {integrity: sha512-VyhnebXciFV2DESc+p6B+y0LjSm0krU4OgJN44qFAhBY0TJ+1V61tYD2+wHusZ6F9n5K+vl8k0sTy7PEfV4qpg==}
    engines: {node: '>=16.17'}
    dependencies:
      cross-spawn: 7.0.3
      get-stream: 8.0.1
      human-signals: 5.0.0
      is-stream: 3.0.0
      merge-stream: 2.0.0
      npm-run-path: 5.3.0
      onetime: 6.0.0
      signal-exit: 4.1.0
      strip-final-newline: 3.0.0
    dev: true

  /express-promise-router/4.1.1_express@4.18.2:
    resolution: {integrity: sha512-Lkvcy/ZGrBhzkl3y7uYBHLMtLI4D6XQ2kiFg9dq7fbktBch5gjqJ0+KovX0cvCAvTJw92raWunRLM/OM+5l4fA==}
    engines: {node: '>=10'}
    peerDependencies:
      '@types/express': ^4.0.0
      express: ^4.0.0
    peerDependenciesMeta:
      '@types/express':
        optional: true
    dependencies:
      express: 4.18.2
      is-promise: 4.0.0
      lodash.flattendeep: 4.4.0
      methods: 1.1.2
    dev: true

  /express-promise-router/4.1.1_express@4.19.2:
    resolution: {integrity: sha512-Lkvcy/ZGrBhzkl3y7uYBHLMtLI4D6XQ2kiFg9dq7fbktBch5gjqJ0+KovX0cvCAvTJw92raWunRLM/OM+5l4fA==}
    engines: {node: '>=10'}
    peerDependencies:
      '@types/express': ^4.0.0
      express: ^4.0.0
    peerDependenciesMeta:
      '@types/express':
        optional: true
    dependencies:
      express: 4.19.2
      is-promise: 4.0.0
      lodash.flattendeep: 4.4.0
      methods: 1.1.2
    dev: true

  /express/4.18.2:
    resolution: {integrity: sha512-5/PsL6iGPdfQ/lKM1UuielYgv3BUoJfz1aUwU9vHZ+J7gyvwdQXFEBIEIaxeGf0GIcreATNyBExtalisDbuMqQ==}
    engines: {node: '>= 0.10.0'}
    dependencies:
      accepts: 1.3.8
      array-flatten: 1.1.1
      body-parser: 1.20.1
      content-disposition: 0.5.4
      content-type: 1.0.5
      cookie: 0.5.0
      cookie-signature: 1.0.6
      debug: 2.6.9
      depd: 2.0.0
      encodeurl: 1.0.2
      escape-html: 1.0.3
      etag: 1.8.1
      finalhandler: 1.2.0
      fresh: 0.5.2
      http-errors: 2.0.0
      merge-descriptors: 1.0.1
      methods: 1.1.2
      on-finished: 2.4.1
      parseurl: 1.3.3
      path-to-regexp: 0.1.7
      proxy-addr: 2.0.7
      qs: 6.11.0
      range-parser: 1.2.1
      safe-buffer: 5.2.1
      send: 0.18.0
      serve-static: 1.15.0
      setprototypeof: 1.2.0
      statuses: 2.0.1
      type-is: 1.6.18
      utils-merge: 1.0.1
      vary: 1.1.2
    dev: true

  /express/4.19.2:
    resolution: {integrity: sha512-5T6nhjsT+EOMzuck8JjBHARTHfMht0POzlA60WV2pMD3gyXw2LZnZ+ueGdNxG+0calOJcWKbpFcuzLZ91YWq9Q==}
    engines: {node: '>= 0.10.0'}
    dependencies:
      accepts: 1.3.8
      array-flatten: 1.1.1
      body-parser: 1.20.2
      content-disposition: 0.5.4
      content-type: 1.0.5
      cookie: 0.6.0
      cookie-signature: 1.0.6
      debug: 2.6.9
      depd: 2.0.0
      encodeurl: 1.0.2
      escape-html: 1.0.3
      etag: 1.8.1
      finalhandler: 1.2.0
      fresh: 0.5.2
      http-errors: 2.0.0
      merge-descriptors: 1.0.1
      methods: 1.1.2
      on-finished: 2.4.1
      parseurl: 1.3.3
      path-to-regexp: 0.1.7
      proxy-addr: 2.0.7
      qs: 6.11.0
      range-parser: 1.2.1
      safe-buffer: 5.2.1
      send: 0.18.0
      serve-static: 1.15.0
      setprototypeof: 1.2.0
      statuses: 2.0.1
      type-is: 1.6.18
      utils-merge: 1.0.1
      vary: 1.1.2
    dev: true

  /extend/3.0.2:
    resolution: {integrity: sha512-fjquC59cD7CyW6urNXK0FBufkZcoiGG80wTuPujX590cB5Ttln20E2UB4S/WARVqhXffZl2LNgS+gQdPIIim/g==}
    dev: true

  /extract-zip/2.0.1:
    resolution: {integrity: sha512-GDhU9ntwuKyGXdZBUgTIe+vXnWj0fppUEtMDL0+idd5Sta8TGpHssn/eusA9mrPr9qNDym6SxAYZjNvCn/9RBg==}
    engines: {node: '>= 10.17.0'}
    hasBin: true
    dependencies:
      debug: 4.3.4
      get-stream: 5.2.0
      yauzl: 2.10.0
    optionalDependencies:
      '@types/yauzl': 2.10.1
    transitivePeerDependencies:
      - supports-color
    dev: true

  /extsprintf/1.3.0:
    resolution: {integrity: sha512-11Ndz7Nv+mvAC1j0ktTa7fAb0vLyGGX+rMHNBYQviQDGU0Hw7lhctJANqbPhu9nV9/izT/IntTgZ7Im/9LJs9g==}
    engines: {'0': node >=0.6.0}
    dev: true

  /fast-deep-equal/3.1.3:
    resolution: {integrity: sha512-f3qQ9oQy9j2AhBe/H9VC91wLmKBCCU/gDOnKNAYG5hswO7BLKj09Hc5HYNz9cGI++xlpDCIgDaitVs03ATR84Q==}

  /fast-fifo/1.3.2:
    resolution: {integrity: sha512-/d9sfos4yxzpwkDkuN7k2SqFKtYNmCTzgfEpz82x34IM9/zc8KGxQoXg1liNC/izpRM/MBdt44Nmx41ZWqk+FQ==}
    dev: true

  /fast-glob/3.3.2:
    resolution: {integrity: sha512-oX2ruAFQwf/Orj8m737Y5adxDQO0LAB7/S5MnxCdTNDd4p6BsyIVsv9JQsATbTSq8KHRpLwIHbVlUNatxd+1Ow==}
    engines: {node: '>=8.6.0'}
    dependencies:
      '@nodelib/fs.stat': 2.0.5
      '@nodelib/fs.walk': 1.2.8
      glob-parent: 5.1.2
      merge2: 1.4.1
      micromatch: 4.0.5

  /fast-json-stable-stringify/2.1.0:
    resolution: {integrity: sha512-lhd/wF+Lk98HZoTCtlVraHtfh5XYijIjalXck7saUtuanSDyLMxnHhSXEDJqHxD7msR8D0uCmqlkwjCV8xvwHw==}
    dev: true

  /fast-levenshtein/2.0.6:
    resolution: {integrity: sha512-DCXu6Ifhqcks7TZKY3Hxp3y6qphY5SJZmrWMDrKcERSOXWQdMhU9Ig/PYrzyw/ul9jOIyh0N4M0tbC5hodg8dw==}
    dev: true

  /fast-uri/3.0.1:
    resolution: {integrity: sha512-MWipKbbYiYI0UC7cl8m/i/IWTqfC8YXsqjzybjddLsFjStroQzsHXkc73JutMvBiXmOvapk+axIl79ig5t55Bw==}

  /fast-xml-parser/4.3.1:
    resolution: {integrity: sha512-viVv3xb8D+SiS1W4cv4tva3bni08kAkx0gQnWrykMM8nXPc1FxqZPU00dCEVjkiCg4HoXd2jC4x29Nzg/l2DAA==}
    hasBin: true
    dependencies:
      strnum: 1.0.5
    dev: true

  /fastest-levenshtein/1.0.16:
    resolution: {integrity: sha512-eRnCtTTtGZFpQCwhJiUOuxPQWRXVKYDn0b2PeHfXL6/Zi53SLAzAHfVhVWK2AryC/WH05kGfxhFIPvTF0SXQzg==}
    engines: {node: '>= 4.9.1'}
    dev: true

  /fastq/1.15.0:
    resolution: {integrity: sha512-wBrocU2LCXXa+lWBt8RoIRD89Fi8OdABODa/kEnyeyjS5aZO5/GNvI5sEINADqP/h8M29UHTHUb53sUu5Ihqdw==}
    dependencies:
      reusify: 1.0.4

  /fd-slicer/1.1.0:
    resolution: {integrity: sha512-cE1qsB/VwyQozZ+q1dGxR8LBYNZeofhEdUNGSMbQD3Gw2lAzX9Zb3uIU6Ebc/Fmyjo9AWWfnn0AUCHqtevs/8g==}
    dependencies:
      pend: 1.2.0
    dev: true

  /fecha/4.2.3:
    resolution: {integrity: sha512-OP2IUU6HeYKJi3i0z4A19kHMQoLVs4Hc+DPqqxI2h/DPZHTm/vjsfC6P0b4jCMy14XizLBqvndQ+UilD7707Jw==}
    dev: true

  /fetch-blob/3.2.0:
    resolution: {integrity: sha512-7yAQpD2UMJzLi1Dqv7qFYnPbaPx7ZfFK6PiIxQ4PfkGPyNyl2Ugx+a/umUonmKqjhM4DnfbMvdX6otXq83soQQ==}
    engines: {node: ^12.20 || >= 14.13}
    dependencies:
      node-domexception: 1.0.0
      web-streams-polyfill: 3.2.1
    dev: true

  /file-entry-cache/6.0.1:
    resolution: {integrity: sha512-7Gps/XWymbLk2QLYK4NzpMOrYjMhdIxXuIvy2QBsLE6ljuodKvdkWs/cpyJJ3CVIVpH0Oi1Hvg1ovbMzLdFBBg==}
    engines: {node: ^10.12.0 || >=12.0.0}
    dependencies:
      flat-cache: 3.1.0
    dev: true

  /fill-range/7.0.1:
    resolution: {integrity: sha512-qOo9F+dMUmC2Lcb4BbVvnKJxTPjCm+RRpe4gDuGrzkL7mEVl/djYSu2OdQ2Pa302N4oqkSg9ir6jaLWJ2USVpQ==}
    engines: {node: '>=8'}
    dependencies:
      to-regex-range: 5.0.1

  /finalhandler/1.1.2:
    resolution: {integrity: sha512-aAWcW57uxVNrQZqFXjITpW3sIUQmHGG3qSb9mUah9MgMC4NeWhNOlNjXEYq3HjRAvL6arUviZGGJsBg6z0zsWA==}
    engines: {node: '>= 0.8'}
    dependencies:
      debug: 2.6.9
      encodeurl: 1.0.2
      escape-html: 1.0.3
      on-finished: 2.3.0
      parseurl: 1.3.3
      statuses: 1.5.0
      unpipe: 1.0.0
    dev: true

  /finalhandler/1.2.0:
    resolution: {integrity: sha512-5uXcUVftlQMFnWC9qu/svkWv3GTd2PfUhK/3PLkYNAe7FbqJMt3515HaxE6eRL74GdsriiwujiawdaB1BpEISg==}
    engines: {node: '>= 0.8'}
    dependencies:
      debug: 2.6.9
      encodeurl: 1.0.2
      escape-html: 1.0.3
      on-finished: 2.4.1
      parseurl: 1.3.3
      statuses: 2.0.1
      unpipe: 1.0.0
    dev: true

  /find-up/4.1.0:
    resolution: {integrity: sha512-PpOwAdQ/YlXQ2vj8a3h8IipDuYRi3wceVQQGYWxNINccq40Anw7BlsEXCMbt1Zt+OLA6Fq9suIpIWD0OsnISlw==}
    engines: {node: '>=8'}
    dependencies:
      locate-path: 5.0.0
      path-exists: 4.0.0
    dev: true

  /find-up/5.0.0:
    resolution: {integrity: sha512-78/PXT1wlLLDgTzDs7sjq9hzz0vXD+zn+7wypEe4fXQxCmdmqfGsEPQxmiCSQI3ajFV91bVSsvNtrJRiW6nGng==}
    engines: {node: '>=10'}
    dependencies:
      locate-path: 6.0.0
      path-exists: 4.0.0
    dev: true

  /flat-cache/3.1.0:
    resolution: {integrity: sha512-OHx4Qwrrt0E4jEIcI5/Xb+f+QmJYNj2rrK8wiIdQOIrB9WrrJL8cjZvXdXuBTkkEwEqLycb5BeZDV1o2i9bTew==}
    engines: {node: '>=12.0.0'}
    dependencies:
      flatted: 3.2.9
      keyv: 4.5.3
      rimraf: 3.0.2
    dev: true

  /flat/5.0.2:
    resolution: {integrity: sha512-b6suED+5/3rTpUBdG1gupIl8MPFCAMA0QXwmljLhvCUKcUvdE4gWky9zpuGCcXHOsz4J9wPGNWq6OKpmIzz3hQ==}
    hasBin: true
    dev: true

  /flatted/3.2.9:
    resolution: {integrity: sha512-36yxDn5H7OFZQla0/jFJmbIKTdZAQHngCedGxiMmpNfEZM0sdEeT+WczLQrjK6D7o2aiyLYDnkw0R3JK0Qv1RQ==}
    dev: true

  /fn.name/1.1.0:
    resolution: {integrity: sha512-GRnmB5gPyJpAhTQdSZTSp9uaPSvl09KoYcMQtsB9rQoOmzs9dH6ffeccH+Z+cv6P68Hu5bC6JjRh4Ah/mHSNRw==}
    dev: true

  /follow-redirects/1.15.3:
    resolution: {integrity: sha512-1VzOtuEM8pC9SFU1E+8KfTjZyMztRsgEfwQl44z8A25uy13jSzTj6dyK2Df52iV0vgHCfBwLhDWevLn95w5v6Q==}
    engines: {node: '>=4.0'}
    peerDependencies:
      debug: '*'
    peerDependenciesMeta:
      debug:
        optional: true
    dev: true

  /for-each/0.3.3:
    resolution: {integrity: sha512-jqYfLp7mo9vIyQf8ykW2v7A+2N4QjeCeI5+Dz9XraiO1ign81wjiH7Fb9vSOWvQfNtmSa4H2RoQTrrXivdUZmw==}
    dependencies:
      is-callable: 1.2.7
    dev: true

  /foreground-child/3.1.1:
    resolution: {integrity: sha512-TMKDUnIte6bfb5nWv7V/caI169OHgvwjb7V4WkeUvbQQdjr5rWKqHFiKWb/fcOwB+CzBT+qbWjvj+DVwRskpIg==}
    engines: {node: '>=14'}
    dependencies:
      cross-spawn: 7.0.3
      signal-exit: 4.1.0
    dev: true

  /forever-agent/0.6.1:
    resolution: {integrity: sha512-j0KLYPhm6zeac4lz3oJ3o65qvgQCcPubiyotZrXqEaG4hNagNYO8qdlUrX5vwqv9ohqeT/Z3j6+yW067yWWdUw==}
    dev: true

  /form-data/2.3.3:
    resolution: {integrity: sha512-1lLKB2Mu3aGP1Q/2eCOx0fNbRMe7XdwktwOruhfqqd0rIJWwN4Dh+E3hrPSlDCXnSR7UtZ1N38rVXm+6+MEhJQ==}
    engines: {node: '>= 0.12'}
    dependencies:
      asynckit: 0.4.0
      combined-stream: 1.0.8
      mime-types: 2.1.35
    dev: true

  /form-data/4.0.0:
    resolution: {integrity: sha512-ETEklSGi5t0QMZuiXoA/Q6vcnxcLQP5vdugSpuAyi6SVGi2clPPp+xgEhuMaHC+zGgn31Kd235W35f7Hykkaww==}
    engines: {node: '>= 6'}
    dependencies:
      asynckit: 0.4.0
      combined-stream: 1.0.8
      mime-types: 2.1.35

  /formdata-polyfill/4.0.10:
    resolution: {integrity: sha512-buewHzMvYL29jdeQTVILecSaZKnt/RJWjoZCF5OW60Z67/GmSLBkOFM7qh1PI3zFNtJbaZL5eQu1vLfazOwj4g==}
    engines: {node: '>=12.20.0'}
    dependencies:
      fetch-blob: 3.2.0
    dev: true

  /forwarded/0.2.0:
    resolution: {integrity: sha512-buRG0fpBtRHSTCOASe6hD258tEubFoRLb4ZNA6NxMVHNw2gOcwHo9wyablzMzOA5z9xA9L1KNjk/Nt6MT9aYow==}
    engines: {node: '>= 0.6'}
    dev: true

  /fresh/0.5.2:
    resolution: {integrity: sha512-zJ2mQYM18rEFOudeV4GShTGIQ7RbzA7ozbU9I/XBpm7kqgMywgmylMwXHxZJmkVoYkna9d2pVXVXPdYTP9ej8Q==}
    engines: {node: '>= 0.6'}
    dev: true

  /fs-extra/10.1.0:
    resolution: {integrity: sha512-oRXApq54ETRj4eMiFzGnHWGy+zo5raudjuxN0b8H7s/RU2oW0Wvsx9O0ACRN/kRq9E8Vu/ReskGB5o3ji+FzHQ==}
    engines: {node: '>=12'}
    dependencies:
      graceful-fs: 4.2.11
      jsonfile: 6.1.0
      universalify: 2.0.0
    dev: true

  /fs-extra/11.1.1:
    resolution: {integrity: sha512-MGIE4HOvQCeUCzmlHs0vXpih4ysz4wg9qiSAu6cd42lVwPbTM1TjV7RusoyQqMmk/95gdQZX72u+YW+c3eEpFQ==}
    engines: {node: '>=14.14'}
    dependencies:
      graceful-fs: 4.2.11
      jsonfile: 6.1.0
      universalify: 2.0.0
    dev: false

  /fs-extra/7.0.1:
    resolution: {integrity: sha512-YJDaCJZEnBmcbw13fvdAM9AwNOJwOzrE4pqMqBq5nFiEqXUqHwlK4B+3pUw6JNvfSPtX05xFHtYy/1ni01eGCw==}
    engines: {node: '>=6 <7 || >=8'}
    dependencies:
      graceful-fs: 4.2.11
      jsonfile: 4.0.0
      universalify: 0.1.2
    dev: true

  /fs-extra/8.1.0:
    resolution: {integrity: sha512-yhlQgA6mnOJUKOsRUFsgJdQCvkKhcz8tlZG5HBQfReYZy46OwLcY+Zia0mtdHsOo9y/hP+CxMN0TU9QxoOtG4g==}
    engines: {node: '>=6 <7 || >=8'}
    dependencies:
      graceful-fs: 4.2.11
      jsonfile: 4.0.0
      universalify: 0.1.2
    dev: true

  /fs.realpath/1.0.0:
    resolution: {integrity: sha512-OO0pH2lK6a0hZnAdau5ItzHPI6pUlvI7jMVnxUQRtw4owF2wk8lOSabtGDCTP4Ggrg2MbGnWO9X8K1t4+fGMDw==}
    dev: true

  /fsevents/2.3.3:
    resolution: {integrity: sha512-5xoDfX+fL7faATnagmWPpbFtwh/R77WmMMqqHGS65C3vvB0YHrgF+B1YmZ3441tMj5n63k0212XNoJwzlhffQw==}
    engines: {node: ^8.16.0 || ^10.6.0 || >=11.0.0}
    os: [darwin]
    requiresBuild: true
    dev: true
    optional: true

  /function-bind/1.1.1:
    resolution: {integrity: sha512-yIovAzMX49sF8Yl58fSCWJ5svSLuaibPxXQJFLmBObTuCr0Mf1KiPopGM9NiFjiYBCbfaa2Fh6breQ6ANVTI0A==}
    dev: true

  /function.prototype.name/1.1.6:
    resolution: {integrity: sha512-Z5kx79swU5P27WEayXM1tBi5Ze/lbIyiNgU3qyXUOf9b2rgXYyF9Dy9Cx+IQv/Lc8WCG6L82zwUPpSS9hGehIg==}
    engines: {node: '>= 0.4'}
    dependencies:
      call-bind: 1.0.2
      define-properties: 1.2.1
      es-abstract: 1.22.2
      functions-have-names: 1.2.3
    dev: true

  /functions-have-names/1.2.3:
    resolution: {integrity: sha512-xckBUXyTIqT97tq2x2AMb+g163b5JFysYk0x4qxNFwbfQkmNZoiRHb6sPzI9/QV33WeuvVYBUIiD4NzNIyqaRQ==}
    dev: true

  /gensync/1.0.0-beta.2:
    resolution: {integrity: sha512-3hN7NaskYvMDLQY55gnW3NQ+mesEAepTqlg+VEbj7zzqEMBVNhzcGYYeqFo/TlYz6eQiFcp1HcsCZO+nGgS8zg==}
    engines: {node: '>=6.9.0'}
    dev: true

  /get-caller-file/2.0.5:
    resolution: {integrity: sha512-DyFP3BM/3YHTQOCUL/w0OZHR0lpKeGrxotcHWcqNEdnltqFwXVfhEBQ94eIo34AfQpo0rGki4cyIiftY06h2Fg==}
    engines: {node: 6.* || 8.* || >= 10.*}

  /get-func-name/2.0.0:
    resolution: {integrity: sha512-Hm0ixYtaSZ/V7C8FJrtZIuBBI+iSgL+1Aq82zSu8VQNB4S3Gk8e7Qs3VwBDJAhmRZcFqkl3tQu36g/Foh5I5ig==}
    dev: true

  /get-func-name/2.0.2:
    resolution: {integrity: sha512-8vXOvuE167CtIc3OyItco7N/dpRtBbYOsPsXCz7X/PMnlGjYjSGuZJgM1Y7mmew7BKf9BqvLX2tnOVy1BBUsxQ==}
    dev: true

  /get-intrinsic/1.2.1:
    resolution: {integrity: sha512-2DcsyfABl+gVHEfCOaTrWgyt+tb6MSEGmKq+kI5HwLbIYgjgmMcV8KQ41uaKz1xxUcn9tJtgFbQUEVcEbd0FYw==}
    dependencies:
      function-bind: 1.1.1
      has: 1.0.3
      has-proto: 1.0.1
      has-symbols: 1.0.3
    dev: true

  /get-stream/5.2.0:
    resolution: {integrity: sha512-nBF+F1rAZVCu/p7rjzgA+Yb4lfYXrpl7a6VmJrU8wF9I1CKvP/QwPNZHnOlwbTkY6dvtFIzFMSyQXbLoTQPRpA==}
    engines: {node: '>=8'}
    dependencies:
      pump: 3.0.0
    dev: true

  /get-stream/8.0.1:
    resolution: {integrity: sha512-VaUJspBffn/LMCJVoMvSAdmscJyS1auj5Zulnn5UoYcY531UWmdwhRWkcGKnGU93m5HSXP9LP2usOryrBtQowA==}
    engines: {node: '>=16'}
    dev: true

  /get-symbol-description/1.0.0:
    resolution: {integrity: sha512-2EmdH1YvIQiZpltCNgkuiUnyukzxM/R6NDJX31Ke3BG1Nq5b0S2PhX59UKi9vZpPDQVdqn+1IcaAwnzTT5vCjw==}
    engines: {node: '>= 0.4'}
    dependencies:
      call-bind: 1.0.2
      get-intrinsic: 1.2.1
    dev: true

  /get-tsconfig/4.7.6:
    resolution: {integrity: sha512-ZAqrLlu18NbDdRaHq+AKXzAmqIUPswPWKUchfytdAjiRFnCe5ojG2bstg6mRiZabkKfCoL/e98pbBELIV/YCeA==}
    dependencies:
      resolve-pkg-maps: 1.0.0
    dev: true

  /get-uri/6.0.2:
    resolution: {integrity: sha512-5KLucCJobh8vBY1K07EFV4+cPZH3mrV9YeAruUseCQKHB58SGjjT2l9/eA9LD082IiuMjSlFJEcdJ27TXvbZNw==}
    engines: {node: '>= 14'}
    dependencies:
      basic-ftp: 5.0.4
      data-uri-to-buffer: 6.0.1
      debug: 4.3.4
      fs-extra: 8.1.0
    transitivePeerDependencies:
      - supports-color
    dev: true

  /getpass/0.1.7:
    resolution: {integrity: sha512-0fzj9JxOLfJ+XGLhR8ze3unN0KZCgZwiSSDz168VERjK8Wl8kVSdcu2kspd4s4wtAa1y/qrVRiAA0WclVsu0ng==}
    dependencies:
      assert-plus: 1.0.0
    dev: true

  /glob-parent/5.1.2:
    resolution: {integrity: sha512-AOIgSQCepiJYwP3ARnGx+5VnTu2HBYdzbGP45eLw1vr3zB3vZLeyed1sC9hnbcOc9/SrMyM5RPQrkGz4aS9Zow==}
    engines: {node: '>= 6'}
    dependencies:
      is-glob: 4.0.3

  /glob-parent/6.0.2:
    resolution: {integrity: sha512-XxwI8EOhVQgWp6iDL+3b0r86f4d6AX6zSU55HfB4ydCEuXLXc5FcYeOu+nnGftS4TEju/11rt4KJPTMgbfmv4A==}
    engines: {node: '>=10.13.0'}
    dependencies:
      is-glob: 4.0.3
    dev: true

  /glob-to-regexp/0.4.1:
    resolution: {integrity: sha512-lkX1HJXwyMcprw/5YUZc2s7DrpAiHB21/V+E1rHUrVNokkvB6bqMzT0VfV6/86ZNabt1k14YOIaT7nDvOX3Iiw==}
    dev: true

  /glob/10.3.9:
    resolution: {integrity: sha512-2tU/LKevAQvDVuVJ9pg9Yv9xcbSh+TqHuTaXTNbQwf+0kDl9Fm6bMovi4Nm5c8TVvfxo2LLcqCGtmO9KoJaGWg==}
    engines: {node: '>=16 || 14 >=14.17'}
    hasBin: true
    dependencies:
      foreground-child: 3.1.1
      jackspeak: 2.3.5
      minimatch: 9.0.5
      minipass: 7.1.2
      path-scurry: 1.10.1
    dev: true

  /glob/11.0.0:
    resolution: {integrity: sha512-9UiX/Bl6J2yaBbxKoEBRm4Cipxgok8kQYcOPEhScPwebu2I0HoQOuYdIO6S3hLuWoZgpDpwQZMzTFxgpkyT76g==}
    engines: {node: 20 || >=22}
    hasBin: true
    dependencies:
      foreground-child: 3.1.1
      jackspeak: 4.0.1
      minimatch: 10.0.1
      minipass: 7.1.2
      package-json-from-dist: 1.0.0
      path-scurry: 2.0.0
    dev: true

  /glob/7.2.0:
    resolution: {integrity: sha512-lmLf6gtyrPq8tTjSmrO94wBeQbFR3HbLHbuyD69wuyQkImp2hWqMGB47OX65FBkPffO641IP9jWa1z4ivqG26Q==}
    dependencies:
      fs.realpath: 1.0.0
      inflight: 1.0.6
      inherits: 2.0.4
      minimatch: 3.1.2
      once: 1.4.0
      path-is-absolute: 1.0.1
    dev: true

  /glob/7.2.3:
    resolution: {integrity: sha512-nFR0zLpU2YCaRxwoCJvL6UvCH2JFyFVIvwTLsIf21AuHlMskA1hhTdk+LlYJtOlYt9v6dvszD2BGRqBL+iQK9Q==}
    dependencies:
      fs.realpath: 1.0.0
      inflight: 1.0.6
      inherits: 2.0.4
      minimatch: 3.1.2
      once: 1.4.0
      path-is-absolute: 1.0.1
    dev: true

  /glob/8.1.0:
    resolution: {integrity: sha512-r8hpEjiQEYlF2QU0df3dS+nxxSIreXQS1qRhMJM0Q5NDdR386C7jb7Hwwod8Fgiuex+k0GFjgft18yvxm5XoCQ==}
    engines: {node: '>=12'}
    dependencies:
      fs.realpath: 1.0.0
      inflight: 1.0.6
      inherits: 2.0.4
      minimatch: 5.1.6
      once: 1.4.0
    dev: true

  /globals/11.12.0:
    resolution: {integrity: sha512-WOBp/EEGUiIsJSp7wcv/y6MO+lV9UoncWqxuFfm8eBwzWNgyfBd6Gz+IeKQ9jCmyhoH99g15M3T+QaVHFjizVA==}
    engines: {node: '>=4'}
    dev: true

  /globals/13.22.0:
    resolution: {integrity: sha512-H1Ddc/PbZHTDVJSnj8kWptIRSD6AM3pK+mKytuIVF4uoBV7rshFlhhvA58ceJ5wp3Er58w6zj7bykMpYXt3ETw==}
    engines: {node: '>=8'}
    dependencies:
      type-fest: 0.20.2
    dev: true

  /globalthis/1.0.3:
    resolution: {integrity: sha512-sFdI5LyBiNTHjRd7cGPWapiHWMOXKyuBNX/cWJ3NfzrZQVa8GI/8cofCl74AOVqq9W5kNmguTIzJ/1s2gyI9wA==}
    engines: {node: '>= 0.4'}
    dependencies:
      define-properties: 1.2.1
    dev: true

  /globby/11.1.0:
    resolution: {integrity: sha512-jhIXaOzy1sb8IyocaruWSn1TjmnBVs8Ayhcy83rmxNJ8q2uWKCAj3CnJY+KpGSXCueAPc0i05kVvVKtP1t9S3g==}
    engines: {node: '>=10'}
    dependencies:
      array-union: 2.1.0
      dir-glob: 3.0.1
      fast-glob: 3.3.2
      ignore: 5.2.4
      merge2: 1.4.1
      slash: 3.0.0
    dev: true

  /globby/14.0.2:
    resolution: {integrity: sha512-s3Fq41ZVh7vbbe2PN3nrW7yC7U7MFVc5c98/iTl9c2GawNMKx/J648KQRW6WKkuU8GIbbh2IXfIRQjOZnXcTnw==}
    engines: {node: '>=18'}
    dependencies:
      '@sindresorhus/merge-streams': 2.3.0
      fast-glob: 3.3.2
      ignore: 5.2.4
      path-type: 5.0.0
      slash: 5.1.0
      unicorn-magic: 0.1.0

  /gopd/1.0.1:
    resolution: {integrity: sha512-d65bNlIadxvpb/A2abVdlqKqV563juRnZ1Wtk6s1sIR8uNsXR70xqIzVqxVf1eTqDunwT2MkczEeaezCKTZhwA==}
    dependencies:
      get-intrinsic: 1.2.1
    dev: true

  /graceful-fs/4.2.11:
    resolution: {integrity: sha512-RbJ5/jmFcNNCcDV5o9eTnBLJ/HszWV0P73bc+Ff4nS/rJj+YaS6IGyiOL0VoBYX+l1Wrl3k63h/KrH+nhJ0XvQ==}

  /grapheme-splitter/1.0.4:
    resolution: {integrity: sha512-bzh50DW9kTPM00T8y4o8vQg89Di9oLJVLW/KaOGIXJWP/iqCN6WKYkbNOF04vFLJhwcpYUh9ydh/+5vpOqV4YQ==}
    dev: false

  /graphemer/1.4.0:
    resolution: {integrity: sha512-EtKwoO6kxCL9WO5xipiHTZlSzBm7WLT627TqC/uVRd0HKmq8NXyebnNYxDoBi7wt8eTWrUrKXCOVaFq9x1kgag==}
    dev: true

  /growl/1.10.5:
    resolution: {integrity: sha512-qBr4OuELkhPenW6goKVXiv47US3clb3/IbuWF9KNKEijAy9oeHxU9IgzjvJhHkUzhaj7rOUD7+YGWqUjLp5oSA==}
    engines: {node: '>=4.x'}
    dev: true

  /handlebars/4.7.8:
    resolution: {integrity: sha512-vafaFqs8MZkRrSX7sFVUdo3ap/eNiLnb4IakshzvP56X5Nr1iGKAIqdX6tMlm6HcNRIkr6AxO5jFEoJzzpT8aQ==}
    engines: {node: '>=0.4.7'}
    hasBin: true
    dependencies:
      minimist: 1.2.8
      neo-async: 2.6.2
      source-map: 0.6.1
      wordwrap: 1.0.0
    optionalDependencies:
      uglify-js: 3.17.4
    dev: false

  /har-schema/2.0.0:
    resolution: {integrity: sha512-Oqluz6zhGX8cyRaTQlFMPw80bSJVG2x/cFb8ZPhUILGgHka9SsokCCOQgpveePerqidZOrT14ipqfJb7ILcW5Q==}
    engines: {node: '>=4'}
    dev: true

  /har-validator/5.1.5:
    resolution: {integrity: sha512-nmT2T0lljbxdQZfspsno9hgrG3Uir6Ks5afism62poxqBM6sDnMEuPmzTq8XN0OEwqKLLdh1jQI3qyE66Nzb3w==}
    engines: {node: '>=6'}
    deprecated: this library is no longer supported
    dependencies:
      ajv: 6.12.6
      har-schema: 2.0.0
    dev: true

  /has-bigints/1.0.2:
    resolution: {integrity: sha512-tSvCKtBr9lkF0Ex0aQiP9N+OpV4zi2r/Nee5VkRDbaqv35RLYMzbwQfFSZZH0kR+Rd6302UJZ2p/bJCEoR3VoQ==}
    dev: true

  /has-flag/3.0.0:
    resolution: {integrity: sha512-sKJf1+ceQBr4SMkvQnBDNDtf4TXpVhVGateu0t918bl30FnbE2m4vNLX+VWe/dpjlb+HugGYzW7uQXH98HPEYw==}
    engines: {node: '>=4'}

  /has-flag/4.0.0:
    resolution: {integrity: sha512-EykJT/Q1KjTWctppgIAgfSO0tKVuZUjhgMr17kqTumMl6Afv3EISleU7qZUzoXDFTAHTDC4NOoG/ZxU3EvlMPQ==}
    engines: {node: '>=8'}

  /has-property-descriptors/1.0.0:
    resolution: {integrity: sha512-62DVLZGoiEBDHQyqG4w9xCuZ7eJEwNmJRWw2VY84Oedb7WFcA27fiEVe8oUQx9hAUJ4ekurquucTGwsyO1XGdQ==}
    dependencies:
      get-intrinsic: 1.2.1
    dev: true

  /has-proto/1.0.1:
    resolution: {integrity: sha512-7qE+iP+O+bgF9clE5+UoBFzE65mlBiVj3tKCrlNQ0Ogwm0BjpT/gK4SlLYDMybDh5I3TCTKnPPa0oMG7JDYrhg==}
    engines: {node: '>= 0.4'}
    dev: true

  /has-symbols/1.0.3:
    resolution: {integrity: sha512-l3LCuF6MgDNwTDKkdYGEihYjt5pRPbEg46rtlmnSPlUbgmB8LOIrKJbYYFBSbnPaJexMKtiPO8hmeRjRz2Td+A==}
    engines: {node: '>= 0.4'}
    dev: true

  /has-tostringtag/1.0.0:
    resolution: {integrity: sha512-kFjcSNhnlGV1kyoGk7OXKSawH5JOb/LzUc5w9B02hOTO0dfFRjbHQKvg1d6cf3HbeUmtU9VbbV3qzZ2Teh97WQ==}
    engines: {node: '>= 0.4'}
    dependencies:
      has-symbols: 1.0.3
    dev: true

  /has/1.0.3:
    resolution: {integrity: sha512-f2dvO0VU6Oej7RkWJGrehjbzMAjFp5/VKPp5tTpWIV4JHHZK1/BxbFRtf/siA2SWTe09caDmVtYYzWEIbBS4zw==}
    engines: {node: '>= 0.4.0'}
    dependencies:
      function-bind: 1.1.1
    dev: true

  /he/1.2.0:
    resolution: {integrity: sha512-F/1DnUGPopORZi0ni+CvrCgHQ5FyEAHRLSApuYWMmrbSwoN2Mn/7k+Gl38gJnR7yyDZk6WLXwiGod1JOWNDKGw==}
    hasBin: true
    dev: true

  /hosted-git-info/2.8.9:
    resolution: {integrity: sha512-mxIDAb9Lsm6DoOJ7xH+5+X4y1LU/4Hi50L9C5sIswK3JzULS4bwk1FvjdBgvYR4bzT4tuUQiC15FE2f5HbLvYw==}
    dev: true

  /html-escaper/2.0.2:
    resolution: {integrity: sha512-H2iMtd0I4Mt5eYiapRdIDjp+XzelXQ0tFE4JS7YFwFevXXMmOp9myNrUvCg0D6ws8iqkRPBfKHgbwig1SmlLfg==}
    dev: true

  /http-errors/2.0.0:
    resolution: {integrity: sha512-FtwrG/euBzaEjYeRqOgly7G0qviiXoJWnvEH2Z1plBdXgbyjv34pHTSb9zoeHMyDy33+DWy5Wt9Wo+TURtOYSQ==}
    engines: {node: '>= 0.8'}
    dependencies:
      depd: 2.0.0
      inherits: 2.0.4
      setprototypeof: 1.2.0
      statuses: 2.0.1
      toidentifier: 1.0.1
    dev: true

  /http-proxy-agent/5.0.0:
    resolution: {integrity: sha512-n2hY8YdoRE1i7r6M0w9DIw5GgZN0G25P8zLCRQ8rjXtTU3vsNFBI/vWK/UIeE6g5MUUz6avwAPXmL6Fy9D/90w==}
    engines: {node: '>= 6'}
    dependencies:
      '@tootallnate/once': 2.0.0
      agent-base: 6.0.2
      debug: 4.3.4
    transitivePeerDependencies:
      - supports-color

  /http-proxy-agent/7.0.0:
    resolution: {integrity: sha512-+ZT+iBxVUQ1asugqnD6oWoRiS25AkjNfG085dKJGtGxkdwLQrMKU5wJr2bOOFAXzKcTuqq+7fZlTMgG3SRfIYQ==}
    engines: {node: '>= 14'}
    dependencies:
      agent-base: 7.1.0
      debug: 4.3.4
    transitivePeerDependencies:
      - supports-color
    dev: true

  /http-proxy-agent/7.0.2:
    resolution: {integrity: sha512-T1gkAiYYDWYx3V5Bmyu7HcfcvL7mUrTWiM6yOfa3PIphViJ/gFPbvidQ+veqSOHci/PxBcDabeUNCzpOODJZig==}
    engines: {node: '>= 14'}
    dependencies:
      agent-base: 7.1.0
      debug: 4.3.4
    transitivePeerDependencies:
      - supports-color
    dev: true

  /http-proxy/1.18.1:
    resolution: {integrity: sha512-7mz/721AbnJwIVbnaSv1Cz3Am0ZLT/UBwkC92VlxhXv/k/BBQfM2fXElQNC27BVGr0uwUpplYPQM9LnaBMR5NQ==}
    engines: {node: '>=8.0.0'}
    dependencies:
      eventemitter3: 4.0.7
      follow-redirects: 1.15.3
      requires-port: 1.0.0
    transitivePeerDependencies:
      - debug
    dev: true

  /http-signature/1.2.0:
    resolution: {integrity: sha512-CAbnr6Rz4CYQkLYUtSNXxQPUH2gK8f3iWexVlsnMeD+GjlsQ0Xsy1cOX+mN3dtxYomRy21CiOzU8Uhw6OwncEQ==}
    engines: {node: '>=0.8', npm: '>=1.3.7'}
    dependencies:
      assert-plus: 1.0.0
      jsprim: 1.4.2
      sshpk: 1.17.0
    dev: true

  /https-proxy-agent/5.0.1:
    resolution: {integrity: sha512-dFcAjpTQFgoLMzC2VwU+C/CbS7uRL0lWmxDITmqm7C+7F0Odmj6s9l6alZc6AELXhrnggM2CeWSXHGOdX2YtwA==}
    engines: {node: '>= 6'}
    dependencies:
      agent-base: 6.0.2
      debug: 4.3.4
    transitivePeerDependencies:
      - supports-color

  /https-proxy-agent/7.0.2:
    resolution: {integrity: sha512-NmLNjm6ucYwtcUmL7JQC1ZQ57LmHP4lT15FQ8D61nak1rO6DH+fz5qNK2Ap5UN4ZapYICE3/0KodcLYSPsPbaA==}
    engines: {node: '>= 14'}
    dependencies:
      agent-base: 7.1.0
      debug: 4.3.4
    transitivePeerDependencies:
      - supports-color
    dev: true

  /https-proxy-agent/7.0.4:
    resolution: {integrity: sha512-wlwpilI7YdjSkWaQ/7omYBMTliDcmCN8OLihO6I9B86g06lMyAoqgoDpV0XqoaPOKj+0DIdAvnsWfyAAhmimcg==}
    engines: {node: '>= 14'}
    dependencies:
      agent-base: 7.1.0
      debug: 4.3.4
    transitivePeerDependencies:
      - supports-color
    dev: true

  /human-signals/5.0.0:
    resolution: {integrity: sha512-AXcZb6vzzrFAUE61HnN4mpLqd/cSIwNQjtNWR0euPm6y0iqx3G4gOXaIDdtdDwZmhwe82LA6+zinmW4UBWVePQ==}
    engines: {node: '>=16.17.0'}
    dev: true

  /iconv-lite/0.4.24:
    resolution: {integrity: sha512-v3MXnZAcvnywkTUEZomIActle7RXXeedOR31wwl7VlyoXO4Qi9arvSenNQWne1TcRwhCL1HwLI21bEqdpj8/rA==}
    engines: {node: '>=0.10.0'}
    dependencies:
      safer-buffer: 2.1.2
    dev: true

  /iconv-lite/0.6.3:
    resolution: {integrity: sha512-4fCk79wshMdzMp2rH06qWrJE4iolqLhCUH+OiuIgU++RB0+94NlDL81atO7GX55uUKueo0txHNtvEyI6D7WdMw==}
    engines: {node: '>=0.10.0'}
    dependencies:
      safer-buffer: 2.1.2
    dev: true

  /ieee754/1.2.1:
    resolution: {integrity: sha512-dcyqhDvX1C46lXZcVqCpK+FtMRQVdIMN6/Df5js2zouUsqG7I6sFxitIC+7KYK29KdXOLHdu9zL4sFnoVQnqaA==}
    dev: true

  /ignore/5.2.4:
    resolution: {integrity: sha512-MAb38BcSbH0eHNBxn7ql2NH/kX33OkB3lZ1BNdh7ENeRChHTYsTvWrMubiIAMNS2llXEEgZ1MUOBtXChP3kaFQ==}
    engines: {node: '>= 4'}

  /import-fresh/3.3.0:
    resolution: {integrity: sha512-veYYhQa+D1QBKznvhUHxb8faxlrwUnxseDAbAp457E0wLNio2bOSKnjYDhMj+YiAq61xrMGhQk9iXVk5FzgQMw==}
    engines: {node: '>=6'}
    dependencies:
      parent-module: 1.0.1
      resolve-from: 4.0.0
    dev: true

  /import-lazy/4.0.0:
    resolution: {integrity: sha512-rKtvo6a868b5Hu3heneU+L4yEQ4jYKLtjpnPeUdK7h0yzXGmyBTypknlkCvHFBqfX9YlorEiMM6Dnq/5atfHkw==}
    engines: {node: '>=8'}
    dev: true

  /import-local/3.1.0:
    resolution: {integrity: sha512-ASB07uLtnDs1o6EHjKpX34BKYDSqnFerfTOJL2HvMqF70LnxpjkzDB8J44oT9pu4AMPkQwf8jl6szgvNd2tRIg==}
    engines: {node: '>=8'}
    hasBin: true
    dependencies:
      pkg-dir: 4.2.0
      resolve-cwd: 3.0.0
    dev: true

  /imurmurhash/0.1.4:
    resolution: {integrity: sha512-JmXMZ6wuvDmLiHEml9ykzqO6lwFbof0GG4IkcGaENdCRDDmMVnny7s5HsIgHCbaq0w2MyPhDqkhTUgS2LU2PHA==}
    engines: {node: '>=0.8.19'}
    dev: true

  /inflight/1.0.6:
    resolution: {integrity: sha512-k92I/b08q4wvFscXCLvqfsHCrjrF7yiXsQuIVvVE7N82W3+aqpzuUdBbfhWcy/FZR3/4IgflMgKLOsvPDrGCJA==}
    deprecated: This module is not supported, and leaks memory. Do not use it. Check out lru-cache if you want a good and tested way to coalesce async requests by a key value, which is much more comprehensive and powerful.
    dependencies:
      once: 1.4.0
      wrappy: 1.0.2
    dev: true

  /inherits/2.0.4:
    resolution: {integrity: sha512-k/vGaX4/Yla3WzyMCvTQOXYeIHvqOKtnqBduzTHpzpQZzAskKMhZ2K+EnBiSM9zGSoIFeMpXKxa4dYeZIQqewQ==}
    dev: true

  /internal-slot/1.0.5:
    resolution: {integrity: sha512-Y+R5hJrzs52QCG2laLn4udYVnxsfny9CpOhNhUvk/SSSVyF6T27FzRbF0sroPidSu3X8oEAkOn2K804mjpt6UQ==}
    engines: {node: '>= 0.4'}
    dependencies:
      get-intrinsic: 1.2.1
      has: 1.0.3
      side-channel: 1.0.4
    dev: true

  /interpret/2.2.0:
    resolution: {integrity: sha512-Ju0Bz/cEia55xDwUWEa8+olFpCiQoypjnQySseKtmjNrnps3P+xfpUmGr90T7yjlVJmOtybRvPXhKMbHr+fWnw==}
    engines: {node: '>= 0.10'}
    dev: true

  /ip/1.1.8:
    resolution: {integrity: sha512-PuExPYUiu6qMBQb4l06ecm6T6ujzhmh+MeJcW9wa89PoAz5pvd4zPgN5WJV104mb6S2T1AwNIAaB70JNrLQWhg==}
    dev: true

  /ip/2.0.0:
    resolution: {integrity: sha512-WKa+XuLG1A1R0UWhl2+1XQSi+fZWMsYKffMZTTYsiZaUD8k2yDAj5atimTUD2TZkyCkNEeYE5NhFZmupOGtjYQ==}
    dev: true

  /ipaddr.js/1.9.1:
    resolution: {integrity: sha512-0KI/607xoxSToH7GjN1FfSbLoU0+btTicjsQSWQlh/hZykN8KpmMf7uYwPW3R+akZ6R/w18ZlXSHBYXiYUPO3g==}
    engines: {node: '>= 0.10'}
    dev: true

  /is-arguments/1.1.1:
    resolution: {integrity: sha512-8Q7EARjzEnKpt/PCD7e1cgUS0a6X8u5tdSiMqXhojOdoV9TsMsiO+9VLC5vAmO8N7/GmXn7yjR8qnA6bVAEzfA==}
    engines: {node: '>= 0.4'}
    dependencies:
      call-bind: 1.0.2
      has-tostringtag: 1.0.0
    dev: true

  /is-array-buffer/3.0.2:
    resolution: {integrity: sha512-y+FyyR/w8vfIRq4eQcM1EYgSTnmHXPqaF+IgzgraytCFq5Xh8lllDVmAZolPJiZttZLeFSINPYMaEJ7/vWUa1w==}
    dependencies:
      call-bind: 1.0.2
      get-intrinsic: 1.2.1
      is-typed-array: 1.1.12
    dev: true

  /is-arrayish/0.2.1:
    resolution: {integrity: sha512-zz06S8t0ozoDXMG+ube26zeCTNXcKIPJZJi8hBrF4idCLms4CG9QtK7qBl1boi5ODzFpjswb5JPmHCbMpjaYzg==}
    dev: true

  /is-arrayish/0.3.2:
    resolution: {integrity: sha512-eVRqCvVlZbuw3GrM63ovNSNAeA1K16kaR/LRY/92w0zxQ5/1YzwblUX652i4Xs9RwAGjW9d9y6X88t8OaAJfWQ==}
    dev: true

  /is-bigint/1.0.4:
    resolution: {integrity: sha512-zB9CruMamjym81i2JZ3UMn54PKGsQzsJeo6xvN3HJJ4CAsQNB6iRutp2To77OfCNuoxspsIhzaPoO1zyCEhFOg==}
    dependencies:
      has-bigints: 1.0.2
    dev: true

  /is-binary-path/2.1.0:
    resolution: {integrity: sha512-ZMERYes6pDydyuGidse7OsHxtbI7WVeUEozgR/g7rd0xUimYNlvZRE/K2MgZTjWy725IfelLeVcEM97mmtRGXw==}
    engines: {node: '>=8'}
    dependencies:
      binary-extensions: 2.2.0
    dev: true

  /is-boolean-object/1.1.2:
    resolution: {integrity: sha512-gDYaKHJmnj4aWxyj6YHyXVpdQawtVLHU5cb+eztPGczf6cjuTdwve5ZIEfgXqH4e57An1D1AKf8CZ3kYrQRqYA==}
    engines: {node: '>= 0.4'}
    dependencies:
      call-bind: 1.0.2
      has-tostringtag: 1.0.0
    dev: true

  /is-callable/1.2.7:
    resolution: {integrity: sha512-1BC0BVFhS/p0qtw6enp8e+8OD0UrK0oFLztSjNzhcKA3WDuJxxAPXzPuPtKkjEY9UUoEWlX/8fgKeu2S8i9JTA==}
    engines: {node: '>= 0.4'}
    dev: true

  /is-core-module/2.13.0:
    resolution: {integrity: sha512-Z7dk6Qo8pOCp3l4tsX2C5ZVas4V+UxwQodwZhLopL91TX8UyyHEXafPcyoeeWuLrwzHcr3igO78wNLwHJHsMCQ==}
    dependencies:
      has: 1.0.3
    dev: true

  /is-date-object/1.0.5:
    resolution: {integrity: sha512-9YQaSxsAiSwcvS33MBk3wTCVnWK+HhF8VZR2jRxehM16QcVOdHqPn4VPHmRK4lSr38n9JriurInLcP90xsYNfQ==}
    engines: {node: '>= 0.4'}
    dependencies:
      has-tostringtag: 1.0.0
    dev: true

  /is-docker/2.2.1:
    resolution: {integrity: sha512-F+i2BKsFrH66iaUFc0woD8sLy8getkwTwtOBjvs56Cx4CgJDeKQeqfz8wAYiSb8JOprWhHH5p77PbmYCvvUuXQ==}
    engines: {node: '>=8'}
    hasBin: true
    dev: true

  /is-extglob/2.1.1:
    resolution: {integrity: sha512-SbKbANkN603Vi4jEZv49LeVJMn4yGwsbzZworEoyEiutsN3nJYdbO36zfhGJ6QEDpOZIFkDtnq5JRxmvl3jsoQ==}
    engines: {node: '>=0.10.0'}

  /is-fullwidth-code-point/3.0.0:
    resolution: {integrity: sha512-zymm5+u+sCsSWyD9qNaejV3DFvhCKclKdizYaJUuHA83RLjb7nSuGnddCHGv0hk+KY7BMAlsWeK4Ueg6EV6XQg==}
    engines: {node: '>=8'}

  /is-glob/4.0.3:
    resolution: {integrity: sha512-xelSayHH36ZgE7ZWhli7pW34hNbNl8Ojv5KVmkJD4hBdD3th8Tfk9vYasLM+mXWOZhFkgZfxhLSnrwRr4elSSg==}
    engines: {node: '>=0.10.0'}
    dependencies:
      is-extglob: 2.1.1

  /is-map/2.0.2:
    resolution: {integrity: sha512-cOZFQQozTha1f4MxLFzlgKYPTyj26picdZTx82hbc/Xf4K/tZOOXSCkMvU4pKioRXGDLJRn0GM7Upe7kR721yg==}
    dev: true

  /is-negative-zero/2.0.2:
    resolution: {integrity: sha512-dqJvarLawXsFbNDeJW7zAz8ItJ9cd28YufuuFzh0G8pNHjJMnY08Dv7sYX2uF5UpQOwieAeOExEYAWWfu7ZZUA==}
    engines: {node: '>= 0.4'}
    dev: true

  /is-number-object/1.0.7:
    resolution: {integrity: sha512-k1U0IRzLMo7ZlYIfzRu23Oh6MiIFasgpb9X76eqfFZAqwH44UI4KTBvBYIZ1dSL9ZzChTB9ShHfLkR4pdW5krQ==}
    engines: {node: '>= 0.4'}
    dependencies:
      has-tostringtag: 1.0.0
    dev: true

  /is-number/7.0.0:
    resolution: {integrity: sha512-41Cifkg6e8TylSpdtTpeLVMqvSBEVzTttHvERD741+pnZ8ANv0004MRL43QKPDlK9cGvNp6NZWZUBlbGXYxxng==}
    engines: {node: '>=0.12.0'}

  /is-path-inside/3.0.3:
    resolution: {integrity: sha512-Fd4gABb+ycGAmKou8eMftCupSir5lRxqf4aD/vd0cD2qc4HL07OjCeuHMr8Ro4CoMaeCKDB0/ECBOVWjTwUvPQ==}
    engines: {node: '>=8'}
    dev: true

  /is-plain-obj/2.1.0:
    resolution: {integrity: sha512-YWnfyRwxL/+SsrWYfOpUtz5b3YD+nyfkHvjbcanzk8zgyO4ASD67uVMRt8k5bM4lLMDnXfriRhOpemw+NfT1eA==}
    engines: {node: '>=8'}
    dev: true

  /is-plain-object/2.0.4:
    resolution: {integrity: sha512-h5PpgXkWitc38BBMYawTYMWJHFZJVnBquFE57xFpjB8pJFiF6gZ+bU+WyI/yqXiFR5mdLsgYNaPe8uao6Uv9Og==}
    engines: {node: '>=0.10.0'}
    dependencies:
      isobject: 3.0.1
    dev: true

  /is-promise/4.0.0:
    resolution: {integrity: sha512-hvpoI6korhJMnej285dSg6nu1+e6uxs7zG3BYAm5byqDsgJNWwxzM6z6iZiAgQR4TJ30JmBTOwqZUw3WlyH3AQ==}
    dev: true

  /is-regex/1.1.4:
    resolution: {integrity: sha512-kvRdxDsxZjhzUX07ZnLydzS1TU/TJlTUHHY4YLL87e37oUA49DfkLqgy+VjFocowy29cKvcSiu+kIv728jTTVg==}
    engines: {node: '>= 0.4'}
    dependencies:
      call-bind: 1.0.2
      has-tostringtag: 1.0.0
    dev: true

  /is-set/2.0.2:
    resolution: {integrity: sha512-+2cnTEZeY5z/iXGbLhPrOAaK/Mau5k5eXq9j14CpRTftq0pAJu2MwVRSZhyZWBzx3o6X795Lz6Bpb6R0GKf37g==}
    dev: true

  /is-shared-array-buffer/1.0.2:
    resolution: {integrity: sha512-sqN2UDu1/0y6uvXyStCOzyhAjCSlHceFoMKJW8W9EU9cvic/QdsZ0kEU93HEy3IUEFZIiH/3w+AH/UQbPHNdhA==}
    dependencies:
      call-bind: 1.0.2
    dev: true

  /is-stream/2.0.1:
    resolution: {integrity: sha512-hFoiJiTl63nn+kstHGBtewWSKnQLpyb155KHheA1l39uvtO9nWIop1p3udqPcUd/xbF1VLMO4n7OI6p7RbngDg==}
    engines: {node: '>=8'}
    dev: true

  /is-stream/3.0.0:
    resolution: {integrity: sha512-LnQR4bZ9IADDRSkvpqMGvt/tEJWclzklNgSw48V5EAaAeDd6qGvN8ei6k5p0tvxSR171VmGyHuTiAOfxAbr8kA==}
    engines: {node: ^12.20.0 || ^14.13.1 || >=16.0.0}
    dev: true

  /is-string/1.0.7:
    resolution: {integrity: sha512-tE2UXzivje6ofPW7l23cjDOMa09gb7xlAqG6jG5ej6uPV32TlWP3NKPigtaGeHNu9fohccRYvIiZMfOOnOYUtg==}
    engines: {node: '>= 0.4'}
    dependencies:
      has-tostringtag: 1.0.0
    dev: true

  /is-symbol/1.0.4:
    resolution: {integrity: sha512-C/CPBqKWnvdcxqIARxyOh4v1UUEOCHpgDa0WYgpKDFMszcrPcffg5uhwSgPCLD2WWxmq6isisz87tzT01tuGhg==}
    engines: {node: '>= 0.4'}
    dependencies:
      has-symbols: 1.0.3
    dev: true

  /is-typed-array/1.1.12:
    resolution: {integrity: sha512-Z14TF2JNG8Lss5/HMqt0//T9JeHXttXy5pH/DBU4vi98ozO2btxzq9MwYDZYnKwU8nRsz/+GVFVRDq3DkVuSPg==}
    engines: {node: '>= 0.4'}
    dependencies:
      which-typed-array: 1.1.11
    dev: true

  /is-typedarray/1.0.0:
    resolution: {integrity: sha512-cyA56iCMHAh5CdzjJIa4aohJyeO1YbwLi3Jc35MmRU6poroFjIGZzUzupGiRPOjgHg9TLu43xbpwXk523fMxKA==}
    dev: true

  /is-unicode-supported/0.1.0:
    resolution: {integrity: sha512-knxG2q4UC3u8stRGyAVJCOdxFmv5DZiRcdlIaAQXAbSfJya+OhopNotLQrstBhququ4ZpuKbDc/8S6mgXgPFPw==}
    engines: {node: '>=10'}
    dev: true

  /is-weakmap/2.0.1:
    resolution: {integrity: sha512-NSBR4kH5oVj1Uwvv970ruUkCV7O1mzgVFO4/rev2cLRda9Tm9HrL70ZPut4rOHgY0FNrUu9BCbXA2sdQ+x0chA==}
    dev: true

  /is-weakref/1.0.2:
    resolution: {integrity: sha512-qctsuLZmIQ0+vSSMfoVvyFe2+GSEvnmZ2ezTup1SBse9+twCCeial6EEi3Nc2KFcf6+qz2FBPnjXsk8xhKSaPQ==}
    dependencies:
      call-bind: 1.0.2
    dev: true

  /is-weakset/2.0.2:
    resolution: {integrity: sha512-t2yVvttHkQktwnNNmBQ98AhENLdPUTDTE21uPqAQ0ARwQfGeQKRVS0NNurH7bTf7RrvcVn1OOge45CnBeHCSmg==}
    dependencies:
      call-bind: 1.0.2
      get-intrinsic: 1.2.1
    dev: true

  /is-wsl/2.2.0:
    resolution: {integrity: sha512-fKzAra0rGJUUBwGBgNkHZuToZcn+TtXHpeCgmkMJMMYx1sQDYaCSyjJBSCa2nH1DGm7s3n1oBnohoVTBaN7Lww==}
    engines: {node: '>=8'}
    dependencies:
      is-docker: 2.2.1
    dev: true

  /isarray/0.0.1:
    resolution: {integrity: sha512-D2S+3GLxWH+uhrNEcoh/fnmYeP8E8/zHl644d/jdA0g2uyXvy3sb0qxotE+ne0LtccHknQzWwZEzhak7oJ0COQ==}
    dev: true

  /isarray/1.0.0:
    resolution: {integrity: sha512-VLghIWNM6ELQzo7zwmcg0NmTVyWKYjvIeM83yjp0wRDTmUnrM678fQbcKBo6n2CJEF0szoG//ytg+TKla89ALQ==}
    dev: true

  /isarray/2.0.5:
    resolution: {integrity: sha512-xHjhDr3cNBK0BzdUJSPXZntQUx/mwMS5Rw4A7lPJ90XGAO6ISP/ePDNuo0vhqOZU+UD5JoodwCAAoZQd3FeAKw==}
    dev: true

  /isbinaryfile/4.0.10:
    resolution: {integrity: sha512-iHrqe5shvBUcFbmZq9zOQHBoeOhZJu6RQGrDpBgenUm/Am+F3JM2MgQj+rK3Z601fzrL5gLZWtAPH2OBaSVcyw==}
    engines: {node: '>= 8.0.0'}
    dev: true

  /isexe/2.0.0:
    resolution: {integrity: sha512-RHxMLp9lnKHGHRng9QFhRCMbYAcVpn69smSGcq3f36xjgVVWThj4qqLbTLlq7Ssj8B+fIQ1EuCEGI2lKsyQeIw==}
    dev: true

  /isobject/3.0.1:
    resolution: {integrity: sha512-WhB9zCku7EGTj/HQQRz5aUQEUeoQZH2bWcltRErOpymJ4boYE6wL9Tbr23krRPSZ+C5zqNSrSw+Cc7sZZ4b7vg==}
    engines: {node: '>=0.10.0'}
    dev: true

  /isstream/0.1.2:
    resolution: {integrity: sha512-Yljz7ffyPbrLpLngrMtZ7NduUgVvi6wG9RJ9IUcyCd59YQ911PBJphODUcbOVbqYfxe1wuYf/LJ8PauMRwsM/g==}
    dev: true

  /istanbul-lib-coverage/3.2.2:
    resolution: {integrity: sha512-O8dpsF+r0WV/8MNRKfnmrtCWhuKjxrq2w+jpzBL5UZKTi2LeVWnWOmWRxFlesJONmc+wLAGvKQZEOanko0LFTg==}
    engines: {node: '>=8'}
    dev: true

  /istanbul-lib-instrument/6.0.2:
    resolution: {integrity: sha512-1WUsZ9R1lA0HtBSohTkm39WTPlNKSJ5iFk7UwqXkBLoHQT+hfqPsfsTDVuZdKGaBwn7din9bS7SsnoAr943hvw==}
    engines: {node: '>=10'}
    dependencies:
      '@babel/core': 7.24.7
      '@babel/parser': 7.24.7
      '@istanbuljs/schema': 0.1.3
      istanbul-lib-coverage: 3.2.2
      semver: 7.6.3
    transitivePeerDependencies:
      - supports-color
    dev: true

  /istanbul-lib-report/3.0.1:
    resolution: {integrity: sha512-GCfE1mtsHGOELCU8e/Z7YWzpmybrx/+dSTfLrvY8qRmaY6zXTKWn6WQIjaAFw069icm6GVMNkgu0NzI4iPZUNw==}
    engines: {node: '>=10'}
    dependencies:
      istanbul-lib-coverage: 3.2.2
      make-dir: 4.0.0
      supports-color: 7.2.0
    dev: true

  /istanbul-lib-source-maps/5.0.4:
    resolution: {integrity: sha512-wHOoEsNJTVltaJp8eVkm8w+GVkVNHT2YDYo53YdzQEL2gWm1hBX5cGFR9hQJtuGLebidVX7et3+dmDZrmclduw==}
    engines: {node: '>=10'}
    dependencies:
      '@jridgewell/trace-mapping': 0.3.25
      debug: 4.3.4
      istanbul-lib-coverage: 3.2.2
    transitivePeerDependencies:
      - supports-color
    dev: true

  /istanbul-reports/3.1.7:
    resolution: {integrity: sha512-BewmUXImeuRk2YY0PVbxgKAysvhRPUQE0h5QRM++nVWyubKGV0l8qQ5op8+B2DOmwSe63Jivj0BjkPQVf8fP5g==}
    engines: {node: '>=8'}
    dependencies:
      html-escaper: 2.0.2
      istanbul-lib-report: 3.0.1
    dev: true

  /jackspeak/2.3.5:
    resolution: {integrity: sha512-Ratx+B8WeXLAtRJn26hrhY8S1+Jz6pxPMrkrdkgb/NstTNiqMhX0/oFVu5wX+g5n6JlEu2LPsDJmY8nRP4+alw==}
    engines: {node: '>=14'}
    dependencies:
      '@isaacs/cliui': 8.0.2
    optionalDependencies:
      '@pkgjs/parseargs': 0.11.0
    dev: true

  /jackspeak/4.0.1:
    resolution: {integrity: sha512-cub8rahkh0Q/bw1+GxP7aeSe29hHHn2V4m29nnDlvCdlgU+3UGxkZp7Z53jLUdpX3jdTO0nJZUDl3xvbWc2Xog==}
    engines: {node: 20 || >=22}
    dependencies:
      '@isaacs/cliui': 8.0.2
    optionalDependencies:
      '@pkgjs/parseargs': 0.11.0
    dev: true

  /jest-worker/27.5.1:
    resolution: {integrity: sha512-7vuh85V5cdDofPyxn58nrPjBktZo0u9x1g8WtjQol+jZDaE+fhN+cIvTj11GndBnMnyfrUOG1sZQxCdjKh+DKg==}
    engines: {node: '>= 10.13.0'}
    dependencies:
      '@types/node': 18.18.0
      merge-stream: 2.0.0
      supports-color: 8.1.1
    dev: true

  /jju/1.4.0:
    resolution: {integrity: sha512-8wb9Yw966OSxApiCt0K3yNJL8pnNeIv+OEq2YMidz4FKP6nonSRoOXc80iXY4JaN2FC11B9qsNmDsm+ZOfMROA==}
    dev: true

  /js-tokens/4.0.0:
    resolution: {integrity: sha512-RdJUflcE3cUzKiMqQgsCu06FPu9UdIJO0beYbPhHN4k6apgJtifcoCtT9bcxOpYBtpD2kCM6Sbzg4CausW/PKQ==}

  /js-tokens/9.0.0:
    resolution: {integrity: sha512-WriZw1luRMlmV3LGJaR6QOJjWwgLUTf89OwT2lUOyjX2dJGBwgmIkbcz+7WFZjrZM635JOIR517++e/67CP9dQ==}
    dev: true

  /js-yaml/4.0.0:
    resolution: {integrity: sha512-pqon0s+4ScYUvX30wxQi3PogGFAlUyH0awepWvwkj4jD4v+ova3RiYw8bmA6x2rDrEaj8i/oWKoRxpVNW+Re8Q==}
    hasBin: true
    dependencies:
      argparse: 2.0.1
    dev: false

  /js-yaml/4.1.0:
    resolution: {integrity: sha512-wpxZs9NoxZaJESJGIZTyDEaYpl0FKSA+FB9aJiyemKhMwkxQg63h4T1KJgUGHpTqPDNRcmmYLugrRjJlBtWvRA==}
    hasBin: true
    dependencies:
      argparse: 2.0.1

  /jsbn/0.1.1:
    resolution: {integrity: sha512-UVU9dibq2JcFWxQPA6KCqj5O42VOmAY3zQUfEKxU0KpTGXwNoCjkX1e13eHNvw/xPynt6pU0rZ1htjWTNTSXsg==}
    dev: true

  /jsesc/2.5.2:
    resolution: {integrity: sha512-OYu7XEzjkCQ3C5Ps3QIZsQfNpqoJyZZA99wd9aWd05NCtC5pWOkShK2mkL6HXQR6/Cy2lbNdPlZBpuQHXE63gA==}
    engines: {node: '>=4'}
    hasBin: true
    dev: true

  /json-buffer/3.0.1:
    resolution: {integrity: sha512-4bV5BfR2mqfQTJm+V5tPPdf+ZpuhiIvTuAB5g8kcrXOZpTT/QwwVRWBywX1ozr6lEuPdbHxwaJlm9G6mI2sfSQ==}
    dev: true

  /json-parse-better-errors/1.0.2:
    resolution: {integrity: sha512-mrqyZKfX5EhL7hvqcV6WG1yYjnjeuYDzDhhcAAUrq8Po85NBQBJP+ZDUT75qZQ98IkUoBqdkExkukOU7Ts2wrw==}
    dev: true

  /json-parse-even-better-errors/2.3.1:
    resolution: {integrity: sha512-xyFwyhro/JEof6Ghe2iz2NcXoj2sloNsWr/XsERDK/oiPCfaNhl5ONfp+jQdAZRQQ0IJWNzH9zIZF7li91kh2w==}
    dev: true

  /json-schema-traverse/0.4.1:
    resolution: {integrity: sha512-xbbCH5dCYU5T8LcEhhuh7HJ88HXuW3qsI3Y0zOZFKfZEHcpWiHU/Jxzk629Brsab/mMiHQti9wMP+845RPe3Vg==}
    dev: true

  /json-schema-traverse/1.0.0:
    resolution: {integrity: sha512-NM8/P9n3XjXhIZn1lLhkFaACTOURQXjWhV4BA/RnOv8xvgqtqpAX9IO4mRQxSx1Rlo4tqzeqb0sOlruaOy3dug==}

  /json-schema/0.4.0:
    resolution: {integrity: sha512-es94M3nTIfsEPisRafak+HDLfHXnKBhV3vU5eqPcS3flIWqcxJWgXHXiey3YrpaNsanY5ei1VoYEbOzijuq9BA==}
    dev: true

  /json-stable-stringify-without-jsonify/1.0.1:
    resolution: {integrity: sha512-Bdboy+l7tA3OGW6FjyFHWkP5LuByj1Tk33Ljyq0axyzdk9//JSi2u3fP1QSmd1KNwq6VOKYGlAu87CisVir6Pw==}
    dev: true

  /json-stringify-safe/5.0.1:
    resolution: {integrity: sha512-ZClg6AaYvamvYEE82d3Iyd3vSSIjQ+odgjaTzRuO3s7toCdFKczob2i0zCh7JE8kWn17yvAWhUVxvqGwUalsRA==}
    dev: true

  /json-to-ast/2.1.0:
    resolution: {integrity: sha512-W9Lq347r8tA1DfMvAGn9QNcgYm4Wm7Yc+k8e6vezpMnRT+NHbtlxgNBXRVjXe9YM6eTn6+p/MKOlV/aABJcSnQ==}
    engines: {node: '>= 4'}
    dependencies:
      code-error-fragment: 0.0.230
      grapheme-splitter: 1.0.4
    dev: false

  /json5/2.2.3:
    resolution: {integrity: sha512-XmOWe7eyHYH14cLdVPoyg+GOH3rYX++KpzrylJwSW98t3Nk+U8XOl8FWKOgwtzdb8lXGf6zYwDUzeHMWfxasyg==}
    engines: {node: '>=6'}
    hasBin: true
    dev: true

  /jsonfile/4.0.0:
    resolution: {integrity: sha512-m6F1R3z8jjlf2imQHS2Qez5sjKWQzbuuhuJ/FKYFRZvPE3PuHcSMVZzfsLhGVOkfd20obL5SWEBew5ShlquNxg==}
    optionalDependencies:
      graceful-fs: 4.2.11
    dev: true

  /jsonfile/6.1.0:
    resolution: {integrity: sha512-5dgndWOriYSm5cnYaJNhalLNDKOqFwyDB/rr1E9ZsGciGvKPs8R2xYGCacuf3z6K1YKDz182fd+fY3cn3pMqXQ==}
    dependencies:
      universalify: 2.0.0
    optionalDependencies:
      graceful-fs: 4.2.11

  /jsonpointer/5.0.1:
    resolution: {integrity: sha512-p/nXbhSEcu3pZRdkW1OfJhpsVtW1gd4Wa1fnQc9YLiTfAjn0312eMKimbdIQzuZl9aa9xUGaRlP9T/CJE/ditQ==}
    engines: {node: '>=0.10.0'}
    dev: false

  /jsonwebtoken/9.0.2:
    resolution: {integrity: sha512-PRp66vJ865SSqOlgqS8hujT5U4AOgMfhrwYIuIhfKaoSCZcirrmASQr8CX7cUg+RMih+hgznrjp99o+W4pJLHQ==}
    engines: {node: '>=12', npm: '>=6'}
    dependencies:
      jws: 3.2.2
      lodash.includes: 4.3.0
      lodash.isboolean: 3.0.3
      lodash.isinteger: 4.0.4
      lodash.isnumber: 3.0.3
      lodash.isplainobject: 4.0.6
      lodash.isstring: 4.0.1
      lodash.once: 4.1.1
      ms: 2.1.3
      semver: 7.6.3
    dev: true

  /jsprim/1.4.2:
    resolution: {integrity: sha512-P2bSOMAc/ciLz6DzgjVlGJP9+BrJWu5UDGK70C2iweC5QBIeFf0ZXRvGjEj2uYgrY2MkAAhsSWHDWlFtEroZWw==}
    engines: {node: '>=0.6.0'}
    dependencies:
      assert-plus: 1.0.0
      extsprintf: 1.3.0
      json-schema: 0.4.0
      verror: 1.10.0
    dev: true

  /just-extend/4.2.1:
    resolution: {integrity: sha512-g3UB796vUFIY90VIv/WX3L2c8CS2MdWUww3CNrYmqza1Fg0DURc2K/O4YrnklBdQarSJ/y8JnJYDGc+1iumQjg==}
    dev: true

  /jwa/1.4.1:
    resolution: {integrity: sha512-qiLX/xhEEFKUAJ6FiBMbes3w9ATzyk5W7Hvzpa/SLYdxNtng+gcurvrI7TbACjIXlsJyr05/S1oUhZrc63evQA==}
    dependencies:
      buffer-equal-constant-time: 1.0.1
      ecdsa-sig-formatter: 1.0.11
      safe-buffer: 5.2.1
    dev: true

  /jwa/2.0.0:
    resolution: {integrity: sha512-jrZ2Qx916EA+fq9cEAeCROWPTfCwi1IVHqT2tapuqLEVVDKFDENFw1oL+MwrTvH6msKxsd1YTDVw6uKEcsrLEA==}
    dependencies:
      buffer-equal-constant-time: 1.0.1
      ecdsa-sig-formatter: 1.0.11
      safe-buffer: 5.2.1
    dev: true

  /jws/3.2.2:
    resolution: {integrity: sha512-YHlZCB6lMTllWDtSPHz/ZXTsi8S00usEV6v1tjq8tOUZzw7DpSDWVXjXDre6ed1w/pd495ODpHZYSdkRTsa0HA==}
    dependencies:
      jwa: 1.4.1
      safe-buffer: 5.2.1
    dev: true

  /jws/4.0.0:
    resolution: {integrity: sha512-KDncfTmOZoOMTFG4mBlG0qUIOlc03fmzH+ru6RgYVZhPkyiy/92Owlt/8UEN+a4TXR1FQetfIpJE8ApdvdVxTg==}
    dependencies:
      jwa: 2.0.0
      safe-buffer: 5.2.1
    dev: true

  /karma-chrome-launcher/3.2.0:
    resolution: {integrity: sha512-rE9RkUPI7I9mAxByQWkGJFXfFD6lE4gC5nPuZdobf/QdTEJI6EU4yIay/cfU/xV4ZxlM5JiTv7zWYgA64NpS5Q==}
    dependencies:
      which: 1.3.1
    dev: true

  /karma-mocha/2.0.1:
    resolution: {integrity: sha512-Tzd5HBjm8his2OA4bouAsATYEpZrp9vC7z5E5j4C5Of5Rrs1jY67RAwXNcVmd/Bnk1wgvQRou0zGVLey44G4tQ==}
    dependencies:
      minimist: 1.2.8
    dev: true

  /karma-source-map-support/1.4.0:
    resolution: {integrity: sha512-RsBECncGO17KAoJCYXjv+ckIz+Ii9NCi+9enk+rq6XC81ezYkb4/RHE6CTXdA7IOJqoF3wcaLfVG0CPmE5ca6A==}
    dependencies:
      source-map-support: 0.5.21
    dev: true

  /karma/6.4.2:
    resolution: {integrity: sha512-C6SU/53LB31BEgRg+omznBEMY4SjHU3ricV6zBcAe1EeILKkeScr+fZXtaI5WyDbkVowJxxAI6h73NcFPmXolQ==}
    engines: {node: '>= 10'}
    hasBin: true
    dependencies:
      '@colors/colors': 1.5.0
      body-parser: 1.20.2
      braces: 3.0.2
      chokidar: 3.5.3
      connect: 3.7.0
      di: 0.0.1
      dom-serialize: 2.2.1
      glob: 7.2.3
      graceful-fs: 4.2.11
      http-proxy: 1.18.1
      isbinaryfile: 4.0.10
      lodash: 4.17.21
      log4js: 6.9.1
      mime: 2.6.0
      minimatch: 3.1.2
      mkdirp: 0.5.6
      qjobs: 1.2.0
      range-parser: 1.2.1
      rimraf: 3.0.2
      socket.io: 4.7.2
      source-map: 0.6.1
      tmp: 0.2.1
      ua-parser-js: 0.7.36
      yargs: 16.2.0
    transitivePeerDependencies:
      - bufferutil
      - debug
      - supports-color
      - utf-8-validate
    dev: true

  /keyv/4.5.3:
    resolution: {integrity: sha512-QCiSav9WaX1PgETJ+SpNnx2PRRapJ/oRSXM4VO5OGYGSjrxbKPVFVhB3l2OCbLCk329N8qyAtsJjSjvVBWzEug==}
    dependencies:
      json-buffer: 3.0.1
    dev: true

  /kind-of/6.0.3:
    resolution: {integrity: sha512-dcS1ul+9tmeD95T+x28/ehLgd9mENa3LsvDTtzm3vyBEO7RPptvAD+t44WVXaUjTBRcrpFeFlC8WCruUR456hw==}
    engines: {node: '>=0.10.0'}
    dev: true

  /kleur/3.0.3:
    resolution: {integrity: sha512-eTIzlVOSUR+JxdDFepEYcBMtZ9Qqdef+rnzWdRZuMbOywu5tO2w2N7rqjoANZ5k9vywhL6Br1VRjUIgTQx4E8w==}
    engines: {node: '>=6'}

  /kuler/2.0.0:
    resolution: {integrity: sha512-Xq9nH7KlWZmXAtodXDDRE7vs6DU1gTU8zYDHDiWLSip45Egwq3plLHzPn27NgvzL2r1LMPC1vdqh98sQxtqj4A==}
    dev: true

  /leven/3.1.0:
    resolution: {integrity: sha512-qsda+H8jTaUaN/x5vzW2rzc+8Rw4TAQ/4KjB46IwK5VH+IlVeeeje/EoZRpiXvIqjFgK84QffqPztGI3VBLG1A==}
    engines: {node: '>=6'}
    dev: false

  /levn/0.4.1:
    resolution: {integrity: sha512-+bT2uH4E5LGE7h/n3evcS/sQlJXCpIp6ym8OWJ5eV6+67Dsql/LaaT7qJBAt2rzfoa/5QBGBhxDix1dMt2kQKQ==}
    engines: {node: '>= 0.8.0'}
    dependencies:
      prelude-ls: 1.2.1
      type-check: 0.4.0
    dev: true

  /lines-and-columns/1.2.4:
    resolution: {integrity: sha512-7ylylesZQ/PV29jhEDl3Ufjo6ZX7gCqJr5F7PKrqc93v7fzSymt1BpwEU8nAUXs8qzzvqhbjhK5QZg6Mt/HkBg==}
    dev: true

  /load-json-file/4.0.0:
    resolution: {integrity: sha512-Kx8hMakjX03tiGTLAIdJ+lL0htKnXjEZN6hk/tozf/WOuYGdZBJrZ+rCJRbVCugsjB3jMLn9746NsQIf5VjBMw==}
    engines: {node: '>=4'}
    dependencies:
      graceful-fs: 4.2.11
      parse-json: 4.0.0
      pify: 3.0.0
      strip-bom: 3.0.0
    dev: true

  /loader-runner/4.3.0:
    resolution: {integrity: sha512-3R/1M+yS3j5ou80Me59j7F9IMs4PXs3VqRrm0TU3AbKPxlmpoY1TNscJV/oGJXo8qCatFGTfDbY6W6ipGOYXfg==}
    engines: {node: '>=6.11.5'}
    dev: true

  /loader-utils/2.0.4:
    resolution: {integrity: sha512-xXqpXoINfFhgua9xiqD8fPFHgkoq1mmmpE92WlDbm9rNRd/EbRb+Gqf908T2DMfuHjjJlksiK2RbHVOdD/MqSw==}
    engines: {node: '>=8.9.0'}
    dependencies:
      big.js: 5.2.2
      emojis-list: 3.0.0
      json5: 2.2.3
    dev: true

  /local-pkg/0.5.0:
    resolution: {integrity: sha512-ok6z3qlYyCDS4ZEU27HaU6x/xZa9Whf8jD4ptH5UZTQYZVYeb9bnZ3ojVhiJNLiXK1Hfc0GNbLXcmZ5plLDDBg==}
    engines: {node: '>=14'}
    dependencies:
      mlly: 1.7.1
      pkg-types: 1.1.1
    dev: true

  /locate-path/5.0.0:
    resolution: {integrity: sha512-t7hw9pI+WvuwNJXwk5zVHpyhIqzg2qTlklJOf0mVxGSbe3Fp2VieZcduNYjaLDoy6p9uGpQEGWG87WpMKlNq8g==}
    engines: {node: '>=8'}
    dependencies:
      p-locate: 4.1.0
    dev: true

  /locate-path/6.0.0:
    resolution: {integrity: sha512-iPZK6eYjbxRu3uB4/WZ3EsEIMJFMqAoopl3R+zuq0UjcAm/MO6KCweDgPfP3elTztoKP3KtnVHxTn2NHBSDVUw==}
    engines: {node: '>=10'}
    dependencies:
      p-locate: 5.0.0
    dev: true

  /lodash.flattendeep/4.4.0:
    resolution: {integrity: sha512-uHaJFihxmJcEX3kT4I23ABqKKalJ/zDrDg0lsFtc1h+3uw49SIJ5beyhx5ExVRti3AvKoOJngIj7xz3oylPdWQ==}
    dev: true

  /lodash.get/4.4.2:
    resolution: {integrity: sha512-z+Uw/vLuy6gQe8cfaFWD7p0wVv8fJl3mbzXh33RS+0oW2wvUqiRXiQ69gLWSLpgB5/6sU+r6BlQR0MBILadqTQ==}
    dev: true

  /lodash.includes/4.3.0:
    resolution: {integrity: sha512-W3Bx6mdkRTGtlJISOvVD/lbqjTlPPUDTMnlXZFnVwi9NKJ6tiAk6LVdlhZMm17VZisqhKcgzpO5Wz91PCt5b0w==}
    dev: true

  /lodash.isboolean/3.0.3:
    resolution: {integrity: sha512-Bz5mupy2SVbPHURB98VAcw+aHh4vRV5IPNhILUCsOzRmsTmSQ17jIuqopAentWoehktxGd9e/hbIXq980/1QJg==}
    dev: true

  /lodash.isinteger/4.0.4:
    resolution: {integrity: sha512-DBwtEWN2caHQ9/imiNeEA5ys1JoRtRfY3d7V9wkqtbycnAmTvRRmbHKDV4a0EYc678/dia0jrte4tjYwVBaZUA==}
    dev: true

  /lodash.isnumber/3.0.3:
    resolution: {integrity: sha512-QYqzpfwO3/CWf3XP+Z+tkQsfaLL/EnUlXWVkIk5FUPc4sBdTehEqZONuyRt2P67PXAk+NXmTBcc97zw9t1FQrw==}
    dev: true

  /lodash.isplainobject/4.0.6:
    resolution: {integrity: sha512-oSXzaWypCMHkPC3NvBEaPHf0KsA5mvPrOPgQWDsbg8n7orZ290M0BmC/jgRZ4vcJ6DTAhjrsSYgdsW/F+MFOBA==}
    dev: true

  /lodash.isstring/4.0.1:
    resolution: {integrity: sha512-0wJxfxH1wgO3GrbuP+dTTk7op+6L41QCXbGINEmD+ny/G/eCqGzxyCsh7159S+mgDDcoarnBw6PC1PS5+wUGgw==}
    dev: true

  /lodash.merge/4.6.2:
    resolution: {integrity: sha512-0KpjqXRVvrYyCsX1swR/XTK0va6VQkQM6MNo7PqW77ByjAhoARA8EfrP1N4+KlKj8YS0ZUCtRT/YUuhyYDujIQ==}
    dev: true

  /lodash.once/4.1.1:
    resolution: {integrity: sha512-Sb487aTOCr9drQVL8pIxOzVhafOjZN9UU54hiN8PU3uAiSV7lx1yYNpbNmex2PK6dSJoNTSJUUswT651yww3Mg==}
    dev: true

  /lodash/4.17.21:
    resolution: {integrity: sha512-v2kDEe57lecTulaDIuNTPy3Ry4gLGJ6Z1O3vE1krgXZNrsQ+LFTGHVxVjcXPs17LhbZVGedAJv8XZ1tvj5FvSg==}

  /log-symbols/4.1.0:
    resolution: {integrity: sha512-8XPvpAA8uyhfteu8pIvQxpJZ7SYYdpUivZpGy6sFsBuKRY/7rQGavedeB8aK+Zkyq6upMFVL/9AW6vOYzfRyLg==}
    engines: {node: '>=10'}
    dependencies:
      chalk: 4.1.2
      is-unicode-supported: 0.1.0
    dev: true

  /log4js/6.9.1:
    resolution: {integrity: sha512-1somDdy9sChrr9/f4UlzhdaGfDR2c/SaD2a4T7qEkG4jTS57/B3qmnjLYePwQ8cqWnUHZI0iAKxMBpCZICiZ2g==}
    engines: {node: '>=8.0'}
    dependencies:
      date-format: 4.0.14
      debug: 4.3.4
      flatted: 3.2.9
      rfdc: 1.3.0
      streamroller: 3.1.5
    transitivePeerDependencies:
      - supports-color
    dev: true

  /logform/2.5.1:
    resolution: {integrity: sha512-9FyqAm9o9NKKfiAKfZoYo9bGXXuwMkxQiQttkT4YjjVtQVIQtK6LmVtlxmCaFswo6N4AfEkHqZTV0taDtPotNg==}
    dependencies:
      '@colors/colors': 1.5.0
      '@types/triple-beam': 1.3.3
      fecha: 4.2.3
      ms: 2.1.3
      safe-stable-stringify: 2.4.3
      triple-beam: 1.4.1
    dev: true

  /logform/2.6.1:
    resolution: {integrity: sha512-CdaO738xRapbKIMVn2m4F6KTj4j7ooJ8POVnebSgKo3KBz5axNXRAL7ZdRjIV6NOr2Uf4vjtRkxrFETOioCqSA==}
    engines: {node: '>= 12.0.0'}
    dependencies:
      '@colors/colors': 1.6.0
      '@types/triple-beam': 1.3.3
      fecha: 4.2.3
      ms: 2.1.3
      safe-stable-stringify: 2.4.3
      triple-beam: 1.4.1
    dev: true

  /loupe/2.3.6:
    resolution: {integrity: sha512-RaPMZKiMy8/JruncMU5Bt6na1eftNoo++R4Y+N2FrxkDVTrGvcyzFTsaGif4QTeKESheMGegbhw6iUAq+5A8zA==}
    deprecated: Please upgrade to 2.3.7 which fixes GHSA-4q6p-r6v2-jvc5
    dependencies:
      get-func-name: 2.0.2
    dev: true

  /loupe/2.3.7:
    resolution: {integrity: sha512-zSMINGVYkdpYSOBmLi0D1Uo7JU9nVdQKrHxC8eYlV+9YKK9WePqAlL7lSlorG/U2Fw1w0hTBmaa/jrQ3UbPHtA==}
    dependencies:
      get-func-name: 2.0.2
    dev: true

  /lru-cache/10.0.1:
    resolution: {integrity: sha512-IJ4uwUTi2qCccrioU6g9g/5rvvVl13bsdczUUcqbciD9iLr095yj8DQKdObriEvuNSx325N1rV1O0sJFszx75g==}
    engines: {node: 14 || >=16.14}
    dev: true

  /lru-cache/11.0.0:
    resolution: {integrity: sha512-Qv32eSV1RSCfhY3fpPE2GNZ8jgM9X7rdAfemLWqTUxwiyIC4jJ6Sy0fZ8H+oLWevO6i4/bizg7c8d8i6bxrzbA==}
    engines: {node: 20 || >=22}
    dev: true

  /lru-cache/5.1.1:
    resolution: {integrity: sha512-KpNARQA3Iwv+jTA0utUVVbrh+Jlrr1Fv0e56GGzAFOXN7dk/FviaDW8LHmK52DlcH4WP2n6gI8vN1aesBFgo9w==}
    dependencies:
      yallist: 3.1.1
    dev: true

  /lru-cache/6.0.0:
    resolution: {integrity: sha512-Jo6dJ04CmSjuznwJSS3pUeWmd/H0ffTlkXXgwZi+eq1UCmqQwCh+eLsYOYCwY991i2Fah4h1BEMCx4qThGbsiA==}
    engines: {node: '>=10'}
    dependencies:
      yallist: 4.0.0

  /lru-cache/7.18.3:
    resolution: {integrity: sha512-jumlc0BIUrS3qJGgIkWZsyfAM7NCWiBcCDhnd+3NNM5KbBmLTgHVfWBcg6W+rLUsIpzpERPsvwUP7CckAQSOoA==}
    engines: {node: '>=12'}
    dev: true

  /magic-string/0.30.10:
    resolution: {integrity: sha512-iIRwTIf0QKV3UAnYK4PU8uiEc4SRh5jX0mwpIwETPpHdhVM4f53RSwS/vXvN1JhGX+Cs7B8qIq3d6AH49O5fAQ==}
    dependencies:
      '@jridgewell/sourcemap-codec': 1.4.15
    dev: true

  /magicast/0.3.4:
    resolution: {integrity: sha512-TyDF/Pn36bBji9rWKHlZe+PZb6Mx5V8IHCSxk7X4aljM4e/vyDvZZYwHewdVaqiA0nb3ghfHU/6AUpDxWoER2Q==}
    dependencies:
      '@babel/parser': 7.24.7
      '@babel/types': 7.24.7
      source-map-js: 1.2.0
    dev: true

  /make-dir/4.0.0:
    resolution: {integrity: sha512-hXdUTZYIVOt1Ex//jAQi+wTZZpUpwBj/0QsOzqegb3rGMMeJiSEu5xLHnYfBrRV4RH2+OCSOO95Is/7x1WJ4bw==}
    engines: {node: '>=10'}
    dependencies:
      semver: 7.6.3
    dev: true

  /make-error/1.3.6:
    resolution: {integrity: sha512-s8UhlNe7vPKomQhC1qFelMokr/Sc3AgNbso3n74mVPA5LTZwkB9NlXf4XPamLxJE8h0gh73rM94xvwRT2CVInw==}
    dev: true

  /mdurl/1.0.1:
    resolution: {integrity: sha512-/sKlQJCBYVY9Ers9hqzKou4H6V5UWc/M59TH2dvkt+84itfnq7uFOMLpOiOS4ujvHP4etln18fmIxA5R5fll0g==}
    dev: true

  /media-typer/0.3.0:
    resolution: {integrity: sha512-dq+qelQ9akHpcOl/gUVRTxVIOkAJ1wR3QAvb4RsVjS8oVoFjDGTc679wJYmUmknUF5HwMLOgb5O+a3KxfWapPQ==}
    engines: {node: '>= 0.6'}
    dev: true

  /memorystream/0.3.1:
    resolution: {integrity: sha512-S3UwM3yj5mtUSEfP41UZmt/0SCoVYUcU1rkXv+BQ5Ig8ndL4sPoJNBUJERafdPb5jjHJGuMgytgKvKIf58XNBw==}
    engines: {node: '>= 0.10.0'}
    dev: true

  /merge-descriptors/1.0.1:
    resolution: {integrity: sha512-cCi6g3/Zr1iqQi6ySbseM1Xvooa98N0w31jzUYrXPX2xqObmFGHJ0tQ5u74H3mVh7wLouTseZyYIq39g8cNp1w==}
    dev: true

  /merge-stream/2.0.0:
    resolution: {integrity: sha512-abv/qOcuPfk3URPfDzmZU1LKmuw8kT+0nIHvKrKgFrwifol/doWcdA4ZqsWQ8ENrFKkd67Mfpo/LovbIUsbt3w==}
    dev: true

  /merge2/1.4.1:
    resolution: {integrity: sha512-8q7VEgMJW4J8tcfVPy8g09NcQwZdbwFEqhe/WZkoIzjn/3TGDwtOCYtXGxA3O8tPzpczCCDgv+P2P5y00ZJOOg==}
    engines: {node: '>= 8'}

  /methods/1.1.2:
    resolution: {integrity: sha512-iclAHeNqNm68zFtnZ0e+1L2yUIdvzNoauKU4WBA3VvH/vPFieF7qfRlwUZU+DA9P9bPXIS90ulxoUoCH23sV2w==}
    engines: {node: '>= 0.6'}
    dev: true

  /micromatch/4.0.5:
    resolution: {integrity: sha512-DMy+ERcEW2q8Z2Po+WNXuw3c5YaUSFjAO5GsJqfEl7UjvtIuFKO6ZrKvcItdy98dwFI2N1tg3zNIdKaQT+aNdA==}
    engines: {node: '>=8.6'}
    dependencies:
      braces: 3.0.2
      picomatch: 2.3.1

  /mime-db/1.52.0:
    resolution: {integrity: sha512-sPU4uV7dYlvtWJxwwxHD0PuihVNiE7TyAbQ5SWxDCB9mUYvOgroQOwYQQOKPJ8CIbE+1ETVlOoK1UC2nU3gYvg==}
    engines: {node: '>= 0.6'}

  /mime-types/2.1.35:
    resolution: {integrity: sha512-ZDY+bPm5zTTF+YpCrAU9nK0UgICYPT0QtT1NZWFv4s++TNkcgVaT0g6+4R2uI4MjQjzysHB1zxuWL50hzaeXiw==}
    engines: {node: '>= 0.6'}
    dependencies:
      mime-db: 1.52.0

  /mime/1.6.0:
    resolution: {integrity: sha512-x0Vn8spI+wuJ1O6S7gnbaQg8Pxh4NNHb7KSINmEWKiPE4RKOplvijn+NkmYmmRgP68mc70j2EbeTFRsrswaQeg==}
    engines: {node: '>=4'}
    hasBin: true
    dev: true

  /mime/2.6.0:
    resolution: {integrity: sha512-USPkMeET31rOMiarsBNIHZKLGgvKc/LrjofAnBlOttf5ajRvqiRA8QsenbcooctK6d6Ts6aqZXBA+XbkKthiQg==}
    engines: {node: '>=4.0.0'}
    hasBin: true
    dev: true

  /mimic-fn/4.0.0:
    resolution: {integrity: sha512-vqiC06CuhBTUdZH+RYl8sFrL096vA45Ok5ISO6sE/Mr1jRbGH4Csnhi8f3wKVl7x8mO4Au7Ir9D3Oyv1VYMFJw==}
    engines: {node: '>=12'}
    dev: true

  /minimatch/10.0.1:
    resolution: {integrity: sha512-ethXTt3SGGR+95gudmqJ1eNhRO7eGEGIgYA9vnPatK4/etz2MEVDno5GMCibdMTuBMyElzIlgxMna3K94XDIDQ==}
    engines: {node: 20 || >=22}
    dependencies:
      brace-expansion: 2.0.1
    dev: true

  /minimatch/3.0.8:
    resolution: {integrity: sha512-6FsRAQsxQ61mw+qP1ZzbL9Bc78x2p5OqNgNpnoAFLTrX8n5Kxph0CsnhmKKNXTWjXqU5L0pGPR7hYk+XWZr60Q==}
    dependencies:
      brace-expansion: 1.1.11
    dev: true

  /minimatch/3.1.2:
    resolution: {integrity: sha512-J7p63hRiAjw1NDEww1W7i37+ByIrOWO5XQQAzZ3VOcL0PNybwpfmV/N05zFAzwQ9USyEcX6t3UO+K5aqBQOIHw==}
    dependencies:
      brace-expansion: 1.1.11
    dev: true

  /minimatch/4.2.1:
    resolution: {integrity: sha512-9Uq1ChtSZO+Mxa/CL1eGizn2vRn3MlLgzhT0Iz8zaY8NdvxvB0d5QdPFmCKf7JKA9Lerx5vRrnwO03jsSfGG9g==}
    engines: {node: '>=10'}
    dependencies:
      brace-expansion: 1.1.11
    dev: true

  /minimatch/5.0.1:
    resolution: {integrity: sha512-nLDxIFRyhDblz3qMuq+SoRZED4+miJ/G+tdDrjkkkRnjAsBexeGpgjLEQ0blJy7rHhR2b93rhQY4SvyWu9v03g==}
    engines: {node: '>=10'}
    dependencies:
      brace-expansion: 2.0.1
    dev: true

  /minimatch/5.1.6:
    resolution: {integrity: sha512-lKwV/1brpG6mBUFHtb7NUmtABCb2WZZmm2wNiOA5hAb8VdCS4B3dtMWyvcoViccwAW/COERjXLt0zP1zXUN26g==}
    engines: {node: '>=10'}
    dependencies:
      brace-expansion: 2.0.1
    dev: true

  /minimatch/9.0.5:
    resolution: {integrity: sha512-G6T0ZX48xgozx7587koeX9Ys2NYy6Gmv//P89sEte9V9whIapMNF4idKxnW2QtCcLiTWlb/wfCabAtAFWhhBow==}
    engines: {node: '>=16 || 14 >=14.17'}
    dependencies:
      brace-expansion: 2.0.1

  /minimist/1.2.8:
    resolution: {integrity: sha512-2yyAR8qBkN3YuheJanUpWC5U3bb5osDywNB8RzDVlDwDHbocAJveqqj1u8+SVD7jkWT4yvsHCpWqqWqAxb0zCA==}

  /minipass/7.1.2:
    resolution: {integrity: sha512-qOOzS1cBTWYF4BH8fVePDBOO9iptMnGUEZwNc/cMWnTV2nVLZ7VoNWEPHkYczZA0pdoA7dl6e7FL659nX9S2aw==}
    engines: {node: '>=16 || 14 >=14.17'}
    dev: true

  /mitt/3.0.1:
    resolution: {integrity: sha512-vKivATfr97l2/QBCYAkXYDbrIWPM2IIKEl7YPhjCvKlG3kE2gm+uBo6nEXK3M5/Ffh/FLpKExzOQ3JJoJGFKBw==}
    dev: true

  /mkdirp/0.5.6:
    resolution: {integrity: sha512-FP+p8RB8OWpF3YZBCrP5gtADmtXApB5AMLn+vdyA+PyxCjrCs00mjyUozssO33cwDeT3wNGdLxJ5M//YqtHAJw==}
    hasBin: true
    dependencies:
      minimist: 1.2.8
    dev: true

  /mkdirp/3.0.1:
    resolution: {integrity: sha512-+NsyUUAZDmo6YVHzL/stxSu3t9YS1iljliy3BSDrXJ/dkn1KYdmtZODGGjLcc9XLgVVpH4KshHB8XmZgMhaBXg==}
    engines: {node: '>=10'}
    hasBin: true

  /mlly/1.7.1:
    resolution: {integrity: sha512-rrVRZRELyQzrIUAVMHxP97kv+G786pHmOKzuFII8zDYahFBS7qnHh2AlYSl1GAHhaMPCz6/oHjVMcfFYgFYHgA==}
    dependencies:
      acorn: 8.11.3
      pathe: 1.1.2
      pkg-types: 1.1.1
      ufo: 1.5.3
    dev: true

  /mocha/10.2.0:
    resolution: {integrity: sha512-IDY7fl/BecMwFHzoqF2sg/SHHANeBoMMXFlS9r0OXKDssYE1M5O43wUY/9BVPeIvfH2zmEbBfseqN9gBQZzXkg==}
    engines: {node: '>= 14.0.0'}
    hasBin: true
    dependencies:
      ansi-colors: 4.1.1
      browser-stdout: 1.3.1
      chokidar: 3.5.3
      debug: 4.3.4_supports-color@8.1.1
      diff: 5.0.0
      escape-string-regexp: 4.0.0
      find-up: 5.0.0
      glob: 7.2.0
      he: 1.2.0
      js-yaml: 4.1.0
      log-symbols: 4.1.0
      minimatch: 5.0.1
      ms: 2.1.3
      nanoid: 3.3.3
      serialize-javascript: 6.0.0
      strip-json-comments: 3.1.1
      supports-color: 8.1.1
      workerpool: 6.2.1
      yargs: 16.2.0
      yargs-parser: 20.2.4
      yargs-unparser: 2.0.0
    dev: true

  /mocha/10.4.0:
    resolution: {integrity: sha512-eqhGB8JKapEYcC4ytX/xrzKforgEc3j1pGlAXVy3eRwrtAy5/nIfT1SvgGzfN0XZZxeLq0aQWkOUAmqIJiv+bA==}
    engines: {node: '>= 14.0.0'}
    hasBin: true
    dependencies:
      ansi-colors: 4.1.1
      browser-stdout: 1.3.1
      chokidar: 3.5.3
      debug: 4.3.4_supports-color@8.1.1
      diff: 5.0.0
      escape-string-regexp: 4.0.0
      find-up: 5.0.0
      glob: 8.1.0
      he: 1.2.0
      js-yaml: 4.1.0
      log-symbols: 4.1.0
      minimatch: 5.0.1
      ms: 2.1.3
      serialize-javascript: 6.0.0
      strip-json-comments: 3.1.1
      supports-color: 8.1.1
      workerpool: 6.2.1
      yargs: 16.2.0
      yargs-parser: 20.2.4
      yargs-unparser: 2.0.0
    dev: true

  /mocha/9.2.2:
    resolution: {integrity: sha512-L6XC3EdwT6YrIk0yXpavvLkn8h+EU+Y5UcCHKECyMbdUIxyMuZj4bX4U9e1nvnvUUvQVsV2VHQr5zLdcUkhW/g==}
    engines: {node: '>= 12.0.0'}
    hasBin: true
    dependencies:
      '@ungap/promise-all-settled': 1.1.2
      ansi-colors: 4.1.1
      browser-stdout: 1.3.1
      chokidar: 3.5.3
      debug: 4.3.3_supports-color@8.1.1
      diff: 5.0.0
      escape-string-regexp: 4.0.0
      find-up: 5.0.0
      glob: 7.2.0
      growl: 1.10.5
      he: 1.2.0
      js-yaml: 4.1.0
      log-symbols: 4.1.0
      minimatch: 4.2.1
      ms: 2.1.3
      nanoid: 3.3.1
      serialize-javascript: 6.0.0
      strip-json-comments: 3.1.1
      supports-color: 8.1.1
      which: 2.0.2
      workerpool: 6.2.0
      yargs: 16.2.0
      yargs-parser: 20.2.4
      yargs-unparser: 2.0.0
    dev: true

  /moment/2.29.4:
    resolution: {integrity: sha512-5LC9SOxjSc2HF6vO2CyuTDNivEdoz2IvyJJGj6X8DJ0eFyfszE0QiEd+iXmBvUP3WHxSjFH/vIsA0EN00cgr8w==}
    dev: true

  /morgan/1.10.0:
    resolution: {integrity: sha512-AbegBVI4sh6El+1gNwvD5YIck7nSA36weD7xvIxG4in80j/UoK8AEGaWnnz8v1GxonMCltmlNs5ZKbGvl9b1XQ==}
    engines: {node: '>= 0.8.0'}
    dependencies:
      basic-auth: 2.0.1
      debug: 2.6.9
      depd: 2.0.0
      on-finished: 2.3.0
      on-headers: 1.0.2
    dev: true

  /ms/2.0.0:
    resolution: {integrity: sha512-Tpp60P6IUJDTuOq/5Z8cdskzJujfwqfOTkrwIwj7IRISpnkJnT6SyJ4PCPnGMoFjC9ddhal5KVIYtAt97ix05A==}
    dev: true

  /ms/2.1.2:
    resolution: {integrity: sha512-sGkPx+VjMtmA6MX27oA4FBFELFCZZ4S4XqeGOXCv68tT+jb3vk/RyaKWP0PTKyWtmLSM0b+adUTEvbs1PEaH2w==}

  /ms/2.1.3:
    resolution: {integrity: sha512-6FlzubTLZG3J2a/NVCAleEhjzq5oxgHyaCU9yYXvcLsvoVaHJq/s5xXI6/XXP6tz7R9xAOtHnSO/tXtF3WRTlA==}
    dev: true

  /multer/1.4.5-lts.1:
    resolution: {integrity: sha512-ywPWvcDMeH+z9gQq5qYHCCy+ethsk4goepZ45GLD63fOu0YcNecQxi64nDs3qluZB+murG3/D4dJ7+dGctcCQQ==}
    engines: {node: '>= 6.0.0'}
    dependencies:
      append-field: 1.0.0
      busboy: 1.6.0
      concat-stream: 1.6.2
      mkdirp: 0.5.6
      object-assign: 4.1.1
      type-is: 1.6.18
      xtend: 4.0.2
    dev: true

  /mustache/4.2.0:
    resolution: {integrity: sha512-71ippSywq5Yb7/tVYyGbkBggbU8H3u5Rz56fH60jGFgr8uHwxs+aSKeqmluIVzM0m0kB7xQjKS6qPfd0b2ZoqQ==}
    hasBin: true

  /nanoid/3.3.1:
    resolution: {integrity: sha512-n6Vs/3KGyxPQd6uO0eH4Bv0ojGSUvuLlIHtC3Y0kEO23YRge8H9x1GCzLn28YX0H66pMkxuaeESFq4tKISKwdw==}
    engines: {node: ^10 || ^12 || ^13.7 || ^14 || >=15.0.1}
    hasBin: true
    dev: true

  /nanoid/3.3.3:
    resolution: {integrity: sha512-p1sjXuopFs0xg+fPASzQ28agW1oHD7xDsd9Xkf3T15H3c/cifrFHVwrh74PdoklAPi+i7MdRsE47vm2r6JoB+w==}
    engines: {node: ^10 || ^12 || ^13.7 || ^14 || >=15.0.1}
    hasBin: true
    dev: true

  /nanoid/3.3.7:
    resolution: {integrity: sha512-eSRppjcPIatRIMC1U6UngP8XFcz8MQWGQdt1MTBQ7NaAmvXDfvNxbvWV3x2y6CdEUciCSsDHDQZbhYaB8QEo2g==}
    engines: {node: ^10 || ^12 || ^13.7 || ^14 || >=15.0.1}
    hasBin: true
    dev: true

  /natural-compare/1.4.0:
    resolution: {integrity: sha512-OWND8ei3VtNC9h7V60qff3SVobHr996CTwgxubgyQYEpg290h9J0buyECNNJexkFm5sOajh5G116RYA1c8ZMSw==}
    dev: true

  /negotiator/0.6.3:
    resolution: {integrity: sha512-+EUsqGPLsM+j/zdChZjsnX51g4XrHFOIXwfnCVPGlQk/k5giakcKsuxCObBRu6DSm9opw/O6slWbJdghQM4bBg==}
    engines: {node: '>= 0.6'}
    dev: true

  /neo-async/2.6.2:
    resolution: {integrity: sha512-Yd3UES5mWCSqR+qNT93S3UoYUkqAZ9lLg8a7g9rimsWmYGK8cVToA4/sF3RrshdyV3sAGMXVUmpMYOw+dLpOuw==}

  /netmask/2.0.2:
    resolution: {integrity: sha512-dBpDMdxv9Irdq66304OLfEmQ9tbNRFnFTuZiLo+bD+r332bBmMJ8GBLXklIXXgxd3+v9+KUnZaUR5PJMa75Gsg==}
    engines: {node: '>= 0.4.0'}
    dev: true

  /nice-try/1.0.5:
    resolution: {integrity: sha512-1nh45deeb5olNY7eX82BkPO7SSxR5SSYJiPTrTdFUVYwAl8CKMA5N9PjTYkHiRjisVcxcQ1HXdLhx2qxxJzLNQ==}
    dev: true

  /nise/5.1.4:
    resolution: {integrity: sha512-8+Ib8rRJ4L0o3kfmyVCL7gzrohyDe0cMFTBa2d364yIrEGMEoetznKJx899YxjybU6bL9SQkYPSBBs1gyYs8Xg==}
    dependencies:
      '@sinonjs/commons': 2.0.0
      '@sinonjs/fake-timers': 10.3.0
      '@sinonjs/text-encoding': 0.7.2
      just-extend: 4.2.1
      path-to-regexp: 1.8.0
    dev: true

  /node-cmd/3.0.0:
    resolution: {integrity: sha512-SBvtm39iEkhEEDbUowR0O2YVaqpbD2nRvQ3fxXP/Tn1FgRpZAaUb8yKeEtFulBIv+xTHDodOKkj4EXIBANj+AQ==}
    dev: true

  /node-domexception/1.0.0:
    resolution: {integrity: sha512-/jKZoMpw0F8GRwl4/eLROPA3cfcXtLApP0QzLmUT/HuPCZWyB7IY9ZrMeKw2O/nFIqPQB3PVM9aYm0F312AXDQ==}
    engines: {node: '>=10.5.0'}
    dev: true

  /node-fetch/2.7.0:
    resolution: {integrity: sha512-c4FRfUm/dbcWZ7U+1Wq0AwCyFL+3nt2bEw05wfxSz+DWpWsitgmSgYmy2dQdWyKC1694ELPqMs/YzUSNozLt8A==}
    engines: {node: 4.x || >=6.0.0}
    peerDependencies:
      encoding: ^0.1.0
    peerDependenciesMeta:
      encoding:
        optional: true
    dependencies:
      whatwg-url: 5.0.0

  /node-fetch/3.3.2:
    resolution: {integrity: sha512-dRB78srN/l6gqWulah9SrxeYnxeddIG30+GOqK/9OlLVyLg3HPnr6SqOWTWOXKRwC2eGYCkZ59NNuSgvSrpgOA==}
    engines: {node: ^12.20.0 || ^14.13.1 || >=16.0.0}
    dependencies:
      data-uri-to-buffer: 4.0.1
      fetch-blob: 3.2.0
      formdata-polyfill: 4.0.10
    dev: true

  /node-releases/2.0.13:
    resolution: {integrity: sha512-uYr7J37ae/ORWdZeQ1xxMJe3NtdmqMC/JZK+geofDrkLUApKRHPd18/TxtBOJ4A0/+uUIliorNrfYV6s1b02eQ==}
    dev: true

  /node-releases/2.0.14:
    resolution: {integrity: sha512-y10wOWt8yZpqXmOgRo77WaHEmhYQYGNA6y421PKsKYWEK8aW+cqAphborZDhqfyKrbZEN92CN1X2KbafY2s7Yw==}
    dev: true

  /normalize-package-data/2.5.0:
    resolution: {integrity: sha512-/5CMN3T0R4XTj4DcGaexo+roZSdSFW/0AOOTROrjxzCG1wrWXEsGbRKevjlIL+ZDE4sZlJr5ED4YW0yqmkK+eA==}
    dependencies:
      hosted-git-info: 2.8.9
      resolve: 1.22.6
      semver: 5.7.2
      validate-npm-package-license: 3.0.4
    dev: true

  /normalize-path/3.0.0:
    resolution: {integrity: sha512-6eZs5Ls3WtCisHWp9S2GUy8dqkpGi4BVSz3GaqiE6ezub0512ESztXUwUB6C6IKbQkY2Pnb/mD4WYojCRwcwLA==}
    engines: {node: '>=0.10.0'}
    dev: true

  /npm-run-all/4.1.5:
    resolution: {integrity: sha512-Oo82gJDAVcaMdi3nuoKFavkIHBRVqQ1qvMb+9LHk/cF4P6B2m8aP04hGf7oL6wZ9BuGwX1onlLhpuoofSyoQDQ==}
    engines: {node: '>= 4'}
    hasBin: true
    dependencies:
      ansi-styles: 3.2.1
      chalk: 2.4.2
      cross-spawn: 6.0.5
      memorystream: 0.3.1
      minimatch: 3.1.2
      pidtree: 0.3.1
      read-pkg: 3.0.0
      shell-quote: 1.8.1
      string.prototype.padend: 3.1.5
    dev: true

  /npm-run-path/5.3.0:
    resolution: {integrity: sha512-ppwTtiJZq0O/ai0z7yfudtBpWIoxM8yE6nHi1X47eFR2EWORqfbu6CnPlNsjeN683eT0qG6H/Pyf9fCcvjnnnQ==}
    engines: {node: ^12.20.0 || ^14.13.1 || >=16.0.0}
    dependencies:
      path-key: 4.0.0
    dev: true

  /oauth-sign/0.9.0:
    resolution: {integrity: sha512-fexhUFFPTGV8ybAtSIGbV6gOkSv8UtRbDBnAyLQw4QPKkgNlsH2ByPGtMUqdWkos6YCRmAqViwgZrJc/mRDzZQ==}
    dev: true

  /object-assign/4.1.1:
    resolution: {integrity: sha512-rJgTQnkUnH1sFw8yT6VSU3zD3sWmu6sZhIseY8VX+GRu3P6F7Fu+JNDoXfklElbLJSnc3FUQHVe4cU5hj+BcUg==}
    engines: {node: '>=0.10.0'}
    dev: true

  /object-inspect/1.12.3:
    resolution: {integrity: sha512-geUvdk7c+eizMNUDkRpW1wJwgfOiOeHbxBR/hLXK1aT6zmVSO0jsQcs7fj6MGw89jC/cjGfLcNOrtMYtGqm81g==}
    dev: true

  /object-is/1.1.5:
    resolution: {integrity: sha512-3cyDsyHgtmi7I7DfSSI2LDp6SK2lwvtbg0p0R1e0RvTqF5ceGx+K2dfSjm1bKDMVCFEDAQvy+o8c6a7VujOddw==}
    engines: {node: '>= 0.4'}
    dependencies:
      call-bind: 1.0.2
      define-properties: 1.2.1
    dev: true

  /object-keys/1.1.1:
    resolution: {integrity: sha512-NuAESUOUMrlIXOfHKzD6bpPu3tYt3xvjNdRIQ+FeT0lNb4K8WR70CaDxhuNguS2XG+GjkyMwOzsN5ZktImfhLA==}
    engines: {node: '>= 0.4'}
    dev: true

  /object.assign/4.1.4:
    resolution: {integrity: sha512-1mxKf0e58bvyjSCtKYY4sRe9itRk3PJpquJOjeIkz885CczcI4IvJJDLPS72oowuSh+pBxUFROpX+TU++hxhZQ==}
    engines: {node: '>= 0.4'}
    dependencies:
      call-bind: 1.0.2
      define-properties: 1.2.1
      has-symbols: 1.0.3
      object-keys: 1.1.1
    dev: true

  /on-finished/2.3.0:
    resolution: {integrity: sha512-ikqdkGAAyf/X/gPhXGvfgAytDZtDbr+bkNUJ0N9h5MI/dmdgCs3l6hoHrcUv41sRKew3jIwrp4qQDXiK99Utww==}
    engines: {node: '>= 0.8'}
    dependencies:
      ee-first: 1.1.1
    dev: true

  /on-finished/2.4.1:
    resolution: {integrity: sha512-oVlzkg3ENAhCk2zdv7IJwd/QUD4z2RxRwpkcGY8psCVcCYZNq4wYnVWALHM+brtuJjePWiYF/ClmuDr8Ch5+kg==}
    engines: {node: '>= 0.8'}
    dependencies:
      ee-first: 1.1.1
    dev: true

  /on-headers/1.0.2:
    resolution: {integrity: sha512-pZAE+FJLoyITytdqK0U5s+FIpjN0JP3OzFi/u8Rx+EV5/W+JTWGXG8xFzevE7AjBfDqHv/8vL8qQsIhHnqRkrA==}
    engines: {node: '>= 0.8'}
    dev: true

  /once/1.4.0:
    resolution: {integrity: sha512-lNaJgI+2Q5URQBkccEKHTQOPaXdUxnZZElQTZY0MFUAuaEqe1E+Nyvgdz/aIyNi6Z9MzO5dv1H8n58/GELp3+w==}
    dependencies:
      wrappy: 1.0.2
    dev: true

  /one-time/1.0.0:
    resolution: {integrity: sha512-5DXOiRKwuSEcQ/l0kGCF6Q3jcADFv5tSmRaJck/OqkVFcOzutB134KRSfF0xDrL39MNnqxbHBbUUcjZIhTgb2g==}
    dependencies:
      fn.name: 1.1.0
    dev: true

  /onetime/6.0.0:
    resolution: {integrity: sha512-1FlR+gjXK7X+AsAHso35MnyN5KqGwJRi/31ft6x0M194ht7S+rWAvd7PHss9xSKMzE0asv1pyIHaJYq+BbacAQ==}
    engines: {node: '>=12'}
    dependencies:
      mimic-fn: 4.0.0
    dev: true

  /open/8.4.2:
    resolution: {integrity: sha512-7x81NCL719oNbsq/3mh+hVrAWmFuEYUqrq/Iw3kUzH8ReypT9QQ0BLoJS7/G9k6N81XjW4qHWtjWwe/9eLy1EQ==}
    engines: {node: '>=12'}
    dependencies:
      define-lazy-prop: 2.0.0
      is-docker: 2.2.1
      is-wsl: 2.2.0
    dev: true

  /openapi-types/7.2.3:
    resolution: {integrity: sha512-olbaNxz12R27+mTyJ/ZAFEfUruauHH27AkeQHDHRq5AF0LdNkK1SSV7EourXQDK+4aX7dv2HtyirAGK06WMAsA==}

  /optionator/0.9.3:
    resolution: {integrity: sha512-JjCoypp+jKn1ttEFExxhetCKeJt9zhAgAve5FXHixTvFDW/5aEktX9bufBKLRRMdU7bNtpLfcGu94B3cdEJgjg==}
    engines: {node: '>= 0.8.0'}
    dependencies:
      '@aashutoshrathi/word-wrap': 1.2.6
      deep-is: 0.1.4
      fast-levenshtein: 2.0.6
      levn: 0.4.1
      prelude-ls: 1.2.1
      type-check: 0.4.0
    dev: true

  /p-limit/2.3.0:
    resolution: {integrity: sha512-//88mFWSJx8lxCzwdAABTJL2MyWB12+eIY7MDL2SqLmAkeKU9qxRvWuSyTjm3FUmpBEMuFfckAIqEaVGUDxb6w==}
    engines: {node: '>=6'}
    dependencies:
      p-try: 2.2.0
    dev: true

  /p-limit/3.1.0:
    resolution: {integrity: sha512-TYOanM3wGwNGsZN2cVTYPArw454xnXj5qmWF1bEoAc4+cU/ol7GVh7odevjp1FNHduHc3KZMcFduxU5Xc6uJRQ==}
    engines: {node: '>=10'}
    dependencies:
      yocto-queue: 0.1.0
    dev: true

  /p-limit/5.0.0:
    resolution: {integrity: sha512-/Eaoq+QyLSiXQ4lyYV23f14mZRQcXnxfHrN0vCai+ak9G0pp9iEQukIIZq5NccEvwRB8PUnZT0KsOoDCINS1qQ==}
    engines: {node: '>=18'}
    dependencies:
      yocto-queue: 1.0.0
    dev: true

  /p-locate/4.1.0:
    resolution: {integrity: sha512-R79ZZ/0wAxKGu3oYMlz8jy/kbhsNrS7SKZ7PxEHBgJ5+F2mtFW2fK2cOtBh1cHYkQsbzFV7I+EoRKe6Yt0oK7A==}
    engines: {node: '>=8'}
    dependencies:
      p-limit: 2.3.0
    dev: true

  /p-locate/5.0.0:
    resolution: {integrity: sha512-LaNjtRWUBY++zB5nE/NwcaoMylSPk+S+ZHNB1TzdbMJMny6dynpAGt7X/tl/QYq3TIeE6nxHppbo2LGymrG5Pw==}
    engines: {node: '>=10'}
    dependencies:
      p-limit: 3.1.0
    dev: true

  /p-try/2.2.0:
    resolution: {integrity: sha512-R4nPAVTAU0B9D35/Gk3uJf/7XYbQcyohSKdvAxIRSNghFl4e71hVoGnBNQz9cWaXxO2I10KTC+3jMdvvoKw6dQ==}
    engines: {node: '>=6'}
    dev: true

  /pac-proxy-agent/7.0.1:
    resolution: {integrity: sha512-ASV8yU4LLKBAjqIPMbrgtaKIvxQri/yh2OpI+S6hVa9JRkUI3Y3NPFbfngDtY7oFtSMD3w31Xns89mDa3Feo5A==}
    engines: {node: '>= 14'}
    dependencies:
      '@tootallnate/quickjs-emscripten': 0.23.0
      agent-base: 7.1.0
      debug: 4.3.4
      get-uri: 6.0.2
      http-proxy-agent: 7.0.2
      https-proxy-agent: 7.0.4
      pac-resolver: 7.0.0
      socks-proxy-agent: 8.0.2
    transitivePeerDependencies:
      - supports-color
    dev: true

  /pac-resolver/7.0.0:
    resolution: {integrity: sha512-Fd9lT9vJbHYRACT8OhCbZBbxr6KRSawSovFpy8nDGshaK99S/EBhVIHp9+crhxrsZOuvLpgL1n23iyPg6Rl2hg==}
    engines: {node: '>= 14'}
    dependencies:
      degenerator: 5.0.1
      ip: 1.1.8
      netmask: 2.0.2
    dev: true

  /package-json-from-dist/1.0.0:
    resolution: {integrity: sha512-dATvCeZN/8wQsGywez1mzHtTlP22H8OEfPrVMLNr4/eGa+ijtLn/6M5f0dY8UKNrC2O9UCU6SSoG3qRKnt7STw==}
    dev: true

  /parent-module/1.0.1:
    resolution: {integrity: sha512-GQ2EWRpQV8/o+Aw8YqtfZZPfNRWZYkbidE9k5rpl/hC3vtHHBfGm2Ifi6qWV+coDGkrUKZAxE3Lot5kcsRlh+g==}
    engines: {node: '>=6'}
    dependencies:
      callsites: 3.1.0
    dev: true

  /parse-json/4.0.0:
    resolution: {integrity: sha512-aOIos8bujGN93/8Ox/jPLh7RwVnPEysynVFE+fQZyg6jKELEHwzgKdLRFHUgXJL6kylijVSBC4BvN9OmsB48Rw==}
    engines: {node: '>=4'}
    dependencies:
      error-ex: 1.3.2
      json-parse-better-errors: 1.0.2
    dev: true

  /parse-json/5.2.0:
    resolution: {integrity: sha512-ayCKvm/phCGxOkYRSCM82iDwct8/EonSEgCSxWxD7ve6jHggsFl4fZVQBPRNgQoKiuV/odhFrGzQXZwbifC8Rg==}
    engines: {node: '>=8'}
    dependencies:
      '@babel/code-frame': 7.24.7
      error-ex: 1.3.2
      json-parse-even-better-errors: 2.3.1
      lines-and-columns: 1.2.4
    dev: true

  /parseurl/1.3.3:
    resolution: {integrity: sha512-CiyeOxFT/JZyN5m0z9PfXw4SCBJ6Sygz1Dpl0wqjlhDEGGBP1GnsUVEL0p63hoG1fcj3fHynXi9NYO4nWOL+qQ==}
    engines: {node: '>= 0.8'}
    dev: true

  /path-browserify/1.0.1:
    resolution: {integrity: sha512-b7uo2UCUOYZcnF/3ID0lulOJi/bafxa1xPe7ZPsammBSpjSWQkjNxlt635YGS2MiR9GjvuXCtz2emr3jbsz98g==}

  /path-exists/4.0.0:
    resolution: {integrity: sha512-ak9Qy5Q7jYb2Wwcey5Fpvg2KoAc/ZIhLSLOSBmRmygPsGwkVVt0fZa0qrtMz+m6tJTAHfZQ8FnmB4MG4LWy7/w==}
    engines: {node: '>=8'}
    dev: true

  /path-is-absolute/1.0.1:
    resolution: {integrity: sha512-AVbw3UJ2e9bq64vSaS9Am0fje1Pa8pbGqTTsmXfaIiMpnr5DlDhfJOuLj9Sf95ZPVDAUerDfEk88MPmPe7UCQg==}
    engines: {node: '>=0.10.0'}
    dev: true

  /path-key/2.0.1:
    resolution: {integrity: sha512-fEHGKCSmUSDPv4uoj8AlD+joPlq3peND+HRYyxFz4KPw4z926S/b8rIuFs2FYJg3BwsxJf6A9/3eIdLaYC+9Dw==}
    engines: {node: '>=4'}
    dev: true

  /path-key/3.1.1:
    resolution: {integrity: sha512-ojmeN0qd+y0jszEtoY48r0Peq5dwMEkIlCOu6Q5f41lfkswXuKtYrhgoTpLnyIcHm24Uhqx+5Tqm2InSwLhE6Q==}
    engines: {node: '>=8'}
    dev: true

  /path-key/4.0.0:
    resolution: {integrity: sha512-haREypq7xkM7ErfgIyA0z+Bj4AGKlMSdlQE2jvJo6huWD1EdkKYV+G/T4nq0YEF2vgTT8kqMFKo1uHn950r4SQ==}
    engines: {node: '>=12'}
    dev: true

  /path-parse/1.0.7:
    resolution: {integrity: sha512-LDJzPVEEEPR+y48z93A0Ed0yXb8pAByGWo/k5YYdYgpY2/2EsOsksJrq7lOHxryrVOn1ejG6oAp8ahvOIQD8sw==}
    dev: true

  /path-scurry/1.10.1:
    resolution: {integrity: sha512-MkhCqzzBEpPvxxQ71Md0b1Kk51W01lrYvlMzSUaIzNsODdd7mqhiimSZlr+VegAz5Z6Vzt9Xg2ttE//XBhH3EQ==}
    engines: {node: '>=16 || 14 >=14.17'}
    dependencies:
      lru-cache: 10.0.1
      minipass: 7.1.2
    dev: true

  /path-scurry/2.0.0:
    resolution: {integrity: sha512-ypGJsmGtdXUOeM5u93TyeIEfEhM6s+ljAhrk5vAvSx8uyY/02OvrZnA0YNGUrPXfpJMgI1ODd3nwz8Npx4O4cg==}
    engines: {node: 20 || >=22}
    dependencies:
      lru-cache: 11.0.0
      minipass: 7.1.2
    dev: true

  /path-to-regexp/0.1.7:
    resolution: {integrity: sha512-5DFkuoqlv1uYQKxy8omFBeJPQcdoE07Kv2sferDCrAq1ohOU+MSDswDIbnx3YAM60qIOnYa53wBhXW0EbMonrQ==}
    dev: true

  /path-to-regexp/1.8.0:
    resolution: {integrity: sha512-n43JRhlUKUAlibEJhPeir1ncUID16QnEjNpwzNdO3Lm4ywrBpBZ5oLD0I6br9evr1Y9JTqwRtAh7JLoOzAQdVA==}
    dependencies:
      isarray: 0.0.1
    dev: true

  /path-type/3.0.0:
    resolution: {integrity: sha512-T2ZUsdZFHgA3u4e5PfPbjd7HDDpxPnQb5jN0SrDsjNSuVXHJqtwTnWqG0B1jZrgmJ/7lj1EmVIByWt1gxGkWvg==}
    engines: {node: '>=4'}
    dependencies:
      pify: 3.0.0
    dev: true

  /path-type/4.0.0:
    resolution: {integrity: sha512-gDKb8aZMDeD/tZWs9P6+q0J9Mwkdl6xMV8TjnGP3qJVJ06bdMgkbBlLU8IdfOsIsFz2BW1rNVT3XuNEl8zPAvw==}
    engines: {node: '>=8'}
    dev: true

  /path-type/5.0.0:
    resolution: {integrity: sha512-5HviZNaZcfqP95rwpv+1HDgUamezbqdSYTyzjTvwtJSnIH+3vnbmWsItli8OFEndS984VT55M3jduxZbX351gg==}
    engines: {node: '>=12'}

  /pathe/1.1.2:
    resolution: {integrity: sha512-whLdWMYL2TwI08hn8/ZqAbrVemu0LNaNNJZX73O6qaIdCTfXutsLhMkjdENX0qhsQ9uIimo4/aQOmXkoon2nDQ==}
    dev: true

  /pathval/1.1.1:
    resolution: {integrity: sha512-Dp6zGqpTdETdR63lehJYPeIOqpiNBNtc7BpWSLrOje7UaIsE5aY92r/AunQA7rsXvet3lrJ3JnZX29UPTKXyKQ==}
    dev: true

  /pend/1.2.0:
    resolution: {integrity: sha512-F3asv42UuXchdzt+xXqfW1OGlVBe+mxa2mqI0pg5yAHZPvFmY3Y6drSf/GQ1A86WgWEN9Kzh/WrgKa6iGcHXLg==}
    dev: true

  /performance-now/2.1.0:
    resolution: {integrity: sha512-7EAHlyLHI56VEIdK57uwHdHKIaAGbnXPiw0yWbarQZOKaKpvUIgW0jWRVLiatnM+XXlSwsanIBH/hzGMJulMow==}
    dev: true

  /picocolors/1.0.1:
    resolution: {integrity: sha512-anP1Z8qwhkbmu7MFP5iTt+wQKXgwzf7zTyGlcdzabySa9vd0Xt392U0rVmz9poOaBj0uHJKyyo9/upk0HrEQew==}

  /picomatch/2.3.1:
    resolution: {integrity: sha512-JU3teHTNjmE2VCGFzuY8EXzCDVwEqB2a8fsIvwaStHhAWJEeVd1o1QD80CU6+ZdEXXSLbSsuLwJjkCBWqRQUVA==}
    engines: {node: '>=8.6'}

  /pidtree/0.3.1:
    resolution: {integrity: sha512-qQbW94hLHEqCg7nhby4yRC7G2+jYHY4Rguc2bjw7Uug4GIJuu1tvf2uHaZv5Q8zdt+WKJ6qK1FOI6amaWUo5FA==}
    engines: {node: '>=0.10'}
    hasBin: true
    dev: true

  /pify/3.0.0:
    resolution: {integrity: sha512-C3FsVNH1udSEX48gGX1xfvwTWfsYWj5U+8/uK15BGzIGrKoUpghX8hWZwa/OFnakBiiVNmBvemTJR5mcy7iPcg==}
    engines: {node: '>=4'}
    dev: true

  /pkg-dir/4.2.0:
    resolution: {integrity: sha512-HRDzbaKjC+AOWVXxAU/x54COGeIv9eb+6CkDSQoNTt4XyWoIJvuPsXizxu/Fr23EiekbtZwmh1IcIG/l/a10GQ==}
    engines: {node: '>=8'}
    dependencies:
      find-up: 4.1.0
    dev: true

  /pkg-types/1.1.1:
    resolution: {integrity: sha512-ko14TjmDuQJ14zsotODv7dBlwxKhUKQEhuhmbqo1uCi9BB0Z2alo/wAXg6q1dTR5TyuqYyWhjtfe/Tsh+X28jQ==}
    dependencies:
      confbox: 0.1.7
      mlly: 1.7.1
      pathe: 1.1.2
    dev: true

  /pluralize/8.0.0:
    resolution: {integrity: sha512-Nc3IT5yHzflTfbjgqWcCPpo7DaKy4FnpB0l/zCAW0Tc7jxAiuqSxHasntB3D7887LSrA93kDJ9IXovxJYxyLCA==}
    engines: {node: '>=4'}

  /postcss/8.4.38:
    resolution: {integrity: sha512-Wglpdk03BSfXkHoQa3b/oulrotAkwrlLDRSOb9D0bN86FdRyE9lppSp33aHNPgBa0JKCoB+drFLZkQoRRYae5A==}
    engines: {node: ^10 || ^12 || >=14}
    dependencies:
      nanoid: 3.3.7
      picocolors: 1.0.1
      source-map-js: 1.2.0
    dev: true

  /prelude-ls/1.2.1:
    resolution: {integrity: sha512-vkcDPrRZo1QZLbn5RLGPpg/WmIQ65qoWWhcGKf/b5eplkkarX0m9z8ppCat4mlOqUsWpyNuYgO3VRyrYHSzX5g==}
    engines: {node: '>= 0.8.0'}
    dev: true

  /prettier/3.1.1:
    resolution: {integrity: sha512-22UbSzg8luF4UuZtzgiUOfcGM8s4tjBv6dJRT7j275NXsy2jb4aJa4NNveul5x4eqlF1wuhuR2RElK71RvmVaw==}
    engines: {node: '>=14'}
    hasBin: true

  /prettier/3.3.3:
    resolution: {integrity: sha512-i2tDNA0O5IrMO757lfrdQZCc2jPNDVntV0m/+4whiDfWaTKfMNgR7Qz0NAeGz/nRqF4m5/6CLzbP4/liHt12Ew==}
    engines: {node: '>=14'}
    hasBin: true

  /pretty-format/29.7.0:
    resolution: {integrity: sha512-Pdlw/oPxN+aXdmM9R00JVC9WVFoCLTKJvDVLgmJ+qAffBMxsV85l/Lu7sNx4zSzPyoL2euImuEwHhOXdEgNFZQ==}
    engines: {node: ^14.15.0 || ^16.10.0 || >=18.0.0}
    dependencies:
      '@jest/schemas': 29.6.3
      ansi-styles: 5.2.0
      react-is: 18.3.1
    dev: true

  /process-nextick-args/2.0.1:
    resolution: {integrity: sha512-3ouUOpQhtgrbOa17J7+uxOTpITYWaGP7/AhoR3+A+/1e9skrzelGi/dXzEYyvbxubEF6Wn2ypscTKiKJFFn1ag==}
    dev: true

  /process/0.11.10:
    resolution: {integrity: sha512-cdGef/drWFoydD1JsMzuFf8100nZl+GT+yacc2bEced5f9Rjk4z+WtFUTBu9PhOi9j/jfmBPu0mMEY4wIdAF8A==}
    engines: {node: '>= 0.6.0'}

  /progress/2.0.3:
    resolution: {integrity: sha512-7PiHtLll5LdnKIMw100I+8xJXR5gW2QwWYkT6iJva0bXitZKa/XMrSbdmg3r2Xnaidz9Qumd0VPaMrZlF9V9sA==}
    engines: {node: '>=0.4.0'}
    dev: true

  /prompts/2.4.2:
    resolution: {integrity: sha512-NxNv/kLguCA7p3jE8oL2aEBsrJWgAakBpgmgK6lpPWV+WuOmY6r2/zbAVnP+T8bQlA0nzHXSJSJW0Hq7ylaD2Q==}
    engines: {node: '>= 6'}
    dependencies:
      kleur: 3.0.3
      sisteransi: 1.0.5

  /proper-lockfile/2.0.1:
    resolution: {integrity: sha512-rjaeGbsmhNDcDInmwi4MuI6mRwJu6zq8GjYCLuSuE7GF+4UjgzkL69sVKKJ2T2xH61kK7rXvGYpvaTu909oXaQ==}
    engines: {node: '>=4.0.0'}
    dependencies:
      graceful-fs: 4.2.11
      retry: 0.10.1
    dev: false

  /proxy-addr/2.0.7:
    resolution: {integrity: sha512-llQsMLSUDUPT44jdrU/O37qlnifitDP+ZwrmmZcoSKyLKvtZxpyV0n2/bD/N4tBAAZ/gJEdZU7KMraoK1+XYAg==}
    engines: {node: '>= 0.10'}
    dependencies:
      forwarded: 0.2.0
      ipaddr.js: 1.9.1
    dev: true

  /proxy-agent/6.4.0:
    resolution: {integrity: sha512-u0piLU+nCOHMgGjRbimiXmA9kM/L9EHh3zL81xCdp7m+Y2pHIsnmbdDoEDoAz5geaonNR6q6+yOPQs6n4T6sBQ==}
    engines: {node: '>= 14'}
    dependencies:
      agent-base: 7.1.0
      debug: 4.3.4
      http-proxy-agent: 7.0.2
      https-proxy-agent: 7.0.4
      lru-cache: 7.18.3
      pac-proxy-agent: 7.0.1
      proxy-from-env: 1.1.0
      socks-proxy-agent: 8.0.2
    transitivePeerDependencies:
      - supports-color
    dev: true

  /proxy-from-env/1.1.0:
    resolution: {integrity: sha512-D+zkORCbA9f1tdWRK0RaCR3GPv50cMxcrz4X8k5LTSUD1Dkw47mKJEZQNunItRTkWwgtaUSo1RVFRIG9ZXiFYg==}
    dev: true

  /psl/1.9.0:
    resolution: {integrity: sha512-E/ZsdU4HLs/68gYzgGTkMicWTLPdAftJLfJFlLUAAKZGkStNU72sZjT66SnMDVOfOWY/YAoiD7Jxa9iHvngcag==}
    dev: true

  /pump/3.0.0:
    resolution: {integrity: sha512-LwZy+p3SFs1Pytd/jYct4wpv49HiYCqd9Rlc5ZVdk0V+8Yzv6jR5Blk3TRmPL1ft69TxP0IMZGJ+WPFU2BFhww==}
    dependencies:
      end-of-stream: 1.4.4
      once: 1.4.0
    dev: true

  /punycode/2.3.0:
    resolution: {integrity: sha512-rRV+zQD8tVFys26lAGR9WUuS4iUAngJScM+ZRSKtvl5tKeZ2t5bvdNFdNHBW9FWR4guGHlgmsZ1G7BSm2wTbuA==}
    engines: {node: '>=6'}
    dev: true

  /puppeteer-core/22.4.1:
    resolution: {integrity: sha512-l9nf8NcirYOHdID12CIMWyy7dqcJCVtgVS+YAiJuUJHg8+9yjgPiG2PcNhojIEEpCkvw3FxvnyITVfKVmkWpjA==}
    engines: {node: '>=18'}
    dependencies:
      '@puppeteer/browsers': 2.1.0
      chromium-bidi: 0.5.12_74t7hwmhzgczi6zz4gvli4zmpa
      cross-fetch: 4.0.0
      debug: 4.3.4
      devtools-protocol: 0.0.1249869
      ws: 8.16.0
    transitivePeerDependencies:
      - bufferutil
      - encoding
      - supports-color
      - utf-8-validate
    dev: true

  /puppeteer/22.4.1_typescript@5.6.2:
    resolution: {integrity: sha512-Mag1wRLanzwS4yEUyrDRBUgsKlH3dpL6oAfVwNHG09oxd0+ySsatMvYj7HwjynWy/S+Hg+XHLgjyC/F6CsL/lg==}
    engines: {node: '>=18'}
    hasBin: true
    requiresBuild: true
    dependencies:
      '@puppeteer/browsers': 2.1.0
      cosmiconfig: 9.0.0_typescript@5.6.2
      puppeteer-core: 22.4.1
    transitivePeerDependencies:
      - bufferutil
      - encoding
      - supports-color
      - typescript
      - utf-8-validate
    dev: true

  /qjobs/1.2.0:
    resolution: {integrity: sha512-8YOJEHtxpySA3fFDyCRxA+UUV+fA+rTWnuWvylOK/NCjhY+b4ocCtmu8TtsWb+mYeU+GCHf/S66KZF/AsteKHg==}
    engines: {node: '>=0.9'}
    dev: true

  /qs/6.11.0:
    resolution: {integrity: sha512-MvjoMCJwEarSbUYk5O+nmoSzSutSsTwF85zcHPQ9OrlFoZOYIjaqBAJIqIXjptyD5vThxGq52Xu/MaJzRkIk4Q==}
    engines: {node: '>=0.6'}
    dependencies:
      side-channel: 1.0.4
    dev: true

  /qs/6.5.3:
    resolution: {integrity: sha512-qxXIEh4pCGfHICj1mAJQ2/2XVZkjCDTcEgfoSQxc/fYivUZxTkk7L3bDBJSoNrEzXI17oUO5Dp07ktqE5KzczA==}
    engines: {node: '>=0.6'}
    dev: true

  /queue-microtask/1.2.3:
    resolution: {integrity: sha512-NuaNSa6flKT5JaSYQzJok04JzTL1CA6aGhv5rfLW3PgqA+M2ChpZQnAC8h8i4ZFkBS8X5RqkDBHA7r4hej3K9A==}

  /queue-tick/1.0.1:
    resolution: {integrity: sha512-kJt5qhMxoszgU/62PLP1CJytzd2NKetjSRnyuj31fDd3Rlcz3fzlFdFLD1SItunPwyqEOkca6GbV612BWfaBag==}
    dev: true

  /randombytes/2.1.0:
    resolution: {integrity: sha512-vYl3iOX+4CKUWuxGi9Ukhie6fsqXqS9FE2Zaic4tNFD2N2QQaXOMFbuKK4QmDHC0JO6B1Zp41J0LpT0oR68amQ==}
    dependencies:
      safe-buffer: 5.2.1
    dev: true

  /range-parser/1.2.1:
    resolution: {integrity: sha512-Hrgsx+orqoygnmhFbKaHE6c296J+HTAQXoxEF6gNupROmmGJRoyzfG3ccAveqCBrwr/2yxQ5BVd/GTl5agOwSg==}
    engines: {node: '>= 0.6'}
    dev: true

  /raw-body/2.5.1:
    resolution: {integrity: sha512-qqJBtEyVgS0ZmPGdCFPWJ3FreoqvG4MVQln/kCgF7Olq95IbOp0/BWyMwbdtn4VTvkM8Y7khCQ2Xgk/tcrCXig==}
    engines: {node: '>= 0.8'}
    dependencies:
      bytes: 3.1.2
      http-errors: 2.0.0
      iconv-lite: 0.4.24
      unpipe: 1.0.0
    dev: true

  /raw-body/2.5.2:
    resolution: {integrity: sha512-8zGqypfENjCIqGhgXToC8aB2r7YrBX+AQAfIPs/Mlk+BtPTztOvTS01NRW/3Eh60J+a48lt8qsCzirQ6loCVfA==}
    engines: {node: '>= 0.8'}
    dependencies:
      bytes: 3.1.2
      http-errors: 2.0.0
      iconv-lite: 0.4.24
      unpipe: 1.0.0
    dev: true

  /react-is/18.3.1:
    resolution: {integrity: sha512-/LLMVyas0ljjAtoYiPqYiL8VWXzUUdThrmU5+n20DZv+a+ClRoevUzw5JxU+Ieh5/c87ytoTBV9G1FiKfNJdmg==}
    dev: true

  /read-pkg/3.0.0:
    resolution: {integrity: sha512-BLq/cCO9two+lBgiTYNqD6GdtK8s4NpaWrl6/rCO9w0TUS8oJl7cmToOZfRYllKTISY6nt1U7jQ53brmKqY6BA==}
    engines: {node: '>=4'}
    dependencies:
      load-json-file: 4.0.0
      normalize-package-data: 2.5.0
      path-type: 3.0.0
    dev: true

  /readable-stream/2.3.8:
    resolution: {integrity: sha512-8p0AUk4XODgIewSi0l8Epjs+EVnWiK7NoDIEGU0HhE7+ZyY8D1IMY7odu5lRrFXGg71L15KG8QrPmum45RTtdA==}
    dependencies:
      core-util-is: 1.0.2
      inherits: 2.0.4
      isarray: 1.0.0
      process-nextick-args: 2.0.1
      safe-buffer: 5.1.2
      string_decoder: 1.1.1
      util-deprecate: 1.0.2
    dev: true

  /readable-stream/3.6.2:
    resolution: {integrity: sha512-9u/sniCrY3D5WdsERHzHE4G2YCXqoG5FTHUiCC4SIbr6XcLZBY05ya9EKjYek9O5xOAwjGq+1JdGBAS7Q9ScoA==}
    engines: {node: '>= 6'}
    dependencies:
      inherits: 2.0.4
      string_decoder: 1.3.0
      util-deprecate: 1.0.2
    dev: true

  /readdirp/3.6.0:
    resolution: {integrity: sha512-hOS089on8RduqdbhvQ5Z37A0ESjsqz6qnRcffsMU3495FuTdqSm+7bhJ29JvIOsBDEEnan5DPu9t3To9VRlMzA==}
    engines: {node: '>=8.10.0'}
    dependencies:
      picomatch: 2.3.1
    dev: true

  /rechoir/0.7.1:
    resolution: {integrity: sha512-/njmZ8s1wVeR6pjTZ+0nCnv8SpZNRMT2D1RLOJQESlYFDBvwpTA4KWJpZ+sBJ4+vhjILRcK7JIFdGCdxEAAitg==}
    engines: {node: '>= 0.10'}
    dependencies:
      resolve: 1.22.6
    dev: true

  /regenerator-runtime/0.14.1:
    resolution: {integrity: sha512-dYnhHh0nJoMfnkZs6GmmhFknAGRrLznOu5nc9ML+EJxGvrx6H7teuevqVqCuPcPK//3eDrrjQhehXVx9cnkGdw==}
    dev: false

  /regexp.prototype.flags/1.5.1:
    resolution: {integrity: sha512-sy6TXMN+hnP/wMy+ISxg3krXx7BAtWVO4UouuCN/ziM9UEne0euamVNafDfvC83bRNr95y0V5iijeDQFUNpvrg==}
    engines: {node: '>= 0.4'}
    dependencies:
      call-bind: 1.0.2
      define-properties: 1.2.1
      set-function-name: 2.0.1
    dev: true

  /request-promise-core/1.1.4_request@2.88.2:
    resolution: {integrity: sha512-TTbAfBBRdWD7aNNOoVOBH4pN/KigV6LyapYNNlAPA8JwbovRti1E88m3sYAwsLi5ryhPKsE9APwnjFTgdUjTpw==}
    engines: {node: '>=0.10.0'}
    peerDependencies:
      request: ^2.34
    dependencies:
      lodash: 4.17.21
      request: 2.88.2
    dev: true

  /request-promise-native/1.0.9_request@2.88.2:
    resolution: {integrity: sha512-wcW+sIUiWnKgNY0dqCpOZkUbF/I+YPi+f09JZIDa39Ec+q82CpSYniDp+ISgTTbKmnpJWASeJBPZmoxH84wt3g==}
    engines: {node: '>=0.12.0'}
    deprecated: request-promise-native has been deprecated because it extends the now deprecated request package, see https://github.com/request/request/issues/3142
    peerDependencies:
      request: ^2.34
    dependencies:
      request: 2.88.2
      request-promise-core: 1.1.4_request@2.88.2
      stealthy-require: 1.1.1
      tough-cookie: 2.5.0
    dev: true

  /request/2.88.2:
    resolution: {integrity: sha512-MsvtOrfG9ZcrOwAW+Qi+F6HbD0CWXEh9ou77uOb7FM2WPhwT7smM833PzanhJLsgXjN89Ir6V2PczXNnMpwKhw==}
    engines: {node: '>= 6'}
    deprecated: request has been deprecated, see https://github.com/request/request/issues/3142
    dependencies:
      aws-sign2: 0.7.0
      aws4: 1.12.0
      caseless: 0.12.0
      combined-stream: 1.0.8
      extend: 3.0.2
      forever-agent: 0.6.1
      form-data: 2.3.3
      har-validator: 5.1.5
      http-signature: 1.2.0
      is-typedarray: 1.0.0
      isstream: 0.1.2
      json-stringify-safe: 5.0.1
      mime-types: 2.1.35
      oauth-sign: 0.9.0
      performance-now: 2.1.0
      qs: 6.5.3
      safe-buffer: 5.2.1
      tough-cookie: 2.5.0
      tunnel-agent: 0.6.0
      uuid: 3.4.0
    dev: true

  /require-directory/2.1.1:
    resolution: {integrity: sha512-fGxEI7+wsG9xrvdjsrlmL22OMTTiHRwAMroiEeMgq8gzoLC/PQr7RsRDSTLUg/bZAZtF+TVIkHc6/4RIKrui+Q==}
    engines: {node: '>=0.10.0'}

  /require-from-string/2.0.2:
    resolution: {integrity: sha512-Xf0nWe6RseziFMu+Ap9biiUbmplq6S9/p+7w7YXP/JBHhrUDDUhwa+vANyubuqfZWTveU//DYVGsDG7RKL/vEw==}
    engines: {node: '>=0.10.0'}

  /requires-port/1.0.0:
    resolution: {integrity: sha512-KigOCHcocU3XODJxsu8i/j8T9tzT4adHiecwORRQ0ZZFcp7ahwXuRU1m+yuO90C5ZUyGeGfocHDI14M3L3yDAQ==}
    dev: true

  /resolve-cwd/3.0.0:
    resolution: {integrity: sha512-OrZaX2Mb+rJCpH/6CpSqt9xFVpN++x01XnN2ie9g6P5/3xelLAkXWVADpdz1IHD/KFfEXyE6V0U01OQ3UO2rEg==}
    engines: {node: '>=8'}
    dependencies:
      resolve-from: 5.0.0
    dev: true

  /resolve-from/4.0.0:
    resolution: {integrity: sha512-pb/MYmXstAkysRFx8piNI1tGFNQIFA3vkE3Gq4EuA1dF6gHp/+vgZqsCGJapvy8N3Q+4o7FwvquPJcnZ7RYy4g==}
    engines: {node: '>=4'}
    dev: true

  /resolve-from/5.0.0:
    resolution: {integrity: sha512-qYg9KP24dD5qka9J47d0aVky0N+b4fTU89LN9iDnjB5waksiC49rvMB0PrUJQGoTmH50XPiqOvAjDfaijGxYZw==}
    engines: {node: '>=8'}
    dev: true

  /resolve-pkg-maps/1.0.0:
    resolution: {integrity: sha512-seS2Tj26TBVOC2NIc2rOe2y2ZO7efxITtLZcGSOnHHNOQ7CkiUBfw0Iw2ck6xkIhPwLhKNLS8BO+hEpngQlqzw==}
    dev: true

  /resolve/1.22.6:
    resolution: {integrity: sha512-njhxM7mV12JfufShqGy3Rz8j11RPdLy4xi15UurGJeoHLfJpVXKdh3ueuOqbYUcDZnffr6X739JBo5LzyahEsw==}
    hasBin: true
    dependencies:
      is-core-module: 2.13.0
      path-parse: 1.0.7
      supports-preserve-symlinks-flag: 1.0.0
    dev: true

  /retry/0.10.1:
    resolution: {integrity: sha512-ZXUSQYTHdl3uS7IuCehYfMzKyIDBNoAuUblvy5oGO5UJSUTmStUUVPXbA9Qxd173Bgre53yCQczQuHgRWAdvJQ==}
    dev: false

  /reusify/1.0.4:
    resolution: {integrity: sha512-U9nH88a3fc/ekCF1l0/UP1IosiuIjyTh7hBvXVMHYgVcfGvt897Xguj2UOLDeI5BG2m7/uwyaLVT6fbtCwTyzw==}
    engines: {iojs: '>=1.0.0', node: '>=0.10.0'}

  /rfdc/1.3.0:
    resolution: {integrity: sha512-V2hovdzFbOi77/WajaSMXk2OLm+xNIeQdMMuB7icj7bk6zi2F8GGAxigcnDFpJHbNyNcgyJDiP+8nOrY5cZGrA==}
    dev: true

  /rimraf/3.0.2:
    resolution: {integrity: sha512-JZkJMZkAGFFPP2YqXZXPbMlMBgsxzE8ILs4lMIX/2o0L9UBw9O/Y3o6wFw/i9YLapcUJWwqbi3kdxIPdC62TIA==}
    hasBin: true
    dependencies:
      glob: 7.2.3
    dev: true

  /rimraf/5.0.4:
    resolution: {integrity: sha512-rizQI/o/YAMM1us0Zyax0uRfIK39XR52EAjjOi0fzMolpGp0onj6CWzBAXuOx6+6Xi9Rgi0d9tUZojhJerLUmQ==}
    engines: {node: '>=14'}
    hasBin: true
    dependencies:
      glob: 10.3.9
    dev: true

  /rollup/4.18.0:
    resolution: {integrity: sha512-QmJz14PX3rzbJCN1SG4Xe/bAAX2a6NpCP8ab2vfu2GiUr8AQcr2nCV/oEO3yneFarB67zk8ShlIyWb2LGTb3Sg==}
    engines: {node: '>=18.0.0', npm: '>=8.0.0'}
    hasBin: true
    dependencies:
      '@types/estree': 1.0.5
    optionalDependencies:
      '@rollup/rollup-android-arm-eabi': 4.18.0
      '@rollup/rollup-android-arm64': 4.18.0
      '@rollup/rollup-darwin-arm64': 4.18.0
      '@rollup/rollup-darwin-x64': 4.18.0
      '@rollup/rollup-linux-arm-gnueabihf': 4.18.0
      '@rollup/rollup-linux-arm-musleabihf': 4.18.0
      '@rollup/rollup-linux-arm64-gnu': 4.18.0
      '@rollup/rollup-linux-arm64-musl': 4.18.0
      '@rollup/rollup-linux-powerpc64le-gnu': 4.18.0
      '@rollup/rollup-linux-riscv64-gnu': 4.18.0
      '@rollup/rollup-linux-s390x-gnu': 4.18.0
      '@rollup/rollup-linux-x64-gnu': 4.18.0
      '@rollup/rollup-linux-x64-musl': 4.18.0
      '@rollup/rollup-win32-arm64-msvc': 4.18.0
      '@rollup/rollup-win32-ia32-msvc': 4.18.0
      '@rollup/rollup-win32-x64-msvc': 4.18.0
      fsevents: 2.3.3
    dev: true

  /run-parallel/1.2.0:
    resolution: {integrity: sha512-5l4VyZR86LZ/lDxZTR6jqL8AFE2S0IFLMP26AbjsLVADxHdhB/c0GUsH+y39UfCi3dzz8OlQuPmnaJOMoDHQBA==}
    dependencies:
      queue-microtask: 1.2.3

  /safe-array-concat/1.0.1:
    resolution: {integrity: sha512-6XbUAseYE2KtOuGueyeobCySj9L4+66Tn6KQMOPQJrAJEowYKW/YR/MGJZl7FdydUdaFu4LYyDZjxf4/Nmo23Q==}
    engines: {node: '>=0.4'}
    dependencies:
      call-bind: 1.0.2
      get-intrinsic: 1.2.1
      has-symbols: 1.0.3
      isarray: 2.0.5
    dev: true

  /safe-buffer/5.1.2:
    resolution: {integrity: sha512-Gd2UZBJDkXlY7GbJxfsE8/nvKkUEU1G38c1siN6QP6a9PT9MmHB8GnpscSmMJSoF8LOIrt8ud/wPtojys4G6+g==}
    dev: true

  /safe-buffer/5.2.1:
    resolution: {integrity: sha512-rp3So07KcdmmKbGvgaNxQSJr7bGVSVk5S9Eq1F+ppbRo70+YeaDxkw5Dd8NPN+GD6bjnYm2VuPuCXmpuYvmCXQ==}
    dev: true

  /safe-regex-test/1.0.0:
    resolution: {integrity: sha512-JBUUzyOgEwXQY1NuPtvcj/qcBDbDmEvWufhlnXZIm75DEHp+afM1r1ujJpJsV/gSM4t59tpDyPi1sd6ZaPFfsA==}
    dependencies:
      call-bind: 1.0.2
      get-intrinsic: 1.2.1
      is-regex: 1.1.4
    dev: true

  /safe-stable-stringify/2.4.3:
    resolution: {integrity: sha512-e2bDA2WJT0wxseVd4lsDP4+3ONX6HpMXQa1ZhFQ7SU+GjvORCmShbCMltrtIDfkYhVHrOcPtj+KhmDBdPdZD1g==}
    engines: {node: '>=10'}
    dev: true

  /safer-buffer/2.1.2:
    resolution: {integrity: sha512-YZo3K82SD7Riyi0E1EQPojLz7kpepnSQI9IyPbHHg1XXXevb5dJI7tpyN2ADxGcQbHG7vcyRHk0cbwqcQriUtg==}
    dev: true

  /sax/1.2.4:
    resolution: {integrity: sha512-NqVDv9TpANUjFm0N8uM5GxL36UgKi9/atZw+x7YFnQ8ckwFGKrl4xX4yWtrey3UJm5nP1kUbnYgLopqWNSRhWw==}

  /schema-utils/3.3.0:
    resolution: {integrity: sha512-pN/yOAvcC+5rQ5nERGuwrjLlYvLTbCibnZ1I7B1LaiAz9BRBlE9GMgE/eqV30P7aJQUf7Ddimy/RsbYO/GrVGg==}
    engines: {node: '>= 10.13.0'}
    dependencies:
      '@types/json-schema': 7.0.13
      ajv: 6.12.6
      ajv-keywords: 3.5.2_ajv@6.12.6
    dev: true

  /semver/5.7.2:
    resolution: {integrity: sha512-cBznnQ9KjJqU67B52RMC65CMarK2600WFnbkcaiwWq3xy/5haFJlshgnpjovMVJ+Hff49d8GEn0b87C5pDQ10g==}
    hasBin: true
    dev: true

  /semver/6.3.1:
    resolution: {integrity: sha512-BR7VvDCVHO+q2xBEWskxS6DJE1qRnb7DxzUrogb71CWoSficBxYsiAGd+Kl0mmq/MprG9yArRkyrQxTO6XjMzA==}
    hasBin: true
    dev: true

  /semver/7.5.4:
    resolution: {integrity: sha512-1bCSESV6Pv+i21Hvpxp3Dx+pSD8lIPt8uVjRrxAUt/nbswYc+tK6Y2btiULjd4+fnq15PX+nqQDC7Oft7WkwcA==}
    engines: {node: '>=10'}
    hasBin: true
    dependencies:
      lru-cache: 6.0.0

  /semver/7.6.0:
    resolution: {integrity: sha512-EnwXhrlwXMk9gKu5/flx5sv/an57AkRplG3hTK68W7FRDN+k+OWBj65M7719OkA82XLBxrcX0KSHj+X5COhOVg==}
    engines: {node: '>=10'}
    hasBin: true
    dependencies:
      lru-cache: 6.0.0
    dev: true

  /semver/7.6.3:
    resolution: {integrity: sha512-oVekP1cKtI+CTDvHWYFUcMtsK/00wmAEfyqKfNdARm8u1wNVhSgaX7A8d4UuIlUI5e84iEwOhs7ZPYRmzU9U6A==}
    engines: {node: '>=10'}
    hasBin: true

  /send/0.18.0:
    resolution: {integrity: sha512-qqWzuOjSFOuqPjFe4NOsMLafToQQwBSOEpS+FwEt3A2V3vKubTquT3vmLTQpFgMXp8AlFWFuP1qKaJZOtPpVXg==}
    engines: {node: '>= 0.8.0'}
    dependencies:
      debug: 2.6.9
      depd: 2.0.0
      destroy: 1.2.0
      encodeurl: 1.0.2
      escape-html: 1.0.3
      etag: 1.8.1
      fresh: 0.5.2
      http-errors: 2.0.0
      mime: 1.6.0
      ms: 2.1.3
      on-finished: 2.4.1
      range-parser: 1.2.1
      statuses: 2.0.1
    dev: true

  /serialize-javascript/6.0.0:
    resolution: {integrity: sha512-Qr3TosvguFt8ePWqsvRfrKyQXIiW+nGbYpy8XK24NQHE83caxWt+mIymTT19DGFbNWNLfEwsrkSmN64lVWB9ag==}
    dependencies:
      randombytes: 2.1.0
    dev: true

  /serialize-javascript/6.0.1:
    resolution: {integrity: sha512-owoXEFjWRllis8/M1Q+Cw5k8ZH40e3zhp/ovX+Xr/vi1qj6QesbyXXViFbpNvWvPNAD62SutwEXavefrLJWj7w==}
    dependencies:
      randombytes: 2.1.0
    dev: true

  /serve-static/1.15.0:
    resolution: {integrity: sha512-XGuRDNjXUijsUL0vl6nSD7cwURuzEgglbOaFuZM9g3kwDXOWVTck0jLzjPzGD+TazWbboZYu52/9/XPdUgne9g==}
    engines: {node: '>= 0.8.0'}
    dependencies:
      encodeurl: 1.0.2
      escape-html: 1.0.3
      parseurl: 1.3.3
      send: 0.18.0
    dev: true

  /set-function-name/2.0.1:
    resolution: {integrity: sha512-tMNCiqYVkXIZgc2Hnoy2IvC/f8ezc5koaRFkCjrpWzGpCd3qbZXPzVy9MAZzK1ch/X0jvSkojys3oqJN0qCmdA==}
    engines: {node: '>= 0.4'}
    dependencies:
      define-data-property: 1.1.0
      functions-have-names: 1.2.3
      has-property-descriptors: 1.0.0
    dev: true

  /setprototypeof/1.2.0:
    resolution: {integrity: sha512-E5LDX7Wrp85Kil5bhZv46j8jOeboKq5JMmYM3gVGdGH8xFpPWXUMsNrlODCrkoxMEeNi/XZIwuRvY4XNwYMJpw==}
    dev: true

  /shallow-clone/3.0.1:
    resolution: {integrity: sha512-/6KqX+GVUdqPuPPd2LxDDxzX6CAbjJehAAOKlNpqqUpAqPM6HeL8f+o3a+JsyGjn2lv0WY8UsTgUJjU9Ok55NA==}
    engines: {node: '>=8'}
    dependencies:
      kind-of: 6.0.3
    dev: true

  /shebang-command/1.2.0:
    resolution: {integrity: sha512-EV3L1+UQWGor21OmnvojK36mhg+TyIKDh3iFBKBohr5xeXIhNBcx8oWdgkTEEQ+BEFFYdLRuqMfd5L84N1V5Vg==}
    engines: {node: '>=0.10.0'}
    dependencies:
      shebang-regex: 1.0.0
    dev: true

  /shebang-command/2.0.0:
    resolution: {integrity: sha512-kHxr2zZpYtdmrN1qDjrrX/Z1rR1kG8Dx+gkpK1G4eXmvXswmcE1hTWBWYUzlraYw1/yZp6YuDY77YtvbN0dmDA==}
    engines: {node: '>=8'}
    dependencies:
      shebang-regex: 3.0.0
    dev: true

  /shebang-regex/1.0.0:
    resolution: {integrity: sha512-wpoSFAxys6b2a2wHZ1XpDSgD7N9iVjg29Ph9uV/uaP9Ex/KXlkTZTeddxDPSYQpgvzKLGJke2UU0AzoGCjNIvQ==}
    engines: {node: '>=0.10.0'}
    dev: true

  /shebang-regex/3.0.0:
    resolution: {integrity: sha512-7++dFhtcx3353uBaq8DDR4NuxBetBzC7ZQOhmTQInHEd6bSrXdiEyzCvG07Z44UYdLShWUyXt5M/yhz8ekcb1A==}
    engines: {node: '>=8'}
    dev: true

  /shell-quote/1.8.1:
    resolution: {integrity: sha512-6j1W9l1iAs/4xYBI1SYOVZyFcCis9b4KCLQ8fgAGG07QvzaRLVVRQvAy85yNmmZSjYjg4MWh4gNvlPujU/5LpA==}
    dev: true

  /side-channel/1.0.4:
    resolution: {integrity: sha512-q5XPytqFEIKHkGdiMIrY10mvLRvnQh42/+GoBlFW3b2LXLE2xxJpZFdm94we0BaoV3RwJyGqg5wS7epxTv0Zvw==}
    dependencies:
      call-bind: 1.0.2
      get-intrinsic: 1.2.1
      object-inspect: 1.12.3
    dev: true

  /siginfo/2.0.0:
    resolution: {integrity: sha512-ybx0WO1/8bSBLEWXZvEd7gMW3Sn3JFlW3TvX1nREbDLRNQNaeNN8WK0meBwPdAaOI7TtRRRJn/Es1zhrrCHu7g==}
    dev: true

  /signal-exit/4.1.0:
    resolution: {integrity: sha512-bzyZ1e88w9O1iNJbKnOlvYTrWPDl46O1bG0D3XInv+9tkPrxrN8jUUTiFlDkkmKWgn1M6CfIA13SuGqOa9Korw==}
    engines: {node: '>=14'}
    dev: true

  /simple-swizzle/0.2.2:
    resolution: {integrity: sha512-JA//kQgZtbuY83m+xT+tXJkmJncGMTFT+C+g2h2R9uxkYIrE2yy9sgmcLhCnw57/WSD+Eh3J97FPEDFnbXnDUg==}
    dependencies:
      is-arrayish: 0.3.2
    dev: true

  /sinon/10.0.1:
    resolution: {integrity: sha512-1rf86mvW4Mt7JitEIgmNaLXaWnrWd/UrVKZZlL+kbeOujXVf9fmC4kQEQ/YeHoiIA23PLNngYWK+dngIx/AumA==}
    deprecated: Breaking change found in this patch version
    dependencies:
      '@sinonjs/commons': 1.8.6
      '@sinonjs/fake-timers': 7.1.2
      '@sinonjs/samsam': 6.1.3
      diff: 4.0.2
      nise: 5.1.4
      supports-color: 7.2.0
    dev: true

  /sisteransi/1.0.5:
    resolution: {integrity: sha512-bLGGlR1QxBcynn2d5YmDX4MGjlZvy2MRBDRNHLJ8VI6l6+9FUiyTFNJ0IveOSP0bcXgVDPRcfGqA0pjaqUpfVg==}

  /slash/3.0.0:
    resolution: {integrity: sha512-g9Q1haeby36OSStwb4ntCGGGaKsaVSjQ68fBxoQcutl5fS1vuY18H3wSt3jFyFtrkx+Kz0V1G85A4MyAdDMi2Q==}
    engines: {node: '>=8'}
    dev: true

  /slash/5.1.0:
    resolution: {integrity: sha512-ZA6oR3T/pEyuqwMgAKT0/hAv8oAXckzbkmR0UkUosQ+Mc4RxGoJkRmwHgHufaenlyAgE1Mxgpdcrf75y6XcnDg==}
    engines: {node: '>=14.16'}

  /smart-buffer/4.2.0:
    resolution: {integrity: sha512-94hK0Hh8rPqQl2xXc3HsaBoOXKV20MToPkcXvwbISWLEs+64sBq5kFgn2kJDHb1Pry9yrP0dxrCI9RRci7RXKg==}
    engines: {node: '>= 6.0.0', npm: '>= 3.0.0'}
    dev: true

  /socket.io-adapter/2.5.2:
    resolution: {integrity: sha512-87C3LO/NOMc+eMcpcxUBebGjkpMDkNBS9tf7KJqcDsmL936EChtVva71Dw2q4tQcuVC+hAUy4an2NO/sYXmwRA==}
    dependencies:
      ws: 8.11.0
    transitivePeerDependencies:
      - bufferutil
      - utf-8-validate
    dev: true

  /socket.io-parser/4.2.4:
    resolution: {integrity: sha512-/GbIKmo8ioc+NIWIhwdecY0ge+qVBSMdgxGygevmdHj24bsfgtCmcUUcQ5ZzcylGFHsN3k4HB4Cgkl96KVnuew==}
    engines: {node: '>=10.0.0'}
    dependencies:
      '@socket.io/component-emitter': 3.1.0
      debug: 4.3.4
    transitivePeerDependencies:
      - supports-color
    dev: true

  /socket.io/4.7.2:
    resolution: {integrity: sha512-bvKVS29/I5fl2FGLNHuXlQaUH/BlzX1IN6S+NKLNZpBsPZIDH+90eQmCs2Railn4YUiww4SzUedJ6+uzwFnKLw==}
    engines: {node: '>=10.2.0'}
    dependencies:
      accepts: 1.3.8
      base64id: 2.0.0
      cors: 2.8.5
      debug: 4.3.4
      engine.io: 6.5.2
      socket.io-adapter: 2.5.2
      socket.io-parser: 4.2.4
    transitivePeerDependencies:
      - bufferutil
      - supports-color
      - utf-8-validate
    dev: true

  /socks-proxy-agent/8.0.2:
    resolution: {integrity: sha512-8zuqoLv1aP/66PHF5TqwJ7Czm3Yv32urJQHrVyhD7mmA6d61Zv8cIXQYPTWwmg6qlupnPvs/QKDmfa4P/qct2g==}
    engines: {node: '>= 14'}
    dependencies:
      agent-base: 7.1.0
      debug: 4.3.4
      socks: 2.7.1
    transitivePeerDependencies:
      - supports-color
    dev: true

  /socks/2.7.1:
    resolution: {integrity: sha512-7maUZy1N7uo6+WVEX6psASxtNlKaNVMlGQKkG/63nEDdLOWNbiUMoLK7X4uYoLhQstau72mLgfEWcXcwsaHbYQ==}
    engines: {node: '>= 10.13.0', npm: '>= 3.0.0'}
    dependencies:
      ip: 2.0.0
      smart-buffer: 4.2.0
    dev: true

  /source-map-js/1.2.0:
    resolution: {integrity: sha512-itJW8lvSA0TXEphiRoawsCksnlf8SyvmFzIhltqAHluXd88pkCd+cXJVHTDwdCr0IzwptSm035IHQktUu1QUMg==}
    engines: {node: '>=0.10.0'}
    dev: true

  /source-map-loader/1.1.3_webpack@5.88.2:
    resolution: {integrity: sha512-6YHeF+XzDOrT/ycFJNI53cgEsp/tHTMl37hi7uVyqFAlTXW109JazaQCkbc+jjoL2637qkH1amLi+JzrIpt5lA==}
    engines: {node: '>= 10.13.0'}
    peerDependencies:
      webpack: ^4.0.0 || ^5.0.0
    dependencies:
      abab: 2.0.6
      iconv-lite: 0.6.3
      loader-utils: 2.0.4
      schema-utils: 3.3.0
      source-map: 0.6.1
      webpack: 5.88.2_webpack-cli@4.10.0
      whatwg-mimetype: 2.3.0
    dev: true

  /source-map-support/0.5.21:
    resolution: {integrity: sha512-uBHU3L3czsIyYXKX88fdrGovxdSCoTGDRZ6SYXtSRxLZUzHg5P/66Ht6uoUlHu9EZod+inXhKo3qQgwXUT/y1w==}
    dependencies:
      buffer-from: 1.1.2
      source-map: 0.6.1

  /source-map/0.6.1:
    resolution: {integrity: sha512-UjgapumWlbMhkBgzT7Ykc5YXUT46F0iKu8SGXq0bcwP5dz/h0Plj6enJqjz1Zbq2l5WaqYnrVbwWOWMyF3F47g==}
    engines: {node: '>=0.10.0'}

  /spdx-correct/3.2.0:
    resolution: {integrity: sha512-kN9dJbvnySHULIluDHy32WHRUu3Og7B9sbY7tsFLctQkIqnMh3hErYgdMjTYuqmcXX+lK5T1lnUt3G7zNswmZA==}
    dependencies:
      spdx-expression-parse: 3.0.1
      spdx-license-ids: 3.0.15
    dev: true

  /spdx-exceptions/2.3.0:
    resolution: {integrity: sha512-/tTrYOC7PPI1nUAgx34hUpqXuyJG+DTHJTnIULG4rDygi4xu/tfgmq1e1cIRwRzwZgo4NLySi+ricLkZkw4i5A==}
    dev: true

  /spdx-expression-parse/3.0.1:
    resolution: {integrity: sha512-cbqHunsQWnJNE6KhVSMsMeH5H/L9EpymbzqTQ3uLwNCLZ1Q481oWaofqH7nO6V07xlXwY6PhQdQ2IedWx/ZK4Q==}
    dependencies:
      spdx-exceptions: 2.3.0
      spdx-license-ids: 3.0.15
    dev: true

  /spdx-license-ids/3.0.15:
    resolution: {integrity: sha512-lpT8hSQp9jAKp9mhtBU4Xjon8LPGBvLIuBiSVhMEtmLecTh2mO0tlqrAMp47tBXzMr13NJMQ2lf7RpQGLJ3HsQ==}
    dev: true

  /sprintf-js/1.0.3:
    resolution: {integrity: sha512-D9cPgkvLlV3t3IzL0D0YLvGA9Ahk4PcvVwUbN0dSGr1aP0Nrt4AEnTUbuGvquEC0mA64Gqt1fzirlRs5ibXx8g==}
    dev: true

  /sshpk/1.17.0:
    resolution: {integrity: sha512-/9HIEs1ZXGhSPE8X6Ccm7Nam1z8KcoCqPdI7ecm1N33EzAetWahvQWVqLZtaZQ+IDKX4IyA2o0gBzqIMkAagHQ==}
    engines: {node: '>=0.10.0'}
    hasBin: true
    dependencies:
      asn1: 0.2.6
      assert-plus: 1.0.0
      bcrypt-pbkdf: 1.0.2
      dashdash: 1.14.1
      ecc-jsbn: 0.1.2
      getpass: 0.1.7
      jsbn: 0.1.1
      safer-buffer: 2.1.2
      tweetnacl: 0.14.5
    dev: true

  /stack-trace/0.0.10:
    resolution: {integrity: sha512-KGzahc7puUKkzyMt+IqAep+TVNbKP+k2Lmwhub39m1AsTSkaDutx56aDCo+HLDzf/D26BIHTJWNiTG1KAJiQCg==}
    dev: true

  /stackback/0.0.2:
    resolution: {integrity: sha512-1XMJE5fQo1jGH6Y/7ebnwPOBEkIEnT4QF32d5R1+VXdXveM0IBMJt8zfaxX1P3QhVwrYe+576+jkANtSS2mBbw==}
    dev: true

  /statuses/1.5.0:
    resolution: {integrity: sha512-OpZ3zP+jT1PI7I8nemJX4AKmAX070ZkYPVWV/AaKTJl+tXCTGyVdC1a4SL8RUQYEwk/f34ZX8UTykN68FwrqAA==}
    engines: {node: '>= 0.6'}
    dev: true

  /statuses/2.0.1:
    resolution: {integrity: sha512-RwNA9Z/7PrK06rYLIzFMlaF+l73iwpzsqRIFgbMLbTcLD6cOao82TaWefPXQvB2fOC4AjuYSEndS7N/mTCbkdQ==}
    engines: {node: '>= 0.8'}
    dev: true

  /std-env/3.7.0:
    resolution: {integrity: sha512-JPbdCEQLj1w5GilpiHAx3qJvFndqybBysA3qUOnznweH4QbNYUsW/ea8QzSrnh0vNsezMMw5bcVool8lM0gwzg==}
    dev: true

  /stealthy-require/1.1.1:
    resolution: {integrity: sha512-ZnWpYnYugiOVEY5GkcuJK1io5V8QmNYChG62gSit9pQVGErXtrKuPC55ITaVSukmMta5qpMU7vqLt2Lnni4f/g==}
    engines: {node: '>=0.10.0'}
    dev: true

  /stop-iteration-iterator/1.0.0:
    resolution: {integrity: sha512-iCGQj+0l0HOdZ2AEeBADlsRC+vsnDsZsbdSiH1yNSjcfKM7fdpCMfqAL/dwF5BLiw/XhRft/Wax6zQbhq2BcjQ==}
    engines: {node: '>= 0.4'}
    dependencies:
      internal-slot: 1.0.5
    dev: true

  /stoppable/1.1.0:
    resolution: {integrity: sha512-KXDYZ9dszj6bzvnEMRYvxgeTHU74QBFL54XKtP3nyMuJ81CFYtABZ3bAzL2EdFUaEwJOBOgENyFj3R7oTzDyyw==}
    engines: {node: '>=4', npm: '>=6'}
    dev: true

  /streamroller/3.1.5:
    resolution: {integrity: sha512-KFxaM7XT+irxvdqSP1LGLgNWbYN7ay5owZ3r/8t77p+EtSUAfUgtl7be3xtqtOmGUl9K9YPO2ca8133RlTjvKw==}
    engines: {node: '>=8.0'}
    dependencies:
      date-format: 4.0.14
      debug: 4.3.4
      fs-extra: 8.1.0
    transitivePeerDependencies:
      - supports-color
    dev: true

  /streamsearch/1.1.0:
    resolution: {integrity: sha512-Mcc5wHehp9aXz1ax6bZUyY5afg9u2rv5cqQI3mRrYkGC8rW2hM02jWuwjtL++LS5qinSyhj2QfLyNsuc+VsExg==}
    engines: {node: '>=10.0.0'}
    dev: true

  /streamx/2.15.6:
    resolution: {integrity: sha512-q+vQL4AAz+FdfT137VF69Cc/APqUbxy+MDOImRrMvchJpigHj9GksgDU2LYbO9rx7RX6osWgxJB2WxhYv4SZAw==}
    dependencies:
      fast-fifo: 1.3.2
      queue-tick: 1.0.1
    dev: true

  /string-argv/0.3.2:
    resolution: {integrity: sha512-aqD2Q0144Z+/RqG52NeHEkZauTAUWJO8c6yTftGJKO3Tja5tUgIfmIl6kExvhtxSDP7fXB6DvzkfMpCd/F3G+Q==}
    engines: {node: '>=0.6.19'}
    dev: true

  /string-width/4.2.3:
    resolution: {integrity: sha512-wKyQRQpjJ0sIp62ErSZdGsjMJWsap5oRNihHhu6G7JVO/9jIB6UyevL+tXuOqrng8j/cxKTWyWUwvSTriiZz/g==}
    engines: {node: '>=8'}
    dependencies:
      emoji-regex: 8.0.0
      is-fullwidth-code-point: 3.0.0
      strip-ansi: 6.0.1

  /string-width/5.1.2:
    resolution: {integrity: sha512-HnLOCR3vjcY8beoNLtcjZ5/nxn2afmME6lhrDrebokqMap+XbeW8n9TXpPDOqdGK5qcI3oT0GKTW6wC7EMiVqA==}
    engines: {node: '>=12'}
    dependencies:
      eastasianwidth: 0.2.0
      emoji-regex: 9.2.2
      strip-ansi: 7.1.0
    dev: true

  /string.prototype.padend/3.1.5:
    resolution: {integrity: sha512-DOB27b/2UTTD+4myKUFh+/fXWcu/UDyASIXfg+7VzoCNNGOfWvoyU/x5pvVHr++ztyt/oSYI1BcWBBG/hmlNjA==}
    engines: {node: '>= 0.4'}
    dependencies:
      call-bind: 1.0.2
      define-properties: 1.2.1
      es-abstract: 1.22.2
    dev: true

  /string.prototype.repeat/0.2.0:
    resolution: {integrity: sha512-1BH+X+1hSthZFW+X+JaUkjkkUPwIlLEMJBLANN3hOob3RhEk5snLWNECDnYbgn/m5c5JV7Ersu1Yubaf+05cIA==}
    dev: true

  /string.prototype.trim/1.2.8:
    resolution: {integrity: sha512-lfjY4HcixfQXOfaqCvcBuOIapyaroTXhbkfJN3gcB1OtyupngWK4sEET9Knd0cXd28kTUqu/kHoV4HKSJdnjiQ==}
    engines: {node: '>= 0.4'}
    dependencies:
      call-bind: 1.0.2
      define-properties: 1.2.1
      es-abstract: 1.22.2
    dev: true

  /string.prototype.trimend/1.0.7:
    resolution: {integrity: sha512-Ni79DqeB72ZFq1uH/L6zJ+DKZTkOtPIHovb3YZHQViE+HDouuU4mBrLOLDn5Dde3RF8qw5qVETEjhu9locMLvA==}
    dependencies:
      call-bind: 1.0.2
      define-properties: 1.2.1
      es-abstract: 1.22.2
    dev: true

  /string.prototype.trimstart/1.0.7:
    resolution: {integrity: sha512-NGhtDFu3jCEm7B4Fy0DpLewdJQOZcQ0rGbwQ/+stjnrp2i+rlKeCvos9hOIeCmqwratM47OBxY7uFZzjxHXmrg==}
    dependencies:
      call-bind: 1.0.2
      define-properties: 1.2.1
      es-abstract: 1.22.2
    dev: true

  /string_decoder/1.1.1:
    resolution: {integrity: sha512-n/ShnvDi6FHbbVfviro+WojiFzv+s8MPMHBczVePfUpDJLwoLT0ht1l4YwBCbi8pJAveEEdnkHyPyTP/mzRfwg==}
    dependencies:
      safe-buffer: 5.1.2
    dev: true

  /string_decoder/1.3.0:
    resolution: {integrity: sha512-hkRX8U1WjJFd8LsDJ2yQ/wWWxaopEsABU1XfkM8A+j0+85JAGppt16cr1Whg6KIbb4okU6Mql6BOj+uup/wKeA==}
    dependencies:
      safe-buffer: 5.2.1
    dev: true

  /strip-ansi/6.0.1:
    resolution: {integrity: sha512-Y38VPSHcqkFrCpFnQ9vuSXmquuv5oXOKpGeT6aGrr3o3Gc9AlVa6JBfUSOCnbxGGZF+/0ooI7KrPuUSztUdU5A==}
    engines: {node: '>=8'}
    dependencies:
      ansi-regex: 5.0.1

  /strip-ansi/7.1.0:
    resolution: {integrity: sha512-iq6eVVI64nQQTRYq2KtEg2d2uU7LElhTJwsH4YzIHZshxlgZms/wIc4VoDQTlG/IvVIrBKG06CrZnp0qv7hkcQ==}
    engines: {node: '>=12'}
    dependencies:
      ansi-regex: 6.0.1
    dev: true

  /strip-bom/3.0.0:
    resolution: {integrity: sha512-vavAMRXOgBVNF6nyEEmL3DBK19iRpDcoIwW+swQ+CbGiu7lju6t+JklA1MHweoWtadgt4ISVUsXLyDq34ddcwA==}
    engines: {node: '>=4'}
    dev: true

  /strip-final-newline/3.0.0:
    resolution: {integrity: sha512-dOESqjYr96iWYylGObzd39EuNTa5VJxyvVAEm5Jnh7KGo75V43Hk1odPQkNDyXNmUR6k+gEiDVXnjB8HJ3crXw==}
    engines: {node: '>=12'}
    dev: true

  /strip-json-comments/3.1.1:
    resolution: {integrity: sha512-6fPc+R4ihwqP6N/aIv2f1gMH8lOVtWQHoqC4yK6oSDVVocumAsfCqjkXnqiYMhmMwS/mEHLp7Vehlt3ql6lEig==}
    engines: {node: '>=8'}
    dev: true

  /strip-literal/2.1.0:
    resolution: {integrity: sha512-Op+UycaUt/8FbN/Z2TWPBLge3jWrP3xj10f3fnYxf052bKuS3EKs1ZQcVGjnEMdsNVAM+plXRdmjrZ/KgG3Skw==}
    dependencies:
      js-tokens: 9.0.0
    dev: true

  /strnum/1.0.5:
    resolution: {integrity: sha512-J8bbNyKKXl5qYcR36TIO8W3mVGVHrmmxsd5PAItGkmyzwJvybiw2IVq5nqd0i4LSNSkB/sx9VHllbfFdr9k1JA==}
    dev: true

  /supports-color/5.5.0:
    resolution: {integrity: sha512-QjVjwdXIt408MIiAqCX4oUKsgU2EqAGzs2Ppkm4aQYbjm+ZEWEcW4SfFNTr4uMNZma0ey4f5lgLrkB0aX0QMow==}
    engines: {node: '>=4'}
    dependencies:
      has-flag: 3.0.0

  /supports-color/7.2.0:
    resolution: {integrity: sha512-qpCAvRl9stuOHveKsn7HncJRvv501qIacKzQlO/+Lwxc9+0q2wLyv4Dfvt80/DPn2pqOBsJdDiogXGR9+OvwRw==}
    engines: {node: '>=8'}
    dependencies:
      has-flag: 4.0.0

  /supports-color/8.1.1:
    resolution: {integrity: sha512-MpUEN2OodtUzxvKQl72cUF7RQ5EiHsGvSsVG0ia9c5RbWGL2CI4C7EpPS8UTBIplnlzZiNuV56w+FuNxy3ty2Q==}
    engines: {node: '>=10'}
    dependencies:
      has-flag: 4.0.0
    dev: true

  /supports-preserve-symlinks-flag/1.0.0:
    resolution: {integrity: sha512-ot0WnXS9fgdkgIcePe6RHNk1WA8+muPa6cSjeR3V8K27q9BB1rTE3R1p7Hv0z1ZyAc8s6Vvv8DIyWf681MAt0w==}
    engines: {node: '>= 0.4'}
    dev: true

  /tapable/2.2.1:
    resolution: {integrity: sha512-GNzQvQTOIP6RyTfE2Qxb8ZVlNmw0n88vp1szwWRimP02mnTsx3Wtn5qRdqY9w2XduFNUgvOwhNnQsjwCp+kqaQ==}
    engines: {node: '>=6'}
    dev: true

  /tar-fs/3.0.5:
    resolution: {integrity: sha512-JOgGAmZyMgbqpLwct7ZV8VzkEB6pxXFBVErLtb+XCOqzc6w1xiWKI9GVd6bwk68EX7eJ4DWmfXVmq8K2ziZTGg==}
    dependencies:
      pump: 3.0.0
      tar-stream: 3.1.6
    optionalDependencies:
      bare-fs: 2.2.2
      bare-path: 2.1.0
    dev: true

  /tar-stream/3.1.6:
    resolution: {integrity: sha512-B/UyjYwPpMBv+PaFSWAmtYjwdrlEaZQEhMIBFNC5oEG8lpiW8XjcSdmEaClj28ArfKScKHs2nshz3k2le6crsg==}
    dependencies:
      b4a: 1.6.4
      fast-fifo: 1.3.2
      streamx: 2.15.6
    dev: true

  /temporal-polyfill/0.2.5:
    resolution: {integrity: sha512-ye47xp8Cb0nDguAhrrDS1JT1SzwEV9e26sSsrWzVu+yPZ7LzceEcH0i2gci9jWfOfSCCgM3Qv5nOYShVUUFUXA==}
    dependencies:
      temporal-spec: 0.2.4

  /temporal-spec/0.2.4:
    resolution: {integrity: sha512-lDMFv4nKQrSjlkHKAlHVqKrBG4DyFfa9F74cmBZ3Iy3ed8yvWnlWSIdi4IKfSqwmazAohBNwiN64qGx4y5Q3IQ==}

  /terser-webpack-plugin/5.3.9_webpack@5.88.2:
    resolution: {integrity: sha512-ZuXsqE07EcggTWQjXUj+Aot/OMcD0bMKGgF63f7UxYcu5/AJF53aIpK1YoP5xR9l6s/Hy2b+t1AM0bLNPRuhwA==}
    engines: {node: '>= 10.13.0'}
    peerDependencies:
      '@swc/core': '*'
      esbuild: '*'
      uglify-js: '*'
      webpack: ^5.1.0
    peerDependenciesMeta:
      '@swc/core':
        optional: true
      esbuild:
        optional: true
      uglify-js:
        optional: true
    dependencies:
      '@jridgewell/trace-mapping': 0.3.25
      jest-worker: 27.5.1
      schema-utils: 3.3.0
      serialize-javascript: 6.0.1
      terser: 5.20.0
      webpack: 5.88.2_webpack-cli@4.10.0
    dev: true

  /terser/5.20.0:
    resolution: {integrity: sha512-e56ETryaQDyebBwJIWYB2TT6f2EZ0fL0sW/JRXNMN26zZdKi2u/E/5my5lG6jNxym6qsrVXfFRmOdV42zlAgLQ==}
    engines: {node: '>=10'}
    hasBin: true
    dependencies:
      '@jridgewell/source-map': 0.3.5
      acorn: 8.11.3
      commander: 2.20.3
      source-map-support: 0.5.21
    dev: true

  /test-exclude/6.0.0:
    resolution: {integrity: sha512-cAGWPIyOHU6zlmg88jwm7VRyXnMN7iV68OGAbYDk/Mh/xC/pzVPlQtY6ngoIH/5/tciuhGfvESU8GrHrcxD56w==}
    engines: {node: '>=8'}
    dependencies:
      '@istanbuljs/schema': 0.1.3
      glob: 7.2.3
      minimatch: 3.1.2
    dev: true

  /text-hex/1.0.0:
    resolution: {integrity: sha512-uuVGNWzgJ4yhRaNSiubPY7OjISw4sw4E5Uv0wbjp+OzcbmVU/rsT8ujgcXJhn9ypzsgr5vlzpPqP+MBBKcGvbg==}
    dev: true

  /text-table/0.2.0:
    resolution: {integrity: sha512-N+8UisAXDGk8PFXP4HAzVR9nbfmVJ3zYLAWiTIoqC5v5isinhr+r5uaO8+7r3BMfuNIufIsA7RdpVgacC2cSpw==}
    dev: true

  /through/2.3.8:
    resolution: {integrity: sha512-w89qg7PI8wAdvX60bMDP+bFoD5Dvhm9oLheFp5O4a2QF0cSBGsBX4qZmadPMvVqlLJBBci+WqGGOAPvcDeNSVg==}
    dev: true

  /tinybench/2.8.0:
    resolution: {integrity: sha512-1/eK7zUnIklz4JUUlL+658n58XO2hHLQfSk1Zf2LKieUjxidN16eKFEoDEfjHc3ohofSSqK3X5yO6VGb6iW8Lw==}
    dev: true

  /tinypool/0.8.4:
    resolution: {integrity: sha512-i11VH5gS6IFeLY3gMBQ00/MmLncVP7JLXOw1vlgkytLmJK7QnEr7NXf0LBdxfmNPAeyetukOk0bOYrJrFGjYJQ==}
    engines: {node: '>=14.0.0'}
    dev: true

  /tinyspy/2.2.1:
    resolution: {integrity: sha512-KYad6Vy5VDWV4GH3fjpseMQ/XU2BhIYP7Vzd0LG44qRWm/Yt2WCOTicFdvmgo6gWaqooMQCawTtILVQJupKu7A==}
    engines: {node: '>=14.0.0'}
    dev: true

  /tmp/0.2.1:
    resolution: {integrity: sha512-76SUhtfqR2Ijn+xllcI5P1oyannHNHByD80W1q447gU3mp9G9PSpGdWmjUOHRDPiHYacIk66W7ubDTuPF3BEtQ==}
    engines: {node: '>=8.17.0'}
    dependencies:
      rimraf: 3.0.2
    dev: true

  /to-fast-properties/2.0.0:
    resolution: {integrity: sha512-/OaKK0xYrs3DmxRYqL/yDc+FxFUVYhDlXMhRmv3z915w2HF1tnN1omB354j8VUGO/hbRzyD6Y3sA7v7GS/ceog==}
    engines: {node: '>=4'}
    dev: true

  /to-regex-range/5.0.1:
    resolution: {integrity: sha512-65P7iz6X5yEr1cwcgvQxbbIw7Uk3gOy5dIdtZ4rDveLqhrdJP+Li/Hx6tyK0NEb+2GCyneCMJiGqrADCSNk8sQ==}
    engines: {node: '>=8.0'}
    dependencies:
      is-number: 7.0.0

  /toidentifier/1.0.1:
    resolution: {integrity: sha512-o5sSPKEkg/DIQNmH43V0/uerLrpzVedkUh8tGNvaeXpfpuwjKenlSox/2O/BTlZUtEe+JG7s5YhEz608PlAHRA==}
    engines: {node: '>=0.6'}
    dev: true

  /tough-cookie/2.5.0:
    resolution: {integrity: sha512-nlLsUzgm1kfLXSXfRZMc1KLAugd4hqJHDTvc2hDIwS3mZAfMEuMbc03SujMF+GEcpaX/qboeycw6iO8JwVv2+g==}
    engines: {node: '>=0.8'}
    dependencies:
      psl: 1.9.0
      punycode: 2.3.0
    dev: true

  /tr46/0.0.3:
    resolution: {integrity: sha512-N3WMsuqV66lT30CrXNbEjx4GEwlow3v6rr4mCcv6prnfwhS01rkgyFdjPNBYd9br7LpXV1+Emh01fHnq2Gdgrw==}

  /triple-beam/1.4.1:
    resolution: {integrity: sha512-aZbgViZrg1QNcG+LULa7nhZpJTZSLm/mXnHXnbAbjmN5aSa0y7V+wvv6+4WaBtpISJzThKy+PIPxc1Nq1EJ9mg==}
    engines: {node: '>= 14.0.0'}
    dev: true

  /ts-api-utils/1.0.3_typescript@5.6.2:
    resolution: {integrity: sha512-wNMeqtMz5NtwpT/UZGY5alT+VoKdSsOOP/kqHFcUW1P/VRhH2wJ48+DN2WwUliNbQ976ETwDL0Ifd2VVvgonvg==}
    engines: {node: '>=16.13.0'}
    peerDependencies:
      typescript: '>=4.2.0'
    dependencies:
      typescript: 5.6.2
    dev: true

  /ts-morph/23.0.0:
    resolution: {integrity: sha512-FcvFx7a9E8TUe6T3ShihXJLiJOiqyafzFKUO4aqIHDUCIvADdGNShcbc2W5PMr3LerXRv7mafvFZ9lRENxJmug==}
    dependencies:
      '@ts-morph/common': 0.24.0
      code-block-writer: 13.0.2
    dev: false

  /ts-node/10.9.1_jaxbkr345bnladzl3q4nioo63e:
    resolution: {integrity: sha512-NtVysVPkxxrwFGUUxGYhfux8k78pQB3JqYBXlLRZgdGUqTO5wU/UyHop5p70iEbGhB7q5KmiZiU0Y3KlJrScEw==}
    hasBin: true
    peerDependencies:
      '@swc/core': '>=1.2.50'
      '@swc/wasm': '>=1.2.50'
      '@types/node': '*'
      typescript: '>=2.7'
    peerDependenciesMeta:
      '@swc/core':
        optional: true
      '@swc/wasm':
        optional: true
    dependencies:
      '@cspotcode/source-map-support': 0.8.1
      '@tsconfig/node10': 1.0.9
      '@tsconfig/node12': 1.0.11
      '@tsconfig/node14': 1.0.3
      '@tsconfig/node16': 1.0.4
      '@types/node': 18.18.0
      acorn: 8.10.0
      acorn-walk: 8.2.0
      arg: 4.1.3
      create-require: 1.1.1
      diff: 4.0.2
      make-error: 1.3.6
      typescript: 5.6.2
      v8-compile-cache-lib: 3.0.1
      yn: 3.1.1
    dev: true

  /ts-node/8.10.2_typescript@5.6.2:
    resolution: {integrity: sha512-ISJJGgkIpDdBhWVu3jufsWpK3Rzo7bdiIXJjQc0ynKxVOVcg2oIrf2H2cejminGrptVc6q6/uynAHNCuWGbpVA==}
    engines: {node: '>=6.0.0'}
    hasBin: true
    peerDependencies:
      typescript: '>=2.7'
    dependencies:
      arg: 4.1.3
      diff: 4.0.2
      make-error: 1.3.6
      source-map-support: 0.5.21
      typescript: 5.6.2
      yn: 3.1.1
    dev: true

  /tslib/2.6.2:
    resolution: {integrity: sha512-AEYxH93jGFPn/a2iVAwW87VuUIkR1FVUKB77NwMF7nBTDkDrrT/Hpt/IrCJ0QXhW27jTBDcf5ZY7w6RiqTMw2Q==}

  /tsx/4.17.0:
    resolution: {integrity: sha512-eN4mnDA5UMKDt4YZixo9tBioibaMBpoxBkD+rIPAjVmYERSG0/dWEY1CEFuV89CgASlKL499q8AhmkMnnjtOJg==}
    engines: {node: '>=18.0.0'}
    hasBin: true
    dependencies:
      esbuild: 0.23.0
      get-tsconfig: 4.7.6
    optionalDependencies:
      fsevents: 2.3.3
    dev: true

  /tunnel-agent/0.6.0:
    resolution: {integrity: sha512-McnNiV1l8RYeY8tBgEpuodCC1mLUdbSN+CYBL7kJsJNInOP8UjDDEwdk6Mw60vdLLrr5NHKZhMAOSrR2NZuQ+w==}
    dependencies:
      safe-buffer: 5.2.1
    dev: true

  /tunnel/0.0.6:
    resolution: {integrity: sha512-1h/Lnq9yajKY2PEbBadPXj3VxsDDu844OnaAo52UVmIzIvwwtBPIuNvkjuzBlTWpfJyUbG3ez0KSBibQkj4ojg==}
    engines: {node: '>=0.6.11 <=0.7.0 || >=0.7.3'}

  /tweetnacl/0.14.5:
    resolution: {integrity: sha512-KXXFFdAbFXY4geFIwoyNK+f5Z1b7swfXABfL7HXCmoIWMKU3dmS26672A4EeQtDzLKy7SXmfBu51JolvEKwtGA==}
    dev: true

  /type-check/0.4.0:
    resolution: {integrity: sha512-XleUoc9uwGXqjWwXaUTZAmzMcFZ5858QA2vvx1Ur5xIcixXIP+8LnFDgRplU30us6teqdlskFfu+ae4K79Ooew==}
    engines: {node: '>= 0.8.0'}
    dependencies:
      prelude-ls: 1.2.1
    dev: true

  /type-detect/4.0.8:
    resolution: {integrity: sha512-0fr/mIH1dlO+x7TlcMy+bIDqKPsw/70tVyeHW787goQjhmqaZe10uwLujubK9q9Lg6Fiho1KUKDYz0Z7k7g5/g==}
    engines: {node: '>=4'}
    dev: true

  /type-fest/0.20.2:
    resolution: {integrity: sha512-Ne+eE4r0/iWnpAxD852z3A+N0Bt5RN//NjJwRd2VFHEmrywxf5vsZlh4R6lixl6B+wz/8d+maTSAkN1FIkI3LQ==}
    engines: {node: '>=10'}
    dev: true

  /type-is/1.6.18:
    resolution: {integrity: sha512-TkRKr9sUTxEH8MdfuCSP7VizJyzRNMjj2J2do2Jr3Kym598JVdEksuzPQCnlFPW4ky9Q+iA+ma9BGm06XQBy8g==}
    engines: {node: '>= 0.6'}
    dependencies:
      media-typer: 0.3.0
      mime-types: 2.1.35
    dev: true

  /typed-array-buffer/1.0.0:
    resolution: {integrity: sha512-Y8KTSIglk9OZEr8zywiIHG/kmQ7KWyjseXs1CbSo8vC42w7hg2HgYTxSWwP0+is7bWDc1H+Fo026CpHFwm8tkw==}
    engines: {node: '>= 0.4'}
    dependencies:
      call-bind: 1.0.2
      get-intrinsic: 1.2.1
      is-typed-array: 1.1.12
    dev: true

  /typed-array-byte-length/1.0.0:
    resolution: {integrity: sha512-Or/+kvLxNpeQ9DtSydonMxCx+9ZXOswtwJn17SNLvhptaXYDJvkFFP5zbfU/uLmvnBJlI4yrnXRxpdWH/M5tNA==}
    engines: {node: '>= 0.4'}
    dependencies:
      call-bind: 1.0.2
      for-each: 0.3.3
      has-proto: 1.0.1
      is-typed-array: 1.1.12
    dev: true

  /typed-array-byte-offset/1.0.0:
    resolution: {integrity: sha512-RD97prjEt9EL8YgAgpOkf3O4IF9lhJFr9g0htQkm0rchFp/Vx7LW5Q8fSXXub7BXAODyUQohRMyOc3faCPd0hg==}
    engines: {node: '>= 0.4'}
    dependencies:
      available-typed-arrays: 1.0.5
      call-bind: 1.0.2
      for-each: 0.3.3
      has-proto: 1.0.1
      is-typed-array: 1.1.12
    dev: true

  /typed-array-length/1.0.4:
    resolution: {integrity: sha512-KjZypGq+I/H7HI5HlOoGHkWUUGq+Q0TPhQurLbyrVrvnKTBgzLhIJ7j6J/XTQOi0d1RjyZ0wdas8bKs2p0x3Ng==}
    dependencies:
      call-bind: 1.0.2
      for-each: 0.3.3
      is-typed-array: 1.1.12
    dev: true

  /typedarray/0.0.6:
    resolution: {integrity: sha512-/aCDEGatGvZ2BIk+HmLf4ifCJFwvKFNb9/JeZPMulfgFracn9QFcAf5GO8B/mweUjSoblS5In0cWhqpfs/5PQA==}
    dev: true

  /typescript/5.4.2:
    resolution: {integrity: sha512-+2/g0Fds1ERlP6JsakQQDXjZdZMM+rqpamFZJEKh4kwTIn3iDkgKtby0CeNd5ATNZ4Ry1ax15TMx0W2V+miizQ==}
    engines: {node: '>=14.17'}
    hasBin: true
    dev: true

  /typescript/5.6.2:
    resolution: {integrity: sha512-NW8ByodCSNCwZeghjN3o+JX5OFH0Ojg6sadjEKY4huZ52TqbJTJnDo5+Tw98lSy63NZvi4n+ez5m2u5d4PkZyw==}
    engines: {node: '>=14.17'}
    hasBin: true
    dev: true

  /ua-parser-js/0.7.36:
    resolution: {integrity: sha512-CPPLoCts2p7D8VbybttE3P2ylv0OBZEAy7a12DsulIEcAiMtWJy+PBgMXgWDI80D5UwqE8oQPHYnk13tm38M2Q==}
    dev: true

  /ufo/1.5.3:
    resolution: {integrity: sha512-Y7HYmWaFwPUmkoQCUIAYpKqkOf+SbVj/2fJJZ4RJMCfZp0rTGwRbzQD+HghfnhKOjL9E01okqz+ncJskGYfBNw==}
    dev: true

  /uglify-js/3.17.4:
    resolution: {integrity: sha512-T9q82TJI9e/C1TAxYvfb16xO120tMVFZrGA3f9/P4424DNu6ypK103y0GPFVa17yotwSyZW5iYXgjYHkGrJW/g==}
    engines: {node: '>=0.8.0'}
    hasBin: true
    requiresBuild: true
    dev: false
    optional: true

  /unbox-primitive/1.0.2:
    resolution: {integrity: sha512-61pPlCD9h51VoreyJ0BReideM3MDKMKnh6+V9L08331ipq6Q8OFXZYiqP6n/tbHx4s5I9uRhcye6BrbkizkBDw==}
    dependencies:
      call-bind: 1.0.2
      has-bigints: 1.0.2
      has-symbols: 1.0.3
      which-boxed-primitive: 1.0.2
    dev: true

  /unbzip2-stream/1.4.3:
    resolution: {integrity: sha512-mlExGW4w71ebDJviH16lQLtZS32VKqsSfk80GCfUlwT/4/hNRFsoscrF/c++9xinkMzECL1uL9DDwXqFWkruPg==}
    dependencies:
      buffer: 5.7.1
      through: 2.3.8
    dev: true

  /underscore/1.13.6:
    resolution: {integrity: sha512-+A5Sja4HP1M08MaXya7p5LvjuM7K6q/2EaC0+iovj/wOcMsTzMvDFbasi/oSapiwOlt252IqsKqPjCl7huKS0A==}
    dev: true

  /undici-types/6.13.0:
    resolution: {integrity: sha512-xtFJHudx8S2DSoujjMd1WeWvn7KKWFRESZTMeL1RptAYERu29D6jphMjjY+vn96jvN3kVPDNxU/E13VTaXj6jg==}
    dev: true

  /unicorn-magic/0.1.0:
    resolution: {integrity: sha512-lRfVq8fE8gz6QMBuDM6a+LO3IAzTi05H6gCVaUpir2E1Rwpo4ZUog45KpNXKC/Mn3Yb9UDuHumeFTo9iV/D9FQ==}
    engines: {node: '>=18'}

  /universalify/0.1.2:
    resolution: {integrity: sha512-rBJeI5CXAlmy1pV+617WB9J63U6XcazHHF2f2dbJix4XzpUF0RS3Zbj0FGIOCAva5P/d/GBOYaACQ1w+0azUkg==}
    engines: {node: '>= 4.0.0'}
    dev: true

  /universalify/2.0.0:
    resolution: {integrity: sha512-hAZsKq7Yy11Zu1DE0OzWjw7nnLZmJZYTDZZyEFHZdUhV8FkH5MCfoU1XMaxXovpyW5nq5scPqq0ZDP9Zyl04oQ==}
    engines: {node: '>= 10.0.0'}

  /unpipe/1.0.0:
    resolution: {integrity: sha512-pjy2bYhSsufwWlKwPc+l3cN7+wuJlK6uz0YdJEOlQDbl6jo/YlPi4mb8agUkVC8BF7V8NuzeyPNqRksA3hztKQ==}
    engines: {node: '>= 0.8'}
    dev: true

  /update-browserslist-db/1.0.13_browserslist@4.21.11:
    resolution: {integrity: sha512-xebP81SNcPuNpPP3uzeW1NYXxI3rxyJzF3pD6sH4jE7o/IX+WtSpwnVU+qIsDPyk0d3hmFQ7mjqc6AtV604hbg==}
    hasBin: true
    peerDependencies:
      browserslist: '>= 4.21.0'
    dependencies:
      browserslist: 4.21.11
      escalade: 3.1.2
      picocolors: 1.0.1
    dev: true

  /update-browserslist-db/1.0.16_browserslist@4.23.1:
    resolution: {integrity: sha512-KVbTxlBYlckhF5wgfyZXTWnMn7MMZjMu9XG8bPlliUOP9ThaF4QnhP8qrjrH7DRzHfSk0oQv1wToW+iA5GajEQ==}
    hasBin: true
    peerDependencies:
      browserslist: '>= 4.21.0'
    dependencies:
      browserslist: 4.23.1
      escalade: 3.1.2
      picocolors: 1.0.1
    dev: true

  /uri-js/4.4.1:
    resolution: {integrity: sha512-7rKUyy33Q1yc98pQ1DAmLtwX109F7TIfWlW1Ydo8Wl1ii1SeHieeh0HHfPeL2fMXK6z0s8ecKs9frCuLJvndBg==}
    dependencies:
      punycode: 2.3.0
    dev: true

  /urlpattern-polyfill/10.0.0:
    resolution: {integrity: sha512-H/A06tKD7sS1O1X2SshBVeA5FLycRpjqiBeqGKmBwBDBy28EnRjORxTNe269KSSr5un5qyWi1iL61wLxpd+ZOg==}
    dev: true

  /util-deprecate/1.0.2:
    resolution: {integrity: sha512-EPD5q1uXyFxJpCrLnCc1nHnq3gOa6DZBocAIiI2TaSCA7VCJ1UJDMagCzIkXNsUYfD1daK//LTEQ8xiIbrHtcw==}
    dev: true

  /utils-merge/1.0.1:
    resolution: {integrity: sha512-pMZTvIkT1d+TFGvDOqodOclx0QWkkgi6Tdoa8gC8ffGAAqz9pzPTZWAybbsHHoED/ztMtkv/VoYTYyShUn81hA==}
    engines: {node: '>= 0.4.0'}
    dev: true

  /uuid/3.4.0:
    resolution: {integrity: sha512-HjSDRw6gZE5JMggctHBcjVak08+KEVhSIiDzFnT9S9aegmp85S/bReBVTb4QTFaRNptJ9kuYaNhnbNEOkbKb/A==}
    deprecated: Please upgrade  to version 7 or higher.  Older versions may use Math.random() in certain circumstances, which is known to be problematic.  See https://v8.dev/blog/math-random for details.
    hasBin: true
    dev: true

  /uuid/8.3.2:
    resolution: {integrity: sha512-+NYs2QeMWy+GWFOEm9xnn6HCDp0l7QBD7ml8zLUmJ+93Q5NF0NocErnwkTkXVFNiX3/fpC6afS8Dhb/gz7R7eg==}
    hasBin: true

  /v8-compile-cache-lib/3.0.1:
    resolution: {integrity: sha512-wa7YjyUGfNZngI/vtK0UHAN+lgDCxBPCylVXGp0zu59Fz5aiGtNXaq3DhIov063MorB+VfufLh3JlF2KdTK3xg==}
    dev: true

  /validate-npm-package-license/3.0.4:
    resolution: {integrity: sha512-DpKm2Ui/xN7/HQKCtpZxoRWBhZ9Z0kqtygG8XCgNQ8ZlDnxuQmWhj566j8fN4Cu3/JmbhsDo7fcAJq4s9h27Ew==}
    dependencies:
      spdx-correct: 3.2.0
      spdx-expression-parse: 3.0.1
    dev: true

  /vary/1.1.2:
    resolution: {integrity: sha512-BNGbWLfd0eUPabhkXUVm0j8uuvREyTh5ovRa/dyow/BqAbZJyC+5fU+IzQOzmAKzYqYRAISoRhdQr3eIZ/PXqg==}
    engines: {node: '>= 0.8'}
    dev: true

  /verror/1.10.0:
    resolution: {integrity: sha512-ZZKSmDAEFOijERBLkmYfJ+vmk3w+7hOLYDNkRCuRuMJGEmqYNCNLyBBFwWKVMhfwaEF3WOd0Zlw86U/WC/+nYw==}
    engines: {'0': node >=0.6.0}
    dependencies:
      assert-plus: 1.0.0
      core-util-is: 1.0.2
      extsprintf: 1.3.0
    dev: true

  /vite-node/1.6.0_@types+node@18.18.0:
    resolution: {integrity: sha512-de6HJgzC+TFzOu0NTC4RAIsyf/DY/ibWDYQUcuEA84EMHhcefTUGkjFHKKEJhQN4A+6I0u++kr3l36ZF2d7XRw==}
    engines: {node: ^18.0.0 || >=20.0.0}
    hasBin: true
    dependencies:
      cac: 6.7.14
      debug: 4.3.4
      pathe: 1.1.2
      picocolors: 1.0.1
      vite: 5.2.13_@types+node@18.18.0
    transitivePeerDependencies:
      - '@types/node'
      - less
      - lightningcss
      - sass
      - stylus
      - sugarss
      - supports-color
      - terser
    dev: true

  /vite/5.2.13_@types+node@18.18.0:
    resolution: {integrity: sha512-SSq1noJfY9pR3I1TUENL3rQYDQCFqgD+lM6fTRAM8Nv6Lsg5hDLaXkjETVeBt+7vZBCMoibD+6IWnT2mJ+Zb/A==}
    engines: {node: ^18.0.0 || >=20.0.0}
    hasBin: true
    peerDependencies:
      '@types/node': ^18.0.0 || >=20.0.0
      less: '*'
      lightningcss: ^1.21.0
      sass: '*'
      stylus: '*'
      sugarss: '*'
      terser: ^5.4.0
    peerDependenciesMeta:
      '@types/node':
        optional: true
      less:
        optional: true
      lightningcss:
        optional: true
      sass:
        optional: true
      stylus:
        optional: true
      sugarss:
        optional: true
      terser:
        optional: true
    dependencies:
      '@types/node': 18.18.0
      esbuild: 0.20.2
      postcss: 8.4.38
      rollup: 4.18.0
    optionalDependencies:
      fsevents: 2.3.3
    dev: true

  /vitest/1.6.0_@types+node@18.18.0:
    resolution: {integrity: sha512-H5r/dN06swuFnzNFhq/dnz37bPXnq8xB2xB5JOVk8K09rUtoeNN+LHWkoQ0A/i3hvbUKKcCei9KpbxqHMLhLLA==}
    engines: {node: ^18.0.0 || >=20.0.0}
    hasBin: true
    peerDependencies:
      '@edge-runtime/vm': '*'
      '@types/node': ^18.0.0 || >=20.0.0
      '@vitest/browser': 1.6.0
      '@vitest/ui': 1.6.0
      happy-dom: '*'
      jsdom: '*'
    peerDependenciesMeta:
      '@edge-runtime/vm':
        optional: true
      '@types/node':
        optional: true
      '@vitest/browser':
        optional: true
      '@vitest/ui':
        optional: true
      happy-dom:
        optional: true
      jsdom:
        optional: true
    dependencies:
      '@types/node': 18.18.0
      '@vitest/expect': 1.6.0
      '@vitest/runner': 1.6.0
      '@vitest/snapshot': 1.6.0
      '@vitest/spy': 1.6.0
      '@vitest/utils': 1.6.0
      acorn-walk: 8.3.2
      chai: 4.4.1
      debug: 4.3.4
      execa: 8.0.1
      local-pkg: 0.5.0
      magic-string: 0.30.10
      pathe: 1.1.2
      picocolors: 1.0.1
      std-env: 3.7.0
      strip-literal: 2.1.0
      tinybench: 2.8.0
      tinypool: 0.8.4
      vite: 5.2.13_@types+node@18.18.0
      vite-node: 1.6.0_@types+node@18.18.0
      why-is-node-running: 2.2.2
    transitivePeerDependencies:
      - less
      - lightningcss
      - sass
      - stylus
      - sugarss
      - supports-color
      - terser
    dev: true

  /void-elements/2.0.1:
    resolution: {integrity: sha512-qZKX4RnBzH2ugr8Lxa7x+0V6XD9Sb/ouARtiasEQCHB1EVU4NXtmHsDDrx1dO4ne5fc3J6EW05BP1Dl0z0iung==}
    engines: {node: '>=0.10.0'}
    dev: true

  /vscode-jsonrpc/3.6.2:
    resolution: {integrity: sha512-T24Jb5V48e4VgYliUXMnZ379ItbrXgOimweKaJshD84z+8q7ZOZjJan0MeDe+Ugb+uqERDVV8SBmemaGMSMugA==}
    engines: {node: '>=4.0.0 || >=6.0.0'}
    dev: false

  /vscode-jsonrpc/8.2.0:
    resolution: {integrity: sha512-C+r0eKJUIfiDIfwJhria30+TYWPtuHJXHtI7J0YlOmKAo7ogxP20T0zxB7HZQIFhIyvoBPwWskjxrvAtfjyZfA==}
    engines: {node: '>=14.0.0'}

  /vscode-languageserver-protocol/3.17.5:
    resolution: {integrity: sha512-mb1bvRJN8SVznADSGWM9u/b07H7Ecg0I3OgXDuLdn307rl/J3A9YD6/eYOssqhecL27hK1IPZAsaqh00i/Jljg==}
    dependencies:
      vscode-jsonrpc: 8.2.0
      vscode-languageserver-types: 3.17.5

  /vscode-languageserver-textdocument/1.0.11:
    resolution: {integrity: sha512-X+8T3GoiwTVlJbicx/sIAF+yuJAqz8VvwJyoMVhwEMoEKE/fkDmrqUgDMyBECcM2A2frVZIUj5HI/ErRXCfOeA==}

  /vscode-languageserver-types/3.17.5:
    resolution: {integrity: sha512-Ld1VelNuX9pdF39h2Hgaeb5hEZM2Z3jUrrMgWQAu82jMtZp7p3vJT3BzToKtZI7NgQssZje5o0zryOrhQvzQAg==}

  /vscode-languageserver/9.0.1:
    resolution: {integrity: sha512-woByF3PDpkHFUreUa7Hos7+pUWdeWMXRd26+ZX2A8cFx6v/JPTtd4/uN0/jB6XQHYaOlHbio03NTHCqrgG5n7g==}
    hasBin: true
    dependencies:
      vscode-languageserver-protocol: 3.17.5

  /wait-port/0.2.14:
    resolution: {integrity: sha512-kIzjWcr6ykl7WFbZd0TMae8xovwqcqbx6FM9l+7agOgUByhzdjfzZBPK2CPufldTOMxbUivss//Sh9MFawmPRQ==}
    engines: {node: '>=8'}
    hasBin: true
    dependencies:
      chalk: 2.4.2
      commander: 3.0.2
      debug: 4.3.4
    transitivePeerDependencies:
      - supports-color
    dev: true

  /watchpack/2.4.0:
    resolution: {integrity: sha512-Lcvm7MGST/4fup+ifyKi2hjyIAwcdI4HRgtvTpIUxBRhB+RFtUh8XtDOxUfctVCnhVi+QQj49i91OyvzkJl6cg==}
    engines: {node: '>=10.13.0'}
    dependencies:
      glob-to-regexp: 0.4.1
      graceful-fs: 4.2.11
    dev: true

  /web-streams-polyfill/3.2.1:
    resolution: {integrity: sha512-e0MO3wdXWKrLbL0DgGnUV7WHVuw9OUvL4hjgnPkIeEvESk74gAITi5G606JtZPp39cd8HA9VQzCIvA49LpPN5Q==}
    engines: {node: '>= 8'}
    dev: true

  /webidl-conversions/3.0.1:
    resolution: {integrity: sha512-2JAn3z8AR6rjK8Sm8orRC0h/bcl/DqL7tRPdGZ4I1CjdF+EaMLmYxBHyXuKL849eucPFhvBoxMsflfOb8kxaeQ==}

  /webpack-cli/4.10.0_webpack@5.88.2:
    resolution: {integrity: sha512-NLhDfH/h4O6UOy+0LSso42xvYypClINuMNBVVzX4vX98TmTaTUxwRbXdhucbFMd2qLaCTcLq/PdYrvi8onw90w==}
    engines: {node: '>=10.13.0'}
    hasBin: true
    peerDependencies:
      '@webpack-cli/generators': '*'
      '@webpack-cli/migrate': '*'
      webpack: 4.x.x || 5.x.x
      webpack-bundle-analyzer: '*'
      webpack-dev-server: '*'
    peerDependenciesMeta:
      '@webpack-cli/generators':
        optional: true
      '@webpack-cli/migrate':
        optional: true
      webpack-bundle-analyzer:
        optional: true
      webpack-dev-server:
        optional: true
    dependencies:
      '@discoveryjs/json-ext': 0.5.7
      '@webpack-cli/configtest': 1.2.0_w3wu7rcwmvifygnqiqkxwjppse
      '@webpack-cli/info': 1.5.0_webpack-cli@4.10.0
      '@webpack-cli/serve': 1.7.0_webpack-cli@4.10.0
      colorette: 2.0.20
      commander: 7.2.0
      cross-spawn: 7.0.3
      fastest-levenshtein: 1.0.16
      import-local: 3.1.0
      interpret: 2.2.0
      rechoir: 0.7.1
      webpack: 5.88.2_webpack-cli@4.10.0
      webpack-merge: 5.9.0
    dev: true

  /webpack-merge/5.9.0:
    resolution: {integrity: sha512-6NbRQw4+Sy50vYNTw7EyOn41OZItPiXB8GNv3INSoe3PSFaHJEz3SHTrYVaRm2LilNGnFUzh0FAwqPEmU/CwDg==}
    engines: {node: '>=10.0.0'}
    dependencies:
      clone-deep: 4.0.1
      wildcard: 2.0.1
    dev: true

  /webpack-sources/3.2.3:
    resolution: {integrity: sha512-/DyMEOrDgLKKIG0fmvtz+4dUX/3Ghozwgm6iPp8KRhvn+eQf9+Q7GWxVNMk3+uCPWfdXYC4ExGBckIXdFEfH1w==}
    engines: {node: '>=10.13.0'}
    dev: true

  /webpack/5.88.2_webpack-cli@4.10.0:
    resolution: {integrity: sha512-JmcgNZ1iKj+aiR0OvTYtWQqJwq37Pf683dY9bVORwVbUrDhLhdn/PlO2sHsFHPkj7sHNQF3JwaAkp49V+Sq1tQ==}
    engines: {node: '>=10.13.0'}
    hasBin: true
    peerDependencies:
      webpack-cli: '*'
    peerDependenciesMeta:
      webpack-cli:
        optional: true
    dependencies:
      '@types/eslint-scope': 3.7.5
      '@types/estree': 1.0.2
      '@webassemblyjs/ast': 1.11.6
      '@webassemblyjs/wasm-edit': 1.11.6
      '@webassemblyjs/wasm-parser': 1.11.6
      acorn: 8.10.0
      acorn-import-assertions: 1.9.0_acorn@8.10.0
      browserslist: 4.21.11
      chrome-trace-event: 1.0.3
      enhanced-resolve: 5.15.0
      es-module-lexer: 1.3.1
      eslint-scope: 5.1.1
      events: 3.3.0
      glob-to-regexp: 0.4.1
      graceful-fs: 4.2.11
      json-parse-even-better-errors: 2.3.1
      loader-runner: 4.3.0
      mime-types: 2.1.35
      neo-async: 2.6.2
      schema-utils: 3.3.0
      tapable: 2.2.1
      terser-webpack-plugin: 5.3.9_webpack@5.88.2
      watchpack: 2.4.0
      webpack-cli: 4.10.0_webpack@5.88.2
      webpack-sources: 3.2.3
    transitivePeerDependencies:
      - '@swc/core'
      - esbuild
      - uglify-js
    dev: true

  /whatwg-mimetype/2.3.0:
    resolution: {integrity: sha512-M4yMwr6mAnQz76TbJm914+gPpB/nCwvZbJU28cUD6dR004SAxDLOOSUaB1JDRqLtaOV/vi0IC5lEAGFgrjGv/g==}
    dev: true

  /whatwg-url/5.0.0:
    resolution: {integrity: sha512-saE57nupxk6v3HY35+jzBwYa0rKSy0XR8JSxZPwgLr7ys0IBzhGviA1/TUGJLmSVqs8pb9AnvICXEuOHLprYTw==}
    dependencies:
      tr46: 0.0.3
      webidl-conversions: 3.0.1

  /which-boxed-primitive/1.0.2:
    resolution: {integrity: sha512-bwZdv0AKLpplFY2KZRX6TvyuN7ojjr7lwkg6ml0roIy9YeuSr7JS372qlNW18UQYzgYK9ziGcerWqZOmEn9VNg==}
    dependencies:
      is-bigint: 1.0.4
      is-boolean-object: 1.1.2
      is-number-object: 1.0.7
      is-string: 1.0.7
      is-symbol: 1.0.4
    dev: true

  /which-collection/1.0.1:
    resolution: {integrity: sha512-W8xeTUwaln8i3K/cY1nGXzdnVZlidBcagyNFtBdD5kxnb4TvGKR7FfSIS3mYpwWS1QUCutfKz8IY8RjftB0+1A==}
    dependencies:
      is-map: 2.0.2
      is-set: 2.0.2
      is-weakmap: 2.0.1
      is-weakset: 2.0.2
    dev: true

  /which-typed-array/1.1.11:
    resolution: {integrity: sha512-qe9UWWpkeG5yzZ0tNYxDmd7vo58HDBc39mZ0xWWpolAGADdFOzkfamWLDxkOWcvHQKVmdTyQdLD4NOfjLWTKew==}
    engines: {node: '>= 0.4'}
    dependencies:
      available-typed-arrays: 1.0.5
      call-bind: 1.0.2
      for-each: 0.3.3
      gopd: 1.0.1
      has-tostringtag: 1.0.0
    dev: true

  /which/1.3.1:
    resolution: {integrity: sha512-HxJdYWq1MTIQbJ3nw0cqssHoTNU267KlrDuGZ1WYlxDStUtKUhOaJmh112/TZmHxxUfuJqPXSOm7tDyas0OSIQ==}
    hasBin: true
    dependencies:
      isexe: 2.0.0
    dev: true

  /which/2.0.2:
    resolution: {integrity: sha512-BLI3Tl1TW3Pvl70l3yq3Y64i+awpwXqsGBYWkkqMtnbXgrMD+yj7rhW0kuEDxzJaYXGjEW5ogapKNMEKNMjibA==}
    engines: {node: '>= 8'}
    hasBin: true
    dependencies:
      isexe: 2.0.0
    dev: true

  /why-is-node-running/2.2.2:
    resolution: {integrity: sha512-6tSwToZxTOcotxHeA+qGCq1mVzKR3CwcJGmVcY+QE8SHy6TnpFnh8PAvPNHYr7EcuVeG0QSMxtYCuO1ta/G/oA==}
    engines: {node: '>=8'}
    hasBin: true
    dependencies:
      siginfo: 2.0.0
      stackback: 0.0.2
    dev: true

  /wildcard/2.0.1:
    resolution: {integrity: sha512-CC1bOL87PIWSBhDcTrdeLo6eGT7mCFtrg0uIJtqJUFyK+eJnzl8A1niH56uu7KMa5XFrtiV+AQuHO3n7DsHnLQ==}
    dev: true

  /winston-transport/4.5.0:
    resolution: {integrity: sha512-YpZzcUzBedhlTAfJg6vJDlyEai/IFMIVcaEZZyl3UXIl4gmqRpU7AE89AHLkbzLUsv0NVmw7ts+iztqKxxPW1Q==}
    engines: {node: '>= 6.4.0'}
    dependencies:
      logform: 2.6.1
      readable-stream: 3.6.2
      triple-beam: 1.4.1
    dev: true

  /winston-transport/4.7.1:
    resolution: {integrity: sha512-wQCXXVgfv/wUPOfb2x0ruxzwkcZfxcktz6JIMUaPLmcNhO4bZTwA/WtDWK74xV3F2dKu8YadrFv0qhwYjVEwhA==}
    engines: {node: '>= 12.0.0'}
    dependencies:
      logform: 2.6.1
      readable-stream: 3.6.2
      triple-beam: 1.4.1
    dev: true

  /winston/3.10.0:
    resolution: {integrity: sha512-nT6SIDaE9B7ZRO0u3UvdrimG0HkB7dSTAgInQnNR2SOPJ4bvq5q79+pXLftKmP52lJGW15+H5MCK0nM9D3KB/g==}
    engines: {node: '>= 12.0.0'}
    dependencies:
      '@colors/colors': 1.5.0
      '@dabh/diagnostics': 2.0.3
      async: 3.2.4
      is-stream: 2.0.1
      logform: 2.5.1
      one-time: 1.0.0
      readable-stream: 3.6.2
      safe-stable-stringify: 2.4.3
      stack-trace: 0.0.10
      triple-beam: 1.4.1
      winston-transport: 4.5.0
    dev: true

  /winston/3.14.1:
    resolution: {integrity: sha512-CJi4Il/msz8HkdDfXOMu+r5Au/oyEjFiOZzbX2d23hRLY0narGjqfE5lFlrT5hfYJhPtM8b85/GNFsxIML/RVA==}
    engines: {node: '>= 12.0.0'}
    dependencies:
      '@colors/colors': 1.6.0
      '@dabh/diagnostics': 2.0.3
      async: 3.2.4
      is-stream: 2.0.1
      logform: 2.6.1
      one-time: 1.0.0
      readable-stream: 3.6.2
      safe-stable-stringify: 2.4.3
      stack-trace: 0.0.10
      triple-beam: 1.4.1
      winston-transport: 4.7.1
    dev: true

  /wordwrap/1.0.0:
    resolution: {integrity: sha512-gvVzJFlPycKc5dZN4yPkP8w7Dc37BtP1yczEneOb4uq34pXZcvrtRTmWV8W+Ume+XCxKgbjM+nevkyFPMybd4Q==}
    dev: false

  /workerpool/6.2.0:
    resolution: {integrity: sha512-Rsk5qQHJ9eowMH28Jwhe8HEbmdYDX4lwoMWshiCXugjtHqMD9ZbiqSDLxcsfdqsETPzVUtX5s1Z5kStiIM6l4A==}
    dev: true

  /workerpool/6.2.1:
    resolution: {integrity: sha512-ILEIE97kDZvF9Wb9f6h5aXK4swSlKGUcOEGiIYb2OOu/IrDU9iwj0fD//SsA6E5ibwJxpEvhullJY4Sl4GcpAw==}
    dev: true

  /wrap-ansi/7.0.0:
    resolution: {integrity: sha512-YVGIj2kamLSTxw6NsZjoBxfSwsn0ycdesmc4p+Q21c5zPuZ1pl+NfxVdxPtdHvmNVOQ6XSYG4AUtyt/Fi7D16Q==}
    engines: {node: '>=10'}
    dependencies:
      ansi-styles: 4.3.0
      string-width: 4.2.3
      strip-ansi: 6.0.1

  /wrap-ansi/8.1.0:
    resolution: {integrity: sha512-si7QWI6zUMq56bESFvagtmzMdGOtoxfR+Sez11Mobfc7tm+VkUckk9bW2UeffTGVUbOksxmSw0AA2gs8g71NCQ==}
    engines: {node: '>=12'}
    dependencies:
      ansi-styles: 6.2.1
      string-width: 5.1.2
      strip-ansi: 7.1.0
    dev: true

  /wrappy/1.0.2:
    resolution: {integrity: sha512-l4Sp/DRseor9wL6EvV2+TuQn63dMkPjZ/sp9XkghTEbV9KlPS1xUsZ3u7/IQO4wxtcFB4bgpQPRcR3QCvezPcQ==}
    dev: true

  /ws/8.11.0:
    resolution: {integrity: sha512-HPG3wQd9sNQoT9xHyNCXoDUa+Xw/VevmY9FoHyQ+g+rrMn4j6FB4np7Z0OhdTgjx6MgQLK7jwSy1YecU1+4Asg==}
    engines: {node: '>=10.0.0'}
    peerDependencies:
      bufferutil: ^4.0.1
      utf-8-validate: ^5.0.2
    peerDependenciesMeta:
      bufferutil:
        optional: true
      utf-8-validate:
        optional: true
    dev: true

  /ws/8.16.0:
    resolution: {integrity: sha512-HS0c//TP7Ina87TfiPUz1rQzMhHrl/SG2guqRcTOIUYD2q8uhUdNHZYJUaQ8aTGPzCh+c6oawMKW35nFl1dxyQ==}
    engines: {node: '>=10.0.0'}
    peerDependencies:
      bufferutil: ^4.0.1
      utf-8-validate: '>=5.0.2'
    peerDependenciesMeta:
      bufferutil:
        optional: true
      utf-8-validate:
        optional: true
    dev: true

  /xml-formatter/3.6.3:
    resolution: {integrity: sha512-++x1TlRO1FRlQ82AZ4WnoCSufaI/PT/sycn4K8nRl4gnrNC1uYY2VV/67aALZ2m0Q4Q/BLj/L69K360Itw9NNg==}
    engines: {node: '>= 16'}
    dependencies:
      xml-parser-xo: 4.1.2
    dev: true

  /xml-parser-xo/4.1.2:
    resolution: {integrity: sha512-Z/DRB0ZAKj5vAQg++XsfQQKfT73Vfj5n5lKIVXobBDQEva6NHWUTxOA6OohJmEcpoy8AEqBmSGkXXAnFwt5qAA==}
    engines: {node: '>= 16'}
    dev: true

  /xml2js/0.5.0:
    resolution: {integrity: sha512-drPFnkQJik/O+uPKpqSgr22mpuFHqKdbS835iAQrUC73L2F5WkboIRd63ai/2Yg6I1jzifPFKH2NTK+cfglkIA==}
    engines: {node: '>=4.0.0'}
    dependencies:
      sax: 1.2.4
      xmlbuilder: 11.0.1

  /xml2js/0.6.2:
    resolution: {integrity: sha512-T4rieHaC1EXcES0Kxxj4JWgaUQHDk+qwHcYOCFHfiwKz7tOVPLq7Hjq9dM1WCMhylqMEfP7hMcOIChvotiZegA==}
    engines: {node: '>=4.0.0'}
    dependencies:
      sax: 1.2.4
      xmlbuilder: 11.0.1
    dev: true

  /xmlbuilder/11.0.1:
    resolution: {integrity: sha512-fDlsI/kFEx7gLvbecc0/ohLG50fugQp8ryHzMTuW9vSa1GJ0XYWKnhsUx7oie3G98+r56aTQIUB4kht42R3JvA==}
    engines: {node: '>=4.0'}

  /xtend/4.0.2:
    resolution: {integrity: sha512-LKYU1iAXJXUgAXn9URjiu+MWhyUXHsvfp7mcuYm9dSUKK0/CjtrUwFAxD82/mCWbtLsGjFIad0wIsod4zrTAEQ==}
    engines: {node: '>=0.4'}
    dev: true

  /y18n/5.0.8:
    resolution: {integrity: sha512-0pfFzegeDWJHJIAmTLRP2DwHjdF5s7jo9tuztdQxAhINCdvS+3nGINqPd00AphqJR/0LhANUS6/+7SCb98YOfA==}
    engines: {node: '>=10'}

  /yallist/3.1.1:
    resolution: {integrity: sha512-a4UGQaWPH59mOXUYnAG2ewncQS4i4F43Tv3JoAM+s2VDAmS9NsK8GpDMLrCHPksFT7h3K6TOoUNn2pb7RoXx4g==}
    dev: true

  /yallist/4.0.0:
    resolution: {integrity: sha512-3wdGidZyq5PB084XLES5TpOSRA3wjXAlIWMhum2kRcv/41Sn2emQ0dycQW4uZXLejwKvg6EsvbdlVL+FYEct7A==}

  /yaml/2.4.5:
    resolution: {integrity: sha512-aBx2bnqDzVOyNKfsysjA2ms5ZlnjSAW2eG3/L5G/CSujfjLJTJsEw1bGw8kCf04KodQWk1pxlGnZ56CRxiawmg==}
    engines: {node: '>= 14'}
    hasBin: true

  /yargs-parser/20.2.4:
    resolution: {integrity: sha512-WOkpgNhPTlE73h4VFAFsOnomJVaovO8VqLDzy5saChRBFQFBoMYirowyW+Q9HB4HFF4Z7VZTiG3iSzJJA29yRA==}
    engines: {node: '>=10'}
    dev: true

  /yargs-parser/20.2.9:
    resolution: {integrity: sha512-y11nGElTIV+CT3Zv9t7VKl+Q3hTQoT9a1Qzezhhl6Rp21gJ/IVTW7Z3y9EWXhuUBC2Shnf+DX0antecpAwSP8w==}
    engines: {node: '>=10'}
    dev: true

  /yargs-parser/21.1.1:
    resolution: {integrity: sha512-tVpsJW7DdjecAiFpbIB1e3qxIQsE6NoPc5/eTdrbbIC4h0LVsWhnoa3g+m2HclBIujHzsxZ4VJVA+GUuc2/LBw==}
    engines: {node: '>=12'}

  /yargs-unparser/2.0.0:
    resolution: {integrity: sha512-7pRTIA9Qc1caZ0bZ6RYRGbHJthJWuakf+WmHK0rVeLkNrrGhfoabBNdue6kdINI6r4if7ocq9aD/n7xwKOdzOA==}
    engines: {node: '>=10'}
    dependencies:
      camelcase: 6.3.0
      decamelize: 4.0.0
      flat: 5.0.2
      is-plain-obj: 2.1.0
    dev: true

  /yargs/16.2.0:
    resolution: {integrity: sha512-D1mvvtDG0L5ft/jGWkLpG1+m0eQxOfaBvTNELraWj22wSVUMWxZUvYgJYcKh6jGGIkJFhH4IZPQhR4TKpc8mBw==}
    engines: {node: '>=10'}
    dependencies:
      cliui: 7.0.4
      escalade: 3.1.2
      get-caller-file: 2.0.5
      require-directory: 2.1.1
      string-width: 4.2.3
      y18n: 5.0.8
      yargs-parser: 20.2.9
    dev: true

  /yargs/17.7.2:
    resolution: {integrity: sha512-7dSzzRQ++CKnNI/krKnYRV7JKKPUXMEh61soaHKg9mrWEhzFWhFnxPxGl+69cD1Ou63C13NUPCnmIcrvqCuM6w==}
    engines: {node: '>=12'}
    dependencies:
      cliui: 8.0.1
      escalade: 3.1.1
      get-caller-file: 2.0.5
      require-directory: 2.1.1
      string-width: 4.2.3
      y18n: 5.0.8
      yargs-parser: 21.1.1

  /yauzl/2.10.0:
    resolution: {integrity: sha512-p4a9I6X6nu6IhoGmBqAcbJy1mlC4j27vEPZX9F4L4/vZT3Lyq1VkFHw/V/PUcB9Buo+DG3iHkT0x3Qya58zc3g==}
    dependencies:
      buffer-crc32: 0.2.13
      fd-slicer: 1.1.0
    dev: true

  /yn/3.1.1:
    resolution: {integrity: sha512-Ux4ygGWsu2c7isFWe8Yu1YluJmqVhxqK2cLXNQA5AcC3QfbGNpM7fu0Y8b/z16pXLnFxZYvWhd3fhBY9DLmC6Q==}
    engines: {node: '>=6'}
    dev: true

  /yocto-queue/0.1.0:
    resolution: {integrity: sha512-rVksvsnNCdJ/ohGc6xgPwyN8eheCxsiLM8mxuE/t/mOVqJewPuO1miLpTHQiRgTKCLexL4MeAFVagts7HmNZ2Q==}
    engines: {node: '>=10'}
    dev: true

  /yocto-queue/1.0.0:
    resolution: {integrity: sha512-9bnSc/HEW2uRy67wc+T8UwauLuPJVn28jb+GtJY16iiKWyvmYJRXVT4UamsAEGQfPohgr2q4Tq0sQbQlxTfi1g==}
    engines: {node: '>=12.20'}
    dev: true<|MERGE_RESOLUTION|>--- conflicted
+++ resolved
@@ -198,15 +198,6 @@
       '@azure-tools/typespec-ts': workspace:^0.33.0
       '@types/mocha': ^5.2.7
       '@types/node': ^18.0.0
-<<<<<<< HEAD
-      '@typespec/compiler': '>=0.59.0 <1.0.0'
-      '@typespec/http': '>=0.59.0 <1.0.0'
-      '@typespec/openapi': '>=0.59.0 <1.0.0'
-      '@typespec/openapi3': '>=0.59.0 <1.0.0'
-      '@typespec/rest': '>=0.59.0 <1.0.0'
-      '@typespec/versioning': '>=0.59.0 <1.0.0'
-      prettier: ^3.3.3
-=======
       '@typespec/compiler': '>=0.60.0 <1.0.0'
       '@typespec/http': '>=0.60.0 <1.0.0'
       '@typespec/openapi': '>=0.60.0 <1.0.0'
@@ -214,7 +205,6 @@
       '@typespec/rest': '>=0.60.0 <1.0.0'
       '@typespec/versioning': '>=0.60.0 <1.0.0'
       prettier: ^3.1.0
->>>>>>> 8b257fab
       ts-node: ^8.5.2
       typescript: ~5.6.2
     dependencies:
@@ -223,15 +213,6 @@
       '@azure-tools/typespec-azure-resource-manager': 0.46.0_mv2yjhxqzehxobn2ibqatea2lm
       '@azure-tools/typespec-client-generator-core': 0.46.1_mv2yjhxqzehxobn2ibqatea2lm
       '@azure-tools/typespec-ts': link:../typespec-ts
-<<<<<<< HEAD
-      '@typespec/compiler': 0.59.0
-      '@typespec/http': 0.59.0_@typespec+compiler@0.59.0
-      '@typespec/openapi': 0.59.0_kqkvcwi4aithpv7x2xgy7toc2q
-      '@typespec/openapi3': 0.59.0_foc6rhrbx2on4sod3dtg7cmvwy
-      '@typespec/rest': 0.59.0_kqkvcwi4aithpv7x2xgy7toc2q
-      '@typespec/versioning': 0.59.0_@typespec+compiler@0.59.0
-      prettier: 3.3.3
-=======
       '@typespec/compiler': 0.60.1
       '@typespec/http': 0.60.0_@typespec+compiler@0.60.1
       '@typespec/openapi': 0.60.0_yqm75b3axjref3ollnyxtv2cye
@@ -239,7 +220,6 @@
       '@typespec/rest': 0.60.0_yqm75b3axjref3ollnyxtv2cye
       '@typespec/versioning': 0.60.1_@typespec+compiler@0.60.1
       prettier: 3.1.1
->>>>>>> 8b257fab
     devDependencies:
       '@types/mocha': 5.2.7
       '@types/node': 18.18.0
