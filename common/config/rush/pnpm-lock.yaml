lockfileVersion: 5.4

importers:

  .:
    specifiers: {}

  ../../packages/autorest.typescript:
    specifiers:
      '@autorest/codemodel': ~4.19.2
      '@autorest/extension-base': ^3.5.0
      '@autorest/testmodeler': ^2.4.0
      '@azure-rest/core-client': ^1.2.0
      '@azure-tools/codegen': ^2.9.1
      '@azure-tools/rlc-common': workspace:^0.25.0
      '@azure-tools/test-recorder': ^3.0.0
      '@azure/abort-controller': ^1.0.1
      '@azure/core-auth': ^1.6.0
      '@azure/core-client': ^1.6.1
      '@azure/core-http': ^3.0.0
      '@azure/core-http-compat': ^1.2.0
      '@azure/core-lro': ^2.5.4
      '@azure/core-paging': ^1.5.0
      '@azure/core-rest-pipeline': ^1.14.0
      '@azure/core-tracing': ^1.0.0
      '@azure/core-util': ^1.4.0
      '@azure/core-xml': ^1.0.0-beta.1
      '@azure/logger': ^1.0.0
      '@microsoft.azure/autorest.testserver': ^3.3.34
      '@types/chai': ^4.2.8
      '@types/chai-as-promised': ^7.1.4
      '@types/fs-extra': ^9.0.13
      '@types/js-yaml': 3.12.1
      '@types/lodash': ^4.14.149
      '@types/mocha': ^5.2.7
      '@types/node': ^18.0.0
      '@types/sinon': ^10.0.0
      '@types/xmlbuilder': 0.0.34
      '@types/yargs': ^17.0.10
      '@typescript-eslint/eslint-plugin': ^6.8.0
      '@typescript-eslint/parser': ^6.8.0
      autorest: ^3.4.2
      buffer: ^6.0.3
      chai: ^4.2.0
      chai-as-promised: ^7.1.1
      chalk: ^4.0.0
      directory-tree: ^2.2.7
      dotenv: ^16.0.0
      eslint: ^8.18.0
      fs-extra: ^11.1.0
      handlebars: ^4.7.7
      karma: ^6.3.18
      karma-chrome-launcher: ^3.1.0
      karma-mocha: ^2.0.1
      karma-source-map-support: ^1.4.0
      lodash: ^4.17.21
      mocha: ^9.2.2
      moment: ^2.29.4
      node-cmd: ^3.0.0
      npm-run-all: ^4.1.5
      openapi-types: ^7.0.0
      path-browserify: ^1.0.1
      prettier: ^3.1.0
      puppeteer: ^21.0.0
      rimraf: ^5.0.0
      sinon: ^10.0.0
      source-map-loader: ^1.0.0
      source-map-support: ^0.5.16
      ts-morph: ^15.1.0
      ts-node: ^8.5.2
      tslib: ^2.3.1
      typescript: ~5.2.0
      wait-port: ^0.2.6
      webpack: ^5.72.0
      webpack-cli: ^4.9.2
      yargs: ^17.4.1
    dependencies:
      '@autorest/codemodel': 4.19.3
      '@autorest/extension-base': 3.5.2
      '@autorest/testmodeler': 2.6.1
      '@azure-rest/core-client': 1.2.0
      '@azure-tools/codegen': 2.9.2
      '@azure-tools/rlc-common': link:../rlc-common
      '@azure/core-auth': 1.6.0
      '@azure/core-client': 1.7.3
      '@azure/core-http': 3.0.3
      '@azure/core-http-compat': 1.3.0
      '@azure/core-lro': 2.5.4
      '@azure/core-paging': 1.5.0
      '@azure/core-rest-pipeline': 1.14.0
      '@azure/core-tracing': 1.0.1
      '@azure/logger': 1.0.4
      '@types/lodash': 4.14.199
      dotenv: 16.3.1
      fs-extra: 11.1.1
      handlebars: 4.7.8
      lodash: 4.17.21
      prettier: 3.1.1
      source-map-support: 0.5.21
      ts-morph: 15.1.0
    devDependencies:
      '@azure-tools/test-recorder': 3.0.0
      '@azure/abort-controller': 1.1.0
      '@azure/core-util': 1.5.0
      '@azure/core-xml': 1.3.4
      '@microsoft.azure/autorest.testserver': 3.3.48
      '@types/chai': 4.3.6
      '@types/chai-as-promised': 7.1.6
      '@types/fs-extra': 9.0.13
      '@types/js-yaml': 3.12.1
      '@types/mocha': 5.2.7
      '@types/node': 18.18.0
      '@types/sinon': 10.0.17
      '@types/xmlbuilder': 0.0.34
      '@types/yargs': 17.0.25
      '@typescript-eslint/eslint-plugin': 6.8.0_qc27boxdfajyxyoyktucppwpla
      '@typescript-eslint/parser': 6.8.0_jk7qbkaijtltyu4ajmze3dfiwa
      autorest: 3.6.3
      buffer: 6.0.3
      chai: 4.3.8
      chai-as-promised: 7.1.1_chai@4.3.8
      chalk: 4.1.2
      directory-tree: 2.4.0
      eslint: 8.50.0
      karma: 6.4.2
      karma-chrome-launcher: 3.2.0
      karma-mocha: 2.0.1
      karma-source-map-support: 1.4.0
      mocha: 9.2.2
      moment: 2.29.4
      node-cmd: 3.0.0
      npm-run-all: 4.1.5
      openapi-types: 7.2.3
      path-browserify: 1.0.1
      puppeteer: 21.7.0_typescript@5.2.2
      rimraf: 5.0.4
      sinon: 10.0.1
      source-map-loader: 1.1.3_webpack@5.88.2
      ts-node: 8.10.2_typescript@5.2.2
      tslib: 2.6.2
      typescript: 5.2.2
      wait-port: 0.2.14
      webpack: 5.88.2_webpack-cli@4.10.0
      webpack-cli: 4.10.0_webpack@5.88.2
      yargs: 17.7.2

  ../../packages/rlc-common:
    specifiers:
      '@types/chai': ^4.3.4
      '@types/fs-extra': ^8.1.0
      '@types/lodash': ^4.14.182
      '@types/mocha': ^10.0.1
      '@types/node': ^18.0.0
      '@typescript-eslint/eslint-plugin': ^6.8.0
      '@typescript-eslint/parser': ^6.8.0
      chai: ^4.3.7
      cross-env: 7.0.3
      eslint: ^8.9.0
      eslint-plugin-require-extensions: 0.1.3
      fs-extra: ^10.0.0
      handlebars: ^4.7.7
      lodash: ^4.17.21
      mocha: ^10.2.0
      prettier: ^3.1.0
      rimraf: ^5.0.0
      ts-morph: ^15.1.0
      ts-node: ^10.7.0
      typescript: ~5.2.0
    dependencies:
      handlebars: 4.7.8
      lodash: 4.17.21
      ts-morph: 15.1.0
    devDependencies:
      '@types/chai': 4.3.6
      '@types/fs-extra': 8.1.3
      '@types/lodash': 4.14.199
      '@types/mocha': 10.0.1
      '@types/node': 18.18.0
      '@typescript-eslint/eslint-plugin': 6.8.0_qc27boxdfajyxyoyktucppwpla
      '@typescript-eslint/parser': 6.8.0_jk7qbkaijtltyu4ajmze3dfiwa
      chai: 4.3.8
      cross-env: 7.0.3
      eslint: 8.50.0
      eslint-plugin-require-extensions: 0.1.3_eslint@8.50.0
      fs-extra: 10.1.0
      mocha: 10.2.0
      prettier: 3.1.1
      rimraf: 5.0.4
      ts-node: 10.9.1_5a6lqx2r5gtzmizq73fzykbege
      typescript: 5.2.2

  ../../packages/typespec-test:
    specifiers:
      '@azure-tools/typespec-autorest': '>=0.40.0 <1.0.0'
      '@azure-tools/typespec-azure-core': '>=0.40.0 <1.0.0'
      '@azure-tools/typespec-client-generator-core': '>=0.40.0 <1.0.0'
      '@azure-tools/typespec-ts': workspace:^0.25.0
      '@types/mocha': ^5.2.7
      '@types/node': ^18.0.0
      '@typespec/compiler': '>=0.54.0 <1.0.0'
      '@typespec/http': '>=0.54.0 <1.0.0'
      '@typespec/openapi': '>=0.54.0 <1.0.0'
      '@typespec/openapi3': '>=0.54.0 <1.0.0'
      '@typespec/rest': '>=0.54.0 <1.0.0'
      '@typespec/versioning': '>=0.54.0 <1.0.0'
      prettier: ^3.1.0
      ts-node: ^8.5.2
      typescript: ~5.2.0
    dependencies:
      '@azure-tools/typespec-autorest': 0.40.0_u3hxo7ph6nrgz7xxlaohzqy24a
      '@azure-tools/typespec-azure-core': 0.40.0_r7faphy27mfblbs27ccm7re44u
      '@azure-tools/typespec-client-generator-core': 0.40.0_7d65p6cqvelxcgmavq4zy7blpy
      '@azure-tools/typespec-ts': link:../typespec-ts
      '@typespec/compiler': 0.54.0
      '@typespec/http': 0.54.0_@typespec+compiler@0.54.0
      '@typespec/openapi': 0.54.0_3ibda3a7sockbtny7x3hj4zqn4
      '@typespec/openapi3': 0.54.0_gawyyuwi7rfkgwwvtpeudeqoo4
      '@typespec/rest': 0.54.0_3ibda3a7sockbtny7x3hj4zqn4
      '@typespec/versioning': 0.54.0_@typespec+compiler@0.54.0
      prettier: 3.1.1
    devDependencies:
      '@types/mocha': 5.2.7
      '@types/node': 18.18.0
      ts-node: 8.10.2_typescript@5.2.2
      typescript: 5.2.2

  ../../packages/typespec-ts:
    specifiers:
      '@azure-rest/core-client': ^1.2.0
<<<<<<< HEAD
      '@azure-tools/cadl-ranch': ^0.12.3
      '@azure-tools/cadl-ranch-expect': ^0.13.1
      '@azure-tools/cadl-ranch-specs': ^0.31.1
      '@azure-tools/rlc-common': workspace:^0.25.0
=======
      '@azure-tools/cadl-ranch': ^0.12.4
      '@azure-tools/cadl-ranch-expect': ^0.13.2
      '@azure-tools/cadl-ranch-specs': ^0.31.2
      '@azure-tools/rlc-common': workspace:^0.24.0
>>>>>>> 768acf44
      '@azure-tools/typespec-azure-core': '>=0.40.0 <1.0.0'
      '@azure-tools/typespec-client-generator-core': '>=0.40.0 <1.0.0'
      '@azure/core-auth': ^1.6.0
      '@azure/core-lro': ^2.5.4
      '@azure/core-paging': ^1.5.0
      '@azure/core-rest-pipeline': ^1.14.0
      '@azure/core-util': ^1.4.0
      '@azure/logger': ^1.0.4
      '@types/chai': ^4.3.1
      '@types/fs-extra': ^9.0.13
      '@types/mocha': ^9.1.1
      '@types/node': ^18.0.0
      '@typescript-eslint/eslint-plugin': ^6.8.0
      '@typescript-eslint/parser': ^6.8.0
      '@typespec/compiler': '>=0.54.0 <1.0.0'
      '@typespec/http': '>=0.54.0 <1.0.0'
      '@typespec/rest': '>=0.54.0 <1.0.0'
      '@typespec/ts-http-runtime': 1.0.0-alpha.20240226.9
      '@typespec/versioning': '>=0.54.0 <1.0.0'
      chai: ^4.3.6
      chalk: ^4.0.0
      cross-env: ^7.0.3
      eslint: ^8.9.0
      eslint-plugin-require-extensions: 0.1.3
      fs-extra: ^11.1.0
      mkdirp: ^2.1.2
      mocha: ^9.2.2
      prettier: ^3.1.0
      rimraf: ^5.0.0
      ts-morph: ^15.1.0
      ts-node: ~10.9.1
      tslib: ^2.3.1
      typescript: ~5.2.0
    dependencies:
      '@azure-tools/rlc-common': link:../rlc-common
      fs-extra: 11.1.1
      prettier: 3.1.1
      ts-morph: 15.1.0
      tslib: 2.6.2
    devDependencies:
      '@azure-rest/core-client': 1.2.0
      '@azure-tools/cadl-ranch': 0.12.4_27iinb5lot767z4cqqvftnszfu
      '@azure-tools/cadl-ranch-expect': 0.13.2_7d65p6cqvelxcgmavq4zy7blpy
      '@azure-tools/cadl-ranch-specs': 0.31.2_tl5l4xe44yzem5nticz333o2oa
      '@azure-tools/typespec-azure-core': 0.40.0_r7faphy27mfblbs27ccm7re44u
      '@azure-tools/typespec-client-generator-core': 0.40.0_7d65p6cqvelxcgmavq4zy7blpy
      '@azure/core-auth': 1.6.0
      '@azure/core-lro': 2.5.4
      '@azure/core-paging': 1.5.0
      '@azure/core-rest-pipeline': 1.14.0
      '@azure/core-util': 1.5.0
      '@azure/logger': 1.0.4
      '@types/chai': 4.3.6
      '@types/fs-extra': 9.0.13
      '@types/mocha': 9.1.1
      '@types/node': 18.18.0
      '@typescript-eslint/eslint-plugin': 6.8.0_qc27boxdfajyxyoyktucppwpla
      '@typescript-eslint/parser': 6.8.0_jk7qbkaijtltyu4ajmze3dfiwa
      '@typespec/compiler': 0.54.0
      '@typespec/http': 0.54.0_@typespec+compiler@0.54.0
      '@typespec/rest': 0.54.0_3ibda3a7sockbtny7x3hj4zqn4
      '@typespec/ts-http-runtime': 1.0.0-alpha.20240226.9
      '@typespec/versioning': 0.54.0_@typespec+compiler@0.54.0
      chai: 4.3.8
      chalk: 4.1.2
      cross-env: 7.0.3
      eslint: 8.50.0
      eslint-plugin-require-extensions: 0.1.3_eslint@8.50.0
      mkdirp: 2.1.6
      mocha: 9.2.2
      rimraf: 5.0.4
      ts-node: 10.9.1_5a6lqx2r5gtzmizq73fzykbege
      typescript: 5.2.2

packages:

  /@aashutoshrathi/word-wrap/1.2.6:
    resolution: {integrity: sha512-1Yjs2SvM8TflER/OD3cOjhWWOZb58A2t7wpE2S9XfBYTiIl+XFhQG2bjy4Pu1I+EAlCNUzRDYDdFwFYUKvXcIA==}
    engines: {node: '>=0.10.0'}
    dev: true

  /@autorest/codemodel/4.19.3:
    resolution: {integrity: sha512-8RMPjq2BmLNn080EHGbSc0E9pk7EO6i+vi3vGrz8xrfnTBydOZPJUZqmOpEmNnV6LRbr23cthXQo0JbA/bStWg==}
    engines: {node: '>=12.0.0'}
    dependencies:
      '@azure-tools/codegen': 2.9.2
      js-yaml: 4.0.0
    dev: false

  /@autorest/extension-base/3.5.2:
    resolution: {integrity: sha512-brpRtQ34mo/SZPTWrOUYvDHOKbvDa9eX5N15qd0OGLX8q3y29nXjhokMVoink4w1jW+8p2KXy2emMIZL14s+HQ==}
    engines: {node: '>=12.0.0'}
    dependencies:
      '@azure-tools/codegen': 2.9.2
      js-yaml: 4.0.0
      vscode-jsonrpc: 3.6.2
    dev: false

  /@autorest/testmodeler/2.6.1:
    resolution: {integrity: sha512-7OXzYet3S/Hiow9LzHUY5qdNRnceSQd41wKEGzfcGVleyWRobYJgYxGmUEyFZP4ZSerAb+QqygSvo9yWIC3nrQ==}
    dev: false

  /@azure-rest/core-client/1.2.0:
    resolution: {integrity: sha512-+3zapvYc+25FpTzCkcYqsh/v8BiSJhMGseWhMgec5RqsH1VovIUHNyNS7hQDECv3QslL6M3TxZnDNmCqoz5IZA==}
    engines: {node: '>=18.0.0'}
    dependencies:
      '@azure/abort-controller': 2.0.0
      '@azure/core-auth': 1.6.0
      '@azure/core-rest-pipeline': 1.14.0
      '@azure/core-tracing': 1.0.1
      '@azure/core-util': 1.5.0
      tslib: 2.6.2
    transitivePeerDependencies:
      - supports-color

  /@azure-tools/async-io/3.0.254:
    resolution: {integrity: sha512-X1C7XdyCuo50ch9FzKtTvmK18FgDxxf1Bbt3cSoknQqeDaRegHSSCO+zByq2YA4NvUzKXeZ1engh29IDxZXgpQ==}
    engines: {node: '>=10.12.0'}
    dependencies:
      '@azure-tools/tasks': 3.0.255
      proper-lockfile: 2.0.1
    dev: false

  /@azure-tools/cadl-ranch-api/0.4.3:
    resolution: {integrity: sha512-1vmurkIORdQ/2j33uoKjxHFAOuRWQFaRLn7uS88hbofVj5C5DKTiMQAgawQFqGiJkaPTdZwGK3YF2qcJWebIzw==}
    engines: {node: '>=16.0.0'}
    dependencies:
      body-parser: 1.20.2
      deep-equal: 2.2.2
      express: 4.18.2
      express-promise-router: 4.1.1_express@4.18.2
      glob: 10.3.9
      morgan: 1.10.0
      multer: 1.4.5-lts.1
      picocolors: 1.0.0
      winston: 3.10.0
      yargs: 17.7.2
    transitivePeerDependencies:
      - '@types/express'
    dev: true

  /@azure-tools/cadl-ranch-coverage-sdk/0.8.1:
    resolution: {integrity: sha512-gvt5NElamTmId/puH2iblJYCMKghL6/jUm3tB49LHOYFXwKdnz9Vss9cNSsmdCctGGbRutFu+9CGTzS5aiXwGw==}
    engines: {node: '>=16.0.0'}
    dependencies:
      '@azure/identity': 3.3.0
      '@azure/storage-blob': 12.16.0
      '@types/node': 18.18.0
    transitivePeerDependencies:
      - encoding
      - supports-color
    dev: true

  /@azure-tools/cadl-ranch-expect/0.13.2_7d65p6cqvelxcgmavq4zy7blpy:
    resolution: {integrity: sha512-5W/jcyfQHeJ7QJZ/fQyIzYn/D9rXlxL8zWELTs/wnVlT3Cf45kJT83+SwKqMPAN/bJsWSnebS84mRAHhQijmZA==}
    engines: {node: '>=16.0.0'}
    peerDependencies:
      '@typespec/compiler': ~0.54.0
      '@typespec/http': ~0.54.0
      '@typespec/rest': ~0.54.0
      '@typespec/versioning': ~0.54.0
    dependencies:
      '@typespec/compiler': 0.54.0
      '@typespec/http': 0.54.0_@typespec+compiler@0.54.0
      '@typespec/rest': 0.54.0_3ibda3a7sockbtny7x3hj4zqn4
      '@typespec/versioning': 0.54.0_@typespec+compiler@0.54.0
    dev: true

  /@azure-tools/cadl-ranch-specs/0.31.2_tl5l4xe44yzem5nticz333o2oa:
    resolution: {integrity: sha512-hhvCx8yCjGwsUek4ewmitoKo078ugTqyTDVRJOe8q8wuSiACo+l71akKYDlzHq4IJGniNWLxrpbc45j2PRmV4A==}
    engines: {node: '>=16.0.0'}
    peerDependencies:
      '@azure-tools/cadl-ranch-expect': ~0.13.2
      '@azure-tools/typespec-azure-core': ~0.40.0
      '@typespec/compiler': ~0.54.0
      '@typespec/http': ~0.54.0
      '@typespec/rest': ~0.54.0
      '@typespec/versioning': ~0.54.0
    dependencies:
      '@azure-tools/cadl-ranch': 0.12.4_27iinb5lot767z4cqqvftnszfu
      '@azure-tools/cadl-ranch-api': 0.4.3
      '@azure-tools/cadl-ranch-expect': 0.13.2_7d65p6cqvelxcgmavq4zy7blpy
      '@azure-tools/typespec-azure-core': 0.40.0_r7faphy27mfblbs27ccm7re44u
      '@typespec/compiler': 0.54.0
      '@typespec/http': 0.54.0_@typespec+compiler@0.54.0
      '@typespec/rest': 0.54.0_3ibda3a7sockbtny7x3hj4zqn4
      '@typespec/versioning': 0.54.0_@typespec+compiler@0.54.0
    transitivePeerDependencies:
      - '@types/express'
      - encoding
      - supports-color
    dev: true

  /@azure-tools/cadl-ranch/0.12.4_27iinb5lot767z4cqqvftnszfu:
    resolution: {integrity: sha512-uYjwBFl7s/7AXqzaeL0u5CueMnfqiN7Ov9KUCvHOjorE34ERzQsyVO1G0ZsadsKX1D9lttVlmRRLtiFila+otA==}
    engines: {node: '>=16.0.0'}
    hasBin: true
    dependencies:
      '@azure-tools/cadl-ranch-api': 0.4.3
      '@azure-tools/cadl-ranch-coverage-sdk': 0.8.1
      '@azure-tools/cadl-ranch-expect': 0.13.2_7d65p6cqvelxcgmavq4zy7blpy
      '@azure/identity': 3.3.0
      '@types/js-yaml': 4.0.6
      '@typespec/compiler': 0.54.0
      '@typespec/http': 0.54.0_@typespec+compiler@0.54.0
      '@typespec/rest': 0.54.0_3ibda3a7sockbtny7x3hj4zqn4
      ajv: 8.12.0
      body-parser: 1.20.2
      deep-equal: 2.2.2
      express: 4.18.2
      express-promise-router: 4.1.1_express@4.18.2
      glob: 10.3.9
      jackspeak: 2.1.1
      js-yaml: 4.1.0
      morgan: 1.10.0
      multer: 1.4.5-lts.1
      node-fetch: 3.3.2
      picocolors: 1.0.0
      source-map-support: 0.5.21
      winston: 3.10.0
      xml2js: 0.5.0
      yargs: 17.7.2
    transitivePeerDependencies:
      - '@types/express'
      - '@typespec/versioning'
      - encoding
      - supports-color
    dev: true

  /@azure-tools/codegen/2.9.2:
    resolution: {integrity: sha512-brVLyffOtPiEijYYBYgV+4q7IyAfqXIec7XbdEqvv7As6SeEdq5WtbtN9N0LdGVHDWtEfc+JArwIx9aYGFdMUg==}
    engines: {node: '>=12.0.0'}
    dependencies:
      '@azure-tools/async-io': 3.0.254
      js-yaml: 4.0.0
      semver: 7.5.4
    dev: false

  /@azure-tools/tasks/3.0.255:
    resolution: {integrity: sha512-GjALNLz7kWMEdRVbaN5g0cJHNAr3XVTbP0611Mv2UzMgGL6FOhNZJK+oPHJKLDR8EEDZNnkwPlyi7B+INXUSQA==}
    engines: {node: '>=10.12.0'}
    dev: false

  /@azure-tools/test-recorder/3.0.0:
    resolution: {integrity: sha512-1M1cjyqZa0TwKpaeaRaNON/c5yLWMEnMijc0V0Vu67pWrLkqoZE+6rmzrGLXapWUB1YmflvVaXQEWbbulGK3Ew==}
    engines: {node: '>=14.0.0'}
    dependencies:
      '@azure/core-auth': 1.6.0
      '@azure/core-rest-pipeline': 1.14.0
      '@azure/core-util': 1.5.0
      '@azure/logger': 1.0.4
    transitivePeerDependencies:
      - supports-color
    dev: true

  /@azure-tools/typespec-autorest/0.40.0_u3hxo7ph6nrgz7xxlaohzqy24a:
    resolution: {integrity: sha512-aMgJk0pudvg11zs/2dlUWPEsdK920NvTqGkbYhy+4UeJ1hEzMM3btOyujE/irhDlcZeEgDlaXQc+xiK/Vik71A==}
    engines: {node: '>=18.0.0'}
    peerDependencies:
      '@azure-tools/typespec-azure-core': ~0.40.0
      '@azure-tools/typespec-client-generator-core': ~0.40.0
      '@typespec/compiler': ~0.54.0
      '@typespec/http': ~0.54.0
      '@typespec/openapi': ~0.54.0
      '@typespec/rest': ~0.54.0
      '@typespec/versioning': ~0.54.0
    dependencies:
      '@azure-tools/typespec-azure-core': 0.40.0_r7faphy27mfblbs27ccm7re44u
      '@azure-tools/typespec-client-generator-core': 0.40.0_7d65p6cqvelxcgmavq4zy7blpy
      '@typespec/compiler': 0.54.0
      '@typespec/http': 0.54.0_@typespec+compiler@0.54.0
      '@typespec/openapi': 0.54.0_3ibda3a7sockbtny7x3hj4zqn4
      '@typespec/rest': 0.54.0_3ibda3a7sockbtny7x3hj4zqn4
      '@typespec/versioning': 0.54.0_@typespec+compiler@0.54.0
    dev: false

  /@azure-tools/typespec-azure-core/0.40.0_r7faphy27mfblbs27ccm7re44u:
    resolution: {integrity: sha512-l5U47zXKYQKFbipRQLpjG4EwvPJg0SogdFEe5a3rRr7mUy8sWPkciHpngLZVOd2cKZQD5m7nqwfWL798I9TJnQ==}
    engines: {node: '>=18.0.0'}
    peerDependencies:
      '@typespec/compiler': ~0.54.0
      '@typespec/http': ~0.54.0
      '@typespec/rest': ~0.54.0
    dependencies:
      '@typespec/compiler': 0.54.0
      '@typespec/http': 0.54.0_@typespec+compiler@0.54.0
      '@typespec/rest': 0.54.0_3ibda3a7sockbtny7x3hj4zqn4

  /@azure-tools/typespec-client-generator-core/0.40.0_7d65p6cqvelxcgmavq4zy7blpy:
    resolution: {integrity: sha512-Nm/OfDtSWBr1lylISbXR37B9QKWlZHK1j4T8L439Y1v3VcvJsC/0F5PLemY0odHpOYZNwu2uevJjAeM5W56wlw==}
    engines: {node: '>=18.0.0'}
    peerDependencies:
      '@typespec/compiler': ~0.54.0
      '@typespec/http': ~0.54.0
      '@typespec/rest': ~0.54.0
      '@typespec/versioning': ~0.54.0
    dependencies:
      '@typespec/compiler': 0.54.0
      '@typespec/http': 0.54.0_@typespec+compiler@0.54.0
      '@typespec/rest': 0.54.0_3ibda3a7sockbtny7x3hj4zqn4
      '@typespec/versioning': 0.54.0_@typespec+compiler@0.54.0
      change-case: 5.4.3
      pluralize: 8.0.0

  /@azure/abort-controller/1.1.0:
    resolution: {integrity: sha512-TrRLIoSQVzfAJX9H1JeFjzAoDGcoK1IYX1UImfceTZpsyYfWr09Ss1aHW1y5TrrR3iq6RZLBwJ3E24uwPhwahw==}
    engines: {node: '>=12.0.0'}
    dependencies:
      tslib: 2.6.2

  /@azure/abort-controller/2.0.0:
    resolution: {integrity: sha512-RP/mR/WJchR+g+nQFJGOec+nzeN/VvjlwbinccoqfhTsTHbb8X5+mLDp48kHT0ueyum0BNSwGm0kX0UZuIqTGg==}
    engines: {node: '>=18.0.0'}
    dependencies:
      tslib: 2.6.2

  /@azure/core-auth/1.6.0:
    resolution: {integrity: sha512-3X9wzaaGgRaBCwhLQZDtFp5uLIXCPrGbwJNWPPugvL4xbIGgScv77YzzxToKGLAKvG9amDoofMoP+9hsH1vs1w==}
    engines: {node: '>=18.0.0'}
    dependencies:
      '@azure/abort-controller': 2.0.0
      '@azure/core-util': 1.5.0
      tslib: 2.6.2

  /@azure/core-client/1.7.3:
    resolution: {integrity: sha512-kleJ1iUTxcO32Y06dH9Pfi9K4U+Tlb111WXEnbt7R/ne+NLRwppZiTGJuTD5VVoxTMK5NTbEtm5t2vcdNCFe2g==}
    engines: {node: '>=14.0.0'}
    dependencies:
      '@azure/abort-controller': 1.1.0
      '@azure/core-auth': 1.6.0
      '@azure/core-rest-pipeline': 1.14.0
      '@azure/core-tracing': 1.0.1
      '@azure/core-util': 1.5.0
      '@azure/logger': 1.0.4
      tslib: 2.6.2
    transitivePeerDependencies:
      - supports-color

  /@azure/core-http-compat/1.3.0:
    resolution: {integrity: sha512-ZN9avruqbQ5TxopzG3ih3KRy52n8OAbitX3fnZT5go4hzu0J+KVPSzkL+Wt3hpJpdG8WIfg1sBD1tWkgUdEpBA==}
    engines: {node: '>=12.0.0'}
    dependencies:
      '@azure/abort-controller': 1.1.0
      '@azure/core-client': 1.7.3
      '@azure/core-rest-pipeline': 1.14.0
    transitivePeerDependencies:
      - supports-color
    dev: false

  /@azure/core-http/3.0.3:
    resolution: {integrity: sha512-QMib3wXotJMFhHgmJBPUF9YsyErw34H0XDFQd9CauH7TPB+RGcyl9Ayy7iURtJB04ngXhE6YwrQsWDXlSLrilg==}
    engines: {node: '>=14.0.0'}
    dependencies:
      '@azure/abort-controller': 1.1.0
      '@azure/core-auth': 1.6.0
      '@azure/core-tracing': 1.0.0-preview.13
      '@azure/core-util': 1.5.0
      '@azure/logger': 1.0.4
      '@types/node-fetch': 2.6.6
      '@types/tunnel': 0.0.3
      form-data: 4.0.0
      node-fetch: 2.7.0
      process: 0.11.10
      tslib: 2.6.2
      tunnel: 0.0.6
      uuid: 8.3.2
      xml2js: 0.5.0
    transitivePeerDependencies:
      - encoding

  /@azure/core-lro/2.5.4:
    resolution: {integrity: sha512-3GJiMVH7/10bulzOKGrrLeG/uCBH/9VtxqaMcB9lIqAeamI/xYQSHJL/KcsLDuH+yTjYpro/u6D/MuRe4dN70Q==}
    engines: {node: '>=14.0.0'}
    dependencies:
      '@azure/abort-controller': 1.1.0
      '@azure/core-util': 1.5.0
      '@azure/logger': 1.0.4
      tslib: 2.6.2

  /@azure/core-paging/1.5.0:
    resolution: {integrity: sha512-zqWdVIt+2Z+3wqxEOGzR5hXFZ8MGKK52x4vFLw8n58pR6ZfKRx3EXYTxTaYxYHc/PexPUTyimcTWFJbji9Z6Iw==}
    engines: {node: '>=14.0.0'}
    dependencies:
      tslib: 2.6.2

  /@azure/core-rest-pipeline/1.14.0:
    resolution: {integrity: sha512-Tp4M6NsjCmn9L5p7HsW98eSOS7A0ibl3e5ntZglozT0XuD/0y6i36iW829ZbBq0qihlGgfaeFpkLjZ418KDm1Q==}
    engines: {node: '>=18.0.0'}
    dependencies:
      '@azure/abort-controller': 2.0.0
      '@azure/core-auth': 1.6.0
      '@azure/core-tracing': 1.0.1
      '@azure/core-util': 1.5.0
      '@azure/logger': 1.0.4
      http-proxy-agent: 5.0.0
      https-proxy-agent: 5.0.1
      tslib: 2.6.2
    transitivePeerDependencies:
      - supports-color

  /@azure/core-tracing/1.0.0-preview.13:
    resolution: {integrity: sha512-KxDlhXyMlh2Jhj2ykX6vNEU0Vou4nHr025KoSEiz7cS3BNiHNaZcdECk/DmLkEB0as5T7b/TpRcehJ5yV6NeXQ==}
    engines: {node: '>=12.0.0'}
    dependencies:
      '@opentelemetry/api': 1.6.0
      tslib: 2.6.2

  /@azure/core-tracing/1.0.1:
    resolution: {integrity: sha512-I5CGMoLtX+pI17ZdiFJZgxMJApsK6jjfm85hpgp3oazCdq5Wxgh4wMr7ge/TTWW1B5WBuvIOI1fMU/FrOAMKrw==}
    engines: {node: '>=12.0.0'}
    dependencies:
      tslib: 2.6.2

  /@azure/core-util/1.5.0:
    resolution: {integrity: sha512-GZBpVFDtQ/15hW1OgBcRdT4Bl7AEpcEZqLfbAvOtm1CQUncKWiYapFHVD588hmlV27NbOOtSm3cnLF3lvoHi4g==}
    engines: {node: '>=14.0.0'}
    dependencies:
      '@azure/abort-controller': 1.1.0
      tslib: 2.6.2

  /@azure/core-xml/1.3.4:
    resolution: {integrity: sha512-B1xI79Ur/u+KR69fGTcsMNj8KDjBSqAy0Ys6Byy4Qm1CqoUy7gCT5A7Pej0EBWRskuH6bpCwrAnosfmQEalkcg==}
    engines: {node: '>=14.0.0'}
    dependencies:
      fast-xml-parser: 4.3.1
      tslib: 2.6.2
    dev: true

  /@azure/identity/3.3.0:
    resolution: {integrity: sha512-gISa/dAAxrWt6F2WiDXZY0y2xY4MLlN2wkNW4cPuq5OgPQKLSkxLc4I2WR04puTfZyQZnpXbAapAMEj1b96fgg==}
    engines: {node: '>=14.0.0'}
    deprecated: Please upgrade to the latest version of this package to get necessary fixes
    dependencies:
      '@azure/abort-controller': 1.1.0
      '@azure/core-auth': 1.6.0
      '@azure/core-client': 1.7.3
      '@azure/core-rest-pipeline': 1.14.0
      '@azure/core-tracing': 1.0.1
      '@azure/core-util': 1.5.0
      '@azure/logger': 1.0.4
      '@azure/msal-browser': 2.38.2
      '@azure/msal-common': 13.3.0
      '@azure/msal-node': 1.18.3
      events: 3.3.0
      jws: 4.0.0
      open: 8.4.2
      stoppable: 1.1.0
      tslib: 2.6.2
      uuid: 8.3.2
    transitivePeerDependencies:
      - supports-color
    dev: true

  /@azure/logger/1.0.4:
    resolution: {integrity: sha512-ustrPY8MryhloQj7OWGe+HrYx+aoiOxzbXTtgblbV3xwCqpzUK36phH3XNHQKj3EPonyFUuDTfR3qFhTEAuZEg==}
    engines: {node: '>=14.0.0'}
    dependencies:
      tslib: 2.6.2

  /@azure/msal-browser/2.38.2:
    resolution: {integrity: sha512-71BeIn2we6LIgMplwCSaMq5zAwmalyJR3jFcVOZxNVfQ1saBRwOD+P77nLs5vrRCedVKTq8RMFhIOdpMLNno0A==}
    engines: {node: '>=0.8.0'}
    deprecated: A newer major version of this library is available. Please upgrade to the latest available version.
    dependencies:
      '@azure/msal-common': 13.3.0
    dev: true

  /@azure/msal-common/13.3.0:
    resolution: {integrity: sha512-/VFWTicjcJbrGp3yQP7A24xU95NiDMe23vxIU1U6qdRPFsprMDNUohMudclnd+WSHE4/McqkZs/nUU3sAKkVjg==}
    engines: {node: '>=0.8.0'}
    dev: true

  /@azure/msal-node/1.18.3:
    resolution: {integrity: sha512-lI1OsxNbS/gxRD4548Wyj22Dk8kS7eGMwD9GlBZvQmFV8FJUXoXySL1BiNzDsHUE96/DS/DHmA+F73p1Dkcktg==}
    engines: {node: 10 || 12 || 14 || 16 || 18}
    deprecated: A newer major version of this library is available. Please upgrade to the latest available version.
    dependencies:
      '@azure/msal-common': 13.3.0
      jsonwebtoken: 9.0.2
      uuid: 8.3.2
    dev: true

  /@azure/storage-blob/12.16.0:
    resolution: {integrity: sha512-jz33rUSUGUB65FgYrTRgRDjG6hdPHwfvHe+g/UrwVG8MsyLqSxg9TaW7Yuhjxu1v1OZ5xam2NU6+IpCN0xJO8Q==}
    engines: {node: '>=14.0.0'}
    dependencies:
      '@azure/abort-controller': 1.1.0
      '@azure/core-http': 3.0.3
      '@azure/core-lro': 2.5.4
      '@azure/core-paging': 1.5.0
      '@azure/core-tracing': 1.0.0-preview.13
      '@azure/logger': 1.0.4
      events: 3.3.0
      tslib: 2.6.2
    transitivePeerDependencies:
      - encoding
    dev: true

  /@babel/code-frame/7.23.5:
    resolution: {integrity: sha512-CgH3s1a96LipHCmSUmYFPwY7MNx8C3avkq7i4Wl3cfa662ldtUe4VM1TPXX70pfmrlWTb6jLqTYrZyT2ZTJBgA==}
    engines: {node: '>=6.9.0'}
    dependencies:
      '@babel/highlight': 7.23.4
      chalk: 2.4.2

  /@babel/helper-validator-identifier/7.22.20:
    resolution: {integrity: sha512-Y4OZ+ytlatR8AI+8KZfKuL5urKp7qey08ha31L8b3BwewJAoJamTzyvxPR/5D+KkdJCGPq/+8TukHBlY10FX9A==}
    engines: {node: '>=6.9.0'}

  /@babel/highlight/7.23.4:
    resolution: {integrity: sha512-acGdbYSfp2WheJoJm/EBBBLh/ID8KDc64ISZ9DYtBmC8/Q204PZJLHyzeB5qMzJ5trcOkybd78M4x2KWsUq++A==}
    engines: {node: '>=6.9.0'}
    dependencies:
      '@babel/helper-validator-identifier': 7.22.20
      chalk: 2.4.2
      js-tokens: 4.0.0

  /@colors/colors/1.5.0:
    resolution: {integrity: sha512-ooWCrlZP11i8GImSjTHYHLkvFDP48nS4+204nGb1RiX/WXYHmJA2III9/e2DWVabCESdW7hBAEzHRqUn9OUVvQ==}
    engines: {node: '>=0.1.90'}
    dev: true

  /@cspotcode/source-map-support/0.8.1:
    resolution: {integrity: sha512-IchNf6dN4tHoMFIn/7OE8LWZ19Y6q/67Bmf6vnGREv8RSbBVb9LPJxEcnwrcwX6ixSvaiGoomAUvu4YSxXrVgw==}
    engines: {node: '>=12'}
    dependencies:
      '@jridgewell/trace-mapping': 0.3.9
    dev: true

  /@dabh/diagnostics/2.0.3:
    resolution: {integrity: sha512-hrlQOIi7hAfzsMqlGSFyVucrx38O+j6wiGOf//H2ecvIEqYN4ADBSS2iLMh5UFyDunCNniUIPk/q3riFv45xRA==}
    dependencies:
      colorspace: 1.1.4
      enabled: 2.0.0
      kuler: 2.0.0
    dev: true

  /@discoveryjs/json-ext/0.5.7:
    resolution: {integrity: sha512-dBVuXR082gk3jsFp7Rd/JI4kytwGHecnCoTtXFb7DB6CNHp4rg5k1bhg0nWdLGLnOV71lmDzGQaLMy8iPLY0pw==}
    engines: {node: '>=10.0.0'}
    dev: true

  /@eslint-community/eslint-utils/4.4.0_eslint@8.50.0:
    resolution: {integrity: sha512-1/sA4dwrzBAyeUoQ6oxahHKmrZvsnLCg4RfxW3ZFGGmQkSNQPFNLV9CUEFQP1x9EYXHTo5p6xdhZM1Ne9p/AfA==}
    engines: {node: ^12.22.0 || ^14.17.0 || >=16.0.0}
    peerDependencies:
      eslint: ^6.0.0 || ^7.0.0 || >=8.0.0
    dependencies:
      eslint: 8.50.0
      eslint-visitor-keys: 3.4.3
    dev: true

  /@eslint-community/regexpp/4.8.2:
    resolution: {integrity: sha512-0MGxAVt1m/ZK+LTJp/j0qF7Hz97D9O/FH9Ms3ltnyIdDD57cbb1ACIQTkbHvNXtWDv5TPq7w5Kq56+cNukbo7g==}
    engines: {node: ^12.0.0 || ^14.0.0 || >=16.0.0}
    dev: true

  /@eslint/eslintrc/2.1.2:
    resolution: {integrity: sha512-+wvgpDsrB1YqAMdEUCcnTlpfVBH7Vqn6A/NT3D8WVXFIaKMlErPIZT3oCIAVCOtarRpMtelZLqJeU3t7WY6X6g==}
    engines: {node: ^12.22.0 || ^14.17.0 || >=16.0.0}
    dependencies:
      ajv: 6.12.6
      debug: 4.3.4
      espree: 9.6.1
      globals: 13.22.0
      ignore: 5.2.4
      import-fresh: 3.3.0
      js-yaml: 4.1.0
      minimatch: 3.1.2
      strip-json-comments: 3.1.1
    transitivePeerDependencies:
      - supports-color
    dev: true

  /@eslint/js/8.50.0:
    resolution: {integrity: sha512-NCC3zz2+nvYd+Ckfh87rA47zfu2QsQpvc6k1yzTk+b9KzRj0wkGa8LSoGOXN6Zv4lRf/EIoZ80biDh9HOI+RNQ==}
    engines: {node: ^12.22.0 || ^14.17.0 || >=16.0.0}
    dev: true

  /@humanwhocodes/config-array/0.11.11:
    resolution: {integrity: sha512-N2brEuAadi0CcdeMXUkhbZB84eskAc8MEX1By6qEchoVywSgXPIjou4rYsl0V3Hj0ZnuGycGCjdNgockbzeWNA==}
    engines: {node: '>=10.10.0'}
    dependencies:
      '@humanwhocodes/object-schema': 1.2.1
      debug: 4.3.4
      minimatch: 3.1.2
    transitivePeerDependencies:
      - supports-color
    dev: true

  /@humanwhocodes/module-importer/1.0.1:
    resolution: {integrity: sha512-bxveV4V8v5Yb4ncFTT3rPSgZBOpCkjfK0y4oVVVJwIuDVBRMDXrPyXRL988i5ap9m9bnyEEjWfm5WkBmtffLfA==}
    engines: {node: '>=12.22'}
    dev: true

  /@humanwhocodes/object-schema/1.2.1:
    resolution: {integrity: sha512-ZnQMnLV4e7hDlUvw8H+U8ASL02SS2Gn6+9Ac3wGGLIe7+je2AeAOxPY+izIPJDfFDb7eDjev0Us8MO1iFRN8hA==}
    dev: true

  /@isaacs/cliui/8.0.2:
    resolution: {integrity: sha512-O8jcjabXaleOG9DQ0+ARXWZBTfnP4WNAqzuiJK7ll44AmxGKv/J2M4TPjxjY3znBCfvBXFzucm1twdyFybFqEA==}
    engines: {node: '>=12'}
    dependencies:
      string-width: 5.1.2
      string-width-cjs: /string-width/4.2.3
      strip-ansi: 7.1.0
      strip-ansi-cjs: /strip-ansi/6.0.1
      wrap-ansi: 8.1.0
      wrap-ansi-cjs: /wrap-ansi/7.0.0
    dev: true

  /@jridgewell/gen-mapping/0.3.3:
    resolution: {integrity: sha512-HLhSWOLRi875zjjMG/r+Nv0oCW8umGb0BgEhyX3dDX3egwZtB8PqLnjz3yedt8R5StBrzcg4aBpnh8UA9D1BoQ==}
    engines: {node: '>=6.0.0'}
    dependencies:
      '@jridgewell/set-array': 1.1.2
      '@jridgewell/sourcemap-codec': 1.4.15
      '@jridgewell/trace-mapping': 0.3.19
    dev: true

  /@jridgewell/resolve-uri/3.1.1:
    resolution: {integrity: sha512-dSYZh7HhCDtCKm4QakX0xFpsRDqjjtZf/kjI/v3T3Nwt5r8/qz/M19F9ySyOqU94SXBmeG9ttTul+YnR4LOxFA==}
    engines: {node: '>=6.0.0'}
    dev: true

  /@jridgewell/set-array/1.1.2:
    resolution: {integrity: sha512-xnkseuNADM0gt2bs+BvhO0p78Mk762YnZdsuzFV018NoG1Sj1SCQvpSqa7XUaTam5vAGasABV9qXASMKnFMwMw==}
    engines: {node: '>=6.0.0'}
    dev: true

  /@jridgewell/source-map/0.3.5:
    resolution: {integrity: sha512-UTYAUj/wviwdsMfzoSJspJxbkH5o1snzwX0//0ENX1u/55kkZZkcTZP6u9bwKGkv+dkk9at4m1Cpt0uY80kcpQ==}
    dependencies:
      '@jridgewell/gen-mapping': 0.3.3
      '@jridgewell/trace-mapping': 0.3.19
    dev: true

  /@jridgewell/sourcemap-codec/1.4.15:
    resolution: {integrity: sha512-eF2rxCRulEKXHTRiDrDy6erMYWqNw4LPdQ8UQA4huuxaQsVeRPFl2oM8oDGxMFhJUWZf9McpLtJasDDZb/Bpeg==}
    dev: true

  /@jridgewell/trace-mapping/0.3.19:
    resolution: {integrity: sha512-kf37QtfW+Hwx/buWGMPcR60iF9ziHa6r/CZJIHbmcm4+0qrXiVdxegAH0F6yddEVQ7zdkjcGCgCzUu+BcbhQxw==}
    dependencies:
      '@jridgewell/resolve-uri': 3.1.1
      '@jridgewell/sourcemap-codec': 1.4.15
    dev: true

  /@jridgewell/trace-mapping/0.3.9:
    resolution: {integrity: sha512-3Belt6tdc8bPgAtbcmdtNJlirVoTmEb5e2gC94PnkwEW9jI6CAHUeoG85tjWP5WquqfavoMtMwiG4P926ZKKuQ==}
    dependencies:
      '@jridgewell/resolve-uri': 3.1.1
      '@jridgewell/sourcemap-codec': 1.4.15
    dev: true

  /@microsoft.azure/autorest.testserver/3.3.48:
    resolution: {integrity: sha512-/6SPjIEkHFxHi/mImmWHsTA2yhuSWfM2JWzsngZlck+0gTF5xIEyPTL1eIosdoc0oynBQGDuAsjGkd4ssioMpA==}
    engines: {node: '>=10'}
    hasBin: true
    dependencies:
      '@azure/storage-blob': 12.16.0
      axios: 0.21.4
      body-parser: 1.20.2
      busboy: 1.6.0
      commonmark: 0.30.0
      deep-equal: 2.2.2
      express: 4.18.2
      express-promise-router: 4.1.1_express@4.18.2
      glob: 8.1.0
      js-yaml: 4.1.0
      morgan: 1.10.0
      mustache: 4.2.0
      request: 2.88.2
      request-promise-native: 1.0.9_request@2.88.2
      source-map-support: 0.5.21
      underscore: 1.13.6
      winston: 3.10.0
      xml2js: 0.5.0
      yargs: 17.7.2
    transitivePeerDependencies:
      - '@types/express'
      - debug
      - encoding
    dev: true

  /@nodelib/fs.scandir/2.1.5:
    resolution: {integrity: sha512-vq24Bq3ym5HEQm2NKCr3yXDwjc7vTsEThRDnkp2DK9p1uqLR+DHurm/NOTo0KG7HYHU7eppKZj3MyqYuMBf62g==}
    engines: {node: '>= 8'}
    dependencies:
      '@nodelib/fs.stat': 2.0.5
      run-parallel: 1.2.0

  /@nodelib/fs.stat/2.0.5:
    resolution: {integrity: sha512-RkhPPp2zrqDAQA/2jNhnztcPAlv64XdhIp7a7454A5ovI7Bukxgt7MX7udwAu3zg1DcpPU0rz3VV1SeaqvY4+A==}
    engines: {node: '>= 8'}

  /@nodelib/fs.walk/1.2.8:
    resolution: {integrity: sha512-oGB+UxlgWcgQkgwo8GcEGwemoTFt3FIO9ababBmaGwXIoBKZ+GTy0pP185beGg7Llih/NSHSV2XAs1lnznocSg==}
    engines: {node: '>= 8'}
    dependencies:
      '@nodelib/fs.scandir': 2.1.5
      fastq: 1.15.0

  /@opentelemetry/api/1.6.0:
    resolution: {integrity: sha512-OWlrQAnWn9577PhVgqjUvMr1pg57Bc4jv0iL4w0PRuOSRvq67rvHW9Ie/dZVMvCzhSCB+UxhcY/PmCmFj33Q+g==}
    engines: {node: '>=8.0.0'}

  /@pkgjs/parseargs/0.11.0:
    resolution: {integrity: sha512-+1VkjdD0QBLPodGrJUeqarH8VAIvQODIbwh9XpP5Syisf7YoQgsJKPNFoqqLQlu+VQ/tVSshMR6loPMn8U+dPg==}
    engines: {node: '>=14'}
    requiresBuild: true
    dev: true
    optional: true

  /@puppeteer/browsers/1.9.1:
    resolution: {integrity: sha512-PuvK6xZzGhKPvlx3fpfdM2kYY3P/hB1URtK8wA7XUJ6prn6pp22zvJHu48th0SGcHL9SutbPHrFuQgfXTFobWA==}
    engines: {node: '>=16.3.0'}
    hasBin: true
    dependencies:
      debug: 4.3.4
      extract-zip: 2.0.1
      progress: 2.0.3
      proxy-agent: 6.3.1
      tar-fs: 3.0.4
      unbzip2-stream: 1.4.3
      yargs: 17.7.2
    transitivePeerDependencies:
      - supports-color
    dev: true

  /@sindresorhus/merge-streams/1.0.0:
    resolution: {integrity: sha512-rUV5WyJrJLoloD4NDN1V1+LDMDWOa4OTsT4yYJwQNpTU6FWxkxHpL7eu4w+DmiH8x/EAM1otkPE1+LaspIbplw==}
    engines: {node: '>=18'}

  /@sinonjs/commons/1.8.6:
    resolution: {integrity: sha512-Ky+XkAkqPZSm3NLBeUng77EBQl3cmeJhITaGHdYH8kjVB+aun3S4XBRti2zt17mtt0mIUDiNxYeoJm6drVvBJQ==}
    dependencies:
      type-detect: 4.0.8
    dev: true

  /@sinonjs/commons/2.0.0:
    resolution: {integrity: sha512-uLa0j859mMrg2slwQYdO/AkrOfmH+X6LTVmNTS9CqexuE2IvVORIkSpJLqePAbEnKJ77aMmCwr1NUZ57120Xcg==}
    dependencies:
      type-detect: 4.0.8
    dev: true

  /@sinonjs/commons/3.0.0:
    resolution: {integrity: sha512-jXBtWAF4vmdNmZgD5FoKsVLv3rPgDnLgPbU84LIJ3otV44vJlDRokVng5v8NFJdCf/da9legHcKaRuZs4L7faA==}
    dependencies:
      type-detect: 4.0.8
    dev: true

  /@sinonjs/fake-timers/10.3.0:
    resolution: {integrity: sha512-V4BG07kuYSUkTCSBHG8G8TNhM+F19jXFWnQtzj+we8DrkpSBCee9Z3Ms8yiGer/dlmhe35/Xdgyo3/0rQKg7YA==}
    dependencies:
      '@sinonjs/commons': 3.0.0
    dev: true

  /@sinonjs/fake-timers/7.1.2:
    resolution: {integrity: sha512-iQADsW4LBMISqZ6Ci1dupJL9pprqwcVFTcOsEmQOEhW+KLCVn/Y4Jrvg2k19fIHCp+iFprriYPTdRcQR8NbUPg==}
    dependencies:
      '@sinonjs/commons': 1.8.6
    dev: true

  /@sinonjs/samsam/6.1.3:
    resolution: {integrity: sha512-nhOb2dWPeb1sd3IQXL/dVPnKHDOAFfvichtBf4xV00/rU1QbPCQqKMbvIheIjqwVjh7qIgf2AHTHi391yMOMpQ==}
    dependencies:
      '@sinonjs/commons': 1.8.6
      lodash.get: 4.4.2
      type-detect: 4.0.8
    dev: true

  /@sinonjs/text-encoding/0.7.2:
    resolution: {integrity: sha512-sXXKG+uL9IrKqViTtao2Ws6dy0znu9sOaP1di/jKGW1M6VssO8vlpXCQcpZ+jisQ1tTFAC5Jo/EOzFbggBagFQ==}
    dev: true

  /@socket.io/component-emitter/3.1.0:
    resolution: {integrity: sha512-+9jVqKhRSpsc591z5vX+X5Yyw+he/HCB4iQ/RYxw35CEPaY1gnsNE43nf9n9AaYjAQrTiI/mOwKUKdUs9vf7Xg==}
    dev: true

  /@tootallnate/once/2.0.0:
    resolution: {integrity: sha512-XCuKFP5PS55gnMVu3dty8KPatLqUoy/ZYzDzAGCQ8JNFCkLXzmI7vNHCR+XpbZaMWQK/vQubr7PkYq8g470J/A==}
    engines: {node: '>= 10'}

  /@tootallnate/quickjs-emscripten/0.23.0:
    resolution: {integrity: sha512-C5Mc6rdnsaJDjO3UpGW/CQTHtCKaYlScZTly4JIu97Jxo/odCiH0ITnDXSJPTOrEKk/ycSZ0AOgTmkDtkOsvIA==}
    dev: true

  /@ts-morph/common/0.16.0:
    resolution: {integrity: sha512-SgJpzkTgZKLKqQniCjLaE3c2L2sdL7UShvmTmPBejAKd2OKV/yfMpQ2IWpAuA+VY5wy7PkSUaEObIqEK6afFuw==}
    dependencies:
      fast-glob: 3.3.2
      minimatch: 5.1.6
      mkdirp: 1.0.4
      path-browserify: 1.0.1
    dev: false

  /@tsconfig/node10/1.0.9:
    resolution: {integrity: sha512-jNsYVVxU8v5g43Erja32laIDHXeoNvFEpX33OK4d6hljo3jDhCBDhx5dhCCTMWUojscpAagGiRkBKxpdl9fxqA==}
    dev: true

  /@tsconfig/node12/1.0.11:
    resolution: {integrity: sha512-cqefuRsh12pWyGsIoBKJA9luFu3mRxCA+ORZvA4ktLSzIuCUtWVxGIuXigEwO5/ywWFMZ2QEGKWvkZG1zDMTag==}
    dev: true

  /@tsconfig/node14/1.0.3:
    resolution: {integrity: sha512-ysT8mhdixWK6Hw3i1V2AeRqZ5WfXg1G43mqoYlM2nc6388Fq5jcXyr5mRsqViLx/GJYdoL0bfXD8nmF+Zn/Iow==}
    dev: true

  /@tsconfig/node16/1.0.4:
    resolution: {integrity: sha512-vxhUy4J8lyeyinH7Azl1pdd43GJhZH/tP2weN8TntQblOY+A0XbT8DJk1/oCPuOOyg/Ja757rG0CgHcWC8OfMA==}
    dev: true

  /@types/chai-as-promised/7.1.6:
    resolution: {integrity: sha512-cQLhk8fFarRVZAXUQV1xEnZgMoPxqKojBvRkqPCKPQCzEhpbbSKl1Uu75kDng7k5Ln6LQLUmNBjLlFthCgm1NA==}
    dependencies:
      '@types/chai': 4.3.6
    dev: true

  /@types/chai/4.3.6:
    resolution: {integrity: sha512-VOVRLM1mBxIRxydiViqPcKn6MIxZytrbMpd6RJLIWKxUNr3zux8no0Oc7kJx0WAPIitgZ0gkrDS+btlqQpubpw==}
    dev: true

  /@types/cookie/0.4.1:
    resolution: {integrity: sha512-XW/Aa8APYr6jSVVA1y/DEIZX0/GMKLEVekNG727R8cs56ahETkRAy/3DR7+fJyh7oUgGwNQaRfXCun0+KbWY7Q==}
    dev: true

  /@types/cors/2.8.14:
    resolution: {integrity: sha512-RXHUvNWYICtbP6s18PnOCaqToK8y14DnLd75c6HfyKf228dxy7pHNOQkxPtvXKp/hINFMDjbYzsj63nnpPMSRQ==}
    dependencies:
      '@types/node': 18.18.0
    dev: true

  /@types/eslint-scope/3.7.5:
    resolution: {integrity: sha512-JNvhIEyxVW6EoMIFIvj93ZOywYFatlpu9deeH6eSx6PE3WHYvHaQtmHmQeNw7aA81bYGBPPQqdtBm6b1SsQMmA==}
    dependencies:
      '@types/eslint': 8.44.3
      '@types/estree': 1.0.2
    dev: true

  /@types/eslint/8.44.3:
    resolution: {integrity: sha512-iM/WfkwAhwmPff3wZuPLYiHX18HI24jU8k1ZSH7P8FHwxTjZ2P6CoX2wnF43oprR+YXJM6UUxATkNvyv/JHd+g==}
    dependencies:
      '@types/estree': 1.0.2
      '@types/json-schema': 7.0.13
    dev: true

  /@types/estree/1.0.2:
    resolution: {integrity: sha512-VeiPZ9MMwXjO32/Xu7+OwflfmeoRwkE/qzndw42gGtgJwZopBnzy2gD//NN1+go1mADzkDcqf/KnFRSjTJ8xJA==}
    dev: true

  /@types/fs-extra/8.1.3:
    resolution: {integrity: sha512-7IdV01N0u/CaVO0fuY1YmEg14HQN3+EW8mpNgg6NEfxEl/lzCa5OxlBu3iFsCAdamnYOcTQ7oEi43Xc/67Rgzw==}
    dependencies:
      '@types/node': 18.18.0
    dev: true

  /@types/fs-extra/9.0.13:
    resolution: {integrity: sha512-nEnwB++1u5lVDM2UI4c1+5R+FYaKfaAzS4OococimjVm3nQw3TuzH5UNsocrcTBbhnerblyHj4A49qXbIiZdpA==}
    dependencies:
      '@types/node': 18.18.0
    dev: true

  /@types/js-yaml/3.12.1:
    resolution: {integrity: sha512-SGGAhXLHDx+PK4YLNcNGa6goPf9XRWQNAUUbffkwVGGXIxmDKWyGGL4inzq2sPmExu431Ekb9aEMn9BkPqEYFA==}
    dev: true

  /@types/js-yaml/4.0.6:
    resolution: {integrity: sha512-ACTuifTSIIbyksx2HTon3aFtCKWcID7/h3XEmRpDYdMCXxPbl+m9GteOJeaAkiAta/NJaSFuA7ahZ0NkwajDSw==}
    dev: true

  /@types/json-schema/7.0.13:
    resolution: {integrity: sha512-RbSSoHliUbnXj3ny0CNFOoxrIDV6SUGyStHsvDqosw6CkdPV8TtWGlfecuK4ToyMEAql6pzNxgCFKanovUzlgQ==}
    dev: true

  /@types/lodash/4.14.199:
    resolution: {integrity: sha512-Vrjz5N5Ia4SEzWWgIVwnHNEnb1UE1XMkvY5DGXrAeOGE9imk0hgTHh5GyDjLDJi9OTCn9oo9dXH1uToK1VRfrg==}

  /@types/mocha/10.0.1:
    resolution: {integrity: sha512-/fvYntiO1GeICvqbQ3doGDIP97vWmvFt83GKguJ6prmQM2iXZfFcq6YE8KteFyRtX2/h5Hf91BYvPodJKFYv5Q==}
    dev: true

  /@types/mocha/5.2.7:
    resolution: {integrity: sha512-NYrtPht0wGzhwe9+/idPaBB+TqkY9AhTvOLMkThm0IoEfLaiVQZwBwyJ5puCkO3AUCWrmcoePjp2mbFocKy4SQ==}
    dev: true

  /@types/mocha/9.1.1:
    resolution: {integrity: sha512-Z61JK7DKDtdKTWwLeElSEBcWGRLY8g95ic5FoQqI9CMx0ns/Ghep3B4DfcEimiKMvtamNVULVNKEsiwV3aQmXw==}
    dev: true

  /@types/node-fetch/2.6.6:
    resolution: {integrity: sha512-95X8guJYhfqiuVVhRFxVQcf4hW/2bCuoPwDasMf/531STFoNoWTT7YDnWdXHEZKqAGUigmpG31r2FE70LwnzJw==}
    dependencies:
      '@types/node': 18.18.0
      form-data: 4.0.0

  /@types/node/18.18.0:
    resolution: {integrity: sha512-3xA4X31gHT1F1l38ATDIL9GpRLdwVhnEFC8Uikv5ZLlXATwrCYyPq7ZWHxzxc3J/30SUiwiYT+bQe0/XvKlWbw==}

  /@types/semver/7.5.3:
    resolution: {integrity: sha512-OxepLK9EuNEIPxWNME+C6WwbRAOOI2o2BaQEGzz5Lu2e4Z5eDnEo+/aVEDMIXywoJitJ7xWd641wrGLZdtwRyw==}
    dev: true

  /@types/sinon/10.0.17:
    resolution: {integrity: sha512-+6ILpcixQ0Ma3dHMTLv4rSycbDXkDljgKL+E0nI2RUxxhYTFyPSjt6RVMxh7jUshvyVcBvicb0Ktj+lAJcjgeA==}
    dependencies:
      '@types/sinonjs__fake-timers': 8.1.3
    dev: true

  /@types/sinonjs__fake-timers/8.1.3:
    resolution: {integrity: sha512-4g+2YyWe0Ve+LBh+WUm1697PD0Kdi6coG1eU0YjQbwx61AZ8XbEpL1zIT6WjuUKrCMCROpEaYQPDjBnDouBVAQ==}
    dev: true

  /@types/triple-beam/1.3.3:
    resolution: {integrity: sha512-6tOUG+nVHn0cJbVp25JFayS5UE6+xlbcNF9Lo9mU7U0zk3zeUShZied4YEQZjy1JBF043FSkdXw8YkUJuVtB5g==}
    dev: true

  /@types/tunnel/0.0.3:
    resolution: {integrity: sha512-sOUTGn6h1SfQ+gbgqC364jLFBw2lnFqkgF3q0WovEHRLMrVD1sd5aufqi/aJObLekJO+Aq5z646U4Oxy6shXMA==}
    dependencies:
      '@types/node': 18.18.0

  /@types/xmlbuilder/0.0.34:
    resolution: {integrity: sha512-yVsHfYqJblSEg3DvUhGndpCZBZz2GiGVmqMa04fbGro2xzxRj85Q7MQ4os+MaXmKcpCDD42MXuxUWfoUKTuVdQ==}
    dev: true

  /@types/yargs-parser/21.0.1:
    resolution: {integrity: sha512-axdPBuLuEJt0c4yI5OZssC19K2Mq1uKdrfZBzuxLvaztgqUtFYZUNw7lETExPYJR9jdEoIg4mb7RQKRQzOkeGQ==}
    dev: true

  /@types/yargs/17.0.25:
    resolution: {integrity: sha512-gy7iPgwnzNvxgAEi2bXOHWCVOG6f7xsprVJH4MjlAWeBmJ7vh/Y1kwMtUrs64ztf24zVIRCpr3n/z6gm9QIkgg==}
    dependencies:
      '@types/yargs-parser': 21.0.1
    dev: true

  /@types/yauzl/2.10.1:
    resolution: {integrity: sha512-CHzgNU3qYBnp/O4S3yv2tXPlvMTq0YWSTVg2/JYLqWZGHwwgJGAwd00poay/11asPq8wLFwHzubyInqHIFmmiw==}
    requiresBuild: true
    dependencies:
      '@types/node': 18.18.0
    dev: true
    optional: true

  /@typescript-eslint/eslint-plugin/6.8.0_qc27boxdfajyxyoyktucppwpla:
    resolution: {integrity: sha512-GosF4238Tkes2SHPQ1i8f6rMtG6zlKwMEB0abqSJ3Npvos+doIlc/ATG+vX1G9coDF3Ex78zM3heXHLyWEwLUw==}
    engines: {node: ^16.0.0 || >=18.0.0}
    peerDependencies:
      '@typescript-eslint/parser': ^6.0.0 || ^6.0.0-alpha
      eslint: ^7.0.0 || ^8.0.0
      typescript: '*'
    peerDependenciesMeta:
      typescript:
        optional: true
    dependencies:
      '@eslint-community/regexpp': 4.8.2
      '@typescript-eslint/parser': 6.8.0_jk7qbkaijtltyu4ajmze3dfiwa
      '@typescript-eslint/scope-manager': 6.8.0
      '@typescript-eslint/type-utils': 6.8.0_jk7qbkaijtltyu4ajmze3dfiwa
      '@typescript-eslint/utils': 6.8.0_jk7qbkaijtltyu4ajmze3dfiwa
      '@typescript-eslint/visitor-keys': 6.8.0
      debug: 4.3.4
      eslint: 8.50.0
      graphemer: 1.4.0
      ignore: 5.2.4
      natural-compare: 1.4.0
      semver: 7.5.4
      ts-api-utils: 1.0.3_typescript@5.2.2
      typescript: 5.2.2
    transitivePeerDependencies:
      - supports-color
    dev: true

  /@typescript-eslint/parser/6.8.0_jk7qbkaijtltyu4ajmze3dfiwa:
    resolution: {integrity: sha512-5tNs6Bw0j6BdWuP8Fx+VH4G9fEPDxnVI7yH1IAPkQH5RUtvKwRoqdecAPdQXv4rSOADAaz1LFBZvZG7VbXivSg==}
    engines: {node: ^16.0.0 || >=18.0.0}
    peerDependencies:
      eslint: ^7.0.0 || ^8.0.0
      typescript: '*'
    peerDependenciesMeta:
      typescript:
        optional: true
    dependencies:
      '@typescript-eslint/scope-manager': 6.8.0
      '@typescript-eslint/types': 6.8.0
      '@typescript-eslint/typescript-estree': 6.8.0_typescript@5.2.2
      '@typescript-eslint/visitor-keys': 6.8.0
      debug: 4.3.4
      eslint: 8.50.0
      typescript: 5.2.2
    transitivePeerDependencies:
      - supports-color
    dev: true

  /@typescript-eslint/scope-manager/6.8.0:
    resolution: {integrity: sha512-xe0HNBVwCph7rak+ZHcFD6A+q50SMsFwcmfdjs9Kz4qDh5hWhaPhFjRs/SODEhroBI5Ruyvyz9LfwUJ624O40g==}
    engines: {node: ^16.0.0 || >=18.0.0}
    dependencies:
      '@typescript-eslint/types': 6.8.0
      '@typescript-eslint/visitor-keys': 6.8.0
    dev: true

  /@typescript-eslint/type-utils/6.8.0_jk7qbkaijtltyu4ajmze3dfiwa:
    resolution: {integrity: sha512-RYOJdlkTJIXW7GSldUIHqc/Hkto8E+fZN96dMIFhuTJcQwdRoGN2rEWA8U6oXbLo0qufH7NPElUb+MceHtz54g==}
    engines: {node: ^16.0.0 || >=18.0.0}
    peerDependencies:
      eslint: ^7.0.0 || ^8.0.0
      typescript: '*'
    peerDependenciesMeta:
      typescript:
        optional: true
    dependencies:
      '@typescript-eslint/typescript-estree': 6.8.0_typescript@5.2.2
      '@typescript-eslint/utils': 6.8.0_jk7qbkaijtltyu4ajmze3dfiwa
      debug: 4.3.4
      eslint: 8.50.0
      ts-api-utils: 1.0.3_typescript@5.2.2
      typescript: 5.2.2
    transitivePeerDependencies:
      - supports-color
    dev: true

  /@typescript-eslint/types/6.8.0:
    resolution: {integrity: sha512-p5qOxSum7W3k+llc7owEStXlGmSl8FcGvhYt8Vjy7FqEnmkCVlM3P57XQEGj58oqaBWDQXbJDZxwUWMS/EAPNQ==}
    engines: {node: ^16.0.0 || >=18.0.0}
    dev: true

  /@typescript-eslint/typescript-estree/6.8.0_typescript@5.2.2:
    resolution: {integrity: sha512-ISgV0lQ8XgW+mvv5My/+iTUdRmGspducmQcDw5JxznasXNnZn3SKNrTRuMsEXv+V/O+Lw9AGcQCfVaOPCAk/Zg==}
    engines: {node: ^16.0.0 || >=18.0.0}
    peerDependencies:
      typescript: '*'
    peerDependenciesMeta:
      typescript:
        optional: true
    dependencies:
      '@typescript-eslint/types': 6.8.0
      '@typescript-eslint/visitor-keys': 6.8.0
      debug: 4.3.4
      globby: 11.1.0
      is-glob: 4.0.3
      semver: 7.5.4
      ts-api-utils: 1.0.3_typescript@5.2.2
      typescript: 5.2.2
    transitivePeerDependencies:
      - supports-color
    dev: true

  /@typescript-eslint/utils/6.8.0_jk7qbkaijtltyu4ajmze3dfiwa:
    resolution: {integrity: sha512-dKs1itdE2qFG4jr0dlYLQVppqTE+Itt7GmIf/vX6CSvsW+3ov8PbWauVKyyfNngokhIO9sKZeRGCUo1+N7U98Q==}
    engines: {node: ^16.0.0 || >=18.0.0}
    peerDependencies:
      eslint: ^7.0.0 || ^8.0.0
    dependencies:
      '@eslint-community/eslint-utils': 4.4.0_eslint@8.50.0
      '@types/json-schema': 7.0.13
      '@types/semver': 7.5.3
      '@typescript-eslint/scope-manager': 6.8.0
      '@typescript-eslint/types': 6.8.0
      '@typescript-eslint/typescript-estree': 6.8.0_typescript@5.2.2
      eslint: 8.50.0
      semver: 7.5.4
    transitivePeerDependencies:
      - supports-color
      - typescript
    dev: true

  /@typescript-eslint/visitor-keys/6.8.0:
    resolution: {integrity: sha512-oqAnbA7c+pgOhW2OhGvxm0t1BULX5peQI/rLsNDpGM78EebV3C9IGbX5HNZabuZ6UQrYveCLjKo8Iy/lLlBkkg==}
    engines: {node: ^16.0.0 || >=18.0.0}
    dependencies:
      '@typescript-eslint/types': 6.8.0
      eslint-visitor-keys: 3.4.3
    dev: true

  /@typespec/compiler/0.54.0:
    resolution: {integrity: sha512-lxMqlvUq5m1KZUjg+IoM/gEwY+yeSjjnpUsz6wmzjK4cO9cIY4wPJdrZwe8jUc2UFOoqKXN3AK8N1UWxA+w9Dg==}
    engines: {node: '>=18.0.0'}
    hasBin: true
    dependencies:
      '@babel/code-frame': 7.23.5
      ajv: 8.12.0
      change-case: 5.4.3
      globby: 14.0.0
      mustache: 4.2.0
      picocolors: 1.0.0
      prettier: 3.2.5
      prompts: 2.4.2
      semver: 7.6.0
      vscode-languageserver: 9.0.1
      vscode-languageserver-textdocument: 1.0.11
      yaml: 2.3.4
      yargs: 17.7.2

  /@typespec/http/0.54.0_@typespec+compiler@0.54.0:
    resolution: {integrity: sha512-/hZd9pkjJh3ogOekyKzZnpVV2kXzxtWDiTt3Gekc6iHTGk/CE1JpRFts8xwXoI5d3FqYotfb4w5ztVw62WjOcA==}
    engines: {node: '>=18.0.0'}
    peerDependencies:
      '@typespec/compiler': ~0.54.0
    dependencies:
      '@typespec/compiler': 0.54.0

  /@typespec/openapi/0.54.0_3ibda3a7sockbtny7x3hj4zqn4:
    resolution: {integrity: sha512-QJkwq3whcqKb29ScMD5IQzqvDmPQyLAubRl82Zj6kVMCqabRwegOX9aN+K0083nci65zt9rflZbv9bKY5GRy/A==}
    engines: {node: '>=18.0.0'}
    peerDependencies:
      '@typespec/compiler': ~0.54.0
      '@typespec/http': ~0.54.0
    dependencies:
      '@typespec/compiler': 0.54.0
      '@typespec/http': 0.54.0_@typespec+compiler@0.54.0
    dev: false

  /@typespec/openapi3/0.54.0_gawyyuwi7rfkgwwvtpeudeqoo4:
    resolution: {integrity: sha512-ryqa6iNWA3Vb2TcyTUD0NrRecGVY5MGaEuAdBJnnEEPcE6CSQY0j0dFZXzRLBUd4LiR332B4Y7Brkq6MjRdrNg==}
    engines: {node: '>=18.0.0'}
    peerDependencies:
      '@typespec/compiler': ~0.54.0
      '@typespec/http': ~0.54.0
      '@typespec/openapi': ~0.54.0
      '@typespec/versioning': ~0.54.0
    dependencies:
      '@typespec/compiler': 0.54.0
      '@typespec/http': 0.54.0_@typespec+compiler@0.54.0
      '@typespec/openapi': 0.54.0_3ibda3a7sockbtny7x3hj4zqn4
      '@typespec/versioning': 0.54.0_@typespec+compiler@0.54.0
      yaml: 2.3.4
    dev: false

  /@typespec/rest/0.54.0_3ibda3a7sockbtny7x3hj4zqn4:
    resolution: {integrity: sha512-F1hq/Per9epPJQ8Ey84mAtrgrZeLu6fDMIxNao1XlTfDEFZuYgFuCSyg0pyIi0Xg7KUBMvrvSv83WoF3mN2szw==}
    engines: {node: '>=18.0.0'}
    peerDependencies:
      '@typespec/compiler': ~0.54.0
      '@typespec/http': ~0.54.0
    dependencies:
      '@typespec/compiler': 0.54.0
      '@typespec/http': 0.54.0_@typespec+compiler@0.54.0

  /@typespec/ts-http-runtime/1.0.0-alpha.20240226.9:
    resolution: {integrity: sha512-c1srD2gidsKNiK4YJ1yAMsJdKYIXaRpWdnu5mcyhP3GQ4b89fUQ5pGXLsaF1rimmxpOaI1cENgEWFC7pRf580A==}
    engines: {node: '>=18.0.0'}
    dependencies:
      http-proxy-agent: 7.0.0
      https-proxy-agent: 7.0.2
      tslib: 2.6.2
    transitivePeerDependencies:
      - supports-color
    dev: true

  /@typespec/versioning/0.54.0_@typespec+compiler@0.54.0:
    resolution: {integrity: sha512-IlGpveOJ0WBTbn3w8nfzgSNhJWNd0+H+bo1Ljrjpeb9SFQmS8bX2fDf0vqsHVl50XgvKIZxgOpEXN5TmuzNnRw==}
    engines: {node: '>=18.0.0'}
    peerDependencies:
      '@typespec/compiler': ~0.54.0
    dependencies:
      '@typespec/compiler': 0.54.0

  /@ungap/promise-all-settled/1.1.2:
    resolution: {integrity: sha512-sL/cEvJWAnClXw0wHk85/2L0G6Sj8UB0Ctc1TEMbKSsmpRosqhwj9gWgFRZSrBr2f9tiXISwNhCPmlfqUqyb9Q==}
    dev: true

  /@webassemblyjs/ast/1.11.6:
    resolution: {integrity: sha512-IN1xI7PwOvLPgjcf180gC1bqn3q/QaOCwYUahIOhbYUu8KA/3tw2RT/T0Gidi1l7Hhj5D/INhJxiICObqpMu4Q==}
    dependencies:
      '@webassemblyjs/helper-numbers': 1.11.6
      '@webassemblyjs/helper-wasm-bytecode': 1.11.6
    dev: true

  /@webassemblyjs/floating-point-hex-parser/1.11.6:
    resolution: {integrity: sha512-ejAj9hfRJ2XMsNHk/v6Fu2dGS+i4UaXBXGemOfQ/JfQ6mdQg/WXtwleQRLLS4OvfDhv8rYnVwH27YJLMyYsxhw==}
    dev: true

  /@webassemblyjs/helper-api-error/1.11.6:
    resolution: {integrity: sha512-o0YkoP4pVu4rN8aTJgAyj9hC2Sv5UlkzCHhxqWj8butaLvnpdc2jOwh4ewE6CX0txSfLn/UYaV/pheS2Txg//Q==}
    dev: true

  /@webassemblyjs/helper-buffer/1.11.6:
    resolution: {integrity: sha512-z3nFzdcp1mb8nEOFFk8DrYLpHvhKC3grJD2ardfKOzmbmJvEf/tPIqCY+sNcwZIY8ZD7IkB2l7/pqhUhqm7hLA==}
    dev: true

  /@webassemblyjs/helper-numbers/1.11.6:
    resolution: {integrity: sha512-vUIhZ8LZoIWHBohiEObxVm6hwP034jwmc9kuq5GdHZH0wiLVLIPcMCdpJzG4C11cHoQ25TFIQj9kaVADVX7N3g==}
    dependencies:
      '@webassemblyjs/floating-point-hex-parser': 1.11.6
      '@webassemblyjs/helper-api-error': 1.11.6
      '@xtuc/long': 4.2.2
    dev: true

  /@webassemblyjs/helper-wasm-bytecode/1.11.6:
    resolution: {integrity: sha512-sFFHKwcmBprO9e7Icf0+gddyWYDViL8bpPjJJl0WHxCdETktXdmtWLGVzoHbqUcY4Be1LkNfwTmXOJUFZYSJdA==}
    dev: true

  /@webassemblyjs/helper-wasm-section/1.11.6:
    resolution: {integrity: sha512-LPpZbSOwTpEC2cgn4hTydySy1Ke+XEu+ETXuoyvuyezHO3Kjdu90KK95Sh9xTbmjrCsUwvWwCOQQNta37VrS9g==}
    dependencies:
      '@webassemblyjs/ast': 1.11.6
      '@webassemblyjs/helper-buffer': 1.11.6
      '@webassemblyjs/helper-wasm-bytecode': 1.11.6
      '@webassemblyjs/wasm-gen': 1.11.6
    dev: true

  /@webassemblyjs/ieee754/1.11.6:
    resolution: {integrity: sha512-LM4p2csPNvbij6U1f19v6WR56QZ8JcHg3QIJTlSwzFcmx6WSORicYj6I63f9yU1kEUtrpG+kjkiIAkevHpDXrg==}
    dependencies:
      '@xtuc/ieee754': 1.2.0
    dev: true

  /@webassemblyjs/leb128/1.11.6:
    resolution: {integrity: sha512-m7a0FhE67DQXgouf1tbN5XQcdWoNgaAuoULHIfGFIEVKA6tu/edls6XnIlkmS6FrXAquJRPni3ZZKjw6FSPjPQ==}
    dependencies:
      '@xtuc/long': 4.2.2
    dev: true

  /@webassemblyjs/utf8/1.11.6:
    resolution: {integrity: sha512-vtXf2wTQ3+up9Zsg8sa2yWiQpzSsMyXj0qViVP6xKGCUT8p8YJ6HqI7l5eCnWx1T/FYdsv07HQs2wTFbbof/RA==}
    dev: true

  /@webassemblyjs/wasm-edit/1.11.6:
    resolution: {integrity: sha512-Ybn2I6fnfIGuCR+Faaz7YcvtBKxvoLV3Lebn1tM4o/IAJzmi9AWYIPWpyBfU8cC+JxAO57bk4+zdsTjJR+VTOw==}
    dependencies:
      '@webassemblyjs/ast': 1.11.6
      '@webassemblyjs/helper-buffer': 1.11.6
      '@webassemblyjs/helper-wasm-bytecode': 1.11.6
      '@webassemblyjs/helper-wasm-section': 1.11.6
      '@webassemblyjs/wasm-gen': 1.11.6
      '@webassemblyjs/wasm-opt': 1.11.6
      '@webassemblyjs/wasm-parser': 1.11.6
      '@webassemblyjs/wast-printer': 1.11.6
    dev: true

  /@webassemblyjs/wasm-gen/1.11.6:
    resolution: {integrity: sha512-3XOqkZP/y6B4F0PBAXvI1/bky7GryoogUtfwExeP/v7Nzwo1QLcq5oQmpKlftZLbT+ERUOAZVQjuNVak6UXjPA==}
    dependencies:
      '@webassemblyjs/ast': 1.11.6
      '@webassemblyjs/helper-wasm-bytecode': 1.11.6
      '@webassemblyjs/ieee754': 1.11.6
      '@webassemblyjs/leb128': 1.11.6
      '@webassemblyjs/utf8': 1.11.6
    dev: true

  /@webassemblyjs/wasm-opt/1.11.6:
    resolution: {integrity: sha512-cOrKuLRE7PCe6AsOVl7WasYf3wbSo4CeOk6PkrjS7g57MFfVUF9u6ysQBBODX0LdgSvQqRiGz3CXvIDKcPNy4g==}
    dependencies:
      '@webassemblyjs/ast': 1.11.6
      '@webassemblyjs/helper-buffer': 1.11.6
      '@webassemblyjs/wasm-gen': 1.11.6
      '@webassemblyjs/wasm-parser': 1.11.6
    dev: true

  /@webassemblyjs/wasm-parser/1.11.6:
    resolution: {integrity: sha512-6ZwPeGzMJM3Dqp3hCsLgESxBGtT/OeCvCZ4TA1JUPYgmhAx38tTPR9JaKy0S5H3evQpO/h2uWs2j6Yc/fjkpTQ==}
    dependencies:
      '@webassemblyjs/ast': 1.11.6
      '@webassemblyjs/helper-api-error': 1.11.6
      '@webassemblyjs/helper-wasm-bytecode': 1.11.6
      '@webassemblyjs/ieee754': 1.11.6
      '@webassemblyjs/leb128': 1.11.6
      '@webassemblyjs/utf8': 1.11.6
    dev: true

  /@webassemblyjs/wast-printer/1.11.6:
    resolution: {integrity: sha512-JM7AhRcE+yW2GWYaKeHL5vt4xqee5N2WcezptmgyhNS+ScggqcT1OtXykhAb13Sn5Yas0j2uv9tHgrjwvzAP4A==}
    dependencies:
      '@webassemblyjs/ast': 1.11.6
      '@xtuc/long': 4.2.2
    dev: true

  /@webpack-cli/configtest/1.2.0_w3wu7rcwmvifygnqiqkxwjppse:
    resolution: {integrity: sha512-4FB8Tj6xyVkyqjj1OaTqCjXYULB9FMkqQ8yGrZjRDrYh0nOE+7Lhs45WioWQQMV+ceFlE368Ukhe6xdvJM9Egg==}
    peerDependencies:
      webpack: 4.x.x || 5.x.x
      webpack-cli: 4.x.x
    dependencies:
      webpack: 5.88.2_webpack-cli@4.10.0
      webpack-cli: 4.10.0_webpack@5.88.2
    dev: true

  /@webpack-cli/info/1.5.0_webpack-cli@4.10.0:
    resolution: {integrity: sha512-e8tSXZpw2hPl2uMJY6fsMswaok5FdlGNRTktvFk2sD8RjH0hE2+XistawJx1vmKteh4NmGmNUrp+Tb2w+udPcQ==}
    peerDependencies:
      webpack-cli: 4.x.x
    dependencies:
      envinfo: 7.10.0
      webpack-cli: 4.10.0_webpack@5.88.2
    dev: true

  /@webpack-cli/serve/1.7.0_webpack-cli@4.10.0:
    resolution: {integrity: sha512-oxnCNGj88fL+xzV+dacXs44HcDwf1ovs3AuEzvP7mqXw7fQntqIhQ1BRmynh4qEKQSSSRSWVyXRjmTbZIX9V2Q==}
    peerDependencies:
      webpack-cli: 4.x.x
      webpack-dev-server: '*'
    peerDependenciesMeta:
      webpack-dev-server:
        optional: true
    dependencies:
      webpack-cli: 4.10.0_webpack@5.88.2
    dev: true

  /@xtuc/ieee754/1.2.0:
    resolution: {integrity: sha512-DX8nKgqcGwsc0eJSqYt5lwP4DH5FlHnmuWWBRy7X0NcaGR0ZtuyeESgMwTYVEtxmsNGY+qit4QYT/MIYTOTPeA==}
    dev: true

  /@xtuc/long/4.2.2:
    resolution: {integrity: sha512-NuHqBY1PB/D8xU6s/thBgOAiAP7HOYDQ32+BFZILJ8ivkUkAHQnWfn6WhL79Owj1qmUnoN/YPhktdIoucipkAQ==}
    dev: true

  /abab/2.0.6:
    resolution: {integrity: sha512-j2afSsaIENvHZN2B8GOpF566vZ5WVk5opAiMTvWgaQT8DkbOqsTfvNAvHoRGU2zzP8cPoqys+xHTRDWW8L+/BA==}
    dev: true

  /accepts/1.3.8:
    resolution: {integrity: sha512-PYAthTa2m2VKxuvSD3DPC/Gy+U+sOA1LAuT8mkmRuvw+NACSaeXEQ+NHcVF7rONl6qcaxV3Uuemwawk+7+SJLw==}
    engines: {node: '>= 0.6'}
    dependencies:
      mime-types: 2.1.35
      negotiator: 0.6.3
    dev: true

  /acorn-import-assertions/1.9.0_acorn@8.10.0:
    resolution: {integrity: sha512-cmMwop9x+8KFhxvKrKfPYmN6/pKTYYHBqLa0DfvVZcKMJWNyWLnaqND7dx/qn66R7ewM1UX5XMaDVP5wlVTaVA==}
    peerDependencies:
      acorn: ^8
    dependencies:
      acorn: 8.10.0
    dev: true

  /acorn-jsx/5.3.2_acorn@8.10.0:
    resolution: {integrity: sha512-rq9s+JNhf0IChjtDXxllJ7g41oZk5SlXtp0LHwyA5cejwn7vKmKp4pPri6YEePv2PU65sAsegbXtIinmDFDXgQ==}
    peerDependencies:
      acorn: ^6.0.0 || ^7.0.0 || ^8.0.0
    dependencies:
      acorn: 8.10.0
    dev: true

  /acorn-walk/8.2.0:
    resolution: {integrity: sha512-k+iyHEuPgSw6SbuDpGQM+06HQUa04DZ3o+F6CSzXMvvI5KMvnaEqXe+YVe555R9nn6GPt404fos4wcgpw12SDA==}
    engines: {node: '>=0.4.0'}
    dev: true

  /acorn/8.10.0:
    resolution: {integrity: sha512-F0SAmZ8iUtS//m8DmCTA0jlh6TDKkHQyK6xc6V4KDTyZKA9dnvX9/3sRTVQrWm79glUAZbnmmNcdYwUIHWVybw==}
    engines: {node: '>=0.4.0'}
    hasBin: true
    dev: true

  /agent-base/6.0.2:
    resolution: {integrity: sha512-RZNwNclF7+MS/8bDg70amg32dyeZGZxiDuQmZxKLAlQjr3jGyLx+4Kkk58UO7D2QdgFIQCovuSuZESne6RG6XQ==}
    engines: {node: '>= 6.0.0'}
    dependencies:
      debug: 4.3.4
    transitivePeerDependencies:
      - supports-color

  /agent-base/7.1.0:
    resolution: {integrity: sha512-o/zjMZRhJxny7OyEF+Op8X+efiELC7k7yOjMzgfzVqOzXqkBkWI79YoTdOtsuWd5BWhAGAuOY/Xa6xpiaWXiNg==}
    engines: {node: '>= 14'}
    dependencies:
      debug: 4.3.4
    transitivePeerDependencies:
      - supports-color
    dev: true

  /ajv-keywords/3.5.2_ajv@6.12.6:
    resolution: {integrity: sha512-5p6WTN0DdTGVQk6VjcEju19IgaHudalcfabD7yhDGeA6bcQnmL+CpveLJq/3hvfwd1aof6L386Ougkx6RfyMIQ==}
    peerDependencies:
      ajv: ^6.9.1
    dependencies:
      ajv: 6.12.6
    dev: true

  /ajv/6.12.6:
    resolution: {integrity: sha512-j3fVLgvTo527anyYyJOGTYJbG+vnnQYvE0m5mmkc1TK+nxAppkCLMIL0aZ4dblVCNoGShhm+kzE4ZUykBoMg4g==}
    dependencies:
      fast-deep-equal: 3.1.3
      fast-json-stable-stringify: 2.1.0
      json-schema-traverse: 0.4.1
      uri-js: 4.4.1
    dev: true

  /ajv/8.12.0:
    resolution: {integrity: sha512-sRu1kpcO9yLtYxBKvqfTeh9KzZEwO3STyX1HT+4CaDzC6HpTGYhIhPIzj9XuKU7KYDwnaeh5hcOwjy1QuJzBPA==}
    dependencies:
      fast-deep-equal: 3.1.3
      json-schema-traverse: 1.0.0
      require-from-string: 2.0.2
      uri-js: 4.4.1

  /ansi-colors/4.1.1:
    resolution: {integrity: sha512-JoX0apGbHaUJBNl6yF+p6JAFYZ666/hhCGKN5t9QFjbJQKUU/g8MNbFDbvfrgKXvI1QpZplPOnwIo99lX/AAmA==}
    engines: {node: '>=6'}
    dev: true

  /ansi-regex/5.0.1:
    resolution: {integrity: sha512-quJQXlTSUGL2LH9SUXo8VwsY4soanhgo6LNSm84E1LBcE8s3O0wpdiRzyR9z/ZZJMlMWv37qOOb9pdJlMUEKFQ==}
    engines: {node: '>=8'}

  /ansi-regex/6.0.1:
    resolution: {integrity: sha512-n5M855fKb2SsfMIiFFoVrABHJC8QtHwVx+mHWP3QcEqBHYienj5dHSgjbxtC0WEZXYt4wcD6zrQElDPhFuZgfA==}
    engines: {node: '>=12'}
    dev: true

  /ansi-styles/3.2.1:
    resolution: {integrity: sha512-VT0ZI6kZRdTh8YyJw3SMbYm/u+NqfsAxEpWO0Pf9sq8/e94WxxOpPKx9FR1FlyCtOVDNOQ+8ntlqFxiRc+r5qA==}
    engines: {node: '>=4'}
    dependencies:
      color-convert: 1.9.3

  /ansi-styles/4.3.0:
    resolution: {integrity: sha512-zbB9rCJAT1rbjiVDb2hqKFHNYLxgtk8NURxZ3IZwD3F6NtxbXZQCnnSi1Lkx+IDohdPlFp222wVALIheZJQSEg==}
    engines: {node: '>=8'}
    dependencies:
      color-convert: 2.0.1

  /ansi-styles/6.2.1:
    resolution: {integrity: sha512-bN798gFfQX+viw3R7yrGWRqnrN2oRkEkUjjl4JNn4E8GxxbjtG3FbrEIIY3l8/hrwUwIeCZvi4QuOTP4MErVug==}
    engines: {node: '>=12'}
    dev: true

  /anymatch/3.1.3:
    resolution: {integrity: sha512-KMReFUr0B4t+D+OBkjR3KYqvocp2XaSzO55UcB6mgQMd3KbcE+mWTyvVV7D/zsdEbNnV6acZUutkiHQXvTr1Rw==}
    engines: {node: '>= 8'}
    dependencies:
      normalize-path: 3.0.0
      picomatch: 2.3.1
    dev: true

  /append-field/1.0.0:
    resolution: {integrity: sha512-klpgFSWLW1ZEs8svjfb7g4qWY0YS5imI82dTg+QahUvJ8YqAY0P10Uk8tTyh9ZGuYEZEMaeJYCF5BFuX552hsw==}
    dev: true

  /arg/4.1.3:
    resolution: {integrity: sha512-58S9QDqG0Xx27YwPSt9fJxivjYl432YCwfDMfZ+71RAqUrZef7LrKQZ3LHLOwCS4FLNBplP533Zx895SeOCHvA==}
    dev: true

  /argparse/2.0.1:
    resolution: {integrity: sha512-8+9WqebbFzpX9OR+Wa6O29asIogeRMzcGtAINdpMHHyAg10f05aSFVBbcEqGf/PXw1EjAZ+q2/bEBg3DvurK3Q==}

  /array-buffer-byte-length/1.0.0:
    resolution: {integrity: sha512-LPuwb2P+NrQw3XhxGc36+XSvuBPopovXYTR9Ew++Du9Yb/bx5AzBfrIsBoj0EZUifjQU+sHL21sseZ3jerWO/A==}
    dependencies:
      call-bind: 1.0.2
      is-array-buffer: 3.0.2
    dev: true

  /array-flatten/1.1.1:
    resolution: {integrity: sha512-PCVAQswWemu6UdxsDFFX/+gVeYqKAod3D3UVm91jHwynguOwAvYPhx8nNlM++NqRcK6CxxpUafjmhIdKiHibqg==}
    dev: true

  /array-union/2.1.0:
    resolution: {integrity: sha512-HGyxoOTYUyCM6stUe6EJgnd4EoewAI7zMdfqO+kGjnlZmBDz/cR5pf8r/cR4Wq60sL/p0IkcjUEEPwS3GFrIyw==}
    engines: {node: '>=8'}
    dev: true

  /arraybuffer.prototype.slice/1.0.2:
    resolution: {integrity: sha512-yMBKppFur/fbHu9/6USUe03bZ4knMYiwFBcyiaXB8Go0qNehwX6inYPzK9U0NeQvGxKthcmHcaR8P5MStSRBAw==}
    engines: {node: '>= 0.4'}
    dependencies:
      array-buffer-byte-length: 1.0.0
      call-bind: 1.0.2
      define-properties: 1.2.1
      es-abstract: 1.22.2
      get-intrinsic: 1.2.1
      is-array-buffer: 3.0.2
      is-shared-array-buffer: 1.0.2
    dev: true

  /asn1/0.2.6:
    resolution: {integrity: sha512-ix/FxPn0MDjeyJ7i/yoHGFt/EX6LyNbxSEhPPXODPL+KB0VPk86UYfL0lMdy+KCnv+fmvIzySwaK5COwqVbWTQ==}
    dependencies:
      safer-buffer: 2.1.2
    dev: true

  /assert-plus/1.0.0:
    resolution: {integrity: sha512-NfJ4UzBCcQGLDlQq7nHxH+tv3kyZ0hHQqF5BO6J7tNJeP5do1llPr8dZ8zHonfhAu0PHAdMkSo+8o0wxg9lZWw==}
    engines: {node: '>=0.8'}
    dev: true

  /assertion-error/1.1.0:
    resolution: {integrity: sha512-jgsaNduz+ndvGyFt3uSuWqvy4lCnIJiovtouQN5JZHOKCS2QuhEdbcQHFhVksz2N2U9hXJo8odG7ETyWlEeuDw==}
    dev: true

  /ast-types/0.13.4:
    resolution: {integrity: sha512-x1FCFnFifvYDDzTaLII71vG5uvDwgtmDTEVWAxrgeiR8VjMONcCXJx7E+USjDtHlwFmt9MysbqgF9b9Vjr6w+w==}
    engines: {node: '>=4'}
    dependencies:
      tslib: 2.6.2
    dev: true

  /async/3.2.4:
    resolution: {integrity: sha512-iAB+JbDEGXhyIUavoDl9WP/Jj106Kz9DEn1DPgYw5ruDn0e3Wgi3sKFm55sASdGBNOQB8F59d9qQ7deqrHA8wQ==}
    dev: true

  /asynckit/0.4.0:
    resolution: {integrity: sha512-Oei9OH4tRh0YqU3GxhX79dM/mwVgvbZJaSNaRk+bshkj0S5cfHcgYakreBjrHwatXKbz+IoIdYLxrKim2MjW0Q==}

  /autorest/3.6.3:
    resolution: {integrity: sha512-j/Axwk9bniifTNtBLYVxfQZGQIGPKljFaCQCBWOiybVar2j3tkHP1btiC4a/t9pAJXY6IaFgWctoPM3G/Puhyg==}
    engines: {node: '>=12.0.0'}
    hasBin: true
    requiresBuild: true
    dev: true

  /available-typed-arrays/1.0.5:
    resolution: {integrity: sha512-DMD0KiN46eipeziST1LPP/STfDU0sufISXmjSgvVsoU2tqxctQeASejWcfNtxYKqETM1UxQ8sp2OrSBWpHY6sw==}
    engines: {node: '>= 0.4'}
    dev: true

  /aws-sign2/0.7.0:
    resolution: {integrity: sha512-08kcGqnYf/YmjoRhfxyu+CLxBjUtHLXLXX/vUfx9l2LYzG3c1m61nrpyFUZI6zeS+Li/wWMMidD9KgrqtGq3mA==}
    dev: true

  /aws4/1.12.0:
    resolution: {integrity: sha512-NmWvPnx0F1SfrQbYwOi7OeaNGokp9XhzNioJ/CSBs8Qa4vxug81mhJEAVZwxXuBmYB5KDRfMq/F3RR0BIU7sWg==}
    dev: true

  /axios/0.21.4:
    resolution: {integrity: sha512-ut5vewkiu8jjGBdqpM44XxjuCjq9LAKeHVmoVfHVzy8eHgxxq8SbAVQNovDA8mVi05kP0Ea/n/UzcSHcTJQfNg==}
    dependencies:
      follow-redirects: 1.15.3
    transitivePeerDependencies:
      - debug
    dev: true

  /b4a/1.6.4:
    resolution: {integrity: sha512-fpWrvyVHEKyeEvbKZTVOeZF3VSKKWtJxFIxX/jaVPf+cLbGUSitjb49pHLqPV2BUNNZ0LcoeEGfE/YCpyDYHIw==}
    dev: true

  /balanced-match/1.0.2:
    resolution: {integrity: sha512-3oSeUO0TMV67hN1AmbXsK4yaqU7tjiHlbxRDZOpH0KW9+CeX4bRAaX0Anxt0tx2MrpRpWwQaPwIlISEJhYU5Pw==}

  /base64-js/1.5.1:
    resolution: {integrity: sha512-AKpaYlHn8t4SVbOHCy+b5+KKgvR4vrsD8vbvrbiQJps7fKDTkjkDry6ji0rUJjC0kzbNePLwzxq8iypo41qeWA==}
    dev: true

  /base64id/2.0.0:
    resolution: {integrity: sha512-lGe34o6EHj9y3Kts9R4ZYs/Gr+6N7MCaMlIFA3F1R2O5/m7K06AxfSeO5530PEERE6/WyEg3lsuyw4GHlPZHog==}
    engines: {node: ^4.5.0 || >= 5.9}
    dev: true

  /basic-auth/2.0.1:
    resolution: {integrity: sha512-NF+epuEdnUYVlGuhaxbbq+dvJttwLnGY+YixlXlME5KpQ5W3CnXA5cVTneY3SPbPDRkcjMbifrwmFYcClgOZeg==}
    engines: {node: '>= 0.8'}
    dependencies:
      safe-buffer: 5.1.2
    dev: true

  /basic-ftp/5.0.4:
    resolution: {integrity: sha512-8PzkB0arJFV4jJWSGOYR+OEic6aeKMu/osRhBULN6RY0ykby6LKhbmuQ5ublvaas5BOwboah5D87nrHyuh8PPA==}
    engines: {node: '>=10.0.0'}
    dev: true

  /bcrypt-pbkdf/1.0.2:
    resolution: {integrity: sha512-qeFIXtP4MSoi6NLqO12WfqARWWuCKi2Rn/9hJLEmtB5yTNr9DqFWkJRCf2qShWzPeAMRnOgCrq0sg/KLv5ES9w==}
    dependencies:
      tweetnacl: 0.14.5
    dev: true

  /big.js/5.2.2:
    resolution: {integrity: sha512-vyL2OymJxmarO8gxMr0mhChsO9QGwhynfuu4+MHTAW6czfq9humCB7rKpUjDd9YUiDPU4mzpyupFSvOClAwbmQ==}
    dev: true

  /binary-extensions/2.2.0:
    resolution: {integrity: sha512-jDctJ/IVQbZoJykoeHbhXpOlNBqGNcwXJKJog42E5HDPUwQTSdjCHdihjj0DlnheQ7blbT6dHOafNAiS8ooQKA==}
    engines: {node: '>=8'}
    dev: true

  /body-parser/1.20.1:
    resolution: {integrity: sha512-jWi7abTbYwajOytWCQc37VulmWiRae5RyTpaCyDcS5/lMdtwSz5lOpDE67srw/HYe35f1z3fDQw+3txg7gNtWw==}
    engines: {node: '>= 0.8', npm: 1.2.8000 || >= 1.4.16}
    dependencies:
      bytes: 3.1.2
      content-type: 1.0.5
      debug: 2.6.9
      depd: 2.0.0
      destroy: 1.2.0
      http-errors: 2.0.0
      iconv-lite: 0.4.24
      on-finished: 2.4.1
      qs: 6.11.0
      raw-body: 2.5.1
      type-is: 1.6.18
      unpipe: 1.0.0
    dev: true

  /body-parser/1.20.2:
    resolution: {integrity: sha512-ml9pReCu3M61kGlqoTm2umSXTlRTuGTx0bfYj+uIUKKYycG5NtSbeetV3faSU6R7ajOPw0g/J1PvK4qNy7s5bA==}
    engines: {node: '>= 0.8', npm: 1.2.8000 || >= 1.4.16}
    dependencies:
      bytes: 3.1.2
      content-type: 1.0.5
      debug: 2.6.9
      depd: 2.0.0
      destroy: 1.2.0
      http-errors: 2.0.0
      iconv-lite: 0.4.24
      on-finished: 2.4.1
      qs: 6.11.0
      raw-body: 2.5.2
      type-is: 1.6.18
      unpipe: 1.0.0
    dev: true

  /brace-expansion/1.1.11:
    resolution: {integrity: sha512-iCuPHDFgrHX7H2vEI/5xpz07zSHB00TpugqhmYtVmMO6518mCuRMoOYFldEBl0g187ufozdaHgWKcYFb61qGiA==}
    dependencies:
      balanced-match: 1.0.2
      concat-map: 0.0.1
    dev: true

  /brace-expansion/2.0.1:
    resolution: {integrity: sha512-XnAIvQ8eM+kC6aULx6wuQiwVsnzsi9d3WxzV3FpWTGA19F621kwdbsAcFKXgKUHZWsy+mY6iL1sHTxWEFCytDA==}
    dependencies:
      balanced-match: 1.0.2

  /braces/3.0.2:
    resolution: {integrity: sha512-b8um+L1RzM3WDSzvhm6gIz1yfTbBt6YTlcEKAvsmqCZZFw46z626lVj9j1yEPW33H5H+lBQpZMP1k8l+78Ha0A==}
    engines: {node: '>=8'}
    dependencies:
      fill-range: 7.0.1

  /browser-stdout/1.3.1:
    resolution: {integrity: sha512-qhAVI1+Av2X7qelOfAIYwXONood6XlZE/fXaBSmW/T5SzLAmCgzi+eiWE7fUvbHaeNBQH13UftjpXxsfLkMpgw==}
    dev: true

  /browserslist/4.21.11:
    resolution: {integrity: sha512-xn1UXOKUz7DjdGlg9RrUr0GGiWzI97UQJnugHtH0OLDfJB7jMgoIkYvRIEO1l9EeEERVqeqLYOcFBW9ldjypbQ==}
    engines: {node: ^6 || ^7 || ^8 || ^9 || ^10 || ^11 || ^12 || >=13.7}
    hasBin: true
    dependencies:
      caniuse-lite: 1.0.30001539
      electron-to-chromium: 1.4.529
      node-releases: 2.0.13
      update-browserslist-db: 1.0.13_browserslist@4.21.11
    dev: true

  /buffer-crc32/0.2.13:
    resolution: {integrity: sha512-VO9Ht/+p3SN7SKWqcrgEzjGbRSJYTx+Q1pTQC0wrWqHx0vpJraQ6GtHx8tvcg1rlK1byhU5gccxgOgj7B0TDkQ==}
    dev: true

  /buffer-equal-constant-time/1.0.1:
    resolution: {integrity: sha512-zRpUiDwd/xk6ADqPMATG8vc9VPrkck7T07OIx0gnjmJAnHnTVXNQG3vfvWNuiZIkwu9KrKdA1iJKfsfTVxE6NA==}
    dev: true

  /buffer-from/1.1.2:
    resolution: {integrity: sha512-E+XQCRwSbaaiChtv6k6Dwgc+bx+Bs6vuKJHHl5kox/BaKbhiXzqQOwK4cO22yElGp2OCmjwVhT3HmxgyPGnJfQ==}

  /buffer/5.7.1:
    resolution: {integrity: sha512-EHcyIPBQ4BSGlvjB16k5KgAJ27CIsHY/2JBmCRReo48y9rQ3MaUzWX3KVlBa4U7MyX02HdVj0K7C3WaB3ju7FQ==}
    dependencies:
      base64-js: 1.5.1
      ieee754: 1.2.1
    dev: true

  /buffer/6.0.3:
    resolution: {integrity: sha512-FTiCpNxtwiZZHEZbcbTIcZjERVICn9yq/pDFkTl95/AxzD1naBctN7YO68riM/gLSDY7sdrMby8hofADYuuqOA==}
    dependencies:
      base64-js: 1.5.1
      ieee754: 1.2.1
    dev: true

  /busboy/1.6.0:
    resolution: {integrity: sha512-8SFQbg/0hQ9xy3UNTB0YEnsNBbWfhf7RtnzpL7TkBiTBRfrQ9Fxcnz7VJsleJpyp6rVLvXiuORqjlHi5q+PYuA==}
    engines: {node: '>=10.16.0'}
    dependencies:
      streamsearch: 1.1.0
    dev: true

  /bytes/3.1.2:
    resolution: {integrity: sha512-/Nf7TyzTx6S3yRJObOAV7956r8cr2+Oj8AC5dt8wSP3BQAoeX58NoHyCU8P8zGkNXStjTSi6fzO6F0pBdcYbEg==}
    engines: {node: '>= 0.8'}
    dev: true

  /call-bind/1.0.2:
    resolution: {integrity: sha512-7O+FbCihrB5WGbFYesctwmTKae6rOiIzmz1icreWJ+0aA7LJfuqhEso2T9ncpcFtzMQtzXf2QGGueWJGTYsqrA==}
    dependencies:
      function-bind: 1.1.1
      get-intrinsic: 1.2.1
    dev: true

  /callsites/3.1.0:
    resolution: {integrity: sha512-P8BjAsXvZS+VIDUI11hHCQEv74YT67YUi5JJFNWIqL235sBmjX4+qx9Muvls5ivyNENctx46xQLQ3aTuE7ssaQ==}
    engines: {node: '>=6'}
    dev: true

  /camelcase/6.3.0:
    resolution: {integrity: sha512-Gmy6FhYlCY7uOElZUSbxo2UCDH8owEk996gkbrpsgGtrJLM3J7jGxl9Ic7Qwwj4ivOE5AWZWRMecDdF7hqGjFA==}
    engines: {node: '>=10'}
    dev: true

  /caniuse-lite/1.0.30001539:
    resolution: {integrity: sha512-hfS5tE8bnNiNvEOEkm8HElUHroYwlqMMENEzELymy77+tJ6m+gA2krtHl5hxJaj71OlpC2cHZbdSMX1/YEqEkA==}
    dev: true

  /caseless/0.12.0:
    resolution: {integrity: sha512-4tYFyifaFfGacoiObjJegolkwSU4xQNGbVgUiNYVUxbQ2x2lUsFvY4hVgVzGiIe6WLOPqycWXA40l+PWsxthUw==}
    dev: true

  /chai-as-promised/7.1.1_chai@4.3.8:
    resolution: {integrity: sha512-azL6xMoi+uxu6z4rhWQ1jbdUhOMhis2PvscD/xjLqNMkv3BPPp2JyyuTHOrf9BOosGpNQ11v6BKv/g57RXbiaA==}
    peerDependencies:
      chai: '>= 2.1.2 < 5'
    dependencies:
      chai: 4.3.8
      check-error: 1.0.2
    dev: true

  /chai/4.3.8:
    resolution: {integrity: sha512-vX4YvVVtxlfSZ2VecZgFUTU5qPCYsobVI2O9FmwEXBhDigYGQA6jRXCycIs1yJnnWbZ6/+a2zNIF5DfVCcJBFQ==}
    engines: {node: '>=4'}
    dependencies:
      assertion-error: 1.1.0
      check-error: 1.0.2
      deep-eql: 4.1.3
      get-func-name: 2.0.0
      loupe: 2.3.6
      pathval: 1.1.1
      type-detect: 4.0.8
    dev: true

  /chalk/2.4.2:
    resolution: {integrity: sha512-Mti+f9lpJNcwF4tWV8/OrTTtF1gZi+f8FqlyAdouralcFWFQWF2+NgCHShjkCb+IFBLq9buZwE1xckQU4peSuQ==}
    engines: {node: '>=4'}
    dependencies:
      ansi-styles: 3.2.1
      escape-string-regexp: 1.0.5
      supports-color: 5.5.0

  /chalk/4.1.2:
    resolution: {integrity: sha512-oKnbhFyRIXpUuez8iBMmyEa4nbj4IOQyuhc/wy9kY7/WVPcwIO9VA668Pu8RkO7+0G76SLROeyw9CpQ061i4mA==}
    engines: {node: '>=10'}
    dependencies:
      ansi-styles: 4.3.0
      supports-color: 7.2.0
    dev: true

  /change-case/5.4.3:
    resolution: {integrity: sha512-4cdyvorTy/lViZlVzw2O8/hHCLUuHqp4KpSSP3DlauhFCf3LdnfF+p5s0EAhjKsU7bqrMzu7iQArYfoPiHO2nw==}

  /check-error/1.0.2:
    resolution: {integrity: sha512-BrgHpW9NURQgzoNyjfq0Wu6VFO6D7IZEmJNdtgNqpzGG8RuNFHt2jQxWlAs4HMe119chBnv+34syEZtc6IhLtA==}
    dev: true

  /chokidar/3.5.3:
    resolution: {integrity: sha512-Dr3sfKRP6oTcjf2JmUmFJfeVMvXBdegxB0iVQ5eb2V10uFJUCAS8OByZdVAyVb8xXNz3GjjTgj9kLWsZTqE6kw==}
    engines: {node: '>= 8.10.0'}
    dependencies:
      anymatch: 3.1.3
      braces: 3.0.2
      glob-parent: 5.1.2
      is-binary-path: 2.1.0
      is-glob: 4.0.3
      normalize-path: 3.0.0
      readdirp: 3.6.0
    optionalDependencies:
      fsevents: 2.3.3
    dev: true

  /chrome-trace-event/1.0.3:
    resolution: {integrity: sha512-p3KULyQg4S7NIHixdwbGX+nFHkoBiA4YQmyWtjb8XngSKV124nJmRysgAeujbUVb15vh+RvFUfCPqU7rXk+hZg==}
    engines: {node: '>=6.0'}
    dev: true

  /chromium-bidi/0.5.2_6l3ta6d4k37jlx7r4do7wz4j2a:
    resolution: {integrity: sha512-PbVOSddxgKyj+JByqavWMNqWPCoCaT6XK5Z1EFe168sxnB/BM51LnZEPXSbFcFAJv/+u2B4XNTs9uXxy4GW3cQ==}
    peerDependencies:
      devtools-protocol: '*'
    dependencies:
      devtools-protocol: 0.0.1203626
      mitt: 3.0.1
      urlpattern-polyfill: 9.0.0
    dev: true

  /cliui/7.0.4:
    resolution: {integrity: sha512-OcRE68cOsVMXp1Yvonl/fzkQOyjLSu/8bhPDfQt0e0/Eb283TKP20Fs2MqoPsr9SwA595rRCA+QMzYc9nBP+JQ==}
    dependencies:
      string-width: 4.2.3
      strip-ansi: 6.0.1
      wrap-ansi: 7.0.0
    dev: true

  /cliui/8.0.1:
    resolution: {integrity: sha512-BSeNnyus75C4//NQ9gQt1/csTXyo/8Sb+afLAkzAptFuMsod9HFokGNudZpi/oQV73hnVK+sR+5PVRMd+Dr7YQ==}
    engines: {node: '>=12'}
    dependencies:
      string-width: 4.2.3
      strip-ansi: 6.0.1
      wrap-ansi: 7.0.0

  /clone-deep/4.0.1:
    resolution: {integrity: sha512-neHB9xuzh/wk0dIHweyAXv2aPGZIVk3pLMe+/RNzINf17fe0OG96QroktYAUm7SM1PBnzTabaLboqqxDyMU+SQ==}
    engines: {node: '>=6'}
    dependencies:
      is-plain-object: 2.0.4
      kind-of: 6.0.3
      shallow-clone: 3.0.1
    dev: true

  /code-block-writer/11.0.3:
    resolution: {integrity: sha512-NiujjUFB4SwScJq2bwbYUtXbZhBSlY6vYzm++3Q6oC+U+injTqfPYFK8wS9COOmb2lueqp0ZRB4nK1VYeHgNyw==}
    dev: false

  /color-convert/1.9.3:
    resolution: {integrity: sha512-QfAUtd+vFdAtFQcC8CCyYt1fYWxSqAiK2cSD6zDB8N3cpsEBAvRxp9zOGg6G/SHHJYAT88/az/IuDGALsNVbGg==}
    dependencies:
      color-name: 1.1.3

  /color-convert/2.0.1:
    resolution: {integrity: sha512-RRECPsj7iu/xb5oKYcsFHSppFNnsj/52OVTRKb4zP5onXwVF3zVmmToNcOfGC+CRDpfK/U584fMg38ZHCaElKQ==}
    engines: {node: '>=7.0.0'}
    dependencies:
      color-name: 1.1.4

  /color-name/1.1.3:
    resolution: {integrity: sha512-72fSenhMw2HZMTVHeCA9KCmpEIbzWiQsjN+BHcBbS9vr1mtt+vJjPdksIBNUmKAW8TFUDPJK5SUU3QhE9NEXDw==}

  /color-name/1.1.4:
    resolution: {integrity: sha512-dOy+3AuW3a2wNbZHIuMZpTcgjGuLU/uBL/ubcZF9OXbDo8ff4O8yVp5Bf0efS8uEoYo5q4Fx7dY9OgQGXgAsQA==}

  /color-string/1.9.1:
    resolution: {integrity: sha512-shrVawQFojnZv6xM40anx4CkoDP+fZsw/ZerEMsW/pyzsRbElpsL/DBVW7q3ExxwusdNXI3lXpuhEZkzs8p5Eg==}
    dependencies:
      color-name: 1.1.4
      simple-swizzle: 0.2.2
    dev: true

  /color/3.2.1:
    resolution: {integrity: sha512-aBl7dZI9ENN6fUGC7mWpMTPNHmWUSNan9tuWN6ahh5ZLNk9baLJOnSMlrQkHcrfFgz2/RigjUVAjdx36VcemKA==}
    dependencies:
      color-convert: 1.9.3
      color-string: 1.9.1
    dev: true

  /colorette/2.0.20:
    resolution: {integrity: sha512-IfEDxwoWIjkeXL1eXcDiow4UbKjhLdq6/EuSVR9GMN7KVH3r9gQ83e73hsz1Nd1T3ijd5xv1wcWRYO+D6kCI2w==}
    dev: true

  /colorspace/1.1.4:
    resolution: {integrity: sha512-BgvKJiuVu1igBUF2kEjRCZXol6wiiGbY5ipL/oVPwm0BL9sIpMIzM8IK7vwuxIIzOXMV3Ey5w+vxhm0rR/TN8w==}
    dependencies:
      color: 3.2.1
      text-hex: 1.0.0
    dev: true

  /combined-stream/1.0.8:
    resolution: {integrity: sha512-FQN4MRfuJeHf7cBbBMJFXhKSDq+2kAArBlmRBvcvFE5BB1HZKXtSFASDhdlz9zOYwxh8lDdnvmMOe/+5cdoEdg==}
    engines: {node: '>= 0.8'}
    dependencies:
      delayed-stream: 1.0.0

  /commander/2.20.3:
    resolution: {integrity: sha512-GpVkmM8vF2vQUkj2LvZmD35JxeJOLCwJ9cUkugyk2nuhbv3+mJvpLYYt+0+USMxE+oj+ey/lJEnhZw75x/OMcQ==}
    dev: true

  /commander/3.0.2:
    resolution: {integrity: sha512-Gar0ASD4BDyKC4hl4DwHqDrmvjoxWKZigVnAbn5H1owvm4CxCPdb0HQDehwNYMJpla5+M2tPmPARzhtYuwpHow==}
    dev: true

  /commander/7.2.0:
    resolution: {integrity: sha512-QrWXB+ZQSVPmIWIhtEO9H+gwHaMGYiF5ChvoJ+K9ZGHG/sVsa6yiesAD1GC/x46sET00Xlwo1u49RVVVzvcSkw==}
    engines: {node: '>= 10'}
    dev: true

  /commonmark/0.30.0:
    resolution: {integrity: sha512-j1yoUo4gxPND1JWV9xj5ELih0yMv1iCWDG6eEQIPLSWLxzCXiFoyS7kvB+WwU+tZMf4snwJMMtaubV0laFpiBA==}
    hasBin: true
    dependencies:
      entities: 2.0.3
      mdurl: 1.0.1
      minimist: 1.2.8
      string.prototype.repeat: 0.2.0
    dev: true

  /concat-map/0.0.1:
    resolution: {integrity: sha512-/Srv4dswyQNBfohGpz9o6Yb3Gz3SrUDqBH5rTuhGR7ahtlbYKnVxw2bCFMRljaA7EXHaXZ8wsHdodFvbkhKmqg==}
    dev: true

  /concat-stream/1.6.2:
    resolution: {integrity: sha512-27HBghJxjiZtIk3Ycvn/4kbJk/1uZuJFfuPEns6LaEvpvG1f0hTea8lilrouyo9mVc2GWdcEZ8OLoGmSADlrCw==}
    engines: {'0': node >= 0.8}
    dependencies:
      buffer-from: 1.1.2
      inherits: 2.0.4
      readable-stream: 2.3.8
      typedarray: 0.0.6
    dev: true

  /connect/3.7.0:
    resolution: {integrity: sha512-ZqRXc+tZukToSNmh5C2iWMSoV3X1YUcPbqEM4DkEG5tNQXrQUZCNVGGv3IuicnkMtPfGf3Xtp8WCXs295iQ1pQ==}
    engines: {node: '>= 0.10.0'}
    dependencies:
      debug: 2.6.9
      finalhandler: 1.1.2
      parseurl: 1.3.3
      utils-merge: 1.0.1
    dev: true

  /content-disposition/0.5.4:
    resolution: {integrity: sha512-FveZTNuGw04cxlAiWbzi6zTAL/lhehaWbTtgluJh4/E95DqMwTmha3KZN1aAWA8cFIhHzMZUvLevkw5Rqk+tSQ==}
    engines: {node: '>= 0.6'}
    dependencies:
      safe-buffer: 5.2.1
    dev: true

  /content-type/1.0.5:
    resolution: {integrity: sha512-nTjqfcBFEipKdXCv4YDQWCfmcLZKm81ldF0pAopTvyrFGVbcR6P/VAAd5G7N+0tTr8QqiU0tFadD6FK4NtJwOA==}
    engines: {node: '>= 0.6'}
    dev: true

  /cookie-signature/1.0.6:
    resolution: {integrity: sha512-QADzlaHc8icV8I7vbaJXJwod9HWYp8uCqf1xa4OfNu1T7JVxQIrUgOWtHdNDtPiywmFbiS12VjotIXLrKM3orQ==}
    dev: true

  /cookie/0.4.2:
    resolution: {integrity: sha512-aSWTXFzaKWkvHO1Ny/s+ePFpvKsPnjc551iI41v3ny/ow6tBG5Vd+FuqGNhh1LxOmVzOlGUriIlOaokOvhaStA==}
    engines: {node: '>= 0.6'}
    dev: true

  /cookie/0.5.0:
    resolution: {integrity: sha512-YZ3GUyn/o8gfKJlnlX7g7xq4gyO6OSuhGPKaaGssGB2qgDUS0gPgtTvoyZLTt9Ab6dC4hfc9dV5arkvc/OCmrw==}
    engines: {node: '>= 0.6'}
    dev: true

  /core-util-is/1.0.2:
    resolution: {integrity: sha512-3lqz5YjWTYnW6dlDa5TLaTCcShfar1e40rmcJVwCBJC6mWlFuj0eCHIElmG1g5kyuJ/GD+8Wn4FFCcz4gJPfaQ==}
    dev: true

  /cors/2.8.5:
    resolution: {integrity: sha512-KIHbLJqu73RGr/hnbrO9uBeixNGuvSQjul/jdFvS/KFSIH1hWVd1ng7zOHx+YrEfInLG7q4n6GHQ9cDtxv/P6g==}
    engines: {node: '>= 0.10'}
    dependencies:
      object-assign: 4.1.1
      vary: 1.1.2
    dev: true

  /cosmiconfig/8.3.6_typescript@5.2.2:
    resolution: {integrity: sha512-kcZ6+W5QzcJ3P1Mt+83OUv/oHFqZHIx8DuxG6eZ5RGMERoLqp4BuGjhHLYGK+Kf5XVkQvqBSmAy/nGWN3qDgEA==}
    engines: {node: '>=14'}
    peerDependencies:
      typescript: '>=4.9.5'
    peerDependenciesMeta:
      typescript:
        optional: true
    dependencies:
      import-fresh: 3.3.0
      js-yaml: 4.1.0
      parse-json: 5.2.0
      path-type: 4.0.0
      typescript: 5.2.2
    dev: true

  /create-require/1.1.1:
    resolution: {integrity: sha512-dcKFX3jn0MpIaXjisoRvexIJVEKzaq7z2rZKxf+MSr9TkdmHmsU4m2lcLojrj/FHl8mk5VxMmYA+ftRkP/3oKQ==}
    dev: true

  /cross-env/7.0.3:
    resolution: {integrity: sha512-+/HKd6EgcQCJGh2PSjZuUitQBQynKor4wrFbRg4DtAgS1aWO+gU52xpH7M9ScGgXSYmAVS9bIJ8EzuaGw0oNAw==}
    engines: {node: '>=10.14', npm: '>=6', yarn: '>=1'}
    hasBin: true
    dependencies:
      cross-spawn: 7.0.3
    dev: true

  /cross-fetch/4.0.0:
    resolution: {integrity: sha512-e4a5N8lVvuLgAWgnCrLr2PP0YyDOTHa9H/Rj54dirp61qXnNq46m82bRhNqIA5VccJtWBvPTFRV3TtvHUKPB1g==}
    dependencies:
      node-fetch: 2.7.0
    transitivePeerDependencies:
      - encoding
    dev: true

  /cross-spawn/6.0.5:
    resolution: {integrity: sha512-eTVLrBSt7fjbDygz805pMnstIs2VTBNkRm0qxZd+M7A5XDdxVRWO5MxGBXZhjY4cqLYLdtrGqRf8mBPmzwSpWQ==}
    engines: {node: '>=4.8'}
    dependencies:
      nice-try: 1.0.5
      path-key: 2.0.1
      semver: 5.7.2
      shebang-command: 1.2.0
      which: 1.3.1
    dev: true

  /cross-spawn/7.0.3:
    resolution: {integrity: sha512-iRDPJKUPVEND7dHPO8rkbOnPpyDygcDFtWjpeWNCgy8WP2rXcxXL8TskReQl6OrB2G7+UJrags1q15Fudc7G6w==}
    engines: {node: '>= 8'}
    dependencies:
      path-key: 3.1.1
      shebang-command: 2.0.0
      which: 2.0.2
    dev: true

  /custom-event/1.0.1:
    resolution: {integrity: sha512-GAj5FOq0Hd+RsCGVJxZuKaIDXDf3h6GQoNEjFgbLLI/trgtavwUbSnZ5pVfg27DVCaWjIohryS0JFwIJyT2cMg==}
    dev: true

  /dashdash/1.14.1:
    resolution: {integrity: sha512-jRFi8UDGo6j+odZiEpjazZaWqEal3w/basFjQHQEwVtZJGDpxbH1MeYluwCS8Xq5wmLJooDlMgvVarmWfGM44g==}
    engines: {node: '>=0.10'}
    dependencies:
      assert-plus: 1.0.0
    dev: true

  /data-uri-to-buffer/4.0.1:
    resolution: {integrity: sha512-0R9ikRb668HB7QDxT1vkpuUBtqc53YyAwMwGeUFKRojY/NWKvdZ+9UYtRfGmhqNbRkTSVpMbmyhXipFFv2cb/A==}
    engines: {node: '>= 12'}
    dev: true

  /data-uri-to-buffer/6.0.1:
    resolution: {integrity: sha512-MZd3VlchQkp8rdend6vrx7MmVDJzSNTBvghvKjirLkD+WTChA3KUf0jkE68Q4UyctNqI11zZO9/x2Yx+ub5Cvg==}
    engines: {node: '>= 14'}
    dev: true

  /date-format/4.0.14:
    resolution: {integrity: sha512-39BOQLs9ZjKh0/patS9nrT8wc3ioX3/eA/zgbKNopnF2wCqJEoxywwwElATYvRsXdnOxA/OQeQoFZ3rFjVajhg==}
    engines: {node: '>=4.0'}
    dev: true

  /debug/2.6.9:
    resolution: {integrity: sha512-bC7ElrdJaJnPbAP+1EotYvqZsb3ecl5wi6Bfi6BJTUcNowp6cvspg0jXznRTKDjm/E7AdgFBVeAPVMNcKGsHMA==}
    dependencies:
      ms: 2.0.0
    dev: true

  /debug/4.3.3_supports-color@8.1.1:
    resolution: {integrity: sha512-/zxw5+vh1Tfv+4Qn7a5nsbcJKPaSvCDhojn6FEl9vupwK2VCSDtEiEtqr8DFtzYFOdz63LBkxec7DYuc2jon6Q==}
    engines: {node: '>=6.0'}
    peerDependencies:
      supports-color: '*'
    peerDependenciesMeta:
      supports-color:
        optional: true
    dependencies:
      ms: 2.1.2
      supports-color: 8.1.1
    dev: true

  /debug/4.3.4:
    resolution: {integrity: sha512-PRWFHuSU3eDtQJPvnNY7Jcket1j0t5OuOsFzPPzsekD52Zl8qUfFIPEiswXqIvHWGVHOgX+7G/vCNNhehwxfkQ==}
    engines: {node: '>=6.0'}
    peerDependencies:
      supports-color: '*'
    peerDependenciesMeta:
      supports-color:
        optional: true
    dependencies:
      ms: 2.1.2

  /debug/4.3.4_supports-color@8.1.1:
    resolution: {integrity: sha512-PRWFHuSU3eDtQJPvnNY7Jcket1j0t5OuOsFzPPzsekD52Zl8qUfFIPEiswXqIvHWGVHOgX+7G/vCNNhehwxfkQ==}
    engines: {node: '>=6.0'}
    peerDependencies:
      supports-color: '*'
    peerDependenciesMeta:
      supports-color:
        optional: true
    dependencies:
      ms: 2.1.2
      supports-color: 8.1.1
    dev: true

  /decamelize/4.0.0:
    resolution: {integrity: sha512-9iE1PgSik9HeIIw2JO94IidnE3eBoQrFJ3w7sFuzSX4DpmZ3v5sZpUiV5Swcf6mQEF+Y0ru8Neo+p+nyh2J+hQ==}
    engines: {node: '>=10'}
    dev: true

  /deep-eql/4.1.3:
    resolution: {integrity: sha512-WaEtAOpRA1MQ0eohqZjpGD8zdI0Ovsm8mmFhaDN8dvDZzyoUMcYDnf5Y6iu7HTXxf8JDS23qWa4a+hKCDyOPzw==}
    engines: {node: '>=6'}
    dependencies:
      type-detect: 4.0.8
    dev: true

  /deep-equal/2.2.2:
    resolution: {integrity: sha512-xjVyBf0w5vH0I42jdAZzOKVldmPgSulmiyPRywoyq7HXC9qdgo17kxJE+rdnif5Tz6+pIrpJI8dCpMNLIGkUiA==}
    dependencies:
      array-buffer-byte-length: 1.0.0
      call-bind: 1.0.2
      es-get-iterator: 1.1.3
      get-intrinsic: 1.2.1
      is-arguments: 1.1.1
      is-array-buffer: 3.0.2
      is-date-object: 1.0.5
      is-regex: 1.1.4
      is-shared-array-buffer: 1.0.2
      isarray: 2.0.5
      object-is: 1.1.5
      object-keys: 1.1.1
      object.assign: 4.1.4
      regexp.prototype.flags: 1.5.1
      side-channel: 1.0.4
      which-boxed-primitive: 1.0.2
      which-collection: 1.0.1
      which-typed-array: 1.1.11
    dev: true

  /deep-is/0.1.4:
    resolution: {integrity: sha512-oIPzksmTg4/MriiaYGO+okXDT7ztn/w3Eptv/+gSIdMdKsJo0u4CfYNFJPy+4SKMuCqGw2wxnA+URMg3t8a/bQ==}
    dev: true

  /define-data-property/1.1.0:
    resolution: {integrity: sha512-UzGwzcjyv3OtAvolTj1GoyNYzfFR+iqbGjcnBEENZVCpM4/Ng1yhGNvS3lR/xDS74Tb2wGG9WzNSNIOS9UVb2g==}
    engines: {node: '>= 0.4'}
    dependencies:
      get-intrinsic: 1.2.1
      gopd: 1.0.1
      has-property-descriptors: 1.0.0
    dev: true

  /define-lazy-prop/2.0.0:
    resolution: {integrity: sha512-Ds09qNh8yw3khSjiJjiUInaGX9xlqZDY7JVryGxdxV7NPeuqQfplOpQ66yJFZut3jLa5zOwkXw1g9EI2uKh4Og==}
    engines: {node: '>=8'}
    dev: true

  /define-properties/1.2.1:
    resolution: {integrity: sha512-8QmQKqEASLd5nx0U1B1okLElbUuuttJ/AnYmRXbbbGDWh6uS208EjD4Xqq/I9wK7u0v6O08XhTWnt5XtEbR6Dg==}
    engines: {node: '>= 0.4'}
    dependencies:
      define-data-property: 1.1.0
      has-property-descriptors: 1.0.0
      object-keys: 1.1.1
    dev: true

  /degenerator/5.0.1:
    resolution: {integrity: sha512-TllpMR/t0M5sqCXfj85i4XaAzxmS5tVA16dqvdkMwGmzI+dXLXnw3J+3Vdv7VKw+ThlTMboK6i9rnZ6Nntj5CQ==}
    engines: {node: '>= 14'}
    dependencies:
      ast-types: 0.13.4
      escodegen: 2.1.0
      esprima: 4.0.1
    dev: true

  /delayed-stream/1.0.0:
    resolution: {integrity: sha512-ZySD7Nf91aLB0RxL4KGrKHBXl7Eds1DAmEdcoVawXnLD7SDhpNgtuII2aAkg7a7QS41jxPSZ17p4VdGnMHk3MQ==}
    engines: {node: '>=0.4.0'}

  /depd/2.0.0:
    resolution: {integrity: sha512-g7nH6P6dyDioJogAAGprGpCtVImJhpPk/roCzdb3fIh61/s/nPsfR6onyMwkCAR/OlC3yBC0lESvUoQEAssIrw==}
    engines: {node: '>= 0.8'}
    dev: true

  /destroy/1.2.0:
    resolution: {integrity: sha512-2sJGJTaXIIaR1w4iJSNoN0hnMY7Gpc/n8D4qSCJw8QqFWXf7cuAgnEHxBpweaVcPevC2l3KpjYCx3NypQQgaJg==}
    engines: {node: '>= 0.8', npm: 1.2.8000 || >= 1.4.16}
    dev: true

  /devtools-protocol/0.0.1203626:
    resolution: {integrity: sha512-nEzHZteIUZfGCZtTiS1fRpC8UZmsfD1SiyPvaUNvS13dvKf666OAm8YTi0+Ca3n1nLEyu49Cy4+dPWpaHFJk9g==}
    dev: true

  /di/0.0.1:
    resolution: {integrity: sha512-uJaamHkagcZtHPqCIHZxnFrXlunQXgBOsZSUOWwFw31QJCAbyTBoHMW75YOTur5ZNx8pIeAKgf6GWIgaqqiLhA==}
    dev: true

  /diff/4.0.2:
    resolution: {integrity: sha512-58lmxKSA4BNyLz+HHMUzlOEpg09FV+ev6ZMe3vJihgdxzgcwZ8VoEEPmALCZG9LmqfVoNMMKpttIYTVG6uDY7A==}
    engines: {node: '>=0.3.1'}
    dev: true

  /diff/5.0.0:
    resolution: {integrity: sha512-/VTCrvm5Z0JGty/BWHljh+BAiw3IK+2j87NGMu8Nwc/f48WoDAC395uomO9ZD117ZOBaHmkX1oyLvkVM/aIT3w==}
    engines: {node: '>=0.3.1'}
    dev: true

  /dir-glob/3.0.1:
    resolution: {integrity: sha512-WkrWp9GR4KXfKGYzOLmTuGVi1UWFfws377n9cc55/tb6DuqyF6pcQ5AbiHEshaDpY9v6oaSr2XCDidGmMwdzIA==}
    engines: {node: '>=8'}
    dependencies:
      path-type: 4.0.0
    dev: true

  /directory-tree/2.4.0:
    resolution: {integrity: sha512-AM03Th+ypDAHefyB6SP3uezaWkTbol1P43CS5yFU7wePTuHnR4YoHgY6KbGHLr/a065ocN26l9lXOoFBzzM31w==}
    engines: {node: '>=10.0'}
    deprecated: Breaking change, bumped to 3.0.0
    dev: true

  /doctrine/3.0.0:
    resolution: {integrity: sha512-yS+Q5i3hBf7GBkd4KG8a7eBNNWNGLTaEwwYWUijIYM7zrlYDM0BFXHjjPWlWZ1Rg7UaddZeIDmi9jF3HmqiQ2w==}
    engines: {node: '>=6.0.0'}
    dependencies:
      esutils: 2.0.3
    dev: true

  /dom-serialize/2.2.1:
    resolution: {integrity: sha512-Yra4DbvoW7/Z6LBN560ZwXMjoNOSAN2wRsKFGc4iBeso+mpIA6qj1vfdf9HpMaKAqG6wXTy+1SYEzmNpKXOSsQ==}
    dependencies:
      custom-event: 1.0.1
      ent: 2.2.0
      extend: 3.0.2
      void-elements: 2.0.1
    dev: true

  /dotenv/16.3.1:
    resolution: {integrity: sha512-IPzF4w4/Rd94bA9imS68tZBaYyBWSCE47V1RGuMrB94iyTOIEwRmVL2x/4An+6mETpLrKJ5hQkB8W4kFAadeIQ==}
    engines: {node: '>=12'}
    dev: false

  /eastasianwidth/0.2.0:
    resolution: {integrity: sha512-I88TYZWc9XiYHRQ4/3c5rjjfgkjhLyW2luGIheGERbNQ6OY7yTybanSpDXZa8y7VUP9YmDcYa+eyq4ca7iLqWA==}
    dev: true

  /ecc-jsbn/0.1.2:
    resolution: {integrity: sha512-eh9O+hwRHNbG4BLTjEl3nw044CkGm5X6LoaCf7LPp7UU8Qrt47JYNi6nPX8xjW97TKGKm1ouctg0QSpZe9qrnw==}
    dependencies:
      jsbn: 0.1.1
      safer-buffer: 2.1.2
    dev: true

  /ecdsa-sig-formatter/1.0.11:
    resolution: {integrity: sha512-nagl3RYrbNv6kQkeJIpt6NJZy8twLB/2vtz6yN9Z4vRKHN4/QZJIEbqohALSgwKdnksuY3k5Addp5lg8sVoVcQ==}
    dependencies:
      safe-buffer: 5.2.1
    dev: true

  /ee-first/1.1.1:
    resolution: {integrity: sha512-WMwm9LhRUo+WUaRN+vRuETqG89IgZphVSNkdFgeb6sS/E4OrDIN7t48CAewSHXc6C8lefD8KKfr5vY61brQlow==}
    dev: true

  /electron-to-chromium/1.4.529:
    resolution: {integrity: sha512-6uyPyXTo8lkv8SWAmjKFbG42U073TXlzD4R8rW3EzuznhFS2olCIAfjjQtV2dV2ar/vRF55KUd3zQYnCB0dd3A==}
    dev: true

  /emoji-regex/8.0.0:
    resolution: {integrity: sha512-MSjYzcWNOA0ewAHpz0MxpYFvwg6yjy1NG3xteoqz644VCo/RPgnr1/GGt+ic3iJTzQ8Eu3TdM14SawnVUmGE6A==}

  /emoji-regex/9.2.2:
    resolution: {integrity: sha512-L18DaJsXSUk2+42pv8mLs5jJT2hqFkFE4j21wOmgbUqsZ2hL72NsUU785g9RXgo3s0ZNgVl42TiHp3ZtOv/Vyg==}
    dev: true

  /emojis-list/3.0.0:
    resolution: {integrity: sha512-/kyM18EfinwXZbno9FyUGeFh87KC8HRQBQGildHZbEuRyWFOmv1U10o9BBp8XVZDVNNuQKyIGIu5ZYAAXJ0V2Q==}
    engines: {node: '>= 4'}
    dev: true

  /enabled/2.0.0:
    resolution: {integrity: sha512-AKrN98kuwOzMIdAizXGI86UFBoo26CL21UM763y1h/GMSJ4/OHU9k2YlsmBpyScFo/wbLzWQJBMCW4+IO3/+OQ==}
    dev: true

  /encodeurl/1.0.2:
    resolution: {integrity: sha512-TPJXq8JqFaVYm2CWmPvnP2Iyo4ZSM7/QKcSmuMLDObfpH5fi7RUGmd/rTDf+rut/saiDiQEeVTNgAmJEdAOx0w==}
    engines: {node: '>= 0.8'}
    dev: true

  /end-of-stream/1.4.4:
    resolution: {integrity: sha512-+uw1inIHVPQoaVuHzRyXd21icM+cnt4CzD5rW+NC1wjOUSTOs+Te7FOv7AhN7vS9x/oIyhLP5PR1H+phQAHu5Q==}
    dependencies:
      once: 1.4.0
    dev: true

  /engine.io-parser/5.2.1:
    resolution: {integrity: sha512-9JktcM3u18nU9N2Lz3bWeBgxVgOKpw7yhRaoxQA3FUDZzzw+9WlA6p4G4u0RixNkg14fH7EfEc/RhpurtiROTQ==}
    engines: {node: '>=10.0.0'}
    dev: true

  /engine.io/6.5.2:
    resolution: {integrity: sha512-IXsMcGpw/xRfjra46sVZVHiSWo/nJ/3g1337q9KNXtS6YRzbW5yIzTCb9DjhrBe7r3GZQR0I4+nq+4ODk5g/cA==}
    engines: {node: '>=10.2.0'}
    dependencies:
      '@types/cookie': 0.4.1
      '@types/cors': 2.8.14
      '@types/node': 18.18.0
      accepts: 1.3.8
      base64id: 2.0.0
      cookie: 0.4.2
      cors: 2.8.5
      debug: 4.3.4
      engine.io-parser: 5.2.1
      ws: 8.11.0
    transitivePeerDependencies:
      - bufferutil
      - supports-color
      - utf-8-validate
    dev: true

  /enhanced-resolve/5.15.0:
    resolution: {integrity: sha512-LXYT42KJ7lpIKECr2mAXIaMldcNCh/7E0KBKOu4KSfkHmP+mZmSs+8V5gBAqisWBy0OO4W5Oyys0GO1Y8KtdKg==}
    engines: {node: '>=10.13.0'}
    dependencies:
      graceful-fs: 4.2.11
      tapable: 2.2.1
    dev: true

  /ent/2.2.0:
    resolution: {integrity: sha512-GHrMyVZQWvTIdDtpiEXdHZnFQKzeO09apj8Cbl4pKWy4i0Oprcq17usfDt5aO63swf0JOeMWjWQE/LzgSRuWpA==}
    dev: true

  /entities/2.0.3:
    resolution: {integrity: sha512-MyoZ0jgnLvB2X3Lg5HqpFmn1kybDiIfEQmKzTb5apr51Rb+T3KdmMiqa70T+bhGnyv7bQ6WMj2QMHpGMmlrUYQ==}
    dev: true

  /envinfo/7.10.0:
    resolution: {integrity: sha512-ZtUjZO6l5mwTHvc1L9+1q5p/R3wTopcfqMW8r5t8SJSKqeVI/LtajORwRFEKpEFuekjD0VBjwu1HMxL4UalIRw==}
    engines: {node: '>=4'}
    hasBin: true
    dev: true

  /error-ex/1.3.2:
    resolution: {integrity: sha512-7dFHNmqeFSEt2ZBsCriorKnn3Z2pj+fd9kmI6QoWw4//DL+icEBfc0U7qJCisqrTsKTjw4fNFy2pW9OqStD84g==}
    dependencies:
      is-arrayish: 0.2.1
    dev: true

  /es-abstract/1.22.2:
    resolution: {integrity: sha512-YoxfFcDmhjOgWPWsV13+2RNjq1F6UQnfs+8TftwNqtzlmFzEXvlUwdrNrYeaizfjQzRMxkZ6ElWMOJIFKdVqwA==}
    engines: {node: '>= 0.4'}
    dependencies:
      array-buffer-byte-length: 1.0.0
      arraybuffer.prototype.slice: 1.0.2
      available-typed-arrays: 1.0.5
      call-bind: 1.0.2
      es-set-tostringtag: 2.0.1
      es-to-primitive: 1.2.1
      function.prototype.name: 1.1.6
      get-intrinsic: 1.2.1
      get-symbol-description: 1.0.0
      globalthis: 1.0.3
      gopd: 1.0.1
      has: 1.0.3
      has-property-descriptors: 1.0.0
      has-proto: 1.0.1
      has-symbols: 1.0.3
      internal-slot: 1.0.5
      is-array-buffer: 3.0.2
      is-callable: 1.2.7
      is-negative-zero: 2.0.2
      is-regex: 1.1.4
      is-shared-array-buffer: 1.0.2
      is-string: 1.0.7
      is-typed-array: 1.1.12
      is-weakref: 1.0.2
      object-inspect: 1.12.3
      object-keys: 1.1.1
      object.assign: 4.1.4
      regexp.prototype.flags: 1.5.1
      safe-array-concat: 1.0.1
      safe-regex-test: 1.0.0
      string.prototype.trim: 1.2.8
      string.prototype.trimend: 1.0.7
      string.prototype.trimstart: 1.0.7
      typed-array-buffer: 1.0.0
      typed-array-byte-length: 1.0.0
      typed-array-byte-offset: 1.0.0
      typed-array-length: 1.0.4
      unbox-primitive: 1.0.2
      which-typed-array: 1.1.11
    dev: true

  /es-get-iterator/1.1.3:
    resolution: {integrity: sha512-sPZmqHBe6JIiTfN5q2pEi//TwxmAFHwj/XEuYjTuse78i8KxaqMTTzxPoFKuzRpDpTJ+0NAbpfenkmH2rePtuw==}
    dependencies:
      call-bind: 1.0.2
      get-intrinsic: 1.2.1
      has-symbols: 1.0.3
      is-arguments: 1.1.1
      is-map: 2.0.2
      is-set: 2.0.2
      is-string: 1.0.7
      isarray: 2.0.5
      stop-iteration-iterator: 1.0.0
    dev: true

  /es-module-lexer/1.3.1:
    resolution: {integrity: sha512-JUFAyicQV9mXc3YRxPnDlrfBKpqt6hUYzz9/boprUJHs4e4KVr3XwOF70doO6gwXUor6EWZJAyWAfKki84t20Q==}
    dev: true

  /es-set-tostringtag/2.0.1:
    resolution: {integrity: sha512-g3OMbtlwY3QewlqAiMLI47KywjWZoEytKr8pf6iTC8uJq5bIAH52Z9pnQ8pVL6whrCto53JZDuUIsifGeLorTg==}
    engines: {node: '>= 0.4'}
    dependencies:
      get-intrinsic: 1.2.1
      has: 1.0.3
      has-tostringtag: 1.0.0
    dev: true

  /es-to-primitive/1.2.1:
    resolution: {integrity: sha512-QCOllgZJtaUo9miYBcLChTUaHNjJF3PYs1VidD7AwiEj1kYxKeQTctLAezAOH5ZKRH0g2IgPn6KwB4IT8iRpvA==}
    engines: {node: '>= 0.4'}
    dependencies:
      is-callable: 1.2.7
      is-date-object: 1.0.5
      is-symbol: 1.0.4
    dev: true

  /escalade/3.1.1:
    resolution: {integrity: sha512-k0er2gUkLf8O0zKJiAhmkTnJlTvINGv7ygDNPbeIsX/TJjGJZHuh9B2UxbsaEkmlEo9MfhrSzmhIlhRlI2GXnw==}
    engines: {node: '>=6'}

  /escape-html/1.0.3:
    resolution: {integrity: sha512-NiSupZ4OeuGwr68lGIeym/ksIZMJodUGOSCZ/FSnTxcrekbvqrgdUxlJOMpijaKZVjAJrWrGs/6Jy8OMuyj9ow==}
    dev: true

  /escape-string-regexp/1.0.5:
    resolution: {integrity: sha512-vbRorB5FUQWvla16U8R/qgaFIya2qGzwDrNmCZuYKrbdSUMG6I1ZCGQRefkRVhuOkIGVne7BQ35DSfo1qvJqFg==}
    engines: {node: '>=0.8.0'}

  /escape-string-regexp/4.0.0:
    resolution: {integrity: sha512-TtpcNJ3XAzx3Gq8sWRzJaVajRs0uVxA2YAkdb1jm2YkPz4G6egUFAyA3n5vtEIZefPk5Wa4UXbKuS5fKkJWdgA==}
    engines: {node: '>=10'}
    dev: true

  /escodegen/2.1.0:
    resolution: {integrity: sha512-2NlIDTwUWJN0mRPQOdtQBzbUHvdGY2P1VXSyU83Q3xKxM7WHX2Ql8dKq782Q9TgQUNOLEzEYu9bzLNj1q88I5w==}
    engines: {node: '>=6.0'}
    hasBin: true
    dependencies:
      esprima: 4.0.1
      estraverse: 5.3.0
      esutils: 2.0.3
    optionalDependencies:
      source-map: 0.6.1
    dev: true

  /eslint-plugin-require-extensions/0.1.3_eslint@8.50.0:
    resolution: {integrity: sha512-T3c1PZ9PIdI3hjV8LdunfYI8gj017UQjzAnCrxuo3wAjneDbTPHdE3oNWInOjMA+z/aBkUtlW5vC0YepYMZIug==}
    engines: {node: '>=16'}
    peerDependencies:
      eslint: '*'
    dependencies:
      eslint: 8.50.0
    dev: true

  /eslint-scope/5.1.1:
    resolution: {integrity: sha512-2NxwbF/hZ0KpepYN0cNbo+FN6XoK7GaHlQhgx/hIZl6Va0bF45RQOOwhLIy8lQDbuCiadSLCBnH2CFYquit5bw==}
    engines: {node: '>=8.0.0'}
    dependencies:
      esrecurse: 4.3.0
      estraverse: 4.3.0
    dev: true

  /eslint-scope/7.2.2:
    resolution: {integrity: sha512-dOt21O7lTMhDM+X9mB4GX+DZrZtCUJPL/wlcTqxyrx5IvO0IYtILdtrQGQp+8n5S0gwSVmOf9NQrjMOgfQZlIg==}
    engines: {node: ^12.22.0 || ^14.17.0 || >=16.0.0}
    dependencies:
      esrecurse: 4.3.0
      estraverse: 5.3.0
    dev: true

  /eslint-visitor-keys/3.4.3:
    resolution: {integrity: sha512-wpc+LXeiyiisxPlEkUzU6svyS1frIO3Mgxj1fdy7Pm8Ygzguax2N3Fa/D/ag1WqbOprdI+uY6wMUl8/a2G+iag==}
    engines: {node: ^12.22.0 || ^14.17.0 || >=16.0.0}
    dev: true

  /eslint/8.50.0:
    resolution: {integrity: sha512-FOnOGSuFuFLv/Sa+FDVRZl4GGVAAFFi8LecRsI5a1tMO5HIE8nCm4ivAlzt4dT3ol/PaaGC0rJEEXQmHJBGoOg==}
    engines: {node: ^12.22.0 || ^14.17.0 || >=16.0.0}
    hasBin: true
    dependencies:
      '@eslint-community/eslint-utils': 4.4.0_eslint@8.50.0
      '@eslint-community/regexpp': 4.8.2
      '@eslint/eslintrc': 2.1.2
      '@eslint/js': 8.50.0
      '@humanwhocodes/config-array': 0.11.11
      '@humanwhocodes/module-importer': 1.0.1
      '@nodelib/fs.walk': 1.2.8
      ajv: 6.12.6
      chalk: 4.1.2
      cross-spawn: 7.0.3
      debug: 4.3.4
      doctrine: 3.0.0
      escape-string-regexp: 4.0.0
      eslint-scope: 7.2.2
      eslint-visitor-keys: 3.4.3
      espree: 9.6.1
      esquery: 1.5.0
      esutils: 2.0.3
      fast-deep-equal: 3.1.3
      file-entry-cache: 6.0.1
      find-up: 5.0.0
      glob-parent: 6.0.2
      globals: 13.22.0
      graphemer: 1.4.0
      ignore: 5.2.4
      imurmurhash: 0.1.4
      is-glob: 4.0.3
      is-path-inside: 3.0.3
      js-yaml: 4.1.0
      json-stable-stringify-without-jsonify: 1.0.1
      levn: 0.4.1
      lodash.merge: 4.6.2
      minimatch: 3.1.2
      natural-compare: 1.4.0
      optionator: 0.9.3
      strip-ansi: 6.0.1
      text-table: 0.2.0
    transitivePeerDependencies:
      - supports-color
    dev: true

  /espree/9.6.1:
    resolution: {integrity: sha512-oruZaFkjorTpF32kDSI5/75ViwGeZginGGy2NoOSg3Q9bnwlnmDm4HLnkl0RE3n+njDXR037aY1+x58Z/zFdwQ==}
    engines: {node: ^12.22.0 || ^14.17.0 || >=16.0.0}
    dependencies:
      acorn: 8.10.0
      acorn-jsx: 5.3.2_acorn@8.10.0
      eslint-visitor-keys: 3.4.3
    dev: true

  /esprima/4.0.1:
    resolution: {integrity: sha512-eGuFFw7Upda+g4p+QHvnW0RyTX/SVeJBDM/gCtMARO0cLuT2HcEKnTPvhjV6aGeqrCB/sbNop0Kszm0jsaWU4A==}
    engines: {node: '>=4'}
    hasBin: true
    dev: true

  /esquery/1.5.0:
    resolution: {integrity: sha512-YQLXUplAwJgCydQ78IMJywZCceoqk1oH01OERdSAJc/7U2AylwjhSCLDEtqwg811idIS/9fIU5GjG73IgjKMVg==}
    engines: {node: '>=0.10'}
    dependencies:
      estraverse: 5.3.0
    dev: true

  /esrecurse/4.3.0:
    resolution: {integrity: sha512-KmfKL3b6G+RXvP8N1vr3Tq1kL/oCFgn2NYXEtqP8/L3pKapUA4G8cFVaoF3SU323CD4XypR/ffioHmkti6/Tag==}
    engines: {node: '>=4.0'}
    dependencies:
      estraverse: 5.3.0
    dev: true

  /estraverse/4.3.0:
    resolution: {integrity: sha512-39nnKffWz8xN1BU/2c79n9nB9HDzo0niYUqx6xyqUnyoAnQyyWpOTdZEeiCch8BBu515t4wp9ZmgVfVhn9EBpw==}
    engines: {node: '>=4.0'}
    dev: true

  /estraverse/5.3.0:
    resolution: {integrity: sha512-MMdARuVEQziNTeJD8DgMqmhwR11BRQ/cBP+pLtYdSTnf3MIO8fFeiINEbX36ZdNlfU/7A9f3gUw49B3oQsvwBA==}
    engines: {node: '>=4.0'}
    dev: true

  /esutils/2.0.3:
    resolution: {integrity: sha512-kVscqXk4OCp68SZ0dkgEKVi6/8ij300KBWTJq32P/dYeWTSwK41WyTxalN1eRmA5Z9UU/LX9D7FWSmV9SAYx6g==}
    engines: {node: '>=0.10.0'}
    dev: true

  /etag/1.8.1:
    resolution: {integrity: sha512-aIL5Fx7mawVa300al2BnEE4iNvo1qETxLrPI/o05L7z6go7fCw1J6EQmbK4FmJ2AS7kgVF/KEZWufBfdClMcPg==}
    engines: {node: '>= 0.6'}
    dev: true

  /eventemitter3/4.0.7:
    resolution: {integrity: sha512-8guHBZCwKnFhYdHr2ysuRWErTwhoN2X8XELRlrRwpmfeY2jjuUN4taQMsULKUVo1K4DvZl+0pgfyoysHxvmvEw==}
    dev: true

  /events/3.3.0:
    resolution: {integrity: sha512-mQw+2fkQbALzQ7V0MY0IqdnXNOeTtP4r0lN9z7AAawCXgqea7bDii20AYrIBrFd/Hx0M2Ocz6S111CaFkUcb0Q==}
    engines: {node: '>=0.8.x'}
    dev: true

  /express-promise-router/4.1.1_express@4.18.2:
    resolution: {integrity: sha512-Lkvcy/ZGrBhzkl3y7uYBHLMtLI4D6XQ2kiFg9dq7fbktBch5gjqJ0+KovX0cvCAvTJw92raWunRLM/OM+5l4fA==}
    engines: {node: '>=10'}
    peerDependencies:
      '@types/express': ^4.0.0
      express: ^4.0.0
    peerDependenciesMeta:
      '@types/express':
        optional: true
    dependencies:
      express: 4.18.2
      is-promise: 4.0.0
      lodash.flattendeep: 4.4.0
      methods: 1.1.2
    dev: true

  /express/4.18.2:
    resolution: {integrity: sha512-5/PsL6iGPdfQ/lKM1UuielYgv3BUoJfz1aUwU9vHZ+J7gyvwdQXFEBIEIaxeGf0GIcreATNyBExtalisDbuMqQ==}
    engines: {node: '>= 0.10.0'}
    dependencies:
      accepts: 1.3.8
      array-flatten: 1.1.1
      body-parser: 1.20.1
      content-disposition: 0.5.4
      content-type: 1.0.5
      cookie: 0.5.0
      cookie-signature: 1.0.6
      debug: 2.6.9
      depd: 2.0.0
      encodeurl: 1.0.2
      escape-html: 1.0.3
      etag: 1.8.1
      finalhandler: 1.2.0
      fresh: 0.5.2
      http-errors: 2.0.0
      merge-descriptors: 1.0.1
      methods: 1.1.2
      on-finished: 2.4.1
      parseurl: 1.3.3
      path-to-regexp: 0.1.7
      proxy-addr: 2.0.7
      qs: 6.11.0
      range-parser: 1.2.1
      safe-buffer: 5.2.1
      send: 0.18.0
      serve-static: 1.15.0
      setprototypeof: 1.2.0
      statuses: 2.0.1
      type-is: 1.6.18
      utils-merge: 1.0.1
      vary: 1.1.2
    dev: true

  /extend/3.0.2:
    resolution: {integrity: sha512-fjquC59cD7CyW6urNXK0FBufkZcoiGG80wTuPujX590cB5Ttln20E2UB4S/WARVqhXffZl2LNgS+gQdPIIim/g==}
    dev: true

  /extract-zip/2.0.1:
    resolution: {integrity: sha512-GDhU9ntwuKyGXdZBUgTIe+vXnWj0fppUEtMDL0+idd5Sta8TGpHssn/eusA9mrPr9qNDym6SxAYZjNvCn/9RBg==}
    engines: {node: '>= 10.17.0'}
    hasBin: true
    dependencies:
      debug: 4.3.4
      get-stream: 5.2.0
      yauzl: 2.10.0
    optionalDependencies:
      '@types/yauzl': 2.10.1
    transitivePeerDependencies:
      - supports-color
    dev: true

  /extsprintf/1.3.0:
    resolution: {integrity: sha512-11Ndz7Nv+mvAC1j0ktTa7fAb0vLyGGX+rMHNBYQviQDGU0Hw7lhctJANqbPhu9nV9/izT/IntTgZ7Im/9LJs9g==}
    engines: {'0': node >=0.6.0}
    dev: true

  /fast-deep-equal/3.1.3:
    resolution: {integrity: sha512-f3qQ9oQy9j2AhBe/H9VC91wLmKBCCU/gDOnKNAYG5hswO7BLKj09Hc5HYNz9cGI++xlpDCIgDaitVs03ATR84Q==}

  /fast-fifo/1.3.2:
    resolution: {integrity: sha512-/d9sfos4yxzpwkDkuN7k2SqFKtYNmCTzgfEpz82x34IM9/zc8KGxQoXg1liNC/izpRM/MBdt44Nmx41ZWqk+FQ==}
    dev: true

  /fast-glob/3.3.2:
    resolution: {integrity: sha512-oX2ruAFQwf/Orj8m737Y5adxDQO0LAB7/S5MnxCdTNDd4p6BsyIVsv9JQsATbTSq8KHRpLwIHbVlUNatxd+1Ow==}
    engines: {node: '>=8.6.0'}
    dependencies:
      '@nodelib/fs.stat': 2.0.5
      '@nodelib/fs.walk': 1.2.8
      glob-parent: 5.1.2
      merge2: 1.4.1
      micromatch: 4.0.5

  /fast-json-stable-stringify/2.1.0:
    resolution: {integrity: sha512-lhd/wF+Lk98HZoTCtlVraHtfh5XYijIjalXck7saUtuanSDyLMxnHhSXEDJqHxD7msR8D0uCmqlkwjCV8xvwHw==}
    dev: true

  /fast-levenshtein/2.0.6:
    resolution: {integrity: sha512-DCXu6Ifhqcks7TZKY3Hxp3y6qphY5SJZmrWMDrKcERSOXWQdMhU9Ig/PYrzyw/ul9jOIyh0N4M0tbC5hodg8dw==}
    dev: true

  /fast-xml-parser/4.3.1:
    resolution: {integrity: sha512-viVv3xb8D+SiS1W4cv4tva3bni08kAkx0gQnWrykMM8nXPc1FxqZPU00dCEVjkiCg4HoXd2jC4x29Nzg/l2DAA==}
    hasBin: true
    dependencies:
      strnum: 1.0.5
    dev: true

  /fastest-levenshtein/1.0.16:
    resolution: {integrity: sha512-eRnCtTTtGZFpQCwhJiUOuxPQWRXVKYDn0b2PeHfXL6/Zi53SLAzAHfVhVWK2AryC/WH05kGfxhFIPvTF0SXQzg==}
    engines: {node: '>= 4.9.1'}
    dev: true

  /fastq/1.15.0:
    resolution: {integrity: sha512-wBrocU2LCXXa+lWBt8RoIRD89Fi8OdABODa/kEnyeyjS5aZO5/GNvI5sEINADqP/h8M29UHTHUb53sUu5Ihqdw==}
    dependencies:
      reusify: 1.0.4

  /fd-slicer/1.1.0:
    resolution: {integrity: sha512-cE1qsB/VwyQozZ+q1dGxR8LBYNZeofhEdUNGSMbQD3Gw2lAzX9Zb3uIU6Ebc/Fmyjo9AWWfnn0AUCHqtevs/8g==}
    dependencies:
      pend: 1.2.0
    dev: true

  /fecha/4.2.3:
    resolution: {integrity: sha512-OP2IUU6HeYKJi3i0z4A19kHMQoLVs4Hc+DPqqxI2h/DPZHTm/vjsfC6P0b4jCMy14XizLBqvndQ+UilD7707Jw==}
    dev: true

  /fetch-blob/3.2.0:
    resolution: {integrity: sha512-7yAQpD2UMJzLi1Dqv7qFYnPbaPx7ZfFK6PiIxQ4PfkGPyNyl2Ugx+a/umUonmKqjhM4DnfbMvdX6otXq83soQQ==}
    engines: {node: ^12.20 || >= 14.13}
    dependencies:
      node-domexception: 1.0.0
      web-streams-polyfill: 3.2.1
    dev: true

  /file-entry-cache/6.0.1:
    resolution: {integrity: sha512-7Gps/XWymbLk2QLYK4NzpMOrYjMhdIxXuIvy2QBsLE6ljuodKvdkWs/cpyJJ3CVIVpH0Oi1Hvg1ovbMzLdFBBg==}
    engines: {node: ^10.12.0 || >=12.0.0}
    dependencies:
      flat-cache: 3.1.0
    dev: true

  /fill-range/7.0.1:
    resolution: {integrity: sha512-qOo9F+dMUmC2Lcb4BbVvnKJxTPjCm+RRpe4gDuGrzkL7mEVl/djYSu2OdQ2Pa302N4oqkSg9ir6jaLWJ2USVpQ==}
    engines: {node: '>=8'}
    dependencies:
      to-regex-range: 5.0.1

  /finalhandler/1.1.2:
    resolution: {integrity: sha512-aAWcW57uxVNrQZqFXjITpW3sIUQmHGG3qSb9mUah9MgMC4NeWhNOlNjXEYq3HjRAvL6arUviZGGJsBg6z0zsWA==}
    engines: {node: '>= 0.8'}
    dependencies:
      debug: 2.6.9
      encodeurl: 1.0.2
      escape-html: 1.0.3
      on-finished: 2.3.0
      parseurl: 1.3.3
      statuses: 1.5.0
      unpipe: 1.0.0
    dev: true

  /finalhandler/1.2.0:
    resolution: {integrity: sha512-5uXcUVftlQMFnWC9qu/svkWv3GTd2PfUhK/3PLkYNAe7FbqJMt3515HaxE6eRL74GdsriiwujiawdaB1BpEISg==}
    engines: {node: '>= 0.8'}
    dependencies:
      debug: 2.6.9
      encodeurl: 1.0.2
      escape-html: 1.0.3
      on-finished: 2.4.1
      parseurl: 1.3.3
      statuses: 2.0.1
      unpipe: 1.0.0
    dev: true

  /find-up/4.1.0:
    resolution: {integrity: sha512-PpOwAdQ/YlXQ2vj8a3h8IipDuYRi3wceVQQGYWxNINccq40Anw7BlsEXCMbt1Zt+OLA6Fq9suIpIWD0OsnISlw==}
    engines: {node: '>=8'}
    dependencies:
      locate-path: 5.0.0
      path-exists: 4.0.0
    dev: true

  /find-up/5.0.0:
    resolution: {integrity: sha512-78/PXT1wlLLDgTzDs7sjq9hzz0vXD+zn+7wypEe4fXQxCmdmqfGsEPQxmiCSQI3ajFV91bVSsvNtrJRiW6nGng==}
    engines: {node: '>=10'}
    dependencies:
      locate-path: 6.0.0
      path-exists: 4.0.0
    dev: true

  /flat-cache/3.1.0:
    resolution: {integrity: sha512-OHx4Qwrrt0E4jEIcI5/Xb+f+QmJYNj2rrK8wiIdQOIrB9WrrJL8cjZvXdXuBTkkEwEqLycb5BeZDV1o2i9bTew==}
    engines: {node: '>=12.0.0'}
    dependencies:
      flatted: 3.2.9
      keyv: 4.5.3
      rimraf: 3.0.2
    dev: true

  /flat/5.0.2:
    resolution: {integrity: sha512-b6suED+5/3rTpUBdG1gupIl8MPFCAMA0QXwmljLhvCUKcUvdE4gWky9zpuGCcXHOsz4J9wPGNWq6OKpmIzz3hQ==}
    hasBin: true
    dev: true

  /flatted/3.2.9:
    resolution: {integrity: sha512-36yxDn5H7OFZQla0/jFJmbIKTdZAQHngCedGxiMmpNfEZM0sdEeT+WczLQrjK6D7o2aiyLYDnkw0R3JK0Qv1RQ==}
    dev: true

  /fn.name/1.1.0:
    resolution: {integrity: sha512-GRnmB5gPyJpAhTQdSZTSp9uaPSvl09KoYcMQtsB9rQoOmzs9dH6ffeccH+Z+cv6P68Hu5bC6JjRh4Ah/mHSNRw==}
    dev: true

  /follow-redirects/1.15.3:
    resolution: {integrity: sha512-1VzOtuEM8pC9SFU1E+8KfTjZyMztRsgEfwQl44z8A25uy13jSzTj6dyK2Df52iV0vgHCfBwLhDWevLn95w5v6Q==}
    engines: {node: '>=4.0'}
    peerDependencies:
      debug: '*'
    peerDependenciesMeta:
      debug:
        optional: true
    dev: true

  /for-each/0.3.3:
    resolution: {integrity: sha512-jqYfLp7mo9vIyQf8ykW2v7A+2N4QjeCeI5+Dz9XraiO1ign81wjiH7Fb9vSOWvQfNtmSa4H2RoQTrrXivdUZmw==}
    dependencies:
      is-callable: 1.2.7
    dev: true

  /foreground-child/3.1.1:
    resolution: {integrity: sha512-TMKDUnIte6bfb5nWv7V/caI169OHgvwjb7V4WkeUvbQQdjr5rWKqHFiKWb/fcOwB+CzBT+qbWjvj+DVwRskpIg==}
    engines: {node: '>=14'}
    dependencies:
      cross-spawn: 7.0.3
      signal-exit: 4.1.0
    dev: true

  /forever-agent/0.6.1:
    resolution: {integrity: sha512-j0KLYPhm6zeac4lz3oJ3o65qvgQCcPubiyotZrXqEaG4hNagNYO8qdlUrX5vwqv9ohqeT/Z3j6+yW067yWWdUw==}
    dev: true

  /form-data/2.3.3:
    resolution: {integrity: sha512-1lLKB2Mu3aGP1Q/2eCOx0fNbRMe7XdwktwOruhfqqd0rIJWwN4Dh+E3hrPSlDCXnSR7UtZ1N38rVXm+6+MEhJQ==}
    engines: {node: '>= 0.12'}
    dependencies:
      asynckit: 0.4.0
      combined-stream: 1.0.8
      mime-types: 2.1.35
    dev: true

  /form-data/4.0.0:
    resolution: {integrity: sha512-ETEklSGi5t0QMZuiXoA/Q6vcnxcLQP5vdugSpuAyi6SVGi2clPPp+xgEhuMaHC+zGgn31Kd235W35f7Hykkaww==}
    engines: {node: '>= 6'}
    dependencies:
      asynckit: 0.4.0
      combined-stream: 1.0.8
      mime-types: 2.1.35

  /formdata-polyfill/4.0.10:
    resolution: {integrity: sha512-buewHzMvYL29jdeQTVILecSaZKnt/RJWjoZCF5OW60Z67/GmSLBkOFM7qh1PI3zFNtJbaZL5eQu1vLfazOwj4g==}
    engines: {node: '>=12.20.0'}
    dependencies:
      fetch-blob: 3.2.0
    dev: true

  /forwarded/0.2.0:
    resolution: {integrity: sha512-buRG0fpBtRHSTCOASe6hD258tEubFoRLb4ZNA6NxMVHNw2gOcwHo9wyablzMzOA5z9xA9L1KNjk/Nt6MT9aYow==}
    engines: {node: '>= 0.6'}
    dev: true

  /fresh/0.5.2:
    resolution: {integrity: sha512-zJ2mQYM18rEFOudeV4GShTGIQ7RbzA7ozbU9I/XBpm7kqgMywgmylMwXHxZJmkVoYkna9d2pVXVXPdYTP9ej8Q==}
    engines: {node: '>= 0.6'}
    dev: true

  /fs-extra/10.1.0:
    resolution: {integrity: sha512-oRXApq54ETRj4eMiFzGnHWGy+zo5raudjuxN0b8H7s/RU2oW0Wvsx9O0ACRN/kRq9E8Vu/ReskGB5o3ji+FzHQ==}
    engines: {node: '>=12'}
    dependencies:
      graceful-fs: 4.2.11
      jsonfile: 6.1.0
      universalify: 2.0.0
    dev: true

  /fs-extra/11.1.1:
    resolution: {integrity: sha512-MGIE4HOvQCeUCzmlHs0vXpih4ysz4wg9qiSAu6cd42lVwPbTM1TjV7RusoyQqMmk/95gdQZX72u+YW+c3eEpFQ==}
    engines: {node: '>=14.14'}
    dependencies:
      graceful-fs: 4.2.11
      jsonfile: 6.1.0
      universalify: 2.0.0
    dev: false

  /fs-extra/8.1.0:
    resolution: {integrity: sha512-yhlQgA6mnOJUKOsRUFsgJdQCvkKhcz8tlZG5HBQfReYZy46OwLcY+Zia0mtdHsOo9y/hP+CxMN0TU9QxoOtG4g==}
    engines: {node: '>=6 <7 || >=8'}
    dependencies:
      graceful-fs: 4.2.11
      jsonfile: 4.0.0
      universalify: 0.1.2
    dev: true

  /fs.realpath/1.0.0:
    resolution: {integrity: sha512-OO0pH2lK6a0hZnAdau5ItzHPI6pUlvI7jMVnxUQRtw4owF2wk8lOSabtGDCTP4Ggrg2MbGnWO9X8K1t4+fGMDw==}
    dev: true

  /fsevents/2.3.3:
    resolution: {integrity: sha512-5xoDfX+fL7faATnagmWPpbFtwh/R77WmMMqqHGS65C3vvB0YHrgF+B1YmZ3441tMj5n63k0212XNoJwzlhffQw==}
    engines: {node: ^8.16.0 || ^10.6.0 || >=11.0.0}
    os: [darwin]
    requiresBuild: true
    dev: true
    optional: true

  /function-bind/1.1.1:
    resolution: {integrity: sha512-yIovAzMX49sF8Yl58fSCWJ5svSLuaibPxXQJFLmBObTuCr0Mf1KiPopGM9NiFjiYBCbfaa2Fh6breQ6ANVTI0A==}
    dev: true

  /function.prototype.name/1.1.6:
    resolution: {integrity: sha512-Z5kx79swU5P27WEayXM1tBi5Ze/lbIyiNgU3qyXUOf9b2rgXYyF9Dy9Cx+IQv/Lc8WCG6L82zwUPpSS9hGehIg==}
    engines: {node: '>= 0.4'}
    dependencies:
      call-bind: 1.0.2
      define-properties: 1.2.1
      es-abstract: 1.22.2
      functions-have-names: 1.2.3
    dev: true

  /functions-have-names/1.2.3:
    resolution: {integrity: sha512-xckBUXyTIqT97tq2x2AMb+g163b5JFysYk0x4qxNFwbfQkmNZoiRHb6sPzI9/QV33WeuvVYBUIiD4NzNIyqaRQ==}
    dev: true

  /get-caller-file/2.0.5:
    resolution: {integrity: sha512-DyFP3BM/3YHTQOCUL/w0OZHR0lpKeGrxotcHWcqNEdnltqFwXVfhEBQ94eIo34AfQpo0rGki4cyIiftY06h2Fg==}
    engines: {node: 6.* || 8.* || >= 10.*}

  /get-func-name/2.0.0:
    resolution: {integrity: sha512-Hm0ixYtaSZ/V7C8FJrtZIuBBI+iSgL+1Aq82zSu8VQNB4S3Gk8e7Qs3VwBDJAhmRZcFqkl3tQu36g/Foh5I5ig==}
    dev: true

  /get-intrinsic/1.2.1:
    resolution: {integrity: sha512-2DcsyfABl+gVHEfCOaTrWgyt+tb6MSEGmKq+kI5HwLbIYgjgmMcV8KQ41uaKz1xxUcn9tJtgFbQUEVcEbd0FYw==}
    dependencies:
      function-bind: 1.1.1
      has: 1.0.3
      has-proto: 1.0.1
      has-symbols: 1.0.3
    dev: true

  /get-stream/5.2.0:
    resolution: {integrity: sha512-nBF+F1rAZVCu/p7rjzgA+Yb4lfYXrpl7a6VmJrU8wF9I1CKvP/QwPNZHnOlwbTkY6dvtFIzFMSyQXbLoTQPRpA==}
    engines: {node: '>=8'}
    dependencies:
      pump: 3.0.0
    dev: true

  /get-symbol-description/1.0.0:
    resolution: {integrity: sha512-2EmdH1YvIQiZpltCNgkuiUnyukzxM/R6NDJX31Ke3BG1Nq5b0S2PhX59UKi9vZpPDQVdqn+1IcaAwnzTT5vCjw==}
    engines: {node: '>= 0.4'}
    dependencies:
      call-bind: 1.0.2
      get-intrinsic: 1.2.1
    dev: true

  /get-uri/6.0.2:
    resolution: {integrity: sha512-5KLucCJobh8vBY1K07EFV4+cPZH3mrV9YeAruUseCQKHB58SGjjT2l9/eA9LD082IiuMjSlFJEcdJ27TXvbZNw==}
    engines: {node: '>= 14'}
    dependencies:
      basic-ftp: 5.0.4
      data-uri-to-buffer: 6.0.1
      debug: 4.3.4
      fs-extra: 8.1.0
    transitivePeerDependencies:
      - supports-color
    dev: true

  /getpass/0.1.7:
    resolution: {integrity: sha512-0fzj9JxOLfJ+XGLhR8ze3unN0KZCgZwiSSDz168VERjK8Wl8kVSdcu2kspd4s4wtAa1y/qrVRiAA0WclVsu0ng==}
    dependencies:
      assert-plus: 1.0.0
    dev: true

  /glob-parent/5.1.2:
    resolution: {integrity: sha512-AOIgSQCepiJYwP3ARnGx+5VnTu2HBYdzbGP45eLw1vr3zB3vZLeyed1sC9hnbcOc9/SrMyM5RPQrkGz4aS9Zow==}
    engines: {node: '>= 6'}
    dependencies:
      is-glob: 4.0.3

  /glob-parent/6.0.2:
    resolution: {integrity: sha512-XxwI8EOhVQgWp6iDL+3b0r86f4d6AX6zSU55HfB4ydCEuXLXc5FcYeOu+nnGftS4TEju/11rt4KJPTMgbfmv4A==}
    engines: {node: '>=10.13.0'}
    dependencies:
      is-glob: 4.0.3
    dev: true

  /glob-to-regexp/0.4.1:
    resolution: {integrity: sha512-lkX1HJXwyMcprw/5YUZc2s7DrpAiHB21/V+E1rHUrVNokkvB6bqMzT0VfV6/86ZNabt1k14YOIaT7nDvOX3Iiw==}
    dev: true

  /glob/10.3.9:
    resolution: {integrity: sha512-2tU/LKevAQvDVuVJ9pg9Yv9xcbSh+TqHuTaXTNbQwf+0kDl9Fm6bMovi4Nm5c8TVvfxo2LLcqCGtmO9KoJaGWg==}
    engines: {node: '>=16 || 14 >=14.17'}
    hasBin: true
    dependencies:
      foreground-child: 3.1.1
      jackspeak: 2.3.5
      minimatch: 9.0.3
      minipass: 7.0.3
      path-scurry: 1.10.1
    dev: true

  /glob/7.2.0:
    resolution: {integrity: sha512-lmLf6gtyrPq8tTjSmrO94wBeQbFR3HbLHbuyD69wuyQkImp2hWqMGB47OX65FBkPffO641IP9jWa1z4ivqG26Q==}
    dependencies:
      fs.realpath: 1.0.0
      inflight: 1.0.6
      inherits: 2.0.4
      minimatch: 3.1.2
      once: 1.4.0
      path-is-absolute: 1.0.1
    dev: true

  /glob/7.2.3:
    resolution: {integrity: sha512-nFR0zLpU2YCaRxwoCJvL6UvCH2JFyFVIvwTLsIf21AuHlMskA1hhTdk+LlYJtOlYt9v6dvszD2BGRqBL+iQK9Q==}
    dependencies:
      fs.realpath: 1.0.0
      inflight: 1.0.6
      inherits: 2.0.4
      minimatch: 3.1.2
      once: 1.4.0
      path-is-absolute: 1.0.1
    dev: true

  /glob/8.1.0:
    resolution: {integrity: sha512-r8hpEjiQEYlF2QU0df3dS+nxxSIreXQS1qRhMJM0Q5NDdR386C7jb7Hwwod8Fgiuex+k0GFjgft18yvxm5XoCQ==}
    engines: {node: '>=12'}
    dependencies:
      fs.realpath: 1.0.0
      inflight: 1.0.6
      inherits: 2.0.4
      minimatch: 5.1.6
      once: 1.4.0
    dev: true

  /globals/13.22.0:
    resolution: {integrity: sha512-H1Ddc/PbZHTDVJSnj8kWptIRSD6AM3pK+mKytuIVF4uoBV7rshFlhhvA58ceJ5wp3Er58w6zj7bykMpYXt3ETw==}
    engines: {node: '>=8'}
    dependencies:
      type-fest: 0.20.2
    dev: true

  /globalthis/1.0.3:
    resolution: {integrity: sha512-sFdI5LyBiNTHjRd7cGPWapiHWMOXKyuBNX/cWJ3NfzrZQVa8GI/8cofCl74AOVqq9W5kNmguTIzJ/1s2gyI9wA==}
    engines: {node: '>= 0.4'}
    dependencies:
      define-properties: 1.2.1
    dev: true

  /globby/11.1.0:
    resolution: {integrity: sha512-jhIXaOzy1sb8IyocaruWSn1TjmnBVs8Ayhcy83rmxNJ8q2uWKCAj3CnJY+KpGSXCueAPc0i05kVvVKtP1t9S3g==}
    engines: {node: '>=10'}
    dependencies:
      array-union: 2.1.0
      dir-glob: 3.0.1
      fast-glob: 3.3.2
      ignore: 5.2.4
      merge2: 1.4.1
      slash: 3.0.0
    dev: true

  /globby/14.0.0:
    resolution: {integrity: sha512-/1WM/LNHRAOH9lZta77uGbq0dAEQM+XjNesWwhlERDVenqothRbnzTrL3/LrIoEPPjeUHC3vrS6TwoyxeHs7MQ==}
    engines: {node: '>=18'}
    dependencies:
      '@sindresorhus/merge-streams': 1.0.0
      fast-glob: 3.3.2
      ignore: 5.2.4
      path-type: 5.0.0
      slash: 5.1.0
      unicorn-magic: 0.1.0

  /gopd/1.0.1:
    resolution: {integrity: sha512-d65bNlIadxvpb/A2abVdlqKqV563juRnZ1Wtk6s1sIR8uNsXR70xqIzVqxVf1eTqDunwT2MkczEeaezCKTZhwA==}
    dependencies:
      get-intrinsic: 1.2.1
    dev: true

  /graceful-fs/4.2.11:
    resolution: {integrity: sha512-RbJ5/jmFcNNCcDV5o9eTnBLJ/HszWV0P73bc+Ff4nS/rJj+YaS6IGyiOL0VoBYX+l1Wrl3k63h/KrH+nhJ0XvQ==}

  /graphemer/1.4.0:
    resolution: {integrity: sha512-EtKwoO6kxCL9WO5xipiHTZlSzBm7WLT627TqC/uVRd0HKmq8NXyebnNYxDoBi7wt8eTWrUrKXCOVaFq9x1kgag==}
    dev: true

  /growl/1.10.5:
    resolution: {integrity: sha512-qBr4OuELkhPenW6goKVXiv47US3clb3/IbuWF9KNKEijAy9oeHxU9IgzjvJhHkUzhaj7rOUD7+YGWqUjLp5oSA==}
    engines: {node: '>=4.x'}
    dev: true

  /handlebars/4.7.8:
    resolution: {integrity: sha512-vafaFqs8MZkRrSX7sFVUdo3ap/eNiLnb4IakshzvP56X5Nr1iGKAIqdX6tMlm6HcNRIkr6AxO5jFEoJzzpT8aQ==}
    engines: {node: '>=0.4.7'}
    hasBin: true
    dependencies:
      minimist: 1.2.8
      neo-async: 2.6.2
      source-map: 0.6.1
      wordwrap: 1.0.0
    optionalDependencies:
      uglify-js: 3.17.4
    dev: false

  /har-schema/2.0.0:
    resolution: {integrity: sha512-Oqluz6zhGX8cyRaTQlFMPw80bSJVG2x/cFb8ZPhUILGgHka9SsokCCOQgpveePerqidZOrT14ipqfJb7ILcW5Q==}
    engines: {node: '>=4'}
    dev: true

  /har-validator/5.1.5:
    resolution: {integrity: sha512-nmT2T0lljbxdQZfspsno9hgrG3Uir6Ks5afism62poxqBM6sDnMEuPmzTq8XN0OEwqKLLdh1jQI3qyE66Nzb3w==}
    engines: {node: '>=6'}
    deprecated: this library is no longer supported
    dependencies:
      ajv: 6.12.6
      har-schema: 2.0.0
    dev: true

  /has-bigints/1.0.2:
    resolution: {integrity: sha512-tSvCKtBr9lkF0Ex0aQiP9N+OpV4zi2r/Nee5VkRDbaqv35RLYMzbwQfFSZZH0kR+Rd6302UJZ2p/bJCEoR3VoQ==}
    dev: true

  /has-flag/3.0.0:
    resolution: {integrity: sha512-sKJf1+ceQBr4SMkvQnBDNDtf4TXpVhVGateu0t918bl30FnbE2m4vNLX+VWe/dpjlb+HugGYzW7uQXH98HPEYw==}
    engines: {node: '>=4'}

  /has-flag/4.0.0:
    resolution: {integrity: sha512-EykJT/Q1KjTWctppgIAgfSO0tKVuZUjhgMr17kqTumMl6Afv3EISleU7qZUzoXDFTAHTDC4NOoG/ZxU3EvlMPQ==}
    engines: {node: '>=8'}
    dev: true

  /has-property-descriptors/1.0.0:
    resolution: {integrity: sha512-62DVLZGoiEBDHQyqG4w9xCuZ7eJEwNmJRWw2VY84Oedb7WFcA27fiEVe8oUQx9hAUJ4ekurquucTGwsyO1XGdQ==}
    dependencies:
      get-intrinsic: 1.2.1
    dev: true

  /has-proto/1.0.1:
    resolution: {integrity: sha512-7qE+iP+O+bgF9clE5+UoBFzE65mlBiVj3tKCrlNQ0Ogwm0BjpT/gK4SlLYDMybDh5I3TCTKnPPa0oMG7JDYrhg==}
    engines: {node: '>= 0.4'}
    dev: true

  /has-symbols/1.0.3:
    resolution: {integrity: sha512-l3LCuF6MgDNwTDKkdYGEihYjt5pRPbEg46rtlmnSPlUbgmB8LOIrKJbYYFBSbnPaJexMKtiPO8hmeRjRz2Td+A==}
    engines: {node: '>= 0.4'}
    dev: true

  /has-tostringtag/1.0.0:
    resolution: {integrity: sha512-kFjcSNhnlGV1kyoGk7OXKSawH5JOb/LzUc5w9B02hOTO0dfFRjbHQKvg1d6cf3HbeUmtU9VbbV3qzZ2Teh97WQ==}
    engines: {node: '>= 0.4'}
    dependencies:
      has-symbols: 1.0.3
    dev: true

  /has/1.0.3:
    resolution: {integrity: sha512-f2dvO0VU6Oej7RkWJGrehjbzMAjFp5/VKPp5tTpWIV4JHHZK1/BxbFRtf/siA2SWTe09caDmVtYYzWEIbBS4zw==}
    engines: {node: '>= 0.4.0'}
    dependencies:
      function-bind: 1.1.1
    dev: true

  /he/1.2.0:
    resolution: {integrity: sha512-F/1DnUGPopORZi0ni+CvrCgHQ5FyEAHRLSApuYWMmrbSwoN2Mn/7k+Gl38gJnR7yyDZk6WLXwiGod1JOWNDKGw==}
    hasBin: true
    dev: true

  /hosted-git-info/2.8.9:
    resolution: {integrity: sha512-mxIDAb9Lsm6DoOJ7xH+5+X4y1LU/4Hi50L9C5sIswK3JzULS4bwk1FvjdBgvYR4bzT4tuUQiC15FE2f5HbLvYw==}
    dev: true

  /http-errors/2.0.0:
    resolution: {integrity: sha512-FtwrG/euBzaEjYeRqOgly7G0qviiXoJWnvEH2Z1plBdXgbyjv34pHTSb9zoeHMyDy33+DWy5Wt9Wo+TURtOYSQ==}
    engines: {node: '>= 0.8'}
    dependencies:
      depd: 2.0.0
      inherits: 2.0.4
      setprototypeof: 1.2.0
      statuses: 2.0.1
      toidentifier: 1.0.1
    dev: true

  /http-proxy-agent/5.0.0:
    resolution: {integrity: sha512-n2hY8YdoRE1i7r6M0w9DIw5GgZN0G25P8zLCRQ8rjXtTU3vsNFBI/vWK/UIeE6g5MUUz6avwAPXmL6Fy9D/90w==}
    engines: {node: '>= 6'}
    dependencies:
      '@tootallnate/once': 2.0.0
      agent-base: 6.0.2
      debug: 4.3.4
    transitivePeerDependencies:
      - supports-color

  /http-proxy-agent/7.0.0:
    resolution: {integrity: sha512-+ZT+iBxVUQ1asugqnD6oWoRiS25AkjNfG085dKJGtGxkdwLQrMKU5wJr2bOOFAXzKcTuqq+7fZlTMgG3SRfIYQ==}
    engines: {node: '>= 14'}
    dependencies:
      agent-base: 7.1.0
      debug: 4.3.4
    transitivePeerDependencies:
      - supports-color
    dev: true

  /http-proxy/1.18.1:
    resolution: {integrity: sha512-7mz/721AbnJwIVbnaSv1Cz3Am0ZLT/UBwkC92VlxhXv/k/BBQfM2fXElQNC27BVGr0uwUpplYPQM9LnaBMR5NQ==}
    engines: {node: '>=8.0.0'}
    dependencies:
      eventemitter3: 4.0.7
      follow-redirects: 1.15.3
      requires-port: 1.0.0
    transitivePeerDependencies:
      - debug
    dev: true

  /http-signature/1.2.0:
    resolution: {integrity: sha512-CAbnr6Rz4CYQkLYUtSNXxQPUH2gK8f3iWexVlsnMeD+GjlsQ0Xsy1cOX+mN3dtxYomRy21CiOzU8Uhw6OwncEQ==}
    engines: {node: '>=0.8', npm: '>=1.3.7'}
    dependencies:
      assert-plus: 1.0.0
      jsprim: 1.4.2
      sshpk: 1.17.0
    dev: true

  /https-proxy-agent/5.0.1:
    resolution: {integrity: sha512-dFcAjpTQFgoLMzC2VwU+C/CbS7uRL0lWmxDITmqm7C+7F0Odmj6s9l6alZc6AELXhrnggM2CeWSXHGOdX2YtwA==}
    engines: {node: '>= 6'}
    dependencies:
      agent-base: 6.0.2
      debug: 4.3.4
    transitivePeerDependencies:
      - supports-color

  /https-proxy-agent/7.0.2:
    resolution: {integrity: sha512-NmLNjm6ucYwtcUmL7JQC1ZQ57LmHP4lT15FQ8D61nak1rO6DH+fz5qNK2Ap5UN4ZapYICE3/0KodcLYSPsPbaA==}
    engines: {node: '>= 14'}
    dependencies:
      agent-base: 7.1.0
      debug: 4.3.4
    transitivePeerDependencies:
      - supports-color
    dev: true

  /iconv-lite/0.4.24:
    resolution: {integrity: sha512-v3MXnZAcvnywkTUEZomIActle7RXXeedOR31wwl7VlyoXO4Qi9arvSenNQWne1TcRwhCL1HwLI21bEqdpj8/rA==}
    engines: {node: '>=0.10.0'}
    dependencies:
      safer-buffer: 2.1.2
    dev: true

  /iconv-lite/0.6.3:
    resolution: {integrity: sha512-4fCk79wshMdzMp2rH06qWrJE4iolqLhCUH+OiuIgU++RB0+94NlDL81atO7GX55uUKueo0txHNtvEyI6D7WdMw==}
    engines: {node: '>=0.10.0'}
    dependencies:
      safer-buffer: 2.1.2
    dev: true

  /ieee754/1.2.1:
    resolution: {integrity: sha512-dcyqhDvX1C46lXZcVqCpK+FtMRQVdIMN6/Df5js2zouUsqG7I6sFxitIC+7KYK29KdXOLHdu9zL4sFnoVQnqaA==}
    dev: true

  /ignore/5.2.4:
    resolution: {integrity: sha512-MAb38BcSbH0eHNBxn7ql2NH/kX33OkB3lZ1BNdh7ENeRChHTYsTvWrMubiIAMNS2llXEEgZ1MUOBtXChP3kaFQ==}
    engines: {node: '>= 4'}

  /import-fresh/3.3.0:
    resolution: {integrity: sha512-veYYhQa+D1QBKznvhUHxb8faxlrwUnxseDAbAp457E0wLNio2bOSKnjYDhMj+YiAq61xrMGhQk9iXVk5FzgQMw==}
    engines: {node: '>=6'}
    dependencies:
      parent-module: 1.0.1
      resolve-from: 4.0.0
    dev: true

  /import-local/3.1.0:
    resolution: {integrity: sha512-ASB07uLtnDs1o6EHjKpX34BKYDSqnFerfTOJL2HvMqF70LnxpjkzDB8J44oT9pu4AMPkQwf8jl6szgvNd2tRIg==}
    engines: {node: '>=8'}
    hasBin: true
    dependencies:
      pkg-dir: 4.2.0
      resolve-cwd: 3.0.0
    dev: true

  /imurmurhash/0.1.4:
    resolution: {integrity: sha512-JmXMZ6wuvDmLiHEml9ykzqO6lwFbof0GG4IkcGaENdCRDDmMVnny7s5HsIgHCbaq0w2MyPhDqkhTUgS2LU2PHA==}
    engines: {node: '>=0.8.19'}
    dev: true

  /inflight/1.0.6:
    resolution: {integrity: sha512-k92I/b08q4wvFscXCLvqfsHCrjrF7yiXsQuIVvVE7N82W3+aqpzuUdBbfhWcy/FZR3/4IgflMgKLOsvPDrGCJA==}
    dependencies:
      once: 1.4.0
      wrappy: 1.0.2
    dev: true

  /inherits/2.0.4:
    resolution: {integrity: sha512-k/vGaX4/Yla3WzyMCvTQOXYeIHvqOKtnqBduzTHpzpQZzAskKMhZ2K+EnBiSM9zGSoIFeMpXKxa4dYeZIQqewQ==}
    dev: true

  /internal-slot/1.0.5:
    resolution: {integrity: sha512-Y+R5hJrzs52QCG2laLn4udYVnxsfny9CpOhNhUvk/SSSVyF6T27FzRbF0sroPidSu3X8oEAkOn2K804mjpt6UQ==}
    engines: {node: '>= 0.4'}
    dependencies:
      get-intrinsic: 1.2.1
      has: 1.0.3
      side-channel: 1.0.4
    dev: true

  /interpret/2.2.0:
    resolution: {integrity: sha512-Ju0Bz/cEia55xDwUWEa8+olFpCiQoypjnQySseKtmjNrnps3P+xfpUmGr90T7yjlVJmOtybRvPXhKMbHr+fWnw==}
    engines: {node: '>= 0.10'}
    dev: true

  /ip/1.1.8:
    resolution: {integrity: sha512-PuExPYUiu6qMBQb4l06ecm6T6ujzhmh+MeJcW9wa89PoAz5pvd4zPgN5WJV104mb6S2T1AwNIAaB70JNrLQWhg==}
    dev: true

  /ip/2.0.0:
    resolution: {integrity: sha512-WKa+XuLG1A1R0UWhl2+1XQSi+fZWMsYKffMZTTYsiZaUD8k2yDAj5atimTUD2TZkyCkNEeYE5NhFZmupOGtjYQ==}
    dev: true

  /ipaddr.js/1.9.1:
    resolution: {integrity: sha512-0KI/607xoxSToH7GjN1FfSbLoU0+btTicjsQSWQlh/hZykN8KpmMf7uYwPW3R+akZ6R/w18ZlXSHBYXiYUPO3g==}
    engines: {node: '>= 0.10'}
    dev: true

  /is-arguments/1.1.1:
    resolution: {integrity: sha512-8Q7EARjzEnKpt/PCD7e1cgUS0a6X8u5tdSiMqXhojOdoV9TsMsiO+9VLC5vAmO8N7/GmXn7yjR8qnA6bVAEzfA==}
    engines: {node: '>= 0.4'}
    dependencies:
      call-bind: 1.0.2
      has-tostringtag: 1.0.0
    dev: true

  /is-array-buffer/3.0.2:
    resolution: {integrity: sha512-y+FyyR/w8vfIRq4eQcM1EYgSTnmHXPqaF+IgzgraytCFq5Xh8lllDVmAZolPJiZttZLeFSINPYMaEJ7/vWUa1w==}
    dependencies:
      call-bind: 1.0.2
      get-intrinsic: 1.2.1
      is-typed-array: 1.1.12
    dev: true

  /is-arrayish/0.2.1:
    resolution: {integrity: sha512-zz06S8t0ozoDXMG+ube26zeCTNXcKIPJZJi8hBrF4idCLms4CG9QtK7qBl1boi5ODzFpjswb5JPmHCbMpjaYzg==}
    dev: true

  /is-arrayish/0.3.2:
    resolution: {integrity: sha512-eVRqCvVlZbuw3GrM63ovNSNAeA1K16kaR/LRY/92w0zxQ5/1YzwblUX652i4Xs9RwAGjW9d9y6X88t8OaAJfWQ==}
    dev: true

  /is-bigint/1.0.4:
    resolution: {integrity: sha512-zB9CruMamjym81i2JZ3UMn54PKGsQzsJeo6xvN3HJJ4CAsQNB6iRutp2To77OfCNuoxspsIhzaPoO1zyCEhFOg==}
    dependencies:
      has-bigints: 1.0.2
    dev: true

  /is-binary-path/2.1.0:
    resolution: {integrity: sha512-ZMERYes6pDydyuGidse7OsHxtbI7WVeUEozgR/g7rd0xUimYNlvZRE/K2MgZTjWy725IfelLeVcEM97mmtRGXw==}
    engines: {node: '>=8'}
    dependencies:
      binary-extensions: 2.2.0
    dev: true

  /is-boolean-object/1.1.2:
    resolution: {integrity: sha512-gDYaKHJmnj4aWxyj6YHyXVpdQawtVLHU5cb+eztPGczf6cjuTdwve5ZIEfgXqH4e57An1D1AKf8CZ3kYrQRqYA==}
    engines: {node: '>= 0.4'}
    dependencies:
      call-bind: 1.0.2
      has-tostringtag: 1.0.0
    dev: true

  /is-callable/1.2.7:
    resolution: {integrity: sha512-1BC0BVFhS/p0qtw6enp8e+8OD0UrK0oFLztSjNzhcKA3WDuJxxAPXzPuPtKkjEY9UUoEWlX/8fgKeu2S8i9JTA==}
    engines: {node: '>= 0.4'}
    dev: true

  /is-core-module/2.13.0:
    resolution: {integrity: sha512-Z7dk6Qo8pOCp3l4tsX2C5ZVas4V+UxwQodwZhLopL91TX8UyyHEXafPcyoeeWuLrwzHcr3igO78wNLwHJHsMCQ==}
    dependencies:
      has: 1.0.3
    dev: true

  /is-date-object/1.0.5:
    resolution: {integrity: sha512-9YQaSxsAiSwcvS33MBk3wTCVnWK+HhF8VZR2jRxehM16QcVOdHqPn4VPHmRK4lSr38n9JriurInLcP90xsYNfQ==}
    engines: {node: '>= 0.4'}
    dependencies:
      has-tostringtag: 1.0.0
    dev: true

  /is-docker/2.2.1:
    resolution: {integrity: sha512-F+i2BKsFrH66iaUFc0woD8sLy8getkwTwtOBjvs56Cx4CgJDeKQeqfz8wAYiSb8JOprWhHH5p77PbmYCvvUuXQ==}
    engines: {node: '>=8'}
    hasBin: true
    dev: true

  /is-extglob/2.1.1:
    resolution: {integrity: sha512-SbKbANkN603Vi4jEZv49LeVJMn4yGwsbzZworEoyEiutsN3nJYdbO36zfhGJ6QEDpOZIFkDtnq5JRxmvl3jsoQ==}
    engines: {node: '>=0.10.0'}

  /is-fullwidth-code-point/3.0.0:
    resolution: {integrity: sha512-zymm5+u+sCsSWyD9qNaejV3DFvhCKclKdizYaJUuHA83RLjb7nSuGnddCHGv0hk+KY7BMAlsWeK4Ueg6EV6XQg==}
    engines: {node: '>=8'}

  /is-glob/4.0.3:
    resolution: {integrity: sha512-xelSayHH36ZgE7ZWhli7pW34hNbNl8Ojv5KVmkJD4hBdD3th8Tfk9vYasLM+mXWOZhFkgZfxhLSnrwRr4elSSg==}
    engines: {node: '>=0.10.0'}
    dependencies:
      is-extglob: 2.1.1

  /is-map/2.0.2:
    resolution: {integrity: sha512-cOZFQQozTha1f4MxLFzlgKYPTyj26picdZTx82hbc/Xf4K/tZOOXSCkMvU4pKioRXGDLJRn0GM7Upe7kR721yg==}
    dev: true

  /is-negative-zero/2.0.2:
    resolution: {integrity: sha512-dqJvarLawXsFbNDeJW7zAz8ItJ9cd28YufuuFzh0G8pNHjJMnY08Dv7sYX2uF5UpQOwieAeOExEYAWWfu7ZZUA==}
    engines: {node: '>= 0.4'}
    dev: true

  /is-number-object/1.0.7:
    resolution: {integrity: sha512-k1U0IRzLMo7ZlYIfzRu23Oh6MiIFasgpb9X76eqfFZAqwH44UI4KTBvBYIZ1dSL9ZzChTB9ShHfLkR4pdW5krQ==}
    engines: {node: '>= 0.4'}
    dependencies:
      has-tostringtag: 1.0.0
    dev: true

  /is-number/7.0.0:
    resolution: {integrity: sha512-41Cifkg6e8TylSpdtTpeLVMqvSBEVzTttHvERD741+pnZ8ANv0004MRL43QKPDlK9cGvNp6NZWZUBlbGXYxxng==}
    engines: {node: '>=0.12.0'}

  /is-path-inside/3.0.3:
    resolution: {integrity: sha512-Fd4gABb+ycGAmKou8eMftCupSir5lRxqf4aD/vd0cD2qc4HL07OjCeuHMr8Ro4CoMaeCKDB0/ECBOVWjTwUvPQ==}
    engines: {node: '>=8'}
    dev: true

  /is-plain-obj/2.1.0:
    resolution: {integrity: sha512-YWnfyRwxL/+SsrWYfOpUtz5b3YD+nyfkHvjbcanzk8zgyO4ASD67uVMRt8k5bM4lLMDnXfriRhOpemw+NfT1eA==}
    engines: {node: '>=8'}
    dev: true

  /is-plain-object/2.0.4:
    resolution: {integrity: sha512-h5PpgXkWitc38BBMYawTYMWJHFZJVnBquFE57xFpjB8pJFiF6gZ+bU+WyI/yqXiFR5mdLsgYNaPe8uao6Uv9Og==}
    engines: {node: '>=0.10.0'}
    dependencies:
      isobject: 3.0.1
    dev: true

  /is-promise/4.0.0:
    resolution: {integrity: sha512-hvpoI6korhJMnej285dSg6nu1+e6uxs7zG3BYAm5byqDsgJNWwxzM6z6iZiAgQR4TJ30JmBTOwqZUw3WlyH3AQ==}
    dev: true

  /is-regex/1.1.4:
    resolution: {integrity: sha512-kvRdxDsxZjhzUX07ZnLydzS1TU/TJlTUHHY4YLL87e37oUA49DfkLqgy+VjFocowy29cKvcSiu+kIv728jTTVg==}
    engines: {node: '>= 0.4'}
    dependencies:
      call-bind: 1.0.2
      has-tostringtag: 1.0.0
    dev: true

  /is-set/2.0.2:
    resolution: {integrity: sha512-+2cnTEZeY5z/iXGbLhPrOAaK/Mau5k5eXq9j14CpRTftq0pAJu2MwVRSZhyZWBzx3o6X795Lz6Bpb6R0GKf37g==}
    dev: true

  /is-shared-array-buffer/1.0.2:
    resolution: {integrity: sha512-sqN2UDu1/0y6uvXyStCOzyhAjCSlHceFoMKJW8W9EU9cvic/QdsZ0kEU93HEy3IUEFZIiH/3w+AH/UQbPHNdhA==}
    dependencies:
      call-bind: 1.0.2
    dev: true

  /is-stream/2.0.1:
    resolution: {integrity: sha512-hFoiJiTl63nn+kstHGBtewWSKnQLpyb155KHheA1l39uvtO9nWIop1p3udqPcUd/xbF1VLMO4n7OI6p7RbngDg==}
    engines: {node: '>=8'}
    dev: true

  /is-string/1.0.7:
    resolution: {integrity: sha512-tE2UXzivje6ofPW7l23cjDOMa09gb7xlAqG6jG5ej6uPV32TlWP3NKPigtaGeHNu9fohccRYvIiZMfOOnOYUtg==}
    engines: {node: '>= 0.4'}
    dependencies:
      has-tostringtag: 1.0.0
    dev: true

  /is-symbol/1.0.4:
    resolution: {integrity: sha512-C/CPBqKWnvdcxqIARxyOh4v1UUEOCHpgDa0WYgpKDFMszcrPcffg5uhwSgPCLD2WWxmq6isisz87tzT01tuGhg==}
    engines: {node: '>= 0.4'}
    dependencies:
      has-symbols: 1.0.3
    dev: true

  /is-typed-array/1.1.12:
    resolution: {integrity: sha512-Z14TF2JNG8Lss5/HMqt0//T9JeHXttXy5pH/DBU4vi98ozO2btxzq9MwYDZYnKwU8nRsz/+GVFVRDq3DkVuSPg==}
    engines: {node: '>= 0.4'}
    dependencies:
      which-typed-array: 1.1.11
    dev: true

  /is-typedarray/1.0.0:
    resolution: {integrity: sha512-cyA56iCMHAh5CdzjJIa4aohJyeO1YbwLi3Jc35MmRU6poroFjIGZzUzupGiRPOjgHg9TLu43xbpwXk523fMxKA==}
    dev: true

  /is-unicode-supported/0.1.0:
    resolution: {integrity: sha512-knxG2q4UC3u8stRGyAVJCOdxFmv5DZiRcdlIaAQXAbSfJya+OhopNotLQrstBhququ4ZpuKbDc/8S6mgXgPFPw==}
    engines: {node: '>=10'}
    dev: true

  /is-weakmap/2.0.1:
    resolution: {integrity: sha512-NSBR4kH5oVj1Uwvv970ruUkCV7O1mzgVFO4/rev2cLRda9Tm9HrL70ZPut4rOHgY0FNrUu9BCbXA2sdQ+x0chA==}
    dev: true

  /is-weakref/1.0.2:
    resolution: {integrity: sha512-qctsuLZmIQ0+vSSMfoVvyFe2+GSEvnmZ2ezTup1SBse9+twCCeial6EEi3Nc2KFcf6+qz2FBPnjXsk8xhKSaPQ==}
    dependencies:
      call-bind: 1.0.2
    dev: true

  /is-weakset/2.0.2:
    resolution: {integrity: sha512-t2yVvttHkQktwnNNmBQ98AhENLdPUTDTE21uPqAQ0ARwQfGeQKRVS0NNurH7bTf7RrvcVn1OOge45CnBeHCSmg==}
    dependencies:
      call-bind: 1.0.2
      get-intrinsic: 1.2.1
    dev: true

  /is-wsl/2.2.0:
    resolution: {integrity: sha512-fKzAra0rGJUUBwGBgNkHZuToZcn+TtXHpeCgmkMJMMYx1sQDYaCSyjJBSCa2nH1DGm7s3n1oBnohoVTBaN7Lww==}
    engines: {node: '>=8'}
    dependencies:
      is-docker: 2.2.1
    dev: true

  /isarray/0.0.1:
    resolution: {integrity: sha512-D2S+3GLxWH+uhrNEcoh/fnmYeP8E8/zHl644d/jdA0g2uyXvy3sb0qxotE+ne0LtccHknQzWwZEzhak7oJ0COQ==}
    dev: true

  /isarray/1.0.0:
    resolution: {integrity: sha512-VLghIWNM6ELQzo7zwmcg0NmTVyWKYjvIeM83yjp0wRDTmUnrM678fQbcKBo6n2CJEF0szoG//ytg+TKla89ALQ==}
    dev: true

  /isarray/2.0.5:
    resolution: {integrity: sha512-xHjhDr3cNBK0BzdUJSPXZntQUx/mwMS5Rw4A7lPJ90XGAO6ISP/ePDNuo0vhqOZU+UD5JoodwCAAoZQd3FeAKw==}
    dev: true

  /isbinaryfile/4.0.10:
    resolution: {integrity: sha512-iHrqe5shvBUcFbmZq9zOQHBoeOhZJu6RQGrDpBgenUm/Am+F3JM2MgQj+rK3Z601fzrL5gLZWtAPH2OBaSVcyw==}
    engines: {node: '>= 8.0.0'}
    dev: true

  /isexe/2.0.0:
    resolution: {integrity: sha512-RHxMLp9lnKHGHRng9QFhRCMbYAcVpn69smSGcq3f36xjgVVWThj4qqLbTLlq7Ssj8B+fIQ1EuCEGI2lKsyQeIw==}
    dev: true

  /isobject/3.0.1:
    resolution: {integrity: sha512-WhB9zCku7EGTj/HQQRz5aUQEUeoQZH2bWcltRErOpymJ4boYE6wL9Tbr23krRPSZ+C5zqNSrSw+Cc7sZZ4b7vg==}
    engines: {node: '>=0.10.0'}
    dev: true

  /isstream/0.1.2:
    resolution: {integrity: sha512-Yljz7ffyPbrLpLngrMtZ7NduUgVvi6wG9RJ9IUcyCd59YQ911PBJphODUcbOVbqYfxe1wuYf/LJ8PauMRwsM/g==}
    dev: true

  /jackspeak/2.1.1:
    resolution: {integrity: sha512-juf9stUEwUaILepraGOWIJTLwg48bUnBmRqd2ln2Os1sW987zeoj/hzhbvRB95oMuS2ZTpjULmdwHNX4rzZIZw==}
    engines: {node: '>=14'}
    dependencies:
      cliui: 8.0.1
    optionalDependencies:
      '@pkgjs/parseargs': 0.11.0
    dev: true

  /jackspeak/2.3.5:
    resolution: {integrity: sha512-Ratx+B8WeXLAtRJn26hrhY8S1+Jz6pxPMrkrdkgb/NstTNiqMhX0/oFVu5wX+g5n6JlEu2LPsDJmY8nRP4+alw==}
    engines: {node: '>=14'}
    dependencies:
      '@isaacs/cliui': 8.0.2
    optionalDependencies:
      '@pkgjs/parseargs': 0.11.0
    dev: true

  /jest-worker/27.5.1:
    resolution: {integrity: sha512-7vuh85V5cdDofPyxn58nrPjBktZo0u9x1g8WtjQol+jZDaE+fhN+cIvTj11GndBnMnyfrUOG1sZQxCdjKh+DKg==}
    engines: {node: '>= 10.13.0'}
    dependencies:
      '@types/node': 18.18.0
      merge-stream: 2.0.0
      supports-color: 8.1.1
    dev: true

  /js-tokens/4.0.0:
    resolution: {integrity: sha512-RdJUflcE3cUzKiMqQgsCu06FPu9UdIJO0beYbPhHN4k6apgJtifcoCtT9bcxOpYBtpD2kCM6Sbzg4CausW/PKQ==}

  /js-yaml/4.0.0:
    resolution: {integrity: sha512-pqon0s+4ScYUvX30wxQi3PogGFAlUyH0awepWvwkj4jD4v+ova3RiYw8bmA6x2rDrEaj8i/oWKoRxpVNW+Re8Q==}
    hasBin: true
    dependencies:
      argparse: 2.0.1
    dev: false

  /js-yaml/4.1.0:
    resolution: {integrity: sha512-wpxZs9NoxZaJESJGIZTyDEaYpl0FKSA+FB9aJiyemKhMwkxQg63h4T1KJgUGHpTqPDNRcmmYLugrRjJlBtWvRA==}
    hasBin: true
    dependencies:
      argparse: 2.0.1
    dev: true

  /jsbn/0.1.1:
    resolution: {integrity: sha512-UVU9dibq2JcFWxQPA6KCqj5O42VOmAY3zQUfEKxU0KpTGXwNoCjkX1e13eHNvw/xPynt6pU0rZ1htjWTNTSXsg==}
    dev: true

  /json-buffer/3.0.1:
    resolution: {integrity: sha512-4bV5BfR2mqfQTJm+V5tPPdf+ZpuhiIvTuAB5g8kcrXOZpTT/QwwVRWBywX1ozr6lEuPdbHxwaJlm9G6mI2sfSQ==}
    dev: true

  /json-parse-better-errors/1.0.2:
    resolution: {integrity: sha512-mrqyZKfX5EhL7hvqcV6WG1yYjnjeuYDzDhhcAAUrq8Po85NBQBJP+ZDUT75qZQ98IkUoBqdkExkukOU7Ts2wrw==}
    dev: true

  /json-parse-even-better-errors/2.3.1:
    resolution: {integrity: sha512-xyFwyhro/JEof6Ghe2iz2NcXoj2sloNsWr/XsERDK/oiPCfaNhl5ONfp+jQdAZRQQ0IJWNzH9zIZF7li91kh2w==}
    dev: true

  /json-schema-traverse/0.4.1:
    resolution: {integrity: sha512-xbbCH5dCYU5T8LcEhhuh7HJ88HXuW3qsI3Y0zOZFKfZEHcpWiHU/Jxzk629Brsab/mMiHQti9wMP+845RPe3Vg==}
    dev: true

  /json-schema-traverse/1.0.0:
    resolution: {integrity: sha512-NM8/P9n3XjXhIZn1lLhkFaACTOURQXjWhV4BA/RnOv8xvgqtqpAX9IO4mRQxSx1Rlo4tqzeqb0sOlruaOy3dug==}

  /json-schema/0.4.0:
    resolution: {integrity: sha512-es94M3nTIfsEPisRafak+HDLfHXnKBhV3vU5eqPcS3flIWqcxJWgXHXiey3YrpaNsanY5ei1VoYEbOzijuq9BA==}
    dev: true

  /json-stable-stringify-without-jsonify/1.0.1:
    resolution: {integrity: sha512-Bdboy+l7tA3OGW6FjyFHWkP5LuByj1Tk33Ljyq0axyzdk9//JSi2u3fP1QSmd1KNwq6VOKYGlAu87CisVir6Pw==}
    dev: true

  /json-stringify-safe/5.0.1:
    resolution: {integrity: sha512-ZClg6AaYvamvYEE82d3Iyd3vSSIjQ+odgjaTzRuO3s7toCdFKczob2i0zCh7JE8kWn17yvAWhUVxvqGwUalsRA==}
    dev: true

  /json5/2.2.3:
    resolution: {integrity: sha512-XmOWe7eyHYH14cLdVPoyg+GOH3rYX++KpzrylJwSW98t3Nk+U8XOl8FWKOgwtzdb8lXGf6zYwDUzeHMWfxasyg==}
    engines: {node: '>=6'}
    hasBin: true
    dev: true

  /jsonfile/4.0.0:
    resolution: {integrity: sha512-m6F1R3z8jjlf2imQHS2Qez5sjKWQzbuuhuJ/FKYFRZvPE3PuHcSMVZzfsLhGVOkfd20obL5SWEBew5ShlquNxg==}
    optionalDependencies:
      graceful-fs: 4.2.11
    dev: true

  /jsonfile/6.1.0:
    resolution: {integrity: sha512-5dgndWOriYSm5cnYaJNhalLNDKOqFwyDB/rr1E9ZsGciGvKPs8R2xYGCacuf3z6K1YKDz182fd+fY3cn3pMqXQ==}
    dependencies:
      universalify: 2.0.0
    optionalDependencies:
      graceful-fs: 4.2.11

  /jsonwebtoken/9.0.2:
    resolution: {integrity: sha512-PRp66vJ865SSqOlgqS8hujT5U4AOgMfhrwYIuIhfKaoSCZcirrmASQr8CX7cUg+RMih+hgznrjp99o+W4pJLHQ==}
    engines: {node: '>=12', npm: '>=6'}
    dependencies:
      jws: 3.2.2
      lodash.includes: 4.3.0
      lodash.isboolean: 3.0.3
      lodash.isinteger: 4.0.4
      lodash.isnumber: 3.0.3
      lodash.isplainobject: 4.0.6
      lodash.isstring: 4.0.1
      lodash.once: 4.1.1
      ms: 2.1.3
      semver: 7.6.0
    dev: true

  /jsprim/1.4.2:
    resolution: {integrity: sha512-P2bSOMAc/ciLz6DzgjVlGJP9+BrJWu5UDGK70C2iweC5QBIeFf0ZXRvGjEj2uYgrY2MkAAhsSWHDWlFtEroZWw==}
    engines: {node: '>=0.6.0'}
    dependencies:
      assert-plus: 1.0.0
      extsprintf: 1.3.0
      json-schema: 0.4.0
      verror: 1.10.0
    dev: true

  /just-extend/4.2.1:
    resolution: {integrity: sha512-g3UB796vUFIY90VIv/WX3L2c8CS2MdWUww3CNrYmqza1Fg0DURc2K/O4YrnklBdQarSJ/y8JnJYDGc+1iumQjg==}
    dev: true

  /jwa/1.4.1:
    resolution: {integrity: sha512-qiLX/xhEEFKUAJ6FiBMbes3w9ATzyk5W7Hvzpa/SLYdxNtng+gcurvrI7TbACjIXlsJyr05/S1oUhZrc63evQA==}
    dependencies:
      buffer-equal-constant-time: 1.0.1
      ecdsa-sig-formatter: 1.0.11
      safe-buffer: 5.2.1
    dev: true

  /jwa/2.0.0:
    resolution: {integrity: sha512-jrZ2Qx916EA+fq9cEAeCROWPTfCwi1IVHqT2tapuqLEVVDKFDENFw1oL+MwrTvH6msKxsd1YTDVw6uKEcsrLEA==}
    dependencies:
      buffer-equal-constant-time: 1.0.1
      ecdsa-sig-formatter: 1.0.11
      safe-buffer: 5.2.1
    dev: true

  /jws/3.2.2:
    resolution: {integrity: sha512-YHlZCB6lMTllWDtSPHz/ZXTsi8S00usEV6v1tjq8tOUZzw7DpSDWVXjXDre6ed1w/pd495ODpHZYSdkRTsa0HA==}
    dependencies:
      jwa: 1.4.1
      safe-buffer: 5.2.1
    dev: true

  /jws/4.0.0:
    resolution: {integrity: sha512-KDncfTmOZoOMTFG4mBlG0qUIOlc03fmzH+ru6RgYVZhPkyiy/92Owlt/8UEN+a4TXR1FQetfIpJE8ApdvdVxTg==}
    dependencies:
      jwa: 2.0.0
      safe-buffer: 5.2.1
    dev: true

  /karma-chrome-launcher/3.2.0:
    resolution: {integrity: sha512-rE9RkUPI7I9mAxByQWkGJFXfFD6lE4gC5nPuZdobf/QdTEJI6EU4yIay/cfU/xV4ZxlM5JiTv7zWYgA64NpS5Q==}
    dependencies:
      which: 1.3.1
    dev: true

  /karma-mocha/2.0.1:
    resolution: {integrity: sha512-Tzd5HBjm8his2OA4bouAsATYEpZrp9vC7z5E5j4C5Of5Rrs1jY67RAwXNcVmd/Bnk1wgvQRou0zGVLey44G4tQ==}
    dependencies:
      minimist: 1.2.8
    dev: true

  /karma-source-map-support/1.4.0:
    resolution: {integrity: sha512-RsBECncGO17KAoJCYXjv+ckIz+Ii9NCi+9enk+rq6XC81ezYkb4/RHE6CTXdA7IOJqoF3wcaLfVG0CPmE5ca6A==}
    dependencies:
      source-map-support: 0.5.21
    dev: true

  /karma/6.4.2:
    resolution: {integrity: sha512-C6SU/53LB31BEgRg+omznBEMY4SjHU3ricV6zBcAe1EeILKkeScr+fZXtaI5WyDbkVowJxxAI6h73NcFPmXolQ==}
    engines: {node: '>= 10'}
    hasBin: true
    dependencies:
      '@colors/colors': 1.5.0
      body-parser: 1.20.2
      braces: 3.0.2
      chokidar: 3.5.3
      connect: 3.7.0
      di: 0.0.1
      dom-serialize: 2.2.1
      glob: 7.2.3
      graceful-fs: 4.2.11
      http-proxy: 1.18.1
      isbinaryfile: 4.0.10
      lodash: 4.17.21
      log4js: 6.9.1
      mime: 2.6.0
      minimatch: 3.1.2
      mkdirp: 0.5.6
      qjobs: 1.2.0
      range-parser: 1.2.1
      rimraf: 3.0.2
      socket.io: 4.7.2
      source-map: 0.6.1
      tmp: 0.2.1
      ua-parser-js: 0.7.36
      yargs: 16.2.0
    transitivePeerDependencies:
      - bufferutil
      - debug
      - supports-color
      - utf-8-validate
    dev: true

  /keyv/4.5.3:
    resolution: {integrity: sha512-QCiSav9WaX1PgETJ+SpNnx2PRRapJ/oRSXM4VO5OGYGSjrxbKPVFVhB3l2OCbLCk329N8qyAtsJjSjvVBWzEug==}
    dependencies:
      json-buffer: 3.0.1
    dev: true

  /kind-of/6.0.3:
    resolution: {integrity: sha512-dcS1ul+9tmeD95T+x28/ehLgd9mENa3LsvDTtzm3vyBEO7RPptvAD+t44WVXaUjTBRcrpFeFlC8WCruUR456hw==}
    engines: {node: '>=0.10.0'}
    dev: true

  /kleur/3.0.3:
    resolution: {integrity: sha512-eTIzlVOSUR+JxdDFepEYcBMtZ9Qqdef+rnzWdRZuMbOywu5tO2w2N7rqjoANZ5k9vywhL6Br1VRjUIgTQx4E8w==}
    engines: {node: '>=6'}

  /kuler/2.0.0:
    resolution: {integrity: sha512-Xq9nH7KlWZmXAtodXDDRE7vs6DU1gTU8zYDHDiWLSip45Egwq3plLHzPn27NgvzL2r1LMPC1vdqh98sQxtqj4A==}
    dev: true

  /levn/0.4.1:
    resolution: {integrity: sha512-+bT2uH4E5LGE7h/n3evcS/sQlJXCpIp6ym8OWJ5eV6+67Dsql/LaaT7qJBAt2rzfoa/5QBGBhxDix1dMt2kQKQ==}
    engines: {node: '>= 0.8.0'}
    dependencies:
      prelude-ls: 1.2.1
      type-check: 0.4.0
    dev: true

  /lines-and-columns/1.2.4:
    resolution: {integrity: sha512-7ylylesZQ/PV29jhEDl3Ufjo6ZX7gCqJr5F7PKrqc93v7fzSymt1BpwEU8nAUXs8qzzvqhbjhK5QZg6Mt/HkBg==}
    dev: true

  /load-json-file/4.0.0:
    resolution: {integrity: sha512-Kx8hMakjX03tiGTLAIdJ+lL0htKnXjEZN6hk/tozf/WOuYGdZBJrZ+rCJRbVCugsjB3jMLn9746NsQIf5VjBMw==}
    engines: {node: '>=4'}
    dependencies:
      graceful-fs: 4.2.11
      parse-json: 4.0.0
      pify: 3.0.0
      strip-bom: 3.0.0
    dev: true

  /loader-runner/4.3.0:
    resolution: {integrity: sha512-3R/1M+yS3j5ou80Me59j7F9IMs4PXs3VqRrm0TU3AbKPxlmpoY1TNscJV/oGJXo8qCatFGTfDbY6W6ipGOYXfg==}
    engines: {node: '>=6.11.5'}
    dev: true

  /loader-utils/2.0.4:
    resolution: {integrity: sha512-xXqpXoINfFhgua9xiqD8fPFHgkoq1mmmpE92WlDbm9rNRd/EbRb+Gqf908T2DMfuHjjJlksiK2RbHVOdD/MqSw==}
    engines: {node: '>=8.9.0'}
    dependencies:
      big.js: 5.2.2
      emojis-list: 3.0.0
      json5: 2.2.3
    dev: true

  /locate-path/5.0.0:
    resolution: {integrity: sha512-t7hw9pI+WvuwNJXwk5zVHpyhIqzg2qTlklJOf0mVxGSbe3Fp2VieZcduNYjaLDoy6p9uGpQEGWG87WpMKlNq8g==}
    engines: {node: '>=8'}
    dependencies:
      p-locate: 4.1.0
    dev: true

  /locate-path/6.0.0:
    resolution: {integrity: sha512-iPZK6eYjbxRu3uB4/WZ3EsEIMJFMqAoopl3R+zuq0UjcAm/MO6KCweDgPfP3elTztoKP3KtnVHxTn2NHBSDVUw==}
    engines: {node: '>=10'}
    dependencies:
      p-locate: 5.0.0
    dev: true

  /lodash.flattendeep/4.4.0:
    resolution: {integrity: sha512-uHaJFihxmJcEX3kT4I23ABqKKalJ/zDrDg0lsFtc1h+3uw49SIJ5beyhx5ExVRti3AvKoOJngIj7xz3oylPdWQ==}
    dev: true

  /lodash.get/4.4.2:
    resolution: {integrity: sha512-z+Uw/vLuy6gQe8cfaFWD7p0wVv8fJl3mbzXh33RS+0oW2wvUqiRXiQ69gLWSLpgB5/6sU+r6BlQR0MBILadqTQ==}
    dev: true

  /lodash.includes/4.3.0:
    resolution: {integrity: sha512-W3Bx6mdkRTGtlJISOvVD/lbqjTlPPUDTMnlXZFnVwi9NKJ6tiAk6LVdlhZMm17VZisqhKcgzpO5Wz91PCt5b0w==}
    dev: true

  /lodash.isboolean/3.0.3:
    resolution: {integrity: sha512-Bz5mupy2SVbPHURB98VAcw+aHh4vRV5IPNhILUCsOzRmsTmSQ17jIuqopAentWoehktxGd9e/hbIXq980/1QJg==}
    dev: true

  /lodash.isinteger/4.0.4:
    resolution: {integrity: sha512-DBwtEWN2caHQ9/imiNeEA5ys1JoRtRfY3d7V9wkqtbycnAmTvRRmbHKDV4a0EYc678/dia0jrte4tjYwVBaZUA==}
    dev: true

  /lodash.isnumber/3.0.3:
    resolution: {integrity: sha512-QYqzpfwO3/CWf3XP+Z+tkQsfaLL/EnUlXWVkIk5FUPc4sBdTehEqZONuyRt2P67PXAk+NXmTBcc97zw9t1FQrw==}
    dev: true

  /lodash.isplainobject/4.0.6:
    resolution: {integrity: sha512-oSXzaWypCMHkPC3NvBEaPHf0KsA5mvPrOPgQWDsbg8n7orZ290M0BmC/jgRZ4vcJ6DTAhjrsSYgdsW/F+MFOBA==}
    dev: true

  /lodash.isstring/4.0.1:
    resolution: {integrity: sha512-0wJxfxH1wgO3GrbuP+dTTk7op+6L41QCXbGINEmD+ny/G/eCqGzxyCsh7159S+mgDDcoarnBw6PC1PS5+wUGgw==}
    dev: true

  /lodash.merge/4.6.2:
    resolution: {integrity: sha512-0KpjqXRVvrYyCsX1swR/XTK0va6VQkQM6MNo7PqW77ByjAhoARA8EfrP1N4+KlKj8YS0ZUCtRT/YUuhyYDujIQ==}
    dev: true

  /lodash.once/4.1.1:
    resolution: {integrity: sha512-Sb487aTOCr9drQVL8pIxOzVhafOjZN9UU54hiN8PU3uAiSV7lx1yYNpbNmex2PK6dSJoNTSJUUswT651yww3Mg==}
    dev: true

  /lodash/4.17.21:
    resolution: {integrity: sha512-v2kDEe57lecTulaDIuNTPy3Ry4gLGJ6Z1O3vE1krgXZNrsQ+LFTGHVxVjcXPs17LhbZVGedAJv8XZ1tvj5FvSg==}

  /log-symbols/4.1.0:
    resolution: {integrity: sha512-8XPvpAA8uyhfteu8pIvQxpJZ7SYYdpUivZpGy6sFsBuKRY/7rQGavedeB8aK+Zkyq6upMFVL/9AW6vOYzfRyLg==}
    engines: {node: '>=10'}
    dependencies:
      chalk: 4.1.2
      is-unicode-supported: 0.1.0
    dev: true

  /log4js/6.9.1:
    resolution: {integrity: sha512-1somDdy9sChrr9/f4UlzhdaGfDR2c/SaD2a4T7qEkG4jTS57/B3qmnjLYePwQ8cqWnUHZI0iAKxMBpCZICiZ2g==}
    engines: {node: '>=8.0'}
    dependencies:
      date-format: 4.0.14
      debug: 4.3.4
      flatted: 3.2.9
      rfdc: 1.3.0
      streamroller: 3.1.5
    transitivePeerDependencies:
      - supports-color
    dev: true

  /logform/2.5.1:
    resolution: {integrity: sha512-9FyqAm9o9NKKfiAKfZoYo9bGXXuwMkxQiQttkT4YjjVtQVIQtK6LmVtlxmCaFswo6N4AfEkHqZTV0taDtPotNg==}
    dependencies:
      '@colors/colors': 1.5.0
      '@types/triple-beam': 1.3.3
      fecha: 4.2.3
      ms: 2.1.3
      safe-stable-stringify: 2.4.3
      triple-beam: 1.4.1
    dev: true

  /loupe/2.3.6:
    resolution: {integrity: sha512-RaPMZKiMy8/JruncMU5Bt6na1eftNoo++R4Y+N2FrxkDVTrGvcyzFTsaGif4QTeKESheMGegbhw6iUAq+5A8zA==}
    dependencies:
      get-func-name: 2.0.0
    dev: true

  /lru-cache/10.0.1:
    resolution: {integrity: sha512-IJ4uwUTi2qCccrioU6g9g/5rvvVl13bsdczUUcqbciD9iLr095yj8DQKdObriEvuNSx325N1rV1O0sJFszx75g==}
    engines: {node: 14 || >=16.14}
    dev: true

  /lru-cache/6.0.0:
    resolution: {integrity: sha512-Jo6dJ04CmSjuznwJSS3pUeWmd/H0ffTlkXXgwZi+eq1UCmqQwCh+eLsYOYCwY991i2Fah4h1BEMCx4qThGbsiA==}
    engines: {node: '>=10'}
    dependencies:
      yallist: 4.0.0

  /lru-cache/7.18.3:
    resolution: {integrity: sha512-jumlc0BIUrS3qJGgIkWZsyfAM7NCWiBcCDhnd+3NNM5KbBmLTgHVfWBcg6W+rLUsIpzpERPsvwUP7CckAQSOoA==}
    engines: {node: '>=12'}
    dev: true

  /make-error/1.3.6:
    resolution: {integrity: sha512-s8UhlNe7vPKomQhC1qFelMokr/Sc3AgNbso3n74mVPA5LTZwkB9NlXf4XPamLxJE8h0gh73rM94xvwRT2CVInw==}
    dev: true

  /mdurl/1.0.1:
    resolution: {integrity: sha512-/sKlQJCBYVY9Ers9hqzKou4H6V5UWc/M59TH2dvkt+84itfnq7uFOMLpOiOS4ujvHP4etln18fmIxA5R5fll0g==}
    dev: true

  /media-typer/0.3.0:
    resolution: {integrity: sha512-dq+qelQ9akHpcOl/gUVRTxVIOkAJ1wR3QAvb4RsVjS8oVoFjDGTc679wJYmUmknUF5HwMLOgb5O+a3KxfWapPQ==}
    engines: {node: '>= 0.6'}
    dev: true

  /memorystream/0.3.1:
    resolution: {integrity: sha512-S3UwM3yj5mtUSEfP41UZmt/0SCoVYUcU1rkXv+BQ5Ig8ndL4sPoJNBUJERafdPb5jjHJGuMgytgKvKIf58XNBw==}
    engines: {node: '>= 0.10.0'}
    dev: true

  /merge-descriptors/1.0.1:
    resolution: {integrity: sha512-cCi6g3/Zr1iqQi6ySbseM1Xvooa98N0w31jzUYrXPX2xqObmFGHJ0tQ5u74H3mVh7wLouTseZyYIq39g8cNp1w==}
    dev: true

  /merge-stream/2.0.0:
    resolution: {integrity: sha512-abv/qOcuPfk3URPfDzmZU1LKmuw8kT+0nIHvKrKgFrwifol/doWcdA4ZqsWQ8ENrFKkd67Mfpo/LovbIUsbt3w==}
    dev: true

  /merge2/1.4.1:
    resolution: {integrity: sha512-8q7VEgMJW4J8tcfVPy8g09NcQwZdbwFEqhe/WZkoIzjn/3TGDwtOCYtXGxA3O8tPzpczCCDgv+P2P5y00ZJOOg==}
    engines: {node: '>= 8'}

  /methods/1.1.2:
    resolution: {integrity: sha512-iclAHeNqNm68zFtnZ0e+1L2yUIdvzNoauKU4WBA3VvH/vPFieF7qfRlwUZU+DA9P9bPXIS90ulxoUoCH23sV2w==}
    engines: {node: '>= 0.6'}
    dev: true

  /micromatch/4.0.5:
    resolution: {integrity: sha512-DMy+ERcEW2q8Z2Po+WNXuw3c5YaUSFjAO5GsJqfEl7UjvtIuFKO6ZrKvcItdy98dwFI2N1tg3zNIdKaQT+aNdA==}
    engines: {node: '>=8.6'}
    dependencies:
      braces: 3.0.2
      picomatch: 2.3.1

  /mime-db/1.52.0:
    resolution: {integrity: sha512-sPU4uV7dYlvtWJxwwxHD0PuihVNiE7TyAbQ5SWxDCB9mUYvOgroQOwYQQOKPJ8CIbE+1ETVlOoK1UC2nU3gYvg==}
    engines: {node: '>= 0.6'}

  /mime-types/2.1.35:
    resolution: {integrity: sha512-ZDY+bPm5zTTF+YpCrAU9nK0UgICYPT0QtT1NZWFv4s++TNkcgVaT0g6+4R2uI4MjQjzysHB1zxuWL50hzaeXiw==}
    engines: {node: '>= 0.6'}
    dependencies:
      mime-db: 1.52.0

  /mime/1.6.0:
    resolution: {integrity: sha512-x0Vn8spI+wuJ1O6S7gnbaQg8Pxh4NNHb7KSINmEWKiPE4RKOplvijn+NkmYmmRgP68mc70j2EbeTFRsrswaQeg==}
    engines: {node: '>=4'}
    hasBin: true
    dev: true

  /mime/2.6.0:
    resolution: {integrity: sha512-USPkMeET31rOMiarsBNIHZKLGgvKc/LrjofAnBlOttf5ajRvqiRA8QsenbcooctK6d6Ts6aqZXBA+XbkKthiQg==}
    engines: {node: '>=4.0.0'}
    hasBin: true
    dev: true

  /minimatch/3.1.2:
    resolution: {integrity: sha512-J7p63hRiAjw1NDEww1W7i37+ByIrOWO5XQQAzZ3VOcL0PNybwpfmV/N05zFAzwQ9USyEcX6t3UO+K5aqBQOIHw==}
    dependencies:
      brace-expansion: 1.1.11
    dev: true

  /minimatch/4.2.1:
    resolution: {integrity: sha512-9Uq1ChtSZO+Mxa/CL1eGizn2vRn3MlLgzhT0Iz8zaY8NdvxvB0d5QdPFmCKf7JKA9Lerx5vRrnwO03jsSfGG9g==}
    engines: {node: '>=10'}
    dependencies:
      brace-expansion: 1.1.11
    dev: true

  /minimatch/5.0.1:
    resolution: {integrity: sha512-nLDxIFRyhDblz3qMuq+SoRZED4+miJ/G+tdDrjkkkRnjAsBexeGpgjLEQ0blJy7rHhR2b93rhQY4SvyWu9v03g==}
    engines: {node: '>=10'}
    dependencies:
      brace-expansion: 2.0.1
    dev: true

  /minimatch/5.1.6:
    resolution: {integrity: sha512-lKwV/1brpG6mBUFHtb7NUmtABCb2WZZmm2wNiOA5hAb8VdCS4B3dtMWyvcoViccwAW/COERjXLt0zP1zXUN26g==}
    engines: {node: '>=10'}
    dependencies:
      brace-expansion: 2.0.1

  /minimatch/9.0.3:
    resolution: {integrity: sha512-RHiac9mvaRw0x3AYRgDC1CxAP7HTcNrrECeA8YYJeWnpo+2Q5CegtZjaotWTWxDG3UeGA1coE05iH1mPjT/2mg==}
    engines: {node: '>=16 || 14 >=14.17'}
    dependencies:
      brace-expansion: 2.0.1
    dev: true

  /minimist/1.2.8:
    resolution: {integrity: sha512-2yyAR8qBkN3YuheJanUpWC5U3bb5osDywNB8RzDVlDwDHbocAJveqqj1u8+SVD7jkWT4yvsHCpWqqWqAxb0zCA==}

  /minipass/7.0.3:
    resolution: {integrity: sha512-LhbbwCfz3vsb12j/WkWQPZfKTsgqIe1Nf/ti1pKjYESGLHIVjWU96G9/ljLH4F9mWNVhlQOm0VySdAWzf05dpg==}
    engines: {node: '>=16 || 14 >=14.17'}
    dev: true

  /mitt/3.0.1:
    resolution: {integrity: sha512-vKivATfr97l2/QBCYAkXYDbrIWPM2IIKEl7YPhjCvKlG3kE2gm+uBo6nEXK3M5/Ffh/FLpKExzOQ3JJoJGFKBw==}
    dev: true

  /mkdirp-classic/0.5.3:
    resolution: {integrity: sha512-gKLcREMhtuZRwRAfqP3RFW+TK4JqApVBtOIftVgjuABpAtpxhPGaDcfvbhNvD0B8iD1oUr/txX35NjcaY6Ns/A==}
    dev: true

  /mkdirp/0.5.6:
    resolution: {integrity: sha512-FP+p8RB8OWpF3YZBCrP5gtADmtXApB5AMLn+vdyA+PyxCjrCs00mjyUozssO33cwDeT3wNGdLxJ5M//YqtHAJw==}
    hasBin: true
    dependencies:
      minimist: 1.2.8
    dev: true

  /mkdirp/1.0.4:
    resolution: {integrity: sha512-vVqVZQyf3WLx2Shd0qJ9xuvqgAyKPLAiqITEtqW0oIUjzo3PePDd6fW9iFz30ef7Ysp/oiWqbhszeGWW2T6Gzw==}
    engines: {node: '>=10'}
    hasBin: true
    dev: false

  /mkdirp/2.1.6:
    resolution: {integrity: sha512-+hEnITedc8LAtIP9u3HJDFIdcLV2vXP33sqLLIzkv1Db1zO/1OxbvYf0Y1OC/S/Qo5dxHXepofhmxL02PsKe+A==}
    engines: {node: '>=10'}
    hasBin: true
    dev: true

  /mocha/10.2.0:
    resolution: {integrity: sha512-IDY7fl/BecMwFHzoqF2sg/SHHANeBoMMXFlS9r0OXKDssYE1M5O43wUY/9BVPeIvfH2zmEbBfseqN9gBQZzXkg==}
    engines: {node: '>= 14.0.0'}
    hasBin: true
    dependencies:
      ansi-colors: 4.1.1
      browser-stdout: 1.3.1
      chokidar: 3.5.3
      debug: 4.3.4_supports-color@8.1.1
      diff: 5.0.0
      escape-string-regexp: 4.0.0
      find-up: 5.0.0
      glob: 7.2.0
      he: 1.2.0
      js-yaml: 4.1.0
      log-symbols: 4.1.0
      minimatch: 5.0.1
      ms: 2.1.3
      nanoid: 3.3.3
      serialize-javascript: 6.0.0
      strip-json-comments: 3.1.1
      supports-color: 8.1.1
      workerpool: 6.2.1
      yargs: 16.2.0
      yargs-parser: 20.2.4
      yargs-unparser: 2.0.0
    dev: true

  /mocha/9.2.2:
    resolution: {integrity: sha512-L6XC3EdwT6YrIk0yXpavvLkn8h+EU+Y5UcCHKECyMbdUIxyMuZj4bX4U9e1nvnvUUvQVsV2VHQr5zLdcUkhW/g==}
    engines: {node: '>= 12.0.0'}
    hasBin: true
    dependencies:
      '@ungap/promise-all-settled': 1.1.2
      ansi-colors: 4.1.1
      browser-stdout: 1.3.1
      chokidar: 3.5.3
      debug: 4.3.3_supports-color@8.1.1
      diff: 5.0.0
      escape-string-regexp: 4.0.0
      find-up: 5.0.0
      glob: 7.2.0
      growl: 1.10.5
      he: 1.2.0
      js-yaml: 4.1.0
      log-symbols: 4.1.0
      minimatch: 4.2.1
      ms: 2.1.3
      nanoid: 3.3.1
      serialize-javascript: 6.0.0
      strip-json-comments: 3.1.1
      supports-color: 8.1.1
      which: 2.0.2
      workerpool: 6.2.0
      yargs: 16.2.0
      yargs-parser: 20.2.4
      yargs-unparser: 2.0.0
    dev: true

  /moment/2.29.4:
    resolution: {integrity: sha512-5LC9SOxjSc2HF6vO2CyuTDNivEdoz2IvyJJGj6X8DJ0eFyfszE0QiEd+iXmBvUP3WHxSjFH/vIsA0EN00cgr8w==}
    dev: true

  /morgan/1.10.0:
    resolution: {integrity: sha512-AbegBVI4sh6El+1gNwvD5YIck7nSA36weD7xvIxG4in80j/UoK8AEGaWnnz8v1GxonMCltmlNs5ZKbGvl9b1XQ==}
    engines: {node: '>= 0.8.0'}
    dependencies:
      basic-auth: 2.0.1
      debug: 2.6.9
      depd: 2.0.0
      on-finished: 2.3.0
      on-headers: 1.0.2
    dev: true

  /ms/2.0.0:
    resolution: {integrity: sha512-Tpp60P6IUJDTuOq/5Z8cdskzJujfwqfOTkrwIwj7IRISpnkJnT6SyJ4PCPnGMoFjC9ddhal5KVIYtAt97ix05A==}
    dev: true

  /ms/2.1.2:
    resolution: {integrity: sha512-sGkPx+VjMtmA6MX27oA4FBFELFCZZ4S4XqeGOXCv68tT+jb3vk/RyaKWP0PTKyWtmLSM0b+adUTEvbs1PEaH2w==}

  /ms/2.1.3:
    resolution: {integrity: sha512-6FlzubTLZG3J2a/NVCAleEhjzq5oxgHyaCU9yYXvcLsvoVaHJq/s5xXI6/XXP6tz7R9xAOtHnSO/tXtF3WRTlA==}
    dev: true

  /multer/1.4.5-lts.1:
    resolution: {integrity: sha512-ywPWvcDMeH+z9gQq5qYHCCy+ethsk4goepZ45GLD63fOu0YcNecQxi64nDs3qluZB+murG3/D4dJ7+dGctcCQQ==}
    engines: {node: '>= 6.0.0'}
    dependencies:
      append-field: 1.0.0
      busboy: 1.6.0
      concat-stream: 1.6.2
      mkdirp: 0.5.6
      object-assign: 4.1.1
      type-is: 1.6.18
      xtend: 4.0.2
    dev: true

  /mustache/4.2.0:
    resolution: {integrity: sha512-71ippSywq5Yb7/tVYyGbkBggbU8H3u5Rz56fH60jGFgr8uHwxs+aSKeqmluIVzM0m0kB7xQjKS6qPfd0b2ZoqQ==}
    hasBin: true

  /nanoid/3.3.1:
    resolution: {integrity: sha512-n6Vs/3KGyxPQd6uO0eH4Bv0ojGSUvuLlIHtC3Y0kEO23YRge8H9x1GCzLn28YX0H66pMkxuaeESFq4tKISKwdw==}
    engines: {node: ^10 || ^12 || ^13.7 || ^14 || >=15.0.1}
    hasBin: true
    dev: true

  /nanoid/3.3.3:
    resolution: {integrity: sha512-p1sjXuopFs0xg+fPASzQ28agW1oHD7xDsd9Xkf3T15H3c/cifrFHVwrh74PdoklAPi+i7MdRsE47vm2r6JoB+w==}
    engines: {node: ^10 || ^12 || ^13.7 || ^14 || >=15.0.1}
    hasBin: true
    dev: true

  /natural-compare/1.4.0:
    resolution: {integrity: sha512-OWND8ei3VtNC9h7V60qff3SVobHr996CTwgxubgyQYEpg290h9J0buyECNNJexkFm5sOajh5G116RYA1c8ZMSw==}
    dev: true

  /negotiator/0.6.3:
    resolution: {integrity: sha512-+EUsqGPLsM+j/zdChZjsnX51g4XrHFOIXwfnCVPGlQk/k5giakcKsuxCObBRu6DSm9opw/O6slWbJdghQM4bBg==}
    engines: {node: '>= 0.6'}
    dev: true

  /neo-async/2.6.2:
    resolution: {integrity: sha512-Yd3UES5mWCSqR+qNT93S3UoYUkqAZ9lLg8a7g9rimsWmYGK8cVToA4/sF3RrshdyV3sAGMXVUmpMYOw+dLpOuw==}

  /netmask/2.0.2:
    resolution: {integrity: sha512-dBpDMdxv9Irdq66304OLfEmQ9tbNRFnFTuZiLo+bD+r332bBmMJ8GBLXklIXXgxd3+v9+KUnZaUR5PJMa75Gsg==}
    engines: {node: '>= 0.4.0'}
    dev: true

  /nice-try/1.0.5:
    resolution: {integrity: sha512-1nh45deeb5olNY7eX82BkPO7SSxR5SSYJiPTrTdFUVYwAl8CKMA5N9PjTYkHiRjisVcxcQ1HXdLhx2qxxJzLNQ==}
    dev: true

  /nise/5.1.4:
    resolution: {integrity: sha512-8+Ib8rRJ4L0o3kfmyVCL7gzrohyDe0cMFTBa2d364yIrEGMEoetznKJx899YxjybU6bL9SQkYPSBBs1gyYs8Xg==}
    dependencies:
      '@sinonjs/commons': 2.0.0
      '@sinonjs/fake-timers': 10.3.0
      '@sinonjs/text-encoding': 0.7.2
      just-extend: 4.2.1
      path-to-regexp: 1.8.0
    dev: true

  /node-cmd/3.0.0:
    resolution: {integrity: sha512-SBvtm39iEkhEEDbUowR0O2YVaqpbD2nRvQ3fxXP/Tn1FgRpZAaUb8yKeEtFulBIv+xTHDodOKkj4EXIBANj+AQ==}
    dev: true

  /node-domexception/1.0.0:
    resolution: {integrity: sha512-/jKZoMpw0F8GRwl4/eLROPA3cfcXtLApP0QzLmUT/HuPCZWyB7IY9ZrMeKw2O/nFIqPQB3PVM9aYm0F312AXDQ==}
    engines: {node: '>=10.5.0'}
    dev: true

  /node-fetch/2.7.0:
    resolution: {integrity: sha512-c4FRfUm/dbcWZ7U+1Wq0AwCyFL+3nt2bEw05wfxSz+DWpWsitgmSgYmy2dQdWyKC1694ELPqMs/YzUSNozLt8A==}
    engines: {node: 4.x || >=6.0.0}
    peerDependencies:
      encoding: ^0.1.0
    peerDependenciesMeta:
      encoding:
        optional: true
    dependencies:
      whatwg-url: 5.0.0

  /node-fetch/3.3.2:
    resolution: {integrity: sha512-dRB78srN/l6gqWulah9SrxeYnxeddIG30+GOqK/9OlLVyLg3HPnr6SqOWTWOXKRwC2eGYCkZ59NNuSgvSrpgOA==}
    engines: {node: ^12.20.0 || ^14.13.1 || >=16.0.0}
    dependencies:
      data-uri-to-buffer: 4.0.1
      fetch-blob: 3.2.0
      formdata-polyfill: 4.0.10
    dev: true

  /node-releases/2.0.13:
    resolution: {integrity: sha512-uYr7J37ae/ORWdZeQ1xxMJe3NtdmqMC/JZK+geofDrkLUApKRHPd18/TxtBOJ4A0/+uUIliorNrfYV6s1b02eQ==}
    dev: true

  /normalize-package-data/2.5.0:
    resolution: {integrity: sha512-/5CMN3T0R4XTj4DcGaexo+roZSdSFW/0AOOTROrjxzCG1wrWXEsGbRKevjlIL+ZDE4sZlJr5ED4YW0yqmkK+eA==}
    dependencies:
      hosted-git-info: 2.8.9
      resolve: 1.22.6
      semver: 5.7.2
      validate-npm-package-license: 3.0.4
    dev: true

  /normalize-path/3.0.0:
    resolution: {integrity: sha512-6eZs5Ls3WtCisHWp9S2GUy8dqkpGi4BVSz3GaqiE6ezub0512ESztXUwUB6C6IKbQkY2Pnb/mD4WYojCRwcwLA==}
    engines: {node: '>=0.10.0'}
    dev: true

  /npm-run-all/4.1.5:
    resolution: {integrity: sha512-Oo82gJDAVcaMdi3nuoKFavkIHBRVqQ1qvMb+9LHk/cF4P6B2m8aP04hGf7oL6wZ9BuGwX1onlLhpuoofSyoQDQ==}
    engines: {node: '>= 4'}
    hasBin: true
    dependencies:
      ansi-styles: 3.2.1
      chalk: 2.4.2
      cross-spawn: 6.0.5
      memorystream: 0.3.1
      minimatch: 3.1.2
      pidtree: 0.3.1
      read-pkg: 3.0.0
      shell-quote: 1.8.1
      string.prototype.padend: 3.1.5
    dev: true

  /oauth-sign/0.9.0:
    resolution: {integrity: sha512-fexhUFFPTGV8ybAtSIGbV6gOkSv8UtRbDBnAyLQw4QPKkgNlsH2ByPGtMUqdWkos6YCRmAqViwgZrJc/mRDzZQ==}
    dev: true

  /object-assign/4.1.1:
    resolution: {integrity: sha512-rJgTQnkUnH1sFw8yT6VSU3zD3sWmu6sZhIseY8VX+GRu3P6F7Fu+JNDoXfklElbLJSnc3FUQHVe4cU5hj+BcUg==}
    engines: {node: '>=0.10.0'}
    dev: true

  /object-inspect/1.12.3:
    resolution: {integrity: sha512-geUvdk7c+eizMNUDkRpW1wJwgfOiOeHbxBR/hLXK1aT6zmVSO0jsQcs7fj6MGw89jC/cjGfLcNOrtMYtGqm81g==}
    dev: true

  /object-is/1.1.5:
    resolution: {integrity: sha512-3cyDsyHgtmi7I7DfSSI2LDp6SK2lwvtbg0p0R1e0RvTqF5ceGx+K2dfSjm1bKDMVCFEDAQvy+o8c6a7VujOddw==}
    engines: {node: '>= 0.4'}
    dependencies:
      call-bind: 1.0.2
      define-properties: 1.2.1
    dev: true

  /object-keys/1.1.1:
    resolution: {integrity: sha512-NuAESUOUMrlIXOfHKzD6bpPu3tYt3xvjNdRIQ+FeT0lNb4K8WR70CaDxhuNguS2XG+GjkyMwOzsN5ZktImfhLA==}
    engines: {node: '>= 0.4'}
    dev: true

  /object.assign/4.1.4:
    resolution: {integrity: sha512-1mxKf0e58bvyjSCtKYY4sRe9itRk3PJpquJOjeIkz885CczcI4IvJJDLPS72oowuSh+pBxUFROpX+TU++hxhZQ==}
    engines: {node: '>= 0.4'}
    dependencies:
      call-bind: 1.0.2
      define-properties: 1.2.1
      has-symbols: 1.0.3
      object-keys: 1.1.1
    dev: true

  /on-finished/2.3.0:
    resolution: {integrity: sha512-ikqdkGAAyf/X/gPhXGvfgAytDZtDbr+bkNUJ0N9h5MI/dmdgCs3l6hoHrcUv41sRKew3jIwrp4qQDXiK99Utww==}
    engines: {node: '>= 0.8'}
    dependencies:
      ee-first: 1.1.1
    dev: true

  /on-finished/2.4.1:
    resolution: {integrity: sha512-oVlzkg3ENAhCk2zdv7IJwd/QUD4z2RxRwpkcGY8psCVcCYZNq4wYnVWALHM+brtuJjePWiYF/ClmuDr8Ch5+kg==}
    engines: {node: '>= 0.8'}
    dependencies:
      ee-first: 1.1.1
    dev: true

  /on-headers/1.0.2:
    resolution: {integrity: sha512-pZAE+FJLoyITytdqK0U5s+FIpjN0JP3OzFi/u8Rx+EV5/W+JTWGXG8xFzevE7AjBfDqHv/8vL8qQsIhHnqRkrA==}
    engines: {node: '>= 0.8'}
    dev: true

  /once/1.4.0:
    resolution: {integrity: sha512-lNaJgI+2Q5URQBkccEKHTQOPaXdUxnZZElQTZY0MFUAuaEqe1E+Nyvgdz/aIyNi6Z9MzO5dv1H8n58/GELp3+w==}
    dependencies:
      wrappy: 1.0.2
    dev: true

  /one-time/1.0.0:
    resolution: {integrity: sha512-5DXOiRKwuSEcQ/l0kGCF6Q3jcADFv5tSmRaJck/OqkVFcOzutB134KRSfF0xDrL39MNnqxbHBbUUcjZIhTgb2g==}
    dependencies:
      fn.name: 1.1.0
    dev: true

  /open/8.4.2:
    resolution: {integrity: sha512-7x81NCL719oNbsq/3mh+hVrAWmFuEYUqrq/Iw3kUzH8ReypT9QQ0BLoJS7/G9k6N81XjW4qHWtjWwe/9eLy1EQ==}
    engines: {node: '>=12'}
    dependencies:
      define-lazy-prop: 2.0.0
      is-docker: 2.2.1
      is-wsl: 2.2.0
    dev: true

  /openapi-types/7.2.3:
    resolution: {integrity: sha512-olbaNxz12R27+mTyJ/ZAFEfUruauHH27AkeQHDHRq5AF0LdNkK1SSV7EourXQDK+4aX7dv2HtyirAGK06WMAsA==}
    dev: true

  /optionator/0.9.3:
    resolution: {integrity: sha512-JjCoypp+jKn1ttEFExxhetCKeJt9zhAgAve5FXHixTvFDW/5aEktX9bufBKLRRMdU7bNtpLfcGu94B3cdEJgjg==}
    engines: {node: '>= 0.8.0'}
    dependencies:
      '@aashutoshrathi/word-wrap': 1.2.6
      deep-is: 0.1.4
      fast-levenshtein: 2.0.6
      levn: 0.4.1
      prelude-ls: 1.2.1
      type-check: 0.4.0
    dev: true

  /p-limit/2.3.0:
    resolution: {integrity: sha512-//88mFWSJx8lxCzwdAABTJL2MyWB12+eIY7MDL2SqLmAkeKU9qxRvWuSyTjm3FUmpBEMuFfckAIqEaVGUDxb6w==}
    engines: {node: '>=6'}
    dependencies:
      p-try: 2.2.0
    dev: true

  /p-limit/3.1.0:
    resolution: {integrity: sha512-TYOanM3wGwNGsZN2cVTYPArw454xnXj5qmWF1bEoAc4+cU/ol7GVh7odevjp1FNHduHc3KZMcFduxU5Xc6uJRQ==}
    engines: {node: '>=10'}
    dependencies:
      yocto-queue: 0.1.0
    dev: true

  /p-locate/4.1.0:
    resolution: {integrity: sha512-R79ZZ/0wAxKGu3oYMlz8jy/kbhsNrS7SKZ7PxEHBgJ5+F2mtFW2fK2cOtBh1cHYkQsbzFV7I+EoRKe6Yt0oK7A==}
    engines: {node: '>=8'}
    dependencies:
      p-limit: 2.3.0
    dev: true

  /p-locate/5.0.0:
    resolution: {integrity: sha512-LaNjtRWUBY++zB5nE/NwcaoMylSPk+S+ZHNB1TzdbMJMny6dynpAGt7X/tl/QYq3TIeE6nxHppbo2LGymrG5Pw==}
    engines: {node: '>=10'}
    dependencies:
      p-limit: 3.1.0
    dev: true

  /p-try/2.2.0:
    resolution: {integrity: sha512-R4nPAVTAU0B9D35/Gk3uJf/7XYbQcyohSKdvAxIRSNghFl4e71hVoGnBNQz9cWaXxO2I10KTC+3jMdvvoKw6dQ==}
    engines: {node: '>=6'}
    dev: true

  /pac-proxy-agent/7.0.1:
    resolution: {integrity: sha512-ASV8yU4LLKBAjqIPMbrgtaKIvxQri/yh2OpI+S6hVa9JRkUI3Y3NPFbfngDtY7oFtSMD3w31Xns89mDa3Feo5A==}
    engines: {node: '>= 14'}
    dependencies:
      '@tootallnate/quickjs-emscripten': 0.23.0
      agent-base: 7.1.0
      debug: 4.3.4
      get-uri: 6.0.2
      http-proxy-agent: 7.0.0
      https-proxy-agent: 7.0.2
      pac-resolver: 7.0.0
      socks-proxy-agent: 8.0.2
    transitivePeerDependencies:
      - supports-color
    dev: true

  /pac-resolver/7.0.0:
    resolution: {integrity: sha512-Fd9lT9vJbHYRACT8OhCbZBbxr6KRSawSovFpy8nDGshaK99S/EBhVIHp9+crhxrsZOuvLpgL1n23iyPg6Rl2hg==}
    engines: {node: '>= 14'}
    dependencies:
      degenerator: 5.0.1
      ip: 1.1.8
      netmask: 2.0.2
    dev: true

  /parent-module/1.0.1:
    resolution: {integrity: sha512-GQ2EWRpQV8/o+Aw8YqtfZZPfNRWZYkbidE9k5rpl/hC3vtHHBfGm2Ifi6qWV+coDGkrUKZAxE3Lot5kcsRlh+g==}
    engines: {node: '>=6'}
    dependencies:
      callsites: 3.1.0
    dev: true

  /parse-json/4.0.0:
    resolution: {integrity: sha512-aOIos8bujGN93/8Ox/jPLh7RwVnPEysynVFE+fQZyg6jKELEHwzgKdLRFHUgXJL6kylijVSBC4BvN9OmsB48Rw==}
    engines: {node: '>=4'}
    dependencies:
      error-ex: 1.3.2
      json-parse-better-errors: 1.0.2
    dev: true

  /parse-json/5.2.0:
    resolution: {integrity: sha512-ayCKvm/phCGxOkYRSCM82iDwct8/EonSEgCSxWxD7ve6jHggsFl4fZVQBPRNgQoKiuV/odhFrGzQXZwbifC8Rg==}
    engines: {node: '>=8'}
    dependencies:
      '@babel/code-frame': 7.23.5
      error-ex: 1.3.2
      json-parse-even-better-errors: 2.3.1
      lines-and-columns: 1.2.4
    dev: true

  /parseurl/1.3.3:
    resolution: {integrity: sha512-CiyeOxFT/JZyN5m0z9PfXw4SCBJ6Sygz1Dpl0wqjlhDEGGBP1GnsUVEL0p63hoG1fcj3fHynXi9NYO4nWOL+qQ==}
    engines: {node: '>= 0.8'}
    dev: true

  /path-browserify/1.0.1:
    resolution: {integrity: sha512-b7uo2UCUOYZcnF/3ID0lulOJi/bafxa1xPe7ZPsammBSpjSWQkjNxlt635YGS2MiR9GjvuXCtz2emr3jbsz98g==}

  /path-exists/4.0.0:
    resolution: {integrity: sha512-ak9Qy5Q7jYb2Wwcey5Fpvg2KoAc/ZIhLSLOSBmRmygPsGwkVVt0fZa0qrtMz+m6tJTAHfZQ8FnmB4MG4LWy7/w==}
    engines: {node: '>=8'}
    dev: true

  /path-is-absolute/1.0.1:
    resolution: {integrity: sha512-AVbw3UJ2e9bq64vSaS9Am0fje1Pa8pbGqTTsmXfaIiMpnr5DlDhfJOuLj9Sf95ZPVDAUerDfEk88MPmPe7UCQg==}
    engines: {node: '>=0.10.0'}
    dev: true

  /path-key/2.0.1:
    resolution: {integrity: sha512-fEHGKCSmUSDPv4uoj8AlD+joPlq3peND+HRYyxFz4KPw4z926S/b8rIuFs2FYJg3BwsxJf6A9/3eIdLaYC+9Dw==}
    engines: {node: '>=4'}
    dev: true

  /path-key/3.1.1:
    resolution: {integrity: sha512-ojmeN0qd+y0jszEtoY48r0Peq5dwMEkIlCOu6Q5f41lfkswXuKtYrhgoTpLnyIcHm24Uhqx+5Tqm2InSwLhE6Q==}
    engines: {node: '>=8'}
    dev: true

  /path-parse/1.0.7:
    resolution: {integrity: sha512-LDJzPVEEEPR+y48z93A0Ed0yXb8pAByGWo/k5YYdYgpY2/2EsOsksJrq7lOHxryrVOn1ejG6oAp8ahvOIQD8sw==}
    dev: true

  /path-scurry/1.10.1:
    resolution: {integrity: sha512-MkhCqzzBEpPvxxQ71Md0b1Kk51W01lrYvlMzSUaIzNsODdd7mqhiimSZlr+VegAz5Z6Vzt9Xg2ttE//XBhH3EQ==}
    engines: {node: '>=16 || 14 >=14.17'}
    dependencies:
      lru-cache: 10.0.1
      minipass: 7.0.3
    dev: true

  /path-to-regexp/0.1.7:
    resolution: {integrity: sha512-5DFkuoqlv1uYQKxy8omFBeJPQcdoE07Kv2sferDCrAq1ohOU+MSDswDIbnx3YAM60qIOnYa53wBhXW0EbMonrQ==}
    dev: true

  /path-to-regexp/1.8.0:
    resolution: {integrity: sha512-n43JRhlUKUAlibEJhPeir1ncUID16QnEjNpwzNdO3Lm4ywrBpBZ5oLD0I6br9evr1Y9JTqwRtAh7JLoOzAQdVA==}
    dependencies:
      isarray: 0.0.1
    dev: true

  /path-type/3.0.0:
    resolution: {integrity: sha512-T2ZUsdZFHgA3u4e5PfPbjd7HDDpxPnQb5jN0SrDsjNSuVXHJqtwTnWqG0B1jZrgmJ/7lj1EmVIByWt1gxGkWvg==}
    engines: {node: '>=4'}
    dependencies:
      pify: 3.0.0
    dev: true

  /path-type/4.0.0:
    resolution: {integrity: sha512-gDKb8aZMDeD/tZWs9P6+q0J9Mwkdl6xMV8TjnGP3qJVJ06bdMgkbBlLU8IdfOsIsFz2BW1rNVT3XuNEl8zPAvw==}
    engines: {node: '>=8'}
    dev: true

  /path-type/5.0.0:
    resolution: {integrity: sha512-5HviZNaZcfqP95rwpv+1HDgUamezbqdSYTyzjTvwtJSnIH+3vnbmWsItli8OFEndS984VT55M3jduxZbX351gg==}
    engines: {node: '>=12'}

  /pathval/1.1.1:
    resolution: {integrity: sha512-Dp6zGqpTdETdR63lehJYPeIOqpiNBNtc7BpWSLrOje7UaIsE5aY92r/AunQA7rsXvet3lrJ3JnZX29UPTKXyKQ==}
    dev: true

  /pend/1.2.0:
    resolution: {integrity: sha512-F3asv42UuXchdzt+xXqfW1OGlVBe+mxa2mqI0pg5yAHZPvFmY3Y6drSf/GQ1A86WgWEN9Kzh/WrgKa6iGcHXLg==}
    dev: true

  /performance-now/2.1.0:
    resolution: {integrity: sha512-7EAHlyLHI56VEIdK57uwHdHKIaAGbnXPiw0yWbarQZOKaKpvUIgW0jWRVLiatnM+XXlSwsanIBH/hzGMJulMow==}
    dev: true

  /picocolors/1.0.0:
    resolution: {integrity: sha512-1fygroTLlHu66zi26VoTDv8yRgm0Fccecssto+MhsZ0D/DGW2sm8E8AjW7NU5VVTRt5GxbeZ5qBuJr+HyLYkjQ==}

  /picomatch/2.3.1:
    resolution: {integrity: sha512-JU3teHTNjmE2VCGFzuY8EXzCDVwEqB2a8fsIvwaStHhAWJEeVd1o1QD80CU6+ZdEXXSLbSsuLwJjkCBWqRQUVA==}
    engines: {node: '>=8.6'}

  /pidtree/0.3.1:
    resolution: {integrity: sha512-qQbW94hLHEqCg7nhby4yRC7G2+jYHY4Rguc2bjw7Uug4GIJuu1tvf2uHaZv5Q8zdt+WKJ6qK1FOI6amaWUo5FA==}
    engines: {node: '>=0.10'}
    hasBin: true
    dev: true

  /pify/3.0.0:
    resolution: {integrity: sha512-C3FsVNH1udSEX48gGX1xfvwTWfsYWj5U+8/uK15BGzIGrKoUpghX8hWZwa/OFnakBiiVNmBvemTJR5mcy7iPcg==}
    engines: {node: '>=4'}
    dev: true

  /pkg-dir/4.2.0:
    resolution: {integrity: sha512-HRDzbaKjC+AOWVXxAU/x54COGeIv9eb+6CkDSQoNTt4XyWoIJvuPsXizxu/Fr23EiekbtZwmh1IcIG/l/a10GQ==}
    engines: {node: '>=8'}
    dependencies:
      find-up: 4.1.0
    dev: true

  /pluralize/8.0.0:
    resolution: {integrity: sha512-Nc3IT5yHzflTfbjgqWcCPpo7DaKy4FnpB0l/zCAW0Tc7jxAiuqSxHasntB3D7887LSrA93kDJ9IXovxJYxyLCA==}
    engines: {node: '>=4'}

  /prelude-ls/1.2.1:
    resolution: {integrity: sha512-vkcDPrRZo1QZLbn5RLGPpg/WmIQ65qoWWhcGKf/b5eplkkarX0m9z8ppCat4mlOqUsWpyNuYgO3VRyrYHSzX5g==}
    engines: {node: '>= 0.8.0'}
    dev: true

  /prettier/3.1.1:
    resolution: {integrity: sha512-22UbSzg8luF4UuZtzgiUOfcGM8s4tjBv6dJRT7j275NXsy2jb4aJa4NNveul5x4eqlF1wuhuR2RElK71RvmVaw==}
    engines: {node: '>=14'}
    hasBin: true

  /prettier/3.2.5:
    resolution: {integrity: sha512-3/GWa9aOC0YeD7LUfvOG2NiDyhOWRvt1k+rcKhOuYnMY24iiCphgneUfJDyFXd6rZCAnuLBv6UeAULtrhT/F4A==}
    engines: {node: '>=14'}
    hasBin: true

  /process-nextick-args/2.0.1:
    resolution: {integrity: sha512-3ouUOpQhtgrbOa17J7+uxOTpITYWaGP7/AhoR3+A+/1e9skrzelGi/dXzEYyvbxubEF6Wn2ypscTKiKJFFn1ag==}
    dev: true

  /process/0.11.10:
    resolution: {integrity: sha512-cdGef/drWFoydD1JsMzuFf8100nZl+GT+yacc2bEced5f9Rjk4z+WtFUTBu9PhOi9j/jfmBPu0mMEY4wIdAF8A==}
    engines: {node: '>= 0.6.0'}

  /progress/2.0.3:
    resolution: {integrity: sha512-7PiHtLll5LdnKIMw100I+8xJXR5gW2QwWYkT6iJva0bXitZKa/XMrSbdmg3r2Xnaidz9Qumd0VPaMrZlF9V9sA==}
    engines: {node: '>=0.4.0'}
    dev: true

  /prompts/2.4.2:
    resolution: {integrity: sha512-NxNv/kLguCA7p3jE8oL2aEBsrJWgAakBpgmgK6lpPWV+WuOmY6r2/zbAVnP+T8bQlA0nzHXSJSJW0Hq7ylaD2Q==}
    engines: {node: '>= 6'}
    dependencies:
      kleur: 3.0.3
      sisteransi: 1.0.5

  /proper-lockfile/2.0.1:
    resolution: {integrity: sha512-rjaeGbsmhNDcDInmwi4MuI6mRwJu6zq8GjYCLuSuE7GF+4UjgzkL69sVKKJ2T2xH61kK7rXvGYpvaTu909oXaQ==}
    engines: {node: '>=4.0.0'}
    dependencies:
      graceful-fs: 4.2.11
      retry: 0.10.1
    dev: false

  /proxy-addr/2.0.7:
    resolution: {integrity: sha512-llQsMLSUDUPT44jdrU/O37qlnifitDP+ZwrmmZcoSKyLKvtZxpyV0n2/bD/N4tBAAZ/gJEdZU7KMraoK1+XYAg==}
    engines: {node: '>= 0.10'}
    dependencies:
      forwarded: 0.2.0
      ipaddr.js: 1.9.1
    dev: true

  /proxy-agent/6.3.1:
    resolution: {integrity: sha512-Rb5RVBy1iyqOtNl15Cw/llpeLH8bsb37gM1FUfKQ+Wck6xHlbAhWGUFiTRHtkjqGTA5pSHz6+0hrPW/oECihPQ==}
    engines: {node: '>= 14'}
    dependencies:
      agent-base: 7.1.0
      debug: 4.3.4
      http-proxy-agent: 7.0.0
      https-proxy-agent: 7.0.2
      lru-cache: 7.18.3
      pac-proxy-agent: 7.0.1
      proxy-from-env: 1.1.0
      socks-proxy-agent: 8.0.2
    transitivePeerDependencies:
      - supports-color
    dev: true

  /proxy-from-env/1.1.0:
    resolution: {integrity: sha512-D+zkORCbA9f1tdWRK0RaCR3GPv50cMxcrz4X8k5LTSUD1Dkw47mKJEZQNunItRTkWwgtaUSo1RVFRIG9ZXiFYg==}
    dev: true

  /psl/1.9.0:
    resolution: {integrity: sha512-E/ZsdU4HLs/68gYzgGTkMicWTLPdAftJLfJFlLUAAKZGkStNU72sZjT66SnMDVOfOWY/YAoiD7Jxa9iHvngcag==}
    dev: true

  /pump/3.0.0:
    resolution: {integrity: sha512-LwZy+p3SFs1Pytd/jYct4wpv49HiYCqd9Rlc5ZVdk0V+8Yzv6jR5Blk3TRmPL1ft69TxP0IMZGJ+WPFU2BFhww==}
    dependencies:
      end-of-stream: 1.4.4
      once: 1.4.0
    dev: true

  /punycode/2.3.0:
    resolution: {integrity: sha512-rRV+zQD8tVFys26lAGR9WUuS4iUAngJScM+ZRSKtvl5tKeZ2t5bvdNFdNHBW9FWR4guGHlgmsZ1G7BSm2wTbuA==}
    engines: {node: '>=6'}

  /puppeteer-core/21.7.0:
    resolution: {integrity: sha512-elPYPozrgiM3phSy7VDUJCVWQ07SPnOm78fpSaaSNFoQx5sur/MqhTSro9Wz8lOEjqCykGC6WRkwxDgmqcy1dQ==}
    engines: {node: '>=16.13.2'}
    dependencies:
      '@puppeteer/browsers': 1.9.1
      chromium-bidi: 0.5.2_6l3ta6d4k37jlx7r4do7wz4j2a
      cross-fetch: 4.0.0
      debug: 4.3.4
      devtools-protocol: 0.0.1203626
      ws: 8.16.0
    transitivePeerDependencies:
      - bufferutil
      - encoding
      - supports-color
      - utf-8-validate
    dev: true

  /puppeteer/21.7.0_typescript@5.2.2:
    resolution: {integrity: sha512-Yy+UUy0b9siJezbhHO/heYUoZQUwyqDK1yOQgblTt0l97tspvDVFkcW9toBlnSvSfkDmMI3Dx9cZL6R8bDArHA==}
    engines: {node: '>=16.13.2'}
    hasBin: true
    requiresBuild: true
    dependencies:
      '@puppeteer/browsers': 1.9.1
      cosmiconfig: 8.3.6_typescript@5.2.2
      puppeteer-core: 21.7.0
    transitivePeerDependencies:
      - bufferutil
      - encoding
      - supports-color
      - typescript
      - utf-8-validate
    dev: true

  /qjobs/1.2.0:
    resolution: {integrity: sha512-8YOJEHtxpySA3fFDyCRxA+UUV+fA+rTWnuWvylOK/NCjhY+b4ocCtmu8TtsWb+mYeU+GCHf/S66KZF/AsteKHg==}
    engines: {node: '>=0.9'}
    dev: true

  /qs/6.11.0:
    resolution: {integrity: sha512-MvjoMCJwEarSbUYk5O+nmoSzSutSsTwF85zcHPQ9OrlFoZOYIjaqBAJIqIXjptyD5vThxGq52Xu/MaJzRkIk4Q==}
    engines: {node: '>=0.6'}
    dependencies:
      side-channel: 1.0.4
    dev: true

  /qs/6.5.3:
    resolution: {integrity: sha512-qxXIEh4pCGfHICj1mAJQ2/2XVZkjCDTcEgfoSQxc/fYivUZxTkk7L3bDBJSoNrEzXI17oUO5Dp07ktqE5KzczA==}
    engines: {node: '>=0.6'}
    dev: true

  /queue-microtask/1.2.3:
    resolution: {integrity: sha512-NuaNSa6flKT5JaSYQzJok04JzTL1CA6aGhv5rfLW3PgqA+M2ChpZQnAC8h8i4ZFkBS8X5RqkDBHA7r4hej3K9A==}

  /queue-tick/1.0.1:
    resolution: {integrity: sha512-kJt5qhMxoszgU/62PLP1CJytzd2NKetjSRnyuj31fDd3Rlcz3fzlFdFLD1SItunPwyqEOkca6GbV612BWfaBag==}
    dev: true

  /randombytes/2.1.0:
    resolution: {integrity: sha512-vYl3iOX+4CKUWuxGi9Ukhie6fsqXqS9FE2Zaic4tNFD2N2QQaXOMFbuKK4QmDHC0JO6B1Zp41J0LpT0oR68amQ==}
    dependencies:
      safe-buffer: 5.2.1
    dev: true

  /range-parser/1.2.1:
    resolution: {integrity: sha512-Hrgsx+orqoygnmhFbKaHE6c296J+HTAQXoxEF6gNupROmmGJRoyzfG3ccAveqCBrwr/2yxQ5BVd/GTl5agOwSg==}
    engines: {node: '>= 0.6'}
    dev: true

  /raw-body/2.5.1:
    resolution: {integrity: sha512-qqJBtEyVgS0ZmPGdCFPWJ3FreoqvG4MVQln/kCgF7Olq95IbOp0/BWyMwbdtn4VTvkM8Y7khCQ2Xgk/tcrCXig==}
    engines: {node: '>= 0.8'}
    dependencies:
      bytes: 3.1.2
      http-errors: 2.0.0
      iconv-lite: 0.4.24
      unpipe: 1.0.0
    dev: true

  /raw-body/2.5.2:
    resolution: {integrity: sha512-8zGqypfENjCIqGhgXToC8aB2r7YrBX+AQAfIPs/Mlk+BtPTztOvTS01NRW/3Eh60J+a48lt8qsCzirQ6loCVfA==}
    engines: {node: '>= 0.8'}
    dependencies:
      bytes: 3.1.2
      http-errors: 2.0.0
      iconv-lite: 0.4.24
      unpipe: 1.0.0
    dev: true

  /read-pkg/3.0.0:
    resolution: {integrity: sha512-BLq/cCO9two+lBgiTYNqD6GdtK8s4NpaWrl6/rCO9w0TUS8oJl7cmToOZfRYllKTISY6nt1U7jQ53brmKqY6BA==}
    engines: {node: '>=4'}
    dependencies:
      load-json-file: 4.0.0
      normalize-package-data: 2.5.0
      path-type: 3.0.0
    dev: true

  /readable-stream/2.3.8:
    resolution: {integrity: sha512-8p0AUk4XODgIewSi0l8Epjs+EVnWiK7NoDIEGU0HhE7+ZyY8D1IMY7odu5lRrFXGg71L15KG8QrPmum45RTtdA==}
    dependencies:
      core-util-is: 1.0.2
      inherits: 2.0.4
      isarray: 1.0.0
      process-nextick-args: 2.0.1
      safe-buffer: 5.1.2
      string_decoder: 1.1.1
      util-deprecate: 1.0.2
    dev: true

  /readable-stream/3.6.2:
    resolution: {integrity: sha512-9u/sniCrY3D5WdsERHzHE4G2YCXqoG5FTHUiCC4SIbr6XcLZBY05ya9EKjYek9O5xOAwjGq+1JdGBAS7Q9ScoA==}
    engines: {node: '>= 6'}
    dependencies:
      inherits: 2.0.4
      string_decoder: 1.3.0
      util-deprecate: 1.0.2
    dev: true

  /readdirp/3.6.0:
    resolution: {integrity: sha512-hOS089on8RduqdbhvQ5Z37A0ESjsqz6qnRcffsMU3495FuTdqSm+7bhJ29JvIOsBDEEnan5DPu9t3To9VRlMzA==}
    engines: {node: '>=8.10.0'}
    dependencies:
      picomatch: 2.3.1
    dev: true

  /rechoir/0.7.1:
    resolution: {integrity: sha512-/njmZ8s1wVeR6pjTZ+0nCnv8SpZNRMT2D1RLOJQESlYFDBvwpTA4KWJpZ+sBJ4+vhjILRcK7JIFdGCdxEAAitg==}
    engines: {node: '>= 0.10'}
    dependencies:
      resolve: 1.22.6
    dev: true

  /regexp.prototype.flags/1.5.1:
    resolution: {integrity: sha512-sy6TXMN+hnP/wMy+ISxg3krXx7BAtWVO4UouuCN/ziM9UEne0euamVNafDfvC83bRNr95y0V5iijeDQFUNpvrg==}
    engines: {node: '>= 0.4'}
    dependencies:
      call-bind: 1.0.2
      define-properties: 1.2.1
      set-function-name: 2.0.1
    dev: true

  /request-promise-core/1.1.4_request@2.88.2:
    resolution: {integrity: sha512-TTbAfBBRdWD7aNNOoVOBH4pN/KigV6LyapYNNlAPA8JwbovRti1E88m3sYAwsLi5ryhPKsE9APwnjFTgdUjTpw==}
    engines: {node: '>=0.10.0'}
    peerDependencies:
      request: ^2.34
    dependencies:
      lodash: 4.17.21
      request: 2.88.2
    dev: true

  /request-promise-native/1.0.9_request@2.88.2:
    resolution: {integrity: sha512-wcW+sIUiWnKgNY0dqCpOZkUbF/I+YPi+f09JZIDa39Ec+q82CpSYniDp+ISgTTbKmnpJWASeJBPZmoxH84wt3g==}
    engines: {node: '>=0.12.0'}
    deprecated: request-promise-native has been deprecated because it extends the now deprecated request package, see https://github.com/request/request/issues/3142
    peerDependencies:
      request: ^2.34
    dependencies:
      request: 2.88.2
      request-promise-core: 1.1.4_request@2.88.2
      stealthy-require: 1.1.1
      tough-cookie: 2.5.0
    dev: true

  /request/2.88.2:
    resolution: {integrity: sha512-MsvtOrfG9ZcrOwAW+Qi+F6HbD0CWXEh9ou77uOb7FM2WPhwT7smM833PzanhJLsgXjN89Ir6V2PczXNnMpwKhw==}
    engines: {node: '>= 6'}
    deprecated: request has been deprecated, see https://github.com/request/request/issues/3142
    dependencies:
      aws-sign2: 0.7.0
      aws4: 1.12.0
      caseless: 0.12.0
      combined-stream: 1.0.8
      extend: 3.0.2
      forever-agent: 0.6.1
      form-data: 2.3.3
      har-validator: 5.1.5
      http-signature: 1.2.0
      is-typedarray: 1.0.0
      isstream: 0.1.2
      json-stringify-safe: 5.0.1
      mime-types: 2.1.35
      oauth-sign: 0.9.0
      performance-now: 2.1.0
      qs: 6.5.3
      safe-buffer: 5.2.1
      tough-cookie: 2.5.0
      tunnel-agent: 0.6.0
      uuid: 3.4.0
    dev: true

  /require-directory/2.1.1:
    resolution: {integrity: sha512-fGxEI7+wsG9xrvdjsrlmL22OMTTiHRwAMroiEeMgq8gzoLC/PQr7RsRDSTLUg/bZAZtF+TVIkHc6/4RIKrui+Q==}
    engines: {node: '>=0.10.0'}

  /require-from-string/2.0.2:
    resolution: {integrity: sha512-Xf0nWe6RseziFMu+Ap9biiUbmplq6S9/p+7w7YXP/JBHhrUDDUhwa+vANyubuqfZWTveU//DYVGsDG7RKL/vEw==}
    engines: {node: '>=0.10.0'}

  /requires-port/1.0.0:
    resolution: {integrity: sha512-KigOCHcocU3XODJxsu8i/j8T9tzT4adHiecwORRQ0ZZFcp7ahwXuRU1m+yuO90C5ZUyGeGfocHDI14M3L3yDAQ==}
    dev: true

  /resolve-cwd/3.0.0:
    resolution: {integrity: sha512-OrZaX2Mb+rJCpH/6CpSqt9xFVpN++x01XnN2ie9g6P5/3xelLAkXWVADpdz1IHD/KFfEXyE6V0U01OQ3UO2rEg==}
    engines: {node: '>=8'}
    dependencies:
      resolve-from: 5.0.0
    dev: true

  /resolve-from/4.0.0:
    resolution: {integrity: sha512-pb/MYmXstAkysRFx8piNI1tGFNQIFA3vkE3Gq4EuA1dF6gHp/+vgZqsCGJapvy8N3Q+4o7FwvquPJcnZ7RYy4g==}
    engines: {node: '>=4'}
    dev: true

  /resolve-from/5.0.0:
    resolution: {integrity: sha512-qYg9KP24dD5qka9J47d0aVky0N+b4fTU89LN9iDnjB5waksiC49rvMB0PrUJQGoTmH50XPiqOvAjDfaijGxYZw==}
    engines: {node: '>=8'}
    dev: true

  /resolve/1.22.6:
    resolution: {integrity: sha512-njhxM7mV12JfufShqGy3Rz8j11RPdLy4xi15UurGJeoHLfJpVXKdh3ueuOqbYUcDZnffr6X739JBo5LzyahEsw==}
    hasBin: true
    dependencies:
      is-core-module: 2.13.0
      path-parse: 1.0.7
      supports-preserve-symlinks-flag: 1.0.0
    dev: true

  /retry/0.10.1:
    resolution: {integrity: sha512-ZXUSQYTHdl3uS7IuCehYfMzKyIDBNoAuUblvy5oGO5UJSUTmStUUVPXbA9Qxd173Bgre53yCQczQuHgRWAdvJQ==}
    dev: false

  /reusify/1.0.4:
    resolution: {integrity: sha512-U9nH88a3fc/ekCF1l0/UP1IosiuIjyTh7hBvXVMHYgVcfGvt897Xguj2UOLDeI5BG2m7/uwyaLVT6fbtCwTyzw==}
    engines: {iojs: '>=1.0.0', node: '>=0.10.0'}

  /rfdc/1.3.0:
    resolution: {integrity: sha512-V2hovdzFbOi77/WajaSMXk2OLm+xNIeQdMMuB7icj7bk6zi2F8GGAxigcnDFpJHbNyNcgyJDiP+8nOrY5cZGrA==}
    dev: true

  /rimraf/3.0.2:
    resolution: {integrity: sha512-JZkJMZkAGFFPP2YqXZXPbMlMBgsxzE8ILs4lMIX/2o0L9UBw9O/Y3o6wFw/i9YLapcUJWwqbi3kdxIPdC62TIA==}
    hasBin: true
    dependencies:
      glob: 7.2.3
    dev: true

  /rimraf/5.0.4:
    resolution: {integrity: sha512-rizQI/o/YAMM1us0Zyax0uRfIK39XR52EAjjOi0fzMolpGp0onj6CWzBAXuOx6+6Xi9Rgi0d9tUZojhJerLUmQ==}
    engines: {node: '>=14'}
    hasBin: true
    dependencies:
      glob: 10.3.9
    dev: true

  /run-parallel/1.2.0:
    resolution: {integrity: sha512-5l4VyZR86LZ/lDxZTR6jqL8AFE2S0IFLMP26AbjsLVADxHdhB/c0GUsH+y39UfCi3dzz8OlQuPmnaJOMoDHQBA==}
    dependencies:
      queue-microtask: 1.2.3

  /safe-array-concat/1.0.1:
    resolution: {integrity: sha512-6XbUAseYE2KtOuGueyeobCySj9L4+66Tn6KQMOPQJrAJEowYKW/YR/MGJZl7FdydUdaFu4LYyDZjxf4/Nmo23Q==}
    engines: {node: '>=0.4'}
    dependencies:
      call-bind: 1.0.2
      get-intrinsic: 1.2.1
      has-symbols: 1.0.3
      isarray: 2.0.5
    dev: true

  /safe-buffer/5.1.2:
    resolution: {integrity: sha512-Gd2UZBJDkXlY7GbJxfsE8/nvKkUEU1G38c1siN6QP6a9PT9MmHB8GnpscSmMJSoF8LOIrt8ud/wPtojys4G6+g==}
    dev: true

  /safe-buffer/5.2.1:
    resolution: {integrity: sha512-rp3So07KcdmmKbGvgaNxQSJr7bGVSVk5S9Eq1F+ppbRo70+YeaDxkw5Dd8NPN+GD6bjnYm2VuPuCXmpuYvmCXQ==}
    dev: true

  /safe-regex-test/1.0.0:
    resolution: {integrity: sha512-JBUUzyOgEwXQY1NuPtvcj/qcBDbDmEvWufhlnXZIm75DEHp+afM1r1ujJpJsV/gSM4t59tpDyPi1sd6ZaPFfsA==}
    dependencies:
      call-bind: 1.0.2
      get-intrinsic: 1.2.1
      is-regex: 1.1.4
    dev: true

  /safe-stable-stringify/2.4.3:
    resolution: {integrity: sha512-e2bDA2WJT0wxseVd4lsDP4+3ONX6HpMXQa1ZhFQ7SU+GjvORCmShbCMltrtIDfkYhVHrOcPtj+KhmDBdPdZD1g==}
    engines: {node: '>=10'}
    dev: true

  /safer-buffer/2.1.2:
    resolution: {integrity: sha512-YZo3K82SD7Riyi0E1EQPojLz7kpepnSQI9IyPbHHg1XXXevb5dJI7tpyN2ADxGcQbHG7vcyRHk0cbwqcQriUtg==}
    dev: true

  /sax/1.2.4:
    resolution: {integrity: sha512-NqVDv9TpANUjFm0N8uM5GxL36UgKi9/atZw+x7YFnQ8ckwFGKrl4xX4yWtrey3UJm5nP1kUbnYgLopqWNSRhWw==}

  /schema-utils/3.3.0:
    resolution: {integrity: sha512-pN/yOAvcC+5rQ5nERGuwrjLlYvLTbCibnZ1I7B1LaiAz9BRBlE9GMgE/eqV30P7aJQUf7Ddimy/RsbYO/GrVGg==}
    engines: {node: '>= 10.13.0'}
    dependencies:
      '@types/json-schema': 7.0.13
      ajv: 6.12.6
      ajv-keywords: 3.5.2_ajv@6.12.6
    dev: true

  /semver/5.7.2:
    resolution: {integrity: sha512-cBznnQ9KjJqU67B52RMC65CMarK2600WFnbkcaiwWq3xy/5haFJlshgnpjovMVJ+Hff49d8GEn0b87C5pDQ10g==}
    hasBin: true
    dev: true

  /semver/7.5.4:
    resolution: {integrity: sha512-1bCSESV6Pv+i21Hvpxp3Dx+pSD8lIPt8uVjRrxAUt/nbswYc+tK6Y2btiULjd4+fnq15PX+nqQDC7Oft7WkwcA==}
    engines: {node: '>=10'}
    hasBin: true
    dependencies:
      lru-cache: 6.0.0

  /semver/7.6.0:
    resolution: {integrity: sha512-EnwXhrlwXMk9gKu5/flx5sv/an57AkRplG3hTK68W7FRDN+k+OWBj65M7719OkA82XLBxrcX0KSHj+X5COhOVg==}
    engines: {node: '>=10'}
    hasBin: true
    dependencies:
      lru-cache: 6.0.0

  /send/0.18.0:
    resolution: {integrity: sha512-qqWzuOjSFOuqPjFe4NOsMLafToQQwBSOEpS+FwEt3A2V3vKubTquT3vmLTQpFgMXp8AlFWFuP1qKaJZOtPpVXg==}
    engines: {node: '>= 0.8.0'}
    dependencies:
      debug: 2.6.9
      depd: 2.0.0
      destroy: 1.2.0
      encodeurl: 1.0.2
      escape-html: 1.0.3
      etag: 1.8.1
      fresh: 0.5.2
      http-errors: 2.0.0
      mime: 1.6.0
      ms: 2.1.3
      on-finished: 2.4.1
      range-parser: 1.2.1
      statuses: 2.0.1
    dev: true

  /serialize-javascript/6.0.0:
    resolution: {integrity: sha512-Qr3TosvguFt8ePWqsvRfrKyQXIiW+nGbYpy8XK24NQHE83caxWt+mIymTT19DGFbNWNLfEwsrkSmN64lVWB9ag==}
    dependencies:
      randombytes: 2.1.0
    dev: true

  /serialize-javascript/6.0.1:
    resolution: {integrity: sha512-owoXEFjWRllis8/M1Q+Cw5k8ZH40e3zhp/ovX+Xr/vi1qj6QesbyXXViFbpNvWvPNAD62SutwEXavefrLJWj7w==}
    dependencies:
      randombytes: 2.1.0
    dev: true

  /serve-static/1.15.0:
    resolution: {integrity: sha512-XGuRDNjXUijsUL0vl6nSD7cwURuzEgglbOaFuZM9g3kwDXOWVTck0jLzjPzGD+TazWbboZYu52/9/XPdUgne9g==}
    engines: {node: '>= 0.8.0'}
    dependencies:
      encodeurl: 1.0.2
      escape-html: 1.0.3
      parseurl: 1.3.3
      send: 0.18.0
    dev: true

  /set-function-name/2.0.1:
    resolution: {integrity: sha512-tMNCiqYVkXIZgc2Hnoy2IvC/f8ezc5koaRFkCjrpWzGpCd3qbZXPzVy9MAZzK1ch/X0jvSkojys3oqJN0qCmdA==}
    engines: {node: '>= 0.4'}
    dependencies:
      define-data-property: 1.1.0
      functions-have-names: 1.2.3
      has-property-descriptors: 1.0.0
    dev: true

  /setprototypeof/1.2.0:
    resolution: {integrity: sha512-E5LDX7Wrp85Kil5bhZv46j8jOeboKq5JMmYM3gVGdGH8xFpPWXUMsNrlODCrkoxMEeNi/XZIwuRvY4XNwYMJpw==}
    dev: true

  /shallow-clone/3.0.1:
    resolution: {integrity: sha512-/6KqX+GVUdqPuPPd2LxDDxzX6CAbjJehAAOKlNpqqUpAqPM6HeL8f+o3a+JsyGjn2lv0WY8UsTgUJjU9Ok55NA==}
    engines: {node: '>=8'}
    dependencies:
      kind-of: 6.0.3
    dev: true

  /shebang-command/1.2.0:
    resolution: {integrity: sha512-EV3L1+UQWGor21OmnvojK36mhg+TyIKDh3iFBKBohr5xeXIhNBcx8oWdgkTEEQ+BEFFYdLRuqMfd5L84N1V5Vg==}
    engines: {node: '>=0.10.0'}
    dependencies:
      shebang-regex: 1.0.0
    dev: true

  /shebang-command/2.0.0:
    resolution: {integrity: sha512-kHxr2zZpYtdmrN1qDjrrX/Z1rR1kG8Dx+gkpK1G4eXmvXswmcE1hTWBWYUzlraYw1/yZp6YuDY77YtvbN0dmDA==}
    engines: {node: '>=8'}
    dependencies:
      shebang-regex: 3.0.0
    dev: true

  /shebang-regex/1.0.0:
    resolution: {integrity: sha512-wpoSFAxys6b2a2wHZ1XpDSgD7N9iVjg29Ph9uV/uaP9Ex/KXlkTZTeddxDPSYQpgvzKLGJke2UU0AzoGCjNIvQ==}
    engines: {node: '>=0.10.0'}
    dev: true

  /shebang-regex/3.0.0:
    resolution: {integrity: sha512-7++dFhtcx3353uBaq8DDR4NuxBetBzC7ZQOhmTQInHEd6bSrXdiEyzCvG07Z44UYdLShWUyXt5M/yhz8ekcb1A==}
    engines: {node: '>=8'}
    dev: true

  /shell-quote/1.8.1:
    resolution: {integrity: sha512-6j1W9l1iAs/4xYBI1SYOVZyFcCis9b4KCLQ8fgAGG07QvzaRLVVRQvAy85yNmmZSjYjg4MWh4gNvlPujU/5LpA==}
    dev: true

  /side-channel/1.0.4:
    resolution: {integrity: sha512-q5XPytqFEIKHkGdiMIrY10mvLRvnQh42/+GoBlFW3b2LXLE2xxJpZFdm94we0BaoV3RwJyGqg5wS7epxTv0Zvw==}
    dependencies:
      call-bind: 1.0.2
      get-intrinsic: 1.2.1
      object-inspect: 1.12.3
    dev: true

  /signal-exit/4.1.0:
    resolution: {integrity: sha512-bzyZ1e88w9O1iNJbKnOlvYTrWPDl46O1bG0D3XInv+9tkPrxrN8jUUTiFlDkkmKWgn1M6CfIA13SuGqOa9Korw==}
    engines: {node: '>=14'}
    dev: true

  /simple-swizzle/0.2.2:
    resolution: {integrity: sha512-JA//kQgZtbuY83m+xT+tXJkmJncGMTFT+C+g2h2R9uxkYIrE2yy9sgmcLhCnw57/WSD+Eh3J97FPEDFnbXnDUg==}
    dependencies:
      is-arrayish: 0.3.2
    dev: true

  /sinon/10.0.1:
    resolution: {integrity: sha512-1rf86mvW4Mt7JitEIgmNaLXaWnrWd/UrVKZZlL+kbeOujXVf9fmC4kQEQ/YeHoiIA23PLNngYWK+dngIx/AumA==}
    deprecated: Breaking change found in this patch version
    dependencies:
      '@sinonjs/commons': 1.8.6
      '@sinonjs/fake-timers': 7.1.2
      '@sinonjs/samsam': 6.1.3
      diff: 4.0.2
      nise: 5.1.4
      supports-color: 7.2.0
    dev: true

  /sisteransi/1.0.5:
    resolution: {integrity: sha512-bLGGlR1QxBcynn2d5YmDX4MGjlZvy2MRBDRNHLJ8VI6l6+9FUiyTFNJ0IveOSP0bcXgVDPRcfGqA0pjaqUpfVg==}

  /slash/3.0.0:
    resolution: {integrity: sha512-g9Q1haeby36OSStwb4ntCGGGaKsaVSjQ68fBxoQcutl5fS1vuY18H3wSt3jFyFtrkx+Kz0V1G85A4MyAdDMi2Q==}
    engines: {node: '>=8'}
    dev: true

  /slash/5.1.0:
    resolution: {integrity: sha512-ZA6oR3T/pEyuqwMgAKT0/hAv8oAXckzbkmR0UkUosQ+Mc4RxGoJkRmwHgHufaenlyAgE1Mxgpdcrf75y6XcnDg==}
    engines: {node: '>=14.16'}

  /smart-buffer/4.2.0:
    resolution: {integrity: sha512-94hK0Hh8rPqQl2xXc3HsaBoOXKV20MToPkcXvwbISWLEs+64sBq5kFgn2kJDHb1Pry9yrP0dxrCI9RRci7RXKg==}
    engines: {node: '>= 6.0.0', npm: '>= 3.0.0'}
    dev: true

  /socket.io-adapter/2.5.2:
    resolution: {integrity: sha512-87C3LO/NOMc+eMcpcxUBebGjkpMDkNBS9tf7KJqcDsmL936EChtVva71Dw2q4tQcuVC+hAUy4an2NO/sYXmwRA==}
    dependencies:
      ws: 8.11.0
    transitivePeerDependencies:
      - bufferutil
      - utf-8-validate
    dev: true

  /socket.io-parser/4.2.4:
    resolution: {integrity: sha512-/GbIKmo8ioc+NIWIhwdecY0ge+qVBSMdgxGygevmdHj24bsfgtCmcUUcQ5ZzcylGFHsN3k4HB4Cgkl96KVnuew==}
    engines: {node: '>=10.0.0'}
    dependencies:
      '@socket.io/component-emitter': 3.1.0
      debug: 4.3.4
    transitivePeerDependencies:
      - supports-color
    dev: true

  /socket.io/4.7.2:
    resolution: {integrity: sha512-bvKVS29/I5fl2FGLNHuXlQaUH/BlzX1IN6S+NKLNZpBsPZIDH+90eQmCs2Railn4YUiww4SzUedJ6+uzwFnKLw==}
    engines: {node: '>=10.2.0'}
    dependencies:
      accepts: 1.3.8
      base64id: 2.0.0
      cors: 2.8.5
      debug: 4.3.4
      engine.io: 6.5.2
      socket.io-adapter: 2.5.2
      socket.io-parser: 4.2.4
    transitivePeerDependencies:
      - bufferutil
      - supports-color
      - utf-8-validate
    dev: true

  /socks-proxy-agent/8.0.2:
    resolution: {integrity: sha512-8zuqoLv1aP/66PHF5TqwJ7Czm3Yv32urJQHrVyhD7mmA6d61Zv8cIXQYPTWwmg6qlupnPvs/QKDmfa4P/qct2g==}
    engines: {node: '>= 14'}
    dependencies:
      agent-base: 7.1.0
      debug: 4.3.4
      socks: 2.7.1
    transitivePeerDependencies:
      - supports-color
    dev: true

  /socks/2.7.1:
    resolution: {integrity: sha512-7maUZy1N7uo6+WVEX6psASxtNlKaNVMlGQKkG/63nEDdLOWNbiUMoLK7X4uYoLhQstau72mLgfEWcXcwsaHbYQ==}
    engines: {node: '>= 10.13.0', npm: '>= 3.0.0'}
    dependencies:
      ip: 2.0.0
      smart-buffer: 4.2.0
    dev: true

  /source-map-loader/1.1.3_webpack@5.88.2:
    resolution: {integrity: sha512-6YHeF+XzDOrT/ycFJNI53cgEsp/tHTMl37hi7uVyqFAlTXW109JazaQCkbc+jjoL2637qkH1amLi+JzrIpt5lA==}
    engines: {node: '>= 10.13.0'}
    peerDependencies:
      webpack: ^4.0.0 || ^5.0.0
    dependencies:
      abab: 2.0.6
      iconv-lite: 0.6.3
      loader-utils: 2.0.4
      schema-utils: 3.3.0
      source-map: 0.6.1
      webpack: 5.88.2_webpack-cli@4.10.0
      whatwg-mimetype: 2.3.0
    dev: true

  /source-map-support/0.5.21:
    resolution: {integrity: sha512-uBHU3L3czsIyYXKX88fdrGovxdSCoTGDRZ6SYXtSRxLZUzHg5P/66Ht6uoUlHu9EZod+inXhKo3qQgwXUT/y1w==}
    dependencies:
      buffer-from: 1.1.2
      source-map: 0.6.1

  /source-map/0.6.1:
    resolution: {integrity: sha512-UjgapumWlbMhkBgzT7Ykc5YXUT46F0iKu8SGXq0bcwP5dz/h0Plj6enJqjz1Zbq2l5WaqYnrVbwWOWMyF3F47g==}
    engines: {node: '>=0.10.0'}

  /spdx-correct/3.2.0:
    resolution: {integrity: sha512-kN9dJbvnySHULIluDHy32WHRUu3Og7B9sbY7tsFLctQkIqnMh3hErYgdMjTYuqmcXX+lK5T1lnUt3G7zNswmZA==}
    dependencies:
      spdx-expression-parse: 3.0.1
      spdx-license-ids: 3.0.15
    dev: true

  /spdx-exceptions/2.3.0:
    resolution: {integrity: sha512-/tTrYOC7PPI1nUAgx34hUpqXuyJG+DTHJTnIULG4rDygi4xu/tfgmq1e1cIRwRzwZgo4NLySi+ricLkZkw4i5A==}
    dev: true

  /spdx-expression-parse/3.0.1:
    resolution: {integrity: sha512-cbqHunsQWnJNE6KhVSMsMeH5H/L9EpymbzqTQ3uLwNCLZ1Q481oWaofqH7nO6V07xlXwY6PhQdQ2IedWx/ZK4Q==}
    dependencies:
      spdx-exceptions: 2.3.0
      spdx-license-ids: 3.0.15
    dev: true

  /spdx-license-ids/3.0.15:
    resolution: {integrity: sha512-lpT8hSQp9jAKp9mhtBU4Xjon8LPGBvLIuBiSVhMEtmLecTh2mO0tlqrAMp47tBXzMr13NJMQ2lf7RpQGLJ3HsQ==}
    dev: true

  /sshpk/1.17.0:
    resolution: {integrity: sha512-/9HIEs1ZXGhSPE8X6Ccm7Nam1z8KcoCqPdI7ecm1N33EzAetWahvQWVqLZtaZQ+IDKX4IyA2o0gBzqIMkAagHQ==}
    engines: {node: '>=0.10.0'}
    hasBin: true
    dependencies:
      asn1: 0.2.6
      assert-plus: 1.0.0
      bcrypt-pbkdf: 1.0.2
      dashdash: 1.14.1
      ecc-jsbn: 0.1.2
      getpass: 0.1.7
      jsbn: 0.1.1
      safer-buffer: 2.1.2
      tweetnacl: 0.14.5
    dev: true

  /stack-trace/0.0.10:
    resolution: {integrity: sha512-KGzahc7puUKkzyMt+IqAep+TVNbKP+k2Lmwhub39m1AsTSkaDutx56aDCo+HLDzf/D26BIHTJWNiTG1KAJiQCg==}
    dev: true

  /statuses/1.5.0:
    resolution: {integrity: sha512-OpZ3zP+jT1PI7I8nemJX4AKmAX070ZkYPVWV/AaKTJl+tXCTGyVdC1a4SL8RUQYEwk/f34ZX8UTykN68FwrqAA==}
    engines: {node: '>= 0.6'}
    dev: true

  /statuses/2.0.1:
    resolution: {integrity: sha512-RwNA9Z/7PrK06rYLIzFMlaF+l73iwpzsqRIFgbMLbTcLD6cOao82TaWefPXQvB2fOC4AjuYSEndS7N/mTCbkdQ==}
    engines: {node: '>= 0.8'}
    dev: true

  /stealthy-require/1.1.1:
    resolution: {integrity: sha512-ZnWpYnYugiOVEY5GkcuJK1io5V8QmNYChG62gSit9pQVGErXtrKuPC55ITaVSukmMta5qpMU7vqLt2Lnni4f/g==}
    engines: {node: '>=0.10.0'}
    dev: true

  /stop-iteration-iterator/1.0.0:
    resolution: {integrity: sha512-iCGQj+0l0HOdZ2AEeBADlsRC+vsnDsZsbdSiH1yNSjcfKM7fdpCMfqAL/dwF5BLiw/XhRft/Wax6zQbhq2BcjQ==}
    engines: {node: '>= 0.4'}
    dependencies:
      internal-slot: 1.0.5
    dev: true

  /stoppable/1.1.0:
    resolution: {integrity: sha512-KXDYZ9dszj6bzvnEMRYvxgeTHU74QBFL54XKtP3nyMuJ81CFYtABZ3bAzL2EdFUaEwJOBOgENyFj3R7oTzDyyw==}
    engines: {node: '>=4', npm: '>=6'}
    dev: true

  /streamroller/3.1.5:
    resolution: {integrity: sha512-KFxaM7XT+irxvdqSP1LGLgNWbYN7ay5owZ3r/8t77p+EtSUAfUgtl7be3xtqtOmGUl9K9YPO2ca8133RlTjvKw==}
    engines: {node: '>=8.0'}
    dependencies:
      date-format: 4.0.14
      debug: 4.3.4
      fs-extra: 8.1.0
    transitivePeerDependencies:
      - supports-color
    dev: true

  /streamsearch/1.1.0:
    resolution: {integrity: sha512-Mcc5wHehp9aXz1ax6bZUyY5afg9u2rv5cqQI3mRrYkGC8rW2hM02jWuwjtL++LS5qinSyhj2QfLyNsuc+VsExg==}
    engines: {node: '>=10.0.0'}
    dev: true

  /streamx/2.15.6:
    resolution: {integrity: sha512-q+vQL4AAz+FdfT137VF69Cc/APqUbxy+MDOImRrMvchJpigHj9GksgDU2LYbO9rx7RX6osWgxJB2WxhYv4SZAw==}
    dependencies:
      fast-fifo: 1.3.2
      queue-tick: 1.0.1
    dev: true

  /string-width/4.2.3:
    resolution: {integrity: sha512-wKyQRQpjJ0sIp62ErSZdGsjMJWsap5oRNihHhu6G7JVO/9jIB6UyevL+tXuOqrng8j/cxKTWyWUwvSTriiZz/g==}
    engines: {node: '>=8'}
    dependencies:
      emoji-regex: 8.0.0
      is-fullwidth-code-point: 3.0.0
      strip-ansi: 6.0.1

  /string-width/5.1.2:
    resolution: {integrity: sha512-HnLOCR3vjcY8beoNLtcjZ5/nxn2afmME6lhrDrebokqMap+XbeW8n9TXpPDOqdGK5qcI3oT0GKTW6wC7EMiVqA==}
    engines: {node: '>=12'}
    dependencies:
      eastasianwidth: 0.2.0
      emoji-regex: 9.2.2
      strip-ansi: 7.1.0
    dev: true

  /string.prototype.padend/3.1.5:
    resolution: {integrity: sha512-DOB27b/2UTTD+4myKUFh+/fXWcu/UDyASIXfg+7VzoCNNGOfWvoyU/x5pvVHr++ztyt/oSYI1BcWBBG/hmlNjA==}
    engines: {node: '>= 0.4'}
    dependencies:
      call-bind: 1.0.2
      define-properties: 1.2.1
      es-abstract: 1.22.2
    dev: true

  /string.prototype.repeat/0.2.0:
    resolution: {integrity: sha512-1BH+X+1hSthZFW+X+JaUkjkkUPwIlLEMJBLANN3hOob3RhEk5snLWNECDnYbgn/m5c5JV7Ersu1Yubaf+05cIA==}
    dev: true

  /string.prototype.trim/1.2.8:
    resolution: {integrity: sha512-lfjY4HcixfQXOfaqCvcBuOIapyaroTXhbkfJN3gcB1OtyupngWK4sEET9Knd0cXd28kTUqu/kHoV4HKSJdnjiQ==}
    engines: {node: '>= 0.4'}
    dependencies:
      call-bind: 1.0.2
      define-properties: 1.2.1
      es-abstract: 1.22.2
    dev: true

  /string.prototype.trimend/1.0.7:
    resolution: {integrity: sha512-Ni79DqeB72ZFq1uH/L6zJ+DKZTkOtPIHovb3YZHQViE+HDouuU4mBrLOLDn5Dde3RF8qw5qVETEjhu9locMLvA==}
    dependencies:
      call-bind: 1.0.2
      define-properties: 1.2.1
      es-abstract: 1.22.2
    dev: true

  /string.prototype.trimstart/1.0.7:
    resolution: {integrity: sha512-NGhtDFu3jCEm7B4Fy0DpLewdJQOZcQ0rGbwQ/+stjnrp2i+rlKeCvos9hOIeCmqwratM47OBxY7uFZzjxHXmrg==}
    dependencies:
      call-bind: 1.0.2
      define-properties: 1.2.1
      es-abstract: 1.22.2
    dev: true

  /string_decoder/1.1.1:
    resolution: {integrity: sha512-n/ShnvDi6FHbbVfviro+WojiFzv+s8MPMHBczVePfUpDJLwoLT0ht1l4YwBCbi8pJAveEEdnkHyPyTP/mzRfwg==}
    dependencies:
      safe-buffer: 5.1.2
    dev: true

  /string_decoder/1.3.0:
    resolution: {integrity: sha512-hkRX8U1WjJFd8LsDJ2yQ/wWWxaopEsABU1XfkM8A+j0+85JAGppt16cr1Whg6KIbb4okU6Mql6BOj+uup/wKeA==}
    dependencies:
      safe-buffer: 5.2.1
    dev: true

  /strip-ansi/6.0.1:
    resolution: {integrity: sha512-Y38VPSHcqkFrCpFnQ9vuSXmquuv5oXOKpGeT6aGrr3o3Gc9AlVa6JBfUSOCnbxGGZF+/0ooI7KrPuUSztUdU5A==}
    engines: {node: '>=8'}
    dependencies:
      ansi-regex: 5.0.1

  /strip-ansi/7.1.0:
    resolution: {integrity: sha512-iq6eVVI64nQQTRYq2KtEg2d2uU7LElhTJwsH4YzIHZshxlgZms/wIc4VoDQTlG/IvVIrBKG06CrZnp0qv7hkcQ==}
    engines: {node: '>=12'}
    dependencies:
      ansi-regex: 6.0.1
    dev: true

  /strip-bom/3.0.0:
    resolution: {integrity: sha512-vavAMRXOgBVNF6nyEEmL3DBK19iRpDcoIwW+swQ+CbGiu7lju6t+JklA1MHweoWtadgt4ISVUsXLyDq34ddcwA==}
    engines: {node: '>=4'}
    dev: true

  /strip-json-comments/3.1.1:
    resolution: {integrity: sha512-6fPc+R4ihwqP6N/aIv2f1gMH8lOVtWQHoqC4yK6oSDVVocumAsfCqjkXnqiYMhmMwS/mEHLp7Vehlt3ql6lEig==}
    engines: {node: '>=8'}
    dev: true

  /strnum/1.0.5:
    resolution: {integrity: sha512-J8bbNyKKXl5qYcR36TIO8W3mVGVHrmmxsd5PAItGkmyzwJvybiw2IVq5nqd0i4LSNSkB/sx9VHllbfFdr9k1JA==}
    dev: true

  /supports-color/5.5.0:
    resolution: {integrity: sha512-QjVjwdXIt408MIiAqCX4oUKsgU2EqAGzs2Ppkm4aQYbjm+ZEWEcW4SfFNTr4uMNZma0ey4f5lgLrkB0aX0QMow==}
    engines: {node: '>=4'}
    dependencies:
      has-flag: 3.0.0

  /supports-color/7.2.0:
    resolution: {integrity: sha512-qpCAvRl9stuOHveKsn7HncJRvv501qIacKzQlO/+Lwxc9+0q2wLyv4Dfvt80/DPn2pqOBsJdDiogXGR9+OvwRw==}
    engines: {node: '>=8'}
    dependencies:
      has-flag: 4.0.0
    dev: true

  /supports-color/8.1.1:
    resolution: {integrity: sha512-MpUEN2OodtUzxvKQl72cUF7RQ5EiHsGvSsVG0ia9c5RbWGL2CI4C7EpPS8UTBIplnlzZiNuV56w+FuNxy3ty2Q==}
    engines: {node: '>=10'}
    dependencies:
      has-flag: 4.0.0
    dev: true

  /supports-preserve-symlinks-flag/1.0.0:
    resolution: {integrity: sha512-ot0WnXS9fgdkgIcePe6RHNk1WA8+muPa6cSjeR3V8K27q9BB1rTE3R1p7Hv0z1ZyAc8s6Vvv8DIyWf681MAt0w==}
    engines: {node: '>= 0.4'}
    dev: true

  /tapable/2.2.1:
    resolution: {integrity: sha512-GNzQvQTOIP6RyTfE2Qxb8ZVlNmw0n88vp1szwWRimP02mnTsx3Wtn5qRdqY9w2XduFNUgvOwhNnQsjwCp+kqaQ==}
    engines: {node: '>=6'}
    dev: true

  /tar-fs/3.0.4:
    resolution: {integrity: sha512-5AFQU8b9qLfZCX9zp2duONhPmZv0hGYiBPJsyUdqMjzq/mqVpy/rEUSeHk1+YitmxugaptgBh5oDGU3VsAJq4w==}
    dependencies:
      mkdirp-classic: 0.5.3
      pump: 3.0.0
      tar-stream: 3.1.6
    dev: true

  /tar-stream/3.1.6:
    resolution: {integrity: sha512-B/UyjYwPpMBv+PaFSWAmtYjwdrlEaZQEhMIBFNC5oEG8lpiW8XjcSdmEaClj28ArfKScKHs2nshz3k2le6crsg==}
    dependencies:
      b4a: 1.6.4
      fast-fifo: 1.3.2
      streamx: 2.15.6
    dev: true

  /terser-webpack-plugin/5.3.9_webpack@5.88.2:
    resolution: {integrity: sha512-ZuXsqE07EcggTWQjXUj+Aot/OMcD0bMKGgF63f7UxYcu5/AJF53aIpK1YoP5xR9l6s/Hy2b+t1AM0bLNPRuhwA==}
    engines: {node: '>= 10.13.0'}
    peerDependencies:
      '@swc/core': '*'
      esbuild: '*'
      uglify-js: '*'
      webpack: ^5.1.0
    peerDependenciesMeta:
      '@swc/core':
        optional: true
      esbuild:
        optional: true
      uglify-js:
        optional: true
    dependencies:
      '@jridgewell/trace-mapping': 0.3.19
      jest-worker: 27.5.1
      schema-utils: 3.3.0
      serialize-javascript: 6.0.1
      terser: 5.20.0
      webpack: 5.88.2_webpack-cli@4.10.0
    dev: true

  /terser/5.20.0:
    resolution: {integrity: sha512-e56ETryaQDyebBwJIWYB2TT6f2EZ0fL0sW/JRXNMN26zZdKi2u/E/5my5lG6jNxym6qsrVXfFRmOdV42zlAgLQ==}
    engines: {node: '>=10'}
    hasBin: true
    dependencies:
      '@jridgewell/source-map': 0.3.5
      acorn: 8.10.0
      commander: 2.20.3
      source-map-support: 0.5.21
    dev: true

  /text-hex/1.0.0:
    resolution: {integrity: sha512-uuVGNWzgJ4yhRaNSiubPY7OjISw4sw4E5Uv0wbjp+OzcbmVU/rsT8ujgcXJhn9ypzsgr5vlzpPqP+MBBKcGvbg==}
    dev: true

  /text-table/0.2.0:
    resolution: {integrity: sha512-N+8UisAXDGk8PFXP4HAzVR9nbfmVJ3zYLAWiTIoqC5v5isinhr+r5uaO8+7r3BMfuNIufIsA7RdpVgacC2cSpw==}
    dev: true

  /through/2.3.8:
    resolution: {integrity: sha512-w89qg7PI8wAdvX60bMDP+bFoD5Dvhm9oLheFp5O4a2QF0cSBGsBX4qZmadPMvVqlLJBBci+WqGGOAPvcDeNSVg==}
    dev: true

  /tmp/0.2.1:
    resolution: {integrity: sha512-76SUhtfqR2Ijn+xllcI5P1oyannHNHByD80W1q447gU3mp9G9PSpGdWmjUOHRDPiHYacIk66W7ubDTuPF3BEtQ==}
    engines: {node: '>=8.17.0'}
    dependencies:
      rimraf: 3.0.2
    dev: true

  /to-regex-range/5.0.1:
    resolution: {integrity: sha512-65P7iz6X5yEr1cwcgvQxbbIw7Uk3gOy5dIdtZ4rDveLqhrdJP+Li/Hx6tyK0NEb+2GCyneCMJiGqrADCSNk8sQ==}
    engines: {node: '>=8.0'}
    dependencies:
      is-number: 7.0.0

  /toidentifier/1.0.1:
    resolution: {integrity: sha512-o5sSPKEkg/DIQNmH43V0/uerLrpzVedkUh8tGNvaeXpfpuwjKenlSox/2O/BTlZUtEe+JG7s5YhEz608PlAHRA==}
    engines: {node: '>=0.6'}
    dev: true

  /tough-cookie/2.5.0:
    resolution: {integrity: sha512-nlLsUzgm1kfLXSXfRZMc1KLAugd4hqJHDTvc2hDIwS3mZAfMEuMbc03SujMF+GEcpaX/qboeycw6iO8JwVv2+g==}
    engines: {node: '>=0.8'}
    dependencies:
      psl: 1.9.0
      punycode: 2.3.0
    dev: true

  /tr46/0.0.3:
    resolution: {integrity: sha512-N3WMsuqV66lT30CrXNbEjx4GEwlow3v6rr4mCcv6prnfwhS01rkgyFdjPNBYd9br7LpXV1+Emh01fHnq2Gdgrw==}

  /triple-beam/1.4.1:
    resolution: {integrity: sha512-aZbgViZrg1QNcG+LULa7nhZpJTZSLm/mXnHXnbAbjmN5aSa0y7V+wvv6+4WaBtpISJzThKy+PIPxc1Nq1EJ9mg==}
    engines: {node: '>= 14.0.0'}
    dev: true

  /ts-api-utils/1.0.3_typescript@5.2.2:
    resolution: {integrity: sha512-wNMeqtMz5NtwpT/UZGY5alT+VoKdSsOOP/kqHFcUW1P/VRhH2wJ48+DN2WwUliNbQ976ETwDL0Ifd2VVvgonvg==}
    engines: {node: '>=16.13.0'}
    peerDependencies:
      typescript: '>=4.2.0'
    dependencies:
      typescript: 5.2.2
    dev: true

  /ts-morph/15.1.0:
    resolution: {integrity: sha512-RBsGE2sDzUXFTnv8Ba22QfeuKbgvAGJFuTN7HfmIRUkgT/NaVLfDM/8OFm2NlFkGlWEXdpW5OaFIp1jvqdDuOg==}
    dependencies:
      '@ts-morph/common': 0.16.0
      code-block-writer: 11.0.3
    dev: false

  /ts-node/10.9.1_5a6lqx2r5gtzmizq73fzykbege:
    resolution: {integrity: sha512-NtVysVPkxxrwFGUUxGYhfux8k78pQB3JqYBXlLRZgdGUqTO5wU/UyHop5p70iEbGhB7q5KmiZiU0Y3KlJrScEw==}
    hasBin: true
    peerDependencies:
      '@swc/core': '>=1.2.50'
      '@swc/wasm': '>=1.2.50'
      '@types/node': '*'
      typescript: '>=2.7'
    peerDependenciesMeta:
      '@swc/core':
        optional: true
      '@swc/wasm':
        optional: true
    dependencies:
      '@cspotcode/source-map-support': 0.8.1
      '@tsconfig/node10': 1.0.9
      '@tsconfig/node12': 1.0.11
      '@tsconfig/node14': 1.0.3
      '@tsconfig/node16': 1.0.4
      '@types/node': 18.18.0
      acorn: 8.10.0
      acorn-walk: 8.2.0
      arg: 4.1.3
      create-require: 1.1.1
      diff: 4.0.2
      make-error: 1.3.6
      typescript: 5.2.2
      v8-compile-cache-lib: 3.0.1
      yn: 3.1.1
    dev: true

  /ts-node/8.10.2_typescript@5.2.2:
    resolution: {integrity: sha512-ISJJGgkIpDdBhWVu3jufsWpK3Rzo7bdiIXJjQc0ynKxVOVcg2oIrf2H2cejminGrptVc6q6/uynAHNCuWGbpVA==}
    engines: {node: '>=6.0.0'}
    hasBin: true
    peerDependencies:
      typescript: '>=2.7'
    dependencies:
      arg: 4.1.3
      diff: 4.0.2
      make-error: 1.3.6
      source-map-support: 0.5.21
      typescript: 5.2.2
      yn: 3.1.1
    dev: true

  /tslib/2.6.2:
    resolution: {integrity: sha512-AEYxH93jGFPn/a2iVAwW87VuUIkR1FVUKB77NwMF7nBTDkDrrT/Hpt/IrCJ0QXhW27jTBDcf5ZY7w6RiqTMw2Q==}

  /tunnel-agent/0.6.0:
    resolution: {integrity: sha512-McnNiV1l8RYeY8tBgEpuodCC1mLUdbSN+CYBL7kJsJNInOP8UjDDEwdk6Mw60vdLLrr5NHKZhMAOSrR2NZuQ+w==}
    dependencies:
      safe-buffer: 5.2.1
    dev: true

  /tunnel/0.0.6:
    resolution: {integrity: sha512-1h/Lnq9yajKY2PEbBadPXj3VxsDDu844OnaAo52UVmIzIvwwtBPIuNvkjuzBlTWpfJyUbG3ez0KSBibQkj4ojg==}
    engines: {node: '>=0.6.11 <=0.7.0 || >=0.7.3'}

  /tweetnacl/0.14.5:
    resolution: {integrity: sha512-KXXFFdAbFXY4geFIwoyNK+f5Z1b7swfXABfL7HXCmoIWMKU3dmS26672A4EeQtDzLKy7SXmfBu51JolvEKwtGA==}
    dev: true

  /type-check/0.4.0:
    resolution: {integrity: sha512-XleUoc9uwGXqjWwXaUTZAmzMcFZ5858QA2vvx1Ur5xIcixXIP+8LnFDgRplU30us6teqdlskFfu+ae4K79Ooew==}
    engines: {node: '>= 0.8.0'}
    dependencies:
      prelude-ls: 1.2.1
    dev: true

  /type-detect/4.0.8:
    resolution: {integrity: sha512-0fr/mIH1dlO+x7TlcMy+bIDqKPsw/70tVyeHW787goQjhmqaZe10uwLujubK9q9Lg6Fiho1KUKDYz0Z7k7g5/g==}
    engines: {node: '>=4'}
    dev: true

  /type-fest/0.20.2:
    resolution: {integrity: sha512-Ne+eE4r0/iWnpAxD852z3A+N0Bt5RN//NjJwRd2VFHEmrywxf5vsZlh4R6lixl6B+wz/8d+maTSAkN1FIkI3LQ==}
    engines: {node: '>=10'}
    dev: true

  /type-is/1.6.18:
    resolution: {integrity: sha512-TkRKr9sUTxEH8MdfuCSP7VizJyzRNMjj2J2do2Jr3Kym598JVdEksuzPQCnlFPW4ky9Q+iA+ma9BGm06XQBy8g==}
    engines: {node: '>= 0.6'}
    dependencies:
      media-typer: 0.3.0
      mime-types: 2.1.35
    dev: true

  /typed-array-buffer/1.0.0:
    resolution: {integrity: sha512-Y8KTSIglk9OZEr8zywiIHG/kmQ7KWyjseXs1CbSo8vC42w7hg2HgYTxSWwP0+is7bWDc1H+Fo026CpHFwm8tkw==}
    engines: {node: '>= 0.4'}
    dependencies:
      call-bind: 1.0.2
      get-intrinsic: 1.2.1
      is-typed-array: 1.1.12
    dev: true

  /typed-array-byte-length/1.0.0:
    resolution: {integrity: sha512-Or/+kvLxNpeQ9DtSydonMxCx+9ZXOswtwJn17SNLvhptaXYDJvkFFP5zbfU/uLmvnBJlI4yrnXRxpdWH/M5tNA==}
    engines: {node: '>= 0.4'}
    dependencies:
      call-bind: 1.0.2
      for-each: 0.3.3
      has-proto: 1.0.1
      is-typed-array: 1.1.12
    dev: true

  /typed-array-byte-offset/1.0.0:
    resolution: {integrity: sha512-RD97prjEt9EL8YgAgpOkf3O4IF9lhJFr9g0htQkm0rchFp/Vx7LW5Q8fSXXub7BXAODyUQohRMyOc3faCPd0hg==}
    engines: {node: '>= 0.4'}
    dependencies:
      available-typed-arrays: 1.0.5
      call-bind: 1.0.2
      for-each: 0.3.3
      has-proto: 1.0.1
      is-typed-array: 1.1.12
    dev: true

  /typed-array-length/1.0.4:
    resolution: {integrity: sha512-KjZypGq+I/H7HI5HlOoGHkWUUGq+Q0TPhQurLbyrVrvnKTBgzLhIJ7j6J/XTQOi0d1RjyZ0wdas8bKs2p0x3Ng==}
    dependencies:
      call-bind: 1.0.2
      for-each: 0.3.3
      is-typed-array: 1.1.12
    dev: true

  /typedarray/0.0.6:
    resolution: {integrity: sha512-/aCDEGatGvZ2BIk+HmLf4ifCJFwvKFNb9/JeZPMulfgFracn9QFcAf5GO8B/mweUjSoblS5In0cWhqpfs/5PQA==}
    dev: true

  /typescript/5.2.2:
    resolution: {integrity: sha512-mI4WrpHsbCIcwT9cF4FZvr80QUeKvsUsUvKDoR+X/7XHQH98xYD8YHZg7ANtz2GtZt/CBq2QJ0thkGJMHfqc1w==}
    engines: {node: '>=14.17'}
    hasBin: true
    dev: true

  /ua-parser-js/0.7.36:
    resolution: {integrity: sha512-CPPLoCts2p7D8VbybttE3P2ylv0OBZEAy7a12DsulIEcAiMtWJy+PBgMXgWDI80D5UwqE8oQPHYnk13tm38M2Q==}
    dev: true

  /uglify-js/3.17.4:
    resolution: {integrity: sha512-T9q82TJI9e/C1TAxYvfb16xO120tMVFZrGA3f9/P4424DNu6ypK103y0GPFVa17yotwSyZW5iYXgjYHkGrJW/g==}
    engines: {node: '>=0.8.0'}
    hasBin: true
    requiresBuild: true
    dev: false
    optional: true

  /unbox-primitive/1.0.2:
    resolution: {integrity: sha512-61pPlCD9h51VoreyJ0BReideM3MDKMKnh6+V9L08331ipq6Q8OFXZYiqP6n/tbHx4s5I9uRhcye6BrbkizkBDw==}
    dependencies:
      call-bind: 1.0.2
      has-bigints: 1.0.2
      has-symbols: 1.0.3
      which-boxed-primitive: 1.0.2
    dev: true

  /unbzip2-stream/1.4.3:
    resolution: {integrity: sha512-mlExGW4w71ebDJviH16lQLtZS32VKqsSfk80GCfUlwT/4/hNRFsoscrF/c++9xinkMzECL1uL9DDwXqFWkruPg==}
    dependencies:
      buffer: 5.7.1
      through: 2.3.8
    dev: true

  /underscore/1.13.6:
    resolution: {integrity: sha512-+A5Sja4HP1M08MaXya7p5LvjuM7K6q/2EaC0+iovj/wOcMsTzMvDFbasi/oSapiwOlt252IqsKqPjCl7huKS0A==}
    dev: true

  /unicorn-magic/0.1.0:
    resolution: {integrity: sha512-lRfVq8fE8gz6QMBuDM6a+LO3IAzTi05H6gCVaUpir2E1Rwpo4ZUog45KpNXKC/Mn3Yb9UDuHumeFTo9iV/D9FQ==}
    engines: {node: '>=18'}

  /universalify/0.1.2:
    resolution: {integrity: sha512-rBJeI5CXAlmy1pV+617WB9J63U6XcazHHF2f2dbJix4XzpUF0RS3Zbj0FGIOCAva5P/d/GBOYaACQ1w+0azUkg==}
    engines: {node: '>= 4.0.0'}
    dev: true

  /universalify/2.0.0:
    resolution: {integrity: sha512-hAZsKq7Yy11Zu1DE0OzWjw7nnLZmJZYTDZZyEFHZdUhV8FkH5MCfoU1XMaxXovpyW5nq5scPqq0ZDP9Zyl04oQ==}
    engines: {node: '>= 10.0.0'}

  /unpipe/1.0.0:
    resolution: {integrity: sha512-pjy2bYhSsufwWlKwPc+l3cN7+wuJlK6uz0YdJEOlQDbl6jo/YlPi4mb8agUkVC8BF7V8NuzeyPNqRksA3hztKQ==}
    engines: {node: '>= 0.8'}
    dev: true

  /update-browserslist-db/1.0.13_browserslist@4.21.11:
    resolution: {integrity: sha512-xebP81SNcPuNpPP3uzeW1NYXxI3rxyJzF3pD6sH4jE7o/IX+WtSpwnVU+qIsDPyk0d3hmFQ7mjqc6AtV604hbg==}
    hasBin: true
    peerDependencies:
      browserslist: '>= 4.21.0'
    dependencies:
      browserslist: 4.21.11
      escalade: 3.1.1
      picocolors: 1.0.0
    dev: true

  /uri-js/4.4.1:
    resolution: {integrity: sha512-7rKUyy33Q1yc98pQ1DAmLtwX109F7TIfWlW1Ydo8Wl1ii1SeHieeh0HHfPeL2fMXK6z0s8ecKs9frCuLJvndBg==}
    dependencies:
      punycode: 2.3.0

  /urlpattern-polyfill/9.0.0:
    resolution: {integrity: sha512-WHN8KDQblxd32odxeIgo83rdVDE2bvdkb86it7bMhYZwWKJz0+O0RK/eZiHYnM+zgt/U7hAHOlCQGfjjvSkw2g==}
    dev: true

  /util-deprecate/1.0.2:
    resolution: {integrity: sha512-EPD5q1uXyFxJpCrLnCc1nHnq3gOa6DZBocAIiI2TaSCA7VCJ1UJDMagCzIkXNsUYfD1daK//LTEQ8xiIbrHtcw==}
    dev: true

  /utils-merge/1.0.1:
    resolution: {integrity: sha512-pMZTvIkT1d+TFGvDOqodOclx0QWkkgi6Tdoa8gC8ffGAAqz9pzPTZWAybbsHHoED/ztMtkv/VoYTYyShUn81hA==}
    engines: {node: '>= 0.4.0'}
    dev: true

  /uuid/3.4.0:
    resolution: {integrity: sha512-HjSDRw6gZE5JMggctHBcjVak08+KEVhSIiDzFnT9S9aegmp85S/bReBVTb4QTFaRNptJ9kuYaNhnbNEOkbKb/A==}
    deprecated: Please upgrade  to version 7 or higher.  Older versions may use Math.random() in certain circumstances, which is known to be problematic.  See https://v8.dev/blog/math-random for details.
    hasBin: true
    dev: true

  /uuid/8.3.2:
    resolution: {integrity: sha512-+NYs2QeMWy+GWFOEm9xnn6HCDp0l7QBD7ml8zLUmJ+93Q5NF0NocErnwkTkXVFNiX3/fpC6afS8Dhb/gz7R7eg==}
    hasBin: true

  /v8-compile-cache-lib/3.0.1:
    resolution: {integrity: sha512-wa7YjyUGfNZngI/vtK0UHAN+lgDCxBPCylVXGp0zu59Fz5aiGtNXaq3DhIov063MorB+VfufLh3JlF2KdTK3xg==}
    dev: true

  /validate-npm-package-license/3.0.4:
    resolution: {integrity: sha512-DpKm2Ui/xN7/HQKCtpZxoRWBhZ9Z0kqtygG8XCgNQ8ZlDnxuQmWhj566j8fN4Cu3/JmbhsDo7fcAJq4s9h27Ew==}
    dependencies:
      spdx-correct: 3.2.0
      spdx-expression-parse: 3.0.1
    dev: true

  /vary/1.1.2:
    resolution: {integrity: sha512-BNGbWLfd0eUPabhkXUVm0j8uuvREyTh5ovRa/dyow/BqAbZJyC+5fU+IzQOzmAKzYqYRAISoRhdQr3eIZ/PXqg==}
    engines: {node: '>= 0.8'}
    dev: true

  /verror/1.10.0:
    resolution: {integrity: sha512-ZZKSmDAEFOijERBLkmYfJ+vmk3w+7hOLYDNkRCuRuMJGEmqYNCNLyBBFwWKVMhfwaEF3WOd0Zlw86U/WC/+nYw==}
    engines: {'0': node >=0.6.0}
    dependencies:
      assert-plus: 1.0.0
      core-util-is: 1.0.2
      extsprintf: 1.3.0
    dev: true

  /void-elements/2.0.1:
    resolution: {integrity: sha512-qZKX4RnBzH2ugr8Lxa7x+0V6XD9Sb/ouARtiasEQCHB1EVU4NXtmHsDDrx1dO4ne5fc3J6EW05BP1Dl0z0iung==}
    engines: {node: '>=0.10.0'}
    dev: true

  /vscode-jsonrpc/3.6.2:
    resolution: {integrity: sha512-T24Jb5V48e4VgYliUXMnZ379ItbrXgOimweKaJshD84z+8q7ZOZjJan0MeDe+Ugb+uqERDVV8SBmemaGMSMugA==}
    engines: {node: '>=4.0.0 || >=6.0.0'}
    dev: false

  /vscode-jsonrpc/8.2.0:
    resolution: {integrity: sha512-C+r0eKJUIfiDIfwJhria30+TYWPtuHJXHtI7J0YlOmKAo7ogxP20T0zxB7HZQIFhIyvoBPwWskjxrvAtfjyZfA==}
    engines: {node: '>=14.0.0'}

  /vscode-languageserver-protocol/3.17.5:
    resolution: {integrity: sha512-mb1bvRJN8SVznADSGWM9u/b07H7Ecg0I3OgXDuLdn307rl/J3A9YD6/eYOssqhecL27hK1IPZAsaqh00i/Jljg==}
    dependencies:
      vscode-jsonrpc: 8.2.0
      vscode-languageserver-types: 3.17.5

  /vscode-languageserver-textdocument/1.0.11:
    resolution: {integrity: sha512-X+8T3GoiwTVlJbicx/sIAF+yuJAqz8VvwJyoMVhwEMoEKE/fkDmrqUgDMyBECcM2A2frVZIUj5HI/ErRXCfOeA==}

  /vscode-languageserver-types/3.17.5:
    resolution: {integrity: sha512-Ld1VelNuX9pdF39h2Hgaeb5hEZM2Z3jUrrMgWQAu82jMtZp7p3vJT3BzToKtZI7NgQssZje5o0zryOrhQvzQAg==}

  /vscode-languageserver/9.0.1:
    resolution: {integrity: sha512-woByF3PDpkHFUreUa7Hos7+pUWdeWMXRd26+ZX2A8cFx6v/JPTtd4/uN0/jB6XQHYaOlHbio03NTHCqrgG5n7g==}
    hasBin: true
    dependencies:
      vscode-languageserver-protocol: 3.17.5

  /wait-port/0.2.14:
    resolution: {integrity: sha512-kIzjWcr6ykl7WFbZd0TMae8xovwqcqbx6FM9l+7agOgUByhzdjfzZBPK2CPufldTOMxbUivss//Sh9MFawmPRQ==}
    engines: {node: '>=8'}
    hasBin: true
    dependencies:
      chalk: 2.4.2
      commander: 3.0.2
      debug: 4.3.4
    transitivePeerDependencies:
      - supports-color
    dev: true

  /watchpack/2.4.0:
    resolution: {integrity: sha512-Lcvm7MGST/4fup+ifyKi2hjyIAwcdI4HRgtvTpIUxBRhB+RFtUh8XtDOxUfctVCnhVi+QQj49i91OyvzkJl6cg==}
    engines: {node: '>=10.13.0'}
    dependencies:
      glob-to-regexp: 0.4.1
      graceful-fs: 4.2.11
    dev: true

  /web-streams-polyfill/3.2.1:
    resolution: {integrity: sha512-e0MO3wdXWKrLbL0DgGnUV7WHVuw9OUvL4hjgnPkIeEvESk74gAITi5G606JtZPp39cd8HA9VQzCIvA49LpPN5Q==}
    engines: {node: '>= 8'}
    dev: true

  /webidl-conversions/3.0.1:
    resolution: {integrity: sha512-2JAn3z8AR6rjK8Sm8orRC0h/bcl/DqL7tRPdGZ4I1CjdF+EaMLmYxBHyXuKL849eucPFhvBoxMsflfOb8kxaeQ==}

  /webpack-cli/4.10.0_webpack@5.88.2:
    resolution: {integrity: sha512-NLhDfH/h4O6UOy+0LSso42xvYypClINuMNBVVzX4vX98TmTaTUxwRbXdhucbFMd2qLaCTcLq/PdYrvi8onw90w==}
    engines: {node: '>=10.13.0'}
    hasBin: true
    peerDependencies:
      '@webpack-cli/generators': '*'
      '@webpack-cli/migrate': '*'
      webpack: 4.x.x || 5.x.x
      webpack-bundle-analyzer: '*'
      webpack-dev-server: '*'
    peerDependenciesMeta:
      '@webpack-cli/generators':
        optional: true
      '@webpack-cli/migrate':
        optional: true
      webpack-bundle-analyzer:
        optional: true
      webpack-dev-server:
        optional: true
    dependencies:
      '@discoveryjs/json-ext': 0.5.7
      '@webpack-cli/configtest': 1.2.0_w3wu7rcwmvifygnqiqkxwjppse
      '@webpack-cli/info': 1.5.0_webpack-cli@4.10.0
      '@webpack-cli/serve': 1.7.0_webpack-cli@4.10.0
      colorette: 2.0.20
      commander: 7.2.0
      cross-spawn: 7.0.3
      fastest-levenshtein: 1.0.16
      import-local: 3.1.0
      interpret: 2.2.0
      rechoir: 0.7.1
      webpack: 5.88.2_webpack-cli@4.10.0
      webpack-merge: 5.9.0
    dev: true

  /webpack-merge/5.9.0:
    resolution: {integrity: sha512-6NbRQw4+Sy50vYNTw7EyOn41OZItPiXB8GNv3INSoe3PSFaHJEz3SHTrYVaRm2LilNGnFUzh0FAwqPEmU/CwDg==}
    engines: {node: '>=10.0.0'}
    dependencies:
      clone-deep: 4.0.1
      wildcard: 2.0.1
    dev: true

  /webpack-sources/3.2.3:
    resolution: {integrity: sha512-/DyMEOrDgLKKIG0fmvtz+4dUX/3Ghozwgm6iPp8KRhvn+eQf9+Q7GWxVNMk3+uCPWfdXYC4ExGBckIXdFEfH1w==}
    engines: {node: '>=10.13.0'}
    dev: true

  /webpack/5.88.2_webpack-cli@4.10.0:
    resolution: {integrity: sha512-JmcgNZ1iKj+aiR0OvTYtWQqJwq37Pf683dY9bVORwVbUrDhLhdn/PlO2sHsFHPkj7sHNQF3JwaAkp49V+Sq1tQ==}
    engines: {node: '>=10.13.0'}
    hasBin: true
    peerDependencies:
      webpack-cli: '*'
    peerDependenciesMeta:
      webpack-cli:
        optional: true
    dependencies:
      '@types/eslint-scope': 3.7.5
      '@types/estree': 1.0.2
      '@webassemblyjs/ast': 1.11.6
      '@webassemblyjs/wasm-edit': 1.11.6
      '@webassemblyjs/wasm-parser': 1.11.6
      acorn: 8.10.0
      acorn-import-assertions: 1.9.0_acorn@8.10.0
      browserslist: 4.21.11
      chrome-trace-event: 1.0.3
      enhanced-resolve: 5.15.0
      es-module-lexer: 1.3.1
      eslint-scope: 5.1.1
      events: 3.3.0
      glob-to-regexp: 0.4.1
      graceful-fs: 4.2.11
      json-parse-even-better-errors: 2.3.1
      loader-runner: 4.3.0
      mime-types: 2.1.35
      neo-async: 2.6.2
      schema-utils: 3.3.0
      tapable: 2.2.1
      terser-webpack-plugin: 5.3.9_webpack@5.88.2
      watchpack: 2.4.0
      webpack-cli: 4.10.0_webpack@5.88.2
      webpack-sources: 3.2.3
    transitivePeerDependencies:
      - '@swc/core'
      - esbuild
      - uglify-js
    dev: true

  /whatwg-mimetype/2.3.0:
    resolution: {integrity: sha512-M4yMwr6mAnQz76TbJm914+gPpB/nCwvZbJU28cUD6dR004SAxDLOOSUaB1JDRqLtaOV/vi0IC5lEAGFgrjGv/g==}
    dev: true

  /whatwg-url/5.0.0:
    resolution: {integrity: sha512-saE57nupxk6v3HY35+jzBwYa0rKSy0XR8JSxZPwgLr7ys0IBzhGviA1/TUGJLmSVqs8pb9AnvICXEuOHLprYTw==}
    dependencies:
      tr46: 0.0.3
      webidl-conversions: 3.0.1

  /which-boxed-primitive/1.0.2:
    resolution: {integrity: sha512-bwZdv0AKLpplFY2KZRX6TvyuN7ojjr7lwkg6ml0roIy9YeuSr7JS372qlNW18UQYzgYK9ziGcerWqZOmEn9VNg==}
    dependencies:
      is-bigint: 1.0.4
      is-boolean-object: 1.1.2
      is-number-object: 1.0.7
      is-string: 1.0.7
      is-symbol: 1.0.4
    dev: true

  /which-collection/1.0.1:
    resolution: {integrity: sha512-W8xeTUwaln8i3K/cY1nGXzdnVZlidBcagyNFtBdD5kxnb4TvGKR7FfSIS3mYpwWS1QUCutfKz8IY8RjftB0+1A==}
    dependencies:
      is-map: 2.0.2
      is-set: 2.0.2
      is-weakmap: 2.0.1
      is-weakset: 2.0.2
    dev: true

  /which-typed-array/1.1.11:
    resolution: {integrity: sha512-qe9UWWpkeG5yzZ0tNYxDmd7vo58HDBc39mZ0xWWpolAGADdFOzkfamWLDxkOWcvHQKVmdTyQdLD4NOfjLWTKew==}
    engines: {node: '>= 0.4'}
    dependencies:
      available-typed-arrays: 1.0.5
      call-bind: 1.0.2
      for-each: 0.3.3
      gopd: 1.0.1
      has-tostringtag: 1.0.0
    dev: true

  /which/1.3.1:
    resolution: {integrity: sha512-HxJdYWq1MTIQbJ3nw0cqssHoTNU267KlrDuGZ1WYlxDStUtKUhOaJmh112/TZmHxxUfuJqPXSOm7tDyas0OSIQ==}
    hasBin: true
    dependencies:
      isexe: 2.0.0
    dev: true

  /which/2.0.2:
    resolution: {integrity: sha512-BLI3Tl1TW3Pvl70l3yq3Y64i+awpwXqsGBYWkkqMtnbXgrMD+yj7rhW0kuEDxzJaYXGjEW5ogapKNMEKNMjibA==}
    engines: {node: '>= 8'}
    hasBin: true
    dependencies:
      isexe: 2.0.0
    dev: true

  /wildcard/2.0.1:
    resolution: {integrity: sha512-CC1bOL87PIWSBhDcTrdeLo6eGT7mCFtrg0uIJtqJUFyK+eJnzl8A1niH56uu7KMa5XFrtiV+AQuHO3n7DsHnLQ==}
    dev: true

  /winston-transport/4.5.0:
    resolution: {integrity: sha512-YpZzcUzBedhlTAfJg6vJDlyEai/IFMIVcaEZZyl3UXIl4gmqRpU7AE89AHLkbzLUsv0NVmw7ts+iztqKxxPW1Q==}
    engines: {node: '>= 6.4.0'}
    dependencies:
      logform: 2.5.1
      readable-stream: 3.6.2
      triple-beam: 1.4.1
    dev: true

  /winston/3.10.0:
    resolution: {integrity: sha512-nT6SIDaE9B7ZRO0u3UvdrimG0HkB7dSTAgInQnNR2SOPJ4bvq5q79+pXLftKmP52lJGW15+H5MCK0nM9D3KB/g==}
    engines: {node: '>= 12.0.0'}
    dependencies:
      '@colors/colors': 1.5.0
      '@dabh/diagnostics': 2.0.3
      async: 3.2.4
      is-stream: 2.0.1
      logform: 2.5.1
      one-time: 1.0.0
      readable-stream: 3.6.2
      safe-stable-stringify: 2.4.3
      stack-trace: 0.0.10
      triple-beam: 1.4.1
      winston-transport: 4.5.0
    dev: true

  /wordwrap/1.0.0:
    resolution: {integrity: sha512-gvVzJFlPycKc5dZN4yPkP8w7Dc37BtP1yczEneOb4uq34pXZcvrtRTmWV8W+Ume+XCxKgbjM+nevkyFPMybd4Q==}
    dev: false

  /workerpool/6.2.0:
    resolution: {integrity: sha512-Rsk5qQHJ9eowMH28Jwhe8HEbmdYDX4lwoMWshiCXugjtHqMD9ZbiqSDLxcsfdqsETPzVUtX5s1Z5kStiIM6l4A==}
    dev: true

  /workerpool/6.2.1:
    resolution: {integrity: sha512-ILEIE97kDZvF9Wb9f6h5aXK4swSlKGUcOEGiIYb2OOu/IrDU9iwj0fD//SsA6E5ibwJxpEvhullJY4Sl4GcpAw==}
    dev: true

  /wrap-ansi/7.0.0:
    resolution: {integrity: sha512-YVGIj2kamLSTxw6NsZjoBxfSwsn0ycdesmc4p+Q21c5zPuZ1pl+NfxVdxPtdHvmNVOQ6XSYG4AUtyt/Fi7D16Q==}
    engines: {node: '>=10'}
    dependencies:
      ansi-styles: 4.3.0
      string-width: 4.2.3
      strip-ansi: 6.0.1

  /wrap-ansi/8.1.0:
    resolution: {integrity: sha512-si7QWI6zUMq56bESFvagtmzMdGOtoxfR+Sez11Mobfc7tm+VkUckk9bW2UeffTGVUbOksxmSw0AA2gs8g71NCQ==}
    engines: {node: '>=12'}
    dependencies:
      ansi-styles: 6.2.1
      string-width: 5.1.2
      strip-ansi: 7.1.0
    dev: true

  /wrappy/1.0.2:
    resolution: {integrity: sha512-l4Sp/DRseor9wL6EvV2+TuQn63dMkPjZ/sp9XkghTEbV9KlPS1xUsZ3u7/IQO4wxtcFB4bgpQPRcR3QCvezPcQ==}
    dev: true

  /ws/8.11.0:
    resolution: {integrity: sha512-HPG3wQd9sNQoT9xHyNCXoDUa+Xw/VevmY9FoHyQ+g+rrMn4j6FB4np7Z0OhdTgjx6MgQLK7jwSy1YecU1+4Asg==}
    engines: {node: '>=10.0.0'}
    peerDependencies:
      bufferutil: ^4.0.1
      utf-8-validate: ^5.0.2
    peerDependenciesMeta:
      bufferutil:
        optional: true
      utf-8-validate:
        optional: true
    dev: true

  /ws/8.16.0:
    resolution: {integrity: sha512-HS0c//TP7Ina87TfiPUz1rQzMhHrl/SG2guqRcTOIUYD2q8uhUdNHZYJUaQ8aTGPzCh+c6oawMKW35nFl1dxyQ==}
    engines: {node: '>=10.0.0'}
    peerDependencies:
      bufferutil: ^4.0.1
      utf-8-validate: '>=5.0.2'
    peerDependenciesMeta:
      bufferutil:
        optional: true
      utf-8-validate:
        optional: true
    dev: true

  /xml2js/0.5.0:
    resolution: {integrity: sha512-drPFnkQJik/O+uPKpqSgr22mpuFHqKdbS835iAQrUC73L2F5WkboIRd63ai/2Yg6I1jzifPFKH2NTK+cfglkIA==}
    engines: {node: '>=4.0.0'}
    dependencies:
      sax: 1.2.4
      xmlbuilder: 11.0.1

  /xmlbuilder/11.0.1:
    resolution: {integrity: sha512-fDlsI/kFEx7gLvbecc0/ohLG50fugQp8ryHzMTuW9vSa1GJ0XYWKnhsUx7oie3G98+r56aTQIUB4kht42R3JvA==}
    engines: {node: '>=4.0'}

  /xtend/4.0.2:
    resolution: {integrity: sha512-LKYU1iAXJXUgAXn9URjiu+MWhyUXHsvfp7mcuYm9dSUKK0/CjtrUwFAxD82/mCWbtLsGjFIad0wIsod4zrTAEQ==}
    engines: {node: '>=0.4'}
    dev: true

  /y18n/5.0.8:
    resolution: {integrity: sha512-0pfFzegeDWJHJIAmTLRP2DwHjdF5s7jo9tuztdQxAhINCdvS+3nGINqPd00AphqJR/0LhANUS6/+7SCb98YOfA==}
    engines: {node: '>=10'}

  /yallist/4.0.0:
    resolution: {integrity: sha512-3wdGidZyq5PB084XLES5TpOSRA3wjXAlIWMhum2kRcv/41Sn2emQ0dycQW4uZXLejwKvg6EsvbdlVL+FYEct7A==}

  /yaml/2.3.4:
    resolution: {integrity: sha512-8aAvwVUSHpfEqTQ4w/KMlf3HcRdt50E5ODIQJBw1fQ5RL34xabzxtUlzTXVqc4rkZsPbvrXKWnABCD7kWSmocA==}
    engines: {node: '>= 14'}

  /yargs-parser/20.2.4:
    resolution: {integrity: sha512-WOkpgNhPTlE73h4VFAFsOnomJVaovO8VqLDzy5saChRBFQFBoMYirowyW+Q9HB4HFF4Z7VZTiG3iSzJJA29yRA==}
    engines: {node: '>=10'}
    dev: true

  /yargs-parser/20.2.9:
    resolution: {integrity: sha512-y11nGElTIV+CT3Zv9t7VKl+Q3hTQoT9a1Qzezhhl6Rp21gJ/IVTW7Z3y9EWXhuUBC2Shnf+DX0antecpAwSP8w==}
    engines: {node: '>=10'}
    dev: true

  /yargs-parser/21.1.1:
    resolution: {integrity: sha512-tVpsJW7DdjecAiFpbIB1e3qxIQsE6NoPc5/eTdrbbIC4h0LVsWhnoa3g+m2HclBIujHzsxZ4VJVA+GUuc2/LBw==}
    engines: {node: '>=12'}

  /yargs-unparser/2.0.0:
    resolution: {integrity: sha512-7pRTIA9Qc1caZ0bZ6RYRGbHJthJWuakf+WmHK0rVeLkNrrGhfoabBNdue6kdINI6r4if7ocq9aD/n7xwKOdzOA==}
    engines: {node: '>=10'}
    dependencies:
      camelcase: 6.3.0
      decamelize: 4.0.0
      flat: 5.0.2
      is-plain-obj: 2.1.0
    dev: true

  /yargs/16.2.0:
    resolution: {integrity: sha512-D1mvvtDG0L5ft/jGWkLpG1+m0eQxOfaBvTNELraWj22wSVUMWxZUvYgJYcKh6jGGIkJFhH4IZPQhR4TKpc8mBw==}
    engines: {node: '>=10'}
    dependencies:
      cliui: 7.0.4
      escalade: 3.1.1
      get-caller-file: 2.0.5
      require-directory: 2.1.1
      string-width: 4.2.3
      y18n: 5.0.8
      yargs-parser: 20.2.9
    dev: true

  /yargs/17.7.2:
    resolution: {integrity: sha512-7dSzzRQ++CKnNI/krKnYRV7JKKPUXMEh61soaHKg9mrWEhzFWhFnxPxGl+69cD1Ou63C13NUPCnmIcrvqCuM6w==}
    engines: {node: '>=12'}
    dependencies:
      cliui: 8.0.1
      escalade: 3.1.1
      get-caller-file: 2.0.5
      require-directory: 2.1.1
      string-width: 4.2.3
      y18n: 5.0.8
      yargs-parser: 21.1.1

  /yauzl/2.10.0:
    resolution: {integrity: sha512-p4a9I6X6nu6IhoGmBqAcbJy1mlC4j27vEPZX9F4L4/vZT3Lyq1VkFHw/V/PUcB9Buo+DG3iHkT0x3Qya58zc3g==}
    dependencies:
      buffer-crc32: 0.2.13
      fd-slicer: 1.1.0
    dev: true

  /yn/3.1.1:
    resolution: {integrity: sha512-Ux4ygGWsu2c7isFWe8Yu1YluJmqVhxqK2cLXNQA5AcC3QfbGNpM7fu0Y8b/z16pXLnFxZYvWhd3fhBY9DLmC6Q==}
    engines: {node: '>=6'}
    dev: true

  /yocto-queue/0.1.0:
    resolution: {integrity: sha512-rVksvsnNCdJ/ohGc6xgPwyN8eheCxsiLM8mxuE/t/mOVqJewPuO1miLpTHQiRgTKCLexL4MeAFVagts7HmNZ2Q==}
    engines: {node: '>=10'}
    dev: true<|MERGE_RESOLUTION|>--- conflicted
+++ resolved
@@ -227,17 +227,10 @@
   ../../packages/typespec-ts:
     specifiers:
       '@azure-rest/core-client': ^1.2.0
-<<<<<<< HEAD
-      '@azure-tools/cadl-ranch': ^0.12.3
-      '@azure-tools/cadl-ranch-expect': ^0.13.1
-      '@azure-tools/cadl-ranch-specs': ^0.31.1
-      '@azure-tools/rlc-common': workspace:^0.25.0
-=======
       '@azure-tools/cadl-ranch': ^0.12.4
       '@azure-tools/cadl-ranch-expect': ^0.13.2
       '@azure-tools/cadl-ranch-specs': ^0.31.2
-      '@azure-tools/rlc-common': workspace:^0.24.0
->>>>>>> 768acf44
+      '@azure-tools/rlc-common': workspace:^0.25.0
       '@azure-tools/typespec-azure-core': '>=0.40.0 <1.0.0'
       '@azure-tools/typespec-client-generator-core': '>=0.40.0 <1.0.0'
       '@azure/core-auth': ^1.6.0
