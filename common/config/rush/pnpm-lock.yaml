lockfileVersion: 5.4

overrides:
  "@typespec/compiler": 0.62.0-dev.6
  "@typespec/http": 0.62.0-dev.3
  "@typespec/openapi": 0.62.0-dev.2
  "@typespec/rest": 0.62.0-dev.2
  "@typespec/versioning": 0.62.0-dev.2
  "@typespec/xml": 0.62.0-dev.2
  "@azure-tools/typespec-client-generator-core": 0.48.0-dev.3
  "@azure-tools/typespec-azure-core": 0.48.0-dev.1
  "@azure-tools/typespec-azure-resource-manager": 0.48.0-dev.3
  "@azure-tools/typespec-azure-rulesets": 0.48.0-dev.1
  "@azure-tools/typespec-autorest": 0.48.0-dev.1
  "@typespec/eslint-config-typespec": 0.56.0-dev.1
  "@typespec/library-linter": 0.62.0-dev.2

importers:
  .:
    specifiers: {}

  ../../packages/autorest.typescript:
    specifiers:
<<<<<<< HEAD
      "@autorest/codemodel": ~4.19.2
      "@autorest/extension-base": ^3.5.0
      "@autorest/testmodeler": ^2.6.1
      "@azure-rest/core-client": ^1.4.0
      "@azure-tools/codegen": ^2.9.1
      "@azure-tools/rlc-common": workspace:^0.33.0
      "@azure-tools/test-recorder": ^3.0.0
      "@azure/abort-controller": ^2.1.2
      "@azure/core-auth": ^1.6.0
      "@azure/core-client": ^1.6.1
      "@azure/core-http": ^3.0.0
      "@azure/core-http-compat": ^1.2.0
      "@azure/core-lro": ^2.5.4
      "@azure/core-paging": ^1.5.0
      "@azure/core-rest-pipeline": ^1.14.0
      "@azure/core-tracing": ^1.0.0
      "@azure/core-util": ^1.4.0
      "@azure/core-xml": ^1.0.0-beta.1
      "@azure/logger": ^1.0.0
      "@microsoft.azure/autorest.testserver": ^3.3.34
      "@types/chai": ^4.2.8
      "@types/chai-as-promised": ^7.1.4
      "@types/fs-extra": ^9.0.13
      "@types/js-yaml": 3.12.1
      "@types/lodash": ^4.14.149
      "@types/mocha": ^5.2.7
      "@types/node": ^18.0.0
      "@types/sinon": ^10.0.0
      "@types/xmlbuilder": 0.0.34
      "@types/yargs": ^17.0.10
      "@typescript-eslint/eslint-plugin": ^6.8.0
      "@typescript-eslint/parser": ^6.8.0
=======
      '@autorest/codemodel': ~4.19.2
      '@autorest/extension-base': ^3.5.0
      '@autorest/testmodeler': ^2.6.1
      '@azure-rest/core-client': ^1.4.0
      '@azure-tools/codegen': ^2.9.1
      '@azure-tools/rlc-common': workspace:^0.34.0
      '@azure-tools/test-recorder': ^3.0.0
      '@azure/abort-controller': ^2.1.2
      '@azure/core-auth': ^1.6.0
      '@azure/core-client': ^1.6.1
      '@azure/core-http': ^3.0.0
      '@azure/core-http-compat': ^1.2.0
      '@azure/core-lro': ^2.5.4
      '@azure/core-paging': ^1.5.0
      '@azure/core-rest-pipeline': ^1.14.0
      '@azure/core-tracing': ^1.0.0
      '@azure/core-util': ^1.4.0
      '@azure/core-xml': ^1.0.0-beta.1
      '@azure/logger': ^1.0.0
      '@microsoft.azure/autorest.testserver': ^3.3.34
      '@types/chai': ^4.2.8
      '@types/chai-as-promised': ^7.1.4
      '@types/fs-extra': ^9.0.13
      '@types/js-yaml': 3.12.1
      '@types/lodash': ^4.14.149
      '@types/mocha': ^5.2.7
      '@types/node': ^18.0.0
      '@types/sinon': ^10.0.0
      '@types/xmlbuilder': 0.0.34
      '@types/yargs': ^17.0.10
      '@typescript-eslint/eslint-plugin': ^6.8.0
      '@typescript-eslint/parser': ^6.8.0
>>>>>>> ff9e2dd7
      autorest: ^3.4.2
      buffer: ^6.0.3
      chai: ^4.2.0
      chai-as-promised: ^7.1.1
      chalk: ^4.0.0
      directory-tree: ^2.2.7
      dotenv: ^16.0.0
      eslint: ^8.18.0
      fs-extra: ^11.1.0
      handlebars: ^4.7.7
      karma: ^6.3.18
      karma-chrome-launcher: ^3.1.0
      karma-mocha: ^2.0.1
      karma-source-map-support: ^1.4.0
      lodash: ^4.17.21
      mocha: ^9.2.2
      moment: ^2.29.4
      node-cmd: ^3.0.0
      npm-run-all: ^4.1.5
      openapi-types: ^7.0.0
      path-browserify: ^1.0.1
      prettier: ^3.1.0
      puppeteer: ^22.2.0
      rimraf: ^5.0.0
      sinon: ^10.0.0
      source-map-loader: ^1.0.0
      source-map-support: ^0.5.16
      ts-morph: ^23.0.0
      ts-node: ^8.5.2
      tslib: ^2.3.1
      typescript: ~5.6.2
      wait-port: ^0.2.6
      webpack: ^5.72.0
      webpack-cli: ^4.9.2
      yargs: ^17.4.1
    dependencies:
      "@autorest/codemodel": 4.19.3
      "@autorest/extension-base": 3.5.2
      "@autorest/testmodeler": 2.6.1
      "@azure-rest/core-client": 1.4.0
      "@azure-tools/codegen": 2.9.2
      "@azure-tools/rlc-common": link:../rlc-common
      "@azure/core-auth": 1.6.0
      "@azure/core-client": 1.7.3
      "@azure/core-http": 3.0.3
      "@azure/core-http-compat": 1.3.0
      "@azure/core-lro": 2.5.4
      "@azure/core-paging": 1.5.0
      "@azure/core-rest-pipeline": 1.14.0
      "@azure/core-tracing": 1.0.1
      "@azure/logger": 1.0.4
      "@types/lodash": 4.14.199
      dotenv: 16.3.1
      fs-extra: 11.1.1
      handlebars: 4.7.8
      lodash: 4.17.21
      prettier: 3.1.1
      source-map-support: 0.5.21
      ts-morph: 23.0.0
    devDependencies:
      "@azure-tools/test-recorder": 3.0.0
      "@azure/abort-controller": 2.1.2
      "@azure/core-util": 1.5.0
      "@azure/core-xml": 1.3.4
      "@microsoft.azure/autorest.testserver": 3.3.48
      "@types/chai": 4.3.6
      "@types/chai-as-promised": 7.1.6
      "@types/fs-extra": 9.0.13
      "@types/js-yaml": 3.12.1
      "@types/mocha": 5.2.7
      "@types/node": 18.18.0
      "@types/sinon": 10.0.17
      "@types/xmlbuilder": 0.0.34
      "@types/yargs": 17.0.25
      "@typescript-eslint/eslint-plugin": 6.8.0_wroavni7rd6ng5lxj6jm5p2pxq
      "@typescript-eslint/parser": 6.8.0_wgnkk2eh2432jxos7omdkkhhte
      autorest: 3.6.3
      buffer: 6.0.3
      chai: 4.3.8
      chai-as-promised: 7.1.1_chai@4.3.8
      chalk: 4.1.2
      directory-tree: 2.4.0
      eslint: 8.50.0
      karma: 6.4.2
      karma-chrome-launcher: 3.2.0
      karma-mocha: 2.0.1
      karma-source-map-support: 1.4.0
      mocha: 9.2.2
      moment: 2.29.4
      node-cmd: 3.0.0
      npm-run-all: 4.1.5
      openapi-types: 7.2.3
      path-browserify: 1.0.1
      puppeteer: 22.4.1_typescript@5.6.2
      rimraf: 5.0.4
      sinon: 10.0.1
      source-map-loader: 1.1.3_webpack@5.88.2
      ts-node: 8.10.2_typescript@5.6.2
      tslib: 2.6.2
      typescript: 5.6.2
      wait-port: 0.2.14
      webpack: 5.88.2_webpack-cli@4.10.0
      webpack-cli: 4.10.0_webpack@5.88.2
      yargs: 17.7.2

  ../../packages/rlc-common:
    specifiers:
      "@types/chai": ^4.3.4
      "@types/fs-extra": ^8.1.0
      "@types/lodash": ^4.14.182
      "@types/mocha": ^10.0.1
      "@types/node": ^18.0.0
      "@typescript-eslint/eslint-plugin": ^6.8.0
      "@typescript-eslint/parser": ^6.8.0
      chai: ^4.3.7
      cross-env: 7.0.3
      eslint: ^8.9.0
      eslint-plugin-require-extensions: 0.1.3
      fs-extra: ^10.0.0
      handlebars: ^4.7.7
      lodash: ^4.17.21
      mocha: ^10.2.0
      prettier: ^3.1.0
      rimraf: ^5.0.0
      ts-morph: ^23.0.0
      ts-node: ^10.7.0
      typescript: ~5.6.2
    dependencies:
      handlebars: 4.7.8
      lodash: 4.17.21
      ts-morph: 23.0.0
    devDependencies:
      "@types/chai": 4.3.6
      "@types/fs-extra": 8.1.3
      "@types/lodash": 4.14.199
      "@types/mocha": 10.0.1
      "@types/node": 18.18.0
      "@typescript-eslint/eslint-plugin": 6.8.0_wroavni7rd6ng5lxj6jm5p2pxq
      "@typescript-eslint/parser": 6.8.0_wgnkk2eh2432jxos7omdkkhhte
      chai: 4.3.8
      cross-env: 7.0.3
      eslint: 8.50.0
      eslint-plugin-require-extensions: 0.1.3_eslint@8.50.0
      fs-extra: 10.1.0
      mocha: 10.2.0
      prettier: 3.1.1
      rimraf: 5.0.4
      ts-node: 10.9.1_jaxbkr345bnladzl3q4nioo63e
      typescript: 5.6.2

  ../../packages/typespec-test:
    specifiers:
<<<<<<< HEAD
      "@azure-tools/typespec-autorest": 0.48.0-dev.1
      "@azure-tools/typespec-azure-core": 0.48.0-dev.1
      "@azure-tools/typespec-azure-resource-manager": 0.48.0-dev.3
      "@azure-tools/typespec-client-generator-core": 0.48.0-dev.3
      "@azure-tools/typespec-ts": workspace:^0.33.0
      "@types/mocha": ^5.2.7
      "@types/node": ^18.0.0
      "@typespec/compiler": 0.62.0-dev.6
      "@typespec/http": 0.62.0-dev.3
      "@typespec/openapi": 0.62.0-dev.2
      "@typespec/openapi3": ">=0.61.0 <1.0.0"
      "@typespec/rest": 0.62.0-dev.2
      "@typespec/versioning": 0.62.0-dev.2
=======
      '@azure-tools/typespec-autorest': '>=0.47.0 <1.0.0'
      '@azure-tools/typespec-azure-core': '>=0.47.0 <1.0.0'
      '@azure-tools/typespec-azure-resource-manager': '>=0.47.0 <1.0.0'
      '@azure-tools/typespec-azure-rulesets': '>=0.47.0 <1.0.0'
      '@azure-tools/typespec-client-generator-core': '>=0.47.4 <1.0.0'
      '@azure-tools/typespec-ts': workspace:^0.34.0
      '@types/mocha': ^5.2.7
      '@types/node': ^18.0.0
      '@typespec/compiler': '>=0.61.2 <1.0.0'
      '@typespec/http': '>=0.61.0 <1.0.0'
      '@typespec/openapi': '>=0.61.0 <1.0.0'
      '@typespec/openapi3': '>=0.61.0 <1.0.0'
      '@typespec/rest': '>=0.61.0 <1.0.0'
      '@typespec/versioning': '>=0.61.0 <1.0.0'
>>>>>>> ff9e2dd7
      prettier: ^3.1.0
      ts-node: ^8.5.2
      typescript: ~5.6.2
    dependencies:
<<<<<<< HEAD
      "@azure-tools/typespec-autorest": 0.48.0-dev.1_3fglgeqnqbjmdo5l6b74or2qhy
      "@azure-tools/typespec-azure-core": 0.48.0-dev.1_yo5znjnj3jnal4egjirfv73anq
      "@azure-tools/typespec-azure-resource-manager": 0.48.0-dev.3_4gfajldpg7v4jvmialzi5334v4
      "@azure-tools/typespec-client-generator-core": 0.48.0-dev.3_4gfajldpg7v4jvmialzi5334v4
      "@azure-tools/typespec-ts": link:../typespec-ts
      "@typespec/compiler": 0.62.0-dev.6
      "@typespec/http": 0.62.0-dev.3_pzeclai3esnzt5hagukyy3jufi
      "@typespec/openapi": 0.62.0-dev.2_yzsgejetmg3qupxmkogeykufxa
      "@typespec/openapi3": 0.61.0_2mb64h6huuvnz3uaowxxqr2rii
      "@typespec/rest": 0.62.0-dev.2_yzsgejetmg3qupxmkogeykufxa
      "@typespec/versioning": 0.62.0-dev.2_pzeclai3esnzt5hagukyy3jufi
=======
      '@azure-tools/typespec-autorest': 0.47.0_rib5axdcd64bxmzq35qykcrahq
      '@azure-tools/typespec-azure-core': 0.47.0_fxc6wb4hdwr6r5hw5qrofq3aoy
      '@azure-tools/typespec-azure-resource-manager': 0.47.0_f62ldmasulsabis4qbnzkqboii
      '@azure-tools/typespec-azure-rulesets': 0.47.0_b25iwclywefnqfkiov4zadde3a
      '@azure-tools/typespec-client-generator-core': 0.47.4_f62ldmasulsabis4qbnzkqboii
      '@azure-tools/typespec-ts': link:../typespec-ts
      '@typespec/compiler': 0.61.2
      '@typespec/http': 0.61.0_@typespec+compiler@0.61.2
      '@typespec/openapi': 0.61.0_rd6g2np7ypwc24nhrvozahtdfy
      '@typespec/openapi3': 0.61.0_55ilrakjwebv5frpjugw2fujmu
      '@typespec/rest': 0.61.0_rd6g2np7ypwc24nhrvozahtdfy
      '@typespec/versioning': 0.61.0_@typespec+compiler@0.61.2
>>>>>>> ff9e2dd7
      prettier: 3.1.1
    devDependencies:
      "@types/mocha": 5.2.7
      "@types/node": 18.18.0
      ts-node: 8.10.2_typescript@5.6.2
      typescript: 5.6.2

  ../../packages/typespec-ts:
    specifiers:
<<<<<<< HEAD
      "@azure-rest/core-client": ^2.3.1
      "@azure-tools/cadl-ranch": ^0.15.0
      "@azure-tools/cadl-ranch-api": ^0.5.0
      "@azure-tools/cadl-ranch-expect": ^0.15.5
      "@azure-tools/cadl-ranch-specs": ^0.38.0
      "@azure-tools/rlc-common": workspace:^0.33.0
      "@azure-tools/typespec-autorest": 0.48.0-dev.1
      "@azure-tools/typespec-azure-core": 0.48.0-dev.1
      "@azure-tools/typespec-azure-resource-manager": 0.48.0-dev.3
      "@azure-tools/typespec-client-generator-core": 0.48.0-dev.3
      "@azure/abort-controller": ^2.1.2
      "@azure/core-auth": ^1.6.0
      "@azure/core-lro": ^3.1.0
      "@azure/core-paging": ^1.5.0
      "@azure/core-rest-pipeline": ^1.14.0
      "@azure/core-util": ^1.4.0
      "@azure/logger": ^1.0.4
      "@microsoft/api-extractor": ^7.47.5
      "@types/chai": ^4.3.1
      "@types/fs-extra": ^9.0.13
      "@types/lodash": ^4.17.4
      "@types/mocha": ^10.0.6
      "@types/node": ^18.0.0
      "@typescript-eslint/eslint-plugin": ^6.8.0
      "@typescript-eslint/parser": ^6.8.0
      "@typespec/compiler": 0.62.0-dev.6
      "@typespec/http": 0.62.0-dev.3
      "@typespec/openapi": 0.62.0-dev.2
      "@typespec/rest": 0.62.0-dev.2
      "@typespec/ts-http-runtime": 1.0.0-alpha.20240314.2
      "@typespec/versioning": 0.62.0-dev.2
      "@vitest/coverage-istanbul": ~1.6.0
      "@vitest/coverage-v8": ~1.6.0
=======
      '@azure-rest/core-client': ^2.3.1
      '@azure-tools/cadl-ranch': ^0.15.0
      '@azure-tools/cadl-ranch-api': ^0.5.0
      '@azure-tools/cadl-ranch-expect': ^0.15.5
      '@azure-tools/cadl-ranch-specs': ^0.38.0
      '@azure-tools/rlc-common': workspace:^0.34.0
      '@azure-tools/typespec-autorest': '>=0.47.0 <1.0.0'
      '@azure-tools/typespec-azure-core': '>=0.47.0 <1.0.0'
      '@azure-tools/typespec-azure-resource-manager': '>=0.47.0 <1.0.0'
      '@azure-tools/typespec-client-generator-core': '>=0.47.4 <1.0.0'
      '@azure/abort-controller': ^2.1.2
      '@azure/core-auth': ^1.6.0
      '@azure/core-lro': ^3.1.0
      '@azure/core-paging': ^1.5.0
      '@azure/core-rest-pipeline': ^1.14.0
      '@azure/core-util': ^1.4.0
      '@azure/logger': ^1.0.4
      '@microsoft/api-extractor': ^7.47.5
      '@types/chai': ^4.3.1
      '@types/fs-extra': ^9.0.13
      '@types/lodash': ^4.17.4
      '@types/mocha': ^10.0.6
      '@types/node': ^18.0.0
      '@typescript-eslint/eslint-plugin': ^6.8.0
      '@typescript-eslint/parser': ^6.8.0
      '@typespec/compiler': '>=0.61.2 <1.0.0'
      '@typespec/http': '>=0.61.0 <1.0.0'
      '@typespec/openapi': '>=0.61.0, <1.0.0'
      '@typespec/rest': '>=0.61.0 <1.0.0'
      '@typespec/ts-http-runtime': 1.0.0-alpha.20240314.2
      '@typespec/versioning': '>=0.61.0 <1.0.0'
      '@vitest/coverage-istanbul': ~1.6.0
      '@vitest/coverage-v8': ~1.6.0
>>>>>>> ff9e2dd7
      chai: ^4.3.6
      chalk: ^4.0.0
      cross-env: ^7.0.3
      eslint: ^8.9.0
      eslint-plugin-require-extensions: 0.1.3
      fs-extra: ^11.1.0
      lodash: ^4.17.21
      mkdirp: ^3.0.1
      mocha: ^10.4.0
      npm-run-all: ~4.1.5
      prettier: ^3.3.3
      rimraf: ^5.0.0
      ts-morph: ^23.0.0
      ts-node: ~10.9.1
      tslib: ^2.3.1
      tsx: ^4.16.5
      typescript: ~5.6.2
      vitest: ~1.6.0
    dependencies:
      "@azure-tools/rlc-common": link:../rlc-common
      fs-extra: 11.1.1
      lodash: 4.17.21
      prettier: 3.3.3
      ts-morph: 23.0.0
      tslib: 2.6.2
    devDependencies:
<<<<<<< HEAD
      "@azure-rest/core-client": 2.3.1
      "@azure-tools/cadl-ranch": 0.15.0_d4yylgqtsey5a7wubqjw5gjsq4
      "@azure-tools/cadl-ranch-api": 0.5.0
      "@azure-tools/cadl-ranch-expect": 0.15.5_str2psid7izwllhra2ow6hs7pi
      "@azure-tools/cadl-ranch-specs": 0.38.0_ouo3nkt6333nzbxz2spj76mz74
      "@azure-tools/typespec-autorest": 0.47.0_6i46vjalqozm5ewev2ynb2kyea
      "@azure-tools/typespec-azure-core": 0.47.0_fxc6wb4hdwr6r5hw5qrofq3aoy
      "@azure-tools/typespec-azure-resource-manager": 0.47.0_f62ldmasulsabis4qbnzkqboii
      "@azure-tools/typespec-client-generator-core": 0.47.1_f62ldmasulsabis4qbnzkqboii
      "@azure/abort-controller": 2.1.2
      "@azure/core-auth": 1.6.0
      "@azure/core-lro": 3.1.0
      "@azure/core-paging": 1.5.0
      "@azure/core-rest-pipeline": 1.14.0
      "@azure/core-util": 1.5.0
      "@azure/logger": 1.0.4
      "@microsoft/api-extractor": 7.47.5_@types+node@18.18.0
      "@types/chai": 4.3.6
      "@types/fs-extra": 9.0.13
      "@types/lodash": 4.17.4
      "@types/mocha": 10.0.6
      "@types/node": 18.18.0
      "@typescript-eslint/eslint-plugin": 6.8.0_wroavni7rd6ng5lxj6jm5p2pxq
      "@typescript-eslint/parser": 6.8.0_wgnkk2eh2432jxos7omdkkhhte
      "@typespec/compiler": 0.62.0-dev.6
      "@typespec/http": 0.62.0-dev.3_pzeclai3esnzt5hagukyy3jufi
      "@typespec/openapi": 0.62.0-dev.2_yzsgejetmg3qupxmkogeykufxa
      "@typespec/rest": 0.62.0-dev.2_yzsgejetmg3qupxmkogeykufxa
      "@typespec/ts-http-runtime": 1.0.0-alpha.20240314.2
      "@typespec/versioning": 0.62.0-dev.2_pzeclai3esnzt5hagukyy3jufi
      "@vitest/coverage-istanbul": 1.6.0_vitest@1.6.0
      "@vitest/coverage-v8": 1.6.0_vitest@1.6.0
=======
      '@azure-rest/core-client': 2.3.1
      '@azure-tools/cadl-ranch': 0.15.0_d4yylgqtsey5a7wubqjw5gjsq4
      '@azure-tools/cadl-ranch-api': 0.5.0
      '@azure-tools/cadl-ranch-expect': 0.15.5_str2psid7izwllhra2ow6hs7pi
      '@azure-tools/cadl-ranch-specs': 0.38.0_ouo3nkt6333nzbxz2spj76mz74
      '@azure-tools/typespec-autorest': 0.47.0_rib5axdcd64bxmzq35qykcrahq
      '@azure-tools/typespec-azure-core': 0.47.0_fxc6wb4hdwr6r5hw5qrofq3aoy
      '@azure-tools/typespec-azure-resource-manager': 0.47.0_f62ldmasulsabis4qbnzkqboii
      '@azure-tools/typespec-client-generator-core': 0.47.4_f62ldmasulsabis4qbnzkqboii
      '@azure/abort-controller': 2.1.2
      '@azure/core-auth': 1.6.0
      '@azure/core-lro': 3.1.0
      '@azure/core-paging': 1.5.0
      '@azure/core-rest-pipeline': 1.14.0
      '@azure/core-util': 1.5.0
      '@azure/logger': 1.0.4
      '@microsoft/api-extractor': 7.47.5_@types+node@18.18.0
      '@types/chai': 4.3.6
      '@types/fs-extra': 9.0.13
      '@types/lodash': 4.17.4
      '@types/mocha': 10.0.6
      '@types/node': 18.18.0
      '@typescript-eslint/eslint-plugin': 6.8.0_wroavni7rd6ng5lxj6jm5p2pxq
      '@typescript-eslint/parser': 6.8.0_wgnkk2eh2432jxos7omdkkhhte
      '@typespec/compiler': 0.61.2
      '@typespec/http': 0.61.0_@typespec+compiler@0.61.2
      '@typespec/openapi': 0.61.0_rd6g2np7ypwc24nhrvozahtdfy
      '@typespec/rest': 0.61.0_rd6g2np7ypwc24nhrvozahtdfy
      '@typespec/ts-http-runtime': 1.0.0-alpha.20240314.2
      '@typespec/versioning': 0.61.0_@typespec+compiler@0.61.2
      '@vitest/coverage-istanbul': 1.6.0_vitest@1.6.0
      '@vitest/coverage-v8': 1.6.0_vitest@1.6.0
>>>>>>> ff9e2dd7
      chai: 4.3.8
      chalk: 4.1.2
      cross-env: 7.0.3
      eslint: 8.50.0
      eslint-plugin-require-extensions: 0.1.3_eslint@8.50.0
      mkdirp: 3.0.1
      mocha: 10.4.0
      npm-run-all: 4.1.5
      rimraf: 5.0.4
      ts-node: 10.9.1_jaxbkr345bnladzl3q4nioo63e
      tsx: 4.17.0
      typescript: 5.6.2
      vitest: 1.6.0_@types+node@18.18.0

packages:
  /@aashutoshrathi/word-wrap/1.2.6:
    resolution:
      {
        integrity: sha512-1Yjs2SvM8TflER/OD3cOjhWWOZb58A2t7wpE2S9XfBYTiIl+XFhQG2bjy4Pu1I+EAlCNUzRDYDdFwFYUKvXcIA==,
      }
    engines: { node: ">=0.10.0" }
    dev: true

  /@ampproject/remapping/2.3.0:
    resolution:
      {
        integrity: sha512-30iZtAPgz+LTIYoeivqYo853f02jBYSd5uGnGpkFV0M3xOt9aN73erkgYAmZU43x4VfqcnLxW9Kpg3R5LC4YYw==,
      }
    engines: { node: ">=6.0.0" }
    dependencies:
      "@jridgewell/gen-mapping": 0.3.5
      "@jridgewell/trace-mapping": 0.3.25
    dev: true

  /@apidevtools/swagger-methods/3.0.2:
    resolution:
      {
        integrity: sha512-QAkD5kK2b1WfjDS/UQn/qQkbwF31uqRjPTrsCs5ZG9BQGAkjwvqGFjjPqAuzac/IYzpPtRzjCP1WrTuAIjMrXg==,
      }
    dev: false

  /@autorest/codemodel/4.19.3:
    resolution:
      {
        integrity: sha512-8RMPjq2BmLNn080EHGbSc0E9pk7EO6i+vi3vGrz8xrfnTBydOZPJUZqmOpEmNnV6LRbr23cthXQo0JbA/bStWg==,
      }
    engines: { node: ">=12.0.0" }
    dependencies:
      "@azure-tools/codegen": 2.9.2
      js-yaml: 4.0.0
    dev: false

  /@autorest/extension-base/3.5.2:
    resolution:
      {
        integrity: sha512-brpRtQ34mo/SZPTWrOUYvDHOKbvDa9eX5N15qd0OGLX8q3y29nXjhokMVoink4w1jW+8p2KXy2emMIZL14s+HQ==,
      }
    engines: { node: ">=12.0.0" }
    dependencies:
      "@azure-tools/codegen": 2.9.2
      js-yaml: 4.0.0
      vscode-jsonrpc: 3.6.2
    dev: false

  /@autorest/testmodeler/2.6.1:
    resolution:
      {
        integrity: sha512-7OXzYet3S/Hiow9LzHUY5qdNRnceSQd41wKEGzfcGVleyWRobYJgYxGmUEyFZP4ZSerAb+QqygSvo9yWIC3nrQ==,
      }
    dev: false

  /@azure-rest/core-client/1.4.0:
    resolution:
      {
        integrity: sha512-ozTDPBVUDR5eOnMIwhggbnVmOrka4fXCs8n8mvUo4WLLc38kki6bAOByDoVZZPz/pZy2jMt2kwfpvy/UjALj6w==,
      }
    engines: { node: ">=18.0.0" }
    dependencies:
      "@azure/abort-controller": 2.1.2
      "@azure/core-auth": 1.6.0
      "@azure/core-rest-pipeline": 1.14.0
      "@azure/core-tracing": 1.0.1
      "@azure/core-util": 1.5.0
      tslib: 2.6.2
    transitivePeerDependencies:
      - supports-color
    dev: false

  /@azure-rest/core-client/2.3.1:
    resolution:
      {
        integrity: sha512-sGTdh2Ln95F/Jqikr9OybQvx00EVvljwgxjfcxTqjID0PBVGDuNR0ie9e9HsTA1vJT23BlVRd/dCIGzJriYw9g==,
      }
    engines: { node: ">=18.0.0" }
    dependencies:
      "@azure/abort-controller": 2.1.2
      "@azure/core-auth": 1.6.0
      "@azure/core-rest-pipeline": 1.14.0
      "@azure/core-tracing": 1.1.2
      "@azure/core-util": 1.9.0
      tslib: 2.6.2
    transitivePeerDependencies:
      - supports-color
    dev: true

  /@azure-tools/async-io/3.0.254:
    resolution:
      {
        integrity: sha512-X1C7XdyCuo50ch9FzKtTvmK18FgDxxf1Bbt3cSoknQqeDaRegHSSCO+zByq2YA4NvUzKXeZ1engh29IDxZXgpQ==,
      }
    engines: { node: ">=10.12.0" }
    dependencies:
      "@azure-tools/tasks": 3.0.255
      proper-lockfile: 2.0.1
    dev: false

  /@azure-tools/cadl-ranch-api/0.5.0:
    resolution:
      {
        integrity: sha512-awgLMCWGy4VxIJ5n9SJuTH0WfZFsUv5kYffIYfvGPtV3NIkCwO1u39Polb4BBR8GLELWjRuHMxYsmhwpTzRBpw==,
      }
    engines: { node: ">=16.0.0" }
    dependencies:
      body-parser: 1.20.3
      deep-equal: 2.2.2
      express: 4.21.1
      express-promise-router: 4.1.1_express@4.21.1
      glob: 11.0.0
      morgan: 1.10.0
      multer: 1.4.5-lts.1
      picocolors: 1.1.0
      winston: 3.14.1
      xml-formatter: 3.6.3
      xml2js: 0.6.2
      yargs: 17.7.2
    transitivePeerDependencies:
      - "@types/express"
    dev: true

  /@azure-tools/cadl-ranch-coverage-sdk/0.9.0:
    resolution:
      {
        integrity: sha512-u4WU5U6Ps6oct9E3FiBdORMsSiqpV1VBFeiqH4ZTXCV3A245n3GzznRexZ5bDuRlRY4ea2BVvKrVnemaYaLp+w==,
      }
    engines: { node: ">=16.0.0" }
    dependencies:
      "@azure/identity": 4.4.1
      "@azure/storage-blob": 12.24.0
      "@types/node": 22.2.0
    transitivePeerDependencies:
      - supports-color
    dev: true

  /@azure-tools/cadl-ranch-expect/0.15.5_ecyfgmlucf77bn5zs2lbckgqcy:
    resolution:
      {
        integrity: sha512-7tr/FIDeFCJnDjEQ7J/A2MKmnmYrJBlTS7y9XjsWpJLC/fpB3lyvDvVYlsFmeO5dmnRc3+B4eEoWgWx46r3auA==,
      }
    engines: { node: ">=16.0.0" }
    peerDependencies:
      "@typespec/compiler": ~0.61.0
      "@typespec/http": ~0.61.0
      "@typespec/rest": ~0.61.0
      "@typespec/versioning": ~0.61.0
    dependencies:
      "@typespec/compiler": 0.62.0-dev.6
      "@typespec/http": 0.62.0-dev.3_pzeclai3esnzt5hagukyy3jufi
      "@typespec/rest": 0.62.0-dev.2_yzsgejetmg3qupxmkogeykufxa
      "@typespec/versioning": 0.62.0-dev.2_pzeclai3esnzt5hagukyy3jufi
    dev: true

  /@azure-tools/cadl-ranch-specs/0.38.0_ouo3nkt6333nzbxz2spj76mz74:
    resolution:
      {
        integrity: sha512-AbOpERFpxYGmfFcSxDQl7ZeBy6FHEWFgqqw8FBRaugtVbeAj9BfUOPfc/OSEGNQmEIrzZJpH1N974JqhmKtKYg==,
      }
    engines: { node: ">=16.0.0" }
    peerDependencies:
      "@azure-tools/cadl-ranch-expect": ~0.15.5
      "@azure-tools/typespec-azure-core": ~0.47.0
      "@typespec/compiler": ~0.61.0
      "@typespec/http": ~0.61.0
      "@typespec/rest": ~0.61.0
      "@typespec/versioning": ~0.61.0
      "@typespec/xml": ~0.61.0
    dependencies:
      "@azure-tools/cadl-ranch": 0.15.0_d4yylgqtsey5a7wubqjw5gjsq4
      "@azure-tools/cadl-ranch-api": 0.5.0
      "@azure-tools/cadl-ranch-expect": 0.15.5_str2psid7izwllhra2ow6hs7pi
      "@azure-tools/typespec-azure-core": 0.47.0_fxc6wb4hdwr6r5hw5qrofq3aoy
      "@typespec/compiler": 0.61.2
      "@typespec/http": 0.61.0_@typespec+compiler@0.61.2
      "@typespec/rest": 0.61.0_rd6g2np7ypwc24nhrvozahtdfy
      "@typespec/versioning": 0.61.0_@typespec+compiler@0.61.2
      "@typespec/xml": 0.61.0_@typespec+compiler@0.61.2
    transitivePeerDependencies:
      - "@types/express"
      - "@typespec/streams"
      - debug
      - supports-color
    dev: true

  /@azure-tools/cadl-ranch/0.15.0_d4yylgqtsey5a7wubqjw5gjsq4:
    resolution:
      {
        integrity: sha512-RU8AktXgCW7tuZF5yE2JCQdqY51qp5YJ8bvF82/M1tNwkN8GTxSXde3rBMyYnXJRd/DQUxaCqFMbwX1MgFBWFA==,
      }
    engines: { node: ">=16.0.0" }
    hasBin: true
    dependencies:
      "@azure-tools/cadl-ranch-api": 0.5.0
      "@azure-tools/cadl-ranch-coverage-sdk": 0.9.0
      "@azure-tools/cadl-ranch-expect": 0.15.5_str2psid7izwllhra2ow6hs7pi
      "@azure/identity": 4.4.1
      "@types/js-yaml": 4.0.6
      "@typespec/compiler": 0.62.0-dev.6
      "@typespec/http": 0.62.0-dev.3_pzeclai3esnzt5hagukyy3jufi
      "@typespec/rest": 0.62.0-dev.2_yzsgejetmg3qupxmkogeykufxa
      ajv: 8.17.1
      axios: 1.7.7
      body-parser: 1.20.3
      deep-equal: 2.2.2
      express: 4.21.1
      express-promise-router: 4.1.1_express@4.21.1
      form-data: 3.0.2
      glob: 11.0.0
      jackspeak: 4.0.1
      js-yaml: 4.1.0
      morgan: 1.10.0
      multer: 1.4.5-lts.1
      node-fetch: 3.3.2
      picocolors: 1.1.0
      source-map-support: 0.5.21
      winston: 3.14.1
      xml2js: 0.6.2
      yargs: 17.7.2
    transitivePeerDependencies:
      - "@types/express"
      - "@typespec/streams"
      - "@typespec/versioning"
      - debug
      - supports-color
    dev: true

  /@azure-tools/codegen/2.9.2:
    resolution:
      {
        integrity: sha512-brVLyffOtPiEijYYBYgV+4q7IyAfqXIec7XbdEqvv7As6SeEdq5WtbtN9N0LdGVHDWtEfc+JArwIx9aYGFdMUg==,
      }
    engines: { node: ">=12.0.0" }
    dependencies:
      "@azure-tools/async-io": 3.0.254
      js-yaml: 4.0.0
      semver: 7.5.4
    dev: false

  /@azure-tools/tasks/3.0.255:
    resolution:
      {
        integrity: sha512-GjALNLz7kWMEdRVbaN5g0cJHNAr3XVTbP0611Mv2UzMgGL6FOhNZJK+oPHJKLDR8EEDZNnkwPlyi7B+INXUSQA==,
      }
    engines: { node: ">=10.12.0" }
    dev: false

  /@azure-tools/test-recorder/3.0.0:
    resolution:
      {
        integrity: sha512-1M1cjyqZa0TwKpaeaRaNON/c5yLWMEnMijc0V0Vu67pWrLkqoZE+6rmzrGLXapWUB1YmflvVaXQEWbbulGK3Ew==,
      }
    engines: { node: ">=14.0.0" }
    dependencies:
      "@azure/core-auth": 1.6.0
      "@azure/core-rest-pipeline": 1.14.0
      "@azure/core-util": 1.5.0
      "@azure/logger": 1.0.4
    transitivePeerDependencies:
      - supports-color
    dev: true

<<<<<<< HEAD
  /@azure-tools/typespec-autorest/0.48.0-dev.1_3fglgeqnqbjmdo5l6b74or2qhy:
    resolution:
      {
        integrity: sha512-zMgmJZWBI3JRnf+CMGpXv59XazTIeuAK3agEg9xuU6wPBsN7rGDcI3s2t9VOkl+DGUAqAd0Mml95VjvunOi3IA==,
      }
    engines: { node: ">=18.0.0" }
    peerDependencies:
      "@azure-tools/typespec-azure-core": ~0.47.0 || >=0.48.0-dev <0.48.0
      "@azure-tools/typespec-azure-resource-manager": ~0.47.0 || >=0.48.0-dev <0.48.0
      "@azure-tools/typespec-client-generator-core": ~0.47.1 || >=0.48.0-dev <0.48.0
      "@typespec/compiler": ~0.61.0 || >=0.62.0-dev <0.62.0
      "@typespec/http": ~0.61.0 || >=0.62.0-dev <0.62.0
      "@typespec/openapi": ~0.61.0 || >=0.62.0-dev <0.62.0
      "@typespec/rest": ~0.61.0 || >=0.62.0-dev <0.62.0
      "@typespec/versioning": ~0.61.0 || >=0.62.0-dev <0.62.0
    dependencies:
      "@azure-tools/typespec-azure-core": 0.48.0-dev.1_yo5znjnj3jnal4egjirfv73anq
      "@azure-tools/typespec-azure-resource-manager": 0.48.0-dev.3_4gfajldpg7v4jvmialzi5334v4
      "@azure-tools/typespec-client-generator-core": 0.48.0-dev.3_4gfajldpg7v4jvmialzi5334v4
      "@typespec/compiler": 0.62.0-dev.6
      "@typespec/http": 0.62.0-dev.3_pzeclai3esnzt5hagukyy3jufi
      "@typespec/openapi": 0.62.0-dev.2_yzsgejetmg3qupxmkogeykufxa
      "@typespec/rest": 0.62.0-dev.2_yzsgejetmg3qupxmkogeykufxa
      "@typespec/versioning": 0.62.0-dev.2_pzeclai3esnzt5hagukyy3jufi

  /@azure-tools/typespec-azure-core/0.48.0-dev.1_yo5znjnj3jnal4egjirfv73anq:
    resolution:
      {
        integrity: sha512-WXYa/M/v+Mf9EW3tM2EI1zA43c1+lIX2XCmUp+B/BDWInG6CuDf7uoMXjWpwAyi9QAOviYyUX6zxhG/NzMzFew==,
      }
    engines: { node: ">=18.0.0" }
=======
  /@azure-tools/typespec-autorest/0.47.0_rib5axdcd64bxmzq35qykcrahq:
    resolution: {integrity: sha512-uYkk8mnzekSMhJKU3RS0cXvKPH0vbkonthYoPe7/vxZ7tWv4xJLSglV2v3m3QElFgvNebNVoBOEWSY8Kz/ip2Q==}
    engines: {node: '>=18.0.0'}
    peerDependencies:
      '@azure-tools/typespec-azure-core': ~0.47.0
      '@azure-tools/typespec-azure-resource-manager': ~0.47.0
      '@azure-tools/typespec-client-generator-core': ~0.47.0
      '@typespec/compiler': ~0.61.0
      '@typespec/http': ~0.61.0
      '@typespec/openapi': ~0.61.0
      '@typespec/rest': ~0.61.0
      '@typespec/versioning': ~0.61.0
    dependencies:
      '@azure-tools/typespec-azure-core': 0.47.0_fxc6wb4hdwr6r5hw5qrofq3aoy
      '@azure-tools/typespec-azure-resource-manager': 0.47.0_f62ldmasulsabis4qbnzkqboii
      '@azure-tools/typespec-client-generator-core': 0.47.4_f62ldmasulsabis4qbnzkqboii
      '@typespec/compiler': 0.61.2
      '@typespec/http': 0.61.0_@typespec+compiler@0.61.2
      '@typespec/openapi': 0.61.0_rd6g2np7ypwc24nhrvozahtdfy
      '@typespec/rest': 0.61.0_rd6g2np7ypwc24nhrvozahtdfy
      '@typespec/versioning': 0.61.0_@typespec+compiler@0.61.2

  /@azure-tools/typespec-azure-core/0.47.0_fxc6wb4hdwr6r5hw5qrofq3aoy:
    resolution: {integrity: sha512-RcBC5+dE1BVXTrUkkKULTImGxzM/ea3P3IL2kr9pk7r1uqF7D4CGqEKHFTg5L6QUtqc1f+zgTgQTNn6t4gI92w==}
    engines: {node: '>=18.0.0'}
>>>>>>> ff9e2dd7
    peerDependencies:
      "@typespec/compiler": ~0.61.0 || >=0.62.0-dev <0.62.0
      "@typespec/http": ~0.61.0 || >=0.62.0-dev <0.62.0
      "@typespec/rest": ~0.61.0 || >=0.62.0-dev <0.62.0
    dependencies:
      "@typespec/compiler": 0.62.0-dev.6
      "@typespec/http": 0.62.0-dev.3_pzeclai3esnzt5hagukyy3jufi
      "@typespec/rest": 0.62.0-dev.2_yzsgejetmg3qupxmkogeykufxa

  /@azure-tools/typespec-azure-resource-manager/0.48.0-dev.3_4gfajldpg7v4jvmialzi5334v4:
    resolution:
      {
        integrity: sha512-LvuZYfCl0eJhAk/c11gvL6iFSDp2wLR0UF7AM0f0aVYcMH7BgFLKiHeVvQudmLOWtUcK/1ipc1kQ0gZjNFoAEw==,
      }
    engines: { node: ">=18.0.0" }
    peerDependencies:
      "@azure-tools/typespec-azure-core": ~0.47.0 || >=0.48.0-dev <0.48.0
      "@typespec/compiler": ~0.61.2 || >=0.62.0-dev <0.62.0
      "@typespec/http": ~0.61.0 || >=0.62.0-dev <0.62.0
      "@typespec/openapi": ~0.61.0 || >=0.62.0-dev <0.62.0
      "@typespec/rest": ~0.61.0 || >=0.62.0-dev <0.62.0
      "@typespec/versioning": ~0.61.0 || >=0.62.0-dev <0.62.0
    dependencies:
      "@azure-tools/typespec-azure-core": 0.48.0-dev.1_yo5znjnj3jnal4egjirfv73anq
      "@typespec/compiler": 0.62.0-dev.6
      "@typespec/http": 0.62.0-dev.3_pzeclai3esnzt5hagukyy3jufi
      "@typespec/openapi": 0.62.0-dev.2_yzsgejetmg3qupxmkogeykufxa
      "@typespec/rest": 0.62.0-dev.2_yzsgejetmg3qupxmkogeykufxa
      "@typespec/versioning": 0.62.0-dev.2_pzeclai3esnzt5hagukyy3jufi
      change-case: 5.4.4
      pluralize: 8.0.0

<<<<<<< HEAD
  /@azure-tools/typespec-client-generator-core/0.48.0-dev.3_4gfajldpg7v4jvmialzi5334v4:
    resolution:
      {
        integrity: sha512-TcBwCBSUuoC/0ngHWdV0O0bHNmkRGwU4Omo/zgYxY1xAvAckB7OJTDVUSf2623ltfTLbQ9THmRI0oUoLFzPYbA==,
      }
    engines: { node: ">=18.0.0" }
=======
  /@azure-tools/typespec-azure-rulesets/0.47.0_b25iwclywefnqfkiov4zadde3a:
    resolution: {integrity: sha512-CG6sGYc/9qKAQIWtauzH6yEoTdugfz4DEmiWcytJMhgw1tQ2bqmcJuar01ctDKuaD5F1PKZ0X3oAxPu84pIlqw==}
    engines: {node: '>=18.0.0'}
    peerDependencies:
      '@azure-tools/typespec-azure-core': ~0.47.0
      '@azure-tools/typespec-azure-resource-manager': ~0.47.0
      '@azure-tools/typespec-client-generator-core': ~0.47.0
      '@typespec/compiler': ~0.61.0
    dependencies:
      '@azure-tools/typespec-azure-core': 0.47.0_fxc6wb4hdwr6r5hw5qrofq3aoy
      '@azure-tools/typespec-azure-resource-manager': 0.47.0_f62ldmasulsabis4qbnzkqboii
      '@azure-tools/typespec-client-generator-core': 0.47.4_f62ldmasulsabis4qbnzkqboii
      '@typespec/compiler': 0.61.2
    dev: false

  /@azure-tools/typespec-client-generator-core/0.47.4_f62ldmasulsabis4qbnzkqboii:
    resolution: {integrity: sha512-oXA8rHzBsoofzSXvGLGohj6VDYegtgAfGMWo2o4ubew1bS4cvl3CYl9DJ54blqafxtJXnNh4SdjadeHTsCz2mw==}
    engines: {node: '>=18.0.0'}
>>>>>>> ff9e2dd7
    peerDependencies:
      "@azure-tools/typespec-azure-core": ~0.47.0 || >=0.48.0-dev <0.48.0
      "@typespec/compiler": ~0.61.2 || >=0.62.0-dev <0.62.0
      "@typespec/http": ~0.61.0 || >=0.62.0-dev <0.62.0
      "@typespec/openapi": ~0.61.0 || >=0.62.0-dev <0.62.0
      "@typespec/rest": ~0.61.0 || >=0.62.0-dev <0.62.0
      "@typespec/versioning": ~0.61.0 || >=0.62.0-dev <0.62.0
    dependencies:
      "@azure-tools/typespec-azure-core": 0.48.0-dev.1_yo5znjnj3jnal4egjirfv73anq
      "@typespec/compiler": 0.62.0-dev.6
      "@typespec/http": 0.62.0-dev.3_pzeclai3esnzt5hagukyy3jufi
      "@typespec/openapi": 0.62.0-dev.2_yzsgejetmg3qupxmkogeykufxa
      "@typespec/rest": 0.62.0-dev.2_yzsgejetmg3qupxmkogeykufxa
      "@typespec/versioning": 0.62.0-dev.2_pzeclai3esnzt5hagukyy3jufi
      change-case: 5.4.4
      pluralize: 8.0.0

  /@azure/abort-controller/1.1.0:
    resolution:
      {
        integrity: sha512-TrRLIoSQVzfAJX9H1JeFjzAoDGcoK1IYX1UImfceTZpsyYfWr09Ss1aHW1y5TrrR3iq6RZLBwJ3E24uwPhwahw==,
      }
    engines: { node: ">=12.0.0" }
    dependencies:
      tslib: 2.6.2

  /@azure/abort-controller/2.1.2:
    resolution:
      {
        integrity: sha512-nBrLsEWm4J2u5LpAPjxADTlq3trDgVZZXHNKabeXZtpq3d3AbN/KGO82R87rdDz5/lYB024rtEf10/q0urNgsA==,
      }
    engines: { node: ">=18.0.0" }
    dependencies:
      tslib: 2.6.2

  /@azure/core-auth/1.6.0:
    resolution:
      {
        integrity: sha512-3X9wzaaGgRaBCwhLQZDtFp5uLIXCPrGbwJNWPPugvL4xbIGgScv77YzzxToKGLAKvG9amDoofMoP+9hsH1vs1w==,
      }
    engines: { node: ">=18.0.0" }
    dependencies:
      "@azure/abort-controller": 2.1.2
      "@azure/core-util": 1.5.0
      tslib: 2.6.2

  /@azure/core-client/1.7.3:
    resolution:
      {
        integrity: sha512-kleJ1iUTxcO32Y06dH9Pfi9K4U+Tlb111WXEnbt7R/ne+NLRwppZiTGJuTD5VVoxTMK5NTbEtm5t2vcdNCFe2g==,
      }
    engines: { node: ">=14.0.0" }
    dependencies:
      "@azure/abort-controller": 1.1.0
      "@azure/core-auth": 1.6.0
      "@azure/core-rest-pipeline": 1.14.0
      "@azure/core-tracing": 1.0.1
      "@azure/core-util": 1.5.0
      "@azure/logger": 1.0.4
      tslib: 2.6.2
    transitivePeerDependencies:
      - supports-color
    dev: false

  /@azure/core-client/1.9.2:
    resolution:
      {
        integrity: sha512-kRdry/rav3fUKHl/aDLd/pDLcB+4pOFwPPTVEExuMyaI5r+JBbMWqRbCY1pn5BniDaU3lRxO9eaQ1AmSMehl/w==,
      }
    engines: { node: ">=18.0.0" }
    dependencies:
      "@azure/abort-controller": 2.1.2
      "@azure/core-auth": 1.6.0
      "@azure/core-rest-pipeline": 1.14.0
      "@azure/core-tracing": 1.1.2
      "@azure/core-util": 1.9.0
      "@azure/logger": 1.0.4
      tslib: 2.6.2
    transitivePeerDependencies:
      - supports-color

  /@azure/core-http-compat/1.3.0:
    resolution:
      {
        integrity: sha512-ZN9avruqbQ5TxopzG3ih3KRy52n8OAbitX3fnZT5go4hzu0J+KVPSzkL+Wt3hpJpdG8WIfg1sBD1tWkgUdEpBA==,
      }
    engines: { node: ">=12.0.0" }
    dependencies:
      "@azure/abort-controller": 1.1.0
      "@azure/core-client": 1.9.2
      "@azure/core-rest-pipeline": 1.14.0
    transitivePeerDependencies:
      - supports-color
    dev: false

  /@azure/core-http-compat/2.1.2:
    resolution:
      {
        integrity: sha512-5MnV1yqzZwgNLLjlizsU3QqOeQChkIXw781Fwh1xdAqJR5AA32IUaq6xv1BICJvfbHoa+JYcaij2HFkhLbNTJQ==,
      }
    engines: { node: ">=18.0.0" }
    dependencies:
      "@azure/abort-controller": 2.1.2
      "@azure/core-client": 1.9.2
      "@azure/core-rest-pipeline": 1.14.0
    transitivePeerDependencies:
      - supports-color
    dev: true

  /@azure/core-http/3.0.3:
    resolution:
      {
        integrity: sha512-QMib3wXotJMFhHgmJBPUF9YsyErw34H0XDFQd9CauH7TPB+RGcyl9Ayy7iURtJB04ngXhE6YwrQsWDXlSLrilg==,
      }
    engines: { node: ">=14.0.0" }
    deprecated: This package is no longer supported. Please migrate to use @azure/core-rest-pipeline
    dependencies:
      "@azure/abort-controller": 1.1.0
      "@azure/core-auth": 1.6.0
      "@azure/core-tracing": 1.0.0-preview.13
      "@azure/core-util": 1.9.0
      "@azure/logger": 1.0.4
      "@types/node-fetch": 2.6.6
      "@types/tunnel": 0.0.3
      form-data: 4.0.0
      node-fetch: 2.7.0
      process: 0.11.10
      tslib: 2.6.2
      tunnel: 0.0.6
      uuid: 8.3.2
      xml2js: 0.5.0
    transitivePeerDependencies:
      - encoding

  /@azure/core-lro/2.5.4:
    resolution:
      {
        integrity: sha512-3GJiMVH7/10bulzOKGrrLeG/uCBH/9VtxqaMcB9lIqAeamI/xYQSHJL/KcsLDuH+yTjYpro/u6D/MuRe4dN70Q==,
      }
    engines: { node: ">=14.0.0" }
    dependencies:
      "@azure/abort-controller": 1.1.0
      "@azure/core-util": 1.5.0
      "@azure/logger": 1.0.4
      tslib: 2.6.2

  /@azure/core-lro/3.1.0:
    resolution:
      {
        integrity: sha512-W/vVbZumJLFMvmiUspyBzKai0O3HiD6KmsWnpCLasFr92qmafwgz+tThmnpMFH7vCS4MUl4ehFd0Z6OWb8BPog==,
      }
    engines: { node: ">=18.0.0" }
    dependencies:
      "@azure/abort-controller": 2.1.2
      "@azure/core-util": 1.9.0
      "@azure/logger": 1.0.4
      tslib: 2.6.2
    dev: true

  /@azure/core-paging/1.5.0:
    resolution:
      {
        integrity: sha512-zqWdVIt+2Z+3wqxEOGzR5hXFZ8MGKK52x4vFLw8n58pR6ZfKRx3EXYTxTaYxYHc/PexPUTyimcTWFJbji9Z6Iw==,
      }
    engines: { node: ">=14.0.0" }
    dependencies:
      tslib: 2.6.2

  /@azure/core-rest-pipeline/1.14.0:
    resolution:
      {
        integrity: sha512-Tp4M6NsjCmn9L5p7HsW98eSOS7A0ibl3e5ntZglozT0XuD/0y6i36iW829ZbBq0qihlGgfaeFpkLjZ418KDm1Q==,
      }
    engines: { node: ">=18.0.0" }
    dependencies:
      "@azure/abort-controller": 2.1.2
      "@azure/core-auth": 1.6.0
      "@azure/core-tracing": 1.0.1
      "@azure/core-util": 1.5.0
      "@azure/logger": 1.0.4
      http-proxy-agent: 5.0.0
      https-proxy-agent: 5.0.1
      tslib: 2.6.2
    transitivePeerDependencies:
      - supports-color

  /@azure/core-tracing/1.0.0-preview.13:
    resolution:
      {
        integrity: sha512-KxDlhXyMlh2Jhj2ykX6vNEU0Vou4nHr025KoSEiz7cS3BNiHNaZcdECk/DmLkEB0as5T7b/TpRcehJ5yV6NeXQ==,
      }
    engines: { node: ">=12.0.0" }
    dependencies:
      "@opentelemetry/api": 1.6.0
      tslib: 2.6.2

  /@azure/core-tracing/1.0.1:
    resolution:
      {
        integrity: sha512-I5CGMoLtX+pI17ZdiFJZgxMJApsK6jjfm85hpgp3oazCdq5Wxgh4wMr7ge/TTWW1B5WBuvIOI1fMU/FrOAMKrw==,
      }
    engines: { node: ">=12.0.0" }
    dependencies:
      tslib: 2.6.2

  /@azure/core-tracing/1.1.2:
    resolution:
      {
        integrity: sha512-dawW9ifvWAWmUm9/h+/UQ2jrdvjCJ7VJEuCJ6XVNudzcOwm53BFZH4Q845vjfgoUAM8ZxokvVNxNxAITc502YA==,
      }
    engines: { node: ">=18.0.0" }
    dependencies:
      tslib: 2.6.2

  /@azure/core-util/1.5.0:
    resolution:
      {
        integrity: sha512-GZBpVFDtQ/15hW1OgBcRdT4Bl7AEpcEZqLfbAvOtm1CQUncKWiYapFHVD588hmlV27NbOOtSm3cnLF3lvoHi4g==,
      }
    engines: { node: ">=14.0.0" }
    dependencies:
      "@azure/abort-controller": 1.1.0
      tslib: 2.6.2

  /@azure/core-util/1.9.0:
    resolution:
      {
        integrity: sha512-AfalUQ1ZppaKuxPPMsFEUdX6GZPB3d9paR9d/TTL7Ow2De8cJaC7ibi7kWVlFAVPCYo31OcnGymc0R89DX8Oaw==,
      }
    engines: { node: ">=18.0.0" }
    dependencies:
      "@azure/abort-controller": 2.1.2
      tslib: 2.6.2

  /@azure/core-xml/1.3.4:
    resolution:
      {
        integrity: sha512-B1xI79Ur/u+KR69fGTcsMNj8KDjBSqAy0Ys6Byy4Qm1CqoUy7gCT5A7Pej0EBWRskuH6bpCwrAnosfmQEalkcg==,
      }
    engines: { node: ">=14.0.0" }
    dependencies:
      fast-xml-parser: 4.3.1
      tslib: 2.6.2
    dev: true

  /@azure/identity/4.4.1:
    resolution:
      {
        integrity: sha512-DwnG4cKFEM7S3T+9u05NstXU/HN0dk45kPOinUyNKsn5VWwpXd9sbPKEg6kgJzGbm1lMuhx9o31PVbCtM5sfBA==,
      }
    engines: { node: ">=18.0.0" }
    dependencies:
      "@azure/abort-controller": 1.1.0
      "@azure/core-auth": 1.6.0
      "@azure/core-client": 1.9.2
      "@azure/core-rest-pipeline": 1.14.0
      "@azure/core-tracing": 1.1.2
      "@azure/core-util": 1.9.0
      "@azure/logger": 1.0.4
      "@azure/msal-browser": 3.18.0
      "@azure/msal-node": 2.10.0
      events: 3.3.0
      jws: 4.0.0
      open: 8.4.2
      stoppable: 1.1.0
      tslib: 2.6.2
    transitivePeerDependencies:
      - supports-color
    dev: true

  /@azure/logger/1.0.4:
    resolution:
      {
        integrity: sha512-ustrPY8MryhloQj7OWGe+HrYx+aoiOxzbXTtgblbV3xwCqpzUK36phH3XNHQKj3EPonyFUuDTfR3qFhTEAuZEg==,
      }
    engines: { node: ">=14.0.0" }
    dependencies:
      tslib: 2.6.2

  /@azure/msal-browser/3.18.0:
    resolution:
      {
        integrity: sha512-jvK5bDUWbpOaJt2Io/rjcaOVcUzkqkrCme/WntdV1SMUc67AiTcEdKuY6G/nMQ7N5Cfsk9SfpugflQwDku53yg==,
      }
    engines: { node: ">=0.8.0" }
    dependencies:
      "@azure/msal-common": 14.13.0
    dev: true

  /@azure/msal-common/14.13.0:
    resolution:
      {
        integrity: sha512-b4M/tqRzJ4jGU91BiwCsLTqChveUEyFK3qY2wGfZ0zBswIBZjAxopx5CYt5wzZFKuN15HqRDYXQbztttuIC3nA==,
      }
    engines: { node: ">=0.8.0" }
    dev: true

  /@azure/msal-node/2.10.0:
    resolution:
      {
        integrity: sha512-JxsSE0464a8IA/+q5EHKmchwNyUFJHtCH00tSXsLaOddwLjG6yVvTH6lGgPcWMhO7YWUXj/XVgVgeE9kZtsPUQ==,
      }
    engines: { node: ">=16" }
    dependencies:
      "@azure/msal-common": 14.13.0
      jsonwebtoken: 9.0.2
      uuid: 8.3.2
    dev: true

  /@azure/storage-blob/12.16.0:
    resolution:
      {
        integrity: sha512-jz33rUSUGUB65FgYrTRgRDjG6hdPHwfvHe+g/UrwVG8MsyLqSxg9TaW7Yuhjxu1v1OZ5xam2NU6+IpCN0xJO8Q==,
      }
    engines: { node: ">=14.0.0" }
    dependencies:
      "@azure/abort-controller": 1.1.0
      "@azure/core-http": 3.0.3
      "@azure/core-lro": 2.5.4
      "@azure/core-paging": 1.5.0
      "@azure/core-tracing": 1.0.0-preview.13
      "@azure/logger": 1.0.4
      events: 3.3.0
      tslib: 2.6.2
    transitivePeerDependencies:
      - encoding
    dev: true

  /@azure/storage-blob/12.24.0:
    resolution:
      {
        integrity: sha512-l8cmWM4C7RoNCBOImoFMxhTXe1Lr+8uQ/IgnhRNMpfoA9bAFWoLG4XrWm6O5rKXortreVQuD+fc1hbzWklOZbw==,
      }
    engines: { node: ">=18.0.0" }
    dependencies:
      "@azure/abort-controller": 1.1.0
      "@azure/core-auth": 1.6.0
      "@azure/core-client": 1.9.2
      "@azure/core-http-compat": 2.1.2
      "@azure/core-lro": 2.5.4
      "@azure/core-paging": 1.5.0
      "@azure/core-rest-pipeline": 1.14.0
      "@azure/core-tracing": 1.1.2
      "@azure/core-util": 1.9.0
      "@azure/core-xml": 1.3.4
      "@azure/logger": 1.0.4
      events: 3.3.0
      tslib: 2.6.2
    transitivePeerDependencies:
      - supports-color
    dev: true

  /@babel/code-frame/7.25.7:
    resolution:
      {
        integrity: sha512-0xZJFNE5XMpENsgfHYTw8FbX4kv53mFLn2i3XPoq69LyhYSCBJtitaHx9QnsVTrsogI4Z3+HtEfZ2/GFPOtf5g==,
      }
    engines: { node: ">=6.9.0" }
    dependencies:
      "@babel/highlight": 7.25.7
      picocolors: 1.1.0

  /@babel/compat-data/7.24.7:
    resolution:
      {
        integrity: sha512-qJzAIcv03PyaWqxRgO4mSU3lihncDT296vnyuE2O8uA4w3UHWI4S3hgeZd1L8W1Bft40w9JxJ2b412iDUFFRhw==,
      }
    engines: { node: ">=6.9.0" }
    dev: true

  /@babel/core/7.24.7:
    resolution:
      {
        integrity: sha512-nykK+LEK86ahTkX/3TgauT0ikKoNCfKHEaZYTUVupJdTLzGNvrblu4u6fa7DhZONAltdf8e662t/abY8idrd/g==,
      }
    engines: { node: ">=6.9.0" }
    dependencies:
      "@ampproject/remapping": 2.3.0
      "@babel/code-frame": 7.25.7
      "@babel/generator": 7.24.7
      "@babel/helper-compilation-targets": 7.24.7
      "@babel/helper-module-transforms": 7.24.7_@babel+core@7.24.7
      "@babel/helpers": 7.24.7
      "@babel/parser": 7.24.7
      "@babel/template": 7.24.7
      "@babel/traverse": 7.24.7
      "@babel/types": 7.24.7
      convert-source-map: 2.0.0
      debug: 4.3.4
      gensync: 1.0.0-beta.2
      json5: 2.2.3
      semver: 6.3.1
    transitivePeerDependencies:
      - supports-color
    dev: true

  /@babel/generator/7.24.7:
    resolution:
      {
        integrity: sha512-oipXieGC3i45Y1A41t4tAqpnEZWgB/lC6Ehh6+rOviR5XWpTtMmLN+fGjz9vOiNRt0p6RtO6DtD0pdU3vpqdSA==,
      }
    engines: { node: ">=6.9.0" }
    dependencies:
      "@babel/types": 7.24.7
      "@jridgewell/gen-mapping": 0.3.5
      "@jridgewell/trace-mapping": 0.3.25
      jsesc: 2.5.2
    dev: true

  /@babel/helper-compilation-targets/7.24.7:
    resolution:
      {
        integrity: sha512-ctSdRHBi20qWOfy27RUb4Fhp07KSJ3sXcuSvTrXrc4aG8NSYDo1ici3Vhg9bg69y5bj0Mr1lh0aeEgTvc12rMg==,
      }
    engines: { node: ">=6.9.0" }
    dependencies:
      "@babel/compat-data": 7.24.7
      "@babel/helper-validator-option": 7.24.7
      browserslist: 4.23.1
      lru-cache: 5.1.1
      semver: 6.3.1
    dev: true

  /@babel/helper-environment-visitor/7.24.7:
    resolution:
      {
        integrity: sha512-DoiN84+4Gnd0ncbBOM9AZENV4a5ZiL39HYMyZJGZ/AZEykHYdJw0wW3kdcsh9/Kn+BRXHLkkklZ51ecPKmI1CQ==,
      }
    engines: { node: ">=6.9.0" }
    dependencies:
      "@babel/types": 7.24.7
    dev: true

  /@babel/helper-function-name/7.24.7:
    resolution:
      {
        integrity: sha512-FyoJTsj/PEUWu1/TYRiXTIHc8lbw+TDYkZuoE43opPS5TrI7MyONBE1oNvfguEXAD9yhQRrVBnXdXzSLQl9XnA==,
      }
    engines: { node: ">=6.9.0" }
    dependencies:
      "@babel/template": 7.24.7
      "@babel/types": 7.24.7
    dev: true

  /@babel/helper-hoist-variables/7.24.7:
    resolution:
      {
        integrity: sha512-MJJwhkoGy5c4ehfoRyrJ/owKeMl19U54h27YYftT0o2teQ3FJ3nQUf/I3LlJsX4l3qlw7WRXUmiyajvHXoTubQ==,
      }
    engines: { node: ">=6.9.0" }
    dependencies:
      "@babel/types": 7.24.7
    dev: true

  /@babel/helper-module-imports/7.24.7:
    resolution:
      {
        integrity: sha512-8AyH3C+74cgCVVXow/myrynrAGv+nTVg5vKu2nZph9x7RcRwzmh0VFallJuFTZ9mx6u4eSdXZfcOzSqTUm0HCA==,
      }
    engines: { node: ">=6.9.0" }
    dependencies:
      "@babel/traverse": 7.24.7
      "@babel/types": 7.24.7
    transitivePeerDependencies:
      - supports-color
    dev: true

  /@babel/helper-module-transforms/7.24.7_@babel+core@7.24.7:
    resolution:
      {
        integrity: sha512-1fuJEwIrp+97rM4RWdO+qrRsZlAeL1lQJoPqtCYWv0NL115XM93hIH4CSRln2w52SqvmY5hqdtauB6QFCDiZNQ==,
      }
    engines: { node: ">=6.9.0" }
    peerDependencies:
      "@babel/core": ^7.0.0
    dependencies:
      "@babel/core": 7.24.7
      "@babel/helper-environment-visitor": 7.24.7
      "@babel/helper-module-imports": 7.24.7
      "@babel/helper-simple-access": 7.24.7
      "@babel/helper-split-export-declaration": 7.24.7
      "@babel/helper-validator-identifier": 7.25.7
    transitivePeerDependencies:
      - supports-color
    dev: true

  /@babel/helper-simple-access/7.24.7:
    resolution:
      {
        integrity: sha512-zBAIvbCMh5Ts+b86r/CjU+4XGYIs+R1j951gxI3KmmxBMhCg4oQMsv6ZXQ64XOm/cvzfU1FmoCyt6+owc5QMYg==,
      }
    engines: { node: ">=6.9.0" }
    dependencies:
      "@babel/traverse": 7.24.7
      "@babel/types": 7.24.7
    transitivePeerDependencies:
      - supports-color
    dev: true

  /@babel/helper-split-export-declaration/7.24.7:
    resolution:
      {
        integrity: sha512-oy5V7pD+UvfkEATUKvIjvIAH/xCzfsFVw7ygW2SI6NClZzquT+mwdTfgfdbUiceh6iQO0CHtCPsyze/MZ2YbAA==,
      }
    engines: { node: ">=6.9.0" }
    dependencies:
      "@babel/types": 7.24.7
    dev: true

  /@babel/helper-string-parser/7.24.7:
    resolution:
      {
        integrity: sha512-7MbVt6xrwFQbunH2DNQsAP5sTGxfqQtErvBIvIMi6EQnbgUOuVYanvREcmFrOPhoXBrTtjhhP+lW+o5UfK+tDg==,
      }
    engines: { node: ">=6.9.0" }
    dev: true

  /@babel/helper-validator-identifier/7.25.7:
    resolution:
      {
        integrity: sha512-AM6TzwYqGChO45oiuPqwL2t20/HdMC1rTPAesnBCgPCSF1x3oN9MVUwQV2iyz4xqWrctwK5RNC8LV22kaQCNYg==,
      }
    engines: { node: ">=6.9.0" }

  /@babel/helper-validator-option/7.24.7:
    resolution:
      {
        integrity: sha512-yy1/KvjhV/ZCL+SM7hBrvnZJ3ZuT9OuZgIJAGpPEToANvc3iM6iDvBnRjtElWibHU6n8/LPR/EjX9EtIEYO3pw==,
      }
    engines: { node: ">=6.9.0" }
    dev: true

  /@babel/helpers/7.24.7:
    resolution:
      {
        integrity: sha512-NlmJJtvcw72yRJRcnCmGvSi+3jDEg8qFu3z0AFoymmzLx5ERVWyzd9kVXr7Th9/8yIJi2Zc6av4Tqz3wFs8QWg==,
      }
    engines: { node: ">=6.9.0" }
    dependencies:
      "@babel/template": 7.24.7
      "@babel/types": 7.24.7
    dev: true

  /@babel/highlight/7.25.7:
    resolution:
      {
        integrity: sha512-iYyACpW3iW8Fw+ZybQK+drQre+ns/tKpXbNESfrhNnPLIklLbXr7MYJ6gPEd0iETGLOK+SxMjVvKb/ffmk+FEw==,
      }
    engines: { node: ">=6.9.0" }
    dependencies:
      "@babel/helper-validator-identifier": 7.25.7
      chalk: 2.4.2
      js-tokens: 4.0.0
      picocolors: 1.1.0

  /@babel/parser/7.24.7:
    resolution:
      {
        integrity: sha512-9uUYRm6OqQrCqQdG1iCBwBPZgN8ciDBro2nIOFaiRz1/BCxaI7CNvQbDHvsArAC7Tw9Hda/B3U+6ui9u4HWXPw==,
      }
    engines: { node: ">=6.0.0" }
    hasBin: true
    dev: true

  /@babel/runtime/7.24.8:
    resolution:
      {
        integrity: sha512-5F7SDGs1T72ZczbRwbGO9lQi0NLjQxzl6i4lJxLxfW9U5UluCSyEJeniWvnhl3/euNiqQVbo8zruhsDfid0esA==,
      }
    engines: { node: ">=6.9.0" }
    dependencies:
      regenerator-runtime: 0.14.1
    dev: false

  /@babel/template/7.24.7:
    resolution:
      {
        integrity: sha512-jYqfPrU9JTF0PmPy1tLYHW4Mp4KlgxJD9l2nP9fD6yT/ICi554DmrWBAEYpIelzjHf1msDP3PxJIRt/nFNfBig==,
      }
    engines: { node: ">=6.9.0" }
    dependencies:
      "@babel/code-frame": 7.25.7
      "@babel/parser": 7.24.7
      "@babel/types": 7.24.7
    dev: true

  /@babel/traverse/7.24.7:
    resolution:
      {
        integrity: sha512-yb65Ed5S/QAcewNPh0nZczy9JdYXkkAbIsEo+P7BE7yO3txAY30Y/oPa3QkQ5It3xVG2kpKMg9MsdxZaO31uKA==,
      }
    engines: { node: ">=6.9.0" }
    dependencies:
      "@babel/code-frame": 7.25.7
      "@babel/generator": 7.24.7
      "@babel/helper-environment-visitor": 7.24.7
      "@babel/helper-function-name": 7.24.7
      "@babel/helper-hoist-variables": 7.24.7
      "@babel/helper-split-export-declaration": 7.24.7
      "@babel/parser": 7.24.7
      "@babel/types": 7.24.7
      debug: 4.3.4
      globals: 11.12.0
    transitivePeerDependencies:
      - supports-color
    dev: true

  /@babel/types/7.24.7:
    resolution:
      {
        integrity: sha512-XEFXSlxiG5td2EJRe8vOmRbaXVgfcBlszKujvVmWIK/UpywWljQCfzAv3RQCGujWQ1RD4YYWEAqDXfuJiy8f5Q==,
      }
    engines: { node: ">=6.9.0" }
    dependencies:
      "@babel/helper-string-parser": 7.24.7
      "@babel/helper-validator-identifier": 7.25.7
      to-fast-properties: 2.0.0
    dev: true

  /@bcoe/v8-coverage/0.2.3:
    resolution:
      {
        integrity: sha512-0hYQ8SB4Db5zvZB4axdMHGwEaQjkZzFjQiN9LVYvIFB2nSUHW9tYpxWriPrWDASIxiaXax83REcLxuSdnGPZtw==,
      }
    dev: true

  /@colors/colors/1.5.0:
    resolution:
      {
        integrity: sha512-ooWCrlZP11i8GImSjTHYHLkvFDP48nS4+204nGb1RiX/WXYHmJA2III9/e2DWVabCESdW7hBAEzHRqUn9OUVvQ==,
      }
    engines: { node: ">=0.1.90" }
    dev: true

  /@colors/colors/1.6.0:
    resolution:
      {
        integrity: sha512-Ir+AOibqzrIsL6ajt3Rz3LskB7OiMVHqltZmspbW/TJuTVuyOMirVqAkjfY6JISiLHgyNqicAC8AyHHGzNd/dA==,
      }
    engines: { node: ">=0.1.90" }
    dev: true

  /@cspotcode/source-map-support/0.8.1:
    resolution:
      {
        integrity: sha512-IchNf6dN4tHoMFIn/7OE8LWZ19Y6q/67Bmf6vnGREv8RSbBVb9LPJxEcnwrcwX6ixSvaiGoomAUvu4YSxXrVgw==,
      }
    engines: { node: ">=12" }
    dependencies:
      "@jridgewell/trace-mapping": 0.3.9
    dev: true

  /@dabh/diagnostics/2.0.3:
    resolution:
      {
        integrity: sha512-hrlQOIi7hAfzsMqlGSFyVucrx38O+j6wiGOf//H2ecvIEqYN4ADBSS2iLMh5UFyDunCNniUIPk/q3riFv45xRA==,
      }
    dependencies:
      colorspace: 1.1.4
      enabled: 2.0.0
      kuler: 2.0.0
    dev: true

  /@discoveryjs/json-ext/0.5.7:
    resolution:
      {
        integrity: sha512-dBVuXR082gk3jsFp7Rd/JI4kytwGHecnCoTtXFb7DB6CNHp4rg5k1bhg0nWdLGLnOV71lmDzGQaLMy8iPLY0pw==,
      }
    engines: { node: ">=10.0.0" }
    dev: true

  /@esbuild/aix-ppc64/0.20.2:
    resolution:
      {
        integrity: sha512-D+EBOJHXdNZcLJRBkhENNG8Wji2kgc9AZ9KiPr1JuZjsNtyHzrsfLRrY0tk2H2aoFu6RANO1y1iPPUCDYWkb5g==,
      }
    engines: { node: ">=12" }
    cpu: [ppc64]
    os: [aix]
    requiresBuild: true
    dev: true
    optional: true

  /@esbuild/aix-ppc64/0.23.0:
    resolution:
      {
        integrity: sha512-3sG8Zwa5fMcA9bgqB8AfWPQ+HFke6uD3h1s3RIwUNK8EG7a4buxvuFTs3j1IMs2NXAk9F30C/FF4vxRgQCcmoQ==,
      }
    engines: { node: ">=18" }
    cpu: [ppc64]
    os: [aix]
    requiresBuild: true
    dev: true
    optional: true

  /@esbuild/android-arm/0.20.2:
    resolution:
      {
        integrity: sha512-t98Ra6pw2VaDhqNWO2Oph2LXbz/EJcnLmKLGBJwEwXX/JAN83Fym1rU8l0JUWK6HkIbWONCSSatf4sf2NBRx/w==,
      }
    engines: { node: ">=12" }
    cpu: [arm]
    os: [android]
    requiresBuild: true
    dev: true
    optional: true

  /@esbuild/android-arm/0.23.0:
    resolution:
      {
        integrity: sha512-+KuOHTKKyIKgEEqKbGTK8W7mPp+hKinbMBeEnNzjJGyFcWsfrXjSTNluJHCY1RqhxFurdD8uNXQDei7qDlR6+g==,
      }
    engines: { node: ">=18" }
    cpu: [arm]
    os: [android]
    requiresBuild: true
    dev: true
    optional: true

  /@esbuild/android-arm64/0.20.2:
    resolution:
      {
        integrity: sha512-mRzjLacRtl/tWU0SvD8lUEwb61yP9cqQo6noDZP/O8VkwafSYwZ4yWy24kan8jE/IMERpYncRt2dw438LP3Xmg==,
      }
    engines: { node: ">=12" }
    cpu: [arm64]
    os: [android]
    requiresBuild: true
    dev: true
    optional: true

  /@esbuild/android-arm64/0.23.0:
    resolution:
      {
        integrity: sha512-EuHFUYkAVfU4qBdyivULuu03FhJO4IJN9PGuABGrFy4vUuzk91P2d+npxHcFdpUnfYKy0PuV+n6bKIpHOB3prQ==,
      }
    engines: { node: ">=18" }
    cpu: [arm64]
    os: [android]
    requiresBuild: true
    dev: true
    optional: true

  /@esbuild/android-x64/0.20.2:
    resolution:
      {
        integrity: sha512-btzExgV+/lMGDDa194CcUQm53ncxzeBrWJcncOBxuC6ndBkKxnHdFJn86mCIgTELsooUmwUm9FkhSp5HYu00Rg==,
      }
    engines: { node: ">=12" }
    cpu: [x64]
    os: [android]
    requiresBuild: true
    dev: true
    optional: true

  /@esbuild/android-x64/0.23.0:
    resolution:
      {
        integrity: sha512-WRrmKidLoKDl56LsbBMhzTTBxrsVwTKdNbKDalbEZr0tcsBgCLbEtoNthOW6PX942YiYq8HzEnb4yWQMLQuipQ==,
      }
    engines: { node: ">=18" }
    cpu: [x64]
    os: [android]
    requiresBuild: true
    dev: true
    optional: true

  /@esbuild/darwin-arm64/0.20.2:
    resolution:
      {
        integrity: sha512-4J6IRT+10J3aJH3l1yzEg9y3wkTDgDk7TSDFX+wKFiWjqWp/iCfLIYzGyasx9l0SAFPT1HwSCR+0w/h1ES/MjA==,
      }
    engines: { node: ">=12" }
    cpu: [arm64]
    os: [darwin]
    requiresBuild: true
    dev: true
    optional: true

  /@esbuild/darwin-arm64/0.23.0:
    resolution:
      {
        integrity: sha512-YLntie/IdS31H54Ogdn+v50NuoWF5BDkEUFpiOChVa9UnKpftgwzZRrI4J132ETIi+D8n6xh9IviFV3eXdxfow==,
      }
    engines: { node: ">=18" }
    cpu: [arm64]
    os: [darwin]
    requiresBuild: true
    dev: true
    optional: true

  /@esbuild/darwin-x64/0.20.2:
    resolution:
      {
        integrity: sha512-tBcXp9KNphnNH0dfhv8KYkZhjc+H3XBkF5DKtswJblV7KlT9EI2+jeA8DgBjp908WEuYll6pF+UStUCfEpdysA==,
      }
    engines: { node: ">=12" }
    cpu: [x64]
    os: [darwin]
    requiresBuild: true
    dev: true
    optional: true

  /@esbuild/darwin-x64/0.23.0:
    resolution:
      {
        integrity: sha512-IMQ6eme4AfznElesHUPDZ+teuGwoRmVuuixu7sv92ZkdQcPbsNHzutd+rAfaBKo8YK3IrBEi9SLLKWJdEvJniQ==,
      }
    engines: { node: ">=18" }
    cpu: [x64]
    os: [darwin]
    requiresBuild: true
    dev: true
    optional: true

  /@esbuild/freebsd-arm64/0.20.2:
    resolution:
      {
        integrity: sha512-d3qI41G4SuLiCGCFGUrKsSeTXyWG6yem1KcGZVS+3FYlYhtNoNgYrWcvkOoaqMhwXSMrZRl69ArHsGJ9mYdbbw==,
      }
    engines: { node: ">=12" }
    cpu: [arm64]
    os: [freebsd]
    requiresBuild: true
    dev: true
    optional: true

  /@esbuild/freebsd-arm64/0.23.0:
    resolution:
      {
        integrity: sha512-0muYWCng5vqaxobq6LB3YNtevDFSAZGlgtLoAc81PjUfiFz36n4KMpwhtAd4he8ToSI3TGyuhyx5xmiWNYZFyw==,
      }
    engines: { node: ">=18" }
    cpu: [arm64]
    os: [freebsd]
    requiresBuild: true
    dev: true
    optional: true

  /@esbuild/freebsd-x64/0.20.2:
    resolution:
      {
        integrity: sha512-d+DipyvHRuqEeM5zDivKV1KuXn9WeRX6vqSqIDgwIfPQtwMP4jaDsQsDncjTDDsExT4lR/91OLjRo8bmC1e+Cw==,
      }
    engines: { node: ">=12" }
    cpu: [x64]
    os: [freebsd]
    requiresBuild: true
    dev: true
    optional: true

  /@esbuild/freebsd-x64/0.23.0:
    resolution:
      {
        integrity: sha512-XKDVu8IsD0/q3foBzsXGt/KjD/yTKBCIwOHE1XwiXmrRwrX6Hbnd5Eqn/WvDekddK21tfszBSrE/WMaZh+1buQ==,
      }
    engines: { node: ">=18" }
    cpu: [x64]
    os: [freebsd]
    requiresBuild: true
    dev: true
    optional: true

  /@esbuild/linux-arm/0.20.2:
    resolution:
      {
        integrity: sha512-VhLPeR8HTMPccbuWWcEUD1Az68TqaTYyj6nfE4QByZIQEQVWBB8vup8PpR7y1QHL3CpcF6xd5WVBU/+SBEvGTg==,
      }
    engines: { node: ">=12" }
    cpu: [arm]
    os: [linux]
    requiresBuild: true
    dev: true
    optional: true

  /@esbuild/linux-arm/0.23.0:
    resolution:
      {
        integrity: sha512-SEELSTEtOFu5LPykzA395Mc+54RMg1EUgXP+iw2SJ72+ooMwVsgfuwXo5Fn0wXNgWZsTVHwY2cg4Vi/bOD88qw==,
      }
    engines: { node: ">=18" }
    cpu: [arm]
    os: [linux]
    requiresBuild: true
    dev: true
    optional: true

  /@esbuild/linux-arm64/0.20.2:
    resolution:
      {
        integrity: sha512-9pb6rBjGvTFNira2FLIWqDk/uaf42sSyLE8j1rnUpuzsODBq7FvpwHYZxQ/It/8b+QOS1RYfqgGFNLRI+qlq2A==,
      }
    engines: { node: ">=12" }
    cpu: [arm64]
    os: [linux]
    requiresBuild: true
    dev: true
    optional: true

  /@esbuild/linux-arm64/0.23.0:
    resolution:
      {
        integrity: sha512-j1t5iG8jE7BhonbsEg5d9qOYcVZv/Rv6tghaXM/Ug9xahM0nX/H2gfu6X6z11QRTMT6+aywOMA8TDkhPo8aCGw==,
      }
    engines: { node: ">=18" }
    cpu: [arm64]
    os: [linux]
    requiresBuild: true
    dev: true
    optional: true

  /@esbuild/linux-ia32/0.20.2:
    resolution:
      {
        integrity: sha512-o10utieEkNPFDZFQm9CoP7Tvb33UutoJqg3qKf1PWVeeJhJw0Q347PxMvBgVVFgouYLGIhFYG0UGdBumROyiig==,
      }
    engines: { node: ">=12" }
    cpu: [ia32]
    os: [linux]
    requiresBuild: true
    dev: true
    optional: true

  /@esbuild/linux-ia32/0.23.0:
    resolution:
      {
        integrity: sha512-P7O5Tkh2NbgIm2R6x1zGJJsnacDzTFcRWZyTTMgFdVit6E98LTxO+v8LCCLWRvPrjdzXHx9FEOA8oAZPyApWUA==,
      }
    engines: { node: ">=18" }
    cpu: [ia32]
    os: [linux]
    requiresBuild: true
    dev: true
    optional: true

  /@esbuild/linux-loong64/0.20.2:
    resolution:
      {
        integrity: sha512-PR7sp6R/UC4CFVomVINKJ80pMFlfDfMQMYynX7t1tNTeivQ6XdX5r2XovMmha/VjR1YN/HgHWsVcTRIMkymrgQ==,
      }
    engines: { node: ">=12" }
    cpu: [loong64]
    os: [linux]
    requiresBuild: true
    dev: true
    optional: true

  /@esbuild/linux-loong64/0.23.0:
    resolution:
      {
        integrity: sha512-InQwepswq6urikQiIC/kkx412fqUZudBO4SYKu0N+tGhXRWUqAx+Q+341tFV6QdBifpjYgUndV1hhMq3WeJi7A==,
      }
    engines: { node: ">=18" }
    cpu: [loong64]
    os: [linux]
    requiresBuild: true
    dev: true
    optional: true

  /@esbuild/linux-mips64el/0.20.2:
    resolution:
      {
        integrity: sha512-4BlTqeutE/KnOiTG5Y6Sb/Hw6hsBOZapOVF6njAESHInhlQAghVVZL1ZpIctBOoTFbQyGW+LsVYZ8lSSB3wkjA==,
      }
    engines: { node: ">=12" }
    cpu: [mips64el]
    os: [linux]
    requiresBuild: true
    dev: true
    optional: true

  /@esbuild/linux-mips64el/0.23.0:
    resolution:
      {
        integrity: sha512-J9rflLtqdYrxHv2FqXE2i1ELgNjT+JFURt/uDMoPQLcjWQA5wDKgQA4t/dTqGa88ZVECKaD0TctwsUfHbVoi4w==,
      }
    engines: { node: ">=18" }
    cpu: [mips64el]
    os: [linux]
    requiresBuild: true
    dev: true
    optional: true

  /@esbuild/linux-ppc64/0.20.2:
    resolution:
      {
        integrity: sha512-rD3KsaDprDcfajSKdn25ooz5J5/fWBylaaXkuotBDGnMnDP1Uv5DLAN/45qfnf3JDYyJv/ytGHQaziHUdyzaAg==,
      }
    engines: { node: ">=12" }
    cpu: [ppc64]
    os: [linux]
    requiresBuild: true
    dev: true
    optional: true

  /@esbuild/linux-ppc64/0.23.0:
    resolution:
      {
        integrity: sha512-cShCXtEOVc5GxU0fM+dsFD10qZ5UpcQ8AM22bYj0u/yaAykWnqXJDpd77ublcX6vdDsWLuweeuSNZk4yUxZwtw==,
      }
    engines: { node: ">=18" }
    cpu: [ppc64]
    os: [linux]
    requiresBuild: true
    dev: true
    optional: true

  /@esbuild/linux-riscv64/0.20.2:
    resolution:
      {
        integrity: sha512-snwmBKacKmwTMmhLlz/3aH1Q9T8v45bKYGE3j26TsaOVtjIag4wLfWSiZykXzXuE1kbCE+zJRmwp+ZbIHinnVg==,
      }
    engines: { node: ">=12" }
    cpu: [riscv64]
    os: [linux]
    requiresBuild: true
    dev: true
    optional: true

  /@esbuild/linux-riscv64/0.23.0:
    resolution:
      {
        integrity: sha512-HEtaN7Y5UB4tZPeQmgz/UhzoEyYftbMXrBCUjINGjh3uil+rB/QzzpMshz3cNUxqXN7Vr93zzVtpIDL99t9aRw==,
      }
    engines: { node: ">=18" }
    cpu: [riscv64]
    os: [linux]
    requiresBuild: true
    dev: true
    optional: true

  /@esbuild/linux-s390x/0.20.2:
    resolution:
      {
        integrity: sha512-wcWISOobRWNm3cezm5HOZcYz1sKoHLd8VL1dl309DiixxVFoFe/o8HnwuIwn6sXre88Nwj+VwZUvJf4AFxkyrQ==,
      }
    engines: { node: ">=12" }
    cpu: [s390x]
    os: [linux]
    requiresBuild: true
    dev: true
    optional: true

  /@esbuild/linux-s390x/0.23.0:
    resolution:
      {
        integrity: sha512-WDi3+NVAuyjg/Wxi+o5KPqRbZY0QhI9TjrEEm+8dmpY9Xir8+HE/HNx2JoLckhKbFopW0RdO2D72w8trZOV+Wg==,
      }
    engines: { node: ">=18" }
    cpu: [s390x]
    os: [linux]
    requiresBuild: true
    dev: true
    optional: true

  /@esbuild/linux-x64/0.20.2:
    resolution:
      {
        integrity: sha512-1MdwI6OOTsfQfek8sLwgyjOXAu+wKhLEoaOLTjbijk6E2WONYpH9ZU2mNtR+lZ2B4uwr+usqGuVfFT9tMtGvGw==,
      }
    engines: { node: ">=12" }
    cpu: [x64]
    os: [linux]
    requiresBuild: true
    dev: true
    optional: true

  /@esbuild/linux-x64/0.23.0:
    resolution:
      {
        integrity: sha512-a3pMQhUEJkITgAw6e0bWA+F+vFtCciMjW/LPtoj99MhVt+Mfb6bbL9hu2wmTZgNd994qTAEw+U/r6k3qHWWaOQ==,
      }
    engines: { node: ">=18" }
    cpu: [x64]
    os: [linux]
    requiresBuild: true
    dev: true
    optional: true

  /@esbuild/netbsd-x64/0.20.2:
    resolution:
      {
        integrity: sha512-K8/DhBxcVQkzYc43yJXDSyjlFeHQJBiowJ0uVL6Tor3jGQfSGHNNJcWxNbOI8v5k82prYqzPuwkzHt3J1T1iZQ==,
      }
    engines: { node: ">=12" }
    cpu: [x64]
    os: [netbsd]
    requiresBuild: true
    dev: true
    optional: true

  /@esbuild/netbsd-x64/0.23.0:
    resolution:
      {
        integrity: sha512-cRK+YDem7lFTs2Q5nEv/HHc4LnrfBCbH5+JHu6wm2eP+d8OZNoSMYgPZJq78vqQ9g+9+nMuIsAO7skzphRXHyw==,
      }
    engines: { node: ">=18" }
    cpu: [x64]
    os: [netbsd]
    requiresBuild: true
    dev: true
    optional: true

  /@esbuild/openbsd-arm64/0.23.0:
    resolution:
      {
        integrity: sha512-suXjq53gERueVWu0OKxzWqk7NxiUWSUlrxoZK7usiF50C6ipColGR5qie2496iKGYNLhDZkPxBI3erbnYkU0rQ==,
      }
    engines: { node: ">=18" }
    cpu: [arm64]
    os: [openbsd]
    requiresBuild: true
    dev: true
    optional: true

  /@esbuild/openbsd-x64/0.20.2:
    resolution:
      {
        integrity: sha512-eMpKlV0SThJmmJgiVyN9jTPJ2VBPquf6Kt/nAoo6DgHAoN57K15ZghiHaMvqjCye/uU4X5u3YSMgVBI1h3vKrQ==,
      }
    engines: { node: ">=12" }
    cpu: [x64]
    os: [openbsd]
    requiresBuild: true
    dev: true
    optional: true

  /@esbuild/openbsd-x64/0.23.0:
    resolution:
      {
        integrity: sha512-6p3nHpby0DM/v15IFKMjAaayFhqnXV52aEmv1whZHX56pdkK+MEaLoQWj+H42ssFarP1PcomVhbsR4pkz09qBg==,
      }
    engines: { node: ">=18" }
    cpu: [x64]
    os: [openbsd]
    requiresBuild: true
    dev: true
    optional: true

  /@esbuild/sunos-x64/0.20.2:
    resolution:
      {
        integrity: sha512-2UyFtRC6cXLyejf/YEld4Hajo7UHILetzE1vsRcGL3earZEW77JxrFjH4Ez2qaTiEfMgAXxfAZCm1fvM/G/o8w==,
      }
    engines: { node: ">=12" }
    cpu: [x64]
    os: [sunos]
    requiresBuild: true
    dev: true
    optional: true

  /@esbuild/sunos-x64/0.23.0:
    resolution:
      {
        integrity: sha512-BFelBGfrBwk6LVrmFzCq1u1dZbG4zy/Kp93w2+y83Q5UGYF1d8sCzeLI9NXjKyujjBBniQa8R8PzLFAUrSM9OA==,
      }
    engines: { node: ">=18" }
    cpu: [x64]
    os: [sunos]
    requiresBuild: true
    dev: true
    optional: true

  /@esbuild/win32-arm64/0.20.2:
    resolution:
      {
        integrity: sha512-GRibxoawM9ZCnDxnP3usoUDO9vUkpAxIIZ6GQI+IlVmr5kP3zUq+l17xELTHMWTWzjxa2guPNyrpq1GWmPvcGQ==,
      }
    engines: { node: ">=12" }
    cpu: [arm64]
    os: [win32]
    requiresBuild: true
    dev: true
    optional: true

  /@esbuild/win32-arm64/0.23.0:
    resolution:
      {
        integrity: sha512-lY6AC8p4Cnb7xYHuIxQ6iYPe6MfO2CC43XXKo9nBXDb35krYt7KGhQnOkRGar5psxYkircpCqfbNDB4uJbS2jQ==,
      }
    engines: { node: ">=18" }
    cpu: [arm64]
    os: [win32]
    requiresBuild: true
    dev: true
    optional: true

  /@esbuild/win32-ia32/0.20.2:
    resolution:
      {
        integrity: sha512-HfLOfn9YWmkSKRQqovpnITazdtquEW8/SoHW7pWpuEeguaZI4QnCRW6b+oZTztdBnZOS2hqJ6im/D5cPzBTTlQ==,
      }
    engines: { node: ">=12" }
    cpu: [ia32]
    os: [win32]
    requiresBuild: true
    dev: true
    optional: true

  /@esbuild/win32-ia32/0.23.0:
    resolution:
      {
        integrity: sha512-7L1bHlOTcO4ByvI7OXVI5pNN6HSu6pUQq9yodga8izeuB1KcT2UkHaH6118QJwopExPn0rMHIseCTx1CRo/uNA==,
      }
    engines: { node: ">=18" }
    cpu: [ia32]
    os: [win32]
    requiresBuild: true
    dev: true
    optional: true

  /@esbuild/win32-x64/0.20.2:
    resolution:
      {
        integrity: sha512-N49X4lJX27+l9jbLKSqZ6bKNjzQvHaT8IIFUy+YIqmXQdjYCToGWwOItDrfby14c78aDd5NHQl29xingXfCdLQ==,
      }
    engines: { node: ">=12" }
    cpu: [x64]
    os: [win32]
    requiresBuild: true
    dev: true
    optional: true

  /@esbuild/win32-x64/0.23.0:
    resolution:
      {
        integrity: sha512-Arm+WgUFLUATuoxCJcahGuk6Yj9Pzxd6l11Zb/2aAuv5kWWvvfhLFo2fni4uSK5vzlUdCGZ/BdV5tH8klj8p8g==,
      }
    engines: { node: ">=18" }
    cpu: [x64]
    os: [win32]
    requiresBuild: true
    dev: true
    optional: true

  /@eslint-community/eslint-utils/4.4.0_eslint@8.50.0:
    resolution:
      {
        integrity: sha512-1/sA4dwrzBAyeUoQ6oxahHKmrZvsnLCg4RfxW3ZFGGmQkSNQPFNLV9CUEFQP1x9EYXHTo5p6xdhZM1Ne9p/AfA==,
      }
    engines: { node: ^12.22.0 || ^14.17.0 || >=16.0.0 }
    peerDependencies:
      eslint: ^6.0.0 || ^7.0.0 || >=8.0.0
    dependencies:
      eslint: 8.50.0
      eslint-visitor-keys: 3.4.3
    dev: true

  /@eslint-community/regexpp/4.8.2:
    resolution:
      {
        integrity: sha512-0MGxAVt1m/ZK+LTJp/j0qF7Hz97D9O/FH9Ms3ltnyIdDD57cbb1ACIQTkbHvNXtWDv5TPq7w5Kq56+cNukbo7g==,
      }
    engines: { node: ^12.0.0 || ^14.0.0 || >=16.0.0 }
    dev: true

  /@eslint/eslintrc/2.1.2:
    resolution:
      {
        integrity: sha512-+wvgpDsrB1YqAMdEUCcnTlpfVBH7Vqn6A/NT3D8WVXFIaKMlErPIZT3oCIAVCOtarRpMtelZLqJeU3t7WY6X6g==,
      }
    engines: { node: ^12.22.0 || ^14.17.0 || >=16.0.0 }
    dependencies:
      ajv: 6.12.6
      debug: 4.3.4
      espree: 9.6.1
      globals: 13.22.0
      ignore: 5.2.4
      import-fresh: 3.3.0
      js-yaml: 4.1.0
      minimatch: 3.1.2
      strip-json-comments: 3.1.1
    transitivePeerDependencies:
      - supports-color
    dev: true

  /@eslint/js/8.50.0:
    resolution:
      {
        integrity: sha512-NCC3zz2+nvYd+Ckfh87rA47zfu2QsQpvc6k1yzTk+b9KzRj0wkGa8LSoGOXN6Zv4lRf/EIoZ80biDh9HOI+RNQ==,
      }
    engines: { node: ^12.22.0 || ^14.17.0 || >=16.0.0 }
    dev: true

  /@humanwhocodes/config-array/0.11.11:
    resolution:
      {
        integrity: sha512-N2brEuAadi0CcdeMXUkhbZB84eskAc8MEX1By6qEchoVywSgXPIjou4rYsl0V3Hj0ZnuGycGCjdNgockbzeWNA==,
      }
    engines: { node: ">=10.10.0" }
    dependencies:
      "@humanwhocodes/object-schema": 1.2.1
      debug: 4.3.4
      minimatch: 3.1.2
    transitivePeerDependencies:
      - supports-color
    dev: true

  /@humanwhocodes/module-importer/1.0.1:
    resolution:
      {
        integrity: sha512-bxveV4V8v5Yb4ncFTT3rPSgZBOpCkjfK0y4oVVVJwIuDVBRMDXrPyXRL988i5ap9m9bnyEEjWfm5WkBmtffLfA==,
      }
    engines: { node: ">=12.22" }
    dev: true

  /@humanwhocodes/momoa/2.0.4:
    resolution:
      {
        integrity: sha512-RE815I4arJFtt+FVeU1Tgp9/Xvecacji8w/V6XtXsWWH/wz/eNkNbhb+ny/+PlVZjV0rxQpRSQKNKE3lcktHEA==,
      }
    engines: { node: ">=10.10.0" }
    dev: false

  /@humanwhocodes/object-schema/1.2.1:
    resolution:
      {
        integrity: sha512-ZnQMnLV4e7hDlUvw8H+U8ASL02SS2Gn6+9Ac3wGGLIe7+je2AeAOxPY+izIPJDfFDb7eDjev0Us8MO1iFRN8hA==,
      }
    dev: true

  /@isaacs/cliui/8.0.2:
    resolution:
      {
        integrity: sha512-O8jcjabXaleOG9DQ0+ARXWZBTfnP4WNAqzuiJK7ll44AmxGKv/J2M4TPjxjY3znBCfvBXFzucm1twdyFybFqEA==,
      }
    engines: { node: ">=12" }
    dependencies:
      string-width: 5.1.2
      string-width-cjs: /string-width/4.2.3
      strip-ansi: 7.1.0
      strip-ansi-cjs: /strip-ansi/6.0.1
      wrap-ansi: 8.1.0
      wrap-ansi-cjs: /wrap-ansi/7.0.0
    dev: true

  /@istanbuljs/schema/0.1.3:
    resolution:
      {
        integrity: sha512-ZXRY4jNvVgSVQ8DL3LTcakaAtXwTVUxE81hslsyD2AtoXW/wVob10HkOJ1X/pAlcI7D+2YoZKg5do8G/w6RYgA==,
      }
    engines: { node: ">=8" }
    dev: true

  /@jest/schemas/29.6.3:
    resolution:
      {
        integrity: sha512-mo5j5X+jIZmJQveBKeS/clAueipV7KgiX1vMgCxam1RNYiqE1w62n0/tJJnHtjW8ZHcQco5gY85jA3mi0L+nSA==,
      }
    engines: { node: ^14.15.0 || ^16.10.0 || >=18.0.0 }
    dependencies:
      "@sinclair/typebox": 0.27.8
    dev: true

  /@jridgewell/gen-mapping/0.3.5:
    resolution:
      {
        integrity: sha512-IzL8ZoEDIBRWEzlCcRhOaCupYyN5gdIK+Q6fbFdPDg6HqX6jpkItn7DFIpW9LQzXG6Df9sA7+OKnq0qlz/GaQg==,
      }
    engines: { node: ">=6.0.0" }
    dependencies:
      "@jridgewell/set-array": 1.2.1
      "@jridgewell/sourcemap-codec": 1.4.15
      "@jridgewell/trace-mapping": 0.3.25
    dev: true

  /@jridgewell/resolve-uri/3.1.1:
    resolution:
      {
        integrity: sha512-dSYZh7HhCDtCKm4QakX0xFpsRDqjjtZf/kjI/v3T3Nwt5r8/qz/M19F9ySyOqU94SXBmeG9ttTul+YnR4LOxFA==,
      }
    engines: { node: ">=6.0.0" }
    dev: true

  /@jridgewell/set-array/1.2.1:
    resolution:
      {
        integrity: sha512-R8gLRTZeyp03ymzP/6Lil/28tGeGEzhx1q2k703KGWRAI1VdvPIXdG70VJc2pAMw3NA6JKL5hhFu1sJX0Mnn/A==,
      }
    engines: { node: ">=6.0.0" }
    dev: true

  /@jridgewell/source-map/0.3.5:
    resolution:
      {
        integrity: sha512-UTYAUj/wviwdsMfzoSJspJxbkH5o1snzwX0//0ENX1u/55kkZZkcTZP6u9bwKGkv+dkk9at4m1Cpt0uY80kcpQ==,
      }
    dependencies:
      "@jridgewell/gen-mapping": 0.3.5
      "@jridgewell/trace-mapping": 0.3.25
    dev: true

  /@jridgewell/sourcemap-codec/1.4.15:
    resolution:
      {
        integrity: sha512-eF2rxCRulEKXHTRiDrDy6erMYWqNw4LPdQ8UQA4huuxaQsVeRPFl2oM8oDGxMFhJUWZf9McpLtJasDDZb/Bpeg==,
      }
    dev: true

  /@jridgewell/trace-mapping/0.3.25:
    resolution:
      {
        integrity: sha512-vNk6aEwybGtawWmy/PzwnGDOjCkLWSD2wqvjGGAgOAwCGWySYXfYoxt00IJkTF+8Lb57DwOb3Aa0o9CApepiYQ==,
      }
    dependencies:
      "@jridgewell/resolve-uri": 3.1.1
      "@jridgewell/sourcemap-codec": 1.4.15
    dev: true

  /@jridgewell/trace-mapping/0.3.9:
    resolution:
      {
        integrity: sha512-3Belt6tdc8bPgAtbcmdtNJlirVoTmEb5e2gC94PnkwEW9jI6CAHUeoG85tjWP5WquqfavoMtMwiG4P926ZKKuQ==,
      }
    dependencies:
      "@jridgewell/resolve-uri": 3.1.1
      "@jridgewell/sourcemap-codec": 1.4.15
    dev: true

  /@jsdevtools/ono/7.1.3:
    resolution:
      {
        integrity: sha512-4JQNk+3mVzK3xh2rqd6RB4J46qUR19azEHBneZyTZM+c456qOrbbM/5xcR8huNCCcbVt7+UmizG6GuUvPvKUYg==,
      }
    dev: false

  /@microsoft.azure/autorest.testserver/3.3.48:
    resolution:
      {
        integrity: sha512-/6SPjIEkHFxHi/mImmWHsTA2yhuSWfM2JWzsngZlck+0gTF5xIEyPTL1eIosdoc0oynBQGDuAsjGkd4ssioMpA==,
      }
    engines: { node: ">=10" }
    hasBin: true
    dependencies:
      "@azure/storage-blob": 12.16.0
      axios: 0.21.4
      body-parser: 1.20.2
      busboy: 1.6.0
      commonmark: 0.30.0
      deep-equal: 2.2.2
      express: 4.18.2
      express-promise-router: 4.1.1_express@4.18.2
      glob: 8.1.0
      js-yaml: 4.1.0
      morgan: 1.10.0
      mustache: 4.2.0
      request: 2.88.2
      request-promise-native: 1.0.9_request@2.88.2
      source-map-support: 0.5.21
      underscore: 1.13.6
      winston: 3.10.0
      xml2js: 0.5.0
      yargs: 17.7.2
    transitivePeerDependencies:
      - "@types/express"
      - debug
      - encoding
    dev: true

  /@microsoft/api-extractor-model/7.29.4_@types+node@18.18.0:
    resolution:
      {
        integrity: sha512-LHOMxmT8/tU1IiiiHOdHFF83Qsi+V8d0kLfscG4EvQE9cafiR8blOYr8SfkQKWB1wgEilQgXJX3MIA4vetDLZw==,
      }
    dependencies:
      "@microsoft/tsdoc": 0.15.0
      "@microsoft/tsdoc-config": 0.17.0
      "@rushstack/node-core-library": 5.5.1_@types+node@18.18.0
    transitivePeerDependencies:
      - "@types/node"
    dev: true

  /@microsoft/api-extractor/7.47.5_@types+node@18.18.0:
    resolution:
      {
        integrity: sha512-edKt4dFO2t25xmI2FX2rsP5liIgwKW1yuQImA0JM+5YGHCoo51GEQ7j+On17SvVpRJnuqLE/QVgtjIQ1Hpg98w==,
      }
    hasBin: true
    dependencies:
      "@microsoft/api-extractor-model": 7.29.4_@types+node@18.18.0
      "@microsoft/tsdoc": 0.15.0
      "@microsoft/tsdoc-config": 0.17.0
      "@rushstack/node-core-library": 5.5.1_@types+node@18.18.0
      "@rushstack/rig-package": 0.5.3
      "@rushstack/terminal": 0.13.3_@types+node@18.18.0
      "@rushstack/ts-command-line": 4.22.4_@types+node@18.18.0
      lodash: 4.17.21
      minimatch: 3.0.8
      resolve: 1.22.6
      semver: 7.5.4
      source-map: 0.6.1
      typescript: 5.4.2
    transitivePeerDependencies:
      - "@types/node"
    dev: true

  /@microsoft/tsdoc-config/0.17.0:
    resolution:
      {
        integrity: sha512-v/EYRXnCAIHxOHW+Plb6OWuUoMotxTN0GLatnpOb1xq0KuTNw/WI3pamJx/UbsoJP5k9MCw1QxvvhPcF9pH3Zg==,
      }
    dependencies:
      "@microsoft/tsdoc": 0.15.0
      ajv: 8.12.0
      jju: 1.4.0
      resolve: 1.22.6
    dev: true

  /@microsoft/tsdoc/0.15.0:
    resolution:
      {
        integrity: sha512-HZpPoABogPvjeJOdzCOSJsXeL/SMCBgBZMVC3X3d7YYp2gf31MfxhUoYUNwf1ERPJOnQc0wkFn9trqI6ZEdZuA==,
      }
    dev: true

  /@nodelib/fs.scandir/2.1.5:
    resolution:
      {
        integrity: sha512-vq24Bq3ym5HEQm2NKCr3yXDwjc7vTsEThRDnkp2DK9p1uqLR+DHurm/NOTo0KG7HYHU7eppKZj3MyqYuMBf62g==,
      }
    engines: { node: ">= 8" }
    dependencies:
      "@nodelib/fs.stat": 2.0.5
      run-parallel: 1.2.0

  /@nodelib/fs.stat/2.0.5:
    resolution:
      {
        integrity: sha512-RkhPPp2zrqDAQA/2jNhnztcPAlv64XdhIp7a7454A5ovI7Bukxgt7MX7udwAu3zg1DcpPU0rz3VV1SeaqvY4+A==,
      }
    engines: { node: ">= 8" }

  /@nodelib/fs.walk/1.2.8:
    resolution:
      {
        integrity: sha512-oGB+UxlgWcgQkgwo8GcEGwemoTFt3FIO9ababBmaGwXIoBKZ+GTy0pP185beGg7Llih/NSHSV2XAs1lnznocSg==,
      }
    engines: { node: ">= 8" }
    dependencies:
      "@nodelib/fs.scandir": 2.1.5
      fastq: 1.15.0

  /@opentelemetry/api/1.6.0:
    resolution:
      {
        integrity: sha512-OWlrQAnWn9577PhVgqjUvMr1pg57Bc4jv0iL4w0PRuOSRvq67rvHW9Ie/dZVMvCzhSCB+UxhcY/PmCmFj33Q+g==,
      }
    engines: { node: ">=8.0.0" }

  /@pkgjs/parseargs/0.11.0:
    resolution:
      {
        integrity: sha512-+1VkjdD0QBLPodGrJUeqarH8VAIvQODIbwh9XpP5Syisf7YoQgsJKPNFoqqLQlu+VQ/tVSshMR6loPMn8U+dPg==,
      }
    engines: { node: ">=14" }
    requiresBuild: true
    dev: true
    optional: true

  /@puppeteer/browsers/2.1.0:
    resolution:
      {
        integrity: sha512-xloWvocjvryHdUjDam/ZuGMh7zn4Sn3ZAaV4Ah2e2EwEt90N3XphZlSsU3n0VDc1F7kggCjMuH0UuxfPQ5mD9w==,
      }
    engines: { node: ">=18" }
    hasBin: true
    dependencies:
      debug: 4.3.4
      extract-zip: 2.0.1
      progress: 2.0.3
      proxy-agent: 6.4.0
      semver: 7.6.0
      tar-fs: 3.0.5
      unbzip2-stream: 1.4.3
      yargs: 17.7.2
    transitivePeerDependencies:
      - supports-color
    dev: true

  /@readme/better-ajv-errors/1.6.0_ajv@8.17.1:
    resolution:
      {
        integrity: sha512-9gO9rld84Jgu13kcbKRU+WHseNhaVt76wYMeRDGsUGYxwJtI3RmEJ9LY9dZCYQGI8eUZLuxb5qDja0nqklpFjQ==,
      }
    engines: { node: ">=14" }
    peerDependencies:
      ajv: 4.11.8 - 8
    dependencies:
      "@babel/code-frame": 7.25.7
      "@babel/runtime": 7.24.8
      "@humanwhocodes/momoa": 2.0.4
      ajv: 8.17.1
      chalk: 4.1.2
      json-to-ast: 2.1.0
      jsonpointer: 5.0.1
      leven: 3.1.0
    dev: false

  /@readme/json-schema-ref-parser/1.2.0:
    resolution:
      {
        integrity: sha512-Bt3QVovFSua4QmHa65EHUmh2xS0XJ3rgTEUPH998f4OW4VVJke3BuS16f+kM0ZLOGdvIrzrPRqwihuv5BAjtrA==,
      }
    dependencies:
      "@jsdevtools/ono": 7.1.3
      "@types/json-schema": 7.0.13
      call-me-maybe: 1.0.2
      js-yaml: 4.1.0
    dev: false

  /@readme/openapi-parser/2.6.0_openapi-types@7.2.3:
    resolution:
      {
        integrity: sha512-pyFJXezWj9WI1O+gdp95CoxfY+i+Uq3kKk4zXIFuRAZi9YnHpHOpjumWWr67wkmRTw19Hskh9spyY0Iyikf3fA==,
      }
    engines: { node: ">=18" }
    peerDependencies:
      openapi-types: ">=7"
    dependencies:
      "@apidevtools/swagger-methods": 3.0.2
      "@jsdevtools/ono": 7.1.3
      "@readme/better-ajv-errors": 1.6.0_ajv@8.17.1
      "@readme/json-schema-ref-parser": 1.2.0
      "@readme/openapi-schemas": 3.1.0
      ajv: 8.17.1
      ajv-draft-04: 1.0.0_ajv@8.17.1
      call-me-maybe: 1.0.2
      openapi-types: 7.2.3
    dev: false

  /@readme/openapi-schemas/3.1.0:
    resolution:
      {
        integrity: sha512-9FC/6ho8uFa8fV50+FPy/ngWN53jaUu4GRXlAjcxIRrzhltJnpKkBG2Tp0IDraFJeWrOpk84RJ9EMEEYzaI1Bw==,
      }
    engines: { node: ">=18" }
    dev: false

  /@rollup/rollup-android-arm-eabi/4.18.0:
    resolution:
      {
        integrity: sha512-Tya6xypR10giZV1XzxmH5wr25VcZSncG0pZIjfePT0OVBvqNEurzValetGNarVrGiq66EBVAFn15iYX4w6FKgQ==,
      }
    cpu: [arm]
    os: [android]
    requiresBuild: true
    dev: true
    optional: true

  /@rollup/rollup-android-arm64/4.18.0:
    resolution:
      {
        integrity: sha512-avCea0RAP03lTsDhEyfy+hpfr85KfyTctMADqHVhLAF3MlIkq83CP8UfAHUssgXTYd+6er6PaAhx/QGv4L1EiA==,
      }
    cpu: [arm64]
    os: [android]
    requiresBuild: true
    dev: true
    optional: true

  /@rollup/rollup-darwin-arm64/4.18.0:
    resolution:
      {
        integrity: sha512-IWfdwU7KDSm07Ty0PuA/W2JYoZ4iTj3TUQjkVsO/6U+4I1jN5lcR71ZEvRh52sDOERdnNhhHU57UITXz5jC1/w==,
      }
    cpu: [arm64]
    os: [darwin]
    requiresBuild: true
    dev: true
    optional: true

  /@rollup/rollup-darwin-x64/4.18.0:
    resolution:
      {
        integrity: sha512-n2LMsUz7Ynu7DoQrSQkBf8iNrjOGyPLrdSg802vk6XT3FtsgX6JbE8IHRvposskFm9SNxzkLYGSq9QdpLYpRNA==,
      }
    cpu: [x64]
    os: [darwin]
    requiresBuild: true
    dev: true
    optional: true

  /@rollup/rollup-linux-arm-gnueabihf/4.18.0:
    resolution:
      {
        integrity: sha512-C/zbRYRXFjWvz9Z4haRxcTdnkPt1BtCkz+7RtBSuNmKzMzp3ZxdM28Mpccn6pt28/UWUCTXa+b0Mx1k3g6NOMA==,
      }
    cpu: [arm]
    os: [linux]
    requiresBuild: true
    dev: true
    optional: true

  /@rollup/rollup-linux-arm-musleabihf/4.18.0:
    resolution:
      {
        integrity: sha512-l3m9ewPgjQSXrUMHg93vt0hYCGnrMOcUpTz6FLtbwljo2HluS4zTXFy2571YQbisTnfTKPZ01u/ukJdQTLGh9A==,
      }
    cpu: [arm]
    os: [linux]
    requiresBuild: true
    dev: true
    optional: true

  /@rollup/rollup-linux-arm64-gnu/4.18.0:
    resolution:
      {
        integrity: sha512-rJ5D47d8WD7J+7STKdCUAgmQk49xuFrRi9pZkWoRD1UeSMakbcepWXPF8ycChBoAqs1pb2wzvbY6Q33WmN2ftw==,
      }
    cpu: [arm64]
    os: [linux]
    requiresBuild: true
    dev: true
    optional: true

  /@rollup/rollup-linux-arm64-musl/4.18.0:
    resolution:
      {
        integrity: sha512-be6Yx37b24ZwxQ+wOQXXLZqpq4jTckJhtGlWGZs68TgdKXJgw54lUUoFYrg6Zs/kjzAQwEwYbp8JxZVzZLRepQ==,
      }
    cpu: [arm64]
    os: [linux]
    requiresBuild: true
    dev: true
    optional: true

  /@rollup/rollup-linux-powerpc64le-gnu/4.18.0:
    resolution:
      {
        integrity: sha512-hNVMQK+qrA9Todu9+wqrXOHxFiD5YmdEi3paj6vP02Kx1hjd2LLYR2eaN7DsEshg09+9uzWi2W18MJDlG0cxJA==,
      }
    cpu: [ppc64]
    os: [linux]
    requiresBuild: true
    dev: true
    optional: true

  /@rollup/rollup-linux-riscv64-gnu/4.18.0:
    resolution:
      {
        integrity: sha512-ROCM7i+m1NfdrsmvwSzoxp9HFtmKGHEqu5NNDiZWQtXLA8S5HBCkVvKAxJ8U+CVctHwV2Gb5VUaK7UAkzhDjlg==,
      }
    cpu: [riscv64]
    os: [linux]
    requiresBuild: true
    dev: true
    optional: true

  /@rollup/rollup-linux-s390x-gnu/4.18.0:
    resolution:
      {
        integrity: sha512-0UyyRHyDN42QL+NbqevXIIUnKA47A+45WyasO+y2bGJ1mhQrfrtXUpTxCOrfxCR4esV3/RLYyucGVPiUsO8xjg==,
      }
    cpu: [s390x]
    os: [linux]
    requiresBuild: true
    dev: true
    optional: true

  /@rollup/rollup-linux-x64-gnu/4.18.0:
    resolution:
      {
        integrity: sha512-xuglR2rBVHA5UsI8h8UbX4VJ470PtGCf5Vpswh7p2ukaqBGFTnsfzxUBetoWBWymHMxbIG0Cmx7Y9qDZzr648w==,
      }
    cpu: [x64]
    os: [linux]
    requiresBuild: true
    dev: true
    optional: true

  /@rollup/rollup-linux-x64-musl/4.18.0:
    resolution:
      {
        integrity: sha512-LKaqQL9osY/ir2geuLVvRRs+utWUNilzdE90TpyoX0eNqPzWjRm14oMEE+YLve4k/NAqCdPkGYDaDF5Sw+xBfg==,
      }
    cpu: [x64]
    os: [linux]
    requiresBuild: true
    dev: true
    optional: true

  /@rollup/rollup-win32-arm64-msvc/4.18.0:
    resolution:
      {
        integrity: sha512-7J6TkZQFGo9qBKH0pk2cEVSRhJbL6MtfWxth7Y5YmZs57Pi+4x6c2dStAUvaQkHQLnEQv1jzBUW43GvZW8OFqA==,
      }
    cpu: [arm64]
    os: [win32]
    requiresBuild: true
    dev: true
    optional: true

  /@rollup/rollup-win32-ia32-msvc/4.18.0:
    resolution:
      {
        integrity: sha512-Txjh+IxBPbkUB9+SXZMpv+b/vnTEtFyfWZgJ6iyCmt2tdx0OF5WhFowLmnh8ENGNpfUlUZkdI//4IEmhwPieNg==,
      }
    cpu: [ia32]
    os: [win32]
    requiresBuild: true
    dev: true
    optional: true

  /@rollup/rollup-win32-x64-msvc/4.18.0:
    resolution:
      {
        integrity: sha512-UOo5FdvOL0+eIVTgS4tIdbW+TtnBLWg1YBCcU2KWM7nuNwRz9bksDX1bekJJCpu25N1DVWaCwnT39dVQxzqS8g==,
      }
    cpu: [x64]
    os: [win32]
    requiresBuild: true
    dev: true
    optional: true

  /@rushstack/node-core-library/5.5.1_@types+node@18.18.0:
    resolution:
      {
        integrity: sha512-ZutW56qIzH8xIOlfyaLQJFx+8IBqdbVCZdnj+XT1MorQ1JqqxHse8vbCpEM+2MjsrqcbxcgDIbfggB1ZSQ2A3g==,
      }
    peerDependencies:
      "@types/node": "*"
    peerDependenciesMeta:
      "@types/node":
        optional: true
    dependencies:
      "@types/node": 18.18.0
      ajv: 8.13.0
      ajv-draft-04: 1.0.0_ajv@8.13.0
      ajv-formats: 3.0.1_ajv@8.13.0
      fs-extra: 7.0.1
      import-lazy: 4.0.0
      jju: 1.4.0
      resolve: 1.22.6
      semver: 7.5.4
    dev: true

  /@rushstack/rig-package/0.5.3:
    resolution:
      {
        integrity: sha512-olzSSjYrvCNxUFZowevC3uz8gvKr3WTpHQ7BkpjtRpA3wK+T0ybep/SRUMfr195gBzJm5gaXw0ZMgjIyHqJUow==,
      }
    dependencies:
      resolve: 1.22.6
      strip-json-comments: 3.1.1
    dev: true

  /@rushstack/terminal/0.13.3_@types+node@18.18.0:
    resolution:
      {
        integrity: sha512-fc3zjXOw8E0pXS5t9vTiIPx9gHA0fIdTXsu9mT4WbH+P3mYvnrX0iAQ5a6NvyK1+CqYWBTw/wVNx7SDJkI+WYQ==,
      }
    peerDependencies:
      "@types/node": "*"
    peerDependenciesMeta:
      "@types/node":
        optional: true
    dependencies:
      "@rushstack/node-core-library": 5.5.1_@types+node@18.18.0
      "@types/node": 18.18.0
      supports-color: 8.1.1
    dev: true

  /@rushstack/ts-command-line/4.22.4_@types+node@18.18.0:
    resolution:
      {
        integrity: sha512-QoyhbWfyF9Ixg5DWdPzxO3h2RmJ7i5WH9b7qLzD5h5WFya/ZqicjdPrVwQiGtrFvAbBj8jhcC9DhbzU9xAk78g==,
      }
    dependencies:
      "@rushstack/terminal": 0.13.3_@types+node@18.18.0
      "@types/argparse": 1.0.38
      argparse: 1.0.10
      string-argv: 0.3.2
    transitivePeerDependencies:
      - "@types/node"
    dev: true

  /@sinclair/typebox/0.27.8:
    resolution:
      {
        integrity: sha512-+Fj43pSMwJs4KRrH/938Uf+uAELIgVBmQzg/q1YG10djyfA3TnrU8N8XzqCh/okZdszqBQTZf96idMfE5lnwTA==,
      }
    dev: true

  /@sindresorhus/merge-streams/2.3.0:
    resolution:
      {
        integrity: sha512-LtoMMhxAlorcGhmFYI+LhPgbPZCkgP6ra1YL604EeF6U98pLlQ3iWIGMdWSC+vWmPBWBNgmDBAhnAobLROJmwg==,
      }
    engines: { node: ">=18" }

  /@sinonjs/commons/1.8.6:
    resolution:
      {
        integrity: sha512-Ky+XkAkqPZSm3NLBeUng77EBQl3cmeJhITaGHdYH8kjVB+aun3S4XBRti2zt17mtt0mIUDiNxYeoJm6drVvBJQ==,
      }
    dependencies:
      type-detect: 4.0.8
    dev: true

  /@sinonjs/commons/2.0.0:
    resolution:
      {
        integrity: sha512-uLa0j859mMrg2slwQYdO/AkrOfmH+X6LTVmNTS9CqexuE2IvVORIkSpJLqePAbEnKJ77aMmCwr1NUZ57120Xcg==,
      }
    dependencies:
      type-detect: 4.0.8
    dev: true

  /@sinonjs/commons/3.0.0:
    resolution:
      {
        integrity: sha512-jXBtWAF4vmdNmZgD5FoKsVLv3rPgDnLgPbU84LIJ3otV44vJlDRokVng5v8NFJdCf/da9legHcKaRuZs4L7faA==,
      }
    dependencies:
      type-detect: 4.0.8
    dev: true

  /@sinonjs/fake-timers/10.3.0:
    resolution:
      {
        integrity: sha512-V4BG07kuYSUkTCSBHG8G8TNhM+F19jXFWnQtzj+we8DrkpSBCee9Z3Ms8yiGer/dlmhe35/Xdgyo3/0rQKg7YA==,
      }
    dependencies:
      "@sinonjs/commons": 3.0.0
    dev: true

  /@sinonjs/fake-timers/7.1.2:
    resolution:
      {
        integrity: sha512-iQADsW4LBMISqZ6Ci1dupJL9pprqwcVFTcOsEmQOEhW+KLCVn/Y4Jrvg2k19fIHCp+iFprriYPTdRcQR8NbUPg==,
      }
    dependencies:
      "@sinonjs/commons": 1.8.6
    dev: true

  /@sinonjs/samsam/6.1.3:
    resolution:
      {
        integrity: sha512-nhOb2dWPeb1sd3IQXL/dVPnKHDOAFfvichtBf4xV00/rU1QbPCQqKMbvIheIjqwVjh7qIgf2AHTHi391yMOMpQ==,
      }
    dependencies:
      "@sinonjs/commons": 1.8.6
      lodash.get: 4.4.2
      type-detect: 4.0.8
    dev: true

  /@sinonjs/text-encoding/0.7.2:
    resolution:
      {
        integrity: sha512-sXXKG+uL9IrKqViTtao2Ws6dy0znu9sOaP1di/jKGW1M6VssO8vlpXCQcpZ+jisQ1tTFAC5Jo/EOzFbggBagFQ==,
      }
    dev: true

  /@socket.io/component-emitter/3.1.0:
    resolution:
      {
        integrity: sha512-+9jVqKhRSpsc591z5vX+X5Yyw+he/HCB4iQ/RYxw35CEPaY1gnsNE43nf9n9AaYjAQrTiI/mOwKUKdUs9vf7Xg==,
      }
    dev: true

  /@tootallnate/once/2.0.0:
    resolution:
      {
        integrity: sha512-XCuKFP5PS55gnMVu3dty8KPatLqUoy/ZYzDzAGCQ8JNFCkLXzmI7vNHCR+XpbZaMWQK/vQubr7PkYq8g470J/A==,
      }
    engines: { node: ">= 10" }

  /@tootallnate/quickjs-emscripten/0.23.0:
    resolution:
      {
        integrity: sha512-C5Mc6rdnsaJDjO3UpGW/CQTHtCKaYlScZTly4JIu97Jxo/odCiH0ITnDXSJPTOrEKk/ycSZ0AOgTmkDtkOsvIA==,
      }
    dev: true

  /@ts-morph/common/0.24.0:
    resolution:
      {
        integrity: sha512-c1xMmNHWpNselmpIqursHeOHHBTIsJLbB+NuovbTTRCNiTLEr/U9dbJ8qy0jd/O2x5pc3seWuOUN5R2IoOTp8A==,
      }
    dependencies:
      fast-glob: 3.3.2
      minimatch: 9.0.5
      mkdirp: 3.0.1
      path-browserify: 1.0.1
    dev: false

  /@tsconfig/node10/1.0.9:
    resolution:
      {
        integrity: sha512-jNsYVVxU8v5g43Erja32laIDHXeoNvFEpX33OK4d6hljo3jDhCBDhx5dhCCTMWUojscpAagGiRkBKxpdl9fxqA==,
      }
    dev: true

  /@tsconfig/node12/1.0.11:
    resolution:
      {
        integrity: sha512-cqefuRsh12pWyGsIoBKJA9luFu3mRxCA+ORZvA4ktLSzIuCUtWVxGIuXigEwO5/ywWFMZ2QEGKWvkZG1zDMTag==,
      }
    dev: true

  /@tsconfig/node14/1.0.3:
    resolution:
      {
        integrity: sha512-ysT8mhdixWK6Hw3i1V2AeRqZ5WfXg1G43mqoYlM2nc6388Fq5jcXyr5mRsqViLx/GJYdoL0bfXD8nmF+Zn/Iow==,
      }
    dev: true

  /@tsconfig/node16/1.0.4:
    resolution:
      {
        integrity: sha512-vxhUy4J8lyeyinH7Azl1pdd43GJhZH/tP2weN8TntQblOY+A0XbT8DJk1/oCPuOOyg/Ja757rG0CgHcWC8OfMA==,
      }
    dev: true

  /@types/argparse/1.0.38:
    resolution:
      {
        integrity: sha512-ebDJ9b0e702Yr7pWgB0jzm+CX4Srzz8RcXtLJDJB+BSccqMa36uyH/zUsSYao5+BD1ytv3k3rPYCq4mAE1hsXA==,
      }
    dev: true

  /@types/chai-as-promised/7.1.6:
    resolution:
      {
        integrity: sha512-cQLhk8fFarRVZAXUQV1xEnZgMoPxqKojBvRkqPCKPQCzEhpbbSKl1Uu75kDng7k5Ln6LQLUmNBjLlFthCgm1NA==,
      }
    dependencies:
      "@types/chai": 4.3.6
    dev: true

  /@types/chai/4.3.6:
    resolution:
      {
        integrity: sha512-VOVRLM1mBxIRxydiViqPcKn6MIxZytrbMpd6RJLIWKxUNr3zux8no0Oc7kJx0WAPIitgZ0gkrDS+btlqQpubpw==,
      }
    dev: true

  /@types/cookie/0.4.1:
    resolution:
      {
        integrity: sha512-XW/Aa8APYr6jSVVA1y/DEIZX0/GMKLEVekNG727R8cs56ahETkRAy/3DR7+fJyh7oUgGwNQaRfXCun0+KbWY7Q==,
      }
    dev: true

  /@types/cors/2.8.14:
    resolution:
      {
        integrity: sha512-RXHUvNWYICtbP6s18PnOCaqToK8y14DnLd75c6HfyKf228dxy7pHNOQkxPtvXKp/hINFMDjbYzsj63nnpPMSRQ==,
      }
    dependencies:
      "@types/node": 18.18.0
    dev: true

  /@types/eslint-scope/3.7.5:
    resolution:
      {
        integrity: sha512-JNvhIEyxVW6EoMIFIvj93ZOywYFatlpu9deeH6eSx6PE3WHYvHaQtmHmQeNw7aA81bYGBPPQqdtBm6b1SsQMmA==,
      }
    dependencies:
      "@types/eslint": 8.44.3
      "@types/estree": 1.0.2
    dev: true

  /@types/eslint/8.44.3:
    resolution:
      {
        integrity: sha512-iM/WfkwAhwmPff3wZuPLYiHX18HI24jU8k1ZSH7P8FHwxTjZ2P6CoX2wnF43oprR+YXJM6UUxATkNvyv/JHd+g==,
      }
    dependencies:
      "@types/estree": 1.0.5
      "@types/json-schema": 7.0.13
    dev: true

  /@types/estree/1.0.2:
    resolution:
      {
        integrity: sha512-VeiPZ9MMwXjO32/Xu7+OwflfmeoRwkE/qzndw42gGtgJwZopBnzy2gD//NN1+go1mADzkDcqf/KnFRSjTJ8xJA==,
      }
    dev: true

  /@types/estree/1.0.5:
    resolution:
      {
        integrity: sha512-/kYRxGDLWzHOB7q+wtSUQlFrtcdUccpfy+X+9iMBpHK8QLLhx2wIPYuS5DYtR9Wa/YlZAbIovy7qVdB1Aq6Lyw==,
      }
    dev: true

  /@types/fs-extra/8.1.3:
    resolution:
      {
        integrity: sha512-7IdV01N0u/CaVO0fuY1YmEg14HQN3+EW8mpNgg6NEfxEl/lzCa5OxlBu3iFsCAdamnYOcTQ7oEi43Xc/67Rgzw==,
      }
    dependencies:
      "@types/node": 18.18.0
    dev: true

  /@types/fs-extra/9.0.13:
    resolution:
      {
        integrity: sha512-nEnwB++1u5lVDM2UI4c1+5R+FYaKfaAzS4OococimjVm3nQw3TuzH5UNsocrcTBbhnerblyHj4A49qXbIiZdpA==,
      }
    dependencies:
      "@types/node": 18.18.0
    dev: true

  /@types/js-yaml/3.12.1:
    resolution:
      {
        integrity: sha512-SGGAhXLHDx+PK4YLNcNGa6goPf9XRWQNAUUbffkwVGGXIxmDKWyGGL4inzq2sPmExu431Ekb9aEMn9BkPqEYFA==,
      }
    dev: true

  /@types/js-yaml/4.0.6:
    resolution:
      {
        integrity: sha512-ACTuifTSIIbyksx2HTon3aFtCKWcID7/h3XEmRpDYdMCXxPbl+m9GteOJeaAkiAta/NJaSFuA7ahZ0NkwajDSw==,
      }
    dev: true

  /@types/json-schema/7.0.13:
    resolution:
      {
        integrity: sha512-RbSSoHliUbnXj3ny0CNFOoxrIDV6SUGyStHsvDqosw6CkdPV8TtWGlfecuK4ToyMEAql6pzNxgCFKanovUzlgQ==,
      }

  /@types/lodash/4.14.199:
    resolution:
      {
        integrity: sha512-Vrjz5N5Ia4SEzWWgIVwnHNEnb1UE1XMkvY5DGXrAeOGE9imk0hgTHh5GyDjLDJi9OTCn9oo9dXH1uToK1VRfrg==,
      }

  /@types/lodash/4.17.4:
    resolution:
      {
        integrity: sha512-wYCP26ZLxaT3R39kiN2+HcJ4kTd3U1waI/cY7ivWYqFP6pW3ZNpvi6Wd6PHZx7T/t8z0vlkXMg3QYLa7DZ/IJQ==,
      }
    dev: true

  /@types/mocha/10.0.1:
    resolution:
      {
        integrity: sha512-/fvYntiO1GeICvqbQ3doGDIP97vWmvFt83GKguJ6prmQM2iXZfFcq6YE8KteFyRtX2/h5Hf91BYvPodJKFYv5Q==,
      }
    dev: true

  /@types/mocha/10.0.6:
    resolution:
      {
        integrity: sha512-dJvrYWxP/UcXm36Qn36fxhUKu8A/xMRXVT2cliFF1Z7UA9liG5Psj3ezNSZw+5puH2czDXRLcXQxf8JbJt0ejg==,
      }
    dev: true

  /@types/mocha/5.2.7:
    resolution:
      {
        integrity: sha512-NYrtPht0wGzhwe9+/idPaBB+TqkY9AhTvOLMkThm0IoEfLaiVQZwBwyJ5puCkO3AUCWrmcoePjp2mbFocKy4SQ==,
      }
    dev: true

  /@types/node-fetch/2.6.6:
    resolution:
      {
        integrity: sha512-95X8guJYhfqiuVVhRFxVQcf4hW/2bCuoPwDasMf/531STFoNoWTT7YDnWdXHEZKqAGUigmpG31r2FE70LwnzJw==,
      }
    dependencies:
      "@types/node": 18.18.0
      form-data: 4.0.0

  /@types/node/18.18.0:
    resolution:
      {
        integrity: sha512-3xA4X31gHT1F1l38ATDIL9GpRLdwVhnEFC8Uikv5ZLlXATwrCYyPq7ZWHxzxc3J/30SUiwiYT+bQe0/XvKlWbw==,
      }

  /@types/node/22.2.0:
    resolution:
      {
        integrity: sha512-bm6EG6/pCpkxDf/0gDNDdtDILMOHgaQBVOJGdwsqClnxA3xL6jtMv76rLBc006RVMWbmaf0xbmom4Z/5o2nRkQ==,
      }
    dependencies:
      undici-types: 6.13.0
    dev: true

  /@types/semver/7.5.3:
    resolution:
      {
        integrity: sha512-OxepLK9EuNEIPxWNME+C6WwbRAOOI2o2BaQEGzz5Lu2e4Z5eDnEo+/aVEDMIXywoJitJ7xWd641wrGLZdtwRyw==,
      }
    dev: true

  /@types/sinon/10.0.17:
    resolution:
      {
        integrity: sha512-+6ILpcixQ0Ma3dHMTLv4rSycbDXkDljgKL+E0nI2RUxxhYTFyPSjt6RVMxh7jUshvyVcBvicb0Ktj+lAJcjgeA==,
      }
    dependencies:
      "@types/sinonjs__fake-timers": 8.1.3
    dev: true

  /@types/sinonjs__fake-timers/8.1.3:
    resolution:
      {
        integrity: sha512-4g+2YyWe0Ve+LBh+WUm1697PD0Kdi6coG1eU0YjQbwx61AZ8XbEpL1zIT6WjuUKrCMCROpEaYQPDjBnDouBVAQ==,
      }
    dev: true

  /@types/triple-beam/1.3.3:
    resolution:
      {
        integrity: sha512-6tOUG+nVHn0cJbVp25JFayS5UE6+xlbcNF9Lo9mU7U0zk3zeUShZied4YEQZjy1JBF043FSkdXw8YkUJuVtB5g==,
      }
    dev: true

  /@types/tunnel/0.0.3:
    resolution:
      {
        integrity: sha512-sOUTGn6h1SfQ+gbgqC364jLFBw2lnFqkgF3q0WovEHRLMrVD1sd5aufqi/aJObLekJO+Aq5z646U4Oxy6shXMA==,
      }
    dependencies:
      "@types/node": 18.18.0

  /@types/xmlbuilder/0.0.34:
    resolution:
      {
        integrity: sha512-yVsHfYqJblSEg3DvUhGndpCZBZz2GiGVmqMa04fbGro2xzxRj85Q7MQ4os+MaXmKcpCDD42MXuxUWfoUKTuVdQ==,
      }
    dev: true

  /@types/yargs-parser/21.0.1:
    resolution:
      {
        integrity: sha512-axdPBuLuEJt0c4yI5OZssC19K2Mq1uKdrfZBzuxLvaztgqUtFYZUNw7lETExPYJR9jdEoIg4mb7RQKRQzOkeGQ==,
      }
    dev: true

  /@types/yargs/17.0.25:
    resolution:
      {
        integrity: sha512-gy7iPgwnzNvxgAEi2bXOHWCVOG6f7xsprVJH4MjlAWeBmJ7vh/Y1kwMtUrs64ztf24zVIRCpr3n/z6gm9QIkgg==,
      }
    dependencies:
      "@types/yargs-parser": 21.0.1
    dev: true

  /@types/yauzl/2.10.1:
    resolution:
      {
        integrity: sha512-CHzgNU3qYBnp/O4S3yv2tXPlvMTq0YWSTVg2/JYLqWZGHwwgJGAwd00poay/11asPq8wLFwHzubyInqHIFmmiw==,
      }
    requiresBuild: true
    dependencies:
      "@types/node": 18.18.0
    dev: true
    optional: true

  /@typescript-eslint/eslint-plugin/6.8.0_wroavni7rd6ng5lxj6jm5p2pxq:
    resolution:
      {
        integrity: sha512-GosF4238Tkes2SHPQ1i8f6rMtG6zlKwMEB0abqSJ3Npvos+doIlc/ATG+vX1G9coDF3Ex78zM3heXHLyWEwLUw==,
      }
    engines: { node: ^16.0.0 || >=18.0.0 }
    peerDependencies:
      "@typescript-eslint/parser": ^6.0.0 || ^6.0.0-alpha
      eslint: ^7.0.0 || ^8.0.0
      typescript: "*"
    peerDependenciesMeta:
      typescript:
        optional: true
    dependencies:
      "@eslint-community/regexpp": 4.8.2
      "@typescript-eslint/parser": 6.8.0_wgnkk2eh2432jxos7omdkkhhte
      "@typescript-eslint/scope-manager": 6.8.0
      "@typescript-eslint/type-utils": 6.8.0_wgnkk2eh2432jxos7omdkkhhte
      "@typescript-eslint/utils": 6.8.0_wgnkk2eh2432jxos7omdkkhhte
      "@typescript-eslint/visitor-keys": 6.8.0
      debug: 4.3.4
      eslint: 8.50.0
      graphemer: 1.4.0
      ignore: 5.2.4
      natural-compare: 1.4.0
      semver: 7.5.4
      ts-api-utils: 1.0.3_typescript@5.6.2
      typescript: 5.6.2
    transitivePeerDependencies:
      - supports-color
    dev: true

  /@typescript-eslint/parser/6.8.0_wgnkk2eh2432jxos7omdkkhhte:
    resolution:
      {
        integrity: sha512-5tNs6Bw0j6BdWuP8Fx+VH4G9fEPDxnVI7yH1IAPkQH5RUtvKwRoqdecAPdQXv4rSOADAaz1LFBZvZG7VbXivSg==,
      }
    engines: { node: ^16.0.0 || >=18.0.0 }
    peerDependencies:
      eslint: ^7.0.0 || ^8.0.0
      typescript: "*"
    peerDependenciesMeta:
      typescript:
        optional: true
    dependencies:
      "@typescript-eslint/scope-manager": 6.8.0
      "@typescript-eslint/types": 6.8.0
      "@typescript-eslint/typescript-estree": 6.8.0_typescript@5.6.2
      "@typescript-eslint/visitor-keys": 6.8.0
      debug: 4.3.4
      eslint: 8.50.0
      typescript: 5.6.2
    transitivePeerDependencies:
      - supports-color
    dev: true

  /@typescript-eslint/scope-manager/6.8.0:
    resolution:
      {
        integrity: sha512-xe0HNBVwCph7rak+ZHcFD6A+q50SMsFwcmfdjs9Kz4qDh5hWhaPhFjRs/SODEhroBI5Ruyvyz9LfwUJ624O40g==,
      }
    engines: { node: ^16.0.0 || >=18.0.0 }
    dependencies:
      "@typescript-eslint/types": 6.8.0
      "@typescript-eslint/visitor-keys": 6.8.0
    dev: true

  /@typescript-eslint/type-utils/6.8.0_wgnkk2eh2432jxos7omdkkhhte:
    resolution:
      {
        integrity: sha512-RYOJdlkTJIXW7GSldUIHqc/Hkto8E+fZN96dMIFhuTJcQwdRoGN2rEWA8U6oXbLo0qufH7NPElUb+MceHtz54g==,
      }
    engines: { node: ^16.0.0 || >=18.0.0 }
    peerDependencies:
      eslint: ^7.0.0 || ^8.0.0
      typescript: "*"
    peerDependenciesMeta:
      typescript:
        optional: true
    dependencies:
      "@typescript-eslint/typescript-estree": 6.8.0_typescript@5.6.2
      "@typescript-eslint/utils": 6.8.0_wgnkk2eh2432jxos7omdkkhhte
      debug: 4.3.4
      eslint: 8.50.0
      ts-api-utils: 1.0.3_typescript@5.6.2
      typescript: 5.6.2
    transitivePeerDependencies:
      - supports-color
    dev: true

  /@typescript-eslint/types/6.8.0:
    resolution:
      {
        integrity: sha512-p5qOxSum7W3k+llc7owEStXlGmSl8FcGvhYt8Vjy7FqEnmkCVlM3P57XQEGj58oqaBWDQXbJDZxwUWMS/EAPNQ==,
      }
    engines: { node: ^16.0.0 || >=18.0.0 }
    dev: true

  /@typescript-eslint/typescript-estree/6.8.0_typescript@5.6.2:
    resolution:
      {
        integrity: sha512-ISgV0lQ8XgW+mvv5My/+iTUdRmGspducmQcDw5JxznasXNnZn3SKNrTRuMsEXv+V/O+Lw9AGcQCfVaOPCAk/Zg==,
      }
    engines: { node: ^16.0.0 || >=18.0.0 }
    peerDependencies:
      typescript: "*"
    peerDependenciesMeta:
      typescript:
        optional: true
    dependencies:
      "@typescript-eslint/types": 6.8.0
      "@typescript-eslint/visitor-keys": 6.8.0
      debug: 4.3.4
      globby: 11.1.0
      is-glob: 4.0.3
      semver: 7.6.3
      ts-api-utils: 1.0.3_typescript@5.6.2
      typescript: 5.6.2
    transitivePeerDependencies:
      - supports-color
    dev: true

  /@typescript-eslint/utils/6.8.0_wgnkk2eh2432jxos7omdkkhhte:
    resolution:
      {
        integrity: sha512-dKs1itdE2qFG4jr0dlYLQVppqTE+Itt7GmIf/vX6CSvsW+3ov8PbWauVKyyfNngokhIO9sKZeRGCUo1+N7U98Q==,
      }
    engines: { node: ^16.0.0 || >=18.0.0 }
    peerDependencies:
      eslint: ^7.0.0 || ^8.0.0
    dependencies:
      "@eslint-community/eslint-utils": 4.4.0_eslint@8.50.0
      "@types/json-schema": 7.0.13
      "@types/semver": 7.5.3
      "@typescript-eslint/scope-manager": 6.8.0
      "@typescript-eslint/types": 6.8.0
      "@typescript-eslint/typescript-estree": 6.8.0_typescript@5.6.2
      eslint: 8.50.0
      semver: 7.6.3
    transitivePeerDependencies:
      - supports-color
      - typescript
    dev: true

  /@typescript-eslint/visitor-keys/6.8.0:
    resolution:
      {
        integrity: sha512-oqAnbA7c+pgOhW2OhGvxm0t1BULX5peQI/rLsNDpGM78EebV3C9IGbX5HNZabuZ6UQrYveCLjKo8Iy/lLlBkkg==,
      }
    engines: { node: ^16.0.0 || >=18.0.0 }
    dependencies:
      "@typescript-eslint/types": 6.8.0
      eslint-visitor-keys: 3.4.3
    dev: true

  /@typespec/compiler/0.62.0-dev.6:
    resolution:
      {
        integrity: sha512-hfVYEfixAzQCVADzncaiSZL1adI9URoiCDhjuzni/rlfeLrJ5zLZdRfCySZhR0xKndxOHB1M6OVGZlaafwdLJg==,
      }
    engines: { node: ">=18.0.0" }
    hasBin: true
    dependencies:
      "@babel/code-frame": 7.25.7
      ajv: 8.17.1
      change-case: 5.4.4
      globby: 14.0.2
      mustache: 4.2.0
      picocolors: 1.1.0
      prettier: 3.3.3
      prompts: 2.4.2
      semver: 7.6.3
      temporal-polyfill: 0.2.5
      vscode-languageserver: 9.0.1
      vscode-languageserver-textdocument: 1.0.12
      yaml: 2.5.1
      yargs: 17.7.2

  /@typespec/http/0.62.0-dev.3_pzeclai3esnzt5hagukyy3jufi:
    resolution:
      {
        integrity: sha512-Z39Wuqi0t2HBKtmBsESHAvJ00fQRtNym9lckQ8PEIMmCpltgHeQTew1LwZs30YDvQMtezMFxI0pp514umk6HWw==,
      }
    engines: { node: ">=18.0.0" }
    peerDependencies:
      "@typespec/compiler": ~0.61.2 || >=0.62.0-dev <0.62.0
      "@typespec/streams": ~0.61.0 || >=0.62.0-dev <0.62.0
    peerDependenciesMeta:
      "@typespec/streams":
        optional: true
    dependencies:
      "@typespec/compiler": 0.62.0-dev.6

  /@typespec/openapi/0.62.0-dev.2_yzsgejetmg3qupxmkogeykufxa:
    resolution:
      {
        integrity: sha512-Ho5dOXiquY5bGxl0moSLSpkgUH9XqkYWWEKcLy5vNZal/gHgIIsW4phQcQDZ6OdXyrQnFzbbABRyFpeqz7e0Ng==,
      }
    engines: { node: ">=18.0.0" }
    peerDependencies:
      "@typespec/compiler": ~0.61.2 || >=0.62.0-dev <0.62.0
      "@typespec/http": ~0.61.0 || >=0.62.0-dev <0.62.0
    dependencies:
      "@typespec/compiler": 0.62.0-dev.6
      "@typespec/http": 0.62.0-dev.3_pzeclai3esnzt5hagukyy3jufi

  /@typespec/openapi3/0.61.0_2mb64h6huuvnz3uaowxxqr2rii:
    resolution:
      {
        integrity: sha512-ALLsTkK1UiJBzvygV1Zk/yZaym+lOWroGeEUhQNXYShsq+/GLZkK0rl8sd76Gigq+TVXKMOEwUUvgfws/LMUJw==,
      }
    engines: { node: ">=18.0.0" }
    hasBin: true
    peerDependencies:
      "@typespec/compiler": ~0.61.0
      "@typespec/http": ~0.61.0
      "@typespec/openapi": ~0.61.0
      "@typespec/versioning": ~0.61.0
    dependencies:
      "@readme/openapi-parser": 2.6.0_openapi-types@7.2.3
      "@typespec/compiler": 0.62.0-dev.6
      "@typespec/http": 0.62.0-dev.3_pzeclai3esnzt5hagukyy3jufi
      "@typespec/openapi": 0.62.0-dev.2_yzsgejetmg3qupxmkogeykufxa
      "@typespec/versioning": 0.62.0-dev.2_pzeclai3esnzt5hagukyy3jufi
      yaml: 2.5.1
    transitivePeerDependencies:
      - openapi-types
    dev: false

  /@typespec/rest/0.62.0-dev.2_yzsgejetmg3qupxmkogeykufxa:
    resolution:
      {
        integrity: sha512-UCxSgYw960XK7SZEaNWm3Kp2vhaIs14bJIsNF8pHFFaavKEowgb7pOVhb1AQV6UBGc1KaRmm5RmqwYyam9uKnQ==,
      }
    engines: { node: ">=18.0.0" }
    peerDependencies:
      "@typespec/compiler": ~0.61.2 || >=0.62.0-dev <0.62.0
      "@typespec/http": ~0.61.0 || >=0.62.0-dev <0.62.0
    dependencies:
      "@typespec/compiler": 0.62.0-dev.6
      "@typespec/http": 0.62.0-dev.3_pzeclai3esnzt5hagukyy3jufi

  /@typespec/ts-http-runtime/1.0.0-alpha.20240314.2:
    resolution:
      {
        integrity: sha512-Rc/bFkKLbrEo9KKXiSdRYNSmosZ1W6ycQKEKScpXvK4jaXFNyCvmS0tLv7rEN4EzEEds2fPzEHNtX4e8gMu/lA==,
      }
    engines: { node: ">=18.0.0" }
    dependencies:
      http-proxy-agent: 7.0.0
      https-proxy-agent: 7.0.2
      tslib: 2.6.2
    transitivePeerDependencies:
      - supports-color
    dev: true

  /@typespec/versioning/0.62.0-dev.2_pzeclai3esnzt5hagukyy3jufi:
    resolution:
      {
        integrity: sha512-X2MxzUHO6Tv4t1fVoCngTgDeFULV+SjN92wO7P4kkvppwBztdodROJMLTOydkxKWJZdPBAiM7dLuXIKz5o1Krg==,
      }
    engines: { node: ">=18.0.0" }
    peerDependencies:
      "@typespec/compiler": ~0.61.2 || >=0.62.0-dev <0.62.0
    dependencies:
      "@typespec/compiler": 0.62.0-dev.6

  /@typespec/xml/0.61.0_pzeclai3esnzt5hagukyy3jufi:
    resolution:
      {
        integrity: sha512-LnMYyzB7f6C8rBZmQwhKyJOJ8mUTFls6aVKXw4EAaO2+HPsm73GN16lj1bt2ffbWR3izCGnz911K2wGtUrtSpA==,
      }
    engines: { node: ">=18.0.0" }
    peerDependencies:
      "@typespec/compiler": ~0.61.0
    dependencies:
      "@typespec/compiler": 0.62.0-dev.6
    dev: true

  /@ungap/promise-all-settled/1.1.2:
    resolution:
      {
        integrity: sha512-sL/cEvJWAnClXw0wHk85/2L0G6Sj8UB0Ctc1TEMbKSsmpRosqhwj9gWgFRZSrBr2f9tiXISwNhCPmlfqUqyb9Q==,
      }
    dev: true

  /@vitest/coverage-istanbul/1.6.0_vitest@1.6.0:
    resolution:
      {
        integrity: sha512-h/BwpXehkkS0qsNCS00QxiupAqVkNi0WT19BR0dQvlge5oHghoSVLx63fABYFoKxVb7Ue7+k6V2KokmQ1zdMpg==,
      }
    peerDependencies:
      vitest: 1.6.0
    dependencies:
      debug: 4.3.4
      istanbul-lib-coverage: 3.2.2
      istanbul-lib-instrument: 6.0.2
      istanbul-lib-report: 3.0.1
      istanbul-lib-source-maps: 5.0.4
      istanbul-reports: 3.1.7
      magicast: 0.3.4
      picocolors: 1.0.1
      test-exclude: 6.0.0
      vitest: 1.6.0_@types+node@18.18.0
    transitivePeerDependencies:
      - supports-color
    dev: true

  /@vitest/coverage-v8/1.6.0_vitest@1.6.0:
    resolution:
      {
        integrity: sha512-KvapcbMY/8GYIG0rlwwOKCVNRc0OL20rrhFkg/CHNzncV03TE2XWvO5w9uZYoxNiMEBacAJt3unSOiZ7svePew==,
      }
    peerDependencies:
      vitest: 1.6.0
    dependencies:
      "@ampproject/remapping": 2.3.0
      "@bcoe/v8-coverage": 0.2.3
      debug: 4.3.4
      istanbul-lib-coverage: 3.2.2
      istanbul-lib-report: 3.0.1
      istanbul-lib-source-maps: 5.0.4
      istanbul-reports: 3.1.7
      magic-string: 0.30.10
      magicast: 0.3.4
      picocolors: 1.0.1
      std-env: 3.7.0
      strip-literal: 2.1.0
      test-exclude: 6.0.0
      vitest: 1.6.0_@types+node@18.18.0
    transitivePeerDependencies:
      - supports-color
    dev: true

  /@vitest/expect/1.6.0:
    resolution:
      {
        integrity: sha512-ixEvFVQjycy/oNgHjqsL6AZCDduC+tflRluaHIzKIsdbzkLn2U/iBnVeJwB6HsIjQBdfMR8Z0tRxKUsvFJEeWQ==,
      }
    dependencies:
      "@vitest/spy": 1.6.0
      "@vitest/utils": 1.6.0
      chai: 4.4.1
    dev: true

  /@vitest/runner/1.6.0:
    resolution:
      {
        integrity: sha512-P4xgwPjwesuBiHisAVz/LSSZtDjOTPYZVmNAnpHHSR6ONrf8eCJOFRvUwdHn30F5M1fxhqtl7QZQUk2dprIXAg==,
      }
    dependencies:
      "@vitest/utils": 1.6.0
      p-limit: 5.0.0
      pathe: 1.1.2
    dev: true

  /@vitest/snapshot/1.6.0:
    resolution:
      {
        integrity: sha512-+Hx43f8Chus+DCmygqqfetcAZrDJwvTj0ymqjQq4CvmpKFSTVteEOBzCusu1x2tt4OJcvBflyHUE0DZSLgEMtQ==,
      }
    dependencies:
      magic-string: 0.30.10
      pathe: 1.1.2
      pretty-format: 29.7.0
    dev: true

  /@vitest/spy/1.6.0:
    resolution:
      {
        integrity: sha512-leUTap6B/cqi/bQkXUu6bQV5TZPx7pmMBKBQiI0rJA8c3pB56ZsaTbREnF7CJfmvAS4V2cXIBAh/3rVwrrCYgw==,
      }
    dependencies:
      tinyspy: 2.2.1
    dev: true

  /@vitest/utils/1.6.0:
    resolution:
      {
        integrity: sha512-21cPiuGMoMZwiOHa2i4LXkMkMkCGzA+MVFV70jRwHo95dL4x/ts5GZhML1QWuy7yfp3WzK3lRvZi3JnXTYqrBw==,
      }
    dependencies:
      diff-sequences: 29.6.3
      estree-walker: 3.0.3
      loupe: 2.3.7
      pretty-format: 29.7.0
    dev: true

  /@webassemblyjs/ast/1.11.6:
    resolution:
      {
        integrity: sha512-IN1xI7PwOvLPgjcf180gC1bqn3q/QaOCwYUahIOhbYUu8KA/3tw2RT/T0Gidi1l7Hhj5D/INhJxiICObqpMu4Q==,
      }
    dependencies:
      "@webassemblyjs/helper-numbers": 1.11.6
      "@webassemblyjs/helper-wasm-bytecode": 1.11.6
    dev: true

  /@webassemblyjs/floating-point-hex-parser/1.11.6:
    resolution:
      {
        integrity: sha512-ejAj9hfRJ2XMsNHk/v6Fu2dGS+i4UaXBXGemOfQ/JfQ6mdQg/WXtwleQRLLS4OvfDhv8rYnVwH27YJLMyYsxhw==,
      }
    dev: true

  /@webassemblyjs/helper-api-error/1.11.6:
    resolution:
      {
        integrity: sha512-o0YkoP4pVu4rN8aTJgAyj9hC2Sv5UlkzCHhxqWj8butaLvnpdc2jOwh4ewE6CX0txSfLn/UYaV/pheS2Txg//Q==,
      }
    dev: true

  /@webassemblyjs/helper-buffer/1.11.6:
    resolution:
      {
        integrity: sha512-z3nFzdcp1mb8nEOFFk8DrYLpHvhKC3grJD2ardfKOzmbmJvEf/tPIqCY+sNcwZIY8ZD7IkB2l7/pqhUhqm7hLA==,
      }
    dev: true

  /@webassemblyjs/helper-numbers/1.11.6:
    resolution:
      {
        integrity: sha512-vUIhZ8LZoIWHBohiEObxVm6hwP034jwmc9kuq5GdHZH0wiLVLIPcMCdpJzG4C11cHoQ25TFIQj9kaVADVX7N3g==,
      }
    dependencies:
      "@webassemblyjs/floating-point-hex-parser": 1.11.6
      "@webassemblyjs/helper-api-error": 1.11.6
      "@xtuc/long": 4.2.2
    dev: true

  /@webassemblyjs/helper-wasm-bytecode/1.11.6:
    resolution:
      {
        integrity: sha512-sFFHKwcmBprO9e7Icf0+gddyWYDViL8bpPjJJl0WHxCdETktXdmtWLGVzoHbqUcY4Be1LkNfwTmXOJUFZYSJdA==,
      }
    dev: true

  /@webassemblyjs/helper-wasm-section/1.11.6:
    resolution:
      {
        integrity: sha512-LPpZbSOwTpEC2cgn4hTydySy1Ke+XEu+ETXuoyvuyezHO3Kjdu90KK95Sh9xTbmjrCsUwvWwCOQQNta37VrS9g==,
      }
    dependencies:
      "@webassemblyjs/ast": 1.11.6
      "@webassemblyjs/helper-buffer": 1.11.6
      "@webassemblyjs/helper-wasm-bytecode": 1.11.6
      "@webassemblyjs/wasm-gen": 1.11.6
    dev: true

  /@webassemblyjs/ieee754/1.11.6:
    resolution:
      {
        integrity: sha512-LM4p2csPNvbij6U1f19v6WR56QZ8JcHg3QIJTlSwzFcmx6WSORicYj6I63f9yU1kEUtrpG+kjkiIAkevHpDXrg==,
      }
    dependencies:
      "@xtuc/ieee754": 1.2.0
    dev: true

  /@webassemblyjs/leb128/1.11.6:
    resolution:
      {
        integrity: sha512-m7a0FhE67DQXgouf1tbN5XQcdWoNgaAuoULHIfGFIEVKA6tu/edls6XnIlkmS6FrXAquJRPni3ZZKjw6FSPjPQ==,
      }
    dependencies:
      "@xtuc/long": 4.2.2
    dev: true

  /@webassemblyjs/utf8/1.11.6:
    resolution:
      {
        integrity: sha512-vtXf2wTQ3+up9Zsg8sa2yWiQpzSsMyXj0qViVP6xKGCUT8p8YJ6HqI7l5eCnWx1T/FYdsv07HQs2wTFbbof/RA==,
      }
    dev: true

  /@webassemblyjs/wasm-edit/1.11.6:
    resolution:
      {
        integrity: sha512-Ybn2I6fnfIGuCR+Faaz7YcvtBKxvoLV3Lebn1tM4o/IAJzmi9AWYIPWpyBfU8cC+JxAO57bk4+zdsTjJR+VTOw==,
      }
    dependencies:
      "@webassemblyjs/ast": 1.11.6
      "@webassemblyjs/helper-buffer": 1.11.6
      "@webassemblyjs/helper-wasm-bytecode": 1.11.6
      "@webassemblyjs/helper-wasm-section": 1.11.6
      "@webassemblyjs/wasm-gen": 1.11.6
      "@webassemblyjs/wasm-opt": 1.11.6
      "@webassemblyjs/wasm-parser": 1.11.6
      "@webassemblyjs/wast-printer": 1.11.6
    dev: true

  /@webassemblyjs/wasm-gen/1.11.6:
    resolution:
      {
        integrity: sha512-3XOqkZP/y6B4F0PBAXvI1/bky7GryoogUtfwExeP/v7Nzwo1QLcq5oQmpKlftZLbT+ERUOAZVQjuNVak6UXjPA==,
      }
    dependencies:
      "@webassemblyjs/ast": 1.11.6
      "@webassemblyjs/helper-wasm-bytecode": 1.11.6
      "@webassemblyjs/ieee754": 1.11.6
      "@webassemblyjs/leb128": 1.11.6
      "@webassemblyjs/utf8": 1.11.6
    dev: true

  /@webassemblyjs/wasm-opt/1.11.6:
    resolution:
      {
        integrity: sha512-cOrKuLRE7PCe6AsOVl7WasYf3wbSo4CeOk6PkrjS7g57MFfVUF9u6ysQBBODX0LdgSvQqRiGz3CXvIDKcPNy4g==,
      }
    dependencies:
      "@webassemblyjs/ast": 1.11.6
      "@webassemblyjs/helper-buffer": 1.11.6
      "@webassemblyjs/wasm-gen": 1.11.6
      "@webassemblyjs/wasm-parser": 1.11.6
    dev: true

  /@webassemblyjs/wasm-parser/1.11.6:
    resolution:
      {
        integrity: sha512-6ZwPeGzMJM3Dqp3hCsLgESxBGtT/OeCvCZ4TA1JUPYgmhAx38tTPR9JaKy0S5H3evQpO/h2uWs2j6Yc/fjkpTQ==,
      }
    dependencies:
      "@webassemblyjs/ast": 1.11.6
      "@webassemblyjs/helper-api-error": 1.11.6
      "@webassemblyjs/helper-wasm-bytecode": 1.11.6
      "@webassemblyjs/ieee754": 1.11.6
      "@webassemblyjs/leb128": 1.11.6
      "@webassemblyjs/utf8": 1.11.6
    dev: true

  /@webassemblyjs/wast-printer/1.11.6:
    resolution:
      {
        integrity: sha512-JM7AhRcE+yW2GWYaKeHL5vt4xqee5N2WcezptmgyhNS+ScggqcT1OtXykhAb13Sn5Yas0j2uv9tHgrjwvzAP4A==,
      }
    dependencies:
      "@webassemblyjs/ast": 1.11.6
      "@xtuc/long": 4.2.2
    dev: true

  /@webpack-cli/configtest/1.2.0_w3wu7rcwmvifygnqiqkxwjppse:
    resolution:
      {
        integrity: sha512-4FB8Tj6xyVkyqjj1OaTqCjXYULB9FMkqQ8yGrZjRDrYh0nOE+7Lhs45WioWQQMV+ceFlE368Ukhe6xdvJM9Egg==,
      }
    peerDependencies:
      webpack: 4.x.x || 5.x.x
      webpack-cli: 4.x.x
    dependencies:
      webpack: 5.88.2_webpack-cli@4.10.0
      webpack-cli: 4.10.0_webpack@5.88.2
    dev: true

  /@webpack-cli/info/1.5.0_webpack-cli@4.10.0:
    resolution:
      {
        integrity: sha512-e8tSXZpw2hPl2uMJY6fsMswaok5FdlGNRTktvFk2sD8RjH0hE2+XistawJx1vmKteh4NmGmNUrp+Tb2w+udPcQ==,
      }
    peerDependencies:
      webpack-cli: 4.x.x
    dependencies:
      envinfo: 7.10.0
      webpack-cli: 4.10.0_webpack@5.88.2
    dev: true

  /@webpack-cli/serve/1.7.0_webpack-cli@4.10.0:
    resolution:
      {
        integrity: sha512-oxnCNGj88fL+xzV+dacXs44HcDwf1ovs3AuEzvP7mqXw7fQntqIhQ1BRmynh4qEKQSSSRSWVyXRjmTbZIX9V2Q==,
      }
    peerDependencies:
      webpack-cli: 4.x.x
      webpack-dev-server: "*"
    peerDependenciesMeta:
      webpack-dev-server:
        optional: true
    dependencies:
      webpack-cli: 4.10.0_webpack@5.88.2
    dev: true

  /@xtuc/ieee754/1.2.0:
    resolution:
      {
        integrity: sha512-DX8nKgqcGwsc0eJSqYt5lwP4DH5FlHnmuWWBRy7X0NcaGR0ZtuyeESgMwTYVEtxmsNGY+qit4QYT/MIYTOTPeA==,
      }
    dev: true

  /@xtuc/long/4.2.2:
    resolution:
      {
        integrity: sha512-NuHqBY1PB/D8xU6s/thBgOAiAP7HOYDQ32+BFZILJ8ivkUkAHQnWfn6WhL79Owj1qmUnoN/YPhktdIoucipkAQ==,
      }
    dev: true

  /abab/2.0.6:
    resolution:
      {
        integrity: sha512-j2afSsaIENvHZN2B8GOpF566vZ5WVk5opAiMTvWgaQT8DkbOqsTfvNAvHoRGU2zzP8cPoqys+xHTRDWW8L+/BA==,
      }
    dev: true

  /accepts/1.3.8:
    resolution:
      {
        integrity: sha512-PYAthTa2m2VKxuvSD3DPC/Gy+U+sOA1LAuT8mkmRuvw+NACSaeXEQ+NHcVF7rONl6qcaxV3Uuemwawk+7+SJLw==,
      }
    engines: { node: ">= 0.6" }
    dependencies:
      mime-types: 2.1.35
      negotiator: 0.6.3
    dev: true

  /acorn-import-assertions/1.9.0_acorn@8.10.0:
    resolution:
      {
        integrity: sha512-cmMwop9x+8KFhxvKrKfPYmN6/pKTYYHBqLa0DfvVZcKMJWNyWLnaqND7dx/qn66R7ewM1UX5XMaDVP5wlVTaVA==,
      }
    peerDependencies:
      acorn: ^8
    dependencies:
      acorn: 8.10.0
    dev: true

  /acorn-jsx/5.3.2_acorn@8.10.0:
    resolution:
      {
        integrity: sha512-rq9s+JNhf0IChjtDXxllJ7g41oZk5SlXtp0LHwyA5cejwn7vKmKp4pPri6YEePv2PU65sAsegbXtIinmDFDXgQ==,
      }
    peerDependencies:
      acorn: ^6.0.0 || ^7.0.0 || ^8.0.0
    dependencies:
      acorn: 8.10.0
    dev: true

  /acorn-walk/8.2.0:
    resolution:
      {
        integrity: sha512-k+iyHEuPgSw6SbuDpGQM+06HQUa04DZ3o+F6CSzXMvvI5KMvnaEqXe+YVe555R9nn6GPt404fos4wcgpw12SDA==,
      }
    engines: { node: ">=0.4.0" }
    dev: true

  /acorn-walk/8.3.2:
    resolution:
      {
        integrity: sha512-cjkyv4OtNCIeqhHrfS81QWXoCBPExR/J62oyEqepVw8WaQeSqpW2uhuLPh1m9eWhDuOo/jUXVTlifvesOWp/4A==,
      }
    engines: { node: ">=0.4.0" }
    dev: true

  /acorn/8.10.0:
    resolution:
      {
        integrity: sha512-F0SAmZ8iUtS//m8DmCTA0jlh6TDKkHQyK6xc6V4KDTyZKA9dnvX9/3sRTVQrWm79glUAZbnmmNcdYwUIHWVybw==,
      }
    engines: { node: ">=0.4.0" }
    hasBin: true
    dev: true

  /acorn/8.11.3:
    resolution:
      {
        integrity: sha512-Y9rRfJG5jcKOE0CLisYbojUjIrIEE7AGMzA/Sm4BslANhbS+cDMpgBdcPT91oJ7OuJ9hYJBx59RjbhxVnrF8Xg==,
      }
    engines: { node: ">=0.4.0" }
    hasBin: true
    dev: true

  /agent-base/6.0.2:
    resolution:
      {
        integrity: sha512-RZNwNclF7+MS/8bDg70amg32dyeZGZxiDuQmZxKLAlQjr3jGyLx+4Kkk58UO7D2QdgFIQCovuSuZESne6RG6XQ==,
      }
    engines: { node: ">= 6.0.0" }
    dependencies:
      debug: 4.3.4
    transitivePeerDependencies:
      - supports-color

  /agent-base/7.1.0:
    resolution:
      {
        integrity: sha512-o/zjMZRhJxny7OyEF+Op8X+efiELC7k7yOjMzgfzVqOzXqkBkWI79YoTdOtsuWd5BWhAGAuOY/Xa6xpiaWXiNg==,
      }
    engines: { node: ">= 14" }
    dependencies:
      debug: 4.3.4
    transitivePeerDependencies:
      - supports-color
    dev: true

  /ajv-draft-04/1.0.0_ajv@8.13.0:
    resolution:
      {
        integrity: sha512-mv00Te6nmYbRp5DCwclxtt7yV/joXJPGS7nM+97GdxvuttCOfgI3K4U25zboyeX0O+myI8ERluxQe5wljMmVIw==,
      }
    peerDependencies:
      ajv: ^8.5.0
    peerDependenciesMeta:
      ajv:
        optional: true
    dependencies:
      ajv: 8.13.0
    dev: true

  /ajv-draft-04/1.0.0_ajv@8.17.1:
    resolution:
      {
        integrity: sha512-mv00Te6nmYbRp5DCwclxtt7yV/joXJPGS7nM+97GdxvuttCOfgI3K4U25zboyeX0O+myI8ERluxQe5wljMmVIw==,
      }
    peerDependencies:
      ajv: ^8.5.0
    peerDependenciesMeta:
      ajv:
        optional: true
    dependencies:
      ajv: 8.17.1
    dev: false

  /ajv-formats/3.0.1_ajv@8.13.0:
    resolution:
      {
        integrity: sha512-8iUql50EUR+uUcdRQ3HDqa6EVyo3docL8g5WJ3FNcWmu62IbkGUue/pEyLBW8VGKKucTPgqeks4fIU1DA4yowQ==,
      }
    peerDependencies:
      ajv: ^8.0.0
    peerDependenciesMeta:
      ajv:
        optional: true
    dependencies:
      ajv: 8.13.0
    dev: true

  /ajv-keywords/3.5.2_ajv@6.12.6:
    resolution:
      {
        integrity: sha512-5p6WTN0DdTGVQk6VjcEju19IgaHudalcfabD7yhDGeA6bcQnmL+CpveLJq/3hvfwd1aof6L386Ougkx6RfyMIQ==,
      }
    peerDependencies:
      ajv: ^6.9.1
    dependencies:
      ajv: 6.12.6
    dev: true

  /ajv/6.12.6:
    resolution:
      {
        integrity: sha512-j3fVLgvTo527anyYyJOGTYJbG+vnnQYvE0m5mmkc1TK+nxAppkCLMIL0aZ4dblVCNoGShhm+kzE4ZUykBoMg4g==,
      }
    dependencies:
      fast-deep-equal: 3.1.3
      fast-json-stable-stringify: 2.1.0
      json-schema-traverse: 0.4.1
      uri-js: 4.4.1
    dev: true

  /ajv/8.12.0:
    resolution:
      {
        integrity: sha512-sRu1kpcO9yLtYxBKvqfTeh9KzZEwO3STyX1HT+4CaDzC6HpTGYhIhPIzj9XuKU7KYDwnaeh5hcOwjy1QuJzBPA==,
      }
    dependencies:
      fast-deep-equal: 3.1.3
      json-schema-traverse: 1.0.0
      require-from-string: 2.0.2
      uri-js: 4.4.1
    dev: true

  /ajv/8.13.0:
    resolution:
      {
        integrity: sha512-PRA911Blj99jR5RMeTunVbNXMF6Lp4vZXnk5GQjcnUWUTsrXtekg/pnmFFI2u/I36Y/2bITGS30GZCXei6uNkA==,
      }
    dependencies:
      fast-deep-equal: 3.1.3
      json-schema-traverse: 1.0.0
      require-from-string: 2.0.2
      uri-js: 4.4.1
    dev: true

  /ajv/8.17.1:
    resolution:
      {
        integrity: sha512-B/gBuNg5SiMTrPkC+A2+cW0RszwxYmn6VYxB/inlBStS5nx6xHIt/ehKRhIMhqusl7a8LjQoZnjCs5vhwxOQ1g==,
      }
    dependencies:
      fast-deep-equal: 3.1.3
      fast-uri: 3.0.1
      json-schema-traverse: 1.0.0
      require-from-string: 2.0.2

  /ansi-colors/4.1.1:
    resolution:
      {
        integrity: sha512-JoX0apGbHaUJBNl6yF+p6JAFYZ666/hhCGKN5t9QFjbJQKUU/g8MNbFDbvfrgKXvI1QpZplPOnwIo99lX/AAmA==,
      }
    engines: { node: ">=6" }
    dev: true

  /ansi-regex/5.0.1:
    resolution:
      {
        integrity: sha512-quJQXlTSUGL2LH9SUXo8VwsY4soanhgo6LNSm84E1LBcE8s3O0wpdiRzyR9z/ZZJMlMWv37qOOb9pdJlMUEKFQ==,
      }
    engines: { node: ">=8" }

  /ansi-regex/6.0.1:
    resolution:
      {
        integrity: sha512-n5M855fKb2SsfMIiFFoVrABHJC8QtHwVx+mHWP3QcEqBHYienj5dHSgjbxtC0WEZXYt4wcD6zrQElDPhFuZgfA==,
      }
    engines: { node: ">=12" }
    dev: true

  /ansi-styles/3.2.1:
    resolution:
      {
        integrity: sha512-VT0ZI6kZRdTh8YyJw3SMbYm/u+NqfsAxEpWO0Pf9sq8/e94WxxOpPKx9FR1FlyCtOVDNOQ+8ntlqFxiRc+r5qA==,
      }
    engines: { node: ">=4" }
    dependencies:
      color-convert: 1.9.3

  /ansi-styles/4.3.0:
    resolution:
      {
        integrity: sha512-zbB9rCJAT1rbjiVDb2hqKFHNYLxgtk8NURxZ3IZwD3F6NtxbXZQCnnSi1Lkx+IDohdPlFp222wVALIheZJQSEg==,
      }
    engines: { node: ">=8" }
    dependencies:
      color-convert: 2.0.1

  /ansi-styles/5.2.0:
    resolution:
      {
        integrity: sha512-Cxwpt2SfTzTtXcfOlzGEee8O+c+MmUgGrNiBcXnuWxuFJHe6a5Hz7qwhwe5OgaSYI0IJvkLqWX1ASG+cJOkEiA==,
      }
    engines: { node: ">=10" }
    dev: true

  /ansi-styles/6.2.1:
    resolution:
      {
        integrity: sha512-bN798gFfQX+viw3R7yrGWRqnrN2oRkEkUjjl4JNn4E8GxxbjtG3FbrEIIY3l8/hrwUwIeCZvi4QuOTP4MErVug==,
      }
    engines: { node: ">=12" }
    dev: true

  /anymatch/3.1.3:
    resolution:
      {
        integrity: sha512-KMReFUr0B4t+D+OBkjR3KYqvocp2XaSzO55UcB6mgQMd3KbcE+mWTyvVV7D/zsdEbNnV6acZUutkiHQXvTr1Rw==,
      }
    engines: { node: ">= 8" }
    dependencies:
      normalize-path: 3.0.0
      picomatch: 2.3.1
    dev: true

  /append-field/1.0.0:
    resolution:
      {
        integrity: sha512-klpgFSWLW1ZEs8svjfb7g4qWY0YS5imI82dTg+QahUvJ8YqAY0P10Uk8tTyh9ZGuYEZEMaeJYCF5BFuX552hsw==,
      }
    dev: true

  /arg/4.1.3:
    resolution:
      {
        integrity: sha512-58S9QDqG0Xx27YwPSt9fJxivjYl432YCwfDMfZ+71RAqUrZef7LrKQZ3LHLOwCS4FLNBplP533Zx895SeOCHvA==,
      }
    dev: true

  /argparse/1.0.10:
    resolution:
      {
        integrity: sha512-o5Roy6tNG4SL/FOkCAN6RzjiakZS25RLYFrcMttJqbdd8BWrnA+fGz57iN5Pb06pvBGvl5gQ0B48dJlslXvoTg==,
      }
    dependencies:
      sprintf-js: 1.0.3
    dev: true

  /argparse/2.0.1:
    resolution:
      {
        integrity: sha512-8+9WqebbFzpX9OR+Wa6O29asIogeRMzcGtAINdpMHHyAg10f05aSFVBbcEqGf/PXw1EjAZ+q2/bEBg3DvurK3Q==,
      }

  /array-buffer-byte-length/1.0.0:
    resolution:
      {
        integrity: sha512-LPuwb2P+NrQw3XhxGc36+XSvuBPopovXYTR9Ew++Du9Yb/bx5AzBfrIsBoj0EZUifjQU+sHL21sseZ3jerWO/A==,
      }
    dependencies:
      call-bind: 1.0.2
      is-array-buffer: 3.0.2
    dev: true

  /array-flatten/1.1.1:
    resolution:
      {
        integrity: sha512-PCVAQswWemu6UdxsDFFX/+gVeYqKAod3D3UVm91jHwynguOwAvYPhx8nNlM++NqRcK6CxxpUafjmhIdKiHibqg==,
      }
    dev: true

  /array-union/2.1.0:
    resolution:
      {
        integrity: sha512-HGyxoOTYUyCM6stUe6EJgnd4EoewAI7zMdfqO+kGjnlZmBDz/cR5pf8r/cR4Wq60sL/p0IkcjUEEPwS3GFrIyw==,
      }
    engines: { node: ">=8" }
    dev: true

  /arraybuffer.prototype.slice/1.0.2:
    resolution:
      {
        integrity: sha512-yMBKppFur/fbHu9/6USUe03bZ4knMYiwFBcyiaXB8Go0qNehwX6inYPzK9U0NeQvGxKthcmHcaR8P5MStSRBAw==,
      }
    engines: { node: ">= 0.4" }
    dependencies:
      array-buffer-byte-length: 1.0.0
      call-bind: 1.0.7
      define-properties: 1.2.1
      es-abstract: 1.22.2
      get-intrinsic: 1.2.4
      is-array-buffer: 3.0.2
      is-shared-array-buffer: 1.0.2
    dev: true

  /asn1/0.2.6:
    resolution:
      {
        integrity: sha512-ix/FxPn0MDjeyJ7i/yoHGFt/EX6LyNbxSEhPPXODPL+KB0VPk86UYfL0lMdy+KCnv+fmvIzySwaK5COwqVbWTQ==,
      }
    dependencies:
      safer-buffer: 2.1.2
    dev: true

  /assert-plus/1.0.0:
    resolution:
      {
        integrity: sha512-NfJ4UzBCcQGLDlQq7nHxH+tv3kyZ0hHQqF5BO6J7tNJeP5do1llPr8dZ8zHonfhAu0PHAdMkSo+8o0wxg9lZWw==,
      }
    engines: { node: ">=0.8" }
    dev: true

  /assertion-error/1.1.0:
    resolution:
      {
        integrity: sha512-jgsaNduz+ndvGyFt3uSuWqvy4lCnIJiovtouQN5JZHOKCS2QuhEdbcQHFhVksz2N2U9hXJo8odG7ETyWlEeuDw==,
      }
    dev: true

  /ast-types/0.13.4:
    resolution:
      {
        integrity: sha512-x1FCFnFifvYDDzTaLII71vG5uvDwgtmDTEVWAxrgeiR8VjMONcCXJx7E+USjDtHlwFmt9MysbqgF9b9Vjr6w+w==,
      }
    engines: { node: ">=4" }
    dependencies:
      tslib: 2.6.2
    dev: true

  /async/3.2.4:
    resolution:
      {
        integrity: sha512-iAB+JbDEGXhyIUavoDl9WP/Jj106Kz9DEn1DPgYw5ruDn0e3Wgi3sKFm55sASdGBNOQB8F59d9qQ7deqrHA8wQ==,
      }
    dev: true

  /asynckit/0.4.0:
    resolution:
      {
        integrity: sha512-Oei9OH4tRh0YqU3GxhX79dM/mwVgvbZJaSNaRk+bshkj0S5cfHcgYakreBjrHwatXKbz+IoIdYLxrKim2MjW0Q==,
      }

  /autorest/3.6.3:
    resolution:
      {
        integrity: sha512-j/Axwk9bniifTNtBLYVxfQZGQIGPKljFaCQCBWOiybVar2j3tkHP1btiC4a/t9pAJXY6IaFgWctoPM3G/Puhyg==,
      }
    engines: { node: ">=12.0.0" }
    hasBin: true
    requiresBuild: true
    dev: true

  /available-typed-arrays/1.0.5:
    resolution:
      {
        integrity: sha512-DMD0KiN46eipeziST1LPP/STfDU0sufISXmjSgvVsoU2tqxctQeASejWcfNtxYKqETM1UxQ8sp2OrSBWpHY6sw==,
      }
    engines: { node: ">= 0.4" }
    dev: true

  /aws-sign2/0.7.0:
    resolution:
      {
        integrity: sha512-08kcGqnYf/YmjoRhfxyu+CLxBjUtHLXLXX/vUfx9l2LYzG3c1m61nrpyFUZI6zeS+Li/wWMMidD9KgrqtGq3mA==,
      }
    dev: true

  /aws4/1.12.0:
    resolution:
      {
        integrity: sha512-NmWvPnx0F1SfrQbYwOi7OeaNGokp9XhzNioJ/CSBs8Qa4vxug81mhJEAVZwxXuBmYB5KDRfMq/F3RR0BIU7sWg==,
      }
    dev: true

  /axios/0.21.4:
    resolution:
      {
        integrity: sha512-ut5vewkiu8jjGBdqpM44XxjuCjq9LAKeHVmoVfHVzy8eHgxxq8SbAVQNovDA8mVi05kP0Ea/n/UzcSHcTJQfNg==,
      }
    dependencies:
      follow-redirects: 1.15.3
    transitivePeerDependencies:
      - debug
    dev: true

  /axios/1.7.7:
    resolution:
      {
        integrity: sha512-S4kL7XrjgBmvdGut0sN3yJxqYzrDOnivkBiN0OFs6hLiUam3UPvswUo0kqGyhqUZGEOytHyumEdXsAkgCOUf3Q==,
      }
    dependencies:
      follow-redirects: 1.15.9
      form-data: 4.0.0
      proxy-from-env: 1.1.0
    transitivePeerDependencies:
      - debug
    dev: true

  /b4a/1.6.4:
    resolution:
      {
        integrity: sha512-fpWrvyVHEKyeEvbKZTVOeZF3VSKKWtJxFIxX/jaVPf+cLbGUSitjb49pHLqPV2BUNNZ0LcoeEGfE/YCpyDYHIw==,
      }
    dev: true

  /balanced-match/1.0.2:
    resolution:
      {
        integrity: sha512-3oSeUO0TMV67hN1AmbXsK4yaqU7tjiHlbxRDZOpH0KW9+CeX4bRAaX0Anxt0tx2MrpRpWwQaPwIlISEJhYU5Pw==,
      }

  /bare-events/2.2.1:
    resolution:
      {
        integrity: sha512-9GYPpsPFvrWBkelIhOhTWtkeZxVxZOdb3VnFTCzlOo3OjvmTvzLoZFUT8kNFACx0vJej6QPney1Cf9BvzCNE/A==,
      }
    dev: true
    optional: true

  /bare-fs/2.2.2:
    resolution:
      {
        integrity: sha512-X9IqgvyB0/VA5OZJyb5ZstoN62AzD7YxVGog13kkfYWYqJYcK0kcqLZ6TrmH5qr4/8//ejVcX4x/a0UvaogXmA==,
      }
    requiresBuild: true
    dependencies:
      bare-events: 2.2.1
      bare-os: 2.2.1
      bare-path: 2.1.0
      streamx: 2.15.6
    dev: true
    optional: true

  /bare-os/2.2.1:
    resolution:
      {
        integrity: sha512-OwPyHgBBMkhC29Hl3O4/YfxW9n7mdTr2+SsO29XBWKKJsbgj3mnorDB80r5TiCQgQstgE5ga1qNYrpes6NvX2w==,
      }
    dev: true
    optional: true

  /bare-path/2.1.0:
    resolution:
      {
        integrity: sha512-DIIg7ts8bdRKwJRJrUMy/PICEaQZaPGZ26lsSx9MJSwIhSrcdHn7/C8W+XmnG/rKi6BaRcz+JO00CjZteybDtw==,
      }
    dependencies:
      bare-os: 2.2.1
    dev: true
    optional: true

  /base64-js/1.5.1:
    resolution:
      {
        integrity: sha512-AKpaYlHn8t4SVbOHCy+b5+KKgvR4vrsD8vbvrbiQJps7fKDTkjkDry6ji0rUJjC0kzbNePLwzxq8iypo41qeWA==,
      }
    dev: true

  /base64id/2.0.0:
    resolution:
      {
        integrity: sha512-lGe34o6EHj9y3Kts9R4ZYs/Gr+6N7MCaMlIFA3F1R2O5/m7K06AxfSeO5530PEERE6/WyEg3lsuyw4GHlPZHog==,
      }
    engines: { node: ^4.5.0 || >= 5.9 }
    dev: true

  /basic-auth/2.0.1:
    resolution:
      {
        integrity: sha512-NF+epuEdnUYVlGuhaxbbq+dvJttwLnGY+YixlXlME5KpQ5W3CnXA5cVTneY3SPbPDRkcjMbifrwmFYcClgOZeg==,
      }
    engines: { node: ">= 0.8" }
    dependencies:
      safe-buffer: 5.1.2
    dev: true

  /basic-ftp/5.0.4:
    resolution:
      {
        integrity: sha512-8PzkB0arJFV4jJWSGOYR+OEic6aeKMu/osRhBULN6RY0ykby6LKhbmuQ5ublvaas5BOwboah5D87nrHyuh8PPA==,
      }
    engines: { node: ">=10.0.0" }
    dev: true

  /bcrypt-pbkdf/1.0.2:
    resolution:
      {
        integrity: sha512-qeFIXtP4MSoi6NLqO12WfqARWWuCKi2Rn/9hJLEmtB5yTNr9DqFWkJRCf2qShWzPeAMRnOgCrq0sg/KLv5ES9w==,
      }
    dependencies:
      tweetnacl: 0.14.5
    dev: true

  /big.js/5.2.2:
    resolution:
      {
        integrity: sha512-vyL2OymJxmarO8gxMr0mhChsO9QGwhynfuu4+MHTAW6czfq9humCB7rKpUjDd9YUiDPU4mzpyupFSvOClAwbmQ==,
      }
    dev: true

  /binary-extensions/2.2.0:
    resolution:
      {
        integrity: sha512-jDctJ/IVQbZoJykoeHbhXpOlNBqGNcwXJKJog42E5HDPUwQTSdjCHdihjj0DlnheQ7blbT6dHOafNAiS8ooQKA==,
      }
    engines: { node: ">=8" }
    dev: true

  /body-parser/1.20.1:
    resolution:
      {
        integrity: sha512-jWi7abTbYwajOytWCQc37VulmWiRae5RyTpaCyDcS5/lMdtwSz5lOpDE67srw/HYe35f1z3fDQw+3txg7gNtWw==,
      }
    engines: { node: ">= 0.8", npm: 1.2.8000 || >= 1.4.16 }
    dependencies:
      bytes: 3.1.2
      content-type: 1.0.5
      debug: 2.6.9
      depd: 2.0.0
      destroy: 1.2.0
      http-errors: 2.0.0
      iconv-lite: 0.4.24
      on-finished: 2.4.1
      qs: 6.11.0
      raw-body: 2.5.1
      type-is: 1.6.18
      unpipe: 1.0.0
    dev: true

  /body-parser/1.20.2:
    resolution:
      {
        integrity: sha512-ml9pReCu3M61kGlqoTm2umSXTlRTuGTx0bfYj+uIUKKYycG5NtSbeetV3faSU6R7ajOPw0g/J1PvK4qNy7s5bA==,
      }
    engines: { node: ">= 0.8", npm: 1.2.8000 || >= 1.4.16 }
    dependencies:
      bytes: 3.1.2
      content-type: 1.0.5
      debug: 2.6.9
      depd: 2.0.0
      destroy: 1.2.0
      http-errors: 2.0.0
      iconv-lite: 0.4.24
      on-finished: 2.4.1
      qs: 6.11.0
      raw-body: 2.5.2
      type-is: 1.6.18
      unpipe: 1.0.0
    dev: true

  /body-parser/1.20.3:
    resolution:
      {
        integrity: sha512-7rAxByjUMqQ3/bHJy7D6OGXvx/MMc4IqBn/X0fcM1QUcAItpZrBEYhWGem+tzXH90c+G01ypMcYJBO9Y30203g==,
      }
    engines: { node: ">= 0.8", npm: 1.2.8000 || >= 1.4.16 }
    dependencies:
      bytes: 3.1.2
      content-type: 1.0.5
      debug: 2.6.9
      depd: 2.0.0
      destroy: 1.2.0
      http-errors: 2.0.0
      iconv-lite: 0.4.24
      on-finished: 2.4.1
      qs: 6.13.0
      raw-body: 2.5.2
      type-is: 1.6.18
      unpipe: 1.0.0
    dev: true

  /brace-expansion/1.1.11:
    resolution:
      {
        integrity: sha512-iCuPHDFgrHX7H2vEI/5xpz07zSHB00TpugqhmYtVmMO6518mCuRMoOYFldEBl0g187ufozdaHgWKcYFb61qGiA==,
      }
    dependencies:
      balanced-match: 1.0.2
      concat-map: 0.0.1
    dev: true

  /brace-expansion/2.0.1:
    resolution:
      {
        integrity: sha512-XnAIvQ8eM+kC6aULx6wuQiwVsnzsi9d3WxzV3FpWTGA19F621kwdbsAcFKXgKUHZWsy+mY6iL1sHTxWEFCytDA==,
      }
    dependencies:
      balanced-match: 1.0.2

  /braces/3.0.2:
    resolution:
      {
        integrity: sha512-b8um+L1RzM3WDSzvhm6gIz1yfTbBt6YTlcEKAvsmqCZZFw46z626lVj9j1yEPW33H5H+lBQpZMP1k8l+78Ha0A==,
      }
    engines: { node: ">=8" }
    dependencies:
      fill-range: 7.0.1

  /browser-stdout/1.3.1:
    resolution:
      {
        integrity: sha512-qhAVI1+Av2X7qelOfAIYwXONood6XlZE/fXaBSmW/T5SzLAmCgzi+eiWE7fUvbHaeNBQH13UftjpXxsfLkMpgw==,
      }
    dev: true

  /browserslist/4.21.11:
    resolution:
      {
        integrity: sha512-xn1UXOKUz7DjdGlg9RrUr0GGiWzI97UQJnugHtH0OLDfJB7jMgoIkYvRIEO1l9EeEERVqeqLYOcFBW9ldjypbQ==,
      }
    engines: { node: ^6 || ^7 || ^8 || ^9 || ^10 || ^11 || ^12 || >=13.7 }
    hasBin: true
    dependencies:
      caniuse-lite: 1.0.30001539
      electron-to-chromium: 1.4.529
      node-releases: 2.0.13
      update-browserslist-db: 1.0.13_browserslist@4.21.11
    dev: true

  /browserslist/4.23.1:
    resolution:
      {
        integrity: sha512-TUfofFo/KsK/bWZ9TWQ5O26tsWW4Uhmt8IYklbnUa70udB6P2wA7w7o4PY4muaEPBQaAX+CEnmmIA41NVHtPVw==,
      }
    engines: { node: ^6 || ^7 || ^8 || ^9 || ^10 || ^11 || ^12 || >=13.7 }
    hasBin: true
    dependencies:
      caniuse-lite: 1.0.30001632
      electron-to-chromium: 1.4.798
      node-releases: 2.0.14
      update-browserslist-db: 1.0.16_browserslist@4.23.1
    dev: true

  /buffer-crc32/0.2.13:
    resolution:
      {
        integrity: sha512-VO9Ht/+p3SN7SKWqcrgEzjGbRSJYTx+Q1pTQC0wrWqHx0vpJraQ6GtHx8tvcg1rlK1byhU5gccxgOgj7B0TDkQ==,
      }
    dev: true

  /buffer-equal-constant-time/1.0.1:
    resolution:
      {
        integrity: sha512-zRpUiDwd/xk6ADqPMATG8vc9VPrkck7T07OIx0gnjmJAnHnTVXNQG3vfvWNuiZIkwu9KrKdA1iJKfsfTVxE6NA==,
      }
    dev: true

  /buffer-from/1.1.2:
    resolution:
      {
        integrity: sha512-E+XQCRwSbaaiChtv6k6Dwgc+bx+Bs6vuKJHHl5kox/BaKbhiXzqQOwK4cO22yElGp2OCmjwVhT3HmxgyPGnJfQ==,
      }

  /buffer/5.7.1:
    resolution:
      {
        integrity: sha512-EHcyIPBQ4BSGlvjB16k5KgAJ27CIsHY/2JBmCRReo48y9rQ3MaUzWX3KVlBa4U7MyX02HdVj0K7C3WaB3ju7FQ==,
      }
    dependencies:
      base64-js: 1.5.1
      ieee754: 1.2.1
    dev: true

  /buffer/6.0.3:
    resolution:
      {
        integrity: sha512-FTiCpNxtwiZZHEZbcbTIcZjERVICn9yq/pDFkTl95/AxzD1naBctN7YO68riM/gLSDY7sdrMby8hofADYuuqOA==,
      }
    dependencies:
      base64-js: 1.5.1
      ieee754: 1.2.1
    dev: true

  /busboy/1.6.0:
    resolution:
      {
        integrity: sha512-8SFQbg/0hQ9xy3UNTB0YEnsNBbWfhf7RtnzpL7TkBiTBRfrQ9Fxcnz7VJsleJpyp6rVLvXiuORqjlHi5q+PYuA==,
      }
    engines: { node: ">=10.16.0" }
    dependencies:
      streamsearch: 1.1.0
    dev: true

  /bytes/3.1.2:
    resolution:
      {
        integrity: sha512-/Nf7TyzTx6S3yRJObOAV7956r8cr2+Oj8AC5dt8wSP3BQAoeX58NoHyCU8P8zGkNXStjTSi6fzO6F0pBdcYbEg==,
      }
    engines: { node: ">= 0.8" }
    dev: true

  /cac/6.7.14:
    resolution:
      {
        integrity: sha512-b6Ilus+c3RrdDk+JhLKUAQfzzgLEPy6wcXqS7f/xe1EETvsDP6GORG7SFuOs6cID5YkqchW/LXZbX5bc8j7ZcQ==,
      }
    engines: { node: ">=8" }
    dev: true

  /call-bind/1.0.2:
    resolution:
      {
        integrity: sha512-7O+FbCihrB5WGbFYesctwmTKae6rOiIzmz1icreWJ+0aA7LJfuqhEso2T9ncpcFtzMQtzXf2QGGueWJGTYsqrA==,
      }
    dependencies:
      function-bind: 1.1.1
      get-intrinsic: 1.2.1
    dev: true

  /call-bind/1.0.7:
    resolution:
      {
        integrity: sha512-GHTSNSYICQ7scH7sZ+M2rFopRoLh8t2bLSW6BbgrtLsahOIB5iyAVJf9GjWK3cYTDaMj4XdBpM1cA6pIS0Kv2w==,
      }
    engines: { node: ">= 0.4" }
    dependencies:
      es-define-property: 1.0.0
      es-errors: 1.3.0
      function-bind: 1.1.2
      get-intrinsic: 1.2.4
      set-function-length: 1.2.2
    dev: true

  /call-me-maybe/1.0.2:
    resolution:
      {
        integrity: sha512-HpX65o1Hnr9HH25ojC1YGs7HCQLq0GCOibSaWER0eNpgJ/Z1MZv2mTc7+xh6WOPxbRVcmgbv4hGU+uSQ/2xFZQ==,
      }
    dev: false

  /callsites/3.1.0:
    resolution:
      {
        integrity: sha512-P8BjAsXvZS+VIDUI11hHCQEv74YT67YUi5JJFNWIqL235sBmjX4+qx9Muvls5ivyNENctx46xQLQ3aTuE7ssaQ==,
      }
    engines: { node: ">=6" }
    dev: true

  /camelcase/6.3.0:
    resolution:
      {
        integrity: sha512-Gmy6FhYlCY7uOElZUSbxo2UCDH8owEk996gkbrpsgGtrJLM3J7jGxl9Ic7Qwwj4ivOE5AWZWRMecDdF7hqGjFA==,
      }
    engines: { node: ">=10" }
    dev: true

  /caniuse-lite/1.0.30001539:
    resolution:
      {
        integrity: sha512-hfS5tE8bnNiNvEOEkm8HElUHroYwlqMMENEzELymy77+tJ6m+gA2krtHl5hxJaj71OlpC2cHZbdSMX1/YEqEkA==,
      }
    dev: true

  /caniuse-lite/1.0.30001632:
    resolution:
      {
        integrity: sha512-udx3o7yHJfUxMLkGohMlVHCvFvWmirKh9JAH/d7WOLPetlH+LTL5cocMZ0t7oZx/mdlOWXti97xLZWc8uURRHg==,
      }
    dev: true

  /caseless/0.12.0:
    resolution:
      {
        integrity: sha512-4tYFyifaFfGacoiObjJegolkwSU4xQNGbVgUiNYVUxbQ2x2lUsFvY4hVgVzGiIe6WLOPqycWXA40l+PWsxthUw==,
      }
    dev: true

  /chai-as-promised/7.1.1_chai@4.3.8:
    resolution:
      {
        integrity: sha512-azL6xMoi+uxu6z4rhWQ1jbdUhOMhis2PvscD/xjLqNMkv3BPPp2JyyuTHOrf9BOosGpNQ11v6BKv/g57RXbiaA==,
      }
    peerDependencies:
      chai: ">= 2.1.2 < 5"
    dependencies:
      chai: 4.3.8
      check-error: 1.0.2
    dev: true

  /chai/4.3.8:
    resolution:
      {
        integrity: sha512-vX4YvVVtxlfSZ2VecZgFUTU5qPCYsobVI2O9FmwEXBhDigYGQA6jRXCycIs1yJnnWbZ6/+a2zNIF5DfVCcJBFQ==,
      }
    engines: { node: ">=4" }
    dependencies:
      assertion-error: 1.1.0
      check-error: 1.0.2
      deep-eql: 4.1.3
      get-func-name: 2.0.0
      loupe: 2.3.6
      pathval: 1.1.1
      type-detect: 4.0.8
    dev: true

  /chai/4.4.1:
    resolution:
      {
        integrity: sha512-13sOfMv2+DWduEU+/xbun3LScLoqN17nBeTLUsmDfKdoiC1fr0n9PU4guu4AhRcOVFk/sW8LyZWHuhWtQZiF+g==,
      }
    engines: { node: ">=4" }
    dependencies:
      assertion-error: 1.1.0
      check-error: 1.0.3
      deep-eql: 4.1.3
      get-func-name: 2.0.2
      loupe: 2.3.7
      pathval: 1.1.1
      type-detect: 4.0.8
    dev: true

  /chalk/2.4.2:
    resolution:
      {
        integrity: sha512-Mti+f9lpJNcwF4tWV8/OrTTtF1gZi+f8FqlyAdouralcFWFQWF2+NgCHShjkCb+IFBLq9buZwE1xckQU4peSuQ==,
      }
    engines: { node: ">=4" }
    dependencies:
      ansi-styles: 3.2.1
      escape-string-regexp: 1.0.5
      supports-color: 5.5.0

  /chalk/4.1.2:
    resolution:
      {
        integrity: sha512-oKnbhFyRIXpUuez8iBMmyEa4nbj4IOQyuhc/wy9kY7/WVPcwIO9VA668Pu8RkO7+0G76SLROeyw9CpQ061i4mA==,
      }
    engines: { node: ">=10" }
    dependencies:
      ansi-styles: 4.3.0
      supports-color: 7.2.0

  /change-case/5.4.4:
    resolution:
      {
        integrity: sha512-HRQyTk2/YPEkt9TnUPbOpr64Uw3KOicFWPVBb+xiHvd6eBx/qPr9xqfBFDT8P2vWsvvz4jbEkfDe71W3VyNu2w==,
      }

  /check-error/1.0.2:
    resolution:
      {
        integrity: sha512-BrgHpW9NURQgzoNyjfq0Wu6VFO6D7IZEmJNdtgNqpzGG8RuNFHt2jQxWlAs4HMe119chBnv+34syEZtc6IhLtA==,
      }
    dev: true

  /check-error/1.0.3:
    resolution:
      {
        integrity: sha512-iKEoDYaRmd1mxM90a2OEfWhjsjPpYPuQ+lMYsoxB126+t8fw7ySEO48nmDg5COTjxDI65/Y2OWpeEHk3ZOe8zg==,
      }
    dependencies:
      get-func-name: 2.0.2
    dev: true

  /chokidar/3.5.3:
    resolution:
      {
        integrity: sha512-Dr3sfKRP6oTcjf2JmUmFJfeVMvXBdegxB0iVQ5eb2V10uFJUCAS8OByZdVAyVb8xXNz3GjjTgj9kLWsZTqE6kw==,
      }
    engines: { node: ">= 8.10.0" }
    dependencies:
      anymatch: 3.1.3
      braces: 3.0.2
      glob-parent: 5.1.2
      is-binary-path: 2.1.0
      is-glob: 4.0.3
      normalize-path: 3.0.0
      readdirp: 3.6.0
    optionalDependencies:
      fsevents: 2.3.3
    dev: true

  /chrome-trace-event/1.0.3:
    resolution:
      {
        integrity: sha512-p3KULyQg4S7NIHixdwbGX+nFHkoBiA4YQmyWtjb8XngSKV124nJmRysgAeujbUVb15vh+RvFUfCPqU7rXk+hZg==,
      }
    engines: { node: ">=6.0" }
    dev: true

  /chromium-bidi/0.5.12_74t7hwmhzgczi6zz4gvli4zmpa:
    resolution:
      {
        integrity: sha512-sZMgEBWKbupD0Q7lyFu8AWkrE+rs5ycE12jFkGwIgD/VS8lDPtelPlXM7LYaq4zrkZ/O2L3f4afHUHL0ICdKog==,
      }
    peerDependencies:
      devtools-protocol: "*"
    dependencies:
      devtools-protocol: 0.0.1249869
      mitt: 3.0.1
      urlpattern-polyfill: 10.0.0
    dev: true

  /cliui/7.0.4:
    resolution:
      {
        integrity: sha512-OcRE68cOsVMXp1Yvonl/fzkQOyjLSu/8bhPDfQt0e0/Eb283TKP20Fs2MqoPsr9SwA595rRCA+QMzYc9nBP+JQ==,
      }
    dependencies:
      string-width: 4.2.3
      strip-ansi: 6.0.1
      wrap-ansi: 7.0.0
    dev: true

  /cliui/8.0.1:
    resolution:
      {
        integrity: sha512-BSeNnyus75C4//NQ9gQt1/csTXyo/8Sb+afLAkzAptFuMsod9HFokGNudZpi/oQV73hnVK+sR+5PVRMd+Dr7YQ==,
      }
    engines: { node: ">=12" }
    dependencies:
      string-width: 4.2.3
      strip-ansi: 6.0.1
      wrap-ansi: 7.0.0

  /clone-deep/4.0.1:
    resolution:
      {
        integrity: sha512-neHB9xuzh/wk0dIHweyAXv2aPGZIVk3pLMe+/RNzINf17fe0OG96QroktYAUm7SM1PBnzTabaLboqqxDyMU+SQ==,
      }
    engines: { node: ">=6" }
    dependencies:
      is-plain-object: 2.0.4
      kind-of: 6.0.3
      shallow-clone: 3.0.1
    dev: true

  /code-block-writer/13.0.2:
    resolution:
      {
        integrity: sha512-XfXzAGiStXSmCIwrkdfvc7FS5Dtj8yelCtyOf2p2skCAfvLd6zu0rGzuS9NSCO3bq1JKpFZ7tbKdKlcd5occQA==,
      }
    dev: false

  /code-error-fragment/0.0.230:
    resolution:
      {
        integrity: sha512-cadkfKp6932H8UkhzE/gcUqhRMNf8jHzkAN7+5Myabswaghu4xABTgPHDCjW+dBAJxj/SpkTYokpzDqY4pCzQw==,
      }
    engines: { node: ">= 4" }
    dev: false

  /color-convert/1.9.3:
    resolution:
      {
        integrity: sha512-QfAUtd+vFdAtFQcC8CCyYt1fYWxSqAiK2cSD6zDB8N3cpsEBAvRxp9zOGg6G/SHHJYAT88/az/IuDGALsNVbGg==,
      }
    dependencies:
      color-name: 1.1.3

  /color-convert/2.0.1:
    resolution:
      {
        integrity: sha512-RRECPsj7iu/xb5oKYcsFHSppFNnsj/52OVTRKb4zP5onXwVF3zVmmToNcOfGC+CRDpfK/U584fMg38ZHCaElKQ==,
      }
    engines: { node: ">=7.0.0" }
    dependencies:
      color-name: 1.1.4

  /color-name/1.1.3:
    resolution:
      {
        integrity: sha512-72fSenhMw2HZMTVHeCA9KCmpEIbzWiQsjN+BHcBbS9vr1mtt+vJjPdksIBNUmKAW8TFUDPJK5SUU3QhE9NEXDw==,
      }

  /color-name/1.1.4:
    resolution:
      {
        integrity: sha512-dOy+3AuW3a2wNbZHIuMZpTcgjGuLU/uBL/ubcZF9OXbDo8ff4O8yVp5Bf0efS8uEoYo5q4Fx7dY9OgQGXgAsQA==,
      }

  /color-string/1.9.1:
    resolution:
      {
        integrity: sha512-shrVawQFojnZv6xM40anx4CkoDP+fZsw/ZerEMsW/pyzsRbElpsL/DBVW7q3ExxwusdNXI3lXpuhEZkzs8p5Eg==,
      }
    dependencies:
      color-name: 1.1.4
      simple-swizzle: 0.2.2
    dev: true

  /color/3.2.1:
    resolution:
      {
        integrity: sha512-aBl7dZI9ENN6fUGC7mWpMTPNHmWUSNan9tuWN6ahh5ZLNk9baLJOnSMlrQkHcrfFgz2/RigjUVAjdx36VcemKA==,
      }
    dependencies:
      color-convert: 1.9.3
      color-string: 1.9.1
    dev: true

  /colorette/2.0.20:
    resolution:
      {
        integrity: sha512-IfEDxwoWIjkeXL1eXcDiow4UbKjhLdq6/EuSVR9GMN7KVH3r9gQ83e73hsz1Nd1T3ijd5xv1wcWRYO+D6kCI2w==,
      }
    dev: true

  /colorspace/1.1.4:
    resolution:
      {
        integrity: sha512-BgvKJiuVu1igBUF2kEjRCZXol6wiiGbY5ipL/oVPwm0BL9sIpMIzM8IK7vwuxIIzOXMV3Ey5w+vxhm0rR/TN8w==,
      }
    dependencies:
      color: 3.2.1
      text-hex: 1.0.0
    dev: true

  /combined-stream/1.0.8:
    resolution:
      {
        integrity: sha512-FQN4MRfuJeHf7cBbBMJFXhKSDq+2kAArBlmRBvcvFE5BB1HZKXtSFASDhdlz9zOYwxh8lDdnvmMOe/+5cdoEdg==,
      }
    engines: { node: ">= 0.8" }
    dependencies:
      delayed-stream: 1.0.0

  /commander/2.20.3:
    resolution:
      {
        integrity: sha512-GpVkmM8vF2vQUkj2LvZmD35JxeJOLCwJ9cUkugyk2nuhbv3+mJvpLYYt+0+USMxE+oj+ey/lJEnhZw75x/OMcQ==,
      }
    dev: true

  /commander/3.0.2:
    resolution:
      {
        integrity: sha512-Gar0ASD4BDyKC4hl4DwHqDrmvjoxWKZigVnAbn5H1owvm4CxCPdb0HQDehwNYMJpla5+M2tPmPARzhtYuwpHow==,
      }
    dev: true

  /commander/7.2.0:
    resolution:
      {
        integrity: sha512-QrWXB+ZQSVPmIWIhtEO9H+gwHaMGYiF5ChvoJ+K9ZGHG/sVsa6yiesAD1GC/x46sET00Xlwo1u49RVVVzvcSkw==,
      }
    engines: { node: ">= 10" }
    dev: true

  /commonmark/0.30.0:
    resolution:
      {
        integrity: sha512-j1yoUo4gxPND1JWV9xj5ELih0yMv1iCWDG6eEQIPLSWLxzCXiFoyS7kvB+WwU+tZMf4snwJMMtaubV0laFpiBA==,
      }
    hasBin: true
    dependencies:
      entities: 2.0.3
      mdurl: 1.0.1
      minimist: 1.2.8
      string.prototype.repeat: 0.2.0
    dev: true

  /concat-map/0.0.1:
    resolution:
      {
        integrity: sha512-/Srv4dswyQNBfohGpz9o6Yb3Gz3SrUDqBH5rTuhGR7ahtlbYKnVxw2bCFMRljaA7EXHaXZ8wsHdodFvbkhKmqg==,
      }
    dev: true

  /concat-stream/1.6.2:
    resolution:
      {
        integrity: sha512-27HBghJxjiZtIk3Ycvn/4kbJk/1uZuJFfuPEns6LaEvpvG1f0hTea8lilrouyo9mVc2GWdcEZ8OLoGmSADlrCw==,
      }
    engines: { "0": node >= 0.8 }
    dependencies:
      buffer-from: 1.1.2
      inherits: 2.0.4
      readable-stream: 2.3.8
      typedarray: 0.0.6
    dev: true

  /confbox/0.1.7:
    resolution:
      {
        integrity: sha512-uJcB/FKZtBMCJpK8MQji6bJHgu1tixKPxRLeGkNzBoOZzpnZUJm0jm2/sBDWcuBx1dYgxV4JU+g5hmNxCyAmdA==,
      }
    dev: true

  /connect/3.7.0:
    resolution:
      {
        integrity: sha512-ZqRXc+tZukToSNmh5C2iWMSoV3X1YUcPbqEM4DkEG5tNQXrQUZCNVGGv3IuicnkMtPfGf3Xtp8WCXs295iQ1pQ==,
      }
    engines: { node: ">= 0.10.0" }
    dependencies:
      debug: 2.6.9
      finalhandler: 1.1.2
      parseurl: 1.3.3
      utils-merge: 1.0.1
    dev: true

  /content-disposition/0.5.4:
    resolution:
      {
        integrity: sha512-FveZTNuGw04cxlAiWbzi6zTAL/lhehaWbTtgluJh4/E95DqMwTmha3KZN1aAWA8cFIhHzMZUvLevkw5Rqk+tSQ==,
      }
    engines: { node: ">= 0.6" }
    dependencies:
      safe-buffer: 5.2.1
    dev: true

  /content-type/1.0.5:
    resolution:
      {
        integrity: sha512-nTjqfcBFEipKdXCv4YDQWCfmcLZKm81ldF0pAopTvyrFGVbcR6P/VAAd5G7N+0tTr8QqiU0tFadD6FK4NtJwOA==,
      }
    engines: { node: ">= 0.6" }
    dev: true

  /convert-source-map/2.0.0:
    resolution:
      {
        integrity: sha512-Kvp459HrV2FEJ1CAsi1Ku+MY3kasH19TFykTz2xWmMeq6bk2NU3XXvfJ+Q61m0xktWwt+1HSYf3JZsTms3aRJg==,
      }
    dev: true

  /cookie-signature/1.0.6:
    resolution:
      {
        integrity: sha512-QADzlaHc8icV8I7vbaJXJwod9HWYp8uCqf1xa4OfNu1T7JVxQIrUgOWtHdNDtPiywmFbiS12VjotIXLrKM3orQ==,
      }
    dev: true

  /cookie/0.4.2:
    resolution:
      {
        integrity: sha512-aSWTXFzaKWkvHO1Ny/s+ePFpvKsPnjc551iI41v3ny/ow6tBG5Vd+FuqGNhh1LxOmVzOlGUriIlOaokOvhaStA==,
      }
    engines: { node: ">= 0.6" }
    dev: true

  /cookie/0.5.0:
    resolution:
      {
        integrity: sha512-YZ3GUyn/o8gfKJlnlX7g7xq4gyO6OSuhGPKaaGssGB2qgDUS0gPgtTvoyZLTt9Ab6dC4hfc9dV5arkvc/OCmrw==,
      }
    engines: { node: ">= 0.6" }
    dev: true

  /cookie/0.7.1:
    resolution:
      {
        integrity: sha512-6DnInpx7SJ2AK3+CTUE/ZM0vWTUboZCegxhC2xiIydHR9jNuTAASBrfEpHhiGOZw/nX51bHt6YQl8jsGo4y/0w==,
      }
    engines: { node: ">= 0.6" }
    dev: true

  /core-util-is/1.0.2:
    resolution:
      {
        integrity: sha512-3lqz5YjWTYnW6dlDa5TLaTCcShfar1e40rmcJVwCBJC6mWlFuj0eCHIElmG1g5kyuJ/GD+8Wn4FFCcz4gJPfaQ==,
      }
    dev: true

  /cors/2.8.5:
    resolution:
      {
        integrity: sha512-KIHbLJqu73RGr/hnbrO9uBeixNGuvSQjul/jdFvS/KFSIH1hWVd1ng7zOHx+YrEfInLG7q4n6GHQ9cDtxv/P6g==,
      }
    engines: { node: ">= 0.10" }
    dependencies:
      object-assign: 4.1.1
      vary: 1.1.2
    dev: true

  /cosmiconfig/9.0.0_typescript@5.6.2:
    resolution:
      {
        integrity: sha512-itvL5h8RETACmOTFc4UfIyB2RfEHi71Ax6E/PivVxq9NseKbOWpeyHEOIbmAw1rs8Ak0VursQNww7lf7YtUwzg==,
      }
    engines: { node: ">=14" }
    peerDependencies:
      typescript: ">=4.9.5"
    peerDependenciesMeta:
      typescript:
        optional: true
    dependencies:
      env-paths: 2.2.1
      import-fresh: 3.3.0
      js-yaml: 4.1.0
      parse-json: 5.2.0
      typescript: 5.6.2
    dev: true

  /create-require/1.1.1:
    resolution:
      {
        integrity: sha512-dcKFX3jn0MpIaXjisoRvexIJVEKzaq7z2rZKxf+MSr9TkdmHmsU4m2lcLojrj/FHl8mk5VxMmYA+ftRkP/3oKQ==,
      }
    dev: true

  /cross-env/7.0.3:
    resolution:
      {
        integrity: sha512-+/HKd6EgcQCJGh2PSjZuUitQBQynKor4wrFbRg4DtAgS1aWO+gU52xpH7M9ScGgXSYmAVS9bIJ8EzuaGw0oNAw==,
      }
    engines: { node: ">=10.14", npm: ">=6", yarn: ">=1" }
    hasBin: true
    dependencies:
      cross-spawn: 7.0.3
    dev: true

  /cross-fetch/4.0.0:
    resolution:
      {
        integrity: sha512-e4a5N8lVvuLgAWgnCrLr2PP0YyDOTHa9H/Rj54dirp61qXnNq46m82bRhNqIA5VccJtWBvPTFRV3TtvHUKPB1g==,
      }
    dependencies:
      node-fetch: 2.7.0
    transitivePeerDependencies:
      - encoding
    dev: true

  /cross-spawn/6.0.5:
    resolution:
      {
        integrity: sha512-eTVLrBSt7fjbDygz805pMnstIs2VTBNkRm0qxZd+M7A5XDdxVRWO5MxGBXZhjY4cqLYLdtrGqRf8mBPmzwSpWQ==,
      }
    engines: { node: ">=4.8" }
    dependencies:
      nice-try: 1.0.5
      path-key: 2.0.1
      semver: 5.7.2
      shebang-command: 1.2.0
      which: 1.3.1
    dev: true

  /cross-spawn/7.0.3:
    resolution:
      {
        integrity: sha512-iRDPJKUPVEND7dHPO8rkbOnPpyDygcDFtWjpeWNCgy8WP2rXcxXL8TskReQl6OrB2G7+UJrags1q15Fudc7G6w==,
      }
    engines: { node: ">= 8" }
    dependencies:
      path-key: 3.1.1
      shebang-command: 2.0.0
      which: 2.0.2
    dev: true

  /custom-event/1.0.1:
    resolution:
      {
        integrity: sha512-GAj5FOq0Hd+RsCGVJxZuKaIDXDf3h6GQoNEjFgbLLI/trgtavwUbSnZ5pVfg27DVCaWjIohryS0JFwIJyT2cMg==,
      }
    dev: true

  /dashdash/1.14.1:
    resolution:
      {
        integrity: sha512-jRFi8UDGo6j+odZiEpjazZaWqEal3w/basFjQHQEwVtZJGDpxbH1MeYluwCS8Xq5wmLJooDlMgvVarmWfGM44g==,
      }
    engines: { node: ">=0.10" }
    dependencies:
      assert-plus: 1.0.0
    dev: true

  /data-uri-to-buffer/4.0.1:
    resolution:
      {
        integrity: sha512-0R9ikRb668HB7QDxT1vkpuUBtqc53YyAwMwGeUFKRojY/NWKvdZ+9UYtRfGmhqNbRkTSVpMbmyhXipFFv2cb/A==,
      }
    engines: { node: ">= 12" }
    dev: true

  /data-uri-to-buffer/6.0.1:
    resolution:
      {
        integrity: sha512-MZd3VlchQkp8rdend6vrx7MmVDJzSNTBvghvKjirLkD+WTChA3KUf0jkE68Q4UyctNqI11zZO9/x2Yx+ub5Cvg==,
      }
    engines: { node: ">= 14" }
    dev: true

  /date-format/4.0.14:
    resolution:
      {
        integrity: sha512-39BOQLs9ZjKh0/patS9nrT8wc3ioX3/eA/zgbKNopnF2wCqJEoxywwwElATYvRsXdnOxA/OQeQoFZ3rFjVajhg==,
      }
    engines: { node: ">=4.0" }
    dev: true

  /debug/2.6.9:
    resolution:
      {
        integrity: sha512-bC7ElrdJaJnPbAP+1EotYvqZsb3ecl5wi6Bfi6BJTUcNowp6cvspg0jXznRTKDjm/E7AdgFBVeAPVMNcKGsHMA==,
      }
    dependencies:
      ms: 2.0.0
    dev: true

  /debug/4.3.3_supports-color@8.1.1:
    resolution:
      {
        integrity: sha512-/zxw5+vh1Tfv+4Qn7a5nsbcJKPaSvCDhojn6FEl9vupwK2VCSDtEiEtqr8DFtzYFOdz63LBkxec7DYuc2jon6Q==,
      }
    engines: { node: ">=6.0" }
    peerDependencies:
      supports-color: "*"
    peerDependenciesMeta:
      supports-color:
        optional: true
    dependencies:
      ms: 2.1.2
      supports-color: 8.1.1
    dev: true

  /debug/4.3.4:
    resolution:
      {
        integrity: sha512-PRWFHuSU3eDtQJPvnNY7Jcket1j0t5OuOsFzPPzsekD52Zl8qUfFIPEiswXqIvHWGVHOgX+7G/vCNNhehwxfkQ==,
      }
    engines: { node: ">=6.0" }
    peerDependencies:
      supports-color: "*"
    peerDependenciesMeta:
      supports-color:
        optional: true
    dependencies:
      ms: 2.1.2

  /debug/4.3.4_supports-color@8.1.1:
    resolution:
      {
        integrity: sha512-PRWFHuSU3eDtQJPvnNY7Jcket1j0t5OuOsFzPPzsekD52Zl8qUfFIPEiswXqIvHWGVHOgX+7G/vCNNhehwxfkQ==,
      }
    engines: { node: ">=6.0" }
    peerDependencies:
      supports-color: "*"
    peerDependenciesMeta:
      supports-color:
        optional: true
    dependencies:
      ms: 2.1.2
      supports-color: 8.1.1
    dev: true

  /decamelize/4.0.0:
    resolution:
      {
        integrity: sha512-9iE1PgSik9HeIIw2JO94IidnE3eBoQrFJ3w7sFuzSX4DpmZ3v5sZpUiV5Swcf6mQEF+Y0ru8Neo+p+nyh2J+hQ==,
      }
    engines: { node: ">=10" }
    dev: true

  /deep-eql/4.1.3:
    resolution:
      {
        integrity: sha512-WaEtAOpRA1MQ0eohqZjpGD8zdI0Ovsm8mmFhaDN8dvDZzyoUMcYDnf5Y6iu7HTXxf8JDS23qWa4a+hKCDyOPzw==,
      }
    engines: { node: ">=6" }
    dependencies:
      type-detect: 4.0.8
    dev: true

  /deep-equal/2.2.2:
    resolution:
      {
        integrity: sha512-xjVyBf0w5vH0I42jdAZzOKVldmPgSulmiyPRywoyq7HXC9qdgo17kxJE+rdnif5Tz6+pIrpJI8dCpMNLIGkUiA==,
      }
    dependencies:
      array-buffer-byte-length: 1.0.0
      call-bind: 1.0.2
      es-get-iterator: 1.1.3
      get-intrinsic: 1.2.1
      is-arguments: 1.1.1
      is-array-buffer: 3.0.2
      is-date-object: 1.0.5
      is-regex: 1.1.4
      is-shared-array-buffer: 1.0.2
      isarray: 2.0.5
      object-is: 1.1.5
      object-keys: 1.1.1
      object.assign: 4.1.4
      regexp.prototype.flags: 1.5.1
      side-channel: 1.0.4
      which-boxed-primitive: 1.0.2
      which-collection: 1.0.1
      which-typed-array: 1.1.11
    dev: true

  /deep-is/0.1.4:
    resolution:
      {
        integrity: sha512-oIPzksmTg4/MriiaYGO+okXDT7ztn/w3Eptv/+gSIdMdKsJo0u4CfYNFJPy+4SKMuCqGw2wxnA+URMg3t8a/bQ==,
      }
    dev: true

  /define-data-property/1.1.0:
    resolution:
      {
        integrity: sha512-UzGwzcjyv3OtAvolTj1GoyNYzfFR+iqbGjcnBEENZVCpM4/Ng1yhGNvS3lR/xDS74Tb2wGG9WzNSNIOS9UVb2g==,
      }
    engines: { node: ">= 0.4" }
    dependencies:
      get-intrinsic: 1.2.4
      gopd: 1.0.1
      has-property-descriptors: 1.0.0
    dev: true

  /define-data-property/1.1.4:
    resolution:
      {
        integrity: sha512-rBMvIzlpA8v6E+SJZoo++HAYqsLrkg7MSfIinMPFhmkorw7X+dOXVJQs+QT69zGkzMyfDnIMN2Wid1+NbL3T+A==,
      }
    engines: { node: ">= 0.4" }
    dependencies:
      es-define-property: 1.0.0
      es-errors: 1.3.0
      gopd: 1.0.1
    dev: true

  /define-lazy-prop/2.0.0:
    resolution:
      {
        integrity: sha512-Ds09qNh8yw3khSjiJjiUInaGX9xlqZDY7JVryGxdxV7NPeuqQfplOpQ66yJFZut3jLa5zOwkXw1g9EI2uKh4Og==,
      }
    engines: { node: ">=8" }
    dev: true

  /define-properties/1.2.1:
    resolution:
      {
        integrity: sha512-8QmQKqEASLd5nx0U1B1okLElbUuuttJ/AnYmRXbbbGDWh6uS208EjD4Xqq/I9wK7u0v6O08XhTWnt5XtEbR6Dg==,
      }
    engines: { node: ">= 0.4" }
    dependencies:
      define-data-property: 1.1.0
      has-property-descriptors: 1.0.0
      object-keys: 1.1.1
    dev: true

  /degenerator/5.0.1:
    resolution:
      {
        integrity: sha512-TllpMR/t0M5sqCXfj85i4XaAzxmS5tVA16dqvdkMwGmzI+dXLXnw3J+3Vdv7VKw+ThlTMboK6i9rnZ6Nntj5CQ==,
      }
    engines: { node: ">= 14" }
    dependencies:
      ast-types: 0.13.4
      escodegen: 2.1.0
      esprima: 4.0.1
    dev: true

  /delayed-stream/1.0.0:
    resolution:
      {
        integrity: sha512-ZySD7Nf91aLB0RxL4KGrKHBXl7Eds1DAmEdcoVawXnLD7SDhpNgtuII2aAkg7a7QS41jxPSZ17p4VdGnMHk3MQ==,
      }
    engines: { node: ">=0.4.0" }

  /depd/2.0.0:
    resolution:
      {
        integrity: sha512-g7nH6P6dyDioJogAAGprGpCtVImJhpPk/roCzdb3fIh61/s/nPsfR6onyMwkCAR/OlC3yBC0lESvUoQEAssIrw==,
      }
    engines: { node: ">= 0.8" }
    dev: true

  /destroy/1.2.0:
    resolution:
      {
        integrity: sha512-2sJGJTaXIIaR1w4iJSNoN0hnMY7Gpc/n8D4qSCJw8QqFWXf7cuAgnEHxBpweaVcPevC2l3KpjYCx3NypQQgaJg==,
      }
    engines: { node: ">= 0.8", npm: 1.2.8000 || >= 1.4.16 }
    dev: true

  /devtools-protocol/0.0.1249869:
    resolution:
      {
        integrity: sha512-Ctp4hInA0BEavlUoRy9mhGq0i+JSo/AwVyX2EFgZmV1kYB+Zq+EMBAn52QWu6FbRr10hRb6pBl420upbp4++vg==,
      }
    dev: true

  /di/0.0.1:
    resolution:
      {
        integrity: sha512-uJaamHkagcZtHPqCIHZxnFrXlunQXgBOsZSUOWwFw31QJCAbyTBoHMW75YOTur5ZNx8pIeAKgf6GWIgaqqiLhA==,
      }
    dev: true

  /diff-sequences/29.6.3:
    resolution:
      {
        integrity: sha512-EjePK1srD3P08o2j4f0ExnylqRs5B9tJjcp9t1krH2qRi8CCdsYfwe9JgSLurFBWwq4uOlipzfk5fHNvwFKr8Q==,
      }
    engines: { node: ^14.15.0 || ^16.10.0 || >=18.0.0 }
    dev: true

  /diff/4.0.2:
    resolution:
      {
        integrity: sha512-58lmxKSA4BNyLz+HHMUzlOEpg09FV+ev6ZMe3vJihgdxzgcwZ8VoEEPmALCZG9LmqfVoNMMKpttIYTVG6uDY7A==,
      }
    engines: { node: ">=0.3.1" }
    dev: true

  /diff/5.0.0:
    resolution:
      {
        integrity: sha512-/VTCrvm5Z0JGty/BWHljh+BAiw3IK+2j87NGMu8Nwc/f48WoDAC395uomO9ZD117ZOBaHmkX1oyLvkVM/aIT3w==,
      }
    engines: { node: ">=0.3.1" }
    dev: true

  /dir-glob/3.0.1:
    resolution:
      {
        integrity: sha512-WkrWp9GR4KXfKGYzOLmTuGVi1UWFfws377n9cc55/tb6DuqyF6pcQ5AbiHEshaDpY9v6oaSr2XCDidGmMwdzIA==,
      }
    engines: { node: ">=8" }
    dependencies:
      path-type: 4.0.0
    dev: true

  /directory-tree/2.4.0:
    resolution:
      {
        integrity: sha512-AM03Th+ypDAHefyB6SP3uezaWkTbol1P43CS5yFU7wePTuHnR4YoHgY6KbGHLr/a065ocN26l9lXOoFBzzM31w==,
      }
    engines: { node: ">=10.0" }
    deprecated: Breaking change, bumped to 3.0.0
    dev: true

  /doctrine/3.0.0:
    resolution:
      {
        integrity: sha512-yS+Q5i3hBf7GBkd4KG8a7eBNNWNGLTaEwwYWUijIYM7zrlYDM0BFXHjjPWlWZ1Rg7UaddZeIDmi9jF3HmqiQ2w==,
      }
    engines: { node: ">=6.0.0" }
    dependencies:
      esutils: 2.0.3
    dev: true

  /dom-serialize/2.2.1:
    resolution:
      {
        integrity: sha512-Yra4DbvoW7/Z6LBN560ZwXMjoNOSAN2wRsKFGc4iBeso+mpIA6qj1vfdf9HpMaKAqG6wXTy+1SYEzmNpKXOSsQ==,
      }
    dependencies:
      custom-event: 1.0.1
      ent: 2.2.0
      extend: 3.0.2
      void-elements: 2.0.1
    dev: true

  /dotenv/16.3.1:
    resolution:
      {
        integrity: sha512-IPzF4w4/Rd94bA9imS68tZBaYyBWSCE47V1RGuMrB94iyTOIEwRmVL2x/4An+6mETpLrKJ5hQkB8W4kFAadeIQ==,
      }
    engines: { node: ">=12" }
    dev: false

  /eastasianwidth/0.2.0:
    resolution:
      {
        integrity: sha512-I88TYZWc9XiYHRQ4/3c5rjjfgkjhLyW2luGIheGERbNQ6OY7yTybanSpDXZa8y7VUP9YmDcYa+eyq4ca7iLqWA==,
      }
    dev: true

  /ecc-jsbn/0.1.2:
    resolution:
      {
        integrity: sha512-eh9O+hwRHNbG4BLTjEl3nw044CkGm5X6LoaCf7LPp7UU8Qrt47JYNi6nPX8xjW97TKGKm1ouctg0QSpZe9qrnw==,
      }
    dependencies:
      jsbn: 0.1.1
      safer-buffer: 2.1.2
    dev: true

  /ecdsa-sig-formatter/1.0.11:
    resolution:
      {
        integrity: sha512-nagl3RYrbNv6kQkeJIpt6NJZy8twLB/2vtz6yN9Z4vRKHN4/QZJIEbqohALSgwKdnksuY3k5Addp5lg8sVoVcQ==,
      }
    dependencies:
      safe-buffer: 5.2.1
    dev: true

  /ee-first/1.1.1:
    resolution:
      {
        integrity: sha512-WMwm9LhRUo+WUaRN+vRuETqG89IgZphVSNkdFgeb6sS/E4OrDIN7t48CAewSHXc6C8lefD8KKfr5vY61brQlow==,
      }
    dev: true

  /electron-to-chromium/1.4.529:
    resolution:
      {
        integrity: sha512-6uyPyXTo8lkv8SWAmjKFbG42U073TXlzD4R8rW3EzuznhFS2olCIAfjjQtV2dV2ar/vRF55KUd3zQYnCB0dd3A==,
      }
    dev: true

  /electron-to-chromium/1.4.798:
    resolution:
      {
        integrity: sha512-by9J2CiM9KPGj9qfp5U4FcPSbXJG7FNzqnYaY4WLzX+v2PHieVGmnsA4dxfpGE3QEC7JofpPZmn7Vn1B9NR2+Q==,
      }
    dev: true

  /emoji-regex/8.0.0:
    resolution:
      {
        integrity: sha512-MSjYzcWNOA0ewAHpz0MxpYFvwg6yjy1NG3xteoqz644VCo/RPgnr1/GGt+ic3iJTzQ8Eu3TdM14SawnVUmGE6A==,
      }

  /emoji-regex/9.2.2:
    resolution:
      {
        integrity: sha512-L18DaJsXSUk2+42pv8mLs5jJT2hqFkFE4j21wOmgbUqsZ2hL72NsUU785g9RXgo3s0ZNgVl42TiHp3ZtOv/Vyg==,
      }
    dev: true

  /emojis-list/3.0.0:
    resolution:
      {
        integrity: sha512-/kyM18EfinwXZbno9FyUGeFh87KC8HRQBQGildHZbEuRyWFOmv1U10o9BBp8XVZDVNNuQKyIGIu5ZYAAXJ0V2Q==,
      }
    engines: { node: ">= 4" }
    dev: true

  /enabled/2.0.0:
    resolution:
      {
        integrity: sha512-AKrN98kuwOzMIdAizXGI86UFBoo26CL21UM763y1h/GMSJ4/OHU9k2YlsmBpyScFo/wbLzWQJBMCW4+IO3/+OQ==,
      }
    dev: true

  /encodeurl/1.0.2:
    resolution:
      {
        integrity: sha512-TPJXq8JqFaVYm2CWmPvnP2Iyo4ZSM7/QKcSmuMLDObfpH5fi7RUGmd/rTDf+rut/saiDiQEeVTNgAmJEdAOx0w==,
      }
    engines: { node: ">= 0.8" }
    dev: true

  /encodeurl/2.0.0:
    resolution:
      {
        integrity: sha512-Q0n9HRi4m6JuGIV1eFlmvJB7ZEVxu93IrMyiMsGC0lrMJMWzRgx6WGquyfQgZVb31vhGgXnfmPNNXmxnOkRBrg==,
      }
    engines: { node: ">= 0.8" }
    dev: true

  /end-of-stream/1.4.4:
    resolution:
      {
        integrity: sha512-+uw1inIHVPQoaVuHzRyXd21icM+cnt4CzD5rW+NC1wjOUSTOs+Te7FOv7AhN7vS9x/oIyhLP5PR1H+phQAHu5Q==,
      }
    dependencies:
      once: 1.4.0
    dev: true

  /engine.io-parser/5.2.1:
    resolution:
      {
        integrity: sha512-9JktcM3u18nU9N2Lz3bWeBgxVgOKpw7yhRaoxQA3FUDZzzw+9WlA6p4G4u0RixNkg14fH7EfEc/RhpurtiROTQ==,
      }
    engines: { node: ">=10.0.0" }
    dev: true

  /engine.io/6.5.2:
    resolution:
      {
        integrity: sha512-IXsMcGpw/xRfjra46sVZVHiSWo/nJ/3g1337q9KNXtS6YRzbW5yIzTCb9DjhrBe7r3GZQR0I4+nq+4ODk5g/cA==,
      }
    engines: { node: ">=10.2.0" }
    dependencies:
      "@types/cookie": 0.4.1
      "@types/cors": 2.8.14
      "@types/node": 18.18.0
      accepts: 1.3.8
      base64id: 2.0.0
      cookie: 0.4.2
      cors: 2.8.5
      debug: 4.3.4
      engine.io-parser: 5.2.1
      ws: 8.11.0
    transitivePeerDependencies:
      - bufferutil
      - supports-color
      - utf-8-validate
    dev: true

  /enhanced-resolve/5.15.0:
    resolution:
      {
        integrity: sha512-LXYT42KJ7lpIKECr2mAXIaMldcNCh/7E0KBKOu4KSfkHmP+mZmSs+8V5gBAqisWBy0OO4W5Oyys0GO1Y8KtdKg==,
      }
    engines: { node: ">=10.13.0" }
    dependencies:
      graceful-fs: 4.2.11
      tapable: 2.2.1
    dev: true

  /ent/2.2.0:
    resolution:
      {
        integrity: sha512-GHrMyVZQWvTIdDtpiEXdHZnFQKzeO09apj8Cbl4pKWy4i0Oprcq17usfDt5aO63swf0JOeMWjWQE/LzgSRuWpA==,
      }
    dev: true

  /entities/2.0.3:
    resolution:
      {
        integrity: sha512-MyoZ0jgnLvB2X3Lg5HqpFmn1kybDiIfEQmKzTb5apr51Rb+T3KdmMiqa70T+bhGnyv7bQ6WMj2QMHpGMmlrUYQ==,
      }
    dev: true

  /env-paths/2.2.1:
    resolution:
      {
        integrity: sha512-+h1lkLKhZMTYjog1VEpJNG7NZJWcuc2DDk/qsqSTRRCOXiLjeQ1d1/udrUGhqMxUgAlwKNZ0cf2uqan5GLuS2A==,
      }
    engines: { node: ">=6" }
    dev: true

  /envinfo/7.10.0:
    resolution:
      {
        integrity: sha512-ZtUjZO6l5mwTHvc1L9+1q5p/R3wTopcfqMW8r5t8SJSKqeVI/LtajORwRFEKpEFuekjD0VBjwu1HMxL4UalIRw==,
      }
    engines: { node: ">=4" }
    hasBin: true
    dev: true

  /error-ex/1.3.2:
    resolution:
      {
        integrity: sha512-7dFHNmqeFSEt2ZBsCriorKnn3Z2pj+fd9kmI6QoWw4//DL+icEBfc0U7qJCisqrTsKTjw4fNFy2pW9OqStD84g==,
      }
    dependencies:
      is-arrayish: 0.2.1
    dev: true

  /es-abstract/1.22.2:
    resolution:
      {
        integrity: sha512-YoxfFcDmhjOgWPWsV13+2RNjq1F6UQnfs+8TftwNqtzlmFzEXvlUwdrNrYeaizfjQzRMxkZ6ElWMOJIFKdVqwA==,
      }
    engines: { node: ">= 0.4" }
    dependencies:
      array-buffer-byte-length: 1.0.0
      arraybuffer.prototype.slice: 1.0.2
      available-typed-arrays: 1.0.5
      call-bind: 1.0.2
      es-set-tostringtag: 2.0.1
      es-to-primitive: 1.2.1
      function.prototype.name: 1.1.6
      get-intrinsic: 1.2.1
      get-symbol-description: 1.0.0
      globalthis: 1.0.3
      gopd: 1.0.1
      has: 1.0.3
      has-property-descriptors: 1.0.0
      has-proto: 1.0.1
      has-symbols: 1.0.3
      internal-slot: 1.0.5
      is-array-buffer: 3.0.2
      is-callable: 1.2.7
      is-negative-zero: 2.0.2
      is-regex: 1.1.4
      is-shared-array-buffer: 1.0.2
      is-string: 1.0.7
      is-typed-array: 1.1.12
      is-weakref: 1.0.2
      object-inspect: 1.12.3
      object-keys: 1.1.1
      object.assign: 4.1.4
      regexp.prototype.flags: 1.5.1
      safe-array-concat: 1.0.1
      safe-regex-test: 1.0.0
      string.prototype.trim: 1.2.8
      string.prototype.trimend: 1.0.7
      string.prototype.trimstart: 1.0.7
      typed-array-buffer: 1.0.0
      typed-array-byte-length: 1.0.0
      typed-array-byte-offset: 1.0.0
      typed-array-length: 1.0.4
      unbox-primitive: 1.0.2
      which-typed-array: 1.1.11
    dev: true

  /es-define-property/1.0.0:
    resolution:
      {
        integrity: sha512-jxayLKShrEqqzJ0eumQbVhTYQM27CfT1T35+gCgDFoL82JLsXqTJ76zv6A0YLOgEnLUMvLzsDsGIrl8NFpT2gQ==,
      }
    engines: { node: ">= 0.4" }
    dependencies:
      get-intrinsic: 1.2.4
    dev: true

  /es-errors/1.3.0:
    resolution:
      {
        integrity: sha512-Zf5H2Kxt2xjTvbJvP2ZWLEICxA6j+hAmMzIlypy4xcBg1vKVnx89Wy0GbS+kf5cwCVFFzdCFh2XSCFNULS6csw==,
      }
    engines: { node: ">= 0.4" }
    dev: true

  /es-get-iterator/1.1.3:
    resolution:
      {
        integrity: sha512-sPZmqHBe6JIiTfN5q2pEi//TwxmAFHwj/XEuYjTuse78i8KxaqMTTzxPoFKuzRpDpTJ+0NAbpfenkmH2rePtuw==,
      }
    dependencies:
      call-bind: 1.0.2
      get-intrinsic: 1.2.1
      has-symbols: 1.0.3
      is-arguments: 1.1.1
      is-map: 2.0.2
      is-set: 2.0.2
      is-string: 1.0.7
      isarray: 2.0.5
      stop-iteration-iterator: 1.0.0
    dev: true

  /es-module-lexer/1.3.1:
    resolution:
      {
        integrity: sha512-JUFAyicQV9mXc3YRxPnDlrfBKpqt6hUYzz9/boprUJHs4e4KVr3XwOF70doO6gwXUor6EWZJAyWAfKki84t20Q==,
      }
    dev: true

  /es-set-tostringtag/2.0.1:
    resolution:
      {
        integrity: sha512-g3OMbtlwY3QewlqAiMLI47KywjWZoEytKr8pf6iTC8uJq5bIAH52Z9pnQ8pVL6whrCto53JZDuUIsifGeLorTg==,
      }
    engines: { node: ">= 0.4" }
    dependencies:
      get-intrinsic: 1.2.4
      has: 1.0.3
      has-tostringtag: 1.0.0
    dev: true

  /es-to-primitive/1.2.1:
    resolution:
      {
        integrity: sha512-QCOllgZJtaUo9miYBcLChTUaHNjJF3PYs1VidD7AwiEj1kYxKeQTctLAezAOH5ZKRH0g2IgPn6KwB4IT8iRpvA==,
      }
    engines: { node: ">= 0.4" }
    dependencies:
      is-callable: 1.2.7
      is-date-object: 1.0.5
      is-symbol: 1.0.4
    dev: true

  /esbuild/0.20.2:
    resolution:
      {
        integrity: sha512-WdOOppmUNU+IbZ0PaDiTst80zjnrOkyJNHoKupIcVyU8Lvla3Ugx94VzkQ32Ijqd7UhHJy75gNWDMUekcrSJ6g==,
      }
    engines: { node: ">=12" }
    hasBin: true
    requiresBuild: true
    optionalDependencies:
      "@esbuild/aix-ppc64": 0.20.2
      "@esbuild/android-arm": 0.20.2
      "@esbuild/android-arm64": 0.20.2
      "@esbuild/android-x64": 0.20.2
      "@esbuild/darwin-arm64": 0.20.2
      "@esbuild/darwin-x64": 0.20.2
      "@esbuild/freebsd-arm64": 0.20.2
      "@esbuild/freebsd-x64": 0.20.2
      "@esbuild/linux-arm": 0.20.2
      "@esbuild/linux-arm64": 0.20.2
      "@esbuild/linux-ia32": 0.20.2
      "@esbuild/linux-loong64": 0.20.2
      "@esbuild/linux-mips64el": 0.20.2
      "@esbuild/linux-ppc64": 0.20.2
      "@esbuild/linux-riscv64": 0.20.2
      "@esbuild/linux-s390x": 0.20.2
      "@esbuild/linux-x64": 0.20.2
      "@esbuild/netbsd-x64": 0.20.2
      "@esbuild/openbsd-x64": 0.20.2
      "@esbuild/sunos-x64": 0.20.2
      "@esbuild/win32-arm64": 0.20.2
      "@esbuild/win32-ia32": 0.20.2
      "@esbuild/win32-x64": 0.20.2
    dev: true

  /esbuild/0.23.0:
    resolution:
      {
        integrity: sha512-1lvV17H2bMYda/WaFb2jLPeHU3zml2k4/yagNMG8Q/YtfMjCwEUZa2eXXMgZTVSL5q1n4H7sQ0X6CdJDqqeCFA==,
      }
    engines: { node: ">=18" }
    hasBin: true
    requiresBuild: true
    optionalDependencies:
      "@esbuild/aix-ppc64": 0.23.0
      "@esbuild/android-arm": 0.23.0
      "@esbuild/android-arm64": 0.23.0
      "@esbuild/android-x64": 0.23.0
      "@esbuild/darwin-arm64": 0.23.0
      "@esbuild/darwin-x64": 0.23.0
      "@esbuild/freebsd-arm64": 0.23.0
      "@esbuild/freebsd-x64": 0.23.0
      "@esbuild/linux-arm": 0.23.0
      "@esbuild/linux-arm64": 0.23.0
      "@esbuild/linux-ia32": 0.23.0
      "@esbuild/linux-loong64": 0.23.0
      "@esbuild/linux-mips64el": 0.23.0
      "@esbuild/linux-ppc64": 0.23.0
      "@esbuild/linux-riscv64": 0.23.0
      "@esbuild/linux-s390x": 0.23.0
      "@esbuild/linux-x64": 0.23.0
      "@esbuild/netbsd-x64": 0.23.0
      "@esbuild/openbsd-arm64": 0.23.0
      "@esbuild/openbsd-x64": 0.23.0
      "@esbuild/sunos-x64": 0.23.0
      "@esbuild/win32-arm64": 0.23.0
      "@esbuild/win32-ia32": 0.23.0
      "@esbuild/win32-x64": 0.23.0
    dev: true

  /escalade/3.1.1:
    resolution:
      {
        integrity: sha512-k0er2gUkLf8O0zKJiAhmkTnJlTvINGv7ygDNPbeIsX/TJjGJZHuh9B2UxbsaEkmlEo9MfhrSzmhIlhRlI2GXnw==,
      }
    engines: { node: ">=6" }

  /escalade/3.1.2:
    resolution:
      {
        integrity: sha512-ErCHMCae19vR8vQGe50xIsVomy19rg6gFu3+r3jkEO46suLMWBksvVyoGgQV+jOfl84ZSOSlmv6Gxa89PmTGmA==,
      }
    engines: { node: ">=6" }
    dev: true

  /escape-html/1.0.3:
    resolution:
      {
        integrity: sha512-NiSupZ4OeuGwr68lGIeym/ksIZMJodUGOSCZ/FSnTxcrekbvqrgdUxlJOMpijaKZVjAJrWrGs/6Jy8OMuyj9ow==,
      }
    dev: true

  /escape-string-regexp/1.0.5:
    resolution:
      {
        integrity: sha512-vbRorB5FUQWvla16U8R/qgaFIya2qGzwDrNmCZuYKrbdSUMG6I1ZCGQRefkRVhuOkIGVne7BQ35DSfo1qvJqFg==,
      }
    engines: { node: ">=0.8.0" }

  /escape-string-regexp/4.0.0:
    resolution:
      {
        integrity: sha512-TtpcNJ3XAzx3Gq8sWRzJaVajRs0uVxA2YAkdb1jm2YkPz4G6egUFAyA3n5vtEIZefPk5Wa4UXbKuS5fKkJWdgA==,
      }
    engines: { node: ">=10" }
    dev: true

  /escodegen/2.1.0:
    resolution:
      {
        integrity: sha512-2NlIDTwUWJN0mRPQOdtQBzbUHvdGY2P1VXSyU83Q3xKxM7WHX2Ql8dKq782Q9TgQUNOLEzEYu9bzLNj1q88I5w==,
      }
    engines: { node: ">=6.0" }
    hasBin: true
    dependencies:
      esprima: 4.0.1
      estraverse: 5.3.0
      esutils: 2.0.3
    optionalDependencies:
      source-map: 0.6.1
    dev: true

  /eslint-plugin-require-extensions/0.1.3_eslint@8.50.0:
    resolution:
      {
        integrity: sha512-T3c1PZ9PIdI3hjV8LdunfYI8gj017UQjzAnCrxuo3wAjneDbTPHdE3oNWInOjMA+z/aBkUtlW5vC0YepYMZIug==,
      }
    engines: { node: ">=16" }
    peerDependencies:
      eslint: "*"
    dependencies:
      eslint: 8.50.0
    dev: true

  /eslint-scope/5.1.1:
    resolution:
      {
        integrity: sha512-2NxwbF/hZ0KpepYN0cNbo+FN6XoK7GaHlQhgx/hIZl6Va0bF45RQOOwhLIy8lQDbuCiadSLCBnH2CFYquit5bw==,
      }
    engines: { node: ">=8.0.0" }
    dependencies:
      esrecurse: 4.3.0
      estraverse: 4.3.0
    dev: true

  /eslint-scope/7.2.2:
    resolution:
      {
        integrity: sha512-dOt21O7lTMhDM+X9mB4GX+DZrZtCUJPL/wlcTqxyrx5IvO0IYtILdtrQGQp+8n5S0gwSVmOf9NQrjMOgfQZlIg==,
      }
    engines: { node: ^12.22.0 || ^14.17.0 || >=16.0.0 }
    dependencies:
      esrecurse: 4.3.0
      estraverse: 5.3.0
    dev: true

  /eslint-visitor-keys/3.4.3:
    resolution:
      {
        integrity: sha512-wpc+LXeiyiisxPlEkUzU6svyS1frIO3Mgxj1fdy7Pm8Ygzguax2N3Fa/D/ag1WqbOprdI+uY6wMUl8/a2G+iag==,
      }
    engines: { node: ^12.22.0 || ^14.17.0 || >=16.0.0 }
    dev: true

  /eslint/8.50.0:
    resolution:
      {
        integrity: sha512-FOnOGSuFuFLv/Sa+FDVRZl4GGVAAFFi8LecRsI5a1tMO5HIE8nCm4ivAlzt4dT3ol/PaaGC0rJEEXQmHJBGoOg==,
      }
    engines: { node: ^12.22.0 || ^14.17.0 || >=16.0.0 }
    hasBin: true
    dependencies:
      "@eslint-community/eslint-utils": 4.4.0_eslint@8.50.0
      "@eslint-community/regexpp": 4.8.2
      "@eslint/eslintrc": 2.1.2
      "@eslint/js": 8.50.0
      "@humanwhocodes/config-array": 0.11.11
      "@humanwhocodes/module-importer": 1.0.1
      "@nodelib/fs.walk": 1.2.8
      ajv: 6.12.6
      chalk: 4.1.2
      cross-spawn: 7.0.3
      debug: 4.3.4
      doctrine: 3.0.0
      escape-string-regexp: 4.0.0
      eslint-scope: 7.2.2
      eslint-visitor-keys: 3.4.3
      espree: 9.6.1
      esquery: 1.5.0
      esutils: 2.0.3
      fast-deep-equal: 3.1.3
      file-entry-cache: 6.0.1
      find-up: 5.0.0
      glob-parent: 6.0.2
      globals: 13.22.0
      graphemer: 1.4.0
      ignore: 5.2.4
      imurmurhash: 0.1.4
      is-glob: 4.0.3
      is-path-inside: 3.0.3
      js-yaml: 4.1.0
      json-stable-stringify-without-jsonify: 1.0.1
      levn: 0.4.1
      lodash.merge: 4.6.2
      minimatch: 3.1.2
      natural-compare: 1.4.0
      optionator: 0.9.3
      strip-ansi: 6.0.1
      text-table: 0.2.0
    transitivePeerDependencies:
      - supports-color
    dev: true

  /espree/9.6.1:
    resolution:
      {
        integrity: sha512-oruZaFkjorTpF32kDSI5/75ViwGeZginGGy2NoOSg3Q9bnwlnmDm4HLnkl0RE3n+njDXR037aY1+x58Z/zFdwQ==,
      }
    engines: { node: ^12.22.0 || ^14.17.0 || >=16.0.0 }
    dependencies:
      acorn: 8.10.0
      acorn-jsx: 5.3.2_acorn@8.10.0
      eslint-visitor-keys: 3.4.3
    dev: true

  /esprima/4.0.1:
    resolution:
      {
        integrity: sha512-eGuFFw7Upda+g4p+QHvnW0RyTX/SVeJBDM/gCtMARO0cLuT2HcEKnTPvhjV6aGeqrCB/sbNop0Kszm0jsaWU4A==,
      }
    engines: { node: ">=4" }
    hasBin: true
    dev: true

  /esquery/1.5.0:
    resolution:
      {
        integrity: sha512-YQLXUplAwJgCydQ78IMJywZCceoqk1oH01OERdSAJc/7U2AylwjhSCLDEtqwg811idIS/9fIU5GjG73IgjKMVg==,
      }
    engines: { node: ">=0.10" }
    dependencies:
      estraverse: 5.3.0
    dev: true

  /esrecurse/4.3.0:
    resolution:
      {
        integrity: sha512-KmfKL3b6G+RXvP8N1vr3Tq1kL/oCFgn2NYXEtqP8/L3pKapUA4G8cFVaoF3SU323CD4XypR/ffioHmkti6/Tag==,
      }
    engines: { node: ">=4.0" }
    dependencies:
      estraverse: 5.3.0
    dev: true

  /estraverse/4.3.0:
    resolution:
      {
        integrity: sha512-39nnKffWz8xN1BU/2c79n9nB9HDzo0niYUqx6xyqUnyoAnQyyWpOTdZEeiCch8BBu515t4wp9ZmgVfVhn9EBpw==,
      }
    engines: { node: ">=4.0" }
    dev: true

  /estraverse/5.3.0:
    resolution:
      {
        integrity: sha512-MMdARuVEQziNTeJD8DgMqmhwR11BRQ/cBP+pLtYdSTnf3MIO8fFeiINEbX36ZdNlfU/7A9f3gUw49B3oQsvwBA==,
      }
    engines: { node: ">=4.0" }
    dev: true

  /estree-walker/3.0.3:
    resolution:
      {
        integrity: sha512-7RUKfXgSMMkzt6ZuXmqapOurLGPPfgj6l9uRZ7lRGolvk0y2yocc35LdcxKC5PQZdn2DMqioAQ2NoWcrTKmm6g==,
      }
    dependencies:
      "@types/estree": 1.0.5
    dev: true

  /esutils/2.0.3:
    resolution:
      {
        integrity: sha512-kVscqXk4OCp68SZ0dkgEKVi6/8ij300KBWTJq32P/dYeWTSwK41WyTxalN1eRmA5Z9UU/LX9D7FWSmV9SAYx6g==,
      }
    engines: { node: ">=0.10.0" }
    dev: true

  /etag/1.8.1:
    resolution:
      {
        integrity: sha512-aIL5Fx7mawVa300al2BnEE4iNvo1qETxLrPI/o05L7z6go7fCw1J6EQmbK4FmJ2AS7kgVF/KEZWufBfdClMcPg==,
      }
    engines: { node: ">= 0.6" }
    dev: true

  /eventemitter3/4.0.7:
    resolution:
      {
        integrity: sha512-8guHBZCwKnFhYdHr2ysuRWErTwhoN2X8XELRlrRwpmfeY2jjuUN4taQMsULKUVo1K4DvZl+0pgfyoysHxvmvEw==,
      }
    dev: true

  /events/3.3.0:
    resolution:
      {
        integrity: sha512-mQw+2fkQbALzQ7V0MY0IqdnXNOeTtP4r0lN9z7AAawCXgqea7bDii20AYrIBrFd/Hx0M2Ocz6S111CaFkUcb0Q==,
      }
    engines: { node: ">=0.8.x" }
    dev: true

  /execa/8.0.1:
    resolution:
      {
        integrity: sha512-VyhnebXciFV2DESc+p6B+y0LjSm0krU4OgJN44qFAhBY0TJ+1V61tYD2+wHusZ6F9n5K+vl8k0sTy7PEfV4qpg==,
      }
    engines: { node: ">=16.17" }
    dependencies:
      cross-spawn: 7.0.3
      get-stream: 8.0.1
      human-signals: 5.0.0
      is-stream: 3.0.0
      merge-stream: 2.0.0
      npm-run-path: 5.3.0
      onetime: 6.0.0
      signal-exit: 4.1.0
      strip-final-newline: 3.0.0
    dev: true

  /express-promise-router/4.1.1_express@4.18.2:
    resolution:
      {
        integrity: sha512-Lkvcy/ZGrBhzkl3y7uYBHLMtLI4D6XQ2kiFg9dq7fbktBch5gjqJ0+KovX0cvCAvTJw92raWunRLM/OM+5l4fA==,
      }
    engines: { node: ">=10" }
    peerDependencies:
      "@types/express": ^4.0.0
      express: ^4.0.0
    peerDependenciesMeta:
      "@types/express":
        optional: true
    dependencies:
      express: 4.18.2
      is-promise: 4.0.0
      lodash.flattendeep: 4.4.0
      methods: 1.1.2
    dev: true

  /express-promise-router/4.1.1_express@4.21.1:
    resolution:
      {
        integrity: sha512-Lkvcy/ZGrBhzkl3y7uYBHLMtLI4D6XQ2kiFg9dq7fbktBch5gjqJ0+KovX0cvCAvTJw92raWunRLM/OM+5l4fA==,
      }
    engines: { node: ">=10" }
    peerDependencies:
      "@types/express": ^4.0.0
      express: ^4.0.0
    peerDependenciesMeta:
      "@types/express":
        optional: true
    dependencies:
      express: 4.21.1
      is-promise: 4.0.0
      lodash.flattendeep: 4.4.0
      methods: 1.1.2
    dev: true

  /express/4.18.2:
    resolution:
      {
        integrity: sha512-5/PsL6iGPdfQ/lKM1UuielYgv3BUoJfz1aUwU9vHZ+J7gyvwdQXFEBIEIaxeGf0GIcreATNyBExtalisDbuMqQ==,
      }
    engines: { node: ">= 0.10.0" }
    dependencies:
      accepts: 1.3.8
      array-flatten: 1.1.1
      body-parser: 1.20.1
      content-disposition: 0.5.4
      content-type: 1.0.5
      cookie: 0.5.0
      cookie-signature: 1.0.6
      debug: 2.6.9
      depd: 2.0.0
      encodeurl: 1.0.2
      escape-html: 1.0.3
      etag: 1.8.1
      finalhandler: 1.2.0
      fresh: 0.5.2
      http-errors: 2.0.0
      merge-descriptors: 1.0.1
      methods: 1.1.2
      on-finished: 2.4.1
      parseurl: 1.3.3
      path-to-regexp: 0.1.7
      proxy-addr: 2.0.7
      qs: 6.11.0
      range-parser: 1.2.1
      safe-buffer: 5.2.1
      send: 0.18.0
      serve-static: 1.15.0
      setprototypeof: 1.2.0
      statuses: 2.0.1
      type-is: 1.6.18
      utils-merge: 1.0.1
      vary: 1.1.2
    dev: true

  /express/4.21.1:
    resolution:
      {
        integrity: sha512-YSFlK1Ee0/GC8QaO91tHcDxJiE/X4FbpAyQWkxAvG6AXCuR65YzK8ua6D9hvi/TzUfZMpc+BwuM1IPw8fmQBiQ==,
      }
    engines: { node: ">= 0.10.0" }
    dependencies:
      accepts: 1.3.8
      array-flatten: 1.1.1
      body-parser: 1.20.3
      content-disposition: 0.5.4
      content-type: 1.0.5
      cookie: 0.7.1
      cookie-signature: 1.0.6
      debug: 2.6.9
      depd: 2.0.0
      encodeurl: 2.0.0
      escape-html: 1.0.3
      etag: 1.8.1
      finalhandler: 1.3.1
      fresh: 0.5.2
      http-errors: 2.0.0
      merge-descriptors: 1.0.3
      methods: 1.1.2
      on-finished: 2.4.1
      parseurl: 1.3.3
      path-to-regexp: 0.1.10
      proxy-addr: 2.0.7
      qs: 6.13.0
      range-parser: 1.2.1
      safe-buffer: 5.2.1
      send: 0.19.0
      serve-static: 1.16.2
      setprototypeof: 1.2.0
      statuses: 2.0.1
      type-is: 1.6.18
      utils-merge: 1.0.1
      vary: 1.1.2
    dev: true

  /extend/3.0.2:
    resolution:
      {
        integrity: sha512-fjquC59cD7CyW6urNXK0FBufkZcoiGG80wTuPujX590cB5Ttln20E2UB4S/WARVqhXffZl2LNgS+gQdPIIim/g==,
      }
    dev: true

  /extract-zip/2.0.1:
    resolution:
      {
        integrity: sha512-GDhU9ntwuKyGXdZBUgTIe+vXnWj0fppUEtMDL0+idd5Sta8TGpHssn/eusA9mrPr9qNDym6SxAYZjNvCn/9RBg==,
      }
    engines: { node: ">= 10.17.0" }
    hasBin: true
    dependencies:
      debug: 4.3.4
      get-stream: 5.2.0
      yauzl: 2.10.0
    optionalDependencies:
      "@types/yauzl": 2.10.1
    transitivePeerDependencies:
      - supports-color
    dev: true

  /extsprintf/1.3.0:
    resolution:
      {
        integrity: sha512-11Ndz7Nv+mvAC1j0ktTa7fAb0vLyGGX+rMHNBYQviQDGU0Hw7lhctJANqbPhu9nV9/izT/IntTgZ7Im/9LJs9g==,
      }
    engines: { "0": node >=0.6.0 }
    dev: true

  /fast-deep-equal/3.1.3:
    resolution:
      {
        integrity: sha512-f3qQ9oQy9j2AhBe/H9VC91wLmKBCCU/gDOnKNAYG5hswO7BLKj09Hc5HYNz9cGI++xlpDCIgDaitVs03ATR84Q==,
      }

  /fast-fifo/1.3.2:
    resolution:
      {
        integrity: sha512-/d9sfos4yxzpwkDkuN7k2SqFKtYNmCTzgfEpz82x34IM9/zc8KGxQoXg1liNC/izpRM/MBdt44Nmx41ZWqk+FQ==,
      }
    dev: true

  /fast-glob/3.3.2:
    resolution:
      {
        integrity: sha512-oX2ruAFQwf/Orj8m737Y5adxDQO0LAB7/S5MnxCdTNDd4p6BsyIVsv9JQsATbTSq8KHRpLwIHbVlUNatxd+1Ow==,
      }
    engines: { node: ">=8.6.0" }
    dependencies:
      "@nodelib/fs.stat": 2.0.5
      "@nodelib/fs.walk": 1.2.8
      glob-parent: 5.1.2
      merge2: 1.4.1
      micromatch: 4.0.5

  /fast-json-stable-stringify/2.1.0:
    resolution:
      {
        integrity: sha512-lhd/wF+Lk98HZoTCtlVraHtfh5XYijIjalXck7saUtuanSDyLMxnHhSXEDJqHxD7msR8D0uCmqlkwjCV8xvwHw==,
      }
    dev: true

  /fast-levenshtein/2.0.6:
    resolution:
      {
        integrity: sha512-DCXu6Ifhqcks7TZKY3Hxp3y6qphY5SJZmrWMDrKcERSOXWQdMhU9Ig/PYrzyw/ul9jOIyh0N4M0tbC5hodg8dw==,
      }
    dev: true

  /fast-uri/3.0.1:
    resolution:
      {
        integrity: sha512-MWipKbbYiYI0UC7cl8m/i/IWTqfC8YXsqjzybjddLsFjStroQzsHXkc73JutMvBiXmOvapk+axIl79ig5t55Bw==,
      }

  /fast-xml-parser/4.3.1:
    resolution:
      {
        integrity: sha512-viVv3xb8D+SiS1W4cv4tva3bni08kAkx0gQnWrykMM8nXPc1FxqZPU00dCEVjkiCg4HoXd2jC4x29Nzg/l2DAA==,
      }
    hasBin: true
    dependencies:
      strnum: 1.0.5
    dev: true

  /fastest-levenshtein/1.0.16:
    resolution:
      {
        integrity: sha512-eRnCtTTtGZFpQCwhJiUOuxPQWRXVKYDn0b2PeHfXL6/Zi53SLAzAHfVhVWK2AryC/WH05kGfxhFIPvTF0SXQzg==,
      }
    engines: { node: ">= 4.9.1" }
    dev: true

  /fastq/1.15.0:
    resolution:
      {
        integrity: sha512-wBrocU2LCXXa+lWBt8RoIRD89Fi8OdABODa/kEnyeyjS5aZO5/GNvI5sEINADqP/h8M29UHTHUb53sUu5Ihqdw==,
      }
    dependencies:
      reusify: 1.0.4

  /fd-slicer/1.1.0:
    resolution:
      {
        integrity: sha512-cE1qsB/VwyQozZ+q1dGxR8LBYNZeofhEdUNGSMbQD3Gw2lAzX9Zb3uIU6Ebc/Fmyjo9AWWfnn0AUCHqtevs/8g==,
      }
    dependencies:
      pend: 1.2.0
    dev: true

  /fecha/4.2.3:
    resolution:
      {
        integrity: sha512-OP2IUU6HeYKJi3i0z4A19kHMQoLVs4Hc+DPqqxI2h/DPZHTm/vjsfC6P0b4jCMy14XizLBqvndQ+UilD7707Jw==,
      }
    dev: true

  /fetch-blob/3.2.0:
    resolution:
      {
        integrity: sha512-7yAQpD2UMJzLi1Dqv7qFYnPbaPx7ZfFK6PiIxQ4PfkGPyNyl2Ugx+a/umUonmKqjhM4DnfbMvdX6otXq83soQQ==,
      }
    engines: { node: ^12.20 || >= 14.13 }
    dependencies:
      node-domexception: 1.0.0
      web-streams-polyfill: 3.2.1
    dev: true

  /file-entry-cache/6.0.1:
    resolution:
      {
        integrity: sha512-7Gps/XWymbLk2QLYK4NzpMOrYjMhdIxXuIvy2QBsLE6ljuodKvdkWs/cpyJJ3CVIVpH0Oi1Hvg1ovbMzLdFBBg==,
      }
    engines: { node: ^10.12.0 || >=12.0.0 }
    dependencies:
      flat-cache: 3.1.0
    dev: true

  /fill-range/7.0.1:
    resolution:
      {
        integrity: sha512-qOo9F+dMUmC2Lcb4BbVvnKJxTPjCm+RRpe4gDuGrzkL7mEVl/djYSu2OdQ2Pa302N4oqkSg9ir6jaLWJ2USVpQ==,
      }
    engines: { node: ">=8" }
    dependencies:
      to-regex-range: 5.0.1

  /finalhandler/1.1.2:
    resolution:
      {
        integrity: sha512-aAWcW57uxVNrQZqFXjITpW3sIUQmHGG3qSb9mUah9MgMC4NeWhNOlNjXEYq3HjRAvL6arUviZGGJsBg6z0zsWA==,
      }
    engines: { node: ">= 0.8" }
    dependencies:
      debug: 2.6.9
      encodeurl: 1.0.2
      escape-html: 1.0.3
      on-finished: 2.3.0
      parseurl: 1.3.3
      statuses: 1.5.0
      unpipe: 1.0.0
    dev: true

  /finalhandler/1.2.0:
    resolution:
      {
        integrity: sha512-5uXcUVftlQMFnWC9qu/svkWv3GTd2PfUhK/3PLkYNAe7FbqJMt3515HaxE6eRL74GdsriiwujiawdaB1BpEISg==,
      }
    engines: { node: ">= 0.8" }
    dependencies:
      debug: 2.6.9
      encodeurl: 1.0.2
      escape-html: 1.0.3
      on-finished: 2.4.1
      parseurl: 1.3.3
      statuses: 2.0.1
      unpipe: 1.0.0
    dev: true

  /finalhandler/1.3.1:
    resolution:
      {
        integrity: sha512-6BN9trH7bp3qvnrRyzsBz+g3lZxTNZTbVO2EV1CS0WIcDbawYVdYvGflME/9QP0h0pYlCDBCTjYa9nZzMDpyxQ==,
      }
    engines: { node: ">= 0.8" }
    dependencies:
      debug: 2.6.9
      encodeurl: 2.0.0
      escape-html: 1.0.3
      on-finished: 2.4.1
      parseurl: 1.3.3
      statuses: 2.0.1
      unpipe: 1.0.0
    dev: true

  /find-up/4.1.0:
    resolution:
      {
        integrity: sha512-PpOwAdQ/YlXQ2vj8a3h8IipDuYRi3wceVQQGYWxNINccq40Anw7BlsEXCMbt1Zt+OLA6Fq9suIpIWD0OsnISlw==,
      }
    engines: { node: ">=8" }
    dependencies:
      locate-path: 5.0.0
      path-exists: 4.0.0
    dev: true

  /find-up/5.0.0:
    resolution:
      {
        integrity: sha512-78/PXT1wlLLDgTzDs7sjq9hzz0vXD+zn+7wypEe4fXQxCmdmqfGsEPQxmiCSQI3ajFV91bVSsvNtrJRiW6nGng==,
      }
    engines: { node: ">=10" }
    dependencies:
      locate-path: 6.0.0
      path-exists: 4.0.0
    dev: true

  /flat-cache/3.1.0:
    resolution:
      {
        integrity: sha512-OHx4Qwrrt0E4jEIcI5/Xb+f+QmJYNj2rrK8wiIdQOIrB9WrrJL8cjZvXdXuBTkkEwEqLycb5BeZDV1o2i9bTew==,
      }
    engines: { node: ">=12.0.0" }
    dependencies:
      flatted: 3.2.9
      keyv: 4.5.3
      rimraf: 3.0.2
    dev: true

  /flat/5.0.2:
    resolution:
      {
        integrity: sha512-b6suED+5/3rTpUBdG1gupIl8MPFCAMA0QXwmljLhvCUKcUvdE4gWky9zpuGCcXHOsz4J9wPGNWq6OKpmIzz3hQ==,
      }
    hasBin: true
    dev: true

  /flatted/3.2.9:
    resolution:
      {
        integrity: sha512-36yxDn5H7OFZQla0/jFJmbIKTdZAQHngCedGxiMmpNfEZM0sdEeT+WczLQrjK6D7o2aiyLYDnkw0R3JK0Qv1RQ==,
      }
    dev: true

  /fn.name/1.1.0:
    resolution:
      {
        integrity: sha512-GRnmB5gPyJpAhTQdSZTSp9uaPSvl09KoYcMQtsB9rQoOmzs9dH6ffeccH+Z+cv6P68Hu5bC6JjRh4Ah/mHSNRw==,
      }
    dev: true

  /follow-redirects/1.15.3:
    resolution:
      {
        integrity: sha512-1VzOtuEM8pC9SFU1E+8KfTjZyMztRsgEfwQl44z8A25uy13jSzTj6dyK2Df52iV0vgHCfBwLhDWevLn95w5v6Q==,
      }
    engines: { node: ">=4.0" }
    peerDependencies:
      debug: "*"
    peerDependenciesMeta:
      debug:
        optional: true
    dev: true

  /follow-redirects/1.15.9:
    resolution:
      {
        integrity: sha512-gew4GsXizNgdoRyqmyfMHyAmXsZDk6mHkSxZFCzW9gwlbtOW44CDtYavM+y+72qD/Vq2l550kMF52DT8fOLJqQ==,
      }
    engines: { node: ">=4.0" }
    peerDependencies:
      debug: "*"
    peerDependenciesMeta:
      debug:
        optional: true
    dev: true

  /for-each/0.3.3:
    resolution:
      {
        integrity: sha512-jqYfLp7mo9vIyQf8ykW2v7A+2N4QjeCeI5+Dz9XraiO1ign81wjiH7Fb9vSOWvQfNtmSa4H2RoQTrrXivdUZmw==,
      }
    dependencies:
      is-callable: 1.2.7
    dev: true

  /foreground-child/3.1.1:
    resolution:
      {
        integrity: sha512-TMKDUnIte6bfb5nWv7V/caI169OHgvwjb7V4WkeUvbQQdjr5rWKqHFiKWb/fcOwB+CzBT+qbWjvj+DVwRskpIg==,
      }
    engines: { node: ">=14" }
    dependencies:
      cross-spawn: 7.0.3
      signal-exit: 4.1.0
    dev: true

  /forever-agent/0.6.1:
    resolution:
      {
        integrity: sha512-j0KLYPhm6zeac4lz3oJ3o65qvgQCcPubiyotZrXqEaG4hNagNYO8qdlUrX5vwqv9ohqeT/Z3j6+yW067yWWdUw==,
      }
    dev: true

  /form-data/2.3.3:
    resolution:
      {
        integrity: sha512-1lLKB2Mu3aGP1Q/2eCOx0fNbRMe7XdwktwOruhfqqd0rIJWwN4Dh+E3hrPSlDCXnSR7UtZ1N38rVXm+6+MEhJQ==,
      }
    engines: { node: ">= 0.12" }
    dependencies:
      asynckit: 0.4.0
      combined-stream: 1.0.8
      mime-types: 2.1.35
    dev: true

  /form-data/3.0.2:
    resolution:
      {
        integrity: sha512-sJe+TQb2vIaIyO783qN6BlMYWMw3WBOHA1Ay2qxsnjuafEOQFJ2JakedOQirT6D5XPRxDvS7AHYyem9fTpb4LQ==,
      }
    engines: { node: ">= 6" }
    dependencies:
      asynckit: 0.4.0
      combined-stream: 1.0.8
      mime-types: 2.1.35
    dev: true

  /form-data/4.0.0:
    resolution:
      {
        integrity: sha512-ETEklSGi5t0QMZuiXoA/Q6vcnxcLQP5vdugSpuAyi6SVGi2clPPp+xgEhuMaHC+zGgn31Kd235W35f7Hykkaww==,
      }
    engines: { node: ">= 6" }
    dependencies:
      asynckit: 0.4.0
      combined-stream: 1.0.8
      mime-types: 2.1.35

  /formdata-polyfill/4.0.10:
    resolution:
      {
        integrity: sha512-buewHzMvYL29jdeQTVILecSaZKnt/RJWjoZCF5OW60Z67/GmSLBkOFM7qh1PI3zFNtJbaZL5eQu1vLfazOwj4g==,
      }
    engines: { node: ">=12.20.0" }
    dependencies:
      fetch-blob: 3.2.0
    dev: true

  /forwarded/0.2.0:
    resolution:
      {
        integrity: sha512-buRG0fpBtRHSTCOASe6hD258tEubFoRLb4ZNA6NxMVHNw2gOcwHo9wyablzMzOA5z9xA9L1KNjk/Nt6MT9aYow==,
      }
    engines: { node: ">= 0.6" }
    dev: true

  /fresh/0.5.2:
    resolution:
      {
        integrity: sha512-zJ2mQYM18rEFOudeV4GShTGIQ7RbzA7ozbU9I/XBpm7kqgMywgmylMwXHxZJmkVoYkna9d2pVXVXPdYTP9ej8Q==,
      }
    engines: { node: ">= 0.6" }
    dev: true

  /fs-extra/10.1.0:
    resolution:
      {
        integrity: sha512-oRXApq54ETRj4eMiFzGnHWGy+zo5raudjuxN0b8H7s/RU2oW0Wvsx9O0ACRN/kRq9E8Vu/ReskGB5o3ji+FzHQ==,
      }
    engines: { node: ">=12" }
    dependencies:
      graceful-fs: 4.2.11
      jsonfile: 6.1.0
      universalify: 2.0.0
    dev: true

  /fs-extra/11.1.1:
    resolution:
      {
        integrity: sha512-MGIE4HOvQCeUCzmlHs0vXpih4ysz4wg9qiSAu6cd42lVwPbTM1TjV7RusoyQqMmk/95gdQZX72u+YW+c3eEpFQ==,
      }
    engines: { node: ">=14.14" }
    dependencies:
      graceful-fs: 4.2.11
      jsonfile: 6.1.0
      universalify: 2.0.0
    dev: false

  /fs-extra/7.0.1:
    resolution:
      {
        integrity: sha512-YJDaCJZEnBmcbw13fvdAM9AwNOJwOzrE4pqMqBq5nFiEqXUqHwlK4B+3pUw6JNvfSPtX05xFHtYy/1ni01eGCw==,
      }
    engines: { node: ">=6 <7 || >=8" }
    dependencies:
      graceful-fs: 4.2.11
      jsonfile: 4.0.0
      universalify: 0.1.2
    dev: true

  /fs-extra/8.1.0:
    resolution:
      {
        integrity: sha512-yhlQgA6mnOJUKOsRUFsgJdQCvkKhcz8tlZG5HBQfReYZy46OwLcY+Zia0mtdHsOo9y/hP+CxMN0TU9QxoOtG4g==,
      }
    engines: { node: ">=6 <7 || >=8" }
    dependencies:
      graceful-fs: 4.2.11
      jsonfile: 4.0.0
      universalify: 0.1.2
    dev: true

  /fs.realpath/1.0.0:
    resolution:
      {
        integrity: sha512-OO0pH2lK6a0hZnAdau5ItzHPI6pUlvI7jMVnxUQRtw4owF2wk8lOSabtGDCTP4Ggrg2MbGnWO9X8K1t4+fGMDw==,
      }
    dev: true

  /fsevents/2.3.3:
    resolution:
      {
        integrity: sha512-5xoDfX+fL7faATnagmWPpbFtwh/R77WmMMqqHGS65C3vvB0YHrgF+B1YmZ3441tMj5n63k0212XNoJwzlhffQw==,
      }
    engines: { node: ^8.16.0 || ^10.6.0 || >=11.0.0 }
    os: [darwin]
    requiresBuild: true
    dev: true
    optional: true

  /function-bind/1.1.1:
    resolution:
      {
        integrity: sha512-yIovAzMX49sF8Yl58fSCWJ5svSLuaibPxXQJFLmBObTuCr0Mf1KiPopGM9NiFjiYBCbfaa2Fh6breQ6ANVTI0A==,
      }
    dev: true

  /function-bind/1.1.2:
    resolution:
      {
        integrity: sha512-7XHNxH7qX9xG5mIwxkhumTox/MIRNcOgDrxWsMt2pAr23WHp6MrRlN7FBSFpCpr+oVO0F744iUgR82nJMfG2SA==,
      }
    dev: true

  /function.prototype.name/1.1.6:
    resolution:
      {
        integrity: sha512-Z5kx79swU5P27WEayXM1tBi5Ze/lbIyiNgU3qyXUOf9b2rgXYyF9Dy9Cx+IQv/Lc8WCG6L82zwUPpSS9hGehIg==,
      }
    engines: { node: ">= 0.4" }
    dependencies:
      call-bind: 1.0.7
      define-properties: 1.2.1
      es-abstract: 1.22.2
      functions-have-names: 1.2.3
    dev: true

  /functions-have-names/1.2.3:
    resolution:
      {
        integrity: sha512-xckBUXyTIqT97tq2x2AMb+g163b5JFysYk0x4qxNFwbfQkmNZoiRHb6sPzI9/QV33WeuvVYBUIiD4NzNIyqaRQ==,
      }
    dev: true

  /gensync/1.0.0-beta.2:
    resolution:
      {
        integrity: sha512-3hN7NaskYvMDLQY55gnW3NQ+mesEAepTqlg+VEbj7zzqEMBVNhzcGYYeqFo/TlYz6eQiFcp1HcsCZO+nGgS8zg==,
      }
    engines: { node: ">=6.9.0" }
    dev: true

  /get-caller-file/2.0.5:
    resolution:
      {
        integrity: sha512-DyFP3BM/3YHTQOCUL/w0OZHR0lpKeGrxotcHWcqNEdnltqFwXVfhEBQ94eIo34AfQpo0rGki4cyIiftY06h2Fg==,
      }
    engines: { node: 6.* || 8.* || >= 10.* }

  /get-func-name/2.0.0:
    resolution:
      {
        integrity: sha512-Hm0ixYtaSZ/V7C8FJrtZIuBBI+iSgL+1Aq82zSu8VQNB4S3Gk8e7Qs3VwBDJAhmRZcFqkl3tQu36g/Foh5I5ig==,
      }
    dev: true

  /get-func-name/2.0.2:
    resolution:
      {
        integrity: sha512-8vXOvuE167CtIc3OyItco7N/dpRtBbYOsPsXCz7X/PMnlGjYjSGuZJgM1Y7mmew7BKf9BqvLX2tnOVy1BBUsxQ==,
      }
    dev: true

  /get-intrinsic/1.2.1:
    resolution:
      {
        integrity: sha512-2DcsyfABl+gVHEfCOaTrWgyt+tb6MSEGmKq+kI5HwLbIYgjgmMcV8KQ41uaKz1xxUcn9tJtgFbQUEVcEbd0FYw==,
      }
    dependencies:
      function-bind: 1.1.1
      has: 1.0.3
      has-proto: 1.0.1
      has-symbols: 1.0.3
    dev: true

  /get-intrinsic/1.2.4:
    resolution:
      {
        integrity: sha512-5uYhsJH8VJBTv7oslg4BznJYhDoRI6waYCxMmCdnTrcCrHA/fCFKoTFz2JKKE0HdDFUF7/oQuhzumXJK7paBRQ==,
      }
    engines: { node: ">= 0.4" }
    dependencies:
      es-errors: 1.3.0
      function-bind: 1.1.2
      has-proto: 1.0.1
      has-symbols: 1.0.3
      hasown: 2.0.2
    dev: true

  /get-stream/5.2.0:
    resolution:
      {
        integrity: sha512-nBF+F1rAZVCu/p7rjzgA+Yb4lfYXrpl7a6VmJrU8wF9I1CKvP/QwPNZHnOlwbTkY6dvtFIzFMSyQXbLoTQPRpA==,
      }
    engines: { node: ">=8" }
    dependencies:
      pump: 3.0.0
    dev: true

  /get-stream/8.0.1:
    resolution:
      {
        integrity: sha512-VaUJspBffn/LMCJVoMvSAdmscJyS1auj5Zulnn5UoYcY531UWmdwhRWkcGKnGU93m5HSXP9LP2usOryrBtQowA==,
      }
    engines: { node: ">=16" }
    dev: true

  /get-symbol-description/1.0.0:
    resolution:
      {
        integrity: sha512-2EmdH1YvIQiZpltCNgkuiUnyukzxM/R6NDJX31Ke3BG1Nq5b0S2PhX59UKi9vZpPDQVdqn+1IcaAwnzTT5vCjw==,
      }
    engines: { node: ">= 0.4" }
    dependencies:
      call-bind: 1.0.7
      get-intrinsic: 1.2.4
    dev: true

  /get-tsconfig/4.7.6:
    resolution:
      {
        integrity: sha512-ZAqrLlu18NbDdRaHq+AKXzAmqIUPswPWKUchfytdAjiRFnCe5ojG2bstg6mRiZabkKfCoL/e98pbBELIV/YCeA==,
      }
    dependencies:
      resolve-pkg-maps: 1.0.0
    dev: true

  /get-uri/6.0.2:
    resolution:
      {
        integrity: sha512-5KLucCJobh8vBY1K07EFV4+cPZH3mrV9YeAruUseCQKHB58SGjjT2l9/eA9LD082IiuMjSlFJEcdJ27TXvbZNw==,
      }
    engines: { node: ">= 14" }
    dependencies:
      basic-ftp: 5.0.4
      data-uri-to-buffer: 6.0.1
      debug: 4.3.4
      fs-extra: 8.1.0
    transitivePeerDependencies:
      - supports-color
    dev: true

  /getpass/0.1.7:
    resolution:
      {
        integrity: sha512-0fzj9JxOLfJ+XGLhR8ze3unN0KZCgZwiSSDz168VERjK8Wl8kVSdcu2kspd4s4wtAa1y/qrVRiAA0WclVsu0ng==,
      }
    dependencies:
      assert-plus: 1.0.0
    dev: true

  /glob-parent/5.1.2:
    resolution:
      {
        integrity: sha512-AOIgSQCepiJYwP3ARnGx+5VnTu2HBYdzbGP45eLw1vr3zB3vZLeyed1sC9hnbcOc9/SrMyM5RPQrkGz4aS9Zow==,
      }
    engines: { node: ">= 6" }
    dependencies:
      is-glob: 4.0.3

  /glob-parent/6.0.2:
    resolution:
      {
        integrity: sha512-XxwI8EOhVQgWp6iDL+3b0r86f4d6AX6zSU55HfB4ydCEuXLXc5FcYeOu+nnGftS4TEju/11rt4KJPTMgbfmv4A==,
      }
    engines: { node: ">=10.13.0" }
    dependencies:
      is-glob: 4.0.3
    dev: true

  /glob-to-regexp/0.4.1:
    resolution:
      {
        integrity: sha512-lkX1HJXwyMcprw/5YUZc2s7DrpAiHB21/V+E1rHUrVNokkvB6bqMzT0VfV6/86ZNabt1k14YOIaT7nDvOX3Iiw==,
      }
    dev: true

  /glob/10.3.9:
    resolution:
      {
        integrity: sha512-2tU/LKevAQvDVuVJ9pg9Yv9xcbSh+TqHuTaXTNbQwf+0kDl9Fm6bMovi4Nm5c8TVvfxo2LLcqCGtmO9KoJaGWg==,
      }
    engines: { node: ">=16 || 14 >=14.17" }
    hasBin: true
    dependencies:
      foreground-child: 3.1.1
      jackspeak: 2.3.5
      minimatch: 9.0.5
      minipass: 7.1.2
      path-scurry: 1.10.1
    dev: true

  /glob/11.0.0:
    resolution:
      {
        integrity: sha512-9UiX/Bl6J2yaBbxKoEBRm4Cipxgok8kQYcOPEhScPwebu2I0HoQOuYdIO6S3hLuWoZgpDpwQZMzTFxgpkyT76g==,
      }
    engines: { node: 20 || >=22 }
    hasBin: true
    dependencies:
      foreground-child: 3.1.1
      jackspeak: 4.0.1
      minimatch: 10.0.1
      minipass: 7.1.2
      package-json-from-dist: 1.0.0
      path-scurry: 2.0.0
    dev: true

  /glob/7.2.0:
    resolution:
      {
        integrity: sha512-lmLf6gtyrPq8tTjSmrO94wBeQbFR3HbLHbuyD69wuyQkImp2hWqMGB47OX65FBkPffO641IP9jWa1z4ivqG26Q==,
      }
    dependencies:
      fs.realpath: 1.0.0
      inflight: 1.0.6
      inherits: 2.0.4
      minimatch: 3.1.2
      once: 1.4.0
      path-is-absolute: 1.0.1
    dev: true

  /glob/7.2.3:
    resolution:
      {
        integrity: sha512-nFR0zLpU2YCaRxwoCJvL6UvCH2JFyFVIvwTLsIf21AuHlMskA1hhTdk+LlYJtOlYt9v6dvszD2BGRqBL+iQK9Q==,
      }
    dependencies:
      fs.realpath: 1.0.0
      inflight: 1.0.6
      inherits: 2.0.4
      minimatch: 3.1.2
      once: 1.4.0
      path-is-absolute: 1.0.1
    dev: true

  /glob/8.1.0:
    resolution:
      {
        integrity: sha512-r8hpEjiQEYlF2QU0df3dS+nxxSIreXQS1qRhMJM0Q5NDdR386C7jb7Hwwod8Fgiuex+k0GFjgft18yvxm5XoCQ==,
      }
    engines: { node: ">=12" }
    dependencies:
      fs.realpath: 1.0.0
      inflight: 1.0.6
      inherits: 2.0.4
      minimatch: 5.1.6
      once: 1.4.0
    dev: true

  /globals/11.12.0:
    resolution:
      {
        integrity: sha512-WOBp/EEGUiIsJSp7wcv/y6MO+lV9UoncWqxuFfm8eBwzWNgyfBd6Gz+IeKQ9jCmyhoH99g15M3T+QaVHFjizVA==,
      }
    engines: { node: ">=4" }
    dev: true

  /globals/13.22.0:
    resolution:
      {
        integrity: sha512-H1Ddc/PbZHTDVJSnj8kWptIRSD6AM3pK+mKytuIVF4uoBV7rshFlhhvA58ceJ5wp3Er58w6zj7bykMpYXt3ETw==,
      }
    engines: { node: ">=8" }
    dependencies:
      type-fest: 0.20.2
    dev: true

  /globalthis/1.0.3:
    resolution:
      {
        integrity: sha512-sFdI5LyBiNTHjRd7cGPWapiHWMOXKyuBNX/cWJ3NfzrZQVa8GI/8cofCl74AOVqq9W5kNmguTIzJ/1s2gyI9wA==,
      }
    engines: { node: ">= 0.4" }
    dependencies:
      define-properties: 1.2.1
    dev: true

  /globby/11.1.0:
    resolution:
      {
        integrity: sha512-jhIXaOzy1sb8IyocaruWSn1TjmnBVs8Ayhcy83rmxNJ8q2uWKCAj3CnJY+KpGSXCueAPc0i05kVvVKtP1t9S3g==,
      }
    engines: { node: ">=10" }
    dependencies:
      array-union: 2.1.0
      dir-glob: 3.0.1
      fast-glob: 3.3.2
      ignore: 5.2.4
      merge2: 1.4.1
      slash: 3.0.0
    dev: true

  /globby/14.0.2:
    resolution:
      {
        integrity: sha512-s3Fq41ZVh7vbbe2PN3nrW7yC7U7MFVc5c98/iTl9c2GawNMKx/J648KQRW6WKkuU8GIbbh2IXfIRQjOZnXcTnw==,
      }
    engines: { node: ">=18" }
    dependencies:
      "@sindresorhus/merge-streams": 2.3.0
      fast-glob: 3.3.2
      ignore: 5.2.4
      path-type: 5.0.0
      slash: 5.1.0
      unicorn-magic: 0.1.0

  /gopd/1.0.1:
    resolution:
      {
        integrity: sha512-d65bNlIadxvpb/A2abVdlqKqV563juRnZ1Wtk6s1sIR8uNsXR70xqIzVqxVf1eTqDunwT2MkczEeaezCKTZhwA==,
      }
    dependencies:
      get-intrinsic: 1.2.4
    dev: true

  /graceful-fs/4.2.11:
    resolution:
      {
        integrity: sha512-RbJ5/jmFcNNCcDV5o9eTnBLJ/HszWV0P73bc+Ff4nS/rJj+YaS6IGyiOL0VoBYX+l1Wrl3k63h/KrH+nhJ0XvQ==,
      }

  /grapheme-splitter/1.0.4:
    resolution:
      {
        integrity: sha512-bzh50DW9kTPM00T8y4o8vQg89Di9oLJVLW/KaOGIXJWP/iqCN6WKYkbNOF04vFLJhwcpYUh9ydh/+5vpOqV4YQ==,
      }
    dev: false

  /graphemer/1.4.0:
    resolution:
      {
        integrity: sha512-EtKwoO6kxCL9WO5xipiHTZlSzBm7WLT627TqC/uVRd0HKmq8NXyebnNYxDoBi7wt8eTWrUrKXCOVaFq9x1kgag==,
      }
    dev: true

  /growl/1.10.5:
    resolution:
      {
        integrity: sha512-qBr4OuELkhPenW6goKVXiv47US3clb3/IbuWF9KNKEijAy9oeHxU9IgzjvJhHkUzhaj7rOUD7+YGWqUjLp5oSA==,
      }
    engines: { node: ">=4.x" }
    dev: true

  /handlebars/4.7.8:
    resolution:
      {
        integrity: sha512-vafaFqs8MZkRrSX7sFVUdo3ap/eNiLnb4IakshzvP56X5Nr1iGKAIqdX6tMlm6HcNRIkr6AxO5jFEoJzzpT8aQ==,
      }
    engines: { node: ">=0.4.7" }
    hasBin: true
    dependencies:
      minimist: 1.2.8
      neo-async: 2.6.2
      source-map: 0.6.1
      wordwrap: 1.0.0
    optionalDependencies:
      uglify-js: 3.17.4
    dev: false

  /har-schema/2.0.0:
    resolution:
      {
        integrity: sha512-Oqluz6zhGX8cyRaTQlFMPw80bSJVG2x/cFb8ZPhUILGgHka9SsokCCOQgpveePerqidZOrT14ipqfJb7ILcW5Q==,
      }
    engines: { node: ">=4" }
    dev: true

  /har-validator/5.1.5:
    resolution:
      {
        integrity: sha512-nmT2T0lljbxdQZfspsno9hgrG3Uir6Ks5afism62poxqBM6sDnMEuPmzTq8XN0OEwqKLLdh1jQI3qyE66Nzb3w==,
      }
    engines: { node: ">=6" }
    deprecated: this library is no longer supported
    dependencies:
      ajv: 6.12.6
      har-schema: 2.0.0
    dev: true

  /has-bigints/1.0.2:
    resolution:
      {
        integrity: sha512-tSvCKtBr9lkF0Ex0aQiP9N+OpV4zi2r/Nee5VkRDbaqv35RLYMzbwQfFSZZH0kR+Rd6302UJZ2p/bJCEoR3VoQ==,
      }
    dev: true

  /has-flag/3.0.0:
    resolution:
      {
        integrity: sha512-sKJf1+ceQBr4SMkvQnBDNDtf4TXpVhVGateu0t918bl30FnbE2m4vNLX+VWe/dpjlb+HugGYzW7uQXH98HPEYw==,
      }
    engines: { node: ">=4" }

  /has-flag/4.0.0:
    resolution:
      {
        integrity: sha512-EykJT/Q1KjTWctppgIAgfSO0tKVuZUjhgMr17kqTumMl6Afv3EISleU7qZUzoXDFTAHTDC4NOoG/ZxU3EvlMPQ==,
      }
    engines: { node: ">=8" }

  /has-property-descriptors/1.0.0:
    resolution:
      {
        integrity: sha512-62DVLZGoiEBDHQyqG4w9xCuZ7eJEwNmJRWw2VY84Oedb7WFcA27fiEVe8oUQx9hAUJ4ekurquucTGwsyO1XGdQ==,
      }
    dependencies:
      get-intrinsic: 1.2.4
    dev: true

  /has-property-descriptors/1.0.2:
    resolution:
      {
        integrity: sha512-55JNKuIW+vq4Ke1BjOTjM2YctQIvCT7GFzHwmfZPGo5wnrgkid0YQtnAleFSqumZm4az3n2BS+erby5ipJdgrg==,
      }
    dependencies:
      es-define-property: 1.0.0
    dev: true

  /has-proto/1.0.1:
    resolution:
      {
        integrity: sha512-7qE+iP+O+bgF9clE5+UoBFzE65mlBiVj3tKCrlNQ0Ogwm0BjpT/gK4SlLYDMybDh5I3TCTKnPPa0oMG7JDYrhg==,
      }
    engines: { node: ">= 0.4" }
    dev: true

  /has-symbols/1.0.3:
    resolution:
      {
        integrity: sha512-l3LCuF6MgDNwTDKkdYGEihYjt5pRPbEg46rtlmnSPlUbgmB8LOIrKJbYYFBSbnPaJexMKtiPO8hmeRjRz2Td+A==,
      }
    engines: { node: ">= 0.4" }
    dev: true

  /has-tostringtag/1.0.0:
    resolution:
      {
        integrity: sha512-kFjcSNhnlGV1kyoGk7OXKSawH5JOb/LzUc5w9B02hOTO0dfFRjbHQKvg1d6cf3HbeUmtU9VbbV3qzZ2Teh97WQ==,
      }
    engines: { node: ">= 0.4" }
    dependencies:
      has-symbols: 1.0.3
    dev: true

  /has/1.0.3:
    resolution:
      {
        integrity: sha512-f2dvO0VU6Oej7RkWJGrehjbzMAjFp5/VKPp5tTpWIV4JHHZK1/BxbFRtf/siA2SWTe09caDmVtYYzWEIbBS4zw==,
      }
    engines: { node: ">= 0.4.0" }
    dependencies:
      function-bind: 1.1.1
    dev: true

  /hasown/2.0.2:
    resolution:
      {
        integrity: sha512-0hJU9SCPvmMzIBdZFqNPXWa6dqh7WdH0cII9y+CyS8rG3nL48Bclra9HmKhVVUHyPWNH5Y7xDwAB7bfgSjkUMQ==,
      }
    engines: { node: ">= 0.4" }
    dependencies:
      function-bind: 1.1.2
    dev: true

  /he/1.2.0:
    resolution:
      {
        integrity: sha512-F/1DnUGPopORZi0ni+CvrCgHQ5FyEAHRLSApuYWMmrbSwoN2Mn/7k+Gl38gJnR7yyDZk6WLXwiGod1JOWNDKGw==,
      }
    hasBin: true
    dev: true

  /hosted-git-info/2.8.9:
    resolution:
      {
        integrity: sha512-mxIDAb9Lsm6DoOJ7xH+5+X4y1LU/4Hi50L9C5sIswK3JzULS4bwk1FvjdBgvYR4bzT4tuUQiC15FE2f5HbLvYw==,
      }
    dev: true

  /html-escaper/2.0.2:
    resolution:
      {
        integrity: sha512-H2iMtd0I4Mt5eYiapRdIDjp+XzelXQ0tFE4JS7YFwFevXXMmOp9myNrUvCg0D6ws8iqkRPBfKHgbwig1SmlLfg==,
      }
    dev: true

  /http-errors/2.0.0:
    resolution:
      {
        integrity: sha512-FtwrG/euBzaEjYeRqOgly7G0qviiXoJWnvEH2Z1plBdXgbyjv34pHTSb9zoeHMyDy33+DWy5Wt9Wo+TURtOYSQ==,
      }
    engines: { node: ">= 0.8" }
    dependencies:
      depd: 2.0.0
      inherits: 2.0.4
      setprototypeof: 1.2.0
      statuses: 2.0.1
      toidentifier: 1.0.1
    dev: true

  /http-proxy-agent/5.0.0:
    resolution:
      {
        integrity: sha512-n2hY8YdoRE1i7r6M0w9DIw5GgZN0G25P8zLCRQ8rjXtTU3vsNFBI/vWK/UIeE6g5MUUz6avwAPXmL6Fy9D/90w==,
      }
    engines: { node: ">= 6" }
    dependencies:
      "@tootallnate/once": 2.0.0
      agent-base: 6.0.2
      debug: 4.3.4
    transitivePeerDependencies:
      - supports-color

  /http-proxy-agent/7.0.0:
    resolution:
      {
        integrity: sha512-+ZT+iBxVUQ1asugqnD6oWoRiS25AkjNfG085dKJGtGxkdwLQrMKU5wJr2bOOFAXzKcTuqq+7fZlTMgG3SRfIYQ==,
      }
    engines: { node: ">= 14" }
    dependencies:
      agent-base: 7.1.0
      debug: 4.3.4
    transitivePeerDependencies:
      - supports-color
    dev: true

  /http-proxy-agent/7.0.2:
    resolution:
      {
        integrity: sha512-T1gkAiYYDWYx3V5Bmyu7HcfcvL7mUrTWiM6yOfa3PIphViJ/gFPbvidQ+veqSOHci/PxBcDabeUNCzpOODJZig==,
      }
    engines: { node: ">= 14" }
    dependencies:
      agent-base: 7.1.0
      debug: 4.3.4
    transitivePeerDependencies:
      - supports-color
    dev: true

  /http-proxy/1.18.1:
    resolution:
      {
        integrity: sha512-7mz/721AbnJwIVbnaSv1Cz3Am0ZLT/UBwkC92VlxhXv/k/BBQfM2fXElQNC27BVGr0uwUpplYPQM9LnaBMR5NQ==,
      }
    engines: { node: ">=8.0.0" }
    dependencies:
      eventemitter3: 4.0.7
      follow-redirects: 1.15.3
      requires-port: 1.0.0
    transitivePeerDependencies:
      - debug
    dev: true

  /http-signature/1.2.0:
    resolution:
      {
        integrity: sha512-CAbnr6Rz4CYQkLYUtSNXxQPUH2gK8f3iWexVlsnMeD+GjlsQ0Xsy1cOX+mN3dtxYomRy21CiOzU8Uhw6OwncEQ==,
      }
    engines: { node: ">=0.8", npm: ">=1.3.7" }
    dependencies:
      assert-plus: 1.0.0
      jsprim: 1.4.2
      sshpk: 1.17.0
    dev: true

  /https-proxy-agent/5.0.1:
    resolution:
      {
        integrity: sha512-dFcAjpTQFgoLMzC2VwU+C/CbS7uRL0lWmxDITmqm7C+7F0Odmj6s9l6alZc6AELXhrnggM2CeWSXHGOdX2YtwA==,
      }
    engines: { node: ">= 6" }
    dependencies:
      agent-base: 6.0.2
      debug: 4.3.4
    transitivePeerDependencies:
      - supports-color

  /https-proxy-agent/7.0.2:
    resolution:
      {
        integrity: sha512-NmLNjm6ucYwtcUmL7JQC1ZQ57LmHP4lT15FQ8D61nak1rO6DH+fz5qNK2Ap5UN4ZapYICE3/0KodcLYSPsPbaA==,
      }
    engines: { node: ">= 14" }
    dependencies:
      agent-base: 7.1.0
      debug: 4.3.4
    transitivePeerDependencies:
      - supports-color
    dev: true

  /https-proxy-agent/7.0.4:
    resolution:
      {
        integrity: sha512-wlwpilI7YdjSkWaQ/7omYBMTliDcmCN8OLihO6I9B86g06lMyAoqgoDpV0XqoaPOKj+0DIdAvnsWfyAAhmimcg==,
      }
    engines: { node: ">= 14" }
    dependencies:
      agent-base: 7.1.0
      debug: 4.3.4
    transitivePeerDependencies:
      - supports-color
    dev: true

  /human-signals/5.0.0:
    resolution:
      {
        integrity: sha512-AXcZb6vzzrFAUE61HnN4mpLqd/cSIwNQjtNWR0euPm6y0iqx3G4gOXaIDdtdDwZmhwe82LA6+zinmW4UBWVePQ==,
      }
    engines: { node: ">=16.17.0" }
    dev: true

  /iconv-lite/0.4.24:
    resolution:
      {
        integrity: sha512-v3MXnZAcvnywkTUEZomIActle7RXXeedOR31wwl7VlyoXO4Qi9arvSenNQWne1TcRwhCL1HwLI21bEqdpj8/rA==,
      }
    engines: { node: ">=0.10.0" }
    dependencies:
      safer-buffer: 2.1.2
    dev: true

  /iconv-lite/0.6.3:
    resolution:
      {
        integrity: sha512-4fCk79wshMdzMp2rH06qWrJE4iolqLhCUH+OiuIgU++RB0+94NlDL81atO7GX55uUKueo0txHNtvEyI6D7WdMw==,
      }
    engines: { node: ">=0.10.0" }
    dependencies:
      safer-buffer: 2.1.2
    dev: true

  /ieee754/1.2.1:
    resolution:
      {
        integrity: sha512-dcyqhDvX1C46lXZcVqCpK+FtMRQVdIMN6/Df5js2zouUsqG7I6sFxitIC+7KYK29KdXOLHdu9zL4sFnoVQnqaA==,
      }
    dev: true

  /ignore/5.2.4:
    resolution:
      {
        integrity: sha512-MAb38BcSbH0eHNBxn7ql2NH/kX33OkB3lZ1BNdh7ENeRChHTYsTvWrMubiIAMNS2llXEEgZ1MUOBtXChP3kaFQ==,
      }
    engines: { node: ">= 4" }

  /import-fresh/3.3.0:
    resolution:
      {
        integrity: sha512-veYYhQa+D1QBKznvhUHxb8faxlrwUnxseDAbAp457E0wLNio2bOSKnjYDhMj+YiAq61xrMGhQk9iXVk5FzgQMw==,
      }
    engines: { node: ">=6" }
    dependencies:
      parent-module: 1.0.1
      resolve-from: 4.0.0
    dev: true

  /import-lazy/4.0.0:
    resolution:
      {
        integrity: sha512-rKtvo6a868b5Hu3heneU+L4yEQ4jYKLtjpnPeUdK7h0yzXGmyBTypknlkCvHFBqfX9YlorEiMM6Dnq/5atfHkw==,
      }
    engines: { node: ">=8" }
    dev: true

  /import-local/3.1.0:
    resolution:
      {
        integrity: sha512-ASB07uLtnDs1o6EHjKpX34BKYDSqnFerfTOJL2HvMqF70LnxpjkzDB8J44oT9pu4AMPkQwf8jl6szgvNd2tRIg==,
      }
    engines: { node: ">=8" }
    hasBin: true
    dependencies:
      pkg-dir: 4.2.0
      resolve-cwd: 3.0.0
    dev: true

  /imurmurhash/0.1.4:
    resolution:
      {
        integrity: sha512-JmXMZ6wuvDmLiHEml9ykzqO6lwFbof0GG4IkcGaENdCRDDmMVnny7s5HsIgHCbaq0w2MyPhDqkhTUgS2LU2PHA==,
      }
    engines: { node: ">=0.8.19" }
    dev: true

  /inflight/1.0.6:
    resolution:
      {
        integrity: sha512-k92I/b08q4wvFscXCLvqfsHCrjrF7yiXsQuIVvVE7N82W3+aqpzuUdBbfhWcy/FZR3/4IgflMgKLOsvPDrGCJA==,
      }
    deprecated: This module is not supported, and leaks memory. Do not use it. Check out lru-cache if you want a good and tested way to coalesce async requests by a key value, which is much more comprehensive and powerful.
    dependencies:
      once: 1.4.0
      wrappy: 1.0.2
    dev: true

  /inherits/2.0.4:
    resolution:
      {
        integrity: sha512-k/vGaX4/Yla3WzyMCvTQOXYeIHvqOKtnqBduzTHpzpQZzAskKMhZ2K+EnBiSM9zGSoIFeMpXKxa4dYeZIQqewQ==,
      }
    dev: true

  /internal-slot/1.0.5:
    resolution:
      {
        integrity: sha512-Y+R5hJrzs52QCG2laLn4udYVnxsfny9CpOhNhUvk/SSSVyF6T27FzRbF0sroPidSu3X8oEAkOn2K804mjpt6UQ==,
      }
    engines: { node: ">= 0.4" }
    dependencies:
      get-intrinsic: 1.2.4
      has: 1.0.3
      side-channel: 1.0.6
    dev: true

  /interpret/2.2.0:
    resolution:
      {
        integrity: sha512-Ju0Bz/cEia55xDwUWEa8+olFpCiQoypjnQySseKtmjNrnps3P+xfpUmGr90T7yjlVJmOtybRvPXhKMbHr+fWnw==,
      }
    engines: { node: ">= 0.10" }
    dev: true

  /ip/1.1.8:
    resolution:
      {
        integrity: sha512-PuExPYUiu6qMBQb4l06ecm6T6ujzhmh+MeJcW9wa89PoAz5pvd4zPgN5WJV104mb6S2T1AwNIAaB70JNrLQWhg==,
      }
    dev: true

  /ip/2.0.0:
    resolution:
      {
        integrity: sha512-WKa+XuLG1A1R0UWhl2+1XQSi+fZWMsYKffMZTTYsiZaUD8k2yDAj5atimTUD2TZkyCkNEeYE5NhFZmupOGtjYQ==,
      }
    dev: true

  /ipaddr.js/1.9.1:
    resolution:
      {
        integrity: sha512-0KI/607xoxSToH7GjN1FfSbLoU0+btTicjsQSWQlh/hZykN8KpmMf7uYwPW3R+akZ6R/w18ZlXSHBYXiYUPO3g==,
      }
    engines: { node: ">= 0.10" }
    dev: true

  /is-arguments/1.1.1:
    resolution:
      {
        integrity: sha512-8Q7EARjzEnKpt/PCD7e1cgUS0a6X8u5tdSiMqXhojOdoV9TsMsiO+9VLC5vAmO8N7/GmXn7yjR8qnA6bVAEzfA==,
      }
    engines: { node: ">= 0.4" }
    dependencies:
      call-bind: 1.0.2
      has-tostringtag: 1.0.0
    dev: true

  /is-array-buffer/3.0.2:
    resolution:
      {
        integrity: sha512-y+FyyR/w8vfIRq4eQcM1EYgSTnmHXPqaF+IgzgraytCFq5Xh8lllDVmAZolPJiZttZLeFSINPYMaEJ7/vWUa1w==,
      }
    dependencies:
      call-bind: 1.0.2
      get-intrinsic: 1.2.1
      is-typed-array: 1.1.12
    dev: true

  /is-arrayish/0.2.1:
    resolution:
      {
        integrity: sha512-zz06S8t0ozoDXMG+ube26zeCTNXcKIPJZJi8hBrF4idCLms4CG9QtK7qBl1boi5ODzFpjswb5JPmHCbMpjaYzg==,
      }
    dev: true

  /is-arrayish/0.3.2:
    resolution:
      {
        integrity: sha512-eVRqCvVlZbuw3GrM63ovNSNAeA1K16kaR/LRY/92w0zxQ5/1YzwblUX652i4Xs9RwAGjW9d9y6X88t8OaAJfWQ==,
      }
    dev: true

  /is-bigint/1.0.4:
    resolution:
      {
        integrity: sha512-zB9CruMamjym81i2JZ3UMn54PKGsQzsJeo6xvN3HJJ4CAsQNB6iRutp2To77OfCNuoxspsIhzaPoO1zyCEhFOg==,
      }
    dependencies:
      has-bigints: 1.0.2
    dev: true

  /is-binary-path/2.1.0:
    resolution:
      {
        integrity: sha512-ZMERYes6pDydyuGidse7OsHxtbI7WVeUEozgR/g7rd0xUimYNlvZRE/K2MgZTjWy725IfelLeVcEM97mmtRGXw==,
      }
    engines: { node: ">=8" }
    dependencies:
      binary-extensions: 2.2.0
    dev: true

  /is-boolean-object/1.1.2:
    resolution:
      {
        integrity: sha512-gDYaKHJmnj4aWxyj6YHyXVpdQawtVLHU5cb+eztPGczf6cjuTdwve5ZIEfgXqH4e57An1D1AKf8CZ3kYrQRqYA==,
      }
    engines: { node: ">= 0.4" }
    dependencies:
      call-bind: 1.0.7
      has-tostringtag: 1.0.0
    dev: true

  /is-callable/1.2.7:
    resolution:
      {
        integrity: sha512-1BC0BVFhS/p0qtw6enp8e+8OD0UrK0oFLztSjNzhcKA3WDuJxxAPXzPuPtKkjEY9UUoEWlX/8fgKeu2S8i9JTA==,
      }
    engines: { node: ">= 0.4" }
    dev: true

  /is-core-module/2.13.0:
    resolution:
      {
        integrity: sha512-Z7dk6Qo8pOCp3l4tsX2C5ZVas4V+UxwQodwZhLopL91TX8UyyHEXafPcyoeeWuLrwzHcr3igO78wNLwHJHsMCQ==,
      }
    dependencies:
      has: 1.0.3
    dev: true

  /is-date-object/1.0.5:
    resolution:
      {
        integrity: sha512-9YQaSxsAiSwcvS33MBk3wTCVnWK+HhF8VZR2jRxehM16QcVOdHqPn4VPHmRK4lSr38n9JriurInLcP90xsYNfQ==,
      }
    engines: { node: ">= 0.4" }
    dependencies:
      has-tostringtag: 1.0.0
    dev: true

  /is-docker/2.2.1:
    resolution:
      {
        integrity: sha512-F+i2BKsFrH66iaUFc0woD8sLy8getkwTwtOBjvs56Cx4CgJDeKQeqfz8wAYiSb8JOprWhHH5p77PbmYCvvUuXQ==,
      }
    engines: { node: ">=8" }
    hasBin: true
    dev: true

  /is-extglob/2.1.1:
    resolution:
      {
        integrity: sha512-SbKbANkN603Vi4jEZv49LeVJMn4yGwsbzZworEoyEiutsN3nJYdbO36zfhGJ6QEDpOZIFkDtnq5JRxmvl3jsoQ==,
      }
    engines: { node: ">=0.10.0" }

  /is-fullwidth-code-point/3.0.0:
    resolution:
      {
        integrity: sha512-zymm5+u+sCsSWyD9qNaejV3DFvhCKclKdizYaJUuHA83RLjb7nSuGnddCHGv0hk+KY7BMAlsWeK4Ueg6EV6XQg==,
      }
    engines: { node: ">=8" }

  /is-glob/4.0.3:
    resolution:
      {
        integrity: sha512-xelSayHH36ZgE7ZWhli7pW34hNbNl8Ojv5KVmkJD4hBdD3th8Tfk9vYasLM+mXWOZhFkgZfxhLSnrwRr4elSSg==,
      }
    engines: { node: ">=0.10.0" }
    dependencies:
      is-extglob: 2.1.1

  /is-map/2.0.2:
    resolution:
      {
        integrity: sha512-cOZFQQozTha1f4MxLFzlgKYPTyj26picdZTx82hbc/Xf4K/tZOOXSCkMvU4pKioRXGDLJRn0GM7Upe7kR721yg==,
      }
    dev: true

  /is-negative-zero/2.0.2:
    resolution:
      {
        integrity: sha512-dqJvarLawXsFbNDeJW7zAz8ItJ9cd28YufuuFzh0G8pNHjJMnY08Dv7sYX2uF5UpQOwieAeOExEYAWWfu7ZZUA==,
      }
    engines: { node: ">= 0.4" }
    dev: true

  /is-number-object/1.0.7:
    resolution:
      {
        integrity: sha512-k1U0IRzLMo7ZlYIfzRu23Oh6MiIFasgpb9X76eqfFZAqwH44UI4KTBvBYIZ1dSL9ZzChTB9ShHfLkR4pdW5krQ==,
      }
    engines: { node: ">= 0.4" }
    dependencies:
      has-tostringtag: 1.0.0
    dev: true

  /is-number/7.0.0:
    resolution:
      {
        integrity: sha512-41Cifkg6e8TylSpdtTpeLVMqvSBEVzTttHvERD741+pnZ8ANv0004MRL43QKPDlK9cGvNp6NZWZUBlbGXYxxng==,
      }
    engines: { node: ">=0.12.0" }

  /is-path-inside/3.0.3:
    resolution:
      {
        integrity: sha512-Fd4gABb+ycGAmKou8eMftCupSir5lRxqf4aD/vd0cD2qc4HL07OjCeuHMr8Ro4CoMaeCKDB0/ECBOVWjTwUvPQ==,
      }
    engines: { node: ">=8" }
    dev: true

  /is-plain-obj/2.1.0:
    resolution:
      {
        integrity: sha512-YWnfyRwxL/+SsrWYfOpUtz5b3YD+nyfkHvjbcanzk8zgyO4ASD67uVMRt8k5bM4lLMDnXfriRhOpemw+NfT1eA==,
      }
    engines: { node: ">=8" }
    dev: true

  /is-plain-object/2.0.4:
    resolution:
      {
        integrity: sha512-h5PpgXkWitc38BBMYawTYMWJHFZJVnBquFE57xFpjB8pJFiF6gZ+bU+WyI/yqXiFR5mdLsgYNaPe8uao6Uv9Og==,
      }
    engines: { node: ">=0.10.0" }
    dependencies:
      isobject: 3.0.1
    dev: true

  /is-promise/4.0.0:
    resolution:
      {
        integrity: sha512-hvpoI6korhJMnej285dSg6nu1+e6uxs7zG3BYAm5byqDsgJNWwxzM6z6iZiAgQR4TJ30JmBTOwqZUw3WlyH3AQ==,
      }
    dev: true

  /is-regex/1.1.4:
    resolution:
      {
        integrity: sha512-kvRdxDsxZjhzUX07ZnLydzS1TU/TJlTUHHY4YLL87e37oUA49DfkLqgy+VjFocowy29cKvcSiu+kIv728jTTVg==,
      }
    engines: { node: ">= 0.4" }
    dependencies:
      call-bind: 1.0.2
      has-tostringtag: 1.0.0
    dev: true

  /is-set/2.0.2:
    resolution:
      {
        integrity: sha512-+2cnTEZeY5z/iXGbLhPrOAaK/Mau5k5eXq9j14CpRTftq0pAJu2MwVRSZhyZWBzx3o6X795Lz6Bpb6R0GKf37g==,
      }
    dev: true

  /is-shared-array-buffer/1.0.2:
    resolution:
      {
        integrity: sha512-sqN2UDu1/0y6uvXyStCOzyhAjCSlHceFoMKJW8W9EU9cvic/QdsZ0kEU93HEy3IUEFZIiH/3w+AH/UQbPHNdhA==,
      }
    dependencies:
      call-bind: 1.0.2
    dev: true

  /is-stream/2.0.1:
    resolution:
      {
        integrity: sha512-hFoiJiTl63nn+kstHGBtewWSKnQLpyb155KHheA1l39uvtO9nWIop1p3udqPcUd/xbF1VLMO4n7OI6p7RbngDg==,
      }
    engines: { node: ">=8" }
    dev: true

  /is-stream/3.0.0:
    resolution:
      {
        integrity: sha512-LnQR4bZ9IADDRSkvpqMGvt/tEJWclzklNgSw48V5EAaAeDd6qGvN8ei6k5p0tvxSR171VmGyHuTiAOfxAbr8kA==,
      }
    engines: { node: ^12.20.0 || ^14.13.1 || >=16.0.0 }
    dev: true

  /is-string/1.0.7:
    resolution:
      {
        integrity: sha512-tE2UXzivje6ofPW7l23cjDOMa09gb7xlAqG6jG5ej6uPV32TlWP3NKPigtaGeHNu9fohccRYvIiZMfOOnOYUtg==,
      }
    engines: { node: ">= 0.4" }
    dependencies:
      has-tostringtag: 1.0.0
    dev: true

  /is-symbol/1.0.4:
    resolution:
      {
        integrity: sha512-C/CPBqKWnvdcxqIARxyOh4v1UUEOCHpgDa0WYgpKDFMszcrPcffg5uhwSgPCLD2WWxmq6isisz87tzT01tuGhg==,
      }
    engines: { node: ">= 0.4" }
    dependencies:
      has-symbols: 1.0.3
    dev: true

  /is-typed-array/1.1.12:
    resolution:
      {
        integrity: sha512-Z14TF2JNG8Lss5/HMqt0//T9JeHXttXy5pH/DBU4vi98ozO2btxzq9MwYDZYnKwU8nRsz/+GVFVRDq3DkVuSPg==,
      }
    engines: { node: ">= 0.4" }
    dependencies:
      which-typed-array: 1.1.11
    dev: true

  /is-typedarray/1.0.0:
    resolution:
      {
        integrity: sha512-cyA56iCMHAh5CdzjJIa4aohJyeO1YbwLi3Jc35MmRU6poroFjIGZzUzupGiRPOjgHg9TLu43xbpwXk523fMxKA==,
      }
    dev: true

  /is-unicode-supported/0.1.0:
    resolution:
      {
        integrity: sha512-knxG2q4UC3u8stRGyAVJCOdxFmv5DZiRcdlIaAQXAbSfJya+OhopNotLQrstBhququ4ZpuKbDc/8S6mgXgPFPw==,
      }
    engines: { node: ">=10" }
    dev: true

  /is-weakmap/2.0.1:
    resolution:
      {
        integrity: sha512-NSBR4kH5oVj1Uwvv970ruUkCV7O1mzgVFO4/rev2cLRda9Tm9HrL70ZPut4rOHgY0FNrUu9BCbXA2sdQ+x0chA==,
      }
    dev: true

  /is-weakref/1.0.2:
    resolution:
      {
        integrity: sha512-qctsuLZmIQ0+vSSMfoVvyFe2+GSEvnmZ2ezTup1SBse9+twCCeial6EEi3Nc2KFcf6+qz2FBPnjXsk8xhKSaPQ==,
      }
    dependencies:
      call-bind: 1.0.7
    dev: true

  /is-weakset/2.0.2:
    resolution:
      {
        integrity: sha512-t2yVvttHkQktwnNNmBQ98AhENLdPUTDTE21uPqAQ0ARwQfGeQKRVS0NNurH7bTf7RrvcVn1OOge45CnBeHCSmg==,
      }
    dependencies:
      call-bind: 1.0.2
      get-intrinsic: 1.2.1
    dev: true

  /is-wsl/2.2.0:
    resolution:
      {
        integrity: sha512-fKzAra0rGJUUBwGBgNkHZuToZcn+TtXHpeCgmkMJMMYx1sQDYaCSyjJBSCa2nH1DGm7s3n1oBnohoVTBaN7Lww==,
      }
    engines: { node: ">=8" }
    dependencies:
      is-docker: 2.2.1
    dev: true

  /isarray/0.0.1:
    resolution:
      {
        integrity: sha512-D2S+3GLxWH+uhrNEcoh/fnmYeP8E8/zHl644d/jdA0g2uyXvy3sb0qxotE+ne0LtccHknQzWwZEzhak7oJ0COQ==,
      }
    dev: true

  /isarray/1.0.0:
    resolution:
      {
        integrity: sha512-VLghIWNM6ELQzo7zwmcg0NmTVyWKYjvIeM83yjp0wRDTmUnrM678fQbcKBo6n2CJEF0szoG//ytg+TKla89ALQ==,
      }
    dev: true

  /isarray/2.0.5:
    resolution:
      {
        integrity: sha512-xHjhDr3cNBK0BzdUJSPXZntQUx/mwMS5Rw4A7lPJ90XGAO6ISP/ePDNuo0vhqOZU+UD5JoodwCAAoZQd3FeAKw==,
      }
    dev: true

  /isbinaryfile/4.0.10:
    resolution:
      {
        integrity: sha512-iHrqe5shvBUcFbmZq9zOQHBoeOhZJu6RQGrDpBgenUm/Am+F3JM2MgQj+rK3Z601fzrL5gLZWtAPH2OBaSVcyw==,
      }
    engines: { node: ">= 8.0.0" }
    dev: true

  /isexe/2.0.0:
    resolution:
      {
        integrity: sha512-RHxMLp9lnKHGHRng9QFhRCMbYAcVpn69smSGcq3f36xjgVVWThj4qqLbTLlq7Ssj8B+fIQ1EuCEGI2lKsyQeIw==,
      }
    dev: true

  /isobject/3.0.1:
    resolution:
      {
        integrity: sha512-WhB9zCku7EGTj/HQQRz5aUQEUeoQZH2bWcltRErOpymJ4boYE6wL9Tbr23krRPSZ+C5zqNSrSw+Cc7sZZ4b7vg==,
      }
    engines: { node: ">=0.10.0" }
    dev: true

  /isstream/0.1.2:
    resolution:
      {
        integrity: sha512-Yljz7ffyPbrLpLngrMtZ7NduUgVvi6wG9RJ9IUcyCd59YQ911PBJphODUcbOVbqYfxe1wuYf/LJ8PauMRwsM/g==,
      }
    dev: true

  /istanbul-lib-coverage/3.2.2:
    resolution:
      {
        integrity: sha512-O8dpsF+r0WV/8MNRKfnmrtCWhuKjxrq2w+jpzBL5UZKTi2LeVWnWOmWRxFlesJONmc+wLAGvKQZEOanko0LFTg==,
      }
    engines: { node: ">=8" }
    dev: true

  /istanbul-lib-instrument/6.0.2:
    resolution:
      {
        integrity: sha512-1WUsZ9R1lA0HtBSohTkm39WTPlNKSJ5iFk7UwqXkBLoHQT+hfqPsfsTDVuZdKGaBwn7din9bS7SsnoAr943hvw==,
      }
    engines: { node: ">=10" }
    dependencies:
      "@babel/core": 7.24.7
      "@babel/parser": 7.24.7
      "@istanbuljs/schema": 0.1.3
      istanbul-lib-coverage: 3.2.2
      semver: 7.6.3
    transitivePeerDependencies:
      - supports-color
    dev: true

  /istanbul-lib-report/3.0.1:
    resolution:
      {
        integrity: sha512-GCfE1mtsHGOELCU8e/Z7YWzpmybrx/+dSTfLrvY8qRmaY6zXTKWn6WQIjaAFw069icm6GVMNkgu0NzI4iPZUNw==,
      }
    engines: { node: ">=10" }
    dependencies:
      istanbul-lib-coverage: 3.2.2
      make-dir: 4.0.0
      supports-color: 7.2.0
    dev: true

  /istanbul-lib-source-maps/5.0.4:
    resolution:
      {
        integrity: sha512-wHOoEsNJTVltaJp8eVkm8w+GVkVNHT2YDYo53YdzQEL2gWm1hBX5cGFR9hQJtuGLebidVX7et3+dmDZrmclduw==,
      }
    engines: { node: ">=10" }
    dependencies:
      "@jridgewell/trace-mapping": 0.3.25
      debug: 4.3.4
      istanbul-lib-coverage: 3.2.2
    transitivePeerDependencies:
      - supports-color
    dev: true

  /istanbul-reports/3.1.7:
    resolution:
      {
        integrity: sha512-BewmUXImeuRk2YY0PVbxgKAysvhRPUQE0h5QRM++nVWyubKGV0l8qQ5op8+B2DOmwSe63Jivj0BjkPQVf8fP5g==,
      }
    engines: { node: ">=8" }
    dependencies:
      html-escaper: 2.0.2
      istanbul-lib-report: 3.0.1
    dev: true

  /jackspeak/2.3.5:
    resolution:
      {
        integrity: sha512-Ratx+B8WeXLAtRJn26hrhY8S1+Jz6pxPMrkrdkgb/NstTNiqMhX0/oFVu5wX+g5n6JlEu2LPsDJmY8nRP4+alw==,
      }
    engines: { node: ">=14" }
    dependencies:
      "@isaacs/cliui": 8.0.2
    optionalDependencies:
      "@pkgjs/parseargs": 0.11.0
    dev: true

  /jackspeak/4.0.1:
    resolution:
      {
        integrity: sha512-cub8rahkh0Q/bw1+GxP7aeSe29hHHn2V4m29nnDlvCdlgU+3UGxkZp7Z53jLUdpX3jdTO0nJZUDl3xvbWc2Xog==,
      }
    engines: { node: 20 || >=22 }
    dependencies:
      "@isaacs/cliui": 8.0.2
    optionalDependencies:
      "@pkgjs/parseargs": 0.11.0
    dev: true

  /jest-worker/27.5.1:
    resolution:
      {
        integrity: sha512-7vuh85V5cdDofPyxn58nrPjBktZo0u9x1g8WtjQol+jZDaE+fhN+cIvTj11GndBnMnyfrUOG1sZQxCdjKh+DKg==,
      }
    engines: { node: ">= 10.13.0" }
    dependencies:
      "@types/node": 18.18.0
      merge-stream: 2.0.0
      supports-color: 8.1.1
    dev: true

  /jju/1.4.0:
    resolution:
      {
        integrity: sha512-8wb9Yw966OSxApiCt0K3yNJL8pnNeIv+OEq2YMidz4FKP6nonSRoOXc80iXY4JaN2FC11B9qsNmDsm+ZOfMROA==,
      }
    dev: true

  /js-tokens/4.0.0:
    resolution:
      {
        integrity: sha512-RdJUflcE3cUzKiMqQgsCu06FPu9UdIJO0beYbPhHN4k6apgJtifcoCtT9bcxOpYBtpD2kCM6Sbzg4CausW/PKQ==,
      }

  /js-tokens/9.0.0:
    resolution:
      {
        integrity: sha512-WriZw1luRMlmV3LGJaR6QOJjWwgLUTf89OwT2lUOyjX2dJGBwgmIkbcz+7WFZjrZM635JOIR517++e/67CP9dQ==,
      }
    dev: true

  /js-yaml/4.0.0:
    resolution:
      {
        integrity: sha512-pqon0s+4ScYUvX30wxQi3PogGFAlUyH0awepWvwkj4jD4v+ova3RiYw8bmA6x2rDrEaj8i/oWKoRxpVNW+Re8Q==,
      }
    hasBin: true
    dependencies:
      argparse: 2.0.1
    dev: false

  /js-yaml/4.1.0:
    resolution:
      {
        integrity: sha512-wpxZs9NoxZaJESJGIZTyDEaYpl0FKSA+FB9aJiyemKhMwkxQg63h4T1KJgUGHpTqPDNRcmmYLugrRjJlBtWvRA==,
      }
    hasBin: true
    dependencies:
      argparse: 2.0.1

  /jsbn/0.1.1:
    resolution:
      {
        integrity: sha512-UVU9dibq2JcFWxQPA6KCqj5O42VOmAY3zQUfEKxU0KpTGXwNoCjkX1e13eHNvw/xPynt6pU0rZ1htjWTNTSXsg==,
      }
    dev: true

  /jsesc/2.5.2:
    resolution:
      {
        integrity: sha512-OYu7XEzjkCQ3C5Ps3QIZsQfNpqoJyZZA99wd9aWd05NCtC5pWOkShK2mkL6HXQR6/Cy2lbNdPlZBpuQHXE63gA==,
      }
    engines: { node: ">=4" }
    hasBin: true
    dev: true

  /json-buffer/3.0.1:
    resolution:
      {
        integrity: sha512-4bV5BfR2mqfQTJm+V5tPPdf+ZpuhiIvTuAB5g8kcrXOZpTT/QwwVRWBywX1ozr6lEuPdbHxwaJlm9G6mI2sfSQ==,
      }
    dev: true

  /json-parse-better-errors/1.0.2:
    resolution:
      {
        integrity: sha512-mrqyZKfX5EhL7hvqcV6WG1yYjnjeuYDzDhhcAAUrq8Po85NBQBJP+ZDUT75qZQ98IkUoBqdkExkukOU7Ts2wrw==,
      }
    dev: true

  /json-parse-even-better-errors/2.3.1:
    resolution:
      {
        integrity: sha512-xyFwyhro/JEof6Ghe2iz2NcXoj2sloNsWr/XsERDK/oiPCfaNhl5ONfp+jQdAZRQQ0IJWNzH9zIZF7li91kh2w==,
      }
    dev: true

  /json-schema-traverse/0.4.1:
    resolution:
      {
        integrity: sha512-xbbCH5dCYU5T8LcEhhuh7HJ88HXuW3qsI3Y0zOZFKfZEHcpWiHU/Jxzk629Brsab/mMiHQti9wMP+845RPe3Vg==,
      }
    dev: true

  /json-schema-traverse/1.0.0:
    resolution:
      {
        integrity: sha512-NM8/P9n3XjXhIZn1lLhkFaACTOURQXjWhV4BA/RnOv8xvgqtqpAX9IO4mRQxSx1Rlo4tqzeqb0sOlruaOy3dug==,
      }

  /json-schema/0.4.0:
    resolution:
      {
        integrity: sha512-es94M3nTIfsEPisRafak+HDLfHXnKBhV3vU5eqPcS3flIWqcxJWgXHXiey3YrpaNsanY5ei1VoYEbOzijuq9BA==,
      }
    dev: true

  /json-stable-stringify-without-jsonify/1.0.1:
    resolution:
      {
        integrity: sha512-Bdboy+l7tA3OGW6FjyFHWkP5LuByj1Tk33Ljyq0axyzdk9//JSi2u3fP1QSmd1KNwq6VOKYGlAu87CisVir6Pw==,
      }
    dev: true

  /json-stringify-safe/5.0.1:
    resolution:
      {
        integrity: sha512-ZClg6AaYvamvYEE82d3Iyd3vSSIjQ+odgjaTzRuO3s7toCdFKczob2i0zCh7JE8kWn17yvAWhUVxvqGwUalsRA==,
      }
    dev: true

  /json-to-ast/2.1.0:
    resolution:
      {
        integrity: sha512-W9Lq347r8tA1DfMvAGn9QNcgYm4Wm7Yc+k8e6vezpMnRT+NHbtlxgNBXRVjXe9YM6eTn6+p/MKOlV/aABJcSnQ==,
      }
    engines: { node: ">= 4" }
    dependencies:
      code-error-fragment: 0.0.230
      grapheme-splitter: 1.0.4
    dev: false

  /json5/2.2.3:
    resolution:
      {
        integrity: sha512-XmOWe7eyHYH14cLdVPoyg+GOH3rYX++KpzrylJwSW98t3Nk+U8XOl8FWKOgwtzdb8lXGf6zYwDUzeHMWfxasyg==,
      }
    engines: { node: ">=6" }
    hasBin: true
    dev: true

  /jsonfile/4.0.0:
    resolution:
      {
        integrity: sha512-m6F1R3z8jjlf2imQHS2Qez5sjKWQzbuuhuJ/FKYFRZvPE3PuHcSMVZzfsLhGVOkfd20obL5SWEBew5ShlquNxg==,
      }
    optionalDependencies:
      graceful-fs: 4.2.11
    dev: true

  /jsonfile/6.1.0:
    resolution:
      {
        integrity: sha512-5dgndWOriYSm5cnYaJNhalLNDKOqFwyDB/rr1E9ZsGciGvKPs8R2xYGCacuf3z6K1YKDz182fd+fY3cn3pMqXQ==,
      }
    dependencies:
      universalify: 2.0.0
    optionalDependencies:
      graceful-fs: 4.2.11

  /jsonpointer/5.0.1:
    resolution:
      {
        integrity: sha512-p/nXbhSEcu3pZRdkW1OfJhpsVtW1gd4Wa1fnQc9YLiTfAjn0312eMKimbdIQzuZl9aa9xUGaRlP9T/CJE/ditQ==,
      }
    engines: { node: ">=0.10.0" }
    dev: false

  /jsonwebtoken/9.0.2:
    resolution:
      {
        integrity: sha512-PRp66vJ865SSqOlgqS8hujT5U4AOgMfhrwYIuIhfKaoSCZcirrmASQr8CX7cUg+RMih+hgznrjp99o+W4pJLHQ==,
      }
    engines: { node: ">=12", npm: ">=6" }
    dependencies:
      jws: 3.2.2
      lodash.includes: 4.3.0
      lodash.isboolean: 3.0.3
      lodash.isinteger: 4.0.4
      lodash.isnumber: 3.0.3
      lodash.isplainobject: 4.0.6
      lodash.isstring: 4.0.1
      lodash.once: 4.1.1
      ms: 2.1.3
      semver: 7.6.3
    dev: true

  /jsprim/1.4.2:
    resolution:
      {
        integrity: sha512-P2bSOMAc/ciLz6DzgjVlGJP9+BrJWu5UDGK70C2iweC5QBIeFf0ZXRvGjEj2uYgrY2MkAAhsSWHDWlFtEroZWw==,
      }
    engines: { node: ">=0.6.0" }
    dependencies:
      assert-plus: 1.0.0
      extsprintf: 1.3.0
      json-schema: 0.4.0
      verror: 1.10.0
    dev: true

  /just-extend/4.2.1:
    resolution:
      {
        integrity: sha512-g3UB796vUFIY90VIv/WX3L2c8CS2MdWUww3CNrYmqza1Fg0DURc2K/O4YrnklBdQarSJ/y8JnJYDGc+1iumQjg==,
      }
    dev: true

  /jwa/1.4.1:
    resolution:
      {
        integrity: sha512-qiLX/xhEEFKUAJ6FiBMbes3w9ATzyk5W7Hvzpa/SLYdxNtng+gcurvrI7TbACjIXlsJyr05/S1oUhZrc63evQA==,
      }
    dependencies:
      buffer-equal-constant-time: 1.0.1
      ecdsa-sig-formatter: 1.0.11
      safe-buffer: 5.2.1
    dev: true

  /jwa/2.0.0:
    resolution:
      {
        integrity: sha512-jrZ2Qx916EA+fq9cEAeCROWPTfCwi1IVHqT2tapuqLEVVDKFDENFw1oL+MwrTvH6msKxsd1YTDVw6uKEcsrLEA==,
      }
    dependencies:
      buffer-equal-constant-time: 1.0.1
      ecdsa-sig-formatter: 1.0.11
      safe-buffer: 5.2.1
    dev: true

  /jws/3.2.2:
    resolution:
      {
        integrity: sha512-YHlZCB6lMTllWDtSPHz/ZXTsi8S00usEV6v1tjq8tOUZzw7DpSDWVXjXDre6ed1w/pd495ODpHZYSdkRTsa0HA==,
      }
    dependencies:
      jwa: 1.4.1
      safe-buffer: 5.2.1
    dev: true

  /jws/4.0.0:
    resolution:
      {
        integrity: sha512-KDncfTmOZoOMTFG4mBlG0qUIOlc03fmzH+ru6RgYVZhPkyiy/92Owlt/8UEN+a4TXR1FQetfIpJE8ApdvdVxTg==,
      }
    dependencies:
      jwa: 2.0.0
      safe-buffer: 5.2.1
    dev: true

  /karma-chrome-launcher/3.2.0:
    resolution:
      {
        integrity: sha512-rE9RkUPI7I9mAxByQWkGJFXfFD6lE4gC5nPuZdobf/QdTEJI6EU4yIay/cfU/xV4ZxlM5JiTv7zWYgA64NpS5Q==,
      }
    dependencies:
      which: 1.3.1
    dev: true

  /karma-mocha/2.0.1:
    resolution:
      {
        integrity: sha512-Tzd5HBjm8his2OA4bouAsATYEpZrp9vC7z5E5j4C5Of5Rrs1jY67RAwXNcVmd/Bnk1wgvQRou0zGVLey44G4tQ==,
      }
    dependencies:
      minimist: 1.2.8
    dev: true

  /karma-source-map-support/1.4.0:
    resolution:
      {
        integrity: sha512-RsBECncGO17KAoJCYXjv+ckIz+Ii9NCi+9enk+rq6XC81ezYkb4/RHE6CTXdA7IOJqoF3wcaLfVG0CPmE5ca6A==,
      }
    dependencies:
      source-map-support: 0.5.21
    dev: true

  /karma/6.4.2:
    resolution:
      {
        integrity: sha512-C6SU/53LB31BEgRg+omznBEMY4SjHU3ricV6zBcAe1EeILKkeScr+fZXtaI5WyDbkVowJxxAI6h73NcFPmXolQ==,
      }
    engines: { node: ">= 10" }
    hasBin: true
    dependencies:
      "@colors/colors": 1.5.0
      body-parser: 1.20.2
      braces: 3.0.2
      chokidar: 3.5.3
      connect: 3.7.0
      di: 0.0.1
      dom-serialize: 2.2.1
      glob: 7.2.3
      graceful-fs: 4.2.11
      http-proxy: 1.18.1
      isbinaryfile: 4.0.10
      lodash: 4.17.21
      log4js: 6.9.1
      mime: 2.6.0
      minimatch: 3.1.2
      mkdirp: 0.5.6
      qjobs: 1.2.0
      range-parser: 1.2.1
      rimraf: 3.0.2
      socket.io: 4.7.2
      source-map: 0.6.1
      tmp: 0.2.1
      ua-parser-js: 0.7.36
      yargs: 16.2.0
    transitivePeerDependencies:
      - bufferutil
      - debug
      - supports-color
      - utf-8-validate
    dev: true

  /keyv/4.5.3:
    resolution:
      {
        integrity: sha512-QCiSav9WaX1PgETJ+SpNnx2PRRapJ/oRSXM4VO5OGYGSjrxbKPVFVhB3l2OCbLCk329N8qyAtsJjSjvVBWzEug==,
      }
    dependencies:
      json-buffer: 3.0.1
    dev: true

  /kind-of/6.0.3:
    resolution:
      {
        integrity: sha512-dcS1ul+9tmeD95T+x28/ehLgd9mENa3LsvDTtzm3vyBEO7RPptvAD+t44WVXaUjTBRcrpFeFlC8WCruUR456hw==,
      }
    engines: { node: ">=0.10.0" }
    dev: true

  /kleur/3.0.3:
    resolution:
      {
        integrity: sha512-eTIzlVOSUR+JxdDFepEYcBMtZ9Qqdef+rnzWdRZuMbOywu5tO2w2N7rqjoANZ5k9vywhL6Br1VRjUIgTQx4E8w==,
      }
    engines: { node: ">=6" }

  /kuler/2.0.0:
    resolution:
      {
        integrity: sha512-Xq9nH7KlWZmXAtodXDDRE7vs6DU1gTU8zYDHDiWLSip45Egwq3plLHzPn27NgvzL2r1LMPC1vdqh98sQxtqj4A==,
      }
    dev: true

  /leven/3.1.0:
    resolution:
      {
        integrity: sha512-qsda+H8jTaUaN/x5vzW2rzc+8Rw4TAQ/4KjB46IwK5VH+IlVeeeje/EoZRpiXvIqjFgK84QffqPztGI3VBLG1A==,
      }
    engines: { node: ">=6" }
    dev: false

  /levn/0.4.1:
    resolution:
      {
        integrity: sha512-+bT2uH4E5LGE7h/n3evcS/sQlJXCpIp6ym8OWJ5eV6+67Dsql/LaaT7qJBAt2rzfoa/5QBGBhxDix1dMt2kQKQ==,
      }
    engines: { node: ">= 0.8.0" }
    dependencies:
      prelude-ls: 1.2.1
      type-check: 0.4.0
    dev: true

  /lines-and-columns/1.2.4:
    resolution:
      {
        integrity: sha512-7ylylesZQ/PV29jhEDl3Ufjo6ZX7gCqJr5F7PKrqc93v7fzSymt1BpwEU8nAUXs8qzzvqhbjhK5QZg6Mt/HkBg==,
      }
    dev: true

  /load-json-file/4.0.0:
    resolution:
      {
        integrity: sha512-Kx8hMakjX03tiGTLAIdJ+lL0htKnXjEZN6hk/tozf/WOuYGdZBJrZ+rCJRbVCugsjB3jMLn9746NsQIf5VjBMw==,
      }
    engines: { node: ">=4" }
    dependencies:
      graceful-fs: 4.2.11
      parse-json: 4.0.0
      pify: 3.0.0
      strip-bom: 3.0.0
    dev: true

  /loader-runner/4.3.0:
    resolution:
      {
        integrity: sha512-3R/1M+yS3j5ou80Me59j7F9IMs4PXs3VqRrm0TU3AbKPxlmpoY1TNscJV/oGJXo8qCatFGTfDbY6W6ipGOYXfg==,
      }
    engines: { node: ">=6.11.5" }
    dev: true

  /loader-utils/2.0.4:
    resolution:
      {
        integrity: sha512-xXqpXoINfFhgua9xiqD8fPFHgkoq1mmmpE92WlDbm9rNRd/EbRb+Gqf908T2DMfuHjjJlksiK2RbHVOdD/MqSw==,
      }
    engines: { node: ">=8.9.0" }
    dependencies:
      big.js: 5.2.2
      emojis-list: 3.0.0
      json5: 2.2.3
    dev: true

  /local-pkg/0.5.0:
    resolution:
      {
        integrity: sha512-ok6z3qlYyCDS4ZEU27HaU6x/xZa9Whf8jD4ptH5UZTQYZVYeb9bnZ3ojVhiJNLiXK1Hfc0GNbLXcmZ5plLDDBg==,
      }
    engines: { node: ">=14" }
    dependencies:
      mlly: 1.7.1
      pkg-types: 1.1.1
    dev: true

  /locate-path/5.0.0:
    resolution:
      {
        integrity: sha512-t7hw9pI+WvuwNJXwk5zVHpyhIqzg2qTlklJOf0mVxGSbe3Fp2VieZcduNYjaLDoy6p9uGpQEGWG87WpMKlNq8g==,
      }
    engines: { node: ">=8" }
    dependencies:
      p-locate: 4.1.0
    dev: true

  /locate-path/6.0.0:
    resolution:
      {
        integrity: sha512-iPZK6eYjbxRu3uB4/WZ3EsEIMJFMqAoopl3R+zuq0UjcAm/MO6KCweDgPfP3elTztoKP3KtnVHxTn2NHBSDVUw==,
      }
    engines: { node: ">=10" }
    dependencies:
      p-locate: 5.0.0
    dev: true

  /lodash.flattendeep/4.4.0:
    resolution:
      {
        integrity: sha512-uHaJFihxmJcEX3kT4I23ABqKKalJ/zDrDg0lsFtc1h+3uw49SIJ5beyhx5ExVRti3AvKoOJngIj7xz3oylPdWQ==,
      }
    dev: true

  /lodash.get/4.4.2:
    resolution:
      {
        integrity: sha512-z+Uw/vLuy6gQe8cfaFWD7p0wVv8fJl3mbzXh33RS+0oW2wvUqiRXiQ69gLWSLpgB5/6sU+r6BlQR0MBILadqTQ==,
      }
    dev: true

  /lodash.includes/4.3.0:
    resolution:
      {
        integrity: sha512-W3Bx6mdkRTGtlJISOvVD/lbqjTlPPUDTMnlXZFnVwi9NKJ6tiAk6LVdlhZMm17VZisqhKcgzpO5Wz91PCt5b0w==,
      }
    dev: true

  /lodash.isboolean/3.0.3:
    resolution:
      {
        integrity: sha512-Bz5mupy2SVbPHURB98VAcw+aHh4vRV5IPNhILUCsOzRmsTmSQ17jIuqopAentWoehktxGd9e/hbIXq980/1QJg==,
      }
    dev: true

  /lodash.isinteger/4.0.4:
    resolution:
      {
        integrity: sha512-DBwtEWN2caHQ9/imiNeEA5ys1JoRtRfY3d7V9wkqtbycnAmTvRRmbHKDV4a0EYc678/dia0jrte4tjYwVBaZUA==,
      }
    dev: true

  /lodash.isnumber/3.0.3:
    resolution:
      {
        integrity: sha512-QYqzpfwO3/CWf3XP+Z+tkQsfaLL/EnUlXWVkIk5FUPc4sBdTehEqZONuyRt2P67PXAk+NXmTBcc97zw9t1FQrw==,
      }
    dev: true

  /lodash.isplainobject/4.0.6:
    resolution:
      {
        integrity: sha512-oSXzaWypCMHkPC3NvBEaPHf0KsA5mvPrOPgQWDsbg8n7orZ290M0BmC/jgRZ4vcJ6DTAhjrsSYgdsW/F+MFOBA==,
      }
    dev: true

  /lodash.isstring/4.0.1:
    resolution:
      {
        integrity: sha512-0wJxfxH1wgO3GrbuP+dTTk7op+6L41QCXbGINEmD+ny/G/eCqGzxyCsh7159S+mgDDcoarnBw6PC1PS5+wUGgw==,
      }
    dev: true

  /lodash.merge/4.6.2:
    resolution:
      {
        integrity: sha512-0KpjqXRVvrYyCsX1swR/XTK0va6VQkQM6MNo7PqW77ByjAhoARA8EfrP1N4+KlKj8YS0ZUCtRT/YUuhyYDujIQ==,
      }
    dev: true

  /lodash.once/4.1.1:
    resolution:
      {
        integrity: sha512-Sb487aTOCr9drQVL8pIxOzVhafOjZN9UU54hiN8PU3uAiSV7lx1yYNpbNmex2PK6dSJoNTSJUUswT651yww3Mg==,
      }
    dev: true

  /lodash/4.17.21:
    resolution:
      {
        integrity: sha512-v2kDEe57lecTulaDIuNTPy3Ry4gLGJ6Z1O3vE1krgXZNrsQ+LFTGHVxVjcXPs17LhbZVGedAJv8XZ1tvj5FvSg==,
      }

  /log-symbols/4.1.0:
    resolution:
      {
        integrity: sha512-8XPvpAA8uyhfteu8pIvQxpJZ7SYYdpUivZpGy6sFsBuKRY/7rQGavedeB8aK+Zkyq6upMFVL/9AW6vOYzfRyLg==,
      }
    engines: { node: ">=10" }
    dependencies:
      chalk: 4.1.2
      is-unicode-supported: 0.1.0
    dev: true

  /log4js/6.9.1:
    resolution:
      {
        integrity: sha512-1somDdy9sChrr9/f4UlzhdaGfDR2c/SaD2a4T7qEkG4jTS57/B3qmnjLYePwQ8cqWnUHZI0iAKxMBpCZICiZ2g==,
      }
    engines: { node: ">=8.0" }
    dependencies:
      date-format: 4.0.14
      debug: 4.3.4
      flatted: 3.2.9
      rfdc: 1.3.0
      streamroller: 3.1.5
    transitivePeerDependencies:
      - supports-color
    dev: true

  /logform/2.5.1:
    resolution:
      {
        integrity: sha512-9FyqAm9o9NKKfiAKfZoYo9bGXXuwMkxQiQttkT4YjjVtQVIQtK6LmVtlxmCaFswo6N4AfEkHqZTV0taDtPotNg==,
      }
    dependencies:
      "@colors/colors": 1.5.0
      "@types/triple-beam": 1.3.3
      fecha: 4.2.3
      ms: 2.1.3
      safe-stable-stringify: 2.4.3
      triple-beam: 1.4.1
    dev: true

  /logform/2.6.1:
    resolution:
      {
        integrity: sha512-CdaO738xRapbKIMVn2m4F6KTj4j7ooJ8POVnebSgKo3KBz5axNXRAL7ZdRjIV6NOr2Uf4vjtRkxrFETOioCqSA==,
      }
    engines: { node: ">= 12.0.0" }
    dependencies:
      "@colors/colors": 1.6.0
      "@types/triple-beam": 1.3.3
      fecha: 4.2.3
      ms: 2.1.3
      safe-stable-stringify: 2.4.3
      triple-beam: 1.4.1
    dev: true

  /loupe/2.3.6:
    resolution:
      {
        integrity: sha512-RaPMZKiMy8/JruncMU5Bt6na1eftNoo++R4Y+N2FrxkDVTrGvcyzFTsaGif4QTeKESheMGegbhw6iUAq+5A8zA==,
      }
    deprecated: Please upgrade to 2.3.7 which fixes GHSA-4q6p-r6v2-jvc5
    dependencies:
      get-func-name: 2.0.2
    dev: true

  /loupe/2.3.7:
    resolution:
      {
        integrity: sha512-zSMINGVYkdpYSOBmLi0D1Uo7JU9nVdQKrHxC8eYlV+9YKK9WePqAlL7lSlorG/U2Fw1w0hTBmaa/jrQ3UbPHtA==,
      }
    dependencies:
      get-func-name: 2.0.2
    dev: true

  /lru-cache/10.0.1:
    resolution:
      {
        integrity: sha512-IJ4uwUTi2qCccrioU6g9g/5rvvVl13bsdczUUcqbciD9iLr095yj8DQKdObriEvuNSx325N1rV1O0sJFszx75g==,
      }
    engines: { node: 14 || >=16.14 }
    dev: true

  /lru-cache/11.0.0:
    resolution:
      {
        integrity: sha512-Qv32eSV1RSCfhY3fpPE2GNZ8jgM9X7rdAfemLWqTUxwiyIC4jJ6Sy0fZ8H+oLWevO6i4/bizg7c8d8i6bxrzbA==,
      }
    engines: { node: 20 || >=22 }
    dev: true

  /lru-cache/5.1.1:
    resolution:
      {
        integrity: sha512-KpNARQA3Iwv+jTA0utUVVbrh+Jlrr1Fv0e56GGzAFOXN7dk/FviaDW8LHmK52DlcH4WP2n6gI8vN1aesBFgo9w==,
      }
    dependencies:
      yallist: 3.1.1
    dev: true

  /lru-cache/6.0.0:
    resolution:
      {
        integrity: sha512-Jo6dJ04CmSjuznwJSS3pUeWmd/H0ffTlkXXgwZi+eq1UCmqQwCh+eLsYOYCwY991i2Fah4h1BEMCx4qThGbsiA==,
      }
    engines: { node: ">=10" }
    dependencies:
      yallist: 4.0.0

  /lru-cache/7.18.3:
    resolution:
      {
        integrity: sha512-jumlc0BIUrS3qJGgIkWZsyfAM7NCWiBcCDhnd+3NNM5KbBmLTgHVfWBcg6W+rLUsIpzpERPsvwUP7CckAQSOoA==,
      }
    engines: { node: ">=12" }
    dev: true

  /magic-string/0.30.10:
    resolution:
      {
        integrity: sha512-iIRwTIf0QKV3UAnYK4PU8uiEc4SRh5jX0mwpIwETPpHdhVM4f53RSwS/vXvN1JhGX+Cs7B8qIq3d6AH49O5fAQ==,
      }
    dependencies:
      "@jridgewell/sourcemap-codec": 1.4.15
    dev: true

  /magicast/0.3.4:
    resolution:
      {
        integrity: sha512-TyDF/Pn36bBji9rWKHlZe+PZb6Mx5V8IHCSxk7X4aljM4e/vyDvZZYwHewdVaqiA0nb3ghfHU/6AUpDxWoER2Q==,
      }
    dependencies:
      "@babel/parser": 7.24.7
      "@babel/types": 7.24.7
      source-map-js: 1.2.0
    dev: true

  /make-dir/4.0.0:
    resolution:
      {
        integrity: sha512-hXdUTZYIVOt1Ex//jAQi+wTZZpUpwBj/0QsOzqegb3rGMMeJiSEu5xLHnYfBrRV4RH2+OCSOO95Is/7x1WJ4bw==,
      }
    engines: { node: ">=10" }
    dependencies:
      semver: 7.6.3
    dev: true

  /make-error/1.3.6:
    resolution:
      {
        integrity: sha512-s8UhlNe7vPKomQhC1qFelMokr/Sc3AgNbso3n74mVPA5LTZwkB9NlXf4XPamLxJE8h0gh73rM94xvwRT2CVInw==,
      }
    dev: true

  /mdurl/1.0.1:
    resolution:
      {
        integrity: sha512-/sKlQJCBYVY9Ers9hqzKou4H6V5UWc/M59TH2dvkt+84itfnq7uFOMLpOiOS4ujvHP4etln18fmIxA5R5fll0g==,
      }
    dev: true

  /media-typer/0.3.0:
    resolution:
      {
        integrity: sha512-dq+qelQ9akHpcOl/gUVRTxVIOkAJ1wR3QAvb4RsVjS8oVoFjDGTc679wJYmUmknUF5HwMLOgb5O+a3KxfWapPQ==,
      }
    engines: { node: ">= 0.6" }
    dev: true

  /memorystream/0.3.1:
    resolution:
      {
        integrity: sha512-S3UwM3yj5mtUSEfP41UZmt/0SCoVYUcU1rkXv+BQ5Ig8ndL4sPoJNBUJERafdPb5jjHJGuMgytgKvKIf58XNBw==,
      }
    engines: { node: ">= 0.10.0" }
    dev: true

  /merge-descriptors/1.0.1:
    resolution:
      {
        integrity: sha512-cCi6g3/Zr1iqQi6ySbseM1Xvooa98N0w31jzUYrXPX2xqObmFGHJ0tQ5u74H3mVh7wLouTseZyYIq39g8cNp1w==,
      }
    dev: true

  /merge-descriptors/1.0.3:
    resolution:
      {
        integrity: sha512-gaNvAS7TZ897/rVaZ0nMtAyxNyi/pdbjbAwUpFQpN70GqnVfOiXpeUUMKRBmzXaSQ8DdTX4/0ms62r2K+hE6mQ==,
      }
    dev: true

  /merge-stream/2.0.0:
    resolution:
      {
        integrity: sha512-abv/qOcuPfk3URPfDzmZU1LKmuw8kT+0nIHvKrKgFrwifol/doWcdA4ZqsWQ8ENrFKkd67Mfpo/LovbIUsbt3w==,
      }
    dev: true

  /merge2/1.4.1:
    resolution:
      {
        integrity: sha512-8q7VEgMJW4J8tcfVPy8g09NcQwZdbwFEqhe/WZkoIzjn/3TGDwtOCYtXGxA3O8tPzpczCCDgv+P2P5y00ZJOOg==,
      }
    engines: { node: ">= 8" }

  /methods/1.1.2:
    resolution:
      {
        integrity: sha512-iclAHeNqNm68zFtnZ0e+1L2yUIdvzNoauKU4WBA3VvH/vPFieF7qfRlwUZU+DA9P9bPXIS90ulxoUoCH23sV2w==,
      }
    engines: { node: ">= 0.6" }
    dev: true

  /micromatch/4.0.5:
    resolution:
      {
        integrity: sha512-DMy+ERcEW2q8Z2Po+WNXuw3c5YaUSFjAO5GsJqfEl7UjvtIuFKO6ZrKvcItdy98dwFI2N1tg3zNIdKaQT+aNdA==,
      }
    engines: { node: ">=8.6" }
    dependencies:
      braces: 3.0.2
      picomatch: 2.3.1

  /mime-db/1.52.0:
    resolution:
      {
        integrity: sha512-sPU4uV7dYlvtWJxwwxHD0PuihVNiE7TyAbQ5SWxDCB9mUYvOgroQOwYQQOKPJ8CIbE+1ETVlOoK1UC2nU3gYvg==,
      }
    engines: { node: ">= 0.6" }

  /mime-types/2.1.35:
    resolution:
      {
        integrity: sha512-ZDY+bPm5zTTF+YpCrAU9nK0UgICYPT0QtT1NZWFv4s++TNkcgVaT0g6+4R2uI4MjQjzysHB1zxuWL50hzaeXiw==,
      }
    engines: { node: ">= 0.6" }
    dependencies:
      mime-db: 1.52.0

  /mime/1.6.0:
    resolution:
      {
        integrity: sha512-x0Vn8spI+wuJ1O6S7gnbaQg8Pxh4NNHb7KSINmEWKiPE4RKOplvijn+NkmYmmRgP68mc70j2EbeTFRsrswaQeg==,
      }
    engines: { node: ">=4" }
    hasBin: true
    dev: true

  /mime/2.6.0:
    resolution:
      {
        integrity: sha512-USPkMeET31rOMiarsBNIHZKLGgvKc/LrjofAnBlOttf5ajRvqiRA8QsenbcooctK6d6Ts6aqZXBA+XbkKthiQg==,
      }
    engines: { node: ">=4.0.0" }
    hasBin: true
    dev: true

  /mimic-fn/4.0.0:
    resolution:
      {
        integrity: sha512-vqiC06CuhBTUdZH+RYl8sFrL096vA45Ok5ISO6sE/Mr1jRbGH4Csnhi8f3wKVl7x8mO4Au7Ir9D3Oyv1VYMFJw==,
      }
    engines: { node: ">=12" }
    dev: true

  /minimatch/10.0.1:
    resolution:
      {
        integrity: sha512-ethXTt3SGGR+95gudmqJ1eNhRO7eGEGIgYA9vnPatK4/etz2MEVDno5GMCibdMTuBMyElzIlgxMna3K94XDIDQ==,
      }
    engines: { node: 20 || >=22 }
    dependencies:
      brace-expansion: 2.0.1
    dev: true

  /minimatch/3.0.8:
    resolution:
      {
        integrity: sha512-6FsRAQsxQ61mw+qP1ZzbL9Bc78x2p5OqNgNpnoAFLTrX8n5Kxph0CsnhmKKNXTWjXqU5L0pGPR7hYk+XWZr60Q==,
      }
    dependencies:
      brace-expansion: 1.1.11
    dev: true

  /minimatch/3.1.2:
    resolution:
      {
        integrity: sha512-J7p63hRiAjw1NDEww1W7i37+ByIrOWO5XQQAzZ3VOcL0PNybwpfmV/N05zFAzwQ9USyEcX6t3UO+K5aqBQOIHw==,
      }
    dependencies:
      brace-expansion: 1.1.11
    dev: true

  /minimatch/4.2.1:
    resolution:
      {
        integrity: sha512-9Uq1ChtSZO+Mxa/CL1eGizn2vRn3MlLgzhT0Iz8zaY8NdvxvB0d5QdPFmCKf7JKA9Lerx5vRrnwO03jsSfGG9g==,
      }
    engines: { node: ">=10" }
    dependencies:
      brace-expansion: 1.1.11
    dev: true

  /minimatch/5.0.1:
    resolution:
      {
        integrity: sha512-nLDxIFRyhDblz3qMuq+SoRZED4+miJ/G+tdDrjkkkRnjAsBexeGpgjLEQ0blJy7rHhR2b93rhQY4SvyWu9v03g==,
      }
    engines: { node: ">=10" }
    dependencies:
      brace-expansion: 2.0.1
    dev: true

  /minimatch/5.1.6:
    resolution:
      {
        integrity: sha512-lKwV/1brpG6mBUFHtb7NUmtABCb2WZZmm2wNiOA5hAb8VdCS4B3dtMWyvcoViccwAW/COERjXLt0zP1zXUN26g==,
      }
    engines: { node: ">=10" }
    dependencies:
      brace-expansion: 2.0.1
    dev: true

  /minimatch/9.0.5:
    resolution:
      {
        integrity: sha512-G6T0ZX48xgozx7587koeX9Ys2NYy6Gmv//P89sEte9V9whIapMNF4idKxnW2QtCcLiTWlb/wfCabAtAFWhhBow==,
      }
    engines: { node: ">=16 || 14 >=14.17" }
    dependencies:
      brace-expansion: 2.0.1

  /minimist/1.2.8:
    resolution:
      {
        integrity: sha512-2yyAR8qBkN3YuheJanUpWC5U3bb5osDywNB8RzDVlDwDHbocAJveqqj1u8+SVD7jkWT4yvsHCpWqqWqAxb0zCA==,
      }

  /minipass/7.1.2:
    resolution:
      {
        integrity: sha512-qOOzS1cBTWYF4BH8fVePDBOO9iptMnGUEZwNc/cMWnTV2nVLZ7VoNWEPHkYczZA0pdoA7dl6e7FL659nX9S2aw==,
      }
    engines: { node: ">=16 || 14 >=14.17" }
    dev: true

  /mitt/3.0.1:
    resolution:
      {
        integrity: sha512-vKivATfr97l2/QBCYAkXYDbrIWPM2IIKEl7YPhjCvKlG3kE2gm+uBo6nEXK3M5/Ffh/FLpKExzOQ3JJoJGFKBw==,
      }
    dev: true

  /mkdirp/0.5.6:
    resolution:
      {
        integrity: sha512-FP+p8RB8OWpF3YZBCrP5gtADmtXApB5AMLn+vdyA+PyxCjrCs00mjyUozssO33cwDeT3wNGdLxJ5M//YqtHAJw==,
      }
    hasBin: true
    dependencies:
      minimist: 1.2.8
    dev: true

  /mkdirp/3.0.1:
    resolution:
      {
        integrity: sha512-+NsyUUAZDmo6YVHzL/stxSu3t9YS1iljliy3BSDrXJ/dkn1KYdmtZODGGjLcc9XLgVVpH4KshHB8XmZgMhaBXg==,
      }
    engines: { node: ">=10" }
    hasBin: true

  /mlly/1.7.1:
    resolution:
      {
        integrity: sha512-rrVRZRELyQzrIUAVMHxP97kv+G786pHmOKzuFII8zDYahFBS7qnHh2AlYSl1GAHhaMPCz6/oHjVMcfFYgFYHgA==,
      }
    dependencies:
      acorn: 8.11.3
      pathe: 1.1.2
      pkg-types: 1.1.1
      ufo: 1.5.3
    dev: true

  /mocha/10.2.0:
    resolution:
      {
        integrity: sha512-IDY7fl/BecMwFHzoqF2sg/SHHANeBoMMXFlS9r0OXKDssYE1M5O43wUY/9BVPeIvfH2zmEbBfseqN9gBQZzXkg==,
      }
    engines: { node: ">= 14.0.0" }
    hasBin: true
    dependencies:
      ansi-colors: 4.1.1
      browser-stdout: 1.3.1
      chokidar: 3.5.3
      debug: 4.3.4_supports-color@8.1.1
      diff: 5.0.0
      escape-string-regexp: 4.0.0
      find-up: 5.0.0
      glob: 7.2.0
      he: 1.2.0
      js-yaml: 4.1.0
      log-symbols: 4.1.0
      minimatch: 5.0.1
      ms: 2.1.3
      nanoid: 3.3.3
      serialize-javascript: 6.0.0
      strip-json-comments: 3.1.1
      supports-color: 8.1.1
      workerpool: 6.2.1
      yargs: 16.2.0
      yargs-parser: 20.2.4
      yargs-unparser: 2.0.0
    dev: true

  /mocha/10.4.0:
    resolution:
      {
        integrity: sha512-eqhGB8JKapEYcC4ytX/xrzKforgEc3j1pGlAXVy3eRwrtAy5/nIfT1SvgGzfN0XZZxeLq0aQWkOUAmqIJiv+bA==,
      }
    engines: { node: ">= 14.0.0" }
    hasBin: true
    dependencies:
      ansi-colors: 4.1.1
      browser-stdout: 1.3.1
      chokidar: 3.5.3
      debug: 4.3.4_supports-color@8.1.1
      diff: 5.0.0
      escape-string-regexp: 4.0.0
      find-up: 5.0.0
      glob: 8.1.0
      he: 1.2.0
      js-yaml: 4.1.0
      log-symbols: 4.1.0
      minimatch: 5.0.1
      ms: 2.1.3
      serialize-javascript: 6.0.0
      strip-json-comments: 3.1.1
      supports-color: 8.1.1
      workerpool: 6.2.1
      yargs: 16.2.0
      yargs-parser: 20.2.4
      yargs-unparser: 2.0.0
    dev: true

  /mocha/9.2.2:
    resolution:
      {
        integrity: sha512-L6XC3EdwT6YrIk0yXpavvLkn8h+EU+Y5UcCHKECyMbdUIxyMuZj4bX4U9e1nvnvUUvQVsV2VHQr5zLdcUkhW/g==,
      }
    engines: { node: ">= 12.0.0" }
    hasBin: true
    dependencies:
      "@ungap/promise-all-settled": 1.1.2
      ansi-colors: 4.1.1
      browser-stdout: 1.3.1
      chokidar: 3.5.3
      debug: 4.3.3_supports-color@8.1.1
      diff: 5.0.0
      escape-string-regexp: 4.0.0
      find-up: 5.0.0
      glob: 7.2.0
      growl: 1.10.5
      he: 1.2.0
      js-yaml: 4.1.0
      log-symbols: 4.1.0
      minimatch: 4.2.1
      ms: 2.1.3
      nanoid: 3.3.1
      serialize-javascript: 6.0.0
      strip-json-comments: 3.1.1
      supports-color: 8.1.1
      which: 2.0.2
      workerpool: 6.2.0
      yargs: 16.2.0
      yargs-parser: 20.2.4
      yargs-unparser: 2.0.0
    dev: true

  /moment/2.29.4:
    resolution:
      {
        integrity: sha512-5LC9SOxjSc2HF6vO2CyuTDNivEdoz2IvyJJGj6X8DJ0eFyfszE0QiEd+iXmBvUP3WHxSjFH/vIsA0EN00cgr8w==,
      }
    dev: true

  /morgan/1.10.0:
    resolution:
      {
        integrity: sha512-AbegBVI4sh6El+1gNwvD5YIck7nSA36weD7xvIxG4in80j/UoK8AEGaWnnz8v1GxonMCltmlNs5ZKbGvl9b1XQ==,
      }
    engines: { node: ">= 0.8.0" }
    dependencies:
      basic-auth: 2.0.1
      debug: 2.6.9
      depd: 2.0.0
      on-finished: 2.3.0
      on-headers: 1.0.2
    dev: true

  /ms/2.0.0:
    resolution:
      {
        integrity: sha512-Tpp60P6IUJDTuOq/5Z8cdskzJujfwqfOTkrwIwj7IRISpnkJnT6SyJ4PCPnGMoFjC9ddhal5KVIYtAt97ix05A==,
      }
    dev: true

  /ms/2.1.2:
    resolution:
      {
        integrity: sha512-sGkPx+VjMtmA6MX27oA4FBFELFCZZ4S4XqeGOXCv68tT+jb3vk/RyaKWP0PTKyWtmLSM0b+adUTEvbs1PEaH2w==,
      }

  /ms/2.1.3:
    resolution:
      {
        integrity: sha512-6FlzubTLZG3J2a/NVCAleEhjzq5oxgHyaCU9yYXvcLsvoVaHJq/s5xXI6/XXP6tz7R9xAOtHnSO/tXtF3WRTlA==,
      }
    dev: true

  /multer/1.4.5-lts.1:
    resolution:
      {
        integrity: sha512-ywPWvcDMeH+z9gQq5qYHCCy+ethsk4goepZ45GLD63fOu0YcNecQxi64nDs3qluZB+murG3/D4dJ7+dGctcCQQ==,
      }
    engines: { node: ">= 6.0.0" }
    dependencies:
      append-field: 1.0.0
      busboy: 1.6.0
      concat-stream: 1.6.2
      mkdirp: 0.5.6
      object-assign: 4.1.1
      type-is: 1.6.18
      xtend: 4.0.2
    dev: true

  /mustache/4.2.0:
    resolution:
      {
        integrity: sha512-71ippSywq5Yb7/tVYyGbkBggbU8H3u5Rz56fH60jGFgr8uHwxs+aSKeqmluIVzM0m0kB7xQjKS6qPfd0b2ZoqQ==,
      }
    hasBin: true

  /nanoid/3.3.1:
    resolution:
      {
        integrity: sha512-n6Vs/3KGyxPQd6uO0eH4Bv0ojGSUvuLlIHtC3Y0kEO23YRge8H9x1GCzLn28YX0H66pMkxuaeESFq4tKISKwdw==,
      }
    engines: { node: ^10 || ^12 || ^13.7 || ^14 || >=15.0.1 }
    hasBin: true
    dev: true

  /nanoid/3.3.3:
    resolution:
      {
        integrity: sha512-p1sjXuopFs0xg+fPASzQ28agW1oHD7xDsd9Xkf3T15H3c/cifrFHVwrh74PdoklAPi+i7MdRsE47vm2r6JoB+w==,
      }
    engines: { node: ^10 || ^12 || ^13.7 || ^14 || >=15.0.1 }
    hasBin: true
    dev: true

  /nanoid/3.3.7:
    resolution:
      {
        integrity: sha512-eSRppjcPIatRIMC1U6UngP8XFcz8MQWGQdt1MTBQ7NaAmvXDfvNxbvWV3x2y6CdEUciCSsDHDQZbhYaB8QEo2g==,
      }
    engines: { node: ^10 || ^12 || ^13.7 || ^14 || >=15.0.1 }
    hasBin: true
    dev: true

  /natural-compare/1.4.0:
    resolution:
      {
        integrity: sha512-OWND8ei3VtNC9h7V60qff3SVobHr996CTwgxubgyQYEpg290h9J0buyECNNJexkFm5sOajh5G116RYA1c8ZMSw==,
      }
    dev: true

  /negotiator/0.6.3:
    resolution:
      {
        integrity: sha512-+EUsqGPLsM+j/zdChZjsnX51g4XrHFOIXwfnCVPGlQk/k5giakcKsuxCObBRu6DSm9opw/O6slWbJdghQM4bBg==,
      }
    engines: { node: ">= 0.6" }
    dev: true

  /neo-async/2.6.2:
    resolution:
      {
        integrity: sha512-Yd3UES5mWCSqR+qNT93S3UoYUkqAZ9lLg8a7g9rimsWmYGK8cVToA4/sF3RrshdyV3sAGMXVUmpMYOw+dLpOuw==,
      }

  /netmask/2.0.2:
    resolution:
      {
        integrity: sha512-dBpDMdxv9Irdq66304OLfEmQ9tbNRFnFTuZiLo+bD+r332bBmMJ8GBLXklIXXgxd3+v9+KUnZaUR5PJMa75Gsg==,
      }
    engines: { node: ">= 0.4.0" }
    dev: true

  /nice-try/1.0.5:
    resolution:
      {
        integrity: sha512-1nh45deeb5olNY7eX82BkPO7SSxR5SSYJiPTrTdFUVYwAl8CKMA5N9PjTYkHiRjisVcxcQ1HXdLhx2qxxJzLNQ==,
      }
    dev: true

  /nise/5.1.4:
    resolution:
      {
        integrity: sha512-8+Ib8rRJ4L0o3kfmyVCL7gzrohyDe0cMFTBa2d364yIrEGMEoetznKJx899YxjybU6bL9SQkYPSBBs1gyYs8Xg==,
      }
    dependencies:
      "@sinonjs/commons": 2.0.0
      "@sinonjs/fake-timers": 10.3.0
      "@sinonjs/text-encoding": 0.7.2
      just-extend: 4.2.1
      path-to-regexp: 1.8.0
    dev: true

  /node-cmd/3.0.0:
    resolution:
      {
        integrity: sha512-SBvtm39iEkhEEDbUowR0O2YVaqpbD2nRvQ3fxXP/Tn1FgRpZAaUb8yKeEtFulBIv+xTHDodOKkj4EXIBANj+AQ==,
      }
    dev: true

  /node-domexception/1.0.0:
    resolution:
      {
        integrity: sha512-/jKZoMpw0F8GRwl4/eLROPA3cfcXtLApP0QzLmUT/HuPCZWyB7IY9ZrMeKw2O/nFIqPQB3PVM9aYm0F312AXDQ==,
      }
    engines: { node: ">=10.5.0" }
    dev: true

  /node-fetch/2.7.0:
    resolution:
      {
        integrity: sha512-c4FRfUm/dbcWZ7U+1Wq0AwCyFL+3nt2bEw05wfxSz+DWpWsitgmSgYmy2dQdWyKC1694ELPqMs/YzUSNozLt8A==,
      }
    engines: { node: 4.x || >=6.0.0 }
    peerDependencies:
      encoding: ^0.1.0
    peerDependenciesMeta:
      encoding:
        optional: true
    dependencies:
      whatwg-url: 5.0.0

  /node-fetch/3.3.2:
    resolution:
      {
        integrity: sha512-dRB78srN/l6gqWulah9SrxeYnxeddIG30+GOqK/9OlLVyLg3HPnr6SqOWTWOXKRwC2eGYCkZ59NNuSgvSrpgOA==,
      }
    engines: { node: ^12.20.0 || ^14.13.1 || >=16.0.0 }
    dependencies:
      data-uri-to-buffer: 4.0.1
      fetch-blob: 3.2.0
      formdata-polyfill: 4.0.10
    dev: true

  /node-releases/2.0.13:
    resolution:
      {
        integrity: sha512-uYr7J37ae/ORWdZeQ1xxMJe3NtdmqMC/JZK+geofDrkLUApKRHPd18/TxtBOJ4A0/+uUIliorNrfYV6s1b02eQ==,
      }
    dev: true

  /node-releases/2.0.14:
    resolution:
      {
        integrity: sha512-y10wOWt8yZpqXmOgRo77WaHEmhYQYGNA6y421PKsKYWEK8aW+cqAphborZDhqfyKrbZEN92CN1X2KbafY2s7Yw==,
      }
    dev: true

  /normalize-package-data/2.5.0:
    resolution:
      {
        integrity: sha512-/5CMN3T0R4XTj4DcGaexo+roZSdSFW/0AOOTROrjxzCG1wrWXEsGbRKevjlIL+ZDE4sZlJr5ED4YW0yqmkK+eA==,
      }
    dependencies:
      hosted-git-info: 2.8.9
      resolve: 1.22.6
      semver: 5.7.2
      validate-npm-package-license: 3.0.4
    dev: true

  /normalize-path/3.0.0:
    resolution:
      {
        integrity: sha512-6eZs5Ls3WtCisHWp9S2GUy8dqkpGi4BVSz3GaqiE6ezub0512ESztXUwUB6C6IKbQkY2Pnb/mD4WYojCRwcwLA==,
      }
    engines: { node: ">=0.10.0" }
    dev: true

  /npm-run-all/4.1.5:
    resolution:
      {
        integrity: sha512-Oo82gJDAVcaMdi3nuoKFavkIHBRVqQ1qvMb+9LHk/cF4P6B2m8aP04hGf7oL6wZ9BuGwX1onlLhpuoofSyoQDQ==,
      }
    engines: { node: ">= 4" }
    hasBin: true
    dependencies:
      ansi-styles: 3.2.1
      chalk: 2.4.2
      cross-spawn: 6.0.5
      memorystream: 0.3.1
      minimatch: 3.1.2
      pidtree: 0.3.1
      read-pkg: 3.0.0
      shell-quote: 1.8.1
      string.prototype.padend: 3.1.5
    dev: true

  /npm-run-path/5.3.0:
    resolution:
      {
        integrity: sha512-ppwTtiJZq0O/ai0z7yfudtBpWIoxM8yE6nHi1X47eFR2EWORqfbu6CnPlNsjeN683eT0qG6H/Pyf9fCcvjnnnQ==,
      }
    engines: { node: ^12.20.0 || ^14.13.1 || >=16.0.0 }
    dependencies:
      path-key: 4.0.0
    dev: true

  /oauth-sign/0.9.0:
    resolution:
      {
        integrity: sha512-fexhUFFPTGV8ybAtSIGbV6gOkSv8UtRbDBnAyLQw4QPKkgNlsH2ByPGtMUqdWkos6YCRmAqViwgZrJc/mRDzZQ==,
      }
    dev: true

  /object-assign/4.1.1:
    resolution:
      {
        integrity: sha512-rJgTQnkUnH1sFw8yT6VSU3zD3sWmu6sZhIseY8VX+GRu3P6F7Fu+JNDoXfklElbLJSnc3FUQHVe4cU5hj+BcUg==,
      }
    engines: { node: ">=0.10.0" }
    dev: true

  /object-inspect/1.12.3:
    resolution:
      {
        integrity: sha512-geUvdk7c+eizMNUDkRpW1wJwgfOiOeHbxBR/hLXK1aT6zmVSO0jsQcs7fj6MGw89jC/cjGfLcNOrtMYtGqm81g==,
      }
    dev: true

  /object-inspect/1.13.2:
    resolution:
      {
        integrity: sha512-IRZSRuzJiynemAXPYtPe5BoI/RESNYR7TYm50MC5Mqbd3Jmw5y790sErYw3V6SryFJD64b74qQQs9wn5Bg/k3g==,
      }
    engines: { node: ">= 0.4" }
    dev: true

  /object-is/1.1.5:
    resolution:
      {
        integrity: sha512-3cyDsyHgtmi7I7DfSSI2LDp6SK2lwvtbg0p0R1e0RvTqF5ceGx+K2dfSjm1bKDMVCFEDAQvy+o8c6a7VujOddw==,
      }
    engines: { node: ">= 0.4" }
    dependencies:
      call-bind: 1.0.2
      define-properties: 1.2.1
    dev: true

  /object-keys/1.1.1:
    resolution:
      {
        integrity: sha512-NuAESUOUMrlIXOfHKzD6bpPu3tYt3xvjNdRIQ+FeT0lNb4K8WR70CaDxhuNguS2XG+GjkyMwOzsN5ZktImfhLA==,
      }
    engines: { node: ">= 0.4" }
    dev: true

  /object.assign/4.1.4:
    resolution:
      {
        integrity: sha512-1mxKf0e58bvyjSCtKYY4sRe9itRk3PJpquJOjeIkz885CczcI4IvJJDLPS72oowuSh+pBxUFROpX+TU++hxhZQ==,
      }
    engines: { node: ">= 0.4" }
    dependencies:
      call-bind: 1.0.2
      define-properties: 1.2.1
      has-symbols: 1.0.3
      object-keys: 1.1.1
    dev: true

  /on-finished/2.3.0:
    resolution:
      {
        integrity: sha512-ikqdkGAAyf/X/gPhXGvfgAytDZtDbr+bkNUJ0N9h5MI/dmdgCs3l6hoHrcUv41sRKew3jIwrp4qQDXiK99Utww==,
      }
    engines: { node: ">= 0.8" }
    dependencies:
      ee-first: 1.1.1
    dev: true

  /on-finished/2.4.1:
    resolution:
      {
        integrity: sha512-oVlzkg3ENAhCk2zdv7IJwd/QUD4z2RxRwpkcGY8psCVcCYZNq4wYnVWALHM+brtuJjePWiYF/ClmuDr8Ch5+kg==,
      }
    engines: { node: ">= 0.8" }
    dependencies:
      ee-first: 1.1.1
    dev: true

  /on-headers/1.0.2:
    resolution:
      {
        integrity: sha512-pZAE+FJLoyITytdqK0U5s+FIpjN0JP3OzFi/u8Rx+EV5/W+JTWGXG8xFzevE7AjBfDqHv/8vL8qQsIhHnqRkrA==,
      }
    engines: { node: ">= 0.8" }
    dev: true

  /once/1.4.0:
    resolution:
      {
        integrity: sha512-lNaJgI+2Q5URQBkccEKHTQOPaXdUxnZZElQTZY0MFUAuaEqe1E+Nyvgdz/aIyNi6Z9MzO5dv1H8n58/GELp3+w==,
      }
    dependencies:
      wrappy: 1.0.2
    dev: true

  /one-time/1.0.0:
    resolution:
      {
        integrity: sha512-5DXOiRKwuSEcQ/l0kGCF6Q3jcADFv5tSmRaJck/OqkVFcOzutB134KRSfF0xDrL39MNnqxbHBbUUcjZIhTgb2g==,
      }
    dependencies:
      fn.name: 1.1.0
    dev: true

  /onetime/6.0.0:
    resolution:
      {
        integrity: sha512-1FlR+gjXK7X+AsAHso35MnyN5KqGwJRi/31ft6x0M194ht7S+rWAvd7PHss9xSKMzE0asv1pyIHaJYq+BbacAQ==,
      }
    engines: { node: ">=12" }
    dependencies:
      mimic-fn: 4.0.0
    dev: true

  /open/8.4.2:
    resolution:
      {
        integrity: sha512-7x81NCL719oNbsq/3mh+hVrAWmFuEYUqrq/Iw3kUzH8ReypT9QQ0BLoJS7/G9k6N81XjW4qHWtjWwe/9eLy1EQ==,
      }
    engines: { node: ">=12" }
    dependencies:
      define-lazy-prop: 2.0.0
      is-docker: 2.2.1
      is-wsl: 2.2.0
    dev: true

  /openapi-types/7.2.3:
    resolution:
      {
        integrity: sha512-olbaNxz12R27+mTyJ/ZAFEfUruauHH27AkeQHDHRq5AF0LdNkK1SSV7EourXQDK+4aX7dv2HtyirAGK06WMAsA==,
      }

  /optionator/0.9.3:
    resolution:
      {
        integrity: sha512-JjCoypp+jKn1ttEFExxhetCKeJt9zhAgAve5FXHixTvFDW/5aEktX9bufBKLRRMdU7bNtpLfcGu94B3cdEJgjg==,
      }
    engines: { node: ">= 0.8.0" }
    dependencies:
      "@aashutoshrathi/word-wrap": 1.2.6
      deep-is: 0.1.4
      fast-levenshtein: 2.0.6
      levn: 0.4.1
      prelude-ls: 1.2.1
      type-check: 0.4.0
    dev: true

  /p-limit/2.3.0:
    resolution:
      {
        integrity: sha512-//88mFWSJx8lxCzwdAABTJL2MyWB12+eIY7MDL2SqLmAkeKU9qxRvWuSyTjm3FUmpBEMuFfckAIqEaVGUDxb6w==,
      }
    engines: { node: ">=6" }
    dependencies:
      p-try: 2.2.0
    dev: true

  /p-limit/3.1.0:
    resolution:
      {
        integrity: sha512-TYOanM3wGwNGsZN2cVTYPArw454xnXj5qmWF1bEoAc4+cU/ol7GVh7odevjp1FNHduHc3KZMcFduxU5Xc6uJRQ==,
      }
    engines: { node: ">=10" }
    dependencies:
      yocto-queue: 0.1.0
    dev: true

  /p-limit/5.0.0:
    resolution:
      {
        integrity: sha512-/Eaoq+QyLSiXQ4lyYV23f14mZRQcXnxfHrN0vCai+ak9G0pp9iEQukIIZq5NccEvwRB8PUnZT0KsOoDCINS1qQ==,
      }
    engines: { node: ">=18" }
    dependencies:
      yocto-queue: 1.0.0
    dev: true

  /p-locate/4.1.0:
    resolution:
      {
        integrity: sha512-R79ZZ/0wAxKGu3oYMlz8jy/kbhsNrS7SKZ7PxEHBgJ5+F2mtFW2fK2cOtBh1cHYkQsbzFV7I+EoRKe6Yt0oK7A==,
      }
    engines: { node: ">=8" }
    dependencies:
      p-limit: 2.3.0
    dev: true

  /p-locate/5.0.0:
    resolution:
      {
        integrity: sha512-LaNjtRWUBY++zB5nE/NwcaoMylSPk+S+ZHNB1TzdbMJMny6dynpAGt7X/tl/QYq3TIeE6nxHppbo2LGymrG5Pw==,
      }
    engines: { node: ">=10" }
    dependencies:
      p-limit: 3.1.0
    dev: true

  /p-try/2.2.0:
    resolution:
      {
        integrity: sha512-R4nPAVTAU0B9D35/Gk3uJf/7XYbQcyohSKdvAxIRSNghFl4e71hVoGnBNQz9cWaXxO2I10KTC+3jMdvvoKw6dQ==,
      }
    engines: { node: ">=6" }
    dev: true

  /pac-proxy-agent/7.0.1:
    resolution:
      {
        integrity: sha512-ASV8yU4LLKBAjqIPMbrgtaKIvxQri/yh2OpI+S6hVa9JRkUI3Y3NPFbfngDtY7oFtSMD3w31Xns89mDa3Feo5A==,
      }
    engines: { node: ">= 14" }
    dependencies:
      "@tootallnate/quickjs-emscripten": 0.23.0
      agent-base: 7.1.0
      debug: 4.3.4
      get-uri: 6.0.2
      http-proxy-agent: 7.0.2
      https-proxy-agent: 7.0.4
      pac-resolver: 7.0.0
      socks-proxy-agent: 8.0.2
    transitivePeerDependencies:
      - supports-color
    dev: true

  /pac-resolver/7.0.0:
    resolution:
      {
        integrity: sha512-Fd9lT9vJbHYRACT8OhCbZBbxr6KRSawSovFpy8nDGshaK99S/EBhVIHp9+crhxrsZOuvLpgL1n23iyPg6Rl2hg==,
      }
    engines: { node: ">= 14" }
    dependencies:
      degenerator: 5.0.1
      ip: 1.1.8
      netmask: 2.0.2
    dev: true

  /package-json-from-dist/1.0.0:
    resolution:
      {
        integrity: sha512-dATvCeZN/8wQsGywez1mzHtTlP22H8OEfPrVMLNr4/eGa+ijtLn/6M5f0dY8UKNrC2O9UCU6SSoG3qRKnt7STw==,
      }
    dev: true

  /parent-module/1.0.1:
    resolution:
      {
        integrity: sha512-GQ2EWRpQV8/o+Aw8YqtfZZPfNRWZYkbidE9k5rpl/hC3vtHHBfGm2Ifi6qWV+coDGkrUKZAxE3Lot5kcsRlh+g==,
      }
    engines: { node: ">=6" }
    dependencies:
      callsites: 3.1.0
    dev: true

  /parse-json/4.0.0:
    resolution:
      {
        integrity: sha512-aOIos8bujGN93/8Ox/jPLh7RwVnPEysynVFE+fQZyg6jKELEHwzgKdLRFHUgXJL6kylijVSBC4BvN9OmsB48Rw==,
      }
    engines: { node: ">=4" }
    dependencies:
      error-ex: 1.3.2
      json-parse-better-errors: 1.0.2
    dev: true

  /parse-json/5.2.0:
    resolution:
      {
        integrity: sha512-ayCKvm/phCGxOkYRSCM82iDwct8/EonSEgCSxWxD7ve6jHggsFl4fZVQBPRNgQoKiuV/odhFrGzQXZwbifC8Rg==,
      }
    engines: { node: ">=8" }
    dependencies:
      "@babel/code-frame": 7.25.7
      error-ex: 1.3.2
      json-parse-even-better-errors: 2.3.1
      lines-and-columns: 1.2.4
    dev: true

  /parseurl/1.3.3:
    resolution:
      {
        integrity: sha512-CiyeOxFT/JZyN5m0z9PfXw4SCBJ6Sygz1Dpl0wqjlhDEGGBP1GnsUVEL0p63hoG1fcj3fHynXi9NYO4nWOL+qQ==,
      }
    engines: { node: ">= 0.8" }
    dev: true

  /path-browserify/1.0.1:
    resolution:
      {
        integrity: sha512-b7uo2UCUOYZcnF/3ID0lulOJi/bafxa1xPe7ZPsammBSpjSWQkjNxlt635YGS2MiR9GjvuXCtz2emr3jbsz98g==,
      }

  /path-exists/4.0.0:
    resolution:
      {
        integrity: sha512-ak9Qy5Q7jYb2Wwcey5Fpvg2KoAc/ZIhLSLOSBmRmygPsGwkVVt0fZa0qrtMz+m6tJTAHfZQ8FnmB4MG4LWy7/w==,
      }
    engines: { node: ">=8" }
    dev: true

  /path-is-absolute/1.0.1:
    resolution:
      {
        integrity: sha512-AVbw3UJ2e9bq64vSaS9Am0fje1Pa8pbGqTTsmXfaIiMpnr5DlDhfJOuLj9Sf95ZPVDAUerDfEk88MPmPe7UCQg==,
      }
    engines: { node: ">=0.10.0" }
    dev: true

  /path-key/2.0.1:
    resolution:
      {
        integrity: sha512-fEHGKCSmUSDPv4uoj8AlD+joPlq3peND+HRYyxFz4KPw4z926S/b8rIuFs2FYJg3BwsxJf6A9/3eIdLaYC+9Dw==,
      }
    engines: { node: ">=4" }
    dev: true

  /path-key/3.1.1:
    resolution:
      {
        integrity: sha512-ojmeN0qd+y0jszEtoY48r0Peq5dwMEkIlCOu6Q5f41lfkswXuKtYrhgoTpLnyIcHm24Uhqx+5Tqm2InSwLhE6Q==,
      }
    engines: { node: ">=8" }
    dev: true

  /path-key/4.0.0:
    resolution:
      {
        integrity: sha512-haREypq7xkM7ErfgIyA0z+Bj4AGKlMSdlQE2jvJo6huWD1EdkKYV+G/T4nq0YEF2vgTT8kqMFKo1uHn950r4SQ==,
      }
    engines: { node: ">=12" }
    dev: true

  /path-parse/1.0.7:
    resolution:
      {
        integrity: sha512-LDJzPVEEEPR+y48z93A0Ed0yXb8pAByGWo/k5YYdYgpY2/2EsOsksJrq7lOHxryrVOn1ejG6oAp8ahvOIQD8sw==,
      }
    dev: true

  /path-scurry/1.10.1:
    resolution:
      {
        integrity: sha512-MkhCqzzBEpPvxxQ71Md0b1Kk51W01lrYvlMzSUaIzNsODdd7mqhiimSZlr+VegAz5Z6Vzt9Xg2ttE//XBhH3EQ==,
      }
    engines: { node: ">=16 || 14 >=14.17" }
    dependencies:
      lru-cache: 10.0.1
      minipass: 7.1.2
    dev: true

  /path-scurry/2.0.0:
    resolution:
      {
        integrity: sha512-ypGJsmGtdXUOeM5u93TyeIEfEhM6s+ljAhrk5vAvSx8uyY/02OvrZnA0YNGUrPXfpJMgI1ODd3nwz8Npx4O4cg==,
      }
    engines: { node: 20 || >=22 }
    dependencies:
      lru-cache: 11.0.0
      minipass: 7.1.2
    dev: true

  /path-to-regexp/0.1.10:
    resolution:
      {
        integrity: sha512-7lf7qcQidTku0Gu3YDPc8DJ1q7OOucfa/BSsIwjuh56VU7katFvuM8hULfkwB3Fns/rsVF7PwPKVw1sl5KQS9w==,
      }
    dev: true

  /path-to-regexp/0.1.7:
    resolution:
      {
        integrity: sha512-5DFkuoqlv1uYQKxy8omFBeJPQcdoE07Kv2sferDCrAq1ohOU+MSDswDIbnx3YAM60qIOnYa53wBhXW0EbMonrQ==,
      }
    dev: true

  /path-to-regexp/1.8.0:
    resolution:
      {
        integrity: sha512-n43JRhlUKUAlibEJhPeir1ncUID16QnEjNpwzNdO3Lm4ywrBpBZ5oLD0I6br9evr1Y9JTqwRtAh7JLoOzAQdVA==,
      }
    dependencies:
      isarray: 0.0.1
    dev: true

  /path-type/3.0.0:
    resolution:
      {
        integrity: sha512-T2ZUsdZFHgA3u4e5PfPbjd7HDDpxPnQb5jN0SrDsjNSuVXHJqtwTnWqG0B1jZrgmJ/7lj1EmVIByWt1gxGkWvg==,
      }
    engines: { node: ">=4" }
    dependencies:
      pify: 3.0.0
    dev: true

  /path-type/4.0.0:
    resolution:
      {
        integrity: sha512-gDKb8aZMDeD/tZWs9P6+q0J9Mwkdl6xMV8TjnGP3qJVJ06bdMgkbBlLU8IdfOsIsFz2BW1rNVT3XuNEl8zPAvw==,
      }
    engines: { node: ">=8" }
    dev: true

  /path-type/5.0.0:
    resolution:
      {
        integrity: sha512-5HviZNaZcfqP95rwpv+1HDgUamezbqdSYTyzjTvwtJSnIH+3vnbmWsItli8OFEndS984VT55M3jduxZbX351gg==,
      }
    engines: { node: ">=12" }

  /pathe/1.1.2:
    resolution:
      {
        integrity: sha512-whLdWMYL2TwI08hn8/ZqAbrVemu0LNaNNJZX73O6qaIdCTfXutsLhMkjdENX0qhsQ9uIimo4/aQOmXkoon2nDQ==,
      }
    dev: true

  /pathval/1.1.1:
    resolution:
      {
        integrity: sha512-Dp6zGqpTdETdR63lehJYPeIOqpiNBNtc7BpWSLrOje7UaIsE5aY92r/AunQA7rsXvet3lrJ3JnZX29UPTKXyKQ==,
      }
    dev: true

  /pend/1.2.0:
    resolution:
      {
        integrity: sha512-F3asv42UuXchdzt+xXqfW1OGlVBe+mxa2mqI0pg5yAHZPvFmY3Y6drSf/GQ1A86WgWEN9Kzh/WrgKa6iGcHXLg==,
      }
    dev: true

  /performance-now/2.1.0:
    resolution:
      {
        integrity: sha512-7EAHlyLHI56VEIdK57uwHdHKIaAGbnXPiw0yWbarQZOKaKpvUIgW0jWRVLiatnM+XXlSwsanIBH/hzGMJulMow==,
      }
    dev: true

  /picocolors/1.0.1:
    resolution:
      {
        integrity: sha512-anP1Z8qwhkbmu7MFP5iTt+wQKXgwzf7zTyGlcdzabySa9vd0Xt392U0rVmz9poOaBj0uHJKyyo9/upk0HrEQew==,
      }
    dev: true

  /picocolors/1.1.0:
    resolution:
      {
        integrity: sha512-TQ92mBOW0l3LeMeyLV6mzy/kWr8lkd/hp3mTg7wYK7zJhuBStmGMBG0BdeDZS/dZx1IukaX6Bk11zcln25o1Aw==,
      }

  /picomatch/2.3.1:
    resolution:
      {
        integrity: sha512-JU3teHTNjmE2VCGFzuY8EXzCDVwEqB2a8fsIvwaStHhAWJEeVd1o1QD80CU6+ZdEXXSLbSsuLwJjkCBWqRQUVA==,
      }
    engines: { node: ">=8.6" }

  /pidtree/0.3.1:
    resolution:
      {
        integrity: sha512-qQbW94hLHEqCg7nhby4yRC7G2+jYHY4Rguc2bjw7Uug4GIJuu1tvf2uHaZv5Q8zdt+WKJ6qK1FOI6amaWUo5FA==,
      }
    engines: { node: ">=0.10" }
    hasBin: true
    dev: true

  /pify/3.0.0:
    resolution:
      {
        integrity: sha512-C3FsVNH1udSEX48gGX1xfvwTWfsYWj5U+8/uK15BGzIGrKoUpghX8hWZwa/OFnakBiiVNmBvemTJR5mcy7iPcg==,
      }
    engines: { node: ">=4" }
    dev: true

  /pkg-dir/4.2.0:
    resolution:
      {
        integrity: sha512-HRDzbaKjC+AOWVXxAU/x54COGeIv9eb+6CkDSQoNTt4XyWoIJvuPsXizxu/Fr23EiekbtZwmh1IcIG/l/a10GQ==,
      }
    engines: { node: ">=8" }
    dependencies:
      find-up: 4.1.0
    dev: true

  /pkg-types/1.1.1:
    resolution:
      {
        integrity: sha512-ko14TjmDuQJ14zsotODv7dBlwxKhUKQEhuhmbqo1uCi9BB0Z2alo/wAXg6q1dTR5TyuqYyWhjtfe/Tsh+X28jQ==,
      }
    dependencies:
      confbox: 0.1.7
      mlly: 1.7.1
      pathe: 1.1.2
    dev: true

  /pluralize/8.0.0:
    resolution:
      {
        integrity: sha512-Nc3IT5yHzflTfbjgqWcCPpo7DaKy4FnpB0l/zCAW0Tc7jxAiuqSxHasntB3D7887LSrA93kDJ9IXovxJYxyLCA==,
      }
    engines: { node: ">=4" }

  /postcss/8.4.38:
    resolution:
      {
        integrity: sha512-Wglpdk03BSfXkHoQa3b/oulrotAkwrlLDRSOb9D0bN86FdRyE9lppSp33aHNPgBa0JKCoB+drFLZkQoRRYae5A==,
      }
    engines: { node: ^10 || ^12 || >=14 }
    dependencies:
      nanoid: 3.3.7
      picocolors: 1.1.0
      source-map-js: 1.2.0
    dev: true

  /prelude-ls/1.2.1:
    resolution:
      {
        integrity: sha512-vkcDPrRZo1QZLbn5RLGPpg/WmIQ65qoWWhcGKf/b5eplkkarX0m9z8ppCat4mlOqUsWpyNuYgO3VRyrYHSzX5g==,
      }
    engines: { node: ">= 0.8.0" }
    dev: true

  /prettier/3.1.1:
    resolution:
      {
        integrity: sha512-22UbSzg8luF4UuZtzgiUOfcGM8s4tjBv6dJRT7j275NXsy2jb4aJa4NNveul5x4eqlF1wuhuR2RElK71RvmVaw==,
      }
    engines: { node: ">=14" }
    hasBin: true

  /prettier/3.3.3:
    resolution:
      {
        integrity: sha512-i2tDNA0O5IrMO757lfrdQZCc2jPNDVntV0m/+4whiDfWaTKfMNgR7Qz0NAeGz/nRqF4m5/6CLzbP4/liHt12Ew==,
      }
    engines: { node: ">=14" }
    hasBin: true

  /pretty-format/29.7.0:
    resolution:
      {
        integrity: sha512-Pdlw/oPxN+aXdmM9R00JVC9WVFoCLTKJvDVLgmJ+qAffBMxsV85l/Lu7sNx4zSzPyoL2euImuEwHhOXdEgNFZQ==,
      }
    engines: { node: ^14.15.0 || ^16.10.0 || >=18.0.0 }
    dependencies:
      "@jest/schemas": 29.6.3
      ansi-styles: 5.2.0
      react-is: 18.3.1
    dev: true

  /process-nextick-args/2.0.1:
    resolution:
      {
        integrity: sha512-3ouUOpQhtgrbOa17J7+uxOTpITYWaGP7/AhoR3+A+/1e9skrzelGi/dXzEYyvbxubEF6Wn2ypscTKiKJFFn1ag==,
      }
    dev: true

  /process/0.11.10:
    resolution:
      {
        integrity: sha512-cdGef/drWFoydD1JsMzuFf8100nZl+GT+yacc2bEced5f9Rjk4z+WtFUTBu9PhOi9j/jfmBPu0mMEY4wIdAF8A==,
      }
    engines: { node: ">= 0.6.0" }

  /progress/2.0.3:
    resolution:
      {
        integrity: sha512-7PiHtLll5LdnKIMw100I+8xJXR5gW2QwWYkT6iJva0bXitZKa/XMrSbdmg3r2Xnaidz9Qumd0VPaMrZlF9V9sA==,
      }
    engines: { node: ">=0.4.0" }
    dev: true

  /prompts/2.4.2:
    resolution:
      {
        integrity: sha512-NxNv/kLguCA7p3jE8oL2aEBsrJWgAakBpgmgK6lpPWV+WuOmY6r2/zbAVnP+T8bQlA0nzHXSJSJW0Hq7ylaD2Q==,
      }
    engines: { node: ">= 6" }
    dependencies:
      kleur: 3.0.3
      sisteransi: 1.0.5

  /proper-lockfile/2.0.1:
    resolution:
      {
        integrity: sha512-rjaeGbsmhNDcDInmwi4MuI6mRwJu6zq8GjYCLuSuE7GF+4UjgzkL69sVKKJ2T2xH61kK7rXvGYpvaTu909oXaQ==,
      }
    engines: { node: ">=4.0.0" }
    dependencies:
      graceful-fs: 4.2.11
      retry: 0.10.1
    dev: false

  /proxy-addr/2.0.7:
    resolution:
      {
        integrity: sha512-llQsMLSUDUPT44jdrU/O37qlnifitDP+ZwrmmZcoSKyLKvtZxpyV0n2/bD/N4tBAAZ/gJEdZU7KMraoK1+XYAg==,
      }
    engines: { node: ">= 0.10" }
    dependencies:
      forwarded: 0.2.0
      ipaddr.js: 1.9.1
    dev: true

  /proxy-agent/6.4.0:
    resolution:
      {
        integrity: sha512-u0piLU+nCOHMgGjRbimiXmA9kM/L9EHh3zL81xCdp7m+Y2pHIsnmbdDoEDoAz5geaonNR6q6+yOPQs6n4T6sBQ==,
      }
    engines: { node: ">= 14" }
    dependencies:
      agent-base: 7.1.0
      debug: 4.3.4
      http-proxy-agent: 7.0.2
      https-proxy-agent: 7.0.4
      lru-cache: 7.18.3
      pac-proxy-agent: 7.0.1
      proxy-from-env: 1.1.0
      socks-proxy-agent: 8.0.2
    transitivePeerDependencies:
      - supports-color
    dev: true

  /proxy-from-env/1.1.0:
    resolution:
      {
        integrity: sha512-D+zkORCbA9f1tdWRK0RaCR3GPv50cMxcrz4X8k5LTSUD1Dkw47mKJEZQNunItRTkWwgtaUSo1RVFRIG9ZXiFYg==,
      }
    dev: true

  /psl/1.9.0:
    resolution:
      {
        integrity: sha512-E/ZsdU4HLs/68gYzgGTkMicWTLPdAftJLfJFlLUAAKZGkStNU72sZjT66SnMDVOfOWY/YAoiD7Jxa9iHvngcag==,
      }
    dev: true

  /pump/3.0.0:
    resolution:
      {
        integrity: sha512-LwZy+p3SFs1Pytd/jYct4wpv49HiYCqd9Rlc5ZVdk0V+8Yzv6jR5Blk3TRmPL1ft69TxP0IMZGJ+WPFU2BFhww==,
      }
    dependencies:
      end-of-stream: 1.4.4
      once: 1.4.0
    dev: true

  /punycode/2.3.0:
    resolution:
      {
        integrity: sha512-rRV+zQD8tVFys26lAGR9WUuS4iUAngJScM+ZRSKtvl5tKeZ2t5bvdNFdNHBW9FWR4guGHlgmsZ1G7BSm2wTbuA==,
      }
    engines: { node: ">=6" }
    dev: true

  /puppeteer-core/22.4.1:
    resolution:
      {
        integrity: sha512-l9nf8NcirYOHdID12CIMWyy7dqcJCVtgVS+YAiJuUJHg8+9yjgPiG2PcNhojIEEpCkvw3FxvnyITVfKVmkWpjA==,
      }
    engines: { node: ">=18" }
    dependencies:
      "@puppeteer/browsers": 2.1.0
      chromium-bidi: 0.5.12_74t7hwmhzgczi6zz4gvli4zmpa
      cross-fetch: 4.0.0
      debug: 4.3.4
      devtools-protocol: 0.0.1249869
      ws: 8.16.0
    transitivePeerDependencies:
      - bufferutil
      - encoding
      - supports-color
      - utf-8-validate
    dev: true

  /puppeteer/22.4.1_typescript@5.6.2:
    resolution:
      {
        integrity: sha512-Mag1wRLanzwS4yEUyrDRBUgsKlH3dpL6oAfVwNHG09oxd0+ySsatMvYj7HwjynWy/S+Hg+XHLgjyC/F6CsL/lg==,
      }
    engines: { node: ">=18" }
    hasBin: true
    requiresBuild: true
    dependencies:
      "@puppeteer/browsers": 2.1.0
      cosmiconfig: 9.0.0_typescript@5.6.2
      puppeteer-core: 22.4.1
    transitivePeerDependencies:
      - bufferutil
      - encoding
      - supports-color
      - typescript
      - utf-8-validate
    dev: true

  /qjobs/1.2.0:
    resolution:
      {
        integrity: sha512-8YOJEHtxpySA3fFDyCRxA+UUV+fA+rTWnuWvylOK/NCjhY+b4ocCtmu8TtsWb+mYeU+GCHf/S66KZF/AsteKHg==,
      }
    engines: { node: ">=0.9" }
    dev: true

  /qs/6.11.0:
    resolution:
      {
        integrity: sha512-MvjoMCJwEarSbUYk5O+nmoSzSutSsTwF85zcHPQ9OrlFoZOYIjaqBAJIqIXjptyD5vThxGq52Xu/MaJzRkIk4Q==,
      }
    engines: { node: ">=0.6" }
    dependencies:
      side-channel: 1.0.4
    dev: true

  /qs/6.13.0:
    resolution:
      {
        integrity: sha512-+38qI9SOr8tfZ4QmJNplMUxqjbe7LKvvZgWdExBOmd+egZTtjLB67Gu0HRX3u/XOq7UU2Nx6nsjvS16Z9uwfpg==,
      }
    engines: { node: ">=0.6" }
    dependencies:
      side-channel: 1.0.6
    dev: true

  /qs/6.5.3:
    resolution:
      {
        integrity: sha512-qxXIEh4pCGfHICj1mAJQ2/2XVZkjCDTcEgfoSQxc/fYivUZxTkk7L3bDBJSoNrEzXI17oUO5Dp07ktqE5KzczA==,
      }
    engines: { node: ">=0.6" }
    dev: true

  /queue-microtask/1.2.3:
    resolution:
      {
        integrity: sha512-NuaNSa6flKT5JaSYQzJok04JzTL1CA6aGhv5rfLW3PgqA+M2ChpZQnAC8h8i4ZFkBS8X5RqkDBHA7r4hej3K9A==,
      }

  /queue-tick/1.0.1:
    resolution:
      {
        integrity: sha512-kJt5qhMxoszgU/62PLP1CJytzd2NKetjSRnyuj31fDd3Rlcz3fzlFdFLD1SItunPwyqEOkca6GbV612BWfaBag==,
      }
    dev: true

  /randombytes/2.1.0:
    resolution:
      {
        integrity: sha512-vYl3iOX+4CKUWuxGi9Ukhie6fsqXqS9FE2Zaic4tNFD2N2QQaXOMFbuKK4QmDHC0JO6B1Zp41J0LpT0oR68amQ==,
      }
    dependencies:
      safe-buffer: 5.2.1
    dev: true

  /range-parser/1.2.1:
    resolution:
      {
        integrity: sha512-Hrgsx+orqoygnmhFbKaHE6c296J+HTAQXoxEF6gNupROmmGJRoyzfG3ccAveqCBrwr/2yxQ5BVd/GTl5agOwSg==,
      }
    engines: { node: ">= 0.6" }
    dev: true

  /raw-body/2.5.1:
    resolution:
      {
        integrity: sha512-qqJBtEyVgS0ZmPGdCFPWJ3FreoqvG4MVQln/kCgF7Olq95IbOp0/BWyMwbdtn4VTvkM8Y7khCQ2Xgk/tcrCXig==,
      }
    engines: { node: ">= 0.8" }
    dependencies:
      bytes: 3.1.2
      http-errors: 2.0.0
      iconv-lite: 0.4.24
      unpipe: 1.0.0
    dev: true

  /raw-body/2.5.2:
    resolution:
      {
        integrity: sha512-8zGqypfENjCIqGhgXToC8aB2r7YrBX+AQAfIPs/Mlk+BtPTztOvTS01NRW/3Eh60J+a48lt8qsCzirQ6loCVfA==,
      }
    engines: { node: ">= 0.8" }
    dependencies:
      bytes: 3.1.2
      http-errors: 2.0.0
      iconv-lite: 0.4.24
      unpipe: 1.0.0
    dev: true

  /react-is/18.3.1:
    resolution:
      {
        integrity: sha512-/LLMVyas0ljjAtoYiPqYiL8VWXzUUdThrmU5+n20DZv+a+ClRoevUzw5JxU+Ieh5/c87ytoTBV9G1FiKfNJdmg==,
      }
    dev: true

  /read-pkg/3.0.0:
    resolution:
      {
        integrity: sha512-BLq/cCO9two+lBgiTYNqD6GdtK8s4NpaWrl6/rCO9w0TUS8oJl7cmToOZfRYllKTISY6nt1U7jQ53brmKqY6BA==,
      }
    engines: { node: ">=4" }
    dependencies:
      load-json-file: 4.0.0
      normalize-package-data: 2.5.0
      path-type: 3.0.0
    dev: true

  /readable-stream/2.3.8:
    resolution:
      {
        integrity: sha512-8p0AUk4XODgIewSi0l8Epjs+EVnWiK7NoDIEGU0HhE7+ZyY8D1IMY7odu5lRrFXGg71L15KG8QrPmum45RTtdA==,
      }
    dependencies:
      core-util-is: 1.0.2
      inherits: 2.0.4
      isarray: 1.0.0
      process-nextick-args: 2.0.1
      safe-buffer: 5.1.2
      string_decoder: 1.1.1
      util-deprecate: 1.0.2
    dev: true

  /readable-stream/3.6.2:
    resolution:
      {
        integrity: sha512-9u/sniCrY3D5WdsERHzHE4G2YCXqoG5FTHUiCC4SIbr6XcLZBY05ya9EKjYek9O5xOAwjGq+1JdGBAS7Q9ScoA==,
      }
    engines: { node: ">= 6" }
    dependencies:
      inherits: 2.0.4
      string_decoder: 1.3.0
      util-deprecate: 1.0.2
    dev: true

  /readdirp/3.6.0:
    resolution:
      {
        integrity: sha512-hOS089on8RduqdbhvQ5Z37A0ESjsqz6qnRcffsMU3495FuTdqSm+7bhJ29JvIOsBDEEnan5DPu9t3To9VRlMzA==,
      }
    engines: { node: ">=8.10.0" }
    dependencies:
      picomatch: 2.3.1
    dev: true

  /rechoir/0.7.1:
    resolution:
      {
        integrity: sha512-/njmZ8s1wVeR6pjTZ+0nCnv8SpZNRMT2D1RLOJQESlYFDBvwpTA4KWJpZ+sBJ4+vhjILRcK7JIFdGCdxEAAitg==,
      }
    engines: { node: ">= 0.10" }
    dependencies:
      resolve: 1.22.6
    dev: true

  /regenerator-runtime/0.14.1:
    resolution:
      {
        integrity: sha512-dYnhHh0nJoMfnkZs6GmmhFknAGRrLznOu5nc9ML+EJxGvrx6H7teuevqVqCuPcPK//3eDrrjQhehXVx9cnkGdw==,
      }
    dev: false

  /regexp.prototype.flags/1.5.1:
    resolution:
      {
        integrity: sha512-sy6TXMN+hnP/wMy+ISxg3krXx7BAtWVO4UouuCN/ziM9UEne0euamVNafDfvC83bRNr95y0V5iijeDQFUNpvrg==,
      }
    engines: { node: ">= 0.4" }
    dependencies:
      call-bind: 1.0.2
      define-properties: 1.2.1
      set-function-name: 2.0.1
    dev: true

  /request-promise-core/1.1.4_request@2.88.2:
    resolution:
      {
        integrity: sha512-TTbAfBBRdWD7aNNOoVOBH4pN/KigV6LyapYNNlAPA8JwbovRti1E88m3sYAwsLi5ryhPKsE9APwnjFTgdUjTpw==,
      }
    engines: { node: ">=0.10.0" }
    peerDependencies:
      request: ^2.34
    dependencies:
      lodash: 4.17.21
      request: 2.88.2
    dev: true

  /request-promise-native/1.0.9_request@2.88.2:
    resolution:
      {
        integrity: sha512-wcW+sIUiWnKgNY0dqCpOZkUbF/I+YPi+f09JZIDa39Ec+q82CpSYniDp+ISgTTbKmnpJWASeJBPZmoxH84wt3g==,
      }
    engines: { node: ">=0.12.0" }
    deprecated: request-promise-native has been deprecated because it extends the now deprecated request package, see https://github.com/request/request/issues/3142
    peerDependencies:
      request: ^2.34
    dependencies:
      request: 2.88.2
      request-promise-core: 1.1.4_request@2.88.2
      stealthy-require: 1.1.1
      tough-cookie: 2.5.0
    dev: true

  /request/2.88.2:
    resolution:
      {
        integrity: sha512-MsvtOrfG9ZcrOwAW+Qi+F6HbD0CWXEh9ou77uOb7FM2WPhwT7smM833PzanhJLsgXjN89Ir6V2PczXNnMpwKhw==,
      }
    engines: { node: ">= 6" }
    deprecated: request has been deprecated, see https://github.com/request/request/issues/3142
    dependencies:
      aws-sign2: 0.7.0
      aws4: 1.12.0
      caseless: 0.12.0
      combined-stream: 1.0.8
      extend: 3.0.2
      forever-agent: 0.6.1
      form-data: 2.3.3
      har-validator: 5.1.5
      http-signature: 1.2.0
      is-typedarray: 1.0.0
      isstream: 0.1.2
      json-stringify-safe: 5.0.1
      mime-types: 2.1.35
      oauth-sign: 0.9.0
      performance-now: 2.1.0
      qs: 6.5.3
      safe-buffer: 5.2.1
      tough-cookie: 2.5.0
      tunnel-agent: 0.6.0
      uuid: 3.4.0
    dev: true

  /require-directory/2.1.1:
    resolution:
      {
        integrity: sha512-fGxEI7+wsG9xrvdjsrlmL22OMTTiHRwAMroiEeMgq8gzoLC/PQr7RsRDSTLUg/bZAZtF+TVIkHc6/4RIKrui+Q==,
      }
    engines: { node: ">=0.10.0" }

  /require-from-string/2.0.2:
    resolution:
      {
        integrity: sha512-Xf0nWe6RseziFMu+Ap9biiUbmplq6S9/p+7w7YXP/JBHhrUDDUhwa+vANyubuqfZWTveU//DYVGsDG7RKL/vEw==,
      }
    engines: { node: ">=0.10.0" }

  /requires-port/1.0.0:
    resolution:
      {
        integrity: sha512-KigOCHcocU3XODJxsu8i/j8T9tzT4adHiecwORRQ0ZZFcp7ahwXuRU1m+yuO90C5ZUyGeGfocHDI14M3L3yDAQ==,
      }
    dev: true

  /resolve-cwd/3.0.0:
    resolution:
      {
        integrity: sha512-OrZaX2Mb+rJCpH/6CpSqt9xFVpN++x01XnN2ie9g6P5/3xelLAkXWVADpdz1IHD/KFfEXyE6V0U01OQ3UO2rEg==,
      }
    engines: { node: ">=8" }
    dependencies:
      resolve-from: 5.0.0
    dev: true

  /resolve-from/4.0.0:
    resolution:
      {
        integrity: sha512-pb/MYmXstAkysRFx8piNI1tGFNQIFA3vkE3Gq4EuA1dF6gHp/+vgZqsCGJapvy8N3Q+4o7FwvquPJcnZ7RYy4g==,
      }
    engines: { node: ">=4" }
    dev: true

  /resolve-from/5.0.0:
    resolution:
      {
        integrity: sha512-qYg9KP24dD5qka9J47d0aVky0N+b4fTU89LN9iDnjB5waksiC49rvMB0PrUJQGoTmH50XPiqOvAjDfaijGxYZw==,
      }
    engines: { node: ">=8" }
    dev: true

  /resolve-pkg-maps/1.0.0:
    resolution:
      {
        integrity: sha512-seS2Tj26TBVOC2NIc2rOe2y2ZO7efxITtLZcGSOnHHNOQ7CkiUBfw0Iw2ck6xkIhPwLhKNLS8BO+hEpngQlqzw==,
      }
    dev: true

  /resolve/1.22.6:
    resolution:
      {
        integrity: sha512-njhxM7mV12JfufShqGy3Rz8j11RPdLy4xi15UurGJeoHLfJpVXKdh3ueuOqbYUcDZnffr6X739JBo5LzyahEsw==,
      }
    hasBin: true
    dependencies:
      is-core-module: 2.13.0
      path-parse: 1.0.7
      supports-preserve-symlinks-flag: 1.0.0
    dev: true

  /retry/0.10.1:
    resolution:
      {
        integrity: sha512-ZXUSQYTHdl3uS7IuCehYfMzKyIDBNoAuUblvy5oGO5UJSUTmStUUVPXbA9Qxd173Bgre53yCQczQuHgRWAdvJQ==,
      }
    dev: false

  /reusify/1.0.4:
    resolution:
      {
        integrity: sha512-U9nH88a3fc/ekCF1l0/UP1IosiuIjyTh7hBvXVMHYgVcfGvt897Xguj2UOLDeI5BG2m7/uwyaLVT6fbtCwTyzw==,
      }
    engines: { iojs: ">=1.0.0", node: ">=0.10.0" }

  /rfdc/1.3.0:
    resolution:
      {
        integrity: sha512-V2hovdzFbOi77/WajaSMXk2OLm+xNIeQdMMuB7icj7bk6zi2F8GGAxigcnDFpJHbNyNcgyJDiP+8nOrY5cZGrA==,
      }
    dev: true

  /rimraf/3.0.2:
    resolution:
      {
        integrity: sha512-JZkJMZkAGFFPP2YqXZXPbMlMBgsxzE8ILs4lMIX/2o0L9UBw9O/Y3o6wFw/i9YLapcUJWwqbi3kdxIPdC62TIA==,
      }
    hasBin: true
    dependencies:
      glob: 7.2.3
    dev: true

  /rimraf/5.0.4:
    resolution:
      {
        integrity: sha512-rizQI/o/YAMM1us0Zyax0uRfIK39XR52EAjjOi0fzMolpGp0onj6CWzBAXuOx6+6Xi9Rgi0d9tUZojhJerLUmQ==,
      }
    engines: { node: ">=14" }
    hasBin: true
    dependencies:
      glob: 10.3.9
    dev: true

  /rollup/4.18.0:
    resolution:
      {
        integrity: sha512-QmJz14PX3rzbJCN1SG4Xe/bAAX2a6NpCP8ab2vfu2GiUr8AQcr2nCV/oEO3yneFarB67zk8ShlIyWb2LGTb3Sg==,
      }
    engines: { node: ">=18.0.0", npm: ">=8.0.0" }
    hasBin: true
    dependencies:
      "@types/estree": 1.0.5
    optionalDependencies:
      "@rollup/rollup-android-arm-eabi": 4.18.0
      "@rollup/rollup-android-arm64": 4.18.0
      "@rollup/rollup-darwin-arm64": 4.18.0
      "@rollup/rollup-darwin-x64": 4.18.0
      "@rollup/rollup-linux-arm-gnueabihf": 4.18.0
      "@rollup/rollup-linux-arm-musleabihf": 4.18.0
      "@rollup/rollup-linux-arm64-gnu": 4.18.0
      "@rollup/rollup-linux-arm64-musl": 4.18.0
      "@rollup/rollup-linux-powerpc64le-gnu": 4.18.0
      "@rollup/rollup-linux-riscv64-gnu": 4.18.0
      "@rollup/rollup-linux-s390x-gnu": 4.18.0
      "@rollup/rollup-linux-x64-gnu": 4.18.0
      "@rollup/rollup-linux-x64-musl": 4.18.0
      "@rollup/rollup-win32-arm64-msvc": 4.18.0
      "@rollup/rollup-win32-ia32-msvc": 4.18.0
      "@rollup/rollup-win32-x64-msvc": 4.18.0
      fsevents: 2.3.3
    dev: true

  /run-parallel/1.2.0:
    resolution:
      {
        integrity: sha512-5l4VyZR86LZ/lDxZTR6jqL8AFE2S0IFLMP26AbjsLVADxHdhB/c0GUsH+y39UfCi3dzz8OlQuPmnaJOMoDHQBA==,
      }
    dependencies:
      queue-microtask: 1.2.3

  /safe-array-concat/1.0.1:
    resolution:
      {
        integrity: sha512-6XbUAseYE2KtOuGueyeobCySj9L4+66Tn6KQMOPQJrAJEowYKW/YR/MGJZl7FdydUdaFu4LYyDZjxf4/Nmo23Q==,
      }
    engines: { node: ">=0.4" }
    dependencies:
      call-bind: 1.0.7
      get-intrinsic: 1.2.4
      has-symbols: 1.0.3
      isarray: 2.0.5
    dev: true

  /safe-buffer/5.1.2:
    resolution:
      {
        integrity: sha512-Gd2UZBJDkXlY7GbJxfsE8/nvKkUEU1G38c1siN6QP6a9PT9MmHB8GnpscSmMJSoF8LOIrt8ud/wPtojys4G6+g==,
      }
    dev: true

  /safe-buffer/5.2.1:
    resolution:
      {
        integrity: sha512-rp3So07KcdmmKbGvgaNxQSJr7bGVSVk5S9Eq1F+ppbRo70+YeaDxkw5Dd8NPN+GD6bjnYm2VuPuCXmpuYvmCXQ==,
      }
    dev: true

  /safe-regex-test/1.0.0:
    resolution:
      {
        integrity: sha512-JBUUzyOgEwXQY1NuPtvcj/qcBDbDmEvWufhlnXZIm75DEHp+afM1r1ujJpJsV/gSM4t59tpDyPi1sd6ZaPFfsA==,
      }
    dependencies:
      call-bind: 1.0.7
      get-intrinsic: 1.2.4
      is-regex: 1.1.4
    dev: true

  /safe-stable-stringify/2.4.3:
    resolution:
      {
        integrity: sha512-e2bDA2WJT0wxseVd4lsDP4+3ONX6HpMXQa1ZhFQ7SU+GjvORCmShbCMltrtIDfkYhVHrOcPtj+KhmDBdPdZD1g==,
      }
    engines: { node: ">=10" }
    dev: true

  /safer-buffer/2.1.2:
    resolution:
      {
        integrity: sha512-YZo3K82SD7Riyi0E1EQPojLz7kpepnSQI9IyPbHHg1XXXevb5dJI7tpyN2ADxGcQbHG7vcyRHk0cbwqcQriUtg==,
      }
    dev: true

  /sax/1.2.4:
    resolution:
      {
        integrity: sha512-NqVDv9TpANUjFm0N8uM5GxL36UgKi9/atZw+x7YFnQ8ckwFGKrl4xX4yWtrey3UJm5nP1kUbnYgLopqWNSRhWw==,
      }

  /schema-utils/3.3.0:
    resolution:
      {
        integrity: sha512-pN/yOAvcC+5rQ5nERGuwrjLlYvLTbCibnZ1I7B1LaiAz9BRBlE9GMgE/eqV30P7aJQUf7Ddimy/RsbYO/GrVGg==,
      }
    engines: { node: ">= 10.13.0" }
    dependencies:
      "@types/json-schema": 7.0.13
      ajv: 6.12.6
      ajv-keywords: 3.5.2_ajv@6.12.6
    dev: true

  /semver/5.7.2:
    resolution:
      {
        integrity: sha512-cBznnQ9KjJqU67B52RMC65CMarK2600WFnbkcaiwWq3xy/5haFJlshgnpjovMVJ+Hff49d8GEn0b87C5pDQ10g==,
      }
    hasBin: true
    dev: true

  /semver/6.3.1:
    resolution:
      {
        integrity: sha512-BR7VvDCVHO+q2xBEWskxS6DJE1qRnb7DxzUrogb71CWoSficBxYsiAGd+Kl0mmq/MprG9yArRkyrQxTO6XjMzA==,
      }
    hasBin: true
    dev: true

  /semver/7.5.4:
    resolution:
      {
        integrity: sha512-1bCSESV6Pv+i21Hvpxp3Dx+pSD8lIPt8uVjRrxAUt/nbswYc+tK6Y2btiULjd4+fnq15PX+nqQDC7Oft7WkwcA==,
      }
    engines: { node: ">=10" }
    hasBin: true
    dependencies:
      lru-cache: 6.0.0

  /semver/7.6.0:
    resolution:
      {
        integrity: sha512-EnwXhrlwXMk9gKu5/flx5sv/an57AkRplG3hTK68W7FRDN+k+OWBj65M7719OkA82XLBxrcX0KSHj+X5COhOVg==,
      }
    engines: { node: ">=10" }
    hasBin: true
    dependencies:
      lru-cache: 6.0.0
    dev: true

  /semver/7.6.3:
    resolution:
      {
        integrity: sha512-oVekP1cKtI+CTDvHWYFUcMtsK/00wmAEfyqKfNdARm8u1wNVhSgaX7A8d4UuIlUI5e84iEwOhs7ZPYRmzU9U6A==,
      }
    engines: { node: ">=10" }
    hasBin: true

  /send/0.18.0:
    resolution:
      {
        integrity: sha512-qqWzuOjSFOuqPjFe4NOsMLafToQQwBSOEpS+FwEt3A2V3vKubTquT3vmLTQpFgMXp8AlFWFuP1qKaJZOtPpVXg==,
      }
    engines: { node: ">= 0.8.0" }
    dependencies:
      debug: 2.6.9
      depd: 2.0.0
      destroy: 1.2.0
      encodeurl: 1.0.2
      escape-html: 1.0.3
      etag: 1.8.1
      fresh: 0.5.2
      http-errors: 2.0.0
      mime: 1.6.0
      ms: 2.1.3
      on-finished: 2.4.1
      range-parser: 1.2.1
      statuses: 2.0.1
    dev: true

  /send/0.19.0:
    resolution:
      {
        integrity: sha512-dW41u5VfLXu8SJh5bwRmyYUbAoSB3c9uQh6L8h/KtsFREPWpbX1lrljJo186Jc4nmci/sGUZ9a0a0J2zgfq2hw==,
      }
    engines: { node: ">= 0.8.0" }
    dependencies:
      debug: 2.6.9
      depd: 2.0.0
      destroy: 1.2.0
      encodeurl: 1.0.2
      escape-html: 1.0.3
      etag: 1.8.1
      fresh: 0.5.2
      http-errors: 2.0.0
      mime: 1.6.0
      ms: 2.1.3
      on-finished: 2.4.1
      range-parser: 1.2.1
      statuses: 2.0.1
    dev: true

  /serialize-javascript/6.0.0:
    resolution:
      {
        integrity: sha512-Qr3TosvguFt8ePWqsvRfrKyQXIiW+nGbYpy8XK24NQHE83caxWt+mIymTT19DGFbNWNLfEwsrkSmN64lVWB9ag==,
      }
    dependencies:
      randombytes: 2.1.0
    dev: true

  /serialize-javascript/6.0.1:
    resolution:
      {
        integrity: sha512-owoXEFjWRllis8/M1Q+Cw5k8ZH40e3zhp/ovX+Xr/vi1qj6QesbyXXViFbpNvWvPNAD62SutwEXavefrLJWj7w==,
      }
    dependencies:
      randombytes: 2.1.0
    dev: true

  /serve-static/1.15.0:
    resolution:
      {
        integrity: sha512-XGuRDNjXUijsUL0vl6nSD7cwURuzEgglbOaFuZM9g3kwDXOWVTck0jLzjPzGD+TazWbboZYu52/9/XPdUgne9g==,
      }
    engines: { node: ">= 0.8.0" }
    dependencies:
      encodeurl: 1.0.2
      escape-html: 1.0.3
      parseurl: 1.3.3
      send: 0.18.0
    dev: true

  /serve-static/1.16.2:
    resolution:
      {
        integrity: sha512-VqpjJZKadQB/PEbEwvFdO43Ax5dFBZ2UECszz8bQ7pi7wt//PWe1P6MN7eCnjsatYtBT6EuiClbjSWP2WrIoTw==,
      }
    engines: { node: ">= 0.8.0" }
    dependencies:
      encodeurl: 2.0.0
      escape-html: 1.0.3
      parseurl: 1.3.3
      send: 0.19.0
    dev: true

  /set-function-length/1.2.2:
    resolution:
      {
        integrity: sha512-pgRc4hJ4/sNjWCSS9AmnS40x3bNMDTknHgL5UaMBTMyJnU90EgWh1Rz+MC9eFu4BuN/UwZjKQuY/1v3rM7HMfg==,
      }
    engines: { node: ">= 0.4" }
    dependencies:
      define-data-property: 1.1.4
      es-errors: 1.3.0
      function-bind: 1.1.2
      get-intrinsic: 1.2.4
      gopd: 1.0.1
      has-property-descriptors: 1.0.2
    dev: true

  /set-function-name/2.0.1:
    resolution:
      {
        integrity: sha512-tMNCiqYVkXIZgc2Hnoy2IvC/f8ezc5koaRFkCjrpWzGpCd3qbZXPzVy9MAZzK1ch/X0jvSkojys3oqJN0qCmdA==,
      }
    engines: { node: ">= 0.4" }
    dependencies:
      define-data-property: 1.1.0
      functions-have-names: 1.2.3
      has-property-descriptors: 1.0.0
    dev: true

  /setprototypeof/1.2.0:
    resolution:
      {
        integrity: sha512-E5LDX7Wrp85Kil5bhZv46j8jOeboKq5JMmYM3gVGdGH8xFpPWXUMsNrlODCrkoxMEeNi/XZIwuRvY4XNwYMJpw==,
      }
    dev: true

  /shallow-clone/3.0.1:
    resolution:
      {
        integrity: sha512-/6KqX+GVUdqPuPPd2LxDDxzX6CAbjJehAAOKlNpqqUpAqPM6HeL8f+o3a+JsyGjn2lv0WY8UsTgUJjU9Ok55NA==,
      }
    engines: { node: ">=8" }
    dependencies:
      kind-of: 6.0.3
    dev: true

  /shebang-command/1.2.0:
    resolution:
      {
        integrity: sha512-EV3L1+UQWGor21OmnvojK36mhg+TyIKDh3iFBKBohr5xeXIhNBcx8oWdgkTEEQ+BEFFYdLRuqMfd5L84N1V5Vg==,
      }
    engines: { node: ">=0.10.0" }
    dependencies:
      shebang-regex: 1.0.0
    dev: true

  /shebang-command/2.0.0:
    resolution:
      {
        integrity: sha512-kHxr2zZpYtdmrN1qDjrrX/Z1rR1kG8Dx+gkpK1G4eXmvXswmcE1hTWBWYUzlraYw1/yZp6YuDY77YtvbN0dmDA==,
      }
    engines: { node: ">=8" }
    dependencies:
      shebang-regex: 3.0.0
    dev: true

  /shebang-regex/1.0.0:
    resolution:
      {
        integrity: sha512-wpoSFAxys6b2a2wHZ1XpDSgD7N9iVjg29Ph9uV/uaP9Ex/KXlkTZTeddxDPSYQpgvzKLGJke2UU0AzoGCjNIvQ==,
      }
    engines: { node: ">=0.10.0" }
    dev: true

  /shebang-regex/3.0.0:
    resolution:
      {
        integrity: sha512-7++dFhtcx3353uBaq8DDR4NuxBetBzC7ZQOhmTQInHEd6bSrXdiEyzCvG07Z44UYdLShWUyXt5M/yhz8ekcb1A==,
      }
    engines: { node: ">=8" }
    dev: true

  /shell-quote/1.8.1:
    resolution:
      {
        integrity: sha512-6j1W9l1iAs/4xYBI1SYOVZyFcCis9b4KCLQ8fgAGG07QvzaRLVVRQvAy85yNmmZSjYjg4MWh4gNvlPujU/5LpA==,
      }
    dev: true

  /side-channel/1.0.4:
    resolution:
      {
        integrity: sha512-q5XPytqFEIKHkGdiMIrY10mvLRvnQh42/+GoBlFW3b2LXLE2xxJpZFdm94we0BaoV3RwJyGqg5wS7epxTv0Zvw==,
      }
    dependencies:
      call-bind: 1.0.2
      get-intrinsic: 1.2.1
      object-inspect: 1.12.3
    dev: true

  /side-channel/1.0.6:
    resolution:
      {
        integrity: sha512-fDW/EZ6Q9RiO8eFG8Hj+7u/oW+XrPTIChwCOM2+th2A6OblDtYYIpve9m+KvI9Z4C9qSEXlaGR6bTEYHReuglA==,
      }
    engines: { node: ">= 0.4" }
    dependencies:
      call-bind: 1.0.7
      es-errors: 1.3.0
      get-intrinsic: 1.2.4
      object-inspect: 1.13.2
    dev: true

  /siginfo/2.0.0:
    resolution:
      {
        integrity: sha512-ybx0WO1/8bSBLEWXZvEd7gMW3Sn3JFlW3TvX1nREbDLRNQNaeNN8WK0meBwPdAaOI7TtRRRJn/Es1zhrrCHu7g==,
      }
    dev: true

  /signal-exit/4.1.0:
    resolution:
      {
        integrity: sha512-bzyZ1e88w9O1iNJbKnOlvYTrWPDl46O1bG0D3XInv+9tkPrxrN8jUUTiFlDkkmKWgn1M6CfIA13SuGqOa9Korw==,
      }
    engines: { node: ">=14" }
    dev: true

  /simple-swizzle/0.2.2:
    resolution:
      {
        integrity: sha512-JA//kQgZtbuY83m+xT+tXJkmJncGMTFT+C+g2h2R9uxkYIrE2yy9sgmcLhCnw57/WSD+Eh3J97FPEDFnbXnDUg==,
      }
    dependencies:
      is-arrayish: 0.3.2
    dev: true

  /sinon/10.0.1:
    resolution:
      {
        integrity: sha512-1rf86mvW4Mt7JitEIgmNaLXaWnrWd/UrVKZZlL+kbeOujXVf9fmC4kQEQ/YeHoiIA23PLNngYWK+dngIx/AumA==,
      }
    deprecated: Breaking change found in this patch version
    dependencies:
      "@sinonjs/commons": 1.8.6
      "@sinonjs/fake-timers": 7.1.2
      "@sinonjs/samsam": 6.1.3
      diff: 4.0.2
      nise: 5.1.4
      supports-color: 7.2.0
    dev: true

  /sisteransi/1.0.5:
    resolution:
      {
        integrity: sha512-bLGGlR1QxBcynn2d5YmDX4MGjlZvy2MRBDRNHLJ8VI6l6+9FUiyTFNJ0IveOSP0bcXgVDPRcfGqA0pjaqUpfVg==,
      }

  /slash/3.0.0:
    resolution:
      {
        integrity: sha512-g9Q1haeby36OSStwb4ntCGGGaKsaVSjQ68fBxoQcutl5fS1vuY18H3wSt3jFyFtrkx+Kz0V1G85A4MyAdDMi2Q==,
      }
    engines: { node: ">=8" }
    dev: true

  /slash/5.1.0:
    resolution:
      {
        integrity: sha512-ZA6oR3T/pEyuqwMgAKT0/hAv8oAXckzbkmR0UkUosQ+Mc4RxGoJkRmwHgHufaenlyAgE1Mxgpdcrf75y6XcnDg==,
      }
    engines: { node: ">=14.16" }

  /smart-buffer/4.2.0:
    resolution:
      {
        integrity: sha512-94hK0Hh8rPqQl2xXc3HsaBoOXKV20MToPkcXvwbISWLEs+64sBq5kFgn2kJDHb1Pry9yrP0dxrCI9RRci7RXKg==,
      }
    engines: { node: ">= 6.0.0", npm: ">= 3.0.0" }
    dev: true

  /socket.io-adapter/2.5.2:
    resolution:
      {
        integrity: sha512-87C3LO/NOMc+eMcpcxUBebGjkpMDkNBS9tf7KJqcDsmL936EChtVva71Dw2q4tQcuVC+hAUy4an2NO/sYXmwRA==,
      }
    dependencies:
      ws: 8.11.0
    transitivePeerDependencies:
      - bufferutil
      - utf-8-validate
    dev: true

  /socket.io-parser/4.2.4:
    resolution:
      {
        integrity: sha512-/GbIKmo8ioc+NIWIhwdecY0ge+qVBSMdgxGygevmdHj24bsfgtCmcUUcQ5ZzcylGFHsN3k4HB4Cgkl96KVnuew==,
      }
    engines: { node: ">=10.0.0" }
    dependencies:
      "@socket.io/component-emitter": 3.1.0
      debug: 4.3.4
    transitivePeerDependencies:
      - supports-color
    dev: true

  /socket.io/4.7.2:
    resolution:
      {
        integrity: sha512-bvKVS29/I5fl2FGLNHuXlQaUH/BlzX1IN6S+NKLNZpBsPZIDH+90eQmCs2Railn4YUiww4SzUedJ6+uzwFnKLw==,
      }
    engines: { node: ">=10.2.0" }
    dependencies:
      accepts: 1.3.8
      base64id: 2.0.0
      cors: 2.8.5
      debug: 4.3.4
      engine.io: 6.5.2
      socket.io-adapter: 2.5.2
      socket.io-parser: 4.2.4
    transitivePeerDependencies:
      - bufferutil
      - supports-color
      - utf-8-validate
    dev: true

  /socks-proxy-agent/8.0.2:
    resolution:
      {
        integrity: sha512-8zuqoLv1aP/66PHF5TqwJ7Czm3Yv32urJQHrVyhD7mmA6d61Zv8cIXQYPTWwmg6qlupnPvs/QKDmfa4P/qct2g==,
      }
    engines: { node: ">= 14" }
    dependencies:
      agent-base: 7.1.0
      debug: 4.3.4
      socks: 2.7.1
    transitivePeerDependencies:
      - supports-color
    dev: true

  /socks/2.7.1:
    resolution:
      {
        integrity: sha512-7maUZy1N7uo6+WVEX6psASxtNlKaNVMlGQKkG/63nEDdLOWNbiUMoLK7X4uYoLhQstau72mLgfEWcXcwsaHbYQ==,
      }
    engines: { node: ">= 10.13.0", npm: ">= 3.0.0" }
    dependencies:
      ip: 2.0.0
      smart-buffer: 4.2.0
    dev: true

  /source-map-js/1.2.0:
    resolution:
      {
        integrity: sha512-itJW8lvSA0TXEphiRoawsCksnlf8SyvmFzIhltqAHluXd88pkCd+cXJVHTDwdCr0IzwptSm035IHQktUu1QUMg==,
      }
    engines: { node: ">=0.10.0" }
    dev: true

  /source-map-loader/1.1.3_webpack@5.88.2:
    resolution:
      {
        integrity: sha512-6YHeF+XzDOrT/ycFJNI53cgEsp/tHTMl37hi7uVyqFAlTXW109JazaQCkbc+jjoL2637qkH1amLi+JzrIpt5lA==,
      }
    engines: { node: ">= 10.13.0" }
    peerDependencies:
      webpack: ^4.0.0 || ^5.0.0
    dependencies:
      abab: 2.0.6
      iconv-lite: 0.6.3
      loader-utils: 2.0.4
      schema-utils: 3.3.0
      source-map: 0.6.1
      webpack: 5.88.2_webpack-cli@4.10.0
      whatwg-mimetype: 2.3.0
    dev: true

  /source-map-support/0.5.21:
    resolution:
      {
        integrity: sha512-uBHU3L3czsIyYXKX88fdrGovxdSCoTGDRZ6SYXtSRxLZUzHg5P/66Ht6uoUlHu9EZod+inXhKo3qQgwXUT/y1w==,
      }
    dependencies:
      buffer-from: 1.1.2
      source-map: 0.6.1

  /source-map/0.6.1:
    resolution:
      {
        integrity: sha512-UjgapumWlbMhkBgzT7Ykc5YXUT46F0iKu8SGXq0bcwP5dz/h0Plj6enJqjz1Zbq2l5WaqYnrVbwWOWMyF3F47g==,
      }
    engines: { node: ">=0.10.0" }

  /spdx-correct/3.2.0:
    resolution:
      {
        integrity: sha512-kN9dJbvnySHULIluDHy32WHRUu3Og7B9sbY7tsFLctQkIqnMh3hErYgdMjTYuqmcXX+lK5T1lnUt3G7zNswmZA==,
      }
    dependencies:
      spdx-expression-parse: 3.0.1
      spdx-license-ids: 3.0.15
    dev: true

  /spdx-exceptions/2.3.0:
    resolution:
      {
        integrity: sha512-/tTrYOC7PPI1nUAgx34hUpqXuyJG+DTHJTnIULG4rDygi4xu/tfgmq1e1cIRwRzwZgo4NLySi+ricLkZkw4i5A==,
      }
    dev: true

  /spdx-expression-parse/3.0.1:
    resolution:
      {
        integrity: sha512-cbqHunsQWnJNE6KhVSMsMeH5H/L9EpymbzqTQ3uLwNCLZ1Q481oWaofqH7nO6V07xlXwY6PhQdQ2IedWx/ZK4Q==,
      }
    dependencies:
      spdx-exceptions: 2.3.0
      spdx-license-ids: 3.0.15
    dev: true

  /spdx-license-ids/3.0.15:
    resolution:
      {
        integrity: sha512-lpT8hSQp9jAKp9mhtBU4Xjon8LPGBvLIuBiSVhMEtmLecTh2mO0tlqrAMp47tBXzMr13NJMQ2lf7RpQGLJ3HsQ==,
      }
    dev: true

  /sprintf-js/1.0.3:
    resolution:
      {
        integrity: sha512-D9cPgkvLlV3t3IzL0D0YLvGA9Ahk4PcvVwUbN0dSGr1aP0Nrt4AEnTUbuGvquEC0mA64Gqt1fzirlRs5ibXx8g==,
      }
    dev: true

  /sshpk/1.17.0:
    resolution:
      {
        integrity: sha512-/9HIEs1ZXGhSPE8X6Ccm7Nam1z8KcoCqPdI7ecm1N33EzAetWahvQWVqLZtaZQ+IDKX4IyA2o0gBzqIMkAagHQ==,
      }
    engines: { node: ">=0.10.0" }
    hasBin: true
    dependencies:
      asn1: 0.2.6
      assert-plus: 1.0.0
      bcrypt-pbkdf: 1.0.2
      dashdash: 1.14.1
      ecc-jsbn: 0.1.2
      getpass: 0.1.7
      jsbn: 0.1.1
      safer-buffer: 2.1.2
      tweetnacl: 0.14.5
    dev: true

  /stack-trace/0.0.10:
    resolution:
      {
        integrity: sha512-KGzahc7puUKkzyMt+IqAep+TVNbKP+k2Lmwhub39m1AsTSkaDutx56aDCo+HLDzf/D26BIHTJWNiTG1KAJiQCg==,
      }
    dev: true

  /stackback/0.0.2:
    resolution:
      {
        integrity: sha512-1XMJE5fQo1jGH6Y/7ebnwPOBEkIEnT4QF32d5R1+VXdXveM0IBMJt8zfaxX1P3QhVwrYe+576+jkANtSS2mBbw==,
      }
    dev: true

  /statuses/1.5.0:
    resolution:
      {
        integrity: sha512-OpZ3zP+jT1PI7I8nemJX4AKmAX070ZkYPVWV/AaKTJl+tXCTGyVdC1a4SL8RUQYEwk/f34ZX8UTykN68FwrqAA==,
      }
    engines: { node: ">= 0.6" }
    dev: true

  /statuses/2.0.1:
    resolution:
      {
        integrity: sha512-RwNA9Z/7PrK06rYLIzFMlaF+l73iwpzsqRIFgbMLbTcLD6cOao82TaWefPXQvB2fOC4AjuYSEndS7N/mTCbkdQ==,
      }
    engines: { node: ">= 0.8" }
    dev: true

  /std-env/3.7.0:
    resolution:
      {
        integrity: sha512-JPbdCEQLj1w5GilpiHAx3qJvFndqybBysA3qUOnznweH4QbNYUsW/ea8QzSrnh0vNsezMMw5bcVool8lM0gwzg==,
      }
    dev: true

  /stealthy-require/1.1.1:
    resolution:
      {
        integrity: sha512-ZnWpYnYugiOVEY5GkcuJK1io5V8QmNYChG62gSit9pQVGErXtrKuPC55ITaVSukmMta5qpMU7vqLt2Lnni4f/g==,
      }
    engines: { node: ">=0.10.0" }
    dev: true

  /stop-iteration-iterator/1.0.0:
    resolution:
      {
        integrity: sha512-iCGQj+0l0HOdZ2AEeBADlsRC+vsnDsZsbdSiH1yNSjcfKM7fdpCMfqAL/dwF5BLiw/XhRft/Wax6zQbhq2BcjQ==,
      }
    engines: { node: ">= 0.4" }
    dependencies:
      internal-slot: 1.0.5
    dev: true

  /stoppable/1.1.0:
    resolution:
      {
        integrity: sha512-KXDYZ9dszj6bzvnEMRYvxgeTHU74QBFL54XKtP3nyMuJ81CFYtABZ3bAzL2EdFUaEwJOBOgENyFj3R7oTzDyyw==,
      }
    engines: { node: ">=4", npm: ">=6" }
    dev: true

  /streamroller/3.1.5:
    resolution:
      {
        integrity: sha512-KFxaM7XT+irxvdqSP1LGLgNWbYN7ay5owZ3r/8t77p+EtSUAfUgtl7be3xtqtOmGUl9K9YPO2ca8133RlTjvKw==,
      }
    engines: { node: ">=8.0" }
    dependencies:
      date-format: 4.0.14
      debug: 4.3.4
      fs-extra: 8.1.0
    transitivePeerDependencies:
      - supports-color
    dev: true

  /streamsearch/1.1.0:
    resolution:
      {
        integrity: sha512-Mcc5wHehp9aXz1ax6bZUyY5afg9u2rv5cqQI3mRrYkGC8rW2hM02jWuwjtL++LS5qinSyhj2QfLyNsuc+VsExg==,
      }
    engines: { node: ">=10.0.0" }
    dev: true

  /streamx/2.15.6:
    resolution:
      {
        integrity: sha512-q+vQL4AAz+FdfT137VF69Cc/APqUbxy+MDOImRrMvchJpigHj9GksgDU2LYbO9rx7RX6osWgxJB2WxhYv4SZAw==,
      }
    dependencies:
      fast-fifo: 1.3.2
      queue-tick: 1.0.1
    dev: true

  /string-argv/0.3.2:
    resolution:
      {
        integrity: sha512-aqD2Q0144Z+/RqG52NeHEkZauTAUWJO8c6yTftGJKO3Tja5tUgIfmIl6kExvhtxSDP7fXB6DvzkfMpCd/F3G+Q==,
      }
    engines: { node: ">=0.6.19" }
    dev: true

  /string-width/4.2.3:
    resolution:
      {
        integrity: sha512-wKyQRQpjJ0sIp62ErSZdGsjMJWsap5oRNihHhu6G7JVO/9jIB6UyevL+tXuOqrng8j/cxKTWyWUwvSTriiZz/g==,
      }
    engines: { node: ">=8" }
    dependencies:
      emoji-regex: 8.0.0
      is-fullwidth-code-point: 3.0.0
      strip-ansi: 6.0.1

  /string-width/5.1.2:
    resolution:
      {
        integrity: sha512-HnLOCR3vjcY8beoNLtcjZ5/nxn2afmME6lhrDrebokqMap+XbeW8n9TXpPDOqdGK5qcI3oT0GKTW6wC7EMiVqA==,
      }
    engines: { node: ">=12" }
    dependencies:
      eastasianwidth: 0.2.0
      emoji-regex: 9.2.2
      strip-ansi: 7.1.0
    dev: true

  /string.prototype.padend/3.1.5:
    resolution:
      {
        integrity: sha512-DOB27b/2UTTD+4myKUFh+/fXWcu/UDyASIXfg+7VzoCNNGOfWvoyU/x5pvVHr++ztyt/oSYI1BcWBBG/hmlNjA==,
      }
    engines: { node: ">= 0.4" }
    dependencies:
      call-bind: 1.0.2
      define-properties: 1.2.1
      es-abstract: 1.22.2
    dev: true

  /string.prototype.repeat/0.2.0:
    resolution:
      {
        integrity: sha512-1BH+X+1hSthZFW+X+JaUkjkkUPwIlLEMJBLANN3hOob3RhEk5snLWNECDnYbgn/m5c5JV7Ersu1Yubaf+05cIA==,
      }
    dev: true

  /string.prototype.trim/1.2.8:
    resolution:
      {
        integrity: sha512-lfjY4HcixfQXOfaqCvcBuOIapyaroTXhbkfJN3gcB1OtyupngWK4sEET9Knd0cXd28kTUqu/kHoV4HKSJdnjiQ==,
      }
    engines: { node: ">= 0.4" }
    dependencies:
      call-bind: 1.0.7
      define-properties: 1.2.1
      es-abstract: 1.22.2
    dev: true

  /string.prototype.trimend/1.0.7:
    resolution:
      {
        integrity: sha512-Ni79DqeB72ZFq1uH/L6zJ+DKZTkOtPIHovb3YZHQViE+HDouuU4mBrLOLDn5Dde3RF8qw5qVETEjhu9locMLvA==,
      }
    dependencies:
      call-bind: 1.0.7
      define-properties: 1.2.1
      es-abstract: 1.22.2
    dev: true

  /string.prototype.trimstart/1.0.7:
    resolution:
      {
        integrity: sha512-NGhtDFu3jCEm7B4Fy0DpLewdJQOZcQ0rGbwQ/+stjnrp2i+rlKeCvos9hOIeCmqwratM47OBxY7uFZzjxHXmrg==,
      }
    dependencies:
      call-bind: 1.0.7
      define-properties: 1.2.1
      es-abstract: 1.22.2
    dev: true

  /string_decoder/1.1.1:
    resolution:
      {
        integrity: sha512-n/ShnvDi6FHbbVfviro+WojiFzv+s8MPMHBczVePfUpDJLwoLT0ht1l4YwBCbi8pJAveEEdnkHyPyTP/mzRfwg==,
      }
    dependencies:
      safe-buffer: 5.1.2
    dev: true

  /string_decoder/1.3.0:
    resolution:
      {
        integrity: sha512-hkRX8U1WjJFd8LsDJ2yQ/wWWxaopEsABU1XfkM8A+j0+85JAGppt16cr1Whg6KIbb4okU6Mql6BOj+uup/wKeA==,
      }
    dependencies:
      safe-buffer: 5.2.1
    dev: true

  /strip-ansi/6.0.1:
    resolution:
      {
        integrity: sha512-Y38VPSHcqkFrCpFnQ9vuSXmquuv5oXOKpGeT6aGrr3o3Gc9AlVa6JBfUSOCnbxGGZF+/0ooI7KrPuUSztUdU5A==,
      }
    engines: { node: ">=8" }
    dependencies:
      ansi-regex: 5.0.1

  /strip-ansi/7.1.0:
    resolution:
      {
        integrity: sha512-iq6eVVI64nQQTRYq2KtEg2d2uU7LElhTJwsH4YzIHZshxlgZms/wIc4VoDQTlG/IvVIrBKG06CrZnp0qv7hkcQ==,
      }
    engines: { node: ">=12" }
    dependencies:
      ansi-regex: 6.0.1
    dev: true

  /strip-bom/3.0.0:
    resolution:
      {
        integrity: sha512-vavAMRXOgBVNF6nyEEmL3DBK19iRpDcoIwW+swQ+CbGiu7lju6t+JklA1MHweoWtadgt4ISVUsXLyDq34ddcwA==,
      }
    engines: { node: ">=4" }
    dev: true

  /strip-final-newline/3.0.0:
    resolution:
      {
        integrity: sha512-dOESqjYr96iWYylGObzd39EuNTa5VJxyvVAEm5Jnh7KGo75V43Hk1odPQkNDyXNmUR6k+gEiDVXnjB8HJ3crXw==,
      }
    engines: { node: ">=12" }
    dev: true

  /strip-json-comments/3.1.1:
    resolution:
      {
        integrity: sha512-6fPc+R4ihwqP6N/aIv2f1gMH8lOVtWQHoqC4yK6oSDVVocumAsfCqjkXnqiYMhmMwS/mEHLp7Vehlt3ql6lEig==,
      }
    engines: { node: ">=8" }
    dev: true

  /strip-literal/2.1.0:
    resolution:
      {
        integrity: sha512-Op+UycaUt/8FbN/Z2TWPBLge3jWrP3xj10f3fnYxf052bKuS3EKs1ZQcVGjnEMdsNVAM+plXRdmjrZ/KgG3Skw==,
      }
    dependencies:
      js-tokens: 9.0.0
    dev: true

  /strnum/1.0.5:
    resolution:
      {
        integrity: sha512-J8bbNyKKXl5qYcR36TIO8W3mVGVHrmmxsd5PAItGkmyzwJvybiw2IVq5nqd0i4LSNSkB/sx9VHllbfFdr9k1JA==,
      }
    dev: true

  /supports-color/5.5.0:
    resolution:
      {
        integrity: sha512-QjVjwdXIt408MIiAqCX4oUKsgU2EqAGzs2Ppkm4aQYbjm+ZEWEcW4SfFNTr4uMNZma0ey4f5lgLrkB0aX0QMow==,
      }
    engines: { node: ">=4" }
    dependencies:
      has-flag: 3.0.0

  /supports-color/7.2.0:
    resolution:
      {
        integrity: sha512-qpCAvRl9stuOHveKsn7HncJRvv501qIacKzQlO/+Lwxc9+0q2wLyv4Dfvt80/DPn2pqOBsJdDiogXGR9+OvwRw==,
      }
    engines: { node: ">=8" }
    dependencies:
      has-flag: 4.0.0

  /supports-color/8.1.1:
    resolution:
      {
        integrity: sha512-MpUEN2OodtUzxvKQl72cUF7RQ5EiHsGvSsVG0ia9c5RbWGL2CI4C7EpPS8UTBIplnlzZiNuV56w+FuNxy3ty2Q==,
      }
    engines: { node: ">=10" }
    dependencies:
      has-flag: 4.0.0
    dev: true

  /supports-preserve-symlinks-flag/1.0.0:
    resolution:
      {
        integrity: sha512-ot0WnXS9fgdkgIcePe6RHNk1WA8+muPa6cSjeR3V8K27q9BB1rTE3R1p7Hv0z1ZyAc8s6Vvv8DIyWf681MAt0w==,
      }
    engines: { node: ">= 0.4" }
    dev: true

  /tapable/2.2.1:
    resolution:
      {
        integrity: sha512-GNzQvQTOIP6RyTfE2Qxb8ZVlNmw0n88vp1szwWRimP02mnTsx3Wtn5qRdqY9w2XduFNUgvOwhNnQsjwCp+kqaQ==,
      }
    engines: { node: ">=6" }
    dev: true

  /tar-fs/3.0.5:
    resolution:
      {
        integrity: sha512-JOgGAmZyMgbqpLwct7ZV8VzkEB6pxXFBVErLtb+XCOqzc6w1xiWKI9GVd6bwk68EX7eJ4DWmfXVmq8K2ziZTGg==,
      }
    dependencies:
      pump: 3.0.0
      tar-stream: 3.1.6
    optionalDependencies:
      bare-fs: 2.2.2
      bare-path: 2.1.0
    dev: true

  /tar-stream/3.1.6:
    resolution:
      {
        integrity: sha512-B/UyjYwPpMBv+PaFSWAmtYjwdrlEaZQEhMIBFNC5oEG8lpiW8XjcSdmEaClj28ArfKScKHs2nshz3k2le6crsg==,
      }
    dependencies:
      b4a: 1.6.4
      fast-fifo: 1.3.2
      streamx: 2.15.6
    dev: true

  /temporal-polyfill/0.2.5:
    resolution:
      {
        integrity: sha512-ye47xp8Cb0nDguAhrrDS1JT1SzwEV9e26sSsrWzVu+yPZ7LzceEcH0i2gci9jWfOfSCCgM3Qv5nOYShVUUFUXA==,
      }
    dependencies:
      temporal-spec: 0.2.4

  /temporal-spec/0.2.4:
    resolution:
      {
        integrity: sha512-lDMFv4nKQrSjlkHKAlHVqKrBG4DyFfa9F74cmBZ3Iy3ed8yvWnlWSIdi4IKfSqwmazAohBNwiN64qGx4y5Q3IQ==,
      }

  /terser-webpack-plugin/5.3.9_webpack@5.88.2:
    resolution:
      {
        integrity: sha512-ZuXsqE07EcggTWQjXUj+Aot/OMcD0bMKGgF63f7UxYcu5/AJF53aIpK1YoP5xR9l6s/Hy2b+t1AM0bLNPRuhwA==,
      }
    engines: { node: ">= 10.13.0" }
    peerDependencies:
      "@swc/core": "*"
      esbuild: "*"
      uglify-js: "*"
      webpack: ^5.1.0
    peerDependenciesMeta:
      "@swc/core":
        optional: true
      esbuild:
        optional: true
      uglify-js:
        optional: true
    dependencies:
      "@jridgewell/trace-mapping": 0.3.25
      jest-worker: 27.5.1
      schema-utils: 3.3.0
      serialize-javascript: 6.0.1
      terser: 5.20.0
      webpack: 5.88.2_webpack-cli@4.10.0
    dev: true

  /terser/5.20.0:
    resolution:
      {
        integrity: sha512-e56ETryaQDyebBwJIWYB2TT6f2EZ0fL0sW/JRXNMN26zZdKi2u/E/5my5lG6jNxym6qsrVXfFRmOdV42zlAgLQ==,
      }
    engines: { node: ">=10" }
    hasBin: true
    dependencies:
      "@jridgewell/source-map": 0.3.5
      acorn: 8.11.3
      commander: 2.20.3
      source-map-support: 0.5.21
    dev: true

  /test-exclude/6.0.0:
    resolution:
      {
        integrity: sha512-cAGWPIyOHU6zlmg88jwm7VRyXnMN7iV68OGAbYDk/Mh/xC/pzVPlQtY6ngoIH/5/tciuhGfvESU8GrHrcxD56w==,
      }
    engines: { node: ">=8" }
    dependencies:
      "@istanbuljs/schema": 0.1.3
      glob: 7.2.3
      minimatch: 3.1.2
    dev: true

  /text-hex/1.0.0:
    resolution:
      {
        integrity: sha512-uuVGNWzgJ4yhRaNSiubPY7OjISw4sw4E5Uv0wbjp+OzcbmVU/rsT8ujgcXJhn9ypzsgr5vlzpPqP+MBBKcGvbg==,
      }
    dev: true

  /text-table/0.2.0:
    resolution:
      {
        integrity: sha512-N+8UisAXDGk8PFXP4HAzVR9nbfmVJ3zYLAWiTIoqC5v5isinhr+r5uaO8+7r3BMfuNIufIsA7RdpVgacC2cSpw==,
      }
    dev: true

  /through/2.3.8:
    resolution:
      {
        integrity: sha512-w89qg7PI8wAdvX60bMDP+bFoD5Dvhm9oLheFp5O4a2QF0cSBGsBX4qZmadPMvVqlLJBBci+WqGGOAPvcDeNSVg==,
      }
    dev: true

  /tinybench/2.8.0:
    resolution:
      {
        integrity: sha512-1/eK7zUnIklz4JUUlL+658n58XO2hHLQfSk1Zf2LKieUjxidN16eKFEoDEfjHc3ohofSSqK3X5yO6VGb6iW8Lw==,
      }
    dev: true

  /tinypool/0.8.4:
    resolution:
      {
        integrity: sha512-i11VH5gS6IFeLY3gMBQ00/MmLncVP7JLXOw1vlgkytLmJK7QnEr7NXf0LBdxfmNPAeyetukOk0bOYrJrFGjYJQ==,
      }
    engines: { node: ">=14.0.0" }
    dev: true

  /tinyspy/2.2.1:
    resolution:
      {
        integrity: sha512-KYad6Vy5VDWV4GH3fjpseMQ/XU2BhIYP7Vzd0LG44qRWm/Yt2WCOTicFdvmgo6gWaqooMQCawTtILVQJupKu7A==,
      }
    engines: { node: ">=14.0.0" }
    dev: true

  /tmp/0.2.1:
    resolution:
      {
        integrity: sha512-76SUhtfqR2Ijn+xllcI5P1oyannHNHByD80W1q447gU3mp9G9PSpGdWmjUOHRDPiHYacIk66W7ubDTuPF3BEtQ==,
      }
    engines: { node: ">=8.17.0" }
    dependencies:
      rimraf: 3.0.2
    dev: true

  /to-fast-properties/2.0.0:
    resolution:
      {
        integrity: sha512-/OaKK0xYrs3DmxRYqL/yDc+FxFUVYhDlXMhRmv3z915w2HF1tnN1omB354j8VUGO/hbRzyD6Y3sA7v7GS/ceog==,
      }
    engines: { node: ">=4" }
    dev: true

  /to-regex-range/5.0.1:
    resolution:
      {
        integrity: sha512-65P7iz6X5yEr1cwcgvQxbbIw7Uk3gOy5dIdtZ4rDveLqhrdJP+Li/Hx6tyK0NEb+2GCyneCMJiGqrADCSNk8sQ==,
      }
    engines: { node: ">=8.0" }
    dependencies:
      is-number: 7.0.0

  /toidentifier/1.0.1:
    resolution:
      {
        integrity: sha512-o5sSPKEkg/DIQNmH43V0/uerLrpzVedkUh8tGNvaeXpfpuwjKenlSox/2O/BTlZUtEe+JG7s5YhEz608PlAHRA==,
      }
    engines: { node: ">=0.6" }
    dev: true

  /tough-cookie/2.5.0:
    resolution:
      {
        integrity: sha512-nlLsUzgm1kfLXSXfRZMc1KLAugd4hqJHDTvc2hDIwS3mZAfMEuMbc03SujMF+GEcpaX/qboeycw6iO8JwVv2+g==,
      }
    engines: { node: ">=0.8" }
    dependencies:
      psl: 1.9.0
      punycode: 2.3.0
    dev: true

  /tr46/0.0.3:
    resolution:
      {
        integrity: sha512-N3WMsuqV66lT30CrXNbEjx4GEwlow3v6rr4mCcv6prnfwhS01rkgyFdjPNBYd9br7LpXV1+Emh01fHnq2Gdgrw==,
      }

  /triple-beam/1.4.1:
    resolution:
      {
        integrity: sha512-aZbgViZrg1QNcG+LULa7nhZpJTZSLm/mXnHXnbAbjmN5aSa0y7V+wvv6+4WaBtpISJzThKy+PIPxc1Nq1EJ9mg==,
      }
    engines: { node: ">= 14.0.0" }
    dev: true

  /ts-api-utils/1.0.3_typescript@5.6.2:
    resolution:
      {
        integrity: sha512-wNMeqtMz5NtwpT/UZGY5alT+VoKdSsOOP/kqHFcUW1P/VRhH2wJ48+DN2WwUliNbQ976ETwDL0Ifd2VVvgonvg==,
      }
    engines: { node: ">=16.13.0" }
    peerDependencies:
      typescript: ">=4.2.0"
    dependencies:
      typescript: 5.6.2
    dev: true

  /ts-morph/23.0.0:
    resolution:
      {
        integrity: sha512-FcvFx7a9E8TUe6T3ShihXJLiJOiqyafzFKUO4aqIHDUCIvADdGNShcbc2W5PMr3LerXRv7mafvFZ9lRENxJmug==,
      }
    dependencies:
      "@ts-morph/common": 0.24.0
      code-block-writer: 13.0.2
    dev: false

  /ts-node/10.9.1_jaxbkr345bnladzl3q4nioo63e:
    resolution:
      {
        integrity: sha512-NtVysVPkxxrwFGUUxGYhfux8k78pQB3JqYBXlLRZgdGUqTO5wU/UyHop5p70iEbGhB7q5KmiZiU0Y3KlJrScEw==,
      }
    hasBin: true
    peerDependencies:
      "@swc/core": ">=1.2.50"
      "@swc/wasm": ">=1.2.50"
      "@types/node": "*"
      typescript: ">=2.7"
    peerDependenciesMeta:
      "@swc/core":
        optional: true
      "@swc/wasm":
        optional: true
    dependencies:
      "@cspotcode/source-map-support": 0.8.1
      "@tsconfig/node10": 1.0.9
      "@tsconfig/node12": 1.0.11
      "@tsconfig/node14": 1.0.3
      "@tsconfig/node16": 1.0.4
      "@types/node": 18.18.0
      acorn: 8.10.0
      acorn-walk: 8.2.0
      arg: 4.1.3
      create-require: 1.1.1
      diff: 4.0.2
      make-error: 1.3.6
      typescript: 5.6.2
      v8-compile-cache-lib: 3.0.1
      yn: 3.1.1
    dev: true

  /ts-node/8.10.2_typescript@5.6.2:
    resolution:
      {
        integrity: sha512-ISJJGgkIpDdBhWVu3jufsWpK3Rzo7bdiIXJjQc0ynKxVOVcg2oIrf2H2cejminGrptVc6q6/uynAHNCuWGbpVA==,
      }
    engines: { node: ">=6.0.0" }
    hasBin: true
    peerDependencies:
      typescript: ">=2.7"
    dependencies:
      arg: 4.1.3
      diff: 4.0.2
      make-error: 1.3.6
      source-map-support: 0.5.21
      typescript: 5.6.2
      yn: 3.1.1
    dev: true

  /tslib/2.6.2:
    resolution:
      {
        integrity: sha512-AEYxH93jGFPn/a2iVAwW87VuUIkR1FVUKB77NwMF7nBTDkDrrT/Hpt/IrCJ0QXhW27jTBDcf5ZY7w6RiqTMw2Q==,
      }

  /tsx/4.17.0:
    resolution:
      {
        integrity: sha512-eN4mnDA5UMKDt4YZixo9tBioibaMBpoxBkD+rIPAjVmYERSG0/dWEY1CEFuV89CgASlKL499q8AhmkMnnjtOJg==,
      }
    engines: { node: ">=18.0.0" }
    hasBin: true
    dependencies:
      esbuild: 0.23.0
      get-tsconfig: 4.7.6
    optionalDependencies:
      fsevents: 2.3.3
    dev: true

  /tunnel-agent/0.6.0:
    resolution:
      {
        integrity: sha512-McnNiV1l8RYeY8tBgEpuodCC1mLUdbSN+CYBL7kJsJNInOP8UjDDEwdk6Mw60vdLLrr5NHKZhMAOSrR2NZuQ+w==,
      }
    dependencies:
      safe-buffer: 5.2.1
    dev: true

  /tunnel/0.0.6:
    resolution:
      {
        integrity: sha512-1h/Lnq9yajKY2PEbBadPXj3VxsDDu844OnaAo52UVmIzIvwwtBPIuNvkjuzBlTWpfJyUbG3ez0KSBibQkj4ojg==,
      }
    engines: { node: ">=0.6.11 <=0.7.0 || >=0.7.3" }

  /tweetnacl/0.14.5:
    resolution:
      {
        integrity: sha512-KXXFFdAbFXY4geFIwoyNK+f5Z1b7swfXABfL7HXCmoIWMKU3dmS26672A4EeQtDzLKy7SXmfBu51JolvEKwtGA==,
      }
    dev: true

  /type-check/0.4.0:
    resolution:
      {
        integrity: sha512-XleUoc9uwGXqjWwXaUTZAmzMcFZ5858QA2vvx1Ur5xIcixXIP+8LnFDgRplU30us6teqdlskFfu+ae4K79Ooew==,
      }
    engines: { node: ">= 0.8.0" }
    dependencies:
      prelude-ls: 1.2.1
    dev: true

  /type-detect/4.0.8:
    resolution:
      {
        integrity: sha512-0fr/mIH1dlO+x7TlcMy+bIDqKPsw/70tVyeHW787goQjhmqaZe10uwLujubK9q9Lg6Fiho1KUKDYz0Z7k7g5/g==,
      }
    engines: { node: ">=4" }
    dev: true

  /type-fest/0.20.2:
    resolution:
      {
        integrity: sha512-Ne+eE4r0/iWnpAxD852z3A+N0Bt5RN//NjJwRd2VFHEmrywxf5vsZlh4R6lixl6B+wz/8d+maTSAkN1FIkI3LQ==,
      }
    engines: { node: ">=10" }
    dev: true

  /type-is/1.6.18:
    resolution:
      {
        integrity: sha512-TkRKr9sUTxEH8MdfuCSP7VizJyzRNMjj2J2do2Jr3Kym598JVdEksuzPQCnlFPW4ky9Q+iA+ma9BGm06XQBy8g==,
      }
    engines: { node: ">= 0.6" }
    dependencies:
      media-typer: 0.3.0
      mime-types: 2.1.35
    dev: true

  /typed-array-buffer/1.0.0:
    resolution:
      {
        integrity: sha512-Y8KTSIglk9OZEr8zywiIHG/kmQ7KWyjseXs1CbSo8vC42w7hg2HgYTxSWwP0+is7bWDc1H+Fo026CpHFwm8tkw==,
      }
    engines: { node: ">= 0.4" }
    dependencies:
      call-bind: 1.0.7
      get-intrinsic: 1.2.4
      is-typed-array: 1.1.12
    dev: true

  /typed-array-byte-length/1.0.0:
    resolution:
      {
        integrity: sha512-Or/+kvLxNpeQ9DtSydonMxCx+9ZXOswtwJn17SNLvhptaXYDJvkFFP5zbfU/uLmvnBJlI4yrnXRxpdWH/M5tNA==,
      }
    engines: { node: ">= 0.4" }
    dependencies:
      call-bind: 1.0.7
      for-each: 0.3.3
      has-proto: 1.0.1
      is-typed-array: 1.1.12
    dev: true

  /typed-array-byte-offset/1.0.0:
    resolution:
      {
        integrity: sha512-RD97prjEt9EL8YgAgpOkf3O4IF9lhJFr9g0htQkm0rchFp/Vx7LW5Q8fSXXub7BXAODyUQohRMyOc3faCPd0hg==,
      }
    engines: { node: ">= 0.4" }
    dependencies:
      available-typed-arrays: 1.0.5
      call-bind: 1.0.7
      for-each: 0.3.3
      has-proto: 1.0.1
      is-typed-array: 1.1.12
    dev: true

  /typed-array-length/1.0.4:
    resolution:
      {
        integrity: sha512-KjZypGq+I/H7HI5HlOoGHkWUUGq+Q0TPhQurLbyrVrvnKTBgzLhIJ7j6J/XTQOi0d1RjyZ0wdas8bKs2p0x3Ng==,
      }
    dependencies:
      call-bind: 1.0.7
      for-each: 0.3.3
      is-typed-array: 1.1.12
    dev: true

  /typedarray/0.0.6:
    resolution:
      {
        integrity: sha512-/aCDEGatGvZ2BIk+HmLf4ifCJFwvKFNb9/JeZPMulfgFracn9QFcAf5GO8B/mweUjSoblS5In0cWhqpfs/5PQA==,
      }
    dev: true

  /typescript/5.4.2:
    resolution:
      {
        integrity: sha512-+2/g0Fds1ERlP6JsakQQDXjZdZMM+rqpamFZJEKh4kwTIn3iDkgKtby0CeNd5ATNZ4Ry1ax15TMx0W2V+miizQ==,
      }
    engines: { node: ">=14.17" }
    hasBin: true
    dev: true

  /typescript/5.6.2:
    resolution:
      {
        integrity: sha512-NW8ByodCSNCwZeghjN3o+JX5OFH0Ojg6sadjEKY4huZ52TqbJTJnDo5+Tw98lSy63NZvi4n+ez5m2u5d4PkZyw==,
      }
    engines: { node: ">=14.17" }
    hasBin: true
    dev: true

  /ua-parser-js/0.7.36:
    resolution:
      {
        integrity: sha512-CPPLoCts2p7D8VbybttE3P2ylv0OBZEAy7a12DsulIEcAiMtWJy+PBgMXgWDI80D5UwqE8oQPHYnk13tm38M2Q==,
      }
    dev: true

  /ufo/1.5.3:
    resolution:
      {
        integrity: sha512-Y7HYmWaFwPUmkoQCUIAYpKqkOf+SbVj/2fJJZ4RJMCfZp0rTGwRbzQD+HghfnhKOjL9E01okqz+ncJskGYfBNw==,
      }
    dev: true

  /uglify-js/3.17.4:
    resolution:
      {
        integrity: sha512-T9q82TJI9e/C1TAxYvfb16xO120tMVFZrGA3f9/P4424DNu6ypK103y0GPFVa17yotwSyZW5iYXgjYHkGrJW/g==,
      }
    engines: { node: ">=0.8.0" }
    hasBin: true
    requiresBuild: true
    dev: false
    optional: true

  /unbox-primitive/1.0.2:
    resolution:
      {
        integrity: sha512-61pPlCD9h51VoreyJ0BReideM3MDKMKnh6+V9L08331ipq6Q8OFXZYiqP6n/tbHx4s5I9uRhcye6BrbkizkBDw==,
      }
    dependencies:
      call-bind: 1.0.7
      has-bigints: 1.0.2
      has-symbols: 1.0.3
      which-boxed-primitive: 1.0.2
    dev: true

  /unbzip2-stream/1.4.3:
    resolution:
      {
        integrity: sha512-mlExGW4w71ebDJviH16lQLtZS32VKqsSfk80GCfUlwT/4/hNRFsoscrF/c++9xinkMzECL1uL9DDwXqFWkruPg==,
      }
    dependencies:
      buffer: 5.7.1
      through: 2.3.8
    dev: true

  /underscore/1.13.6:
    resolution:
      {
        integrity: sha512-+A5Sja4HP1M08MaXya7p5LvjuM7K6q/2EaC0+iovj/wOcMsTzMvDFbasi/oSapiwOlt252IqsKqPjCl7huKS0A==,
      }
    dev: true

  /undici-types/6.13.0:
    resolution:
      {
        integrity: sha512-xtFJHudx8S2DSoujjMd1WeWvn7KKWFRESZTMeL1RptAYERu29D6jphMjjY+vn96jvN3kVPDNxU/E13VTaXj6jg==,
      }
    dev: true

  /unicorn-magic/0.1.0:
    resolution:
      {
        integrity: sha512-lRfVq8fE8gz6QMBuDM6a+LO3IAzTi05H6gCVaUpir2E1Rwpo4ZUog45KpNXKC/Mn3Yb9UDuHumeFTo9iV/D9FQ==,
      }
    engines: { node: ">=18" }

  /universalify/0.1.2:
    resolution:
      {
        integrity: sha512-rBJeI5CXAlmy1pV+617WB9J63U6XcazHHF2f2dbJix4XzpUF0RS3Zbj0FGIOCAva5P/d/GBOYaACQ1w+0azUkg==,
      }
    engines: { node: ">= 4.0.0" }
    dev: true

  /universalify/2.0.0:
    resolution:
      {
        integrity: sha512-hAZsKq7Yy11Zu1DE0OzWjw7nnLZmJZYTDZZyEFHZdUhV8FkH5MCfoU1XMaxXovpyW5nq5scPqq0ZDP9Zyl04oQ==,
      }
    engines: { node: ">= 10.0.0" }

  /unpipe/1.0.0:
    resolution:
      {
        integrity: sha512-pjy2bYhSsufwWlKwPc+l3cN7+wuJlK6uz0YdJEOlQDbl6jo/YlPi4mb8agUkVC8BF7V8NuzeyPNqRksA3hztKQ==,
      }
    engines: { node: ">= 0.8" }
    dev: true

  /update-browserslist-db/1.0.13_browserslist@4.21.11:
    resolution:
      {
        integrity: sha512-xebP81SNcPuNpPP3uzeW1NYXxI3rxyJzF3pD6sH4jE7o/IX+WtSpwnVU+qIsDPyk0d3hmFQ7mjqc6AtV604hbg==,
      }
    hasBin: true
    peerDependencies:
      browserslist: ">= 4.21.0"
    dependencies:
      browserslist: 4.21.11
      escalade: 3.1.2
      picocolors: 1.1.0
    dev: true

  /update-browserslist-db/1.0.16_browserslist@4.23.1:
    resolution:
      {
        integrity: sha512-KVbTxlBYlckhF5wgfyZXTWnMn7MMZjMu9XG8bPlliUOP9ThaF4QnhP8qrjrH7DRzHfSk0oQv1wToW+iA5GajEQ==,
      }
    hasBin: true
    peerDependencies:
      browserslist: ">= 4.21.0"
    dependencies:
      browserslist: 4.23.1
      escalade: 3.1.2
      picocolors: 1.1.0
    dev: true

  /uri-js/4.4.1:
    resolution:
      {
        integrity: sha512-7rKUyy33Q1yc98pQ1DAmLtwX109F7TIfWlW1Ydo8Wl1ii1SeHieeh0HHfPeL2fMXK6z0s8ecKs9frCuLJvndBg==,
      }
    dependencies:
      punycode: 2.3.0
    dev: true

  /urlpattern-polyfill/10.0.0:
    resolution:
      {
        integrity: sha512-H/A06tKD7sS1O1X2SshBVeA5FLycRpjqiBeqGKmBwBDBy28EnRjORxTNe269KSSr5un5qyWi1iL61wLxpd+ZOg==,
      }
    dev: true

  /util-deprecate/1.0.2:
    resolution:
      {
        integrity: sha512-EPD5q1uXyFxJpCrLnCc1nHnq3gOa6DZBocAIiI2TaSCA7VCJ1UJDMagCzIkXNsUYfD1daK//LTEQ8xiIbrHtcw==,
      }
    dev: true

  /utils-merge/1.0.1:
    resolution:
      {
        integrity: sha512-pMZTvIkT1d+TFGvDOqodOclx0QWkkgi6Tdoa8gC8ffGAAqz9pzPTZWAybbsHHoED/ztMtkv/VoYTYyShUn81hA==,
      }
    engines: { node: ">= 0.4.0" }
    dev: true

  /uuid/3.4.0:
    resolution:
      {
        integrity: sha512-HjSDRw6gZE5JMggctHBcjVak08+KEVhSIiDzFnT9S9aegmp85S/bReBVTb4QTFaRNptJ9kuYaNhnbNEOkbKb/A==,
      }
    deprecated: Please upgrade  to version 7 or higher.  Older versions may use Math.random() in certain circumstances, which is known to be problematic.  See https://v8.dev/blog/math-random for details.
    hasBin: true
    dev: true

  /uuid/8.3.2:
    resolution:
      {
        integrity: sha512-+NYs2QeMWy+GWFOEm9xnn6HCDp0l7QBD7ml8zLUmJ+93Q5NF0NocErnwkTkXVFNiX3/fpC6afS8Dhb/gz7R7eg==,
      }
    hasBin: true

  /v8-compile-cache-lib/3.0.1:
    resolution:
      {
        integrity: sha512-wa7YjyUGfNZngI/vtK0UHAN+lgDCxBPCylVXGp0zu59Fz5aiGtNXaq3DhIov063MorB+VfufLh3JlF2KdTK3xg==,
      }
    dev: true

  /validate-npm-package-license/3.0.4:
    resolution:
      {
        integrity: sha512-DpKm2Ui/xN7/HQKCtpZxoRWBhZ9Z0kqtygG8XCgNQ8ZlDnxuQmWhj566j8fN4Cu3/JmbhsDo7fcAJq4s9h27Ew==,
      }
    dependencies:
      spdx-correct: 3.2.0
      spdx-expression-parse: 3.0.1
    dev: true

  /vary/1.1.2:
    resolution:
      {
        integrity: sha512-BNGbWLfd0eUPabhkXUVm0j8uuvREyTh5ovRa/dyow/BqAbZJyC+5fU+IzQOzmAKzYqYRAISoRhdQr3eIZ/PXqg==,
      }
    engines: { node: ">= 0.8" }
    dev: true

  /verror/1.10.0:
    resolution:
      {
        integrity: sha512-ZZKSmDAEFOijERBLkmYfJ+vmk3w+7hOLYDNkRCuRuMJGEmqYNCNLyBBFwWKVMhfwaEF3WOd0Zlw86U/WC/+nYw==,
      }
    engines: { "0": node >=0.6.0 }
    dependencies:
      assert-plus: 1.0.0
      core-util-is: 1.0.2
      extsprintf: 1.3.0
    dev: true

  /vite-node/1.6.0_@types+node@18.18.0:
    resolution:
      {
        integrity: sha512-de6HJgzC+TFzOu0NTC4RAIsyf/DY/ibWDYQUcuEA84EMHhcefTUGkjFHKKEJhQN4A+6I0u++kr3l36ZF2d7XRw==,
      }
    engines: { node: ^18.0.0 || >=20.0.0 }
    hasBin: true
    dependencies:
      cac: 6.7.14
      debug: 4.3.4
      pathe: 1.1.2
      picocolors: 1.1.0
      vite: 5.2.13_@types+node@18.18.0
    transitivePeerDependencies:
      - "@types/node"
      - less
      - lightningcss
      - sass
      - stylus
      - sugarss
      - supports-color
      - terser
    dev: true

  /vite/5.2.13_@types+node@18.18.0:
    resolution:
      {
        integrity: sha512-SSq1noJfY9pR3I1TUENL3rQYDQCFqgD+lM6fTRAM8Nv6Lsg5hDLaXkjETVeBt+7vZBCMoibD+6IWnT2mJ+Zb/A==,
      }
    engines: { node: ^18.0.0 || >=20.0.0 }
    hasBin: true
    peerDependencies:
      "@types/node": ^18.0.0 || >=20.0.0
      less: "*"
      lightningcss: ^1.21.0
      sass: "*"
      stylus: "*"
      sugarss: "*"
      terser: ^5.4.0
    peerDependenciesMeta:
      "@types/node":
        optional: true
      less:
        optional: true
      lightningcss:
        optional: true
      sass:
        optional: true
      stylus:
        optional: true
      sugarss:
        optional: true
      terser:
        optional: true
    dependencies:
      "@types/node": 18.18.0
      esbuild: 0.20.2
      postcss: 8.4.38
      rollup: 4.18.0
    optionalDependencies:
      fsevents: 2.3.3
    dev: true

  /vitest/1.6.0_@types+node@18.18.0:
    resolution:
      {
        integrity: sha512-H5r/dN06swuFnzNFhq/dnz37bPXnq8xB2xB5JOVk8K09rUtoeNN+LHWkoQ0A/i3hvbUKKcCei9KpbxqHMLhLLA==,
      }
    engines: { node: ^18.0.0 || >=20.0.0 }
    hasBin: true
    peerDependencies:
      "@edge-runtime/vm": "*"
      "@types/node": ^18.0.0 || >=20.0.0
      "@vitest/browser": 1.6.0
      "@vitest/ui": 1.6.0
      happy-dom: "*"
      jsdom: "*"
    peerDependenciesMeta:
      "@edge-runtime/vm":
        optional: true
      "@types/node":
        optional: true
      "@vitest/browser":
        optional: true
      "@vitest/ui":
        optional: true
      happy-dom:
        optional: true
      jsdom:
        optional: true
    dependencies:
      "@types/node": 18.18.0
      "@vitest/expect": 1.6.0
      "@vitest/runner": 1.6.0
      "@vitest/snapshot": 1.6.0
      "@vitest/spy": 1.6.0
      "@vitest/utils": 1.6.0
      acorn-walk: 8.3.2
      chai: 4.4.1
      debug: 4.3.4
      execa: 8.0.1
      local-pkg: 0.5.0
      magic-string: 0.30.10
      pathe: 1.1.2
      picocolors: 1.0.1
      std-env: 3.7.0
      strip-literal: 2.1.0
      tinybench: 2.8.0
      tinypool: 0.8.4
      vite: 5.2.13_@types+node@18.18.0
      vite-node: 1.6.0_@types+node@18.18.0
      why-is-node-running: 2.2.2
    transitivePeerDependencies:
      - less
      - lightningcss
      - sass
      - stylus
      - sugarss
      - supports-color
      - terser
    dev: true

  /void-elements/2.0.1:
    resolution:
      {
        integrity: sha512-qZKX4RnBzH2ugr8Lxa7x+0V6XD9Sb/ouARtiasEQCHB1EVU4NXtmHsDDrx1dO4ne5fc3J6EW05BP1Dl0z0iung==,
      }
    engines: { node: ">=0.10.0" }
    dev: true

  /vscode-jsonrpc/3.6.2:
    resolution:
      {
        integrity: sha512-T24Jb5V48e4VgYliUXMnZ379ItbrXgOimweKaJshD84z+8q7ZOZjJan0MeDe+Ugb+uqERDVV8SBmemaGMSMugA==,
      }
    engines: { node: ">=4.0.0 || >=6.0.0" }
    dev: false

  /vscode-jsonrpc/8.2.0:
    resolution:
      {
        integrity: sha512-C+r0eKJUIfiDIfwJhria30+TYWPtuHJXHtI7J0YlOmKAo7ogxP20T0zxB7HZQIFhIyvoBPwWskjxrvAtfjyZfA==,
      }
    engines: { node: ">=14.0.0" }

  /vscode-languageserver-protocol/3.17.5:
    resolution:
      {
        integrity: sha512-mb1bvRJN8SVznADSGWM9u/b07H7Ecg0I3OgXDuLdn307rl/J3A9YD6/eYOssqhecL27hK1IPZAsaqh00i/Jljg==,
      }
    dependencies:
      vscode-jsonrpc: 8.2.0
      vscode-languageserver-types: 3.17.5

  /vscode-languageserver-textdocument/1.0.12:
    resolution:
      {
        integrity: sha512-cxWNPesCnQCcMPeenjKKsOCKQZ/L6Tv19DTRIGuLWe32lyzWhihGVJ/rcckZXJxfdKCFvRLS3fpBIsV/ZGX4zA==,
      }

  /vscode-languageserver-types/3.17.5:
    resolution:
      {
        integrity: sha512-Ld1VelNuX9pdF39h2Hgaeb5hEZM2Z3jUrrMgWQAu82jMtZp7p3vJT3BzToKtZI7NgQssZje5o0zryOrhQvzQAg==,
      }

  /vscode-languageserver/9.0.1:
    resolution:
      {
        integrity: sha512-woByF3PDpkHFUreUa7Hos7+pUWdeWMXRd26+ZX2A8cFx6v/JPTtd4/uN0/jB6XQHYaOlHbio03NTHCqrgG5n7g==,
      }
    hasBin: true
    dependencies:
      vscode-languageserver-protocol: 3.17.5

  /wait-port/0.2.14:
    resolution:
      {
        integrity: sha512-kIzjWcr6ykl7WFbZd0TMae8xovwqcqbx6FM9l+7agOgUByhzdjfzZBPK2CPufldTOMxbUivss//Sh9MFawmPRQ==,
      }
    engines: { node: ">=8" }
    hasBin: true
    dependencies:
      chalk: 2.4.2
      commander: 3.0.2
      debug: 4.3.4
    transitivePeerDependencies:
      - supports-color
    dev: true

  /watchpack/2.4.0:
    resolution:
      {
        integrity: sha512-Lcvm7MGST/4fup+ifyKi2hjyIAwcdI4HRgtvTpIUxBRhB+RFtUh8XtDOxUfctVCnhVi+QQj49i91OyvzkJl6cg==,
      }
    engines: { node: ">=10.13.0" }
    dependencies:
      glob-to-regexp: 0.4.1
      graceful-fs: 4.2.11
    dev: true

  /web-streams-polyfill/3.2.1:
    resolution:
      {
        integrity: sha512-e0MO3wdXWKrLbL0DgGnUV7WHVuw9OUvL4hjgnPkIeEvESk74gAITi5G606JtZPp39cd8HA9VQzCIvA49LpPN5Q==,
      }
    engines: { node: ">= 8" }
    dev: true

  /webidl-conversions/3.0.1:
    resolution:
      {
        integrity: sha512-2JAn3z8AR6rjK8Sm8orRC0h/bcl/DqL7tRPdGZ4I1CjdF+EaMLmYxBHyXuKL849eucPFhvBoxMsflfOb8kxaeQ==,
      }

  /webpack-cli/4.10.0_webpack@5.88.2:
    resolution:
      {
        integrity: sha512-NLhDfH/h4O6UOy+0LSso42xvYypClINuMNBVVzX4vX98TmTaTUxwRbXdhucbFMd2qLaCTcLq/PdYrvi8onw90w==,
      }
    engines: { node: ">=10.13.0" }
    hasBin: true
    peerDependencies:
      "@webpack-cli/generators": "*"
      "@webpack-cli/migrate": "*"
      webpack: 4.x.x || 5.x.x
      webpack-bundle-analyzer: "*"
      webpack-dev-server: "*"
    peerDependenciesMeta:
      "@webpack-cli/generators":
        optional: true
      "@webpack-cli/migrate":
        optional: true
      webpack-bundle-analyzer:
        optional: true
      webpack-dev-server:
        optional: true
    dependencies:
      "@discoveryjs/json-ext": 0.5.7
      "@webpack-cli/configtest": 1.2.0_w3wu7rcwmvifygnqiqkxwjppse
      "@webpack-cli/info": 1.5.0_webpack-cli@4.10.0
      "@webpack-cli/serve": 1.7.0_webpack-cli@4.10.0
      colorette: 2.0.20
      commander: 7.2.0
      cross-spawn: 7.0.3
      fastest-levenshtein: 1.0.16
      import-local: 3.1.0
      interpret: 2.2.0
      rechoir: 0.7.1
      webpack: 5.88.2_webpack-cli@4.10.0
      webpack-merge: 5.9.0
    dev: true

  /webpack-merge/5.9.0:
    resolution:
      {
        integrity: sha512-6NbRQw4+Sy50vYNTw7EyOn41OZItPiXB8GNv3INSoe3PSFaHJEz3SHTrYVaRm2LilNGnFUzh0FAwqPEmU/CwDg==,
      }
    engines: { node: ">=10.0.0" }
    dependencies:
      clone-deep: 4.0.1
      wildcard: 2.0.1
    dev: true

  /webpack-sources/3.2.3:
    resolution:
      {
        integrity: sha512-/DyMEOrDgLKKIG0fmvtz+4dUX/3Ghozwgm6iPp8KRhvn+eQf9+Q7GWxVNMk3+uCPWfdXYC4ExGBckIXdFEfH1w==,
      }
    engines: { node: ">=10.13.0" }
    dev: true

  /webpack/5.88.2_webpack-cli@4.10.0:
    resolution:
      {
        integrity: sha512-JmcgNZ1iKj+aiR0OvTYtWQqJwq37Pf683dY9bVORwVbUrDhLhdn/PlO2sHsFHPkj7sHNQF3JwaAkp49V+Sq1tQ==,
      }
    engines: { node: ">=10.13.0" }
    hasBin: true
    peerDependencies:
      webpack-cli: "*"
    peerDependenciesMeta:
      webpack-cli:
        optional: true
    dependencies:
      "@types/eslint-scope": 3.7.5
      "@types/estree": 1.0.2
      "@webassemblyjs/ast": 1.11.6
      "@webassemblyjs/wasm-edit": 1.11.6
      "@webassemblyjs/wasm-parser": 1.11.6
      acorn: 8.10.0
      acorn-import-assertions: 1.9.0_acorn@8.10.0
      browserslist: 4.21.11
      chrome-trace-event: 1.0.3
      enhanced-resolve: 5.15.0
      es-module-lexer: 1.3.1
      eslint-scope: 5.1.1
      events: 3.3.0
      glob-to-regexp: 0.4.1
      graceful-fs: 4.2.11
      json-parse-even-better-errors: 2.3.1
      loader-runner: 4.3.0
      mime-types: 2.1.35
      neo-async: 2.6.2
      schema-utils: 3.3.0
      tapable: 2.2.1
      terser-webpack-plugin: 5.3.9_webpack@5.88.2
      watchpack: 2.4.0
      webpack-cli: 4.10.0_webpack@5.88.2
      webpack-sources: 3.2.3
    transitivePeerDependencies:
      - "@swc/core"
      - esbuild
      - uglify-js
    dev: true

  /whatwg-mimetype/2.3.0:
    resolution:
      {
        integrity: sha512-M4yMwr6mAnQz76TbJm914+gPpB/nCwvZbJU28cUD6dR004SAxDLOOSUaB1JDRqLtaOV/vi0IC5lEAGFgrjGv/g==,
      }
    dev: true

  /whatwg-url/5.0.0:
    resolution:
      {
        integrity: sha512-saE57nupxk6v3HY35+jzBwYa0rKSy0XR8JSxZPwgLr7ys0IBzhGviA1/TUGJLmSVqs8pb9AnvICXEuOHLprYTw==,
      }
    dependencies:
      tr46: 0.0.3
      webidl-conversions: 3.0.1

  /which-boxed-primitive/1.0.2:
    resolution:
      {
        integrity: sha512-bwZdv0AKLpplFY2KZRX6TvyuN7ojjr7lwkg6ml0roIy9YeuSr7JS372qlNW18UQYzgYK9ziGcerWqZOmEn9VNg==,
      }
    dependencies:
      is-bigint: 1.0.4
      is-boolean-object: 1.1.2
      is-number-object: 1.0.7
      is-string: 1.0.7
      is-symbol: 1.0.4
    dev: true

  /which-collection/1.0.1:
    resolution:
      {
        integrity: sha512-W8xeTUwaln8i3K/cY1nGXzdnVZlidBcagyNFtBdD5kxnb4TvGKR7FfSIS3mYpwWS1QUCutfKz8IY8RjftB0+1A==,
      }
    dependencies:
      is-map: 2.0.2
      is-set: 2.0.2
      is-weakmap: 2.0.1
      is-weakset: 2.0.2
    dev: true

  /which-typed-array/1.1.11:
    resolution:
      {
        integrity: sha512-qe9UWWpkeG5yzZ0tNYxDmd7vo58HDBc39mZ0xWWpolAGADdFOzkfamWLDxkOWcvHQKVmdTyQdLD4NOfjLWTKew==,
      }
    engines: { node: ">= 0.4" }
    dependencies:
      available-typed-arrays: 1.0.5
      call-bind: 1.0.2
      for-each: 0.3.3
      gopd: 1.0.1
      has-tostringtag: 1.0.0
    dev: true

  /which/1.3.1:
    resolution:
      {
        integrity: sha512-HxJdYWq1MTIQbJ3nw0cqssHoTNU267KlrDuGZ1WYlxDStUtKUhOaJmh112/TZmHxxUfuJqPXSOm7tDyas0OSIQ==,
      }
    hasBin: true
    dependencies:
      isexe: 2.0.0
    dev: true

  /which/2.0.2:
    resolution:
      {
        integrity: sha512-BLI3Tl1TW3Pvl70l3yq3Y64i+awpwXqsGBYWkkqMtnbXgrMD+yj7rhW0kuEDxzJaYXGjEW5ogapKNMEKNMjibA==,
      }
    engines: { node: ">= 8" }
    hasBin: true
    dependencies:
      isexe: 2.0.0
    dev: true

  /why-is-node-running/2.2.2:
    resolution:
      {
        integrity: sha512-6tSwToZxTOcotxHeA+qGCq1mVzKR3CwcJGmVcY+QE8SHy6TnpFnh8PAvPNHYr7EcuVeG0QSMxtYCuO1ta/G/oA==,
      }
    engines: { node: ">=8" }
    hasBin: true
    dependencies:
      siginfo: 2.0.0
      stackback: 0.0.2
    dev: true

  /wildcard/2.0.1:
    resolution:
      {
        integrity: sha512-CC1bOL87PIWSBhDcTrdeLo6eGT7mCFtrg0uIJtqJUFyK+eJnzl8A1niH56uu7KMa5XFrtiV+AQuHO3n7DsHnLQ==,
      }
    dev: true

  /winston-transport/4.5.0:
    resolution:
      {
        integrity: sha512-YpZzcUzBedhlTAfJg6vJDlyEai/IFMIVcaEZZyl3UXIl4gmqRpU7AE89AHLkbzLUsv0NVmw7ts+iztqKxxPW1Q==,
      }
    engines: { node: ">= 6.4.0" }
    dependencies:
      logform: 2.6.1
      readable-stream: 3.6.2
      triple-beam: 1.4.1
    dev: true

  /winston-transport/4.7.1:
    resolution:
      {
        integrity: sha512-wQCXXVgfv/wUPOfb2x0ruxzwkcZfxcktz6JIMUaPLmcNhO4bZTwA/WtDWK74xV3F2dKu8YadrFv0qhwYjVEwhA==,
      }
    engines: { node: ">= 12.0.0" }
    dependencies:
      logform: 2.6.1
      readable-stream: 3.6.2
      triple-beam: 1.4.1
    dev: true

  /winston/3.10.0:
    resolution:
      {
        integrity: sha512-nT6SIDaE9B7ZRO0u3UvdrimG0HkB7dSTAgInQnNR2SOPJ4bvq5q79+pXLftKmP52lJGW15+H5MCK0nM9D3KB/g==,
      }
    engines: { node: ">= 12.0.0" }
    dependencies:
      "@colors/colors": 1.5.0
      "@dabh/diagnostics": 2.0.3
      async: 3.2.4
      is-stream: 2.0.1
      logform: 2.5.1
      one-time: 1.0.0
      readable-stream: 3.6.2
      safe-stable-stringify: 2.4.3
      stack-trace: 0.0.10
      triple-beam: 1.4.1
      winston-transport: 4.5.0
    dev: true

  /winston/3.14.1:
    resolution:
      {
        integrity: sha512-CJi4Il/msz8HkdDfXOMu+r5Au/oyEjFiOZzbX2d23hRLY0narGjqfE5lFlrT5hfYJhPtM8b85/GNFsxIML/RVA==,
      }
    engines: { node: ">= 12.0.0" }
    dependencies:
      "@colors/colors": 1.6.0
      "@dabh/diagnostics": 2.0.3
      async: 3.2.4
      is-stream: 2.0.1
      logform: 2.6.1
      one-time: 1.0.0
      readable-stream: 3.6.2
      safe-stable-stringify: 2.4.3
      stack-trace: 0.0.10
      triple-beam: 1.4.1
      winston-transport: 4.7.1
    dev: true

  /wordwrap/1.0.0:
    resolution:
      {
        integrity: sha512-gvVzJFlPycKc5dZN4yPkP8w7Dc37BtP1yczEneOb4uq34pXZcvrtRTmWV8W+Ume+XCxKgbjM+nevkyFPMybd4Q==,
      }
    dev: false

  /workerpool/6.2.0:
    resolution:
      {
        integrity: sha512-Rsk5qQHJ9eowMH28Jwhe8HEbmdYDX4lwoMWshiCXugjtHqMD9ZbiqSDLxcsfdqsETPzVUtX5s1Z5kStiIM6l4A==,
      }
    dev: true

  /workerpool/6.2.1:
    resolution:
      {
        integrity: sha512-ILEIE97kDZvF9Wb9f6h5aXK4swSlKGUcOEGiIYb2OOu/IrDU9iwj0fD//SsA6E5ibwJxpEvhullJY4Sl4GcpAw==,
      }
    dev: true

  /wrap-ansi/7.0.0:
    resolution:
      {
        integrity: sha512-YVGIj2kamLSTxw6NsZjoBxfSwsn0ycdesmc4p+Q21c5zPuZ1pl+NfxVdxPtdHvmNVOQ6XSYG4AUtyt/Fi7D16Q==,
      }
    engines: { node: ">=10" }
    dependencies:
      ansi-styles: 4.3.0
      string-width: 4.2.3
      strip-ansi: 6.0.1

  /wrap-ansi/8.1.0:
    resolution:
      {
        integrity: sha512-si7QWI6zUMq56bESFvagtmzMdGOtoxfR+Sez11Mobfc7tm+VkUckk9bW2UeffTGVUbOksxmSw0AA2gs8g71NCQ==,
      }
    engines: { node: ">=12" }
    dependencies:
      ansi-styles: 6.2.1
      string-width: 5.1.2
      strip-ansi: 7.1.0
    dev: true

  /wrappy/1.0.2:
    resolution:
      {
        integrity: sha512-l4Sp/DRseor9wL6EvV2+TuQn63dMkPjZ/sp9XkghTEbV9KlPS1xUsZ3u7/IQO4wxtcFB4bgpQPRcR3QCvezPcQ==,
      }
    dev: true

  /ws/8.11.0:
    resolution:
      {
        integrity: sha512-HPG3wQd9sNQoT9xHyNCXoDUa+Xw/VevmY9FoHyQ+g+rrMn4j6FB4np7Z0OhdTgjx6MgQLK7jwSy1YecU1+4Asg==,
      }
    engines: { node: ">=10.0.0" }
    peerDependencies:
      bufferutil: ^4.0.1
      utf-8-validate: ^5.0.2
    peerDependenciesMeta:
      bufferutil:
        optional: true
      utf-8-validate:
        optional: true
    dev: true

  /ws/8.16.0:
    resolution:
      {
        integrity: sha512-HS0c//TP7Ina87TfiPUz1rQzMhHrl/SG2guqRcTOIUYD2q8uhUdNHZYJUaQ8aTGPzCh+c6oawMKW35nFl1dxyQ==,
      }
    engines: { node: ">=10.0.0" }
    peerDependencies:
      bufferutil: ^4.0.1
      utf-8-validate: ">=5.0.2"
    peerDependenciesMeta:
      bufferutil:
        optional: true
      utf-8-validate:
        optional: true
    dev: true

  /xml-formatter/3.6.3:
    resolution:
      {
        integrity: sha512-++x1TlRO1FRlQ82AZ4WnoCSufaI/PT/sycn4K8nRl4gnrNC1uYY2VV/67aALZ2m0Q4Q/BLj/L69K360Itw9NNg==,
      }
    engines: { node: ">= 16" }
    dependencies:
      xml-parser-xo: 4.1.2
    dev: true

  /xml-parser-xo/4.1.2:
    resolution:
      {
        integrity: sha512-Z/DRB0ZAKj5vAQg++XsfQQKfT73Vfj5n5lKIVXobBDQEva6NHWUTxOA6OohJmEcpoy8AEqBmSGkXXAnFwt5qAA==,
      }
    engines: { node: ">= 16" }
    dev: true

  /xml2js/0.5.0:
    resolution:
      {
        integrity: sha512-drPFnkQJik/O+uPKpqSgr22mpuFHqKdbS835iAQrUC73L2F5WkboIRd63ai/2Yg6I1jzifPFKH2NTK+cfglkIA==,
      }
    engines: { node: ">=4.0.0" }
    dependencies:
      sax: 1.2.4
      xmlbuilder: 11.0.1

  /xml2js/0.6.2:
    resolution:
      {
        integrity: sha512-T4rieHaC1EXcES0Kxxj4JWgaUQHDk+qwHcYOCFHfiwKz7tOVPLq7Hjq9dM1WCMhylqMEfP7hMcOIChvotiZegA==,
      }
    engines: { node: ">=4.0.0" }
    dependencies:
      sax: 1.2.4
      xmlbuilder: 11.0.1
    dev: true

  /xmlbuilder/11.0.1:
    resolution:
      {
        integrity: sha512-fDlsI/kFEx7gLvbecc0/ohLG50fugQp8ryHzMTuW9vSa1GJ0XYWKnhsUx7oie3G98+r56aTQIUB4kht42R3JvA==,
      }
    engines: { node: ">=4.0" }

  /xtend/4.0.2:
    resolution:
      {
        integrity: sha512-LKYU1iAXJXUgAXn9URjiu+MWhyUXHsvfp7mcuYm9dSUKK0/CjtrUwFAxD82/mCWbtLsGjFIad0wIsod4zrTAEQ==,
      }
    engines: { node: ">=0.4" }
    dev: true

  /y18n/5.0.8:
    resolution:
      {
        integrity: sha512-0pfFzegeDWJHJIAmTLRP2DwHjdF5s7jo9tuztdQxAhINCdvS+3nGINqPd00AphqJR/0LhANUS6/+7SCb98YOfA==,
      }
    engines: { node: ">=10" }

  /yallist/3.1.1:
    resolution:
      {
        integrity: sha512-a4UGQaWPH59mOXUYnAG2ewncQS4i4F43Tv3JoAM+s2VDAmS9NsK8GpDMLrCHPksFT7h3K6TOoUNn2pb7RoXx4g==,
      }
    dev: true

  /yallist/4.0.0:
    resolution:
      {
        integrity: sha512-3wdGidZyq5PB084XLES5TpOSRA3wjXAlIWMhum2kRcv/41Sn2emQ0dycQW4uZXLejwKvg6EsvbdlVL+FYEct7A==,
      }

  /yaml/2.5.1:
    resolution:
      {
        integrity: sha512-bLQOjaX/ADgQ20isPJRvF0iRUHIxVhYvr53Of7wGcWlO2jvtUlH5m87DsmulFVxRpNLOnI4tB6p/oh8D7kpn9Q==,
      }
    engines: { node: ">= 14" }
    hasBin: true

  /yargs-parser/20.2.4:
    resolution:
      {
        integrity: sha512-WOkpgNhPTlE73h4VFAFsOnomJVaovO8VqLDzy5saChRBFQFBoMYirowyW+Q9HB4HFF4Z7VZTiG3iSzJJA29yRA==,
      }
    engines: { node: ">=10" }
    dev: true

  /yargs-parser/20.2.9:
    resolution:
      {
        integrity: sha512-y11nGElTIV+CT3Zv9t7VKl+Q3hTQoT9a1Qzezhhl6Rp21gJ/IVTW7Z3y9EWXhuUBC2Shnf+DX0antecpAwSP8w==,
      }
    engines: { node: ">=10" }
    dev: true

  /yargs-parser/21.1.1:
    resolution:
      {
        integrity: sha512-tVpsJW7DdjecAiFpbIB1e3qxIQsE6NoPc5/eTdrbbIC4h0LVsWhnoa3g+m2HclBIujHzsxZ4VJVA+GUuc2/LBw==,
      }
    engines: { node: ">=12" }

  /yargs-unparser/2.0.0:
    resolution:
      {
        integrity: sha512-7pRTIA9Qc1caZ0bZ6RYRGbHJthJWuakf+WmHK0rVeLkNrrGhfoabBNdue6kdINI6r4if7ocq9aD/n7xwKOdzOA==,
      }
    engines: { node: ">=10" }
    dependencies:
      camelcase: 6.3.0
      decamelize: 4.0.0
      flat: 5.0.2
      is-plain-obj: 2.1.0
    dev: true

  /yargs/16.2.0:
    resolution:
      {
        integrity: sha512-D1mvvtDG0L5ft/jGWkLpG1+m0eQxOfaBvTNELraWj22wSVUMWxZUvYgJYcKh6jGGIkJFhH4IZPQhR4TKpc8mBw==,
      }
    engines: { node: ">=10" }
    dependencies:
      cliui: 7.0.4
      escalade: 3.1.2
      get-caller-file: 2.0.5
      require-directory: 2.1.1
      string-width: 4.2.3
      y18n: 5.0.8
      yargs-parser: 20.2.9
    dev: true

  /yargs/17.7.2:
    resolution:
      {
        integrity: sha512-7dSzzRQ++CKnNI/krKnYRV7JKKPUXMEh61soaHKg9mrWEhzFWhFnxPxGl+69cD1Ou63C13NUPCnmIcrvqCuM6w==,
      }
    engines: { node: ">=12" }
    dependencies:
      cliui: 8.0.1
      escalade: 3.1.1
      get-caller-file: 2.0.5
      require-directory: 2.1.1
      string-width: 4.2.3
      y18n: 5.0.8
      yargs-parser: 21.1.1

  /yauzl/2.10.0:
    resolution:
      {
        integrity: sha512-p4a9I6X6nu6IhoGmBqAcbJy1mlC4j27vEPZX9F4L4/vZT3Lyq1VkFHw/V/PUcB9Buo+DG3iHkT0x3Qya58zc3g==,
      }
    dependencies:
      buffer-crc32: 0.2.13
      fd-slicer: 1.1.0
    dev: true

  /yn/3.1.1:
    resolution:
      {
        integrity: sha512-Ux4ygGWsu2c7isFWe8Yu1YluJmqVhxqK2cLXNQA5AcC3QfbGNpM7fu0Y8b/z16pXLnFxZYvWhd3fhBY9DLmC6Q==,
      }
    engines: { node: ">=6" }
    dev: true

  /yocto-queue/0.1.0:
    resolution:
      {
        integrity: sha512-rVksvsnNCdJ/ohGc6xgPwyN8eheCxsiLM8mxuE/t/mOVqJewPuO1miLpTHQiRgTKCLexL4MeAFVagts7HmNZ2Q==,
      }
    engines: { node: ">=10" }
    dev: true

  /yocto-queue/1.0.0:
    resolution:
      {
        integrity: sha512-9bnSc/HEW2uRy67wc+T8UwauLuPJVn28jb+GtJY16iiKWyvmYJRXVT4UamsAEGQfPohgr2q4Tq0sQbQlxTfi1g==,
      }
    engines: { node: ">=12.20" }
    dev: true<|MERGE_RESOLUTION|>--- conflicted
+++ resolved
@@ -21,13 +21,12 @@
 
   ../../packages/autorest.typescript:
     specifiers:
-<<<<<<< HEAD
       "@autorest/codemodel": ~4.19.2
       "@autorest/extension-base": ^3.5.0
       "@autorest/testmodeler": ^2.6.1
       "@azure-rest/core-client": ^1.4.0
       "@azure-tools/codegen": ^2.9.1
-      "@azure-tools/rlc-common": workspace:^0.33.0
+      "@azure-tools/rlc-common": workspace:^0.34.0
       "@azure-tools/test-recorder": ^3.0.0
       "@azure/abort-controller": ^2.1.2
       "@azure/core-auth": ^1.6.0
@@ -54,40 +53,6 @@
       "@types/yargs": ^17.0.10
       "@typescript-eslint/eslint-plugin": ^6.8.0
       "@typescript-eslint/parser": ^6.8.0
-=======
-      '@autorest/codemodel': ~4.19.2
-      '@autorest/extension-base': ^3.5.0
-      '@autorest/testmodeler': ^2.6.1
-      '@azure-rest/core-client': ^1.4.0
-      '@azure-tools/codegen': ^2.9.1
-      '@azure-tools/rlc-common': workspace:^0.34.0
-      '@azure-tools/test-recorder': ^3.0.0
-      '@azure/abort-controller': ^2.1.2
-      '@azure/core-auth': ^1.6.0
-      '@azure/core-client': ^1.6.1
-      '@azure/core-http': ^3.0.0
-      '@azure/core-http-compat': ^1.2.0
-      '@azure/core-lro': ^2.5.4
-      '@azure/core-paging': ^1.5.0
-      '@azure/core-rest-pipeline': ^1.14.0
-      '@azure/core-tracing': ^1.0.0
-      '@azure/core-util': ^1.4.0
-      '@azure/core-xml': ^1.0.0-beta.1
-      '@azure/logger': ^1.0.0
-      '@microsoft.azure/autorest.testserver': ^3.3.34
-      '@types/chai': ^4.2.8
-      '@types/chai-as-promised': ^7.1.4
-      '@types/fs-extra': ^9.0.13
-      '@types/js-yaml': 3.12.1
-      '@types/lodash': ^4.14.149
-      '@types/mocha': ^5.2.7
-      '@types/node': ^18.0.0
-      '@types/sinon': ^10.0.0
-      '@types/xmlbuilder': 0.0.34
-      '@types/yargs': ^17.0.10
-      '@typescript-eslint/eslint-plugin': ^6.8.0
-      '@typescript-eslint/parser': ^6.8.0
->>>>>>> ff9e2dd7
       autorest: ^3.4.2
       buffer: ^6.0.3
       chai: ^4.2.0
@@ -240,12 +205,11 @@
 
   ../../packages/typespec-test:
     specifiers:
-<<<<<<< HEAD
       "@azure-tools/typespec-autorest": 0.48.0-dev.1
       "@azure-tools/typespec-azure-core": 0.48.0-dev.1
       "@azure-tools/typespec-azure-resource-manager": 0.48.0-dev.3
       "@azure-tools/typespec-client-generator-core": 0.48.0-dev.3
-      "@azure-tools/typespec-ts": workspace:^0.33.0
+      "@azure-tools/typespec-ts": workspace:^0.34.0
       "@types/mocha": ^5.2.7
       "@types/node": ^18.0.0
       "@typespec/compiler": 0.62.0-dev.6
@@ -254,27 +218,10 @@
       "@typespec/openapi3": ">=0.61.0 <1.0.0"
       "@typespec/rest": 0.62.0-dev.2
       "@typespec/versioning": 0.62.0-dev.2
-=======
-      '@azure-tools/typespec-autorest': '>=0.47.0 <1.0.0'
-      '@azure-tools/typespec-azure-core': '>=0.47.0 <1.0.0'
-      '@azure-tools/typespec-azure-resource-manager': '>=0.47.0 <1.0.0'
-      '@azure-tools/typespec-azure-rulesets': '>=0.47.0 <1.0.0'
-      '@azure-tools/typespec-client-generator-core': '>=0.47.4 <1.0.0'
-      '@azure-tools/typespec-ts': workspace:^0.34.0
-      '@types/mocha': ^5.2.7
-      '@types/node': ^18.0.0
-      '@typespec/compiler': '>=0.61.2 <1.0.0'
-      '@typespec/http': '>=0.61.0 <1.0.0'
-      '@typespec/openapi': '>=0.61.0 <1.0.0'
-      '@typespec/openapi3': '>=0.61.0 <1.0.0'
-      '@typespec/rest': '>=0.61.0 <1.0.0'
-      '@typespec/versioning': '>=0.61.0 <1.0.0'
->>>>>>> ff9e2dd7
       prettier: ^3.1.0
       ts-node: ^8.5.2
       typescript: ~5.6.2
     dependencies:
-<<<<<<< HEAD
       "@azure-tools/typespec-autorest": 0.48.0-dev.1_3fglgeqnqbjmdo5l6b74or2qhy
       "@azure-tools/typespec-azure-core": 0.48.0-dev.1_yo5znjnj3jnal4egjirfv73anq
       "@azure-tools/typespec-azure-resource-manager": 0.48.0-dev.3_4gfajldpg7v4jvmialzi5334v4
@@ -286,20 +233,6 @@
       "@typespec/openapi3": 0.61.0_2mb64h6huuvnz3uaowxxqr2rii
       "@typespec/rest": 0.62.0-dev.2_yzsgejetmg3qupxmkogeykufxa
       "@typespec/versioning": 0.62.0-dev.2_pzeclai3esnzt5hagukyy3jufi
-=======
-      '@azure-tools/typespec-autorest': 0.47.0_rib5axdcd64bxmzq35qykcrahq
-      '@azure-tools/typespec-azure-core': 0.47.0_fxc6wb4hdwr6r5hw5qrofq3aoy
-      '@azure-tools/typespec-azure-resource-manager': 0.47.0_f62ldmasulsabis4qbnzkqboii
-      '@azure-tools/typespec-azure-rulesets': 0.47.0_b25iwclywefnqfkiov4zadde3a
-      '@azure-tools/typespec-client-generator-core': 0.47.4_f62ldmasulsabis4qbnzkqboii
-      '@azure-tools/typespec-ts': link:../typespec-ts
-      '@typespec/compiler': 0.61.2
-      '@typespec/http': 0.61.0_@typespec+compiler@0.61.2
-      '@typespec/openapi': 0.61.0_rd6g2np7ypwc24nhrvozahtdfy
-      '@typespec/openapi3': 0.61.0_55ilrakjwebv5frpjugw2fujmu
-      '@typespec/rest': 0.61.0_rd6g2np7ypwc24nhrvozahtdfy
-      '@typespec/versioning': 0.61.0_@typespec+compiler@0.61.2
->>>>>>> ff9e2dd7
       prettier: 3.1.1
     devDependencies:
       "@types/mocha": 5.2.7
@@ -309,13 +242,12 @@
 
   ../../packages/typespec-ts:
     specifiers:
-<<<<<<< HEAD
       "@azure-rest/core-client": ^2.3.1
       "@azure-tools/cadl-ranch": ^0.15.0
       "@azure-tools/cadl-ranch-api": ^0.5.0
       "@azure-tools/cadl-ranch-expect": ^0.15.5
       "@azure-tools/cadl-ranch-specs": ^0.38.0
-      "@azure-tools/rlc-common": workspace:^0.33.0
+      "@azure-tools/rlc-common": workspace:^0.34.0
       "@azure-tools/typespec-autorest": 0.48.0-dev.1
       "@azure-tools/typespec-azure-core": 0.48.0-dev.1
       "@azure-tools/typespec-azure-resource-manager": 0.48.0-dev.3
@@ -343,41 +275,6 @@
       "@typespec/versioning": 0.62.0-dev.2
       "@vitest/coverage-istanbul": ~1.6.0
       "@vitest/coverage-v8": ~1.6.0
-=======
-      '@azure-rest/core-client': ^2.3.1
-      '@azure-tools/cadl-ranch': ^0.15.0
-      '@azure-tools/cadl-ranch-api': ^0.5.0
-      '@azure-tools/cadl-ranch-expect': ^0.15.5
-      '@azure-tools/cadl-ranch-specs': ^0.38.0
-      '@azure-tools/rlc-common': workspace:^0.34.0
-      '@azure-tools/typespec-autorest': '>=0.47.0 <1.0.0'
-      '@azure-tools/typespec-azure-core': '>=0.47.0 <1.0.0'
-      '@azure-tools/typespec-azure-resource-manager': '>=0.47.0 <1.0.0'
-      '@azure-tools/typespec-client-generator-core': '>=0.47.4 <1.0.0'
-      '@azure/abort-controller': ^2.1.2
-      '@azure/core-auth': ^1.6.0
-      '@azure/core-lro': ^3.1.0
-      '@azure/core-paging': ^1.5.0
-      '@azure/core-rest-pipeline': ^1.14.0
-      '@azure/core-util': ^1.4.0
-      '@azure/logger': ^1.0.4
-      '@microsoft/api-extractor': ^7.47.5
-      '@types/chai': ^4.3.1
-      '@types/fs-extra': ^9.0.13
-      '@types/lodash': ^4.17.4
-      '@types/mocha': ^10.0.6
-      '@types/node': ^18.0.0
-      '@typescript-eslint/eslint-plugin': ^6.8.0
-      '@typescript-eslint/parser': ^6.8.0
-      '@typespec/compiler': '>=0.61.2 <1.0.0'
-      '@typespec/http': '>=0.61.0 <1.0.0'
-      '@typespec/openapi': '>=0.61.0, <1.0.0'
-      '@typespec/rest': '>=0.61.0 <1.0.0'
-      '@typespec/ts-http-runtime': 1.0.0-alpha.20240314.2
-      '@typespec/versioning': '>=0.61.0 <1.0.0'
-      '@vitest/coverage-istanbul': ~1.6.0
-      '@vitest/coverage-v8': ~1.6.0
->>>>>>> ff9e2dd7
       chai: ^4.3.6
       chalk: ^4.0.0
       cross-env: ^7.0.3
@@ -404,7 +301,6 @@
       ts-morph: 23.0.0
       tslib: 2.6.2
     devDependencies:
-<<<<<<< HEAD
       "@azure-rest/core-client": 2.3.1
       "@azure-tools/cadl-ranch": 0.15.0_d4yylgqtsey5a7wubqjw5gjsq4
       "@azure-tools/cadl-ranch-api": 0.5.0
@@ -437,40 +333,6 @@
       "@typespec/versioning": 0.62.0-dev.2_pzeclai3esnzt5hagukyy3jufi
       "@vitest/coverage-istanbul": 1.6.0_vitest@1.6.0
       "@vitest/coverage-v8": 1.6.0_vitest@1.6.0
-=======
-      '@azure-rest/core-client': 2.3.1
-      '@azure-tools/cadl-ranch': 0.15.0_d4yylgqtsey5a7wubqjw5gjsq4
-      '@azure-tools/cadl-ranch-api': 0.5.0
-      '@azure-tools/cadl-ranch-expect': 0.15.5_str2psid7izwllhra2ow6hs7pi
-      '@azure-tools/cadl-ranch-specs': 0.38.0_ouo3nkt6333nzbxz2spj76mz74
-      '@azure-tools/typespec-autorest': 0.47.0_rib5axdcd64bxmzq35qykcrahq
-      '@azure-tools/typespec-azure-core': 0.47.0_fxc6wb4hdwr6r5hw5qrofq3aoy
-      '@azure-tools/typespec-azure-resource-manager': 0.47.0_f62ldmasulsabis4qbnzkqboii
-      '@azure-tools/typespec-client-generator-core': 0.47.4_f62ldmasulsabis4qbnzkqboii
-      '@azure/abort-controller': 2.1.2
-      '@azure/core-auth': 1.6.0
-      '@azure/core-lro': 3.1.0
-      '@azure/core-paging': 1.5.0
-      '@azure/core-rest-pipeline': 1.14.0
-      '@azure/core-util': 1.5.0
-      '@azure/logger': 1.0.4
-      '@microsoft/api-extractor': 7.47.5_@types+node@18.18.0
-      '@types/chai': 4.3.6
-      '@types/fs-extra': 9.0.13
-      '@types/lodash': 4.17.4
-      '@types/mocha': 10.0.6
-      '@types/node': 18.18.0
-      '@typescript-eslint/eslint-plugin': 6.8.0_wroavni7rd6ng5lxj6jm5p2pxq
-      '@typescript-eslint/parser': 6.8.0_wgnkk2eh2432jxos7omdkkhhte
-      '@typespec/compiler': 0.61.2
-      '@typespec/http': 0.61.0_@typespec+compiler@0.61.2
-      '@typespec/openapi': 0.61.0_rd6g2np7ypwc24nhrvozahtdfy
-      '@typespec/rest': 0.61.0_rd6g2np7ypwc24nhrvozahtdfy
-      '@typespec/ts-http-runtime': 1.0.0-alpha.20240314.2
-      '@typespec/versioning': 0.61.0_@typespec+compiler@0.61.2
-      '@vitest/coverage-istanbul': 1.6.0_vitest@1.6.0
-      '@vitest/coverage-v8': 1.6.0_vitest@1.6.0
->>>>>>> ff9e2dd7
       chai: 4.3.8
       chalk: 4.1.2
       cross-env: 7.0.3
@@ -750,7 +612,6 @@
       - supports-color
     dev: true
 
-<<<<<<< HEAD
   /@azure-tools/typespec-autorest/0.48.0-dev.1_3fglgeqnqbjmdo5l6b74or2qhy:
     resolution:
       {
@@ -782,33 +643,6 @@
         integrity: sha512-WXYa/M/v+Mf9EW3tM2EI1zA43c1+lIX2XCmUp+B/BDWInG6CuDf7uoMXjWpwAyi9QAOviYyUX6zxhG/NzMzFew==,
       }
     engines: { node: ">=18.0.0" }
-=======
-  /@azure-tools/typespec-autorest/0.47.0_rib5axdcd64bxmzq35qykcrahq:
-    resolution: {integrity: sha512-uYkk8mnzekSMhJKU3RS0cXvKPH0vbkonthYoPe7/vxZ7tWv4xJLSglV2v3m3QElFgvNebNVoBOEWSY8Kz/ip2Q==}
-    engines: {node: '>=18.0.0'}
-    peerDependencies:
-      '@azure-tools/typespec-azure-core': ~0.47.0
-      '@azure-tools/typespec-azure-resource-manager': ~0.47.0
-      '@azure-tools/typespec-client-generator-core': ~0.47.0
-      '@typespec/compiler': ~0.61.0
-      '@typespec/http': ~0.61.0
-      '@typespec/openapi': ~0.61.0
-      '@typespec/rest': ~0.61.0
-      '@typespec/versioning': ~0.61.0
-    dependencies:
-      '@azure-tools/typespec-azure-core': 0.47.0_fxc6wb4hdwr6r5hw5qrofq3aoy
-      '@azure-tools/typespec-azure-resource-manager': 0.47.0_f62ldmasulsabis4qbnzkqboii
-      '@azure-tools/typespec-client-generator-core': 0.47.4_f62ldmasulsabis4qbnzkqboii
-      '@typespec/compiler': 0.61.2
-      '@typespec/http': 0.61.0_@typespec+compiler@0.61.2
-      '@typespec/openapi': 0.61.0_rd6g2np7ypwc24nhrvozahtdfy
-      '@typespec/rest': 0.61.0_rd6g2np7ypwc24nhrvozahtdfy
-      '@typespec/versioning': 0.61.0_@typespec+compiler@0.61.2
-
-  /@azure-tools/typespec-azure-core/0.47.0_fxc6wb4hdwr6r5hw5qrofq3aoy:
-    resolution: {integrity: sha512-RcBC5+dE1BVXTrUkkKULTImGxzM/ea3P3IL2kr9pk7r1uqF7D4CGqEKHFTg5L6QUtqc1f+zgTgQTNn6t4gI92w==}
-    engines: {node: '>=18.0.0'}
->>>>>>> ff9e2dd7
     peerDependencies:
       "@typespec/compiler": ~0.61.0 || >=0.62.0-dev <0.62.0
       "@typespec/http": ~0.61.0 || >=0.62.0-dev <0.62.0
@@ -841,33 +675,12 @@
       change-case: 5.4.4
       pluralize: 8.0.0
 
-<<<<<<< HEAD
   /@azure-tools/typespec-client-generator-core/0.48.0-dev.3_4gfajldpg7v4jvmialzi5334v4:
     resolution:
       {
         integrity: sha512-TcBwCBSUuoC/0ngHWdV0O0bHNmkRGwU4Omo/zgYxY1xAvAckB7OJTDVUSf2623ltfTLbQ9THmRI0oUoLFzPYbA==,
       }
     engines: { node: ">=18.0.0" }
-=======
-  /@azure-tools/typespec-azure-rulesets/0.47.0_b25iwclywefnqfkiov4zadde3a:
-    resolution: {integrity: sha512-CG6sGYc/9qKAQIWtauzH6yEoTdugfz4DEmiWcytJMhgw1tQ2bqmcJuar01ctDKuaD5F1PKZ0X3oAxPu84pIlqw==}
-    engines: {node: '>=18.0.0'}
-    peerDependencies:
-      '@azure-tools/typespec-azure-core': ~0.47.0
-      '@azure-tools/typespec-azure-resource-manager': ~0.47.0
-      '@azure-tools/typespec-client-generator-core': ~0.47.0
-      '@typespec/compiler': ~0.61.0
-    dependencies:
-      '@azure-tools/typespec-azure-core': 0.47.0_fxc6wb4hdwr6r5hw5qrofq3aoy
-      '@azure-tools/typespec-azure-resource-manager': 0.47.0_f62ldmasulsabis4qbnzkqboii
-      '@azure-tools/typespec-client-generator-core': 0.47.4_f62ldmasulsabis4qbnzkqboii
-      '@typespec/compiler': 0.61.2
-    dev: false
-
-  /@azure-tools/typespec-client-generator-core/0.47.4_f62ldmasulsabis4qbnzkqboii:
-    resolution: {integrity: sha512-oXA8rHzBsoofzSXvGLGohj6VDYegtgAfGMWo2o4ubew1bS4cvl3CYl9DJ54blqafxtJXnNh4SdjadeHTsCz2mw==}
-    engines: {node: '>=18.0.0'}
->>>>>>> ff9e2dd7
     peerDependencies:
       "@azure-tools/typespec-azure-core": ~0.47.0 || >=0.48.0-dev <0.48.0
       "@typespec/compiler": ~0.61.2 || >=0.62.0-dev <0.62.0
