lockfileVersion: 5.4

importers:

  .:
    specifiers: {}

  ../../packages/autorest.typescript:
    specifiers:
      '@autorest/codemodel': ~4.19.2
      '@autorest/extension-base': ^3.5.0
      '@autorest/testmodeler': ^2.6.1
      '@azure-rest/core-client': ^1.4.0
      '@azure-tools/codegen': ^2.9.1
      '@azure-tools/rlc-common': workspace:^0.35.0
      '@azure-tools/test-recorder': ^3.0.0
      '@azure/abort-controller': ^2.1.2
      '@azure/core-auth': ^1.6.0
      '@azure/core-client': ^1.6.1
      '@azure/core-http': ^3.0.0
      '@azure/core-http-compat': ^1.2.0
      '@azure/core-lro': ^2.5.4
      '@azure/core-paging': ^1.5.0
      '@azure/core-rest-pipeline': ^1.14.0
      '@azure/core-tracing': ^1.0.0
      '@azure/core-util': ^1.4.0
      '@azure/core-xml': ^1.0.0-beta.1
      '@azure/logger': ^1.0.0
      '@microsoft.azure/autorest.testserver': ^3.3.34
      '@types/chai': ^4.2.8
      '@types/chai-as-promised': ^7.1.4
      '@types/fs-extra': ^9.0.13
      '@types/js-yaml': 3.12.1
      '@types/lodash': ^4.14.149
      '@types/mocha': ^5.2.7
      '@types/node': ^18.0.0
      '@types/sinon': ^10.0.0
      '@types/xmlbuilder': 0.0.34
      '@types/yargs': ^17.0.10
      '@typescript-eslint/eslint-plugin': ^6.8.0
      '@typescript-eslint/parser': ^6.8.0
      autorest: ^3.4.2
      buffer: ^6.0.3
      chai: ^4.2.0
      chai-as-promised: ^7.1.1
      chalk: ^4.0.0
      directory-tree: ^2.2.7
      dotenv: ^16.0.0
      eslint: ^8.18.0
      fs-extra: ^11.1.0
      handlebars: ^4.7.7
      karma: ^6.3.18
      karma-chrome-launcher: ^3.1.0
      karma-mocha: ^2.0.1
      karma-source-map-support: ^1.4.0
      lodash: ^4.17.21
      mocha: ^9.2.2
      moment: ^2.29.4
      node-cmd: ^3.0.0
      npm-run-all: ^4.1.5
      openapi-types: ^7.0.0
      path-browserify: ^1.0.1
      prettier: ^3.1.0
      puppeteer: ^22.2.0
      rimraf: ^5.0.0
      sinon: ^10.0.0
      source-map-loader: ^1.0.0
      source-map-support: ^0.5.16
      ts-morph: ^23.0.0
      ts-node: ^8.5.2
      tslib: ^2.3.1
      typescript: ~5.6.2
      wait-port: ^0.2.6
      webpack: ^5.72.0
      webpack-cli: ^4.9.2
      yargs: ^17.4.1
    dependencies:
      '@autorest/codemodel': 4.19.3
      '@autorest/extension-base': 3.5.2
      '@autorest/testmodeler': 2.6.1
      '@azure-rest/core-client': 1.4.0
      '@azure-tools/codegen': 2.9.2
      '@azure-tools/rlc-common': link:../rlc-common
      '@azure/core-auth': 1.6.0
      '@azure/core-client': 1.7.3
      '@azure/core-http': 3.0.3
      '@azure/core-http-compat': 1.3.0
      '@azure/core-lro': 2.5.4
      '@azure/core-paging': 1.5.0
      '@azure/core-rest-pipeline': 1.14.0
      '@azure/core-tracing': 1.0.1
      '@azure/logger': 1.0.4
      '@types/lodash': 4.14.199
      dotenv: 16.3.1
      fs-extra: 11.1.1
      handlebars: 4.7.8
      lodash: 4.17.21
      prettier: 3.1.1
      source-map-support: 0.5.21
      ts-morph: 23.0.0
    devDependencies:
      '@azure-tools/test-recorder': 3.0.0
      '@azure/abort-controller': 2.1.2
      '@azure/core-util': 1.5.0
      '@azure/core-xml': 1.3.4
      '@microsoft.azure/autorest.testserver': 3.3.48
      '@types/chai': 4.3.6
      '@types/chai-as-promised': 7.1.6
      '@types/fs-extra': 9.0.13
      '@types/js-yaml': 3.12.1
      '@types/mocha': 5.2.7
      '@types/node': 18.18.0
      '@types/sinon': 10.0.17
      '@types/xmlbuilder': 0.0.34
      '@types/yargs': 17.0.25
      '@typescript-eslint/eslint-plugin': 6.8.0_wroavni7rd6ng5lxj6jm5p2pxq
      '@typescript-eslint/parser': 6.8.0_wgnkk2eh2432jxos7omdkkhhte
      autorest: 3.6.3
      buffer: 6.0.3
      chai: 4.3.8
      chai-as-promised: 7.1.1_chai@4.3.8
      chalk: 4.1.2
      directory-tree: 2.4.0
      eslint: 8.50.0
      karma: 6.4.2
      karma-chrome-launcher: 3.2.0
      karma-mocha: 2.0.1
      karma-source-map-support: 1.4.0
      mocha: 9.2.2
      moment: 2.29.4
      node-cmd: 3.0.0
      npm-run-all: 4.1.5
      openapi-types: 7.2.3
      path-browserify: 1.0.1
      puppeteer: 22.4.1_typescript@5.6.2
      rimraf: 5.0.4
      sinon: 10.0.1
      source-map-loader: 1.1.3_webpack@5.88.2
      ts-node: 8.10.2_typescript@5.6.2
      tslib: 2.6.2
      typescript: 5.6.2
      wait-port: 0.2.14
      webpack: 5.88.2_webpack-cli@4.10.0
      webpack-cli: 4.10.0_webpack@5.88.2
      yargs: 17.7.2

  ../../packages/rlc-common:
    specifiers:
      '@types/chai': ^4.3.4
      '@types/fs-extra': ^8.1.0
      '@types/lodash': ^4.14.182
      '@types/mocha': ^10.0.1
      '@types/node': ^18.0.0
      '@typescript-eslint/eslint-plugin': ^6.8.0
      '@typescript-eslint/parser': ^6.8.0
      chai: ^4.3.7
      cross-env: 7.0.3
      eslint: ^8.9.0
      eslint-plugin-require-extensions: 0.1.3
      fs-extra: ^10.0.0
      handlebars: ^4.7.7
      lodash: ^4.17.21
      mocha: ^10.2.0
      prettier: ^3.1.0
      rimraf: ^5.0.0
      ts-morph: ^23.0.0
      ts-node: ^10.7.0
      typescript: ~5.6.2
    dependencies:
      handlebars: 4.7.8
      lodash: 4.17.21
      ts-morph: 23.0.0
    devDependencies:
      '@types/chai': 4.3.6
      '@types/fs-extra': 8.1.3
      '@types/lodash': 4.14.199
      '@types/mocha': 10.0.1
      '@types/node': 18.18.0
      '@typescript-eslint/eslint-plugin': 6.8.0_wroavni7rd6ng5lxj6jm5p2pxq
      '@typescript-eslint/parser': 6.8.0_wgnkk2eh2432jxos7omdkkhhte
      chai: 4.3.8
      cross-env: 7.0.3
      eslint: 8.50.0
      eslint-plugin-require-extensions: 0.1.3_eslint@8.50.0
      fs-extra: 10.1.0
      mocha: 10.2.0
      prettier: 3.1.1
      rimraf: 5.0.4
      ts-node: 10.9.1_jaxbkr345bnladzl3q4nioo63e
      typescript: 5.6.2

  ../../packages/typespec-test:
    specifiers:
      '@azure-tools/typespec-autorest': '>=0.49.0 <1.0.0'
      '@azure-tools/typespec-azure-core': '>=0.49.0 <1.0.0'
      '@azure-tools/typespec-azure-resource-manager': '>=0.49.0 <1.0.0'
      '@azure-tools/typespec-azure-rulesets': '>=0.49.0 <1.0.0'
      '@azure-tools/typespec-client-generator-core': '>=0.49.0 <1.0.0'
      '@azure-tools/typespec-ts': workspace:^0.35.0
      '@types/mocha': ^5.2.7
      '@types/node': ^18.0.0
      '@typespec/compiler': '>=0.63.0 <1.0.0'
      '@typespec/http': '>=0.63.0 <1.0.0'
      '@typespec/json-schema': '>=0.63.0 <1.0.0'
      '@typespec/openapi': '>=0.63.0 <1.0.0'
      '@typespec/openapi3': '>=0.63.0 <1.0.0'
      '@typespec/rest': '>=0.63.0 <1.0.0'
      '@typespec/versioning': '>=0.63.0 <1.0.0'
      prettier: ^3.1.0
      ts-node: ^8.5.2
      typescript: ~5.6.2
    dependencies:
      '@azure-tools/typespec-autorest': 0.49.0_uqxpqfozgqwkdzs7u74gtza3vu
      '@azure-tools/typespec-azure-core': 0.49.0_kj4jfkbw33dcu4jtzp54cnb2fm
      '@azure-tools/typespec-azure-resource-manager': 0.49.0_3qeo4wm44dy4dvllcauv7rlpye
      '@azure-tools/typespec-azure-rulesets': 0.49.0_oxkf4c4gkopslysihdam4ympee
      '@azure-tools/typespec-client-generator-core': 0.49.0_3qeo4wm44dy4dvllcauv7rlpye
      '@azure-tools/typespec-ts': link:../typespec-ts
      '@typespec/compiler': 0.63.0
      '@typespec/http': 0.63.0_@typespec+compiler@0.63.0
      '@typespec/json-schema': 0.63.0_@typespec+compiler@0.63.0
      '@typespec/openapi': 0.63.0_qz2z3dajrrgsjonwob7haqlhte
      '@typespec/openapi3': 0.63.0_sqdvtoykz5tnrrjz5ge5rvjoie
      '@typespec/rest': 0.63.0_qz2z3dajrrgsjonwob7haqlhte
      '@typespec/versioning': 0.63.0_@typespec+compiler@0.63.0
      prettier: 3.1.1
    devDependencies:
      '@types/mocha': 5.2.7
      '@types/node': 18.18.0
      ts-node: 8.10.2_typescript@5.6.2
      typescript: 5.6.2

  ../../packages/typespec-ts:
    specifiers:
      '@azure-rest/core-client': ^2.3.1
      '@azure-tools/cadl-ranch': ^0.16.1
      '@azure-tools/cadl-ranch-api': ^0.5.0
      '@azure-tools/cadl-ranch-expect': ^0.15.6
      '@azure-tools/cadl-ranch-specs': ^0.39.5
      '@azure-tools/rlc-common': workspace:^0.35.0
      '@azure-tools/typespec-autorest': '>=0.49.0 <1.0.0'
      '@azure-tools/typespec-azure-core': '>=0.49.0 <1.0.0'
      '@azure-tools/typespec-azure-resource-manager': '>=0.49.0 <1.0.0'
      '@azure-tools/typespec-client-generator-core': '>=0.49.0 <1.0.0'
      '@azure/abort-controller': ^2.1.2
      '@azure/core-auth': ^1.6.0
      '@azure/core-lro': ^3.1.0
      '@azure/core-paging': ^1.5.0
      '@azure/core-rest-pipeline': ^1.14.0
      '@azure/core-util': ^1.4.0
      '@azure/logger': ^1.0.4
      '@microsoft/api-extractor': ^7.47.5
      '@types/chai': ^4.3.1
      '@types/fs-extra': ^9.0.13
      '@types/lodash': ^4.17.4
      '@types/mocha': ^10.0.6
      '@types/node': ^18.0.0
      '@typescript-eslint/eslint-plugin': ^6.8.0
      '@typescript-eslint/parser': ^6.8.0
<<<<<<< HEAD
      '@typespec/compiler': '>=0.62.0 <1.0.0'
      '@typespec/http': '>=0.62.0 <1.0.0'
      '@typespec/openapi': '>=0.62.0, <1.0.0'
      '@typespec/rest': '>=0.62.0 <1.0.0'
      '@typespec/ts-http-runtime': 0.1.0
      '@typespec/versioning': '>=0.62.0 <1.0.0'
=======
      '@typespec/compiler': '>=0.63.0 <1.0.0'
      '@typespec/http': '>=0.63.0 <1.0.0'
      '@typespec/openapi': '>=0.63.0, <1.0.0'
      '@typespec/rest': '>=0.63.0 <1.0.0'
      '@typespec/ts-http-runtime': 1.0.0-alpha.20240314.2
      '@typespec/versioning': '>=0.63.0 <1.0.0'
>>>>>>> 8f55b965
      '@vitest/coverage-istanbul': ~1.6.0
      '@vitest/coverage-v8': ~1.6.0
      chai: ^4.3.6
      chalk: ^4.0.0
      cross-env: ^7.0.3
      eslint: ^8.9.0
      eslint-plugin-require-extensions: 0.1.3
      fs-extra: ^11.1.0
      lodash: ^4.17.21
      mkdirp: ^3.0.1
      mocha: ^10.4.0
      npm-run-all: ~4.1.5
      prettier: ^3.3.3
      rimraf: ^5.0.0
      ts-morph: ^23.0.0
      ts-node: ~10.9.1
      tslib: ^2.3.1
      tsx: ^4.16.5
      typescript: ~5.6.2
      vitest: ~1.6.0
    dependencies:
      '@azure-tools/rlc-common': link:../rlc-common
      fs-extra: 11.1.1
      lodash: 4.17.21
      prettier: 3.3.3
      ts-morph: 23.0.0
      tslib: 2.6.2
    devDependencies:
      '@azure-rest/core-client': 2.3.1
      '@azure-tools/cadl-ranch': 0.16.1_amejmqxr72jemg4hjnersfbvzq
      '@azure-tools/cadl-ranch-api': 0.5.0
      '@azure-tools/cadl-ranch-expect': 0.15.6_acxnxaaiojnhbczdiyl7gkwmxa
      '@azure-tools/cadl-ranch-specs': 0.39.5_76usnhwbv6t5blpkcdwohji23a
      '@azure-tools/typespec-autorest': 0.49.0_uqxpqfozgqwkdzs7u74gtza3vu
      '@azure-tools/typespec-azure-core': 0.49.0_kj4jfkbw33dcu4jtzp54cnb2fm
      '@azure-tools/typespec-azure-resource-manager': 0.49.0_3qeo4wm44dy4dvllcauv7rlpye
      '@azure-tools/typespec-client-generator-core': 0.49.0_3qeo4wm44dy4dvllcauv7rlpye
      '@azure/abort-controller': 2.1.2
      '@azure/core-auth': 1.6.0
      '@azure/core-lro': 3.1.0
      '@azure/core-paging': 1.5.0
      '@azure/core-rest-pipeline': 1.14.0
      '@azure/core-util': 1.5.0
      '@azure/logger': 1.0.4
      '@microsoft/api-extractor': 7.47.5_@types+node@18.18.0
      '@types/chai': 4.3.6
      '@types/fs-extra': 9.0.13
      '@types/lodash': 4.17.4
      '@types/mocha': 10.0.6
      '@types/node': 18.18.0
      '@typescript-eslint/eslint-plugin': 6.8.0_wroavni7rd6ng5lxj6jm5p2pxq
      '@typescript-eslint/parser': 6.8.0_wgnkk2eh2432jxos7omdkkhhte
<<<<<<< HEAD
      '@typespec/compiler': 0.62.0
      '@typespec/http': 0.62.0_@typespec+compiler@0.62.0
      '@typespec/openapi': 0.62.0_ehpjn7t5lr2snllrxt4bmumehe
      '@typespec/rest': 0.62.0_ehpjn7t5lr2snllrxt4bmumehe
      '@typespec/ts-http-runtime': 0.1.0
      '@typespec/versioning': 0.62.0_@typespec+compiler@0.62.0
=======
      '@typespec/compiler': 0.63.0
      '@typespec/http': 0.63.0_@typespec+compiler@0.63.0
      '@typespec/openapi': 0.63.0_qz2z3dajrrgsjonwob7haqlhte
      '@typespec/rest': 0.63.0_qz2z3dajrrgsjonwob7haqlhte
      '@typespec/ts-http-runtime': 1.0.0-alpha.20240314.2
      '@typespec/versioning': 0.63.0_@typespec+compiler@0.63.0
>>>>>>> 8f55b965
      '@vitest/coverage-istanbul': 1.6.0_vitest@1.6.0
      '@vitest/coverage-v8': 1.6.0_vitest@1.6.0
      chai: 4.3.8
      chalk: 4.1.2
      cross-env: 7.0.3
      eslint: 8.50.0
      eslint-plugin-require-extensions: 0.1.3_eslint@8.50.0
      mkdirp: 3.0.1
      mocha: 10.4.0
      npm-run-all: 4.1.5
      rimraf: 5.0.4
      ts-node: 10.9.1_jaxbkr345bnladzl3q4nioo63e
      tsx: 4.17.0
      typescript: 5.6.2
      vitest: 1.6.0_@types+node@18.18.0

packages:

  /@aashutoshrathi/word-wrap/1.2.6:
    resolution: {integrity: sha512-1Yjs2SvM8TflER/OD3cOjhWWOZb58A2t7wpE2S9XfBYTiIl+XFhQG2bjy4Pu1I+EAlCNUzRDYDdFwFYUKvXcIA==}
    engines: {node: '>=0.10.0'}
    dev: true

  /@ampproject/remapping/2.3.0:
    resolution: {integrity: sha512-30iZtAPgz+LTIYoeivqYo853f02jBYSd5uGnGpkFV0M3xOt9aN73erkgYAmZU43x4VfqcnLxW9Kpg3R5LC4YYw==}
    engines: {node: '>=6.0.0'}
    dependencies:
      '@jridgewell/gen-mapping': 0.3.5
      '@jridgewell/trace-mapping': 0.3.25
    dev: true

  /@apidevtools/swagger-methods/3.0.2:
    resolution: {integrity: sha512-QAkD5kK2b1WfjDS/UQn/qQkbwF31uqRjPTrsCs5ZG9BQGAkjwvqGFjjPqAuzac/IYzpPtRzjCP1WrTuAIjMrXg==}
    dev: false

  /@autorest/codemodel/4.19.3:
    resolution: {integrity: sha512-8RMPjq2BmLNn080EHGbSc0E9pk7EO6i+vi3vGrz8xrfnTBydOZPJUZqmOpEmNnV6LRbr23cthXQo0JbA/bStWg==}
    engines: {node: '>=12.0.0'}
    dependencies:
      '@azure-tools/codegen': 2.9.2
      js-yaml: 4.0.0
    dev: false

  /@autorest/extension-base/3.5.2:
    resolution: {integrity: sha512-brpRtQ34mo/SZPTWrOUYvDHOKbvDa9eX5N15qd0OGLX8q3y29nXjhokMVoink4w1jW+8p2KXy2emMIZL14s+HQ==}
    engines: {node: '>=12.0.0'}
    dependencies:
      '@azure-tools/codegen': 2.9.2
      js-yaml: 4.0.0
      vscode-jsonrpc: 3.6.2
    dev: false

  /@autorest/testmodeler/2.6.1:
    resolution: {integrity: sha512-7OXzYet3S/Hiow9LzHUY5qdNRnceSQd41wKEGzfcGVleyWRobYJgYxGmUEyFZP4ZSerAb+QqygSvo9yWIC3nrQ==}
    dev: false

  /@azure-rest/core-client/1.4.0:
    resolution: {integrity: sha512-ozTDPBVUDR5eOnMIwhggbnVmOrka4fXCs8n8mvUo4WLLc38kki6bAOByDoVZZPz/pZy2jMt2kwfpvy/UjALj6w==}
    engines: {node: '>=18.0.0'}
    dependencies:
      '@azure/abort-controller': 2.1.2
      '@azure/core-auth': 1.6.0
      '@azure/core-rest-pipeline': 1.14.0
      '@azure/core-tracing': 1.0.1
      '@azure/core-util': 1.5.0
      tslib: 2.6.2
    transitivePeerDependencies:
      - supports-color
    dev: false

  /@azure-rest/core-client/2.3.1:
    resolution: {integrity: sha512-sGTdh2Ln95F/Jqikr9OybQvx00EVvljwgxjfcxTqjID0PBVGDuNR0ie9e9HsTA1vJT23BlVRd/dCIGzJriYw9g==}
    engines: {node: '>=18.0.0'}
    dependencies:
      '@azure/abort-controller': 2.1.2
      '@azure/core-auth': 1.6.0
      '@azure/core-rest-pipeline': 1.14.0
      '@azure/core-tracing': 1.1.2
      '@azure/core-util': 1.9.0
      tslib: 2.6.2
    transitivePeerDependencies:
      - supports-color
    dev: true

  /@azure-tools/async-io/3.0.254:
    resolution: {integrity: sha512-X1C7XdyCuo50ch9FzKtTvmK18FgDxxf1Bbt3cSoknQqeDaRegHSSCO+zByq2YA4NvUzKXeZ1engh29IDxZXgpQ==}
    engines: {node: '>=10.12.0'}
    dependencies:
      '@azure-tools/tasks': 3.0.255
      proper-lockfile: 2.0.1
    dev: false

  /@azure-tools/cadl-ranch-api/0.5.0:
    resolution: {integrity: sha512-awgLMCWGy4VxIJ5n9SJuTH0WfZFsUv5kYffIYfvGPtV3NIkCwO1u39Polb4BBR8GLELWjRuHMxYsmhwpTzRBpw==}
    engines: {node: '>=16.0.0'}
    dependencies:
      body-parser: 1.20.3
      deep-equal: 2.2.2
      express: 4.21.1
      express-promise-router: 4.1.1_express@4.21.1
      glob: 11.0.0
      morgan: 1.10.0
      multer: 1.4.5-lts.1
      picocolors: 1.1.0
      winston: 3.14.1
      xml-formatter: 3.6.3
      xml2js: 0.6.2
      yargs: 17.7.2
    transitivePeerDependencies:
      - '@types/express'
    dev: true

  /@azure-tools/cadl-ranch-coverage-sdk/0.9.0:
    resolution: {integrity: sha512-u4WU5U6Ps6oct9E3FiBdORMsSiqpV1VBFeiqH4ZTXCV3A245n3GzznRexZ5bDuRlRY4ea2BVvKrVnemaYaLp+w==}
    engines: {node: '>=16.0.0'}
    dependencies:
      '@azure/identity': 4.4.1
      '@azure/storage-blob': 12.24.0
      '@types/node': 22.2.0
    transitivePeerDependencies:
      - supports-color
    dev: true

  /@azure-tools/cadl-ranch-expect/0.15.6_acxnxaaiojnhbczdiyl7gkwmxa:
    resolution: {integrity: sha512-t601oyRwiSy/Nbbro5A7OHZSKsVGxGRJMPnd4X80dYetTBinUHXS2+cVx+fVQlUmb/4Ru/qNOvG0jtTJY9/XHw==}
    engines: {node: '>=16.0.0'}
    peerDependencies:
      '@typespec/compiler': ~0.62.0
      '@typespec/http': ~0.62.0
      '@typespec/rest': ~0.62.0
      '@typespec/versioning': ~0.62.0
    dependencies:
      '@typespec/compiler': 0.63.0
      '@typespec/http': 0.63.0_@typespec+compiler@0.63.0
      '@typespec/rest': 0.63.0_qz2z3dajrrgsjonwob7haqlhte
      '@typespec/versioning': 0.63.0_@typespec+compiler@0.63.0
    dev: true

  /@azure-tools/cadl-ranch-expect/0.15.6_y2ehqb5acwlhqijbizhu3l6izi:
    resolution: {integrity: sha512-t601oyRwiSy/Nbbro5A7OHZSKsVGxGRJMPnd4X80dYetTBinUHXS2+cVx+fVQlUmb/4Ru/qNOvG0jtTJY9/XHw==}
    engines: {node: '>=16.0.0'}
    peerDependencies:
      '@typespec/compiler': ~0.62.0
      '@typespec/http': ~0.62.0
      '@typespec/rest': ~0.62.0
      '@typespec/versioning': ~0.62.0
    dependencies:
      '@typespec/compiler': 0.62.0
      '@typespec/http': 0.62.0_@typespec+compiler@0.62.0
      '@typespec/rest': 0.62.0_ehpjn7t5lr2snllrxt4bmumehe
      '@typespec/versioning': 0.63.0_@typespec+compiler@0.63.0
    dev: true

  /@azure-tools/cadl-ranch-specs/0.39.5_76usnhwbv6t5blpkcdwohji23a:
    resolution: {integrity: sha512-OZr9wNxl6gMCpIwrpdaSbxEDamNtiACTLOCjQBZwDLTfW+15wOF0eavjTW+WV/M5qoCHqsldURYKPyT6tnRe4g==}
    engines: {node: '>=16.0.0'}
    peerDependencies:
      '@azure-tools/cadl-ranch-expect': ~0.15.6
      '@azure-tools/typespec-azure-core': ~0.48.0
      '@typespec/compiler': ~0.62.0
      '@typespec/http': ~0.62.0
      '@typespec/rest': ~0.62.0
      '@typespec/versioning': ~0.62.0
      '@typespec/xml': ~0.62.0
    dependencies:
      '@azure-tools/cadl-ranch': 0.16.1_amejmqxr72jemg4hjnersfbvzq
      '@azure-tools/cadl-ranch-api': 0.5.0
      '@azure-tools/cadl-ranch-expect': 0.15.6_acxnxaaiojnhbczdiyl7gkwmxa
      '@azure-tools/typespec-azure-core': 0.49.0_kj4jfkbw33dcu4jtzp54cnb2fm
      '@typespec/compiler': 0.63.0
      '@typespec/http': 0.63.0_@typespec+compiler@0.63.0
      '@typespec/rest': 0.63.0_qz2z3dajrrgsjonwob7haqlhte
      '@typespec/versioning': 0.63.0_@typespec+compiler@0.63.0
      '@typespec/xml': 0.62.0_@typespec+compiler@0.63.0
    transitivePeerDependencies:
      - '@types/express'
      - '@typespec/streams'
      - debug
      - supports-color
    dev: true

  /@azure-tools/cadl-ranch/0.16.1_amejmqxr72jemg4hjnersfbvzq:
    resolution: {integrity: sha512-4tyd+2GDsZjkcsiB14T2m5imkPCokJkFLKrPe0mINb5Z6DVVzk/2BkhId//zk9KinpYL0ThG9ewM1ZeJ0jnoeg==}
    engines: {node: '>=16.0.0'}
    hasBin: true
    dependencies:
      '@azure-tools/cadl-ranch-api': 0.5.0
      '@azure-tools/cadl-ranch-coverage-sdk': 0.9.0
      '@azure-tools/cadl-ranch-expect': 0.15.6_y2ehqb5acwlhqijbizhu3l6izi
      '@azure/identity': 4.4.1
      '@types/js-yaml': 4.0.6
      '@typespec/compiler': 0.62.0
      '@typespec/http': 0.62.0_@typespec+compiler@0.62.0
      '@typespec/rest': 0.62.0_ehpjn7t5lr2snllrxt4bmumehe
      ajv: 8.17.1
      axios: 1.7.7
      body-parser: 1.20.3
      deep-equal: 2.2.2
      express: 4.21.1
      express-promise-router: 4.1.1_express@4.21.1
      form-data: 3.0.2
      glob: 11.0.0
      jackspeak: 4.0.1
      js-yaml: 4.1.0
      morgan: 1.10.0
      multer: 1.4.5-lts.1
      node-fetch: 3.3.2
      picocolors: 1.1.0
      source-map-support: 0.5.21
      winston: 3.14.1
      xml2js: 0.6.2
      yargs: 17.7.2
    transitivePeerDependencies:
      - '@types/express'
      - '@typespec/streams'
      - '@typespec/versioning'
      - debug
      - supports-color
    dev: true

  /@azure-tools/codegen/2.9.2:
    resolution: {integrity: sha512-brVLyffOtPiEijYYBYgV+4q7IyAfqXIec7XbdEqvv7As6SeEdq5WtbtN9N0LdGVHDWtEfc+JArwIx9aYGFdMUg==}
    engines: {node: '>=12.0.0'}
    dependencies:
      '@azure-tools/async-io': 3.0.254
      js-yaml: 4.0.0
      semver: 7.5.4
    dev: false

  /@azure-tools/tasks/3.0.255:
    resolution: {integrity: sha512-GjALNLz7kWMEdRVbaN5g0cJHNAr3XVTbP0611Mv2UzMgGL6FOhNZJK+oPHJKLDR8EEDZNnkwPlyi7B+INXUSQA==}
    engines: {node: '>=10.12.0'}
    dev: false

  /@azure-tools/test-recorder/3.0.0:
    resolution: {integrity: sha512-1M1cjyqZa0TwKpaeaRaNON/c5yLWMEnMijc0V0Vu67pWrLkqoZE+6rmzrGLXapWUB1YmflvVaXQEWbbulGK3Ew==}
    engines: {node: '>=14.0.0'}
    dependencies:
      '@azure/core-auth': 1.6.0
      '@azure/core-rest-pipeline': 1.14.0
      '@azure/core-util': 1.5.0
      '@azure/logger': 1.0.4
    transitivePeerDependencies:
      - supports-color
    dev: true

  /@azure-tools/typespec-autorest/0.49.0_uqxpqfozgqwkdzs7u74gtza3vu:
    resolution: {integrity: sha512-stwfhmEc3yPeXbM8yfLKVCtaX5mR0H+sL74Xy/eMdEWoJgiE3aJxkgRWESu/7/vo99vugzo/HRwIEO5ELnyfRg==}
    engines: {node: '>=18.0.0'}
    peerDependencies:
      '@azure-tools/typespec-azure-core': ~0.49.0
      '@azure-tools/typespec-azure-resource-manager': ~0.49.0
      '@azure-tools/typespec-client-generator-core': ~0.49.0
      '@typespec/compiler': ~0.63.0
      '@typespec/http': ~0.63.0
      '@typespec/openapi': ~0.63.0
      '@typespec/rest': ~0.63.0
      '@typespec/versioning': ~0.63.0
    dependencies:
      '@azure-tools/typespec-azure-core': 0.49.0_kj4jfkbw33dcu4jtzp54cnb2fm
      '@azure-tools/typespec-azure-resource-manager': 0.49.0_3qeo4wm44dy4dvllcauv7rlpye
      '@azure-tools/typespec-client-generator-core': 0.49.0_3qeo4wm44dy4dvllcauv7rlpye
      '@typespec/compiler': 0.63.0
      '@typespec/http': 0.63.0_@typespec+compiler@0.63.0
      '@typespec/openapi': 0.63.0_qz2z3dajrrgsjonwob7haqlhte
      '@typespec/rest': 0.63.0_qz2z3dajrrgsjonwob7haqlhte
      '@typespec/versioning': 0.63.0_@typespec+compiler@0.63.0

  /@azure-tools/typespec-azure-core/0.49.0_kj4jfkbw33dcu4jtzp54cnb2fm:
    resolution: {integrity: sha512-hNKy+aePmPkB1brHQkO1tsJXqXPzt/9ehy10dv0rKdp9xq5dE3yBctHF5Aj3Nr8kr8GRG5z4KYpYPbV5guoT5w==}
    engines: {node: '>=18.0.0'}
    peerDependencies:
      '@typespec/compiler': ~0.63.0
      '@typespec/http': ~0.63.0
      '@typespec/rest': ~0.63.0
    dependencies:
      '@typespec/compiler': 0.63.0
      '@typespec/http': 0.63.0_@typespec+compiler@0.63.0
      '@typespec/rest': 0.63.0_qz2z3dajrrgsjonwob7haqlhte

  /@azure-tools/typespec-azure-resource-manager/0.49.0_3qeo4wm44dy4dvllcauv7rlpye:
    resolution: {integrity: sha512-1xWuG8OBJDykYM6BFD2owV9WH+oC32zt7XteXA0T4nH2T+D+sEFKppkCOMtIjX7ENBAlecmbdwgSNTZYQf4vaw==}
    engines: {node: '>=18.0.0'}
    peerDependencies:
      '@azure-tools/typespec-azure-core': ~0.49.0
      '@typespec/compiler': ~0.63.0
      '@typespec/http': ~0.63.0
      '@typespec/openapi': ~0.63.0
      '@typespec/rest': ~0.63.0
      '@typespec/versioning': ~0.63.0
    dependencies:
      '@azure-tools/typespec-azure-core': 0.49.0_kj4jfkbw33dcu4jtzp54cnb2fm
      '@typespec/compiler': 0.63.0
      '@typespec/http': 0.63.0_@typespec+compiler@0.63.0
      '@typespec/openapi': 0.63.0_qz2z3dajrrgsjonwob7haqlhte
      '@typespec/rest': 0.63.0_qz2z3dajrrgsjonwob7haqlhte
      '@typespec/versioning': 0.63.0_@typespec+compiler@0.63.0
      change-case: 5.4.4
      pluralize: 8.0.0

  /@azure-tools/typespec-azure-rulesets/0.49.0_oxkf4c4gkopslysihdam4ympee:
    resolution: {integrity: sha512-qKynK3lp+eqlt6QPGFSptrt9uqJUfeuv6yVXYDuaX1Jqu7tbTAgGf0HtN8mqPzfu3eAb84bdq6VgNspxyXLDOg==}
    engines: {node: '>=18.0.0'}
    peerDependencies:
      '@azure-tools/typespec-azure-core': ~0.49.0
      '@azure-tools/typespec-azure-resource-manager': ~0.49.0
      '@azure-tools/typespec-client-generator-core': ~0.49.0
      '@typespec/compiler': ~0.63.0
    dependencies:
      '@azure-tools/typespec-azure-core': 0.49.0_kj4jfkbw33dcu4jtzp54cnb2fm
      '@azure-tools/typespec-azure-resource-manager': 0.49.0_3qeo4wm44dy4dvllcauv7rlpye
      '@azure-tools/typespec-client-generator-core': 0.49.0_3qeo4wm44dy4dvllcauv7rlpye
      '@typespec/compiler': 0.63.0
    dev: false

  /@azure-tools/typespec-client-generator-core/0.49.0_3qeo4wm44dy4dvllcauv7rlpye:
    resolution: {integrity: sha512-inFLRIeTU0mQg4PT19O3YwT/4YODLuTgIsXuhKDdG/sEsx8PG8AEFTabtnZJ0w3Lc4xuxKFJrzZ2ZH2iiAAbig==}
    engines: {node: '>=18.0.0'}
    peerDependencies:
      '@azure-tools/typespec-azure-core': ~0.49.0
      '@typespec/compiler': ~0.63.0
      '@typespec/http': ~0.63.0
      '@typespec/openapi': ~0.63.0
      '@typespec/rest': ~0.63.0
      '@typespec/versioning': ~0.63.0
    dependencies:
      '@azure-tools/typespec-azure-core': 0.49.0_kj4jfkbw33dcu4jtzp54cnb2fm
      '@typespec/compiler': 0.63.0
      '@typespec/http': 0.63.0_@typespec+compiler@0.63.0
      '@typespec/openapi': 0.63.0_qz2z3dajrrgsjonwob7haqlhte
      '@typespec/rest': 0.63.0_qz2z3dajrrgsjonwob7haqlhte
      '@typespec/versioning': 0.63.0_@typespec+compiler@0.63.0
      change-case: 5.4.4
      pluralize: 8.0.0
      yaml: 2.5.1

  /@azure/abort-controller/1.1.0:
    resolution: {integrity: sha512-TrRLIoSQVzfAJX9H1JeFjzAoDGcoK1IYX1UImfceTZpsyYfWr09Ss1aHW1y5TrrR3iq6RZLBwJ3E24uwPhwahw==}
    engines: {node: '>=12.0.0'}
    dependencies:
      tslib: 2.6.2

  /@azure/abort-controller/2.1.2:
    resolution: {integrity: sha512-nBrLsEWm4J2u5LpAPjxADTlq3trDgVZZXHNKabeXZtpq3d3AbN/KGO82R87rdDz5/lYB024rtEf10/q0urNgsA==}
    engines: {node: '>=18.0.0'}
    dependencies:
      tslib: 2.6.2

  /@azure/core-auth/1.6.0:
    resolution: {integrity: sha512-3X9wzaaGgRaBCwhLQZDtFp5uLIXCPrGbwJNWPPugvL4xbIGgScv77YzzxToKGLAKvG9amDoofMoP+9hsH1vs1w==}
    engines: {node: '>=18.0.0'}
    dependencies:
      '@azure/abort-controller': 2.1.2
      '@azure/core-util': 1.5.0
      tslib: 2.6.2

  /@azure/core-client/1.7.3:
    resolution: {integrity: sha512-kleJ1iUTxcO32Y06dH9Pfi9K4U+Tlb111WXEnbt7R/ne+NLRwppZiTGJuTD5VVoxTMK5NTbEtm5t2vcdNCFe2g==}
    engines: {node: '>=14.0.0'}
    dependencies:
      '@azure/abort-controller': 1.1.0
      '@azure/core-auth': 1.6.0
      '@azure/core-rest-pipeline': 1.14.0
      '@azure/core-tracing': 1.0.1
      '@azure/core-util': 1.5.0
      '@azure/logger': 1.0.4
      tslib: 2.6.2
    transitivePeerDependencies:
      - supports-color
    dev: false

  /@azure/core-client/1.9.2:
    resolution: {integrity: sha512-kRdry/rav3fUKHl/aDLd/pDLcB+4pOFwPPTVEExuMyaI5r+JBbMWqRbCY1pn5BniDaU3lRxO9eaQ1AmSMehl/w==}
    engines: {node: '>=18.0.0'}
    dependencies:
      '@azure/abort-controller': 2.1.2
      '@azure/core-auth': 1.6.0
      '@azure/core-rest-pipeline': 1.14.0
      '@azure/core-tracing': 1.1.2
      '@azure/core-util': 1.9.0
      '@azure/logger': 1.0.4
      tslib: 2.6.2
    transitivePeerDependencies:
      - supports-color

  /@azure/core-http-compat/1.3.0:
    resolution: {integrity: sha512-ZN9avruqbQ5TxopzG3ih3KRy52n8OAbitX3fnZT5go4hzu0J+KVPSzkL+Wt3hpJpdG8WIfg1sBD1tWkgUdEpBA==}
    engines: {node: '>=12.0.0'}
    dependencies:
      '@azure/abort-controller': 1.1.0
      '@azure/core-client': 1.9.2
      '@azure/core-rest-pipeline': 1.14.0
    transitivePeerDependencies:
      - supports-color
    dev: false

  /@azure/core-http-compat/2.1.2:
    resolution: {integrity: sha512-5MnV1yqzZwgNLLjlizsU3QqOeQChkIXw781Fwh1xdAqJR5AA32IUaq6xv1BICJvfbHoa+JYcaij2HFkhLbNTJQ==}
    engines: {node: '>=18.0.0'}
    dependencies:
      '@azure/abort-controller': 2.1.2
      '@azure/core-client': 1.9.2
      '@azure/core-rest-pipeline': 1.14.0
    transitivePeerDependencies:
      - supports-color
    dev: true

  /@azure/core-http/3.0.3:
    resolution: {integrity: sha512-QMib3wXotJMFhHgmJBPUF9YsyErw34H0XDFQd9CauH7TPB+RGcyl9Ayy7iURtJB04ngXhE6YwrQsWDXlSLrilg==}
    engines: {node: '>=14.0.0'}
    deprecated: This package is no longer supported. Please migrate to use @azure/core-rest-pipeline
    dependencies:
      '@azure/abort-controller': 1.1.0
      '@azure/core-auth': 1.6.0
      '@azure/core-tracing': 1.0.0-preview.13
      '@azure/core-util': 1.9.0
      '@azure/logger': 1.0.4
      '@types/node-fetch': 2.6.6
      '@types/tunnel': 0.0.3
      form-data: 4.0.0
      node-fetch: 2.7.0
      process: 0.11.10
      tslib: 2.6.2
      tunnel: 0.0.6
      uuid: 8.3.2
      xml2js: 0.5.0
    transitivePeerDependencies:
      - encoding

  /@azure/core-lro/2.5.4:
    resolution: {integrity: sha512-3GJiMVH7/10bulzOKGrrLeG/uCBH/9VtxqaMcB9lIqAeamI/xYQSHJL/KcsLDuH+yTjYpro/u6D/MuRe4dN70Q==}
    engines: {node: '>=14.0.0'}
    dependencies:
      '@azure/abort-controller': 1.1.0
      '@azure/core-util': 1.5.0
      '@azure/logger': 1.0.4
      tslib: 2.6.2

  /@azure/core-lro/3.1.0:
    resolution: {integrity: sha512-W/vVbZumJLFMvmiUspyBzKai0O3HiD6KmsWnpCLasFr92qmafwgz+tThmnpMFH7vCS4MUl4ehFd0Z6OWb8BPog==}
    engines: {node: '>=18.0.0'}
    dependencies:
      '@azure/abort-controller': 2.1.2
      '@azure/core-util': 1.9.0
      '@azure/logger': 1.0.4
      tslib: 2.6.2
    dev: true

  /@azure/core-paging/1.5.0:
    resolution: {integrity: sha512-zqWdVIt+2Z+3wqxEOGzR5hXFZ8MGKK52x4vFLw8n58pR6ZfKRx3EXYTxTaYxYHc/PexPUTyimcTWFJbji9Z6Iw==}
    engines: {node: '>=14.0.0'}
    dependencies:
      tslib: 2.6.2

  /@azure/core-rest-pipeline/1.14.0:
    resolution: {integrity: sha512-Tp4M6NsjCmn9L5p7HsW98eSOS7A0ibl3e5ntZglozT0XuD/0y6i36iW829ZbBq0qihlGgfaeFpkLjZ418KDm1Q==}
    engines: {node: '>=18.0.0'}
    dependencies:
      '@azure/abort-controller': 2.1.2
      '@azure/core-auth': 1.6.0
      '@azure/core-tracing': 1.0.1
      '@azure/core-util': 1.5.0
      '@azure/logger': 1.0.4
      http-proxy-agent: 5.0.0
      https-proxy-agent: 5.0.1
      tslib: 2.6.2
    transitivePeerDependencies:
      - supports-color

  /@azure/core-tracing/1.0.0-preview.13:
    resolution: {integrity: sha512-KxDlhXyMlh2Jhj2ykX6vNEU0Vou4nHr025KoSEiz7cS3BNiHNaZcdECk/DmLkEB0as5T7b/TpRcehJ5yV6NeXQ==}
    engines: {node: '>=12.0.0'}
    dependencies:
      '@opentelemetry/api': 1.6.0
      tslib: 2.6.2

  /@azure/core-tracing/1.0.1:
    resolution: {integrity: sha512-I5CGMoLtX+pI17ZdiFJZgxMJApsK6jjfm85hpgp3oazCdq5Wxgh4wMr7ge/TTWW1B5WBuvIOI1fMU/FrOAMKrw==}
    engines: {node: '>=12.0.0'}
    dependencies:
      tslib: 2.6.2

  /@azure/core-tracing/1.1.2:
    resolution: {integrity: sha512-dawW9ifvWAWmUm9/h+/UQ2jrdvjCJ7VJEuCJ6XVNudzcOwm53BFZH4Q845vjfgoUAM8ZxokvVNxNxAITc502YA==}
    engines: {node: '>=18.0.0'}
    dependencies:
      tslib: 2.6.2

  /@azure/core-util/1.5.0:
    resolution: {integrity: sha512-GZBpVFDtQ/15hW1OgBcRdT4Bl7AEpcEZqLfbAvOtm1CQUncKWiYapFHVD588hmlV27NbOOtSm3cnLF3lvoHi4g==}
    engines: {node: '>=14.0.0'}
    dependencies:
      '@azure/abort-controller': 1.1.0
      tslib: 2.6.2

  /@azure/core-util/1.9.0:
    resolution: {integrity: sha512-AfalUQ1ZppaKuxPPMsFEUdX6GZPB3d9paR9d/TTL7Ow2De8cJaC7ibi7kWVlFAVPCYo31OcnGymc0R89DX8Oaw==}
    engines: {node: '>=18.0.0'}
    dependencies:
      '@azure/abort-controller': 2.1.2
      tslib: 2.6.2

  /@azure/core-xml/1.3.4:
    resolution: {integrity: sha512-B1xI79Ur/u+KR69fGTcsMNj8KDjBSqAy0Ys6Byy4Qm1CqoUy7gCT5A7Pej0EBWRskuH6bpCwrAnosfmQEalkcg==}
    engines: {node: '>=14.0.0'}
    dependencies:
      fast-xml-parser: 4.3.1
      tslib: 2.6.2
    dev: true

  /@azure/identity/4.4.1:
    resolution: {integrity: sha512-DwnG4cKFEM7S3T+9u05NstXU/HN0dk45kPOinUyNKsn5VWwpXd9sbPKEg6kgJzGbm1lMuhx9o31PVbCtM5sfBA==}
    engines: {node: '>=18.0.0'}
    dependencies:
      '@azure/abort-controller': 1.1.0
      '@azure/core-auth': 1.6.0
      '@azure/core-client': 1.9.2
      '@azure/core-rest-pipeline': 1.14.0
      '@azure/core-tracing': 1.1.2
      '@azure/core-util': 1.9.0
      '@azure/logger': 1.0.4
      '@azure/msal-browser': 3.18.0
      '@azure/msal-node': 2.10.0
      events: 3.3.0
      jws: 4.0.0
      open: 8.4.2
      stoppable: 1.1.0
      tslib: 2.6.2
    transitivePeerDependencies:
      - supports-color
    dev: true

  /@azure/logger/1.0.4:
    resolution: {integrity: sha512-ustrPY8MryhloQj7OWGe+HrYx+aoiOxzbXTtgblbV3xwCqpzUK36phH3XNHQKj3EPonyFUuDTfR3qFhTEAuZEg==}
    engines: {node: '>=14.0.0'}
    dependencies:
      tslib: 2.6.2

  /@azure/msal-browser/3.18.0:
    resolution: {integrity: sha512-jvK5bDUWbpOaJt2Io/rjcaOVcUzkqkrCme/WntdV1SMUc67AiTcEdKuY6G/nMQ7N5Cfsk9SfpugflQwDku53yg==}
    engines: {node: '>=0.8.0'}
    dependencies:
      '@azure/msal-common': 14.13.0
    dev: true

  /@azure/msal-common/14.13.0:
    resolution: {integrity: sha512-b4M/tqRzJ4jGU91BiwCsLTqChveUEyFK3qY2wGfZ0zBswIBZjAxopx5CYt5wzZFKuN15HqRDYXQbztttuIC3nA==}
    engines: {node: '>=0.8.0'}
    dev: true

  /@azure/msal-node/2.10.0:
    resolution: {integrity: sha512-JxsSE0464a8IA/+q5EHKmchwNyUFJHtCH00tSXsLaOddwLjG6yVvTH6lGgPcWMhO7YWUXj/XVgVgeE9kZtsPUQ==}
    engines: {node: '>=16'}
    dependencies:
      '@azure/msal-common': 14.13.0
      jsonwebtoken: 9.0.2
      uuid: 8.3.2
    dev: true

  /@azure/storage-blob/12.16.0:
    resolution: {integrity: sha512-jz33rUSUGUB65FgYrTRgRDjG6hdPHwfvHe+g/UrwVG8MsyLqSxg9TaW7Yuhjxu1v1OZ5xam2NU6+IpCN0xJO8Q==}
    engines: {node: '>=14.0.0'}
    dependencies:
      '@azure/abort-controller': 1.1.0
      '@azure/core-http': 3.0.3
      '@azure/core-lro': 2.5.4
      '@azure/core-paging': 1.5.0
      '@azure/core-tracing': 1.0.0-preview.13
      '@azure/logger': 1.0.4
      events: 3.3.0
      tslib: 2.6.2
    transitivePeerDependencies:
      - encoding
    dev: true

  /@azure/storage-blob/12.24.0:
    resolution: {integrity: sha512-l8cmWM4C7RoNCBOImoFMxhTXe1Lr+8uQ/IgnhRNMpfoA9bAFWoLG4XrWm6O5rKXortreVQuD+fc1hbzWklOZbw==}
    engines: {node: '>=18.0.0'}
    dependencies:
      '@azure/abort-controller': 1.1.0
      '@azure/core-auth': 1.6.0
      '@azure/core-client': 1.9.2
      '@azure/core-http-compat': 2.1.2
      '@azure/core-lro': 2.5.4
      '@azure/core-paging': 1.5.0
      '@azure/core-rest-pipeline': 1.14.0
      '@azure/core-tracing': 1.1.2
      '@azure/core-util': 1.9.0
      '@azure/core-xml': 1.3.4
      '@azure/logger': 1.0.4
      events: 3.3.0
      tslib: 2.6.2
    transitivePeerDependencies:
      - supports-color
    dev: true

  /@babel/code-frame/7.25.9:
    resolution: {integrity: sha512-z88xeGxnzehn2sqZ8UdGQEvYErF1odv2CftxInpSYJt6uHuPe9YjahKZITGs3l5LeI9d2ROG+obuDAoSlqbNfQ==}
    engines: {node: '>=6.9.0'}
    dependencies:
      '@babel/highlight': 7.25.9
      picocolors: 1.1.1

  /@babel/compat-data/7.24.7:
    resolution: {integrity: sha512-qJzAIcv03PyaWqxRgO4mSU3lihncDT296vnyuE2O8uA4w3UHWI4S3hgeZd1L8W1Bft40w9JxJ2b412iDUFFRhw==}
    engines: {node: '>=6.9.0'}
    dev: true

  /@babel/core/7.24.7:
    resolution: {integrity: sha512-nykK+LEK86ahTkX/3TgauT0ikKoNCfKHEaZYTUVupJdTLzGNvrblu4u6fa7DhZONAltdf8e662t/abY8idrd/g==}
    engines: {node: '>=6.9.0'}
    dependencies:
      '@ampproject/remapping': 2.3.0
      '@babel/code-frame': 7.25.9
      '@babel/generator': 7.24.7
      '@babel/helper-compilation-targets': 7.24.7
      '@babel/helper-module-transforms': 7.24.7_@babel+core@7.24.7
      '@babel/helpers': 7.24.7
      '@babel/parser': 7.24.7
      '@babel/template': 7.24.7
      '@babel/traverse': 7.24.7
      '@babel/types': 7.24.7
      convert-source-map: 2.0.0
      debug: 4.3.4
      gensync: 1.0.0-beta.2
      json5: 2.2.3
      semver: 6.3.1
    transitivePeerDependencies:
      - supports-color
    dev: true

  /@babel/generator/7.24.7:
    resolution: {integrity: sha512-oipXieGC3i45Y1A41t4tAqpnEZWgB/lC6Ehh6+rOviR5XWpTtMmLN+fGjz9vOiNRt0p6RtO6DtD0pdU3vpqdSA==}
    engines: {node: '>=6.9.0'}
    dependencies:
      '@babel/types': 7.24.7
      '@jridgewell/gen-mapping': 0.3.5
      '@jridgewell/trace-mapping': 0.3.25
      jsesc: 2.5.2
    dev: true

  /@babel/helper-compilation-targets/7.24.7:
    resolution: {integrity: sha512-ctSdRHBi20qWOfy27RUb4Fhp07KSJ3sXcuSvTrXrc4aG8NSYDo1ici3Vhg9bg69y5bj0Mr1lh0aeEgTvc12rMg==}
    engines: {node: '>=6.9.0'}
    dependencies:
      '@babel/compat-data': 7.24.7
      '@babel/helper-validator-option': 7.24.7
      browserslist: 4.23.1
      lru-cache: 5.1.1
      semver: 6.3.1
    dev: true

  /@babel/helper-environment-visitor/7.24.7:
    resolution: {integrity: sha512-DoiN84+4Gnd0ncbBOM9AZENV4a5ZiL39HYMyZJGZ/AZEykHYdJw0wW3kdcsh9/Kn+BRXHLkkklZ51ecPKmI1CQ==}
    engines: {node: '>=6.9.0'}
    dependencies:
      '@babel/types': 7.24.7
    dev: true

  /@babel/helper-function-name/7.24.7:
    resolution: {integrity: sha512-FyoJTsj/PEUWu1/TYRiXTIHc8lbw+TDYkZuoE43opPS5TrI7MyONBE1oNvfguEXAD9yhQRrVBnXdXzSLQl9XnA==}
    engines: {node: '>=6.9.0'}
    dependencies:
      '@babel/template': 7.24.7
      '@babel/types': 7.24.7
    dev: true

  /@babel/helper-hoist-variables/7.24.7:
    resolution: {integrity: sha512-MJJwhkoGy5c4ehfoRyrJ/owKeMl19U54h27YYftT0o2teQ3FJ3nQUf/I3LlJsX4l3qlw7WRXUmiyajvHXoTubQ==}
    engines: {node: '>=6.9.0'}
    dependencies:
      '@babel/types': 7.24.7
    dev: true

  /@babel/helper-module-imports/7.24.7:
    resolution: {integrity: sha512-8AyH3C+74cgCVVXow/myrynrAGv+nTVg5vKu2nZph9x7RcRwzmh0VFallJuFTZ9mx6u4eSdXZfcOzSqTUm0HCA==}
    engines: {node: '>=6.9.0'}
    dependencies:
      '@babel/traverse': 7.24.7
      '@babel/types': 7.24.7
    transitivePeerDependencies:
      - supports-color
    dev: true

  /@babel/helper-module-transforms/7.24.7_@babel+core@7.24.7:
    resolution: {integrity: sha512-1fuJEwIrp+97rM4RWdO+qrRsZlAeL1lQJoPqtCYWv0NL115XM93hIH4CSRln2w52SqvmY5hqdtauB6QFCDiZNQ==}
    engines: {node: '>=6.9.0'}
    peerDependencies:
      '@babel/core': ^7.0.0
    dependencies:
      '@babel/core': 7.24.7
      '@babel/helper-environment-visitor': 7.24.7
      '@babel/helper-module-imports': 7.24.7
      '@babel/helper-simple-access': 7.24.7
      '@babel/helper-split-export-declaration': 7.24.7
      '@babel/helper-validator-identifier': 7.25.9
    transitivePeerDependencies:
      - supports-color
    dev: true

  /@babel/helper-simple-access/7.24.7:
    resolution: {integrity: sha512-zBAIvbCMh5Ts+b86r/CjU+4XGYIs+R1j951gxI3KmmxBMhCg4oQMsv6ZXQ64XOm/cvzfU1FmoCyt6+owc5QMYg==}
    engines: {node: '>=6.9.0'}
    dependencies:
      '@babel/traverse': 7.24.7
      '@babel/types': 7.24.7
    transitivePeerDependencies:
      - supports-color
    dev: true

  /@babel/helper-split-export-declaration/7.24.7:
    resolution: {integrity: sha512-oy5V7pD+UvfkEATUKvIjvIAH/xCzfsFVw7ygW2SI6NClZzquT+mwdTfgfdbUiceh6iQO0CHtCPsyze/MZ2YbAA==}
    engines: {node: '>=6.9.0'}
    dependencies:
      '@babel/types': 7.24.7
    dev: true

  /@babel/helper-string-parser/7.24.7:
    resolution: {integrity: sha512-7MbVt6xrwFQbunH2DNQsAP5sTGxfqQtErvBIvIMi6EQnbgUOuVYanvREcmFrOPhoXBrTtjhhP+lW+o5UfK+tDg==}
    engines: {node: '>=6.9.0'}
    dev: true

  /@babel/helper-validator-identifier/7.25.9:
    resolution: {integrity: sha512-Ed61U6XJc3CVRfkERJWDz4dJwKe7iLmmJsbOGu9wSloNSFttHV0I8g6UAgb7qnK5ly5bGLPd4oXZlxCdANBOWQ==}
    engines: {node: '>=6.9.0'}

  /@babel/helper-validator-option/7.24.7:
    resolution: {integrity: sha512-yy1/KvjhV/ZCL+SM7hBrvnZJ3ZuT9OuZgIJAGpPEToANvc3iM6iDvBnRjtElWibHU6n8/LPR/EjX9EtIEYO3pw==}
    engines: {node: '>=6.9.0'}
    dev: true

  /@babel/helpers/7.24.7:
    resolution: {integrity: sha512-NlmJJtvcw72yRJRcnCmGvSi+3jDEg8qFu3z0AFoymmzLx5ERVWyzd9kVXr7Th9/8yIJi2Zc6av4Tqz3wFs8QWg==}
    engines: {node: '>=6.9.0'}
    dependencies:
      '@babel/template': 7.24.7
      '@babel/types': 7.24.7
    dev: true

  /@babel/highlight/7.25.9:
    resolution: {integrity: sha512-llL88JShoCsth8fF8R4SJnIn+WLvR6ccFxu1H3FlMhDontdcmZWf2HgIZ7AIqV3Xcck1idlohrN4EUBQz6klbw==}
    engines: {node: '>=6.9.0'}
    dependencies:
      '@babel/helper-validator-identifier': 7.25.9
      chalk: 2.4.2
      js-tokens: 4.0.0
      picocolors: 1.1.1

  /@babel/parser/7.24.7:
    resolution: {integrity: sha512-9uUYRm6OqQrCqQdG1iCBwBPZgN8ciDBro2nIOFaiRz1/BCxaI7CNvQbDHvsArAC7Tw9Hda/B3U+6ui9u4HWXPw==}
    engines: {node: '>=6.0.0'}
    hasBin: true
    dev: true

  /@babel/runtime/7.24.8:
    resolution: {integrity: sha512-5F7SDGs1T72ZczbRwbGO9lQi0NLjQxzl6i4lJxLxfW9U5UluCSyEJeniWvnhl3/euNiqQVbo8zruhsDfid0esA==}
    engines: {node: '>=6.9.0'}
    dependencies:
      regenerator-runtime: 0.14.1
    dev: false

  /@babel/template/7.24.7:
    resolution: {integrity: sha512-jYqfPrU9JTF0PmPy1tLYHW4Mp4KlgxJD9l2nP9fD6yT/ICi554DmrWBAEYpIelzjHf1msDP3PxJIRt/nFNfBig==}
    engines: {node: '>=6.9.0'}
    dependencies:
      '@babel/code-frame': 7.25.9
      '@babel/parser': 7.24.7
      '@babel/types': 7.24.7
    dev: true

  /@babel/traverse/7.24.7:
    resolution: {integrity: sha512-yb65Ed5S/QAcewNPh0nZczy9JdYXkkAbIsEo+P7BE7yO3txAY30Y/oPa3QkQ5It3xVG2kpKMg9MsdxZaO31uKA==}
    engines: {node: '>=6.9.0'}
    dependencies:
      '@babel/code-frame': 7.25.9
      '@babel/generator': 7.24.7
      '@babel/helper-environment-visitor': 7.24.7
      '@babel/helper-function-name': 7.24.7
      '@babel/helper-hoist-variables': 7.24.7
      '@babel/helper-split-export-declaration': 7.24.7
      '@babel/parser': 7.24.7
      '@babel/types': 7.24.7
      debug: 4.3.4
      globals: 11.12.0
    transitivePeerDependencies:
      - supports-color
    dev: true

  /@babel/types/7.24.7:
    resolution: {integrity: sha512-XEFXSlxiG5td2EJRe8vOmRbaXVgfcBlszKujvVmWIK/UpywWljQCfzAv3RQCGujWQ1RD4YYWEAqDXfuJiy8f5Q==}
    engines: {node: '>=6.9.0'}
    dependencies:
      '@babel/helper-string-parser': 7.24.7
      '@babel/helper-validator-identifier': 7.25.9
      to-fast-properties: 2.0.0
    dev: true

  /@bcoe/v8-coverage/0.2.3:
    resolution: {integrity: sha512-0hYQ8SB4Db5zvZB4axdMHGwEaQjkZzFjQiN9LVYvIFB2nSUHW9tYpxWriPrWDASIxiaXax83REcLxuSdnGPZtw==}
    dev: true

  /@colors/colors/1.5.0:
    resolution: {integrity: sha512-ooWCrlZP11i8GImSjTHYHLkvFDP48nS4+204nGb1RiX/WXYHmJA2III9/e2DWVabCESdW7hBAEzHRqUn9OUVvQ==}
    engines: {node: '>=0.1.90'}
    dev: true

  /@colors/colors/1.6.0:
    resolution: {integrity: sha512-Ir+AOibqzrIsL6ajt3Rz3LskB7OiMVHqltZmspbW/TJuTVuyOMirVqAkjfY6JISiLHgyNqicAC8AyHHGzNd/dA==}
    engines: {node: '>=0.1.90'}
    dev: true

  /@cspotcode/source-map-support/0.8.1:
    resolution: {integrity: sha512-IchNf6dN4tHoMFIn/7OE8LWZ19Y6q/67Bmf6vnGREv8RSbBVb9LPJxEcnwrcwX6ixSvaiGoomAUvu4YSxXrVgw==}
    engines: {node: '>=12'}
    dependencies:
      '@jridgewell/trace-mapping': 0.3.9
    dev: true

  /@dabh/diagnostics/2.0.3:
    resolution: {integrity: sha512-hrlQOIi7hAfzsMqlGSFyVucrx38O+j6wiGOf//H2ecvIEqYN4ADBSS2iLMh5UFyDunCNniUIPk/q3riFv45xRA==}
    dependencies:
      colorspace: 1.1.4
      enabled: 2.0.0
      kuler: 2.0.0
    dev: true

  /@discoveryjs/json-ext/0.5.7:
    resolution: {integrity: sha512-dBVuXR082gk3jsFp7Rd/JI4kytwGHecnCoTtXFb7DB6CNHp4rg5k1bhg0nWdLGLnOV71lmDzGQaLMy8iPLY0pw==}
    engines: {node: '>=10.0.0'}
    dev: true

  /@esbuild/aix-ppc64/0.20.2:
    resolution: {integrity: sha512-D+EBOJHXdNZcLJRBkhENNG8Wji2kgc9AZ9KiPr1JuZjsNtyHzrsfLRrY0tk2H2aoFu6RANO1y1iPPUCDYWkb5g==}
    engines: {node: '>=12'}
    cpu: [ppc64]
    os: [aix]
    requiresBuild: true
    dev: true
    optional: true

  /@esbuild/aix-ppc64/0.23.0:
    resolution: {integrity: sha512-3sG8Zwa5fMcA9bgqB8AfWPQ+HFke6uD3h1s3RIwUNK8EG7a4buxvuFTs3j1IMs2NXAk9F30C/FF4vxRgQCcmoQ==}
    engines: {node: '>=18'}
    cpu: [ppc64]
    os: [aix]
    requiresBuild: true
    dev: true
    optional: true

  /@esbuild/android-arm/0.20.2:
    resolution: {integrity: sha512-t98Ra6pw2VaDhqNWO2Oph2LXbz/EJcnLmKLGBJwEwXX/JAN83Fym1rU8l0JUWK6HkIbWONCSSatf4sf2NBRx/w==}
    engines: {node: '>=12'}
    cpu: [arm]
    os: [android]
    requiresBuild: true
    dev: true
    optional: true

  /@esbuild/android-arm/0.23.0:
    resolution: {integrity: sha512-+KuOHTKKyIKgEEqKbGTK8W7mPp+hKinbMBeEnNzjJGyFcWsfrXjSTNluJHCY1RqhxFurdD8uNXQDei7qDlR6+g==}
    engines: {node: '>=18'}
    cpu: [arm]
    os: [android]
    requiresBuild: true
    dev: true
    optional: true

  /@esbuild/android-arm64/0.20.2:
    resolution: {integrity: sha512-mRzjLacRtl/tWU0SvD8lUEwb61yP9cqQo6noDZP/O8VkwafSYwZ4yWy24kan8jE/IMERpYncRt2dw438LP3Xmg==}
    engines: {node: '>=12'}
    cpu: [arm64]
    os: [android]
    requiresBuild: true
    dev: true
    optional: true

  /@esbuild/android-arm64/0.23.0:
    resolution: {integrity: sha512-EuHFUYkAVfU4qBdyivULuu03FhJO4IJN9PGuABGrFy4vUuzk91P2d+npxHcFdpUnfYKy0PuV+n6bKIpHOB3prQ==}
    engines: {node: '>=18'}
    cpu: [arm64]
    os: [android]
    requiresBuild: true
    dev: true
    optional: true

  /@esbuild/android-x64/0.20.2:
    resolution: {integrity: sha512-btzExgV+/lMGDDa194CcUQm53ncxzeBrWJcncOBxuC6ndBkKxnHdFJn86mCIgTELsooUmwUm9FkhSp5HYu00Rg==}
    engines: {node: '>=12'}
    cpu: [x64]
    os: [android]
    requiresBuild: true
    dev: true
    optional: true

  /@esbuild/android-x64/0.23.0:
    resolution: {integrity: sha512-WRrmKidLoKDl56LsbBMhzTTBxrsVwTKdNbKDalbEZr0tcsBgCLbEtoNthOW6PX942YiYq8HzEnb4yWQMLQuipQ==}
    engines: {node: '>=18'}
    cpu: [x64]
    os: [android]
    requiresBuild: true
    dev: true
    optional: true

  /@esbuild/darwin-arm64/0.20.2:
    resolution: {integrity: sha512-4J6IRT+10J3aJH3l1yzEg9y3wkTDgDk7TSDFX+wKFiWjqWp/iCfLIYzGyasx9l0SAFPT1HwSCR+0w/h1ES/MjA==}
    engines: {node: '>=12'}
    cpu: [arm64]
    os: [darwin]
    requiresBuild: true
    dev: true
    optional: true

  /@esbuild/darwin-arm64/0.23.0:
    resolution: {integrity: sha512-YLntie/IdS31H54Ogdn+v50NuoWF5BDkEUFpiOChVa9UnKpftgwzZRrI4J132ETIi+D8n6xh9IviFV3eXdxfow==}
    engines: {node: '>=18'}
    cpu: [arm64]
    os: [darwin]
    requiresBuild: true
    dev: true
    optional: true

  /@esbuild/darwin-x64/0.20.2:
    resolution: {integrity: sha512-tBcXp9KNphnNH0dfhv8KYkZhjc+H3XBkF5DKtswJblV7KlT9EI2+jeA8DgBjp908WEuYll6pF+UStUCfEpdysA==}
    engines: {node: '>=12'}
    cpu: [x64]
    os: [darwin]
    requiresBuild: true
    dev: true
    optional: true

  /@esbuild/darwin-x64/0.23.0:
    resolution: {integrity: sha512-IMQ6eme4AfznElesHUPDZ+teuGwoRmVuuixu7sv92ZkdQcPbsNHzutd+rAfaBKo8YK3IrBEi9SLLKWJdEvJniQ==}
    engines: {node: '>=18'}
    cpu: [x64]
    os: [darwin]
    requiresBuild: true
    dev: true
    optional: true

  /@esbuild/freebsd-arm64/0.20.2:
    resolution: {integrity: sha512-d3qI41G4SuLiCGCFGUrKsSeTXyWG6yem1KcGZVS+3FYlYhtNoNgYrWcvkOoaqMhwXSMrZRl69ArHsGJ9mYdbbw==}
    engines: {node: '>=12'}
    cpu: [arm64]
    os: [freebsd]
    requiresBuild: true
    dev: true
    optional: true

  /@esbuild/freebsd-arm64/0.23.0:
    resolution: {integrity: sha512-0muYWCng5vqaxobq6LB3YNtevDFSAZGlgtLoAc81PjUfiFz36n4KMpwhtAd4he8ToSI3TGyuhyx5xmiWNYZFyw==}
    engines: {node: '>=18'}
    cpu: [arm64]
    os: [freebsd]
    requiresBuild: true
    dev: true
    optional: true

  /@esbuild/freebsd-x64/0.20.2:
    resolution: {integrity: sha512-d+DipyvHRuqEeM5zDivKV1KuXn9WeRX6vqSqIDgwIfPQtwMP4jaDsQsDncjTDDsExT4lR/91OLjRo8bmC1e+Cw==}
    engines: {node: '>=12'}
    cpu: [x64]
    os: [freebsd]
    requiresBuild: true
    dev: true
    optional: true

  /@esbuild/freebsd-x64/0.23.0:
    resolution: {integrity: sha512-XKDVu8IsD0/q3foBzsXGt/KjD/yTKBCIwOHE1XwiXmrRwrX6Hbnd5Eqn/WvDekddK21tfszBSrE/WMaZh+1buQ==}
    engines: {node: '>=18'}
    cpu: [x64]
    os: [freebsd]
    requiresBuild: true
    dev: true
    optional: true

  /@esbuild/linux-arm/0.20.2:
    resolution: {integrity: sha512-VhLPeR8HTMPccbuWWcEUD1Az68TqaTYyj6nfE4QByZIQEQVWBB8vup8PpR7y1QHL3CpcF6xd5WVBU/+SBEvGTg==}
    engines: {node: '>=12'}
    cpu: [arm]
    os: [linux]
    requiresBuild: true
    dev: true
    optional: true

  /@esbuild/linux-arm/0.23.0:
    resolution: {integrity: sha512-SEELSTEtOFu5LPykzA395Mc+54RMg1EUgXP+iw2SJ72+ooMwVsgfuwXo5Fn0wXNgWZsTVHwY2cg4Vi/bOD88qw==}
    engines: {node: '>=18'}
    cpu: [arm]
    os: [linux]
    requiresBuild: true
    dev: true
    optional: true

  /@esbuild/linux-arm64/0.20.2:
    resolution: {integrity: sha512-9pb6rBjGvTFNira2FLIWqDk/uaf42sSyLE8j1rnUpuzsODBq7FvpwHYZxQ/It/8b+QOS1RYfqgGFNLRI+qlq2A==}
    engines: {node: '>=12'}
    cpu: [arm64]
    os: [linux]
    requiresBuild: true
    dev: true
    optional: true

  /@esbuild/linux-arm64/0.23.0:
    resolution: {integrity: sha512-j1t5iG8jE7BhonbsEg5d9qOYcVZv/Rv6tghaXM/Ug9xahM0nX/H2gfu6X6z11QRTMT6+aywOMA8TDkhPo8aCGw==}
    engines: {node: '>=18'}
    cpu: [arm64]
    os: [linux]
    requiresBuild: true
    dev: true
    optional: true

  /@esbuild/linux-ia32/0.20.2:
    resolution: {integrity: sha512-o10utieEkNPFDZFQm9CoP7Tvb33UutoJqg3qKf1PWVeeJhJw0Q347PxMvBgVVFgouYLGIhFYG0UGdBumROyiig==}
    engines: {node: '>=12'}
    cpu: [ia32]
    os: [linux]
    requiresBuild: true
    dev: true
    optional: true

  /@esbuild/linux-ia32/0.23.0:
    resolution: {integrity: sha512-P7O5Tkh2NbgIm2R6x1zGJJsnacDzTFcRWZyTTMgFdVit6E98LTxO+v8LCCLWRvPrjdzXHx9FEOA8oAZPyApWUA==}
    engines: {node: '>=18'}
    cpu: [ia32]
    os: [linux]
    requiresBuild: true
    dev: true
    optional: true

  /@esbuild/linux-loong64/0.20.2:
    resolution: {integrity: sha512-PR7sp6R/UC4CFVomVINKJ80pMFlfDfMQMYynX7t1tNTeivQ6XdX5r2XovMmha/VjR1YN/HgHWsVcTRIMkymrgQ==}
    engines: {node: '>=12'}
    cpu: [loong64]
    os: [linux]
    requiresBuild: true
    dev: true
    optional: true

  /@esbuild/linux-loong64/0.23.0:
    resolution: {integrity: sha512-InQwepswq6urikQiIC/kkx412fqUZudBO4SYKu0N+tGhXRWUqAx+Q+341tFV6QdBifpjYgUndV1hhMq3WeJi7A==}
    engines: {node: '>=18'}
    cpu: [loong64]
    os: [linux]
    requiresBuild: true
    dev: true
    optional: true

  /@esbuild/linux-mips64el/0.20.2:
    resolution: {integrity: sha512-4BlTqeutE/KnOiTG5Y6Sb/Hw6hsBOZapOVF6njAESHInhlQAghVVZL1ZpIctBOoTFbQyGW+LsVYZ8lSSB3wkjA==}
    engines: {node: '>=12'}
    cpu: [mips64el]
    os: [linux]
    requiresBuild: true
    dev: true
    optional: true

  /@esbuild/linux-mips64el/0.23.0:
    resolution: {integrity: sha512-J9rflLtqdYrxHv2FqXE2i1ELgNjT+JFURt/uDMoPQLcjWQA5wDKgQA4t/dTqGa88ZVECKaD0TctwsUfHbVoi4w==}
    engines: {node: '>=18'}
    cpu: [mips64el]
    os: [linux]
    requiresBuild: true
    dev: true
    optional: true

  /@esbuild/linux-ppc64/0.20.2:
    resolution: {integrity: sha512-rD3KsaDprDcfajSKdn25ooz5J5/fWBylaaXkuotBDGnMnDP1Uv5DLAN/45qfnf3JDYyJv/ytGHQaziHUdyzaAg==}
    engines: {node: '>=12'}
    cpu: [ppc64]
    os: [linux]
    requiresBuild: true
    dev: true
    optional: true

  /@esbuild/linux-ppc64/0.23.0:
    resolution: {integrity: sha512-cShCXtEOVc5GxU0fM+dsFD10qZ5UpcQ8AM22bYj0u/yaAykWnqXJDpd77ublcX6vdDsWLuweeuSNZk4yUxZwtw==}
    engines: {node: '>=18'}
    cpu: [ppc64]
    os: [linux]
    requiresBuild: true
    dev: true
    optional: true

  /@esbuild/linux-riscv64/0.20.2:
    resolution: {integrity: sha512-snwmBKacKmwTMmhLlz/3aH1Q9T8v45bKYGE3j26TsaOVtjIag4wLfWSiZykXzXuE1kbCE+zJRmwp+ZbIHinnVg==}
    engines: {node: '>=12'}
    cpu: [riscv64]
    os: [linux]
    requiresBuild: true
    dev: true
    optional: true

  /@esbuild/linux-riscv64/0.23.0:
    resolution: {integrity: sha512-HEtaN7Y5UB4tZPeQmgz/UhzoEyYftbMXrBCUjINGjh3uil+rB/QzzpMshz3cNUxqXN7Vr93zzVtpIDL99t9aRw==}
    engines: {node: '>=18'}
    cpu: [riscv64]
    os: [linux]
    requiresBuild: true
    dev: true
    optional: true

  /@esbuild/linux-s390x/0.20.2:
    resolution: {integrity: sha512-wcWISOobRWNm3cezm5HOZcYz1sKoHLd8VL1dl309DiixxVFoFe/o8HnwuIwn6sXre88Nwj+VwZUvJf4AFxkyrQ==}
    engines: {node: '>=12'}
    cpu: [s390x]
    os: [linux]
    requiresBuild: true
    dev: true
    optional: true

  /@esbuild/linux-s390x/0.23.0:
    resolution: {integrity: sha512-WDi3+NVAuyjg/Wxi+o5KPqRbZY0QhI9TjrEEm+8dmpY9Xir8+HE/HNx2JoLckhKbFopW0RdO2D72w8trZOV+Wg==}
    engines: {node: '>=18'}
    cpu: [s390x]
    os: [linux]
    requiresBuild: true
    dev: true
    optional: true

  /@esbuild/linux-x64/0.20.2:
    resolution: {integrity: sha512-1MdwI6OOTsfQfek8sLwgyjOXAu+wKhLEoaOLTjbijk6E2WONYpH9ZU2mNtR+lZ2B4uwr+usqGuVfFT9tMtGvGw==}
    engines: {node: '>=12'}
    cpu: [x64]
    os: [linux]
    requiresBuild: true
    dev: true
    optional: true

  /@esbuild/linux-x64/0.23.0:
    resolution: {integrity: sha512-a3pMQhUEJkITgAw6e0bWA+F+vFtCciMjW/LPtoj99MhVt+Mfb6bbL9hu2wmTZgNd994qTAEw+U/r6k3qHWWaOQ==}
    engines: {node: '>=18'}
    cpu: [x64]
    os: [linux]
    requiresBuild: true
    dev: true
    optional: true

  /@esbuild/netbsd-x64/0.20.2:
    resolution: {integrity: sha512-K8/DhBxcVQkzYc43yJXDSyjlFeHQJBiowJ0uVL6Tor3jGQfSGHNNJcWxNbOI8v5k82prYqzPuwkzHt3J1T1iZQ==}
    engines: {node: '>=12'}
    cpu: [x64]
    os: [netbsd]
    requiresBuild: true
    dev: true
    optional: true

  /@esbuild/netbsd-x64/0.23.0:
    resolution: {integrity: sha512-cRK+YDem7lFTs2Q5nEv/HHc4LnrfBCbH5+JHu6wm2eP+d8OZNoSMYgPZJq78vqQ9g+9+nMuIsAO7skzphRXHyw==}
    engines: {node: '>=18'}
    cpu: [x64]
    os: [netbsd]
    requiresBuild: true
    dev: true
    optional: true

  /@esbuild/openbsd-arm64/0.23.0:
    resolution: {integrity: sha512-suXjq53gERueVWu0OKxzWqk7NxiUWSUlrxoZK7usiF50C6ipColGR5qie2496iKGYNLhDZkPxBI3erbnYkU0rQ==}
    engines: {node: '>=18'}
    cpu: [arm64]
    os: [openbsd]
    requiresBuild: true
    dev: true
    optional: true

  /@esbuild/openbsd-x64/0.20.2:
    resolution: {integrity: sha512-eMpKlV0SThJmmJgiVyN9jTPJ2VBPquf6Kt/nAoo6DgHAoN57K15ZghiHaMvqjCye/uU4X5u3YSMgVBI1h3vKrQ==}
    engines: {node: '>=12'}
    cpu: [x64]
    os: [openbsd]
    requiresBuild: true
    dev: true
    optional: true

  /@esbuild/openbsd-x64/0.23.0:
    resolution: {integrity: sha512-6p3nHpby0DM/v15IFKMjAaayFhqnXV52aEmv1whZHX56pdkK+MEaLoQWj+H42ssFarP1PcomVhbsR4pkz09qBg==}
    engines: {node: '>=18'}
    cpu: [x64]
    os: [openbsd]
    requiresBuild: true
    dev: true
    optional: true

  /@esbuild/sunos-x64/0.20.2:
    resolution: {integrity: sha512-2UyFtRC6cXLyejf/YEld4Hajo7UHILetzE1vsRcGL3earZEW77JxrFjH4Ez2qaTiEfMgAXxfAZCm1fvM/G/o8w==}
    engines: {node: '>=12'}
    cpu: [x64]
    os: [sunos]
    requiresBuild: true
    dev: true
    optional: true

  /@esbuild/sunos-x64/0.23.0:
    resolution: {integrity: sha512-BFelBGfrBwk6LVrmFzCq1u1dZbG4zy/Kp93w2+y83Q5UGYF1d8sCzeLI9NXjKyujjBBniQa8R8PzLFAUrSM9OA==}
    engines: {node: '>=18'}
    cpu: [x64]
    os: [sunos]
    requiresBuild: true
    dev: true
    optional: true

  /@esbuild/win32-arm64/0.20.2:
    resolution: {integrity: sha512-GRibxoawM9ZCnDxnP3usoUDO9vUkpAxIIZ6GQI+IlVmr5kP3zUq+l17xELTHMWTWzjxa2guPNyrpq1GWmPvcGQ==}
    engines: {node: '>=12'}
    cpu: [arm64]
    os: [win32]
    requiresBuild: true
    dev: true
    optional: true

  /@esbuild/win32-arm64/0.23.0:
    resolution: {integrity: sha512-lY6AC8p4Cnb7xYHuIxQ6iYPe6MfO2CC43XXKo9nBXDb35krYt7KGhQnOkRGar5psxYkircpCqfbNDB4uJbS2jQ==}
    engines: {node: '>=18'}
    cpu: [arm64]
    os: [win32]
    requiresBuild: true
    dev: true
    optional: true

  /@esbuild/win32-ia32/0.20.2:
    resolution: {integrity: sha512-HfLOfn9YWmkSKRQqovpnITazdtquEW8/SoHW7pWpuEeguaZI4QnCRW6b+oZTztdBnZOS2hqJ6im/D5cPzBTTlQ==}
    engines: {node: '>=12'}
    cpu: [ia32]
    os: [win32]
    requiresBuild: true
    dev: true
    optional: true

  /@esbuild/win32-ia32/0.23.0:
    resolution: {integrity: sha512-7L1bHlOTcO4ByvI7OXVI5pNN6HSu6pUQq9yodga8izeuB1KcT2UkHaH6118QJwopExPn0rMHIseCTx1CRo/uNA==}
    engines: {node: '>=18'}
    cpu: [ia32]
    os: [win32]
    requiresBuild: true
    dev: true
    optional: true

  /@esbuild/win32-x64/0.20.2:
    resolution: {integrity: sha512-N49X4lJX27+l9jbLKSqZ6bKNjzQvHaT8IIFUy+YIqmXQdjYCToGWwOItDrfby14c78aDd5NHQl29xingXfCdLQ==}
    engines: {node: '>=12'}
    cpu: [x64]
    os: [win32]
    requiresBuild: true
    dev: true
    optional: true

  /@esbuild/win32-x64/0.23.0:
    resolution: {integrity: sha512-Arm+WgUFLUATuoxCJcahGuk6Yj9Pzxd6l11Zb/2aAuv5kWWvvfhLFo2fni4uSK5vzlUdCGZ/BdV5tH8klj8p8g==}
    engines: {node: '>=18'}
    cpu: [x64]
    os: [win32]
    requiresBuild: true
    dev: true
    optional: true

  /@eslint-community/eslint-utils/4.4.0_eslint@8.50.0:
    resolution: {integrity: sha512-1/sA4dwrzBAyeUoQ6oxahHKmrZvsnLCg4RfxW3ZFGGmQkSNQPFNLV9CUEFQP1x9EYXHTo5p6xdhZM1Ne9p/AfA==}
    engines: {node: ^12.22.0 || ^14.17.0 || >=16.0.0}
    peerDependencies:
      eslint: ^6.0.0 || ^7.0.0 || >=8.0.0
    dependencies:
      eslint: 8.50.0
      eslint-visitor-keys: 3.4.3
    dev: true

  /@eslint-community/regexpp/4.8.2:
    resolution: {integrity: sha512-0MGxAVt1m/ZK+LTJp/j0qF7Hz97D9O/FH9Ms3ltnyIdDD57cbb1ACIQTkbHvNXtWDv5TPq7w5Kq56+cNukbo7g==}
    engines: {node: ^12.0.0 || ^14.0.0 || >=16.0.0}
    dev: true

  /@eslint/eslintrc/2.1.2:
    resolution: {integrity: sha512-+wvgpDsrB1YqAMdEUCcnTlpfVBH7Vqn6A/NT3D8WVXFIaKMlErPIZT3oCIAVCOtarRpMtelZLqJeU3t7WY6X6g==}
    engines: {node: ^12.22.0 || ^14.17.0 || >=16.0.0}
    dependencies:
      ajv: 6.12.6
      debug: 4.3.4
      espree: 9.6.1
      globals: 13.22.0
      ignore: 5.2.4
      import-fresh: 3.3.0
      js-yaml: 4.1.0
      minimatch: 3.1.2
      strip-json-comments: 3.1.1
    transitivePeerDependencies:
      - supports-color
    dev: true

  /@eslint/js/8.50.0:
    resolution: {integrity: sha512-NCC3zz2+nvYd+Ckfh87rA47zfu2QsQpvc6k1yzTk+b9KzRj0wkGa8LSoGOXN6Zv4lRf/EIoZ80biDh9HOI+RNQ==}
    engines: {node: ^12.22.0 || ^14.17.0 || >=16.0.0}
    dev: true

  /@humanwhocodes/config-array/0.11.11:
    resolution: {integrity: sha512-N2brEuAadi0CcdeMXUkhbZB84eskAc8MEX1By6qEchoVywSgXPIjou4rYsl0V3Hj0ZnuGycGCjdNgockbzeWNA==}
    engines: {node: '>=10.10.0'}
    dependencies:
      '@humanwhocodes/object-schema': 1.2.1
      debug: 4.3.4
      minimatch: 3.1.2
    transitivePeerDependencies:
      - supports-color
    dev: true

  /@humanwhocodes/module-importer/1.0.1:
    resolution: {integrity: sha512-bxveV4V8v5Yb4ncFTT3rPSgZBOpCkjfK0y4oVVVJwIuDVBRMDXrPyXRL988i5ap9m9bnyEEjWfm5WkBmtffLfA==}
    engines: {node: '>=12.22'}
    dev: true

  /@humanwhocodes/momoa/2.0.4:
    resolution: {integrity: sha512-RE815I4arJFtt+FVeU1Tgp9/Xvecacji8w/V6XtXsWWH/wz/eNkNbhb+ny/+PlVZjV0rxQpRSQKNKE3lcktHEA==}
    engines: {node: '>=10.10.0'}
    dev: false

  /@humanwhocodes/object-schema/1.2.1:
    resolution: {integrity: sha512-ZnQMnLV4e7hDlUvw8H+U8ASL02SS2Gn6+9Ac3wGGLIe7+je2AeAOxPY+izIPJDfFDb7eDjev0Us8MO1iFRN8hA==}
    dev: true

  /@isaacs/cliui/8.0.2:
    resolution: {integrity: sha512-O8jcjabXaleOG9DQ0+ARXWZBTfnP4WNAqzuiJK7ll44AmxGKv/J2M4TPjxjY3znBCfvBXFzucm1twdyFybFqEA==}
    engines: {node: '>=12'}
    dependencies:
      string-width: 5.1.2
      string-width-cjs: /string-width/4.2.3
      strip-ansi: 7.1.0
      strip-ansi-cjs: /strip-ansi/6.0.1
      wrap-ansi: 8.1.0
      wrap-ansi-cjs: /wrap-ansi/7.0.0
    dev: true

  /@istanbuljs/schema/0.1.3:
    resolution: {integrity: sha512-ZXRY4jNvVgSVQ8DL3LTcakaAtXwTVUxE81hslsyD2AtoXW/wVob10HkOJ1X/pAlcI7D+2YoZKg5do8G/w6RYgA==}
    engines: {node: '>=8'}
    dev: true

  /@jest/schemas/29.6.3:
    resolution: {integrity: sha512-mo5j5X+jIZmJQveBKeS/clAueipV7KgiX1vMgCxam1RNYiqE1w62n0/tJJnHtjW8ZHcQco5gY85jA3mi0L+nSA==}
    engines: {node: ^14.15.0 || ^16.10.0 || >=18.0.0}
    dependencies:
      '@sinclair/typebox': 0.27.8
    dev: true

  /@jridgewell/gen-mapping/0.3.5:
    resolution: {integrity: sha512-IzL8ZoEDIBRWEzlCcRhOaCupYyN5gdIK+Q6fbFdPDg6HqX6jpkItn7DFIpW9LQzXG6Df9sA7+OKnq0qlz/GaQg==}
    engines: {node: '>=6.0.0'}
    dependencies:
      '@jridgewell/set-array': 1.2.1
      '@jridgewell/sourcemap-codec': 1.4.15
      '@jridgewell/trace-mapping': 0.3.25
    dev: true

  /@jridgewell/resolve-uri/3.1.1:
    resolution: {integrity: sha512-dSYZh7HhCDtCKm4QakX0xFpsRDqjjtZf/kjI/v3T3Nwt5r8/qz/M19F9ySyOqU94SXBmeG9ttTul+YnR4LOxFA==}
    engines: {node: '>=6.0.0'}
    dev: true

  /@jridgewell/set-array/1.2.1:
    resolution: {integrity: sha512-R8gLRTZeyp03ymzP/6Lil/28tGeGEzhx1q2k703KGWRAI1VdvPIXdG70VJc2pAMw3NA6JKL5hhFu1sJX0Mnn/A==}
    engines: {node: '>=6.0.0'}
    dev: true

  /@jridgewell/source-map/0.3.5:
    resolution: {integrity: sha512-UTYAUj/wviwdsMfzoSJspJxbkH5o1snzwX0//0ENX1u/55kkZZkcTZP6u9bwKGkv+dkk9at4m1Cpt0uY80kcpQ==}
    dependencies:
      '@jridgewell/gen-mapping': 0.3.5
      '@jridgewell/trace-mapping': 0.3.25
    dev: true

  /@jridgewell/sourcemap-codec/1.4.15:
    resolution: {integrity: sha512-eF2rxCRulEKXHTRiDrDy6erMYWqNw4LPdQ8UQA4huuxaQsVeRPFl2oM8oDGxMFhJUWZf9McpLtJasDDZb/Bpeg==}
    dev: true

  /@jridgewell/trace-mapping/0.3.25:
    resolution: {integrity: sha512-vNk6aEwybGtawWmy/PzwnGDOjCkLWSD2wqvjGGAgOAwCGWySYXfYoxt00IJkTF+8Lb57DwOb3Aa0o9CApepiYQ==}
    dependencies:
      '@jridgewell/resolve-uri': 3.1.1
      '@jridgewell/sourcemap-codec': 1.4.15
    dev: true

  /@jridgewell/trace-mapping/0.3.9:
    resolution: {integrity: sha512-3Belt6tdc8bPgAtbcmdtNJlirVoTmEb5e2gC94PnkwEW9jI6CAHUeoG85tjWP5WquqfavoMtMwiG4P926ZKKuQ==}
    dependencies:
      '@jridgewell/resolve-uri': 3.1.1
      '@jridgewell/sourcemap-codec': 1.4.15
    dev: true

  /@jsdevtools/ono/7.1.3:
    resolution: {integrity: sha512-4JQNk+3mVzK3xh2rqd6RB4J46qUR19azEHBneZyTZM+c456qOrbbM/5xcR8huNCCcbVt7+UmizG6GuUvPvKUYg==}
    dev: false

  /@microsoft.azure/autorest.testserver/3.3.48:
    resolution: {integrity: sha512-/6SPjIEkHFxHi/mImmWHsTA2yhuSWfM2JWzsngZlck+0gTF5xIEyPTL1eIosdoc0oynBQGDuAsjGkd4ssioMpA==}
    engines: {node: '>=10'}
    hasBin: true
    dependencies:
      '@azure/storage-blob': 12.16.0
      axios: 0.21.4
      body-parser: 1.20.2
      busboy: 1.6.0
      commonmark: 0.30.0
      deep-equal: 2.2.2
      express: 4.18.2
      express-promise-router: 4.1.1_express@4.18.2
      glob: 8.1.0
      js-yaml: 4.1.0
      morgan: 1.10.0
      mustache: 4.2.0
      request: 2.88.2
      request-promise-native: 1.0.9_request@2.88.2
      source-map-support: 0.5.21
      underscore: 1.13.6
      winston: 3.10.0
      xml2js: 0.5.0
      yargs: 17.7.2
    transitivePeerDependencies:
      - '@types/express'
      - debug
      - encoding
    dev: true

  /@microsoft/api-extractor-model/7.29.4_@types+node@18.18.0:
    resolution: {integrity: sha512-LHOMxmT8/tU1IiiiHOdHFF83Qsi+V8d0kLfscG4EvQE9cafiR8blOYr8SfkQKWB1wgEilQgXJX3MIA4vetDLZw==}
    dependencies:
      '@microsoft/tsdoc': 0.15.0
      '@microsoft/tsdoc-config': 0.17.0
      '@rushstack/node-core-library': 5.5.1_@types+node@18.18.0
    transitivePeerDependencies:
      - '@types/node'
    dev: true

  /@microsoft/api-extractor/7.47.5_@types+node@18.18.0:
    resolution: {integrity: sha512-edKt4dFO2t25xmI2FX2rsP5liIgwKW1yuQImA0JM+5YGHCoo51GEQ7j+On17SvVpRJnuqLE/QVgtjIQ1Hpg98w==}
    hasBin: true
    dependencies:
      '@microsoft/api-extractor-model': 7.29.4_@types+node@18.18.0
      '@microsoft/tsdoc': 0.15.0
      '@microsoft/tsdoc-config': 0.17.0
      '@rushstack/node-core-library': 5.5.1_@types+node@18.18.0
      '@rushstack/rig-package': 0.5.3
      '@rushstack/terminal': 0.13.3_@types+node@18.18.0
      '@rushstack/ts-command-line': 4.22.4_@types+node@18.18.0
      lodash: 4.17.21
      minimatch: 3.0.8
      resolve: 1.22.6
      semver: 7.5.4
      source-map: 0.6.1
      typescript: 5.4.2
    transitivePeerDependencies:
      - '@types/node'
    dev: true

  /@microsoft/tsdoc-config/0.17.0:
    resolution: {integrity: sha512-v/EYRXnCAIHxOHW+Plb6OWuUoMotxTN0GLatnpOb1xq0KuTNw/WI3pamJx/UbsoJP5k9MCw1QxvvhPcF9pH3Zg==}
    dependencies:
      '@microsoft/tsdoc': 0.15.0
      ajv: 8.12.0
      jju: 1.4.0
      resolve: 1.22.6
    dev: true

  /@microsoft/tsdoc/0.15.0:
    resolution: {integrity: sha512-HZpPoABogPvjeJOdzCOSJsXeL/SMCBgBZMVC3X3d7YYp2gf31MfxhUoYUNwf1ERPJOnQc0wkFn9trqI6ZEdZuA==}
    dev: true

  /@nodelib/fs.scandir/2.1.5:
    resolution: {integrity: sha512-vq24Bq3ym5HEQm2NKCr3yXDwjc7vTsEThRDnkp2DK9p1uqLR+DHurm/NOTo0KG7HYHU7eppKZj3MyqYuMBf62g==}
    engines: {node: '>= 8'}
    dependencies:
      '@nodelib/fs.stat': 2.0.5
      run-parallel: 1.2.0

  /@nodelib/fs.stat/2.0.5:
    resolution: {integrity: sha512-RkhPPp2zrqDAQA/2jNhnztcPAlv64XdhIp7a7454A5ovI7Bukxgt7MX7udwAu3zg1DcpPU0rz3VV1SeaqvY4+A==}
    engines: {node: '>= 8'}

  /@nodelib/fs.walk/1.2.8:
    resolution: {integrity: sha512-oGB+UxlgWcgQkgwo8GcEGwemoTFt3FIO9ababBmaGwXIoBKZ+GTy0pP185beGg7Llih/NSHSV2XAs1lnznocSg==}
    engines: {node: '>= 8'}
    dependencies:
      '@nodelib/fs.scandir': 2.1.5
      fastq: 1.15.0

  /@opentelemetry/api/1.6.0:
    resolution: {integrity: sha512-OWlrQAnWn9577PhVgqjUvMr1pg57Bc4jv0iL4w0PRuOSRvq67rvHW9Ie/dZVMvCzhSCB+UxhcY/PmCmFj33Q+g==}
    engines: {node: '>=8.0.0'}

  /@pkgjs/parseargs/0.11.0:
    resolution: {integrity: sha512-+1VkjdD0QBLPodGrJUeqarH8VAIvQODIbwh9XpP5Syisf7YoQgsJKPNFoqqLQlu+VQ/tVSshMR6loPMn8U+dPg==}
    engines: {node: '>=14'}
    requiresBuild: true
    dev: true
    optional: true

  /@puppeteer/browsers/2.1.0:
    resolution: {integrity: sha512-xloWvocjvryHdUjDam/ZuGMh7zn4Sn3ZAaV4Ah2e2EwEt90N3XphZlSsU3n0VDc1F7kggCjMuH0UuxfPQ5mD9w==}
    engines: {node: '>=18'}
    hasBin: true
    dependencies:
      debug: 4.3.4
      extract-zip: 2.0.1
      progress: 2.0.3
      proxy-agent: 6.4.0
      semver: 7.6.0
      tar-fs: 3.0.5
      unbzip2-stream: 1.4.3
      yargs: 17.7.2
    transitivePeerDependencies:
      - supports-color
    dev: true

  /@readme/better-ajv-errors/1.6.0_ajv@8.17.1:
    resolution: {integrity: sha512-9gO9rld84Jgu13kcbKRU+WHseNhaVt76wYMeRDGsUGYxwJtI3RmEJ9LY9dZCYQGI8eUZLuxb5qDja0nqklpFjQ==}
    engines: {node: '>=14'}
    peerDependencies:
      ajv: 4.11.8 - 8
    dependencies:
      '@babel/code-frame': 7.25.9
      '@babel/runtime': 7.24.8
      '@humanwhocodes/momoa': 2.0.4
      ajv: 8.17.1
      chalk: 4.1.2
      json-to-ast: 2.1.0
      jsonpointer: 5.0.1
      leven: 3.1.0
    dev: false

  /@readme/json-schema-ref-parser/1.2.0:
    resolution: {integrity: sha512-Bt3QVovFSua4QmHa65EHUmh2xS0XJ3rgTEUPH998f4OW4VVJke3BuS16f+kM0ZLOGdvIrzrPRqwihuv5BAjtrA==}
    dependencies:
      '@jsdevtools/ono': 7.1.3
      '@types/json-schema': 7.0.13
      call-me-maybe: 1.0.2
      js-yaml: 4.1.0
    dev: false

  /@readme/openapi-parser/2.6.0_openapi-types@12.1.3:
    resolution: {integrity: sha512-pyFJXezWj9WI1O+gdp95CoxfY+i+Uq3kKk4zXIFuRAZi9YnHpHOpjumWWr67wkmRTw19Hskh9spyY0Iyikf3fA==}
    engines: {node: '>=18'}
    peerDependencies:
      openapi-types: '>=7'
    dependencies:
      '@apidevtools/swagger-methods': 3.0.2
      '@jsdevtools/ono': 7.1.3
      '@readme/better-ajv-errors': 1.6.0_ajv@8.17.1
      '@readme/json-schema-ref-parser': 1.2.0
      '@readme/openapi-schemas': 3.1.0
      ajv: 8.17.1
      ajv-draft-04: 1.0.0_ajv@8.17.1
      call-me-maybe: 1.0.2
      openapi-types: 12.1.3
    dev: false

  /@readme/openapi-schemas/3.1.0:
    resolution: {integrity: sha512-9FC/6ho8uFa8fV50+FPy/ngWN53jaUu4GRXlAjcxIRrzhltJnpKkBG2Tp0IDraFJeWrOpk84RJ9EMEEYzaI1Bw==}
    engines: {node: '>=18'}
    dev: false

  /@rollup/rollup-android-arm-eabi/4.18.0:
    resolution: {integrity: sha512-Tya6xypR10giZV1XzxmH5wr25VcZSncG0pZIjfePT0OVBvqNEurzValetGNarVrGiq66EBVAFn15iYX4w6FKgQ==}
    cpu: [arm]
    os: [android]
    requiresBuild: true
    dev: true
    optional: true

  /@rollup/rollup-android-arm64/4.18.0:
    resolution: {integrity: sha512-avCea0RAP03lTsDhEyfy+hpfr85KfyTctMADqHVhLAF3MlIkq83CP8UfAHUssgXTYd+6er6PaAhx/QGv4L1EiA==}
    cpu: [arm64]
    os: [android]
    requiresBuild: true
    dev: true
    optional: true

  /@rollup/rollup-darwin-arm64/4.18.0:
    resolution: {integrity: sha512-IWfdwU7KDSm07Ty0PuA/W2JYoZ4iTj3TUQjkVsO/6U+4I1jN5lcR71ZEvRh52sDOERdnNhhHU57UITXz5jC1/w==}
    cpu: [arm64]
    os: [darwin]
    requiresBuild: true
    dev: true
    optional: true

  /@rollup/rollup-darwin-x64/4.18.0:
    resolution: {integrity: sha512-n2LMsUz7Ynu7DoQrSQkBf8iNrjOGyPLrdSg802vk6XT3FtsgX6JbE8IHRvposskFm9SNxzkLYGSq9QdpLYpRNA==}
    cpu: [x64]
    os: [darwin]
    requiresBuild: true
    dev: true
    optional: true

  /@rollup/rollup-linux-arm-gnueabihf/4.18.0:
    resolution: {integrity: sha512-C/zbRYRXFjWvz9Z4haRxcTdnkPt1BtCkz+7RtBSuNmKzMzp3ZxdM28Mpccn6pt28/UWUCTXa+b0Mx1k3g6NOMA==}
    cpu: [arm]
    os: [linux]
    requiresBuild: true
    dev: true
    optional: true

  /@rollup/rollup-linux-arm-musleabihf/4.18.0:
    resolution: {integrity: sha512-l3m9ewPgjQSXrUMHg93vt0hYCGnrMOcUpTz6FLtbwljo2HluS4zTXFy2571YQbisTnfTKPZ01u/ukJdQTLGh9A==}
    cpu: [arm]
    os: [linux]
    requiresBuild: true
    dev: true
    optional: true

  /@rollup/rollup-linux-arm64-gnu/4.18.0:
    resolution: {integrity: sha512-rJ5D47d8WD7J+7STKdCUAgmQk49xuFrRi9pZkWoRD1UeSMakbcepWXPF8ycChBoAqs1pb2wzvbY6Q33WmN2ftw==}
    cpu: [arm64]
    os: [linux]
    requiresBuild: true
    dev: true
    optional: true

  /@rollup/rollup-linux-arm64-musl/4.18.0:
    resolution: {integrity: sha512-be6Yx37b24ZwxQ+wOQXXLZqpq4jTckJhtGlWGZs68TgdKXJgw54lUUoFYrg6Zs/kjzAQwEwYbp8JxZVzZLRepQ==}
    cpu: [arm64]
    os: [linux]
    requiresBuild: true
    dev: true
    optional: true

  /@rollup/rollup-linux-powerpc64le-gnu/4.18.0:
    resolution: {integrity: sha512-hNVMQK+qrA9Todu9+wqrXOHxFiD5YmdEi3paj6vP02Kx1hjd2LLYR2eaN7DsEshg09+9uzWi2W18MJDlG0cxJA==}
    cpu: [ppc64]
    os: [linux]
    requiresBuild: true
    dev: true
    optional: true

  /@rollup/rollup-linux-riscv64-gnu/4.18.0:
    resolution: {integrity: sha512-ROCM7i+m1NfdrsmvwSzoxp9HFtmKGHEqu5NNDiZWQtXLA8S5HBCkVvKAxJ8U+CVctHwV2Gb5VUaK7UAkzhDjlg==}
    cpu: [riscv64]
    os: [linux]
    requiresBuild: true
    dev: true
    optional: true

  /@rollup/rollup-linux-s390x-gnu/4.18.0:
    resolution: {integrity: sha512-0UyyRHyDN42QL+NbqevXIIUnKA47A+45WyasO+y2bGJ1mhQrfrtXUpTxCOrfxCR4esV3/RLYyucGVPiUsO8xjg==}
    cpu: [s390x]
    os: [linux]
    requiresBuild: true
    dev: true
    optional: true

  /@rollup/rollup-linux-x64-gnu/4.18.0:
    resolution: {integrity: sha512-xuglR2rBVHA5UsI8h8UbX4VJ470PtGCf5Vpswh7p2ukaqBGFTnsfzxUBetoWBWymHMxbIG0Cmx7Y9qDZzr648w==}
    cpu: [x64]
    os: [linux]
    requiresBuild: true
    dev: true
    optional: true

  /@rollup/rollup-linux-x64-musl/4.18.0:
    resolution: {integrity: sha512-LKaqQL9osY/ir2geuLVvRRs+utWUNilzdE90TpyoX0eNqPzWjRm14oMEE+YLve4k/NAqCdPkGYDaDF5Sw+xBfg==}
    cpu: [x64]
    os: [linux]
    requiresBuild: true
    dev: true
    optional: true

  /@rollup/rollup-win32-arm64-msvc/4.18.0:
    resolution: {integrity: sha512-7J6TkZQFGo9qBKH0pk2cEVSRhJbL6MtfWxth7Y5YmZs57Pi+4x6c2dStAUvaQkHQLnEQv1jzBUW43GvZW8OFqA==}
    cpu: [arm64]
    os: [win32]
    requiresBuild: true
    dev: true
    optional: true

  /@rollup/rollup-win32-ia32-msvc/4.18.0:
    resolution: {integrity: sha512-Txjh+IxBPbkUB9+SXZMpv+b/vnTEtFyfWZgJ6iyCmt2tdx0OF5WhFowLmnh8ENGNpfUlUZkdI//4IEmhwPieNg==}
    cpu: [ia32]
    os: [win32]
    requiresBuild: true
    dev: true
    optional: true

  /@rollup/rollup-win32-x64-msvc/4.18.0:
    resolution: {integrity: sha512-UOo5FdvOL0+eIVTgS4tIdbW+TtnBLWg1YBCcU2KWM7nuNwRz9bksDX1bekJJCpu25N1DVWaCwnT39dVQxzqS8g==}
    cpu: [x64]
    os: [win32]
    requiresBuild: true
    dev: true
    optional: true

  /@rushstack/node-core-library/5.5.1_@types+node@18.18.0:
    resolution: {integrity: sha512-ZutW56qIzH8xIOlfyaLQJFx+8IBqdbVCZdnj+XT1MorQ1JqqxHse8vbCpEM+2MjsrqcbxcgDIbfggB1ZSQ2A3g==}
    peerDependencies:
      '@types/node': '*'
    peerDependenciesMeta:
      '@types/node':
        optional: true
    dependencies:
      '@types/node': 18.18.0
      ajv: 8.13.0
      ajv-draft-04: 1.0.0_ajv@8.13.0
      ajv-formats: 3.0.1_ajv@8.13.0
      fs-extra: 7.0.1
      import-lazy: 4.0.0
      jju: 1.4.0
      resolve: 1.22.6
      semver: 7.5.4
    dev: true

  /@rushstack/rig-package/0.5.3:
    resolution: {integrity: sha512-olzSSjYrvCNxUFZowevC3uz8gvKr3WTpHQ7BkpjtRpA3wK+T0ybep/SRUMfr195gBzJm5gaXw0ZMgjIyHqJUow==}
    dependencies:
      resolve: 1.22.6
      strip-json-comments: 3.1.1
    dev: true

  /@rushstack/terminal/0.13.3_@types+node@18.18.0:
    resolution: {integrity: sha512-fc3zjXOw8E0pXS5t9vTiIPx9gHA0fIdTXsu9mT4WbH+P3mYvnrX0iAQ5a6NvyK1+CqYWBTw/wVNx7SDJkI+WYQ==}
    peerDependencies:
      '@types/node': '*'
    peerDependenciesMeta:
      '@types/node':
        optional: true
    dependencies:
      '@rushstack/node-core-library': 5.5.1_@types+node@18.18.0
      '@types/node': 18.18.0
      supports-color: 8.1.1
    dev: true

  /@rushstack/ts-command-line/4.22.4_@types+node@18.18.0:
    resolution: {integrity: sha512-QoyhbWfyF9Ixg5DWdPzxO3h2RmJ7i5WH9b7qLzD5h5WFya/ZqicjdPrVwQiGtrFvAbBj8jhcC9DhbzU9xAk78g==}
    dependencies:
      '@rushstack/terminal': 0.13.3_@types+node@18.18.0
      '@types/argparse': 1.0.38
      argparse: 1.0.10
      string-argv: 0.3.2
    transitivePeerDependencies:
      - '@types/node'
    dev: true

  /@sinclair/typebox/0.27.8:
    resolution: {integrity: sha512-+Fj43pSMwJs4KRrH/938Uf+uAELIgVBmQzg/q1YG10djyfA3TnrU8N8XzqCh/okZdszqBQTZf96idMfE5lnwTA==}
    dev: true

  /@sindresorhus/merge-streams/2.3.0:
    resolution: {integrity: sha512-LtoMMhxAlorcGhmFYI+LhPgbPZCkgP6ra1YL604EeF6U98pLlQ3iWIGMdWSC+vWmPBWBNgmDBAhnAobLROJmwg==}
    engines: {node: '>=18'}

  /@sinonjs/commons/1.8.6:
    resolution: {integrity: sha512-Ky+XkAkqPZSm3NLBeUng77EBQl3cmeJhITaGHdYH8kjVB+aun3S4XBRti2zt17mtt0mIUDiNxYeoJm6drVvBJQ==}
    dependencies:
      type-detect: 4.0.8
    dev: true

  /@sinonjs/commons/2.0.0:
    resolution: {integrity: sha512-uLa0j859mMrg2slwQYdO/AkrOfmH+X6LTVmNTS9CqexuE2IvVORIkSpJLqePAbEnKJ77aMmCwr1NUZ57120Xcg==}
    dependencies:
      type-detect: 4.0.8
    dev: true

  /@sinonjs/commons/3.0.0:
    resolution: {integrity: sha512-jXBtWAF4vmdNmZgD5FoKsVLv3rPgDnLgPbU84LIJ3otV44vJlDRokVng5v8NFJdCf/da9legHcKaRuZs4L7faA==}
    dependencies:
      type-detect: 4.0.8
    dev: true

  /@sinonjs/fake-timers/10.3.0:
    resolution: {integrity: sha512-V4BG07kuYSUkTCSBHG8G8TNhM+F19jXFWnQtzj+we8DrkpSBCee9Z3Ms8yiGer/dlmhe35/Xdgyo3/0rQKg7YA==}
    dependencies:
      '@sinonjs/commons': 3.0.0
    dev: true

  /@sinonjs/fake-timers/7.1.2:
    resolution: {integrity: sha512-iQADsW4LBMISqZ6Ci1dupJL9pprqwcVFTcOsEmQOEhW+KLCVn/Y4Jrvg2k19fIHCp+iFprriYPTdRcQR8NbUPg==}
    dependencies:
      '@sinonjs/commons': 1.8.6
    dev: true

  /@sinonjs/samsam/6.1.3:
    resolution: {integrity: sha512-nhOb2dWPeb1sd3IQXL/dVPnKHDOAFfvichtBf4xV00/rU1QbPCQqKMbvIheIjqwVjh7qIgf2AHTHi391yMOMpQ==}
    dependencies:
      '@sinonjs/commons': 1.8.6
      lodash.get: 4.4.2
      type-detect: 4.0.8
    dev: true

  /@sinonjs/text-encoding/0.7.2:
    resolution: {integrity: sha512-sXXKG+uL9IrKqViTtao2Ws6dy0znu9sOaP1di/jKGW1M6VssO8vlpXCQcpZ+jisQ1tTFAC5Jo/EOzFbggBagFQ==}
    dev: true

  /@socket.io/component-emitter/3.1.0:
    resolution: {integrity: sha512-+9jVqKhRSpsc591z5vX+X5Yyw+he/HCB4iQ/RYxw35CEPaY1gnsNE43nf9n9AaYjAQrTiI/mOwKUKdUs9vf7Xg==}
    dev: true

  /@tootallnate/once/2.0.0:
    resolution: {integrity: sha512-XCuKFP5PS55gnMVu3dty8KPatLqUoy/ZYzDzAGCQ8JNFCkLXzmI7vNHCR+XpbZaMWQK/vQubr7PkYq8g470J/A==}
    engines: {node: '>= 10'}

  /@tootallnate/quickjs-emscripten/0.23.0:
    resolution: {integrity: sha512-C5Mc6rdnsaJDjO3UpGW/CQTHtCKaYlScZTly4JIu97Jxo/odCiH0ITnDXSJPTOrEKk/ycSZ0AOgTmkDtkOsvIA==}
    dev: true

  /@ts-morph/common/0.24.0:
    resolution: {integrity: sha512-c1xMmNHWpNselmpIqursHeOHHBTIsJLbB+NuovbTTRCNiTLEr/U9dbJ8qy0jd/O2x5pc3seWuOUN5R2IoOTp8A==}
    dependencies:
      fast-glob: 3.3.2
      minimatch: 9.0.5
      mkdirp: 3.0.1
      path-browserify: 1.0.1
    dev: false

  /@tsconfig/node10/1.0.9:
    resolution: {integrity: sha512-jNsYVVxU8v5g43Erja32laIDHXeoNvFEpX33OK4d6hljo3jDhCBDhx5dhCCTMWUojscpAagGiRkBKxpdl9fxqA==}
    dev: true

  /@tsconfig/node12/1.0.11:
    resolution: {integrity: sha512-cqefuRsh12pWyGsIoBKJA9luFu3mRxCA+ORZvA4ktLSzIuCUtWVxGIuXigEwO5/ywWFMZ2QEGKWvkZG1zDMTag==}
    dev: true

  /@tsconfig/node14/1.0.3:
    resolution: {integrity: sha512-ysT8mhdixWK6Hw3i1V2AeRqZ5WfXg1G43mqoYlM2nc6388Fq5jcXyr5mRsqViLx/GJYdoL0bfXD8nmF+Zn/Iow==}
    dev: true

  /@tsconfig/node16/1.0.4:
    resolution: {integrity: sha512-vxhUy4J8lyeyinH7Azl1pdd43GJhZH/tP2weN8TntQblOY+A0XbT8DJk1/oCPuOOyg/Ja757rG0CgHcWC8OfMA==}
    dev: true

  /@types/argparse/1.0.38:
    resolution: {integrity: sha512-ebDJ9b0e702Yr7pWgB0jzm+CX4Srzz8RcXtLJDJB+BSccqMa36uyH/zUsSYao5+BD1ytv3k3rPYCq4mAE1hsXA==}
    dev: true

  /@types/chai-as-promised/7.1.6:
    resolution: {integrity: sha512-cQLhk8fFarRVZAXUQV1xEnZgMoPxqKojBvRkqPCKPQCzEhpbbSKl1Uu75kDng7k5Ln6LQLUmNBjLlFthCgm1NA==}
    dependencies:
      '@types/chai': 4.3.6
    dev: true

  /@types/chai/4.3.6:
    resolution: {integrity: sha512-VOVRLM1mBxIRxydiViqPcKn6MIxZytrbMpd6RJLIWKxUNr3zux8no0Oc7kJx0WAPIitgZ0gkrDS+btlqQpubpw==}
    dev: true

  /@types/cookie/0.4.1:
    resolution: {integrity: sha512-XW/Aa8APYr6jSVVA1y/DEIZX0/GMKLEVekNG727R8cs56ahETkRAy/3DR7+fJyh7oUgGwNQaRfXCun0+KbWY7Q==}
    dev: true

  /@types/cors/2.8.14:
    resolution: {integrity: sha512-RXHUvNWYICtbP6s18PnOCaqToK8y14DnLd75c6HfyKf228dxy7pHNOQkxPtvXKp/hINFMDjbYzsj63nnpPMSRQ==}
    dependencies:
      '@types/node': 18.18.0
    dev: true

  /@types/eslint-scope/3.7.5:
    resolution: {integrity: sha512-JNvhIEyxVW6EoMIFIvj93ZOywYFatlpu9deeH6eSx6PE3WHYvHaQtmHmQeNw7aA81bYGBPPQqdtBm6b1SsQMmA==}
    dependencies:
      '@types/eslint': 8.44.3
      '@types/estree': 1.0.2
    dev: true

  /@types/eslint/8.44.3:
    resolution: {integrity: sha512-iM/WfkwAhwmPff3wZuPLYiHX18HI24jU8k1ZSH7P8FHwxTjZ2P6CoX2wnF43oprR+YXJM6UUxATkNvyv/JHd+g==}
    dependencies:
      '@types/estree': 1.0.5
      '@types/json-schema': 7.0.13
    dev: true

  /@types/estree/1.0.2:
    resolution: {integrity: sha512-VeiPZ9MMwXjO32/Xu7+OwflfmeoRwkE/qzndw42gGtgJwZopBnzy2gD//NN1+go1mADzkDcqf/KnFRSjTJ8xJA==}
    dev: true

  /@types/estree/1.0.5:
    resolution: {integrity: sha512-/kYRxGDLWzHOB7q+wtSUQlFrtcdUccpfy+X+9iMBpHK8QLLhx2wIPYuS5DYtR9Wa/YlZAbIovy7qVdB1Aq6Lyw==}
    dev: true

  /@types/fs-extra/8.1.3:
    resolution: {integrity: sha512-7IdV01N0u/CaVO0fuY1YmEg14HQN3+EW8mpNgg6NEfxEl/lzCa5OxlBu3iFsCAdamnYOcTQ7oEi43Xc/67Rgzw==}
    dependencies:
      '@types/node': 18.18.0
    dev: true

  /@types/fs-extra/9.0.13:
    resolution: {integrity: sha512-nEnwB++1u5lVDM2UI4c1+5R+FYaKfaAzS4OococimjVm3nQw3TuzH5UNsocrcTBbhnerblyHj4A49qXbIiZdpA==}
    dependencies:
      '@types/node': 18.18.0
    dev: true

  /@types/js-yaml/3.12.1:
    resolution: {integrity: sha512-SGGAhXLHDx+PK4YLNcNGa6goPf9XRWQNAUUbffkwVGGXIxmDKWyGGL4inzq2sPmExu431Ekb9aEMn9BkPqEYFA==}
    dev: true

  /@types/js-yaml/4.0.6:
    resolution: {integrity: sha512-ACTuifTSIIbyksx2HTon3aFtCKWcID7/h3XEmRpDYdMCXxPbl+m9GteOJeaAkiAta/NJaSFuA7ahZ0NkwajDSw==}
    dev: true

  /@types/json-schema/7.0.13:
    resolution: {integrity: sha512-RbSSoHliUbnXj3ny0CNFOoxrIDV6SUGyStHsvDqosw6CkdPV8TtWGlfecuK4ToyMEAql6pzNxgCFKanovUzlgQ==}

  /@types/lodash/4.14.199:
    resolution: {integrity: sha512-Vrjz5N5Ia4SEzWWgIVwnHNEnb1UE1XMkvY5DGXrAeOGE9imk0hgTHh5GyDjLDJi9OTCn9oo9dXH1uToK1VRfrg==}

  /@types/lodash/4.17.4:
    resolution: {integrity: sha512-wYCP26ZLxaT3R39kiN2+HcJ4kTd3U1waI/cY7ivWYqFP6pW3ZNpvi6Wd6PHZx7T/t8z0vlkXMg3QYLa7DZ/IJQ==}
    dev: true

  /@types/mocha/10.0.1:
    resolution: {integrity: sha512-/fvYntiO1GeICvqbQ3doGDIP97vWmvFt83GKguJ6prmQM2iXZfFcq6YE8KteFyRtX2/h5Hf91BYvPodJKFYv5Q==}
    dev: true

  /@types/mocha/10.0.6:
    resolution: {integrity: sha512-dJvrYWxP/UcXm36Qn36fxhUKu8A/xMRXVT2cliFF1Z7UA9liG5Psj3ezNSZw+5puH2czDXRLcXQxf8JbJt0ejg==}
    dev: true

  /@types/mocha/5.2.7:
    resolution: {integrity: sha512-NYrtPht0wGzhwe9+/idPaBB+TqkY9AhTvOLMkThm0IoEfLaiVQZwBwyJ5puCkO3AUCWrmcoePjp2mbFocKy4SQ==}
    dev: true

  /@types/node-fetch/2.6.6:
    resolution: {integrity: sha512-95X8guJYhfqiuVVhRFxVQcf4hW/2bCuoPwDasMf/531STFoNoWTT7YDnWdXHEZKqAGUigmpG31r2FE70LwnzJw==}
    dependencies:
      '@types/node': 18.18.0
      form-data: 4.0.0

  /@types/node/18.18.0:
    resolution: {integrity: sha512-3xA4X31gHT1F1l38ATDIL9GpRLdwVhnEFC8Uikv5ZLlXATwrCYyPq7ZWHxzxc3J/30SUiwiYT+bQe0/XvKlWbw==}

  /@types/node/22.2.0:
    resolution: {integrity: sha512-bm6EG6/pCpkxDf/0gDNDdtDILMOHgaQBVOJGdwsqClnxA3xL6jtMv76rLBc006RVMWbmaf0xbmom4Z/5o2nRkQ==}
    dependencies:
      undici-types: 6.13.0
    dev: true

  /@types/semver/7.5.3:
    resolution: {integrity: sha512-OxepLK9EuNEIPxWNME+C6WwbRAOOI2o2BaQEGzz5Lu2e4Z5eDnEo+/aVEDMIXywoJitJ7xWd641wrGLZdtwRyw==}
    dev: true

  /@types/sinon/10.0.17:
    resolution: {integrity: sha512-+6ILpcixQ0Ma3dHMTLv4rSycbDXkDljgKL+E0nI2RUxxhYTFyPSjt6RVMxh7jUshvyVcBvicb0Ktj+lAJcjgeA==}
    dependencies:
      '@types/sinonjs__fake-timers': 8.1.3
    dev: true

  /@types/sinonjs__fake-timers/8.1.3:
    resolution: {integrity: sha512-4g+2YyWe0Ve+LBh+WUm1697PD0Kdi6coG1eU0YjQbwx61AZ8XbEpL1zIT6WjuUKrCMCROpEaYQPDjBnDouBVAQ==}
    dev: true

  /@types/triple-beam/1.3.3:
    resolution: {integrity: sha512-6tOUG+nVHn0cJbVp25JFayS5UE6+xlbcNF9Lo9mU7U0zk3zeUShZied4YEQZjy1JBF043FSkdXw8YkUJuVtB5g==}
    dev: true

  /@types/tunnel/0.0.3:
    resolution: {integrity: sha512-sOUTGn6h1SfQ+gbgqC364jLFBw2lnFqkgF3q0WovEHRLMrVD1sd5aufqi/aJObLekJO+Aq5z646U4Oxy6shXMA==}
    dependencies:
      '@types/node': 18.18.0

  /@types/xmlbuilder/0.0.34:
    resolution: {integrity: sha512-yVsHfYqJblSEg3DvUhGndpCZBZz2GiGVmqMa04fbGro2xzxRj85Q7MQ4os+MaXmKcpCDD42MXuxUWfoUKTuVdQ==}
    dev: true

  /@types/yargs-parser/21.0.1:
    resolution: {integrity: sha512-axdPBuLuEJt0c4yI5OZssC19K2Mq1uKdrfZBzuxLvaztgqUtFYZUNw7lETExPYJR9jdEoIg4mb7RQKRQzOkeGQ==}
    dev: true

  /@types/yargs/17.0.25:
    resolution: {integrity: sha512-gy7iPgwnzNvxgAEi2bXOHWCVOG6f7xsprVJH4MjlAWeBmJ7vh/Y1kwMtUrs64ztf24zVIRCpr3n/z6gm9QIkgg==}
    dependencies:
      '@types/yargs-parser': 21.0.1
    dev: true

  /@types/yauzl/2.10.1:
    resolution: {integrity: sha512-CHzgNU3qYBnp/O4S3yv2tXPlvMTq0YWSTVg2/JYLqWZGHwwgJGAwd00poay/11asPq8wLFwHzubyInqHIFmmiw==}
    requiresBuild: true
    dependencies:
      '@types/node': 18.18.0
    dev: true
    optional: true

  /@typescript-eslint/eslint-plugin/6.8.0_wroavni7rd6ng5lxj6jm5p2pxq:
    resolution: {integrity: sha512-GosF4238Tkes2SHPQ1i8f6rMtG6zlKwMEB0abqSJ3Npvos+doIlc/ATG+vX1G9coDF3Ex78zM3heXHLyWEwLUw==}
    engines: {node: ^16.0.0 || >=18.0.0}
    peerDependencies:
      '@typescript-eslint/parser': ^6.0.0 || ^6.0.0-alpha
      eslint: ^7.0.0 || ^8.0.0
      typescript: '*'
    peerDependenciesMeta:
      typescript:
        optional: true
    dependencies:
      '@eslint-community/regexpp': 4.8.2
      '@typescript-eslint/parser': 6.8.0_wgnkk2eh2432jxos7omdkkhhte
      '@typescript-eslint/scope-manager': 6.8.0
      '@typescript-eslint/type-utils': 6.8.0_wgnkk2eh2432jxos7omdkkhhte
      '@typescript-eslint/utils': 6.8.0_wgnkk2eh2432jxos7omdkkhhte
      '@typescript-eslint/visitor-keys': 6.8.0
      debug: 4.3.4
      eslint: 8.50.0
      graphemer: 1.4.0
      ignore: 5.2.4
      natural-compare: 1.4.0
      semver: 7.5.4
      ts-api-utils: 1.0.3_typescript@5.6.2
      typescript: 5.6.2
    transitivePeerDependencies:
      - supports-color
    dev: true

  /@typescript-eslint/parser/6.8.0_wgnkk2eh2432jxos7omdkkhhte:
    resolution: {integrity: sha512-5tNs6Bw0j6BdWuP8Fx+VH4G9fEPDxnVI7yH1IAPkQH5RUtvKwRoqdecAPdQXv4rSOADAaz1LFBZvZG7VbXivSg==}
    engines: {node: ^16.0.0 || >=18.0.0}
    peerDependencies:
      eslint: ^7.0.0 || ^8.0.0
      typescript: '*'
    peerDependenciesMeta:
      typescript:
        optional: true
    dependencies:
      '@typescript-eslint/scope-manager': 6.8.0
      '@typescript-eslint/types': 6.8.0
      '@typescript-eslint/typescript-estree': 6.8.0_typescript@5.6.2
      '@typescript-eslint/visitor-keys': 6.8.0
      debug: 4.3.4
      eslint: 8.50.0
      typescript: 5.6.2
    transitivePeerDependencies:
      - supports-color
    dev: true

  /@typescript-eslint/scope-manager/6.8.0:
    resolution: {integrity: sha512-xe0HNBVwCph7rak+ZHcFD6A+q50SMsFwcmfdjs9Kz4qDh5hWhaPhFjRs/SODEhroBI5Ruyvyz9LfwUJ624O40g==}
    engines: {node: ^16.0.0 || >=18.0.0}
    dependencies:
      '@typescript-eslint/types': 6.8.0
      '@typescript-eslint/visitor-keys': 6.8.0
    dev: true

  /@typescript-eslint/type-utils/6.8.0_wgnkk2eh2432jxos7omdkkhhte:
    resolution: {integrity: sha512-RYOJdlkTJIXW7GSldUIHqc/Hkto8E+fZN96dMIFhuTJcQwdRoGN2rEWA8U6oXbLo0qufH7NPElUb+MceHtz54g==}
    engines: {node: ^16.0.0 || >=18.0.0}
    peerDependencies:
      eslint: ^7.0.0 || ^8.0.0
      typescript: '*'
    peerDependenciesMeta:
      typescript:
        optional: true
    dependencies:
      '@typescript-eslint/typescript-estree': 6.8.0_typescript@5.6.2
      '@typescript-eslint/utils': 6.8.0_wgnkk2eh2432jxos7omdkkhhte
      debug: 4.3.4
      eslint: 8.50.0
      ts-api-utils: 1.0.3_typescript@5.6.2
      typescript: 5.6.2
    transitivePeerDependencies:
      - supports-color
    dev: true

  /@typescript-eslint/types/6.8.0:
    resolution: {integrity: sha512-p5qOxSum7W3k+llc7owEStXlGmSl8FcGvhYt8Vjy7FqEnmkCVlM3P57XQEGj58oqaBWDQXbJDZxwUWMS/EAPNQ==}
    engines: {node: ^16.0.0 || >=18.0.0}
    dev: true

  /@typescript-eslint/typescript-estree/6.8.0_typescript@5.6.2:
    resolution: {integrity: sha512-ISgV0lQ8XgW+mvv5My/+iTUdRmGspducmQcDw5JxznasXNnZn3SKNrTRuMsEXv+V/O+Lw9AGcQCfVaOPCAk/Zg==}
    engines: {node: ^16.0.0 || >=18.0.0}
    peerDependencies:
      typescript: '*'
    peerDependenciesMeta:
      typescript:
        optional: true
    dependencies:
      '@typescript-eslint/types': 6.8.0
      '@typescript-eslint/visitor-keys': 6.8.0
      debug: 4.3.4
      globby: 11.1.0
      is-glob: 4.0.3
      semver: 7.6.3
      ts-api-utils: 1.0.3_typescript@5.6.2
      typescript: 5.6.2
    transitivePeerDependencies:
      - supports-color
    dev: true

  /@typescript-eslint/utils/6.8.0_wgnkk2eh2432jxos7omdkkhhte:
    resolution: {integrity: sha512-dKs1itdE2qFG4jr0dlYLQVppqTE+Itt7GmIf/vX6CSvsW+3ov8PbWauVKyyfNngokhIO9sKZeRGCUo1+N7U98Q==}
    engines: {node: ^16.0.0 || >=18.0.0}
    peerDependencies:
      eslint: ^7.0.0 || ^8.0.0
    dependencies:
      '@eslint-community/eslint-utils': 4.4.0_eslint@8.50.0
      '@types/json-schema': 7.0.13
      '@types/semver': 7.5.3
      '@typescript-eslint/scope-manager': 6.8.0
      '@typescript-eslint/types': 6.8.0
      '@typescript-eslint/typescript-estree': 6.8.0_typescript@5.6.2
      eslint: 8.50.0
      semver: 7.6.3
    transitivePeerDependencies:
      - supports-color
      - typescript
    dev: true

  /@typescript-eslint/visitor-keys/6.8.0:
    resolution: {integrity: sha512-oqAnbA7c+pgOhW2OhGvxm0t1BULX5peQI/rLsNDpGM78EebV3C9IGbX5HNZabuZ6UQrYveCLjKo8Iy/lLlBkkg==}
    engines: {node: ^16.0.0 || >=18.0.0}
    dependencies:
      '@typescript-eslint/types': 6.8.0
      eslint-visitor-keys: 3.4.3
    dev: true

  /@typespec/compiler/0.62.0:
    resolution: {integrity: sha512-RfKJ/rF2Wjxu7dl74oJE8yEfSkeL7NopFlyJ4dW1JQXpRN2IOJYPxas12qZA6H9ZEIB8rBjyrHNxJSQbvn/UDQ==}
    engines: {node: '>=18.0.0'}
    hasBin: true
    dependencies:
      '@babel/code-frame': 7.25.9
      ajv: 8.17.1
      change-case: 5.4.4
      globby: 14.0.2
      mustache: 4.2.0
      picocolors: 1.1.1
      prettier: 3.3.3
      prompts: 2.4.2
      semver: 7.6.3
      temporal-polyfill: 0.2.5
      vscode-languageserver: 9.0.1
      vscode-languageserver-textdocument: 1.0.12
      yaml: 2.5.1
      yargs: 17.7.2
    dev: true

  /@typespec/compiler/0.63.0:
    resolution: {integrity: sha512-cC3YniwbFghn1fASX3r1IgNjMrwaY4gmzznkHT4f/NxE+HK4XoXWn4EG7287QgVMCaHUykzJCIfW9k7kIleW5A==}
    engines: {node: '>=18.0.0'}
    hasBin: true
    dependencies:
      '@babel/code-frame': 7.25.9
      ajv: 8.17.1
      change-case: 5.4.4
      globby: 14.0.2
      mustache: 4.2.0
      picocolors: 1.1.1
      prettier: 3.3.3
      prompts: 2.4.2
      semver: 7.6.3
      temporal-polyfill: 0.2.5
      vscode-languageserver: 9.0.1
      vscode-languageserver-textdocument: 1.0.12
      yaml: 2.5.1
      yargs: 17.7.2

  /@typespec/http/0.62.0_@typespec+compiler@0.62.0:
    resolution: {integrity: sha512-6H9y9e32lb2s76MMy29ITCwSZNG42sa/qWthiByUvfbTEXMpu5a1fQHNj7RXg+xmDKmVIHv3gAfjGPAWfXhkaQ==}
    engines: {node: '>=18.0.0'}
    peerDependencies:
      '@typespec/compiler': ~0.62.0
      '@typespec/streams': ~0.62.0
    peerDependenciesMeta:
      '@typespec/streams':
        optional: true
    dependencies:
      '@typespec/compiler': 0.62.0
    dev: true

  /@typespec/http/0.63.0_@typespec+compiler@0.63.0:
    resolution: {integrity: sha512-SYVbBmLPAPdWZfdMs0QlbpTnFREDnkINu2FR+0kRX12qzbRgpRbLsdhg59qx4TfKoh4IAPgSV+Fq84w7BWGsyQ==}
    engines: {node: '>=18.0.0'}
    peerDependencies:
      '@typespec/compiler': ~0.63.0
      '@typespec/streams': ~0.63.0
    peerDependenciesMeta:
      '@typespec/streams':
        optional: true
    dependencies:
      '@typespec/compiler': 0.63.0

  /@typespec/json-schema/0.63.0_@typespec+compiler@0.63.0:
    resolution: {integrity: sha512-jGRXxUxdrwW/XzvaDqyt5mS/V1iBnrDaHUMRIkrFLCwzgll/NenquLI/nopihzLFXK78MfFYuHg4DEPYY5PdFw==}
    engines: {node: '>=18.0.0'}
    peerDependencies:
      '@typespec/compiler': ~0.63.0
    dependencies:
      '@typespec/compiler': 0.63.0
      yaml: 2.5.1
    dev: false

  /@typespec/openapi/0.63.0_qz2z3dajrrgsjonwob7haqlhte:
    resolution: {integrity: sha512-/KzR60mj3P/LnNWd/QfH0KTN/If4+mjrsWNSB7/uab6c8Qu/lNsGlZDkmWq4EFiwBR7VmpdFz9FP7d/m3O+tGw==}
    engines: {node: '>=18.0.0'}
    peerDependencies:
      '@typespec/compiler': ~0.63.0
      '@typespec/http': ~0.63.0
    dependencies:
      '@typespec/compiler': 0.63.0
      '@typespec/http': 0.63.0_@typespec+compiler@0.63.0

  /@typespec/openapi3/0.63.0_sqdvtoykz5tnrrjz5ge5rvjoie:
    resolution: {integrity: sha512-HC8VeakPznXNn7euAyAxUFNsOcfSzM8tQwYPNUMWs0qGJqGgb6vjf5rShQmfgrCe5Y6zcMM2PPBuxaFV3xXYLw==}
    engines: {node: '>=18.0.0'}
    hasBin: true
    peerDependencies:
      '@typespec/compiler': ~0.63.0
      '@typespec/http': ~0.63.0
      '@typespec/openapi': ~0.63.0
      '@typespec/versioning': ~0.63.0
      '@typespec/xml': '*'
    peerDependenciesMeta:
      '@typespec/xml':
        optional: true
    dependencies:
      '@readme/openapi-parser': 2.6.0_openapi-types@12.1.3
      '@typespec/compiler': 0.63.0
      '@typespec/http': 0.63.0_@typespec+compiler@0.63.0
      '@typespec/openapi': 0.63.0_qz2z3dajrrgsjonwob7haqlhte
      '@typespec/versioning': 0.63.0_@typespec+compiler@0.63.0
      openapi-types: 12.1.3
      yaml: 2.5.1
    dev: false

  /@typespec/rest/0.62.0_ehpjn7t5lr2snllrxt4bmumehe:
    resolution: {integrity: sha512-ci5UjelEKFwsPTdpgysoUoDCcw02EnbG4GBuYJdR5mRrFCBZMxrbro+OJLgSN3g/TORSsWlW7dEOWLfbyrmlZQ==}
    engines: {node: '>=18.0.0'}
    peerDependencies:
      '@typespec/compiler': ~0.62.0
      '@typespec/http': ~0.62.0
    dependencies:
      '@typespec/compiler': 0.62.0
      '@typespec/http': 0.62.0_@typespec+compiler@0.62.0
    dev: true

  /@typespec/rest/0.63.0_qz2z3dajrrgsjonwob7haqlhte:
    resolution: {integrity: sha512-HftzMjSDHAYX+ILE9C6pFS4oAq7oBHMCtpA8QgSFPDF4V5a8l1k2K8c4x1B+7yl+GkREmIdtpc6S0xZm2G7hXg==}
    engines: {node: '>=18.0.0'}
    peerDependencies:
      '@typespec/compiler': ~0.63.0
      '@typespec/http': ~0.63.0
    dependencies:
      '@typespec/compiler': 0.63.0
      '@typespec/http': 0.63.0_@typespec+compiler@0.63.0

  /@typespec/ts-http-runtime/0.1.0:
    resolution: {integrity: sha512-0NspintCRrSIIZBUtVfWjJ5TpOjpP0mNsJXZOqzuxdY/q2yCr0amyUCEw+WLhRykP39XMNMG0f1F9LbC2+c+Rw==}
    engines: {node: '>=18.0.0'}
    dependencies:
      http-proxy-agent: 7.0.2
      https-proxy-agent: 7.0.4
      tslib: 2.6.2
    transitivePeerDependencies:
      - supports-color
    dev: true

  /@typespec/versioning/0.63.0_@typespec+compiler@0.63.0:
    resolution: {integrity: sha512-BPvmPL+g20yEmSA8XRfbIHdToNOjssq4QfwOU6D7kKLLXnZHFb1hmuwW0tf0Wa/lYgoaUC60ONAeoXgNT1ZOIQ==}
    engines: {node: '>=18.0.0'}
    peerDependencies:
      '@typespec/compiler': ~0.63.0
    dependencies:
      '@typespec/compiler': 0.63.0

  /@typespec/xml/0.62.0_@typespec+compiler@0.63.0:
    resolution: {integrity: sha512-DexGTQHB75fncDcYfs5CIbNwO6NOhjwCaaNoHYAsVVzs4T8qwzw6WQdEEMzZRbgsxwnllFkxKwGhLtRMQdv/cQ==}
    engines: {node: '>=18.0.0'}
    peerDependencies:
      '@typespec/compiler': ~0.62.0
    dependencies:
      '@typespec/compiler': 0.63.0
    dev: true

  /@ungap/promise-all-settled/1.1.2:
    resolution: {integrity: sha512-sL/cEvJWAnClXw0wHk85/2L0G6Sj8UB0Ctc1TEMbKSsmpRosqhwj9gWgFRZSrBr2f9tiXISwNhCPmlfqUqyb9Q==}
    dev: true

  /@vitest/coverage-istanbul/1.6.0_vitest@1.6.0:
    resolution: {integrity: sha512-h/BwpXehkkS0qsNCS00QxiupAqVkNi0WT19BR0dQvlge5oHghoSVLx63fABYFoKxVb7Ue7+k6V2KokmQ1zdMpg==}
    peerDependencies:
      vitest: 1.6.0
    dependencies:
      debug: 4.3.4
      istanbul-lib-coverage: 3.2.2
      istanbul-lib-instrument: 6.0.2
      istanbul-lib-report: 3.0.1
      istanbul-lib-source-maps: 5.0.4
      istanbul-reports: 3.1.7
      magicast: 0.3.4
      picocolors: 1.0.1
      test-exclude: 6.0.0
      vitest: 1.6.0_@types+node@18.18.0
    transitivePeerDependencies:
      - supports-color
    dev: true

  /@vitest/coverage-v8/1.6.0_vitest@1.6.0:
    resolution: {integrity: sha512-KvapcbMY/8GYIG0rlwwOKCVNRc0OL20rrhFkg/CHNzncV03TE2XWvO5w9uZYoxNiMEBacAJt3unSOiZ7svePew==}
    peerDependencies:
      vitest: 1.6.0
    dependencies:
      '@ampproject/remapping': 2.3.0
      '@bcoe/v8-coverage': 0.2.3
      debug: 4.3.4
      istanbul-lib-coverage: 3.2.2
      istanbul-lib-report: 3.0.1
      istanbul-lib-source-maps: 5.0.4
      istanbul-reports: 3.1.7
      magic-string: 0.30.10
      magicast: 0.3.4
      picocolors: 1.0.1
      std-env: 3.7.0
      strip-literal: 2.1.0
      test-exclude: 6.0.0
      vitest: 1.6.0_@types+node@18.18.0
    transitivePeerDependencies:
      - supports-color
    dev: true

  /@vitest/expect/1.6.0:
    resolution: {integrity: sha512-ixEvFVQjycy/oNgHjqsL6AZCDduC+tflRluaHIzKIsdbzkLn2U/iBnVeJwB6HsIjQBdfMR8Z0tRxKUsvFJEeWQ==}
    dependencies:
      '@vitest/spy': 1.6.0
      '@vitest/utils': 1.6.0
      chai: 4.4.1
    dev: true

  /@vitest/runner/1.6.0:
    resolution: {integrity: sha512-P4xgwPjwesuBiHisAVz/LSSZtDjOTPYZVmNAnpHHSR6ONrf8eCJOFRvUwdHn30F5M1fxhqtl7QZQUk2dprIXAg==}
    dependencies:
      '@vitest/utils': 1.6.0
      p-limit: 5.0.0
      pathe: 1.1.2
    dev: true

  /@vitest/snapshot/1.6.0:
    resolution: {integrity: sha512-+Hx43f8Chus+DCmygqqfetcAZrDJwvTj0ymqjQq4CvmpKFSTVteEOBzCusu1x2tt4OJcvBflyHUE0DZSLgEMtQ==}
    dependencies:
      magic-string: 0.30.10
      pathe: 1.1.2
      pretty-format: 29.7.0
    dev: true

  /@vitest/spy/1.6.0:
    resolution: {integrity: sha512-leUTap6B/cqi/bQkXUu6bQV5TZPx7pmMBKBQiI0rJA8c3pB56ZsaTbREnF7CJfmvAS4V2cXIBAh/3rVwrrCYgw==}
    dependencies:
      tinyspy: 2.2.1
    dev: true

  /@vitest/utils/1.6.0:
    resolution: {integrity: sha512-21cPiuGMoMZwiOHa2i4LXkMkMkCGzA+MVFV70jRwHo95dL4x/ts5GZhML1QWuy7yfp3WzK3lRvZi3JnXTYqrBw==}
    dependencies:
      diff-sequences: 29.6.3
      estree-walker: 3.0.3
      loupe: 2.3.7
      pretty-format: 29.7.0
    dev: true

  /@webassemblyjs/ast/1.11.6:
    resolution: {integrity: sha512-IN1xI7PwOvLPgjcf180gC1bqn3q/QaOCwYUahIOhbYUu8KA/3tw2RT/T0Gidi1l7Hhj5D/INhJxiICObqpMu4Q==}
    dependencies:
      '@webassemblyjs/helper-numbers': 1.11.6
      '@webassemblyjs/helper-wasm-bytecode': 1.11.6
    dev: true

  /@webassemblyjs/floating-point-hex-parser/1.11.6:
    resolution: {integrity: sha512-ejAj9hfRJ2XMsNHk/v6Fu2dGS+i4UaXBXGemOfQ/JfQ6mdQg/WXtwleQRLLS4OvfDhv8rYnVwH27YJLMyYsxhw==}
    dev: true

  /@webassemblyjs/helper-api-error/1.11.6:
    resolution: {integrity: sha512-o0YkoP4pVu4rN8aTJgAyj9hC2Sv5UlkzCHhxqWj8butaLvnpdc2jOwh4ewE6CX0txSfLn/UYaV/pheS2Txg//Q==}
    dev: true

  /@webassemblyjs/helper-buffer/1.11.6:
    resolution: {integrity: sha512-z3nFzdcp1mb8nEOFFk8DrYLpHvhKC3grJD2ardfKOzmbmJvEf/tPIqCY+sNcwZIY8ZD7IkB2l7/pqhUhqm7hLA==}
    dev: true

  /@webassemblyjs/helper-numbers/1.11.6:
    resolution: {integrity: sha512-vUIhZ8LZoIWHBohiEObxVm6hwP034jwmc9kuq5GdHZH0wiLVLIPcMCdpJzG4C11cHoQ25TFIQj9kaVADVX7N3g==}
    dependencies:
      '@webassemblyjs/floating-point-hex-parser': 1.11.6
      '@webassemblyjs/helper-api-error': 1.11.6
      '@xtuc/long': 4.2.2
    dev: true

  /@webassemblyjs/helper-wasm-bytecode/1.11.6:
    resolution: {integrity: sha512-sFFHKwcmBprO9e7Icf0+gddyWYDViL8bpPjJJl0WHxCdETktXdmtWLGVzoHbqUcY4Be1LkNfwTmXOJUFZYSJdA==}
    dev: true

  /@webassemblyjs/helper-wasm-section/1.11.6:
    resolution: {integrity: sha512-LPpZbSOwTpEC2cgn4hTydySy1Ke+XEu+ETXuoyvuyezHO3Kjdu90KK95Sh9xTbmjrCsUwvWwCOQQNta37VrS9g==}
    dependencies:
      '@webassemblyjs/ast': 1.11.6
      '@webassemblyjs/helper-buffer': 1.11.6
      '@webassemblyjs/helper-wasm-bytecode': 1.11.6
      '@webassemblyjs/wasm-gen': 1.11.6
    dev: true

  /@webassemblyjs/ieee754/1.11.6:
    resolution: {integrity: sha512-LM4p2csPNvbij6U1f19v6WR56QZ8JcHg3QIJTlSwzFcmx6WSORicYj6I63f9yU1kEUtrpG+kjkiIAkevHpDXrg==}
    dependencies:
      '@xtuc/ieee754': 1.2.0
    dev: true

  /@webassemblyjs/leb128/1.11.6:
    resolution: {integrity: sha512-m7a0FhE67DQXgouf1tbN5XQcdWoNgaAuoULHIfGFIEVKA6tu/edls6XnIlkmS6FrXAquJRPni3ZZKjw6FSPjPQ==}
    dependencies:
      '@xtuc/long': 4.2.2
    dev: true

  /@webassemblyjs/utf8/1.11.6:
    resolution: {integrity: sha512-vtXf2wTQ3+up9Zsg8sa2yWiQpzSsMyXj0qViVP6xKGCUT8p8YJ6HqI7l5eCnWx1T/FYdsv07HQs2wTFbbof/RA==}
    dev: true

  /@webassemblyjs/wasm-edit/1.11.6:
    resolution: {integrity: sha512-Ybn2I6fnfIGuCR+Faaz7YcvtBKxvoLV3Lebn1tM4o/IAJzmi9AWYIPWpyBfU8cC+JxAO57bk4+zdsTjJR+VTOw==}
    dependencies:
      '@webassemblyjs/ast': 1.11.6
      '@webassemblyjs/helper-buffer': 1.11.6
      '@webassemblyjs/helper-wasm-bytecode': 1.11.6
      '@webassemblyjs/helper-wasm-section': 1.11.6
      '@webassemblyjs/wasm-gen': 1.11.6
      '@webassemblyjs/wasm-opt': 1.11.6
      '@webassemblyjs/wasm-parser': 1.11.6
      '@webassemblyjs/wast-printer': 1.11.6
    dev: true

  /@webassemblyjs/wasm-gen/1.11.6:
    resolution: {integrity: sha512-3XOqkZP/y6B4F0PBAXvI1/bky7GryoogUtfwExeP/v7Nzwo1QLcq5oQmpKlftZLbT+ERUOAZVQjuNVak6UXjPA==}
    dependencies:
      '@webassemblyjs/ast': 1.11.6
      '@webassemblyjs/helper-wasm-bytecode': 1.11.6
      '@webassemblyjs/ieee754': 1.11.6
      '@webassemblyjs/leb128': 1.11.6
      '@webassemblyjs/utf8': 1.11.6
    dev: true

  /@webassemblyjs/wasm-opt/1.11.6:
    resolution: {integrity: sha512-cOrKuLRE7PCe6AsOVl7WasYf3wbSo4CeOk6PkrjS7g57MFfVUF9u6ysQBBODX0LdgSvQqRiGz3CXvIDKcPNy4g==}
    dependencies:
      '@webassemblyjs/ast': 1.11.6
      '@webassemblyjs/helper-buffer': 1.11.6
      '@webassemblyjs/wasm-gen': 1.11.6
      '@webassemblyjs/wasm-parser': 1.11.6
    dev: true

  /@webassemblyjs/wasm-parser/1.11.6:
    resolution: {integrity: sha512-6ZwPeGzMJM3Dqp3hCsLgESxBGtT/OeCvCZ4TA1JUPYgmhAx38tTPR9JaKy0S5H3evQpO/h2uWs2j6Yc/fjkpTQ==}
    dependencies:
      '@webassemblyjs/ast': 1.11.6
      '@webassemblyjs/helper-api-error': 1.11.6
      '@webassemblyjs/helper-wasm-bytecode': 1.11.6
      '@webassemblyjs/ieee754': 1.11.6
      '@webassemblyjs/leb128': 1.11.6
      '@webassemblyjs/utf8': 1.11.6
    dev: true

  /@webassemblyjs/wast-printer/1.11.6:
    resolution: {integrity: sha512-JM7AhRcE+yW2GWYaKeHL5vt4xqee5N2WcezptmgyhNS+ScggqcT1OtXykhAb13Sn5Yas0j2uv9tHgrjwvzAP4A==}
    dependencies:
      '@webassemblyjs/ast': 1.11.6
      '@xtuc/long': 4.2.2
    dev: true

  /@webpack-cli/configtest/1.2.0_w3wu7rcwmvifygnqiqkxwjppse:
    resolution: {integrity: sha512-4FB8Tj6xyVkyqjj1OaTqCjXYULB9FMkqQ8yGrZjRDrYh0nOE+7Lhs45WioWQQMV+ceFlE368Ukhe6xdvJM9Egg==}
    peerDependencies:
      webpack: 4.x.x || 5.x.x
      webpack-cli: 4.x.x
    dependencies:
      webpack: 5.88.2_webpack-cli@4.10.0
      webpack-cli: 4.10.0_webpack@5.88.2
    dev: true

  /@webpack-cli/info/1.5.0_webpack-cli@4.10.0:
    resolution: {integrity: sha512-e8tSXZpw2hPl2uMJY6fsMswaok5FdlGNRTktvFk2sD8RjH0hE2+XistawJx1vmKteh4NmGmNUrp+Tb2w+udPcQ==}
    peerDependencies:
      webpack-cli: 4.x.x
    dependencies:
      envinfo: 7.10.0
      webpack-cli: 4.10.0_webpack@5.88.2
    dev: true

  /@webpack-cli/serve/1.7.0_webpack-cli@4.10.0:
    resolution: {integrity: sha512-oxnCNGj88fL+xzV+dacXs44HcDwf1ovs3AuEzvP7mqXw7fQntqIhQ1BRmynh4qEKQSSSRSWVyXRjmTbZIX9V2Q==}
    peerDependencies:
      webpack-cli: 4.x.x
      webpack-dev-server: '*'
    peerDependenciesMeta:
      webpack-dev-server:
        optional: true
    dependencies:
      webpack-cli: 4.10.0_webpack@5.88.2
    dev: true

  /@xtuc/ieee754/1.2.0:
    resolution: {integrity: sha512-DX8nKgqcGwsc0eJSqYt5lwP4DH5FlHnmuWWBRy7X0NcaGR0ZtuyeESgMwTYVEtxmsNGY+qit4QYT/MIYTOTPeA==}
    dev: true

  /@xtuc/long/4.2.2:
    resolution: {integrity: sha512-NuHqBY1PB/D8xU6s/thBgOAiAP7HOYDQ32+BFZILJ8ivkUkAHQnWfn6WhL79Owj1qmUnoN/YPhktdIoucipkAQ==}
    dev: true

  /abab/2.0.6:
    resolution: {integrity: sha512-j2afSsaIENvHZN2B8GOpF566vZ5WVk5opAiMTvWgaQT8DkbOqsTfvNAvHoRGU2zzP8cPoqys+xHTRDWW8L+/BA==}
    dev: true

  /accepts/1.3.8:
    resolution: {integrity: sha512-PYAthTa2m2VKxuvSD3DPC/Gy+U+sOA1LAuT8mkmRuvw+NACSaeXEQ+NHcVF7rONl6qcaxV3Uuemwawk+7+SJLw==}
    engines: {node: '>= 0.6'}
    dependencies:
      mime-types: 2.1.35
      negotiator: 0.6.3
    dev: true

  /acorn-import-assertions/1.9.0_acorn@8.10.0:
    resolution: {integrity: sha512-cmMwop9x+8KFhxvKrKfPYmN6/pKTYYHBqLa0DfvVZcKMJWNyWLnaqND7dx/qn66R7ewM1UX5XMaDVP5wlVTaVA==}
    peerDependencies:
      acorn: ^8
    dependencies:
      acorn: 8.10.0
    dev: true

  /acorn-jsx/5.3.2_acorn@8.10.0:
    resolution: {integrity: sha512-rq9s+JNhf0IChjtDXxllJ7g41oZk5SlXtp0LHwyA5cejwn7vKmKp4pPri6YEePv2PU65sAsegbXtIinmDFDXgQ==}
    peerDependencies:
      acorn: ^6.0.0 || ^7.0.0 || ^8.0.0
    dependencies:
      acorn: 8.10.0
    dev: true

  /acorn-walk/8.2.0:
    resolution: {integrity: sha512-k+iyHEuPgSw6SbuDpGQM+06HQUa04DZ3o+F6CSzXMvvI5KMvnaEqXe+YVe555R9nn6GPt404fos4wcgpw12SDA==}
    engines: {node: '>=0.4.0'}
    dev: true

  /acorn-walk/8.3.2:
    resolution: {integrity: sha512-cjkyv4OtNCIeqhHrfS81QWXoCBPExR/J62oyEqepVw8WaQeSqpW2uhuLPh1m9eWhDuOo/jUXVTlifvesOWp/4A==}
    engines: {node: '>=0.4.0'}
    dev: true

  /acorn/8.10.0:
    resolution: {integrity: sha512-F0SAmZ8iUtS//m8DmCTA0jlh6TDKkHQyK6xc6V4KDTyZKA9dnvX9/3sRTVQrWm79glUAZbnmmNcdYwUIHWVybw==}
    engines: {node: '>=0.4.0'}
    hasBin: true
    dev: true

  /acorn/8.11.3:
    resolution: {integrity: sha512-Y9rRfJG5jcKOE0CLisYbojUjIrIEE7AGMzA/Sm4BslANhbS+cDMpgBdcPT91oJ7OuJ9hYJBx59RjbhxVnrF8Xg==}
    engines: {node: '>=0.4.0'}
    hasBin: true
    dev: true

  /agent-base/6.0.2:
    resolution: {integrity: sha512-RZNwNclF7+MS/8bDg70amg32dyeZGZxiDuQmZxKLAlQjr3jGyLx+4Kkk58UO7D2QdgFIQCovuSuZESne6RG6XQ==}
    engines: {node: '>= 6.0.0'}
    dependencies:
      debug: 4.3.4
    transitivePeerDependencies:
      - supports-color

  /agent-base/7.1.0:
    resolution: {integrity: sha512-o/zjMZRhJxny7OyEF+Op8X+efiELC7k7yOjMzgfzVqOzXqkBkWI79YoTdOtsuWd5BWhAGAuOY/Xa6xpiaWXiNg==}
    engines: {node: '>= 14'}
    dependencies:
      debug: 4.3.4
    transitivePeerDependencies:
      - supports-color
    dev: true

  /ajv-draft-04/1.0.0_ajv@8.13.0:
    resolution: {integrity: sha512-mv00Te6nmYbRp5DCwclxtt7yV/joXJPGS7nM+97GdxvuttCOfgI3K4U25zboyeX0O+myI8ERluxQe5wljMmVIw==}
    peerDependencies:
      ajv: ^8.5.0
    peerDependenciesMeta:
      ajv:
        optional: true
    dependencies:
      ajv: 8.13.0
    dev: true

  /ajv-draft-04/1.0.0_ajv@8.17.1:
    resolution: {integrity: sha512-mv00Te6nmYbRp5DCwclxtt7yV/joXJPGS7nM+97GdxvuttCOfgI3K4U25zboyeX0O+myI8ERluxQe5wljMmVIw==}
    peerDependencies:
      ajv: ^8.5.0
    peerDependenciesMeta:
      ajv:
        optional: true
    dependencies:
      ajv: 8.17.1
    dev: false

  /ajv-formats/3.0.1_ajv@8.13.0:
    resolution: {integrity: sha512-8iUql50EUR+uUcdRQ3HDqa6EVyo3docL8g5WJ3FNcWmu62IbkGUue/pEyLBW8VGKKucTPgqeks4fIU1DA4yowQ==}
    peerDependencies:
      ajv: ^8.0.0
    peerDependenciesMeta:
      ajv:
        optional: true
    dependencies:
      ajv: 8.13.0
    dev: true

  /ajv-keywords/3.5.2_ajv@6.12.6:
    resolution: {integrity: sha512-5p6WTN0DdTGVQk6VjcEju19IgaHudalcfabD7yhDGeA6bcQnmL+CpveLJq/3hvfwd1aof6L386Ougkx6RfyMIQ==}
    peerDependencies:
      ajv: ^6.9.1
    dependencies:
      ajv: 6.12.6
    dev: true

  /ajv/6.12.6:
    resolution: {integrity: sha512-j3fVLgvTo527anyYyJOGTYJbG+vnnQYvE0m5mmkc1TK+nxAppkCLMIL0aZ4dblVCNoGShhm+kzE4ZUykBoMg4g==}
    dependencies:
      fast-deep-equal: 3.1.3
      fast-json-stable-stringify: 2.1.0
      json-schema-traverse: 0.4.1
      uri-js: 4.4.1
    dev: true

  /ajv/8.12.0:
    resolution: {integrity: sha512-sRu1kpcO9yLtYxBKvqfTeh9KzZEwO3STyX1HT+4CaDzC6HpTGYhIhPIzj9XuKU7KYDwnaeh5hcOwjy1QuJzBPA==}
    dependencies:
      fast-deep-equal: 3.1.3
      json-schema-traverse: 1.0.0
      require-from-string: 2.0.2
      uri-js: 4.4.1
    dev: true

  /ajv/8.13.0:
    resolution: {integrity: sha512-PRA911Blj99jR5RMeTunVbNXMF6Lp4vZXnk5GQjcnUWUTsrXtekg/pnmFFI2u/I36Y/2bITGS30GZCXei6uNkA==}
    dependencies:
      fast-deep-equal: 3.1.3
      json-schema-traverse: 1.0.0
      require-from-string: 2.0.2
      uri-js: 4.4.1
    dev: true

  /ajv/8.17.1:
    resolution: {integrity: sha512-B/gBuNg5SiMTrPkC+A2+cW0RszwxYmn6VYxB/inlBStS5nx6xHIt/ehKRhIMhqusl7a8LjQoZnjCs5vhwxOQ1g==}
    dependencies:
      fast-deep-equal: 3.1.3
      fast-uri: 3.0.1
      json-schema-traverse: 1.0.0
      require-from-string: 2.0.2

  /ansi-colors/4.1.1:
    resolution: {integrity: sha512-JoX0apGbHaUJBNl6yF+p6JAFYZ666/hhCGKN5t9QFjbJQKUU/g8MNbFDbvfrgKXvI1QpZplPOnwIo99lX/AAmA==}
    engines: {node: '>=6'}
    dev: true

  /ansi-regex/5.0.1:
    resolution: {integrity: sha512-quJQXlTSUGL2LH9SUXo8VwsY4soanhgo6LNSm84E1LBcE8s3O0wpdiRzyR9z/ZZJMlMWv37qOOb9pdJlMUEKFQ==}
    engines: {node: '>=8'}

  /ansi-regex/6.0.1:
    resolution: {integrity: sha512-n5M855fKb2SsfMIiFFoVrABHJC8QtHwVx+mHWP3QcEqBHYienj5dHSgjbxtC0WEZXYt4wcD6zrQElDPhFuZgfA==}
    engines: {node: '>=12'}
    dev: true

  /ansi-styles/3.2.1:
    resolution: {integrity: sha512-VT0ZI6kZRdTh8YyJw3SMbYm/u+NqfsAxEpWO0Pf9sq8/e94WxxOpPKx9FR1FlyCtOVDNOQ+8ntlqFxiRc+r5qA==}
    engines: {node: '>=4'}
    dependencies:
      color-convert: 1.9.3

  /ansi-styles/4.3.0:
    resolution: {integrity: sha512-zbB9rCJAT1rbjiVDb2hqKFHNYLxgtk8NURxZ3IZwD3F6NtxbXZQCnnSi1Lkx+IDohdPlFp222wVALIheZJQSEg==}
    engines: {node: '>=8'}
    dependencies:
      color-convert: 2.0.1

  /ansi-styles/5.2.0:
    resolution: {integrity: sha512-Cxwpt2SfTzTtXcfOlzGEee8O+c+MmUgGrNiBcXnuWxuFJHe6a5Hz7qwhwe5OgaSYI0IJvkLqWX1ASG+cJOkEiA==}
    engines: {node: '>=10'}
    dev: true

  /ansi-styles/6.2.1:
    resolution: {integrity: sha512-bN798gFfQX+viw3R7yrGWRqnrN2oRkEkUjjl4JNn4E8GxxbjtG3FbrEIIY3l8/hrwUwIeCZvi4QuOTP4MErVug==}
    engines: {node: '>=12'}
    dev: true

  /anymatch/3.1.3:
    resolution: {integrity: sha512-KMReFUr0B4t+D+OBkjR3KYqvocp2XaSzO55UcB6mgQMd3KbcE+mWTyvVV7D/zsdEbNnV6acZUutkiHQXvTr1Rw==}
    engines: {node: '>= 8'}
    dependencies:
      normalize-path: 3.0.0
      picomatch: 2.3.1
    dev: true

  /append-field/1.0.0:
    resolution: {integrity: sha512-klpgFSWLW1ZEs8svjfb7g4qWY0YS5imI82dTg+QahUvJ8YqAY0P10Uk8tTyh9ZGuYEZEMaeJYCF5BFuX552hsw==}
    dev: true

  /arg/4.1.3:
    resolution: {integrity: sha512-58S9QDqG0Xx27YwPSt9fJxivjYl432YCwfDMfZ+71RAqUrZef7LrKQZ3LHLOwCS4FLNBplP533Zx895SeOCHvA==}
    dev: true

  /argparse/1.0.10:
    resolution: {integrity: sha512-o5Roy6tNG4SL/FOkCAN6RzjiakZS25RLYFrcMttJqbdd8BWrnA+fGz57iN5Pb06pvBGvl5gQ0B48dJlslXvoTg==}
    dependencies:
      sprintf-js: 1.0.3
    dev: true

  /argparse/2.0.1:
    resolution: {integrity: sha512-8+9WqebbFzpX9OR+Wa6O29asIogeRMzcGtAINdpMHHyAg10f05aSFVBbcEqGf/PXw1EjAZ+q2/bEBg3DvurK3Q==}

  /array-buffer-byte-length/1.0.0:
    resolution: {integrity: sha512-LPuwb2P+NrQw3XhxGc36+XSvuBPopovXYTR9Ew++Du9Yb/bx5AzBfrIsBoj0EZUifjQU+sHL21sseZ3jerWO/A==}
    dependencies:
      call-bind: 1.0.2
      is-array-buffer: 3.0.2
    dev: true

  /array-flatten/1.1.1:
    resolution: {integrity: sha512-PCVAQswWemu6UdxsDFFX/+gVeYqKAod3D3UVm91jHwynguOwAvYPhx8nNlM++NqRcK6CxxpUafjmhIdKiHibqg==}
    dev: true

  /array-union/2.1.0:
    resolution: {integrity: sha512-HGyxoOTYUyCM6stUe6EJgnd4EoewAI7zMdfqO+kGjnlZmBDz/cR5pf8r/cR4Wq60sL/p0IkcjUEEPwS3GFrIyw==}
    engines: {node: '>=8'}
    dev: true

  /arraybuffer.prototype.slice/1.0.2:
    resolution: {integrity: sha512-yMBKppFur/fbHu9/6USUe03bZ4knMYiwFBcyiaXB8Go0qNehwX6inYPzK9U0NeQvGxKthcmHcaR8P5MStSRBAw==}
    engines: {node: '>= 0.4'}
    dependencies:
      array-buffer-byte-length: 1.0.0
      call-bind: 1.0.7
      define-properties: 1.2.1
      es-abstract: 1.22.2
      get-intrinsic: 1.2.4
      is-array-buffer: 3.0.2
      is-shared-array-buffer: 1.0.2
    dev: true

  /asn1/0.2.6:
    resolution: {integrity: sha512-ix/FxPn0MDjeyJ7i/yoHGFt/EX6LyNbxSEhPPXODPL+KB0VPk86UYfL0lMdy+KCnv+fmvIzySwaK5COwqVbWTQ==}
    dependencies:
      safer-buffer: 2.1.2
    dev: true

  /assert-plus/1.0.0:
    resolution: {integrity: sha512-NfJ4UzBCcQGLDlQq7nHxH+tv3kyZ0hHQqF5BO6J7tNJeP5do1llPr8dZ8zHonfhAu0PHAdMkSo+8o0wxg9lZWw==}
    engines: {node: '>=0.8'}
    dev: true

  /assertion-error/1.1.0:
    resolution: {integrity: sha512-jgsaNduz+ndvGyFt3uSuWqvy4lCnIJiovtouQN5JZHOKCS2QuhEdbcQHFhVksz2N2U9hXJo8odG7ETyWlEeuDw==}
    dev: true

  /ast-types/0.13.4:
    resolution: {integrity: sha512-x1FCFnFifvYDDzTaLII71vG5uvDwgtmDTEVWAxrgeiR8VjMONcCXJx7E+USjDtHlwFmt9MysbqgF9b9Vjr6w+w==}
    engines: {node: '>=4'}
    dependencies:
      tslib: 2.6.2
    dev: true

  /async/3.2.4:
    resolution: {integrity: sha512-iAB+JbDEGXhyIUavoDl9WP/Jj106Kz9DEn1DPgYw5ruDn0e3Wgi3sKFm55sASdGBNOQB8F59d9qQ7deqrHA8wQ==}
    dev: true

  /asynckit/0.4.0:
    resolution: {integrity: sha512-Oei9OH4tRh0YqU3GxhX79dM/mwVgvbZJaSNaRk+bshkj0S5cfHcgYakreBjrHwatXKbz+IoIdYLxrKim2MjW0Q==}

  /autorest/3.6.3:
    resolution: {integrity: sha512-j/Axwk9bniifTNtBLYVxfQZGQIGPKljFaCQCBWOiybVar2j3tkHP1btiC4a/t9pAJXY6IaFgWctoPM3G/Puhyg==}
    engines: {node: '>=12.0.0'}
    hasBin: true
    requiresBuild: true
    dev: true

  /available-typed-arrays/1.0.5:
    resolution: {integrity: sha512-DMD0KiN46eipeziST1LPP/STfDU0sufISXmjSgvVsoU2tqxctQeASejWcfNtxYKqETM1UxQ8sp2OrSBWpHY6sw==}
    engines: {node: '>= 0.4'}
    dev: true

  /aws-sign2/0.7.0:
    resolution: {integrity: sha512-08kcGqnYf/YmjoRhfxyu+CLxBjUtHLXLXX/vUfx9l2LYzG3c1m61nrpyFUZI6zeS+Li/wWMMidD9KgrqtGq3mA==}
    dev: true

  /aws4/1.12.0:
    resolution: {integrity: sha512-NmWvPnx0F1SfrQbYwOi7OeaNGokp9XhzNioJ/CSBs8Qa4vxug81mhJEAVZwxXuBmYB5KDRfMq/F3RR0BIU7sWg==}
    dev: true

  /axios/0.21.4:
    resolution: {integrity: sha512-ut5vewkiu8jjGBdqpM44XxjuCjq9LAKeHVmoVfHVzy8eHgxxq8SbAVQNovDA8mVi05kP0Ea/n/UzcSHcTJQfNg==}
    dependencies:
      follow-redirects: 1.15.3
    transitivePeerDependencies:
      - debug
    dev: true

  /axios/1.7.7:
    resolution: {integrity: sha512-S4kL7XrjgBmvdGut0sN3yJxqYzrDOnivkBiN0OFs6hLiUam3UPvswUo0kqGyhqUZGEOytHyumEdXsAkgCOUf3Q==}
    dependencies:
      follow-redirects: 1.15.9
      form-data: 4.0.0
      proxy-from-env: 1.1.0
    transitivePeerDependencies:
      - debug
    dev: true

  /b4a/1.6.4:
    resolution: {integrity: sha512-fpWrvyVHEKyeEvbKZTVOeZF3VSKKWtJxFIxX/jaVPf+cLbGUSitjb49pHLqPV2BUNNZ0LcoeEGfE/YCpyDYHIw==}
    dev: true

  /balanced-match/1.0.2:
    resolution: {integrity: sha512-3oSeUO0TMV67hN1AmbXsK4yaqU7tjiHlbxRDZOpH0KW9+CeX4bRAaX0Anxt0tx2MrpRpWwQaPwIlISEJhYU5Pw==}

  /bare-events/2.2.1:
    resolution: {integrity: sha512-9GYPpsPFvrWBkelIhOhTWtkeZxVxZOdb3VnFTCzlOo3OjvmTvzLoZFUT8kNFACx0vJej6QPney1Cf9BvzCNE/A==}
    dev: true
    optional: true

  /bare-fs/2.2.2:
    resolution: {integrity: sha512-X9IqgvyB0/VA5OZJyb5ZstoN62AzD7YxVGog13kkfYWYqJYcK0kcqLZ6TrmH5qr4/8//ejVcX4x/a0UvaogXmA==}
    requiresBuild: true
    dependencies:
      bare-events: 2.2.1
      bare-os: 2.2.1
      bare-path: 2.1.0
      streamx: 2.15.6
    dev: true
    optional: true

  /bare-os/2.2.1:
    resolution: {integrity: sha512-OwPyHgBBMkhC29Hl3O4/YfxW9n7mdTr2+SsO29XBWKKJsbgj3mnorDB80r5TiCQgQstgE5ga1qNYrpes6NvX2w==}
    dev: true
    optional: true

  /bare-path/2.1.0:
    resolution: {integrity: sha512-DIIg7ts8bdRKwJRJrUMy/PICEaQZaPGZ26lsSx9MJSwIhSrcdHn7/C8W+XmnG/rKi6BaRcz+JO00CjZteybDtw==}
    dependencies:
      bare-os: 2.2.1
    dev: true
    optional: true

  /base64-js/1.5.1:
    resolution: {integrity: sha512-AKpaYlHn8t4SVbOHCy+b5+KKgvR4vrsD8vbvrbiQJps7fKDTkjkDry6ji0rUJjC0kzbNePLwzxq8iypo41qeWA==}
    dev: true

  /base64id/2.0.0:
    resolution: {integrity: sha512-lGe34o6EHj9y3Kts9R4ZYs/Gr+6N7MCaMlIFA3F1R2O5/m7K06AxfSeO5530PEERE6/WyEg3lsuyw4GHlPZHog==}
    engines: {node: ^4.5.0 || >= 5.9}
    dev: true

  /basic-auth/2.0.1:
    resolution: {integrity: sha512-NF+epuEdnUYVlGuhaxbbq+dvJttwLnGY+YixlXlME5KpQ5W3CnXA5cVTneY3SPbPDRkcjMbifrwmFYcClgOZeg==}
    engines: {node: '>= 0.8'}
    dependencies:
      safe-buffer: 5.1.2
    dev: true

  /basic-ftp/5.0.4:
    resolution: {integrity: sha512-8PzkB0arJFV4jJWSGOYR+OEic6aeKMu/osRhBULN6RY0ykby6LKhbmuQ5ublvaas5BOwboah5D87nrHyuh8PPA==}
    engines: {node: '>=10.0.0'}
    dev: true

  /bcrypt-pbkdf/1.0.2:
    resolution: {integrity: sha512-qeFIXtP4MSoi6NLqO12WfqARWWuCKi2Rn/9hJLEmtB5yTNr9DqFWkJRCf2qShWzPeAMRnOgCrq0sg/KLv5ES9w==}
    dependencies:
      tweetnacl: 0.14.5
    dev: true

  /big.js/5.2.2:
    resolution: {integrity: sha512-vyL2OymJxmarO8gxMr0mhChsO9QGwhynfuu4+MHTAW6czfq9humCB7rKpUjDd9YUiDPU4mzpyupFSvOClAwbmQ==}
    dev: true

  /binary-extensions/2.2.0:
    resolution: {integrity: sha512-jDctJ/IVQbZoJykoeHbhXpOlNBqGNcwXJKJog42E5HDPUwQTSdjCHdihjj0DlnheQ7blbT6dHOafNAiS8ooQKA==}
    engines: {node: '>=8'}
    dev: true

  /body-parser/1.20.1:
    resolution: {integrity: sha512-jWi7abTbYwajOytWCQc37VulmWiRae5RyTpaCyDcS5/lMdtwSz5lOpDE67srw/HYe35f1z3fDQw+3txg7gNtWw==}
    engines: {node: '>= 0.8', npm: 1.2.8000 || >= 1.4.16}
    dependencies:
      bytes: 3.1.2
      content-type: 1.0.5
      debug: 2.6.9
      depd: 2.0.0
      destroy: 1.2.0
      http-errors: 2.0.0
      iconv-lite: 0.4.24
      on-finished: 2.4.1
      qs: 6.11.0
      raw-body: 2.5.1
      type-is: 1.6.18
      unpipe: 1.0.0
    dev: true

  /body-parser/1.20.2:
    resolution: {integrity: sha512-ml9pReCu3M61kGlqoTm2umSXTlRTuGTx0bfYj+uIUKKYycG5NtSbeetV3faSU6R7ajOPw0g/J1PvK4qNy7s5bA==}
    engines: {node: '>= 0.8', npm: 1.2.8000 || >= 1.4.16}
    dependencies:
      bytes: 3.1.2
      content-type: 1.0.5
      debug: 2.6.9
      depd: 2.0.0
      destroy: 1.2.0
      http-errors: 2.0.0
      iconv-lite: 0.4.24
      on-finished: 2.4.1
      qs: 6.11.0
      raw-body: 2.5.2
      type-is: 1.6.18
      unpipe: 1.0.0
    dev: true

  /body-parser/1.20.3:
    resolution: {integrity: sha512-7rAxByjUMqQ3/bHJy7D6OGXvx/MMc4IqBn/X0fcM1QUcAItpZrBEYhWGem+tzXH90c+G01ypMcYJBO9Y30203g==}
    engines: {node: '>= 0.8', npm: 1.2.8000 || >= 1.4.16}
    dependencies:
      bytes: 3.1.2
      content-type: 1.0.5
      debug: 2.6.9
      depd: 2.0.0
      destroy: 1.2.0
      http-errors: 2.0.0
      iconv-lite: 0.4.24
      on-finished: 2.4.1
      qs: 6.13.0
      raw-body: 2.5.2
      type-is: 1.6.18
      unpipe: 1.0.0
    dev: true

  /brace-expansion/1.1.11:
    resolution: {integrity: sha512-iCuPHDFgrHX7H2vEI/5xpz07zSHB00TpugqhmYtVmMO6518mCuRMoOYFldEBl0g187ufozdaHgWKcYFb61qGiA==}
    dependencies:
      balanced-match: 1.0.2
      concat-map: 0.0.1
    dev: true

  /brace-expansion/2.0.1:
    resolution: {integrity: sha512-XnAIvQ8eM+kC6aULx6wuQiwVsnzsi9d3WxzV3FpWTGA19F621kwdbsAcFKXgKUHZWsy+mY6iL1sHTxWEFCytDA==}
    dependencies:
      balanced-match: 1.0.2

  /braces/3.0.2:
    resolution: {integrity: sha512-b8um+L1RzM3WDSzvhm6gIz1yfTbBt6YTlcEKAvsmqCZZFw46z626lVj9j1yEPW33H5H+lBQpZMP1k8l+78Ha0A==}
    engines: {node: '>=8'}
    dependencies:
      fill-range: 7.0.1

  /browser-stdout/1.3.1:
    resolution: {integrity: sha512-qhAVI1+Av2X7qelOfAIYwXONood6XlZE/fXaBSmW/T5SzLAmCgzi+eiWE7fUvbHaeNBQH13UftjpXxsfLkMpgw==}
    dev: true

  /browserslist/4.21.11:
    resolution: {integrity: sha512-xn1UXOKUz7DjdGlg9RrUr0GGiWzI97UQJnugHtH0OLDfJB7jMgoIkYvRIEO1l9EeEERVqeqLYOcFBW9ldjypbQ==}
    engines: {node: ^6 || ^7 || ^8 || ^9 || ^10 || ^11 || ^12 || >=13.7}
    hasBin: true
    dependencies:
      caniuse-lite: 1.0.30001539
      electron-to-chromium: 1.4.529
      node-releases: 2.0.13
      update-browserslist-db: 1.0.13_browserslist@4.21.11
    dev: true

  /browserslist/4.23.1:
    resolution: {integrity: sha512-TUfofFo/KsK/bWZ9TWQ5O26tsWW4Uhmt8IYklbnUa70udB6P2wA7w7o4PY4muaEPBQaAX+CEnmmIA41NVHtPVw==}
    engines: {node: ^6 || ^7 || ^8 || ^9 || ^10 || ^11 || ^12 || >=13.7}
    hasBin: true
    dependencies:
      caniuse-lite: 1.0.30001632
      electron-to-chromium: 1.4.798
      node-releases: 2.0.14
      update-browserslist-db: 1.0.16_browserslist@4.23.1
    dev: true

  /buffer-crc32/0.2.13:
    resolution: {integrity: sha512-VO9Ht/+p3SN7SKWqcrgEzjGbRSJYTx+Q1pTQC0wrWqHx0vpJraQ6GtHx8tvcg1rlK1byhU5gccxgOgj7B0TDkQ==}
    dev: true

  /buffer-equal-constant-time/1.0.1:
    resolution: {integrity: sha512-zRpUiDwd/xk6ADqPMATG8vc9VPrkck7T07OIx0gnjmJAnHnTVXNQG3vfvWNuiZIkwu9KrKdA1iJKfsfTVxE6NA==}
    dev: true

  /buffer-from/1.1.2:
    resolution: {integrity: sha512-E+XQCRwSbaaiChtv6k6Dwgc+bx+Bs6vuKJHHl5kox/BaKbhiXzqQOwK4cO22yElGp2OCmjwVhT3HmxgyPGnJfQ==}

  /buffer/5.7.1:
    resolution: {integrity: sha512-EHcyIPBQ4BSGlvjB16k5KgAJ27CIsHY/2JBmCRReo48y9rQ3MaUzWX3KVlBa4U7MyX02HdVj0K7C3WaB3ju7FQ==}
    dependencies:
      base64-js: 1.5.1
      ieee754: 1.2.1
    dev: true

  /buffer/6.0.3:
    resolution: {integrity: sha512-FTiCpNxtwiZZHEZbcbTIcZjERVICn9yq/pDFkTl95/AxzD1naBctN7YO68riM/gLSDY7sdrMby8hofADYuuqOA==}
    dependencies:
      base64-js: 1.5.1
      ieee754: 1.2.1
    dev: true

  /busboy/1.6.0:
    resolution: {integrity: sha512-8SFQbg/0hQ9xy3UNTB0YEnsNBbWfhf7RtnzpL7TkBiTBRfrQ9Fxcnz7VJsleJpyp6rVLvXiuORqjlHi5q+PYuA==}
    engines: {node: '>=10.16.0'}
    dependencies:
      streamsearch: 1.1.0
    dev: true

  /bytes/3.1.2:
    resolution: {integrity: sha512-/Nf7TyzTx6S3yRJObOAV7956r8cr2+Oj8AC5dt8wSP3BQAoeX58NoHyCU8P8zGkNXStjTSi6fzO6F0pBdcYbEg==}
    engines: {node: '>= 0.8'}
    dev: true

  /cac/6.7.14:
    resolution: {integrity: sha512-b6Ilus+c3RrdDk+JhLKUAQfzzgLEPy6wcXqS7f/xe1EETvsDP6GORG7SFuOs6cID5YkqchW/LXZbX5bc8j7ZcQ==}
    engines: {node: '>=8'}
    dev: true

  /call-bind/1.0.2:
    resolution: {integrity: sha512-7O+FbCihrB5WGbFYesctwmTKae6rOiIzmz1icreWJ+0aA7LJfuqhEso2T9ncpcFtzMQtzXf2QGGueWJGTYsqrA==}
    dependencies:
      function-bind: 1.1.1
      get-intrinsic: 1.2.1
    dev: true

  /call-bind/1.0.7:
    resolution: {integrity: sha512-GHTSNSYICQ7scH7sZ+M2rFopRoLh8t2bLSW6BbgrtLsahOIB5iyAVJf9GjWK3cYTDaMj4XdBpM1cA6pIS0Kv2w==}
    engines: {node: '>= 0.4'}
    dependencies:
      es-define-property: 1.0.0
      es-errors: 1.3.0
      function-bind: 1.1.2
      get-intrinsic: 1.2.4
      set-function-length: 1.2.2
    dev: true

  /call-me-maybe/1.0.2:
    resolution: {integrity: sha512-HpX65o1Hnr9HH25ojC1YGs7HCQLq0GCOibSaWER0eNpgJ/Z1MZv2mTc7+xh6WOPxbRVcmgbv4hGU+uSQ/2xFZQ==}
    dev: false

  /callsites/3.1.0:
    resolution: {integrity: sha512-P8BjAsXvZS+VIDUI11hHCQEv74YT67YUi5JJFNWIqL235sBmjX4+qx9Muvls5ivyNENctx46xQLQ3aTuE7ssaQ==}
    engines: {node: '>=6'}
    dev: true

  /camelcase/6.3.0:
    resolution: {integrity: sha512-Gmy6FhYlCY7uOElZUSbxo2UCDH8owEk996gkbrpsgGtrJLM3J7jGxl9Ic7Qwwj4ivOE5AWZWRMecDdF7hqGjFA==}
    engines: {node: '>=10'}
    dev: true

  /caniuse-lite/1.0.30001539:
    resolution: {integrity: sha512-hfS5tE8bnNiNvEOEkm8HElUHroYwlqMMENEzELymy77+tJ6m+gA2krtHl5hxJaj71OlpC2cHZbdSMX1/YEqEkA==}
    dev: true

  /caniuse-lite/1.0.30001632:
    resolution: {integrity: sha512-udx3o7yHJfUxMLkGohMlVHCvFvWmirKh9JAH/d7WOLPetlH+LTL5cocMZ0t7oZx/mdlOWXti97xLZWc8uURRHg==}
    dev: true

  /caseless/0.12.0:
    resolution: {integrity: sha512-4tYFyifaFfGacoiObjJegolkwSU4xQNGbVgUiNYVUxbQ2x2lUsFvY4hVgVzGiIe6WLOPqycWXA40l+PWsxthUw==}
    dev: true

  /chai-as-promised/7.1.1_chai@4.3.8:
    resolution: {integrity: sha512-azL6xMoi+uxu6z4rhWQ1jbdUhOMhis2PvscD/xjLqNMkv3BPPp2JyyuTHOrf9BOosGpNQ11v6BKv/g57RXbiaA==}
    peerDependencies:
      chai: '>= 2.1.2 < 5'
    dependencies:
      chai: 4.3.8
      check-error: 1.0.2
    dev: true

  /chai/4.3.8:
    resolution: {integrity: sha512-vX4YvVVtxlfSZ2VecZgFUTU5qPCYsobVI2O9FmwEXBhDigYGQA6jRXCycIs1yJnnWbZ6/+a2zNIF5DfVCcJBFQ==}
    engines: {node: '>=4'}
    dependencies:
      assertion-error: 1.1.0
      check-error: 1.0.2
      deep-eql: 4.1.3
      get-func-name: 2.0.0
      loupe: 2.3.6
      pathval: 1.1.1
      type-detect: 4.0.8
    dev: true

  /chai/4.4.1:
    resolution: {integrity: sha512-13sOfMv2+DWduEU+/xbun3LScLoqN17nBeTLUsmDfKdoiC1fr0n9PU4guu4AhRcOVFk/sW8LyZWHuhWtQZiF+g==}
    engines: {node: '>=4'}
    dependencies:
      assertion-error: 1.1.0
      check-error: 1.0.3
      deep-eql: 4.1.3
      get-func-name: 2.0.2
      loupe: 2.3.7
      pathval: 1.1.1
      type-detect: 4.0.8
    dev: true

  /chalk/2.4.2:
    resolution: {integrity: sha512-Mti+f9lpJNcwF4tWV8/OrTTtF1gZi+f8FqlyAdouralcFWFQWF2+NgCHShjkCb+IFBLq9buZwE1xckQU4peSuQ==}
    engines: {node: '>=4'}
    dependencies:
      ansi-styles: 3.2.1
      escape-string-regexp: 1.0.5
      supports-color: 5.5.0

  /chalk/4.1.2:
    resolution: {integrity: sha512-oKnbhFyRIXpUuez8iBMmyEa4nbj4IOQyuhc/wy9kY7/WVPcwIO9VA668Pu8RkO7+0G76SLROeyw9CpQ061i4mA==}
    engines: {node: '>=10'}
    dependencies:
      ansi-styles: 4.3.0
      supports-color: 7.2.0

  /change-case/5.4.4:
    resolution: {integrity: sha512-HRQyTk2/YPEkt9TnUPbOpr64Uw3KOicFWPVBb+xiHvd6eBx/qPr9xqfBFDT8P2vWsvvz4jbEkfDe71W3VyNu2w==}

  /check-error/1.0.2:
    resolution: {integrity: sha512-BrgHpW9NURQgzoNyjfq0Wu6VFO6D7IZEmJNdtgNqpzGG8RuNFHt2jQxWlAs4HMe119chBnv+34syEZtc6IhLtA==}
    dev: true

  /check-error/1.0.3:
    resolution: {integrity: sha512-iKEoDYaRmd1mxM90a2OEfWhjsjPpYPuQ+lMYsoxB126+t8fw7ySEO48nmDg5COTjxDI65/Y2OWpeEHk3ZOe8zg==}
    dependencies:
      get-func-name: 2.0.2
    dev: true

  /chokidar/3.5.3:
    resolution: {integrity: sha512-Dr3sfKRP6oTcjf2JmUmFJfeVMvXBdegxB0iVQ5eb2V10uFJUCAS8OByZdVAyVb8xXNz3GjjTgj9kLWsZTqE6kw==}
    engines: {node: '>= 8.10.0'}
    dependencies:
      anymatch: 3.1.3
      braces: 3.0.2
      glob-parent: 5.1.2
      is-binary-path: 2.1.0
      is-glob: 4.0.3
      normalize-path: 3.0.0
      readdirp: 3.6.0
    optionalDependencies:
      fsevents: 2.3.3
    dev: true

  /chrome-trace-event/1.0.3:
    resolution: {integrity: sha512-p3KULyQg4S7NIHixdwbGX+nFHkoBiA4YQmyWtjb8XngSKV124nJmRysgAeujbUVb15vh+RvFUfCPqU7rXk+hZg==}
    engines: {node: '>=6.0'}
    dev: true

  /chromium-bidi/0.5.12_74t7hwmhzgczi6zz4gvli4zmpa:
    resolution: {integrity: sha512-sZMgEBWKbupD0Q7lyFu8AWkrE+rs5ycE12jFkGwIgD/VS8lDPtelPlXM7LYaq4zrkZ/O2L3f4afHUHL0ICdKog==}
    peerDependencies:
      devtools-protocol: '*'
    dependencies:
      devtools-protocol: 0.0.1249869
      mitt: 3.0.1
      urlpattern-polyfill: 10.0.0
    dev: true

  /cliui/7.0.4:
    resolution: {integrity: sha512-OcRE68cOsVMXp1Yvonl/fzkQOyjLSu/8bhPDfQt0e0/Eb283TKP20Fs2MqoPsr9SwA595rRCA+QMzYc9nBP+JQ==}
    dependencies:
      string-width: 4.2.3
      strip-ansi: 6.0.1
      wrap-ansi: 7.0.0
    dev: true

  /cliui/8.0.1:
    resolution: {integrity: sha512-BSeNnyus75C4//NQ9gQt1/csTXyo/8Sb+afLAkzAptFuMsod9HFokGNudZpi/oQV73hnVK+sR+5PVRMd+Dr7YQ==}
    engines: {node: '>=12'}
    dependencies:
      string-width: 4.2.3
      strip-ansi: 6.0.1
      wrap-ansi: 7.0.0

  /clone-deep/4.0.1:
    resolution: {integrity: sha512-neHB9xuzh/wk0dIHweyAXv2aPGZIVk3pLMe+/RNzINf17fe0OG96QroktYAUm7SM1PBnzTabaLboqqxDyMU+SQ==}
    engines: {node: '>=6'}
    dependencies:
      is-plain-object: 2.0.4
      kind-of: 6.0.3
      shallow-clone: 3.0.1
    dev: true

  /code-block-writer/13.0.2:
    resolution: {integrity: sha512-XfXzAGiStXSmCIwrkdfvc7FS5Dtj8yelCtyOf2p2skCAfvLd6zu0rGzuS9NSCO3bq1JKpFZ7tbKdKlcd5occQA==}
    dev: false

  /code-error-fragment/0.0.230:
    resolution: {integrity: sha512-cadkfKp6932H8UkhzE/gcUqhRMNf8jHzkAN7+5Myabswaghu4xABTgPHDCjW+dBAJxj/SpkTYokpzDqY4pCzQw==}
    engines: {node: '>= 4'}
    dev: false

  /color-convert/1.9.3:
    resolution: {integrity: sha512-QfAUtd+vFdAtFQcC8CCyYt1fYWxSqAiK2cSD6zDB8N3cpsEBAvRxp9zOGg6G/SHHJYAT88/az/IuDGALsNVbGg==}
    dependencies:
      color-name: 1.1.3

  /color-convert/2.0.1:
    resolution: {integrity: sha512-RRECPsj7iu/xb5oKYcsFHSppFNnsj/52OVTRKb4zP5onXwVF3zVmmToNcOfGC+CRDpfK/U584fMg38ZHCaElKQ==}
    engines: {node: '>=7.0.0'}
    dependencies:
      color-name: 1.1.4

  /color-name/1.1.3:
    resolution: {integrity: sha512-72fSenhMw2HZMTVHeCA9KCmpEIbzWiQsjN+BHcBbS9vr1mtt+vJjPdksIBNUmKAW8TFUDPJK5SUU3QhE9NEXDw==}

  /color-name/1.1.4:
    resolution: {integrity: sha512-dOy+3AuW3a2wNbZHIuMZpTcgjGuLU/uBL/ubcZF9OXbDo8ff4O8yVp5Bf0efS8uEoYo5q4Fx7dY9OgQGXgAsQA==}

  /color-string/1.9.1:
    resolution: {integrity: sha512-shrVawQFojnZv6xM40anx4CkoDP+fZsw/ZerEMsW/pyzsRbElpsL/DBVW7q3ExxwusdNXI3lXpuhEZkzs8p5Eg==}
    dependencies:
      color-name: 1.1.4
      simple-swizzle: 0.2.2
    dev: true

  /color/3.2.1:
    resolution: {integrity: sha512-aBl7dZI9ENN6fUGC7mWpMTPNHmWUSNan9tuWN6ahh5ZLNk9baLJOnSMlrQkHcrfFgz2/RigjUVAjdx36VcemKA==}
    dependencies:
      color-convert: 1.9.3
      color-string: 1.9.1
    dev: true

  /colorette/2.0.20:
    resolution: {integrity: sha512-IfEDxwoWIjkeXL1eXcDiow4UbKjhLdq6/EuSVR9GMN7KVH3r9gQ83e73hsz1Nd1T3ijd5xv1wcWRYO+D6kCI2w==}
    dev: true

  /colorspace/1.1.4:
    resolution: {integrity: sha512-BgvKJiuVu1igBUF2kEjRCZXol6wiiGbY5ipL/oVPwm0BL9sIpMIzM8IK7vwuxIIzOXMV3Ey5w+vxhm0rR/TN8w==}
    dependencies:
      color: 3.2.1
      text-hex: 1.0.0
    dev: true

  /combined-stream/1.0.8:
    resolution: {integrity: sha512-FQN4MRfuJeHf7cBbBMJFXhKSDq+2kAArBlmRBvcvFE5BB1HZKXtSFASDhdlz9zOYwxh8lDdnvmMOe/+5cdoEdg==}
    engines: {node: '>= 0.8'}
    dependencies:
      delayed-stream: 1.0.0

  /commander/2.20.3:
    resolution: {integrity: sha512-GpVkmM8vF2vQUkj2LvZmD35JxeJOLCwJ9cUkugyk2nuhbv3+mJvpLYYt+0+USMxE+oj+ey/lJEnhZw75x/OMcQ==}
    dev: true

  /commander/3.0.2:
    resolution: {integrity: sha512-Gar0ASD4BDyKC4hl4DwHqDrmvjoxWKZigVnAbn5H1owvm4CxCPdb0HQDehwNYMJpla5+M2tPmPARzhtYuwpHow==}
    dev: true

  /commander/7.2.0:
    resolution: {integrity: sha512-QrWXB+ZQSVPmIWIhtEO9H+gwHaMGYiF5ChvoJ+K9ZGHG/sVsa6yiesAD1GC/x46sET00Xlwo1u49RVVVzvcSkw==}
    engines: {node: '>= 10'}
    dev: true

  /commonmark/0.30.0:
    resolution: {integrity: sha512-j1yoUo4gxPND1JWV9xj5ELih0yMv1iCWDG6eEQIPLSWLxzCXiFoyS7kvB+WwU+tZMf4snwJMMtaubV0laFpiBA==}
    hasBin: true
    dependencies:
      entities: 2.0.3
      mdurl: 1.0.1
      minimist: 1.2.8
      string.prototype.repeat: 0.2.0
    dev: true

  /concat-map/0.0.1:
    resolution: {integrity: sha512-/Srv4dswyQNBfohGpz9o6Yb3Gz3SrUDqBH5rTuhGR7ahtlbYKnVxw2bCFMRljaA7EXHaXZ8wsHdodFvbkhKmqg==}
    dev: true

  /concat-stream/1.6.2:
    resolution: {integrity: sha512-27HBghJxjiZtIk3Ycvn/4kbJk/1uZuJFfuPEns6LaEvpvG1f0hTea8lilrouyo9mVc2GWdcEZ8OLoGmSADlrCw==}
    engines: {'0': node >= 0.8}
    dependencies:
      buffer-from: 1.1.2
      inherits: 2.0.4
      readable-stream: 2.3.8
      typedarray: 0.0.6
    dev: true

  /confbox/0.1.7:
    resolution: {integrity: sha512-uJcB/FKZtBMCJpK8MQji6bJHgu1tixKPxRLeGkNzBoOZzpnZUJm0jm2/sBDWcuBx1dYgxV4JU+g5hmNxCyAmdA==}
    dev: true

  /connect/3.7.0:
    resolution: {integrity: sha512-ZqRXc+tZukToSNmh5C2iWMSoV3X1YUcPbqEM4DkEG5tNQXrQUZCNVGGv3IuicnkMtPfGf3Xtp8WCXs295iQ1pQ==}
    engines: {node: '>= 0.10.0'}
    dependencies:
      debug: 2.6.9
      finalhandler: 1.1.2
      parseurl: 1.3.3
      utils-merge: 1.0.1
    dev: true

  /content-disposition/0.5.4:
    resolution: {integrity: sha512-FveZTNuGw04cxlAiWbzi6zTAL/lhehaWbTtgluJh4/E95DqMwTmha3KZN1aAWA8cFIhHzMZUvLevkw5Rqk+tSQ==}
    engines: {node: '>= 0.6'}
    dependencies:
      safe-buffer: 5.2.1
    dev: true

  /content-type/1.0.5:
    resolution: {integrity: sha512-nTjqfcBFEipKdXCv4YDQWCfmcLZKm81ldF0pAopTvyrFGVbcR6P/VAAd5G7N+0tTr8QqiU0tFadD6FK4NtJwOA==}
    engines: {node: '>= 0.6'}
    dev: true

  /convert-source-map/2.0.0:
    resolution: {integrity: sha512-Kvp459HrV2FEJ1CAsi1Ku+MY3kasH19TFykTz2xWmMeq6bk2NU3XXvfJ+Q61m0xktWwt+1HSYf3JZsTms3aRJg==}
    dev: true

  /cookie-signature/1.0.6:
    resolution: {integrity: sha512-QADzlaHc8icV8I7vbaJXJwod9HWYp8uCqf1xa4OfNu1T7JVxQIrUgOWtHdNDtPiywmFbiS12VjotIXLrKM3orQ==}
    dev: true

  /cookie/0.4.2:
    resolution: {integrity: sha512-aSWTXFzaKWkvHO1Ny/s+ePFpvKsPnjc551iI41v3ny/ow6tBG5Vd+FuqGNhh1LxOmVzOlGUriIlOaokOvhaStA==}
    engines: {node: '>= 0.6'}
    dev: true

  /cookie/0.5.0:
    resolution: {integrity: sha512-YZ3GUyn/o8gfKJlnlX7g7xq4gyO6OSuhGPKaaGssGB2qgDUS0gPgtTvoyZLTt9Ab6dC4hfc9dV5arkvc/OCmrw==}
    engines: {node: '>= 0.6'}
    dev: true

  /cookie/0.7.1:
    resolution: {integrity: sha512-6DnInpx7SJ2AK3+CTUE/ZM0vWTUboZCegxhC2xiIydHR9jNuTAASBrfEpHhiGOZw/nX51bHt6YQl8jsGo4y/0w==}
    engines: {node: '>= 0.6'}
    dev: true

  /core-util-is/1.0.2:
    resolution: {integrity: sha512-3lqz5YjWTYnW6dlDa5TLaTCcShfar1e40rmcJVwCBJC6mWlFuj0eCHIElmG1g5kyuJ/GD+8Wn4FFCcz4gJPfaQ==}
    dev: true

  /cors/2.8.5:
    resolution: {integrity: sha512-KIHbLJqu73RGr/hnbrO9uBeixNGuvSQjul/jdFvS/KFSIH1hWVd1ng7zOHx+YrEfInLG7q4n6GHQ9cDtxv/P6g==}
    engines: {node: '>= 0.10'}
    dependencies:
      object-assign: 4.1.1
      vary: 1.1.2
    dev: true

  /cosmiconfig/9.0.0_typescript@5.6.2:
    resolution: {integrity: sha512-itvL5h8RETACmOTFc4UfIyB2RfEHi71Ax6E/PivVxq9NseKbOWpeyHEOIbmAw1rs8Ak0VursQNww7lf7YtUwzg==}
    engines: {node: '>=14'}
    peerDependencies:
      typescript: '>=4.9.5'
    peerDependenciesMeta:
      typescript:
        optional: true
    dependencies:
      env-paths: 2.2.1
      import-fresh: 3.3.0
      js-yaml: 4.1.0
      parse-json: 5.2.0
      typescript: 5.6.2
    dev: true

  /create-require/1.1.1:
    resolution: {integrity: sha512-dcKFX3jn0MpIaXjisoRvexIJVEKzaq7z2rZKxf+MSr9TkdmHmsU4m2lcLojrj/FHl8mk5VxMmYA+ftRkP/3oKQ==}
    dev: true

  /cross-env/7.0.3:
    resolution: {integrity: sha512-+/HKd6EgcQCJGh2PSjZuUitQBQynKor4wrFbRg4DtAgS1aWO+gU52xpH7M9ScGgXSYmAVS9bIJ8EzuaGw0oNAw==}
    engines: {node: '>=10.14', npm: '>=6', yarn: '>=1'}
    hasBin: true
    dependencies:
      cross-spawn: 7.0.3
    dev: true

  /cross-fetch/4.0.0:
    resolution: {integrity: sha512-e4a5N8lVvuLgAWgnCrLr2PP0YyDOTHa9H/Rj54dirp61qXnNq46m82bRhNqIA5VccJtWBvPTFRV3TtvHUKPB1g==}
    dependencies:
      node-fetch: 2.7.0
    transitivePeerDependencies:
      - encoding
    dev: true

  /cross-spawn/6.0.5:
    resolution: {integrity: sha512-eTVLrBSt7fjbDygz805pMnstIs2VTBNkRm0qxZd+M7A5XDdxVRWO5MxGBXZhjY4cqLYLdtrGqRf8mBPmzwSpWQ==}
    engines: {node: '>=4.8'}
    dependencies:
      nice-try: 1.0.5
      path-key: 2.0.1
      semver: 5.7.2
      shebang-command: 1.2.0
      which: 1.3.1
    dev: true

  /cross-spawn/7.0.3:
    resolution: {integrity: sha512-iRDPJKUPVEND7dHPO8rkbOnPpyDygcDFtWjpeWNCgy8WP2rXcxXL8TskReQl6OrB2G7+UJrags1q15Fudc7G6w==}
    engines: {node: '>= 8'}
    dependencies:
      path-key: 3.1.1
      shebang-command: 2.0.0
      which: 2.0.2
    dev: true

  /custom-event/1.0.1:
    resolution: {integrity: sha512-GAj5FOq0Hd+RsCGVJxZuKaIDXDf3h6GQoNEjFgbLLI/trgtavwUbSnZ5pVfg27DVCaWjIohryS0JFwIJyT2cMg==}
    dev: true

  /dashdash/1.14.1:
    resolution: {integrity: sha512-jRFi8UDGo6j+odZiEpjazZaWqEal3w/basFjQHQEwVtZJGDpxbH1MeYluwCS8Xq5wmLJooDlMgvVarmWfGM44g==}
    engines: {node: '>=0.10'}
    dependencies:
      assert-plus: 1.0.0
    dev: true

  /data-uri-to-buffer/4.0.1:
    resolution: {integrity: sha512-0R9ikRb668HB7QDxT1vkpuUBtqc53YyAwMwGeUFKRojY/NWKvdZ+9UYtRfGmhqNbRkTSVpMbmyhXipFFv2cb/A==}
    engines: {node: '>= 12'}
    dev: true

  /data-uri-to-buffer/6.0.1:
    resolution: {integrity: sha512-MZd3VlchQkp8rdend6vrx7MmVDJzSNTBvghvKjirLkD+WTChA3KUf0jkE68Q4UyctNqI11zZO9/x2Yx+ub5Cvg==}
    engines: {node: '>= 14'}
    dev: true

  /date-format/4.0.14:
    resolution: {integrity: sha512-39BOQLs9ZjKh0/patS9nrT8wc3ioX3/eA/zgbKNopnF2wCqJEoxywwwElATYvRsXdnOxA/OQeQoFZ3rFjVajhg==}
    engines: {node: '>=4.0'}
    dev: true

  /debug/2.6.9:
    resolution: {integrity: sha512-bC7ElrdJaJnPbAP+1EotYvqZsb3ecl5wi6Bfi6BJTUcNowp6cvspg0jXznRTKDjm/E7AdgFBVeAPVMNcKGsHMA==}
    dependencies:
      ms: 2.0.0
    dev: true

  /debug/4.3.3_supports-color@8.1.1:
    resolution: {integrity: sha512-/zxw5+vh1Tfv+4Qn7a5nsbcJKPaSvCDhojn6FEl9vupwK2VCSDtEiEtqr8DFtzYFOdz63LBkxec7DYuc2jon6Q==}
    engines: {node: '>=6.0'}
    peerDependencies:
      supports-color: '*'
    peerDependenciesMeta:
      supports-color:
        optional: true
    dependencies:
      ms: 2.1.2
      supports-color: 8.1.1
    dev: true

  /debug/4.3.4:
    resolution: {integrity: sha512-PRWFHuSU3eDtQJPvnNY7Jcket1j0t5OuOsFzPPzsekD52Zl8qUfFIPEiswXqIvHWGVHOgX+7G/vCNNhehwxfkQ==}
    engines: {node: '>=6.0'}
    peerDependencies:
      supports-color: '*'
    peerDependenciesMeta:
      supports-color:
        optional: true
    dependencies:
      ms: 2.1.2

  /debug/4.3.4_supports-color@8.1.1:
    resolution: {integrity: sha512-PRWFHuSU3eDtQJPvnNY7Jcket1j0t5OuOsFzPPzsekD52Zl8qUfFIPEiswXqIvHWGVHOgX+7G/vCNNhehwxfkQ==}
    engines: {node: '>=6.0'}
    peerDependencies:
      supports-color: '*'
    peerDependenciesMeta:
      supports-color:
        optional: true
    dependencies:
      ms: 2.1.2
      supports-color: 8.1.1
    dev: true

  /decamelize/4.0.0:
    resolution: {integrity: sha512-9iE1PgSik9HeIIw2JO94IidnE3eBoQrFJ3w7sFuzSX4DpmZ3v5sZpUiV5Swcf6mQEF+Y0ru8Neo+p+nyh2J+hQ==}
    engines: {node: '>=10'}
    dev: true

  /deep-eql/4.1.3:
    resolution: {integrity: sha512-WaEtAOpRA1MQ0eohqZjpGD8zdI0Ovsm8mmFhaDN8dvDZzyoUMcYDnf5Y6iu7HTXxf8JDS23qWa4a+hKCDyOPzw==}
    engines: {node: '>=6'}
    dependencies:
      type-detect: 4.0.8
    dev: true

  /deep-equal/2.2.2:
    resolution: {integrity: sha512-xjVyBf0w5vH0I42jdAZzOKVldmPgSulmiyPRywoyq7HXC9qdgo17kxJE+rdnif5Tz6+pIrpJI8dCpMNLIGkUiA==}
    dependencies:
      array-buffer-byte-length: 1.0.0
      call-bind: 1.0.2
      es-get-iterator: 1.1.3
      get-intrinsic: 1.2.1
      is-arguments: 1.1.1
      is-array-buffer: 3.0.2
      is-date-object: 1.0.5
      is-regex: 1.1.4
      is-shared-array-buffer: 1.0.2
      isarray: 2.0.5
      object-is: 1.1.5
      object-keys: 1.1.1
      object.assign: 4.1.4
      regexp.prototype.flags: 1.5.1
      side-channel: 1.0.4
      which-boxed-primitive: 1.0.2
      which-collection: 1.0.1
      which-typed-array: 1.1.11
    dev: true

  /deep-is/0.1.4:
    resolution: {integrity: sha512-oIPzksmTg4/MriiaYGO+okXDT7ztn/w3Eptv/+gSIdMdKsJo0u4CfYNFJPy+4SKMuCqGw2wxnA+URMg3t8a/bQ==}
    dev: true

  /define-data-property/1.1.0:
    resolution: {integrity: sha512-UzGwzcjyv3OtAvolTj1GoyNYzfFR+iqbGjcnBEENZVCpM4/Ng1yhGNvS3lR/xDS74Tb2wGG9WzNSNIOS9UVb2g==}
    engines: {node: '>= 0.4'}
    dependencies:
      get-intrinsic: 1.2.4
      gopd: 1.0.1
      has-property-descriptors: 1.0.0
    dev: true

  /define-data-property/1.1.4:
    resolution: {integrity: sha512-rBMvIzlpA8v6E+SJZoo++HAYqsLrkg7MSfIinMPFhmkorw7X+dOXVJQs+QT69zGkzMyfDnIMN2Wid1+NbL3T+A==}
    engines: {node: '>= 0.4'}
    dependencies:
      es-define-property: 1.0.0
      es-errors: 1.3.0
      gopd: 1.0.1
    dev: true

  /define-lazy-prop/2.0.0:
    resolution: {integrity: sha512-Ds09qNh8yw3khSjiJjiUInaGX9xlqZDY7JVryGxdxV7NPeuqQfplOpQ66yJFZut3jLa5zOwkXw1g9EI2uKh4Og==}
    engines: {node: '>=8'}
    dev: true

  /define-properties/1.2.1:
    resolution: {integrity: sha512-8QmQKqEASLd5nx0U1B1okLElbUuuttJ/AnYmRXbbbGDWh6uS208EjD4Xqq/I9wK7u0v6O08XhTWnt5XtEbR6Dg==}
    engines: {node: '>= 0.4'}
    dependencies:
      define-data-property: 1.1.0
      has-property-descriptors: 1.0.0
      object-keys: 1.1.1
    dev: true

  /degenerator/5.0.1:
    resolution: {integrity: sha512-TllpMR/t0M5sqCXfj85i4XaAzxmS5tVA16dqvdkMwGmzI+dXLXnw3J+3Vdv7VKw+ThlTMboK6i9rnZ6Nntj5CQ==}
    engines: {node: '>= 14'}
    dependencies:
      ast-types: 0.13.4
      escodegen: 2.1.0
      esprima: 4.0.1
    dev: true

  /delayed-stream/1.0.0:
    resolution: {integrity: sha512-ZySD7Nf91aLB0RxL4KGrKHBXl7Eds1DAmEdcoVawXnLD7SDhpNgtuII2aAkg7a7QS41jxPSZ17p4VdGnMHk3MQ==}
    engines: {node: '>=0.4.0'}

  /depd/2.0.0:
    resolution: {integrity: sha512-g7nH6P6dyDioJogAAGprGpCtVImJhpPk/roCzdb3fIh61/s/nPsfR6onyMwkCAR/OlC3yBC0lESvUoQEAssIrw==}
    engines: {node: '>= 0.8'}
    dev: true

  /destroy/1.2.0:
    resolution: {integrity: sha512-2sJGJTaXIIaR1w4iJSNoN0hnMY7Gpc/n8D4qSCJw8QqFWXf7cuAgnEHxBpweaVcPevC2l3KpjYCx3NypQQgaJg==}
    engines: {node: '>= 0.8', npm: 1.2.8000 || >= 1.4.16}
    dev: true

  /devtools-protocol/0.0.1249869:
    resolution: {integrity: sha512-Ctp4hInA0BEavlUoRy9mhGq0i+JSo/AwVyX2EFgZmV1kYB+Zq+EMBAn52QWu6FbRr10hRb6pBl420upbp4++vg==}
    dev: true

  /di/0.0.1:
    resolution: {integrity: sha512-uJaamHkagcZtHPqCIHZxnFrXlunQXgBOsZSUOWwFw31QJCAbyTBoHMW75YOTur5ZNx8pIeAKgf6GWIgaqqiLhA==}
    dev: true

  /diff-sequences/29.6.3:
    resolution: {integrity: sha512-EjePK1srD3P08o2j4f0ExnylqRs5B9tJjcp9t1krH2qRi8CCdsYfwe9JgSLurFBWwq4uOlipzfk5fHNvwFKr8Q==}
    engines: {node: ^14.15.0 || ^16.10.0 || >=18.0.0}
    dev: true

  /diff/4.0.2:
    resolution: {integrity: sha512-58lmxKSA4BNyLz+HHMUzlOEpg09FV+ev6ZMe3vJihgdxzgcwZ8VoEEPmALCZG9LmqfVoNMMKpttIYTVG6uDY7A==}
    engines: {node: '>=0.3.1'}
    dev: true

  /diff/5.0.0:
    resolution: {integrity: sha512-/VTCrvm5Z0JGty/BWHljh+BAiw3IK+2j87NGMu8Nwc/f48WoDAC395uomO9ZD117ZOBaHmkX1oyLvkVM/aIT3w==}
    engines: {node: '>=0.3.1'}
    dev: true

  /dir-glob/3.0.1:
    resolution: {integrity: sha512-WkrWp9GR4KXfKGYzOLmTuGVi1UWFfws377n9cc55/tb6DuqyF6pcQ5AbiHEshaDpY9v6oaSr2XCDidGmMwdzIA==}
    engines: {node: '>=8'}
    dependencies:
      path-type: 4.0.0
    dev: true

  /directory-tree/2.4.0:
    resolution: {integrity: sha512-AM03Th+ypDAHefyB6SP3uezaWkTbol1P43CS5yFU7wePTuHnR4YoHgY6KbGHLr/a065ocN26l9lXOoFBzzM31w==}
    engines: {node: '>=10.0'}
    deprecated: Breaking change, bumped to 3.0.0
    dev: true

  /doctrine/3.0.0:
    resolution: {integrity: sha512-yS+Q5i3hBf7GBkd4KG8a7eBNNWNGLTaEwwYWUijIYM7zrlYDM0BFXHjjPWlWZ1Rg7UaddZeIDmi9jF3HmqiQ2w==}
    engines: {node: '>=6.0.0'}
    dependencies:
      esutils: 2.0.3
    dev: true

  /dom-serialize/2.2.1:
    resolution: {integrity: sha512-Yra4DbvoW7/Z6LBN560ZwXMjoNOSAN2wRsKFGc4iBeso+mpIA6qj1vfdf9HpMaKAqG6wXTy+1SYEzmNpKXOSsQ==}
    dependencies:
      custom-event: 1.0.1
      ent: 2.2.0
      extend: 3.0.2
      void-elements: 2.0.1
    dev: true

  /dotenv/16.3.1:
    resolution: {integrity: sha512-IPzF4w4/Rd94bA9imS68tZBaYyBWSCE47V1RGuMrB94iyTOIEwRmVL2x/4An+6mETpLrKJ5hQkB8W4kFAadeIQ==}
    engines: {node: '>=12'}
    dev: false

  /eastasianwidth/0.2.0:
    resolution: {integrity: sha512-I88TYZWc9XiYHRQ4/3c5rjjfgkjhLyW2luGIheGERbNQ6OY7yTybanSpDXZa8y7VUP9YmDcYa+eyq4ca7iLqWA==}
    dev: true

  /ecc-jsbn/0.1.2:
    resolution: {integrity: sha512-eh9O+hwRHNbG4BLTjEl3nw044CkGm5X6LoaCf7LPp7UU8Qrt47JYNi6nPX8xjW97TKGKm1ouctg0QSpZe9qrnw==}
    dependencies:
      jsbn: 0.1.1
      safer-buffer: 2.1.2
    dev: true

  /ecdsa-sig-formatter/1.0.11:
    resolution: {integrity: sha512-nagl3RYrbNv6kQkeJIpt6NJZy8twLB/2vtz6yN9Z4vRKHN4/QZJIEbqohALSgwKdnksuY3k5Addp5lg8sVoVcQ==}
    dependencies:
      safe-buffer: 5.2.1
    dev: true

  /ee-first/1.1.1:
    resolution: {integrity: sha512-WMwm9LhRUo+WUaRN+vRuETqG89IgZphVSNkdFgeb6sS/E4OrDIN7t48CAewSHXc6C8lefD8KKfr5vY61brQlow==}
    dev: true

  /electron-to-chromium/1.4.529:
    resolution: {integrity: sha512-6uyPyXTo8lkv8SWAmjKFbG42U073TXlzD4R8rW3EzuznhFS2olCIAfjjQtV2dV2ar/vRF55KUd3zQYnCB0dd3A==}
    dev: true

  /electron-to-chromium/1.4.798:
    resolution: {integrity: sha512-by9J2CiM9KPGj9qfp5U4FcPSbXJG7FNzqnYaY4WLzX+v2PHieVGmnsA4dxfpGE3QEC7JofpPZmn7Vn1B9NR2+Q==}
    dev: true

  /emoji-regex/8.0.0:
    resolution: {integrity: sha512-MSjYzcWNOA0ewAHpz0MxpYFvwg6yjy1NG3xteoqz644VCo/RPgnr1/GGt+ic3iJTzQ8Eu3TdM14SawnVUmGE6A==}

  /emoji-regex/9.2.2:
    resolution: {integrity: sha512-L18DaJsXSUk2+42pv8mLs5jJT2hqFkFE4j21wOmgbUqsZ2hL72NsUU785g9RXgo3s0ZNgVl42TiHp3ZtOv/Vyg==}
    dev: true

  /emojis-list/3.0.0:
    resolution: {integrity: sha512-/kyM18EfinwXZbno9FyUGeFh87KC8HRQBQGildHZbEuRyWFOmv1U10o9BBp8XVZDVNNuQKyIGIu5ZYAAXJ0V2Q==}
    engines: {node: '>= 4'}
    dev: true

  /enabled/2.0.0:
    resolution: {integrity: sha512-AKrN98kuwOzMIdAizXGI86UFBoo26CL21UM763y1h/GMSJ4/OHU9k2YlsmBpyScFo/wbLzWQJBMCW4+IO3/+OQ==}
    dev: true

  /encodeurl/1.0.2:
    resolution: {integrity: sha512-TPJXq8JqFaVYm2CWmPvnP2Iyo4ZSM7/QKcSmuMLDObfpH5fi7RUGmd/rTDf+rut/saiDiQEeVTNgAmJEdAOx0w==}
    engines: {node: '>= 0.8'}
    dev: true

  /encodeurl/2.0.0:
    resolution: {integrity: sha512-Q0n9HRi4m6JuGIV1eFlmvJB7ZEVxu93IrMyiMsGC0lrMJMWzRgx6WGquyfQgZVb31vhGgXnfmPNNXmxnOkRBrg==}
    engines: {node: '>= 0.8'}
    dev: true

  /end-of-stream/1.4.4:
    resolution: {integrity: sha512-+uw1inIHVPQoaVuHzRyXd21icM+cnt4CzD5rW+NC1wjOUSTOs+Te7FOv7AhN7vS9x/oIyhLP5PR1H+phQAHu5Q==}
    dependencies:
      once: 1.4.0
    dev: true

  /engine.io-parser/5.2.1:
    resolution: {integrity: sha512-9JktcM3u18nU9N2Lz3bWeBgxVgOKpw7yhRaoxQA3FUDZzzw+9WlA6p4G4u0RixNkg14fH7EfEc/RhpurtiROTQ==}
    engines: {node: '>=10.0.0'}
    dev: true

  /engine.io/6.5.2:
    resolution: {integrity: sha512-IXsMcGpw/xRfjra46sVZVHiSWo/nJ/3g1337q9KNXtS6YRzbW5yIzTCb9DjhrBe7r3GZQR0I4+nq+4ODk5g/cA==}
    engines: {node: '>=10.2.0'}
    dependencies:
      '@types/cookie': 0.4.1
      '@types/cors': 2.8.14
      '@types/node': 18.18.0
      accepts: 1.3.8
      base64id: 2.0.0
      cookie: 0.4.2
      cors: 2.8.5
      debug: 4.3.4
      engine.io-parser: 5.2.1
      ws: 8.11.0
    transitivePeerDependencies:
      - bufferutil
      - supports-color
      - utf-8-validate
    dev: true

  /enhanced-resolve/5.15.0:
    resolution: {integrity: sha512-LXYT42KJ7lpIKECr2mAXIaMldcNCh/7E0KBKOu4KSfkHmP+mZmSs+8V5gBAqisWBy0OO4W5Oyys0GO1Y8KtdKg==}
    engines: {node: '>=10.13.0'}
    dependencies:
      graceful-fs: 4.2.11
      tapable: 2.2.1
    dev: true

  /ent/2.2.0:
    resolution: {integrity: sha512-GHrMyVZQWvTIdDtpiEXdHZnFQKzeO09apj8Cbl4pKWy4i0Oprcq17usfDt5aO63swf0JOeMWjWQE/LzgSRuWpA==}
    dev: true

  /entities/2.0.3:
    resolution: {integrity: sha512-MyoZ0jgnLvB2X3Lg5HqpFmn1kybDiIfEQmKzTb5apr51Rb+T3KdmMiqa70T+bhGnyv7bQ6WMj2QMHpGMmlrUYQ==}
    dev: true

  /env-paths/2.2.1:
    resolution: {integrity: sha512-+h1lkLKhZMTYjog1VEpJNG7NZJWcuc2DDk/qsqSTRRCOXiLjeQ1d1/udrUGhqMxUgAlwKNZ0cf2uqan5GLuS2A==}
    engines: {node: '>=6'}
    dev: true

  /envinfo/7.10.0:
    resolution: {integrity: sha512-ZtUjZO6l5mwTHvc1L9+1q5p/R3wTopcfqMW8r5t8SJSKqeVI/LtajORwRFEKpEFuekjD0VBjwu1HMxL4UalIRw==}
    engines: {node: '>=4'}
    hasBin: true
    dev: true

  /error-ex/1.3.2:
    resolution: {integrity: sha512-7dFHNmqeFSEt2ZBsCriorKnn3Z2pj+fd9kmI6QoWw4//DL+icEBfc0U7qJCisqrTsKTjw4fNFy2pW9OqStD84g==}
    dependencies:
      is-arrayish: 0.2.1
    dev: true

  /es-abstract/1.22.2:
    resolution: {integrity: sha512-YoxfFcDmhjOgWPWsV13+2RNjq1F6UQnfs+8TftwNqtzlmFzEXvlUwdrNrYeaizfjQzRMxkZ6ElWMOJIFKdVqwA==}
    engines: {node: '>= 0.4'}
    dependencies:
      array-buffer-byte-length: 1.0.0
      arraybuffer.prototype.slice: 1.0.2
      available-typed-arrays: 1.0.5
      call-bind: 1.0.2
      es-set-tostringtag: 2.0.1
      es-to-primitive: 1.2.1
      function.prototype.name: 1.1.6
      get-intrinsic: 1.2.1
      get-symbol-description: 1.0.0
      globalthis: 1.0.3
      gopd: 1.0.1
      has: 1.0.3
      has-property-descriptors: 1.0.0
      has-proto: 1.0.1
      has-symbols: 1.0.3
      internal-slot: 1.0.5
      is-array-buffer: 3.0.2
      is-callable: 1.2.7
      is-negative-zero: 2.0.2
      is-regex: 1.1.4
      is-shared-array-buffer: 1.0.2
      is-string: 1.0.7
      is-typed-array: 1.1.12
      is-weakref: 1.0.2
      object-inspect: 1.12.3
      object-keys: 1.1.1
      object.assign: 4.1.4
      regexp.prototype.flags: 1.5.1
      safe-array-concat: 1.0.1
      safe-regex-test: 1.0.0
      string.prototype.trim: 1.2.8
      string.prototype.trimend: 1.0.7
      string.prototype.trimstart: 1.0.7
      typed-array-buffer: 1.0.0
      typed-array-byte-length: 1.0.0
      typed-array-byte-offset: 1.0.0
      typed-array-length: 1.0.4
      unbox-primitive: 1.0.2
      which-typed-array: 1.1.11
    dev: true

  /es-define-property/1.0.0:
    resolution: {integrity: sha512-jxayLKShrEqqzJ0eumQbVhTYQM27CfT1T35+gCgDFoL82JLsXqTJ76zv6A0YLOgEnLUMvLzsDsGIrl8NFpT2gQ==}
    engines: {node: '>= 0.4'}
    dependencies:
      get-intrinsic: 1.2.4
    dev: true

  /es-errors/1.3.0:
    resolution: {integrity: sha512-Zf5H2Kxt2xjTvbJvP2ZWLEICxA6j+hAmMzIlypy4xcBg1vKVnx89Wy0GbS+kf5cwCVFFzdCFh2XSCFNULS6csw==}
    engines: {node: '>= 0.4'}
    dev: true

  /es-get-iterator/1.1.3:
    resolution: {integrity: sha512-sPZmqHBe6JIiTfN5q2pEi//TwxmAFHwj/XEuYjTuse78i8KxaqMTTzxPoFKuzRpDpTJ+0NAbpfenkmH2rePtuw==}
    dependencies:
      call-bind: 1.0.2
      get-intrinsic: 1.2.1
      has-symbols: 1.0.3
      is-arguments: 1.1.1
      is-map: 2.0.2
      is-set: 2.0.2
      is-string: 1.0.7
      isarray: 2.0.5
      stop-iteration-iterator: 1.0.0
    dev: true

  /es-module-lexer/1.3.1:
    resolution: {integrity: sha512-JUFAyicQV9mXc3YRxPnDlrfBKpqt6hUYzz9/boprUJHs4e4KVr3XwOF70doO6gwXUor6EWZJAyWAfKki84t20Q==}
    dev: true

  /es-set-tostringtag/2.0.1:
    resolution: {integrity: sha512-g3OMbtlwY3QewlqAiMLI47KywjWZoEytKr8pf6iTC8uJq5bIAH52Z9pnQ8pVL6whrCto53JZDuUIsifGeLorTg==}
    engines: {node: '>= 0.4'}
    dependencies:
      get-intrinsic: 1.2.4
      has: 1.0.3
      has-tostringtag: 1.0.0
    dev: true

  /es-to-primitive/1.2.1:
    resolution: {integrity: sha512-QCOllgZJtaUo9miYBcLChTUaHNjJF3PYs1VidD7AwiEj1kYxKeQTctLAezAOH5ZKRH0g2IgPn6KwB4IT8iRpvA==}
    engines: {node: '>= 0.4'}
    dependencies:
      is-callable: 1.2.7
      is-date-object: 1.0.5
      is-symbol: 1.0.4
    dev: true

  /esbuild/0.20.2:
    resolution: {integrity: sha512-WdOOppmUNU+IbZ0PaDiTst80zjnrOkyJNHoKupIcVyU8Lvla3Ugx94VzkQ32Ijqd7UhHJy75gNWDMUekcrSJ6g==}
    engines: {node: '>=12'}
    hasBin: true
    requiresBuild: true
    optionalDependencies:
      '@esbuild/aix-ppc64': 0.20.2
      '@esbuild/android-arm': 0.20.2
      '@esbuild/android-arm64': 0.20.2
      '@esbuild/android-x64': 0.20.2
      '@esbuild/darwin-arm64': 0.20.2
      '@esbuild/darwin-x64': 0.20.2
      '@esbuild/freebsd-arm64': 0.20.2
      '@esbuild/freebsd-x64': 0.20.2
      '@esbuild/linux-arm': 0.20.2
      '@esbuild/linux-arm64': 0.20.2
      '@esbuild/linux-ia32': 0.20.2
      '@esbuild/linux-loong64': 0.20.2
      '@esbuild/linux-mips64el': 0.20.2
      '@esbuild/linux-ppc64': 0.20.2
      '@esbuild/linux-riscv64': 0.20.2
      '@esbuild/linux-s390x': 0.20.2
      '@esbuild/linux-x64': 0.20.2
      '@esbuild/netbsd-x64': 0.20.2
      '@esbuild/openbsd-x64': 0.20.2
      '@esbuild/sunos-x64': 0.20.2
      '@esbuild/win32-arm64': 0.20.2
      '@esbuild/win32-ia32': 0.20.2
      '@esbuild/win32-x64': 0.20.2
    dev: true

  /esbuild/0.23.0:
    resolution: {integrity: sha512-1lvV17H2bMYda/WaFb2jLPeHU3zml2k4/yagNMG8Q/YtfMjCwEUZa2eXXMgZTVSL5q1n4H7sQ0X6CdJDqqeCFA==}
    engines: {node: '>=18'}
    hasBin: true
    requiresBuild: true
    optionalDependencies:
      '@esbuild/aix-ppc64': 0.23.0
      '@esbuild/android-arm': 0.23.0
      '@esbuild/android-arm64': 0.23.0
      '@esbuild/android-x64': 0.23.0
      '@esbuild/darwin-arm64': 0.23.0
      '@esbuild/darwin-x64': 0.23.0
      '@esbuild/freebsd-arm64': 0.23.0
      '@esbuild/freebsd-x64': 0.23.0
      '@esbuild/linux-arm': 0.23.0
      '@esbuild/linux-arm64': 0.23.0
      '@esbuild/linux-ia32': 0.23.0
      '@esbuild/linux-loong64': 0.23.0
      '@esbuild/linux-mips64el': 0.23.0
      '@esbuild/linux-ppc64': 0.23.0
      '@esbuild/linux-riscv64': 0.23.0
      '@esbuild/linux-s390x': 0.23.0
      '@esbuild/linux-x64': 0.23.0
      '@esbuild/netbsd-x64': 0.23.0
      '@esbuild/openbsd-arm64': 0.23.0
      '@esbuild/openbsd-x64': 0.23.0
      '@esbuild/sunos-x64': 0.23.0
      '@esbuild/win32-arm64': 0.23.0
      '@esbuild/win32-ia32': 0.23.0
      '@esbuild/win32-x64': 0.23.0
    dev: true

  /escalade/3.1.1:
    resolution: {integrity: sha512-k0er2gUkLf8O0zKJiAhmkTnJlTvINGv7ygDNPbeIsX/TJjGJZHuh9B2UxbsaEkmlEo9MfhrSzmhIlhRlI2GXnw==}
    engines: {node: '>=6'}

  /escalade/3.1.2:
    resolution: {integrity: sha512-ErCHMCae19vR8vQGe50xIsVomy19rg6gFu3+r3jkEO46suLMWBksvVyoGgQV+jOfl84ZSOSlmv6Gxa89PmTGmA==}
    engines: {node: '>=6'}
    dev: true

  /escape-html/1.0.3:
    resolution: {integrity: sha512-NiSupZ4OeuGwr68lGIeym/ksIZMJodUGOSCZ/FSnTxcrekbvqrgdUxlJOMpijaKZVjAJrWrGs/6Jy8OMuyj9ow==}
    dev: true

  /escape-string-regexp/1.0.5:
    resolution: {integrity: sha512-vbRorB5FUQWvla16U8R/qgaFIya2qGzwDrNmCZuYKrbdSUMG6I1ZCGQRefkRVhuOkIGVne7BQ35DSfo1qvJqFg==}
    engines: {node: '>=0.8.0'}

  /escape-string-regexp/4.0.0:
    resolution: {integrity: sha512-TtpcNJ3XAzx3Gq8sWRzJaVajRs0uVxA2YAkdb1jm2YkPz4G6egUFAyA3n5vtEIZefPk5Wa4UXbKuS5fKkJWdgA==}
    engines: {node: '>=10'}
    dev: true

  /escodegen/2.1.0:
    resolution: {integrity: sha512-2NlIDTwUWJN0mRPQOdtQBzbUHvdGY2P1VXSyU83Q3xKxM7WHX2Ql8dKq782Q9TgQUNOLEzEYu9bzLNj1q88I5w==}
    engines: {node: '>=6.0'}
    hasBin: true
    dependencies:
      esprima: 4.0.1
      estraverse: 5.3.0
      esutils: 2.0.3
    optionalDependencies:
      source-map: 0.6.1
    dev: true

  /eslint-plugin-require-extensions/0.1.3_eslint@8.50.0:
    resolution: {integrity: sha512-T3c1PZ9PIdI3hjV8LdunfYI8gj017UQjzAnCrxuo3wAjneDbTPHdE3oNWInOjMA+z/aBkUtlW5vC0YepYMZIug==}
    engines: {node: '>=16'}
    peerDependencies:
      eslint: '*'
    dependencies:
      eslint: 8.50.0
    dev: true

  /eslint-scope/5.1.1:
    resolution: {integrity: sha512-2NxwbF/hZ0KpepYN0cNbo+FN6XoK7GaHlQhgx/hIZl6Va0bF45RQOOwhLIy8lQDbuCiadSLCBnH2CFYquit5bw==}
    engines: {node: '>=8.0.0'}
    dependencies:
      esrecurse: 4.3.0
      estraverse: 4.3.0
    dev: true

  /eslint-scope/7.2.2:
    resolution: {integrity: sha512-dOt21O7lTMhDM+X9mB4GX+DZrZtCUJPL/wlcTqxyrx5IvO0IYtILdtrQGQp+8n5S0gwSVmOf9NQrjMOgfQZlIg==}
    engines: {node: ^12.22.0 || ^14.17.0 || >=16.0.0}
    dependencies:
      esrecurse: 4.3.0
      estraverse: 5.3.0
    dev: true

  /eslint-visitor-keys/3.4.3:
    resolution: {integrity: sha512-wpc+LXeiyiisxPlEkUzU6svyS1frIO3Mgxj1fdy7Pm8Ygzguax2N3Fa/D/ag1WqbOprdI+uY6wMUl8/a2G+iag==}
    engines: {node: ^12.22.0 || ^14.17.0 || >=16.0.0}
    dev: true

  /eslint/8.50.0:
    resolution: {integrity: sha512-FOnOGSuFuFLv/Sa+FDVRZl4GGVAAFFi8LecRsI5a1tMO5HIE8nCm4ivAlzt4dT3ol/PaaGC0rJEEXQmHJBGoOg==}
    engines: {node: ^12.22.0 || ^14.17.0 || >=16.0.0}
    hasBin: true
    dependencies:
      '@eslint-community/eslint-utils': 4.4.0_eslint@8.50.0
      '@eslint-community/regexpp': 4.8.2
      '@eslint/eslintrc': 2.1.2
      '@eslint/js': 8.50.0
      '@humanwhocodes/config-array': 0.11.11
      '@humanwhocodes/module-importer': 1.0.1
      '@nodelib/fs.walk': 1.2.8
      ajv: 6.12.6
      chalk: 4.1.2
      cross-spawn: 7.0.3
      debug: 4.3.4
      doctrine: 3.0.0
      escape-string-regexp: 4.0.0
      eslint-scope: 7.2.2
      eslint-visitor-keys: 3.4.3
      espree: 9.6.1
      esquery: 1.5.0
      esutils: 2.0.3
      fast-deep-equal: 3.1.3
      file-entry-cache: 6.0.1
      find-up: 5.0.0
      glob-parent: 6.0.2
      globals: 13.22.0
      graphemer: 1.4.0
      ignore: 5.2.4
      imurmurhash: 0.1.4
      is-glob: 4.0.3
      is-path-inside: 3.0.3
      js-yaml: 4.1.0
      json-stable-stringify-without-jsonify: 1.0.1
      levn: 0.4.1
      lodash.merge: 4.6.2
      minimatch: 3.1.2
      natural-compare: 1.4.0
      optionator: 0.9.3
      strip-ansi: 6.0.1
      text-table: 0.2.0
    transitivePeerDependencies:
      - supports-color
    dev: true

  /espree/9.6.1:
    resolution: {integrity: sha512-oruZaFkjorTpF32kDSI5/75ViwGeZginGGy2NoOSg3Q9bnwlnmDm4HLnkl0RE3n+njDXR037aY1+x58Z/zFdwQ==}
    engines: {node: ^12.22.0 || ^14.17.0 || >=16.0.0}
    dependencies:
      acorn: 8.10.0
      acorn-jsx: 5.3.2_acorn@8.10.0
      eslint-visitor-keys: 3.4.3
    dev: true

  /esprima/4.0.1:
    resolution: {integrity: sha512-eGuFFw7Upda+g4p+QHvnW0RyTX/SVeJBDM/gCtMARO0cLuT2HcEKnTPvhjV6aGeqrCB/sbNop0Kszm0jsaWU4A==}
    engines: {node: '>=4'}
    hasBin: true
    dev: true

  /esquery/1.5.0:
    resolution: {integrity: sha512-YQLXUplAwJgCydQ78IMJywZCceoqk1oH01OERdSAJc/7U2AylwjhSCLDEtqwg811idIS/9fIU5GjG73IgjKMVg==}
    engines: {node: '>=0.10'}
    dependencies:
      estraverse: 5.3.0
    dev: true

  /esrecurse/4.3.0:
    resolution: {integrity: sha512-KmfKL3b6G+RXvP8N1vr3Tq1kL/oCFgn2NYXEtqP8/L3pKapUA4G8cFVaoF3SU323CD4XypR/ffioHmkti6/Tag==}
    engines: {node: '>=4.0'}
    dependencies:
      estraverse: 5.3.0
    dev: true

  /estraverse/4.3.0:
    resolution: {integrity: sha512-39nnKffWz8xN1BU/2c79n9nB9HDzo0niYUqx6xyqUnyoAnQyyWpOTdZEeiCch8BBu515t4wp9ZmgVfVhn9EBpw==}
    engines: {node: '>=4.0'}
    dev: true

  /estraverse/5.3.0:
    resolution: {integrity: sha512-MMdARuVEQziNTeJD8DgMqmhwR11BRQ/cBP+pLtYdSTnf3MIO8fFeiINEbX36ZdNlfU/7A9f3gUw49B3oQsvwBA==}
    engines: {node: '>=4.0'}
    dev: true

  /estree-walker/3.0.3:
    resolution: {integrity: sha512-7RUKfXgSMMkzt6ZuXmqapOurLGPPfgj6l9uRZ7lRGolvk0y2yocc35LdcxKC5PQZdn2DMqioAQ2NoWcrTKmm6g==}
    dependencies:
      '@types/estree': 1.0.5
    dev: true

  /esutils/2.0.3:
    resolution: {integrity: sha512-kVscqXk4OCp68SZ0dkgEKVi6/8ij300KBWTJq32P/dYeWTSwK41WyTxalN1eRmA5Z9UU/LX9D7FWSmV9SAYx6g==}
    engines: {node: '>=0.10.0'}
    dev: true

  /etag/1.8.1:
    resolution: {integrity: sha512-aIL5Fx7mawVa300al2BnEE4iNvo1qETxLrPI/o05L7z6go7fCw1J6EQmbK4FmJ2AS7kgVF/KEZWufBfdClMcPg==}
    engines: {node: '>= 0.6'}
    dev: true

  /eventemitter3/4.0.7:
    resolution: {integrity: sha512-8guHBZCwKnFhYdHr2ysuRWErTwhoN2X8XELRlrRwpmfeY2jjuUN4taQMsULKUVo1K4DvZl+0pgfyoysHxvmvEw==}
    dev: true

  /events/3.3.0:
    resolution: {integrity: sha512-mQw+2fkQbALzQ7V0MY0IqdnXNOeTtP4r0lN9z7AAawCXgqea7bDii20AYrIBrFd/Hx0M2Ocz6S111CaFkUcb0Q==}
    engines: {node: '>=0.8.x'}
    dev: true

  /execa/8.0.1:
    resolution: {integrity: sha512-VyhnebXciFV2DESc+p6B+y0LjSm0krU4OgJN44qFAhBY0TJ+1V61tYD2+wHusZ6F9n5K+vl8k0sTy7PEfV4qpg==}
    engines: {node: '>=16.17'}
    dependencies:
      cross-spawn: 7.0.3
      get-stream: 8.0.1
      human-signals: 5.0.0
      is-stream: 3.0.0
      merge-stream: 2.0.0
      npm-run-path: 5.3.0
      onetime: 6.0.0
      signal-exit: 4.1.0
      strip-final-newline: 3.0.0
    dev: true

  /express-promise-router/4.1.1_express@4.18.2:
    resolution: {integrity: sha512-Lkvcy/ZGrBhzkl3y7uYBHLMtLI4D6XQ2kiFg9dq7fbktBch5gjqJ0+KovX0cvCAvTJw92raWunRLM/OM+5l4fA==}
    engines: {node: '>=10'}
    peerDependencies:
      '@types/express': ^4.0.0
      express: ^4.0.0
    peerDependenciesMeta:
      '@types/express':
        optional: true
    dependencies:
      express: 4.18.2
      is-promise: 4.0.0
      lodash.flattendeep: 4.4.0
      methods: 1.1.2
    dev: true

  /express-promise-router/4.1.1_express@4.21.1:
    resolution: {integrity: sha512-Lkvcy/ZGrBhzkl3y7uYBHLMtLI4D6XQ2kiFg9dq7fbktBch5gjqJ0+KovX0cvCAvTJw92raWunRLM/OM+5l4fA==}
    engines: {node: '>=10'}
    peerDependencies:
      '@types/express': ^4.0.0
      express: ^4.0.0
    peerDependenciesMeta:
      '@types/express':
        optional: true
    dependencies:
      express: 4.21.1
      is-promise: 4.0.0
      lodash.flattendeep: 4.4.0
      methods: 1.1.2
    dev: true

  /express/4.18.2:
    resolution: {integrity: sha512-5/PsL6iGPdfQ/lKM1UuielYgv3BUoJfz1aUwU9vHZ+J7gyvwdQXFEBIEIaxeGf0GIcreATNyBExtalisDbuMqQ==}
    engines: {node: '>= 0.10.0'}
    dependencies:
      accepts: 1.3.8
      array-flatten: 1.1.1
      body-parser: 1.20.1
      content-disposition: 0.5.4
      content-type: 1.0.5
      cookie: 0.5.0
      cookie-signature: 1.0.6
      debug: 2.6.9
      depd: 2.0.0
      encodeurl: 1.0.2
      escape-html: 1.0.3
      etag: 1.8.1
      finalhandler: 1.2.0
      fresh: 0.5.2
      http-errors: 2.0.0
      merge-descriptors: 1.0.1
      methods: 1.1.2
      on-finished: 2.4.1
      parseurl: 1.3.3
      path-to-regexp: 0.1.7
      proxy-addr: 2.0.7
      qs: 6.11.0
      range-parser: 1.2.1
      safe-buffer: 5.2.1
      send: 0.18.0
      serve-static: 1.15.0
      setprototypeof: 1.2.0
      statuses: 2.0.1
      type-is: 1.6.18
      utils-merge: 1.0.1
      vary: 1.1.2
    dev: true

  /express/4.21.1:
    resolution: {integrity: sha512-YSFlK1Ee0/GC8QaO91tHcDxJiE/X4FbpAyQWkxAvG6AXCuR65YzK8ua6D9hvi/TzUfZMpc+BwuM1IPw8fmQBiQ==}
    engines: {node: '>= 0.10.0'}
    dependencies:
      accepts: 1.3.8
      array-flatten: 1.1.1
      body-parser: 1.20.3
      content-disposition: 0.5.4
      content-type: 1.0.5
      cookie: 0.7.1
      cookie-signature: 1.0.6
      debug: 2.6.9
      depd: 2.0.0
      encodeurl: 2.0.0
      escape-html: 1.0.3
      etag: 1.8.1
      finalhandler: 1.3.1
      fresh: 0.5.2
      http-errors: 2.0.0
      merge-descriptors: 1.0.3
      methods: 1.1.2
      on-finished: 2.4.1
      parseurl: 1.3.3
      path-to-regexp: 0.1.10
      proxy-addr: 2.0.7
      qs: 6.13.0
      range-parser: 1.2.1
      safe-buffer: 5.2.1
      send: 0.19.0
      serve-static: 1.16.2
      setprototypeof: 1.2.0
      statuses: 2.0.1
      type-is: 1.6.18
      utils-merge: 1.0.1
      vary: 1.1.2
    dev: true

  /extend/3.0.2:
    resolution: {integrity: sha512-fjquC59cD7CyW6urNXK0FBufkZcoiGG80wTuPujX590cB5Ttln20E2UB4S/WARVqhXffZl2LNgS+gQdPIIim/g==}
    dev: true

  /extract-zip/2.0.1:
    resolution: {integrity: sha512-GDhU9ntwuKyGXdZBUgTIe+vXnWj0fppUEtMDL0+idd5Sta8TGpHssn/eusA9mrPr9qNDym6SxAYZjNvCn/9RBg==}
    engines: {node: '>= 10.17.0'}
    hasBin: true
    dependencies:
      debug: 4.3.4
      get-stream: 5.2.0
      yauzl: 2.10.0
    optionalDependencies:
      '@types/yauzl': 2.10.1
    transitivePeerDependencies:
      - supports-color
    dev: true

  /extsprintf/1.3.0:
    resolution: {integrity: sha512-11Ndz7Nv+mvAC1j0ktTa7fAb0vLyGGX+rMHNBYQviQDGU0Hw7lhctJANqbPhu9nV9/izT/IntTgZ7Im/9LJs9g==}
    engines: {'0': node >=0.6.0}
    dev: true

  /fast-deep-equal/3.1.3:
    resolution: {integrity: sha512-f3qQ9oQy9j2AhBe/H9VC91wLmKBCCU/gDOnKNAYG5hswO7BLKj09Hc5HYNz9cGI++xlpDCIgDaitVs03ATR84Q==}

  /fast-fifo/1.3.2:
    resolution: {integrity: sha512-/d9sfos4yxzpwkDkuN7k2SqFKtYNmCTzgfEpz82x34IM9/zc8KGxQoXg1liNC/izpRM/MBdt44Nmx41ZWqk+FQ==}
    dev: true

  /fast-glob/3.3.2:
    resolution: {integrity: sha512-oX2ruAFQwf/Orj8m737Y5adxDQO0LAB7/S5MnxCdTNDd4p6BsyIVsv9JQsATbTSq8KHRpLwIHbVlUNatxd+1Ow==}
    engines: {node: '>=8.6.0'}
    dependencies:
      '@nodelib/fs.stat': 2.0.5
      '@nodelib/fs.walk': 1.2.8
      glob-parent: 5.1.2
      merge2: 1.4.1
      micromatch: 4.0.5

  /fast-json-stable-stringify/2.1.0:
    resolution: {integrity: sha512-lhd/wF+Lk98HZoTCtlVraHtfh5XYijIjalXck7saUtuanSDyLMxnHhSXEDJqHxD7msR8D0uCmqlkwjCV8xvwHw==}
    dev: true

  /fast-levenshtein/2.0.6:
    resolution: {integrity: sha512-DCXu6Ifhqcks7TZKY3Hxp3y6qphY5SJZmrWMDrKcERSOXWQdMhU9Ig/PYrzyw/ul9jOIyh0N4M0tbC5hodg8dw==}
    dev: true

  /fast-uri/3.0.1:
    resolution: {integrity: sha512-MWipKbbYiYI0UC7cl8m/i/IWTqfC8YXsqjzybjddLsFjStroQzsHXkc73JutMvBiXmOvapk+axIl79ig5t55Bw==}

  /fast-xml-parser/4.3.1:
    resolution: {integrity: sha512-viVv3xb8D+SiS1W4cv4tva3bni08kAkx0gQnWrykMM8nXPc1FxqZPU00dCEVjkiCg4HoXd2jC4x29Nzg/l2DAA==}
    hasBin: true
    dependencies:
      strnum: 1.0.5
    dev: true

  /fastest-levenshtein/1.0.16:
    resolution: {integrity: sha512-eRnCtTTtGZFpQCwhJiUOuxPQWRXVKYDn0b2PeHfXL6/Zi53SLAzAHfVhVWK2AryC/WH05kGfxhFIPvTF0SXQzg==}
    engines: {node: '>= 4.9.1'}
    dev: true

  /fastq/1.15.0:
    resolution: {integrity: sha512-wBrocU2LCXXa+lWBt8RoIRD89Fi8OdABODa/kEnyeyjS5aZO5/GNvI5sEINADqP/h8M29UHTHUb53sUu5Ihqdw==}
    dependencies:
      reusify: 1.0.4

  /fd-slicer/1.1.0:
    resolution: {integrity: sha512-cE1qsB/VwyQozZ+q1dGxR8LBYNZeofhEdUNGSMbQD3Gw2lAzX9Zb3uIU6Ebc/Fmyjo9AWWfnn0AUCHqtevs/8g==}
    dependencies:
      pend: 1.2.0
    dev: true

  /fecha/4.2.3:
    resolution: {integrity: sha512-OP2IUU6HeYKJi3i0z4A19kHMQoLVs4Hc+DPqqxI2h/DPZHTm/vjsfC6P0b4jCMy14XizLBqvndQ+UilD7707Jw==}
    dev: true

  /fetch-blob/3.2.0:
    resolution: {integrity: sha512-7yAQpD2UMJzLi1Dqv7qFYnPbaPx7ZfFK6PiIxQ4PfkGPyNyl2Ugx+a/umUonmKqjhM4DnfbMvdX6otXq83soQQ==}
    engines: {node: ^12.20 || >= 14.13}
    dependencies:
      node-domexception: 1.0.0
      web-streams-polyfill: 3.2.1
    dev: true

  /file-entry-cache/6.0.1:
    resolution: {integrity: sha512-7Gps/XWymbLk2QLYK4NzpMOrYjMhdIxXuIvy2QBsLE6ljuodKvdkWs/cpyJJ3CVIVpH0Oi1Hvg1ovbMzLdFBBg==}
    engines: {node: ^10.12.0 || >=12.0.0}
    dependencies:
      flat-cache: 3.1.0
    dev: true

  /fill-range/7.0.1:
    resolution: {integrity: sha512-qOo9F+dMUmC2Lcb4BbVvnKJxTPjCm+RRpe4gDuGrzkL7mEVl/djYSu2OdQ2Pa302N4oqkSg9ir6jaLWJ2USVpQ==}
    engines: {node: '>=8'}
    dependencies:
      to-regex-range: 5.0.1

  /finalhandler/1.1.2:
    resolution: {integrity: sha512-aAWcW57uxVNrQZqFXjITpW3sIUQmHGG3qSb9mUah9MgMC4NeWhNOlNjXEYq3HjRAvL6arUviZGGJsBg6z0zsWA==}
    engines: {node: '>= 0.8'}
    dependencies:
      debug: 2.6.9
      encodeurl: 1.0.2
      escape-html: 1.0.3
      on-finished: 2.3.0
      parseurl: 1.3.3
      statuses: 1.5.0
      unpipe: 1.0.0
    dev: true

  /finalhandler/1.2.0:
    resolution: {integrity: sha512-5uXcUVftlQMFnWC9qu/svkWv3GTd2PfUhK/3PLkYNAe7FbqJMt3515HaxE6eRL74GdsriiwujiawdaB1BpEISg==}
    engines: {node: '>= 0.8'}
    dependencies:
      debug: 2.6.9
      encodeurl: 1.0.2
      escape-html: 1.0.3
      on-finished: 2.4.1
      parseurl: 1.3.3
      statuses: 2.0.1
      unpipe: 1.0.0
    dev: true

  /finalhandler/1.3.1:
    resolution: {integrity: sha512-6BN9trH7bp3qvnrRyzsBz+g3lZxTNZTbVO2EV1CS0WIcDbawYVdYvGflME/9QP0h0pYlCDBCTjYa9nZzMDpyxQ==}
    engines: {node: '>= 0.8'}
    dependencies:
      debug: 2.6.9
      encodeurl: 2.0.0
      escape-html: 1.0.3
      on-finished: 2.4.1
      parseurl: 1.3.3
      statuses: 2.0.1
      unpipe: 1.0.0
    dev: true

  /find-up/4.1.0:
    resolution: {integrity: sha512-PpOwAdQ/YlXQ2vj8a3h8IipDuYRi3wceVQQGYWxNINccq40Anw7BlsEXCMbt1Zt+OLA6Fq9suIpIWD0OsnISlw==}
    engines: {node: '>=8'}
    dependencies:
      locate-path: 5.0.0
      path-exists: 4.0.0
    dev: true

  /find-up/5.0.0:
    resolution: {integrity: sha512-78/PXT1wlLLDgTzDs7sjq9hzz0vXD+zn+7wypEe4fXQxCmdmqfGsEPQxmiCSQI3ajFV91bVSsvNtrJRiW6nGng==}
    engines: {node: '>=10'}
    dependencies:
      locate-path: 6.0.0
      path-exists: 4.0.0
    dev: true

  /flat-cache/3.1.0:
    resolution: {integrity: sha512-OHx4Qwrrt0E4jEIcI5/Xb+f+QmJYNj2rrK8wiIdQOIrB9WrrJL8cjZvXdXuBTkkEwEqLycb5BeZDV1o2i9bTew==}
    engines: {node: '>=12.0.0'}
    dependencies:
      flatted: 3.2.9
      keyv: 4.5.3
      rimraf: 3.0.2
    dev: true

  /flat/5.0.2:
    resolution: {integrity: sha512-b6suED+5/3rTpUBdG1gupIl8MPFCAMA0QXwmljLhvCUKcUvdE4gWky9zpuGCcXHOsz4J9wPGNWq6OKpmIzz3hQ==}
    hasBin: true
    dev: true

  /flatted/3.2.9:
    resolution: {integrity: sha512-36yxDn5H7OFZQla0/jFJmbIKTdZAQHngCedGxiMmpNfEZM0sdEeT+WczLQrjK6D7o2aiyLYDnkw0R3JK0Qv1RQ==}
    dev: true

  /fn.name/1.1.0:
    resolution: {integrity: sha512-GRnmB5gPyJpAhTQdSZTSp9uaPSvl09KoYcMQtsB9rQoOmzs9dH6ffeccH+Z+cv6P68Hu5bC6JjRh4Ah/mHSNRw==}
    dev: true

  /follow-redirects/1.15.3:
    resolution: {integrity: sha512-1VzOtuEM8pC9SFU1E+8KfTjZyMztRsgEfwQl44z8A25uy13jSzTj6dyK2Df52iV0vgHCfBwLhDWevLn95w5v6Q==}
    engines: {node: '>=4.0'}
    peerDependencies:
      debug: '*'
    peerDependenciesMeta:
      debug:
        optional: true
    dev: true

  /follow-redirects/1.15.9:
    resolution: {integrity: sha512-gew4GsXizNgdoRyqmyfMHyAmXsZDk6mHkSxZFCzW9gwlbtOW44CDtYavM+y+72qD/Vq2l550kMF52DT8fOLJqQ==}
    engines: {node: '>=4.0'}
    peerDependencies:
      debug: '*'
    peerDependenciesMeta:
      debug:
        optional: true
    dev: true

  /for-each/0.3.3:
    resolution: {integrity: sha512-jqYfLp7mo9vIyQf8ykW2v7A+2N4QjeCeI5+Dz9XraiO1ign81wjiH7Fb9vSOWvQfNtmSa4H2RoQTrrXivdUZmw==}
    dependencies:
      is-callable: 1.2.7
    dev: true

  /foreground-child/3.1.1:
    resolution: {integrity: sha512-TMKDUnIte6bfb5nWv7V/caI169OHgvwjb7V4WkeUvbQQdjr5rWKqHFiKWb/fcOwB+CzBT+qbWjvj+DVwRskpIg==}
    engines: {node: '>=14'}
    dependencies:
      cross-spawn: 7.0.3
      signal-exit: 4.1.0
    dev: true

  /forever-agent/0.6.1:
    resolution: {integrity: sha512-j0KLYPhm6zeac4lz3oJ3o65qvgQCcPubiyotZrXqEaG4hNagNYO8qdlUrX5vwqv9ohqeT/Z3j6+yW067yWWdUw==}
    dev: true

  /form-data/2.3.3:
    resolution: {integrity: sha512-1lLKB2Mu3aGP1Q/2eCOx0fNbRMe7XdwktwOruhfqqd0rIJWwN4Dh+E3hrPSlDCXnSR7UtZ1N38rVXm+6+MEhJQ==}
    engines: {node: '>= 0.12'}
    dependencies:
      asynckit: 0.4.0
      combined-stream: 1.0.8
      mime-types: 2.1.35
    dev: true

  /form-data/3.0.2:
    resolution: {integrity: sha512-sJe+TQb2vIaIyO783qN6BlMYWMw3WBOHA1Ay2qxsnjuafEOQFJ2JakedOQirT6D5XPRxDvS7AHYyem9fTpb4LQ==}
    engines: {node: '>= 6'}
    dependencies:
      asynckit: 0.4.0
      combined-stream: 1.0.8
      mime-types: 2.1.35
    dev: true

  /form-data/4.0.0:
    resolution: {integrity: sha512-ETEklSGi5t0QMZuiXoA/Q6vcnxcLQP5vdugSpuAyi6SVGi2clPPp+xgEhuMaHC+zGgn31Kd235W35f7Hykkaww==}
    engines: {node: '>= 6'}
    dependencies:
      asynckit: 0.4.0
      combined-stream: 1.0.8
      mime-types: 2.1.35

  /formdata-polyfill/4.0.10:
    resolution: {integrity: sha512-buewHzMvYL29jdeQTVILecSaZKnt/RJWjoZCF5OW60Z67/GmSLBkOFM7qh1PI3zFNtJbaZL5eQu1vLfazOwj4g==}
    engines: {node: '>=12.20.0'}
    dependencies:
      fetch-blob: 3.2.0
    dev: true

  /forwarded/0.2.0:
    resolution: {integrity: sha512-buRG0fpBtRHSTCOASe6hD258tEubFoRLb4ZNA6NxMVHNw2gOcwHo9wyablzMzOA5z9xA9L1KNjk/Nt6MT9aYow==}
    engines: {node: '>= 0.6'}
    dev: true

  /fresh/0.5.2:
    resolution: {integrity: sha512-zJ2mQYM18rEFOudeV4GShTGIQ7RbzA7ozbU9I/XBpm7kqgMywgmylMwXHxZJmkVoYkna9d2pVXVXPdYTP9ej8Q==}
    engines: {node: '>= 0.6'}
    dev: true

  /fs-extra/10.1.0:
    resolution: {integrity: sha512-oRXApq54ETRj4eMiFzGnHWGy+zo5raudjuxN0b8H7s/RU2oW0Wvsx9O0ACRN/kRq9E8Vu/ReskGB5o3ji+FzHQ==}
    engines: {node: '>=12'}
    dependencies:
      graceful-fs: 4.2.11
      jsonfile: 6.1.0
      universalify: 2.0.0
    dev: true

  /fs-extra/11.1.1:
    resolution: {integrity: sha512-MGIE4HOvQCeUCzmlHs0vXpih4ysz4wg9qiSAu6cd42lVwPbTM1TjV7RusoyQqMmk/95gdQZX72u+YW+c3eEpFQ==}
    engines: {node: '>=14.14'}
    dependencies:
      graceful-fs: 4.2.11
      jsonfile: 6.1.0
      universalify: 2.0.0
    dev: false

  /fs-extra/7.0.1:
    resolution: {integrity: sha512-YJDaCJZEnBmcbw13fvdAM9AwNOJwOzrE4pqMqBq5nFiEqXUqHwlK4B+3pUw6JNvfSPtX05xFHtYy/1ni01eGCw==}
    engines: {node: '>=6 <7 || >=8'}
    dependencies:
      graceful-fs: 4.2.11
      jsonfile: 4.0.0
      universalify: 0.1.2
    dev: true

  /fs-extra/8.1.0:
    resolution: {integrity: sha512-yhlQgA6mnOJUKOsRUFsgJdQCvkKhcz8tlZG5HBQfReYZy46OwLcY+Zia0mtdHsOo9y/hP+CxMN0TU9QxoOtG4g==}
    engines: {node: '>=6 <7 || >=8'}
    dependencies:
      graceful-fs: 4.2.11
      jsonfile: 4.0.0
      universalify: 0.1.2
    dev: true

  /fs.realpath/1.0.0:
    resolution: {integrity: sha512-OO0pH2lK6a0hZnAdau5ItzHPI6pUlvI7jMVnxUQRtw4owF2wk8lOSabtGDCTP4Ggrg2MbGnWO9X8K1t4+fGMDw==}
    dev: true

  /fsevents/2.3.3:
    resolution: {integrity: sha512-5xoDfX+fL7faATnagmWPpbFtwh/R77WmMMqqHGS65C3vvB0YHrgF+B1YmZ3441tMj5n63k0212XNoJwzlhffQw==}
    engines: {node: ^8.16.0 || ^10.6.0 || >=11.0.0}
    os: [darwin]
    requiresBuild: true
    dev: true
    optional: true

  /function-bind/1.1.1:
    resolution: {integrity: sha512-yIovAzMX49sF8Yl58fSCWJ5svSLuaibPxXQJFLmBObTuCr0Mf1KiPopGM9NiFjiYBCbfaa2Fh6breQ6ANVTI0A==}
    dev: true

  /function-bind/1.1.2:
    resolution: {integrity: sha512-7XHNxH7qX9xG5mIwxkhumTox/MIRNcOgDrxWsMt2pAr23WHp6MrRlN7FBSFpCpr+oVO0F744iUgR82nJMfG2SA==}
    dev: true

  /function.prototype.name/1.1.6:
    resolution: {integrity: sha512-Z5kx79swU5P27WEayXM1tBi5Ze/lbIyiNgU3qyXUOf9b2rgXYyF9Dy9Cx+IQv/Lc8WCG6L82zwUPpSS9hGehIg==}
    engines: {node: '>= 0.4'}
    dependencies:
      call-bind: 1.0.7
      define-properties: 1.2.1
      es-abstract: 1.22.2
      functions-have-names: 1.2.3
    dev: true

  /functions-have-names/1.2.3:
    resolution: {integrity: sha512-xckBUXyTIqT97tq2x2AMb+g163b5JFysYk0x4qxNFwbfQkmNZoiRHb6sPzI9/QV33WeuvVYBUIiD4NzNIyqaRQ==}
    dev: true

  /gensync/1.0.0-beta.2:
    resolution: {integrity: sha512-3hN7NaskYvMDLQY55gnW3NQ+mesEAepTqlg+VEbj7zzqEMBVNhzcGYYeqFo/TlYz6eQiFcp1HcsCZO+nGgS8zg==}
    engines: {node: '>=6.9.0'}
    dev: true

  /get-caller-file/2.0.5:
    resolution: {integrity: sha512-DyFP3BM/3YHTQOCUL/w0OZHR0lpKeGrxotcHWcqNEdnltqFwXVfhEBQ94eIo34AfQpo0rGki4cyIiftY06h2Fg==}
    engines: {node: 6.* || 8.* || >= 10.*}

  /get-func-name/2.0.0:
    resolution: {integrity: sha512-Hm0ixYtaSZ/V7C8FJrtZIuBBI+iSgL+1Aq82zSu8VQNB4S3Gk8e7Qs3VwBDJAhmRZcFqkl3tQu36g/Foh5I5ig==}
    dev: true

  /get-func-name/2.0.2:
    resolution: {integrity: sha512-8vXOvuE167CtIc3OyItco7N/dpRtBbYOsPsXCz7X/PMnlGjYjSGuZJgM1Y7mmew7BKf9BqvLX2tnOVy1BBUsxQ==}
    dev: true

  /get-intrinsic/1.2.1:
    resolution: {integrity: sha512-2DcsyfABl+gVHEfCOaTrWgyt+tb6MSEGmKq+kI5HwLbIYgjgmMcV8KQ41uaKz1xxUcn9tJtgFbQUEVcEbd0FYw==}
    dependencies:
      function-bind: 1.1.1
      has: 1.0.3
      has-proto: 1.0.1
      has-symbols: 1.0.3
    dev: true

  /get-intrinsic/1.2.4:
    resolution: {integrity: sha512-5uYhsJH8VJBTv7oslg4BznJYhDoRI6waYCxMmCdnTrcCrHA/fCFKoTFz2JKKE0HdDFUF7/oQuhzumXJK7paBRQ==}
    engines: {node: '>= 0.4'}
    dependencies:
      es-errors: 1.3.0
      function-bind: 1.1.2
      has-proto: 1.0.1
      has-symbols: 1.0.3
      hasown: 2.0.2
    dev: true

  /get-stream/5.2.0:
    resolution: {integrity: sha512-nBF+F1rAZVCu/p7rjzgA+Yb4lfYXrpl7a6VmJrU8wF9I1CKvP/QwPNZHnOlwbTkY6dvtFIzFMSyQXbLoTQPRpA==}
    engines: {node: '>=8'}
    dependencies:
      pump: 3.0.0
    dev: true

  /get-stream/8.0.1:
    resolution: {integrity: sha512-VaUJspBffn/LMCJVoMvSAdmscJyS1auj5Zulnn5UoYcY531UWmdwhRWkcGKnGU93m5HSXP9LP2usOryrBtQowA==}
    engines: {node: '>=16'}
    dev: true

  /get-symbol-description/1.0.0:
    resolution: {integrity: sha512-2EmdH1YvIQiZpltCNgkuiUnyukzxM/R6NDJX31Ke3BG1Nq5b0S2PhX59UKi9vZpPDQVdqn+1IcaAwnzTT5vCjw==}
    engines: {node: '>= 0.4'}
    dependencies:
      call-bind: 1.0.7
      get-intrinsic: 1.2.4
    dev: true

  /get-tsconfig/4.7.6:
    resolution: {integrity: sha512-ZAqrLlu18NbDdRaHq+AKXzAmqIUPswPWKUchfytdAjiRFnCe5ojG2bstg6mRiZabkKfCoL/e98pbBELIV/YCeA==}
    dependencies:
      resolve-pkg-maps: 1.0.0
    dev: true

  /get-uri/6.0.2:
    resolution: {integrity: sha512-5KLucCJobh8vBY1K07EFV4+cPZH3mrV9YeAruUseCQKHB58SGjjT2l9/eA9LD082IiuMjSlFJEcdJ27TXvbZNw==}
    engines: {node: '>= 14'}
    dependencies:
      basic-ftp: 5.0.4
      data-uri-to-buffer: 6.0.1
      debug: 4.3.4
      fs-extra: 8.1.0
    transitivePeerDependencies:
      - supports-color
    dev: true

  /getpass/0.1.7:
    resolution: {integrity: sha512-0fzj9JxOLfJ+XGLhR8ze3unN0KZCgZwiSSDz168VERjK8Wl8kVSdcu2kspd4s4wtAa1y/qrVRiAA0WclVsu0ng==}
    dependencies:
      assert-plus: 1.0.0
    dev: true

  /glob-parent/5.1.2:
    resolution: {integrity: sha512-AOIgSQCepiJYwP3ARnGx+5VnTu2HBYdzbGP45eLw1vr3zB3vZLeyed1sC9hnbcOc9/SrMyM5RPQrkGz4aS9Zow==}
    engines: {node: '>= 6'}
    dependencies:
      is-glob: 4.0.3

  /glob-parent/6.0.2:
    resolution: {integrity: sha512-XxwI8EOhVQgWp6iDL+3b0r86f4d6AX6zSU55HfB4ydCEuXLXc5FcYeOu+nnGftS4TEju/11rt4KJPTMgbfmv4A==}
    engines: {node: '>=10.13.0'}
    dependencies:
      is-glob: 4.0.3
    dev: true

  /glob-to-regexp/0.4.1:
    resolution: {integrity: sha512-lkX1HJXwyMcprw/5YUZc2s7DrpAiHB21/V+E1rHUrVNokkvB6bqMzT0VfV6/86ZNabt1k14YOIaT7nDvOX3Iiw==}
    dev: true

  /glob/10.3.9:
    resolution: {integrity: sha512-2tU/LKevAQvDVuVJ9pg9Yv9xcbSh+TqHuTaXTNbQwf+0kDl9Fm6bMovi4Nm5c8TVvfxo2LLcqCGtmO9KoJaGWg==}
    engines: {node: '>=16 || 14 >=14.17'}
    hasBin: true
    dependencies:
      foreground-child: 3.1.1
      jackspeak: 2.3.5
      minimatch: 9.0.5
      minipass: 7.1.2
      path-scurry: 1.10.1
    dev: true

  /glob/11.0.0:
    resolution: {integrity: sha512-9UiX/Bl6J2yaBbxKoEBRm4Cipxgok8kQYcOPEhScPwebu2I0HoQOuYdIO6S3hLuWoZgpDpwQZMzTFxgpkyT76g==}
    engines: {node: 20 || >=22}
    hasBin: true
    dependencies:
      foreground-child: 3.1.1
      jackspeak: 4.0.1
      minimatch: 10.0.1
      minipass: 7.1.2
      package-json-from-dist: 1.0.0
      path-scurry: 2.0.0
    dev: true

  /glob/7.2.0:
    resolution: {integrity: sha512-lmLf6gtyrPq8tTjSmrO94wBeQbFR3HbLHbuyD69wuyQkImp2hWqMGB47OX65FBkPffO641IP9jWa1z4ivqG26Q==}
    dependencies:
      fs.realpath: 1.0.0
      inflight: 1.0.6
      inherits: 2.0.4
      minimatch: 3.1.2
      once: 1.4.0
      path-is-absolute: 1.0.1
    dev: true

  /glob/7.2.3:
    resolution: {integrity: sha512-nFR0zLpU2YCaRxwoCJvL6UvCH2JFyFVIvwTLsIf21AuHlMskA1hhTdk+LlYJtOlYt9v6dvszD2BGRqBL+iQK9Q==}
    dependencies:
      fs.realpath: 1.0.0
      inflight: 1.0.6
      inherits: 2.0.4
      minimatch: 3.1.2
      once: 1.4.0
      path-is-absolute: 1.0.1
    dev: true

  /glob/8.1.0:
    resolution: {integrity: sha512-r8hpEjiQEYlF2QU0df3dS+nxxSIreXQS1qRhMJM0Q5NDdR386C7jb7Hwwod8Fgiuex+k0GFjgft18yvxm5XoCQ==}
    engines: {node: '>=12'}
    dependencies:
      fs.realpath: 1.0.0
      inflight: 1.0.6
      inherits: 2.0.4
      minimatch: 5.1.6
      once: 1.4.0
    dev: true

  /globals/11.12.0:
    resolution: {integrity: sha512-WOBp/EEGUiIsJSp7wcv/y6MO+lV9UoncWqxuFfm8eBwzWNgyfBd6Gz+IeKQ9jCmyhoH99g15M3T+QaVHFjizVA==}
    engines: {node: '>=4'}
    dev: true

  /globals/13.22.0:
    resolution: {integrity: sha512-H1Ddc/PbZHTDVJSnj8kWptIRSD6AM3pK+mKytuIVF4uoBV7rshFlhhvA58ceJ5wp3Er58w6zj7bykMpYXt3ETw==}
    engines: {node: '>=8'}
    dependencies:
      type-fest: 0.20.2
    dev: true

  /globalthis/1.0.3:
    resolution: {integrity: sha512-sFdI5LyBiNTHjRd7cGPWapiHWMOXKyuBNX/cWJ3NfzrZQVa8GI/8cofCl74AOVqq9W5kNmguTIzJ/1s2gyI9wA==}
    engines: {node: '>= 0.4'}
    dependencies:
      define-properties: 1.2.1
    dev: true

  /globby/11.1.0:
    resolution: {integrity: sha512-jhIXaOzy1sb8IyocaruWSn1TjmnBVs8Ayhcy83rmxNJ8q2uWKCAj3CnJY+KpGSXCueAPc0i05kVvVKtP1t9S3g==}
    engines: {node: '>=10'}
    dependencies:
      array-union: 2.1.0
      dir-glob: 3.0.1
      fast-glob: 3.3.2
      ignore: 5.2.4
      merge2: 1.4.1
      slash: 3.0.0
    dev: true

  /globby/14.0.2:
    resolution: {integrity: sha512-s3Fq41ZVh7vbbe2PN3nrW7yC7U7MFVc5c98/iTl9c2GawNMKx/J648KQRW6WKkuU8GIbbh2IXfIRQjOZnXcTnw==}
    engines: {node: '>=18'}
    dependencies:
      '@sindresorhus/merge-streams': 2.3.0
      fast-glob: 3.3.2
      ignore: 5.2.4
      path-type: 5.0.0
      slash: 5.1.0
      unicorn-magic: 0.1.0

  /gopd/1.0.1:
    resolution: {integrity: sha512-d65bNlIadxvpb/A2abVdlqKqV563juRnZ1Wtk6s1sIR8uNsXR70xqIzVqxVf1eTqDunwT2MkczEeaezCKTZhwA==}
    dependencies:
      get-intrinsic: 1.2.4
    dev: true

  /graceful-fs/4.2.11:
    resolution: {integrity: sha512-RbJ5/jmFcNNCcDV5o9eTnBLJ/HszWV0P73bc+Ff4nS/rJj+YaS6IGyiOL0VoBYX+l1Wrl3k63h/KrH+nhJ0XvQ==}

  /grapheme-splitter/1.0.4:
    resolution: {integrity: sha512-bzh50DW9kTPM00T8y4o8vQg89Di9oLJVLW/KaOGIXJWP/iqCN6WKYkbNOF04vFLJhwcpYUh9ydh/+5vpOqV4YQ==}
    dev: false

  /graphemer/1.4.0:
    resolution: {integrity: sha512-EtKwoO6kxCL9WO5xipiHTZlSzBm7WLT627TqC/uVRd0HKmq8NXyebnNYxDoBi7wt8eTWrUrKXCOVaFq9x1kgag==}
    dev: true

  /growl/1.10.5:
    resolution: {integrity: sha512-qBr4OuELkhPenW6goKVXiv47US3clb3/IbuWF9KNKEijAy9oeHxU9IgzjvJhHkUzhaj7rOUD7+YGWqUjLp5oSA==}
    engines: {node: '>=4.x'}
    dev: true

  /handlebars/4.7.8:
    resolution: {integrity: sha512-vafaFqs8MZkRrSX7sFVUdo3ap/eNiLnb4IakshzvP56X5Nr1iGKAIqdX6tMlm6HcNRIkr6AxO5jFEoJzzpT8aQ==}
    engines: {node: '>=0.4.7'}
    hasBin: true
    dependencies:
      minimist: 1.2.8
      neo-async: 2.6.2
      source-map: 0.6.1
      wordwrap: 1.0.0
    optionalDependencies:
      uglify-js: 3.17.4
    dev: false

  /har-schema/2.0.0:
    resolution: {integrity: sha512-Oqluz6zhGX8cyRaTQlFMPw80bSJVG2x/cFb8ZPhUILGgHka9SsokCCOQgpveePerqidZOrT14ipqfJb7ILcW5Q==}
    engines: {node: '>=4'}
    dev: true

  /har-validator/5.1.5:
    resolution: {integrity: sha512-nmT2T0lljbxdQZfspsno9hgrG3Uir6Ks5afism62poxqBM6sDnMEuPmzTq8XN0OEwqKLLdh1jQI3qyE66Nzb3w==}
    engines: {node: '>=6'}
    deprecated: this library is no longer supported
    dependencies:
      ajv: 6.12.6
      har-schema: 2.0.0
    dev: true

  /has-bigints/1.0.2:
    resolution: {integrity: sha512-tSvCKtBr9lkF0Ex0aQiP9N+OpV4zi2r/Nee5VkRDbaqv35RLYMzbwQfFSZZH0kR+Rd6302UJZ2p/bJCEoR3VoQ==}
    dev: true

  /has-flag/3.0.0:
    resolution: {integrity: sha512-sKJf1+ceQBr4SMkvQnBDNDtf4TXpVhVGateu0t918bl30FnbE2m4vNLX+VWe/dpjlb+HugGYzW7uQXH98HPEYw==}
    engines: {node: '>=4'}

  /has-flag/4.0.0:
    resolution: {integrity: sha512-EykJT/Q1KjTWctppgIAgfSO0tKVuZUjhgMr17kqTumMl6Afv3EISleU7qZUzoXDFTAHTDC4NOoG/ZxU3EvlMPQ==}
    engines: {node: '>=8'}

  /has-property-descriptors/1.0.0:
    resolution: {integrity: sha512-62DVLZGoiEBDHQyqG4w9xCuZ7eJEwNmJRWw2VY84Oedb7WFcA27fiEVe8oUQx9hAUJ4ekurquucTGwsyO1XGdQ==}
    dependencies:
      get-intrinsic: 1.2.4
    dev: true

  /has-property-descriptors/1.0.2:
    resolution: {integrity: sha512-55JNKuIW+vq4Ke1BjOTjM2YctQIvCT7GFzHwmfZPGo5wnrgkid0YQtnAleFSqumZm4az3n2BS+erby5ipJdgrg==}
    dependencies:
      es-define-property: 1.0.0
    dev: true

  /has-proto/1.0.1:
    resolution: {integrity: sha512-7qE+iP+O+bgF9clE5+UoBFzE65mlBiVj3tKCrlNQ0Ogwm0BjpT/gK4SlLYDMybDh5I3TCTKnPPa0oMG7JDYrhg==}
    engines: {node: '>= 0.4'}
    dev: true

  /has-symbols/1.0.3:
    resolution: {integrity: sha512-l3LCuF6MgDNwTDKkdYGEihYjt5pRPbEg46rtlmnSPlUbgmB8LOIrKJbYYFBSbnPaJexMKtiPO8hmeRjRz2Td+A==}
    engines: {node: '>= 0.4'}
    dev: true

  /has-tostringtag/1.0.0:
    resolution: {integrity: sha512-kFjcSNhnlGV1kyoGk7OXKSawH5JOb/LzUc5w9B02hOTO0dfFRjbHQKvg1d6cf3HbeUmtU9VbbV3qzZ2Teh97WQ==}
    engines: {node: '>= 0.4'}
    dependencies:
      has-symbols: 1.0.3
    dev: true

  /has/1.0.3:
    resolution: {integrity: sha512-f2dvO0VU6Oej7RkWJGrehjbzMAjFp5/VKPp5tTpWIV4JHHZK1/BxbFRtf/siA2SWTe09caDmVtYYzWEIbBS4zw==}
    engines: {node: '>= 0.4.0'}
    dependencies:
      function-bind: 1.1.1
    dev: true

  /hasown/2.0.2:
    resolution: {integrity: sha512-0hJU9SCPvmMzIBdZFqNPXWa6dqh7WdH0cII9y+CyS8rG3nL48Bclra9HmKhVVUHyPWNH5Y7xDwAB7bfgSjkUMQ==}
    engines: {node: '>= 0.4'}
    dependencies:
      function-bind: 1.1.2
    dev: true

  /he/1.2.0:
    resolution: {integrity: sha512-F/1DnUGPopORZi0ni+CvrCgHQ5FyEAHRLSApuYWMmrbSwoN2Mn/7k+Gl38gJnR7yyDZk6WLXwiGod1JOWNDKGw==}
    hasBin: true
    dev: true

  /hosted-git-info/2.8.9:
    resolution: {integrity: sha512-mxIDAb9Lsm6DoOJ7xH+5+X4y1LU/4Hi50L9C5sIswK3JzULS4bwk1FvjdBgvYR4bzT4tuUQiC15FE2f5HbLvYw==}
    dev: true

  /html-escaper/2.0.2:
    resolution: {integrity: sha512-H2iMtd0I4Mt5eYiapRdIDjp+XzelXQ0tFE4JS7YFwFevXXMmOp9myNrUvCg0D6ws8iqkRPBfKHgbwig1SmlLfg==}
    dev: true

  /http-errors/2.0.0:
    resolution: {integrity: sha512-FtwrG/euBzaEjYeRqOgly7G0qviiXoJWnvEH2Z1plBdXgbyjv34pHTSb9zoeHMyDy33+DWy5Wt9Wo+TURtOYSQ==}
    engines: {node: '>= 0.8'}
    dependencies:
      depd: 2.0.0
      inherits: 2.0.4
      setprototypeof: 1.2.0
      statuses: 2.0.1
      toidentifier: 1.0.1
    dev: true

  /http-proxy-agent/5.0.0:
    resolution: {integrity: sha512-n2hY8YdoRE1i7r6M0w9DIw5GgZN0G25P8zLCRQ8rjXtTU3vsNFBI/vWK/UIeE6g5MUUz6avwAPXmL6Fy9D/90w==}
    engines: {node: '>= 6'}
    dependencies:
      '@tootallnate/once': 2.0.0
      agent-base: 6.0.2
      debug: 4.3.4
    transitivePeerDependencies:
      - supports-color

  /http-proxy-agent/7.0.2:
    resolution: {integrity: sha512-T1gkAiYYDWYx3V5Bmyu7HcfcvL7mUrTWiM6yOfa3PIphViJ/gFPbvidQ+veqSOHci/PxBcDabeUNCzpOODJZig==}
    engines: {node: '>= 14'}
    dependencies:
      agent-base: 7.1.0
      debug: 4.3.4
    transitivePeerDependencies:
      - supports-color
    dev: true

  /http-proxy/1.18.1:
    resolution: {integrity: sha512-7mz/721AbnJwIVbnaSv1Cz3Am0ZLT/UBwkC92VlxhXv/k/BBQfM2fXElQNC27BVGr0uwUpplYPQM9LnaBMR5NQ==}
    engines: {node: '>=8.0.0'}
    dependencies:
      eventemitter3: 4.0.7
      follow-redirects: 1.15.3
      requires-port: 1.0.0
    transitivePeerDependencies:
      - debug
    dev: true

  /http-signature/1.2.0:
    resolution: {integrity: sha512-CAbnr6Rz4CYQkLYUtSNXxQPUH2gK8f3iWexVlsnMeD+GjlsQ0Xsy1cOX+mN3dtxYomRy21CiOzU8Uhw6OwncEQ==}
    engines: {node: '>=0.8', npm: '>=1.3.7'}
    dependencies:
      assert-plus: 1.0.0
      jsprim: 1.4.2
      sshpk: 1.17.0
    dev: true

  /https-proxy-agent/5.0.1:
    resolution: {integrity: sha512-dFcAjpTQFgoLMzC2VwU+C/CbS7uRL0lWmxDITmqm7C+7F0Odmj6s9l6alZc6AELXhrnggM2CeWSXHGOdX2YtwA==}
    engines: {node: '>= 6'}
    dependencies:
      agent-base: 6.0.2
      debug: 4.3.4
    transitivePeerDependencies:
      - supports-color

  /https-proxy-agent/7.0.4:
    resolution: {integrity: sha512-wlwpilI7YdjSkWaQ/7omYBMTliDcmCN8OLihO6I9B86g06lMyAoqgoDpV0XqoaPOKj+0DIdAvnsWfyAAhmimcg==}
    engines: {node: '>= 14'}
    dependencies:
      agent-base: 7.1.0
      debug: 4.3.4
    transitivePeerDependencies:
      - supports-color
    dev: true

  /human-signals/5.0.0:
    resolution: {integrity: sha512-AXcZb6vzzrFAUE61HnN4mpLqd/cSIwNQjtNWR0euPm6y0iqx3G4gOXaIDdtdDwZmhwe82LA6+zinmW4UBWVePQ==}
    engines: {node: '>=16.17.0'}
    dev: true

  /iconv-lite/0.4.24:
    resolution: {integrity: sha512-v3MXnZAcvnywkTUEZomIActle7RXXeedOR31wwl7VlyoXO4Qi9arvSenNQWne1TcRwhCL1HwLI21bEqdpj8/rA==}
    engines: {node: '>=0.10.0'}
    dependencies:
      safer-buffer: 2.1.2
    dev: true

  /iconv-lite/0.6.3:
    resolution: {integrity: sha512-4fCk79wshMdzMp2rH06qWrJE4iolqLhCUH+OiuIgU++RB0+94NlDL81atO7GX55uUKueo0txHNtvEyI6D7WdMw==}
    engines: {node: '>=0.10.0'}
    dependencies:
      safer-buffer: 2.1.2
    dev: true

  /ieee754/1.2.1:
    resolution: {integrity: sha512-dcyqhDvX1C46lXZcVqCpK+FtMRQVdIMN6/Df5js2zouUsqG7I6sFxitIC+7KYK29KdXOLHdu9zL4sFnoVQnqaA==}
    dev: true

  /ignore/5.2.4:
    resolution: {integrity: sha512-MAb38BcSbH0eHNBxn7ql2NH/kX33OkB3lZ1BNdh7ENeRChHTYsTvWrMubiIAMNS2llXEEgZ1MUOBtXChP3kaFQ==}
    engines: {node: '>= 4'}

  /import-fresh/3.3.0:
    resolution: {integrity: sha512-veYYhQa+D1QBKznvhUHxb8faxlrwUnxseDAbAp457E0wLNio2bOSKnjYDhMj+YiAq61xrMGhQk9iXVk5FzgQMw==}
    engines: {node: '>=6'}
    dependencies:
      parent-module: 1.0.1
      resolve-from: 4.0.0
    dev: true

  /import-lazy/4.0.0:
    resolution: {integrity: sha512-rKtvo6a868b5Hu3heneU+L4yEQ4jYKLtjpnPeUdK7h0yzXGmyBTypknlkCvHFBqfX9YlorEiMM6Dnq/5atfHkw==}
    engines: {node: '>=8'}
    dev: true

  /import-local/3.1.0:
    resolution: {integrity: sha512-ASB07uLtnDs1o6EHjKpX34BKYDSqnFerfTOJL2HvMqF70LnxpjkzDB8J44oT9pu4AMPkQwf8jl6szgvNd2tRIg==}
    engines: {node: '>=8'}
    hasBin: true
    dependencies:
      pkg-dir: 4.2.0
      resolve-cwd: 3.0.0
    dev: true

  /imurmurhash/0.1.4:
    resolution: {integrity: sha512-JmXMZ6wuvDmLiHEml9ykzqO6lwFbof0GG4IkcGaENdCRDDmMVnny7s5HsIgHCbaq0w2MyPhDqkhTUgS2LU2PHA==}
    engines: {node: '>=0.8.19'}
    dev: true

  /inflight/1.0.6:
    resolution: {integrity: sha512-k92I/b08q4wvFscXCLvqfsHCrjrF7yiXsQuIVvVE7N82W3+aqpzuUdBbfhWcy/FZR3/4IgflMgKLOsvPDrGCJA==}
    deprecated: This module is not supported, and leaks memory. Do not use it. Check out lru-cache if you want a good and tested way to coalesce async requests by a key value, which is much more comprehensive and powerful.
    dependencies:
      once: 1.4.0
      wrappy: 1.0.2
    dev: true

  /inherits/2.0.4:
    resolution: {integrity: sha512-k/vGaX4/Yla3WzyMCvTQOXYeIHvqOKtnqBduzTHpzpQZzAskKMhZ2K+EnBiSM9zGSoIFeMpXKxa4dYeZIQqewQ==}
    dev: true

  /internal-slot/1.0.5:
    resolution: {integrity: sha512-Y+R5hJrzs52QCG2laLn4udYVnxsfny9CpOhNhUvk/SSSVyF6T27FzRbF0sroPidSu3X8oEAkOn2K804mjpt6UQ==}
    engines: {node: '>= 0.4'}
    dependencies:
      get-intrinsic: 1.2.4
      has: 1.0.3
      side-channel: 1.0.6
    dev: true

  /interpret/2.2.0:
    resolution: {integrity: sha512-Ju0Bz/cEia55xDwUWEa8+olFpCiQoypjnQySseKtmjNrnps3P+xfpUmGr90T7yjlVJmOtybRvPXhKMbHr+fWnw==}
    engines: {node: '>= 0.10'}
    dev: true

  /ip/1.1.8:
    resolution: {integrity: sha512-PuExPYUiu6qMBQb4l06ecm6T6ujzhmh+MeJcW9wa89PoAz5pvd4zPgN5WJV104mb6S2T1AwNIAaB70JNrLQWhg==}
    dev: true

  /ip/2.0.0:
    resolution: {integrity: sha512-WKa+XuLG1A1R0UWhl2+1XQSi+fZWMsYKffMZTTYsiZaUD8k2yDAj5atimTUD2TZkyCkNEeYE5NhFZmupOGtjYQ==}
    dev: true

  /ipaddr.js/1.9.1:
    resolution: {integrity: sha512-0KI/607xoxSToH7GjN1FfSbLoU0+btTicjsQSWQlh/hZykN8KpmMf7uYwPW3R+akZ6R/w18ZlXSHBYXiYUPO3g==}
    engines: {node: '>= 0.10'}
    dev: true

  /is-arguments/1.1.1:
    resolution: {integrity: sha512-8Q7EARjzEnKpt/PCD7e1cgUS0a6X8u5tdSiMqXhojOdoV9TsMsiO+9VLC5vAmO8N7/GmXn7yjR8qnA6bVAEzfA==}
    engines: {node: '>= 0.4'}
    dependencies:
      call-bind: 1.0.2
      has-tostringtag: 1.0.0
    dev: true

  /is-array-buffer/3.0.2:
    resolution: {integrity: sha512-y+FyyR/w8vfIRq4eQcM1EYgSTnmHXPqaF+IgzgraytCFq5Xh8lllDVmAZolPJiZttZLeFSINPYMaEJ7/vWUa1w==}
    dependencies:
      call-bind: 1.0.2
      get-intrinsic: 1.2.1
      is-typed-array: 1.1.12
    dev: true

  /is-arrayish/0.2.1:
    resolution: {integrity: sha512-zz06S8t0ozoDXMG+ube26zeCTNXcKIPJZJi8hBrF4idCLms4CG9QtK7qBl1boi5ODzFpjswb5JPmHCbMpjaYzg==}
    dev: true

  /is-arrayish/0.3.2:
    resolution: {integrity: sha512-eVRqCvVlZbuw3GrM63ovNSNAeA1K16kaR/LRY/92w0zxQ5/1YzwblUX652i4Xs9RwAGjW9d9y6X88t8OaAJfWQ==}
    dev: true

  /is-bigint/1.0.4:
    resolution: {integrity: sha512-zB9CruMamjym81i2JZ3UMn54PKGsQzsJeo6xvN3HJJ4CAsQNB6iRutp2To77OfCNuoxspsIhzaPoO1zyCEhFOg==}
    dependencies:
      has-bigints: 1.0.2
    dev: true

  /is-binary-path/2.1.0:
    resolution: {integrity: sha512-ZMERYes6pDydyuGidse7OsHxtbI7WVeUEozgR/g7rd0xUimYNlvZRE/K2MgZTjWy725IfelLeVcEM97mmtRGXw==}
    engines: {node: '>=8'}
    dependencies:
      binary-extensions: 2.2.0
    dev: true

  /is-boolean-object/1.1.2:
    resolution: {integrity: sha512-gDYaKHJmnj4aWxyj6YHyXVpdQawtVLHU5cb+eztPGczf6cjuTdwve5ZIEfgXqH4e57An1D1AKf8CZ3kYrQRqYA==}
    engines: {node: '>= 0.4'}
    dependencies:
      call-bind: 1.0.7
      has-tostringtag: 1.0.0
    dev: true

  /is-callable/1.2.7:
    resolution: {integrity: sha512-1BC0BVFhS/p0qtw6enp8e+8OD0UrK0oFLztSjNzhcKA3WDuJxxAPXzPuPtKkjEY9UUoEWlX/8fgKeu2S8i9JTA==}
    engines: {node: '>= 0.4'}
    dev: true

  /is-core-module/2.13.0:
    resolution: {integrity: sha512-Z7dk6Qo8pOCp3l4tsX2C5ZVas4V+UxwQodwZhLopL91TX8UyyHEXafPcyoeeWuLrwzHcr3igO78wNLwHJHsMCQ==}
    dependencies:
      has: 1.0.3
    dev: true

  /is-date-object/1.0.5:
    resolution: {integrity: sha512-9YQaSxsAiSwcvS33MBk3wTCVnWK+HhF8VZR2jRxehM16QcVOdHqPn4VPHmRK4lSr38n9JriurInLcP90xsYNfQ==}
    engines: {node: '>= 0.4'}
    dependencies:
      has-tostringtag: 1.0.0
    dev: true

  /is-docker/2.2.1:
    resolution: {integrity: sha512-F+i2BKsFrH66iaUFc0woD8sLy8getkwTwtOBjvs56Cx4CgJDeKQeqfz8wAYiSb8JOprWhHH5p77PbmYCvvUuXQ==}
    engines: {node: '>=8'}
    hasBin: true
    dev: true

  /is-extglob/2.1.1:
    resolution: {integrity: sha512-SbKbANkN603Vi4jEZv49LeVJMn4yGwsbzZworEoyEiutsN3nJYdbO36zfhGJ6QEDpOZIFkDtnq5JRxmvl3jsoQ==}
    engines: {node: '>=0.10.0'}

  /is-fullwidth-code-point/3.0.0:
    resolution: {integrity: sha512-zymm5+u+sCsSWyD9qNaejV3DFvhCKclKdizYaJUuHA83RLjb7nSuGnddCHGv0hk+KY7BMAlsWeK4Ueg6EV6XQg==}
    engines: {node: '>=8'}

  /is-glob/4.0.3:
    resolution: {integrity: sha512-xelSayHH36ZgE7ZWhli7pW34hNbNl8Ojv5KVmkJD4hBdD3th8Tfk9vYasLM+mXWOZhFkgZfxhLSnrwRr4elSSg==}
    engines: {node: '>=0.10.0'}
    dependencies:
      is-extglob: 2.1.1

  /is-map/2.0.2:
    resolution: {integrity: sha512-cOZFQQozTha1f4MxLFzlgKYPTyj26picdZTx82hbc/Xf4K/tZOOXSCkMvU4pKioRXGDLJRn0GM7Upe7kR721yg==}
    dev: true

  /is-negative-zero/2.0.2:
    resolution: {integrity: sha512-dqJvarLawXsFbNDeJW7zAz8ItJ9cd28YufuuFzh0G8pNHjJMnY08Dv7sYX2uF5UpQOwieAeOExEYAWWfu7ZZUA==}
    engines: {node: '>= 0.4'}
    dev: true

  /is-number-object/1.0.7:
    resolution: {integrity: sha512-k1U0IRzLMo7ZlYIfzRu23Oh6MiIFasgpb9X76eqfFZAqwH44UI4KTBvBYIZ1dSL9ZzChTB9ShHfLkR4pdW5krQ==}
    engines: {node: '>= 0.4'}
    dependencies:
      has-tostringtag: 1.0.0
    dev: true

  /is-number/7.0.0:
    resolution: {integrity: sha512-41Cifkg6e8TylSpdtTpeLVMqvSBEVzTttHvERD741+pnZ8ANv0004MRL43QKPDlK9cGvNp6NZWZUBlbGXYxxng==}
    engines: {node: '>=0.12.0'}

  /is-path-inside/3.0.3:
    resolution: {integrity: sha512-Fd4gABb+ycGAmKou8eMftCupSir5lRxqf4aD/vd0cD2qc4HL07OjCeuHMr8Ro4CoMaeCKDB0/ECBOVWjTwUvPQ==}
    engines: {node: '>=8'}
    dev: true

  /is-plain-obj/2.1.0:
    resolution: {integrity: sha512-YWnfyRwxL/+SsrWYfOpUtz5b3YD+nyfkHvjbcanzk8zgyO4ASD67uVMRt8k5bM4lLMDnXfriRhOpemw+NfT1eA==}
    engines: {node: '>=8'}
    dev: true

  /is-plain-object/2.0.4:
    resolution: {integrity: sha512-h5PpgXkWitc38BBMYawTYMWJHFZJVnBquFE57xFpjB8pJFiF6gZ+bU+WyI/yqXiFR5mdLsgYNaPe8uao6Uv9Og==}
    engines: {node: '>=0.10.0'}
    dependencies:
      isobject: 3.0.1
    dev: true

  /is-promise/4.0.0:
    resolution: {integrity: sha512-hvpoI6korhJMnej285dSg6nu1+e6uxs7zG3BYAm5byqDsgJNWwxzM6z6iZiAgQR4TJ30JmBTOwqZUw3WlyH3AQ==}
    dev: true

  /is-regex/1.1.4:
    resolution: {integrity: sha512-kvRdxDsxZjhzUX07ZnLydzS1TU/TJlTUHHY4YLL87e37oUA49DfkLqgy+VjFocowy29cKvcSiu+kIv728jTTVg==}
    engines: {node: '>= 0.4'}
    dependencies:
      call-bind: 1.0.2
      has-tostringtag: 1.0.0
    dev: true

  /is-set/2.0.2:
    resolution: {integrity: sha512-+2cnTEZeY5z/iXGbLhPrOAaK/Mau5k5eXq9j14CpRTftq0pAJu2MwVRSZhyZWBzx3o6X795Lz6Bpb6R0GKf37g==}
    dev: true

  /is-shared-array-buffer/1.0.2:
    resolution: {integrity: sha512-sqN2UDu1/0y6uvXyStCOzyhAjCSlHceFoMKJW8W9EU9cvic/QdsZ0kEU93HEy3IUEFZIiH/3w+AH/UQbPHNdhA==}
    dependencies:
      call-bind: 1.0.2
    dev: true

  /is-stream/2.0.1:
    resolution: {integrity: sha512-hFoiJiTl63nn+kstHGBtewWSKnQLpyb155KHheA1l39uvtO9nWIop1p3udqPcUd/xbF1VLMO4n7OI6p7RbngDg==}
    engines: {node: '>=8'}
    dev: true

  /is-stream/3.0.0:
    resolution: {integrity: sha512-LnQR4bZ9IADDRSkvpqMGvt/tEJWclzklNgSw48V5EAaAeDd6qGvN8ei6k5p0tvxSR171VmGyHuTiAOfxAbr8kA==}
    engines: {node: ^12.20.0 || ^14.13.1 || >=16.0.0}
    dev: true

  /is-string/1.0.7:
    resolution: {integrity: sha512-tE2UXzivje6ofPW7l23cjDOMa09gb7xlAqG6jG5ej6uPV32TlWP3NKPigtaGeHNu9fohccRYvIiZMfOOnOYUtg==}
    engines: {node: '>= 0.4'}
    dependencies:
      has-tostringtag: 1.0.0
    dev: true

  /is-symbol/1.0.4:
    resolution: {integrity: sha512-C/CPBqKWnvdcxqIARxyOh4v1UUEOCHpgDa0WYgpKDFMszcrPcffg5uhwSgPCLD2WWxmq6isisz87tzT01tuGhg==}
    engines: {node: '>= 0.4'}
    dependencies:
      has-symbols: 1.0.3
    dev: true

  /is-typed-array/1.1.12:
    resolution: {integrity: sha512-Z14TF2JNG8Lss5/HMqt0//T9JeHXttXy5pH/DBU4vi98ozO2btxzq9MwYDZYnKwU8nRsz/+GVFVRDq3DkVuSPg==}
    engines: {node: '>= 0.4'}
    dependencies:
      which-typed-array: 1.1.11
    dev: true

  /is-typedarray/1.0.0:
    resolution: {integrity: sha512-cyA56iCMHAh5CdzjJIa4aohJyeO1YbwLi3Jc35MmRU6poroFjIGZzUzupGiRPOjgHg9TLu43xbpwXk523fMxKA==}
    dev: true

  /is-unicode-supported/0.1.0:
    resolution: {integrity: sha512-knxG2q4UC3u8stRGyAVJCOdxFmv5DZiRcdlIaAQXAbSfJya+OhopNotLQrstBhququ4ZpuKbDc/8S6mgXgPFPw==}
    engines: {node: '>=10'}
    dev: true

  /is-weakmap/2.0.1:
    resolution: {integrity: sha512-NSBR4kH5oVj1Uwvv970ruUkCV7O1mzgVFO4/rev2cLRda9Tm9HrL70ZPut4rOHgY0FNrUu9BCbXA2sdQ+x0chA==}
    dev: true

  /is-weakref/1.0.2:
    resolution: {integrity: sha512-qctsuLZmIQ0+vSSMfoVvyFe2+GSEvnmZ2ezTup1SBse9+twCCeial6EEi3Nc2KFcf6+qz2FBPnjXsk8xhKSaPQ==}
    dependencies:
      call-bind: 1.0.7
    dev: true

  /is-weakset/2.0.2:
    resolution: {integrity: sha512-t2yVvttHkQktwnNNmBQ98AhENLdPUTDTE21uPqAQ0ARwQfGeQKRVS0NNurH7bTf7RrvcVn1OOge45CnBeHCSmg==}
    dependencies:
      call-bind: 1.0.7
      get-intrinsic: 1.2.4
    dev: true

  /is-wsl/2.2.0:
    resolution: {integrity: sha512-fKzAra0rGJUUBwGBgNkHZuToZcn+TtXHpeCgmkMJMMYx1sQDYaCSyjJBSCa2nH1DGm7s3n1oBnohoVTBaN7Lww==}
    engines: {node: '>=8'}
    dependencies:
      is-docker: 2.2.1
    dev: true

  /isarray/0.0.1:
    resolution: {integrity: sha512-D2S+3GLxWH+uhrNEcoh/fnmYeP8E8/zHl644d/jdA0g2uyXvy3sb0qxotE+ne0LtccHknQzWwZEzhak7oJ0COQ==}
    dev: true

  /isarray/1.0.0:
    resolution: {integrity: sha512-VLghIWNM6ELQzo7zwmcg0NmTVyWKYjvIeM83yjp0wRDTmUnrM678fQbcKBo6n2CJEF0szoG//ytg+TKla89ALQ==}
    dev: true

  /isarray/2.0.5:
    resolution: {integrity: sha512-xHjhDr3cNBK0BzdUJSPXZntQUx/mwMS5Rw4A7lPJ90XGAO6ISP/ePDNuo0vhqOZU+UD5JoodwCAAoZQd3FeAKw==}
    dev: true

  /isbinaryfile/4.0.10:
    resolution: {integrity: sha512-iHrqe5shvBUcFbmZq9zOQHBoeOhZJu6RQGrDpBgenUm/Am+F3JM2MgQj+rK3Z601fzrL5gLZWtAPH2OBaSVcyw==}
    engines: {node: '>= 8.0.0'}
    dev: true

  /isexe/2.0.0:
    resolution: {integrity: sha512-RHxMLp9lnKHGHRng9QFhRCMbYAcVpn69smSGcq3f36xjgVVWThj4qqLbTLlq7Ssj8B+fIQ1EuCEGI2lKsyQeIw==}
    dev: true

  /isobject/3.0.1:
    resolution: {integrity: sha512-WhB9zCku7EGTj/HQQRz5aUQEUeoQZH2bWcltRErOpymJ4boYE6wL9Tbr23krRPSZ+C5zqNSrSw+Cc7sZZ4b7vg==}
    engines: {node: '>=0.10.0'}
    dev: true

  /isstream/0.1.2:
    resolution: {integrity: sha512-Yljz7ffyPbrLpLngrMtZ7NduUgVvi6wG9RJ9IUcyCd59YQ911PBJphODUcbOVbqYfxe1wuYf/LJ8PauMRwsM/g==}
    dev: true

  /istanbul-lib-coverage/3.2.2:
    resolution: {integrity: sha512-O8dpsF+r0WV/8MNRKfnmrtCWhuKjxrq2w+jpzBL5UZKTi2LeVWnWOmWRxFlesJONmc+wLAGvKQZEOanko0LFTg==}
    engines: {node: '>=8'}
    dev: true

  /istanbul-lib-instrument/6.0.2:
    resolution: {integrity: sha512-1WUsZ9R1lA0HtBSohTkm39WTPlNKSJ5iFk7UwqXkBLoHQT+hfqPsfsTDVuZdKGaBwn7din9bS7SsnoAr943hvw==}
    engines: {node: '>=10'}
    dependencies:
      '@babel/core': 7.24.7
      '@babel/parser': 7.24.7
      '@istanbuljs/schema': 0.1.3
      istanbul-lib-coverage: 3.2.2
      semver: 7.6.3
    transitivePeerDependencies:
      - supports-color
    dev: true

  /istanbul-lib-report/3.0.1:
    resolution: {integrity: sha512-GCfE1mtsHGOELCU8e/Z7YWzpmybrx/+dSTfLrvY8qRmaY6zXTKWn6WQIjaAFw069icm6GVMNkgu0NzI4iPZUNw==}
    engines: {node: '>=10'}
    dependencies:
      istanbul-lib-coverage: 3.2.2
      make-dir: 4.0.0
      supports-color: 7.2.0
    dev: true

  /istanbul-lib-source-maps/5.0.4:
    resolution: {integrity: sha512-wHOoEsNJTVltaJp8eVkm8w+GVkVNHT2YDYo53YdzQEL2gWm1hBX5cGFR9hQJtuGLebidVX7et3+dmDZrmclduw==}
    engines: {node: '>=10'}
    dependencies:
      '@jridgewell/trace-mapping': 0.3.25
      debug: 4.3.4
      istanbul-lib-coverage: 3.2.2
    transitivePeerDependencies:
      - supports-color
    dev: true

  /istanbul-reports/3.1.7:
    resolution: {integrity: sha512-BewmUXImeuRk2YY0PVbxgKAysvhRPUQE0h5QRM++nVWyubKGV0l8qQ5op8+B2DOmwSe63Jivj0BjkPQVf8fP5g==}
    engines: {node: '>=8'}
    dependencies:
      html-escaper: 2.0.2
      istanbul-lib-report: 3.0.1
    dev: true

  /jackspeak/2.3.5:
    resolution: {integrity: sha512-Ratx+B8WeXLAtRJn26hrhY8S1+Jz6pxPMrkrdkgb/NstTNiqMhX0/oFVu5wX+g5n6JlEu2LPsDJmY8nRP4+alw==}
    engines: {node: '>=14'}
    dependencies:
      '@isaacs/cliui': 8.0.2
    optionalDependencies:
      '@pkgjs/parseargs': 0.11.0
    dev: true

  /jackspeak/4.0.1:
    resolution: {integrity: sha512-cub8rahkh0Q/bw1+GxP7aeSe29hHHn2V4m29nnDlvCdlgU+3UGxkZp7Z53jLUdpX3jdTO0nJZUDl3xvbWc2Xog==}
    engines: {node: 20 || >=22}
    dependencies:
      '@isaacs/cliui': 8.0.2
    optionalDependencies:
      '@pkgjs/parseargs': 0.11.0
    dev: true

  /jest-worker/27.5.1:
    resolution: {integrity: sha512-7vuh85V5cdDofPyxn58nrPjBktZo0u9x1g8WtjQol+jZDaE+fhN+cIvTj11GndBnMnyfrUOG1sZQxCdjKh+DKg==}
    engines: {node: '>= 10.13.0'}
    dependencies:
      '@types/node': 18.18.0
      merge-stream: 2.0.0
      supports-color: 8.1.1
    dev: true

  /jju/1.4.0:
    resolution: {integrity: sha512-8wb9Yw966OSxApiCt0K3yNJL8pnNeIv+OEq2YMidz4FKP6nonSRoOXc80iXY4JaN2FC11B9qsNmDsm+ZOfMROA==}
    dev: true

  /js-tokens/4.0.0:
    resolution: {integrity: sha512-RdJUflcE3cUzKiMqQgsCu06FPu9UdIJO0beYbPhHN4k6apgJtifcoCtT9bcxOpYBtpD2kCM6Sbzg4CausW/PKQ==}

  /js-tokens/9.0.0:
    resolution: {integrity: sha512-WriZw1luRMlmV3LGJaR6QOJjWwgLUTf89OwT2lUOyjX2dJGBwgmIkbcz+7WFZjrZM635JOIR517++e/67CP9dQ==}
    dev: true

  /js-yaml/4.0.0:
    resolution: {integrity: sha512-pqon0s+4ScYUvX30wxQi3PogGFAlUyH0awepWvwkj4jD4v+ova3RiYw8bmA6x2rDrEaj8i/oWKoRxpVNW+Re8Q==}
    hasBin: true
    dependencies:
      argparse: 2.0.1
    dev: false

  /js-yaml/4.1.0:
    resolution: {integrity: sha512-wpxZs9NoxZaJESJGIZTyDEaYpl0FKSA+FB9aJiyemKhMwkxQg63h4T1KJgUGHpTqPDNRcmmYLugrRjJlBtWvRA==}
    hasBin: true
    dependencies:
      argparse: 2.0.1

  /jsbn/0.1.1:
    resolution: {integrity: sha512-UVU9dibq2JcFWxQPA6KCqj5O42VOmAY3zQUfEKxU0KpTGXwNoCjkX1e13eHNvw/xPynt6pU0rZ1htjWTNTSXsg==}
    dev: true

  /jsesc/2.5.2:
    resolution: {integrity: sha512-OYu7XEzjkCQ3C5Ps3QIZsQfNpqoJyZZA99wd9aWd05NCtC5pWOkShK2mkL6HXQR6/Cy2lbNdPlZBpuQHXE63gA==}
    engines: {node: '>=4'}
    hasBin: true
    dev: true

  /json-buffer/3.0.1:
    resolution: {integrity: sha512-4bV5BfR2mqfQTJm+V5tPPdf+ZpuhiIvTuAB5g8kcrXOZpTT/QwwVRWBywX1ozr6lEuPdbHxwaJlm9G6mI2sfSQ==}
    dev: true

  /json-parse-better-errors/1.0.2:
    resolution: {integrity: sha512-mrqyZKfX5EhL7hvqcV6WG1yYjnjeuYDzDhhcAAUrq8Po85NBQBJP+ZDUT75qZQ98IkUoBqdkExkukOU7Ts2wrw==}
    dev: true

  /json-parse-even-better-errors/2.3.1:
    resolution: {integrity: sha512-xyFwyhro/JEof6Ghe2iz2NcXoj2sloNsWr/XsERDK/oiPCfaNhl5ONfp+jQdAZRQQ0IJWNzH9zIZF7li91kh2w==}
    dev: true

  /json-schema-traverse/0.4.1:
    resolution: {integrity: sha512-xbbCH5dCYU5T8LcEhhuh7HJ88HXuW3qsI3Y0zOZFKfZEHcpWiHU/Jxzk629Brsab/mMiHQti9wMP+845RPe3Vg==}
    dev: true

  /json-schema-traverse/1.0.0:
    resolution: {integrity: sha512-NM8/P9n3XjXhIZn1lLhkFaACTOURQXjWhV4BA/RnOv8xvgqtqpAX9IO4mRQxSx1Rlo4tqzeqb0sOlruaOy3dug==}

  /json-schema/0.4.0:
    resolution: {integrity: sha512-es94M3nTIfsEPisRafak+HDLfHXnKBhV3vU5eqPcS3flIWqcxJWgXHXiey3YrpaNsanY5ei1VoYEbOzijuq9BA==}
    dev: true

  /json-stable-stringify-without-jsonify/1.0.1:
    resolution: {integrity: sha512-Bdboy+l7tA3OGW6FjyFHWkP5LuByj1Tk33Ljyq0axyzdk9//JSi2u3fP1QSmd1KNwq6VOKYGlAu87CisVir6Pw==}
    dev: true

  /json-stringify-safe/5.0.1:
    resolution: {integrity: sha512-ZClg6AaYvamvYEE82d3Iyd3vSSIjQ+odgjaTzRuO3s7toCdFKczob2i0zCh7JE8kWn17yvAWhUVxvqGwUalsRA==}
    dev: true

  /json-to-ast/2.1.0:
    resolution: {integrity: sha512-W9Lq347r8tA1DfMvAGn9QNcgYm4Wm7Yc+k8e6vezpMnRT+NHbtlxgNBXRVjXe9YM6eTn6+p/MKOlV/aABJcSnQ==}
    engines: {node: '>= 4'}
    dependencies:
      code-error-fragment: 0.0.230
      grapheme-splitter: 1.0.4
    dev: false

  /json5/2.2.3:
    resolution: {integrity: sha512-XmOWe7eyHYH14cLdVPoyg+GOH3rYX++KpzrylJwSW98t3Nk+U8XOl8FWKOgwtzdb8lXGf6zYwDUzeHMWfxasyg==}
    engines: {node: '>=6'}
    hasBin: true
    dev: true

  /jsonfile/4.0.0:
    resolution: {integrity: sha512-m6F1R3z8jjlf2imQHS2Qez5sjKWQzbuuhuJ/FKYFRZvPE3PuHcSMVZzfsLhGVOkfd20obL5SWEBew5ShlquNxg==}
    optionalDependencies:
      graceful-fs: 4.2.11
    dev: true

  /jsonfile/6.1.0:
    resolution: {integrity: sha512-5dgndWOriYSm5cnYaJNhalLNDKOqFwyDB/rr1E9ZsGciGvKPs8R2xYGCacuf3z6K1YKDz182fd+fY3cn3pMqXQ==}
    dependencies:
      universalify: 2.0.0
    optionalDependencies:
      graceful-fs: 4.2.11

  /jsonpointer/5.0.1:
    resolution: {integrity: sha512-p/nXbhSEcu3pZRdkW1OfJhpsVtW1gd4Wa1fnQc9YLiTfAjn0312eMKimbdIQzuZl9aa9xUGaRlP9T/CJE/ditQ==}
    engines: {node: '>=0.10.0'}
    dev: false

  /jsonwebtoken/9.0.2:
    resolution: {integrity: sha512-PRp66vJ865SSqOlgqS8hujT5U4AOgMfhrwYIuIhfKaoSCZcirrmASQr8CX7cUg+RMih+hgznrjp99o+W4pJLHQ==}
    engines: {node: '>=12', npm: '>=6'}
    dependencies:
      jws: 3.2.2
      lodash.includes: 4.3.0
      lodash.isboolean: 3.0.3
      lodash.isinteger: 4.0.4
      lodash.isnumber: 3.0.3
      lodash.isplainobject: 4.0.6
      lodash.isstring: 4.0.1
      lodash.once: 4.1.1
      ms: 2.1.3
      semver: 7.6.3
    dev: true

  /jsprim/1.4.2:
    resolution: {integrity: sha512-P2bSOMAc/ciLz6DzgjVlGJP9+BrJWu5UDGK70C2iweC5QBIeFf0ZXRvGjEj2uYgrY2MkAAhsSWHDWlFtEroZWw==}
    engines: {node: '>=0.6.0'}
    dependencies:
      assert-plus: 1.0.0
      extsprintf: 1.3.0
      json-schema: 0.4.0
      verror: 1.10.0
    dev: true

  /just-extend/4.2.1:
    resolution: {integrity: sha512-g3UB796vUFIY90VIv/WX3L2c8CS2MdWUww3CNrYmqza1Fg0DURc2K/O4YrnklBdQarSJ/y8JnJYDGc+1iumQjg==}
    dev: true

  /jwa/1.4.1:
    resolution: {integrity: sha512-qiLX/xhEEFKUAJ6FiBMbes3w9ATzyk5W7Hvzpa/SLYdxNtng+gcurvrI7TbACjIXlsJyr05/S1oUhZrc63evQA==}
    dependencies:
      buffer-equal-constant-time: 1.0.1
      ecdsa-sig-formatter: 1.0.11
      safe-buffer: 5.2.1
    dev: true

  /jwa/2.0.0:
    resolution: {integrity: sha512-jrZ2Qx916EA+fq9cEAeCROWPTfCwi1IVHqT2tapuqLEVVDKFDENFw1oL+MwrTvH6msKxsd1YTDVw6uKEcsrLEA==}
    dependencies:
      buffer-equal-constant-time: 1.0.1
      ecdsa-sig-formatter: 1.0.11
      safe-buffer: 5.2.1
    dev: true

  /jws/3.2.2:
    resolution: {integrity: sha512-YHlZCB6lMTllWDtSPHz/ZXTsi8S00usEV6v1tjq8tOUZzw7DpSDWVXjXDre6ed1w/pd495ODpHZYSdkRTsa0HA==}
    dependencies:
      jwa: 1.4.1
      safe-buffer: 5.2.1
    dev: true

  /jws/4.0.0:
    resolution: {integrity: sha512-KDncfTmOZoOMTFG4mBlG0qUIOlc03fmzH+ru6RgYVZhPkyiy/92Owlt/8UEN+a4TXR1FQetfIpJE8ApdvdVxTg==}
    dependencies:
      jwa: 2.0.0
      safe-buffer: 5.2.1
    dev: true

  /karma-chrome-launcher/3.2.0:
    resolution: {integrity: sha512-rE9RkUPI7I9mAxByQWkGJFXfFD6lE4gC5nPuZdobf/QdTEJI6EU4yIay/cfU/xV4ZxlM5JiTv7zWYgA64NpS5Q==}
    dependencies:
      which: 1.3.1
    dev: true

  /karma-mocha/2.0.1:
    resolution: {integrity: sha512-Tzd5HBjm8his2OA4bouAsATYEpZrp9vC7z5E5j4C5Of5Rrs1jY67RAwXNcVmd/Bnk1wgvQRou0zGVLey44G4tQ==}
    dependencies:
      minimist: 1.2.8
    dev: true

  /karma-source-map-support/1.4.0:
    resolution: {integrity: sha512-RsBECncGO17KAoJCYXjv+ckIz+Ii9NCi+9enk+rq6XC81ezYkb4/RHE6CTXdA7IOJqoF3wcaLfVG0CPmE5ca6A==}
    dependencies:
      source-map-support: 0.5.21
    dev: true

  /karma/6.4.2:
    resolution: {integrity: sha512-C6SU/53LB31BEgRg+omznBEMY4SjHU3ricV6zBcAe1EeILKkeScr+fZXtaI5WyDbkVowJxxAI6h73NcFPmXolQ==}
    engines: {node: '>= 10'}
    hasBin: true
    dependencies:
      '@colors/colors': 1.5.0
      body-parser: 1.20.2
      braces: 3.0.2
      chokidar: 3.5.3
      connect: 3.7.0
      di: 0.0.1
      dom-serialize: 2.2.1
      glob: 7.2.3
      graceful-fs: 4.2.11
      http-proxy: 1.18.1
      isbinaryfile: 4.0.10
      lodash: 4.17.21
      log4js: 6.9.1
      mime: 2.6.0
      minimatch: 3.1.2
      mkdirp: 0.5.6
      qjobs: 1.2.0
      range-parser: 1.2.1
      rimraf: 3.0.2
      socket.io: 4.7.2
      source-map: 0.6.1
      tmp: 0.2.1
      ua-parser-js: 0.7.36
      yargs: 16.2.0
    transitivePeerDependencies:
      - bufferutil
      - debug
      - supports-color
      - utf-8-validate
    dev: true

  /keyv/4.5.3:
    resolution: {integrity: sha512-QCiSav9WaX1PgETJ+SpNnx2PRRapJ/oRSXM4VO5OGYGSjrxbKPVFVhB3l2OCbLCk329N8qyAtsJjSjvVBWzEug==}
    dependencies:
      json-buffer: 3.0.1
    dev: true

  /kind-of/6.0.3:
    resolution: {integrity: sha512-dcS1ul+9tmeD95T+x28/ehLgd9mENa3LsvDTtzm3vyBEO7RPptvAD+t44WVXaUjTBRcrpFeFlC8WCruUR456hw==}
    engines: {node: '>=0.10.0'}
    dev: true

  /kleur/3.0.3:
    resolution: {integrity: sha512-eTIzlVOSUR+JxdDFepEYcBMtZ9Qqdef+rnzWdRZuMbOywu5tO2w2N7rqjoANZ5k9vywhL6Br1VRjUIgTQx4E8w==}
    engines: {node: '>=6'}

  /kuler/2.0.0:
    resolution: {integrity: sha512-Xq9nH7KlWZmXAtodXDDRE7vs6DU1gTU8zYDHDiWLSip45Egwq3plLHzPn27NgvzL2r1LMPC1vdqh98sQxtqj4A==}
    dev: true

  /leven/3.1.0:
    resolution: {integrity: sha512-qsda+H8jTaUaN/x5vzW2rzc+8Rw4TAQ/4KjB46IwK5VH+IlVeeeje/EoZRpiXvIqjFgK84QffqPztGI3VBLG1A==}
    engines: {node: '>=6'}
    dev: false

  /levn/0.4.1:
    resolution: {integrity: sha512-+bT2uH4E5LGE7h/n3evcS/sQlJXCpIp6ym8OWJ5eV6+67Dsql/LaaT7qJBAt2rzfoa/5QBGBhxDix1dMt2kQKQ==}
    engines: {node: '>= 0.8.0'}
    dependencies:
      prelude-ls: 1.2.1
      type-check: 0.4.0
    dev: true

  /lines-and-columns/1.2.4:
    resolution: {integrity: sha512-7ylylesZQ/PV29jhEDl3Ufjo6ZX7gCqJr5F7PKrqc93v7fzSymt1BpwEU8nAUXs8qzzvqhbjhK5QZg6Mt/HkBg==}
    dev: true

  /load-json-file/4.0.0:
    resolution: {integrity: sha512-Kx8hMakjX03tiGTLAIdJ+lL0htKnXjEZN6hk/tozf/WOuYGdZBJrZ+rCJRbVCugsjB3jMLn9746NsQIf5VjBMw==}
    engines: {node: '>=4'}
    dependencies:
      graceful-fs: 4.2.11
      parse-json: 4.0.0
      pify: 3.0.0
      strip-bom: 3.0.0
    dev: true

  /loader-runner/4.3.0:
    resolution: {integrity: sha512-3R/1M+yS3j5ou80Me59j7F9IMs4PXs3VqRrm0TU3AbKPxlmpoY1TNscJV/oGJXo8qCatFGTfDbY6W6ipGOYXfg==}
    engines: {node: '>=6.11.5'}
    dev: true

  /loader-utils/2.0.4:
    resolution: {integrity: sha512-xXqpXoINfFhgua9xiqD8fPFHgkoq1mmmpE92WlDbm9rNRd/EbRb+Gqf908T2DMfuHjjJlksiK2RbHVOdD/MqSw==}
    engines: {node: '>=8.9.0'}
    dependencies:
      big.js: 5.2.2
      emojis-list: 3.0.0
      json5: 2.2.3
    dev: true

  /local-pkg/0.5.0:
    resolution: {integrity: sha512-ok6z3qlYyCDS4ZEU27HaU6x/xZa9Whf8jD4ptH5UZTQYZVYeb9bnZ3ojVhiJNLiXK1Hfc0GNbLXcmZ5plLDDBg==}
    engines: {node: '>=14'}
    dependencies:
      mlly: 1.7.1
      pkg-types: 1.1.1
    dev: true

  /locate-path/5.0.0:
    resolution: {integrity: sha512-t7hw9pI+WvuwNJXwk5zVHpyhIqzg2qTlklJOf0mVxGSbe3Fp2VieZcduNYjaLDoy6p9uGpQEGWG87WpMKlNq8g==}
    engines: {node: '>=8'}
    dependencies:
      p-locate: 4.1.0
    dev: true

  /locate-path/6.0.0:
    resolution: {integrity: sha512-iPZK6eYjbxRu3uB4/WZ3EsEIMJFMqAoopl3R+zuq0UjcAm/MO6KCweDgPfP3elTztoKP3KtnVHxTn2NHBSDVUw==}
    engines: {node: '>=10'}
    dependencies:
      p-locate: 5.0.0
    dev: true

  /lodash.flattendeep/4.4.0:
    resolution: {integrity: sha512-uHaJFihxmJcEX3kT4I23ABqKKalJ/zDrDg0lsFtc1h+3uw49SIJ5beyhx5ExVRti3AvKoOJngIj7xz3oylPdWQ==}
    dev: true

  /lodash.get/4.4.2:
    resolution: {integrity: sha512-z+Uw/vLuy6gQe8cfaFWD7p0wVv8fJl3mbzXh33RS+0oW2wvUqiRXiQ69gLWSLpgB5/6sU+r6BlQR0MBILadqTQ==}
    dev: true

  /lodash.includes/4.3.0:
    resolution: {integrity: sha512-W3Bx6mdkRTGtlJISOvVD/lbqjTlPPUDTMnlXZFnVwi9NKJ6tiAk6LVdlhZMm17VZisqhKcgzpO5Wz91PCt5b0w==}
    dev: true

  /lodash.isboolean/3.0.3:
    resolution: {integrity: sha512-Bz5mupy2SVbPHURB98VAcw+aHh4vRV5IPNhILUCsOzRmsTmSQ17jIuqopAentWoehktxGd9e/hbIXq980/1QJg==}
    dev: true

  /lodash.isinteger/4.0.4:
    resolution: {integrity: sha512-DBwtEWN2caHQ9/imiNeEA5ys1JoRtRfY3d7V9wkqtbycnAmTvRRmbHKDV4a0EYc678/dia0jrte4tjYwVBaZUA==}
    dev: true

  /lodash.isnumber/3.0.3:
    resolution: {integrity: sha512-QYqzpfwO3/CWf3XP+Z+tkQsfaLL/EnUlXWVkIk5FUPc4sBdTehEqZONuyRt2P67PXAk+NXmTBcc97zw9t1FQrw==}
    dev: true

  /lodash.isplainobject/4.0.6:
    resolution: {integrity: sha512-oSXzaWypCMHkPC3NvBEaPHf0KsA5mvPrOPgQWDsbg8n7orZ290M0BmC/jgRZ4vcJ6DTAhjrsSYgdsW/F+MFOBA==}
    dev: true

  /lodash.isstring/4.0.1:
    resolution: {integrity: sha512-0wJxfxH1wgO3GrbuP+dTTk7op+6L41QCXbGINEmD+ny/G/eCqGzxyCsh7159S+mgDDcoarnBw6PC1PS5+wUGgw==}
    dev: true

  /lodash.merge/4.6.2:
    resolution: {integrity: sha512-0KpjqXRVvrYyCsX1swR/XTK0va6VQkQM6MNo7PqW77ByjAhoARA8EfrP1N4+KlKj8YS0ZUCtRT/YUuhyYDujIQ==}
    dev: true

  /lodash.once/4.1.1:
    resolution: {integrity: sha512-Sb487aTOCr9drQVL8pIxOzVhafOjZN9UU54hiN8PU3uAiSV7lx1yYNpbNmex2PK6dSJoNTSJUUswT651yww3Mg==}
    dev: true

  /lodash/4.17.21:
    resolution: {integrity: sha512-v2kDEe57lecTulaDIuNTPy3Ry4gLGJ6Z1O3vE1krgXZNrsQ+LFTGHVxVjcXPs17LhbZVGedAJv8XZ1tvj5FvSg==}

  /log-symbols/4.1.0:
    resolution: {integrity: sha512-8XPvpAA8uyhfteu8pIvQxpJZ7SYYdpUivZpGy6sFsBuKRY/7rQGavedeB8aK+Zkyq6upMFVL/9AW6vOYzfRyLg==}
    engines: {node: '>=10'}
    dependencies:
      chalk: 4.1.2
      is-unicode-supported: 0.1.0
    dev: true

  /log4js/6.9.1:
    resolution: {integrity: sha512-1somDdy9sChrr9/f4UlzhdaGfDR2c/SaD2a4T7qEkG4jTS57/B3qmnjLYePwQ8cqWnUHZI0iAKxMBpCZICiZ2g==}
    engines: {node: '>=8.0'}
    dependencies:
      date-format: 4.0.14
      debug: 4.3.4
      flatted: 3.2.9
      rfdc: 1.3.0
      streamroller: 3.1.5
    transitivePeerDependencies:
      - supports-color
    dev: true

  /logform/2.5.1:
    resolution: {integrity: sha512-9FyqAm9o9NKKfiAKfZoYo9bGXXuwMkxQiQttkT4YjjVtQVIQtK6LmVtlxmCaFswo6N4AfEkHqZTV0taDtPotNg==}
    dependencies:
      '@colors/colors': 1.5.0
      '@types/triple-beam': 1.3.3
      fecha: 4.2.3
      ms: 2.1.3
      safe-stable-stringify: 2.4.3
      triple-beam: 1.4.1
    dev: true

  /logform/2.6.1:
    resolution: {integrity: sha512-CdaO738xRapbKIMVn2m4F6KTj4j7ooJ8POVnebSgKo3KBz5axNXRAL7ZdRjIV6NOr2Uf4vjtRkxrFETOioCqSA==}
    engines: {node: '>= 12.0.0'}
    dependencies:
      '@colors/colors': 1.6.0
      '@types/triple-beam': 1.3.3
      fecha: 4.2.3
      ms: 2.1.3
      safe-stable-stringify: 2.4.3
      triple-beam: 1.4.1
    dev: true

  /loupe/2.3.6:
    resolution: {integrity: sha512-RaPMZKiMy8/JruncMU5Bt6na1eftNoo++R4Y+N2FrxkDVTrGvcyzFTsaGif4QTeKESheMGegbhw6iUAq+5A8zA==}
    deprecated: Please upgrade to 2.3.7 which fixes GHSA-4q6p-r6v2-jvc5
    dependencies:
      get-func-name: 2.0.2
    dev: true

  /loupe/2.3.7:
    resolution: {integrity: sha512-zSMINGVYkdpYSOBmLi0D1Uo7JU9nVdQKrHxC8eYlV+9YKK9WePqAlL7lSlorG/U2Fw1w0hTBmaa/jrQ3UbPHtA==}
    dependencies:
      get-func-name: 2.0.2
    dev: true

  /lru-cache/10.0.1:
    resolution: {integrity: sha512-IJ4uwUTi2qCccrioU6g9g/5rvvVl13bsdczUUcqbciD9iLr095yj8DQKdObriEvuNSx325N1rV1O0sJFszx75g==}
    engines: {node: 14 || >=16.14}
    dev: true

  /lru-cache/11.0.0:
    resolution: {integrity: sha512-Qv32eSV1RSCfhY3fpPE2GNZ8jgM9X7rdAfemLWqTUxwiyIC4jJ6Sy0fZ8H+oLWevO6i4/bizg7c8d8i6bxrzbA==}
    engines: {node: 20 || >=22}
    dev: true

  /lru-cache/5.1.1:
    resolution: {integrity: sha512-KpNARQA3Iwv+jTA0utUVVbrh+Jlrr1Fv0e56GGzAFOXN7dk/FviaDW8LHmK52DlcH4WP2n6gI8vN1aesBFgo9w==}
    dependencies:
      yallist: 3.1.1
    dev: true

  /lru-cache/6.0.0:
    resolution: {integrity: sha512-Jo6dJ04CmSjuznwJSS3pUeWmd/H0ffTlkXXgwZi+eq1UCmqQwCh+eLsYOYCwY991i2Fah4h1BEMCx4qThGbsiA==}
    engines: {node: '>=10'}
    dependencies:
      yallist: 4.0.0

  /lru-cache/7.18.3:
    resolution: {integrity: sha512-jumlc0BIUrS3qJGgIkWZsyfAM7NCWiBcCDhnd+3NNM5KbBmLTgHVfWBcg6W+rLUsIpzpERPsvwUP7CckAQSOoA==}
    engines: {node: '>=12'}
    dev: true

  /magic-string/0.30.10:
    resolution: {integrity: sha512-iIRwTIf0QKV3UAnYK4PU8uiEc4SRh5jX0mwpIwETPpHdhVM4f53RSwS/vXvN1JhGX+Cs7B8qIq3d6AH49O5fAQ==}
    dependencies:
      '@jridgewell/sourcemap-codec': 1.4.15
    dev: true

  /magicast/0.3.4:
    resolution: {integrity: sha512-TyDF/Pn36bBji9rWKHlZe+PZb6Mx5V8IHCSxk7X4aljM4e/vyDvZZYwHewdVaqiA0nb3ghfHU/6AUpDxWoER2Q==}
    dependencies:
      '@babel/parser': 7.24.7
      '@babel/types': 7.24.7
      source-map-js: 1.2.0
    dev: true

  /make-dir/4.0.0:
    resolution: {integrity: sha512-hXdUTZYIVOt1Ex//jAQi+wTZZpUpwBj/0QsOzqegb3rGMMeJiSEu5xLHnYfBrRV4RH2+OCSOO95Is/7x1WJ4bw==}
    engines: {node: '>=10'}
    dependencies:
      semver: 7.6.3
    dev: true

  /make-error/1.3.6:
    resolution: {integrity: sha512-s8UhlNe7vPKomQhC1qFelMokr/Sc3AgNbso3n74mVPA5LTZwkB9NlXf4XPamLxJE8h0gh73rM94xvwRT2CVInw==}
    dev: true

  /mdurl/1.0.1:
    resolution: {integrity: sha512-/sKlQJCBYVY9Ers9hqzKou4H6V5UWc/M59TH2dvkt+84itfnq7uFOMLpOiOS4ujvHP4etln18fmIxA5R5fll0g==}
    dev: true

  /media-typer/0.3.0:
    resolution: {integrity: sha512-dq+qelQ9akHpcOl/gUVRTxVIOkAJ1wR3QAvb4RsVjS8oVoFjDGTc679wJYmUmknUF5HwMLOgb5O+a3KxfWapPQ==}
    engines: {node: '>= 0.6'}
    dev: true

  /memorystream/0.3.1:
    resolution: {integrity: sha512-S3UwM3yj5mtUSEfP41UZmt/0SCoVYUcU1rkXv+BQ5Ig8ndL4sPoJNBUJERafdPb5jjHJGuMgytgKvKIf58XNBw==}
    engines: {node: '>= 0.10.0'}
    dev: true

  /merge-descriptors/1.0.1:
    resolution: {integrity: sha512-cCi6g3/Zr1iqQi6ySbseM1Xvooa98N0w31jzUYrXPX2xqObmFGHJ0tQ5u74H3mVh7wLouTseZyYIq39g8cNp1w==}
    dev: true

  /merge-descriptors/1.0.3:
    resolution: {integrity: sha512-gaNvAS7TZ897/rVaZ0nMtAyxNyi/pdbjbAwUpFQpN70GqnVfOiXpeUUMKRBmzXaSQ8DdTX4/0ms62r2K+hE6mQ==}
    dev: true

  /merge-stream/2.0.0:
    resolution: {integrity: sha512-abv/qOcuPfk3URPfDzmZU1LKmuw8kT+0nIHvKrKgFrwifol/doWcdA4ZqsWQ8ENrFKkd67Mfpo/LovbIUsbt3w==}
    dev: true

  /merge2/1.4.1:
    resolution: {integrity: sha512-8q7VEgMJW4J8tcfVPy8g09NcQwZdbwFEqhe/WZkoIzjn/3TGDwtOCYtXGxA3O8tPzpczCCDgv+P2P5y00ZJOOg==}
    engines: {node: '>= 8'}

  /methods/1.1.2:
    resolution: {integrity: sha512-iclAHeNqNm68zFtnZ0e+1L2yUIdvzNoauKU4WBA3VvH/vPFieF7qfRlwUZU+DA9P9bPXIS90ulxoUoCH23sV2w==}
    engines: {node: '>= 0.6'}
    dev: true

  /micromatch/4.0.5:
    resolution: {integrity: sha512-DMy+ERcEW2q8Z2Po+WNXuw3c5YaUSFjAO5GsJqfEl7UjvtIuFKO6ZrKvcItdy98dwFI2N1tg3zNIdKaQT+aNdA==}
    engines: {node: '>=8.6'}
    dependencies:
      braces: 3.0.2
      picomatch: 2.3.1

  /mime-db/1.52.0:
    resolution: {integrity: sha512-sPU4uV7dYlvtWJxwwxHD0PuihVNiE7TyAbQ5SWxDCB9mUYvOgroQOwYQQOKPJ8CIbE+1ETVlOoK1UC2nU3gYvg==}
    engines: {node: '>= 0.6'}

  /mime-types/2.1.35:
    resolution: {integrity: sha512-ZDY+bPm5zTTF+YpCrAU9nK0UgICYPT0QtT1NZWFv4s++TNkcgVaT0g6+4R2uI4MjQjzysHB1zxuWL50hzaeXiw==}
    engines: {node: '>= 0.6'}
    dependencies:
      mime-db: 1.52.0

  /mime/1.6.0:
    resolution: {integrity: sha512-x0Vn8spI+wuJ1O6S7gnbaQg8Pxh4NNHb7KSINmEWKiPE4RKOplvijn+NkmYmmRgP68mc70j2EbeTFRsrswaQeg==}
    engines: {node: '>=4'}
    hasBin: true
    dev: true

  /mime/2.6.0:
    resolution: {integrity: sha512-USPkMeET31rOMiarsBNIHZKLGgvKc/LrjofAnBlOttf5ajRvqiRA8QsenbcooctK6d6Ts6aqZXBA+XbkKthiQg==}
    engines: {node: '>=4.0.0'}
    hasBin: true
    dev: true

  /mimic-fn/4.0.0:
    resolution: {integrity: sha512-vqiC06CuhBTUdZH+RYl8sFrL096vA45Ok5ISO6sE/Mr1jRbGH4Csnhi8f3wKVl7x8mO4Au7Ir9D3Oyv1VYMFJw==}
    engines: {node: '>=12'}
    dev: true

  /minimatch/10.0.1:
    resolution: {integrity: sha512-ethXTt3SGGR+95gudmqJ1eNhRO7eGEGIgYA9vnPatK4/etz2MEVDno5GMCibdMTuBMyElzIlgxMna3K94XDIDQ==}
    engines: {node: 20 || >=22}
    dependencies:
      brace-expansion: 2.0.1
    dev: true

  /minimatch/3.0.8:
    resolution: {integrity: sha512-6FsRAQsxQ61mw+qP1ZzbL9Bc78x2p5OqNgNpnoAFLTrX8n5Kxph0CsnhmKKNXTWjXqU5L0pGPR7hYk+XWZr60Q==}
    dependencies:
      brace-expansion: 1.1.11
    dev: true

  /minimatch/3.1.2:
    resolution: {integrity: sha512-J7p63hRiAjw1NDEww1W7i37+ByIrOWO5XQQAzZ3VOcL0PNybwpfmV/N05zFAzwQ9USyEcX6t3UO+K5aqBQOIHw==}
    dependencies:
      brace-expansion: 1.1.11
    dev: true

  /minimatch/4.2.1:
    resolution: {integrity: sha512-9Uq1ChtSZO+Mxa/CL1eGizn2vRn3MlLgzhT0Iz8zaY8NdvxvB0d5QdPFmCKf7JKA9Lerx5vRrnwO03jsSfGG9g==}
    engines: {node: '>=10'}
    dependencies:
      brace-expansion: 1.1.11
    dev: true

  /minimatch/5.0.1:
    resolution: {integrity: sha512-nLDxIFRyhDblz3qMuq+SoRZED4+miJ/G+tdDrjkkkRnjAsBexeGpgjLEQ0blJy7rHhR2b93rhQY4SvyWu9v03g==}
    engines: {node: '>=10'}
    dependencies:
      brace-expansion: 2.0.1
    dev: true

  /minimatch/5.1.6:
    resolution: {integrity: sha512-lKwV/1brpG6mBUFHtb7NUmtABCb2WZZmm2wNiOA5hAb8VdCS4B3dtMWyvcoViccwAW/COERjXLt0zP1zXUN26g==}
    engines: {node: '>=10'}
    dependencies:
      brace-expansion: 2.0.1
    dev: true

  /minimatch/9.0.5:
    resolution: {integrity: sha512-G6T0ZX48xgozx7587koeX9Ys2NYy6Gmv//P89sEte9V9whIapMNF4idKxnW2QtCcLiTWlb/wfCabAtAFWhhBow==}
    engines: {node: '>=16 || 14 >=14.17'}
    dependencies:
      brace-expansion: 2.0.1

  /minimist/1.2.8:
    resolution: {integrity: sha512-2yyAR8qBkN3YuheJanUpWC5U3bb5osDywNB8RzDVlDwDHbocAJveqqj1u8+SVD7jkWT4yvsHCpWqqWqAxb0zCA==}

  /minipass/7.1.2:
    resolution: {integrity: sha512-qOOzS1cBTWYF4BH8fVePDBOO9iptMnGUEZwNc/cMWnTV2nVLZ7VoNWEPHkYczZA0pdoA7dl6e7FL659nX9S2aw==}
    engines: {node: '>=16 || 14 >=14.17'}
    dev: true

  /mitt/3.0.1:
    resolution: {integrity: sha512-vKivATfr97l2/QBCYAkXYDbrIWPM2IIKEl7YPhjCvKlG3kE2gm+uBo6nEXK3M5/Ffh/FLpKExzOQ3JJoJGFKBw==}
    dev: true

  /mkdirp/0.5.6:
    resolution: {integrity: sha512-FP+p8RB8OWpF3YZBCrP5gtADmtXApB5AMLn+vdyA+PyxCjrCs00mjyUozssO33cwDeT3wNGdLxJ5M//YqtHAJw==}
    hasBin: true
    dependencies:
      minimist: 1.2.8
    dev: true

  /mkdirp/3.0.1:
    resolution: {integrity: sha512-+NsyUUAZDmo6YVHzL/stxSu3t9YS1iljliy3BSDrXJ/dkn1KYdmtZODGGjLcc9XLgVVpH4KshHB8XmZgMhaBXg==}
    engines: {node: '>=10'}
    hasBin: true

  /mlly/1.7.1:
    resolution: {integrity: sha512-rrVRZRELyQzrIUAVMHxP97kv+G786pHmOKzuFII8zDYahFBS7qnHh2AlYSl1GAHhaMPCz6/oHjVMcfFYgFYHgA==}
    dependencies:
      acorn: 8.11.3
      pathe: 1.1.2
      pkg-types: 1.1.1
      ufo: 1.5.3
    dev: true

  /mocha/10.2.0:
    resolution: {integrity: sha512-IDY7fl/BecMwFHzoqF2sg/SHHANeBoMMXFlS9r0OXKDssYE1M5O43wUY/9BVPeIvfH2zmEbBfseqN9gBQZzXkg==}
    engines: {node: '>= 14.0.0'}
    hasBin: true
    dependencies:
      ansi-colors: 4.1.1
      browser-stdout: 1.3.1
      chokidar: 3.5.3
      debug: 4.3.4_supports-color@8.1.1
      diff: 5.0.0
      escape-string-regexp: 4.0.0
      find-up: 5.0.0
      glob: 7.2.0
      he: 1.2.0
      js-yaml: 4.1.0
      log-symbols: 4.1.0
      minimatch: 5.0.1
      ms: 2.1.3
      nanoid: 3.3.3
      serialize-javascript: 6.0.0
      strip-json-comments: 3.1.1
      supports-color: 8.1.1
      workerpool: 6.2.1
      yargs: 16.2.0
      yargs-parser: 20.2.4
      yargs-unparser: 2.0.0
    dev: true

  /mocha/10.4.0:
    resolution: {integrity: sha512-eqhGB8JKapEYcC4ytX/xrzKforgEc3j1pGlAXVy3eRwrtAy5/nIfT1SvgGzfN0XZZxeLq0aQWkOUAmqIJiv+bA==}
    engines: {node: '>= 14.0.0'}
    hasBin: true
    dependencies:
      ansi-colors: 4.1.1
      browser-stdout: 1.3.1
      chokidar: 3.5.3
      debug: 4.3.4_supports-color@8.1.1
      diff: 5.0.0
      escape-string-regexp: 4.0.0
      find-up: 5.0.0
      glob: 8.1.0
      he: 1.2.0
      js-yaml: 4.1.0
      log-symbols: 4.1.0
      minimatch: 5.0.1
      ms: 2.1.3
      serialize-javascript: 6.0.0
      strip-json-comments: 3.1.1
      supports-color: 8.1.1
      workerpool: 6.2.1
      yargs: 16.2.0
      yargs-parser: 20.2.4
      yargs-unparser: 2.0.0
    dev: true

  /mocha/9.2.2:
    resolution: {integrity: sha512-L6XC3EdwT6YrIk0yXpavvLkn8h+EU+Y5UcCHKECyMbdUIxyMuZj4bX4U9e1nvnvUUvQVsV2VHQr5zLdcUkhW/g==}
    engines: {node: '>= 12.0.0'}
    hasBin: true
    dependencies:
      '@ungap/promise-all-settled': 1.1.2
      ansi-colors: 4.1.1
      browser-stdout: 1.3.1
      chokidar: 3.5.3
      debug: 4.3.3_supports-color@8.1.1
      diff: 5.0.0
      escape-string-regexp: 4.0.0
      find-up: 5.0.0
      glob: 7.2.0
      growl: 1.10.5
      he: 1.2.0
      js-yaml: 4.1.0
      log-symbols: 4.1.0
      minimatch: 4.2.1
      ms: 2.1.3
      nanoid: 3.3.1
      serialize-javascript: 6.0.0
      strip-json-comments: 3.1.1
      supports-color: 8.1.1
      which: 2.0.2
      workerpool: 6.2.0
      yargs: 16.2.0
      yargs-parser: 20.2.4
      yargs-unparser: 2.0.0
    dev: true

  /moment/2.29.4:
    resolution: {integrity: sha512-5LC9SOxjSc2HF6vO2CyuTDNivEdoz2IvyJJGj6X8DJ0eFyfszE0QiEd+iXmBvUP3WHxSjFH/vIsA0EN00cgr8w==}
    dev: true

  /morgan/1.10.0:
    resolution: {integrity: sha512-AbegBVI4sh6El+1gNwvD5YIck7nSA36weD7xvIxG4in80j/UoK8AEGaWnnz8v1GxonMCltmlNs5ZKbGvl9b1XQ==}
    engines: {node: '>= 0.8.0'}
    dependencies:
      basic-auth: 2.0.1
      debug: 2.6.9
      depd: 2.0.0
      on-finished: 2.3.0
      on-headers: 1.0.2
    dev: true

  /ms/2.0.0:
    resolution: {integrity: sha512-Tpp60P6IUJDTuOq/5Z8cdskzJujfwqfOTkrwIwj7IRISpnkJnT6SyJ4PCPnGMoFjC9ddhal5KVIYtAt97ix05A==}
    dev: true

  /ms/2.1.2:
    resolution: {integrity: sha512-sGkPx+VjMtmA6MX27oA4FBFELFCZZ4S4XqeGOXCv68tT+jb3vk/RyaKWP0PTKyWtmLSM0b+adUTEvbs1PEaH2w==}

  /ms/2.1.3:
    resolution: {integrity: sha512-6FlzubTLZG3J2a/NVCAleEhjzq5oxgHyaCU9yYXvcLsvoVaHJq/s5xXI6/XXP6tz7R9xAOtHnSO/tXtF3WRTlA==}
    dev: true

  /multer/1.4.5-lts.1:
    resolution: {integrity: sha512-ywPWvcDMeH+z9gQq5qYHCCy+ethsk4goepZ45GLD63fOu0YcNecQxi64nDs3qluZB+murG3/D4dJ7+dGctcCQQ==}
    engines: {node: '>= 6.0.0'}
    dependencies:
      append-field: 1.0.0
      busboy: 1.6.0
      concat-stream: 1.6.2
      mkdirp: 0.5.6
      object-assign: 4.1.1
      type-is: 1.6.18
      xtend: 4.0.2
    dev: true

  /mustache/4.2.0:
    resolution: {integrity: sha512-71ippSywq5Yb7/tVYyGbkBggbU8H3u5Rz56fH60jGFgr8uHwxs+aSKeqmluIVzM0m0kB7xQjKS6qPfd0b2ZoqQ==}
    hasBin: true

  /nanoid/3.3.1:
    resolution: {integrity: sha512-n6Vs/3KGyxPQd6uO0eH4Bv0ojGSUvuLlIHtC3Y0kEO23YRge8H9x1GCzLn28YX0H66pMkxuaeESFq4tKISKwdw==}
    engines: {node: ^10 || ^12 || ^13.7 || ^14 || >=15.0.1}
    hasBin: true
    dev: true

  /nanoid/3.3.3:
    resolution: {integrity: sha512-p1sjXuopFs0xg+fPASzQ28agW1oHD7xDsd9Xkf3T15H3c/cifrFHVwrh74PdoklAPi+i7MdRsE47vm2r6JoB+w==}
    engines: {node: ^10 || ^12 || ^13.7 || ^14 || >=15.0.1}
    hasBin: true
    dev: true

  /nanoid/3.3.7:
    resolution: {integrity: sha512-eSRppjcPIatRIMC1U6UngP8XFcz8MQWGQdt1MTBQ7NaAmvXDfvNxbvWV3x2y6CdEUciCSsDHDQZbhYaB8QEo2g==}
    engines: {node: ^10 || ^12 || ^13.7 || ^14 || >=15.0.1}
    hasBin: true
    dev: true

  /natural-compare/1.4.0:
    resolution: {integrity: sha512-OWND8ei3VtNC9h7V60qff3SVobHr996CTwgxubgyQYEpg290h9J0buyECNNJexkFm5sOajh5G116RYA1c8ZMSw==}
    dev: true

  /negotiator/0.6.3:
    resolution: {integrity: sha512-+EUsqGPLsM+j/zdChZjsnX51g4XrHFOIXwfnCVPGlQk/k5giakcKsuxCObBRu6DSm9opw/O6slWbJdghQM4bBg==}
    engines: {node: '>= 0.6'}
    dev: true

  /neo-async/2.6.2:
    resolution: {integrity: sha512-Yd3UES5mWCSqR+qNT93S3UoYUkqAZ9lLg8a7g9rimsWmYGK8cVToA4/sF3RrshdyV3sAGMXVUmpMYOw+dLpOuw==}

  /netmask/2.0.2:
    resolution: {integrity: sha512-dBpDMdxv9Irdq66304OLfEmQ9tbNRFnFTuZiLo+bD+r332bBmMJ8GBLXklIXXgxd3+v9+KUnZaUR5PJMa75Gsg==}
    engines: {node: '>= 0.4.0'}
    dev: true

  /nice-try/1.0.5:
    resolution: {integrity: sha512-1nh45deeb5olNY7eX82BkPO7SSxR5SSYJiPTrTdFUVYwAl8CKMA5N9PjTYkHiRjisVcxcQ1HXdLhx2qxxJzLNQ==}
    dev: true

  /nise/5.1.4:
    resolution: {integrity: sha512-8+Ib8rRJ4L0o3kfmyVCL7gzrohyDe0cMFTBa2d364yIrEGMEoetznKJx899YxjybU6bL9SQkYPSBBs1gyYs8Xg==}
    dependencies:
      '@sinonjs/commons': 2.0.0
      '@sinonjs/fake-timers': 10.3.0
      '@sinonjs/text-encoding': 0.7.2
      just-extend: 4.2.1
      path-to-regexp: 1.8.0
    dev: true

  /node-cmd/3.0.0:
    resolution: {integrity: sha512-SBvtm39iEkhEEDbUowR0O2YVaqpbD2nRvQ3fxXP/Tn1FgRpZAaUb8yKeEtFulBIv+xTHDodOKkj4EXIBANj+AQ==}
    dev: true

  /node-domexception/1.0.0:
    resolution: {integrity: sha512-/jKZoMpw0F8GRwl4/eLROPA3cfcXtLApP0QzLmUT/HuPCZWyB7IY9ZrMeKw2O/nFIqPQB3PVM9aYm0F312AXDQ==}
    engines: {node: '>=10.5.0'}
    dev: true

  /node-fetch/2.7.0:
    resolution: {integrity: sha512-c4FRfUm/dbcWZ7U+1Wq0AwCyFL+3nt2bEw05wfxSz+DWpWsitgmSgYmy2dQdWyKC1694ELPqMs/YzUSNozLt8A==}
    engines: {node: 4.x || >=6.0.0}
    peerDependencies:
      encoding: ^0.1.0
    peerDependenciesMeta:
      encoding:
        optional: true
    dependencies:
      whatwg-url: 5.0.0

  /node-fetch/3.3.2:
    resolution: {integrity: sha512-dRB78srN/l6gqWulah9SrxeYnxeddIG30+GOqK/9OlLVyLg3HPnr6SqOWTWOXKRwC2eGYCkZ59NNuSgvSrpgOA==}
    engines: {node: ^12.20.0 || ^14.13.1 || >=16.0.0}
    dependencies:
      data-uri-to-buffer: 4.0.1
      fetch-blob: 3.2.0
      formdata-polyfill: 4.0.10
    dev: true

  /node-releases/2.0.13:
    resolution: {integrity: sha512-uYr7J37ae/ORWdZeQ1xxMJe3NtdmqMC/JZK+geofDrkLUApKRHPd18/TxtBOJ4A0/+uUIliorNrfYV6s1b02eQ==}
    dev: true

  /node-releases/2.0.14:
    resolution: {integrity: sha512-y10wOWt8yZpqXmOgRo77WaHEmhYQYGNA6y421PKsKYWEK8aW+cqAphborZDhqfyKrbZEN92CN1X2KbafY2s7Yw==}
    dev: true

  /normalize-package-data/2.5.0:
    resolution: {integrity: sha512-/5CMN3T0R4XTj4DcGaexo+roZSdSFW/0AOOTROrjxzCG1wrWXEsGbRKevjlIL+ZDE4sZlJr5ED4YW0yqmkK+eA==}
    dependencies:
      hosted-git-info: 2.8.9
      resolve: 1.22.6
      semver: 5.7.2
      validate-npm-package-license: 3.0.4
    dev: true

  /normalize-path/3.0.0:
    resolution: {integrity: sha512-6eZs5Ls3WtCisHWp9S2GUy8dqkpGi4BVSz3GaqiE6ezub0512ESztXUwUB6C6IKbQkY2Pnb/mD4WYojCRwcwLA==}
    engines: {node: '>=0.10.0'}
    dev: true

  /npm-run-all/4.1.5:
    resolution: {integrity: sha512-Oo82gJDAVcaMdi3nuoKFavkIHBRVqQ1qvMb+9LHk/cF4P6B2m8aP04hGf7oL6wZ9BuGwX1onlLhpuoofSyoQDQ==}
    engines: {node: '>= 4'}
    hasBin: true
    dependencies:
      ansi-styles: 3.2.1
      chalk: 2.4.2
      cross-spawn: 6.0.5
      memorystream: 0.3.1
      minimatch: 3.1.2
      pidtree: 0.3.1
      read-pkg: 3.0.0
      shell-quote: 1.8.1
      string.prototype.padend: 3.1.5
    dev: true

  /npm-run-path/5.3.0:
    resolution: {integrity: sha512-ppwTtiJZq0O/ai0z7yfudtBpWIoxM8yE6nHi1X47eFR2EWORqfbu6CnPlNsjeN683eT0qG6H/Pyf9fCcvjnnnQ==}
    engines: {node: ^12.20.0 || ^14.13.1 || >=16.0.0}
    dependencies:
      path-key: 4.0.0
    dev: true

  /oauth-sign/0.9.0:
    resolution: {integrity: sha512-fexhUFFPTGV8ybAtSIGbV6gOkSv8UtRbDBnAyLQw4QPKkgNlsH2ByPGtMUqdWkos6YCRmAqViwgZrJc/mRDzZQ==}
    dev: true

  /object-assign/4.1.1:
    resolution: {integrity: sha512-rJgTQnkUnH1sFw8yT6VSU3zD3sWmu6sZhIseY8VX+GRu3P6F7Fu+JNDoXfklElbLJSnc3FUQHVe4cU5hj+BcUg==}
    engines: {node: '>=0.10.0'}
    dev: true

  /object-inspect/1.12.3:
    resolution: {integrity: sha512-geUvdk7c+eizMNUDkRpW1wJwgfOiOeHbxBR/hLXK1aT6zmVSO0jsQcs7fj6MGw89jC/cjGfLcNOrtMYtGqm81g==}
    dev: true

  /object-inspect/1.13.2:
    resolution: {integrity: sha512-IRZSRuzJiynemAXPYtPe5BoI/RESNYR7TYm50MC5Mqbd3Jmw5y790sErYw3V6SryFJD64b74qQQs9wn5Bg/k3g==}
    engines: {node: '>= 0.4'}
    dev: true

  /object-is/1.1.5:
    resolution: {integrity: sha512-3cyDsyHgtmi7I7DfSSI2LDp6SK2lwvtbg0p0R1e0RvTqF5ceGx+K2dfSjm1bKDMVCFEDAQvy+o8c6a7VujOddw==}
    engines: {node: '>= 0.4'}
    dependencies:
      call-bind: 1.0.2
      define-properties: 1.2.1
    dev: true

  /object-keys/1.1.1:
    resolution: {integrity: sha512-NuAESUOUMrlIXOfHKzD6bpPu3tYt3xvjNdRIQ+FeT0lNb4K8WR70CaDxhuNguS2XG+GjkyMwOzsN5ZktImfhLA==}
    engines: {node: '>= 0.4'}
    dev: true

  /object.assign/4.1.4:
    resolution: {integrity: sha512-1mxKf0e58bvyjSCtKYY4sRe9itRk3PJpquJOjeIkz885CczcI4IvJJDLPS72oowuSh+pBxUFROpX+TU++hxhZQ==}
    engines: {node: '>= 0.4'}
    dependencies:
      call-bind: 1.0.2
      define-properties: 1.2.1
      has-symbols: 1.0.3
      object-keys: 1.1.1
    dev: true

  /on-finished/2.3.0:
    resolution: {integrity: sha512-ikqdkGAAyf/X/gPhXGvfgAytDZtDbr+bkNUJ0N9h5MI/dmdgCs3l6hoHrcUv41sRKew3jIwrp4qQDXiK99Utww==}
    engines: {node: '>= 0.8'}
    dependencies:
      ee-first: 1.1.1
    dev: true

  /on-finished/2.4.1:
    resolution: {integrity: sha512-oVlzkg3ENAhCk2zdv7IJwd/QUD4z2RxRwpkcGY8psCVcCYZNq4wYnVWALHM+brtuJjePWiYF/ClmuDr8Ch5+kg==}
    engines: {node: '>= 0.8'}
    dependencies:
      ee-first: 1.1.1
    dev: true

  /on-headers/1.0.2:
    resolution: {integrity: sha512-pZAE+FJLoyITytdqK0U5s+FIpjN0JP3OzFi/u8Rx+EV5/W+JTWGXG8xFzevE7AjBfDqHv/8vL8qQsIhHnqRkrA==}
    engines: {node: '>= 0.8'}
    dev: true

  /once/1.4.0:
    resolution: {integrity: sha512-lNaJgI+2Q5URQBkccEKHTQOPaXdUxnZZElQTZY0MFUAuaEqe1E+Nyvgdz/aIyNi6Z9MzO5dv1H8n58/GELp3+w==}
    dependencies:
      wrappy: 1.0.2
    dev: true

  /one-time/1.0.0:
    resolution: {integrity: sha512-5DXOiRKwuSEcQ/l0kGCF6Q3jcADFv5tSmRaJck/OqkVFcOzutB134KRSfF0xDrL39MNnqxbHBbUUcjZIhTgb2g==}
    dependencies:
      fn.name: 1.1.0
    dev: true

  /onetime/6.0.0:
    resolution: {integrity: sha512-1FlR+gjXK7X+AsAHso35MnyN5KqGwJRi/31ft6x0M194ht7S+rWAvd7PHss9xSKMzE0asv1pyIHaJYq+BbacAQ==}
    engines: {node: '>=12'}
    dependencies:
      mimic-fn: 4.0.0
    dev: true

  /open/8.4.2:
    resolution: {integrity: sha512-7x81NCL719oNbsq/3mh+hVrAWmFuEYUqrq/Iw3kUzH8ReypT9QQ0BLoJS7/G9k6N81XjW4qHWtjWwe/9eLy1EQ==}
    engines: {node: '>=12'}
    dependencies:
      define-lazy-prop: 2.0.0
      is-docker: 2.2.1
      is-wsl: 2.2.0
    dev: true

  /openapi-types/12.1.3:
    resolution: {integrity: sha512-N4YtSYJqghVu4iek2ZUvcN/0aqH1kRDuNqzcycDxhOUpg7GdvLa2F3DgS6yBNhInhv2r/6I0Flkn7CqL8+nIcw==}
    dev: false

  /openapi-types/7.2.3:
    resolution: {integrity: sha512-olbaNxz12R27+mTyJ/ZAFEfUruauHH27AkeQHDHRq5AF0LdNkK1SSV7EourXQDK+4aX7dv2HtyirAGK06WMAsA==}
    dev: true

  /optionator/0.9.3:
    resolution: {integrity: sha512-JjCoypp+jKn1ttEFExxhetCKeJt9zhAgAve5FXHixTvFDW/5aEktX9bufBKLRRMdU7bNtpLfcGu94B3cdEJgjg==}
    engines: {node: '>= 0.8.0'}
    dependencies:
      '@aashutoshrathi/word-wrap': 1.2.6
      deep-is: 0.1.4
      fast-levenshtein: 2.0.6
      levn: 0.4.1
      prelude-ls: 1.2.1
      type-check: 0.4.0
    dev: true

  /p-limit/2.3.0:
    resolution: {integrity: sha512-//88mFWSJx8lxCzwdAABTJL2MyWB12+eIY7MDL2SqLmAkeKU9qxRvWuSyTjm3FUmpBEMuFfckAIqEaVGUDxb6w==}
    engines: {node: '>=6'}
    dependencies:
      p-try: 2.2.0
    dev: true

  /p-limit/3.1.0:
    resolution: {integrity: sha512-TYOanM3wGwNGsZN2cVTYPArw454xnXj5qmWF1bEoAc4+cU/ol7GVh7odevjp1FNHduHc3KZMcFduxU5Xc6uJRQ==}
    engines: {node: '>=10'}
    dependencies:
      yocto-queue: 0.1.0
    dev: true

  /p-limit/5.0.0:
    resolution: {integrity: sha512-/Eaoq+QyLSiXQ4lyYV23f14mZRQcXnxfHrN0vCai+ak9G0pp9iEQukIIZq5NccEvwRB8PUnZT0KsOoDCINS1qQ==}
    engines: {node: '>=18'}
    dependencies:
      yocto-queue: 1.0.0
    dev: true

  /p-locate/4.1.0:
    resolution: {integrity: sha512-R79ZZ/0wAxKGu3oYMlz8jy/kbhsNrS7SKZ7PxEHBgJ5+F2mtFW2fK2cOtBh1cHYkQsbzFV7I+EoRKe6Yt0oK7A==}
    engines: {node: '>=8'}
    dependencies:
      p-limit: 2.3.0
    dev: true

  /p-locate/5.0.0:
    resolution: {integrity: sha512-LaNjtRWUBY++zB5nE/NwcaoMylSPk+S+ZHNB1TzdbMJMny6dynpAGt7X/tl/QYq3TIeE6nxHppbo2LGymrG5Pw==}
    engines: {node: '>=10'}
    dependencies:
      p-limit: 3.1.0
    dev: true

  /p-try/2.2.0:
    resolution: {integrity: sha512-R4nPAVTAU0B9D35/Gk3uJf/7XYbQcyohSKdvAxIRSNghFl4e71hVoGnBNQz9cWaXxO2I10KTC+3jMdvvoKw6dQ==}
    engines: {node: '>=6'}
    dev: true

  /pac-proxy-agent/7.0.1:
    resolution: {integrity: sha512-ASV8yU4LLKBAjqIPMbrgtaKIvxQri/yh2OpI+S6hVa9JRkUI3Y3NPFbfngDtY7oFtSMD3w31Xns89mDa3Feo5A==}
    engines: {node: '>= 14'}
    dependencies:
      '@tootallnate/quickjs-emscripten': 0.23.0
      agent-base: 7.1.0
      debug: 4.3.4
      get-uri: 6.0.2
      http-proxy-agent: 7.0.2
      https-proxy-agent: 7.0.4
      pac-resolver: 7.0.0
      socks-proxy-agent: 8.0.2
    transitivePeerDependencies:
      - supports-color
    dev: true

  /pac-resolver/7.0.0:
    resolution: {integrity: sha512-Fd9lT9vJbHYRACT8OhCbZBbxr6KRSawSovFpy8nDGshaK99S/EBhVIHp9+crhxrsZOuvLpgL1n23iyPg6Rl2hg==}
    engines: {node: '>= 14'}
    dependencies:
      degenerator: 5.0.1
      ip: 1.1.8
      netmask: 2.0.2
    dev: true

  /package-json-from-dist/1.0.0:
    resolution: {integrity: sha512-dATvCeZN/8wQsGywez1mzHtTlP22H8OEfPrVMLNr4/eGa+ijtLn/6M5f0dY8UKNrC2O9UCU6SSoG3qRKnt7STw==}
    dev: true

  /parent-module/1.0.1:
    resolution: {integrity: sha512-GQ2EWRpQV8/o+Aw8YqtfZZPfNRWZYkbidE9k5rpl/hC3vtHHBfGm2Ifi6qWV+coDGkrUKZAxE3Lot5kcsRlh+g==}
    engines: {node: '>=6'}
    dependencies:
      callsites: 3.1.0
    dev: true

  /parse-json/4.0.0:
    resolution: {integrity: sha512-aOIos8bujGN93/8Ox/jPLh7RwVnPEysynVFE+fQZyg6jKELEHwzgKdLRFHUgXJL6kylijVSBC4BvN9OmsB48Rw==}
    engines: {node: '>=4'}
    dependencies:
      error-ex: 1.3.2
      json-parse-better-errors: 1.0.2
    dev: true

  /parse-json/5.2.0:
    resolution: {integrity: sha512-ayCKvm/phCGxOkYRSCM82iDwct8/EonSEgCSxWxD7ve6jHggsFl4fZVQBPRNgQoKiuV/odhFrGzQXZwbifC8Rg==}
    engines: {node: '>=8'}
    dependencies:
      '@babel/code-frame': 7.25.9
      error-ex: 1.3.2
      json-parse-even-better-errors: 2.3.1
      lines-and-columns: 1.2.4
    dev: true

  /parseurl/1.3.3:
    resolution: {integrity: sha512-CiyeOxFT/JZyN5m0z9PfXw4SCBJ6Sygz1Dpl0wqjlhDEGGBP1GnsUVEL0p63hoG1fcj3fHynXi9NYO4nWOL+qQ==}
    engines: {node: '>= 0.8'}
    dev: true

  /path-browserify/1.0.1:
    resolution: {integrity: sha512-b7uo2UCUOYZcnF/3ID0lulOJi/bafxa1xPe7ZPsammBSpjSWQkjNxlt635YGS2MiR9GjvuXCtz2emr3jbsz98g==}

  /path-exists/4.0.0:
    resolution: {integrity: sha512-ak9Qy5Q7jYb2Wwcey5Fpvg2KoAc/ZIhLSLOSBmRmygPsGwkVVt0fZa0qrtMz+m6tJTAHfZQ8FnmB4MG4LWy7/w==}
    engines: {node: '>=8'}
    dev: true

  /path-is-absolute/1.0.1:
    resolution: {integrity: sha512-AVbw3UJ2e9bq64vSaS9Am0fje1Pa8pbGqTTsmXfaIiMpnr5DlDhfJOuLj9Sf95ZPVDAUerDfEk88MPmPe7UCQg==}
    engines: {node: '>=0.10.0'}
    dev: true

  /path-key/2.0.1:
    resolution: {integrity: sha512-fEHGKCSmUSDPv4uoj8AlD+joPlq3peND+HRYyxFz4KPw4z926S/b8rIuFs2FYJg3BwsxJf6A9/3eIdLaYC+9Dw==}
    engines: {node: '>=4'}
    dev: true

  /path-key/3.1.1:
    resolution: {integrity: sha512-ojmeN0qd+y0jszEtoY48r0Peq5dwMEkIlCOu6Q5f41lfkswXuKtYrhgoTpLnyIcHm24Uhqx+5Tqm2InSwLhE6Q==}
    engines: {node: '>=8'}
    dev: true

  /path-key/4.0.0:
    resolution: {integrity: sha512-haREypq7xkM7ErfgIyA0z+Bj4AGKlMSdlQE2jvJo6huWD1EdkKYV+G/T4nq0YEF2vgTT8kqMFKo1uHn950r4SQ==}
    engines: {node: '>=12'}
    dev: true

  /path-parse/1.0.7:
    resolution: {integrity: sha512-LDJzPVEEEPR+y48z93A0Ed0yXb8pAByGWo/k5YYdYgpY2/2EsOsksJrq7lOHxryrVOn1ejG6oAp8ahvOIQD8sw==}
    dev: true

  /path-scurry/1.10.1:
    resolution: {integrity: sha512-MkhCqzzBEpPvxxQ71Md0b1Kk51W01lrYvlMzSUaIzNsODdd7mqhiimSZlr+VegAz5Z6Vzt9Xg2ttE//XBhH3EQ==}
    engines: {node: '>=16 || 14 >=14.17'}
    dependencies:
      lru-cache: 10.0.1
      minipass: 7.1.2
    dev: true

  /path-scurry/2.0.0:
    resolution: {integrity: sha512-ypGJsmGtdXUOeM5u93TyeIEfEhM6s+ljAhrk5vAvSx8uyY/02OvrZnA0YNGUrPXfpJMgI1ODd3nwz8Npx4O4cg==}
    engines: {node: 20 || >=22}
    dependencies:
      lru-cache: 11.0.0
      minipass: 7.1.2
    dev: true

  /path-to-regexp/0.1.10:
    resolution: {integrity: sha512-7lf7qcQidTku0Gu3YDPc8DJ1q7OOucfa/BSsIwjuh56VU7katFvuM8hULfkwB3Fns/rsVF7PwPKVw1sl5KQS9w==}
    dev: true

  /path-to-regexp/0.1.7:
    resolution: {integrity: sha512-5DFkuoqlv1uYQKxy8omFBeJPQcdoE07Kv2sferDCrAq1ohOU+MSDswDIbnx3YAM60qIOnYa53wBhXW0EbMonrQ==}
    dev: true

  /path-to-regexp/1.8.0:
    resolution: {integrity: sha512-n43JRhlUKUAlibEJhPeir1ncUID16QnEjNpwzNdO3Lm4ywrBpBZ5oLD0I6br9evr1Y9JTqwRtAh7JLoOzAQdVA==}
    dependencies:
      isarray: 0.0.1
    dev: true

  /path-type/3.0.0:
    resolution: {integrity: sha512-T2ZUsdZFHgA3u4e5PfPbjd7HDDpxPnQb5jN0SrDsjNSuVXHJqtwTnWqG0B1jZrgmJ/7lj1EmVIByWt1gxGkWvg==}
    engines: {node: '>=4'}
    dependencies:
      pify: 3.0.0
    dev: true

  /path-type/4.0.0:
    resolution: {integrity: sha512-gDKb8aZMDeD/tZWs9P6+q0J9Mwkdl6xMV8TjnGP3qJVJ06bdMgkbBlLU8IdfOsIsFz2BW1rNVT3XuNEl8zPAvw==}
    engines: {node: '>=8'}
    dev: true

  /path-type/5.0.0:
    resolution: {integrity: sha512-5HviZNaZcfqP95rwpv+1HDgUamezbqdSYTyzjTvwtJSnIH+3vnbmWsItli8OFEndS984VT55M3jduxZbX351gg==}
    engines: {node: '>=12'}

  /pathe/1.1.2:
    resolution: {integrity: sha512-whLdWMYL2TwI08hn8/ZqAbrVemu0LNaNNJZX73O6qaIdCTfXutsLhMkjdENX0qhsQ9uIimo4/aQOmXkoon2nDQ==}
    dev: true

  /pathval/1.1.1:
    resolution: {integrity: sha512-Dp6zGqpTdETdR63lehJYPeIOqpiNBNtc7BpWSLrOje7UaIsE5aY92r/AunQA7rsXvet3lrJ3JnZX29UPTKXyKQ==}
    dev: true

  /pend/1.2.0:
    resolution: {integrity: sha512-F3asv42UuXchdzt+xXqfW1OGlVBe+mxa2mqI0pg5yAHZPvFmY3Y6drSf/GQ1A86WgWEN9Kzh/WrgKa6iGcHXLg==}
    dev: true

  /performance-now/2.1.0:
    resolution: {integrity: sha512-7EAHlyLHI56VEIdK57uwHdHKIaAGbnXPiw0yWbarQZOKaKpvUIgW0jWRVLiatnM+XXlSwsanIBH/hzGMJulMow==}
    dev: true

  /picocolors/1.0.1:
    resolution: {integrity: sha512-anP1Z8qwhkbmu7MFP5iTt+wQKXgwzf7zTyGlcdzabySa9vd0Xt392U0rVmz9poOaBj0uHJKyyo9/upk0HrEQew==}
    dev: true

  /picocolors/1.1.0:
    resolution: {integrity: sha512-TQ92mBOW0l3LeMeyLV6mzy/kWr8lkd/hp3mTg7wYK7zJhuBStmGMBG0BdeDZS/dZx1IukaX6Bk11zcln25o1Aw==}
    dev: true

  /picocolors/1.1.1:
    resolution: {integrity: sha512-xceH2snhtb5M9liqDsmEw56le376mTZkEX/jEb/RxNFyegNul7eNslCXP9FDj/Lcu0X8KEyMceP2ntpaHrDEVA==}

  /picomatch/2.3.1:
    resolution: {integrity: sha512-JU3teHTNjmE2VCGFzuY8EXzCDVwEqB2a8fsIvwaStHhAWJEeVd1o1QD80CU6+ZdEXXSLbSsuLwJjkCBWqRQUVA==}
    engines: {node: '>=8.6'}

  /pidtree/0.3.1:
    resolution: {integrity: sha512-qQbW94hLHEqCg7nhby4yRC7G2+jYHY4Rguc2bjw7Uug4GIJuu1tvf2uHaZv5Q8zdt+WKJ6qK1FOI6amaWUo5FA==}
    engines: {node: '>=0.10'}
    hasBin: true
    dev: true

  /pify/3.0.0:
    resolution: {integrity: sha512-C3FsVNH1udSEX48gGX1xfvwTWfsYWj5U+8/uK15BGzIGrKoUpghX8hWZwa/OFnakBiiVNmBvemTJR5mcy7iPcg==}
    engines: {node: '>=4'}
    dev: true

  /pkg-dir/4.2.0:
    resolution: {integrity: sha512-HRDzbaKjC+AOWVXxAU/x54COGeIv9eb+6CkDSQoNTt4XyWoIJvuPsXizxu/Fr23EiekbtZwmh1IcIG/l/a10GQ==}
    engines: {node: '>=8'}
    dependencies:
      find-up: 4.1.0
    dev: true

  /pkg-types/1.1.1:
    resolution: {integrity: sha512-ko14TjmDuQJ14zsotODv7dBlwxKhUKQEhuhmbqo1uCi9BB0Z2alo/wAXg6q1dTR5TyuqYyWhjtfe/Tsh+X28jQ==}
    dependencies:
      confbox: 0.1.7
      mlly: 1.7.1
      pathe: 1.1.2
    dev: true

  /pluralize/8.0.0:
    resolution: {integrity: sha512-Nc3IT5yHzflTfbjgqWcCPpo7DaKy4FnpB0l/zCAW0Tc7jxAiuqSxHasntB3D7887LSrA93kDJ9IXovxJYxyLCA==}
    engines: {node: '>=4'}

  /postcss/8.4.38:
    resolution: {integrity: sha512-Wglpdk03BSfXkHoQa3b/oulrotAkwrlLDRSOb9D0bN86FdRyE9lppSp33aHNPgBa0JKCoB+drFLZkQoRRYae5A==}
    engines: {node: ^10 || ^12 || >=14}
    dependencies:
      nanoid: 3.3.7
      picocolors: 1.1.1
      source-map-js: 1.2.0
    dev: true

  /prelude-ls/1.2.1:
    resolution: {integrity: sha512-vkcDPrRZo1QZLbn5RLGPpg/WmIQ65qoWWhcGKf/b5eplkkarX0m9z8ppCat4mlOqUsWpyNuYgO3VRyrYHSzX5g==}
    engines: {node: '>= 0.8.0'}
    dev: true

  /prettier/3.1.1:
    resolution: {integrity: sha512-22UbSzg8luF4UuZtzgiUOfcGM8s4tjBv6dJRT7j275NXsy2jb4aJa4NNveul5x4eqlF1wuhuR2RElK71RvmVaw==}
    engines: {node: '>=14'}
    hasBin: true

  /prettier/3.3.3:
    resolution: {integrity: sha512-i2tDNA0O5IrMO757lfrdQZCc2jPNDVntV0m/+4whiDfWaTKfMNgR7Qz0NAeGz/nRqF4m5/6CLzbP4/liHt12Ew==}
    engines: {node: '>=14'}
    hasBin: true

  /pretty-format/29.7.0:
    resolution: {integrity: sha512-Pdlw/oPxN+aXdmM9R00JVC9WVFoCLTKJvDVLgmJ+qAffBMxsV85l/Lu7sNx4zSzPyoL2euImuEwHhOXdEgNFZQ==}
    engines: {node: ^14.15.0 || ^16.10.0 || >=18.0.0}
    dependencies:
      '@jest/schemas': 29.6.3
      ansi-styles: 5.2.0
      react-is: 18.3.1
    dev: true

  /process-nextick-args/2.0.1:
    resolution: {integrity: sha512-3ouUOpQhtgrbOa17J7+uxOTpITYWaGP7/AhoR3+A+/1e9skrzelGi/dXzEYyvbxubEF6Wn2ypscTKiKJFFn1ag==}
    dev: true

  /process/0.11.10:
    resolution: {integrity: sha512-cdGef/drWFoydD1JsMzuFf8100nZl+GT+yacc2bEced5f9Rjk4z+WtFUTBu9PhOi9j/jfmBPu0mMEY4wIdAF8A==}
    engines: {node: '>= 0.6.0'}

  /progress/2.0.3:
    resolution: {integrity: sha512-7PiHtLll5LdnKIMw100I+8xJXR5gW2QwWYkT6iJva0bXitZKa/XMrSbdmg3r2Xnaidz9Qumd0VPaMrZlF9V9sA==}
    engines: {node: '>=0.4.0'}
    dev: true

  /prompts/2.4.2:
    resolution: {integrity: sha512-NxNv/kLguCA7p3jE8oL2aEBsrJWgAakBpgmgK6lpPWV+WuOmY6r2/zbAVnP+T8bQlA0nzHXSJSJW0Hq7ylaD2Q==}
    engines: {node: '>= 6'}
    dependencies:
      kleur: 3.0.3
      sisteransi: 1.0.5

  /proper-lockfile/2.0.1:
    resolution: {integrity: sha512-rjaeGbsmhNDcDInmwi4MuI6mRwJu6zq8GjYCLuSuE7GF+4UjgzkL69sVKKJ2T2xH61kK7rXvGYpvaTu909oXaQ==}
    engines: {node: '>=4.0.0'}
    dependencies:
      graceful-fs: 4.2.11
      retry: 0.10.1
    dev: false

  /proxy-addr/2.0.7:
    resolution: {integrity: sha512-llQsMLSUDUPT44jdrU/O37qlnifitDP+ZwrmmZcoSKyLKvtZxpyV0n2/bD/N4tBAAZ/gJEdZU7KMraoK1+XYAg==}
    engines: {node: '>= 0.10'}
    dependencies:
      forwarded: 0.2.0
      ipaddr.js: 1.9.1
    dev: true

  /proxy-agent/6.4.0:
    resolution: {integrity: sha512-u0piLU+nCOHMgGjRbimiXmA9kM/L9EHh3zL81xCdp7m+Y2pHIsnmbdDoEDoAz5geaonNR6q6+yOPQs6n4T6sBQ==}
    engines: {node: '>= 14'}
    dependencies:
      agent-base: 7.1.0
      debug: 4.3.4
      http-proxy-agent: 7.0.2
      https-proxy-agent: 7.0.4
      lru-cache: 7.18.3
      pac-proxy-agent: 7.0.1
      proxy-from-env: 1.1.0
      socks-proxy-agent: 8.0.2
    transitivePeerDependencies:
      - supports-color
    dev: true

  /proxy-from-env/1.1.0:
    resolution: {integrity: sha512-D+zkORCbA9f1tdWRK0RaCR3GPv50cMxcrz4X8k5LTSUD1Dkw47mKJEZQNunItRTkWwgtaUSo1RVFRIG9ZXiFYg==}
    dev: true

  /psl/1.9.0:
    resolution: {integrity: sha512-E/ZsdU4HLs/68gYzgGTkMicWTLPdAftJLfJFlLUAAKZGkStNU72sZjT66SnMDVOfOWY/YAoiD7Jxa9iHvngcag==}
    dev: true

  /pump/3.0.0:
    resolution: {integrity: sha512-LwZy+p3SFs1Pytd/jYct4wpv49HiYCqd9Rlc5ZVdk0V+8Yzv6jR5Blk3TRmPL1ft69TxP0IMZGJ+WPFU2BFhww==}
    dependencies:
      end-of-stream: 1.4.4
      once: 1.4.0
    dev: true

  /punycode/2.3.0:
    resolution: {integrity: sha512-rRV+zQD8tVFys26lAGR9WUuS4iUAngJScM+ZRSKtvl5tKeZ2t5bvdNFdNHBW9FWR4guGHlgmsZ1G7BSm2wTbuA==}
    engines: {node: '>=6'}
    dev: true

  /puppeteer-core/22.4.1:
    resolution: {integrity: sha512-l9nf8NcirYOHdID12CIMWyy7dqcJCVtgVS+YAiJuUJHg8+9yjgPiG2PcNhojIEEpCkvw3FxvnyITVfKVmkWpjA==}
    engines: {node: '>=18'}
    dependencies:
      '@puppeteer/browsers': 2.1.0
      chromium-bidi: 0.5.12_74t7hwmhzgczi6zz4gvli4zmpa
      cross-fetch: 4.0.0
      debug: 4.3.4
      devtools-protocol: 0.0.1249869
      ws: 8.16.0
    transitivePeerDependencies:
      - bufferutil
      - encoding
      - supports-color
      - utf-8-validate
    dev: true

  /puppeteer/22.4.1_typescript@5.6.2:
    resolution: {integrity: sha512-Mag1wRLanzwS4yEUyrDRBUgsKlH3dpL6oAfVwNHG09oxd0+ySsatMvYj7HwjynWy/S+Hg+XHLgjyC/F6CsL/lg==}
    engines: {node: '>=18'}
    hasBin: true
    requiresBuild: true
    dependencies:
      '@puppeteer/browsers': 2.1.0
      cosmiconfig: 9.0.0_typescript@5.6.2
      puppeteer-core: 22.4.1
    transitivePeerDependencies:
      - bufferutil
      - encoding
      - supports-color
      - typescript
      - utf-8-validate
    dev: true

  /qjobs/1.2.0:
    resolution: {integrity: sha512-8YOJEHtxpySA3fFDyCRxA+UUV+fA+rTWnuWvylOK/NCjhY+b4ocCtmu8TtsWb+mYeU+GCHf/S66KZF/AsteKHg==}
    engines: {node: '>=0.9'}
    dev: true

  /qs/6.11.0:
    resolution: {integrity: sha512-MvjoMCJwEarSbUYk5O+nmoSzSutSsTwF85zcHPQ9OrlFoZOYIjaqBAJIqIXjptyD5vThxGq52Xu/MaJzRkIk4Q==}
    engines: {node: '>=0.6'}
    dependencies:
      side-channel: 1.0.4
    dev: true

  /qs/6.13.0:
    resolution: {integrity: sha512-+38qI9SOr8tfZ4QmJNplMUxqjbe7LKvvZgWdExBOmd+egZTtjLB67Gu0HRX3u/XOq7UU2Nx6nsjvS16Z9uwfpg==}
    engines: {node: '>=0.6'}
    dependencies:
      side-channel: 1.0.6
    dev: true

  /qs/6.5.3:
    resolution: {integrity: sha512-qxXIEh4pCGfHICj1mAJQ2/2XVZkjCDTcEgfoSQxc/fYivUZxTkk7L3bDBJSoNrEzXI17oUO5Dp07ktqE5KzczA==}
    engines: {node: '>=0.6'}
    dev: true

  /queue-microtask/1.2.3:
    resolution: {integrity: sha512-NuaNSa6flKT5JaSYQzJok04JzTL1CA6aGhv5rfLW3PgqA+M2ChpZQnAC8h8i4ZFkBS8X5RqkDBHA7r4hej3K9A==}

  /queue-tick/1.0.1:
    resolution: {integrity: sha512-kJt5qhMxoszgU/62PLP1CJytzd2NKetjSRnyuj31fDd3Rlcz3fzlFdFLD1SItunPwyqEOkca6GbV612BWfaBag==}
    dev: true

  /randombytes/2.1.0:
    resolution: {integrity: sha512-vYl3iOX+4CKUWuxGi9Ukhie6fsqXqS9FE2Zaic4tNFD2N2QQaXOMFbuKK4QmDHC0JO6B1Zp41J0LpT0oR68amQ==}
    dependencies:
      safe-buffer: 5.2.1
    dev: true

  /range-parser/1.2.1:
    resolution: {integrity: sha512-Hrgsx+orqoygnmhFbKaHE6c296J+HTAQXoxEF6gNupROmmGJRoyzfG3ccAveqCBrwr/2yxQ5BVd/GTl5agOwSg==}
    engines: {node: '>= 0.6'}
    dev: true

  /raw-body/2.5.1:
    resolution: {integrity: sha512-qqJBtEyVgS0ZmPGdCFPWJ3FreoqvG4MVQln/kCgF7Olq95IbOp0/BWyMwbdtn4VTvkM8Y7khCQ2Xgk/tcrCXig==}
    engines: {node: '>= 0.8'}
    dependencies:
      bytes: 3.1.2
      http-errors: 2.0.0
      iconv-lite: 0.4.24
      unpipe: 1.0.0
    dev: true

  /raw-body/2.5.2:
    resolution: {integrity: sha512-8zGqypfENjCIqGhgXToC8aB2r7YrBX+AQAfIPs/Mlk+BtPTztOvTS01NRW/3Eh60J+a48lt8qsCzirQ6loCVfA==}
    engines: {node: '>= 0.8'}
    dependencies:
      bytes: 3.1.2
      http-errors: 2.0.0
      iconv-lite: 0.4.24
      unpipe: 1.0.0
    dev: true

  /react-is/18.3.1:
    resolution: {integrity: sha512-/LLMVyas0ljjAtoYiPqYiL8VWXzUUdThrmU5+n20DZv+a+ClRoevUzw5JxU+Ieh5/c87ytoTBV9G1FiKfNJdmg==}
    dev: true

  /read-pkg/3.0.0:
    resolution: {integrity: sha512-BLq/cCO9two+lBgiTYNqD6GdtK8s4NpaWrl6/rCO9w0TUS8oJl7cmToOZfRYllKTISY6nt1U7jQ53brmKqY6BA==}
    engines: {node: '>=4'}
    dependencies:
      load-json-file: 4.0.0
      normalize-package-data: 2.5.0
      path-type: 3.0.0
    dev: true

  /readable-stream/2.3.8:
    resolution: {integrity: sha512-8p0AUk4XODgIewSi0l8Epjs+EVnWiK7NoDIEGU0HhE7+ZyY8D1IMY7odu5lRrFXGg71L15KG8QrPmum45RTtdA==}
    dependencies:
      core-util-is: 1.0.2
      inherits: 2.0.4
      isarray: 1.0.0
      process-nextick-args: 2.0.1
      safe-buffer: 5.1.2
      string_decoder: 1.1.1
      util-deprecate: 1.0.2
    dev: true

  /readable-stream/3.6.2:
    resolution: {integrity: sha512-9u/sniCrY3D5WdsERHzHE4G2YCXqoG5FTHUiCC4SIbr6XcLZBY05ya9EKjYek9O5xOAwjGq+1JdGBAS7Q9ScoA==}
    engines: {node: '>= 6'}
    dependencies:
      inherits: 2.0.4
      string_decoder: 1.3.0
      util-deprecate: 1.0.2
    dev: true

  /readdirp/3.6.0:
    resolution: {integrity: sha512-hOS089on8RduqdbhvQ5Z37A0ESjsqz6qnRcffsMU3495FuTdqSm+7bhJ29JvIOsBDEEnan5DPu9t3To9VRlMzA==}
    engines: {node: '>=8.10.0'}
    dependencies:
      picomatch: 2.3.1
    dev: true

  /rechoir/0.7.1:
    resolution: {integrity: sha512-/njmZ8s1wVeR6pjTZ+0nCnv8SpZNRMT2D1RLOJQESlYFDBvwpTA4KWJpZ+sBJ4+vhjILRcK7JIFdGCdxEAAitg==}
    engines: {node: '>= 0.10'}
    dependencies:
      resolve: 1.22.6
    dev: true

  /regenerator-runtime/0.14.1:
    resolution: {integrity: sha512-dYnhHh0nJoMfnkZs6GmmhFknAGRrLznOu5nc9ML+EJxGvrx6H7teuevqVqCuPcPK//3eDrrjQhehXVx9cnkGdw==}
    dev: false

  /regexp.prototype.flags/1.5.1:
    resolution: {integrity: sha512-sy6TXMN+hnP/wMy+ISxg3krXx7BAtWVO4UouuCN/ziM9UEne0euamVNafDfvC83bRNr95y0V5iijeDQFUNpvrg==}
    engines: {node: '>= 0.4'}
    dependencies:
      call-bind: 1.0.2
      define-properties: 1.2.1
      set-function-name: 2.0.1
    dev: true

  /request-promise-core/1.1.4_request@2.88.2:
    resolution: {integrity: sha512-TTbAfBBRdWD7aNNOoVOBH4pN/KigV6LyapYNNlAPA8JwbovRti1E88m3sYAwsLi5ryhPKsE9APwnjFTgdUjTpw==}
    engines: {node: '>=0.10.0'}
    peerDependencies:
      request: ^2.34
    dependencies:
      lodash: 4.17.21
      request: 2.88.2
    dev: true

  /request-promise-native/1.0.9_request@2.88.2:
    resolution: {integrity: sha512-wcW+sIUiWnKgNY0dqCpOZkUbF/I+YPi+f09JZIDa39Ec+q82CpSYniDp+ISgTTbKmnpJWASeJBPZmoxH84wt3g==}
    engines: {node: '>=0.12.0'}
    deprecated: request-promise-native has been deprecated because it extends the now deprecated request package, see https://github.com/request/request/issues/3142
    peerDependencies:
      request: ^2.34
    dependencies:
      request: 2.88.2
      request-promise-core: 1.1.4_request@2.88.2
      stealthy-require: 1.1.1
      tough-cookie: 2.5.0
    dev: true

  /request/2.88.2:
    resolution: {integrity: sha512-MsvtOrfG9ZcrOwAW+Qi+F6HbD0CWXEh9ou77uOb7FM2WPhwT7smM833PzanhJLsgXjN89Ir6V2PczXNnMpwKhw==}
    engines: {node: '>= 6'}
    deprecated: request has been deprecated, see https://github.com/request/request/issues/3142
    dependencies:
      aws-sign2: 0.7.0
      aws4: 1.12.0
      caseless: 0.12.0
      combined-stream: 1.0.8
      extend: 3.0.2
      forever-agent: 0.6.1
      form-data: 2.3.3
      har-validator: 5.1.5
      http-signature: 1.2.0
      is-typedarray: 1.0.0
      isstream: 0.1.2
      json-stringify-safe: 5.0.1
      mime-types: 2.1.35
      oauth-sign: 0.9.0
      performance-now: 2.1.0
      qs: 6.5.3
      safe-buffer: 5.2.1
      tough-cookie: 2.5.0
      tunnel-agent: 0.6.0
      uuid: 3.4.0
    dev: true

  /require-directory/2.1.1:
    resolution: {integrity: sha512-fGxEI7+wsG9xrvdjsrlmL22OMTTiHRwAMroiEeMgq8gzoLC/PQr7RsRDSTLUg/bZAZtF+TVIkHc6/4RIKrui+Q==}
    engines: {node: '>=0.10.0'}

  /require-from-string/2.0.2:
    resolution: {integrity: sha512-Xf0nWe6RseziFMu+Ap9biiUbmplq6S9/p+7w7YXP/JBHhrUDDUhwa+vANyubuqfZWTveU//DYVGsDG7RKL/vEw==}
    engines: {node: '>=0.10.0'}

  /requires-port/1.0.0:
    resolution: {integrity: sha512-KigOCHcocU3XODJxsu8i/j8T9tzT4adHiecwORRQ0ZZFcp7ahwXuRU1m+yuO90C5ZUyGeGfocHDI14M3L3yDAQ==}
    dev: true

  /resolve-cwd/3.0.0:
    resolution: {integrity: sha512-OrZaX2Mb+rJCpH/6CpSqt9xFVpN++x01XnN2ie9g6P5/3xelLAkXWVADpdz1IHD/KFfEXyE6V0U01OQ3UO2rEg==}
    engines: {node: '>=8'}
    dependencies:
      resolve-from: 5.0.0
    dev: true

  /resolve-from/4.0.0:
    resolution: {integrity: sha512-pb/MYmXstAkysRFx8piNI1tGFNQIFA3vkE3Gq4EuA1dF6gHp/+vgZqsCGJapvy8N3Q+4o7FwvquPJcnZ7RYy4g==}
    engines: {node: '>=4'}
    dev: true

  /resolve-from/5.0.0:
    resolution: {integrity: sha512-qYg9KP24dD5qka9J47d0aVky0N+b4fTU89LN9iDnjB5waksiC49rvMB0PrUJQGoTmH50XPiqOvAjDfaijGxYZw==}
    engines: {node: '>=8'}
    dev: true

  /resolve-pkg-maps/1.0.0:
    resolution: {integrity: sha512-seS2Tj26TBVOC2NIc2rOe2y2ZO7efxITtLZcGSOnHHNOQ7CkiUBfw0Iw2ck6xkIhPwLhKNLS8BO+hEpngQlqzw==}
    dev: true

  /resolve/1.22.6:
    resolution: {integrity: sha512-njhxM7mV12JfufShqGy3Rz8j11RPdLy4xi15UurGJeoHLfJpVXKdh3ueuOqbYUcDZnffr6X739JBo5LzyahEsw==}
    hasBin: true
    dependencies:
      is-core-module: 2.13.0
      path-parse: 1.0.7
      supports-preserve-symlinks-flag: 1.0.0
    dev: true

  /retry/0.10.1:
    resolution: {integrity: sha512-ZXUSQYTHdl3uS7IuCehYfMzKyIDBNoAuUblvy5oGO5UJSUTmStUUVPXbA9Qxd173Bgre53yCQczQuHgRWAdvJQ==}
    dev: false

  /reusify/1.0.4:
    resolution: {integrity: sha512-U9nH88a3fc/ekCF1l0/UP1IosiuIjyTh7hBvXVMHYgVcfGvt897Xguj2UOLDeI5BG2m7/uwyaLVT6fbtCwTyzw==}
    engines: {iojs: '>=1.0.0', node: '>=0.10.0'}

  /rfdc/1.3.0:
    resolution: {integrity: sha512-V2hovdzFbOi77/WajaSMXk2OLm+xNIeQdMMuB7icj7bk6zi2F8GGAxigcnDFpJHbNyNcgyJDiP+8nOrY5cZGrA==}
    dev: true

  /rimraf/3.0.2:
    resolution: {integrity: sha512-JZkJMZkAGFFPP2YqXZXPbMlMBgsxzE8ILs4lMIX/2o0L9UBw9O/Y3o6wFw/i9YLapcUJWwqbi3kdxIPdC62TIA==}
    hasBin: true
    dependencies:
      glob: 7.2.3
    dev: true

  /rimraf/5.0.4:
    resolution: {integrity: sha512-rizQI/o/YAMM1us0Zyax0uRfIK39XR52EAjjOi0fzMolpGp0onj6CWzBAXuOx6+6Xi9Rgi0d9tUZojhJerLUmQ==}
    engines: {node: '>=14'}
    hasBin: true
    dependencies:
      glob: 10.3.9
    dev: true

  /rollup/4.18.0:
    resolution: {integrity: sha512-QmJz14PX3rzbJCN1SG4Xe/bAAX2a6NpCP8ab2vfu2GiUr8AQcr2nCV/oEO3yneFarB67zk8ShlIyWb2LGTb3Sg==}
    engines: {node: '>=18.0.0', npm: '>=8.0.0'}
    hasBin: true
    dependencies:
      '@types/estree': 1.0.5
    optionalDependencies:
      '@rollup/rollup-android-arm-eabi': 4.18.0
      '@rollup/rollup-android-arm64': 4.18.0
      '@rollup/rollup-darwin-arm64': 4.18.0
      '@rollup/rollup-darwin-x64': 4.18.0
      '@rollup/rollup-linux-arm-gnueabihf': 4.18.0
      '@rollup/rollup-linux-arm-musleabihf': 4.18.0
      '@rollup/rollup-linux-arm64-gnu': 4.18.0
      '@rollup/rollup-linux-arm64-musl': 4.18.0
      '@rollup/rollup-linux-powerpc64le-gnu': 4.18.0
      '@rollup/rollup-linux-riscv64-gnu': 4.18.0
      '@rollup/rollup-linux-s390x-gnu': 4.18.0
      '@rollup/rollup-linux-x64-gnu': 4.18.0
      '@rollup/rollup-linux-x64-musl': 4.18.0
      '@rollup/rollup-win32-arm64-msvc': 4.18.0
      '@rollup/rollup-win32-ia32-msvc': 4.18.0
      '@rollup/rollup-win32-x64-msvc': 4.18.0
      fsevents: 2.3.3
    dev: true

  /run-parallel/1.2.0:
    resolution: {integrity: sha512-5l4VyZR86LZ/lDxZTR6jqL8AFE2S0IFLMP26AbjsLVADxHdhB/c0GUsH+y39UfCi3dzz8OlQuPmnaJOMoDHQBA==}
    dependencies:
      queue-microtask: 1.2.3

  /safe-array-concat/1.0.1:
    resolution: {integrity: sha512-6XbUAseYE2KtOuGueyeobCySj9L4+66Tn6KQMOPQJrAJEowYKW/YR/MGJZl7FdydUdaFu4LYyDZjxf4/Nmo23Q==}
    engines: {node: '>=0.4'}
    dependencies:
      call-bind: 1.0.7
      get-intrinsic: 1.2.4
      has-symbols: 1.0.3
      isarray: 2.0.5
    dev: true

  /safe-buffer/5.1.2:
    resolution: {integrity: sha512-Gd2UZBJDkXlY7GbJxfsE8/nvKkUEU1G38c1siN6QP6a9PT9MmHB8GnpscSmMJSoF8LOIrt8ud/wPtojys4G6+g==}
    dev: true

  /safe-buffer/5.2.1:
    resolution: {integrity: sha512-rp3So07KcdmmKbGvgaNxQSJr7bGVSVk5S9Eq1F+ppbRo70+YeaDxkw5Dd8NPN+GD6bjnYm2VuPuCXmpuYvmCXQ==}
    dev: true

  /safe-regex-test/1.0.0:
    resolution: {integrity: sha512-JBUUzyOgEwXQY1NuPtvcj/qcBDbDmEvWufhlnXZIm75DEHp+afM1r1ujJpJsV/gSM4t59tpDyPi1sd6ZaPFfsA==}
    dependencies:
      call-bind: 1.0.7
      get-intrinsic: 1.2.4
      is-regex: 1.1.4
    dev: true

  /safe-stable-stringify/2.4.3:
    resolution: {integrity: sha512-e2bDA2WJT0wxseVd4lsDP4+3ONX6HpMXQa1ZhFQ7SU+GjvORCmShbCMltrtIDfkYhVHrOcPtj+KhmDBdPdZD1g==}
    engines: {node: '>=10'}
    dev: true

  /safer-buffer/2.1.2:
    resolution: {integrity: sha512-YZo3K82SD7Riyi0E1EQPojLz7kpepnSQI9IyPbHHg1XXXevb5dJI7tpyN2ADxGcQbHG7vcyRHk0cbwqcQriUtg==}
    dev: true

  /sax/1.2.4:
    resolution: {integrity: sha512-NqVDv9TpANUjFm0N8uM5GxL36UgKi9/atZw+x7YFnQ8ckwFGKrl4xX4yWtrey3UJm5nP1kUbnYgLopqWNSRhWw==}

  /schema-utils/3.3.0:
    resolution: {integrity: sha512-pN/yOAvcC+5rQ5nERGuwrjLlYvLTbCibnZ1I7B1LaiAz9BRBlE9GMgE/eqV30P7aJQUf7Ddimy/RsbYO/GrVGg==}
    engines: {node: '>= 10.13.0'}
    dependencies:
      '@types/json-schema': 7.0.13
      ajv: 6.12.6
      ajv-keywords: 3.5.2_ajv@6.12.6
    dev: true

  /semver/5.7.2:
    resolution: {integrity: sha512-cBznnQ9KjJqU67B52RMC65CMarK2600WFnbkcaiwWq3xy/5haFJlshgnpjovMVJ+Hff49d8GEn0b87C5pDQ10g==}
    hasBin: true
    dev: true

  /semver/6.3.1:
    resolution: {integrity: sha512-BR7VvDCVHO+q2xBEWskxS6DJE1qRnb7DxzUrogb71CWoSficBxYsiAGd+Kl0mmq/MprG9yArRkyrQxTO6XjMzA==}
    hasBin: true
    dev: true

  /semver/7.5.4:
    resolution: {integrity: sha512-1bCSESV6Pv+i21Hvpxp3Dx+pSD8lIPt8uVjRrxAUt/nbswYc+tK6Y2btiULjd4+fnq15PX+nqQDC7Oft7WkwcA==}
    engines: {node: '>=10'}
    hasBin: true
    dependencies:
      lru-cache: 6.0.0

  /semver/7.6.0:
    resolution: {integrity: sha512-EnwXhrlwXMk9gKu5/flx5sv/an57AkRplG3hTK68W7FRDN+k+OWBj65M7719OkA82XLBxrcX0KSHj+X5COhOVg==}
    engines: {node: '>=10'}
    hasBin: true
    dependencies:
      lru-cache: 6.0.0
    dev: true

  /semver/7.6.3:
    resolution: {integrity: sha512-oVekP1cKtI+CTDvHWYFUcMtsK/00wmAEfyqKfNdARm8u1wNVhSgaX7A8d4UuIlUI5e84iEwOhs7ZPYRmzU9U6A==}
    engines: {node: '>=10'}
    hasBin: true

  /send/0.18.0:
    resolution: {integrity: sha512-qqWzuOjSFOuqPjFe4NOsMLafToQQwBSOEpS+FwEt3A2V3vKubTquT3vmLTQpFgMXp8AlFWFuP1qKaJZOtPpVXg==}
    engines: {node: '>= 0.8.0'}
    dependencies:
      debug: 2.6.9
      depd: 2.0.0
      destroy: 1.2.0
      encodeurl: 1.0.2
      escape-html: 1.0.3
      etag: 1.8.1
      fresh: 0.5.2
      http-errors: 2.0.0
      mime: 1.6.0
      ms: 2.1.3
      on-finished: 2.4.1
      range-parser: 1.2.1
      statuses: 2.0.1
    dev: true

  /send/0.19.0:
    resolution: {integrity: sha512-dW41u5VfLXu8SJh5bwRmyYUbAoSB3c9uQh6L8h/KtsFREPWpbX1lrljJo186Jc4nmci/sGUZ9a0a0J2zgfq2hw==}
    engines: {node: '>= 0.8.0'}
    dependencies:
      debug: 2.6.9
      depd: 2.0.0
      destroy: 1.2.0
      encodeurl: 1.0.2
      escape-html: 1.0.3
      etag: 1.8.1
      fresh: 0.5.2
      http-errors: 2.0.0
      mime: 1.6.0
      ms: 2.1.3
      on-finished: 2.4.1
      range-parser: 1.2.1
      statuses: 2.0.1
    dev: true

  /serialize-javascript/6.0.0:
    resolution: {integrity: sha512-Qr3TosvguFt8ePWqsvRfrKyQXIiW+nGbYpy8XK24NQHE83caxWt+mIymTT19DGFbNWNLfEwsrkSmN64lVWB9ag==}
    dependencies:
      randombytes: 2.1.0
    dev: true

  /serialize-javascript/6.0.1:
    resolution: {integrity: sha512-owoXEFjWRllis8/M1Q+Cw5k8ZH40e3zhp/ovX+Xr/vi1qj6QesbyXXViFbpNvWvPNAD62SutwEXavefrLJWj7w==}
    dependencies:
      randombytes: 2.1.0
    dev: true

  /serve-static/1.15.0:
    resolution: {integrity: sha512-XGuRDNjXUijsUL0vl6nSD7cwURuzEgglbOaFuZM9g3kwDXOWVTck0jLzjPzGD+TazWbboZYu52/9/XPdUgne9g==}
    engines: {node: '>= 0.8.0'}
    dependencies:
      encodeurl: 1.0.2
      escape-html: 1.0.3
      parseurl: 1.3.3
      send: 0.18.0
    dev: true

  /serve-static/1.16.2:
    resolution: {integrity: sha512-VqpjJZKadQB/PEbEwvFdO43Ax5dFBZ2UECszz8bQ7pi7wt//PWe1P6MN7eCnjsatYtBT6EuiClbjSWP2WrIoTw==}
    engines: {node: '>= 0.8.0'}
    dependencies:
      encodeurl: 2.0.0
      escape-html: 1.0.3
      parseurl: 1.3.3
      send: 0.19.0
    dev: true

  /set-function-length/1.2.2:
    resolution: {integrity: sha512-pgRc4hJ4/sNjWCSS9AmnS40x3bNMDTknHgL5UaMBTMyJnU90EgWh1Rz+MC9eFu4BuN/UwZjKQuY/1v3rM7HMfg==}
    engines: {node: '>= 0.4'}
    dependencies:
      define-data-property: 1.1.4
      es-errors: 1.3.0
      function-bind: 1.1.2
      get-intrinsic: 1.2.4
      gopd: 1.0.1
      has-property-descriptors: 1.0.2
    dev: true

  /set-function-name/2.0.1:
    resolution: {integrity: sha512-tMNCiqYVkXIZgc2Hnoy2IvC/f8ezc5koaRFkCjrpWzGpCd3qbZXPzVy9MAZzK1ch/X0jvSkojys3oqJN0qCmdA==}
    engines: {node: '>= 0.4'}
    dependencies:
      define-data-property: 1.1.0
      functions-have-names: 1.2.3
      has-property-descriptors: 1.0.0
    dev: true

  /setprototypeof/1.2.0:
    resolution: {integrity: sha512-E5LDX7Wrp85Kil5bhZv46j8jOeboKq5JMmYM3gVGdGH8xFpPWXUMsNrlODCrkoxMEeNi/XZIwuRvY4XNwYMJpw==}
    dev: true

  /shallow-clone/3.0.1:
    resolution: {integrity: sha512-/6KqX+GVUdqPuPPd2LxDDxzX6CAbjJehAAOKlNpqqUpAqPM6HeL8f+o3a+JsyGjn2lv0WY8UsTgUJjU9Ok55NA==}
    engines: {node: '>=8'}
    dependencies:
      kind-of: 6.0.3
    dev: true

  /shebang-command/1.2.0:
    resolution: {integrity: sha512-EV3L1+UQWGor21OmnvojK36mhg+TyIKDh3iFBKBohr5xeXIhNBcx8oWdgkTEEQ+BEFFYdLRuqMfd5L84N1V5Vg==}
    engines: {node: '>=0.10.0'}
    dependencies:
      shebang-regex: 1.0.0
    dev: true

  /shebang-command/2.0.0:
    resolution: {integrity: sha512-kHxr2zZpYtdmrN1qDjrrX/Z1rR1kG8Dx+gkpK1G4eXmvXswmcE1hTWBWYUzlraYw1/yZp6YuDY77YtvbN0dmDA==}
    engines: {node: '>=8'}
    dependencies:
      shebang-regex: 3.0.0
    dev: true

  /shebang-regex/1.0.0:
    resolution: {integrity: sha512-wpoSFAxys6b2a2wHZ1XpDSgD7N9iVjg29Ph9uV/uaP9Ex/KXlkTZTeddxDPSYQpgvzKLGJke2UU0AzoGCjNIvQ==}
    engines: {node: '>=0.10.0'}
    dev: true

  /shebang-regex/3.0.0:
    resolution: {integrity: sha512-7++dFhtcx3353uBaq8DDR4NuxBetBzC7ZQOhmTQInHEd6bSrXdiEyzCvG07Z44UYdLShWUyXt5M/yhz8ekcb1A==}
    engines: {node: '>=8'}
    dev: true

  /shell-quote/1.8.1:
    resolution: {integrity: sha512-6j1W9l1iAs/4xYBI1SYOVZyFcCis9b4KCLQ8fgAGG07QvzaRLVVRQvAy85yNmmZSjYjg4MWh4gNvlPujU/5LpA==}
    dev: true

  /side-channel/1.0.4:
    resolution: {integrity: sha512-q5XPytqFEIKHkGdiMIrY10mvLRvnQh42/+GoBlFW3b2LXLE2xxJpZFdm94we0BaoV3RwJyGqg5wS7epxTv0Zvw==}
    dependencies:
      call-bind: 1.0.2
      get-intrinsic: 1.2.1
      object-inspect: 1.12.3
    dev: true

  /side-channel/1.0.6:
    resolution: {integrity: sha512-fDW/EZ6Q9RiO8eFG8Hj+7u/oW+XrPTIChwCOM2+th2A6OblDtYYIpve9m+KvI9Z4C9qSEXlaGR6bTEYHReuglA==}
    engines: {node: '>= 0.4'}
    dependencies:
      call-bind: 1.0.7
      es-errors: 1.3.0
      get-intrinsic: 1.2.4
      object-inspect: 1.13.2
    dev: true

  /siginfo/2.0.0:
    resolution: {integrity: sha512-ybx0WO1/8bSBLEWXZvEd7gMW3Sn3JFlW3TvX1nREbDLRNQNaeNN8WK0meBwPdAaOI7TtRRRJn/Es1zhrrCHu7g==}
    dev: true

  /signal-exit/4.1.0:
    resolution: {integrity: sha512-bzyZ1e88w9O1iNJbKnOlvYTrWPDl46O1bG0D3XInv+9tkPrxrN8jUUTiFlDkkmKWgn1M6CfIA13SuGqOa9Korw==}
    engines: {node: '>=14'}
    dev: true

  /simple-swizzle/0.2.2:
    resolution: {integrity: sha512-JA//kQgZtbuY83m+xT+tXJkmJncGMTFT+C+g2h2R9uxkYIrE2yy9sgmcLhCnw57/WSD+Eh3J97FPEDFnbXnDUg==}
    dependencies:
      is-arrayish: 0.3.2
    dev: true

  /sinon/10.0.1:
    resolution: {integrity: sha512-1rf86mvW4Mt7JitEIgmNaLXaWnrWd/UrVKZZlL+kbeOujXVf9fmC4kQEQ/YeHoiIA23PLNngYWK+dngIx/AumA==}
    deprecated: Breaking change found in this patch version
    dependencies:
      '@sinonjs/commons': 1.8.6
      '@sinonjs/fake-timers': 7.1.2
      '@sinonjs/samsam': 6.1.3
      diff: 4.0.2
      nise: 5.1.4
      supports-color: 7.2.0
    dev: true

  /sisteransi/1.0.5:
    resolution: {integrity: sha512-bLGGlR1QxBcynn2d5YmDX4MGjlZvy2MRBDRNHLJ8VI6l6+9FUiyTFNJ0IveOSP0bcXgVDPRcfGqA0pjaqUpfVg==}

  /slash/3.0.0:
    resolution: {integrity: sha512-g9Q1haeby36OSStwb4ntCGGGaKsaVSjQ68fBxoQcutl5fS1vuY18H3wSt3jFyFtrkx+Kz0V1G85A4MyAdDMi2Q==}
    engines: {node: '>=8'}
    dev: true

  /slash/5.1.0:
    resolution: {integrity: sha512-ZA6oR3T/pEyuqwMgAKT0/hAv8oAXckzbkmR0UkUosQ+Mc4RxGoJkRmwHgHufaenlyAgE1Mxgpdcrf75y6XcnDg==}
    engines: {node: '>=14.16'}

  /smart-buffer/4.2.0:
    resolution: {integrity: sha512-94hK0Hh8rPqQl2xXc3HsaBoOXKV20MToPkcXvwbISWLEs+64sBq5kFgn2kJDHb1Pry9yrP0dxrCI9RRci7RXKg==}
    engines: {node: '>= 6.0.0', npm: '>= 3.0.0'}
    dev: true

  /socket.io-adapter/2.5.2:
    resolution: {integrity: sha512-87C3LO/NOMc+eMcpcxUBebGjkpMDkNBS9tf7KJqcDsmL936EChtVva71Dw2q4tQcuVC+hAUy4an2NO/sYXmwRA==}
    dependencies:
      ws: 8.11.0
    transitivePeerDependencies:
      - bufferutil
      - utf-8-validate
    dev: true

  /socket.io-parser/4.2.4:
    resolution: {integrity: sha512-/GbIKmo8ioc+NIWIhwdecY0ge+qVBSMdgxGygevmdHj24bsfgtCmcUUcQ5ZzcylGFHsN3k4HB4Cgkl96KVnuew==}
    engines: {node: '>=10.0.0'}
    dependencies:
      '@socket.io/component-emitter': 3.1.0
      debug: 4.3.4
    transitivePeerDependencies:
      - supports-color
    dev: true

  /socket.io/4.7.2:
    resolution: {integrity: sha512-bvKVS29/I5fl2FGLNHuXlQaUH/BlzX1IN6S+NKLNZpBsPZIDH+90eQmCs2Railn4YUiww4SzUedJ6+uzwFnKLw==}
    engines: {node: '>=10.2.0'}
    dependencies:
      accepts: 1.3.8
      base64id: 2.0.0
      cors: 2.8.5
      debug: 4.3.4
      engine.io: 6.5.2
      socket.io-adapter: 2.5.2
      socket.io-parser: 4.2.4
    transitivePeerDependencies:
      - bufferutil
      - supports-color
      - utf-8-validate
    dev: true

  /socks-proxy-agent/8.0.2:
    resolution: {integrity: sha512-8zuqoLv1aP/66PHF5TqwJ7Czm3Yv32urJQHrVyhD7mmA6d61Zv8cIXQYPTWwmg6qlupnPvs/QKDmfa4P/qct2g==}
    engines: {node: '>= 14'}
    dependencies:
      agent-base: 7.1.0
      debug: 4.3.4
      socks: 2.7.1
    transitivePeerDependencies:
      - supports-color
    dev: true

  /socks/2.7.1:
    resolution: {integrity: sha512-7maUZy1N7uo6+WVEX6psASxtNlKaNVMlGQKkG/63nEDdLOWNbiUMoLK7X4uYoLhQstau72mLgfEWcXcwsaHbYQ==}
    engines: {node: '>= 10.13.0', npm: '>= 3.0.0'}
    dependencies:
      ip: 2.0.0
      smart-buffer: 4.2.0
    dev: true

  /source-map-js/1.2.0:
    resolution: {integrity: sha512-itJW8lvSA0TXEphiRoawsCksnlf8SyvmFzIhltqAHluXd88pkCd+cXJVHTDwdCr0IzwptSm035IHQktUu1QUMg==}
    engines: {node: '>=0.10.0'}
    dev: true

  /source-map-loader/1.1.3_webpack@5.88.2:
    resolution: {integrity: sha512-6YHeF+XzDOrT/ycFJNI53cgEsp/tHTMl37hi7uVyqFAlTXW109JazaQCkbc+jjoL2637qkH1amLi+JzrIpt5lA==}
    engines: {node: '>= 10.13.0'}
    peerDependencies:
      webpack: ^4.0.0 || ^5.0.0
    dependencies:
      abab: 2.0.6
      iconv-lite: 0.6.3
      loader-utils: 2.0.4
      schema-utils: 3.3.0
      source-map: 0.6.1
      webpack: 5.88.2_webpack-cli@4.10.0
      whatwg-mimetype: 2.3.0
    dev: true

  /source-map-support/0.5.21:
    resolution: {integrity: sha512-uBHU3L3czsIyYXKX88fdrGovxdSCoTGDRZ6SYXtSRxLZUzHg5P/66Ht6uoUlHu9EZod+inXhKo3qQgwXUT/y1w==}
    dependencies:
      buffer-from: 1.1.2
      source-map: 0.6.1

  /source-map/0.6.1:
    resolution: {integrity: sha512-UjgapumWlbMhkBgzT7Ykc5YXUT46F0iKu8SGXq0bcwP5dz/h0Plj6enJqjz1Zbq2l5WaqYnrVbwWOWMyF3F47g==}
    engines: {node: '>=0.10.0'}

  /spdx-correct/3.2.0:
    resolution: {integrity: sha512-kN9dJbvnySHULIluDHy32WHRUu3Og7B9sbY7tsFLctQkIqnMh3hErYgdMjTYuqmcXX+lK5T1lnUt3G7zNswmZA==}
    dependencies:
      spdx-expression-parse: 3.0.1
      spdx-license-ids: 3.0.15
    dev: true

  /spdx-exceptions/2.3.0:
    resolution: {integrity: sha512-/tTrYOC7PPI1nUAgx34hUpqXuyJG+DTHJTnIULG4rDygi4xu/tfgmq1e1cIRwRzwZgo4NLySi+ricLkZkw4i5A==}
    dev: true

  /spdx-expression-parse/3.0.1:
    resolution: {integrity: sha512-cbqHunsQWnJNE6KhVSMsMeH5H/L9EpymbzqTQ3uLwNCLZ1Q481oWaofqH7nO6V07xlXwY6PhQdQ2IedWx/ZK4Q==}
    dependencies:
      spdx-exceptions: 2.3.0
      spdx-license-ids: 3.0.15
    dev: true

  /spdx-license-ids/3.0.15:
    resolution: {integrity: sha512-lpT8hSQp9jAKp9mhtBU4Xjon8LPGBvLIuBiSVhMEtmLecTh2mO0tlqrAMp47tBXzMr13NJMQ2lf7RpQGLJ3HsQ==}
    dev: true

  /sprintf-js/1.0.3:
    resolution: {integrity: sha512-D9cPgkvLlV3t3IzL0D0YLvGA9Ahk4PcvVwUbN0dSGr1aP0Nrt4AEnTUbuGvquEC0mA64Gqt1fzirlRs5ibXx8g==}
    dev: true

  /sshpk/1.17.0:
    resolution: {integrity: sha512-/9HIEs1ZXGhSPE8X6Ccm7Nam1z8KcoCqPdI7ecm1N33EzAetWahvQWVqLZtaZQ+IDKX4IyA2o0gBzqIMkAagHQ==}
    engines: {node: '>=0.10.0'}
    hasBin: true
    dependencies:
      asn1: 0.2.6
      assert-plus: 1.0.0
      bcrypt-pbkdf: 1.0.2
      dashdash: 1.14.1
      ecc-jsbn: 0.1.2
      getpass: 0.1.7
      jsbn: 0.1.1
      safer-buffer: 2.1.2
      tweetnacl: 0.14.5
    dev: true

  /stack-trace/0.0.10:
    resolution: {integrity: sha512-KGzahc7puUKkzyMt+IqAep+TVNbKP+k2Lmwhub39m1AsTSkaDutx56aDCo+HLDzf/D26BIHTJWNiTG1KAJiQCg==}
    dev: true

  /stackback/0.0.2:
    resolution: {integrity: sha512-1XMJE5fQo1jGH6Y/7ebnwPOBEkIEnT4QF32d5R1+VXdXveM0IBMJt8zfaxX1P3QhVwrYe+576+jkANtSS2mBbw==}
    dev: true

  /statuses/1.5.0:
    resolution: {integrity: sha512-OpZ3zP+jT1PI7I8nemJX4AKmAX070ZkYPVWV/AaKTJl+tXCTGyVdC1a4SL8RUQYEwk/f34ZX8UTykN68FwrqAA==}
    engines: {node: '>= 0.6'}
    dev: true

  /statuses/2.0.1:
    resolution: {integrity: sha512-RwNA9Z/7PrK06rYLIzFMlaF+l73iwpzsqRIFgbMLbTcLD6cOao82TaWefPXQvB2fOC4AjuYSEndS7N/mTCbkdQ==}
    engines: {node: '>= 0.8'}
    dev: true

  /std-env/3.7.0:
    resolution: {integrity: sha512-JPbdCEQLj1w5GilpiHAx3qJvFndqybBysA3qUOnznweH4QbNYUsW/ea8QzSrnh0vNsezMMw5bcVool8lM0gwzg==}
    dev: true

  /stealthy-require/1.1.1:
    resolution: {integrity: sha512-ZnWpYnYugiOVEY5GkcuJK1io5V8QmNYChG62gSit9pQVGErXtrKuPC55ITaVSukmMta5qpMU7vqLt2Lnni4f/g==}
    engines: {node: '>=0.10.0'}
    dev: true

  /stop-iteration-iterator/1.0.0:
    resolution: {integrity: sha512-iCGQj+0l0HOdZ2AEeBADlsRC+vsnDsZsbdSiH1yNSjcfKM7fdpCMfqAL/dwF5BLiw/XhRft/Wax6zQbhq2BcjQ==}
    engines: {node: '>= 0.4'}
    dependencies:
      internal-slot: 1.0.5
    dev: true

  /stoppable/1.1.0:
    resolution: {integrity: sha512-KXDYZ9dszj6bzvnEMRYvxgeTHU74QBFL54XKtP3nyMuJ81CFYtABZ3bAzL2EdFUaEwJOBOgENyFj3R7oTzDyyw==}
    engines: {node: '>=4', npm: '>=6'}
    dev: true

  /streamroller/3.1.5:
    resolution: {integrity: sha512-KFxaM7XT+irxvdqSP1LGLgNWbYN7ay5owZ3r/8t77p+EtSUAfUgtl7be3xtqtOmGUl9K9YPO2ca8133RlTjvKw==}
    engines: {node: '>=8.0'}
    dependencies:
      date-format: 4.0.14
      debug: 4.3.4
      fs-extra: 8.1.0
    transitivePeerDependencies:
      - supports-color
    dev: true

  /streamsearch/1.1.0:
    resolution: {integrity: sha512-Mcc5wHehp9aXz1ax6bZUyY5afg9u2rv5cqQI3mRrYkGC8rW2hM02jWuwjtL++LS5qinSyhj2QfLyNsuc+VsExg==}
    engines: {node: '>=10.0.0'}
    dev: true

  /streamx/2.15.6:
    resolution: {integrity: sha512-q+vQL4AAz+FdfT137VF69Cc/APqUbxy+MDOImRrMvchJpigHj9GksgDU2LYbO9rx7RX6osWgxJB2WxhYv4SZAw==}
    dependencies:
      fast-fifo: 1.3.2
      queue-tick: 1.0.1
    dev: true

  /string-argv/0.3.2:
    resolution: {integrity: sha512-aqD2Q0144Z+/RqG52NeHEkZauTAUWJO8c6yTftGJKO3Tja5tUgIfmIl6kExvhtxSDP7fXB6DvzkfMpCd/F3G+Q==}
    engines: {node: '>=0.6.19'}
    dev: true

  /string-width/4.2.3:
    resolution: {integrity: sha512-wKyQRQpjJ0sIp62ErSZdGsjMJWsap5oRNihHhu6G7JVO/9jIB6UyevL+tXuOqrng8j/cxKTWyWUwvSTriiZz/g==}
    engines: {node: '>=8'}
    dependencies:
      emoji-regex: 8.0.0
      is-fullwidth-code-point: 3.0.0
      strip-ansi: 6.0.1

  /string-width/5.1.2:
    resolution: {integrity: sha512-HnLOCR3vjcY8beoNLtcjZ5/nxn2afmME6lhrDrebokqMap+XbeW8n9TXpPDOqdGK5qcI3oT0GKTW6wC7EMiVqA==}
    engines: {node: '>=12'}
    dependencies:
      eastasianwidth: 0.2.0
      emoji-regex: 9.2.2
      strip-ansi: 7.1.0
    dev: true

  /string.prototype.padend/3.1.5:
    resolution: {integrity: sha512-DOB27b/2UTTD+4myKUFh+/fXWcu/UDyASIXfg+7VzoCNNGOfWvoyU/x5pvVHr++ztyt/oSYI1BcWBBG/hmlNjA==}
    engines: {node: '>= 0.4'}
    dependencies:
      call-bind: 1.0.2
      define-properties: 1.2.1
      es-abstract: 1.22.2
    dev: true

  /string.prototype.repeat/0.2.0:
    resolution: {integrity: sha512-1BH+X+1hSthZFW+X+JaUkjkkUPwIlLEMJBLANN3hOob3RhEk5snLWNECDnYbgn/m5c5JV7Ersu1Yubaf+05cIA==}
    dev: true

  /string.prototype.trim/1.2.8:
    resolution: {integrity: sha512-lfjY4HcixfQXOfaqCvcBuOIapyaroTXhbkfJN3gcB1OtyupngWK4sEET9Knd0cXd28kTUqu/kHoV4HKSJdnjiQ==}
    engines: {node: '>= 0.4'}
    dependencies:
      call-bind: 1.0.7
      define-properties: 1.2.1
      es-abstract: 1.22.2
    dev: true

  /string.prototype.trimend/1.0.7:
    resolution: {integrity: sha512-Ni79DqeB72ZFq1uH/L6zJ+DKZTkOtPIHovb3YZHQViE+HDouuU4mBrLOLDn5Dde3RF8qw5qVETEjhu9locMLvA==}
    dependencies:
      call-bind: 1.0.7
      define-properties: 1.2.1
      es-abstract: 1.22.2
    dev: true

  /string.prototype.trimstart/1.0.7:
    resolution: {integrity: sha512-NGhtDFu3jCEm7B4Fy0DpLewdJQOZcQ0rGbwQ/+stjnrp2i+rlKeCvos9hOIeCmqwratM47OBxY7uFZzjxHXmrg==}
    dependencies:
      call-bind: 1.0.7
      define-properties: 1.2.1
      es-abstract: 1.22.2
    dev: true

  /string_decoder/1.1.1:
    resolution: {integrity: sha512-n/ShnvDi6FHbbVfviro+WojiFzv+s8MPMHBczVePfUpDJLwoLT0ht1l4YwBCbi8pJAveEEdnkHyPyTP/mzRfwg==}
    dependencies:
      safe-buffer: 5.1.2
    dev: true

  /string_decoder/1.3.0:
    resolution: {integrity: sha512-hkRX8U1WjJFd8LsDJ2yQ/wWWxaopEsABU1XfkM8A+j0+85JAGppt16cr1Whg6KIbb4okU6Mql6BOj+uup/wKeA==}
    dependencies:
      safe-buffer: 5.2.1
    dev: true

  /strip-ansi/6.0.1:
    resolution: {integrity: sha512-Y38VPSHcqkFrCpFnQ9vuSXmquuv5oXOKpGeT6aGrr3o3Gc9AlVa6JBfUSOCnbxGGZF+/0ooI7KrPuUSztUdU5A==}
    engines: {node: '>=8'}
    dependencies:
      ansi-regex: 5.0.1

  /strip-ansi/7.1.0:
    resolution: {integrity: sha512-iq6eVVI64nQQTRYq2KtEg2d2uU7LElhTJwsH4YzIHZshxlgZms/wIc4VoDQTlG/IvVIrBKG06CrZnp0qv7hkcQ==}
    engines: {node: '>=12'}
    dependencies:
      ansi-regex: 6.0.1
    dev: true

  /strip-bom/3.0.0:
    resolution: {integrity: sha512-vavAMRXOgBVNF6nyEEmL3DBK19iRpDcoIwW+swQ+CbGiu7lju6t+JklA1MHweoWtadgt4ISVUsXLyDq34ddcwA==}
    engines: {node: '>=4'}
    dev: true

  /strip-final-newline/3.0.0:
    resolution: {integrity: sha512-dOESqjYr96iWYylGObzd39EuNTa5VJxyvVAEm5Jnh7KGo75V43Hk1odPQkNDyXNmUR6k+gEiDVXnjB8HJ3crXw==}
    engines: {node: '>=12'}
    dev: true

  /strip-json-comments/3.1.1:
    resolution: {integrity: sha512-6fPc+R4ihwqP6N/aIv2f1gMH8lOVtWQHoqC4yK6oSDVVocumAsfCqjkXnqiYMhmMwS/mEHLp7Vehlt3ql6lEig==}
    engines: {node: '>=8'}
    dev: true

  /strip-literal/2.1.0:
    resolution: {integrity: sha512-Op+UycaUt/8FbN/Z2TWPBLge3jWrP3xj10f3fnYxf052bKuS3EKs1ZQcVGjnEMdsNVAM+plXRdmjrZ/KgG3Skw==}
    dependencies:
      js-tokens: 9.0.0
    dev: true

  /strnum/1.0.5:
    resolution: {integrity: sha512-J8bbNyKKXl5qYcR36TIO8W3mVGVHrmmxsd5PAItGkmyzwJvybiw2IVq5nqd0i4LSNSkB/sx9VHllbfFdr9k1JA==}
    dev: true

  /supports-color/5.5.0:
    resolution: {integrity: sha512-QjVjwdXIt408MIiAqCX4oUKsgU2EqAGzs2Ppkm4aQYbjm+ZEWEcW4SfFNTr4uMNZma0ey4f5lgLrkB0aX0QMow==}
    engines: {node: '>=4'}
    dependencies:
      has-flag: 3.0.0

  /supports-color/7.2.0:
    resolution: {integrity: sha512-qpCAvRl9stuOHveKsn7HncJRvv501qIacKzQlO/+Lwxc9+0q2wLyv4Dfvt80/DPn2pqOBsJdDiogXGR9+OvwRw==}
    engines: {node: '>=8'}
    dependencies:
      has-flag: 4.0.0

  /supports-color/8.1.1:
    resolution: {integrity: sha512-MpUEN2OodtUzxvKQl72cUF7RQ5EiHsGvSsVG0ia9c5RbWGL2CI4C7EpPS8UTBIplnlzZiNuV56w+FuNxy3ty2Q==}
    engines: {node: '>=10'}
    dependencies:
      has-flag: 4.0.0
    dev: true

  /supports-preserve-symlinks-flag/1.0.0:
    resolution: {integrity: sha512-ot0WnXS9fgdkgIcePe6RHNk1WA8+muPa6cSjeR3V8K27q9BB1rTE3R1p7Hv0z1ZyAc8s6Vvv8DIyWf681MAt0w==}
    engines: {node: '>= 0.4'}
    dev: true

  /tapable/2.2.1:
    resolution: {integrity: sha512-GNzQvQTOIP6RyTfE2Qxb8ZVlNmw0n88vp1szwWRimP02mnTsx3Wtn5qRdqY9w2XduFNUgvOwhNnQsjwCp+kqaQ==}
    engines: {node: '>=6'}
    dev: true

  /tar-fs/3.0.5:
    resolution: {integrity: sha512-JOgGAmZyMgbqpLwct7ZV8VzkEB6pxXFBVErLtb+XCOqzc6w1xiWKI9GVd6bwk68EX7eJ4DWmfXVmq8K2ziZTGg==}
    dependencies:
      pump: 3.0.0
      tar-stream: 3.1.6
    optionalDependencies:
      bare-fs: 2.2.2
      bare-path: 2.1.0
    dev: true

  /tar-stream/3.1.6:
    resolution: {integrity: sha512-B/UyjYwPpMBv+PaFSWAmtYjwdrlEaZQEhMIBFNC5oEG8lpiW8XjcSdmEaClj28ArfKScKHs2nshz3k2le6crsg==}
    dependencies:
      b4a: 1.6.4
      fast-fifo: 1.3.2
      streamx: 2.15.6
    dev: true

  /temporal-polyfill/0.2.5:
    resolution: {integrity: sha512-ye47xp8Cb0nDguAhrrDS1JT1SzwEV9e26sSsrWzVu+yPZ7LzceEcH0i2gci9jWfOfSCCgM3Qv5nOYShVUUFUXA==}
    dependencies:
      temporal-spec: 0.2.4

  /temporal-spec/0.2.4:
    resolution: {integrity: sha512-lDMFv4nKQrSjlkHKAlHVqKrBG4DyFfa9F74cmBZ3Iy3ed8yvWnlWSIdi4IKfSqwmazAohBNwiN64qGx4y5Q3IQ==}

  /terser-webpack-plugin/5.3.9_webpack@5.88.2:
    resolution: {integrity: sha512-ZuXsqE07EcggTWQjXUj+Aot/OMcD0bMKGgF63f7UxYcu5/AJF53aIpK1YoP5xR9l6s/Hy2b+t1AM0bLNPRuhwA==}
    engines: {node: '>= 10.13.0'}
    peerDependencies:
      '@swc/core': '*'
      esbuild: '*'
      uglify-js: '*'
      webpack: ^5.1.0
    peerDependenciesMeta:
      '@swc/core':
        optional: true
      esbuild:
        optional: true
      uglify-js:
        optional: true
    dependencies:
      '@jridgewell/trace-mapping': 0.3.25
      jest-worker: 27.5.1
      schema-utils: 3.3.0
      serialize-javascript: 6.0.1
      terser: 5.20.0
      webpack: 5.88.2_webpack-cli@4.10.0
    dev: true

  /terser/5.20.0:
    resolution: {integrity: sha512-e56ETryaQDyebBwJIWYB2TT6f2EZ0fL0sW/JRXNMN26zZdKi2u/E/5my5lG6jNxym6qsrVXfFRmOdV42zlAgLQ==}
    engines: {node: '>=10'}
    hasBin: true
    dependencies:
      '@jridgewell/source-map': 0.3.5
      acorn: 8.11.3
      commander: 2.20.3
      source-map-support: 0.5.21
    dev: true

  /test-exclude/6.0.0:
    resolution: {integrity: sha512-cAGWPIyOHU6zlmg88jwm7VRyXnMN7iV68OGAbYDk/Mh/xC/pzVPlQtY6ngoIH/5/tciuhGfvESU8GrHrcxD56w==}
    engines: {node: '>=8'}
    dependencies:
      '@istanbuljs/schema': 0.1.3
      glob: 7.2.3
      minimatch: 3.1.2
    dev: true

  /text-hex/1.0.0:
    resolution: {integrity: sha512-uuVGNWzgJ4yhRaNSiubPY7OjISw4sw4E5Uv0wbjp+OzcbmVU/rsT8ujgcXJhn9ypzsgr5vlzpPqP+MBBKcGvbg==}
    dev: true

  /text-table/0.2.0:
    resolution: {integrity: sha512-N+8UisAXDGk8PFXP4HAzVR9nbfmVJ3zYLAWiTIoqC5v5isinhr+r5uaO8+7r3BMfuNIufIsA7RdpVgacC2cSpw==}
    dev: true

  /through/2.3.8:
    resolution: {integrity: sha512-w89qg7PI8wAdvX60bMDP+bFoD5Dvhm9oLheFp5O4a2QF0cSBGsBX4qZmadPMvVqlLJBBci+WqGGOAPvcDeNSVg==}
    dev: true

  /tinybench/2.8.0:
    resolution: {integrity: sha512-1/eK7zUnIklz4JUUlL+658n58XO2hHLQfSk1Zf2LKieUjxidN16eKFEoDEfjHc3ohofSSqK3X5yO6VGb6iW8Lw==}
    dev: true

  /tinypool/0.8.4:
    resolution: {integrity: sha512-i11VH5gS6IFeLY3gMBQ00/MmLncVP7JLXOw1vlgkytLmJK7QnEr7NXf0LBdxfmNPAeyetukOk0bOYrJrFGjYJQ==}
    engines: {node: '>=14.0.0'}
    dev: true

  /tinyspy/2.2.1:
    resolution: {integrity: sha512-KYad6Vy5VDWV4GH3fjpseMQ/XU2BhIYP7Vzd0LG44qRWm/Yt2WCOTicFdvmgo6gWaqooMQCawTtILVQJupKu7A==}
    engines: {node: '>=14.0.0'}
    dev: true

  /tmp/0.2.1:
    resolution: {integrity: sha512-76SUhtfqR2Ijn+xllcI5P1oyannHNHByD80W1q447gU3mp9G9PSpGdWmjUOHRDPiHYacIk66W7ubDTuPF3BEtQ==}
    engines: {node: '>=8.17.0'}
    dependencies:
      rimraf: 3.0.2
    dev: true

  /to-fast-properties/2.0.0:
    resolution: {integrity: sha512-/OaKK0xYrs3DmxRYqL/yDc+FxFUVYhDlXMhRmv3z915w2HF1tnN1omB354j8VUGO/hbRzyD6Y3sA7v7GS/ceog==}
    engines: {node: '>=4'}
    dev: true

  /to-regex-range/5.0.1:
    resolution: {integrity: sha512-65P7iz6X5yEr1cwcgvQxbbIw7Uk3gOy5dIdtZ4rDveLqhrdJP+Li/Hx6tyK0NEb+2GCyneCMJiGqrADCSNk8sQ==}
    engines: {node: '>=8.0'}
    dependencies:
      is-number: 7.0.0

  /toidentifier/1.0.1:
    resolution: {integrity: sha512-o5sSPKEkg/DIQNmH43V0/uerLrpzVedkUh8tGNvaeXpfpuwjKenlSox/2O/BTlZUtEe+JG7s5YhEz608PlAHRA==}
    engines: {node: '>=0.6'}
    dev: true

  /tough-cookie/2.5.0:
    resolution: {integrity: sha512-nlLsUzgm1kfLXSXfRZMc1KLAugd4hqJHDTvc2hDIwS3mZAfMEuMbc03SujMF+GEcpaX/qboeycw6iO8JwVv2+g==}
    engines: {node: '>=0.8'}
    dependencies:
      psl: 1.9.0
      punycode: 2.3.0
    dev: true

  /tr46/0.0.3:
    resolution: {integrity: sha512-N3WMsuqV66lT30CrXNbEjx4GEwlow3v6rr4mCcv6prnfwhS01rkgyFdjPNBYd9br7LpXV1+Emh01fHnq2Gdgrw==}

  /triple-beam/1.4.1:
    resolution: {integrity: sha512-aZbgViZrg1QNcG+LULa7nhZpJTZSLm/mXnHXnbAbjmN5aSa0y7V+wvv6+4WaBtpISJzThKy+PIPxc1Nq1EJ9mg==}
    engines: {node: '>= 14.0.0'}
    dev: true

  /ts-api-utils/1.0.3_typescript@5.6.2:
    resolution: {integrity: sha512-wNMeqtMz5NtwpT/UZGY5alT+VoKdSsOOP/kqHFcUW1P/VRhH2wJ48+DN2WwUliNbQ976ETwDL0Ifd2VVvgonvg==}
    engines: {node: '>=16.13.0'}
    peerDependencies:
      typescript: '>=4.2.0'
    dependencies:
      typescript: 5.6.2
    dev: true

  /ts-morph/23.0.0:
    resolution: {integrity: sha512-FcvFx7a9E8TUe6T3ShihXJLiJOiqyafzFKUO4aqIHDUCIvADdGNShcbc2W5PMr3LerXRv7mafvFZ9lRENxJmug==}
    dependencies:
      '@ts-morph/common': 0.24.0
      code-block-writer: 13.0.2
    dev: false

  /ts-node/10.9.1_jaxbkr345bnladzl3q4nioo63e:
    resolution: {integrity: sha512-NtVysVPkxxrwFGUUxGYhfux8k78pQB3JqYBXlLRZgdGUqTO5wU/UyHop5p70iEbGhB7q5KmiZiU0Y3KlJrScEw==}
    hasBin: true
    peerDependencies:
      '@swc/core': '>=1.2.50'
      '@swc/wasm': '>=1.2.50'
      '@types/node': '*'
      typescript: '>=2.7'
    peerDependenciesMeta:
      '@swc/core':
        optional: true
      '@swc/wasm':
        optional: true
    dependencies:
      '@cspotcode/source-map-support': 0.8.1
      '@tsconfig/node10': 1.0.9
      '@tsconfig/node12': 1.0.11
      '@tsconfig/node14': 1.0.3
      '@tsconfig/node16': 1.0.4
      '@types/node': 18.18.0
      acorn: 8.10.0
      acorn-walk: 8.2.0
      arg: 4.1.3
      create-require: 1.1.1
      diff: 4.0.2
      make-error: 1.3.6
      typescript: 5.6.2
      v8-compile-cache-lib: 3.0.1
      yn: 3.1.1
    dev: true

  /ts-node/8.10.2_typescript@5.6.2:
    resolution: {integrity: sha512-ISJJGgkIpDdBhWVu3jufsWpK3Rzo7bdiIXJjQc0ynKxVOVcg2oIrf2H2cejminGrptVc6q6/uynAHNCuWGbpVA==}
    engines: {node: '>=6.0.0'}
    hasBin: true
    peerDependencies:
      typescript: '>=2.7'
    dependencies:
      arg: 4.1.3
      diff: 4.0.2
      make-error: 1.3.6
      source-map-support: 0.5.21
      typescript: 5.6.2
      yn: 3.1.1
    dev: true

  /tslib/2.6.2:
    resolution: {integrity: sha512-AEYxH93jGFPn/a2iVAwW87VuUIkR1FVUKB77NwMF7nBTDkDrrT/Hpt/IrCJ0QXhW27jTBDcf5ZY7w6RiqTMw2Q==}

  /tsx/4.17.0:
    resolution: {integrity: sha512-eN4mnDA5UMKDt4YZixo9tBioibaMBpoxBkD+rIPAjVmYERSG0/dWEY1CEFuV89CgASlKL499q8AhmkMnnjtOJg==}
    engines: {node: '>=18.0.0'}
    hasBin: true
    dependencies:
      esbuild: 0.23.0
      get-tsconfig: 4.7.6
    optionalDependencies:
      fsevents: 2.3.3
    dev: true

  /tunnel-agent/0.6.0:
    resolution: {integrity: sha512-McnNiV1l8RYeY8tBgEpuodCC1mLUdbSN+CYBL7kJsJNInOP8UjDDEwdk6Mw60vdLLrr5NHKZhMAOSrR2NZuQ+w==}
    dependencies:
      safe-buffer: 5.2.1
    dev: true

  /tunnel/0.0.6:
    resolution: {integrity: sha512-1h/Lnq9yajKY2PEbBadPXj3VxsDDu844OnaAo52UVmIzIvwwtBPIuNvkjuzBlTWpfJyUbG3ez0KSBibQkj4ojg==}
    engines: {node: '>=0.6.11 <=0.7.0 || >=0.7.3'}

  /tweetnacl/0.14.5:
    resolution: {integrity: sha512-KXXFFdAbFXY4geFIwoyNK+f5Z1b7swfXABfL7HXCmoIWMKU3dmS26672A4EeQtDzLKy7SXmfBu51JolvEKwtGA==}
    dev: true

  /type-check/0.4.0:
    resolution: {integrity: sha512-XleUoc9uwGXqjWwXaUTZAmzMcFZ5858QA2vvx1Ur5xIcixXIP+8LnFDgRplU30us6teqdlskFfu+ae4K79Ooew==}
    engines: {node: '>= 0.8.0'}
    dependencies:
      prelude-ls: 1.2.1
    dev: true

  /type-detect/4.0.8:
    resolution: {integrity: sha512-0fr/mIH1dlO+x7TlcMy+bIDqKPsw/70tVyeHW787goQjhmqaZe10uwLujubK9q9Lg6Fiho1KUKDYz0Z7k7g5/g==}
    engines: {node: '>=4'}
    dev: true

  /type-fest/0.20.2:
    resolution: {integrity: sha512-Ne+eE4r0/iWnpAxD852z3A+N0Bt5RN//NjJwRd2VFHEmrywxf5vsZlh4R6lixl6B+wz/8d+maTSAkN1FIkI3LQ==}
    engines: {node: '>=10'}
    dev: true

  /type-is/1.6.18:
    resolution: {integrity: sha512-TkRKr9sUTxEH8MdfuCSP7VizJyzRNMjj2J2do2Jr3Kym598JVdEksuzPQCnlFPW4ky9Q+iA+ma9BGm06XQBy8g==}
    engines: {node: '>= 0.6'}
    dependencies:
      media-typer: 0.3.0
      mime-types: 2.1.35
    dev: true

  /typed-array-buffer/1.0.0:
    resolution: {integrity: sha512-Y8KTSIglk9OZEr8zywiIHG/kmQ7KWyjseXs1CbSo8vC42w7hg2HgYTxSWwP0+is7bWDc1H+Fo026CpHFwm8tkw==}
    engines: {node: '>= 0.4'}
    dependencies:
      call-bind: 1.0.7
      get-intrinsic: 1.2.4
      is-typed-array: 1.1.12
    dev: true

  /typed-array-byte-length/1.0.0:
    resolution: {integrity: sha512-Or/+kvLxNpeQ9DtSydonMxCx+9ZXOswtwJn17SNLvhptaXYDJvkFFP5zbfU/uLmvnBJlI4yrnXRxpdWH/M5tNA==}
    engines: {node: '>= 0.4'}
    dependencies:
      call-bind: 1.0.7
      for-each: 0.3.3
      has-proto: 1.0.1
      is-typed-array: 1.1.12
    dev: true

  /typed-array-byte-offset/1.0.0:
    resolution: {integrity: sha512-RD97prjEt9EL8YgAgpOkf3O4IF9lhJFr9g0htQkm0rchFp/Vx7LW5Q8fSXXub7BXAODyUQohRMyOc3faCPd0hg==}
    engines: {node: '>= 0.4'}
    dependencies:
      available-typed-arrays: 1.0.5
      call-bind: 1.0.7
      for-each: 0.3.3
      has-proto: 1.0.1
      is-typed-array: 1.1.12
    dev: true

  /typed-array-length/1.0.4:
    resolution: {integrity: sha512-KjZypGq+I/H7HI5HlOoGHkWUUGq+Q0TPhQurLbyrVrvnKTBgzLhIJ7j6J/XTQOi0d1RjyZ0wdas8bKs2p0x3Ng==}
    dependencies:
      call-bind: 1.0.7
      for-each: 0.3.3
      is-typed-array: 1.1.12
    dev: true

  /typedarray/0.0.6:
    resolution: {integrity: sha512-/aCDEGatGvZ2BIk+HmLf4ifCJFwvKFNb9/JeZPMulfgFracn9QFcAf5GO8B/mweUjSoblS5In0cWhqpfs/5PQA==}
    dev: true

  /typescript/5.4.2:
    resolution: {integrity: sha512-+2/g0Fds1ERlP6JsakQQDXjZdZMM+rqpamFZJEKh4kwTIn3iDkgKtby0CeNd5ATNZ4Ry1ax15TMx0W2V+miizQ==}
    engines: {node: '>=14.17'}
    hasBin: true
    dev: true

  /typescript/5.6.2:
    resolution: {integrity: sha512-NW8ByodCSNCwZeghjN3o+JX5OFH0Ojg6sadjEKY4huZ52TqbJTJnDo5+Tw98lSy63NZvi4n+ez5m2u5d4PkZyw==}
    engines: {node: '>=14.17'}
    hasBin: true
    dev: true

  /ua-parser-js/0.7.36:
    resolution: {integrity: sha512-CPPLoCts2p7D8VbybttE3P2ylv0OBZEAy7a12DsulIEcAiMtWJy+PBgMXgWDI80D5UwqE8oQPHYnk13tm38M2Q==}
    dev: true

  /ufo/1.5.3:
    resolution: {integrity: sha512-Y7HYmWaFwPUmkoQCUIAYpKqkOf+SbVj/2fJJZ4RJMCfZp0rTGwRbzQD+HghfnhKOjL9E01okqz+ncJskGYfBNw==}
    dev: true

  /uglify-js/3.17.4:
    resolution: {integrity: sha512-T9q82TJI9e/C1TAxYvfb16xO120tMVFZrGA3f9/P4424DNu6ypK103y0GPFVa17yotwSyZW5iYXgjYHkGrJW/g==}
    engines: {node: '>=0.8.0'}
    hasBin: true
    requiresBuild: true
    dev: false
    optional: true

  /unbox-primitive/1.0.2:
    resolution: {integrity: sha512-61pPlCD9h51VoreyJ0BReideM3MDKMKnh6+V9L08331ipq6Q8OFXZYiqP6n/tbHx4s5I9uRhcye6BrbkizkBDw==}
    dependencies:
      call-bind: 1.0.7
      has-bigints: 1.0.2
      has-symbols: 1.0.3
      which-boxed-primitive: 1.0.2
    dev: true

  /unbzip2-stream/1.4.3:
    resolution: {integrity: sha512-mlExGW4w71ebDJviH16lQLtZS32VKqsSfk80GCfUlwT/4/hNRFsoscrF/c++9xinkMzECL1uL9DDwXqFWkruPg==}
    dependencies:
      buffer: 5.7.1
      through: 2.3.8
    dev: true

  /underscore/1.13.6:
    resolution: {integrity: sha512-+A5Sja4HP1M08MaXya7p5LvjuM7K6q/2EaC0+iovj/wOcMsTzMvDFbasi/oSapiwOlt252IqsKqPjCl7huKS0A==}
    dev: true

  /undici-types/6.13.0:
    resolution: {integrity: sha512-xtFJHudx8S2DSoujjMd1WeWvn7KKWFRESZTMeL1RptAYERu29D6jphMjjY+vn96jvN3kVPDNxU/E13VTaXj6jg==}
    dev: true

  /unicorn-magic/0.1.0:
    resolution: {integrity: sha512-lRfVq8fE8gz6QMBuDM6a+LO3IAzTi05H6gCVaUpir2E1Rwpo4ZUog45KpNXKC/Mn3Yb9UDuHumeFTo9iV/D9FQ==}
    engines: {node: '>=18'}

  /universalify/0.1.2:
    resolution: {integrity: sha512-rBJeI5CXAlmy1pV+617WB9J63U6XcazHHF2f2dbJix4XzpUF0RS3Zbj0FGIOCAva5P/d/GBOYaACQ1w+0azUkg==}
    engines: {node: '>= 4.0.0'}
    dev: true

  /universalify/2.0.0:
    resolution: {integrity: sha512-hAZsKq7Yy11Zu1DE0OzWjw7nnLZmJZYTDZZyEFHZdUhV8FkH5MCfoU1XMaxXovpyW5nq5scPqq0ZDP9Zyl04oQ==}
    engines: {node: '>= 10.0.0'}

  /unpipe/1.0.0:
    resolution: {integrity: sha512-pjy2bYhSsufwWlKwPc+l3cN7+wuJlK6uz0YdJEOlQDbl6jo/YlPi4mb8agUkVC8BF7V8NuzeyPNqRksA3hztKQ==}
    engines: {node: '>= 0.8'}
    dev: true

  /update-browserslist-db/1.0.13_browserslist@4.21.11:
    resolution: {integrity: sha512-xebP81SNcPuNpPP3uzeW1NYXxI3rxyJzF3pD6sH4jE7o/IX+WtSpwnVU+qIsDPyk0d3hmFQ7mjqc6AtV604hbg==}
    hasBin: true
    peerDependencies:
      browserslist: '>= 4.21.0'
    dependencies:
      browserslist: 4.21.11
      escalade: 3.1.2
      picocolors: 1.1.1
    dev: true

  /update-browserslist-db/1.0.16_browserslist@4.23.1:
    resolution: {integrity: sha512-KVbTxlBYlckhF5wgfyZXTWnMn7MMZjMu9XG8bPlliUOP9ThaF4QnhP8qrjrH7DRzHfSk0oQv1wToW+iA5GajEQ==}
    hasBin: true
    peerDependencies:
      browserslist: '>= 4.21.0'
    dependencies:
      browserslist: 4.23.1
      escalade: 3.1.2
      picocolors: 1.1.1
    dev: true

  /uri-js/4.4.1:
    resolution: {integrity: sha512-7rKUyy33Q1yc98pQ1DAmLtwX109F7TIfWlW1Ydo8Wl1ii1SeHieeh0HHfPeL2fMXK6z0s8ecKs9frCuLJvndBg==}
    dependencies:
      punycode: 2.3.0
    dev: true

  /urlpattern-polyfill/10.0.0:
    resolution: {integrity: sha512-H/A06tKD7sS1O1X2SshBVeA5FLycRpjqiBeqGKmBwBDBy28EnRjORxTNe269KSSr5un5qyWi1iL61wLxpd+ZOg==}
    dev: true

  /util-deprecate/1.0.2:
    resolution: {integrity: sha512-EPD5q1uXyFxJpCrLnCc1nHnq3gOa6DZBocAIiI2TaSCA7VCJ1UJDMagCzIkXNsUYfD1daK//LTEQ8xiIbrHtcw==}
    dev: true

  /utils-merge/1.0.1:
    resolution: {integrity: sha512-pMZTvIkT1d+TFGvDOqodOclx0QWkkgi6Tdoa8gC8ffGAAqz9pzPTZWAybbsHHoED/ztMtkv/VoYTYyShUn81hA==}
    engines: {node: '>= 0.4.0'}
    dev: true

  /uuid/3.4.0:
    resolution: {integrity: sha512-HjSDRw6gZE5JMggctHBcjVak08+KEVhSIiDzFnT9S9aegmp85S/bReBVTb4QTFaRNptJ9kuYaNhnbNEOkbKb/A==}
    deprecated: Please upgrade  to version 7 or higher.  Older versions may use Math.random() in certain circumstances, which is known to be problematic.  See https://v8.dev/blog/math-random for details.
    hasBin: true
    dev: true

  /uuid/8.3.2:
    resolution: {integrity: sha512-+NYs2QeMWy+GWFOEm9xnn6HCDp0l7QBD7ml8zLUmJ+93Q5NF0NocErnwkTkXVFNiX3/fpC6afS8Dhb/gz7R7eg==}
    hasBin: true

  /v8-compile-cache-lib/3.0.1:
    resolution: {integrity: sha512-wa7YjyUGfNZngI/vtK0UHAN+lgDCxBPCylVXGp0zu59Fz5aiGtNXaq3DhIov063MorB+VfufLh3JlF2KdTK3xg==}
    dev: true

  /validate-npm-package-license/3.0.4:
    resolution: {integrity: sha512-DpKm2Ui/xN7/HQKCtpZxoRWBhZ9Z0kqtygG8XCgNQ8ZlDnxuQmWhj566j8fN4Cu3/JmbhsDo7fcAJq4s9h27Ew==}
    dependencies:
      spdx-correct: 3.2.0
      spdx-expression-parse: 3.0.1
    dev: true

  /vary/1.1.2:
    resolution: {integrity: sha512-BNGbWLfd0eUPabhkXUVm0j8uuvREyTh5ovRa/dyow/BqAbZJyC+5fU+IzQOzmAKzYqYRAISoRhdQr3eIZ/PXqg==}
    engines: {node: '>= 0.8'}
    dev: true

  /verror/1.10.0:
    resolution: {integrity: sha512-ZZKSmDAEFOijERBLkmYfJ+vmk3w+7hOLYDNkRCuRuMJGEmqYNCNLyBBFwWKVMhfwaEF3WOd0Zlw86U/WC/+nYw==}
    engines: {'0': node >=0.6.0}
    dependencies:
      assert-plus: 1.0.0
      core-util-is: 1.0.2
      extsprintf: 1.3.0
    dev: true

  /vite-node/1.6.0_@types+node@18.18.0:
    resolution: {integrity: sha512-de6HJgzC+TFzOu0NTC4RAIsyf/DY/ibWDYQUcuEA84EMHhcefTUGkjFHKKEJhQN4A+6I0u++kr3l36ZF2d7XRw==}
    engines: {node: ^18.0.0 || >=20.0.0}
    hasBin: true
    dependencies:
      cac: 6.7.14
      debug: 4.3.4
      pathe: 1.1.2
      picocolors: 1.1.1
      vite: 5.2.13_@types+node@18.18.0
    transitivePeerDependencies:
      - '@types/node'
      - less
      - lightningcss
      - sass
      - stylus
      - sugarss
      - supports-color
      - terser
    dev: true

  /vite/5.2.13_@types+node@18.18.0:
    resolution: {integrity: sha512-SSq1noJfY9pR3I1TUENL3rQYDQCFqgD+lM6fTRAM8Nv6Lsg5hDLaXkjETVeBt+7vZBCMoibD+6IWnT2mJ+Zb/A==}
    engines: {node: ^18.0.0 || >=20.0.0}
    hasBin: true
    peerDependencies:
      '@types/node': ^18.0.0 || >=20.0.0
      less: '*'
      lightningcss: ^1.21.0
      sass: '*'
      stylus: '*'
      sugarss: '*'
      terser: ^5.4.0
    peerDependenciesMeta:
      '@types/node':
        optional: true
      less:
        optional: true
      lightningcss:
        optional: true
      sass:
        optional: true
      stylus:
        optional: true
      sugarss:
        optional: true
      terser:
        optional: true
    dependencies:
      '@types/node': 18.18.0
      esbuild: 0.20.2
      postcss: 8.4.38
      rollup: 4.18.0
    optionalDependencies:
      fsevents: 2.3.3
    dev: true

  /vitest/1.6.0_@types+node@18.18.0:
    resolution: {integrity: sha512-H5r/dN06swuFnzNFhq/dnz37bPXnq8xB2xB5JOVk8K09rUtoeNN+LHWkoQ0A/i3hvbUKKcCei9KpbxqHMLhLLA==}
    engines: {node: ^18.0.0 || >=20.0.0}
    hasBin: true
    peerDependencies:
      '@edge-runtime/vm': '*'
      '@types/node': ^18.0.0 || >=20.0.0
      '@vitest/browser': 1.6.0
      '@vitest/ui': 1.6.0
      happy-dom: '*'
      jsdom: '*'
    peerDependenciesMeta:
      '@edge-runtime/vm':
        optional: true
      '@types/node':
        optional: true
      '@vitest/browser':
        optional: true
      '@vitest/ui':
        optional: true
      happy-dom:
        optional: true
      jsdom:
        optional: true
    dependencies:
      '@types/node': 18.18.0
      '@vitest/expect': 1.6.0
      '@vitest/runner': 1.6.0
      '@vitest/snapshot': 1.6.0
      '@vitest/spy': 1.6.0
      '@vitest/utils': 1.6.0
      acorn-walk: 8.3.2
      chai: 4.4.1
      debug: 4.3.4
      execa: 8.0.1
      local-pkg: 0.5.0
      magic-string: 0.30.10
      pathe: 1.1.2
      picocolors: 1.0.1
      std-env: 3.7.0
      strip-literal: 2.1.0
      tinybench: 2.8.0
      tinypool: 0.8.4
      vite: 5.2.13_@types+node@18.18.0
      vite-node: 1.6.0_@types+node@18.18.0
      why-is-node-running: 2.2.2
    transitivePeerDependencies:
      - less
      - lightningcss
      - sass
      - stylus
      - sugarss
      - supports-color
      - terser
    dev: true

  /void-elements/2.0.1:
    resolution: {integrity: sha512-qZKX4RnBzH2ugr8Lxa7x+0V6XD9Sb/ouARtiasEQCHB1EVU4NXtmHsDDrx1dO4ne5fc3J6EW05BP1Dl0z0iung==}
    engines: {node: '>=0.10.0'}
    dev: true

  /vscode-jsonrpc/3.6.2:
    resolution: {integrity: sha512-T24Jb5V48e4VgYliUXMnZ379ItbrXgOimweKaJshD84z+8q7ZOZjJan0MeDe+Ugb+uqERDVV8SBmemaGMSMugA==}
    engines: {node: '>=4.0.0 || >=6.0.0'}
    dev: false

  /vscode-jsonrpc/8.2.0:
    resolution: {integrity: sha512-C+r0eKJUIfiDIfwJhria30+TYWPtuHJXHtI7J0YlOmKAo7ogxP20T0zxB7HZQIFhIyvoBPwWskjxrvAtfjyZfA==}
    engines: {node: '>=14.0.0'}

  /vscode-languageserver-protocol/3.17.5:
    resolution: {integrity: sha512-mb1bvRJN8SVznADSGWM9u/b07H7Ecg0I3OgXDuLdn307rl/J3A9YD6/eYOssqhecL27hK1IPZAsaqh00i/Jljg==}
    dependencies:
      vscode-jsonrpc: 8.2.0
      vscode-languageserver-types: 3.17.5

  /vscode-languageserver-textdocument/1.0.12:
    resolution: {integrity: sha512-cxWNPesCnQCcMPeenjKKsOCKQZ/L6Tv19DTRIGuLWe32lyzWhihGVJ/rcckZXJxfdKCFvRLS3fpBIsV/ZGX4zA==}

  /vscode-languageserver-types/3.17.5:
    resolution: {integrity: sha512-Ld1VelNuX9pdF39h2Hgaeb5hEZM2Z3jUrrMgWQAu82jMtZp7p3vJT3BzToKtZI7NgQssZje5o0zryOrhQvzQAg==}

  /vscode-languageserver/9.0.1:
    resolution: {integrity: sha512-woByF3PDpkHFUreUa7Hos7+pUWdeWMXRd26+ZX2A8cFx6v/JPTtd4/uN0/jB6XQHYaOlHbio03NTHCqrgG5n7g==}
    hasBin: true
    dependencies:
      vscode-languageserver-protocol: 3.17.5

  /wait-port/0.2.14:
    resolution: {integrity: sha512-kIzjWcr6ykl7WFbZd0TMae8xovwqcqbx6FM9l+7agOgUByhzdjfzZBPK2CPufldTOMxbUivss//Sh9MFawmPRQ==}
    engines: {node: '>=8'}
    hasBin: true
    dependencies:
      chalk: 2.4.2
      commander: 3.0.2
      debug: 4.3.4
    transitivePeerDependencies:
      - supports-color
    dev: true

  /watchpack/2.4.0:
    resolution: {integrity: sha512-Lcvm7MGST/4fup+ifyKi2hjyIAwcdI4HRgtvTpIUxBRhB+RFtUh8XtDOxUfctVCnhVi+QQj49i91OyvzkJl6cg==}
    engines: {node: '>=10.13.0'}
    dependencies:
      glob-to-regexp: 0.4.1
      graceful-fs: 4.2.11
    dev: true

  /web-streams-polyfill/3.2.1:
    resolution: {integrity: sha512-e0MO3wdXWKrLbL0DgGnUV7WHVuw9OUvL4hjgnPkIeEvESk74gAITi5G606JtZPp39cd8HA9VQzCIvA49LpPN5Q==}
    engines: {node: '>= 8'}
    dev: true

  /webidl-conversions/3.0.1:
    resolution: {integrity: sha512-2JAn3z8AR6rjK8Sm8orRC0h/bcl/DqL7tRPdGZ4I1CjdF+EaMLmYxBHyXuKL849eucPFhvBoxMsflfOb8kxaeQ==}

  /webpack-cli/4.10.0_webpack@5.88.2:
    resolution: {integrity: sha512-NLhDfH/h4O6UOy+0LSso42xvYypClINuMNBVVzX4vX98TmTaTUxwRbXdhucbFMd2qLaCTcLq/PdYrvi8onw90w==}
    engines: {node: '>=10.13.0'}
    hasBin: true
    peerDependencies:
      '@webpack-cli/generators': '*'
      '@webpack-cli/migrate': '*'
      webpack: 4.x.x || 5.x.x
      webpack-bundle-analyzer: '*'
      webpack-dev-server: '*'
    peerDependenciesMeta:
      '@webpack-cli/generators':
        optional: true
      '@webpack-cli/migrate':
        optional: true
      webpack-bundle-analyzer:
        optional: true
      webpack-dev-server:
        optional: true
    dependencies:
      '@discoveryjs/json-ext': 0.5.7
      '@webpack-cli/configtest': 1.2.0_w3wu7rcwmvifygnqiqkxwjppse
      '@webpack-cli/info': 1.5.0_webpack-cli@4.10.0
      '@webpack-cli/serve': 1.7.0_webpack-cli@4.10.0
      colorette: 2.0.20
      commander: 7.2.0
      cross-spawn: 7.0.3
      fastest-levenshtein: 1.0.16
      import-local: 3.1.0
      interpret: 2.2.0
      rechoir: 0.7.1
      webpack: 5.88.2_webpack-cli@4.10.0
      webpack-merge: 5.9.0
    dev: true

  /webpack-merge/5.9.0:
    resolution: {integrity: sha512-6NbRQw4+Sy50vYNTw7EyOn41OZItPiXB8GNv3INSoe3PSFaHJEz3SHTrYVaRm2LilNGnFUzh0FAwqPEmU/CwDg==}
    engines: {node: '>=10.0.0'}
    dependencies:
      clone-deep: 4.0.1
      wildcard: 2.0.1
    dev: true

  /webpack-sources/3.2.3:
    resolution: {integrity: sha512-/DyMEOrDgLKKIG0fmvtz+4dUX/3Ghozwgm6iPp8KRhvn+eQf9+Q7GWxVNMk3+uCPWfdXYC4ExGBckIXdFEfH1w==}
    engines: {node: '>=10.13.0'}
    dev: true

  /webpack/5.88.2_webpack-cli@4.10.0:
    resolution: {integrity: sha512-JmcgNZ1iKj+aiR0OvTYtWQqJwq37Pf683dY9bVORwVbUrDhLhdn/PlO2sHsFHPkj7sHNQF3JwaAkp49V+Sq1tQ==}
    engines: {node: '>=10.13.0'}
    hasBin: true
    peerDependencies:
      webpack-cli: '*'
    peerDependenciesMeta:
      webpack-cli:
        optional: true
    dependencies:
      '@types/eslint-scope': 3.7.5
      '@types/estree': 1.0.2
      '@webassemblyjs/ast': 1.11.6
      '@webassemblyjs/wasm-edit': 1.11.6
      '@webassemblyjs/wasm-parser': 1.11.6
      acorn: 8.10.0
      acorn-import-assertions: 1.9.0_acorn@8.10.0
      browserslist: 4.21.11
      chrome-trace-event: 1.0.3
      enhanced-resolve: 5.15.0
      es-module-lexer: 1.3.1
      eslint-scope: 5.1.1
      events: 3.3.0
      glob-to-regexp: 0.4.1
      graceful-fs: 4.2.11
      json-parse-even-better-errors: 2.3.1
      loader-runner: 4.3.0
      mime-types: 2.1.35
      neo-async: 2.6.2
      schema-utils: 3.3.0
      tapable: 2.2.1
      terser-webpack-plugin: 5.3.9_webpack@5.88.2
      watchpack: 2.4.0
      webpack-cli: 4.10.0_webpack@5.88.2
      webpack-sources: 3.2.3
    transitivePeerDependencies:
      - '@swc/core'
      - esbuild
      - uglify-js
    dev: true

  /whatwg-mimetype/2.3.0:
    resolution: {integrity: sha512-M4yMwr6mAnQz76TbJm914+gPpB/nCwvZbJU28cUD6dR004SAxDLOOSUaB1JDRqLtaOV/vi0IC5lEAGFgrjGv/g==}
    dev: true

  /whatwg-url/5.0.0:
    resolution: {integrity: sha512-saE57nupxk6v3HY35+jzBwYa0rKSy0XR8JSxZPwgLr7ys0IBzhGviA1/TUGJLmSVqs8pb9AnvICXEuOHLprYTw==}
    dependencies:
      tr46: 0.0.3
      webidl-conversions: 3.0.1

  /which-boxed-primitive/1.0.2:
    resolution: {integrity: sha512-bwZdv0AKLpplFY2KZRX6TvyuN7ojjr7lwkg6ml0roIy9YeuSr7JS372qlNW18UQYzgYK9ziGcerWqZOmEn9VNg==}
    dependencies:
      is-bigint: 1.0.4
      is-boolean-object: 1.1.2
      is-number-object: 1.0.7
      is-string: 1.0.7
      is-symbol: 1.0.4
    dev: true

  /which-collection/1.0.1:
    resolution: {integrity: sha512-W8xeTUwaln8i3K/cY1nGXzdnVZlidBcagyNFtBdD5kxnb4TvGKR7FfSIS3mYpwWS1QUCutfKz8IY8RjftB0+1A==}
    dependencies:
      is-map: 2.0.2
      is-set: 2.0.2
      is-weakmap: 2.0.1
      is-weakset: 2.0.2
    dev: true

  /which-typed-array/1.1.11:
    resolution: {integrity: sha512-qe9UWWpkeG5yzZ0tNYxDmd7vo58HDBc39mZ0xWWpolAGADdFOzkfamWLDxkOWcvHQKVmdTyQdLD4NOfjLWTKew==}
    engines: {node: '>= 0.4'}
    dependencies:
      available-typed-arrays: 1.0.5
      call-bind: 1.0.2
      for-each: 0.3.3
      gopd: 1.0.1
      has-tostringtag: 1.0.0
    dev: true

  /which/1.3.1:
    resolution: {integrity: sha512-HxJdYWq1MTIQbJ3nw0cqssHoTNU267KlrDuGZ1WYlxDStUtKUhOaJmh112/TZmHxxUfuJqPXSOm7tDyas0OSIQ==}
    hasBin: true
    dependencies:
      isexe: 2.0.0
    dev: true

  /which/2.0.2:
    resolution: {integrity: sha512-BLI3Tl1TW3Pvl70l3yq3Y64i+awpwXqsGBYWkkqMtnbXgrMD+yj7rhW0kuEDxzJaYXGjEW5ogapKNMEKNMjibA==}
    engines: {node: '>= 8'}
    hasBin: true
    dependencies:
      isexe: 2.0.0
    dev: true

  /why-is-node-running/2.2.2:
    resolution: {integrity: sha512-6tSwToZxTOcotxHeA+qGCq1mVzKR3CwcJGmVcY+QE8SHy6TnpFnh8PAvPNHYr7EcuVeG0QSMxtYCuO1ta/G/oA==}
    engines: {node: '>=8'}
    hasBin: true
    dependencies:
      siginfo: 2.0.0
      stackback: 0.0.2
    dev: true

  /wildcard/2.0.1:
    resolution: {integrity: sha512-CC1bOL87PIWSBhDcTrdeLo6eGT7mCFtrg0uIJtqJUFyK+eJnzl8A1niH56uu7KMa5XFrtiV+AQuHO3n7DsHnLQ==}
    dev: true

  /winston-transport/4.5.0:
    resolution: {integrity: sha512-YpZzcUzBedhlTAfJg6vJDlyEai/IFMIVcaEZZyl3UXIl4gmqRpU7AE89AHLkbzLUsv0NVmw7ts+iztqKxxPW1Q==}
    engines: {node: '>= 6.4.0'}
    dependencies:
      logform: 2.6.1
      readable-stream: 3.6.2
      triple-beam: 1.4.1
    dev: true

  /winston-transport/4.7.1:
    resolution: {integrity: sha512-wQCXXVgfv/wUPOfb2x0ruxzwkcZfxcktz6JIMUaPLmcNhO4bZTwA/WtDWK74xV3F2dKu8YadrFv0qhwYjVEwhA==}
    engines: {node: '>= 12.0.0'}
    dependencies:
      logform: 2.6.1
      readable-stream: 3.6.2
      triple-beam: 1.4.1
    dev: true

  /winston/3.10.0:
    resolution: {integrity: sha512-nT6SIDaE9B7ZRO0u3UvdrimG0HkB7dSTAgInQnNR2SOPJ4bvq5q79+pXLftKmP52lJGW15+H5MCK0nM9D3KB/g==}
    engines: {node: '>= 12.0.0'}
    dependencies:
      '@colors/colors': 1.5.0
      '@dabh/diagnostics': 2.0.3
      async: 3.2.4
      is-stream: 2.0.1
      logform: 2.5.1
      one-time: 1.0.0
      readable-stream: 3.6.2
      safe-stable-stringify: 2.4.3
      stack-trace: 0.0.10
      triple-beam: 1.4.1
      winston-transport: 4.5.0
    dev: true

  /winston/3.14.1:
    resolution: {integrity: sha512-CJi4Il/msz8HkdDfXOMu+r5Au/oyEjFiOZzbX2d23hRLY0narGjqfE5lFlrT5hfYJhPtM8b85/GNFsxIML/RVA==}
    engines: {node: '>= 12.0.0'}
    dependencies:
      '@colors/colors': 1.6.0
      '@dabh/diagnostics': 2.0.3
      async: 3.2.4
      is-stream: 2.0.1
      logform: 2.6.1
      one-time: 1.0.0
      readable-stream: 3.6.2
      safe-stable-stringify: 2.4.3
      stack-trace: 0.0.10
      triple-beam: 1.4.1
      winston-transport: 4.7.1
    dev: true

  /wordwrap/1.0.0:
    resolution: {integrity: sha512-gvVzJFlPycKc5dZN4yPkP8w7Dc37BtP1yczEneOb4uq34pXZcvrtRTmWV8W+Ume+XCxKgbjM+nevkyFPMybd4Q==}
    dev: false

  /workerpool/6.2.0:
    resolution: {integrity: sha512-Rsk5qQHJ9eowMH28Jwhe8HEbmdYDX4lwoMWshiCXugjtHqMD9ZbiqSDLxcsfdqsETPzVUtX5s1Z5kStiIM6l4A==}
    dev: true

  /workerpool/6.2.1:
    resolution: {integrity: sha512-ILEIE97kDZvF9Wb9f6h5aXK4swSlKGUcOEGiIYb2OOu/IrDU9iwj0fD//SsA6E5ibwJxpEvhullJY4Sl4GcpAw==}
    dev: true

  /wrap-ansi/7.0.0:
    resolution: {integrity: sha512-YVGIj2kamLSTxw6NsZjoBxfSwsn0ycdesmc4p+Q21c5zPuZ1pl+NfxVdxPtdHvmNVOQ6XSYG4AUtyt/Fi7D16Q==}
    engines: {node: '>=10'}
    dependencies:
      ansi-styles: 4.3.0
      string-width: 4.2.3
      strip-ansi: 6.0.1

  /wrap-ansi/8.1.0:
    resolution: {integrity: sha512-si7QWI6zUMq56bESFvagtmzMdGOtoxfR+Sez11Mobfc7tm+VkUckk9bW2UeffTGVUbOksxmSw0AA2gs8g71NCQ==}
    engines: {node: '>=12'}
    dependencies:
      ansi-styles: 6.2.1
      string-width: 5.1.2
      strip-ansi: 7.1.0
    dev: true

  /wrappy/1.0.2:
    resolution: {integrity: sha512-l4Sp/DRseor9wL6EvV2+TuQn63dMkPjZ/sp9XkghTEbV9KlPS1xUsZ3u7/IQO4wxtcFB4bgpQPRcR3QCvezPcQ==}
    dev: true

  /ws/8.11.0:
    resolution: {integrity: sha512-HPG3wQd9sNQoT9xHyNCXoDUa+Xw/VevmY9FoHyQ+g+rrMn4j6FB4np7Z0OhdTgjx6MgQLK7jwSy1YecU1+4Asg==}
    engines: {node: '>=10.0.0'}
    peerDependencies:
      bufferutil: ^4.0.1
      utf-8-validate: ^5.0.2
    peerDependenciesMeta:
      bufferutil:
        optional: true
      utf-8-validate:
        optional: true
    dev: true

  /ws/8.16.0:
    resolution: {integrity: sha512-HS0c//TP7Ina87TfiPUz1rQzMhHrl/SG2guqRcTOIUYD2q8uhUdNHZYJUaQ8aTGPzCh+c6oawMKW35nFl1dxyQ==}
    engines: {node: '>=10.0.0'}
    peerDependencies:
      bufferutil: ^4.0.1
      utf-8-validate: '>=5.0.2'
    peerDependenciesMeta:
      bufferutil:
        optional: true
      utf-8-validate:
        optional: true
    dev: true

  /xml-formatter/3.6.3:
    resolution: {integrity: sha512-++x1TlRO1FRlQ82AZ4WnoCSufaI/PT/sycn4K8nRl4gnrNC1uYY2VV/67aALZ2m0Q4Q/BLj/L69K360Itw9NNg==}
    engines: {node: '>= 16'}
    dependencies:
      xml-parser-xo: 4.1.2
    dev: true

  /xml-parser-xo/4.1.2:
    resolution: {integrity: sha512-Z/DRB0ZAKj5vAQg++XsfQQKfT73Vfj5n5lKIVXobBDQEva6NHWUTxOA6OohJmEcpoy8AEqBmSGkXXAnFwt5qAA==}
    engines: {node: '>= 16'}
    dev: true

  /xml2js/0.5.0:
    resolution: {integrity: sha512-drPFnkQJik/O+uPKpqSgr22mpuFHqKdbS835iAQrUC73L2F5WkboIRd63ai/2Yg6I1jzifPFKH2NTK+cfglkIA==}
    engines: {node: '>=4.0.0'}
    dependencies:
      sax: 1.2.4
      xmlbuilder: 11.0.1

  /xml2js/0.6.2:
    resolution: {integrity: sha512-T4rieHaC1EXcES0Kxxj4JWgaUQHDk+qwHcYOCFHfiwKz7tOVPLq7Hjq9dM1WCMhylqMEfP7hMcOIChvotiZegA==}
    engines: {node: '>=4.0.0'}
    dependencies:
      sax: 1.2.4
      xmlbuilder: 11.0.1
    dev: true

  /xmlbuilder/11.0.1:
    resolution: {integrity: sha512-fDlsI/kFEx7gLvbecc0/ohLG50fugQp8ryHzMTuW9vSa1GJ0XYWKnhsUx7oie3G98+r56aTQIUB4kht42R3JvA==}
    engines: {node: '>=4.0'}

  /xtend/4.0.2:
    resolution: {integrity: sha512-LKYU1iAXJXUgAXn9URjiu+MWhyUXHsvfp7mcuYm9dSUKK0/CjtrUwFAxD82/mCWbtLsGjFIad0wIsod4zrTAEQ==}
    engines: {node: '>=0.4'}
    dev: true

  /y18n/5.0.8:
    resolution: {integrity: sha512-0pfFzegeDWJHJIAmTLRP2DwHjdF5s7jo9tuztdQxAhINCdvS+3nGINqPd00AphqJR/0LhANUS6/+7SCb98YOfA==}
    engines: {node: '>=10'}

  /yallist/3.1.1:
    resolution: {integrity: sha512-a4UGQaWPH59mOXUYnAG2ewncQS4i4F43Tv3JoAM+s2VDAmS9NsK8GpDMLrCHPksFT7h3K6TOoUNn2pb7RoXx4g==}
    dev: true

  /yallist/4.0.0:
    resolution: {integrity: sha512-3wdGidZyq5PB084XLES5TpOSRA3wjXAlIWMhum2kRcv/41Sn2emQ0dycQW4uZXLejwKvg6EsvbdlVL+FYEct7A==}

  /yaml/2.5.1:
    resolution: {integrity: sha512-bLQOjaX/ADgQ20isPJRvF0iRUHIxVhYvr53Of7wGcWlO2jvtUlH5m87DsmulFVxRpNLOnI4tB6p/oh8D7kpn9Q==}
    engines: {node: '>= 14'}
    hasBin: true

  /yargs-parser/20.2.4:
    resolution: {integrity: sha512-WOkpgNhPTlE73h4VFAFsOnomJVaovO8VqLDzy5saChRBFQFBoMYirowyW+Q9HB4HFF4Z7VZTiG3iSzJJA29yRA==}
    engines: {node: '>=10'}
    dev: true

  /yargs-parser/20.2.9:
    resolution: {integrity: sha512-y11nGElTIV+CT3Zv9t7VKl+Q3hTQoT9a1Qzezhhl6Rp21gJ/IVTW7Z3y9EWXhuUBC2Shnf+DX0antecpAwSP8w==}
    engines: {node: '>=10'}
    dev: true

  /yargs-parser/21.1.1:
    resolution: {integrity: sha512-tVpsJW7DdjecAiFpbIB1e3qxIQsE6NoPc5/eTdrbbIC4h0LVsWhnoa3g+m2HclBIujHzsxZ4VJVA+GUuc2/LBw==}
    engines: {node: '>=12'}

  /yargs-unparser/2.0.0:
    resolution: {integrity: sha512-7pRTIA9Qc1caZ0bZ6RYRGbHJthJWuakf+WmHK0rVeLkNrrGhfoabBNdue6kdINI6r4if7ocq9aD/n7xwKOdzOA==}
    engines: {node: '>=10'}
    dependencies:
      camelcase: 6.3.0
      decamelize: 4.0.0
      flat: 5.0.2
      is-plain-obj: 2.1.0
    dev: true

  /yargs/16.2.0:
    resolution: {integrity: sha512-D1mvvtDG0L5ft/jGWkLpG1+m0eQxOfaBvTNELraWj22wSVUMWxZUvYgJYcKh6jGGIkJFhH4IZPQhR4TKpc8mBw==}
    engines: {node: '>=10'}
    dependencies:
      cliui: 7.0.4
      escalade: 3.1.2
      get-caller-file: 2.0.5
      require-directory: 2.1.1
      string-width: 4.2.3
      y18n: 5.0.8
      yargs-parser: 20.2.9
    dev: true

  /yargs/17.7.2:
    resolution: {integrity: sha512-7dSzzRQ++CKnNI/krKnYRV7JKKPUXMEh61soaHKg9mrWEhzFWhFnxPxGl+69cD1Ou63C13NUPCnmIcrvqCuM6w==}
    engines: {node: '>=12'}
    dependencies:
      cliui: 8.0.1
      escalade: 3.1.1
      get-caller-file: 2.0.5
      require-directory: 2.1.1
      string-width: 4.2.3
      y18n: 5.0.8
      yargs-parser: 21.1.1

  /yauzl/2.10.0:
    resolution: {integrity: sha512-p4a9I6X6nu6IhoGmBqAcbJy1mlC4j27vEPZX9F4L4/vZT3Lyq1VkFHw/V/PUcB9Buo+DG3iHkT0x3Qya58zc3g==}
    dependencies:
      buffer-crc32: 0.2.13
      fd-slicer: 1.1.0
    dev: true

  /yn/3.1.1:
    resolution: {integrity: sha512-Ux4ygGWsu2c7isFWe8Yu1YluJmqVhxqK2cLXNQA5AcC3QfbGNpM7fu0Y8b/z16pXLnFxZYvWhd3fhBY9DLmC6Q==}
    engines: {node: '>=6'}
    dev: true

  /yocto-queue/0.1.0:
    resolution: {integrity: sha512-rVksvsnNCdJ/ohGc6xgPwyN8eheCxsiLM8mxuE/t/mOVqJewPuO1miLpTHQiRgTKCLexL4MeAFVagts7HmNZ2Q==}
    engines: {node: '>=10'}
    dev: true

  /yocto-queue/1.0.0:
    resolution: {integrity: sha512-9bnSc/HEW2uRy67wc+T8UwauLuPJVn28jb+GtJY16iiKWyvmYJRXVT4UamsAEGQfPohgr2q4Tq0sQbQlxTfi1g==}
    engines: {node: '>=12.20'}
    dev: true<|MERGE_RESOLUTION|>--- conflicted
+++ resolved
@@ -257,21 +257,12 @@
       '@types/node': ^18.0.0
       '@typescript-eslint/eslint-plugin': ^6.8.0
       '@typescript-eslint/parser': ^6.8.0
-<<<<<<< HEAD
-      '@typespec/compiler': '>=0.62.0 <1.0.0'
-      '@typespec/http': '>=0.62.0 <1.0.0'
-      '@typespec/openapi': '>=0.62.0, <1.0.0'
-      '@typespec/rest': '>=0.62.0 <1.0.0'
-      '@typespec/ts-http-runtime': 0.1.0
-      '@typespec/versioning': '>=0.62.0 <1.0.0'
-=======
       '@typespec/compiler': '>=0.63.0 <1.0.0'
       '@typespec/http': '>=0.63.0 <1.0.0'
       '@typespec/openapi': '>=0.63.0, <1.0.0'
       '@typespec/rest': '>=0.63.0 <1.0.0'
-      '@typespec/ts-http-runtime': 1.0.0-alpha.20240314.2
+      '@typespec/ts-http-runtime': 0.1.0
       '@typespec/versioning': '>=0.63.0 <1.0.0'
->>>>>>> 8f55b965
       '@vitest/coverage-istanbul': ~1.6.0
       '@vitest/coverage-v8': ~1.6.0
       chai: ^4.3.6
@@ -324,21 +315,12 @@
       '@types/node': 18.18.0
       '@typescript-eslint/eslint-plugin': 6.8.0_wroavni7rd6ng5lxj6jm5p2pxq
       '@typescript-eslint/parser': 6.8.0_wgnkk2eh2432jxos7omdkkhhte
-<<<<<<< HEAD
-      '@typespec/compiler': 0.62.0
-      '@typespec/http': 0.62.0_@typespec+compiler@0.62.0
-      '@typespec/openapi': 0.62.0_ehpjn7t5lr2snllrxt4bmumehe
-      '@typespec/rest': 0.62.0_ehpjn7t5lr2snllrxt4bmumehe
-      '@typespec/ts-http-runtime': 0.1.0
-      '@typespec/versioning': 0.62.0_@typespec+compiler@0.62.0
-=======
       '@typespec/compiler': 0.63.0
       '@typespec/http': 0.63.0_@typespec+compiler@0.63.0
       '@typespec/openapi': 0.63.0_qz2z3dajrrgsjonwob7haqlhte
       '@typespec/rest': 0.63.0_qz2z3dajrrgsjonwob7haqlhte
-      '@typespec/ts-http-runtime': 1.0.0-alpha.20240314.2
+      '@typespec/ts-http-runtime': 0.1.0
       '@typespec/versioning': 0.63.0_@typespec+compiler@0.63.0
->>>>>>> 8f55b965
       '@vitest/coverage-istanbul': 1.6.0_vitest@1.6.0
       '@vitest/coverage-v8': 1.6.0_vitest@1.6.0
       chai: 4.3.8
@@ -2448,7 +2430,7 @@
       change-case: 5.4.4
       globby: 14.0.2
       mustache: 4.2.0
-      picocolors: 1.1.1
+      picocolors: 1.1.0
       prettier: 3.3.3
       prompts: 2.4.2
       semver: 7.6.3
