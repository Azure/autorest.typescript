--- conflicted
+++ resolved
@@ -257,12 +257,8 @@
       '@typescript-eslint/parser': ^8.28.0
       '@typespec/compiler': ^1.1.0
       '@typespec/http': ^1.1.0
-<<<<<<< HEAD
       '@typespec/http-client': ^0.7.0
-      '@typespec/http-specs': 0.1.0-alpha.24-dev.0
-=======
       '@typespec/http-specs': 0.1.0-alpha.24-dev.2
->>>>>>> 33fa6f29
       '@typespec/openapi': ^1.1.0
       '@typespec/rest': ^0.71.0
       '@typespec/spec-api': 0.1.0-alpha.7-dev.1
@@ -2763,7 +2759,6 @@
     dependencies:
       '@typespec/compiler': 1.1.0_@types+node@18.18.0
 
-<<<<<<< HEAD
   /@typespec/http-client/0.7.0_dyjdverbt5nlo6bvztavebwjdu:
     resolution: {integrity: sha512-5KNNCODa1LQdUR7+r6g9iVP6VfFfdTztDMqm9Kr0hSbX6TE5G08Y/u2Z0h/b/f32bcI4o0+Mfx6i6FyP13MNKQ==}
     peerDependencies:
@@ -2780,12 +2775,8 @@
       '@typespec/http': 1.1.0_c52ifazb5ntzpmcykfahljgl5e
     dev: false
 
-  /@typespec/http-specs/0.1.0-alpha.24-dev.0_6qzfzag3bbwc5s7hzbabv5xkbe:
-    resolution: {integrity: sha512-xjXE/Dtp3xJDijKKs/6GWpE/YDVD9xU8/GDcZxp7f3YD4kVBLq6Mh+TKB44P1cLd7YXhk2nrmpbHq7Zj6vu7Lg==}
-=======
   /@typespec/http-specs/0.1.0-alpha.24-dev.2_6qzfzag3bbwc5s7hzbabv5xkbe:
     resolution: {integrity: sha512-uUV7lTkdNT+TnYmygGih680e55FkIWiFLBMuGhLX+0gGTVN/rfnrsuekdDYmrDWUePF4FEazLTT9sv/QuL0nvQ==}
->>>>>>> 33fa6f29
     engines: {node: '>=16.0.0'}
     peerDependencies:
       '@typespec/compiler': ^1.1.0
