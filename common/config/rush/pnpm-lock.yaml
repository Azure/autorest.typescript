--- conflicted
+++ resolved
@@ -97,27 +97,6 @@
       '@typespec/rest': 0.43.0_@typespec+compiler@0.43.0
     dev: false
 
-<<<<<<< HEAD
-  /@azure-tools/cadl-ranch-specs/0.10.0_6c87d9cf79ff6a5984ba82629a912520:
-    resolution: {integrity: sha512-Vy9LO3fSlRX0a96UbZmJR71lJRNxEnZFPX17gIKhHxk4jH+8WzPZBLPPRt9A2wlOe9CGqYOxQTKIPW1CMIHYKw==}
-    engines: {node: '>=16.0.0'}
-    peerDependencies:
-      '@azure-tools/cadl-ranch-expect': ~0.2.1
-      '@azure-tools/typespec-azure-core': ~0.28.0
-      '@typespec/compiler': ~0.42.0
-      '@typespec/http': ~0.42.0
-      '@typespec/rest': ~0.42.0
-      '@typespec/versioning': ~0.42.0
-    dependencies:
-      '@azure-tools/cadl-ranch': 0.4.2
-      '@azure-tools/cadl-ranch-api': 0.2.1
-      '@azure-tools/cadl-ranch-expect': 0.2.1_3e43a48590f72610124ce0fe6bf58955
-      '@azure-tools/typespec-azure-core': 0.28.1_3e43a48590f72610124ce0fe6bf58955
-      '@typespec/compiler': 0.42.0
-      '@typespec/http': 0.42.0_@typespec+compiler@0.42.0
-      '@typespec/rest': 0.42.0_@typespec+compiler@0.42.0
-      '@typespec/versioning': 0.42.0
-=======
   /@azure-tools/cadl-ranch-specs/0.11.2_613b9edcad889e76a0ebac716b0f83c7:
     resolution: {integrity: sha512-1cF15lLl95rBS4DD/ZYIesGqSvd4u6SoZvJyGgekLjxNsin8G1LqhpKgMMCrlop+OuIWVlCmLIwVtlOW32R+bQ==}
     engines: {node: '>=16.0.0'}
@@ -137,7 +116,6 @@
       '@typespec/http': 0.43.0_@typespec+compiler@0.43.0
       '@typespec/rest': 0.43.0_@typespec+compiler@0.43.0
       '@typespec/versioning': 0.43.0
->>>>>>> 23b61c7a
     transitivePeerDependencies:
       - '@types/express'
       - encoding
@@ -204,29 +182,6 @@
       - supports-color
     dev: false
 
-<<<<<<< HEAD
-  /@azure-tools/typespec-autorest/0.28.0_ce0406cb082020e210f5b6efc917c8e1:
-    resolution: {integrity: sha512-BEitqXLZGc3fzr5F6LoSV7hdHfYFc+YghU3cMTC74lDRLZ1IkiAB0pwaKHHSMicTHqufxaCmmsodYljQyNEo1g==}
-    engines: {node: '>=16.0.0'}
-    peerDependencies:
-      '@azure-tools/typespec-azure-core': ~0.28.0
-      '@typespec/compiler': ~0.42.0
-      '@typespec/http': ~0.42.0
-      '@typespec/openapi': ~0.42.0
-      '@typespec/rest': ~0.42.0
-      '@typespec/versioning': ~0.42.0
-    dependencies:
-      '@azure-tools/typespec-azure-core': 0.28.1_3e43a48590f72610124ce0fe6bf58955
-      '@typespec/compiler': 0.42.0
-      '@typespec/http': 0.42.0_@typespec+compiler@0.42.0
-      '@typespec/openapi': 0.42.0_3e43a48590f72610124ce0fe6bf58955
-      '@typespec/rest': 0.42.0_@typespec+compiler@0.42.0
-      '@typespec/versioning': 0.42.0
-    dev: false
-
-  /@azure-tools/typespec-azure-core/0.28.1_3e43a48590f72610124ce0fe6bf58955:
-    resolution: {integrity: sha512-kjfI9AXizQOVlqriEEvyoArjgTk2RaX4BKEU/Dh5MrGN2ztXMwoUFS0Ym8xuVTsSzu1Elz9s6Ll5PeZDz88wpw==}
-=======
   /@azure-tools/typespec-autorest/0.29.0_c65f431a99db2a6fa8c2ef4beaa5af77:
     resolution: {integrity: sha512-am5qSHlW8/X0o9FaLGNDydgVnGpXlTI88fgN1JU08xP1PPO5jnLIhYPCoqyPsp3bxC7j9YILRgppfvTkTQtdUQ==}
     engines: {node: '>=16.0.0'}
@@ -248,7 +203,6 @@
 
   /@azure-tools/typespec-azure-core/0.29.0_34ec5f5afefe82559595183196b15141:
     resolution: {integrity: sha512-JJ8o/aCDdt1clrPeKwQloXqPPMO146ifdhQd69GAenR/OfmzUnuc23ubkzYcgs5fmH+5i37fKsxGhFGFDJiL1g==}
->>>>>>> 23b61c7a
     engines: {node: '>=16.0.0'}
     peerDependencies:
       '@typespec/compiler': ~0.43.0
@@ -5907,15 +5861,6 @@
     dev: false
 
   file:projects/typespec-test.tgz:
-<<<<<<< HEAD
-    resolution: {integrity: sha512-uBj7wKODl8nYLB/zyDdRZTkZI9Z2CLXYgwqyHN5giC4OvfIL/yCN3KFvtoZMgoCD68RN2Lc1w+B4bQ1PXNAkXQ==, tarball: file:projects/typespec-test.tgz}
-    name: '@rush-temp/typespec-test'
-    version: 0.0.0
-    dependencies:
-      '@azure-tools/typespec-autorest': 0.28.0_ce0406cb082020e210f5b6efc917c8e1
-      '@azure-tools/typespec-azure-core': 0.28.1_3e43a48590f72610124ce0fe6bf58955
-      '@azure-tools/typespec-client-generator-core': 0.28.0_3e43a48590f72610124ce0fe6bf58955
-=======
     resolution: {integrity: sha512-48IRn1bQ4LIqEKiPUnzijL1Jsp8fw/j2Xj8RMgONHWwEIqx3RLC1osVqbBU9t5eqjAaGTQVVWppzlucfM2btRA==, tarball: file:projects/typespec-test.tgz}
     name: '@rush-temp/typespec-test'
     version: 0.0.0
@@ -5923,7 +5868,6 @@
       '@azure-tools/typespec-autorest': 0.29.0_c65f431a99db2a6fa8c2ef4beaa5af77
       '@azure-tools/typespec-azure-core': 0.29.0_34ec5f5afefe82559595183196b15141
       '@azure-tools/typespec-client-generator-core': 0.29.0_34ec5f5afefe82559595183196b15141
->>>>>>> 23b61c7a
       '@types/mocha': 5.2.7
       '@types/node': 18.15.11
       '@typespec/compiler': 0.43.0
@@ -5944,20 +5888,11 @@
     version: 0.0.0
     dependencies:
       '@azure-rest/core-client': 1.1.2
-<<<<<<< HEAD
-      '@azure-tools/cadl-ranch': 0.4.2
-      '@azure-tools/cadl-ranch-expect': 0.2.1_3e43a48590f72610124ce0fe6bf58955
-      '@azure-tools/cadl-ranch-specs': 0.10.0_6c87d9cf79ff6a5984ba82629a912520
-      '@azure-tools/typespec-autorest': 0.28.0_ce0406cb082020e210f5b6efc917c8e1
-      '@azure-tools/typespec-azure-core': 0.28.1_3e43a48590f72610124ce0fe6bf58955
-      '@azure-tools/typespec-client-generator-core': 0.28.0_3e43a48590f72610124ce0fe6bf58955
-=======
       '@azure-tools/cadl-ranch': 0.4.4
       '@azure-tools/cadl-ranch-expect': 0.2.2_34ec5f5afefe82559595183196b15141
       '@azure-tools/cadl-ranch-specs': 0.11.2_613b9edcad889e76a0ebac716b0f83c7
       '@azure-tools/typespec-azure-core': 0.29.0_34ec5f5afefe82559595183196b15141
       '@azure-tools/typespec-client-generator-core': 0.29.0_34ec5f5afefe82559595183196b15141
->>>>>>> 23b61c7a
       '@azure/core-auth': 1.4.0
       '@azure/core-lro': 2.5.2
       '@azure/core-paging': 1.5.0
