--- conflicted
+++ resolved
@@ -87,13 +87,8 @@
       - supports-color
     dev: false
 
-<<<<<<< HEAD
   /@azure-tools/cadl-ranch-expect/0.2.3_80103b4aaca7b5f6c21a52bd961d96e1:
-    resolution: {integrity: sha512-0DF+GXiIJ5SSUs5+UYgoxERZNzyo0Sn3UI1BIwCIVxBNpBf9Nv1MnsoEiHdkopgZFvaRKaCkS35gEpkptobaSw==}
-=======
-  /@azure-tools/cadl-ranch-expect/0.3.0_mzljbbhbesufkmbhu4nneggrsm:
     resolution: {integrity: sha512-+kqMvlAHChvz4+h9FYsZfPp5KigFYdwH+FzdUWlB5NN3WjK+X8A5CuXh2MLCVd53tiQr3qv2Ji5NlGMlhyH4Qw==}
->>>>>>> b94f3a8e
     engines: {node: '>=16.0.0'}
     peerDependencies:
       '@typespec/compiler': ~0.43.0
@@ -101,24 +96,14 @@
       '@typespec/rest': ~0.43.0
       '@typespec/versioning': ~0.43.0
     dependencies:
-<<<<<<< HEAD
       '@typespec/compiler': 0.44.0-dev.23
       '@typespec/http': 0.43.1_@typespec+compiler@0.44.0-dev.23
       '@typespec/rest': 0.43.0_@typespec+compiler@0.44.0-dev.23
-    dev: false
-
-  /@azure-tools/cadl-ranch-specs/0.14.2_1e4e2a66e33b2c68832b9469bfb38ee6:
-    resolution: {integrity: sha512-J8oF0qWw96sO9Cga/zwVItXkH1eMkrF9Z+f76FSOplxQjvVuKv8hgmyQdheDS9uVaw2sKjmFbo58UNDEnJKNBw==}
-=======
-      '@typespec/compiler': 0.43.0
-      '@typespec/http': 0.43.1_@typespec+compiler@0.43.0
-      '@typespec/rest': 0.43.0_@typespec+compiler@0.43.0
       '@typespec/versioning': 0.43.0
     dev: false
 
-  /@azure-tools/cadl-ranch-specs/0.14.10_3mq2y42xicopn7ggtffz6ulioi:
+  /@azure-tools/cadl-ranch-specs/0.14.2_bd61dc72c94e80567c8cb3296aa23ca2:
     resolution: {integrity: sha512-BkBRnh6pI/vWoycYPxOaKNlgob1pdZPZdv5LoUovsInShS4X6YHJ58GWYSxSaAGDWMwjd2YJ9EwBY9mc9cwzfQ==}
->>>>>>> b94f3a8e
     engines: {node: '>=16.0.0'}
     peerDependencies:
       '@azure-tools/cadl-ranch-expect': ~0.3.0
@@ -128,23 +113,13 @@
       '@typespec/rest': ~0.43.0
       '@typespec/versioning': ~0.43.0
     dependencies:
-<<<<<<< HEAD
-      '@azure-tools/cadl-ranch': 0.4.6
-      '@azure-tools/cadl-ranch-api': 0.2.4
+      '@azure-tools/cadl-ranch': 0.4.13_v2ouiyhogteggkficaon344hv4
+      '@azure-tools/cadl-ranch-api': 0.2.5
       '@azure-tools/cadl-ranch-expect': 0.2.3_80103b4aaca7b5f6c21a52bd961d96e1
       '@azure-tools/typespec-azure-core': 0.29.0_80103b4aaca7b5f6c21a52bd961d96e1
       '@typespec/compiler': 0.44.0-dev.23
       '@typespec/http': 0.43.1_@typespec+compiler@0.44.0-dev.23
       '@typespec/rest': 0.43.0_@typespec+compiler@0.44.0-dev.23
-=======
-      '@azure-tools/cadl-ranch': 0.4.13_v2ouiyhogteggkficaon344hv4
-      '@azure-tools/cadl-ranch-api': 0.2.5
-      '@azure-tools/cadl-ranch-expect': 0.3.0_mzljbbhbesufkmbhu4nneggrsm
-      '@azure-tools/typespec-azure-core': 0.29.0_iaqsnjlmblwjtzjnlq5lqg6yfu
-      '@typespec/compiler': 0.43.0
-      '@typespec/http': 0.43.1_@typespec+compiler@0.43.0
-      '@typespec/rest': 0.43.0_@typespec+compiler@0.43.0
->>>>>>> b94f3a8e
       '@typespec/versioning': 0.43.0
     transitivePeerDependencies:
       - '@types/express'
@@ -157,27 +132,15 @@
     engines: {node: '>=16.0.0'}
     hasBin: true
     dependencies:
-<<<<<<< HEAD
-      '@azure-tools/cadl-ranch-api': 0.2.4
-      '@azure-tools/cadl-ranch-coverage-sdk': 0.2.2
+      '@azure-tools/cadl-ranch-api': 0.2.5
+      '@azure-tools/cadl-ranch-coverage-sdk': 0.2.3
       '@azure-tools/cadl-ranch-expect': 0.2.3_80103b4aaca7b5f6c21a52bd961d96e1
-      '@azure/identity': 3.1.4
+      '@azure/identity': 3.2.0
       '@types/js-yaml': 4.0.5
       '@typespec/compiler': 0.44.0-dev.23
       '@typespec/http': 0.43.1_@typespec+compiler@0.44.0-dev.23
       '@typespec/rest': 0.43.0_@typespec+compiler@0.44.0-dev.23
-      ajv: 8.11.0
-=======
-      '@azure-tools/cadl-ranch-api': 0.2.5
-      '@azure-tools/cadl-ranch-coverage-sdk': 0.2.3
-      '@azure-tools/cadl-ranch-expect': 0.3.0_mzljbbhbesufkmbhu4nneggrsm
-      '@azure/identity': 3.2.0
-      '@types/js-yaml': 4.0.5
-      '@typespec/compiler': 0.43.0
-      '@typespec/http': 0.43.1_@typespec+compiler@0.43.0
-      '@typespec/rest': 0.43.0_@typespec+compiler@0.43.0
       ajv: 8.12.0
->>>>>>> b94f3a8e
       body-parser: 1.20.2
       deep-equal: 2.2.1
       express: 4.18.2
@@ -226,11 +189,7 @@
       - supports-color
     dev: false
 
-<<<<<<< HEAD
   /@azure-tools/typespec-autorest/0.29.0_7dc32f512a9ed953ce7af850a44a058e:
-=======
-  /@azure-tools/typespec-autorest/0.29.0_3qd6vjcxydiptupyirxyadoxky:
->>>>>>> b94f3a8e
     resolution: {integrity: sha512-am5qSHlW8/X0o9FaLGNDydgVnGpXlTI88fgN1JU08xP1PPO5jnLIhYPCoqyPsp3bxC7j9YILRgppfvTkTQtdUQ==}
     engines: {node: '>=16.0.0'}
     peerDependencies:
@@ -241,7 +200,6 @@
       '@typespec/rest': ~0.43.0
       '@typespec/versioning': ~0.43.0
     dependencies:
-<<<<<<< HEAD
       '@azure-tools/typespec-azure-core': 0.29.0_80103b4aaca7b5f6c21a52bd961d96e1
       '@typespec/compiler': 0.44.0-dev.23
       '@typespec/http': 0.43.1_@typespec+compiler@0.44.0-dev.23
@@ -251,17 +209,6 @@
     dev: false
 
   /@azure-tools/typespec-azure-core/0.29.0_80103b4aaca7b5f6c21a52bd961d96e1:
-=======
-      '@azure-tools/typespec-azure-core': 0.29.0_iaqsnjlmblwjtzjnlq5lqg6yfu
-      '@typespec/compiler': 0.43.0
-      '@typespec/http': 0.43.1_@typespec+compiler@0.43.0
-      '@typespec/openapi': 0.43.0_iaqsnjlmblwjtzjnlq5lqg6yfu
-      '@typespec/rest': 0.43.0_@typespec+compiler@0.43.0
-      '@typespec/versioning': 0.43.0
-    dev: false
-
-  /@azure-tools/typespec-azure-core/0.29.0_iaqsnjlmblwjtzjnlq5lqg6yfu:
->>>>>>> b94f3a8e
     resolution: {integrity: sha512-JJ8o/aCDdt1clrPeKwQloXqPPMO146ifdhQd69GAenR/OfmzUnuc23ubkzYcgs5fmH+5i37fKsxGhFGFDJiL1g==}
     engines: {node: '>=16.0.0'}
     peerDependencies:
@@ -275,11 +222,7 @@
       '@typespec/rest': 0.43.0_@typespec+compiler@0.44.0-dev.23
     dev: false
 
-<<<<<<< HEAD
   /@azure-tools/typespec-client-generator-core/0.29.0_80103b4aaca7b5f6c21a52bd961d96e1:
-=======
-  /@azure-tools/typespec-client-generator-core/0.29.0_iaqsnjlmblwjtzjnlq5lqg6yfu:
->>>>>>> b94f3a8e
     resolution: {integrity: sha512-dfUNeQWnhrrNErIjC1S6JhxXZW/0tPTK4jPB7eN6QiFlvbD2SMvE7uSRktjzET/bhhJUSfKdLY2kGkWYuRKQsw==}
     engines: {node: '>=16.0.0'}
     peerDependencies:
@@ -1132,11 +1075,7 @@
       '@typespec/compiler': 0.44.0-dev.23
     dev: false
 
-<<<<<<< HEAD
   /@typespec/openapi/0.43.0_80103b4aaca7b5f6c21a52bd961d96e1:
-=======
-  /@typespec/openapi/0.43.0_iaqsnjlmblwjtzjnlq5lqg6yfu:
->>>>>>> b94f3a8e
     resolution: {integrity: sha512-WDQopOJBGsUoztpNUtoYJ5gEJac0W5g8JGKqMaAmAjJ47Cq/BJh2NCrxJKZeFEhKI98zz13IQmRbcf1zmSLPJw==}
     engines: {node: '>=16.0.0'}
     peerDependencies:
@@ -1149,11 +1088,7 @@
       '@typespec/rest': 0.43.0_@typespec+compiler@0.44.0-dev.23
     dev: false
 
-<<<<<<< HEAD
   /@typespec/openapi3/0.43.0_cc7baf58783c0ce5498c3db7debed055:
-=======
-  /@typespec/openapi3/0.43.0_liwdt74v3xhzz6bivwq22nn2tq:
->>>>>>> b94f3a8e
     resolution: {integrity: sha512-fzYg/voRLhN932xrZkCXlg8wGyvS0kLFmUVlxE3ROLkRVvKXLkC6o3QAkdevzm0V1O17tB9ekkvHJYaeFpXziQ==}
     engines: {node: '>=16.0.0'}
     peerDependencies:
@@ -1163,17 +1098,10 @@
       '@typespec/rest': ~0.43.0
       '@typespec/versioning': ~0.43.0
     dependencies:
-<<<<<<< HEAD
       '@typespec/compiler': 0.44.0-dev.23
       '@typespec/http': 0.43.1_@typespec+compiler@0.44.0-dev.23
       '@typespec/openapi': 0.43.0_80103b4aaca7b5f6c21a52bd961d96e1
       '@typespec/rest': 0.43.0_@typespec+compiler@0.44.0-dev.23
-=======
-      '@typespec/compiler': 0.43.0
-      '@typespec/http': 0.43.1_@typespec+compiler@0.43.0
-      '@typespec/openapi': 0.43.0_iaqsnjlmblwjtzjnlq5lqg6yfu
-      '@typespec/rest': 0.43.0_@typespec+compiler@0.43.0
->>>>>>> b94f3a8e
       '@typespec/versioning': 0.43.0
       js-yaml: 4.1.0
     dev: false
@@ -5860,26 +5788,8 @@
       yargs-parser: 20.2.9
     dev: false
 
-<<<<<<< HEAD
-  /yargs/17.7.1:
-    resolution: {integrity: sha512-cwiTb08Xuv5fqF4AovYacTFNxk62th7LKJ6BL9IGUpTJrWoU7/7WdQGTP2SjKf1dUNBGzDd28p/Yfs/GI6JrLw==}
-=======
-  /yargs/17.6.2:
-    resolution: {integrity: sha512-1/9UrdHjDZc0eOU0HxOHoS78C69UD3JRMvzlJ7S79S2nTaWRA/whGCTV8o9e/N/1Va9YIV7Q4sOxD8VV4pCWOw==}
-    engines: {node: '>=12'}
-    dependencies:
-      cliui: 8.0.1
-      escalade: 3.1.1
-      get-caller-file: 2.0.5
-      require-directory: 2.1.1
-      string-width: 4.2.3
-      y18n: 5.0.8
-      yargs-parser: 21.1.1
-    dev: false
-
   /yargs/17.7.2:
     resolution: {integrity: sha512-7dSzzRQ++CKnNI/krKnYRV7JKKPUXMEh61soaHKg9mrWEhzFWhFnxPxGl+69cD1Ou63C13NUPCnmIcrvqCuM6w==}
->>>>>>> b94f3a8e
     engines: {node: '>=12'}
     dependencies:
       cliui: 8.0.1
@@ -6024,27 +5934,15 @@
     name: '@rush-temp/typespec-test'
     version: 0.0.0
     dependencies:
-<<<<<<< HEAD
       '@azure-tools/typespec-autorest': 0.29.0_7dc32f512a9ed953ce7af850a44a058e
       '@azure-tools/typespec-azure-core': 0.29.0_80103b4aaca7b5f6c21a52bd961d96e1
       '@azure-tools/typespec-client-generator-core': 0.29.0_80103b4aaca7b5f6c21a52bd961d96e1
       '@types/mocha': 5.2.7
-      '@types/node': 18.16.0
+      '@types/node': 18.16.6
       '@typespec/compiler': 0.44.0-dev.23
       '@typespec/http': 0.43.1_@typespec+compiler@0.44.0-dev.23
       '@typespec/openapi': 0.43.0_80103b4aaca7b5f6c21a52bd961d96e1
       '@typespec/openapi3': 0.43.0_cc7baf58783c0ce5498c3db7debed055
-=======
-      '@azure-tools/typespec-autorest': 0.29.0_3qd6vjcxydiptupyirxyadoxky
-      '@azure-tools/typespec-azure-core': 0.29.0_iaqsnjlmblwjtzjnlq5lqg6yfu
-      '@azure-tools/typespec-client-generator-core': 0.29.0_iaqsnjlmblwjtzjnlq5lqg6yfu
-      '@types/mocha': 5.2.7
-      '@types/node': 18.16.6
-      '@typespec/compiler': 0.43.0
-      '@typespec/http': 0.43.1_@typespec+compiler@0.43.0
-      '@typespec/openapi': 0.43.0_iaqsnjlmblwjtzjnlq5lqg6yfu
-      '@typespec/openapi3': 0.43.0_liwdt74v3xhzz6bivwq22nn2tq
->>>>>>> b94f3a8e
       '@typespec/prettier-plugin-typespec': 0.43.0
       '@typespec/rest': 0.43.0_@typespec+compiler@0.44.0-dev.23
       '@typespec/versioning': 0.43.0
@@ -6059,21 +5957,12 @@
     version: 0.0.0
     dependencies:
       '@azure-rest/core-client': 1.1.3
-<<<<<<< HEAD
-      '@azure-tools/cadl-ranch': 0.4.6
+      '@azure-tools/cadl-ranch': 0.4.13_v2ouiyhogteggkficaon344hv4
       '@azure-tools/cadl-ranch-expect': 0.2.3_80103b4aaca7b5f6c21a52bd961d96e1
       '@azure-tools/cadl-ranch-specs': 0.14.2_1e4e2a66e33b2c68832b9469bfb38ee6
       '@azure-tools/typespec-autorest': 0.29.0_7dc32f512a9ed953ce7af850a44a058e
       '@azure-tools/typespec-azure-core': 0.29.0_80103b4aaca7b5f6c21a52bd961d96e1
       '@azure-tools/typespec-client-generator-core': 0.29.0_80103b4aaca7b5f6c21a52bd961d96e1
-=======
-      '@azure-tools/cadl-ranch': 0.4.13_v2ouiyhogteggkficaon344hv4
-      '@azure-tools/cadl-ranch-expect': 0.3.0_mzljbbhbesufkmbhu4nneggrsm
-      '@azure-tools/cadl-ranch-specs': 0.14.10_3mq2y42xicopn7ggtffz6ulioi
-      '@azure-tools/typespec-autorest': 0.29.0_3qd6vjcxydiptupyirxyadoxky
-      '@azure-tools/typespec-azure-core': 0.29.0_iaqsnjlmblwjtzjnlq5lqg6yfu
-      '@azure-tools/typespec-client-generator-core': 0.29.0_iaqsnjlmblwjtzjnlq5lqg6yfu
->>>>>>> b94f3a8e
       '@azure/core-auth': 1.4.0
       '@azure/core-lro': 2.5.3
       '@azure/core-paging': 1.5.0
@@ -6084,23 +5973,13 @@
       '@types/mocha': 9.1.1
       '@types/node': 18.16.6
       '@types/prettier': 2.7.2
-<<<<<<< HEAD
-      '@typescript-eslint/eslint-plugin': 5.59.0_11cfb5a4cf513b8198497b14ca70f9ec
-      '@typescript-eslint/parser': 5.59.0_eslint@8.39.0+typescript@5.0.4
+      '@typescript-eslint/eslint-plugin': 5.59.5_zaj6dsh3leplki3sfxgbx2w2za
+      '@typescript-eslint/parser': 5.59.5_3qfatcekpgbllh6uk5ivyhkbxq
       '@typespec/compiler': 0.44.0-dev.23
       '@typespec/http': 0.43.1_@typespec+compiler@0.44.0-dev.23
       '@typespec/openapi': 0.43.0_80103b4aaca7b5f6c21a52bd961d96e1
       '@typespec/openapi3': 0.43.0_cc7baf58783c0ce5498c3db7debed055
       '@typespec/rest': 0.43.0_@typespec+compiler@0.44.0-dev.23
-=======
-      '@typescript-eslint/eslint-plugin': 5.59.5_zaj6dsh3leplki3sfxgbx2w2za
-      '@typescript-eslint/parser': 5.59.5_3qfatcekpgbllh6uk5ivyhkbxq
-      '@typespec/compiler': 0.43.0
-      '@typespec/http': 0.43.1_@typespec+compiler@0.43.0
-      '@typespec/openapi': 0.43.0_iaqsnjlmblwjtzjnlq5lqg6yfu
-      '@typespec/openapi3': 0.43.0_liwdt74v3xhzz6bivwq22nn2tq
-      '@typespec/rest': 0.43.0_@typespec+compiler@0.43.0
->>>>>>> b94f3a8e
       '@typespec/versioning': 0.43.0
       chai: 4.3.7
       chalk: 4.1.2
