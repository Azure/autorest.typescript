--- conflicted
+++ resolved
@@ -191,21 +191,12 @@
 
   ../../packages/typespec-test:
     specifiers:
-<<<<<<< HEAD
       '@azure-tools/typespec-autorest': next
       '@azure-tools/typespec-azure-core': next
       '@azure-tools/typespec-azure-resource-manager': next
       '@azure-tools/typespec-azure-rulesets': next
       '@azure-tools/typespec-client-generator-core': next
-      '@azure-tools/typespec-ts': workspace:^0.41.0
-=======
-      '@azure-tools/typespec-autorest': ^0.57.0
-      '@azure-tools/typespec-azure-core': ^0.57.0
-      '@azure-tools/typespec-azure-resource-manager': ^0.57.0
-      '@azure-tools/typespec-azure-rulesets': ^0.57.0
-      '@azure-tools/typespec-client-generator-core': ^0.57.0
       '@azure-tools/typespec-ts': workspace:^0.41.1
->>>>>>> f65887ce
       '@types/mocha': ^5.2.7
       '@types/node': ^18.0.0
       '@typespec/compiler': next
@@ -242,21 +233,12 @@
   ../../packages/typespec-ts:
     specifiers:
       '@azure-rest/core-client': ^2.3.1
-<<<<<<< HEAD
       '@azure-tools/azure-http-specs': next
-      '@azure-tools/rlc-common': workspace:^0.41.0
+      '@azure-tools/rlc-common': workspace:^0.41.1
       '@azure-tools/typespec-autorest': next
       '@azure-tools/typespec-azure-core': next
       '@azure-tools/typespec-azure-resource-manager': next
       '@azure-tools/typespec-client-generator-core': next
-=======
-      '@azure-tools/azure-http-specs': 0.1.0-alpha.20-dev.0
-      '@azure-tools/rlc-common': workspace:^0.41.1
-      '@azure-tools/typespec-autorest': ^0.57.0
-      '@azure-tools/typespec-azure-core': ^0.57.0
-      '@azure-tools/typespec-azure-resource-manager': ^0.57.0
-      '@azure-tools/typespec-client-generator-core': ^0.57.1
->>>>>>> f65887ce
       '@azure/abort-controller': ^2.1.2
       '@azure/core-auth': ^1.6.0
       '@azure/core-lro': ^3.1.0
