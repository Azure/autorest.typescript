--- conflicted
+++ resolved
@@ -195,11 +195,7 @@
       '@azure-tools/typespec-azure-core': ^0.57.0
       '@azure-tools/typespec-azure-resource-manager': ^0.57.0
       '@azure-tools/typespec-azure-rulesets': ^0.57.0
-<<<<<<< HEAD
       '@azure-tools/typespec-client-generator-core': ^0.57.2
-=======
-      '@azure-tools/typespec-client-generator-core': ^0.57.1
->>>>>>> e9f878c9
       '@azure-tools/typespec-ts': workspace:^0.41.1
       '@types/mocha': ^5.2.7
       '@types/node': ^18.0.0
@@ -214,19 +210,11 @@
       ts-node: ^8.5.2
       typescript: ~5.8.2
     dependencies:
-<<<<<<< HEAD
-      '@azure-tools/typespec-autorest': 0.57.0_5o5oqhwnpguwhlfsthrh2fhyae
+      '@azure-tools/typespec-autorest': 0.57.0_ftv2qi245zu6szic3pw6kk3eoa
       '@azure-tools/typespec-azure-core': 0.57.0_s3gyinve63zf4ncvgs3nw74llm
       '@azure-tools/typespec-azure-resource-manager': 0.57.0_mbrvsqr23awqkaitoyy5wske5m
-      '@azure-tools/typespec-azure-rulesets': 0.57.0_zy3upczlclldrmpybtpdwtpgkm
-      '@azure-tools/typespec-client-generator-core': 0.57.2_pillrqslu7t2kqp4xbactja574
-=======
-      '@azure-tools/typespec-autorest': 0.57.0_ksqvqromrygjmujcuna4jqszxm
-      '@azure-tools/typespec-azure-core': 0.57.0_s3gyinve63zf4ncvgs3nw74llm
-      '@azure-tools/typespec-azure-resource-manager': 0.57.0_mbrvsqr23awqkaitoyy5wske5m
-      '@azure-tools/typespec-azure-rulesets': 0.57.0_a3ruuuugnubtpa4a3i4xya5aem
-      '@azure-tools/typespec-client-generator-core': 0.57.1_pillrqslu7t2kqp4xbactja574
->>>>>>> e9f878c9
+      '@azure-tools/typespec-azure-rulesets': 0.57.0_hbuzdsuvbdqldfexpnyelax24u
+      '@azure-tools/typespec-client-generator-core': 0.57.3_pillrqslu7t2kqp4xbactja574
       '@azure-tools/typespec-ts': link:../typespec-ts
       '@typespec/compiler': 1.1.0_@types+node@18.18.0
       '@typespec/http': 1.1.0_c52ifazb5ntzpmcykfahljgl5e
@@ -511,8 +499,7 @@
       - supports-color
     dev: true
 
-<<<<<<< HEAD
-  /@azure-tools/typespec-autorest/0.57.0_5o5oqhwnpguwhlfsthrh2fhyae:
+  /@azure-tools/typespec-autorest/0.57.0_ftv2qi245zu6szic3pw6kk3eoa:
     resolution: {integrity: sha512-zhDn+hixEfwtmr95RUfnjz9IwITkrxciYrPvE5sYCYfDydlVKWB0Az5xkJS/TTi29PB2gHAsIVceikiYNkfsLQ==}
     engines: {node: '>=20.0.0'}
     peerDependencies:
@@ -527,7 +514,7 @@
     dependencies:
       '@azure-tools/typespec-azure-core': 0.57.0_s3gyinve63zf4ncvgs3nw74llm
       '@azure-tools/typespec-azure-resource-manager': 0.57.0_mbrvsqr23awqkaitoyy5wske5m
-      '@azure-tools/typespec-client-generator-core': 0.57.2_pillrqslu7t2kqp4xbactja574
+      '@azure-tools/typespec-client-generator-core': 0.57.3_pillrqslu7t2kqp4xbactja574
       '@typespec/compiler': 1.1.0_@types+node@18.18.0
       '@typespec/http': 1.1.0_c52ifazb5ntzpmcykfahljgl5e
       '@typespec/openapi': 1.1.0_wo5hy2j4mtochsypsdsaymgwzu
@@ -535,8 +522,6 @@
       '@typespec/versioning': 0.71.0_@typespec+compiler@1.1.0
     dev: false
 
-=======
->>>>>>> e9f878c9
   /@azure-tools/typespec-autorest/0.57.0_ksqvqromrygjmujcuna4jqszxm:
     resolution: {integrity: sha512-zhDn+hixEfwtmr95RUfnjz9IwITkrxciYrPvE5sYCYfDydlVKWB0Az5xkJS/TTi29PB2gHAsIVceikiYNkfsLQ==}
     engines: {node: '>=20.0.0'}
@@ -558,6 +543,7 @@
       '@typespec/openapi': 1.1.0_wo5hy2j4mtochsypsdsaymgwzu
       '@typespec/rest': 0.71.0_wo5hy2j4mtochsypsdsaymgwzu
       '@typespec/versioning': 0.71.0_@typespec+compiler@1.1.0
+    dev: true
 
   /@azure-tools/typespec-azure-core/0.57.0_s3gyinve63zf4ncvgs3nw74llm:
     resolution: {integrity: sha512-O+F3axrJOJHjYGrQLRWoydHtWjWiXeAlaaILncS0I0xe6kinyFkpn7VIVKxH9ZZ+hPmkDAZybO53656R3PRfUA==}
@@ -591,11 +577,7 @@
       change-case: 5.4.4
       pluralize: 8.0.0
 
-<<<<<<< HEAD
-  /@azure-tools/typespec-azure-rulesets/0.57.0_zy3upczlclldrmpybtpdwtpgkm:
-=======
-  /@azure-tools/typespec-azure-rulesets/0.57.0_a3ruuuugnubtpa4a3i4xya5aem:
->>>>>>> e9f878c9
+  /@azure-tools/typespec-azure-rulesets/0.57.0_hbuzdsuvbdqldfexpnyelax24u:
     resolution: {integrity: sha512-O3Qw/RFIkNoJCWfwbg57hmj/GtnfNg3ZpBG6qCrSJSJLt6XG6EZ3yWujCqjx17nOsvAwB/J1+f/t/pFizQhWaw==}
     engines: {node: '>=20.0.0'}
     peerDependencies:
@@ -606,8 +588,7 @@
     dependencies:
       '@azure-tools/typespec-azure-core': 0.57.0_s3gyinve63zf4ncvgs3nw74llm
       '@azure-tools/typespec-azure-resource-manager': 0.57.0_mbrvsqr23awqkaitoyy5wske5m
-<<<<<<< HEAD
-      '@azure-tools/typespec-client-generator-core': 0.57.2_pillrqslu7t2kqp4xbactja574
+      '@azure-tools/typespec-client-generator-core': 0.57.3_pillrqslu7t2kqp4xbactja574
       '@typespec/compiler': 1.1.0_@types+node@18.18.0
     dev: false
 
@@ -640,14 +621,9 @@
       pluralize: 8.0.0
       yaml: 2.7.0
     dev: true
-=======
-      '@azure-tools/typespec-client-generator-core': 0.57.1_pillrqslu7t2kqp4xbactja574
-      '@typespec/compiler': 1.1.0_@types+node@18.18.0
-    dev: false
->>>>>>> e9f878c9
-
-  /@azure-tools/typespec-client-generator-core/0.57.2_pillrqslu7t2kqp4xbactja574:
-    resolution: {integrity: sha512-/HPdsWAO5aRolTf9pOa1ZFIDpKhi22oZmNj7ypHTjntSJh7bn3Q6tw9J/10n4eyvkUElLVqa691fODfeIZH/qA==}
+
+  /@azure-tools/typespec-client-generator-core/0.57.3_pillrqslu7t2kqp4xbactja574:
+    resolution: {integrity: sha512-c/OPeSpKH29jD2Abuli8z7ww5uorplOt9w3KbaQaMSx12u6gWi5vtYhQaFKk9AGiFGDyLPeA0+qo+UQ6t3pRBg==}
     engines: {node: '>=20.0.0'}
     peerDependencies:
       '@azure-tools/typespec-azure-core': ^0.57.0
@@ -673,12 +649,8 @@
       '@typespec/xml': 0.71.0_@typespec+compiler@1.1.0
       change-case: 5.4.4
       pluralize: 8.0.0
-<<<<<<< HEAD
       yaml: 2.8.0
     dev: false
-=======
-      yaml: 2.7.0
->>>>>>> e9f878c9
 
   /@azure/abort-controller/1.1.0:
     resolution: {integrity: sha512-TrRLIoSQVzfAJX9H1JeFjzAoDGcoK1IYX1UImfceTZpsyYfWr09Ss1aHW1y5TrrR3iq6RZLBwJ3E24uwPhwahw==}
