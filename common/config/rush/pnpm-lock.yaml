lockfileVersion: 5.4

importers:

  .:
    specifiers: {}

  ../../packages/autorest.typescript:
    specifiers:
      '@autorest/codemodel': ~4.19.2
      '@autorest/extension-base': ^3.5.0
      '@autorest/testmodeler': ^2.6.1
      '@azure-rest/core-client': ^1.4.0
      '@azure-tools/codegen': ^2.9.1
      '@azure-tools/rlc-common': workspace:^0.39.0
      '@azure-tools/test-recorder': ^3.0.0
      '@azure/abort-controller': ^2.1.2
      '@azure/core-auth': ^1.6.0
      '@azure/core-client': ^1.6.1
      '@azure/core-http': ^3.0.0
      '@azure/core-http-compat': ^1.2.0
      '@azure/core-lro': ^2.5.4
      '@azure/core-paging': ^1.5.0
      '@azure/core-rest-pipeline': ^1.14.0
      '@azure/core-tracing': ^1.0.0
      '@azure/core-util': ^1.4.0
      '@azure/core-xml': ^1.0.0-beta.1
      '@azure/logger': ^1.0.0
      '@microsoft.azure/autorest.testserver': ^3.3.34
      '@types/chai': ^4.2.8
      '@types/chai-as-promised': ^7.1.4
      '@types/fs-extra': ^9.0.13
      '@types/js-yaml': 3.12.1
      '@types/lodash': ^4.14.149
      '@types/mocha': ^5.2.7
      '@types/node': ^18.0.0
      '@types/sinon': ^10.0.0
      '@types/xmlbuilder': 0.0.34
      '@types/yargs': ^17.0.10
      '@typescript-eslint/eslint-plugin': ^6.8.0
      '@typescript-eslint/parser': ^6.8.0
      autorest: ^3.4.2
      buffer: ^6.0.3
      chai: ^4.2.0
      chai-as-promised: ^7.1.1
      chalk: ^4.0.0
      directory-tree: ^2.2.7
      dotenv: ^16.0.0
      eslint: ^8.18.0
      fs-extra: ^11.1.0
      handlebars: ^4.7.7
      karma: ^6.3.18
      karma-chrome-launcher: ^3.1.0
      karma-mocha: ^2.0.1
      karma-source-map-support: ^1.4.0
      lodash: ^4.17.21
      mocha: ^9.2.2
      moment: ^2.29.4
      node-cmd: ^3.0.0
      npm-run-all: ^4.1.5
      openapi-types: ^7.0.0
      path-browserify: ^1.0.1
      prettier: ^3.1.0
      puppeteer: ^22.2.0
      rimraf: ^5.0.0
      sinon: ^10.0.0
      source-map-loader: ^1.0.0
      source-map-support: ^0.5.16
      ts-morph: ^23.0.0
      ts-node: ^8.5.2
      tslib: ^2.3.1
      typescript: ~5.8.2
      wait-port: ^0.2.6
      webpack: ^5.72.0
      webpack-cli: ^4.9.2
      yargs: ^17.4.1
    dependencies:
      '@autorest/codemodel': 4.19.3
      '@autorest/extension-base': 3.5.2
      '@autorest/testmodeler': 2.6.1
      '@azure-rest/core-client': 1.4.0
      '@azure-tools/codegen': 2.9.2
      '@azure-tools/rlc-common': link:../rlc-common
      '@azure/core-auth': 1.6.0
      '@azure/core-client': 1.7.3
      '@azure/core-http': 3.0.3
      '@azure/core-http-compat': 1.3.0
      '@azure/core-lro': 2.5.4
      '@azure/core-paging': 1.5.0
      '@azure/core-rest-pipeline': 1.14.0
      '@azure/core-tracing': 1.0.1
      '@azure/logger': 1.0.4
      '@types/lodash': 4.14.199
      dotenv: 16.3.1
      fs-extra: 11.1.1
      handlebars: 4.7.8
      lodash: 4.17.21
      prettier: 3.1.1
      source-map-support: 0.5.21
      ts-morph: 23.0.0
    devDependencies:
      '@azure-tools/test-recorder': 3.0.0
      '@azure/abort-controller': 2.1.2
      '@azure/core-util': 1.5.0
      '@azure/core-xml': 1.3.4
      '@microsoft.azure/autorest.testserver': 3.3.48
      '@types/chai': 4.3.6
      '@types/chai-as-promised': 7.1.6
      '@types/fs-extra': 9.0.13
      '@types/js-yaml': 3.12.1
      '@types/mocha': 5.2.7
      '@types/node': 18.18.0
      '@types/sinon': 10.0.17
      '@types/xmlbuilder': 0.0.34
      '@types/yargs': 17.0.25
      '@typescript-eslint/eslint-plugin': 6.8.0_uya2k2atnahppmobww2r4ktmwm
      '@typescript-eslint/parser': 6.8.0_rpfclszkijpquoieshhobbfaz4
      autorest: 3.6.3
      buffer: 6.0.3
      chai: 4.3.8
      chai-as-promised: 7.1.1_chai@4.3.8
      chalk: 4.1.2
      directory-tree: 2.4.0
      eslint: 8.50.0
      karma: 6.4.2
      karma-chrome-launcher: 3.2.0
      karma-mocha: 2.0.1
      karma-source-map-support: 1.4.0
      mocha: 9.2.2
      moment: 2.29.4
      node-cmd: 3.0.0
      npm-run-all: 4.1.5
      openapi-types: 7.2.3
      path-browserify: 1.0.1
      puppeteer: 22.4.1_typescript@5.8.2
      rimraf: 5.0.4
      sinon: 10.0.1
      source-map-loader: 1.1.3_webpack@5.88.2
      ts-node: 8.10.2_typescript@5.8.2
      tslib: 2.6.2
      typescript: 5.8.2
      wait-port: 0.2.14
      webpack: 5.88.2_webpack-cli@4.10.0
      webpack-cli: 4.10.0_webpack@5.88.2
      yargs: 17.7.2

  ../../packages/rlc-common:
    specifiers:
      '@types/chai': ^4.3.4
      '@types/fs-extra': ^8.1.0
      '@types/lodash': ^4.14.182
      '@types/mocha': ^10.0.1
      '@types/node': ^18.0.0
      '@typescript-eslint/eslint-plugin': ^6.8.0
      '@typescript-eslint/parser': ^6.8.0
      chai: ^4.3.7
      cross-env: 7.0.3
      eslint: ^8.9.0
      eslint-plugin-require-extensions: 0.1.3
      fs-extra: ^10.0.0
      handlebars: ^4.7.7
      lodash: ^4.17.21
      mocha: ^10.2.0
      prettier: ^3.1.0
      rimraf: ^5.0.0
      ts-morph: ^23.0.0
      ts-node: ^10.7.0
      typescript: ~5.8.2
    dependencies:
      handlebars: 4.7.8
      lodash: 4.17.21
      ts-morph: 23.0.0
    devDependencies:
      '@types/chai': 4.3.6
      '@types/fs-extra': 8.1.3
      '@types/lodash': 4.14.199
      '@types/mocha': 10.0.1
      '@types/node': 18.18.0
      '@typescript-eslint/eslint-plugin': 6.8.0_uya2k2atnahppmobww2r4ktmwm
      '@typescript-eslint/parser': 6.8.0_rpfclszkijpquoieshhobbfaz4
      chai: 4.3.8
      cross-env: 7.0.3
      eslint: 8.50.0
      eslint-plugin-require-extensions: 0.1.3_eslint@8.50.0
      fs-extra: 10.1.0
      mocha: 10.2.0
      prettier: 3.1.1
      rimraf: 5.0.4
      ts-node: 10.9.1_fdq2o2ihilbuf6apz2rnzqg2vm
      typescript: 5.8.2

  ../../packages/typespec-test:
    specifiers:
<<<<<<< HEAD
      '@azure-tools/typespec-autorest': '>=0.54.0 <1.0.0'
      '@azure-tools/typespec-azure-core': '>=0.54.0 <1.0.0'
      '@azure-tools/typespec-azure-resource-manager': '>=0.54.0 <1.0.0'
      '@azure-tools/typespec-azure-rulesets': '>=0.54.0 <1.0.0'
      '@azure-tools/typespec-client-generator-core': '>=0.54.0 <1.0.0'
      '@azure-tools/typespec-ts': workspace:^0.39.0
=======
      '@azure-tools/typespec-autorest': '>=0.55.0 <1.0.0'
      '@azure-tools/typespec-azure-core': '>=0.55.0 <1.0.0'
      '@azure-tools/typespec-azure-resource-manager': '>=0.55.0 <1.0.0'
      '@azure-tools/typespec-azure-rulesets': '>=0.55.0 <1.0.0'
      '@azure-tools/typespec-client-generator-core': 0.56.0-dev.3
      '@azure-tools/typespec-ts': workspace:^0.38.6
>>>>>>> 3d01423f
      '@types/mocha': ^5.2.7
      '@types/node': ^18.0.0
      '@typespec/compiler': ^1.0.0-1
      '@typespec/http': ^1.0.0-1
      '@typespec/json-schema': ^1.0.0-1
      '@typespec/openapi': ^1.0.0-1
      '@typespec/openapi3': ^1.0.0-1
      '@typespec/rest': '>=0.69.0 <1.0.0'
      '@typespec/versioning': '>=0.69.0 <1.0.0'
      prettier: ^3.1.0
      ts-node: ^8.5.2
      typescript: ~5.8.2
    dependencies:
      '@azure-tools/typespec-autorest': 0.55.0_jkcicncmpxry5zrkekae4uj3hm
      '@azure-tools/typespec-azure-core': 0.55.0_mzrdq2lsksak37hbrrmkauehiq
      '@azure-tools/typespec-azure-resource-manager': 0.55.0_jsc4ezv6syi2ih5xg43ha4eroq
      '@azure-tools/typespec-azure-rulesets': 0.55.0_djw7z2fct5q2xyuaqe4opzddcu
      '@azure-tools/typespec-client-generator-core': 0.56.0-dev.3_qfqtxclsovxnsx5aohpyhjsacm
      '@azure-tools/typespec-ts': link:../typespec-ts
      '@typespec/compiler': 1.0.0-rc.1_@types+node@18.18.0
      '@typespec/http': 1.0.0-rc.1_7cs5ztt5hw243xfqj2bvq5rqz4
      '@typespec/json-schema': 1.0.0-rc.1_t2ebqrtfzgno6x7rk5yskrjk7e
      '@typespec/openapi': 1.0.0-rc.1_5jfhznjqoe62x3ubceae4m6cri
      '@typespec/openapi3': 1.0.0-rc.1_ehwqkwkpkypp564xevgyxsxuki
      '@typespec/rest': 0.69.0_5jfhznjqoe62x3ubceae4m6cri
      '@typespec/versioning': 0.69.0_t2ebqrtfzgno6x7rk5yskrjk7e
      prettier: 3.1.1
    devDependencies:
      '@types/mocha': 5.2.7
      '@types/node': 18.18.0
      ts-node: 8.10.2_typescript@5.8.2
      typescript: 5.8.2

  ../../packages/typespec-ts:
    specifiers:
      '@azure-rest/core-client': ^2.3.1
<<<<<<< HEAD
      '@azure-tools/azure-http-specs': 0.1.0-alpha.13
      '@azure-tools/rlc-common': workspace:^0.39.0
      '@azure-tools/typespec-autorest': '>=0.54.0 <1.0.0'
      '@azure-tools/typespec-azure-core': '>=0.54.0 <1.0.0'
      '@azure-tools/typespec-azure-resource-manager': '>=0.54.0 <1.0.0'
      '@azure-tools/typespec-client-generator-core': '>=0.54.0 <1.0.0'
=======
      '@azure-tools/azure-http-specs': 0.1.0-alpha.15
      '@azure-tools/rlc-common': workspace:^0.38.6
      '@azure-tools/typespec-autorest': '>=0.55.0 <1.0.0'
      '@azure-tools/typespec-azure-core': '>=0.55.0 <1.0.0'
      '@azure-tools/typespec-azure-resource-manager': '>=0.55.0 <1.0.0'
      '@azure-tools/typespec-client-generator-core': 0.56.0-dev.3
>>>>>>> 3d01423f
      '@azure/abort-controller': ^2.1.2
      '@azure/core-auth': ^1.6.0
      '@azure/core-lro': ^3.1.0
      '@azure/core-paging': ^1.5.0
      '@azure/core-rest-pipeline': ^1.14.0
      '@azure/core-util': ^1.4.0
      '@azure/logger': ^1.0.4
      '@microsoft/api-extractor': ^7.47.5
      '@types/chai': ^4.3.1
      '@types/fs-extra': ^9.0.13
      '@types/js-yaml': ^4.0.9
      '@types/lodash': ^4.17.4
      '@types/mocha': ^10.0.6
      '@types/node': ^18.0.0
      '@typescript-eslint/eslint-plugin': ^8.28.0
      '@typescript-eslint/parser': ^8.28.0
      '@typespec/compiler': ^1.0.0-1
      '@typespec/http': ^1.0.0-1
      '@typespec/http-specs': 0.1.0-alpha.20
      '@typespec/openapi': ^1.0.0-1
      '@typespec/rest': '>=0.69.0 <1.0.0'
      '@typespec/spec-api': 0.1.0-alpha.4
      '@typespec/spector': 0.1.0-alpha.12
      '@typespec/ts-http-runtime': 0.1.0
      '@typespec/versioning': '>=0.69.0 <1.0.0'
      '@vitest/coverage-istanbul': ~1.6.0
      '@vitest/coverage-v8': ~1.6.0
      chai: ^4.3.6
      chalk: ^4.0.0
      cross-env: ^7.0.3
      eslint: ^8.9.0
      eslint-plugin-require-extensions: 0.1.3
      fs-extra: ^11.1.0
      js-yaml: ^4.1.0
      lodash: ^4.17.21
      mkdirp: ^3.0.1
      mocha: ^10.4.0
      npm-run-all: ~4.1.5
      prettier: ^3.3.3
      rimraf: ^5.0.0
      ts-morph: ^23.0.0
      ts-node: ~10.9.1
      tslib: ^2.3.1
      tsx: ^4.16.5
      typescript: ~5.8.2
      vitest: ~1.6.0
    dependencies:
      '@azure-tools/rlc-common': link:../rlc-common
      fs-extra: 11.1.1
      lodash: 4.17.21
      prettier: 3.3.3
      ts-morph: 23.0.0
      tslib: 2.6.2
    devDependencies:
      '@azure-rest/core-client': 2.3.1
      '@azure-tools/azure-http-specs': 0.1.0-alpha.15_soslryg3za5lrxxqv6lynbxdyu
      '@azure-tools/typespec-autorest': 0.55.0_jkcicncmpxry5zrkekae4uj3hm
      '@azure-tools/typespec-azure-core': 0.55.0_mzrdq2lsksak37hbrrmkauehiq
      '@azure-tools/typespec-azure-resource-manager': 0.55.0_jsc4ezv6syi2ih5xg43ha4eroq
      '@azure-tools/typespec-client-generator-core': 0.56.0-dev.3_qfqtxclsovxnsx5aohpyhjsacm
      '@azure/abort-controller': 2.1.2
      '@azure/core-auth': 1.6.0
      '@azure/core-lro': 3.1.0
      '@azure/core-paging': 1.5.0
      '@azure/core-rest-pipeline': 1.14.0
      '@azure/core-util': 1.5.0
      '@azure/logger': 1.0.4
      '@microsoft/api-extractor': 7.47.5_@types+node@18.18.0
      '@types/chai': 4.3.6
      '@types/fs-extra': 9.0.13
      '@types/js-yaml': 4.0.9
      '@types/lodash': 4.17.4
      '@types/mocha': 10.0.6
      '@types/node': 18.18.0
      '@typescript-eslint/eslint-plugin': 8.29.1_riayye3vh5qrrjmyfknhspw5ue
      '@typescript-eslint/parser': 8.29.1_rpfclszkijpquoieshhobbfaz4
      '@typespec/compiler': 1.0.0-rc.1_@types+node@18.18.0
      '@typespec/http': 1.0.0-rc.1_7cs5ztt5hw243xfqj2bvq5rqz4
      '@typespec/http-specs': 0.1.0-alpha.20_dftahsgg7xzrstzm6oo662xgwe
      '@typespec/openapi': 1.0.0-rc.1_5jfhznjqoe62x3ubceae4m6cri
      '@typespec/rest': 0.69.0_5jfhznjqoe62x3ubceae4m6cri
      '@typespec/spec-api': 0.1.0-alpha.4
      '@typespec/spector': 0.1.0-alpha.12_ynlptspnqcz352q6qnhjr5wbxm
      '@typespec/ts-http-runtime': 0.1.0
      '@typespec/versioning': 0.69.0_t2ebqrtfzgno6x7rk5yskrjk7e
      '@vitest/coverage-istanbul': 1.6.0_vitest@1.6.0
      '@vitest/coverage-v8': 1.6.0_vitest@1.6.0
      chai: 4.3.8
      chalk: 4.1.2
      cross-env: 7.0.3
      eslint: 8.50.0
      eslint-plugin-require-extensions: 0.1.3_eslint@8.50.0
      js-yaml: 4.1.0
      mkdirp: 3.0.1
      mocha: 10.4.0
      npm-run-all: 4.1.5
      rimraf: 5.0.4
      ts-node: 10.9.1_fdq2o2ihilbuf6apz2rnzqg2vm
      tsx: 4.17.0
      typescript: 5.8.2
      vitest: 1.6.0_@types+node@18.18.0

packages:

  /@aashutoshrathi/word-wrap/1.2.6:
    resolution: {integrity: sha512-1Yjs2SvM8TflER/OD3cOjhWWOZb58A2t7wpE2S9XfBYTiIl+XFhQG2bjy4Pu1I+EAlCNUzRDYDdFwFYUKvXcIA==}
    engines: {node: '>=0.10.0'}
    dev: true

  /@ampproject/remapping/2.3.0:
    resolution: {integrity: sha512-30iZtAPgz+LTIYoeivqYo853f02jBYSd5uGnGpkFV0M3xOt9aN73erkgYAmZU43x4VfqcnLxW9Kpg3R5LC4YYw==}
    engines: {node: '>=6.0.0'}
    dependencies:
      '@jridgewell/gen-mapping': 0.3.5
      '@jridgewell/trace-mapping': 0.3.25
    dev: true

  /@apidevtools/json-schema-ref-parser/11.7.2:
    resolution: {integrity: sha512-4gY54eEGEstClvEkGnwVkTkrx0sqwemEFG5OSRRn3tD91XH0+Q8XIkYIfo7IwEWPpJZwILb9GUXeShtplRc/eA==}
    engines: {node: '>= 16'}
    dependencies:
      '@jsdevtools/ono': 7.1.3
      '@types/json-schema': 7.0.15
      js-yaml: 4.1.0
    dev: false

  /@apidevtools/openapi-schemas/2.1.0:
    resolution: {integrity: sha512-Zc1AlqrJlX3SlpupFGpiLi2EbteyP7fXmUOGup6/DnkRgjP9bgMM/ag+n91rsv0U1Gpz0H3VILA/o3bW7Ua6BQ==}
    engines: {node: '>=10'}
    dev: false

  /@apidevtools/swagger-methods/3.0.2:
    resolution: {integrity: sha512-QAkD5kK2b1WfjDS/UQn/qQkbwF31uqRjPTrsCs5ZG9BQGAkjwvqGFjjPqAuzac/IYzpPtRzjCP1WrTuAIjMrXg==}
    dev: false

  /@apidevtools/swagger-parser/10.1.1_openapi-types@12.1.3:
    resolution: {integrity: sha512-u/kozRnsPO/x8QtKYJOqoGtC4kH6yg1lfYkB9Au0WhYB0FNLpyFusttQtvhlwjtG3rOwiRz4D8DnnXa8iEpIKA==}
    peerDependencies:
      openapi-types: '>=7'
    dependencies:
      '@apidevtools/json-schema-ref-parser': 11.7.2
      '@apidevtools/openapi-schemas': 2.1.0
      '@apidevtools/swagger-methods': 3.0.2
      '@jsdevtools/ono': 7.1.3
      ajv: 8.17.1
      ajv-draft-04: 1.0.0_ajv@8.17.1
      call-me-maybe: 1.0.2
      openapi-types: 12.1.3
    dev: false

  /@autorest/codemodel/4.19.3:
    resolution: {integrity: sha512-8RMPjq2BmLNn080EHGbSc0E9pk7EO6i+vi3vGrz8xrfnTBydOZPJUZqmOpEmNnV6LRbr23cthXQo0JbA/bStWg==}
    engines: {node: '>=12.0.0'}
    dependencies:
      '@azure-tools/codegen': 2.9.2
      js-yaml: 4.0.0
    dev: false

  /@autorest/extension-base/3.5.2:
    resolution: {integrity: sha512-brpRtQ34mo/SZPTWrOUYvDHOKbvDa9eX5N15qd0OGLX8q3y29nXjhokMVoink4w1jW+8p2KXy2emMIZL14s+HQ==}
    engines: {node: '>=12.0.0'}
    dependencies:
      '@azure-tools/codegen': 2.9.2
      js-yaml: 4.0.0
      vscode-jsonrpc: 3.6.2
    dev: false

  /@autorest/testmodeler/2.6.1:
    resolution: {integrity: sha512-7OXzYet3S/Hiow9LzHUY5qdNRnceSQd41wKEGzfcGVleyWRobYJgYxGmUEyFZP4ZSerAb+QqygSvo9yWIC3nrQ==}
    dev: false

  /@azure-rest/core-client/1.4.0:
    resolution: {integrity: sha512-ozTDPBVUDR5eOnMIwhggbnVmOrka4fXCs8n8mvUo4WLLc38kki6bAOByDoVZZPz/pZy2jMt2kwfpvy/UjALj6w==}
    engines: {node: '>=18.0.0'}
    dependencies:
      '@azure/abort-controller': 2.1.2
      '@azure/core-auth': 1.6.0
      '@azure/core-rest-pipeline': 1.14.0
      '@azure/core-tracing': 1.0.1
      '@azure/core-util': 1.5.0
      tslib: 2.6.2
    transitivePeerDependencies:
      - supports-color
    dev: false

  /@azure-rest/core-client/2.3.1:
    resolution: {integrity: sha512-sGTdh2Ln95F/Jqikr9OybQvx00EVvljwgxjfcxTqjID0PBVGDuNR0ie9e9HsTA1vJT23BlVRd/dCIGzJriYw9g==}
    engines: {node: '>=18.0.0'}
    dependencies:
      '@azure/abort-controller': 2.1.2
      '@azure/core-auth': 1.6.0
      '@azure/core-rest-pipeline': 1.14.0
      '@azure/core-tracing': 1.1.2
      '@azure/core-util': 1.9.0
      tslib: 2.6.2
    transitivePeerDependencies:
      - supports-color
    dev: true

  /@azure-tools/async-io/3.0.254:
    resolution: {integrity: sha512-X1C7XdyCuo50ch9FzKtTvmK18FgDxxf1Bbt3cSoknQqeDaRegHSSCO+zByq2YA4NvUzKXeZ1engh29IDxZXgpQ==}
    engines: {node: '>=10.12.0'}
    dependencies:
      '@azure-tools/tasks': 3.0.255
      proper-lockfile: 2.0.1
    dev: false

  /@azure-tools/azure-http-specs/0.1.0-alpha.15_soslryg3za5lrxxqv6lynbxdyu:
    resolution: {integrity: sha512-IddzhwJbfYMpCnFpVGvRt59djtku/npf4G4OMY6b6SU0sj6fN+CEg7jT4E3u29apxaKM9hwH90rHus2dHsQMag==}
    engines: {node: '>=20.0.0'}
    peerDependencies:
      '@azure-tools/typespec-azure-core': ^0.55.0
      '@typespec/compiler': ^1.0.0-rc.1
      '@typespec/http': ^1.0.0-rc.1
      '@typespec/rest': ^0.69.0
      '@typespec/versioning': ^0.69.0
      '@typespec/xml': ^0.69.0
    dependencies:
      '@azure-tools/typespec-azure-core': 0.55.0_mzrdq2lsksak37hbrrmkauehiq
      '@typespec/compiler': 1.0.0-rc.1_@types+node@18.18.0
      '@typespec/http': 1.0.0-rc.1_7cs5ztt5hw243xfqj2bvq5rqz4
      '@typespec/rest': 0.69.0_5jfhznjqoe62x3ubceae4m6cri
      '@typespec/spec-api': 0.1.0-alpha.4
      '@typespec/spector': 0.1.0-alpha.12_ynlptspnqcz352q6qnhjr5wbxm
      '@typespec/versioning': 0.69.0_t2ebqrtfzgno6x7rk5yskrjk7e
      '@typespec/xml': 0.69.0_t2ebqrtfzgno6x7rk5yskrjk7e
    transitivePeerDependencies:
      - '@types/node'
      - '@typespec/streams'
      - supports-color
    dev: true

  /@azure-tools/codegen/2.9.2:
    resolution: {integrity: sha512-brVLyffOtPiEijYYBYgV+4q7IyAfqXIec7XbdEqvv7As6SeEdq5WtbtN9N0LdGVHDWtEfc+JArwIx9aYGFdMUg==}
    engines: {node: '>=12.0.0'}
    dependencies:
      '@azure-tools/async-io': 3.0.254
      js-yaml: 4.0.0
      semver: 7.5.4
    dev: false

  /@azure-tools/tasks/3.0.255:
    resolution: {integrity: sha512-GjALNLz7kWMEdRVbaN5g0cJHNAr3XVTbP0611Mv2UzMgGL6FOhNZJK+oPHJKLDR8EEDZNnkwPlyi7B+INXUSQA==}
    engines: {node: '>=10.12.0'}
    dev: false

  /@azure-tools/test-recorder/3.0.0:
    resolution: {integrity: sha512-1M1cjyqZa0TwKpaeaRaNON/c5yLWMEnMijc0V0Vu67pWrLkqoZE+6rmzrGLXapWUB1YmflvVaXQEWbbulGK3Ew==}
    engines: {node: '>=14.0.0'}
    dependencies:
      '@azure/core-auth': 1.6.0
      '@azure/core-rest-pipeline': 1.14.0
      '@azure/core-util': 1.5.0
      '@azure/logger': 1.0.4
    transitivePeerDependencies:
      - supports-color
    dev: true

  /@azure-tools/typespec-autorest/0.55.0_jkcicncmpxry5zrkekae4uj3hm:
    resolution: {integrity: sha512-Fww4+qY9RJSwFNc3f9sK45uVBjs9jtX8X4AoeUVg+ABVeoXAJARCgbM6WYZOprjGsfgD311xw/L0eUSin8/Pmg==}
    engines: {node: '>=20.0.0'}
    peerDependencies:
      '@azure-tools/typespec-azure-core': ^0.55.0
      '@azure-tools/typespec-azure-resource-manager': ^0.55.0
      '@azure-tools/typespec-client-generator-core': ^0.55.0
      '@typespec/compiler': ^1.0.0-rc.1
      '@typespec/http': ^1.0.0-rc.1
      '@typespec/openapi': ^1.0.0-rc.1
      '@typespec/rest': ^0.69.0
      '@typespec/versioning': ^0.69.0
    dependencies:
      '@azure-tools/typespec-azure-core': 0.55.0_mzrdq2lsksak37hbrrmkauehiq
      '@azure-tools/typespec-azure-resource-manager': 0.55.0_jsc4ezv6syi2ih5xg43ha4eroq
      '@azure-tools/typespec-client-generator-core': 0.56.0-dev.3_qfqtxclsovxnsx5aohpyhjsacm
      '@typespec/compiler': 1.0.0-rc.1_@types+node@18.18.0
      '@typespec/http': 1.0.0-rc.1_7cs5ztt5hw243xfqj2bvq5rqz4
      '@typespec/openapi': 1.0.0-rc.1_5jfhznjqoe62x3ubceae4m6cri
      '@typespec/rest': 0.69.0_5jfhznjqoe62x3ubceae4m6cri
      '@typespec/versioning': 0.69.0_t2ebqrtfzgno6x7rk5yskrjk7e

  /@azure-tools/typespec-azure-core/0.55.0_mzrdq2lsksak37hbrrmkauehiq:
    resolution: {integrity: sha512-gDHTm9UYDIbSoBOVsi4Sf+Ly40gnEpIWzqe3KS1H75YB1XXF8ciSnFen3G2bw8EQIj5pcbvP6ZEv18Sy4SJEDg==}
    engines: {node: '>=20.0.0'}
    peerDependencies:
      '@typespec/compiler': ^1.0.0-rc.1
      '@typespec/http': ^1.0.0-rc.1
      '@typespec/rest': ^0.69.0
    dependencies:
      '@typespec/compiler': 1.0.0-rc.1_@types+node@18.18.0
      '@typespec/http': 1.0.0-rc.1_7cs5ztt5hw243xfqj2bvq5rqz4
      '@typespec/rest': 0.69.0_5jfhznjqoe62x3ubceae4m6cri

  /@azure-tools/typespec-azure-resource-manager/0.55.0_jsc4ezv6syi2ih5xg43ha4eroq:
    resolution: {integrity: sha512-7ff1q3ddamt7DYl00YdrFC3qMLNfI2ihH22nQr96BbOpxl4Pa7pvJFcv4cdi6PExjakKfuCXAKr/x0ukxnxCpQ==}
    engines: {node: '>=20.0.0'}
    peerDependencies:
      '@azure-tools/typespec-azure-core': ^0.55.0
      '@typespec/compiler': ^1.0.0-rc.1
      '@typespec/http': ^1.0.0-rc.1
      '@typespec/openapi': ^1.0.0-rc.1
      '@typespec/rest': ^0.69.0
      '@typespec/versioning': ^0.69.0
    dependencies:
      '@azure-tools/typespec-azure-core': 0.55.0_mzrdq2lsksak37hbrrmkauehiq
      '@typespec/compiler': 1.0.0-rc.1_@types+node@18.18.0
      '@typespec/http': 1.0.0-rc.1_7cs5ztt5hw243xfqj2bvq5rqz4
      '@typespec/openapi': 1.0.0-rc.1_5jfhznjqoe62x3ubceae4m6cri
      '@typespec/rest': 0.69.0_5jfhznjqoe62x3ubceae4m6cri
      '@typespec/versioning': 0.69.0_t2ebqrtfzgno6x7rk5yskrjk7e
      change-case: 5.4.4
      pluralize: 8.0.0

  /@azure-tools/typespec-azure-rulesets/0.55.0_djw7z2fct5q2xyuaqe4opzddcu:
    resolution: {integrity: sha512-RquIvTz2dEkew6Wfj6mYld79k5co/NWrQGR3qdAwcLtp8RVOzDFk6QwKPn9f71UnQkzwuV8Z3bOtXmR/c8MDrg==}
    engines: {node: '>=20.0.0'}
    peerDependencies:
      '@azure-tools/typespec-azure-core': ^0.55.0
      '@azure-tools/typespec-azure-resource-manager': ^0.55.0
      '@azure-tools/typespec-client-generator-core': ^0.55.0
      '@typespec/compiler': ^1.0.0-rc.1
    dependencies:
      '@azure-tools/typespec-azure-core': 0.55.0_mzrdq2lsksak37hbrrmkauehiq
      '@azure-tools/typespec-azure-resource-manager': 0.55.0_jsc4ezv6syi2ih5xg43ha4eroq
      '@azure-tools/typespec-client-generator-core': 0.56.0-dev.3_qfqtxclsovxnsx5aohpyhjsacm
      '@typespec/compiler': 1.0.0-rc.1_@types+node@18.18.0
    dev: false

  /@azure-tools/typespec-client-generator-core/0.56.0-dev.3_qfqtxclsovxnsx5aohpyhjsacm:
    resolution: {integrity: sha512-5u887KJGD7odwc1gLybZYQqQixlV0QlxRaHyUyjVBiMenU9xZXntPh/XQttEIGvzg3pImQI+nwoDjijB7OGfgw==}
    engines: {node: '>=20.0.0'}
    peerDependencies:
      '@azure-tools/typespec-azure-core': ^0.55.0 || >=0.56.0-dev <0.56.0
      '@typespec/compiler': ^1.0.0-rc.1
      '@typespec/events': ^0.69.0 || >=0.70.0-dev <0.70.0
      '@typespec/http': ^1.0.0-rc.1
      '@typespec/openapi': ^1.0.0-rc.1
      '@typespec/rest': ^0.69.0 || >=0.70.0-dev <0.70.0
      '@typespec/sse': ^0.69.0 || >=0.70.0-dev <0.70.0
      '@typespec/streams': ^0.69.0 || >=0.70.0-dev <0.70.0
      '@typespec/versioning': ^0.69.0 || >=0.70.0-dev <0.70.0
      '@typespec/xml': ^0.69.0 || >=0.70.0-dev <0.70.0
    dependencies:
      '@azure-tools/typespec-azure-core': 0.55.0_mzrdq2lsksak37hbrrmkauehiq
      '@typespec/compiler': 1.0.0-rc.1_@types+node@18.18.0
      '@typespec/events': 0.69.0_t2ebqrtfzgno6x7rk5yskrjk7e
      '@typespec/http': 1.0.0-rc.1_7cs5ztt5hw243xfqj2bvq5rqz4
      '@typespec/openapi': 1.0.0-rc.1_5jfhznjqoe62x3ubceae4m6cri
      '@typespec/rest': 0.69.0_5jfhznjqoe62x3ubceae4m6cri
      '@typespec/sse': 0.69.0_yfeb2w5ys2bzdujoemniwksmde
      '@typespec/streams': 0.69.0_t2ebqrtfzgno6x7rk5yskrjk7e
      '@typespec/versioning': 0.69.0_t2ebqrtfzgno6x7rk5yskrjk7e
      '@typespec/xml': 0.69.0_t2ebqrtfzgno6x7rk5yskrjk7e
      change-case: 5.4.4
      pluralize: 8.0.0
      yaml: 2.7.0

  /@azure/abort-controller/1.1.0:
    resolution: {integrity: sha512-TrRLIoSQVzfAJX9H1JeFjzAoDGcoK1IYX1UImfceTZpsyYfWr09Ss1aHW1y5TrrR3iq6RZLBwJ3E24uwPhwahw==}
    engines: {node: '>=12.0.0'}
    dependencies:
      tslib: 2.6.2

  /@azure/abort-controller/2.1.2:
    resolution: {integrity: sha512-nBrLsEWm4J2u5LpAPjxADTlq3trDgVZZXHNKabeXZtpq3d3AbN/KGO82R87rdDz5/lYB024rtEf10/q0urNgsA==}
    engines: {node: '>=18.0.0'}
    dependencies:
      tslib: 2.6.2

  /@azure/core-auth/1.6.0:
    resolution: {integrity: sha512-3X9wzaaGgRaBCwhLQZDtFp5uLIXCPrGbwJNWPPugvL4xbIGgScv77YzzxToKGLAKvG9amDoofMoP+9hsH1vs1w==}
    engines: {node: '>=18.0.0'}
    dependencies:
      '@azure/abort-controller': 2.1.2
      '@azure/core-util': 1.5.0
      tslib: 2.6.2

  /@azure/core-auth/1.9.0:
    resolution: {integrity: sha512-FPwHpZywuyasDSLMqJ6fhbOK3TqUdviZNF8OqRGA4W5Ewib2lEEZ+pBsYcBa88B2NGO/SEnYPGhyBqNlE8ilSw==}
    engines: {node: '>=18.0.0'}
    dependencies:
      '@azure/abort-controller': 2.1.2
      '@azure/core-util': 1.11.0
      tslib: 2.6.2

  /@azure/core-client/1.7.3:
    resolution: {integrity: sha512-kleJ1iUTxcO32Y06dH9Pfi9K4U+Tlb111WXEnbt7R/ne+NLRwppZiTGJuTD5VVoxTMK5NTbEtm5t2vcdNCFe2g==}
    engines: {node: '>=14.0.0'}
    dependencies:
      '@azure/abort-controller': 1.1.0
      '@azure/core-auth': 1.6.0
      '@azure/core-rest-pipeline': 1.14.0
      '@azure/core-tracing': 1.0.1
      '@azure/core-util': 1.5.0
      '@azure/logger': 1.0.4
      tslib: 2.6.2
    transitivePeerDependencies:
      - supports-color
    dev: false

  /@azure/core-client/1.9.2:
    resolution: {integrity: sha512-kRdry/rav3fUKHl/aDLd/pDLcB+4pOFwPPTVEExuMyaI5r+JBbMWqRbCY1pn5BniDaU3lRxO9eaQ1AmSMehl/w==}
    engines: {node: '>=18.0.0'}
    dependencies:
      '@azure/abort-controller': 2.1.2
      '@azure/core-auth': 1.9.0
      '@azure/core-rest-pipeline': 1.19.0
      '@azure/core-tracing': 1.1.2
      '@azure/core-util': 1.11.0
      '@azure/logger': 1.0.4
      tslib: 2.6.2
    transitivePeerDependencies:
      - supports-color

  /@azure/core-http-compat/1.3.0:
    resolution: {integrity: sha512-ZN9avruqbQ5TxopzG3ih3KRy52n8OAbitX3fnZT5go4hzu0J+KVPSzkL+Wt3hpJpdG8WIfg1sBD1tWkgUdEpBA==}
    engines: {node: '>=12.0.0'}
    dependencies:
      '@azure/abort-controller': 1.1.0
      '@azure/core-client': 1.9.2
      '@azure/core-rest-pipeline': 1.14.0
    transitivePeerDependencies:
      - supports-color
    dev: false

  /@azure/core-http-compat/2.1.2:
    resolution: {integrity: sha512-5MnV1yqzZwgNLLjlizsU3QqOeQChkIXw781Fwh1xdAqJR5AA32IUaq6xv1BICJvfbHoa+JYcaij2HFkhLbNTJQ==}
    engines: {node: '>=18.0.0'}
    dependencies:
      '@azure/abort-controller': 2.1.2
      '@azure/core-client': 1.9.2
      '@azure/core-rest-pipeline': 1.19.0
    transitivePeerDependencies:
      - supports-color
    dev: true

  /@azure/core-http/3.0.3:
    resolution: {integrity: sha512-QMib3wXotJMFhHgmJBPUF9YsyErw34H0XDFQd9CauH7TPB+RGcyl9Ayy7iURtJB04ngXhE6YwrQsWDXlSLrilg==}
    engines: {node: '>=14.0.0'}
    deprecated: This package is no longer supported. Please migrate to use @azure/core-rest-pipeline
    dependencies:
      '@azure/abort-controller': 1.1.0
      '@azure/core-auth': 1.6.0
      '@azure/core-tracing': 1.0.0-preview.13
      '@azure/core-util': 1.9.0
      '@azure/logger': 1.0.4
      '@types/node-fetch': 2.6.6
      '@types/tunnel': 0.0.3
      form-data: 4.0.0
      node-fetch: 2.7.0
      process: 0.11.10
      tslib: 2.6.2
      tunnel: 0.0.6
      uuid: 8.3.2
      xml2js: 0.5.0
    transitivePeerDependencies:
      - encoding

  /@azure/core-lro/2.5.4:
    resolution: {integrity: sha512-3GJiMVH7/10bulzOKGrrLeG/uCBH/9VtxqaMcB9lIqAeamI/xYQSHJL/KcsLDuH+yTjYpro/u6D/MuRe4dN70Q==}
    engines: {node: '>=14.0.0'}
    dependencies:
      '@azure/abort-controller': 1.1.0
      '@azure/core-util': 1.5.0
      '@azure/logger': 1.0.4
      tslib: 2.6.2

  /@azure/core-lro/3.1.0:
    resolution: {integrity: sha512-W/vVbZumJLFMvmiUspyBzKai0O3HiD6KmsWnpCLasFr92qmafwgz+tThmnpMFH7vCS4MUl4ehFd0Z6OWb8BPog==}
    engines: {node: '>=18.0.0'}
    dependencies:
      '@azure/abort-controller': 2.1.2
      '@azure/core-util': 1.9.0
      '@azure/logger': 1.0.4
      tslib: 2.6.2
    dev: true

  /@azure/core-paging/1.5.0:
    resolution: {integrity: sha512-zqWdVIt+2Z+3wqxEOGzR5hXFZ8MGKK52x4vFLw8n58pR6ZfKRx3EXYTxTaYxYHc/PexPUTyimcTWFJbji9Z6Iw==}
    engines: {node: '>=14.0.0'}
    dependencies:
      tslib: 2.6.2

  /@azure/core-rest-pipeline/1.14.0:
    resolution: {integrity: sha512-Tp4M6NsjCmn9L5p7HsW98eSOS7A0ibl3e5ntZglozT0XuD/0y6i36iW829ZbBq0qihlGgfaeFpkLjZ418KDm1Q==}
    engines: {node: '>=18.0.0'}
    dependencies:
      '@azure/abort-controller': 2.1.2
      '@azure/core-auth': 1.6.0
      '@azure/core-tracing': 1.0.1
      '@azure/core-util': 1.5.0
      '@azure/logger': 1.0.4
      http-proxy-agent: 5.0.0
      https-proxy-agent: 5.0.1
      tslib: 2.6.2
    transitivePeerDependencies:
      - supports-color

  /@azure/core-rest-pipeline/1.19.0:
    resolution: {integrity: sha512-bM3308LRyg5g7r3Twprtqww0R/r7+GyVxj4BafcmVPo4WQoGt5JXuaqxHEFjw2o3rvFZcUPiqJMg6WuvEEeVUA==}
    engines: {node: '>=18.0.0'}
    dependencies:
      '@azure/abort-controller': 2.1.2
      '@azure/core-auth': 1.9.0
      '@azure/core-tracing': 1.1.2
      '@azure/core-util': 1.11.0
      '@azure/logger': 1.0.4
      http-proxy-agent: 7.0.2
      https-proxy-agent: 7.0.4
      tslib: 2.6.2
    transitivePeerDependencies:
      - supports-color

  /@azure/core-tracing/1.0.0-preview.13:
    resolution: {integrity: sha512-KxDlhXyMlh2Jhj2ykX6vNEU0Vou4nHr025KoSEiz7cS3BNiHNaZcdECk/DmLkEB0as5T7b/TpRcehJ5yV6NeXQ==}
    engines: {node: '>=12.0.0'}
    dependencies:
      '@opentelemetry/api': 1.6.0
      tslib: 2.6.2

  /@azure/core-tracing/1.0.1:
    resolution: {integrity: sha512-I5CGMoLtX+pI17ZdiFJZgxMJApsK6jjfm85hpgp3oazCdq5Wxgh4wMr7ge/TTWW1B5WBuvIOI1fMU/FrOAMKrw==}
    engines: {node: '>=12.0.0'}
    dependencies:
      tslib: 2.6.2

  /@azure/core-tracing/1.1.2:
    resolution: {integrity: sha512-dawW9ifvWAWmUm9/h+/UQ2jrdvjCJ7VJEuCJ6XVNudzcOwm53BFZH4Q845vjfgoUAM8ZxokvVNxNxAITc502YA==}
    engines: {node: '>=18.0.0'}
    dependencies:
      tslib: 2.6.2

  /@azure/core-util/1.11.0:
    resolution: {integrity: sha512-DxOSLua+NdpWoSqULhjDyAZTXFdP/LKkqtYuxxz1SCN289zk3OG8UOpnCQAz/tygyACBtWp/BoO72ptK7msY8g==}
    engines: {node: '>=18.0.0'}
    dependencies:
      '@azure/abort-controller': 2.1.2
      tslib: 2.6.2

  /@azure/core-util/1.5.0:
    resolution: {integrity: sha512-GZBpVFDtQ/15hW1OgBcRdT4Bl7AEpcEZqLfbAvOtm1CQUncKWiYapFHVD588hmlV27NbOOtSm3cnLF3lvoHi4g==}
    engines: {node: '>=14.0.0'}
    dependencies:
      '@azure/abort-controller': 1.1.0
      tslib: 2.6.2

  /@azure/core-util/1.9.0:
    resolution: {integrity: sha512-AfalUQ1ZppaKuxPPMsFEUdX6GZPB3d9paR9d/TTL7Ow2De8cJaC7ibi7kWVlFAVPCYo31OcnGymc0R89DX8Oaw==}
    engines: {node: '>=18.0.0'}
    dependencies:
      '@azure/abort-controller': 2.1.2
      tslib: 2.6.2

  /@azure/core-xml/1.3.4:
    resolution: {integrity: sha512-B1xI79Ur/u+KR69fGTcsMNj8KDjBSqAy0Ys6Byy4Qm1CqoUy7gCT5A7Pej0EBWRskuH6bpCwrAnosfmQEalkcg==}
    engines: {node: '>=14.0.0'}
    dependencies:
      fast-xml-parser: 4.3.1
      tslib: 2.6.2
    dev: true

  /@azure/core-xml/1.4.4:
    resolution: {integrity: sha512-J4FYAqakGXcbfeZjwjMzjNcpcH4E+JtEBv+xcV1yL0Ydn/6wbQfeFKTCHh9wttAi0lmajHw7yBbHPRG+YHckZQ==}
    engines: {node: '>=18.0.0'}
    dependencies:
      fast-xml-parser: 4.5.0
      tslib: 2.6.2
    dev: true

  /@azure/identity/4.7.0:
    resolution: {integrity: sha512-6z/S2KorkbKaZ0DgZFVRdu7RCuATmMSTjKpuhj7YpjxkJ0vnJ7kTM3cpNgzFgk9OPYfZ31wrBEtC/iwAS4jQDA==}
    engines: {node: '>=18.0.0'}
    dependencies:
      '@azure/abort-controller': 2.1.2
      '@azure/core-auth': 1.9.0
      '@azure/core-client': 1.9.2
      '@azure/core-rest-pipeline': 1.19.0
      '@azure/core-tracing': 1.1.2
      '@azure/core-util': 1.11.0
      '@azure/logger': 1.0.4
      '@azure/msal-browser': 4.4.0
      '@azure/msal-node': 3.3.0
      events: 3.3.0
      jws: 4.0.0
      open: 10.1.0
      stoppable: 1.1.0
      tslib: 2.6.2
    transitivePeerDependencies:
      - supports-color
    dev: true

  /@azure/identity/4.8.0:
    resolution: {integrity: sha512-l9ALUGHtFB/JfsqmA+9iYAp2a+cCwdNO/cyIr2y7nJLJsz1aae6qVP8XxT7Kbudg0IQRSIMXj0+iivFdbD1xPA==}
    engines: {node: '>=18.0.0'}
    dependencies:
      '@azure/abort-controller': 2.1.2
      '@azure/core-auth': 1.9.0
      '@azure/core-client': 1.9.2
      '@azure/core-rest-pipeline': 1.19.0
      '@azure/core-tracing': 1.1.2
      '@azure/core-util': 1.11.0
      '@azure/logger': 1.0.4
      '@azure/msal-browser': 4.4.0
      '@azure/msal-node': 3.3.0
      events: 3.3.0
      jws: 4.0.0
      open: 10.1.0
      stoppable: 1.1.0
      tslib: 2.6.2
    transitivePeerDependencies:
      - supports-color
    dev: true

  /@azure/logger/1.0.4:
    resolution: {integrity: sha512-ustrPY8MryhloQj7OWGe+HrYx+aoiOxzbXTtgblbV3xwCqpzUK36phH3XNHQKj3EPonyFUuDTfR3qFhTEAuZEg==}
    engines: {node: '>=14.0.0'}
    dependencies:
      tslib: 2.6.2

  /@azure/msal-browser/4.4.0:
    resolution: {integrity: sha512-rU6juYXk67CKQmpgi6fDgZoPQ9InZ1760z1BSAH7RbeIc4lHZM/Tu+H0CyRk7cnrfvTkexyYE4pjYhMghpzheA==}
    engines: {node: '>=0.8.0'}
    dependencies:
      '@azure/msal-common': 15.2.0
    dev: true

  /@azure/msal-common/15.2.0:
    resolution: {integrity: sha512-HiYfGAKthisUYqHG1nImCf/uzcyS31wng3o+CycWLIM9chnYJ9Lk6jZ30Y6YiYYpTQ9+z/FGUpiKKekd3Arc0A==}
    engines: {node: '>=0.8.0'}
    dev: true

  /@azure/msal-common/15.2.1:
    resolution: {integrity: sha512-eZHtYE5OHDN0o2NahCENkczQ6ffGc0MoUSAI3hpwGpZBHJXaEQMMZPWtIx86da2L9w7uT+Tr/xgJbGwIkvTZTQ==}
    engines: {node: '>=0.8.0'}
    dev: true

  /@azure/msal-node/3.3.0:
    resolution: {integrity: sha512-ulsT3EHF1RQ29X55cxBLgKsIKWni9JdbUqG7sipGVP4uhWcBpmm/vhKOMH340+27Acm9+kHGnN/5XmQ5LrIDgA==}
    engines: {node: '>=16'}
    dependencies:
      '@azure/msal-common': 15.2.1
      jsonwebtoken: 9.0.2
      uuid: 8.3.2
    dev: true

  /@azure/storage-blob/12.16.0:
    resolution: {integrity: sha512-jz33rUSUGUB65FgYrTRgRDjG6hdPHwfvHe+g/UrwVG8MsyLqSxg9TaW7Yuhjxu1v1OZ5xam2NU6+IpCN0xJO8Q==}
    engines: {node: '>=14.0.0'}
    dependencies:
      '@azure/abort-controller': 1.1.0
      '@azure/core-http': 3.0.3
      '@azure/core-lro': 2.5.4
      '@azure/core-paging': 1.5.0
      '@azure/core-tracing': 1.0.0-preview.13
      '@azure/logger': 1.0.4
      events: 3.3.0
      tslib: 2.6.2
    transitivePeerDependencies:
      - encoding
    dev: true

  /@azure/storage-blob/12.26.0:
    resolution: {integrity: sha512-SriLPKezypIsiZ+TtlFfE46uuBIap2HeaQVS78e1P7rz5OSbq0rsd52WE1mC5f7vAeLiXqv7I7oRhL3WFZEw3Q==}
    engines: {node: '>=18.0.0'}
    dependencies:
      '@azure/abort-controller': 2.1.2
      '@azure/core-auth': 1.9.0
      '@azure/core-client': 1.9.2
      '@azure/core-http-compat': 2.1.2
      '@azure/core-lro': 2.5.4
      '@azure/core-paging': 1.5.0
      '@azure/core-rest-pipeline': 1.19.0
      '@azure/core-tracing': 1.1.2
      '@azure/core-util': 1.11.0
      '@azure/core-xml': 1.4.4
      '@azure/logger': 1.0.4
      events: 3.3.0
      tslib: 2.6.2
    transitivePeerDependencies:
      - supports-color
    dev: true

  /@babel/code-frame/7.26.2:
    resolution: {integrity: sha512-RJlIHRueQgwWitWgF8OdFYGZX328Ax5BCemNGlqHfplnRT9ESi8JkFlvaVYbS+UubVY6dpv87Fs2u5M29iNFVQ==}
    engines: {node: '>=6.9.0'}
    dependencies:
      '@babel/helper-validator-identifier': 7.25.9
      js-tokens: 4.0.0
      picocolors: 1.1.1

  /@babel/compat-data/7.24.7:
    resolution: {integrity: sha512-qJzAIcv03PyaWqxRgO4mSU3lihncDT296vnyuE2O8uA4w3UHWI4S3hgeZd1L8W1Bft40w9JxJ2b412iDUFFRhw==}
    engines: {node: '>=6.9.0'}
    dev: true

  /@babel/core/7.24.7:
    resolution: {integrity: sha512-nykK+LEK86ahTkX/3TgauT0ikKoNCfKHEaZYTUVupJdTLzGNvrblu4u6fa7DhZONAltdf8e662t/abY8idrd/g==}
    engines: {node: '>=6.9.0'}
    dependencies:
      '@ampproject/remapping': 2.3.0
      '@babel/code-frame': 7.26.2
      '@babel/generator': 7.24.7
      '@babel/helper-compilation-targets': 7.24.7
      '@babel/helper-module-transforms': 7.24.7_@babel+core@7.24.7
      '@babel/helpers': 7.24.7
      '@babel/parser': 7.24.7
      '@babel/template': 7.24.7
      '@babel/traverse': 7.24.7
      '@babel/types': 7.24.7
      convert-source-map: 2.0.0
      debug: 4.4.0
      gensync: 1.0.0-beta.2
      json5: 2.2.3
      semver: 6.3.1
    transitivePeerDependencies:
      - supports-color
    dev: true

  /@babel/generator/7.24.7:
    resolution: {integrity: sha512-oipXieGC3i45Y1A41t4tAqpnEZWgB/lC6Ehh6+rOviR5XWpTtMmLN+fGjz9vOiNRt0p6RtO6DtD0pdU3vpqdSA==}
    engines: {node: '>=6.9.0'}
    dependencies:
      '@babel/types': 7.24.7
      '@jridgewell/gen-mapping': 0.3.5
      '@jridgewell/trace-mapping': 0.3.25
      jsesc: 2.5.2
    dev: true

  /@babel/helper-compilation-targets/7.24.7:
    resolution: {integrity: sha512-ctSdRHBi20qWOfy27RUb4Fhp07KSJ3sXcuSvTrXrc4aG8NSYDo1ici3Vhg9bg69y5bj0Mr1lh0aeEgTvc12rMg==}
    engines: {node: '>=6.9.0'}
    dependencies:
      '@babel/compat-data': 7.24.7
      '@babel/helper-validator-option': 7.24.7
      browserslist: 4.23.1
      lru-cache: 5.1.1
      semver: 6.3.1
    dev: true

  /@babel/helper-environment-visitor/7.24.7:
    resolution: {integrity: sha512-DoiN84+4Gnd0ncbBOM9AZENV4a5ZiL39HYMyZJGZ/AZEykHYdJw0wW3kdcsh9/Kn+BRXHLkkklZ51ecPKmI1CQ==}
    engines: {node: '>=6.9.0'}
    dependencies:
      '@babel/types': 7.24.7
    dev: true

  /@babel/helper-function-name/7.24.7:
    resolution: {integrity: sha512-FyoJTsj/PEUWu1/TYRiXTIHc8lbw+TDYkZuoE43opPS5TrI7MyONBE1oNvfguEXAD9yhQRrVBnXdXzSLQl9XnA==}
    engines: {node: '>=6.9.0'}
    dependencies:
      '@babel/template': 7.24.7
      '@babel/types': 7.24.7
    dev: true

  /@babel/helper-hoist-variables/7.24.7:
    resolution: {integrity: sha512-MJJwhkoGy5c4ehfoRyrJ/owKeMl19U54h27YYftT0o2teQ3FJ3nQUf/I3LlJsX4l3qlw7WRXUmiyajvHXoTubQ==}
    engines: {node: '>=6.9.0'}
    dependencies:
      '@babel/types': 7.24.7
    dev: true

  /@babel/helper-module-imports/7.24.7:
    resolution: {integrity: sha512-8AyH3C+74cgCVVXow/myrynrAGv+nTVg5vKu2nZph9x7RcRwzmh0VFallJuFTZ9mx6u4eSdXZfcOzSqTUm0HCA==}
    engines: {node: '>=6.9.0'}
    dependencies:
      '@babel/traverse': 7.24.7
      '@babel/types': 7.24.7
    transitivePeerDependencies:
      - supports-color
    dev: true

  /@babel/helper-module-transforms/7.24.7_@babel+core@7.24.7:
    resolution: {integrity: sha512-1fuJEwIrp+97rM4RWdO+qrRsZlAeL1lQJoPqtCYWv0NL115XM93hIH4CSRln2w52SqvmY5hqdtauB6QFCDiZNQ==}
    engines: {node: '>=6.9.0'}
    peerDependencies:
      '@babel/core': ^7.0.0
    dependencies:
      '@babel/core': 7.24.7
      '@babel/helper-environment-visitor': 7.24.7
      '@babel/helper-module-imports': 7.24.7
      '@babel/helper-simple-access': 7.24.7
      '@babel/helper-split-export-declaration': 7.24.7
      '@babel/helper-validator-identifier': 7.25.9
    transitivePeerDependencies:
      - supports-color
    dev: true

  /@babel/helper-simple-access/7.24.7:
    resolution: {integrity: sha512-zBAIvbCMh5Ts+b86r/CjU+4XGYIs+R1j951gxI3KmmxBMhCg4oQMsv6ZXQ64XOm/cvzfU1FmoCyt6+owc5QMYg==}
    engines: {node: '>=6.9.0'}
    dependencies:
      '@babel/traverse': 7.24.7
      '@babel/types': 7.24.7
    transitivePeerDependencies:
      - supports-color
    dev: true

  /@babel/helper-split-export-declaration/7.24.7:
    resolution: {integrity: sha512-oy5V7pD+UvfkEATUKvIjvIAH/xCzfsFVw7ygW2SI6NClZzquT+mwdTfgfdbUiceh6iQO0CHtCPsyze/MZ2YbAA==}
    engines: {node: '>=6.9.0'}
    dependencies:
      '@babel/types': 7.24.7
    dev: true

  /@babel/helper-string-parser/7.24.7:
    resolution: {integrity: sha512-7MbVt6xrwFQbunH2DNQsAP5sTGxfqQtErvBIvIMi6EQnbgUOuVYanvREcmFrOPhoXBrTtjhhP+lW+o5UfK+tDg==}
    engines: {node: '>=6.9.0'}
    dev: true

  /@babel/helper-validator-identifier/7.25.9:
    resolution: {integrity: sha512-Ed61U6XJc3CVRfkERJWDz4dJwKe7iLmmJsbOGu9wSloNSFttHV0I8g6UAgb7qnK5ly5bGLPd4oXZlxCdANBOWQ==}
    engines: {node: '>=6.9.0'}

  /@babel/helper-validator-option/7.24.7:
    resolution: {integrity: sha512-yy1/KvjhV/ZCL+SM7hBrvnZJ3ZuT9OuZgIJAGpPEToANvc3iM6iDvBnRjtElWibHU6n8/LPR/EjX9EtIEYO3pw==}
    engines: {node: '>=6.9.0'}
    dev: true

  /@babel/helpers/7.24.7:
    resolution: {integrity: sha512-NlmJJtvcw72yRJRcnCmGvSi+3jDEg8qFu3z0AFoymmzLx5ERVWyzd9kVXr7Th9/8yIJi2Zc6av4Tqz3wFs8QWg==}
    engines: {node: '>=6.9.0'}
    dependencies:
      '@babel/template': 7.24.7
      '@babel/types': 7.24.7
    dev: true

  /@babel/parser/7.24.7:
    resolution: {integrity: sha512-9uUYRm6OqQrCqQdG1iCBwBPZgN8ciDBro2nIOFaiRz1/BCxaI7CNvQbDHvsArAC7Tw9Hda/B3U+6ui9u4HWXPw==}
    engines: {node: '>=6.0.0'}
    hasBin: true
    dev: true

  /@babel/template/7.24.7:
    resolution: {integrity: sha512-jYqfPrU9JTF0PmPy1tLYHW4Mp4KlgxJD9l2nP9fD6yT/ICi554DmrWBAEYpIelzjHf1msDP3PxJIRt/nFNfBig==}
    engines: {node: '>=6.9.0'}
    dependencies:
      '@babel/code-frame': 7.26.2
      '@babel/parser': 7.24.7
      '@babel/types': 7.24.7
    dev: true

  /@babel/traverse/7.24.7:
    resolution: {integrity: sha512-yb65Ed5S/QAcewNPh0nZczy9JdYXkkAbIsEo+P7BE7yO3txAY30Y/oPa3QkQ5It3xVG2kpKMg9MsdxZaO31uKA==}
    engines: {node: '>=6.9.0'}
    dependencies:
      '@babel/code-frame': 7.26.2
      '@babel/generator': 7.24.7
      '@babel/helper-environment-visitor': 7.24.7
      '@babel/helper-function-name': 7.24.7
      '@babel/helper-hoist-variables': 7.24.7
      '@babel/helper-split-export-declaration': 7.24.7
      '@babel/parser': 7.24.7
      '@babel/types': 7.24.7
      debug: 4.4.0
      globals: 11.12.0
    transitivePeerDependencies:
      - supports-color
    dev: true

  /@babel/types/7.24.7:
    resolution: {integrity: sha512-XEFXSlxiG5td2EJRe8vOmRbaXVgfcBlszKujvVmWIK/UpywWljQCfzAv3RQCGujWQ1RD4YYWEAqDXfuJiy8f5Q==}
    engines: {node: '>=6.9.0'}
    dependencies:
      '@babel/helper-string-parser': 7.24.7
      '@babel/helper-validator-identifier': 7.25.9
      to-fast-properties: 2.0.0
    dev: true

  /@bcoe/v8-coverage/0.2.3:
    resolution: {integrity: sha512-0hYQ8SB4Db5zvZB4axdMHGwEaQjkZzFjQiN9LVYvIFB2nSUHW9tYpxWriPrWDASIxiaXax83REcLxuSdnGPZtw==}
    dev: true

  /@colors/colors/1.5.0:
    resolution: {integrity: sha512-ooWCrlZP11i8GImSjTHYHLkvFDP48nS4+204nGb1RiX/WXYHmJA2III9/e2DWVabCESdW7hBAEzHRqUn9OUVvQ==}
    engines: {node: '>=0.1.90'}
    dev: true

  /@colors/colors/1.6.0:
    resolution: {integrity: sha512-Ir+AOibqzrIsL6ajt3Rz3LskB7OiMVHqltZmspbW/TJuTVuyOMirVqAkjfY6JISiLHgyNqicAC8AyHHGzNd/dA==}
    engines: {node: '>=0.1.90'}
    dev: true

  /@cspotcode/source-map-support/0.8.1:
    resolution: {integrity: sha512-IchNf6dN4tHoMFIn/7OE8LWZ19Y6q/67Bmf6vnGREv8RSbBVb9LPJxEcnwrcwX6ixSvaiGoomAUvu4YSxXrVgw==}
    engines: {node: '>=12'}
    dependencies:
      '@jridgewell/trace-mapping': 0.3.9
    dev: true

  /@dabh/diagnostics/2.0.3:
    resolution: {integrity: sha512-hrlQOIi7hAfzsMqlGSFyVucrx38O+j6wiGOf//H2ecvIEqYN4ADBSS2iLMh5UFyDunCNniUIPk/q3riFv45xRA==}
    dependencies:
      colorspace: 1.1.4
      enabled: 2.0.0
      kuler: 2.0.0
    dev: true

  /@discoveryjs/json-ext/0.5.7:
    resolution: {integrity: sha512-dBVuXR082gk3jsFp7Rd/JI4kytwGHecnCoTtXFb7DB6CNHp4rg5k1bhg0nWdLGLnOV71lmDzGQaLMy8iPLY0pw==}
    engines: {node: '>=10.0.0'}
    dev: true

  /@esbuild/aix-ppc64/0.20.2:
    resolution: {integrity: sha512-D+EBOJHXdNZcLJRBkhENNG8Wji2kgc9AZ9KiPr1JuZjsNtyHzrsfLRrY0tk2H2aoFu6RANO1y1iPPUCDYWkb5g==}
    engines: {node: '>=12'}
    cpu: [ppc64]
    os: [aix]
    requiresBuild: true
    dev: true
    optional: true

  /@esbuild/aix-ppc64/0.23.0:
    resolution: {integrity: sha512-3sG8Zwa5fMcA9bgqB8AfWPQ+HFke6uD3h1s3RIwUNK8EG7a4buxvuFTs3j1IMs2NXAk9F30C/FF4vxRgQCcmoQ==}
    engines: {node: '>=18'}
    cpu: [ppc64]
    os: [aix]
    requiresBuild: true
    dev: true
    optional: true

  /@esbuild/android-arm/0.20.2:
    resolution: {integrity: sha512-t98Ra6pw2VaDhqNWO2Oph2LXbz/EJcnLmKLGBJwEwXX/JAN83Fym1rU8l0JUWK6HkIbWONCSSatf4sf2NBRx/w==}
    engines: {node: '>=12'}
    cpu: [arm]
    os: [android]
    requiresBuild: true
    dev: true
    optional: true

  /@esbuild/android-arm/0.23.0:
    resolution: {integrity: sha512-+KuOHTKKyIKgEEqKbGTK8W7mPp+hKinbMBeEnNzjJGyFcWsfrXjSTNluJHCY1RqhxFurdD8uNXQDei7qDlR6+g==}
    engines: {node: '>=18'}
    cpu: [arm]
    os: [android]
    requiresBuild: true
    dev: true
    optional: true

  /@esbuild/android-arm64/0.20.2:
    resolution: {integrity: sha512-mRzjLacRtl/tWU0SvD8lUEwb61yP9cqQo6noDZP/O8VkwafSYwZ4yWy24kan8jE/IMERpYncRt2dw438LP3Xmg==}
    engines: {node: '>=12'}
    cpu: [arm64]
    os: [android]
    requiresBuild: true
    dev: true
    optional: true

  /@esbuild/android-arm64/0.23.0:
    resolution: {integrity: sha512-EuHFUYkAVfU4qBdyivULuu03FhJO4IJN9PGuABGrFy4vUuzk91P2d+npxHcFdpUnfYKy0PuV+n6bKIpHOB3prQ==}
    engines: {node: '>=18'}
    cpu: [arm64]
    os: [android]
    requiresBuild: true
    dev: true
    optional: true

  /@esbuild/android-x64/0.20.2:
    resolution: {integrity: sha512-btzExgV+/lMGDDa194CcUQm53ncxzeBrWJcncOBxuC6ndBkKxnHdFJn86mCIgTELsooUmwUm9FkhSp5HYu00Rg==}
    engines: {node: '>=12'}
    cpu: [x64]
    os: [android]
    requiresBuild: true
    dev: true
    optional: true

  /@esbuild/android-x64/0.23.0:
    resolution: {integrity: sha512-WRrmKidLoKDl56LsbBMhzTTBxrsVwTKdNbKDalbEZr0tcsBgCLbEtoNthOW6PX942YiYq8HzEnb4yWQMLQuipQ==}
    engines: {node: '>=18'}
    cpu: [x64]
    os: [android]
    requiresBuild: true
    dev: true
    optional: true

  /@esbuild/darwin-arm64/0.20.2:
    resolution: {integrity: sha512-4J6IRT+10J3aJH3l1yzEg9y3wkTDgDk7TSDFX+wKFiWjqWp/iCfLIYzGyasx9l0SAFPT1HwSCR+0w/h1ES/MjA==}
    engines: {node: '>=12'}
    cpu: [arm64]
    os: [darwin]
    requiresBuild: true
    dev: true
    optional: true

  /@esbuild/darwin-arm64/0.23.0:
    resolution: {integrity: sha512-YLntie/IdS31H54Ogdn+v50NuoWF5BDkEUFpiOChVa9UnKpftgwzZRrI4J132ETIi+D8n6xh9IviFV3eXdxfow==}
    engines: {node: '>=18'}
    cpu: [arm64]
    os: [darwin]
    requiresBuild: true
    dev: true
    optional: true

  /@esbuild/darwin-x64/0.20.2:
    resolution: {integrity: sha512-tBcXp9KNphnNH0dfhv8KYkZhjc+H3XBkF5DKtswJblV7KlT9EI2+jeA8DgBjp908WEuYll6pF+UStUCfEpdysA==}
    engines: {node: '>=12'}
    cpu: [x64]
    os: [darwin]
    requiresBuild: true
    dev: true
    optional: true

  /@esbuild/darwin-x64/0.23.0:
    resolution: {integrity: sha512-IMQ6eme4AfznElesHUPDZ+teuGwoRmVuuixu7sv92ZkdQcPbsNHzutd+rAfaBKo8YK3IrBEi9SLLKWJdEvJniQ==}
    engines: {node: '>=18'}
    cpu: [x64]
    os: [darwin]
    requiresBuild: true
    dev: true
    optional: true

  /@esbuild/freebsd-arm64/0.20.2:
    resolution: {integrity: sha512-d3qI41G4SuLiCGCFGUrKsSeTXyWG6yem1KcGZVS+3FYlYhtNoNgYrWcvkOoaqMhwXSMrZRl69ArHsGJ9mYdbbw==}
    engines: {node: '>=12'}
    cpu: [arm64]
    os: [freebsd]
    requiresBuild: true
    dev: true
    optional: true

  /@esbuild/freebsd-arm64/0.23.0:
    resolution: {integrity: sha512-0muYWCng5vqaxobq6LB3YNtevDFSAZGlgtLoAc81PjUfiFz36n4KMpwhtAd4he8ToSI3TGyuhyx5xmiWNYZFyw==}
    engines: {node: '>=18'}
    cpu: [arm64]
    os: [freebsd]
    requiresBuild: true
    dev: true
    optional: true

  /@esbuild/freebsd-x64/0.20.2:
    resolution: {integrity: sha512-d+DipyvHRuqEeM5zDivKV1KuXn9WeRX6vqSqIDgwIfPQtwMP4jaDsQsDncjTDDsExT4lR/91OLjRo8bmC1e+Cw==}
    engines: {node: '>=12'}
    cpu: [x64]
    os: [freebsd]
    requiresBuild: true
    dev: true
    optional: true

  /@esbuild/freebsd-x64/0.23.0:
    resolution: {integrity: sha512-XKDVu8IsD0/q3foBzsXGt/KjD/yTKBCIwOHE1XwiXmrRwrX6Hbnd5Eqn/WvDekddK21tfszBSrE/WMaZh+1buQ==}
    engines: {node: '>=18'}
    cpu: [x64]
    os: [freebsd]
    requiresBuild: true
    dev: true
    optional: true

  /@esbuild/linux-arm/0.20.2:
    resolution: {integrity: sha512-VhLPeR8HTMPccbuWWcEUD1Az68TqaTYyj6nfE4QByZIQEQVWBB8vup8PpR7y1QHL3CpcF6xd5WVBU/+SBEvGTg==}
    engines: {node: '>=12'}
    cpu: [arm]
    os: [linux]
    requiresBuild: true
    dev: true
    optional: true

  /@esbuild/linux-arm/0.23.0:
    resolution: {integrity: sha512-SEELSTEtOFu5LPykzA395Mc+54RMg1EUgXP+iw2SJ72+ooMwVsgfuwXo5Fn0wXNgWZsTVHwY2cg4Vi/bOD88qw==}
    engines: {node: '>=18'}
    cpu: [arm]
    os: [linux]
    requiresBuild: true
    dev: true
    optional: true

  /@esbuild/linux-arm64/0.20.2:
    resolution: {integrity: sha512-9pb6rBjGvTFNira2FLIWqDk/uaf42sSyLE8j1rnUpuzsODBq7FvpwHYZxQ/It/8b+QOS1RYfqgGFNLRI+qlq2A==}
    engines: {node: '>=12'}
    cpu: [arm64]
    os: [linux]
    requiresBuild: true
    dev: true
    optional: true

  /@esbuild/linux-arm64/0.23.0:
    resolution: {integrity: sha512-j1t5iG8jE7BhonbsEg5d9qOYcVZv/Rv6tghaXM/Ug9xahM0nX/H2gfu6X6z11QRTMT6+aywOMA8TDkhPo8aCGw==}
    engines: {node: '>=18'}
    cpu: [arm64]
    os: [linux]
    requiresBuild: true
    dev: true
    optional: true

  /@esbuild/linux-ia32/0.20.2:
    resolution: {integrity: sha512-o10utieEkNPFDZFQm9CoP7Tvb33UutoJqg3qKf1PWVeeJhJw0Q347PxMvBgVVFgouYLGIhFYG0UGdBumROyiig==}
    engines: {node: '>=12'}
    cpu: [ia32]
    os: [linux]
    requiresBuild: true
    dev: true
    optional: true

  /@esbuild/linux-ia32/0.23.0:
    resolution: {integrity: sha512-P7O5Tkh2NbgIm2R6x1zGJJsnacDzTFcRWZyTTMgFdVit6E98LTxO+v8LCCLWRvPrjdzXHx9FEOA8oAZPyApWUA==}
    engines: {node: '>=18'}
    cpu: [ia32]
    os: [linux]
    requiresBuild: true
    dev: true
    optional: true

  /@esbuild/linux-loong64/0.20.2:
    resolution: {integrity: sha512-PR7sp6R/UC4CFVomVINKJ80pMFlfDfMQMYynX7t1tNTeivQ6XdX5r2XovMmha/VjR1YN/HgHWsVcTRIMkymrgQ==}
    engines: {node: '>=12'}
    cpu: [loong64]
    os: [linux]
    requiresBuild: true
    dev: true
    optional: true

  /@esbuild/linux-loong64/0.23.0:
    resolution: {integrity: sha512-InQwepswq6urikQiIC/kkx412fqUZudBO4SYKu0N+tGhXRWUqAx+Q+341tFV6QdBifpjYgUndV1hhMq3WeJi7A==}
    engines: {node: '>=18'}
    cpu: [loong64]
    os: [linux]
    requiresBuild: true
    dev: true
    optional: true

  /@esbuild/linux-mips64el/0.20.2:
    resolution: {integrity: sha512-4BlTqeutE/KnOiTG5Y6Sb/Hw6hsBOZapOVF6njAESHInhlQAghVVZL1ZpIctBOoTFbQyGW+LsVYZ8lSSB3wkjA==}
    engines: {node: '>=12'}
    cpu: [mips64el]
    os: [linux]
    requiresBuild: true
    dev: true
    optional: true

  /@esbuild/linux-mips64el/0.23.0:
    resolution: {integrity: sha512-J9rflLtqdYrxHv2FqXE2i1ELgNjT+JFURt/uDMoPQLcjWQA5wDKgQA4t/dTqGa88ZVECKaD0TctwsUfHbVoi4w==}
    engines: {node: '>=18'}
    cpu: [mips64el]
    os: [linux]
    requiresBuild: true
    dev: true
    optional: true

  /@esbuild/linux-ppc64/0.20.2:
    resolution: {integrity: sha512-rD3KsaDprDcfajSKdn25ooz5J5/fWBylaaXkuotBDGnMnDP1Uv5DLAN/45qfnf3JDYyJv/ytGHQaziHUdyzaAg==}
    engines: {node: '>=12'}
    cpu: [ppc64]
    os: [linux]
    requiresBuild: true
    dev: true
    optional: true

  /@esbuild/linux-ppc64/0.23.0:
    resolution: {integrity: sha512-cShCXtEOVc5GxU0fM+dsFD10qZ5UpcQ8AM22bYj0u/yaAykWnqXJDpd77ublcX6vdDsWLuweeuSNZk4yUxZwtw==}
    engines: {node: '>=18'}
    cpu: [ppc64]
    os: [linux]
    requiresBuild: true
    dev: true
    optional: true

  /@esbuild/linux-riscv64/0.20.2:
    resolution: {integrity: sha512-snwmBKacKmwTMmhLlz/3aH1Q9T8v45bKYGE3j26TsaOVtjIag4wLfWSiZykXzXuE1kbCE+zJRmwp+ZbIHinnVg==}
    engines: {node: '>=12'}
    cpu: [riscv64]
    os: [linux]
    requiresBuild: true
    dev: true
    optional: true

  /@esbuild/linux-riscv64/0.23.0:
    resolution: {integrity: sha512-HEtaN7Y5UB4tZPeQmgz/UhzoEyYftbMXrBCUjINGjh3uil+rB/QzzpMshz3cNUxqXN7Vr93zzVtpIDL99t9aRw==}
    engines: {node: '>=18'}
    cpu: [riscv64]
    os: [linux]
    requiresBuild: true
    dev: true
    optional: true

  /@esbuild/linux-s390x/0.20.2:
    resolution: {integrity: sha512-wcWISOobRWNm3cezm5HOZcYz1sKoHLd8VL1dl309DiixxVFoFe/o8HnwuIwn6sXre88Nwj+VwZUvJf4AFxkyrQ==}
    engines: {node: '>=12'}
    cpu: [s390x]
    os: [linux]
    requiresBuild: true
    dev: true
    optional: true

  /@esbuild/linux-s390x/0.23.0:
    resolution: {integrity: sha512-WDi3+NVAuyjg/Wxi+o5KPqRbZY0QhI9TjrEEm+8dmpY9Xir8+HE/HNx2JoLckhKbFopW0RdO2D72w8trZOV+Wg==}
    engines: {node: '>=18'}
    cpu: [s390x]
    os: [linux]
    requiresBuild: true
    dev: true
    optional: true

  /@esbuild/linux-x64/0.20.2:
    resolution: {integrity: sha512-1MdwI6OOTsfQfek8sLwgyjOXAu+wKhLEoaOLTjbijk6E2WONYpH9ZU2mNtR+lZ2B4uwr+usqGuVfFT9tMtGvGw==}
    engines: {node: '>=12'}
    cpu: [x64]
    os: [linux]
    requiresBuild: true
    dev: true
    optional: true

  /@esbuild/linux-x64/0.23.0:
    resolution: {integrity: sha512-a3pMQhUEJkITgAw6e0bWA+F+vFtCciMjW/LPtoj99MhVt+Mfb6bbL9hu2wmTZgNd994qTAEw+U/r6k3qHWWaOQ==}
    engines: {node: '>=18'}
    cpu: [x64]
    os: [linux]
    requiresBuild: true
    dev: true
    optional: true

  /@esbuild/netbsd-x64/0.20.2:
    resolution: {integrity: sha512-K8/DhBxcVQkzYc43yJXDSyjlFeHQJBiowJ0uVL6Tor3jGQfSGHNNJcWxNbOI8v5k82prYqzPuwkzHt3J1T1iZQ==}
    engines: {node: '>=12'}
    cpu: [x64]
    os: [netbsd]
    requiresBuild: true
    dev: true
    optional: true

  /@esbuild/netbsd-x64/0.23.0:
    resolution: {integrity: sha512-cRK+YDem7lFTs2Q5nEv/HHc4LnrfBCbH5+JHu6wm2eP+d8OZNoSMYgPZJq78vqQ9g+9+nMuIsAO7skzphRXHyw==}
    engines: {node: '>=18'}
    cpu: [x64]
    os: [netbsd]
    requiresBuild: true
    dev: true
    optional: true

  /@esbuild/openbsd-arm64/0.23.0:
    resolution: {integrity: sha512-suXjq53gERueVWu0OKxzWqk7NxiUWSUlrxoZK7usiF50C6ipColGR5qie2496iKGYNLhDZkPxBI3erbnYkU0rQ==}
    engines: {node: '>=18'}
    cpu: [arm64]
    os: [openbsd]
    requiresBuild: true
    dev: true
    optional: true

  /@esbuild/openbsd-x64/0.20.2:
    resolution: {integrity: sha512-eMpKlV0SThJmmJgiVyN9jTPJ2VBPquf6Kt/nAoo6DgHAoN57K15ZghiHaMvqjCye/uU4X5u3YSMgVBI1h3vKrQ==}
    engines: {node: '>=12'}
    cpu: [x64]
    os: [openbsd]
    requiresBuild: true
    dev: true
    optional: true

  /@esbuild/openbsd-x64/0.23.0:
    resolution: {integrity: sha512-6p3nHpby0DM/v15IFKMjAaayFhqnXV52aEmv1whZHX56pdkK+MEaLoQWj+H42ssFarP1PcomVhbsR4pkz09qBg==}
    engines: {node: '>=18'}
    cpu: [x64]
    os: [openbsd]
    requiresBuild: true
    dev: true
    optional: true

  /@esbuild/sunos-x64/0.20.2:
    resolution: {integrity: sha512-2UyFtRC6cXLyejf/YEld4Hajo7UHILetzE1vsRcGL3earZEW77JxrFjH4Ez2qaTiEfMgAXxfAZCm1fvM/G/o8w==}
    engines: {node: '>=12'}
    cpu: [x64]
    os: [sunos]
    requiresBuild: true
    dev: true
    optional: true

  /@esbuild/sunos-x64/0.23.0:
    resolution: {integrity: sha512-BFelBGfrBwk6LVrmFzCq1u1dZbG4zy/Kp93w2+y83Q5UGYF1d8sCzeLI9NXjKyujjBBniQa8R8PzLFAUrSM9OA==}
    engines: {node: '>=18'}
    cpu: [x64]
    os: [sunos]
    requiresBuild: true
    dev: true
    optional: true

  /@esbuild/win32-arm64/0.20.2:
    resolution: {integrity: sha512-GRibxoawM9ZCnDxnP3usoUDO9vUkpAxIIZ6GQI+IlVmr5kP3zUq+l17xELTHMWTWzjxa2guPNyrpq1GWmPvcGQ==}
    engines: {node: '>=12'}
    cpu: [arm64]
    os: [win32]
    requiresBuild: true
    dev: true
    optional: true

  /@esbuild/win32-arm64/0.23.0:
    resolution: {integrity: sha512-lY6AC8p4Cnb7xYHuIxQ6iYPe6MfO2CC43XXKo9nBXDb35krYt7KGhQnOkRGar5psxYkircpCqfbNDB4uJbS2jQ==}
    engines: {node: '>=18'}
    cpu: [arm64]
    os: [win32]
    requiresBuild: true
    dev: true
    optional: true

  /@esbuild/win32-ia32/0.20.2:
    resolution: {integrity: sha512-HfLOfn9YWmkSKRQqovpnITazdtquEW8/SoHW7pWpuEeguaZI4QnCRW6b+oZTztdBnZOS2hqJ6im/D5cPzBTTlQ==}
    engines: {node: '>=12'}
    cpu: [ia32]
    os: [win32]
    requiresBuild: true
    dev: true
    optional: true

  /@esbuild/win32-ia32/0.23.0:
    resolution: {integrity: sha512-7L1bHlOTcO4ByvI7OXVI5pNN6HSu6pUQq9yodga8izeuB1KcT2UkHaH6118QJwopExPn0rMHIseCTx1CRo/uNA==}
    engines: {node: '>=18'}
    cpu: [ia32]
    os: [win32]
    requiresBuild: true
    dev: true
    optional: true

  /@esbuild/win32-x64/0.20.2:
    resolution: {integrity: sha512-N49X4lJX27+l9jbLKSqZ6bKNjzQvHaT8IIFUy+YIqmXQdjYCToGWwOItDrfby14c78aDd5NHQl29xingXfCdLQ==}
    engines: {node: '>=12'}
    cpu: [x64]
    os: [win32]
    requiresBuild: true
    dev: true
    optional: true

  /@esbuild/win32-x64/0.23.0:
    resolution: {integrity: sha512-Arm+WgUFLUATuoxCJcahGuk6Yj9Pzxd6l11Zb/2aAuv5kWWvvfhLFo2fni4uSK5vzlUdCGZ/BdV5tH8klj8p8g==}
    engines: {node: '>=18'}
    cpu: [x64]
    os: [win32]
    requiresBuild: true
    dev: true
    optional: true

  /@eslint-community/eslint-utils/4.4.0_eslint@8.50.0:
    resolution: {integrity: sha512-1/sA4dwrzBAyeUoQ6oxahHKmrZvsnLCg4RfxW3ZFGGmQkSNQPFNLV9CUEFQP1x9EYXHTo5p6xdhZM1Ne9p/AfA==}
    engines: {node: ^12.22.0 || ^14.17.0 || >=16.0.0}
    peerDependencies:
      eslint: ^6.0.0 || ^7.0.0 || >=8.0.0
    dependencies:
      eslint: 8.50.0
      eslint-visitor-keys: 3.4.3
    dev: true

  /@eslint-community/regexpp/4.12.1:
    resolution: {integrity: sha512-CCZCDJuduB9OUkFkY2IgppNZMi2lBQgD2qzwXkEia16cge2pijY/aXi96CJMquDMn3nJdlPV1A5KrJEXwfLNzQ==}
    engines: {node: ^12.0.0 || ^14.0.0 || >=16.0.0}
    dev: true

  /@eslint-community/regexpp/4.8.2:
    resolution: {integrity: sha512-0MGxAVt1m/ZK+LTJp/j0qF7Hz97D9O/FH9Ms3ltnyIdDD57cbb1ACIQTkbHvNXtWDv5TPq7w5Kq56+cNukbo7g==}
    engines: {node: ^12.0.0 || ^14.0.0 || >=16.0.0}
    dev: true

  /@eslint/eslintrc/2.1.2:
    resolution: {integrity: sha512-+wvgpDsrB1YqAMdEUCcnTlpfVBH7Vqn6A/NT3D8WVXFIaKMlErPIZT3oCIAVCOtarRpMtelZLqJeU3t7WY6X6g==}
    engines: {node: ^12.22.0 || ^14.17.0 || >=16.0.0}
    dependencies:
      ajv: 6.12.6
      debug: 4.4.0
      espree: 9.6.1
      globals: 13.22.0
      ignore: 5.3.2
      import-fresh: 3.3.0
      js-yaml: 4.1.0
      minimatch: 3.1.2
      strip-json-comments: 3.1.1
    transitivePeerDependencies:
      - supports-color
    dev: true

  /@eslint/js/8.50.0:
    resolution: {integrity: sha512-NCC3zz2+nvYd+Ckfh87rA47zfu2QsQpvc6k1yzTk+b9KzRj0wkGa8LSoGOXN6Zv4lRf/EIoZ80biDh9HOI+RNQ==}
    engines: {node: ^12.22.0 || ^14.17.0 || >=16.0.0}
    dev: true

  /@humanwhocodes/config-array/0.11.11:
    resolution: {integrity: sha512-N2brEuAadi0CcdeMXUkhbZB84eskAc8MEX1By6qEchoVywSgXPIjou4rYsl0V3Hj0ZnuGycGCjdNgockbzeWNA==}
    engines: {node: '>=10.10.0'}
    dependencies:
      '@humanwhocodes/object-schema': 1.2.1
      debug: 4.4.0
      minimatch: 3.1.2
    transitivePeerDependencies:
      - supports-color
    dev: true

  /@humanwhocodes/module-importer/1.0.1:
    resolution: {integrity: sha512-bxveV4V8v5Yb4ncFTT3rPSgZBOpCkjfK0y4oVVVJwIuDVBRMDXrPyXRL988i5ap9m9bnyEEjWfm5WkBmtffLfA==}
    engines: {node: '>=12.22'}
    dev: true

  /@humanwhocodes/object-schema/1.2.1:
    resolution: {integrity: sha512-ZnQMnLV4e7hDlUvw8H+U8ASL02SS2Gn6+9Ac3wGGLIe7+je2AeAOxPY+izIPJDfFDb7eDjev0Us8MO1iFRN8hA==}
    dev: true

  /@inquirer/checkbox/4.1.4_@types+node@18.18.0:
    resolution: {integrity: sha512-d30576EZdApjAMceijXA5jDzRQHT/MygbC+J8I7EqA6f/FRpYxlRtRJbHF8gHeWYeSdOuTEJqonn7QLB1ELezA==}
    engines: {node: '>=18'}
    peerDependencies:
      '@types/node': '>=18'
    peerDependenciesMeta:
      '@types/node':
        optional: true
    dependencies:
      '@inquirer/core': 10.1.9_@types+node@18.18.0
      '@inquirer/figures': 1.0.11
      '@inquirer/type': 3.0.5_@types+node@18.18.0
      '@types/node': 18.18.0
      ansi-escapes: 4.3.2
      yoctocolors-cjs: 2.1.2

  /@inquirer/confirm/5.1.8_@types+node@18.18.0:
    resolution: {integrity: sha512-dNLWCYZvXDjO3rnQfk2iuJNL4Ivwz/T2+C3+WnNfJKsNGSuOs3wAo2F6e0p946gtSAk31nZMfW+MRmYaplPKsg==}
    engines: {node: '>=18'}
    peerDependencies:
      '@types/node': '>=18'
    peerDependenciesMeta:
      '@types/node':
        optional: true
    dependencies:
      '@inquirer/core': 10.1.9_@types+node@18.18.0
      '@inquirer/type': 3.0.5_@types+node@18.18.0
      '@types/node': 18.18.0

  /@inquirer/core/10.1.9_@types+node@18.18.0:
    resolution: {integrity: sha512-sXhVB8n20NYkUBfDYgizGHlpRVaCRjtuzNZA6xpALIUbkgfd2Hjz+DfEN6+h1BRnuxw0/P4jCIMjMsEOAMwAJw==}
    engines: {node: '>=18'}
    peerDependencies:
      '@types/node': '>=18'
    peerDependenciesMeta:
      '@types/node':
        optional: true
    dependencies:
      '@inquirer/figures': 1.0.11
      '@inquirer/type': 3.0.5_@types+node@18.18.0
      '@types/node': 18.18.0
      ansi-escapes: 4.3.2
      cli-width: 4.1.0
      mute-stream: 2.0.0
      signal-exit: 4.1.0
      wrap-ansi: 6.2.0
      yoctocolors-cjs: 2.1.2

  /@inquirer/editor/4.2.9_@types+node@18.18.0:
    resolution: {integrity: sha512-8HjOppAxO7O4wV1ETUlJFg6NDjp/W2NP5FB9ZPAcinAlNT4ZIWOLe2pUVwmmPRSV0NMdI5r/+lflN55AwZOKSw==}
    engines: {node: '>=18'}
    peerDependencies:
      '@types/node': '>=18'
    peerDependenciesMeta:
      '@types/node':
        optional: true
    dependencies:
      '@inquirer/core': 10.1.9_@types+node@18.18.0
      '@inquirer/type': 3.0.5_@types+node@18.18.0
      '@types/node': 18.18.0
      external-editor: 3.1.0

  /@inquirer/expand/4.0.11_@types+node@18.18.0:
    resolution: {integrity: sha512-OZSUW4hFMW2TYvX/Sv+NnOZgO8CHT2TU1roUCUIF2T+wfw60XFRRp9MRUPCT06cRnKL+aemt2YmTWwt7rOrNEA==}
    engines: {node: '>=18'}
    peerDependencies:
      '@types/node': '>=18'
    peerDependenciesMeta:
      '@types/node':
        optional: true
    dependencies:
      '@inquirer/core': 10.1.9_@types+node@18.18.0
      '@inquirer/type': 3.0.5_@types+node@18.18.0
      '@types/node': 18.18.0
      yoctocolors-cjs: 2.1.2

  /@inquirer/figures/1.0.11:
    resolution: {integrity: sha512-eOg92lvrn/aRUqbxRyvpEWnrvRuTYRifixHkYVpJiygTgVSBIHDqLh0SrMQXkafvULg3ck11V7xvR+zcgvpHFw==}
    engines: {node: '>=18'}

  /@inquirer/input/4.1.8_@types+node@18.18.0:
    resolution: {integrity: sha512-WXJI16oOZ3/LiENCAxe8joniNp8MQxF6Wi5V+EBbVA0ZIOpFcL4I9e7f7cXse0HJeIPCWO8Lcgnk98juItCi7Q==}
    engines: {node: '>=18'}
    peerDependencies:
      '@types/node': '>=18'
    peerDependenciesMeta:
      '@types/node':
        optional: true
    dependencies:
      '@inquirer/core': 10.1.9_@types+node@18.18.0
      '@inquirer/type': 3.0.5_@types+node@18.18.0
      '@types/node': 18.18.0

  /@inquirer/number/3.0.11_@types+node@18.18.0:
    resolution: {integrity: sha512-pQK68CsKOgwvU2eA53AG/4npRTH2pvs/pZ2bFvzpBhrznh8Mcwt19c+nMO7LHRr3Vreu1KPhNBF3vQAKrjIulw==}
    engines: {node: '>=18'}
    peerDependencies:
      '@types/node': '>=18'
    peerDependenciesMeta:
      '@types/node':
        optional: true
    dependencies:
      '@inquirer/core': 10.1.9_@types+node@18.18.0
      '@inquirer/type': 3.0.5_@types+node@18.18.0
      '@types/node': 18.18.0

  /@inquirer/password/4.0.11_@types+node@18.18.0:
    resolution: {integrity: sha512-dH6zLdv+HEv1nBs96Case6eppkRggMe8LoOTl30+Gq5Wf27AO/vHFgStTVz4aoevLdNXqwE23++IXGw4eiOXTg==}
    engines: {node: '>=18'}
    peerDependencies:
      '@types/node': '>=18'
    peerDependenciesMeta:
      '@types/node':
        optional: true
    dependencies:
      '@inquirer/core': 10.1.9_@types+node@18.18.0
      '@inquirer/type': 3.0.5_@types+node@18.18.0
      '@types/node': 18.18.0
      ansi-escapes: 4.3.2

  /@inquirer/prompts/7.4.0_@types+node@18.18.0:
    resolution: {integrity: sha512-EZiJidQOT4O5PYtqnu1JbF0clv36oW2CviR66c7ma4LsupmmQlUwmdReGKRp456OWPWMz3PdrPiYg3aCk3op2w==}
    engines: {node: '>=18'}
    peerDependencies:
      '@types/node': '>=18'
    peerDependenciesMeta:
      '@types/node':
        optional: true
    dependencies:
      '@inquirer/checkbox': 4.1.4_@types+node@18.18.0
      '@inquirer/confirm': 5.1.8_@types+node@18.18.0
      '@inquirer/editor': 4.2.9_@types+node@18.18.0
      '@inquirer/expand': 4.0.11_@types+node@18.18.0
      '@inquirer/input': 4.1.8_@types+node@18.18.0
      '@inquirer/number': 3.0.11_@types+node@18.18.0
      '@inquirer/password': 4.0.11_@types+node@18.18.0
      '@inquirer/rawlist': 4.0.11_@types+node@18.18.0
      '@inquirer/search': 3.0.11_@types+node@18.18.0
      '@inquirer/select': 4.1.0_@types+node@18.18.0
      '@types/node': 18.18.0

  /@inquirer/rawlist/4.0.11_@types+node@18.18.0:
    resolution: {integrity: sha512-uAYtTx0IF/PqUAvsRrF3xvnxJV516wmR6YVONOmCWJbbt87HcDHLfL9wmBQFbNJRv5kCjdYKrZcavDkH3sVJPg==}
    engines: {node: '>=18'}
    peerDependencies:
      '@types/node': '>=18'
    peerDependenciesMeta:
      '@types/node':
        optional: true
    dependencies:
      '@inquirer/core': 10.1.9_@types+node@18.18.0
      '@inquirer/type': 3.0.5_@types+node@18.18.0
      '@types/node': 18.18.0
      yoctocolors-cjs: 2.1.2

  /@inquirer/search/3.0.11_@types+node@18.18.0:
    resolution: {integrity: sha512-9CWQT0ikYcg6Ls3TOa7jljsD7PgjcsYEM0bYE+Gkz+uoW9u8eaJCRHJKkucpRE5+xKtaaDbrND+nPDoxzjYyew==}
    engines: {node: '>=18'}
    peerDependencies:
      '@types/node': '>=18'
    peerDependenciesMeta:
      '@types/node':
        optional: true
    dependencies:
      '@inquirer/core': 10.1.9_@types+node@18.18.0
      '@inquirer/figures': 1.0.11
      '@inquirer/type': 3.0.5_@types+node@18.18.0
      '@types/node': 18.18.0
      yoctocolors-cjs: 2.1.2

  /@inquirer/select/4.1.0_@types+node@18.18.0:
    resolution: {integrity: sha512-z0a2fmgTSRN+YBuiK1ROfJ2Nvrpij5lVN3gPDkQGhavdvIVGHGW29LwYZfM/j42Ai2hUghTI/uoBuTbrJk42bA==}
    engines: {node: '>=18'}
    peerDependencies:
      '@types/node': '>=18'
    peerDependenciesMeta:
      '@types/node':
        optional: true
    dependencies:
      '@inquirer/core': 10.1.9_@types+node@18.18.0
      '@inquirer/figures': 1.0.11
      '@inquirer/type': 3.0.5_@types+node@18.18.0
      '@types/node': 18.18.0
      ansi-escapes: 4.3.2
      yoctocolors-cjs: 2.1.2

  /@inquirer/type/3.0.5_@types+node@18.18.0:
    resolution: {integrity: sha512-ZJpeIYYueOz/i/ONzrfof8g89kNdO2hjGuvULROo3O8rlB2CRtSseE5KeirnyE4t/thAn/EwvS/vuQeJCn+NZg==}
    engines: {node: '>=18'}
    peerDependencies:
      '@types/node': '>=18'
    peerDependenciesMeta:
      '@types/node':
        optional: true
    dependencies:
      '@types/node': 18.18.0

  /@isaacs/cliui/8.0.2:
    resolution: {integrity: sha512-O8jcjabXaleOG9DQ0+ARXWZBTfnP4WNAqzuiJK7ll44AmxGKv/J2M4TPjxjY3znBCfvBXFzucm1twdyFybFqEA==}
    engines: {node: '>=12'}
    dependencies:
      string-width: 5.1.2
      string-width-cjs: /string-width/4.2.3
      strip-ansi: 7.1.0
      strip-ansi-cjs: /strip-ansi/6.0.1
      wrap-ansi: 8.1.0
      wrap-ansi-cjs: /wrap-ansi/7.0.0

  /@isaacs/fs-minipass/4.0.1:
    resolution: {integrity: sha512-wgm9Ehl2jpeqP3zw/7mo3kRHFp5MEDhqAdwy1fTGkHAwnkGOVsgpvQhL8B5n1qlb01jV3n/bI0ZfZp5lWA1k4w==}
    engines: {node: '>=18.0.0'}
    dependencies:
      minipass: 7.1.2

  /@istanbuljs/schema/0.1.3:
    resolution: {integrity: sha512-ZXRY4jNvVgSVQ8DL3LTcakaAtXwTVUxE81hslsyD2AtoXW/wVob10HkOJ1X/pAlcI7D+2YoZKg5do8G/w6RYgA==}
    engines: {node: '>=8'}
    dev: true

  /@jest/schemas/29.6.3:
    resolution: {integrity: sha512-mo5j5X+jIZmJQveBKeS/clAueipV7KgiX1vMgCxam1RNYiqE1w62n0/tJJnHtjW8ZHcQco5gY85jA3mi0L+nSA==}
    engines: {node: ^14.15.0 || ^16.10.0 || >=18.0.0}
    dependencies:
      '@sinclair/typebox': 0.27.8
    dev: true

  /@jridgewell/gen-mapping/0.3.5:
    resolution: {integrity: sha512-IzL8ZoEDIBRWEzlCcRhOaCupYyN5gdIK+Q6fbFdPDg6HqX6jpkItn7DFIpW9LQzXG6Df9sA7+OKnq0qlz/GaQg==}
    engines: {node: '>=6.0.0'}
    dependencies:
      '@jridgewell/set-array': 1.2.1
      '@jridgewell/sourcemap-codec': 1.4.15
      '@jridgewell/trace-mapping': 0.3.25
    dev: true

  /@jridgewell/resolve-uri/3.1.1:
    resolution: {integrity: sha512-dSYZh7HhCDtCKm4QakX0xFpsRDqjjtZf/kjI/v3T3Nwt5r8/qz/M19F9ySyOqU94SXBmeG9ttTul+YnR4LOxFA==}
    engines: {node: '>=6.0.0'}
    dev: true

  /@jridgewell/set-array/1.2.1:
    resolution: {integrity: sha512-R8gLRTZeyp03ymzP/6Lil/28tGeGEzhx1q2k703KGWRAI1VdvPIXdG70VJc2pAMw3NA6JKL5hhFu1sJX0Mnn/A==}
    engines: {node: '>=6.0.0'}
    dev: true

  /@jridgewell/source-map/0.3.5:
    resolution: {integrity: sha512-UTYAUj/wviwdsMfzoSJspJxbkH5o1snzwX0//0ENX1u/55kkZZkcTZP6u9bwKGkv+dkk9at4m1Cpt0uY80kcpQ==}
    dependencies:
      '@jridgewell/gen-mapping': 0.3.5
      '@jridgewell/trace-mapping': 0.3.25
    dev: true

  /@jridgewell/sourcemap-codec/1.4.15:
    resolution: {integrity: sha512-eF2rxCRulEKXHTRiDrDy6erMYWqNw4LPdQ8UQA4huuxaQsVeRPFl2oM8oDGxMFhJUWZf9McpLtJasDDZb/Bpeg==}
    dev: true

  /@jridgewell/trace-mapping/0.3.25:
    resolution: {integrity: sha512-vNk6aEwybGtawWmy/PzwnGDOjCkLWSD2wqvjGGAgOAwCGWySYXfYoxt00IJkTF+8Lb57DwOb3Aa0o9CApepiYQ==}
    dependencies:
      '@jridgewell/resolve-uri': 3.1.1
      '@jridgewell/sourcemap-codec': 1.4.15
    dev: true

  /@jridgewell/trace-mapping/0.3.9:
    resolution: {integrity: sha512-3Belt6tdc8bPgAtbcmdtNJlirVoTmEb5e2gC94PnkwEW9jI6CAHUeoG85tjWP5WquqfavoMtMwiG4P926ZKKuQ==}
    dependencies:
      '@jridgewell/resolve-uri': 3.1.1
      '@jridgewell/sourcemap-codec': 1.4.15
    dev: true

  /@jsdevtools/ono/7.1.3:
    resolution: {integrity: sha512-4JQNk+3mVzK3xh2rqd6RB4J46qUR19azEHBneZyTZM+c456qOrbbM/5xcR8huNCCcbVt7+UmizG6GuUvPvKUYg==}
    dev: false

  /@microsoft.azure/autorest.testserver/3.3.48:
    resolution: {integrity: sha512-/6SPjIEkHFxHi/mImmWHsTA2yhuSWfM2JWzsngZlck+0gTF5xIEyPTL1eIosdoc0oynBQGDuAsjGkd4ssioMpA==}
    engines: {node: '>=10'}
    hasBin: true
    dependencies:
      '@azure/storage-blob': 12.16.0
      axios: 0.21.4
      body-parser: 1.20.2
      busboy: 1.6.0
      commonmark: 0.30.0
      deep-equal: 2.2.2
      express: 4.18.2
      express-promise-router: 4.1.1_express@4.18.2
      glob: 8.1.0
      js-yaml: 4.1.0
      morgan: 1.10.0
      mustache: 4.2.0
      request: 2.88.2
      request-promise-native: 1.0.9_request@2.88.2
      source-map-support: 0.5.21
      underscore: 1.13.6
      winston: 3.10.0
      xml2js: 0.5.0
      yargs: 17.7.2
    transitivePeerDependencies:
      - '@types/express'
      - debug
      - encoding
    dev: true

  /@microsoft/api-extractor-model/7.29.4_@types+node@18.18.0:
    resolution: {integrity: sha512-LHOMxmT8/tU1IiiiHOdHFF83Qsi+V8d0kLfscG4EvQE9cafiR8blOYr8SfkQKWB1wgEilQgXJX3MIA4vetDLZw==}
    dependencies:
      '@microsoft/tsdoc': 0.15.0
      '@microsoft/tsdoc-config': 0.17.0
      '@rushstack/node-core-library': 5.5.1_@types+node@18.18.0
    transitivePeerDependencies:
      - '@types/node'
    dev: true

  /@microsoft/api-extractor/7.47.5_@types+node@18.18.0:
    resolution: {integrity: sha512-edKt4dFO2t25xmI2FX2rsP5liIgwKW1yuQImA0JM+5YGHCoo51GEQ7j+On17SvVpRJnuqLE/QVgtjIQ1Hpg98w==}
    hasBin: true
    dependencies:
      '@microsoft/api-extractor-model': 7.29.4_@types+node@18.18.0
      '@microsoft/tsdoc': 0.15.0
      '@microsoft/tsdoc-config': 0.17.0
      '@rushstack/node-core-library': 5.5.1_@types+node@18.18.0
      '@rushstack/rig-package': 0.5.3
      '@rushstack/terminal': 0.13.3_@types+node@18.18.0
      '@rushstack/ts-command-line': 4.22.4_@types+node@18.18.0
      lodash: 4.17.21
      minimatch: 3.0.8
      resolve: 1.22.6
      semver: 7.5.4
      source-map: 0.6.1
      typescript: 5.4.2
    transitivePeerDependencies:
      - '@types/node'
    dev: true

  /@microsoft/tsdoc-config/0.17.0:
    resolution: {integrity: sha512-v/EYRXnCAIHxOHW+Plb6OWuUoMotxTN0GLatnpOb1xq0KuTNw/WI3pamJx/UbsoJP5k9MCw1QxvvhPcF9pH3Zg==}
    dependencies:
      '@microsoft/tsdoc': 0.15.0
      ajv: 8.12.0
      jju: 1.4.0
      resolve: 1.22.6
    dev: true

  /@microsoft/tsdoc/0.15.0:
    resolution: {integrity: sha512-HZpPoABogPvjeJOdzCOSJsXeL/SMCBgBZMVC3X3d7YYp2gf31MfxhUoYUNwf1ERPJOnQc0wkFn9trqI6ZEdZuA==}
    dev: true

  /@nodelib/fs.scandir/2.1.5:
    resolution: {integrity: sha512-vq24Bq3ym5HEQm2NKCr3yXDwjc7vTsEThRDnkp2DK9p1uqLR+DHurm/NOTo0KG7HYHU7eppKZj3MyqYuMBf62g==}
    engines: {node: '>= 8'}
    dependencies:
      '@nodelib/fs.stat': 2.0.5
      run-parallel: 1.2.0

  /@nodelib/fs.stat/2.0.5:
    resolution: {integrity: sha512-RkhPPp2zrqDAQA/2jNhnztcPAlv64XdhIp7a7454A5ovI7Bukxgt7MX7udwAu3zg1DcpPU0rz3VV1SeaqvY4+A==}
    engines: {node: '>= 8'}

  /@nodelib/fs.walk/1.2.8:
    resolution: {integrity: sha512-oGB+UxlgWcgQkgwo8GcEGwemoTFt3FIO9ababBmaGwXIoBKZ+GTy0pP185beGg7Llih/NSHSV2XAs1lnznocSg==}
    engines: {node: '>= 8'}
    dependencies:
      '@nodelib/fs.scandir': 2.1.5
      fastq: 1.15.0

  /@opentelemetry/api/1.6.0:
    resolution: {integrity: sha512-OWlrQAnWn9577PhVgqjUvMr1pg57Bc4jv0iL4w0PRuOSRvq67rvHW9Ie/dZVMvCzhSCB+UxhcY/PmCmFj33Q+g==}
    engines: {node: '>=8.0.0'}

  /@pkgjs/parseargs/0.11.0:
    resolution: {integrity: sha512-+1VkjdD0QBLPodGrJUeqarH8VAIvQODIbwh9XpP5Syisf7YoQgsJKPNFoqqLQlu+VQ/tVSshMR6loPMn8U+dPg==}
    engines: {node: '>=14'}
    requiresBuild: true
    optional: true

  /@puppeteer/browsers/2.1.0:
    resolution: {integrity: sha512-xloWvocjvryHdUjDam/ZuGMh7zn4Sn3ZAaV4Ah2e2EwEt90N3XphZlSsU3n0VDc1F7kggCjMuH0UuxfPQ5mD9w==}
    engines: {node: '>=18'}
    hasBin: true
    dependencies:
      debug: 4.3.4
      extract-zip: 2.0.1
      progress: 2.0.3
      proxy-agent: 6.4.0
      semver: 7.6.0
      tar-fs: 3.0.5
      unbzip2-stream: 1.4.3
      yargs: 17.7.2
    transitivePeerDependencies:
      - supports-color
    dev: true

  /@rollup/rollup-android-arm-eabi/4.18.0:
    resolution: {integrity: sha512-Tya6xypR10giZV1XzxmH5wr25VcZSncG0pZIjfePT0OVBvqNEurzValetGNarVrGiq66EBVAFn15iYX4w6FKgQ==}
    cpu: [arm]
    os: [android]
    requiresBuild: true
    dev: true
    optional: true

  /@rollup/rollup-android-arm64/4.18.0:
    resolution: {integrity: sha512-avCea0RAP03lTsDhEyfy+hpfr85KfyTctMADqHVhLAF3MlIkq83CP8UfAHUssgXTYd+6er6PaAhx/QGv4L1EiA==}
    cpu: [arm64]
    os: [android]
    requiresBuild: true
    dev: true
    optional: true

  /@rollup/rollup-darwin-arm64/4.18.0:
    resolution: {integrity: sha512-IWfdwU7KDSm07Ty0PuA/W2JYoZ4iTj3TUQjkVsO/6U+4I1jN5lcR71ZEvRh52sDOERdnNhhHU57UITXz5jC1/w==}
    cpu: [arm64]
    os: [darwin]
    requiresBuild: true
    dev: true
    optional: true

  /@rollup/rollup-darwin-x64/4.18.0:
    resolution: {integrity: sha512-n2LMsUz7Ynu7DoQrSQkBf8iNrjOGyPLrdSg802vk6XT3FtsgX6JbE8IHRvposskFm9SNxzkLYGSq9QdpLYpRNA==}
    cpu: [x64]
    os: [darwin]
    requiresBuild: true
    dev: true
    optional: true

  /@rollup/rollup-linux-arm-gnueabihf/4.18.0:
    resolution: {integrity: sha512-C/zbRYRXFjWvz9Z4haRxcTdnkPt1BtCkz+7RtBSuNmKzMzp3ZxdM28Mpccn6pt28/UWUCTXa+b0Mx1k3g6NOMA==}
    cpu: [arm]
    os: [linux]
    requiresBuild: true
    dev: true
    optional: true

  /@rollup/rollup-linux-arm-musleabihf/4.18.0:
    resolution: {integrity: sha512-l3m9ewPgjQSXrUMHg93vt0hYCGnrMOcUpTz6FLtbwljo2HluS4zTXFy2571YQbisTnfTKPZ01u/ukJdQTLGh9A==}
    cpu: [arm]
    os: [linux]
    requiresBuild: true
    dev: true
    optional: true

  /@rollup/rollup-linux-arm64-gnu/4.18.0:
    resolution: {integrity: sha512-rJ5D47d8WD7J+7STKdCUAgmQk49xuFrRi9pZkWoRD1UeSMakbcepWXPF8ycChBoAqs1pb2wzvbY6Q33WmN2ftw==}
    cpu: [arm64]
    os: [linux]
    requiresBuild: true
    dev: true
    optional: true

  /@rollup/rollup-linux-arm64-musl/4.18.0:
    resolution: {integrity: sha512-be6Yx37b24ZwxQ+wOQXXLZqpq4jTckJhtGlWGZs68TgdKXJgw54lUUoFYrg6Zs/kjzAQwEwYbp8JxZVzZLRepQ==}
    cpu: [arm64]
    os: [linux]
    requiresBuild: true
    dev: true
    optional: true

  /@rollup/rollup-linux-powerpc64le-gnu/4.18.0:
    resolution: {integrity: sha512-hNVMQK+qrA9Todu9+wqrXOHxFiD5YmdEi3paj6vP02Kx1hjd2LLYR2eaN7DsEshg09+9uzWi2W18MJDlG0cxJA==}
    cpu: [ppc64]
    os: [linux]
    requiresBuild: true
    dev: true
    optional: true

  /@rollup/rollup-linux-riscv64-gnu/4.18.0:
    resolution: {integrity: sha512-ROCM7i+m1NfdrsmvwSzoxp9HFtmKGHEqu5NNDiZWQtXLA8S5HBCkVvKAxJ8U+CVctHwV2Gb5VUaK7UAkzhDjlg==}
    cpu: [riscv64]
    os: [linux]
    requiresBuild: true
    dev: true
    optional: true

  /@rollup/rollup-linux-s390x-gnu/4.18.0:
    resolution: {integrity: sha512-0UyyRHyDN42QL+NbqevXIIUnKA47A+45WyasO+y2bGJ1mhQrfrtXUpTxCOrfxCR4esV3/RLYyucGVPiUsO8xjg==}
    cpu: [s390x]
    os: [linux]
    requiresBuild: true
    dev: true
    optional: true

  /@rollup/rollup-linux-x64-gnu/4.18.0:
    resolution: {integrity: sha512-xuglR2rBVHA5UsI8h8UbX4VJ470PtGCf5Vpswh7p2ukaqBGFTnsfzxUBetoWBWymHMxbIG0Cmx7Y9qDZzr648w==}
    cpu: [x64]
    os: [linux]
    requiresBuild: true
    dev: true
    optional: true

  /@rollup/rollup-linux-x64-musl/4.18.0:
    resolution: {integrity: sha512-LKaqQL9osY/ir2geuLVvRRs+utWUNilzdE90TpyoX0eNqPzWjRm14oMEE+YLve4k/NAqCdPkGYDaDF5Sw+xBfg==}
    cpu: [x64]
    os: [linux]
    requiresBuild: true
    dev: true
    optional: true

  /@rollup/rollup-win32-arm64-msvc/4.18.0:
    resolution: {integrity: sha512-7J6TkZQFGo9qBKH0pk2cEVSRhJbL6MtfWxth7Y5YmZs57Pi+4x6c2dStAUvaQkHQLnEQv1jzBUW43GvZW8OFqA==}
    cpu: [arm64]
    os: [win32]
    requiresBuild: true
    dev: true
    optional: true

  /@rollup/rollup-win32-ia32-msvc/4.18.0:
    resolution: {integrity: sha512-Txjh+IxBPbkUB9+SXZMpv+b/vnTEtFyfWZgJ6iyCmt2tdx0OF5WhFowLmnh8ENGNpfUlUZkdI//4IEmhwPieNg==}
    cpu: [ia32]
    os: [win32]
    requiresBuild: true
    dev: true
    optional: true

  /@rollup/rollup-win32-x64-msvc/4.18.0:
    resolution: {integrity: sha512-UOo5FdvOL0+eIVTgS4tIdbW+TtnBLWg1YBCcU2KWM7nuNwRz9bksDX1bekJJCpu25N1DVWaCwnT39dVQxzqS8g==}
    cpu: [x64]
    os: [win32]
    requiresBuild: true
    dev: true
    optional: true

  /@rushstack/node-core-library/5.5.1_@types+node@18.18.0:
    resolution: {integrity: sha512-ZutW56qIzH8xIOlfyaLQJFx+8IBqdbVCZdnj+XT1MorQ1JqqxHse8vbCpEM+2MjsrqcbxcgDIbfggB1ZSQ2A3g==}
    peerDependencies:
      '@types/node': '*'
    peerDependenciesMeta:
      '@types/node':
        optional: true
    dependencies:
      '@types/node': 18.18.0
      ajv: 8.13.0
      ajv-draft-04: 1.0.0_ajv@8.13.0
      ajv-formats: 3.0.1_ajv@8.13.0
      fs-extra: 7.0.1
      import-lazy: 4.0.0
      jju: 1.4.0
      resolve: 1.22.6
      semver: 7.5.4
    dev: true

  /@rushstack/rig-package/0.5.3:
    resolution: {integrity: sha512-olzSSjYrvCNxUFZowevC3uz8gvKr3WTpHQ7BkpjtRpA3wK+T0ybep/SRUMfr195gBzJm5gaXw0ZMgjIyHqJUow==}
    dependencies:
      resolve: 1.22.6
      strip-json-comments: 3.1.1
    dev: true

  /@rushstack/terminal/0.13.3_@types+node@18.18.0:
    resolution: {integrity: sha512-fc3zjXOw8E0pXS5t9vTiIPx9gHA0fIdTXsu9mT4WbH+P3mYvnrX0iAQ5a6NvyK1+CqYWBTw/wVNx7SDJkI+WYQ==}
    peerDependencies:
      '@types/node': '*'
    peerDependenciesMeta:
      '@types/node':
        optional: true
    dependencies:
      '@rushstack/node-core-library': 5.5.1_@types+node@18.18.0
      '@types/node': 18.18.0
      supports-color: 8.1.1
    dev: true

  /@rushstack/ts-command-line/4.22.4_@types+node@18.18.0:
    resolution: {integrity: sha512-QoyhbWfyF9Ixg5DWdPzxO3h2RmJ7i5WH9b7qLzD5h5WFya/ZqicjdPrVwQiGtrFvAbBj8jhcC9DhbzU9xAk78g==}
    dependencies:
      '@rushstack/terminal': 0.13.3_@types+node@18.18.0
      '@types/argparse': 1.0.38
      argparse: 1.0.10
      string-argv: 0.3.2
    transitivePeerDependencies:
      - '@types/node'
    dev: true

  /@sinclair/typebox/0.27.8:
    resolution: {integrity: sha512-+Fj43pSMwJs4KRrH/938Uf+uAELIgVBmQzg/q1YG10djyfA3TnrU8N8XzqCh/okZdszqBQTZf96idMfE5lnwTA==}
    dev: true

  /@sindresorhus/merge-streams/2.3.0:
    resolution: {integrity: sha512-LtoMMhxAlorcGhmFYI+LhPgbPZCkgP6ra1YL604EeF6U98pLlQ3iWIGMdWSC+vWmPBWBNgmDBAhnAobLROJmwg==}
    engines: {node: '>=18'}

  /@sinonjs/commons/1.8.6:
    resolution: {integrity: sha512-Ky+XkAkqPZSm3NLBeUng77EBQl3cmeJhITaGHdYH8kjVB+aun3S4XBRti2zt17mtt0mIUDiNxYeoJm6drVvBJQ==}
    dependencies:
      type-detect: 4.0.8
    dev: true

  /@sinonjs/commons/2.0.0:
    resolution: {integrity: sha512-uLa0j859mMrg2slwQYdO/AkrOfmH+X6LTVmNTS9CqexuE2IvVORIkSpJLqePAbEnKJ77aMmCwr1NUZ57120Xcg==}
    dependencies:
      type-detect: 4.0.8
    dev: true

  /@sinonjs/commons/3.0.0:
    resolution: {integrity: sha512-jXBtWAF4vmdNmZgD5FoKsVLv3rPgDnLgPbU84LIJ3otV44vJlDRokVng5v8NFJdCf/da9legHcKaRuZs4L7faA==}
    dependencies:
      type-detect: 4.0.8
    dev: true

  /@sinonjs/fake-timers/10.3.0:
    resolution: {integrity: sha512-V4BG07kuYSUkTCSBHG8G8TNhM+F19jXFWnQtzj+we8DrkpSBCee9Z3Ms8yiGer/dlmhe35/Xdgyo3/0rQKg7YA==}
    dependencies:
      '@sinonjs/commons': 3.0.0
    dev: true

  /@sinonjs/fake-timers/7.1.2:
    resolution: {integrity: sha512-iQADsW4LBMISqZ6Ci1dupJL9pprqwcVFTcOsEmQOEhW+KLCVn/Y4Jrvg2k19fIHCp+iFprriYPTdRcQR8NbUPg==}
    dependencies:
      '@sinonjs/commons': 1.8.6
    dev: true

  /@sinonjs/samsam/6.1.3:
    resolution: {integrity: sha512-nhOb2dWPeb1sd3IQXL/dVPnKHDOAFfvichtBf4xV00/rU1QbPCQqKMbvIheIjqwVjh7qIgf2AHTHi391yMOMpQ==}
    dependencies:
      '@sinonjs/commons': 1.8.6
      lodash.get: 4.4.2
      type-detect: 4.0.8
    dev: true

  /@sinonjs/text-encoding/0.7.2:
    resolution: {integrity: sha512-sXXKG+uL9IrKqViTtao2Ws6dy0znu9sOaP1di/jKGW1M6VssO8vlpXCQcpZ+jisQ1tTFAC5Jo/EOzFbggBagFQ==}
    dev: true

  /@socket.io/component-emitter/3.1.0:
    resolution: {integrity: sha512-+9jVqKhRSpsc591z5vX+X5Yyw+he/HCB4iQ/RYxw35CEPaY1gnsNE43nf9n9AaYjAQrTiI/mOwKUKdUs9vf7Xg==}
    dev: true

  /@tootallnate/once/2.0.0:
    resolution: {integrity: sha512-XCuKFP5PS55gnMVu3dty8KPatLqUoy/ZYzDzAGCQ8JNFCkLXzmI7vNHCR+XpbZaMWQK/vQubr7PkYq8g470J/A==}
    engines: {node: '>= 10'}

  /@tootallnate/quickjs-emscripten/0.23.0:
    resolution: {integrity: sha512-C5Mc6rdnsaJDjO3UpGW/CQTHtCKaYlScZTly4JIu97Jxo/odCiH0ITnDXSJPTOrEKk/ycSZ0AOgTmkDtkOsvIA==}
    dev: true

  /@ts-morph/common/0.24.0:
    resolution: {integrity: sha512-c1xMmNHWpNselmpIqursHeOHHBTIsJLbB+NuovbTTRCNiTLEr/U9dbJ8qy0jd/O2x5pc3seWuOUN5R2IoOTp8A==}
    dependencies:
      fast-glob: 3.3.3
      minimatch: 9.0.5
      mkdirp: 3.0.1
      path-browserify: 1.0.1
    dev: false

  /@tsconfig/node10/1.0.9:
    resolution: {integrity: sha512-jNsYVVxU8v5g43Erja32laIDHXeoNvFEpX33OK4d6hljo3jDhCBDhx5dhCCTMWUojscpAagGiRkBKxpdl9fxqA==}
    dev: true

  /@tsconfig/node12/1.0.11:
    resolution: {integrity: sha512-cqefuRsh12pWyGsIoBKJA9luFu3mRxCA+ORZvA4ktLSzIuCUtWVxGIuXigEwO5/ywWFMZ2QEGKWvkZG1zDMTag==}
    dev: true

  /@tsconfig/node14/1.0.3:
    resolution: {integrity: sha512-ysT8mhdixWK6Hw3i1V2AeRqZ5WfXg1G43mqoYlM2nc6388Fq5jcXyr5mRsqViLx/GJYdoL0bfXD8nmF+Zn/Iow==}
    dev: true

  /@tsconfig/node16/1.0.4:
    resolution: {integrity: sha512-vxhUy4J8lyeyinH7Azl1pdd43GJhZH/tP2weN8TntQblOY+A0XbT8DJk1/oCPuOOyg/Ja757rG0CgHcWC8OfMA==}
    dev: true

  /@types/argparse/1.0.38:
    resolution: {integrity: sha512-ebDJ9b0e702Yr7pWgB0jzm+CX4Srzz8RcXtLJDJB+BSccqMa36uyH/zUsSYao5+BD1ytv3k3rPYCq4mAE1hsXA==}
    dev: true

  /@types/chai-as-promised/7.1.6:
    resolution: {integrity: sha512-cQLhk8fFarRVZAXUQV1xEnZgMoPxqKojBvRkqPCKPQCzEhpbbSKl1Uu75kDng7k5Ln6LQLUmNBjLlFthCgm1NA==}
    dependencies:
      '@types/chai': 4.3.6
    dev: true

  /@types/chai/4.3.6:
    resolution: {integrity: sha512-VOVRLM1mBxIRxydiViqPcKn6MIxZytrbMpd6RJLIWKxUNr3zux8no0Oc7kJx0WAPIitgZ0gkrDS+btlqQpubpw==}
    dev: true

  /@types/cookie/0.4.1:
    resolution: {integrity: sha512-XW/Aa8APYr6jSVVA1y/DEIZX0/GMKLEVekNG727R8cs56ahETkRAy/3DR7+fJyh7oUgGwNQaRfXCun0+KbWY7Q==}
    dev: true

  /@types/cors/2.8.14:
    resolution: {integrity: sha512-RXHUvNWYICtbP6s18PnOCaqToK8y14DnLd75c6HfyKf228dxy7pHNOQkxPtvXKp/hINFMDjbYzsj63nnpPMSRQ==}
    dependencies:
      '@types/node': 18.18.0
    dev: true

  /@types/eslint-scope/3.7.5:
    resolution: {integrity: sha512-JNvhIEyxVW6EoMIFIvj93ZOywYFatlpu9deeH6eSx6PE3WHYvHaQtmHmQeNw7aA81bYGBPPQqdtBm6b1SsQMmA==}
    dependencies:
      '@types/eslint': 8.44.3
      '@types/estree': 1.0.2
    dev: true

  /@types/eslint/8.44.3:
    resolution: {integrity: sha512-iM/WfkwAhwmPff3wZuPLYiHX18HI24jU8k1ZSH7P8FHwxTjZ2P6CoX2wnF43oprR+YXJM6UUxATkNvyv/JHd+g==}
    dependencies:
      '@types/estree': 1.0.5
      '@types/json-schema': 7.0.15
    dev: true

  /@types/estree/1.0.2:
    resolution: {integrity: sha512-VeiPZ9MMwXjO32/Xu7+OwflfmeoRwkE/qzndw42gGtgJwZopBnzy2gD//NN1+go1mADzkDcqf/KnFRSjTJ8xJA==}
    dev: true

  /@types/estree/1.0.5:
    resolution: {integrity: sha512-/kYRxGDLWzHOB7q+wtSUQlFrtcdUccpfy+X+9iMBpHK8QLLhx2wIPYuS5DYtR9Wa/YlZAbIovy7qVdB1Aq6Lyw==}
    dev: true

  /@types/fs-extra/8.1.3:
    resolution: {integrity: sha512-7IdV01N0u/CaVO0fuY1YmEg14HQN3+EW8mpNgg6NEfxEl/lzCa5OxlBu3iFsCAdamnYOcTQ7oEi43Xc/67Rgzw==}
    dependencies:
      '@types/node': 18.18.0
    dev: true

  /@types/fs-extra/9.0.13:
    resolution: {integrity: sha512-nEnwB++1u5lVDM2UI4c1+5R+FYaKfaAzS4OococimjVm3nQw3TuzH5UNsocrcTBbhnerblyHj4A49qXbIiZdpA==}
    dependencies:
      '@types/node': 18.18.0
    dev: true

  /@types/js-yaml/3.12.1:
    resolution: {integrity: sha512-SGGAhXLHDx+PK4YLNcNGa6goPf9XRWQNAUUbffkwVGGXIxmDKWyGGL4inzq2sPmExu431Ekb9aEMn9BkPqEYFA==}
    dev: true

  /@types/js-yaml/4.0.9:
    resolution: {integrity: sha512-k4MGaQl5TGo/iipqb2UDG2UwjXziSWkh0uysQelTlJpX1qGlpUZYm8PnO4DxG1qBomtJUdYJ6qR6xdIah10JLg==}
    dev: true

  /@types/json-schema/7.0.15:
    resolution: {integrity: sha512-5+fP8P8MFNC+AyZCDxrB2pkZFPGzqQWUzpSeuuVLvm8VMcorNYavBqoFcxK8bQz4Qsbn4oUEEem4wDLfcysGHA==}

  /@types/lodash/4.14.199:
    resolution: {integrity: sha512-Vrjz5N5Ia4SEzWWgIVwnHNEnb1UE1XMkvY5DGXrAeOGE9imk0hgTHh5GyDjLDJi9OTCn9oo9dXH1uToK1VRfrg==}

  /@types/lodash/4.17.4:
    resolution: {integrity: sha512-wYCP26ZLxaT3R39kiN2+HcJ4kTd3U1waI/cY7ivWYqFP6pW3ZNpvi6Wd6PHZx7T/t8z0vlkXMg3QYLa7DZ/IJQ==}
    dev: true

  /@types/mocha/10.0.1:
    resolution: {integrity: sha512-/fvYntiO1GeICvqbQ3doGDIP97vWmvFt83GKguJ6prmQM2iXZfFcq6YE8KteFyRtX2/h5Hf91BYvPodJKFYv5Q==}
    dev: true

  /@types/mocha/10.0.6:
    resolution: {integrity: sha512-dJvrYWxP/UcXm36Qn36fxhUKu8A/xMRXVT2cliFF1Z7UA9liG5Psj3ezNSZw+5puH2czDXRLcXQxf8JbJt0ejg==}
    dev: true

  /@types/mocha/5.2.7:
    resolution: {integrity: sha512-NYrtPht0wGzhwe9+/idPaBB+TqkY9AhTvOLMkThm0IoEfLaiVQZwBwyJ5puCkO3AUCWrmcoePjp2mbFocKy4SQ==}
    dev: true

  /@types/node-fetch/2.6.6:
    resolution: {integrity: sha512-95X8guJYhfqiuVVhRFxVQcf4hW/2bCuoPwDasMf/531STFoNoWTT7YDnWdXHEZKqAGUigmpG31r2FE70LwnzJw==}
    dependencies:
      '@types/node': 18.18.0
      form-data: 4.0.1

  /@types/node/18.18.0:
    resolution: {integrity: sha512-3xA4X31gHT1F1l38ATDIL9GpRLdwVhnEFC8Uikv5ZLlXATwrCYyPq7ZWHxzxc3J/30SUiwiYT+bQe0/XvKlWbw==}

  /@types/node/22.13.10:
    resolution: {integrity: sha512-I6LPUvlRH+O6VRUqYOcMudhaIdUVWfsjnZavnsraHvpBwaEyMN29ry+0UVJhImYL16xsscu0aske3yA+uPOWfw==}
    dependencies:
      undici-types: 6.20.0
    dev: true

  /@types/semver/7.5.3:
    resolution: {integrity: sha512-OxepLK9EuNEIPxWNME+C6WwbRAOOI2o2BaQEGzz5Lu2e4Z5eDnEo+/aVEDMIXywoJitJ7xWd641wrGLZdtwRyw==}
    dev: true

  /@types/sinon/10.0.17:
    resolution: {integrity: sha512-+6ILpcixQ0Ma3dHMTLv4rSycbDXkDljgKL+E0nI2RUxxhYTFyPSjt6RVMxh7jUshvyVcBvicb0Ktj+lAJcjgeA==}
    dependencies:
      '@types/sinonjs__fake-timers': 8.1.3
    dev: true

  /@types/sinonjs__fake-timers/8.1.3:
    resolution: {integrity: sha512-4g+2YyWe0Ve+LBh+WUm1697PD0Kdi6coG1eU0YjQbwx61AZ8XbEpL1zIT6WjuUKrCMCROpEaYQPDjBnDouBVAQ==}
    dev: true

  /@types/triple-beam/1.3.3:
    resolution: {integrity: sha512-6tOUG+nVHn0cJbVp25JFayS5UE6+xlbcNF9Lo9mU7U0zk3zeUShZied4YEQZjy1JBF043FSkdXw8YkUJuVtB5g==}
    dev: true

  /@types/tunnel/0.0.3:
    resolution: {integrity: sha512-sOUTGn6h1SfQ+gbgqC364jLFBw2lnFqkgF3q0WovEHRLMrVD1sd5aufqi/aJObLekJO+Aq5z646U4Oxy6shXMA==}
    dependencies:
      '@types/node': 18.18.0

  /@types/xmlbuilder/0.0.34:
    resolution: {integrity: sha512-yVsHfYqJblSEg3DvUhGndpCZBZz2GiGVmqMa04fbGro2xzxRj85Q7MQ4os+MaXmKcpCDD42MXuxUWfoUKTuVdQ==}
    dev: true

  /@types/yargs-parser/21.0.1:
    resolution: {integrity: sha512-axdPBuLuEJt0c4yI5OZssC19K2Mq1uKdrfZBzuxLvaztgqUtFYZUNw7lETExPYJR9jdEoIg4mb7RQKRQzOkeGQ==}
    dev: true

  /@types/yargs/17.0.25:
    resolution: {integrity: sha512-gy7iPgwnzNvxgAEi2bXOHWCVOG6f7xsprVJH4MjlAWeBmJ7vh/Y1kwMtUrs64ztf24zVIRCpr3n/z6gm9QIkgg==}
    dependencies:
      '@types/yargs-parser': 21.0.1
    dev: true

  /@types/yauzl/2.10.1:
    resolution: {integrity: sha512-CHzgNU3qYBnp/O4S3yv2tXPlvMTq0YWSTVg2/JYLqWZGHwwgJGAwd00poay/11asPq8wLFwHzubyInqHIFmmiw==}
    requiresBuild: true
    dependencies:
      '@types/node': 18.18.0
    dev: true
    optional: true

  /@typescript-eslint/eslint-plugin/6.8.0_uya2k2atnahppmobww2r4ktmwm:
    resolution: {integrity: sha512-GosF4238Tkes2SHPQ1i8f6rMtG6zlKwMEB0abqSJ3Npvos+doIlc/ATG+vX1G9coDF3Ex78zM3heXHLyWEwLUw==}
    engines: {node: ^16.0.0 || >=18.0.0}
    peerDependencies:
      '@typescript-eslint/parser': ^6.0.0 || ^6.0.0-alpha
      eslint: ^7.0.0 || ^8.0.0
      typescript: '*'
    peerDependenciesMeta:
      typescript:
        optional: true
    dependencies:
      '@eslint-community/regexpp': 4.8.2
      '@typescript-eslint/parser': 6.8.0_rpfclszkijpquoieshhobbfaz4
      '@typescript-eslint/scope-manager': 6.8.0
      '@typescript-eslint/type-utils': 6.8.0_rpfclszkijpquoieshhobbfaz4
      '@typescript-eslint/utils': 6.8.0_rpfclszkijpquoieshhobbfaz4
      '@typescript-eslint/visitor-keys': 6.8.0
      debug: 4.3.4
      eslint: 8.50.0
      graphemer: 1.4.0
      ignore: 5.2.4
      natural-compare: 1.4.0
      semver: 7.5.4
      ts-api-utils: 1.0.3_typescript@5.8.2
      typescript: 5.8.2
    transitivePeerDependencies:
      - supports-color
    dev: true

  /@typescript-eslint/eslint-plugin/8.29.1_riayye3vh5qrrjmyfknhspw5ue:
    resolution: {integrity: sha512-ba0rr4Wfvg23vERs3eB+P3lfj2E+2g3lhWcCVukUuhtcdUx5lSIFZlGFEBHKr+3zizDa/TvZTptdNHVZWAkSBg==}
    engines: {node: ^18.18.0 || ^20.9.0 || >=21.1.0}
    peerDependencies:
      '@typescript-eslint/parser': ^8.0.0 || ^8.0.0-alpha.0
      eslint: ^8.57.0 || ^9.0.0
      typescript: '>=4.8.4 <5.9.0'
    dependencies:
      '@eslint-community/regexpp': 4.12.1
      '@typescript-eslint/parser': 8.29.1_rpfclszkijpquoieshhobbfaz4
      '@typescript-eslint/scope-manager': 8.29.1
      '@typescript-eslint/type-utils': 8.29.1_rpfclszkijpquoieshhobbfaz4
      '@typescript-eslint/utils': 8.29.1_rpfclszkijpquoieshhobbfaz4
      '@typescript-eslint/visitor-keys': 8.29.1
      eslint: 8.50.0
      graphemer: 1.4.0
      ignore: 5.3.2
      natural-compare: 1.4.0
      ts-api-utils: 2.1.0_typescript@5.8.2
      typescript: 5.8.2
    transitivePeerDependencies:
      - supports-color
    dev: true

  /@typescript-eslint/parser/6.8.0_rpfclszkijpquoieshhobbfaz4:
    resolution: {integrity: sha512-5tNs6Bw0j6BdWuP8Fx+VH4G9fEPDxnVI7yH1IAPkQH5RUtvKwRoqdecAPdQXv4rSOADAaz1LFBZvZG7VbXivSg==}
    engines: {node: ^16.0.0 || >=18.0.0}
    peerDependencies:
      eslint: ^7.0.0 || ^8.0.0
      typescript: '*'
    peerDependenciesMeta:
      typescript:
        optional: true
    dependencies:
      '@typescript-eslint/scope-manager': 6.8.0
      '@typescript-eslint/types': 6.8.0
      '@typescript-eslint/typescript-estree': 6.8.0_typescript@5.8.2
      '@typescript-eslint/visitor-keys': 6.8.0
      debug: 4.3.4
      eslint: 8.50.0
      typescript: 5.8.2
    transitivePeerDependencies:
      - supports-color
    dev: true

  /@typescript-eslint/parser/8.29.1_rpfclszkijpquoieshhobbfaz4:
    resolution: {integrity: sha512-zczrHVEqEaTwh12gWBIJWj8nx+ayDcCJs06yoNMY0kwjMWDM6+kppljY+BxWI06d2Ja+h4+WdufDcwMnnMEWmg==}
    engines: {node: ^18.18.0 || ^20.9.0 || >=21.1.0}
    peerDependencies:
      eslint: ^8.57.0 || ^9.0.0
      typescript: '>=4.8.4 <5.9.0'
    dependencies:
      '@typescript-eslint/scope-manager': 8.29.1
      '@typescript-eslint/types': 8.29.1
      '@typescript-eslint/typescript-estree': 8.29.1_typescript@5.8.2
      '@typescript-eslint/visitor-keys': 8.29.1
      debug: 4.4.0
      eslint: 8.50.0
      typescript: 5.8.2
    transitivePeerDependencies:
      - supports-color
    dev: true

  /@typescript-eslint/scope-manager/6.8.0:
    resolution: {integrity: sha512-xe0HNBVwCph7rak+ZHcFD6A+q50SMsFwcmfdjs9Kz4qDh5hWhaPhFjRs/SODEhroBI5Ruyvyz9LfwUJ624O40g==}
    engines: {node: ^16.0.0 || >=18.0.0}
    dependencies:
      '@typescript-eslint/types': 6.8.0
      '@typescript-eslint/visitor-keys': 6.8.0
    dev: true

  /@typescript-eslint/scope-manager/8.29.1:
    resolution: {integrity: sha512-2nggXGX5F3YrsGN08pw4XpMLO1Rgtnn4AzTegC2MDesv6q3QaTU5yU7IbS1tf1IwCR0Hv/1EFygLn9ms6LIpDA==}
    engines: {node: ^18.18.0 || ^20.9.0 || >=21.1.0}
    dependencies:
      '@typescript-eslint/types': 8.29.1
      '@typescript-eslint/visitor-keys': 8.29.1
    dev: true

  /@typescript-eslint/type-utils/6.8.0_rpfclszkijpquoieshhobbfaz4:
    resolution: {integrity: sha512-RYOJdlkTJIXW7GSldUIHqc/Hkto8E+fZN96dMIFhuTJcQwdRoGN2rEWA8U6oXbLo0qufH7NPElUb+MceHtz54g==}
    engines: {node: ^16.0.0 || >=18.0.0}
    peerDependencies:
      eslint: ^7.0.0 || ^8.0.0
      typescript: '*'
    peerDependenciesMeta:
      typescript:
        optional: true
    dependencies:
      '@typescript-eslint/typescript-estree': 6.8.0_typescript@5.8.2
      '@typescript-eslint/utils': 6.8.0_rpfclszkijpquoieshhobbfaz4
      debug: 4.3.4
      eslint: 8.50.0
      ts-api-utils: 1.0.3_typescript@5.8.2
      typescript: 5.8.2
    transitivePeerDependencies:
      - supports-color
    dev: true

  /@typescript-eslint/type-utils/8.29.1_rpfclszkijpquoieshhobbfaz4:
    resolution: {integrity: sha512-DkDUSDwZVCYN71xA4wzySqqcZsHKic53A4BLqmrWFFpOpNSoxX233lwGu/2135ymTCR04PoKiEEEvN1gFYg4Tw==}
    engines: {node: ^18.18.0 || ^20.9.0 || >=21.1.0}
    peerDependencies:
      eslint: ^8.57.0 || ^9.0.0
      typescript: '>=4.8.4 <5.9.0'
    dependencies:
      '@typescript-eslint/typescript-estree': 8.29.1_typescript@5.8.2
      '@typescript-eslint/utils': 8.29.1_rpfclszkijpquoieshhobbfaz4
      debug: 4.4.0
      eslint: 8.50.0
      ts-api-utils: 2.1.0_typescript@5.8.2
      typescript: 5.8.2
    transitivePeerDependencies:
      - supports-color
    dev: true

  /@typescript-eslint/types/6.8.0:
    resolution: {integrity: sha512-p5qOxSum7W3k+llc7owEStXlGmSl8FcGvhYt8Vjy7FqEnmkCVlM3P57XQEGj58oqaBWDQXbJDZxwUWMS/EAPNQ==}
    engines: {node: ^16.0.0 || >=18.0.0}
    dev: true

  /@typescript-eslint/types/8.29.1:
    resolution: {integrity: sha512-VT7T1PuJF1hpYC3AGm2rCgJBjHL3nc+A/bhOp9sGMKfi5v0WufsX/sHCFBfNTx2F+zA6qBc/PD0/kLRLjdt8mQ==}
    engines: {node: ^18.18.0 || ^20.9.0 || >=21.1.0}
    dev: true

  /@typescript-eslint/typescript-estree/6.8.0_typescript@5.8.2:
    resolution: {integrity: sha512-ISgV0lQ8XgW+mvv5My/+iTUdRmGspducmQcDw5JxznasXNnZn3SKNrTRuMsEXv+V/O+Lw9AGcQCfVaOPCAk/Zg==}
    engines: {node: ^16.0.0 || >=18.0.0}
    peerDependencies:
      typescript: '*'
    peerDependenciesMeta:
      typescript:
        optional: true
    dependencies:
      '@typescript-eslint/types': 6.8.0
      '@typescript-eslint/visitor-keys': 6.8.0
      debug: 4.3.4
      globby: 11.1.0
      is-glob: 4.0.3
      semver: 7.7.1
      ts-api-utils: 1.0.3_typescript@5.8.2
      typescript: 5.8.2
    transitivePeerDependencies:
      - supports-color
    dev: true

  /@typescript-eslint/typescript-estree/8.29.1_typescript@5.8.2:
    resolution: {integrity: sha512-l1enRoSaUkQxOQnbi0KPUtqeZkSiFlqrx9/3ns2rEDhGKfTa+88RmXqedC1zmVTOWrLc2e6DEJrTA51C9iLH5g==}
    engines: {node: ^18.18.0 || ^20.9.0 || >=21.1.0}
    peerDependencies:
      typescript: '>=4.8.4 <5.9.0'
    dependencies:
      '@typescript-eslint/types': 8.29.1
      '@typescript-eslint/visitor-keys': 8.29.1
      debug: 4.4.0
      fast-glob: 3.3.3
      is-glob: 4.0.3
      minimatch: 9.0.5
      semver: 7.7.1
      ts-api-utils: 2.1.0_typescript@5.8.2
      typescript: 5.8.2
    transitivePeerDependencies:
      - supports-color
    dev: true

  /@typescript-eslint/utils/6.8.0_rpfclszkijpquoieshhobbfaz4:
    resolution: {integrity: sha512-dKs1itdE2qFG4jr0dlYLQVppqTE+Itt7GmIf/vX6CSvsW+3ov8PbWauVKyyfNngokhIO9sKZeRGCUo1+N7U98Q==}
    engines: {node: ^16.0.0 || >=18.0.0}
    peerDependencies:
      eslint: ^7.0.0 || ^8.0.0
    dependencies:
      '@eslint-community/eslint-utils': 4.4.0_eslint@8.50.0
      '@types/json-schema': 7.0.15
      '@types/semver': 7.5.3
      '@typescript-eslint/scope-manager': 6.8.0
      '@typescript-eslint/types': 6.8.0
      '@typescript-eslint/typescript-estree': 6.8.0_typescript@5.8.2
      eslint: 8.50.0
      semver: 7.7.1
    transitivePeerDependencies:
      - supports-color
      - typescript
    dev: true

  /@typescript-eslint/utils/8.29.1_rpfclszkijpquoieshhobbfaz4:
    resolution: {integrity: sha512-QAkFEbytSaB8wnmB+DflhUPz6CLbFWE2SnSCrRMEa+KnXIzDYbpsn++1HGvnfAsUY44doDXmvRkO5shlM/3UfA==}
    engines: {node: ^18.18.0 || ^20.9.0 || >=21.1.0}
    peerDependencies:
      eslint: ^8.57.0 || ^9.0.0
      typescript: '>=4.8.4 <5.9.0'
    dependencies:
      '@eslint-community/eslint-utils': 4.4.0_eslint@8.50.0
      '@typescript-eslint/scope-manager': 8.29.1
      '@typescript-eslint/types': 8.29.1
      '@typescript-eslint/typescript-estree': 8.29.1_typescript@5.8.2
      eslint: 8.50.0
      typescript: 5.8.2
    transitivePeerDependencies:
      - supports-color
    dev: true

  /@typescript-eslint/visitor-keys/6.8.0:
    resolution: {integrity: sha512-oqAnbA7c+pgOhW2OhGvxm0t1BULX5peQI/rLsNDpGM78EebV3C9IGbX5HNZabuZ6UQrYveCLjKo8Iy/lLlBkkg==}
    engines: {node: ^16.0.0 || >=18.0.0}
    dependencies:
      '@typescript-eslint/types': 6.8.0
      eslint-visitor-keys: 3.4.3
    dev: true

  /@typescript-eslint/visitor-keys/8.29.1:
    resolution: {integrity: sha512-RGLh5CRaUEf02viP5c1Vh1cMGffQscyHe7HPAzGpfmfflFg1wUz2rYxd+OZqwpeypYvZ8UxSxuIpF++fmOzEcg==}
    engines: {node: ^18.18.0 || ^20.9.0 || >=21.1.0}
    dependencies:
      '@typescript-eslint/types': 8.29.1
      eslint-visitor-keys: 4.2.0
    dev: true

  /@typespec/asset-emitter/0.69.0_t2ebqrtfzgno6x7rk5yskrjk7e:
    resolution: {integrity: sha512-EO/i+XwbY5PYV0zwaYbauuZDKjTZ8XDuQHzYa52vMj4RRUVHDsuaJuZ7sD5ZUJSQSXg7oExDSTzO8KYaXvg5Gg==}
    engines: {node: '>=20.0.0'}
    peerDependencies:
      '@typespec/compiler': ^1.0.0-rc.1
    dependencies:
      '@typespec/compiler': 1.0.0-rc.1_@types+node@18.18.0
    dev: false

  /@typespec/compiler/1.0.0-rc.1_@types+node@18.18.0:
    resolution: {integrity: sha512-SDCB19wCVQVGTHOwkKnOnaGH2/vpr5aHLhTOs2k36AVsFrkurpMkL0TeE2QKiJszmkQeOnGW3bgH7Hbw15kXtw==}
    engines: {node: '>=20.0.0'}
    hasBin: true
    dependencies:
      '@babel/code-frame': 7.26.2
      '@inquirer/prompts': 7.4.0_@types+node@18.18.0
      ajv: 8.17.1
      change-case: 5.4.4
      env-paths: 3.0.0
      globby: 14.1.0
      is-unicode-supported: 2.1.0
      mustache: 4.2.0
      picocolors: 1.1.1
      prettier: 3.5.3
      semver: 7.7.1
      tar: 7.4.3
      temporal-polyfill: 0.3.0
      vscode-languageserver: 9.0.1
      vscode-languageserver-textdocument: 1.0.12
      yaml: 2.7.0
      yargs: 17.7.2
    transitivePeerDependencies:
      - '@types/node'

  /@typespec/events/0.69.0_t2ebqrtfzgno6x7rk5yskrjk7e:
    resolution: {integrity: sha512-2uq9s9yvqcTAvpIPdXBJ2QHMhQ5WhL5RwpbvvoHHx0locY7Ny9nmXCxFPF3MysHE9g4KK2CVwVB9RCu4i4q8Lw==}
    engines: {node: '>=20.0.0'}
    peerDependencies:
      '@typespec/compiler': ^1.0.0-rc.1
    dependencies:
      '@typespec/compiler': 1.0.0-rc.1_@types+node@18.18.0

  /@typespec/http-specs/0.1.0-alpha.20_dftahsgg7xzrstzm6oo662xgwe:
    resolution: {integrity: sha512-mbmh5W3gNQjSQO8sCe2jcFWZFAovD2D8peUW3vxUviaS+KbgyGQ6vwqNWKHq5oXpHFS1TTWaQU75tm7D7QVbhQ==}
    engines: {node: '>=16.0.0'}
    peerDependencies:
      '@typespec/compiler': ^1.0.0-rc.1
      '@typespec/http': ^1.0.0-rc.1
      '@typespec/rest': ^0.69.0
      '@typespec/versioning': ^0.69.0
      '@typespec/xml': ^0.69.0
    dependencies:
      '@typespec/compiler': 1.0.0-rc.1_@types+node@18.18.0
      '@typespec/http': 1.0.0-rc.1_7cs5ztt5hw243xfqj2bvq5rqz4
      '@typespec/rest': 0.69.0_5jfhznjqoe62x3ubceae4m6cri
      '@typespec/spec-api': 0.1.0-alpha.4
      '@typespec/spector': 0.1.0-alpha.12_ynlptspnqcz352q6qnhjr5wbxm
      '@typespec/versioning': 0.69.0_t2ebqrtfzgno6x7rk5yskrjk7e
      '@typespec/xml': 0.69.0_t2ebqrtfzgno6x7rk5yskrjk7e
      deep-equal: 2.2.2
    transitivePeerDependencies:
      - '@types/node'
      - '@typespec/streams'
      - supports-color
    dev: true

  /@typespec/http/1.0.0-rc.1_7cs5ztt5hw243xfqj2bvq5rqz4:
    resolution: {integrity: sha512-USAxsTeRF1i4g39KeHOh7/x1RzW4lpSpWQqlz/xuHAxEPVsu23BRq9AJrN/nTpgYlpGvOTbJnadWXOs20/TmBA==}
    engines: {node: '>=20.0.0'}
    peerDependencies:
      '@typespec/compiler': ^1.0.0-rc.1
      '@typespec/streams': ^0.69.0
    peerDependenciesMeta:
      '@typespec/streams':
        optional: true
    dependencies:
      '@typespec/compiler': 1.0.0-rc.1_@types+node@18.18.0
      '@typespec/streams': 0.69.0_t2ebqrtfzgno6x7rk5yskrjk7e

  /@typespec/json-schema/1.0.0-rc.1_t2ebqrtfzgno6x7rk5yskrjk7e:
    resolution: {integrity: sha512-iFuDQlbrQlvrQWRZbDzqvrFWt152f4KgmyK3JEfR4PwCvITAaEUEEXo0gUIzQlzFL2etObbMTsWIOkLUZkV9Rw==}
    engines: {node: '>=20.0.0'}
    peerDependencies:
      '@typespec/compiler': ^1.0.0-rc.1
    dependencies:
      '@typespec/asset-emitter': 0.69.0_t2ebqrtfzgno6x7rk5yskrjk7e
      '@typespec/compiler': 1.0.0-rc.1_@types+node@18.18.0
      yaml: 2.7.0
    dev: false

  /@typespec/openapi/1.0.0-rc.1_5jfhznjqoe62x3ubceae4m6cri:
    resolution: {integrity: sha512-lHfn6luTc4OKpspHFfxnUD65+jhFvtp2YavCCagVZotl14U8+mxAXULZDwRgi2Wu5/CdII0v5WnA+yu1DSbFzA==}
    engines: {node: '>=20.0.0'}
    peerDependencies:
      '@typespec/compiler': ^1.0.0-rc.1
      '@typespec/http': ^1.0.0-rc.1
    dependencies:
      '@typespec/compiler': 1.0.0-rc.1_@types+node@18.18.0
      '@typespec/http': 1.0.0-rc.1_7cs5ztt5hw243xfqj2bvq5rqz4

  /@typespec/openapi3/1.0.0-rc.1_ehwqkwkpkypp564xevgyxsxuki:
    resolution: {integrity: sha512-k+JqALqXHwjFoS7zTsuhJkbMydsp7UobNwSuw00jABTC5mkvCLwS+ZkWrkUB4+Lc3B2iNWZOCNL/Ynx3rFkq4w==}
    engines: {node: '>=20.0.0'}
    hasBin: true
    peerDependencies:
      '@typespec/compiler': ^1.0.0-rc.1
      '@typespec/http': ^1.0.0-rc.1
      '@typespec/json-schema': ^1.0.0-rc.1
      '@typespec/openapi': ^1.0.0-rc.1
      '@typespec/versioning': ^0.69.0
      '@typespec/xml': '*'
    peerDependenciesMeta:
      '@typespec/json-schema':
        optional: true
      '@typespec/versioning':
        optional: true
      '@typespec/xml':
        optional: true
    dependencies:
      '@apidevtools/swagger-parser': 10.1.1_openapi-types@12.1.3
      '@typespec/asset-emitter': 0.69.0_t2ebqrtfzgno6x7rk5yskrjk7e
      '@typespec/compiler': 1.0.0-rc.1_@types+node@18.18.0
      '@typespec/http': 1.0.0-rc.1_7cs5ztt5hw243xfqj2bvq5rqz4
      '@typespec/json-schema': 1.0.0-rc.1_t2ebqrtfzgno6x7rk5yskrjk7e
      '@typespec/openapi': 1.0.0-rc.1_5jfhznjqoe62x3ubceae4m6cri
      '@typespec/versioning': 0.69.0_t2ebqrtfzgno6x7rk5yskrjk7e
      '@typespec/xml': 0.69.0_t2ebqrtfzgno6x7rk5yskrjk7e
      openapi-types: 12.1.3
      yaml: 2.7.0
    dev: false

  /@typespec/rest/0.68.0_5jfhznjqoe62x3ubceae4m6cri:
    resolution: {integrity: sha512-VJBEpC0MCFPPN6acc5o0fwQm4WMjMEl3aBHE+71XYkagsqb31rYSyfgfBMvHWaEMJV4dVk5T787/q6AWDzEE8g==}
    engines: {node: '>=20.0.0'}
    peerDependencies:
      '@typespec/compiler': ^1.0.0-rc.0
      '@typespec/http': ^1.0.0-rc.0
    dependencies:
      '@typespec/compiler': 1.0.0-rc.1_@types+node@18.18.0
      '@typespec/http': 1.0.0-rc.1_7cs5ztt5hw243xfqj2bvq5rqz4
    dev: true

  /@typespec/rest/0.69.0_5jfhznjqoe62x3ubceae4m6cri:
    resolution: {integrity: sha512-rbYG0XG6UYapJ6yG9Ytk5djkuaJ3QHG0WEQ01KpdNl4XEfpelH7wLStShP85nxrP4hmNZ6Slqm1Zng2kcyjkww==}
    engines: {node: '>=20.0.0'}
    peerDependencies:
      '@typespec/compiler': ^1.0.0-rc.1
      '@typespec/http': ^1.0.0-rc.1
    dependencies:
      '@typespec/compiler': 1.0.0-rc.1_@types+node@18.18.0
      '@typespec/http': 1.0.0-rc.1_7cs5ztt5hw243xfqj2bvq5rqz4

  /@typespec/spec-api/0.1.0-alpha.4:
    resolution: {integrity: sha512-APZRnwUGMndJy3EJx1+HUJvLHRekUNEuFqC+KR8H/bIpKqZzkGKiSm1ijd1usbyLT5gVibMe/6wQUq+75bbBQQ==}
    engines: {node: '>=20.0.0'}
    dependencies:
      deep-equal: 2.2.2
      express: 5.1.0
      xml2js: 0.6.2
    transitivePeerDependencies:
      - supports-color
    dev: true

  /@typespec/spec-coverage-sdk/0.1.0-alpha.5-dev.0:
    resolution: {integrity: sha512-I0p1ogrB3hW16K9IJyxFUz6AvuQ8NDsiLrav5ujGGJbW3gXdp+N6MzxXp5NNs4jfHoryX4kkA7xlTiPqKz3Pcw==}
    engines: {node: '>=16.0.0'}
    dependencies:
      '@azure/identity': 4.7.0
      '@azure/storage-blob': 12.26.0
      '@types/node': 22.13.10
    transitivePeerDependencies:
      - supports-color
    dev: true

  /@typespec/spector/0.1.0-alpha.12_ynlptspnqcz352q6qnhjr5wbxm:
    resolution: {integrity: sha512-rE/SP27qYjr+RzCDwxxqlvOHf81wJTTJZqBnAIiY+XyBx3vBPDRPQKAbGMHbu01HV9I4piWiwsgecKyQ06742g==}
    engines: {node: '>=16.0.0'}
    hasBin: true
    dependencies:
      '@azure/identity': 4.8.0
      '@types/js-yaml': 4.0.9
      '@typespec/compiler': 1.0.0-rc.1_@types+node@18.18.0
      '@typespec/http': 1.0.0-rc.1_7cs5ztt5hw243xfqj2bvq5rqz4
      '@typespec/rest': 0.68.0_5jfhznjqoe62x3ubceae4m6cri
      '@typespec/spec-api': 0.1.0-alpha.4
      '@typespec/spec-coverage-sdk': 0.1.0-alpha.5-dev.0
      '@typespec/versioning': 0.68.0_t2ebqrtfzgno6x7rk5yskrjk7e
      ajv: 8.17.1
      body-parser: 1.20.3
      deep-equal: 2.2.2
      express: 5.1.0
      globby: 14.1.0
      js-yaml: 4.1.0
      micromatch: 4.0.8
      morgan: 1.10.0
      multer: 1.4.5-lts.2
      picocolors: 1.1.1
      source-map-support: 0.5.21
      xml2js: 0.6.2
      yargs: 17.7.2
    transitivePeerDependencies:
      - '@types/node'
      - '@typespec/streams'
      - supports-color
    dev: true

  /@typespec/sse/0.69.0_yfeb2w5ys2bzdujoemniwksmde:
    resolution: {integrity: sha512-IEuiW6Su+HzDPYAJqACgKisRZPxQ1SvLynBuNfm1nLD/VXhINzQboMbnoGeBxa6lZZlSzoyVlP5WG+4XBZnkVg==}
    engines: {node: '>=20.0.0'}
    peerDependencies:
      '@typespec/compiler': ^1.0.0-rc.1
      '@typespec/events': ^0.69.0
      '@typespec/http': ^1.0.0-rc.1
      '@typespec/streams': ^0.69.0
    dependencies:
      '@typespec/compiler': 1.0.0-rc.1_@types+node@18.18.0
      '@typespec/events': 0.69.0_t2ebqrtfzgno6x7rk5yskrjk7e
      '@typespec/http': 1.0.0-rc.1_7cs5ztt5hw243xfqj2bvq5rqz4
      '@typespec/streams': 0.69.0_t2ebqrtfzgno6x7rk5yskrjk7e

  /@typespec/streams/0.69.0_t2ebqrtfzgno6x7rk5yskrjk7e:
    resolution: {integrity: sha512-4GIXjWYUI38MEbq1hWfBEwvrze18sAsgWn7OQKFSTg+SvE6VDVP1J6Hfr4Ps+wNmn3x9tySEyX1NrwBlAZSJDQ==}
    engines: {node: '>=20.0.0'}
    peerDependencies:
      '@typespec/compiler': ^1.0.0-rc.1
    dependencies:
      '@typespec/compiler': 1.0.0-rc.1_@types+node@18.18.0

  /@typespec/ts-http-runtime/0.1.0:
    resolution: {integrity: sha512-0NspintCRrSIIZBUtVfWjJ5TpOjpP0mNsJXZOqzuxdY/q2yCr0amyUCEw+WLhRykP39XMNMG0f1F9LbC2+c+Rw==}
    engines: {node: '>=18.0.0'}
    dependencies:
      http-proxy-agent: 7.0.2
      https-proxy-agent: 7.0.4
      tslib: 2.6.2
    transitivePeerDependencies:
      - supports-color
    dev: true

  /@typespec/versioning/0.68.0_t2ebqrtfzgno6x7rk5yskrjk7e:
    resolution: {integrity: sha512-nsK0hbOeqfsNo1dsP64A4Ks0C/FEk5WJ5LEfgTwvFGdE48mHrj7UJdp58Ps5F6moiR9U20P1rHbo+mE0LDIRvA==}
    engines: {node: '>=20.0.0'}
    peerDependencies:
      '@typespec/compiler': ^1.0.0-rc.0
    dependencies:
      '@typespec/compiler': 1.0.0-rc.1_@types+node@18.18.0
    dev: true

  /@typespec/versioning/0.69.0_t2ebqrtfzgno6x7rk5yskrjk7e:
    resolution: {integrity: sha512-RqSd4Ee2O/6LdcQg2YfLgbsB6up0N8MGKFIxQ8PwE3z3l4lJju3chBMyBZxTxhaV293j7oUZr6+2CvfqwX2IWw==}
    engines: {node: '>=20.0.0'}
    peerDependencies:
      '@typespec/compiler': ^1.0.0-rc.1
    dependencies:
      '@typespec/compiler': 1.0.0-rc.1_@types+node@18.18.0

  /@typespec/xml/0.69.0_t2ebqrtfzgno6x7rk5yskrjk7e:
    resolution: {integrity: sha512-GomNfjvDIQXQv324ThQGteo8lKzecOitrJ1a1R72RvvUIKS2h5KPiGKwj/AQNT5c7r4EaqQXhd2OzZRrwg1SEA==}
    engines: {node: '>=20.0.0'}
    peerDependencies:
      '@typespec/compiler': ^1.0.0-rc.1
    dependencies:
      '@typespec/compiler': 1.0.0-rc.1_@types+node@18.18.0

  /@ungap/promise-all-settled/1.1.2:
    resolution: {integrity: sha512-sL/cEvJWAnClXw0wHk85/2L0G6Sj8UB0Ctc1TEMbKSsmpRosqhwj9gWgFRZSrBr2f9tiXISwNhCPmlfqUqyb9Q==}
    dev: true

  /@vitest/coverage-istanbul/1.6.0_vitest@1.6.0:
    resolution: {integrity: sha512-h/BwpXehkkS0qsNCS00QxiupAqVkNi0WT19BR0dQvlge5oHghoSVLx63fABYFoKxVb7Ue7+k6V2KokmQ1zdMpg==}
    peerDependencies:
      vitest: 1.6.0
    dependencies:
      debug: 4.3.4
      istanbul-lib-coverage: 3.2.2
      istanbul-lib-instrument: 6.0.2
      istanbul-lib-report: 3.0.1
      istanbul-lib-source-maps: 5.0.4
      istanbul-reports: 3.1.7
      magicast: 0.3.4
      picocolors: 1.0.1
      test-exclude: 6.0.0
      vitest: 1.6.0_@types+node@18.18.0
    transitivePeerDependencies:
      - supports-color
    dev: true

  /@vitest/coverage-v8/1.6.0_vitest@1.6.0:
    resolution: {integrity: sha512-KvapcbMY/8GYIG0rlwwOKCVNRc0OL20rrhFkg/CHNzncV03TE2XWvO5w9uZYoxNiMEBacAJt3unSOiZ7svePew==}
    peerDependencies:
      vitest: 1.6.0
    dependencies:
      '@ampproject/remapping': 2.3.0
      '@bcoe/v8-coverage': 0.2.3
      debug: 4.3.4
      istanbul-lib-coverage: 3.2.2
      istanbul-lib-report: 3.0.1
      istanbul-lib-source-maps: 5.0.4
      istanbul-reports: 3.1.7
      magic-string: 0.30.10
      magicast: 0.3.4
      picocolors: 1.0.1
      std-env: 3.7.0
      strip-literal: 2.1.0
      test-exclude: 6.0.0
      vitest: 1.6.0_@types+node@18.18.0
    transitivePeerDependencies:
      - supports-color
    dev: true

  /@vitest/expect/1.6.0:
    resolution: {integrity: sha512-ixEvFVQjycy/oNgHjqsL6AZCDduC+tflRluaHIzKIsdbzkLn2U/iBnVeJwB6HsIjQBdfMR8Z0tRxKUsvFJEeWQ==}
    dependencies:
      '@vitest/spy': 1.6.0
      '@vitest/utils': 1.6.0
      chai: 4.4.1
    dev: true

  /@vitest/runner/1.6.0:
    resolution: {integrity: sha512-P4xgwPjwesuBiHisAVz/LSSZtDjOTPYZVmNAnpHHSR6ONrf8eCJOFRvUwdHn30F5M1fxhqtl7QZQUk2dprIXAg==}
    dependencies:
      '@vitest/utils': 1.6.0
      p-limit: 5.0.0
      pathe: 1.1.2
    dev: true

  /@vitest/snapshot/1.6.0:
    resolution: {integrity: sha512-+Hx43f8Chus+DCmygqqfetcAZrDJwvTj0ymqjQq4CvmpKFSTVteEOBzCusu1x2tt4OJcvBflyHUE0DZSLgEMtQ==}
    dependencies:
      magic-string: 0.30.10
      pathe: 1.1.2
      pretty-format: 29.7.0
    dev: true

  /@vitest/spy/1.6.0:
    resolution: {integrity: sha512-leUTap6B/cqi/bQkXUu6bQV5TZPx7pmMBKBQiI0rJA8c3pB56ZsaTbREnF7CJfmvAS4V2cXIBAh/3rVwrrCYgw==}
    dependencies:
      tinyspy: 2.2.1
    dev: true

  /@vitest/utils/1.6.0:
    resolution: {integrity: sha512-21cPiuGMoMZwiOHa2i4LXkMkMkCGzA+MVFV70jRwHo95dL4x/ts5GZhML1QWuy7yfp3WzK3lRvZi3JnXTYqrBw==}
    dependencies:
      diff-sequences: 29.6.3
      estree-walker: 3.0.3
      loupe: 2.3.7
      pretty-format: 29.7.0
    dev: true

  /@webassemblyjs/ast/1.11.6:
    resolution: {integrity: sha512-IN1xI7PwOvLPgjcf180gC1bqn3q/QaOCwYUahIOhbYUu8KA/3tw2RT/T0Gidi1l7Hhj5D/INhJxiICObqpMu4Q==}
    dependencies:
      '@webassemblyjs/helper-numbers': 1.11.6
      '@webassemblyjs/helper-wasm-bytecode': 1.11.6
    dev: true

  /@webassemblyjs/floating-point-hex-parser/1.11.6:
    resolution: {integrity: sha512-ejAj9hfRJ2XMsNHk/v6Fu2dGS+i4UaXBXGemOfQ/JfQ6mdQg/WXtwleQRLLS4OvfDhv8rYnVwH27YJLMyYsxhw==}
    dev: true

  /@webassemblyjs/helper-api-error/1.11.6:
    resolution: {integrity: sha512-o0YkoP4pVu4rN8aTJgAyj9hC2Sv5UlkzCHhxqWj8butaLvnpdc2jOwh4ewE6CX0txSfLn/UYaV/pheS2Txg//Q==}
    dev: true

  /@webassemblyjs/helper-buffer/1.11.6:
    resolution: {integrity: sha512-z3nFzdcp1mb8nEOFFk8DrYLpHvhKC3grJD2ardfKOzmbmJvEf/tPIqCY+sNcwZIY8ZD7IkB2l7/pqhUhqm7hLA==}
    dev: true

  /@webassemblyjs/helper-numbers/1.11.6:
    resolution: {integrity: sha512-vUIhZ8LZoIWHBohiEObxVm6hwP034jwmc9kuq5GdHZH0wiLVLIPcMCdpJzG4C11cHoQ25TFIQj9kaVADVX7N3g==}
    dependencies:
      '@webassemblyjs/floating-point-hex-parser': 1.11.6
      '@webassemblyjs/helper-api-error': 1.11.6
      '@xtuc/long': 4.2.2
    dev: true

  /@webassemblyjs/helper-wasm-bytecode/1.11.6:
    resolution: {integrity: sha512-sFFHKwcmBprO9e7Icf0+gddyWYDViL8bpPjJJl0WHxCdETktXdmtWLGVzoHbqUcY4Be1LkNfwTmXOJUFZYSJdA==}
    dev: true

  /@webassemblyjs/helper-wasm-section/1.11.6:
    resolution: {integrity: sha512-LPpZbSOwTpEC2cgn4hTydySy1Ke+XEu+ETXuoyvuyezHO3Kjdu90KK95Sh9xTbmjrCsUwvWwCOQQNta37VrS9g==}
    dependencies:
      '@webassemblyjs/ast': 1.11.6
      '@webassemblyjs/helper-buffer': 1.11.6
      '@webassemblyjs/helper-wasm-bytecode': 1.11.6
      '@webassemblyjs/wasm-gen': 1.11.6
    dev: true

  /@webassemblyjs/ieee754/1.11.6:
    resolution: {integrity: sha512-LM4p2csPNvbij6U1f19v6WR56QZ8JcHg3QIJTlSwzFcmx6WSORicYj6I63f9yU1kEUtrpG+kjkiIAkevHpDXrg==}
    dependencies:
      '@xtuc/ieee754': 1.2.0
    dev: true

  /@webassemblyjs/leb128/1.11.6:
    resolution: {integrity: sha512-m7a0FhE67DQXgouf1tbN5XQcdWoNgaAuoULHIfGFIEVKA6tu/edls6XnIlkmS6FrXAquJRPni3ZZKjw6FSPjPQ==}
    dependencies:
      '@xtuc/long': 4.2.2
    dev: true

  /@webassemblyjs/utf8/1.11.6:
    resolution: {integrity: sha512-vtXf2wTQ3+up9Zsg8sa2yWiQpzSsMyXj0qViVP6xKGCUT8p8YJ6HqI7l5eCnWx1T/FYdsv07HQs2wTFbbof/RA==}
    dev: true

  /@webassemblyjs/wasm-edit/1.11.6:
    resolution: {integrity: sha512-Ybn2I6fnfIGuCR+Faaz7YcvtBKxvoLV3Lebn1tM4o/IAJzmi9AWYIPWpyBfU8cC+JxAO57bk4+zdsTjJR+VTOw==}
    dependencies:
      '@webassemblyjs/ast': 1.11.6
      '@webassemblyjs/helper-buffer': 1.11.6
      '@webassemblyjs/helper-wasm-bytecode': 1.11.6
      '@webassemblyjs/helper-wasm-section': 1.11.6
      '@webassemblyjs/wasm-gen': 1.11.6
      '@webassemblyjs/wasm-opt': 1.11.6
      '@webassemblyjs/wasm-parser': 1.11.6
      '@webassemblyjs/wast-printer': 1.11.6
    dev: true

  /@webassemblyjs/wasm-gen/1.11.6:
    resolution: {integrity: sha512-3XOqkZP/y6B4F0PBAXvI1/bky7GryoogUtfwExeP/v7Nzwo1QLcq5oQmpKlftZLbT+ERUOAZVQjuNVak6UXjPA==}
    dependencies:
      '@webassemblyjs/ast': 1.11.6
      '@webassemblyjs/helper-wasm-bytecode': 1.11.6
      '@webassemblyjs/ieee754': 1.11.6
      '@webassemblyjs/leb128': 1.11.6
      '@webassemblyjs/utf8': 1.11.6
    dev: true

  /@webassemblyjs/wasm-opt/1.11.6:
    resolution: {integrity: sha512-cOrKuLRE7PCe6AsOVl7WasYf3wbSo4CeOk6PkrjS7g57MFfVUF9u6ysQBBODX0LdgSvQqRiGz3CXvIDKcPNy4g==}
    dependencies:
      '@webassemblyjs/ast': 1.11.6
      '@webassemblyjs/helper-buffer': 1.11.6
      '@webassemblyjs/wasm-gen': 1.11.6
      '@webassemblyjs/wasm-parser': 1.11.6
    dev: true

  /@webassemblyjs/wasm-parser/1.11.6:
    resolution: {integrity: sha512-6ZwPeGzMJM3Dqp3hCsLgESxBGtT/OeCvCZ4TA1JUPYgmhAx38tTPR9JaKy0S5H3evQpO/h2uWs2j6Yc/fjkpTQ==}
    dependencies:
      '@webassemblyjs/ast': 1.11.6
      '@webassemblyjs/helper-api-error': 1.11.6
      '@webassemblyjs/helper-wasm-bytecode': 1.11.6
      '@webassemblyjs/ieee754': 1.11.6
      '@webassemblyjs/leb128': 1.11.6
      '@webassemblyjs/utf8': 1.11.6
    dev: true

  /@webassemblyjs/wast-printer/1.11.6:
    resolution: {integrity: sha512-JM7AhRcE+yW2GWYaKeHL5vt4xqee5N2WcezptmgyhNS+ScggqcT1OtXykhAb13Sn5Yas0j2uv9tHgrjwvzAP4A==}
    dependencies:
      '@webassemblyjs/ast': 1.11.6
      '@xtuc/long': 4.2.2
    dev: true

  /@webpack-cli/configtest/1.2.0_w3wu7rcwmvifygnqiqkxwjppse:
    resolution: {integrity: sha512-4FB8Tj6xyVkyqjj1OaTqCjXYULB9FMkqQ8yGrZjRDrYh0nOE+7Lhs45WioWQQMV+ceFlE368Ukhe6xdvJM9Egg==}
    peerDependencies:
      webpack: 4.x.x || 5.x.x
      webpack-cli: 4.x.x
    dependencies:
      webpack: 5.88.2_webpack-cli@4.10.0
      webpack-cli: 4.10.0_webpack@5.88.2
    dev: true

  /@webpack-cli/info/1.5.0_webpack-cli@4.10.0:
    resolution: {integrity: sha512-e8tSXZpw2hPl2uMJY6fsMswaok5FdlGNRTktvFk2sD8RjH0hE2+XistawJx1vmKteh4NmGmNUrp+Tb2w+udPcQ==}
    peerDependencies:
      webpack-cli: 4.x.x
    dependencies:
      envinfo: 7.10.0
      webpack-cli: 4.10.0_webpack@5.88.2
    dev: true

  /@webpack-cli/serve/1.7.0_webpack-cli@4.10.0:
    resolution: {integrity: sha512-oxnCNGj88fL+xzV+dacXs44HcDwf1ovs3AuEzvP7mqXw7fQntqIhQ1BRmynh4qEKQSSSRSWVyXRjmTbZIX9V2Q==}
    peerDependencies:
      webpack-cli: 4.x.x
      webpack-dev-server: '*'
    peerDependenciesMeta:
      webpack-dev-server:
        optional: true
    dependencies:
      webpack-cli: 4.10.0_webpack@5.88.2
    dev: true

  /@xtuc/ieee754/1.2.0:
    resolution: {integrity: sha512-DX8nKgqcGwsc0eJSqYt5lwP4DH5FlHnmuWWBRy7X0NcaGR0ZtuyeESgMwTYVEtxmsNGY+qit4QYT/MIYTOTPeA==}
    dev: true

  /@xtuc/long/4.2.2:
    resolution: {integrity: sha512-NuHqBY1PB/D8xU6s/thBgOAiAP7HOYDQ32+BFZILJ8ivkUkAHQnWfn6WhL79Owj1qmUnoN/YPhktdIoucipkAQ==}
    dev: true

  /abab/2.0.6:
    resolution: {integrity: sha512-j2afSsaIENvHZN2B8GOpF566vZ5WVk5opAiMTvWgaQT8DkbOqsTfvNAvHoRGU2zzP8cPoqys+xHTRDWW8L+/BA==}
    dev: true

  /accepts/1.3.8:
    resolution: {integrity: sha512-PYAthTa2m2VKxuvSD3DPC/Gy+U+sOA1LAuT8mkmRuvw+NACSaeXEQ+NHcVF7rONl6qcaxV3Uuemwawk+7+SJLw==}
    engines: {node: '>= 0.6'}
    dependencies:
      mime-types: 2.1.35
      negotiator: 0.6.3
    dev: true

  /accepts/2.0.0:
    resolution: {integrity: sha512-5cvg6CtKwfgdmVqY1WIiXKc3Q1bkRqGLi+2W/6ao+6Y7gu/RCwRuAhGEzh5B4KlszSuTLgZYuqFqo5bImjNKng==}
    engines: {node: '>= 0.6'}
    dependencies:
      mime-types: 3.0.1
      negotiator: 1.0.0
    dev: true

  /acorn-import-assertions/1.9.0_acorn@8.10.0:
    resolution: {integrity: sha512-cmMwop9x+8KFhxvKrKfPYmN6/pKTYYHBqLa0DfvVZcKMJWNyWLnaqND7dx/qn66R7ewM1UX5XMaDVP5wlVTaVA==}
    peerDependencies:
      acorn: ^8
    dependencies:
      acorn: 8.10.0
    dev: true

  /acorn-jsx/5.3.2_acorn@8.10.0:
    resolution: {integrity: sha512-rq9s+JNhf0IChjtDXxllJ7g41oZk5SlXtp0LHwyA5cejwn7vKmKp4pPri6YEePv2PU65sAsegbXtIinmDFDXgQ==}
    peerDependencies:
      acorn: ^6.0.0 || ^7.0.0 || ^8.0.0
    dependencies:
      acorn: 8.10.0
    dev: true

  /acorn-walk/8.2.0:
    resolution: {integrity: sha512-k+iyHEuPgSw6SbuDpGQM+06HQUa04DZ3o+F6CSzXMvvI5KMvnaEqXe+YVe555R9nn6GPt404fos4wcgpw12SDA==}
    engines: {node: '>=0.4.0'}
    dev: true

  /acorn-walk/8.3.2:
    resolution: {integrity: sha512-cjkyv4OtNCIeqhHrfS81QWXoCBPExR/J62oyEqepVw8WaQeSqpW2uhuLPh1m9eWhDuOo/jUXVTlifvesOWp/4A==}
    engines: {node: '>=0.4.0'}
    dev: true

  /acorn/8.10.0:
    resolution: {integrity: sha512-F0SAmZ8iUtS//m8DmCTA0jlh6TDKkHQyK6xc6V4KDTyZKA9dnvX9/3sRTVQrWm79glUAZbnmmNcdYwUIHWVybw==}
    engines: {node: '>=0.4.0'}
    hasBin: true
    dev: true

  /acorn/8.11.3:
    resolution: {integrity: sha512-Y9rRfJG5jcKOE0CLisYbojUjIrIEE7AGMzA/Sm4BslANhbS+cDMpgBdcPT91oJ7OuJ9hYJBx59RjbhxVnrF8Xg==}
    engines: {node: '>=0.4.0'}
    hasBin: true
    dev: true

  /agent-base/6.0.2:
    resolution: {integrity: sha512-RZNwNclF7+MS/8bDg70amg32dyeZGZxiDuQmZxKLAlQjr3jGyLx+4Kkk58UO7D2QdgFIQCovuSuZESne6RG6XQ==}
    engines: {node: '>= 6.0.0'}
    dependencies:
      debug: 4.4.0
    transitivePeerDependencies:
      - supports-color

  /agent-base/7.1.3:
    resolution: {integrity: sha512-jRR5wdylq8CkOe6hei19GGZnxM6rBGwFl3Bg0YItGDimvjGtAvdZk4Pu6Cl4u4Igsws4a1fd1Vq3ezrhn4KmFw==}
    engines: {node: '>= 14'}

  /ajv-draft-04/1.0.0_ajv@8.13.0:
    resolution: {integrity: sha512-mv00Te6nmYbRp5DCwclxtt7yV/joXJPGS7nM+97GdxvuttCOfgI3K4U25zboyeX0O+myI8ERluxQe5wljMmVIw==}
    peerDependencies:
      ajv: ^8.5.0
    peerDependenciesMeta:
      ajv:
        optional: true
    dependencies:
      ajv: 8.13.0
    dev: true

  /ajv-draft-04/1.0.0_ajv@8.17.1:
    resolution: {integrity: sha512-mv00Te6nmYbRp5DCwclxtt7yV/joXJPGS7nM+97GdxvuttCOfgI3K4U25zboyeX0O+myI8ERluxQe5wljMmVIw==}
    peerDependencies:
      ajv: ^8.5.0
    peerDependenciesMeta:
      ajv:
        optional: true
    dependencies:
      ajv: 8.17.1
    dev: false

  /ajv-formats/3.0.1_ajv@8.13.0:
    resolution: {integrity: sha512-8iUql50EUR+uUcdRQ3HDqa6EVyo3docL8g5WJ3FNcWmu62IbkGUue/pEyLBW8VGKKucTPgqeks4fIU1DA4yowQ==}
    peerDependencies:
      ajv: ^8.0.0
    peerDependenciesMeta:
      ajv:
        optional: true
    dependencies:
      ajv: 8.13.0
    dev: true

  /ajv-keywords/3.5.2_ajv@6.12.6:
    resolution: {integrity: sha512-5p6WTN0DdTGVQk6VjcEju19IgaHudalcfabD7yhDGeA6bcQnmL+CpveLJq/3hvfwd1aof6L386Ougkx6RfyMIQ==}
    peerDependencies:
      ajv: ^6.9.1
    dependencies:
      ajv: 6.12.6
    dev: true

  /ajv/6.12.6:
    resolution: {integrity: sha512-j3fVLgvTo527anyYyJOGTYJbG+vnnQYvE0m5mmkc1TK+nxAppkCLMIL0aZ4dblVCNoGShhm+kzE4ZUykBoMg4g==}
    dependencies:
      fast-deep-equal: 3.1.3
      fast-json-stable-stringify: 2.1.0
      json-schema-traverse: 0.4.1
      uri-js: 4.4.1
    dev: true

  /ajv/8.12.0:
    resolution: {integrity: sha512-sRu1kpcO9yLtYxBKvqfTeh9KzZEwO3STyX1HT+4CaDzC6HpTGYhIhPIzj9XuKU7KYDwnaeh5hcOwjy1QuJzBPA==}
    dependencies:
      fast-deep-equal: 3.1.3
      json-schema-traverse: 1.0.0
      require-from-string: 2.0.2
      uri-js: 4.4.1
    dev: true

  /ajv/8.13.0:
    resolution: {integrity: sha512-PRA911Blj99jR5RMeTunVbNXMF6Lp4vZXnk5GQjcnUWUTsrXtekg/pnmFFI2u/I36Y/2bITGS30GZCXei6uNkA==}
    dependencies:
      fast-deep-equal: 3.1.3
      json-schema-traverse: 1.0.0
      require-from-string: 2.0.2
      uri-js: 4.4.1
    dev: true

  /ajv/8.17.1:
    resolution: {integrity: sha512-B/gBuNg5SiMTrPkC+A2+cW0RszwxYmn6VYxB/inlBStS5nx6xHIt/ehKRhIMhqusl7a8LjQoZnjCs5vhwxOQ1g==}
    dependencies:
      fast-deep-equal: 3.1.3
      fast-uri: 3.0.1
      json-schema-traverse: 1.0.0
      require-from-string: 2.0.2

  /ansi-colors/4.1.1:
    resolution: {integrity: sha512-JoX0apGbHaUJBNl6yF+p6JAFYZ666/hhCGKN5t9QFjbJQKUU/g8MNbFDbvfrgKXvI1QpZplPOnwIo99lX/AAmA==}
    engines: {node: '>=6'}
    dev: true

  /ansi-escapes/4.3.2:
    resolution: {integrity: sha512-gKXj5ALrKWQLsYG9jlTRmR/xKluxHV+Z9QEwNIgCfM1/uwPMCuzVVnh5mwTd+OuBZcwSIMbqssNWRm1lE51QaQ==}
    engines: {node: '>=8'}
    dependencies:
      type-fest: 0.21.3

  /ansi-regex/5.0.1:
    resolution: {integrity: sha512-quJQXlTSUGL2LH9SUXo8VwsY4soanhgo6LNSm84E1LBcE8s3O0wpdiRzyR9z/ZZJMlMWv37qOOb9pdJlMUEKFQ==}
    engines: {node: '>=8'}

  /ansi-regex/6.0.1:
    resolution: {integrity: sha512-n5M855fKb2SsfMIiFFoVrABHJC8QtHwVx+mHWP3QcEqBHYienj5dHSgjbxtC0WEZXYt4wcD6zrQElDPhFuZgfA==}
    engines: {node: '>=12'}

  /ansi-styles/3.2.1:
    resolution: {integrity: sha512-VT0ZI6kZRdTh8YyJw3SMbYm/u+NqfsAxEpWO0Pf9sq8/e94WxxOpPKx9FR1FlyCtOVDNOQ+8ntlqFxiRc+r5qA==}
    engines: {node: '>=4'}
    dependencies:
      color-convert: 1.9.3
    dev: true

  /ansi-styles/4.3.0:
    resolution: {integrity: sha512-zbB9rCJAT1rbjiVDb2hqKFHNYLxgtk8NURxZ3IZwD3F6NtxbXZQCnnSi1Lkx+IDohdPlFp222wVALIheZJQSEg==}
    engines: {node: '>=8'}
    dependencies:
      color-convert: 2.0.1

  /ansi-styles/5.2.0:
    resolution: {integrity: sha512-Cxwpt2SfTzTtXcfOlzGEee8O+c+MmUgGrNiBcXnuWxuFJHe6a5Hz7qwhwe5OgaSYI0IJvkLqWX1ASG+cJOkEiA==}
    engines: {node: '>=10'}
    dev: true

  /ansi-styles/6.2.1:
    resolution: {integrity: sha512-bN798gFfQX+viw3R7yrGWRqnrN2oRkEkUjjl4JNn4E8GxxbjtG3FbrEIIY3l8/hrwUwIeCZvi4QuOTP4MErVug==}
    engines: {node: '>=12'}

  /anymatch/3.1.3:
    resolution: {integrity: sha512-KMReFUr0B4t+D+OBkjR3KYqvocp2XaSzO55UcB6mgQMd3KbcE+mWTyvVV7D/zsdEbNnV6acZUutkiHQXvTr1Rw==}
    engines: {node: '>= 8'}
    dependencies:
      normalize-path: 3.0.0
      picomatch: 2.3.1
    dev: true

  /append-field/1.0.0:
    resolution: {integrity: sha512-klpgFSWLW1ZEs8svjfb7g4qWY0YS5imI82dTg+QahUvJ8YqAY0P10Uk8tTyh9ZGuYEZEMaeJYCF5BFuX552hsw==}
    dev: true

  /arg/4.1.3:
    resolution: {integrity: sha512-58S9QDqG0Xx27YwPSt9fJxivjYl432YCwfDMfZ+71RAqUrZef7LrKQZ3LHLOwCS4FLNBplP533Zx895SeOCHvA==}
    dev: true

  /argparse/1.0.10:
    resolution: {integrity: sha512-o5Roy6tNG4SL/FOkCAN6RzjiakZS25RLYFrcMttJqbdd8BWrnA+fGz57iN5Pb06pvBGvl5gQ0B48dJlslXvoTg==}
    dependencies:
      sprintf-js: 1.0.3
    dev: true

  /argparse/2.0.1:
    resolution: {integrity: sha512-8+9WqebbFzpX9OR+Wa6O29asIogeRMzcGtAINdpMHHyAg10f05aSFVBbcEqGf/PXw1EjAZ+q2/bEBg3DvurK3Q==}

  /array-buffer-byte-length/1.0.0:
    resolution: {integrity: sha512-LPuwb2P+NrQw3XhxGc36+XSvuBPopovXYTR9Ew++Du9Yb/bx5AzBfrIsBoj0EZUifjQU+sHL21sseZ3jerWO/A==}
    dependencies:
      call-bind: 1.0.7
      is-array-buffer: 3.0.2
    dev: true

  /array-flatten/1.1.1:
    resolution: {integrity: sha512-PCVAQswWemu6UdxsDFFX/+gVeYqKAod3D3UVm91jHwynguOwAvYPhx8nNlM++NqRcK6CxxpUafjmhIdKiHibqg==}
    dev: true

  /array-union/2.1.0:
    resolution: {integrity: sha512-HGyxoOTYUyCM6stUe6EJgnd4EoewAI7zMdfqO+kGjnlZmBDz/cR5pf8r/cR4Wq60sL/p0IkcjUEEPwS3GFrIyw==}
    engines: {node: '>=8'}
    dev: true

  /arraybuffer.prototype.slice/1.0.2:
    resolution: {integrity: sha512-yMBKppFur/fbHu9/6USUe03bZ4knMYiwFBcyiaXB8Go0qNehwX6inYPzK9U0NeQvGxKthcmHcaR8P5MStSRBAw==}
    engines: {node: '>= 0.4'}
    dependencies:
      array-buffer-byte-length: 1.0.0
      call-bind: 1.0.7
      define-properties: 1.2.1
      es-abstract: 1.22.2
      get-intrinsic: 1.3.0
      is-array-buffer: 3.0.2
      is-shared-array-buffer: 1.0.2
    dev: true

  /asn1/0.2.6:
    resolution: {integrity: sha512-ix/FxPn0MDjeyJ7i/yoHGFt/EX6LyNbxSEhPPXODPL+KB0VPk86UYfL0lMdy+KCnv+fmvIzySwaK5COwqVbWTQ==}
    dependencies:
      safer-buffer: 2.1.2
    dev: true

  /assert-plus/1.0.0:
    resolution: {integrity: sha512-NfJ4UzBCcQGLDlQq7nHxH+tv3kyZ0hHQqF5BO6J7tNJeP5do1llPr8dZ8zHonfhAu0PHAdMkSo+8o0wxg9lZWw==}
    engines: {node: '>=0.8'}
    dev: true

  /assertion-error/1.1.0:
    resolution: {integrity: sha512-jgsaNduz+ndvGyFt3uSuWqvy4lCnIJiovtouQN5JZHOKCS2QuhEdbcQHFhVksz2N2U9hXJo8odG7ETyWlEeuDw==}
    dev: true

  /ast-types/0.13.4:
    resolution: {integrity: sha512-x1FCFnFifvYDDzTaLII71vG5uvDwgtmDTEVWAxrgeiR8VjMONcCXJx7E+USjDtHlwFmt9MysbqgF9b9Vjr6w+w==}
    engines: {node: '>=4'}
    dependencies:
      tslib: 2.6.2
    dev: true

  /async/3.2.4:
    resolution: {integrity: sha512-iAB+JbDEGXhyIUavoDl9WP/Jj106Kz9DEn1DPgYw5ruDn0e3Wgi3sKFm55sASdGBNOQB8F59d9qQ7deqrHA8wQ==}
    dev: true

  /asynckit/0.4.0:
    resolution: {integrity: sha512-Oei9OH4tRh0YqU3GxhX79dM/mwVgvbZJaSNaRk+bshkj0S5cfHcgYakreBjrHwatXKbz+IoIdYLxrKim2MjW0Q==}

  /autorest/3.6.3:
    resolution: {integrity: sha512-j/Axwk9bniifTNtBLYVxfQZGQIGPKljFaCQCBWOiybVar2j3tkHP1btiC4a/t9pAJXY6IaFgWctoPM3G/Puhyg==}
    engines: {node: '>=12.0.0'}
    hasBin: true
    requiresBuild: true
    dev: true

  /available-typed-arrays/1.0.5:
    resolution: {integrity: sha512-DMD0KiN46eipeziST1LPP/STfDU0sufISXmjSgvVsoU2tqxctQeASejWcfNtxYKqETM1UxQ8sp2OrSBWpHY6sw==}
    engines: {node: '>= 0.4'}
    dev: true

  /aws-sign2/0.7.0:
    resolution: {integrity: sha512-08kcGqnYf/YmjoRhfxyu+CLxBjUtHLXLXX/vUfx9l2LYzG3c1m61nrpyFUZI6zeS+Li/wWMMidD9KgrqtGq3mA==}
    dev: true

  /aws4/1.12.0:
    resolution: {integrity: sha512-NmWvPnx0F1SfrQbYwOi7OeaNGokp9XhzNioJ/CSBs8Qa4vxug81mhJEAVZwxXuBmYB5KDRfMq/F3RR0BIU7sWg==}
    dev: true

  /axios/0.21.4:
    resolution: {integrity: sha512-ut5vewkiu8jjGBdqpM44XxjuCjq9LAKeHVmoVfHVzy8eHgxxq8SbAVQNovDA8mVi05kP0Ea/n/UzcSHcTJQfNg==}
    dependencies:
      follow-redirects: 1.15.9
    transitivePeerDependencies:
      - debug
    dev: true

  /b4a/1.6.4:
    resolution: {integrity: sha512-fpWrvyVHEKyeEvbKZTVOeZF3VSKKWtJxFIxX/jaVPf+cLbGUSitjb49pHLqPV2BUNNZ0LcoeEGfE/YCpyDYHIw==}
    dev: true

  /balanced-match/1.0.2:
    resolution: {integrity: sha512-3oSeUO0TMV67hN1AmbXsK4yaqU7tjiHlbxRDZOpH0KW9+CeX4bRAaX0Anxt0tx2MrpRpWwQaPwIlISEJhYU5Pw==}

  /bare-events/2.2.1:
    resolution: {integrity: sha512-9GYPpsPFvrWBkelIhOhTWtkeZxVxZOdb3VnFTCzlOo3OjvmTvzLoZFUT8kNFACx0vJej6QPney1Cf9BvzCNE/A==}
    dev: true
    optional: true

  /bare-fs/2.2.2:
    resolution: {integrity: sha512-X9IqgvyB0/VA5OZJyb5ZstoN62AzD7YxVGog13kkfYWYqJYcK0kcqLZ6TrmH5qr4/8//ejVcX4x/a0UvaogXmA==}
    requiresBuild: true
    dependencies:
      bare-events: 2.2.1
      bare-os: 2.2.1
      bare-path: 2.1.0
      streamx: 2.15.6
    dev: true
    optional: true

  /bare-os/2.2.1:
    resolution: {integrity: sha512-OwPyHgBBMkhC29Hl3O4/YfxW9n7mdTr2+SsO29XBWKKJsbgj3mnorDB80r5TiCQgQstgE5ga1qNYrpes6NvX2w==}
    dev: true
    optional: true

  /bare-path/2.1.0:
    resolution: {integrity: sha512-DIIg7ts8bdRKwJRJrUMy/PICEaQZaPGZ26lsSx9MJSwIhSrcdHn7/C8W+XmnG/rKi6BaRcz+JO00CjZteybDtw==}
    dependencies:
      bare-os: 2.2.1
    dev: true
    optional: true

  /base64-js/1.5.1:
    resolution: {integrity: sha512-AKpaYlHn8t4SVbOHCy+b5+KKgvR4vrsD8vbvrbiQJps7fKDTkjkDry6ji0rUJjC0kzbNePLwzxq8iypo41qeWA==}
    dev: true

  /base64id/2.0.0:
    resolution: {integrity: sha512-lGe34o6EHj9y3Kts9R4ZYs/Gr+6N7MCaMlIFA3F1R2O5/m7K06AxfSeO5530PEERE6/WyEg3lsuyw4GHlPZHog==}
    engines: {node: ^4.5.0 || >= 5.9}
    dev: true

  /basic-auth/2.0.1:
    resolution: {integrity: sha512-NF+epuEdnUYVlGuhaxbbq+dvJttwLnGY+YixlXlME5KpQ5W3CnXA5cVTneY3SPbPDRkcjMbifrwmFYcClgOZeg==}
    engines: {node: '>= 0.8'}
    dependencies:
      safe-buffer: 5.1.2
    dev: true

  /basic-ftp/5.0.4:
    resolution: {integrity: sha512-8PzkB0arJFV4jJWSGOYR+OEic6aeKMu/osRhBULN6RY0ykby6LKhbmuQ5ublvaas5BOwboah5D87nrHyuh8PPA==}
    engines: {node: '>=10.0.0'}
    dev: true

  /bcrypt-pbkdf/1.0.2:
    resolution: {integrity: sha512-qeFIXtP4MSoi6NLqO12WfqARWWuCKi2Rn/9hJLEmtB5yTNr9DqFWkJRCf2qShWzPeAMRnOgCrq0sg/KLv5ES9w==}
    dependencies:
      tweetnacl: 0.14.5
    dev: true

  /big.js/5.2.2:
    resolution: {integrity: sha512-vyL2OymJxmarO8gxMr0mhChsO9QGwhynfuu4+MHTAW6czfq9humCB7rKpUjDd9YUiDPU4mzpyupFSvOClAwbmQ==}
    dev: true

  /binary-extensions/2.2.0:
    resolution: {integrity: sha512-jDctJ/IVQbZoJykoeHbhXpOlNBqGNcwXJKJog42E5HDPUwQTSdjCHdihjj0DlnheQ7blbT6dHOafNAiS8ooQKA==}
    engines: {node: '>=8'}
    dev: true

  /body-parser/1.20.1:
    resolution: {integrity: sha512-jWi7abTbYwajOytWCQc37VulmWiRae5RyTpaCyDcS5/lMdtwSz5lOpDE67srw/HYe35f1z3fDQw+3txg7gNtWw==}
    engines: {node: '>= 0.8', npm: 1.2.8000 || >= 1.4.16}
    dependencies:
      bytes: 3.1.2
      content-type: 1.0.5
      debug: 2.6.9
      depd: 2.0.0
      destroy: 1.2.0
      http-errors: 2.0.0
      iconv-lite: 0.4.24
      on-finished: 2.4.1
      qs: 6.11.0
      raw-body: 2.5.1
      type-is: 1.6.18
      unpipe: 1.0.0
    dev: true

  /body-parser/1.20.2:
    resolution: {integrity: sha512-ml9pReCu3M61kGlqoTm2umSXTlRTuGTx0bfYj+uIUKKYycG5NtSbeetV3faSU6R7ajOPw0g/J1PvK4qNy7s5bA==}
    engines: {node: '>= 0.8', npm: 1.2.8000 || >= 1.4.16}
    dependencies:
      bytes: 3.1.2
      content-type: 1.0.5
      debug: 2.6.9
      depd: 2.0.0
      destroy: 1.2.0
      http-errors: 2.0.0
      iconv-lite: 0.4.24
      on-finished: 2.4.1
      qs: 6.11.0
      raw-body: 2.5.2
      type-is: 1.6.18
      unpipe: 1.0.0
    dev: true

  /body-parser/1.20.3:
    resolution: {integrity: sha512-7rAxByjUMqQ3/bHJy7D6OGXvx/MMc4IqBn/X0fcM1QUcAItpZrBEYhWGem+tzXH90c+G01ypMcYJBO9Y30203g==}
    engines: {node: '>= 0.8', npm: 1.2.8000 || >= 1.4.16}
    dependencies:
      bytes: 3.1.2
      content-type: 1.0.5
      debug: 2.6.9
      depd: 2.0.0
      destroy: 1.2.0
      http-errors: 2.0.0
      iconv-lite: 0.4.24
      on-finished: 2.4.1
      qs: 6.13.0
      raw-body: 2.5.2
      type-is: 1.6.18
      unpipe: 1.0.0
    dev: true

  /body-parser/2.2.0:
    resolution: {integrity: sha512-02qvAaxv8tp7fBa/mw1ga98OGm+eCbqzJOKoRt70sLmfEEi+jyBYVTDGfCL/k06/4EMk/z01gCe7HoCH/f2LTg==}
    engines: {node: '>=18'}
    dependencies:
      bytes: 3.1.2
      content-type: 1.0.5
      debug: 4.4.0
      http-errors: 2.0.0
      iconv-lite: 0.6.3
      on-finished: 2.4.1
      qs: 6.14.0
      raw-body: 3.0.0
      type-is: 2.0.1
    transitivePeerDependencies:
      - supports-color
    dev: true

  /brace-expansion/1.1.11:
    resolution: {integrity: sha512-iCuPHDFgrHX7H2vEI/5xpz07zSHB00TpugqhmYtVmMO6518mCuRMoOYFldEBl0g187ufozdaHgWKcYFb61qGiA==}
    dependencies:
      balanced-match: 1.0.2
      concat-map: 0.0.1
    dev: true

  /brace-expansion/2.0.1:
    resolution: {integrity: sha512-XnAIvQ8eM+kC6aULx6wuQiwVsnzsi9d3WxzV3FpWTGA19F621kwdbsAcFKXgKUHZWsy+mY6iL1sHTxWEFCytDA==}
    dependencies:
      balanced-match: 1.0.2

  /braces/3.0.2:
    resolution: {integrity: sha512-b8um+L1RzM3WDSzvhm6gIz1yfTbBt6YTlcEKAvsmqCZZFw46z626lVj9j1yEPW33H5H+lBQpZMP1k8l+78Ha0A==}
    engines: {node: '>=8'}
    dependencies:
      fill-range: 7.1.1
    dev: true

  /braces/3.0.3:
    resolution: {integrity: sha512-yQbXgO/OSZVD2IsiLlro+7Hf6Q18EJrKSEsdoMzKePKXct3gvD8oLcOQdIzGupr5Fj+EDe8gO/lxc1BzfMpxvA==}
    engines: {node: '>=8'}
    dependencies:
      fill-range: 7.1.1

  /browser-stdout/1.3.1:
    resolution: {integrity: sha512-qhAVI1+Av2X7qelOfAIYwXONood6XlZE/fXaBSmW/T5SzLAmCgzi+eiWE7fUvbHaeNBQH13UftjpXxsfLkMpgw==}
    dev: true

  /browserslist/4.21.11:
    resolution: {integrity: sha512-xn1UXOKUz7DjdGlg9RrUr0GGiWzI97UQJnugHtH0OLDfJB7jMgoIkYvRIEO1l9EeEERVqeqLYOcFBW9ldjypbQ==}
    engines: {node: ^6 || ^7 || ^8 || ^9 || ^10 || ^11 || ^12 || >=13.7}
    hasBin: true
    dependencies:
      caniuse-lite: 1.0.30001539
      electron-to-chromium: 1.4.529
      node-releases: 2.0.13
      update-browserslist-db: 1.0.13_browserslist@4.21.11
    dev: true

  /browserslist/4.23.1:
    resolution: {integrity: sha512-TUfofFo/KsK/bWZ9TWQ5O26tsWW4Uhmt8IYklbnUa70udB6P2wA7w7o4PY4muaEPBQaAX+CEnmmIA41NVHtPVw==}
    engines: {node: ^6 || ^7 || ^8 || ^9 || ^10 || ^11 || ^12 || >=13.7}
    hasBin: true
    dependencies:
      caniuse-lite: 1.0.30001632
      electron-to-chromium: 1.4.798
      node-releases: 2.0.14
      update-browserslist-db: 1.0.16_browserslist@4.23.1
    dev: true

  /buffer-crc32/0.2.13:
    resolution: {integrity: sha512-VO9Ht/+p3SN7SKWqcrgEzjGbRSJYTx+Q1pTQC0wrWqHx0vpJraQ6GtHx8tvcg1rlK1byhU5gccxgOgj7B0TDkQ==}
    dev: true

  /buffer-equal-constant-time/1.0.1:
    resolution: {integrity: sha512-zRpUiDwd/xk6ADqPMATG8vc9VPrkck7T07OIx0gnjmJAnHnTVXNQG3vfvWNuiZIkwu9KrKdA1iJKfsfTVxE6NA==}
    dev: true

  /buffer-from/1.1.2:
    resolution: {integrity: sha512-E+XQCRwSbaaiChtv6k6Dwgc+bx+Bs6vuKJHHl5kox/BaKbhiXzqQOwK4cO22yElGp2OCmjwVhT3HmxgyPGnJfQ==}

  /buffer/5.7.1:
    resolution: {integrity: sha512-EHcyIPBQ4BSGlvjB16k5KgAJ27CIsHY/2JBmCRReo48y9rQ3MaUzWX3KVlBa4U7MyX02HdVj0K7C3WaB3ju7FQ==}
    dependencies:
      base64-js: 1.5.1
      ieee754: 1.2.1
    dev: true

  /buffer/6.0.3:
    resolution: {integrity: sha512-FTiCpNxtwiZZHEZbcbTIcZjERVICn9yq/pDFkTl95/AxzD1naBctN7YO68riM/gLSDY7sdrMby8hofADYuuqOA==}
    dependencies:
      base64-js: 1.5.1
      ieee754: 1.2.1
    dev: true

  /bundle-name/4.1.0:
    resolution: {integrity: sha512-tjwM5exMg6BGRI+kNmTntNsvdZS1X8BFYS6tnJ2hdH0kVxM6/eVZ2xy+FqStSWvYmtfFMDLIxurorHwDKfDz5Q==}
    engines: {node: '>=18'}
    dependencies:
      run-applescript: 7.0.0
    dev: true

  /busboy/1.6.0:
    resolution: {integrity: sha512-8SFQbg/0hQ9xy3UNTB0YEnsNBbWfhf7RtnzpL7TkBiTBRfrQ9Fxcnz7VJsleJpyp6rVLvXiuORqjlHi5q+PYuA==}
    engines: {node: '>=10.16.0'}
    dependencies:
      streamsearch: 1.1.0
    dev: true

  /bytes/3.1.2:
    resolution: {integrity: sha512-/Nf7TyzTx6S3yRJObOAV7956r8cr2+Oj8AC5dt8wSP3BQAoeX58NoHyCU8P8zGkNXStjTSi6fzO6F0pBdcYbEg==}
    engines: {node: '>= 0.8'}
    dev: true

  /cac/6.7.14:
    resolution: {integrity: sha512-b6Ilus+c3RrdDk+JhLKUAQfzzgLEPy6wcXqS7f/xe1EETvsDP6GORG7SFuOs6cID5YkqchW/LXZbX5bc8j7ZcQ==}
    engines: {node: '>=8'}
    dev: true

  /call-bind-apply-helpers/1.0.2:
    resolution: {integrity: sha512-Sp1ablJ0ivDkSzjcaJdxEunN5/XvksFJ2sMBFfq6x0ryhQV/2b/KwFe21cMpmHtPOSij8K99/wSfoEuTObmuMQ==}
    engines: {node: '>= 0.4'}
    dependencies:
      es-errors: 1.3.0
      function-bind: 1.1.2
    dev: true

  /call-bind/1.0.7:
    resolution: {integrity: sha512-GHTSNSYICQ7scH7sZ+M2rFopRoLh8t2bLSW6BbgrtLsahOIB5iyAVJf9GjWK3cYTDaMj4XdBpM1cA6pIS0Kv2w==}
    engines: {node: '>= 0.4'}
    dependencies:
      es-define-property: 1.0.1
      es-errors: 1.3.0
      function-bind: 1.1.2
      get-intrinsic: 1.3.0
      set-function-length: 1.2.2
    dev: true

  /call-bound/1.0.4:
    resolution: {integrity: sha512-+ys997U96po4Kx/ABpBCqhA9EuxJaQWDQg7295H4hBphv3IZg0boBKuwYpt4YXp6MZ5AmZQnU/tyMTlRpaSejg==}
    engines: {node: '>= 0.4'}
    dependencies:
      call-bind-apply-helpers: 1.0.2
      get-intrinsic: 1.3.0
    dev: true

  /call-me-maybe/1.0.2:
    resolution: {integrity: sha512-HpX65o1Hnr9HH25ojC1YGs7HCQLq0GCOibSaWER0eNpgJ/Z1MZv2mTc7+xh6WOPxbRVcmgbv4hGU+uSQ/2xFZQ==}
    dev: false

  /callsites/3.1.0:
    resolution: {integrity: sha512-P8BjAsXvZS+VIDUI11hHCQEv74YT67YUi5JJFNWIqL235sBmjX4+qx9Muvls5ivyNENctx46xQLQ3aTuE7ssaQ==}
    engines: {node: '>=6'}
    dev: true

  /camelcase/6.3.0:
    resolution: {integrity: sha512-Gmy6FhYlCY7uOElZUSbxo2UCDH8owEk996gkbrpsgGtrJLM3J7jGxl9Ic7Qwwj4ivOE5AWZWRMecDdF7hqGjFA==}
    engines: {node: '>=10'}
    dev: true

  /caniuse-lite/1.0.30001539:
    resolution: {integrity: sha512-hfS5tE8bnNiNvEOEkm8HElUHroYwlqMMENEzELymy77+tJ6m+gA2krtHl5hxJaj71OlpC2cHZbdSMX1/YEqEkA==}
    dev: true

  /caniuse-lite/1.0.30001632:
    resolution: {integrity: sha512-udx3o7yHJfUxMLkGohMlVHCvFvWmirKh9JAH/d7WOLPetlH+LTL5cocMZ0t7oZx/mdlOWXti97xLZWc8uURRHg==}
    dev: true

  /caseless/0.12.0:
    resolution: {integrity: sha512-4tYFyifaFfGacoiObjJegolkwSU4xQNGbVgUiNYVUxbQ2x2lUsFvY4hVgVzGiIe6WLOPqycWXA40l+PWsxthUw==}
    dev: true

  /chai-as-promised/7.1.1_chai@4.3.8:
    resolution: {integrity: sha512-azL6xMoi+uxu6z4rhWQ1jbdUhOMhis2PvscD/xjLqNMkv3BPPp2JyyuTHOrf9BOosGpNQ11v6BKv/g57RXbiaA==}
    peerDependencies:
      chai: '>= 2.1.2 < 5'
    dependencies:
      chai: 4.3.8
      check-error: 1.0.2
    dev: true

  /chai/4.3.8:
    resolution: {integrity: sha512-vX4YvVVtxlfSZ2VecZgFUTU5qPCYsobVI2O9FmwEXBhDigYGQA6jRXCycIs1yJnnWbZ6/+a2zNIF5DfVCcJBFQ==}
    engines: {node: '>=4'}
    dependencies:
      assertion-error: 1.1.0
      check-error: 1.0.2
      deep-eql: 4.1.3
      get-func-name: 2.0.0
      loupe: 2.3.6
      pathval: 1.1.1
      type-detect: 4.0.8
    dev: true

  /chai/4.4.1:
    resolution: {integrity: sha512-13sOfMv2+DWduEU+/xbun3LScLoqN17nBeTLUsmDfKdoiC1fr0n9PU4guu4AhRcOVFk/sW8LyZWHuhWtQZiF+g==}
    engines: {node: '>=4'}
    dependencies:
      assertion-error: 1.1.0
      check-error: 1.0.3
      deep-eql: 4.1.3
      get-func-name: 2.0.2
      loupe: 2.3.7
      pathval: 1.1.1
      type-detect: 4.0.8
    dev: true

  /chalk/2.4.2:
    resolution: {integrity: sha512-Mti+f9lpJNcwF4tWV8/OrTTtF1gZi+f8FqlyAdouralcFWFQWF2+NgCHShjkCb+IFBLq9buZwE1xckQU4peSuQ==}
    engines: {node: '>=4'}
    dependencies:
      ansi-styles: 3.2.1
      escape-string-regexp: 1.0.5
      supports-color: 5.5.0
    dev: true

  /chalk/4.1.2:
    resolution: {integrity: sha512-oKnbhFyRIXpUuez8iBMmyEa4nbj4IOQyuhc/wy9kY7/WVPcwIO9VA668Pu8RkO7+0G76SLROeyw9CpQ061i4mA==}
    engines: {node: '>=10'}
    dependencies:
      ansi-styles: 4.3.0
      supports-color: 7.2.0
    dev: true

  /change-case/5.4.4:
    resolution: {integrity: sha512-HRQyTk2/YPEkt9TnUPbOpr64Uw3KOicFWPVBb+xiHvd6eBx/qPr9xqfBFDT8P2vWsvvz4jbEkfDe71W3VyNu2w==}

  /chardet/0.7.0:
    resolution: {integrity: sha512-mT8iDcrh03qDGRRmoA2hmBJnxpllMR+0/0qlzjqZES6NdiWDcZkCNAk4rPFZ9Q85r27unkiNNg8ZOiwZXBHwcA==}

  /check-error/1.0.2:
    resolution: {integrity: sha512-BrgHpW9NURQgzoNyjfq0Wu6VFO6D7IZEmJNdtgNqpzGG8RuNFHt2jQxWlAs4HMe119chBnv+34syEZtc6IhLtA==}
    dev: true

  /check-error/1.0.3:
    resolution: {integrity: sha512-iKEoDYaRmd1mxM90a2OEfWhjsjPpYPuQ+lMYsoxB126+t8fw7ySEO48nmDg5COTjxDI65/Y2OWpeEHk3ZOe8zg==}
    dependencies:
      get-func-name: 2.0.2
    dev: true

  /chokidar/3.5.3:
    resolution: {integrity: sha512-Dr3sfKRP6oTcjf2JmUmFJfeVMvXBdegxB0iVQ5eb2V10uFJUCAS8OByZdVAyVb8xXNz3GjjTgj9kLWsZTqE6kw==}
    engines: {node: '>= 8.10.0'}
    dependencies:
      anymatch: 3.1.3
      braces: 3.0.3
      glob-parent: 5.1.2
      is-binary-path: 2.1.0
      is-glob: 4.0.3
      normalize-path: 3.0.0
      readdirp: 3.6.0
    optionalDependencies:
      fsevents: 2.3.3
    dev: true

  /chownr/3.0.0:
    resolution: {integrity: sha512-+IxzY9BZOQd/XuYPRmrvEVjF/nqj5kgT4kEq7VofrDoM1MxoRjEWkrCC3EtLi59TVawxTAn+orJwFQcrqEN1+g==}
    engines: {node: '>=18'}

  /chrome-trace-event/1.0.3:
    resolution: {integrity: sha512-p3KULyQg4S7NIHixdwbGX+nFHkoBiA4YQmyWtjb8XngSKV124nJmRysgAeujbUVb15vh+RvFUfCPqU7rXk+hZg==}
    engines: {node: '>=6.0'}
    dev: true

  /chromium-bidi/0.5.12_74t7hwmhzgczi6zz4gvli4zmpa:
    resolution: {integrity: sha512-sZMgEBWKbupD0Q7lyFu8AWkrE+rs5ycE12jFkGwIgD/VS8lDPtelPlXM7LYaq4zrkZ/O2L3f4afHUHL0ICdKog==}
    peerDependencies:
      devtools-protocol: '*'
    dependencies:
      devtools-protocol: 0.0.1249869
      mitt: 3.0.1
      urlpattern-polyfill: 10.0.0
    dev: true

  /cli-width/4.1.0:
    resolution: {integrity: sha512-ouuZd4/dm2Sw5Gmqy6bGyNNNe1qt9RpmxveLSO7KcgsTnU7RXfsw+/bukWGo1abgBiMAic068rclZsO4IWmmxQ==}
    engines: {node: '>= 12'}

  /cliui/7.0.4:
    resolution: {integrity: sha512-OcRE68cOsVMXp1Yvonl/fzkQOyjLSu/8bhPDfQt0e0/Eb283TKP20Fs2MqoPsr9SwA595rRCA+QMzYc9nBP+JQ==}
    dependencies:
      string-width: 4.2.3
      strip-ansi: 6.0.1
      wrap-ansi: 7.0.0
    dev: true

  /cliui/8.0.1:
    resolution: {integrity: sha512-BSeNnyus75C4//NQ9gQt1/csTXyo/8Sb+afLAkzAptFuMsod9HFokGNudZpi/oQV73hnVK+sR+5PVRMd+Dr7YQ==}
    engines: {node: '>=12'}
    dependencies:
      string-width: 4.2.3
      strip-ansi: 6.0.1
      wrap-ansi: 7.0.0

  /clone-deep/4.0.1:
    resolution: {integrity: sha512-neHB9xuzh/wk0dIHweyAXv2aPGZIVk3pLMe+/RNzINf17fe0OG96QroktYAUm7SM1PBnzTabaLboqqxDyMU+SQ==}
    engines: {node: '>=6'}
    dependencies:
      is-plain-object: 2.0.4
      kind-of: 6.0.3
      shallow-clone: 3.0.1
    dev: true

  /code-block-writer/13.0.2:
    resolution: {integrity: sha512-XfXzAGiStXSmCIwrkdfvc7FS5Dtj8yelCtyOf2p2skCAfvLd6zu0rGzuS9NSCO3bq1JKpFZ7tbKdKlcd5occQA==}
    dev: false

  /color-convert/1.9.3:
    resolution: {integrity: sha512-QfAUtd+vFdAtFQcC8CCyYt1fYWxSqAiK2cSD6zDB8N3cpsEBAvRxp9zOGg6G/SHHJYAT88/az/IuDGALsNVbGg==}
    dependencies:
      color-name: 1.1.3
    dev: true

  /color-convert/2.0.1:
    resolution: {integrity: sha512-RRECPsj7iu/xb5oKYcsFHSppFNnsj/52OVTRKb4zP5onXwVF3zVmmToNcOfGC+CRDpfK/U584fMg38ZHCaElKQ==}
    engines: {node: '>=7.0.0'}
    dependencies:
      color-name: 1.1.4

  /color-name/1.1.3:
    resolution: {integrity: sha512-72fSenhMw2HZMTVHeCA9KCmpEIbzWiQsjN+BHcBbS9vr1mtt+vJjPdksIBNUmKAW8TFUDPJK5SUU3QhE9NEXDw==}
    dev: true

  /color-name/1.1.4:
    resolution: {integrity: sha512-dOy+3AuW3a2wNbZHIuMZpTcgjGuLU/uBL/ubcZF9OXbDo8ff4O8yVp5Bf0efS8uEoYo5q4Fx7dY9OgQGXgAsQA==}

  /color-string/1.9.1:
    resolution: {integrity: sha512-shrVawQFojnZv6xM40anx4CkoDP+fZsw/ZerEMsW/pyzsRbElpsL/DBVW7q3ExxwusdNXI3lXpuhEZkzs8p5Eg==}
    dependencies:
      color-name: 1.1.4
      simple-swizzle: 0.2.2
    dev: true

  /color/3.2.1:
    resolution: {integrity: sha512-aBl7dZI9ENN6fUGC7mWpMTPNHmWUSNan9tuWN6ahh5ZLNk9baLJOnSMlrQkHcrfFgz2/RigjUVAjdx36VcemKA==}
    dependencies:
      color-convert: 1.9.3
      color-string: 1.9.1
    dev: true

  /colorette/2.0.20:
    resolution: {integrity: sha512-IfEDxwoWIjkeXL1eXcDiow4UbKjhLdq6/EuSVR9GMN7KVH3r9gQ83e73hsz1Nd1T3ijd5xv1wcWRYO+D6kCI2w==}
    dev: true

  /colorspace/1.1.4:
    resolution: {integrity: sha512-BgvKJiuVu1igBUF2kEjRCZXol6wiiGbY5ipL/oVPwm0BL9sIpMIzM8IK7vwuxIIzOXMV3Ey5w+vxhm0rR/TN8w==}
    dependencies:
      color: 3.2.1
      text-hex: 1.0.0
    dev: true

  /combined-stream/1.0.8:
    resolution: {integrity: sha512-FQN4MRfuJeHf7cBbBMJFXhKSDq+2kAArBlmRBvcvFE5BB1HZKXtSFASDhdlz9zOYwxh8lDdnvmMOe/+5cdoEdg==}
    engines: {node: '>= 0.8'}
    dependencies:
      delayed-stream: 1.0.0

  /commander/2.20.3:
    resolution: {integrity: sha512-GpVkmM8vF2vQUkj2LvZmD35JxeJOLCwJ9cUkugyk2nuhbv3+mJvpLYYt+0+USMxE+oj+ey/lJEnhZw75x/OMcQ==}
    dev: true

  /commander/3.0.2:
    resolution: {integrity: sha512-Gar0ASD4BDyKC4hl4DwHqDrmvjoxWKZigVnAbn5H1owvm4CxCPdb0HQDehwNYMJpla5+M2tPmPARzhtYuwpHow==}
    dev: true

  /commander/7.2.0:
    resolution: {integrity: sha512-QrWXB+ZQSVPmIWIhtEO9H+gwHaMGYiF5ChvoJ+K9ZGHG/sVsa6yiesAD1GC/x46sET00Xlwo1u49RVVVzvcSkw==}
    engines: {node: '>= 10'}
    dev: true

  /commonmark/0.30.0:
    resolution: {integrity: sha512-j1yoUo4gxPND1JWV9xj5ELih0yMv1iCWDG6eEQIPLSWLxzCXiFoyS7kvB+WwU+tZMf4snwJMMtaubV0laFpiBA==}
    hasBin: true
    dependencies:
      entities: 2.0.3
      mdurl: 1.0.1
      minimist: 1.2.8
      string.prototype.repeat: 0.2.0
    dev: true

  /concat-map/0.0.1:
    resolution: {integrity: sha512-/Srv4dswyQNBfohGpz9o6Yb3Gz3SrUDqBH5rTuhGR7ahtlbYKnVxw2bCFMRljaA7EXHaXZ8wsHdodFvbkhKmqg==}
    dev: true

  /concat-stream/1.6.2:
    resolution: {integrity: sha512-27HBghJxjiZtIk3Ycvn/4kbJk/1uZuJFfuPEns6LaEvpvG1f0hTea8lilrouyo9mVc2GWdcEZ8OLoGmSADlrCw==}
    engines: {'0': node >= 0.8}
    dependencies:
      buffer-from: 1.1.2
      inherits: 2.0.4
      readable-stream: 2.3.8
      typedarray: 0.0.6
    dev: true

  /confbox/0.1.7:
    resolution: {integrity: sha512-uJcB/FKZtBMCJpK8MQji6bJHgu1tixKPxRLeGkNzBoOZzpnZUJm0jm2/sBDWcuBx1dYgxV4JU+g5hmNxCyAmdA==}
    dev: true

  /connect/3.7.0:
    resolution: {integrity: sha512-ZqRXc+tZukToSNmh5C2iWMSoV3X1YUcPbqEM4DkEG5tNQXrQUZCNVGGv3IuicnkMtPfGf3Xtp8WCXs295iQ1pQ==}
    engines: {node: '>= 0.10.0'}
    dependencies:
      debug: 2.6.9
      finalhandler: 1.1.2
      parseurl: 1.3.3
      utils-merge: 1.0.1
    dev: true

  /content-disposition/0.5.4:
    resolution: {integrity: sha512-FveZTNuGw04cxlAiWbzi6zTAL/lhehaWbTtgluJh4/E95DqMwTmha3KZN1aAWA8cFIhHzMZUvLevkw5Rqk+tSQ==}
    engines: {node: '>= 0.6'}
    dependencies:
      safe-buffer: 5.2.1
    dev: true

  /content-disposition/1.0.0:
    resolution: {integrity: sha512-Au9nRL8VNUut/XSzbQA38+M78dzP4D+eqg3gfJHMIHHYa3bg067xj1KxMUWj+VULbiZMowKngFFbKczUrNJ1mg==}
    engines: {node: '>= 0.6'}
    dependencies:
      safe-buffer: 5.2.1
    dev: true

  /content-type/1.0.5:
    resolution: {integrity: sha512-nTjqfcBFEipKdXCv4YDQWCfmcLZKm81ldF0pAopTvyrFGVbcR6P/VAAd5G7N+0tTr8QqiU0tFadD6FK4NtJwOA==}
    engines: {node: '>= 0.6'}
    dev: true

  /convert-source-map/2.0.0:
    resolution: {integrity: sha512-Kvp459HrV2FEJ1CAsi1Ku+MY3kasH19TFykTz2xWmMeq6bk2NU3XXvfJ+Q61m0xktWwt+1HSYf3JZsTms3aRJg==}
    dev: true

  /cookie-signature/1.0.6:
    resolution: {integrity: sha512-QADzlaHc8icV8I7vbaJXJwod9HWYp8uCqf1xa4OfNu1T7JVxQIrUgOWtHdNDtPiywmFbiS12VjotIXLrKM3orQ==}
    dev: true

  /cookie-signature/1.2.2:
    resolution: {integrity: sha512-D76uU73ulSXrD1UXF4KE2TMxVVwhsnCgfAyTg9k8P6KGZjlXKrOLe4dJQKI3Bxi5wjesZoFXJWElNWBjPZMbhg==}
    engines: {node: '>=6.6.0'}
    dev: true

  /cookie/0.4.2:
    resolution: {integrity: sha512-aSWTXFzaKWkvHO1Ny/s+ePFpvKsPnjc551iI41v3ny/ow6tBG5Vd+FuqGNhh1LxOmVzOlGUriIlOaokOvhaStA==}
    engines: {node: '>= 0.6'}
    dev: true

  /cookie/0.5.0:
    resolution: {integrity: sha512-YZ3GUyn/o8gfKJlnlX7g7xq4gyO6OSuhGPKaaGssGB2qgDUS0gPgtTvoyZLTt9Ab6dC4hfc9dV5arkvc/OCmrw==}
    engines: {node: '>= 0.6'}
    dev: true

  /cookie/0.7.1:
    resolution: {integrity: sha512-6DnInpx7SJ2AK3+CTUE/ZM0vWTUboZCegxhC2xiIydHR9jNuTAASBrfEpHhiGOZw/nX51bHt6YQl8jsGo4y/0w==}
    engines: {node: '>= 0.6'}
    dev: true

  /core-util-is/1.0.2:
    resolution: {integrity: sha512-3lqz5YjWTYnW6dlDa5TLaTCcShfar1e40rmcJVwCBJC6mWlFuj0eCHIElmG1g5kyuJ/GD+8Wn4FFCcz4gJPfaQ==}
    dev: true

  /cors/2.8.5:
    resolution: {integrity: sha512-KIHbLJqu73RGr/hnbrO9uBeixNGuvSQjul/jdFvS/KFSIH1hWVd1ng7zOHx+YrEfInLG7q4n6GHQ9cDtxv/P6g==}
    engines: {node: '>= 0.10'}
    dependencies:
      object-assign: 4.1.1
      vary: 1.1.2
    dev: true

  /cosmiconfig/9.0.0_typescript@5.8.2:
    resolution: {integrity: sha512-itvL5h8RETACmOTFc4UfIyB2RfEHi71Ax6E/PivVxq9NseKbOWpeyHEOIbmAw1rs8Ak0VursQNww7lf7YtUwzg==}
    engines: {node: '>=14'}
    peerDependencies:
      typescript: '>=4.9.5'
    peerDependenciesMeta:
      typescript:
        optional: true
    dependencies:
      env-paths: 2.2.1
      import-fresh: 3.3.0
      js-yaml: 4.1.0
      parse-json: 5.2.0
      typescript: 5.8.2
    dev: true

  /create-require/1.1.1:
    resolution: {integrity: sha512-dcKFX3jn0MpIaXjisoRvexIJVEKzaq7z2rZKxf+MSr9TkdmHmsU4m2lcLojrj/FHl8mk5VxMmYA+ftRkP/3oKQ==}
    dev: true

  /cross-env/7.0.3:
    resolution: {integrity: sha512-+/HKd6EgcQCJGh2PSjZuUitQBQynKor4wrFbRg4DtAgS1aWO+gU52xpH7M9ScGgXSYmAVS9bIJ8EzuaGw0oNAw==}
    engines: {node: '>=10.14', npm: '>=6', yarn: '>=1'}
    hasBin: true
    dependencies:
      cross-spawn: 7.0.3
    dev: true

  /cross-fetch/4.0.0:
    resolution: {integrity: sha512-e4a5N8lVvuLgAWgnCrLr2PP0YyDOTHa9H/Rj54dirp61qXnNq46m82bRhNqIA5VccJtWBvPTFRV3TtvHUKPB1g==}
    dependencies:
      node-fetch: 2.7.0
    transitivePeerDependencies:
      - encoding
    dev: true

  /cross-spawn/6.0.5:
    resolution: {integrity: sha512-eTVLrBSt7fjbDygz805pMnstIs2VTBNkRm0qxZd+M7A5XDdxVRWO5MxGBXZhjY4cqLYLdtrGqRf8mBPmzwSpWQ==}
    engines: {node: '>=4.8'}
    dependencies:
      nice-try: 1.0.5
      path-key: 2.0.1
      semver: 5.7.2
      shebang-command: 1.2.0
      which: 1.3.1
    dev: true

  /cross-spawn/7.0.3:
    resolution: {integrity: sha512-iRDPJKUPVEND7dHPO8rkbOnPpyDygcDFtWjpeWNCgy8WP2rXcxXL8TskReQl6OrB2G7+UJrags1q15Fudc7G6w==}
    engines: {node: '>= 8'}
    dependencies:
      path-key: 3.1.1
      shebang-command: 2.0.0
      which: 2.0.2

  /custom-event/1.0.1:
    resolution: {integrity: sha512-GAj5FOq0Hd+RsCGVJxZuKaIDXDf3h6GQoNEjFgbLLI/trgtavwUbSnZ5pVfg27DVCaWjIohryS0JFwIJyT2cMg==}
    dev: true

  /dashdash/1.14.1:
    resolution: {integrity: sha512-jRFi8UDGo6j+odZiEpjazZaWqEal3w/basFjQHQEwVtZJGDpxbH1MeYluwCS8Xq5wmLJooDlMgvVarmWfGM44g==}
    engines: {node: '>=0.10'}
    dependencies:
      assert-plus: 1.0.0
    dev: true

  /data-uri-to-buffer/6.0.1:
    resolution: {integrity: sha512-MZd3VlchQkp8rdend6vrx7MmVDJzSNTBvghvKjirLkD+WTChA3KUf0jkE68Q4UyctNqI11zZO9/x2Yx+ub5Cvg==}
    engines: {node: '>= 14'}
    dev: true

  /date-format/4.0.14:
    resolution: {integrity: sha512-39BOQLs9ZjKh0/patS9nrT8wc3ioX3/eA/zgbKNopnF2wCqJEoxywwwElATYvRsXdnOxA/OQeQoFZ3rFjVajhg==}
    engines: {node: '>=4.0'}
    dev: true

  /debug/2.6.9:
    resolution: {integrity: sha512-bC7ElrdJaJnPbAP+1EotYvqZsb3ecl5wi6Bfi6BJTUcNowp6cvspg0jXznRTKDjm/E7AdgFBVeAPVMNcKGsHMA==}
    dependencies:
      ms: 2.0.0
    dev: true

  /debug/4.3.3_supports-color@8.1.1:
    resolution: {integrity: sha512-/zxw5+vh1Tfv+4Qn7a5nsbcJKPaSvCDhojn6FEl9vupwK2VCSDtEiEtqr8DFtzYFOdz63LBkxec7DYuc2jon6Q==}
    engines: {node: '>=6.0'}
    peerDependencies:
      supports-color: '*'
    peerDependenciesMeta:
      supports-color:
        optional: true
    dependencies:
      ms: 2.1.2
      supports-color: 8.1.1
    dev: true

  /debug/4.3.4:
    resolution: {integrity: sha512-PRWFHuSU3eDtQJPvnNY7Jcket1j0t5OuOsFzPPzsekD52Zl8qUfFIPEiswXqIvHWGVHOgX+7G/vCNNhehwxfkQ==}
    engines: {node: '>=6.0'}
    peerDependencies:
      supports-color: '*'
    peerDependenciesMeta:
      supports-color:
        optional: true
    dependencies:
      ms: 2.1.2
    dev: true

  /debug/4.3.4_supports-color@8.1.1:
    resolution: {integrity: sha512-PRWFHuSU3eDtQJPvnNY7Jcket1j0t5OuOsFzPPzsekD52Zl8qUfFIPEiswXqIvHWGVHOgX+7G/vCNNhehwxfkQ==}
    engines: {node: '>=6.0'}
    peerDependencies:
      supports-color: '*'
    peerDependenciesMeta:
      supports-color:
        optional: true
    dependencies:
      ms: 2.1.2
      supports-color: 8.1.1
    dev: true

  /debug/4.4.0:
    resolution: {integrity: sha512-6WTZ/IxCY/T6BALoZHaE4ctp9xm+Z5kY/pzYaCHRFeyVhojxlrm+46y68HA6hr0TcwEssoxNiDEUJQjfPZ/RYA==}
    engines: {node: '>=6.0'}
    peerDependencies:
      supports-color: '*'
    peerDependenciesMeta:
      supports-color:
        optional: true
    dependencies:
      ms: 2.1.3

  /decamelize/4.0.0:
    resolution: {integrity: sha512-9iE1PgSik9HeIIw2JO94IidnE3eBoQrFJ3w7sFuzSX4DpmZ3v5sZpUiV5Swcf6mQEF+Y0ru8Neo+p+nyh2J+hQ==}
    engines: {node: '>=10'}
    dev: true

  /deep-eql/4.1.3:
    resolution: {integrity: sha512-WaEtAOpRA1MQ0eohqZjpGD8zdI0Ovsm8mmFhaDN8dvDZzyoUMcYDnf5Y6iu7HTXxf8JDS23qWa4a+hKCDyOPzw==}
    engines: {node: '>=6'}
    dependencies:
      type-detect: 4.0.8
    dev: true

  /deep-equal/2.2.2:
    resolution: {integrity: sha512-xjVyBf0w5vH0I42jdAZzOKVldmPgSulmiyPRywoyq7HXC9qdgo17kxJE+rdnif5Tz6+pIrpJI8dCpMNLIGkUiA==}
    dependencies:
      array-buffer-byte-length: 1.0.0
      call-bind: 1.0.7
      es-get-iterator: 1.1.3
      get-intrinsic: 1.3.0
      is-arguments: 1.1.1
      is-array-buffer: 3.0.2
      is-date-object: 1.0.5
      is-regex: 1.1.4
      is-shared-array-buffer: 1.0.2
      isarray: 2.0.5
      object-is: 1.1.5
      object-keys: 1.1.1
      object.assign: 4.1.4
      regexp.prototype.flags: 1.5.1
      side-channel: 1.0.6
      which-boxed-primitive: 1.0.2
      which-collection: 1.0.1
      which-typed-array: 1.1.11
    dev: true

  /deep-is/0.1.4:
    resolution: {integrity: sha512-oIPzksmTg4/MriiaYGO+okXDT7ztn/w3Eptv/+gSIdMdKsJo0u4CfYNFJPy+4SKMuCqGw2wxnA+URMg3t8a/bQ==}
    dev: true

  /default-browser-id/5.0.0:
    resolution: {integrity: sha512-A6p/pu/6fyBcA1TRz/GqWYPViplrftcW2gZC9q79ngNCKAeR/X3gcEdXQHl4KNXV+3wgIJ1CPkJQ3IHM6lcsyA==}
    engines: {node: '>=18'}
    dev: true

  /default-browser/5.2.1:
    resolution: {integrity: sha512-WY/3TUME0x3KPYdRRxEJJvXRHV4PyPoUsxtZa78lwItwRQRHhd2U9xOscaT/YTf8uCXIAjeJOFBVEh/7FtD8Xg==}
    engines: {node: '>=18'}
    dependencies:
      bundle-name: 4.1.0
      default-browser-id: 5.0.0
    dev: true

  /define-data-property/1.1.4:
    resolution: {integrity: sha512-rBMvIzlpA8v6E+SJZoo++HAYqsLrkg7MSfIinMPFhmkorw7X+dOXVJQs+QT69zGkzMyfDnIMN2Wid1+NbL3T+A==}
    engines: {node: '>= 0.4'}
    dependencies:
      es-define-property: 1.0.1
      es-errors: 1.3.0
      gopd: 1.2.0
    dev: true

  /define-lazy-prop/3.0.0:
    resolution: {integrity: sha512-N+MeXYoqr3pOgn8xfyRPREN7gHakLYjhsHhWGT3fWAiL4IkAt0iDw14QiiEm2bE30c5XX5q0FtAA3CK5f9/BUg==}
    engines: {node: '>=12'}
    dev: true

  /define-properties/1.2.1:
    resolution: {integrity: sha512-8QmQKqEASLd5nx0U1B1okLElbUuuttJ/AnYmRXbbbGDWh6uS208EjD4Xqq/I9wK7u0v6O08XhTWnt5XtEbR6Dg==}
    engines: {node: '>= 0.4'}
    dependencies:
      define-data-property: 1.1.4
      has-property-descriptors: 1.0.2
      object-keys: 1.1.1
    dev: true

  /degenerator/5.0.1:
    resolution: {integrity: sha512-TllpMR/t0M5sqCXfj85i4XaAzxmS5tVA16dqvdkMwGmzI+dXLXnw3J+3Vdv7VKw+ThlTMboK6i9rnZ6Nntj5CQ==}
    engines: {node: '>= 14'}
    dependencies:
      ast-types: 0.13.4
      escodegen: 2.1.0
      esprima: 4.0.1
    dev: true

  /delayed-stream/1.0.0:
    resolution: {integrity: sha512-ZySD7Nf91aLB0RxL4KGrKHBXl7Eds1DAmEdcoVawXnLD7SDhpNgtuII2aAkg7a7QS41jxPSZ17p4VdGnMHk3MQ==}
    engines: {node: '>=0.4.0'}

  /depd/2.0.0:
    resolution: {integrity: sha512-g7nH6P6dyDioJogAAGprGpCtVImJhpPk/roCzdb3fIh61/s/nPsfR6onyMwkCAR/OlC3yBC0lESvUoQEAssIrw==}
    engines: {node: '>= 0.8'}
    dev: true

  /destroy/1.2.0:
    resolution: {integrity: sha512-2sJGJTaXIIaR1w4iJSNoN0hnMY7Gpc/n8D4qSCJw8QqFWXf7cuAgnEHxBpweaVcPevC2l3KpjYCx3NypQQgaJg==}
    engines: {node: '>= 0.8', npm: 1.2.8000 || >= 1.4.16}
    dev: true

  /devtools-protocol/0.0.1249869:
    resolution: {integrity: sha512-Ctp4hInA0BEavlUoRy9mhGq0i+JSo/AwVyX2EFgZmV1kYB+Zq+EMBAn52QWu6FbRr10hRb6pBl420upbp4++vg==}
    dev: true

  /di/0.0.1:
    resolution: {integrity: sha512-uJaamHkagcZtHPqCIHZxnFrXlunQXgBOsZSUOWwFw31QJCAbyTBoHMW75YOTur5ZNx8pIeAKgf6GWIgaqqiLhA==}
    dev: true

  /diff-sequences/29.6.3:
    resolution: {integrity: sha512-EjePK1srD3P08o2j4f0ExnylqRs5B9tJjcp9t1krH2qRi8CCdsYfwe9JgSLurFBWwq4uOlipzfk5fHNvwFKr8Q==}
    engines: {node: ^14.15.0 || ^16.10.0 || >=18.0.0}
    dev: true

  /diff/4.0.2:
    resolution: {integrity: sha512-58lmxKSA4BNyLz+HHMUzlOEpg09FV+ev6ZMe3vJihgdxzgcwZ8VoEEPmALCZG9LmqfVoNMMKpttIYTVG6uDY7A==}
    engines: {node: '>=0.3.1'}
    dev: true

  /diff/5.0.0:
    resolution: {integrity: sha512-/VTCrvm5Z0JGty/BWHljh+BAiw3IK+2j87NGMu8Nwc/f48WoDAC395uomO9ZD117ZOBaHmkX1oyLvkVM/aIT3w==}
    engines: {node: '>=0.3.1'}
    dev: true

  /dir-glob/3.0.1:
    resolution: {integrity: sha512-WkrWp9GR4KXfKGYzOLmTuGVi1UWFfws377n9cc55/tb6DuqyF6pcQ5AbiHEshaDpY9v6oaSr2XCDidGmMwdzIA==}
    engines: {node: '>=8'}
    dependencies:
      path-type: 4.0.0
    dev: true

  /directory-tree/2.4.0:
    resolution: {integrity: sha512-AM03Th+ypDAHefyB6SP3uezaWkTbol1P43CS5yFU7wePTuHnR4YoHgY6KbGHLr/a065ocN26l9lXOoFBzzM31w==}
    engines: {node: '>=10.0'}
    deprecated: Breaking change, bumped to 3.0.0
    dev: true

  /doctrine/3.0.0:
    resolution: {integrity: sha512-yS+Q5i3hBf7GBkd4KG8a7eBNNWNGLTaEwwYWUijIYM7zrlYDM0BFXHjjPWlWZ1Rg7UaddZeIDmi9jF3HmqiQ2w==}
    engines: {node: '>=6.0.0'}
    dependencies:
      esutils: 2.0.3
    dev: true

  /dom-serialize/2.2.1:
    resolution: {integrity: sha512-Yra4DbvoW7/Z6LBN560ZwXMjoNOSAN2wRsKFGc4iBeso+mpIA6qj1vfdf9HpMaKAqG6wXTy+1SYEzmNpKXOSsQ==}
    dependencies:
      custom-event: 1.0.1
      ent: 2.2.0
      extend: 3.0.2
      void-elements: 2.0.1
    dev: true

  /dotenv/16.3.1:
    resolution: {integrity: sha512-IPzF4w4/Rd94bA9imS68tZBaYyBWSCE47V1RGuMrB94iyTOIEwRmVL2x/4An+6mETpLrKJ5hQkB8W4kFAadeIQ==}
    engines: {node: '>=12'}
    dev: false

  /dunder-proto/1.0.1:
    resolution: {integrity: sha512-KIN/nDJBQRcXw0MLVhZE9iQHmG68qAVIBg9CqmUYjmQIhgij9U5MFvrqkUL5FbtyyzZuOeOt0zdeRe4UY7ct+A==}
    engines: {node: '>= 0.4'}
    dependencies:
      call-bind-apply-helpers: 1.0.2
      es-errors: 1.3.0
      gopd: 1.2.0
    dev: true

  /eastasianwidth/0.2.0:
    resolution: {integrity: sha512-I88TYZWc9XiYHRQ4/3c5rjjfgkjhLyW2luGIheGERbNQ6OY7yTybanSpDXZa8y7VUP9YmDcYa+eyq4ca7iLqWA==}

  /ecc-jsbn/0.1.2:
    resolution: {integrity: sha512-eh9O+hwRHNbG4BLTjEl3nw044CkGm5X6LoaCf7LPp7UU8Qrt47JYNi6nPX8xjW97TKGKm1ouctg0QSpZe9qrnw==}
    dependencies:
      jsbn: 0.1.1
      safer-buffer: 2.1.2
    dev: true

  /ecdsa-sig-formatter/1.0.11:
    resolution: {integrity: sha512-nagl3RYrbNv6kQkeJIpt6NJZy8twLB/2vtz6yN9Z4vRKHN4/QZJIEbqohALSgwKdnksuY3k5Addp5lg8sVoVcQ==}
    dependencies:
      safe-buffer: 5.2.1
    dev: true

  /ee-first/1.1.1:
    resolution: {integrity: sha512-WMwm9LhRUo+WUaRN+vRuETqG89IgZphVSNkdFgeb6sS/E4OrDIN7t48CAewSHXc6C8lefD8KKfr5vY61brQlow==}
    dev: true

  /electron-to-chromium/1.4.529:
    resolution: {integrity: sha512-6uyPyXTo8lkv8SWAmjKFbG42U073TXlzD4R8rW3EzuznhFS2olCIAfjjQtV2dV2ar/vRF55KUd3zQYnCB0dd3A==}
    dev: true

  /electron-to-chromium/1.4.798:
    resolution: {integrity: sha512-by9J2CiM9KPGj9qfp5U4FcPSbXJG7FNzqnYaY4WLzX+v2PHieVGmnsA4dxfpGE3QEC7JofpPZmn7Vn1B9NR2+Q==}
    dev: true

  /emoji-regex/8.0.0:
    resolution: {integrity: sha512-MSjYzcWNOA0ewAHpz0MxpYFvwg6yjy1NG3xteoqz644VCo/RPgnr1/GGt+ic3iJTzQ8Eu3TdM14SawnVUmGE6A==}

  /emoji-regex/9.2.2:
    resolution: {integrity: sha512-L18DaJsXSUk2+42pv8mLs5jJT2hqFkFE4j21wOmgbUqsZ2hL72NsUU785g9RXgo3s0ZNgVl42TiHp3ZtOv/Vyg==}

  /emojis-list/3.0.0:
    resolution: {integrity: sha512-/kyM18EfinwXZbno9FyUGeFh87KC8HRQBQGildHZbEuRyWFOmv1U10o9BBp8XVZDVNNuQKyIGIu5ZYAAXJ0V2Q==}
    engines: {node: '>= 4'}
    dev: true

  /enabled/2.0.0:
    resolution: {integrity: sha512-AKrN98kuwOzMIdAizXGI86UFBoo26CL21UM763y1h/GMSJ4/OHU9k2YlsmBpyScFo/wbLzWQJBMCW4+IO3/+OQ==}
    dev: true

  /encodeurl/1.0.2:
    resolution: {integrity: sha512-TPJXq8JqFaVYm2CWmPvnP2Iyo4ZSM7/QKcSmuMLDObfpH5fi7RUGmd/rTDf+rut/saiDiQEeVTNgAmJEdAOx0w==}
    engines: {node: '>= 0.8'}
    dev: true

  /encodeurl/2.0.0:
    resolution: {integrity: sha512-Q0n9HRi4m6JuGIV1eFlmvJB7ZEVxu93IrMyiMsGC0lrMJMWzRgx6WGquyfQgZVb31vhGgXnfmPNNXmxnOkRBrg==}
    engines: {node: '>= 0.8'}
    dev: true

  /end-of-stream/1.4.4:
    resolution: {integrity: sha512-+uw1inIHVPQoaVuHzRyXd21icM+cnt4CzD5rW+NC1wjOUSTOs+Te7FOv7AhN7vS9x/oIyhLP5PR1H+phQAHu5Q==}
    dependencies:
      once: 1.4.0
    dev: true

  /engine.io-parser/5.2.1:
    resolution: {integrity: sha512-9JktcM3u18nU9N2Lz3bWeBgxVgOKpw7yhRaoxQA3FUDZzzw+9WlA6p4G4u0RixNkg14fH7EfEc/RhpurtiROTQ==}
    engines: {node: '>=10.0.0'}
    dev: true

  /engine.io/6.5.2:
    resolution: {integrity: sha512-IXsMcGpw/xRfjra46sVZVHiSWo/nJ/3g1337q9KNXtS6YRzbW5yIzTCb9DjhrBe7r3GZQR0I4+nq+4ODk5g/cA==}
    engines: {node: '>=10.2.0'}
    dependencies:
      '@types/cookie': 0.4.1
      '@types/cors': 2.8.14
      '@types/node': 18.18.0
      accepts: 1.3.8
      base64id: 2.0.0
      cookie: 0.4.2
      cors: 2.8.5
      debug: 4.3.4
      engine.io-parser: 5.2.1
      ws: 8.11.0
    transitivePeerDependencies:
      - bufferutil
      - supports-color
      - utf-8-validate
    dev: true

  /enhanced-resolve/5.15.0:
    resolution: {integrity: sha512-LXYT42KJ7lpIKECr2mAXIaMldcNCh/7E0KBKOu4KSfkHmP+mZmSs+8V5gBAqisWBy0OO4W5Oyys0GO1Y8KtdKg==}
    engines: {node: '>=10.13.0'}
    dependencies:
      graceful-fs: 4.2.11
      tapable: 2.2.1
    dev: true

  /ent/2.2.0:
    resolution: {integrity: sha512-GHrMyVZQWvTIdDtpiEXdHZnFQKzeO09apj8Cbl4pKWy4i0Oprcq17usfDt5aO63swf0JOeMWjWQE/LzgSRuWpA==}
    dev: true

  /entities/2.0.3:
    resolution: {integrity: sha512-MyoZ0jgnLvB2X3Lg5HqpFmn1kybDiIfEQmKzTb5apr51Rb+T3KdmMiqa70T+bhGnyv7bQ6WMj2QMHpGMmlrUYQ==}
    dev: true

  /env-paths/2.2.1:
    resolution: {integrity: sha512-+h1lkLKhZMTYjog1VEpJNG7NZJWcuc2DDk/qsqSTRRCOXiLjeQ1d1/udrUGhqMxUgAlwKNZ0cf2uqan5GLuS2A==}
    engines: {node: '>=6'}
    dev: true

  /env-paths/3.0.0:
    resolution: {integrity: sha512-dtJUTepzMW3Lm/NPxRf3wP4642UWhjL2sQxc+ym2YMj1m/H2zDNQOlezafzkHwn6sMstjHTwG6iQQsctDW/b1A==}
    engines: {node: ^12.20.0 || ^14.13.1 || >=16.0.0}

  /envinfo/7.10.0:
    resolution: {integrity: sha512-ZtUjZO6l5mwTHvc1L9+1q5p/R3wTopcfqMW8r5t8SJSKqeVI/LtajORwRFEKpEFuekjD0VBjwu1HMxL4UalIRw==}
    engines: {node: '>=4'}
    hasBin: true
    dev: true

  /error-ex/1.3.2:
    resolution: {integrity: sha512-7dFHNmqeFSEt2ZBsCriorKnn3Z2pj+fd9kmI6QoWw4//DL+icEBfc0U7qJCisqrTsKTjw4fNFy2pW9OqStD84g==}
    dependencies:
      is-arrayish: 0.2.1
    dev: true

  /es-abstract/1.22.2:
    resolution: {integrity: sha512-YoxfFcDmhjOgWPWsV13+2RNjq1F6UQnfs+8TftwNqtzlmFzEXvlUwdrNrYeaizfjQzRMxkZ6ElWMOJIFKdVqwA==}
    engines: {node: '>= 0.4'}
    dependencies:
      array-buffer-byte-length: 1.0.0
      arraybuffer.prototype.slice: 1.0.2
      available-typed-arrays: 1.0.5
      call-bind: 1.0.7
      es-set-tostringtag: 2.1.0
      es-to-primitive: 1.2.1
      function.prototype.name: 1.1.6
      get-intrinsic: 1.3.0
      get-symbol-description: 1.0.0
      globalthis: 1.0.3
      gopd: 1.2.0
      has: 1.0.3
      has-property-descriptors: 1.0.2
      has-proto: 1.0.1
      has-symbols: 1.1.0
      internal-slot: 1.0.5
      is-array-buffer: 3.0.2
      is-callable: 1.2.7
      is-negative-zero: 2.0.2
      is-regex: 1.1.4
      is-shared-array-buffer: 1.0.2
      is-string: 1.0.7
      is-typed-array: 1.1.12
      is-weakref: 1.0.2
      object-inspect: 1.13.4
      object-keys: 1.1.1
      object.assign: 4.1.4
      regexp.prototype.flags: 1.5.1
      safe-array-concat: 1.0.1
      safe-regex-test: 1.0.0
      string.prototype.trim: 1.2.8
      string.prototype.trimend: 1.0.7
      string.prototype.trimstart: 1.0.7
      typed-array-buffer: 1.0.0
      typed-array-byte-length: 1.0.0
      typed-array-byte-offset: 1.0.0
      typed-array-length: 1.0.4
      unbox-primitive: 1.0.2
      which-typed-array: 1.1.11
    dev: true

  /es-define-property/1.0.1:
    resolution: {integrity: sha512-e3nRfgfUZ4rNGL232gUgX06QNyyez04KdjFrF+LTRoOXmrOgFKDg4BCdsjW8EnT69eqdYGmRpJwiPVYNrCaW3g==}
    engines: {node: '>= 0.4'}
    dev: true

  /es-errors/1.3.0:
    resolution: {integrity: sha512-Zf5H2Kxt2xjTvbJvP2ZWLEICxA6j+hAmMzIlypy4xcBg1vKVnx89Wy0GbS+kf5cwCVFFzdCFh2XSCFNULS6csw==}
    engines: {node: '>= 0.4'}
    dev: true

  /es-get-iterator/1.1.3:
    resolution: {integrity: sha512-sPZmqHBe6JIiTfN5q2pEi//TwxmAFHwj/XEuYjTuse78i8KxaqMTTzxPoFKuzRpDpTJ+0NAbpfenkmH2rePtuw==}
    dependencies:
      call-bind: 1.0.7
      get-intrinsic: 1.3.0
      has-symbols: 1.1.0
      is-arguments: 1.1.1
      is-map: 2.0.2
      is-set: 2.0.2
      is-string: 1.0.7
      isarray: 2.0.5
      stop-iteration-iterator: 1.0.0
    dev: true

  /es-module-lexer/1.3.1:
    resolution: {integrity: sha512-JUFAyicQV9mXc3YRxPnDlrfBKpqt6hUYzz9/boprUJHs4e4KVr3XwOF70doO6gwXUor6EWZJAyWAfKki84t20Q==}
    dev: true

  /es-object-atoms/1.1.1:
    resolution: {integrity: sha512-FGgH2h8zKNim9ljj7dankFPcICIK9Cp5bm+c2gQSYePhpaG5+esrLODihIorn+Pe6FGJzWhXQotPv73jTaldXA==}
    engines: {node: '>= 0.4'}
    dependencies:
      es-errors: 1.3.0
    dev: true

  /es-set-tostringtag/2.1.0:
    resolution: {integrity: sha512-j6vWzfrGVfyXxge+O0x5sh6cvxAog0a/4Rdd2K36zCMV5eJ+/+tOAngRO8cODMNWbVRdVlmGZQL2YS3yR8bIUA==}
    engines: {node: '>= 0.4'}
    dependencies:
      es-errors: 1.3.0
      get-intrinsic: 1.3.0
      has-tostringtag: 1.0.2
      hasown: 2.0.2
    dev: true

  /es-to-primitive/1.2.1:
    resolution: {integrity: sha512-QCOllgZJtaUo9miYBcLChTUaHNjJF3PYs1VidD7AwiEj1kYxKeQTctLAezAOH5ZKRH0g2IgPn6KwB4IT8iRpvA==}
    engines: {node: '>= 0.4'}
    dependencies:
      is-callable: 1.2.7
      is-date-object: 1.0.5
      is-symbol: 1.0.4
    dev: true

  /esbuild/0.20.2:
    resolution: {integrity: sha512-WdOOppmUNU+IbZ0PaDiTst80zjnrOkyJNHoKupIcVyU8Lvla3Ugx94VzkQ32Ijqd7UhHJy75gNWDMUekcrSJ6g==}
    engines: {node: '>=12'}
    hasBin: true
    requiresBuild: true
    optionalDependencies:
      '@esbuild/aix-ppc64': 0.20.2
      '@esbuild/android-arm': 0.20.2
      '@esbuild/android-arm64': 0.20.2
      '@esbuild/android-x64': 0.20.2
      '@esbuild/darwin-arm64': 0.20.2
      '@esbuild/darwin-x64': 0.20.2
      '@esbuild/freebsd-arm64': 0.20.2
      '@esbuild/freebsd-x64': 0.20.2
      '@esbuild/linux-arm': 0.20.2
      '@esbuild/linux-arm64': 0.20.2
      '@esbuild/linux-ia32': 0.20.2
      '@esbuild/linux-loong64': 0.20.2
      '@esbuild/linux-mips64el': 0.20.2
      '@esbuild/linux-ppc64': 0.20.2
      '@esbuild/linux-riscv64': 0.20.2
      '@esbuild/linux-s390x': 0.20.2
      '@esbuild/linux-x64': 0.20.2
      '@esbuild/netbsd-x64': 0.20.2
      '@esbuild/openbsd-x64': 0.20.2
      '@esbuild/sunos-x64': 0.20.2
      '@esbuild/win32-arm64': 0.20.2
      '@esbuild/win32-ia32': 0.20.2
      '@esbuild/win32-x64': 0.20.2
    dev: true

  /esbuild/0.23.0:
    resolution: {integrity: sha512-1lvV17H2bMYda/WaFb2jLPeHU3zml2k4/yagNMG8Q/YtfMjCwEUZa2eXXMgZTVSL5q1n4H7sQ0X6CdJDqqeCFA==}
    engines: {node: '>=18'}
    hasBin: true
    requiresBuild: true
    optionalDependencies:
      '@esbuild/aix-ppc64': 0.23.0
      '@esbuild/android-arm': 0.23.0
      '@esbuild/android-arm64': 0.23.0
      '@esbuild/android-x64': 0.23.0
      '@esbuild/darwin-arm64': 0.23.0
      '@esbuild/darwin-x64': 0.23.0
      '@esbuild/freebsd-arm64': 0.23.0
      '@esbuild/freebsd-x64': 0.23.0
      '@esbuild/linux-arm': 0.23.0
      '@esbuild/linux-arm64': 0.23.0
      '@esbuild/linux-ia32': 0.23.0
      '@esbuild/linux-loong64': 0.23.0
      '@esbuild/linux-mips64el': 0.23.0
      '@esbuild/linux-ppc64': 0.23.0
      '@esbuild/linux-riscv64': 0.23.0
      '@esbuild/linux-s390x': 0.23.0
      '@esbuild/linux-x64': 0.23.0
      '@esbuild/netbsd-x64': 0.23.0
      '@esbuild/openbsd-arm64': 0.23.0
      '@esbuild/openbsd-x64': 0.23.0
      '@esbuild/sunos-x64': 0.23.0
      '@esbuild/win32-arm64': 0.23.0
      '@esbuild/win32-ia32': 0.23.0
      '@esbuild/win32-x64': 0.23.0
    dev: true

  /escalade/3.1.1:
    resolution: {integrity: sha512-k0er2gUkLf8O0zKJiAhmkTnJlTvINGv7ygDNPbeIsX/TJjGJZHuh9B2UxbsaEkmlEo9MfhrSzmhIlhRlI2GXnw==}
    engines: {node: '>=6'}

  /escalade/3.1.2:
    resolution: {integrity: sha512-ErCHMCae19vR8vQGe50xIsVomy19rg6gFu3+r3jkEO46suLMWBksvVyoGgQV+jOfl84ZSOSlmv6Gxa89PmTGmA==}
    engines: {node: '>=6'}
    dev: true

  /escape-html/1.0.3:
    resolution: {integrity: sha512-NiSupZ4OeuGwr68lGIeym/ksIZMJodUGOSCZ/FSnTxcrekbvqrgdUxlJOMpijaKZVjAJrWrGs/6Jy8OMuyj9ow==}
    dev: true

  /escape-string-regexp/1.0.5:
    resolution: {integrity: sha512-vbRorB5FUQWvla16U8R/qgaFIya2qGzwDrNmCZuYKrbdSUMG6I1ZCGQRefkRVhuOkIGVne7BQ35DSfo1qvJqFg==}
    engines: {node: '>=0.8.0'}
    dev: true

  /escape-string-regexp/4.0.0:
    resolution: {integrity: sha512-TtpcNJ3XAzx3Gq8sWRzJaVajRs0uVxA2YAkdb1jm2YkPz4G6egUFAyA3n5vtEIZefPk5Wa4UXbKuS5fKkJWdgA==}
    engines: {node: '>=10'}
    dev: true

  /escodegen/2.1.0:
    resolution: {integrity: sha512-2NlIDTwUWJN0mRPQOdtQBzbUHvdGY2P1VXSyU83Q3xKxM7WHX2Ql8dKq782Q9TgQUNOLEzEYu9bzLNj1q88I5w==}
    engines: {node: '>=6.0'}
    hasBin: true
    dependencies:
      esprima: 4.0.1
      estraverse: 5.3.0
      esutils: 2.0.3
    optionalDependencies:
      source-map: 0.6.1
    dev: true

  /eslint-plugin-require-extensions/0.1.3_eslint@8.50.0:
    resolution: {integrity: sha512-T3c1PZ9PIdI3hjV8LdunfYI8gj017UQjzAnCrxuo3wAjneDbTPHdE3oNWInOjMA+z/aBkUtlW5vC0YepYMZIug==}
    engines: {node: '>=16'}
    peerDependencies:
      eslint: '*'
    dependencies:
      eslint: 8.50.0
    dev: true

  /eslint-scope/5.1.1:
    resolution: {integrity: sha512-2NxwbF/hZ0KpepYN0cNbo+FN6XoK7GaHlQhgx/hIZl6Va0bF45RQOOwhLIy8lQDbuCiadSLCBnH2CFYquit5bw==}
    engines: {node: '>=8.0.0'}
    dependencies:
      esrecurse: 4.3.0
      estraverse: 4.3.0
    dev: true

  /eslint-scope/7.2.2:
    resolution: {integrity: sha512-dOt21O7lTMhDM+X9mB4GX+DZrZtCUJPL/wlcTqxyrx5IvO0IYtILdtrQGQp+8n5S0gwSVmOf9NQrjMOgfQZlIg==}
    engines: {node: ^12.22.0 || ^14.17.0 || >=16.0.0}
    dependencies:
      esrecurse: 4.3.0
      estraverse: 5.3.0
    dev: true

  /eslint-visitor-keys/3.4.3:
    resolution: {integrity: sha512-wpc+LXeiyiisxPlEkUzU6svyS1frIO3Mgxj1fdy7Pm8Ygzguax2N3Fa/D/ag1WqbOprdI+uY6wMUl8/a2G+iag==}
    engines: {node: ^12.22.0 || ^14.17.0 || >=16.0.0}
    dev: true

  /eslint-visitor-keys/4.2.0:
    resolution: {integrity: sha512-UyLnSehNt62FFhSwjZlHmeokpRK59rcz29j+F1/aDgbkbRTk7wIc9XzdoasMUbRNKDM0qQt/+BJ4BrpFeABemw==}
    engines: {node: ^18.18.0 || ^20.9.0 || >=21.1.0}
    dev: true

  /eslint/8.50.0:
    resolution: {integrity: sha512-FOnOGSuFuFLv/Sa+FDVRZl4GGVAAFFi8LecRsI5a1tMO5HIE8nCm4ivAlzt4dT3ol/PaaGC0rJEEXQmHJBGoOg==}
    engines: {node: ^12.22.0 || ^14.17.0 || >=16.0.0}
    hasBin: true
    dependencies:
      '@eslint-community/eslint-utils': 4.4.0_eslint@8.50.0
      '@eslint-community/regexpp': 4.8.2
      '@eslint/eslintrc': 2.1.2
      '@eslint/js': 8.50.0
      '@humanwhocodes/config-array': 0.11.11
      '@humanwhocodes/module-importer': 1.0.1
      '@nodelib/fs.walk': 1.2.8
      ajv: 6.12.6
      chalk: 4.1.2
      cross-spawn: 7.0.3
      debug: 4.3.4
      doctrine: 3.0.0
      escape-string-regexp: 4.0.0
      eslint-scope: 7.2.2
      eslint-visitor-keys: 3.4.3
      espree: 9.6.1
      esquery: 1.5.0
      esutils: 2.0.3
      fast-deep-equal: 3.1.3
      file-entry-cache: 6.0.1
      find-up: 5.0.0
      glob-parent: 6.0.2
      globals: 13.22.0
      graphemer: 1.4.0
      ignore: 5.2.4
      imurmurhash: 0.1.4
      is-glob: 4.0.3
      is-path-inside: 3.0.3
      js-yaml: 4.1.0
      json-stable-stringify-without-jsonify: 1.0.1
      levn: 0.4.1
      lodash.merge: 4.6.2
      minimatch: 3.1.2
      natural-compare: 1.4.0
      optionator: 0.9.3
      strip-ansi: 6.0.1
      text-table: 0.2.0
    transitivePeerDependencies:
      - supports-color
    dev: true

  /espree/9.6.1:
    resolution: {integrity: sha512-oruZaFkjorTpF32kDSI5/75ViwGeZginGGy2NoOSg3Q9bnwlnmDm4HLnkl0RE3n+njDXR037aY1+x58Z/zFdwQ==}
    engines: {node: ^12.22.0 || ^14.17.0 || >=16.0.0}
    dependencies:
      acorn: 8.10.0
      acorn-jsx: 5.3.2_acorn@8.10.0
      eslint-visitor-keys: 3.4.3
    dev: true

  /esprima/4.0.1:
    resolution: {integrity: sha512-eGuFFw7Upda+g4p+QHvnW0RyTX/SVeJBDM/gCtMARO0cLuT2HcEKnTPvhjV6aGeqrCB/sbNop0Kszm0jsaWU4A==}
    engines: {node: '>=4'}
    hasBin: true
    dev: true

  /esquery/1.5.0:
    resolution: {integrity: sha512-YQLXUplAwJgCydQ78IMJywZCceoqk1oH01OERdSAJc/7U2AylwjhSCLDEtqwg811idIS/9fIU5GjG73IgjKMVg==}
    engines: {node: '>=0.10'}
    dependencies:
      estraverse: 5.3.0
    dev: true

  /esrecurse/4.3.0:
    resolution: {integrity: sha512-KmfKL3b6G+RXvP8N1vr3Tq1kL/oCFgn2NYXEtqP8/L3pKapUA4G8cFVaoF3SU323CD4XypR/ffioHmkti6/Tag==}
    engines: {node: '>=4.0'}
    dependencies:
      estraverse: 5.3.0
    dev: true

  /estraverse/4.3.0:
    resolution: {integrity: sha512-39nnKffWz8xN1BU/2c79n9nB9HDzo0niYUqx6xyqUnyoAnQyyWpOTdZEeiCch8BBu515t4wp9ZmgVfVhn9EBpw==}
    engines: {node: '>=4.0'}
    dev: true

  /estraverse/5.3.0:
    resolution: {integrity: sha512-MMdARuVEQziNTeJD8DgMqmhwR11BRQ/cBP+pLtYdSTnf3MIO8fFeiINEbX36ZdNlfU/7A9f3gUw49B3oQsvwBA==}
    engines: {node: '>=4.0'}
    dev: true

  /estree-walker/3.0.3:
    resolution: {integrity: sha512-7RUKfXgSMMkzt6ZuXmqapOurLGPPfgj6l9uRZ7lRGolvk0y2yocc35LdcxKC5PQZdn2DMqioAQ2NoWcrTKmm6g==}
    dependencies:
      '@types/estree': 1.0.5
    dev: true

  /esutils/2.0.3:
    resolution: {integrity: sha512-kVscqXk4OCp68SZ0dkgEKVi6/8ij300KBWTJq32P/dYeWTSwK41WyTxalN1eRmA5Z9UU/LX9D7FWSmV9SAYx6g==}
    engines: {node: '>=0.10.0'}
    dev: true

  /etag/1.8.1:
    resolution: {integrity: sha512-aIL5Fx7mawVa300al2BnEE4iNvo1qETxLrPI/o05L7z6go7fCw1J6EQmbK4FmJ2AS7kgVF/KEZWufBfdClMcPg==}
    engines: {node: '>= 0.6'}
    dev: true

  /eventemitter3/4.0.7:
    resolution: {integrity: sha512-8guHBZCwKnFhYdHr2ysuRWErTwhoN2X8XELRlrRwpmfeY2jjuUN4taQMsULKUVo1K4DvZl+0pgfyoysHxvmvEw==}
    dev: true

  /events/3.3.0:
    resolution: {integrity: sha512-mQw+2fkQbALzQ7V0MY0IqdnXNOeTtP4r0lN9z7AAawCXgqea7bDii20AYrIBrFd/Hx0M2Ocz6S111CaFkUcb0Q==}
    engines: {node: '>=0.8.x'}
    dev: true

  /execa/8.0.1:
    resolution: {integrity: sha512-VyhnebXciFV2DESc+p6B+y0LjSm0krU4OgJN44qFAhBY0TJ+1V61tYD2+wHusZ6F9n5K+vl8k0sTy7PEfV4qpg==}
    engines: {node: '>=16.17'}
    dependencies:
      cross-spawn: 7.0.3
      get-stream: 8.0.1
      human-signals: 5.0.0
      is-stream: 3.0.0
      merge-stream: 2.0.0
      npm-run-path: 5.3.0
      onetime: 6.0.0
      signal-exit: 4.1.0
      strip-final-newline: 3.0.0
    dev: true

  /express-promise-router/4.1.1_express@4.18.2:
    resolution: {integrity: sha512-Lkvcy/ZGrBhzkl3y7uYBHLMtLI4D6XQ2kiFg9dq7fbktBch5gjqJ0+KovX0cvCAvTJw92raWunRLM/OM+5l4fA==}
    engines: {node: '>=10'}
    peerDependencies:
      '@types/express': ^4.0.0
      express: ^4.0.0
    peerDependenciesMeta:
      '@types/express':
        optional: true
    dependencies:
      express: 4.18.2
      is-promise: 4.0.0
      lodash.flattendeep: 4.4.0
      methods: 1.1.2
    dev: true

  /express/4.18.2:
    resolution: {integrity: sha512-5/PsL6iGPdfQ/lKM1UuielYgv3BUoJfz1aUwU9vHZ+J7gyvwdQXFEBIEIaxeGf0GIcreATNyBExtalisDbuMqQ==}
    engines: {node: '>= 0.10.0'}
    dependencies:
      accepts: 1.3.8
      array-flatten: 1.1.1
      body-parser: 1.20.1
      content-disposition: 0.5.4
      content-type: 1.0.5
      cookie: 0.5.0
      cookie-signature: 1.0.6
      debug: 2.6.9
      depd: 2.0.0
      encodeurl: 1.0.2
      escape-html: 1.0.3
      etag: 1.8.1
      finalhandler: 1.2.0
      fresh: 0.5.2
      http-errors: 2.0.0
      merge-descriptors: 1.0.1
      methods: 1.1.2
      on-finished: 2.4.1
      parseurl: 1.3.3
      path-to-regexp: 0.1.7
      proxy-addr: 2.0.7
      qs: 6.11.0
      range-parser: 1.2.1
      safe-buffer: 5.2.1
      send: 0.18.0
      serve-static: 1.15.0
      setprototypeof: 1.2.0
      statuses: 2.0.1
      type-is: 1.6.18
      utils-merge: 1.0.1
      vary: 1.1.2
    dev: true

  /express/5.1.0:
    resolution: {integrity: sha512-DT9ck5YIRU+8GYzzU5kT3eHGA5iL+1Zd0EutOmTE9Dtk+Tvuzd23VBU+ec7HPNSTxXYO55gPV/hq4pSBJDjFpA==}
    engines: {node: '>= 18'}
    dependencies:
      accepts: 2.0.0
      body-parser: 2.2.0
      content-disposition: 1.0.0
      content-type: 1.0.5
      cookie: 0.7.1
      cookie-signature: 1.2.2
      debug: 4.4.0
      encodeurl: 2.0.0
      escape-html: 1.0.3
      etag: 1.8.1
      finalhandler: 2.1.0
      fresh: 2.0.0
      http-errors: 2.0.0
      merge-descriptors: 2.0.0
      mime-types: 3.0.1
      on-finished: 2.4.1
      once: 1.4.0
      parseurl: 1.3.3
      proxy-addr: 2.0.7
      qs: 6.14.0
      range-parser: 1.2.1
      router: 2.2.0
      send: 1.2.0
      serve-static: 2.2.0
      statuses: 2.0.1
      type-is: 2.0.1
      vary: 1.1.2
    transitivePeerDependencies:
      - supports-color
    dev: true

  /extend/3.0.2:
    resolution: {integrity: sha512-fjquC59cD7CyW6urNXK0FBufkZcoiGG80wTuPujX590cB5Ttln20E2UB4S/WARVqhXffZl2LNgS+gQdPIIim/g==}
    dev: true

  /external-editor/3.1.0:
    resolution: {integrity: sha512-hMQ4CX1p1izmuLYyZqLMO/qGNw10wSv9QDCPfzXfyFrOaCSSoRfqE1Kf1s5an66J5JZC62NewG+mK49jOCtQew==}
    engines: {node: '>=4'}
    dependencies:
      chardet: 0.7.0
      iconv-lite: 0.4.24
      tmp: 0.0.33

  /extract-zip/2.0.1:
    resolution: {integrity: sha512-GDhU9ntwuKyGXdZBUgTIe+vXnWj0fppUEtMDL0+idd5Sta8TGpHssn/eusA9mrPr9qNDym6SxAYZjNvCn/9RBg==}
    engines: {node: '>= 10.17.0'}
    hasBin: true
    dependencies:
      debug: 4.4.0
      get-stream: 5.2.0
      yauzl: 2.10.0
    optionalDependencies:
      '@types/yauzl': 2.10.1
    transitivePeerDependencies:
      - supports-color
    dev: true

  /extsprintf/1.3.0:
    resolution: {integrity: sha512-11Ndz7Nv+mvAC1j0ktTa7fAb0vLyGGX+rMHNBYQviQDGU0Hw7lhctJANqbPhu9nV9/izT/IntTgZ7Im/9LJs9g==}
    engines: {'0': node >=0.6.0}
    dev: true

  /fast-deep-equal/3.1.3:
    resolution: {integrity: sha512-f3qQ9oQy9j2AhBe/H9VC91wLmKBCCU/gDOnKNAYG5hswO7BLKj09Hc5HYNz9cGI++xlpDCIgDaitVs03ATR84Q==}

  /fast-fifo/1.3.2:
    resolution: {integrity: sha512-/d9sfos4yxzpwkDkuN7k2SqFKtYNmCTzgfEpz82x34IM9/zc8KGxQoXg1liNC/izpRM/MBdt44Nmx41ZWqk+FQ==}
    dev: true

  /fast-glob/3.3.3:
    resolution: {integrity: sha512-7MptL8U0cqcFdzIzwOTHoilX9x5BrNqye7Z/LuC7kCMRio1EMSyqRK3BEAUD7sXRq4iT4AzTVuZdhgQ2TCvYLg==}
    engines: {node: '>=8.6.0'}
    dependencies:
      '@nodelib/fs.stat': 2.0.5
      '@nodelib/fs.walk': 1.2.8
      glob-parent: 5.1.2
      merge2: 1.4.1
      micromatch: 4.0.8

  /fast-json-stable-stringify/2.1.0:
    resolution: {integrity: sha512-lhd/wF+Lk98HZoTCtlVraHtfh5XYijIjalXck7saUtuanSDyLMxnHhSXEDJqHxD7msR8D0uCmqlkwjCV8xvwHw==}
    dev: true

  /fast-levenshtein/2.0.6:
    resolution: {integrity: sha512-DCXu6Ifhqcks7TZKY3Hxp3y6qphY5SJZmrWMDrKcERSOXWQdMhU9Ig/PYrzyw/ul9jOIyh0N4M0tbC5hodg8dw==}
    dev: true

  /fast-uri/3.0.1:
    resolution: {integrity: sha512-MWipKbbYiYI0UC7cl8m/i/IWTqfC8YXsqjzybjddLsFjStroQzsHXkc73JutMvBiXmOvapk+axIl79ig5t55Bw==}

  /fast-xml-parser/4.3.1:
    resolution: {integrity: sha512-viVv3xb8D+SiS1W4cv4tva3bni08kAkx0gQnWrykMM8nXPc1FxqZPU00dCEVjkiCg4HoXd2jC4x29Nzg/l2DAA==}
    hasBin: true
    dependencies:
      strnum: 1.0.5
    dev: true

  /fast-xml-parser/4.5.0:
    resolution: {integrity: sha512-/PlTQCI96+fZMAOLMZK4CWG1ItCbfZ/0jx7UIJFChPNrx7tcEgerUgWbeieCM9MfHInUDyK8DWYZ+YrywDJuTg==}
    hasBin: true
    dependencies:
      strnum: 1.0.5
    dev: true

  /fastest-levenshtein/1.0.16:
    resolution: {integrity: sha512-eRnCtTTtGZFpQCwhJiUOuxPQWRXVKYDn0b2PeHfXL6/Zi53SLAzAHfVhVWK2AryC/WH05kGfxhFIPvTF0SXQzg==}
    engines: {node: '>= 4.9.1'}
    dev: true

  /fastq/1.15.0:
    resolution: {integrity: sha512-wBrocU2LCXXa+lWBt8RoIRD89Fi8OdABODa/kEnyeyjS5aZO5/GNvI5sEINADqP/h8M29UHTHUb53sUu5Ihqdw==}
    dependencies:
      reusify: 1.0.4

  /fd-slicer/1.1.0:
    resolution: {integrity: sha512-cE1qsB/VwyQozZ+q1dGxR8LBYNZeofhEdUNGSMbQD3Gw2lAzX9Zb3uIU6Ebc/Fmyjo9AWWfnn0AUCHqtevs/8g==}
    dependencies:
      pend: 1.2.0
    dev: true

  /fecha/4.2.3:
    resolution: {integrity: sha512-OP2IUU6HeYKJi3i0z4A19kHMQoLVs4Hc+DPqqxI2h/DPZHTm/vjsfC6P0b4jCMy14XizLBqvndQ+UilD7707Jw==}
    dev: true

  /file-entry-cache/6.0.1:
    resolution: {integrity: sha512-7Gps/XWymbLk2QLYK4NzpMOrYjMhdIxXuIvy2QBsLE6ljuodKvdkWs/cpyJJ3CVIVpH0Oi1Hvg1ovbMzLdFBBg==}
    engines: {node: ^10.12.0 || >=12.0.0}
    dependencies:
      flat-cache: 3.1.0
    dev: true

  /fill-range/7.1.1:
    resolution: {integrity: sha512-YsGpe3WHLK8ZYi4tWDg2Jy3ebRz2rXowDxnld4bkQB00cc/1Zw9AWnC0i9ztDJitivtQvaI9KaLyKrc+hBW0yg==}
    engines: {node: '>=8'}
    dependencies:
      to-regex-range: 5.0.1

  /finalhandler/1.1.2:
    resolution: {integrity: sha512-aAWcW57uxVNrQZqFXjITpW3sIUQmHGG3qSb9mUah9MgMC4NeWhNOlNjXEYq3HjRAvL6arUviZGGJsBg6z0zsWA==}
    engines: {node: '>= 0.8'}
    dependencies:
      debug: 2.6.9
      encodeurl: 1.0.2
      escape-html: 1.0.3
      on-finished: 2.3.0
      parseurl: 1.3.3
      statuses: 1.5.0
      unpipe: 1.0.0
    dev: true

  /finalhandler/1.2.0:
    resolution: {integrity: sha512-5uXcUVftlQMFnWC9qu/svkWv3GTd2PfUhK/3PLkYNAe7FbqJMt3515HaxE6eRL74GdsriiwujiawdaB1BpEISg==}
    engines: {node: '>= 0.8'}
    dependencies:
      debug: 2.6.9
      encodeurl: 1.0.2
      escape-html: 1.0.3
      on-finished: 2.4.1
      parseurl: 1.3.3
      statuses: 2.0.1
      unpipe: 1.0.0
    dev: true

  /finalhandler/2.1.0:
    resolution: {integrity: sha512-/t88Ty3d5JWQbWYgaOGCCYfXRwV1+be02WqYYlL6h0lEiUAMPM8o8qKGO01YIkOHzka2up08wvgYD0mDiI+q3Q==}
    engines: {node: '>= 0.8'}
    dependencies:
      debug: 4.4.0
      encodeurl: 2.0.0
      escape-html: 1.0.3
      on-finished: 2.4.1
      parseurl: 1.3.3
      statuses: 2.0.1
    transitivePeerDependencies:
      - supports-color
    dev: true

  /find-up/4.1.0:
    resolution: {integrity: sha512-PpOwAdQ/YlXQ2vj8a3h8IipDuYRi3wceVQQGYWxNINccq40Anw7BlsEXCMbt1Zt+OLA6Fq9suIpIWD0OsnISlw==}
    engines: {node: '>=8'}
    dependencies:
      locate-path: 5.0.0
      path-exists: 4.0.0
    dev: true

  /find-up/5.0.0:
    resolution: {integrity: sha512-78/PXT1wlLLDgTzDs7sjq9hzz0vXD+zn+7wypEe4fXQxCmdmqfGsEPQxmiCSQI3ajFV91bVSsvNtrJRiW6nGng==}
    engines: {node: '>=10'}
    dependencies:
      locate-path: 6.0.0
      path-exists: 4.0.0
    dev: true

  /flat-cache/3.1.0:
    resolution: {integrity: sha512-OHx4Qwrrt0E4jEIcI5/Xb+f+QmJYNj2rrK8wiIdQOIrB9WrrJL8cjZvXdXuBTkkEwEqLycb5BeZDV1o2i9bTew==}
    engines: {node: '>=12.0.0'}
    dependencies:
      flatted: 3.2.9
      keyv: 4.5.3
      rimraf: 3.0.2
    dev: true

  /flat/5.0.2:
    resolution: {integrity: sha512-b6suED+5/3rTpUBdG1gupIl8MPFCAMA0QXwmljLhvCUKcUvdE4gWky9zpuGCcXHOsz4J9wPGNWq6OKpmIzz3hQ==}
    hasBin: true
    dev: true

  /flatted/3.2.9:
    resolution: {integrity: sha512-36yxDn5H7OFZQla0/jFJmbIKTdZAQHngCedGxiMmpNfEZM0sdEeT+WczLQrjK6D7o2aiyLYDnkw0R3JK0Qv1RQ==}
    dev: true

  /fn.name/1.1.0:
    resolution: {integrity: sha512-GRnmB5gPyJpAhTQdSZTSp9uaPSvl09KoYcMQtsB9rQoOmzs9dH6ffeccH+Z+cv6P68Hu5bC6JjRh4Ah/mHSNRw==}
    dev: true

  /follow-redirects/1.15.9:
    resolution: {integrity: sha512-gew4GsXizNgdoRyqmyfMHyAmXsZDk6mHkSxZFCzW9gwlbtOW44CDtYavM+y+72qD/Vq2l550kMF52DT8fOLJqQ==}
    engines: {node: '>=4.0'}
    peerDependencies:
      debug: '*'
    peerDependenciesMeta:
      debug:
        optional: true
    dev: true

  /for-each/0.3.3:
    resolution: {integrity: sha512-jqYfLp7mo9vIyQf8ykW2v7A+2N4QjeCeI5+Dz9XraiO1ign81wjiH7Fb9vSOWvQfNtmSa4H2RoQTrrXivdUZmw==}
    dependencies:
      is-callable: 1.2.7
    dev: true

  /foreground-child/3.1.1:
    resolution: {integrity: sha512-TMKDUnIte6bfb5nWv7V/caI169OHgvwjb7V4WkeUvbQQdjr5rWKqHFiKWb/fcOwB+CzBT+qbWjvj+DVwRskpIg==}
    engines: {node: '>=14'}
    dependencies:
      cross-spawn: 7.0.3
      signal-exit: 4.1.0

  /forever-agent/0.6.1:
    resolution: {integrity: sha512-j0KLYPhm6zeac4lz3oJ3o65qvgQCcPubiyotZrXqEaG4hNagNYO8qdlUrX5vwqv9ohqeT/Z3j6+yW067yWWdUw==}
    dev: true

  /form-data/2.3.3:
    resolution: {integrity: sha512-1lLKB2Mu3aGP1Q/2eCOx0fNbRMe7XdwktwOruhfqqd0rIJWwN4Dh+E3hrPSlDCXnSR7UtZ1N38rVXm+6+MEhJQ==}
    engines: {node: '>= 0.12'}
    dependencies:
      asynckit: 0.4.0
      combined-stream: 1.0.8
      mime-types: 2.1.35
    dev: true

  /form-data/4.0.0:
    resolution: {integrity: sha512-ETEklSGi5t0QMZuiXoA/Q6vcnxcLQP5vdugSpuAyi6SVGi2clPPp+xgEhuMaHC+zGgn31Kd235W35f7Hykkaww==}
    engines: {node: '>= 6'}
    dependencies:
      asynckit: 0.4.0
      combined-stream: 1.0.8
      mime-types: 2.1.35

  /form-data/4.0.1:
    resolution: {integrity: sha512-tzN8e4TX8+kkxGPK8D5u0FNmjPUjw3lwC9lSLxxoB/+GtsJG91CO8bSWy73APlgAZzZbXEYZJuxjkHH2w+Ezhw==}
    engines: {node: '>= 6'}
    dependencies:
      asynckit: 0.4.0
      combined-stream: 1.0.8
      mime-types: 2.1.35

  /forwarded/0.2.0:
    resolution: {integrity: sha512-buRG0fpBtRHSTCOASe6hD258tEubFoRLb4ZNA6NxMVHNw2gOcwHo9wyablzMzOA5z9xA9L1KNjk/Nt6MT9aYow==}
    engines: {node: '>= 0.6'}
    dev: true

  /fresh/0.5.2:
    resolution: {integrity: sha512-zJ2mQYM18rEFOudeV4GShTGIQ7RbzA7ozbU9I/XBpm7kqgMywgmylMwXHxZJmkVoYkna9d2pVXVXPdYTP9ej8Q==}
    engines: {node: '>= 0.6'}
    dev: true

  /fresh/2.0.0:
    resolution: {integrity: sha512-Rx/WycZ60HOaqLKAi6cHRKKI7zxWbJ31MhntmtwMoaTeF7XFH9hhBp8vITaMidfljRQ6eYWCKkaTK+ykVJHP2A==}
    engines: {node: '>= 0.8'}
    dev: true

  /fs-extra/10.1.0:
    resolution: {integrity: sha512-oRXApq54ETRj4eMiFzGnHWGy+zo5raudjuxN0b8H7s/RU2oW0Wvsx9O0ACRN/kRq9E8Vu/ReskGB5o3ji+FzHQ==}
    engines: {node: '>=12'}
    dependencies:
      graceful-fs: 4.2.11
      jsonfile: 6.1.0
      universalify: 2.0.0
    dev: true

  /fs-extra/11.1.1:
    resolution: {integrity: sha512-MGIE4HOvQCeUCzmlHs0vXpih4ysz4wg9qiSAu6cd42lVwPbTM1TjV7RusoyQqMmk/95gdQZX72u+YW+c3eEpFQ==}
    engines: {node: '>=14.14'}
    dependencies:
      graceful-fs: 4.2.11
      jsonfile: 6.1.0
      universalify: 2.0.0
    dev: false

  /fs-extra/7.0.1:
    resolution: {integrity: sha512-YJDaCJZEnBmcbw13fvdAM9AwNOJwOzrE4pqMqBq5nFiEqXUqHwlK4B+3pUw6JNvfSPtX05xFHtYy/1ni01eGCw==}
    engines: {node: '>=6 <7 || >=8'}
    dependencies:
      graceful-fs: 4.2.11
      jsonfile: 4.0.0
      universalify: 0.1.2
    dev: true

  /fs-extra/8.1.0:
    resolution: {integrity: sha512-yhlQgA6mnOJUKOsRUFsgJdQCvkKhcz8tlZG5HBQfReYZy46OwLcY+Zia0mtdHsOo9y/hP+CxMN0TU9QxoOtG4g==}
    engines: {node: '>=6 <7 || >=8'}
    dependencies:
      graceful-fs: 4.2.11
      jsonfile: 4.0.0
      universalify: 0.1.2
    dev: true

  /fs.realpath/1.0.0:
    resolution: {integrity: sha512-OO0pH2lK6a0hZnAdau5ItzHPI6pUlvI7jMVnxUQRtw4owF2wk8lOSabtGDCTP4Ggrg2MbGnWO9X8K1t4+fGMDw==}
    dev: true

  /fsevents/2.3.3:
    resolution: {integrity: sha512-5xoDfX+fL7faATnagmWPpbFtwh/R77WmMMqqHGS65C3vvB0YHrgF+B1YmZ3441tMj5n63k0212XNoJwzlhffQw==}
    engines: {node: ^8.16.0 || ^10.6.0 || >=11.0.0}
    os: [darwin]
    requiresBuild: true
    dev: true
    optional: true

  /function-bind/1.1.2:
    resolution: {integrity: sha512-7XHNxH7qX9xG5mIwxkhumTox/MIRNcOgDrxWsMt2pAr23WHp6MrRlN7FBSFpCpr+oVO0F744iUgR82nJMfG2SA==}
    dev: true

  /function.prototype.name/1.1.6:
    resolution: {integrity: sha512-Z5kx79swU5P27WEayXM1tBi5Ze/lbIyiNgU3qyXUOf9b2rgXYyF9Dy9Cx+IQv/Lc8WCG6L82zwUPpSS9hGehIg==}
    engines: {node: '>= 0.4'}
    dependencies:
      call-bind: 1.0.7
      define-properties: 1.2.1
      es-abstract: 1.22.2
      functions-have-names: 1.2.3
    dev: true

  /functions-have-names/1.2.3:
    resolution: {integrity: sha512-xckBUXyTIqT97tq2x2AMb+g163b5JFysYk0x4qxNFwbfQkmNZoiRHb6sPzI9/QV33WeuvVYBUIiD4NzNIyqaRQ==}
    dev: true

  /gensync/1.0.0-beta.2:
    resolution: {integrity: sha512-3hN7NaskYvMDLQY55gnW3NQ+mesEAepTqlg+VEbj7zzqEMBVNhzcGYYeqFo/TlYz6eQiFcp1HcsCZO+nGgS8zg==}
    engines: {node: '>=6.9.0'}
    dev: true

  /get-caller-file/2.0.5:
    resolution: {integrity: sha512-DyFP3BM/3YHTQOCUL/w0OZHR0lpKeGrxotcHWcqNEdnltqFwXVfhEBQ94eIo34AfQpo0rGki4cyIiftY06h2Fg==}
    engines: {node: 6.* || 8.* || >= 10.*}

  /get-func-name/2.0.0:
    resolution: {integrity: sha512-Hm0ixYtaSZ/V7C8FJrtZIuBBI+iSgL+1Aq82zSu8VQNB4S3Gk8e7Qs3VwBDJAhmRZcFqkl3tQu36g/Foh5I5ig==}
    dev: true

  /get-func-name/2.0.2:
    resolution: {integrity: sha512-8vXOvuE167CtIc3OyItco7N/dpRtBbYOsPsXCz7X/PMnlGjYjSGuZJgM1Y7mmew7BKf9BqvLX2tnOVy1BBUsxQ==}
    dev: true

  /get-intrinsic/1.3.0:
    resolution: {integrity: sha512-9fSjSaos/fRIVIp+xSJlE6lfwhES7LNtKaCBIamHsjr2na1BiABJPo0mOjjz8GJDURarmCPGqaiVg5mfjb98CQ==}
    engines: {node: '>= 0.4'}
    dependencies:
      call-bind-apply-helpers: 1.0.2
      es-define-property: 1.0.1
      es-errors: 1.3.0
      es-object-atoms: 1.1.1
      function-bind: 1.1.2
      get-proto: 1.0.1
      gopd: 1.2.0
      has-symbols: 1.1.0
      hasown: 2.0.2
      math-intrinsics: 1.1.0
    dev: true

  /get-proto/1.0.1:
    resolution: {integrity: sha512-sTSfBjoXBp89JvIKIefqw7U2CCebsc74kiY6awiGogKtoSGbgjYE/G/+l9sF3MWFPNc9IcoOC4ODfKHfxFmp0g==}
    engines: {node: '>= 0.4'}
    dependencies:
      dunder-proto: 1.0.1
      es-object-atoms: 1.1.1
    dev: true

  /get-stream/5.2.0:
    resolution: {integrity: sha512-nBF+F1rAZVCu/p7rjzgA+Yb4lfYXrpl7a6VmJrU8wF9I1CKvP/QwPNZHnOlwbTkY6dvtFIzFMSyQXbLoTQPRpA==}
    engines: {node: '>=8'}
    dependencies:
      pump: 3.0.0
    dev: true

  /get-stream/8.0.1:
    resolution: {integrity: sha512-VaUJspBffn/LMCJVoMvSAdmscJyS1auj5Zulnn5UoYcY531UWmdwhRWkcGKnGU93m5HSXP9LP2usOryrBtQowA==}
    engines: {node: '>=16'}
    dev: true

  /get-symbol-description/1.0.0:
    resolution: {integrity: sha512-2EmdH1YvIQiZpltCNgkuiUnyukzxM/R6NDJX31Ke3BG1Nq5b0S2PhX59UKi9vZpPDQVdqn+1IcaAwnzTT5vCjw==}
    engines: {node: '>= 0.4'}
    dependencies:
      call-bind: 1.0.7
      get-intrinsic: 1.3.0
    dev: true

  /get-tsconfig/4.7.6:
    resolution: {integrity: sha512-ZAqrLlu18NbDdRaHq+AKXzAmqIUPswPWKUchfytdAjiRFnCe5ojG2bstg6mRiZabkKfCoL/e98pbBELIV/YCeA==}
    dependencies:
      resolve-pkg-maps: 1.0.0
    dev: true

  /get-uri/6.0.2:
    resolution: {integrity: sha512-5KLucCJobh8vBY1K07EFV4+cPZH3mrV9YeAruUseCQKHB58SGjjT2l9/eA9LD082IiuMjSlFJEcdJ27TXvbZNw==}
    engines: {node: '>= 14'}
    dependencies:
      basic-ftp: 5.0.4
      data-uri-to-buffer: 6.0.1
      debug: 4.4.0
      fs-extra: 8.1.0
    transitivePeerDependencies:
      - supports-color
    dev: true

  /getpass/0.1.7:
    resolution: {integrity: sha512-0fzj9JxOLfJ+XGLhR8ze3unN0KZCgZwiSSDz168VERjK8Wl8kVSdcu2kspd4s4wtAa1y/qrVRiAA0WclVsu0ng==}
    dependencies:
      assert-plus: 1.0.0
    dev: true

  /glob-parent/5.1.2:
    resolution: {integrity: sha512-AOIgSQCepiJYwP3ARnGx+5VnTu2HBYdzbGP45eLw1vr3zB3vZLeyed1sC9hnbcOc9/SrMyM5RPQrkGz4aS9Zow==}
    engines: {node: '>= 6'}
    dependencies:
      is-glob: 4.0.3

  /glob-parent/6.0.2:
    resolution: {integrity: sha512-XxwI8EOhVQgWp6iDL+3b0r86f4d6AX6zSU55HfB4ydCEuXLXc5FcYeOu+nnGftS4TEju/11rt4KJPTMgbfmv4A==}
    engines: {node: '>=10.13.0'}
    dependencies:
      is-glob: 4.0.3
    dev: true

  /glob-to-regexp/0.4.1:
    resolution: {integrity: sha512-lkX1HJXwyMcprw/5YUZc2s7DrpAiHB21/V+E1rHUrVNokkvB6bqMzT0VfV6/86ZNabt1k14YOIaT7nDvOX3Iiw==}
    dev: true

  /glob/10.3.9:
    resolution: {integrity: sha512-2tU/LKevAQvDVuVJ9pg9Yv9xcbSh+TqHuTaXTNbQwf+0kDl9Fm6bMovi4Nm5c8TVvfxo2LLcqCGtmO9KoJaGWg==}
    engines: {node: '>=16 || 14 >=14.17'}
    hasBin: true
    dependencies:
      foreground-child: 3.1.1
      jackspeak: 2.3.5
      minimatch: 9.0.5
      minipass: 7.1.2
      path-scurry: 1.11.1
    dev: true

  /glob/10.4.5:
    resolution: {integrity: sha512-7Bv8RF0k6xjo7d4A/PxYLbUCfb6c+Vpd2/mB2yRDlew7Jb5hEXiCD9ibfO7wpk8i4sevK6DFny9h7EYbM3/sHg==}
    hasBin: true
    dependencies:
      foreground-child: 3.1.1
      jackspeak: 3.4.3
      minimatch: 9.0.5
      minipass: 7.1.2
      package-json-from-dist: 1.0.1
      path-scurry: 1.11.1

  /glob/7.2.0:
    resolution: {integrity: sha512-lmLf6gtyrPq8tTjSmrO94wBeQbFR3HbLHbuyD69wuyQkImp2hWqMGB47OX65FBkPffO641IP9jWa1z4ivqG26Q==}
    dependencies:
      fs.realpath: 1.0.0
      inflight: 1.0.6
      inherits: 2.0.4
      minimatch: 3.1.2
      once: 1.4.0
      path-is-absolute: 1.0.1
    dev: true

  /glob/7.2.3:
    resolution: {integrity: sha512-nFR0zLpU2YCaRxwoCJvL6UvCH2JFyFVIvwTLsIf21AuHlMskA1hhTdk+LlYJtOlYt9v6dvszD2BGRqBL+iQK9Q==}
    dependencies:
      fs.realpath: 1.0.0
      inflight: 1.0.6
      inherits: 2.0.4
      minimatch: 3.1.2
      once: 1.4.0
      path-is-absolute: 1.0.1
    dev: true

  /glob/8.1.0:
    resolution: {integrity: sha512-r8hpEjiQEYlF2QU0df3dS+nxxSIreXQS1qRhMJM0Q5NDdR386C7jb7Hwwod8Fgiuex+k0GFjgft18yvxm5XoCQ==}
    engines: {node: '>=12'}
    dependencies:
      fs.realpath: 1.0.0
      inflight: 1.0.6
      inherits: 2.0.4
      minimatch: 5.1.6
      once: 1.4.0
    dev: true

  /globals/11.12.0:
    resolution: {integrity: sha512-WOBp/EEGUiIsJSp7wcv/y6MO+lV9UoncWqxuFfm8eBwzWNgyfBd6Gz+IeKQ9jCmyhoH99g15M3T+QaVHFjizVA==}
    engines: {node: '>=4'}
    dev: true

  /globals/13.22.0:
    resolution: {integrity: sha512-H1Ddc/PbZHTDVJSnj8kWptIRSD6AM3pK+mKytuIVF4uoBV7rshFlhhvA58ceJ5wp3Er58w6zj7bykMpYXt3ETw==}
    engines: {node: '>=8'}
    dependencies:
      type-fest: 0.20.2
    dev: true

  /globalthis/1.0.3:
    resolution: {integrity: sha512-sFdI5LyBiNTHjRd7cGPWapiHWMOXKyuBNX/cWJ3NfzrZQVa8GI/8cofCl74AOVqq9W5kNmguTIzJ/1s2gyI9wA==}
    engines: {node: '>= 0.4'}
    dependencies:
      define-properties: 1.2.1
    dev: true

  /globby/11.1.0:
    resolution: {integrity: sha512-jhIXaOzy1sb8IyocaruWSn1TjmnBVs8Ayhcy83rmxNJ8q2uWKCAj3CnJY+KpGSXCueAPc0i05kVvVKtP1t9S3g==}
    engines: {node: '>=10'}
    dependencies:
      array-union: 2.1.0
      dir-glob: 3.0.1
      fast-glob: 3.3.3
      ignore: 5.3.2
      merge2: 1.4.1
      slash: 3.0.0
    dev: true

  /globby/14.1.0:
    resolution: {integrity: sha512-0Ia46fDOaT7k4og1PDW4YbodWWr3scS2vAr2lTbsplOt2WkKp0vQbkI9wKis/T5LV/dqPjO3bpS/z6GTJB82LA==}
    engines: {node: '>=18'}
    dependencies:
      '@sindresorhus/merge-streams': 2.3.0
      fast-glob: 3.3.3
      ignore: 7.0.3
      path-type: 6.0.0
      slash: 5.1.0
      unicorn-magic: 0.3.0

  /gopd/1.2.0:
    resolution: {integrity: sha512-ZUKRh6/kUFoAiTAtTYPZJ3hw9wNxx+BIBOijnlG9PnrJsCcSjs1wyyD6vJpaYtgnzDrKYRSqf3OO6Rfa93xsRg==}
    engines: {node: '>= 0.4'}
    dev: true

  /graceful-fs/4.2.11:
    resolution: {integrity: sha512-RbJ5/jmFcNNCcDV5o9eTnBLJ/HszWV0P73bc+Ff4nS/rJj+YaS6IGyiOL0VoBYX+l1Wrl3k63h/KrH+nhJ0XvQ==}

  /graphemer/1.4.0:
    resolution: {integrity: sha512-EtKwoO6kxCL9WO5xipiHTZlSzBm7WLT627TqC/uVRd0HKmq8NXyebnNYxDoBi7wt8eTWrUrKXCOVaFq9x1kgag==}
    dev: true

  /growl/1.10.5:
    resolution: {integrity: sha512-qBr4OuELkhPenW6goKVXiv47US3clb3/IbuWF9KNKEijAy9oeHxU9IgzjvJhHkUzhaj7rOUD7+YGWqUjLp5oSA==}
    engines: {node: '>=4.x'}
    dev: true

  /handlebars/4.7.8:
    resolution: {integrity: sha512-vafaFqs8MZkRrSX7sFVUdo3ap/eNiLnb4IakshzvP56X5Nr1iGKAIqdX6tMlm6HcNRIkr6AxO5jFEoJzzpT8aQ==}
    engines: {node: '>=0.4.7'}
    hasBin: true
    dependencies:
      minimist: 1.2.8
      neo-async: 2.6.2
      source-map: 0.6.1
      wordwrap: 1.0.0
    optionalDependencies:
      uglify-js: 3.17.4
    dev: false

  /har-schema/2.0.0:
    resolution: {integrity: sha512-Oqluz6zhGX8cyRaTQlFMPw80bSJVG2x/cFb8ZPhUILGgHka9SsokCCOQgpveePerqidZOrT14ipqfJb7ILcW5Q==}
    engines: {node: '>=4'}
    dev: true

  /har-validator/5.1.5:
    resolution: {integrity: sha512-nmT2T0lljbxdQZfspsno9hgrG3Uir6Ks5afism62poxqBM6sDnMEuPmzTq8XN0OEwqKLLdh1jQI3qyE66Nzb3w==}
    engines: {node: '>=6'}
    deprecated: this library is no longer supported
    dependencies:
      ajv: 6.12.6
      har-schema: 2.0.0
    dev: true

  /has-bigints/1.0.2:
    resolution: {integrity: sha512-tSvCKtBr9lkF0Ex0aQiP9N+OpV4zi2r/Nee5VkRDbaqv35RLYMzbwQfFSZZH0kR+Rd6302UJZ2p/bJCEoR3VoQ==}
    dev: true

  /has-flag/3.0.0:
    resolution: {integrity: sha512-sKJf1+ceQBr4SMkvQnBDNDtf4TXpVhVGateu0t918bl30FnbE2m4vNLX+VWe/dpjlb+HugGYzW7uQXH98HPEYw==}
    engines: {node: '>=4'}
    dev: true

  /has-flag/4.0.0:
    resolution: {integrity: sha512-EykJT/Q1KjTWctppgIAgfSO0tKVuZUjhgMr17kqTumMl6Afv3EISleU7qZUzoXDFTAHTDC4NOoG/ZxU3EvlMPQ==}
    engines: {node: '>=8'}
    dev: true

  /has-property-descriptors/1.0.2:
    resolution: {integrity: sha512-55JNKuIW+vq4Ke1BjOTjM2YctQIvCT7GFzHwmfZPGo5wnrgkid0YQtnAleFSqumZm4az3n2BS+erby5ipJdgrg==}
    dependencies:
      es-define-property: 1.0.1
    dev: true

  /has-proto/1.0.1:
    resolution: {integrity: sha512-7qE+iP+O+bgF9clE5+UoBFzE65mlBiVj3tKCrlNQ0Ogwm0BjpT/gK4SlLYDMybDh5I3TCTKnPPa0oMG7JDYrhg==}
    engines: {node: '>= 0.4'}
    dev: true

  /has-symbols/1.1.0:
    resolution: {integrity: sha512-1cDNdwJ2Jaohmb3sg4OmKaMBwuC48sYni5HUw2DvsC8LjGTLK9h+eb1X6RyuOHe4hT0ULCW68iomhjUoKUqlPQ==}
    engines: {node: '>= 0.4'}
    dev: true

  /has-tostringtag/1.0.2:
    resolution: {integrity: sha512-NqADB8VjPFLM2V0VvHUewwwsw0ZWBaIdgo+ieHtK3hasLz4qeCRjYcqfB6AQrBggRKppKF8L52/VqdVsO47Dlw==}
    engines: {node: '>= 0.4'}
    dependencies:
      has-symbols: 1.1.0
    dev: true

  /has/1.0.3:
    resolution: {integrity: sha512-f2dvO0VU6Oej7RkWJGrehjbzMAjFp5/VKPp5tTpWIV4JHHZK1/BxbFRtf/siA2SWTe09caDmVtYYzWEIbBS4zw==}
    engines: {node: '>= 0.4.0'}
    dependencies:
      function-bind: 1.1.2
    dev: true

  /hasown/2.0.2:
    resolution: {integrity: sha512-0hJU9SCPvmMzIBdZFqNPXWa6dqh7WdH0cII9y+CyS8rG3nL48Bclra9HmKhVVUHyPWNH5Y7xDwAB7bfgSjkUMQ==}
    engines: {node: '>= 0.4'}
    dependencies:
      function-bind: 1.1.2
    dev: true

  /he/1.2.0:
    resolution: {integrity: sha512-F/1DnUGPopORZi0ni+CvrCgHQ5FyEAHRLSApuYWMmrbSwoN2Mn/7k+Gl38gJnR7yyDZk6WLXwiGod1JOWNDKGw==}
    hasBin: true
    dev: true

  /hosted-git-info/2.8.9:
    resolution: {integrity: sha512-mxIDAb9Lsm6DoOJ7xH+5+X4y1LU/4Hi50L9C5sIswK3JzULS4bwk1FvjdBgvYR4bzT4tuUQiC15FE2f5HbLvYw==}
    dev: true

  /html-escaper/2.0.2:
    resolution: {integrity: sha512-H2iMtd0I4Mt5eYiapRdIDjp+XzelXQ0tFE4JS7YFwFevXXMmOp9myNrUvCg0D6ws8iqkRPBfKHgbwig1SmlLfg==}
    dev: true

  /http-errors/2.0.0:
    resolution: {integrity: sha512-FtwrG/euBzaEjYeRqOgly7G0qviiXoJWnvEH2Z1plBdXgbyjv34pHTSb9zoeHMyDy33+DWy5Wt9Wo+TURtOYSQ==}
    engines: {node: '>= 0.8'}
    dependencies:
      depd: 2.0.0
      inherits: 2.0.4
      setprototypeof: 1.2.0
      statuses: 2.0.1
      toidentifier: 1.0.1
    dev: true

  /http-proxy-agent/5.0.0:
    resolution: {integrity: sha512-n2hY8YdoRE1i7r6M0w9DIw5GgZN0G25P8zLCRQ8rjXtTU3vsNFBI/vWK/UIeE6g5MUUz6avwAPXmL6Fy9D/90w==}
    engines: {node: '>= 6'}
    dependencies:
      '@tootallnate/once': 2.0.0
      agent-base: 6.0.2
      debug: 4.4.0
    transitivePeerDependencies:
      - supports-color

  /http-proxy-agent/7.0.2:
    resolution: {integrity: sha512-T1gkAiYYDWYx3V5Bmyu7HcfcvL7mUrTWiM6yOfa3PIphViJ/gFPbvidQ+veqSOHci/PxBcDabeUNCzpOODJZig==}
    engines: {node: '>= 14'}
    dependencies:
      agent-base: 7.1.3
      debug: 4.4.0
    transitivePeerDependencies:
      - supports-color

  /http-proxy/1.18.1:
    resolution: {integrity: sha512-7mz/721AbnJwIVbnaSv1Cz3Am0ZLT/UBwkC92VlxhXv/k/BBQfM2fXElQNC27BVGr0uwUpplYPQM9LnaBMR5NQ==}
    engines: {node: '>=8.0.0'}
    dependencies:
      eventemitter3: 4.0.7
      follow-redirects: 1.15.9
      requires-port: 1.0.0
    transitivePeerDependencies:
      - debug
    dev: true

  /http-signature/1.2.0:
    resolution: {integrity: sha512-CAbnr6Rz4CYQkLYUtSNXxQPUH2gK8f3iWexVlsnMeD+GjlsQ0Xsy1cOX+mN3dtxYomRy21CiOzU8Uhw6OwncEQ==}
    engines: {node: '>=0.8', npm: '>=1.3.7'}
    dependencies:
      assert-plus: 1.0.0
      jsprim: 1.4.2
      sshpk: 1.17.0
    dev: true

  /https-proxy-agent/5.0.1:
    resolution: {integrity: sha512-dFcAjpTQFgoLMzC2VwU+C/CbS7uRL0lWmxDITmqm7C+7F0Odmj6s9l6alZc6AELXhrnggM2CeWSXHGOdX2YtwA==}
    engines: {node: '>= 6'}
    dependencies:
      agent-base: 6.0.2
      debug: 4.4.0
    transitivePeerDependencies:
      - supports-color

  /https-proxy-agent/7.0.4:
    resolution: {integrity: sha512-wlwpilI7YdjSkWaQ/7omYBMTliDcmCN8OLihO6I9B86g06lMyAoqgoDpV0XqoaPOKj+0DIdAvnsWfyAAhmimcg==}
    engines: {node: '>= 14'}
    dependencies:
      agent-base: 7.1.3
      debug: 4.4.0
    transitivePeerDependencies:
      - supports-color

  /human-signals/5.0.0:
    resolution: {integrity: sha512-AXcZb6vzzrFAUE61HnN4mpLqd/cSIwNQjtNWR0euPm6y0iqx3G4gOXaIDdtdDwZmhwe82LA6+zinmW4UBWVePQ==}
    engines: {node: '>=16.17.0'}
    dev: true

  /iconv-lite/0.4.24:
    resolution: {integrity: sha512-v3MXnZAcvnywkTUEZomIActle7RXXeedOR31wwl7VlyoXO4Qi9arvSenNQWne1TcRwhCL1HwLI21bEqdpj8/rA==}
    engines: {node: '>=0.10.0'}
    dependencies:
      safer-buffer: 2.1.2

  /iconv-lite/0.6.3:
    resolution: {integrity: sha512-4fCk79wshMdzMp2rH06qWrJE4iolqLhCUH+OiuIgU++RB0+94NlDL81atO7GX55uUKueo0txHNtvEyI6D7WdMw==}
    engines: {node: '>=0.10.0'}
    dependencies:
      safer-buffer: 2.1.2
    dev: true

  /ieee754/1.2.1:
    resolution: {integrity: sha512-dcyqhDvX1C46lXZcVqCpK+FtMRQVdIMN6/Df5js2zouUsqG7I6sFxitIC+7KYK29KdXOLHdu9zL4sFnoVQnqaA==}
    dev: true

  /ignore/5.2.4:
    resolution: {integrity: sha512-MAb38BcSbH0eHNBxn7ql2NH/kX33OkB3lZ1BNdh7ENeRChHTYsTvWrMubiIAMNS2llXEEgZ1MUOBtXChP3kaFQ==}
    engines: {node: '>= 4'}
    dev: true

  /ignore/5.3.2:
    resolution: {integrity: sha512-hsBTNUqQTDwkWtcdYI2i06Y/nUBEsNEDJKjWdigLvegy8kDuJAS8uRlpkkcQpyEXL0Z/pjDy5HBmMjRCJ2gq+g==}
    engines: {node: '>= 4'}
    dev: true

  /ignore/7.0.3:
    resolution: {integrity: sha512-bAH5jbK/F3T3Jls4I0SO1hmPR0dKU0a7+SY6n1yzRtG54FLO8d6w/nxLFX2Nb7dBu6cCWXPaAME6cYqFUMmuCA==}
    engines: {node: '>= 4'}

  /import-fresh/3.3.0:
    resolution: {integrity: sha512-veYYhQa+D1QBKznvhUHxb8faxlrwUnxseDAbAp457E0wLNio2bOSKnjYDhMj+YiAq61xrMGhQk9iXVk5FzgQMw==}
    engines: {node: '>=6'}
    dependencies:
      parent-module: 1.0.1
      resolve-from: 4.0.0
    dev: true

  /import-lazy/4.0.0:
    resolution: {integrity: sha512-rKtvo6a868b5Hu3heneU+L4yEQ4jYKLtjpnPeUdK7h0yzXGmyBTypknlkCvHFBqfX9YlorEiMM6Dnq/5atfHkw==}
    engines: {node: '>=8'}
    dev: true

  /import-local/3.1.0:
    resolution: {integrity: sha512-ASB07uLtnDs1o6EHjKpX34BKYDSqnFerfTOJL2HvMqF70LnxpjkzDB8J44oT9pu4AMPkQwf8jl6szgvNd2tRIg==}
    engines: {node: '>=8'}
    hasBin: true
    dependencies:
      pkg-dir: 4.2.0
      resolve-cwd: 3.0.0
    dev: true

  /imurmurhash/0.1.4:
    resolution: {integrity: sha512-JmXMZ6wuvDmLiHEml9ykzqO6lwFbof0GG4IkcGaENdCRDDmMVnny7s5HsIgHCbaq0w2MyPhDqkhTUgS2LU2PHA==}
    engines: {node: '>=0.8.19'}
    dev: true

  /inflight/1.0.6:
    resolution: {integrity: sha512-k92I/b08q4wvFscXCLvqfsHCrjrF7yiXsQuIVvVE7N82W3+aqpzuUdBbfhWcy/FZR3/4IgflMgKLOsvPDrGCJA==}
    deprecated: This module is not supported, and leaks memory. Do not use it. Check out lru-cache if you want a good and tested way to coalesce async requests by a key value, which is much more comprehensive and powerful.
    dependencies:
      once: 1.4.0
      wrappy: 1.0.2
    dev: true

  /inherits/2.0.4:
    resolution: {integrity: sha512-k/vGaX4/Yla3WzyMCvTQOXYeIHvqOKtnqBduzTHpzpQZzAskKMhZ2K+EnBiSM9zGSoIFeMpXKxa4dYeZIQqewQ==}
    dev: true

  /internal-slot/1.0.5:
    resolution: {integrity: sha512-Y+R5hJrzs52QCG2laLn4udYVnxsfny9CpOhNhUvk/SSSVyF6T27FzRbF0sroPidSu3X8oEAkOn2K804mjpt6UQ==}
    engines: {node: '>= 0.4'}
    dependencies:
      get-intrinsic: 1.3.0
      has: 1.0.3
      side-channel: 1.1.0
    dev: true

  /interpret/2.2.0:
    resolution: {integrity: sha512-Ju0Bz/cEia55xDwUWEa8+olFpCiQoypjnQySseKtmjNrnps3P+xfpUmGr90T7yjlVJmOtybRvPXhKMbHr+fWnw==}
    engines: {node: '>= 0.10'}
    dev: true

  /ip-address/9.0.5:
    resolution: {integrity: sha512-zHtQzGojZXTwZTHQqra+ETKd4Sn3vgi7uBmlPoXVWZqYvuKmtI0l/VZTjqGmJY9x88GGOaZ9+G9ES8hC4T4X8g==}
    engines: {node: '>= 12'}
    dependencies:
      jsbn: 1.1.0
      sprintf-js: 1.1.3
    dev: true

  /ip/1.1.8:
    resolution: {integrity: sha512-PuExPYUiu6qMBQb4l06ecm6T6ujzhmh+MeJcW9wa89PoAz5pvd4zPgN5WJV104mb6S2T1AwNIAaB70JNrLQWhg==}
    dev: true

  /ipaddr.js/1.9.1:
    resolution: {integrity: sha512-0KI/607xoxSToH7GjN1FfSbLoU0+btTicjsQSWQlh/hZykN8KpmMf7uYwPW3R+akZ6R/w18ZlXSHBYXiYUPO3g==}
    engines: {node: '>= 0.10'}
    dev: true

  /is-arguments/1.1.1:
    resolution: {integrity: sha512-8Q7EARjzEnKpt/PCD7e1cgUS0a6X8u5tdSiMqXhojOdoV9TsMsiO+9VLC5vAmO8N7/GmXn7yjR8qnA6bVAEzfA==}
    engines: {node: '>= 0.4'}
    dependencies:
      call-bind: 1.0.7
      has-tostringtag: 1.0.2
    dev: true

  /is-array-buffer/3.0.2:
    resolution: {integrity: sha512-y+FyyR/w8vfIRq4eQcM1EYgSTnmHXPqaF+IgzgraytCFq5Xh8lllDVmAZolPJiZttZLeFSINPYMaEJ7/vWUa1w==}
    dependencies:
      call-bind: 1.0.7
      get-intrinsic: 1.3.0
      is-typed-array: 1.1.12
    dev: true

  /is-arrayish/0.2.1:
    resolution: {integrity: sha512-zz06S8t0ozoDXMG+ube26zeCTNXcKIPJZJi8hBrF4idCLms4CG9QtK7qBl1boi5ODzFpjswb5JPmHCbMpjaYzg==}
    dev: true

  /is-arrayish/0.3.2:
    resolution: {integrity: sha512-eVRqCvVlZbuw3GrM63ovNSNAeA1K16kaR/LRY/92w0zxQ5/1YzwblUX652i4Xs9RwAGjW9d9y6X88t8OaAJfWQ==}
    dev: true

  /is-bigint/1.0.4:
    resolution: {integrity: sha512-zB9CruMamjym81i2JZ3UMn54PKGsQzsJeo6xvN3HJJ4CAsQNB6iRutp2To77OfCNuoxspsIhzaPoO1zyCEhFOg==}
    dependencies:
      has-bigints: 1.0.2
    dev: true

  /is-binary-path/2.1.0:
    resolution: {integrity: sha512-ZMERYes6pDydyuGidse7OsHxtbI7WVeUEozgR/g7rd0xUimYNlvZRE/K2MgZTjWy725IfelLeVcEM97mmtRGXw==}
    engines: {node: '>=8'}
    dependencies:
      binary-extensions: 2.2.0
    dev: true

  /is-boolean-object/1.1.2:
    resolution: {integrity: sha512-gDYaKHJmnj4aWxyj6YHyXVpdQawtVLHU5cb+eztPGczf6cjuTdwve5ZIEfgXqH4e57An1D1AKf8CZ3kYrQRqYA==}
    engines: {node: '>= 0.4'}
    dependencies:
      call-bind: 1.0.7
      has-tostringtag: 1.0.2
    dev: true

  /is-callable/1.2.7:
    resolution: {integrity: sha512-1BC0BVFhS/p0qtw6enp8e+8OD0UrK0oFLztSjNzhcKA3WDuJxxAPXzPuPtKkjEY9UUoEWlX/8fgKeu2S8i9JTA==}
    engines: {node: '>= 0.4'}
    dev: true

  /is-core-module/2.13.0:
    resolution: {integrity: sha512-Z7dk6Qo8pOCp3l4tsX2C5ZVas4V+UxwQodwZhLopL91TX8UyyHEXafPcyoeeWuLrwzHcr3igO78wNLwHJHsMCQ==}
    dependencies:
      has: 1.0.3
    dev: true

  /is-date-object/1.0.5:
    resolution: {integrity: sha512-9YQaSxsAiSwcvS33MBk3wTCVnWK+HhF8VZR2jRxehM16QcVOdHqPn4VPHmRK4lSr38n9JriurInLcP90xsYNfQ==}
    engines: {node: '>= 0.4'}
    dependencies:
      has-tostringtag: 1.0.2
    dev: true

  /is-docker/3.0.0:
    resolution: {integrity: sha512-eljcgEDlEns/7AXFosB5K/2nCM4P7FQPkGc/DWLy5rmFEWvZayGrik1d9/QIY5nJ4f9YsVvBkA6kJpHn9rISdQ==}
    engines: {node: ^12.20.0 || ^14.13.1 || >=16.0.0}
    hasBin: true
    dev: true

  /is-extglob/2.1.1:
    resolution: {integrity: sha512-SbKbANkN603Vi4jEZv49LeVJMn4yGwsbzZworEoyEiutsN3nJYdbO36zfhGJ6QEDpOZIFkDtnq5JRxmvl3jsoQ==}
    engines: {node: '>=0.10.0'}

  /is-fullwidth-code-point/3.0.0:
    resolution: {integrity: sha512-zymm5+u+sCsSWyD9qNaejV3DFvhCKclKdizYaJUuHA83RLjb7nSuGnddCHGv0hk+KY7BMAlsWeK4Ueg6EV6XQg==}
    engines: {node: '>=8'}

  /is-glob/4.0.3:
    resolution: {integrity: sha512-xelSayHH36ZgE7ZWhli7pW34hNbNl8Ojv5KVmkJD4hBdD3th8Tfk9vYasLM+mXWOZhFkgZfxhLSnrwRr4elSSg==}
    engines: {node: '>=0.10.0'}
    dependencies:
      is-extglob: 2.1.1

  /is-inside-container/1.0.0:
    resolution: {integrity: sha512-KIYLCCJghfHZxqjYBE7rEy0OBuTd5xCHS7tHVgvCLkx7StIoaxwNW3hCALgEUjFfeRk+MG/Qxmp/vtETEF3tRA==}
    engines: {node: '>=14.16'}
    hasBin: true
    dependencies:
      is-docker: 3.0.0
    dev: true

  /is-map/2.0.2:
    resolution: {integrity: sha512-cOZFQQozTha1f4MxLFzlgKYPTyj26picdZTx82hbc/Xf4K/tZOOXSCkMvU4pKioRXGDLJRn0GM7Upe7kR721yg==}
    dev: true

  /is-negative-zero/2.0.2:
    resolution: {integrity: sha512-dqJvarLawXsFbNDeJW7zAz8ItJ9cd28YufuuFzh0G8pNHjJMnY08Dv7sYX2uF5UpQOwieAeOExEYAWWfu7ZZUA==}
    engines: {node: '>= 0.4'}
    dev: true

  /is-number-object/1.0.7:
    resolution: {integrity: sha512-k1U0IRzLMo7ZlYIfzRu23Oh6MiIFasgpb9X76eqfFZAqwH44UI4KTBvBYIZ1dSL9ZzChTB9ShHfLkR4pdW5krQ==}
    engines: {node: '>= 0.4'}
    dependencies:
      has-tostringtag: 1.0.2
    dev: true

  /is-number/7.0.0:
    resolution: {integrity: sha512-41Cifkg6e8TylSpdtTpeLVMqvSBEVzTttHvERD741+pnZ8ANv0004MRL43QKPDlK9cGvNp6NZWZUBlbGXYxxng==}
    engines: {node: '>=0.12.0'}

  /is-path-inside/3.0.3:
    resolution: {integrity: sha512-Fd4gABb+ycGAmKou8eMftCupSir5lRxqf4aD/vd0cD2qc4HL07OjCeuHMr8Ro4CoMaeCKDB0/ECBOVWjTwUvPQ==}
    engines: {node: '>=8'}
    dev: true

  /is-plain-obj/2.1.0:
    resolution: {integrity: sha512-YWnfyRwxL/+SsrWYfOpUtz5b3YD+nyfkHvjbcanzk8zgyO4ASD67uVMRt8k5bM4lLMDnXfriRhOpemw+NfT1eA==}
    engines: {node: '>=8'}
    dev: true

  /is-plain-object/2.0.4:
    resolution: {integrity: sha512-h5PpgXkWitc38BBMYawTYMWJHFZJVnBquFE57xFpjB8pJFiF6gZ+bU+WyI/yqXiFR5mdLsgYNaPe8uao6Uv9Og==}
    engines: {node: '>=0.10.0'}
    dependencies:
      isobject: 3.0.1
    dev: true

  /is-promise/4.0.0:
    resolution: {integrity: sha512-hvpoI6korhJMnej285dSg6nu1+e6uxs7zG3BYAm5byqDsgJNWwxzM6z6iZiAgQR4TJ30JmBTOwqZUw3WlyH3AQ==}
    dev: true

  /is-regex/1.1.4:
    resolution: {integrity: sha512-kvRdxDsxZjhzUX07ZnLydzS1TU/TJlTUHHY4YLL87e37oUA49DfkLqgy+VjFocowy29cKvcSiu+kIv728jTTVg==}
    engines: {node: '>= 0.4'}
    dependencies:
      call-bind: 1.0.7
      has-tostringtag: 1.0.2
    dev: true

  /is-set/2.0.2:
    resolution: {integrity: sha512-+2cnTEZeY5z/iXGbLhPrOAaK/Mau5k5eXq9j14CpRTftq0pAJu2MwVRSZhyZWBzx3o6X795Lz6Bpb6R0GKf37g==}
    dev: true

  /is-shared-array-buffer/1.0.2:
    resolution: {integrity: sha512-sqN2UDu1/0y6uvXyStCOzyhAjCSlHceFoMKJW8W9EU9cvic/QdsZ0kEU93HEy3IUEFZIiH/3w+AH/UQbPHNdhA==}
    dependencies:
      call-bind: 1.0.7
    dev: true

  /is-stream/2.0.1:
    resolution: {integrity: sha512-hFoiJiTl63nn+kstHGBtewWSKnQLpyb155KHheA1l39uvtO9nWIop1p3udqPcUd/xbF1VLMO4n7OI6p7RbngDg==}
    engines: {node: '>=8'}
    dev: true

  /is-stream/3.0.0:
    resolution: {integrity: sha512-LnQR4bZ9IADDRSkvpqMGvt/tEJWclzklNgSw48V5EAaAeDd6qGvN8ei6k5p0tvxSR171VmGyHuTiAOfxAbr8kA==}
    engines: {node: ^12.20.0 || ^14.13.1 || >=16.0.0}
    dev: true

  /is-string/1.0.7:
    resolution: {integrity: sha512-tE2UXzivje6ofPW7l23cjDOMa09gb7xlAqG6jG5ej6uPV32TlWP3NKPigtaGeHNu9fohccRYvIiZMfOOnOYUtg==}
    engines: {node: '>= 0.4'}
    dependencies:
      has-tostringtag: 1.0.2
    dev: true

  /is-symbol/1.0.4:
    resolution: {integrity: sha512-C/CPBqKWnvdcxqIARxyOh4v1UUEOCHpgDa0WYgpKDFMszcrPcffg5uhwSgPCLD2WWxmq6isisz87tzT01tuGhg==}
    engines: {node: '>= 0.4'}
    dependencies:
      has-symbols: 1.1.0
    dev: true

  /is-typed-array/1.1.12:
    resolution: {integrity: sha512-Z14TF2JNG8Lss5/HMqt0//T9JeHXttXy5pH/DBU4vi98ozO2btxzq9MwYDZYnKwU8nRsz/+GVFVRDq3DkVuSPg==}
    engines: {node: '>= 0.4'}
    dependencies:
      which-typed-array: 1.1.11
    dev: true

  /is-typedarray/1.0.0:
    resolution: {integrity: sha512-cyA56iCMHAh5CdzjJIa4aohJyeO1YbwLi3Jc35MmRU6poroFjIGZzUzupGiRPOjgHg9TLu43xbpwXk523fMxKA==}
    dev: true

  /is-unicode-supported/0.1.0:
    resolution: {integrity: sha512-knxG2q4UC3u8stRGyAVJCOdxFmv5DZiRcdlIaAQXAbSfJya+OhopNotLQrstBhququ4ZpuKbDc/8S6mgXgPFPw==}
    engines: {node: '>=10'}
    dev: true

  /is-unicode-supported/2.1.0:
    resolution: {integrity: sha512-mE00Gnza5EEB3Ds0HfMyllZzbBrmLOX3vfWoj9A9PEnTfratQ/BcaJOuMhnkhjXvb2+FkY3VuHqtAGpTPmglFQ==}
    engines: {node: '>=18'}

  /is-weakmap/2.0.1:
    resolution: {integrity: sha512-NSBR4kH5oVj1Uwvv970ruUkCV7O1mzgVFO4/rev2cLRda9Tm9HrL70ZPut4rOHgY0FNrUu9BCbXA2sdQ+x0chA==}
    dev: true

  /is-weakref/1.0.2:
    resolution: {integrity: sha512-qctsuLZmIQ0+vSSMfoVvyFe2+GSEvnmZ2ezTup1SBse9+twCCeial6EEi3Nc2KFcf6+qz2FBPnjXsk8xhKSaPQ==}
    dependencies:
      call-bind: 1.0.7
    dev: true

  /is-weakset/2.0.2:
    resolution: {integrity: sha512-t2yVvttHkQktwnNNmBQ98AhENLdPUTDTE21uPqAQ0ARwQfGeQKRVS0NNurH7bTf7RrvcVn1OOge45CnBeHCSmg==}
    dependencies:
      call-bind: 1.0.7
      get-intrinsic: 1.3.0
    dev: true

  /is-wsl/3.1.0:
    resolution: {integrity: sha512-UcVfVfaK4Sc4m7X3dUSoHoozQGBEFeDC+zVo06t98xe8CzHSZZBekNXH+tu0NalHolcJ/QAGqS46Hef7QXBIMw==}
    engines: {node: '>=16'}
    dependencies:
      is-inside-container: 1.0.0
    dev: true

  /isarray/0.0.1:
    resolution: {integrity: sha512-D2S+3GLxWH+uhrNEcoh/fnmYeP8E8/zHl644d/jdA0g2uyXvy3sb0qxotE+ne0LtccHknQzWwZEzhak7oJ0COQ==}
    dev: true

  /isarray/1.0.0:
    resolution: {integrity: sha512-VLghIWNM6ELQzo7zwmcg0NmTVyWKYjvIeM83yjp0wRDTmUnrM678fQbcKBo6n2CJEF0szoG//ytg+TKla89ALQ==}
    dev: true

  /isarray/2.0.5:
    resolution: {integrity: sha512-xHjhDr3cNBK0BzdUJSPXZntQUx/mwMS5Rw4A7lPJ90XGAO6ISP/ePDNuo0vhqOZU+UD5JoodwCAAoZQd3FeAKw==}
    dev: true

  /isbinaryfile/4.0.10:
    resolution: {integrity: sha512-iHrqe5shvBUcFbmZq9zOQHBoeOhZJu6RQGrDpBgenUm/Am+F3JM2MgQj+rK3Z601fzrL5gLZWtAPH2OBaSVcyw==}
    engines: {node: '>= 8.0.0'}
    dev: true

  /isexe/2.0.0:
    resolution: {integrity: sha512-RHxMLp9lnKHGHRng9QFhRCMbYAcVpn69smSGcq3f36xjgVVWThj4qqLbTLlq7Ssj8B+fIQ1EuCEGI2lKsyQeIw==}

  /isobject/3.0.1:
    resolution: {integrity: sha512-WhB9zCku7EGTj/HQQRz5aUQEUeoQZH2bWcltRErOpymJ4boYE6wL9Tbr23krRPSZ+C5zqNSrSw+Cc7sZZ4b7vg==}
    engines: {node: '>=0.10.0'}
    dev: true

  /isstream/0.1.2:
    resolution: {integrity: sha512-Yljz7ffyPbrLpLngrMtZ7NduUgVvi6wG9RJ9IUcyCd59YQ911PBJphODUcbOVbqYfxe1wuYf/LJ8PauMRwsM/g==}
    dev: true

  /istanbul-lib-coverage/3.2.2:
    resolution: {integrity: sha512-O8dpsF+r0WV/8MNRKfnmrtCWhuKjxrq2w+jpzBL5UZKTi2LeVWnWOmWRxFlesJONmc+wLAGvKQZEOanko0LFTg==}
    engines: {node: '>=8'}
    dev: true

  /istanbul-lib-instrument/6.0.2:
    resolution: {integrity: sha512-1WUsZ9R1lA0HtBSohTkm39WTPlNKSJ5iFk7UwqXkBLoHQT+hfqPsfsTDVuZdKGaBwn7din9bS7SsnoAr943hvw==}
    engines: {node: '>=10'}
    dependencies:
      '@babel/core': 7.24.7
      '@babel/parser': 7.24.7
      '@istanbuljs/schema': 0.1.3
      istanbul-lib-coverage: 3.2.2
      semver: 7.7.1
    transitivePeerDependencies:
      - supports-color
    dev: true

  /istanbul-lib-report/3.0.1:
    resolution: {integrity: sha512-GCfE1mtsHGOELCU8e/Z7YWzpmybrx/+dSTfLrvY8qRmaY6zXTKWn6WQIjaAFw069icm6GVMNkgu0NzI4iPZUNw==}
    engines: {node: '>=10'}
    dependencies:
      istanbul-lib-coverage: 3.2.2
      make-dir: 4.0.0
      supports-color: 7.2.0
    dev: true

  /istanbul-lib-source-maps/5.0.4:
    resolution: {integrity: sha512-wHOoEsNJTVltaJp8eVkm8w+GVkVNHT2YDYo53YdzQEL2gWm1hBX5cGFR9hQJtuGLebidVX7et3+dmDZrmclduw==}
    engines: {node: '>=10'}
    dependencies:
      '@jridgewell/trace-mapping': 0.3.25
      debug: 4.4.0
      istanbul-lib-coverage: 3.2.2
    transitivePeerDependencies:
      - supports-color
    dev: true

  /istanbul-reports/3.1.7:
    resolution: {integrity: sha512-BewmUXImeuRk2YY0PVbxgKAysvhRPUQE0h5QRM++nVWyubKGV0l8qQ5op8+B2DOmwSe63Jivj0BjkPQVf8fP5g==}
    engines: {node: '>=8'}
    dependencies:
      html-escaper: 2.0.2
      istanbul-lib-report: 3.0.1
    dev: true

  /jackspeak/2.3.5:
    resolution: {integrity: sha512-Ratx+B8WeXLAtRJn26hrhY8S1+Jz6pxPMrkrdkgb/NstTNiqMhX0/oFVu5wX+g5n6JlEu2LPsDJmY8nRP4+alw==}
    engines: {node: '>=14'}
    dependencies:
      '@isaacs/cliui': 8.0.2
    optionalDependencies:
      '@pkgjs/parseargs': 0.11.0
    dev: true

  /jackspeak/3.4.3:
    resolution: {integrity: sha512-OGlZQpz2yfahA/Rd1Y8Cd9SIEsqvXkLVoSw/cgwhnhFMDbsQFeZYoJJ7bIZBS9BcamUW96asq/npPWugM+RQBw==}
    dependencies:
      '@isaacs/cliui': 8.0.2
    optionalDependencies:
      '@pkgjs/parseargs': 0.11.0

  /jest-worker/27.5.1:
    resolution: {integrity: sha512-7vuh85V5cdDofPyxn58nrPjBktZo0u9x1g8WtjQol+jZDaE+fhN+cIvTj11GndBnMnyfrUOG1sZQxCdjKh+DKg==}
    engines: {node: '>= 10.13.0'}
    dependencies:
      '@types/node': 18.18.0
      merge-stream: 2.0.0
      supports-color: 8.1.1
    dev: true

  /jju/1.4.0:
    resolution: {integrity: sha512-8wb9Yw966OSxApiCt0K3yNJL8pnNeIv+OEq2YMidz4FKP6nonSRoOXc80iXY4JaN2FC11B9qsNmDsm+ZOfMROA==}
    dev: true

  /js-tokens/4.0.0:
    resolution: {integrity: sha512-RdJUflcE3cUzKiMqQgsCu06FPu9UdIJO0beYbPhHN4k6apgJtifcoCtT9bcxOpYBtpD2kCM6Sbzg4CausW/PKQ==}

  /js-tokens/9.0.0:
    resolution: {integrity: sha512-WriZw1luRMlmV3LGJaR6QOJjWwgLUTf89OwT2lUOyjX2dJGBwgmIkbcz+7WFZjrZM635JOIR517++e/67CP9dQ==}
    dev: true

  /js-yaml/4.0.0:
    resolution: {integrity: sha512-pqon0s+4ScYUvX30wxQi3PogGFAlUyH0awepWvwkj4jD4v+ova3RiYw8bmA6x2rDrEaj8i/oWKoRxpVNW+Re8Q==}
    hasBin: true
    dependencies:
      argparse: 2.0.1
    dev: false

  /js-yaml/4.1.0:
    resolution: {integrity: sha512-wpxZs9NoxZaJESJGIZTyDEaYpl0FKSA+FB9aJiyemKhMwkxQg63h4T1KJgUGHpTqPDNRcmmYLugrRjJlBtWvRA==}
    hasBin: true
    dependencies:
      argparse: 2.0.1

  /jsbn/0.1.1:
    resolution: {integrity: sha512-UVU9dibq2JcFWxQPA6KCqj5O42VOmAY3zQUfEKxU0KpTGXwNoCjkX1e13eHNvw/xPynt6pU0rZ1htjWTNTSXsg==}
    dev: true

  /jsbn/1.1.0:
    resolution: {integrity: sha512-4bYVV3aAMtDTTu4+xsDYa6sy9GyJ69/amsu9sYF2zqjiEoZA5xJi3BrfX3uY+/IekIu7MwdObdbDWpoZdBv3/A==}
    dev: true

  /jsesc/2.5.2:
    resolution: {integrity: sha512-OYu7XEzjkCQ3C5Ps3QIZsQfNpqoJyZZA99wd9aWd05NCtC5pWOkShK2mkL6HXQR6/Cy2lbNdPlZBpuQHXE63gA==}
    engines: {node: '>=4'}
    hasBin: true
    dev: true

  /json-buffer/3.0.1:
    resolution: {integrity: sha512-4bV5BfR2mqfQTJm+V5tPPdf+ZpuhiIvTuAB5g8kcrXOZpTT/QwwVRWBywX1ozr6lEuPdbHxwaJlm9G6mI2sfSQ==}
    dev: true

  /json-parse-better-errors/1.0.2:
    resolution: {integrity: sha512-mrqyZKfX5EhL7hvqcV6WG1yYjnjeuYDzDhhcAAUrq8Po85NBQBJP+ZDUT75qZQ98IkUoBqdkExkukOU7Ts2wrw==}
    dev: true

  /json-parse-even-better-errors/2.3.1:
    resolution: {integrity: sha512-xyFwyhro/JEof6Ghe2iz2NcXoj2sloNsWr/XsERDK/oiPCfaNhl5ONfp+jQdAZRQQ0IJWNzH9zIZF7li91kh2w==}
    dev: true

  /json-schema-traverse/0.4.1:
    resolution: {integrity: sha512-xbbCH5dCYU5T8LcEhhuh7HJ88HXuW3qsI3Y0zOZFKfZEHcpWiHU/Jxzk629Brsab/mMiHQti9wMP+845RPe3Vg==}
    dev: true

  /json-schema-traverse/1.0.0:
    resolution: {integrity: sha512-NM8/P9n3XjXhIZn1lLhkFaACTOURQXjWhV4BA/RnOv8xvgqtqpAX9IO4mRQxSx1Rlo4tqzeqb0sOlruaOy3dug==}

  /json-schema/0.4.0:
    resolution: {integrity: sha512-es94M3nTIfsEPisRafak+HDLfHXnKBhV3vU5eqPcS3flIWqcxJWgXHXiey3YrpaNsanY5ei1VoYEbOzijuq9BA==}
    dev: true

  /json-stable-stringify-without-jsonify/1.0.1:
    resolution: {integrity: sha512-Bdboy+l7tA3OGW6FjyFHWkP5LuByj1Tk33Ljyq0axyzdk9//JSi2u3fP1QSmd1KNwq6VOKYGlAu87CisVir6Pw==}
    dev: true

  /json-stringify-safe/5.0.1:
    resolution: {integrity: sha512-ZClg6AaYvamvYEE82d3Iyd3vSSIjQ+odgjaTzRuO3s7toCdFKczob2i0zCh7JE8kWn17yvAWhUVxvqGwUalsRA==}
    dev: true

  /json5/2.2.3:
    resolution: {integrity: sha512-XmOWe7eyHYH14cLdVPoyg+GOH3rYX++KpzrylJwSW98t3Nk+U8XOl8FWKOgwtzdb8lXGf6zYwDUzeHMWfxasyg==}
    engines: {node: '>=6'}
    hasBin: true
    dev: true

  /jsonfile/4.0.0:
    resolution: {integrity: sha512-m6F1R3z8jjlf2imQHS2Qez5sjKWQzbuuhuJ/FKYFRZvPE3PuHcSMVZzfsLhGVOkfd20obL5SWEBew5ShlquNxg==}
    optionalDependencies:
      graceful-fs: 4.2.11
    dev: true

  /jsonfile/6.1.0:
    resolution: {integrity: sha512-5dgndWOriYSm5cnYaJNhalLNDKOqFwyDB/rr1E9ZsGciGvKPs8R2xYGCacuf3z6K1YKDz182fd+fY3cn3pMqXQ==}
    dependencies:
      universalify: 2.0.0
    optionalDependencies:
      graceful-fs: 4.2.11

  /jsonwebtoken/9.0.2:
    resolution: {integrity: sha512-PRp66vJ865SSqOlgqS8hujT5U4AOgMfhrwYIuIhfKaoSCZcirrmASQr8CX7cUg+RMih+hgznrjp99o+W4pJLHQ==}
    engines: {node: '>=12', npm: '>=6'}
    dependencies:
      jws: 3.2.2
      lodash.includes: 4.3.0
      lodash.isboolean: 3.0.3
      lodash.isinteger: 4.0.4
      lodash.isnumber: 3.0.3
      lodash.isplainobject: 4.0.6
      lodash.isstring: 4.0.1
      lodash.once: 4.1.1
      ms: 2.1.3
      semver: 7.7.1
    dev: true

  /jsprim/1.4.2:
    resolution: {integrity: sha512-P2bSOMAc/ciLz6DzgjVlGJP9+BrJWu5UDGK70C2iweC5QBIeFf0ZXRvGjEj2uYgrY2MkAAhsSWHDWlFtEroZWw==}
    engines: {node: '>=0.6.0'}
    dependencies:
      assert-plus: 1.0.0
      extsprintf: 1.3.0
      json-schema: 0.4.0
      verror: 1.10.0
    dev: true

  /just-extend/4.2.1:
    resolution: {integrity: sha512-g3UB796vUFIY90VIv/WX3L2c8CS2MdWUww3CNrYmqza1Fg0DURc2K/O4YrnklBdQarSJ/y8JnJYDGc+1iumQjg==}
    dev: true

  /jwa/1.4.1:
    resolution: {integrity: sha512-qiLX/xhEEFKUAJ6FiBMbes3w9ATzyk5W7Hvzpa/SLYdxNtng+gcurvrI7TbACjIXlsJyr05/S1oUhZrc63evQA==}
    dependencies:
      buffer-equal-constant-time: 1.0.1
      ecdsa-sig-formatter: 1.0.11
      safe-buffer: 5.2.1
    dev: true

  /jwa/2.0.0:
    resolution: {integrity: sha512-jrZ2Qx916EA+fq9cEAeCROWPTfCwi1IVHqT2tapuqLEVVDKFDENFw1oL+MwrTvH6msKxsd1YTDVw6uKEcsrLEA==}
    dependencies:
      buffer-equal-constant-time: 1.0.1
      ecdsa-sig-formatter: 1.0.11
      safe-buffer: 5.2.1
    dev: true

  /jws/3.2.2:
    resolution: {integrity: sha512-YHlZCB6lMTllWDtSPHz/ZXTsi8S00usEV6v1tjq8tOUZzw7DpSDWVXjXDre6ed1w/pd495ODpHZYSdkRTsa0HA==}
    dependencies:
      jwa: 1.4.1
      safe-buffer: 5.2.1
    dev: true

  /jws/4.0.0:
    resolution: {integrity: sha512-KDncfTmOZoOMTFG4mBlG0qUIOlc03fmzH+ru6RgYVZhPkyiy/92Owlt/8UEN+a4TXR1FQetfIpJE8ApdvdVxTg==}
    dependencies:
      jwa: 2.0.0
      safe-buffer: 5.2.1
    dev: true

  /karma-chrome-launcher/3.2.0:
    resolution: {integrity: sha512-rE9RkUPI7I9mAxByQWkGJFXfFD6lE4gC5nPuZdobf/QdTEJI6EU4yIay/cfU/xV4ZxlM5JiTv7zWYgA64NpS5Q==}
    dependencies:
      which: 1.3.1
    dev: true

  /karma-mocha/2.0.1:
    resolution: {integrity: sha512-Tzd5HBjm8his2OA4bouAsATYEpZrp9vC7z5E5j4C5Of5Rrs1jY67RAwXNcVmd/Bnk1wgvQRou0zGVLey44G4tQ==}
    dependencies:
      minimist: 1.2.8
    dev: true

  /karma-source-map-support/1.4.0:
    resolution: {integrity: sha512-RsBECncGO17KAoJCYXjv+ckIz+Ii9NCi+9enk+rq6XC81ezYkb4/RHE6CTXdA7IOJqoF3wcaLfVG0CPmE5ca6A==}
    dependencies:
      source-map-support: 0.5.21
    dev: true

  /karma/6.4.2:
    resolution: {integrity: sha512-C6SU/53LB31BEgRg+omznBEMY4SjHU3ricV6zBcAe1EeILKkeScr+fZXtaI5WyDbkVowJxxAI6h73NcFPmXolQ==}
    engines: {node: '>= 10'}
    hasBin: true
    dependencies:
      '@colors/colors': 1.5.0
      body-parser: 1.20.2
      braces: 3.0.2
      chokidar: 3.5.3
      connect: 3.7.0
      di: 0.0.1
      dom-serialize: 2.2.1
      glob: 7.2.3
      graceful-fs: 4.2.11
      http-proxy: 1.18.1
      isbinaryfile: 4.0.10
      lodash: 4.17.21
      log4js: 6.9.1
      mime: 2.6.0
      minimatch: 3.1.2
      mkdirp: 0.5.6
      qjobs: 1.2.0
      range-parser: 1.2.1
      rimraf: 3.0.2
      socket.io: 4.7.2
      source-map: 0.6.1
      tmp: 0.2.1
      ua-parser-js: 0.7.36
      yargs: 16.2.0
    transitivePeerDependencies:
      - bufferutil
      - debug
      - supports-color
      - utf-8-validate
    dev: true

  /keyv/4.5.3:
    resolution: {integrity: sha512-QCiSav9WaX1PgETJ+SpNnx2PRRapJ/oRSXM4VO5OGYGSjrxbKPVFVhB3l2OCbLCk329N8qyAtsJjSjvVBWzEug==}
    dependencies:
      json-buffer: 3.0.1
    dev: true

  /kind-of/6.0.3:
    resolution: {integrity: sha512-dcS1ul+9tmeD95T+x28/ehLgd9mENa3LsvDTtzm3vyBEO7RPptvAD+t44WVXaUjTBRcrpFeFlC8WCruUR456hw==}
    engines: {node: '>=0.10.0'}
    dev: true

  /kuler/2.0.0:
    resolution: {integrity: sha512-Xq9nH7KlWZmXAtodXDDRE7vs6DU1gTU8zYDHDiWLSip45Egwq3plLHzPn27NgvzL2r1LMPC1vdqh98sQxtqj4A==}
    dev: true

  /levn/0.4.1:
    resolution: {integrity: sha512-+bT2uH4E5LGE7h/n3evcS/sQlJXCpIp6ym8OWJ5eV6+67Dsql/LaaT7qJBAt2rzfoa/5QBGBhxDix1dMt2kQKQ==}
    engines: {node: '>= 0.8.0'}
    dependencies:
      prelude-ls: 1.2.1
      type-check: 0.4.0
    dev: true

  /lines-and-columns/1.2.4:
    resolution: {integrity: sha512-7ylylesZQ/PV29jhEDl3Ufjo6ZX7gCqJr5F7PKrqc93v7fzSymt1BpwEU8nAUXs8qzzvqhbjhK5QZg6Mt/HkBg==}
    dev: true

  /load-json-file/4.0.0:
    resolution: {integrity: sha512-Kx8hMakjX03tiGTLAIdJ+lL0htKnXjEZN6hk/tozf/WOuYGdZBJrZ+rCJRbVCugsjB3jMLn9746NsQIf5VjBMw==}
    engines: {node: '>=4'}
    dependencies:
      graceful-fs: 4.2.11
      parse-json: 4.0.0
      pify: 3.0.0
      strip-bom: 3.0.0
    dev: true

  /loader-runner/4.3.0:
    resolution: {integrity: sha512-3R/1M+yS3j5ou80Me59j7F9IMs4PXs3VqRrm0TU3AbKPxlmpoY1TNscJV/oGJXo8qCatFGTfDbY6W6ipGOYXfg==}
    engines: {node: '>=6.11.5'}
    dev: true

  /loader-utils/2.0.4:
    resolution: {integrity: sha512-xXqpXoINfFhgua9xiqD8fPFHgkoq1mmmpE92WlDbm9rNRd/EbRb+Gqf908T2DMfuHjjJlksiK2RbHVOdD/MqSw==}
    engines: {node: '>=8.9.0'}
    dependencies:
      big.js: 5.2.2
      emojis-list: 3.0.0
      json5: 2.2.3
    dev: true

  /local-pkg/0.5.0:
    resolution: {integrity: sha512-ok6z3qlYyCDS4ZEU27HaU6x/xZa9Whf8jD4ptH5UZTQYZVYeb9bnZ3ojVhiJNLiXK1Hfc0GNbLXcmZ5plLDDBg==}
    engines: {node: '>=14'}
    dependencies:
      mlly: 1.7.1
      pkg-types: 1.1.1
    dev: true

  /locate-path/5.0.0:
    resolution: {integrity: sha512-t7hw9pI+WvuwNJXwk5zVHpyhIqzg2qTlklJOf0mVxGSbe3Fp2VieZcduNYjaLDoy6p9uGpQEGWG87WpMKlNq8g==}
    engines: {node: '>=8'}
    dependencies:
      p-locate: 4.1.0
    dev: true

  /locate-path/6.0.0:
    resolution: {integrity: sha512-iPZK6eYjbxRu3uB4/WZ3EsEIMJFMqAoopl3R+zuq0UjcAm/MO6KCweDgPfP3elTztoKP3KtnVHxTn2NHBSDVUw==}
    engines: {node: '>=10'}
    dependencies:
      p-locate: 5.0.0
    dev: true

  /lodash.flattendeep/4.4.0:
    resolution: {integrity: sha512-uHaJFihxmJcEX3kT4I23ABqKKalJ/zDrDg0lsFtc1h+3uw49SIJ5beyhx5ExVRti3AvKoOJngIj7xz3oylPdWQ==}
    dev: true

  /lodash.get/4.4.2:
    resolution: {integrity: sha512-z+Uw/vLuy6gQe8cfaFWD7p0wVv8fJl3mbzXh33RS+0oW2wvUqiRXiQ69gLWSLpgB5/6sU+r6BlQR0MBILadqTQ==}
    dev: true

  /lodash.includes/4.3.0:
    resolution: {integrity: sha512-W3Bx6mdkRTGtlJISOvVD/lbqjTlPPUDTMnlXZFnVwi9NKJ6tiAk6LVdlhZMm17VZisqhKcgzpO5Wz91PCt5b0w==}
    dev: true

  /lodash.isboolean/3.0.3:
    resolution: {integrity: sha512-Bz5mupy2SVbPHURB98VAcw+aHh4vRV5IPNhILUCsOzRmsTmSQ17jIuqopAentWoehktxGd9e/hbIXq980/1QJg==}
    dev: true

  /lodash.isinteger/4.0.4:
    resolution: {integrity: sha512-DBwtEWN2caHQ9/imiNeEA5ys1JoRtRfY3d7V9wkqtbycnAmTvRRmbHKDV4a0EYc678/dia0jrte4tjYwVBaZUA==}
    dev: true

  /lodash.isnumber/3.0.3:
    resolution: {integrity: sha512-QYqzpfwO3/CWf3XP+Z+tkQsfaLL/EnUlXWVkIk5FUPc4sBdTehEqZONuyRt2P67PXAk+NXmTBcc97zw9t1FQrw==}
    dev: true

  /lodash.isplainobject/4.0.6:
    resolution: {integrity: sha512-oSXzaWypCMHkPC3NvBEaPHf0KsA5mvPrOPgQWDsbg8n7orZ290M0BmC/jgRZ4vcJ6DTAhjrsSYgdsW/F+MFOBA==}
    dev: true

  /lodash.isstring/4.0.1:
    resolution: {integrity: sha512-0wJxfxH1wgO3GrbuP+dTTk7op+6L41QCXbGINEmD+ny/G/eCqGzxyCsh7159S+mgDDcoarnBw6PC1PS5+wUGgw==}
    dev: true

  /lodash.merge/4.6.2:
    resolution: {integrity: sha512-0KpjqXRVvrYyCsX1swR/XTK0va6VQkQM6MNo7PqW77ByjAhoARA8EfrP1N4+KlKj8YS0ZUCtRT/YUuhyYDujIQ==}
    dev: true

  /lodash.once/4.1.1:
    resolution: {integrity: sha512-Sb487aTOCr9drQVL8pIxOzVhafOjZN9UU54hiN8PU3uAiSV7lx1yYNpbNmex2PK6dSJoNTSJUUswT651yww3Mg==}
    dev: true

  /lodash/4.17.21:
    resolution: {integrity: sha512-v2kDEe57lecTulaDIuNTPy3Ry4gLGJ6Z1O3vE1krgXZNrsQ+LFTGHVxVjcXPs17LhbZVGedAJv8XZ1tvj5FvSg==}

  /log-symbols/4.1.0:
    resolution: {integrity: sha512-8XPvpAA8uyhfteu8pIvQxpJZ7SYYdpUivZpGy6sFsBuKRY/7rQGavedeB8aK+Zkyq6upMFVL/9AW6vOYzfRyLg==}
    engines: {node: '>=10'}
    dependencies:
      chalk: 4.1.2
      is-unicode-supported: 0.1.0
    dev: true

  /log4js/6.9.1:
    resolution: {integrity: sha512-1somDdy9sChrr9/f4UlzhdaGfDR2c/SaD2a4T7qEkG4jTS57/B3qmnjLYePwQ8cqWnUHZI0iAKxMBpCZICiZ2g==}
    engines: {node: '>=8.0'}
    dependencies:
      date-format: 4.0.14
      debug: 4.4.0
      flatted: 3.2.9
      rfdc: 1.3.0
      streamroller: 3.1.5
    transitivePeerDependencies:
      - supports-color
    dev: true

  /logform/2.5.1:
    resolution: {integrity: sha512-9FyqAm9o9NKKfiAKfZoYo9bGXXuwMkxQiQttkT4YjjVtQVIQtK6LmVtlxmCaFswo6N4AfEkHqZTV0taDtPotNg==}
    dependencies:
      '@colors/colors': 1.5.0
      '@types/triple-beam': 1.3.3
      fecha: 4.2.3
      ms: 2.1.3
      safe-stable-stringify: 2.4.3
      triple-beam: 1.4.1
    dev: true

  /logform/2.7.0:
    resolution: {integrity: sha512-TFYA4jnP7PVbmlBIfhlSe+WKxs9dklXMTEGcBCIvLhE/Tn3H6Gk1norupVW7m5Cnd4bLcr08AytbyV/xj7f/kQ==}
    engines: {node: '>= 12.0.0'}
    dependencies:
      '@colors/colors': 1.6.0
      '@types/triple-beam': 1.3.3
      fecha: 4.2.3
      ms: 2.1.3
      safe-stable-stringify: 2.4.3
      triple-beam: 1.4.1
    dev: true

  /loupe/2.3.6:
    resolution: {integrity: sha512-RaPMZKiMy8/JruncMU5Bt6na1eftNoo++R4Y+N2FrxkDVTrGvcyzFTsaGif4QTeKESheMGegbhw6iUAq+5A8zA==}
    deprecated: Please upgrade to 2.3.7 which fixes GHSA-4q6p-r6v2-jvc5
    dependencies:
      get-func-name: 2.0.2
    dev: true

  /loupe/2.3.7:
    resolution: {integrity: sha512-zSMINGVYkdpYSOBmLi0D1Uo7JU9nVdQKrHxC8eYlV+9YKK9WePqAlL7lSlorG/U2Fw1w0hTBmaa/jrQ3UbPHtA==}
    dependencies:
      get-func-name: 2.0.2
    dev: true

  /lru-cache/10.4.3:
    resolution: {integrity: sha512-JNAzZcXrCt42VGLuYz0zfAzDfAvJWW6AfYlDBQyDV5DClI2m5sAmK+OIO7s59XfsRsWHp02jAJrRadPRGTt6SQ==}

  /lru-cache/5.1.1:
    resolution: {integrity: sha512-KpNARQA3Iwv+jTA0utUVVbrh+Jlrr1Fv0e56GGzAFOXN7dk/FviaDW8LHmK52DlcH4WP2n6gI8vN1aesBFgo9w==}
    dependencies:
      yallist: 3.1.1
    dev: true

  /lru-cache/6.0.0:
    resolution: {integrity: sha512-Jo6dJ04CmSjuznwJSS3pUeWmd/H0ffTlkXXgwZi+eq1UCmqQwCh+eLsYOYCwY991i2Fah4h1BEMCx4qThGbsiA==}
    engines: {node: '>=10'}
    dependencies:
      yallist: 4.0.0

  /lru-cache/7.18.3:
    resolution: {integrity: sha512-jumlc0BIUrS3qJGgIkWZsyfAM7NCWiBcCDhnd+3NNM5KbBmLTgHVfWBcg6W+rLUsIpzpERPsvwUP7CckAQSOoA==}
    engines: {node: '>=12'}
    dev: true

  /magic-string/0.30.10:
    resolution: {integrity: sha512-iIRwTIf0QKV3UAnYK4PU8uiEc4SRh5jX0mwpIwETPpHdhVM4f53RSwS/vXvN1JhGX+Cs7B8qIq3d6AH49O5fAQ==}
    dependencies:
      '@jridgewell/sourcemap-codec': 1.4.15
    dev: true

  /magicast/0.3.4:
    resolution: {integrity: sha512-TyDF/Pn36bBji9rWKHlZe+PZb6Mx5V8IHCSxk7X4aljM4e/vyDvZZYwHewdVaqiA0nb3ghfHU/6AUpDxWoER2Q==}
    dependencies:
      '@babel/parser': 7.24.7
      '@babel/types': 7.24.7
      source-map-js: 1.2.0
    dev: true

  /make-dir/4.0.0:
    resolution: {integrity: sha512-hXdUTZYIVOt1Ex//jAQi+wTZZpUpwBj/0QsOzqegb3rGMMeJiSEu5xLHnYfBrRV4RH2+OCSOO95Is/7x1WJ4bw==}
    engines: {node: '>=10'}
    dependencies:
      semver: 7.7.1
    dev: true

  /make-error/1.3.6:
    resolution: {integrity: sha512-s8UhlNe7vPKomQhC1qFelMokr/Sc3AgNbso3n74mVPA5LTZwkB9NlXf4XPamLxJE8h0gh73rM94xvwRT2CVInw==}
    dev: true

  /math-intrinsics/1.1.0:
    resolution: {integrity: sha512-/IXtbwEk5HTPyEwyKX6hGkYXxM9nbj64B+ilVJnC/R6B0pH5G4V3b0pVbL7DBj4tkhBAppbQUlf6F6Xl9LHu1g==}
    engines: {node: '>= 0.4'}
    dev: true

  /mdurl/1.0.1:
    resolution: {integrity: sha512-/sKlQJCBYVY9Ers9hqzKou4H6V5UWc/M59TH2dvkt+84itfnq7uFOMLpOiOS4ujvHP4etln18fmIxA5R5fll0g==}
    dev: true

  /media-typer/0.3.0:
    resolution: {integrity: sha512-dq+qelQ9akHpcOl/gUVRTxVIOkAJ1wR3QAvb4RsVjS8oVoFjDGTc679wJYmUmknUF5HwMLOgb5O+a3KxfWapPQ==}
    engines: {node: '>= 0.6'}
    dev: true

  /media-typer/1.1.0:
    resolution: {integrity: sha512-aisnrDP4GNe06UcKFnV5bfMNPBUw4jsLGaWwWfnH3v02GnBuXX2MCVn5RbrWo0j3pczUilYblq7fQ7Nw2t5XKw==}
    engines: {node: '>= 0.8'}
    dev: true

  /memorystream/0.3.1:
    resolution: {integrity: sha512-S3UwM3yj5mtUSEfP41UZmt/0SCoVYUcU1rkXv+BQ5Ig8ndL4sPoJNBUJERafdPb5jjHJGuMgytgKvKIf58XNBw==}
    engines: {node: '>= 0.10.0'}
    dev: true

  /merge-descriptors/1.0.1:
    resolution: {integrity: sha512-cCi6g3/Zr1iqQi6ySbseM1Xvooa98N0w31jzUYrXPX2xqObmFGHJ0tQ5u74H3mVh7wLouTseZyYIq39g8cNp1w==}
    dev: true

  /merge-descriptors/2.0.0:
    resolution: {integrity: sha512-Snk314V5ayFLhp3fkUREub6WtjBfPdCPY1Ln8/8munuLuiYhsABgBVWsozAG+MWMbVEvcdcpbi9R7ww22l9Q3g==}
    engines: {node: '>=18'}
    dev: true

  /merge-stream/2.0.0:
    resolution: {integrity: sha512-abv/qOcuPfk3URPfDzmZU1LKmuw8kT+0nIHvKrKgFrwifol/doWcdA4ZqsWQ8ENrFKkd67Mfpo/LovbIUsbt3w==}
    dev: true

  /merge2/1.4.1:
    resolution: {integrity: sha512-8q7VEgMJW4J8tcfVPy8g09NcQwZdbwFEqhe/WZkoIzjn/3TGDwtOCYtXGxA3O8tPzpczCCDgv+P2P5y00ZJOOg==}
    engines: {node: '>= 8'}

  /methods/1.1.2:
    resolution: {integrity: sha512-iclAHeNqNm68zFtnZ0e+1L2yUIdvzNoauKU4WBA3VvH/vPFieF7qfRlwUZU+DA9P9bPXIS90ulxoUoCH23sV2w==}
    engines: {node: '>= 0.6'}
    dev: true

  /micromatch/4.0.8:
    resolution: {integrity: sha512-PXwfBhYu0hBCPw8Dn0E+WDYb7af3dSLVWKi3HGv84IdF4TyFoC0ysxFd0Goxw7nSv4T/PzEJQxsYsEiFCKo2BA==}
    engines: {node: '>=8.6'}
    dependencies:
      braces: 3.0.3
      picomatch: 2.3.1

  /mime-db/1.52.0:
    resolution: {integrity: sha512-sPU4uV7dYlvtWJxwwxHD0PuihVNiE7TyAbQ5SWxDCB9mUYvOgroQOwYQQOKPJ8CIbE+1ETVlOoK1UC2nU3gYvg==}
    engines: {node: '>= 0.6'}

  /mime-db/1.54.0:
    resolution: {integrity: sha512-aU5EJuIN2WDemCcAp2vFBfp/m4EAhWJnUNSSw0ixs7/kXbd6Pg64EmwJkNdFhB8aWt1sH2CTXrLxo/iAGV3oPQ==}
    engines: {node: '>= 0.6'}
    dev: true

  /mime-types/2.1.35:
    resolution: {integrity: sha512-ZDY+bPm5zTTF+YpCrAU9nK0UgICYPT0QtT1NZWFv4s++TNkcgVaT0g6+4R2uI4MjQjzysHB1zxuWL50hzaeXiw==}
    engines: {node: '>= 0.6'}
    dependencies:
      mime-db: 1.52.0

  /mime-types/3.0.1:
    resolution: {integrity: sha512-xRc4oEhT6eaBpU1XF7AjpOFD+xQmXNB5OVKwp4tqCuBpHLS/ZbBDrc07mYTDqVMg6PfxUjjNp85O6Cd2Z/5HWA==}
    engines: {node: '>= 0.6'}
    dependencies:
      mime-db: 1.54.0
    dev: true

  /mime/1.6.0:
    resolution: {integrity: sha512-x0Vn8spI+wuJ1O6S7gnbaQg8Pxh4NNHb7KSINmEWKiPE4RKOplvijn+NkmYmmRgP68mc70j2EbeTFRsrswaQeg==}
    engines: {node: '>=4'}
    hasBin: true
    dev: true

  /mime/2.6.0:
    resolution: {integrity: sha512-USPkMeET31rOMiarsBNIHZKLGgvKc/LrjofAnBlOttf5ajRvqiRA8QsenbcooctK6d6Ts6aqZXBA+XbkKthiQg==}
    engines: {node: '>=4.0.0'}
    hasBin: true
    dev: true

  /mimic-fn/4.0.0:
    resolution: {integrity: sha512-vqiC06CuhBTUdZH+RYl8sFrL096vA45Ok5ISO6sE/Mr1jRbGH4Csnhi8f3wKVl7x8mO4Au7Ir9D3Oyv1VYMFJw==}
    engines: {node: '>=12'}
    dev: true

  /minimatch/3.0.8:
    resolution: {integrity: sha512-6FsRAQsxQ61mw+qP1ZzbL9Bc78x2p5OqNgNpnoAFLTrX8n5Kxph0CsnhmKKNXTWjXqU5L0pGPR7hYk+XWZr60Q==}
    dependencies:
      brace-expansion: 1.1.11
    dev: true

  /minimatch/3.1.2:
    resolution: {integrity: sha512-J7p63hRiAjw1NDEww1W7i37+ByIrOWO5XQQAzZ3VOcL0PNybwpfmV/N05zFAzwQ9USyEcX6t3UO+K5aqBQOIHw==}
    dependencies:
      brace-expansion: 1.1.11
    dev: true

  /minimatch/4.2.1:
    resolution: {integrity: sha512-9Uq1ChtSZO+Mxa/CL1eGizn2vRn3MlLgzhT0Iz8zaY8NdvxvB0d5QdPFmCKf7JKA9Lerx5vRrnwO03jsSfGG9g==}
    engines: {node: '>=10'}
    dependencies:
      brace-expansion: 1.1.11
    dev: true

  /minimatch/5.0.1:
    resolution: {integrity: sha512-nLDxIFRyhDblz3qMuq+SoRZED4+miJ/G+tdDrjkkkRnjAsBexeGpgjLEQ0blJy7rHhR2b93rhQY4SvyWu9v03g==}
    engines: {node: '>=10'}
    dependencies:
      brace-expansion: 2.0.1
    dev: true

  /minimatch/5.1.6:
    resolution: {integrity: sha512-lKwV/1brpG6mBUFHtb7NUmtABCb2WZZmm2wNiOA5hAb8VdCS4B3dtMWyvcoViccwAW/COERjXLt0zP1zXUN26g==}
    engines: {node: '>=10'}
    dependencies:
      brace-expansion: 2.0.1
    dev: true

  /minimatch/9.0.5:
    resolution: {integrity: sha512-G6T0ZX48xgozx7587koeX9Ys2NYy6Gmv//P89sEte9V9whIapMNF4idKxnW2QtCcLiTWlb/wfCabAtAFWhhBow==}
    engines: {node: '>=16 || 14 >=14.17'}
    dependencies:
      brace-expansion: 2.0.1

  /minimist/1.2.8:
    resolution: {integrity: sha512-2yyAR8qBkN3YuheJanUpWC5U3bb5osDywNB8RzDVlDwDHbocAJveqqj1u8+SVD7jkWT4yvsHCpWqqWqAxb0zCA==}

  /minipass/7.1.2:
    resolution: {integrity: sha512-qOOzS1cBTWYF4BH8fVePDBOO9iptMnGUEZwNc/cMWnTV2nVLZ7VoNWEPHkYczZA0pdoA7dl6e7FL659nX9S2aw==}
    engines: {node: '>=16 || 14 >=14.17'}

  /minizlib/3.0.1:
    resolution: {integrity: sha512-umcy022ILvb5/3Djuu8LWeqUa8D68JaBzlttKeMWen48SjabqS3iY5w/vzeMzMUNhLDifyhbOwKDSznB1vvrwg==}
    engines: {node: '>= 18'}
    dependencies:
      minipass: 7.1.2
      rimraf: 5.0.10

  /mitt/3.0.1:
    resolution: {integrity: sha512-vKivATfr97l2/QBCYAkXYDbrIWPM2IIKEl7YPhjCvKlG3kE2gm+uBo6nEXK3M5/Ffh/FLpKExzOQ3JJoJGFKBw==}
    dev: true

  /mkdirp/0.5.6:
    resolution: {integrity: sha512-FP+p8RB8OWpF3YZBCrP5gtADmtXApB5AMLn+vdyA+PyxCjrCs00mjyUozssO33cwDeT3wNGdLxJ5M//YqtHAJw==}
    hasBin: true
    dependencies:
      minimist: 1.2.8
    dev: true

  /mkdirp/3.0.1:
    resolution: {integrity: sha512-+NsyUUAZDmo6YVHzL/stxSu3t9YS1iljliy3BSDrXJ/dkn1KYdmtZODGGjLcc9XLgVVpH4KshHB8XmZgMhaBXg==}
    engines: {node: '>=10'}
    hasBin: true

  /mlly/1.7.1:
    resolution: {integrity: sha512-rrVRZRELyQzrIUAVMHxP97kv+G786pHmOKzuFII8zDYahFBS7qnHh2AlYSl1GAHhaMPCz6/oHjVMcfFYgFYHgA==}
    dependencies:
      acorn: 8.11.3
      pathe: 1.1.2
      pkg-types: 1.1.1
      ufo: 1.5.3
    dev: true

  /mocha/10.2.0:
    resolution: {integrity: sha512-IDY7fl/BecMwFHzoqF2sg/SHHANeBoMMXFlS9r0OXKDssYE1M5O43wUY/9BVPeIvfH2zmEbBfseqN9gBQZzXkg==}
    engines: {node: '>= 14.0.0'}
    hasBin: true
    dependencies:
      ansi-colors: 4.1.1
      browser-stdout: 1.3.1
      chokidar: 3.5.3
      debug: 4.3.4_supports-color@8.1.1
      diff: 5.0.0
      escape-string-regexp: 4.0.0
      find-up: 5.0.0
      glob: 7.2.0
      he: 1.2.0
      js-yaml: 4.1.0
      log-symbols: 4.1.0
      minimatch: 5.0.1
      ms: 2.1.3
      nanoid: 3.3.3
      serialize-javascript: 6.0.0
      strip-json-comments: 3.1.1
      supports-color: 8.1.1
      workerpool: 6.2.1
      yargs: 16.2.0
      yargs-parser: 20.2.4
      yargs-unparser: 2.0.0
    dev: true

  /mocha/10.4.0:
    resolution: {integrity: sha512-eqhGB8JKapEYcC4ytX/xrzKforgEc3j1pGlAXVy3eRwrtAy5/nIfT1SvgGzfN0XZZxeLq0aQWkOUAmqIJiv+bA==}
    engines: {node: '>= 14.0.0'}
    hasBin: true
    dependencies:
      ansi-colors: 4.1.1
      browser-stdout: 1.3.1
      chokidar: 3.5.3
      debug: 4.3.4_supports-color@8.1.1
      diff: 5.0.0
      escape-string-regexp: 4.0.0
      find-up: 5.0.0
      glob: 8.1.0
      he: 1.2.0
      js-yaml: 4.1.0
      log-symbols: 4.1.0
      minimatch: 5.0.1
      ms: 2.1.3
      serialize-javascript: 6.0.0
      strip-json-comments: 3.1.1
      supports-color: 8.1.1
      workerpool: 6.2.1
      yargs: 16.2.0
      yargs-parser: 20.2.4
      yargs-unparser: 2.0.0
    dev: true

  /mocha/9.2.2:
    resolution: {integrity: sha512-L6XC3EdwT6YrIk0yXpavvLkn8h+EU+Y5UcCHKECyMbdUIxyMuZj4bX4U9e1nvnvUUvQVsV2VHQr5zLdcUkhW/g==}
    engines: {node: '>= 12.0.0'}
    hasBin: true
    dependencies:
      '@ungap/promise-all-settled': 1.1.2
      ansi-colors: 4.1.1
      browser-stdout: 1.3.1
      chokidar: 3.5.3
      debug: 4.3.3_supports-color@8.1.1
      diff: 5.0.0
      escape-string-regexp: 4.0.0
      find-up: 5.0.0
      glob: 7.2.0
      growl: 1.10.5
      he: 1.2.0
      js-yaml: 4.1.0
      log-symbols: 4.1.0
      minimatch: 4.2.1
      ms: 2.1.3
      nanoid: 3.3.1
      serialize-javascript: 6.0.0
      strip-json-comments: 3.1.1
      supports-color: 8.1.1
      which: 2.0.2
      workerpool: 6.2.0
      yargs: 16.2.0
      yargs-parser: 20.2.4
      yargs-unparser: 2.0.0
    dev: true

  /moment/2.29.4:
    resolution: {integrity: sha512-5LC9SOxjSc2HF6vO2CyuTDNivEdoz2IvyJJGj6X8DJ0eFyfszE0QiEd+iXmBvUP3WHxSjFH/vIsA0EN00cgr8w==}
    dev: true

  /morgan/1.10.0:
    resolution: {integrity: sha512-AbegBVI4sh6El+1gNwvD5YIck7nSA36weD7xvIxG4in80j/UoK8AEGaWnnz8v1GxonMCltmlNs5ZKbGvl9b1XQ==}
    engines: {node: '>= 0.8.0'}
    dependencies:
      basic-auth: 2.0.1
      debug: 2.6.9
      depd: 2.0.0
      on-finished: 2.3.0
      on-headers: 1.0.2
    dev: true

  /ms/2.0.0:
    resolution: {integrity: sha512-Tpp60P6IUJDTuOq/5Z8cdskzJujfwqfOTkrwIwj7IRISpnkJnT6SyJ4PCPnGMoFjC9ddhal5KVIYtAt97ix05A==}
    dev: true

  /ms/2.1.2:
    resolution: {integrity: sha512-sGkPx+VjMtmA6MX27oA4FBFELFCZZ4S4XqeGOXCv68tT+jb3vk/RyaKWP0PTKyWtmLSM0b+adUTEvbs1PEaH2w==}
    dev: true

  /ms/2.1.3:
    resolution: {integrity: sha512-6FlzubTLZG3J2a/NVCAleEhjzq5oxgHyaCU9yYXvcLsvoVaHJq/s5xXI6/XXP6tz7R9xAOtHnSO/tXtF3WRTlA==}

  /multer/1.4.5-lts.2:
    resolution: {integrity: sha512-VzGiVigcG9zUAoCNU+xShztrlr1auZOlurXynNvO9GiWD1/mTBbUljOKY+qMeazBqXgRnjzeEgJI/wyjJUHg9A==}
    engines: {node: '>= 6.0.0'}
    dependencies:
      append-field: 1.0.0
      busboy: 1.6.0
      concat-stream: 1.6.2
      mkdirp: 0.5.6
      object-assign: 4.1.1
      type-is: 1.6.18
      xtend: 4.0.2
    dev: true

  /mustache/4.2.0:
    resolution: {integrity: sha512-71ippSywq5Yb7/tVYyGbkBggbU8H3u5Rz56fH60jGFgr8uHwxs+aSKeqmluIVzM0m0kB7xQjKS6qPfd0b2ZoqQ==}
    hasBin: true

  /mute-stream/2.0.0:
    resolution: {integrity: sha512-WWdIxpyjEn+FhQJQQv9aQAYlHoNVdzIzUySNV1gHUPDSdZJ3yZn7pAAbQcV7B56Mvu881q9FZV+0Vx2xC44VWA==}
    engines: {node: ^18.17.0 || >=20.5.0}

  /nanoid/3.3.1:
    resolution: {integrity: sha512-n6Vs/3KGyxPQd6uO0eH4Bv0ojGSUvuLlIHtC3Y0kEO23YRge8H9x1GCzLn28YX0H66pMkxuaeESFq4tKISKwdw==}
    engines: {node: ^10 || ^12 || ^13.7 || ^14 || >=15.0.1}
    hasBin: true
    dev: true

  /nanoid/3.3.3:
    resolution: {integrity: sha512-p1sjXuopFs0xg+fPASzQ28agW1oHD7xDsd9Xkf3T15H3c/cifrFHVwrh74PdoklAPi+i7MdRsE47vm2r6JoB+w==}
    engines: {node: ^10 || ^12 || ^13.7 || ^14 || >=15.0.1}
    hasBin: true
    dev: true

  /nanoid/3.3.7:
    resolution: {integrity: sha512-eSRppjcPIatRIMC1U6UngP8XFcz8MQWGQdt1MTBQ7NaAmvXDfvNxbvWV3x2y6CdEUciCSsDHDQZbhYaB8QEo2g==}
    engines: {node: ^10 || ^12 || ^13.7 || ^14 || >=15.0.1}
    hasBin: true
    dev: true

  /natural-compare/1.4.0:
    resolution: {integrity: sha512-OWND8ei3VtNC9h7V60qff3SVobHr996CTwgxubgyQYEpg290h9J0buyECNNJexkFm5sOajh5G116RYA1c8ZMSw==}
    dev: true

  /negotiator/0.6.3:
    resolution: {integrity: sha512-+EUsqGPLsM+j/zdChZjsnX51g4XrHFOIXwfnCVPGlQk/k5giakcKsuxCObBRu6DSm9opw/O6slWbJdghQM4bBg==}
    engines: {node: '>= 0.6'}
    dev: true

  /negotiator/1.0.0:
    resolution: {integrity: sha512-8Ofs/AUQh8MaEcrlq5xOX0CQ9ypTF5dl78mjlMNfOK08fzpgTHQRQPBxcPlEtIw0yRpws+Zo/3r+5WRby7u3Gg==}
    engines: {node: '>= 0.6'}
    dev: true

  /neo-async/2.6.2:
    resolution: {integrity: sha512-Yd3UES5mWCSqR+qNT93S3UoYUkqAZ9lLg8a7g9rimsWmYGK8cVToA4/sF3RrshdyV3sAGMXVUmpMYOw+dLpOuw==}

  /netmask/2.0.2:
    resolution: {integrity: sha512-dBpDMdxv9Irdq66304OLfEmQ9tbNRFnFTuZiLo+bD+r332bBmMJ8GBLXklIXXgxd3+v9+KUnZaUR5PJMa75Gsg==}
    engines: {node: '>= 0.4.0'}
    dev: true

  /nice-try/1.0.5:
    resolution: {integrity: sha512-1nh45deeb5olNY7eX82BkPO7SSxR5SSYJiPTrTdFUVYwAl8CKMA5N9PjTYkHiRjisVcxcQ1HXdLhx2qxxJzLNQ==}
    dev: true

  /nise/5.1.4:
    resolution: {integrity: sha512-8+Ib8rRJ4L0o3kfmyVCL7gzrohyDe0cMFTBa2d364yIrEGMEoetznKJx899YxjybU6bL9SQkYPSBBs1gyYs8Xg==}
    dependencies:
      '@sinonjs/commons': 2.0.0
      '@sinonjs/fake-timers': 10.3.0
      '@sinonjs/text-encoding': 0.7.2
      just-extend: 4.2.1
      path-to-regexp: 1.8.0
    dev: true

  /node-cmd/3.0.0:
    resolution: {integrity: sha512-SBvtm39iEkhEEDbUowR0O2YVaqpbD2nRvQ3fxXP/Tn1FgRpZAaUb8yKeEtFulBIv+xTHDodOKkj4EXIBANj+AQ==}
    dev: true

  /node-fetch/2.7.0:
    resolution: {integrity: sha512-c4FRfUm/dbcWZ7U+1Wq0AwCyFL+3nt2bEw05wfxSz+DWpWsitgmSgYmy2dQdWyKC1694ELPqMs/YzUSNozLt8A==}
    engines: {node: 4.x || >=6.0.0}
    peerDependencies:
      encoding: ^0.1.0
    peerDependenciesMeta:
      encoding:
        optional: true
    dependencies:
      whatwg-url: 5.0.0

  /node-releases/2.0.13:
    resolution: {integrity: sha512-uYr7J37ae/ORWdZeQ1xxMJe3NtdmqMC/JZK+geofDrkLUApKRHPd18/TxtBOJ4A0/+uUIliorNrfYV6s1b02eQ==}
    dev: true

  /node-releases/2.0.14:
    resolution: {integrity: sha512-y10wOWt8yZpqXmOgRo77WaHEmhYQYGNA6y421PKsKYWEK8aW+cqAphborZDhqfyKrbZEN92CN1X2KbafY2s7Yw==}
    dev: true

  /normalize-package-data/2.5.0:
    resolution: {integrity: sha512-/5CMN3T0R4XTj4DcGaexo+roZSdSFW/0AOOTROrjxzCG1wrWXEsGbRKevjlIL+ZDE4sZlJr5ED4YW0yqmkK+eA==}
    dependencies:
      hosted-git-info: 2.8.9
      resolve: 1.22.6
      semver: 5.7.2
      validate-npm-package-license: 3.0.4
    dev: true

  /normalize-path/3.0.0:
    resolution: {integrity: sha512-6eZs5Ls3WtCisHWp9S2GUy8dqkpGi4BVSz3GaqiE6ezub0512ESztXUwUB6C6IKbQkY2Pnb/mD4WYojCRwcwLA==}
    engines: {node: '>=0.10.0'}
    dev: true

  /npm-run-all/4.1.5:
    resolution: {integrity: sha512-Oo82gJDAVcaMdi3nuoKFavkIHBRVqQ1qvMb+9LHk/cF4P6B2m8aP04hGf7oL6wZ9BuGwX1onlLhpuoofSyoQDQ==}
    engines: {node: '>= 4'}
    hasBin: true
    dependencies:
      ansi-styles: 3.2.1
      chalk: 2.4.2
      cross-spawn: 6.0.5
      memorystream: 0.3.1
      minimatch: 3.1.2
      pidtree: 0.3.1
      read-pkg: 3.0.0
      shell-quote: 1.8.1
      string.prototype.padend: 3.1.5
    dev: true

  /npm-run-path/5.3.0:
    resolution: {integrity: sha512-ppwTtiJZq0O/ai0z7yfudtBpWIoxM8yE6nHi1X47eFR2EWORqfbu6CnPlNsjeN683eT0qG6H/Pyf9fCcvjnnnQ==}
    engines: {node: ^12.20.0 || ^14.13.1 || >=16.0.0}
    dependencies:
      path-key: 4.0.0
    dev: true

  /oauth-sign/0.9.0:
    resolution: {integrity: sha512-fexhUFFPTGV8ybAtSIGbV6gOkSv8UtRbDBnAyLQw4QPKkgNlsH2ByPGtMUqdWkos6YCRmAqViwgZrJc/mRDzZQ==}
    dev: true

  /object-assign/4.1.1:
    resolution: {integrity: sha512-rJgTQnkUnH1sFw8yT6VSU3zD3sWmu6sZhIseY8VX+GRu3P6F7Fu+JNDoXfklElbLJSnc3FUQHVe4cU5hj+BcUg==}
    engines: {node: '>=0.10.0'}
    dev: true

  /object-inspect/1.13.4:
    resolution: {integrity: sha512-W67iLl4J2EXEGTbfeHCffrjDfitvLANg0UlX3wFUUSTx92KXRFegMHUVgSqE+wvhAbi4WqjGg9czysTV2Epbew==}
    engines: {node: '>= 0.4'}
    dev: true

  /object-is/1.1.5:
    resolution: {integrity: sha512-3cyDsyHgtmi7I7DfSSI2LDp6SK2lwvtbg0p0R1e0RvTqF5ceGx+K2dfSjm1bKDMVCFEDAQvy+o8c6a7VujOddw==}
    engines: {node: '>= 0.4'}
    dependencies:
      call-bind: 1.0.7
      define-properties: 1.2.1
    dev: true

  /object-keys/1.1.1:
    resolution: {integrity: sha512-NuAESUOUMrlIXOfHKzD6bpPu3tYt3xvjNdRIQ+FeT0lNb4K8WR70CaDxhuNguS2XG+GjkyMwOzsN5ZktImfhLA==}
    engines: {node: '>= 0.4'}
    dev: true

  /object.assign/4.1.4:
    resolution: {integrity: sha512-1mxKf0e58bvyjSCtKYY4sRe9itRk3PJpquJOjeIkz885CczcI4IvJJDLPS72oowuSh+pBxUFROpX+TU++hxhZQ==}
    engines: {node: '>= 0.4'}
    dependencies:
      call-bind: 1.0.7
      define-properties: 1.2.1
      has-symbols: 1.1.0
      object-keys: 1.1.1
    dev: true

  /on-finished/2.3.0:
    resolution: {integrity: sha512-ikqdkGAAyf/X/gPhXGvfgAytDZtDbr+bkNUJ0N9h5MI/dmdgCs3l6hoHrcUv41sRKew3jIwrp4qQDXiK99Utww==}
    engines: {node: '>= 0.8'}
    dependencies:
      ee-first: 1.1.1
    dev: true

  /on-finished/2.4.1:
    resolution: {integrity: sha512-oVlzkg3ENAhCk2zdv7IJwd/QUD4z2RxRwpkcGY8psCVcCYZNq4wYnVWALHM+brtuJjePWiYF/ClmuDr8Ch5+kg==}
    engines: {node: '>= 0.8'}
    dependencies:
      ee-first: 1.1.1
    dev: true

  /on-headers/1.0.2:
    resolution: {integrity: sha512-pZAE+FJLoyITytdqK0U5s+FIpjN0JP3OzFi/u8Rx+EV5/W+JTWGXG8xFzevE7AjBfDqHv/8vL8qQsIhHnqRkrA==}
    engines: {node: '>= 0.8'}
    dev: true

  /once/1.4.0:
    resolution: {integrity: sha512-lNaJgI+2Q5URQBkccEKHTQOPaXdUxnZZElQTZY0MFUAuaEqe1E+Nyvgdz/aIyNi6Z9MzO5dv1H8n58/GELp3+w==}
    dependencies:
      wrappy: 1.0.2
    dev: true

  /one-time/1.0.0:
    resolution: {integrity: sha512-5DXOiRKwuSEcQ/l0kGCF6Q3jcADFv5tSmRaJck/OqkVFcOzutB134KRSfF0xDrL39MNnqxbHBbUUcjZIhTgb2g==}
    dependencies:
      fn.name: 1.1.0
    dev: true

  /onetime/6.0.0:
    resolution: {integrity: sha512-1FlR+gjXK7X+AsAHso35MnyN5KqGwJRi/31ft6x0M194ht7S+rWAvd7PHss9xSKMzE0asv1pyIHaJYq+BbacAQ==}
    engines: {node: '>=12'}
    dependencies:
      mimic-fn: 4.0.0
    dev: true

  /open/10.1.0:
    resolution: {integrity: sha512-mnkeQ1qP5Ue2wd+aivTD3NHd/lZ96Lu0jgf0pwktLPtx6cTZiH7tyeGRRHs0zX0rbrahXPnXlUnbeXyaBBuIaw==}
    engines: {node: '>=18'}
    dependencies:
      default-browser: 5.2.1
      define-lazy-prop: 3.0.0
      is-inside-container: 1.0.0
      is-wsl: 3.1.0
    dev: true

  /openapi-types/12.1.3:
    resolution: {integrity: sha512-N4YtSYJqghVu4iek2ZUvcN/0aqH1kRDuNqzcycDxhOUpg7GdvLa2F3DgS6yBNhInhv2r/6I0Flkn7CqL8+nIcw==}
    dev: false

  /openapi-types/7.2.3:
    resolution: {integrity: sha512-olbaNxz12R27+mTyJ/ZAFEfUruauHH27AkeQHDHRq5AF0LdNkK1SSV7EourXQDK+4aX7dv2HtyirAGK06WMAsA==}
    dev: true

  /optionator/0.9.3:
    resolution: {integrity: sha512-JjCoypp+jKn1ttEFExxhetCKeJt9zhAgAve5FXHixTvFDW/5aEktX9bufBKLRRMdU7bNtpLfcGu94B3cdEJgjg==}
    engines: {node: '>= 0.8.0'}
    dependencies:
      '@aashutoshrathi/word-wrap': 1.2.6
      deep-is: 0.1.4
      fast-levenshtein: 2.0.6
      levn: 0.4.1
      prelude-ls: 1.2.1
      type-check: 0.4.0
    dev: true

  /os-tmpdir/1.0.2:
    resolution: {integrity: sha512-D2FR03Vir7FIu45XBY20mTb+/ZSWB00sjU9jdQXt83gDrI4Ztz5Fs7/yy74g2N5SVQY4xY1qDr4rNddwYRVX0g==}
    engines: {node: '>=0.10.0'}

  /p-limit/2.3.0:
    resolution: {integrity: sha512-//88mFWSJx8lxCzwdAABTJL2MyWB12+eIY7MDL2SqLmAkeKU9qxRvWuSyTjm3FUmpBEMuFfckAIqEaVGUDxb6w==}
    engines: {node: '>=6'}
    dependencies:
      p-try: 2.2.0
    dev: true

  /p-limit/3.1.0:
    resolution: {integrity: sha512-TYOanM3wGwNGsZN2cVTYPArw454xnXj5qmWF1bEoAc4+cU/ol7GVh7odevjp1FNHduHc3KZMcFduxU5Xc6uJRQ==}
    engines: {node: '>=10'}
    dependencies:
      yocto-queue: 0.1.0
    dev: true

  /p-limit/5.0.0:
    resolution: {integrity: sha512-/Eaoq+QyLSiXQ4lyYV23f14mZRQcXnxfHrN0vCai+ak9G0pp9iEQukIIZq5NccEvwRB8PUnZT0KsOoDCINS1qQ==}
    engines: {node: '>=18'}
    dependencies:
      yocto-queue: 1.0.0
    dev: true

  /p-locate/4.1.0:
    resolution: {integrity: sha512-R79ZZ/0wAxKGu3oYMlz8jy/kbhsNrS7SKZ7PxEHBgJ5+F2mtFW2fK2cOtBh1cHYkQsbzFV7I+EoRKe6Yt0oK7A==}
    engines: {node: '>=8'}
    dependencies:
      p-limit: 2.3.0
    dev: true

  /p-locate/5.0.0:
    resolution: {integrity: sha512-LaNjtRWUBY++zB5nE/NwcaoMylSPk+S+ZHNB1TzdbMJMny6dynpAGt7X/tl/QYq3TIeE6nxHppbo2LGymrG5Pw==}
    engines: {node: '>=10'}
    dependencies:
      p-limit: 3.1.0
    dev: true

  /p-try/2.2.0:
    resolution: {integrity: sha512-R4nPAVTAU0B9D35/Gk3uJf/7XYbQcyohSKdvAxIRSNghFl4e71hVoGnBNQz9cWaXxO2I10KTC+3jMdvvoKw6dQ==}
    engines: {node: '>=6'}
    dev: true

  /pac-proxy-agent/7.0.1:
    resolution: {integrity: sha512-ASV8yU4LLKBAjqIPMbrgtaKIvxQri/yh2OpI+S6hVa9JRkUI3Y3NPFbfngDtY7oFtSMD3w31Xns89mDa3Feo5A==}
    engines: {node: '>= 14'}
    dependencies:
      '@tootallnate/quickjs-emscripten': 0.23.0
      agent-base: 7.1.3
      debug: 4.4.0
      get-uri: 6.0.2
      http-proxy-agent: 7.0.2
      https-proxy-agent: 7.0.4
      pac-resolver: 7.0.0
      socks-proxy-agent: 8.0.5
    transitivePeerDependencies:
      - supports-color
    dev: true

  /pac-resolver/7.0.0:
    resolution: {integrity: sha512-Fd9lT9vJbHYRACT8OhCbZBbxr6KRSawSovFpy8nDGshaK99S/EBhVIHp9+crhxrsZOuvLpgL1n23iyPg6Rl2hg==}
    engines: {node: '>= 14'}
    dependencies:
      degenerator: 5.0.1
      ip: 1.1.8
      netmask: 2.0.2
    dev: true

  /package-json-from-dist/1.0.1:
    resolution: {integrity: sha512-UEZIS3/by4OC8vL3P2dTXRETpebLI2NiI5vIrjaD/5UtrkFX/tNbwjTSRAGC/+7CAo2pIcBaRgWmcBBHcsaCIw==}

  /parent-module/1.0.1:
    resolution: {integrity: sha512-GQ2EWRpQV8/o+Aw8YqtfZZPfNRWZYkbidE9k5rpl/hC3vtHHBfGm2Ifi6qWV+coDGkrUKZAxE3Lot5kcsRlh+g==}
    engines: {node: '>=6'}
    dependencies:
      callsites: 3.1.0
    dev: true

  /parse-json/4.0.0:
    resolution: {integrity: sha512-aOIos8bujGN93/8Ox/jPLh7RwVnPEysynVFE+fQZyg6jKELEHwzgKdLRFHUgXJL6kylijVSBC4BvN9OmsB48Rw==}
    engines: {node: '>=4'}
    dependencies:
      error-ex: 1.3.2
      json-parse-better-errors: 1.0.2
    dev: true

  /parse-json/5.2.0:
    resolution: {integrity: sha512-ayCKvm/phCGxOkYRSCM82iDwct8/EonSEgCSxWxD7ve6jHggsFl4fZVQBPRNgQoKiuV/odhFrGzQXZwbifC8Rg==}
    engines: {node: '>=8'}
    dependencies:
      '@babel/code-frame': 7.26.2
      error-ex: 1.3.2
      json-parse-even-better-errors: 2.3.1
      lines-and-columns: 1.2.4
    dev: true

  /parseurl/1.3.3:
    resolution: {integrity: sha512-CiyeOxFT/JZyN5m0z9PfXw4SCBJ6Sygz1Dpl0wqjlhDEGGBP1GnsUVEL0p63hoG1fcj3fHynXi9NYO4nWOL+qQ==}
    engines: {node: '>= 0.8'}
    dev: true

  /path-browserify/1.0.1:
    resolution: {integrity: sha512-b7uo2UCUOYZcnF/3ID0lulOJi/bafxa1xPe7ZPsammBSpjSWQkjNxlt635YGS2MiR9GjvuXCtz2emr3jbsz98g==}

  /path-exists/4.0.0:
    resolution: {integrity: sha512-ak9Qy5Q7jYb2Wwcey5Fpvg2KoAc/ZIhLSLOSBmRmygPsGwkVVt0fZa0qrtMz+m6tJTAHfZQ8FnmB4MG4LWy7/w==}
    engines: {node: '>=8'}
    dev: true

  /path-is-absolute/1.0.1:
    resolution: {integrity: sha512-AVbw3UJ2e9bq64vSaS9Am0fje1Pa8pbGqTTsmXfaIiMpnr5DlDhfJOuLj9Sf95ZPVDAUerDfEk88MPmPe7UCQg==}
    engines: {node: '>=0.10.0'}
    dev: true

  /path-key/2.0.1:
    resolution: {integrity: sha512-fEHGKCSmUSDPv4uoj8AlD+joPlq3peND+HRYyxFz4KPw4z926S/b8rIuFs2FYJg3BwsxJf6A9/3eIdLaYC+9Dw==}
    engines: {node: '>=4'}
    dev: true

  /path-key/3.1.1:
    resolution: {integrity: sha512-ojmeN0qd+y0jszEtoY48r0Peq5dwMEkIlCOu6Q5f41lfkswXuKtYrhgoTpLnyIcHm24Uhqx+5Tqm2InSwLhE6Q==}
    engines: {node: '>=8'}

  /path-key/4.0.0:
    resolution: {integrity: sha512-haREypq7xkM7ErfgIyA0z+Bj4AGKlMSdlQE2jvJo6huWD1EdkKYV+G/T4nq0YEF2vgTT8kqMFKo1uHn950r4SQ==}
    engines: {node: '>=12'}
    dev: true

  /path-parse/1.0.7:
    resolution: {integrity: sha512-LDJzPVEEEPR+y48z93A0Ed0yXb8pAByGWo/k5YYdYgpY2/2EsOsksJrq7lOHxryrVOn1ejG6oAp8ahvOIQD8sw==}
    dev: true

  /path-scurry/1.11.1:
    resolution: {integrity: sha512-Xa4Nw17FS9ApQFJ9umLiJS4orGjm7ZzwUrwamcGQuHSzDyth9boKDaycYdDcZDuqYATXw4HFXgaqWTctW/v1HA==}
    engines: {node: '>=16 || 14 >=14.18'}
    dependencies:
      lru-cache: 10.4.3
      minipass: 7.1.2

  /path-to-regexp/0.1.7:
    resolution: {integrity: sha512-5DFkuoqlv1uYQKxy8omFBeJPQcdoE07Kv2sferDCrAq1ohOU+MSDswDIbnx3YAM60qIOnYa53wBhXW0EbMonrQ==}
    dev: true

  /path-to-regexp/1.8.0:
    resolution: {integrity: sha512-n43JRhlUKUAlibEJhPeir1ncUID16QnEjNpwzNdO3Lm4ywrBpBZ5oLD0I6br9evr1Y9JTqwRtAh7JLoOzAQdVA==}
    dependencies:
      isarray: 0.0.1
    dev: true

  /path-to-regexp/8.2.0:
    resolution: {integrity: sha512-TdrF7fW9Rphjq4RjrW0Kp2AW0Ahwu9sRGTkS6bvDi0SCwZlEZYmcfDbEsTz8RVk0EHIS/Vd1bv3JhG+1xZuAyQ==}
    engines: {node: '>=16'}
    dev: true

  /path-type/3.0.0:
    resolution: {integrity: sha512-T2ZUsdZFHgA3u4e5PfPbjd7HDDpxPnQb5jN0SrDsjNSuVXHJqtwTnWqG0B1jZrgmJ/7lj1EmVIByWt1gxGkWvg==}
    engines: {node: '>=4'}
    dependencies:
      pify: 3.0.0
    dev: true

  /path-type/4.0.0:
    resolution: {integrity: sha512-gDKb8aZMDeD/tZWs9P6+q0J9Mwkdl6xMV8TjnGP3qJVJ06bdMgkbBlLU8IdfOsIsFz2BW1rNVT3XuNEl8zPAvw==}
    engines: {node: '>=8'}
    dev: true

  /path-type/6.0.0:
    resolution: {integrity: sha512-Vj7sf++t5pBD637NSfkxpHSMfWaeig5+DKWLhcqIYx6mWQz5hdJTGDVMQiJcw1ZYkhs7AazKDGpRVji1LJCZUQ==}
    engines: {node: '>=18'}

  /pathe/1.1.2:
    resolution: {integrity: sha512-whLdWMYL2TwI08hn8/ZqAbrVemu0LNaNNJZX73O6qaIdCTfXutsLhMkjdENX0qhsQ9uIimo4/aQOmXkoon2nDQ==}
    dev: true

  /pathval/1.1.1:
    resolution: {integrity: sha512-Dp6zGqpTdETdR63lehJYPeIOqpiNBNtc7BpWSLrOje7UaIsE5aY92r/AunQA7rsXvet3lrJ3JnZX29UPTKXyKQ==}
    dev: true

  /pend/1.2.0:
    resolution: {integrity: sha512-F3asv42UuXchdzt+xXqfW1OGlVBe+mxa2mqI0pg5yAHZPvFmY3Y6drSf/GQ1A86WgWEN9Kzh/WrgKa6iGcHXLg==}
    dev: true

  /performance-now/2.1.0:
    resolution: {integrity: sha512-7EAHlyLHI56VEIdK57uwHdHKIaAGbnXPiw0yWbarQZOKaKpvUIgW0jWRVLiatnM+XXlSwsanIBH/hzGMJulMow==}
    dev: true

  /picocolors/1.0.1:
    resolution: {integrity: sha512-anP1Z8qwhkbmu7MFP5iTt+wQKXgwzf7zTyGlcdzabySa9vd0Xt392U0rVmz9poOaBj0uHJKyyo9/upk0HrEQew==}
    dev: true

  /picocolors/1.1.1:
    resolution: {integrity: sha512-xceH2snhtb5M9liqDsmEw56le376mTZkEX/jEb/RxNFyegNul7eNslCXP9FDj/Lcu0X8KEyMceP2ntpaHrDEVA==}

  /picomatch/2.3.1:
    resolution: {integrity: sha512-JU3teHTNjmE2VCGFzuY8EXzCDVwEqB2a8fsIvwaStHhAWJEeVd1o1QD80CU6+ZdEXXSLbSsuLwJjkCBWqRQUVA==}
    engines: {node: '>=8.6'}

  /pidtree/0.3.1:
    resolution: {integrity: sha512-qQbW94hLHEqCg7nhby4yRC7G2+jYHY4Rguc2bjw7Uug4GIJuu1tvf2uHaZv5Q8zdt+WKJ6qK1FOI6amaWUo5FA==}
    engines: {node: '>=0.10'}
    hasBin: true
    dev: true

  /pify/3.0.0:
    resolution: {integrity: sha512-C3FsVNH1udSEX48gGX1xfvwTWfsYWj5U+8/uK15BGzIGrKoUpghX8hWZwa/OFnakBiiVNmBvemTJR5mcy7iPcg==}
    engines: {node: '>=4'}
    dev: true

  /pkg-dir/4.2.0:
    resolution: {integrity: sha512-HRDzbaKjC+AOWVXxAU/x54COGeIv9eb+6CkDSQoNTt4XyWoIJvuPsXizxu/Fr23EiekbtZwmh1IcIG/l/a10GQ==}
    engines: {node: '>=8'}
    dependencies:
      find-up: 4.1.0
    dev: true

  /pkg-types/1.1.1:
    resolution: {integrity: sha512-ko14TjmDuQJ14zsotODv7dBlwxKhUKQEhuhmbqo1uCi9BB0Z2alo/wAXg6q1dTR5TyuqYyWhjtfe/Tsh+X28jQ==}
    dependencies:
      confbox: 0.1.7
      mlly: 1.7.1
      pathe: 1.1.2
    dev: true

  /pluralize/8.0.0:
    resolution: {integrity: sha512-Nc3IT5yHzflTfbjgqWcCPpo7DaKy4FnpB0l/zCAW0Tc7jxAiuqSxHasntB3D7887LSrA93kDJ9IXovxJYxyLCA==}
    engines: {node: '>=4'}

  /postcss/8.4.38:
    resolution: {integrity: sha512-Wglpdk03BSfXkHoQa3b/oulrotAkwrlLDRSOb9D0bN86FdRyE9lppSp33aHNPgBa0JKCoB+drFLZkQoRRYae5A==}
    engines: {node: ^10 || ^12 || >=14}
    dependencies:
      nanoid: 3.3.7
      picocolors: 1.1.1
      source-map-js: 1.2.0
    dev: true

  /prelude-ls/1.2.1:
    resolution: {integrity: sha512-vkcDPrRZo1QZLbn5RLGPpg/WmIQ65qoWWhcGKf/b5eplkkarX0m9z8ppCat4mlOqUsWpyNuYgO3VRyrYHSzX5g==}
    engines: {node: '>= 0.8.0'}
    dev: true

  /prettier/3.1.1:
    resolution: {integrity: sha512-22UbSzg8luF4UuZtzgiUOfcGM8s4tjBv6dJRT7j275NXsy2jb4aJa4NNveul5x4eqlF1wuhuR2RElK71RvmVaw==}
    engines: {node: '>=14'}
    hasBin: true

  /prettier/3.3.3:
    resolution: {integrity: sha512-i2tDNA0O5IrMO757lfrdQZCc2jPNDVntV0m/+4whiDfWaTKfMNgR7Qz0NAeGz/nRqF4m5/6CLzbP4/liHt12Ew==}
    engines: {node: '>=14'}
    hasBin: true
    dev: false

  /prettier/3.5.3:
    resolution: {integrity: sha512-QQtaxnoDJeAkDvDKWCLiwIXkTgRhwYDEQCghU9Z6q03iyek/rxRh/2lC3HB7P8sWT2xC/y5JDctPLBIGzHKbhw==}
    engines: {node: '>=14'}
    hasBin: true

  /pretty-format/29.7.0:
    resolution: {integrity: sha512-Pdlw/oPxN+aXdmM9R00JVC9WVFoCLTKJvDVLgmJ+qAffBMxsV85l/Lu7sNx4zSzPyoL2euImuEwHhOXdEgNFZQ==}
    engines: {node: ^14.15.0 || ^16.10.0 || >=18.0.0}
    dependencies:
      '@jest/schemas': 29.6.3
      ansi-styles: 5.2.0
      react-is: 18.3.1
    dev: true

  /process-nextick-args/2.0.1:
    resolution: {integrity: sha512-3ouUOpQhtgrbOa17J7+uxOTpITYWaGP7/AhoR3+A+/1e9skrzelGi/dXzEYyvbxubEF6Wn2ypscTKiKJFFn1ag==}
    dev: true

  /process/0.11.10:
    resolution: {integrity: sha512-cdGef/drWFoydD1JsMzuFf8100nZl+GT+yacc2bEced5f9Rjk4z+WtFUTBu9PhOi9j/jfmBPu0mMEY4wIdAF8A==}
    engines: {node: '>= 0.6.0'}

  /progress/2.0.3:
    resolution: {integrity: sha512-7PiHtLll5LdnKIMw100I+8xJXR5gW2QwWYkT6iJva0bXitZKa/XMrSbdmg3r2Xnaidz9Qumd0VPaMrZlF9V9sA==}
    engines: {node: '>=0.4.0'}
    dev: true

  /proper-lockfile/2.0.1:
    resolution: {integrity: sha512-rjaeGbsmhNDcDInmwi4MuI6mRwJu6zq8GjYCLuSuE7GF+4UjgzkL69sVKKJ2T2xH61kK7rXvGYpvaTu909oXaQ==}
    engines: {node: '>=4.0.0'}
    dependencies:
      graceful-fs: 4.2.11
      retry: 0.10.1
    dev: false

  /proxy-addr/2.0.7:
    resolution: {integrity: sha512-llQsMLSUDUPT44jdrU/O37qlnifitDP+ZwrmmZcoSKyLKvtZxpyV0n2/bD/N4tBAAZ/gJEdZU7KMraoK1+XYAg==}
    engines: {node: '>= 0.10'}
    dependencies:
      forwarded: 0.2.0
      ipaddr.js: 1.9.1
    dev: true

  /proxy-agent/6.4.0:
    resolution: {integrity: sha512-u0piLU+nCOHMgGjRbimiXmA9kM/L9EHh3zL81xCdp7m+Y2pHIsnmbdDoEDoAz5geaonNR6q6+yOPQs6n4T6sBQ==}
    engines: {node: '>= 14'}
    dependencies:
      agent-base: 7.1.3
      debug: 4.4.0
      http-proxy-agent: 7.0.2
      https-proxy-agent: 7.0.4
      lru-cache: 7.18.3
      pac-proxy-agent: 7.0.1
      proxy-from-env: 1.1.0
      socks-proxy-agent: 8.0.5
    transitivePeerDependencies:
      - supports-color
    dev: true

  /proxy-from-env/1.1.0:
    resolution: {integrity: sha512-D+zkORCbA9f1tdWRK0RaCR3GPv50cMxcrz4X8k5LTSUD1Dkw47mKJEZQNunItRTkWwgtaUSo1RVFRIG9ZXiFYg==}
    dev: true

  /psl/1.9.0:
    resolution: {integrity: sha512-E/ZsdU4HLs/68gYzgGTkMicWTLPdAftJLfJFlLUAAKZGkStNU72sZjT66SnMDVOfOWY/YAoiD7Jxa9iHvngcag==}
    dev: true

  /pump/3.0.0:
    resolution: {integrity: sha512-LwZy+p3SFs1Pytd/jYct4wpv49HiYCqd9Rlc5ZVdk0V+8Yzv6jR5Blk3TRmPL1ft69TxP0IMZGJ+WPFU2BFhww==}
    dependencies:
      end-of-stream: 1.4.4
      once: 1.4.0
    dev: true

  /punycode/2.3.0:
    resolution: {integrity: sha512-rRV+zQD8tVFys26lAGR9WUuS4iUAngJScM+ZRSKtvl5tKeZ2t5bvdNFdNHBW9FWR4guGHlgmsZ1G7BSm2wTbuA==}
    engines: {node: '>=6'}
    dev: true

  /puppeteer-core/22.4.1:
    resolution: {integrity: sha512-l9nf8NcirYOHdID12CIMWyy7dqcJCVtgVS+YAiJuUJHg8+9yjgPiG2PcNhojIEEpCkvw3FxvnyITVfKVmkWpjA==}
    engines: {node: '>=18'}
    dependencies:
      '@puppeteer/browsers': 2.1.0
      chromium-bidi: 0.5.12_74t7hwmhzgczi6zz4gvli4zmpa
      cross-fetch: 4.0.0
      debug: 4.3.4
      devtools-protocol: 0.0.1249869
      ws: 8.16.0
    transitivePeerDependencies:
      - bufferutil
      - encoding
      - supports-color
      - utf-8-validate
    dev: true

  /puppeteer/22.4.1_typescript@5.8.2:
    resolution: {integrity: sha512-Mag1wRLanzwS4yEUyrDRBUgsKlH3dpL6oAfVwNHG09oxd0+ySsatMvYj7HwjynWy/S+Hg+XHLgjyC/F6CsL/lg==}
    engines: {node: '>=18'}
    hasBin: true
    requiresBuild: true
    dependencies:
      '@puppeteer/browsers': 2.1.0
      cosmiconfig: 9.0.0_typescript@5.8.2
      puppeteer-core: 22.4.1
    transitivePeerDependencies:
      - bufferutil
      - encoding
      - supports-color
      - typescript
      - utf-8-validate
    dev: true

  /qjobs/1.2.0:
    resolution: {integrity: sha512-8YOJEHtxpySA3fFDyCRxA+UUV+fA+rTWnuWvylOK/NCjhY+b4ocCtmu8TtsWb+mYeU+GCHf/S66KZF/AsteKHg==}
    engines: {node: '>=0.9'}
    dev: true

  /qs/6.11.0:
    resolution: {integrity: sha512-MvjoMCJwEarSbUYk5O+nmoSzSutSsTwF85zcHPQ9OrlFoZOYIjaqBAJIqIXjptyD5vThxGq52Xu/MaJzRkIk4Q==}
    engines: {node: '>=0.6'}
    dependencies:
      side-channel: 1.1.0
    dev: true

  /qs/6.13.0:
    resolution: {integrity: sha512-+38qI9SOr8tfZ4QmJNplMUxqjbe7LKvvZgWdExBOmd+egZTtjLB67Gu0HRX3u/XOq7UU2Nx6nsjvS16Z9uwfpg==}
    engines: {node: '>=0.6'}
    dependencies:
      side-channel: 1.1.0
    dev: true

  /qs/6.14.0:
    resolution: {integrity: sha512-YWWTjgABSKcvs/nWBi9PycY/JiPJqOD4JA6o9Sej2AtvSGarXxKC3OQSk4pAarbdQlKAh5D4FCQkJNkW+GAn3w==}
    engines: {node: '>=0.6'}
    dependencies:
      side-channel: 1.1.0
    dev: true

  /qs/6.5.3:
    resolution: {integrity: sha512-qxXIEh4pCGfHICj1mAJQ2/2XVZkjCDTcEgfoSQxc/fYivUZxTkk7L3bDBJSoNrEzXI17oUO5Dp07ktqE5KzczA==}
    engines: {node: '>=0.6'}
    dev: true

  /queue-microtask/1.2.3:
    resolution: {integrity: sha512-NuaNSa6flKT5JaSYQzJok04JzTL1CA6aGhv5rfLW3PgqA+M2ChpZQnAC8h8i4ZFkBS8X5RqkDBHA7r4hej3K9A==}

  /queue-tick/1.0.1:
    resolution: {integrity: sha512-kJt5qhMxoszgU/62PLP1CJytzd2NKetjSRnyuj31fDd3Rlcz3fzlFdFLD1SItunPwyqEOkca6GbV612BWfaBag==}
    dev: true

  /randombytes/2.1.0:
    resolution: {integrity: sha512-vYl3iOX+4CKUWuxGi9Ukhie6fsqXqS9FE2Zaic4tNFD2N2QQaXOMFbuKK4QmDHC0JO6B1Zp41J0LpT0oR68amQ==}
    dependencies:
      safe-buffer: 5.2.1
    dev: true

  /range-parser/1.2.1:
    resolution: {integrity: sha512-Hrgsx+orqoygnmhFbKaHE6c296J+HTAQXoxEF6gNupROmmGJRoyzfG3ccAveqCBrwr/2yxQ5BVd/GTl5agOwSg==}
    engines: {node: '>= 0.6'}
    dev: true

  /raw-body/2.5.1:
    resolution: {integrity: sha512-qqJBtEyVgS0ZmPGdCFPWJ3FreoqvG4MVQln/kCgF7Olq95IbOp0/BWyMwbdtn4VTvkM8Y7khCQ2Xgk/tcrCXig==}
    engines: {node: '>= 0.8'}
    dependencies:
      bytes: 3.1.2
      http-errors: 2.0.0
      iconv-lite: 0.4.24
      unpipe: 1.0.0
    dev: true

  /raw-body/2.5.2:
    resolution: {integrity: sha512-8zGqypfENjCIqGhgXToC8aB2r7YrBX+AQAfIPs/Mlk+BtPTztOvTS01NRW/3Eh60J+a48lt8qsCzirQ6loCVfA==}
    engines: {node: '>= 0.8'}
    dependencies:
      bytes: 3.1.2
      http-errors: 2.0.0
      iconv-lite: 0.4.24
      unpipe: 1.0.0
    dev: true

  /raw-body/3.0.0:
    resolution: {integrity: sha512-RmkhL8CAyCRPXCE28MMH0z2PNWQBNk2Q09ZdxM9IOOXwxwZbN+qbWaatPkdkWIKL2ZVDImrN/pK5HTRz2PcS4g==}
    engines: {node: '>= 0.8'}
    dependencies:
      bytes: 3.1.2
      http-errors: 2.0.0
      iconv-lite: 0.6.3
      unpipe: 1.0.0
    dev: true

  /react-is/18.3.1:
    resolution: {integrity: sha512-/LLMVyas0ljjAtoYiPqYiL8VWXzUUdThrmU5+n20DZv+a+ClRoevUzw5JxU+Ieh5/c87ytoTBV9G1FiKfNJdmg==}
    dev: true

  /read-pkg/3.0.0:
    resolution: {integrity: sha512-BLq/cCO9two+lBgiTYNqD6GdtK8s4NpaWrl6/rCO9w0TUS8oJl7cmToOZfRYllKTISY6nt1U7jQ53brmKqY6BA==}
    engines: {node: '>=4'}
    dependencies:
      load-json-file: 4.0.0
      normalize-package-data: 2.5.0
      path-type: 3.0.0
    dev: true

  /readable-stream/2.3.8:
    resolution: {integrity: sha512-8p0AUk4XODgIewSi0l8Epjs+EVnWiK7NoDIEGU0HhE7+ZyY8D1IMY7odu5lRrFXGg71L15KG8QrPmum45RTtdA==}
    dependencies:
      core-util-is: 1.0.2
      inherits: 2.0.4
      isarray: 1.0.0
      process-nextick-args: 2.0.1
      safe-buffer: 5.1.2
      string_decoder: 1.1.1
      util-deprecate: 1.0.2
    dev: true

  /readable-stream/3.6.2:
    resolution: {integrity: sha512-9u/sniCrY3D5WdsERHzHE4G2YCXqoG5FTHUiCC4SIbr6XcLZBY05ya9EKjYek9O5xOAwjGq+1JdGBAS7Q9ScoA==}
    engines: {node: '>= 6'}
    dependencies:
      inherits: 2.0.4
      string_decoder: 1.3.0
      util-deprecate: 1.0.2
    dev: true

  /readdirp/3.6.0:
    resolution: {integrity: sha512-hOS089on8RduqdbhvQ5Z37A0ESjsqz6qnRcffsMU3495FuTdqSm+7bhJ29JvIOsBDEEnan5DPu9t3To9VRlMzA==}
    engines: {node: '>=8.10.0'}
    dependencies:
      picomatch: 2.3.1
    dev: true

  /rechoir/0.7.1:
    resolution: {integrity: sha512-/njmZ8s1wVeR6pjTZ+0nCnv8SpZNRMT2D1RLOJQESlYFDBvwpTA4KWJpZ+sBJ4+vhjILRcK7JIFdGCdxEAAitg==}
    engines: {node: '>= 0.10'}
    dependencies:
      resolve: 1.22.6
    dev: true

  /regexp.prototype.flags/1.5.1:
    resolution: {integrity: sha512-sy6TXMN+hnP/wMy+ISxg3krXx7BAtWVO4UouuCN/ziM9UEne0euamVNafDfvC83bRNr95y0V5iijeDQFUNpvrg==}
    engines: {node: '>= 0.4'}
    dependencies:
      call-bind: 1.0.7
      define-properties: 1.2.1
      set-function-name: 2.0.1
    dev: true

  /request-promise-core/1.1.4_request@2.88.2:
    resolution: {integrity: sha512-TTbAfBBRdWD7aNNOoVOBH4pN/KigV6LyapYNNlAPA8JwbovRti1E88m3sYAwsLi5ryhPKsE9APwnjFTgdUjTpw==}
    engines: {node: '>=0.10.0'}
    peerDependencies:
      request: ^2.34
    dependencies:
      lodash: 4.17.21
      request: 2.88.2
    dev: true

  /request-promise-native/1.0.9_request@2.88.2:
    resolution: {integrity: sha512-wcW+sIUiWnKgNY0dqCpOZkUbF/I+YPi+f09JZIDa39Ec+q82CpSYniDp+ISgTTbKmnpJWASeJBPZmoxH84wt3g==}
    engines: {node: '>=0.12.0'}
    deprecated: request-promise-native has been deprecated because it extends the now deprecated request package, see https://github.com/request/request/issues/3142
    peerDependencies:
      request: ^2.34
    dependencies:
      request: 2.88.2
      request-promise-core: 1.1.4_request@2.88.2
      stealthy-require: 1.1.1
      tough-cookie: 2.5.0
    dev: true

  /request/2.88.2:
    resolution: {integrity: sha512-MsvtOrfG9ZcrOwAW+Qi+F6HbD0CWXEh9ou77uOb7FM2WPhwT7smM833PzanhJLsgXjN89Ir6V2PczXNnMpwKhw==}
    engines: {node: '>= 6'}
    deprecated: request has been deprecated, see https://github.com/request/request/issues/3142
    dependencies:
      aws-sign2: 0.7.0
      aws4: 1.12.0
      caseless: 0.12.0
      combined-stream: 1.0.8
      extend: 3.0.2
      forever-agent: 0.6.1
      form-data: 2.3.3
      har-validator: 5.1.5
      http-signature: 1.2.0
      is-typedarray: 1.0.0
      isstream: 0.1.2
      json-stringify-safe: 5.0.1
      mime-types: 2.1.35
      oauth-sign: 0.9.0
      performance-now: 2.1.0
      qs: 6.5.3
      safe-buffer: 5.2.1
      tough-cookie: 2.5.0
      tunnel-agent: 0.6.0
      uuid: 3.4.0
    dev: true

  /require-directory/2.1.1:
    resolution: {integrity: sha512-fGxEI7+wsG9xrvdjsrlmL22OMTTiHRwAMroiEeMgq8gzoLC/PQr7RsRDSTLUg/bZAZtF+TVIkHc6/4RIKrui+Q==}
    engines: {node: '>=0.10.0'}

  /require-from-string/2.0.2:
    resolution: {integrity: sha512-Xf0nWe6RseziFMu+Ap9biiUbmplq6S9/p+7w7YXP/JBHhrUDDUhwa+vANyubuqfZWTveU//DYVGsDG7RKL/vEw==}
    engines: {node: '>=0.10.0'}

  /requires-port/1.0.0:
    resolution: {integrity: sha512-KigOCHcocU3XODJxsu8i/j8T9tzT4adHiecwORRQ0ZZFcp7ahwXuRU1m+yuO90C5ZUyGeGfocHDI14M3L3yDAQ==}
    dev: true

  /resolve-cwd/3.0.0:
    resolution: {integrity: sha512-OrZaX2Mb+rJCpH/6CpSqt9xFVpN++x01XnN2ie9g6P5/3xelLAkXWVADpdz1IHD/KFfEXyE6V0U01OQ3UO2rEg==}
    engines: {node: '>=8'}
    dependencies:
      resolve-from: 5.0.0
    dev: true

  /resolve-from/4.0.0:
    resolution: {integrity: sha512-pb/MYmXstAkysRFx8piNI1tGFNQIFA3vkE3Gq4EuA1dF6gHp/+vgZqsCGJapvy8N3Q+4o7FwvquPJcnZ7RYy4g==}
    engines: {node: '>=4'}
    dev: true

  /resolve-from/5.0.0:
    resolution: {integrity: sha512-qYg9KP24dD5qka9J47d0aVky0N+b4fTU89LN9iDnjB5waksiC49rvMB0PrUJQGoTmH50XPiqOvAjDfaijGxYZw==}
    engines: {node: '>=8'}
    dev: true

  /resolve-pkg-maps/1.0.0:
    resolution: {integrity: sha512-seS2Tj26TBVOC2NIc2rOe2y2ZO7efxITtLZcGSOnHHNOQ7CkiUBfw0Iw2ck6xkIhPwLhKNLS8BO+hEpngQlqzw==}
    dev: true

  /resolve/1.22.6:
    resolution: {integrity: sha512-njhxM7mV12JfufShqGy3Rz8j11RPdLy4xi15UurGJeoHLfJpVXKdh3ueuOqbYUcDZnffr6X739JBo5LzyahEsw==}
    hasBin: true
    dependencies:
      is-core-module: 2.13.0
      path-parse: 1.0.7
      supports-preserve-symlinks-flag: 1.0.0
    dev: true

  /retry/0.10.1:
    resolution: {integrity: sha512-ZXUSQYTHdl3uS7IuCehYfMzKyIDBNoAuUblvy5oGO5UJSUTmStUUVPXbA9Qxd173Bgre53yCQczQuHgRWAdvJQ==}
    dev: false

  /reusify/1.0.4:
    resolution: {integrity: sha512-U9nH88a3fc/ekCF1l0/UP1IosiuIjyTh7hBvXVMHYgVcfGvt897Xguj2UOLDeI5BG2m7/uwyaLVT6fbtCwTyzw==}
    engines: {iojs: '>=1.0.0', node: '>=0.10.0'}

  /rfdc/1.3.0:
    resolution: {integrity: sha512-V2hovdzFbOi77/WajaSMXk2OLm+xNIeQdMMuB7icj7bk6zi2F8GGAxigcnDFpJHbNyNcgyJDiP+8nOrY5cZGrA==}
    dev: true

  /rimraf/3.0.2:
    resolution: {integrity: sha512-JZkJMZkAGFFPP2YqXZXPbMlMBgsxzE8ILs4lMIX/2o0L9UBw9O/Y3o6wFw/i9YLapcUJWwqbi3kdxIPdC62TIA==}
    hasBin: true
    dependencies:
      glob: 7.2.3
    dev: true

  /rimraf/5.0.10:
    resolution: {integrity: sha512-l0OE8wL34P4nJH/H2ffoaniAokM2qSmrtXHmlpvYr5AVVX8msAyW0l8NVJFDxlSK4u3Uh/f41cQheDVdnYijwQ==}
    hasBin: true
    dependencies:
      glob: 10.4.5

  /rimraf/5.0.4:
    resolution: {integrity: sha512-rizQI/o/YAMM1us0Zyax0uRfIK39XR52EAjjOi0fzMolpGp0onj6CWzBAXuOx6+6Xi9Rgi0d9tUZojhJerLUmQ==}
    engines: {node: '>=14'}
    hasBin: true
    dependencies:
      glob: 10.3.9
    dev: true

  /rollup/4.18.0:
    resolution: {integrity: sha512-QmJz14PX3rzbJCN1SG4Xe/bAAX2a6NpCP8ab2vfu2GiUr8AQcr2nCV/oEO3yneFarB67zk8ShlIyWb2LGTb3Sg==}
    engines: {node: '>=18.0.0', npm: '>=8.0.0'}
    hasBin: true
    dependencies:
      '@types/estree': 1.0.5
    optionalDependencies:
      '@rollup/rollup-android-arm-eabi': 4.18.0
      '@rollup/rollup-android-arm64': 4.18.0
      '@rollup/rollup-darwin-arm64': 4.18.0
      '@rollup/rollup-darwin-x64': 4.18.0
      '@rollup/rollup-linux-arm-gnueabihf': 4.18.0
      '@rollup/rollup-linux-arm-musleabihf': 4.18.0
      '@rollup/rollup-linux-arm64-gnu': 4.18.0
      '@rollup/rollup-linux-arm64-musl': 4.18.0
      '@rollup/rollup-linux-powerpc64le-gnu': 4.18.0
      '@rollup/rollup-linux-riscv64-gnu': 4.18.0
      '@rollup/rollup-linux-s390x-gnu': 4.18.0
      '@rollup/rollup-linux-x64-gnu': 4.18.0
      '@rollup/rollup-linux-x64-musl': 4.18.0
      '@rollup/rollup-win32-arm64-msvc': 4.18.0
      '@rollup/rollup-win32-ia32-msvc': 4.18.0
      '@rollup/rollup-win32-x64-msvc': 4.18.0
      fsevents: 2.3.3
    dev: true

  /router/2.2.0:
    resolution: {integrity: sha512-nLTrUKm2UyiL7rlhapu/Zl45FwNgkZGaCpZbIHajDYgwlJCOzLSk+cIPAnsEqV955GjILJnKbdQC1nVPz+gAYQ==}
    engines: {node: '>= 18'}
    dependencies:
      debug: 4.4.0
      depd: 2.0.0
      is-promise: 4.0.0
      parseurl: 1.3.3
      path-to-regexp: 8.2.0
    transitivePeerDependencies:
      - supports-color
    dev: true

  /run-applescript/7.0.0:
    resolution: {integrity: sha512-9by4Ij99JUr/MCFBUkDKLWK3G9HVXmabKz9U5MlIAIuvuzkiOicRYs8XJLxX+xahD+mLiiCYDqF9dKAgtzKP1A==}
    engines: {node: '>=18'}
    dev: true

  /run-parallel/1.2.0:
    resolution: {integrity: sha512-5l4VyZR86LZ/lDxZTR6jqL8AFE2S0IFLMP26AbjsLVADxHdhB/c0GUsH+y39UfCi3dzz8OlQuPmnaJOMoDHQBA==}
    dependencies:
      queue-microtask: 1.2.3

  /safe-array-concat/1.0.1:
    resolution: {integrity: sha512-6XbUAseYE2KtOuGueyeobCySj9L4+66Tn6KQMOPQJrAJEowYKW/YR/MGJZl7FdydUdaFu4LYyDZjxf4/Nmo23Q==}
    engines: {node: '>=0.4'}
    dependencies:
      call-bind: 1.0.7
      get-intrinsic: 1.3.0
      has-symbols: 1.1.0
      isarray: 2.0.5
    dev: true

  /safe-buffer/5.1.2:
    resolution: {integrity: sha512-Gd2UZBJDkXlY7GbJxfsE8/nvKkUEU1G38c1siN6QP6a9PT9MmHB8GnpscSmMJSoF8LOIrt8ud/wPtojys4G6+g==}
    dev: true

  /safe-buffer/5.2.1:
    resolution: {integrity: sha512-rp3So07KcdmmKbGvgaNxQSJr7bGVSVk5S9Eq1F+ppbRo70+YeaDxkw5Dd8NPN+GD6bjnYm2VuPuCXmpuYvmCXQ==}
    dev: true

  /safe-regex-test/1.0.0:
    resolution: {integrity: sha512-JBUUzyOgEwXQY1NuPtvcj/qcBDbDmEvWufhlnXZIm75DEHp+afM1r1ujJpJsV/gSM4t59tpDyPi1sd6ZaPFfsA==}
    dependencies:
      call-bind: 1.0.7
      get-intrinsic: 1.3.0
      is-regex: 1.1.4
    dev: true

  /safe-stable-stringify/2.4.3:
    resolution: {integrity: sha512-e2bDA2WJT0wxseVd4lsDP4+3ONX6HpMXQa1ZhFQ7SU+GjvORCmShbCMltrtIDfkYhVHrOcPtj+KhmDBdPdZD1g==}
    engines: {node: '>=10'}
    dev: true

  /safer-buffer/2.1.2:
    resolution: {integrity: sha512-YZo3K82SD7Riyi0E1EQPojLz7kpepnSQI9IyPbHHg1XXXevb5dJI7tpyN2ADxGcQbHG7vcyRHk0cbwqcQriUtg==}

  /sax/1.2.4:
    resolution: {integrity: sha512-NqVDv9TpANUjFm0N8uM5GxL36UgKi9/atZw+x7YFnQ8ckwFGKrl4xX4yWtrey3UJm5nP1kUbnYgLopqWNSRhWw==}

  /schema-utils/3.3.0:
    resolution: {integrity: sha512-pN/yOAvcC+5rQ5nERGuwrjLlYvLTbCibnZ1I7B1LaiAz9BRBlE9GMgE/eqV30P7aJQUf7Ddimy/RsbYO/GrVGg==}
    engines: {node: '>= 10.13.0'}
    dependencies:
      '@types/json-schema': 7.0.15
      ajv: 6.12.6
      ajv-keywords: 3.5.2_ajv@6.12.6
    dev: true

  /semver/5.7.2:
    resolution: {integrity: sha512-cBznnQ9KjJqU67B52RMC65CMarK2600WFnbkcaiwWq3xy/5haFJlshgnpjovMVJ+Hff49d8GEn0b87C5pDQ10g==}
    hasBin: true
    dev: true

  /semver/6.3.1:
    resolution: {integrity: sha512-BR7VvDCVHO+q2xBEWskxS6DJE1qRnb7DxzUrogb71CWoSficBxYsiAGd+Kl0mmq/MprG9yArRkyrQxTO6XjMzA==}
    hasBin: true
    dev: true

  /semver/7.5.4:
    resolution: {integrity: sha512-1bCSESV6Pv+i21Hvpxp3Dx+pSD8lIPt8uVjRrxAUt/nbswYc+tK6Y2btiULjd4+fnq15PX+nqQDC7Oft7WkwcA==}
    engines: {node: '>=10'}
    hasBin: true
    dependencies:
      lru-cache: 6.0.0

  /semver/7.6.0:
    resolution: {integrity: sha512-EnwXhrlwXMk9gKu5/flx5sv/an57AkRplG3hTK68W7FRDN+k+OWBj65M7719OkA82XLBxrcX0KSHj+X5COhOVg==}
    engines: {node: '>=10'}
    hasBin: true
    dependencies:
      lru-cache: 6.0.0
    dev: true

  /semver/7.7.1:
    resolution: {integrity: sha512-hlq8tAfn0m/61p4BVRcPzIGr6LKiMwo4VM6dGi6pt4qcRkmNzTcWq6eCEjEh+qXjkMDvPlOFFSGwQjoEa6gyMA==}
    engines: {node: '>=10'}
    hasBin: true

  /send/0.18.0:
    resolution: {integrity: sha512-qqWzuOjSFOuqPjFe4NOsMLafToQQwBSOEpS+FwEt3A2V3vKubTquT3vmLTQpFgMXp8AlFWFuP1qKaJZOtPpVXg==}
    engines: {node: '>= 0.8.0'}
    dependencies:
      debug: 2.6.9
      depd: 2.0.0
      destroy: 1.2.0
      encodeurl: 1.0.2
      escape-html: 1.0.3
      etag: 1.8.1
      fresh: 0.5.2
      http-errors: 2.0.0
      mime: 1.6.0
      ms: 2.1.3
      on-finished: 2.4.1
      range-parser: 1.2.1
      statuses: 2.0.1
    dev: true

  /send/1.2.0:
    resolution: {integrity: sha512-uaW0WwXKpL9blXE2o0bRhoL2EGXIrZxQ2ZQ4mgcfoBxdFmQold+qWsD2jLrfZ0trjKL6vOw0j//eAwcALFjKSw==}
    engines: {node: '>= 18'}
    dependencies:
      debug: 4.4.0
      encodeurl: 2.0.0
      escape-html: 1.0.3
      etag: 1.8.1
      fresh: 2.0.0
      http-errors: 2.0.0
      mime-types: 3.0.1
      ms: 2.1.3
      on-finished: 2.4.1
      range-parser: 1.2.1
      statuses: 2.0.1
    transitivePeerDependencies:
      - supports-color
    dev: true

  /serialize-javascript/6.0.0:
    resolution: {integrity: sha512-Qr3TosvguFt8ePWqsvRfrKyQXIiW+nGbYpy8XK24NQHE83caxWt+mIymTT19DGFbNWNLfEwsrkSmN64lVWB9ag==}
    dependencies:
      randombytes: 2.1.0
    dev: true

  /serialize-javascript/6.0.1:
    resolution: {integrity: sha512-owoXEFjWRllis8/M1Q+Cw5k8ZH40e3zhp/ovX+Xr/vi1qj6QesbyXXViFbpNvWvPNAD62SutwEXavefrLJWj7w==}
    dependencies:
      randombytes: 2.1.0
    dev: true

  /serve-static/1.15.0:
    resolution: {integrity: sha512-XGuRDNjXUijsUL0vl6nSD7cwURuzEgglbOaFuZM9g3kwDXOWVTck0jLzjPzGD+TazWbboZYu52/9/XPdUgne9g==}
    engines: {node: '>= 0.8.0'}
    dependencies:
      encodeurl: 1.0.2
      escape-html: 1.0.3
      parseurl: 1.3.3
      send: 0.18.0
    dev: true

  /serve-static/2.2.0:
    resolution: {integrity: sha512-61g9pCh0Vnh7IutZjtLGGpTA355+OPn2TyDv/6ivP2h/AdAVX9azsoxmg2/M6nZeQZNYBEwIcsne1mJd9oQItQ==}
    engines: {node: '>= 18'}
    dependencies:
      encodeurl: 2.0.0
      escape-html: 1.0.3
      parseurl: 1.3.3
      send: 1.2.0
    transitivePeerDependencies:
      - supports-color
    dev: true

  /set-function-length/1.2.2:
    resolution: {integrity: sha512-pgRc4hJ4/sNjWCSS9AmnS40x3bNMDTknHgL5UaMBTMyJnU90EgWh1Rz+MC9eFu4BuN/UwZjKQuY/1v3rM7HMfg==}
    engines: {node: '>= 0.4'}
    dependencies:
      define-data-property: 1.1.4
      es-errors: 1.3.0
      function-bind: 1.1.2
      get-intrinsic: 1.3.0
      gopd: 1.2.0
      has-property-descriptors: 1.0.2
    dev: true

  /set-function-name/2.0.1:
    resolution: {integrity: sha512-tMNCiqYVkXIZgc2Hnoy2IvC/f8ezc5koaRFkCjrpWzGpCd3qbZXPzVy9MAZzK1ch/X0jvSkojys3oqJN0qCmdA==}
    engines: {node: '>= 0.4'}
    dependencies:
      define-data-property: 1.1.4
      functions-have-names: 1.2.3
      has-property-descriptors: 1.0.2
    dev: true

  /setprototypeof/1.2.0:
    resolution: {integrity: sha512-E5LDX7Wrp85Kil5bhZv46j8jOeboKq5JMmYM3gVGdGH8xFpPWXUMsNrlODCrkoxMEeNi/XZIwuRvY4XNwYMJpw==}
    dev: true

  /shallow-clone/3.0.1:
    resolution: {integrity: sha512-/6KqX+GVUdqPuPPd2LxDDxzX6CAbjJehAAOKlNpqqUpAqPM6HeL8f+o3a+JsyGjn2lv0WY8UsTgUJjU9Ok55NA==}
    engines: {node: '>=8'}
    dependencies:
      kind-of: 6.0.3
    dev: true

  /shebang-command/1.2.0:
    resolution: {integrity: sha512-EV3L1+UQWGor21OmnvojK36mhg+TyIKDh3iFBKBohr5xeXIhNBcx8oWdgkTEEQ+BEFFYdLRuqMfd5L84N1V5Vg==}
    engines: {node: '>=0.10.0'}
    dependencies:
      shebang-regex: 1.0.0
    dev: true

  /shebang-command/2.0.0:
    resolution: {integrity: sha512-kHxr2zZpYtdmrN1qDjrrX/Z1rR1kG8Dx+gkpK1G4eXmvXswmcE1hTWBWYUzlraYw1/yZp6YuDY77YtvbN0dmDA==}
    engines: {node: '>=8'}
    dependencies:
      shebang-regex: 3.0.0

  /shebang-regex/1.0.0:
    resolution: {integrity: sha512-wpoSFAxys6b2a2wHZ1XpDSgD7N9iVjg29Ph9uV/uaP9Ex/KXlkTZTeddxDPSYQpgvzKLGJke2UU0AzoGCjNIvQ==}
    engines: {node: '>=0.10.0'}
    dev: true

  /shebang-regex/3.0.0:
    resolution: {integrity: sha512-7++dFhtcx3353uBaq8DDR4NuxBetBzC7ZQOhmTQInHEd6bSrXdiEyzCvG07Z44UYdLShWUyXt5M/yhz8ekcb1A==}
    engines: {node: '>=8'}

  /shell-quote/1.8.1:
    resolution: {integrity: sha512-6j1W9l1iAs/4xYBI1SYOVZyFcCis9b4KCLQ8fgAGG07QvzaRLVVRQvAy85yNmmZSjYjg4MWh4gNvlPujU/5LpA==}
    dev: true

  /side-channel-list/1.0.0:
    resolution: {integrity: sha512-FCLHtRD/gnpCiCHEiJLOwdmFP+wzCmDEkc9y7NsYxeF4u7Btsn1ZuwgwJGxImImHicJArLP4R0yX4c2KCrMrTA==}
    engines: {node: '>= 0.4'}
    dependencies:
      es-errors: 1.3.0
      object-inspect: 1.13.4
    dev: true

  /side-channel-map/1.0.1:
    resolution: {integrity: sha512-VCjCNfgMsby3tTdo02nbjtM/ewra6jPHmpThenkTYh8pG9ucZ/1P8So4u4FGBek/BjpOVsDCMoLA/iuBKIFXRA==}
    engines: {node: '>= 0.4'}
    dependencies:
      call-bound: 1.0.4
      es-errors: 1.3.0
      get-intrinsic: 1.3.0
      object-inspect: 1.13.4
    dev: true

  /side-channel-weakmap/1.0.2:
    resolution: {integrity: sha512-WPS/HvHQTYnHisLo9McqBHOJk2FkHO/tlpvldyrnem4aeQp4hai3gythswg6p01oSoTl58rcpiFAjF2br2Ak2A==}
    engines: {node: '>= 0.4'}
    dependencies:
      call-bound: 1.0.4
      es-errors: 1.3.0
      get-intrinsic: 1.3.0
      object-inspect: 1.13.4
      side-channel-map: 1.0.1
    dev: true

  /side-channel/1.0.6:
    resolution: {integrity: sha512-fDW/EZ6Q9RiO8eFG8Hj+7u/oW+XrPTIChwCOM2+th2A6OblDtYYIpve9m+KvI9Z4C9qSEXlaGR6bTEYHReuglA==}
    engines: {node: '>= 0.4'}
    dependencies:
      call-bind: 1.0.7
      es-errors: 1.3.0
      get-intrinsic: 1.3.0
      object-inspect: 1.13.4
    dev: true

  /side-channel/1.1.0:
    resolution: {integrity: sha512-ZX99e6tRweoUXqR+VBrslhda51Nh5MTQwou5tnUDgbtyM0dBgmhEDtWGP/xbKn6hqfPRHujUNwz5fy/wbbhnpw==}
    engines: {node: '>= 0.4'}
    dependencies:
      es-errors: 1.3.0
      object-inspect: 1.13.4
      side-channel-list: 1.0.0
      side-channel-map: 1.0.1
      side-channel-weakmap: 1.0.2
    dev: true

  /siginfo/2.0.0:
    resolution: {integrity: sha512-ybx0WO1/8bSBLEWXZvEd7gMW3Sn3JFlW3TvX1nREbDLRNQNaeNN8WK0meBwPdAaOI7TtRRRJn/Es1zhrrCHu7g==}
    dev: true

  /signal-exit/4.1.0:
    resolution: {integrity: sha512-bzyZ1e88w9O1iNJbKnOlvYTrWPDl46O1bG0D3XInv+9tkPrxrN8jUUTiFlDkkmKWgn1M6CfIA13SuGqOa9Korw==}
    engines: {node: '>=14'}

  /simple-swizzle/0.2.2:
    resolution: {integrity: sha512-JA//kQgZtbuY83m+xT+tXJkmJncGMTFT+C+g2h2R9uxkYIrE2yy9sgmcLhCnw57/WSD+Eh3J97FPEDFnbXnDUg==}
    dependencies:
      is-arrayish: 0.3.2
    dev: true

  /sinon/10.0.1:
    resolution: {integrity: sha512-1rf86mvW4Mt7JitEIgmNaLXaWnrWd/UrVKZZlL+kbeOujXVf9fmC4kQEQ/YeHoiIA23PLNngYWK+dngIx/AumA==}
    deprecated: Breaking change found in this patch version
    dependencies:
      '@sinonjs/commons': 1.8.6
      '@sinonjs/fake-timers': 7.1.2
      '@sinonjs/samsam': 6.1.3
      diff: 4.0.2
      nise: 5.1.4
      supports-color: 7.2.0
    dev: true

  /slash/3.0.0:
    resolution: {integrity: sha512-g9Q1haeby36OSStwb4ntCGGGaKsaVSjQ68fBxoQcutl5fS1vuY18H3wSt3jFyFtrkx+Kz0V1G85A4MyAdDMi2Q==}
    engines: {node: '>=8'}
    dev: true

  /slash/5.1.0:
    resolution: {integrity: sha512-ZA6oR3T/pEyuqwMgAKT0/hAv8oAXckzbkmR0UkUosQ+Mc4RxGoJkRmwHgHufaenlyAgE1Mxgpdcrf75y6XcnDg==}
    engines: {node: '>=14.16'}

  /smart-buffer/4.2.0:
    resolution: {integrity: sha512-94hK0Hh8rPqQl2xXc3HsaBoOXKV20MToPkcXvwbISWLEs+64sBq5kFgn2kJDHb1Pry9yrP0dxrCI9RRci7RXKg==}
    engines: {node: '>= 6.0.0', npm: '>= 3.0.0'}
    dev: true

  /socket.io-adapter/2.5.2:
    resolution: {integrity: sha512-87C3LO/NOMc+eMcpcxUBebGjkpMDkNBS9tf7KJqcDsmL936EChtVva71Dw2q4tQcuVC+hAUy4an2NO/sYXmwRA==}
    dependencies:
      ws: 8.11.0
    transitivePeerDependencies:
      - bufferutil
      - utf-8-validate
    dev: true

  /socket.io-parser/4.2.4:
    resolution: {integrity: sha512-/GbIKmo8ioc+NIWIhwdecY0ge+qVBSMdgxGygevmdHj24bsfgtCmcUUcQ5ZzcylGFHsN3k4HB4Cgkl96KVnuew==}
    engines: {node: '>=10.0.0'}
    dependencies:
      '@socket.io/component-emitter': 3.1.0
      debug: 4.3.4
    transitivePeerDependencies:
      - supports-color
    dev: true

  /socket.io/4.7.2:
    resolution: {integrity: sha512-bvKVS29/I5fl2FGLNHuXlQaUH/BlzX1IN6S+NKLNZpBsPZIDH+90eQmCs2Railn4YUiww4SzUedJ6+uzwFnKLw==}
    engines: {node: '>=10.2.0'}
    dependencies:
      accepts: 1.3.8
      base64id: 2.0.0
      cors: 2.8.5
      debug: 4.3.4
      engine.io: 6.5.2
      socket.io-adapter: 2.5.2
      socket.io-parser: 4.2.4
    transitivePeerDependencies:
      - bufferutil
      - supports-color
      - utf-8-validate
    dev: true

  /socks-proxy-agent/8.0.5:
    resolution: {integrity: sha512-HehCEsotFqbPW9sJ8WVYB6UbmIMv7kUUORIF2Nncq4VQvBfNBLibW9YZR5dlYCSUhwcD628pRllm7n+E+YTzJw==}
    engines: {node: '>= 14'}
    dependencies:
      agent-base: 7.1.3
      debug: 4.4.0
      socks: 2.8.4
    transitivePeerDependencies:
      - supports-color
    dev: true

  /socks/2.8.4:
    resolution: {integrity: sha512-D3YaD0aRxR3mEcqnidIs7ReYJFVzWdd6fXJYUM8ixcQcJRGTka/b3saV0KflYhyVJXKhb947GndU35SxYNResQ==}
    engines: {node: '>= 10.0.0', npm: '>= 3.0.0'}
    dependencies:
      ip-address: 9.0.5
      smart-buffer: 4.2.0
    dev: true

  /source-map-js/1.2.0:
    resolution: {integrity: sha512-itJW8lvSA0TXEphiRoawsCksnlf8SyvmFzIhltqAHluXd88pkCd+cXJVHTDwdCr0IzwptSm035IHQktUu1QUMg==}
    engines: {node: '>=0.10.0'}
    dev: true

  /source-map-loader/1.1.3_webpack@5.88.2:
    resolution: {integrity: sha512-6YHeF+XzDOrT/ycFJNI53cgEsp/tHTMl37hi7uVyqFAlTXW109JazaQCkbc+jjoL2637qkH1amLi+JzrIpt5lA==}
    engines: {node: '>= 10.13.0'}
    peerDependencies:
      webpack: ^4.0.0 || ^5.0.0
    dependencies:
      abab: 2.0.6
      iconv-lite: 0.6.3
      loader-utils: 2.0.4
      schema-utils: 3.3.0
      source-map: 0.6.1
      webpack: 5.88.2_webpack-cli@4.10.0
      whatwg-mimetype: 2.3.0
    dev: true

  /source-map-support/0.5.21:
    resolution: {integrity: sha512-uBHU3L3czsIyYXKX88fdrGovxdSCoTGDRZ6SYXtSRxLZUzHg5P/66Ht6uoUlHu9EZod+inXhKo3qQgwXUT/y1w==}
    dependencies:
      buffer-from: 1.1.2
      source-map: 0.6.1

  /source-map/0.6.1:
    resolution: {integrity: sha512-UjgapumWlbMhkBgzT7Ykc5YXUT46F0iKu8SGXq0bcwP5dz/h0Plj6enJqjz1Zbq2l5WaqYnrVbwWOWMyF3F47g==}
    engines: {node: '>=0.10.0'}

  /spdx-correct/3.2.0:
    resolution: {integrity: sha512-kN9dJbvnySHULIluDHy32WHRUu3Og7B9sbY7tsFLctQkIqnMh3hErYgdMjTYuqmcXX+lK5T1lnUt3G7zNswmZA==}
    dependencies:
      spdx-expression-parse: 3.0.1
      spdx-license-ids: 3.0.15
    dev: true

  /spdx-exceptions/2.3.0:
    resolution: {integrity: sha512-/tTrYOC7PPI1nUAgx34hUpqXuyJG+DTHJTnIULG4rDygi4xu/tfgmq1e1cIRwRzwZgo4NLySi+ricLkZkw4i5A==}
    dev: true

  /spdx-expression-parse/3.0.1:
    resolution: {integrity: sha512-cbqHunsQWnJNE6KhVSMsMeH5H/L9EpymbzqTQ3uLwNCLZ1Q481oWaofqH7nO6V07xlXwY6PhQdQ2IedWx/ZK4Q==}
    dependencies:
      spdx-exceptions: 2.3.0
      spdx-license-ids: 3.0.15
    dev: true

  /spdx-license-ids/3.0.15:
    resolution: {integrity: sha512-lpT8hSQp9jAKp9mhtBU4Xjon8LPGBvLIuBiSVhMEtmLecTh2mO0tlqrAMp47tBXzMr13NJMQ2lf7RpQGLJ3HsQ==}
    dev: true

  /sprintf-js/1.0.3:
    resolution: {integrity: sha512-D9cPgkvLlV3t3IzL0D0YLvGA9Ahk4PcvVwUbN0dSGr1aP0Nrt4AEnTUbuGvquEC0mA64Gqt1fzirlRs5ibXx8g==}
    dev: true

  /sprintf-js/1.1.3:
    resolution: {integrity: sha512-Oo+0REFV59/rz3gfJNKQiBlwfHaSESl1pcGyABQsnnIfWOFt6JNj5gCog2U6MLZ//IGYD+nA8nI+mTShREReaA==}
    dev: true

  /sshpk/1.17.0:
    resolution: {integrity: sha512-/9HIEs1ZXGhSPE8X6Ccm7Nam1z8KcoCqPdI7ecm1N33EzAetWahvQWVqLZtaZQ+IDKX4IyA2o0gBzqIMkAagHQ==}
    engines: {node: '>=0.10.0'}
    hasBin: true
    dependencies:
      asn1: 0.2.6
      assert-plus: 1.0.0
      bcrypt-pbkdf: 1.0.2
      dashdash: 1.14.1
      ecc-jsbn: 0.1.2
      getpass: 0.1.7
      jsbn: 0.1.1
      safer-buffer: 2.1.2
      tweetnacl: 0.14.5
    dev: true

  /stack-trace/0.0.10:
    resolution: {integrity: sha512-KGzahc7puUKkzyMt+IqAep+TVNbKP+k2Lmwhub39m1AsTSkaDutx56aDCo+HLDzf/D26BIHTJWNiTG1KAJiQCg==}
    dev: true

  /stackback/0.0.2:
    resolution: {integrity: sha512-1XMJE5fQo1jGH6Y/7ebnwPOBEkIEnT4QF32d5R1+VXdXveM0IBMJt8zfaxX1P3QhVwrYe+576+jkANtSS2mBbw==}
    dev: true

  /statuses/1.5.0:
    resolution: {integrity: sha512-OpZ3zP+jT1PI7I8nemJX4AKmAX070ZkYPVWV/AaKTJl+tXCTGyVdC1a4SL8RUQYEwk/f34ZX8UTykN68FwrqAA==}
    engines: {node: '>= 0.6'}
    dev: true

  /statuses/2.0.1:
    resolution: {integrity: sha512-RwNA9Z/7PrK06rYLIzFMlaF+l73iwpzsqRIFgbMLbTcLD6cOao82TaWefPXQvB2fOC4AjuYSEndS7N/mTCbkdQ==}
    engines: {node: '>= 0.8'}
    dev: true

  /std-env/3.7.0:
    resolution: {integrity: sha512-JPbdCEQLj1w5GilpiHAx3qJvFndqybBysA3qUOnznweH4QbNYUsW/ea8QzSrnh0vNsezMMw5bcVool8lM0gwzg==}
    dev: true

  /stealthy-require/1.1.1:
    resolution: {integrity: sha512-ZnWpYnYugiOVEY5GkcuJK1io5V8QmNYChG62gSit9pQVGErXtrKuPC55ITaVSukmMta5qpMU7vqLt2Lnni4f/g==}
    engines: {node: '>=0.10.0'}
    dev: true

  /stop-iteration-iterator/1.0.0:
    resolution: {integrity: sha512-iCGQj+0l0HOdZ2AEeBADlsRC+vsnDsZsbdSiH1yNSjcfKM7fdpCMfqAL/dwF5BLiw/XhRft/Wax6zQbhq2BcjQ==}
    engines: {node: '>= 0.4'}
    dependencies:
      internal-slot: 1.0.5
    dev: true

  /stoppable/1.1.0:
    resolution: {integrity: sha512-KXDYZ9dszj6bzvnEMRYvxgeTHU74QBFL54XKtP3nyMuJ81CFYtABZ3bAzL2EdFUaEwJOBOgENyFj3R7oTzDyyw==}
    engines: {node: '>=4', npm: '>=6'}
    dev: true

  /streamroller/3.1.5:
    resolution: {integrity: sha512-KFxaM7XT+irxvdqSP1LGLgNWbYN7ay5owZ3r/8t77p+EtSUAfUgtl7be3xtqtOmGUl9K9YPO2ca8133RlTjvKw==}
    engines: {node: '>=8.0'}
    dependencies:
      date-format: 4.0.14
      debug: 4.4.0
      fs-extra: 8.1.0
    transitivePeerDependencies:
      - supports-color
    dev: true

  /streamsearch/1.1.0:
    resolution: {integrity: sha512-Mcc5wHehp9aXz1ax6bZUyY5afg9u2rv5cqQI3mRrYkGC8rW2hM02jWuwjtL++LS5qinSyhj2QfLyNsuc+VsExg==}
    engines: {node: '>=10.0.0'}
    dev: true

  /streamx/2.15.6:
    resolution: {integrity: sha512-q+vQL4AAz+FdfT137VF69Cc/APqUbxy+MDOImRrMvchJpigHj9GksgDU2LYbO9rx7RX6osWgxJB2WxhYv4SZAw==}
    dependencies:
      fast-fifo: 1.3.2
      queue-tick: 1.0.1
    dev: true

  /string-argv/0.3.2:
    resolution: {integrity: sha512-aqD2Q0144Z+/RqG52NeHEkZauTAUWJO8c6yTftGJKO3Tja5tUgIfmIl6kExvhtxSDP7fXB6DvzkfMpCd/F3G+Q==}
    engines: {node: '>=0.6.19'}
    dev: true

  /string-width/4.2.3:
    resolution: {integrity: sha512-wKyQRQpjJ0sIp62ErSZdGsjMJWsap5oRNihHhu6G7JVO/9jIB6UyevL+tXuOqrng8j/cxKTWyWUwvSTriiZz/g==}
    engines: {node: '>=8'}
    dependencies:
      emoji-regex: 8.0.0
      is-fullwidth-code-point: 3.0.0
      strip-ansi: 6.0.1

  /string-width/5.1.2:
    resolution: {integrity: sha512-HnLOCR3vjcY8beoNLtcjZ5/nxn2afmME6lhrDrebokqMap+XbeW8n9TXpPDOqdGK5qcI3oT0GKTW6wC7EMiVqA==}
    engines: {node: '>=12'}
    dependencies:
      eastasianwidth: 0.2.0
      emoji-regex: 9.2.2
      strip-ansi: 7.1.0

  /string.prototype.padend/3.1.5:
    resolution: {integrity: sha512-DOB27b/2UTTD+4myKUFh+/fXWcu/UDyASIXfg+7VzoCNNGOfWvoyU/x5pvVHr++ztyt/oSYI1BcWBBG/hmlNjA==}
    engines: {node: '>= 0.4'}
    dependencies:
      call-bind: 1.0.7
      define-properties: 1.2.1
      es-abstract: 1.22.2
    dev: true

  /string.prototype.repeat/0.2.0:
    resolution: {integrity: sha512-1BH+X+1hSthZFW+X+JaUkjkkUPwIlLEMJBLANN3hOob3RhEk5snLWNECDnYbgn/m5c5JV7Ersu1Yubaf+05cIA==}
    dev: true

  /string.prototype.trim/1.2.8:
    resolution: {integrity: sha512-lfjY4HcixfQXOfaqCvcBuOIapyaroTXhbkfJN3gcB1OtyupngWK4sEET9Knd0cXd28kTUqu/kHoV4HKSJdnjiQ==}
    engines: {node: '>= 0.4'}
    dependencies:
      call-bind: 1.0.7
      define-properties: 1.2.1
      es-abstract: 1.22.2
    dev: true

  /string.prototype.trimend/1.0.7:
    resolution: {integrity: sha512-Ni79DqeB72ZFq1uH/L6zJ+DKZTkOtPIHovb3YZHQViE+HDouuU4mBrLOLDn5Dde3RF8qw5qVETEjhu9locMLvA==}
    dependencies:
      call-bind: 1.0.7
      define-properties: 1.2.1
      es-abstract: 1.22.2
    dev: true

  /string.prototype.trimstart/1.0.7:
    resolution: {integrity: sha512-NGhtDFu3jCEm7B4Fy0DpLewdJQOZcQ0rGbwQ/+stjnrp2i+rlKeCvos9hOIeCmqwratM47OBxY7uFZzjxHXmrg==}
    dependencies:
      call-bind: 1.0.7
      define-properties: 1.2.1
      es-abstract: 1.22.2
    dev: true

  /string_decoder/1.1.1:
    resolution: {integrity: sha512-n/ShnvDi6FHbbVfviro+WojiFzv+s8MPMHBczVePfUpDJLwoLT0ht1l4YwBCbi8pJAveEEdnkHyPyTP/mzRfwg==}
    dependencies:
      safe-buffer: 5.1.2
    dev: true

  /string_decoder/1.3.0:
    resolution: {integrity: sha512-hkRX8U1WjJFd8LsDJ2yQ/wWWxaopEsABU1XfkM8A+j0+85JAGppt16cr1Whg6KIbb4okU6Mql6BOj+uup/wKeA==}
    dependencies:
      safe-buffer: 5.2.1
    dev: true

  /strip-ansi/6.0.1:
    resolution: {integrity: sha512-Y38VPSHcqkFrCpFnQ9vuSXmquuv5oXOKpGeT6aGrr3o3Gc9AlVa6JBfUSOCnbxGGZF+/0ooI7KrPuUSztUdU5A==}
    engines: {node: '>=8'}
    dependencies:
      ansi-regex: 5.0.1

  /strip-ansi/7.1.0:
    resolution: {integrity: sha512-iq6eVVI64nQQTRYq2KtEg2d2uU7LElhTJwsH4YzIHZshxlgZms/wIc4VoDQTlG/IvVIrBKG06CrZnp0qv7hkcQ==}
    engines: {node: '>=12'}
    dependencies:
      ansi-regex: 6.0.1

  /strip-bom/3.0.0:
    resolution: {integrity: sha512-vavAMRXOgBVNF6nyEEmL3DBK19iRpDcoIwW+swQ+CbGiu7lju6t+JklA1MHweoWtadgt4ISVUsXLyDq34ddcwA==}
    engines: {node: '>=4'}
    dev: true

  /strip-final-newline/3.0.0:
    resolution: {integrity: sha512-dOESqjYr96iWYylGObzd39EuNTa5VJxyvVAEm5Jnh7KGo75V43Hk1odPQkNDyXNmUR6k+gEiDVXnjB8HJ3crXw==}
    engines: {node: '>=12'}
    dev: true

  /strip-json-comments/3.1.1:
    resolution: {integrity: sha512-6fPc+R4ihwqP6N/aIv2f1gMH8lOVtWQHoqC4yK6oSDVVocumAsfCqjkXnqiYMhmMwS/mEHLp7Vehlt3ql6lEig==}
    engines: {node: '>=8'}
    dev: true

  /strip-literal/2.1.0:
    resolution: {integrity: sha512-Op+UycaUt/8FbN/Z2TWPBLge3jWrP3xj10f3fnYxf052bKuS3EKs1ZQcVGjnEMdsNVAM+plXRdmjrZ/KgG3Skw==}
    dependencies:
      js-tokens: 9.0.0
    dev: true

  /strnum/1.0.5:
    resolution: {integrity: sha512-J8bbNyKKXl5qYcR36TIO8W3mVGVHrmmxsd5PAItGkmyzwJvybiw2IVq5nqd0i4LSNSkB/sx9VHllbfFdr9k1JA==}
    dev: true

  /supports-color/5.5.0:
    resolution: {integrity: sha512-QjVjwdXIt408MIiAqCX4oUKsgU2EqAGzs2Ppkm4aQYbjm+ZEWEcW4SfFNTr4uMNZma0ey4f5lgLrkB0aX0QMow==}
    engines: {node: '>=4'}
    dependencies:
      has-flag: 3.0.0
    dev: true

  /supports-color/7.2.0:
    resolution: {integrity: sha512-qpCAvRl9stuOHveKsn7HncJRvv501qIacKzQlO/+Lwxc9+0q2wLyv4Dfvt80/DPn2pqOBsJdDiogXGR9+OvwRw==}
    engines: {node: '>=8'}
    dependencies:
      has-flag: 4.0.0
    dev: true

  /supports-color/8.1.1:
    resolution: {integrity: sha512-MpUEN2OodtUzxvKQl72cUF7RQ5EiHsGvSsVG0ia9c5RbWGL2CI4C7EpPS8UTBIplnlzZiNuV56w+FuNxy3ty2Q==}
    engines: {node: '>=10'}
    dependencies:
      has-flag: 4.0.0
    dev: true

  /supports-preserve-symlinks-flag/1.0.0:
    resolution: {integrity: sha512-ot0WnXS9fgdkgIcePe6RHNk1WA8+muPa6cSjeR3V8K27q9BB1rTE3R1p7Hv0z1ZyAc8s6Vvv8DIyWf681MAt0w==}
    engines: {node: '>= 0.4'}
    dev: true

  /tapable/2.2.1:
    resolution: {integrity: sha512-GNzQvQTOIP6RyTfE2Qxb8ZVlNmw0n88vp1szwWRimP02mnTsx3Wtn5qRdqY9w2XduFNUgvOwhNnQsjwCp+kqaQ==}
    engines: {node: '>=6'}
    dev: true

  /tar-fs/3.0.5:
    resolution: {integrity: sha512-JOgGAmZyMgbqpLwct7ZV8VzkEB6pxXFBVErLtb+XCOqzc6w1xiWKI9GVd6bwk68EX7eJ4DWmfXVmq8K2ziZTGg==}
    dependencies:
      pump: 3.0.0
      tar-stream: 3.1.6
    optionalDependencies:
      bare-fs: 2.2.2
      bare-path: 2.1.0
    dev: true

  /tar-stream/3.1.6:
    resolution: {integrity: sha512-B/UyjYwPpMBv+PaFSWAmtYjwdrlEaZQEhMIBFNC5oEG8lpiW8XjcSdmEaClj28ArfKScKHs2nshz3k2le6crsg==}
    dependencies:
      b4a: 1.6.4
      fast-fifo: 1.3.2
      streamx: 2.15.6
    dev: true

  /tar/7.4.3:
    resolution: {integrity: sha512-5S7Va8hKfV7W5U6g3aYxXmlPoZVAwUMy9AOKyF2fVuZa2UD3qZjg578OrLRt8PcNN1PleVaL/5/yYATNL0ICUw==}
    engines: {node: '>=18'}
    dependencies:
      '@isaacs/fs-minipass': 4.0.1
      chownr: 3.0.0
      minipass: 7.1.2
      minizlib: 3.0.1
      mkdirp: 3.0.1
      yallist: 5.0.0

  /temporal-polyfill/0.3.0:
    resolution: {integrity: sha512-qNsTkX9K8hi+FHDfHmf22e/OGuXmfBm9RqNismxBrnSmZVJKegQ+HYYXT+R7Ha8F/YSm2Y34vmzD4cxMu2u95g==}
    dependencies:
      temporal-spec: 0.3.0

  /temporal-spec/0.3.0:
    resolution: {integrity: sha512-n+noVpIqz4hYgFSMOSiINNOUOMFtV5cZQNCmmszA6GiVFVRt3G7AqVyhXjhCSmowvQn+NsGn+jMDMKJYHd3bSQ==}

  /terser-webpack-plugin/5.3.9_webpack@5.88.2:
    resolution: {integrity: sha512-ZuXsqE07EcggTWQjXUj+Aot/OMcD0bMKGgF63f7UxYcu5/AJF53aIpK1YoP5xR9l6s/Hy2b+t1AM0bLNPRuhwA==}
    engines: {node: '>= 10.13.0'}
    peerDependencies:
      '@swc/core': '*'
      esbuild: '*'
      uglify-js: '*'
      webpack: ^5.1.0
    peerDependenciesMeta:
      '@swc/core':
        optional: true
      esbuild:
        optional: true
      uglify-js:
        optional: true
    dependencies:
      '@jridgewell/trace-mapping': 0.3.25
      jest-worker: 27.5.1
      schema-utils: 3.3.0
      serialize-javascript: 6.0.1
      terser: 5.20.0
      webpack: 5.88.2_webpack-cli@4.10.0
    dev: true

  /terser/5.20.0:
    resolution: {integrity: sha512-e56ETryaQDyebBwJIWYB2TT6f2EZ0fL0sW/JRXNMN26zZdKi2u/E/5my5lG6jNxym6qsrVXfFRmOdV42zlAgLQ==}
    engines: {node: '>=10'}
    hasBin: true
    dependencies:
      '@jridgewell/source-map': 0.3.5
      acorn: 8.11.3
      commander: 2.20.3
      source-map-support: 0.5.21
    dev: true

  /test-exclude/6.0.0:
    resolution: {integrity: sha512-cAGWPIyOHU6zlmg88jwm7VRyXnMN7iV68OGAbYDk/Mh/xC/pzVPlQtY6ngoIH/5/tciuhGfvESU8GrHrcxD56w==}
    engines: {node: '>=8'}
    dependencies:
      '@istanbuljs/schema': 0.1.3
      glob: 7.2.3
      minimatch: 3.1.2
    dev: true

  /text-hex/1.0.0:
    resolution: {integrity: sha512-uuVGNWzgJ4yhRaNSiubPY7OjISw4sw4E5Uv0wbjp+OzcbmVU/rsT8ujgcXJhn9ypzsgr5vlzpPqP+MBBKcGvbg==}
    dev: true

  /text-table/0.2.0:
    resolution: {integrity: sha512-N+8UisAXDGk8PFXP4HAzVR9nbfmVJ3zYLAWiTIoqC5v5isinhr+r5uaO8+7r3BMfuNIufIsA7RdpVgacC2cSpw==}
    dev: true

  /through/2.3.8:
    resolution: {integrity: sha512-w89qg7PI8wAdvX60bMDP+bFoD5Dvhm9oLheFp5O4a2QF0cSBGsBX4qZmadPMvVqlLJBBci+WqGGOAPvcDeNSVg==}
    dev: true

  /tinybench/2.8.0:
    resolution: {integrity: sha512-1/eK7zUnIklz4JUUlL+658n58XO2hHLQfSk1Zf2LKieUjxidN16eKFEoDEfjHc3ohofSSqK3X5yO6VGb6iW8Lw==}
    dev: true

  /tinypool/0.8.4:
    resolution: {integrity: sha512-i11VH5gS6IFeLY3gMBQ00/MmLncVP7JLXOw1vlgkytLmJK7QnEr7NXf0LBdxfmNPAeyetukOk0bOYrJrFGjYJQ==}
    engines: {node: '>=14.0.0'}
    dev: true

  /tinyspy/2.2.1:
    resolution: {integrity: sha512-KYad6Vy5VDWV4GH3fjpseMQ/XU2BhIYP7Vzd0LG44qRWm/Yt2WCOTicFdvmgo6gWaqooMQCawTtILVQJupKu7A==}
    engines: {node: '>=14.0.0'}
    dev: true

  /tmp/0.0.33:
    resolution: {integrity: sha512-jRCJlojKnZ3addtTOjdIqoRuPEKBvNXcGYqzO6zWZX8KfKEpnGY5jfggJQ3EjKuu8D4bJRr0y+cYJFmYbImXGw==}
    engines: {node: '>=0.6.0'}
    dependencies:
      os-tmpdir: 1.0.2

  /tmp/0.2.1:
    resolution: {integrity: sha512-76SUhtfqR2Ijn+xllcI5P1oyannHNHByD80W1q447gU3mp9G9PSpGdWmjUOHRDPiHYacIk66W7ubDTuPF3BEtQ==}
    engines: {node: '>=8.17.0'}
    dependencies:
      rimraf: 3.0.2
    dev: true

  /to-fast-properties/2.0.0:
    resolution: {integrity: sha512-/OaKK0xYrs3DmxRYqL/yDc+FxFUVYhDlXMhRmv3z915w2HF1tnN1omB354j8VUGO/hbRzyD6Y3sA7v7GS/ceog==}
    engines: {node: '>=4'}
    dev: true

  /to-regex-range/5.0.1:
    resolution: {integrity: sha512-65P7iz6X5yEr1cwcgvQxbbIw7Uk3gOy5dIdtZ4rDveLqhrdJP+Li/Hx6tyK0NEb+2GCyneCMJiGqrADCSNk8sQ==}
    engines: {node: '>=8.0'}
    dependencies:
      is-number: 7.0.0

  /toidentifier/1.0.1:
    resolution: {integrity: sha512-o5sSPKEkg/DIQNmH43V0/uerLrpzVedkUh8tGNvaeXpfpuwjKenlSox/2O/BTlZUtEe+JG7s5YhEz608PlAHRA==}
    engines: {node: '>=0.6'}
    dev: true

  /tough-cookie/2.5.0:
    resolution: {integrity: sha512-nlLsUzgm1kfLXSXfRZMc1KLAugd4hqJHDTvc2hDIwS3mZAfMEuMbc03SujMF+GEcpaX/qboeycw6iO8JwVv2+g==}
    engines: {node: '>=0.8'}
    dependencies:
      psl: 1.9.0
      punycode: 2.3.0
    dev: true

  /tr46/0.0.3:
    resolution: {integrity: sha512-N3WMsuqV66lT30CrXNbEjx4GEwlow3v6rr4mCcv6prnfwhS01rkgyFdjPNBYd9br7LpXV1+Emh01fHnq2Gdgrw==}

  /triple-beam/1.4.1:
    resolution: {integrity: sha512-aZbgViZrg1QNcG+LULa7nhZpJTZSLm/mXnHXnbAbjmN5aSa0y7V+wvv6+4WaBtpISJzThKy+PIPxc1Nq1EJ9mg==}
    engines: {node: '>= 14.0.0'}
    dev: true

  /ts-api-utils/1.0.3_typescript@5.8.2:
    resolution: {integrity: sha512-wNMeqtMz5NtwpT/UZGY5alT+VoKdSsOOP/kqHFcUW1P/VRhH2wJ48+DN2WwUliNbQ976ETwDL0Ifd2VVvgonvg==}
    engines: {node: '>=16.13.0'}
    peerDependencies:
      typescript: '>=4.2.0'
    dependencies:
      typescript: 5.8.2
    dev: true

  /ts-api-utils/2.1.0_typescript@5.8.2:
    resolution: {integrity: sha512-CUgTZL1irw8u29bzrOD/nH85jqyc74D6SshFgujOIA7osm2Rz7dYH77agkx7H4FBNxDq7Cjf+IjaX/8zwFW+ZQ==}
    engines: {node: '>=18.12'}
    peerDependencies:
      typescript: '>=4.8.4'
    dependencies:
      typescript: 5.8.2
    dev: true

  /ts-morph/23.0.0:
    resolution: {integrity: sha512-FcvFx7a9E8TUe6T3ShihXJLiJOiqyafzFKUO4aqIHDUCIvADdGNShcbc2W5PMr3LerXRv7mafvFZ9lRENxJmug==}
    dependencies:
      '@ts-morph/common': 0.24.0
      code-block-writer: 13.0.2
    dev: false

  /ts-node/10.9.1_fdq2o2ihilbuf6apz2rnzqg2vm:
    resolution: {integrity: sha512-NtVysVPkxxrwFGUUxGYhfux8k78pQB3JqYBXlLRZgdGUqTO5wU/UyHop5p70iEbGhB7q5KmiZiU0Y3KlJrScEw==}
    hasBin: true
    peerDependencies:
      '@swc/core': '>=1.2.50'
      '@swc/wasm': '>=1.2.50'
      '@types/node': '*'
      typescript: '>=2.7'
    peerDependenciesMeta:
      '@swc/core':
        optional: true
      '@swc/wasm':
        optional: true
    dependencies:
      '@cspotcode/source-map-support': 0.8.1
      '@tsconfig/node10': 1.0.9
      '@tsconfig/node12': 1.0.11
      '@tsconfig/node14': 1.0.3
      '@tsconfig/node16': 1.0.4
      '@types/node': 18.18.0
      acorn: 8.10.0
      acorn-walk: 8.2.0
      arg: 4.1.3
      create-require: 1.1.1
      diff: 4.0.2
      make-error: 1.3.6
      typescript: 5.8.2
      v8-compile-cache-lib: 3.0.1
      yn: 3.1.1
    dev: true

  /ts-node/8.10.2_typescript@5.8.2:
    resolution: {integrity: sha512-ISJJGgkIpDdBhWVu3jufsWpK3Rzo7bdiIXJjQc0ynKxVOVcg2oIrf2H2cejminGrptVc6q6/uynAHNCuWGbpVA==}
    engines: {node: '>=6.0.0'}
    hasBin: true
    peerDependencies:
      typescript: '>=2.7'
    dependencies:
      arg: 4.1.3
      diff: 4.0.2
      make-error: 1.3.6
      source-map-support: 0.5.21
      typescript: 5.8.2
      yn: 3.1.1
    dev: true

  /tslib/2.6.2:
    resolution: {integrity: sha512-AEYxH93jGFPn/a2iVAwW87VuUIkR1FVUKB77NwMF7nBTDkDrrT/Hpt/IrCJ0QXhW27jTBDcf5ZY7w6RiqTMw2Q==}

  /tsx/4.17.0:
    resolution: {integrity: sha512-eN4mnDA5UMKDt4YZixo9tBioibaMBpoxBkD+rIPAjVmYERSG0/dWEY1CEFuV89CgASlKL499q8AhmkMnnjtOJg==}
    engines: {node: '>=18.0.0'}
    hasBin: true
    dependencies:
      esbuild: 0.23.0
      get-tsconfig: 4.7.6
    optionalDependencies:
      fsevents: 2.3.3
    dev: true

  /tunnel-agent/0.6.0:
    resolution: {integrity: sha512-McnNiV1l8RYeY8tBgEpuodCC1mLUdbSN+CYBL7kJsJNInOP8UjDDEwdk6Mw60vdLLrr5NHKZhMAOSrR2NZuQ+w==}
    dependencies:
      safe-buffer: 5.2.1
    dev: true

  /tunnel/0.0.6:
    resolution: {integrity: sha512-1h/Lnq9yajKY2PEbBadPXj3VxsDDu844OnaAo52UVmIzIvwwtBPIuNvkjuzBlTWpfJyUbG3ez0KSBibQkj4ojg==}
    engines: {node: '>=0.6.11 <=0.7.0 || >=0.7.3'}

  /tweetnacl/0.14.5:
    resolution: {integrity: sha512-KXXFFdAbFXY4geFIwoyNK+f5Z1b7swfXABfL7HXCmoIWMKU3dmS26672A4EeQtDzLKy7SXmfBu51JolvEKwtGA==}
    dev: true

  /type-check/0.4.0:
    resolution: {integrity: sha512-XleUoc9uwGXqjWwXaUTZAmzMcFZ5858QA2vvx1Ur5xIcixXIP+8LnFDgRplU30us6teqdlskFfu+ae4K79Ooew==}
    engines: {node: '>= 0.8.0'}
    dependencies:
      prelude-ls: 1.2.1
    dev: true

  /type-detect/4.0.8:
    resolution: {integrity: sha512-0fr/mIH1dlO+x7TlcMy+bIDqKPsw/70tVyeHW787goQjhmqaZe10uwLujubK9q9Lg6Fiho1KUKDYz0Z7k7g5/g==}
    engines: {node: '>=4'}
    dev: true

  /type-fest/0.20.2:
    resolution: {integrity: sha512-Ne+eE4r0/iWnpAxD852z3A+N0Bt5RN//NjJwRd2VFHEmrywxf5vsZlh4R6lixl6B+wz/8d+maTSAkN1FIkI3LQ==}
    engines: {node: '>=10'}
    dev: true

  /type-fest/0.21.3:
    resolution: {integrity: sha512-t0rzBq87m3fVcduHDUFhKmyyX+9eo6WQjZvf51Ea/M0Q7+T374Jp1aUiyUl0GKxp8M/OETVHSDvmkyPgvX+X2w==}
    engines: {node: '>=10'}

  /type-is/1.6.18:
    resolution: {integrity: sha512-TkRKr9sUTxEH8MdfuCSP7VizJyzRNMjj2J2do2Jr3Kym598JVdEksuzPQCnlFPW4ky9Q+iA+ma9BGm06XQBy8g==}
    engines: {node: '>= 0.6'}
    dependencies:
      media-typer: 0.3.0
      mime-types: 2.1.35
    dev: true

  /type-is/2.0.1:
    resolution: {integrity: sha512-OZs6gsjF4vMp32qrCbiVSkrFmXtG/AZhY3t0iAMrMBiAZyV9oALtXO8hsrHbMXF9x6L3grlFuwW2oAz7cav+Gw==}
    engines: {node: '>= 0.6'}
    dependencies:
      content-type: 1.0.5
      media-typer: 1.1.0
      mime-types: 3.0.1
    dev: true

  /typed-array-buffer/1.0.0:
    resolution: {integrity: sha512-Y8KTSIglk9OZEr8zywiIHG/kmQ7KWyjseXs1CbSo8vC42w7hg2HgYTxSWwP0+is7bWDc1H+Fo026CpHFwm8tkw==}
    engines: {node: '>= 0.4'}
    dependencies:
      call-bind: 1.0.7
      get-intrinsic: 1.3.0
      is-typed-array: 1.1.12
    dev: true

  /typed-array-byte-length/1.0.0:
    resolution: {integrity: sha512-Or/+kvLxNpeQ9DtSydonMxCx+9ZXOswtwJn17SNLvhptaXYDJvkFFP5zbfU/uLmvnBJlI4yrnXRxpdWH/M5tNA==}
    engines: {node: '>= 0.4'}
    dependencies:
      call-bind: 1.0.7
      for-each: 0.3.3
      has-proto: 1.0.1
      is-typed-array: 1.1.12
    dev: true

  /typed-array-byte-offset/1.0.0:
    resolution: {integrity: sha512-RD97prjEt9EL8YgAgpOkf3O4IF9lhJFr9g0htQkm0rchFp/Vx7LW5Q8fSXXub7BXAODyUQohRMyOc3faCPd0hg==}
    engines: {node: '>= 0.4'}
    dependencies:
      available-typed-arrays: 1.0.5
      call-bind: 1.0.7
      for-each: 0.3.3
      has-proto: 1.0.1
      is-typed-array: 1.1.12
    dev: true

  /typed-array-length/1.0.4:
    resolution: {integrity: sha512-KjZypGq+I/H7HI5HlOoGHkWUUGq+Q0TPhQurLbyrVrvnKTBgzLhIJ7j6J/XTQOi0d1RjyZ0wdas8bKs2p0x3Ng==}
    dependencies:
      call-bind: 1.0.7
      for-each: 0.3.3
      is-typed-array: 1.1.12
    dev: true

  /typedarray/0.0.6:
    resolution: {integrity: sha512-/aCDEGatGvZ2BIk+HmLf4ifCJFwvKFNb9/JeZPMulfgFracn9QFcAf5GO8B/mweUjSoblS5In0cWhqpfs/5PQA==}
    dev: true

  /typescript/5.4.2:
    resolution: {integrity: sha512-+2/g0Fds1ERlP6JsakQQDXjZdZMM+rqpamFZJEKh4kwTIn3iDkgKtby0CeNd5ATNZ4Ry1ax15TMx0W2V+miizQ==}
    engines: {node: '>=14.17'}
    hasBin: true
    dev: true

  /typescript/5.8.2:
    resolution: {integrity: sha512-aJn6wq13/afZp/jT9QZmwEjDqqvSGp1VT5GVg+f/t6/oVyrgXM6BY1h9BRh/O5p3PlUPAe+WuiEZOmb/49RqoQ==}
    engines: {node: '>=14.17'}
    hasBin: true
    dev: true

  /ua-parser-js/0.7.36:
    resolution: {integrity: sha512-CPPLoCts2p7D8VbybttE3P2ylv0OBZEAy7a12DsulIEcAiMtWJy+PBgMXgWDI80D5UwqE8oQPHYnk13tm38M2Q==}
    dev: true

  /ufo/1.5.3:
    resolution: {integrity: sha512-Y7HYmWaFwPUmkoQCUIAYpKqkOf+SbVj/2fJJZ4RJMCfZp0rTGwRbzQD+HghfnhKOjL9E01okqz+ncJskGYfBNw==}
    dev: true

  /uglify-js/3.17.4:
    resolution: {integrity: sha512-T9q82TJI9e/C1TAxYvfb16xO120tMVFZrGA3f9/P4424DNu6ypK103y0GPFVa17yotwSyZW5iYXgjYHkGrJW/g==}
    engines: {node: '>=0.8.0'}
    hasBin: true
    requiresBuild: true
    dev: false
    optional: true

  /unbox-primitive/1.0.2:
    resolution: {integrity: sha512-61pPlCD9h51VoreyJ0BReideM3MDKMKnh6+V9L08331ipq6Q8OFXZYiqP6n/tbHx4s5I9uRhcye6BrbkizkBDw==}
    dependencies:
      call-bind: 1.0.7
      has-bigints: 1.0.2
      has-symbols: 1.1.0
      which-boxed-primitive: 1.0.2
    dev: true

  /unbzip2-stream/1.4.3:
    resolution: {integrity: sha512-mlExGW4w71ebDJviH16lQLtZS32VKqsSfk80GCfUlwT/4/hNRFsoscrF/c++9xinkMzECL1uL9DDwXqFWkruPg==}
    dependencies:
      buffer: 5.7.1
      through: 2.3.8
    dev: true

  /underscore/1.13.6:
    resolution: {integrity: sha512-+A5Sja4HP1M08MaXya7p5LvjuM7K6q/2EaC0+iovj/wOcMsTzMvDFbasi/oSapiwOlt252IqsKqPjCl7huKS0A==}
    dev: true

  /undici-types/6.20.0:
    resolution: {integrity: sha512-Ny6QZ2Nju20vw1SRHe3d9jVu6gJ+4e3+MMpqu7pqE5HT6WsTSlce++GQmK5UXS8mzV8DSYHrQH+Xrf2jVcuKNg==}
    dev: true

  /unicorn-magic/0.3.0:
    resolution: {integrity: sha512-+QBBXBCvifc56fsbuxZQ6Sic3wqqc3WWaqxs58gvJrcOuN83HGTCwz3oS5phzU9LthRNE9VrJCFCLUgHeeFnfA==}
    engines: {node: '>=18'}

  /universalify/0.1.2:
    resolution: {integrity: sha512-rBJeI5CXAlmy1pV+617WB9J63U6XcazHHF2f2dbJix4XzpUF0RS3Zbj0FGIOCAva5P/d/GBOYaACQ1w+0azUkg==}
    engines: {node: '>= 4.0.0'}
    dev: true

  /universalify/2.0.0:
    resolution: {integrity: sha512-hAZsKq7Yy11Zu1DE0OzWjw7nnLZmJZYTDZZyEFHZdUhV8FkH5MCfoU1XMaxXovpyW5nq5scPqq0ZDP9Zyl04oQ==}
    engines: {node: '>= 10.0.0'}

  /unpipe/1.0.0:
    resolution: {integrity: sha512-pjy2bYhSsufwWlKwPc+l3cN7+wuJlK6uz0YdJEOlQDbl6jo/YlPi4mb8agUkVC8BF7V8NuzeyPNqRksA3hztKQ==}
    engines: {node: '>= 0.8'}
    dev: true

  /update-browserslist-db/1.0.13_browserslist@4.21.11:
    resolution: {integrity: sha512-xebP81SNcPuNpPP3uzeW1NYXxI3rxyJzF3pD6sH4jE7o/IX+WtSpwnVU+qIsDPyk0d3hmFQ7mjqc6AtV604hbg==}
    hasBin: true
    peerDependencies:
      browserslist: '>= 4.21.0'
    dependencies:
      browserslist: 4.21.11
      escalade: 3.1.2
      picocolors: 1.1.1
    dev: true

  /update-browserslist-db/1.0.16_browserslist@4.23.1:
    resolution: {integrity: sha512-KVbTxlBYlckhF5wgfyZXTWnMn7MMZjMu9XG8bPlliUOP9ThaF4QnhP8qrjrH7DRzHfSk0oQv1wToW+iA5GajEQ==}
    hasBin: true
    peerDependencies:
      browserslist: '>= 4.21.0'
    dependencies:
      browserslist: 4.23.1
      escalade: 3.1.2
      picocolors: 1.1.1
    dev: true

  /uri-js/4.4.1:
    resolution: {integrity: sha512-7rKUyy33Q1yc98pQ1DAmLtwX109F7TIfWlW1Ydo8Wl1ii1SeHieeh0HHfPeL2fMXK6z0s8ecKs9frCuLJvndBg==}
    dependencies:
      punycode: 2.3.0
    dev: true

  /urlpattern-polyfill/10.0.0:
    resolution: {integrity: sha512-H/A06tKD7sS1O1X2SshBVeA5FLycRpjqiBeqGKmBwBDBy28EnRjORxTNe269KSSr5un5qyWi1iL61wLxpd+ZOg==}
    dev: true

  /util-deprecate/1.0.2:
    resolution: {integrity: sha512-EPD5q1uXyFxJpCrLnCc1nHnq3gOa6DZBocAIiI2TaSCA7VCJ1UJDMagCzIkXNsUYfD1daK//LTEQ8xiIbrHtcw==}
    dev: true

  /utils-merge/1.0.1:
    resolution: {integrity: sha512-pMZTvIkT1d+TFGvDOqodOclx0QWkkgi6Tdoa8gC8ffGAAqz9pzPTZWAybbsHHoED/ztMtkv/VoYTYyShUn81hA==}
    engines: {node: '>= 0.4.0'}
    dev: true

  /uuid/3.4.0:
    resolution: {integrity: sha512-HjSDRw6gZE5JMggctHBcjVak08+KEVhSIiDzFnT9S9aegmp85S/bReBVTb4QTFaRNptJ9kuYaNhnbNEOkbKb/A==}
    deprecated: Please upgrade  to version 7 or higher.  Older versions may use Math.random() in certain circumstances, which is known to be problematic.  See https://v8.dev/blog/math-random for details.
    hasBin: true
    dev: true

  /uuid/8.3.2:
    resolution: {integrity: sha512-+NYs2QeMWy+GWFOEm9xnn6HCDp0l7QBD7ml8zLUmJ+93Q5NF0NocErnwkTkXVFNiX3/fpC6afS8Dhb/gz7R7eg==}
    hasBin: true

  /v8-compile-cache-lib/3.0.1:
    resolution: {integrity: sha512-wa7YjyUGfNZngI/vtK0UHAN+lgDCxBPCylVXGp0zu59Fz5aiGtNXaq3DhIov063MorB+VfufLh3JlF2KdTK3xg==}
    dev: true

  /validate-npm-package-license/3.0.4:
    resolution: {integrity: sha512-DpKm2Ui/xN7/HQKCtpZxoRWBhZ9Z0kqtygG8XCgNQ8ZlDnxuQmWhj566j8fN4Cu3/JmbhsDo7fcAJq4s9h27Ew==}
    dependencies:
      spdx-correct: 3.2.0
      spdx-expression-parse: 3.0.1
    dev: true

  /vary/1.1.2:
    resolution: {integrity: sha512-BNGbWLfd0eUPabhkXUVm0j8uuvREyTh5ovRa/dyow/BqAbZJyC+5fU+IzQOzmAKzYqYRAISoRhdQr3eIZ/PXqg==}
    engines: {node: '>= 0.8'}
    dev: true

  /verror/1.10.0:
    resolution: {integrity: sha512-ZZKSmDAEFOijERBLkmYfJ+vmk3w+7hOLYDNkRCuRuMJGEmqYNCNLyBBFwWKVMhfwaEF3WOd0Zlw86U/WC/+nYw==}
    engines: {'0': node >=0.6.0}
    dependencies:
      assert-plus: 1.0.0
      core-util-is: 1.0.2
      extsprintf: 1.3.0
    dev: true

  /vite-node/1.6.0_@types+node@18.18.0:
    resolution: {integrity: sha512-de6HJgzC+TFzOu0NTC4RAIsyf/DY/ibWDYQUcuEA84EMHhcefTUGkjFHKKEJhQN4A+6I0u++kr3l36ZF2d7XRw==}
    engines: {node: ^18.0.0 || >=20.0.0}
    hasBin: true
    dependencies:
      cac: 6.7.14
      debug: 4.4.0
      pathe: 1.1.2
      picocolors: 1.1.1
      vite: 5.2.13_@types+node@18.18.0
    transitivePeerDependencies:
      - '@types/node'
      - less
      - lightningcss
      - sass
      - stylus
      - sugarss
      - supports-color
      - terser
    dev: true

  /vite/5.2.13_@types+node@18.18.0:
    resolution: {integrity: sha512-SSq1noJfY9pR3I1TUENL3rQYDQCFqgD+lM6fTRAM8Nv6Lsg5hDLaXkjETVeBt+7vZBCMoibD+6IWnT2mJ+Zb/A==}
    engines: {node: ^18.0.0 || >=20.0.0}
    hasBin: true
    peerDependencies:
      '@types/node': ^18.0.0 || >=20.0.0
      less: '*'
      lightningcss: ^1.21.0
      sass: '*'
      stylus: '*'
      sugarss: '*'
      terser: ^5.4.0
    peerDependenciesMeta:
      '@types/node':
        optional: true
      less:
        optional: true
      lightningcss:
        optional: true
      sass:
        optional: true
      stylus:
        optional: true
      sugarss:
        optional: true
      terser:
        optional: true
    dependencies:
      '@types/node': 18.18.0
      esbuild: 0.20.2
      postcss: 8.4.38
      rollup: 4.18.0
    optionalDependencies:
      fsevents: 2.3.3
    dev: true

  /vitest/1.6.0_@types+node@18.18.0:
    resolution: {integrity: sha512-H5r/dN06swuFnzNFhq/dnz37bPXnq8xB2xB5JOVk8K09rUtoeNN+LHWkoQ0A/i3hvbUKKcCei9KpbxqHMLhLLA==}
    engines: {node: ^18.0.0 || >=20.0.0}
    hasBin: true
    peerDependencies:
      '@edge-runtime/vm': '*'
      '@types/node': ^18.0.0 || >=20.0.0
      '@vitest/browser': 1.6.0
      '@vitest/ui': 1.6.0
      happy-dom: '*'
      jsdom: '*'
    peerDependenciesMeta:
      '@edge-runtime/vm':
        optional: true
      '@types/node':
        optional: true
      '@vitest/browser':
        optional: true
      '@vitest/ui':
        optional: true
      happy-dom:
        optional: true
      jsdom:
        optional: true
    dependencies:
      '@types/node': 18.18.0
      '@vitest/expect': 1.6.0
      '@vitest/runner': 1.6.0
      '@vitest/snapshot': 1.6.0
      '@vitest/spy': 1.6.0
      '@vitest/utils': 1.6.0
      acorn-walk: 8.3.2
      chai: 4.4.1
      debug: 4.3.4
      execa: 8.0.1
      local-pkg: 0.5.0
      magic-string: 0.30.10
      pathe: 1.1.2
      picocolors: 1.0.1
      std-env: 3.7.0
      strip-literal: 2.1.0
      tinybench: 2.8.0
      tinypool: 0.8.4
      vite: 5.2.13_@types+node@18.18.0
      vite-node: 1.6.0_@types+node@18.18.0
      why-is-node-running: 2.2.2
    transitivePeerDependencies:
      - less
      - lightningcss
      - sass
      - stylus
      - sugarss
      - supports-color
      - terser
    dev: true

  /void-elements/2.0.1:
    resolution: {integrity: sha512-qZKX4RnBzH2ugr8Lxa7x+0V6XD9Sb/ouARtiasEQCHB1EVU4NXtmHsDDrx1dO4ne5fc3J6EW05BP1Dl0z0iung==}
    engines: {node: '>=0.10.0'}
    dev: true

  /vscode-jsonrpc/3.6.2:
    resolution: {integrity: sha512-T24Jb5V48e4VgYliUXMnZ379ItbrXgOimweKaJshD84z+8q7ZOZjJan0MeDe+Ugb+uqERDVV8SBmemaGMSMugA==}
    engines: {node: '>=4.0.0 || >=6.0.0'}
    dev: false

  /vscode-jsonrpc/8.2.0:
    resolution: {integrity: sha512-C+r0eKJUIfiDIfwJhria30+TYWPtuHJXHtI7J0YlOmKAo7ogxP20T0zxB7HZQIFhIyvoBPwWskjxrvAtfjyZfA==}
    engines: {node: '>=14.0.0'}

  /vscode-languageserver-protocol/3.17.5:
    resolution: {integrity: sha512-mb1bvRJN8SVznADSGWM9u/b07H7Ecg0I3OgXDuLdn307rl/J3A9YD6/eYOssqhecL27hK1IPZAsaqh00i/Jljg==}
    dependencies:
      vscode-jsonrpc: 8.2.0
      vscode-languageserver-types: 3.17.5

  /vscode-languageserver-textdocument/1.0.12:
    resolution: {integrity: sha512-cxWNPesCnQCcMPeenjKKsOCKQZ/L6Tv19DTRIGuLWe32lyzWhihGVJ/rcckZXJxfdKCFvRLS3fpBIsV/ZGX4zA==}

  /vscode-languageserver-types/3.17.5:
    resolution: {integrity: sha512-Ld1VelNuX9pdF39h2Hgaeb5hEZM2Z3jUrrMgWQAu82jMtZp7p3vJT3BzToKtZI7NgQssZje5o0zryOrhQvzQAg==}

  /vscode-languageserver/9.0.1:
    resolution: {integrity: sha512-woByF3PDpkHFUreUa7Hos7+pUWdeWMXRd26+ZX2A8cFx6v/JPTtd4/uN0/jB6XQHYaOlHbio03NTHCqrgG5n7g==}
    hasBin: true
    dependencies:
      vscode-languageserver-protocol: 3.17.5

  /wait-port/0.2.14:
    resolution: {integrity: sha512-kIzjWcr6ykl7WFbZd0TMae8xovwqcqbx6FM9l+7agOgUByhzdjfzZBPK2CPufldTOMxbUivss//Sh9MFawmPRQ==}
    engines: {node: '>=8'}
    hasBin: true
    dependencies:
      chalk: 2.4.2
      commander: 3.0.2
      debug: 4.3.4
    transitivePeerDependencies:
      - supports-color
    dev: true

  /watchpack/2.4.0:
    resolution: {integrity: sha512-Lcvm7MGST/4fup+ifyKi2hjyIAwcdI4HRgtvTpIUxBRhB+RFtUh8XtDOxUfctVCnhVi+QQj49i91OyvzkJl6cg==}
    engines: {node: '>=10.13.0'}
    dependencies:
      glob-to-regexp: 0.4.1
      graceful-fs: 4.2.11
    dev: true

  /webidl-conversions/3.0.1:
    resolution: {integrity: sha512-2JAn3z8AR6rjK8Sm8orRC0h/bcl/DqL7tRPdGZ4I1CjdF+EaMLmYxBHyXuKL849eucPFhvBoxMsflfOb8kxaeQ==}

  /webpack-cli/4.10.0_webpack@5.88.2:
    resolution: {integrity: sha512-NLhDfH/h4O6UOy+0LSso42xvYypClINuMNBVVzX4vX98TmTaTUxwRbXdhucbFMd2qLaCTcLq/PdYrvi8onw90w==}
    engines: {node: '>=10.13.0'}
    hasBin: true
    peerDependencies:
      '@webpack-cli/generators': '*'
      '@webpack-cli/migrate': '*'
      webpack: 4.x.x || 5.x.x
      webpack-bundle-analyzer: '*'
      webpack-dev-server: '*'
    peerDependenciesMeta:
      '@webpack-cli/generators':
        optional: true
      '@webpack-cli/migrate':
        optional: true
      webpack-bundle-analyzer:
        optional: true
      webpack-dev-server:
        optional: true
    dependencies:
      '@discoveryjs/json-ext': 0.5.7
      '@webpack-cli/configtest': 1.2.0_w3wu7rcwmvifygnqiqkxwjppse
      '@webpack-cli/info': 1.5.0_webpack-cli@4.10.0
      '@webpack-cli/serve': 1.7.0_webpack-cli@4.10.0
      colorette: 2.0.20
      commander: 7.2.0
      cross-spawn: 7.0.3
      fastest-levenshtein: 1.0.16
      import-local: 3.1.0
      interpret: 2.2.0
      rechoir: 0.7.1
      webpack: 5.88.2_webpack-cli@4.10.0
      webpack-merge: 5.9.0
    dev: true

  /webpack-merge/5.9.0:
    resolution: {integrity: sha512-6NbRQw4+Sy50vYNTw7EyOn41OZItPiXB8GNv3INSoe3PSFaHJEz3SHTrYVaRm2LilNGnFUzh0FAwqPEmU/CwDg==}
    engines: {node: '>=10.0.0'}
    dependencies:
      clone-deep: 4.0.1
      wildcard: 2.0.1
    dev: true

  /webpack-sources/3.2.3:
    resolution: {integrity: sha512-/DyMEOrDgLKKIG0fmvtz+4dUX/3Ghozwgm6iPp8KRhvn+eQf9+Q7GWxVNMk3+uCPWfdXYC4ExGBckIXdFEfH1w==}
    engines: {node: '>=10.13.0'}
    dev: true

  /webpack/5.88.2_webpack-cli@4.10.0:
    resolution: {integrity: sha512-JmcgNZ1iKj+aiR0OvTYtWQqJwq37Pf683dY9bVORwVbUrDhLhdn/PlO2sHsFHPkj7sHNQF3JwaAkp49V+Sq1tQ==}
    engines: {node: '>=10.13.0'}
    hasBin: true
    peerDependencies:
      webpack-cli: '*'
    peerDependenciesMeta:
      webpack-cli:
        optional: true
    dependencies:
      '@types/eslint-scope': 3.7.5
      '@types/estree': 1.0.2
      '@webassemblyjs/ast': 1.11.6
      '@webassemblyjs/wasm-edit': 1.11.6
      '@webassemblyjs/wasm-parser': 1.11.6
      acorn: 8.10.0
      acorn-import-assertions: 1.9.0_acorn@8.10.0
      browserslist: 4.21.11
      chrome-trace-event: 1.0.3
      enhanced-resolve: 5.15.0
      es-module-lexer: 1.3.1
      eslint-scope: 5.1.1
      events: 3.3.0
      glob-to-regexp: 0.4.1
      graceful-fs: 4.2.11
      json-parse-even-better-errors: 2.3.1
      loader-runner: 4.3.0
      mime-types: 2.1.35
      neo-async: 2.6.2
      schema-utils: 3.3.0
      tapable: 2.2.1
      terser-webpack-plugin: 5.3.9_webpack@5.88.2
      watchpack: 2.4.0
      webpack-cli: 4.10.0_webpack@5.88.2
      webpack-sources: 3.2.3
    transitivePeerDependencies:
      - '@swc/core'
      - esbuild
      - uglify-js
    dev: true

  /whatwg-mimetype/2.3.0:
    resolution: {integrity: sha512-M4yMwr6mAnQz76TbJm914+gPpB/nCwvZbJU28cUD6dR004SAxDLOOSUaB1JDRqLtaOV/vi0IC5lEAGFgrjGv/g==}
    dev: true

  /whatwg-url/5.0.0:
    resolution: {integrity: sha512-saE57nupxk6v3HY35+jzBwYa0rKSy0XR8JSxZPwgLr7ys0IBzhGviA1/TUGJLmSVqs8pb9AnvICXEuOHLprYTw==}
    dependencies:
      tr46: 0.0.3
      webidl-conversions: 3.0.1

  /which-boxed-primitive/1.0.2:
    resolution: {integrity: sha512-bwZdv0AKLpplFY2KZRX6TvyuN7ojjr7lwkg6ml0roIy9YeuSr7JS372qlNW18UQYzgYK9ziGcerWqZOmEn9VNg==}
    dependencies:
      is-bigint: 1.0.4
      is-boolean-object: 1.1.2
      is-number-object: 1.0.7
      is-string: 1.0.7
      is-symbol: 1.0.4
    dev: true

  /which-collection/1.0.1:
    resolution: {integrity: sha512-W8xeTUwaln8i3K/cY1nGXzdnVZlidBcagyNFtBdD5kxnb4TvGKR7FfSIS3mYpwWS1QUCutfKz8IY8RjftB0+1A==}
    dependencies:
      is-map: 2.0.2
      is-set: 2.0.2
      is-weakmap: 2.0.1
      is-weakset: 2.0.2
    dev: true

  /which-typed-array/1.1.11:
    resolution: {integrity: sha512-qe9UWWpkeG5yzZ0tNYxDmd7vo58HDBc39mZ0xWWpolAGADdFOzkfamWLDxkOWcvHQKVmdTyQdLD4NOfjLWTKew==}
    engines: {node: '>= 0.4'}
    dependencies:
      available-typed-arrays: 1.0.5
      call-bind: 1.0.7
      for-each: 0.3.3
      gopd: 1.2.0
      has-tostringtag: 1.0.2
    dev: true

  /which/1.3.1:
    resolution: {integrity: sha512-HxJdYWq1MTIQbJ3nw0cqssHoTNU267KlrDuGZ1WYlxDStUtKUhOaJmh112/TZmHxxUfuJqPXSOm7tDyas0OSIQ==}
    hasBin: true
    dependencies:
      isexe: 2.0.0
    dev: true

  /which/2.0.2:
    resolution: {integrity: sha512-BLI3Tl1TW3Pvl70l3yq3Y64i+awpwXqsGBYWkkqMtnbXgrMD+yj7rhW0kuEDxzJaYXGjEW5ogapKNMEKNMjibA==}
    engines: {node: '>= 8'}
    hasBin: true
    dependencies:
      isexe: 2.0.0

  /why-is-node-running/2.2.2:
    resolution: {integrity: sha512-6tSwToZxTOcotxHeA+qGCq1mVzKR3CwcJGmVcY+QE8SHy6TnpFnh8PAvPNHYr7EcuVeG0QSMxtYCuO1ta/G/oA==}
    engines: {node: '>=8'}
    hasBin: true
    dependencies:
      siginfo: 2.0.0
      stackback: 0.0.2
    dev: true

  /wildcard/2.0.1:
    resolution: {integrity: sha512-CC1bOL87PIWSBhDcTrdeLo6eGT7mCFtrg0uIJtqJUFyK+eJnzl8A1niH56uu7KMa5XFrtiV+AQuHO3n7DsHnLQ==}
    dev: true

  /winston-transport/4.5.0:
    resolution: {integrity: sha512-YpZzcUzBedhlTAfJg6vJDlyEai/IFMIVcaEZZyl3UXIl4gmqRpU7AE89AHLkbzLUsv0NVmw7ts+iztqKxxPW1Q==}
    engines: {node: '>= 6.4.0'}
    dependencies:
      logform: 2.7.0
      readable-stream: 3.6.2
      triple-beam: 1.4.1
    dev: true

  /winston/3.10.0:
    resolution: {integrity: sha512-nT6SIDaE9B7ZRO0u3UvdrimG0HkB7dSTAgInQnNR2SOPJ4bvq5q79+pXLftKmP52lJGW15+H5MCK0nM9D3KB/g==}
    engines: {node: '>= 12.0.0'}
    dependencies:
      '@colors/colors': 1.5.0
      '@dabh/diagnostics': 2.0.3
      async: 3.2.4
      is-stream: 2.0.1
      logform: 2.5.1
      one-time: 1.0.0
      readable-stream: 3.6.2
      safe-stable-stringify: 2.4.3
      stack-trace: 0.0.10
      triple-beam: 1.4.1
      winston-transport: 4.5.0
    dev: true

  /wordwrap/1.0.0:
    resolution: {integrity: sha512-gvVzJFlPycKc5dZN4yPkP8w7Dc37BtP1yczEneOb4uq34pXZcvrtRTmWV8W+Ume+XCxKgbjM+nevkyFPMybd4Q==}
    dev: false

  /workerpool/6.2.0:
    resolution: {integrity: sha512-Rsk5qQHJ9eowMH28Jwhe8HEbmdYDX4lwoMWshiCXugjtHqMD9ZbiqSDLxcsfdqsETPzVUtX5s1Z5kStiIM6l4A==}
    dev: true

  /workerpool/6.2.1:
    resolution: {integrity: sha512-ILEIE97kDZvF9Wb9f6h5aXK4swSlKGUcOEGiIYb2OOu/IrDU9iwj0fD//SsA6E5ibwJxpEvhullJY4Sl4GcpAw==}
    dev: true

  /wrap-ansi/6.2.0:
    resolution: {integrity: sha512-r6lPcBGxZXlIcymEu7InxDMhdW0KDxpLgoFLcguasxCaJ/SOIZwINatK9KY/tf+ZrlywOKU0UDj3ATXUBfxJXA==}
    engines: {node: '>=8'}
    dependencies:
      ansi-styles: 4.3.0
      string-width: 4.2.3
      strip-ansi: 6.0.1

  /wrap-ansi/7.0.0:
    resolution: {integrity: sha512-YVGIj2kamLSTxw6NsZjoBxfSwsn0ycdesmc4p+Q21c5zPuZ1pl+NfxVdxPtdHvmNVOQ6XSYG4AUtyt/Fi7D16Q==}
    engines: {node: '>=10'}
    dependencies:
      ansi-styles: 4.3.0
      string-width: 4.2.3
      strip-ansi: 6.0.1

  /wrap-ansi/8.1.0:
    resolution: {integrity: sha512-si7QWI6zUMq56bESFvagtmzMdGOtoxfR+Sez11Mobfc7tm+VkUckk9bW2UeffTGVUbOksxmSw0AA2gs8g71NCQ==}
    engines: {node: '>=12'}
    dependencies:
      ansi-styles: 6.2.1
      string-width: 5.1.2
      strip-ansi: 7.1.0

  /wrappy/1.0.2:
    resolution: {integrity: sha512-l4Sp/DRseor9wL6EvV2+TuQn63dMkPjZ/sp9XkghTEbV9KlPS1xUsZ3u7/IQO4wxtcFB4bgpQPRcR3QCvezPcQ==}
    dev: true

  /ws/8.11.0:
    resolution: {integrity: sha512-HPG3wQd9sNQoT9xHyNCXoDUa+Xw/VevmY9FoHyQ+g+rrMn4j6FB4np7Z0OhdTgjx6MgQLK7jwSy1YecU1+4Asg==}
    engines: {node: '>=10.0.0'}
    peerDependencies:
      bufferutil: ^4.0.1
      utf-8-validate: ^5.0.2
    peerDependenciesMeta:
      bufferutil:
        optional: true
      utf-8-validate:
        optional: true
    dev: true

  /ws/8.16.0:
    resolution: {integrity: sha512-HS0c//TP7Ina87TfiPUz1rQzMhHrl/SG2guqRcTOIUYD2q8uhUdNHZYJUaQ8aTGPzCh+c6oawMKW35nFl1dxyQ==}
    engines: {node: '>=10.0.0'}
    peerDependencies:
      bufferutil: ^4.0.1
      utf-8-validate: '>=5.0.2'
    peerDependenciesMeta:
      bufferutil:
        optional: true
      utf-8-validate:
        optional: true
    dev: true

  /xml2js/0.5.0:
    resolution: {integrity: sha512-drPFnkQJik/O+uPKpqSgr22mpuFHqKdbS835iAQrUC73L2F5WkboIRd63ai/2Yg6I1jzifPFKH2NTK+cfglkIA==}
    engines: {node: '>=4.0.0'}
    dependencies:
      sax: 1.2.4
      xmlbuilder: 11.0.1

  /xml2js/0.6.2:
    resolution: {integrity: sha512-T4rieHaC1EXcES0Kxxj4JWgaUQHDk+qwHcYOCFHfiwKz7tOVPLq7Hjq9dM1WCMhylqMEfP7hMcOIChvotiZegA==}
    engines: {node: '>=4.0.0'}
    dependencies:
      sax: 1.2.4
      xmlbuilder: 11.0.1
    dev: true

  /xmlbuilder/11.0.1:
    resolution: {integrity: sha512-fDlsI/kFEx7gLvbecc0/ohLG50fugQp8ryHzMTuW9vSa1GJ0XYWKnhsUx7oie3G98+r56aTQIUB4kht42R3JvA==}
    engines: {node: '>=4.0'}

  /xtend/4.0.2:
    resolution: {integrity: sha512-LKYU1iAXJXUgAXn9URjiu+MWhyUXHsvfp7mcuYm9dSUKK0/CjtrUwFAxD82/mCWbtLsGjFIad0wIsod4zrTAEQ==}
    engines: {node: '>=0.4'}
    dev: true

  /y18n/5.0.8:
    resolution: {integrity: sha512-0pfFzegeDWJHJIAmTLRP2DwHjdF5s7jo9tuztdQxAhINCdvS+3nGINqPd00AphqJR/0LhANUS6/+7SCb98YOfA==}
    engines: {node: '>=10'}

  /yallist/3.1.1:
    resolution: {integrity: sha512-a4UGQaWPH59mOXUYnAG2ewncQS4i4F43Tv3JoAM+s2VDAmS9NsK8GpDMLrCHPksFT7h3K6TOoUNn2pb7RoXx4g==}
    dev: true

  /yallist/4.0.0:
    resolution: {integrity: sha512-3wdGidZyq5PB084XLES5TpOSRA3wjXAlIWMhum2kRcv/41Sn2emQ0dycQW4uZXLejwKvg6EsvbdlVL+FYEct7A==}

  /yallist/5.0.0:
    resolution: {integrity: sha512-YgvUTfwqyc7UXVMrB+SImsVYSmTS8X/tSrtdNZMImM+n7+QTriRXyXim0mBrTXNeqzVF0KWGgHPeiyViFFrNDw==}
    engines: {node: '>=18'}

  /yaml/2.7.0:
    resolution: {integrity: sha512-+hSoy/QHluxmC9kCIJyL/uyFmLmc+e5CFR5Wa+bpIhIj85LVb9ZH2nVnqrHoSvKogwODv0ClqZkmiSSaIH5LTA==}
    engines: {node: '>= 14'}
    hasBin: true

  /yargs-parser/20.2.4:
    resolution: {integrity: sha512-WOkpgNhPTlE73h4VFAFsOnomJVaovO8VqLDzy5saChRBFQFBoMYirowyW+Q9HB4HFF4Z7VZTiG3iSzJJA29yRA==}
    engines: {node: '>=10'}
    dev: true

  /yargs-parser/20.2.9:
    resolution: {integrity: sha512-y11nGElTIV+CT3Zv9t7VKl+Q3hTQoT9a1Qzezhhl6Rp21gJ/IVTW7Z3y9EWXhuUBC2Shnf+DX0antecpAwSP8w==}
    engines: {node: '>=10'}
    dev: true

  /yargs-parser/21.1.1:
    resolution: {integrity: sha512-tVpsJW7DdjecAiFpbIB1e3qxIQsE6NoPc5/eTdrbbIC4h0LVsWhnoa3g+m2HclBIujHzsxZ4VJVA+GUuc2/LBw==}
    engines: {node: '>=12'}

  /yargs-unparser/2.0.0:
    resolution: {integrity: sha512-7pRTIA9Qc1caZ0bZ6RYRGbHJthJWuakf+WmHK0rVeLkNrrGhfoabBNdue6kdINI6r4if7ocq9aD/n7xwKOdzOA==}
    engines: {node: '>=10'}
    dependencies:
      camelcase: 6.3.0
      decamelize: 4.0.0
      flat: 5.0.2
      is-plain-obj: 2.1.0
    dev: true

  /yargs/16.2.0:
    resolution: {integrity: sha512-D1mvvtDG0L5ft/jGWkLpG1+m0eQxOfaBvTNELraWj22wSVUMWxZUvYgJYcKh6jGGIkJFhH4IZPQhR4TKpc8mBw==}
    engines: {node: '>=10'}
    dependencies:
      cliui: 7.0.4
      escalade: 3.1.2
      get-caller-file: 2.0.5
      require-directory: 2.1.1
      string-width: 4.2.3
      y18n: 5.0.8
      yargs-parser: 20.2.9
    dev: true

  /yargs/17.7.2:
    resolution: {integrity: sha512-7dSzzRQ++CKnNI/krKnYRV7JKKPUXMEh61soaHKg9mrWEhzFWhFnxPxGl+69cD1Ou63C13NUPCnmIcrvqCuM6w==}
    engines: {node: '>=12'}
    dependencies:
      cliui: 8.0.1
      escalade: 3.1.1
      get-caller-file: 2.0.5
      require-directory: 2.1.1
      string-width: 4.2.3
      y18n: 5.0.8
      yargs-parser: 21.1.1

  /yauzl/2.10.0:
    resolution: {integrity: sha512-p4a9I6X6nu6IhoGmBqAcbJy1mlC4j27vEPZX9F4L4/vZT3Lyq1VkFHw/V/PUcB9Buo+DG3iHkT0x3Qya58zc3g==}
    dependencies:
      buffer-crc32: 0.2.13
      fd-slicer: 1.1.0
    dev: true

  /yn/3.1.1:
    resolution: {integrity: sha512-Ux4ygGWsu2c7isFWe8Yu1YluJmqVhxqK2cLXNQA5AcC3QfbGNpM7fu0Y8b/z16pXLnFxZYvWhd3fhBY9DLmC6Q==}
    engines: {node: '>=6'}
    dev: true

  /yocto-queue/0.1.0:
    resolution: {integrity: sha512-rVksvsnNCdJ/ohGc6xgPwyN8eheCxsiLM8mxuE/t/mOVqJewPuO1miLpTHQiRgTKCLexL4MeAFVagts7HmNZ2Q==}
    engines: {node: '>=10'}
    dev: true

  /yocto-queue/1.0.0:
    resolution: {integrity: sha512-9bnSc/HEW2uRy67wc+T8UwauLuPJVn28jb+GtJY16iiKWyvmYJRXVT4UamsAEGQfPohgr2q4Tq0sQbQlxTfi1g==}
    engines: {node: '>=12.20'}
    dev: true

  /yoctocolors-cjs/2.1.2:
    resolution: {integrity: sha512-cYVsTjKl8b+FrnidjibDWskAv7UKOfcwaVZdp/it9n1s9fU3IkgDbhdIRKCW4JDsAlECJY0ytoVPT3sK6kideA==}
    engines: {node: '>=18'}<|MERGE_RESOLUTION|>--- conflicted
+++ resolved
@@ -191,21 +191,12 @@
 
   ../../packages/typespec-test:
     specifiers:
-<<<<<<< HEAD
-      '@azure-tools/typespec-autorest': '>=0.54.0 <1.0.0'
-      '@azure-tools/typespec-azure-core': '>=0.54.0 <1.0.0'
-      '@azure-tools/typespec-azure-resource-manager': '>=0.54.0 <1.0.0'
-      '@azure-tools/typespec-azure-rulesets': '>=0.54.0 <1.0.0'
-      '@azure-tools/typespec-client-generator-core': '>=0.54.0 <1.0.0'
-      '@azure-tools/typespec-ts': workspace:^0.39.0
-=======
       '@azure-tools/typespec-autorest': '>=0.55.0 <1.0.0'
       '@azure-tools/typespec-azure-core': '>=0.55.0 <1.0.0'
       '@azure-tools/typespec-azure-resource-manager': '>=0.55.0 <1.0.0'
       '@azure-tools/typespec-azure-rulesets': '>=0.55.0 <1.0.0'
       '@azure-tools/typespec-client-generator-core': 0.56.0-dev.3
-      '@azure-tools/typespec-ts': workspace:^0.38.6
->>>>>>> 3d01423f
+      '@azure-tools/typespec-ts': workspace:^0.39.0
       '@types/mocha': ^5.2.7
       '@types/node': ^18.0.0
       '@typespec/compiler': ^1.0.0-1
@@ -242,21 +233,12 @@
   ../../packages/typespec-ts:
     specifiers:
       '@azure-rest/core-client': ^2.3.1
-<<<<<<< HEAD
-      '@azure-tools/azure-http-specs': 0.1.0-alpha.13
+      '@azure-tools/azure-http-specs': 0.1.0-alpha.15
       '@azure-tools/rlc-common': workspace:^0.39.0
-      '@azure-tools/typespec-autorest': '>=0.54.0 <1.0.0'
-      '@azure-tools/typespec-azure-core': '>=0.54.0 <1.0.0'
-      '@azure-tools/typespec-azure-resource-manager': '>=0.54.0 <1.0.0'
-      '@azure-tools/typespec-client-generator-core': '>=0.54.0 <1.0.0'
-=======
-      '@azure-tools/azure-http-specs': 0.1.0-alpha.15
-      '@azure-tools/rlc-common': workspace:^0.38.6
       '@azure-tools/typespec-autorest': '>=0.55.0 <1.0.0'
       '@azure-tools/typespec-azure-core': '>=0.55.0 <1.0.0'
       '@azure-tools/typespec-azure-resource-manager': '>=0.55.0 <1.0.0'
       '@azure-tools/typespec-client-generator-core': 0.56.0-dev.3
->>>>>>> 3d01423f
       '@azure/abort-controller': ^2.1.2
       '@azure/core-auth': ^1.6.0
       '@azure/core-lro': ^3.1.0
