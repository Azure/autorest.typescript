--- conflicted
+++ resolved
@@ -191,21 +191,12 @@
 
   ../../packages/typespec-test:
     specifiers:
-<<<<<<< HEAD
-      '@azure-tools/typespec-autorest': 0.61.0-dev.1
-      '@azure-tools/typespec-azure-core': 0.61.0-dev.6
-      '@azure-tools/typespec-azure-resource-manager': ^0.60.0
-      '@azure-tools/typespec-azure-rulesets': ^0.60.0
-      '@azure-tools/typespec-client-generator-core': 0.61.0-dev.10
-      '@azure-tools/typespec-ts': workspace:^0.45.0
-=======
       '@azure-tools/typespec-autorest': ^0.61.0
       '@azure-tools/typespec-azure-core': ^0.61.0
       '@azure-tools/typespec-azure-resource-manager': ^0.61.0
       '@azure-tools/typespec-azure-rulesets': ^0.61.0
       '@azure-tools/typespec-client-generator-core': ^0.61.0
-      '@azure-tools/typespec-ts': workspace:^0.44.1
->>>>>>> 6ed78c1e
+      '@azure-tools/typespec-ts': workspace:^0.45.0
       '@types/mocha': ^5.2.7
       '@types/node': ^18.0.0
       '@typespec/compiler': ^1.5.0
@@ -242,21 +233,12 @@
   ../../packages/typespec-ts:
     specifiers:
       '@azure-rest/core-client': ^2.3.1
-<<<<<<< HEAD
-      '@azure-tools/azure-http-specs': 0.1.0-alpha.30-dev.5
+      '@azure-tools/azure-http-specs': 0.1.0-alpha.31-dev.0
       '@azure-tools/rlc-common': workspace:^0.45.0
-      '@azure-tools/typespec-autorest': 0.61.0-dev.1
-      '@azure-tools/typespec-azure-core': 0.61.0-dev.6
-      '@azure-tools/typespec-azure-resource-manager': ^0.60.1
-      '@azure-tools/typespec-client-generator-core': 0.61.0-dev.10
-=======
-      '@azure-tools/azure-http-specs': 0.1.0-alpha.31-dev.0
-      '@azure-tools/rlc-common': workspace:^0.44.1
       '@azure-tools/typespec-autorest': ^0.61.0
       '@azure-tools/typespec-azure-core': ^0.61.0
       '@azure-tools/typespec-azure-resource-manager': ^0.61.0
       '@azure-tools/typespec-client-generator-core': ^0.61.0
->>>>>>> 6ed78c1e
       '@azure/abort-controller': ^2.1.2
       '@azure/core-auth': ^1.6.0
       '@azure/core-lro': ^3.1.0
