--- conflicted
+++ resolved
@@ -227,22 +227,13 @@
   ../../packages/typespec-ts:
     specifiers:
       '@azure-rest/core-client': ^1.2.0
-<<<<<<< HEAD
-      '@azure-tools/cadl-ranch': ^0.12.3
-      '@azure-tools/cadl-ranch-expect': ^0.13.1
-      '@azure-tools/cadl-ranch-specs': ^0.31.1
-      '@azure-tools/rlc-common': workspace:^0.23.0
-      '@azure-tools/typespec-azure-core': '>=0.39.1 <1.0.0'
-      '@azure-tools/typespec-client-generator-core': 0.40.0-dev.17
-      '@azure/abort-controller': ^2.0.0
-=======
       '@azure-tools/cadl-ranch': ^0.12.4
       '@azure-tools/cadl-ranch-expect': ^0.13.2
       '@azure-tools/cadl-ranch-specs': ^0.31.2
       '@azure-tools/rlc-common': workspace:^0.24.0
       '@azure-tools/typespec-azure-core': '>=0.40.0 <1.0.0'
       '@azure-tools/typespec-client-generator-core': 0.40.0
->>>>>>> 768acf44
+      '@azure/abort-controller': ^2.0.0
       '@azure/core-auth': ^1.6.0
       '@azure/core-lro': ^2.5.4
       '@azure/core-paging': ^1.5.0
@@ -282,20 +273,12 @@
       tslib: 2.6.2
     devDependencies:
       '@azure-rest/core-client': 1.2.0
-<<<<<<< HEAD
-      '@azure-tools/cadl-ranch': 0.12.3_ybis3rmh5yx43xxwy2nufp7hja
-      '@azure-tools/cadl-ranch-expect': 0.13.1_q7zdglulimeg6ck2usxqapplfy
-      '@azure-tools/cadl-ranch-specs': 0.31.1_urikjfavtt5hv5hzs3sfye3ute
-      '@azure-tools/typespec-azure-core': 0.39.1_q34ckh5iqgco67bb3gv7iu6bsa
-      '@azure-tools/typespec-client-generator-core': 0.40.0-dev.17_q7zdglulimeg6ck2usxqapplfy
-      '@azure/abort-controller': 2.0.0
-=======
       '@azure-tools/cadl-ranch': 0.12.4_27iinb5lot767z4cqqvftnszfu
       '@azure-tools/cadl-ranch-expect': 0.13.2_7d65p6cqvelxcgmavq4zy7blpy
       '@azure-tools/cadl-ranch-specs': 0.31.2_tl5l4xe44yzem5nticz333o2oa
       '@azure-tools/typespec-azure-core': 0.40.0_r7faphy27mfblbs27ccm7re44u
       '@azure-tools/typespec-client-generator-core': 0.40.0_7d65p6cqvelxcgmavq4zy7blpy
->>>>>>> 768acf44
+      '@azure/abort-controller': 2.0.0
       '@azure/core-auth': 1.6.0
       '@azure/core-lro': 2.5.4
       '@azure/core-paging': 1.5.0
