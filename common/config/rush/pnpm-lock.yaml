lockfileVersion: 5.4

importers:

  .:
    specifiers: {}

  ../../packages/autorest.typescript:
    specifiers:
      '@autorest/codemodel': ~4.19.2
      '@autorest/extension-base': ^3.5.0
      '@autorest/testmodeler': ^2.6.1
      '@azure-rest/core-client': ^1.4.0
      '@azure-tools/codegen': ^2.9.1
      '@azure-tools/rlc-common': workspace:^0.29.0
      '@azure-tools/test-recorder': ^3.0.0
      '@azure/abort-controller': ^2.1.2
      '@azure/core-auth': ^1.6.0
      '@azure/core-client': ^1.6.1
      '@azure/core-http': ^3.0.0
      '@azure/core-http-compat': ^1.2.0
      '@azure/core-lro': ^2.5.4
      '@azure/core-paging': ^1.5.0
      '@azure/core-rest-pipeline': ^1.14.0
      '@azure/core-tracing': ^1.0.0
      '@azure/core-util': ^1.4.0
      '@azure/core-xml': ^1.0.0-beta.1
      '@azure/logger': ^1.0.0
      '@microsoft.azure/autorest.testserver': ^3.3.34
      '@types/chai': ^4.2.8
      '@types/chai-as-promised': ^7.1.4
      '@types/fs-extra': ^9.0.13
      '@types/js-yaml': 3.12.1
      '@types/lodash': ^4.14.149
      '@types/mocha': ^5.2.7
      '@types/node': ^18.0.0
      '@types/sinon': ^10.0.0
      '@types/xmlbuilder': 0.0.34
      '@types/yargs': ^17.0.10
      '@typescript-eslint/eslint-plugin': ^6.8.0
      '@typescript-eslint/parser': ^6.8.0
      autorest: ^3.4.2
      buffer: ^6.0.3
      chai: ^4.2.0
      chai-as-promised: ^7.1.1
      chalk: ^4.0.0
      directory-tree: ^2.2.7
      dotenv: ^16.0.0
      eslint: ^8.18.0
      fs-extra: ^11.1.0
      handlebars: ^4.7.7
      karma: ^6.3.18
      karma-chrome-launcher: ^3.1.0
      karma-mocha: ^2.0.1
      karma-source-map-support: ^1.4.0
      lodash: ^4.17.21
      mocha: ^9.2.2
      moment: ^2.29.4
      node-cmd: ^3.0.0
      npm-run-all: ^4.1.5
      openapi-types: ^7.0.0
      path-browserify: ^1.0.1
      prettier: ^3.1.0
      puppeteer: ^22.2.0
      rimraf: ^5.0.0
      sinon: ^10.0.0
      source-map-loader: ^1.0.0
      source-map-support: ^0.5.16
      ts-morph: ^15.1.0
      ts-node: ^8.5.2
      tslib: ^2.3.1
      typescript: ~5.4.5
      wait-port: ^0.2.6
      webpack: ^5.72.0
      webpack-cli: ^4.9.2
      yargs: ^17.4.1
    dependencies:
      '@autorest/codemodel': 4.19.3
      '@autorest/extension-base': 3.5.2
      '@autorest/testmodeler': 2.6.1
      '@azure-rest/core-client': 1.4.0
      '@azure-tools/codegen': 2.9.2
      '@azure-tools/rlc-common': link:../rlc-common
      '@azure/core-auth': 1.6.0
      '@azure/core-client': 1.7.3
      '@azure/core-http': 3.0.3
      '@azure/core-http-compat': 1.3.0
      '@azure/core-lro': 2.5.4
      '@azure/core-paging': 1.5.0
      '@azure/core-rest-pipeline': 1.14.0
      '@azure/core-tracing': 1.0.1
      '@azure/logger': 1.0.4
      '@types/lodash': 4.14.199
      dotenv: 16.3.1
      fs-extra: 11.1.1
      handlebars: 4.7.8
      lodash: 4.17.21
      prettier: 3.1.1
      source-map-support: 0.5.21
      ts-morph: 15.1.0
    devDependencies:
      '@azure-tools/test-recorder': 3.0.0
      '@azure/abort-controller': 2.1.2
      '@azure/core-util': 1.5.0
      '@azure/core-xml': 1.3.4
      '@microsoft.azure/autorest.testserver': 3.3.48
      '@types/chai': 4.3.6
      '@types/chai-as-promised': 7.1.6
      '@types/fs-extra': 9.0.13
      '@types/js-yaml': 3.12.1
      '@types/mocha': 5.2.7
      '@types/node': 18.18.0
      '@types/sinon': 10.0.17
      '@types/xmlbuilder': 0.0.34
      '@types/yargs': 17.0.25
      '@typescript-eslint/eslint-plugin': 6.8.0_xunbxrh7emkzv2ys2f2orljele
      '@typescript-eslint/parser': 6.8.0_afxi7czp26kyxjrij76jotv2vq
      autorest: 3.6.3
      buffer: 6.0.3
      chai: 4.3.8
      chai-as-promised: 7.1.1_chai@4.3.8
      chalk: 4.1.2
      directory-tree: 2.4.0
      eslint: 8.50.0
      karma: 6.4.2
      karma-chrome-launcher: 3.2.0
      karma-mocha: 2.0.1
      karma-source-map-support: 1.4.0
      mocha: 9.2.2
      moment: 2.29.4
      node-cmd: 3.0.0
      npm-run-all: 4.1.5
      openapi-types: 7.2.3
      path-browserify: 1.0.1
      puppeteer: 22.4.1_typescript@5.4.5
      rimraf: 5.0.4
      sinon: 10.0.1
      source-map-loader: 1.1.3_webpack@5.88.2
      ts-node: 8.10.2_typescript@5.4.5
      tslib: 2.6.2
      typescript: 5.4.5
      wait-port: 0.2.14
      webpack: 5.88.2_webpack-cli@4.10.0
      webpack-cli: 4.10.0_webpack@5.88.2
      yargs: 17.7.2

  ../../packages/rlc-common:
    specifiers:
      '@types/chai': ^4.3.4
      '@types/fs-extra': ^8.1.0
      '@types/lodash': ^4.14.182
      '@types/mocha': ^10.0.1
      '@types/node': ^18.0.0
      '@typescript-eslint/eslint-plugin': ^6.8.0
      '@typescript-eslint/parser': ^6.8.0
      chai: ^4.3.7
      cross-env: 7.0.3
      eslint: ^8.9.0
      eslint-plugin-require-extensions: 0.1.3
      fs-extra: ^10.0.0
      handlebars: ^4.7.7
      lodash: ^4.17.21
      mocha: ^10.2.0
      prettier: ^3.1.0
      rimraf: ^5.0.0
      ts-morph: ^15.1.0
      ts-node: ^10.7.0
      typescript: ~5.4.5
    dependencies:
      handlebars: 4.7.8
      lodash: 4.17.21
      ts-morph: 15.1.0
    devDependencies:
      '@types/chai': 4.3.6
      '@types/fs-extra': 8.1.3
      '@types/lodash': 4.14.199
      '@types/mocha': 10.0.1
      '@types/node': 18.18.0
      '@typescript-eslint/eslint-plugin': 6.8.0_xunbxrh7emkzv2ys2f2orljele
      '@typescript-eslint/parser': 6.8.0_afxi7czp26kyxjrij76jotv2vq
      chai: 4.3.8
      cross-env: 7.0.3
      eslint: 8.50.0
      eslint-plugin-require-extensions: 0.1.3_eslint@8.50.0
      fs-extra: 10.1.0
      mocha: 10.2.0
      prettier: 3.1.1
      rimraf: 5.0.4
      ts-node: 10.9.1_zhb5j7z2epl224l2ylrhvblng4
      typescript: 5.4.5

  ../../packages/typespec-test:
    specifiers:
      '@azure-tools/typespec-autorest': '>=0.43.0 <1.0.0'
      '@azure-tools/typespec-azure-core': '>=0.43.0 <1.0.0'
      '@azure-tools/typespec-azure-resource-manager': '>=0.43.0 <1.0.0'
      '@azure-tools/typespec-client-generator-core': '>=0.43.0 <1.0.0'
      '@azure-tools/typespec-ts': workspace:^0.29.0
      '@types/mocha': ^5.2.7
      '@types/node': ^18.0.0
      '@typespec/compiler': '>=0.57.0 <1.0.0'
      '@typespec/http': '>=0.57.0 <1.0.0'
      '@typespec/openapi': '>=0.57.0 <1.0.0'
      '@typespec/openapi3': '>=0.57.0 <1.0.0'
      '@typespec/rest': '>=0.57.0 <1.0.0'
      '@typespec/versioning': '>=0.57.0 <1.0.0'
      prettier: ^3.1.0
      ts-node: ^8.5.2
      typescript: ~5.4.5
    dependencies:
      '@azure-tools/typespec-autorest': 0.43.0_en4mharho4bpqitqejgpmmb37m
      '@azure-tools/typespec-azure-core': 0.43.0_2idjsbfb2yn4ycais27dictks4
      '@azure-tools/typespec-azure-resource-manager': 0.43.0_anmwdl6ok3gaj7stcmaljgk3mi
      '@azure-tools/typespec-client-generator-core': 0.43.0_uovqfdr3tffszkt2tayxtbnshy
      '@azure-tools/typespec-ts': link:../typespec-ts
      '@typespec/compiler': 0.57.0
      '@typespec/http': 0.57.0_@typespec+compiler@0.57.0
      '@typespec/openapi': 0.57.0_vbvnqkewpm5abpu22tn3mnmkfa
      '@typespec/openapi3': 0.57.0_347ayvjnvxpuzy2uklc6ucz2lq
      '@typespec/rest': 0.57.0_vbvnqkewpm5abpu22tn3mnmkfa
      '@typespec/versioning': 0.57.0_@typespec+compiler@0.57.0
      prettier: 3.1.1
    devDependencies:
      '@types/mocha': 5.2.7
      '@types/node': 18.18.0
      ts-node: 8.10.2_typescript@5.4.5
      typescript: 5.4.5

  ../../packages/typespec-ts:
    specifiers:
      '@azure-rest/core-client': ^2.0.0
      '@azure-tools/cadl-ranch': ^0.12.8
      '@azure-tools/cadl-ranch-expect': ^0.13.4
      '@azure-tools/cadl-ranch-specs': ^0.33.4
      '@azure-tools/rlc-common': workspace:^0.29.0
<<<<<<< HEAD
      '@azure-tools/typespec-autorest': '>=0.43.0 <1.0.0'
      '@azure-tools/typespec-azure-core': '>=0.43.0 <1.0.0'
      '@azure-tools/typespec-azure-resource-manager': '>=0.43.0 <1.0.0'
      '@azure-tools/typespec-client-generator-core': '>=0.43.0 <1.0.0'
      '@azure/abort-controller': ^2.0.0
=======
      '@azure-tools/typespec-autorest': '>=0.42.1 <1.0.0'
      '@azure-tools/typespec-azure-core': '>=0.42.0 <1.0.0'
      '@azure-tools/typespec-azure-resource-manager': '>=0.42.1 <1.0.0'
      '@azure-tools/typespec-client-generator-core': '>=0.42.2 <1.0.0'
      '@azure/abort-controller': ^2.1.2
>>>>>>> 4f751846
      '@azure/core-auth': ^1.6.0
      '@azure/core-lro': 3.0.0-beta.2
      '@azure/core-paging': ^1.5.0
      '@azure/core-rest-pipeline': ^1.14.0
      '@azure/core-util': ^1.4.0
      '@azure/logger': ^1.0.4
      '@types/chai': ^4.3.1
      '@types/fs-extra': ^9.0.13
      '@types/lodash': ^4.17.4
      '@types/mocha': ^10.0.6
      '@types/node': ^18.0.0
      '@typescript-eslint/eslint-plugin': ^6.8.0
      '@typescript-eslint/parser': ^6.8.0
      '@typespec/compiler': '>=0.57.0 <1.0.0'
      '@typespec/http': '>=0.57.0 <1.0.0'
      '@typespec/openapi': '>=0.57.0, <1.0.0'
      '@typespec/rest': '>=0.57.0 <1.0.0'
      '@typespec/ts-http-runtime': 1.0.0-alpha.20240314.2
      '@typespec/versioning': '>=0.57.0 <1.0.0'
      '@vitest/coverage-istanbul': ~1.6.0
      '@vitest/coverage-v8': ~1.6.0
      chai: ^4.3.6
      chalk: ^4.0.0
      cross-env: ^7.0.3
      eslint: ^8.9.0
      eslint-plugin-require-extensions: 0.1.3
      fs-extra: ^11.1.0
      lodash: ^4.17.21
      mkdirp: ^3.0.1
      mocha: ^10.4.0
      npm-run-all: ~4.1.5
      prettier: ^3.1.0
      rimraf: ^5.0.0
      ts-morph: ^15.1.0
      ts-node: ~10.9.1
      tslib: ^2.3.1
      typescript: ~5.4.5
      vitest: ~1.6.0
    dependencies:
      '@azure-tools/rlc-common': link:../rlc-common
      fs-extra: 11.1.1
      lodash: 4.17.21
      prettier: 3.1.1
      ts-morph: 15.1.0
      tslib: 2.6.2
    devDependencies:
      '@azure-rest/core-client': 2.0.0
<<<<<<< HEAD
      '@azure-tools/cadl-ranch': 0.12.8_idwqxt3tapfhp2vsjq6tobrmge
      '@azure-tools/cadl-ranch-expect': 0.13.4_slesryzarwbyvcf3mhszmr4dlm
      '@azure-tools/cadl-ranch-specs': 0.33.4_os3md7h7fcok2eynvsrvyepqoq
      '@azure-tools/typespec-autorest': 0.43.0_en4mharho4bpqitqejgpmmb37m
      '@azure-tools/typespec-azure-core': 0.43.0_2idjsbfb2yn4ycais27dictks4
      '@azure-tools/typespec-azure-resource-manager': 0.43.0_anmwdl6ok3gaj7stcmaljgk3mi
      '@azure-tools/typespec-client-generator-core': 0.43.0_uovqfdr3tffszkt2tayxtbnshy
      '@azure/abort-controller': 2.0.0
=======
      '@azure-tools/cadl-ranch': 0.12.8_gjthgjp763rka6esv3wt24smmu
      '@azure-tools/cadl-ranch-expect': 0.13.4_wzddmpgib6gbs7s6pzox6x7k4u
      '@azure-tools/cadl-ranch-specs': 0.33.4_idbalmm5pogybt5joy2fbn3niy
      '@azure-tools/typespec-autorest': 0.42.1_uq7okz7y7euyby54kwkjmqmywq
      '@azure-tools/typespec-azure-core': 0.42.0_vh6ubjfznouqbteha4a2uzvejq
      '@azure-tools/typespec-azure-resource-manager': 0.42.1_uhmhlf4rrtw6krq4zomqwzdgo4
      '@azure-tools/typespec-client-generator-core': 0.42.2_pltw6jvksz75whntgvodyimazu
      '@azure/abort-controller': 2.1.2
>>>>>>> 4f751846
      '@azure/core-auth': 1.6.0
      '@azure/core-lro': 3.0.0-beta.2
      '@azure/core-paging': 1.5.0
      '@azure/core-rest-pipeline': 1.14.0
      '@azure/core-util': 1.5.0
      '@azure/logger': 1.0.4
      '@types/chai': 4.3.6
      '@types/fs-extra': 9.0.13
      '@types/lodash': 4.17.4
      '@types/mocha': 10.0.6
      '@types/node': 18.18.0
      '@typescript-eslint/eslint-plugin': 6.8.0_xunbxrh7emkzv2ys2f2orljele
      '@typescript-eslint/parser': 6.8.0_afxi7czp26kyxjrij76jotv2vq
      '@typespec/compiler': 0.57.0
      '@typespec/http': 0.57.0_@typespec+compiler@0.57.0
      '@typespec/openapi': 0.57.0_vbvnqkewpm5abpu22tn3mnmkfa
      '@typespec/rest': 0.57.0_vbvnqkewpm5abpu22tn3mnmkfa
      '@typespec/ts-http-runtime': 1.0.0-alpha.20240314.2
      '@typespec/versioning': 0.57.0_@typespec+compiler@0.57.0
      '@vitest/coverage-istanbul': 1.6.0_vitest@1.6.0
      '@vitest/coverage-v8': 1.6.0_vitest@1.6.0
      chai: 4.3.8
      chalk: 4.1.2
      cross-env: 7.0.3
      eslint: 8.50.0
      eslint-plugin-require-extensions: 0.1.3_eslint@8.50.0
      mkdirp: 3.0.1
      mocha: 10.4.0
      npm-run-all: 4.1.5
      rimraf: 5.0.4
      ts-node: 10.9.1_zhb5j7z2epl224l2ylrhvblng4
      typescript: 5.4.5
      vitest: 1.6.0_@types+node@18.18.0

packages:

  /@aashutoshrathi/word-wrap/1.2.6:
    resolution: {integrity: sha512-1Yjs2SvM8TflER/OD3cOjhWWOZb58A2t7wpE2S9XfBYTiIl+XFhQG2bjy4Pu1I+EAlCNUzRDYDdFwFYUKvXcIA==}
    engines: {node: '>=0.10.0'}
    dev: true

  /@ampproject/remapping/2.3.0:
    resolution: {integrity: sha512-30iZtAPgz+LTIYoeivqYo853f02jBYSd5uGnGpkFV0M3xOt9aN73erkgYAmZU43x4VfqcnLxW9Kpg3R5LC4YYw==}
    engines: {node: '>=6.0.0'}
    dependencies:
      '@jridgewell/gen-mapping': 0.3.5
      '@jridgewell/trace-mapping': 0.3.25
    dev: true

  /@autorest/codemodel/4.19.3:
    resolution: {integrity: sha512-8RMPjq2BmLNn080EHGbSc0E9pk7EO6i+vi3vGrz8xrfnTBydOZPJUZqmOpEmNnV6LRbr23cthXQo0JbA/bStWg==}
    engines: {node: '>=12.0.0'}
    dependencies:
      '@azure-tools/codegen': 2.9.2
      js-yaml: 4.0.0
    dev: false

  /@autorest/extension-base/3.5.2:
    resolution: {integrity: sha512-brpRtQ34mo/SZPTWrOUYvDHOKbvDa9eX5N15qd0OGLX8q3y29nXjhokMVoink4w1jW+8p2KXy2emMIZL14s+HQ==}
    engines: {node: '>=12.0.0'}
    dependencies:
      '@azure-tools/codegen': 2.9.2
      js-yaml: 4.0.0
      vscode-jsonrpc: 3.6.2
    dev: false

  /@autorest/testmodeler/2.6.1:
    resolution: {integrity: sha512-7OXzYet3S/Hiow9LzHUY5qdNRnceSQd41wKEGzfcGVleyWRobYJgYxGmUEyFZP4ZSerAb+QqygSvo9yWIC3nrQ==}
    dev: false

  /@azure-rest/core-client/1.4.0:
    resolution: {integrity: sha512-ozTDPBVUDR5eOnMIwhggbnVmOrka4fXCs8n8mvUo4WLLc38kki6bAOByDoVZZPz/pZy2jMt2kwfpvy/UjALj6w==}
    engines: {node: '>=18.0.0'}
    dependencies:
      '@azure/abort-controller': 2.1.2
      '@azure/core-auth': 1.6.0
      '@azure/core-rest-pipeline': 1.14.0
      '@azure/core-tracing': 1.0.1
      '@azure/core-util': 1.5.0
      tslib: 2.6.2
    transitivePeerDependencies:
      - supports-color
    dev: false

  /@azure-rest/core-client/2.0.0:
    resolution: {integrity: sha512-MXduH8EZCeH3Z4rMYgTlcI0O+iU9g6R0JKO9CyHni6gWulgBw+jFDB5vv3N1NbQ+xr1AvGjv//nYrqLTMvcSFg==}
    engines: {node: '>=18.0.0'}
    dependencies:
      '@azure/abort-controller': 2.1.2
      '@azure/core-auth': 1.6.0
      '@azure/core-rest-pipeline': 1.14.0
      '@azure/core-tracing': 1.0.1
      '@azure/core-util': 1.5.0
      tslib: 2.6.2
    transitivePeerDependencies:
      - supports-color
    dev: true

  /@azure-tools/async-io/3.0.254:
    resolution: {integrity: sha512-X1C7XdyCuo50ch9FzKtTvmK18FgDxxf1Bbt3cSoknQqeDaRegHSSCO+zByq2YA4NvUzKXeZ1engh29IDxZXgpQ==}
    engines: {node: '>=10.12.0'}
    dependencies:
      '@azure-tools/tasks': 3.0.255
      proper-lockfile: 2.0.1
    dev: false

  /@azure-tools/cadl-ranch-api/0.4.3:
    resolution: {integrity: sha512-1vmurkIORdQ/2j33uoKjxHFAOuRWQFaRLn7uS88hbofVj5C5DKTiMQAgawQFqGiJkaPTdZwGK3YF2qcJWebIzw==}
    engines: {node: '>=16.0.0'}
    dependencies:
      body-parser: 1.20.2
      deep-equal: 2.2.2
      express: 4.19.2
      express-promise-router: 4.1.1_express@4.19.2
      glob: 10.3.9
      morgan: 1.10.0
      multer: 1.4.5-lts.1
      picocolors: 1.0.1
      winston: 3.10.0
      yargs: 17.7.2
    transitivePeerDependencies:
      - '@types/express'
    dev: true

  /@azure-tools/cadl-ranch-coverage-sdk/0.8.2:
    resolution: {integrity: sha512-Os5tVUfuL2MmtYMbmYmCM0vFClH3Ik3i3BDz6yCaPlccx/TzgOXL0o9hRYxpmUhmV1VciE+Rpv5IwYVsfZBxnw==}
    engines: {node: '>=16.0.0'}
    dependencies:
      '@azure/identity': 3.3.0
      '@azure/storage-blob': 12.16.0
      '@types/node': 18.18.0
    transitivePeerDependencies:
      - encoding
      - supports-color
    dev: true

  /@azure-tools/cadl-ranch-expect/0.13.4_fhusegc7lvzkaimgvkpme6q5wa:
    resolution: {integrity: sha512-2j9Mxr8tz7zF8j8L/R/KEPhES/cJDt21wUTkQv0TKwZ4Kz5HGHBCsvnOnoBs72H7Q8DHpqOIhNDak40BHCrEGA==}
    engines: {node: '>=16.0.0'}
    peerDependencies:
      '@typespec/compiler': ~0.56.0
      '@typespec/http': ~0.56.0
      '@typespec/rest': ~0.56.0
      '@typespec/versioning': ~0.56.0
    dependencies:
      '@typespec/compiler': 0.56.0
      '@typespec/http': 0.56.0_@typespec+compiler@0.56.0
      '@typespec/rest': 0.56.0_shwv7qwegi6hba73djsyxw3opq
      '@typespec/versioning': 0.57.0_@typespec+compiler@0.57.0
    dev: true

  /@azure-tools/cadl-ranch-expect/0.13.4_slesryzarwbyvcf3mhszmr4dlm:
    resolution: {integrity: sha512-2j9Mxr8tz7zF8j8L/R/KEPhES/cJDt21wUTkQv0TKwZ4Kz5HGHBCsvnOnoBs72H7Q8DHpqOIhNDak40BHCrEGA==}
    engines: {node: '>=16.0.0'}
    peerDependencies:
      '@typespec/compiler': ~0.56.0
      '@typespec/http': ~0.56.0
      '@typespec/rest': ~0.56.0
      '@typespec/versioning': ~0.56.0
    dependencies:
      '@typespec/compiler': 0.57.0
      '@typespec/http': 0.57.0_@typespec+compiler@0.57.0
      '@typespec/rest': 0.57.0_vbvnqkewpm5abpu22tn3mnmkfa
      '@typespec/versioning': 0.57.0_@typespec+compiler@0.57.0
    dev: true

  /@azure-tools/cadl-ranch-specs/0.33.4_os3md7h7fcok2eynvsrvyepqoq:
    resolution: {integrity: sha512-xTTyZIWT8bjXNoFr1M5CA6L7yo3mLBMzSDYPepCCWk3Wx8P2bl0NkK9YS4udfTA9TKlUJPSW23DvHcQfJ2rurQ==}
    engines: {node: '>=16.0.0'}
    peerDependencies:
      '@azure-tools/cadl-ranch-expect': ~0.13.4
      '@azure-tools/typespec-azure-core': ~0.42.0
      '@typespec/compiler': ~0.56.0
      '@typespec/http': ~0.56.0
      '@typespec/rest': ~0.56.0
      '@typespec/versioning': ~0.56.0
    dependencies:
      '@azure-tools/cadl-ranch': 0.12.8_idwqxt3tapfhp2vsjq6tobrmge
      '@azure-tools/cadl-ranch-api': 0.4.3
      '@azure-tools/cadl-ranch-expect': 0.13.4_slesryzarwbyvcf3mhszmr4dlm
      '@azure-tools/typespec-azure-core': 0.43.0_2idjsbfb2yn4ycais27dictks4
      '@typespec/compiler': 0.57.0
      '@typespec/http': 0.57.0_@typespec+compiler@0.57.0
      '@typespec/rest': 0.57.0_vbvnqkewpm5abpu22tn3mnmkfa
      '@typespec/versioning': 0.57.0_@typespec+compiler@0.57.0
    transitivePeerDependencies:
      - '@types/express'
      - encoding
      - supports-color
    dev: true

  /@azure-tools/cadl-ranch/0.12.8_idwqxt3tapfhp2vsjq6tobrmge:
    resolution: {integrity: sha512-dkVz6YxwFBgwmWtYqpzY1cuncuuHcvQbd8gHx1j9tvl8VjEjd5gVTAEFkp9ZuOM8P9L/VP5x4q14RlRMOMitHQ==}
    engines: {node: '>=16.0.0'}
    hasBin: true
    dependencies:
      '@azure-tools/cadl-ranch-api': 0.4.3
      '@azure-tools/cadl-ranch-coverage-sdk': 0.8.2
      '@azure-tools/cadl-ranch-expect': 0.13.4_fhusegc7lvzkaimgvkpme6q5wa
      '@azure/identity': 3.3.0
      '@types/js-yaml': 4.0.6
      '@typespec/compiler': 0.56.0
      '@typespec/http': 0.56.0_@typespec+compiler@0.56.0
      '@typespec/rest': 0.56.0_shwv7qwegi6hba73djsyxw3opq
      ajv: 8.12.0
      body-parser: 1.20.2
      deep-equal: 2.2.2
      express: 4.19.2
      express-promise-router: 4.1.1_express@4.19.2
      glob: 10.3.9
      jackspeak: 2.1.1
      js-yaml: 4.1.0
      morgan: 1.10.0
      multer: 1.4.5-lts.1
      node-fetch: 3.3.2
      picocolors: 1.0.0
      source-map-support: 0.5.21
      winston: 3.10.0
      xml2js: 0.5.0
      yargs: 17.7.2
    transitivePeerDependencies:
      - '@types/express'
      - '@typespec/versioning'
      - encoding
      - supports-color
    dev: true

  /@azure-tools/codegen/2.9.2:
    resolution: {integrity: sha512-brVLyffOtPiEijYYBYgV+4q7IyAfqXIec7XbdEqvv7As6SeEdq5WtbtN9N0LdGVHDWtEfc+JArwIx9aYGFdMUg==}
    engines: {node: '>=12.0.0'}
    dependencies:
      '@azure-tools/async-io': 3.0.254
      js-yaml: 4.0.0
      semver: 7.5.4
    dev: false

  /@azure-tools/tasks/3.0.255:
    resolution: {integrity: sha512-GjALNLz7kWMEdRVbaN5g0cJHNAr3XVTbP0611Mv2UzMgGL6FOhNZJK+oPHJKLDR8EEDZNnkwPlyi7B+INXUSQA==}
    engines: {node: '>=10.12.0'}
    dev: false

  /@azure-tools/test-recorder/3.0.0:
    resolution: {integrity: sha512-1M1cjyqZa0TwKpaeaRaNON/c5yLWMEnMijc0V0Vu67pWrLkqoZE+6rmzrGLXapWUB1YmflvVaXQEWbbulGK3Ew==}
    engines: {node: '>=14.0.0'}
    dependencies:
      '@azure/core-auth': 1.6.0
      '@azure/core-rest-pipeline': 1.14.0
      '@azure/core-util': 1.5.0
      '@azure/logger': 1.0.4
    transitivePeerDependencies:
      - supports-color
    dev: true

  /@azure-tools/typespec-autorest/0.43.0_en4mharho4bpqitqejgpmmb37m:
    resolution: {integrity: sha512-tZ9uXXOdxu2y01W9n3mzXf+IEY2MQkP/JaQaKlcOx2+dbklHNQWSDU0Vm6Gmm6l//XiF9QiI8653BiuO97czyw==}
    engines: {node: '>=18.0.0'}
    peerDependencies:
      '@azure-tools/typespec-azure-core': ~0.43.0
      '@azure-tools/typespec-azure-resource-manager': ~0.43.0
      '@azure-tools/typespec-client-generator-core': ~0.43.0
      '@typespec/compiler': ~0.57.0
      '@typespec/http': ~0.57.0
      '@typespec/openapi': ~0.57.0
      '@typespec/rest': ~0.57.0
      '@typespec/versioning': ~0.57.0
    dependencies:
      '@azure-tools/typespec-azure-core': 0.43.0_2idjsbfb2yn4ycais27dictks4
      '@azure-tools/typespec-azure-resource-manager': 0.43.0_anmwdl6ok3gaj7stcmaljgk3mi
      '@azure-tools/typespec-client-generator-core': 0.43.0_uovqfdr3tffszkt2tayxtbnshy
      '@typespec/compiler': 0.57.0
      '@typespec/http': 0.57.0_@typespec+compiler@0.57.0
      '@typespec/openapi': 0.57.0_vbvnqkewpm5abpu22tn3mnmkfa
      '@typespec/rest': 0.57.0_vbvnqkewpm5abpu22tn3mnmkfa
      '@typespec/versioning': 0.57.0_@typespec+compiler@0.57.0

  /@azure-tools/typespec-azure-core/0.43.0_2idjsbfb2yn4ycais27dictks4:
    resolution: {integrity: sha512-B1r0i3segJ7RuNXxcAMBy8H2t+jTkaf74dkyUWD0HIFPkhETN0uR59nuor+s+LoLU8yI4JypOFSNZt6e1rod8w==}
    engines: {node: '>=18.0.0'}
    peerDependencies:
      '@typespec/compiler': ~0.57.0
      '@typespec/http': ~0.57.0
      '@typespec/rest': ~0.57.0
    dependencies:
      '@typespec/compiler': 0.57.0
      '@typespec/http': 0.57.0_@typespec+compiler@0.57.0
      '@typespec/rest': 0.57.0_vbvnqkewpm5abpu22tn3mnmkfa

  /@azure-tools/typespec-azure-resource-manager/0.43.0_anmwdl6ok3gaj7stcmaljgk3mi:
    resolution: {integrity: sha512-0GQL+/o1u+PAB63FpYz3sy3ZgZvCtk5T4sDAnICnV23v2YWIONDMUfxxd0x40xJbY6PkcwwHDpBLNMqajf2H6A==}
    engines: {node: '>=18.0.0'}
    peerDependencies:
      '@azure-tools/typespec-azure-core': ~0.43.0
      '@typespec/compiler': ~0.57.0
      '@typespec/http': ~0.57.0
      '@typespec/openapi': ~0.57.0
      '@typespec/rest': ~0.57.0
      '@typespec/versioning': ~0.57.0
    dependencies:
      '@azure-tools/typespec-azure-core': 0.43.0_2idjsbfb2yn4ycais27dictks4
      '@typespec/compiler': 0.57.0
      '@typespec/http': 0.57.0_@typespec+compiler@0.57.0
      '@typespec/openapi': 0.57.0_vbvnqkewpm5abpu22tn3mnmkfa
      '@typespec/rest': 0.57.0_vbvnqkewpm5abpu22tn3mnmkfa
      '@typespec/versioning': 0.57.0_@typespec+compiler@0.57.0
      change-case: 5.4.4
      pluralize: 8.0.0

  /@azure-tools/typespec-client-generator-core/0.43.0_uovqfdr3tffszkt2tayxtbnshy:
    resolution: {integrity: sha512-rssB/zsg89wstzJC1MWzbd8oPpqbgoftkp9G/NP3BoMb/gCP5uRLggwlSUAgnoU2Lt0jBUKcMlqEiVLTAkY9LA==}
    engines: {node: '>=18.0.0'}
    peerDependencies:
      '@azure-tools/typespec-azure-core': ~0.43.0
      '@typespec/compiler': ~0.57.0
      '@typespec/http': ~0.57.0
      '@typespec/rest': ~0.57.0
      '@typespec/versioning': ~0.57.0
    dependencies:
      '@azure-tools/typespec-azure-core': 0.43.0_2idjsbfb2yn4ycais27dictks4
      '@typespec/compiler': 0.57.0
      '@typespec/http': 0.57.0_@typespec+compiler@0.57.0
      '@typespec/rest': 0.57.0_vbvnqkewpm5abpu22tn3mnmkfa
      '@typespec/versioning': 0.57.0_@typespec+compiler@0.57.0
      change-case: 5.4.4
      pluralize: 8.0.0

  /@azure/abort-controller/1.1.0:
    resolution: {integrity: sha512-TrRLIoSQVzfAJX9H1JeFjzAoDGcoK1IYX1UImfceTZpsyYfWr09Ss1aHW1y5TrrR3iq6RZLBwJ3E24uwPhwahw==}
    engines: {node: '>=12.0.0'}
    dependencies:
      tslib: 2.6.2

  /@azure/abort-controller/2.1.2:
    resolution: {integrity: sha512-nBrLsEWm4J2u5LpAPjxADTlq3trDgVZZXHNKabeXZtpq3d3AbN/KGO82R87rdDz5/lYB024rtEf10/q0urNgsA==}
    engines: {node: '>=18.0.0'}
    dependencies:
      tslib: 2.6.2

  /@azure/core-auth/1.6.0:
    resolution: {integrity: sha512-3X9wzaaGgRaBCwhLQZDtFp5uLIXCPrGbwJNWPPugvL4xbIGgScv77YzzxToKGLAKvG9amDoofMoP+9hsH1vs1w==}
    engines: {node: '>=18.0.0'}
    dependencies:
      '@azure/abort-controller': 2.1.2
      '@azure/core-util': 1.5.0
      tslib: 2.6.2

  /@azure/core-client/1.7.3:
    resolution: {integrity: sha512-kleJ1iUTxcO32Y06dH9Pfi9K4U+Tlb111WXEnbt7R/ne+NLRwppZiTGJuTD5VVoxTMK5NTbEtm5t2vcdNCFe2g==}
    engines: {node: '>=14.0.0'}
    dependencies:
      '@azure/abort-controller': 1.1.0
      '@azure/core-auth': 1.6.0
      '@azure/core-rest-pipeline': 1.14.0
      '@azure/core-tracing': 1.0.1
      '@azure/core-util': 1.5.0
      '@azure/logger': 1.0.4
      tslib: 2.6.2
    transitivePeerDependencies:
      - supports-color

  /@azure/core-http-compat/1.3.0:
    resolution: {integrity: sha512-ZN9avruqbQ5TxopzG3ih3KRy52n8OAbitX3fnZT5go4hzu0J+KVPSzkL+Wt3hpJpdG8WIfg1sBD1tWkgUdEpBA==}
    engines: {node: '>=12.0.0'}
    dependencies:
      '@azure/abort-controller': 1.1.0
      '@azure/core-client': 1.7.3
      '@azure/core-rest-pipeline': 1.14.0
    transitivePeerDependencies:
      - supports-color
    dev: false

  /@azure/core-http/3.0.3:
    resolution: {integrity: sha512-QMib3wXotJMFhHgmJBPUF9YsyErw34H0XDFQd9CauH7TPB+RGcyl9Ayy7iURtJB04ngXhE6YwrQsWDXlSLrilg==}
    engines: {node: '>=14.0.0'}
    dependencies:
      '@azure/abort-controller': 1.1.0
      '@azure/core-auth': 1.6.0
      '@azure/core-tracing': 1.0.0-preview.13
      '@azure/core-util': 1.5.0
      '@azure/logger': 1.0.4
      '@types/node-fetch': 2.6.6
      '@types/tunnel': 0.0.3
      form-data: 4.0.0
      node-fetch: 2.7.0
      process: 0.11.10
      tslib: 2.6.2
      tunnel: 0.0.6
      uuid: 8.3.2
      xml2js: 0.5.0
    transitivePeerDependencies:
      - encoding

  /@azure/core-lro/2.5.4:
    resolution: {integrity: sha512-3GJiMVH7/10bulzOKGrrLeG/uCBH/9VtxqaMcB9lIqAeamI/xYQSHJL/KcsLDuH+yTjYpro/u6D/MuRe4dN70Q==}
    engines: {node: '>=14.0.0'}
    dependencies:
      '@azure/abort-controller': 1.1.0
      '@azure/core-util': 1.5.0
      '@azure/logger': 1.0.4
      tslib: 2.6.2

  /@azure/core-lro/3.0.0-beta.2:
    resolution: {integrity: sha512-8WwZaYHwgp04oA4bnJcjgoHg9Aty4k/fu1EUhaC+r7OhiPwLNKchaY7NH4Z6KqSS8MpFOjmdUjCPcgyAvtweJQ==}
    engines: {node: '>=18.0.0'}
    dependencies:
      '@azure/abort-controller': 2.1.2
      '@azure/core-util': 1.5.0
      '@azure/logger': 1.0.4
      tslib: 2.6.2
    dev: true

  /@azure/core-paging/1.5.0:
    resolution: {integrity: sha512-zqWdVIt+2Z+3wqxEOGzR5hXFZ8MGKK52x4vFLw8n58pR6ZfKRx3EXYTxTaYxYHc/PexPUTyimcTWFJbji9Z6Iw==}
    engines: {node: '>=14.0.0'}
    dependencies:
      tslib: 2.6.2

  /@azure/core-rest-pipeline/1.14.0:
    resolution: {integrity: sha512-Tp4M6NsjCmn9L5p7HsW98eSOS7A0ibl3e5ntZglozT0XuD/0y6i36iW829ZbBq0qihlGgfaeFpkLjZ418KDm1Q==}
    engines: {node: '>=18.0.0'}
    dependencies:
      '@azure/abort-controller': 2.1.2
      '@azure/core-auth': 1.6.0
      '@azure/core-tracing': 1.0.1
      '@azure/core-util': 1.5.0
      '@azure/logger': 1.0.4
      http-proxy-agent: 5.0.0
      https-proxy-agent: 5.0.1
      tslib: 2.6.2
    transitivePeerDependencies:
      - supports-color

  /@azure/core-tracing/1.0.0-preview.13:
    resolution: {integrity: sha512-KxDlhXyMlh2Jhj2ykX6vNEU0Vou4nHr025KoSEiz7cS3BNiHNaZcdECk/DmLkEB0as5T7b/TpRcehJ5yV6NeXQ==}
    engines: {node: '>=12.0.0'}
    dependencies:
      '@opentelemetry/api': 1.6.0
      tslib: 2.6.2

  /@azure/core-tracing/1.0.1:
    resolution: {integrity: sha512-I5CGMoLtX+pI17ZdiFJZgxMJApsK6jjfm85hpgp3oazCdq5Wxgh4wMr7ge/TTWW1B5WBuvIOI1fMU/FrOAMKrw==}
    engines: {node: '>=12.0.0'}
    dependencies:
      tslib: 2.6.2

  /@azure/core-util/1.5.0:
    resolution: {integrity: sha512-GZBpVFDtQ/15hW1OgBcRdT4Bl7AEpcEZqLfbAvOtm1CQUncKWiYapFHVD588hmlV27NbOOtSm3cnLF3lvoHi4g==}
    engines: {node: '>=14.0.0'}
    dependencies:
      '@azure/abort-controller': 1.1.0
      tslib: 2.6.2

  /@azure/core-xml/1.3.4:
    resolution: {integrity: sha512-B1xI79Ur/u+KR69fGTcsMNj8KDjBSqAy0Ys6Byy4Qm1CqoUy7gCT5A7Pej0EBWRskuH6bpCwrAnosfmQEalkcg==}
    engines: {node: '>=14.0.0'}
    dependencies:
      fast-xml-parser: 4.3.1
      tslib: 2.6.2
    dev: true

  /@azure/identity/3.3.0:
    resolution: {integrity: sha512-gISa/dAAxrWt6F2WiDXZY0y2xY4MLlN2wkNW4cPuq5OgPQKLSkxLc4I2WR04puTfZyQZnpXbAapAMEj1b96fgg==}
    engines: {node: '>=14.0.0'}
    deprecated: Please upgrade to the latest version of this package to get necessary fixes
    dependencies:
      '@azure/abort-controller': 1.1.0
      '@azure/core-auth': 1.6.0
      '@azure/core-client': 1.7.3
      '@azure/core-rest-pipeline': 1.14.0
      '@azure/core-tracing': 1.0.1
      '@azure/core-util': 1.5.0
      '@azure/logger': 1.0.4
      '@azure/msal-browser': 2.38.2
      '@azure/msal-common': 13.3.0
      '@azure/msal-node': 1.18.3
      events: 3.3.0
      jws: 4.0.0
      open: 8.4.2
      stoppable: 1.1.0
      tslib: 2.6.2
      uuid: 8.3.2
    transitivePeerDependencies:
      - supports-color
    dev: true

  /@azure/logger/1.0.4:
    resolution: {integrity: sha512-ustrPY8MryhloQj7OWGe+HrYx+aoiOxzbXTtgblbV3xwCqpzUK36phH3XNHQKj3EPonyFUuDTfR3qFhTEAuZEg==}
    engines: {node: '>=14.0.0'}
    dependencies:
      tslib: 2.6.2

  /@azure/msal-browser/2.38.2:
    resolution: {integrity: sha512-71BeIn2we6LIgMplwCSaMq5zAwmalyJR3jFcVOZxNVfQ1saBRwOD+P77nLs5vrRCedVKTq8RMFhIOdpMLNno0A==}
    engines: {node: '>=0.8.0'}
    deprecated: A newer major version of this library is available. Please upgrade to the latest available version.
    dependencies:
      '@azure/msal-common': 13.3.0
    dev: true

  /@azure/msal-common/13.3.0:
    resolution: {integrity: sha512-/VFWTicjcJbrGp3yQP7A24xU95NiDMe23vxIU1U6qdRPFsprMDNUohMudclnd+WSHE4/McqkZs/nUU3sAKkVjg==}
    engines: {node: '>=0.8.0'}
    dev: true

  /@azure/msal-node/1.18.3:
    resolution: {integrity: sha512-lI1OsxNbS/gxRD4548Wyj22Dk8kS7eGMwD9GlBZvQmFV8FJUXoXySL1BiNzDsHUE96/DS/DHmA+F73p1Dkcktg==}
    engines: {node: 10 || 12 || 14 || 16 || 18}
    deprecated: A newer major version of this library is available. Please upgrade to the latest available version.
    dependencies:
      '@azure/msal-common': 13.3.0
      jsonwebtoken: 9.0.2
      uuid: 8.3.2
    dev: true

  /@azure/storage-blob/12.16.0:
    resolution: {integrity: sha512-jz33rUSUGUB65FgYrTRgRDjG6hdPHwfvHe+g/UrwVG8MsyLqSxg9TaW7Yuhjxu1v1OZ5xam2NU6+IpCN0xJO8Q==}
    engines: {node: '>=14.0.0'}
    dependencies:
      '@azure/abort-controller': 1.1.0
      '@azure/core-http': 3.0.3
      '@azure/core-lro': 2.5.4
      '@azure/core-paging': 1.5.0
      '@azure/core-tracing': 1.0.0-preview.13
      '@azure/logger': 1.0.4
      events: 3.3.0
      tslib: 2.6.2
    transitivePeerDependencies:
      - encoding
    dev: true

  /@babel/code-frame/7.24.7:
    resolution: {integrity: sha512-BcYH1CVJBO9tvyIZ2jVeXgSIMvGZ2FDRvDdOIVQyuklNKSsx+eppDEBq/g47Ayw+RqNFE+URvOShmf+f/qwAlA==}
    engines: {node: '>=6.9.0'}
    dependencies:
      '@babel/highlight': 7.24.7
      picocolors: 1.0.1

  /@babel/compat-data/7.24.7:
    resolution: {integrity: sha512-qJzAIcv03PyaWqxRgO4mSU3lihncDT296vnyuE2O8uA4w3UHWI4S3hgeZd1L8W1Bft40w9JxJ2b412iDUFFRhw==}
    engines: {node: '>=6.9.0'}
    dev: true

  /@babel/core/7.24.7:
    resolution: {integrity: sha512-nykK+LEK86ahTkX/3TgauT0ikKoNCfKHEaZYTUVupJdTLzGNvrblu4u6fa7DhZONAltdf8e662t/abY8idrd/g==}
    engines: {node: '>=6.9.0'}
    dependencies:
      '@ampproject/remapping': 2.3.0
      '@babel/code-frame': 7.24.7
      '@babel/generator': 7.24.7
      '@babel/helper-compilation-targets': 7.24.7
      '@babel/helper-module-transforms': 7.24.7_@babel+core@7.24.7
      '@babel/helpers': 7.24.7
      '@babel/parser': 7.24.7
      '@babel/template': 7.24.7
      '@babel/traverse': 7.24.7
      '@babel/types': 7.24.7
      convert-source-map: 2.0.0
      debug: 4.3.4
      gensync: 1.0.0-beta.2
      json5: 2.2.3
      semver: 6.3.1
    transitivePeerDependencies:
      - supports-color
    dev: true

  /@babel/generator/7.24.7:
    resolution: {integrity: sha512-oipXieGC3i45Y1A41t4tAqpnEZWgB/lC6Ehh6+rOviR5XWpTtMmLN+fGjz9vOiNRt0p6RtO6DtD0pdU3vpqdSA==}
    engines: {node: '>=6.9.0'}
    dependencies:
      '@babel/types': 7.24.7
      '@jridgewell/gen-mapping': 0.3.5
      '@jridgewell/trace-mapping': 0.3.25
      jsesc: 2.5.2
    dev: true

  /@babel/helper-compilation-targets/7.24.7:
    resolution: {integrity: sha512-ctSdRHBi20qWOfy27RUb4Fhp07KSJ3sXcuSvTrXrc4aG8NSYDo1ici3Vhg9bg69y5bj0Mr1lh0aeEgTvc12rMg==}
    engines: {node: '>=6.9.0'}
    dependencies:
      '@babel/compat-data': 7.24.7
      '@babel/helper-validator-option': 7.24.7
      browserslist: 4.23.1
      lru-cache: 5.1.1
      semver: 6.3.1
    dev: true

  /@babel/helper-environment-visitor/7.24.7:
    resolution: {integrity: sha512-DoiN84+4Gnd0ncbBOM9AZENV4a5ZiL39HYMyZJGZ/AZEykHYdJw0wW3kdcsh9/Kn+BRXHLkkklZ51ecPKmI1CQ==}
    engines: {node: '>=6.9.0'}
    dependencies:
      '@babel/types': 7.24.7
    dev: true

  /@babel/helper-function-name/7.24.7:
    resolution: {integrity: sha512-FyoJTsj/PEUWu1/TYRiXTIHc8lbw+TDYkZuoE43opPS5TrI7MyONBE1oNvfguEXAD9yhQRrVBnXdXzSLQl9XnA==}
    engines: {node: '>=6.9.0'}
    dependencies:
      '@babel/template': 7.24.7
      '@babel/types': 7.24.7
    dev: true

  /@babel/helper-hoist-variables/7.24.7:
    resolution: {integrity: sha512-MJJwhkoGy5c4ehfoRyrJ/owKeMl19U54h27YYftT0o2teQ3FJ3nQUf/I3LlJsX4l3qlw7WRXUmiyajvHXoTubQ==}
    engines: {node: '>=6.9.0'}
    dependencies:
      '@babel/types': 7.24.7
    dev: true

  /@babel/helper-module-imports/7.24.7:
    resolution: {integrity: sha512-8AyH3C+74cgCVVXow/myrynrAGv+nTVg5vKu2nZph9x7RcRwzmh0VFallJuFTZ9mx6u4eSdXZfcOzSqTUm0HCA==}
    engines: {node: '>=6.9.0'}
    dependencies:
      '@babel/traverse': 7.24.7
      '@babel/types': 7.24.7
    transitivePeerDependencies:
      - supports-color
    dev: true

  /@babel/helper-module-transforms/7.24.7_@babel+core@7.24.7:
    resolution: {integrity: sha512-1fuJEwIrp+97rM4RWdO+qrRsZlAeL1lQJoPqtCYWv0NL115XM93hIH4CSRln2w52SqvmY5hqdtauB6QFCDiZNQ==}
    engines: {node: '>=6.9.0'}
    peerDependencies:
      '@babel/core': ^7.0.0
    dependencies:
      '@babel/core': 7.24.7
      '@babel/helper-environment-visitor': 7.24.7
      '@babel/helper-module-imports': 7.24.7
      '@babel/helper-simple-access': 7.24.7
      '@babel/helper-split-export-declaration': 7.24.7
      '@babel/helper-validator-identifier': 7.24.7
    transitivePeerDependencies:
      - supports-color
    dev: true

  /@babel/helper-simple-access/7.24.7:
    resolution: {integrity: sha512-zBAIvbCMh5Ts+b86r/CjU+4XGYIs+R1j951gxI3KmmxBMhCg4oQMsv6ZXQ64XOm/cvzfU1FmoCyt6+owc5QMYg==}
    engines: {node: '>=6.9.0'}
    dependencies:
      '@babel/traverse': 7.24.7
      '@babel/types': 7.24.7
    transitivePeerDependencies:
      - supports-color
    dev: true

  /@babel/helper-split-export-declaration/7.24.7:
    resolution: {integrity: sha512-oy5V7pD+UvfkEATUKvIjvIAH/xCzfsFVw7ygW2SI6NClZzquT+mwdTfgfdbUiceh6iQO0CHtCPsyze/MZ2YbAA==}
    engines: {node: '>=6.9.0'}
    dependencies:
      '@babel/types': 7.24.7
    dev: true

  /@babel/helper-string-parser/7.24.7:
    resolution: {integrity: sha512-7MbVt6xrwFQbunH2DNQsAP5sTGxfqQtErvBIvIMi6EQnbgUOuVYanvREcmFrOPhoXBrTtjhhP+lW+o5UfK+tDg==}
    engines: {node: '>=6.9.0'}
    dev: true

  /@babel/helper-validator-identifier/7.24.7:
    resolution: {integrity: sha512-rR+PBcQ1SMQDDyF6X0wxtG8QyLCgUB0eRAGguqRLfkCA87l7yAP7ehq8SNj96OOGTO8OBV70KhuFYcIkHXOg0w==}
    engines: {node: '>=6.9.0'}

  /@babel/helper-validator-option/7.24.7:
    resolution: {integrity: sha512-yy1/KvjhV/ZCL+SM7hBrvnZJ3ZuT9OuZgIJAGpPEToANvc3iM6iDvBnRjtElWibHU6n8/LPR/EjX9EtIEYO3pw==}
    engines: {node: '>=6.9.0'}
    dev: true

  /@babel/helpers/7.24.7:
    resolution: {integrity: sha512-NlmJJtvcw72yRJRcnCmGvSi+3jDEg8qFu3z0AFoymmzLx5ERVWyzd9kVXr7Th9/8yIJi2Zc6av4Tqz3wFs8QWg==}
    engines: {node: '>=6.9.0'}
    dependencies:
      '@babel/template': 7.24.7
      '@babel/types': 7.24.7
    dev: true

  /@babel/highlight/7.24.7:
    resolution: {integrity: sha512-EStJpq4OuY8xYfhGVXngigBJRWxftKX9ksiGDnmlY3o7B/V7KIAc9X4oiK87uPJSc/vs5L869bem5fhZa8caZw==}
    engines: {node: '>=6.9.0'}
    dependencies:
      '@babel/helper-validator-identifier': 7.24.7
      chalk: 2.4.2
      js-tokens: 4.0.0
      picocolors: 1.0.1

  /@babel/parser/7.24.7:
    resolution: {integrity: sha512-9uUYRm6OqQrCqQdG1iCBwBPZgN8ciDBro2nIOFaiRz1/BCxaI7CNvQbDHvsArAC7Tw9Hda/B3U+6ui9u4HWXPw==}
    engines: {node: '>=6.0.0'}
    hasBin: true
    dev: true

  /@babel/template/7.24.7:
    resolution: {integrity: sha512-jYqfPrU9JTF0PmPy1tLYHW4Mp4KlgxJD9l2nP9fD6yT/ICi554DmrWBAEYpIelzjHf1msDP3PxJIRt/nFNfBig==}
    engines: {node: '>=6.9.0'}
    dependencies:
      '@babel/code-frame': 7.24.7
      '@babel/parser': 7.24.7
      '@babel/types': 7.24.7
    dev: true

  /@babel/traverse/7.24.7:
    resolution: {integrity: sha512-yb65Ed5S/QAcewNPh0nZczy9JdYXkkAbIsEo+P7BE7yO3txAY30Y/oPa3QkQ5It3xVG2kpKMg9MsdxZaO31uKA==}
    engines: {node: '>=6.9.0'}
    dependencies:
      '@babel/code-frame': 7.24.7
      '@babel/generator': 7.24.7
      '@babel/helper-environment-visitor': 7.24.7
      '@babel/helper-function-name': 7.24.7
      '@babel/helper-hoist-variables': 7.24.7
      '@babel/helper-split-export-declaration': 7.24.7
      '@babel/parser': 7.24.7
      '@babel/types': 7.24.7
      debug: 4.3.4
      globals: 11.12.0
    transitivePeerDependencies:
      - supports-color
    dev: true

  /@babel/types/7.24.7:
    resolution: {integrity: sha512-XEFXSlxiG5td2EJRe8vOmRbaXVgfcBlszKujvVmWIK/UpywWljQCfzAv3RQCGujWQ1RD4YYWEAqDXfuJiy8f5Q==}
    engines: {node: '>=6.9.0'}
    dependencies:
      '@babel/helper-string-parser': 7.24.7
      '@babel/helper-validator-identifier': 7.24.7
      to-fast-properties: 2.0.0
    dev: true

  /@bcoe/v8-coverage/0.2.3:
    resolution: {integrity: sha512-0hYQ8SB4Db5zvZB4axdMHGwEaQjkZzFjQiN9LVYvIFB2nSUHW9tYpxWriPrWDASIxiaXax83REcLxuSdnGPZtw==}
    dev: true

  /@colors/colors/1.5.0:
    resolution: {integrity: sha512-ooWCrlZP11i8GImSjTHYHLkvFDP48nS4+204nGb1RiX/WXYHmJA2III9/e2DWVabCESdW7hBAEzHRqUn9OUVvQ==}
    engines: {node: '>=0.1.90'}
    dev: true

  /@cspotcode/source-map-support/0.8.1:
    resolution: {integrity: sha512-IchNf6dN4tHoMFIn/7OE8LWZ19Y6q/67Bmf6vnGREv8RSbBVb9LPJxEcnwrcwX6ixSvaiGoomAUvu4YSxXrVgw==}
    engines: {node: '>=12'}
    dependencies:
      '@jridgewell/trace-mapping': 0.3.9
    dev: true

  /@dabh/diagnostics/2.0.3:
    resolution: {integrity: sha512-hrlQOIi7hAfzsMqlGSFyVucrx38O+j6wiGOf//H2ecvIEqYN4ADBSS2iLMh5UFyDunCNniUIPk/q3riFv45xRA==}
    dependencies:
      colorspace: 1.1.4
      enabled: 2.0.0
      kuler: 2.0.0
    dev: true

  /@discoveryjs/json-ext/0.5.7:
    resolution: {integrity: sha512-dBVuXR082gk3jsFp7Rd/JI4kytwGHecnCoTtXFb7DB6CNHp4rg5k1bhg0nWdLGLnOV71lmDzGQaLMy8iPLY0pw==}
    engines: {node: '>=10.0.0'}
    dev: true

  /@esbuild/aix-ppc64/0.20.2:
    resolution: {integrity: sha512-D+EBOJHXdNZcLJRBkhENNG8Wji2kgc9AZ9KiPr1JuZjsNtyHzrsfLRrY0tk2H2aoFu6RANO1y1iPPUCDYWkb5g==}
    engines: {node: '>=12'}
    cpu: [ppc64]
    os: [aix]
    requiresBuild: true
    dev: true
    optional: true

  /@esbuild/android-arm/0.20.2:
    resolution: {integrity: sha512-t98Ra6pw2VaDhqNWO2Oph2LXbz/EJcnLmKLGBJwEwXX/JAN83Fym1rU8l0JUWK6HkIbWONCSSatf4sf2NBRx/w==}
    engines: {node: '>=12'}
    cpu: [arm]
    os: [android]
    requiresBuild: true
    dev: true
    optional: true

  /@esbuild/android-arm64/0.20.2:
    resolution: {integrity: sha512-mRzjLacRtl/tWU0SvD8lUEwb61yP9cqQo6noDZP/O8VkwafSYwZ4yWy24kan8jE/IMERpYncRt2dw438LP3Xmg==}
    engines: {node: '>=12'}
    cpu: [arm64]
    os: [android]
    requiresBuild: true
    dev: true
    optional: true

  /@esbuild/android-x64/0.20.2:
    resolution: {integrity: sha512-btzExgV+/lMGDDa194CcUQm53ncxzeBrWJcncOBxuC6ndBkKxnHdFJn86mCIgTELsooUmwUm9FkhSp5HYu00Rg==}
    engines: {node: '>=12'}
    cpu: [x64]
    os: [android]
    requiresBuild: true
    dev: true
    optional: true

  /@esbuild/darwin-arm64/0.20.2:
    resolution: {integrity: sha512-4J6IRT+10J3aJH3l1yzEg9y3wkTDgDk7TSDFX+wKFiWjqWp/iCfLIYzGyasx9l0SAFPT1HwSCR+0w/h1ES/MjA==}
    engines: {node: '>=12'}
    cpu: [arm64]
    os: [darwin]
    requiresBuild: true
    dev: true
    optional: true

  /@esbuild/darwin-x64/0.20.2:
    resolution: {integrity: sha512-tBcXp9KNphnNH0dfhv8KYkZhjc+H3XBkF5DKtswJblV7KlT9EI2+jeA8DgBjp908WEuYll6pF+UStUCfEpdysA==}
    engines: {node: '>=12'}
    cpu: [x64]
    os: [darwin]
    requiresBuild: true
    dev: true
    optional: true

  /@esbuild/freebsd-arm64/0.20.2:
    resolution: {integrity: sha512-d3qI41G4SuLiCGCFGUrKsSeTXyWG6yem1KcGZVS+3FYlYhtNoNgYrWcvkOoaqMhwXSMrZRl69ArHsGJ9mYdbbw==}
    engines: {node: '>=12'}
    cpu: [arm64]
    os: [freebsd]
    requiresBuild: true
    dev: true
    optional: true

  /@esbuild/freebsd-x64/0.20.2:
    resolution: {integrity: sha512-d+DipyvHRuqEeM5zDivKV1KuXn9WeRX6vqSqIDgwIfPQtwMP4jaDsQsDncjTDDsExT4lR/91OLjRo8bmC1e+Cw==}
    engines: {node: '>=12'}
    cpu: [x64]
    os: [freebsd]
    requiresBuild: true
    dev: true
    optional: true

  /@esbuild/linux-arm/0.20.2:
    resolution: {integrity: sha512-VhLPeR8HTMPccbuWWcEUD1Az68TqaTYyj6nfE4QByZIQEQVWBB8vup8PpR7y1QHL3CpcF6xd5WVBU/+SBEvGTg==}
    engines: {node: '>=12'}
    cpu: [arm]
    os: [linux]
    requiresBuild: true
    dev: true
    optional: true

  /@esbuild/linux-arm64/0.20.2:
    resolution: {integrity: sha512-9pb6rBjGvTFNira2FLIWqDk/uaf42sSyLE8j1rnUpuzsODBq7FvpwHYZxQ/It/8b+QOS1RYfqgGFNLRI+qlq2A==}
    engines: {node: '>=12'}
    cpu: [arm64]
    os: [linux]
    requiresBuild: true
    dev: true
    optional: true

  /@esbuild/linux-ia32/0.20.2:
    resolution: {integrity: sha512-o10utieEkNPFDZFQm9CoP7Tvb33UutoJqg3qKf1PWVeeJhJw0Q347PxMvBgVVFgouYLGIhFYG0UGdBumROyiig==}
    engines: {node: '>=12'}
    cpu: [ia32]
    os: [linux]
    requiresBuild: true
    dev: true
    optional: true

  /@esbuild/linux-loong64/0.20.2:
    resolution: {integrity: sha512-PR7sp6R/UC4CFVomVINKJ80pMFlfDfMQMYynX7t1tNTeivQ6XdX5r2XovMmha/VjR1YN/HgHWsVcTRIMkymrgQ==}
    engines: {node: '>=12'}
    cpu: [loong64]
    os: [linux]
    requiresBuild: true
    dev: true
    optional: true

  /@esbuild/linux-mips64el/0.20.2:
    resolution: {integrity: sha512-4BlTqeutE/KnOiTG5Y6Sb/Hw6hsBOZapOVF6njAESHInhlQAghVVZL1ZpIctBOoTFbQyGW+LsVYZ8lSSB3wkjA==}
    engines: {node: '>=12'}
    cpu: [mips64el]
    os: [linux]
    requiresBuild: true
    dev: true
    optional: true

  /@esbuild/linux-ppc64/0.20.2:
    resolution: {integrity: sha512-rD3KsaDprDcfajSKdn25ooz5J5/fWBylaaXkuotBDGnMnDP1Uv5DLAN/45qfnf3JDYyJv/ytGHQaziHUdyzaAg==}
    engines: {node: '>=12'}
    cpu: [ppc64]
    os: [linux]
    requiresBuild: true
    dev: true
    optional: true

  /@esbuild/linux-riscv64/0.20.2:
    resolution: {integrity: sha512-snwmBKacKmwTMmhLlz/3aH1Q9T8v45bKYGE3j26TsaOVtjIag4wLfWSiZykXzXuE1kbCE+zJRmwp+ZbIHinnVg==}
    engines: {node: '>=12'}
    cpu: [riscv64]
    os: [linux]
    requiresBuild: true
    dev: true
    optional: true

  /@esbuild/linux-s390x/0.20.2:
    resolution: {integrity: sha512-wcWISOobRWNm3cezm5HOZcYz1sKoHLd8VL1dl309DiixxVFoFe/o8HnwuIwn6sXre88Nwj+VwZUvJf4AFxkyrQ==}
    engines: {node: '>=12'}
    cpu: [s390x]
    os: [linux]
    requiresBuild: true
    dev: true
    optional: true

  /@esbuild/linux-x64/0.20.2:
    resolution: {integrity: sha512-1MdwI6OOTsfQfek8sLwgyjOXAu+wKhLEoaOLTjbijk6E2WONYpH9ZU2mNtR+lZ2B4uwr+usqGuVfFT9tMtGvGw==}
    engines: {node: '>=12'}
    cpu: [x64]
    os: [linux]
    requiresBuild: true
    dev: true
    optional: true

  /@esbuild/netbsd-x64/0.20.2:
    resolution: {integrity: sha512-K8/DhBxcVQkzYc43yJXDSyjlFeHQJBiowJ0uVL6Tor3jGQfSGHNNJcWxNbOI8v5k82prYqzPuwkzHt3J1T1iZQ==}
    engines: {node: '>=12'}
    cpu: [x64]
    os: [netbsd]
    requiresBuild: true
    dev: true
    optional: true

  /@esbuild/openbsd-x64/0.20.2:
    resolution: {integrity: sha512-eMpKlV0SThJmmJgiVyN9jTPJ2VBPquf6Kt/nAoo6DgHAoN57K15ZghiHaMvqjCye/uU4X5u3YSMgVBI1h3vKrQ==}
    engines: {node: '>=12'}
    cpu: [x64]
    os: [openbsd]
    requiresBuild: true
    dev: true
    optional: true

  /@esbuild/sunos-x64/0.20.2:
    resolution: {integrity: sha512-2UyFtRC6cXLyejf/YEld4Hajo7UHILetzE1vsRcGL3earZEW77JxrFjH4Ez2qaTiEfMgAXxfAZCm1fvM/G/o8w==}
    engines: {node: '>=12'}
    cpu: [x64]
    os: [sunos]
    requiresBuild: true
    dev: true
    optional: true

  /@esbuild/win32-arm64/0.20.2:
    resolution: {integrity: sha512-GRibxoawM9ZCnDxnP3usoUDO9vUkpAxIIZ6GQI+IlVmr5kP3zUq+l17xELTHMWTWzjxa2guPNyrpq1GWmPvcGQ==}
    engines: {node: '>=12'}
    cpu: [arm64]
    os: [win32]
    requiresBuild: true
    dev: true
    optional: true

  /@esbuild/win32-ia32/0.20.2:
    resolution: {integrity: sha512-HfLOfn9YWmkSKRQqovpnITazdtquEW8/SoHW7pWpuEeguaZI4QnCRW6b+oZTztdBnZOS2hqJ6im/D5cPzBTTlQ==}
    engines: {node: '>=12'}
    cpu: [ia32]
    os: [win32]
    requiresBuild: true
    dev: true
    optional: true

  /@esbuild/win32-x64/0.20.2:
    resolution: {integrity: sha512-N49X4lJX27+l9jbLKSqZ6bKNjzQvHaT8IIFUy+YIqmXQdjYCToGWwOItDrfby14c78aDd5NHQl29xingXfCdLQ==}
    engines: {node: '>=12'}
    cpu: [x64]
    os: [win32]
    requiresBuild: true
    dev: true
    optional: true

  /@eslint-community/eslint-utils/4.4.0_eslint@8.50.0:
    resolution: {integrity: sha512-1/sA4dwrzBAyeUoQ6oxahHKmrZvsnLCg4RfxW3ZFGGmQkSNQPFNLV9CUEFQP1x9EYXHTo5p6xdhZM1Ne9p/AfA==}
    engines: {node: ^12.22.0 || ^14.17.0 || >=16.0.0}
    peerDependencies:
      eslint: ^6.0.0 || ^7.0.0 || >=8.0.0
    dependencies:
      eslint: 8.50.0
      eslint-visitor-keys: 3.4.3
    dev: true

  /@eslint-community/regexpp/4.8.2:
    resolution: {integrity: sha512-0MGxAVt1m/ZK+LTJp/j0qF7Hz97D9O/FH9Ms3ltnyIdDD57cbb1ACIQTkbHvNXtWDv5TPq7w5Kq56+cNukbo7g==}
    engines: {node: ^12.0.0 || ^14.0.0 || >=16.0.0}
    dev: true

  /@eslint/eslintrc/2.1.2:
    resolution: {integrity: sha512-+wvgpDsrB1YqAMdEUCcnTlpfVBH7Vqn6A/NT3D8WVXFIaKMlErPIZT3oCIAVCOtarRpMtelZLqJeU3t7WY6X6g==}
    engines: {node: ^12.22.0 || ^14.17.0 || >=16.0.0}
    dependencies:
      ajv: 6.12.6
      debug: 4.3.4
      espree: 9.6.1
      globals: 13.22.0
      ignore: 5.2.4
      import-fresh: 3.3.0
      js-yaml: 4.1.0
      minimatch: 3.1.2
      strip-json-comments: 3.1.1
    transitivePeerDependencies:
      - supports-color
    dev: true

  /@eslint/js/8.50.0:
    resolution: {integrity: sha512-NCC3zz2+nvYd+Ckfh87rA47zfu2QsQpvc6k1yzTk+b9KzRj0wkGa8LSoGOXN6Zv4lRf/EIoZ80biDh9HOI+RNQ==}
    engines: {node: ^12.22.0 || ^14.17.0 || >=16.0.0}
    dev: true

  /@humanwhocodes/config-array/0.11.11:
    resolution: {integrity: sha512-N2brEuAadi0CcdeMXUkhbZB84eskAc8MEX1By6qEchoVywSgXPIjou4rYsl0V3Hj0ZnuGycGCjdNgockbzeWNA==}
    engines: {node: '>=10.10.0'}
    dependencies:
      '@humanwhocodes/object-schema': 1.2.1
      debug: 4.3.4
      minimatch: 3.1.2
    transitivePeerDependencies:
      - supports-color
    dev: true

  /@humanwhocodes/module-importer/1.0.1:
    resolution: {integrity: sha512-bxveV4V8v5Yb4ncFTT3rPSgZBOpCkjfK0y4oVVVJwIuDVBRMDXrPyXRL988i5ap9m9bnyEEjWfm5WkBmtffLfA==}
    engines: {node: '>=12.22'}
    dev: true

  /@humanwhocodes/object-schema/1.2.1:
    resolution: {integrity: sha512-ZnQMnLV4e7hDlUvw8H+U8ASL02SS2Gn6+9Ac3wGGLIe7+je2AeAOxPY+izIPJDfFDb7eDjev0Us8MO1iFRN8hA==}
    dev: true

  /@isaacs/cliui/8.0.2:
    resolution: {integrity: sha512-O8jcjabXaleOG9DQ0+ARXWZBTfnP4WNAqzuiJK7ll44AmxGKv/J2M4TPjxjY3znBCfvBXFzucm1twdyFybFqEA==}
    engines: {node: '>=12'}
    dependencies:
      string-width: 5.1.2
      string-width-cjs: /string-width/4.2.3
      strip-ansi: 7.1.0
      strip-ansi-cjs: /strip-ansi/6.0.1
      wrap-ansi: 8.1.0
      wrap-ansi-cjs: /wrap-ansi/7.0.0
    dev: true

  /@istanbuljs/schema/0.1.3:
    resolution: {integrity: sha512-ZXRY4jNvVgSVQ8DL3LTcakaAtXwTVUxE81hslsyD2AtoXW/wVob10HkOJ1X/pAlcI7D+2YoZKg5do8G/w6RYgA==}
    engines: {node: '>=8'}
    dev: true

  /@jest/schemas/29.6.3:
    resolution: {integrity: sha512-mo5j5X+jIZmJQveBKeS/clAueipV7KgiX1vMgCxam1RNYiqE1w62n0/tJJnHtjW8ZHcQco5gY85jA3mi0L+nSA==}
    engines: {node: ^14.15.0 || ^16.10.0 || >=18.0.0}
    dependencies:
      '@sinclair/typebox': 0.27.8
    dev: true

  /@jridgewell/gen-mapping/0.3.5:
    resolution: {integrity: sha512-IzL8ZoEDIBRWEzlCcRhOaCupYyN5gdIK+Q6fbFdPDg6HqX6jpkItn7DFIpW9LQzXG6Df9sA7+OKnq0qlz/GaQg==}
    engines: {node: '>=6.0.0'}
    dependencies:
      '@jridgewell/set-array': 1.2.1
      '@jridgewell/sourcemap-codec': 1.4.15
      '@jridgewell/trace-mapping': 0.3.25
    dev: true

  /@jridgewell/resolve-uri/3.1.1:
    resolution: {integrity: sha512-dSYZh7HhCDtCKm4QakX0xFpsRDqjjtZf/kjI/v3T3Nwt5r8/qz/M19F9ySyOqU94SXBmeG9ttTul+YnR4LOxFA==}
    engines: {node: '>=6.0.0'}
    dev: true

  /@jridgewell/set-array/1.2.1:
    resolution: {integrity: sha512-R8gLRTZeyp03ymzP/6Lil/28tGeGEzhx1q2k703KGWRAI1VdvPIXdG70VJc2pAMw3NA6JKL5hhFu1sJX0Mnn/A==}
    engines: {node: '>=6.0.0'}
    dev: true

  /@jridgewell/source-map/0.3.5:
    resolution: {integrity: sha512-UTYAUj/wviwdsMfzoSJspJxbkH5o1snzwX0//0ENX1u/55kkZZkcTZP6u9bwKGkv+dkk9at4m1Cpt0uY80kcpQ==}
    dependencies:
      '@jridgewell/gen-mapping': 0.3.5
      '@jridgewell/trace-mapping': 0.3.25
    dev: true

  /@jridgewell/sourcemap-codec/1.4.15:
    resolution: {integrity: sha512-eF2rxCRulEKXHTRiDrDy6erMYWqNw4LPdQ8UQA4huuxaQsVeRPFl2oM8oDGxMFhJUWZf9McpLtJasDDZb/Bpeg==}
    dev: true

  /@jridgewell/trace-mapping/0.3.25:
    resolution: {integrity: sha512-vNk6aEwybGtawWmy/PzwnGDOjCkLWSD2wqvjGGAgOAwCGWySYXfYoxt00IJkTF+8Lb57DwOb3Aa0o9CApepiYQ==}
    dependencies:
      '@jridgewell/resolve-uri': 3.1.1
      '@jridgewell/sourcemap-codec': 1.4.15
    dev: true

  /@jridgewell/trace-mapping/0.3.9:
    resolution: {integrity: sha512-3Belt6tdc8bPgAtbcmdtNJlirVoTmEb5e2gC94PnkwEW9jI6CAHUeoG85tjWP5WquqfavoMtMwiG4P926ZKKuQ==}
    dependencies:
      '@jridgewell/resolve-uri': 3.1.1
      '@jridgewell/sourcemap-codec': 1.4.15
    dev: true

  /@microsoft.azure/autorest.testserver/3.3.48:
    resolution: {integrity: sha512-/6SPjIEkHFxHi/mImmWHsTA2yhuSWfM2JWzsngZlck+0gTF5xIEyPTL1eIosdoc0oynBQGDuAsjGkd4ssioMpA==}
    engines: {node: '>=10'}
    hasBin: true
    dependencies:
      '@azure/storage-blob': 12.16.0
      axios: 0.21.4
      body-parser: 1.20.2
      busboy: 1.6.0
      commonmark: 0.30.0
      deep-equal: 2.2.2
      express: 4.18.2
      express-promise-router: 4.1.1_express@4.18.2
      glob: 8.1.0
      js-yaml: 4.1.0
      morgan: 1.10.0
      mustache: 4.2.0
      request: 2.88.2
      request-promise-native: 1.0.9_request@2.88.2
      source-map-support: 0.5.21
      underscore: 1.13.6
      winston: 3.10.0
      xml2js: 0.5.0
      yargs: 17.7.2
    transitivePeerDependencies:
      - '@types/express'
      - debug
      - encoding
    dev: true

  /@nodelib/fs.scandir/2.1.5:
    resolution: {integrity: sha512-vq24Bq3ym5HEQm2NKCr3yXDwjc7vTsEThRDnkp2DK9p1uqLR+DHurm/NOTo0KG7HYHU7eppKZj3MyqYuMBf62g==}
    engines: {node: '>= 8'}
    dependencies:
      '@nodelib/fs.stat': 2.0.5
      run-parallel: 1.2.0

  /@nodelib/fs.stat/2.0.5:
    resolution: {integrity: sha512-RkhPPp2zrqDAQA/2jNhnztcPAlv64XdhIp7a7454A5ovI7Bukxgt7MX7udwAu3zg1DcpPU0rz3VV1SeaqvY4+A==}
    engines: {node: '>= 8'}

  /@nodelib/fs.walk/1.2.8:
    resolution: {integrity: sha512-oGB+UxlgWcgQkgwo8GcEGwemoTFt3FIO9ababBmaGwXIoBKZ+GTy0pP185beGg7Llih/NSHSV2XAs1lnznocSg==}
    engines: {node: '>= 8'}
    dependencies:
      '@nodelib/fs.scandir': 2.1.5
      fastq: 1.15.0

  /@opentelemetry/api/1.6.0:
    resolution: {integrity: sha512-OWlrQAnWn9577PhVgqjUvMr1pg57Bc4jv0iL4w0PRuOSRvq67rvHW9Ie/dZVMvCzhSCB+UxhcY/PmCmFj33Q+g==}
    engines: {node: '>=8.0.0'}

  /@pkgjs/parseargs/0.11.0:
    resolution: {integrity: sha512-+1VkjdD0QBLPodGrJUeqarH8VAIvQODIbwh9XpP5Syisf7YoQgsJKPNFoqqLQlu+VQ/tVSshMR6loPMn8U+dPg==}
    engines: {node: '>=14'}
    requiresBuild: true
    dev: true
    optional: true

  /@puppeteer/browsers/2.1.0:
    resolution: {integrity: sha512-xloWvocjvryHdUjDam/ZuGMh7zn4Sn3ZAaV4Ah2e2EwEt90N3XphZlSsU3n0VDc1F7kggCjMuH0UuxfPQ5mD9w==}
    engines: {node: '>=18'}
    hasBin: true
    dependencies:
      debug: 4.3.4
      extract-zip: 2.0.1
      progress: 2.0.3
      proxy-agent: 6.4.0
      semver: 7.6.0
      tar-fs: 3.0.5
      unbzip2-stream: 1.4.3
      yargs: 17.7.2
    transitivePeerDependencies:
      - supports-color
    dev: true

  /@rollup/rollup-android-arm-eabi/4.18.0:
    resolution: {integrity: sha512-Tya6xypR10giZV1XzxmH5wr25VcZSncG0pZIjfePT0OVBvqNEurzValetGNarVrGiq66EBVAFn15iYX4w6FKgQ==}
    cpu: [arm]
    os: [android]
    requiresBuild: true
    dev: true
    optional: true

  /@rollup/rollup-android-arm64/4.18.0:
    resolution: {integrity: sha512-avCea0RAP03lTsDhEyfy+hpfr85KfyTctMADqHVhLAF3MlIkq83CP8UfAHUssgXTYd+6er6PaAhx/QGv4L1EiA==}
    cpu: [arm64]
    os: [android]
    requiresBuild: true
    dev: true
    optional: true

  /@rollup/rollup-darwin-arm64/4.18.0:
    resolution: {integrity: sha512-IWfdwU7KDSm07Ty0PuA/W2JYoZ4iTj3TUQjkVsO/6U+4I1jN5lcR71ZEvRh52sDOERdnNhhHU57UITXz5jC1/w==}
    cpu: [arm64]
    os: [darwin]
    requiresBuild: true
    dev: true
    optional: true

  /@rollup/rollup-darwin-x64/4.18.0:
    resolution: {integrity: sha512-n2LMsUz7Ynu7DoQrSQkBf8iNrjOGyPLrdSg802vk6XT3FtsgX6JbE8IHRvposskFm9SNxzkLYGSq9QdpLYpRNA==}
    cpu: [x64]
    os: [darwin]
    requiresBuild: true
    dev: true
    optional: true

  /@rollup/rollup-linux-arm-gnueabihf/4.18.0:
    resolution: {integrity: sha512-C/zbRYRXFjWvz9Z4haRxcTdnkPt1BtCkz+7RtBSuNmKzMzp3ZxdM28Mpccn6pt28/UWUCTXa+b0Mx1k3g6NOMA==}
    cpu: [arm]
    os: [linux]
    requiresBuild: true
    dev: true
    optional: true

  /@rollup/rollup-linux-arm-musleabihf/4.18.0:
    resolution: {integrity: sha512-l3m9ewPgjQSXrUMHg93vt0hYCGnrMOcUpTz6FLtbwljo2HluS4zTXFy2571YQbisTnfTKPZ01u/ukJdQTLGh9A==}
    cpu: [arm]
    os: [linux]
    requiresBuild: true
    dev: true
    optional: true

  /@rollup/rollup-linux-arm64-gnu/4.18.0:
    resolution: {integrity: sha512-rJ5D47d8WD7J+7STKdCUAgmQk49xuFrRi9pZkWoRD1UeSMakbcepWXPF8ycChBoAqs1pb2wzvbY6Q33WmN2ftw==}
    cpu: [arm64]
    os: [linux]
    requiresBuild: true
    dev: true
    optional: true

  /@rollup/rollup-linux-arm64-musl/4.18.0:
    resolution: {integrity: sha512-be6Yx37b24ZwxQ+wOQXXLZqpq4jTckJhtGlWGZs68TgdKXJgw54lUUoFYrg6Zs/kjzAQwEwYbp8JxZVzZLRepQ==}
    cpu: [arm64]
    os: [linux]
    requiresBuild: true
    dev: true
    optional: true

  /@rollup/rollup-linux-powerpc64le-gnu/4.18.0:
    resolution: {integrity: sha512-hNVMQK+qrA9Todu9+wqrXOHxFiD5YmdEi3paj6vP02Kx1hjd2LLYR2eaN7DsEshg09+9uzWi2W18MJDlG0cxJA==}
    cpu: [ppc64]
    os: [linux]
    requiresBuild: true
    dev: true
    optional: true

  /@rollup/rollup-linux-riscv64-gnu/4.18.0:
    resolution: {integrity: sha512-ROCM7i+m1NfdrsmvwSzoxp9HFtmKGHEqu5NNDiZWQtXLA8S5HBCkVvKAxJ8U+CVctHwV2Gb5VUaK7UAkzhDjlg==}
    cpu: [riscv64]
    os: [linux]
    requiresBuild: true
    dev: true
    optional: true

  /@rollup/rollup-linux-s390x-gnu/4.18.0:
    resolution: {integrity: sha512-0UyyRHyDN42QL+NbqevXIIUnKA47A+45WyasO+y2bGJ1mhQrfrtXUpTxCOrfxCR4esV3/RLYyucGVPiUsO8xjg==}
    cpu: [s390x]
    os: [linux]
    requiresBuild: true
    dev: true
    optional: true

  /@rollup/rollup-linux-x64-gnu/4.18.0:
    resolution: {integrity: sha512-xuglR2rBVHA5UsI8h8UbX4VJ470PtGCf5Vpswh7p2ukaqBGFTnsfzxUBetoWBWymHMxbIG0Cmx7Y9qDZzr648w==}
    cpu: [x64]
    os: [linux]
    requiresBuild: true
    dev: true
    optional: true

  /@rollup/rollup-linux-x64-musl/4.18.0:
    resolution: {integrity: sha512-LKaqQL9osY/ir2geuLVvRRs+utWUNilzdE90TpyoX0eNqPzWjRm14oMEE+YLve4k/NAqCdPkGYDaDF5Sw+xBfg==}
    cpu: [x64]
    os: [linux]
    requiresBuild: true
    dev: true
    optional: true

  /@rollup/rollup-win32-arm64-msvc/4.18.0:
    resolution: {integrity: sha512-7J6TkZQFGo9qBKH0pk2cEVSRhJbL6MtfWxth7Y5YmZs57Pi+4x6c2dStAUvaQkHQLnEQv1jzBUW43GvZW8OFqA==}
    cpu: [arm64]
    os: [win32]
    requiresBuild: true
    dev: true
    optional: true

  /@rollup/rollup-win32-ia32-msvc/4.18.0:
    resolution: {integrity: sha512-Txjh+IxBPbkUB9+SXZMpv+b/vnTEtFyfWZgJ6iyCmt2tdx0OF5WhFowLmnh8ENGNpfUlUZkdI//4IEmhwPieNg==}
    cpu: [ia32]
    os: [win32]
    requiresBuild: true
    dev: true
    optional: true

  /@rollup/rollup-win32-x64-msvc/4.18.0:
    resolution: {integrity: sha512-UOo5FdvOL0+eIVTgS4tIdbW+TtnBLWg1YBCcU2KWM7nuNwRz9bksDX1bekJJCpu25N1DVWaCwnT39dVQxzqS8g==}
    cpu: [x64]
    os: [win32]
    requiresBuild: true
    dev: true
    optional: true

  /@sinclair/typebox/0.27.8:
    resolution: {integrity: sha512-+Fj43pSMwJs4KRrH/938Uf+uAELIgVBmQzg/q1YG10djyfA3TnrU8N8XzqCh/okZdszqBQTZf96idMfE5lnwTA==}
    dev: true

  /@sindresorhus/merge-streams/2.3.0:
    resolution: {integrity: sha512-LtoMMhxAlorcGhmFYI+LhPgbPZCkgP6ra1YL604EeF6U98pLlQ3iWIGMdWSC+vWmPBWBNgmDBAhnAobLROJmwg==}
    engines: {node: '>=18'}

  /@sinonjs/commons/1.8.6:
    resolution: {integrity: sha512-Ky+XkAkqPZSm3NLBeUng77EBQl3cmeJhITaGHdYH8kjVB+aun3S4XBRti2zt17mtt0mIUDiNxYeoJm6drVvBJQ==}
    dependencies:
      type-detect: 4.0.8
    dev: true

  /@sinonjs/commons/2.0.0:
    resolution: {integrity: sha512-uLa0j859mMrg2slwQYdO/AkrOfmH+X6LTVmNTS9CqexuE2IvVORIkSpJLqePAbEnKJ77aMmCwr1NUZ57120Xcg==}
    dependencies:
      type-detect: 4.0.8
    dev: true

  /@sinonjs/commons/3.0.0:
    resolution: {integrity: sha512-jXBtWAF4vmdNmZgD5FoKsVLv3rPgDnLgPbU84LIJ3otV44vJlDRokVng5v8NFJdCf/da9legHcKaRuZs4L7faA==}
    dependencies:
      type-detect: 4.0.8
    dev: true

  /@sinonjs/fake-timers/10.3.0:
    resolution: {integrity: sha512-V4BG07kuYSUkTCSBHG8G8TNhM+F19jXFWnQtzj+we8DrkpSBCee9Z3Ms8yiGer/dlmhe35/Xdgyo3/0rQKg7YA==}
    dependencies:
      '@sinonjs/commons': 3.0.0
    dev: true

  /@sinonjs/fake-timers/7.1.2:
    resolution: {integrity: sha512-iQADsW4LBMISqZ6Ci1dupJL9pprqwcVFTcOsEmQOEhW+KLCVn/Y4Jrvg2k19fIHCp+iFprriYPTdRcQR8NbUPg==}
    dependencies:
      '@sinonjs/commons': 1.8.6
    dev: true

  /@sinonjs/samsam/6.1.3:
    resolution: {integrity: sha512-nhOb2dWPeb1sd3IQXL/dVPnKHDOAFfvichtBf4xV00/rU1QbPCQqKMbvIheIjqwVjh7qIgf2AHTHi391yMOMpQ==}
    dependencies:
      '@sinonjs/commons': 1.8.6
      lodash.get: 4.4.2
      type-detect: 4.0.8
    dev: true

  /@sinonjs/text-encoding/0.7.2:
    resolution: {integrity: sha512-sXXKG+uL9IrKqViTtao2Ws6dy0znu9sOaP1di/jKGW1M6VssO8vlpXCQcpZ+jisQ1tTFAC5Jo/EOzFbggBagFQ==}
    dev: true

  /@socket.io/component-emitter/3.1.0:
    resolution: {integrity: sha512-+9jVqKhRSpsc591z5vX+X5Yyw+he/HCB4iQ/RYxw35CEPaY1gnsNE43nf9n9AaYjAQrTiI/mOwKUKdUs9vf7Xg==}
    dev: true

  /@tootallnate/once/2.0.0:
    resolution: {integrity: sha512-XCuKFP5PS55gnMVu3dty8KPatLqUoy/ZYzDzAGCQ8JNFCkLXzmI7vNHCR+XpbZaMWQK/vQubr7PkYq8g470J/A==}
    engines: {node: '>= 10'}

  /@tootallnate/quickjs-emscripten/0.23.0:
    resolution: {integrity: sha512-C5Mc6rdnsaJDjO3UpGW/CQTHtCKaYlScZTly4JIu97Jxo/odCiH0ITnDXSJPTOrEKk/ycSZ0AOgTmkDtkOsvIA==}
    dev: true

  /@ts-morph/common/0.16.0:
    resolution: {integrity: sha512-SgJpzkTgZKLKqQniCjLaE3c2L2sdL7UShvmTmPBejAKd2OKV/yfMpQ2IWpAuA+VY5wy7PkSUaEObIqEK6afFuw==}
    dependencies:
      fast-glob: 3.3.2
      minimatch: 5.1.6
      mkdirp: 1.0.4
      path-browserify: 1.0.1
    dev: false

  /@tsconfig/node10/1.0.9:
    resolution: {integrity: sha512-jNsYVVxU8v5g43Erja32laIDHXeoNvFEpX33OK4d6hljo3jDhCBDhx5dhCCTMWUojscpAagGiRkBKxpdl9fxqA==}
    dev: true

  /@tsconfig/node12/1.0.11:
    resolution: {integrity: sha512-cqefuRsh12pWyGsIoBKJA9luFu3mRxCA+ORZvA4ktLSzIuCUtWVxGIuXigEwO5/ywWFMZ2QEGKWvkZG1zDMTag==}
    dev: true

  /@tsconfig/node14/1.0.3:
    resolution: {integrity: sha512-ysT8mhdixWK6Hw3i1V2AeRqZ5WfXg1G43mqoYlM2nc6388Fq5jcXyr5mRsqViLx/GJYdoL0bfXD8nmF+Zn/Iow==}
    dev: true

  /@tsconfig/node16/1.0.4:
    resolution: {integrity: sha512-vxhUy4J8lyeyinH7Azl1pdd43GJhZH/tP2weN8TntQblOY+A0XbT8DJk1/oCPuOOyg/Ja757rG0CgHcWC8OfMA==}
    dev: true

  /@types/chai-as-promised/7.1.6:
    resolution: {integrity: sha512-cQLhk8fFarRVZAXUQV1xEnZgMoPxqKojBvRkqPCKPQCzEhpbbSKl1Uu75kDng7k5Ln6LQLUmNBjLlFthCgm1NA==}
    dependencies:
      '@types/chai': 4.3.6
    dev: true

  /@types/chai/4.3.6:
    resolution: {integrity: sha512-VOVRLM1mBxIRxydiViqPcKn6MIxZytrbMpd6RJLIWKxUNr3zux8no0Oc7kJx0WAPIitgZ0gkrDS+btlqQpubpw==}
    dev: true

  /@types/cookie/0.4.1:
    resolution: {integrity: sha512-XW/Aa8APYr6jSVVA1y/DEIZX0/GMKLEVekNG727R8cs56ahETkRAy/3DR7+fJyh7oUgGwNQaRfXCun0+KbWY7Q==}
    dev: true

  /@types/cors/2.8.14:
    resolution: {integrity: sha512-RXHUvNWYICtbP6s18PnOCaqToK8y14DnLd75c6HfyKf228dxy7pHNOQkxPtvXKp/hINFMDjbYzsj63nnpPMSRQ==}
    dependencies:
      '@types/node': 18.18.0
    dev: true

  /@types/eslint-scope/3.7.5:
    resolution: {integrity: sha512-JNvhIEyxVW6EoMIFIvj93ZOywYFatlpu9deeH6eSx6PE3WHYvHaQtmHmQeNw7aA81bYGBPPQqdtBm6b1SsQMmA==}
    dependencies:
      '@types/eslint': 8.44.3
      '@types/estree': 1.0.2
    dev: true

  /@types/eslint/8.44.3:
    resolution: {integrity: sha512-iM/WfkwAhwmPff3wZuPLYiHX18HI24jU8k1ZSH7P8FHwxTjZ2P6CoX2wnF43oprR+YXJM6UUxATkNvyv/JHd+g==}
    dependencies:
      '@types/estree': 1.0.5
      '@types/json-schema': 7.0.13
    dev: true

  /@types/estree/1.0.2:
    resolution: {integrity: sha512-VeiPZ9MMwXjO32/Xu7+OwflfmeoRwkE/qzndw42gGtgJwZopBnzy2gD//NN1+go1mADzkDcqf/KnFRSjTJ8xJA==}
    dev: true

  /@types/estree/1.0.5:
    resolution: {integrity: sha512-/kYRxGDLWzHOB7q+wtSUQlFrtcdUccpfy+X+9iMBpHK8QLLhx2wIPYuS5DYtR9Wa/YlZAbIovy7qVdB1Aq6Lyw==}
    dev: true

  /@types/fs-extra/8.1.3:
    resolution: {integrity: sha512-7IdV01N0u/CaVO0fuY1YmEg14HQN3+EW8mpNgg6NEfxEl/lzCa5OxlBu3iFsCAdamnYOcTQ7oEi43Xc/67Rgzw==}
    dependencies:
      '@types/node': 18.18.0
    dev: true

  /@types/fs-extra/9.0.13:
    resolution: {integrity: sha512-nEnwB++1u5lVDM2UI4c1+5R+FYaKfaAzS4OococimjVm3nQw3TuzH5UNsocrcTBbhnerblyHj4A49qXbIiZdpA==}
    dependencies:
      '@types/node': 18.18.0
    dev: true

  /@types/js-yaml/3.12.1:
    resolution: {integrity: sha512-SGGAhXLHDx+PK4YLNcNGa6goPf9XRWQNAUUbffkwVGGXIxmDKWyGGL4inzq2sPmExu431Ekb9aEMn9BkPqEYFA==}
    dev: true

  /@types/js-yaml/4.0.6:
    resolution: {integrity: sha512-ACTuifTSIIbyksx2HTon3aFtCKWcID7/h3XEmRpDYdMCXxPbl+m9GteOJeaAkiAta/NJaSFuA7ahZ0NkwajDSw==}
    dev: true

  /@types/json-schema/7.0.13:
    resolution: {integrity: sha512-RbSSoHliUbnXj3ny0CNFOoxrIDV6SUGyStHsvDqosw6CkdPV8TtWGlfecuK4ToyMEAql6pzNxgCFKanovUzlgQ==}
    dev: true

  /@types/lodash/4.14.199:
    resolution: {integrity: sha512-Vrjz5N5Ia4SEzWWgIVwnHNEnb1UE1XMkvY5DGXrAeOGE9imk0hgTHh5GyDjLDJi9OTCn9oo9dXH1uToK1VRfrg==}

  /@types/lodash/4.17.4:
    resolution: {integrity: sha512-wYCP26ZLxaT3R39kiN2+HcJ4kTd3U1waI/cY7ivWYqFP6pW3ZNpvi6Wd6PHZx7T/t8z0vlkXMg3QYLa7DZ/IJQ==}
    dev: true

  /@types/mocha/10.0.1:
    resolution: {integrity: sha512-/fvYntiO1GeICvqbQ3doGDIP97vWmvFt83GKguJ6prmQM2iXZfFcq6YE8KteFyRtX2/h5Hf91BYvPodJKFYv5Q==}
    dev: true

  /@types/mocha/10.0.6:
    resolution: {integrity: sha512-dJvrYWxP/UcXm36Qn36fxhUKu8A/xMRXVT2cliFF1Z7UA9liG5Psj3ezNSZw+5puH2czDXRLcXQxf8JbJt0ejg==}
    dev: true

  /@types/mocha/5.2.7:
    resolution: {integrity: sha512-NYrtPht0wGzhwe9+/idPaBB+TqkY9AhTvOLMkThm0IoEfLaiVQZwBwyJ5puCkO3AUCWrmcoePjp2mbFocKy4SQ==}
    dev: true

  /@types/node-fetch/2.6.6:
    resolution: {integrity: sha512-95X8guJYhfqiuVVhRFxVQcf4hW/2bCuoPwDasMf/531STFoNoWTT7YDnWdXHEZKqAGUigmpG31r2FE70LwnzJw==}
    dependencies:
      '@types/node': 18.18.0
      form-data: 4.0.0

  /@types/node/18.18.0:
    resolution: {integrity: sha512-3xA4X31gHT1F1l38ATDIL9GpRLdwVhnEFC8Uikv5ZLlXATwrCYyPq7ZWHxzxc3J/30SUiwiYT+bQe0/XvKlWbw==}

  /@types/semver/7.5.3:
    resolution: {integrity: sha512-OxepLK9EuNEIPxWNME+C6WwbRAOOI2o2BaQEGzz5Lu2e4Z5eDnEo+/aVEDMIXywoJitJ7xWd641wrGLZdtwRyw==}
    dev: true

  /@types/sinon/10.0.17:
    resolution: {integrity: sha512-+6ILpcixQ0Ma3dHMTLv4rSycbDXkDljgKL+E0nI2RUxxhYTFyPSjt6RVMxh7jUshvyVcBvicb0Ktj+lAJcjgeA==}
    dependencies:
      '@types/sinonjs__fake-timers': 8.1.3
    dev: true

  /@types/sinonjs__fake-timers/8.1.3:
    resolution: {integrity: sha512-4g+2YyWe0Ve+LBh+WUm1697PD0Kdi6coG1eU0YjQbwx61AZ8XbEpL1zIT6WjuUKrCMCROpEaYQPDjBnDouBVAQ==}
    dev: true

  /@types/triple-beam/1.3.3:
    resolution: {integrity: sha512-6tOUG+nVHn0cJbVp25JFayS5UE6+xlbcNF9Lo9mU7U0zk3zeUShZied4YEQZjy1JBF043FSkdXw8YkUJuVtB5g==}
    dev: true

  /@types/tunnel/0.0.3:
    resolution: {integrity: sha512-sOUTGn6h1SfQ+gbgqC364jLFBw2lnFqkgF3q0WovEHRLMrVD1sd5aufqi/aJObLekJO+Aq5z646U4Oxy6shXMA==}
    dependencies:
      '@types/node': 18.18.0

  /@types/xmlbuilder/0.0.34:
    resolution: {integrity: sha512-yVsHfYqJblSEg3DvUhGndpCZBZz2GiGVmqMa04fbGro2xzxRj85Q7MQ4os+MaXmKcpCDD42MXuxUWfoUKTuVdQ==}
    dev: true

  /@types/yargs-parser/21.0.1:
    resolution: {integrity: sha512-axdPBuLuEJt0c4yI5OZssC19K2Mq1uKdrfZBzuxLvaztgqUtFYZUNw7lETExPYJR9jdEoIg4mb7RQKRQzOkeGQ==}
    dev: true

  /@types/yargs/17.0.25:
    resolution: {integrity: sha512-gy7iPgwnzNvxgAEi2bXOHWCVOG6f7xsprVJH4MjlAWeBmJ7vh/Y1kwMtUrs64ztf24zVIRCpr3n/z6gm9QIkgg==}
    dependencies:
      '@types/yargs-parser': 21.0.1
    dev: true

  /@types/yauzl/2.10.1:
    resolution: {integrity: sha512-CHzgNU3qYBnp/O4S3yv2tXPlvMTq0YWSTVg2/JYLqWZGHwwgJGAwd00poay/11asPq8wLFwHzubyInqHIFmmiw==}
    requiresBuild: true
    dependencies:
      '@types/node': 18.18.0
    dev: true
    optional: true

  /@typescript-eslint/eslint-plugin/6.8.0_xunbxrh7emkzv2ys2f2orljele:
    resolution: {integrity: sha512-GosF4238Tkes2SHPQ1i8f6rMtG6zlKwMEB0abqSJ3Npvos+doIlc/ATG+vX1G9coDF3Ex78zM3heXHLyWEwLUw==}
    engines: {node: ^16.0.0 || >=18.0.0}
    peerDependencies:
      '@typescript-eslint/parser': ^6.0.0 || ^6.0.0-alpha
      eslint: ^7.0.0 || ^8.0.0
      typescript: '*'
    peerDependenciesMeta:
      typescript:
        optional: true
    dependencies:
      '@eslint-community/regexpp': 4.8.2
      '@typescript-eslint/parser': 6.8.0_afxi7czp26kyxjrij76jotv2vq
      '@typescript-eslint/scope-manager': 6.8.0
      '@typescript-eslint/type-utils': 6.8.0_afxi7czp26kyxjrij76jotv2vq
      '@typescript-eslint/utils': 6.8.0_afxi7czp26kyxjrij76jotv2vq
      '@typescript-eslint/visitor-keys': 6.8.0
      debug: 4.3.4
      eslint: 8.50.0
      graphemer: 1.4.0
      ignore: 5.2.4
      natural-compare: 1.4.0
      semver: 7.5.4
      ts-api-utils: 1.0.3_typescript@5.4.5
      typescript: 5.4.5
    transitivePeerDependencies:
      - supports-color
    dev: true

  /@typescript-eslint/parser/6.8.0_afxi7czp26kyxjrij76jotv2vq:
    resolution: {integrity: sha512-5tNs6Bw0j6BdWuP8Fx+VH4G9fEPDxnVI7yH1IAPkQH5RUtvKwRoqdecAPdQXv4rSOADAaz1LFBZvZG7VbXivSg==}
    engines: {node: ^16.0.0 || >=18.0.0}
    peerDependencies:
      eslint: ^7.0.0 || ^8.0.0
      typescript: '*'
    peerDependenciesMeta:
      typescript:
        optional: true
    dependencies:
      '@typescript-eslint/scope-manager': 6.8.0
      '@typescript-eslint/types': 6.8.0
      '@typescript-eslint/typescript-estree': 6.8.0_typescript@5.4.5
      '@typescript-eslint/visitor-keys': 6.8.0
      debug: 4.3.4
      eslint: 8.50.0
      typescript: 5.4.5
    transitivePeerDependencies:
      - supports-color
    dev: true

  /@typescript-eslint/scope-manager/6.8.0:
    resolution: {integrity: sha512-xe0HNBVwCph7rak+ZHcFD6A+q50SMsFwcmfdjs9Kz4qDh5hWhaPhFjRs/SODEhroBI5Ruyvyz9LfwUJ624O40g==}
    engines: {node: ^16.0.0 || >=18.0.0}
    dependencies:
      '@typescript-eslint/types': 6.8.0
      '@typescript-eslint/visitor-keys': 6.8.0
    dev: true

  /@typescript-eslint/type-utils/6.8.0_afxi7czp26kyxjrij76jotv2vq:
    resolution: {integrity: sha512-RYOJdlkTJIXW7GSldUIHqc/Hkto8E+fZN96dMIFhuTJcQwdRoGN2rEWA8U6oXbLo0qufH7NPElUb+MceHtz54g==}
    engines: {node: ^16.0.0 || >=18.0.0}
    peerDependencies:
      eslint: ^7.0.0 || ^8.0.0
      typescript: '*'
    peerDependenciesMeta:
      typescript:
        optional: true
    dependencies:
      '@typescript-eslint/typescript-estree': 6.8.0_typescript@5.4.5
      '@typescript-eslint/utils': 6.8.0_afxi7czp26kyxjrij76jotv2vq
      debug: 4.3.4
      eslint: 8.50.0
      ts-api-utils: 1.0.3_typescript@5.4.5
      typescript: 5.4.5
    transitivePeerDependencies:
      - supports-color
    dev: true

  /@typescript-eslint/types/6.8.0:
    resolution: {integrity: sha512-p5qOxSum7W3k+llc7owEStXlGmSl8FcGvhYt8Vjy7FqEnmkCVlM3P57XQEGj58oqaBWDQXbJDZxwUWMS/EAPNQ==}
    engines: {node: ^16.0.0 || >=18.0.0}
    dev: true

  /@typescript-eslint/typescript-estree/6.8.0_typescript@5.4.5:
    resolution: {integrity: sha512-ISgV0lQ8XgW+mvv5My/+iTUdRmGspducmQcDw5JxznasXNnZn3SKNrTRuMsEXv+V/O+Lw9AGcQCfVaOPCAk/Zg==}
    engines: {node: ^16.0.0 || >=18.0.0}
    peerDependencies:
      typescript: '*'
    peerDependenciesMeta:
      typescript:
        optional: true
    dependencies:
      '@typescript-eslint/types': 6.8.0
      '@typescript-eslint/visitor-keys': 6.8.0
      debug: 4.3.4
      globby: 11.1.0
      is-glob: 4.0.3
      semver: 7.6.2
      ts-api-utils: 1.0.3_typescript@5.4.5
      typescript: 5.4.5
    transitivePeerDependencies:
      - supports-color
    dev: true

  /@typescript-eslint/utils/6.8.0_afxi7czp26kyxjrij76jotv2vq:
    resolution: {integrity: sha512-dKs1itdE2qFG4jr0dlYLQVppqTE+Itt7GmIf/vX6CSvsW+3ov8PbWauVKyyfNngokhIO9sKZeRGCUo1+N7U98Q==}
    engines: {node: ^16.0.0 || >=18.0.0}
    peerDependencies:
      eslint: ^7.0.0 || ^8.0.0
    dependencies:
      '@eslint-community/eslint-utils': 4.4.0_eslint@8.50.0
      '@types/json-schema': 7.0.13
      '@types/semver': 7.5.3
      '@typescript-eslint/scope-manager': 6.8.0
      '@typescript-eslint/types': 6.8.0
      '@typescript-eslint/typescript-estree': 6.8.0_typescript@5.4.5
      eslint: 8.50.0
      semver: 7.6.2
    transitivePeerDependencies:
      - supports-color
      - typescript
    dev: true

  /@typescript-eslint/visitor-keys/6.8.0:
    resolution: {integrity: sha512-oqAnbA7c+pgOhW2OhGvxm0t1BULX5peQI/rLsNDpGM78EebV3C9IGbX5HNZabuZ6UQrYveCLjKo8Iy/lLlBkkg==}
    engines: {node: ^16.0.0 || >=18.0.0}
    dependencies:
      '@typescript-eslint/types': 6.8.0
      eslint-visitor-keys: 3.4.3
    dev: true

  /@typespec/compiler/0.56.0:
    resolution: {integrity: sha512-K+VhXycoeqcoSGtB0/l1XYco4V2qRsCOOwqklVM4Yew7kTcKVfz7CT7a6a2OKWDMNg5iijZtRBoM5YF50XtQug==}
    engines: {node: '>=18.0.0'}
    hasBin: true
    dependencies:
      '@babel/code-frame': 7.24.7
      ajv: 8.12.0
      change-case: 5.4.4
      globby: 14.0.1
      mustache: 4.2.0
      picocolors: 1.0.1
      prettier: 3.2.5
      prompts: 2.4.2
      semver: 7.6.2
      vscode-languageserver: 9.0.1
      vscode-languageserver-textdocument: 1.0.11
      yaml: 2.4.5
      yargs: 17.7.2
    dev: true

  /@typespec/compiler/0.57.0:
    resolution: {integrity: sha512-Z5L7J90Ol21IbzU+rBD2wzKy2vJ2Yg2FIzi+yB5rtb7/c4oBea/CgEByMVHBtT7uw45ZXJpHOiepuGSPVXw2EA==}
    engines: {node: '>=18.0.0'}
    hasBin: true
    dependencies:
      '@babel/code-frame': 7.24.7
      ajv: 8.13.0
      change-case: 5.4.4
      globby: 14.0.1
      mustache: 4.2.0
      picocolors: 1.0.1
      prettier: 3.2.5
      prompts: 2.4.2
      semver: 7.6.2
      vscode-languageserver: 9.0.1
      vscode-languageserver-textdocument: 1.0.11
      yaml: 2.4.5
      yargs: 17.7.2

  /@typespec/http/0.56.0_@typespec+compiler@0.56.0:
    resolution: {integrity: sha512-f/tpHRWev9bnAtNPFkfCU/5SFou9glA/rPDY0m2W5bK6EG1/6/TKKKz5FoKPA4xvc2dQ5vu/ouGLb4i5UzXvWQ==}
    engines: {node: '>=18.0.0'}
    peerDependencies:
      '@typespec/compiler': ~0.56.0
    dependencies:
      '@typespec/compiler': 0.56.0
    dev: true

  /@typespec/http/0.57.0_@typespec+compiler@0.57.0:
    resolution: {integrity: sha512-k3bWOTPNqlRB3/TmrXVBtObmxj2J20l2FnhGXvs+tjdtbXLxCQWmvQz6xlne9nkLAtWVB/pQRUn+oMJfhWta3w==}
    engines: {node: '>=18.0.0'}
    peerDependencies:
      '@typespec/compiler': ~0.57.0
    dependencies:
      '@typespec/compiler': 0.57.0

  /@typespec/openapi/0.57.0_vbvnqkewpm5abpu22tn3mnmkfa:
    resolution: {integrity: sha512-35wK/BqjOXSlhWuGMwoYN3FSgIYFOKtw8ot4ErcgmxAGuKaS2GkUhZvtQJXUn2ByU0Fl4jqslPmTz8SEcz7rbw==}
    engines: {node: '>=18.0.0'}
    peerDependencies:
      '@typespec/compiler': ~0.57.0
      '@typespec/http': ~0.57.0
    dependencies:
      '@typespec/compiler': 0.57.0
      '@typespec/http': 0.57.0_@typespec+compiler@0.57.0

  /@typespec/openapi3/0.57.0_347ayvjnvxpuzy2uklc6ucz2lq:
    resolution: {integrity: sha512-spNLzwCTduPISJBTWhqsMLTjuGC3Tdh/FVI1rTGnRunB7ZXjhRyz031o1bCe2BZeW1w1sacZGfe+ba8sXqgMxA==}
    engines: {node: '>=18.0.0'}
    peerDependencies:
      '@typespec/compiler': ~0.57.0
      '@typespec/http': ~0.57.0
      '@typespec/openapi': ~0.57.0
      '@typespec/versioning': ~0.57.0
    dependencies:
      '@typespec/compiler': 0.57.0
      '@typespec/http': 0.57.0_@typespec+compiler@0.57.0
      '@typespec/openapi': 0.57.0_vbvnqkewpm5abpu22tn3mnmkfa
      '@typespec/versioning': 0.57.0_@typespec+compiler@0.57.0
      yaml: 2.4.5
    dev: false

  /@typespec/rest/0.56.0_shwv7qwegi6hba73djsyxw3opq:
    resolution: {integrity: sha512-8w4WhWDcpEQNW8bB1BHhiBxIQUChDJtyq/n9p2OI/Bm1wncd61y/ZNOtcxmlKq8uB9d+dzHiZdEfqFCR8HF8/Q==}
    engines: {node: '>=18.0.0'}
    peerDependencies:
      '@typespec/compiler': ~0.56.0
      '@typespec/http': ~0.56.0
    dependencies:
      '@typespec/compiler': 0.56.0
      '@typespec/http': 0.56.0_@typespec+compiler@0.56.0
    dev: true

  /@typespec/rest/0.57.0_vbvnqkewpm5abpu22tn3mnmkfa:
    resolution: {integrity: sha512-mZj76Kf+cmH38pYA6LT8Zz7QjuR3fdQo5bc8pXhKMwLq9vRqNLz6Z9InbOeo8zY+xP0GfUwEU9kXczmCc8gyRA==}
    engines: {node: '>=18.0.0'}
    peerDependencies:
      '@typespec/compiler': ~0.57.0
      '@typespec/http': ~0.57.0
    dependencies:
      '@typespec/compiler': 0.57.0
      '@typespec/http': 0.57.0_@typespec+compiler@0.57.0

  /@typespec/ts-http-runtime/1.0.0-alpha.20240314.2:
    resolution: {integrity: sha512-Rc/bFkKLbrEo9KKXiSdRYNSmosZ1W6ycQKEKScpXvK4jaXFNyCvmS0tLv7rEN4EzEEds2fPzEHNtX4e8gMu/lA==}
    engines: {node: '>=18.0.0'}
    dependencies:
      http-proxy-agent: 7.0.0
      https-proxy-agent: 7.0.2
      tslib: 2.6.2
    transitivePeerDependencies:
      - supports-color
    dev: true

  /@typespec/versioning/0.57.0_@typespec+compiler@0.57.0:
    resolution: {integrity: sha512-kk6zCNSwcqqYB9isNNagTy+Zv6wEIRA4NkcZ/X1riTj2zhJwKsIFNXQWm1yxpZn+BY4+1QtuaQHuBLo8HbgR/w==}
    engines: {node: '>=18.0.0'}
    peerDependencies:
      '@typespec/compiler': ~0.57.0
    dependencies:
      '@typespec/compiler': 0.57.0

  /@ungap/promise-all-settled/1.1.2:
    resolution: {integrity: sha512-sL/cEvJWAnClXw0wHk85/2L0G6Sj8UB0Ctc1TEMbKSsmpRosqhwj9gWgFRZSrBr2f9tiXISwNhCPmlfqUqyb9Q==}
    dev: true

  /@vitest/coverage-istanbul/1.6.0_vitest@1.6.0:
    resolution: {integrity: sha512-h/BwpXehkkS0qsNCS00QxiupAqVkNi0WT19BR0dQvlge5oHghoSVLx63fABYFoKxVb7Ue7+k6V2KokmQ1zdMpg==}
    peerDependencies:
      vitest: 1.6.0
    dependencies:
      debug: 4.3.4
      istanbul-lib-coverage: 3.2.2
      istanbul-lib-instrument: 6.0.2
      istanbul-lib-report: 3.0.1
      istanbul-lib-source-maps: 5.0.4
      istanbul-reports: 3.1.7
      magicast: 0.3.4
      picocolors: 1.0.1
      test-exclude: 6.0.0
      vitest: 1.6.0_@types+node@18.18.0
    transitivePeerDependencies:
      - supports-color
    dev: true

  /@vitest/coverage-v8/1.6.0_vitest@1.6.0:
    resolution: {integrity: sha512-KvapcbMY/8GYIG0rlwwOKCVNRc0OL20rrhFkg/CHNzncV03TE2XWvO5w9uZYoxNiMEBacAJt3unSOiZ7svePew==}
    peerDependencies:
      vitest: 1.6.0
    dependencies:
      '@ampproject/remapping': 2.3.0
      '@bcoe/v8-coverage': 0.2.3
      debug: 4.3.4
      istanbul-lib-coverage: 3.2.2
      istanbul-lib-report: 3.0.1
      istanbul-lib-source-maps: 5.0.4
      istanbul-reports: 3.1.7
      magic-string: 0.30.10
      magicast: 0.3.4
      picocolors: 1.0.1
      std-env: 3.7.0
      strip-literal: 2.1.0
      test-exclude: 6.0.0
      vitest: 1.6.0_@types+node@18.18.0
    transitivePeerDependencies:
      - supports-color
    dev: true

  /@vitest/expect/1.6.0:
    resolution: {integrity: sha512-ixEvFVQjycy/oNgHjqsL6AZCDduC+tflRluaHIzKIsdbzkLn2U/iBnVeJwB6HsIjQBdfMR8Z0tRxKUsvFJEeWQ==}
    dependencies:
      '@vitest/spy': 1.6.0
      '@vitest/utils': 1.6.0
      chai: 4.4.1
    dev: true

  /@vitest/runner/1.6.0:
    resolution: {integrity: sha512-P4xgwPjwesuBiHisAVz/LSSZtDjOTPYZVmNAnpHHSR6ONrf8eCJOFRvUwdHn30F5M1fxhqtl7QZQUk2dprIXAg==}
    dependencies:
      '@vitest/utils': 1.6.0
      p-limit: 5.0.0
      pathe: 1.1.2
    dev: true

  /@vitest/snapshot/1.6.0:
    resolution: {integrity: sha512-+Hx43f8Chus+DCmygqqfetcAZrDJwvTj0ymqjQq4CvmpKFSTVteEOBzCusu1x2tt4OJcvBflyHUE0DZSLgEMtQ==}
    dependencies:
      magic-string: 0.30.10
      pathe: 1.1.2
      pretty-format: 29.7.0
    dev: true

  /@vitest/spy/1.6.0:
    resolution: {integrity: sha512-leUTap6B/cqi/bQkXUu6bQV5TZPx7pmMBKBQiI0rJA8c3pB56ZsaTbREnF7CJfmvAS4V2cXIBAh/3rVwrrCYgw==}
    dependencies:
      tinyspy: 2.2.1
    dev: true

  /@vitest/utils/1.6.0:
    resolution: {integrity: sha512-21cPiuGMoMZwiOHa2i4LXkMkMkCGzA+MVFV70jRwHo95dL4x/ts5GZhML1QWuy7yfp3WzK3lRvZi3JnXTYqrBw==}
    dependencies:
      diff-sequences: 29.6.3
      estree-walker: 3.0.3
      loupe: 2.3.7
      pretty-format: 29.7.0
    dev: true

  /@webassemblyjs/ast/1.11.6:
    resolution: {integrity: sha512-IN1xI7PwOvLPgjcf180gC1bqn3q/QaOCwYUahIOhbYUu8KA/3tw2RT/T0Gidi1l7Hhj5D/INhJxiICObqpMu4Q==}
    dependencies:
      '@webassemblyjs/helper-numbers': 1.11.6
      '@webassemblyjs/helper-wasm-bytecode': 1.11.6
    dev: true

  /@webassemblyjs/floating-point-hex-parser/1.11.6:
    resolution: {integrity: sha512-ejAj9hfRJ2XMsNHk/v6Fu2dGS+i4UaXBXGemOfQ/JfQ6mdQg/WXtwleQRLLS4OvfDhv8rYnVwH27YJLMyYsxhw==}
    dev: true

  /@webassemblyjs/helper-api-error/1.11.6:
    resolution: {integrity: sha512-o0YkoP4pVu4rN8aTJgAyj9hC2Sv5UlkzCHhxqWj8butaLvnpdc2jOwh4ewE6CX0txSfLn/UYaV/pheS2Txg//Q==}
    dev: true

  /@webassemblyjs/helper-buffer/1.11.6:
    resolution: {integrity: sha512-z3nFzdcp1mb8nEOFFk8DrYLpHvhKC3grJD2ardfKOzmbmJvEf/tPIqCY+sNcwZIY8ZD7IkB2l7/pqhUhqm7hLA==}
    dev: true

  /@webassemblyjs/helper-numbers/1.11.6:
    resolution: {integrity: sha512-vUIhZ8LZoIWHBohiEObxVm6hwP034jwmc9kuq5GdHZH0wiLVLIPcMCdpJzG4C11cHoQ25TFIQj9kaVADVX7N3g==}
    dependencies:
      '@webassemblyjs/floating-point-hex-parser': 1.11.6
      '@webassemblyjs/helper-api-error': 1.11.6
      '@xtuc/long': 4.2.2
    dev: true

  /@webassemblyjs/helper-wasm-bytecode/1.11.6:
    resolution: {integrity: sha512-sFFHKwcmBprO9e7Icf0+gddyWYDViL8bpPjJJl0WHxCdETktXdmtWLGVzoHbqUcY4Be1LkNfwTmXOJUFZYSJdA==}
    dev: true

  /@webassemblyjs/helper-wasm-section/1.11.6:
    resolution: {integrity: sha512-LPpZbSOwTpEC2cgn4hTydySy1Ke+XEu+ETXuoyvuyezHO3Kjdu90KK95Sh9xTbmjrCsUwvWwCOQQNta37VrS9g==}
    dependencies:
      '@webassemblyjs/ast': 1.11.6
      '@webassemblyjs/helper-buffer': 1.11.6
      '@webassemblyjs/helper-wasm-bytecode': 1.11.6
      '@webassemblyjs/wasm-gen': 1.11.6
    dev: true

  /@webassemblyjs/ieee754/1.11.6:
    resolution: {integrity: sha512-LM4p2csPNvbij6U1f19v6WR56QZ8JcHg3QIJTlSwzFcmx6WSORicYj6I63f9yU1kEUtrpG+kjkiIAkevHpDXrg==}
    dependencies:
      '@xtuc/ieee754': 1.2.0
    dev: true

  /@webassemblyjs/leb128/1.11.6:
    resolution: {integrity: sha512-m7a0FhE67DQXgouf1tbN5XQcdWoNgaAuoULHIfGFIEVKA6tu/edls6XnIlkmS6FrXAquJRPni3ZZKjw6FSPjPQ==}
    dependencies:
      '@xtuc/long': 4.2.2
    dev: true

  /@webassemblyjs/utf8/1.11.6:
    resolution: {integrity: sha512-vtXf2wTQ3+up9Zsg8sa2yWiQpzSsMyXj0qViVP6xKGCUT8p8YJ6HqI7l5eCnWx1T/FYdsv07HQs2wTFbbof/RA==}
    dev: true

  /@webassemblyjs/wasm-edit/1.11.6:
    resolution: {integrity: sha512-Ybn2I6fnfIGuCR+Faaz7YcvtBKxvoLV3Lebn1tM4o/IAJzmi9AWYIPWpyBfU8cC+JxAO57bk4+zdsTjJR+VTOw==}
    dependencies:
      '@webassemblyjs/ast': 1.11.6
      '@webassemblyjs/helper-buffer': 1.11.6
      '@webassemblyjs/helper-wasm-bytecode': 1.11.6
      '@webassemblyjs/helper-wasm-section': 1.11.6
      '@webassemblyjs/wasm-gen': 1.11.6
      '@webassemblyjs/wasm-opt': 1.11.6
      '@webassemblyjs/wasm-parser': 1.11.6
      '@webassemblyjs/wast-printer': 1.11.6
    dev: true

  /@webassemblyjs/wasm-gen/1.11.6:
    resolution: {integrity: sha512-3XOqkZP/y6B4F0PBAXvI1/bky7GryoogUtfwExeP/v7Nzwo1QLcq5oQmpKlftZLbT+ERUOAZVQjuNVak6UXjPA==}
    dependencies:
      '@webassemblyjs/ast': 1.11.6
      '@webassemblyjs/helper-wasm-bytecode': 1.11.6
      '@webassemblyjs/ieee754': 1.11.6
      '@webassemblyjs/leb128': 1.11.6
      '@webassemblyjs/utf8': 1.11.6
    dev: true

  /@webassemblyjs/wasm-opt/1.11.6:
    resolution: {integrity: sha512-cOrKuLRE7PCe6AsOVl7WasYf3wbSo4CeOk6PkrjS7g57MFfVUF9u6ysQBBODX0LdgSvQqRiGz3CXvIDKcPNy4g==}
    dependencies:
      '@webassemblyjs/ast': 1.11.6
      '@webassemblyjs/helper-buffer': 1.11.6
      '@webassemblyjs/wasm-gen': 1.11.6
      '@webassemblyjs/wasm-parser': 1.11.6
    dev: true

  /@webassemblyjs/wasm-parser/1.11.6:
    resolution: {integrity: sha512-6ZwPeGzMJM3Dqp3hCsLgESxBGtT/OeCvCZ4TA1JUPYgmhAx38tTPR9JaKy0S5H3evQpO/h2uWs2j6Yc/fjkpTQ==}
    dependencies:
      '@webassemblyjs/ast': 1.11.6
      '@webassemblyjs/helper-api-error': 1.11.6
      '@webassemblyjs/helper-wasm-bytecode': 1.11.6
      '@webassemblyjs/ieee754': 1.11.6
      '@webassemblyjs/leb128': 1.11.6
      '@webassemblyjs/utf8': 1.11.6
    dev: true

  /@webassemblyjs/wast-printer/1.11.6:
    resolution: {integrity: sha512-JM7AhRcE+yW2GWYaKeHL5vt4xqee5N2WcezptmgyhNS+ScggqcT1OtXykhAb13Sn5Yas0j2uv9tHgrjwvzAP4A==}
    dependencies:
      '@webassemblyjs/ast': 1.11.6
      '@xtuc/long': 4.2.2
    dev: true

  /@webpack-cli/configtest/1.2.0_w3wu7rcwmvifygnqiqkxwjppse:
    resolution: {integrity: sha512-4FB8Tj6xyVkyqjj1OaTqCjXYULB9FMkqQ8yGrZjRDrYh0nOE+7Lhs45WioWQQMV+ceFlE368Ukhe6xdvJM9Egg==}
    peerDependencies:
      webpack: 4.x.x || 5.x.x
      webpack-cli: 4.x.x
    dependencies:
      webpack: 5.88.2_webpack-cli@4.10.0
      webpack-cli: 4.10.0_webpack@5.88.2
    dev: true

  /@webpack-cli/info/1.5.0_webpack-cli@4.10.0:
    resolution: {integrity: sha512-e8tSXZpw2hPl2uMJY6fsMswaok5FdlGNRTktvFk2sD8RjH0hE2+XistawJx1vmKteh4NmGmNUrp+Tb2w+udPcQ==}
    peerDependencies:
      webpack-cli: 4.x.x
    dependencies:
      envinfo: 7.10.0
      webpack-cli: 4.10.0_webpack@5.88.2
    dev: true

  /@webpack-cli/serve/1.7.0_webpack-cli@4.10.0:
    resolution: {integrity: sha512-oxnCNGj88fL+xzV+dacXs44HcDwf1ovs3AuEzvP7mqXw7fQntqIhQ1BRmynh4qEKQSSSRSWVyXRjmTbZIX9V2Q==}
    peerDependencies:
      webpack-cli: 4.x.x
      webpack-dev-server: '*'
    peerDependenciesMeta:
      webpack-dev-server:
        optional: true
    dependencies:
      webpack-cli: 4.10.0_webpack@5.88.2
    dev: true

  /@xtuc/ieee754/1.2.0:
    resolution: {integrity: sha512-DX8nKgqcGwsc0eJSqYt5lwP4DH5FlHnmuWWBRy7X0NcaGR0ZtuyeESgMwTYVEtxmsNGY+qit4QYT/MIYTOTPeA==}
    dev: true

  /@xtuc/long/4.2.2:
    resolution: {integrity: sha512-NuHqBY1PB/D8xU6s/thBgOAiAP7HOYDQ32+BFZILJ8ivkUkAHQnWfn6WhL79Owj1qmUnoN/YPhktdIoucipkAQ==}
    dev: true

  /abab/2.0.6:
    resolution: {integrity: sha512-j2afSsaIENvHZN2B8GOpF566vZ5WVk5opAiMTvWgaQT8DkbOqsTfvNAvHoRGU2zzP8cPoqys+xHTRDWW8L+/BA==}
    dev: true

  /accepts/1.3.8:
    resolution: {integrity: sha512-PYAthTa2m2VKxuvSD3DPC/Gy+U+sOA1LAuT8mkmRuvw+NACSaeXEQ+NHcVF7rONl6qcaxV3Uuemwawk+7+SJLw==}
    engines: {node: '>= 0.6'}
    dependencies:
      mime-types: 2.1.35
      negotiator: 0.6.3
    dev: true

  /acorn-import-assertions/1.9.0_acorn@8.10.0:
    resolution: {integrity: sha512-cmMwop9x+8KFhxvKrKfPYmN6/pKTYYHBqLa0DfvVZcKMJWNyWLnaqND7dx/qn66R7ewM1UX5XMaDVP5wlVTaVA==}
    peerDependencies:
      acorn: ^8
    dependencies:
      acorn: 8.10.0
    dev: true

  /acorn-jsx/5.3.2_acorn@8.10.0:
    resolution: {integrity: sha512-rq9s+JNhf0IChjtDXxllJ7g41oZk5SlXtp0LHwyA5cejwn7vKmKp4pPri6YEePv2PU65sAsegbXtIinmDFDXgQ==}
    peerDependencies:
      acorn: ^6.0.0 || ^7.0.0 || ^8.0.0
    dependencies:
      acorn: 8.10.0
    dev: true

  /acorn-walk/8.2.0:
    resolution: {integrity: sha512-k+iyHEuPgSw6SbuDpGQM+06HQUa04DZ3o+F6CSzXMvvI5KMvnaEqXe+YVe555R9nn6GPt404fos4wcgpw12SDA==}
    engines: {node: '>=0.4.0'}
    dev: true

  /acorn-walk/8.3.2:
    resolution: {integrity: sha512-cjkyv4OtNCIeqhHrfS81QWXoCBPExR/J62oyEqepVw8WaQeSqpW2uhuLPh1m9eWhDuOo/jUXVTlifvesOWp/4A==}
    engines: {node: '>=0.4.0'}
    dev: true

  /acorn/8.10.0:
    resolution: {integrity: sha512-F0SAmZ8iUtS//m8DmCTA0jlh6TDKkHQyK6xc6V4KDTyZKA9dnvX9/3sRTVQrWm79glUAZbnmmNcdYwUIHWVybw==}
    engines: {node: '>=0.4.0'}
    hasBin: true
    dev: true

  /acorn/8.11.3:
    resolution: {integrity: sha512-Y9rRfJG5jcKOE0CLisYbojUjIrIEE7AGMzA/Sm4BslANhbS+cDMpgBdcPT91oJ7OuJ9hYJBx59RjbhxVnrF8Xg==}
    engines: {node: '>=0.4.0'}
    hasBin: true
    dev: true

  /agent-base/6.0.2:
    resolution: {integrity: sha512-RZNwNclF7+MS/8bDg70amg32dyeZGZxiDuQmZxKLAlQjr3jGyLx+4Kkk58UO7D2QdgFIQCovuSuZESne6RG6XQ==}
    engines: {node: '>= 6.0.0'}
    dependencies:
      debug: 4.3.4
    transitivePeerDependencies:
      - supports-color

  /agent-base/7.1.0:
    resolution: {integrity: sha512-o/zjMZRhJxny7OyEF+Op8X+efiELC7k7yOjMzgfzVqOzXqkBkWI79YoTdOtsuWd5BWhAGAuOY/Xa6xpiaWXiNg==}
    engines: {node: '>= 14'}
    dependencies:
      debug: 4.3.4
    transitivePeerDependencies:
      - supports-color
    dev: true

  /ajv-keywords/3.5.2_ajv@6.12.6:
    resolution: {integrity: sha512-5p6WTN0DdTGVQk6VjcEju19IgaHudalcfabD7yhDGeA6bcQnmL+CpveLJq/3hvfwd1aof6L386Ougkx6RfyMIQ==}
    peerDependencies:
      ajv: ^6.9.1
    dependencies:
      ajv: 6.12.6
    dev: true

  /ajv/6.12.6:
    resolution: {integrity: sha512-j3fVLgvTo527anyYyJOGTYJbG+vnnQYvE0m5mmkc1TK+nxAppkCLMIL0aZ4dblVCNoGShhm+kzE4ZUykBoMg4g==}
    dependencies:
      fast-deep-equal: 3.1.3
      fast-json-stable-stringify: 2.1.0
      json-schema-traverse: 0.4.1
      uri-js: 4.4.1
    dev: true

  /ajv/8.12.0:
    resolution: {integrity: sha512-sRu1kpcO9yLtYxBKvqfTeh9KzZEwO3STyX1HT+4CaDzC6HpTGYhIhPIzj9XuKU7KYDwnaeh5hcOwjy1QuJzBPA==}
    dependencies:
      fast-deep-equal: 3.1.3
      json-schema-traverse: 1.0.0
      require-from-string: 2.0.2
      uri-js: 4.4.1
    dev: true

  /ajv/8.13.0:
    resolution: {integrity: sha512-PRA911Blj99jR5RMeTunVbNXMF6Lp4vZXnk5GQjcnUWUTsrXtekg/pnmFFI2u/I36Y/2bITGS30GZCXei6uNkA==}
    dependencies:
      fast-deep-equal: 3.1.3
      json-schema-traverse: 1.0.0
      require-from-string: 2.0.2
      uri-js: 4.4.1

  /ansi-colors/4.1.1:
    resolution: {integrity: sha512-JoX0apGbHaUJBNl6yF+p6JAFYZ666/hhCGKN5t9QFjbJQKUU/g8MNbFDbvfrgKXvI1QpZplPOnwIo99lX/AAmA==}
    engines: {node: '>=6'}
    dev: true

  /ansi-regex/5.0.1:
    resolution: {integrity: sha512-quJQXlTSUGL2LH9SUXo8VwsY4soanhgo6LNSm84E1LBcE8s3O0wpdiRzyR9z/ZZJMlMWv37qOOb9pdJlMUEKFQ==}
    engines: {node: '>=8'}

  /ansi-regex/6.0.1:
    resolution: {integrity: sha512-n5M855fKb2SsfMIiFFoVrABHJC8QtHwVx+mHWP3QcEqBHYienj5dHSgjbxtC0WEZXYt4wcD6zrQElDPhFuZgfA==}
    engines: {node: '>=12'}
    dev: true

  /ansi-styles/3.2.1:
    resolution: {integrity: sha512-VT0ZI6kZRdTh8YyJw3SMbYm/u+NqfsAxEpWO0Pf9sq8/e94WxxOpPKx9FR1FlyCtOVDNOQ+8ntlqFxiRc+r5qA==}
    engines: {node: '>=4'}
    dependencies:
      color-convert: 1.9.3

  /ansi-styles/4.3.0:
    resolution: {integrity: sha512-zbB9rCJAT1rbjiVDb2hqKFHNYLxgtk8NURxZ3IZwD3F6NtxbXZQCnnSi1Lkx+IDohdPlFp222wVALIheZJQSEg==}
    engines: {node: '>=8'}
    dependencies:
      color-convert: 2.0.1

  /ansi-styles/5.2.0:
    resolution: {integrity: sha512-Cxwpt2SfTzTtXcfOlzGEee8O+c+MmUgGrNiBcXnuWxuFJHe6a5Hz7qwhwe5OgaSYI0IJvkLqWX1ASG+cJOkEiA==}
    engines: {node: '>=10'}
    dev: true

  /ansi-styles/6.2.1:
    resolution: {integrity: sha512-bN798gFfQX+viw3R7yrGWRqnrN2oRkEkUjjl4JNn4E8GxxbjtG3FbrEIIY3l8/hrwUwIeCZvi4QuOTP4MErVug==}
    engines: {node: '>=12'}
    dev: true

  /anymatch/3.1.3:
    resolution: {integrity: sha512-KMReFUr0B4t+D+OBkjR3KYqvocp2XaSzO55UcB6mgQMd3KbcE+mWTyvVV7D/zsdEbNnV6acZUutkiHQXvTr1Rw==}
    engines: {node: '>= 8'}
    dependencies:
      normalize-path: 3.0.0
      picomatch: 2.3.1
    dev: true

  /append-field/1.0.0:
    resolution: {integrity: sha512-klpgFSWLW1ZEs8svjfb7g4qWY0YS5imI82dTg+QahUvJ8YqAY0P10Uk8tTyh9ZGuYEZEMaeJYCF5BFuX552hsw==}
    dev: true

  /arg/4.1.3:
    resolution: {integrity: sha512-58S9QDqG0Xx27YwPSt9fJxivjYl432YCwfDMfZ+71RAqUrZef7LrKQZ3LHLOwCS4FLNBplP533Zx895SeOCHvA==}
    dev: true

  /argparse/2.0.1:
    resolution: {integrity: sha512-8+9WqebbFzpX9OR+Wa6O29asIogeRMzcGtAINdpMHHyAg10f05aSFVBbcEqGf/PXw1EjAZ+q2/bEBg3DvurK3Q==}

  /array-buffer-byte-length/1.0.0:
    resolution: {integrity: sha512-LPuwb2P+NrQw3XhxGc36+XSvuBPopovXYTR9Ew++Du9Yb/bx5AzBfrIsBoj0EZUifjQU+sHL21sseZ3jerWO/A==}
    dependencies:
      call-bind: 1.0.2
      is-array-buffer: 3.0.2
    dev: true

  /array-flatten/1.1.1:
    resolution: {integrity: sha512-PCVAQswWemu6UdxsDFFX/+gVeYqKAod3D3UVm91jHwynguOwAvYPhx8nNlM++NqRcK6CxxpUafjmhIdKiHibqg==}
    dev: true

  /array-union/2.1.0:
    resolution: {integrity: sha512-HGyxoOTYUyCM6stUe6EJgnd4EoewAI7zMdfqO+kGjnlZmBDz/cR5pf8r/cR4Wq60sL/p0IkcjUEEPwS3GFrIyw==}
    engines: {node: '>=8'}
    dev: true

  /arraybuffer.prototype.slice/1.0.2:
    resolution: {integrity: sha512-yMBKppFur/fbHu9/6USUe03bZ4knMYiwFBcyiaXB8Go0qNehwX6inYPzK9U0NeQvGxKthcmHcaR8P5MStSRBAw==}
    engines: {node: '>= 0.4'}
    dependencies:
      array-buffer-byte-length: 1.0.0
      call-bind: 1.0.2
      define-properties: 1.2.1
      es-abstract: 1.22.2
      get-intrinsic: 1.2.1
      is-array-buffer: 3.0.2
      is-shared-array-buffer: 1.0.2
    dev: true

  /asn1/0.2.6:
    resolution: {integrity: sha512-ix/FxPn0MDjeyJ7i/yoHGFt/EX6LyNbxSEhPPXODPL+KB0VPk86UYfL0lMdy+KCnv+fmvIzySwaK5COwqVbWTQ==}
    dependencies:
      safer-buffer: 2.1.2
    dev: true

  /assert-plus/1.0.0:
    resolution: {integrity: sha512-NfJ4UzBCcQGLDlQq7nHxH+tv3kyZ0hHQqF5BO6J7tNJeP5do1llPr8dZ8zHonfhAu0PHAdMkSo+8o0wxg9lZWw==}
    engines: {node: '>=0.8'}
    dev: true

  /assertion-error/1.1.0:
    resolution: {integrity: sha512-jgsaNduz+ndvGyFt3uSuWqvy4lCnIJiovtouQN5JZHOKCS2QuhEdbcQHFhVksz2N2U9hXJo8odG7ETyWlEeuDw==}
    dev: true

  /ast-types/0.13.4:
    resolution: {integrity: sha512-x1FCFnFifvYDDzTaLII71vG5uvDwgtmDTEVWAxrgeiR8VjMONcCXJx7E+USjDtHlwFmt9MysbqgF9b9Vjr6w+w==}
    engines: {node: '>=4'}
    dependencies:
      tslib: 2.6.2
    dev: true

  /async/3.2.4:
    resolution: {integrity: sha512-iAB+JbDEGXhyIUavoDl9WP/Jj106Kz9DEn1DPgYw5ruDn0e3Wgi3sKFm55sASdGBNOQB8F59d9qQ7deqrHA8wQ==}
    dev: true

  /asynckit/0.4.0:
    resolution: {integrity: sha512-Oei9OH4tRh0YqU3GxhX79dM/mwVgvbZJaSNaRk+bshkj0S5cfHcgYakreBjrHwatXKbz+IoIdYLxrKim2MjW0Q==}

  /autorest/3.6.3:
    resolution: {integrity: sha512-j/Axwk9bniifTNtBLYVxfQZGQIGPKljFaCQCBWOiybVar2j3tkHP1btiC4a/t9pAJXY6IaFgWctoPM3G/Puhyg==}
    engines: {node: '>=12.0.0'}
    hasBin: true
    requiresBuild: true
    dev: true

  /available-typed-arrays/1.0.5:
    resolution: {integrity: sha512-DMD0KiN46eipeziST1LPP/STfDU0sufISXmjSgvVsoU2tqxctQeASejWcfNtxYKqETM1UxQ8sp2OrSBWpHY6sw==}
    engines: {node: '>= 0.4'}
    dev: true

  /aws-sign2/0.7.0:
    resolution: {integrity: sha512-08kcGqnYf/YmjoRhfxyu+CLxBjUtHLXLXX/vUfx9l2LYzG3c1m61nrpyFUZI6zeS+Li/wWMMidD9KgrqtGq3mA==}
    dev: true

  /aws4/1.12.0:
    resolution: {integrity: sha512-NmWvPnx0F1SfrQbYwOi7OeaNGokp9XhzNioJ/CSBs8Qa4vxug81mhJEAVZwxXuBmYB5KDRfMq/F3RR0BIU7sWg==}
    dev: true

  /axios/0.21.4:
    resolution: {integrity: sha512-ut5vewkiu8jjGBdqpM44XxjuCjq9LAKeHVmoVfHVzy8eHgxxq8SbAVQNovDA8mVi05kP0Ea/n/UzcSHcTJQfNg==}
    dependencies:
      follow-redirects: 1.15.3
    transitivePeerDependencies:
      - debug
    dev: true

  /b4a/1.6.4:
    resolution: {integrity: sha512-fpWrvyVHEKyeEvbKZTVOeZF3VSKKWtJxFIxX/jaVPf+cLbGUSitjb49pHLqPV2BUNNZ0LcoeEGfE/YCpyDYHIw==}
    dev: true

  /balanced-match/1.0.2:
    resolution: {integrity: sha512-3oSeUO0TMV67hN1AmbXsK4yaqU7tjiHlbxRDZOpH0KW9+CeX4bRAaX0Anxt0tx2MrpRpWwQaPwIlISEJhYU5Pw==}

  /bare-events/2.2.1:
    resolution: {integrity: sha512-9GYPpsPFvrWBkelIhOhTWtkeZxVxZOdb3VnFTCzlOo3OjvmTvzLoZFUT8kNFACx0vJej6QPney1Cf9BvzCNE/A==}
    dev: true
    optional: true

  /bare-fs/2.2.2:
    resolution: {integrity: sha512-X9IqgvyB0/VA5OZJyb5ZstoN62AzD7YxVGog13kkfYWYqJYcK0kcqLZ6TrmH5qr4/8//ejVcX4x/a0UvaogXmA==}
    requiresBuild: true
    dependencies:
      bare-events: 2.2.1
      bare-os: 2.2.1
      bare-path: 2.1.0
      streamx: 2.15.6
    dev: true
    optional: true

  /bare-os/2.2.1:
    resolution: {integrity: sha512-OwPyHgBBMkhC29Hl3O4/YfxW9n7mdTr2+SsO29XBWKKJsbgj3mnorDB80r5TiCQgQstgE5ga1qNYrpes6NvX2w==}
    dev: true
    optional: true

  /bare-path/2.1.0:
    resolution: {integrity: sha512-DIIg7ts8bdRKwJRJrUMy/PICEaQZaPGZ26lsSx9MJSwIhSrcdHn7/C8W+XmnG/rKi6BaRcz+JO00CjZteybDtw==}
    dependencies:
      bare-os: 2.2.1
    dev: true
    optional: true

  /base64-js/1.5.1:
    resolution: {integrity: sha512-AKpaYlHn8t4SVbOHCy+b5+KKgvR4vrsD8vbvrbiQJps7fKDTkjkDry6ji0rUJjC0kzbNePLwzxq8iypo41qeWA==}
    dev: true

  /base64id/2.0.0:
    resolution: {integrity: sha512-lGe34o6EHj9y3Kts9R4ZYs/Gr+6N7MCaMlIFA3F1R2O5/m7K06AxfSeO5530PEERE6/WyEg3lsuyw4GHlPZHog==}
    engines: {node: ^4.5.0 || >= 5.9}
    dev: true

  /basic-auth/2.0.1:
    resolution: {integrity: sha512-NF+epuEdnUYVlGuhaxbbq+dvJttwLnGY+YixlXlME5KpQ5W3CnXA5cVTneY3SPbPDRkcjMbifrwmFYcClgOZeg==}
    engines: {node: '>= 0.8'}
    dependencies:
      safe-buffer: 5.1.2
    dev: true

  /basic-ftp/5.0.4:
    resolution: {integrity: sha512-8PzkB0arJFV4jJWSGOYR+OEic6aeKMu/osRhBULN6RY0ykby6LKhbmuQ5ublvaas5BOwboah5D87nrHyuh8PPA==}
    engines: {node: '>=10.0.0'}
    dev: true

  /bcrypt-pbkdf/1.0.2:
    resolution: {integrity: sha512-qeFIXtP4MSoi6NLqO12WfqARWWuCKi2Rn/9hJLEmtB5yTNr9DqFWkJRCf2qShWzPeAMRnOgCrq0sg/KLv5ES9w==}
    dependencies:
      tweetnacl: 0.14.5
    dev: true

  /big.js/5.2.2:
    resolution: {integrity: sha512-vyL2OymJxmarO8gxMr0mhChsO9QGwhynfuu4+MHTAW6czfq9humCB7rKpUjDd9YUiDPU4mzpyupFSvOClAwbmQ==}
    dev: true

  /binary-extensions/2.2.0:
    resolution: {integrity: sha512-jDctJ/IVQbZoJykoeHbhXpOlNBqGNcwXJKJog42E5HDPUwQTSdjCHdihjj0DlnheQ7blbT6dHOafNAiS8ooQKA==}
    engines: {node: '>=8'}
    dev: true

  /body-parser/1.20.1:
    resolution: {integrity: sha512-jWi7abTbYwajOytWCQc37VulmWiRae5RyTpaCyDcS5/lMdtwSz5lOpDE67srw/HYe35f1z3fDQw+3txg7gNtWw==}
    engines: {node: '>= 0.8', npm: 1.2.8000 || >= 1.4.16}
    dependencies:
      bytes: 3.1.2
      content-type: 1.0.5
      debug: 2.6.9
      depd: 2.0.0
      destroy: 1.2.0
      http-errors: 2.0.0
      iconv-lite: 0.4.24
      on-finished: 2.4.1
      qs: 6.11.0
      raw-body: 2.5.1
      type-is: 1.6.18
      unpipe: 1.0.0
    dev: true

  /body-parser/1.20.2:
    resolution: {integrity: sha512-ml9pReCu3M61kGlqoTm2umSXTlRTuGTx0bfYj+uIUKKYycG5NtSbeetV3faSU6R7ajOPw0g/J1PvK4qNy7s5bA==}
    engines: {node: '>= 0.8', npm: 1.2.8000 || >= 1.4.16}
    dependencies:
      bytes: 3.1.2
      content-type: 1.0.5
      debug: 2.6.9
      depd: 2.0.0
      destroy: 1.2.0
      http-errors: 2.0.0
      iconv-lite: 0.4.24
      on-finished: 2.4.1
      qs: 6.11.0
      raw-body: 2.5.2
      type-is: 1.6.18
      unpipe: 1.0.0
    dev: true

  /brace-expansion/1.1.11:
    resolution: {integrity: sha512-iCuPHDFgrHX7H2vEI/5xpz07zSHB00TpugqhmYtVmMO6518mCuRMoOYFldEBl0g187ufozdaHgWKcYFb61qGiA==}
    dependencies:
      balanced-match: 1.0.2
      concat-map: 0.0.1
    dev: true

  /brace-expansion/2.0.1:
    resolution: {integrity: sha512-XnAIvQ8eM+kC6aULx6wuQiwVsnzsi9d3WxzV3FpWTGA19F621kwdbsAcFKXgKUHZWsy+mY6iL1sHTxWEFCytDA==}
    dependencies:
      balanced-match: 1.0.2

  /braces/3.0.2:
    resolution: {integrity: sha512-b8um+L1RzM3WDSzvhm6gIz1yfTbBt6YTlcEKAvsmqCZZFw46z626lVj9j1yEPW33H5H+lBQpZMP1k8l+78Ha0A==}
    engines: {node: '>=8'}
    dependencies:
      fill-range: 7.0.1

  /browser-stdout/1.3.1:
    resolution: {integrity: sha512-qhAVI1+Av2X7qelOfAIYwXONood6XlZE/fXaBSmW/T5SzLAmCgzi+eiWE7fUvbHaeNBQH13UftjpXxsfLkMpgw==}
    dev: true

  /browserslist/4.21.11:
    resolution: {integrity: sha512-xn1UXOKUz7DjdGlg9RrUr0GGiWzI97UQJnugHtH0OLDfJB7jMgoIkYvRIEO1l9EeEERVqeqLYOcFBW9ldjypbQ==}
    engines: {node: ^6 || ^7 || ^8 || ^9 || ^10 || ^11 || ^12 || >=13.7}
    hasBin: true
    dependencies:
      caniuse-lite: 1.0.30001539
      electron-to-chromium: 1.4.529
      node-releases: 2.0.13
      update-browserslist-db: 1.0.13_browserslist@4.21.11
    dev: true

  /browserslist/4.23.1:
    resolution: {integrity: sha512-TUfofFo/KsK/bWZ9TWQ5O26tsWW4Uhmt8IYklbnUa70udB6P2wA7w7o4PY4muaEPBQaAX+CEnmmIA41NVHtPVw==}
    engines: {node: ^6 || ^7 || ^8 || ^9 || ^10 || ^11 || ^12 || >=13.7}
    hasBin: true
    dependencies:
      caniuse-lite: 1.0.30001632
      electron-to-chromium: 1.4.798
      node-releases: 2.0.14
      update-browserslist-db: 1.0.16_browserslist@4.23.1
    dev: true

  /buffer-crc32/0.2.13:
    resolution: {integrity: sha512-VO9Ht/+p3SN7SKWqcrgEzjGbRSJYTx+Q1pTQC0wrWqHx0vpJraQ6GtHx8tvcg1rlK1byhU5gccxgOgj7B0TDkQ==}
    dev: true

  /buffer-equal-constant-time/1.0.1:
    resolution: {integrity: sha512-zRpUiDwd/xk6ADqPMATG8vc9VPrkck7T07OIx0gnjmJAnHnTVXNQG3vfvWNuiZIkwu9KrKdA1iJKfsfTVxE6NA==}
    dev: true

  /buffer-from/1.1.2:
    resolution: {integrity: sha512-E+XQCRwSbaaiChtv6k6Dwgc+bx+Bs6vuKJHHl5kox/BaKbhiXzqQOwK4cO22yElGp2OCmjwVhT3HmxgyPGnJfQ==}

  /buffer/5.7.1:
    resolution: {integrity: sha512-EHcyIPBQ4BSGlvjB16k5KgAJ27CIsHY/2JBmCRReo48y9rQ3MaUzWX3KVlBa4U7MyX02HdVj0K7C3WaB3ju7FQ==}
    dependencies:
      base64-js: 1.5.1
      ieee754: 1.2.1
    dev: true

  /buffer/6.0.3:
    resolution: {integrity: sha512-FTiCpNxtwiZZHEZbcbTIcZjERVICn9yq/pDFkTl95/AxzD1naBctN7YO68riM/gLSDY7sdrMby8hofADYuuqOA==}
    dependencies:
      base64-js: 1.5.1
      ieee754: 1.2.1
    dev: true

  /busboy/1.6.0:
    resolution: {integrity: sha512-8SFQbg/0hQ9xy3UNTB0YEnsNBbWfhf7RtnzpL7TkBiTBRfrQ9Fxcnz7VJsleJpyp6rVLvXiuORqjlHi5q+PYuA==}
    engines: {node: '>=10.16.0'}
    dependencies:
      streamsearch: 1.1.0
    dev: true

  /bytes/3.1.2:
    resolution: {integrity: sha512-/Nf7TyzTx6S3yRJObOAV7956r8cr2+Oj8AC5dt8wSP3BQAoeX58NoHyCU8P8zGkNXStjTSi6fzO6F0pBdcYbEg==}
    engines: {node: '>= 0.8'}
    dev: true

  /cac/6.7.14:
    resolution: {integrity: sha512-b6Ilus+c3RrdDk+JhLKUAQfzzgLEPy6wcXqS7f/xe1EETvsDP6GORG7SFuOs6cID5YkqchW/LXZbX5bc8j7ZcQ==}
    engines: {node: '>=8'}
    dev: true

  /call-bind/1.0.2:
    resolution: {integrity: sha512-7O+FbCihrB5WGbFYesctwmTKae6rOiIzmz1icreWJ+0aA7LJfuqhEso2T9ncpcFtzMQtzXf2QGGueWJGTYsqrA==}
    dependencies:
      function-bind: 1.1.1
      get-intrinsic: 1.2.1
    dev: true

  /callsites/3.1.0:
    resolution: {integrity: sha512-P8BjAsXvZS+VIDUI11hHCQEv74YT67YUi5JJFNWIqL235sBmjX4+qx9Muvls5ivyNENctx46xQLQ3aTuE7ssaQ==}
    engines: {node: '>=6'}
    dev: true

  /camelcase/6.3.0:
    resolution: {integrity: sha512-Gmy6FhYlCY7uOElZUSbxo2UCDH8owEk996gkbrpsgGtrJLM3J7jGxl9Ic7Qwwj4ivOE5AWZWRMecDdF7hqGjFA==}
    engines: {node: '>=10'}
    dev: true

  /caniuse-lite/1.0.30001539:
    resolution: {integrity: sha512-hfS5tE8bnNiNvEOEkm8HElUHroYwlqMMENEzELymy77+tJ6m+gA2krtHl5hxJaj71OlpC2cHZbdSMX1/YEqEkA==}
    dev: true

  /caniuse-lite/1.0.30001632:
    resolution: {integrity: sha512-udx3o7yHJfUxMLkGohMlVHCvFvWmirKh9JAH/d7WOLPetlH+LTL5cocMZ0t7oZx/mdlOWXti97xLZWc8uURRHg==}
    dev: true

  /caseless/0.12.0:
    resolution: {integrity: sha512-4tYFyifaFfGacoiObjJegolkwSU4xQNGbVgUiNYVUxbQ2x2lUsFvY4hVgVzGiIe6WLOPqycWXA40l+PWsxthUw==}
    dev: true

  /chai-as-promised/7.1.1_chai@4.3.8:
    resolution: {integrity: sha512-azL6xMoi+uxu6z4rhWQ1jbdUhOMhis2PvscD/xjLqNMkv3BPPp2JyyuTHOrf9BOosGpNQ11v6BKv/g57RXbiaA==}
    peerDependencies:
      chai: '>= 2.1.2 < 5'
    dependencies:
      chai: 4.3.8
      check-error: 1.0.2
    dev: true

  /chai/4.3.8:
    resolution: {integrity: sha512-vX4YvVVtxlfSZ2VecZgFUTU5qPCYsobVI2O9FmwEXBhDigYGQA6jRXCycIs1yJnnWbZ6/+a2zNIF5DfVCcJBFQ==}
    engines: {node: '>=4'}
    dependencies:
      assertion-error: 1.1.0
      check-error: 1.0.2
      deep-eql: 4.1.3
      get-func-name: 2.0.0
      loupe: 2.3.6
      pathval: 1.1.1
      type-detect: 4.0.8
    dev: true

  /chai/4.4.1:
    resolution: {integrity: sha512-13sOfMv2+DWduEU+/xbun3LScLoqN17nBeTLUsmDfKdoiC1fr0n9PU4guu4AhRcOVFk/sW8LyZWHuhWtQZiF+g==}
    engines: {node: '>=4'}
    dependencies:
      assertion-error: 1.1.0
      check-error: 1.0.3
      deep-eql: 4.1.3
      get-func-name: 2.0.2
      loupe: 2.3.7
      pathval: 1.1.1
      type-detect: 4.0.8
    dev: true

  /chalk/2.4.2:
    resolution: {integrity: sha512-Mti+f9lpJNcwF4tWV8/OrTTtF1gZi+f8FqlyAdouralcFWFQWF2+NgCHShjkCb+IFBLq9buZwE1xckQU4peSuQ==}
    engines: {node: '>=4'}
    dependencies:
      ansi-styles: 3.2.1
      escape-string-regexp: 1.0.5
      supports-color: 5.5.0

  /chalk/4.1.2:
    resolution: {integrity: sha512-oKnbhFyRIXpUuez8iBMmyEa4nbj4IOQyuhc/wy9kY7/WVPcwIO9VA668Pu8RkO7+0G76SLROeyw9CpQ061i4mA==}
    engines: {node: '>=10'}
    dependencies:
      ansi-styles: 4.3.0
      supports-color: 7.2.0
    dev: true

  /change-case/5.4.4:
    resolution: {integrity: sha512-HRQyTk2/YPEkt9TnUPbOpr64Uw3KOicFWPVBb+xiHvd6eBx/qPr9xqfBFDT8P2vWsvvz4jbEkfDe71W3VyNu2w==}

  /check-error/1.0.2:
    resolution: {integrity: sha512-BrgHpW9NURQgzoNyjfq0Wu6VFO6D7IZEmJNdtgNqpzGG8RuNFHt2jQxWlAs4HMe119chBnv+34syEZtc6IhLtA==}
    dev: true

  /check-error/1.0.3:
    resolution: {integrity: sha512-iKEoDYaRmd1mxM90a2OEfWhjsjPpYPuQ+lMYsoxB126+t8fw7ySEO48nmDg5COTjxDI65/Y2OWpeEHk3ZOe8zg==}
    dependencies:
      get-func-name: 2.0.2
    dev: true

  /chokidar/3.5.3:
    resolution: {integrity: sha512-Dr3sfKRP6oTcjf2JmUmFJfeVMvXBdegxB0iVQ5eb2V10uFJUCAS8OByZdVAyVb8xXNz3GjjTgj9kLWsZTqE6kw==}
    engines: {node: '>= 8.10.0'}
    dependencies:
      anymatch: 3.1.3
      braces: 3.0.2
      glob-parent: 5.1.2
      is-binary-path: 2.1.0
      is-glob: 4.0.3
      normalize-path: 3.0.0
      readdirp: 3.6.0
    optionalDependencies:
      fsevents: 2.3.3
    dev: true

  /chrome-trace-event/1.0.3:
    resolution: {integrity: sha512-p3KULyQg4S7NIHixdwbGX+nFHkoBiA4YQmyWtjb8XngSKV124nJmRysgAeujbUVb15vh+RvFUfCPqU7rXk+hZg==}
    engines: {node: '>=6.0'}
    dev: true

  /chromium-bidi/0.5.12_74t7hwmhzgczi6zz4gvli4zmpa:
    resolution: {integrity: sha512-sZMgEBWKbupD0Q7lyFu8AWkrE+rs5ycE12jFkGwIgD/VS8lDPtelPlXM7LYaq4zrkZ/O2L3f4afHUHL0ICdKog==}
    peerDependencies:
      devtools-protocol: '*'
    dependencies:
      devtools-protocol: 0.0.1249869
      mitt: 3.0.1
      urlpattern-polyfill: 10.0.0
    dev: true

  /cliui/7.0.4:
    resolution: {integrity: sha512-OcRE68cOsVMXp1Yvonl/fzkQOyjLSu/8bhPDfQt0e0/Eb283TKP20Fs2MqoPsr9SwA595rRCA+QMzYc9nBP+JQ==}
    dependencies:
      string-width: 4.2.3
      strip-ansi: 6.0.1
      wrap-ansi: 7.0.0
    dev: true

  /cliui/8.0.1:
    resolution: {integrity: sha512-BSeNnyus75C4//NQ9gQt1/csTXyo/8Sb+afLAkzAptFuMsod9HFokGNudZpi/oQV73hnVK+sR+5PVRMd+Dr7YQ==}
    engines: {node: '>=12'}
    dependencies:
      string-width: 4.2.3
      strip-ansi: 6.0.1
      wrap-ansi: 7.0.0

  /clone-deep/4.0.1:
    resolution: {integrity: sha512-neHB9xuzh/wk0dIHweyAXv2aPGZIVk3pLMe+/RNzINf17fe0OG96QroktYAUm7SM1PBnzTabaLboqqxDyMU+SQ==}
    engines: {node: '>=6'}
    dependencies:
      is-plain-object: 2.0.4
      kind-of: 6.0.3
      shallow-clone: 3.0.1
    dev: true

  /code-block-writer/11.0.3:
    resolution: {integrity: sha512-NiujjUFB4SwScJq2bwbYUtXbZhBSlY6vYzm++3Q6oC+U+injTqfPYFK8wS9COOmb2lueqp0ZRB4nK1VYeHgNyw==}
    dev: false

  /color-convert/1.9.3:
    resolution: {integrity: sha512-QfAUtd+vFdAtFQcC8CCyYt1fYWxSqAiK2cSD6zDB8N3cpsEBAvRxp9zOGg6G/SHHJYAT88/az/IuDGALsNVbGg==}
    dependencies:
      color-name: 1.1.3

  /color-convert/2.0.1:
    resolution: {integrity: sha512-RRECPsj7iu/xb5oKYcsFHSppFNnsj/52OVTRKb4zP5onXwVF3zVmmToNcOfGC+CRDpfK/U584fMg38ZHCaElKQ==}
    engines: {node: '>=7.0.0'}
    dependencies:
      color-name: 1.1.4

  /color-name/1.1.3:
    resolution: {integrity: sha512-72fSenhMw2HZMTVHeCA9KCmpEIbzWiQsjN+BHcBbS9vr1mtt+vJjPdksIBNUmKAW8TFUDPJK5SUU3QhE9NEXDw==}

  /color-name/1.1.4:
    resolution: {integrity: sha512-dOy+3AuW3a2wNbZHIuMZpTcgjGuLU/uBL/ubcZF9OXbDo8ff4O8yVp5Bf0efS8uEoYo5q4Fx7dY9OgQGXgAsQA==}

  /color-string/1.9.1:
    resolution: {integrity: sha512-shrVawQFojnZv6xM40anx4CkoDP+fZsw/ZerEMsW/pyzsRbElpsL/DBVW7q3ExxwusdNXI3lXpuhEZkzs8p5Eg==}
    dependencies:
      color-name: 1.1.4
      simple-swizzle: 0.2.2
    dev: true

  /color/3.2.1:
    resolution: {integrity: sha512-aBl7dZI9ENN6fUGC7mWpMTPNHmWUSNan9tuWN6ahh5ZLNk9baLJOnSMlrQkHcrfFgz2/RigjUVAjdx36VcemKA==}
    dependencies:
      color-convert: 1.9.3
      color-string: 1.9.1
    dev: true

  /colorette/2.0.20:
    resolution: {integrity: sha512-IfEDxwoWIjkeXL1eXcDiow4UbKjhLdq6/EuSVR9GMN7KVH3r9gQ83e73hsz1Nd1T3ijd5xv1wcWRYO+D6kCI2w==}
    dev: true

  /colorspace/1.1.4:
    resolution: {integrity: sha512-BgvKJiuVu1igBUF2kEjRCZXol6wiiGbY5ipL/oVPwm0BL9sIpMIzM8IK7vwuxIIzOXMV3Ey5w+vxhm0rR/TN8w==}
    dependencies:
      color: 3.2.1
      text-hex: 1.0.0
    dev: true

  /combined-stream/1.0.8:
    resolution: {integrity: sha512-FQN4MRfuJeHf7cBbBMJFXhKSDq+2kAArBlmRBvcvFE5BB1HZKXtSFASDhdlz9zOYwxh8lDdnvmMOe/+5cdoEdg==}
    engines: {node: '>= 0.8'}
    dependencies:
      delayed-stream: 1.0.0

  /commander/2.20.3:
    resolution: {integrity: sha512-GpVkmM8vF2vQUkj2LvZmD35JxeJOLCwJ9cUkugyk2nuhbv3+mJvpLYYt+0+USMxE+oj+ey/lJEnhZw75x/OMcQ==}
    dev: true

  /commander/3.0.2:
    resolution: {integrity: sha512-Gar0ASD4BDyKC4hl4DwHqDrmvjoxWKZigVnAbn5H1owvm4CxCPdb0HQDehwNYMJpla5+M2tPmPARzhtYuwpHow==}
    dev: true

  /commander/7.2.0:
    resolution: {integrity: sha512-QrWXB+ZQSVPmIWIhtEO9H+gwHaMGYiF5ChvoJ+K9ZGHG/sVsa6yiesAD1GC/x46sET00Xlwo1u49RVVVzvcSkw==}
    engines: {node: '>= 10'}
    dev: true

  /commonmark/0.30.0:
    resolution: {integrity: sha512-j1yoUo4gxPND1JWV9xj5ELih0yMv1iCWDG6eEQIPLSWLxzCXiFoyS7kvB+WwU+tZMf4snwJMMtaubV0laFpiBA==}
    hasBin: true
    dependencies:
      entities: 2.0.3
      mdurl: 1.0.1
      minimist: 1.2.8
      string.prototype.repeat: 0.2.0
    dev: true

  /concat-map/0.0.1:
    resolution: {integrity: sha512-/Srv4dswyQNBfohGpz9o6Yb3Gz3SrUDqBH5rTuhGR7ahtlbYKnVxw2bCFMRljaA7EXHaXZ8wsHdodFvbkhKmqg==}
    dev: true

  /concat-stream/1.6.2:
    resolution: {integrity: sha512-27HBghJxjiZtIk3Ycvn/4kbJk/1uZuJFfuPEns6LaEvpvG1f0hTea8lilrouyo9mVc2GWdcEZ8OLoGmSADlrCw==}
    engines: {'0': node >= 0.8}
    dependencies:
      buffer-from: 1.1.2
      inherits: 2.0.4
      readable-stream: 2.3.8
      typedarray: 0.0.6
    dev: true

  /confbox/0.1.7:
    resolution: {integrity: sha512-uJcB/FKZtBMCJpK8MQji6bJHgu1tixKPxRLeGkNzBoOZzpnZUJm0jm2/sBDWcuBx1dYgxV4JU+g5hmNxCyAmdA==}
    dev: true

  /connect/3.7.0:
    resolution: {integrity: sha512-ZqRXc+tZukToSNmh5C2iWMSoV3X1YUcPbqEM4DkEG5tNQXrQUZCNVGGv3IuicnkMtPfGf3Xtp8WCXs295iQ1pQ==}
    engines: {node: '>= 0.10.0'}
    dependencies:
      debug: 2.6.9
      finalhandler: 1.1.2
      parseurl: 1.3.3
      utils-merge: 1.0.1
    dev: true

  /content-disposition/0.5.4:
    resolution: {integrity: sha512-FveZTNuGw04cxlAiWbzi6zTAL/lhehaWbTtgluJh4/E95DqMwTmha3KZN1aAWA8cFIhHzMZUvLevkw5Rqk+tSQ==}
    engines: {node: '>= 0.6'}
    dependencies:
      safe-buffer: 5.2.1
    dev: true

  /content-type/1.0.5:
    resolution: {integrity: sha512-nTjqfcBFEipKdXCv4YDQWCfmcLZKm81ldF0pAopTvyrFGVbcR6P/VAAd5G7N+0tTr8QqiU0tFadD6FK4NtJwOA==}
    engines: {node: '>= 0.6'}
    dev: true

  /convert-source-map/2.0.0:
    resolution: {integrity: sha512-Kvp459HrV2FEJ1CAsi1Ku+MY3kasH19TFykTz2xWmMeq6bk2NU3XXvfJ+Q61m0xktWwt+1HSYf3JZsTms3aRJg==}
    dev: true

  /cookie-signature/1.0.6:
    resolution: {integrity: sha512-QADzlaHc8icV8I7vbaJXJwod9HWYp8uCqf1xa4OfNu1T7JVxQIrUgOWtHdNDtPiywmFbiS12VjotIXLrKM3orQ==}
    dev: true

  /cookie/0.4.2:
    resolution: {integrity: sha512-aSWTXFzaKWkvHO1Ny/s+ePFpvKsPnjc551iI41v3ny/ow6tBG5Vd+FuqGNhh1LxOmVzOlGUriIlOaokOvhaStA==}
    engines: {node: '>= 0.6'}
    dev: true

  /cookie/0.5.0:
    resolution: {integrity: sha512-YZ3GUyn/o8gfKJlnlX7g7xq4gyO6OSuhGPKaaGssGB2qgDUS0gPgtTvoyZLTt9Ab6dC4hfc9dV5arkvc/OCmrw==}
    engines: {node: '>= 0.6'}
    dev: true

  /cookie/0.6.0:
    resolution: {integrity: sha512-U71cyTamuh1CRNCfpGY6to28lxvNwPG4Guz/EVjgf3Jmzv0vlDp1atT9eS5dDjMYHucpHbWns6Lwf3BKz6svdw==}
    engines: {node: '>= 0.6'}
    dev: true

  /core-util-is/1.0.2:
    resolution: {integrity: sha512-3lqz5YjWTYnW6dlDa5TLaTCcShfar1e40rmcJVwCBJC6mWlFuj0eCHIElmG1g5kyuJ/GD+8Wn4FFCcz4gJPfaQ==}
    dev: true

  /cors/2.8.5:
    resolution: {integrity: sha512-KIHbLJqu73RGr/hnbrO9uBeixNGuvSQjul/jdFvS/KFSIH1hWVd1ng7zOHx+YrEfInLG7q4n6GHQ9cDtxv/P6g==}
    engines: {node: '>= 0.10'}
    dependencies:
      object-assign: 4.1.1
      vary: 1.1.2
    dev: true

  /cosmiconfig/9.0.0_typescript@5.4.5:
    resolution: {integrity: sha512-itvL5h8RETACmOTFc4UfIyB2RfEHi71Ax6E/PivVxq9NseKbOWpeyHEOIbmAw1rs8Ak0VursQNww7lf7YtUwzg==}
    engines: {node: '>=14'}
    peerDependencies:
      typescript: '>=4.9.5'
    peerDependenciesMeta:
      typescript:
        optional: true
    dependencies:
      env-paths: 2.2.1
      import-fresh: 3.3.0
      js-yaml: 4.1.0
      parse-json: 5.2.0
      typescript: 5.4.5
    dev: true

  /create-require/1.1.1:
    resolution: {integrity: sha512-dcKFX3jn0MpIaXjisoRvexIJVEKzaq7z2rZKxf+MSr9TkdmHmsU4m2lcLojrj/FHl8mk5VxMmYA+ftRkP/3oKQ==}
    dev: true

  /cross-env/7.0.3:
    resolution: {integrity: sha512-+/HKd6EgcQCJGh2PSjZuUitQBQynKor4wrFbRg4DtAgS1aWO+gU52xpH7M9ScGgXSYmAVS9bIJ8EzuaGw0oNAw==}
    engines: {node: '>=10.14', npm: '>=6', yarn: '>=1'}
    hasBin: true
    dependencies:
      cross-spawn: 7.0.3
    dev: true

  /cross-fetch/4.0.0:
    resolution: {integrity: sha512-e4a5N8lVvuLgAWgnCrLr2PP0YyDOTHa9H/Rj54dirp61qXnNq46m82bRhNqIA5VccJtWBvPTFRV3TtvHUKPB1g==}
    dependencies:
      node-fetch: 2.7.0
    transitivePeerDependencies:
      - encoding
    dev: true

  /cross-spawn/6.0.5:
    resolution: {integrity: sha512-eTVLrBSt7fjbDygz805pMnstIs2VTBNkRm0qxZd+M7A5XDdxVRWO5MxGBXZhjY4cqLYLdtrGqRf8mBPmzwSpWQ==}
    engines: {node: '>=4.8'}
    dependencies:
      nice-try: 1.0.5
      path-key: 2.0.1
      semver: 5.7.2
      shebang-command: 1.2.0
      which: 1.3.1
    dev: true

  /cross-spawn/7.0.3:
    resolution: {integrity: sha512-iRDPJKUPVEND7dHPO8rkbOnPpyDygcDFtWjpeWNCgy8WP2rXcxXL8TskReQl6OrB2G7+UJrags1q15Fudc7G6w==}
    engines: {node: '>= 8'}
    dependencies:
      path-key: 3.1.1
      shebang-command: 2.0.0
      which: 2.0.2
    dev: true

  /custom-event/1.0.1:
    resolution: {integrity: sha512-GAj5FOq0Hd+RsCGVJxZuKaIDXDf3h6GQoNEjFgbLLI/trgtavwUbSnZ5pVfg27DVCaWjIohryS0JFwIJyT2cMg==}
    dev: true

  /dashdash/1.14.1:
    resolution: {integrity: sha512-jRFi8UDGo6j+odZiEpjazZaWqEal3w/basFjQHQEwVtZJGDpxbH1MeYluwCS8Xq5wmLJooDlMgvVarmWfGM44g==}
    engines: {node: '>=0.10'}
    dependencies:
      assert-plus: 1.0.0
    dev: true

  /data-uri-to-buffer/4.0.1:
    resolution: {integrity: sha512-0R9ikRb668HB7QDxT1vkpuUBtqc53YyAwMwGeUFKRojY/NWKvdZ+9UYtRfGmhqNbRkTSVpMbmyhXipFFv2cb/A==}
    engines: {node: '>= 12'}
    dev: true

  /data-uri-to-buffer/6.0.1:
    resolution: {integrity: sha512-MZd3VlchQkp8rdend6vrx7MmVDJzSNTBvghvKjirLkD+WTChA3KUf0jkE68Q4UyctNqI11zZO9/x2Yx+ub5Cvg==}
    engines: {node: '>= 14'}
    dev: true

  /date-format/4.0.14:
    resolution: {integrity: sha512-39BOQLs9ZjKh0/patS9nrT8wc3ioX3/eA/zgbKNopnF2wCqJEoxywwwElATYvRsXdnOxA/OQeQoFZ3rFjVajhg==}
    engines: {node: '>=4.0'}
    dev: true

  /debug/2.6.9:
    resolution: {integrity: sha512-bC7ElrdJaJnPbAP+1EotYvqZsb3ecl5wi6Bfi6BJTUcNowp6cvspg0jXznRTKDjm/E7AdgFBVeAPVMNcKGsHMA==}
    dependencies:
      ms: 2.0.0
    dev: true

  /debug/4.3.3_supports-color@8.1.1:
    resolution: {integrity: sha512-/zxw5+vh1Tfv+4Qn7a5nsbcJKPaSvCDhojn6FEl9vupwK2VCSDtEiEtqr8DFtzYFOdz63LBkxec7DYuc2jon6Q==}
    engines: {node: '>=6.0'}
    peerDependencies:
      supports-color: '*'
    peerDependenciesMeta:
      supports-color:
        optional: true
    dependencies:
      ms: 2.1.2
      supports-color: 8.1.1
    dev: true

  /debug/4.3.4:
    resolution: {integrity: sha512-PRWFHuSU3eDtQJPvnNY7Jcket1j0t5OuOsFzPPzsekD52Zl8qUfFIPEiswXqIvHWGVHOgX+7G/vCNNhehwxfkQ==}
    engines: {node: '>=6.0'}
    peerDependencies:
      supports-color: '*'
    peerDependenciesMeta:
      supports-color:
        optional: true
    dependencies:
      ms: 2.1.2

  /debug/4.3.4_supports-color@8.1.1:
    resolution: {integrity: sha512-PRWFHuSU3eDtQJPvnNY7Jcket1j0t5OuOsFzPPzsekD52Zl8qUfFIPEiswXqIvHWGVHOgX+7G/vCNNhehwxfkQ==}
    engines: {node: '>=6.0'}
    peerDependencies:
      supports-color: '*'
    peerDependenciesMeta:
      supports-color:
        optional: true
    dependencies:
      ms: 2.1.2
      supports-color: 8.1.1
    dev: true

  /decamelize/4.0.0:
    resolution: {integrity: sha512-9iE1PgSik9HeIIw2JO94IidnE3eBoQrFJ3w7sFuzSX4DpmZ3v5sZpUiV5Swcf6mQEF+Y0ru8Neo+p+nyh2J+hQ==}
    engines: {node: '>=10'}
    dev: true

  /deep-eql/4.1.3:
    resolution: {integrity: sha512-WaEtAOpRA1MQ0eohqZjpGD8zdI0Ovsm8mmFhaDN8dvDZzyoUMcYDnf5Y6iu7HTXxf8JDS23qWa4a+hKCDyOPzw==}
    engines: {node: '>=6'}
    dependencies:
      type-detect: 4.0.8
    dev: true

  /deep-equal/2.2.2:
    resolution: {integrity: sha512-xjVyBf0w5vH0I42jdAZzOKVldmPgSulmiyPRywoyq7HXC9qdgo17kxJE+rdnif5Tz6+pIrpJI8dCpMNLIGkUiA==}
    dependencies:
      array-buffer-byte-length: 1.0.0
      call-bind: 1.0.2
      es-get-iterator: 1.1.3
      get-intrinsic: 1.2.1
      is-arguments: 1.1.1
      is-array-buffer: 3.0.2
      is-date-object: 1.0.5
      is-regex: 1.1.4
      is-shared-array-buffer: 1.0.2
      isarray: 2.0.5
      object-is: 1.1.5
      object-keys: 1.1.1
      object.assign: 4.1.4
      regexp.prototype.flags: 1.5.1
      side-channel: 1.0.4
      which-boxed-primitive: 1.0.2
      which-collection: 1.0.1
      which-typed-array: 1.1.11
    dev: true

  /deep-is/0.1.4:
    resolution: {integrity: sha512-oIPzksmTg4/MriiaYGO+okXDT7ztn/w3Eptv/+gSIdMdKsJo0u4CfYNFJPy+4SKMuCqGw2wxnA+URMg3t8a/bQ==}
    dev: true

  /define-data-property/1.1.0:
    resolution: {integrity: sha512-UzGwzcjyv3OtAvolTj1GoyNYzfFR+iqbGjcnBEENZVCpM4/Ng1yhGNvS3lR/xDS74Tb2wGG9WzNSNIOS9UVb2g==}
    engines: {node: '>= 0.4'}
    dependencies:
      get-intrinsic: 1.2.1
      gopd: 1.0.1
      has-property-descriptors: 1.0.0
    dev: true

  /define-lazy-prop/2.0.0:
    resolution: {integrity: sha512-Ds09qNh8yw3khSjiJjiUInaGX9xlqZDY7JVryGxdxV7NPeuqQfplOpQ66yJFZut3jLa5zOwkXw1g9EI2uKh4Og==}
    engines: {node: '>=8'}
    dev: true

  /define-properties/1.2.1:
    resolution: {integrity: sha512-8QmQKqEASLd5nx0U1B1okLElbUuuttJ/AnYmRXbbbGDWh6uS208EjD4Xqq/I9wK7u0v6O08XhTWnt5XtEbR6Dg==}
    engines: {node: '>= 0.4'}
    dependencies:
      define-data-property: 1.1.0
      has-property-descriptors: 1.0.0
      object-keys: 1.1.1
    dev: true

  /degenerator/5.0.1:
    resolution: {integrity: sha512-TllpMR/t0M5sqCXfj85i4XaAzxmS5tVA16dqvdkMwGmzI+dXLXnw3J+3Vdv7VKw+ThlTMboK6i9rnZ6Nntj5CQ==}
    engines: {node: '>= 14'}
    dependencies:
      ast-types: 0.13.4
      escodegen: 2.1.0
      esprima: 4.0.1
    dev: true

  /delayed-stream/1.0.0:
    resolution: {integrity: sha512-ZySD7Nf91aLB0RxL4KGrKHBXl7Eds1DAmEdcoVawXnLD7SDhpNgtuII2aAkg7a7QS41jxPSZ17p4VdGnMHk3MQ==}
    engines: {node: '>=0.4.0'}

  /depd/2.0.0:
    resolution: {integrity: sha512-g7nH6P6dyDioJogAAGprGpCtVImJhpPk/roCzdb3fIh61/s/nPsfR6onyMwkCAR/OlC3yBC0lESvUoQEAssIrw==}
    engines: {node: '>= 0.8'}
    dev: true

  /destroy/1.2.0:
    resolution: {integrity: sha512-2sJGJTaXIIaR1w4iJSNoN0hnMY7Gpc/n8D4qSCJw8QqFWXf7cuAgnEHxBpweaVcPevC2l3KpjYCx3NypQQgaJg==}
    engines: {node: '>= 0.8', npm: 1.2.8000 || >= 1.4.16}
    dev: true

  /devtools-protocol/0.0.1249869:
    resolution: {integrity: sha512-Ctp4hInA0BEavlUoRy9mhGq0i+JSo/AwVyX2EFgZmV1kYB+Zq+EMBAn52QWu6FbRr10hRb6pBl420upbp4++vg==}
    dev: true

  /di/0.0.1:
    resolution: {integrity: sha512-uJaamHkagcZtHPqCIHZxnFrXlunQXgBOsZSUOWwFw31QJCAbyTBoHMW75YOTur5ZNx8pIeAKgf6GWIgaqqiLhA==}
    dev: true

  /diff-sequences/29.6.3:
    resolution: {integrity: sha512-EjePK1srD3P08o2j4f0ExnylqRs5B9tJjcp9t1krH2qRi8CCdsYfwe9JgSLurFBWwq4uOlipzfk5fHNvwFKr8Q==}
    engines: {node: ^14.15.0 || ^16.10.0 || >=18.0.0}
    dev: true

  /diff/4.0.2:
    resolution: {integrity: sha512-58lmxKSA4BNyLz+HHMUzlOEpg09FV+ev6ZMe3vJihgdxzgcwZ8VoEEPmALCZG9LmqfVoNMMKpttIYTVG6uDY7A==}
    engines: {node: '>=0.3.1'}
    dev: true

  /diff/5.0.0:
    resolution: {integrity: sha512-/VTCrvm5Z0JGty/BWHljh+BAiw3IK+2j87NGMu8Nwc/f48WoDAC395uomO9ZD117ZOBaHmkX1oyLvkVM/aIT3w==}
    engines: {node: '>=0.3.1'}
    dev: true

  /dir-glob/3.0.1:
    resolution: {integrity: sha512-WkrWp9GR4KXfKGYzOLmTuGVi1UWFfws377n9cc55/tb6DuqyF6pcQ5AbiHEshaDpY9v6oaSr2XCDidGmMwdzIA==}
    engines: {node: '>=8'}
    dependencies:
      path-type: 4.0.0
    dev: true

  /directory-tree/2.4.0:
    resolution: {integrity: sha512-AM03Th+ypDAHefyB6SP3uezaWkTbol1P43CS5yFU7wePTuHnR4YoHgY6KbGHLr/a065ocN26l9lXOoFBzzM31w==}
    engines: {node: '>=10.0'}
    deprecated: Breaking change, bumped to 3.0.0
    dev: true

  /doctrine/3.0.0:
    resolution: {integrity: sha512-yS+Q5i3hBf7GBkd4KG8a7eBNNWNGLTaEwwYWUijIYM7zrlYDM0BFXHjjPWlWZ1Rg7UaddZeIDmi9jF3HmqiQ2w==}
    engines: {node: '>=6.0.0'}
    dependencies:
      esutils: 2.0.3
    dev: true

  /dom-serialize/2.2.1:
    resolution: {integrity: sha512-Yra4DbvoW7/Z6LBN560ZwXMjoNOSAN2wRsKFGc4iBeso+mpIA6qj1vfdf9HpMaKAqG6wXTy+1SYEzmNpKXOSsQ==}
    dependencies:
      custom-event: 1.0.1
      ent: 2.2.0
      extend: 3.0.2
      void-elements: 2.0.1
    dev: true

  /dotenv/16.3.1:
    resolution: {integrity: sha512-IPzF4w4/Rd94bA9imS68tZBaYyBWSCE47V1RGuMrB94iyTOIEwRmVL2x/4An+6mETpLrKJ5hQkB8W4kFAadeIQ==}
    engines: {node: '>=12'}
    dev: false

  /eastasianwidth/0.2.0:
    resolution: {integrity: sha512-I88TYZWc9XiYHRQ4/3c5rjjfgkjhLyW2luGIheGERbNQ6OY7yTybanSpDXZa8y7VUP9YmDcYa+eyq4ca7iLqWA==}
    dev: true

  /ecc-jsbn/0.1.2:
    resolution: {integrity: sha512-eh9O+hwRHNbG4BLTjEl3nw044CkGm5X6LoaCf7LPp7UU8Qrt47JYNi6nPX8xjW97TKGKm1ouctg0QSpZe9qrnw==}
    dependencies:
      jsbn: 0.1.1
      safer-buffer: 2.1.2
    dev: true

  /ecdsa-sig-formatter/1.0.11:
    resolution: {integrity: sha512-nagl3RYrbNv6kQkeJIpt6NJZy8twLB/2vtz6yN9Z4vRKHN4/QZJIEbqohALSgwKdnksuY3k5Addp5lg8sVoVcQ==}
    dependencies:
      safe-buffer: 5.2.1
    dev: true

  /ee-first/1.1.1:
    resolution: {integrity: sha512-WMwm9LhRUo+WUaRN+vRuETqG89IgZphVSNkdFgeb6sS/E4OrDIN7t48CAewSHXc6C8lefD8KKfr5vY61brQlow==}
    dev: true

  /electron-to-chromium/1.4.529:
    resolution: {integrity: sha512-6uyPyXTo8lkv8SWAmjKFbG42U073TXlzD4R8rW3EzuznhFS2olCIAfjjQtV2dV2ar/vRF55KUd3zQYnCB0dd3A==}
    dev: true

  /electron-to-chromium/1.4.798:
    resolution: {integrity: sha512-by9J2CiM9KPGj9qfp5U4FcPSbXJG7FNzqnYaY4WLzX+v2PHieVGmnsA4dxfpGE3QEC7JofpPZmn7Vn1B9NR2+Q==}
    dev: true

  /emoji-regex/8.0.0:
    resolution: {integrity: sha512-MSjYzcWNOA0ewAHpz0MxpYFvwg6yjy1NG3xteoqz644VCo/RPgnr1/GGt+ic3iJTzQ8Eu3TdM14SawnVUmGE6A==}

  /emoji-regex/9.2.2:
    resolution: {integrity: sha512-L18DaJsXSUk2+42pv8mLs5jJT2hqFkFE4j21wOmgbUqsZ2hL72NsUU785g9RXgo3s0ZNgVl42TiHp3ZtOv/Vyg==}
    dev: true

  /emojis-list/3.0.0:
    resolution: {integrity: sha512-/kyM18EfinwXZbno9FyUGeFh87KC8HRQBQGildHZbEuRyWFOmv1U10o9BBp8XVZDVNNuQKyIGIu5ZYAAXJ0V2Q==}
    engines: {node: '>= 4'}
    dev: true

  /enabled/2.0.0:
    resolution: {integrity: sha512-AKrN98kuwOzMIdAizXGI86UFBoo26CL21UM763y1h/GMSJ4/OHU9k2YlsmBpyScFo/wbLzWQJBMCW4+IO3/+OQ==}
    dev: true

  /encodeurl/1.0.2:
    resolution: {integrity: sha512-TPJXq8JqFaVYm2CWmPvnP2Iyo4ZSM7/QKcSmuMLDObfpH5fi7RUGmd/rTDf+rut/saiDiQEeVTNgAmJEdAOx0w==}
    engines: {node: '>= 0.8'}
    dev: true

  /end-of-stream/1.4.4:
    resolution: {integrity: sha512-+uw1inIHVPQoaVuHzRyXd21icM+cnt4CzD5rW+NC1wjOUSTOs+Te7FOv7AhN7vS9x/oIyhLP5PR1H+phQAHu5Q==}
    dependencies:
      once: 1.4.0
    dev: true

  /engine.io-parser/5.2.1:
    resolution: {integrity: sha512-9JktcM3u18nU9N2Lz3bWeBgxVgOKpw7yhRaoxQA3FUDZzzw+9WlA6p4G4u0RixNkg14fH7EfEc/RhpurtiROTQ==}
    engines: {node: '>=10.0.0'}
    dev: true

  /engine.io/6.5.2:
    resolution: {integrity: sha512-IXsMcGpw/xRfjra46sVZVHiSWo/nJ/3g1337q9KNXtS6YRzbW5yIzTCb9DjhrBe7r3GZQR0I4+nq+4ODk5g/cA==}
    engines: {node: '>=10.2.0'}
    dependencies:
      '@types/cookie': 0.4.1
      '@types/cors': 2.8.14
      '@types/node': 18.18.0
      accepts: 1.3.8
      base64id: 2.0.0
      cookie: 0.4.2
      cors: 2.8.5
      debug: 4.3.4
      engine.io-parser: 5.2.1
      ws: 8.11.0
    transitivePeerDependencies:
      - bufferutil
      - supports-color
      - utf-8-validate
    dev: true

  /enhanced-resolve/5.15.0:
    resolution: {integrity: sha512-LXYT42KJ7lpIKECr2mAXIaMldcNCh/7E0KBKOu4KSfkHmP+mZmSs+8V5gBAqisWBy0OO4W5Oyys0GO1Y8KtdKg==}
    engines: {node: '>=10.13.0'}
    dependencies:
      graceful-fs: 4.2.11
      tapable: 2.2.1
    dev: true

  /ent/2.2.0:
    resolution: {integrity: sha512-GHrMyVZQWvTIdDtpiEXdHZnFQKzeO09apj8Cbl4pKWy4i0Oprcq17usfDt5aO63swf0JOeMWjWQE/LzgSRuWpA==}
    dev: true

  /entities/2.0.3:
    resolution: {integrity: sha512-MyoZ0jgnLvB2X3Lg5HqpFmn1kybDiIfEQmKzTb5apr51Rb+T3KdmMiqa70T+bhGnyv7bQ6WMj2QMHpGMmlrUYQ==}
    dev: true

  /env-paths/2.2.1:
    resolution: {integrity: sha512-+h1lkLKhZMTYjog1VEpJNG7NZJWcuc2DDk/qsqSTRRCOXiLjeQ1d1/udrUGhqMxUgAlwKNZ0cf2uqan5GLuS2A==}
    engines: {node: '>=6'}
    dev: true

  /envinfo/7.10.0:
    resolution: {integrity: sha512-ZtUjZO6l5mwTHvc1L9+1q5p/R3wTopcfqMW8r5t8SJSKqeVI/LtajORwRFEKpEFuekjD0VBjwu1HMxL4UalIRw==}
    engines: {node: '>=4'}
    hasBin: true
    dev: true

  /error-ex/1.3.2:
    resolution: {integrity: sha512-7dFHNmqeFSEt2ZBsCriorKnn3Z2pj+fd9kmI6QoWw4//DL+icEBfc0U7qJCisqrTsKTjw4fNFy2pW9OqStD84g==}
    dependencies:
      is-arrayish: 0.2.1
    dev: true

  /es-abstract/1.22.2:
    resolution: {integrity: sha512-YoxfFcDmhjOgWPWsV13+2RNjq1F6UQnfs+8TftwNqtzlmFzEXvlUwdrNrYeaizfjQzRMxkZ6ElWMOJIFKdVqwA==}
    engines: {node: '>= 0.4'}
    dependencies:
      array-buffer-byte-length: 1.0.0
      arraybuffer.prototype.slice: 1.0.2
      available-typed-arrays: 1.0.5
      call-bind: 1.0.2
      es-set-tostringtag: 2.0.1
      es-to-primitive: 1.2.1
      function.prototype.name: 1.1.6
      get-intrinsic: 1.2.1
      get-symbol-description: 1.0.0
      globalthis: 1.0.3
      gopd: 1.0.1
      has: 1.0.3
      has-property-descriptors: 1.0.0
      has-proto: 1.0.1
      has-symbols: 1.0.3
      internal-slot: 1.0.5
      is-array-buffer: 3.0.2
      is-callable: 1.2.7
      is-negative-zero: 2.0.2
      is-regex: 1.1.4
      is-shared-array-buffer: 1.0.2
      is-string: 1.0.7
      is-typed-array: 1.1.12
      is-weakref: 1.0.2
      object-inspect: 1.12.3
      object-keys: 1.1.1
      object.assign: 4.1.4
      regexp.prototype.flags: 1.5.1
      safe-array-concat: 1.0.1
      safe-regex-test: 1.0.0
      string.prototype.trim: 1.2.8
      string.prototype.trimend: 1.0.7
      string.prototype.trimstart: 1.0.7
      typed-array-buffer: 1.0.0
      typed-array-byte-length: 1.0.0
      typed-array-byte-offset: 1.0.0
      typed-array-length: 1.0.4
      unbox-primitive: 1.0.2
      which-typed-array: 1.1.11
    dev: true

  /es-get-iterator/1.1.3:
    resolution: {integrity: sha512-sPZmqHBe6JIiTfN5q2pEi//TwxmAFHwj/XEuYjTuse78i8KxaqMTTzxPoFKuzRpDpTJ+0NAbpfenkmH2rePtuw==}
    dependencies:
      call-bind: 1.0.2
      get-intrinsic: 1.2.1
      has-symbols: 1.0.3
      is-arguments: 1.1.1
      is-map: 2.0.2
      is-set: 2.0.2
      is-string: 1.0.7
      isarray: 2.0.5
      stop-iteration-iterator: 1.0.0
    dev: true

  /es-module-lexer/1.3.1:
    resolution: {integrity: sha512-JUFAyicQV9mXc3YRxPnDlrfBKpqt6hUYzz9/boprUJHs4e4KVr3XwOF70doO6gwXUor6EWZJAyWAfKki84t20Q==}
    dev: true

  /es-set-tostringtag/2.0.1:
    resolution: {integrity: sha512-g3OMbtlwY3QewlqAiMLI47KywjWZoEytKr8pf6iTC8uJq5bIAH52Z9pnQ8pVL6whrCto53JZDuUIsifGeLorTg==}
    engines: {node: '>= 0.4'}
    dependencies:
      get-intrinsic: 1.2.1
      has: 1.0.3
      has-tostringtag: 1.0.0
    dev: true

  /es-to-primitive/1.2.1:
    resolution: {integrity: sha512-QCOllgZJtaUo9miYBcLChTUaHNjJF3PYs1VidD7AwiEj1kYxKeQTctLAezAOH5ZKRH0g2IgPn6KwB4IT8iRpvA==}
    engines: {node: '>= 0.4'}
    dependencies:
      is-callable: 1.2.7
      is-date-object: 1.0.5
      is-symbol: 1.0.4
    dev: true

  /esbuild/0.20.2:
    resolution: {integrity: sha512-WdOOppmUNU+IbZ0PaDiTst80zjnrOkyJNHoKupIcVyU8Lvla3Ugx94VzkQ32Ijqd7UhHJy75gNWDMUekcrSJ6g==}
    engines: {node: '>=12'}
    hasBin: true
    requiresBuild: true
    optionalDependencies:
      '@esbuild/aix-ppc64': 0.20.2
      '@esbuild/android-arm': 0.20.2
      '@esbuild/android-arm64': 0.20.2
      '@esbuild/android-x64': 0.20.2
      '@esbuild/darwin-arm64': 0.20.2
      '@esbuild/darwin-x64': 0.20.2
      '@esbuild/freebsd-arm64': 0.20.2
      '@esbuild/freebsd-x64': 0.20.2
      '@esbuild/linux-arm': 0.20.2
      '@esbuild/linux-arm64': 0.20.2
      '@esbuild/linux-ia32': 0.20.2
      '@esbuild/linux-loong64': 0.20.2
      '@esbuild/linux-mips64el': 0.20.2
      '@esbuild/linux-ppc64': 0.20.2
      '@esbuild/linux-riscv64': 0.20.2
      '@esbuild/linux-s390x': 0.20.2
      '@esbuild/linux-x64': 0.20.2
      '@esbuild/netbsd-x64': 0.20.2
      '@esbuild/openbsd-x64': 0.20.2
      '@esbuild/sunos-x64': 0.20.2
      '@esbuild/win32-arm64': 0.20.2
      '@esbuild/win32-ia32': 0.20.2
      '@esbuild/win32-x64': 0.20.2
    dev: true

  /escalade/3.1.1:
    resolution: {integrity: sha512-k0er2gUkLf8O0zKJiAhmkTnJlTvINGv7ygDNPbeIsX/TJjGJZHuh9B2UxbsaEkmlEo9MfhrSzmhIlhRlI2GXnw==}
    engines: {node: '>=6'}

  /escalade/3.1.2:
    resolution: {integrity: sha512-ErCHMCae19vR8vQGe50xIsVomy19rg6gFu3+r3jkEO46suLMWBksvVyoGgQV+jOfl84ZSOSlmv6Gxa89PmTGmA==}
    engines: {node: '>=6'}
    dev: true

  /escape-html/1.0.3:
    resolution: {integrity: sha512-NiSupZ4OeuGwr68lGIeym/ksIZMJodUGOSCZ/FSnTxcrekbvqrgdUxlJOMpijaKZVjAJrWrGs/6Jy8OMuyj9ow==}
    dev: true

  /escape-string-regexp/1.0.5:
    resolution: {integrity: sha512-vbRorB5FUQWvla16U8R/qgaFIya2qGzwDrNmCZuYKrbdSUMG6I1ZCGQRefkRVhuOkIGVne7BQ35DSfo1qvJqFg==}
    engines: {node: '>=0.8.0'}

  /escape-string-regexp/4.0.0:
    resolution: {integrity: sha512-TtpcNJ3XAzx3Gq8sWRzJaVajRs0uVxA2YAkdb1jm2YkPz4G6egUFAyA3n5vtEIZefPk5Wa4UXbKuS5fKkJWdgA==}
    engines: {node: '>=10'}
    dev: true

  /escodegen/2.1.0:
    resolution: {integrity: sha512-2NlIDTwUWJN0mRPQOdtQBzbUHvdGY2P1VXSyU83Q3xKxM7WHX2Ql8dKq782Q9TgQUNOLEzEYu9bzLNj1q88I5w==}
    engines: {node: '>=6.0'}
    hasBin: true
    dependencies:
      esprima: 4.0.1
      estraverse: 5.3.0
      esutils: 2.0.3
    optionalDependencies:
      source-map: 0.6.1
    dev: true

  /eslint-plugin-require-extensions/0.1.3_eslint@8.50.0:
    resolution: {integrity: sha512-T3c1PZ9PIdI3hjV8LdunfYI8gj017UQjzAnCrxuo3wAjneDbTPHdE3oNWInOjMA+z/aBkUtlW5vC0YepYMZIug==}
    engines: {node: '>=16'}
    peerDependencies:
      eslint: '*'
    dependencies:
      eslint: 8.50.0
    dev: true

  /eslint-scope/5.1.1:
    resolution: {integrity: sha512-2NxwbF/hZ0KpepYN0cNbo+FN6XoK7GaHlQhgx/hIZl6Va0bF45RQOOwhLIy8lQDbuCiadSLCBnH2CFYquit5bw==}
    engines: {node: '>=8.0.0'}
    dependencies:
      esrecurse: 4.3.0
      estraverse: 4.3.0
    dev: true

  /eslint-scope/7.2.2:
    resolution: {integrity: sha512-dOt21O7lTMhDM+X9mB4GX+DZrZtCUJPL/wlcTqxyrx5IvO0IYtILdtrQGQp+8n5S0gwSVmOf9NQrjMOgfQZlIg==}
    engines: {node: ^12.22.0 || ^14.17.0 || >=16.0.0}
    dependencies:
      esrecurse: 4.3.0
      estraverse: 5.3.0
    dev: true

  /eslint-visitor-keys/3.4.3:
    resolution: {integrity: sha512-wpc+LXeiyiisxPlEkUzU6svyS1frIO3Mgxj1fdy7Pm8Ygzguax2N3Fa/D/ag1WqbOprdI+uY6wMUl8/a2G+iag==}
    engines: {node: ^12.22.0 || ^14.17.0 || >=16.0.0}
    dev: true

  /eslint/8.50.0:
    resolution: {integrity: sha512-FOnOGSuFuFLv/Sa+FDVRZl4GGVAAFFi8LecRsI5a1tMO5HIE8nCm4ivAlzt4dT3ol/PaaGC0rJEEXQmHJBGoOg==}
    engines: {node: ^12.22.0 || ^14.17.0 || >=16.0.0}
    hasBin: true
    dependencies:
      '@eslint-community/eslint-utils': 4.4.0_eslint@8.50.0
      '@eslint-community/regexpp': 4.8.2
      '@eslint/eslintrc': 2.1.2
      '@eslint/js': 8.50.0
      '@humanwhocodes/config-array': 0.11.11
      '@humanwhocodes/module-importer': 1.0.1
      '@nodelib/fs.walk': 1.2.8
      ajv: 6.12.6
      chalk: 4.1.2
      cross-spawn: 7.0.3
      debug: 4.3.4
      doctrine: 3.0.0
      escape-string-regexp: 4.0.0
      eslint-scope: 7.2.2
      eslint-visitor-keys: 3.4.3
      espree: 9.6.1
      esquery: 1.5.0
      esutils: 2.0.3
      fast-deep-equal: 3.1.3
      file-entry-cache: 6.0.1
      find-up: 5.0.0
      glob-parent: 6.0.2
      globals: 13.22.0
      graphemer: 1.4.0
      ignore: 5.2.4
      imurmurhash: 0.1.4
      is-glob: 4.0.3
      is-path-inside: 3.0.3
      js-yaml: 4.1.0
      json-stable-stringify-without-jsonify: 1.0.1
      levn: 0.4.1
      lodash.merge: 4.6.2
      minimatch: 3.1.2
      natural-compare: 1.4.0
      optionator: 0.9.3
      strip-ansi: 6.0.1
      text-table: 0.2.0
    transitivePeerDependencies:
      - supports-color
    dev: true

  /espree/9.6.1:
    resolution: {integrity: sha512-oruZaFkjorTpF32kDSI5/75ViwGeZginGGy2NoOSg3Q9bnwlnmDm4HLnkl0RE3n+njDXR037aY1+x58Z/zFdwQ==}
    engines: {node: ^12.22.0 || ^14.17.0 || >=16.0.0}
    dependencies:
      acorn: 8.10.0
      acorn-jsx: 5.3.2_acorn@8.10.0
      eslint-visitor-keys: 3.4.3
    dev: true

  /esprima/4.0.1:
    resolution: {integrity: sha512-eGuFFw7Upda+g4p+QHvnW0RyTX/SVeJBDM/gCtMARO0cLuT2HcEKnTPvhjV6aGeqrCB/sbNop0Kszm0jsaWU4A==}
    engines: {node: '>=4'}
    hasBin: true
    dev: true

  /esquery/1.5.0:
    resolution: {integrity: sha512-YQLXUplAwJgCydQ78IMJywZCceoqk1oH01OERdSAJc/7U2AylwjhSCLDEtqwg811idIS/9fIU5GjG73IgjKMVg==}
    engines: {node: '>=0.10'}
    dependencies:
      estraverse: 5.3.0
    dev: true

  /esrecurse/4.3.0:
    resolution: {integrity: sha512-KmfKL3b6G+RXvP8N1vr3Tq1kL/oCFgn2NYXEtqP8/L3pKapUA4G8cFVaoF3SU323CD4XypR/ffioHmkti6/Tag==}
    engines: {node: '>=4.0'}
    dependencies:
      estraverse: 5.3.0
    dev: true

  /estraverse/4.3.0:
    resolution: {integrity: sha512-39nnKffWz8xN1BU/2c79n9nB9HDzo0niYUqx6xyqUnyoAnQyyWpOTdZEeiCch8BBu515t4wp9ZmgVfVhn9EBpw==}
    engines: {node: '>=4.0'}
    dev: true

  /estraverse/5.3.0:
    resolution: {integrity: sha512-MMdARuVEQziNTeJD8DgMqmhwR11BRQ/cBP+pLtYdSTnf3MIO8fFeiINEbX36ZdNlfU/7A9f3gUw49B3oQsvwBA==}
    engines: {node: '>=4.0'}
    dev: true

  /estree-walker/3.0.3:
    resolution: {integrity: sha512-7RUKfXgSMMkzt6ZuXmqapOurLGPPfgj6l9uRZ7lRGolvk0y2yocc35LdcxKC5PQZdn2DMqioAQ2NoWcrTKmm6g==}
    dependencies:
      '@types/estree': 1.0.5
    dev: true

  /esutils/2.0.3:
    resolution: {integrity: sha512-kVscqXk4OCp68SZ0dkgEKVi6/8ij300KBWTJq32P/dYeWTSwK41WyTxalN1eRmA5Z9UU/LX9D7FWSmV9SAYx6g==}
    engines: {node: '>=0.10.0'}
    dev: true

  /etag/1.8.1:
    resolution: {integrity: sha512-aIL5Fx7mawVa300al2BnEE4iNvo1qETxLrPI/o05L7z6go7fCw1J6EQmbK4FmJ2AS7kgVF/KEZWufBfdClMcPg==}
    engines: {node: '>= 0.6'}
    dev: true

  /eventemitter3/4.0.7:
    resolution: {integrity: sha512-8guHBZCwKnFhYdHr2ysuRWErTwhoN2X8XELRlrRwpmfeY2jjuUN4taQMsULKUVo1K4DvZl+0pgfyoysHxvmvEw==}
    dev: true

  /events/3.3.0:
    resolution: {integrity: sha512-mQw+2fkQbALzQ7V0MY0IqdnXNOeTtP4r0lN9z7AAawCXgqea7bDii20AYrIBrFd/Hx0M2Ocz6S111CaFkUcb0Q==}
    engines: {node: '>=0.8.x'}
    dev: true

  /execa/8.0.1:
    resolution: {integrity: sha512-VyhnebXciFV2DESc+p6B+y0LjSm0krU4OgJN44qFAhBY0TJ+1V61tYD2+wHusZ6F9n5K+vl8k0sTy7PEfV4qpg==}
    engines: {node: '>=16.17'}
    dependencies:
      cross-spawn: 7.0.3
      get-stream: 8.0.1
      human-signals: 5.0.0
      is-stream: 3.0.0
      merge-stream: 2.0.0
      npm-run-path: 5.3.0
      onetime: 6.0.0
      signal-exit: 4.1.0
      strip-final-newline: 3.0.0
    dev: true

  /express-promise-router/4.1.1_express@4.18.2:
    resolution: {integrity: sha512-Lkvcy/ZGrBhzkl3y7uYBHLMtLI4D6XQ2kiFg9dq7fbktBch5gjqJ0+KovX0cvCAvTJw92raWunRLM/OM+5l4fA==}
    engines: {node: '>=10'}
    peerDependencies:
      '@types/express': ^4.0.0
      express: ^4.0.0
    peerDependenciesMeta:
      '@types/express':
        optional: true
    dependencies:
      express: 4.18.2
      is-promise: 4.0.0
      lodash.flattendeep: 4.4.0
      methods: 1.1.2
    dev: true

  /express-promise-router/4.1.1_express@4.19.2:
    resolution: {integrity: sha512-Lkvcy/ZGrBhzkl3y7uYBHLMtLI4D6XQ2kiFg9dq7fbktBch5gjqJ0+KovX0cvCAvTJw92raWunRLM/OM+5l4fA==}
    engines: {node: '>=10'}
    peerDependencies:
      '@types/express': ^4.0.0
      express: ^4.0.0
    peerDependenciesMeta:
      '@types/express':
        optional: true
    dependencies:
      express: 4.19.2
      is-promise: 4.0.0
      lodash.flattendeep: 4.4.0
      methods: 1.1.2
    dev: true

  /express/4.18.2:
    resolution: {integrity: sha512-5/PsL6iGPdfQ/lKM1UuielYgv3BUoJfz1aUwU9vHZ+J7gyvwdQXFEBIEIaxeGf0GIcreATNyBExtalisDbuMqQ==}
    engines: {node: '>= 0.10.0'}
    dependencies:
      accepts: 1.3.8
      array-flatten: 1.1.1
      body-parser: 1.20.1
      content-disposition: 0.5.4
      content-type: 1.0.5
      cookie: 0.5.0
      cookie-signature: 1.0.6
      debug: 2.6.9
      depd: 2.0.0
      encodeurl: 1.0.2
      escape-html: 1.0.3
      etag: 1.8.1
      finalhandler: 1.2.0
      fresh: 0.5.2
      http-errors: 2.0.0
      merge-descriptors: 1.0.1
      methods: 1.1.2
      on-finished: 2.4.1
      parseurl: 1.3.3
      path-to-regexp: 0.1.7
      proxy-addr: 2.0.7
      qs: 6.11.0
      range-parser: 1.2.1
      safe-buffer: 5.2.1
      send: 0.18.0
      serve-static: 1.15.0
      setprototypeof: 1.2.0
      statuses: 2.0.1
      type-is: 1.6.18
      utils-merge: 1.0.1
      vary: 1.1.2
    dev: true

  /express/4.19.2:
    resolution: {integrity: sha512-5T6nhjsT+EOMzuck8JjBHARTHfMht0POzlA60WV2pMD3gyXw2LZnZ+ueGdNxG+0calOJcWKbpFcuzLZ91YWq9Q==}
    engines: {node: '>= 0.10.0'}
    dependencies:
      accepts: 1.3.8
      array-flatten: 1.1.1
      body-parser: 1.20.2
      content-disposition: 0.5.4
      content-type: 1.0.5
      cookie: 0.6.0
      cookie-signature: 1.0.6
      debug: 2.6.9
      depd: 2.0.0
      encodeurl: 1.0.2
      escape-html: 1.0.3
      etag: 1.8.1
      finalhandler: 1.2.0
      fresh: 0.5.2
      http-errors: 2.0.0
      merge-descriptors: 1.0.1
      methods: 1.1.2
      on-finished: 2.4.1
      parseurl: 1.3.3
      path-to-regexp: 0.1.7
      proxy-addr: 2.0.7
      qs: 6.11.0
      range-parser: 1.2.1
      safe-buffer: 5.2.1
      send: 0.18.0
      serve-static: 1.15.0
      setprototypeof: 1.2.0
      statuses: 2.0.1
      type-is: 1.6.18
      utils-merge: 1.0.1
      vary: 1.1.2
    dev: true

  /extend/3.0.2:
    resolution: {integrity: sha512-fjquC59cD7CyW6urNXK0FBufkZcoiGG80wTuPujX590cB5Ttln20E2UB4S/WARVqhXffZl2LNgS+gQdPIIim/g==}
    dev: true

  /extract-zip/2.0.1:
    resolution: {integrity: sha512-GDhU9ntwuKyGXdZBUgTIe+vXnWj0fppUEtMDL0+idd5Sta8TGpHssn/eusA9mrPr9qNDym6SxAYZjNvCn/9RBg==}
    engines: {node: '>= 10.17.0'}
    hasBin: true
    dependencies:
      debug: 4.3.4
      get-stream: 5.2.0
      yauzl: 2.10.0
    optionalDependencies:
      '@types/yauzl': 2.10.1
    transitivePeerDependencies:
      - supports-color
    dev: true

  /extsprintf/1.3.0:
    resolution: {integrity: sha512-11Ndz7Nv+mvAC1j0ktTa7fAb0vLyGGX+rMHNBYQviQDGU0Hw7lhctJANqbPhu9nV9/izT/IntTgZ7Im/9LJs9g==}
    engines: {'0': node >=0.6.0}
    dev: true

  /fast-deep-equal/3.1.3:
    resolution: {integrity: sha512-f3qQ9oQy9j2AhBe/H9VC91wLmKBCCU/gDOnKNAYG5hswO7BLKj09Hc5HYNz9cGI++xlpDCIgDaitVs03ATR84Q==}

  /fast-fifo/1.3.2:
    resolution: {integrity: sha512-/d9sfos4yxzpwkDkuN7k2SqFKtYNmCTzgfEpz82x34IM9/zc8KGxQoXg1liNC/izpRM/MBdt44Nmx41ZWqk+FQ==}
    dev: true

  /fast-glob/3.3.2:
    resolution: {integrity: sha512-oX2ruAFQwf/Orj8m737Y5adxDQO0LAB7/S5MnxCdTNDd4p6BsyIVsv9JQsATbTSq8KHRpLwIHbVlUNatxd+1Ow==}
    engines: {node: '>=8.6.0'}
    dependencies:
      '@nodelib/fs.stat': 2.0.5
      '@nodelib/fs.walk': 1.2.8
      glob-parent: 5.1.2
      merge2: 1.4.1
      micromatch: 4.0.5

  /fast-json-stable-stringify/2.1.0:
    resolution: {integrity: sha512-lhd/wF+Lk98HZoTCtlVraHtfh5XYijIjalXck7saUtuanSDyLMxnHhSXEDJqHxD7msR8D0uCmqlkwjCV8xvwHw==}
    dev: true

  /fast-levenshtein/2.0.6:
    resolution: {integrity: sha512-DCXu6Ifhqcks7TZKY3Hxp3y6qphY5SJZmrWMDrKcERSOXWQdMhU9Ig/PYrzyw/ul9jOIyh0N4M0tbC5hodg8dw==}
    dev: true

  /fast-xml-parser/4.3.1:
    resolution: {integrity: sha512-viVv3xb8D+SiS1W4cv4tva3bni08kAkx0gQnWrykMM8nXPc1FxqZPU00dCEVjkiCg4HoXd2jC4x29Nzg/l2DAA==}
    hasBin: true
    dependencies:
      strnum: 1.0.5
    dev: true

  /fastest-levenshtein/1.0.16:
    resolution: {integrity: sha512-eRnCtTTtGZFpQCwhJiUOuxPQWRXVKYDn0b2PeHfXL6/Zi53SLAzAHfVhVWK2AryC/WH05kGfxhFIPvTF0SXQzg==}
    engines: {node: '>= 4.9.1'}
    dev: true

  /fastq/1.15.0:
    resolution: {integrity: sha512-wBrocU2LCXXa+lWBt8RoIRD89Fi8OdABODa/kEnyeyjS5aZO5/GNvI5sEINADqP/h8M29UHTHUb53sUu5Ihqdw==}
    dependencies:
      reusify: 1.0.4

  /fd-slicer/1.1.0:
    resolution: {integrity: sha512-cE1qsB/VwyQozZ+q1dGxR8LBYNZeofhEdUNGSMbQD3Gw2lAzX9Zb3uIU6Ebc/Fmyjo9AWWfnn0AUCHqtevs/8g==}
    dependencies:
      pend: 1.2.0
    dev: true

  /fecha/4.2.3:
    resolution: {integrity: sha512-OP2IUU6HeYKJi3i0z4A19kHMQoLVs4Hc+DPqqxI2h/DPZHTm/vjsfC6P0b4jCMy14XizLBqvndQ+UilD7707Jw==}
    dev: true

  /fetch-blob/3.2.0:
    resolution: {integrity: sha512-7yAQpD2UMJzLi1Dqv7qFYnPbaPx7ZfFK6PiIxQ4PfkGPyNyl2Ugx+a/umUonmKqjhM4DnfbMvdX6otXq83soQQ==}
    engines: {node: ^12.20 || >= 14.13}
    dependencies:
      node-domexception: 1.0.0
      web-streams-polyfill: 3.2.1
    dev: true

  /file-entry-cache/6.0.1:
    resolution: {integrity: sha512-7Gps/XWymbLk2QLYK4NzpMOrYjMhdIxXuIvy2QBsLE6ljuodKvdkWs/cpyJJ3CVIVpH0Oi1Hvg1ovbMzLdFBBg==}
    engines: {node: ^10.12.0 || >=12.0.0}
    dependencies:
      flat-cache: 3.1.0
    dev: true

  /fill-range/7.0.1:
    resolution: {integrity: sha512-qOo9F+dMUmC2Lcb4BbVvnKJxTPjCm+RRpe4gDuGrzkL7mEVl/djYSu2OdQ2Pa302N4oqkSg9ir6jaLWJ2USVpQ==}
    engines: {node: '>=8'}
    dependencies:
      to-regex-range: 5.0.1

  /finalhandler/1.1.2:
    resolution: {integrity: sha512-aAWcW57uxVNrQZqFXjITpW3sIUQmHGG3qSb9mUah9MgMC4NeWhNOlNjXEYq3HjRAvL6arUviZGGJsBg6z0zsWA==}
    engines: {node: '>= 0.8'}
    dependencies:
      debug: 2.6.9
      encodeurl: 1.0.2
      escape-html: 1.0.3
      on-finished: 2.3.0
      parseurl: 1.3.3
      statuses: 1.5.0
      unpipe: 1.0.0
    dev: true

  /finalhandler/1.2.0:
    resolution: {integrity: sha512-5uXcUVftlQMFnWC9qu/svkWv3GTd2PfUhK/3PLkYNAe7FbqJMt3515HaxE6eRL74GdsriiwujiawdaB1BpEISg==}
    engines: {node: '>= 0.8'}
    dependencies:
      debug: 2.6.9
      encodeurl: 1.0.2
      escape-html: 1.0.3
      on-finished: 2.4.1
      parseurl: 1.3.3
      statuses: 2.0.1
      unpipe: 1.0.0
    dev: true

  /find-up/4.1.0:
    resolution: {integrity: sha512-PpOwAdQ/YlXQ2vj8a3h8IipDuYRi3wceVQQGYWxNINccq40Anw7BlsEXCMbt1Zt+OLA6Fq9suIpIWD0OsnISlw==}
    engines: {node: '>=8'}
    dependencies:
      locate-path: 5.0.0
      path-exists: 4.0.0
    dev: true

  /find-up/5.0.0:
    resolution: {integrity: sha512-78/PXT1wlLLDgTzDs7sjq9hzz0vXD+zn+7wypEe4fXQxCmdmqfGsEPQxmiCSQI3ajFV91bVSsvNtrJRiW6nGng==}
    engines: {node: '>=10'}
    dependencies:
      locate-path: 6.0.0
      path-exists: 4.0.0
    dev: true

  /flat-cache/3.1.0:
    resolution: {integrity: sha512-OHx4Qwrrt0E4jEIcI5/Xb+f+QmJYNj2rrK8wiIdQOIrB9WrrJL8cjZvXdXuBTkkEwEqLycb5BeZDV1o2i9bTew==}
    engines: {node: '>=12.0.0'}
    dependencies:
      flatted: 3.2.9
      keyv: 4.5.3
      rimraf: 3.0.2
    dev: true

  /flat/5.0.2:
    resolution: {integrity: sha512-b6suED+5/3rTpUBdG1gupIl8MPFCAMA0QXwmljLhvCUKcUvdE4gWky9zpuGCcXHOsz4J9wPGNWq6OKpmIzz3hQ==}
    hasBin: true
    dev: true

  /flatted/3.2.9:
    resolution: {integrity: sha512-36yxDn5H7OFZQla0/jFJmbIKTdZAQHngCedGxiMmpNfEZM0sdEeT+WczLQrjK6D7o2aiyLYDnkw0R3JK0Qv1RQ==}
    dev: true

  /fn.name/1.1.0:
    resolution: {integrity: sha512-GRnmB5gPyJpAhTQdSZTSp9uaPSvl09KoYcMQtsB9rQoOmzs9dH6ffeccH+Z+cv6P68Hu5bC6JjRh4Ah/mHSNRw==}
    dev: true

  /follow-redirects/1.15.3:
    resolution: {integrity: sha512-1VzOtuEM8pC9SFU1E+8KfTjZyMztRsgEfwQl44z8A25uy13jSzTj6dyK2Df52iV0vgHCfBwLhDWevLn95w5v6Q==}
    engines: {node: '>=4.0'}
    peerDependencies:
      debug: '*'
    peerDependenciesMeta:
      debug:
        optional: true
    dev: true

  /for-each/0.3.3:
    resolution: {integrity: sha512-jqYfLp7mo9vIyQf8ykW2v7A+2N4QjeCeI5+Dz9XraiO1ign81wjiH7Fb9vSOWvQfNtmSa4H2RoQTrrXivdUZmw==}
    dependencies:
      is-callable: 1.2.7
    dev: true

  /foreground-child/3.1.1:
    resolution: {integrity: sha512-TMKDUnIte6bfb5nWv7V/caI169OHgvwjb7V4WkeUvbQQdjr5rWKqHFiKWb/fcOwB+CzBT+qbWjvj+DVwRskpIg==}
    engines: {node: '>=14'}
    dependencies:
      cross-spawn: 7.0.3
      signal-exit: 4.1.0
    dev: true

  /forever-agent/0.6.1:
    resolution: {integrity: sha512-j0KLYPhm6zeac4lz3oJ3o65qvgQCcPubiyotZrXqEaG4hNagNYO8qdlUrX5vwqv9ohqeT/Z3j6+yW067yWWdUw==}
    dev: true

  /form-data/2.3.3:
    resolution: {integrity: sha512-1lLKB2Mu3aGP1Q/2eCOx0fNbRMe7XdwktwOruhfqqd0rIJWwN4Dh+E3hrPSlDCXnSR7UtZ1N38rVXm+6+MEhJQ==}
    engines: {node: '>= 0.12'}
    dependencies:
      asynckit: 0.4.0
      combined-stream: 1.0.8
      mime-types: 2.1.35
    dev: true

  /form-data/4.0.0:
    resolution: {integrity: sha512-ETEklSGi5t0QMZuiXoA/Q6vcnxcLQP5vdugSpuAyi6SVGi2clPPp+xgEhuMaHC+zGgn31Kd235W35f7Hykkaww==}
    engines: {node: '>= 6'}
    dependencies:
      asynckit: 0.4.0
      combined-stream: 1.0.8
      mime-types: 2.1.35

  /formdata-polyfill/4.0.10:
    resolution: {integrity: sha512-buewHzMvYL29jdeQTVILecSaZKnt/RJWjoZCF5OW60Z67/GmSLBkOFM7qh1PI3zFNtJbaZL5eQu1vLfazOwj4g==}
    engines: {node: '>=12.20.0'}
    dependencies:
      fetch-blob: 3.2.0
    dev: true

  /forwarded/0.2.0:
    resolution: {integrity: sha512-buRG0fpBtRHSTCOASe6hD258tEubFoRLb4ZNA6NxMVHNw2gOcwHo9wyablzMzOA5z9xA9L1KNjk/Nt6MT9aYow==}
    engines: {node: '>= 0.6'}
    dev: true

  /fresh/0.5.2:
    resolution: {integrity: sha512-zJ2mQYM18rEFOudeV4GShTGIQ7RbzA7ozbU9I/XBpm7kqgMywgmylMwXHxZJmkVoYkna9d2pVXVXPdYTP9ej8Q==}
    engines: {node: '>= 0.6'}
    dev: true

  /fs-extra/10.1.0:
    resolution: {integrity: sha512-oRXApq54ETRj4eMiFzGnHWGy+zo5raudjuxN0b8H7s/RU2oW0Wvsx9O0ACRN/kRq9E8Vu/ReskGB5o3ji+FzHQ==}
    engines: {node: '>=12'}
    dependencies:
      graceful-fs: 4.2.11
      jsonfile: 6.1.0
      universalify: 2.0.0
    dev: true

  /fs-extra/11.1.1:
    resolution: {integrity: sha512-MGIE4HOvQCeUCzmlHs0vXpih4ysz4wg9qiSAu6cd42lVwPbTM1TjV7RusoyQqMmk/95gdQZX72u+YW+c3eEpFQ==}
    engines: {node: '>=14.14'}
    dependencies:
      graceful-fs: 4.2.11
      jsonfile: 6.1.0
      universalify: 2.0.0
    dev: false

  /fs-extra/8.1.0:
    resolution: {integrity: sha512-yhlQgA6mnOJUKOsRUFsgJdQCvkKhcz8tlZG5HBQfReYZy46OwLcY+Zia0mtdHsOo9y/hP+CxMN0TU9QxoOtG4g==}
    engines: {node: '>=6 <7 || >=8'}
    dependencies:
      graceful-fs: 4.2.11
      jsonfile: 4.0.0
      universalify: 0.1.2
    dev: true

  /fs.realpath/1.0.0:
    resolution: {integrity: sha512-OO0pH2lK6a0hZnAdau5ItzHPI6pUlvI7jMVnxUQRtw4owF2wk8lOSabtGDCTP4Ggrg2MbGnWO9X8K1t4+fGMDw==}
    dev: true

  /fsevents/2.3.3:
    resolution: {integrity: sha512-5xoDfX+fL7faATnagmWPpbFtwh/R77WmMMqqHGS65C3vvB0YHrgF+B1YmZ3441tMj5n63k0212XNoJwzlhffQw==}
    engines: {node: ^8.16.0 || ^10.6.0 || >=11.0.0}
    os: [darwin]
    requiresBuild: true
    dev: true
    optional: true

  /function-bind/1.1.1:
    resolution: {integrity: sha512-yIovAzMX49sF8Yl58fSCWJ5svSLuaibPxXQJFLmBObTuCr0Mf1KiPopGM9NiFjiYBCbfaa2Fh6breQ6ANVTI0A==}
    dev: true

  /function.prototype.name/1.1.6:
    resolution: {integrity: sha512-Z5kx79swU5P27WEayXM1tBi5Ze/lbIyiNgU3qyXUOf9b2rgXYyF9Dy9Cx+IQv/Lc8WCG6L82zwUPpSS9hGehIg==}
    engines: {node: '>= 0.4'}
    dependencies:
      call-bind: 1.0.2
      define-properties: 1.2.1
      es-abstract: 1.22.2
      functions-have-names: 1.2.3
    dev: true

  /functions-have-names/1.2.3:
    resolution: {integrity: sha512-xckBUXyTIqT97tq2x2AMb+g163b5JFysYk0x4qxNFwbfQkmNZoiRHb6sPzI9/QV33WeuvVYBUIiD4NzNIyqaRQ==}
    dev: true

  /gensync/1.0.0-beta.2:
    resolution: {integrity: sha512-3hN7NaskYvMDLQY55gnW3NQ+mesEAepTqlg+VEbj7zzqEMBVNhzcGYYeqFo/TlYz6eQiFcp1HcsCZO+nGgS8zg==}
    engines: {node: '>=6.9.0'}
    dev: true

  /get-caller-file/2.0.5:
    resolution: {integrity: sha512-DyFP3BM/3YHTQOCUL/w0OZHR0lpKeGrxotcHWcqNEdnltqFwXVfhEBQ94eIo34AfQpo0rGki4cyIiftY06h2Fg==}
    engines: {node: 6.* || 8.* || >= 10.*}

  /get-func-name/2.0.0:
    resolution: {integrity: sha512-Hm0ixYtaSZ/V7C8FJrtZIuBBI+iSgL+1Aq82zSu8VQNB4S3Gk8e7Qs3VwBDJAhmRZcFqkl3tQu36g/Foh5I5ig==}
    dev: true

  /get-func-name/2.0.2:
    resolution: {integrity: sha512-8vXOvuE167CtIc3OyItco7N/dpRtBbYOsPsXCz7X/PMnlGjYjSGuZJgM1Y7mmew7BKf9BqvLX2tnOVy1BBUsxQ==}
    dev: true

  /get-intrinsic/1.2.1:
    resolution: {integrity: sha512-2DcsyfABl+gVHEfCOaTrWgyt+tb6MSEGmKq+kI5HwLbIYgjgmMcV8KQ41uaKz1xxUcn9tJtgFbQUEVcEbd0FYw==}
    dependencies:
      function-bind: 1.1.1
      has: 1.0.3
      has-proto: 1.0.1
      has-symbols: 1.0.3
    dev: true

  /get-stream/5.2.0:
    resolution: {integrity: sha512-nBF+F1rAZVCu/p7rjzgA+Yb4lfYXrpl7a6VmJrU8wF9I1CKvP/QwPNZHnOlwbTkY6dvtFIzFMSyQXbLoTQPRpA==}
    engines: {node: '>=8'}
    dependencies:
      pump: 3.0.0
    dev: true

  /get-stream/8.0.1:
    resolution: {integrity: sha512-VaUJspBffn/LMCJVoMvSAdmscJyS1auj5Zulnn5UoYcY531UWmdwhRWkcGKnGU93m5HSXP9LP2usOryrBtQowA==}
    engines: {node: '>=16'}
    dev: true

  /get-symbol-description/1.0.0:
    resolution: {integrity: sha512-2EmdH1YvIQiZpltCNgkuiUnyukzxM/R6NDJX31Ke3BG1Nq5b0S2PhX59UKi9vZpPDQVdqn+1IcaAwnzTT5vCjw==}
    engines: {node: '>= 0.4'}
    dependencies:
      call-bind: 1.0.2
      get-intrinsic: 1.2.1
    dev: true

  /get-uri/6.0.2:
    resolution: {integrity: sha512-5KLucCJobh8vBY1K07EFV4+cPZH3mrV9YeAruUseCQKHB58SGjjT2l9/eA9LD082IiuMjSlFJEcdJ27TXvbZNw==}
    engines: {node: '>= 14'}
    dependencies:
      basic-ftp: 5.0.4
      data-uri-to-buffer: 6.0.1
      debug: 4.3.4
      fs-extra: 8.1.0
    transitivePeerDependencies:
      - supports-color
    dev: true

  /getpass/0.1.7:
    resolution: {integrity: sha512-0fzj9JxOLfJ+XGLhR8ze3unN0KZCgZwiSSDz168VERjK8Wl8kVSdcu2kspd4s4wtAa1y/qrVRiAA0WclVsu0ng==}
    dependencies:
      assert-plus: 1.0.0
    dev: true

  /glob-parent/5.1.2:
    resolution: {integrity: sha512-AOIgSQCepiJYwP3ARnGx+5VnTu2HBYdzbGP45eLw1vr3zB3vZLeyed1sC9hnbcOc9/SrMyM5RPQrkGz4aS9Zow==}
    engines: {node: '>= 6'}
    dependencies:
      is-glob: 4.0.3

  /glob-parent/6.0.2:
    resolution: {integrity: sha512-XxwI8EOhVQgWp6iDL+3b0r86f4d6AX6zSU55HfB4ydCEuXLXc5FcYeOu+nnGftS4TEju/11rt4KJPTMgbfmv4A==}
    engines: {node: '>=10.13.0'}
    dependencies:
      is-glob: 4.0.3
    dev: true

  /glob-to-regexp/0.4.1:
    resolution: {integrity: sha512-lkX1HJXwyMcprw/5YUZc2s7DrpAiHB21/V+E1rHUrVNokkvB6bqMzT0VfV6/86ZNabt1k14YOIaT7nDvOX3Iiw==}
    dev: true

  /glob/10.3.9:
    resolution: {integrity: sha512-2tU/LKevAQvDVuVJ9pg9Yv9xcbSh+TqHuTaXTNbQwf+0kDl9Fm6bMovi4Nm5c8TVvfxo2LLcqCGtmO9KoJaGWg==}
    engines: {node: '>=16 || 14 >=14.17'}
    hasBin: true
    dependencies:
      foreground-child: 3.1.1
      jackspeak: 2.3.5
      minimatch: 9.0.3
      minipass: 7.0.3
      path-scurry: 1.10.1
    dev: true

  /glob/7.2.0:
    resolution: {integrity: sha512-lmLf6gtyrPq8tTjSmrO94wBeQbFR3HbLHbuyD69wuyQkImp2hWqMGB47OX65FBkPffO641IP9jWa1z4ivqG26Q==}
    dependencies:
      fs.realpath: 1.0.0
      inflight: 1.0.6
      inherits: 2.0.4
      minimatch: 3.1.2
      once: 1.4.0
      path-is-absolute: 1.0.1
    dev: true

  /glob/7.2.3:
    resolution: {integrity: sha512-nFR0zLpU2YCaRxwoCJvL6UvCH2JFyFVIvwTLsIf21AuHlMskA1hhTdk+LlYJtOlYt9v6dvszD2BGRqBL+iQK9Q==}
    dependencies:
      fs.realpath: 1.0.0
      inflight: 1.0.6
      inherits: 2.0.4
      minimatch: 3.1.2
      once: 1.4.0
      path-is-absolute: 1.0.1
    dev: true

  /glob/8.1.0:
    resolution: {integrity: sha512-r8hpEjiQEYlF2QU0df3dS+nxxSIreXQS1qRhMJM0Q5NDdR386C7jb7Hwwod8Fgiuex+k0GFjgft18yvxm5XoCQ==}
    engines: {node: '>=12'}
    dependencies:
      fs.realpath: 1.0.0
      inflight: 1.0.6
      inherits: 2.0.4
      minimatch: 5.1.6
      once: 1.4.0
    dev: true

  /globals/11.12.0:
    resolution: {integrity: sha512-WOBp/EEGUiIsJSp7wcv/y6MO+lV9UoncWqxuFfm8eBwzWNgyfBd6Gz+IeKQ9jCmyhoH99g15M3T+QaVHFjizVA==}
    engines: {node: '>=4'}
    dev: true

  /globals/13.22.0:
    resolution: {integrity: sha512-H1Ddc/PbZHTDVJSnj8kWptIRSD6AM3pK+mKytuIVF4uoBV7rshFlhhvA58ceJ5wp3Er58w6zj7bykMpYXt3ETw==}
    engines: {node: '>=8'}
    dependencies:
      type-fest: 0.20.2
    dev: true

  /globalthis/1.0.3:
    resolution: {integrity: sha512-sFdI5LyBiNTHjRd7cGPWapiHWMOXKyuBNX/cWJ3NfzrZQVa8GI/8cofCl74AOVqq9W5kNmguTIzJ/1s2gyI9wA==}
    engines: {node: '>= 0.4'}
    dependencies:
      define-properties: 1.2.1
    dev: true

  /globby/11.1.0:
    resolution: {integrity: sha512-jhIXaOzy1sb8IyocaruWSn1TjmnBVs8Ayhcy83rmxNJ8q2uWKCAj3CnJY+KpGSXCueAPc0i05kVvVKtP1t9S3g==}
    engines: {node: '>=10'}
    dependencies:
      array-union: 2.1.0
      dir-glob: 3.0.1
      fast-glob: 3.3.2
      ignore: 5.2.4
      merge2: 1.4.1
      slash: 3.0.0
    dev: true

  /globby/14.0.1:
    resolution: {integrity: sha512-jOMLD2Z7MAhyG8aJpNOpmziMOP4rPLcc95oQPKXBazW82z+CEgPFBQvEpRUa1KeIMUJo4Wsm+q6uzO/Q/4BksQ==}
    engines: {node: '>=18'}
    dependencies:
      '@sindresorhus/merge-streams': 2.3.0
      fast-glob: 3.3.2
      ignore: 5.2.4
      path-type: 5.0.0
      slash: 5.1.0
      unicorn-magic: 0.1.0

  /gopd/1.0.1:
    resolution: {integrity: sha512-d65bNlIadxvpb/A2abVdlqKqV563juRnZ1Wtk6s1sIR8uNsXR70xqIzVqxVf1eTqDunwT2MkczEeaezCKTZhwA==}
    dependencies:
      get-intrinsic: 1.2.1
    dev: true

  /graceful-fs/4.2.11:
    resolution: {integrity: sha512-RbJ5/jmFcNNCcDV5o9eTnBLJ/HszWV0P73bc+Ff4nS/rJj+YaS6IGyiOL0VoBYX+l1Wrl3k63h/KrH+nhJ0XvQ==}

  /graphemer/1.4.0:
    resolution: {integrity: sha512-EtKwoO6kxCL9WO5xipiHTZlSzBm7WLT627TqC/uVRd0HKmq8NXyebnNYxDoBi7wt8eTWrUrKXCOVaFq9x1kgag==}
    dev: true

  /growl/1.10.5:
    resolution: {integrity: sha512-qBr4OuELkhPenW6goKVXiv47US3clb3/IbuWF9KNKEijAy9oeHxU9IgzjvJhHkUzhaj7rOUD7+YGWqUjLp5oSA==}
    engines: {node: '>=4.x'}
    dev: true

  /handlebars/4.7.8:
    resolution: {integrity: sha512-vafaFqs8MZkRrSX7sFVUdo3ap/eNiLnb4IakshzvP56X5Nr1iGKAIqdX6tMlm6HcNRIkr6AxO5jFEoJzzpT8aQ==}
    engines: {node: '>=0.4.7'}
    hasBin: true
    dependencies:
      minimist: 1.2.8
      neo-async: 2.6.2
      source-map: 0.6.1
      wordwrap: 1.0.0
    optionalDependencies:
      uglify-js: 3.17.4
    dev: false

  /har-schema/2.0.0:
    resolution: {integrity: sha512-Oqluz6zhGX8cyRaTQlFMPw80bSJVG2x/cFb8ZPhUILGgHka9SsokCCOQgpveePerqidZOrT14ipqfJb7ILcW5Q==}
    engines: {node: '>=4'}
    dev: true

  /har-validator/5.1.5:
    resolution: {integrity: sha512-nmT2T0lljbxdQZfspsno9hgrG3Uir6Ks5afism62poxqBM6sDnMEuPmzTq8XN0OEwqKLLdh1jQI3qyE66Nzb3w==}
    engines: {node: '>=6'}
    deprecated: this library is no longer supported
    dependencies:
      ajv: 6.12.6
      har-schema: 2.0.0
    dev: true

  /has-bigints/1.0.2:
    resolution: {integrity: sha512-tSvCKtBr9lkF0Ex0aQiP9N+OpV4zi2r/Nee5VkRDbaqv35RLYMzbwQfFSZZH0kR+Rd6302UJZ2p/bJCEoR3VoQ==}
    dev: true

  /has-flag/3.0.0:
    resolution: {integrity: sha512-sKJf1+ceQBr4SMkvQnBDNDtf4TXpVhVGateu0t918bl30FnbE2m4vNLX+VWe/dpjlb+HugGYzW7uQXH98HPEYw==}
    engines: {node: '>=4'}

  /has-flag/4.0.0:
    resolution: {integrity: sha512-EykJT/Q1KjTWctppgIAgfSO0tKVuZUjhgMr17kqTumMl6Afv3EISleU7qZUzoXDFTAHTDC4NOoG/ZxU3EvlMPQ==}
    engines: {node: '>=8'}
    dev: true

  /has-property-descriptors/1.0.0:
    resolution: {integrity: sha512-62DVLZGoiEBDHQyqG4w9xCuZ7eJEwNmJRWw2VY84Oedb7WFcA27fiEVe8oUQx9hAUJ4ekurquucTGwsyO1XGdQ==}
    dependencies:
      get-intrinsic: 1.2.1
    dev: true

  /has-proto/1.0.1:
    resolution: {integrity: sha512-7qE+iP+O+bgF9clE5+UoBFzE65mlBiVj3tKCrlNQ0Ogwm0BjpT/gK4SlLYDMybDh5I3TCTKnPPa0oMG7JDYrhg==}
    engines: {node: '>= 0.4'}
    dev: true

  /has-symbols/1.0.3:
    resolution: {integrity: sha512-l3LCuF6MgDNwTDKkdYGEihYjt5pRPbEg46rtlmnSPlUbgmB8LOIrKJbYYFBSbnPaJexMKtiPO8hmeRjRz2Td+A==}
    engines: {node: '>= 0.4'}
    dev: true

  /has-tostringtag/1.0.0:
    resolution: {integrity: sha512-kFjcSNhnlGV1kyoGk7OXKSawH5JOb/LzUc5w9B02hOTO0dfFRjbHQKvg1d6cf3HbeUmtU9VbbV3qzZ2Teh97WQ==}
    engines: {node: '>= 0.4'}
    dependencies:
      has-symbols: 1.0.3
    dev: true

  /has/1.0.3:
    resolution: {integrity: sha512-f2dvO0VU6Oej7RkWJGrehjbzMAjFp5/VKPp5tTpWIV4JHHZK1/BxbFRtf/siA2SWTe09caDmVtYYzWEIbBS4zw==}
    engines: {node: '>= 0.4.0'}
    dependencies:
      function-bind: 1.1.1
    dev: true

  /he/1.2.0:
    resolution: {integrity: sha512-F/1DnUGPopORZi0ni+CvrCgHQ5FyEAHRLSApuYWMmrbSwoN2Mn/7k+Gl38gJnR7yyDZk6WLXwiGod1JOWNDKGw==}
    hasBin: true
    dev: true

  /hosted-git-info/2.8.9:
    resolution: {integrity: sha512-mxIDAb9Lsm6DoOJ7xH+5+X4y1LU/4Hi50L9C5sIswK3JzULS4bwk1FvjdBgvYR4bzT4tuUQiC15FE2f5HbLvYw==}
    dev: true

  /html-escaper/2.0.2:
    resolution: {integrity: sha512-H2iMtd0I4Mt5eYiapRdIDjp+XzelXQ0tFE4JS7YFwFevXXMmOp9myNrUvCg0D6ws8iqkRPBfKHgbwig1SmlLfg==}
    dev: true

  /http-errors/2.0.0:
    resolution: {integrity: sha512-FtwrG/euBzaEjYeRqOgly7G0qviiXoJWnvEH2Z1plBdXgbyjv34pHTSb9zoeHMyDy33+DWy5Wt9Wo+TURtOYSQ==}
    engines: {node: '>= 0.8'}
    dependencies:
      depd: 2.0.0
      inherits: 2.0.4
      setprototypeof: 1.2.0
      statuses: 2.0.1
      toidentifier: 1.0.1
    dev: true

  /http-proxy-agent/5.0.0:
    resolution: {integrity: sha512-n2hY8YdoRE1i7r6M0w9DIw5GgZN0G25P8zLCRQ8rjXtTU3vsNFBI/vWK/UIeE6g5MUUz6avwAPXmL6Fy9D/90w==}
    engines: {node: '>= 6'}
    dependencies:
      '@tootallnate/once': 2.0.0
      agent-base: 6.0.2
      debug: 4.3.4
    transitivePeerDependencies:
      - supports-color

  /http-proxy-agent/7.0.0:
    resolution: {integrity: sha512-+ZT+iBxVUQ1asugqnD6oWoRiS25AkjNfG085dKJGtGxkdwLQrMKU5wJr2bOOFAXzKcTuqq+7fZlTMgG3SRfIYQ==}
    engines: {node: '>= 14'}
    dependencies:
      agent-base: 7.1.0
      debug: 4.3.4
    transitivePeerDependencies:
      - supports-color
    dev: true

  /http-proxy-agent/7.0.2:
    resolution: {integrity: sha512-T1gkAiYYDWYx3V5Bmyu7HcfcvL7mUrTWiM6yOfa3PIphViJ/gFPbvidQ+veqSOHci/PxBcDabeUNCzpOODJZig==}
    engines: {node: '>= 14'}
    dependencies:
      agent-base: 7.1.0
      debug: 4.3.4
    transitivePeerDependencies:
      - supports-color
    dev: true

  /http-proxy/1.18.1:
    resolution: {integrity: sha512-7mz/721AbnJwIVbnaSv1Cz3Am0ZLT/UBwkC92VlxhXv/k/BBQfM2fXElQNC27BVGr0uwUpplYPQM9LnaBMR5NQ==}
    engines: {node: '>=8.0.0'}
    dependencies:
      eventemitter3: 4.0.7
      follow-redirects: 1.15.3
      requires-port: 1.0.0
    transitivePeerDependencies:
      - debug
    dev: true

  /http-signature/1.2.0:
    resolution: {integrity: sha512-CAbnr6Rz4CYQkLYUtSNXxQPUH2gK8f3iWexVlsnMeD+GjlsQ0Xsy1cOX+mN3dtxYomRy21CiOzU8Uhw6OwncEQ==}
    engines: {node: '>=0.8', npm: '>=1.3.7'}
    dependencies:
      assert-plus: 1.0.0
      jsprim: 1.4.2
      sshpk: 1.17.0
    dev: true

  /https-proxy-agent/5.0.1:
    resolution: {integrity: sha512-dFcAjpTQFgoLMzC2VwU+C/CbS7uRL0lWmxDITmqm7C+7F0Odmj6s9l6alZc6AELXhrnggM2CeWSXHGOdX2YtwA==}
    engines: {node: '>= 6'}
    dependencies:
      agent-base: 6.0.2
      debug: 4.3.4
    transitivePeerDependencies:
      - supports-color

  /https-proxy-agent/7.0.2:
    resolution: {integrity: sha512-NmLNjm6ucYwtcUmL7JQC1ZQ57LmHP4lT15FQ8D61nak1rO6DH+fz5qNK2Ap5UN4ZapYICE3/0KodcLYSPsPbaA==}
    engines: {node: '>= 14'}
    dependencies:
      agent-base: 7.1.0
      debug: 4.3.4
    transitivePeerDependencies:
      - supports-color
    dev: true

  /https-proxy-agent/7.0.4:
    resolution: {integrity: sha512-wlwpilI7YdjSkWaQ/7omYBMTliDcmCN8OLihO6I9B86g06lMyAoqgoDpV0XqoaPOKj+0DIdAvnsWfyAAhmimcg==}
    engines: {node: '>= 14'}
    dependencies:
      agent-base: 7.1.0
      debug: 4.3.4
    transitivePeerDependencies:
      - supports-color
    dev: true

  /human-signals/5.0.0:
    resolution: {integrity: sha512-AXcZb6vzzrFAUE61HnN4mpLqd/cSIwNQjtNWR0euPm6y0iqx3G4gOXaIDdtdDwZmhwe82LA6+zinmW4UBWVePQ==}
    engines: {node: '>=16.17.0'}
    dev: true

  /iconv-lite/0.4.24:
    resolution: {integrity: sha512-v3MXnZAcvnywkTUEZomIActle7RXXeedOR31wwl7VlyoXO4Qi9arvSenNQWne1TcRwhCL1HwLI21bEqdpj8/rA==}
    engines: {node: '>=0.10.0'}
    dependencies:
      safer-buffer: 2.1.2
    dev: true

  /iconv-lite/0.6.3:
    resolution: {integrity: sha512-4fCk79wshMdzMp2rH06qWrJE4iolqLhCUH+OiuIgU++RB0+94NlDL81atO7GX55uUKueo0txHNtvEyI6D7WdMw==}
    engines: {node: '>=0.10.0'}
    dependencies:
      safer-buffer: 2.1.2
    dev: true

  /ieee754/1.2.1:
    resolution: {integrity: sha512-dcyqhDvX1C46lXZcVqCpK+FtMRQVdIMN6/Df5js2zouUsqG7I6sFxitIC+7KYK29KdXOLHdu9zL4sFnoVQnqaA==}
    dev: true

  /ignore/5.2.4:
    resolution: {integrity: sha512-MAb38BcSbH0eHNBxn7ql2NH/kX33OkB3lZ1BNdh7ENeRChHTYsTvWrMubiIAMNS2llXEEgZ1MUOBtXChP3kaFQ==}
    engines: {node: '>= 4'}

  /import-fresh/3.3.0:
    resolution: {integrity: sha512-veYYhQa+D1QBKznvhUHxb8faxlrwUnxseDAbAp457E0wLNio2bOSKnjYDhMj+YiAq61xrMGhQk9iXVk5FzgQMw==}
    engines: {node: '>=6'}
    dependencies:
      parent-module: 1.0.1
      resolve-from: 4.0.0
    dev: true

  /import-local/3.1.0:
    resolution: {integrity: sha512-ASB07uLtnDs1o6EHjKpX34BKYDSqnFerfTOJL2HvMqF70LnxpjkzDB8J44oT9pu4AMPkQwf8jl6szgvNd2tRIg==}
    engines: {node: '>=8'}
    hasBin: true
    dependencies:
      pkg-dir: 4.2.0
      resolve-cwd: 3.0.0
    dev: true

  /imurmurhash/0.1.4:
    resolution: {integrity: sha512-JmXMZ6wuvDmLiHEml9ykzqO6lwFbof0GG4IkcGaENdCRDDmMVnny7s5HsIgHCbaq0w2MyPhDqkhTUgS2LU2PHA==}
    engines: {node: '>=0.8.19'}
    dev: true

  /inflight/1.0.6:
    resolution: {integrity: sha512-k92I/b08q4wvFscXCLvqfsHCrjrF7yiXsQuIVvVE7N82W3+aqpzuUdBbfhWcy/FZR3/4IgflMgKLOsvPDrGCJA==}
    deprecated: This module is not supported, and leaks memory. Do not use it. Check out lru-cache if you want a good and tested way to coalesce async requests by a key value, which is much more comprehensive and powerful.
    dependencies:
      once: 1.4.0
      wrappy: 1.0.2
    dev: true

  /inherits/2.0.4:
    resolution: {integrity: sha512-k/vGaX4/Yla3WzyMCvTQOXYeIHvqOKtnqBduzTHpzpQZzAskKMhZ2K+EnBiSM9zGSoIFeMpXKxa4dYeZIQqewQ==}
    dev: true

  /internal-slot/1.0.5:
    resolution: {integrity: sha512-Y+R5hJrzs52QCG2laLn4udYVnxsfny9CpOhNhUvk/SSSVyF6T27FzRbF0sroPidSu3X8oEAkOn2K804mjpt6UQ==}
    engines: {node: '>= 0.4'}
    dependencies:
      get-intrinsic: 1.2.1
      has: 1.0.3
      side-channel: 1.0.4
    dev: true

  /interpret/2.2.0:
    resolution: {integrity: sha512-Ju0Bz/cEia55xDwUWEa8+olFpCiQoypjnQySseKtmjNrnps3P+xfpUmGr90T7yjlVJmOtybRvPXhKMbHr+fWnw==}
    engines: {node: '>= 0.10'}
    dev: true

  /ip/1.1.8:
    resolution: {integrity: sha512-PuExPYUiu6qMBQb4l06ecm6T6ujzhmh+MeJcW9wa89PoAz5pvd4zPgN5WJV104mb6S2T1AwNIAaB70JNrLQWhg==}
    dev: true

  /ip/2.0.0:
    resolution: {integrity: sha512-WKa+XuLG1A1R0UWhl2+1XQSi+fZWMsYKffMZTTYsiZaUD8k2yDAj5atimTUD2TZkyCkNEeYE5NhFZmupOGtjYQ==}
    dev: true

  /ipaddr.js/1.9.1:
    resolution: {integrity: sha512-0KI/607xoxSToH7GjN1FfSbLoU0+btTicjsQSWQlh/hZykN8KpmMf7uYwPW3R+akZ6R/w18ZlXSHBYXiYUPO3g==}
    engines: {node: '>= 0.10'}
    dev: true

  /is-arguments/1.1.1:
    resolution: {integrity: sha512-8Q7EARjzEnKpt/PCD7e1cgUS0a6X8u5tdSiMqXhojOdoV9TsMsiO+9VLC5vAmO8N7/GmXn7yjR8qnA6bVAEzfA==}
    engines: {node: '>= 0.4'}
    dependencies:
      call-bind: 1.0.2
      has-tostringtag: 1.0.0
    dev: true

  /is-array-buffer/3.0.2:
    resolution: {integrity: sha512-y+FyyR/w8vfIRq4eQcM1EYgSTnmHXPqaF+IgzgraytCFq5Xh8lllDVmAZolPJiZttZLeFSINPYMaEJ7/vWUa1w==}
    dependencies:
      call-bind: 1.0.2
      get-intrinsic: 1.2.1
      is-typed-array: 1.1.12
    dev: true

  /is-arrayish/0.2.1:
    resolution: {integrity: sha512-zz06S8t0ozoDXMG+ube26zeCTNXcKIPJZJi8hBrF4idCLms4CG9QtK7qBl1boi5ODzFpjswb5JPmHCbMpjaYzg==}
    dev: true

  /is-arrayish/0.3.2:
    resolution: {integrity: sha512-eVRqCvVlZbuw3GrM63ovNSNAeA1K16kaR/LRY/92w0zxQ5/1YzwblUX652i4Xs9RwAGjW9d9y6X88t8OaAJfWQ==}
    dev: true

  /is-bigint/1.0.4:
    resolution: {integrity: sha512-zB9CruMamjym81i2JZ3UMn54PKGsQzsJeo6xvN3HJJ4CAsQNB6iRutp2To77OfCNuoxspsIhzaPoO1zyCEhFOg==}
    dependencies:
      has-bigints: 1.0.2
    dev: true

  /is-binary-path/2.1.0:
    resolution: {integrity: sha512-ZMERYes6pDydyuGidse7OsHxtbI7WVeUEozgR/g7rd0xUimYNlvZRE/K2MgZTjWy725IfelLeVcEM97mmtRGXw==}
    engines: {node: '>=8'}
    dependencies:
      binary-extensions: 2.2.0
    dev: true

  /is-boolean-object/1.1.2:
    resolution: {integrity: sha512-gDYaKHJmnj4aWxyj6YHyXVpdQawtVLHU5cb+eztPGczf6cjuTdwve5ZIEfgXqH4e57An1D1AKf8CZ3kYrQRqYA==}
    engines: {node: '>= 0.4'}
    dependencies:
      call-bind: 1.0.2
      has-tostringtag: 1.0.0
    dev: true

  /is-callable/1.2.7:
    resolution: {integrity: sha512-1BC0BVFhS/p0qtw6enp8e+8OD0UrK0oFLztSjNzhcKA3WDuJxxAPXzPuPtKkjEY9UUoEWlX/8fgKeu2S8i9JTA==}
    engines: {node: '>= 0.4'}
    dev: true

  /is-core-module/2.13.0:
    resolution: {integrity: sha512-Z7dk6Qo8pOCp3l4tsX2C5ZVas4V+UxwQodwZhLopL91TX8UyyHEXafPcyoeeWuLrwzHcr3igO78wNLwHJHsMCQ==}
    dependencies:
      has: 1.0.3
    dev: true

  /is-date-object/1.0.5:
    resolution: {integrity: sha512-9YQaSxsAiSwcvS33MBk3wTCVnWK+HhF8VZR2jRxehM16QcVOdHqPn4VPHmRK4lSr38n9JriurInLcP90xsYNfQ==}
    engines: {node: '>= 0.4'}
    dependencies:
      has-tostringtag: 1.0.0
    dev: true

  /is-docker/2.2.1:
    resolution: {integrity: sha512-F+i2BKsFrH66iaUFc0woD8sLy8getkwTwtOBjvs56Cx4CgJDeKQeqfz8wAYiSb8JOprWhHH5p77PbmYCvvUuXQ==}
    engines: {node: '>=8'}
    hasBin: true
    dev: true

  /is-extglob/2.1.1:
    resolution: {integrity: sha512-SbKbANkN603Vi4jEZv49LeVJMn4yGwsbzZworEoyEiutsN3nJYdbO36zfhGJ6QEDpOZIFkDtnq5JRxmvl3jsoQ==}
    engines: {node: '>=0.10.0'}

  /is-fullwidth-code-point/3.0.0:
    resolution: {integrity: sha512-zymm5+u+sCsSWyD9qNaejV3DFvhCKclKdizYaJUuHA83RLjb7nSuGnddCHGv0hk+KY7BMAlsWeK4Ueg6EV6XQg==}
    engines: {node: '>=8'}

  /is-glob/4.0.3:
    resolution: {integrity: sha512-xelSayHH36ZgE7ZWhli7pW34hNbNl8Ojv5KVmkJD4hBdD3th8Tfk9vYasLM+mXWOZhFkgZfxhLSnrwRr4elSSg==}
    engines: {node: '>=0.10.0'}
    dependencies:
      is-extglob: 2.1.1

  /is-map/2.0.2:
    resolution: {integrity: sha512-cOZFQQozTha1f4MxLFzlgKYPTyj26picdZTx82hbc/Xf4K/tZOOXSCkMvU4pKioRXGDLJRn0GM7Upe7kR721yg==}
    dev: true

  /is-negative-zero/2.0.2:
    resolution: {integrity: sha512-dqJvarLawXsFbNDeJW7zAz8ItJ9cd28YufuuFzh0G8pNHjJMnY08Dv7sYX2uF5UpQOwieAeOExEYAWWfu7ZZUA==}
    engines: {node: '>= 0.4'}
    dev: true

  /is-number-object/1.0.7:
    resolution: {integrity: sha512-k1U0IRzLMo7ZlYIfzRu23Oh6MiIFasgpb9X76eqfFZAqwH44UI4KTBvBYIZ1dSL9ZzChTB9ShHfLkR4pdW5krQ==}
    engines: {node: '>= 0.4'}
    dependencies:
      has-tostringtag: 1.0.0
    dev: true

  /is-number/7.0.0:
    resolution: {integrity: sha512-41Cifkg6e8TylSpdtTpeLVMqvSBEVzTttHvERD741+pnZ8ANv0004MRL43QKPDlK9cGvNp6NZWZUBlbGXYxxng==}
    engines: {node: '>=0.12.0'}

  /is-path-inside/3.0.3:
    resolution: {integrity: sha512-Fd4gABb+ycGAmKou8eMftCupSir5lRxqf4aD/vd0cD2qc4HL07OjCeuHMr8Ro4CoMaeCKDB0/ECBOVWjTwUvPQ==}
    engines: {node: '>=8'}
    dev: true

  /is-plain-obj/2.1.0:
    resolution: {integrity: sha512-YWnfyRwxL/+SsrWYfOpUtz5b3YD+nyfkHvjbcanzk8zgyO4ASD67uVMRt8k5bM4lLMDnXfriRhOpemw+NfT1eA==}
    engines: {node: '>=8'}
    dev: true

  /is-plain-object/2.0.4:
    resolution: {integrity: sha512-h5PpgXkWitc38BBMYawTYMWJHFZJVnBquFE57xFpjB8pJFiF6gZ+bU+WyI/yqXiFR5mdLsgYNaPe8uao6Uv9Og==}
    engines: {node: '>=0.10.0'}
    dependencies:
      isobject: 3.0.1
    dev: true

  /is-promise/4.0.0:
    resolution: {integrity: sha512-hvpoI6korhJMnej285dSg6nu1+e6uxs7zG3BYAm5byqDsgJNWwxzM6z6iZiAgQR4TJ30JmBTOwqZUw3WlyH3AQ==}
    dev: true

  /is-regex/1.1.4:
    resolution: {integrity: sha512-kvRdxDsxZjhzUX07ZnLydzS1TU/TJlTUHHY4YLL87e37oUA49DfkLqgy+VjFocowy29cKvcSiu+kIv728jTTVg==}
    engines: {node: '>= 0.4'}
    dependencies:
      call-bind: 1.0.2
      has-tostringtag: 1.0.0
    dev: true

  /is-set/2.0.2:
    resolution: {integrity: sha512-+2cnTEZeY5z/iXGbLhPrOAaK/Mau5k5eXq9j14CpRTftq0pAJu2MwVRSZhyZWBzx3o6X795Lz6Bpb6R0GKf37g==}
    dev: true

  /is-shared-array-buffer/1.0.2:
    resolution: {integrity: sha512-sqN2UDu1/0y6uvXyStCOzyhAjCSlHceFoMKJW8W9EU9cvic/QdsZ0kEU93HEy3IUEFZIiH/3w+AH/UQbPHNdhA==}
    dependencies:
      call-bind: 1.0.2
    dev: true

  /is-stream/2.0.1:
    resolution: {integrity: sha512-hFoiJiTl63nn+kstHGBtewWSKnQLpyb155KHheA1l39uvtO9nWIop1p3udqPcUd/xbF1VLMO4n7OI6p7RbngDg==}
    engines: {node: '>=8'}
    dev: true

  /is-stream/3.0.0:
    resolution: {integrity: sha512-LnQR4bZ9IADDRSkvpqMGvt/tEJWclzklNgSw48V5EAaAeDd6qGvN8ei6k5p0tvxSR171VmGyHuTiAOfxAbr8kA==}
    engines: {node: ^12.20.0 || ^14.13.1 || >=16.0.0}
    dev: true

  /is-string/1.0.7:
    resolution: {integrity: sha512-tE2UXzivje6ofPW7l23cjDOMa09gb7xlAqG6jG5ej6uPV32TlWP3NKPigtaGeHNu9fohccRYvIiZMfOOnOYUtg==}
    engines: {node: '>= 0.4'}
    dependencies:
      has-tostringtag: 1.0.0
    dev: true

  /is-symbol/1.0.4:
    resolution: {integrity: sha512-C/CPBqKWnvdcxqIARxyOh4v1UUEOCHpgDa0WYgpKDFMszcrPcffg5uhwSgPCLD2WWxmq6isisz87tzT01tuGhg==}
    engines: {node: '>= 0.4'}
    dependencies:
      has-symbols: 1.0.3
    dev: true

  /is-typed-array/1.1.12:
    resolution: {integrity: sha512-Z14TF2JNG8Lss5/HMqt0//T9JeHXttXy5pH/DBU4vi98ozO2btxzq9MwYDZYnKwU8nRsz/+GVFVRDq3DkVuSPg==}
    engines: {node: '>= 0.4'}
    dependencies:
      which-typed-array: 1.1.11
    dev: true

  /is-typedarray/1.0.0:
    resolution: {integrity: sha512-cyA56iCMHAh5CdzjJIa4aohJyeO1YbwLi3Jc35MmRU6poroFjIGZzUzupGiRPOjgHg9TLu43xbpwXk523fMxKA==}
    dev: true

  /is-unicode-supported/0.1.0:
    resolution: {integrity: sha512-knxG2q4UC3u8stRGyAVJCOdxFmv5DZiRcdlIaAQXAbSfJya+OhopNotLQrstBhququ4ZpuKbDc/8S6mgXgPFPw==}
    engines: {node: '>=10'}
    dev: true

  /is-weakmap/2.0.1:
    resolution: {integrity: sha512-NSBR4kH5oVj1Uwvv970ruUkCV7O1mzgVFO4/rev2cLRda9Tm9HrL70ZPut4rOHgY0FNrUu9BCbXA2sdQ+x0chA==}
    dev: true

  /is-weakref/1.0.2:
    resolution: {integrity: sha512-qctsuLZmIQ0+vSSMfoVvyFe2+GSEvnmZ2ezTup1SBse9+twCCeial6EEi3Nc2KFcf6+qz2FBPnjXsk8xhKSaPQ==}
    dependencies:
      call-bind: 1.0.2
    dev: true

  /is-weakset/2.0.2:
    resolution: {integrity: sha512-t2yVvttHkQktwnNNmBQ98AhENLdPUTDTE21uPqAQ0ARwQfGeQKRVS0NNurH7bTf7RrvcVn1OOge45CnBeHCSmg==}
    dependencies:
      call-bind: 1.0.2
      get-intrinsic: 1.2.1
    dev: true

  /is-wsl/2.2.0:
    resolution: {integrity: sha512-fKzAra0rGJUUBwGBgNkHZuToZcn+TtXHpeCgmkMJMMYx1sQDYaCSyjJBSCa2nH1DGm7s3n1oBnohoVTBaN7Lww==}
    engines: {node: '>=8'}
    dependencies:
      is-docker: 2.2.1
    dev: true

  /isarray/0.0.1:
    resolution: {integrity: sha512-D2S+3GLxWH+uhrNEcoh/fnmYeP8E8/zHl644d/jdA0g2uyXvy3sb0qxotE+ne0LtccHknQzWwZEzhak7oJ0COQ==}
    dev: true

  /isarray/1.0.0:
    resolution: {integrity: sha512-VLghIWNM6ELQzo7zwmcg0NmTVyWKYjvIeM83yjp0wRDTmUnrM678fQbcKBo6n2CJEF0szoG//ytg+TKla89ALQ==}
    dev: true

  /isarray/2.0.5:
    resolution: {integrity: sha512-xHjhDr3cNBK0BzdUJSPXZntQUx/mwMS5Rw4A7lPJ90XGAO6ISP/ePDNuo0vhqOZU+UD5JoodwCAAoZQd3FeAKw==}
    dev: true

  /isbinaryfile/4.0.10:
    resolution: {integrity: sha512-iHrqe5shvBUcFbmZq9zOQHBoeOhZJu6RQGrDpBgenUm/Am+F3JM2MgQj+rK3Z601fzrL5gLZWtAPH2OBaSVcyw==}
    engines: {node: '>= 8.0.0'}
    dev: true

  /isexe/2.0.0:
    resolution: {integrity: sha512-RHxMLp9lnKHGHRng9QFhRCMbYAcVpn69smSGcq3f36xjgVVWThj4qqLbTLlq7Ssj8B+fIQ1EuCEGI2lKsyQeIw==}
    dev: true

  /isobject/3.0.1:
    resolution: {integrity: sha512-WhB9zCku7EGTj/HQQRz5aUQEUeoQZH2bWcltRErOpymJ4boYE6wL9Tbr23krRPSZ+C5zqNSrSw+Cc7sZZ4b7vg==}
    engines: {node: '>=0.10.0'}
    dev: true

  /isstream/0.1.2:
    resolution: {integrity: sha512-Yljz7ffyPbrLpLngrMtZ7NduUgVvi6wG9RJ9IUcyCd59YQ911PBJphODUcbOVbqYfxe1wuYf/LJ8PauMRwsM/g==}
    dev: true

  /istanbul-lib-coverage/3.2.2:
    resolution: {integrity: sha512-O8dpsF+r0WV/8MNRKfnmrtCWhuKjxrq2w+jpzBL5UZKTi2LeVWnWOmWRxFlesJONmc+wLAGvKQZEOanko0LFTg==}
    engines: {node: '>=8'}
    dev: true

  /istanbul-lib-instrument/6.0.2:
    resolution: {integrity: sha512-1WUsZ9R1lA0HtBSohTkm39WTPlNKSJ5iFk7UwqXkBLoHQT+hfqPsfsTDVuZdKGaBwn7din9bS7SsnoAr943hvw==}
    engines: {node: '>=10'}
    dependencies:
      '@babel/core': 7.24.7
      '@babel/parser': 7.24.7
      '@istanbuljs/schema': 0.1.3
      istanbul-lib-coverage: 3.2.2
      semver: 7.6.2
    transitivePeerDependencies:
      - supports-color
    dev: true

  /istanbul-lib-report/3.0.1:
    resolution: {integrity: sha512-GCfE1mtsHGOELCU8e/Z7YWzpmybrx/+dSTfLrvY8qRmaY6zXTKWn6WQIjaAFw069icm6GVMNkgu0NzI4iPZUNw==}
    engines: {node: '>=10'}
    dependencies:
      istanbul-lib-coverage: 3.2.2
      make-dir: 4.0.0
      supports-color: 7.2.0
    dev: true

  /istanbul-lib-source-maps/5.0.4:
    resolution: {integrity: sha512-wHOoEsNJTVltaJp8eVkm8w+GVkVNHT2YDYo53YdzQEL2gWm1hBX5cGFR9hQJtuGLebidVX7et3+dmDZrmclduw==}
    engines: {node: '>=10'}
    dependencies:
      '@jridgewell/trace-mapping': 0.3.25
      debug: 4.3.4
      istanbul-lib-coverage: 3.2.2
    transitivePeerDependencies:
      - supports-color
    dev: true

  /istanbul-reports/3.1.7:
    resolution: {integrity: sha512-BewmUXImeuRk2YY0PVbxgKAysvhRPUQE0h5QRM++nVWyubKGV0l8qQ5op8+B2DOmwSe63Jivj0BjkPQVf8fP5g==}
    engines: {node: '>=8'}
    dependencies:
      html-escaper: 2.0.2
      istanbul-lib-report: 3.0.1
    dev: true

  /jackspeak/2.1.1:
    resolution: {integrity: sha512-juf9stUEwUaILepraGOWIJTLwg48bUnBmRqd2ln2Os1sW987zeoj/hzhbvRB95oMuS2ZTpjULmdwHNX4rzZIZw==}
    engines: {node: '>=14'}
    dependencies:
      cliui: 8.0.1
    optionalDependencies:
      '@pkgjs/parseargs': 0.11.0
    dev: true

  /jackspeak/2.3.5:
    resolution: {integrity: sha512-Ratx+B8WeXLAtRJn26hrhY8S1+Jz6pxPMrkrdkgb/NstTNiqMhX0/oFVu5wX+g5n6JlEu2LPsDJmY8nRP4+alw==}
    engines: {node: '>=14'}
    dependencies:
      '@isaacs/cliui': 8.0.2
    optionalDependencies:
      '@pkgjs/parseargs': 0.11.0
    dev: true

  /jest-worker/27.5.1:
    resolution: {integrity: sha512-7vuh85V5cdDofPyxn58nrPjBktZo0u9x1g8WtjQol+jZDaE+fhN+cIvTj11GndBnMnyfrUOG1sZQxCdjKh+DKg==}
    engines: {node: '>= 10.13.0'}
    dependencies:
      '@types/node': 18.18.0
      merge-stream: 2.0.0
      supports-color: 8.1.1
    dev: true

  /js-tokens/4.0.0:
    resolution: {integrity: sha512-RdJUflcE3cUzKiMqQgsCu06FPu9UdIJO0beYbPhHN4k6apgJtifcoCtT9bcxOpYBtpD2kCM6Sbzg4CausW/PKQ==}

  /js-tokens/9.0.0:
    resolution: {integrity: sha512-WriZw1luRMlmV3LGJaR6QOJjWwgLUTf89OwT2lUOyjX2dJGBwgmIkbcz+7WFZjrZM635JOIR517++e/67CP9dQ==}
    dev: true

  /js-yaml/4.0.0:
    resolution: {integrity: sha512-pqon0s+4ScYUvX30wxQi3PogGFAlUyH0awepWvwkj4jD4v+ova3RiYw8bmA6x2rDrEaj8i/oWKoRxpVNW+Re8Q==}
    hasBin: true
    dependencies:
      argparse: 2.0.1
    dev: false

  /js-yaml/4.1.0:
    resolution: {integrity: sha512-wpxZs9NoxZaJESJGIZTyDEaYpl0FKSA+FB9aJiyemKhMwkxQg63h4T1KJgUGHpTqPDNRcmmYLugrRjJlBtWvRA==}
    hasBin: true
    dependencies:
      argparse: 2.0.1
    dev: true

  /jsbn/0.1.1:
    resolution: {integrity: sha512-UVU9dibq2JcFWxQPA6KCqj5O42VOmAY3zQUfEKxU0KpTGXwNoCjkX1e13eHNvw/xPynt6pU0rZ1htjWTNTSXsg==}
    dev: true

  /jsesc/2.5.2:
    resolution: {integrity: sha512-OYu7XEzjkCQ3C5Ps3QIZsQfNpqoJyZZA99wd9aWd05NCtC5pWOkShK2mkL6HXQR6/Cy2lbNdPlZBpuQHXE63gA==}
    engines: {node: '>=4'}
    hasBin: true
    dev: true

  /json-buffer/3.0.1:
    resolution: {integrity: sha512-4bV5BfR2mqfQTJm+V5tPPdf+ZpuhiIvTuAB5g8kcrXOZpTT/QwwVRWBywX1ozr6lEuPdbHxwaJlm9G6mI2sfSQ==}
    dev: true

  /json-parse-better-errors/1.0.2:
    resolution: {integrity: sha512-mrqyZKfX5EhL7hvqcV6WG1yYjnjeuYDzDhhcAAUrq8Po85NBQBJP+ZDUT75qZQ98IkUoBqdkExkukOU7Ts2wrw==}
    dev: true

  /json-parse-even-better-errors/2.3.1:
    resolution: {integrity: sha512-xyFwyhro/JEof6Ghe2iz2NcXoj2sloNsWr/XsERDK/oiPCfaNhl5ONfp+jQdAZRQQ0IJWNzH9zIZF7li91kh2w==}
    dev: true

  /json-schema-traverse/0.4.1:
    resolution: {integrity: sha512-xbbCH5dCYU5T8LcEhhuh7HJ88HXuW3qsI3Y0zOZFKfZEHcpWiHU/Jxzk629Brsab/mMiHQti9wMP+845RPe3Vg==}
    dev: true

  /json-schema-traverse/1.0.0:
    resolution: {integrity: sha512-NM8/P9n3XjXhIZn1lLhkFaACTOURQXjWhV4BA/RnOv8xvgqtqpAX9IO4mRQxSx1Rlo4tqzeqb0sOlruaOy3dug==}

  /json-schema/0.4.0:
    resolution: {integrity: sha512-es94M3nTIfsEPisRafak+HDLfHXnKBhV3vU5eqPcS3flIWqcxJWgXHXiey3YrpaNsanY5ei1VoYEbOzijuq9BA==}
    dev: true

  /json-stable-stringify-without-jsonify/1.0.1:
    resolution: {integrity: sha512-Bdboy+l7tA3OGW6FjyFHWkP5LuByj1Tk33Ljyq0axyzdk9//JSi2u3fP1QSmd1KNwq6VOKYGlAu87CisVir6Pw==}
    dev: true

  /json-stringify-safe/5.0.1:
    resolution: {integrity: sha512-ZClg6AaYvamvYEE82d3Iyd3vSSIjQ+odgjaTzRuO3s7toCdFKczob2i0zCh7JE8kWn17yvAWhUVxvqGwUalsRA==}
    dev: true

  /json5/2.2.3:
    resolution: {integrity: sha512-XmOWe7eyHYH14cLdVPoyg+GOH3rYX++KpzrylJwSW98t3Nk+U8XOl8FWKOgwtzdb8lXGf6zYwDUzeHMWfxasyg==}
    engines: {node: '>=6'}
    hasBin: true
    dev: true

  /jsonfile/4.0.0:
    resolution: {integrity: sha512-m6F1R3z8jjlf2imQHS2Qez5sjKWQzbuuhuJ/FKYFRZvPE3PuHcSMVZzfsLhGVOkfd20obL5SWEBew5ShlquNxg==}
    optionalDependencies:
      graceful-fs: 4.2.11
    dev: true

  /jsonfile/6.1.0:
    resolution: {integrity: sha512-5dgndWOriYSm5cnYaJNhalLNDKOqFwyDB/rr1E9ZsGciGvKPs8R2xYGCacuf3z6K1YKDz182fd+fY3cn3pMqXQ==}
    dependencies:
      universalify: 2.0.0
    optionalDependencies:
      graceful-fs: 4.2.11

  /jsonwebtoken/9.0.2:
    resolution: {integrity: sha512-PRp66vJ865SSqOlgqS8hujT5U4AOgMfhrwYIuIhfKaoSCZcirrmASQr8CX7cUg+RMih+hgznrjp99o+W4pJLHQ==}
    engines: {node: '>=12', npm: '>=6'}
    dependencies:
      jws: 3.2.2
      lodash.includes: 4.3.0
      lodash.isboolean: 3.0.3
      lodash.isinteger: 4.0.4
      lodash.isnumber: 3.0.3
      lodash.isplainobject: 4.0.6
      lodash.isstring: 4.0.1
      lodash.once: 4.1.1
      ms: 2.1.3
      semver: 7.6.2
    dev: true

  /jsprim/1.4.2:
    resolution: {integrity: sha512-P2bSOMAc/ciLz6DzgjVlGJP9+BrJWu5UDGK70C2iweC5QBIeFf0ZXRvGjEj2uYgrY2MkAAhsSWHDWlFtEroZWw==}
    engines: {node: '>=0.6.0'}
    dependencies:
      assert-plus: 1.0.0
      extsprintf: 1.3.0
      json-schema: 0.4.0
      verror: 1.10.0
    dev: true

  /just-extend/4.2.1:
    resolution: {integrity: sha512-g3UB796vUFIY90VIv/WX3L2c8CS2MdWUww3CNrYmqza1Fg0DURc2K/O4YrnklBdQarSJ/y8JnJYDGc+1iumQjg==}
    dev: true

  /jwa/1.4.1:
    resolution: {integrity: sha512-qiLX/xhEEFKUAJ6FiBMbes3w9ATzyk5W7Hvzpa/SLYdxNtng+gcurvrI7TbACjIXlsJyr05/S1oUhZrc63evQA==}
    dependencies:
      buffer-equal-constant-time: 1.0.1
      ecdsa-sig-formatter: 1.0.11
      safe-buffer: 5.2.1
    dev: true

  /jwa/2.0.0:
    resolution: {integrity: sha512-jrZ2Qx916EA+fq9cEAeCROWPTfCwi1IVHqT2tapuqLEVVDKFDENFw1oL+MwrTvH6msKxsd1YTDVw6uKEcsrLEA==}
    dependencies:
      buffer-equal-constant-time: 1.0.1
      ecdsa-sig-formatter: 1.0.11
      safe-buffer: 5.2.1
    dev: true

  /jws/3.2.2:
    resolution: {integrity: sha512-YHlZCB6lMTllWDtSPHz/ZXTsi8S00usEV6v1tjq8tOUZzw7DpSDWVXjXDre6ed1w/pd495ODpHZYSdkRTsa0HA==}
    dependencies:
      jwa: 1.4.1
      safe-buffer: 5.2.1
    dev: true

  /jws/4.0.0:
    resolution: {integrity: sha512-KDncfTmOZoOMTFG4mBlG0qUIOlc03fmzH+ru6RgYVZhPkyiy/92Owlt/8UEN+a4TXR1FQetfIpJE8ApdvdVxTg==}
    dependencies:
      jwa: 2.0.0
      safe-buffer: 5.2.1
    dev: true

  /karma-chrome-launcher/3.2.0:
    resolution: {integrity: sha512-rE9RkUPI7I9mAxByQWkGJFXfFD6lE4gC5nPuZdobf/QdTEJI6EU4yIay/cfU/xV4ZxlM5JiTv7zWYgA64NpS5Q==}
    dependencies:
      which: 1.3.1
    dev: true

  /karma-mocha/2.0.1:
    resolution: {integrity: sha512-Tzd5HBjm8his2OA4bouAsATYEpZrp9vC7z5E5j4C5Of5Rrs1jY67RAwXNcVmd/Bnk1wgvQRou0zGVLey44G4tQ==}
    dependencies:
      minimist: 1.2.8
    dev: true

  /karma-source-map-support/1.4.0:
    resolution: {integrity: sha512-RsBECncGO17KAoJCYXjv+ckIz+Ii9NCi+9enk+rq6XC81ezYkb4/RHE6CTXdA7IOJqoF3wcaLfVG0CPmE5ca6A==}
    dependencies:
      source-map-support: 0.5.21
    dev: true

  /karma/6.4.2:
    resolution: {integrity: sha512-C6SU/53LB31BEgRg+omznBEMY4SjHU3ricV6zBcAe1EeILKkeScr+fZXtaI5WyDbkVowJxxAI6h73NcFPmXolQ==}
    engines: {node: '>= 10'}
    hasBin: true
    dependencies:
      '@colors/colors': 1.5.0
      body-parser: 1.20.2
      braces: 3.0.2
      chokidar: 3.5.3
      connect: 3.7.0
      di: 0.0.1
      dom-serialize: 2.2.1
      glob: 7.2.3
      graceful-fs: 4.2.11
      http-proxy: 1.18.1
      isbinaryfile: 4.0.10
      lodash: 4.17.21
      log4js: 6.9.1
      mime: 2.6.0
      minimatch: 3.1.2
      mkdirp: 0.5.6
      qjobs: 1.2.0
      range-parser: 1.2.1
      rimraf: 3.0.2
      socket.io: 4.7.2
      source-map: 0.6.1
      tmp: 0.2.1
      ua-parser-js: 0.7.36
      yargs: 16.2.0
    transitivePeerDependencies:
      - bufferutil
      - debug
      - supports-color
      - utf-8-validate
    dev: true

  /keyv/4.5.3:
    resolution: {integrity: sha512-QCiSav9WaX1PgETJ+SpNnx2PRRapJ/oRSXM4VO5OGYGSjrxbKPVFVhB3l2OCbLCk329N8qyAtsJjSjvVBWzEug==}
    dependencies:
      json-buffer: 3.0.1
    dev: true

  /kind-of/6.0.3:
    resolution: {integrity: sha512-dcS1ul+9tmeD95T+x28/ehLgd9mENa3LsvDTtzm3vyBEO7RPptvAD+t44WVXaUjTBRcrpFeFlC8WCruUR456hw==}
    engines: {node: '>=0.10.0'}
    dev: true

  /kleur/3.0.3:
    resolution: {integrity: sha512-eTIzlVOSUR+JxdDFepEYcBMtZ9Qqdef+rnzWdRZuMbOywu5tO2w2N7rqjoANZ5k9vywhL6Br1VRjUIgTQx4E8w==}
    engines: {node: '>=6'}

  /kuler/2.0.0:
    resolution: {integrity: sha512-Xq9nH7KlWZmXAtodXDDRE7vs6DU1gTU8zYDHDiWLSip45Egwq3plLHzPn27NgvzL2r1LMPC1vdqh98sQxtqj4A==}
    dev: true

  /levn/0.4.1:
    resolution: {integrity: sha512-+bT2uH4E5LGE7h/n3evcS/sQlJXCpIp6ym8OWJ5eV6+67Dsql/LaaT7qJBAt2rzfoa/5QBGBhxDix1dMt2kQKQ==}
    engines: {node: '>= 0.8.0'}
    dependencies:
      prelude-ls: 1.2.1
      type-check: 0.4.0
    dev: true

  /lines-and-columns/1.2.4:
    resolution: {integrity: sha512-7ylylesZQ/PV29jhEDl3Ufjo6ZX7gCqJr5F7PKrqc93v7fzSymt1BpwEU8nAUXs8qzzvqhbjhK5QZg6Mt/HkBg==}
    dev: true

  /load-json-file/4.0.0:
    resolution: {integrity: sha512-Kx8hMakjX03tiGTLAIdJ+lL0htKnXjEZN6hk/tozf/WOuYGdZBJrZ+rCJRbVCugsjB3jMLn9746NsQIf5VjBMw==}
    engines: {node: '>=4'}
    dependencies:
      graceful-fs: 4.2.11
      parse-json: 4.0.0
      pify: 3.0.0
      strip-bom: 3.0.0
    dev: true

  /loader-runner/4.3.0:
    resolution: {integrity: sha512-3R/1M+yS3j5ou80Me59j7F9IMs4PXs3VqRrm0TU3AbKPxlmpoY1TNscJV/oGJXo8qCatFGTfDbY6W6ipGOYXfg==}
    engines: {node: '>=6.11.5'}
    dev: true

  /loader-utils/2.0.4:
    resolution: {integrity: sha512-xXqpXoINfFhgua9xiqD8fPFHgkoq1mmmpE92WlDbm9rNRd/EbRb+Gqf908T2DMfuHjjJlksiK2RbHVOdD/MqSw==}
    engines: {node: '>=8.9.0'}
    dependencies:
      big.js: 5.2.2
      emojis-list: 3.0.0
      json5: 2.2.3
    dev: true

  /local-pkg/0.5.0:
    resolution: {integrity: sha512-ok6z3qlYyCDS4ZEU27HaU6x/xZa9Whf8jD4ptH5UZTQYZVYeb9bnZ3ojVhiJNLiXK1Hfc0GNbLXcmZ5plLDDBg==}
    engines: {node: '>=14'}
    dependencies:
      mlly: 1.7.1
      pkg-types: 1.1.1
    dev: true

  /locate-path/5.0.0:
    resolution: {integrity: sha512-t7hw9pI+WvuwNJXwk5zVHpyhIqzg2qTlklJOf0mVxGSbe3Fp2VieZcduNYjaLDoy6p9uGpQEGWG87WpMKlNq8g==}
    engines: {node: '>=8'}
    dependencies:
      p-locate: 4.1.0
    dev: true

  /locate-path/6.0.0:
    resolution: {integrity: sha512-iPZK6eYjbxRu3uB4/WZ3EsEIMJFMqAoopl3R+zuq0UjcAm/MO6KCweDgPfP3elTztoKP3KtnVHxTn2NHBSDVUw==}
    engines: {node: '>=10'}
    dependencies:
      p-locate: 5.0.0
    dev: true

  /lodash.flattendeep/4.4.0:
    resolution: {integrity: sha512-uHaJFihxmJcEX3kT4I23ABqKKalJ/zDrDg0lsFtc1h+3uw49SIJ5beyhx5ExVRti3AvKoOJngIj7xz3oylPdWQ==}
    dev: true

  /lodash.get/4.4.2:
    resolution: {integrity: sha512-z+Uw/vLuy6gQe8cfaFWD7p0wVv8fJl3mbzXh33RS+0oW2wvUqiRXiQ69gLWSLpgB5/6sU+r6BlQR0MBILadqTQ==}
    dev: true

  /lodash.includes/4.3.0:
    resolution: {integrity: sha512-W3Bx6mdkRTGtlJISOvVD/lbqjTlPPUDTMnlXZFnVwi9NKJ6tiAk6LVdlhZMm17VZisqhKcgzpO5Wz91PCt5b0w==}
    dev: true

  /lodash.isboolean/3.0.3:
    resolution: {integrity: sha512-Bz5mupy2SVbPHURB98VAcw+aHh4vRV5IPNhILUCsOzRmsTmSQ17jIuqopAentWoehktxGd9e/hbIXq980/1QJg==}
    dev: true

  /lodash.isinteger/4.0.4:
    resolution: {integrity: sha512-DBwtEWN2caHQ9/imiNeEA5ys1JoRtRfY3d7V9wkqtbycnAmTvRRmbHKDV4a0EYc678/dia0jrte4tjYwVBaZUA==}
    dev: true

  /lodash.isnumber/3.0.3:
    resolution: {integrity: sha512-QYqzpfwO3/CWf3XP+Z+tkQsfaLL/EnUlXWVkIk5FUPc4sBdTehEqZONuyRt2P67PXAk+NXmTBcc97zw9t1FQrw==}
    dev: true

  /lodash.isplainobject/4.0.6:
    resolution: {integrity: sha512-oSXzaWypCMHkPC3NvBEaPHf0KsA5mvPrOPgQWDsbg8n7orZ290M0BmC/jgRZ4vcJ6DTAhjrsSYgdsW/F+MFOBA==}
    dev: true

  /lodash.isstring/4.0.1:
    resolution: {integrity: sha512-0wJxfxH1wgO3GrbuP+dTTk7op+6L41QCXbGINEmD+ny/G/eCqGzxyCsh7159S+mgDDcoarnBw6PC1PS5+wUGgw==}
    dev: true

  /lodash.merge/4.6.2:
    resolution: {integrity: sha512-0KpjqXRVvrYyCsX1swR/XTK0va6VQkQM6MNo7PqW77ByjAhoARA8EfrP1N4+KlKj8YS0ZUCtRT/YUuhyYDujIQ==}
    dev: true

  /lodash.once/4.1.1:
    resolution: {integrity: sha512-Sb487aTOCr9drQVL8pIxOzVhafOjZN9UU54hiN8PU3uAiSV7lx1yYNpbNmex2PK6dSJoNTSJUUswT651yww3Mg==}
    dev: true

  /lodash/4.17.21:
    resolution: {integrity: sha512-v2kDEe57lecTulaDIuNTPy3Ry4gLGJ6Z1O3vE1krgXZNrsQ+LFTGHVxVjcXPs17LhbZVGedAJv8XZ1tvj5FvSg==}

  /log-symbols/4.1.0:
    resolution: {integrity: sha512-8XPvpAA8uyhfteu8pIvQxpJZ7SYYdpUivZpGy6sFsBuKRY/7rQGavedeB8aK+Zkyq6upMFVL/9AW6vOYzfRyLg==}
    engines: {node: '>=10'}
    dependencies:
      chalk: 4.1.2
      is-unicode-supported: 0.1.0
    dev: true

  /log4js/6.9.1:
    resolution: {integrity: sha512-1somDdy9sChrr9/f4UlzhdaGfDR2c/SaD2a4T7qEkG4jTS57/B3qmnjLYePwQ8cqWnUHZI0iAKxMBpCZICiZ2g==}
    engines: {node: '>=8.0'}
    dependencies:
      date-format: 4.0.14
      debug: 4.3.4
      flatted: 3.2.9
      rfdc: 1.3.0
      streamroller: 3.1.5
    transitivePeerDependencies:
      - supports-color
    dev: true

  /logform/2.5.1:
    resolution: {integrity: sha512-9FyqAm9o9NKKfiAKfZoYo9bGXXuwMkxQiQttkT4YjjVtQVIQtK6LmVtlxmCaFswo6N4AfEkHqZTV0taDtPotNg==}
    dependencies:
      '@colors/colors': 1.5.0
      '@types/triple-beam': 1.3.3
      fecha: 4.2.3
      ms: 2.1.3
      safe-stable-stringify: 2.4.3
      triple-beam: 1.4.1
    dev: true

  /loupe/2.3.6:
    resolution: {integrity: sha512-RaPMZKiMy8/JruncMU5Bt6na1eftNoo++R4Y+N2FrxkDVTrGvcyzFTsaGif4QTeKESheMGegbhw6iUAq+5A8zA==}
    deprecated: Please upgrade to 2.3.7 which fixes GHSA-4q6p-r6v2-jvc5
    dependencies:
      get-func-name: 2.0.2
    dev: true

  /loupe/2.3.7:
    resolution: {integrity: sha512-zSMINGVYkdpYSOBmLi0D1Uo7JU9nVdQKrHxC8eYlV+9YKK9WePqAlL7lSlorG/U2Fw1w0hTBmaa/jrQ3UbPHtA==}
    dependencies:
      get-func-name: 2.0.2
    dev: true

  /lru-cache/10.0.1:
    resolution: {integrity: sha512-IJ4uwUTi2qCccrioU6g9g/5rvvVl13bsdczUUcqbciD9iLr095yj8DQKdObriEvuNSx325N1rV1O0sJFszx75g==}
    engines: {node: 14 || >=16.14}
    dev: true

  /lru-cache/5.1.1:
    resolution: {integrity: sha512-KpNARQA3Iwv+jTA0utUVVbrh+Jlrr1Fv0e56GGzAFOXN7dk/FviaDW8LHmK52DlcH4WP2n6gI8vN1aesBFgo9w==}
    dependencies:
      yallist: 3.1.1
    dev: true

  /lru-cache/6.0.0:
    resolution: {integrity: sha512-Jo6dJ04CmSjuznwJSS3pUeWmd/H0ffTlkXXgwZi+eq1UCmqQwCh+eLsYOYCwY991i2Fah4h1BEMCx4qThGbsiA==}
    engines: {node: '>=10'}
    dependencies:
      yallist: 4.0.0

  /lru-cache/7.18.3:
    resolution: {integrity: sha512-jumlc0BIUrS3qJGgIkWZsyfAM7NCWiBcCDhnd+3NNM5KbBmLTgHVfWBcg6W+rLUsIpzpERPsvwUP7CckAQSOoA==}
    engines: {node: '>=12'}
    dev: true

  /magic-string/0.30.10:
    resolution: {integrity: sha512-iIRwTIf0QKV3UAnYK4PU8uiEc4SRh5jX0mwpIwETPpHdhVM4f53RSwS/vXvN1JhGX+Cs7B8qIq3d6AH49O5fAQ==}
    dependencies:
      '@jridgewell/sourcemap-codec': 1.4.15
    dev: true

  /magicast/0.3.4:
    resolution: {integrity: sha512-TyDF/Pn36bBji9rWKHlZe+PZb6Mx5V8IHCSxk7X4aljM4e/vyDvZZYwHewdVaqiA0nb3ghfHU/6AUpDxWoER2Q==}
    dependencies:
      '@babel/parser': 7.24.7
      '@babel/types': 7.24.7
      source-map-js: 1.2.0
    dev: true

  /make-dir/4.0.0:
    resolution: {integrity: sha512-hXdUTZYIVOt1Ex//jAQi+wTZZpUpwBj/0QsOzqegb3rGMMeJiSEu5xLHnYfBrRV4RH2+OCSOO95Is/7x1WJ4bw==}
    engines: {node: '>=10'}
    dependencies:
      semver: 7.6.2
    dev: true

  /make-error/1.3.6:
    resolution: {integrity: sha512-s8UhlNe7vPKomQhC1qFelMokr/Sc3AgNbso3n74mVPA5LTZwkB9NlXf4XPamLxJE8h0gh73rM94xvwRT2CVInw==}
    dev: true

  /mdurl/1.0.1:
    resolution: {integrity: sha512-/sKlQJCBYVY9Ers9hqzKou4H6V5UWc/M59TH2dvkt+84itfnq7uFOMLpOiOS4ujvHP4etln18fmIxA5R5fll0g==}
    dev: true

  /media-typer/0.3.0:
    resolution: {integrity: sha512-dq+qelQ9akHpcOl/gUVRTxVIOkAJ1wR3QAvb4RsVjS8oVoFjDGTc679wJYmUmknUF5HwMLOgb5O+a3KxfWapPQ==}
    engines: {node: '>= 0.6'}
    dev: true

  /memorystream/0.3.1:
    resolution: {integrity: sha512-S3UwM3yj5mtUSEfP41UZmt/0SCoVYUcU1rkXv+BQ5Ig8ndL4sPoJNBUJERafdPb5jjHJGuMgytgKvKIf58XNBw==}
    engines: {node: '>= 0.10.0'}
    dev: true

  /merge-descriptors/1.0.1:
    resolution: {integrity: sha512-cCi6g3/Zr1iqQi6ySbseM1Xvooa98N0w31jzUYrXPX2xqObmFGHJ0tQ5u74H3mVh7wLouTseZyYIq39g8cNp1w==}
    dev: true

  /merge-stream/2.0.0:
    resolution: {integrity: sha512-abv/qOcuPfk3URPfDzmZU1LKmuw8kT+0nIHvKrKgFrwifol/doWcdA4ZqsWQ8ENrFKkd67Mfpo/LovbIUsbt3w==}
    dev: true

  /merge2/1.4.1:
    resolution: {integrity: sha512-8q7VEgMJW4J8tcfVPy8g09NcQwZdbwFEqhe/WZkoIzjn/3TGDwtOCYtXGxA3O8tPzpczCCDgv+P2P5y00ZJOOg==}
    engines: {node: '>= 8'}

  /methods/1.1.2:
    resolution: {integrity: sha512-iclAHeNqNm68zFtnZ0e+1L2yUIdvzNoauKU4WBA3VvH/vPFieF7qfRlwUZU+DA9P9bPXIS90ulxoUoCH23sV2w==}
    engines: {node: '>= 0.6'}
    dev: true

  /micromatch/4.0.5:
    resolution: {integrity: sha512-DMy+ERcEW2q8Z2Po+WNXuw3c5YaUSFjAO5GsJqfEl7UjvtIuFKO6ZrKvcItdy98dwFI2N1tg3zNIdKaQT+aNdA==}
    engines: {node: '>=8.6'}
    dependencies:
      braces: 3.0.2
      picomatch: 2.3.1

  /mime-db/1.52.0:
    resolution: {integrity: sha512-sPU4uV7dYlvtWJxwwxHD0PuihVNiE7TyAbQ5SWxDCB9mUYvOgroQOwYQQOKPJ8CIbE+1ETVlOoK1UC2nU3gYvg==}
    engines: {node: '>= 0.6'}

  /mime-types/2.1.35:
    resolution: {integrity: sha512-ZDY+bPm5zTTF+YpCrAU9nK0UgICYPT0QtT1NZWFv4s++TNkcgVaT0g6+4R2uI4MjQjzysHB1zxuWL50hzaeXiw==}
    engines: {node: '>= 0.6'}
    dependencies:
      mime-db: 1.52.0

  /mime/1.6.0:
    resolution: {integrity: sha512-x0Vn8spI+wuJ1O6S7gnbaQg8Pxh4NNHb7KSINmEWKiPE4RKOplvijn+NkmYmmRgP68mc70j2EbeTFRsrswaQeg==}
    engines: {node: '>=4'}
    hasBin: true
    dev: true

  /mime/2.6.0:
    resolution: {integrity: sha512-USPkMeET31rOMiarsBNIHZKLGgvKc/LrjofAnBlOttf5ajRvqiRA8QsenbcooctK6d6Ts6aqZXBA+XbkKthiQg==}
    engines: {node: '>=4.0.0'}
    hasBin: true
    dev: true

  /mimic-fn/4.0.0:
    resolution: {integrity: sha512-vqiC06CuhBTUdZH+RYl8sFrL096vA45Ok5ISO6sE/Mr1jRbGH4Csnhi8f3wKVl7x8mO4Au7Ir9D3Oyv1VYMFJw==}
    engines: {node: '>=12'}
    dev: true

  /minimatch/3.1.2:
    resolution: {integrity: sha512-J7p63hRiAjw1NDEww1W7i37+ByIrOWO5XQQAzZ3VOcL0PNybwpfmV/N05zFAzwQ9USyEcX6t3UO+K5aqBQOIHw==}
    dependencies:
      brace-expansion: 1.1.11
    dev: true

  /minimatch/4.2.1:
    resolution: {integrity: sha512-9Uq1ChtSZO+Mxa/CL1eGizn2vRn3MlLgzhT0Iz8zaY8NdvxvB0d5QdPFmCKf7JKA9Lerx5vRrnwO03jsSfGG9g==}
    engines: {node: '>=10'}
    dependencies:
      brace-expansion: 1.1.11
    dev: true

  /minimatch/5.0.1:
    resolution: {integrity: sha512-nLDxIFRyhDblz3qMuq+SoRZED4+miJ/G+tdDrjkkkRnjAsBexeGpgjLEQ0blJy7rHhR2b93rhQY4SvyWu9v03g==}
    engines: {node: '>=10'}
    dependencies:
      brace-expansion: 2.0.1
    dev: true

  /minimatch/5.1.6:
    resolution: {integrity: sha512-lKwV/1brpG6mBUFHtb7NUmtABCb2WZZmm2wNiOA5hAb8VdCS4B3dtMWyvcoViccwAW/COERjXLt0zP1zXUN26g==}
    engines: {node: '>=10'}
    dependencies:
      brace-expansion: 2.0.1

  /minimatch/9.0.3:
    resolution: {integrity: sha512-RHiac9mvaRw0x3AYRgDC1CxAP7HTcNrrECeA8YYJeWnpo+2Q5CegtZjaotWTWxDG3UeGA1coE05iH1mPjT/2mg==}
    engines: {node: '>=16 || 14 >=14.17'}
    dependencies:
      brace-expansion: 2.0.1
    dev: true

  /minimist/1.2.8:
    resolution: {integrity: sha512-2yyAR8qBkN3YuheJanUpWC5U3bb5osDywNB8RzDVlDwDHbocAJveqqj1u8+SVD7jkWT4yvsHCpWqqWqAxb0zCA==}

  /minipass/7.0.3:
    resolution: {integrity: sha512-LhbbwCfz3vsb12j/WkWQPZfKTsgqIe1Nf/ti1pKjYESGLHIVjWU96G9/ljLH4F9mWNVhlQOm0VySdAWzf05dpg==}
    engines: {node: '>=16 || 14 >=14.17'}
    dev: true

  /mitt/3.0.1:
    resolution: {integrity: sha512-vKivATfr97l2/QBCYAkXYDbrIWPM2IIKEl7YPhjCvKlG3kE2gm+uBo6nEXK3M5/Ffh/FLpKExzOQ3JJoJGFKBw==}
    dev: true

  /mkdirp/0.5.6:
    resolution: {integrity: sha512-FP+p8RB8OWpF3YZBCrP5gtADmtXApB5AMLn+vdyA+PyxCjrCs00mjyUozssO33cwDeT3wNGdLxJ5M//YqtHAJw==}
    hasBin: true
    dependencies:
      minimist: 1.2.8
    dev: true

  /mkdirp/1.0.4:
    resolution: {integrity: sha512-vVqVZQyf3WLx2Shd0qJ9xuvqgAyKPLAiqITEtqW0oIUjzo3PePDd6fW9iFz30ef7Ysp/oiWqbhszeGWW2T6Gzw==}
    engines: {node: '>=10'}
    hasBin: true
    dev: false

  /mkdirp/3.0.1:
    resolution: {integrity: sha512-+NsyUUAZDmo6YVHzL/stxSu3t9YS1iljliy3BSDrXJ/dkn1KYdmtZODGGjLcc9XLgVVpH4KshHB8XmZgMhaBXg==}
    engines: {node: '>=10'}
    hasBin: true
    dev: true

  /mlly/1.7.1:
    resolution: {integrity: sha512-rrVRZRELyQzrIUAVMHxP97kv+G786pHmOKzuFII8zDYahFBS7qnHh2AlYSl1GAHhaMPCz6/oHjVMcfFYgFYHgA==}
    dependencies:
      acorn: 8.11.3
      pathe: 1.1.2
      pkg-types: 1.1.1
      ufo: 1.5.3
    dev: true

  /mocha/10.2.0:
    resolution: {integrity: sha512-IDY7fl/BecMwFHzoqF2sg/SHHANeBoMMXFlS9r0OXKDssYE1M5O43wUY/9BVPeIvfH2zmEbBfseqN9gBQZzXkg==}
    engines: {node: '>= 14.0.0'}
    hasBin: true
    dependencies:
      ansi-colors: 4.1.1
      browser-stdout: 1.3.1
      chokidar: 3.5.3
      debug: 4.3.4_supports-color@8.1.1
      diff: 5.0.0
      escape-string-regexp: 4.0.0
      find-up: 5.0.0
      glob: 7.2.0
      he: 1.2.0
      js-yaml: 4.1.0
      log-symbols: 4.1.0
      minimatch: 5.0.1
      ms: 2.1.3
      nanoid: 3.3.3
      serialize-javascript: 6.0.0
      strip-json-comments: 3.1.1
      supports-color: 8.1.1
      workerpool: 6.2.1
      yargs: 16.2.0
      yargs-parser: 20.2.4
      yargs-unparser: 2.0.0
    dev: true

  /mocha/10.4.0:
    resolution: {integrity: sha512-eqhGB8JKapEYcC4ytX/xrzKforgEc3j1pGlAXVy3eRwrtAy5/nIfT1SvgGzfN0XZZxeLq0aQWkOUAmqIJiv+bA==}
    engines: {node: '>= 14.0.0'}
    hasBin: true
    dependencies:
      ansi-colors: 4.1.1
      browser-stdout: 1.3.1
      chokidar: 3.5.3
      debug: 4.3.4_supports-color@8.1.1
      diff: 5.0.0
      escape-string-regexp: 4.0.0
      find-up: 5.0.0
      glob: 8.1.0
      he: 1.2.0
      js-yaml: 4.1.0
      log-symbols: 4.1.0
      minimatch: 5.0.1
      ms: 2.1.3
      serialize-javascript: 6.0.0
      strip-json-comments: 3.1.1
      supports-color: 8.1.1
      workerpool: 6.2.1
      yargs: 16.2.0
      yargs-parser: 20.2.4
      yargs-unparser: 2.0.0
    dev: true

  /mocha/9.2.2:
    resolution: {integrity: sha512-L6XC3EdwT6YrIk0yXpavvLkn8h+EU+Y5UcCHKECyMbdUIxyMuZj4bX4U9e1nvnvUUvQVsV2VHQr5zLdcUkhW/g==}
    engines: {node: '>= 12.0.0'}
    hasBin: true
    dependencies:
      '@ungap/promise-all-settled': 1.1.2
      ansi-colors: 4.1.1
      browser-stdout: 1.3.1
      chokidar: 3.5.3
      debug: 4.3.3_supports-color@8.1.1
      diff: 5.0.0
      escape-string-regexp: 4.0.0
      find-up: 5.0.0
      glob: 7.2.0
      growl: 1.10.5
      he: 1.2.0
      js-yaml: 4.1.0
      log-symbols: 4.1.0
      minimatch: 4.2.1
      ms: 2.1.3
      nanoid: 3.3.1
      serialize-javascript: 6.0.0
      strip-json-comments: 3.1.1
      supports-color: 8.1.1
      which: 2.0.2
      workerpool: 6.2.0
      yargs: 16.2.0
      yargs-parser: 20.2.4
      yargs-unparser: 2.0.0
    dev: true

  /moment/2.29.4:
    resolution: {integrity: sha512-5LC9SOxjSc2HF6vO2CyuTDNivEdoz2IvyJJGj6X8DJ0eFyfszE0QiEd+iXmBvUP3WHxSjFH/vIsA0EN00cgr8w==}
    dev: true

  /morgan/1.10.0:
    resolution: {integrity: sha512-AbegBVI4sh6El+1gNwvD5YIck7nSA36weD7xvIxG4in80j/UoK8AEGaWnnz8v1GxonMCltmlNs5ZKbGvl9b1XQ==}
    engines: {node: '>= 0.8.0'}
    dependencies:
      basic-auth: 2.0.1
      debug: 2.6.9
      depd: 2.0.0
      on-finished: 2.3.0
      on-headers: 1.0.2
    dev: true

  /ms/2.0.0:
    resolution: {integrity: sha512-Tpp60P6IUJDTuOq/5Z8cdskzJujfwqfOTkrwIwj7IRISpnkJnT6SyJ4PCPnGMoFjC9ddhal5KVIYtAt97ix05A==}
    dev: true

  /ms/2.1.2:
    resolution: {integrity: sha512-sGkPx+VjMtmA6MX27oA4FBFELFCZZ4S4XqeGOXCv68tT+jb3vk/RyaKWP0PTKyWtmLSM0b+adUTEvbs1PEaH2w==}

  /ms/2.1.3:
    resolution: {integrity: sha512-6FlzubTLZG3J2a/NVCAleEhjzq5oxgHyaCU9yYXvcLsvoVaHJq/s5xXI6/XXP6tz7R9xAOtHnSO/tXtF3WRTlA==}
    dev: true

  /multer/1.4.5-lts.1:
    resolution: {integrity: sha512-ywPWvcDMeH+z9gQq5qYHCCy+ethsk4goepZ45GLD63fOu0YcNecQxi64nDs3qluZB+murG3/D4dJ7+dGctcCQQ==}
    engines: {node: '>= 6.0.0'}
    dependencies:
      append-field: 1.0.0
      busboy: 1.6.0
      concat-stream: 1.6.2
      mkdirp: 0.5.6
      object-assign: 4.1.1
      type-is: 1.6.18
      xtend: 4.0.2
    dev: true

  /mustache/4.2.0:
    resolution: {integrity: sha512-71ippSywq5Yb7/tVYyGbkBggbU8H3u5Rz56fH60jGFgr8uHwxs+aSKeqmluIVzM0m0kB7xQjKS6qPfd0b2ZoqQ==}
    hasBin: true

  /nanoid/3.3.1:
    resolution: {integrity: sha512-n6Vs/3KGyxPQd6uO0eH4Bv0ojGSUvuLlIHtC3Y0kEO23YRge8H9x1GCzLn28YX0H66pMkxuaeESFq4tKISKwdw==}
    engines: {node: ^10 || ^12 || ^13.7 || ^14 || >=15.0.1}
    hasBin: true
    dev: true

  /nanoid/3.3.3:
    resolution: {integrity: sha512-p1sjXuopFs0xg+fPASzQ28agW1oHD7xDsd9Xkf3T15H3c/cifrFHVwrh74PdoklAPi+i7MdRsE47vm2r6JoB+w==}
    engines: {node: ^10 || ^12 || ^13.7 || ^14 || >=15.0.1}
    hasBin: true
    dev: true

  /nanoid/3.3.7:
    resolution: {integrity: sha512-eSRppjcPIatRIMC1U6UngP8XFcz8MQWGQdt1MTBQ7NaAmvXDfvNxbvWV3x2y6CdEUciCSsDHDQZbhYaB8QEo2g==}
    engines: {node: ^10 || ^12 || ^13.7 || ^14 || >=15.0.1}
    hasBin: true
    dev: true

  /natural-compare/1.4.0:
    resolution: {integrity: sha512-OWND8ei3VtNC9h7V60qff3SVobHr996CTwgxubgyQYEpg290h9J0buyECNNJexkFm5sOajh5G116RYA1c8ZMSw==}
    dev: true

  /negotiator/0.6.3:
    resolution: {integrity: sha512-+EUsqGPLsM+j/zdChZjsnX51g4XrHFOIXwfnCVPGlQk/k5giakcKsuxCObBRu6DSm9opw/O6slWbJdghQM4bBg==}
    engines: {node: '>= 0.6'}
    dev: true

  /neo-async/2.6.2:
    resolution: {integrity: sha512-Yd3UES5mWCSqR+qNT93S3UoYUkqAZ9lLg8a7g9rimsWmYGK8cVToA4/sF3RrshdyV3sAGMXVUmpMYOw+dLpOuw==}

  /netmask/2.0.2:
    resolution: {integrity: sha512-dBpDMdxv9Irdq66304OLfEmQ9tbNRFnFTuZiLo+bD+r332bBmMJ8GBLXklIXXgxd3+v9+KUnZaUR5PJMa75Gsg==}
    engines: {node: '>= 0.4.0'}
    dev: true

  /nice-try/1.0.5:
    resolution: {integrity: sha512-1nh45deeb5olNY7eX82BkPO7SSxR5SSYJiPTrTdFUVYwAl8CKMA5N9PjTYkHiRjisVcxcQ1HXdLhx2qxxJzLNQ==}
    dev: true

  /nise/5.1.4:
    resolution: {integrity: sha512-8+Ib8rRJ4L0o3kfmyVCL7gzrohyDe0cMFTBa2d364yIrEGMEoetznKJx899YxjybU6bL9SQkYPSBBs1gyYs8Xg==}
    dependencies:
      '@sinonjs/commons': 2.0.0
      '@sinonjs/fake-timers': 10.3.0
      '@sinonjs/text-encoding': 0.7.2
      just-extend: 4.2.1
      path-to-regexp: 1.8.0
    dev: true

  /node-cmd/3.0.0:
    resolution: {integrity: sha512-SBvtm39iEkhEEDbUowR0O2YVaqpbD2nRvQ3fxXP/Tn1FgRpZAaUb8yKeEtFulBIv+xTHDodOKkj4EXIBANj+AQ==}
    dev: true

  /node-domexception/1.0.0:
    resolution: {integrity: sha512-/jKZoMpw0F8GRwl4/eLROPA3cfcXtLApP0QzLmUT/HuPCZWyB7IY9ZrMeKw2O/nFIqPQB3PVM9aYm0F312AXDQ==}
    engines: {node: '>=10.5.0'}
    dev: true

  /node-fetch/2.7.0:
    resolution: {integrity: sha512-c4FRfUm/dbcWZ7U+1Wq0AwCyFL+3nt2bEw05wfxSz+DWpWsitgmSgYmy2dQdWyKC1694ELPqMs/YzUSNozLt8A==}
    engines: {node: 4.x || >=6.0.0}
    peerDependencies:
      encoding: ^0.1.0
    peerDependenciesMeta:
      encoding:
        optional: true
    dependencies:
      whatwg-url: 5.0.0

  /node-fetch/3.3.2:
    resolution: {integrity: sha512-dRB78srN/l6gqWulah9SrxeYnxeddIG30+GOqK/9OlLVyLg3HPnr6SqOWTWOXKRwC2eGYCkZ59NNuSgvSrpgOA==}
    engines: {node: ^12.20.0 || ^14.13.1 || >=16.0.0}
    dependencies:
      data-uri-to-buffer: 4.0.1
      fetch-blob: 3.2.0
      formdata-polyfill: 4.0.10
    dev: true

  /node-releases/2.0.13:
    resolution: {integrity: sha512-uYr7J37ae/ORWdZeQ1xxMJe3NtdmqMC/JZK+geofDrkLUApKRHPd18/TxtBOJ4A0/+uUIliorNrfYV6s1b02eQ==}
    dev: true

  /node-releases/2.0.14:
    resolution: {integrity: sha512-y10wOWt8yZpqXmOgRo77WaHEmhYQYGNA6y421PKsKYWEK8aW+cqAphborZDhqfyKrbZEN92CN1X2KbafY2s7Yw==}
    dev: true

  /normalize-package-data/2.5.0:
    resolution: {integrity: sha512-/5CMN3T0R4XTj4DcGaexo+roZSdSFW/0AOOTROrjxzCG1wrWXEsGbRKevjlIL+ZDE4sZlJr5ED4YW0yqmkK+eA==}
    dependencies:
      hosted-git-info: 2.8.9
      resolve: 1.22.6
      semver: 5.7.2
      validate-npm-package-license: 3.0.4
    dev: true

  /normalize-path/3.0.0:
    resolution: {integrity: sha512-6eZs5Ls3WtCisHWp9S2GUy8dqkpGi4BVSz3GaqiE6ezub0512ESztXUwUB6C6IKbQkY2Pnb/mD4WYojCRwcwLA==}
    engines: {node: '>=0.10.0'}
    dev: true

  /npm-run-all/4.1.5:
    resolution: {integrity: sha512-Oo82gJDAVcaMdi3nuoKFavkIHBRVqQ1qvMb+9LHk/cF4P6B2m8aP04hGf7oL6wZ9BuGwX1onlLhpuoofSyoQDQ==}
    engines: {node: '>= 4'}
    hasBin: true
    dependencies:
      ansi-styles: 3.2.1
      chalk: 2.4.2
      cross-spawn: 6.0.5
      memorystream: 0.3.1
      minimatch: 3.1.2
      pidtree: 0.3.1
      read-pkg: 3.0.0
      shell-quote: 1.8.1
      string.prototype.padend: 3.1.5
    dev: true

  /npm-run-path/5.3.0:
    resolution: {integrity: sha512-ppwTtiJZq0O/ai0z7yfudtBpWIoxM8yE6nHi1X47eFR2EWORqfbu6CnPlNsjeN683eT0qG6H/Pyf9fCcvjnnnQ==}
    engines: {node: ^12.20.0 || ^14.13.1 || >=16.0.0}
    dependencies:
      path-key: 4.0.0
    dev: true

  /oauth-sign/0.9.0:
    resolution: {integrity: sha512-fexhUFFPTGV8ybAtSIGbV6gOkSv8UtRbDBnAyLQw4QPKkgNlsH2ByPGtMUqdWkos6YCRmAqViwgZrJc/mRDzZQ==}
    dev: true

  /object-assign/4.1.1:
    resolution: {integrity: sha512-rJgTQnkUnH1sFw8yT6VSU3zD3sWmu6sZhIseY8VX+GRu3P6F7Fu+JNDoXfklElbLJSnc3FUQHVe4cU5hj+BcUg==}
    engines: {node: '>=0.10.0'}
    dev: true

  /object-inspect/1.12.3:
    resolution: {integrity: sha512-geUvdk7c+eizMNUDkRpW1wJwgfOiOeHbxBR/hLXK1aT6zmVSO0jsQcs7fj6MGw89jC/cjGfLcNOrtMYtGqm81g==}
    dev: true

  /object-is/1.1.5:
    resolution: {integrity: sha512-3cyDsyHgtmi7I7DfSSI2LDp6SK2lwvtbg0p0R1e0RvTqF5ceGx+K2dfSjm1bKDMVCFEDAQvy+o8c6a7VujOddw==}
    engines: {node: '>= 0.4'}
    dependencies:
      call-bind: 1.0.2
      define-properties: 1.2.1
    dev: true

  /object-keys/1.1.1:
    resolution: {integrity: sha512-NuAESUOUMrlIXOfHKzD6bpPu3tYt3xvjNdRIQ+FeT0lNb4K8WR70CaDxhuNguS2XG+GjkyMwOzsN5ZktImfhLA==}
    engines: {node: '>= 0.4'}
    dev: true

  /object.assign/4.1.4:
    resolution: {integrity: sha512-1mxKf0e58bvyjSCtKYY4sRe9itRk3PJpquJOjeIkz885CczcI4IvJJDLPS72oowuSh+pBxUFROpX+TU++hxhZQ==}
    engines: {node: '>= 0.4'}
    dependencies:
      call-bind: 1.0.2
      define-properties: 1.2.1
      has-symbols: 1.0.3
      object-keys: 1.1.1
    dev: true

  /on-finished/2.3.0:
    resolution: {integrity: sha512-ikqdkGAAyf/X/gPhXGvfgAytDZtDbr+bkNUJ0N9h5MI/dmdgCs3l6hoHrcUv41sRKew3jIwrp4qQDXiK99Utww==}
    engines: {node: '>= 0.8'}
    dependencies:
      ee-first: 1.1.1
    dev: true

  /on-finished/2.4.1:
    resolution: {integrity: sha512-oVlzkg3ENAhCk2zdv7IJwd/QUD4z2RxRwpkcGY8psCVcCYZNq4wYnVWALHM+brtuJjePWiYF/ClmuDr8Ch5+kg==}
    engines: {node: '>= 0.8'}
    dependencies:
      ee-first: 1.1.1
    dev: true

  /on-headers/1.0.2:
    resolution: {integrity: sha512-pZAE+FJLoyITytdqK0U5s+FIpjN0JP3OzFi/u8Rx+EV5/W+JTWGXG8xFzevE7AjBfDqHv/8vL8qQsIhHnqRkrA==}
    engines: {node: '>= 0.8'}
    dev: true

  /once/1.4.0:
    resolution: {integrity: sha512-lNaJgI+2Q5URQBkccEKHTQOPaXdUxnZZElQTZY0MFUAuaEqe1E+Nyvgdz/aIyNi6Z9MzO5dv1H8n58/GELp3+w==}
    dependencies:
      wrappy: 1.0.2
    dev: true

  /one-time/1.0.0:
    resolution: {integrity: sha512-5DXOiRKwuSEcQ/l0kGCF6Q3jcADFv5tSmRaJck/OqkVFcOzutB134KRSfF0xDrL39MNnqxbHBbUUcjZIhTgb2g==}
    dependencies:
      fn.name: 1.1.0
    dev: true

  /onetime/6.0.0:
    resolution: {integrity: sha512-1FlR+gjXK7X+AsAHso35MnyN5KqGwJRi/31ft6x0M194ht7S+rWAvd7PHss9xSKMzE0asv1pyIHaJYq+BbacAQ==}
    engines: {node: '>=12'}
    dependencies:
      mimic-fn: 4.0.0
    dev: true

  /open/8.4.2:
    resolution: {integrity: sha512-7x81NCL719oNbsq/3mh+hVrAWmFuEYUqrq/Iw3kUzH8ReypT9QQ0BLoJS7/G9k6N81XjW4qHWtjWwe/9eLy1EQ==}
    engines: {node: '>=12'}
    dependencies:
      define-lazy-prop: 2.0.0
      is-docker: 2.2.1
      is-wsl: 2.2.0
    dev: true

  /openapi-types/7.2.3:
    resolution: {integrity: sha512-olbaNxz12R27+mTyJ/ZAFEfUruauHH27AkeQHDHRq5AF0LdNkK1SSV7EourXQDK+4aX7dv2HtyirAGK06WMAsA==}
    dev: true

  /optionator/0.9.3:
    resolution: {integrity: sha512-JjCoypp+jKn1ttEFExxhetCKeJt9zhAgAve5FXHixTvFDW/5aEktX9bufBKLRRMdU7bNtpLfcGu94B3cdEJgjg==}
    engines: {node: '>= 0.8.0'}
    dependencies:
      '@aashutoshrathi/word-wrap': 1.2.6
      deep-is: 0.1.4
      fast-levenshtein: 2.0.6
      levn: 0.4.1
      prelude-ls: 1.2.1
      type-check: 0.4.0
    dev: true

  /p-limit/2.3.0:
    resolution: {integrity: sha512-//88mFWSJx8lxCzwdAABTJL2MyWB12+eIY7MDL2SqLmAkeKU9qxRvWuSyTjm3FUmpBEMuFfckAIqEaVGUDxb6w==}
    engines: {node: '>=6'}
    dependencies:
      p-try: 2.2.0
    dev: true

  /p-limit/3.1.0:
    resolution: {integrity: sha512-TYOanM3wGwNGsZN2cVTYPArw454xnXj5qmWF1bEoAc4+cU/ol7GVh7odevjp1FNHduHc3KZMcFduxU5Xc6uJRQ==}
    engines: {node: '>=10'}
    dependencies:
      yocto-queue: 0.1.0
    dev: true

  /p-limit/5.0.0:
    resolution: {integrity: sha512-/Eaoq+QyLSiXQ4lyYV23f14mZRQcXnxfHrN0vCai+ak9G0pp9iEQukIIZq5NccEvwRB8PUnZT0KsOoDCINS1qQ==}
    engines: {node: '>=18'}
    dependencies:
      yocto-queue: 1.0.0
    dev: true

  /p-locate/4.1.0:
    resolution: {integrity: sha512-R79ZZ/0wAxKGu3oYMlz8jy/kbhsNrS7SKZ7PxEHBgJ5+F2mtFW2fK2cOtBh1cHYkQsbzFV7I+EoRKe6Yt0oK7A==}
    engines: {node: '>=8'}
    dependencies:
      p-limit: 2.3.0
    dev: true

  /p-locate/5.0.0:
    resolution: {integrity: sha512-LaNjtRWUBY++zB5nE/NwcaoMylSPk+S+ZHNB1TzdbMJMny6dynpAGt7X/tl/QYq3TIeE6nxHppbo2LGymrG5Pw==}
    engines: {node: '>=10'}
    dependencies:
      p-limit: 3.1.0
    dev: true

  /p-try/2.2.0:
    resolution: {integrity: sha512-R4nPAVTAU0B9D35/Gk3uJf/7XYbQcyohSKdvAxIRSNghFl4e71hVoGnBNQz9cWaXxO2I10KTC+3jMdvvoKw6dQ==}
    engines: {node: '>=6'}
    dev: true

  /pac-proxy-agent/7.0.1:
    resolution: {integrity: sha512-ASV8yU4LLKBAjqIPMbrgtaKIvxQri/yh2OpI+S6hVa9JRkUI3Y3NPFbfngDtY7oFtSMD3w31Xns89mDa3Feo5A==}
    engines: {node: '>= 14'}
    dependencies:
      '@tootallnate/quickjs-emscripten': 0.23.0
      agent-base: 7.1.0
      debug: 4.3.4
      get-uri: 6.0.2
      http-proxy-agent: 7.0.2
      https-proxy-agent: 7.0.4
      pac-resolver: 7.0.0
      socks-proxy-agent: 8.0.2
    transitivePeerDependencies:
      - supports-color
    dev: true

  /pac-resolver/7.0.0:
    resolution: {integrity: sha512-Fd9lT9vJbHYRACT8OhCbZBbxr6KRSawSovFpy8nDGshaK99S/EBhVIHp9+crhxrsZOuvLpgL1n23iyPg6Rl2hg==}
    engines: {node: '>= 14'}
    dependencies:
      degenerator: 5.0.1
      ip: 1.1.8
      netmask: 2.0.2
    dev: true

  /parent-module/1.0.1:
    resolution: {integrity: sha512-GQ2EWRpQV8/o+Aw8YqtfZZPfNRWZYkbidE9k5rpl/hC3vtHHBfGm2Ifi6qWV+coDGkrUKZAxE3Lot5kcsRlh+g==}
    engines: {node: '>=6'}
    dependencies:
      callsites: 3.1.0
    dev: true

  /parse-json/4.0.0:
    resolution: {integrity: sha512-aOIos8bujGN93/8Ox/jPLh7RwVnPEysynVFE+fQZyg6jKELEHwzgKdLRFHUgXJL6kylijVSBC4BvN9OmsB48Rw==}
    engines: {node: '>=4'}
    dependencies:
      error-ex: 1.3.2
      json-parse-better-errors: 1.0.2
    dev: true

  /parse-json/5.2.0:
    resolution: {integrity: sha512-ayCKvm/phCGxOkYRSCM82iDwct8/EonSEgCSxWxD7ve6jHggsFl4fZVQBPRNgQoKiuV/odhFrGzQXZwbifC8Rg==}
    engines: {node: '>=8'}
    dependencies:
      '@babel/code-frame': 7.24.7
      error-ex: 1.3.2
      json-parse-even-better-errors: 2.3.1
      lines-and-columns: 1.2.4
    dev: true

  /parseurl/1.3.3:
    resolution: {integrity: sha512-CiyeOxFT/JZyN5m0z9PfXw4SCBJ6Sygz1Dpl0wqjlhDEGGBP1GnsUVEL0p63hoG1fcj3fHynXi9NYO4nWOL+qQ==}
    engines: {node: '>= 0.8'}
    dev: true

  /path-browserify/1.0.1:
    resolution: {integrity: sha512-b7uo2UCUOYZcnF/3ID0lulOJi/bafxa1xPe7ZPsammBSpjSWQkjNxlt635YGS2MiR9GjvuXCtz2emr3jbsz98g==}

  /path-exists/4.0.0:
    resolution: {integrity: sha512-ak9Qy5Q7jYb2Wwcey5Fpvg2KoAc/ZIhLSLOSBmRmygPsGwkVVt0fZa0qrtMz+m6tJTAHfZQ8FnmB4MG4LWy7/w==}
    engines: {node: '>=8'}
    dev: true

  /path-is-absolute/1.0.1:
    resolution: {integrity: sha512-AVbw3UJ2e9bq64vSaS9Am0fje1Pa8pbGqTTsmXfaIiMpnr5DlDhfJOuLj9Sf95ZPVDAUerDfEk88MPmPe7UCQg==}
    engines: {node: '>=0.10.0'}
    dev: true

  /path-key/2.0.1:
    resolution: {integrity: sha512-fEHGKCSmUSDPv4uoj8AlD+joPlq3peND+HRYyxFz4KPw4z926S/b8rIuFs2FYJg3BwsxJf6A9/3eIdLaYC+9Dw==}
    engines: {node: '>=4'}
    dev: true

  /path-key/3.1.1:
    resolution: {integrity: sha512-ojmeN0qd+y0jszEtoY48r0Peq5dwMEkIlCOu6Q5f41lfkswXuKtYrhgoTpLnyIcHm24Uhqx+5Tqm2InSwLhE6Q==}
    engines: {node: '>=8'}
    dev: true

  /path-key/4.0.0:
    resolution: {integrity: sha512-haREypq7xkM7ErfgIyA0z+Bj4AGKlMSdlQE2jvJo6huWD1EdkKYV+G/T4nq0YEF2vgTT8kqMFKo1uHn950r4SQ==}
    engines: {node: '>=12'}
    dev: true

  /path-parse/1.0.7:
    resolution: {integrity: sha512-LDJzPVEEEPR+y48z93A0Ed0yXb8pAByGWo/k5YYdYgpY2/2EsOsksJrq7lOHxryrVOn1ejG6oAp8ahvOIQD8sw==}
    dev: true

  /path-scurry/1.10.1:
    resolution: {integrity: sha512-MkhCqzzBEpPvxxQ71Md0b1Kk51W01lrYvlMzSUaIzNsODdd7mqhiimSZlr+VegAz5Z6Vzt9Xg2ttE//XBhH3EQ==}
    engines: {node: '>=16 || 14 >=14.17'}
    dependencies:
      lru-cache: 10.0.1
      minipass: 7.0.3
    dev: true

  /path-to-regexp/0.1.7:
    resolution: {integrity: sha512-5DFkuoqlv1uYQKxy8omFBeJPQcdoE07Kv2sferDCrAq1ohOU+MSDswDIbnx3YAM60qIOnYa53wBhXW0EbMonrQ==}
    dev: true

  /path-to-regexp/1.8.0:
    resolution: {integrity: sha512-n43JRhlUKUAlibEJhPeir1ncUID16QnEjNpwzNdO3Lm4ywrBpBZ5oLD0I6br9evr1Y9JTqwRtAh7JLoOzAQdVA==}
    dependencies:
      isarray: 0.0.1
    dev: true

  /path-type/3.0.0:
    resolution: {integrity: sha512-T2ZUsdZFHgA3u4e5PfPbjd7HDDpxPnQb5jN0SrDsjNSuVXHJqtwTnWqG0B1jZrgmJ/7lj1EmVIByWt1gxGkWvg==}
    engines: {node: '>=4'}
    dependencies:
      pify: 3.0.0
    dev: true

  /path-type/4.0.0:
    resolution: {integrity: sha512-gDKb8aZMDeD/tZWs9P6+q0J9Mwkdl6xMV8TjnGP3qJVJ06bdMgkbBlLU8IdfOsIsFz2BW1rNVT3XuNEl8zPAvw==}
    engines: {node: '>=8'}
    dev: true

  /path-type/5.0.0:
    resolution: {integrity: sha512-5HviZNaZcfqP95rwpv+1HDgUamezbqdSYTyzjTvwtJSnIH+3vnbmWsItli8OFEndS984VT55M3jduxZbX351gg==}
    engines: {node: '>=12'}

  /pathe/1.1.2:
    resolution: {integrity: sha512-whLdWMYL2TwI08hn8/ZqAbrVemu0LNaNNJZX73O6qaIdCTfXutsLhMkjdENX0qhsQ9uIimo4/aQOmXkoon2nDQ==}
    dev: true

  /pathval/1.1.1:
    resolution: {integrity: sha512-Dp6zGqpTdETdR63lehJYPeIOqpiNBNtc7BpWSLrOje7UaIsE5aY92r/AunQA7rsXvet3lrJ3JnZX29UPTKXyKQ==}
    dev: true

  /pend/1.2.0:
    resolution: {integrity: sha512-F3asv42UuXchdzt+xXqfW1OGlVBe+mxa2mqI0pg5yAHZPvFmY3Y6drSf/GQ1A86WgWEN9Kzh/WrgKa6iGcHXLg==}
    dev: true

  /performance-now/2.1.0:
    resolution: {integrity: sha512-7EAHlyLHI56VEIdK57uwHdHKIaAGbnXPiw0yWbarQZOKaKpvUIgW0jWRVLiatnM+XXlSwsanIBH/hzGMJulMow==}
    dev: true

  /picocolors/1.0.0:
    resolution: {integrity: sha512-1fygroTLlHu66zi26VoTDv8yRgm0Fccecssto+MhsZ0D/DGW2sm8E8AjW7NU5VVTRt5GxbeZ5qBuJr+HyLYkjQ==}
    dev: true

  /picocolors/1.0.1:
    resolution: {integrity: sha512-anP1Z8qwhkbmu7MFP5iTt+wQKXgwzf7zTyGlcdzabySa9vd0Xt392U0rVmz9poOaBj0uHJKyyo9/upk0HrEQew==}

  /picomatch/2.3.1:
    resolution: {integrity: sha512-JU3teHTNjmE2VCGFzuY8EXzCDVwEqB2a8fsIvwaStHhAWJEeVd1o1QD80CU6+ZdEXXSLbSsuLwJjkCBWqRQUVA==}
    engines: {node: '>=8.6'}

  /pidtree/0.3.1:
    resolution: {integrity: sha512-qQbW94hLHEqCg7nhby4yRC7G2+jYHY4Rguc2bjw7Uug4GIJuu1tvf2uHaZv5Q8zdt+WKJ6qK1FOI6amaWUo5FA==}
    engines: {node: '>=0.10'}
    hasBin: true
    dev: true

  /pify/3.0.0:
    resolution: {integrity: sha512-C3FsVNH1udSEX48gGX1xfvwTWfsYWj5U+8/uK15BGzIGrKoUpghX8hWZwa/OFnakBiiVNmBvemTJR5mcy7iPcg==}
    engines: {node: '>=4'}
    dev: true

  /pkg-dir/4.2.0:
    resolution: {integrity: sha512-HRDzbaKjC+AOWVXxAU/x54COGeIv9eb+6CkDSQoNTt4XyWoIJvuPsXizxu/Fr23EiekbtZwmh1IcIG/l/a10GQ==}
    engines: {node: '>=8'}
    dependencies:
      find-up: 4.1.0
    dev: true

  /pkg-types/1.1.1:
    resolution: {integrity: sha512-ko14TjmDuQJ14zsotODv7dBlwxKhUKQEhuhmbqo1uCi9BB0Z2alo/wAXg6q1dTR5TyuqYyWhjtfe/Tsh+X28jQ==}
    dependencies:
      confbox: 0.1.7
      mlly: 1.7.1
      pathe: 1.1.2
    dev: true

  /pluralize/8.0.0:
    resolution: {integrity: sha512-Nc3IT5yHzflTfbjgqWcCPpo7DaKy4FnpB0l/zCAW0Tc7jxAiuqSxHasntB3D7887LSrA93kDJ9IXovxJYxyLCA==}
    engines: {node: '>=4'}

  /postcss/8.4.38:
    resolution: {integrity: sha512-Wglpdk03BSfXkHoQa3b/oulrotAkwrlLDRSOb9D0bN86FdRyE9lppSp33aHNPgBa0JKCoB+drFLZkQoRRYae5A==}
    engines: {node: ^10 || ^12 || >=14}
    dependencies:
      nanoid: 3.3.7
      picocolors: 1.0.1
      source-map-js: 1.2.0
    dev: true

  /prelude-ls/1.2.1:
    resolution: {integrity: sha512-vkcDPrRZo1QZLbn5RLGPpg/WmIQ65qoWWhcGKf/b5eplkkarX0m9z8ppCat4mlOqUsWpyNuYgO3VRyrYHSzX5g==}
    engines: {node: '>= 0.8.0'}
    dev: true

  /prettier/3.1.1:
    resolution: {integrity: sha512-22UbSzg8luF4UuZtzgiUOfcGM8s4tjBv6dJRT7j275NXsy2jb4aJa4NNveul5x4eqlF1wuhuR2RElK71RvmVaw==}
    engines: {node: '>=14'}
    hasBin: true

  /prettier/3.2.5:
    resolution: {integrity: sha512-3/GWa9aOC0YeD7LUfvOG2NiDyhOWRvt1k+rcKhOuYnMY24iiCphgneUfJDyFXd6rZCAnuLBv6UeAULtrhT/F4A==}
    engines: {node: '>=14'}
    hasBin: true

  /pretty-format/29.7.0:
    resolution: {integrity: sha512-Pdlw/oPxN+aXdmM9R00JVC9WVFoCLTKJvDVLgmJ+qAffBMxsV85l/Lu7sNx4zSzPyoL2euImuEwHhOXdEgNFZQ==}
    engines: {node: ^14.15.0 || ^16.10.0 || >=18.0.0}
    dependencies:
      '@jest/schemas': 29.6.3
      ansi-styles: 5.2.0
      react-is: 18.3.1
    dev: true

  /process-nextick-args/2.0.1:
    resolution: {integrity: sha512-3ouUOpQhtgrbOa17J7+uxOTpITYWaGP7/AhoR3+A+/1e9skrzelGi/dXzEYyvbxubEF6Wn2ypscTKiKJFFn1ag==}
    dev: true

  /process/0.11.10:
    resolution: {integrity: sha512-cdGef/drWFoydD1JsMzuFf8100nZl+GT+yacc2bEced5f9Rjk4z+WtFUTBu9PhOi9j/jfmBPu0mMEY4wIdAF8A==}
    engines: {node: '>= 0.6.0'}

  /progress/2.0.3:
    resolution: {integrity: sha512-7PiHtLll5LdnKIMw100I+8xJXR5gW2QwWYkT6iJva0bXitZKa/XMrSbdmg3r2Xnaidz9Qumd0VPaMrZlF9V9sA==}
    engines: {node: '>=0.4.0'}
    dev: true

  /prompts/2.4.2:
    resolution: {integrity: sha512-NxNv/kLguCA7p3jE8oL2aEBsrJWgAakBpgmgK6lpPWV+WuOmY6r2/zbAVnP+T8bQlA0nzHXSJSJW0Hq7ylaD2Q==}
    engines: {node: '>= 6'}
    dependencies:
      kleur: 3.0.3
      sisteransi: 1.0.5

  /proper-lockfile/2.0.1:
    resolution: {integrity: sha512-rjaeGbsmhNDcDInmwi4MuI6mRwJu6zq8GjYCLuSuE7GF+4UjgzkL69sVKKJ2T2xH61kK7rXvGYpvaTu909oXaQ==}
    engines: {node: '>=4.0.0'}
    dependencies:
      graceful-fs: 4.2.11
      retry: 0.10.1
    dev: false

  /proxy-addr/2.0.7:
    resolution: {integrity: sha512-llQsMLSUDUPT44jdrU/O37qlnifitDP+ZwrmmZcoSKyLKvtZxpyV0n2/bD/N4tBAAZ/gJEdZU7KMraoK1+XYAg==}
    engines: {node: '>= 0.10'}
    dependencies:
      forwarded: 0.2.0
      ipaddr.js: 1.9.1
    dev: true

  /proxy-agent/6.4.0:
    resolution: {integrity: sha512-u0piLU+nCOHMgGjRbimiXmA9kM/L9EHh3zL81xCdp7m+Y2pHIsnmbdDoEDoAz5geaonNR6q6+yOPQs6n4T6sBQ==}
    engines: {node: '>= 14'}
    dependencies:
      agent-base: 7.1.0
      debug: 4.3.4
      http-proxy-agent: 7.0.2
      https-proxy-agent: 7.0.4
      lru-cache: 7.18.3
      pac-proxy-agent: 7.0.1
      proxy-from-env: 1.1.0
      socks-proxy-agent: 8.0.2
    transitivePeerDependencies:
      - supports-color
    dev: true

  /proxy-from-env/1.1.0:
    resolution: {integrity: sha512-D+zkORCbA9f1tdWRK0RaCR3GPv50cMxcrz4X8k5LTSUD1Dkw47mKJEZQNunItRTkWwgtaUSo1RVFRIG9ZXiFYg==}
    dev: true

  /psl/1.9.0:
    resolution: {integrity: sha512-E/ZsdU4HLs/68gYzgGTkMicWTLPdAftJLfJFlLUAAKZGkStNU72sZjT66SnMDVOfOWY/YAoiD7Jxa9iHvngcag==}
    dev: true

  /pump/3.0.0:
    resolution: {integrity: sha512-LwZy+p3SFs1Pytd/jYct4wpv49HiYCqd9Rlc5ZVdk0V+8Yzv6jR5Blk3TRmPL1ft69TxP0IMZGJ+WPFU2BFhww==}
    dependencies:
      end-of-stream: 1.4.4
      once: 1.4.0
    dev: true

  /punycode/2.3.0:
    resolution: {integrity: sha512-rRV+zQD8tVFys26lAGR9WUuS4iUAngJScM+ZRSKtvl5tKeZ2t5bvdNFdNHBW9FWR4guGHlgmsZ1G7BSm2wTbuA==}
    engines: {node: '>=6'}

  /puppeteer-core/22.4.1:
    resolution: {integrity: sha512-l9nf8NcirYOHdID12CIMWyy7dqcJCVtgVS+YAiJuUJHg8+9yjgPiG2PcNhojIEEpCkvw3FxvnyITVfKVmkWpjA==}
    engines: {node: '>=18'}
    dependencies:
      '@puppeteer/browsers': 2.1.0
      chromium-bidi: 0.5.12_74t7hwmhzgczi6zz4gvli4zmpa
      cross-fetch: 4.0.0
      debug: 4.3.4
      devtools-protocol: 0.0.1249869
      ws: 8.16.0
    transitivePeerDependencies:
      - bufferutil
      - encoding
      - supports-color
      - utf-8-validate
    dev: true

  /puppeteer/22.4.1_typescript@5.4.5:
    resolution: {integrity: sha512-Mag1wRLanzwS4yEUyrDRBUgsKlH3dpL6oAfVwNHG09oxd0+ySsatMvYj7HwjynWy/S+Hg+XHLgjyC/F6CsL/lg==}
    engines: {node: '>=18'}
    hasBin: true
    requiresBuild: true
    dependencies:
      '@puppeteer/browsers': 2.1.0
      cosmiconfig: 9.0.0_typescript@5.4.5
      puppeteer-core: 22.4.1
    transitivePeerDependencies:
      - bufferutil
      - encoding
      - supports-color
      - typescript
      - utf-8-validate
    dev: true

  /qjobs/1.2.0:
    resolution: {integrity: sha512-8YOJEHtxpySA3fFDyCRxA+UUV+fA+rTWnuWvylOK/NCjhY+b4ocCtmu8TtsWb+mYeU+GCHf/S66KZF/AsteKHg==}
    engines: {node: '>=0.9'}
    dev: true

  /qs/6.11.0:
    resolution: {integrity: sha512-MvjoMCJwEarSbUYk5O+nmoSzSutSsTwF85zcHPQ9OrlFoZOYIjaqBAJIqIXjptyD5vThxGq52Xu/MaJzRkIk4Q==}
    engines: {node: '>=0.6'}
    dependencies:
      side-channel: 1.0.4
    dev: true

  /qs/6.5.3:
    resolution: {integrity: sha512-qxXIEh4pCGfHICj1mAJQ2/2XVZkjCDTcEgfoSQxc/fYivUZxTkk7L3bDBJSoNrEzXI17oUO5Dp07ktqE5KzczA==}
    engines: {node: '>=0.6'}
    dev: true

  /queue-microtask/1.2.3:
    resolution: {integrity: sha512-NuaNSa6flKT5JaSYQzJok04JzTL1CA6aGhv5rfLW3PgqA+M2ChpZQnAC8h8i4ZFkBS8X5RqkDBHA7r4hej3K9A==}

  /queue-tick/1.0.1:
    resolution: {integrity: sha512-kJt5qhMxoszgU/62PLP1CJytzd2NKetjSRnyuj31fDd3Rlcz3fzlFdFLD1SItunPwyqEOkca6GbV612BWfaBag==}
    dev: true

  /randombytes/2.1.0:
    resolution: {integrity: sha512-vYl3iOX+4CKUWuxGi9Ukhie6fsqXqS9FE2Zaic4tNFD2N2QQaXOMFbuKK4QmDHC0JO6B1Zp41J0LpT0oR68amQ==}
    dependencies:
      safe-buffer: 5.2.1
    dev: true

  /range-parser/1.2.1:
    resolution: {integrity: sha512-Hrgsx+orqoygnmhFbKaHE6c296J+HTAQXoxEF6gNupROmmGJRoyzfG3ccAveqCBrwr/2yxQ5BVd/GTl5agOwSg==}
    engines: {node: '>= 0.6'}
    dev: true

  /raw-body/2.5.1:
    resolution: {integrity: sha512-qqJBtEyVgS0ZmPGdCFPWJ3FreoqvG4MVQln/kCgF7Olq95IbOp0/BWyMwbdtn4VTvkM8Y7khCQ2Xgk/tcrCXig==}
    engines: {node: '>= 0.8'}
    dependencies:
      bytes: 3.1.2
      http-errors: 2.0.0
      iconv-lite: 0.4.24
      unpipe: 1.0.0
    dev: true

  /raw-body/2.5.2:
    resolution: {integrity: sha512-8zGqypfENjCIqGhgXToC8aB2r7YrBX+AQAfIPs/Mlk+BtPTztOvTS01NRW/3Eh60J+a48lt8qsCzirQ6loCVfA==}
    engines: {node: '>= 0.8'}
    dependencies:
      bytes: 3.1.2
      http-errors: 2.0.0
      iconv-lite: 0.4.24
      unpipe: 1.0.0
    dev: true

  /react-is/18.3.1:
    resolution: {integrity: sha512-/LLMVyas0ljjAtoYiPqYiL8VWXzUUdThrmU5+n20DZv+a+ClRoevUzw5JxU+Ieh5/c87ytoTBV9G1FiKfNJdmg==}
    dev: true

  /read-pkg/3.0.0:
    resolution: {integrity: sha512-BLq/cCO9two+lBgiTYNqD6GdtK8s4NpaWrl6/rCO9w0TUS8oJl7cmToOZfRYllKTISY6nt1U7jQ53brmKqY6BA==}
    engines: {node: '>=4'}
    dependencies:
      load-json-file: 4.0.0
      normalize-package-data: 2.5.0
      path-type: 3.0.0
    dev: true

  /readable-stream/2.3.8:
    resolution: {integrity: sha512-8p0AUk4XODgIewSi0l8Epjs+EVnWiK7NoDIEGU0HhE7+ZyY8D1IMY7odu5lRrFXGg71L15KG8QrPmum45RTtdA==}
    dependencies:
      core-util-is: 1.0.2
      inherits: 2.0.4
      isarray: 1.0.0
      process-nextick-args: 2.0.1
      safe-buffer: 5.1.2
      string_decoder: 1.1.1
      util-deprecate: 1.0.2
    dev: true

  /readable-stream/3.6.2:
    resolution: {integrity: sha512-9u/sniCrY3D5WdsERHzHE4G2YCXqoG5FTHUiCC4SIbr6XcLZBY05ya9EKjYek9O5xOAwjGq+1JdGBAS7Q9ScoA==}
    engines: {node: '>= 6'}
    dependencies:
      inherits: 2.0.4
      string_decoder: 1.3.0
      util-deprecate: 1.0.2
    dev: true

  /readdirp/3.6.0:
    resolution: {integrity: sha512-hOS089on8RduqdbhvQ5Z37A0ESjsqz6qnRcffsMU3495FuTdqSm+7bhJ29JvIOsBDEEnan5DPu9t3To9VRlMzA==}
    engines: {node: '>=8.10.0'}
    dependencies:
      picomatch: 2.3.1
    dev: true

  /rechoir/0.7.1:
    resolution: {integrity: sha512-/njmZ8s1wVeR6pjTZ+0nCnv8SpZNRMT2D1RLOJQESlYFDBvwpTA4KWJpZ+sBJ4+vhjILRcK7JIFdGCdxEAAitg==}
    engines: {node: '>= 0.10'}
    dependencies:
      resolve: 1.22.6
    dev: true

  /regexp.prototype.flags/1.5.1:
    resolution: {integrity: sha512-sy6TXMN+hnP/wMy+ISxg3krXx7BAtWVO4UouuCN/ziM9UEne0euamVNafDfvC83bRNr95y0V5iijeDQFUNpvrg==}
    engines: {node: '>= 0.4'}
    dependencies:
      call-bind: 1.0.2
      define-properties: 1.2.1
      set-function-name: 2.0.1
    dev: true

  /request-promise-core/1.1.4_request@2.88.2:
    resolution: {integrity: sha512-TTbAfBBRdWD7aNNOoVOBH4pN/KigV6LyapYNNlAPA8JwbovRti1E88m3sYAwsLi5ryhPKsE9APwnjFTgdUjTpw==}
    engines: {node: '>=0.10.0'}
    peerDependencies:
      request: ^2.34
    dependencies:
      lodash: 4.17.21
      request: 2.88.2
    dev: true

  /request-promise-native/1.0.9_request@2.88.2:
    resolution: {integrity: sha512-wcW+sIUiWnKgNY0dqCpOZkUbF/I+YPi+f09JZIDa39Ec+q82CpSYniDp+ISgTTbKmnpJWASeJBPZmoxH84wt3g==}
    engines: {node: '>=0.12.0'}
    deprecated: request-promise-native has been deprecated because it extends the now deprecated request package, see https://github.com/request/request/issues/3142
    peerDependencies:
      request: ^2.34
    dependencies:
      request: 2.88.2
      request-promise-core: 1.1.4_request@2.88.2
      stealthy-require: 1.1.1
      tough-cookie: 2.5.0
    dev: true

  /request/2.88.2:
    resolution: {integrity: sha512-MsvtOrfG9ZcrOwAW+Qi+F6HbD0CWXEh9ou77uOb7FM2WPhwT7smM833PzanhJLsgXjN89Ir6V2PczXNnMpwKhw==}
    engines: {node: '>= 6'}
    deprecated: request has been deprecated, see https://github.com/request/request/issues/3142
    dependencies:
      aws-sign2: 0.7.0
      aws4: 1.12.0
      caseless: 0.12.0
      combined-stream: 1.0.8
      extend: 3.0.2
      forever-agent: 0.6.1
      form-data: 2.3.3
      har-validator: 5.1.5
      http-signature: 1.2.0
      is-typedarray: 1.0.0
      isstream: 0.1.2
      json-stringify-safe: 5.0.1
      mime-types: 2.1.35
      oauth-sign: 0.9.0
      performance-now: 2.1.0
      qs: 6.5.3
      safe-buffer: 5.2.1
      tough-cookie: 2.5.0
      tunnel-agent: 0.6.0
      uuid: 3.4.0
    dev: true

  /require-directory/2.1.1:
    resolution: {integrity: sha512-fGxEI7+wsG9xrvdjsrlmL22OMTTiHRwAMroiEeMgq8gzoLC/PQr7RsRDSTLUg/bZAZtF+TVIkHc6/4RIKrui+Q==}
    engines: {node: '>=0.10.0'}

  /require-from-string/2.0.2:
    resolution: {integrity: sha512-Xf0nWe6RseziFMu+Ap9biiUbmplq6S9/p+7w7YXP/JBHhrUDDUhwa+vANyubuqfZWTveU//DYVGsDG7RKL/vEw==}
    engines: {node: '>=0.10.0'}

  /requires-port/1.0.0:
    resolution: {integrity: sha512-KigOCHcocU3XODJxsu8i/j8T9tzT4adHiecwORRQ0ZZFcp7ahwXuRU1m+yuO90C5ZUyGeGfocHDI14M3L3yDAQ==}
    dev: true

  /resolve-cwd/3.0.0:
    resolution: {integrity: sha512-OrZaX2Mb+rJCpH/6CpSqt9xFVpN++x01XnN2ie9g6P5/3xelLAkXWVADpdz1IHD/KFfEXyE6V0U01OQ3UO2rEg==}
    engines: {node: '>=8'}
    dependencies:
      resolve-from: 5.0.0
    dev: true

  /resolve-from/4.0.0:
    resolution: {integrity: sha512-pb/MYmXstAkysRFx8piNI1tGFNQIFA3vkE3Gq4EuA1dF6gHp/+vgZqsCGJapvy8N3Q+4o7FwvquPJcnZ7RYy4g==}
    engines: {node: '>=4'}
    dev: true

  /resolve-from/5.0.0:
    resolution: {integrity: sha512-qYg9KP24dD5qka9J47d0aVky0N+b4fTU89LN9iDnjB5waksiC49rvMB0PrUJQGoTmH50XPiqOvAjDfaijGxYZw==}
    engines: {node: '>=8'}
    dev: true

  /resolve/1.22.6:
    resolution: {integrity: sha512-njhxM7mV12JfufShqGy3Rz8j11RPdLy4xi15UurGJeoHLfJpVXKdh3ueuOqbYUcDZnffr6X739JBo5LzyahEsw==}
    hasBin: true
    dependencies:
      is-core-module: 2.13.0
      path-parse: 1.0.7
      supports-preserve-symlinks-flag: 1.0.0
    dev: true

  /retry/0.10.1:
    resolution: {integrity: sha512-ZXUSQYTHdl3uS7IuCehYfMzKyIDBNoAuUblvy5oGO5UJSUTmStUUVPXbA9Qxd173Bgre53yCQczQuHgRWAdvJQ==}
    dev: false

  /reusify/1.0.4:
    resolution: {integrity: sha512-U9nH88a3fc/ekCF1l0/UP1IosiuIjyTh7hBvXVMHYgVcfGvt897Xguj2UOLDeI5BG2m7/uwyaLVT6fbtCwTyzw==}
    engines: {iojs: '>=1.0.0', node: '>=0.10.0'}

  /rfdc/1.3.0:
    resolution: {integrity: sha512-V2hovdzFbOi77/WajaSMXk2OLm+xNIeQdMMuB7icj7bk6zi2F8GGAxigcnDFpJHbNyNcgyJDiP+8nOrY5cZGrA==}
    dev: true

  /rimraf/3.0.2:
    resolution: {integrity: sha512-JZkJMZkAGFFPP2YqXZXPbMlMBgsxzE8ILs4lMIX/2o0L9UBw9O/Y3o6wFw/i9YLapcUJWwqbi3kdxIPdC62TIA==}
    hasBin: true
    dependencies:
      glob: 7.2.3
    dev: true

  /rimraf/5.0.4:
    resolution: {integrity: sha512-rizQI/o/YAMM1us0Zyax0uRfIK39XR52EAjjOi0fzMolpGp0onj6CWzBAXuOx6+6Xi9Rgi0d9tUZojhJerLUmQ==}
    engines: {node: '>=14'}
    hasBin: true
    dependencies:
      glob: 10.3.9
    dev: true

  /rollup/4.18.0:
    resolution: {integrity: sha512-QmJz14PX3rzbJCN1SG4Xe/bAAX2a6NpCP8ab2vfu2GiUr8AQcr2nCV/oEO3yneFarB67zk8ShlIyWb2LGTb3Sg==}
    engines: {node: '>=18.0.0', npm: '>=8.0.0'}
    hasBin: true
    dependencies:
      '@types/estree': 1.0.5
    optionalDependencies:
      '@rollup/rollup-android-arm-eabi': 4.18.0
      '@rollup/rollup-android-arm64': 4.18.0
      '@rollup/rollup-darwin-arm64': 4.18.0
      '@rollup/rollup-darwin-x64': 4.18.0
      '@rollup/rollup-linux-arm-gnueabihf': 4.18.0
      '@rollup/rollup-linux-arm-musleabihf': 4.18.0
      '@rollup/rollup-linux-arm64-gnu': 4.18.0
      '@rollup/rollup-linux-arm64-musl': 4.18.0
      '@rollup/rollup-linux-powerpc64le-gnu': 4.18.0
      '@rollup/rollup-linux-riscv64-gnu': 4.18.0
      '@rollup/rollup-linux-s390x-gnu': 4.18.0
      '@rollup/rollup-linux-x64-gnu': 4.18.0
      '@rollup/rollup-linux-x64-musl': 4.18.0
      '@rollup/rollup-win32-arm64-msvc': 4.18.0
      '@rollup/rollup-win32-ia32-msvc': 4.18.0
      '@rollup/rollup-win32-x64-msvc': 4.18.0
      fsevents: 2.3.3
    dev: true

  /run-parallel/1.2.0:
    resolution: {integrity: sha512-5l4VyZR86LZ/lDxZTR6jqL8AFE2S0IFLMP26AbjsLVADxHdhB/c0GUsH+y39UfCi3dzz8OlQuPmnaJOMoDHQBA==}
    dependencies:
      queue-microtask: 1.2.3

  /safe-array-concat/1.0.1:
    resolution: {integrity: sha512-6XbUAseYE2KtOuGueyeobCySj9L4+66Tn6KQMOPQJrAJEowYKW/YR/MGJZl7FdydUdaFu4LYyDZjxf4/Nmo23Q==}
    engines: {node: '>=0.4'}
    dependencies:
      call-bind: 1.0.2
      get-intrinsic: 1.2.1
      has-symbols: 1.0.3
      isarray: 2.0.5
    dev: true

  /safe-buffer/5.1.2:
    resolution: {integrity: sha512-Gd2UZBJDkXlY7GbJxfsE8/nvKkUEU1G38c1siN6QP6a9PT9MmHB8GnpscSmMJSoF8LOIrt8ud/wPtojys4G6+g==}
    dev: true

  /safe-buffer/5.2.1:
    resolution: {integrity: sha512-rp3So07KcdmmKbGvgaNxQSJr7bGVSVk5S9Eq1F+ppbRo70+YeaDxkw5Dd8NPN+GD6bjnYm2VuPuCXmpuYvmCXQ==}
    dev: true

  /safe-regex-test/1.0.0:
    resolution: {integrity: sha512-JBUUzyOgEwXQY1NuPtvcj/qcBDbDmEvWufhlnXZIm75DEHp+afM1r1ujJpJsV/gSM4t59tpDyPi1sd6ZaPFfsA==}
    dependencies:
      call-bind: 1.0.2
      get-intrinsic: 1.2.1
      is-regex: 1.1.4
    dev: true

  /safe-stable-stringify/2.4.3:
    resolution: {integrity: sha512-e2bDA2WJT0wxseVd4lsDP4+3ONX6HpMXQa1ZhFQ7SU+GjvORCmShbCMltrtIDfkYhVHrOcPtj+KhmDBdPdZD1g==}
    engines: {node: '>=10'}
    dev: true

  /safer-buffer/2.1.2:
    resolution: {integrity: sha512-YZo3K82SD7Riyi0E1EQPojLz7kpepnSQI9IyPbHHg1XXXevb5dJI7tpyN2ADxGcQbHG7vcyRHk0cbwqcQriUtg==}
    dev: true

  /sax/1.2.4:
    resolution: {integrity: sha512-NqVDv9TpANUjFm0N8uM5GxL36UgKi9/atZw+x7YFnQ8ckwFGKrl4xX4yWtrey3UJm5nP1kUbnYgLopqWNSRhWw==}

  /schema-utils/3.3.0:
    resolution: {integrity: sha512-pN/yOAvcC+5rQ5nERGuwrjLlYvLTbCibnZ1I7B1LaiAz9BRBlE9GMgE/eqV30P7aJQUf7Ddimy/RsbYO/GrVGg==}
    engines: {node: '>= 10.13.0'}
    dependencies:
      '@types/json-schema': 7.0.13
      ajv: 6.12.6
      ajv-keywords: 3.5.2_ajv@6.12.6
    dev: true

  /semver/5.7.2:
    resolution: {integrity: sha512-cBznnQ9KjJqU67B52RMC65CMarK2600WFnbkcaiwWq3xy/5haFJlshgnpjovMVJ+Hff49d8GEn0b87C5pDQ10g==}
    hasBin: true
    dev: true

  /semver/6.3.1:
    resolution: {integrity: sha512-BR7VvDCVHO+q2xBEWskxS6DJE1qRnb7DxzUrogb71CWoSficBxYsiAGd+Kl0mmq/MprG9yArRkyrQxTO6XjMzA==}
    hasBin: true
    dev: true

  /semver/7.5.4:
    resolution: {integrity: sha512-1bCSESV6Pv+i21Hvpxp3Dx+pSD8lIPt8uVjRrxAUt/nbswYc+tK6Y2btiULjd4+fnq15PX+nqQDC7Oft7WkwcA==}
    engines: {node: '>=10'}
    hasBin: true
    dependencies:
      lru-cache: 6.0.0

  /semver/7.6.0:
    resolution: {integrity: sha512-EnwXhrlwXMk9gKu5/flx5sv/an57AkRplG3hTK68W7FRDN+k+OWBj65M7719OkA82XLBxrcX0KSHj+X5COhOVg==}
    engines: {node: '>=10'}
    hasBin: true
    dependencies:
      lru-cache: 6.0.0
    dev: true

  /semver/7.6.2:
    resolution: {integrity: sha512-FNAIBWCx9qcRhoHcgcJ0gvU7SN1lYU2ZXuSfl04bSC5OpvDHFyJCjdNHomPXxjQlCBU67YW64PzY7/VIEH7F2w==}
    engines: {node: '>=10'}
    hasBin: true

  /send/0.18.0:
    resolution: {integrity: sha512-qqWzuOjSFOuqPjFe4NOsMLafToQQwBSOEpS+FwEt3A2V3vKubTquT3vmLTQpFgMXp8AlFWFuP1qKaJZOtPpVXg==}
    engines: {node: '>= 0.8.0'}
    dependencies:
      debug: 2.6.9
      depd: 2.0.0
      destroy: 1.2.0
      encodeurl: 1.0.2
      escape-html: 1.0.3
      etag: 1.8.1
      fresh: 0.5.2
      http-errors: 2.0.0
      mime: 1.6.0
      ms: 2.1.3
      on-finished: 2.4.1
      range-parser: 1.2.1
      statuses: 2.0.1
    dev: true

  /serialize-javascript/6.0.0:
    resolution: {integrity: sha512-Qr3TosvguFt8ePWqsvRfrKyQXIiW+nGbYpy8XK24NQHE83caxWt+mIymTT19DGFbNWNLfEwsrkSmN64lVWB9ag==}
    dependencies:
      randombytes: 2.1.0
    dev: true

  /serialize-javascript/6.0.1:
    resolution: {integrity: sha512-owoXEFjWRllis8/M1Q+Cw5k8ZH40e3zhp/ovX+Xr/vi1qj6QesbyXXViFbpNvWvPNAD62SutwEXavefrLJWj7w==}
    dependencies:
      randombytes: 2.1.0
    dev: true

  /serve-static/1.15.0:
    resolution: {integrity: sha512-XGuRDNjXUijsUL0vl6nSD7cwURuzEgglbOaFuZM9g3kwDXOWVTck0jLzjPzGD+TazWbboZYu52/9/XPdUgne9g==}
    engines: {node: '>= 0.8.0'}
    dependencies:
      encodeurl: 1.0.2
      escape-html: 1.0.3
      parseurl: 1.3.3
      send: 0.18.0
    dev: true

  /set-function-name/2.0.1:
    resolution: {integrity: sha512-tMNCiqYVkXIZgc2Hnoy2IvC/f8ezc5koaRFkCjrpWzGpCd3qbZXPzVy9MAZzK1ch/X0jvSkojys3oqJN0qCmdA==}
    engines: {node: '>= 0.4'}
    dependencies:
      define-data-property: 1.1.0
      functions-have-names: 1.2.3
      has-property-descriptors: 1.0.0
    dev: true

  /setprototypeof/1.2.0:
    resolution: {integrity: sha512-E5LDX7Wrp85Kil5bhZv46j8jOeboKq5JMmYM3gVGdGH8xFpPWXUMsNrlODCrkoxMEeNi/XZIwuRvY4XNwYMJpw==}
    dev: true

  /shallow-clone/3.0.1:
    resolution: {integrity: sha512-/6KqX+GVUdqPuPPd2LxDDxzX6CAbjJehAAOKlNpqqUpAqPM6HeL8f+o3a+JsyGjn2lv0WY8UsTgUJjU9Ok55NA==}
    engines: {node: '>=8'}
    dependencies:
      kind-of: 6.0.3
    dev: true

  /shebang-command/1.2.0:
    resolution: {integrity: sha512-EV3L1+UQWGor21OmnvojK36mhg+TyIKDh3iFBKBohr5xeXIhNBcx8oWdgkTEEQ+BEFFYdLRuqMfd5L84N1V5Vg==}
    engines: {node: '>=0.10.0'}
    dependencies:
      shebang-regex: 1.0.0
    dev: true

  /shebang-command/2.0.0:
    resolution: {integrity: sha512-kHxr2zZpYtdmrN1qDjrrX/Z1rR1kG8Dx+gkpK1G4eXmvXswmcE1hTWBWYUzlraYw1/yZp6YuDY77YtvbN0dmDA==}
    engines: {node: '>=8'}
    dependencies:
      shebang-regex: 3.0.0
    dev: true

  /shebang-regex/1.0.0:
    resolution: {integrity: sha512-wpoSFAxys6b2a2wHZ1XpDSgD7N9iVjg29Ph9uV/uaP9Ex/KXlkTZTeddxDPSYQpgvzKLGJke2UU0AzoGCjNIvQ==}
    engines: {node: '>=0.10.0'}
    dev: true

  /shebang-regex/3.0.0:
    resolution: {integrity: sha512-7++dFhtcx3353uBaq8DDR4NuxBetBzC7ZQOhmTQInHEd6bSrXdiEyzCvG07Z44UYdLShWUyXt5M/yhz8ekcb1A==}
    engines: {node: '>=8'}
    dev: true

  /shell-quote/1.8.1:
    resolution: {integrity: sha512-6j1W9l1iAs/4xYBI1SYOVZyFcCis9b4KCLQ8fgAGG07QvzaRLVVRQvAy85yNmmZSjYjg4MWh4gNvlPujU/5LpA==}
    dev: true

  /side-channel/1.0.4:
    resolution: {integrity: sha512-q5XPytqFEIKHkGdiMIrY10mvLRvnQh42/+GoBlFW3b2LXLE2xxJpZFdm94we0BaoV3RwJyGqg5wS7epxTv0Zvw==}
    dependencies:
      call-bind: 1.0.2
      get-intrinsic: 1.2.1
      object-inspect: 1.12.3
    dev: true

  /siginfo/2.0.0:
    resolution: {integrity: sha512-ybx0WO1/8bSBLEWXZvEd7gMW3Sn3JFlW3TvX1nREbDLRNQNaeNN8WK0meBwPdAaOI7TtRRRJn/Es1zhrrCHu7g==}
    dev: true

  /signal-exit/4.1.0:
    resolution: {integrity: sha512-bzyZ1e88w9O1iNJbKnOlvYTrWPDl46O1bG0D3XInv+9tkPrxrN8jUUTiFlDkkmKWgn1M6CfIA13SuGqOa9Korw==}
    engines: {node: '>=14'}
    dev: true

  /simple-swizzle/0.2.2:
    resolution: {integrity: sha512-JA//kQgZtbuY83m+xT+tXJkmJncGMTFT+C+g2h2R9uxkYIrE2yy9sgmcLhCnw57/WSD+Eh3J97FPEDFnbXnDUg==}
    dependencies:
      is-arrayish: 0.3.2
    dev: true

  /sinon/10.0.1:
    resolution: {integrity: sha512-1rf86mvW4Mt7JitEIgmNaLXaWnrWd/UrVKZZlL+kbeOujXVf9fmC4kQEQ/YeHoiIA23PLNngYWK+dngIx/AumA==}
    deprecated: Breaking change found in this patch version
    dependencies:
      '@sinonjs/commons': 1.8.6
      '@sinonjs/fake-timers': 7.1.2
      '@sinonjs/samsam': 6.1.3
      diff: 4.0.2
      nise: 5.1.4
      supports-color: 7.2.0
    dev: true

  /sisteransi/1.0.5:
    resolution: {integrity: sha512-bLGGlR1QxBcynn2d5YmDX4MGjlZvy2MRBDRNHLJ8VI6l6+9FUiyTFNJ0IveOSP0bcXgVDPRcfGqA0pjaqUpfVg==}

  /slash/3.0.0:
    resolution: {integrity: sha512-g9Q1haeby36OSStwb4ntCGGGaKsaVSjQ68fBxoQcutl5fS1vuY18H3wSt3jFyFtrkx+Kz0V1G85A4MyAdDMi2Q==}
    engines: {node: '>=8'}
    dev: true

  /slash/5.1.0:
    resolution: {integrity: sha512-ZA6oR3T/pEyuqwMgAKT0/hAv8oAXckzbkmR0UkUosQ+Mc4RxGoJkRmwHgHufaenlyAgE1Mxgpdcrf75y6XcnDg==}
    engines: {node: '>=14.16'}

  /smart-buffer/4.2.0:
    resolution: {integrity: sha512-94hK0Hh8rPqQl2xXc3HsaBoOXKV20MToPkcXvwbISWLEs+64sBq5kFgn2kJDHb1Pry9yrP0dxrCI9RRci7RXKg==}
    engines: {node: '>= 6.0.0', npm: '>= 3.0.0'}
    dev: true

  /socket.io-adapter/2.5.2:
    resolution: {integrity: sha512-87C3LO/NOMc+eMcpcxUBebGjkpMDkNBS9tf7KJqcDsmL936EChtVva71Dw2q4tQcuVC+hAUy4an2NO/sYXmwRA==}
    dependencies:
      ws: 8.11.0
    transitivePeerDependencies:
      - bufferutil
      - utf-8-validate
    dev: true

  /socket.io-parser/4.2.4:
    resolution: {integrity: sha512-/GbIKmo8ioc+NIWIhwdecY0ge+qVBSMdgxGygevmdHj24bsfgtCmcUUcQ5ZzcylGFHsN3k4HB4Cgkl96KVnuew==}
    engines: {node: '>=10.0.0'}
    dependencies:
      '@socket.io/component-emitter': 3.1.0
      debug: 4.3.4
    transitivePeerDependencies:
      - supports-color
    dev: true

  /socket.io/4.7.2:
    resolution: {integrity: sha512-bvKVS29/I5fl2FGLNHuXlQaUH/BlzX1IN6S+NKLNZpBsPZIDH+90eQmCs2Railn4YUiww4SzUedJ6+uzwFnKLw==}
    engines: {node: '>=10.2.0'}
    dependencies:
      accepts: 1.3.8
      base64id: 2.0.0
      cors: 2.8.5
      debug: 4.3.4
      engine.io: 6.5.2
      socket.io-adapter: 2.5.2
      socket.io-parser: 4.2.4
    transitivePeerDependencies:
      - bufferutil
      - supports-color
      - utf-8-validate
    dev: true

  /socks-proxy-agent/8.0.2:
    resolution: {integrity: sha512-8zuqoLv1aP/66PHF5TqwJ7Czm3Yv32urJQHrVyhD7mmA6d61Zv8cIXQYPTWwmg6qlupnPvs/QKDmfa4P/qct2g==}
    engines: {node: '>= 14'}
    dependencies:
      agent-base: 7.1.0
      debug: 4.3.4
      socks: 2.7.1
    transitivePeerDependencies:
      - supports-color
    dev: true

  /socks/2.7.1:
    resolution: {integrity: sha512-7maUZy1N7uo6+WVEX6psASxtNlKaNVMlGQKkG/63nEDdLOWNbiUMoLK7X4uYoLhQstau72mLgfEWcXcwsaHbYQ==}
    engines: {node: '>= 10.13.0', npm: '>= 3.0.0'}
    dependencies:
      ip: 2.0.0
      smart-buffer: 4.2.0
    dev: true

  /source-map-js/1.2.0:
    resolution: {integrity: sha512-itJW8lvSA0TXEphiRoawsCksnlf8SyvmFzIhltqAHluXd88pkCd+cXJVHTDwdCr0IzwptSm035IHQktUu1QUMg==}
    engines: {node: '>=0.10.0'}
    dev: true

  /source-map-loader/1.1.3_webpack@5.88.2:
    resolution: {integrity: sha512-6YHeF+XzDOrT/ycFJNI53cgEsp/tHTMl37hi7uVyqFAlTXW109JazaQCkbc+jjoL2637qkH1amLi+JzrIpt5lA==}
    engines: {node: '>= 10.13.0'}
    peerDependencies:
      webpack: ^4.0.0 || ^5.0.0
    dependencies:
      abab: 2.0.6
      iconv-lite: 0.6.3
      loader-utils: 2.0.4
      schema-utils: 3.3.0
      source-map: 0.6.1
      webpack: 5.88.2_webpack-cli@4.10.0
      whatwg-mimetype: 2.3.0
    dev: true

  /source-map-support/0.5.21:
    resolution: {integrity: sha512-uBHU3L3czsIyYXKX88fdrGovxdSCoTGDRZ6SYXtSRxLZUzHg5P/66Ht6uoUlHu9EZod+inXhKo3qQgwXUT/y1w==}
    dependencies:
      buffer-from: 1.1.2
      source-map: 0.6.1

  /source-map/0.6.1:
    resolution: {integrity: sha512-UjgapumWlbMhkBgzT7Ykc5YXUT46F0iKu8SGXq0bcwP5dz/h0Plj6enJqjz1Zbq2l5WaqYnrVbwWOWMyF3F47g==}
    engines: {node: '>=0.10.0'}

  /spdx-correct/3.2.0:
    resolution: {integrity: sha512-kN9dJbvnySHULIluDHy32WHRUu3Og7B9sbY7tsFLctQkIqnMh3hErYgdMjTYuqmcXX+lK5T1lnUt3G7zNswmZA==}
    dependencies:
      spdx-expression-parse: 3.0.1
      spdx-license-ids: 3.0.15
    dev: true

  /spdx-exceptions/2.3.0:
    resolution: {integrity: sha512-/tTrYOC7PPI1nUAgx34hUpqXuyJG+DTHJTnIULG4rDygi4xu/tfgmq1e1cIRwRzwZgo4NLySi+ricLkZkw4i5A==}
    dev: true

  /spdx-expression-parse/3.0.1:
    resolution: {integrity: sha512-cbqHunsQWnJNE6KhVSMsMeH5H/L9EpymbzqTQ3uLwNCLZ1Q481oWaofqH7nO6V07xlXwY6PhQdQ2IedWx/ZK4Q==}
    dependencies:
      spdx-exceptions: 2.3.0
      spdx-license-ids: 3.0.15
    dev: true

  /spdx-license-ids/3.0.15:
    resolution: {integrity: sha512-lpT8hSQp9jAKp9mhtBU4Xjon8LPGBvLIuBiSVhMEtmLecTh2mO0tlqrAMp47tBXzMr13NJMQ2lf7RpQGLJ3HsQ==}
    dev: true

  /sshpk/1.17.0:
    resolution: {integrity: sha512-/9HIEs1ZXGhSPE8X6Ccm7Nam1z8KcoCqPdI7ecm1N33EzAetWahvQWVqLZtaZQ+IDKX4IyA2o0gBzqIMkAagHQ==}
    engines: {node: '>=0.10.0'}
    hasBin: true
    dependencies:
      asn1: 0.2.6
      assert-plus: 1.0.0
      bcrypt-pbkdf: 1.0.2
      dashdash: 1.14.1
      ecc-jsbn: 0.1.2
      getpass: 0.1.7
      jsbn: 0.1.1
      safer-buffer: 2.1.2
      tweetnacl: 0.14.5
    dev: true

  /stack-trace/0.0.10:
    resolution: {integrity: sha512-KGzahc7puUKkzyMt+IqAep+TVNbKP+k2Lmwhub39m1AsTSkaDutx56aDCo+HLDzf/D26BIHTJWNiTG1KAJiQCg==}
    dev: true

  /stackback/0.0.2:
    resolution: {integrity: sha512-1XMJE5fQo1jGH6Y/7ebnwPOBEkIEnT4QF32d5R1+VXdXveM0IBMJt8zfaxX1P3QhVwrYe+576+jkANtSS2mBbw==}
    dev: true

  /statuses/1.5.0:
    resolution: {integrity: sha512-OpZ3zP+jT1PI7I8nemJX4AKmAX070ZkYPVWV/AaKTJl+tXCTGyVdC1a4SL8RUQYEwk/f34ZX8UTykN68FwrqAA==}
    engines: {node: '>= 0.6'}
    dev: true

  /statuses/2.0.1:
    resolution: {integrity: sha512-RwNA9Z/7PrK06rYLIzFMlaF+l73iwpzsqRIFgbMLbTcLD6cOao82TaWefPXQvB2fOC4AjuYSEndS7N/mTCbkdQ==}
    engines: {node: '>= 0.8'}
    dev: true

  /std-env/3.7.0:
    resolution: {integrity: sha512-JPbdCEQLj1w5GilpiHAx3qJvFndqybBysA3qUOnznweH4QbNYUsW/ea8QzSrnh0vNsezMMw5bcVool8lM0gwzg==}
    dev: true

  /stealthy-require/1.1.1:
    resolution: {integrity: sha512-ZnWpYnYugiOVEY5GkcuJK1io5V8QmNYChG62gSit9pQVGErXtrKuPC55ITaVSukmMta5qpMU7vqLt2Lnni4f/g==}
    engines: {node: '>=0.10.0'}
    dev: true

  /stop-iteration-iterator/1.0.0:
    resolution: {integrity: sha512-iCGQj+0l0HOdZ2AEeBADlsRC+vsnDsZsbdSiH1yNSjcfKM7fdpCMfqAL/dwF5BLiw/XhRft/Wax6zQbhq2BcjQ==}
    engines: {node: '>= 0.4'}
    dependencies:
      internal-slot: 1.0.5
    dev: true

  /stoppable/1.1.0:
    resolution: {integrity: sha512-KXDYZ9dszj6bzvnEMRYvxgeTHU74QBFL54XKtP3nyMuJ81CFYtABZ3bAzL2EdFUaEwJOBOgENyFj3R7oTzDyyw==}
    engines: {node: '>=4', npm: '>=6'}
    dev: true

  /streamroller/3.1.5:
    resolution: {integrity: sha512-KFxaM7XT+irxvdqSP1LGLgNWbYN7ay5owZ3r/8t77p+EtSUAfUgtl7be3xtqtOmGUl9K9YPO2ca8133RlTjvKw==}
    engines: {node: '>=8.0'}
    dependencies:
      date-format: 4.0.14
      debug: 4.3.4
      fs-extra: 8.1.0
    transitivePeerDependencies:
      - supports-color
    dev: true

  /streamsearch/1.1.0:
    resolution: {integrity: sha512-Mcc5wHehp9aXz1ax6bZUyY5afg9u2rv5cqQI3mRrYkGC8rW2hM02jWuwjtL++LS5qinSyhj2QfLyNsuc+VsExg==}
    engines: {node: '>=10.0.0'}
    dev: true

  /streamx/2.15.6:
    resolution: {integrity: sha512-q+vQL4AAz+FdfT137VF69Cc/APqUbxy+MDOImRrMvchJpigHj9GksgDU2LYbO9rx7RX6osWgxJB2WxhYv4SZAw==}
    dependencies:
      fast-fifo: 1.3.2
      queue-tick: 1.0.1
    dev: true

  /string-width/4.2.3:
    resolution: {integrity: sha512-wKyQRQpjJ0sIp62ErSZdGsjMJWsap5oRNihHhu6G7JVO/9jIB6UyevL+tXuOqrng8j/cxKTWyWUwvSTriiZz/g==}
    engines: {node: '>=8'}
    dependencies:
      emoji-regex: 8.0.0
      is-fullwidth-code-point: 3.0.0
      strip-ansi: 6.0.1

  /string-width/5.1.2:
    resolution: {integrity: sha512-HnLOCR3vjcY8beoNLtcjZ5/nxn2afmME6lhrDrebokqMap+XbeW8n9TXpPDOqdGK5qcI3oT0GKTW6wC7EMiVqA==}
    engines: {node: '>=12'}
    dependencies:
      eastasianwidth: 0.2.0
      emoji-regex: 9.2.2
      strip-ansi: 7.1.0
    dev: true

  /string.prototype.padend/3.1.5:
    resolution: {integrity: sha512-DOB27b/2UTTD+4myKUFh+/fXWcu/UDyASIXfg+7VzoCNNGOfWvoyU/x5pvVHr++ztyt/oSYI1BcWBBG/hmlNjA==}
    engines: {node: '>= 0.4'}
    dependencies:
      call-bind: 1.0.2
      define-properties: 1.2.1
      es-abstract: 1.22.2
    dev: true

  /string.prototype.repeat/0.2.0:
    resolution: {integrity: sha512-1BH+X+1hSthZFW+X+JaUkjkkUPwIlLEMJBLANN3hOob3RhEk5snLWNECDnYbgn/m5c5JV7Ersu1Yubaf+05cIA==}
    dev: true

  /string.prototype.trim/1.2.8:
    resolution: {integrity: sha512-lfjY4HcixfQXOfaqCvcBuOIapyaroTXhbkfJN3gcB1OtyupngWK4sEET9Knd0cXd28kTUqu/kHoV4HKSJdnjiQ==}
    engines: {node: '>= 0.4'}
    dependencies:
      call-bind: 1.0.2
      define-properties: 1.2.1
      es-abstract: 1.22.2
    dev: true

  /string.prototype.trimend/1.0.7:
    resolution: {integrity: sha512-Ni79DqeB72ZFq1uH/L6zJ+DKZTkOtPIHovb3YZHQViE+HDouuU4mBrLOLDn5Dde3RF8qw5qVETEjhu9locMLvA==}
    dependencies:
      call-bind: 1.0.2
      define-properties: 1.2.1
      es-abstract: 1.22.2
    dev: true

  /string.prototype.trimstart/1.0.7:
    resolution: {integrity: sha512-NGhtDFu3jCEm7B4Fy0DpLewdJQOZcQ0rGbwQ/+stjnrp2i+rlKeCvos9hOIeCmqwratM47OBxY7uFZzjxHXmrg==}
    dependencies:
      call-bind: 1.0.2
      define-properties: 1.2.1
      es-abstract: 1.22.2
    dev: true

  /string_decoder/1.1.1:
    resolution: {integrity: sha512-n/ShnvDi6FHbbVfviro+WojiFzv+s8MPMHBczVePfUpDJLwoLT0ht1l4YwBCbi8pJAveEEdnkHyPyTP/mzRfwg==}
    dependencies:
      safe-buffer: 5.1.2
    dev: true

  /string_decoder/1.3.0:
    resolution: {integrity: sha512-hkRX8U1WjJFd8LsDJ2yQ/wWWxaopEsABU1XfkM8A+j0+85JAGppt16cr1Whg6KIbb4okU6Mql6BOj+uup/wKeA==}
    dependencies:
      safe-buffer: 5.2.1
    dev: true

  /strip-ansi/6.0.1:
    resolution: {integrity: sha512-Y38VPSHcqkFrCpFnQ9vuSXmquuv5oXOKpGeT6aGrr3o3Gc9AlVa6JBfUSOCnbxGGZF+/0ooI7KrPuUSztUdU5A==}
    engines: {node: '>=8'}
    dependencies:
      ansi-regex: 5.0.1

  /strip-ansi/7.1.0:
    resolution: {integrity: sha512-iq6eVVI64nQQTRYq2KtEg2d2uU7LElhTJwsH4YzIHZshxlgZms/wIc4VoDQTlG/IvVIrBKG06CrZnp0qv7hkcQ==}
    engines: {node: '>=12'}
    dependencies:
      ansi-regex: 6.0.1
    dev: true

  /strip-bom/3.0.0:
    resolution: {integrity: sha512-vavAMRXOgBVNF6nyEEmL3DBK19iRpDcoIwW+swQ+CbGiu7lju6t+JklA1MHweoWtadgt4ISVUsXLyDq34ddcwA==}
    engines: {node: '>=4'}
    dev: true

  /strip-final-newline/3.0.0:
    resolution: {integrity: sha512-dOESqjYr96iWYylGObzd39EuNTa5VJxyvVAEm5Jnh7KGo75V43Hk1odPQkNDyXNmUR6k+gEiDVXnjB8HJ3crXw==}
    engines: {node: '>=12'}
    dev: true

  /strip-json-comments/3.1.1:
    resolution: {integrity: sha512-6fPc+R4ihwqP6N/aIv2f1gMH8lOVtWQHoqC4yK6oSDVVocumAsfCqjkXnqiYMhmMwS/mEHLp7Vehlt3ql6lEig==}
    engines: {node: '>=8'}
    dev: true

  /strip-literal/2.1.0:
    resolution: {integrity: sha512-Op+UycaUt/8FbN/Z2TWPBLge3jWrP3xj10f3fnYxf052bKuS3EKs1ZQcVGjnEMdsNVAM+plXRdmjrZ/KgG3Skw==}
    dependencies:
      js-tokens: 9.0.0
    dev: true

  /strnum/1.0.5:
    resolution: {integrity: sha512-J8bbNyKKXl5qYcR36TIO8W3mVGVHrmmxsd5PAItGkmyzwJvybiw2IVq5nqd0i4LSNSkB/sx9VHllbfFdr9k1JA==}
    dev: true

  /supports-color/5.5.0:
    resolution: {integrity: sha512-QjVjwdXIt408MIiAqCX4oUKsgU2EqAGzs2Ppkm4aQYbjm+ZEWEcW4SfFNTr4uMNZma0ey4f5lgLrkB0aX0QMow==}
    engines: {node: '>=4'}
    dependencies:
      has-flag: 3.0.0

  /supports-color/7.2.0:
    resolution: {integrity: sha512-qpCAvRl9stuOHveKsn7HncJRvv501qIacKzQlO/+Lwxc9+0q2wLyv4Dfvt80/DPn2pqOBsJdDiogXGR9+OvwRw==}
    engines: {node: '>=8'}
    dependencies:
      has-flag: 4.0.0
    dev: true

  /supports-color/8.1.1:
    resolution: {integrity: sha512-MpUEN2OodtUzxvKQl72cUF7RQ5EiHsGvSsVG0ia9c5RbWGL2CI4C7EpPS8UTBIplnlzZiNuV56w+FuNxy3ty2Q==}
    engines: {node: '>=10'}
    dependencies:
      has-flag: 4.0.0
    dev: true

  /supports-preserve-symlinks-flag/1.0.0:
    resolution: {integrity: sha512-ot0WnXS9fgdkgIcePe6RHNk1WA8+muPa6cSjeR3V8K27q9BB1rTE3R1p7Hv0z1ZyAc8s6Vvv8DIyWf681MAt0w==}
    engines: {node: '>= 0.4'}
    dev: true

  /tapable/2.2.1:
    resolution: {integrity: sha512-GNzQvQTOIP6RyTfE2Qxb8ZVlNmw0n88vp1szwWRimP02mnTsx3Wtn5qRdqY9w2XduFNUgvOwhNnQsjwCp+kqaQ==}
    engines: {node: '>=6'}
    dev: true

  /tar-fs/3.0.5:
    resolution: {integrity: sha512-JOgGAmZyMgbqpLwct7ZV8VzkEB6pxXFBVErLtb+XCOqzc6w1xiWKI9GVd6bwk68EX7eJ4DWmfXVmq8K2ziZTGg==}
    dependencies:
      pump: 3.0.0
      tar-stream: 3.1.6
    optionalDependencies:
      bare-fs: 2.2.2
      bare-path: 2.1.0
    dev: true

  /tar-stream/3.1.6:
    resolution: {integrity: sha512-B/UyjYwPpMBv+PaFSWAmtYjwdrlEaZQEhMIBFNC5oEG8lpiW8XjcSdmEaClj28ArfKScKHs2nshz3k2le6crsg==}
    dependencies:
      b4a: 1.6.4
      fast-fifo: 1.3.2
      streamx: 2.15.6
    dev: true

  /terser-webpack-plugin/5.3.9_webpack@5.88.2:
    resolution: {integrity: sha512-ZuXsqE07EcggTWQjXUj+Aot/OMcD0bMKGgF63f7UxYcu5/AJF53aIpK1YoP5xR9l6s/Hy2b+t1AM0bLNPRuhwA==}
    engines: {node: '>= 10.13.0'}
    peerDependencies:
      '@swc/core': '*'
      esbuild: '*'
      uglify-js: '*'
      webpack: ^5.1.0
    peerDependenciesMeta:
      '@swc/core':
        optional: true
      esbuild:
        optional: true
      uglify-js:
        optional: true
    dependencies:
      '@jridgewell/trace-mapping': 0.3.25
      jest-worker: 27.5.1
      schema-utils: 3.3.0
      serialize-javascript: 6.0.1
      terser: 5.20.0
      webpack: 5.88.2_webpack-cli@4.10.0
    dev: true

  /terser/5.20.0:
    resolution: {integrity: sha512-e56ETryaQDyebBwJIWYB2TT6f2EZ0fL0sW/JRXNMN26zZdKi2u/E/5my5lG6jNxym6qsrVXfFRmOdV42zlAgLQ==}
    engines: {node: '>=10'}
    hasBin: true
    dependencies:
      '@jridgewell/source-map': 0.3.5
      acorn: 8.11.3
      commander: 2.20.3
      source-map-support: 0.5.21
    dev: true

  /test-exclude/6.0.0:
    resolution: {integrity: sha512-cAGWPIyOHU6zlmg88jwm7VRyXnMN7iV68OGAbYDk/Mh/xC/pzVPlQtY6ngoIH/5/tciuhGfvESU8GrHrcxD56w==}
    engines: {node: '>=8'}
    dependencies:
      '@istanbuljs/schema': 0.1.3
      glob: 7.2.3
      minimatch: 3.1.2
    dev: true

  /text-hex/1.0.0:
    resolution: {integrity: sha512-uuVGNWzgJ4yhRaNSiubPY7OjISw4sw4E5Uv0wbjp+OzcbmVU/rsT8ujgcXJhn9ypzsgr5vlzpPqP+MBBKcGvbg==}
    dev: true

  /text-table/0.2.0:
    resolution: {integrity: sha512-N+8UisAXDGk8PFXP4HAzVR9nbfmVJ3zYLAWiTIoqC5v5isinhr+r5uaO8+7r3BMfuNIufIsA7RdpVgacC2cSpw==}
    dev: true

  /through/2.3.8:
    resolution: {integrity: sha512-w89qg7PI8wAdvX60bMDP+bFoD5Dvhm9oLheFp5O4a2QF0cSBGsBX4qZmadPMvVqlLJBBci+WqGGOAPvcDeNSVg==}
    dev: true

  /tinybench/2.8.0:
    resolution: {integrity: sha512-1/eK7zUnIklz4JUUlL+658n58XO2hHLQfSk1Zf2LKieUjxidN16eKFEoDEfjHc3ohofSSqK3X5yO6VGb6iW8Lw==}
    dev: true

  /tinypool/0.8.4:
    resolution: {integrity: sha512-i11VH5gS6IFeLY3gMBQ00/MmLncVP7JLXOw1vlgkytLmJK7QnEr7NXf0LBdxfmNPAeyetukOk0bOYrJrFGjYJQ==}
    engines: {node: '>=14.0.0'}
    dev: true

  /tinyspy/2.2.1:
    resolution: {integrity: sha512-KYad6Vy5VDWV4GH3fjpseMQ/XU2BhIYP7Vzd0LG44qRWm/Yt2WCOTicFdvmgo6gWaqooMQCawTtILVQJupKu7A==}
    engines: {node: '>=14.0.0'}
    dev: true

  /tmp/0.2.1:
    resolution: {integrity: sha512-76SUhtfqR2Ijn+xllcI5P1oyannHNHByD80W1q447gU3mp9G9PSpGdWmjUOHRDPiHYacIk66W7ubDTuPF3BEtQ==}
    engines: {node: '>=8.17.0'}
    dependencies:
      rimraf: 3.0.2
    dev: true

  /to-fast-properties/2.0.0:
    resolution: {integrity: sha512-/OaKK0xYrs3DmxRYqL/yDc+FxFUVYhDlXMhRmv3z915w2HF1tnN1omB354j8VUGO/hbRzyD6Y3sA7v7GS/ceog==}
    engines: {node: '>=4'}
    dev: true

  /to-regex-range/5.0.1:
    resolution: {integrity: sha512-65P7iz6X5yEr1cwcgvQxbbIw7Uk3gOy5dIdtZ4rDveLqhrdJP+Li/Hx6tyK0NEb+2GCyneCMJiGqrADCSNk8sQ==}
    engines: {node: '>=8.0'}
    dependencies:
      is-number: 7.0.0

  /toidentifier/1.0.1:
    resolution: {integrity: sha512-o5sSPKEkg/DIQNmH43V0/uerLrpzVedkUh8tGNvaeXpfpuwjKenlSox/2O/BTlZUtEe+JG7s5YhEz608PlAHRA==}
    engines: {node: '>=0.6'}
    dev: true

  /tough-cookie/2.5.0:
    resolution: {integrity: sha512-nlLsUzgm1kfLXSXfRZMc1KLAugd4hqJHDTvc2hDIwS3mZAfMEuMbc03SujMF+GEcpaX/qboeycw6iO8JwVv2+g==}
    engines: {node: '>=0.8'}
    dependencies:
      psl: 1.9.0
      punycode: 2.3.0
    dev: true

  /tr46/0.0.3:
    resolution: {integrity: sha512-N3WMsuqV66lT30CrXNbEjx4GEwlow3v6rr4mCcv6prnfwhS01rkgyFdjPNBYd9br7LpXV1+Emh01fHnq2Gdgrw==}

  /triple-beam/1.4.1:
    resolution: {integrity: sha512-aZbgViZrg1QNcG+LULa7nhZpJTZSLm/mXnHXnbAbjmN5aSa0y7V+wvv6+4WaBtpISJzThKy+PIPxc1Nq1EJ9mg==}
    engines: {node: '>= 14.0.0'}
    dev: true

  /ts-api-utils/1.0.3_typescript@5.4.5:
    resolution: {integrity: sha512-wNMeqtMz5NtwpT/UZGY5alT+VoKdSsOOP/kqHFcUW1P/VRhH2wJ48+DN2WwUliNbQ976ETwDL0Ifd2VVvgonvg==}
    engines: {node: '>=16.13.0'}
    peerDependencies:
      typescript: '>=4.2.0'
    dependencies:
      typescript: 5.4.5
    dev: true

  /ts-morph/15.1.0:
    resolution: {integrity: sha512-RBsGE2sDzUXFTnv8Ba22QfeuKbgvAGJFuTN7HfmIRUkgT/NaVLfDM/8OFm2NlFkGlWEXdpW5OaFIp1jvqdDuOg==}
    dependencies:
      '@ts-morph/common': 0.16.0
      code-block-writer: 11.0.3
    dev: false

  /ts-node/10.9.1_zhb5j7z2epl224l2ylrhvblng4:
    resolution: {integrity: sha512-NtVysVPkxxrwFGUUxGYhfux8k78pQB3JqYBXlLRZgdGUqTO5wU/UyHop5p70iEbGhB7q5KmiZiU0Y3KlJrScEw==}
    hasBin: true
    peerDependencies:
      '@swc/core': '>=1.2.50'
      '@swc/wasm': '>=1.2.50'
      '@types/node': '*'
      typescript: '>=2.7'
    peerDependenciesMeta:
      '@swc/core':
        optional: true
      '@swc/wasm':
        optional: true
    dependencies:
      '@cspotcode/source-map-support': 0.8.1
      '@tsconfig/node10': 1.0.9
      '@tsconfig/node12': 1.0.11
      '@tsconfig/node14': 1.0.3
      '@tsconfig/node16': 1.0.4
      '@types/node': 18.18.0
      acorn: 8.10.0
      acorn-walk: 8.2.0
      arg: 4.1.3
      create-require: 1.1.1
      diff: 4.0.2
      make-error: 1.3.6
      typescript: 5.4.5
      v8-compile-cache-lib: 3.0.1
      yn: 3.1.1
    dev: true

  /ts-node/8.10.2_typescript@5.4.5:
    resolution: {integrity: sha512-ISJJGgkIpDdBhWVu3jufsWpK3Rzo7bdiIXJjQc0ynKxVOVcg2oIrf2H2cejminGrptVc6q6/uynAHNCuWGbpVA==}
    engines: {node: '>=6.0.0'}
    hasBin: true
    peerDependencies:
      typescript: '>=2.7'
    dependencies:
      arg: 4.1.3
      diff: 4.0.2
      make-error: 1.3.6
      source-map-support: 0.5.21
      typescript: 5.4.5
      yn: 3.1.1
    dev: true

  /tslib/2.6.2:
    resolution: {integrity: sha512-AEYxH93jGFPn/a2iVAwW87VuUIkR1FVUKB77NwMF7nBTDkDrrT/Hpt/IrCJ0QXhW27jTBDcf5ZY7w6RiqTMw2Q==}

  /tunnel-agent/0.6.0:
    resolution: {integrity: sha512-McnNiV1l8RYeY8tBgEpuodCC1mLUdbSN+CYBL7kJsJNInOP8UjDDEwdk6Mw60vdLLrr5NHKZhMAOSrR2NZuQ+w==}
    dependencies:
      safe-buffer: 5.2.1
    dev: true

  /tunnel/0.0.6:
    resolution: {integrity: sha512-1h/Lnq9yajKY2PEbBadPXj3VxsDDu844OnaAo52UVmIzIvwwtBPIuNvkjuzBlTWpfJyUbG3ez0KSBibQkj4ojg==}
    engines: {node: '>=0.6.11 <=0.7.0 || >=0.7.3'}

  /tweetnacl/0.14.5:
    resolution: {integrity: sha512-KXXFFdAbFXY4geFIwoyNK+f5Z1b7swfXABfL7HXCmoIWMKU3dmS26672A4EeQtDzLKy7SXmfBu51JolvEKwtGA==}
    dev: true

  /type-check/0.4.0:
    resolution: {integrity: sha512-XleUoc9uwGXqjWwXaUTZAmzMcFZ5858QA2vvx1Ur5xIcixXIP+8LnFDgRplU30us6teqdlskFfu+ae4K79Ooew==}
    engines: {node: '>= 0.8.0'}
    dependencies:
      prelude-ls: 1.2.1
    dev: true

  /type-detect/4.0.8:
    resolution: {integrity: sha512-0fr/mIH1dlO+x7TlcMy+bIDqKPsw/70tVyeHW787goQjhmqaZe10uwLujubK9q9Lg6Fiho1KUKDYz0Z7k7g5/g==}
    engines: {node: '>=4'}
    dev: true

  /type-fest/0.20.2:
    resolution: {integrity: sha512-Ne+eE4r0/iWnpAxD852z3A+N0Bt5RN//NjJwRd2VFHEmrywxf5vsZlh4R6lixl6B+wz/8d+maTSAkN1FIkI3LQ==}
    engines: {node: '>=10'}
    dev: true

  /type-is/1.6.18:
    resolution: {integrity: sha512-TkRKr9sUTxEH8MdfuCSP7VizJyzRNMjj2J2do2Jr3Kym598JVdEksuzPQCnlFPW4ky9Q+iA+ma9BGm06XQBy8g==}
    engines: {node: '>= 0.6'}
    dependencies:
      media-typer: 0.3.0
      mime-types: 2.1.35
    dev: true

  /typed-array-buffer/1.0.0:
    resolution: {integrity: sha512-Y8KTSIglk9OZEr8zywiIHG/kmQ7KWyjseXs1CbSo8vC42w7hg2HgYTxSWwP0+is7bWDc1H+Fo026CpHFwm8tkw==}
    engines: {node: '>= 0.4'}
    dependencies:
      call-bind: 1.0.2
      get-intrinsic: 1.2.1
      is-typed-array: 1.1.12
    dev: true

  /typed-array-byte-length/1.0.0:
    resolution: {integrity: sha512-Or/+kvLxNpeQ9DtSydonMxCx+9ZXOswtwJn17SNLvhptaXYDJvkFFP5zbfU/uLmvnBJlI4yrnXRxpdWH/M5tNA==}
    engines: {node: '>= 0.4'}
    dependencies:
      call-bind: 1.0.2
      for-each: 0.3.3
      has-proto: 1.0.1
      is-typed-array: 1.1.12
    dev: true

  /typed-array-byte-offset/1.0.0:
    resolution: {integrity: sha512-RD97prjEt9EL8YgAgpOkf3O4IF9lhJFr9g0htQkm0rchFp/Vx7LW5Q8fSXXub7BXAODyUQohRMyOc3faCPd0hg==}
    engines: {node: '>= 0.4'}
    dependencies:
      available-typed-arrays: 1.0.5
      call-bind: 1.0.2
      for-each: 0.3.3
      has-proto: 1.0.1
      is-typed-array: 1.1.12
    dev: true

  /typed-array-length/1.0.4:
    resolution: {integrity: sha512-KjZypGq+I/H7HI5HlOoGHkWUUGq+Q0TPhQurLbyrVrvnKTBgzLhIJ7j6J/XTQOi0d1RjyZ0wdas8bKs2p0x3Ng==}
    dependencies:
      call-bind: 1.0.2
      for-each: 0.3.3
      is-typed-array: 1.1.12
    dev: true

  /typedarray/0.0.6:
    resolution: {integrity: sha512-/aCDEGatGvZ2BIk+HmLf4ifCJFwvKFNb9/JeZPMulfgFracn9QFcAf5GO8B/mweUjSoblS5In0cWhqpfs/5PQA==}
    dev: true

  /typescript/5.4.5:
    resolution: {integrity: sha512-vcI4UpRgg81oIRUFwR0WSIHKt11nJ7SAVlYNIu+QpqeyXP+gpQJy/Z4+F0aGxSE4MqwjyXvW/TzgkLAx2AGHwQ==}
    engines: {node: '>=14.17'}
    hasBin: true
    dev: true

  /ua-parser-js/0.7.36:
    resolution: {integrity: sha512-CPPLoCts2p7D8VbybttE3P2ylv0OBZEAy7a12DsulIEcAiMtWJy+PBgMXgWDI80D5UwqE8oQPHYnk13tm38M2Q==}
    dev: true

  /ufo/1.5.3:
    resolution: {integrity: sha512-Y7HYmWaFwPUmkoQCUIAYpKqkOf+SbVj/2fJJZ4RJMCfZp0rTGwRbzQD+HghfnhKOjL9E01okqz+ncJskGYfBNw==}
    dev: true

  /uglify-js/3.17.4:
    resolution: {integrity: sha512-T9q82TJI9e/C1TAxYvfb16xO120tMVFZrGA3f9/P4424DNu6ypK103y0GPFVa17yotwSyZW5iYXgjYHkGrJW/g==}
    engines: {node: '>=0.8.0'}
    hasBin: true
    requiresBuild: true
    dev: false
    optional: true

  /unbox-primitive/1.0.2:
    resolution: {integrity: sha512-61pPlCD9h51VoreyJ0BReideM3MDKMKnh6+V9L08331ipq6Q8OFXZYiqP6n/tbHx4s5I9uRhcye6BrbkizkBDw==}
    dependencies:
      call-bind: 1.0.2
      has-bigints: 1.0.2
      has-symbols: 1.0.3
      which-boxed-primitive: 1.0.2
    dev: true

  /unbzip2-stream/1.4.3:
    resolution: {integrity: sha512-mlExGW4w71ebDJviH16lQLtZS32VKqsSfk80GCfUlwT/4/hNRFsoscrF/c++9xinkMzECL1uL9DDwXqFWkruPg==}
    dependencies:
      buffer: 5.7.1
      through: 2.3.8
    dev: true

  /underscore/1.13.6:
    resolution: {integrity: sha512-+A5Sja4HP1M08MaXya7p5LvjuM7K6q/2EaC0+iovj/wOcMsTzMvDFbasi/oSapiwOlt252IqsKqPjCl7huKS0A==}
    dev: true

  /unicorn-magic/0.1.0:
    resolution: {integrity: sha512-lRfVq8fE8gz6QMBuDM6a+LO3IAzTi05H6gCVaUpir2E1Rwpo4ZUog45KpNXKC/Mn3Yb9UDuHumeFTo9iV/D9FQ==}
    engines: {node: '>=18'}

  /universalify/0.1.2:
    resolution: {integrity: sha512-rBJeI5CXAlmy1pV+617WB9J63U6XcazHHF2f2dbJix4XzpUF0RS3Zbj0FGIOCAva5P/d/GBOYaACQ1w+0azUkg==}
    engines: {node: '>= 4.0.0'}
    dev: true

  /universalify/2.0.0:
    resolution: {integrity: sha512-hAZsKq7Yy11Zu1DE0OzWjw7nnLZmJZYTDZZyEFHZdUhV8FkH5MCfoU1XMaxXovpyW5nq5scPqq0ZDP9Zyl04oQ==}
    engines: {node: '>= 10.0.0'}

  /unpipe/1.0.0:
    resolution: {integrity: sha512-pjy2bYhSsufwWlKwPc+l3cN7+wuJlK6uz0YdJEOlQDbl6jo/YlPi4mb8agUkVC8BF7V8NuzeyPNqRksA3hztKQ==}
    engines: {node: '>= 0.8'}
    dev: true

  /update-browserslist-db/1.0.13_browserslist@4.21.11:
    resolution: {integrity: sha512-xebP81SNcPuNpPP3uzeW1NYXxI3rxyJzF3pD6sH4jE7o/IX+WtSpwnVU+qIsDPyk0d3hmFQ7mjqc6AtV604hbg==}
    hasBin: true
    peerDependencies:
      browserslist: '>= 4.21.0'
    dependencies:
      browserslist: 4.21.11
      escalade: 3.1.2
      picocolors: 1.0.1
    dev: true

  /update-browserslist-db/1.0.16_browserslist@4.23.1:
    resolution: {integrity: sha512-KVbTxlBYlckhF5wgfyZXTWnMn7MMZjMu9XG8bPlliUOP9ThaF4QnhP8qrjrH7DRzHfSk0oQv1wToW+iA5GajEQ==}
    hasBin: true
    peerDependencies:
      browserslist: '>= 4.21.0'
    dependencies:
      browserslist: 4.23.1
      escalade: 3.1.2
      picocolors: 1.0.1
    dev: true

  /uri-js/4.4.1:
    resolution: {integrity: sha512-7rKUyy33Q1yc98pQ1DAmLtwX109F7TIfWlW1Ydo8Wl1ii1SeHieeh0HHfPeL2fMXK6z0s8ecKs9frCuLJvndBg==}
    dependencies:
      punycode: 2.3.0

  /urlpattern-polyfill/10.0.0:
    resolution: {integrity: sha512-H/A06tKD7sS1O1X2SshBVeA5FLycRpjqiBeqGKmBwBDBy28EnRjORxTNe269KSSr5un5qyWi1iL61wLxpd+ZOg==}
    dev: true

  /util-deprecate/1.0.2:
    resolution: {integrity: sha512-EPD5q1uXyFxJpCrLnCc1nHnq3gOa6DZBocAIiI2TaSCA7VCJ1UJDMagCzIkXNsUYfD1daK//LTEQ8xiIbrHtcw==}
    dev: true

  /utils-merge/1.0.1:
    resolution: {integrity: sha512-pMZTvIkT1d+TFGvDOqodOclx0QWkkgi6Tdoa8gC8ffGAAqz9pzPTZWAybbsHHoED/ztMtkv/VoYTYyShUn81hA==}
    engines: {node: '>= 0.4.0'}
    dev: true

  /uuid/3.4.0:
    resolution: {integrity: sha512-HjSDRw6gZE5JMggctHBcjVak08+KEVhSIiDzFnT9S9aegmp85S/bReBVTb4QTFaRNptJ9kuYaNhnbNEOkbKb/A==}
    deprecated: Please upgrade  to version 7 or higher.  Older versions may use Math.random() in certain circumstances, which is known to be problematic.  See https://v8.dev/blog/math-random for details.
    hasBin: true
    dev: true

  /uuid/8.3.2:
    resolution: {integrity: sha512-+NYs2QeMWy+GWFOEm9xnn6HCDp0l7QBD7ml8zLUmJ+93Q5NF0NocErnwkTkXVFNiX3/fpC6afS8Dhb/gz7R7eg==}
    hasBin: true

  /v8-compile-cache-lib/3.0.1:
    resolution: {integrity: sha512-wa7YjyUGfNZngI/vtK0UHAN+lgDCxBPCylVXGp0zu59Fz5aiGtNXaq3DhIov063MorB+VfufLh3JlF2KdTK3xg==}
    dev: true

  /validate-npm-package-license/3.0.4:
    resolution: {integrity: sha512-DpKm2Ui/xN7/HQKCtpZxoRWBhZ9Z0kqtygG8XCgNQ8ZlDnxuQmWhj566j8fN4Cu3/JmbhsDo7fcAJq4s9h27Ew==}
    dependencies:
      spdx-correct: 3.2.0
      spdx-expression-parse: 3.0.1
    dev: true

  /vary/1.1.2:
    resolution: {integrity: sha512-BNGbWLfd0eUPabhkXUVm0j8uuvREyTh5ovRa/dyow/BqAbZJyC+5fU+IzQOzmAKzYqYRAISoRhdQr3eIZ/PXqg==}
    engines: {node: '>= 0.8'}
    dev: true

  /verror/1.10.0:
    resolution: {integrity: sha512-ZZKSmDAEFOijERBLkmYfJ+vmk3w+7hOLYDNkRCuRuMJGEmqYNCNLyBBFwWKVMhfwaEF3WOd0Zlw86U/WC/+nYw==}
    engines: {'0': node >=0.6.0}
    dependencies:
      assert-plus: 1.0.0
      core-util-is: 1.0.2
      extsprintf: 1.3.0
    dev: true

  /vite-node/1.6.0_@types+node@18.18.0:
    resolution: {integrity: sha512-de6HJgzC+TFzOu0NTC4RAIsyf/DY/ibWDYQUcuEA84EMHhcefTUGkjFHKKEJhQN4A+6I0u++kr3l36ZF2d7XRw==}
    engines: {node: ^18.0.0 || >=20.0.0}
    hasBin: true
    dependencies:
      cac: 6.7.14
      debug: 4.3.4
      pathe: 1.1.2
      picocolors: 1.0.1
      vite: 5.2.13_@types+node@18.18.0
    transitivePeerDependencies:
      - '@types/node'
      - less
      - lightningcss
      - sass
      - stylus
      - sugarss
      - supports-color
      - terser
    dev: true

  /vite/5.2.13_@types+node@18.18.0:
    resolution: {integrity: sha512-SSq1noJfY9pR3I1TUENL3rQYDQCFqgD+lM6fTRAM8Nv6Lsg5hDLaXkjETVeBt+7vZBCMoibD+6IWnT2mJ+Zb/A==}
    engines: {node: ^18.0.0 || >=20.0.0}
    hasBin: true
    peerDependencies:
      '@types/node': ^18.0.0 || >=20.0.0
      less: '*'
      lightningcss: ^1.21.0
      sass: '*'
      stylus: '*'
      sugarss: '*'
      terser: ^5.4.0
    peerDependenciesMeta:
      '@types/node':
        optional: true
      less:
        optional: true
      lightningcss:
        optional: true
      sass:
        optional: true
      stylus:
        optional: true
      sugarss:
        optional: true
      terser:
        optional: true
    dependencies:
      '@types/node': 18.18.0
      esbuild: 0.20.2
      postcss: 8.4.38
      rollup: 4.18.0
    optionalDependencies:
      fsevents: 2.3.3
    dev: true

  /vitest/1.6.0_@types+node@18.18.0:
    resolution: {integrity: sha512-H5r/dN06swuFnzNFhq/dnz37bPXnq8xB2xB5JOVk8K09rUtoeNN+LHWkoQ0A/i3hvbUKKcCei9KpbxqHMLhLLA==}
    engines: {node: ^18.0.0 || >=20.0.0}
    hasBin: true
    peerDependencies:
      '@edge-runtime/vm': '*'
      '@types/node': ^18.0.0 || >=20.0.0
      '@vitest/browser': 1.6.0
      '@vitest/ui': 1.6.0
      happy-dom: '*'
      jsdom: '*'
    peerDependenciesMeta:
      '@edge-runtime/vm':
        optional: true
      '@types/node':
        optional: true
      '@vitest/browser':
        optional: true
      '@vitest/ui':
        optional: true
      happy-dom:
        optional: true
      jsdom:
        optional: true
    dependencies:
      '@types/node': 18.18.0
      '@vitest/expect': 1.6.0
      '@vitest/runner': 1.6.0
      '@vitest/snapshot': 1.6.0
      '@vitest/spy': 1.6.0
      '@vitest/utils': 1.6.0
      acorn-walk: 8.3.2
      chai: 4.4.1
      debug: 4.3.4
      execa: 8.0.1
      local-pkg: 0.5.0
      magic-string: 0.30.10
      pathe: 1.1.2
      picocolors: 1.0.1
      std-env: 3.7.0
      strip-literal: 2.1.0
      tinybench: 2.8.0
      tinypool: 0.8.4
      vite: 5.2.13_@types+node@18.18.0
      vite-node: 1.6.0_@types+node@18.18.0
      why-is-node-running: 2.2.2
    transitivePeerDependencies:
      - less
      - lightningcss
      - sass
      - stylus
      - sugarss
      - supports-color
      - terser
    dev: true

  /void-elements/2.0.1:
    resolution: {integrity: sha512-qZKX4RnBzH2ugr8Lxa7x+0V6XD9Sb/ouARtiasEQCHB1EVU4NXtmHsDDrx1dO4ne5fc3J6EW05BP1Dl0z0iung==}
    engines: {node: '>=0.10.0'}
    dev: true

  /vscode-jsonrpc/3.6.2:
    resolution: {integrity: sha512-T24Jb5V48e4VgYliUXMnZ379ItbrXgOimweKaJshD84z+8q7ZOZjJan0MeDe+Ugb+uqERDVV8SBmemaGMSMugA==}
    engines: {node: '>=4.0.0 || >=6.0.0'}
    dev: false

  /vscode-jsonrpc/8.2.0:
    resolution: {integrity: sha512-C+r0eKJUIfiDIfwJhria30+TYWPtuHJXHtI7J0YlOmKAo7ogxP20T0zxB7HZQIFhIyvoBPwWskjxrvAtfjyZfA==}
    engines: {node: '>=14.0.0'}

  /vscode-languageserver-protocol/3.17.5:
    resolution: {integrity: sha512-mb1bvRJN8SVznADSGWM9u/b07H7Ecg0I3OgXDuLdn307rl/J3A9YD6/eYOssqhecL27hK1IPZAsaqh00i/Jljg==}
    dependencies:
      vscode-jsonrpc: 8.2.0
      vscode-languageserver-types: 3.17.5

  /vscode-languageserver-textdocument/1.0.11:
    resolution: {integrity: sha512-X+8T3GoiwTVlJbicx/sIAF+yuJAqz8VvwJyoMVhwEMoEKE/fkDmrqUgDMyBECcM2A2frVZIUj5HI/ErRXCfOeA==}

  /vscode-languageserver-types/3.17.5:
    resolution: {integrity: sha512-Ld1VelNuX9pdF39h2Hgaeb5hEZM2Z3jUrrMgWQAu82jMtZp7p3vJT3BzToKtZI7NgQssZje5o0zryOrhQvzQAg==}

  /vscode-languageserver/9.0.1:
    resolution: {integrity: sha512-woByF3PDpkHFUreUa7Hos7+pUWdeWMXRd26+ZX2A8cFx6v/JPTtd4/uN0/jB6XQHYaOlHbio03NTHCqrgG5n7g==}
    hasBin: true
    dependencies:
      vscode-languageserver-protocol: 3.17.5

  /wait-port/0.2.14:
    resolution: {integrity: sha512-kIzjWcr6ykl7WFbZd0TMae8xovwqcqbx6FM9l+7agOgUByhzdjfzZBPK2CPufldTOMxbUivss//Sh9MFawmPRQ==}
    engines: {node: '>=8'}
    hasBin: true
    dependencies:
      chalk: 2.4.2
      commander: 3.0.2
      debug: 4.3.4
    transitivePeerDependencies:
      - supports-color
    dev: true

  /watchpack/2.4.0:
    resolution: {integrity: sha512-Lcvm7MGST/4fup+ifyKi2hjyIAwcdI4HRgtvTpIUxBRhB+RFtUh8XtDOxUfctVCnhVi+QQj49i91OyvzkJl6cg==}
    engines: {node: '>=10.13.0'}
    dependencies:
      glob-to-regexp: 0.4.1
      graceful-fs: 4.2.11
    dev: true

  /web-streams-polyfill/3.2.1:
    resolution: {integrity: sha512-e0MO3wdXWKrLbL0DgGnUV7WHVuw9OUvL4hjgnPkIeEvESk74gAITi5G606JtZPp39cd8HA9VQzCIvA49LpPN5Q==}
    engines: {node: '>= 8'}
    dev: true

  /webidl-conversions/3.0.1:
    resolution: {integrity: sha512-2JAn3z8AR6rjK8Sm8orRC0h/bcl/DqL7tRPdGZ4I1CjdF+EaMLmYxBHyXuKL849eucPFhvBoxMsflfOb8kxaeQ==}

  /webpack-cli/4.10.0_webpack@5.88.2:
    resolution: {integrity: sha512-NLhDfH/h4O6UOy+0LSso42xvYypClINuMNBVVzX4vX98TmTaTUxwRbXdhucbFMd2qLaCTcLq/PdYrvi8onw90w==}
    engines: {node: '>=10.13.0'}
    hasBin: true
    peerDependencies:
      '@webpack-cli/generators': '*'
      '@webpack-cli/migrate': '*'
      webpack: 4.x.x || 5.x.x
      webpack-bundle-analyzer: '*'
      webpack-dev-server: '*'
    peerDependenciesMeta:
      '@webpack-cli/generators':
        optional: true
      '@webpack-cli/migrate':
        optional: true
      webpack-bundle-analyzer:
        optional: true
      webpack-dev-server:
        optional: true
    dependencies:
      '@discoveryjs/json-ext': 0.5.7
      '@webpack-cli/configtest': 1.2.0_w3wu7rcwmvifygnqiqkxwjppse
      '@webpack-cli/info': 1.5.0_webpack-cli@4.10.0
      '@webpack-cli/serve': 1.7.0_webpack-cli@4.10.0
      colorette: 2.0.20
      commander: 7.2.0
      cross-spawn: 7.0.3
      fastest-levenshtein: 1.0.16
      import-local: 3.1.0
      interpret: 2.2.0
      rechoir: 0.7.1
      webpack: 5.88.2_webpack-cli@4.10.0
      webpack-merge: 5.9.0
    dev: true

  /webpack-merge/5.9.0:
    resolution: {integrity: sha512-6NbRQw4+Sy50vYNTw7EyOn41OZItPiXB8GNv3INSoe3PSFaHJEz3SHTrYVaRm2LilNGnFUzh0FAwqPEmU/CwDg==}
    engines: {node: '>=10.0.0'}
    dependencies:
      clone-deep: 4.0.1
      wildcard: 2.0.1
    dev: true

  /webpack-sources/3.2.3:
    resolution: {integrity: sha512-/DyMEOrDgLKKIG0fmvtz+4dUX/3Ghozwgm6iPp8KRhvn+eQf9+Q7GWxVNMk3+uCPWfdXYC4ExGBckIXdFEfH1w==}
    engines: {node: '>=10.13.0'}
    dev: true

  /webpack/5.88.2_webpack-cli@4.10.0:
    resolution: {integrity: sha512-JmcgNZ1iKj+aiR0OvTYtWQqJwq37Pf683dY9bVORwVbUrDhLhdn/PlO2sHsFHPkj7sHNQF3JwaAkp49V+Sq1tQ==}
    engines: {node: '>=10.13.0'}
    hasBin: true
    peerDependencies:
      webpack-cli: '*'
    peerDependenciesMeta:
      webpack-cli:
        optional: true
    dependencies:
      '@types/eslint-scope': 3.7.5
      '@types/estree': 1.0.2
      '@webassemblyjs/ast': 1.11.6
      '@webassemblyjs/wasm-edit': 1.11.6
      '@webassemblyjs/wasm-parser': 1.11.6
      acorn: 8.10.0
      acorn-import-assertions: 1.9.0_acorn@8.10.0
      browserslist: 4.21.11
      chrome-trace-event: 1.0.3
      enhanced-resolve: 5.15.0
      es-module-lexer: 1.3.1
      eslint-scope: 5.1.1
      events: 3.3.0
      glob-to-regexp: 0.4.1
      graceful-fs: 4.2.11
      json-parse-even-better-errors: 2.3.1
      loader-runner: 4.3.0
      mime-types: 2.1.35
      neo-async: 2.6.2
      schema-utils: 3.3.0
      tapable: 2.2.1
      terser-webpack-plugin: 5.3.9_webpack@5.88.2
      watchpack: 2.4.0
      webpack-cli: 4.10.0_webpack@5.88.2
      webpack-sources: 3.2.3
    transitivePeerDependencies:
      - '@swc/core'
      - esbuild
      - uglify-js
    dev: true

  /whatwg-mimetype/2.3.0:
    resolution: {integrity: sha512-M4yMwr6mAnQz76TbJm914+gPpB/nCwvZbJU28cUD6dR004SAxDLOOSUaB1JDRqLtaOV/vi0IC5lEAGFgrjGv/g==}
    dev: true

  /whatwg-url/5.0.0:
    resolution: {integrity: sha512-saE57nupxk6v3HY35+jzBwYa0rKSy0XR8JSxZPwgLr7ys0IBzhGviA1/TUGJLmSVqs8pb9AnvICXEuOHLprYTw==}
    dependencies:
      tr46: 0.0.3
      webidl-conversions: 3.0.1

  /which-boxed-primitive/1.0.2:
    resolution: {integrity: sha512-bwZdv0AKLpplFY2KZRX6TvyuN7ojjr7lwkg6ml0roIy9YeuSr7JS372qlNW18UQYzgYK9ziGcerWqZOmEn9VNg==}
    dependencies:
      is-bigint: 1.0.4
      is-boolean-object: 1.1.2
      is-number-object: 1.0.7
      is-string: 1.0.7
      is-symbol: 1.0.4
    dev: true

  /which-collection/1.0.1:
    resolution: {integrity: sha512-W8xeTUwaln8i3K/cY1nGXzdnVZlidBcagyNFtBdD5kxnb4TvGKR7FfSIS3mYpwWS1QUCutfKz8IY8RjftB0+1A==}
    dependencies:
      is-map: 2.0.2
      is-set: 2.0.2
      is-weakmap: 2.0.1
      is-weakset: 2.0.2
    dev: true

  /which-typed-array/1.1.11:
    resolution: {integrity: sha512-qe9UWWpkeG5yzZ0tNYxDmd7vo58HDBc39mZ0xWWpolAGADdFOzkfamWLDxkOWcvHQKVmdTyQdLD4NOfjLWTKew==}
    engines: {node: '>= 0.4'}
    dependencies:
      available-typed-arrays: 1.0.5
      call-bind: 1.0.2
      for-each: 0.3.3
      gopd: 1.0.1
      has-tostringtag: 1.0.0
    dev: true

  /which/1.3.1:
    resolution: {integrity: sha512-HxJdYWq1MTIQbJ3nw0cqssHoTNU267KlrDuGZ1WYlxDStUtKUhOaJmh112/TZmHxxUfuJqPXSOm7tDyas0OSIQ==}
    hasBin: true
    dependencies:
      isexe: 2.0.0
    dev: true

  /which/2.0.2:
    resolution: {integrity: sha512-BLI3Tl1TW3Pvl70l3yq3Y64i+awpwXqsGBYWkkqMtnbXgrMD+yj7rhW0kuEDxzJaYXGjEW5ogapKNMEKNMjibA==}
    engines: {node: '>= 8'}
    hasBin: true
    dependencies:
      isexe: 2.0.0
    dev: true

  /why-is-node-running/2.2.2:
    resolution: {integrity: sha512-6tSwToZxTOcotxHeA+qGCq1mVzKR3CwcJGmVcY+QE8SHy6TnpFnh8PAvPNHYr7EcuVeG0QSMxtYCuO1ta/G/oA==}
    engines: {node: '>=8'}
    hasBin: true
    dependencies:
      siginfo: 2.0.0
      stackback: 0.0.2
    dev: true

  /wildcard/2.0.1:
    resolution: {integrity: sha512-CC1bOL87PIWSBhDcTrdeLo6eGT7mCFtrg0uIJtqJUFyK+eJnzl8A1niH56uu7KMa5XFrtiV+AQuHO3n7DsHnLQ==}
    dev: true

  /winston-transport/4.5.0:
    resolution: {integrity: sha512-YpZzcUzBedhlTAfJg6vJDlyEai/IFMIVcaEZZyl3UXIl4gmqRpU7AE89AHLkbzLUsv0NVmw7ts+iztqKxxPW1Q==}
    engines: {node: '>= 6.4.0'}
    dependencies:
      logform: 2.5.1
      readable-stream: 3.6.2
      triple-beam: 1.4.1
    dev: true

  /winston/3.10.0:
    resolution: {integrity: sha512-nT6SIDaE9B7ZRO0u3UvdrimG0HkB7dSTAgInQnNR2SOPJ4bvq5q79+pXLftKmP52lJGW15+H5MCK0nM9D3KB/g==}
    engines: {node: '>= 12.0.0'}
    dependencies:
      '@colors/colors': 1.5.0
      '@dabh/diagnostics': 2.0.3
      async: 3.2.4
      is-stream: 2.0.1
      logform: 2.5.1
      one-time: 1.0.0
      readable-stream: 3.6.2
      safe-stable-stringify: 2.4.3
      stack-trace: 0.0.10
      triple-beam: 1.4.1
      winston-transport: 4.5.0
    dev: true

  /wordwrap/1.0.0:
    resolution: {integrity: sha512-gvVzJFlPycKc5dZN4yPkP8w7Dc37BtP1yczEneOb4uq34pXZcvrtRTmWV8W+Ume+XCxKgbjM+nevkyFPMybd4Q==}
    dev: false

  /workerpool/6.2.0:
    resolution: {integrity: sha512-Rsk5qQHJ9eowMH28Jwhe8HEbmdYDX4lwoMWshiCXugjtHqMD9ZbiqSDLxcsfdqsETPzVUtX5s1Z5kStiIM6l4A==}
    dev: true

  /workerpool/6.2.1:
    resolution: {integrity: sha512-ILEIE97kDZvF9Wb9f6h5aXK4swSlKGUcOEGiIYb2OOu/IrDU9iwj0fD//SsA6E5ibwJxpEvhullJY4Sl4GcpAw==}
    dev: true

  /wrap-ansi/7.0.0:
    resolution: {integrity: sha512-YVGIj2kamLSTxw6NsZjoBxfSwsn0ycdesmc4p+Q21c5zPuZ1pl+NfxVdxPtdHvmNVOQ6XSYG4AUtyt/Fi7D16Q==}
    engines: {node: '>=10'}
    dependencies:
      ansi-styles: 4.3.0
      string-width: 4.2.3
      strip-ansi: 6.0.1

  /wrap-ansi/8.1.0:
    resolution: {integrity: sha512-si7QWI6zUMq56bESFvagtmzMdGOtoxfR+Sez11Mobfc7tm+VkUckk9bW2UeffTGVUbOksxmSw0AA2gs8g71NCQ==}
    engines: {node: '>=12'}
    dependencies:
      ansi-styles: 6.2.1
      string-width: 5.1.2
      strip-ansi: 7.1.0
    dev: true

  /wrappy/1.0.2:
    resolution: {integrity: sha512-l4Sp/DRseor9wL6EvV2+TuQn63dMkPjZ/sp9XkghTEbV9KlPS1xUsZ3u7/IQO4wxtcFB4bgpQPRcR3QCvezPcQ==}
    dev: true

  /ws/8.11.0:
    resolution: {integrity: sha512-HPG3wQd9sNQoT9xHyNCXoDUa+Xw/VevmY9FoHyQ+g+rrMn4j6FB4np7Z0OhdTgjx6MgQLK7jwSy1YecU1+4Asg==}
    engines: {node: '>=10.0.0'}
    peerDependencies:
      bufferutil: ^4.0.1
      utf-8-validate: ^5.0.2
    peerDependenciesMeta:
      bufferutil:
        optional: true
      utf-8-validate:
        optional: true
    dev: true

  /ws/8.16.0:
    resolution: {integrity: sha512-HS0c//TP7Ina87TfiPUz1rQzMhHrl/SG2guqRcTOIUYD2q8uhUdNHZYJUaQ8aTGPzCh+c6oawMKW35nFl1dxyQ==}
    engines: {node: '>=10.0.0'}
    peerDependencies:
      bufferutil: ^4.0.1
      utf-8-validate: '>=5.0.2'
    peerDependenciesMeta:
      bufferutil:
        optional: true
      utf-8-validate:
        optional: true
    dev: true

  /xml2js/0.5.0:
    resolution: {integrity: sha512-drPFnkQJik/O+uPKpqSgr22mpuFHqKdbS835iAQrUC73L2F5WkboIRd63ai/2Yg6I1jzifPFKH2NTK+cfglkIA==}
    engines: {node: '>=4.0.0'}
    dependencies:
      sax: 1.2.4
      xmlbuilder: 11.0.1

  /xmlbuilder/11.0.1:
    resolution: {integrity: sha512-fDlsI/kFEx7gLvbecc0/ohLG50fugQp8ryHzMTuW9vSa1GJ0XYWKnhsUx7oie3G98+r56aTQIUB4kht42R3JvA==}
    engines: {node: '>=4.0'}

  /xtend/4.0.2:
    resolution: {integrity: sha512-LKYU1iAXJXUgAXn9URjiu+MWhyUXHsvfp7mcuYm9dSUKK0/CjtrUwFAxD82/mCWbtLsGjFIad0wIsod4zrTAEQ==}
    engines: {node: '>=0.4'}
    dev: true

  /y18n/5.0.8:
    resolution: {integrity: sha512-0pfFzegeDWJHJIAmTLRP2DwHjdF5s7jo9tuztdQxAhINCdvS+3nGINqPd00AphqJR/0LhANUS6/+7SCb98YOfA==}
    engines: {node: '>=10'}

  /yallist/3.1.1:
    resolution: {integrity: sha512-a4UGQaWPH59mOXUYnAG2ewncQS4i4F43Tv3JoAM+s2VDAmS9NsK8GpDMLrCHPksFT7h3K6TOoUNn2pb7RoXx4g==}
    dev: true

  /yallist/4.0.0:
    resolution: {integrity: sha512-3wdGidZyq5PB084XLES5TpOSRA3wjXAlIWMhum2kRcv/41Sn2emQ0dycQW4uZXLejwKvg6EsvbdlVL+FYEct7A==}

  /yaml/2.4.5:
    resolution: {integrity: sha512-aBx2bnqDzVOyNKfsysjA2ms5ZlnjSAW2eG3/L5G/CSujfjLJTJsEw1bGw8kCf04KodQWk1pxlGnZ56CRxiawmg==}
    engines: {node: '>= 14'}
    hasBin: true

  /yargs-parser/20.2.4:
    resolution: {integrity: sha512-WOkpgNhPTlE73h4VFAFsOnomJVaovO8VqLDzy5saChRBFQFBoMYirowyW+Q9HB4HFF4Z7VZTiG3iSzJJA29yRA==}
    engines: {node: '>=10'}
    dev: true

  /yargs-parser/20.2.9:
    resolution: {integrity: sha512-y11nGElTIV+CT3Zv9t7VKl+Q3hTQoT9a1Qzezhhl6Rp21gJ/IVTW7Z3y9EWXhuUBC2Shnf+DX0antecpAwSP8w==}
    engines: {node: '>=10'}
    dev: true

  /yargs-parser/21.1.1:
    resolution: {integrity: sha512-tVpsJW7DdjecAiFpbIB1e3qxIQsE6NoPc5/eTdrbbIC4h0LVsWhnoa3g+m2HclBIujHzsxZ4VJVA+GUuc2/LBw==}
    engines: {node: '>=12'}

  /yargs-unparser/2.0.0:
    resolution: {integrity: sha512-7pRTIA9Qc1caZ0bZ6RYRGbHJthJWuakf+WmHK0rVeLkNrrGhfoabBNdue6kdINI6r4if7ocq9aD/n7xwKOdzOA==}
    engines: {node: '>=10'}
    dependencies:
      camelcase: 6.3.0
      decamelize: 4.0.0
      flat: 5.0.2
      is-plain-obj: 2.1.0
    dev: true

  /yargs/16.2.0:
    resolution: {integrity: sha512-D1mvvtDG0L5ft/jGWkLpG1+m0eQxOfaBvTNELraWj22wSVUMWxZUvYgJYcKh6jGGIkJFhH4IZPQhR4TKpc8mBw==}
    engines: {node: '>=10'}
    dependencies:
      cliui: 7.0.4
      escalade: 3.1.1
      get-caller-file: 2.0.5
      require-directory: 2.1.1
      string-width: 4.2.3
      y18n: 5.0.8
      yargs-parser: 20.2.9
    dev: true

  /yargs/17.7.2:
    resolution: {integrity: sha512-7dSzzRQ++CKnNI/krKnYRV7JKKPUXMEh61soaHKg9mrWEhzFWhFnxPxGl+69cD1Ou63C13NUPCnmIcrvqCuM6w==}
    engines: {node: '>=12'}
    dependencies:
      cliui: 8.0.1
      escalade: 3.1.1
      get-caller-file: 2.0.5
      require-directory: 2.1.1
      string-width: 4.2.3
      y18n: 5.0.8
      yargs-parser: 21.1.1

  /yauzl/2.10.0:
    resolution: {integrity: sha512-p4a9I6X6nu6IhoGmBqAcbJy1mlC4j27vEPZX9F4L4/vZT3Lyq1VkFHw/V/PUcB9Buo+DG3iHkT0x3Qya58zc3g==}
    dependencies:
      buffer-crc32: 0.2.13
      fd-slicer: 1.1.0
    dev: true

  /yn/3.1.1:
    resolution: {integrity: sha512-Ux4ygGWsu2c7isFWe8Yu1YluJmqVhxqK2cLXNQA5AcC3QfbGNpM7fu0Y8b/z16pXLnFxZYvWhd3fhBY9DLmC6Q==}
    engines: {node: '>=6'}
    dev: true

  /yocto-queue/0.1.0:
    resolution: {integrity: sha512-rVksvsnNCdJ/ohGc6xgPwyN8eheCxsiLM8mxuE/t/mOVqJewPuO1miLpTHQiRgTKCLexL4MeAFVagts7HmNZ2Q==}
    engines: {node: '>=10'}
    dev: true

  /yocto-queue/1.0.0:
    resolution: {integrity: sha512-9bnSc/HEW2uRy67wc+T8UwauLuPJVn28jb+GtJY16iiKWyvmYJRXVT4UamsAEGQfPohgr2q4Tq0sQbQlxTfi1g==}
    engines: {node: '>=12.20'}
    dev: true<|MERGE_RESOLUTION|>--- conflicted
+++ resolved
@@ -233,19 +233,11 @@
       '@azure-tools/cadl-ranch-expect': ^0.13.4
       '@azure-tools/cadl-ranch-specs': ^0.33.4
       '@azure-tools/rlc-common': workspace:^0.29.0
-<<<<<<< HEAD
       '@azure-tools/typespec-autorest': '>=0.43.0 <1.0.0'
       '@azure-tools/typespec-azure-core': '>=0.43.0 <1.0.0'
       '@azure-tools/typespec-azure-resource-manager': '>=0.43.0 <1.0.0'
       '@azure-tools/typespec-client-generator-core': '>=0.43.0 <1.0.0'
-      '@azure/abort-controller': ^2.0.0
-=======
-      '@azure-tools/typespec-autorest': '>=0.42.1 <1.0.0'
-      '@azure-tools/typespec-azure-core': '>=0.42.0 <1.0.0'
-      '@azure-tools/typespec-azure-resource-manager': '>=0.42.1 <1.0.0'
-      '@azure-tools/typespec-client-generator-core': '>=0.42.2 <1.0.0'
       '@azure/abort-controller': ^2.1.2
->>>>>>> 4f751846
       '@azure/core-auth': ^1.6.0
       '@azure/core-lro': 3.0.0-beta.2
       '@azure/core-paging': ^1.5.0
@@ -293,7 +285,6 @@
       tslib: 2.6.2
     devDependencies:
       '@azure-rest/core-client': 2.0.0
-<<<<<<< HEAD
       '@azure-tools/cadl-ranch': 0.12.8_idwqxt3tapfhp2vsjq6tobrmge
       '@azure-tools/cadl-ranch-expect': 0.13.4_slesryzarwbyvcf3mhszmr4dlm
       '@azure-tools/cadl-ranch-specs': 0.33.4_os3md7h7fcok2eynvsrvyepqoq
@@ -301,17 +292,7 @@
       '@azure-tools/typespec-azure-core': 0.43.0_2idjsbfb2yn4ycais27dictks4
       '@azure-tools/typespec-azure-resource-manager': 0.43.0_anmwdl6ok3gaj7stcmaljgk3mi
       '@azure-tools/typespec-client-generator-core': 0.43.0_uovqfdr3tffszkt2tayxtbnshy
-      '@azure/abort-controller': 2.0.0
-=======
-      '@azure-tools/cadl-ranch': 0.12.8_gjthgjp763rka6esv3wt24smmu
-      '@azure-tools/cadl-ranch-expect': 0.13.4_wzddmpgib6gbs7s6pzox6x7k4u
-      '@azure-tools/cadl-ranch-specs': 0.33.4_idbalmm5pogybt5joy2fbn3niy
-      '@azure-tools/typespec-autorest': 0.42.1_uq7okz7y7euyby54kwkjmqmywq
-      '@azure-tools/typespec-azure-core': 0.42.0_vh6ubjfznouqbteha4a2uzvejq
-      '@azure-tools/typespec-azure-resource-manager': 0.42.1_uhmhlf4rrtw6krq4zomqwzdgo4
-      '@azure-tools/typespec-client-generator-core': 0.42.2_pltw6jvksz75whntgvodyimazu
       '@azure/abort-controller': 2.1.2
->>>>>>> 4f751846
       '@azure/core-auth': 1.6.0
       '@azure/core-lro': 3.0.0-beta.2
       '@azure/core-paging': 1.5.0
@@ -1923,7 +1904,7 @@
       debug: 4.3.4
       globby: 11.1.0
       is-glob: 4.0.3
-      semver: 7.6.2
+      semver: 7.6.0
       ts-api-utils: 1.0.3_typescript@5.4.5
       typescript: 5.4.5
     transitivePeerDependencies:
@@ -1943,7 +1924,7 @@
       '@typescript-eslint/types': 6.8.0
       '@typescript-eslint/typescript-estree': 6.8.0_typescript@5.4.5
       eslint: 8.50.0
-      semver: 7.6.2
+      semver: 7.6.0
     transitivePeerDependencies:
       - supports-color
       - typescript
