--- conflicted
+++ resolved
@@ -110,11 +110,7 @@
       '@types/fs-extra': 9.0.13
       '@types/js-yaml': 3.12.1
       '@types/mocha': 5.2.7
-<<<<<<< HEAD
       '@types/node': 18.16.10
-=======
-      '@types/node': 18.16.12
->>>>>>> e0b02fe0
       '@types/prettier': 1.19.1
       '@types/sinon': 10.0.15
       '@types/xmlbuilder': 0.0.34
@@ -171,20 +167,12 @@
     devDependencies:
       '@types/fs-extra': 8.1.2
       '@types/lodash': 4.14.194
-<<<<<<< HEAD
       '@types/node': 18.16.10
-=======
-      '@types/node': 18.16.12
->>>>>>> e0b02fe0
       eslint: 8.40.0
       fs-extra: 10.1.0
       prettier: 2.7.1
       rimraf: 3.0.2
-<<<<<<< HEAD
       ts-node: 10.9.1_u5ax4hcaao6h6ctrp2v254guiq
-=======
-      ts-node: 10.9.1_s5yysxq5pekb2utcoyjmfmampi
->>>>>>> e0b02fe0
       typescript: 5.0.4
 
   ../../packages/typespec-test:
@@ -220,11 +208,7 @@
       prettier: 2.7.1
     devDependencies:
       '@types/mocha': 5.2.7
-<<<<<<< HEAD
       '@types/node': 18.16.10
-=======
-      '@types/node': 18.16.12
->>>>>>> e0b02fe0
       ts-node: 8.10.2_typescript@5.0.4
       typescript: 5.0.4
 
@@ -280,11 +264,7 @@
       '@azure-rest/core-client': 1.1.3
       '@azure-tools/cadl-ranch': 0.4.14_3cjqqgv4r33nr5whoygb4gr3p4
       '@azure-tools/cadl-ranch-expect': 0.3.1_nwoy7fm4y4huu6dyos7frmr6pu
-<<<<<<< HEAD
       '@azure-tools/cadl-ranch-specs': 0.14.10_athkghgm7vcphcaeqavd4yxwcu
-=======
-      '@azure-tools/cadl-ranch-specs': 0.14.10_p6lkoqq4dykp5xy36obrjz7y4y
->>>>>>> e0b02fe0
       '@azure/core-auth': 1.4.0
       '@azure/core-lro': 2.5.3
       '@azure/core-paging': 1.5.0
@@ -293,11 +273,7 @@
       '@types/chai': 4.3.5
       '@types/fs-extra': 9.0.13
       '@types/mocha': 9.1.1
-<<<<<<< HEAD
       '@types/node': 18.16.10
-=======
-      '@types/node': 18.16.12
->>>>>>> e0b02fe0
       '@types/prettier': 2.7.2
       '@typescript-eslint/eslint-plugin': 5.59.6_hrzo544y7ygaq2nap7kmpxcgnm
       '@typescript-eslint/parser': 5.59.6_3qfatcekpgbllh6uk5ivyhkbxq
@@ -310,11 +286,7 @@
       mkdirp: 2.1.6
       mocha: 9.2.2
       rimraf: 3.0.2
-<<<<<<< HEAD
-      ts-node: 10.9.1_u5ax4hcaao6h6ctrp2v254guiq
-=======
       ts-node: 10.9.1_s5yysxq5pekb2utcoyjmfmampi
->>>>>>> e0b02fe0
       typescript: 5.0.4
 
 packages:
@@ -382,11 +354,7 @@
     dependencies:
       '@azure/identity': 3.2.2
       '@azure/storage-blob': 12.14.0
-<<<<<<< HEAD
       '@types/node': 18.16.10
-=======
-      '@types/node': 18.16.12
->>>>>>> e0b02fe0
     transitivePeerDependencies:
       - encoding
       - supports-color
@@ -407,11 +375,7 @@
       '@typespec/versioning': 0.44.0_@typespec+compiler@0.44.0
     dev: true
 
-<<<<<<< HEAD
   /@azure-tools/cadl-ranch-specs/0.14.10_athkghgm7vcphcaeqavd4yxwcu:
-=======
-  /@azure-tools/cadl-ranch-specs/0.14.10_p6lkoqq4dykp5xy36obrjz7y4y:
->>>>>>> e0b02fe0
     resolution: {integrity: sha512-BkBRnh6pI/vWoycYPxOaKNlgob1pdZPZdv5LoUovsInShS4X6YHJ58GWYSxSaAGDWMwjd2YJ9EwBY9mc9cwzfQ==}
     engines: {node: '>=16.0.0'}
     peerDependencies:
@@ -425,11 +389,7 @@
       '@azure-tools/cadl-ranch': 0.4.14_3cjqqgv4r33nr5whoygb4gr3p4
       '@azure-tools/cadl-ranch-api': 0.2.5
       '@azure-tools/cadl-ranch-expect': 0.3.1_nwoy7fm4y4huu6dyos7frmr6pu
-<<<<<<< HEAD
-      '@azure-tools/typespec-azure-core': 0.30.0_wihkxl52pkwnxc25ba2weeyzd4
-=======
       '@azure-tools/typespec-azure-core': 0.30.1_wihkxl52pkwnxc25ba2weeyzd4
->>>>>>> e0b02fe0
       '@typespec/compiler': 0.44.0
       '@typespec/http': 0.44.0_@typespec+compiler@0.44.0
       '@typespec/rest': 0.44.0_@typespec+compiler@0.44.0
@@ -1100,11 +1060,7 @@
   /@types/cors/2.8.13:
     resolution: {integrity: sha512-RG8AStHlUiV5ysZQKq97copd2UmVYw3/pRMLefISZ3S1hK104Cwm7iLQ3fTKx+lsUH2CE8FlLaYeEA2LSeqYUA==}
     dependencies:
-<<<<<<< HEAD
-      '@types/node': 18.16.10
-=======
       '@types/node': 18.16.12
->>>>>>> e0b02fe0
     dev: true
 
   /@types/eslint-scope/3.7.4:
@@ -1128,21 +1084,13 @@
   /@types/fs-extra/8.1.2:
     resolution: {integrity: sha512-SvSrYXfWSc7R4eqnOzbQF4TZmfpNSM9FrSWLU3EUnWBuyZqNBOrv1B1JA3byUDPUl9z4Ab3jeZG2eDdySlgNMg==}
     dependencies:
-<<<<<<< HEAD
       '@types/node': 18.16.10
-=======
-      '@types/node': 18.16.12
->>>>>>> e0b02fe0
     dev: true
 
   /@types/fs-extra/9.0.13:
     resolution: {integrity: sha512-nEnwB++1u5lVDM2UI4c1+5R+FYaKfaAzS4OococimjVm3nQw3TuzH5UNsocrcTBbhnerblyHj4A49qXbIiZdpA==}
     dependencies:
-<<<<<<< HEAD
       '@types/node': 18.16.10
-=======
-      '@types/node': 18.16.12
->>>>>>> e0b02fe0
     dev: true
 
   /@types/js-yaml/3.12.1:
@@ -1171,19 +1119,11 @@
   /@types/node-fetch/2.6.4:
     resolution: {integrity: sha512-1ZX9fcN4Rvkvgv4E6PAY5WXUFWFcRWxZa3EW83UjycOB9ljJCedb2CupIP4RZMEwF/M3eTcCihbBRgwtGbg5Rg==}
     dependencies:
-<<<<<<< HEAD
-      '@types/node': 18.16.10
-      form-data: 3.0.1
-
-  /@types/node/18.16.10:
-    resolution: {integrity: sha512-sMo3EngB6QkMBlB9rBe1lFdKSLqljyWPPWv6/FzSxh/IDlyVWSzE9RiF4eAuerQHybrWdqBgAGb03PM89qOasA==}
-=======
       '@types/node': 18.16.12
       form-data: 3.0.1
 
   /@types/node/18.16.12:
     resolution: {integrity: sha512-tIRrjbY9C277MOfP8M3zjMIhtMlUJ6YVqkGgLjz+74jVsdf4/UjC6Hku4+1N0BS0qyC0JAS6tJLUk9H6JUKviQ==}
->>>>>>> e0b02fe0
 
   /@types/prettier/1.19.1:
     resolution: {integrity: sha512-5qOlnZscTn4xxM5MeGXAMOsIOIKIbh9e85zJWfBRVPlRMEVawzoPhINYbRGkBZCI8LxvBe7tJCdWiarA99OZfQ==}
@@ -1214,21 +1154,13 @@
   /@types/tunnel/0.0.1:
     resolution: {integrity: sha512-AOqu6bQu5MSWwYvehMXLukFHnupHrpZ8nvgae5Ggie9UwzDR1CCwoXgSSWNZJuyOlCdfdsWMA5F2LlmvyoTv8A==}
     dependencies:
-<<<<<<< HEAD
-      '@types/node': 18.16.10
-=======
       '@types/node': 18.16.12
->>>>>>> e0b02fe0
     dev: false
 
   /@types/tunnel/0.0.3:
     resolution: {integrity: sha512-sOUTGn6h1SfQ+gbgqC364jLFBw2lnFqkgF3q0WovEHRLMrVD1sd5aufqi/aJObLekJO+Aq5z646U4Oxy6shXMA==}
     dependencies:
-<<<<<<< HEAD
       '@types/node': 18.16.10
-=======
-      '@types/node': 18.16.12
->>>>>>> e0b02fe0
     dev: true
 
   /@types/xmlbuilder/0.0.34:
@@ -1249,11 +1181,7 @@
     resolution: {integrity: sha512-Cn6WYCm0tXv8p6k+A8PvbDG763EDpBoTzHdA+Q/MF6H3sapGjCm9NzoaJncJS9tUKSuCoDs9XHxYYsQDgxR6kw==}
     requiresBuild: true
     dependencies:
-<<<<<<< HEAD
       '@types/node': 18.16.10
-=======
-      '@types/node': 18.16.12
->>>>>>> e0b02fe0
     dev: true
     optional: true
 
@@ -1910,13 +1838,8 @@
     engines: {node: ^6 || ^7 || ^8 || ^9 || ^10 || ^11 || ^12 || >=13.7}
     hasBin: true
     dependencies:
-<<<<<<< HEAD
-      caniuse-lite: 1.0.30001487
+      caniuse-lite: 1.0.30001488
       electron-to-chromium: 1.4.396
-=======
-      caniuse-lite: 1.0.30001488
-      electron-to-chromium: 1.4.397
->>>>>>> e0b02fe0
       node-releases: 2.0.10
       update-browserslist-db: 1.0.11_browserslist@4.21.5
     dev: true
@@ -2455,13 +2378,8 @@
     resolution: {integrity: sha512-WMwm9LhRUo+WUaRN+vRuETqG89IgZphVSNkdFgeb6sS/E4OrDIN7t48CAewSHXc6C8lefD8KKfr5vY61brQlow==}
     dev: true
 
-<<<<<<< HEAD
   /electron-to-chromium/1.4.396:
     resolution: {integrity: sha512-pqKTdqp/c5vsrc0xUPYXTDBo9ixZuGY8es4ZOjjd6HD6bFYbu5QA09VoW3fkY4LF1T0zYk86lN6bZnNlBuOpdQ==}
-=======
-  /electron-to-chromium/1.4.397:
-    resolution: {integrity: sha512-jwnPxhh350Q/aMatQia31KAIQdhEsYS0fFZ0BQQlN9tfvOEwShu6ZNwI4kL/xBabjcB/nTy6lSt17kNIluJZ8Q==}
->>>>>>> e0b02fe0
     dev: true
 
   /emoji-regex/8.0.0:
@@ -2498,11 +2416,7 @@
     dependencies:
       '@types/cookie': 0.4.1
       '@types/cors': 2.8.13
-<<<<<<< HEAD
       '@types/node': 18.16.10
-=======
-      '@types/node': 18.16.12
->>>>>>> e0b02fe0
       accepts: 1.3.8
       base64id: 2.0.0
       cookie: 0.4.2
@@ -3713,11 +3627,7 @@
     resolution: {integrity: sha512-7vuh85V5cdDofPyxn58nrPjBktZo0u9x1g8WtjQol+jZDaE+fhN+cIvTj11GndBnMnyfrUOG1sZQxCdjKh+DKg==}
     engines: {node: '>= 10.13.0'}
     dependencies:
-<<<<<<< HEAD
       '@types/node': 18.16.10
-=======
-      '@types/node': 18.16.12
->>>>>>> e0b02fe0
       merge-stream: 2.0.0
       supports-color: 8.1.1
     dev: true
@@ -5430,11 +5340,7 @@
       code-block-writer: 11.0.3
     dev: false
 
-<<<<<<< HEAD
   /ts-node/10.9.1_u5ax4hcaao6h6ctrp2v254guiq:
-=======
-  /ts-node/10.9.1_s5yysxq5pekb2utcoyjmfmampi:
->>>>>>> e0b02fe0
     resolution: {integrity: sha512-NtVysVPkxxrwFGUUxGYhfux8k78pQB3JqYBXlLRZgdGUqTO5wU/UyHop5p70iEbGhB7q5KmiZiU0Y3KlJrScEw==}
     hasBin: true
     peerDependencies:
@@ -5453,11 +5359,7 @@
       '@tsconfig/node12': 1.0.11
       '@tsconfig/node14': 1.0.3
       '@tsconfig/node16': 1.0.4
-<<<<<<< HEAD
       '@types/node': 18.16.10
-=======
-      '@types/node': 18.16.12
->>>>>>> e0b02fe0
       acorn: 8.8.2
       acorn-walk: 8.2.0
       arg: 4.1.3
