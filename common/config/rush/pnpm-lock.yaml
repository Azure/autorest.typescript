--- conflicted
+++ resolved
@@ -190,21 +190,6 @@
 
   ../../packages/typespec-test:
     specifiers:
-<<<<<<< HEAD
-      '@azure-tools/typespec-autorest': '>=0.44.0 <1.0.0'
-      '@azure-tools/typespec-azure-core': '>=0.44.0 <1.0.0'
-      '@azure-tools/typespec-azure-resource-manager': '>=0.44.0 <1.0.0'
-      '@azure-tools/typespec-client-generator-core': '>=0.44.3 <1.0.0'
-      '@azure-tools/typespec-ts': workspace:^0.31.0
-      '@types/mocha': ^5.2.7
-      '@types/node': ^18.0.0
-      '@typespec/compiler': '>=0.58.1 <1.0.0'
-      '@typespec/http': '>=0.58.0 <1.0.0'
-      '@typespec/openapi': '>=0.58.0 <1.0.0'
-      '@typespec/openapi3': '>=0.58.0 <1.0.0'
-      '@typespec/rest': '>=0.58.0 <1.0.0'
-      '@typespec/versioning': '>=0.58.0 <1.0.0'
-=======
       "@azure-tools/typespec-autorest": ">=0.44.0 <1.0.0"
       "@azure-tools/typespec-azure-core": ">=0.44.0 <1.0.0"
       "@azure-tools/typespec-azure-resource-manager": ">=0.44.0 <1.0.0"
@@ -218,24 +203,10 @@
       "@typespec/openapi3": ">=0.58.0 <1.0.0"
       "@typespec/rest": ">=0.58.0 <1.0.0"
       "@typespec/versioning": ">=0.58.0 <1.0.0"
->>>>>>> 124ff9b9
       prettier: ^3.1.0
       ts-node: ^8.5.2
       typescript: ~5.5.3
     dependencies:
-<<<<<<< HEAD
-      '@azure-tools/typespec-autorest': 0.44.0_rndu5eczu7xjaaqulsy4oc2cim
-      '@azure-tools/typespec-azure-core': 0.44.0_y4fdrj4fubdsawzpd3lzclh3gu
-      '@azure-tools/typespec-azure-resource-manager': 0.44.0_6vgvco73pbyzlhtjupx3yiv7nu
-      '@azure-tools/typespec-client-generator-core': 0.44.3_6vgvco73pbyzlhtjupx3yiv7nu
-      '@azure-tools/typespec-ts': link:../typespec-ts
-      '@typespec/compiler': 0.58.1
-      '@typespec/http': 0.58.0_@typespec+compiler@0.58.1
-      '@typespec/openapi': 0.58.0_f4whyvgt2lnkl2m35qxa7f2b4e
-      '@typespec/openapi3': 0.58.0_2tehcbasfp4f6ij75sz6w5i4mq
-      '@typespec/rest': 0.58.0_f4whyvgt2lnkl2m35qxa7f2b4e
-      '@typespec/versioning': 0.58.0_@typespec+compiler@0.58.1
-=======
       "@azure-tools/typespec-autorest": 0.44.0_rndu5eczu7xjaaqulsy4oc2cim
       "@azure-tools/typespec-azure-core": 0.44.0_y4fdrj4fubdsawzpd3lzclh3gu
       "@azure-tools/typespec-azure-resource-manager": 0.44.0_6vgvco73pbyzlhtjupx3yiv7nu
@@ -247,7 +218,6 @@
       "@typespec/openapi3": 0.58.0_2tehcbasfp4f6ij75sz6w5i4mq
       "@typespec/rest": 0.58.0_f4whyvgt2lnkl2m35qxa7f2b4e
       "@typespec/versioning": 0.58.0_@typespec+compiler@0.58.1
->>>>>>> 124ff9b9
       prettier: 3.1.1
     devDependencies:
       "@types/mocha": 5.2.7
@@ -257,39 +227,6 @@
 
   ../../packages/typespec-ts:
     specifiers:
-<<<<<<< HEAD
-      '@azure-rest/core-client': ^2.1.0
-      '@azure-tools/cadl-ranch': ^0.13.4
-      '@azure-tools/cadl-ranch-expect': ^0.14.1
-      '@azure-tools/cadl-ranch-specs': ^0.34.7
-      '@azure-tools/rlc-common': workspace:^0.31.0
-      '@azure-tools/typespec-autorest': '>=0.44.0 <1.0.0'
-      '@azure-tools/typespec-azure-core': '>=0.44.0 <1.0.0'
-      '@azure-tools/typespec-azure-resource-manager': '>=0.44.0 <1.0.0'
-      '@azure-tools/typespec-client-generator-core': '>=0.44.3 <1.0.0'
-      '@azure/abort-controller': ^2.1.2
-      '@azure/core-auth': ^1.6.0
-      '@azure/core-lro': ^3.0.0
-      '@azure/core-paging': ^1.5.0
-      '@azure/core-rest-pipeline': ^1.14.0
-      '@azure/core-util': ^1.4.0
-      '@azure/logger': ^1.0.4
-      '@types/chai': ^4.3.1
-      '@types/fs-extra': ^9.0.13
-      '@types/lodash': ^4.17.4
-      '@types/mocha': ^10.0.6
-      '@types/node': ^18.0.0
-      '@typescript-eslint/eslint-plugin': ^6.8.0
-      '@typescript-eslint/parser': ^6.8.0
-      '@typespec/compiler': '>=0.58.1 <1.0.0'
-      '@typespec/http': '>=0.58.0 <1.0.0'
-      '@typespec/openapi': '>=0.58.0, <1.0.0'
-      '@typespec/rest': '>=0.58.0 <1.0.0'
-      '@typespec/ts-http-runtime': 1.0.0-alpha.20240314.2
-      '@typespec/versioning': '>=0.58.0 <1.0.0'
-      '@vitest/coverage-istanbul': ~1.6.0
-      '@vitest/coverage-v8': ~1.6.0
-=======
       "@azure-rest/core-client": ^2.1.0
       "@azure-tools/cadl-ranch": ^0.13.4
       "@azure-tools/cadl-ranch-api": ^0.4.4
@@ -322,7 +259,6 @@
       "@typespec/versioning": ">=0.58.0 <1.0.0"
       "@vitest/coverage-istanbul": ~1.6.0
       "@vitest/coverage-v8": ~1.6.0
->>>>>>> 124ff9b9
       chai: ^4.3.6
       chalk: ^4.0.0
       cross-env: ^7.0.3
@@ -348,38 +284,6 @@
       ts-morph: 23.0.0
       tslib: 2.6.2
     devDependencies:
-<<<<<<< HEAD
-      '@azure-rest/core-client': 2.1.0
-      '@azure-tools/cadl-ranch': 0.13.4_erzegljlzqjfevgnc7y3ko52aq
-      '@azure-tools/cadl-ranch-expect': 0.14.1_xh3ux2bdr4ico2ttepwgig7vam
-      '@azure-tools/cadl-ranch-specs': 0.34.7_psfe3gh3g46dy4q5vvlmtrffdu
-      '@azure-tools/typespec-autorest': 0.44.0_rndu5eczu7xjaaqulsy4oc2cim
-      '@azure-tools/typespec-azure-core': 0.44.0_y4fdrj4fubdsawzpd3lzclh3gu
-      '@azure-tools/typespec-azure-resource-manager': 0.44.0_6vgvco73pbyzlhtjupx3yiv7nu
-      '@azure-tools/typespec-client-generator-core': 0.44.3_6vgvco73pbyzlhtjupx3yiv7nu
-      '@azure/abort-controller': 2.1.2
-      '@azure/core-auth': 1.6.0
-      '@azure/core-lro': 3.0.0
-      '@azure/core-paging': 1.5.0
-      '@azure/core-rest-pipeline': 1.14.0
-      '@azure/core-util': 1.5.0
-      '@azure/logger': 1.0.4
-      '@types/chai': 4.3.6
-      '@types/fs-extra': 9.0.13
-      '@types/lodash': 4.17.4
-      '@types/mocha': 10.0.6
-      '@types/node': 18.18.0
-      '@typescript-eslint/eslint-plugin': 6.8.0_qf4uxqaifopx7g4oramkqjuumy
-      '@typescript-eslint/parser': 6.8.0_5hvrknbmeu6sajfm3eyubyzq5i
-      '@typespec/compiler': 0.58.1
-      '@typespec/http': 0.58.0_@typespec+compiler@0.58.1
-      '@typespec/openapi': 0.58.0_f4whyvgt2lnkl2m35qxa7f2b4e
-      '@typespec/rest': 0.58.0_f4whyvgt2lnkl2m35qxa7f2b4e
-      '@typespec/ts-http-runtime': 1.0.0-alpha.20240314.2
-      '@typespec/versioning': 0.58.0_@typespec+compiler@0.58.1
-      '@vitest/coverage-istanbul': 1.6.0_vitest@1.6.0
-      '@vitest/coverage-v8': 1.6.0_vitest@1.6.0
-=======
       "@azure-rest/core-client": 2.1.0
       "@azure-tools/cadl-ranch": 0.13.4_erzegljlzqjfevgnc7y3ko52aq
       "@azure-tools/cadl-ranch-api": 0.4.4
@@ -411,7 +315,6 @@
       "@typespec/versioning": 0.58.0_@typespec+compiler@0.58.1
       "@vitest/coverage-istanbul": 1.6.0_vitest@1.6.0
       "@vitest/coverage-v8": 1.6.0_vitest@1.6.0
->>>>>>> 124ff9b9
       chai: 4.3.8
       chalk: 4.1.2
       cross-env: 7.0.3
@@ -686,28 +589,6 @@
     dev: true
 
   /@azure-tools/typespec-autorest/0.44.0_rndu5eczu7xjaaqulsy4oc2cim:
-<<<<<<< HEAD
-    resolution: {integrity: sha512-GlIQayA6HfKndq1T2qHBXtL6n8gTiShUEhi30zncoBaIUnwumkXSnx18uCQl0EzFmvAqLYt3kbHqQNzZIdGaeQ==}
-    engines: {node: '>=18.0.0'}
-    peerDependencies:
-      '@azure-tools/typespec-azure-core': ~0.44.0
-      '@azure-tools/typespec-azure-resource-manager': ~0.44.0
-      '@azure-tools/typespec-client-generator-core': ~0.44.0
-      '@typespec/compiler': ~0.58.0
-      '@typespec/http': ~0.58.0
-      '@typespec/openapi': ~0.58.0
-      '@typespec/rest': ~0.58.0
-      '@typespec/versioning': ~0.58.0
-    dependencies:
-      '@azure-tools/typespec-azure-core': 0.44.0_y4fdrj4fubdsawzpd3lzclh3gu
-      '@azure-tools/typespec-azure-resource-manager': 0.44.0_6vgvco73pbyzlhtjupx3yiv7nu
-      '@azure-tools/typespec-client-generator-core': 0.44.3_6vgvco73pbyzlhtjupx3yiv7nu
-      '@typespec/compiler': 0.58.1
-      '@typespec/http': 0.58.0_@typespec+compiler@0.58.1
-      '@typespec/openapi': 0.58.0_f4whyvgt2lnkl2m35qxa7f2b4e
-      '@typespec/rest': 0.58.0_f4whyvgt2lnkl2m35qxa7f2b4e
-      '@typespec/versioning': 0.58.0_@typespec+compiler@0.58.1
-=======
     resolution:
       {
         integrity: sha512-GlIQayA6HfKndq1T2qHBXtL6n8gTiShUEhi30zncoBaIUnwumkXSnx18uCQl0EzFmvAqLYt3kbHqQNzZIdGaeQ==,
@@ -731,7 +612,6 @@
       "@typespec/openapi": 0.58.0_f4whyvgt2lnkl2m35qxa7f2b4e
       "@typespec/rest": 0.58.0_f4whyvgt2lnkl2m35qxa7f2b4e
       "@typespec/versioning": 0.58.0_@typespec+compiler@0.58.1
->>>>>>> 124ff9b9
 
   /@azure-tools/typespec-azure-core/0.44.0_y4fdrj4fubdsawzpd3lzclh3gu:
     resolution:
@@ -772,24 +652,6 @@
       pluralize: 8.0.0
 
   /@azure-tools/typespec-client-generator-core/0.44.3_6vgvco73pbyzlhtjupx3yiv7nu:
-<<<<<<< HEAD
-    resolution: {integrity: sha512-HXjxQs7ELrTuIDqOjlYhP4rM4AXb143klbiM8dkEGtqNBRCk77gVCGYVH1M3kWKAEs0dQKhzoUukscqRsfELuw==}
-    engines: {node: '>=18.0.0'}
-    peerDependencies:
-      '@azure-tools/typespec-azure-core': ~0.44.0
-      '@typespec/compiler': ~0.58.0
-      '@typespec/http': ~0.58.0
-      '@typespec/openapi': ~0.58.0
-      '@typespec/rest': ~0.58.0
-      '@typespec/versioning': ~0.58.0
-    dependencies:
-      '@azure-tools/typespec-azure-core': 0.44.0_y4fdrj4fubdsawzpd3lzclh3gu
-      '@typespec/compiler': 0.58.1
-      '@typespec/http': 0.58.0_@typespec+compiler@0.58.1
-      '@typespec/openapi': 0.58.0_f4whyvgt2lnkl2m35qxa7f2b4e
-      '@typespec/rest': 0.58.0_f4whyvgt2lnkl2m35qxa7f2b4e
-      '@typespec/versioning': 0.58.0_@typespec+compiler@0.58.1
-=======
     resolution:
       {
         integrity: sha512-HXjxQs7ELrTuIDqOjlYhP4rM4AXb143klbiM8dkEGtqNBRCk77gVCGYVH1M3kWKAEs0dQKhzoUukscqRsfELuw==,
@@ -809,7 +671,6 @@
       "@typespec/openapi": 0.58.0_f4whyvgt2lnkl2m35qxa7f2b4e
       "@typespec/rest": 0.58.0_f4whyvgt2lnkl2m35qxa7f2b4e
       "@typespec/versioning": 0.58.0_@typespec+compiler@0.58.1
->>>>>>> 124ff9b9
       change-case: 5.4.4
       pluralize: 8.0.0
 
