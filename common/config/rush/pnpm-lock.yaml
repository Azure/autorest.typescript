lockfileVersion: 5.4

importers:

  .:
    specifiers: {}

  ../../packages/autorest.typescript:
    specifiers:
      '@autorest/codemodel': ~4.19.2
      '@autorest/extension-base': ^3.5.0
      '@autorest/testmodeler': ^2.6.1
      '@azure-rest/core-client': ^1.4.0
      '@azure-tools/codegen': ^2.9.1
      '@azure-tools/rlc-common': workspace:^0.38.6
      '@azure-tools/test-recorder': ^3.0.0
      '@azure/abort-controller': ^2.1.2
      '@azure/core-auth': ^1.6.0
      '@azure/core-client': ^1.6.1
      '@azure/core-http': ^3.0.0
      '@azure/core-http-compat': ^1.2.0
      '@azure/core-lro': ^2.5.4
      '@azure/core-paging': ^1.5.0
      '@azure/core-rest-pipeline': ^1.14.0
      '@azure/core-tracing': ^1.0.0
      '@azure/core-util': ^1.4.0
      '@azure/core-xml': ^1.0.0-beta.1
      '@azure/logger': ^1.0.0
      '@microsoft.azure/autorest.testserver': ^3.3.34
      '@types/chai': ^4.2.8
      '@types/chai-as-promised': ^7.1.4
      '@types/fs-extra': ^9.0.13
      '@types/js-yaml': 3.12.1
      '@types/lodash': ^4.14.149
      '@types/mocha': ^5.2.7
      '@types/node': ^18.0.0
      '@types/sinon': ^10.0.0
      '@types/xmlbuilder': 0.0.34
      '@types/yargs': ^17.0.10
      '@typescript-eslint/eslint-plugin': ^6.8.0
      '@typescript-eslint/parser': ^6.8.0
      autorest: ^3.4.2
      buffer: ^6.0.3
      chai: ^4.2.0
      chai-as-promised: ^7.1.1
      chalk: ^4.0.0
      directory-tree: ^2.2.7
      dotenv: ^16.0.0
      eslint: ^8.18.0
      fs-extra: ^11.1.0
      handlebars: ^4.7.7
      karma: ^6.3.18
      karma-chrome-launcher: ^3.1.0
      karma-mocha: ^2.0.1
      karma-source-map-support: ^1.4.0
      lodash: ^4.17.21
      mocha: ^9.2.2
      moment: ^2.29.4
      node-cmd: ^3.0.0
      npm-run-all: ^4.1.5
      openapi-types: ^7.0.0
      path-browserify: ^1.0.1
      prettier: ^3.1.0
      puppeteer: ^22.2.0
      rimraf: ^5.0.0
      sinon: ^10.0.0
      source-map-loader: ^1.0.0
      source-map-support: ^0.5.16
      ts-morph: ^23.0.0
      ts-node: ^8.5.2
      tslib: ^2.3.1
      typescript: ~5.7.2
      wait-port: ^0.2.6
      webpack: ^5.72.0
      webpack-cli: ^4.9.2
      yargs: ^17.4.1
    dependencies:
      '@autorest/codemodel': 4.19.3
      '@autorest/extension-base': 3.5.2
      '@autorest/testmodeler': 2.6.1
      '@azure-rest/core-client': 1.4.0
      '@azure-tools/codegen': 2.9.2
      '@azure-tools/rlc-common': link:../rlc-common
      '@azure/core-auth': 1.6.0
      '@azure/core-client': 1.7.3
      '@azure/core-http': 3.0.3
      '@azure/core-http-compat': 1.3.0
      '@azure/core-lro': 2.5.4
      '@azure/core-paging': 1.5.0
      '@azure/core-rest-pipeline': 1.14.0
      '@azure/core-tracing': 1.0.1
      '@azure/logger': 1.0.4
      '@types/lodash': 4.14.199
      dotenv: 16.3.1
      fs-extra: 11.1.1
      handlebars: 4.7.8
      lodash: 4.17.21
      prettier: 3.1.1
      source-map-support: 0.5.21
      ts-morph: 23.0.0
    devDependencies:
      '@azure-tools/test-recorder': 3.0.0
      '@azure/abort-controller': 2.1.2
      '@azure/core-util': 1.5.0
      '@azure/core-xml': 1.3.4
      '@microsoft.azure/autorest.testserver': 3.3.48
      '@types/chai': 4.3.6
      '@types/chai-as-promised': 7.1.6
      '@types/fs-extra': 9.0.13
      '@types/js-yaml': 3.12.1
      '@types/mocha': 5.2.7
      '@types/node': 18.18.0
      '@types/sinon': 10.0.17
      '@types/xmlbuilder': 0.0.34
      '@types/yargs': 17.0.25
      '@typescript-eslint/eslint-plugin': 6.8.0_rx4e4xdo5yb6zueichbdularu4
      '@typescript-eslint/parser': 6.8.0_fpjybyg5oocuhouzibf5qu2ht4
      autorest: 3.6.3
      buffer: 6.0.3
      chai: 4.3.8
      chai-as-promised: 7.1.1_chai@4.3.8
      chalk: 4.1.2
      directory-tree: 2.4.0
      eslint: 8.50.0
      karma: 6.4.2
      karma-chrome-launcher: 3.2.0
      karma-mocha: 2.0.1
      karma-source-map-support: 1.4.0
      mocha: 9.2.2
      moment: 2.29.4
      node-cmd: 3.0.0
      npm-run-all: 4.1.5
      openapi-types: 7.2.3
      path-browserify: 1.0.1
      puppeteer: 22.4.1_typescript@5.7.3
      rimraf: 5.0.4
      sinon: 10.0.1
      source-map-loader: 1.1.3_webpack@5.88.2
      ts-node: 8.10.2_typescript@5.7.3
      tslib: 2.6.2
      typescript: 5.7.3
      wait-port: 0.2.14
      webpack: 5.88.2_webpack-cli@4.10.0
      webpack-cli: 4.10.0_webpack@5.88.2
      yargs: 17.7.2

  ../../packages/rlc-common:
    specifiers:
      '@types/chai': ^4.3.4
      '@types/fs-extra': ^8.1.0
      '@types/lodash': ^4.14.182
      '@types/mocha': ^10.0.1
      '@types/node': ^18.0.0
      '@typescript-eslint/eslint-plugin': ^6.8.0
      '@typescript-eslint/parser': ^6.8.0
      chai: ^4.3.7
      cross-env: 7.0.3
      eslint: ^8.9.0
      eslint-plugin-require-extensions: 0.1.3
      fs-extra: ^10.0.0
      handlebars: ^4.7.7
      lodash: ^4.17.21
      mocha: ^10.2.0
      prettier: ^3.1.0
      rimraf: ^5.0.0
      ts-morph: ^23.0.0
      ts-node: ^10.7.0
      typescript: ~5.7.2
    dependencies:
      handlebars: 4.7.8
      lodash: 4.17.21
      ts-morph: 23.0.0
    devDependencies:
      '@types/chai': 4.3.6
      '@types/fs-extra': 8.1.3
      '@types/lodash': 4.14.199
      '@types/mocha': 10.0.1
      '@types/node': 18.18.0
      '@typescript-eslint/eslint-plugin': 6.8.0_rx4e4xdo5yb6zueichbdularu4
      '@typescript-eslint/parser': 6.8.0_fpjybyg5oocuhouzibf5qu2ht4
      chai: 4.3.8
      cross-env: 7.0.3
      eslint: 8.50.0
      eslint-plugin-require-extensions: 0.1.3_eslint@8.50.0
      fs-extra: 10.1.0
      mocha: 10.2.0
      prettier: 3.1.1
      rimraf: 5.0.4
      ts-node: 10.9.1_kvrd7jc7gssuu44p4iocjrahny
      typescript: 5.7.3

  ../../packages/typespec-test:
    specifiers:
<<<<<<< HEAD
      '@azure-tools/typespec-autorest': '>=0.53.0 <1.0.0'
      '@azure-tools/typespec-azure-core': '>=0.53.0 <1.0.0'
      '@azure-tools/typespec-azure-resource-manager': '>=0.53.0 <1.0.0'
      '@azure-tools/typespec-azure-rulesets': '>=0.53.0 <1.0.0'
      '@azure-tools/typespec-client-generator-core': '>=0.53.1 <1.0.0'
      '@azure-tools/typespec-ts': workspace:^0.38.6
=======
      '@azure-tools/typespec-autorest': 0.54.0-dev.5
      '@azure-tools/typespec-azure-core': 0.54.0-dev.5
      '@azure-tools/typespec-azure-resource-manager': 0.54.0-dev.4
      '@azure-tools/typespec-azure-rulesets': 0.54.0-dev.2
      '@azure-tools/typespec-client-generator-core': 0.54.0-dev.22
      '@azure-tools/typespec-ts': workspace:^0.38.5
>>>>>>> b9bc3154
      '@types/mocha': ^5.2.7
      '@types/node': ^18.0.0
      '@typespec/compiler': 0.68.0-dev.13
      '@typespec/http': 0.68.0-dev.9
      '@typespec/json-schema': 0.68.0-dev.5
      '@typespec/openapi': 0.68.0-dev.3
      '@typespec/openapi3': 0.68.0-dev.12
      '@typespec/rest': 0.68.0-dev.4
      '@typespec/versioning': 0.68.0-dev.3
      prettier: ^3.1.0
      ts-node: ^8.5.2
      typescript: ~5.7.2
    dependencies:
      '@azure-tools/typespec-autorest': 0.54.0-dev.5_73qqt5spmdzf2jalijcvov4qdi
      '@azure-tools/typespec-azure-core': 0.54.0-dev.5_tp7vczcsjqj36zjnxybn57raii
      '@azure-tools/typespec-azure-resource-manager': 0.54.0-dev.4_in2ddyxa6mg2gi3b4ya6a4unve
      '@azure-tools/typespec-azure-rulesets': 0.54.0-dev.2_hm4letsq7m7qhsku347lteeqjy
      '@azure-tools/typespec-client-generator-core': 0.54.0-dev.22_fokybvo6zotgrki3jy2wgtazdi
      '@azure-tools/typespec-ts': link:../typespec-ts
      '@typespec/compiler': 0.68.0-dev.13_@types+node@18.18.0
      '@typespec/http': 0.68.0-dev.9_vhuskeds3j52gr3vc33oeosvq4
      '@typespec/json-schema': 0.68.0-dev.5_3fxix7svf7ubp5zuha24ysdoqm
      '@typespec/openapi': 0.68.0-dev.3_kmemrakp7ee24ylxddttmeufna
      '@typespec/openapi3': 0.68.0-dev.12_2y6hwxla42lsxpeuv552ztry44
      '@typespec/rest': 0.68.0-dev.4_kmemrakp7ee24ylxddttmeufna
      '@typespec/versioning': 0.68.0-dev.3_3fxix7svf7ubp5zuha24ysdoqm
      prettier: 3.1.1
    devDependencies:
      '@types/mocha': 5.2.7
      '@types/node': 18.18.0
      ts-node: 8.10.2_typescript@5.7.3
      typescript: 5.7.3

  ../../packages/typespec-ts:
    specifiers:
      '@azure-rest/core-client': ^2.3.1
<<<<<<< HEAD
      '@azure-tools/azure-http-specs': 0.1.0-alpha.10
      '@azure-tools/rlc-common': workspace:^0.38.6
      '@azure-tools/typespec-autorest': '>=0.53.0 <1.0.0'
      '@azure-tools/typespec-azure-core': '>=0.53.0 <1.0.0'
      '@azure-tools/typespec-azure-resource-manager': '>=0.53.0 <1.0.0'
      '@azure-tools/typespec-client-generator-core': '>=0.53.1 <1.0.0'
=======
      '@azure-tools/azure-http-specs': 0.1.0-alpha.13-dev.2
      '@azure-tools/rlc-common': workspace:^0.38.5
      '@azure-tools/typespec-autorest': 0.54.0-dev.5
      '@azure-tools/typespec-azure-core': 0.54.0-dev.5
      '@azure-tools/typespec-azure-resource-manager': 0.54.0-dev.4
      '@azure-tools/typespec-client-generator-core': 0.54.0-dev.22
>>>>>>> b9bc3154
      '@azure/abort-controller': ^2.1.2
      '@azure/core-auth': ^1.6.0
      '@azure/core-lro': ^3.1.0
      '@azure/core-paging': ^1.5.0
      '@azure/core-rest-pipeline': ^1.14.0
      '@azure/core-util': ^1.4.0
      '@azure/logger': ^1.0.4
      '@microsoft/api-extractor': ^7.47.5
      '@types/chai': ^4.3.1
      '@types/fs-extra': ^9.0.13
      '@types/js-yaml': ^4.0.9
      '@types/lodash': ^4.17.4
      '@types/mocha': ^10.0.6
      '@types/node': ^18.0.0
      '@typescript-eslint/eslint-plugin': ^6.8.0
      '@typescript-eslint/parser': ^6.8.0
      '@typespec/compiler': 0.68.0-dev.13
      '@typespec/http': 0.68.0-dev.9
      '@typespec/http-specs': 0.1.0-alpha.17-dev.2
      '@typespec/openapi': 0.68.0-dev.3
      '@typespec/rest': 0.68.0-dev.4
      '@typespec/spec-api': 0.1.0-alpha.4-dev.0
      '@typespec/spector': 0.1.0-alpha.11-dev.2
      '@typespec/ts-http-runtime': 0.1.0
      '@typespec/versioning': 0.68.0-dev.3
      '@vitest/coverage-istanbul': ~1.6.0
      '@vitest/coverage-v8': ~1.6.0
      chai: ^4.3.6
      chalk: ^4.0.0
      cross-env: ^7.0.3
      eslint: ^8.9.0
      eslint-plugin-require-extensions: 0.1.3
      fs-extra: ^11.1.0
      js-yaml: ^4.1.0
      lodash: ^4.17.21
      mkdirp: ^3.0.1
      mocha: ^10.4.0
      npm-run-all: ~4.1.5
      prettier: ^3.3.3
      rimraf: ^5.0.0
      ts-morph: ^23.0.0
      ts-node: ~10.9.1
      tslib: ^2.3.1
      tsx: ^4.16.5
      typescript: ~5.7.2
      vitest: ~1.6.0
    dependencies:
      '@azure-tools/rlc-common': link:../rlc-common
      fs-extra: 11.1.1
      lodash: 4.17.21
      prettier: 3.3.3
      ts-morph: 23.0.0
      tslib: 2.6.2
    devDependencies:
      '@azure-rest/core-client': 2.3.1
      '@azure-tools/azure-http-specs': 0.1.0-alpha.13-dev.2_s3iu5aythvv3uyunudrtz75mby
      '@azure-tools/typespec-autorest': 0.54.0-dev.5_73qqt5spmdzf2jalijcvov4qdi
      '@azure-tools/typespec-azure-core': 0.54.0-dev.5_tp7vczcsjqj36zjnxybn57raii
      '@azure-tools/typespec-azure-resource-manager': 0.54.0-dev.4_in2ddyxa6mg2gi3b4ya6a4unve
      '@azure-tools/typespec-client-generator-core': 0.54.0-dev.22_fokybvo6zotgrki3jy2wgtazdi
      '@azure/abort-controller': 2.1.2
      '@azure/core-auth': 1.6.0
      '@azure/core-lro': 3.1.0
      '@azure/core-paging': 1.5.0
      '@azure/core-rest-pipeline': 1.14.0
      '@azure/core-util': 1.5.0
      '@azure/logger': 1.0.4
      '@microsoft/api-extractor': 7.47.5_@types+node@18.18.0
      '@types/chai': 4.3.6
      '@types/fs-extra': 9.0.13
      '@types/js-yaml': 4.0.9
      '@types/lodash': 4.17.4
      '@types/mocha': 10.0.6
      '@types/node': 18.18.0
      '@typescript-eslint/eslint-plugin': 6.8.0_rx4e4xdo5yb6zueichbdularu4
      '@typescript-eslint/parser': 6.8.0_fpjybyg5oocuhouzibf5qu2ht4
      '@typespec/compiler': 0.68.0-dev.13_@types+node@18.18.0
      '@typespec/http': 0.68.0-dev.9_vhuskeds3j52gr3vc33oeosvq4
      '@typespec/http-specs': 0.1.0-alpha.17-dev.2_u4doryr4dzrir3wd2e5xuf7iee
      '@typespec/openapi': 0.68.0-dev.3_kmemrakp7ee24ylxddttmeufna
      '@typespec/rest': 0.68.0-dev.4_kmemrakp7ee24ylxddttmeufna
      '@typespec/spec-api': 0.1.0-alpha.4-dev.0
      '@typespec/spector': 0.1.0-alpha.11-dev.2_h6bvamn2gicsabbqcnwu45mzga
      '@typespec/ts-http-runtime': 0.1.0
      '@typespec/versioning': 0.68.0-dev.3_3fxix7svf7ubp5zuha24ysdoqm
      '@vitest/coverage-istanbul': 1.6.0_vitest@1.6.0
      '@vitest/coverage-v8': 1.6.0_vitest@1.6.0
      chai: 4.3.8
      chalk: 4.1.2
      cross-env: 7.0.3
      eslint: 8.50.0
      eslint-plugin-require-extensions: 0.1.3_eslint@8.50.0
      js-yaml: 4.1.0
      mkdirp: 3.0.1
      mocha: 10.4.0
      npm-run-all: 4.1.5
      rimraf: 5.0.4
      ts-node: 10.9.1_kvrd7jc7gssuu44p4iocjrahny
      tsx: 4.17.0
      typescript: 5.7.3
      vitest: 1.6.0_@types+node@18.18.0

packages:

  /@aashutoshrathi/word-wrap/1.2.6:
    resolution: {integrity: sha512-1Yjs2SvM8TflER/OD3cOjhWWOZb58A2t7wpE2S9XfBYTiIl+XFhQG2bjy4Pu1I+EAlCNUzRDYDdFwFYUKvXcIA==}
    engines: {node: '>=0.10.0'}
    dev: true

  /@ampproject/remapping/2.3.0:
    resolution: {integrity: sha512-30iZtAPgz+LTIYoeivqYo853f02jBYSd5uGnGpkFV0M3xOt9aN73erkgYAmZU43x4VfqcnLxW9Kpg3R5LC4YYw==}
    engines: {node: '>=6.0.0'}
    dependencies:
      '@jridgewell/gen-mapping': 0.3.5
      '@jridgewell/trace-mapping': 0.3.25
    dev: true

  /@apidevtools/json-schema-ref-parser/11.7.2:
    resolution: {integrity: sha512-4gY54eEGEstClvEkGnwVkTkrx0sqwemEFG5OSRRn3tD91XH0+Q8XIkYIfo7IwEWPpJZwILb9GUXeShtplRc/eA==}
    engines: {node: '>= 16'}
    dependencies:
      '@jsdevtools/ono': 7.1.3
      '@types/json-schema': 7.0.15
      js-yaml: 4.1.0
    dev: false

  /@apidevtools/openapi-schemas/2.1.0:
    resolution: {integrity: sha512-Zc1AlqrJlX3SlpupFGpiLi2EbteyP7fXmUOGup6/DnkRgjP9bgMM/ag+n91rsv0U1Gpz0H3VILA/o3bW7Ua6BQ==}
    engines: {node: '>=10'}
    dev: false

  /@apidevtools/swagger-methods/3.0.2:
    resolution: {integrity: sha512-QAkD5kK2b1WfjDS/UQn/qQkbwF31uqRjPTrsCs5ZG9BQGAkjwvqGFjjPqAuzac/IYzpPtRzjCP1WrTuAIjMrXg==}
    dev: false

  /@apidevtools/swagger-parser/10.1.1_openapi-types@12.1.3:
    resolution: {integrity: sha512-u/kozRnsPO/x8QtKYJOqoGtC4kH6yg1lfYkB9Au0WhYB0FNLpyFusttQtvhlwjtG3rOwiRz4D8DnnXa8iEpIKA==}
    peerDependencies:
      openapi-types: '>=7'
    dependencies:
      '@apidevtools/json-schema-ref-parser': 11.7.2
      '@apidevtools/openapi-schemas': 2.1.0
      '@apidevtools/swagger-methods': 3.0.2
      '@jsdevtools/ono': 7.1.3
      ajv: 8.17.1
      ajv-draft-04: 1.0.0_ajv@8.17.1
      call-me-maybe: 1.0.2
      openapi-types: 12.1.3
    dev: false

  /@autorest/codemodel/4.19.3:
    resolution: {integrity: sha512-8RMPjq2BmLNn080EHGbSc0E9pk7EO6i+vi3vGrz8xrfnTBydOZPJUZqmOpEmNnV6LRbr23cthXQo0JbA/bStWg==}
    engines: {node: '>=12.0.0'}
    dependencies:
      '@azure-tools/codegen': 2.9.2
      js-yaml: 4.0.0
    dev: false

  /@autorest/extension-base/3.5.2:
    resolution: {integrity: sha512-brpRtQ34mo/SZPTWrOUYvDHOKbvDa9eX5N15qd0OGLX8q3y29nXjhokMVoink4w1jW+8p2KXy2emMIZL14s+HQ==}
    engines: {node: '>=12.0.0'}
    dependencies:
      '@azure-tools/codegen': 2.9.2
      js-yaml: 4.0.0
      vscode-jsonrpc: 3.6.2
    dev: false

  /@autorest/testmodeler/2.6.1:
    resolution: {integrity: sha512-7OXzYet3S/Hiow9LzHUY5qdNRnceSQd41wKEGzfcGVleyWRobYJgYxGmUEyFZP4ZSerAb+QqygSvo9yWIC3nrQ==}
    dev: false

  /@azure-rest/core-client/1.4.0:
    resolution: {integrity: sha512-ozTDPBVUDR5eOnMIwhggbnVmOrka4fXCs8n8mvUo4WLLc38kki6bAOByDoVZZPz/pZy2jMt2kwfpvy/UjALj6w==}
    engines: {node: '>=18.0.0'}
    dependencies:
      '@azure/abort-controller': 2.1.2
      '@azure/core-auth': 1.6.0
      '@azure/core-rest-pipeline': 1.14.0
      '@azure/core-tracing': 1.0.1
      '@azure/core-util': 1.5.0
      tslib: 2.6.2
    transitivePeerDependencies:
      - supports-color
    dev: false

  /@azure-rest/core-client/2.3.1:
    resolution: {integrity: sha512-sGTdh2Ln95F/Jqikr9OybQvx00EVvljwgxjfcxTqjID0PBVGDuNR0ie9e9HsTA1vJT23BlVRd/dCIGzJriYw9g==}
    engines: {node: '>=18.0.0'}
    dependencies:
      '@azure/abort-controller': 2.1.2
      '@azure/core-auth': 1.6.0
      '@azure/core-rest-pipeline': 1.14.0
      '@azure/core-tracing': 1.1.2
      '@azure/core-util': 1.9.0
      tslib: 2.6.2
    transitivePeerDependencies:
      - supports-color
    dev: true

  /@azure-tools/async-io/3.0.254:
    resolution: {integrity: sha512-X1C7XdyCuo50ch9FzKtTvmK18FgDxxf1Bbt3cSoknQqeDaRegHSSCO+zByq2YA4NvUzKXeZ1engh29IDxZXgpQ==}
    engines: {node: '>=10.12.0'}
    dependencies:
      '@azure-tools/tasks': 3.0.255
      proper-lockfile: 2.0.1
    dev: false

  /@azure-tools/azure-http-specs/0.1.0-alpha.13-dev.2_s3iu5aythvv3uyunudrtz75mby:
    resolution: {integrity: sha512-CQc0bk3YKjnhp1DI4u9NVBm1imkNJNxUjO98JbR6/rQP6OblJCmE4bYG5ahtAYaSlceJaAn5K89TTDhcoMZJkg==}
    engines: {node: '>=20.0.0'}
    peerDependencies:
      '@azure-tools/typespec-azure-core': ^0.53.0 || >=0.54.0-dev <0.54.0
      '@typespec/compiler': ^0.67.2 || >=0.68.0-dev <0.68.0
      '@typespec/http': ^0.67.1 || >=0.68.0-dev <0.68.0
      '@typespec/rest': ^0.67.1 || >=0.68.0-dev <0.68.0
      '@typespec/versioning': ^0.67.1 || >=0.68.0-dev <0.68.0
      '@typespec/xml': ^0.67.1 || >=0.68.0-dev <0.68.0
    dependencies:
      '@azure-tools/typespec-azure-core': 0.54.0-dev.5_tp7vczcsjqj36zjnxybn57raii
      '@typespec/compiler': 0.68.0-dev.13_@types+node@18.18.0
      '@typespec/http': 0.68.0-dev.9_vhuskeds3j52gr3vc33oeosvq4
      '@typespec/rest': 0.68.0-dev.4_kmemrakp7ee24ylxddttmeufna
      '@typespec/spec-api': 0.1.0-alpha.4-dev.0
      '@typespec/spector': 0.1.0-alpha.11-dev.2_h6bvamn2gicsabbqcnwu45mzga
      '@typespec/versioning': 0.68.0-dev.3_3fxix7svf7ubp5zuha24ysdoqm
      '@typespec/xml': 0.67.1_3fxix7svf7ubp5zuha24ysdoqm
    transitivePeerDependencies:
      - '@types/node'
      - '@typespec/streams'
      - supports-color
    dev: true

  /@azure-tools/codegen/2.9.2:
    resolution: {integrity: sha512-brVLyffOtPiEijYYBYgV+4q7IyAfqXIec7XbdEqvv7As6SeEdq5WtbtN9N0LdGVHDWtEfc+JArwIx9aYGFdMUg==}
    engines: {node: '>=12.0.0'}
    dependencies:
      '@azure-tools/async-io': 3.0.254
      js-yaml: 4.0.0
      semver: 7.5.4
    dev: false

  /@azure-tools/tasks/3.0.255:
    resolution: {integrity: sha512-GjALNLz7kWMEdRVbaN5g0cJHNAr3XVTbP0611Mv2UzMgGL6FOhNZJK+oPHJKLDR8EEDZNnkwPlyi7B+INXUSQA==}
    engines: {node: '>=10.12.0'}
    dev: false

  /@azure-tools/test-recorder/3.0.0:
    resolution: {integrity: sha512-1M1cjyqZa0TwKpaeaRaNON/c5yLWMEnMijc0V0Vu67pWrLkqoZE+6rmzrGLXapWUB1YmflvVaXQEWbbulGK3Ew==}
    engines: {node: '>=14.0.0'}
    dependencies:
      '@azure/core-auth': 1.6.0
      '@azure/core-rest-pipeline': 1.14.0
      '@azure/core-util': 1.5.0
      '@azure/logger': 1.0.4
    transitivePeerDependencies:
      - supports-color
    dev: true

  /@azure-tools/typespec-autorest/0.54.0-dev.5_73qqt5spmdzf2jalijcvov4qdi:
    resolution: {integrity: sha512-jOB9mX76zd9GazTKJjLiET/F62bfhlFhbq7996WoA/CwkvfL55EuYTpfQbxsLdYySXooxYKc7QnYBmhL6CwvBA==}
    engines: {node: '>=20.0.0'}
    peerDependencies:
      '@azure-tools/typespec-azure-core': ^0.53.0 || >=0.54.0-dev <0.54.0
      '@azure-tools/typespec-azure-resource-manager': ^0.53.0 || >=0.54.0-dev <0.54.0
      '@azure-tools/typespec-client-generator-core': ^0.53.1 || >=0.54.0-dev <0.54.0
      '@typespec/compiler': ^0.67.2 || >=0.68.0-dev <0.68.0
      '@typespec/http': ^0.67.1 || >=0.68.0-dev <0.68.0
      '@typespec/openapi': ^0.67.1 || >=0.68.0-dev <0.68.0
      '@typespec/rest': ^0.67.1 || >=0.68.0-dev <0.68.0
      '@typespec/versioning': ^0.67.1 || >=0.68.0-dev <0.68.0
    dependencies:
      '@azure-tools/typespec-azure-core': 0.54.0-dev.5_tp7vczcsjqj36zjnxybn57raii
      '@azure-tools/typespec-azure-resource-manager': 0.54.0-dev.4_in2ddyxa6mg2gi3b4ya6a4unve
      '@azure-tools/typespec-client-generator-core': 0.54.0-dev.22_fokybvo6zotgrki3jy2wgtazdi
      '@typespec/compiler': 0.68.0-dev.13_@types+node@18.18.0
      '@typespec/http': 0.68.0-dev.9_vhuskeds3j52gr3vc33oeosvq4
      '@typespec/openapi': 0.68.0-dev.3_kmemrakp7ee24ylxddttmeufna
      '@typespec/rest': 0.68.0-dev.4_kmemrakp7ee24ylxddttmeufna
      '@typespec/versioning': 0.68.0-dev.3_3fxix7svf7ubp5zuha24ysdoqm

  /@azure-tools/typespec-azure-core/0.54.0-dev.5_tp7vczcsjqj36zjnxybn57raii:
    resolution: {integrity: sha512-Am9PNrnb/fUw9E0oWCZwsi2Znx8bFz4dLe1heo+GaDJOEsH1vLzwbOCspm1pVpeZVi58HnVh0gt4nsYprauIaQ==}
    engines: {node: '>=20.0.0'}
    peerDependencies:
      '@typespec/compiler': ^0.67.2 || >=0.68.0-dev <0.68.0
      '@typespec/http': ^0.67.1 || >=0.68.0-dev <0.68.0
      '@typespec/rest': ^0.67.1 || >=0.68.0-dev <0.68.0
    dependencies:
      '@typespec/compiler': 0.68.0-dev.13_@types+node@18.18.0
      '@typespec/http': 0.68.0-dev.9_vhuskeds3j52gr3vc33oeosvq4
      '@typespec/rest': 0.68.0-dev.4_kmemrakp7ee24ylxddttmeufna

  /@azure-tools/typespec-azure-resource-manager/0.54.0-dev.4_in2ddyxa6mg2gi3b4ya6a4unve:
    resolution: {integrity: sha512-P5a4m2umzEse3/VwgrRvJSQVoaqWW7TfsuYcFvFr+qhr7cHhmfROoOcZAf2fO26kQa7HQX0x5T/2iGT9YP7l1w==}
    engines: {node: '>=20.0.0'}
    peerDependencies:
      '@azure-tools/typespec-azure-core': ^0.53.0 || >=0.54.0-dev <0.54.0
      '@typespec/compiler': ^0.67.2 || >=0.68.0-dev <0.68.0
      '@typespec/http': ^0.67.1 || >=0.68.0-dev <0.68.0
      '@typespec/openapi': ^0.67.1 || >=0.68.0-dev <0.68.0
      '@typespec/rest': ^0.67.1 || >=0.68.0-dev <0.68.0
      '@typespec/versioning': ^0.67.1 || >=0.68.0-dev <0.68.0
    dependencies:
      '@azure-tools/typespec-azure-core': 0.54.0-dev.5_tp7vczcsjqj36zjnxybn57raii
      '@typespec/compiler': 0.68.0-dev.13_@types+node@18.18.0
      '@typespec/http': 0.68.0-dev.9_vhuskeds3j52gr3vc33oeosvq4
      '@typespec/openapi': 0.68.0-dev.3_kmemrakp7ee24ylxddttmeufna
      '@typespec/rest': 0.68.0-dev.4_kmemrakp7ee24ylxddttmeufna
      '@typespec/versioning': 0.68.0-dev.3_3fxix7svf7ubp5zuha24ysdoqm
      change-case: 5.4.4
      pluralize: 8.0.0

  /@azure-tools/typespec-azure-rulesets/0.54.0-dev.2_hm4letsq7m7qhsku347lteeqjy:
    resolution: {integrity: sha512-qW9nxMQh0eOxiEQWjM/ADhbIfOoVec/c/95pRBbX5DPL0rkj9u3iQxENyNDfcVfl7XGlG7/Z/cmwJYgvIj6RJA==}
    engines: {node: '>=20.0.0'}
    peerDependencies:
      '@azure-tools/typespec-azure-core': ^0.53.0 || >=0.54.0-dev <0.54.0
      '@azure-tools/typespec-azure-resource-manager': ^0.53.0 || >=0.54.0-dev <0.54.0
      '@azure-tools/typespec-client-generator-core': ^0.53.1 || >=0.54.0-dev <0.54.0
      '@typespec/compiler': ^0.67.1 || >=0.68.0-dev <0.68.0
    dependencies:
      '@azure-tools/typespec-azure-core': 0.54.0-dev.5_tp7vczcsjqj36zjnxybn57raii
      '@azure-tools/typespec-azure-resource-manager': 0.54.0-dev.4_in2ddyxa6mg2gi3b4ya6a4unve
      '@azure-tools/typespec-client-generator-core': 0.54.0-dev.22_fokybvo6zotgrki3jy2wgtazdi
      '@typespec/compiler': 0.68.0-dev.13_@types+node@18.18.0
    dev: false

  /@azure-tools/typespec-client-generator-core/0.54.0-dev.22_fokybvo6zotgrki3jy2wgtazdi:
    resolution: {integrity: sha512-BzI1pt7vuInUyCLH8QpZWqko9q5a53ch4gg4zGBQk0K/nfMPh0xzVeCYyYTDqpxAjyUqjei+JLo4W8u21yiXiw==}
    engines: {node: '>=20.0.0'}
    peerDependencies:
      '@azure-tools/typespec-azure-core': ^0.53.0 || >=0.54.0-dev <0.54.0
      '@typespec/compiler': ^0.67.2 || >=0.68.0-dev <0.68.0
      '@typespec/events': ^0.67.1 || >=0.68.0-dev <0.68.0
      '@typespec/http': ^0.67.1 || >=0.68.0-dev <0.68.0
      '@typespec/openapi': ^0.67.1 || >=0.68.0-dev <0.68.0
      '@typespec/rest': ^0.67.1 || >=0.68.0-dev <0.68.0
      '@typespec/sse': ^0.67.1 || >=0.68.0-dev <0.68.0
      '@typespec/streams': ^0.67.1 || >=0.68.0-dev <0.68.0
      '@typespec/versioning': ^0.67.1 || >=0.68.0-dev <0.68.0
      '@typespec/xml': ^0.67.1 || >=0.68.0-dev <0.68.0
    dependencies:
      '@azure-tools/typespec-azure-core': 0.54.0-dev.5_tp7vczcsjqj36zjnxybn57raii
      '@typespec/compiler': 0.68.0-dev.13_@types+node@18.18.0
      '@typespec/events': 0.67.1_3fxix7svf7ubp5zuha24ysdoqm
      '@typespec/http': 0.68.0-dev.9_vhuskeds3j52gr3vc33oeosvq4
      '@typespec/openapi': 0.68.0-dev.3_kmemrakp7ee24ylxddttmeufna
      '@typespec/rest': 0.68.0-dev.4_kmemrakp7ee24ylxddttmeufna
      '@typespec/sse': 0.67.1_4t2eqc6rkb7cdkhe7ctxwefice
      '@typespec/streams': 0.67.1_3fxix7svf7ubp5zuha24ysdoqm
      '@typespec/versioning': 0.68.0-dev.3_3fxix7svf7ubp5zuha24ysdoqm
      '@typespec/xml': 0.67.1_3fxix7svf7ubp5zuha24ysdoqm
      change-case: 5.4.4
      pluralize: 8.0.0
      yaml: 2.7.0

  /@azure/abort-controller/1.1.0:
    resolution: {integrity: sha512-TrRLIoSQVzfAJX9H1JeFjzAoDGcoK1IYX1UImfceTZpsyYfWr09Ss1aHW1y5TrrR3iq6RZLBwJ3E24uwPhwahw==}
    engines: {node: '>=12.0.0'}
    dependencies:
      tslib: 2.6.2

  /@azure/abort-controller/2.1.2:
    resolution: {integrity: sha512-nBrLsEWm4J2u5LpAPjxADTlq3trDgVZZXHNKabeXZtpq3d3AbN/KGO82R87rdDz5/lYB024rtEf10/q0urNgsA==}
    engines: {node: '>=18.0.0'}
    dependencies:
      tslib: 2.6.2

  /@azure/core-auth/1.6.0:
    resolution: {integrity: sha512-3X9wzaaGgRaBCwhLQZDtFp5uLIXCPrGbwJNWPPugvL4xbIGgScv77YzzxToKGLAKvG9amDoofMoP+9hsH1vs1w==}
    engines: {node: '>=18.0.0'}
    dependencies:
      '@azure/abort-controller': 2.1.2
      '@azure/core-util': 1.5.0
      tslib: 2.6.2

  /@azure/core-auth/1.9.0:
    resolution: {integrity: sha512-FPwHpZywuyasDSLMqJ6fhbOK3TqUdviZNF8OqRGA4W5Ewib2lEEZ+pBsYcBa88B2NGO/SEnYPGhyBqNlE8ilSw==}
    engines: {node: '>=18.0.0'}
    dependencies:
      '@azure/abort-controller': 2.1.2
      '@azure/core-util': 1.11.0
      tslib: 2.6.2

  /@azure/core-client/1.7.3:
    resolution: {integrity: sha512-kleJ1iUTxcO32Y06dH9Pfi9K4U+Tlb111WXEnbt7R/ne+NLRwppZiTGJuTD5VVoxTMK5NTbEtm5t2vcdNCFe2g==}
    engines: {node: '>=14.0.0'}
    dependencies:
      '@azure/abort-controller': 1.1.0
      '@azure/core-auth': 1.6.0
      '@azure/core-rest-pipeline': 1.14.0
      '@azure/core-tracing': 1.0.1
      '@azure/core-util': 1.5.0
      '@azure/logger': 1.0.4
      tslib: 2.6.2
    transitivePeerDependencies:
      - supports-color
    dev: false

  /@azure/core-client/1.9.2:
    resolution: {integrity: sha512-kRdry/rav3fUKHl/aDLd/pDLcB+4pOFwPPTVEExuMyaI5r+JBbMWqRbCY1pn5BniDaU3lRxO9eaQ1AmSMehl/w==}
    engines: {node: '>=18.0.0'}
    dependencies:
      '@azure/abort-controller': 2.1.2
      '@azure/core-auth': 1.9.0
      '@azure/core-rest-pipeline': 1.19.0
      '@azure/core-tracing': 1.1.2
      '@azure/core-util': 1.11.0
      '@azure/logger': 1.0.4
      tslib: 2.6.2
    transitivePeerDependencies:
      - supports-color

  /@azure/core-http-compat/1.3.0:
    resolution: {integrity: sha512-ZN9avruqbQ5TxopzG3ih3KRy52n8OAbitX3fnZT5go4hzu0J+KVPSzkL+Wt3hpJpdG8WIfg1sBD1tWkgUdEpBA==}
    engines: {node: '>=12.0.0'}
    dependencies:
      '@azure/abort-controller': 1.1.0
      '@azure/core-client': 1.9.2
      '@azure/core-rest-pipeline': 1.14.0
    transitivePeerDependencies:
      - supports-color
    dev: false

  /@azure/core-http-compat/2.1.2:
    resolution: {integrity: sha512-5MnV1yqzZwgNLLjlizsU3QqOeQChkIXw781Fwh1xdAqJR5AA32IUaq6xv1BICJvfbHoa+JYcaij2HFkhLbNTJQ==}
    engines: {node: '>=18.0.0'}
    dependencies:
      '@azure/abort-controller': 2.1.2
      '@azure/core-client': 1.9.2
      '@azure/core-rest-pipeline': 1.19.0
    transitivePeerDependencies:
      - supports-color
    dev: true

  /@azure/core-http/3.0.3:
    resolution: {integrity: sha512-QMib3wXotJMFhHgmJBPUF9YsyErw34H0XDFQd9CauH7TPB+RGcyl9Ayy7iURtJB04ngXhE6YwrQsWDXlSLrilg==}
    engines: {node: '>=14.0.0'}
    deprecated: This package is no longer supported. Please migrate to use @azure/core-rest-pipeline
    dependencies:
      '@azure/abort-controller': 1.1.0
      '@azure/core-auth': 1.6.0
      '@azure/core-tracing': 1.0.0-preview.13
      '@azure/core-util': 1.9.0
      '@azure/logger': 1.0.4
      '@types/node-fetch': 2.6.6
      '@types/tunnel': 0.0.3
      form-data: 4.0.0
      node-fetch: 2.7.0
      process: 0.11.10
      tslib: 2.6.2
      tunnel: 0.0.6
      uuid: 8.3.2
      xml2js: 0.5.0
    transitivePeerDependencies:
      - encoding

  /@azure/core-lro/2.5.4:
    resolution: {integrity: sha512-3GJiMVH7/10bulzOKGrrLeG/uCBH/9VtxqaMcB9lIqAeamI/xYQSHJL/KcsLDuH+yTjYpro/u6D/MuRe4dN70Q==}
    engines: {node: '>=14.0.0'}
    dependencies:
      '@azure/abort-controller': 1.1.0
      '@azure/core-util': 1.5.0
      '@azure/logger': 1.0.4
      tslib: 2.6.2

  /@azure/core-lro/3.1.0:
    resolution: {integrity: sha512-W/vVbZumJLFMvmiUspyBzKai0O3HiD6KmsWnpCLasFr92qmafwgz+tThmnpMFH7vCS4MUl4ehFd0Z6OWb8BPog==}
    engines: {node: '>=18.0.0'}
    dependencies:
      '@azure/abort-controller': 2.1.2
      '@azure/core-util': 1.9.0
      '@azure/logger': 1.0.4
      tslib: 2.6.2
    dev: true

  /@azure/core-paging/1.5.0:
    resolution: {integrity: sha512-zqWdVIt+2Z+3wqxEOGzR5hXFZ8MGKK52x4vFLw8n58pR6ZfKRx3EXYTxTaYxYHc/PexPUTyimcTWFJbji9Z6Iw==}
    engines: {node: '>=14.0.0'}
    dependencies:
      tslib: 2.6.2

  /@azure/core-rest-pipeline/1.14.0:
    resolution: {integrity: sha512-Tp4M6NsjCmn9L5p7HsW98eSOS7A0ibl3e5ntZglozT0XuD/0y6i36iW829ZbBq0qihlGgfaeFpkLjZ418KDm1Q==}
    engines: {node: '>=18.0.0'}
    dependencies:
      '@azure/abort-controller': 2.1.2
      '@azure/core-auth': 1.6.0
      '@azure/core-tracing': 1.0.1
      '@azure/core-util': 1.5.0
      '@azure/logger': 1.0.4
      http-proxy-agent: 5.0.0
      https-proxy-agent: 5.0.1
      tslib: 2.6.2
    transitivePeerDependencies:
      - supports-color

  /@azure/core-rest-pipeline/1.19.0:
    resolution: {integrity: sha512-bM3308LRyg5g7r3Twprtqww0R/r7+GyVxj4BafcmVPo4WQoGt5JXuaqxHEFjw2o3rvFZcUPiqJMg6WuvEEeVUA==}
    engines: {node: '>=18.0.0'}
    dependencies:
      '@azure/abort-controller': 2.1.2
      '@azure/core-auth': 1.9.0
      '@azure/core-tracing': 1.1.2
      '@azure/core-util': 1.11.0
      '@azure/logger': 1.0.4
      http-proxy-agent: 7.0.2
      https-proxy-agent: 7.0.4
      tslib: 2.6.2
    transitivePeerDependencies:
      - supports-color

  /@azure/core-tracing/1.0.0-preview.13:
    resolution: {integrity: sha512-KxDlhXyMlh2Jhj2ykX6vNEU0Vou4nHr025KoSEiz7cS3BNiHNaZcdECk/DmLkEB0as5T7b/TpRcehJ5yV6NeXQ==}
    engines: {node: '>=12.0.0'}
    dependencies:
      '@opentelemetry/api': 1.6.0
      tslib: 2.6.2

  /@azure/core-tracing/1.0.1:
    resolution: {integrity: sha512-I5CGMoLtX+pI17ZdiFJZgxMJApsK6jjfm85hpgp3oazCdq5Wxgh4wMr7ge/TTWW1B5WBuvIOI1fMU/FrOAMKrw==}
    engines: {node: '>=12.0.0'}
    dependencies:
      tslib: 2.6.2

  /@azure/core-tracing/1.1.2:
    resolution: {integrity: sha512-dawW9ifvWAWmUm9/h+/UQ2jrdvjCJ7VJEuCJ6XVNudzcOwm53BFZH4Q845vjfgoUAM8ZxokvVNxNxAITc502YA==}
    engines: {node: '>=18.0.0'}
    dependencies:
      tslib: 2.6.2

  /@azure/core-util/1.11.0:
    resolution: {integrity: sha512-DxOSLua+NdpWoSqULhjDyAZTXFdP/LKkqtYuxxz1SCN289zk3OG8UOpnCQAz/tygyACBtWp/BoO72ptK7msY8g==}
    engines: {node: '>=18.0.0'}
    dependencies:
      '@azure/abort-controller': 2.1.2
      tslib: 2.6.2

  /@azure/core-util/1.5.0:
    resolution: {integrity: sha512-GZBpVFDtQ/15hW1OgBcRdT4Bl7AEpcEZqLfbAvOtm1CQUncKWiYapFHVD588hmlV27NbOOtSm3cnLF3lvoHi4g==}
    engines: {node: '>=14.0.0'}
    dependencies:
      '@azure/abort-controller': 1.1.0
      tslib: 2.6.2

  /@azure/core-util/1.9.0:
    resolution: {integrity: sha512-AfalUQ1ZppaKuxPPMsFEUdX6GZPB3d9paR9d/TTL7Ow2De8cJaC7ibi7kWVlFAVPCYo31OcnGymc0R89DX8Oaw==}
    engines: {node: '>=18.0.0'}
    dependencies:
      '@azure/abort-controller': 2.1.2
      tslib: 2.6.2

  /@azure/core-xml/1.3.4:
    resolution: {integrity: sha512-B1xI79Ur/u+KR69fGTcsMNj8KDjBSqAy0Ys6Byy4Qm1CqoUy7gCT5A7Pej0EBWRskuH6bpCwrAnosfmQEalkcg==}
    engines: {node: '>=14.0.0'}
    dependencies:
      fast-xml-parser: 4.3.1
      tslib: 2.6.2
    dev: true

  /@azure/core-xml/1.4.4:
    resolution: {integrity: sha512-J4FYAqakGXcbfeZjwjMzjNcpcH4E+JtEBv+xcV1yL0Ydn/6wbQfeFKTCHh9wttAi0lmajHw7yBbHPRG+YHckZQ==}
    engines: {node: '>=18.0.0'}
    dependencies:
      fast-xml-parser: 4.5.0
      tslib: 2.6.2
    dev: true

  /@azure/identity/4.7.0:
    resolution: {integrity: sha512-6z/S2KorkbKaZ0DgZFVRdu7RCuATmMSTjKpuhj7YpjxkJ0vnJ7kTM3cpNgzFgk9OPYfZ31wrBEtC/iwAS4jQDA==}
    engines: {node: '>=18.0.0'}
    dependencies:
      '@azure/abort-controller': 2.1.2
      '@azure/core-auth': 1.9.0
      '@azure/core-client': 1.9.2
      '@azure/core-rest-pipeline': 1.19.0
      '@azure/core-tracing': 1.1.2
      '@azure/core-util': 1.11.0
      '@azure/logger': 1.0.4
      '@azure/msal-browser': 4.4.0
      '@azure/msal-node': 3.3.0
      events: 3.3.0
      jws: 4.0.0
      open: 10.1.0
      stoppable: 1.1.0
      tslib: 2.6.2
    transitivePeerDependencies:
      - supports-color
    dev: true

  /@azure/identity/4.8.0:
    resolution: {integrity: sha512-l9ALUGHtFB/JfsqmA+9iYAp2a+cCwdNO/cyIr2y7nJLJsz1aae6qVP8XxT7Kbudg0IQRSIMXj0+iivFdbD1xPA==}
    engines: {node: '>=18.0.0'}
    dependencies:
      '@azure/abort-controller': 2.1.2
      '@azure/core-auth': 1.9.0
      '@azure/core-client': 1.9.2
      '@azure/core-rest-pipeline': 1.19.0
      '@azure/core-tracing': 1.1.2
      '@azure/core-util': 1.11.0
      '@azure/logger': 1.0.4
      '@azure/msal-browser': 4.4.0
      '@azure/msal-node': 3.3.0
      events: 3.3.0
      jws: 4.0.0
      open: 10.1.0
      stoppable: 1.1.0
      tslib: 2.6.2
    transitivePeerDependencies:
      - supports-color
    dev: true

  /@azure/logger/1.0.4:
    resolution: {integrity: sha512-ustrPY8MryhloQj7OWGe+HrYx+aoiOxzbXTtgblbV3xwCqpzUK36phH3XNHQKj3EPonyFUuDTfR3qFhTEAuZEg==}
    engines: {node: '>=14.0.0'}
    dependencies:
      tslib: 2.6.2

  /@azure/msal-browser/4.4.0:
    resolution: {integrity: sha512-rU6juYXk67CKQmpgi6fDgZoPQ9InZ1760z1BSAH7RbeIc4lHZM/Tu+H0CyRk7cnrfvTkexyYE4pjYhMghpzheA==}
    engines: {node: '>=0.8.0'}
    dependencies:
      '@azure/msal-common': 15.2.0
    dev: true

  /@azure/msal-common/15.2.0:
    resolution: {integrity: sha512-HiYfGAKthisUYqHG1nImCf/uzcyS31wng3o+CycWLIM9chnYJ9Lk6jZ30Y6YiYYpTQ9+z/FGUpiKKekd3Arc0A==}
    engines: {node: '>=0.8.0'}
    dev: true

  /@azure/msal-common/15.2.1:
    resolution: {integrity: sha512-eZHtYE5OHDN0o2NahCENkczQ6ffGc0MoUSAI3hpwGpZBHJXaEQMMZPWtIx86da2L9w7uT+Tr/xgJbGwIkvTZTQ==}
    engines: {node: '>=0.8.0'}
    dev: true

  /@azure/msal-node/3.3.0:
    resolution: {integrity: sha512-ulsT3EHF1RQ29X55cxBLgKsIKWni9JdbUqG7sipGVP4uhWcBpmm/vhKOMH340+27Acm9+kHGnN/5XmQ5LrIDgA==}
    engines: {node: '>=16'}
    dependencies:
      '@azure/msal-common': 15.2.1
      jsonwebtoken: 9.0.2
      uuid: 8.3.2
    dev: true

  /@azure/storage-blob/12.16.0:
    resolution: {integrity: sha512-jz33rUSUGUB65FgYrTRgRDjG6hdPHwfvHe+g/UrwVG8MsyLqSxg9TaW7Yuhjxu1v1OZ5xam2NU6+IpCN0xJO8Q==}
    engines: {node: '>=14.0.0'}
    dependencies:
      '@azure/abort-controller': 1.1.0
      '@azure/core-http': 3.0.3
      '@azure/core-lro': 2.5.4
      '@azure/core-paging': 1.5.0
      '@azure/core-tracing': 1.0.0-preview.13
      '@azure/logger': 1.0.4
      events: 3.3.0
      tslib: 2.6.2
    transitivePeerDependencies:
      - encoding
    dev: true

  /@azure/storage-blob/12.26.0:
    resolution: {integrity: sha512-SriLPKezypIsiZ+TtlFfE46uuBIap2HeaQVS78e1P7rz5OSbq0rsd52WE1mC5f7vAeLiXqv7I7oRhL3WFZEw3Q==}
    engines: {node: '>=18.0.0'}
    dependencies:
      '@azure/abort-controller': 2.1.2
      '@azure/core-auth': 1.9.0
      '@azure/core-client': 1.9.2
      '@azure/core-http-compat': 2.1.2
      '@azure/core-lro': 2.5.4
      '@azure/core-paging': 1.5.0
      '@azure/core-rest-pipeline': 1.19.0
      '@azure/core-tracing': 1.1.2
      '@azure/core-util': 1.11.0
      '@azure/core-xml': 1.4.4
      '@azure/logger': 1.0.4
      events: 3.3.0
      tslib: 2.6.2
    transitivePeerDependencies:
      - supports-color
    dev: true

  /@babel/code-frame/7.26.2:
    resolution: {integrity: sha512-RJlIHRueQgwWitWgF8OdFYGZX328Ax5BCemNGlqHfplnRT9ESi8JkFlvaVYbS+UubVY6dpv87Fs2u5M29iNFVQ==}
    engines: {node: '>=6.9.0'}
    dependencies:
      '@babel/helper-validator-identifier': 7.25.9
      js-tokens: 4.0.0
      picocolors: 1.1.1

  /@babel/compat-data/7.24.7:
    resolution: {integrity: sha512-qJzAIcv03PyaWqxRgO4mSU3lihncDT296vnyuE2O8uA4w3UHWI4S3hgeZd1L8W1Bft40w9JxJ2b412iDUFFRhw==}
    engines: {node: '>=6.9.0'}
    dev: true

  /@babel/core/7.24.7:
    resolution: {integrity: sha512-nykK+LEK86ahTkX/3TgauT0ikKoNCfKHEaZYTUVupJdTLzGNvrblu4u6fa7DhZONAltdf8e662t/abY8idrd/g==}
    engines: {node: '>=6.9.0'}
    dependencies:
      '@ampproject/remapping': 2.3.0
      '@babel/code-frame': 7.26.2
      '@babel/generator': 7.24.7
      '@babel/helper-compilation-targets': 7.24.7
      '@babel/helper-module-transforms': 7.24.7_@babel+core@7.24.7
      '@babel/helpers': 7.24.7
      '@babel/parser': 7.24.7
      '@babel/template': 7.24.7
      '@babel/traverse': 7.24.7
      '@babel/types': 7.24.7
      convert-source-map: 2.0.0
      debug: 4.4.0
      gensync: 1.0.0-beta.2
      json5: 2.2.3
      semver: 6.3.1
    transitivePeerDependencies:
      - supports-color
    dev: true

  /@babel/generator/7.24.7:
    resolution: {integrity: sha512-oipXieGC3i45Y1A41t4tAqpnEZWgB/lC6Ehh6+rOviR5XWpTtMmLN+fGjz9vOiNRt0p6RtO6DtD0pdU3vpqdSA==}
    engines: {node: '>=6.9.0'}
    dependencies:
      '@babel/types': 7.24.7
      '@jridgewell/gen-mapping': 0.3.5
      '@jridgewell/trace-mapping': 0.3.25
      jsesc: 2.5.2
    dev: true

  /@babel/helper-compilation-targets/7.24.7:
    resolution: {integrity: sha512-ctSdRHBi20qWOfy27RUb4Fhp07KSJ3sXcuSvTrXrc4aG8NSYDo1ici3Vhg9bg69y5bj0Mr1lh0aeEgTvc12rMg==}
    engines: {node: '>=6.9.0'}
    dependencies:
      '@babel/compat-data': 7.24.7
      '@babel/helper-validator-option': 7.24.7
      browserslist: 4.23.1
      lru-cache: 5.1.1
      semver: 6.3.1
    dev: true

  /@babel/helper-environment-visitor/7.24.7:
    resolution: {integrity: sha512-DoiN84+4Gnd0ncbBOM9AZENV4a5ZiL39HYMyZJGZ/AZEykHYdJw0wW3kdcsh9/Kn+BRXHLkkklZ51ecPKmI1CQ==}
    engines: {node: '>=6.9.0'}
    dependencies:
      '@babel/types': 7.24.7
    dev: true

  /@babel/helper-function-name/7.24.7:
    resolution: {integrity: sha512-FyoJTsj/PEUWu1/TYRiXTIHc8lbw+TDYkZuoE43opPS5TrI7MyONBE1oNvfguEXAD9yhQRrVBnXdXzSLQl9XnA==}
    engines: {node: '>=6.9.0'}
    dependencies:
      '@babel/template': 7.24.7
      '@babel/types': 7.24.7
    dev: true

  /@babel/helper-hoist-variables/7.24.7:
    resolution: {integrity: sha512-MJJwhkoGy5c4ehfoRyrJ/owKeMl19U54h27YYftT0o2teQ3FJ3nQUf/I3LlJsX4l3qlw7WRXUmiyajvHXoTubQ==}
    engines: {node: '>=6.9.0'}
    dependencies:
      '@babel/types': 7.24.7
    dev: true

  /@babel/helper-module-imports/7.24.7:
    resolution: {integrity: sha512-8AyH3C+74cgCVVXow/myrynrAGv+nTVg5vKu2nZph9x7RcRwzmh0VFallJuFTZ9mx6u4eSdXZfcOzSqTUm0HCA==}
    engines: {node: '>=6.9.0'}
    dependencies:
      '@babel/traverse': 7.24.7
      '@babel/types': 7.24.7
    transitivePeerDependencies:
      - supports-color
    dev: true

  /@babel/helper-module-transforms/7.24.7_@babel+core@7.24.7:
    resolution: {integrity: sha512-1fuJEwIrp+97rM4RWdO+qrRsZlAeL1lQJoPqtCYWv0NL115XM93hIH4CSRln2w52SqvmY5hqdtauB6QFCDiZNQ==}
    engines: {node: '>=6.9.0'}
    peerDependencies:
      '@babel/core': ^7.0.0
    dependencies:
      '@babel/core': 7.24.7
      '@babel/helper-environment-visitor': 7.24.7
      '@babel/helper-module-imports': 7.24.7
      '@babel/helper-simple-access': 7.24.7
      '@babel/helper-split-export-declaration': 7.24.7
      '@babel/helper-validator-identifier': 7.25.9
    transitivePeerDependencies:
      - supports-color
    dev: true

  /@babel/helper-simple-access/7.24.7:
    resolution: {integrity: sha512-zBAIvbCMh5Ts+b86r/CjU+4XGYIs+R1j951gxI3KmmxBMhCg4oQMsv6ZXQ64XOm/cvzfU1FmoCyt6+owc5QMYg==}
    engines: {node: '>=6.9.0'}
    dependencies:
      '@babel/traverse': 7.24.7
      '@babel/types': 7.24.7
    transitivePeerDependencies:
      - supports-color
    dev: true

  /@babel/helper-split-export-declaration/7.24.7:
    resolution: {integrity: sha512-oy5V7pD+UvfkEATUKvIjvIAH/xCzfsFVw7ygW2SI6NClZzquT+mwdTfgfdbUiceh6iQO0CHtCPsyze/MZ2YbAA==}
    engines: {node: '>=6.9.0'}
    dependencies:
      '@babel/types': 7.24.7
    dev: true

  /@babel/helper-string-parser/7.24.7:
    resolution: {integrity: sha512-7MbVt6xrwFQbunH2DNQsAP5sTGxfqQtErvBIvIMi6EQnbgUOuVYanvREcmFrOPhoXBrTtjhhP+lW+o5UfK+tDg==}
    engines: {node: '>=6.9.0'}
    dev: true

  /@babel/helper-validator-identifier/7.25.9:
    resolution: {integrity: sha512-Ed61U6XJc3CVRfkERJWDz4dJwKe7iLmmJsbOGu9wSloNSFttHV0I8g6UAgb7qnK5ly5bGLPd4oXZlxCdANBOWQ==}
    engines: {node: '>=6.9.0'}

  /@babel/helper-validator-option/7.24.7:
    resolution: {integrity: sha512-yy1/KvjhV/ZCL+SM7hBrvnZJ3ZuT9OuZgIJAGpPEToANvc3iM6iDvBnRjtElWibHU6n8/LPR/EjX9EtIEYO3pw==}
    engines: {node: '>=6.9.0'}
    dev: true

  /@babel/helpers/7.24.7:
    resolution: {integrity: sha512-NlmJJtvcw72yRJRcnCmGvSi+3jDEg8qFu3z0AFoymmzLx5ERVWyzd9kVXr7Th9/8yIJi2Zc6av4Tqz3wFs8QWg==}
    engines: {node: '>=6.9.0'}
    dependencies:
      '@babel/template': 7.24.7
      '@babel/types': 7.24.7
    dev: true

  /@babel/parser/7.24.7:
    resolution: {integrity: sha512-9uUYRm6OqQrCqQdG1iCBwBPZgN8ciDBro2nIOFaiRz1/BCxaI7CNvQbDHvsArAC7Tw9Hda/B3U+6ui9u4HWXPw==}
    engines: {node: '>=6.0.0'}
    hasBin: true
    dev: true

  /@babel/template/7.24.7:
    resolution: {integrity: sha512-jYqfPrU9JTF0PmPy1tLYHW4Mp4KlgxJD9l2nP9fD6yT/ICi554DmrWBAEYpIelzjHf1msDP3PxJIRt/nFNfBig==}
    engines: {node: '>=6.9.0'}
    dependencies:
      '@babel/code-frame': 7.26.2
      '@babel/parser': 7.24.7
      '@babel/types': 7.24.7
    dev: true

  /@babel/traverse/7.24.7:
    resolution: {integrity: sha512-yb65Ed5S/QAcewNPh0nZczy9JdYXkkAbIsEo+P7BE7yO3txAY30Y/oPa3QkQ5It3xVG2kpKMg9MsdxZaO31uKA==}
    engines: {node: '>=6.9.0'}
    dependencies:
      '@babel/code-frame': 7.26.2
      '@babel/generator': 7.24.7
      '@babel/helper-environment-visitor': 7.24.7
      '@babel/helper-function-name': 7.24.7
      '@babel/helper-hoist-variables': 7.24.7
      '@babel/helper-split-export-declaration': 7.24.7
      '@babel/parser': 7.24.7
      '@babel/types': 7.24.7
      debug: 4.4.0
      globals: 11.12.0
    transitivePeerDependencies:
      - supports-color
    dev: true

  /@babel/types/7.24.7:
    resolution: {integrity: sha512-XEFXSlxiG5td2EJRe8vOmRbaXVgfcBlszKujvVmWIK/UpywWljQCfzAv3RQCGujWQ1RD4YYWEAqDXfuJiy8f5Q==}
    engines: {node: '>=6.9.0'}
    dependencies:
      '@babel/helper-string-parser': 7.24.7
      '@babel/helper-validator-identifier': 7.25.9
      to-fast-properties: 2.0.0
    dev: true

  /@bcoe/v8-coverage/0.2.3:
    resolution: {integrity: sha512-0hYQ8SB4Db5zvZB4axdMHGwEaQjkZzFjQiN9LVYvIFB2nSUHW9tYpxWriPrWDASIxiaXax83REcLxuSdnGPZtw==}
    dev: true

  /@colors/colors/1.5.0:
    resolution: {integrity: sha512-ooWCrlZP11i8GImSjTHYHLkvFDP48nS4+204nGb1RiX/WXYHmJA2III9/e2DWVabCESdW7hBAEzHRqUn9OUVvQ==}
    engines: {node: '>=0.1.90'}
    dev: true

  /@colors/colors/1.6.0:
    resolution: {integrity: sha512-Ir+AOibqzrIsL6ajt3Rz3LskB7OiMVHqltZmspbW/TJuTVuyOMirVqAkjfY6JISiLHgyNqicAC8AyHHGzNd/dA==}
    engines: {node: '>=0.1.90'}
    dev: true

  /@cspotcode/source-map-support/0.8.1:
    resolution: {integrity: sha512-IchNf6dN4tHoMFIn/7OE8LWZ19Y6q/67Bmf6vnGREv8RSbBVb9LPJxEcnwrcwX6ixSvaiGoomAUvu4YSxXrVgw==}
    engines: {node: '>=12'}
    dependencies:
      '@jridgewell/trace-mapping': 0.3.9
    dev: true

  /@dabh/diagnostics/2.0.3:
    resolution: {integrity: sha512-hrlQOIi7hAfzsMqlGSFyVucrx38O+j6wiGOf//H2ecvIEqYN4ADBSS2iLMh5UFyDunCNniUIPk/q3riFv45xRA==}
    dependencies:
      colorspace: 1.1.4
      enabled: 2.0.0
      kuler: 2.0.0
    dev: true

  /@discoveryjs/json-ext/0.5.7:
    resolution: {integrity: sha512-dBVuXR082gk3jsFp7Rd/JI4kytwGHecnCoTtXFb7DB6CNHp4rg5k1bhg0nWdLGLnOV71lmDzGQaLMy8iPLY0pw==}
    engines: {node: '>=10.0.0'}
    dev: true

  /@esbuild/aix-ppc64/0.20.2:
    resolution: {integrity: sha512-D+EBOJHXdNZcLJRBkhENNG8Wji2kgc9AZ9KiPr1JuZjsNtyHzrsfLRrY0tk2H2aoFu6RANO1y1iPPUCDYWkb5g==}
    engines: {node: '>=12'}
    cpu: [ppc64]
    os: [aix]
    requiresBuild: true
    dev: true
    optional: true

  /@esbuild/aix-ppc64/0.23.0:
    resolution: {integrity: sha512-3sG8Zwa5fMcA9bgqB8AfWPQ+HFke6uD3h1s3RIwUNK8EG7a4buxvuFTs3j1IMs2NXAk9F30C/FF4vxRgQCcmoQ==}
    engines: {node: '>=18'}
    cpu: [ppc64]
    os: [aix]
    requiresBuild: true
    dev: true
    optional: true

  /@esbuild/android-arm/0.20.2:
    resolution: {integrity: sha512-t98Ra6pw2VaDhqNWO2Oph2LXbz/EJcnLmKLGBJwEwXX/JAN83Fym1rU8l0JUWK6HkIbWONCSSatf4sf2NBRx/w==}
    engines: {node: '>=12'}
    cpu: [arm]
    os: [android]
    requiresBuild: true
    dev: true
    optional: true

  /@esbuild/android-arm/0.23.0:
    resolution: {integrity: sha512-+KuOHTKKyIKgEEqKbGTK8W7mPp+hKinbMBeEnNzjJGyFcWsfrXjSTNluJHCY1RqhxFurdD8uNXQDei7qDlR6+g==}
    engines: {node: '>=18'}
    cpu: [arm]
    os: [android]
    requiresBuild: true
    dev: true
    optional: true

  /@esbuild/android-arm64/0.20.2:
    resolution: {integrity: sha512-mRzjLacRtl/tWU0SvD8lUEwb61yP9cqQo6noDZP/O8VkwafSYwZ4yWy24kan8jE/IMERpYncRt2dw438LP3Xmg==}
    engines: {node: '>=12'}
    cpu: [arm64]
    os: [android]
    requiresBuild: true
    dev: true
    optional: true

  /@esbuild/android-arm64/0.23.0:
    resolution: {integrity: sha512-EuHFUYkAVfU4qBdyivULuu03FhJO4IJN9PGuABGrFy4vUuzk91P2d+npxHcFdpUnfYKy0PuV+n6bKIpHOB3prQ==}
    engines: {node: '>=18'}
    cpu: [arm64]
    os: [android]
    requiresBuild: true
    dev: true
    optional: true

  /@esbuild/android-x64/0.20.2:
    resolution: {integrity: sha512-btzExgV+/lMGDDa194CcUQm53ncxzeBrWJcncOBxuC6ndBkKxnHdFJn86mCIgTELsooUmwUm9FkhSp5HYu00Rg==}
    engines: {node: '>=12'}
    cpu: [x64]
    os: [android]
    requiresBuild: true
    dev: true
    optional: true

  /@esbuild/android-x64/0.23.0:
    resolution: {integrity: sha512-WRrmKidLoKDl56LsbBMhzTTBxrsVwTKdNbKDalbEZr0tcsBgCLbEtoNthOW6PX942YiYq8HzEnb4yWQMLQuipQ==}
    engines: {node: '>=18'}
    cpu: [x64]
    os: [android]
    requiresBuild: true
    dev: true
    optional: true

  /@esbuild/darwin-arm64/0.20.2:
    resolution: {integrity: sha512-4J6IRT+10J3aJH3l1yzEg9y3wkTDgDk7TSDFX+wKFiWjqWp/iCfLIYzGyasx9l0SAFPT1HwSCR+0w/h1ES/MjA==}
    engines: {node: '>=12'}
    cpu: [arm64]
    os: [darwin]
    requiresBuild: true
    dev: true
    optional: true

  /@esbuild/darwin-arm64/0.23.0:
    resolution: {integrity: sha512-YLntie/IdS31H54Ogdn+v50NuoWF5BDkEUFpiOChVa9UnKpftgwzZRrI4J132ETIi+D8n6xh9IviFV3eXdxfow==}
    engines: {node: '>=18'}
    cpu: [arm64]
    os: [darwin]
    requiresBuild: true
    dev: true
    optional: true

  /@esbuild/darwin-x64/0.20.2:
    resolution: {integrity: sha512-tBcXp9KNphnNH0dfhv8KYkZhjc+H3XBkF5DKtswJblV7KlT9EI2+jeA8DgBjp908WEuYll6pF+UStUCfEpdysA==}
    engines: {node: '>=12'}
    cpu: [x64]
    os: [darwin]
    requiresBuild: true
    dev: true
    optional: true

  /@esbuild/darwin-x64/0.23.0:
    resolution: {integrity: sha512-IMQ6eme4AfznElesHUPDZ+teuGwoRmVuuixu7sv92ZkdQcPbsNHzutd+rAfaBKo8YK3IrBEi9SLLKWJdEvJniQ==}
    engines: {node: '>=18'}
    cpu: [x64]
    os: [darwin]
    requiresBuild: true
    dev: true
    optional: true

  /@esbuild/freebsd-arm64/0.20.2:
    resolution: {integrity: sha512-d3qI41G4SuLiCGCFGUrKsSeTXyWG6yem1KcGZVS+3FYlYhtNoNgYrWcvkOoaqMhwXSMrZRl69ArHsGJ9mYdbbw==}
    engines: {node: '>=12'}
    cpu: [arm64]
    os: [freebsd]
    requiresBuild: true
    dev: true
    optional: true

  /@esbuild/freebsd-arm64/0.23.0:
    resolution: {integrity: sha512-0muYWCng5vqaxobq6LB3YNtevDFSAZGlgtLoAc81PjUfiFz36n4KMpwhtAd4he8ToSI3TGyuhyx5xmiWNYZFyw==}
    engines: {node: '>=18'}
    cpu: [arm64]
    os: [freebsd]
    requiresBuild: true
    dev: true
    optional: true

  /@esbuild/freebsd-x64/0.20.2:
    resolution: {integrity: sha512-d+DipyvHRuqEeM5zDivKV1KuXn9WeRX6vqSqIDgwIfPQtwMP4jaDsQsDncjTDDsExT4lR/91OLjRo8bmC1e+Cw==}
    engines: {node: '>=12'}
    cpu: [x64]
    os: [freebsd]
    requiresBuild: true
    dev: true
    optional: true

  /@esbuild/freebsd-x64/0.23.0:
    resolution: {integrity: sha512-XKDVu8IsD0/q3foBzsXGt/KjD/yTKBCIwOHE1XwiXmrRwrX6Hbnd5Eqn/WvDekddK21tfszBSrE/WMaZh+1buQ==}
    engines: {node: '>=18'}
    cpu: [x64]
    os: [freebsd]
    requiresBuild: true
    dev: true
    optional: true

  /@esbuild/linux-arm/0.20.2:
    resolution: {integrity: sha512-VhLPeR8HTMPccbuWWcEUD1Az68TqaTYyj6nfE4QByZIQEQVWBB8vup8PpR7y1QHL3CpcF6xd5WVBU/+SBEvGTg==}
    engines: {node: '>=12'}
    cpu: [arm]
    os: [linux]
    requiresBuild: true
    dev: true
    optional: true

  /@esbuild/linux-arm/0.23.0:
    resolution: {integrity: sha512-SEELSTEtOFu5LPykzA395Mc+54RMg1EUgXP+iw2SJ72+ooMwVsgfuwXo5Fn0wXNgWZsTVHwY2cg4Vi/bOD88qw==}
    engines: {node: '>=18'}
    cpu: [arm]
    os: [linux]
    requiresBuild: true
    dev: true
    optional: true

  /@esbuild/linux-arm64/0.20.2:
    resolution: {integrity: sha512-9pb6rBjGvTFNira2FLIWqDk/uaf42sSyLE8j1rnUpuzsODBq7FvpwHYZxQ/It/8b+QOS1RYfqgGFNLRI+qlq2A==}
    engines: {node: '>=12'}
    cpu: [arm64]
    os: [linux]
    requiresBuild: true
    dev: true
    optional: true

  /@esbuild/linux-arm64/0.23.0:
    resolution: {integrity: sha512-j1t5iG8jE7BhonbsEg5d9qOYcVZv/Rv6tghaXM/Ug9xahM0nX/H2gfu6X6z11QRTMT6+aywOMA8TDkhPo8aCGw==}
    engines: {node: '>=18'}
    cpu: [arm64]
    os: [linux]
    requiresBuild: true
    dev: true
    optional: true

  /@esbuild/linux-ia32/0.20.2:
    resolution: {integrity: sha512-o10utieEkNPFDZFQm9CoP7Tvb33UutoJqg3qKf1PWVeeJhJw0Q347PxMvBgVVFgouYLGIhFYG0UGdBumROyiig==}
    engines: {node: '>=12'}
    cpu: [ia32]
    os: [linux]
    requiresBuild: true
    dev: true
    optional: true

  /@esbuild/linux-ia32/0.23.0:
    resolution: {integrity: sha512-P7O5Tkh2NbgIm2R6x1zGJJsnacDzTFcRWZyTTMgFdVit6E98LTxO+v8LCCLWRvPrjdzXHx9FEOA8oAZPyApWUA==}
    engines: {node: '>=18'}
    cpu: [ia32]
    os: [linux]
    requiresBuild: true
    dev: true
    optional: true

  /@esbuild/linux-loong64/0.20.2:
    resolution: {integrity: sha512-PR7sp6R/UC4CFVomVINKJ80pMFlfDfMQMYynX7t1tNTeivQ6XdX5r2XovMmha/VjR1YN/HgHWsVcTRIMkymrgQ==}
    engines: {node: '>=12'}
    cpu: [loong64]
    os: [linux]
    requiresBuild: true
    dev: true
    optional: true

  /@esbuild/linux-loong64/0.23.0:
    resolution: {integrity: sha512-InQwepswq6urikQiIC/kkx412fqUZudBO4SYKu0N+tGhXRWUqAx+Q+341tFV6QdBifpjYgUndV1hhMq3WeJi7A==}
    engines: {node: '>=18'}
    cpu: [loong64]
    os: [linux]
    requiresBuild: true
    dev: true
    optional: true

  /@esbuild/linux-mips64el/0.20.2:
    resolution: {integrity: sha512-4BlTqeutE/KnOiTG5Y6Sb/Hw6hsBOZapOVF6njAESHInhlQAghVVZL1ZpIctBOoTFbQyGW+LsVYZ8lSSB3wkjA==}
    engines: {node: '>=12'}
    cpu: [mips64el]
    os: [linux]
    requiresBuild: true
    dev: true
    optional: true

  /@esbuild/linux-mips64el/0.23.0:
    resolution: {integrity: sha512-J9rflLtqdYrxHv2FqXE2i1ELgNjT+JFURt/uDMoPQLcjWQA5wDKgQA4t/dTqGa88ZVECKaD0TctwsUfHbVoi4w==}
    engines: {node: '>=18'}
    cpu: [mips64el]
    os: [linux]
    requiresBuild: true
    dev: true
    optional: true

  /@esbuild/linux-ppc64/0.20.2:
    resolution: {integrity: sha512-rD3KsaDprDcfajSKdn25ooz5J5/fWBylaaXkuotBDGnMnDP1Uv5DLAN/45qfnf3JDYyJv/ytGHQaziHUdyzaAg==}
    engines: {node: '>=12'}
    cpu: [ppc64]
    os: [linux]
    requiresBuild: true
    dev: true
    optional: true

  /@esbuild/linux-ppc64/0.23.0:
    resolution: {integrity: sha512-cShCXtEOVc5GxU0fM+dsFD10qZ5UpcQ8AM22bYj0u/yaAykWnqXJDpd77ublcX6vdDsWLuweeuSNZk4yUxZwtw==}
    engines: {node: '>=18'}
    cpu: [ppc64]
    os: [linux]
    requiresBuild: true
    dev: true
    optional: true

  /@esbuild/linux-riscv64/0.20.2:
    resolution: {integrity: sha512-snwmBKacKmwTMmhLlz/3aH1Q9T8v45bKYGE3j26TsaOVtjIag4wLfWSiZykXzXuE1kbCE+zJRmwp+ZbIHinnVg==}
    engines: {node: '>=12'}
    cpu: [riscv64]
    os: [linux]
    requiresBuild: true
    dev: true
    optional: true

  /@esbuild/linux-riscv64/0.23.0:
    resolution: {integrity: sha512-HEtaN7Y5UB4tZPeQmgz/UhzoEyYftbMXrBCUjINGjh3uil+rB/QzzpMshz3cNUxqXN7Vr93zzVtpIDL99t9aRw==}
    engines: {node: '>=18'}
    cpu: [riscv64]
    os: [linux]
    requiresBuild: true
    dev: true
    optional: true

  /@esbuild/linux-s390x/0.20.2:
    resolution: {integrity: sha512-wcWISOobRWNm3cezm5HOZcYz1sKoHLd8VL1dl309DiixxVFoFe/o8HnwuIwn6sXre88Nwj+VwZUvJf4AFxkyrQ==}
    engines: {node: '>=12'}
    cpu: [s390x]
    os: [linux]
    requiresBuild: true
    dev: true
    optional: true

  /@esbuild/linux-s390x/0.23.0:
    resolution: {integrity: sha512-WDi3+NVAuyjg/Wxi+o5KPqRbZY0QhI9TjrEEm+8dmpY9Xir8+HE/HNx2JoLckhKbFopW0RdO2D72w8trZOV+Wg==}
    engines: {node: '>=18'}
    cpu: [s390x]
    os: [linux]
    requiresBuild: true
    dev: true
    optional: true

  /@esbuild/linux-x64/0.20.2:
    resolution: {integrity: sha512-1MdwI6OOTsfQfek8sLwgyjOXAu+wKhLEoaOLTjbijk6E2WONYpH9ZU2mNtR+lZ2B4uwr+usqGuVfFT9tMtGvGw==}
    engines: {node: '>=12'}
    cpu: [x64]
    os: [linux]
    requiresBuild: true
    dev: true
    optional: true

  /@esbuild/linux-x64/0.23.0:
    resolution: {integrity: sha512-a3pMQhUEJkITgAw6e0bWA+F+vFtCciMjW/LPtoj99MhVt+Mfb6bbL9hu2wmTZgNd994qTAEw+U/r6k3qHWWaOQ==}
    engines: {node: '>=18'}
    cpu: [x64]
    os: [linux]
    requiresBuild: true
    dev: true
    optional: true

  /@esbuild/netbsd-x64/0.20.2:
    resolution: {integrity: sha512-K8/DhBxcVQkzYc43yJXDSyjlFeHQJBiowJ0uVL6Tor3jGQfSGHNNJcWxNbOI8v5k82prYqzPuwkzHt3J1T1iZQ==}
    engines: {node: '>=12'}
    cpu: [x64]
    os: [netbsd]
    requiresBuild: true
    dev: true
    optional: true

  /@esbuild/netbsd-x64/0.23.0:
    resolution: {integrity: sha512-cRK+YDem7lFTs2Q5nEv/HHc4LnrfBCbH5+JHu6wm2eP+d8OZNoSMYgPZJq78vqQ9g+9+nMuIsAO7skzphRXHyw==}
    engines: {node: '>=18'}
    cpu: [x64]
    os: [netbsd]
    requiresBuild: true
    dev: true
    optional: true

  /@esbuild/openbsd-arm64/0.23.0:
    resolution: {integrity: sha512-suXjq53gERueVWu0OKxzWqk7NxiUWSUlrxoZK7usiF50C6ipColGR5qie2496iKGYNLhDZkPxBI3erbnYkU0rQ==}
    engines: {node: '>=18'}
    cpu: [arm64]
    os: [openbsd]
    requiresBuild: true
    dev: true
    optional: true

  /@esbuild/openbsd-x64/0.20.2:
    resolution: {integrity: sha512-eMpKlV0SThJmmJgiVyN9jTPJ2VBPquf6Kt/nAoo6DgHAoN57K15ZghiHaMvqjCye/uU4X5u3YSMgVBI1h3vKrQ==}
    engines: {node: '>=12'}
    cpu: [x64]
    os: [openbsd]
    requiresBuild: true
    dev: true
    optional: true

  /@esbuild/openbsd-x64/0.23.0:
    resolution: {integrity: sha512-6p3nHpby0DM/v15IFKMjAaayFhqnXV52aEmv1whZHX56pdkK+MEaLoQWj+H42ssFarP1PcomVhbsR4pkz09qBg==}
    engines: {node: '>=18'}
    cpu: [x64]
    os: [openbsd]
    requiresBuild: true
    dev: true
    optional: true

  /@esbuild/sunos-x64/0.20.2:
    resolution: {integrity: sha512-2UyFtRC6cXLyejf/YEld4Hajo7UHILetzE1vsRcGL3earZEW77JxrFjH4Ez2qaTiEfMgAXxfAZCm1fvM/G/o8w==}
    engines: {node: '>=12'}
    cpu: [x64]
    os: [sunos]
    requiresBuild: true
    dev: true
    optional: true

  /@esbuild/sunos-x64/0.23.0:
    resolution: {integrity: sha512-BFelBGfrBwk6LVrmFzCq1u1dZbG4zy/Kp93w2+y83Q5UGYF1d8sCzeLI9NXjKyujjBBniQa8R8PzLFAUrSM9OA==}
    engines: {node: '>=18'}
    cpu: [x64]
    os: [sunos]
    requiresBuild: true
    dev: true
    optional: true

  /@esbuild/win32-arm64/0.20.2:
    resolution: {integrity: sha512-GRibxoawM9ZCnDxnP3usoUDO9vUkpAxIIZ6GQI+IlVmr5kP3zUq+l17xELTHMWTWzjxa2guPNyrpq1GWmPvcGQ==}
    engines: {node: '>=12'}
    cpu: [arm64]
    os: [win32]
    requiresBuild: true
    dev: true
    optional: true

  /@esbuild/win32-arm64/0.23.0:
    resolution: {integrity: sha512-lY6AC8p4Cnb7xYHuIxQ6iYPe6MfO2CC43XXKo9nBXDb35krYt7KGhQnOkRGar5psxYkircpCqfbNDB4uJbS2jQ==}
    engines: {node: '>=18'}
    cpu: [arm64]
    os: [win32]
    requiresBuild: true
    dev: true
    optional: true

  /@esbuild/win32-ia32/0.20.2:
    resolution: {integrity: sha512-HfLOfn9YWmkSKRQqovpnITazdtquEW8/SoHW7pWpuEeguaZI4QnCRW6b+oZTztdBnZOS2hqJ6im/D5cPzBTTlQ==}
    engines: {node: '>=12'}
    cpu: [ia32]
    os: [win32]
    requiresBuild: true
    dev: true
    optional: true

  /@esbuild/win32-ia32/0.23.0:
    resolution: {integrity: sha512-7L1bHlOTcO4ByvI7OXVI5pNN6HSu6pUQq9yodga8izeuB1KcT2UkHaH6118QJwopExPn0rMHIseCTx1CRo/uNA==}
    engines: {node: '>=18'}
    cpu: [ia32]
    os: [win32]
    requiresBuild: true
    dev: true
    optional: true

  /@esbuild/win32-x64/0.20.2:
    resolution: {integrity: sha512-N49X4lJX27+l9jbLKSqZ6bKNjzQvHaT8IIFUy+YIqmXQdjYCToGWwOItDrfby14c78aDd5NHQl29xingXfCdLQ==}
    engines: {node: '>=12'}
    cpu: [x64]
    os: [win32]
    requiresBuild: true
    dev: true
    optional: true

  /@esbuild/win32-x64/0.23.0:
    resolution: {integrity: sha512-Arm+WgUFLUATuoxCJcahGuk6Yj9Pzxd6l11Zb/2aAuv5kWWvvfhLFo2fni4uSK5vzlUdCGZ/BdV5tH8klj8p8g==}
    engines: {node: '>=18'}
    cpu: [x64]
    os: [win32]
    requiresBuild: true
    dev: true
    optional: true

  /@eslint-community/eslint-utils/4.4.0_eslint@8.50.0:
    resolution: {integrity: sha512-1/sA4dwrzBAyeUoQ6oxahHKmrZvsnLCg4RfxW3ZFGGmQkSNQPFNLV9CUEFQP1x9EYXHTo5p6xdhZM1Ne9p/AfA==}
    engines: {node: ^12.22.0 || ^14.17.0 || >=16.0.0}
    peerDependencies:
      eslint: ^6.0.0 || ^7.0.0 || >=8.0.0
    dependencies:
      eslint: 8.50.0
      eslint-visitor-keys: 3.4.3
    dev: true

  /@eslint-community/regexpp/4.8.2:
    resolution: {integrity: sha512-0MGxAVt1m/ZK+LTJp/j0qF7Hz97D9O/FH9Ms3ltnyIdDD57cbb1ACIQTkbHvNXtWDv5TPq7w5Kq56+cNukbo7g==}
    engines: {node: ^12.0.0 || ^14.0.0 || >=16.0.0}
    dev: true

  /@eslint/eslintrc/2.1.2:
    resolution: {integrity: sha512-+wvgpDsrB1YqAMdEUCcnTlpfVBH7Vqn6A/NT3D8WVXFIaKMlErPIZT3oCIAVCOtarRpMtelZLqJeU3t7WY6X6g==}
    engines: {node: ^12.22.0 || ^14.17.0 || >=16.0.0}
    dependencies:
      ajv: 6.12.6
      debug: 4.3.4
      espree: 9.6.1
      globals: 13.22.0
      ignore: 5.2.4
      import-fresh: 3.3.0
      js-yaml: 4.1.0
      minimatch: 3.1.2
      strip-json-comments: 3.1.1
    transitivePeerDependencies:
      - supports-color
    dev: true

  /@eslint/js/8.50.0:
    resolution: {integrity: sha512-NCC3zz2+nvYd+Ckfh87rA47zfu2QsQpvc6k1yzTk+b9KzRj0wkGa8LSoGOXN6Zv4lRf/EIoZ80biDh9HOI+RNQ==}
    engines: {node: ^12.22.0 || ^14.17.0 || >=16.0.0}
    dev: true

  /@humanwhocodes/config-array/0.11.11:
    resolution: {integrity: sha512-N2brEuAadi0CcdeMXUkhbZB84eskAc8MEX1By6qEchoVywSgXPIjou4rYsl0V3Hj0ZnuGycGCjdNgockbzeWNA==}
    engines: {node: '>=10.10.0'}
    dependencies:
      '@humanwhocodes/object-schema': 1.2.1
      debug: 4.3.4
      minimatch: 3.1.2
    transitivePeerDependencies:
      - supports-color
    dev: true

  /@humanwhocodes/module-importer/1.0.1:
    resolution: {integrity: sha512-bxveV4V8v5Yb4ncFTT3rPSgZBOpCkjfK0y4oVVVJwIuDVBRMDXrPyXRL988i5ap9m9bnyEEjWfm5WkBmtffLfA==}
    engines: {node: '>=12.22'}
    dev: true

  /@humanwhocodes/object-schema/1.2.1:
    resolution: {integrity: sha512-ZnQMnLV4e7hDlUvw8H+U8ASL02SS2Gn6+9Ac3wGGLIe7+je2AeAOxPY+izIPJDfFDb7eDjev0Us8MO1iFRN8hA==}
    dev: true

  /@inquirer/checkbox/4.1.4_@types+node@18.18.0:
    resolution: {integrity: sha512-d30576EZdApjAMceijXA5jDzRQHT/MygbC+J8I7EqA6f/FRpYxlRtRJbHF8gHeWYeSdOuTEJqonn7QLB1ELezA==}
    engines: {node: '>=18'}
    peerDependencies:
      '@types/node': '>=18'
    peerDependenciesMeta:
      '@types/node':
        optional: true
    dependencies:
      '@inquirer/core': 10.1.9_@types+node@18.18.0
      '@inquirer/figures': 1.0.11
      '@inquirer/type': 3.0.5_@types+node@18.18.0
      '@types/node': 18.18.0
      ansi-escapes: 4.3.2
      yoctocolors-cjs: 2.1.2

  /@inquirer/confirm/5.1.8_@types+node@18.18.0:
    resolution: {integrity: sha512-dNLWCYZvXDjO3rnQfk2iuJNL4Ivwz/T2+C3+WnNfJKsNGSuOs3wAo2F6e0p946gtSAk31nZMfW+MRmYaplPKsg==}
    engines: {node: '>=18'}
    peerDependencies:
      '@types/node': '>=18'
    peerDependenciesMeta:
      '@types/node':
        optional: true
    dependencies:
      '@inquirer/core': 10.1.9_@types+node@18.18.0
      '@inquirer/type': 3.0.5_@types+node@18.18.0
      '@types/node': 18.18.0

  /@inquirer/core/10.1.9_@types+node@18.18.0:
    resolution: {integrity: sha512-sXhVB8n20NYkUBfDYgizGHlpRVaCRjtuzNZA6xpALIUbkgfd2Hjz+DfEN6+h1BRnuxw0/P4jCIMjMsEOAMwAJw==}
    engines: {node: '>=18'}
    peerDependencies:
      '@types/node': '>=18'
    peerDependenciesMeta:
      '@types/node':
        optional: true
    dependencies:
      '@inquirer/figures': 1.0.11
      '@inquirer/type': 3.0.5_@types+node@18.18.0
      '@types/node': 18.18.0
      ansi-escapes: 4.3.2
      cli-width: 4.1.0
      mute-stream: 2.0.0
      signal-exit: 4.1.0
      wrap-ansi: 6.2.0
      yoctocolors-cjs: 2.1.2

  /@inquirer/editor/4.2.9_@types+node@18.18.0:
    resolution: {integrity: sha512-8HjOppAxO7O4wV1ETUlJFg6NDjp/W2NP5FB9ZPAcinAlNT4ZIWOLe2pUVwmmPRSV0NMdI5r/+lflN55AwZOKSw==}
    engines: {node: '>=18'}
    peerDependencies:
      '@types/node': '>=18'
    peerDependenciesMeta:
      '@types/node':
        optional: true
    dependencies:
      '@inquirer/core': 10.1.9_@types+node@18.18.0
      '@inquirer/type': 3.0.5_@types+node@18.18.0
      '@types/node': 18.18.0
      external-editor: 3.1.0

  /@inquirer/expand/4.0.11_@types+node@18.18.0:
    resolution: {integrity: sha512-OZSUW4hFMW2TYvX/Sv+NnOZgO8CHT2TU1roUCUIF2T+wfw60XFRRp9MRUPCT06cRnKL+aemt2YmTWwt7rOrNEA==}
    engines: {node: '>=18'}
    peerDependencies:
      '@types/node': '>=18'
    peerDependenciesMeta:
      '@types/node':
        optional: true
    dependencies:
      '@inquirer/core': 10.1.9_@types+node@18.18.0
      '@inquirer/type': 3.0.5_@types+node@18.18.0
      '@types/node': 18.18.0
      yoctocolors-cjs: 2.1.2

  /@inquirer/figures/1.0.11:
    resolution: {integrity: sha512-eOg92lvrn/aRUqbxRyvpEWnrvRuTYRifixHkYVpJiygTgVSBIHDqLh0SrMQXkafvULg3ck11V7xvR+zcgvpHFw==}
    engines: {node: '>=18'}

  /@inquirer/input/4.1.8_@types+node@18.18.0:
    resolution: {integrity: sha512-WXJI16oOZ3/LiENCAxe8joniNp8MQxF6Wi5V+EBbVA0ZIOpFcL4I9e7f7cXse0HJeIPCWO8Lcgnk98juItCi7Q==}
    engines: {node: '>=18'}
    peerDependencies:
      '@types/node': '>=18'
    peerDependenciesMeta:
      '@types/node':
        optional: true
    dependencies:
      '@inquirer/core': 10.1.9_@types+node@18.18.0
      '@inquirer/type': 3.0.5_@types+node@18.18.0
      '@types/node': 18.18.0

  /@inquirer/number/3.0.11_@types+node@18.18.0:
    resolution: {integrity: sha512-pQK68CsKOgwvU2eA53AG/4npRTH2pvs/pZ2bFvzpBhrznh8Mcwt19c+nMO7LHRr3Vreu1KPhNBF3vQAKrjIulw==}
    engines: {node: '>=18'}
    peerDependencies:
      '@types/node': '>=18'
    peerDependenciesMeta:
      '@types/node':
        optional: true
    dependencies:
      '@inquirer/core': 10.1.9_@types+node@18.18.0
      '@inquirer/type': 3.0.5_@types+node@18.18.0
      '@types/node': 18.18.0

  /@inquirer/password/4.0.11_@types+node@18.18.0:
    resolution: {integrity: sha512-dH6zLdv+HEv1nBs96Case6eppkRggMe8LoOTl30+Gq5Wf27AO/vHFgStTVz4aoevLdNXqwE23++IXGw4eiOXTg==}
    engines: {node: '>=18'}
    peerDependencies:
      '@types/node': '>=18'
    peerDependenciesMeta:
      '@types/node':
        optional: true
    dependencies:
      '@inquirer/core': 10.1.9_@types+node@18.18.0
      '@inquirer/type': 3.0.5_@types+node@18.18.0
      '@types/node': 18.18.0
      ansi-escapes: 4.3.2

  /@inquirer/prompts/7.4.0_@types+node@18.18.0:
    resolution: {integrity: sha512-EZiJidQOT4O5PYtqnu1JbF0clv36oW2CviR66c7ma4LsupmmQlUwmdReGKRp456OWPWMz3PdrPiYg3aCk3op2w==}
    engines: {node: '>=18'}
    peerDependencies:
      '@types/node': '>=18'
    peerDependenciesMeta:
      '@types/node':
        optional: true
    dependencies:
      '@inquirer/checkbox': 4.1.4_@types+node@18.18.0
      '@inquirer/confirm': 5.1.8_@types+node@18.18.0
      '@inquirer/editor': 4.2.9_@types+node@18.18.0
      '@inquirer/expand': 4.0.11_@types+node@18.18.0
      '@inquirer/input': 4.1.8_@types+node@18.18.0
      '@inquirer/number': 3.0.11_@types+node@18.18.0
      '@inquirer/password': 4.0.11_@types+node@18.18.0
      '@inquirer/rawlist': 4.0.11_@types+node@18.18.0
      '@inquirer/search': 3.0.11_@types+node@18.18.0
      '@inquirer/select': 4.1.0_@types+node@18.18.0
      '@types/node': 18.18.0

  /@inquirer/rawlist/4.0.11_@types+node@18.18.0:
    resolution: {integrity: sha512-uAYtTx0IF/PqUAvsRrF3xvnxJV516wmR6YVONOmCWJbbt87HcDHLfL9wmBQFbNJRv5kCjdYKrZcavDkH3sVJPg==}
    engines: {node: '>=18'}
    peerDependencies:
      '@types/node': '>=18'
    peerDependenciesMeta:
      '@types/node':
        optional: true
    dependencies:
      '@inquirer/core': 10.1.9_@types+node@18.18.0
      '@inquirer/type': 3.0.5_@types+node@18.18.0
      '@types/node': 18.18.0
      yoctocolors-cjs: 2.1.2

  /@inquirer/search/3.0.11_@types+node@18.18.0:
    resolution: {integrity: sha512-9CWQT0ikYcg6Ls3TOa7jljsD7PgjcsYEM0bYE+Gkz+uoW9u8eaJCRHJKkucpRE5+xKtaaDbrND+nPDoxzjYyew==}
    engines: {node: '>=18'}
    peerDependencies:
      '@types/node': '>=18'
    peerDependenciesMeta:
      '@types/node':
        optional: true
    dependencies:
      '@inquirer/core': 10.1.9_@types+node@18.18.0
      '@inquirer/figures': 1.0.11
      '@inquirer/type': 3.0.5_@types+node@18.18.0
      '@types/node': 18.18.0
      yoctocolors-cjs: 2.1.2

  /@inquirer/select/4.1.0_@types+node@18.18.0:
    resolution: {integrity: sha512-z0a2fmgTSRN+YBuiK1ROfJ2Nvrpij5lVN3gPDkQGhavdvIVGHGW29LwYZfM/j42Ai2hUghTI/uoBuTbrJk42bA==}
    engines: {node: '>=18'}
    peerDependencies:
      '@types/node': '>=18'
    peerDependenciesMeta:
      '@types/node':
        optional: true
    dependencies:
      '@inquirer/core': 10.1.9_@types+node@18.18.0
      '@inquirer/figures': 1.0.11
      '@inquirer/type': 3.0.5_@types+node@18.18.0
      '@types/node': 18.18.0
      ansi-escapes: 4.3.2
      yoctocolors-cjs: 2.1.2

  /@inquirer/type/3.0.5_@types+node@18.18.0:
    resolution: {integrity: sha512-ZJpeIYYueOz/i/ONzrfof8g89kNdO2hjGuvULROo3O8rlB2CRtSseE5KeirnyE4t/thAn/EwvS/vuQeJCn+NZg==}
    engines: {node: '>=18'}
    peerDependencies:
      '@types/node': '>=18'
    peerDependenciesMeta:
      '@types/node':
        optional: true
    dependencies:
      '@types/node': 18.18.0

  /@isaacs/cliui/8.0.2:
    resolution: {integrity: sha512-O8jcjabXaleOG9DQ0+ARXWZBTfnP4WNAqzuiJK7ll44AmxGKv/J2M4TPjxjY3znBCfvBXFzucm1twdyFybFqEA==}
    engines: {node: '>=12'}
    dependencies:
      string-width: 5.1.2
      string-width-cjs: /string-width/4.2.3
      strip-ansi: 7.1.0
      strip-ansi-cjs: /strip-ansi/6.0.1
      wrap-ansi: 8.1.0
      wrap-ansi-cjs: /wrap-ansi/7.0.0

  /@isaacs/fs-minipass/4.0.1:
    resolution: {integrity: sha512-wgm9Ehl2jpeqP3zw/7mo3kRHFp5MEDhqAdwy1fTGkHAwnkGOVsgpvQhL8B5n1qlb01jV3n/bI0ZfZp5lWA1k4w==}
    engines: {node: '>=18.0.0'}
    dependencies:
      minipass: 7.1.2

  /@istanbuljs/schema/0.1.3:
    resolution: {integrity: sha512-ZXRY4jNvVgSVQ8DL3LTcakaAtXwTVUxE81hslsyD2AtoXW/wVob10HkOJ1X/pAlcI7D+2YoZKg5do8G/w6RYgA==}
    engines: {node: '>=8'}
    dev: true

  /@jest/schemas/29.6.3:
    resolution: {integrity: sha512-mo5j5X+jIZmJQveBKeS/clAueipV7KgiX1vMgCxam1RNYiqE1w62n0/tJJnHtjW8ZHcQco5gY85jA3mi0L+nSA==}
    engines: {node: ^14.15.0 || ^16.10.0 || >=18.0.0}
    dependencies:
      '@sinclair/typebox': 0.27.8
    dev: true

  /@jridgewell/gen-mapping/0.3.5:
    resolution: {integrity: sha512-IzL8ZoEDIBRWEzlCcRhOaCupYyN5gdIK+Q6fbFdPDg6HqX6jpkItn7DFIpW9LQzXG6Df9sA7+OKnq0qlz/GaQg==}
    engines: {node: '>=6.0.0'}
    dependencies:
      '@jridgewell/set-array': 1.2.1
      '@jridgewell/sourcemap-codec': 1.4.15
      '@jridgewell/trace-mapping': 0.3.25
    dev: true

  /@jridgewell/resolve-uri/3.1.1:
    resolution: {integrity: sha512-dSYZh7HhCDtCKm4QakX0xFpsRDqjjtZf/kjI/v3T3Nwt5r8/qz/M19F9ySyOqU94SXBmeG9ttTul+YnR4LOxFA==}
    engines: {node: '>=6.0.0'}
    dev: true

  /@jridgewell/set-array/1.2.1:
    resolution: {integrity: sha512-R8gLRTZeyp03ymzP/6Lil/28tGeGEzhx1q2k703KGWRAI1VdvPIXdG70VJc2pAMw3NA6JKL5hhFu1sJX0Mnn/A==}
    engines: {node: '>=6.0.0'}
    dev: true

  /@jridgewell/source-map/0.3.5:
    resolution: {integrity: sha512-UTYAUj/wviwdsMfzoSJspJxbkH5o1snzwX0//0ENX1u/55kkZZkcTZP6u9bwKGkv+dkk9at4m1Cpt0uY80kcpQ==}
    dependencies:
      '@jridgewell/gen-mapping': 0.3.5
      '@jridgewell/trace-mapping': 0.3.25
    dev: true

  /@jridgewell/sourcemap-codec/1.4.15:
    resolution: {integrity: sha512-eF2rxCRulEKXHTRiDrDy6erMYWqNw4LPdQ8UQA4huuxaQsVeRPFl2oM8oDGxMFhJUWZf9McpLtJasDDZb/Bpeg==}
    dev: true

  /@jridgewell/trace-mapping/0.3.25:
    resolution: {integrity: sha512-vNk6aEwybGtawWmy/PzwnGDOjCkLWSD2wqvjGGAgOAwCGWySYXfYoxt00IJkTF+8Lb57DwOb3Aa0o9CApepiYQ==}
    dependencies:
      '@jridgewell/resolve-uri': 3.1.1
      '@jridgewell/sourcemap-codec': 1.4.15
    dev: true

  /@jridgewell/trace-mapping/0.3.9:
    resolution: {integrity: sha512-3Belt6tdc8bPgAtbcmdtNJlirVoTmEb5e2gC94PnkwEW9jI6CAHUeoG85tjWP5WquqfavoMtMwiG4P926ZKKuQ==}
    dependencies:
      '@jridgewell/resolve-uri': 3.1.1
      '@jridgewell/sourcemap-codec': 1.4.15
    dev: true

  /@jsdevtools/ono/7.1.3:
    resolution: {integrity: sha512-4JQNk+3mVzK3xh2rqd6RB4J46qUR19azEHBneZyTZM+c456qOrbbM/5xcR8huNCCcbVt7+UmizG6GuUvPvKUYg==}
    dev: false

  /@microsoft.azure/autorest.testserver/3.3.48:
    resolution: {integrity: sha512-/6SPjIEkHFxHi/mImmWHsTA2yhuSWfM2JWzsngZlck+0gTF5xIEyPTL1eIosdoc0oynBQGDuAsjGkd4ssioMpA==}
    engines: {node: '>=10'}
    hasBin: true
    dependencies:
      '@azure/storage-blob': 12.16.0
      axios: 0.21.4
      body-parser: 1.20.2
      busboy: 1.6.0
      commonmark: 0.30.0
      deep-equal: 2.2.2
      express: 4.18.2
      express-promise-router: 4.1.1_express@4.18.2
      glob: 8.1.0
      js-yaml: 4.1.0
      morgan: 1.10.0
      mustache: 4.2.0
      request: 2.88.2
      request-promise-native: 1.0.9_request@2.88.2
      source-map-support: 0.5.21
      underscore: 1.13.6
      winston: 3.10.0
      xml2js: 0.5.0
      yargs: 17.7.2
    transitivePeerDependencies:
      - '@types/express'
      - debug
      - encoding
    dev: true

  /@microsoft/api-extractor-model/7.29.4_@types+node@18.18.0:
    resolution: {integrity: sha512-LHOMxmT8/tU1IiiiHOdHFF83Qsi+V8d0kLfscG4EvQE9cafiR8blOYr8SfkQKWB1wgEilQgXJX3MIA4vetDLZw==}
    dependencies:
      '@microsoft/tsdoc': 0.15.0
      '@microsoft/tsdoc-config': 0.17.0
      '@rushstack/node-core-library': 5.5.1_@types+node@18.18.0
    transitivePeerDependencies:
      - '@types/node'
    dev: true

  /@microsoft/api-extractor/7.47.5_@types+node@18.18.0:
    resolution: {integrity: sha512-edKt4dFO2t25xmI2FX2rsP5liIgwKW1yuQImA0JM+5YGHCoo51GEQ7j+On17SvVpRJnuqLE/QVgtjIQ1Hpg98w==}
    hasBin: true
    dependencies:
      '@microsoft/api-extractor-model': 7.29.4_@types+node@18.18.0
      '@microsoft/tsdoc': 0.15.0
      '@microsoft/tsdoc-config': 0.17.0
      '@rushstack/node-core-library': 5.5.1_@types+node@18.18.0
      '@rushstack/rig-package': 0.5.3
      '@rushstack/terminal': 0.13.3_@types+node@18.18.0
      '@rushstack/ts-command-line': 4.22.4_@types+node@18.18.0
      lodash: 4.17.21
      minimatch: 3.0.8
      resolve: 1.22.6
      semver: 7.5.4
      source-map: 0.6.1
      typescript: 5.4.2
    transitivePeerDependencies:
      - '@types/node'
    dev: true

  /@microsoft/tsdoc-config/0.17.0:
    resolution: {integrity: sha512-v/EYRXnCAIHxOHW+Plb6OWuUoMotxTN0GLatnpOb1xq0KuTNw/WI3pamJx/UbsoJP5k9MCw1QxvvhPcF9pH3Zg==}
    dependencies:
      '@microsoft/tsdoc': 0.15.0
      ajv: 8.12.0
      jju: 1.4.0
      resolve: 1.22.6
    dev: true

  /@microsoft/tsdoc/0.15.0:
    resolution: {integrity: sha512-HZpPoABogPvjeJOdzCOSJsXeL/SMCBgBZMVC3X3d7YYp2gf31MfxhUoYUNwf1ERPJOnQc0wkFn9trqI6ZEdZuA==}
    dev: true

  /@nodelib/fs.scandir/2.1.5:
    resolution: {integrity: sha512-vq24Bq3ym5HEQm2NKCr3yXDwjc7vTsEThRDnkp2DK9p1uqLR+DHurm/NOTo0KG7HYHU7eppKZj3MyqYuMBf62g==}
    engines: {node: '>= 8'}
    dependencies:
      '@nodelib/fs.stat': 2.0.5
      run-parallel: 1.2.0

  /@nodelib/fs.stat/2.0.5:
    resolution: {integrity: sha512-RkhPPp2zrqDAQA/2jNhnztcPAlv64XdhIp7a7454A5ovI7Bukxgt7MX7udwAu3zg1DcpPU0rz3VV1SeaqvY4+A==}
    engines: {node: '>= 8'}

  /@nodelib/fs.walk/1.2.8:
    resolution: {integrity: sha512-oGB+UxlgWcgQkgwo8GcEGwemoTFt3FIO9ababBmaGwXIoBKZ+GTy0pP185beGg7Llih/NSHSV2XAs1lnznocSg==}
    engines: {node: '>= 8'}
    dependencies:
      '@nodelib/fs.scandir': 2.1.5
      fastq: 1.15.0

  /@opentelemetry/api/1.6.0:
    resolution: {integrity: sha512-OWlrQAnWn9577PhVgqjUvMr1pg57Bc4jv0iL4w0PRuOSRvq67rvHW9Ie/dZVMvCzhSCB+UxhcY/PmCmFj33Q+g==}
    engines: {node: '>=8.0.0'}

  /@pkgjs/parseargs/0.11.0:
    resolution: {integrity: sha512-+1VkjdD0QBLPodGrJUeqarH8VAIvQODIbwh9XpP5Syisf7YoQgsJKPNFoqqLQlu+VQ/tVSshMR6loPMn8U+dPg==}
    engines: {node: '>=14'}
    requiresBuild: true
    optional: true

  /@puppeteer/browsers/2.1.0:
    resolution: {integrity: sha512-xloWvocjvryHdUjDam/ZuGMh7zn4Sn3ZAaV4Ah2e2EwEt90N3XphZlSsU3n0VDc1F7kggCjMuH0UuxfPQ5mD9w==}
    engines: {node: '>=18'}
    hasBin: true
    dependencies:
      debug: 4.3.4
      extract-zip: 2.0.1
      progress: 2.0.3
      proxy-agent: 6.4.0
      semver: 7.6.0
      tar-fs: 3.0.5
      unbzip2-stream: 1.4.3
      yargs: 17.7.2
    transitivePeerDependencies:
      - supports-color
    dev: true

  /@rollup/rollup-android-arm-eabi/4.18.0:
    resolution: {integrity: sha512-Tya6xypR10giZV1XzxmH5wr25VcZSncG0pZIjfePT0OVBvqNEurzValetGNarVrGiq66EBVAFn15iYX4w6FKgQ==}
    cpu: [arm]
    os: [android]
    requiresBuild: true
    dev: true
    optional: true

  /@rollup/rollup-android-arm64/4.18.0:
    resolution: {integrity: sha512-avCea0RAP03lTsDhEyfy+hpfr85KfyTctMADqHVhLAF3MlIkq83CP8UfAHUssgXTYd+6er6PaAhx/QGv4L1EiA==}
    cpu: [arm64]
    os: [android]
    requiresBuild: true
    dev: true
    optional: true

  /@rollup/rollup-darwin-arm64/4.18.0:
    resolution: {integrity: sha512-IWfdwU7KDSm07Ty0PuA/W2JYoZ4iTj3TUQjkVsO/6U+4I1jN5lcR71ZEvRh52sDOERdnNhhHU57UITXz5jC1/w==}
    cpu: [arm64]
    os: [darwin]
    requiresBuild: true
    dev: true
    optional: true

  /@rollup/rollup-darwin-x64/4.18.0:
    resolution: {integrity: sha512-n2LMsUz7Ynu7DoQrSQkBf8iNrjOGyPLrdSg802vk6XT3FtsgX6JbE8IHRvposskFm9SNxzkLYGSq9QdpLYpRNA==}
    cpu: [x64]
    os: [darwin]
    requiresBuild: true
    dev: true
    optional: true

  /@rollup/rollup-linux-arm-gnueabihf/4.18.0:
    resolution: {integrity: sha512-C/zbRYRXFjWvz9Z4haRxcTdnkPt1BtCkz+7RtBSuNmKzMzp3ZxdM28Mpccn6pt28/UWUCTXa+b0Mx1k3g6NOMA==}
    cpu: [arm]
    os: [linux]
    requiresBuild: true
    dev: true
    optional: true

  /@rollup/rollup-linux-arm-musleabihf/4.18.0:
    resolution: {integrity: sha512-l3m9ewPgjQSXrUMHg93vt0hYCGnrMOcUpTz6FLtbwljo2HluS4zTXFy2571YQbisTnfTKPZ01u/ukJdQTLGh9A==}
    cpu: [arm]
    os: [linux]
    requiresBuild: true
    dev: true
    optional: true

  /@rollup/rollup-linux-arm64-gnu/4.18.0:
    resolution: {integrity: sha512-rJ5D47d8WD7J+7STKdCUAgmQk49xuFrRi9pZkWoRD1UeSMakbcepWXPF8ycChBoAqs1pb2wzvbY6Q33WmN2ftw==}
    cpu: [arm64]
    os: [linux]
    requiresBuild: true
    dev: true
    optional: true

  /@rollup/rollup-linux-arm64-musl/4.18.0:
    resolution: {integrity: sha512-be6Yx37b24ZwxQ+wOQXXLZqpq4jTckJhtGlWGZs68TgdKXJgw54lUUoFYrg6Zs/kjzAQwEwYbp8JxZVzZLRepQ==}
    cpu: [arm64]
    os: [linux]
    requiresBuild: true
    dev: true
    optional: true

  /@rollup/rollup-linux-powerpc64le-gnu/4.18.0:
    resolution: {integrity: sha512-hNVMQK+qrA9Todu9+wqrXOHxFiD5YmdEi3paj6vP02Kx1hjd2LLYR2eaN7DsEshg09+9uzWi2W18MJDlG0cxJA==}
    cpu: [ppc64]
    os: [linux]
    requiresBuild: true
    dev: true
    optional: true

  /@rollup/rollup-linux-riscv64-gnu/4.18.0:
    resolution: {integrity: sha512-ROCM7i+m1NfdrsmvwSzoxp9HFtmKGHEqu5NNDiZWQtXLA8S5HBCkVvKAxJ8U+CVctHwV2Gb5VUaK7UAkzhDjlg==}
    cpu: [riscv64]
    os: [linux]
    requiresBuild: true
    dev: true
    optional: true

  /@rollup/rollup-linux-s390x-gnu/4.18.0:
    resolution: {integrity: sha512-0UyyRHyDN42QL+NbqevXIIUnKA47A+45WyasO+y2bGJ1mhQrfrtXUpTxCOrfxCR4esV3/RLYyucGVPiUsO8xjg==}
    cpu: [s390x]
    os: [linux]
    requiresBuild: true
    dev: true
    optional: true

  /@rollup/rollup-linux-x64-gnu/4.18.0:
    resolution: {integrity: sha512-xuglR2rBVHA5UsI8h8UbX4VJ470PtGCf5Vpswh7p2ukaqBGFTnsfzxUBetoWBWymHMxbIG0Cmx7Y9qDZzr648w==}
    cpu: [x64]
    os: [linux]
    requiresBuild: true
    dev: true
    optional: true

  /@rollup/rollup-linux-x64-musl/4.18.0:
    resolution: {integrity: sha512-LKaqQL9osY/ir2geuLVvRRs+utWUNilzdE90TpyoX0eNqPzWjRm14oMEE+YLve4k/NAqCdPkGYDaDF5Sw+xBfg==}
    cpu: [x64]
    os: [linux]
    requiresBuild: true
    dev: true
    optional: true

  /@rollup/rollup-win32-arm64-msvc/4.18.0:
    resolution: {integrity: sha512-7J6TkZQFGo9qBKH0pk2cEVSRhJbL6MtfWxth7Y5YmZs57Pi+4x6c2dStAUvaQkHQLnEQv1jzBUW43GvZW8OFqA==}
    cpu: [arm64]
    os: [win32]
    requiresBuild: true
    dev: true
    optional: true

  /@rollup/rollup-win32-ia32-msvc/4.18.0:
    resolution: {integrity: sha512-Txjh+IxBPbkUB9+SXZMpv+b/vnTEtFyfWZgJ6iyCmt2tdx0OF5WhFowLmnh8ENGNpfUlUZkdI//4IEmhwPieNg==}
    cpu: [ia32]
    os: [win32]
    requiresBuild: true
    dev: true
    optional: true

  /@rollup/rollup-win32-x64-msvc/4.18.0:
    resolution: {integrity: sha512-UOo5FdvOL0+eIVTgS4tIdbW+TtnBLWg1YBCcU2KWM7nuNwRz9bksDX1bekJJCpu25N1DVWaCwnT39dVQxzqS8g==}
    cpu: [x64]
    os: [win32]
    requiresBuild: true
    dev: true
    optional: true

  /@rushstack/node-core-library/5.5.1_@types+node@18.18.0:
    resolution: {integrity: sha512-ZutW56qIzH8xIOlfyaLQJFx+8IBqdbVCZdnj+XT1MorQ1JqqxHse8vbCpEM+2MjsrqcbxcgDIbfggB1ZSQ2A3g==}
    peerDependencies:
      '@types/node': '*'
    peerDependenciesMeta:
      '@types/node':
        optional: true
    dependencies:
      '@types/node': 18.18.0
      ajv: 8.13.0
      ajv-draft-04: 1.0.0_ajv@8.13.0
      ajv-formats: 3.0.1_ajv@8.13.0
      fs-extra: 7.0.1
      import-lazy: 4.0.0
      jju: 1.4.0
      resolve: 1.22.6
      semver: 7.5.4
    dev: true

  /@rushstack/rig-package/0.5.3:
    resolution: {integrity: sha512-olzSSjYrvCNxUFZowevC3uz8gvKr3WTpHQ7BkpjtRpA3wK+T0ybep/SRUMfr195gBzJm5gaXw0ZMgjIyHqJUow==}
    dependencies:
      resolve: 1.22.6
      strip-json-comments: 3.1.1
    dev: true

  /@rushstack/terminal/0.13.3_@types+node@18.18.0:
    resolution: {integrity: sha512-fc3zjXOw8E0pXS5t9vTiIPx9gHA0fIdTXsu9mT4WbH+P3mYvnrX0iAQ5a6NvyK1+CqYWBTw/wVNx7SDJkI+WYQ==}
    peerDependencies:
      '@types/node': '*'
    peerDependenciesMeta:
      '@types/node':
        optional: true
    dependencies:
      '@rushstack/node-core-library': 5.5.1_@types+node@18.18.0
      '@types/node': 18.18.0
      supports-color: 8.1.1
    dev: true

  /@rushstack/ts-command-line/4.22.4_@types+node@18.18.0:
    resolution: {integrity: sha512-QoyhbWfyF9Ixg5DWdPzxO3h2RmJ7i5WH9b7qLzD5h5WFya/ZqicjdPrVwQiGtrFvAbBj8jhcC9DhbzU9xAk78g==}
    dependencies:
      '@rushstack/terminal': 0.13.3_@types+node@18.18.0
      '@types/argparse': 1.0.38
      argparse: 1.0.10
      string-argv: 0.3.2
    transitivePeerDependencies:
      - '@types/node'
    dev: true

  /@sinclair/typebox/0.27.8:
    resolution: {integrity: sha512-+Fj43pSMwJs4KRrH/938Uf+uAELIgVBmQzg/q1YG10djyfA3TnrU8N8XzqCh/okZdszqBQTZf96idMfE5lnwTA==}
    dev: true

  /@sindresorhus/merge-streams/2.3.0:
    resolution: {integrity: sha512-LtoMMhxAlorcGhmFYI+LhPgbPZCkgP6ra1YL604EeF6U98pLlQ3iWIGMdWSC+vWmPBWBNgmDBAhnAobLROJmwg==}
    engines: {node: '>=18'}

  /@sinonjs/commons/1.8.6:
    resolution: {integrity: sha512-Ky+XkAkqPZSm3NLBeUng77EBQl3cmeJhITaGHdYH8kjVB+aun3S4XBRti2zt17mtt0mIUDiNxYeoJm6drVvBJQ==}
    dependencies:
      type-detect: 4.0.8
    dev: true

  /@sinonjs/commons/2.0.0:
    resolution: {integrity: sha512-uLa0j859mMrg2slwQYdO/AkrOfmH+X6LTVmNTS9CqexuE2IvVORIkSpJLqePAbEnKJ77aMmCwr1NUZ57120Xcg==}
    dependencies:
      type-detect: 4.0.8
    dev: true

  /@sinonjs/commons/3.0.0:
    resolution: {integrity: sha512-jXBtWAF4vmdNmZgD5FoKsVLv3rPgDnLgPbU84LIJ3otV44vJlDRokVng5v8NFJdCf/da9legHcKaRuZs4L7faA==}
    dependencies:
      type-detect: 4.0.8
    dev: true

  /@sinonjs/fake-timers/10.3.0:
    resolution: {integrity: sha512-V4BG07kuYSUkTCSBHG8G8TNhM+F19jXFWnQtzj+we8DrkpSBCee9Z3Ms8yiGer/dlmhe35/Xdgyo3/0rQKg7YA==}
    dependencies:
      '@sinonjs/commons': 3.0.0
    dev: true

  /@sinonjs/fake-timers/7.1.2:
    resolution: {integrity: sha512-iQADsW4LBMISqZ6Ci1dupJL9pprqwcVFTcOsEmQOEhW+KLCVn/Y4Jrvg2k19fIHCp+iFprriYPTdRcQR8NbUPg==}
    dependencies:
      '@sinonjs/commons': 1.8.6
    dev: true

  /@sinonjs/samsam/6.1.3:
    resolution: {integrity: sha512-nhOb2dWPeb1sd3IQXL/dVPnKHDOAFfvichtBf4xV00/rU1QbPCQqKMbvIheIjqwVjh7qIgf2AHTHi391yMOMpQ==}
    dependencies:
      '@sinonjs/commons': 1.8.6
      lodash.get: 4.4.2
      type-detect: 4.0.8
    dev: true

  /@sinonjs/text-encoding/0.7.2:
    resolution: {integrity: sha512-sXXKG+uL9IrKqViTtao2Ws6dy0znu9sOaP1di/jKGW1M6VssO8vlpXCQcpZ+jisQ1tTFAC5Jo/EOzFbggBagFQ==}
    dev: true

  /@socket.io/component-emitter/3.1.0:
    resolution: {integrity: sha512-+9jVqKhRSpsc591z5vX+X5Yyw+he/HCB4iQ/RYxw35CEPaY1gnsNE43nf9n9AaYjAQrTiI/mOwKUKdUs9vf7Xg==}
    dev: true

  /@tootallnate/once/2.0.0:
    resolution: {integrity: sha512-XCuKFP5PS55gnMVu3dty8KPatLqUoy/ZYzDzAGCQ8JNFCkLXzmI7vNHCR+XpbZaMWQK/vQubr7PkYq8g470J/A==}
    engines: {node: '>= 10'}

  /@tootallnate/quickjs-emscripten/0.23.0:
    resolution: {integrity: sha512-C5Mc6rdnsaJDjO3UpGW/CQTHtCKaYlScZTly4JIu97Jxo/odCiH0ITnDXSJPTOrEKk/ycSZ0AOgTmkDtkOsvIA==}
    dev: true

  /@ts-morph/common/0.24.0:
    resolution: {integrity: sha512-c1xMmNHWpNselmpIqursHeOHHBTIsJLbB+NuovbTTRCNiTLEr/U9dbJ8qy0jd/O2x5pc3seWuOUN5R2IoOTp8A==}
    dependencies:
      fast-glob: 3.3.3
      minimatch: 9.0.5
      mkdirp: 3.0.1
      path-browserify: 1.0.1
    dev: false

  /@tsconfig/node10/1.0.9:
    resolution: {integrity: sha512-jNsYVVxU8v5g43Erja32laIDHXeoNvFEpX33OK4d6hljo3jDhCBDhx5dhCCTMWUojscpAagGiRkBKxpdl9fxqA==}
    dev: true

  /@tsconfig/node12/1.0.11:
    resolution: {integrity: sha512-cqefuRsh12pWyGsIoBKJA9luFu3mRxCA+ORZvA4ktLSzIuCUtWVxGIuXigEwO5/ywWFMZ2QEGKWvkZG1zDMTag==}
    dev: true

  /@tsconfig/node14/1.0.3:
    resolution: {integrity: sha512-ysT8mhdixWK6Hw3i1V2AeRqZ5WfXg1G43mqoYlM2nc6388Fq5jcXyr5mRsqViLx/GJYdoL0bfXD8nmF+Zn/Iow==}
    dev: true

  /@tsconfig/node16/1.0.4:
    resolution: {integrity: sha512-vxhUy4J8lyeyinH7Azl1pdd43GJhZH/tP2weN8TntQblOY+A0XbT8DJk1/oCPuOOyg/Ja757rG0CgHcWC8OfMA==}
    dev: true

  /@types/argparse/1.0.38:
    resolution: {integrity: sha512-ebDJ9b0e702Yr7pWgB0jzm+CX4Srzz8RcXtLJDJB+BSccqMa36uyH/zUsSYao5+BD1ytv3k3rPYCq4mAE1hsXA==}
    dev: true

  /@types/chai-as-promised/7.1.6:
    resolution: {integrity: sha512-cQLhk8fFarRVZAXUQV1xEnZgMoPxqKojBvRkqPCKPQCzEhpbbSKl1Uu75kDng7k5Ln6LQLUmNBjLlFthCgm1NA==}
    dependencies:
      '@types/chai': 4.3.6
    dev: true

  /@types/chai/4.3.6:
    resolution: {integrity: sha512-VOVRLM1mBxIRxydiViqPcKn6MIxZytrbMpd6RJLIWKxUNr3zux8no0Oc7kJx0WAPIitgZ0gkrDS+btlqQpubpw==}
    dev: true

  /@types/cookie/0.4.1:
    resolution: {integrity: sha512-XW/Aa8APYr6jSVVA1y/DEIZX0/GMKLEVekNG727R8cs56ahETkRAy/3DR7+fJyh7oUgGwNQaRfXCun0+KbWY7Q==}
    dev: true

  /@types/cors/2.8.14:
    resolution: {integrity: sha512-RXHUvNWYICtbP6s18PnOCaqToK8y14DnLd75c6HfyKf228dxy7pHNOQkxPtvXKp/hINFMDjbYzsj63nnpPMSRQ==}
    dependencies:
      '@types/node': 18.18.0
    dev: true

  /@types/eslint-scope/3.7.5:
    resolution: {integrity: sha512-JNvhIEyxVW6EoMIFIvj93ZOywYFatlpu9deeH6eSx6PE3WHYvHaQtmHmQeNw7aA81bYGBPPQqdtBm6b1SsQMmA==}
    dependencies:
      '@types/eslint': 8.44.3
      '@types/estree': 1.0.2
    dev: true

  /@types/eslint/8.44.3:
    resolution: {integrity: sha512-iM/WfkwAhwmPff3wZuPLYiHX18HI24jU8k1ZSH7P8FHwxTjZ2P6CoX2wnF43oprR+YXJM6UUxATkNvyv/JHd+g==}
    dependencies:
      '@types/estree': 1.0.5
      '@types/json-schema': 7.0.15
    dev: true

  /@types/estree/1.0.2:
    resolution: {integrity: sha512-VeiPZ9MMwXjO32/Xu7+OwflfmeoRwkE/qzndw42gGtgJwZopBnzy2gD//NN1+go1mADzkDcqf/KnFRSjTJ8xJA==}
    dev: true

  /@types/estree/1.0.5:
    resolution: {integrity: sha512-/kYRxGDLWzHOB7q+wtSUQlFrtcdUccpfy+X+9iMBpHK8QLLhx2wIPYuS5DYtR9Wa/YlZAbIovy7qVdB1Aq6Lyw==}
    dev: true

  /@types/fs-extra/8.1.3:
    resolution: {integrity: sha512-7IdV01N0u/CaVO0fuY1YmEg14HQN3+EW8mpNgg6NEfxEl/lzCa5OxlBu3iFsCAdamnYOcTQ7oEi43Xc/67Rgzw==}
    dependencies:
      '@types/node': 18.18.0
    dev: true

  /@types/fs-extra/9.0.13:
    resolution: {integrity: sha512-nEnwB++1u5lVDM2UI4c1+5R+FYaKfaAzS4OococimjVm3nQw3TuzH5UNsocrcTBbhnerblyHj4A49qXbIiZdpA==}
    dependencies:
      '@types/node': 18.18.0
    dev: true

  /@types/js-yaml/3.12.1:
    resolution: {integrity: sha512-SGGAhXLHDx+PK4YLNcNGa6goPf9XRWQNAUUbffkwVGGXIxmDKWyGGL4inzq2sPmExu431Ekb9aEMn9BkPqEYFA==}
    dev: true

  /@types/js-yaml/4.0.9:
    resolution: {integrity: sha512-k4MGaQl5TGo/iipqb2UDG2UwjXziSWkh0uysQelTlJpX1qGlpUZYm8PnO4DxG1qBomtJUdYJ6qR6xdIah10JLg==}
    dev: true

  /@types/json-schema/7.0.13:
    resolution: {integrity: sha512-RbSSoHliUbnXj3ny0CNFOoxrIDV6SUGyStHsvDqosw6CkdPV8TtWGlfecuK4ToyMEAql6pzNxgCFKanovUzlgQ==}
    dev: true

  /@types/json-schema/7.0.15:
    resolution: {integrity: sha512-5+fP8P8MFNC+AyZCDxrB2pkZFPGzqQWUzpSeuuVLvm8VMcorNYavBqoFcxK8bQz4Qsbn4oUEEem4wDLfcysGHA==}

  /@types/lodash/4.14.199:
    resolution: {integrity: sha512-Vrjz5N5Ia4SEzWWgIVwnHNEnb1UE1XMkvY5DGXrAeOGE9imk0hgTHh5GyDjLDJi9OTCn9oo9dXH1uToK1VRfrg==}

  /@types/lodash/4.17.4:
    resolution: {integrity: sha512-wYCP26ZLxaT3R39kiN2+HcJ4kTd3U1waI/cY7ivWYqFP6pW3ZNpvi6Wd6PHZx7T/t8z0vlkXMg3QYLa7DZ/IJQ==}
    dev: true

  /@types/mocha/10.0.1:
    resolution: {integrity: sha512-/fvYntiO1GeICvqbQ3doGDIP97vWmvFt83GKguJ6prmQM2iXZfFcq6YE8KteFyRtX2/h5Hf91BYvPodJKFYv5Q==}
    dev: true

  /@types/mocha/10.0.6:
    resolution: {integrity: sha512-dJvrYWxP/UcXm36Qn36fxhUKu8A/xMRXVT2cliFF1Z7UA9liG5Psj3ezNSZw+5puH2czDXRLcXQxf8JbJt0ejg==}
    dev: true

  /@types/mocha/5.2.7:
    resolution: {integrity: sha512-NYrtPht0wGzhwe9+/idPaBB+TqkY9AhTvOLMkThm0IoEfLaiVQZwBwyJ5puCkO3AUCWrmcoePjp2mbFocKy4SQ==}
    dev: true

  /@types/node-fetch/2.6.6:
    resolution: {integrity: sha512-95X8guJYhfqiuVVhRFxVQcf4hW/2bCuoPwDasMf/531STFoNoWTT7YDnWdXHEZKqAGUigmpG31r2FE70LwnzJw==}
    dependencies:
      '@types/node': 18.18.0
      form-data: 4.0.1

  /@types/node/18.18.0:
    resolution: {integrity: sha512-3xA4X31gHT1F1l38ATDIL9GpRLdwVhnEFC8Uikv5ZLlXATwrCYyPq7ZWHxzxc3J/30SUiwiYT+bQe0/XvKlWbw==}

  /@types/node/22.13.10:
    resolution: {integrity: sha512-I6LPUvlRH+O6VRUqYOcMudhaIdUVWfsjnZavnsraHvpBwaEyMN29ry+0UVJhImYL16xsscu0aske3yA+uPOWfw==}
    dependencies:
      undici-types: 6.20.0
    dev: true

  /@types/semver/7.5.3:
    resolution: {integrity: sha512-OxepLK9EuNEIPxWNME+C6WwbRAOOI2o2BaQEGzz5Lu2e4Z5eDnEo+/aVEDMIXywoJitJ7xWd641wrGLZdtwRyw==}
    dev: true

  /@types/sinon/10.0.17:
    resolution: {integrity: sha512-+6ILpcixQ0Ma3dHMTLv4rSycbDXkDljgKL+E0nI2RUxxhYTFyPSjt6RVMxh7jUshvyVcBvicb0Ktj+lAJcjgeA==}
    dependencies:
      '@types/sinonjs__fake-timers': 8.1.3
    dev: true

  /@types/sinonjs__fake-timers/8.1.3:
    resolution: {integrity: sha512-4g+2YyWe0Ve+LBh+WUm1697PD0Kdi6coG1eU0YjQbwx61AZ8XbEpL1zIT6WjuUKrCMCROpEaYQPDjBnDouBVAQ==}
    dev: true

  /@types/triple-beam/1.3.3:
    resolution: {integrity: sha512-6tOUG+nVHn0cJbVp25JFayS5UE6+xlbcNF9Lo9mU7U0zk3zeUShZied4YEQZjy1JBF043FSkdXw8YkUJuVtB5g==}
    dev: true

  /@types/tunnel/0.0.3:
    resolution: {integrity: sha512-sOUTGn6h1SfQ+gbgqC364jLFBw2lnFqkgF3q0WovEHRLMrVD1sd5aufqi/aJObLekJO+Aq5z646U4Oxy6shXMA==}
    dependencies:
      '@types/node': 18.18.0

  /@types/xmlbuilder/0.0.34:
    resolution: {integrity: sha512-yVsHfYqJblSEg3DvUhGndpCZBZz2GiGVmqMa04fbGro2xzxRj85Q7MQ4os+MaXmKcpCDD42MXuxUWfoUKTuVdQ==}
    dev: true

  /@types/yargs-parser/21.0.1:
    resolution: {integrity: sha512-axdPBuLuEJt0c4yI5OZssC19K2Mq1uKdrfZBzuxLvaztgqUtFYZUNw7lETExPYJR9jdEoIg4mb7RQKRQzOkeGQ==}
    dev: true

  /@types/yargs/17.0.25:
    resolution: {integrity: sha512-gy7iPgwnzNvxgAEi2bXOHWCVOG6f7xsprVJH4MjlAWeBmJ7vh/Y1kwMtUrs64ztf24zVIRCpr3n/z6gm9QIkgg==}
    dependencies:
      '@types/yargs-parser': 21.0.1
    dev: true

  /@types/yauzl/2.10.1:
    resolution: {integrity: sha512-CHzgNU3qYBnp/O4S3yv2tXPlvMTq0YWSTVg2/JYLqWZGHwwgJGAwd00poay/11asPq8wLFwHzubyInqHIFmmiw==}
    requiresBuild: true
    dependencies:
      '@types/node': 18.18.0
    dev: true
    optional: true

  /@typescript-eslint/eslint-plugin/6.8.0_rx4e4xdo5yb6zueichbdularu4:
    resolution: {integrity: sha512-GosF4238Tkes2SHPQ1i8f6rMtG6zlKwMEB0abqSJ3Npvos+doIlc/ATG+vX1G9coDF3Ex78zM3heXHLyWEwLUw==}
    engines: {node: ^16.0.0 || >=18.0.0}
    peerDependencies:
      '@typescript-eslint/parser': ^6.0.0 || ^6.0.0-alpha
      eslint: ^7.0.0 || ^8.0.0
      typescript: '*'
    peerDependenciesMeta:
      typescript:
        optional: true
    dependencies:
      '@eslint-community/regexpp': 4.8.2
      '@typescript-eslint/parser': 6.8.0_fpjybyg5oocuhouzibf5qu2ht4
      '@typescript-eslint/scope-manager': 6.8.0
      '@typescript-eslint/type-utils': 6.8.0_fpjybyg5oocuhouzibf5qu2ht4
      '@typescript-eslint/utils': 6.8.0_fpjybyg5oocuhouzibf5qu2ht4
      '@typescript-eslint/visitor-keys': 6.8.0
      debug: 4.3.4
      eslint: 8.50.0
      graphemer: 1.4.0
      ignore: 5.2.4
      natural-compare: 1.4.0
      semver: 7.5.4
      ts-api-utils: 1.0.3_typescript@5.7.3
      typescript: 5.7.3
    transitivePeerDependencies:
      - supports-color
    dev: true

  /@typescript-eslint/parser/6.8.0_fpjybyg5oocuhouzibf5qu2ht4:
    resolution: {integrity: sha512-5tNs6Bw0j6BdWuP8Fx+VH4G9fEPDxnVI7yH1IAPkQH5RUtvKwRoqdecAPdQXv4rSOADAaz1LFBZvZG7VbXivSg==}
    engines: {node: ^16.0.0 || >=18.0.0}
    peerDependencies:
      eslint: ^7.0.0 || ^8.0.0
      typescript: '*'
    peerDependenciesMeta:
      typescript:
        optional: true
    dependencies:
      '@typescript-eslint/scope-manager': 6.8.0
      '@typescript-eslint/types': 6.8.0
      '@typescript-eslint/typescript-estree': 6.8.0_typescript@5.7.3
      '@typescript-eslint/visitor-keys': 6.8.0
      debug: 4.3.4
      eslint: 8.50.0
      typescript: 5.7.3
    transitivePeerDependencies:
      - supports-color
    dev: true

  /@typescript-eslint/scope-manager/6.8.0:
    resolution: {integrity: sha512-xe0HNBVwCph7rak+ZHcFD6A+q50SMsFwcmfdjs9Kz4qDh5hWhaPhFjRs/SODEhroBI5Ruyvyz9LfwUJ624O40g==}
    engines: {node: ^16.0.0 || >=18.0.0}
    dependencies:
      '@typescript-eslint/types': 6.8.0
      '@typescript-eslint/visitor-keys': 6.8.0
    dev: true

  /@typescript-eslint/type-utils/6.8.0_fpjybyg5oocuhouzibf5qu2ht4:
    resolution: {integrity: sha512-RYOJdlkTJIXW7GSldUIHqc/Hkto8E+fZN96dMIFhuTJcQwdRoGN2rEWA8U6oXbLo0qufH7NPElUb+MceHtz54g==}
    engines: {node: ^16.0.0 || >=18.0.0}
    peerDependencies:
      eslint: ^7.0.0 || ^8.0.0
      typescript: '*'
    peerDependenciesMeta:
      typescript:
        optional: true
    dependencies:
      '@typescript-eslint/typescript-estree': 6.8.0_typescript@5.7.3
      '@typescript-eslint/utils': 6.8.0_fpjybyg5oocuhouzibf5qu2ht4
      debug: 4.3.4
      eslint: 8.50.0
      ts-api-utils: 1.0.3_typescript@5.7.3
      typescript: 5.7.3
    transitivePeerDependencies:
      - supports-color
    dev: true

  /@typescript-eslint/types/6.8.0:
    resolution: {integrity: sha512-p5qOxSum7W3k+llc7owEStXlGmSl8FcGvhYt8Vjy7FqEnmkCVlM3P57XQEGj58oqaBWDQXbJDZxwUWMS/EAPNQ==}
    engines: {node: ^16.0.0 || >=18.0.0}
    dev: true

  /@typescript-eslint/typescript-estree/6.8.0_typescript@5.7.3:
    resolution: {integrity: sha512-ISgV0lQ8XgW+mvv5My/+iTUdRmGspducmQcDw5JxznasXNnZn3SKNrTRuMsEXv+V/O+Lw9AGcQCfVaOPCAk/Zg==}
    engines: {node: ^16.0.0 || >=18.0.0}
    peerDependencies:
      typescript: '*'
    peerDependenciesMeta:
      typescript:
        optional: true
    dependencies:
      '@typescript-eslint/types': 6.8.0
      '@typescript-eslint/visitor-keys': 6.8.0
      debug: 4.3.4
      globby: 11.1.0
      is-glob: 4.0.3
      semver: 7.7.1
      ts-api-utils: 1.0.3_typescript@5.7.3
      typescript: 5.7.3
    transitivePeerDependencies:
      - supports-color
    dev: true

  /@typescript-eslint/utils/6.8.0_fpjybyg5oocuhouzibf5qu2ht4:
    resolution: {integrity: sha512-dKs1itdE2qFG4jr0dlYLQVppqTE+Itt7GmIf/vX6CSvsW+3ov8PbWauVKyyfNngokhIO9sKZeRGCUo1+N7U98Q==}
    engines: {node: ^16.0.0 || >=18.0.0}
    peerDependencies:
      eslint: ^7.0.0 || ^8.0.0
    dependencies:
      '@eslint-community/eslint-utils': 4.4.0_eslint@8.50.0
      '@types/json-schema': 7.0.13
      '@types/semver': 7.5.3
      '@typescript-eslint/scope-manager': 6.8.0
      '@typescript-eslint/types': 6.8.0
      '@typescript-eslint/typescript-estree': 6.8.0_typescript@5.7.3
      eslint: 8.50.0
      semver: 7.7.1
    transitivePeerDependencies:
      - supports-color
      - typescript
    dev: true

  /@typescript-eslint/visitor-keys/6.8.0:
    resolution: {integrity: sha512-oqAnbA7c+pgOhW2OhGvxm0t1BULX5peQI/rLsNDpGM78EebV3C9IGbX5HNZabuZ6UQrYveCLjKo8Iy/lLlBkkg==}
    engines: {node: ^16.0.0 || >=18.0.0}
    dependencies:
      '@typescript-eslint/types': 6.8.0
      eslint-visitor-keys: 3.4.3
    dev: true

  /@typespec/asset-emitter/0.67.1_3fxix7svf7ubp5zuha24ysdoqm:
    resolution: {integrity: sha512-yLa6FhDbPGbFRYOfmKMB0P1O5+BsOsmzWvRdeZWcNMjJFUhWLDZLAzva3kRx9jBAoIGA5+jNBjcW8VRNxEhqvg==}
    engines: {node: '>=20.0.0'}
    peerDependencies:
      '@typespec/compiler': ^0.67.1
    dependencies:
      '@typespec/compiler': 0.68.0-dev.13_@types+node@18.18.0
    dev: false

  /@typespec/compiler/0.68.0-dev.13_@types+node@18.18.0:
    resolution: {integrity: sha512-7lqlsRHQH2irv15fH4ACbS4DutqCfesb9Nju5wMt4aHUHIzo3AT1pjc8ZzlpHJBcDravissntk4U7sW0ctqxTQ==}
    engines: {node: '>=20.0.0'}
    hasBin: true
    dependencies:
      '@babel/code-frame': 7.26.2
      '@inquirer/prompts': 7.4.0_@types+node@18.18.0
      ajv: 8.17.1
      change-case: 5.4.4
      env-paths: 3.0.0
      globby: 14.1.0
      is-unicode-supported: 2.1.0
      mustache: 4.2.0
      picocolors: 1.1.1
      prettier: 3.5.3
      semver: 7.7.1
      tar: 7.4.3
      temporal-polyfill: 0.2.5
      vscode-languageserver: 9.0.1
      vscode-languageserver-textdocument: 1.0.12
      yaml: 2.7.0
      yargs: 17.7.2
    transitivePeerDependencies:
      - '@types/node'

  /@typespec/events/0.67.1_3fxix7svf7ubp5zuha24ysdoqm:
    resolution: {integrity: sha512-4pd/FEd+y72h2eUOlwGavK+nv3SDp7ZUJkGTcARyjLH5aSIAOl4uYW+WzQjGJylu/9t+xmoHy47siOvYBxONkQ==}
    engines: {node: '>=20.0.0'}
    peerDependencies:
      '@typespec/compiler': ^0.67.1
    dependencies:
      '@typespec/compiler': 0.68.0-dev.13_@types+node@18.18.0

  /@typespec/http-specs/0.1.0-alpha.17-dev.2_u4doryr4dzrir3wd2e5xuf7iee:
    resolution: {integrity: sha512-AOscz0jFO76pbv+FU9pnFIr7ec794qqF6lUubKrABJtb7MwMdaS5/0fkA2pbgvlR/8OyfqiqXeCB4Aoqg51n3g==}
    engines: {node: '>=16.0.0'}
    peerDependencies:
      '@typespec/compiler': ^0.67.2 || >=0.68.0-dev <0.68.0
      '@typespec/http': ^0.67.1 || >=0.68.0-dev <0.68.0
      '@typespec/rest': ^0.67.1 || >=0.68.0-dev <0.68.0
      '@typespec/versioning': ^0.67.1 || >=0.68.0-dev <0.68.0
      '@typespec/xml': ^0.67.1 || >=0.68.0-dev <0.68.0
    dependencies:
      '@typespec/compiler': 0.68.0-dev.13_@types+node@18.18.0
      '@typespec/http': 0.68.0-dev.9_vhuskeds3j52gr3vc33oeosvq4
      '@typespec/rest': 0.68.0-dev.4_kmemrakp7ee24ylxddttmeufna
      '@typespec/spec-api': 0.1.0-alpha.4-dev.0
      '@typespec/spector': 0.1.0-alpha.11-dev.2_h6bvamn2gicsabbqcnwu45mzga
      '@typespec/versioning': 0.68.0-dev.3_3fxix7svf7ubp5zuha24ysdoqm
      '@typespec/xml': 0.67.1_3fxix7svf7ubp5zuha24ysdoqm
      deep-equal: 2.2.2
    transitivePeerDependencies:
      - '@types/node'
      - '@typespec/streams'
      - supports-color
    dev: true

  /@typespec/http/0.68.0-dev.9_vhuskeds3j52gr3vc33oeosvq4:
    resolution: {integrity: sha512-p4pjqhY2EPzhBLmS0ohaZaYwJdezXgeUKQNrhzHR8ckt7qWkOOXNggPngPiXTVxgxYwAM5Zi/BvWrUxMbiqU3g==}
    engines: {node: '>=20.0.0'}
    peerDependencies:
      '@typespec/compiler': ^0.67.2 || >=0.68.0-dev <0.68.0
      '@typespec/streams': ^0.67.1 || >=0.68.0-dev <0.68.0
    peerDependenciesMeta:
      '@typespec/streams':
        optional: true
    dependencies:
      '@typespec/compiler': 0.68.0-dev.13_@types+node@18.18.0
      '@typespec/streams': 0.67.1_3fxix7svf7ubp5zuha24ysdoqm

  /@typespec/json-schema/0.68.0-dev.5_3fxix7svf7ubp5zuha24ysdoqm:
    resolution: {integrity: sha512-bLcORrLvPx3kArwcgNkugTTxCtsHa2YBjBL+AD/LaTSRLpDnhpKedk+pVjw/X+5dKgUi5VoZ+KObYeVTykevCQ==}
    engines: {node: '>=20.0.0'}
    peerDependencies:
      '@typespec/compiler': ^0.67.2 || >=0.68.0-dev <0.68.0
    dependencies:
      '@typespec/asset-emitter': 0.67.1_3fxix7svf7ubp5zuha24ysdoqm
      '@typespec/compiler': 0.68.0-dev.13_@types+node@18.18.0
      yaml: 2.7.0
    dev: false

  /@typespec/openapi/0.68.0-dev.3_kmemrakp7ee24ylxddttmeufna:
    resolution: {integrity: sha512-iBj6c1SyDqOgoFT/Kc+R3C4xZE+jQhqTlqRiXf4BKsENYCDhsAmA0nI/Sl1kFFIBm8TD2egcMQzYRlyo3sHnbQ==}
    engines: {node: '>=20.0.0'}
    peerDependencies:
      '@typespec/compiler': ^0.67.2 || >=0.68.0-dev <0.68.0
      '@typespec/http': ^0.67.1 || >=0.68.0-dev <0.68.0
    dependencies:
      '@typespec/compiler': 0.68.0-dev.13_@types+node@18.18.0
      '@typespec/http': 0.68.0-dev.9_vhuskeds3j52gr3vc33oeosvq4

  /@typespec/openapi3/0.68.0-dev.12_2y6hwxla42lsxpeuv552ztry44:
    resolution: {integrity: sha512-eoj6YK9PW9J92AV+fqWx9CfD0tdkL2aOa351lb8NxDKpL/84X7x9gz5KxS9F6jrrI/mNZsfq3ANLFiSWO/AZ9g==}
    engines: {node: '>=20.0.0'}
    hasBin: true
    peerDependencies:
      '@typespec/compiler': ^0.67.2 || >=0.68.0-dev <0.68.0
      '@typespec/http': ^0.67.1 || >=0.68.0-dev <0.68.0
      '@typespec/json-schema': ^0.67.1 || >=0.68.0-dev <0.68.0
      '@typespec/openapi': ^0.67.1 || >=0.68.0-dev <0.68.0
      '@typespec/versioning': ^0.67.1 || >=0.68.0-dev <0.68.0
      '@typespec/xml': '*'
    peerDependenciesMeta:
      '@typespec/json-schema':
        optional: true
      '@typespec/versioning':
        optional: true
      '@typespec/xml':
        optional: true
    dependencies:
      '@apidevtools/swagger-parser': 10.1.1_openapi-types@12.1.3
      '@typespec/asset-emitter': 0.67.1_3fxix7svf7ubp5zuha24ysdoqm
      '@typespec/compiler': 0.68.0-dev.13_@types+node@18.18.0
      '@typespec/http': 0.68.0-dev.9_vhuskeds3j52gr3vc33oeosvq4
      '@typespec/json-schema': 0.68.0-dev.5_3fxix7svf7ubp5zuha24ysdoqm
      '@typespec/openapi': 0.68.0-dev.3_kmemrakp7ee24ylxddttmeufna
      '@typespec/versioning': 0.68.0-dev.3_3fxix7svf7ubp5zuha24ysdoqm
      '@typespec/xml': 0.67.1_3fxix7svf7ubp5zuha24ysdoqm
      openapi-types: 12.1.3
      yaml: 2.7.0
    dev: false

  /@typespec/rest/0.68.0-dev.4_kmemrakp7ee24ylxddttmeufna:
    resolution: {integrity: sha512-Sov7HNQr5IBfu0wbkY3pxUFLPb13ptW2cu/F1Ix1HwIzJ+6045A5vtaeOu5zAwPojDgcmTvsY8qBgTeYbfeiJg==}
    engines: {node: '>=20.0.0'}
    peerDependencies:
      '@typespec/compiler': ^0.67.2 || >=0.68.0-dev <0.68.0
      '@typespec/http': ^0.67.1 || >=0.68.0-dev <0.68.0
    dependencies:
      '@typespec/compiler': 0.68.0-dev.13_@types+node@18.18.0
      '@typespec/http': 0.68.0-dev.9_vhuskeds3j52gr3vc33oeosvq4

  /@typespec/spec-api/0.1.0-alpha.4-dev.0:
    resolution: {integrity: sha512-vXYeLX4YpHzcP4YFbuM4AU8GnRbjf7ZrJ6qeaI5XHieroEdkQUUGolpd2eEaokUbmVaek5ZX6EuEZjTjM/DTpg==}
    engines: {node: '>=20.0.0'}
    dependencies:
      deep-equal: 2.2.2
      express: 4.21.2
      xml2js: 0.6.2
    dev: true

  /@typespec/spec-coverage-sdk/0.1.0-alpha.5-dev.0:
    resolution: {integrity: sha512-I0p1ogrB3hW16K9IJyxFUz6AvuQ8NDsiLrav5ujGGJbW3gXdp+N6MzxXp5NNs4jfHoryX4kkA7xlTiPqKz3Pcw==}
    engines: {node: '>=16.0.0'}
    dependencies:
      '@azure/identity': 4.7.0
      '@azure/storage-blob': 12.26.0
      '@types/node': 22.13.10
    transitivePeerDependencies:
      - supports-color
    dev: true

  /@typespec/spector/0.1.0-alpha.11-dev.2_h6bvamn2gicsabbqcnwu45mzga:
    resolution: {integrity: sha512-dlVKSECFDddsKcRpuaB81Sd6krpGMH7q6E212ast5UVjt+JhJK2Egqy+F/ys3tNdgTW3PFkhqeIbiU52JNOWGg==}
    engines: {node: '>=16.0.0'}
    hasBin: true
    dependencies:
      '@azure/identity': 4.8.0
      '@types/js-yaml': 4.0.9
      '@typespec/compiler': 0.68.0-dev.13_@types+node@18.18.0
      '@typespec/http': 0.68.0-dev.9_vhuskeds3j52gr3vc33oeosvq4
      '@typespec/rest': 0.68.0-dev.4_kmemrakp7ee24ylxddttmeufna
      '@typespec/spec-api': 0.1.0-alpha.4-dev.0
      '@typespec/spec-coverage-sdk': 0.1.0-alpha.5-dev.0
      '@typespec/versioning': 0.68.0-dev.3_3fxix7svf7ubp5zuha24ysdoqm
      ajv: 8.17.1
      body-parser: 1.20.3
      deep-equal: 2.2.2
      express: 4.21.2
      globby: 14.1.0
      js-yaml: 4.1.0
      micromatch: 4.0.8
      morgan: 1.10.0
      multer: 1.4.5-lts.2
      picocolors: 1.1.1
      source-map-support: 0.5.21
      xml2js: 0.6.2
      yargs: 17.7.2
    transitivePeerDependencies:
      - '@types/node'
      - '@typespec/streams'
      - supports-color
    dev: true

  /@typespec/sse/0.67.1_4t2eqc6rkb7cdkhe7ctxwefice:
    resolution: {integrity: sha512-Y7O002u89nM55hc81/wadMG0+gnj9hr0i4icqOxjP7auWsYDwMoK7arxC+qM7tyyFGMgv/F0ZxNJmc2Ajq7kpQ==}
    engines: {node: '>=20.0.0'}
    peerDependencies:
      '@typespec/compiler': ^0.67.1
      '@typespec/events': ^0.67.1
      '@typespec/http': ^0.67.1
      '@typespec/streams': ^0.67.1
    dependencies:
      '@typespec/compiler': 0.68.0-dev.13_@types+node@18.18.0
      '@typespec/events': 0.67.1_3fxix7svf7ubp5zuha24ysdoqm
      '@typespec/http': 0.68.0-dev.9_vhuskeds3j52gr3vc33oeosvq4
      '@typespec/streams': 0.67.1_3fxix7svf7ubp5zuha24ysdoqm

  /@typespec/streams/0.67.1_3fxix7svf7ubp5zuha24ysdoqm:
    resolution: {integrity: sha512-it+WNzurrk+TEzLvqlbCreyATmSR/g61/YX/k1D+B/QThPv8bh2S1sQqKtUMeThCu4/MHhZL9xTtdxWcLww+lg==}
    engines: {node: '>=20.0.0'}
    peerDependencies:
      '@typespec/compiler': ^0.67.1
    dependencies:
      '@typespec/compiler': 0.68.0-dev.13_@types+node@18.18.0

  /@typespec/ts-http-runtime/0.1.0:
    resolution: {integrity: sha512-0NspintCRrSIIZBUtVfWjJ5TpOjpP0mNsJXZOqzuxdY/q2yCr0amyUCEw+WLhRykP39XMNMG0f1F9LbC2+c+Rw==}
    engines: {node: '>=18.0.0'}
    dependencies:
      http-proxy-agent: 7.0.2
      https-proxy-agent: 7.0.4
      tslib: 2.6.2
    transitivePeerDependencies:
      - supports-color
    dev: true

  /@typespec/versioning/0.68.0-dev.3_3fxix7svf7ubp5zuha24ysdoqm:
    resolution: {integrity: sha512-shhujRKXKEELOwQ54dbzhtttkYCh8yPwDriZ/KQSprPO1SGInhjVxhzZaIx0Qaz+41Xxs53Ay96b/40eNXGLAg==}
    engines: {node: '>=20.0.0'}
    peerDependencies:
      '@typespec/compiler': ^0.67.2 || >=0.68.0-dev <0.68.0
    dependencies:
      '@typespec/compiler': 0.68.0-dev.13_@types+node@18.18.0

  /@typespec/xml/0.67.1_3fxix7svf7ubp5zuha24ysdoqm:
    resolution: {integrity: sha512-WDCxdtvlcUvD4AunpSje22Hb0BZzpluHATkx07/ru6HhdJsiwrc//IgGbV5eah9M6gK76sGXLicBLAFlxDfvDw==}
    engines: {node: '>=20.0.0'}
    peerDependencies:
      '@typespec/compiler': ^0.67.1
    dependencies:
      '@typespec/compiler': 0.68.0-dev.13_@types+node@18.18.0

  /@ungap/promise-all-settled/1.1.2:
    resolution: {integrity: sha512-sL/cEvJWAnClXw0wHk85/2L0G6Sj8UB0Ctc1TEMbKSsmpRosqhwj9gWgFRZSrBr2f9tiXISwNhCPmlfqUqyb9Q==}
    dev: true

  /@vitest/coverage-istanbul/1.6.0_vitest@1.6.0:
    resolution: {integrity: sha512-h/BwpXehkkS0qsNCS00QxiupAqVkNi0WT19BR0dQvlge5oHghoSVLx63fABYFoKxVb7Ue7+k6V2KokmQ1zdMpg==}
    peerDependencies:
      vitest: 1.6.0
    dependencies:
      debug: 4.3.4
      istanbul-lib-coverage: 3.2.2
      istanbul-lib-instrument: 6.0.2
      istanbul-lib-report: 3.0.1
      istanbul-lib-source-maps: 5.0.4
      istanbul-reports: 3.1.7
      magicast: 0.3.4
      picocolors: 1.0.1
      test-exclude: 6.0.0
      vitest: 1.6.0_@types+node@18.18.0
    transitivePeerDependencies:
      - supports-color
    dev: true

  /@vitest/coverage-v8/1.6.0_vitest@1.6.0:
    resolution: {integrity: sha512-KvapcbMY/8GYIG0rlwwOKCVNRc0OL20rrhFkg/CHNzncV03TE2XWvO5w9uZYoxNiMEBacAJt3unSOiZ7svePew==}
    peerDependencies:
      vitest: 1.6.0
    dependencies:
      '@ampproject/remapping': 2.3.0
      '@bcoe/v8-coverage': 0.2.3
      debug: 4.3.4
      istanbul-lib-coverage: 3.2.2
      istanbul-lib-report: 3.0.1
      istanbul-lib-source-maps: 5.0.4
      istanbul-reports: 3.1.7
      magic-string: 0.30.10
      magicast: 0.3.4
      picocolors: 1.0.1
      std-env: 3.7.0
      strip-literal: 2.1.0
      test-exclude: 6.0.0
      vitest: 1.6.0_@types+node@18.18.0
    transitivePeerDependencies:
      - supports-color
    dev: true

  /@vitest/expect/1.6.0:
    resolution: {integrity: sha512-ixEvFVQjycy/oNgHjqsL6AZCDduC+tflRluaHIzKIsdbzkLn2U/iBnVeJwB6HsIjQBdfMR8Z0tRxKUsvFJEeWQ==}
    dependencies:
      '@vitest/spy': 1.6.0
      '@vitest/utils': 1.6.0
      chai: 4.4.1
    dev: true

  /@vitest/runner/1.6.0:
    resolution: {integrity: sha512-P4xgwPjwesuBiHisAVz/LSSZtDjOTPYZVmNAnpHHSR6ONrf8eCJOFRvUwdHn30F5M1fxhqtl7QZQUk2dprIXAg==}
    dependencies:
      '@vitest/utils': 1.6.0
      p-limit: 5.0.0
      pathe: 1.1.2
    dev: true

  /@vitest/snapshot/1.6.0:
    resolution: {integrity: sha512-+Hx43f8Chus+DCmygqqfetcAZrDJwvTj0ymqjQq4CvmpKFSTVteEOBzCusu1x2tt4OJcvBflyHUE0DZSLgEMtQ==}
    dependencies:
      magic-string: 0.30.10
      pathe: 1.1.2
      pretty-format: 29.7.0
    dev: true

  /@vitest/spy/1.6.0:
    resolution: {integrity: sha512-leUTap6B/cqi/bQkXUu6bQV5TZPx7pmMBKBQiI0rJA8c3pB56ZsaTbREnF7CJfmvAS4V2cXIBAh/3rVwrrCYgw==}
    dependencies:
      tinyspy: 2.2.1
    dev: true

  /@vitest/utils/1.6.0:
    resolution: {integrity: sha512-21cPiuGMoMZwiOHa2i4LXkMkMkCGzA+MVFV70jRwHo95dL4x/ts5GZhML1QWuy7yfp3WzK3lRvZi3JnXTYqrBw==}
    dependencies:
      diff-sequences: 29.6.3
      estree-walker: 3.0.3
      loupe: 2.3.7
      pretty-format: 29.7.0
    dev: true

  /@webassemblyjs/ast/1.11.6:
    resolution: {integrity: sha512-IN1xI7PwOvLPgjcf180gC1bqn3q/QaOCwYUahIOhbYUu8KA/3tw2RT/T0Gidi1l7Hhj5D/INhJxiICObqpMu4Q==}
    dependencies:
      '@webassemblyjs/helper-numbers': 1.11.6
      '@webassemblyjs/helper-wasm-bytecode': 1.11.6
    dev: true

  /@webassemblyjs/floating-point-hex-parser/1.11.6:
    resolution: {integrity: sha512-ejAj9hfRJ2XMsNHk/v6Fu2dGS+i4UaXBXGemOfQ/JfQ6mdQg/WXtwleQRLLS4OvfDhv8rYnVwH27YJLMyYsxhw==}
    dev: true

  /@webassemblyjs/helper-api-error/1.11.6:
    resolution: {integrity: sha512-o0YkoP4pVu4rN8aTJgAyj9hC2Sv5UlkzCHhxqWj8butaLvnpdc2jOwh4ewE6CX0txSfLn/UYaV/pheS2Txg//Q==}
    dev: true

  /@webassemblyjs/helper-buffer/1.11.6:
    resolution: {integrity: sha512-z3nFzdcp1mb8nEOFFk8DrYLpHvhKC3grJD2ardfKOzmbmJvEf/tPIqCY+sNcwZIY8ZD7IkB2l7/pqhUhqm7hLA==}
    dev: true

  /@webassemblyjs/helper-numbers/1.11.6:
    resolution: {integrity: sha512-vUIhZ8LZoIWHBohiEObxVm6hwP034jwmc9kuq5GdHZH0wiLVLIPcMCdpJzG4C11cHoQ25TFIQj9kaVADVX7N3g==}
    dependencies:
      '@webassemblyjs/floating-point-hex-parser': 1.11.6
      '@webassemblyjs/helper-api-error': 1.11.6
      '@xtuc/long': 4.2.2
    dev: true

  /@webassemblyjs/helper-wasm-bytecode/1.11.6:
    resolution: {integrity: sha512-sFFHKwcmBprO9e7Icf0+gddyWYDViL8bpPjJJl0WHxCdETktXdmtWLGVzoHbqUcY4Be1LkNfwTmXOJUFZYSJdA==}
    dev: true

  /@webassemblyjs/helper-wasm-section/1.11.6:
    resolution: {integrity: sha512-LPpZbSOwTpEC2cgn4hTydySy1Ke+XEu+ETXuoyvuyezHO3Kjdu90KK95Sh9xTbmjrCsUwvWwCOQQNta37VrS9g==}
    dependencies:
      '@webassemblyjs/ast': 1.11.6
      '@webassemblyjs/helper-buffer': 1.11.6
      '@webassemblyjs/helper-wasm-bytecode': 1.11.6
      '@webassemblyjs/wasm-gen': 1.11.6
    dev: true

  /@webassemblyjs/ieee754/1.11.6:
    resolution: {integrity: sha512-LM4p2csPNvbij6U1f19v6WR56QZ8JcHg3QIJTlSwzFcmx6WSORicYj6I63f9yU1kEUtrpG+kjkiIAkevHpDXrg==}
    dependencies:
      '@xtuc/ieee754': 1.2.0
    dev: true

  /@webassemblyjs/leb128/1.11.6:
    resolution: {integrity: sha512-m7a0FhE67DQXgouf1tbN5XQcdWoNgaAuoULHIfGFIEVKA6tu/edls6XnIlkmS6FrXAquJRPni3ZZKjw6FSPjPQ==}
    dependencies:
      '@xtuc/long': 4.2.2
    dev: true

  /@webassemblyjs/utf8/1.11.6:
    resolution: {integrity: sha512-vtXf2wTQ3+up9Zsg8sa2yWiQpzSsMyXj0qViVP6xKGCUT8p8YJ6HqI7l5eCnWx1T/FYdsv07HQs2wTFbbof/RA==}
    dev: true

  /@webassemblyjs/wasm-edit/1.11.6:
    resolution: {integrity: sha512-Ybn2I6fnfIGuCR+Faaz7YcvtBKxvoLV3Lebn1tM4o/IAJzmi9AWYIPWpyBfU8cC+JxAO57bk4+zdsTjJR+VTOw==}
    dependencies:
      '@webassemblyjs/ast': 1.11.6
      '@webassemblyjs/helper-buffer': 1.11.6
      '@webassemblyjs/helper-wasm-bytecode': 1.11.6
      '@webassemblyjs/helper-wasm-section': 1.11.6
      '@webassemblyjs/wasm-gen': 1.11.6
      '@webassemblyjs/wasm-opt': 1.11.6
      '@webassemblyjs/wasm-parser': 1.11.6
      '@webassemblyjs/wast-printer': 1.11.6
    dev: true

  /@webassemblyjs/wasm-gen/1.11.6:
    resolution: {integrity: sha512-3XOqkZP/y6B4F0PBAXvI1/bky7GryoogUtfwExeP/v7Nzwo1QLcq5oQmpKlftZLbT+ERUOAZVQjuNVak6UXjPA==}
    dependencies:
      '@webassemblyjs/ast': 1.11.6
      '@webassemblyjs/helper-wasm-bytecode': 1.11.6
      '@webassemblyjs/ieee754': 1.11.6
      '@webassemblyjs/leb128': 1.11.6
      '@webassemblyjs/utf8': 1.11.6
    dev: true

  /@webassemblyjs/wasm-opt/1.11.6:
    resolution: {integrity: sha512-cOrKuLRE7PCe6AsOVl7WasYf3wbSo4CeOk6PkrjS7g57MFfVUF9u6ysQBBODX0LdgSvQqRiGz3CXvIDKcPNy4g==}
    dependencies:
      '@webassemblyjs/ast': 1.11.6
      '@webassemblyjs/helper-buffer': 1.11.6
      '@webassemblyjs/wasm-gen': 1.11.6
      '@webassemblyjs/wasm-parser': 1.11.6
    dev: true

  /@webassemblyjs/wasm-parser/1.11.6:
    resolution: {integrity: sha512-6ZwPeGzMJM3Dqp3hCsLgESxBGtT/OeCvCZ4TA1JUPYgmhAx38tTPR9JaKy0S5H3evQpO/h2uWs2j6Yc/fjkpTQ==}
    dependencies:
      '@webassemblyjs/ast': 1.11.6
      '@webassemblyjs/helper-api-error': 1.11.6
      '@webassemblyjs/helper-wasm-bytecode': 1.11.6
      '@webassemblyjs/ieee754': 1.11.6
      '@webassemblyjs/leb128': 1.11.6
      '@webassemblyjs/utf8': 1.11.6
    dev: true

  /@webassemblyjs/wast-printer/1.11.6:
    resolution: {integrity: sha512-JM7AhRcE+yW2GWYaKeHL5vt4xqee5N2WcezptmgyhNS+ScggqcT1OtXykhAb13Sn5Yas0j2uv9tHgrjwvzAP4A==}
    dependencies:
      '@webassemblyjs/ast': 1.11.6
      '@xtuc/long': 4.2.2
    dev: true

  /@webpack-cli/configtest/1.2.0_w3wu7rcwmvifygnqiqkxwjppse:
    resolution: {integrity: sha512-4FB8Tj6xyVkyqjj1OaTqCjXYULB9FMkqQ8yGrZjRDrYh0nOE+7Lhs45WioWQQMV+ceFlE368Ukhe6xdvJM9Egg==}
    peerDependencies:
      webpack: 4.x.x || 5.x.x
      webpack-cli: 4.x.x
    dependencies:
      webpack: 5.88.2_webpack-cli@4.10.0
      webpack-cli: 4.10.0_webpack@5.88.2
    dev: true

  /@webpack-cli/info/1.5.0_webpack-cli@4.10.0:
    resolution: {integrity: sha512-e8tSXZpw2hPl2uMJY6fsMswaok5FdlGNRTktvFk2sD8RjH0hE2+XistawJx1vmKteh4NmGmNUrp+Tb2w+udPcQ==}
    peerDependencies:
      webpack-cli: 4.x.x
    dependencies:
      envinfo: 7.10.0
      webpack-cli: 4.10.0_webpack@5.88.2
    dev: true

  /@webpack-cli/serve/1.7.0_webpack-cli@4.10.0:
    resolution: {integrity: sha512-oxnCNGj88fL+xzV+dacXs44HcDwf1ovs3AuEzvP7mqXw7fQntqIhQ1BRmynh4qEKQSSSRSWVyXRjmTbZIX9V2Q==}
    peerDependencies:
      webpack-cli: 4.x.x
      webpack-dev-server: '*'
    peerDependenciesMeta:
      webpack-dev-server:
        optional: true
    dependencies:
      webpack-cli: 4.10.0_webpack@5.88.2
    dev: true

  /@xtuc/ieee754/1.2.0:
    resolution: {integrity: sha512-DX8nKgqcGwsc0eJSqYt5lwP4DH5FlHnmuWWBRy7X0NcaGR0ZtuyeESgMwTYVEtxmsNGY+qit4QYT/MIYTOTPeA==}
    dev: true

  /@xtuc/long/4.2.2:
    resolution: {integrity: sha512-NuHqBY1PB/D8xU6s/thBgOAiAP7HOYDQ32+BFZILJ8ivkUkAHQnWfn6WhL79Owj1qmUnoN/YPhktdIoucipkAQ==}
    dev: true

  /abab/2.0.6:
    resolution: {integrity: sha512-j2afSsaIENvHZN2B8GOpF566vZ5WVk5opAiMTvWgaQT8DkbOqsTfvNAvHoRGU2zzP8cPoqys+xHTRDWW8L+/BA==}
    dev: true

  /accepts/1.3.8:
    resolution: {integrity: sha512-PYAthTa2m2VKxuvSD3DPC/Gy+U+sOA1LAuT8mkmRuvw+NACSaeXEQ+NHcVF7rONl6qcaxV3Uuemwawk+7+SJLw==}
    engines: {node: '>= 0.6'}
    dependencies:
      mime-types: 2.1.35
      negotiator: 0.6.3
    dev: true

  /acorn-import-assertions/1.9.0_acorn@8.10.0:
    resolution: {integrity: sha512-cmMwop9x+8KFhxvKrKfPYmN6/pKTYYHBqLa0DfvVZcKMJWNyWLnaqND7dx/qn66R7ewM1UX5XMaDVP5wlVTaVA==}
    peerDependencies:
      acorn: ^8
    dependencies:
      acorn: 8.10.0
    dev: true

  /acorn-jsx/5.3.2_acorn@8.10.0:
    resolution: {integrity: sha512-rq9s+JNhf0IChjtDXxllJ7g41oZk5SlXtp0LHwyA5cejwn7vKmKp4pPri6YEePv2PU65sAsegbXtIinmDFDXgQ==}
    peerDependencies:
      acorn: ^6.0.0 || ^7.0.0 || ^8.0.0
    dependencies:
      acorn: 8.10.0
    dev: true

  /acorn-walk/8.2.0:
    resolution: {integrity: sha512-k+iyHEuPgSw6SbuDpGQM+06HQUa04DZ3o+F6CSzXMvvI5KMvnaEqXe+YVe555R9nn6GPt404fos4wcgpw12SDA==}
    engines: {node: '>=0.4.0'}
    dev: true

  /acorn-walk/8.3.2:
    resolution: {integrity: sha512-cjkyv4OtNCIeqhHrfS81QWXoCBPExR/J62oyEqepVw8WaQeSqpW2uhuLPh1m9eWhDuOo/jUXVTlifvesOWp/4A==}
    engines: {node: '>=0.4.0'}
    dev: true

  /acorn/8.10.0:
    resolution: {integrity: sha512-F0SAmZ8iUtS//m8DmCTA0jlh6TDKkHQyK6xc6V4KDTyZKA9dnvX9/3sRTVQrWm79glUAZbnmmNcdYwUIHWVybw==}
    engines: {node: '>=0.4.0'}
    hasBin: true
    dev: true

  /acorn/8.11.3:
    resolution: {integrity: sha512-Y9rRfJG5jcKOE0CLisYbojUjIrIEE7AGMzA/Sm4BslANhbS+cDMpgBdcPT91oJ7OuJ9hYJBx59RjbhxVnrF8Xg==}
    engines: {node: '>=0.4.0'}
    hasBin: true
    dev: true

  /agent-base/6.0.2:
    resolution: {integrity: sha512-RZNwNclF7+MS/8bDg70amg32dyeZGZxiDuQmZxKLAlQjr3jGyLx+4Kkk58UO7D2QdgFIQCovuSuZESne6RG6XQ==}
    engines: {node: '>= 6.0.0'}
    dependencies:
      debug: 4.4.0
    transitivePeerDependencies:
      - supports-color

  /agent-base/7.1.3:
    resolution: {integrity: sha512-jRR5wdylq8CkOe6hei19GGZnxM6rBGwFl3Bg0YItGDimvjGtAvdZk4Pu6Cl4u4Igsws4a1fd1Vq3ezrhn4KmFw==}
    engines: {node: '>= 14'}

  /ajv-draft-04/1.0.0_ajv@8.13.0:
    resolution: {integrity: sha512-mv00Te6nmYbRp5DCwclxtt7yV/joXJPGS7nM+97GdxvuttCOfgI3K4U25zboyeX0O+myI8ERluxQe5wljMmVIw==}
    peerDependencies:
      ajv: ^8.5.0
    peerDependenciesMeta:
      ajv:
        optional: true
    dependencies:
      ajv: 8.13.0
    dev: true

  /ajv-draft-04/1.0.0_ajv@8.17.1:
    resolution: {integrity: sha512-mv00Te6nmYbRp5DCwclxtt7yV/joXJPGS7nM+97GdxvuttCOfgI3K4U25zboyeX0O+myI8ERluxQe5wljMmVIw==}
    peerDependencies:
      ajv: ^8.5.0
    peerDependenciesMeta:
      ajv:
        optional: true
    dependencies:
      ajv: 8.17.1
    dev: false

  /ajv-formats/3.0.1_ajv@8.13.0:
    resolution: {integrity: sha512-8iUql50EUR+uUcdRQ3HDqa6EVyo3docL8g5WJ3FNcWmu62IbkGUue/pEyLBW8VGKKucTPgqeks4fIU1DA4yowQ==}
    peerDependencies:
      ajv: ^8.0.0
    peerDependenciesMeta:
      ajv:
        optional: true
    dependencies:
      ajv: 8.13.0
    dev: true

  /ajv-keywords/3.5.2_ajv@6.12.6:
    resolution: {integrity: sha512-5p6WTN0DdTGVQk6VjcEju19IgaHudalcfabD7yhDGeA6bcQnmL+CpveLJq/3hvfwd1aof6L386Ougkx6RfyMIQ==}
    peerDependencies:
      ajv: ^6.9.1
    dependencies:
      ajv: 6.12.6
    dev: true

  /ajv/6.12.6:
    resolution: {integrity: sha512-j3fVLgvTo527anyYyJOGTYJbG+vnnQYvE0m5mmkc1TK+nxAppkCLMIL0aZ4dblVCNoGShhm+kzE4ZUykBoMg4g==}
    dependencies:
      fast-deep-equal: 3.1.3
      fast-json-stable-stringify: 2.1.0
      json-schema-traverse: 0.4.1
      uri-js: 4.4.1
    dev: true

  /ajv/8.12.0:
    resolution: {integrity: sha512-sRu1kpcO9yLtYxBKvqfTeh9KzZEwO3STyX1HT+4CaDzC6HpTGYhIhPIzj9XuKU7KYDwnaeh5hcOwjy1QuJzBPA==}
    dependencies:
      fast-deep-equal: 3.1.3
      json-schema-traverse: 1.0.0
      require-from-string: 2.0.2
      uri-js: 4.4.1
    dev: true

  /ajv/8.13.0:
    resolution: {integrity: sha512-PRA911Blj99jR5RMeTunVbNXMF6Lp4vZXnk5GQjcnUWUTsrXtekg/pnmFFI2u/I36Y/2bITGS30GZCXei6uNkA==}
    dependencies:
      fast-deep-equal: 3.1.3
      json-schema-traverse: 1.0.0
      require-from-string: 2.0.2
      uri-js: 4.4.1
    dev: true

  /ajv/8.17.1:
    resolution: {integrity: sha512-B/gBuNg5SiMTrPkC+A2+cW0RszwxYmn6VYxB/inlBStS5nx6xHIt/ehKRhIMhqusl7a8LjQoZnjCs5vhwxOQ1g==}
    dependencies:
      fast-deep-equal: 3.1.3
      fast-uri: 3.0.1
      json-schema-traverse: 1.0.0
      require-from-string: 2.0.2

  /ansi-colors/4.1.1:
    resolution: {integrity: sha512-JoX0apGbHaUJBNl6yF+p6JAFYZ666/hhCGKN5t9QFjbJQKUU/g8MNbFDbvfrgKXvI1QpZplPOnwIo99lX/AAmA==}
    engines: {node: '>=6'}
    dev: true

  /ansi-escapes/4.3.2:
    resolution: {integrity: sha512-gKXj5ALrKWQLsYG9jlTRmR/xKluxHV+Z9QEwNIgCfM1/uwPMCuzVVnh5mwTd+OuBZcwSIMbqssNWRm1lE51QaQ==}
    engines: {node: '>=8'}
    dependencies:
      type-fest: 0.21.3

  /ansi-regex/5.0.1:
    resolution: {integrity: sha512-quJQXlTSUGL2LH9SUXo8VwsY4soanhgo6LNSm84E1LBcE8s3O0wpdiRzyR9z/ZZJMlMWv37qOOb9pdJlMUEKFQ==}
    engines: {node: '>=8'}

  /ansi-regex/6.0.1:
    resolution: {integrity: sha512-n5M855fKb2SsfMIiFFoVrABHJC8QtHwVx+mHWP3QcEqBHYienj5dHSgjbxtC0WEZXYt4wcD6zrQElDPhFuZgfA==}
    engines: {node: '>=12'}

  /ansi-styles/3.2.1:
    resolution: {integrity: sha512-VT0ZI6kZRdTh8YyJw3SMbYm/u+NqfsAxEpWO0Pf9sq8/e94WxxOpPKx9FR1FlyCtOVDNOQ+8ntlqFxiRc+r5qA==}
    engines: {node: '>=4'}
    dependencies:
      color-convert: 1.9.3
    dev: true

  /ansi-styles/4.3.0:
    resolution: {integrity: sha512-zbB9rCJAT1rbjiVDb2hqKFHNYLxgtk8NURxZ3IZwD3F6NtxbXZQCnnSi1Lkx+IDohdPlFp222wVALIheZJQSEg==}
    engines: {node: '>=8'}
    dependencies:
      color-convert: 2.0.1

  /ansi-styles/5.2.0:
    resolution: {integrity: sha512-Cxwpt2SfTzTtXcfOlzGEee8O+c+MmUgGrNiBcXnuWxuFJHe6a5Hz7qwhwe5OgaSYI0IJvkLqWX1ASG+cJOkEiA==}
    engines: {node: '>=10'}
    dev: true

  /ansi-styles/6.2.1:
    resolution: {integrity: sha512-bN798gFfQX+viw3R7yrGWRqnrN2oRkEkUjjl4JNn4E8GxxbjtG3FbrEIIY3l8/hrwUwIeCZvi4QuOTP4MErVug==}
    engines: {node: '>=12'}

  /anymatch/3.1.3:
    resolution: {integrity: sha512-KMReFUr0B4t+D+OBkjR3KYqvocp2XaSzO55UcB6mgQMd3KbcE+mWTyvVV7D/zsdEbNnV6acZUutkiHQXvTr1Rw==}
    engines: {node: '>= 8'}
    dependencies:
      normalize-path: 3.0.0
      picomatch: 2.3.1
    dev: true

  /append-field/1.0.0:
    resolution: {integrity: sha512-klpgFSWLW1ZEs8svjfb7g4qWY0YS5imI82dTg+QahUvJ8YqAY0P10Uk8tTyh9ZGuYEZEMaeJYCF5BFuX552hsw==}
    dev: true

  /arg/4.1.3:
    resolution: {integrity: sha512-58S9QDqG0Xx27YwPSt9fJxivjYl432YCwfDMfZ+71RAqUrZef7LrKQZ3LHLOwCS4FLNBplP533Zx895SeOCHvA==}
    dev: true

  /argparse/1.0.10:
    resolution: {integrity: sha512-o5Roy6tNG4SL/FOkCAN6RzjiakZS25RLYFrcMttJqbdd8BWrnA+fGz57iN5Pb06pvBGvl5gQ0B48dJlslXvoTg==}
    dependencies:
      sprintf-js: 1.0.3
    dev: true

  /argparse/2.0.1:
    resolution: {integrity: sha512-8+9WqebbFzpX9OR+Wa6O29asIogeRMzcGtAINdpMHHyAg10f05aSFVBbcEqGf/PXw1EjAZ+q2/bEBg3DvurK3Q==}

  /array-buffer-byte-length/1.0.0:
    resolution: {integrity: sha512-LPuwb2P+NrQw3XhxGc36+XSvuBPopovXYTR9Ew++Du9Yb/bx5AzBfrIsBoj0EZUifjQU+sHL21sseZ3jerWO/A==}
    dependencies:
      call-bind: 1.0.7
      is-array-buffer: 3.0.2
    dev: true

  /array-flatten/1.1.1:
    resolution: {integrity: sha512-PCVAQswWemu6UdxsDFFX/+gVeYqKAod3D3UVm91jHwynguOwAvYPhx8nNlM++NqRcK6CxxpUafjmhIdKiHibqg==}
    dev: true

  /array-union/2.1.0:
    resolution: {integrity: sha512-HGyxoOTYUyCM6stUe6EJgnd4EoewAI7zMdfqO+kGjnlZmBDz/cR5pf8r/cR4Wq60sL/p0IkcjUEEPwS3GFrIyw==}
    engines: {node: '>=8'}
    dev: true

  /arraybuffer.prototype.slice/1.0.2:
    resolution: {integrity: sha512-yMBKppFur/fbHu9/6USUe03bZ4knMYiwFBcyiaXB8Go0qNehwX6inYPzK9U0NeQvGxKthcmHcaR8P5MStSRBAw==}
    engines: {node: '>= 0.4'}
    dependencies:
      array-buffer-byte-length: 1.0.0
      call-bind: 1.0.7
      define-properties: 1.2.1
      es-abstract: 1.22.2
      get-intrinsic: 1.3.0
      is-array-buffer: 3.0.2
      is-shared-array-buffer: 1.0.2
    dev: true

  /asn1/0.2.6:
    resolution: {integrity: sha512-ix/FxPn0MDjeyJ7i/yoHGFt/EX6LyNbxSEhPPXODPL+KB0VPk86UYfL0lMdy+KCnv+fmvIzySwaK5COwqVbWTQ==}
    dependencies:
      safer-buffer: 2.1.2
    dev: true

  /assert-plus/1.0.0:
    resolution: {integrity: sha512-NfJ4UzBCcQGLDlQq7nHxH+tv3kyZ0hHQqF5BO6J7tNJeP5do1llPr8dZ8zHonfhAu0PHAdMkSo+8o0wxg9lZWw==}
    engines: {node: '>=0.8'}
    dev: true

  /assertion-error/1.1.0:
    resolution: {integrity: sha512-jgsaNduz+ndvGyFt3uSuWqvy4lCnIJiovtouQN5JZHOKCS2QuhEdbcQHFhVksz2N2U9hXJo8odG7ETyWlEeuDw==}
    dev: true

  /ast-types/0.13.4:
    resolution: {integrity: sha512-x1FCFnFifvYDDzTaLII71vG5uvDwgtmDTEVWAxrgeiR8VjMONcCXJx7E+USjDtHlwFmt9MysbqgF9b9Vjr6w+w==}
    engines: {node: '>=4'}
    dependencies:
      tslib: 2.6.2
    dev: true

  /async/3.2.4:
    resolution: {integrity: sha512-iAB+JbDEGXhyIUavoDl9WP/Jj106Kz9DEn1DPgYw5ruDn0e3Wgi3sKFm55sASdGBNOQB8F59d9qQ7deqrHA8wQ==}
    dev: true

  /asynckit/0.4.0:
    resolution: {integrity: sha512-Oei9OH4tRh0YqU3GxhX79dM/mwVgvbZJaSNaRk+bshkj0S5cfHcgYakreBjrHwatXKbz+IoIdYLxrKim2MjW0Q==}

  /autorest/3.6.3:
    resolution: {integrity: sha512-j/Axwk9bniifTNtBLYVxfQZGQIGPKljFaCQCBWOiybVar2j3tkHP1btiC4a/t9pAJXY6IaFgWctoPM3G/Puhyg==}
    engines: {node: '>=12.0.0'}
    hasBin: true
    requiresBuild: true
    dev: true

  /available-typed-arrays/1.0.5:
    resolution: {integrity: sha512-DMD0KiN46eipeziST1LPP/STfDU0sufISXmjSgvVsoU2tqxctQeASejWcfNtxYKqETM1UxQ8sp2OrSBWpHY6sw==}
    engines: {node: '>= 0.4'}
    dev: true

  /aws-sign2/0.7.0:
    resolution: {integrity: sha512-08kcGqnYf/YmjoRhfxyu+CLxBjUtHLXLXX/vUfx9l2LYzG3c1m61nrpyFUZI6zeS+Li/wWMMidD9KgrqtGq3mA==}
    dev: true

  /aws4/1.12.0:
    resolution: {integrity: sha512-NmWvPnx0F1SfrQbYwOi7OeaNGokp9XhzNioJ/CSBs8Qa4vxug81mhJEAVZwxXuBmYB5KDRfMq/F3RR0BIU7sWg==}
    dev: true

  /axios/0.21.4:
    resolution: {integrity: sha512-ut5vewkiu8jjGBdqpM44XxjuCjq9LAKeHVmoVfHVzy8eHgxxq8SbAVQNovDA8mVi05kP0Ea/n/UzcSHcTJQfNg==}
    dependencies:
      follow-redirects: 1.15.9
    transitivePeerDependencies:
      - debug
    dev: true

  /b4a/1.6.4:
    resolution: {integrity: sha512-fpWrvyVHEKyeEvbKZTVOeZF3VSKKWtJxFIxX/jaVPf+cLbGUSitjb49pHLqPV2BUNNZ0LcoeEGfE/YCpyDYHIw==}
    dev: true

  /balanced-match/1.0.2:
    resolution: {integrity: sha512-3oSeUO0TMV67hN1AmbXsK4yaqU7tjiHlbxRDZOpH0KW9+CeX4bRAaX0Anxt0tx2MrpRpWwQaPwIlISEJhYU5Pw==}

  /bare-events/2.2.1:
    resolution: {integrity: sha512-9GYPpsPFvrWBkelIhOhTWtkeZxVxZOdb3VnFTCzlOo3OjvmTvzLoZFUT8kNFACx0vJej6QPney1Cf9BvzCNE/A==}
    dev: true
    optional: true

  /bare-fs/2.2.2:
    resolution: {integrity: sha512-X9IqgvyB0/VA5OZJyb5ZstoN62AzD7YxVGog13kkfYWYqJYcK0kcqLZ6TrmH5qr4/8//ejVcX4x/a0UvaogXmA==}
    requiresBuild: true
    dependencies:
      bare-events: 2.2.1
      bare-os: 2.2.1
      bare-path: 2.1.0
      streamx: 2.15.6
    dev: true
    optional: true

  /bare-os/2.2.1:
    resolution: {integrity: sha512-OwPyHgBBMkhC29Hl3O4/YfxW9n7mdTr2+SsO29XBWKKJsbgj3mnorDB80r5TiCQgQstgE5ga1qNYrpes6NvX2w==}
    dev: true
    optional: true

  /bare-path/2.1.0:
    resolution: {integrity: sha512-DIIg7ts8bdRKwJRJrUMy/PICEaQZaPGZ26lsSx9MJSwIhSrcdHn7/C8W+XmnG/rKi6BaRcz+JO00CjZteybDtw==}
    dependencies:
      bare-os: 2.2.1
    dev: true
    optional: true

  /base64-js/1.5.1:
    resolution: {integrity: sha512-AKpaYlHn8t4SVbOHCy+b5+KKgvR4vrsD8vbvrbiQJps7fKDTkjkDry6ji0rUJjC0kzbNePLwzxq8iypo41qeWA==}
    dev: true

  /base64id/2.0.0:
    resolution: {integrity: sha512-lGe34o6EHj9y3Kts9R4ZYs/Gr+6N7MCaMlIFA3F1R2O5/m7K06AxfSeO5530PEERE6/WyEg3lsuyw4GHlPZHog==}
    engines: {node: ^4.5.0 || >= 5.9}
    dev: true

  /basic-auth/2.0.1:
    resolution: {integrity: sha512-NF+epuEdnUYVlGuhaxbbq+dvJttwLnGY+YixlXlME5KpQ5W3CnXA5cVTneY3SPbPDRkcjMbifrwmFYcClgOZeg==}
    engines: {node: '>= 0.8'}
    dependencies:
      safe-buffer: 5.1.2
    dev: true

  /basic-ftp/5.0.4:
    resolution: {integrity: sha512-8PzkB0arJFV4jJWSGOYR+OEic6aeKMu/osRhBULN6RY0ykby6LKhbmuQ5ublvaas5BOwboah5D87nrHyuh8PPA==}
    engines: {node: '>=10.0.0'}
    dev: true

  /bcrypt-pbkdf/1.0.2:
    resolution: {integrity: sha512-qeFIXtP4MSoi6NLqO12WfqARWWuCKi2Rn/9hJLEmtB5yTNr9DqFWkJRCf2qShWzPeAMRnOgCrq0sg/KLv5ES9w==}
    dependencies:
      tweetnacl: 0.14.5
    dev: true

  /big.js/5.2.2:
    resolution: {integrity: sha512-vyL2OymJxmarO8gxMr0mhChsO9QGwhynfuu4+MHTAW6czfq9humCB7rKpUjDd9YUiDPU4mzpyupFSvOClAwbmQ==}
    dev: true

  /binary-extensions/2.2.0:
    resolution: {integrity: sha512-jDctJ/IVQbZoJykoeHbhXpOlNBqGNcwXJKJog42E5HDPUwQTSdjCHdihjj0DlnheQ7blbT6dHOafNAiS8ooQKA==}
    engines: {node: '>=8'}
    dev: true

  /body-parser/1.20.1:
    resolution: {integrity: sha512-jWi7abTbYwajOytWCQc37VulmWiRae5RyTpaCyDcS5/lMdtwSz5lOpDE67srw/HYe35f1z3fDQw+3txg7gNtWw==}
    engines: {node: '>= 0.8', npm: 1.2.8000 || >= 1.4.16}
    dependencies:
      bytes: 3.1.2
      content-type: 1.0.5
      debug: 2.6.9
      depd: 2.0.0
      destroy: 1.2.0
      http-errors: 2.0.0
      iconv-lite: 0.4.24
      on-finished: 2.4.1
      qs: 6.11.0
      raw-body: 2.5.1
      type-is: 1.6.18
      unpipe: 1.0.0
    dev: true

  /body-parser/1.20.2:
    resolution: {integrity: sha512-ml9pReCu3M61kGlqoTm2umSXTlRTuGTx0bfYj+uIUKKYycG5NtSbeetV3faSU6R7ajOPw0g/J1PvK4qNy7s5bA==}
    engines: {node: '>= 0.8', npm: 1.2.8000 || >= 1.4.16}
    dependencies:
      bytes: 3.1.2
      content-type: 1.0.5
      debug: 2.6.9
      depd: 2.0.0
      destroy: 1.2.0
      http-errors: 2.0.0
      iconv-lite: 0.4.24
      on-finished: 2.4.1
      qs: 6.11.0
      raw-body: 2.5.2
      type-is: 1.6.18
      unpipe: 1.0.0
    dev: true

  /body-parser/1.20.3:
    resolution: {integrity: sha512-7rAxByjUMqQ3/bHJy7D6OGXvx/MMc4IqBn/X0fcM1QUcAItpZrBEYhWGem+tzXH90c+G01ypMcYJBO9Y30203g==}
    engines: {node: '>= 0.8', npm: 1.2.8000 || >= 1.4.16}
    dependencies:
      bytes: 3.1.2
      content-type: 1.0.5
      debug: 2.6.9
      depd: 2.0.0
      destroy: 1.2.0
      http-errors: 2.0.0
      iconv-lite: 0.4.24
      on-finished: 2.4.1
      qs: 6.13.0
      raw-body: 2.5.2
      type-is: 1.6.18
      unpipe: 1.0.0
    dev: true

  /brace-expansion/1.1.11:
    resolution: {integrity: sha512-iCuPHDFgrHX7H2vEI/5xpz07zSHB00TpugqhmYtVmMO6518mCuRMoOYFldEBl0g187ufozdaHgWKcYFb61qGiA==}
    dependencies:
      balanced-match: 1.0.2
      concat-map: 0.0.1
    dev: true

  /brace-expansion/2.0.1:
    resolution: {integrity: sha512-XnAIvQ8eM+kC6aULx6wuQiwVsnzsi9d3WxzV3FpWTGA19F621kwdbsAcFKXgKUHZWsy+mY6iL1sHTxWEFCytDA==}
    dependencies:
      balanced-match: 1.0.2

  /braces/3.0.2:
    resolution: {integrity: sha512-b8um+L1RzM3WDSzvhm6gIz1yfTbBt6YTlcEKAvsmqCZZFw46z626lVj9j1yEPW33H5H+lBQpZMP1k8l+78Ha0A==}
    engines: {node: '>=8'}
    dependencies:
      fill-range: 7.1.1
    dev: true

  /braces/3.0.3:
    resolution: {integrity: sha512-yQbXgO/OSZVD2IsiLlro+7Hf6Q18EJrKSEsdoMzKePKXct3gvD8oLcOQdIzGupr5Fj+EDe8gO/lxc1BzfMpxvA==}
    engines: {node: '>=8'}
    dependencies:
      fill-range: 7.1.1

  /browser-stdout/1.3.1:
    resolution: {integrity: sha512-qhAVI1+Av2X7qelOfAIYwXONood6XlZE/fXaBSmW/T5SzLAmCgzi+eiWE7fUvbHaeNBQH13UftjpXxsfLkMpgw==}
    dev: true

  /browserslist/4.21.11:
    resolution: {integrity: sha512-xn1UXOKUz7DjdGlg9RrUr0GGiWzI97UQJnugHtH0OLDfJB7jMgoIkYvRIEO1l9EeEERVqeqLYOcFBW9ldjypbQ==}
    engines: {node: ^6 || ^7 || ^8 || ^9 || ^10 || ^11 || ^12 || >=13.7}
    hasBin: true
    dependencies:
      caniuse-lite: 1.0.30001539
      electron-to-chromium: 1.4.529
      node-releases: 2.0.13
      update-browserslist-db: 1.0.13_browserslist@4.21.11
    dev: true

  /browserslist/4.23.1:
    resolution: {integrity: sha512-TUfofFo/KsK/bWZ9TWQ5O26tsWW4Uhmt8IYklbnUa70udB6P2wA7w7o4PY4muaEPBQaAX+CEnmmIA41NVHtPVw==}
    engines: {node: ^6 || ^7 || ^8 || ^9 || ^10 || ^11 || ^12 || >=13.7}
    hasBin: true
    dependencies:
      caniuse-lite: 1.0.30001632
      electron-to-chromium: 1.4.798
      node-releases: 2.0.14
      update-browserslist-db: 1.0.16_browserslist@4.23.1
    dev: true

  /buffer-crc32/0.2.13:
    resolution: {integrity: sha512-VO9Ht/+p3SN7SKWqcrgEzjGbRSJYTx+Q1pTQC0wrWqHx0vpJraQ6GtHx8tvcg1rlK1byhU5gccxgOgj7B0TDkQ==}
    dev: true

  /buffer-equal-constant-time/1.0.1:
    resolution: {integrity: sha512-zRpUiDwd/xk6ADqPMATG8vc9VPrkck7T07OIx0gnjmJAnHnTVXNQG3vfvWNuiZIkwu9KrKdA1iJKfsfTVxE6NA==}
    dev: true

  /buffer-from/1.1.2:
    resolution: {integrity: sha512-E+XQCRwSbaaiChtv6k6Dwgc+bx+Bs6vuKJHHl5kox/BaKbhiXzqQOwK4cO22yElGp2OCmjwVhT3HmxgyPGnJfQ==}

  /buffer/5.7.1:
    resolution: {integrity: sha512-EHcyIPBQ4BSGlvjB16k5KgAJ27CIsHY/2JBmCRReo48y9rQ3MaUzWX3KVlBa4U7MyX02HdVj0K7C3WaB3ju7FQ==}
    dependencies:
      base64-js: 1.5.1
      ieee754: 1.2.1
    dev: true

  /buffer/6.0.3:
    resolution: {integrity: sha512-FTiCpNxtwiZZHEZbcbTIcZjERVICn9yq/pDFkTl95/AxzD1naBctN7YO68riM/gLSDY7sdrMby8hofADYuuqOA==}
    dependencies:
      base64-js: 1.5.1
      ieee754: 1.2.1
    dev: true

  /bundle-name/4.1.0:
    resolution: {integrity: sha512-tjwM5exMg6BGRI+kNmTntNsvdZS1X8BFYS6tnJ2hdH0kVxM6/eVZ2xy+FqStSWvYmtfFMDLIxurorHwDKfDz5Q==}
    engines: {node: '>=18'}
    dependencies:
      run-applescript: 7.0.0
    dev: true

  /busboy/1.6.0:
    resolution: {integrity: sha512-8SFQbg/0hQ9xy3UNTB0YEnsNBbWfhf7RtnzpL7TkBiTBRfrQ9Fxcnz7VJsleJpyp6rVLvXiuORqjlHi5q+PYuA==}
    engines: {node: '>=10.16.0'}
    dependencies:
      streamsearch: 1.1.0
    dev: true

  /bytes/3.1.2:
    resolution: {integrity: sha512-/Nf7TyzTx6S3yRJObOAV7956r8cr2+Oj8AC5dt8wSP3BQAoeX58NoHyCU8P8zGkNXStjTSi6fzO6F0pBdcYbEg==}
    engines: {node: '>= 0.8'}
    dev: true

  /cac/6.7.14:
    resolution: {integrity: sha512-b6Ilus+c3RrdDk+JhLKUAQfzzgLEPy6wcXqS7f/xe1EETvsDP6GORG7SFuOs6cID5YkqchW/LXZbX5bc8j7ZcQ==}
    engines: {node: '>=8'}
    dev: true

  /call-bind-apply-helpers/1.0.2:
    resolution: {integrity: sha512-Sp1ablJ0ivDkSzjcaJdxEunN5/XvksFJ2sMBFfq6x0ryhQV/2b/KwFe21cMpmHtPOSij8K99/wSfoEuTObmuMQ==}
    engines: {node: '>= 0.4'}
    dependencies:
      es-errors: 1.3.0
      function-bind: 1.1.2
    dev: true

  /call-bind/1.0.7:
    resolution: {integrity: sha512-GHTSNSYICQ7scH7sZ+M2rFopRoLh8t2bLSW6BbgrtLsahOIB5iyAVJf9GjWK3cYTDaMj4XdBpM1cA6pIS0Kv2w==}
    engines: {node: '>= 0.4'}
    dependencies:
      es-define-property: 1.0.1
      es-errors: 1.3.0
      function-bind: 1.1.2
      get-intrinsic: 1.3.0
      set-function-length: 1.2.2
    dev: true

  /call-me-maybe/1.0.2:
    resolution: {integrity: sha512-HpX65o1Hnr9HH25ojC1YGs7HCQLq0GCOibSaWER0eNpgJ/Z1MZv2mTc7+xh6WOPxbRVcmgbv4hGU+uSQ/2xFZQ==}
    dev: false

  /callsites/3.1.0:
    resolution: {integrity: sha512-P8BjAsXvZS+VIDUI11hHCQEv74YT67YUi5JJFNWIqL235sBmjX4+qx9Muvls5ivyNENctx46xQLQ3aTuE7ssaQ==}
    engines: {node: '>=6'}
    dev: true

  /camelcase/6.3.0:
    resolution: {integrity: sha512-Gmy6FhYlCY7uOElZUSbxo2UCDH8owEk996gkbrpsgGtrJLM3J7jGxl9Ic7Qwwj4ivOE5AWZWRMecDdF7hqGjFA==}
    engines: {node: '>=10'}
    dev: true

  /caniuse-lite/1.0.30001539:
    resolution: {integrity: sha512-hfS5tE8bnNiNvEOEkm8HElUHroYwlqMMENEzELymy77+tJ6m+gA2krtHl5hxJaj71OlpC2cHZbdSMX1/YEqEkA==}
    dev: true

  /caniuse-lite/1.0.30001632:
    resolution: {integrity: sha512-udx3o7yHJfUxMLkGohMlVHCvFvWmirKh9JAH/d7WOLPetlH+LTL5cocMZ0t7oZx/mdlOWXti97xLZWc8uURRHg==}
    dev: true

  /caseless/0.12.0:
    resolution: {integrity: sha512-4tYFyifaFfGacoiObjJegolkwSU4xQNGbVgUiNYVUxbQ2x2lUsFvY4hVgVzGiIe6WLOPqycWXA40l+PWsxthUw==}
    dev: true

  /chai-as-promised/7.1.1_chai@4.3.8:
    resolution: {integrity: sha512-azL6xMoi+uxu6z4rhWQ1jbdUhOMhis2PvscD/xjLqNMkv3BPPp2JyyuTHOrf9BOosGpNQ11v6BKv/g57RXbiaA==}
    peerDependencies:
      chai: '>= 2.1.2 < 5'
    dependencies:
      chai: 4.3.8
      check-error: 1.0.2
    dev: true

  /chai/4.3.8:
    resolution: {integrity: sha512-vX4YvVVtxlfSZ2VecZgFUTU5qPCYsobVI2O9FmwEXBhDigYGQA6jRXCycIs1yJnnWbZ6/+a2zNIF5DfVCcJBFQ==}
    engines: {node: '>=4'}
    dependencies:
      assertion-error: 1.1.0
      check-error: 1.0.2
      deep-eql: 4.1.3
      get-func-name: 2.0.0
      loupe: 2.3.6
      pathval: 1.1.1
      type-detect: 4.0.8
    dev: true

  /chai/4.4.1:
    resolution: {integrity: sha512-13sOfMv2+DWduEU+/xbun3LScLoqN17nBeTLUsmDfKdoiC1fr0n9PU4guu4AhRcOVFk/sW8LyZWHuhWtQZiF+g==}
    engines: {node: '>=4'}
    dependencies:
      assertion-error: 1.1.0
      check-error: 1.0.3
      deep-eql: 4.1.3
      get-func-name: 2.0.2
      loupe: 2.3.7
      pathval: 1.1.1
      type-detect: 4.0.8
    dev: true

  /chalk/2.4.2:
    resolution: {integrity: sha512-Mti+f9lpJNcwF4tWV8/OrTTtF1gZi+f8FqlyAdouralcFWFQWF2+NgCHShjkCb+IFBLq9buZwE1xckQU4peSuQ==}
    engines: {node: '>=4'}
    dependencies:
      ansi-styles: 3.2.1
      escape-string-regexp: 1.0.5
      supports-color: 5.5.0
    dev: true

  /chalk/4.1.2:
    resolution: {integrity: sha512-oKnbhFyRIXpUuez8iBMmyEa4nbj4IOQyuhc/wy9kY7/WVPcwIO9VA668Pu8RkO7+0G76SLROeyw9CpQ061i4mA==}
    engines: {node: '>=10'}
    dependencies:
      ansi-styles: 4.3.0
      supports-color: 7.2.0
    dev: true

  /change-case/5.4.4:
    resolution: {integrity: sha512-HRQyTk2/YPEkt9TnUPbOpr64Uw3KOicFWPVBb+xiHvd6eBx/qPr9xqfBFDT8P2vWsvvz4jbEkfDe71W3VyNu2w==}

  /chardet/0.7.0:
    resolution: {integrity: sha512-mT8iDcrh03qDGRRmoA2hmBJnxpllMR+0/0qlzjqZES6NdiWDcZkCNAk4rPFZ9Q85r27unkiNNg8ZOiwZXBHwcA==}

  /check-error/1.0.2:
    resolution: {integrity: sha512-BrgHpW9NURQgzoNyjfq0Wu6VFO6D7IZEmJNdtgNqpzGG8RuNFHt2jQxWlAs4HMe119chBnv+34syEZtc6IhLtA==}
    dev: true

  /check-error/1.0.3:
    resolution: {integrity: sha512-iKEoDYaRmd1mxM90a2OEfWhjsjPpYPuQ+lMYsoxB126+t8fw7ySEO48nmDg5COTjxDI65/Y2OWpeEHk3ZOe8zg==}
    dependencies:
      get-func-name: 2.0.2
    dev: true

  /chokidar/3.5.3:
    resolution: {integrity: sha512-Dr3sfKRP6oTcjf2JmUmFJfeVMvXBdegxB0iVQ5eb2V10uFJUCAS8OByZdVAyVb8xXNz3GjjTgj9kLWsZTqE6kw==}
    engines: {node: '>= 8.10.0'}
    dependencies:
      anymatch: 3.1.3
      braces: 3.0.3
      glob-parent: 5.1.2
      is-binary-path: 2.1.0
      is-glob: 4.0.3
      normalize-path: 3.0.0
      readdirp: 3.6.0
    optionalDependencies:
      fsevents: 2.3.3
    dev: true

  /chownr/3.0.0:
    resolution: {integrity: sha512-+IxzY9BZOQd/XuYPRmrvEVjF/nqj5kgT4kEq7VofrDoM1MxoRjEWkrCC3EtLi59TVawxTAn+orJwFQcrqEN1+g==}
    engines: {node: '>=18'}

  /chrome-trace-event/1.0.3:
    resolution: {integrity: sha512-p3KULyQg4S7NIHixdwbGX+nFHkoBiA4YQmyWtjb8XngSKV124nJmRysgAeujbUVb15vh+RvFUfCPqU7rXk+hZg==}
    engines: {node: '>=6.0'}
    dev: true

  /chromium-bidi/0.5.12_74t7hwmhzgczi6zz4gvli4zmpa:
    resolution: {integrity: sha512-sZMgEBWKbupD0Q7lyFu8AWkrE+rs5ycE12jFkGwIgD/VS8lDPtelPlXM7LYaq4zrkZ/O2L3f4afHUHL0ICdKog==}
    peerDependencies:
      devtools-protocol: '*'
    dependencies:
      devtools-protocol: 0.0.1249869
      mitt: 3.0.1
      urlpattern-polyfill: 10.0.0
    dev: true

  /cli-width/4.1.0:
    resolution: {integrity: sha512-ouuZd4/dm2Sw5Gmqy6bGyNNNe1qt9RpmxveLSO7KcgsTnU7RXfsw+/bukWGo1abgBiMAic068rclZsO4IWmmxQ==}
    engines: {node: '>= 12'}

  /cliui/7.0.4:
    resolution: {integrity: sha512-OcRE68cOsVMXp1Yvonl/fzkQOyjLSu/8bhPDfQt0e0/Eb283TKP20Fs2MqoPsr9SwA595rRCA+QMzYc9nBP+JQ==}
    dependencies:
      string-width: 4.2.3
      strip-ansi: 6.0.1
      wrap-ansi: 7.0.0
    dev: true

  /cliui/8.0.1:
    resolution: {integrity: sha512-BSeNnyus75C4//NQ9gQt1/csTXyo/8Sb+afLAkzAptFuMsod9HFokGNudZpi/oQV73hnVK+sR+5PVRMd+Dr7YQ==}
    engines: {node: '>=12'}
    dependencies:
      string-width: 4.2.3
      strip-ansi: 6.0.1
      wrap-ansi: 7.0.0

  /clone-deep/4.0.1:
    resolution: {integrity: sha512-neHB9xuzh/wk0dIHweyAXv2aPGZIVk3pLMe+/RNzINf17fe0OG96QroktYAUm7SM1PBnzTabaLboqqxDyMU+SQ==}
    engines: {node: '>=6'}
    dependencies:
      is-plain-object: 2.0.4
      kind-of: 6.0.3
      shallow-clone: 3.0.1
    dev: true

  /code-block-writer/13.0.2:
    resolution: {integrity: sha512-XfXzAGiStXSmCIwrkdfvc7FS5Dtj8yelCtyOf2p2skCAfvLd6zu0rGzuS9NSCO3bq1JKpFZ7tbKdKlcd5occQA==}
    dev: false

  /color-convert/1.9.3:
    resolution: {integrity: sha512-QfAUtd+vFdAtFQcC8CCyYt1fYWxSqAiK2cSD6zDB8N3cpsEBAvRxp9zOGg6G/SHHJYAT88/az/IuDGALsNVbGg==}
    dependencies:
      color-name: 1.1.3
    dev: true

  /color-convert/2.0.1:
    resolution: {integrity: sha512-RRECPsj7iu/xb5oKYcsFHSppFNnsj/52OVTRKb4zP5onXwVF3zVmmToNcOfGC+CRDpfK/U584fMg38ZHCaElKQ==}
    engines: {node: '>=7.0.0'}
    dependencies:
      color-name: 1.1.4

  /color-name/1.1.3:
    resolution: {integrity: sha512-72fSenhMw2HZMTVHeCA9KCmpEIbzWiQsjN+BHcBbS9vr1mtt+vJjPdksIBNUmKAW8TFUDPJK5SUU3QhE9NEXDw==}
    dev: true

  /color-name/1.1.4:
    resolution: {integrity: sha512-dOy+3AuW3a2wNbZHIuMZpTcgjGuLU/uBL/ubcZF9OXbDo8ff4O8yVp5Bf0efS8uEoYo5q4Fx7dY9OgQGXgAsQA==}

  /color-string/1.9.1:
    resolution: {integrity: sha512-shrVawQFojnZv6xM40anx4CkoDP+fZsw/ZerEMsW/pyzsRbElpsL/DBVW7q3ExxwusdNXI3lXpuhEZkzs8p5Eg==}
    dependencies:
      color-name: 1.1.4
      simple-swizzle: 0.2.2
    dev: true

  /color/3.2.1:
    resolution: {integrity: sha512-aBl7dZI9ENN6fUGC7mWpMTPNHmWUSNan9tuWN6ahh5ZLNk9baLJOnSMlrQkHcrfFgz2/RigjUVAjdx36VcemKA==}
    dependencies:
      color-convert: 1.9.3
      color-string: 1.9.1
    dev: true

  /colorette/2.0.20:
    resolution: {integrity: sha512-IfEDxwoWIjkeXL1eXcDiow4UbKjhLdq6/EuSVR9GMN7KVH3r9gQ83e73hsz1Nd1T3ijd5xv1wcWRYO+D6kCI2w==}
    dev: true

  /colorspace/1.1.4:
    resolution: {integrity: sha512-BgvKJiuVu1igBUF2kEjRCZXol6wiiGbY5ipL/oVPwm0BL9sIpMIzM8IK7vwuxIIzOXMV3Ey5w+vxhm0rR/TN8w==}
    dependencies:
      color: 3.2.1
      text-hex: 1.0.0
    dev: true

  /combined-stream/1.0.8:
    resolution: {integrity: sha512-FQN4MRfuJeHf7cBbBMJFXhKSDq+2kAArBlmRBvcvFE5BB1HZKXtSFASDhdlz9zOYwxh8lDdnvmMOe/+5cdoEdg==}
    engines: {node: '>= 0.8'}
    dependencies:
      delayed-stream: 1.0.0

  /commander/2.20.3:
    resolution: {integrity: sha512-GpVkmM8vF2vQUkj2LvZmD35JxeJOLCwJ9cUkugyk2nuhbv3+mJvpLYYt+0+USMxE+oj+ey/lJEnhZw75x/OMcQ==}
    dev: true

  /commander/3.0.2:
    resolution: {integrity: sha512-Gar0ASD4BDyKC4hl4DwHqDrmvjoxWKZigVnAbn5H1owvm4CxCPdb0HQDehwNYMJpla5+M2tPmPARzhtYuwpHow==}
    dev: true

  /commander/7.2.0:
    resolution: {integrity: sha512-QrWXB+ZQSVPmIWIhtEO9H+gwHaMGYiF5ChvoJ+K9ZGHG/sVsa6yiesAD1GC/x46sET00Xlwo1u49RVVVzvcSkw==}
    engines: {node: '>= 10'}
    dev: true

  /commonmark/0.30.0:
    resolution: {integrity: sha512-j1yoUo4gxPND1JWV9xj5ELih0yMv1iCWDG6eEQIPLSWLxzCXiFoyS7kvB+WwU+tZMf4snwJMMtaubV0laFpiBA==}
    hasBin: true
    dependencies:
      entities: 2.0.3
      mdurl: 1.0.1
      minimist: 1.2.8
      string.prototype.repeat: 0.2.0
    dev: true

  /concat-map/0.0.1:
    resolution: {integrity: sha512-/Srv4dswyQNBfohGpz9o6Yb3Gz3SrUDqBH5rTuhGR7ahtlbYKnVxw2bCFMRljaA7EXHaXZ8wsHdodFvbkhKmqg==}
    dev: true

  /concat-stream/1.6.2:
    resolution: {integrity: sha512-27HBghJxjiZtIk3Ycvn/4kbJk/1uZuJFfuPEns6LaEvpvG1f0hTea8lilrouyo9mVc2GWdcEZ8OLoGmSADlrCw==}
    engines: {'0': node >= 0.8}
    dependencies:
      buffer-from: 1.1.2
      inherits: 2.0.4
      readable-stream: 2.3.8
      typedarray: 0.0.6
    dev: true

  /confbox/0.1.7:
    resolution: {integrity: sha512-uJcB/FKZtBMCJpK8MQji6bJHgu1tixKPxRLeGkNzBoOZzpnZUJm0jm2/sBDWcuBx1dYgxV4JU+g5hmNxCyAmdA==}
    dev: true

  /connect/3.7.0:
    resolution: {integrity: sha512-ZqRXc+tZukToSNmh5C2iWMSoV3X1YUcPbqEM4DkEG5tNQXrQUZCNVGGv3IuicnkMtPfGf3Xtp8WCXs295iQ1pQ==}
    engines: {node: '>= 0.10.0'}
    dependencies:
      debug: 2.6.9
      finalhandler: 1.1.2
      parseurl: 1.3.3
      utils-merge: 1.0.1
    dev: true

  /content-disposition/0.5.4:
    resolution: {integrity: sha512-FveZTNuGw04cxlAiWbzi6zTAL/lhehaWbTtgluJh4/E95DqMwTmha3KZN1aAWA8cFIhHzMZUvLevkw5Rqk+tSQ==}
    engines: {node: '>= 0.6'}
    dependencies:
      safe-buffer: 5.2.1
    dev: true

  /content-type/1.0.5:
    resolution: {integrity: sha512-nTjqfcBFEipKdXCv4YDQWCfmcLZKm81ldF0pAopTvyrFGVbcR6P/VAAd5G7N+0tTr8QqiU0tFadD6FK4NtJwOA==}
    engines: {node: '>= 0.6'}
    dev: true

  /convert-source-map/2.0.0:
    resolution: {integrity: sha512-Kvp459HrV2FEJ1CAsi1Ku+MY3kasH19TFykTz2xWmMeq6bk2NU3XXvfJ+Q61m0xktWwt+1HSYf3JZsTms3aRJg==}
    dev: true

  /cookie-signature/1.0.6:
    resolution: {integrity: sha512-QADzlaHc8icV8I7vbaJXJwod9HWYp8uCqf1xa4OfNu1T7JVxQIrUgOWtHdNDtPiywmFbiS12VjotIXLrKM3orQ==}
    dev: true

  /cookie/0.4.2:
    resolution: {integrity: sha512-aSWTXFzaKWkvHO1Ny/s+ePFpvKsPnjc551iI41v3ny/ow6tBG5Vd+FuqGNhh1LxOmVzOlGUriIlOaokOvhaStA==}
    engines: {node: '>= 0.6'}
    dev: true

  /cookie/0.5.0:
    resolution: {integrity: sha512-YZ3GUyn/o8gfKJlnlX7g7xq4gyO6OSuhGPKaaGssGB2qgDUS0gPgtTvoyZLTt9Ab6dC4hfc9dV5arkvc/OCmrw==}
    engines: {node: '>= 0.6'}
    dev: true

  /cookie/0.7.1:
    resolution: {integrity: sha512-6DnInpx7SJ2AK3+CTUE/ZM0vWTUboZCegxhC2xiIydHR9jNuTAASBrfEpHhiGOZw/nX51bHt6YQl8jsGo4y/0w==}
    engines: {node: '>= 0.6'}
    dev: true

  /core-util-is/1.0.2:
    resolution: {integrity: sha512-3lqz5YjWTYnW6dlDa5TLaTCcShfar1e40rmcJVwCBJC6mWlFuj0eCHIElmG1g5kyuJ/GD+8Wn4FFCcz4gJPfaQ==}
    dev: true

  /cors/2.8.5:
    resolution: {integrity: sha512-KIHbLJqu73RGr/hnbrO9uBeixNGuvSQjul/jdFvS/KFSIH1hWVd1ng7zOHx+YrEfInLG7q4n6GHQ9cDtxv/P6g==}
    engines: {node: '>= 0.10'}
    dependencies:
      object-assign: 4.1.1
      vary: 1.1.2
    dev: true

  /cosmiconfig/9.0.0_typescript@5.7.3:
    resolution: {integrity: sha512-itvL5h8RETACmOTFc4UfIyB2RfEHi71Ax6E/PivVxq9NseKbOWpeyHEOIbmAw1rs8Ak0VursQNww7lf7YtUwzg==}
    engines: {node: '>=14'}
    peerDependencies:
      typescript: '>=4.9.5'
    peerDependenciesMeta:
      typescript:
        optional: true
    dependencies:
      env-paths: 2.2.1
      import-fresh: 3.3.0
      js-yaml: 4.1.0
      parse-json: 5.2.0
      typescript: 5.7.3
    dev: true

  /create-require/1.1.1:
    resolution: {integrity: sha512-dcKFX3jn0MpIaXjisoRvexIJVEKzaq7z2rZKxf+MSr9TkdmHmsU4m2lcLojrj/FHl8mk5VxMmYA+ftRkP/3oKQ==}
    dev: true

  /cross-env/7.0.3:
    resolution: {integrity: sha512-+/HKd6EgcQCJGh2PSjZuUitQBQynKor4wrFbRg4DtAgS1aWO+gU52xpH7M9ScGgXSYmAVS9bIJ8EzuaGw0oNAw==}
    engines: {node: '>=10.14', npm: '>=6', yarn: '>=1'}
    hasBin: true
    dependencies:
      cross-spawn: 7.0.3
    dev: true

  /cross-fetch/4.0.0:
    resolution: {integrity: sha512-e4a5N8lVvuLgAWgnCrLr2PP0YyDOTHa9H/Rj54dirp61qXnNq46m82bRhNqIA5VccJtWBvPTFRV3TtvHUKPB1g==}
    dependencies:
      node-fetch: 2.7.0
    transitivePeerDependencies:
      - encoding
    dev: true

  /cross-spawn/6.0.5:
    resolution: {integrity: sha512-eTVLrBSt7fjbDygz805pMnstIs2VTBNkRm0qxZd+M7A5XDdxVRWO5MxGBXZhjY4cqLYLdtrGqRf8mBPmzwSpWQ==}
    engines: {node: '>=4.8'}
    dependencies:
      nice-try: 1.0.5
      path-key: 2.0.1
      semver: 5.7.2
      shebang-command: 1.2.0
      which: 1.3.1
    dev: true

  /cross-spawn/7.0.3:
    resolution: {integrity: sha512-iRDPJKUPVEND7dHPO8rkbOnPpyDygcDFtWjpeWNCgy8WP2rXcxXL8TskReQl6OrB2G7+UJrags1q15Fudc7G6w==}
    engines: {node: '>= 8'}
    dependencies:
      path-key: 3.1.1
      shebang-command: 2.0.0
      which: 2.0.2

  /custom-event/1.0.1:
    resolution: {integrity: sha512-GAj5FOq0Hd+RsCGVJxZuKaIDXDf3h6GQoNEjFgbLLI/trgtavwUbSnZ5pVfg27DVCaWjIohryS0JFwIJyT2cMg==}
    dev: true

  /dashdash/1.14.1:
    resolution: {integrity: sha512-jRFi8UDGo6j+odZiEpjazZaWqEal3w/basFjQHQEwVtZJGDpxbH1MeYluwCS8Xq5wmLJooDlMgvVarmWfGM44g==}
    engines: {node: '>=0.10'}
    dependencies:
      assert-plus: 1.0.0
    dev: true

  /data-uri-to-buffer/6.0.1:
    resolution: {integrity: sha512-MZd3VlchQkp8rdend6vrx7MmVDJzSNTBvghvKjirLkD+WTChA3KUf0jkE68Q4UyctNqI11zZO9/x2Yx+ub5Cvg==}
    engines: {node: '>= 14'}
    dev: true

  /date-format/4.0.14:
    resolution: {integrity: sha512-39BOQLs9ZjKh0/patS9nrT8wc3ioX3/eA/zgbKNopnF2wCqJEoxywwwElATYvRsXdnOxA/OQeQoFZ3rFjVajhg==}
    engines: {node: '>=4.0'}
    dev: true

  /debug/2.6.9:
    resolution: {integrity: sha512-bC7ElrdJaJnPbAP+1EotYvqZsb3ecl5wi6Bfi6BJTUcNowp6cvspg0jXznRTKDjm/E7AdgFBVeAPVMNcKGsHMA==}
    dependencies:
      ms: 2.0.0
    dev: true

  /debug/4.3.3_supports-color@8.1.1:
    resolution: {integrity: sha512-/zxw5+vh1Tfv+4Qn7a5nsbcJKPaSvCDhojn6FEl9vupwK2VCSDtEiEtqr8DFtzYFOdz63LBkxec7DYuc2jon6Q==}
    engines: {node: '>=6.0'}
    peerDependencies:
      supports-color: '*'
    peerDependenciesMeta:
      supports-color:
        optional: true
    dependencies:
      ms: 2.1.2
      supports-color: 8.1.1
    dev: true

  /debug/4.3.4:
    resolution: {integrity: sha512-PRWFHuSU3eDtQJPvnNY7Jcket1j0t5OuOsFzPPzsekD52Zl8qUfFIPEiswXqIvHWGVHOgX+7G/vCNNhehwxfkQ==}
    engines: {node: '>=6.0'}
    peerDependencies:
      supports-color: '*'
    peerDependenciesMeta:
      supports-color:
        optional: true
    dependencies:
      ms: 2.1.2
    dev: true

  /debug/4.3.4_supports-color@8.1.1:
    resolution: {integrity: sha512-PRWFHuSU3eDtQJPvnNY7Jcket1j0t5OuOsFzPPzsekD52Zl8qUfFIPEiswXqIvHWGVHOgX+7G/vCNNhehwxfkQ==}
    engines: {node: '>=6.0'}
    peerDependencies:
      supports-color: '*'
    peerDependenciesMeta:
      supports-color:
        optional: true
    dependencies:
      ms: 2.1.2
      supports-color: 8.1.1
    dev: true

  /debug/4.4.0:
    resolution: {integrity: sha512-6WTZ/IxCY/T6BALoZHaE4ctp9xm+Z5kY/pzYaCHRFeyVhojxlrm+46y68HA6hr0TcwEssoxNiDEUJQjfPZ/RYA==}
    engines: {node: '>=6.0'}
    peerDependencies:
      supports-color: '*'
    peerDependenciesMeta:
      supports-color:
        optional: true
    dependencies:
      ms: 2.1.3

  /decamelize/4.0.0:
    resolution: {integrity: sha512-9iE1PgSik9HeIIw2JO94IidnE3eBoQrFJ3w7sFuzSX4DpmZ3v5sZpUiV5Swcf6mQEF+Y0ru8Neo+p+nyh2J+hQ==}
    engines: {node: '>=10'}
    dev: true

  /deep-eql/4.1.3:
    resolution: {integrity: sha512-WaEtAOpRA1MQ0eohqZjpGD8zdI0Ovsm8mmFhaDN8dvDZzyoUMcYDnf5Y6iu7HTXxf8JDS23qWa4a+hKCDyOPzw==}
    engines: {node: '>=6'}
    dependencies:
      type-detect: 4.0.8
    dev: true

  /deep-equal/2.2.2:
    resolution: {integrity: sha512-xjVyBf0w5vH0I42jdAZzOKVldmPgSulmiyPRywoyq7HXC9qdgo17kxJE+rdnif5Tz6+pIrpJI8dCpMNLIGkUiA==}
    dependencies:
      array-buffer-byte-length: 1.0.0
      call-bind: 1.0.7
      es-get-iterator: 1.1.3
      get-intrinsic: 1.3.0
      is-arguments: 1.1.1
      is-array-buffer: 3.0.2
      is-date-object: 1.0.5
      is-regex: 1.1.4
      is-shared-array-buffer: 1.0.2
      isarray: 2.0.5
      object-is: 1.1.5
      object-keys: 1.1.1
      object.assign: 4.1.4
      regexp.prototype.flags: 1.5.1
      side-channel: 1.0.6
      which-boxed-primitive: 1.0.2
      which-collection: 1.0.1
      which-typed-array: 1.1.11
    dev: true

  /deep-is/0.1.4:
    resolution: {integrity: sha512-oIPzksmTg4/MriiaYGO+okXDT7ztn/w3Eptv/+gSIdMdKsJo0u4CfYNFJPy+4SKMuCqGw2wxnA+URMg3t8a/bQ==}
    dev: true

  /default-browser-id/5.0.0:
    resolution: {integrity: sha512-A6p/pu/6fyBcA1TRz/GqWYPViplrftcW2gZC9q79ngNCKAeR/X3gcEdXQHl4KNXV+3wgIJ1CPkJQ3IHM6lcsyA==}
    engines: {node: '>=18'}
    dev: true

  /default-browser/5.2.1:
    resolution: {integrity: sha512-WY/3TUME0x3KPYdRRxEJJvXRHV4PyPoUsxtZa78lwItwRQRHhd2U9xOscaT/YTf8uCXIAjeJOFBVEh/7FtD8Xg==}
    engines: {node: '>=18'}
    dependencies:
      bundle-name: 4.1.0
      default-browser-id: 5.0.0
    dev: true

  /define-data-property/1.1.4:
    resolution: {integrity: sha512-rBMvIzlpA8v6E+SJZoo++HAYqsLrkg7MSfIinMPFhmkorw7X+dOXVJQs+QT69zGkzMyfDnIMN2Wid1+NbL3T+A==}
    engines: {node: '>= 0.4'}
    dependencies:
      es-define-property: 1.0.1
      es-errors: 1.3.0
      gopd: 1.2.0
    dev: true

  /define-lazy-prop/3.0.0:
    resolution: {integrity: sha512-N+MeXYoqr3pOgn8xfyRPREN7gHakLYjhsHhWGT3fWAiL4IkAt0iDw14QiiEm2bE30c5XX5q0FtAA3CK5f9/BUg==}
    engines: {node: '>=12'}
    dev: true

  /define-properties/1.2.1:
    resolution: {integrity: sha512-8QmQKqEASLd5nx0U1B1okLElbUuuttJ/AnYmRXbbbGDWh6uS208EjD4Xqq/I9wK7u0v6O08XhTWnt5XtEbR6Dg==}
    engines: {node: '>= 0.4'}
    dependencies:
      define-data-property: 1.1.4
      has-property-descriptors: 1.0.2
      object-keys: 1.1.1
    dev: true

  /degenerator/5.0.1:
    resolution: {integrity: sha512-TllpMR/t0M5sqCXfj85i4XaAzxmS5tVA16dqvdkMwGmzI+dXLXnw3J+3Vdv7VKw+ThlTMboK6i9rnZ6Nntj5CQ==}
    engines: {node: '>= 14'}
    dependencies:
      ast-types: 0.13.4
      escodegen: 2.1.0
      esprima: 4.0.1
    dev: true

  /delayed-stream/1.0.0:
    resolution: {integrity: sha512-ZySD7Nf91aLB0RxL4KGrKHBXl7Eds1DAmEdcoVawXnLD7SDhpNgtuII2aAkg7a7QS41jxPSZ17p4VdGnMHk3MQ==}
    engines: {node: '>=0.4.0'}

  /depd/2.0.0:
    resolution: {integrity: sha512-g7nH6P6dyDioJogAAGprGpCtVImJhpPk/roCzdb3fIh61/s/nPsfR6onyMwkCAR/OlC3yBC0lESvUoQEAssIrw==}
    engines: {node: '>= 0.8'}
    dev: true

  /destroy/1.2.0:
    resolution: {integrity: sha512-2sJGJTaXIIaR1w4iJSNoN0hnMY7Gpc/n8D4qSCJw8QqFWXf7cuAgnEHxBpweaVcPevC2l3KpjYCx3NypQQgaJg==}
    engines: {node: '>= 0.8', npm: 1.2.8000 || >= 1.4.16}
    dev: true

  /devtools-protocol/0.0.1249869:
    resolution: {integrity: sha512-Ctp4hInA0BEavlUoRy9mhGq0i+JSo/AwVyX2EFgZmV1kYB+Zq+EMBAn52QWu6FbRr10hRb6pBl420upbp4++vg==}
    dev: true

  /di/0.0.1:
    resolution: {integrity: sha512-uJaamHkagcZtHPqCIHZxnFrXlunQXgBOsZSUOWwFw31QJCAbyTBoHMW75YOTur5ZNx8pIeAKgf6GWIgaqqiLhA==}
    dev: true

  /diff-sequences/29.6.3:
    resolution: {integrity: sha512-EjePK1srD3P08o2j4f0ExnylqRs5B9tJjcp9t1krH2qRi8CCdsYfwe9JgSLurFBWwq4uOlipzfk5fHNvwFKr8Q==}
    engines: {node: ^14.15.0 || ^16.10.0 || >=18.0.0}
    dev: true

  /diff/4.0.2:
    resolution: {integrity: sha512-58lmxKSA4BNyLz+HHMUzlOEpg09FV+ev6ZMe3vJihgdxzgcwZ8VoEEPmALCZG9LmqfVoNMMKpttIYTVG6uDY7A==}
    engines: {node: '>=0.3.1'}
    dev: true

  /diff/5.0.0:
    resolution: {integrity: sha512-/VTCrvm5Z0JGty/BWHljh+BAiw3IK+2j87NGMu8Nwc/f48WoDAC395uomO9ZD117ZOBaHmkX1oyLvkVM/aIT3w==}
    engines: {node: '>=0.3.1'}
    dev: true

  /dir-glob/3.0.1:
    resolution: {integrity: sha512-WkrWp9GR4KXfKGYzOLmTuGVi1UWFfws377n9cc55/tb6DuqyF6pcQ5AbiHEshaDpY9v6oaSr2XCDidGmMwdzIA==}
    engines: {node: '>=8'}
    dependencies:
      path-type: 4.0.0
    dev: true

  /directory-tree/2.4.0:
    resolution: {integrity: sha512-AM03Th+ypDAHefyB6SP3uezaWkTbol1P43CS5yFU7wePTuHnR4YoHgY6KbGHLr/a065ocN26l9lXOoFBzzM31w==}
    engines: {node: '>=10.0'}
    deprecated: Breaking change, bumped to 3.0.0
    dev: true

  /doctrine/3.0.0:
    resolution: {integrity: sha512-yS+Q5i3hBf7GBkd4KG8a7eBNNWNGLTaEwwYWUijIYM7zrlYDM0BFXHjjPWlWZ1Rg7UaddZeIDmi9jF3HmqiQ2w==}
    engines: {node: '>=6.0.0'}
    dependencies:
      esutils: 2.0.3
    dev: true

  /dom-serialize/2.2.1:
    resolution: {integrity: sha512-Yra4DbvoW7/Z6LBN560ZwXMjoNOSAN2wRsKFGc4iBeso+mpIA6qj1vfdf9HpMaKAqG6wXTy+1SYEzmNpKXOSsQ==}
    dependencies:
      custom-event: 1.0.1
      ent: 2.2.0
      extend: 3.0.2
      void-elements: 2.0.1
    dev: true

  /dotenv/16.3.1:
    resolution: {integrity: sha512-IPzF4w4/Rd94bA9imS68tZBaYyBWSCE47V1RGuMrB94iyTOIEwRmVL2x/4An+6mETpLrKJ5hQkB8W4kFAadeIQ==}
    engines: {node: '>=12'}
    dev: false

  /dunder-proto/1.0.1:
    resolution: {integrity: sha512-KIN/nDJBQRcXw0MLVhZE9iQHmG68qAVIBg9CqmUYjmQIhgij9U5MFvrqkUL5FbtyyzZuOeOt0zdeRe4UY7ct+A==}
    engines: {node: '>= 0.4'}
    dependencies:
      call-bind-apply-helpers: 1.0.2
      es-errors: 1.3.0
      gopd: 1.2.0
    dev: true

  /eastasianwidth/0.2.0:
    resolution: {integrity: sha512-I88TYZWc9XiYHRQ4/3c5rjjfgkjhLyW2luGIheGERbNQ6OY7yTybanSpDXZa8y7VUP9YmDcYa+eyq4ca7iLqWA==}

  /ecc-jsbn/0.1.2:
    resolution: {integrity: sha512-eh9O+hwRHNbG4BLTjEl3nw044CkGm5X6LoaCf7LPp7UU8Qrt47JYNi6nPX8xjW97TKGKm1ouctg0QSpZe9qrnw==}
    dependencies:
      jsbn: 0.1.1
      safer-buffer: 2.1.2
    dev: true

  /ecdsa-sig-formatter/1.0.11:
    resolution: {integrity: sha512-nagl3RYrbNv6kQkeJIpt6NJZy8twLB/2vtz6yN9Z4vRKHN4/QZJIEbqohALSgwKdnksuY3k5Addp5lg8sVoVcQ==}
    dependencies:
      safe-buffer: 5.2.1
    dev: true

  /ee-first/1.1.1:
    resolution: {integrity: sha512-WMwm9LhRUo+WUaRN+vRuETqG89IgZphVSNkdFgeb6sS/E4OrDIN7t48CAewSHXc6C8lefD8KKfr5vY61brQlow==}
    dev: true

  /electron-to-chromium/1.4.529:
    resolution: {integrity: sha512-6uyPyXTo8lkv8SWAmjKFbG42U073TXlzD4R8rW3EzuznhFS2olCIAfjjQtV2dV2ar/vRF55KUd3zQYnCB0dd3A==}
    dev: true

  /electron-to-chromium/1.4.798:
    resolution: {integrity: sha512-by9J2CiM9KPGj9qfp5U4FcPSbXJG7FNzqnYaY4WLzX+v2PHieVGmnsA4dxfpGE3QEC7JofpPZmn7Vn1B9NR2+Q==}
    dev: true

  /emoji-regex/8.0.0:
    resolution: {integrity: sha512-MSjYzcWNOA0ewAHpz0MxpYFvwg6yjy1NG3xteoqz644VCo/RPgnr1/GGt+ic3iJTzQ8Eu3TdM14SawnVUmGE6A==}

  /emoji-regex/9.2.2:
    resolution: {integrity: sha512-L18DaJsXSUk2+42pv8mLs5jJT2hqFkFE4j21wOmgbUqsZ2hL72NsUU785g9RXgo3s0ZNgVl42TiHp3ZtOv/Vyg==}

  /emojis-list/3.0.0:
    resolution: {integrity: sha512-/kyM18EfinwXZbno9FyUGeFh87KC8HRQBQGildHZbEuRyWFOmv1U10o9BBp8XVZDVNNuQKyIGIu5ZYAAXJ0V2Q==}
    engines: {node: '>= 4'}
    dev: true

  /enabled/2.0.0:
    resolution: {integrity: sha512-AKrN98kuwOzMIdAizXGI86UFBoo26CL21UM763y1h/GMSJ4/OHU9k2YlsmBpyScFo/wbLzWQJBMCW4+IO3/+OQ==}
    dev: true

  /encodeurl/1.0.2:
    resolution: {integrity: sha512-TPJXq8JqFaVYm2CWmPvnP2Iyo4ZSM7/QKcSmuMLDObfpH5fi7RUGmd/rTDf+rut/saiDiQEeVTNgAmJEdAOx0w==}
    engines: {node: '>= 0.8'}
    dev: true

  /encodeurl/2.0.0:
    resolution: {integrity: sha512-Q0n9HRi4m6JuGIV1eFlmvJB7ZEVxu93IrMyiMsGC0lrMJMWzRgx6WGquyfQgZVb31vhGgXnfmPNNXmxnOkRBrg==}
    engines: {node: '>= 0.8'}
    dev: true

  /end-of-stream/1.4.4:
    resolution: {integrity: sha512-+uw1inIHVPQoaVuHzRyXd21icM+cnt4CzD5rW+NC1wjOUSTOs+Te7FOv7AhN7vS9x/oIyhLP5PR1H+phQAHu5Q==}
    dependencies:
      once: 1.4.0
    dev: true

  /engine.io-parser/5.2.1:
    resolution: {integrity: sha512-9JktcM3u18nU9N2Lz3bWeBgxVgOKpw7yhRaoxQA3FUDZzzw+9WlA6p4G4u0RixNkg14fH7EfEc/RhpurtiROTQ==}
    engines: {node: '>=10.0.0'}
    dev: true

  /engine.io/6.5.2:
    resolution: {integrity: sha512-IXsMcGpw/xRfjra46sVZVHiSWo/nJ/3g1337q9KNXtS6YRzbW5yIzTCb9DjhrBe7r3GZQR0I4+nq+4ODk5g/cA==}
    engines: {node: '>=10.2.0'}
    dependencies:
      '@types/cookie': 0.4.1
      '@types/cors': 2.8.14
      '@types/node': 18.18.0
      accepts: 1.3.8
      base64id: 2.0.0
      cookie: 0.4.2
      cors: 2.8.5
      debug: 4.3.4
      engine.io-parser: 5.2.1
      ws: 8.11.0
    transitivePeerDependencies:
      - bufferutil
      - supports-color
      - utf-8-validate
    dev: true

  /enhanced-resolve/5.15.0:
    resolution: {integrity: sha512-LXYT42KJ7lpIKECr2mAXIaMldcNCh/7E0KBKOu4KSfkHmP+mZmSs+8V5gBAqisWBy0OO4W5Oyys0GO1Y8KtdKg==}
    engines: {node: '>=10.13.0'}
    dependencies:
      graceful-fs: 4.2.11
      tapable: 2.2.1
    dev: true

  /ent/2.2.0:
    resolution: {integrity: sha512-GHrMyVZQWvTIdDtpiEXdHZnFQKzeO09apj8Cbl4pKWy4i0Oprcq17usfDt5aO63swf0JOeMWjWQE/LzgSRuWpA==}
    dev: true

  /entities/2.0.3:
    resolution: {integrity: sha512-MyoZ0jgnLvB2X3Lg5HqpFmn1kybDiIfEQmKzTb5apr51Rb+T3KdmMiqa70T+bhGnyv7bQ6WMj2QMHpGMmlrUYQ==}
    dev: true

  /env-paths/2.2.1:
    resolution: {integrity: sha512-+h1lkLKhZMTYjog1VEpJNG7NZJWcuc2DDk/qsqSTRRCOXiLjeQ1d1/udrUGhqMxUgAlwKNZ0cf2uqan5GLuS2A==}
    engines: {node: '>=6'}
    dev: true

  /env-paths/3.0.0:
    resolution: {integrity: sha512-dtJUTepzMW3Lm/NPxRf3wP4642UWhjL2sQxc+ym2YMj1m/H2zDNQOlezafzkHwn6sMstjHTwG6iQQsctDW/b1A==}
    engines: {node: ^12.20.0 || ^14.13.1 || >=16.0.0}

  /envinfo/7.10.0:
    resolution: {integrity: sha512-ZtUjZO6l5mwTHvc1L9+1q5p/R3wTopcfqMW8r5t8SJSKqeVI/LtajORwRFEKpEFuekjD0VBjwu1HMxL4UalIRw==}
    engines: {node: '>=4'}
    hasBin: true
    dev: true

  /error-ex/1.3.2:
    resolution: {integrity: sha512-7dFHNmqeFSEt2ZBsCriorKnn3Z2pj+fd9kmI6QoWw4//DL+icEBfc0U7qJCisqrTsKTjw4fNFy2pW9OqStD84g==}
    dependencies:
      is-arrayish: 0.2.1
    dev: true

  /es-abstract/1.22.2:
    resolution: {integrity: sha512-YoxfFcDmhjOgWPWsV13+2RNjq1F6UQnfs+8TftwNqtzlmFzEXvlUwdrNrYeaizfjQzRMxkZ6ElWMOJIFKdVqwA==}
    engines: {node: '>= 0.4'}
    dependencies:
      array-buffer-byte-length: 1.0.0
      arraybuffer.prototype.slice: 1.0.2
      available-typed-arrays: 1.0.5
      call-bind: 1.0.7
      es-set-tostringtag: 2.1.0
      es-to-primitive: 1.2.1
      function.prototype.name: 1.1.6
      get-intrinsic: 1.3.0
      get-symbol-description: 1.0.0
      globalthis: 1.0.3
      gopd: 1.2.0
      has: 1.0.3
      has-property-descriptors: 1.0.2
      has-proto: 1.0.1
      has-symbols: 1.1.0
      internal-slot: 1.0.5
      is-array-buffer: 3.0.2
      is-callable: 1.2.7
      is-negative-zero: 2.0.2
      is-regex: 1.1.4
      is-shared-array-buffer: 1.0.2
      is-string: 1.0.7
      is-typed-array: 1.1.12
      is-weakref: 1.0.2
      object-inspect: 1.13.2
      object-keys: 1.1.1
      object.assign: 4.1.4
      regexp.prototype.flags: 1.5.1
      safe-array-concat: 1.0.1
      safe-regex-test: 1.0.0
      string.prototype.trim: 1.2.8
      string.prototype.trimend: 1.0.7
      string.prototype.trimstart: 1.0.7
      typed-array-buffer: 1.0.0
      typed-array-byte-length: 1.0.0
      typed-array-byte-offset: 1.0.0
      typed-array-length: 1.0.4
      unbox-primitive: 1.0.2
      which-typed-array: 1.1.11
    dev: true

  /es-define-property/1.0.1:
    resolution: {integrity: sha512-e3nRfgfUZ4rNGL232gUgX06QNyyez04KdjFrF+LTRoOXmrOgFKDg4BCdsjW8EnT69eqdYGmRpJwiPVYNrCaW3g==}
    engines: {node: '>= 0.4'}
    dev: true

  /es-errors/1.3.0:
    resolution: {integrity: sha512-Zf5H2Kxt2xjTvbJvP2ZWLEICxA6j+hAmMzIlypy4xcBg1vKVnx89Wy0GbS+kf5cwCVFFzdCFh2XSCFNULS6csw==}
    engines: {node: '>= 0.4'}
    dev: true

  /es-get-iterator/1.1.3:
    resolution: {integrity: sha512-sPZmqHBe6JIiTfN5q2pEi//TwxmAFHwj/XEuYjTuse78i8KxaqMTTzxPoFKuzRpDpTJ+0NAbpfenkmH2rePtuw==}
    dependencies:
      call-bind: 1.0.7
      get-intrinsic: 1.3.0
      has-symbols: 1.1.0
      is-arguments: 1.1.1
      is-map: 2.0.2
      is-set: 2.0.2
      is-string: 1.0.7
      isarray: 2.0.5
      stop-iteration-iterator: 1.0.0
    dev: true

  /es-module-lexer/1.3.1:
    resolution: {integrity: sha512-JUFAyicQV9mXc3YRxPnDlrfBKpqt6hUYzz9/boprUJHs4e4KVr3XwOF70doO6gwXUor6EWZJAyWAfKki84t20Q==}
    dev: true

  /es-object-atoms/1.1.1:
    resolution: {integrity: sha512-FGgH2h8zKNim9ljj7dankFPcICIK9Cp5bm+c2gQSYePhpaG5+esrLODihIorn+Pe6FGJzWhXQotPv73jTaldXA==}
    engines: {node: '>= 0.4'}
    dependencies:
      es-errors: 1.3.0
    dev: true

  /es-set-tostringtag/2.1.0:
    resolution: {integrity: sha512-j6vWzfrGVfyXxge+O0x5sh6cvxAog0a/4Rdd2K36zCMV5eJ+/+tOAngRO8cODMNWbVRdVlmGZQL2YS3yR8bIUA==}
    engines: {node: '>= 0.4'}
    dependencies:
      es-errors: 1.3.0
      get-intrinsic: 1.3.0
      has-tostringtag: 1.0.2
      hasown: 2.0.2
    dev: true

  /es-to-primitive/1.2.1:
    resolution: {integrity: sha512-QCOllgZJtaUo9miYBcLChTUaHNjJF3PYs1VidD7AwiEj1kYxKeQTctLAezAOH5ZKRH0g2IgPn6KwB4IT8iRpvA==}
    engines: {node: '>= 0.4'}
    dependencies:
      is-callable: 1.2.7
      is-date-object: 1.0.5
      is-symbol: 1.0.4
    dev: true

  /esbuild/0.20.2:
    resolution: {integrity: sha512-WdOOppmUNU+IbZ0PaDiTst80zjnrOkyJNHoKupIcVyU8Lvla3Ugx94VzkQ32Ijqd7UhHJy75gNWDMUekcrSJ6g==}
    engines: {node: '>=12'}
    hasBin: true
    requiresBuild: true
    optionalDependencies:
      '@esbuild/aix-ppc64': 0.20.2
      '@esbuild/android-arm': 0.20.2
      '@esbuild/android-arm64': 0.20.2
      '@esbuild/android-x64': 0.20.2
      '@esbuild/darwin-arm64': 0.20.2
      '@esbuild/darwin-x64': 0.20.2
      '@esbuild/freebsd-arm64': 0.20.2
      '@esbuild/freebsd-x64': 0.20.2
      '@esbuild/linux-arm': 0.20.2
      '@esbuild/linux-arm64': 0.20.2
      '@esbuild/linux-ia32': 0.20.2
      '@esbuild/linux-loong64': 0.20.2
      '@esbuild/linux-mips64el': 0.20.2
      '@esbuild/linux-ppc64': 0.20.2
      '@esbuild/linux-riscv64': 0.20.2
      '@esbuild/linux-s390x': 0.20.2
      '@esbuild/linux-x64': 0.20.2
      '@esbuild/netbsd-x64': 0.20.2
      '@esbuild/openbsd-x64': 0.20.2
      '@esbuild/sunos-x64': 0.20.2
      '@esbuild/win32-arm64': 0.20.2
      '@esbuild/win32-ia32': 0.20.2
      '@esbuild/win32-x64': 0.20.2
    dev: true

  /esbuild/0.23.0:
    resolution: {integrity: sha512-1lvV17H2bMYda/WaFb2jLPeHU3zml2k4/yagNMG8Q/YtfMjCwEUZa2eXXMgZTVSL5q1n4H7sQ0X6CdJDqqeCFA==}
    engines: {node: '>=18'}
    hasBin: true
    requiresBuild: true
    optionalDependencies:
      '@esbuild/aix-ppc64': 0.23.0
      '@esbuild/android-arm': 0.23.0
      '@esbuild/android-arm64': 0.23.0
      '@esbuild/android-x64': 0.23.0
      '@esbuild/darwin-arm64': 0.23.0
      '@esbuild/darwin-x64': 0.23.0
      '@esbuild/freebsd-arm64': 0.23.0
      '@esbuild/freebsd-x64': 0.23.0
      '@esbuild/linux-arm': 0.23.0
      '@esbuild/linux-arm64': 0.23.0
      '@esbuild/linux-ia32': 0.23.0
      '@esbuild/linux-loong64': 0.23.0
      '@esbuild/linux-mips64el': 0.23.0
      '@esbuild/linux-ppc64': 0.23.0
      '@esbuild/linux-riscv64': 0.23.0
      '@esbuild/linux-s390x': 0.23.0
      '@esbuild/linux-x64': 0.23.0
      '@esbuild/netbsd-x64': 0.23.0
      '@esbuild/openbsd-arm64': 0.23.0
      '@esbuild/openbsd-x64': 0.23.0
      '@esbuild/sunos-x64': 0.23.0
      '@esbuild/win32-arm64': 0.23.0
      '@esbuild/win32-ia32': 0.23.0
      '@esbuild/win32-x64': 0.23.0
    dev: true

  /escalade/3.1.1:
    resolution: {integrity: sha512-k0er2gUkLf8O0zKJiAhmkTnJlTvINGv7ygDNPbeIsX/TJjGJZHuh9B2UxbsaEkmlEo9MfhrSzmhIlhRlI2GXnw==}
    engines: {node: '>=6'}

  /escalade/3.1.2:
    resolution: {integrity: sha512-ErCHMCae19vR8vQGe50xIsVomy19rg6gFu3+r3jkEO46suLMWBksvVyoGgQV+jOfl84ZSOSlmv6Gxa89PmTGmA==}
    engines: {node: '>=6'}
    dev: true

  /escape-html/1.0.3:
    resolution: {integrity: sha512-NiSupZ4OeuGwr68lGIeym/ksIZMJodUGOSCZ/FSnTxcrekbvqrgdUxlJOMpijaKZVjAJrWrGs/6Jy8OMuyj9ow==}
    dev: true

  /escape-string-regexp/1.0.5:
    resolution: {integrity: sha512-vbRorB5FUQWvla16U8R/qgaFIya2qGzwDrNmCZuYKrbdSUMG6I1ZCGQRefkRVhuOkIGVne7BQ35DSfo1qvJqFg==}
    engines: {node: '>=0.8.0'}
    dev: true

  /escape-string-regexp/4.0.0:
    resolution: {integrity: sha512-TtpcNJ3XAzx3Gq8sWRzJaVajRs0uVxA2YAkdb1jm2YkPz4G6egUFAyA3n5vtEIZefPk5Wa4UXbKuS5fKkJWdgA==}
    engines: {node: '>=10'}
    dev: true

  /escodegen/2.1.0:
    resolution: {integrity: sha512-2NlIDTwUWJN0mRPQOdtQBzbUHvdGY2P1VXSyU83Q3xKxM7WHX2Ql8dKq782Q9TgQUNOLEzEYu9bzLNj1q88I5w==}
    engines: {node: '>=6.0'}
    hasBin: true
    dependencies:
      esprima: 4.0.1
      estraverse: 5.3.0
      esutils: 2.0.3
    optionalDependencies:
      source-map: 0.6.1
    dev: true

  /eslint-plugin-require-extensions/0.1.3_eslint@8.50.0:
    resolution: {integrity: sha512-T3c1PZ9PIdI3hjV8LdunfYI8gj017UQjzAnCrxuo3wAjneDbTPHdE3oNWInOjMA+z/aBkUtlW5vC0YepYMZIug==}
    engines: {node: '>=16'}
    peerDependencies:
      eslint: '*'
    dependencies:
      eslint: 8.50.0
    dev: true

  /eslint-scope/5.1.1:
    resolution: {integrity: sha512-2NxwbF/hZ0KpepYN0cNbo+FN6XoK7GaHlQhgx/hIZl6Va0bF45RQOOwhLIy8lQDbuCiadSLCBnH2CFYquit5bw==}
    engines: {node: '>=8.0.0'}
    dependencies:
      esrecurse: 4.3.0
      estraverse: 4.3.0
    dev: true

  /eslint-scope/7.2.2:
    resolution: {integrity: sha512-dOt21O7lTMhDM+X9mB4GX+DZrZtCUJPL/wlcTqxyrx5IvO0IYtILdtrQGQp+8n5S0gwSVmOf9NQrjMOgfQZlIg==}
    engines: {node: ^12.22.0 || ^14.17.0 || >=16.0.0}
    dependencies:
      esrecurse: 4.3.0
      estraverse: 5.3.0
    dev: true

  /eslint-visitor-keys/3.4.3:
    resolution: {integrity: sha512-wpc+LXeiyiisxPlEkUzU6svyS1frIO3Mgxj1fdy7Pm8Ygzguax2N3Fa/D/ag1WqbOprdI+uY6wMUl8/a2G+iag==}
    engines: {node: ^12.22.0 || ^14.17.0 || >=16.0.0}
    dev: true

  /eslint/8.50.0:
    resolution: {integrity: sha512-FOnOGSuFuFLv/Sa+FDVRZl4GGVAAFFi8LecRsI5a1tMO5HIE8nCm4ivAlzt4dT3ol/PaaGC0rJEEXQmHJBGoOg==}
    engines: {node: ^12.22.0 || ^14.17.0 || >=16.0.0}
    hasBin: true
    dependencies:
      '@eslint-community/eslint-utils': 4.4.0_eslint@8.50.0
      '@eslint-community/regexpp': 4.8.2
      '@eslint/eslintrc': 2.1.2
      '@eslint/js': 8.50.0
      '@humanwhocodes/config-array': 0.11.11
      '@humanwhocodes/module-importer': 1.0.1
      '@nodelib/fs.walk': 1.2.8
      ajv: 6.12.6
      chalk: 4.1.2
      cross-spawn: 7.0.3
      debug: 4.3.4
      doctrine: 3.0.0
      escape-string-regexp: 4.0.0
      eslint-scope: 7.2.2
      eslint-visitor-keys: 3.4.3
      espree: 9.6.1
      esquery: 1.5.0
      esutils: 2.0.3
      fast-deep-equal: 3.1.3
      file-entry-cache: 6.0.1
      find-up: 5.0.0
      glob-parent: 6.0.2
      globals: 13.22.0
      graphemer: 1.4.0
      ignore: 5.2.4
      imurmurhash: 0.1.4
      is-glob: 4.0.3
      is-path-inside: 3.0.3
      js-yaml: 4.1.0
      json-stable-stringify-without-jsonify: 1.0.1
      levn: 0.4.1
      lodash.merge: 4.6.2
      minimatch: 3.1.2
      natural-compare: 1.4.0
      optionator: 0.9.3
      strip-ansi: 6.0.1
      text-table: 0.2.0
    transitivePeerDependencies:
      - supports-color
    dev: true

  /espree/9.6.1:
    resolution: {integrity: sha512-oruZaFkjorTpF32kDSI5/75ViwGeZginGGy2NoOSg3Q9bnwlnmDm4HLnkl0RE3n+njDXR037aY1+x58Z/zFdwQ==}
    engines: {node: ^12.22.0 || ^14.17.0 || >=16.0.0}
    dependencies:
      acorn: 8.10.0
      acorn-jsx: 5.3.2_acorn@8.10.0
      eslint-visitor-keys: 3.4.3
    dev: true

  /esprima/4.0.1:
    resolution: {integrity: sha512-eGuFFw7Upda+g4p+QHvnW0RyTX/SVeJBDM/gCtMARO0cLuT2HcEKnTPvhjV6aGeqrCB/sbNop0Kszm0jsaWU4A==}
    engines: {node: '>=4'}
    hasBin: true
    dev: true

  /esquery/1.5.0:
    resolution: {integrity: sha512-YQLXUplAwJgCydQ78IMJywZCceoqk1oH01OERdSAJc/7U2AylwjhSCLDEtqwg811idIS/9fIU5GjG73IgjKMVg==}
    engines: {node: '>=0.10'}
    dependencies:
      estraverse: 5.3.0
    dev: true

  /esrecurse/4.3.0:
    resolution: {integrity: sha512-KmfKL3b6G+RXvP8N1vr3Tq1kL/oCFgn2NYXEtqP8/L3pKapUA4G8cFVaoF3SU323CD4XypR/ffioHmkti6/Tag==}
    engines: {node: '>=4.0'}
    dependencies:
      estraverse: 5.3.0
    dev: true

  /estraverse/4.3.0:
    resolution: {integrity: sha512-39nnKffWz8xN1BU/2c79n9nB9HDzo0niYUqx6xyqUnyoAnQyyWpOTdZEeiCch8BBu515t4wp9ZmgVfVhn9EBpw==}
    engines: {node: '>=4.0'}
    dev: true

  /estraverse/5.3.0:
    resolution: {integrity: sha512-MMdARuVEQziNTeJD8DgMqmhwR11BRQ/cBP+pLtYdSTnf3MIO8fFeiINEbX36ZdNlfU/7A9f3gUw49B3oQsvwBA==}
    engines: {node: '>=4.0'}
    dev: true

  /estree-walker/3.0.3:
    resolution: {integrity: sha512-7RUKfXgSMMkzt6ZuXmqapOurLGPPfgj6l9uRZ7lRGolvk0y2yocc35LdcxKC5PQZdn2DMqioAQ2NoWcrTKmm6g==}
    dependencies:
      '@types/estree': 1.0.5
    dev: true

  /esutils/2.0.3:
    resolution: {integrity: sha512-kVscqXk4OCp68SZ0dkgEKVi6/8ij300KBWTJq32P/dYeWTSwK41WyTxalN1eRmA5Z9UU/LX9D7FWSmV9SAYx6g==}
    engines: {node: '>=0.10.0'}
    dev: true

  /etag/1.8.1:
    resolution: {integrity: sha512-aIL5Fx7mawVa300al2BnEE4iNvo1qETxLrPI/o05L7z6go7fCw1J6EQmbK4FmJ2AS7kgVF/KEZWufBfdClMcPg==}
    engines: {node: '>= 0.6'}
    dev: true

  /eventemitter3/4.0.7:
    resolution: {integrity: sha512-8guHBZCwKnFhYdHr2ysuRWErTwhoN2X8XELRlrRwpmfeY2jjuUN4taQMsULKUVo1K4DvZl+0pgfyoysHxvmvEw==}
    dev: true

  /events/3.3.0:
    resolution: {integrity: sha512-mQw+2fkQbALzQ7V0MY0IqdnXNOeTtP4r0lN9z7AAawCXgqea7bDii20AYrIBrFd/Hx0M2Ocz6S111CaFkUcb0Q==}
    engines: {node: '>=0.8.x'}
    dev: true

  /execa/8.0.1:
    resolution: {integrity: sha512-VyhnebXciFV2DESc+p6B+y0LjSm0krU4OgJN44qFAhBY0TJ+1V61tYD2+wHusZ6F9n5K+vl8k0sTy7PEfV4qpg==}
    engines: {node: '>=16.17'}
    dependencies:
      cross-spawn: 7.0.3
      get-stream: 8.0.1
      human-signals: 5.0.0
      is-stream: 3.0.0
      merge-stream: 2.0.0
      npm-run-path: 5.3.0
      onetime: 6.0.0
      signal-exit: 4.1.0
      strip-final-newline: 3.0.0
    dev: true

  /express-promise-router/4.1.1_express@4.18.2:
    resolution: {integrity: sha512-Lkvcy/ZGrBhzkl3y7uYBHLMtLI4D6XQ2kiFg9dq7fbktBch5gjqJ0+KovX0cvCAvTJw92raWunRLM/OM+5l4fA==}
    engines: {node: '>=10'}
    peerDependencies:
      '@types/express': ^4.0.0
      express: ^4.0.0
    peerDependenciesMeta:
      '@types/express':
        optional: true
    dependencies:
      express: 4.18.2
      is-promise: 4.0.0
      lodash.flattendeep: 4.4.0
      methods: 1.1.2
    dev: true

  /express/4.18.2:
    resolution: {integrity: sha512-5/PsL6iGPdfQ/lKM1UuielYgv3BUoJfz1aUwU9vHZ+J7gyvwdQXFEBIEIaxeGf0GIcreATNyBExtalisDbuMqQ==}
    engines: {node: '>= 0.10.0'}
    dependencies:
      accepts: 1.3.8
      array-flatten: 1.1.1
      body-parser: 1.20.1
      content-disposition: 0.5.4
      content-type: 1.0.5
      cookie: 0.5.0
      cookie-signature: 1.0.6
      debug: 2.6.9
      depd: 2.0.0
      encodeurl: 1.0.2
      escape-html: 1.0.3
      etag: 1.8.1
      finalhandler: 1.2.0
      fresh: 0.5.2
      http-errors: 2.0.0
      merge-descriptors: 1.0.1
      methods: 1.1.2
      on-finished: 2.4.1
      parseurl: 1.3.3
      path-to-regexp: 0.1.7
      proxy-addr: 2.0.7
      qs: 6.11.0
      range-parser: 1.2.1
      safe-buffer: 5.2.1
      send: 0.18.0
      serve-static: 1.15.0
      setprototypeof: 1.2.0
      statuses: 2.0.1
      type-is: 1.6.18
      utils-merge: 1.0.1
      vary: 1.1.2
    dev: true

  /express/4.21.2:
    resolution: {integrity: sha512-28HqgMZAmih1Czt9ny7qr6ek2qddF4FclbMzwhCREB6OFfH+rXAnuNCwo1/wFvrtbgsQDb4kSbX9de9lFbrXnA==}
    engines: {node: '>= 0.10.0'}
    dependencies:
      accepts: 1.3.8
      array-flatten: 1.1.1
      body-parser: 1.20.3
      content-disposition: 0.5.4
      content-type: 1.0.5
      cookie: 0.7.1
      cookie-signature: 1.0.6
      debug: 2.6.9
      depd: 2.0.0
      encodeurl: 2.0.0
      escape-html: 1.0.3
      etag: 1.8.1
      finalhandler: 1.3.1
      fresh: 0.5.2
      http-errors: 2.0.0
      merge-descriptors: 1.0.3
      methods: 1.1.2
      on-finished: 2.4.1
      parseurl: 1.3.3
      path-to-regexp: 0.1.12
      proxy-addr: 2.0.7
      qs: 6.13.0
      range-parser: 1.2.1
      safe-buffer: 5.2.1
      send: 0.19.0
      serve-static: 1.16.2
      setprototypeof: 1.2.0
      statuses: 2.0.1
      type-is: 1.6.18
      utils-merge: 1.0.1
      vary: 1.1.2
    dev: true

  /extend/3.0.2:
    resolution: {integrity: sha512-fjquC59cD7CyW6urNXK0FBufkZcoiGG80wTuPujX590cB5Ttln20E2UB4S/WARVqhXffZl2LNgS+gQdPIIim/g==}
    dev: true

  /external-editor/3.1.0:
    resolution: {integrity: sha512-hMQ4CX1p1izmuLYyZqLMO/qGNw10wSv9QDCPfzXfyFrOaCSSoRfqE1Kf1s5an66J5JZC62NewG+mK49jOCtQew==}
    engines: {node: '>=4'}
    dependencies:
      chardet: 0.7.0
      iconv-lite: 0.4.24
      tmp: 0.0.33

  /extract-zip/2.0.1:
    resolution: {integrity: sha512-GDhU9ntwuKyGXdZBUgTIe+vXnWj0fppUEtMDL0+idd5Sta8TGpHssn/eusA9mrPr9qNDym6SxAYZjNvCn/9RBg==}
    engines: {node: '>= 10.17.0'}
    hasBin: true
    dependencies:
      debug: 4.4.0
      get-stream: 5.2.0
      yauzl: 2.10.0
    optionalDependencies:
      '@types/yauzl': 2.10.1
    transitivePeerDependencies:
      - supports-color
    dev: true

  /extsprintf/1.3.0:
    resolution: {integrity: sha512-11Ndz7Nv+mvAC1j0ktTa7fAb0vLyGGX+rMHNBYQviQDGU0Hw7lhctJANqbPhu9nV9/izT/IntTgZ7Im/9LJs9g==}
    engines: {'0': node >=0.6.0}
    dev: true

  /fast-deep-equal/3.1.3:
    resolution: {integrity: sha512-f3qQ9oQy9j2AhBe/H9VC91wLmKBCCU/gDOnKNAYG5hswO7BLKj09Hc5HYNz9cGI++xlpDCIgDaitVs03ATR84Q==}

  /fast-fifo/1.3.2:
    resolution: {integrity: sha512-/d9sfos4yxzpwkDkuN7k2SqFKtYNmCTzgfEpz82x34IM9/zc8KGxQoXg1liNC/izpRM/MBdt44Nmx41ZWqk+FQ==}
    dev: true

  /fast-glob/3.3.3:
    resolution: {integrity: sha512-7MptL8U0cqcFdzIzwOTHoilX9x5BrNqye7Z/LuC7kCMRio1EMSyqRK3BEAUD7sXRq4iT4AzTVuZdhgQ2TCvYLg==}
    engines: {node: '>=8.6.0'}
    dependencies:
      '@nodelib/fs.stat': 2.0.5
      '@nodelib/fs.walk': 1.2.8
      glob-parent: 5.1.2
      merge2: 1.4.1
      micromatch: 4.0.8

  /fast-json-stable-stringify/2.1.0:
    resolution: {integrity: sha512-lhd/wF+Lk98HZoTCtlVraHtfh5XYijIjalXck7saUtuanSDyLMxnHhSXEDJqHxD7msR8D0uCmqlkwjCV8xvwHw==}
    dev: true

  /fast-levenshtein/2.0.6:
    resolution: {integrity: sha512-DCXu6Ifhqcks7TZKY3Hxp3y6qphY5SJZmrWMDrKcERSOXWQdMhU9Ig/PYrzyw/ul9jOIyh0N4M0tbC5hodg8dw==}
    dev: true

  /fast-uri/3.0.1:
    resolution: {integrity: sha512-MWipKbbYiYI0UC7cl8m/i/IWTqfC8YXsqjzybjddLsFjStroQzsHXkc73JutMvBiXmOvapk+axIl79ig5t55Bw==}

  /fast-xml-parser/4.3.1:
    resolution: {integrity: sha512-viVv3xb8D+SiS1W4cv4tva3bni08kAkx0gQnWrykMM8nXPc1FxqZPU00dCEVjkiCg4HoXd2jC4x29Nzg/l2DAA==}
    hasBin: true
    dependencies:
      strnum: 1.0.5
    dev: true

  /fast-xml-parser/4.5.0:
    resolution: {integrity: sha512-/PlTQCI96+fZMAOLMZK4CWG1ItCbfZ/0jx7UIJFChPNrx7tcEgerUgWbeieCM9MfHInUDyK8DWYZ+YrywDJuTg==}
    hasBin: true
    dependencies:
      strnum: 1.0.5
    dev: true

  /fastest-levenshtein/1.0.16:
    resolution: {integrity: sha512-eRnCtTTtGZFpQCwhJiUOuxPQWRXVKYDn0b2PeHfXL6/Zi53SLAzAHfVhVWK2AryC/WH05kGfxhFIPvTF0SXQzg==}
    engines: {node: '>= 4.9.1'}
    dev: true

  /fastq/1.15.0:
    resolution: {integrity: sha512-wBrocU2LCXXa+lWBt8RoIRD89Fi8OdABODa/kEnyeyjS5aZO5/GNvI5sEINADqP/h8M29UHTHUb53sUu5Ihqdw==}
    dependencies:
      reusify: 1.0.4

  /fd-slicer/1.1.0:
    resolution: {integrity: sha512-cE1qsB/VwyQozZ+q1dGxR8LBYNZeofhEdUNGSMbQD3Gw2lAzX9Zb3uIU6Ebc/Fmyjo9AWWfnn0AUCHqtevs/8g==}
    dependencies:
      pend: 1.2.0
    dev: true

  /fecha/4.2.3:
    resolution: {integrity: sha512-OP2IUU6HeYKJi3i0z4A19kHMQoLVs4Hc+DPqqxI2h/DPZHTm/vjsfC6P0b4jCMy14XizLBqvndQ+UilD7707Jw==}
    dev: true

  /file-entry-cache/6.0.1:
    resolution: {integrity: sha512-7Gps/XWymbLk2QLYK4NzpMOrYjMhdIxXuIvy2QBsLE6ljuodKvdkWs/cpyJJ3CVIVpH0Oi1Hvg1ovbMzLdFBBg==}
    engines: {node: ^10.12.0 || >=12.0.0}
    dependencies:
      flat-cache: 3.1.0
    dev: true

  /fill-range/7.1.1:
    resolution: {integrity: sha512-YsGpe3WHLK8ZYi4tWDg2Jy3ebRz2rXowDxnld4bkQB00cc/1Zw9AWnC0i9ztDJitivtQvaI9KaLyKrc+hBW0yg==}
    engines: {node: '>=8'}
    dependencies:
      to-regex-range: 5.0.1

  /finalhandler/1.1.2:
    resolution: {integrity: sha512-aAWcW57uxVNrQZqFXjITpW3sIUQmHGG3qSb9mUah9MgMC4NeWhNOlNjXEYq3HjRAvL6arUviZGGJsBg6z0zsWA==}
    engines: {node: '>= 0.8'}
    dependencies:
      debug: 2.6.9
      encodeurl: 1.0.2
      escape-html: 1.0.3
      on-finished: 2.3.0
      parseurl: 1.3.3
      statuses: 1.5.0
      unpipe: 1.0.0
    dev: true

  /finalhandler/1.2.0:
    resolution: {integrity: sha512-5uXcUVftlQMFnWC9qu/svkWv3GTd2PfUhK/3PLkYNAe7FbqJMt3515HaxE6eRL74GdsriiwujiawdaB1BpEISg==}
    engines: {node: '>= 0.8'}
    dependencies:
      debug: 2.6.9
      encodeurl: 1.0.2
      escape-html: 1.0.3
      on-finished: 2.4.1
      parseurl: 1.3.3
      statuses: 2.0.1
      unpipe: 1.0.0
    dev: true

  /finalhandler/1.3.1:
    resolution: {integrity: sha512-6BN9trH7bp3qvnrRyzsBz+g3lZxTNZTbVO2EV1CS0WIcDbawYVdYvGflME/9QP0h0pYlCDBCTjYa9nZzMDpyxQ==}
    engines: {node: '>= 0.8'}
    dependencies:
      debug: 2.6.9
      encodeurl: 2.0.0
      escape-html: 1.0.3
      on-finished: 2.4.1
      parseurl: 1.3.3
      statuses: 2.0.1
      unpipe: 1.0.0
    dev: true

  /find-up/4.1.0:
    resolution: {integrity: sha512-PpOwAdQ/YlXQ2vj8a3h8IipDuYRi3wceVQQGYWxNINccq40Anw7BlsEXCMbt1Zt+OLA6Fq9suIpIWD0OsnISlw==}
    engines: {node: '>=8'}
    dependencies:
      locate-path: 5.0.0
      path-exists: 4.0.0
    dev: true

  /find-up/5.0.0:
    resolution: {integrity: sha512-78/PXT1wlLLDgTzDs7sjq9hzz0vXD+zn+7wypEe4fXQxCmdmqfGsEPQxmiCSQI3ajFV91bVSsvNtrJRiW6nGng==}
    engines: {node: '>=10'}
    dependencies:
      locate-path: 6.0.0
      path-exists: 4.0.0
    dev: true

  /flat-cache/3.1.0:
    resolution: {integrity: sha512-OHx4Qwrrt0E4jEIcI5/Xb+f+QmJYNj2rrK8wiIdQOIrB9WrrJL8cjZvXdXuBTkkEwEqLycb5BeZDV1o2i9bTew==}
    engines: {node: '>=12.0.0'}
    dependencies:
      flatted: 3.2.9
      keyv: 4.5.3
      rimraf: 3.0.2
    dev: true

  /flat/5.0.2:
    resolution: {integrity: sha512-b6suED+5/3rTpUBdG1gupIl8MPFCAMA0QXwmljLhvCUKcUvdE4gWky9zpuGCcXHOsz4J9wPGNWq6OKpmIzz3hQ==}
    hasBin: true
    dev: true

  /flatted/3.2.9:
    resolution: {integrity: sha512-36yxDn5H7OFZQla0/jFJmbIKTdZAQHngCedGxiMmpNfEZM0sdEeT+WczLQrjK6D7o2aiyLYDnkw0R3JK0Qv1RQ==}
    dev: true

  /fn.name/1.1.0:
    resolution: {integrity: sha512-GRnmB5gPyJpAhTQdSZTSp9uaPSvl09KoYcMQtsB9rQoOmzs9dH6ffeccH+Z+cv6P68Hu5bC6JjRh4Ah/mHSNRw==}
    dev: true

  /follow-redirects/1.15.9:
    resolution: {integrity: sha512-gew4GsXizNgdoRyqmyfMHyAmXsZDk6mHkSxZFCzW9gwlbtOW44CDtYavM+y+72qD/Vq2l550kMF52DT8fOLJqQ==}
    engines: {node: '>=4.0'}
    peerDependencies:
      debug: '*'
    peerDependenciesMeta:
      debug:
        optional: true
    dev: true

  /for-each/0.3.3:
    resolution: {integrity: sha512-jqYfLp7mo9vIyQf8ykW2v7A+2N4QjeCeI5+Dz9XraiO1ign81wjiH7Fb9vSOWvQfNtmSa4H2RoQTrrXivdUZmw==}
    dependencies:
      is-callable: 1.2.7
    dev: true

  /foreground-child/3.1.1:
    resolution: {integrity: sha512-TMKDUnIte6bfb5nWv7V/caI169OHgvwjb7V4WkeUvbQQdjr5rWKqHFiKWb/fcOwB+CzBT+qbWjvj+DVwRskpIg==}
    engines: {node: '>=14'}
    dependencies:
      cross-spawn: 7.0.3
      signal-exit: 4.1.0

  /forever-agent/0.6.1:
    resolution: {integrity: sha512-j0KLYPhm6zeac4lz3oJ3o65qvgQCcPubiyotZrXqEaG4hNagNYO8qdlUrX5vwqv9ohqeT/Z3j6+yW067yWWdUw==}
    dev: true

  /form-data/2.3.3:
    resolution: {integrity: sha512-1lLKB2Mu3aGP1Q/2eCOx0fNbRMe7XdwktwOruhfqqd0rIJWwN4Dh+E3hrPSlDCXnSR7UtZ1N38rVXm+6+MEhJQ==}
    engines: {node: '>= 0.12'}
    dependencies:
      asynckit: 0.4.0
      combined-stream: 1.0.8
      mime-types: 2.1.35
    dev: true

  /form-data/4.0.0:
    resolution: {integrity: sha512-ETEklSGi5t0QMZuiXoA/Q6vcnxcLQP5vdugSpuAyi6SVGi2clPPp+xgEhuMaHC+zGgn31Kd235W35f7Hykkaww==}
    engines: {node: '>= 6'}
    dependencies:
      asynckit: 0.4.0
      combined-stream: 1.0.8
      mime-types: 2.1.35

  /form-data/4.0.1:
    resolution: {integrity: sha512-tzN8e4TX8+kkxGPK8D5u0FNmjPUjw3lwC9lSLxxoB/+GtsJG91CO8bSWy73APlgAZzZbXEYZJuxjkHH2w+Ezhw==}
    engines: {node: '>= 6'}
    dependencies:
      asynckit: 0.4.0
      combined-stream: 1.0.8
      mime-types: 2.1.35

  /forwarded/0.2.0:
    resolution: {integrity: sha512-buRG0fpBtRHSTCOASe6hD258tEubFoRLb4ZNA6NxMVHNw2gOcwHo9wyablzMzOA5z9xA9L1KNjk/Nt6MT9aYow==}
    engines: {node: '>= 0.6'}
    dev: true

  /fresh/0.5.2:
    resolution: {integrity: sha512-zJ2mQYM18rEFOudeV4GShTGIQ7RbzA7ozbU9I/XBpm7kqgMywgmylMwXHxZJmkVoYkna9d2pVXVXPdYTP9ej8Q==}
    engines: {node: '>= 0.6'}
    dev: true

  /fs-extra/10.1.0:
    resolution: {integrity: sha512-oRXApq54ETRj4eMiFzGnHWGy+zo5raudjuxN0b8H7s/RU2oW0Wvsx9O0ACRN/kRq9E8Vu/ReskGB5o3ji+FzHQ==}
    engines: {node: '>=12'}
    dependencies:
      graceful-fs: 4.2.11
      jsonfile: 6.1.0
      universalify: 2.0.0
    dev: true

  /fs-extra/11.1.1:
    resolution: {integrity: sha512-MGIE4HOvQCeUCzmlHs0vXpih4ysz4wg9qiSAu6cd42lVwPbTM1TjV7RusoyQqMmk/95gdQZX72u+YW+c3eEpFQ==}
    engines: {node: '>=14.14'}
    dependencies:
      graceful-fs: 4.2.11
      jsonfile: 6.1.0
      universalify: 2.0.0
    dev: false

  /fs-extra/7.0.1:
    resolution: {integrity: sha512-YJDaCJZEnBmcbw13fvdAM9AwNOJwOzrE4pqMqBq5nFiEqXUqHwlK4B+3pUw6JNvfSPtX05xFHtYy/1ni01eGCw==}
    engines: {node: '>=6 <7 || >=8'}
    dependencies:
      graceful-fs: 4.2.11
      jsonfile: 4.0.0
      universalify: 0.1.2
    dev: true

  /fs-extra/8.1.0:
    resolution: {integrity: sha512-yhlQgA6mnOJUKOsRUFsgJdQCvkKhcz8tlZG5HBQfReYZy46OwLcY+Zia0mtdHsOo9y/hP+CxMN0TU9QxoOtG4g==}
    engines: {node: '>=6 <7 || >=8'}
    dependencies:
      graceful-fs: 4.2.11
      jsonfile: 4.0.0
      universalify: 0.1.2
    dev: true

  /fs.realpath/1.0.0:
    resolution: {integrity: sha512-OO0pH2lK6a0hZnAdau5ItzHPI6pUlvI7jMVnxUQRtw4owF2wk8lOSabtGDCTP4Ggrg2MbGnWO9X8K1t4+fGMDw==}
    dev: true

  /fsevents/2.3.3:
    resolution: {integrity: sha512-5xoDfX+fL7faATnagmWPpbFtwh/R77WmMMqqHGS65C3vvB0YHrgF+B1YmZ3441tMj5n63k0212XNoJwzlhffQw==}
    engines: {node: ^8.16.0 || ^10.6.0 || >=11.0.0}
    os: [darwin]
    requiresBuild: true
    dev: true
    optional: true

  /function-bind/1.1.2:
    resolution: {integrity: sha512-7XHNxH7qX9xG5mIwxkhumTox/MIRNcOgDrxWsMt2pAr23WHp6MrRlN7FBSFpCpr+oVO0F744iUgR82nJMfG2SA==}
    dev: true

  /function.prototype.name/1.1.6:
    resolution: {integrity: sha512-Z5kx79swU5P27WEayXM1tBi5Ze/lbIyiNgU3qyXUOf9b2rgXYyF9Dy9Cx+IQv/Lc8WCG6L82zwUPpSS9hGehIg==}
    engines: {node: '>= 0.4'}
    dependencies:
      call-bind: 1.0.7
      define-properties: 1.2.1
      es-abstract: 1.22.2
      functions-have-names: 1.2.3
    dev: true

  /functions-have-names/1.2.3:
    resolution: {integrity: sha512-xckBUXyTIqT97tq2x2AMb+g163b5JFysYk0x4qxNFwbfQkmNZoiRHb6sPzI9/QV33WeuvVYBUIiD4NzNIyqaRQ==}
    dev: true

  /gensync/1.0.0-beta.2:
    resolution: {integrity: sha512-3hN7NaskYvMDLQY55gnW3NQ+mesEAepTqlg+VEbj7zzqEMBVNhzcGYYeqFo/TlYz6eQiFcp1HcsCZO+nGgS8zg==}
    engines: {node: '>=6.9.0'}
    dev: true

  /get-caller-file/2.0.5:
    resolution: {integrity: sha512-DyFP3BM/3YHTQOCUL/w0OZHR0lpKeGrxotcHWcqNEdnltqFwXVfhEBQ94eIo34AfQpo0rGki4cyIiftY06h2Fg==}
    engines: {node: 6.* || 8.* || >= 10.*}

  /get-func-name/2.0.0:
    resolution: {integrity: sha512-Hm0ixYtaSZ/V7C8FJrtZIuBBI+iSgL+1Aq82zSu8VQNB4S3Gk8e7Qs3VwBDJAhmRZcFqkl3tQu36g/Foh5I5ig==}
    dev: true

  /get-func-name/2.0.2:
    resolution: {integrity: sha512-8vXOvuE167CtIc3OyItco7N/dpRtBbYOsPsXCz7X/PMnlGjYjSGuZJgM1Y7mmew7BKf9BqvLX2tnOVy1BBUsxQ==}
    dev: true

  /get-intrinsic/1.3.0:
    resolution: {integrity: sha512-9fSjSaos/fRIVIp+xSJlE6lfwhES7LNtKaCBIamHsjr2na1BiABJPo0mOjjz8GJDURarmCPGqaiVg5mfjb98CQ==}
    engines: {node: '>= 0.4'}
    dependencies:
      call-bind-apply-helpers: 1.0.2
      es-define-property: 1.0.1
      es-errors: 1.3.0
      es-object-atoms: 1.1.1
      function-bind: 1.1.2
      get-proto: 1.0.1
      gopd: 1.2.0
      has-symbols: 1.1.0
      hasown: 2.0.2
      math-intrinsics: 1.1.0
    dev: true

  /get-proto/1.0.1:
    resolution: {integrity: sha512-sTSfBjoXBp89JvIKIefqw7U2CCebsc74kiY6awiGogKtoSGbgjYE/G/+l9sF3MWFPNc9IcoOC4ODfKHfxFmp0g==}
    engines: {node: '>= 0.4'}
    dependencies:
      dunder-proto: 1.0.1
      es-object-atoms: 1.1.1
    dev: true

  /get-stream/5.2.0:
    resolution: {integrity: sha512-nBF+F1rAZVCu/p7rjzgA+Yb4lfYXrpl7a6VmJrU8wF9I1CKvP/QwPNZHnOlwbTkY6dvtFIzFMSyQXbLoTQPRpA==}
    engines: {node: '>=8'}
    dependencies:
      pump: 3.0.0
    dev: true

  /get-stream/8.0.1:
    resolution: {integrity: sha512-VaUJspBffn/LMCJVoMvSAdmscJyS1auj5Zulnn5UoYcY531UWmdwhRWkcGKnGU93m5HSXP9LP2usOryrBtQowA==}
    engines: {node: '>=16'}
    dev: true

  /get-symbol-description/1.0.0:
    resolution: {integrity: sha512-2EmdH1YvIQiZpltCNgkuiUnyukzxM/R6NDJX31Ke3BG1Nq5b0S2PhX59UKi9vZpPDQVdqn+1IcaAwnzTT5vCjw==}
    engines: {node: '>= 0.4'}
    dependencies:
      call-bind: 1.0.7
      get-intrinsic: 1.3.0
    dev: true

  /get-tsconfig/4.7.6:
    resolution: {integrity: sha512-ZAqrLlu18NbDdRaHq+AKXzAmqIUPswPWKUchfytdAjiRFnCe5ojG2bstg6mRiZabkKfCoL/e98pbBELIV/YCeA==}
    dependencies:
      resolve-pkg-maps: 1.0.0
    dev: true

  /get-uri/6.0.2:
    resolution: {integrity: sha512-5KLucCJobh8vBY1K07EFV4+cPZH3mrV9YeAruUseCQKHB58SGjjT2l9/eA9LD082IiuMjSlFJEcdJ27TXvbZNw==}
    engines: {node: '>= 14'}
    dependencies:
      basic-ftp: 5.0.4
      data-uri-to-buffer: 6.0.1
      debug: 4.4.0
      fs-extra: 8.1.0
    transitivePeerDependencies:
      - supports-color
    dev: true

  /getpass/0.1.7:
    resolution: {integrity: sha512-0fzj9JxOLfJ+XGLhR8ze3unN0KZCgZwiSSDz168VERjK8Wl8kVSdcu2kspd4s4wtAa1y/qrVRiAA0WclVsu0ng==}
    dependencies:
      assert-plus: 1.0.0
    dev: true

  /glob-parent/5.1.2:
    resolution: {integrity: sha512-AOIgSQCepiJYwP3ARnGx+5VnTu2HBYdzbGP45eLw1vr3zB3vZLeyed1sC9hnbcOc9/SrMyM5RPQrkGz4aS9Zow==}
    engines: {node: '>= 6'}
    dependencies:
      is-glob: 4.0.3

  /glob-parent/6.0.2:
    resolution: {integrity: sha512-XxwI8EOhVQgWp6iDL+3b0r86f4d6AX6zSU55HfB4ydCEuXLXc5FcYeOu+nnGftS4TEju/11rt4KJPTMgbfmv4A==}
    engines: {node: '>=10.13.0'}
    dependencies:
      is-glob: 4.0.3
    dev: true

  /glob-to-regexp/0.4.1:
    resolution: {integrity: sha512-lkX1HJXwyMcprw/5YUZc2s7DrpAiHB21/V+E1rHUrVNokkvB6bqMzT0VfV6/86ZNabt1k14YOIaT7nDvOX3Iiw==}
    dev: true

  /glob/10.3.9:
    resolution: {integrity: sha512-2tU/LKevAQvDVuVJ9pg9Yv9xcbSh+TqHuTaXTNbQwf+0kDl9Fm6bMovi4Nm5c8TVvfxo2LLcqCGtmO9KoJaGWg==}
    engines: {node: '>=16 || 14 >=14.17'}
    hasBin: true
    dependencies:
      foreground-child: 3.1.1
      jackspeak: 2.3.5
      minimatch: 9.0.5
      minipass: 7.1.2
      path-scurry: 1.10.1
    dev: true

  /glob/10.4.5:
    resolution: {integrity: sha512-7Bv8RF0k6xjo7d4A/PxYLbUCfb6c+Vpd2/mB2yRDlew7Jb5hEXiCD9ibfO7wpk8i4sevK6DFny9h7EYbM3/sHg==}
    hasBin: true
    dependencies:
      foreground-child: 3.1.1
      jackspeak: 3.4.3
      minimatch: 9.0.5
      minipass: 7.1.2
      package-json-from-dist: 1.0.1
      path-scurry: 1.11.1

  /glob/7.2.0:
    resolution: {integrity: sha512-lmLf6gtyrPq8tTjSmrO94wBeQbFR3HbLHbuyD69wuyQkImp2hWqMGB47OX65FBkPffO641IP9jWa1z4ivqG26Q==}
    dependencies:
      fs.realpath: 1.0.0
      inflight: 1.0.6
      inherits: 2.0.4
      minimatch: 3.1.2
      once: 1.4.0
      path-is-absolute: 1.0.1
    dev: true

  /glob/7.2.3:
    resolution: {integrity: sha512-nFR0zLpU2YCaRxwoCJvL6UvCH2JFyFVIvwTLsIf21AuHlMskA1hhTdk+LlYJtOlYt9v6dvszD2BGRqBL+iQK9Q==}
    dependencies:
      fs.realpath: 1.0.0
      inflight: 1.0.6
      inherits: 2.0.4
      minimatch: 3.1.2
      once: 1.4.0
      path-is-absolute: 1.0.1
    dev: true

  /glob/8.1.0:
    resolution: {integrity: sha512-r8hpEjiQEYlF2QU0df3dS+nxxSIreXQS1qRhMJM0Q5NDdR386C7jb7Hwwod8Fgiuex+k0GFjgft18yvxm5XoCQ==}
    engines: {node: '>=12'}
    dependencies:
      fs.realpath: 1.0.0
      inflight: 1.0.6
      inherits: 2.0.4
      minimatch: 5.1.6
      once: 1.4.0
    dev: true

  /globals/11.12.0:
    resolution: {integrity: sha512-WOBp/EEGUiIsJSp7wcv/y6MO+lV9UoncWqxuFfm8eBwzWNgyfBd6Gz+IeKQ9jCmyhoH99g15M3T+QaVHFjizVA==}
    engines: {node: '>=4'}
    dev: true

  /globals/13.22.0:
    resolution: {integrity: sha512-H1Ddc/PbZHTDVJSnj8kWptIRSD6AM3pK+mKytuIVF4uoBV7rshFlhhvA58ceJ5wp3Er58w6zj7bykMpYXt3ETw==}
    engines: {node: '>=8'}
    dependencies:
      type-fest: 0.20.2
    dev: true

  /globalthis/1.0.3:
    resolution: {integrity: sha512-sFdI5LyBiNTHjRd7cGPWapiHWMOXKyuBNX/cWJ3NfzrZQVa8GI/8cofCl74AOVqq9W5kNmguTIzJ/1s2gyI9wA==}
    engines: {node: '>= 0.4'}
    dependencies:
      define-properties: 1.2.1
    dev: true

  /globby/11.1.0:
    resolution: {integrity: sha512-jhIXaOzy1sb8IyocaruWSn1TjmnBVs8Ayhcy83rmxNJ8q2uWKCAj3CnJY+KpGSXCueAPc0i05kVvVKtP1t9S3g==}
    engines: {node: '>=10'}
    dependencies:
      array-union: 2.1.0
      dir-glob: 3.0.1
      fast-glob: 3.3.3
      ignore: 5.2.4
      merge2: 1.4.1
      slash: 3.0.0
    dev: true

  /globby/14.1.0:
    resolution: {integrity: sha512-0Ia46fDOaT7k4og1PDW4YbodWWr3scS2vAr2lTbsplOt2WkKp0vQbkI9wKis/T5LV/dqPjO3bpS/z6GTJB82LA==}
    engines: {node: '>=18'}
    dependencies:
      '@sindresorhus/merge-streams': 2.3.0
      fast-glob: 3.3.3
      ignore: 7.0.3
      path-type: 6.0.0
      slash: 5.1.0
      unicorn-magic: 0.3.0

  /gopd/1.2.0:
    resolution: {integrity: sha512-ZUKRh6/kUFoAiTAtTYPZJ3hw9wNxx+BIBOijnlG9PnrJsCcSjs1wyyD6vJpaYtgnzDrKYRSqf3OO6Rfa93xsRg==}
    engines: {node: '>= 0.4'}
    dev: true

  /graceful-fs/4.2.11:
    resolution: {integrity: sha512-RbJ5/jmFcNNCcDV5o9eTnBLJ/HszWV0P73bc+Ff4nS/rJj+YaS6IGyiOL0VoBYX+l1Wrl3k63h/KrH+nhJ0XvQ==}

  /graphemer/1.4.0:
    resolution: {integrity: sha512-EtKwoO6kxCL9WO5xipiHTZlSzBm7WLT627TqC/uVRd0HKmq8NXyebnNYxDoBi7wt8eTWrUrKXCOVaFq9x1kgag==}
    dev: true

  /growl/1.10.5:
    resolution: {integrity: sha512-qBr4OuELkhPenW6goKVXiv47US3clb3/IbuWF9KNKEijAy9oeHxU9IgzjvJhHkUzhaj7rOUD7+YGWqUjLp5oSA==}
    engines: {node: '>=4.x'}
    dev: true

  /handlebars/4.7.8:
    resolution: {integrity: sha512-vafaFqs8MZkRrSX7sFVUdo3ap/eNiLnb4IakshzvP56X5Nr1iGKAIqdX6tMlm6HcNRIkr6AxO5jFEoJzzpT8aQ==}
    engines: {node: '>=0.4.7'}
    hasBin: true
    dependencies:
      minimist: 1.2.8
      neo-async: 2.6.2
      source-map: 0.6.1
      wordwrap: 1.0.0
    optionalDependencies:
      uglify-js: 3.17.4
    dev: false

  /har-schema/2.0.0:
    resolution: {integrity: sha512-Oqluz6zhGX8cyRaTQlFMPw80bSJVG2x/cFb8ZPhUILGgHka9SsokCCOQgpveePerqidZOrT14ipqfJb7ILcW5Q==}
    engines: {node: '>=4'}
    dev: true

  /har-validator/5.1.5:
    resolution: {integrity: sha512-nmT2T0lljbxdQZfspsno9hgrG3Uir6Ks5afism62poxqBM6sDnMEuPmzTq8XN0OEwqKLLdh1jQI3qyE66Nzb3w==}
    engines: {node: '>=6'}
    deprecated: this library is no longer supported
    dependencies:
      ajv: 6.12.6
      har-schema: 2.0.0
    dev: true

  /has-bigints/1.0.2:
    resolution: {integrity: sha512-tSvCKtBr9lkF0Ex0aQiP9N+OpV4zi2r/Nee5VkRDbaqv35RLYMzbwQfFSZZH0kR+Rd6302UJZ2p/bJCEoR3VoQ==}
    dev: true

  /has-flag/3.0.0:
    resolution: {integrity: sha512-sKJf1+ceQBr4SMkvQnBDNDtf4TXpVhVGateu0t918bl30FnbE2m4vNLX+VWe/dpjlb+HugGYzW7uQXH98HPEYw==}
    engines: {node: '>=4'}
    dev: true

  /has-flag/4.0.0:
    resolution: {integrity: sha512-EykJT/Q1KjTWctppgIAgfSO0tKVuZUjhgMr17kqTumMl6Afv3EISleU7qZUzoXDFTAHTDC4NOoG/ZxU3EvlMPQ==}
    engines: {node: '>=8'}
    dev: true

  /has-property-descriptors/1.0.2:
    resolution: {integrity: sha512-55JNKuIW+vq4Ke1BjOTjM2YctQIvCT7GFzHwmfZPGo5wnrgkid0YQtnAleFSqumZm4az3n2BS+erby5ipJdgrg==}
    dependencies:
      es-define-property: 1.0.1
    dev: true

  /has-proto/1.0.1:
    resolution: {integrity: sha512-7qE+iP+O+bgF9clE5+UoBFzE65mlBiVj3tKCrlNQ0Ogwm0BjpT/gK4SlLYDMybDh5I3TCTKnPPa0oMG7JDYrhg==}
    engines: {node: '>= 0.4'}
    dev: true

  /has-symbols/1.1.0:
    resolution: {integrity: sha512-1cDNdwJ2Jaohmb3sg4OmKaMBwuC48sYni5HUw2DvsC8LjGTLK9h+eb1X6RyuOHe4hT0ULCW68iomhjUoKUqlPQ==}
    engines: {node: '>= 0.4'}
    dev: true

  /has-tostringtag/1.0.2:
    resolution: {integrity: sha512-NqADB8VjPFLM2V0VvHUewwwsw0ZWBaIdgo+ieHtK3hasLz4qeCRjYcqfB6AQrBggRKppKF8L52/VqdVsO47Dlw==}
    engines: {node: '>= 0.4'}
    dependencies:
      has-symbols: 1.1.0
    dev: true

  /has/1.0.3:
    resolution: {integrity: sha512-f2dvO0VU6Oej7RkWJGrehjbzMAjFp5/VKPp5tTpWIV4JHHZK1/BxbFRtf/siA2SWTe09caDmVtYYzWEIbBS4zw==}
    engines: {node: '>= 0.4.0'}
    dependencies:
      function-bind: 1.1.2
    dev: true

  /hasown/2.0.2:
    resolution: {integrity: sha512-0hJU9SCPvmMzIBdZFqNPXWa6dqh7WdH0cII9y+CyS8rG3nL48Bclra9HmKhVVUHyPWNH5Y7xDwAB7bfgSjkUMQ==}
    engines: {node: '>= 0.4'}
    dependencies:
      function-bind: 1.1.2
    dev: true

  /he/1.2.0:
    resolution: {integrity: sha512-F/1DnUGPopORZi0ni+CvrCgHQ5FyEAHRLSApuYWMmrbSwoN2Mn/7k+Gl38gJnR7yyDZk6WLXwiGod1JOWNDKGw==}
    hasBin: true
    dev: true

  /hosted-git-info/2.8.9:
    resolution: {integrity: sha512-mxIDAb9Lsm6DoOJ7xH+5+X4y1LU/4Hi50L9C5sIswK3JzULS4bwk1FvjdBgvYR4bzT4tuUQiC15FE2f5HbLvYw==}
    dev: true

  /html-escaper/2.0.2:
    resolution: {integrity: sha512-H2iMtd0I4Mt5eYiapRdIDjp+XzelXQ0tFE4JS7YFwFevXXMmOp9myNrUvCg0D6ws8iqkRPBfKHgbwig1SmlLfg==}
    dev: true

  /http-errors/2.0.0:
    resolution: {integrity: sha512-FtwrG/euBzaEjYeRqOgly7G0qviiXoJWnvEH2Z1plBdXgbyjv34pHTSb9zoeHMyDy33+DWy5Wt9Wo+TURtOYSQ==}
    engines: {node: '>= 0.8'}
    dependencies:
      depd: 2.0.0
      inherits: 2.0.4
      setprototypeof: 1.2.0
      statuses: 2.0.1
      toidentifier: 1.0.1
    dev: true

  /http-proxy-agent/5.0.0:
    resolution: {integrity: sha512-n2hY8YdoRE1i7r6M0w9DIw5GgZN0G25P8zLCRQ8rjXtTU3vsNFBI/vWK/UIeE6g5MUUz6avwAPXmL6Fy9D/90w==}
    engines: {node: '>= 6'}
    dependencies:
      '@tootallnate/once': 2.0.0
      agent-base: 6.0.2
      debug: 4.4.0
    transitivePeerDependencies:
      - supports-color

  /http-proxy-agent/7.0.2:
    resolution: {integrity: sha512-T1gkAiYYDWYx3V5Bmyu7HcfcvL7mUrTWiM6yOfa3PIphViJ/gFPbvidQ+veqSOHci/PxBcDabeUNCzpOODJZig==}
    engines: {node: '>= 14'}
    dependencies:
      agent-base: 7.1.3
      debug: 4.4.0
    transitivePeerDependencies:
      - supports-color

  /http-proxy/1.18.1:
    resolution: {integrity: sha512-7mz/721AbnJwIVbnaSv1Cz3Am0ZLT/UBwkC92VlxhXv/k/BBQfM2fXElQNC27BVGr0uwUpplYPQM9LnaBMR5NQ==}
    engines: {node: '>=8.0.0'}
    dependencies:
      eventemitter3: 4.0.7
      follow-redirects: 1.15.9
      requires-port: 1.0.0
    transitivePeerDependencies:
      - debug
    dev: true

  /http-signature/1.2.0:
    resolution: {integrity: sha512-CAbnr6Rz4CYQkLYUtSNXxQPUH2gK8f3iWexVlsnMeD+GjlsQ0Xsy1cOX+mN3dtxYomRy21CiOzU8Uhw6OwncEQ==}
    engines: {node: '>=0.8', npm: '>=1.3.7'}
    dependencies:
      assert-plus: 1.0.0
      jsprim: 1.4.2
      sshpk: 1.17.0
    dev: true

  /https-proxy-agent/5.0.1:
    resolution: {integrity: sha512-dFcAjpTQFgoLMzC2VwU+C/CbS7uRL0lWmxDITmqm7C+7F0Odmj6s9l6alZc6AELXhrnggM2CeWSXHGOdX2YtwA==}
    engines: {node: '>= 6'}
    dependencies:
      agent-base: 6.0.2
      debug: 4.4.0
    transitivePeerDependencies:
      - supports-color

  /https-proxy-agent/7.0.4:
    resolution: {integrity: sha512-wlwpilI7YdjSkWaQ/7omYBMTliDcmCN8OLihO6I9B86g06lMyAoqgoDpV0XqoaPOKj+0DIdAvnsWfyAAhmimcg==}
    engines: {node: '>= 14'}
    dependencies:
      agent-base: 7.1.3
      debug: 4.4.0
    transitivePeerDependencies:
      - supports-color

  /human-signals/5.0.0:
    resolution: {integrity: sha512-AXcZb6vzzrFAUE61HnN4mpLqd/cSIwNQjtNWR0euPm6y0iqx3G4gOXaIDdtdDwZmhwe82LA6+zinmW4UBWVePQ==}
    engines: {node: '>=16.17.0'}
    dev: true

  /iconv-lite/0.4.24:
    resolution: {integrity: sha512-v3MXnZAcvnywkTUEZomIActle7RXXeedOR31wwl7VlyoXO4Qi9arvSenNQWne1TcRwhCL1HwLI21bEqdpj8/rA==}
    engines: {node: '>=0.10.0'}
    dependencies:
      safer-buffer: 2.1.2

  /iconv-lite/0.6.3:
    resolution: {integrity: sha512-4fCk79wshMdzMp2rH06qWrJE4iolqLhCUH+OiuIgU++RB0+94NlDL81atO7GX55uUKueo0txHNtvEyI6D7WdMw==}
    engines: {node: '>=0.10.0'}
    dependencies:
      safer-buffer: 2.1.2
    dev: true

  /ieee754/1.2.1:
    resolution: {integrity: sha512-dcyqhDvX1C46lXZcVqCpK+FtMRQVdIMN6/Df5js2zouUsqG7I6sFxitIC+7KYK29KdXOLHdu9zL4sFnoVQnqaA==}
    dev: true

  /ignore/5.2.4:
    resolution: {integrity: sha512-MAb38BcSbH0eHNBxn7ql2NH/kX33OkB3lZ1BNdh7ENeRChHTYsTvWrMubiIAMNS2llXEEgZ1MUOBtXChP3kaFQ==}
    engines: {node: '>= 4'}
    dev: true

  /ignore/7.0.3:
    resolution: {integrity: sha512-bAH5jbK/F3T3Jls4I0SO1hmPR0dKU0a7+SY6n1yzRtG54FLO8d6w/nxLFX2Nb7dBu6cCWXPaAME6cYqFUMmuCA==}
    engines: {node: '>= 4'}

  /import-fresh/3.3.0:
    resolution: {integrity: sha512-veYYhQa+D1QBKznvhUHxb8faxlrwUnxseDAbAp457E0wLNio2bOSKnjYDhMj+YiAq61xrMGhQk9iXVk5FzgQMw==}
    engines: {node: '>=6'}
    dependencies:
      parent-module: 1.0.1
      resolve-from: 4.0.0
    dev: true

  /import-lazy/4.0.0:
    resolution: {integrity: sha512-rKtvo6a868b5Hu3heneU+L4yEQ4jYKLtjpnPeUdK7h0yzXGmyBTypknlkCvHFBqfX9YlorEiMM6Dnq/5atfHkw==}
    engines: {node: '>=8'}
    dev: true

  /import-local/3.1.0:
    resolution: {integrity: sha512-ASB07uLtnDs1o6EHjKpX34BKYDSqnFerfTOJL2HvMqF70LnxpjkzDB8J44oT9pu4AMPkQwf8jl6szgvNd2tRIg==}
    engines: {node: '>=8'}
    hasBin: true
    dependencies:
      pkg-dir: 4.2.0
      resolve-cwd: 3.0.0
    dev: true

  /imurmurhash/0.1.4:
    resolution: {integrity: sha512-JmXMZ6wuvDmLiHEml9ykzqO6lwFbof0GG4IkcGaENdCRDDmMVnny7s5HsIgHCbaq0w2MyPhDqkhTUgS2LU2PHA==}
    engines: {node: '>=0.8.19'}
    dev: true

  /inflight/1.0.6:
    resolution: {integrity: sha512-k92I/b08q4wvFscXCLvqfsHCrjrF7yiXsQuIVvVE7N82W3+aqpzuUdBbfhWcy/FZR3/4IgflMgKLOsvPDrGCJA==}
    deprecated: This module is not supported, and leaks memory. Do not use it. Check out lru-cache if you want a good and tested way to coalesce async requests by a key value, which is much more comprehensive and powerful.
    dependencies:
      once: 1.4.0
      wrappy: 1.0.2
    dev: true

  /inherits/2.0.4:
    resolution: {integrity: sha512-k/vGaX4/Yla3WzyMCvTQOXYeIHvqOKtnqBduzTHpzpQZzAskKMhZ2K+EnBiSM9zGSoIFeMpXKxa4dYeZIQqewQ==}
    dev: true

  /internal-slot/1.0.5:
    resolution: {integrity: sha512-Y+R5hJrzs52QCG2laLn4udYVnxsfny9CpOhNhUvk/SSSVyF6T27FzRbF0sroPidSu3X8oEAkOn2K804mjpt6UQ==}
    engines: {node: '>= 0.4'}
    dependencies:
      get-intrinsic: 1.3.0
      has: 1.0.3
      side-channel: 1.0.6
    dev: true

  /interpret/2.2.0:
    resolution: {integrity: sha512-Ju0Bz/cEia55xDwUWEa8+olFpCiQoypjnQySseKtmjNrnps3P+xfpUmGr90T7yjlVJmOtybRvPXhKMbHr+fWnw==}
    engines: {node: '>= 0.10'}
    dev: true

  /ip-address/9.0.5:
    resolution: {integrity: sha512-zHtQzGojZXTwZTHQqra+ETKd4Sn3vgi7uBmlPoXVWZqYvuKmtI0l/VZTjqGmJY9x88GGOaZ9+G9ES8hC4T4X8g==}
    engines: {node: '>= 12'}
    dependencies:
      jsbn: 1.1.0
      sprintf-js: 1.1.3
    dev: true

  /ip/1.1.8:
    resolution: {integrity: sha512-PuExPYUiu6qMBQb4l06ecm6T6ujzhmh+MeJcW9wa89PoAz5pvd4zPgN5WJV104mb6S2T1AwNIAaB70JNrLQWhg==}
    dev: true

  /ipaddr.js/1.9.1:
    resolution: {integrity: sha512-0KI/607xoxSToH7GjN1FfSbLoU0+btTicjsQSWQlh/hZykN8KpmMf7uYwPW3R+akZ6R/w18ZlXSHBYXiYUPO3g==}
    engines: {node: '>= 0.10'}
    dev: true

  /is-arguments/1.1.1:
    resolution: {integrity: sha512-8Q7EARjzEnKpt/PCD7e1cgUS0a6X8u5tdSiMqXhojOdoV9TsMsiO+9VLC5vAmO8N7/GmXn7yjR8qnA6bVAEzfA==}
    engines: {node: '>= 0.4'}
    dependencies:
      call-bind: 1.0.7
      has-tostringtag: 1.0.2
    dev: true

  /is-array-buffer/3.0.2:
    resolution: {integrity: sha512-y+FyyR/w8vfIRq4eQcM1EYgSTnmHXPqaF+IgzgraytCFq5Xh8lllDVmAZolPJiZttZLeFSINPYMaEJ7/vWUa1w==}
    dependencies:
      call-bind: 1.0.7
      get-intrinsic: 1.3.0
      is-typed-array: 1.1.12
    dev: true

  /is-arrayish/0.2.1:
    resolution: {integrity: sha512-zz06S8t0ozoDXMG+ube26zeCTNXcKIPJZJi8hBrF4idCLms4CG9QtK7qBl1boi5ODzFpjswb5JPmHCbMpjaYzg==}
    dev: true

  /is-arrayish/0.3.2:
    resolution: {integrity: sha512-eVRqCvVlZbuw3GrM63ovNSNAeA1K16kaR/LRY/92w0zxQ5/1YzwblUX652i4Xs9RwAGjW9d9y6X88t8OaAJfWQ==}
    dev: true

  /is-bigint/1.0.4:
    resolution: {integrity: sha512-zB9CruMamjym81i2JZ3UMn54PKGsQzsJeo6xvN3HJJ4CAsQNB6iRutp2To77OfCNuoxspsIhzaPoO1zyCEhFOg==}
    dependencies:
      has-bigints: 1.0.2
    dev: true

  /is-binary-path/2.1.0:
    resolution: {integrity: sha512-ZMERYes6pDydyuGidse7OsHxtbI7WVeUEozgR/g7rd0xUimYNlvZRE/K2MgZTjWy725IfelLeVcEM97mmtRGXw==}
    engines: {node: '>=8'}
    dependencies:
      binary-extensions: 2.2.0
    dev: true

  /is-boolean-object/1.1.2:
    resolution: {integrity: sha512-gDYaKHJmnj4aWxyj6YHyXVpdQawtVLHU5cb+eztPGczf6cjuTdwve5ZIEfgXqH4e57An1D1AKf8CZ3kYrQRqYA==}
    engines: {node: '>= 0.4'}
    dependencies:
      call-bind: 1.0.7
      has-tostringtag: 1.0.2
    dev: true

  /is-callable/1.2.7:
    resolution: {integrity: sha512-1BC0BVFhS/p0qtw6enp8e+8OD0UrK0oFLztSjNzhcKA3WDuJxxAPXzPuPtKkjEY9UUoEWlX/8fgKeu2S8i9JTA==}
    engines: {node: '>= 0.4'}
    dev: true

  /is-core-module/2.13.0:
    resolution: {integrity: sha512-Z7dk6Qo8pOCp3l4tsX2C5ZVas4V+UxwQodwZhLopL91TX8UyyHEXafPcyoeeWuLrwzHcr3igO78wNLwHJHsMCQ==}
    dependencies:
      has: 1.0.3
    dev: true

  /is-date-object/1.0.5:
    resolution: {integrity: sha512-9YQaSxsAiSwcvS33MBk3wTCVnWK+HhF8VZR2jRxehM16QcVOdHqPn4VPHmRK4lSr38n9JriurInLcP90xsYNfQ==}
    engines: {node: '>= 0.4'}
    dependencies:
      has-tostringtag: 1.0.2
    dev: true

  /is-docker/3.0.0:
    resolution: {integrity: sha512-eljcgEDlEns/7AXFosB5K/2nCM4P7FQPkGc/DWLy5rmFEWvZayGrik1d9/QIY5nJ4f9YsVvBkA6kJpHn9rISdQ==}
    engines: {node: ^12.20.0 || ^14.13.1 || >=16.0.0}
    hasBin: true
    dev: true

  /is-extglob/2.1.1:
    resolution: {integrity: sha512-SbKbANkN603Vi4jEZv49LeVJMn4yGwsbzZworEoyEiutsN3nJYdbO36zfhGJ6QEDpOZIFkDtnq5JRxmvl3jsoQ==}
    engines: {node: '>=0.10.0'}

  /is-fullwidth-code-point/3.0.0:
    resolution: {integrity: sha512-zymm5+u+sCsSWyD9qNaejV3DFvhCKclKdizYaJUuHA83RLjb7nSuGnddCHGv0hk+KY7BMAlsWeK4Ueg6EV6XQg==}
    engines: {node: '>=8'}

  /is-glob/4.0.3:
    resolution: {integrity: sha512-xelSayHH36ZgE7ZWhli7pW34hNbNl8Ojv5KVmkJD4hBdD3th8Tfk9vYasLM+mXWOZhFkgZfxhLSnrwRr4elSSg==}
    engines: {node: '>=0.10.0'}
    dependencies:
      is-extglob: 2.1.1

  /is-inside-container/1.0.0:
    resolution: {integrity: sha512-KIYLCCJghfHZxqjYBE7rEy0OBuTd5xCHS7tHVgvCLkx7StIoaxwNW3hCALgEUjFfeRk+MG/Qxmp/vtETEF3tRA==}
    engines: {node: '>=14.16'}
    hasBin: true
    dependencies:
      is-docker: 3.0.0
    dev: true

  /is-map/2.0.2:
    resolution: {integrity: sha512-cOZFQQozTha1f4MxLFzlgKYPTyj26picdZTx82hbc/Xf4K/tZOOXSCkMvU4pKioRXGDLJRn0GM7Upe7kR721yg==}
    dev: true

  /is-negative-zero/2.0.2:
    resolution: {integrity: sha512-dqJvarLawXsFbNDeJW7zAz8ItJ9cd28YufuuFzh0G8pNHjJMnY08Dv7sYX2uF5UpQOwieAeOExEYAWWfu7ZZUA==}
    engines: {node: '>= 0.4'}
    dev: true

  /is-number-object/1.0.7:
    resolution: {integrity: sha512-k1U0IRzLMo7ZlYIfzRu23Oh6MiIFasgpb9X76eqfFZAqwH44UI4KTBvBYIZ1dSL9ZzChTB9ShHfLkR4pdW5krQ==}
    engines: {node: '>= 0.4'}
    dependencies:
      has-tostringtag: 1.0.2
    dev: true

  /is-number/7.0.0:
    resolution: {integrity: sha512-41Cifkg6e8TylSpdtTpeLVMqvSBEVzTttHvERD741+pnZ8ANv0004MRL43QKPDlK9cGvNp6NZWZUBlbGXYxxng==}
    engines: {node: '>=0.12.0'}

  /is-path-inside/3.0.3:
    resolution: {integrity: sha512-Fd4gABb+ycGAmKou8eMftCupSir5lRxqf4aD/vd0cD2qc4HL07OjCeuHMr8Ro4CoMaeCKDB0/ECBOVWjTwUvPQ==}
    engines: {node: '>=8'}
    dev: true

  /is-plain-obj/2.1.0:
    resolution: {integrity: sha512-YWnfyRwxL/+SsrWYfOpUtz5b3YD+nyfkHvjbcanzk8zgyO4ASD67uVMRt8k5bM4lLMDnXfriRhOpemw+NfT1eA==}
    engines: {node: '>=8'}
    dev: true

  /is-plain-object/2.0.4:
    resolution: {integrity: sha512-h5PpgXkWitc38BBMYawTYMWJHFZJVnBquFE57xFpjB8pJFiF6gZ+bU+WyI/yqXiFR5mdLsgYNaPe8uao6Uv9Og==}
    engines: {node: '>=0.10.0'}
    dependencies:
      isobject: 3.0.1
    dev: true

  /is-promise/4.0.0:
    resolution: {integrity: sha512-hvpoI6korhJMnej285dSg6nu1+e6uxs7zG3BYAm5byqDsgJNWwxzM6z6iZiAgQR4TJ30JmBTOwqZUw3WlyH3AQ==}
    dev: true

  /is-regex/1.1.4:
    resolution: {integrity: sha512-kvRdxDsxZjhzUX07ZnLydzS1TU/TJlTUHHY4YLL87e37oUA49DfkLqgy+VjFocowy29cKvcSiu+kIv728jTTVg==}
    engines: {node: '>= 0.4'}
    dependencies:
      call-bind: 1.0.7
      has-tostringtag: 1.0.2
    dev: true

  /is-set/2.0.2:
    resolution: {integrity: sha512-+2cnTEZeY5z/iXGbLhPrOAaK/Mau5k5eXq9j14CpRTftq0pAJu2MwVRSZhyZWBzx3o6X795Lz6Bpb6R0GKf37g==}
    dev: true

  /is-shared-array-buffer/1.0.2:
    resolution: {integrity: sha512-sqN2UDu1/0y6uvXyStCOzyhAjCSlHceFoMKJW8W9EU9cvic/QdsZ0kEU93HEy3IUEFZIiH/3w+AH/UQbPHNdhA==}
    dependencies:
      call-bind: 1.0.7
    dev: true

  /is-stream/2.0.1:
    resolution: {integrity: sha512-hFoiJiTl63nn+kstHGBtewWSKnQLpyb155KHheA1l39uvtO9nWIop1p3udqPcUd/xbF1VLMO4n7OI6p7RbngDg==}
    engines: {node: '>=8'}
    dev: true

  /is-stream/3.0.0:
    resolution: {integrity: sha512-LnQR4bZ9IADDRSkvpqMGvt/tEJWclzklNgSw48V5EAaAeDd6qGvN8ei6k5p0tvxSR171VmGyHuTiAOfxAbr8kA==}
    engines: {node: ^12.20.0 || ^14.13.1 || >=16.0.0}
    dev: true

  /is-string/1.0.7:
    resolution: {integrity: sha512-tE2UXzivje6ofPW7l23cjDOMa09gb7xlAqG6jG5ej6uPV32TlWP3NKPigtaGeHNu9fohccRYvIiZMfOOnOYUtg==}
    engines: {node: '>= 0.4'}
    dependencies:
      has-tostringtag: 1.0.2
    dev: true

  /is-symbol/1.0.4:
    resolution: {integrity: sha512-C/CPBqKWnvdcxqIARxyOh4v1UUEOCHpgDa0WYgpKDFMszcrPcffg5uhwSgPCLD2WWxmq6isisz87tzT01tuGhg==}
    engines: {node: '>= 0.4'}
    dependencies:
      has-symbols: 1.1.0
    dev: true

  /is-typed-array/1.1.12:
    resolution: {integrity: sha512-Z14TF2JNG8Lss5/HMqt0//T9JeHXttXy5pH/DBU4vi98ozO2btxzq9MwYDZYnKwU8nRsz/+GVFVRDq3DkVuSPg==}
    engines: {node: '>= 0.4'}
    dependencies:
      which-typed-array: 1.1.11
    dev: true

  /is-typedarray/1.0.0:
    resolution: {integrity: sha512-cyA56iCMHAh5CdzjJIa4aohJyeO1YbwLi3Jc35MmRU6poroFjIGZzUzupGiRPOjgHg9TLu43xbpwXk523fMxKA==}
    dev: true

  /is-unicode-supported/0.1.0:
    resolution: {integrity: sha512-knxG2q4UC3u8stRGyAVJCOdxFmv5DZiRcdlIaAQXAbSfJya+OhopNotLQrstBhququ4ZpuKbDc/8S6mgXgPFPw==}
    engines: {node: '>=10'}
    dev: true

  /is-unicode-supported/2.1.0:
    resolution: {integrity: sha512-mE00Gnza5EEB3Ds0HfMyllZzbBrmLOX3vfWoj9A9PEnTfratQ/BcaJOuMhnkhjXvb2+FkY3VuHqtAGpTPmglFQ==}
    engines: {node: '>=18'}

  /is-weakmap/2.0.1:
    resolution: {integrity: sha512-NSBR4kH5oVj1Uwvv970ruUkCV7O1mzgVFO4/rev2cLRda9Tm9HrL70ZPut4rOHgY0FNrUu9BCbXA2sdQ+x0chA==}
    dev: true

  /is-weakref/1.0.2:
    resolution: {integrity: sha512-qctsuLZmIQ0+vSSMfoVvyFe2+GSEvnmZ2ezTup1SBse9+twCCeial6EEi3Nc2KFcf6+qz2FBPnjXsk8xhKSaPQ==}
    dependencies:
      call-bind: 1.0.7
    dev: true

  /is-weakset/2.0.2:
    resolution: {integrity: sha512-t2yVvttHkQktwnNNmBQ98AhENLdPUTDTE21uPqAQ0ARwQfGeQKRVS0NNurH7bTf7RrvcVn1OOge45CnBeHCSmg==}
    dependencies:
      call-bind: 1.0.7
      get-intrinsic: 1.3.0
    dev: true

  /is-wsl/3.1.0:
    resolution: {integrity: sha512-UcVfVfaK4Sc4m7X3dUSoHoozQGBEFeDC+zVo06t98xe8CzHSZZBekNXH+tu0NalHolcJ/QAGqS46Hef7QXBIMw==}
    engines: {node: '>=16'}
    dependencies:
      is-inside-container: 1.0.0
    dev: true

  /isarray/0.0.1:
    resolution: {integrity: sha512-D2S+3GLxWH+uhrNEcoh/fnmYeP8E8/zHl644d/jdA0g2uyXvy3sb0qxotE+ne0LtccHknQzWwZEzhak7oJ0COQ==}
    dev: true

  /isarray/1.0.0:
    resolution: {integrity: sha512-VLghIWNM6ELQzo7zwmcg0NmTVyWKYjvIeM83yjp0wRDTmUnrM678fQbcKBo6n2CJEF0szoG//ytg+TKla89ALQ==}
    dev: true

  /isarray/2.0.5:
    resolution: {integrity: sha512-xHjhDr3cNBK0BzdUJSPXZntQUx/mwMS5Rw4A7lPJ90XGAO6ISP/ePDNuo0vhqOZU+UD5JoodwCAAoZQd3FeAKw==}
    dev: true

  /isbinaryfile/4.0.10:
    resolution: {integrity: sha512-iHrqe5shvBUcFbmZq9zOQHBoeOhZJu6RQGrDpBgenUm/Am+F3JM2MgQj+rK3Z601fzrL5gLZWtAPH2OBaSVcyw==}
    engines: {node: '>= 8.0.0'}
    dev: true

  /isexe/2.0.0:
    resolution: {integrity: sha512-RHxMLp9lnKHGHRng9QFhRCMbYAcVpn69smSGcq3f36xjgVVWThj4qqLbTLlq7Ssj8B+fIQ1EuCEGI2lKsyQeIw==}

  /isobject/3.0.1:
    resolution: {integrity: sha512-WhB9zCku7EGTj/HQQRz5aUQEUeoQZH2bWcltRErOpymJ4boYE6wL9Tbr23krRPSZ+C5zqNSrSw+Cc7sZZ4b7vg==}
    engines: {node: '>=0.10.0'}
    dev: true

  /isstream/0.1.2:
    resolution: {integrity: sha512-Yljz7ffyPbrLpLngrMtZ7NduUgVvi6wG9RJ9IUcyCd59YQ911PBJphODUcbOVbqYfxe1wuYf/LJ8PauMRwsM/g==}
    dev: true

  /istanbul-lib-coverage/3.2.2:
    resolution: {integrity: sha512-O8dpsF+r0WV/8MNRKfnmrtCWhuKjxrq2w+jpzBL5UZKTi2LeVWnWOmWRxFlesJONmc+wLAGvKQZEOanko0LFTg==}
    engines: {node: '>=8'}
    dev: true

  /istanbul-lib-instrument/6.0.2:
    resolution: {integrity: sha512-1WUsZ9R1lA0HtBSohTkm39WTPlNKSJ5iFk7UwqXkBLoHQT+hfqPsfsTDVuZdKGaBwn7din9bS7SsnoAr943hvw==}
    engines: {node: '>=10'}
    dependencies:
      '@babel/core': 7.24.7
      '@babel/parser': 7.24.7
      '@istanbuljs/schema': 0.1.3
      istanbul-lib-coverage: 3.2.2
      semver: 7.7.1
    transitivePeerDependencies:
      - supports-color
    dev: true

  /istanbul-lib-report/3.0.1:
    resolution: {integrity: sha512-GCfE1mtsHGOELCU8e/Z7YWzpmybrx/+dSTfLrvY8qRmaY6zXTKWn6WQIjaAFw069icm6GVMNkgu0NzI4iPZUNw==}
    engines: {node: '>=10'}
    dependencies:
      istanbul-lib-coverage: 3.2.2
      make-dir: 4.0.0
      supports-color: 7.2.0
    dev: true

  /istanbul-lib-source-maps/5.0.4:
    resolution: {integrity: sha512-wHOoEsNJTVltaJp8eVkm8w+GVkVNHT2YDYo53YdzQEL2gWm1hBX5cGFR9hQJtuGLebidVX7et3+dmDZrmclduw==}
    engines: {node: '>=10'}
    dependencies:
      '@jridgewell/trace-mapping': 0.3.25
      debug: 4.4.0
      istanbul-lib-coverage: 3.2.2
    transitivePeerDependencies:
      - supports-color
    dev: true

  /istanbul-reports/3.1.7:
    resolution: {integrity: sha512-BewmUXImeuRk2YY0PVbxgKAysvhRPUQE0h5QRM++nVWyubKGV0l8qQ5op8+B2DOmwSe63Jivj0BjkPQVf8fP5g==}
    engines: {node: '>=8'}
    dependencies:
      html-escaper: 2.0.2
      istanbul-lib-report: 3.0.1
    dev: true

  /jackspeak/2.3.5:
    resolution: {integrity: sha512-Ratx+B8WeXLAtRJn26hrhY8S1+Jz6pxPMrkrdkgb/NstTNiqMhX0/oFVu5wX+g5n6JlEu2LPsDJmY8nRP4+alw==}
    engines: {node: '>=14'}
    dependencies:
      '@isaacs/cliui': 8.0.2
    optionalDependencies:
      '@pkgjs/parseargs': 0.11.0
    dev: true

  /jackspeak/3.4.3:
    resolution: {integrity: sha512-OGlZQpz2yfahA/Rd1Y8Cd9SIEsqvXkLVoSw/cgwhnhFMDbsQFeZYoJJ7bIZBS9BcamUW96asq/npPWugM+RQBw==}
    dependencies:
      '@isaacs/cliui': 8.0.2
    optionalDependencies:
      '@pkgjs/parseargs': 0.11.0

  /jest-worker/27.5.1:
    resolution: {integrity: sha512-7vuh85V5cdDofPyxn58nrPjBktZo0u9x1g8WtjQol+jZDaE+fhN+cIvTj11GndBnMnyfrUOG1sZQxCdjKh+DKg==}
    engines: {node: '>= 10.13.0'}
    dependencies:
      '@types/node': 18.18.0
      merge-stream: 2.0.0
      supports-color: 8.1.1
    dev: true

  /jju/1.4.0:
    resolution: {integrity: sha512-8wb9Yw966OSxApiCt0K3yNJL8pnNeIv+OEq2YMidz4FKP6nonSRoOXc80iXY4JaN2FC11B9qsNmDsm+ZOfMROA==}
    dev: true

  /js-tokens/4.0.0:
    resolution: {integrity: sha512-RdJUflcE3cUzKiMqQgsCu06FPu9UdIJO0beYbPhHN4k6apgJtifcoCtT9bcxOpYBtpD2kCM6Sbzg4CausW/PKQ==}

  /js-tokens/9.0.0:
    resolution: {integrity: sha512-WriZw1luRMlmV3LGJaR6QOJjWwgLUTf89OwT2lUOyjX2dJGBwgmIkbcz+7WFZjrZM635JOIR517++e/67CP9dQ==}
    dev: true

  /js-yaml/4.0.0:
    resolution: {integrity: sha512-pqon0s+4ScYUvX30wxQi3PogGFAlUyH0awepWvwkj4jD4v+ova3RiYw8bmA6x2rDrEaj8i/oWKoRxpVNW+Re8Q==}
    hasBin: true
    dependencies:
      argparse: 2.0.1
    dev: false

  /js-yaml/4.1.0:
    resolution: {integrity: sha512-wpxZs9NoxZaJESJGIZTyDEaYpl0FKSA+FB9aJiyemKhMwkxQg63h4T1KJgUGHpTqPDNRcmmYLugrRjJlBtWvRA==}
    hasBin: true
    dependencies:
      argparse: 2.0.1

  /jsbn/0.1.1:
    resolution: {integrity: sha512-UVU9dibq2JcFWxQPA6KCqj5O42VOmAY3zQUfEKxU0KpTGXwNoCjkX1e13eHNvw/xPynt6pU0rZ1htjWTNTSXsg==}
    dev: true

  /jsbn/1.1.0:
    resolution: {integrity: sha512-4bYVV3aAMtDTTu4+xsDYa6sy9GyJ69/amsu9sYF2zqjiEoZA5xJi3BrfX3uY+/IekIu7MwdObdbDWpoZdBv3/A==}
    dev: true

  /jsesc/2.5.2:
    resolution: {integrity: sha512-OYu7XEzjkCQ3C5Ps3QIZsQfNpqoJyZZA99wd9aWd05NCtC5pWOkShK2mkL6HXQR6/Cy2lbNdPlZBpuQHXE63gA==}
    engines: {node: '>=4'}
    hasBin: true
    dev: true

  /json-buffer/3.0.1:
    resolution: {integrity: sha512-4bV5BfR2mqfQTJm+V5tPPdf+ZpuhiIvTuAB5g8kcrXOZpTT/QwwVRWBywX1ozr6lEuPdbHxwaJlm9G6mI2sfSQ==}
    dev: true

  /json-parse-better-errors/1.0.2:
    resolution: {integrity: sha512-mrqyZKfX5EhL7hvqcV6WG1yYjnjeuYDzDhhcAAUrq8Po85NBQBJP+ZDUT75qZQ98IkUoBqdkExkukOU7Ts2wrw==}
    dev: true

  /json-parse-even-better-errors/2.3.1:
    resolution: {integrity: sha512-xyFwyhro/JEof6Ghe2iz2NcXoj2sloNsWr/XsERDK/oiPCfaNhl5ONfp+jQdAZRQQ0IJWNzH9zIZF7li91kh2w==}
    dev: true

  /json-schema-traverse/0.4.1:
    resolution: {integrity: sha512-xbbCH5dCYU5T8LcEhhuh7HJ88HXuW3qsI3Y0zOZFKfZEHcpWiHU/Jxzk629Brsab/mMiHQti9wMP+845RPe3Vg==}
    dev: true

  /json-schema-traverse/1.0.0:
    resolution: {integrity: sha512-NM8/P9n3XjXhIZn1lLhkFaACTOURQXjWhV4BA/RnOv8xvgqtqpAX9IO4mRQxSx1Rlo4tqzeqb0sOlruaOy3dug==}

  /json-schema/0.4.0:
    resolution: {integrity: sha512-es94M3nTIfsEPisRafak+HDLfHXnKBhV3vU5eqPcS3flIWqcxJWgXHXiey3YrpaNsanY5ei1VoYEbOzijuq9BA==}
    dev: true

  /json-stable-stringify-without-jsonify/1.0.1:
    resolution: {integrity: sha512-Bdboy+l7tA3OGW6FjyFHWkP5LuByj1Tk33Ljyq0axyzdk9//JSi2u3fP1QSmd1KNwq6VOKYGlAu87CisVir6Pw==}
    dev: true

  /json-stringify-safe/5.0.1:
    resolution: {integrity: sha512-ZClg6AaYvamvYEE82d3Iyd3vSSIjQ+odgjaTzRuO3s7toCdFKczob2i0zCh7JE8kWn17yvAWhUVxvqGwUalsRA==}
    dev: true

  /json5/2.2.3:
    resolution: {integrity: sha512-XmOWe7eyHYH14cLdVPoyg+GOH3rYX++KpzrylJwSW98t3Nk+U8XOl8FWKOgwtzdb8lXGf6zYwDUzeHMWfxasyg==}
    engines: {node: '>=6'}
    hasBin: true
    dev: true

  /jsonfile/4.0.0:
    resolution: {integrity: sha512-m6F1R3z8jjlf2imQHS2Qez5sjKWQzbuuhuJ/FKYFRZvPE3PuHcSMVZzfsLhGVOkfd20obL5SWEBew5ShlquNxg==}
    optionalDependencies:
      graceful-fs: 4.2.11
    dev: true

  /jsonfile/6.1.0:
    resolution: {integrity: sha512-5dgndWOriYSm5cnYaJNhalLNDKOqFwyDB/rr1E9ZsGciGvKPs8R2xYGCacuf3z6K1YKDz182fd+fY3cn3pMqXQ==}
    dependencies:
      universalify: 2.0.0
    optionalDependencies:
      graceful-fs: 4.2.11

  /jsonwebtoken/9.0.2:
    resolution: {integrity: sha512-PRp66vJ865SSqOlgqS8hujT5U4AOgMfhrwYIuIhfKaoSCZcirrmASQr8CX7cUg+RMih+hgznrjp99o+W4pJLHQ==}
    engines: {node: '>=12', npm: '>=6'}
    dependencies:
      jws: 3.2.2
      lodash.includes: 4.3.0
      lodash.isboolean: 3.0.3
      lodash.isinteger: 4.0.4
      lodash.isnumber: 3.0.3
      lodash.isplainobject: 4.0.6
      lodash.isstring: 4.0.1
      lodash.once: 4.1.1
      ms: 2.1.3
      semver: 7.7.1
    dev: true

  /jsprim/1.4.2:
    resolution: {integrity: sha512-P2bSOMAc/ciLz6DzgjVlGJP9+BrJWu5UDGK70C2iweC5QBIeFf0ZXRvGjEj2uYgrY2MkAAhsSWHDWlFtEroZWw==}
    engines: {node: '>=0.6.0'}
    dependencies:
      assert-plus: 1.0.0
      extsprintf: 1.3.0
      json-schema: 0.4.0
      verror: 1.10.0
    dev: true

  /just-extend/4.2.1:
    resolution: {integrity: sha512-g3UB796vUFIY90VIv/WX3L2c8CS2MdWUww3CNrYmqza1Fg0DURc2K/O4YrnklBdQarSJ/y8JnJYDGc+1iumQjg==}
    dev: true

  /jwa/1.4.1:
    resolution: {integrity: sha512-qiLX/xhEEFKUAJ6FiBMbes3w9ATzyk5W7Hvzpa/SLYdxNtng+gcurvrI7TbACjIXlsJyr05/S1oUhZrc63evQA==}
    dependencies:
      buffer-equal-constant-time: 1.0.1
      ecdsa-sig-formatter: 1.0.11
      safe-buffer: 5.2.1
    dev: true

  /jwa/2.0.0:
    resolution: {integrity: sha512-jrZ2Qx916EA+fq9cEAeCROWPTfCwi1IVHqT2tapuqLEVVDKFDENFw1oL+MwrTvH6msKxsd1YTDVw6uKEcsrLEA==}
    dependencies:
      buffer-equal-constant-time: 1.0.1
      ecdsa-sig-formatter: 1.0.11
      safe-buffer: 5.2.1
    dev: true

  /jws/3.2.2:
    resolution: {integrity: sha512-YHlZCB6lMTllWDtSPHz/ZXTsi8S00usEV6v1tjq8tOUZzw7DpSDWVXjXDre6ed1w/pd495ODpHZYSdkRTsa0HA==}
    dependencies:
      jwa: 1.4.1
      safe-buffer: 5.2.1
    dev: true

  /jws/4.0.0:
    resolution: {integrity: sha512-KDncfTmOZoOMTFG4mBlG0qUIOlc03fmzH+ru6RgYVZhPkyiy/92Owlt/8UEN+a4TXR1FQetfIpJE8ApdvdVxTg==}
    dependencies:
      jwa: 2.0.0
      safe-buffer: 5.2.1
    dev: true

  /karma-chrome-launcher/3.2.0:
    resolution: {integrity: sha512-rE9RkUPI7I9mAxByQWkGJFXfFD6lE4gC5nPuZdobf/QdTEJI6EU4yIay/cfU/xV4ZxlM5JiTv7zWYgA64NpS5Q==}
    dependencies:
      which: 1.3.1
    dev: true

  /karma-mocha/2.0.1:
    resolution: {integrity: sha512-Tzd5HBjm8his2OA4bouAsATYEpZrp9vC7z5E5j4C5Of5Rrs1jY67RAwXNcVmd/Bnk1wgvQRou0zGVLey44G4tQ==}
    dependencies:
      minimist: 1.2.8
    dev: true

  /karma-source-map-support/1.4.0:
    resolution: {integrity: sha512-RsBECncGO17KAoJCYXjv+ckIz+Ii9NCi+9enk+rq6XC81ezYkb4/RHE6CTXdA7IOJqoF3wcaLfVG0CPmE5ca6A==}
    dependencies:
      source-map-support: 0.5.21
    dev: true

  /karma/6.4.2:
    resolution: {integrity: sha512-C6SU/53LB31BEgRg+omznBEMY4SjHU3ricV6zBcAe1EeILKkeScr+fZXtaI5WyDbkVowJxxAI6h73NcFPmXolQ==}
    engines: {node: '>= 10'}
    hasBin: true
    dependencies:
      '@colors/colors': 1.5.0
      body-parser: 1.20.2
      braces: 3.0.2
      chokidar: 3.5.3
      connect: 3.7.0
      di: 0.0.1
      dom-serialize: 2.2.1
      glob: 7.2.3
      graceful-fs: 4.2.11
      http-proxy: 1.18.1
      isbinaryfile: 4.0.10
      lodash: 4.17.21
      log4js: 6.9.1
      mime: 2.6.0
      minimatch: 3.1.2
      mkdirp: 0.5.6
      qjobs: 1.2.0
      range-parser: 1.2.1
      rimraf: 3.0.2
      socket.io: 4.7.2
      source-map: 0.6.1
      tmp: 0.2.1
      ua-parser-js: 0.7.36
      yargs: 16.2.0
    transitivePeerDependencies:
      - bufferutil
      - debug
      - supports-color
      - utf-8-validate
    dev: true

  /keyv/4.5.3:
    resolution: {integrity: sha512-QCiSav9WaX1PgETJ+SpNnx2PRRapJ/oRSXM4VO5OGYGSjrxbKPVFVhB3l2OCbLCk329N8qyAtsJjSjvVBWzEug==}
    dependencies:
      json-buffer: 3.0.1
    dev: true

  /kind-of/6.0.3:
    resolution: {integrity: sha512-dcS1ul+9tmeD95T+x28/ehLgd9mENa3LsvDTtzm3vyBEO7RPptvAD+t44WVXaUjTBRcrpFeFlC8WCruUR456hw==}
    engines: {node: '>=0.10.0'}
    dev: true

  /kuler/2.0.0:
    resolution: {integrity: sha512-Xq9nH7KlWZmXAtodXDDRE7vs6DU1gTU8zYDHDiWLSip45Egwq3plLHzPn27NgvzL2r1LMPC1vdqh98sQxtqj4A==}
    dev: true

  /levn/0.4.1:
    resolution: {integrity: sha512-+bT2uH4E5LGE7h/n3evcS/sQlJXCpIp6ym8OWJ5eV6+67Dsql/LaaT7qJBAt2rzfoa/5QBGBhxDix1dMt2kQKQ==}
    engines: {node: '>= 0.8.0'}
    dependencies:
      prelude-ls: 1.2.1
      type-check: 0.4.0
    dev: true

  /lines-and-columns/1.2.4:
    resolution: {integrity: sha512-7ylylesZQ/PV29jhEDl3Ufjo6ZX7gCqJr5F7PKrqc93v7fzSymt1BpwEU8nAUXs8qzzvqhbjhK5QZg6Mt/HkBg==}
    dev: true

  /load-json-file/4.0.0:
    resolution: {integrity: sha512-Kx8hMakjX03tiGTLAIdJ+lL0htKnXjEZN6hk/tozf/WOuYGdZBJrZ+rCJRbVCugsjB3jMLn9746NsQIf5VjBMw==}
    engines: {node: '>=4'}
    dependencies:
      graceful-fs: 4.2.11
      parse-json: 4.0.0
      pify: 3.0.0
      strip-bom: 3.0.0
    dev: true

  /loader-runner/4.3.0:
    resolution: {integrity: sha512-3R/1M+yS3j5ou80Me59j7F9IMs4PXs3VqRrm0TU3AbKPxlmpoY1TNscJV/oGJXo8qCatFGTfDbY6W6ipGOYXfg==}
    engines: {node: '>=6.11.5'}
    dev: true

  /loader-utils/2.0.4:
    resolution: {integrity: sha512-xXqpXoINfFhgua9xiqD8fPFHgkoq1mmmpE92WlDbm9rNRd/EbRb+Gqf908T2DMfuHjjJlksiK2RbHVOdD/MqSw==}
    engines: {node: '>=8.9.0'}
    dependencies:
      big.js: 5.2.2
      emojis-list: 3.0.0
      json5: 2.2.3
    dev: true

  /local-pkg/0.5.0:
    resolution: {integrity: sha512-ok6z3qlYyCDS4ZEU27HaU6x/xZa9Whf8jD4ptH5UZTQYZVYeb9bnZ3ojVhiJNLiXK1Hfc0GNbLXcmZ5plLDDBg==}
    engines: {node: '>=14'}
    dependencies:
      mlly: 1.7.1
      pkg-types: 1.1.1
    dev: true

  /locate-path/5.0.0:
    resolution: {integrity: sha512-t7hw9pI+WvuwNJXwk5zVHpyhIqzg2qTlklJOf0mVxGSbe3Fp2VieZcduNYjaLDoy6p9uGpQEGWG87WpMKlNq8g==}
    engines: {node: '>=8'}
    dependencies:
      p-locate: 4.1.0
    dev: true

  /locate-path/6.0.0:
    resolution: {integrity: sha512-iPZK6eYjbxRu3uB4/WZ3EsEIMJFMqAoopl3R+zuq0UjcAm/MO6KCweDgPfP3elTztoKP3KtnVHxTn2NHBSDVUw==}
    engines: {node: '>=10'}
    dependencies:
      p-locate: 5.0.0
    dev: true

  /lodash.flattendeep/4.4.0:
    resolution: {integrity: sha512-uHaJFihxmJcEX3kT4I23ABqKKalJ/zDrDg0lsFtc1h+3uw49SIJ5beyhx5ExVRti3AvKoOJngIj7xz3oylPdWQ==}
    dev: true

  /lodash.get/4.4.2:
    resolution: {integrity: sha512-z+Uw/vLuy6gQe8cfaFWD7p0wVv8fJl3mbzXh33RS+0oW2wvUqiRXiQ69gLWSLpgB5/6sU+r6BlQR0MBILadqTQ==}
    dev: true

  /lodash.includes/4.3.0:
    resolution: {integrity: sha512-W3Bx6mdkRTGtlJISOvVD/lbqjTlPPUDTMnlXZFnVwi9NKJ6tiAk6LVdlhZMm17VZisqhKcgzpO5Wz91PCt5b0w==}
    dev: true

  /lodash.isboolean/3.0.3:
    resolution: {integrity: sha512-Bz5mupy2SVbPHURB98VAcw+aHh4vRV5IPNhILUCsOzRmsTmSQ17jIuqopAentWoehktxGd9e/hbIXq980/1QJg==}
    dev: true

  /lodash.isinteger/4.0.4:
    resolution: {integrity: sha512-DBwtEWN2caHQ9/imiNeEA5ys1JoRtRfY3d7V9wkqtbycnAmTvRRmbHKDV4a0EYc678/dia0jrte4tjYwVBaZUA==}
    dev: true

  /lodash.isnumber/3.0.3:
    resolution: {integrity: sha512-QYqzpfwO3/CWf3XP+Z+tkQsfaLL/EnUlXWVkIk5FUPc4sBdTehEqZONuyRt2P67PXAk+NXmTBcc97zw9t1FQrw==}
    dev: true

  /lodash.isplainobject/4.0.6:
    resolution: {integrity: sha512-oSXzaWypCMHkPC3NvBEaPHf0KsA5mvPrOPgQWDsbg8n7orZ290M0BmC/jgRZ4vcJ6DTAhjrsSYgdsW/F+MFOBA==}
    dev: true

  /lodash.isstring/4.0.1:
    resolution: {integrity: sha512-0wJxfxH1wgO3GrbuP+dTTk7op+6L41QCXbGINEmD+ny/G/eCqGzxyCsh7159S+mgDDcoarnBw6PC1PS5+wUGgw==}
    dev: true

  /lodash.merge/4.6.2:
    resolution: {integrity: sha512-0KpjqXRVvrYyCsX1swR/XTK0va6VQkQM6MNo7PqW77ByjAhoARA8EfrP1N4+KlKj8YS0ZUCtRT/YUuhyYDujIQ==}
    dev: true

  /lodash.once/4.1.1:
    resolution: {integrity: sha512-Sb487aTOCr9drQVL8pIxOzVhafOjZN9UU54hiN8PU3uAiSV7lx1yYNpbNmex2PK6dSJoNTSJUUswT651yww3Mg==}
    dev: true

  /lodash/4.17.21:
    resolution: {integrity: sha512-v2kDEe57lecTulaDIuNTPy3Ry4gLGJ6Z1O3vE1krgXZNrsQ+LFTGHVxVjcXPs17LhbZVGedAJv8XZ1tvj5FvSg==}

  /log-symbols/4.1.0:
    resolution: {integrity: sha512-8XPvpAA8uyhfteu8pIvQxpJZ7SYYdpUivZpGy6sFsBuKRY/7rQGavedeB8aK+Zkyq6upMFVL/9AW6vOYzfRyLg==}
    engines: {node: '>=10'}
    dependencies:
      chalk: 4.1.2
      is-unicode-supported: 0.1.0
    dev: true

  /log4js/6.9.1:
    resolution: {integrity: sha512-1somDdy9sChrr9/f4UlzhdaGfDR2c/SaD2a4T7qEkG4jTS57/B3qmnjLYePwQ8cqWnUHZI0iAKxMBpCZICiZ2g==}
    engines: {node: '>=8.0'}
    dependencies:
      date-format: 4.0.14
      debug: 4.3.4
      flatted: 3.2.9
      rfdc: 1.3.0
      streamroller: 3.1.5
    transitivePeerDependencies:
      - supports-color
    dev: true

  /logform/2.5.1:
    resolution: {integrity: sha512-9FyqAm9o9NKKfiAKfZoYo9bGXXuwMkxQiQttkT4YjjVtQVIQtK6LmVtlxmCaFswo6N4AfEkHqZTV0taDtPotNg==}
    dependencies:
      '@colors/colors': 1.5.0
      '@types/triple-beam': 1.3.3
      fecha: 4.2.3
      ms: 2.1.3
      safe-stable-stringify: 2.4.3
      triple-beam: 1.4.1
    dev: true

  /logform/2.7.0:
    resolution: {integrity: sha512-TFYA4jnP7PVbmlBIfhlSe+WKxs9dklXMTEGcBCIvLhE/Tn3H6Gk1norupVW7m5Cnd4bLcr08AytbyV/xj7f/kQ==}
    engines: {node: '>= 12.0.0'}
    dependencies:
      '@colors/colors': 1.6.0
      '@types/triple-beam': 1.3.3
      fecha: 4.2.3
      ms: 2.1.3
      safe-stable-stringify: 2.4.3
      triple-beam: 1.4.1
    dev: true

  /loupe/2.3.6:
    resolution: {integrity: sha512-RaPMZKiMy8/JruncMU5Bt6na1eftNoo++R4Y+N2FrxkDVTrGvcyzFTsaGif4QTeKESheMGegbhw6iUAq+5A8zA==}
    deprecated: Please upgrade to 2.3.7 which fixes GHSA-4q6p-r6v2-jvc5
    dependencies:
      get-func-name: 2.0.2
    dev: true

  /loupe/2.3.7:
    resolution: {integrity: sha512-zSMINGVYkdpYSOBmLi0D1Uo7JU9nVdQKrHxC8eYlV+9YKK9WePqAlL7lSlorG/U2Fw1w0hTBmaa/jrQ3UbPHtA==}
    dependencies:
      get-func-name: 2.0.2
    dev: true

  /lru-cache/10.4.3:
    resolution: {integrity: sha512-JNAzZcXrCt42VGLuYz0zfAzDfAvJWW6AfYlDBQyDV5DClI2m5sAmK+OIO7s59XfsRsWHp02jAJrRadPRGTt6SQ==}

  /lru-cache/5.1.1:
    resolution: {integrity: sha512-KpNARQA3Iwv+jTA0utUVVbrh+Jlrr1Fv0e56GGzAFOXN7dk/FviaDW8LHmK52DlcH4WP2n6gI8vN1aesBFgo9w==}
    dependencies:
      yallist: 3.1.1
    dev: true

  /lru-cache/6.0.0:
    resolution: {integrity: sha512-Jo6dJ04CmSjuznwJSS3pUeWmd/H0ffTlkXXgwZi+eq1UCmqQwCh+eLsYOYCwY991i2Fah4h1BEMCx4qThGbsiA==}
    engines: {node: '>=10'}
    dependencies:
      yallist: 4.0.0

  /lru-cache/7.18.3:
    resolution: {integrity: sha512-jumlc0BIUrS3qJGgIkWZsyfAM7NCWiBcCDhnd+3NNM5KbBmLTgHVfWBcg6W+rLUsIpzpERPsvwUP7CckAQSOoA==}
    engines: {node: '>=12'}
    dev: true

  /magic-string/0.30.10:
    resolution: {integrity: sha512-iIRwTIf0QKV3UAnYK4PU8uiEc4SRh5jX0mwpIwETPpHdhVM4f53RSwS/vXvN1JhGX+Cs7B8qIq3d6AH49O5fAQ==}
    dependencies:
      '@jridgewell/sourcemap-codec': 1.4.15
    dev: true

  /magicast/0.3.4:
    resolution: {integrity: sha512-TyDF/Pn36bBji9rWKHlZe+PZb6Mx5V8IHCSxk7X4aljM4e/vyDvZZYwHewdVaqiA0nb3ghfHU/6AUpDxWoER2Q==}
    dependencies:
      '@babel/parser': 7.24.7
      '@babel/types': 7.24.7
      source-map-js: 1.2.0
    dev: true

  /make-dir/4.0.0:
    resolution: {integrity: sha512-hXdUTZYIVOt1Ex//jAQi+wTZZpUpwBj/0QsOzqegb3rGMMeJiSEu5xLHnYfBrRV4RH2+OCSOO95Is/7x1WJ4bw==}
    engines: {node: '>=10'}
    dependencies:
      semver: 7.7.1
    dev: true

  /make-error/1.3.6:
    resolution: {integrity: sha512-s8UhlNe7vPKomQhC1qFelMokr/Sc3AgNbso3n74mVPA5LTZwkB9NlXf4XPamLxJE8h0gh73rM94xvwRT2CVInw==}
    dev: true

  /math-intrinsics/1.1.0:
    resolution: {integrity: sha512-/IXtbwEk5HTPyEwyKX6hGkYXxM9nbj64B+ilVJnC/R6B0pH5G4V3b0pVbL7DBj4tkhBAppbQUlf6F6Xl9LHu1g==}
    engines: {node: '>= 0.4'}
    dev: true

  /mdurl/1.0.1:
    resolution: {integrity: sha512-/sKlQJCBYVY9Ers9hqzKou4H6V5UWc/M59TH2dvkt+84itfnq7uFOMLpOiOS4ujvHP4etln18fmIxA5R5fll0g==}
    dev: true

  /media-typer/0.3.0:
    resolution: {integrity: sha512-dq+qelQ9akHpcOl/gUVRTxVIOkAJ1wR3QAvb4RsVjS8oVoFjDGTc679wJYmUmknUF5HwMLOgb5O+a3KxfWapPQ==}
    engines: {node: '>= 0.6'}
    dev: true

  /memorystream/0.3.1:
    resolution: {integrity: sha512-S3UwM3yj5mtUSEfP41UZmt/0SCoVYUcU1rkXv+BQ5Ig8ndL4sPoJNBUJERafdPb5jjHJGuMgytgKvKIf58XNBw==}
    engines: {node: '>= 0.10.0'}
    dev: true

  /merge-descriptors/1.0.1:
    resolution: {integrity: sha512-cCi6g3/Zr1iqQi6ySbseM1Xvooa98N0w31jzUYrXPX2xqObmFGHJ0tQ5u74H3mVh7wLouTseZyYIq39g8cNp1w==}
    dev: true

  /merge-descriptors/1.0.3:
    resolution: {integrity: sha512-gaNvAS7TZ897/rVaZ0nMtAyxNyi/pdbjbAwUpFQpN70GqnVfOiXpeUUMKRBmzXaSQ8DdTX4/0ms62r2K+hE6mQ==}
    dev: true

  /merge-stream/2.0.0:
    resolution: {integrity: sha512-abv/qOcuPfk3URPfDzmZU1LKmuw8kT+0nIHvKrKgFrwifol/doWcdA4ZqsWQ8ENrFKkd67Mfpo/LovbIUsbt3w==}
    dev: true

  /merge2/1.4.1:
    resolution: {integrity: sha512-8q7VEgMJW4J8tcfVPy8g09NcQwZdbwFEqhe/WZkoIzjn/3TGDwtOCYtXGxA3O8tPzpczCCDgv+P2P5y00ZJOOg==}
    engines: {node: '>= 8'}

  /methods/1.1.2:
    resolution: {integrity: sha512-iclAHeNqNm68zFtnZ0e+1L2yUIdvzNoauKU4WBA3VvH/vPFieF7qfRlwUZU+DA9P9bPXIS90ulxoUoCH23sV2w==}
    engines: {node: '>= 0.6'}
    dev: true

  /micromatch/4.0.8:
    resolution: {integrity: sha512-PXwfBhYu0hBCPw8Dn0E+WDYb7af3dSLVWKi3HGv84IdF4TyFoC0ysxFd0Goxw7nSv4T/PzEJQxsYsEiFCKo2BA==}
    engines: {node: '>=8.6'}
    dependencies:
      braces: 3.0.3
      picomatch: 2.3.1

  /mime-db/1.52.0:
    resolution: {integrity: sha512-sPU4uV7dYlvtWJxwwxHD0PuihVNiE7TyAbQ5SWxDCB9mUYvOgroQOwYQQOKPJ8CIbE+1ETVlOoK1UC2nU3gYvg==}
    engines: {node: '>= 0.6'}

  /mime-types/2.1.35:
    resolution: {integrity: sha512-ZDY+bPm5zTTF+YpCrAU9nK0UgICYPT0QtT1NZWFv4s++TNkcgVaT0g6+4R2uI4MjQjzysHB1zxuWL50hzaeXiw==}
    engines: {node: '>= 0.6'}
    dependencies:
      mime-db: 1.52.0

  /mime/1.6.0:
    resolution: {integrity: sha512-x0Vn8spI+wuJ1O6S7gnbaQg8Pxh4NNHb7KSINmEWKiPE4RKOplvijn+NkmYmmRgP68mc70j2EbeTFRsrswaQeg==}
    engines: {node: '>=4'}
    hasBin: true
    dev: true

  /mime/2.6.0:
    resolution: {integrity: sha512-USPkMeET31rOMiarsBNIHZKLGgvKc/LrjofAnBlOttf5ajRvqiRA8QsenbcooctK6d6Ts6aqZXBA+XbkKthiQg==}
    engines: {node: '>=4.0.0'}
    hasBin: true
    dev: true

  /mimic-fn/4.0.0:
    resolution: {integrity: sha512-vqiC06CuhBTUdZH+RYl8sFrL096vA45Ok5ISO6sE/Mr1jRbGH4Csnhi8f3wKVl7x8mO4Au7Ir9D3Oyv1VYMFJw==}
    engines: {node: '>=12'}
    dev: true

  /minimatch/3.0.8:
    resolution: {integrity: sha512-6FsRAQsxQ61mw+qP1ZzbL9Bc78x2p5OqNgNpnoAFLTrX8n5Kxph0CsnhmKKNXTWjXqU5L0pGPR7hYk+XWZr60Q==}
    dependencies:
      brace-expansion: 1.1.11
    dev: true

  /minimatch/3.1.2:
    resolution: {integrity: sha512-J7p63hRiAjw1NDEww1W7i37+ByIrOWO5XQQAzZ3VOcL0PNybwpfmV/N05zFAzwQ9USyEcX6t3UO+K5aqBQOIHw==}
    dependencies:
      brace-expansion: 1.1.11
    dev: true

  /minimatch/4.2.1:
    resolution: {integrity: sha512-9Uq1ChtSZO+Mxa/CL1eGizn2vRn3MlLgzhT0Iz8zaY8NdvxvB0d5QdPFmCKf7JKA9Lerx5vRrnwO03jsSfGG9g==}
    engines: {node: '>=10'}
    dependencies:
      brace-expansion: 1.1.11
    dev: true

  /minimatch/5.0.1:
    resolution: {integrity: sha512-nLDxIFRyhDblz3qMuq+SoRZED4+miJ/G+tdDrjkkkRnjAsBexeGpgjLEQ0blJy7rHhR2b93rhQY4SvyWu9v03g==}
    engines: {node: '>=10'}
    dependencies:
      brace-expansion: 2.0.1
    dev: true

  /minimatch/5.1.6:
    resolution: {integrity: sha512-lKwV/1brpG6mBUFHtb7NUmtABCb2WZZmm2wNiOA5hAb8VdCS4B3dtMWyvcoViccwAW/COERjXLt0zP1zXUN26g==}
    engines: {node: '>=10'}
    dependencies:
      brace-expansion: 2.0.1
    dev: true

  /minimatch/9.0.5:
    resolution: {integrity: sha512-G6T0ZX48xgozx7587koeX9Ys2NYy6Gmv//P89sEte9V9whIapMNF4idKxnW2QtCcLiTWlb/wfCabAtAFWhhBow==}
    engines: {node: '>=16 || 14 >=14.17'}
    dependencies:
      brace-expansion: 2.0.1

  /minimist/1.2.8:
    resolution: {integrity: sha512-2yyAR8qBkN3YuheJanUpWC5U3bb5osDywNB8RzDVlDwDHbocAJveqqj1u8+SVD7jkWT4yvsHCpWqqWqAxb0zCA==}

  /minipass/7.1.2:
    resolution: {integrity: sha512-qOOzS1cBTWYF4BH8fVePDBOO9iptMnGUEZwNc/cMWnTV2nVLZ7VoNWEPHkYczZA0pdoA7dl6e7FL659nX9S2aw==}
    engines: {node: '>=16 || 14 >=14.17'}

  /minizlib/3.0.1:
    resolution: {integrity: sha512-umcy022ILvb5/3Djuu8LWeqUa8D68JaBzlttKeMWen48SjabqS3iY5w/vzeMzMUNhLDifyhbOwKDSznB1vvrwg==}
    engines: {node: '>= 18'}
    dependencies:
      minipass: 7.1.2
      rimraf: 5.0.10

  /mitt/3.0.1:
    resolution: {integrity: sha512-vKivATfr97l2/QBCYAkXYDbrIWPM2IIKEl7YPhjCvKlG3kE2gm+uBo6nEXK3M5/Ffh/FLpKExzOQ3JJoJGFKBw==}
    dev: true

  /mkdirp/0.5.6:
    resolution: {integrity: sha512-FP+p8RB8OWpF3YZBCrP5gtADmtXApB5AMLn+vdyA+PyxCjrCs00mjyUozssO33cwDeT3wNGdLxJ5M//YqtHAJw==}
    hasBin: true
    dependencies:
      minimist: 1.2.8
    dev: true

  /mkdirp/3.0.1:
    resolution: {integrity: sha512-+NsyUUAZDmo6YVHzL/stxSu3t9YS1iljliy3BSDrXJ/dkn1KYdmtZODGGjLcc9XLgVVpH4KshHB8XmZgMhaBXg==}
    engines: {node: '>=10'}
    hasBin: true

  /mlly/1.7.1:
    resolution: {integrity: sha512-rrVRZRELyQzrIUAVMHxP97kv+G786pHmOKzuFII8zDYahFBS7qnHh2AlYSl1GAHhaMPCz6/oHjVMcfFYgFYHgA==}
    dependencies:
      acorn: 8.11.3
      pathe: 1.1.2
      pkg-types: 1.1.1
      ufo: 1.5.3
    dev: true

  /mocha/10.2.0:
    resolution: {integrity: sha512-IDY7fl/BecMwFHzoqF2sg/SHHANeBoMMXFlS9r0OXKDssYE1M5O43wUY/9BVPeIvfH2zmEbBfseqN9gBQZzXkg==}
    engines: {node: '>= 14.0.0'}
    hasBin: true
    dependencies:
      ansi-colors: 4.1.1
      browser-stdout: 1.3.1
      chokidar: 3.5.3
      debug: 4.3.4_supports-color@8.1.1
      diff: 5.0.0
      escape-string-regexp: 4.0.0
      find-up: 5.0.0
      glob: 7.2.0
      he: 1.2.0
      js-yaml: 4.1.0
      log-symbols: 4.1.0
      minimatch: 5.0.1
      ms: 2.1.3
      nanoid: 3.3.3
      serialize-javascript: 6.0.0
      strip-json-comments: 3.1.1
      supports-color: 8.1.1
      workerpool: 6.2.1
      yargs: 16.2.0
      yargs-parser: 20.2.4
      yargs-unparser: 2.0.0
    dev: true

  /mocha/10.4.0:
    resolution: {integrity: sha512-eqhGB8JKapEYcC4ytX/xrzKforgEc3j1pGlAXVy3eRwrtAy5/nIfT1SvgGzfN0XZZxeLq0aQWkOUAmqIJiv+bA==}
    engines: {node: '>= 14.0.0'}
    hasBin: true
    dependencies:
      ansi-colors: 4.1.1
      browser-stdout: 1.3.1
      chokidar: 3.5.3
      debug: 4.3.4_supports-color@8.1.1
      diff: 5.0.0
      escape-string-regexp: 4.0.0
      find-up: 5.0.0
      glob: 8.1.0
      he: 1.2.0
      js-yaml: 4.1.0
      log-symbols: 4.1.0
      minimatch: 5.0.1
      ms: 2.1.3
      serialize-javascript: 6.0.0
      strip-json-comments: 3.1.1
      supports-color: 8.1.1
      workerpool: 6.2.1
      yargs: 16.2.0
      yargs-parser: 20.2.4
      yargs-unparser: 2.0.0
    dev: true

  /mocha/9.2.2:
    resolution: {integrity: sha512-L6XC3EdwT6YrIk0yXpavvLkn8h+EU+Y5UcCHKECyMbdUIxyMuZj4bX4U9e1nvnvUUvQVsV2VHQr5zLdcUkhW/g==}
    engines: {node: '>= 12.0.0'}
    hasBin: true
    dependencies:
      '@ungap/promise-all-settled': 1.1.2
      ansi-colors: 4.1.1
      browser-stdout: 1.3.1
      chokidar: 3.5.3
      debug: 4.3.3_supports-color@8.1.1
      diff: 5.0.0
      escape-string-regexp: 4.0.0
      find-up: 5.0.0
      glob: 7.2.0
      growl: 1.10.5
      he: 1.2.0
      js-yaml: 4.1.0
      log-symbols: 4.1.0
      minimatch: 4.2.1
      ms: 2.1.3
      nanoid: 3.3.1
      serialize-javascript: 6.0.0
      strip-json-comments: 3.1.1
      supports-color: 8.1.1
      which: 2.0.2
      workerpool: 6.2.0
      yargs: 16.2.0
      yargs-parser: 20.2.4
      yargs-unparser: 2.0.0
    dev: true

  /moment/2.29.4:
    resolution: {integrity: sha512-5LC9SOxjSc2HF6vO2CyuTDNivEdoz2IvyJJGj6X8DJ0eFyfszE0QiEd+iXmBvUP3WHxSjFH/vIsA0EN00cgr8w==}
    dev: true

  /morgan/1.10.0:
    resolution: {integrity: sha512-AbegBVI4sh6El+1gNwvD5YIck7nSA36weD7xvIxG4in80j/UoK8AEGaWnnz8v1GxonMCltmlNs5ZKbGvl9b1XQ==}
    engines: {node: '>= 0.8.0'}
    dependencies:
      basic-auth: 2.0.1
      debug: 2.6.9
      depd: 2.0.0
      on-finished: 2.3.0
      on-headers: 1.0.2
    dev: true

  /ms/2.0.0:
    resolution: {integrity: sha512-Tpp60P6IUJDTuOq/5Z8cdskzJujfwqfOTkrwIwj7IRISpnkJnT6SyJ4PCPnGMoFjC9ddhal5KVIYtAt97ix05A==}
    dev: true

  /ms/2.1.2:
    resolution: {integrity: sha512-sGkPx+VjMtmA6MX27oA4FBFELFCZZ4S4XqeGOXCv68tT+jb3vk/RyaKWP0PTKyWtmLSM0b+adUTEvbs1PEaH2w==}
    dev: true

  /ms/2.1.3:
    resolution: {integrity: sha512-6FlzubTLZG3J2a/NVCAleEhjzq5oxgHyaCU9yYXvcLsvoVaHJq/s5xXI6/XXP6tz7R9xAOtHnSO/tXtF3WRTlA==}

  /multer/1.4.5-lts.2:
    resolution: {integrity: sha512-VzGiVigcG9zUAoCNU+xShztrlr1auZOlurXynNvO9GiWD1/mTBbUljOKY+qMeazBqXgRnjzeEgJI/wyjJUHg9A==}
    engines: {node: '>= 6.0.0'}
    dependencies:
      append-field: 1.0.0
      busboy: 1.6.0
      concat-stream: 1.6.2
      mkdirp: 0.5.6
      object-assign: 4.1.1
      type-is: 1.6.18
      xtend: 4.0.2
    dev: true

  /mustache/4.2.0:
    resolution: {integrity: sha512-71ippSywq5Yb7/tVYyGbkBggbU8H3u5Rz56fH60jGFgr8uHwxs+aSKeqmluIVzM0m0kB7xQjKS6qPfd0b2ZoqQ==}
    hasBin: true

  /mute-stream/2.0.0:
    resolution: {integrity: sha512-WWdIxpyjEn+FhQJQQv9aQAYlHoNVdzIzUySNV1gHUPDSdZJ3yZn7pAAbQcV7B56Mvu881q9FZV+0Vx2xC44VWA==}
    engines: {node: ^18.17.0 || >=20.5.0}

  /nanoid/3.3.1:
    resolution: {integrity: sha512-n6Vs/3KGyxPQd6uO0eH4Bv0ojGSUvuLlIHtC3Y0kEO23YRge8H9x1GCzLn28YX0H66pMkxuaeESFq4tKISKwdw==}
    engines: {node: ^10 || ^12 || ^13.7 || ^14 || >=15.0.1}
    hasBin: true
    dev: true

  /nanoid/3.3.3:
    resolution: {integrity: sha512-p1sjXuopFs0xg+fPASzQ28agW1oHD7xDsd9Xkf3T15H3c/cifrFHVwrh74PdoklAPi+i7MdRsE47vm2r6JoB+w==}
    engines: {node: ^10 || ^12 || ^13.7 || ^14 || >=15.0.1}
    hasBin: true
    dev: true

  /nanoid/3.3.7:
    resolution: {integrity: sha512-eSRppjcPIatRIMC1U6UngP8XFcz8MQWGQdt1MTBQ7NaAmvXDfvNxbvWV3x2y6CdEUciCSsDHDQZbhYaB8QEo2g==}
    engines: {node: ^10 || ^12 || ^13.7 || ^14 || >=15.0.1}
    hasBin: true
    dev: true

  /natural-compare/1.4.0:
    resolution: {integrity: sha512-OWND8ei3VtNC9h7V60qff3SVobHr996CTwgxubgyQYEpg290h9J0buyECNNJexkFm5sOajh5G116RYA1c8ZMSw==}
    dev: true

  /negotiator/0.6.3:
    resolution: {integrity: sha512-+EUsqGPLsM+j/zdChZjsnX51g4XrHFOIXwfnCVPGlQk/k5giakcKsuxCObBRu6DSm9opw/O6slWbJdghQM4bBg==}
    engines: {node: '>= 0.6'}
    dev: true

  /neo-async/2.6.2:
    resolution: {integrity: sha512-Yd3UES5mWCSqR+qNT93S3UoYUkqAZ9lLg8a7g9rimsWmYGK8cVToA4/sF3RrshdyV3sAGMXVUmpMYOw+dLpOuw==}

  /netmask/2.0.2:
    resolution: {integrity: sha512-dBpDMdxv9Irdq66304OLfEmQ9tbNRFnFTuZiLo+bD+r332bBmMJ8GBLXklIXXgxd3+v9+KUnZaUR5PJMa75Gsg==}
    engines: {node: '>= 0.4.0'}
    dev: true

  /nice-try/1.0.5:
    resolution: {integrity: sha512-1nh45deeb5olNY7eX82BkPO7SSxR5SSYJiPTrTdFUVYwAl8CKMA5N9PjTYkHiRjisVcxcQ1HXdLhx2qxxJzLNQ==}
    dev: true

  /nise/5.1.4:
    resolution: {integrity: sha512-8+Ib8rRJ4L0o3kfmyVCL7gzrohyDe0cMFTBa2d364yIrEGMEoetznKJx899YxjybU6bL9SQkYPSBBs1gyYs8Xg==}
    dependencies:
      '@sinonjs/commons': 2.0.0
      '@sinonjs/fake-timers': 10.3.0
      '@sinonjs/text-encoding': 0.7.2
      just-extend: 4.2.1
      path-to-regexp: 1.8.0
    dev: true

  /node-cmd/3.0.0:
    resolution: {integrity: sha512-SBvtm39iEkhEEDbUowR0O2YVaqpbD2nRvQ3fxXP/Tn1FgRpZAaUb8yKeEtFulBIv+xTHDodOKkj4EXIBANj+AQ==}
    dev: true

  /node-fetch/2.7.0:
    resolution: {integrity: sha512-c4FRfUm/dbcWZ7U+1Wq0AwCyFL+3nt2bEw05wfxSz+DWpWsitgmSgYmy2dQdWyKC1694ELPqMs/YzUSNozLt8A==}
    engines: {node: 4.x || >=6.0.0}
    peerDependencies:
      encoding: ^0.1.0
    peerDependenciesMeta:
      encoding:
        optional: true
    dependencies:
      whatwg-url: 5.0.0

  /node-releases/2.0.13:
    resolution: {integrity: sha512-uYr7J37ae/ORWdZeQ1xxMJe3NtdmqMC/JZK+geofDrkLUApKRHPd18/TxtBOJ4A0/+uUIliorNrfYV6s1b02eQ==}
    dev: true

  /node-releases/2.0.14:
    resolution: {integrity: sha512-y10wOWt8yZpqXmOgRo77WaHEmhYQYGNA6y421PKsKYWEK8aW+cqAphborZDhqfyKrbZEN92CN1X2KbafY2s7Yw==}
    dev: true

  /normalize-package-data/2.5.0:
    resolution: {integrity: sha512-/5CMN3T0R4XTj4DcGaexo+roZSdSFW/0AOOTROrjxzCG1wrWXEsGbRKevjlIL+ZDE4sZlJr5ED4YW0yqmkK+eA==}
    dependencies:
      hosted-git-info: 2.8.9
      resolve: 1.22.6
      semver: 5.7.2
      validate-npm-package-license: 3.0.4
    dev: true

  /normalize-path/3.0.0:
    resolution: {integrity: sha512-6eZs5Ls3WtCisHWp9S2GUy8dqkpGi4BVSz3GaqiE6ezub0512ESztXUwUB6C6IKbQkY2Pnb/mD4WYojCRwcwLA==}
    engines: {node: '>=0.10.0'}
    dev: true

  /npm-run-all/4.1.5:
    resolution: {integrity: sha512-Oo82gJDAVcaMdi3nuoKFavkIHBRVqQ1qvMb+9LHk/cF4P6B2m8aP04hGf7oL6wZ9BuGwX1onlLhpuoofSyoQDQ==}
    engines: {node: '>= 4'}
    hasBin: true
    dependencies:
      ansi-styles: 3.2.1
      chalk: 2.4.2
      cross-spawn: 6.0.5
      memorystream: 0.3.1
      minimatch: 3.1.2
      pidtree: 0.3.1
      read-pkg: 3.0.0
      shell-quote: 1.8.1
      string.prototype.padend: 3.1.5
    dev: true

  /npm-run-path/5.3.0:
    resolution: {integrity: sha512-ppwTtiJZq0O/ai0z7yfudtBpWIoxM8yE6nHi1X47eFR2EWORqfbu6CnPlNsjeN683eT0qG6H/Pyf9fCcvjnnnQ==}
    engines: {node: ^12.20.0 || ^14.13.1 || >=16.0.0}
    dependencies:
      path-key: 4.0.0
    dev: true

  /oauth-sign/0.9.0:
    resolution: {integrity: sha512-fexhUFFPTGV8ybAtSIGbV6gOkSv8UtRbDBnAyLQw4QPKkgNlsH2ByPGtMUqdWkos6YCRmAqViwgZrJc/mRDzZQ==}
    dev: true

  /object-assign/4.1.1:
    resolution: {integrity: sha512-rJgTQnkUnH1sFw8yT6VSU3zD3sWmu6sZhIseY8VX+GRu3P6F7Fu+JNDoXfklElbLJSnc3FUQHVe4cU5hj+BcUg==}
    engines: {node: '>=0.10.0'}
    dev: true

  /object-inspect/1.13.2:
    resolution: {integrity: sha512-IRZSRuzJiynemAXPYtPe5BoI/RESNYR7TYm50MC5Mqbd3Jmw5y790sErYw3V6SryFJD64b74qQQs9wn5Bg/k3g==}
    engines: {node: '>= 0.4'}
    dev: true

  /object-is/1.1.5:
    resolution: {integrity: sha512-3cyDsyHgtmi7I7DfSSI2LDp6SK2lwvtbg0p0R1e0RvTqF5ceGx+K2dfSjm1bKDMVCFEDAQvy+o8c6a7VujOddw==}
    engines: {node: '>= 0.4'}
    dependencies:
      call-bind: 1.0.7
      define-properties: 1.2.1
    dev: true

  /object-keys/1.1.1:
    resolution: {integrity: sha512-NuAESUOUMrlIXOfHKzD6bpPu3tYt3xvjNdRIQ+FeT0lNb4K8WR70CaDxhuNguS2XG+GjkyMwOzsN5ZktImfhLA==}
    engines: {node: '>= 0.4'}
    dev: true

  /object.assign/4.1.4:
    resolution: {integrity: sha512-1mxKf0e58bvyjSCtKYY4sRe9itRk3PJpquJOjeIkz885CczcI4IvJJDLPS72oowuSh+pBxUFROpX+TU++hxhZQ==}
    engines: {node: '>= 0.4'}
    dependencies:
      call-bind: 1.0.7
      define-properties: 1.2.1
      has-symbols: 1.1.0
      object-keys: 1.1.1
    dev: true

  /on-finished/2.3.0:
    resolution: {integrity: sha512-ikqdkGAAyf/X/gPhXGvfgAytDZtDbr+bkNUJ0N9h5MI/dmdgCs3l6hoHrcUv41sRKew3jIwrp4qQDXiK99Utww==}
    engines: {node: '>= 0.8'}
    dependencies:
      ee-first: 1.1.1
    dev: true

  /on-finished/2.4.1:
    resolution: {integrity: sha512-oVlzkg3ENAhCk2zdv7IJwd/QUD4z2RxRwpkcGY8psCVcCYZNq4wYnVWALHM+brtuJjePWiYF/ClmuDr8Ch5+kg==}
    engines: {node: '>= 0.8'}
    dependencies:
      ee-first: 1.1.1
    dev: true

  /on-headers/1.0.2:
    resolution: {integrity: sha512-pZAE+FJLoyITytdqK0U5s+FIpjN0JP3OzFi/u8Rx+EV5/W+JTWGXG8xFzevE7AjBfDqHv/8vL8qQsIhHnqRkrA==}
    engines: {node: '>= 0.8'}
    dev: true

  /once/1.4.0:
    resolution: {integrity: sha512-lNaJgI+2Q5URQBkccEKHTQOPaXdUxnZZElQTZY0MFUAuaEqe1E+Nyvgdz/aIyNi6Z9MzO5dv1H8n58/GELp3+w==}
    dependencies:
      wrappy: 1.0.2
    dev: true

  /one-time/1.0.0:
    resolution: {integrity: sha512-5DXOiRKwuSEcQ/l0kGCF6Q3jcADFv5tSmRaJck/OqkVFcOzutB134KRSfF0xDrL39MNnqxbHBbUUcjZIhTgb2g==}
    dependencies:
      fn.name: 1.1.0
    dev: true

  /onetime/6.0.0:
    resolution: {integrity: sha512-1FlR+gjXK7X+AsAHso35MnyN5KqGwJRi/31ft6x0M194ht7S+rWAvd7PHss9xSKMzE0asv1pyIHaJYq+BbacAQ==}
    engines: {node: '>=12'}
    dependencies:
      mimic-fn: 4.0.0
    dev: true

  /open/10.1.0:
    resolution: {integrity: sha512-mnkeQ1qP5Ue2wd+aivTD3NHd/lZ96Lu0jgf0pwktLPtx6cTZiH7tyeGRRHs0zX0rbrahXPnXlUnbeXyaBBuIaw==}
    engines: {node: '>=18'}
    dependencies:
      default-browser: 5.2.1
      define-lazy-prop: 3.0.0
      is-inside-container: 1.0.0
      is-wsl: 3.1.0
    dev: true

  /openapi-types/12.1.3:
    resolution: {integrity: sha512-N4YtSYJqghVu4iek2ZUvcN/0aqH1kRDuNqzcycDxhOUpg7GdvLa2F3DgS6yBNhInhv2r/6I0Flkn7CqL8+nIcw==}
    dev: false

  /openapi-types/7.2.3:
    resolution: {integrity: sha512-olbaNxz12R27+mTyJ/ZAFEfUruauHH27AkeQHDHRq5AF0LdNkK1SSV7EourXQDK+4aX7dv2HtyirAGK06WMAsA==}
    dev: true

  /optionator/0.9.3:
    resolution: {integrity: sha512-JjCoypp+jKn1ttEFExxhetCKeJt9zhAgAve5FXHixTvFDW/5aEktX9bufBKLRRMdU7bNtpLfcGu94B3cdEJgjg==}
    engines: {node: '>= 0.8.0'}
    dependencies:
      '@aashutoshrathi/word-wrap': 1.2.6
      deep-is: 0.1.4
      fast-levenshtein: 2.0.6
      levn: 0.4.1
      prelude-ls: 1.2.1
      type-check: 0.4.0
    dev: true

  /os-tmpdir/1.0.2:
    resolution: {integrity: sha512-D2FR03Vir7FIu45XBY20mTb+/ZSWB00sjU9jdQXt83gDrI4Ztz5Fs7/yy74g2N5SVQY4xY1qDr4rNddwYRVX0g==}
    engines: {node: '>=0.10.0'}

  /p-limit/2.3.0:
    resolution: {integrity: sha512-//88mFWSJx8lxCzwdAABTJL2MyWB12+eIY7MDL2SqLmAkeKU9qxRvWuSyTjm3FUmpBEMuFfckAIqEaVGUDxb6w==}
    engines: {node: '>=6'}
    dependencies:
      p-try: 2.2.0
    dev: true

  /p-limit/3.1.0:
    resolution: {integrity: sha512-TYOanM3wGwNGsZN2cVTYPArw454xnXj5qmWF1bEoAc4+cU/ol7GVh7odevjp1FNHduHc3KZMcFduxU5Xc6uJRQ==}
    engines: {node: '>=10'}
    dependencies:
      yocto-queue: 0.1.0
    dev: true

  /p-limit/5.0.0:
    resolution: {integrity: sha512-/Eaoq+QyLSiXQ4lyYV23f14mZRQcXnxfHrN0vCai+ak9G0pp9iEQukIIZq5NccEvwRB8PUnZT0KsOoDCINS1qQ==}
    engines: {node: '>=18'}
    dependencies:
      yocto-queue: 1.0.0
    dev: true

  /p-locate/4.1.0:
    resolution: {integrity: sha512-R79ZZ/0wAxKGu3oYMlz8jy/kbhsNrS7SKZ7PxEHBgJ5+F2mtFW2fK2cOtBh1cHYkQsbzFV7I+EoRKe6Yt0oK7A==}
    engines: {node: '>=8'}
    dependencies:
      p-limit: 2.3.0
    dev: true

  /p-locate/5.0.0:
    resolution: {integrity: sha512-LaNjtRWUBY++zB5nE/NwcaoMylSPk+S+ZHNB1TzdbMJMny6dynpAGt7X/tl/QYq3TIeE6nxHppbo2LGymrG5Pw==}
    engines: {node: '>=10'}
    dependencies:
      p-limit: 3.1.0
    dev: true

  /p-try/2.2.0:
    resolution: {integrity: sha512-R4nPAVTAU0B9D35/Gk3uJf/7XYbQcyohSKdvAxIRSNghFl4e71hVoGnBNQz9cWaXxO2I10KTC+3jMdvvoKw6dQ==}
    engines: {node: '>=6'}
    dev: true

  /pac-proxy-agent/7.0.1:
    resolution: {integrity: sha512-ASV8yU4LLKBAjqIPMbrgtaKIvxQri/yh2OpI+S6hVa9JRkUI3Y3NPFbfngDtY7oFtSMD3w31Xns89mDa3Feo5A==}
    engines: {node: '>= 14'}
    dependencies:
      '@tootallnate/quickjs-emscripten': 0.23.0
      agent-base: 7.1.3
      debug: 4.4.0
      get-uri: 6.0.2
      http-proxy-agent: 7.0.2
      https-proxy-agent: 7.0.4
      pac-resolver: 7.0.0
      socks-proxy-agent: 8.0.5
    transitivePeerDependencies:
      - supports-color
    dev: true

  /pac-resolver/7.0.0:
    resolution: {integrity: sha512-Fd9lT9vJbHYRACT8OhCbZBbxr6KRSawSovFpy8nDGshaK99S/EBhVIHp9+crhxrsZOuvLpgL1n23iyPg6Rl2hg==}
    engines: {node: '>= 14'}
    dependencies:
      degenerator: 5.0.1
      ip: 1.1.8
      netmask: 2.0.2
    dev: true

  /package-json-from-dist/1.0.1:
    resolution: {integrity: sha512-UEZIS3/by4OC8vL3P2dTXRETpebLI2NiI5vIrjaD/5UtrkFX/tNbwjTSRAGC/+7CAo2pIcBaRgWmcBBHcsaCIw==}

  /parent-module/1.0.1:
    resolution: {integrity: sha512-GQ2EWRpQV8/o+Aw8YqtfZZPfNRWZYkbidE9k5rpl/hC3vtHHBfGm2Ifi6qWV+coDGkrUKZAxE3Lot5kcsRlh+g==}
    engines: {node: '>=6'}
    dependencies:
      callsites: 3.1.0
    dev: true

  /parse-json/4.0.0:
    resolution: {integrity: sha512-aOIos8bujGN93/8Ox/jPLh7RwVnPEysynVFE+fQZyg6jKELEHwzgKdLRFHUgXJL6kylijVSBC4BvN9OmsB48Rw==}
    engines: {node: '>=4'}
    dependencies:
      error-ex: 1.3.2
      json-parse-better-errors: 1.0.2
    dev: true

  /parse-json/5.2.0:
    resolution: {integrity: sha512-ayCKvm/phCGxOkYRSCM82iDwct8/EonSEgCSxWxD7ve6jHggsFl4fZVQBPRNgQoKiuV/odhFrGzQXZwbifC8Rg==}
    engines: {node: '>=8'}
    dependencies:
      '@babel/code-frame': 7.26.2
      error-ex: 1.3.2
      json-parse-even-better-errors: 2.3.1
      lines-and-columns: 1.2.4
    dev: true

  /parseurl/1.3.3:
    resolution: {integrity: sha512-CiyeOxFT/JZyN5m0z9PfXw4SCBJ6Sygz1Dpl0wqjlhDEGGBP1GnsUVEL0p63hoG1fcj3fHynXi9NYO4nWOL+qQ==}
    engines: {node: '>= 0.8'}
    dev: true

  /path-browserify/1.0.1:
    resolution: {integrity: sha512-b7uo2UCUOYZcnF/3ID0lulOJi/bafxa1xPe7ZPsammBSpjSWQkjNxlt635YGS2MiR9GjvuXCtz2emr3jbsz98g==}

  /path-exists/4.0.0:
    resolution: {integrity: sha512-ak9Qy5Q7jYb2Wwcey5Fpvg2KoAc/ZIhLSLOSBmRmygPsGwkVVt0fZa0qrtMz+m6tJTAHfZQ8FnmB4MG4LWy7/w==}
    engines: {node: '>=8'}
    dev: true

  /path-is-absolute/1.0.1:
    resolution: {integrity: sha512-AVbw3UJ2e9bq64vSaS9Am0fje1Pa8pbGqTTsmXfaIiMpnr5DlDhfJOuLj9Sf95ZPVDAUerDfEk88MPmPe7UCQg==}
    engines: {node: '>=0.10.0'}
    dev: true

  /path-key/2.0.1:
    resolution: {integrity: sha512-fEHGKCSmUSDPv4uoj8AlD+joPlq3peND+HRYyxFz4KPw4z926S/b8rIuFs2FYJg3BwsxJf6A9/3eIdLaYC+9Dw==}
    engines: {node: '>=4'}
    dev: true

  /path-key/3.1.1:
    resolution: {integrity: sha512-ojmeN0qd+y0jszEtoY48r0Peq5dwMEkIlCOu6Q5f41lfkswXuKtYrhgoTpLnyIcHm24Uhqx+5Tqm2InSwLhE6Q==}
    engines: {node: '>=8'}

  /path-key/4.0.0:
    resolution: {integrity: sha512-haREypq7xkM7ErfgIyA0z+Bj4AGKlMSdlQE2jvJo6huWD1EdkKYV+G/T4nq0YEF2vgTT8kqMFKo1uHn950r4SQ==}
    engines: {node: '>=12'}
    dev: true

  /path-parse/1.0.7:
    resolution: {integrity: sha512-LDJzPVEEEPR+y48z93A0Ed0yXb8pAByGWo/k5YYdYgpY2/2EsOsksJrq7lOHxryrVOn1ejG6oAp8ahvOIQD8sw==}
    dev: true

  /path-scurry/1.10.1:
    resolution: {integrity: sha512-MkhCqzzBEpPvxxQ71Md0b1Kk51W01lrYvlMzSUaIzNsODdd7mqhiimSZlr+VegAz5Z6Vzt9Xg2ttE//XBhH3EQ==}
    engines: {node: '>=16 || 14 >=14.17'}
    dependencies:
      lru-cache: 10.4.3
      minipass: 7.1.2
    dev: true

  /path-scurry/1.11.1:
    resolution: {integrity: sha512-Xa4Nw17FS9ApQFJ9umLiJS4orGjm7ZzwUrwamcGQuHSzDyth9boKDaycYdDcZDuqYATXw4HFXgaqWTctW/v1HA==}
    engines: {node: '>=16 || 14 >=14.18'}
    dependencies:
      lru-cache: 10.4.3
      minipass: 7.1.2

  /path-to-regexp/0.1.12:
    resolution: {integrity: sha512-RA1GjUVMnvYFxuqovrEqZoxxW5NUZqbwKtYz/Tt7nXerk0LbLblQmrsgdeOxV5SFHf0UDggjS/bSeOZwt1pmEQ==}
    dev: true

  /path-to-regexp/0.1.7:
    resolution: {integrity: sha512-5DFkuoqlv1uYQKxy8omFBeJPQcdoE07Kv2sferDCrAq1ohOU+MSDswDIbnx3YAM60qIOnYa53wBhXW0EbMonrQ==}
    dev: true

  /path-to-regexp/1.8.0:
    resolution: {integrity: sha512-n43JRhlUKUAlibEJhPeir1ncUID16QnEjNpwzNdO3Lm4ywrBpBZ5oLD0I6br9evr1Y9JTqwRtAh7JLoOzAQdVA==}
    dependencies:
      isarray: 0.0.1
    dev: true

  /path-type/3.0.0:
    resolution: {integrity: sha512-T2ZUsdZFHgA3u4e5PfPbjd7HDDpxPnQb5jN0SrDsjNSuVXHJqtwTnWqG0B1jZrgmJ/7lj1EmVIByWt1gxGkWvg==}
    engines: {node: '>=4'}
    dependencies:
      pify: 3.0.0
    dev: true

  /path-type/4.0.0:
    resolution: {integrity: sha512-gDKb8aZMDeD/tZWs9P6+q0J9Mwkdl6xMV8TjnGP3qJVJ06bdMgkbBlLU8IdfOsIsFz2BW1rNVT3XuNEl8zPAvw==}
    engines: {node: '>=8'}
    dev: true

  /path-type/6.0.0:
    resolution: {integrity: sha512-Vj7sf++t5pBD637NSfkxpHSMfWaeig5+DKWLhcqIYx6mWQz5hdJTGDVMQiJcw1ZYkhs7AazKDGpRVji1LJCZUQ==}
    engines: {node: '>=18'}

  /pathe/1.1.2:
    resolution: {integrity: sha512-whLdWMYL2TwI08hn8/ZqAbrVemu0LNaNNJZX73O6qaIdCTfXutsLhMkjdENX0qhsQ9uIimo4/aQOmXkoon2nDQ==}
    dev: true

  /pathval/1.1.1:
    resolution: {integrity: sha512-Dp6zGqpTdETdR63lehJYPeIOqpiNBNtc7BpWSLrOje7UaIsE5aY92r/AunQA7rsXvet3lrJ3JnZX29UPTKXyKQ==}
    dev: true

  /pend/1.2.0:
    resolution: {integrity: sha512-F3asv42UuXchdzt+xXqfW1OGlVBe+mxa2mqI0pg5yAHZPvFmY3Y6drSf/GQ1A86WgWEN9Kzh/WrgKa6iGcHXLg==}
    dev: true

  /performance-now/2.1.0:
    resolution: {integrity: sha512-7EAHlyLHI56VEIdK57uwHdHKIaAGbnXPiw0yWbarQZOKaKpvUIgW0jWRVLiatnM+XXlSwsanIBH/hzGMJulMow==}
    dev: true

  /picocolors/1.0.1:
    resolution: {integrity: sha512-anP1Z8qwhkbmu7MFP5iTt+wQKXgwzf7zTyGlcdzabySa9vd0Xt392U0rVmz9poOaBj0uHJKyyo9/upk0HrEQew==}
    dev: true

  /picocolors/1.1.1:
    resolution: {integrity: sha512-xceH2snhtb5M9liqDsmEw56le376mTZkEX/jEb/RxNFyegNul7eNslCXP9FDj/Lcu0X8KEyMceP2ntpaHrDEVA==}

  /picomatch/2.3.1:
    resolution: {integrity: sha512-JU3teHTNjmE2VCGFzuY8EXzCDVwEqB2a8fsIvwaStHhAWJEeVd1o1QD80CU6+ZdEXXSLbSsuLwJjkCBWqRQUVA==}
    engines: {node: '>=8.6'}

  /pidtree/0.3.1:
    resolution: {integrity: sha512-qQbW94hLHEqCg7nhby4yRC7G2+jYHY4Rguc2bjw7Uug4GIJuu1tvf2uHaZv5Q8zdt+WKJ6qK1FOI6amaWUo5FA==}
    engines: {node: '>=0.10'}
    hasBin: true
    dev: true

  /pify/3.0.0:
    resolution: {integrity: sha512-C3FsVNH1udSEX48gGX1xfvwTWfsYWj5U+8/uK15BGzIGrKoUpghX8hWZwa/OFnakBiiVNmBvemTJR5mcy7iPcg==}
    engines: {node: '>=4'}
    dev: true

  /pkg-dir/4.2.0:
    resolution: {integrity: sha512-HRDzbaKjC+AOWVXxAU/x54COGeIv9eb+6CkDSQoNTt4XyWoIJvuPsXizxu/Fr23EiekbtZwmh1IcIG/l/a10GQ==}
    engines: {node: '>=8'}
    dependencies:
      find-up: 4.1.0
    dev: true

  /pkg-types/1.1.1:
    resolution: {integrity: sha512-ko14TjmDuQJ14zsotODv7dBlwxKhUKQEhuhmbqo1uCi9BB0Z2alo/wAXg6q1dTR5TyuqYyWhjtfe/Tsh+X28jQ==}
    dependencies:
      confbox: 0.1.7
      mlly: 1.7.1
      pathe: 1.1.2
    dev: true

  /pluralize/8.0.0:
    resolution: {integrity: sha512-Nc3IT5yHzflTfbjgqWcCPpo7DaKy4FnpB0l/zCAW0Tc7jxAiuqSxHasntB3D7887LSrA93kDJ9IXovxJYxyLCA==}
    engines: {node: '>=4'}

  /postcss/8.4.38:
    resolution: {integrity: sha512-Wglpdk03BSfXkHoQa3b/oulrotAkwrlLDRSOb9D0bN86FdRyE9lppSp33aHNPgBa0JKCoB+drFLZkQoRRYae5A==}
    engines: {node: ^10 || ^12 || >=14}
    dependencies:
      nanoid: 3.3.7
      picocolors: 1.1.1
      source-map-js: 1.2.0
    dev: true

  /prelude-ls/1.2.1:
    resolution: {integrity: sha512-vkcDPrRZo1QZLbn5RLGPpg/WmIQ65qoWWhcGKf/b5eplkkarX0m9z8ppCat4mlOqUsWpyNuYgO3VRyrYHSzX5g==}
    engines: {node: '>= 0.8.0'}
    dev: true

  /prettier/3.1.1:
    resolution: {integrity: sha512-22UbSzg8luF4UuZtzgiUOfcGM8s4tjBv6dJRT7j275NXsy2jb4aJa4NNveul5x4eqlF1wuhuR2RElK71RvmVaw==}
    engines: {node: '>=14'}
    hasBin: true

  /prettier/3.3.3:
    resolution: {integrity: sha512-i2tDNA0O5IrMO757lfrdQZCc2jPNDVntV0m/+4whiDfWaTKfMNgR7Qz0NAeGz/nRqF4m5/6CLzbP4/liHt12Ew==}
    engines: {node: '>=14'}
    hasBin: true
    dev: false

  /prettier/3.5.3:
    resolution: {integrity: sha512-QQtaxnoDJeAkDvDKWCLiwIXkTgRhwYDEQCghU9Z6q03iyek/rxRh/2lC3HB7P8sWT2xC/y5JDctPLBIGzHKbhw==}
    engines: {node: '>=14'}
    hasBin: true

  /pretty-format/29.7.0:
    resolution: {integrity: sha512-Pdlw/oPxN+aXdmM9R00JVC9WVFoCLTKJvDVLgmJ+qAffBMxsV85l/Lu7sNx4zSzPyoL2euImuEwHhOXdEgNFZQ==}
    engines: {node: ^14.15.0 || ^16.10.0 || >=18.0.0}
    dependencies:
      '@jest/schemas': 29.6.3
      ansi-styles: 5.2.0
      react-is: 18.3.1
    dev: true

  /process-nextick-args/2.0.1:
    resolution: {integrity: sha512-3ouUOpQhtgrbOa17J7+uxOTpITYWaGP7/AhoR3+A+/1e9skrzelGi/dXzEYyvbxubEF6Wn2ypscTKiKJFFn1ag==}
    dev: true

  /process/0.11.10:
    resolution: {integrity: sha512-cdGef/drWFoydD1JsMzuFf8100nZl+GT+yacc2bEced5f9Rjk4z+WtFUTBu9PhOi9j/jfmBPu0mMEY4wIdAF8A==}
    engines: {node: '>= 0.6.0'}

  /progress/2.0.3:
    resolution: {integrity: sha512-7PiHtLll5LdnKIMw100I+8xJXR5gW2QwWYkT6iJva0bXitZKa/XMrSbdmg3r2Xnaidz9Qumd0VPaMrZlF9V9sA==}
    engines: {node: '>=0.4.0'}
    dev: true

  /proper-lockfile/2.0.1:
    resolution: {integrity: sha512-rjaeGbsmhNDcDInmwi4MuI6mRwJu6zq8GjYCLuSuE7GF+4UjgzkL69sVKKJ2T2xH61kK7rXvGYpvaTu909oXaQ==}
    engines: {node: '>=4.0.0'}
    dependencies:
      graceful-fs: 4.2.11
      retry: 0.10.1
    dev: false

  /proxy-addr/2.0.7:
    resolution: {integrity: sha512-llQsMLSUDUPT44jdrU/O37qlnifitDP+ZwrmmZcoSKyLKvtZxpyV0n2/bD/N4tBAAZ/gJEdZU7KMraoK1+XYAg==}
    engines: {node: '>= 0.10'}
    dependencies:
      forwarded: 0.2.0
      ipaddr.js: 1.9.1
    dev: true

  /proxy-agent/6.4.0:
    resolution: {integrity: sha512-u0piLU+nCOHMgGjRbimiXmA9kM/L9EHh3zL81xCdp7m+Y2pHIsnmbdDoEDoAz5geaonNR6q6+yOPQs6n4T6sBQ==}
    engines: {node: '>= 14'}
    dependencies:
      agent-base: 7.1.3
      debug: 4.4.0
      http-proxy-agent: 7.0.2
      https-proxy-agent: 7.0.4
      lru-cache: 7.18.3
      pac-proxy-agent: 7.0.1
      proxy-from-env: 1.1.0
      socks-proxy-agent: 8.0.5
    transitivePeerDependencies:
      - supports-color
    dev: true

  /proxy-from-env/1.1.0:
    resolution: {integrity: sha512-D+zkORCbA9f1tdWRK0RaCR3GPv50cMxcrz4X8k5LTSUD1Dkw47mKJEZQNunItRTkWwgtaUSo1RVFRIG9ZXiFYg==}
    dev: true

  /psl/1.9.0:
    resolution: {integrity: sha512-E/ZsdU4HLs/68gYzgGTkMicWTLPdAftJLfJFlLUAAKZGkStNU72sZjT66SnMDVOfOWY/YAoiD7Jxa9iHvngcag==}
    dev: true

  /pump/3.0.0:
    resolution: {integrity: sha512-LwZy+p3SFs1Pytd/jYct4wpv49HiYCqd9Rlc5ZVdk0V+8Yzv6jR5Blk3TRmPL1ft69TxP0IMZGJ+WPFU2BFhww==}
    dependencies:
      end-of-stream: 1.4.4
      once: 1.4.0
    dev: true

  /punycode/2.3.0:
    resolution: {integrity: sha512-rRV+zQD8tVFys26lAGR9WUuS4iUAngJScM+ZRSKtvl5tKeZ2t5bvdNFdNHBW9FWR4guGHlgmsZ1G7BSm2wTbuA==}
    engines: {node: '>=6'}
    dev: true

  /puppeteer-core/22.4.1:
    resolution: {integrity: sha512-l9nf8NcirYOHdID12CIMWyy7dqcJCVtgVS+YAiJuUJHg8+9yjgPiG2PcNhojIEEpCkvw3FxvnyITVfKVmkWpjA==}
    engines: {node: '>=18'}
    dependencies:
      '@puppeteer/browsers': 2.1.0
      chromium-bidi: 0.5.12_74t7hwmhzgczi6zz4gvli4zmpa
      cross-fetch: 4.0.0
      debug: 4.3.4
      devtools-protocol: 0.0.1249869
      ws: 8.16.0
    transitivePeerDependencies:
      - bufferutil
      - encoding
      - supports-color
      - utf-8-validate
    dev: true

  /puppeteer/22.4.1_typescript@5.7.3:
    resolution: {integrity: sha512-Mag1wRLanzwS4yEUyrDRBUgsKlH3dpL6oAfVwNHG09oxd0+ySsatMvYj7HwjynWy/S+Hg+XHLgjyC/F6CsL/lg==}
    engines: {node: '>=18'}
    hasBin: true
    requiresBuild: true
    dependencies:
      '@puppeteer/browsers': 2.1.0
      cosmiconfig: 9.0.0_typescript@5.7.3
      puppeteer-core: 22.4.1
    transitivePeerDependencies:
      - bufferutil
      - encoding
      - supports-color
      - typescript
      - utf-8-validate
    dev: true

  /qjobs/1.2.0:
    resolution: {integrity: sha512-8YOJEHtxpySA3fFDyCRxA+UUV+fA+rTWnuWvylOK/NCjhY+b4ocCtmu8TtsWb+mYeU+GCHf/S66KZF/AsteKHg==}
    engines: {node: '>=0.9'}
    dev: true

  /qs/6.11.0:
    resolution: {integrity: sha512-MvjoMCJwEarSbUYk5O+nmoSzSutSsTwF85zcHPQ9OrlFoZOYIjaqBAJIqIXjptyD5vThxGq52Xu/MaJzRkIk4Q==}
    engines: {node: '>=0.6'}
    dependencies:
      side-channel: 1.0.6
    dev: true

  /qs/6.13.0:
    resolution: {integrity: sha512-+38qI9SOr8tfZ4QmJNplMUxqjbe7LKvvZgWdExBOmd+egZTtjLB67Gu0HRX3u/XOq7UU2Nx6nsjvS16Z9uwfpg==}
    engines: {node: '>=0.6'}
    dependencies:
      side-channel: 1.0.6
    dev: true

  /qs/6.5.3:
    resolution: {integrity: sha512-qxXIEh4pCGfHICj1mAJQ2/2XVZkjCDTcEgfoSQxc/fYivUZxTkk7L3bDBJSoNrEzXI17oUO5Dp07ktqE5KzczA==}
    engines: {node: '>=0.6'}
    dev: true

  /queue-microtask/1.2.3:
    resolution: {integrity: sha512-NuaNSa6flKT5JaSYQzJok04JzTL1CA6aGhv5rfLW3PgqA+M2ChpZQnAC8h8i4ZFkBS8X5RqkDBHA7r4hej3K9A==}

  /queue-tick/1.0.1:
    resolution: {integrity: sha512-kJt5qhMxoszgU/62PLP1CJytzd2NKetjSRnyuj31fDd3Rlcz3fzlFdFLD1SItunPwyqEOkca6GbV612BWfaBag==}
    dev: true

  /randombytes/2.1.0:
    resolution: {integrity: sha512-vYl3iOX+4CKUWuxGi9Ukhie6fsqXqS9FE2Zaic4tNFD2N2QQaXOMFbuKK4QmDHC0JO6B1Zp41J0LpT0oR68amQ==}
    dependencies:
      safe-buffer: 5.2.1
    dev: true

  /range-parser/1.2.1:
    resolution: {integrity: sha512-Hrgsx+orqoygnmhFbKaHE6c296J+HTAQXoxEF6gNupROmmGJRoyzfG3ccAveqCBrwr/2yxQ5BVd/GTl5agOwSg==}
    engines: {node: '>= 0.6'}
    dev: true

  /raw-body/2.5.1:
    resolution: {integrity: sha512-qqJBtEyVgS0ZmPGdCFPWJ3FreoqvG4MVQln/kCgF7Olq95IbOp0/BWyMwbdtn4VTvkM8Y7khCQ2Xgk/tcrCXig==}
    engines: {node: '>= 0.8'}
    dependencies:
      bytes: 3.1.2
      http-errors: 2.0.0
      iconv-lite: 0.4.24
      unpipe: 1.0.0
    dev: true

  /raw-body/2.5.2:
    resolution: {integrity: sha512-8zGqypfENjCIqGhgXToC8aB2r7YrBX+AQAfIPs/Mlk+BtPTztOvTS01NRW/3Eh60J+a48lt8qsCzirQ6loCVfA==}
    engines: {node: '>= 0.8'}
    dependencies:
      bytes: 3.1.2
      http-errors: 2.0.0
      iconv-lite: 0.4.24
      unpipe: 1.0.0
    dev: true

  /react-is/18.3.1:
    resolution: {integrity: sha512-/LLMVyas0ljjAtoYiPqYiL8VWXzUUdThrmU5+n20DZv+a+ClRoevUzw5JxU+Ieh5/c87ytoTBV9G1FiKfNJdmg==}
    dev: true

  /read-pkg/3.0.0:
    resolution: {integrity: sha512-BLq/cCO9two+lBgiTYNqD6GdtK8s4NpaWrl6/rCO9w0TUS8oJl7cmToOZfRYllKTISY6nt1U7jQ53brmKqY6BA==}
    engines: {node: '>=4'}
    dependencies:
      load-json-file: 4.0.0
      normalize-package-data: 2.5.0
      path-type: 3.0.0
    dev: true

  /readable-stream/2.3.8:
    resolution: {integrity: sha512-8p0AUk4XODgIewSi0l8Epjs+EVnWiK7NoDIEGU0HhE7+ZyY8D1IMY7odu5lRrFXGg71L15KG8QrPmum45RTtdA==}
    dependencies:
      core-util-is: 1.0.2
      inherits: 2.0.4
      isarray: 1.0.0
      process-nextick-args: 2.0.1
      safe-buffer: 5.1.2
      string_decoder: 1.1.1
      util-deprecate: 1.0.2
    dev: true

  /readable-stream/3.6.2:
    resolution: {integrity: sha512-9u/sniCrY3D5WdsERHzHE4G2YCXqoG5FTHUiCC4SIbr6XcLZBY05ya9EKjYek9O5xOAwjGq+1JdGBAS7Q9ScoA==}
    engines: {node: '>= 6'}
    dependencies:
      inherits: 2.0.4
      string_decoder: 1.3.0
      util-deprecate: 1.0.2
    dev: true

  /readdirp/3.6.0:
    resolution: {integrity: sha512-hOS089on8RduqdbhvQ5Z37A0ESjsqz6qnRcffsMU3495FuTdqSm+7bhJ29JvIOsBDEEnan5DPu9t3To9VRlMzA==}
    engines: {node: '>=8.10.0'}
    dependencies:
      picomatch: 2.3.1
    dev: true

  /rechoir/0.7.1:
    resolution: {integrity: sha512-/njmZ8s1wVeR6pjTZ+0nCnv8SpZNRMT2D1RLOJQESlYFDBvwpTA4KWJpZ+sBJ4+vhjILRcK7JIFdGCdxEAAitg==}
    engines: {node: '>= 0.10'}
    dependencies:
      resolve: 1.22.6
    dev: true

  /regexp.prototype.flags/1.5.1:
    resolution: {integrity: sha512-sy6TXMN+hnP/wMy+ISxg3krXx7BAtWVO4UouuCN/ziM9UEne0euamVNafDfvC83bRNr95y0V5iijeDQFUNpvrg==}
    engines: {node: '>= 0.4'}
    dependencies:
      call-bind: 1.0.7
      define-properties: 1.2.1
      set-function-name: 2.0.1
    dev: true

  /request-promise-core/1.1.4_request@2.88.2:
    resolution: {integrity: sha512-TTbAfBBRdWD7aNNOoVOBH4pN/KigV6LyapYNNlAPA8JwbovRti1E88m3sYAwsLi5ryhPKsE9APwnjFTgdUjTpw==}
    engines: {node: '>=0.10.0'}
    peerDependencies:
      request: ^2.34
    dependencies:
      lodash: 4.17.21
      request: 2.88.2
    dev: true

  /request-promise-native/1.0.9_request@2.88.2:
    resolution: {integrity: sha512-wcW+sIUiWnKgNY0dqCpOZkUbF/I+YPi+f09JZIDa39Ec+q82CpSYniDp+ISgTTbKmnpJWASeJBPZmoxH84wt3g==}
    engines: {node: '>=0.12.0'}
    deprecated: request-promise-native has been deprecated because it extends the now deprecated request package, see https://github.com/request/request/issues/3142
    peerDependencies:
      request: ^2.34
    dependencies:
      request: 2.88.2
      request-promise-core: 1.1.4_request@2.88.2
      stealthy-require: 1.1.1
      tough-cookie: 2.5.0
    dev: true

  /request/2.88.2:
    resolution: {integrity: sha512-MsvtOrfG9ZcrOwAW+Qi+F6HbD0CWXEh9ou77uOb7FM2WPhwT7smM833PzanhJLsgXjN89Ir6V2PczXNnMpwKhw==}
    engines: {node: '>= 6'}
    deprecated: request has been deprecated, see https://github.com/request/request/issues/3142
    dependencies:
      aws-sign2: 0.7.0
      aws4: 1.12.0
      caseless: 0.12.0
      combined-stream: 1.0.8
      extend: 3.0.2
      forever-agent: 0.6.1
      form-data: 2.3.3
      har-validator: 5.1.5
      http-signature: 1.2.0
      is-typedarray: 1.0.0
      isstream: 0.1.2
      json-stringify-safe: 5.0.1
      mime-types: 2.1.35
      oauth-sign: 0.9.0
      performance-now: 2.1.0
      qs: 6.5.3
      safe-buffer: 5.2.1
      tough-cookie: 2.5.0
      tunnel-agent: 0.6.0
      uuid: 3.4.0
    dev: true

  /require-directory/2.1.1:
    resolution: {integrity: sha512-fGxEI7+wsG9xrvdjsrlmL22OMTTiHRwAMroiEeMgq8gzoLC/PQr7RsRDSTLUg/bZAZtF+TVIkHc6/4RIKrui+Q==}
    engines: {node: '>=0.10.0'}

  /require-from-string/2.0.2:
    resolution: {integrity: sha512-Xf0nWe6RseziFMu+Ap9biiUbmplq6S9/p+7w7YXP/JBHhrUDDUhwa+vANyubuqfZWTveU//DYVGsDG7RKL/vEw==}
    engines: {node: '>=0.10.0'}

  /requires-port/1.0.0:
    resolution: {integrity: sha512-KigOCHcocU3XODJxsu8i/j8T9tzT4adHiecwORRQ0ZZFcp7ahwXuRU1m+yuO90C5ZUyGeGfocHDI14M3L3yDAQ==}
    dev: true

  /resolve-cwd/3.0.0:
    resolution: {integrity: sha512-OrZaX2Mb+rJCpH/6CpSqt9xFVpN++x01XnN2ie9g6P5/3xelLAkXWVADpdz1IHD/KFfEXyE6V0U01OQ3UO2rEg==}
    engines: {node: '>=8'}
    dependencies:
      resolve-from: 5.0.0
    dev: true

  /resolve-from/4.0.0:
    resolution: {integrity: sha512-pb/MYmXstAkysRFx8piNI1tGFNQIFA3vkE3Gq4EuA1dF6gHp/+vgZqsCGJapvy8N3Q+4o7FwvquPJcnZ7RYy4g==}
    engines: {node: '>=4'}
    dev: true

  /resolve-from/5.0.0:
    resolution: {integrity: sha512-qYg9KP24dD5qka9J47d0aVky0N+b4fTU89LN9iDnjB5waksiC49rvMB0PrUJQGoTmH50XPiqOvAjDfaijGxYZw==}
    engines: {node: '>=8'}
    dev: true

  /resolve-pkg-maps/1.0.0:
    resolution: {integrity: sha512-seS2Tj26TBVOC2NIc2rOe2y2ZO7efxITtLZcGSOnHHNOQ7CkiUBfw0Iw2ck6xkIhPwLhKNLS8BO+hEpngQlqzw==}
    dev: true

  /resolve/1.22.6:
    resolution: {integrity: sha512-njhxM7mV12JfufShqGy3Rz8j11RPdLy4xi15UurGJeoHLfJpVXKdh3ueuOqbYUcDZnffr6X739JBo5LzyahEsw==}
    hasBin: true
    dependencies:
      is-core-module: 2.13.0
      path-parse: 1.0.7
      supports-preserve-symlinks-flag: 1.0.0
    dev: true

  /retry/0.10.1:
    resolution: {integrity: sha512-ZXUSQYTHdl3uS7IuCehYfMzKyIDBNoAuUblvy5oGO5UJSUTmStUUVPXbA9Qxd173Bgre53yCQczQuHgRWAdvJQ==}
    dev: false

  /reusify/1.0.4:
    resolution: {integrity: sha512-U9nH88a3fc/ekCF1l0/UP1IosiuIjyTh7hBvXVMHYgVcfGvt897Xguj2UOLDeI5BG2m7/uwyaLVT6fbtCwTyzw==}
    engines: {iojs: '>=1.0.0', node: '>=0.10.0'}

  /rfdc/1.3.0:
    resolution: {integrity: sha512-V2hovdzFbOi77/WajaSMXk2OLm+xNIeQdMMuB7icj7bk6zi2F8GGAxigcnDFpJHbNyNcgyJDiP+8nOrY5cZGrA==}
    dev: true

  /rimraf/3.0.2:
    resolution: {integrity: sha512-JZkJMZkAGFFPP2YqXZXPbMlMBgsxzE8ILs4lMIX/2o0L9UBw9O/Y3o6wFw/i9YLapcUJWwqbi3kdxIPdC62TIA==}
    hasBin: true
    dependencies:
      glob: 7.2.3
    dev: true

  /rimraf/5.0.10:
    resolution: {integrity: sha512-l0OE8wL34P4nJH/H2ffoaniAokM2qSmrtXHmlpvYr5AVVX8msAyW0l8NVJFDxlSK4u3Uh/f41cQheDVdnYijwQ==}
    hasBin: true
    dependencies:
      glob: 10.4.5

  /rimraf/5.0.4:
    resolution: {integrity: sha512-rizQI/o/YAMM1us0Zyax0uRfIK39XR52EAjjOi0fzMolpGp0onj6CWzBAXuOx6+6Xi9Rgi0d9tUZojhJerLUmQ==}
    engines: {node: '>=14'}
    hasBin: true
    dependencies:
      glob: 10.3.9
    dev: true

  /rollup/4.18.0:
    resolution: {integrity: sha512-QmJz14PX3rzbJCN1SG4Xe/bAAX2a6NpCP8ab2vfu2GiUr8AQcr2nCV/oEO3yneFarB67zk8ShlIyWb2LGTb3Sg==}
    engines: {node: '>=18.0.0', npm: '>=8.0.0'}
    hasBin: true
    dependencies:
      '@types/estree': 1.0.5
    optionalDependencies:
      '@rollup/rollup-android-arm-eabi': 4.18.0
      '@rollup/rollup-android-arm64': 4.18.0
      '@rollup/rollup-darwin-arm64': 4.18.0
      '@rollup/rollup-darwin-x64': 4.18.0
      '@rollup/rollup-linux-arm-gnueabihf': 4.18.0
      '@rollup/rollup-linux-arm-musleabihf': 4.18.0
      '@rollup/rollup-linux-arm64-gnu': 4.18.0
      '@rollup/rollup-linux-arm64-musl': 4.18.0
      '@rollup/rollup-linux-powerpc64le-gnu': 4.18.0
      '@rollup/rollup-linux-riscv64-gnu': 4.18.0
      '@rollup/rollup-linux-s390x-gnu': 4.18.0
      '@rollup/rollup-linux-x64-gnu': 4.18.0
      '@rollup/rollup-linux-x64-musl': 4.18.0
      '@rollup/rollup-win32-arm64-msvc': 4.18.0
      '@rollup/rollup-win32-ia32-msvc': 4.18.0
      '@rollup/rollup-win32-x64-msvc': 4.18.0
      fsevents: 2.3.3
    dev: true

  /run-applescript/7.0.0:
    resolution: {integrity: sha512-9by4Ij99JUr/MCFBUkDKLWK3G9HVXmabKz9U5MlIAIuvuzkiOicRYs8XJLxX+xahD+mLiiCYDqF9dKAgtzKP1A==}
    engines: {node: '>=18'}
    dev: true

  /run-parallel/1.2.0:
    resolution: {integrity: sha512-5l4VyZR86LZ/lDxZTR6jqL8AFE2S0IFLMP26AbjsLVADxHdhB/c0GUsH+y39UfCi3dzz8OlQuPmnaJOMoDHQBA==}
    dependencies:
      queue-microtask: 1.2.3

  /safe-array-concat/1.0.1:
    resolution: {integrity: sha512-6XbUAseYE2KtOuGueyeobCySj9L4+66Tn6KQMOPQJrAJEowYKW/YR/MGJZl7FdydUdaFu4LYyDZjxf4/Nmo23Q==}
    engines: {node: '>=0.4'}
    dependencies:
      call-bind: 1.0.7
      get-intrinsic: 1.3.0
      has-symbols: 1.1.0
      isarray: 2.0.5
    dev: true

  /safe-buffer/5.1.2:
    resolution: {integrity: sha512-Gd2UZBJDkXlY7GbJxfsE8/nvKkUEU1G38c1siN6QP6a9PT9MmHB8GnpscSmMJSoF8LOIrt8ud/wPtojys4G6+g==}
    dev: true

  /safe-buffer/5.2.1:
    resolution: {integrity: sha512-rp3So07KcdmmKbGvgaNxQSJr7bGVSVk5S9Eq1F+ppbRo70+YeaDxkw5Dd8NPN+GD6bjnYm2VuPuCXmpuYvmCXQ==}
    dev: true

  /safe-regex-test/1.0.0:
    resolution: {integrity: sha512-JBUUzyOgEwXQY1NuPtvcj/qcBDbDmEvWufhlnXZIm75DEHp+afM1r1ujJpJsV/gSM4t59tpDyPi1sd6ZaPFfsA==}
    dependencies:
      call-bind: 1.0.7
      get-intrinsic: 1.3.0
      is-regex: 1.1.4
    dev: true

  /safe-stable-stringify/2.4.3:
    resolution: {integrity: sha512-e2bDA2WJT0wxseVd4lsDP4+3ONX6HpMXQa1ZhFQ7SU+GjvORCmShbCMltrtIDfkYhVHrOcPtj+KhmDBdPdZD1g==}
    engines: {node: '>=10'}
    dev: true

  /safer-buffer/2.1.2:
    resolution: {integrity: sha512-YZo3K82SD7Riyi0E1EQPojLz7kpepnSQI9IyPbHHg1XXXevb5dJI7tpyN2ADxGcQbHG7vcyRHk0cbwqcQriUtg==}

  /sax/1.2.4:
    resolution: {integrity: sha512-NqVDv9TpANUjFm0N8uM5GxL36UgKi9/atZw+x7YFnQ8ckwFGKrl4xX4yWtrey3UJm5nP1kUbnYgLopqWNSRhWw==}

  /schema-utils/3.3.0:
    resolution: {integrity: sha512-pN/yOAvcC+5rQ5nERGuwrjLlYvLTbCibnZ1I7B1LaiAz9BRBlE9GMgE/eqV30P7aJQUf7Ddimy/RsbYO/GrVGg==}
    engines: {node: '>= 10.13.0'}
    dependencies:
      '@types/json-schema': 7.0.15
      ajv: 6.12.6
      ajv-keywords: 3.5.2_ajv@6.12.6
    dev: true

  /semver/5.7.2:
    resolution: {integrity: sha512-cBznnQ9KjJqU67B52RMC65CMarK2600WFnbkcaiwWq3xy/5haFJlshgnpjovMVJ+Hff49d8GEn0b87C5pDQ10g==}
    hasBin: true
    dev: true

  /semver/6.3.1:
    resolution: {integrity: sha512-BR7VvDCVHO+q2xBEWskxS6DJE1qRnb7DxzUrogb71CWoSficBxYsiAGd+Kl0mmq/MprG9yArRkyrQxTO6XjMzA==}
    hasBin: true
    dev: true

  /semver/7.5.4:
    resolution: {integrity: sha512-1bCSESV6Pv+i21Hvpxp3Dx+pSD8lIPt8uVjRrxAUt/nbswYc+tK6Y2btiULjd4+fnq15PX+nqQDC7Oft7WkwcA==}
    engines: {node: '>=10'}
    hasBin: true
    dependencies:
      lru-cache: 6.0.0

  /semver/7.6.0:
    resolution: {integrity: sha512-EnwXhrlwXMk9gKu5/flx5sv/an57AkRplG3hTK68W7FRDN+k+OWBj65M7719OkA82XLBxrcX0KSHj+X5COhOVg==}
    engines: {node: '>=10'}
    hasBin: true
    dependencies:
      lru-cache: 6.0.0
    dev: true

  /semver/7.7.1:
    resolution: {integrity: sha512-hlq8tAfn0m/61p4BVRcPzIGr6LKiMwo4VM6dGi6pt4qcRkmNzTcWq6eCEjEh+qXjkMDvPlOFFSGwQjoEa6gyMA==}
    engines: {node: '>=10'}
    hasBin: true

  /send/0.18.0:
    resolution: {integrity: sha512-qqWzuOjSFOuqPjFe4NOsMLafToQQwBSOEpS+FwEt3A2V3vKubTquT3vmLTQpFgMXp8AlFWFuP1qKaJZOtPpVXg==}
    engines: {node: '>= 0.8.0'}
    dependencies:
      debug: 2.6.9
      depd: 2.0.0
      destroy: 1.2.0
      encodeurl: 1.0.2
      escape-html: 1.0.3
      etag: 1.8.1
      fresh: 0.5.2
      http-errors: 2.0.0
      mime: 1.6.0
      ms: 2.1.3
      on-finished: 2.4.1
      range-parser: 1.2.1
      statuses: 2.0.1
    dev: true

  /send/0.19.0:
    resolution: {integrity: sha512-dW41u5VfLXu8SJh5bwRmyYUbAoSB3c9uQh6L8h/KtsFREPWpbX1lrljJo186Jc4nmci/sGUZ9a0a0J2zgfq2hw==}
    engines: {node: '>= 0.8.0'}
    dependencies:
      debug: 2.6.9
      depd: 2.0.0
      destroy: 1.2.0
      encodeurl: 1.0.2
      escape-html: 1.0.3
      etag: 1.8.1
      fresh: 0.5.2
      http-errors: 2.0.0
      mime: 1.6.0
      ms: 2.1.3
      on-finished: 2.4.1
      range-parser: 1.2.1
      statuses: 2.0.1
    dev: true

  /serialize-javascript/6.0.0:
    resolution: {integrity: sha512-Qr3TosvguFt8ePWqsvRfrKyQXIiW+nGbYpy8XK24NQHE83caxWt+mIymTT19DGFbNWNLfEwsrkSmN64lVWB9ag==}
    dependencies:
      randombytes: 2.1.0
    dev: true

  /serialize-javascript/6.0.1:
    resolution: {integrity: sha512-owoXEFjWRllis8/M1Q+Cw5k8ZH40e3zhp/ovX+Xr/vi1qj6QesbyXXViFbpNvWvPNAD62SutwEXavefrLJWj7w==}
    dependencies:
      randombytes: 2.1.0
    dev: true

  /serve-static/1.15.0:
    resolution: {integrity: sha512-XGuRDNjXUijsUL0vl6nSD7cwURuzEgglbOaFuZM9g3kwDXOWVTck0jLzjPzGD+TazWbboZYu52/9/XPdUgne9g==}
    engines: {node: '>= 0.8.0'}
    dependencies:
      encodeurl: 1.0.2
      escape-html: 1.0.3
      parseurl: 1.3.3
      send: 0.18.0
    dev: true

  /serve-static/1.16.2:
    resolution: {integrity: sha512-VqpjJZKadQB/PEbEwvFdO43Ax5dFBZ2UECszz8bQ7pi7wt//PWe1P6MN7eCnjsatYtBT6EuiClbjSWP2WrIoTw==}
    engines: {node: '>= 0.8.0'}
    dependencies:
      encodeurl: 2.0.0
      escape-html: 1.0.3
      parseurl: 1.3.3
      send: 0.19.0
    dev: true

  /set-function-length/1.2.2:
    resolution: {integrity: sha512-pgRc4hJ4/sNjWCSS9AmnS40x3bNMDTknHgL5UaMBTMyJnU90EgWh1Rz+MC9eFu4BuN/UwZjKQuY/1v3rM7HMfg==}
    engines: {node: '>= 0.4'}
    dependencies:
      define-data-property: 1.1.4
      es-errors: 1.3.0
      function-bind: 1.1.2
      get-intrinsic: 1.3.0
      gopd: 1.2.0
      has-property-descriptors: 1.0.2
    dev: true

  /set-function-name/2.0.1:
    resolution: {integrity: sha512-tMNCiqYVkXIZgc2Hnoy2IvC/f8ezc5koaRFkCjrpWzGpCd3qbZXPzVy9MAZzK1ch/X0jvSkojys3oqJN0qCmdA==}
    engines: {node: '>= 0.4'}
    dependencies:
      define-data-property: 1.1.4
      functions-have-names: 1.2.3
      has-property-descriptors: 1.0.2
    dev: true

  /setprototypeof/1.2.0:
    resolution: {integrity: sha512-E5LDX7Wrp85Kil5bhZv46j8jOeboKq5JMmYM3gVGdGH8xFpPWXUMsNrlODCrkoxMEeNi/XZIwuRvY4XNwYMJpw==}
    dev: true

  /shallow-clone/3.0.1:
    resolution: {integrity: sha512-/6KqX+GVUdqPuPPd2LxDDxzX6CAbjJehAAOKlNpqqUpAqPM6HeL8f+o3a+JsyGjn2lv0WY8UsTgUJjU9Ok55NA==}
    engines: {node: '>=8'}
    dependencies:
      kind-of: 6.0.3
    dev: true

  /shebang-command/1.2.0:
    resolution: {integrity: sha512-EV3L1+UQWGor21OmnvojK36mhg+TyIKDh3iFBKBohr5xeXIhNBcx8oWdgkTEEQ+BEFFYdLRuqMfd5L84N1V5Vg==}
    engines: {node: '>=0.10.0'}
    dependencies:
      shebang-regex: 1.0.0
    dev: true

  /shebang-command/2.0.0:
    resolution: {integrity: sha512-kHxr2zZpYtdmrN1qDjrrX/Z1rR1kG8Dx+gkpK1G4eXmvXswmcE1hTWBWYUzlraYw1/yZp6YuDY77YtvbN0dmDA==}
    engines: {node: '>=8'}
    dependencies:
      shebang-regex: 3.0.0

  /shebang-regex/1.0.0:
    resolution: {integrity: sha512-wpoSFAxys6b2a2wHZ1XpDSgD7N9iVjg29Ph9uV/uaP9Ex/KXlkTZTeddxDPSYQpgvzKLGJke2UU0AzoGCjNIvQ==}
    engines: {node: '>=0.10.0'}
    dev: true

  /shebang-regex/3.0.0:
    resolution: {integrity: sha512-7++dFhtcx3353uBaq8DDR4NuxBetBzC7ZQOhmTQInHEd6bSrXdiEyzCvG07Z44UYdLShWUyXt5M/yhz8ekcb1A==}
    engines: {node: '>=8'}

  /shell-quote/1.8.1:
    resolution: {integrity: sha512-6j1W9l1iAs/4xYBI1SYOVZyFcCis9b4KCLQ8fgAGG07QvzaRLVVRQvAy85yNmmZSjYjg4MWh4gNvlPujU/5LpA==}
    dev: true

  /side-channel/1.0.6:
    resolution: {integrity: sha512-fDW/EZ6Q9RiO8eFG8Hj+7u/oW+XrPTIChwCOM2+th2A6OblDtYYIpve9m+KvI9Z4C9qSEXlaGR6bTEYHReuglA==}
    engines: {node: '>= 0.4'}
    dependencies:
      call-bind: 1.0.7
      es-errors: 1.3.0
      get-intrinsic: 1.3.0
      object-inspect: 1.13.2
    dev: true

  /siginfo/2.0.0:
    resolution: {integrity: sha512-ybx0WO1/8bSBLEWXZvEd7gMW3Sn3JFlW3TvX1nREbDLRNQNaeNN8WK0meBwPdAaOI7TtRRRJn/Es1zhrrCHu7g==}
    dev: true

  /signal-exit/4.1.0:
    resolution: {integrity: sha512-bzyZ1e88w9O1iNJbKnOlvYTrWPDl46O1bG0D3XInv+9tkPrxrN8jUUTiFlDkkmKWgn1M6CfIA13SuGqOa9Korw==}
    engines: {node: '>=14'}

  /simple-swizzle/0.2.2:
    resolution: {integrity: sha512-JA//kQgZtbuY83m+xT+tXJkmJncGMTFT+C+g2h2R9uxkYIrE2yy9sgmcLhCnw57/WSD+Eh3J97FPEDFnbXnDUg==}
    dependencies:
      is-arrayish: 0.3.2
    dev: true

  /sinon/10.0.1:
    resolution: {integrity: sha512-1rf86mvW4Mt7JitEIgmNaLXaWnrWd/UrVKZZlL+kbeOujXVf9fmC4kQEQ/YeHoiIA23PLNngYWK+dngIx/AumA==}
    deprecated: Breaking change found in this patch version
    dependencies:
      '@sinonjs/commons': 1.8.6
      '@sinonjs/fake-timers': 7.1.2
      '@sinonjs/samsam': 6.1.3
      diff: 4.0.2
      nise: 5.1.4
      supports-color: 7.2.0
    dev: true

  /slash/3.0.0:
    resolution: {integrity: sha512-g9Q1haeby36OSStwb4ntCGGGaKsaVSjQ68fBxoQcutl5fS1vuY18H3wSt3jFyFtrkx+Kz0V1G85A4MyAdDMi2Q==}
    engines: {node: '>=8'}
    dev: true

  /slash/5.1.0:
    resolution: {integrity: sha512-ZA6oR3T/pEyuqwMgAKT0/hAv8oAXckzbkmR0UkUosQ+Mc4RxGoJkRmwHgHufaenlyAgE1Mxgpdcrf75y6XcnDg==}
    engines: {node: '>=14.16'}

  /smart-buffer/4.2.0:
    resolution: {integrity: sha512-94hK0Hh8rPqQl2xXc3HsaBoOXKV20MToPkcXvwbISWLEs+64sBq5kFgn2kJDHb1Pry9yrP0dxrCI9RRci7RXKg==}
    engines: {node: '>= 6.0.0', npm: '>= 3.0.0'}
    dev: true

  /socket.io-adapter/2.5.2:
    resolution: {integrity: sha512-87C3LO/NOMc+eMcpcxUBebGjkpMDkNBS9tf7KJqcDsmL936EChtVva71Dw2q4tQcuVC+hAUy4an2NO/sYXmwRA==}
    dependencies:
      ws: 8.11.0
    transitivePeerDependencies:
      - bufferutil
      - utf-8-validate
    dev: true

  /socket.io-parser/4.2.4:
    resolution: {integrity: sha512-/GbIKmo8ioc+NIWIhwdecY0ge+qVBSMdgxGygevmdHj24bsfgtCmcUUcQ5ZzcylGFHsN3k4HB4Cgkl96KVnuew==}
    engines: {node: '>=10.0.0'}
    dependencies:
      '@socket.io/component-emitter': 3.1.0
      debug: 4.3.4
    transitivePeerDependencies:
      - supports-color
    dev: true

  /socket.io/4.7.2:
    resolution: {integrity: sha512-bvKVS29/I5fl2FGLNHuXlQaUH/BlzX1IN6S+NKLNZpBsPZIDH+90eQmCs2Railn4YUiww4SzUedJ6+uzwFnKLw==}
    engines: {node: '>=10.2.0'}
    dependencies:
      accepts: 1.3.8
      base64id: 2.0.0
      cors: 2.8.5
      debug: 4.3.4
      engine.io: 6.5.2
      socket.io-adapter: 2.5.2
      socket.io-parser: 4.2.4
    transitivePeerDependencies:
      - bufferutil
      - supports-color
      - utf-8-validate
    dev: true

  /socks-proxy-agent/8.0.5:
    resolution: {integrity: sha512-HehCEsotFqbPW9sJ8WVYB6UbmIMv7kUUORIF2Nncq4VQvBfNBLibW9YZR5dlYCSUhwcD628pRllm7n+E+YTzJw==}
    engines: {node: '>= 14'}
    dependencies:
      agent-base: 7.1.3
      debug: 4.4.0
      socks: 2.8.4
    transitivePeerDependencies:
      - supports-color
    dev: true

  /socks/2.8.4:
    resolution: {integrity: sha512-D3YaD0aRxR3mEcqnidIs7ReYJFVzWdd6fXJYUM8ixcQcJRGTka/b3saV0KflYhyVJXKhb947GndU35SxYNResQ==}
    engines: {node: '>= 10.0.0', npm: '>= 3.0.0'}
    dependencies:
      ip-address: 9.0.5
      smart-buffer: 4.2.0
    dev: true

  /source-map-js/1.2.0:
    resolution: {integrity: sha512-itJW8lvSA0TXEphiRoawsCksnlf8SyvmFzIhltqAHluXd88pkCd+cXJVHTDwdCr0IzwptSm035IHQktUu1QUMg==}
    engines: {node: '>=0.10.0'}
    dev: true

  /source-map-loader/1.1.3_webpack@5.88.2:
    resolution: {integrity: sha512-6YHeF+XzDOrT/ycFJNI53cgEsp/tHTMl37hi7uVyqFAlTXW109JazaQCkbc+jjoL2637qkH1amLi+JzrIpt5lA==}
    engines: {node: '>= 10.13.0'}
    peerDependencies:
      webpack: ^4.0.0 || ^5.0.0
    dependencies:
      abab: 2.0.6
      iconv-lite: 0.6.3
      loader-utils: 2.0.4
      schema-utils: 3.3.0
      source-map: 0.6.1
      webpack: 5.88.2_webpack-cli@4.10.0
      whatwg-mimetype: 2.3.0
    dev: true

  /source-map-support/0.5.21:
    resolution: {integrity: sha512-uBHU3L3czsIyYXKX88fdrGovxdSCoTGDRZ6SYXtSRxLZUzHg5P/66Ht6uoUlHu9EZod+inXhKo3qQgwXUT/y1w==}
    dependencies:
      buffer-from: 1.1.2
      source-map: 0.6.1

  /source-map/0.6.1:
    resolution: {integrity: sha512-UjgapumWlbMhkBgzT7Ykc5YXUT46F0iKu8SGXq0bcwP5dz/h0Plj6enJqjz1Zbq2l5WaqYnrVbwWOWMyF3F47g==}
    engines: {node: '>=0.10.0'}

  /spdx-correct/3.2.0:
    resolution: {integrity: sha512-kN9dJbvnySHULIluDHy32WHRUu3Og7B9sbY7tsFLctQkIqnMh3hErYgdMjTYuqmcXX+lK5T1lnUt3G7zNswmZA==}
    dependencies:
      spdx-expression-parse: 3.0.1
      spdx-license-ids: 3.0.15
    dev: true

  /spdx-exceptions/2.3.0:
    resolution: {integrity: sha512-/tTrYOC7PPI1nUAgx34hUpqXuyJG+DTHJTnIULG4rDygi4xu/tfgmq1e1cIRwRzwZgo4NLySi+ricLkZkw4i5A==}
    dev: true

  /spdx-expression-parse/3.0.1:
    resolution: {integrity: sha512-cbqHunsQWnJNE6KhVSMsMeH5H/L9EpymbzqTQ3uLwNCLZ1Q481oWaofqH7nO6V07xlXwY6PhQdQ2IedWx/ZK4Q==}
    dependencies:
      spdx-exceptions: 2.3.0
      spdx-license-ids: 3.0.15
    dev: true

  /spdx-license-ids/3.0.15:
    resolution: {integrity: sha512-lpT8hSQp9jAKp9mhtBU4Xjon8LPGBvLIuBiSVhMEtmLecTh2mO0tlqrAMp47tBXzMr13NJMQ2lf7RpQGLJ3HsQ==}
    dev: true

  /sprintf-js/1.0.3:
    resolution: {integrity: sha512-D9cPgkvLlV3t3IzL0D0YLvGA9Ahk4PcvVwUbN0dSGr1aP0Nrt4AEnTUbuGvquEC0mA64Gqt1fzirlRs5ibXx8g==}
    dev: true

  /sprintf-js/1.1.3:
    resolution: {integrity: sha512-Oo+0REFV59/rz3gfJNKQiBlwfHaSESl1pcGyABQsnnIfWOFt6JNj5gCog2U6MLZ//IGYD+nA8nI+mTShREReaA==}
    dev: true

  /sshpk/1.17.0:
    resolution: {integrity: sha512-/9HIEs1ZXGhSPE8X6Ccm7Nam1z8KcoCqPdI7ecm1N33EzAetWahvQWVqLZtaZQ+IDKX4IyA2o0gBzqIMkAagHQ==}
    engines: {node: '>=0.10.0'}
    hasBin: true
    dependencies:
      asn1: 0.2.6
      assert-plus: 1.0.0
      bcrypt-pbkdf: 1.0.2
      dashdash: 1.14.1
      ecc-jsbn: 0.1.2
      getpass: 0.1.7
      jsbn: 0.1.1
      safer-buffer: 2.1.2
      tweetnacl: 0.14.5
    dev: true

  /stack-trace/0.0.10:
    resolution: {integrity: sha512-KGzahc7puUKkzyMt+IqAep+TVNbKP+k2Lmwhub39m1AsTSkaDutx56aDCo+HLDzf/D26BIHTJWNiTG1KAJiQCg==}
    dev: true

  /stackback/0.0.2:
    resolution: {integrity: sha512-1XMJE5fQo1jGH6Y/7ebnwPOBEkIEnT4QF32d5R1+VXdXveM0IBMJt8zfaxX1P3QhVwrYe+576+jkANtSS2mBbw==}
    dev: true

  /statuses/1.5.0:
    resolution: {integrity: sha512-OpZ3zP+jT1PI7I8nemJX4AKmAX070ZkYPVWV/AaKTJl+tXCTGyVdC1a4SL8RUQYEwk/f34ZX8UTykN68FwrqAA==}
    engines: {node: '>= 0.6'}
    dev: true

  /statuses/2.0.1:
    resolution: {integrity: sha512-RwNA9Z/7PrK06rYLIzFMlaF+l73iwpzsqRIFgbMLbTcLD6cOao82TaWefPXQvB2fOC4AjuYSEndS7N/mTCbkdQ==}
    engines: {node: '>= 0.8'}
    dev: true

  /std-env/3.7.0:
    resolution: {integrity: sha512-JPbdCEQLj1w5GilpiHAx3qJvFndqybBysA3qUOnznweH4QbNYUsW/ea8QzSrnh0vNsezMMw5bcVool8lM0gwzg==}
    dev: true

  /stealthy-require/1.1.1:
    resolution: {integrity: sha512-ZnWpYnYugiOVEY5GkcuJK1io5V8QmNYChG62gSit9pQVGErXtrKuPC55ITaVSukmMta5qpMU7vqLt2Lnni4f/g==}
    engines: {node: '>=0.10.0'}
    dev: true

  /stop-iteration-iterator/1.0.0:
    resolution: {integrity: sha512-iCGQj+0l0HOdZ2AEeBADlsRC+vsnDsZsbdSiH1yNSjcfKM7fdpCMfqAL/dwF5BLiw/XhRft/Wax6zQbhq2BcjQ==}
    engines: {node: '>= 0.4'}
    dependencies:
      internal-slot: 1.0.5
    dev: true

  /stoppable/1.1.0:
    resolution: {integrity: sha512-KXDYZ9dszj6bzvnEMRYvxgeTHU74QBFL54XKtP3nyMuJ81CFYtABZ3bAzL2EdFUaEwJOBOgENyFj3R7oTzDyyw==}
    engines: {node: '>=4', npm: '>=6'}
    dev: true

  /streamroller/3.1.5:
    resolution: {integrity: sha512-KFxaM7XT+irxvdqSP1LGLgNWbYN7ay5owZ3r/8t77p+EtSUAfUgtl7be3xtqtOmGUl9K9YPO2ca8133RlTjvKw==}
    engines: {node: '>=8.0'}
    dependencies:
      date-format: 4.0.14
      debug: 4.4.0
      fs-extra: 8.1.0
    transitivePeerDependencies:
      - supports-color
    dev: true

  /streamsearch/1.1.0:
    resolution: {integrity: sha512-Mcc5wHehp9aXz1ax6bZUyY5afg9u2rv5cqQI3mRrYkGC8rW2hM02jWuwjtL++LS5qinSyhj2QfLyNsuc+VsExg==}
    engines: {node: '>=10.0.0'}
    dev: true

  /streamx/2.15.6:
    resolution: {integrity: sha512-q+vQL4AAz+FdfT137VF69Cc/APqUbxy+MDOImRrMvchJpigHj9GksgDU2LYbO9rx7RX6osWgxJB2WxhYv4SZAw==}
    dependencies:
      fast-fifo: 1.3.2
      queue-tick: 1.0.1
    dev: true

  /string-argv/0.3.2:
    resolution: {integrity: sha512-aqD2Q0144Z+/RqG52NeHEkZauTAUWJO8c6yTftGJKO3Tja5tUgIfmIl6kExvhtxSDP7fXB6DvzkfMpCd/F3G+Q==}
    engines: {node: '>=0.6.19'}
    dev: true

  /string-width/4.2.3:
    resolution: {integrity: sha512-wKyQRQpjJ0sIp62ErSZdGsjMJWsap5oRNihHhu6G7JVO/9jIB6UyevL+tXuOqrng8j/cxKTWyWUwvSTriiZz/g==}
    engines: {node: '>=8'}
    dependencies:
      emoji-regex: 8.0.0
      is-fullwidth-code-point: 3.0.0
      strip-ansi: 6.0.1

  /string-width/5.1.2:
    resolution: {integrity: sha512-HnLOCR3vjcY8beoNLtcjZ5/nxn2afmME6lhrDrebokqMap+XbeW8n9TXpPDOqdGK5qcI3oT0GKTW6wC7EMiVqA==}
    engines: {node: '>=12'}
    dependencies:
      eastasianwidth: 0.2.0
      emoji-regex: 9.2.2
      strip-ansi: 7.1.0

  /string.prototype.padend/3.1.5:
    resolution: {integrity: sha512-DOB27b/2UTTD+4myKUFh+/fXWcu/UDyASIXfg+7VzoCNNGOfWvoyU/x5pvVHr++ztyt/oSYI1BcWBBG/hmlNjA==}
    engines: {node: '>= 0.4'}
    dependencies:
      call-bind: 1.0.7
      define-properties: 1.2.1
      es-abstract: 1.22.2
    dev: true

  /string.prototype.repeat/0.2.0:
    resolution: {integrity: sha512-1BH+X+1hSthZFW+X+JaUkjkkUPwIlLEMJBLANN3hOob3RhEk5snLWNECDnYbgn/m5c5JV7Ersu1Yubaf+05cIA==}
    dev: true

  /string.prototype.trim/1.2.8:
    resolution: {integrity: sha512-lfjY4HcixfQXOfaqCvcBuOIapyaroTXhbkfJN3gcB1OtyupngWK4sEET9Knd0cXd28kTUqu/kHoV4HKSJdnjiQ==}
    engines: {node: '>= 0.4'}
    dependencies:
      call-bind: 1.0.7
      define-properties: 1.2.1
      es-abstract: 1.22.2
    dev: true

  /string.prototype.trimend/1.0.7:
    resolution: {integrity: sha512-Ni79DqeB72ZFq1uH/L6zJ+DKZTkOtPIHovb3YZHQViE+HDouuU4mBrLOLDn5Dde3RF8qw5qVETEjhu9locMLvA==}
    dependencies:
      call-bind: 1.0.7
      define-properties: 1.2.1
      es-abstract: 1.22.2
    dev: true

  /string.prototype.trimstart/1.0.7:
    resolution: {integrity: sha512-NGhtDFu3jCEm7B4Fy0DpLewdJQOZcQ0rGbwQ/+stjnrp2i+rlKeCvos9hOIeCmqwratM47OBxY7uFZzjxHXmrg==}
    dependencies:
      call-bind: 1.0.7
      define-properties: 1.2.1
      es-abstract: 1.22.2
    dev: true

  /string_decoder/1.1.1:
    resolution: {integrity: sha512-n/ShnvDi6FHbbVfviro+WojiFzv+s8MPMHBczVePfUpDJLwoLT0ht1l4YwBCbi8pJAveEEdnkHyPyTP/mzRfwg==}
    dependencies:
      safe-buffer: 5.1.2
    dev: true

  /string_decoder/1.3.0:
    resolution: {integrity: sha512-hkRX8U1WjJFd8LsDJ2yQ/wWWxaopEsABU1XfkM8A+j0+85JAGppt16cr1Whg6KIbb4okU6Mql6BOj+uup/wKeA==}
    dependencies:
      safe-buffer: 5.2.1
    dev: true

  /strip-ansi/6.0.1:
    resolution: {integrity: sha512-Y38VPSHcqkFrCpFnQ9vuSXmquuv5oXOKpGeT6aGrr3o3Gc9AlVa6JBfUSOCnbxGGZF+/0ooI7KrPuUSztUdU5A==}
    engines: {node: '>=8'}
    dependencies:
      ansi-regex: 5.0.1

  /strip-ansi/7.1.0:
    resolution: {integrity: sha512-iq6eVVI64nQQTRYq2KtEg2d2uU7LElhTJwsH4YzIHZshxlgZms/wIc4VoDQTlG/IvVIrBKG06CrZnp0qv7hkcQ==}
    engines: {node: '>=12'}
    dependencies:
      ansi-regex: 6.0.1

  /strip-bom/3.0.0:
    resolution: {integrity: sha512-vavAMRXOgBVNF6nyEEmL3DBK19iRpDcoIwW+swQ+CbGiu7lju6t+JklA1MHweoWtadgt4ISVUsXLyDq34ddcwA==}
    engines: {node: '>=4'}
    dev: true

  /strip-final-newline/3.0.0:
    resolution: {integrity: sha512-dOESqjYr96iWYylGObzd39EuNTa5VJxyvVAEm5Jnh7KGo75V43Hk1odPQkNDyXNmUR6k+gEiDVXnjB8HJ3crXw==}
    engines: {node: '>=12'}
    dev: true

  /strip-json-comments/3.1.1:
    resolution: {integrity: sha512-6fPc+R4ihwqP6N/aIv2f1gMH8lOVtWQHoqC4yK6oSDVVocumAsfCqjkXnqiYMhmMwS/mEHLp7Vehlt3ql6lEig==}
    engines: {node: '>=8'}
    dev: true

  /strip-literal/2.1.0:
    resolution: {integrity: sha512-Op+UycaUt/8FbN/Z2TWPBLge3jWrP3xj10f3fnYxf052bKuS3EKs1ZQcVGjnEMdsNVAM+plXRdmjrZ/KgG3Skw==}
    dependencies:
      js-tokens: 9.0.0
    dev: true

  /strnum/1.0.5:
    resolution: {integrity: sha512-J8bbNyKKXl5qYcR36TIO8W3mVGVHrmmxsd5PAItGkmyzwJvybiw2IVq5nqd0i4LSNSkB/sx9VHllbfFdr9k1JA==}
    dev: true

  /supports-color/5.5.0:
    resolution: {integrity: sha512-QjVjwdXIt408MIiAqCX4oUKsgU2EqAGzs2Ppkm4aQYbjm+ZEWEcW4SfFNTr4uMNZma0ey4f5lgLrkB0aX0QMow==}
    engines: {node: '>=4'}
    dependencies:
      has-flag: 3.0.0
    dev: true

  /supports-color/7.2.0:
    resolution: {integrity: sha512-qpCAvRl9stuOHveKsn7HncJRvv501qIacKzQlO/+Lwxc9+0q2wLyv4Dfvt80/DPn2pqOBsJdDiogXGR9+OvwRw==}
    engines: {node: '>=8'}
    dependencies:
      has-flag: 4.0.0
    dev: true

  /supports-color/8.1.1:
    resolution: {integrity: sha512-MpUEN2OodtUzxvKQl72cUF7RQ5EiHsGvSsVG0ia9c5RbWGL2CI4C7EpPS8UTBIplnlzZiNuV56w+FuNxy3ty2Q==}
    engines: {node: '>=10'}
    dependencies:
      has-flag: 4.0.0
    dev: true

  /supports-preserve-symlinks-flag/1.0.0:
    resolution: {integrity: sha512-ot0WnXS9fgdkgIcePe6RHNk1WA8+muPa6cSjeR3V8K27q9BB1rTE3R1p7Hv0z1ZyAc8s6Vvv8DIyWf681MAt0w==}
    engines: {node: '>= 0.4'}
    dev: true

  /tapable/2.2.1:
    resolution: {integrity: sha512-GNzQvQTOIP6RyTfE2Qxb8ZVlNmw0n88vp1szwWRimP02mnTsx3Wtn5qRdqY9w2XduFNUgvOwhNnQsjwCp+kqaQ==}
    engines: {node: '>=6'}
    dev: true

  /tar-fs/3.0.5:
    resolution: {integrity: sha512-JOgGAmZyMgbqpLwct7ZV8VzkEB6pxXFBVErLtb+XCOqzc6w1xiWKI9GVd6bwk68EX7eJ4DWmfXVmq8K2ziZTGg==}
    dependencies:
      pump: 3.0.0
      tar-stream: 3.1.6
    optionalDependencies:
      bare-fs: 2.2.2
      bare-path: 2.1.0
    dev: true

  /tar-stream/3.1.6:
    resolution: {integrity: sha512-B/UyjYwPpMBv+PaFSWAmtYjwdrlEaZQEhMIBFNC5oEG8lpiW8XjcSdmEaClj28ArfKScKHs2nshz3k2le6crsg==}
    dependencies:
      b4a: 1.6.4
      fast-fifo: 1.3.2
      streamx: 2.15.6
    dev: true

  /tar/7.4.3:
    resolution: {integrity: sha512-5S7Va8hKfV7W5U6g3aYxXmlPoZVAwUMy9AOKyF2fVuZa2UD3qZjg578OrLRt8PcNN1PleVaL/5/yYATNL0ICUw==}
    engines: {node: '>=18'}
    dependencies:
      '@isaacs/fs-minipass': 4.0.1
      chownr: 3.0.0
      minipass: 7.1.2
      minizlib: 3.0.1
      mkdirp: 3.0.1
      yallist: 5.0.0

  /temporal-polyfill/0.2.5:
    resolution: {integrity: sha512-ye47xp8Cb0nDguAhrrDS1JT1SzwEV9e26sSsrWzVu+yPZ7LzceEcH0i2gci9jWfOfSCCgM3Qv5nOYShVUUFUXA==}
    dependencies:
      temporal-spec: 0.2.4

  /temporal-spec/0.2.4:
    resolution: {integrity: sha512-lDMFv4nKQrSjlkHKAlHVqKrBG4DyFfa9F74cmBZ3Iy3ed8yvWnlWSIdi4IKfSqwmazAohBNwiN64qGx4y5Q3IQ==}

  /terser-webpack-plugin/5.3.9_webpack@5.88.2:
    resolution: {integrity: sha512-ZuXsqE07EcggTWQjXUj+Aot/OMcD0bMKGgF63f7UxYcu5/AJF53aIpK1YoP5xR9l6s/Hy2b+t1AM0bLNPRuhwA==}
    engines: {node: '>= 10.13.0'}
    peerDependencies:
      '@swc/core': '*'
      esbuild: '*'
      uglify-js: '*'
      webpack: ^5.1.0
    peerDependenciesMeta:
      '@swc/core':
        optional: true
      esbuild:
        optional: true
      uglify-js:
        optional: true
    dependencies:
      '@jridgewell/trace-mapping': 0.3.25
      jest-worker: 27.5.1
      schema-utils: 3.3.0
      serialize-javascript: 6.0.1
      terser: 5.20.0
      webpack: 5.88.2_webpack-cli@4.10.0
    dev: true

  /terser/5.20.0:
    resolution: {integrity: sha512-e56ETryaQDyebBwJIWYB2TT6f2EZ0fL0sW/JRXNMN26zZdKi2u/E/5my5lG6jNxym6qsrVXfFRmOdV42zlAgLQ==}
    engines: {node: '>=10'}
    hasBin: true
    dependencies:
      '@jridgewell/source-map': 0.3.5
      acorn: 8.11.3
      commander: 2.20.3
      source-map-support: 0.5.21
    dev: true

  /test-exclude/6.0.0:
    resolution: {integrity: sha512-cAGWPIyOHU6zlmg88jwm7VRyXnMN7iV68OGAbYDk/Mh/xC/pzVPlQtY6ngoIH/5/tciuhGfvESU8GrHrcxD56w==}
    engines: {node: '>=8'}
    dependencies:
      '@istanbuljs/schema': 0.1.3
      glob: 7.2.3
      minimatch: 3.1.2
    dev: true

  /text-hex/1.0.0:
    resolution: {integrity: sha512-uuVGNWzgJ4yhRaNSiubPY7OjISw4sw4E5Uv0wbjp+OzcbmVU/rsT8ujgcXJhn9ypzsgr5vlzpPqP+MBBKcGvbg==}
    dev: true

  /text-table/0.2.0:
    resolution: {integrity: sha512-N+8UisAXDGk8PFXP4HAzVR9nbfmVJ3zYLAWiTIoqC5v5isinhr+r5uaO8+7r3BMfuNIufIsA7RdpVgacC2cSpw==}
    dev: true

  /through/2.3.8:
    resolution: {integrity: sha512-w89qg7PI8wAdvX60bMDP+bFoD5Dvhm9oLheFp5O4a2QF0cSBGsBX4qZmadPMvVqlLJBBci+WqGGOAPvcDeNSVg==}
    dev: true

  /tinybench/2.8.0:
    resolution: {integrity: sha512-1/eK7zUnIklz4JUUlL+658n58XO2hHLQfSk1Zf2LKieUjxidN16eKFEoDEfjHc3ohofSSqK3X5yO6VGb6iW8Lw==}
    dev: true

  /tinypool/0.8.4:
    resolution: {integrity: sha512-i11VH5gS6IFeLY3gMBQ00/MmLncVP7JLXOw1vlgkytLmJK7QnEr7NXf0LBdxfmNPAeyetukOk0bOYrJrFGjYJQ==}
    engines: {node: '>=14.0.0'}
    dev: true

  /tinyspy/2.2.1:
    resolution: {integrity: sha512-KYad6Vy5VDWV4GH3fjpseMQ/XU2BhIYP7Vzd0LG44qRWm/Yt2WCOTicFdvmgo6gWaqooMQCawTtILVQJupKu7A==}
    engines: {node: '>=14.0.0'}
    dev: true

  /tmp/0.0.33:
    resolution: {integrity: sha512-jRCJlojKnZ3addtTOjdIqoRuPEKBvNXcGYqzO6zWZX8KfKEpnGY5jfggJQ3EjKuu8D4bJRr0y+cYJFmYbImXGw==}
    engines: {node: '>=0.6.0'}
    dependencies:
      os-tmpdir: 1.0.2

  /tmp/0.2.1:
    resolution: {integrity: sha512-76SUhtfqR2Ijn+xllcI5P1oyannHNHByD80W1q447gU3mp9G9PSpGdWmjUOHRDPiHYacIk66W7ubDTuPF3BEtQ==}
    engines: {node: '>=8.17.0'}
    dependencies:
      rimraf: 3.0.2
    dev: true

  /to-fast-properties/2.0.0:
    resolution: {integrity: sha512-/OaKK0xYrs3DmxRYqL/yDc+FxFUVYhDlXMhRmv3z915w2HF1tnN1omB354j8VUGO/hbRzyD6Y3sA7v7GS/ceog==}
    engines: {node: '>=4'}
    dev: true

  /to-regex-range/5.0.1:
    resolution: {integrity: sha512-65P7iz6X5yEr1cwcgvQxbbIw7Uk3gOy5dIdtZ4rDveLqhrdJP+Li/Hx6tyK0NEb+2GCyneCMJiGqrADCSNk8sQ==}
    engines: {node: '>=8.0'}
    dependencies:
      is-number: 7.0.0

  /toidentifier/1.0.1:
    resolution: {integrity: sha512-o5sSPKEkg/DIQNmH43V0/uerLrpzVedkUh8tGNvaeXpfpuwjKenlSox/2O/BTlZUtEe+JG7s5YhEz608PlAHRA==}
    engines: {node: '>=0.6'}
    dev: true

  /tough-cookie/2.5.0:
    resolution: {integrity: sha512-nlLsUzgm1kfLXSXfRZMc1KLAugd4hqJHDTvc2hDIwS3mZAfMEuMbc03SujMF+GEcpaX/qboeycw6iO8JwVv2+g==}
    engines: {node: '>=0.8'}
    dependencies:
      psl: 1.9.0
      punycode: 2.3.0
    dev: true

  /tr46/0.0.3:
    resolution: {integrity: sha512-N3WMsuqV66lT30CrXNbEjx4GEwlow3v6rr4mCcv6prnfwhS01rkgyFdjPNBYd9br7LpXV1+Emh01fHnq2Gdgrw==}

  /triple-beam/1.4.1:
    resolution: {integrity: sha512-aZbgViZrg1QNcG+LULa7nhZpJTZSLm/mXnHXnbAbjmN5aSa0y7V+wvv6+4WaBtpISJzThKy+PIPxc1Nq1EJ9mg==}
    engines: {node: '>= 14.0.0'}
    dev: true

  /ts-api-utils/1.0.3_typescript@5.7.3:
    resolution: {integrity: sha512-wNMeqtMz5NtwpT/UZGY5alT+VoKdSsOOP/kqHFcUW1P/VRhH2wJ48+DN2WwUliNbQ976ETwDL0Ifd2VVvgonvg==}
    engines: {node: '>=16.13.0'}
    peerDependencies:
      typescript: '>=4.2.0'
    dependencies:
      typescript: 5.7.3
    dev: true

  /ts-morph/23.0.0:
    resolution: {integrity: sha512-FcvFx7a9E8TUe6T3ShihXJLiJOiqyafzFKUO4aqIHDUCIvADdGNShcbc2W5PMr3LerXRv7mafvFZ9lRENxJmug==}
    dependencies:
      '@ts-morph/common': 0.24.0
      code-block-writer: 13.0.2
    dev: false

  /ts-node/10.9.1_kvrd7jc7gssuu44p4iocjrahny:
    resolution: {integrity: sha512-NtVysVPkxxrwFGUUxGYhfux8k78pQB3JqYBXlLRZgdGUqTO5wU/UyHop5p70iEbGhB7q5KmiZiU0Y3KlJrScEw==}
    hasBin: true
    peerDependencies:
      '@swc/core': '>=1.2.50'
      '@swc/wasm': '>=1.2.50'
      '@types/node': '*'
      typescript: '>=2.7'
    peerDependenciesMeta:
      '@swc/core':
        optional: true
      '@swc/wasm':
        optional: true
    dependencies:
      '@cspotcode/source-map-support': 0.8.1
      '@tsconfig/node10': 1.0.9
      '@tsconfig/node12': 1.0.11
      '@tsconfig/node14': 1.0.3
      '@tsconfig/node16': 1.0.4
      '@types/node': 18.18.0
      acorn: 8.10.0
      acorn-walk: 8.2.0
      arg: 4.1.3
      create-require: 1.1.1
      diff: 4.0.2
      make-error: 1.3.6
      typescript: 5.7.3
      v8-compile-cache-lib: 3.0.1
      yn: 3.1.1
    dev: true

  /ts-node/8.10.2_typescript@5.7.3:
    resolution: {integrity: sha512-ISJJGgkIpDdBhWVu3jufsWpK3Rzo7bdiIXJjQc0ynKxVOVcg2oIrf2H2cejminGrptVc6q6/uynAHNCuWGbpVA==}
    engines: {node: '>=6.0.0'}
    hasBin: true
    peerDependencies:
      typescript: '>=2.7'
    dependencies:
      arg: 4.1.3
      diff: 4.0.2
      make-error: 1.3.6
      source-map-support: 0.5.21
      typescript: 5.7.3
      yn: 3.1.1
    dev: true

  /tslib/2.6.2:
    resolution: {integrity: sha512-AEYxH93jGFPn/a2iVAwW87VuUIkR1FVUKB77NwMF7nBTDkDrrT/Hpt/IrCJ0QXhW27jTBDcf5ZY7w6RiqTMw2Q==}

  /tsx/4.17.0:
    resolution: {integrity: sha512-eN4mnDA5UMKDt4YZixo9tBioibaMBpoxBkD+rIPAjVmYERSG0/dWEY1CEFuV89CgASlKL499q8AhmkMnnjtOJg==}
    engines: {node: '>=18.0.0'}
    hasBin: true
    dependencies:
      esbuild: 0.23.0
      get-tsconfig: 4.7.6
    optionalDependencies:
      fsevents: 2.3.3
    dev: true

  /tunnel-agent/0.6.0:
    resolution: {integrity: sha512-McnNiV1l8RYeY8tBgEpuodCC1mLUdbSN+CYBL7kJsJNInOP8UjDDEwdk6Mw60vdLLrr5NHKZhMAOSrR2NZuQ+w==}
    dependencies:
      safe-buffer: 5.2.1
    dev: true

  /tunnel/0.0.6:
    resolution: {integrity: sha512-1h/Lnq9yajKY2PEbBadPXj3VxsDDu844OnaAo52UVmIzIvwwtBPIuNvkjuzBlTWpfJyUbG3ez0KSBibQkj4ojg==}
    engines: {node: '>=0.6.11 <=0.7.0 || >=0.7.3'}

  /tweetnacl/0.14.5:
    resolution: {integrity: sha512-KXXFFdAbFXY4geFIwoyNK+f5Z1b7swfXABfL7HXCmoIWMKU3dmS26672A4EeQtDzLKy7SXmfBu51JolvEKwtGA==}
    dev: true

  /type-check/0.4.0:
    resolution: {integrity: sha512-XleUoc9uwGXqjWwXaUTZAmzMcFZ5858QA2vvx1Ur5xIcixXIP+8LnFDgRplU30us6teqdlskFfu+ae4K79Ooew==}
    engines: {node: '>= 0.8.0'}
    dependencies:
      prelude-ls: 1.2.1
    dev: true

  /type-detect/4.0.8:
    resolution: {integrity: sha512-0fr/mIH1dlO+x7TlcMy+bIDqKPsw/70tVyeHW787goQjhmqaZe10uwLujubK9q9Lg6Fiho1KUKDYz0Z7k7g5/g==}
    engines: {node: '>=4'}
    dev: true

  /type-fest/0.20.2:
    resolution: {integrity: sha512-Ne+eE4r0/iWnpAxD852z3A+N0Bt5RN//NjJwRd2VFHEmrywxf5vsZlh4R6lixl6B+wz/8d+maTSAkN1FIkI3LQ==}
    engines: {node: '>=10'}
    dev: true

  /type-fest/0.21.3:
    resolution: {integrity: sha512-t0rzBq87m3fVcduHDUFhKmyyX+9eo6WQjZvf51Ea/M0Q7+T374Jp1aUiyUl0GKxp8M/OETVHSDvmkyPgvX+X2w==}
    engines: {node: '>=10'}

  /type-is/1.6.18:
    resolution: {integrity: sha512-TkRKr9sUTxEH8MdfuCSP7VizJyzRNMjj2J2do2Jr3Kym598JVdEksuzPQCnlFPW4ky9Q+iA+ma9BGm06XQBy8g==}
    engines: {node: '>= 0.6'}
    dependencies:
      media-typer: 0.3.0
      mime-types: 2.1.35
    dev: true

  /typed-array-buffer/1.0.0:
    resolution: {integrity: sha512-Y8KTSIglk9OZEr8zywiIHG/kmQ7KWyjseXs1CbSo8vC42w7hg2HgYTxSWwP0+is7bWDc1H+Fo026CpHFwm8tkw==}
    engines: {node: '>= 0.4'}
    dependencies:
      call-bind: 1.0.7
      get-intrinsic: 1.3.0
      is-typed-array: 1.1.12
    dev: true

  /typed-array-byte-length/1.0.0:
    resolution: {integrity: sha512-Or/+kvLxNpeQ9DtSydonMxCx+9ZXOswtwJn17SNLvhptaXYDJvkFFP5zbfU/uLmvnBJlI4yrnXRxpdWH/M5tNA==}
    engines: {node: '>= 0.4'}
    dependencies:
      call-bind: 1.0.7
      for-each: 0.3.3
      has-proto: 1.0.1
      is-typed-array: 1.1.12
    dev: true

  /typed-array-byte-offset/1.0.0:
    resolution: {integrity: sha512-RD97prjEt9EL8YgAgpOkf3O4IF9lhJFr9g0htQkm0rchFp/Vx7LW5Q8fSXXub7BXAODyUQohRMyOc3faCPd0hg==}
    engines: {node: '>= 0.4'}
    dependencies:
      available-typed-arrays: 1.0.5
      call-bind: 1.0.7
      for-each: 0.3.3
      has-proto: 1.0.1
      is-typed-array: 1.1.12
    dev: true

  /typed-array-length/1.0.4:
    resolution: {integrity: sha512-KjZypGq+I/H7HI5HlOoGHkWUUGq+Q0TPhQurLbyrVrvnKTBgzLhIJ7j6J/XTQOi0d1RjyZ0wdas8bKs2p0x3Ng==}
    dependencies:
      call-bind: 1.0.7
      for-each: 0.3.3
      is-typed-array: 1.1.12
    dev: true

  /typedarray/0.0.6:
    resolution: {integrity: sha512-/aCDEGatGvZ2BIk+HmLf4ifCJFwvKFNb9/JeZPMulfgFracn9QFcAf5GO8B/mweUjSoblS5In0cWhqpfs/5PQA==}
    dev: true

  /typescript/5.4.2:
    resolution: {integrity: sha512-+2/g0Fds1ERlP6JsakQQDXjZdZMM+rqpamFZJEKh4kwTIn3iDkgKtby0CeNd5ATNZ4Ry1ax15TMx0W2V+miizQ==}
    engines: {node: '>=14.17'}
    hasBin: true
    dev: true

  /typescript/5.7.3:
    resolution: {integrity: sha512-84MVSjMEHP+FQRPy3pX9sTVV/INIex71s9TL2Gm5FG/WG1SqXeKyZ0k7/blY/4FdOzI12CBy1vGc4og/eus0fw==}
    engines: {node: '>=14.17'}
    hasBin: true
    dev: true

  /ua-parser-js/0.7.36:
    resolution: {integrity: sha512-CPPLoCts2p7D8VbybttE3P2ylv0OBZEAy7a12DsulIEcAiMtWJy+PBgMXgWDI80D5UwqE8oQPHYnk13tm38M2Q==}
    dev: true

  /ufo/1.5.3:
    resolution: {integrity: sha512-Y7HYmWaFwPUmkoQCUIAYpKqkOf+SbVj/2fJJZ4RJMCfZp0rTGwRbzQD+HghfnhKOjL9E01okqz+ncJskGYfBNw==}
    dev: true

  /uglify-js/3.17.4:
    resolution: {integrity: sha512-T9q82TJI9e/C1TAxYvfb16xO120tMVFZrGA3f9/P4424DNu6ypK103y0GPFVa17yotwSyZW5iYXgjYHkGrJW/g==}
    engines: {node: '>=0.8.0'}
    hasBin: true
    requiresBuild: true
    dev: false
    optional: true

  /unbox-primitive/1.0.2:
    resolution: {integrity: sha512-61pPlCD9h51VoreyJ0BReideM3MDKMKnh6+V9L08331ipq6Q8OFXZYiqP6n/tbHx4s5I9uRhcye6BrbkizkBDw==}
    dependencies:
      call-bind: 1.0.7
      has-bigints: 1.0.2
      has-symbols: 1.1.0
      which-boxed-primitive: 1.0.2
    dev: true

  /unbzip2-stream/1.4.3:
    resolution: {integrity: sha512-mlExGW4w71ebDJviH16lQLtZS32VKqsSfk80GCfUlwT/4/hNRFsoscrF/c++9xinkMzECL1uL9DDwXqFWkruPg==}
    dependencies:
      buffer: 5.7.1
      through: 2.3.8
    dev: true

  /underscore/1.13.6:
    resolution: {integrity: sha512-+A5Sja4HP1M08MaXya7p5LvjuM7K6q/2EaC0+iovj/wOcMsTzMvDFbasi/oSapiwOlt252IqsKqPjCl7huKS0A==}
    dev: true

  /undici-types/6.20.0:
    resolution: {integrity: sha512-Ny6QZ2Nju20vw1SRHe3d9jVu6gJ+4e3+MMpqu7pqE5HT6WsTSlce++GQmK5UXS8mzV8DSYHrQH+Xrf2jVcuKNg==}
    dev: true

  /unicorn-magic/0.3.0:
    resolution: {integrity: sha512-+QBBXBCvifc56fsbuxZQ6Sic3wqqc3WWaqxs58gvJrcOuN83HGTCwz3oS5phzU9LthRNE9VrJCFCLUgHeeFnfA==}
    engines: {node: '>=18'}

  /universalify/0.1.2:
    resolution: {integrity: sha512-rBJeI5CXAlmy1pV+617WB9J63U6XcazHHF2f2dbJix4XzpUF0RS3Zbj0FGIOCAva5P/d/GBOYaACQ1w+0azUkg==}
    engines: {node: '>= 4.0.0'}
    dev: true

  /universalify/2.0.0:
    resolution: {integrity: sha512-hAZsKq7Yy11Zu1DE0OzWjw7nnLZmJZYTDZZyEFHZdUhV8FkH5MCfoU1XMaxXovpyW5nq5scPqq0ZDP9Zyl04oQ==}
    engines: {node: '>= 10.0.0'}

  /unpipe/1.0.0:
    resolution: {integrity: sha512-pjy2bYhSsufwWlKwPc+l3cN7+wuJlK6uz0YdJEOlQDbl6jo/YlPi4mb8agUkVC8BF7V8NuzeyPNqRksA3hztKQ==}
    engines: {node: '>= 0.8'}
    dev: true

  /update-browserslist-db/1.0.13_browserslist@4.21.11:
    resolution: {integrity: sha512-xebP81SNcPuNpPP3uzeW1NYXxI3rxyJzF3pD6sH4jE7o/IX+WtSpwnVU+qIsDPyk0d3hmFQ7mjqc6AtV604hbg==}
    hasBin: true
    peerDependencies:
      browserslist: '>= 4.21.0'
    dependencies:
      browserslist: 4.21.11
      escalade: 3.1.2
      picocolors: 1.1.1
    dev: true

  /update-browserslist-db/1.0.16_browserslist@4.23.1:
    resolution: {integrity: sha512-KVbTxlBYlckhF5wgfyZXTWnMn7MMZjMu9XG8bPlliUOP9ThaF4QnhP8qrjrH7DRzHfSk0oQv1wToW+iA5GajEQ==}
    hasBin: true
    peerDependencies:
      browserslist: '>= 4.21.0'
    dependencies:
      browserslist: 4.23.1
      escalade: 3.1.2
      picocolors: 1.1.1
    dev: true

  /uri-js/4.4.1:
    resolution: {integrity: sha512-7rKUyy33Q1yc98pQ1DAmLtwX109F7TIfWlW1Ydo8Wl1ii1SeHieeh0HHfPeL2fMXK6z0s8ecKs9frCuLJvndBg==}
    dependencies:
      punycode: 2.3.0
    dev: true

  /urlpattern-polyfill/10.0.0:
    resolution: {integrity: sha512-H/A06tKD7sS1O1X2SshBVeA5FLycRpjqiBeqGKmBwBDBy28EnRjORxTNe269KSSr5un5qyWi1iL61wLxpd+ZOg==}
    dev: true

  /util-deprecate/1.0.2:
    resolution: {integrity: sha512-EPD5q1uXyFxJpCrLnCc1nHnq3gOa6DZBocAIiI2TaSCA7VCJ1UJDMagCzIkXNsUYfD1daK//LTEQ8xiIbrHtcw==}
    dev: true

  /utils-merge/1.0.1:
    resolution: {integrity: sha512-pMZTvIkT1d+TFGvDOqodOclx0QWkkgi6Tdoa8gC8ffGAAqz9pzPTZWAybbsHHoED/ztMtkv/VoYTYyShUn81hA==}
    engines: {node: '>= 0.4.0'}
    dev: true

  /uuid/3.4.0:
    resolution: {integrity: sha512-HjSDRw6gZE5JMggctHBcjVak08+KEVhSIiDzFnT9S9aegmp85S/bReBVTb4QTFaRNptJ9kuYaNhnbNEOkbKb/A==}
    deprecated: Please upgrade  to version 7 or higher.  Older versions may use Math.random() in certain circumstances, which is known to be problematic.  See https://v8.dev/blog/math-random for details.
    hasBin: true
    dev: true

  /uuid/8.3.2:
    resolution: {integrity: sha512-+NYs2QeMWy+GWFOEm9xnn6HCDp0l7QBD7ml8zLUmJ+93Q5NF0NocErnwkTkXVFNiX3/fpC6afS8Dhb/gz7R7eg==}
    hasBin: true

  /v8-compile-cache-lib/3.0.1:
    resolution: {integrity: sha512-wa7YjyUGfNZngI/vtK0UHAN+lgDCxBPCylVXGp0zu59Fz5aiGtNXaq3DhIov063MorB+VfufLh3JlF2KdTK3xg==}
    dev: true

  /validate-npm-package-license/3.0.4:
    resolution: {integrity: sha512-DpKm2Ui/xN7/HQKCtpZxoRWBhZ9Z0kqtygG8XCgNQ8ZlDnxuQmWhj566j8fN4Cu3/JmbhsDo7fcAJq4s9h27Ew==}
    dependencies:
      spdx-correct: 3.2.0
      spdx-expression-parse: 3.0.1
    dev: true

  /vary/1.1.2:
    resolution: {integrity: sha512-BNGbWLfd0eUPabhkXUVm0j8uuvREyTh5ovRa/dyow/BqAbZJyC+5fU+IzQOzmAKzYqYRAISoRhdQr3eIZ/PXqg==}
    engines: {node: '>= 0.8'}
    dev: true

  /verror/1.10.0:
    resolution: {integrity: sha512-ZZKSmDAEFOijERBLkmYfJ+vmk3w+7hOLYDNkRCuRuMJGEmqYNCNLyBBFwWKVMhfwaEF3WOd0Zlw86U/WC/+nYw==}
    engines: {'0': node >=0.6.0}
    dependencies:
      assert-plus: 1.0.0
      core-util-is: 1.0.2
      extsprintf: 1.3.0
    dev: true

  /vite-node/1.6.0_@types+node@18.18.0:
    resolution: {integrity: sha512-de6HJgzC+TFzOu0NTC4RAIsyf/DY/ibWDYQUcuEA84EMHhcefTUGkjFHKKEJhQN4A+6I0u++kr3l36ZF2d7XRw==}
    engines: {node: ^18.0.0 || >=20.0.0}
    hasBin: true
    dependencies:
      cac: 6.7.14
      debug: 4.4.0
      pathe: 1.1.2
      picocolors: 1.1.1
      vite: 5.2.13_@types+node@18.18.0
    transitivePeerDependencies:
      - '@types/node'
      - less
      - lightningcss
      - sass
      - stylus
      - sugarss
      - supports-color
      - terser
    dev: true

  /vite/5.2.13_@types+node@18.18.0:
    resolution: {integrity: sha512-SSq1noJfY9pR3I1TUENL3rQYDQCFqgD+lM6fTRAM8Nv6Lsg5hDLaXkjETVeBt+7vZBCMoibD+6IWnT2mJ+Zb/A==}
    engines: {node: ^18.0.0 || >=20.0.0}
    hasBin: true
    peerDependencies:
      '@types/node': ^18.0.0 || >=20.0.0
      less: '*'
      lightningcss: ^1.21.0
      sass: '*'
      stylus: '*'
      sugarss: '*'
      terser: ^5.4.0
    peerDependenciesMeta:
      '@types/node':
        optional: true
      less:
        optional: true
      lightningcss:
        optional: true
      sass:
        optional: true
      stylus:
        optional: true
      sugarss:
        optional: true
      terser:
        optional: true
    dependencies:
      '@types/node': 18.18.0
      esbuild: 0.20.2
      postcss: 8.4.38
      rollup: 4.18.0
    optionalDependencies:
      fsevents: 2.3.3
    dev: true

  /vitest/1.6.0_@types+node@18.18.0:
    resolution: {integrity: sha512-H5r/dN06swuFnzNFhq/dnz37bPXnq8xB2xB5JOVk8K09rUtoeNN+LHWkoQ0A/i3hvbUKKcCei9KpbxqHMLhLLA==}
    engines: {node: ^18.0.0 || >=20.0.0}
    hasBin: true
    peerDependencies:
      '@edge-runtime/vm': '*'
      '@types/node': ^18.0.0 || >=20.0.0
      '@vitest/browser': 1.6.0
      '@vitest/ui': 1.6.0
      happy-dom: '*'
      jsdom: '*'
    peerDependenciesMeta:
      '@edge-runtime/vm':
        optional: true
      '@types/node':
        optional: true
      '@vitest/browser':
        optional: true
      '@vitest/ui':
        optional: true
      happy-dom:
        optional: true
      jsdom:
        optional: true
    dependencies:
      '@types/node': 18.18.0
      '@vitest/expect': 1.6.0
      '@vitest/runner': 1.6.0
      '@vitest/snapshot': 1.6.0
      '@vitest/spy': 1.6.0
      '@vitest/utils': 1.6.0
      acorn-walk: 8.3.2
      chai: 4.4.1
      debug: 4.3.4
      execa: 8.0.1
      local-pkg: 0.5.0
      magic-string: 0.30.10
      pathe: 1.1.2
      picocolors: 1.0.1
      std-env: 3.7.0
      strip-literal: 2.1.0
      tinybench: 2.8.0
      tinypool: 0.8.4
      vite: 5.2.13_@types+node@18.18.0
      vite-node: 1.6.0_@types+node@18.18.0
      why-is-node-running: 2.2.2
    transitivePeerDependencies:
      - less
      - lightningcss
      - sass
      - stylus
      - sugarss
      - supports-color
      - terser
    dev: true

  /void-elements/2.0.1:
    resolution: {integrity: sha512-qZKX4RnBzH2ugr8Lxa7x+0V6XD9Sb/ouARtiasEQCHB1EVU4NXtmHsDDrx1dO4ne5fc3J6EW05BP1Dl0z0iung==}
    engines: {node: '>=0.10.0'}
    dev: true

  /vscode-jsonrpc/3.6.2:
    resolution: {integrity: sha512-T24Jb5V48e4VgYliUXMnZ379ItbrXgOimweKaJshD84z+8q7ZOZjJan0MeDe+Ugb+uqERDVV8SBmemaGMSMugA==}
    engines: {node: '>=4.0.0 || >=6.0.0'}
    dev: false

  /vscode-jsonrpc/8.2.0:
    resolution: {integrity: sha512-C+r0eKJUIfiDIfwJhria30+TYWPtuHJXHtI7J0YlOmKAo7ogxP20T0zxB7HZQIFhIyvoBPwWskjxrvAtfjyZfA==}
    engines: {node: '>=14.0.0'}

  /vscode-languageserver-protocol/3.17.5:
    resolution: {integrity: sha512-mb1bvRJN8SVznADSGWM9u/b07H7Ecg0I3OgXDuLdn307rl/J3A9YD6/eYOssqhecL27hK1IPZAsaqh00i/Jljg==}
    dependencies:
      vscode-jsonrpc: 8.2.0
      vscode-languageserver-types: 3.17.5

  /vscode-languageserver-textdocument/1.0.12:
    resolution: {integrity: sha512-cxWNPesCnQCcMPeenjKKsOCKQZ/L6Tv19DTRIGuLWe32lyzWhihGVJ/rcckZXJxfdKCFvRLS3fpBIsV/ZGX4zA==}

  /vscode-languageserver-types/3.17.5:
    resolution: {integrity: sha512-Ld1VelNuX9pdF39h2Hgaeb5hEZM2Z3jUrrMgWQAu82jMtZp7p3vJT3BzToKtZI7NgQssZje5o0zryOrhQvzQAg==}

  /vscode-languageserver/9.0.1:
    resolution: {integrity: sha512-woByF3PDpkHFUreUa7Hos7+pUWdeWMXRd26+ZX2A8cFx6v/JPTtd4/uN0/jB6XQHYaOlHbio03NTHCqrgG5n7g==}
    hasBin: true
    dependencies:
      vscode-languageserver-protocol: 3.17.5

  /wait-port/0.2.14:
    resolution: {integrity: sha512-kIzjWcr6ykl7WFbZd0TMae8xovwqcqbx6FM9l+7agOgUByhzdjfzZBPK2CPufldTOMxbUivss//Sh9MFawmPRQ==}
    engines: {node: '>=8'}
    hasBin: true
    dependencies:
      chalk: 2.4.2
      commander: 3.0.2
      debug: 4.3.4
    transitivePeerDependencies:
      - supports-color
    dev: true

  /watchpack/2.4.0:
    resolution: {integrity: sha512-Lcvm7MGST/4fup+ifyKi2hjyIAwcdI4HRgtvTpIUxBRhB+RFtUh8XtDOxUfctVCnhVi+QQj49i91OyvzkJl6cg==}
    engines: {node: '>=10.13.0'}
    dependencies:
      glob-to-regexp: 0.4.1
      graceful-fs: 4.2.11
    dev: true

  /webidl-conversions/3.0.1:
    resolution: {integrity: sha512-2JAn3z8AR6rjK8Sm8orRC0h/bcl/DqL7tRPdGZ4I1CjdF+EaMLmYxBHyXuKL849eucPFhvBoxMsflfOb8kxaeQ==}

  /webpack-cli/4.10.0_webpack@5.88.2:
    resolution: {integrity: sha512-NLhDfH/h4O6UOy+0LSso42xvYypClINuMNBVVzX4vX98TmTaTUxwRbXdhucbFMd2qLaCTcLq/PdYrvi8onw90w==}
    engines: {node: '>=10.13.0'}
    hasBin: true
    peerDependencies:
      '@webpack-cli/generators': '*'
      '@webpack-cli/migrate': '*'
      webpack: 4.x.x || 5.x.x
      webpack-bundle-analyzer: '*'
      webpack-dev-server: '*'
    peerDependenciesMeta:
      '@webpack-cli/generators':
        optional: true
      '@webpack-cli/migrate':
        optional: true
      webpack-bundle-analyzer:
        optional: true
      webpack-dev-server:
        optional: true
    dependencies:
      '@discoveryjs/json-ext': 0.5.7
      '@webpack-cli/configtest': 1.2.0_w3wu7rcwmvifygnqiqkxwjppse
      '@webpack-cli/info': 1.5.0_webpack-cli@4.10.0
      '@webpack-cli/serve': 1.7.0_webpack-cli@4.10.0
      colorette: 2.0.20
      commander: 7.2.0
      cross-spawn: 7.0.3
      fastest-levenshtein: 1.0.16
      import-local: 3.1.0
      interpret: 2.2.0
      rechoir: 0.7.1
      webpack: 5.88.2_webpack-cli@4.10.0
      webpack-merge: 5.9.0
    dev: true

  /webpack-merge/5.9.0:
    resolution: {integrity: sha512-6NbRQw4+Sy50vYNTw7EyOn41OZItPiXB8GNv3INSoe3PSFaHJEz3SHTrYVaRm2LilNGnFUzh0FAwqPEmU/CwDg==}
    engines: {node: '>=10.0.0'}
    dependencies:
      clone-deep: 4.0.1
      wildcard: 2.0.1
    dev: true

  /webpack-sources/3.2.3:
    resolution: {integrity: sha512-/DyMEOrDgLKKIG0fmvtz+4dUX/3Ghozwgm6iPp8KRhvn+eQf9+Q7GWxVNMk3+uCPWfdXYC4ExGBckIXdFEfH1w==}
    engines: {node: '>=10.13.0'}
    dev: true

  /webpack/5.88.2_webpack-cli@4.10.0:
    resolution: {integrity: sha512-JmcgNZ1iKj+aiR0OvTYtWQqJwq37Pf683dY9bVORwVbUrDhLhdn/PlO2sHsFHPkj7sHNQF3JwaAkp49V+Sq1tQ==}
    engines: {node: '>=10.13.0'}
    hasBin: true
    peerDependencies:
      webpack-cli: '*'
    peerDependenciesMeta:
      webpack-cli:
        optional: true
    dependencies:
      '@types/eslint-scope': 3.7.5
      '@types/estree': 1.0.2
      '@webassemblyjs/ast': 1.11.6
      '@webassemblyjs/wasm-edit': 1.11.6
      '@webassemblyjs/wasm-parser': 1.11.6
      acorn: 8.10.0
      acorn-import-assertions: 1.9.0_acorn@8.10.0
      browserslist: 4.21.11
      chrome-trace-event: 1.0.3
      enhanced-resolve: 5.15.0
      es-module-lexer: 1.3.1
      eslint-scope: 5.1.1
      events: 3.3.0
      glob-to-regexp: 0.4.1
      graceful-fs: 4.2.11
      json-parse-even-better-errors: 2.3.1
      loader-runner: 4.3.0
      mime-types: 2.1.35
      neo-async: 2.6.2
      schema-utils: 3.3.0
      tapable: 2.2.1
      terser-webpack-plugin: 5.3.9_webpack@5.88.2
      watchpack: 2.4.0
      webpack-cli: 4.10.0_webpack@5.88.2
      webpack-sources: 3.2.3
    transitivePeerDependencies:
      - '@swc/core'
      - esbuild
      - uglify-js
    dev: true

  /whatwg-mimetype/2.3.0:
    resolution: {integrity: sha512-M4yMwr6mAnQz76TbJm914+gPpB/nCwvZbJU28cUD6dR004SAxDLOOSUaB1JDRqLtaOV/vi0IC5lEAGFgrjGv/g==}
    dev: true

  /whatwg-url/5.0.0:
    resolution: {integrity: sha512-saE57nupxk6v3HY35+jzBwYa0rKSy0XR8JSxZPwgLr7ys0IBzhGviA1/TUGJLmSVqs8pb9AnvICXEuOHLprYTw==}
    dependencies:
      tr46: 0.0.3
      webidl-conversions: 3.0.1

  /which-boxed-primitive/1.0.2:
    resolution: {integrity: sha512-bwZdv0AKLpplFY2KZRX6TvyuN7ojjr7lwkg6ml0roIy9YeuSr7JS372qlNW18UQYzgYK9ziGcerWqZOmEn9VNg==}
    dependencies:
      is-bigint: 1.0.4
      is-boolean-object: 1.1.2
      is-number-object: 1.0.7
      is-string: 1.0.7
      is-symbol: 1.0.4
    dev: true

  /which-collection/1.0.1:
    resolution: {integrity: sha512-W8xeTUwaln8i3K/cY1nGXzdnVZlidBcagyNFtBdD5kxnb4TvGKR7FfSIS3mYpwWS1QUCutfKz8IY8RjftB0+1A==}
    dependencies:
      is-map: 2.0.2
      is-set: 2.0.2
      is-weakmap: 2.0.1
      is-weakset: 2.0.2
    dev: true

  /which-typed-array/1.1.11:
    resolution: {integrity: sha512-qe9UWWpkeG5yzZ0tNYxDmd7vo58HDBc39mZ0xWWpolAGADdFOzkfamWLDxkOWcvHQKVmdTyQdLD4NOfjLWTKew==}
    engines: {node: '>= 0.4'}
    dependencies:
      available-typed-arrays: 1.0.5
      call-bind: 1.0.7
      for-each: 0.3.3
      gopd: 1.2.0
      has-tostringtag: 1.0.2
    dev: true

  /which/1.3.1:
    resolution: {integrity: sha512-HxJdYWq1MTIQbJ3nw0cqssHoTNU267KlrDuGZ1WYlxDStUtKUhOaJmh112/TZmHxxUfuJqPXSOm7tDyas0OSIQ==}
    hasBin: true
    dependencies:
      isexe: 2.0.0
    dev: true

  /which/2.0.2:
    resolution: {integrity: sha512-BLI3Tl1TW3Pvl70l3yq3Y64i+awpwXqsGBYWkkqMtnbXgrMD+yj7rhW0kuEDxzJaYXGjEW5ogapKNMEKNMjibA==}
    engines: {node: '>= 8'}
    hasBin: true
    dependencies:
      isexe: 2.0.0

  /why-is-node-running/2.2.2:
    resolution: {integrity: sha512-6tSwToZxTOcotxHeA+qGCq1mVzKR3CwcJGmVcY+QE8SHy6TnpFnh8PAvPNHYr7EcuVeG0QSMxtYCuO1ta/G/oA==}
    engines: {node: '>=8'}
    hasBin: true
    dependencies:
      siginfo: 2.0.0
      stackback: 0.0.2
    dev: true

  /wildcard/2.0.1:
    resolution: {integrity: sha512-CC1bOL87PIWSBhDcTrdeLo6eGT7mCFtrg0uIJtqJUFyK+eJnzl8A1niH56uu7KMa5XFrtiV+AQuHO3n7DsHnLQ==}
    dev: true

  /winston-transport/4.5.0:
    resolution: {integrity: sha512-YpZzcUzBedhlTAfJg6vJDlyEai/IFMIVcaEZZyl3UXIl4gmqRpU7AE89AHLkbzLUsv0NVmw7ts+iztqKxxPW1Q==}
    engines: {node: '>= 6.4.0'}
    dependencies:
      logform: 2.7.0
      readable-stream: 3.6.2
      triple-beam: 1.4.1
    dev: true

  /winston/3.10.0:
    resolution: {integrity: sha512-nT6SIDaE9B7ZRO0u3UvdrimG0HkB7dSTAgInQnNR2SOPJ4bvq5q79+pXLftKmP52lJGW15+H5MCK0nM9D3KB/g==}
    engines: {node: '>= 12.0.0'}
    dependencies:
      '@colors/colors': 1.5.0
      '@dabh/diagnostics': 2.0.3
      async: 3.2.4
      is-stream: 2.0.1
      logform: 2.5.1
      one-time: 1.0.0
      readable-stream: 3.6.2
      safe-stable-stringify: 2.4.3
      stack-trace: 0.0.10
      triple-beam: 1.4.1
      winston-transport: 4.5.0
    dev: true

  /wordwrap/1.0.0:
    resolution: {integrity: sha512-gvVzJFlPycKc5dZN4yPkP8w7Dc37BtP1yczEneOb4uq34pXZcvrtRTmWV8W+Ume+XCxKgbjM+nevkyFPMybd4Q==}
    dev: false

  /workerpool/6.2.0:
    resolution: {integrity: sha512-Rsk5qQHJ9eowMH28Jwhe8HEbmdYDX4lwoMWshiCXugjtHqMD9ZbiqSDLxcsfdqsETPzVUtX5s1Z5kStiIM6l4A==}
    dev: true

  /workerpool/6.2.1:
    resolution: {integrity: sha512-ILEIE97kDZvF9Wb9f6h5aXK4swSlKGUcOEGiIYb2OOu/IrDU9iwj0fD//SsA6E5ibwJxpEvhullJY4Sl4GcpAw==}
    dev: true

  /wrap-ansi/6.2.0:
    resolution: {integrity: sha512-r6lPcBGxZXlIcymEu7InxDMhdW0KDxpLgoFLcguasxCaJ/SOIZwINatK9KY/tf+ZrlywOKU0UDj3ATXUBfxJXA==}
    engines: {node: '>=8'}
    dependencies:
      ansi-styles: 4.3.0
      string-width: 4.2.3
      strip-ansi: 6.0.1

  /wrap-ansi/7.0.0:
    resolution: {integrity: sha512-YVGIj2kamLSTxw6NsZjoBxfSwsn0ycdesmc4p+Q21c5zPuZ1pl+NfxVdxPtdHvmNVOQ6XSYG4AUtyt/Fi7D16Q==}
    engines: {node: '>=10'}
    dependencies:
      ansi-styles: 4.3.0
      string-width: 4.2.3
      strip-ansi: 6.0.1

  /wrap-ansi/8.1.0:
    resolution: {integrity: sha512-si7QWI6zUMq56bESFvagtmzMdGOtoxfR+Sez11Mobfc7tm+VkUckk9bW2UeffTGVUbOksxmSw0AA2gs8g71NCQ==}
    engines: {node: '>=12'}
    dependencies:
      ansi-styles: 6.2.1
      string-width: 5.1.2
      strip-ansi: 7.1.0

  /wrappy/1.0.2:
    resolution: {integrity: sha512-l4Sp/DRseor9wL6EvV2+TuQn63dMkPjZ/sp9XkghTEbV9KlPS1xUsZ3u7/IQO4wxtcFB4bgpQPRcR3QCvezPcQ==}
    dev: true

  /ws/8.11.0:
    resolution: {integrity: sha512-HPG3wQd9sNQoT9xHyNCXoDUa+Xw/VevmY9FoHyQ+g+rrMn4j6FB4np7Z0OhdTgjx6MgQLK7jwSy1YecU1+4Asg==}
    engines: {node: '>=10.0.0'}
    peerDependencies:
      bufferutil: ^4.0.1
      utf-8-validate: ^5.0.2
    peerDependenciesMeta:
      bufferutil:
        optional: true
      utf-8-validate:
        optional: true
    dev: true

  /ws/8.16.0:
    resolution: {integrity: sha512-HS0c//TP7Ina87TfiPUz1rQzMhHrl/SG2guqRcTOIUYD2q8uhUdNHZYJUaQ8aTGPzCh+c6oawMKW35nFl1dxyQ==}
    engines: {node: '>=10.0.0'}
    peerDependencies:
      bufferutil: ^4.0.1
      utf-8-validate: '>=5.0.2'
    peerDependenciesMeta:
      bufferutil:
        optional: true
      utf-8-validate:
        optional: true
    dev: true

  /xml2js/0.5.0:
    resolution: {integrity: sha512-drPFnkQJik/O+uPKpqSgr22mpuFHqKdbS835iAQrUC73L2F5WkboIRd63ai/2Yg6I1jzifPFKH2NTK+cfglkIA==}
    engines: {node: '>=4.0.0'}
    dependencies:
      sax: 1.2.4
      xmlbuilder: 11.0.1

  /xml2js/0.6.2:
    resolution: {integrity: sha512-T4rieHaC1EXcES0Kxxj4JWgaUQHDk+qwHcYOCFHfiwKz7tOVPLq7Hjq9dM1WCMhylqMEfP7hMcOIChvotiZegA==}
    engines: {node: '>=4.0.0'}
    dependencies:
      sax: 1.2.4
      xmlbuilder: 11.0.1
    dev: true

  /xmlbuilder/11.0.1:
    resolution: {integrity: sha512-fDlsI/kFEx7gLvbecc0/ohLG50fugQp8ryHzMTuW9vSa1GJ0XYWKnhsUx7oie3G98+r56aTQIUB4kht42R3JvA==}
    engines: {node: '>=4.0'}

  /xtend/4.0.2:
    resolution: {integrity: sha512-LKYU1iAXJXUgAXn9URjiu+MWhyUXHsvfp7mcuYm9dSUKK0/CjtrUwFAxD82/mCWbtLsGjFIad0wIsod4zrTAEQ==}
    engines: {node: '>=0.4'}
    dev: true

  /y18n/5.0.8:
    resolution: {integrity: sha512-0pfFzegeDWJHJIAmTLRP2DwHjdF5s7jo9tuztdQxAhINCdvS+3nGINqPd00AphqJR/0LhANUS6/+7SCb98YOfA==}
    engines: {node: '>=10'}

  /yallist/3.1.1:
    resolution: {integrity: sha512-a4UGQaWPH59mOXUYnAG2ewncQS4i4F43Tv3JoAM+s2VDAmS9NsK8GpDMLrCHPksFT7h3K6TOoUNn2pb7RoXx4g==}
    dev: true

  /yallist/4.0.0:
    resolution: {integrity: sha512-3wdGidZyq5PB084XLES5TpOSRA3wjXAlIWMhum2kRcv/41Sn2emQ0dycQW4uZXLejwKvg6EsvbdlVL+FYEct7A==}

  /yallist/5.0.0:
    resolution: {integrity: sha512-YgvUTfwqyc7UXVMrB+SImsVYSmTS8X/tSrtdNZMImM+n7+QTriRXyXim0mBrTXNeqzVF0KWGgHPeiyViFFrNDw==}
    engines: {node: '>=18'}

  /yaml/2.7.0:
    resolution: {integrity: sha512-+hSoy/QHluxmC9kCIJyL/uyFmLmc+e5CFR5Wa+bpIhIj85LVb9ZH2nVnqrHoSvKogwODv0ClqZkmiSSaIH5LTA==}
    engines: {node: '>= 14'}
    hasBin: true

  /yargs-parser/20.2.4:
    resolution: {integrity: sha512-WOkpgNhPTlE73h4VFAFsOnomJVaovO8VqLDzy5saChRBFQFBoMYirowyW+Q9HB4HFF4Z7VZTiG3iSzJJA29yRA==}
    engines: {node: '>=10'}
    dev: true

  /yargs-parser/20.2.9:
    resolution: {integrity: sha512-y11nGElTIV+CT3Zv9t7VKl+Q3hTQoT9a1Qzezhhl6Rp21gJ/IVTW7Z3y9EWXhuUBC2Shnf+DX0antecpAwSP8w==}
    engines: {node: '>=10'}
    dev: true

  /yargs-parser/21.1.1:
    resolution: {integrity: sha512-tVpsJW7DdjecAiFpbIB1e3qxIQsE6NoPc5/eTdrbbIC4h0LVsWhnoa3g+m2HclBIujHzsxZ4VJVA+GUuc2/LBw==}
    engines: {node: '>=12'}

  /yargs-unparser/2.0.0:
    resolution: {integrity: sha512-7pRTIA9Qc1caZ0bZ6RYRGbHJthJWuakf+WmHK0rVeLkNrrGhfoabBNdue6kdINI6r4if7ocq9aD/n7xwKOdzOA==}
    engines: {node: '>=10'}
    dependencies:
      camelcase: 6.3.0
      decamelize: 4.0.0
      flat: 5.0.2
      is-plain-obj: 2.1.0
    dev: true

  /yargs/16.2.0:
    resolution: {integrity: sha512-D1mvvtDG0L5ft/jGWkLpG1+m0eQxOfaBvTNELraWj22wSVUMWxZUvYgJYcKh6jGGIkJFhH4IZPQhR4TKpc8mBw==}
    engines: {node: '>=10'}
    dependencies:
      cliui: 7.0.4
      escalade: 3.1.2
      get-caller-file: 2.0.5
      require-directory: 2.1.1
      string-width: 4.2.3
      y18n: 5.0.8
      yargs-parser: 20.2.9
    dev: true

  /yargs/17.7.2:
    resolution: {integrity: sha512-7dSzzRQ++CKnNI/krKnYRV7JKKPUXMEh61soaHKg9mrWEhzFWhFnxPxGl+69cD1Ou63C13NUPCnmIcrvqCuM6w==}
    engines: {node: '>=12'}
    dependencies:
      cliui: 8.0.1
      escalade: 3.1.1
      get-caller-file: 2.0.5
      require-directory: 2.1.1
      string-width: 4.2.3
      y18n: 5.0.8
      yargs-parser: 21.1.1

  /yauzl/2.10.0:
    resolution: {integrity: sha512-p4a9I6X6nu6IhoGmBqAcbJy1mlC4j27vEPZX9F4L4/vZT3Lyq1VkFHw/V/PUcB9Buo+DG3iHkT0x3Qya58zc3g==}
    dependencies:
      buffer-crc32: 0.2.13
      fd-slicer: 1.1.0
    dev: true

  /yn/3.1.1:
    resolution: {integrity: sha512-Ux4ygGWsu2c7isFWe8Yu1YluJmqVhxqK2cLXNQA5AcC3QfbGNpM7fu0Y8b/z16pXLnFxZYvWhd3fhBY9DLmC6Q==}
    engines: {node: '>=6'}
    dev: true

  /yocto-queue/0.1.0:
    resolution: {integrity: sha512-rVksvsnNCdJ/ohGc6xgPwyN8eheCxsiLM8mxuE/t/mOVqJewPuO1miLpTHQiRgTKCLexL4MeAFVagts7HmNZ2Q==}
    engines: {node: '>=10'}
    dev: true

  /yocto-queue/1.0.0:
    resolution: {integrity: sha512-9bnSc/HEW2uRy67wc+T8UwauLuPJVn28jb+GtJY16iiKWyvmYJRXVT4UamsAEGQfPohgr2q4Tq0sQbQlxTfi1g==}
    engines: {node: '>=12.20'}
    dev: true

  /yoctocolors-cjs/2.1.2:
    resolution: {integrity: sha512-cYVsTjKl8b+FrnidjibDWskAv7UKOfcwaVZdp/it9n1s9fU3IkgDbhdIRKCW4JDsAlECJY0ytoVPT3sK6kideA==}
    engines: {node: '>=18'}<|MERGE_RESOLUTION|>--- conflicted
+++ resolved
@@ -191,21 +191,12 @@
 
   ../../packages/typespec-test:
     specifiers:
-<<<<<<< HEAD
-      '@azure-tools/typespec-autorest': '>=0.53.0 <1.0.0'
-      '@azure-tools/typespec-azure-core': '>=0.53.0 <1.0.0'
-      '@azure-tools/typespec-azure-resource-manager': '>=0.53.0 <1.0.0'
-      '@azure-tools/typespec-azure-rulesets': '>=0.53.0 <1.0.0'
-      '@azure-tools/typespec-client-generator-core': '>=0.53.1 <1.0.0'
-      '@azure-tools/typespec-ts': workspace:^0.38.6
-=======
       '@azure-tools/typespec-autorest': 0.54.0-dev.5
       '@azure-tools/typespec-azure-core': 0.54.0-dev.5
       '@azure-tools/typespec-azure-resource-manager': 0.54.0-dev.4
       '@azure-tools/typespec-azure-rulesets': 0.54.0-dev.2
       '@azure-tools/typespec-client-generator-core': 0.54.0-dev.22
-      '@azure-tools/typespec-ts': workspace:^0.38.5
->>>>>>> b9bc3154
+      '@azure-tools/typespec-ts': workspace:^0.38.6
       '@types/mocha': ^5.2.7
       '@types/node': ^18.0.0
       '@typespec/compiler': 0.68.0-dev.13
@@ -242,21 +233,12 @@
   ../../packages/typespec-ts:
     specifiers:
       '@azure-rest/core-client': ^2.3.1
-<<<<<<< HEAD
-      '@azure-tools/azure-http-specs': 0.1.0-alpha.10
+      '@azure-tools/azure-http-specs': 0.1.0-alpha.13-dev.2
       '@azure-tools/rlc-common': workspace:^0.38.6
-      '@azure-tools/typespec-autorest': '>=0.53.0 <1.0.0'
-      '@azure-tools/typespec-azure-core': '>=0.53.0 <1.0.0'
-      '@azure-tools/typespec-azure-resource-manager': '>=0.53.0 <1.0.0'
-      '@azure-tools/typespec-client-generator-core': '>=0.53.1 <1.0.0'
-=======
-      '@azure-tools/azure-http-specs': 0.1.0-alpha.13-dev.2
-      '@azure-tools/rlc-common': workspace:^0.38.5
       '@azure-tools/typespec-autorest': 0.54.0-dev.5
       '@azure-tools/typespec-azure-core': 0.54.0-dev.5
       '@azure-tools/typespec-azure-resource-manager': 0.54.0-dev.4
       '@azure-tools/typespec-client-generator-core': 0.54.0-dev.22
->>>>>>> b9bc3154
       '@azure/abort-controller': ^2.1.2
       '@azure/core-auth': ^1.6.0
       '@azure/core-lro': ^3.1.0
