lockfileVersion: 5.4

importers:

  .:
    specifiers: {}

  ../../packages/autorest.typescript:
    specifiers:
      '@autorest/codemodel': ~4.19.2
      '@autorest/extension-base': ^3.5.0
      '@autorest/testmodeler': ^2.4.0
      '@azure-rest/core-client': ^1.1.6
      '@azure-tools/codegen': ^2.9.1
      '@azure-tools/rlc-common': workspace:^0.19.0
      '@azure-tools/test-recorder': ^3.0.0
      '@azure/abort-controller': ^1.0.1
      '@azure/core-auth': ^1.3.2
      '@azure/core-client': ^1.6.1
      '@azure/core-http': ^1.2.4
      '@azure/core-http-compat': ^1.2.0
      '@azure/core-lro': ^2.5.4
      '@azure/core-paging': ^1.5.0
      '@azure/core-rest-pipeline': ^1.12.0
      '@azure/core-tracing': ^1.0.0
      '@azure/core-util': ^1.4.0
      '@azure/core-xml': ^1.0.0-beta.1
      '@azure/logger': ^1.0.0
      '@microsoft.azure/autorest.testserver': ^3.3.34
      '@types/chai': ^4.2.8
      '@types/chai-as-promised': ^7.1.4
      '@types/fs-extra': ^9.0.13
      '@types/js-yaml': 3.12.1
      '@types/lodash': ^4.14.149
      '@types/mocha': ^5.2.7
      '@types/node': ^18.0.0
      '@types/prettier': ^1.18.4
      '@types/sinon': ^10.0.0
      '@types/xmlbuilder': 0.0.34
      '@types/yargs': ^17.0.10
      '@typescript-eslint/eslint-plugin': ^6.8.0
      '@typescript-eslint/parser': ^6.8.0
      autorest: ^3.4.2
      buffer: ^6.0.3
      chai: ^4.2.0
      chai-as-promised: ^7.1.1
      chalk: ^4.0.0
      directory-tree: ^2.2.7
      dotenv: ^16.0.0
      eslint: ^8.18.0
      fs-extra: ^11.1.0
      handlebars: ^4.7.7
      karma: ^6.3.18
      karma-chrome-launcher: ^3.1.0
      karma-mocha: ^2.0.1
      karma-source-map-support: ^1.4.0
      lodash: ^4.17.21
      mocha: ^9.2.2
      moment: ^2.29.4
      node-cmd: ^3.0.0
      npm-run-all: ^4.1.5
      openapi-types: ^7.0.0
      path-browserify: ^1.0.1
      prettier: ^1.19.1
      puppeteer: ^3.3.0
      rimraf: ^5.0.0
      sinon: ^10.0.0
      source-map-loader: ^1.0.0
      source-map-support: ^0.5.16
      ts-morph: ^15.1.0
      ts-node: ^8.5.2
      tslib: ^2.3.1
      typescript: ~5.2.0
      wait-port: ^0.2.6
      webpack: ^5.72.0
      webpack-cli: ^4.9.2
      yargs: ^17.4.1
    dependencies:
      '@autorest/codemodel': 4.19.3
      '@autorest/extension-base': 3.5.2
      '@autorest/testmodeler': 2.6.1
      '@azure-rest/core-client': 1.1.6
      '@azure-tools/codegen': 2.9.2
      '@azure-tools/rlc-common': link:../rlc-common
      '@azure/core-auth': 1.5.0
      '@azure/core-client': 1.7.3
      '@azure/core-http': 1.2.6
      '@azure/core-http-compat': 1.3.0
      '@azure/core-lro': 2.5.4
      '@azure/core-paging': 1.5.0
      '@azure/core-rest-pipeline': 1.12.1
      '@azure/core-tracing': 1.0.1
      '@azure/logger': 1.0.4
      '@types/lodash': 4.14.199
      dotenv: 16.3.1
      fs-extra: 11.1.1
      handlebars: 4.7.8
      lodash: 4.17.21
      prettier: 1.19.1
      source-map-support: 0.5.21
      ts-morph: 15.1.0
    devDependencies:
      '@azure-tools/test-recorder': 3.0.0
      '@azure/abort-controller': 1.1.0
      '@azure/core-util': 1.5.0
      '@azure/core-xml': 1.3.4
      '@microsoft.azure/autorest.testserver': 3.3.48
      '@types/chai': 4.3.6
      '@types/chai-as-promised': 7.1.6
      '@types/fs-extra': 9.0.13
      '@types/js-yaml': 3.12.1
      '@types/mocha': 5.2.7
      '@types/node': 18.18.0
      '@types/prettier': 1.19.1
      '@types/sinon': 10.0.17
      '@types/xmlbuilder': 0.0.34
      '@types/yargs': 17.0.25
      '@typescript-eslint/eslint-plugin': 6.8.0_qc27boxdfajyxyoyktucppwpla
      '@typescript-eslint/parser': 6.8.0_jk7qbkaijtltyu4ajmze3dfiwa
      autorest: 3.6.3
      buffer: 6.0.3
      chai: 4.3.8
      chai-as-promised: 7.1.1_chai@4.3.8
      chalk: 4.1.2
      directory-tree: 2.4.0
      eslint: 8.50.0
      karma: 6.4.2
      karma-chrome-launcher: 3.2.0
      karma-mocha: 2.0.1
      karma-source-map-support: 1.4.0
      mocha: 9.2.2
      moment: 2.29.4
      node-cmd: 3.0.0
      npm-run-all: 4.1.5
      openapi-types: 7.2.3
      path-browserify: 1.0.1
      puppeteer: 3.3.0
      rimraf: 5.0.4
      sinon: 10.0.1
      source-map-loader: 1.1.3_webpack@5.88.2
      ts-node: 8.10.2_typescript@5.2.2
      tslib: 2.6.2
      typescript: 5.2.2
      wait-port: 0.2.14
      webpack: 5.88.2_webpack-cli@4.10.0
      webpack-cli: 4.10.0_webpack@5.88.2
      yargs: 17.7.2

  ../../packages/rlc-common:
    specifiers:
      '@types/chai': ^4.3.4
      '@types/fs-extra': ^8.1.0
      '@types/lodash': ^4.14.182
      '@types/mocha': ^10.0.1
      '@types/node': ^18.0.0
      '@typescript-eslint/eslint-plugin': ^6.8.0
      '@typescript-eslint/parser': ^6.8.0
      chai: ^4.3.7
      cross-env: 7.0.3
      eslint: ^8.9.0
      eslint-plugin-require-extensions: 0.1.3
      fs-extra: ^10.0.0
      handlebars: ^4.7.7
      lodash: ^4.17.21
      mocha: ^10.2.0
      prettier: ~2.7.1
      rimraf: ^5.0.0
      ts-morph: ^15.1.0
      ts-node: ^10.7.0
      typescript: ~5.2.0
    dependencies:
      handlebars: 4.7.8
      lodash: 4.17.21
      ts-morph: 15.1.0
    devDependencies:
      '@types/chai': 4.3.6
      '@types/fs-extra': 8.1.3
      '@types/lodash': 4.14.199
      '@types/mocha': 10.0.1
      '@types/node': 18.18.0
      '@typescript-eslint/eslint-plugin': 6.8.0_qc27boxdfajyxyoyktucppwpla
      '@typescript-eslint/parser': 6.8.0_jk7qbkaijtltyu4ajmze3dfiwa
      chai: 4.3.8
      cross-env: 7.0.3
      eslint: 8.50.0
      eslint-plugin-require-extensions: 0.1.3_eslint@8.50.0
      fs-extra: 10.1.0
      mocha: 10.2.0
      prettier: 2.7.1
      rimraf: 5.0.4
      ts-node: 10.9.1_5a6lqx2r5gtzmizq73fzykbege
      typescript: 5.2.2

  ../../packages/typespec-test:
    specifiers:
      '@azure-tools/typespec-autorest': '>=0.36.1 <1.0.0'
      '@azure-tools/typespec-azure-core': '>=0.36.0 <1.0.0'
      '@azure-tools/typespec-client-generator-core': '>=0.36.1 <1.0.0'
      '@azure-tools/typespec-ts': workspace:^0.19.0
      '@types/mocha': ^5.2.7
      '@types/node': ^18.0.0
      '@typespec/compiler': '>=0.50.0 <1.0.0'
      '@typespec/http': '>=0.50.0 <1.0.0'
      '@typespec/openapi': '>=0.50.0 <1.0.0'
      '@typespec/openapi3': '>=0.50.0 <1.0.0'
      '@typespec/rest': '>=0.50.0 <1.0.0'
      '@typespec/versioning': '>=0.50.0 <1.0.0'
      prettier: 2.7.1
      ts-node: ^8.5.2
      typescript: ~5.2.0
    dependencies:
      '@azure-tools/typespec-autorest': 0.36.1_jcq3c566tb6ixihddxlygbfdla
      '@azure-tools/typespec-azure-core': 0.36.0_kbxqspk7ypiyd7ngrdjpxga3we
      '@azure-tools/typespec-client-generator-core': 0.36.1_34oeiyjczsyn4xxwbbzj3xeide
      '@azure-tools/typespec-ts': link:../typespec-ts
      '@typespec/compiler': 0.50.0
      '@typespec/http': 0.50.0_@typespec+compiler@0.50.0
      '@typespec/openapi': 0.50.0_bd5gaxunkvodklitr22kuzoinu
      '@typespec/openapi3': 0.50.0_nvsq2fc4np3qemt42zwtvbv6du
      '@typespec/rest': 0.50.0_bd5gaxunkvodklitr22kuzoinu
      '@typespec/versioning': 0.50.0_@typespec+compiler@0.50.0
      prettier: 2.7.1
    devDependencies:
      '@types/mocha': 5.2.7
      '@types/node': 18.18.0
      ts-node: 8.10.2_typescript@5.2.2
      typescript: 5.2.2

  ../../packages/typespec-ts:
    specifiers:
<<<<<<< HEAD
      '@azure-rest/core-client': ^1.1.4
      '@azure-tools/cadl-ranch': ^0.11.0
      '@azure-tools/cadl-ranch-expect': ^0.10.0
      '@azure-tools/cadl-ranch-specs': ^0.28.0
=======
      '@azure-rest/core-client': ^1.1.6
      '@azure-tools/cadl-ranch': ^0.10.0
      '@azure-tools/cadl-ranch-expect': ^0.9.0
      '@azure-tools/cadl-ranch-specs': ^0.26.1
>>>>>>> 47bae4bb
      '@azure-tools/rlc-common': workspace:^0.19.0
      '@azure-tools/typespec-azure-core': '>=0.36.0 <1.0.0'
      '@azure-tools/typespec-client-generator-core': '>=0.36.1 <1.0.0'
      '@azure/core-auth': ^1.3.2
      '@azure/core-lro': ^2.5.4
      '@azure/core-paging': ^1.5.0
      '@azure/core-rest-pipeline': ^1.12.0
      '@azure/core-util': ^1.4.0
      '@azure/logger': ^1.0.4
      '@types/chai': ^4.3.1
      '@types/fs-extra': ^9.0.13
      '@types/mocha': ^9.1.1
      '@types/node': ^18.0.0
      '@types/prettier': ^2.6.0
      '@typescript-eslint/eslint-plugin': ^6.8.0
      '@typescript-eslint/parser': ^6.8.0
      '@typespec/compiler': '>=0.50.0 <1.0.0'
      '@typespec/http': '>=0.50.0 <1.0.0'
      '@typespec/rest': '>=0.50.0 <1.0.0'
      '@typespec/ts-http-runtime': 1.0.0-alpha.20231129.4
      '@typespec/versioning': '>=0.50.0 <1.0.0'
      chai: ^4.3.6
      chalk: ^4.0.0
      cross-env: ^7.0.3
      eslint: ^8.9.0
      eslint-plugin-require-extensions: 0.1.3
      fs-extra: ^11.1.0
      mkdirp: ^2.1.2
      mocha: ^9.2.2
      prettier: ^2.6.1
      rimraf: ^5.0.0
      ts-morph: ^15.1.0
      ts-node: ~10.9.1
      tslib: ^2.3.1
      typescript: ~5.2.0
    dependencies:
      '@azure-tools/rlc-common': link:../rlc-common
      '@azure-tools/typespec-azure-core': 0.36.0_kbxqspk7ypiyd7ngrdjpxga3we
      '@azure-tools/typespec-client-generator-core': 0.36.1_34oeiyjczsyn4xxwbbzj3xeide
      '@typespec/compiler': 0.50.0
      '@typespec/http': 0.50.0_@typespec+compiler@0.50.0
      '@typespec/rest': 0.50.0_bd5gaxunkvodklitr22kuzoinu
      '@typespec/versioning': 0.50.0_@typespec+compiler@0.50.0
      fs-extra: 11.1.1
      prettier: 2.7.1
      ts-morph: 15.1.0
      tslib: 2.6.2
    devDependencies:
<<<<<<< HEAD
      '@azure-rest/core-client': 1.1.4
      '@azure-tools/cadl-ranch': 0.11.0_3hgbimueyj4cov2ejjvw37nlra
      '@azure-tools/cadl-ranch-expect': 0.10.0_34oeiyjczsyn4xxwbbzj3xeide
      '@azure-tools/cadl-ranch-specs': 0.28.0_u3a2c4xsgmauwzauvnnjo3iivm
=======
      '@azure-rest/core-client': 1.1.6
      '@azure-tools/cadl-ranch': 0.10.0_3hgbimueyj4cov2ejjvw37nlra
      '@azure-tools/cadl-ranch-expect': 0.9.0_34oeiyjczsyn4xxwbbzj3xeide
      '@azure-tools/cadl-ranch-specs': 0.26.1_d6rreab6h3zzjhymhpmevgdlii
>>>>>>> 47bae4bb
      '@azure/core-auth': 1.5.0
      '@azure/core-lro': 2.5.4
      '@azure/core-paging': 1.5.0
      '@azure/core-rest-pipeline': 1.12.1
      '@azure/core-util': 1.5.0
      '@azure/logger': 1.0.4
      '@types/chai': 4.3.6
      '@types/fs-extra': 9.0.13
      '@types/mocha': 9.1.1
      '@types/node': 18.18.0
      '@types/prettier': 2.7.3
      '@typescript-eslint/eslint-plugin': 6.8.0_qc27boxdfajyxyoyktucppwpla
      '@typescript-eslint/parser': 6.8.0_jk7qbkaijtltyu4ajmze3dfiwa
      '@typespec/ts-http-runtime': 1.0.0-alpha.20231129.4
      chai: 4.3.8
      chalk: 4.1.2
      cross-env: 7.0.3
      eslint: 8.50.0
      eslint-plugin-require-extensions: 0.1.3_eslint@8.50.0
      mkdirp: 2.1.6
      mocha: 9.2.2
      rimraf: 5.0.4
      ts-node: 10.9.1_5a6lqx2r5gtzmizq73fzykbege
      typescript: 5.2.2

packages:

  /@aashutoshrathi/word-wrap/1.2.6:
    resolution: {integrity: sha512-1Yjs2SvM8TflER/OD3cOjhWWOZb58A2t7wpE2S9XfBYTiIl+XFhQG2bjy4Pu1I+EAlCNUzRDYDdFwFYUKvXcIA==}
    engines: {node: '>=0.10.0'}
    dev: true

  /@autorest/codemodel/4.19.3:
    resolution: {integrity: sha512-8RMPjq2BmLNn080EHGbSc0E9pk7EO6i+vi3vGrz8xrfnTBydOZPJUZqmOpEmNnV6LRbr23cthXQo0JbA/bStWg==}
    engines: {node: '>=12.0.0'}
    dependencies:
      '@azure-tools/codegen': 2.9.2
      js-yaml: 4.0.0
    dev: false

  /@autorest/extension-base/3.5.2:
    resolution: {integrity: sha512-brpRtQ34mo/SZPTWrOUYvDHOKbvDa9eX5N15qd0OGLX8q3y29nXjhokMVoink4w1jW+8p2KXy2emMIZL14s+HQ==}
    engines: {node: '>=12.0.0'}
    dependencies:
      '@azure-tools/codegen': 2.9.2
      js-yaml: 4.0.0
      vscode-jsonrpc: 3.6.2
    dev: false

  /@autorest/testmodeler/2.6.1:
    resolution: {integrity: sha512-7OXzYet3S/Hiow9LzHUY5qdNRnceSQd41wKEGzfcGVleyWRobYJgYxGmUEyFZP4ZSerAb+QqygSvo9yWIC3nrQ==}
    dev: false

  /@azure-rest/core-client/1.1.6:
    resolution: {integrity: sha512-f/eM9o7BHVvjz2HciCwM7LhRcUO4o+okj6NStQK/BNqeTTg5hGWC+ja2vDPfh5ldkXAcBRFC7zyiGUNQYtPyAg==}
    engines: {node: '>=18.0.0'}
    dependencies:
      '@azure/abort-controller': 1.1.0
      '@azure/core-auth': 1.5.0
      '@azure/core-rest-pipeline': 1.12.1
      '@azure/core-tracing': 1.0.1
      '@azure/core-util': 1.5.0
      tslib: 2.6.2
    transitivePeerDependencies:
      - supports-color

  /@azure-tools/async-io/3.0.254:
    resolution: {integrity: sha512-X1C7XdyCuo50ch9FzKtTvmK18FgDxxf1Bbt3cSoknQqeDaRegHSSCO+zByq2YA4NvUzKXeZ1engh29IDxZXgpQ==}
    engines: {node: '>=10.12.0'}
    dependencies:
      '@azure-tools/tasks': 3.0.255
      proper-lockfile: 2.0.1
    dev: false

  /@azure-tools/cadl-ranch-api/0.4.3:
    resolution: {integrity: sha512-1vmurkIORdQ/2j33uoKjxHFAOuRWQFaRLn7uS88hbofVj5C5DKTiMQAgawQFqGiJkaPTdZwGK3YF2qcJWebIzw==}
    engines: {node: '>=16.0.0'}
    dependencies:
      body-parser: 1.20.2
      deep-equal: 2.2.2
      express: 4.18.2
      express-promise-router: 4.1.1_express@4.18.2
      glob: 10.3.9
      morgan: 1.10.0
      multer: 1.4.5-lts.1
      picocolors: 1.0.0
      winston: 3.10.0
      yargs: 17.7.2
    transitivePeerDependencies:
      - '@types/express'
    dev: true

  /@azure-tools/cadl-ranch-coverage-sdk/0.6.0:
    resolution: {integrity: sha512-Bn4Wnai4gFYer4V74miOokrPvfdaNq8WayQ0BpfgJW9bvQu9AHniDZno5dl4TIJp4FUSezluKe5YoBED/nkxFw==}
    engines: {node: '>=16.0.0'}
    dependencies:
      '@azure/identity': 3.3.0
      '@azure/storage-blob': 12.16.0
      '@types/node': 18.18.0
    transitivePeerDependencies:
      - encoding
      - supports-color
    dev: true

  /@azure-tools/cadl-ranch-expect/0.10.0_34oeiyjczsyn4xxwbbzj3xeide:
    resolution: {integrity: sha512-7PAM++YlTBY83kWgI/2UKEQv9iZDktSWiWHiiklXY5Zkd6Hqsg3vjWrLBO/gVXTWOe11LU8g9M177GSLh8bPGA==}
    engines: {node: '>=16.0.0'}
    peerDependencies:
      '@typespec/compiler': ~0.51.0
      '@typespec/http': ~0.51.0
      '@typespec/rest': ~0.51.0
      '@typespec/versioning': ~0.51.0
    dependencies:
      '@typespec/compiler': 0.50.0
      '@typespec/http': 0.50.0_@typespec+compiler@0.50.0
      '@typespec/rest': 0.50.0_bd5gaxunkvodklitr22kuzoinu
      '@typespec/versioning': 0.50.0_@typespec+compiler@0.50.0
    dev: true

  /@azure-tools/cadl-ranch-expect/0.10.0_hkmel46rs7pxlthun5fwp44yvi:
    resolution: {integrity: sha512-7PAM++YlTBY83kWgI/2UKEQv9iZDktSWiWHiiklXY5Zkd6Hqsg3vjWrLBO/gVXTWOe11LU8g9M177GSLh8bPGA==}
    engines: {node: '>=16.0.0'}
    peerDependencies:
      '@typespec/compiler': ~0.51.0
      '@typespec/http': ~0.51.0
      '@typespec/rest': ~0.51.0
      '@typespec/versioning': ~0.51.0
    dependencies:
      '@typespec/compiler': 0.51.0
      '@typespec/http': 0.51.0_@typespec+compiler@0.51.0
      '@typespec/rest': 0.51.0_xnewuom45z4pw3jt3dzaukcfn4
      '@typespec/versioning': 0.50.0_@typespec+compiler@0.50.0
    dev: true

  /@azure-tools/cadl-ranch-specs/0.28.0_u3a2c4xsgmauwzauvnnjo3iivm:
    resolution: {integrity: sha512-rurmoMLjlIAlim/uhIyKU05KH5HoIaJiIVTGfin58GXjWKJKDlqTwUWxEohLykrTu50yD58L29yj4w506i5ULA==}
    engines: {node: '>=16.0.0'}
    peerDependencies:
      '@azure-tools/cadl-ranch-expect': ~0.10.0
      '@azure-tools/typespec-azure-core': ~0.37.0
      '@typespec/compiler': ~0.51.0
      '@typespec/http': ~0.51.0
      '@typespec/rest': ~0.51.0
      '@typespec/versioning': ~0.51.0
    dependencies:
      '@azure-tools/cadl-ranch': 0.11.0_3hgbimueyj4cov2ejjvw37nlra
      '@azure-tools/cadl-ranch-api': 0.4.3
      '@azure-tools/cadl-ranch-expect': 0.10.0_34oeiyjczsyn4xxwbbzj3xeide
      '@azure-tools/typespec-azure-core': 0.36.0_kbxqspk7ypiyd7ngrdjpxga3we
      '@typespec/compiler': 0.50.0
      '@typespec/http': 0.50.0_@typespec+compiler@0.50.0
      '@typespec/rest': 0.50.0_bd5gaxunkvodklitr22kuzoinu
      '@typespec/versioning': 0.50.0_@typespec+compiler@0.50.0
    transitivePeerDependencies:
      - '@types/express'
      - encoding
      - supports-color
    dev: true

  /@azure-tools/cadl-ranch/0.11.0_3hgbimueyj4cov2ejjvw37nlra:
    resolution: {integrity: sha512-LfOt9HLn5F3vGOsWmqTjIgbOeV9sEb3KSYHmRCp6SDf2Rxc0fVLZL7ngXTvzQF+/Vid0xFkaW4Ze0jjXv6hyoQ==}
    engines: {node: '>=16.0.0'}
    hasBin: true
    dependencies:
      '@azure-tools/cadl-ranch-api': 0.4.3
      '@azure-tools/cadl-ranch-coverage-sdk': 0.6.0
      '@azure-tools/cadl-ranch-expect': 0.10.0_hkmel46rs7pxlthun5fwp44yvi
      '@azure/identity': 3.3.0
      '@types/js-yaml': 4.0.6
      '@typespec/compiler': 0.51.0
      '@typespec/http': 0.51.0_@typespec+compiler@0.51.0
      '@typespec/rest': 0.51.0_xnewuom45z4pw3jt3dzaukcfn4
      ajv: 8.12.0
      body-parser: 1.20.2
      deep-equal: 2.2.2
      express: 4.18.2
      express-promise-router: 4.1.1_express@4.18.2
      glob: 10.3.9
      jackspeak: 2.1.1
      js-yaml: 4.1.0
      morgan: 1.10.0
      multer: 1.4.5-lts.1
      node-fetch: 3.3.2
      picocolors: 1.0.0
      source-map-support: 0.5.21
      winston: 3.10.0
      xml2js: 0.5.0
      yargs: 17.7.2
    transitivePeerDependencies:
      - '@types/express'
      - '@typespec/versioning'
      - encoding
      - supports-color
    dev: true

  /@azure-tools/codegen/2.9.2:
    resolution: {integrity: sha512-brVLyffOtPiEijYYBYgV+4q7IyAfqXIec7XbdEqvv7As6SeEdq5WtbtN9N0LdGVHDWtEfc+JArwIx9aYGFdMUg==}
    engines: {node: '>=12.0.0'}
    dependencies:
      '@azure-tools/async-io': 3.0.254
      js-yaml: 4.0.0
      semver: 7.5.4
    dev: false

  /@azure-tools/tasks/3.0.255:
    resolution: {integrity: sha512-GjALNLz7kWMEdRVbaN5g0cJHNAr3XVTbP0611Mv2UzMgGL6FOhNZJK+oPHJKLDR8EEDZNnkwPlyi7B+INXUSQA==}
    engines: {node: '>=10.12.0'}
    dev: false

  /@azure-tools/test-recorder/3.0.0:
    resolution: {integrity: sha512-1M1cjyqZa0TwKpaeaRaNON/c5yLWMEnMijc0V0Vu67pWrLkqoZE+6rmzrGLXapWUB1YmflvVaXQEWbbulGK3Ew==}
    engines: {node: '>=14.0.0'}
    dependencies:
      '@azure/core-auth': 1.5.0
      '@azure/core-rest-pipeline': 1.12.1
      '@azure/core-util': 1.5.0
      '@azure/logger': 1.0.4
    transitivePeerDependencies:
      - supports-color
    dev: true

  /@azure-tools/typespec-autorest/0.36.1_jcq3c566tb6ixihddxlygbfdla:
    resolution: {integrity: sha512-huNjjIVVToSfU04ABdlpGJUfA+fI8BsyJP/wAzl3FIJij/vwqMPQp9ioHXlTQGfxmpReyKreDQgCmyCxN5+6aA==}
    engines: {node: '>=18.0.0'}
    peerDependencies:
      '@azure-tools/typespec-azure-core': ~0.36.0
      '@typespec/compiler': ~0.50.0
      '@typespec/http': ~0.50.0
      '@typespec/openapi': ~0.50.0
      '@typespec/rest': ~0.50.0
      '@typespec/versioning': ~0.50.0
    dependencies:
      '@azure-tools/typespec-azure-core': 0.36.0_kbxqspk7ypiyd7ngrdjpxga3we
      '@typespec/compiler': 0.50.0
      '@typespec/http': 0.50.0_@typespec+compiler@0.50.0
      '@typespec/openapi': 0.50.0_bd5gaxunkvodklitr22kuzoinu
      '@typespec/rest': 0.50.0_bd5gaxunkvodklitr22kuzoinu
      '@typespec/versioning': 0.50.0_@typespec+compiler@0.50.0
    dev: false

  /@azure-tools/typespec-azure-core/0.36.0_kbxqspk7ypiyd7ngrdjpxga3we:
    resolution: {integrity: sha512-qyUSHJSDM4ftD1Z0nvkk0FrC86vLyYuYrPdi3wQVj+ReJZJts+7l9PVOXor05pfD9GT5ocRINndpGF7jokiqhg==}
    engines: {node: '>=18.0.0'}
    peerDependencies:
      '@typespec/compiler': ~0.50.0
      '@typespec/http': ~0.50.0
      '@typespec/rest': ~0.50.0
    dependencies:
      '@typespec/compiler': 0.50.0
      '@typespec/http': 0.50.0_@typespec+compiler@0.50.0
      '@typespec/rest': 0.50.0_bd5gaxunkvodklitr22kuzoinu

  /@azure-tools/typespec-client-generator-core/0.36.1_34oeiyjczsyn4xxwbbzj3xeide:
    resolution: {integrity: sha512-PcPfMFbculXkX+82WjTc6TSd2SWFNGrvifQjq/B+km4MxhT+uJVmXf+D5UVqd9Pna6ftDKJfHJe8mHyBFBf6VQ==}
    engines: {node: '>=18.0.0'}
    peerDependencies:
      '@typespec/compiler': ~0.50.0
      '@typespec/http': ~0.50.0
      '@typespec/rest': ~0.50.0
      '@typespec/versioning': ~0.50.0
    dependencies:
      '@typespec/compiler': 0.50.0
      '@typespec/http': 0.50.0_@typespec+compiler@0.50.0
      '@typespec/rest': 0.50.0_bd5gaxunkvodklitr22kuzoinu
      '@typespec/versioning': 0.50.0_@typespec+compiler@0.50.0
      change-case: 4.1.2
      pluralize: 8.0.0
    dev: false

  /@azure/abort-controller/1.1.0:
    resolution: {integrity: sha512-TrRLIoSQVzfAJX9H1JeFjzAoDGcoK1IYX1UImfceTZpsyYfWr09Ss1aHW1y5TrrR3iq6RZLBwJ3E24uwPhwahw==}
    engines: {node: '>=12.0.0'}
    dependencies:
      tslib: 2.6.2

  /@azure/core-asynciterator-polyfill/1.0.2:
    resolution: {integrity: sha512-3rkP4LnnlWawl0LZptJOdXNrT/fHp2eQMadoasa6afspXdpGrtPZuAQc2PD0cpgyuoXtUWyC3tv7xfntjGS5Dw==}
    engines: {node: '>=12.0.0'}
    dev: false

  /@azure/core-auth/1.5.0:
    resolution: {integrity: sha512-udzoBuYG1VBoHVohDTrvKjyzel34zt77Bhp7dQntVGGD0ehVq48owENbBG8fIgkHRNUBQH5k1r0hpoMu5L8+kw==}
    engines: {node: '>=14.0.0'}
    dependencies:
      '@azure/abort-controller': 1.1.0
      '@azure/core-util': 1.5.0
      tslib: 2.6.2

  /@azure/core-client/1.7.3:
    resolution: {integrity: sha512-kleJ1iUTxcO32Y06dH9Pfi9K4U+Tlb111WXEnbt7R/ne+NLRwppZiTGJuTD5VVoxTMK5NTbEtm5t2vcdNCFe2g==}
    engines: {node: '>=14.0.0'}
    dependencies:
      '@azure/abort-controller': 1.1.0
      '@azure/core-auth': 1.5.0
      '@azure/core-rest-pipeline': 1.12.1
      '@azure/core-tracing': 1.0.1
      '@azure/core-util': 1.5.0
      '@azure/logger': 1.0.4
      tslib: 2.6.2
    transitivePeerDependencies:
      - supports-color

  /@azure/core-http-compat/1.3.0:
    resolution: {integrity: sha512-ZN9avruqbQ5TxopzG3ih3KRy52n8OAbitX3fnZT5go4hzu0J+KVPSzkL+Wt3hpJpdG8WIfg1sBD1tWkgUdEpBA==}
    engines: {node: '>=12.0.0'}
    dependencies:
      '@azure/abort-controller': 1.1.0
      '@azure/core-client': 1.7.3
      '@azure/core-rest-pipeline': 1.12.1
    transitivePeerDependencies:
      - supports-color
    dev: false

  /@azure/core-http/1.2.6:
    resolution: {integrity: sha512-odtH7UMKtekc5YQ86xg9GlVHNXR6pq2JgJ5FBo7/jbOjNGdBqcrIVrZx2bevXVJz/uUTSx6vUf62gzTXTfqYSQ==}
    engines: {node: '>=8.0.0'}
    dependencies:
      '@azure/abort-controller': 1.1.0
      '@azure/core-asynciterator-polyfill': 1.0.2
      '@azure/core-auth': 1.5.0
      '@azure/core-tracing': 1.0.0-preview.11
      '@azure/logger': 1.0.4
      '@types/node-fetch': 2.6.6
      '@types/tunnel': 0.0.1
      form-data: 3.0.1
      node-fetch: 2.7.0
      process: 0.11.10
      tough-cookie: 4.1.3
      tslib: 2.6.2
      tunnel: 0.0.6
      uuid: 8.3.2
      xml2js: 0.4.23
    transitivePeerDependencies:
      - encoding
    dev: false

  /@azure/core-http/3.0.3:
    resolution: {integrity: sha512-QMib3wXotJMFhHgmJBPUF9YsyErw34H0XDFQd9CauH7TPB+RGcyl9Ayy7iURtJB04ngXhE6YwrQsWDXlSLrilg==}
    engines: {node: '>=14.0.0'}
    dependencies:
      '@azure/abort-controller': 1.1.0
      '@azure/core-auth': 1.5.0
      '@azure/core-tracing': 1.0.0-preview.13
      '@azure/core-util': 1.5.0
      '@azure/logger': 1.0.4
      '@types/node-fetch': 2.6.6
      '@types/tunnel': 0.0.3
      form-data: 4.0.0
      node-fetch: 2.7.0
      process: 0.11.10
      tslib: 2.6.2
      tunnel: 0.0.6
      uuid: 8.3.2
      xml2js: 0.5.0
    transitivePeerDependencies:
      - encoding
    dev: true

  /@azure/core-lro/2.5.4:
    resolution: {integrity: sha512-3GJiMVH7/10bulzOKGrrLeG/uCBH/9VtxqaMcB9lIqAeamI/xYQSHJL/KcsLDuH+yTjYpro/u6D/MuRe4dN70Q==}
    engines: {node: '>=14.0.0'}
    dependencies:
      '@azure/abort-controller': 1.1.0
      '@azure/core-util': 1.5.0
      '@azure/logger': 1.0.4
      tslib: 2.6.2

  /@azure/core-paging/1.5.0:
    resolution: {integrity: sha512-zqWdVIt+2Z+3wqxEOGzR5hXFZ8MGKK52x4vFLw8n58pR6ZfKRx3EXYTxTaYxYHc/PexPUTyimcTWFJbji9Z6Iw==}
    engines: {node: '>=14.0.0'}
    dependencies:
      tslib: 2.6.2

  /@azure/core-rest-pipeline/1.12.1:
    resolution: {integrity: sha512-SsyWQ+T5MFQRX+M8H/66AlaI6HyCbQStGfFngx2fuiW+vKI2DkhtOvbYodPyf9fOe/ARLWWc3ohX54lQ5Kmaog==}
    engines: {node: '>=14.0.0'}
    dependencies:
      '@azure/abort-controller': 1.1.0
      '@azure/core-auth': 1.5.0
      '@azure/core-tracing': 1.0.1
      '@azure/core-util': 1.5.0
      '@azure/logger': 1.0.4
      form-data: 4.0.0
      http-proxy-agent: 5.0.0
      https-proxy-agent: 5.0.1
      tslib: 2.6.2
    transitivePeerDependencies:
      - supports-color

  /@azure/core-tracing/1.0.0-preview.11:
    resolution: {integrity: sha512-frF0pJc9HTmKncVokhBxCqipjbql02DThQ1ZJ9wLi7SDMLdPAFyDI5xZNzX5guLz+/DtPkY+SGK2li9FIXqshQ==}
    engines: {node: '>=8.0.0'}
    dependencies:
      '@opencensus/web-types': 0.0.7
      '@opentelemetry/api': 1.0.0-rc.0
      tslib: 2.6.2
    dev: false

  /@azure/core-tracing/1.0.0-preview.13:
    resolution: {integrity: sha512-KxDlhXyMlh2Jhj2ykX6vNEU0Vou4nHr025KoSEiz7cS3BNiHNaZcdECk/DmLkEB0as5T7b/TpRcehJ5yV6NeXQ==}
    engines: {node: '>=12.0.0'}
    dependencies:
      '@opentelemetry/api': 1.6.0
      tslib: 2.6.2
    dev: true

  /@azure/core-tracing/1.0.1:
    resolution: {integrity: sha512-I5CGMoLtX+pI17ZdiFJZgxMJApsK6jjfm85hpgp3oazCdq5Wxgh4wMr7ge/TTWW1B5WBuvIOI1fMU/FrOAMKrw==}
    engines: {node: '>=12.0.0'}
    dependencies:
      tslib: 2.6.2

  /@azure/core-util/1.5.0:
    resolution: {integrity: sha512-GZBpVFDtQ/15hW1OgBcRdT4Bl7AEpcEZqLfbAvOtm1CQUncKWiYapFHVD588hmlV27NbOOtSm3cnLF3lvoHi4g==}
    engines: {node: '>=14.0.0'}
    dependencies:
      '@azure/abort-controller': 1.1.0
      tslib: 2.6.2

  /@azure/core-xml/1.3.4:
    resolution: {integrity: sha512-B1xI79Ur/u+KR69fGTcsMNj8KDjBSqAy0Ys6Byy4Qm1CqoUy7gCT5A7Pej0EBWRskuH6bpCwrAnosfmQEalkcg==}
    engines: {node: '>=14.0.0'}
    dependencies:
      fast-xml-parser: 4.3.1
      tslib: 2.6.2
    dev: true

  /@azure/identity/3.3.0:
    resolution: {integrity: sha512-gISa/dAAxrWt6F2WiDXZY0y2xY4MLlN2wkNW4cPuq5OgPQKLSkxLc4I2WR04puTfZyQZnpXbAapAMEj1b96fgg==}
    engines: {node: '>=14.0.0'}
    deprecated: Please upgrade to the latest version of this package to get necessary fixes
    dependencies:
      '@azure/abort-controller': 1.1.0
      '@azure/core-auth': 1.5.0
      '@azure/core-client': 1.7.3
      '@azure/core-rest-pipeline': 1.12.1
      '@azure/core-tracing': 1.0.1
      '@azure/core-util': 1.5.0
      '@azure/logger': 1.0.4
      '@azure/msal-browser': 2.38.2
      '@azure/msal-common': 13.3.0
      '@azure/msal-node': 1.18.3
      events: 3.3.0
      jws: 4.0.0
      open: 8.4.2
      stoppable: 1.1.0
      tslib: 2.6.2
      uuid: 8.3.2
    transitivePeerDependencies:
      - supports-color
    dev: true

  /@azure/logger/1.0.4:
    resolution: {integrity: sha512-ustrPY8MryhloQj7OWGe+HrYx+aoiOxzbXTtgblbV3xwCqpzUK36phH3XNHQKj3EPonyFUuDTfR3qFhTEAuZEg==}
    engines: {node: '>=14.0.0'}
    dependencies:
      tslib: 2.6.2

  /@azure/msal-browser/2.38.2:
    resolution: {integrity: sha512-71BeIn2we6LIgMplwCSaMq5zAwmalyJR3jFcVOZxNVfQ1saBRwOD+P77nLs5vrRCedVKTq8RMFhIOdpMLNno0A==}
    engines: {node: '>=0.8.0'}
    deprecated: A newer major version of this library is available. Please upgrade to the latest available version.
    dependencies:
      '@azure/msal-common': 13.3.0
    dev: true

  /@azure/msal-common/13.3.0:
    resolution: {integrity: sha512-/VFWTicjcJbrGp3yQP7A24xU95NiDMe23vxIU1U6qdRPFsprMDNUohMudclnd+WSHE4/McqkZs/nUU3sAKkVjg==}
    engines: {node: '>=0.8.0'}
    dev: true

  /@azure/msal-node/1.18.3:
    resolution: {integrity: sha512-lI1OsxNbS/gxRD4548Wyj22Dk8kS7eGMwD9GlBZvQmFV8FJUXoXySL1BiNzDsHUE96/DS/DHmA+F73p1Dkcktg==}
    engines: {node: 10 || 12 || 14 || 16 || 18}
    deprecated: A newer major version of this library is available. Please upgrade to the latest available version.
    dependencies:
      '@azure/msal-common': 13.3.0
      jsonwebtoken: 9.0.2
      uuid: 8.3.2
    dev: true

  /@azure/storage-blob/12.16.0:
    resolution: {integrity: sha512-jz33rUSUGUB65FgYrTRgRDjG6hdPHwfvHe+g/UrwVG8MsyLqSxg9TaW7Yuhjxu1v1OZ5xam2NU6+IpCN0xJO8Q==}
    engines: {node: '>=14.0.0'}
    dependencies:
      '@azure/abort-controller': 1.1.0
      '@azure/core-http': 3.0.3
      '@azure/core-lro': 2.5.4
      '@azure/core-paging': 1.5.0
      '@azure/core-tracing': 1.0.0-preview.13
      '@azure/logger': 1.0.4
      events: 3.3.0
      tslib: 2.6.2
    transitivePeerDependencies:
      - encoding
    dev: true

  /@babel/code-frame/7.22.13:
    resolution: {integrity: sha512-XktuhWlJ5g+3TJXc5upd9Ks1HutSArik6jf2eAjYFyIOf4ej3RN+184cZbzDvbPnuTJIUhPKKJE3cIsYTiAT3w==}
    engines: {node: '>=6.9.0'}
    dependencies:
      '@babel/highlight': 7.22.20
      chalk: 2.4.2

  /@babel/helper-validator-identifier/7.22.20:
    resolution: {integrity: sha512-Y4OZ+ytlatR8AI+8KZfKuL5urKp7qey08ha31L8b3BwewJAoJamTzyvxPR/5D+KkdJCGPq/+8TukHBlY10FX9A==}
    engines: {node: '>=6.9.0'}

  /@babel/highlight/7.22.20:
    resolution: {integrity: sha512-dkdMCN3py0+ksCgYmGG8jKeGA/8Tk+gJwSYYlFGxG5lmhfKNoAy004YpLxpS1W2J8m/EK2Ew+yOs9pVRwO89mg==}
    engines: {node: '>=6.9.0'}
    dependencies:
      '@babel/helper-validator-identifier': 7.22.20
      chalk: 2.4.2
      js-tokens: 4.0.0

  /@colors/colors/1.5.0:
    resolution: {integrity: sha512-ooWCrlZP11i8GImSjTHYHLkvFDP48nS4+204nGb1RiX/WXYHmJA2III9/e2DWVabCESdW7hBAEzHRqUn9OUVvQ==}
    engines: {node: '>=0.1.90'}
    dev: true

  /@cspotcode/source-map-support/0.8.1:
    resolution: {integrity: sha512-IchNf6dN4tHoMFIn/7OE8LWZ19Y6q/67Bmf6vnGREv8RSbBVb9LPJxEcnwrcwX6ixSvaiGoomAUvu4YSxXrVgw==}
    engines: {node: '>=12'}
    dependencies:
      '@jridgewell/trace-mapping': 0.3.9
    dev: true

  /@dabh/diagnostics/2.0.3:
    resolution: {integrity: sha512-hrlQOIi7hAfzsMqlGSFyVucrx38O+j6wiGOf//H2ecvIEqYN4ADBSS2iLMh5UFyDunCNniUIPk/q3riFv45xRA==}
    dependencies:
      colorspace: 1.1.4
      enabled: 2.0.0
      kuler: 2.0.0
    dev: true

  /@discoveryjs/json-ext/0.5.7:
    resolution: {integrity: sha512-dBVuXR082gk3jsFp7Rd/JI4kytwGHecnCoTtXFb7DB6CNHp4rg5k1bhg0nWdLGLnOV71lmDzGQaLMy8iPLY0pw==}
    engines: {node: '>=10.0.0'}
    dev: true

  /@eslint-community/eslint-utils/4.4.0_eslint@8.50.0:
    resolution: {integrity: sha512-1/sA4dwrzBAyeUoQ6oxahHKmrZvsnLCg4RfxW3ZFGGmQkSNQPFNLV9CUEFQP1x9EYXHTo5p6xdhZM1Ne9p/AfA==}
    engines: {node: ^12.22.0 || ^14.17.0 || >=16.0.0}
    peerDependencies:
      eslint: ^6.0.0 || ^7.0.0 || >=8.0.0
    dependencies:
      eslint: 8.50.0
      eslint-visitor-keys: 3.4.3
    dev: true

  /@eslint-community/regexpp/4.8.2:
    resolution: {integrity: sha512-0MGxAVt1m/ZK+LTJp/j0qF7Hz97D9O/FH9Ms3ltnyIdDD57cbb1ACIQTkbHvNXtWDv5TPq7w5Kq56+cNukbo7g==}
    engines: {node: ^12.0.0 || ^14.0.0 || >=16.0.0}
    dev: true

  /@eslint/eslintrc/2.1.2:
    resolution: {integrity: sha512-+wvgpDsrB1YqAMdEUCcnTlpfVBH7Vqn6A/NT3D8WVXFIaKMlErPIZT3oCIAVCOtarRpMtelZLqJeU3t7WY6X6g==}
    engines: {node: ^12.22.0 || ^14.17.0 || >=16.0.0}
    dependencies:
      ajv: 6.12.6
      debug: 4.3.4
      espree: 9.6.1
      globals: 13.22.0
      ignore: 5.2.4
      import-fresh: 3.3.0
      js-yaml: 4.1.0
      minimatch: 3.1.2
      strip-json-comments: 3.1.1
    transitivePeerDependencies:
      - supports-color
    dev: true

  /@eslint/js/8.50.0:
    resolution: {integrity: sha512-NCC3zz2+nvYd+Ckfh87rA47zfu2QsQpvc6k1yzTk+b9KzRj0wkGa8LSoGOXN6Zv4lRf/EIoZ80biDh9HOI+RNQ==}
    engines: {node: ^12.22.0 || ^14.17.0 || >=16.0.0}
    dev: true

  /@humanwhocodes/config-array/0.11.11:
    resolution: {integrity: sha512-N2brEuAadi0CcdeMXUkhbZB84eskAc8MEX1By6qEchoVywSgXPIjou4rYsl0V3Hj0ZnuGycGCjdNgockbzeWNA==}
    engines: {node: '>=10.10.0'}
    dependencies:
      '@humanwhocodes/object-schema': 1.2.1
      debug: 4.3.4
      minimatch: 3.1.2
    transitivePeerDependencies:
      - supports-color
    dev: true

  /@humanwhocodes/module-importer/1.0.1:
    resolution: {integrity: sha512-bxveV4V8v5Yb4ncFTT3rPSgZBOpCkjfK0y4oVVVJwIuDVBRMDXrPyXRL988i5ap9m9bnyEEjWfm5WkBmtffLfA==}
    engines: {node: '>=12.22'}
    dev: true

  /@humanwhocodes/object-schema/1.2.1:
    resolution: {integrity: sha512-ZnQMnLV4e7hDlUvw8H+U8ASL02SS2Gn6+9Ac3wGGLIe7+je2AeAOxPY+izIPJDfFDb7eDjev0Us8MO1iFRN8hA==}
    dev: true

  /@isaacs/cliui/8.0.2:
    resolution: {integrity: sha512-O8jcjabXaleOG9DQ0+ARXWZBTfnP4WNAqzuiJK7ll44AmxGKv/J2M4TPjxjY3znBCfvBXFzucm1twdyFybFqEA==}
    engines: {node: '>=12'}
    dependencies:
      string-width: 5.1.2
      string-width-cjs: /string-width/4.2.3
      strip-ansi: 7.1.0
      strip-ansi-cjs: /strip-ansi/6.0.1
      wrap-ansi: 8.1.0
      wrap-ansi-cjs: /wrap-ansi/7.0.0
    dev: true

  /@jridgewell/gen-mapping/0.3.3:
    resolution: {integrity: sha512-HLhSWOLRi875zjjMG/r+Nv0oCW8umGb0BgEhyX3dDX3egwZtB8PqLnjz3yedt8R5StBrzcg4aBpnh8UA9D1BoQ==}
    engines: {node: '>=6.0.0'}
    dependencies:
      '@jridgewell/set-array': 1.1.2
      '@jridgewell/sourcemap-codec': 1.4.15
      '@jridgewell/trace-mapping': 0.3.19
    dev: true

  /@jridgewell/resolve-uri/3.1.1:
    resolution: {integrity: sha512-dSYZh7HhCDtCKm4QakX0xFpsRDqjjtZf/kjI/v3T3Nwt5r8/qz/M19F9ySyOqU94SXBmeG9ttTul+YnR4LOxFA==}
    engines: {node: '>=6.0.0'}
    dev: true

  /@jridgewell/set-array/1.1.2:
    resolution: {integrity: sha512-xnkseuNADM0gt2bs+BvhO0p78Mk762YnZdsuzFV018NoG1Sj1SCQvpSqa7XUaTam5vAGasABV9qXASMKnFMwMw==}
    engines: {node: '>=6.0.0'}
    dev: true

  /@jridgewell/source-map/0.3.5:
    resolution: {integrity: sha512-UTYAUj/wviwdsMfzoSJspJxbkH5o1snzwX0//0ENX1u/55kkZZkcTZP6u9bwKGkv+dkk9at4m1Cpt0uY80kcpQ==}
    dependencies:
      '@jridgewell/gen-mapping': 0.3.3
      '@jridgewell/trace-mapping': 0.3.19
    dev: true

  /@jridgewell/sourcemap-codec/1.4.15:
    resolution: {integrity: sha512-eF2rxCRulEKXHTRiDrDy6erMYWqNw4LPdQ8UQA4huuxaQsVeRPFl2oM8oDGxMFhJUWZf9McpLtJasDDZb/Bpeg==}
    dev: true

  /@jridgewell/trace-mapping/0.3.19:
    resolution: {integrity: sha512-kf37QtfW+Hwx/buWGMPcR60iF9ziHa6r/CZJIHbmcm4+0qrXiVdxegAH0F6yddEVQ7zdkjcGCgCzUu+BcbhQxw==}
    dependencies:
      '@jridgewell/resolve-uri': 3.1.1
      '@jridgewell/sourcemap-codec': 1.4.15
    dev: true

  /@jridgewell/trace-mapping/0.3.9:
    resolution: {integrity: sha512-3Belt6tdc8bPgAtbcmdtNJlirVoTmEb5e2gC94PnkwEW9jI6CAHUeoG85tjWP5WquqfavoMtMwiG4P926ZKKuQ==}
    dependencies:
      '@jridgewell/resolve-uri': 3.1.1
      '@jridgewell/sourcemap-codec': 1.4.15
    dev: true

  /@microsoft.azure/autorest.testserver/3.3.48:
    resolution: {integrity: sha512-/6SPjIEkHFxHi/mImmWHsTA2yhuSWfM2JWzsngZlck+0gTF5xIEyPTL1eIosdoc0oynBQGDuAsjGkd4ssioMpA==}
    engines: {node: '>=10'}
    hasBin: true
    dependencies:
      '@azure/storage-blob': 12.16.0
      axios: 0.21.4
      body-parser: 1.20.2
      busboy: 1.6.0
      commonmark: 0.30.0
      deep-equal: 2.2.2
      express: 4.18.2
      express-promise-router: 4.1.1_express@4.18.2
      glob: 8.1.0
      js-yaml: 4.1.0
      morgan: 1.10.0
      mustache: 4.2.0
      request: 2.88.2
      request-promise-native: 1.0.9_request@2.88.2
      source-map-support: 0.5.21
      underscore: 1.13.6
      winston: 3.10.0
      xml2js: 0.5.0
      yargs: 17.7.2
    transitivePeerDependencies:
      - '@types/express'
      - debug
      - encoding
    dev: true

  /@nodelib/fs.scandir/2.1.5:
    resolution: {integrity: sha512-vq24Bq3ym5HEQm2NKCr3yXDwjc7vTsEThRDnkp2DK9p1uqLR+DHurm/NOTo0KG7HYHU7eppKZj3MyqYuMBf62g==}
    engines: {node: '>= 8'}
    dependencies:
      '@nodelib/fs.stat': 2.0.5
      run-parallel: 1.2.0

  /@nodelib/fs.stat/2.0.5:
    resolution: {integrity: sha512-RkhPPp2zrqDAQA/2jNhnztcPAlv64XdhIp7a7454A5ovI7Bukxgt7MX7udwAu3zg1DcpPU0rz3VV1SeaqvY4+A==}
    engines: {node: '>= 8'}

  /@nodelib/fs.walk/1.2.8:
    resolution: {integrity: sha512-oGB+UxlgWcgQkgwo8GcEGwemoTFt3FIO9ababBmaGwXIoBKZ+GTy0pP185beGg7Llih/NSHSV2XAs1lnznocSg==}
    engines: {node: '>= 8'}
    dependencies:
      '@nodelib/fs.scandir': 2.1.5
      fastq: 1.15.0

  /@opencensus/web-types/0.0.7:
    resolution: {integrity: sha512-xB+w7ZDAu3YBzqH44rCmG9/RlrOmFuDPt/bpf17eJr8eZSrLt7nc7LnWdxM9Mmoj/YKMHpxRg28txu3TcpiL+g==}
    engines: {node: '>=6.0'}
    dev: false

  /@opentelemetry/api/1.0.0-rc.0:
    resolution: {integrity: sha512-iXKByCMfrlO5S6Oh97BuM56tM2cIBB0XsL/vWF/AtJrJEKx4MC/Xdu0xDsGXMGcNWpqF7ujMsjjnp0+UHBwnDQ==}
    engines: {node: '>=8.0.0'}
    dev: false

  /@opentelemetry/api/1.6.0:
    resolution: {integrity: sha512-OWlrQAnWn9577PhVgqjUvMr1pg57Bc4jv0iL4w0PRuOSRvq67rvHW9Ie/dZVMvCzhSCB+UxhcY/PmCmFj33Q+g==}
    engines: {node: '>=8.0.0'}
    dev: true

  /@pkgjs/parseargs/0.11.0:
    resolution: {integrity: sha512-+1VkjdD0QBLPodGrJUeqarH8VAIvQODIbwh9XpP5Syisf7YoQgsJKPNFoqqLQlu+VQ/tVSshMR6loPMn8U+dPg==}
    engines: {node: '>=14'}
    requiresBuild: true
    dev: true
    optional: true

  /@sinonjs/commons/1.8.6:
    resolution: {integrity: sha512-Ky+XkAkqPZSm3NLBeUng77EBQl3cmeJhITaGHdYH8kjVB+aun3S4XBRti2zt17mtt0mIUDiNxYeoJm6drVvBJQ==}
    dependencies:
      type-detect: 4.0.8
    dev: true

  /@sinonjs/commons/2.0.0:
    resolution: {integrity: sha512-uLa0j859mMrg2slwQYdO/AkrOfmH+X6LTVmNTS9CqexuE2IvVORIkSpJLqePAbEnKJ77aMmCwr1NUZ57120Xcg==}
    dependencies:
      type-detect: 4.0.8
    dev: true

  /@sinonjs/commons/3.0.0:
    resolution: {integrity: sha512-jXBtWAF4vmdNmZgD5FoKsVLv3rPgDnLgPbU84LIJ3otV44vJlDRokVng5v8NFJdCf/da9legHcKaRuZs4L7faA==}
    dependencies:
      type-detect: 4.0.8
    dev: true

  /@sinonjs/fake-timers/10.3.0:
    resolution: {integrity: sha512-V4BG07kuYSUkTCSBHG8G8TNhM+F19jXFWnQtzj+we8DrkpSBCee9Z3Ms8yiGer/dlmhe35/Xdgyo3/0rQKg7YA==}
    dependencies:
      '@sinonjs/commons': 3.0.0
    dev: true

  /@sinonjs/fake-timers/7.1.2:
    resolution: {integrity: sha512-iQADsW4LBMISqZ6Ci1dupJL9pprqwcVFTcOsEmQOEhW+KLCVn/Y4Jrvg2k19fIHCp+iFprriYPTdRcQR8NbUPg==}
    dependencies:
      '@sinonjs/commons': 1.8.6
    dev: true

  /@sinonjs/samsam/6.1.3:
    resolution: {integrity: sha512-nhOb2dWPeb1sd3IQXL/dVPnKHDOAFfvichtBf4xV00/rU1QbPCQqKMbvIheIjqwVjh7qIgf2AHTHi391yMOMpQ==}
    dependencies:
      '@sinonjs/commons': 1.8.6
      lodash.get: 4.4.2
      type-detect: 4.0.8
    dev: true

  /@sinonjs/text-encoding/0.7.2:
    resolution: {integrity: sha512-sXXKG+uL9IrKqViTtao2Ws6dy0znu9sOaP1di/jKGW1M6VssO8vlpXCQcpZ+jisQ1tTFAC5Jo/EOzFbggBagFQ==}
    dev: true

  /@socket.io/component-emitter/3.1.0:
    resolution: {integrity: sha512-+9jVqKhRSpsc591z5vX+X5Yyw+he/HCB4iQ/RYxw35CEPaY1gnsNE43nf9n9AaYjAQrTiI/mOwKUKdUs9vf7Xg==}
    dev: true

  /@tootallnate/once/2.0.0:
    resolution: {integrity: sha512-XCuKFP5PS55gnMVu3dty8KPatLqUoy/ZYzDzAGCQ8JNFCkLXzmI7vNHCR+XpbZaMWQK/vQubr7PkYq8g470J/A==}
    engines: {node: '>= 10'}

  /@ts-morph/common/0.16.0:
    resolution: {integrity: sha512-SgJpzkTgZKLKqQniCjLaE3c2L2sdL7UShvmTmPBejAKd2OKV/yfMpQ2IWpAuA+VY5wy7PkSUaEObIqEK6afFuw==}
    dependencies:
      fast-glob: 3.3.1
      minimatch: 5.1.6
      mkdirp: 1.0.4
      path-browserify: 1.0.1
    dev: false

  /@tsconfig/node10/1.0.9:
    resolution: {integrity: sha512-jNsYVVxU8v5g43Erja32laIDHXeoNvFEpX33OK4d6hljo3jDhCBDhx5dhCCTMWUojscpAagGiRkBKxpdl9fxqA==}
    dev: true

  /@tsconfig/node12/1.0.11:
    resolution: {integrity: sha512-cqefuRsh12pWyGsIoBKJA9luFu3mRxCA+ORZvA4ktLSzIuCUtWVxGIuXigEwO5/ywWFMZ2QEGKWvkZG1zDMTag==}
    dev: true

  /@tsconfig/node14/1.0.3:
    resolution: {integrity: sha512-ysT8mhdixWK6Hw3i1V2AeRqZ5WfXg1G43mqoYlM2nc6388Fq5jcXyr5mRsqViLx/GJYdoL0bfXD8nmF+Zn/Iow==}
    dev: true

  /@tsconfig/node16/1.0.4:
    resolution: {integrity: sha512-vxhUy4J8lyeyinH7Azl1pdd43GJhZH/tP2weN8TntQblOY+A0XbT8DJk1/oCPuOOyg/Ja757rG0CgHcWC8OfMA==}
    dev: true

  /@types/chai-as-promised/7.1.6:
    resolution: {integrity: sha512-cQLhk8fFarRVZAXUQV1xEnZgMoPxqKojBvRkqPCKPQCzEhpbbSKl1Uu75kDng7k5Ln6LQLUmNBjLlFthCgm1NA==}
    dependencies:
      '@types/chai': 4.3.6
    dev: true

  /@types/chai/4.3.6:
    resolution: {integrity: sha512-VOVRLM1mBxIRxydiViqPcKn6MIxZytrbMpd6RJLIWKxUNr3zux8no0Oc7kJx0WAPIitgZ0gkrDS+btlqQpubpw==}
    dev: true

  /@types/cookie/0.4.1:
    resolution: {integrity: sha512-XW/Aa8APYr6jSVVA1y/DEIZX0/GMKLEVekNG727R8cs56ahETkRAy/3DR7+fJyh7oUgGwNQaRfXCun0+KbWY7Q==}
    dev: true

  /@types/cors/2.8.14:
    resolution: {integrity: sha512-RXHUvNWYICtbP6s18PnOCaqToK8y14DnLd75c6HfyKf228dxy7pHNOQkxPtvXKp/hINFMDjbYzsj63nnpPMSRQ==}
    dependencies:
      '@types/node': 18.18.0
    dev: true

  /@types/eslint-scope/3.7.5:
    resolution: {integrity: sha512-JNvhIEyxVW6EoMIFIvj93ZOywYFatlpu9deeH6eSx6PE3WHYvHaQtmHmQeNw7aA81bYGBPPQqdtBm6b1SsQMmA==}
    dependencies:
      '@types/eslint': 8.44.3
      '@types/estree': 1.0.2
    dev: true

  /@types/eslint/8.44.3:
    resolution: {integrity: sha512-iM/WfkwAhwmPff3wZuPLYiHX18HI24jU8k1ZSH7P8FHwxTjZ2P6CoX2wnF43oprR+YXJM6UUxATkNvyv/JHd+g==}
    dependencies:
      '@types/estree': 1.0.2
      '@types/json-schema': 7.0.13
    dev: true

  /@types/estree/1.0.2:
    resolution: {integrity: sha512-VeiPZ9MMwXjO32/Xu7+OwflfmeoRwkE/qzndw42gGtgJwZopBnzy2gD//NN1+go1mADzkDcqf/KnFRSjTJ8xJA==}
    dev: true

  /@types/fs-extra/8.1.3:
    resolution: {integrity: sha512-7IdV01N0u/CaVO0fuY1YmEg14HQN3+EW8mpNgg6NEfxEl/lzCa5OxlBu3iFsCAdamnYOcTQ7oEi43Xc/67Rgzw==}
    dependencies:
      '@types/node': 18.18.0
    dev: true

  /@types/fs-extra/9.0.13:
    resolution: {integrity: sha512-nEnwB++1u5lVDM2UI4c1+5R+FYaKfaAzS4OococimjVm3nQw3TuzH5UNsocrcTBbhnerblyHj4A49qXbIiZdpA==}
    dependencies:
      '@types/node': 18.18.0
    dev: true

  /@types/js-yaml/3.12.1:
    resolution: {integrity: sha512-SGGAhXLHDx+PK4YLNcNGa6goPf9XRWQNAUUbffkwVGGXIxmDKWyGGL4inzq2sPmExu431Ekb9aEMn9BkPqEYFA==}
    dev: true

  /@types/js-yaml/4.0.6:
    resolution: {integrity: sha512-ACTuifTSIIbyksx2HTon3aFtCKWcID7/h3XEmRpDYdMCXxPbl+m9GteOJeaAkiAta/NJaSFuA7ahZ0NkwajDSw==}
    dev: true

  /@types/json-schema/7.0.13:
    resolution: {integrity: sha512-RbSSoHliUbnXj3ny0CNFOoxrIDV6SUGyStHsvDqosw6CkdPV8TtWGlfecuK4ToyMEAql6pzNxgCFKanovUzlgQ==}
    dev: true

  /@types/lodash/4.14.199:
    resolution: {integrity: sha512-Vrjz5N5Ia4SEzWWgIVwnHNEnb1UE1XMkvY5DGXrAeOGE9imk0hgTHh5GyDjLDJi9OTCn9oo9dXH1uToK1VRfrg==}

  /@types/mocha/10.0.1:
    resolution: {integrity: sha512-/fvYntiO1GeICvqbQ3doGDIP97vWmvFt83GKguJ6prmQM2iXZfFcq6YE8KteFyRtX2/h5Hf91BYvPodJKFYv5Q==}
    dev: true

  /@types/mocha/5.2.7:
    resolution: {integrity: sha512-NYrtPht0wGzhwe9+/idPaBB+TqkY9AhTvOLMkThm0IoEfLaiVQZwBwyJ5puCkO3AUCWrmcoePjp2mbFocKy4SQ==}
    dev: true

  /@types/mocha/9.1.1:
    resolution: {integrity: sha512-Z61JK7DKDtdKTWwLeElSEBcWGRLY8g95ic5FoQqI9CMx0ns/Ghep3B4DfcEimiKMvtamNVULVNKEsiwV3aQmXw==}
    dev: true

  /@types/node-fetch/2.6.6:
    resolution: {integrity: sha512-95X8guJYhfqiuVVhRFxVQcf4hW/2bCuoPwDasMf/531STFoNoWTT7YDnWdXHEZKqAGUigmpG31r2FE70LwnzJw==}
    dependencies:
      '@types/node': 18.18.0
      form-data: 4.0.0

  /@types/node/18.18.0:
    resolution: {integrity: sha512-3xA4X31gHT1F1l38ATDIL9GpRLdwVhnEFC8Uikv5ZLlXATwrCYyPq7ZWHxzxc3J/30SUiwiYT+bQe0/XvKlWbw==}

  /@types/prettier/1.19.1:
    resolution: {integrity: sha512-5qOlnZscTn4xxM5MeGXAMOsIOIKIbh9e85zJWfBRVPlRMEVawzoPhINYbRGkBZCI8LxvBe7tJCdWiarA99OZfQ==}
    dev: true

  /@types/prettier/2.7.3:
    resolution: {integrity: sha512-+68kP9yzs4LMp7VNh8gdzMSPZFL44MLGqiHWvttYJe+6qnuVr4Ek9wSBQoveqY/r+LwjCcU29kNVkidwim+kYA==}
    dev: true

  /@types/semver/7.5.3:
    resolution: {integrity: sha512-OxepLK9EuNEIPxWNME+C6WwbRAOOI2o2BaQEGzz5Lu2e4Z5eDnEo+/aVEDMIXywoJitJ7xWd641wrGLZdtwRyw==}
    dev: true

  /@types/sinon/10.0.17:
    resolution: {integrity: sha512-+6ILpcixQ0Ma3dHMTLv4rSycbDXkDljgKL+E0nI2RUxxhYTFyPSjt6RVMxh7jUshvyVcBvicb0Ktj+lAJcjgeA==}
    dependencies:
      '@types/sinonjs__fake-timers': 8.1.3
    dev: true

  /@types/sinonjs__fake-timers/8.1.3:
    resolution: {integrity: sha512-4g+2YyWe0Ve+LBh+WUm1697PD0Kdi6coG1eU0YjQbwx61AZ8XbEpL1zIT6WjuUKrCMCROpEaYQPDjBnDouBVAQ==}
    dev: true

  /@types/triple-beam/1.3.3:
    resolution: {integrity: sha512-6tOUG+nVHn0cJbVp25JFayS5UE6+xlbcNF9Lo9mU7U0zk3zeUShZied4YEQZjy1JBF043FSkdXw8YkUJuVtB5g==}
    dev: true

  /@types/tunnel/0.0.1:
    resolution: {integrity: sha512-AOqu6bQu5MSWwYvehMXLukFHnupHrpZ8nvgae5Ggie9UwzDR1CCwoXgSSWNZJuyOlCdfdsWMA5F2LlmvyoTv8A==}
    dependencies:
      '@types/node': 18.18.0
    dev: false

  /@types/tunnel/0.0.3:
    resolution: {integrity: sha512-sOUTGn6h1SfQ+gbgqC364jLFBw2lnFqkgF3q0WovEHRLMrVD1sd5aufqi/aJObLekJO+Aq5z646U4Oxy6shXMA==}
    dependencies:
      '@types/node': 18.18.0
    dev: true

  /@types/xmlbuilder/0.0.34:
    resolution: {integrity: sha512-yVsHfYqJblSEg3DvUhGndpCZBZz2GiGVmqMa04fbGro2xzxRj85Q7MQ4os+MaXmKcpCDD42MXuxUWfoUKTuVdQ==}
    dev: true

  /@types/yargs-parser/21.0.1:
    resolution: {integrity: sha512-axdPBuLuEJt0c4yI5OZssC19K2Mq1uKdrfZBzuxLvaztgqUtFYZUNw7lETExPYJR9jdEoIg4mb7RQKRQzOkeGQ==}
    dev: true

  /@types/yargs/17.0.25:
    resolution: {integrity: sha512-gy7iPgwnzNvxgAEi2bXOHWCVOG6f7xsprVJH4MjlAWeBmJ7vh/Y1kwMtUrs64ztf24zVIRCpr3n/z6gm9QIkgg==}
    dependencies:
      '@types/yargs-parser': 21.0.1
    dev: true

  /@types/yauzl/2.10.1:
    resolution: {integrity: sha512-CHzgNU3qYBnp/O4S3yv2tXPlvMTq0YWSTVg2/JYLqWZGHwwgJGAwd00poay/11asPq8wLFwHzubyInqHIFmmiw==}
    requiresBuild: true
    dependencies:
      '@types/node': 18.18.0
    dev: true
    optional: true

  /@typescript-eslint/eslint-plugin/6.8.0_qc27boxdfajyxyoyktucppwpla:
    resolution: {integrity: sha512-GosF4238Tkes2SHPQ1i8f6rMtG6zlKwMEB0abqSJ3Npvos+doIlc/ATG+vX1G9coDF3Ex78zM3heXHLyWEwLUw==}
    engines: {node: ^16.0.0 || >=18.0.0}
    peerDependencies:
      '@typescript-eslint/parser': ^6.0.0 || ^6.0.0-alpha
      eslint: ^7.0.0 || ^8.0.0
      typescript: '*'
    peerDependenciesMeta:
      typescript:
        optional: true
    dependencies:
      '@eslint-community/regexpp': 4.8.2
      '@typescript-eslint/parser': 6.8.0_jk7qbkaijtltyu4ajmze3dfiwa
      '@typescript-eslint/scope-manager': 6.8.0
      '@typescript-eslint/type-utils': 6.8.0_jk7qbkaijtltyu4ajmze3dfiwa
      '@typescript-eslint/utils': 6.8.0_jk7qbkaijtltyu4ajmze3dfiwa
      '@typescript-eslint/visitor-keys': 6.8.0
      debug: 4.3.4
      eslint: 8.50.0
      graphemer: 1.4.0
      ignore: 5.2.4
      natural-compare: 1.4.0
      semver: 7.5.4
      ts-api-utils: 1.0.3_typescript@5.2.2
      typescript: 5.2.2
    transitivePeerDependencies:
      - supports-color
    dev: true

  /@typescript-eslint/parser/6.8.0_jk7qbkaijtltyu4ajmze3dfiwa:
    resolution: {integrity: sha512-5tNs6Bw0j6BdWuP8Fx+VH4G9fEPDxnVI7yH1IAPkQH5RUtvKwRoqdecAPdQXv4rSOADAaz1LFBZvZG7VbXivSg==}
    engines: {node: ^16.0.0 || >=18.0.0}
    peerDependencies:
      eslint: ^7.0.0 || ^8.0.0
      typescript: '*'
    peerDependenciesMeta:
      typescript:
        optional: true
    dependencies:
      '@typescript-eslint/scope-manager': 6.8.0
      '@typescript-eslint/types': 6.8.0
      '@typescript-eslint/typescript-estree': 6.8.0_typescript@5.2.2
      '@typescript-eslint/visitor-keys': 6.8.0
      debug: 4.3.4
      eslint: 8.50.0
      typescript: 5.2.2
    transitivePeerDependencies:
      - supports-color
    dev: true

  /@typescript-eslint/scope-manager/6.8.0:
    resolution: {integrity: sha512-xe0HNBVwCph7rak+ZHcFD6A+q50SMsFwcmfdjs9Kz4qDh5hWhaPhFjRs/SODEhroBI5Ruyvyz9LfwUJ624O40g==}
    engines: {node: ^16.0.0 || >=18.0.0}
    dependencies:
      '@typescript-eslint/types': 6.8.0
      '@typescript-eslint/visitor-keys': 6.8.0
    dev: true

  /@typescript-eslint/type-utils/6.8.0_jk7qbkaijtltyu4ajmze3dfiwa:
    resolution: {integrity: sha512-RYOJdlkTJIXW7GSldUIHqc/Hkto8E+fZN96dMIFhuTJcQwdRoGN2rEWA8U6oXbLo0qufH7NPElUb+MceHtz54g==}
    engines: {node: ^16.0.0 || >=18.0.0}
    peerDependencies:
      eslint: ^7.0.0 || ^8.0.0
      typescript: '*'
    peerDependenciesMeta:
      typescript:
        optional: true
    dependencies:
      '@typescript-eslint/typescript-estree': 6.8.0_typescript@5.2.2
      '@typescript-eslint/utils': 6.8.0_jk7qbkaijtltyu4ajmze3dfiwa
      debug: 4.3.4
      eslint: 8.50.0
      ts-api-utils: 1.0.3_typescript@5.2.2
      typescript: 5.2.2
    transitivePeerDependencies:
      - supports-color
    dev: true

  /@typescript-eslint/types/6.8.0:
    resolution: {integrity: sha512-p5qOxSum7W3k+llc7owEStXlGmSl8FcGvhYt8Vjy7FqEnmkCVlM3P57XQEGj58oqaBWDQXbJDZxwUWMS/EAPNQ==}
    engines: {node: ^16.0.0 || >=18.0.0}
    dev: true

  /@typescript-eslint/typescript-estree/6.8.0_typescript@5.2.2:
    resolution: {integrity: sha512-ISgV0lQ8XgW+mvv5My/+iTUdRmGspducmQcDw5JxznasXNnZn3SKNrTRuMsEXv+V/O+Lw9AGcQCfVaOPCAk/Zg==}
    engines: {node: ^16.0.0 || >=18.0.0}
    peerDependencies:
      typescript: '*'
    peerDependenciesMeta:
      typescript:
        optional: true
    dependencies:
      '@typescript-eslint/types': 6.8.0
      '@typescript-eslint/visitor-keys': 6.8.0
      debug: 4.3.4
      globby: 11.1.0
      is-glob: 4.0.3
      semver: 7.5.4
      ts-api-utils: 1.0.3_typescript@5.2.2
      typescript: 5.2.2
    transitivePeerDependencies:
      - supports-color
    dev: true

  /@typescript-eslint/utils/6.8.0_jk7qbkaijtltyu4ajmze3dfiwa:
    resolution: {integrity: sha512-dKs1itdE2qFG4jr0dlYLQVppqTE+Itt7GmIf/vX6CSvsW+3ov8PbWauVKyyfNngokhIO9sKZeRGCUo1+N7U98Q==}
    engines: {node: ^16.0.0 || >=18.0.0}
    peerDependencies:
      eslint: ^7.0.0 || ^8.0.0
    dependencies:
      '@eslint-community/eslint-utils': 4.4.0_eslint@8.50.0
      '@types/json-schema': 7.0.13
      '@types/semver': 7.5.3
      '@typescript-eslint/scope-manager': 6.8.0
      '@typescript-eslint/types': 6.8.0
      '@typescript-eslint/typescript-estree': 6.8.0_typescript@5.2.2
      eslint: 8.50.0
      semver: 7.5.4
    transitivePeerDependencies:
      - supports-color
      - typescript
    dev: true

  /@typescript-eslint/visitor-keys/6.8.0:
    resolution: {integrity: sha512-oqAnbA7c+pgOhW2OhGvxm0t1BULX5peQI/rLsNDpGM78EebV3C9IGbX5HNZabuZ6UQrYveCLjKo8Iy/lLlBkkg==}
    engines: {node: ^16.0.0 || >=18.0.0}
    dependencies:
      '@typescript-eslint/types': 6.8.0
      eslint-visitor-keys: 3.4.3
    dev: true

  /@typespec/compiler/0.50.0:
    resolution: {integrity: sha512-CLNPxyGahfdxPPvtHdexwFXCPzfjeN7qjCiRjJmUeJV2Qd+nf8Sps+mwyqflw1v7q1GTpgB9kURMsWV/+NgTdw==}
    engines: {node: '>=18.0.0'}
    hasBin: true
    dependencies:
      '@babel/code-frame': 7.22.13
      ajv: 8.12.0
      change-case: 4.1.2
      globby: 13.2.2
      mustache: 4.2.0
      picocolors: 1.0.0
      prettier: 3.0.3
      prompts: 2.4.2
      semver: 7.5.4
      vscode-languageserver: 9.0.1
      vscode-languageserver-textdocument: 1.0.8
      yaml: 2.3.2
      yargs: 17.7.2

  /@typespec/compiler/0.51.0:
    resolution: {integrity: sha512-eGxQG27ovSkmuAyUpYhQzTfENmMV1w/Zm1binmAT/gUF56SE+XGCg8pLaBNlDgRbcGDJaziiop7uBMDbsuBDyg==}
    engines: {node: '>=18.0.0'}
    hasBin: true
    dependencies:
      '@babel/code-frame': 7.22.13
      ajv: 8.12.0
      change-case: 4.1.2
      globby: 13.2.2
      mustache: 4.2.0
      picocolors: 1.0.0
      prettier: 3.1.0
      prompts: 2.4.2
      semver: 7.5.4
      vscode-languageserver: 9.0.1
      vscode-languageserver-textdocument: 1.0.8
      yaml: 2.3.2
      yargs: 17.7.2
    dev: true

  /@typespec/http/0.50.0_@typespec+compiler@0.50.0:
    resolution: {integrity: sha512-kTRg/TXo2Pn2qZZ/xvjBuA75w3zLk6MIcLMEqQhXDRVhpVCSqPStReZtKBV/YCJ1DvMVnu3mcA7+HqQ4PxrZhQ==}
    engines: {node: '>=18.0.0'}
    peerDependencies:
      '@typespec/compiler': ~0.50.0
    dependencies:
      '@typespec/compiler': 0.50.0

  /@typespec/http/0.51.0_@typespec+compiler@0.51.0:
    resolution: {integrity: sha512-9YtcIPzUP0ELf/ZFBfhgLCPIyERn+DrYJTtEtaWkcO+qEkdFxO5eahwgh1FPuS6iJrW6pUPBuAfGDOAH1+N/PQ==}
    engines: {node: '>=18.0.0'}
    peerDependencies:
      '@typespec/compiler': ~0.51.0
    dependencies:
      '@typespec/compiler': 0.51.0
    dev: true

  /@typespec/openapi/0.50.0_bd5gaxunkvodklitr22kuzoinu:
    resolution: {integrity: sha512-aOg3y4XxRl6bI/DR+OR1GFZD+1s9ygH0Z8jarHc3wSNnh4gLmAZ8RYmPFPzwULhvck/EYw+P9R0kcYpX8iC+Lw==}
    engines: {node: '>=18.0.0'}
    peerDependencies:
      '@typespec/compiler': ~0.50.0
      '@typespec/http': ~0.50.0
    dependencies:
      '@typespec/compiler': 0.50.0
      '@typespec/http': 0.50.0_@typespec+compiler@0.50.0
    dev: false

  /@typespec/openapi3/0.50.0_nvsq2fc4np3qemt42zwtvbv6du:
    resolution: {integrity: sha512-R3YOEpRZoABrTrglLClesknhsl1AqXRt0lzZLttATal6w4V0XTGFsc3gyD0muoUTy1e1vPfQixpUTY2CHFqIQA==}
    engines: {node: '>=18.0.0'}
    peerDependencies:
      '@typespec/compiler': ~0.50.0
      '@typespec/http': ~0.50.0
      '@typespec/openapi': ~0.50.0
      '@typespec/versioning': ~0.50.0
    dependencies:
      '@typespec/compiler': 0.50.0
      '@typespec/http': 0.50.0_@typespec+compiler@0.50.0
      '@typespec/openapi': 0.50.0_bd5gaxunkvodklitr22kuzoinu
      '@typespec/versioning': 0.50.0_@typespec+compiler@0.50.0
      yaml: 2.3.2
    dev: false

  /@typespec/rest/0.50.0_bd5gaxunkvodklitr22kuzoinu:
    resolution: {integrity: sha512-nkFfPh4z9z2a46f6HgjuZM7e2+k5bgPDshuwQjjo82mEuSqrMUaeaUs5nx63L2FmacvIvhAvRrd3f8kMpBD5vw==}
    engines: {node: '>=18.0.0'}
    peerDependencies:
      '@typespec/compiler': ~0.50.0
      '@typespec/http': ~0.50.0
    dependencies:
      '@typespec/compiler': 0.50.0
      '@typespec/http': 0.50.0_@typespec+compiler@0.50.0

<<<<<<< HEAD
  /@typespec/rest/0.51.0_xnewuom45z4pw3jt3dzaukcfn4:
    resolution: {integrity: sha512-swigbWjdewmKg+DtHj/a2r8jyX810JYkcIcVHkqdnkCq6TqlyNP0VSSUM39BmXmkCHMUumlSm2cOMieESRfNlg==}
    engines: {node: '>=18.0.0'}
    peerDependencies:
      '@typespec/compiler': ~0.51.0
      '@typespec/http': ~0.51.0
    dependencies:
      '@typespec/compiler': 0.51.0
      '@typespec/http': 0.51.0_@typespec+compiler@0.51.0
    dev: true

  /@typespec/ts-http-runtime/1.0.0-alpha.20231103.1:
    resolution: {integrity: sha512-ouAAPny3OHIVcC44YfevSH08etbBvg+v6tMBJZMHX1YR2FT0tKBRb4PU47OdEmH74u7JXyccXlZhEENA38RRCw==}
=======
  /@typespec/ts-http-runtime/1.0.0-alpha.20231129.4:
    resolution: {integrity: sha512-H2bI/Pxc31/y0p9bMzKoplA/BuoxpHrT71NJkdPCRugvyTlYFPbrdxWOBqrFr175HKjy4pzaiBn4Dg5+tXpfhg==}
>>>>>>> 47bae4bb
    engines: {node: '>=18.0.0'}
    dependencies:
      http-proxy-agent: 5.0.0
      https-proxy-agent: 5.0.1
      tslib: 2.6.2
    transitivePeerDependencies:
      - supports-color
    dev: true

  /@typespec/versioning/0.50.0_@typespec+compiler@0.50.0:
    resolution: {integrity: sha512-lEJUBMFqhLWTL2eqnOEwFSnopWs06YmS6Fo3SI3UtGHiTU2EneWHk+BnhSplbOmFEQ7XTVlj0QxZ4/TaE0GgPw==}
    engines: {node: '>=18.0.0'}
    peerDependencies:
      '@typespec/compiler': ~0.50.0
    dependencies:
      '@typespec/compiler': 0.50.0

  /@ungap/promise-all-settled/1.1.2:
    resolution: {integrity: sha512-sL/cEvJWAnClXw0wHk85/2L0G6Sj8UB0Ctc1TEMbKSsmpRosqhwj9gWgFRZSrBr2f9tiXISwNhCPmlfqUqyb9Q==}
    dev: true

  /@webassemblyjs/ast/1.11.6:
    resolution: {integrity: sha512-IN1xI7PwOvLPgjcf180gC1bqn3q/QaOCwYUahIOhbYUu8KA/3tw2RT/T0Gidi1l7Hhj5D/INhJxiICObqpMu4Q==}
    dependencies:
      '@webassemblyjs/helper-numbers': 1.11.6
      '@webassemblyjs/helper-wasm-bytecode': 1.11.6
    dev: true

  /@webassemblyjs/floating-point-hex-parser/1.11.6:
    resolution: {integrity: sha512-ejAj9hfRJ2XMsNHk/v6Fu2dGS+i4UaXBXGemOfQ/JfQ6mdQg/WXtwleQRLLS4OvfDhv8rYnVwH27YJLMyYsxhw==}
    dev: true

  /@webassemblyjs/helper-api-error/1.11.6:
    resolution: {integrity: sha512-o0YkoP4pVu4rN8aTJgAyj9hC2Sv5UlkzCHhxqWj8butaLvnpdc2jOwh4ewE6CX0txSfLn/UYaV/pheS2Txg//Q==}
    dev: true

  /@webassemblyjs/helper-buffer/1.11.6:
    resolution: {integrity: sha512-z3nFzdcp1mb8nEOFFk8DrYLpHvhKC3grJD2ardfKOzmbmJvEf/tPIqCY+sNcwZIY8ZD7IkB2l7/pqhUhqm7hLA==}
    dev: true

  /@webassemblyjs/helper-numbers/1.11.6:
    resolution: {integrity: sha512-vUIhZ8LZoIWHBohiEObxVm6hwP034jwmc9kuq5GdHZH0wiLVLIPcMCdpJzG4C11cHoQ25TFIQj9kaVADVX7N3g==}
    dependencies:
      '@webassemblyjs/floating-point-hex-parser': 1.11.6
      '@webassemblyjs/helper-api-error': 1.11.6
      '@xtuc/long': 4.2.2
    dev: true

  /@webassemblyjs/helper-wasm-bytecode/1.11.6:
    resolution: {integrity: sha512-sFFHKwcmBprO9e7Icf0+gddyWYDViL8bpPjJJl0WHxCdETktXdmtWLGVzoHbqUcY4Be1LkNfwTmXOJUFZYSJdA==}
    dev: true

  /@webassemblyjs/helper-wasm-section/1.11.6:
    resolution: {integrity: sha512-LPpZbSOwTpEC2cgn4hTydySy1Ke+XEu+ETXuoyvuyezHO3Kjdu90KK95Sh9xTbmjrCsUwvWwCOQQNta37VrS9g==}
    dependencies:
      '@webassemblyjs/ast': 1.11.6
      '@webassemblyjs/helper-buffer': 1.11.6
      '@webassemblyjs/helper-wasm-bytecode': 1.11.6
      '@webassemblyjs/wasm-gen': 1.11.6
    dev: true

  /@webassemblyjs/ieee754/1.11.6:
    resolution: {integrity: sha512-LM4p2csPNvbij6U1f19v6WR56QZ8JcHg3QIJTlSwzFcmx6WSORicYj6I63f9yU1kEUtrpG+kjkiIAkevHpDXrg==}
    dependencies:
      '@xtuc/ieee754': 1.2.0
    dev: true

  /@webassemblyjs/leb128/1.11.6:
    resolution: {integrity: sha512-m7a0FhE67DQXgouf1tbN5XQcdWoNgaAuoULHIfGFIEVKA6tu/edls6XnIlkmS6FrXAquJRPni3ZZKjw6FSPjPQ==}
    dependencies:
      '@xtuc/long': 4.2.2
    dev: true

  /@webassemblyjs/utf8/1.11.6:
    resolution: {integrity: sha512-vtXf2wTQ3+up9Zsg8sa2yWiQpzSsMyXj0qViVP6xKGCUT8p8YJ6HqI7l5eCnWx1T/FYdsv07HQs2wTFbbof/RA==}
    dev: true

  /@webassemblyjs/wasm-edit/1.11.6:
    resolution: {integrity: sha512-Ybn2I6fnfIGuCR+Faaz7YcvtBKxvoLV3Lebn1tM4o/IAJzmi9AWYIPWpyBfU8cC+JxAO57bk4+zdsTjJR+VTOw==}
    dependencies:
      '@webassemblyjs/ast': 1.11.6
      '@webassemblyjs/helper-buffer': 1.11.6
      '@webassemblyjs/helper-wasm-bytecode': 1.11.6
      '@webassemblyjs/helper-wasm-section': 1.11.6
      '@webassemblyjs/wasm-gen': 1.11.6
      '@webassemblyjs/wasm-opt': 1.11.6
      '@webassemblyjs/wasm-parser': 1.11.6
      '@webassemblyjs/wast-printer': 1.11.6
    dev: true

  /@webassemblyjs/wasm-gen/1.11.6:
    resolution: {integrity: sha512-3XOqkZP/y6B4F0PBAXvI1/bky7GryoogUtfwExeP/v7Nzwo1QLcq5oQmpKlftZLbT+ERUOAZVQjuNVak6UXjPA==}
    dependencies:
      '@webassemblyjs/ast': 1.11.6
      '@webassemblyjs/helper-wasm-bytecode': 1.11.6
      '@webassemblyjs/ieee754': 1.11.6
      '@webassemblyjs/leb128': 1.11.6
      '@webassemblyjs/utf8': 1.11.6
    dev: true

  /@webassemblyjs/wasm-opt/1.11.6:
    resolution: {integrity: sha512-cOrKuLRE7PCe6AsOVl7WasYf3wbSo4CeOk6PkrjS7g57MFfVUF9u6ysQBBODX0LdgSvQqRiGz3CXvIDKcPNy4g==}
    dependencies:
      '@webassemblyjs/ast': 1.11.6
      '@webassemblyjs/helper-buffer': 1.11.6
      '@webassemblyjs/wasm-gen': 1.11.6
      '@webassemblyjs/wasm-parser': 1.11.6
    dev: true

  /@webassemblyjs/wasm-parser/1.11.6:
    resolution: {integrity: sha512-6ZwPeGzMJM3Dqp3hCsLgESxBGtT/OeCvCZ4TA1JUPYgmhAx38tTPR9JaKy0S5H3evQpO/h2uWs2j6Yc/fjkpTQ==}
    dependencies:
      '@webassemblyjs/ast': 1.11.6
      '@webassemblyjs/helper-api-error': 1.11.6
      '@webassemblyjs/helper-wasm-bytecode': 1.11.6
      '@webassemblyjs/ieee754': 1.11.6
      '@webassemblyjs/leb128': 1.11.6
      '@webassemblyjs/utf8': 1.11.6
    dev: true

  /@webassemblyjs/wast-printer/1.11.6:
    resolution: {integrity: sha512-JM7AhRcE+yW2GWYaKeHL5vt4xqee5N2WcezptmgyhNS+ScggqcT1OtXykhAb13Sn5Yas0j2uv9tHgrjwvzAP4A==}
    dependencies:
      '@webassemblyjs/ast': 1.11.6
      '@xtuc/long': 4.2.2
    dev: true

  /@webpack-cli/configtest/1.2.0_w3wu7rcwmvifygnqiqkxwjppse:
    resolution: {integrity: sha512-4FB8Tj6xyVkyqjj1OaTqCjXYULB9FMkqQ8yGrZjRDrYh0nOE+7Lhs45WioWQQMV+ceFlE368Ukhe6xdvJM9Egg==}
    peerDependencies:
      webpack: 4.x.x || 5.x.x
      webpack-cli: 4.x.x
    dependencies:
      webpack: 5.88.2_webpack-cli@4.10.0
      webpack-cli: 4.10.0_webpack@5.88.2
    dev: true

  /@webpack-cli/info/1.5.0_webpack-cli@4.10.0:
    resolution: {integrity: sha512-e8tSXZpw2hPl2uMJY6fsMswaok5FdlGNRTktvFk2sD8RjH0hE2+XistawJx1vmKteh4NmGmNUrp+Tb2w+udPcQ==}
    peerDependencies:
      webpack-cli: 4.x.x
    dependencies:
      envinfo: 7.10.0
      webpack-cli: 4.10.0_webpack@5.88.2
    dev: true

  /@webpack-cli/serve/1.7.0_webpack-cli@4.10.0:
    resolution: {integrity: sha512-oxnCNGj88fL+xzV+dacXs44HcDwf1ovs3AuEzvP7mqXw7fQntqIhQ1BRmynh4qEKQSSSRSWVyXRjmTbZIX9V2Q==}
    peerDependencies:
      webpack-cli: 4.x.x
      webpack-dev-server: '*'
    peerDependenciesMeta:
      webpack-dev-server:
        optional: true
    dependencies:
      webpack-cli: 4.10.0_webpack@5.88.2
    dev: true

  /@xtuc/ieee754/1.2.0:
    resolution: {integrity: sha512-DX8nKgqcGwsc0eJSqYt5lwP4DH5FlHnmuWWBRy7X0NcaGR0ZtuyeESgMwTYVEtxmsNGY+qit4QYT/MIYTOTPeA==}
    dev: true

  /@xtuc/long/4.2.2:
    resolution: {integrity: sha512-NuHqBY1PB/D8xU6s/thBgOAiAP7HOYDQ32+BFZILJ8ivkUkAHQnWfn6WhL79Owj1qmUnoN/YPhktdIoucipkAQ==}
    dev: true

  /abab/2.0.6:
    resolution: {integrity: sha512-j2afSsaIENvHZN2B8GOpF566vZ5WVk5opAiMTvWgaQT8DkbOqsTfvNAvHoRGU2zzP8cPoqys+xHTRDWW8L+/BA==}
    dev: true

  /accepts/1.3.8:
    resolution: {integrity: sha512-PYAthTa2m2VKxuvSD3DPC/Gy+U+sOA1LAuT8mkmRuvw+NACSaeXEQ+NHcVF7rONl6qcaxV3Uuemwawk+7+SJLw==}
    engines: {node: '>= 0.6'}
    dependencies:
      mime-types: 2.1.35
      negotiator: 0.6.3
    dev: true

  /acorn-import-assertions/1.9.0_acorn@8.10.0:
    resolution: {integrity: sha512-cmMwop9x+8KFhxvKrKfPYmN6/pKTYYHBqLa0DfvVZcKMJWNyWLnaqND7dx/qn66R7ewM1UX5XMaDVP5wlVTaVA==}
    peerDependencies:
      acorn: ^8
    dependencies:
      acorn: 8.10.0
    dev: true

  /acorn-jsx/5.3.2_acorn@8.10.0:
    resolution: {integrity: sha512-rq9s+JNhf0IChjtDXxllJ7g41oZk5SlXtp0LHwyA5cejwn7vKmKp4pPri6YEePv2PU65sAsegbXtIinmDFDXgQ==}
    peerDependencies:
      acorn: ^6.0.0 || ^7.0.0 || ^8.0.0
    dependencies:
      acorn: 8.10.0
    dev: true

  /acorn-walk/8.2.0:
    resolution: {integrity: sha512-k+iyHEuPgSw6SbuDpGQM+06HQUa04DZ3o+F6CSzXMvvI5KMvnaEqXe+YVe555R9nn6GPt404fos4wcgpw12SDA==}
    engines: {node: '>=0.4.0'}
    dev: true

  /acorn/8.10.0:
    resolution: {integrity: sha512-F0SAmZ8iUtS//m8DmCTA0jlh6TDKkHQyK6xc6V4KDTyZKA9dnvX9/3sRTVQrWm79glUAZbnmmNcdYwUIHWVybw==}
    engines: {node: '>=0.4.0'}
    hasBin: true
    dev: true

  /agent-base/5.1.1:
    resolution: {integrity: sha512-TMeqbNl2fMW0nMjTEPOwe3J/PRFP4vqeoNuQMG0HlMrtm5QxKqdvAkZ1pRBQ/ulIyDD5Yq0nJ7YbdD8ey0TO3g==}
    engines: {node: '>= 6.0.0'}
    dev: true

  /agent-base/6.0.2:
    resolution: {integrity: sha512-RZNwNclF7+MS/8bDg70amg32dyeZGZxiDuQmZxKLAlQjr3jGyLx+4Kkk58UO7D2QdgFIQCovuSuZESne6RG6XQ==}
    engines: {node: '>= 6.0.0'}
    dependencies:
      debug: 4.3.4
    transitivePeerDependencies:
      - supports-color

  /ajv-keywords/3.5.2_ajv@6.12.6:
    resolution: {integrity: sha512-5p6WTN0DdTGVQk6VjcEju19IgaHudalcfabD7yhDGeA6bcQnmL+CpveLJq/3hvfwd1aof6L386Ougkx6RfyMIQ==}
    peerDependencies:
      ajv: ^6.9.1
    dependencies:
      ajv: 6.12.6
    dev: true

  /ajv/6.12.6:
    resolution: {integrity: sha512-j3fVLgvTo527anyYyJOGTYJbG+vnnQYvE0m5mmkc1TK+nxAppkCLMIL0aZ4dblVCNoGShhm+kzE4ZUykBoMg4g==}
    dependencies:
      fast-deep-equal: 3.1.3
      fast-json-stable-stringify: 2.1.0
      json-schema-traverse: 0.4.1
      uri-js: 4.4.1
    dev: true

  /ajv/8.12.0:
    resolution: {integrity: sha512-sRu1kpcO9yLtYxBKvqfTeh9KzZEwO3STyX1HT+4CaDzC6HpTGYhIhPIzj9XuKU7KYDwnaeh5hcOwjy1QuJzBPA==}
    dependencies:
      fast-deep-equal: 3.1.3
      json-schema-traverse: 1.0.0
      require-from-string: 2.0.2
      uri-js: 4.4.1

  /ansi-colors/4.1.1:
    resolution: {integrity: sha512-JoX0apGbHaUJBNl6yF+p6JAFYZ666/hhCGKN5t9QFjbJQKUU/g8MNbFDbvfrgKXvI1QpZplPOnwIo99lX/AAmA==}
    engines: {node: '>=6'}
    dev: true

  /ansi-regex/5.0.1:
    resolution: {integrity: sha512-quJQXlTSUGL2LH9SUXo8VwsY4soanhgo6LNSm84E1LBcE8s3O0wpdiRzyR9z/ZZJMlMWv37qOOb9pdJlMUEKFQ==}
    engines: {node: '>=8'}

  /ansi-regex/6.0.1:
    resolution: {integrity: sha512-n5M855fKb2SsfMIiFFoVrABHJC8QtHwVx+mHWP3QcEqBHYienj5dHSgjbxtC0WEZXYt4wcD6zrQElDPhFuZgfA==}
    engines: {node: '>=12'}
    dev: true

  /ansi-styles/3.2.1:
    resolution: {integrity: sha512-VT0ZI6kZRdTh8YyJw3SMbYm/u+NqfsAxEpWO0Pf9sq8/e94WxxOpPKx9FR1FlyCtOVDNOQ+8ntlqFxiRc+r5qA==}
    engines: {node: '>=4'}
    dependencies:
      color-convert: 1.9.3

  /ansi-styles/4.3.0:
    resolution: {integrity: sha512-zbB9rCJAT1rbjiVDb2hqKFHNYLxgtk8NURxZ3IZwD3F6NtxbXZQCnnSi1Lkx+IDohdPlFp222wVALIheZJQSEg==}
    engines: {node: '>=8'}
    dependencies:
      color-convert: 2.0.1

  /ansi-styles/6.2.1:
    resolution: {integrity: sha512-bN798gFfQX+viw3R7yrGWRqnrN2oRkEkUjjl4JNn4E8GxxbjtG3FbrEIIY3l8/hrwUwIeCZvi4QuOTP4MErVug==}
    engines: {node: '>=12'}
    dev: true

  /anymatch/3.1.3:
    resolution: {integrity: sha512-KMReFUr0B4t+D+OBkjR3KYqvocp2XaSzO55UcB6mgQMd3KbcE+mWTyvVV7D/zsdEbNnV6acZUutkiHQXvTr1Rw==}
    engines: {node: '>= 8'}
    dependencies:
      normalize-path: 3.0.0
      picomatch: 2.3.1
    dev: true

  /append-field/1.0.0:
    resolution: {integrity: sha512-klpgFSWLW1ZEs8svjfb7g4qWY0YS5imI82dTg+QahUvJ8YqAY0P10Uk8tTyh9ZGuYEZEMaeJYCF5BFuX552hsw==}
    dev: true

  /arg/4.1.3:
    resolution: {integrity: sha512-58S9QDqG0Xx27YwPSt9fJxivjYl432YCwfDMfZ+71RAqUrZef7LrKQZ3LHLOwCS4FLNBplP533Zx895SeOCHvA==}
    dev: true

  /argparse/2.0.1:
    resolution: {integrity: sha512-8+9WqebbFzpX9OR+Wa6O29asIogeRMzcGtAINdpMHHyAg10f05aSFVBbcEqGf/PXw1EjAZ+q2/bEBg3DvurK3Q==}

  /array-buffer-byte-length/1.0.0:
    resolution: {integrity: sha512-LPuwb2P+NrQw3XhxGc36+XSvuBPopovXYTR9Ew++Du9Yb/bx5AzBfrIsBoj0EZUifjQU+sHL21sseZ3jerWO/A==}
    dependencies:
      call-bind: 1.0.2
      is-array-buffer: 3.0.2
    dev: true

  /array-flatten/1.1.1:
    resolution: {integrity: sha512-PCVAQswWemu6UdxsDFFX/+gVeYqKAod3D3UVm91jHwynguOwAvYPhx8nNlM++NqRcK6CxxpUafjmhIdKiHibqg==}
    dev: true

  /array-union/2.1.0:
    resolution: {integrity: sha512-HGyxoOTYUyCM6stUe6EJgnd4EoewAI7zMdfqO+kGjnlZmBDz/cR5pf8r/cR4Wq60sL/p0IkcjUEEPwS3GFrIyw==}
    engines: {node: '>=8'}
    dev: true

  /arraybuffer.prototype.slice/1.0.2:
    resolution: {integrity: sha512-yMBKppFur/fbHu9/6USUe03bZ4knMYiwFBcyiaXB8Go0qNehwX6inYPzK9U0NeQvGxKthcmHcaR8P5MStSRBAw==}
    engines: {node: '>= 0.4'}
    dependencies:
      array-buffer-byte-length: 1.0.0
      call-bind: 1.0.2
      define-properties: 1.2.1
      es-abstract: 1.22.2
      get-intrinsic: 1.2.1
      is-array-buffer: 3.0.2
      is-shared-array-buffer: 1.0.2
    dev: true

  /asn1/0.2.6:
    resolution: {integrity: sha512-ix/FxPn0MDjeyJ7i/yoHGFt/EX6LyNbxSEhPPXODPL+KB0VPk86UYfL0lMdy+KCnv+fmvIzySwaK5COwqVbWTQ==}
    dependencies:
      safer-buffer: 2.1.2
    dev: true

  /assert-plus/1.0.0:
    resolution: {integrity: sha512-NfJ4UzBCcQGLDlQq7nHxH+tv3kyZ0hHQqF5BO6J7tNJeP5do1llPr8dZ8zHonfhAu0PHAdMkSo+8o0wxg9lZWw==}
    engines: {node: '>=0.8'}
    dev: true

  /assertion-error/1.1.0:
    resolution: {integrity: sha512-jgsaNduz+ndvGyFt3uSuWqvy4lCnIJiovtouQN5JZHOKCS2QuhEdbcQHFhVksz2N2U9hXJo8odG7ETyWlEeuDw==}
    dev: true

  /async/3.2.4:
    resolution: {integrity: sha512-iAB+JbDEGXhyIUavoDl9WP/Jj106Kz9DEn1DPgYw5ruDn0e3Wgi3sKFm55sASdGBNOQB8F59d9qQ7deqrHA8wQ==}
    dev: true

  /asynckit/0.4.0:
    resolution: {integrity: sha512-Oei9OH4tRh0YqU3GxhX79dM/mwVgvbZJaSNaRk+bshkj0S5cfHcgYakreBjrHwatXKbz+IoIdYLxrKim2MjW0Q==}

  /autorest/3.6.3:
    resolution: {integrity: sha512-j/Axwk9bniifTNtBLYVxfQZGQIGPKljFaCQCBWOiybVar2j3tkHP1btiC4a/t9pAJXY6IaFgWctoPM3G/Puhyg==}
    engines: {node: '>=12.0.0'}
    hasBin: true
    requiresBuild: true
    dev: true

  /available-typed-arrays/1.0.5:
    resolution: {integrity: sha512-DMD0KiN46eipeziST1LPP/STfDU0sufISXmjSgvVsoU2tqxctQeASejWcfNtxYKqETM1UxQ8sp2OrSBWpHY6sw==}
    engines: {node: '>= 0.4'}
    dev: true

  /aws-sign2/0.7.0:
    resolution: {integrity: sha512-08kcGqnYf/YmjoRhfxyu+CLxBjUtHLXLXX/vUfx9l2LYzG3c1m61nrpyFUZI6zeS+Li/wWMMidD9KgrqtGq3mA==}
    dev: true

  /aws4/1.12.0:
    resolution: {integrity: sha512-NmWvPnx0F1SfrQbYwOi7OeaNGokp9XhzNioJ/CSBs8Qa4vxug81mhJEAVZwxXuBmYB5KDRfMq/F3RR0BIU7sWg==}
    dev: true

  /axios/0.21.4:
    resolution: {integrity: sha512-ut5vewkiu8jjGBdqpM44XxjuCjq9LAKeHVmoVfHVzy8eHgxxq8SbAVQNovDA8mVi05kP0Ea/n/UzcSHcTJQfNg==}
    dependencies:
      follow-redirects: 1.15.3
    transitivePeerDependencies:
      - debug
    dev: true

  /balanced-match/1.0.2:
    resolution: {integrity: sha512-3oSeUO0TMV67hN1AmbXsK4yaqU7tjiHlbxRDZOpH0KW9+CeX4bRAaX0Anxt0tx2MrpRpWwQaPwIlISEJhYU5Pw==}

  /base64-js/1.5.1:
    resolution: {integrity: sha512-AKpaYlHn8t4SVbOHCy+b5+KKgvR4vrsD8vbvrbiQJps7fKDTkjkDry6ji0rUJjC0kzbNePLwzxq8iypo41qeWA==}
    dev: true

  /base64id/2.0.0:
    resolution: {integrity: sha512-lGe34o6EHj9y3Kts9R4ZYs/Gr+6N7MCaMlIFA3F1R2O5/m7K06AxfSeO5530PEERE6/WyEg3lsuyw4GHlPZHog==}
    engines: {node: ^4.5.0 || >= 5.9}
    dev: true

  /basic-auth/2.0.1:
    resolution: {integrity: sha512-NF+epuEdnUYVlGuhaxbbq+dvJttwLnGY+YixlXlME5KpQ5W3CnXA5cVTneY3SPbPDRkcjMbifrwmFYcClgOZeg==}
    engines: {node: '>= 0.8'}
    dependencies:
      safe-buffer: 5.1.2
    dev: true

  /bcrypt-pbkdf/1.0.2:
    resolution: {integrity: sha512-qeFIXtP4MSoi6NLqO12WfqARWWuCKi2Rn/9hJLEmtB5yTNr9DqFWkJRCf2qShWzPeAMRnOgCrq0sg/KLv5ES9w==}
    dependencies:
      tweetnacl: 0.14.5
    dev: true

  /big.js/5.2.2:
    resolution: {integrity: sha512-vyL2OymJxmarO8gxMr0mhChsO9QGwhynfuu4+MHTAW6czfq9humCB7rKpUjDd9YUiDPU4mzpyupFSvOClAwbmQ==}
    dev: true

  /binary-extensions/2.2.0:
    resolution: {integrity: sha512-jDctJ/IVQbZoJykoeHbhXpOlNBqGNcwXJKJog42E5HDPUwQTSdjCHdihjj0DlnheQ7blbT6dHOafNAiS8ooQKA==}
    engines: {node: '>=8'}
    dev: true

  /bl/4.1.0:
    resolution: {integrity: sha512-1W07cM9gS6DcLperZfFSj+bWLtaPGSOHWhPiGzXmvVJbRLdG82sH/Kn8EtW1VqWVA54AKf2h5k5BbnIbwF3h6w==}
    dependencies:
      buffer: 5.7.1
      inherits: 2.0.4
      readable-stream: 3.6.2
    dev: true

  /body-parser/1.20.1:
    resolution: {integrity: sha512-jWi7abTbYwajOytWCQc37VulmWiRae5RyTpaCyDcS5/lMdtwSz5lOpDE67srw/HYe35f1z3fDQw+3txg7gNtWw==}
    engines: {node: '>= 0.8', npm: 1.2.8000 || >= 1.4.16}
    dependencies:
      bytes: 3.1.2
      content-type: 1.0.5
      debug: 2.6.9
      depd: 2.0.0
      destroy: 1.2.0
      http-errors: 2.0.0
      iconv-lite: 0.4.24
      on-finished: 2.4.1
      qs: 6.11.0
      raw-body: 2.5.1
      type-is: 1.6.18
      unpipe: 1.0.0
    dev: true

  /body-parser/1.20.2:
    resolution: {integrity: sha512-ml9pReCu3M61kGlqoTm2umSXTlRTuGTx0bfYj+uIUKKYycG5NtSbeetV3faSU6R7ajOPw0g/J1PvK4qNy7s5bA==}
    engines: {node: '>= 0.8', npm: 1.2.8000 || >= 1.4.16}
    dependencies:
      bytes: 3.1.2
      content-type: 1.0.5
      debug: 2.6.9
      depd: 2.0.0
      destroy: 1.2.0
      http-errors: 2.0.0
      iconv-lite: 0.4.24
      on-finished: 2.4.1
      qs: 6.11.0
      raw-body: 2.5.2
      type-is: 1.6.18
      unpipe: 1.0.0
    dev: true

  /brace-expansion/1.1.11:
    resolution: {integrity: sha512-iCuPHDFgrHX7H2vEI/5xpz07zSHB00TpugqhmYtVmMO6518mCuRMoOYFldEBl0g187ufozdaHgWKcYFb61qGiA==}
    dependencies:
      balanced-match: 1.0.2
      concat-map: 0.0.1
    dev: true

  /brace-expansion/2.0.1:
    resolution: {integrity: sha512-XnAIvQ8eM+kC6aULx6wuQiwVsnzsi9d3WxzV3FpWTGA19F621kwdbsAcFKXgKUHZWsy+mY6iL1sHTxWEFCytDA==}
    dependencies:
      balanced-match: 1.0.2

  /braces/3.0.2:
    resolution: {integrity: sha512-b8um+L1RzM3WDSzvhm6gIz1yfTbBt6YTlcEKAvsmqCZZFw46z626lVj9j1yEPW33H5H+lBQpZMP1k8l+78Ha0A==}
    engines: {node: '>=8'}
    dependencies:
      fill-range: 7.0.1

  /browser-stdout/1.3.1:
    resolution: {integrity: sha512-qhAVI1+Av2X7qelOfAIYwXONood6XlZE/fXaBSmW/T5SzLAmCgzi+eiWE7fUvbHaeNBQH13UftjpXxsfLkMpgw==}
    dev: true

  /browserslist/4.21.11:
    resolution: {integrity: sha512-xn1UXOKUz7DjdGlg9RrUr0GGiWzI97UQJnugHtH0OLDfJB7jMgoIkYvRIEO1l9EeEERVqeqLYOcFBW9ldjypbQ==}
    engines: {node: ^6 || ^7 || ^8 || ^9 || ^10 || ^11 || ^12 || >=13.7}
    hasBin: true
    dependencies:
      caniuse-lite: 1.0.30001539
      electron-to-chromium: 1.4.529
      node-releases: 2.0.13
      update-browserslist-db: 1.0.13_browserslist@4.21.11
    dev: true

  /buffer-crc32/0.2.13:
    resolution: {integrity: sha512-VO9Ht/+p3SN7SKWqcrgEzjGbRSJYTx+Q1pTQC0wrWqHx0vpJraQ6GtHx8tvcg1rlK1byhU5gccxgOgj7B0TDkQ==}
    dev: true

  /buffer-equal-constant-time/1.0.1:
    resolution: {integrity: sha512-zRpUiDwd/xk6ADqPMATG8vc9VPrkck7T07OIx0gnjmJAnHnTVXNQG3vfvWNuiZIkwu9KrKdA1iJKfsfTVxE6NA==}
    dev: true

  /buffer-from/1.1.2:
    resolution: {integrity: sha512-E+XQCRwSbaaiChtv6k6Dwgc+bx+Bs6vuKJHHl5kox/BaKbhiXzqQOwK4cO22yElGp2OCmjwVhT3HmxgyPGnJfQ==}

  /buffer/5.7.1:
    resolution: {integrity: sha512-EHcyIPBQ4BSGlvjB16k5KgAJ27CIsHY/2JBmCRReo48y9rQ3MaUzWX3KVlBa4U7MyX02HdVj0K7C3WaB3ju7FQ==}
    dependencies:
      base64-js: 1.5.1
      ieee754: 1.2.1
    dev: true

  /buffer/6.0.3:
    resolution: {integrity: sha512-FTiCpNxtwiZZHEZbcbTIcZjERVICn9yq/pDFkTl95/AxzD1naBctN7YO68riM/gLSDY7sdrMby8hofADYuuqOA==}
    dependencies:
      base64-js: 1.5.1
      ieee754: 1.2.1
    dev: true

  /busboy/1.6.0:
    resolution: {integrity: sha512-8SFQbg/0hQ9xy3UNTB0YEnsNBbWfhf7RtnzpL7TkBiTBRfrQ9Fxcnz7VJsleJpyp6rVLvXiuORqjlHi5q+PYuA==}
    engines: {node: '>=10.16.0'}
    dependencies:
      streamsearch: 1.1.0
    dev: true

  /bytes/3.1.2:
    resolution: {integrity: sha512-/Nf7TyzTx6S3yRJObOAV7956r8cr2+Oj8AC5dt8wSP3BQAoeX58NoHyCU8P8zGkNXStjTSi6fzO6F0pBdcYbEg==}
    engines: {node: '>= 0.8'}
    dev: true

  /call-bind/1.0.2:
    resolution: {integrity: sha512-7O+FbCihrB5WGbFYesctwmTKae6rOiIzmz1icreWJ+0aA7LJfuqhEso2T9ncpcFtzMQtzXf2QGGueWJGTYsqrA==}
    dependencies:
      function-bind: 1.1.1
      get-intrinsic: 1.2.1
    dev: true

  /callsites/3.1.0:
    resolution: {integrity: sha512-P8BjAsXvZS+VIDUI11hHCQEv74YT67YUi5JJFNWIqL235sBmjX4+qx9Muvls5ivyNENctx46xQLQ3aTuE7ssaQ==}
    engines: {node: '>=6'}
    dev: true

  /camel-case/4.1.2:
    resolution: {integrity: sha512-gxGWBrTT1JuMx6R+o5PTXMmUnhnVzLQ9SNutD4YqKtI6ap897t3tKECYla6gCWEkplXnlNybEkZg9GEGxKFCgw==}
    dependencies:
      pascal-case: 3.1.2
      tslib: 2.6.2

  /camelcase/6.3.0:
    resolution: {integrity: sha512-Gmy6FhYlCY7uOElZUSbxo2UCDH8owEk996gkbrpsgGtrJLM3J7jGxl9Ic7Qwwj4ivOE5AWZWRMecDdF7hqGjFA==}
    engines: {node: '>=10'}
    dev: true

  /caniuse-lite/1.0.30001539:
    resolution: {integrity: sha512-hfS5tE8bnNiNvEOEkm8HElUHroYwlqMMENEzELymy77+tJ6m+gA2krtHl5hxJaj71OlpC2cHZbdSMX1/YEqEkA==}
    dev: true

  /capital-case/1.0.4:
    resolution: {integrity: sha512-ds37W8CytHgwnhGGTi88pcPyR15qoNkOpYwmMMfnWqqWgESapLqvDx6huFjQ5vqWSn2Z06173XNA7LtMOeUh1A==}
    dependencies:
      no-case: 3.0.4
      tslib: 2.6.2
      upper-case-first: 2.0.2

  /caseless/0.12.0:
    resolution: {integrity: sha512-4tYFyifaFfGacoiObjJegolkwSU4xQNGbVgUiNYVUxbQ2x2lUsFvY4hVgVzGiIe6WLOPqycWXA40l+PWsxthUw==}
    dev: true

  /chai-as-promised/7.1.1_chai@4.3.8:
    resolution: {integrity: sha512-azL6xMoi+uxu6z4rhWQ1jbdUhOMhis2PvscD/xjLqNMkv3BPPp2JyyuTHOrf9BOosGpNQ11v6BKv/g57RXbiaA==}
    peerDependencies:
      chai: '>= 2.1.2 < 5'
    dependencies:
      chai: 4.3.8
      check-error: 1.0.2
    dev: true

  /chai/4.3.8:
    resolution: {integrity: sha512-vX4YvVVtxlfSZ2VecZgFUTU5qPCYsobVI2O9FmwEXBhDigYGQA6jRXCycIs1yJnnWbZ6/+a2zNIF5DfVCcJBFQ==}
    engines: {node: '>=4'}
    dependencies:
      assertion-error: 1.1.0
      check-error: 1.0.2
      deep-eql: 4.1.3
      get-func-name: 2.0.0
      loupe: 2.3.6
      pathval: 1.1.1
      type-detect: 4.0.8
    dev: true

  /chalk/2.4.2:
    resolution: {integrity: sha512-Mti+f9lpJNcwF4tWV8/OrTTtF1gZi+f8FqlyAdouralcFWFQWF2+NgCHShjkCb+IFBLq9buZwE1xckQU4peSuQ==}
    engines: {node: '>=4'}
    dependencies:
      ansi-styles: 3.2.1
      escape-string-regexp: 1.0.5
      supports-color: 5.5.0

  /chalk/4.1.2:
    resolution: {integrity: sha512-oKnbhFyRIXpUuez8iBMmyEa4nbj4IOQyuhc/wy9kY7/WVPcwIO9VA668Pu8RkO7+0G76SLROeyw9CpQ061i4mA==}
    engines: {node: '>=10'}
    dependencies:
      ansi-styles: 4.3.0
      supports-color: 7.2.0
    dev: true

  /change-case/4.1.2:
    resolution: {integrity: sha512-bSxY2ws9OtviILG1EiY5K7NNxkqg/JnRnFxLtKQ96JaviiIxi7djMrSd0ECT9AC+lttClmYwKw53BWpOMblo7A==}
    dependencies:
      camel-case: 4.1.2
      capital-case: 1.0.4
      constant-case: 3.0.4
      dot-case: 3.0.4
      header-case: 2.0.4
      no-case: 3.0.4
      param-case: 3.0.4
      pascal-case: 3.1.2
      path-case: 3.0.4
      sentence-case: 3.0.4
      snake-case: 3.0.4
      tslib: 2.6.2

  /check-error/1.0.2:
    resolution: {integrity: sha512-BrgHpW9NURQgzoNyjfq0Wu6VFO6D7IZEmJNdtgNqpzGG8RuNFHt2jQxWlAs4HMe119chBnv+34syEZtc6IhLtA==}
    dev: true

  /chokidar/3.5.3:
    resolution: {integrity: sha512-Dr3sfKRP6oTcjf2JmUmFJfeVMvXBdegxB0iVQ5eb2V10uFJUCAS8OByZdVAyVb8xXNz3GjjTgj9kLWsZTqE6kw==}
    engines: {node: '>= 8.10.0'}
    dependencies:
      anymatch: 3.1.3
      braces: 3.0.2
      glob-parent: 5.1.2
      is-binary-path: 2.1.0
      is-glob: 4.0.3
      normalize-path: 3.0.0
      readdirp: 3.6.0
    optionalDependencies:
      fsevents: 2.3.3
    dev: true

  /chownr/1.1.4:
    resolution: {integrity: sha512-jJ0bqzaylmJtVnNgzTeSOs8DPavpbYgEr/b0YL8/2GO3xJEhInFmhKMUnEJQjZumK7KXGFhUy89PrsJWlakBVg==}
    dev: true

  /chrome-trace-event/1.0.3:
    resolution: {integrity: sha512-p3KULyQg4S7NIHixdwbGX+nFHkoBiA4YQmyWtjb8XngSKV124nJmRysgAeujbUVb15vh+RvFUfCPqU7rXk+hZg==}
    engines: {node: '>=6.0'}
    dev: true

  /cliui/7.0.4:
    resolution: {integrity: sha512-OcRE68cOsVMXp1Yvonl/fzkQOyjLSu/8bhPDfQt0e0/Eb283TKP20Fs2MqoPsr9SwA595rRCA+QMzYc9nBP+JQ==}
    dependencies:
      string-width: 4.2.3
      strip-ansi: 6.0.1
      wrap-ansi: 7.0.0
    dev: true

  /cliui/8.0.1:
    resolution: {integrity: sha512-BSeNnyus75C4//NQ9gQt1/csTXyo/8Sb+afLAkzAptFuMsod9HFokGNudZpi/oQV73hnVK+sR+5PVRMd+Dr7YQ==}
    engines: {node: '>=12'}
    dependencies:
      string-width: 4.2.3
      strip-ansi: 6.0.1
      wrap-ansi: 7.0.0

  /clone-deep/4.0.1:
    resolution: {integrity: sha512-neHB9xuzh/wk0dIHweyAXv2aPGZIVk3pLMe+/RNzINf17fe0OG96QroktYAUm7SM1PBnzTabaLboqqxDyMU+SQ==}
    engines: {node: '>=6'}
    dependencies:
      is-plain-object: 2.0.4
      kind-of: 6.0.3
      shallow-clone: 3.0.1
    dev: true

  /code-block-writer/11.0.3:
    resolution: {integrity: sha512-NiujjUFB4SwScJq2bwbYUtXbZhBSlY6vYzm++3Q6oC+U+injTqfPYFK8wS9COOmb2lueqp0ZRB4nK1VYeHgNyw==}
    dev: false

  /color-convert/1.9.3:
    resolution: {integrity: sha512-QfAUtd+vFdAtFQcC8CCyYt1fYWxSqAiK2cSD6zDB8N3cpsEBAvRxp9zOGg6G/SHHJYAT88/az/IuDGALsNVbGg==}
    dependencies:
      color-name: 1.1.3

  /color-convert/2.0.1:
    resolution: {integrity: sha512-RRECPsj7iu/xb5oKYcsFHSppFNnsj/52OVTRKb4zP5onXwVF3zVmmToNcOfGC+CRDpfK/U584fMg38ZHCaElKQ==}
    engines: {node: '>=7.0.0'}
    dependencies:
      color-name: 1.1.4

  /color-name/1.1.3:
    resolution: {integrity: sha512-72fSenhMw2HZMTVHeCA9KCmpEIbzWiQsjN+BHcBbS9vr1mtt+vJjPdksIBNUmKAW8TFUDPJK5SUU3QhE9NEXDw==}

  /color-name/1.1.4:
    resolution: {integrity: sha512-dOy+3AuW3a2wNbZHIuMZpTcgjGuLU/uBL/ubcZF9OXbDo8ff4O8yVp5Bf0efS8uEoYo5q4Fx7dY9OgQGXgAsQA==}

  /color-string/1.9.1:
    resolution: {integrity: sha512-shrVawQFojnZv6xM40anx4CkoDP+fZsw/ZerEMsW/pyzsRbElpsL/DBVW7q3ExxwusdNXI3lXpuhEZkzs8p5Eg==}
    dependencies:
      color-name: 1.1.4
      simple-swizzle: 0.2.2
    dev: true

  /color/3.2.1:
    resolution: {integrity: sha512-aBl7dZI9ENN6fUGC7mWpMTPNHmWUSNan9tuWN6ahh5ZLNk9baLJOnSMlrQkHcrfFgz2/RigjUVAjdx36VcemKA==}
    dependencies:
      color-convert: 1.9.3
      color-string: 1.9.1
    dev: true

  /colorette/2.0.20:
    resolution: {integrity: sha512-IfEDxwoWIjkeXL1eXcDiow4UbKjhLdq6/EuSVR9GMN7KVH3r9gQ83e73hsz1Nd1T3ijd5xv1wcWRYO+D6kCI2w==}
    dev: true

  /colorspace/1.1.4:
    resolution: {integrity: sha512-BgvKJiuVu1igBUF2kEjRCZXol6wiiGbY5ipL/oVPwm0BL9sIpMIzM8IK7vwuxIIzOXMV3Ey5w+vxhm0rR/TN8w==}
    dependencies:
      color: 3.2.1
      text-hex: 1.0.0
    dev: true

  /combined-stream/1.0.8:
    resolution: {integrity: sha512-FQN4MRfuJeHf7cBbBMJFXhKSDq+2kAArBlmRBvcvFE5BB1HZKXtSFASDhdlz9zOYwxh8lDdnvmMOe/+5cdoEdg==}
    engines: {node: '>= 0.8'}
    dependencies:
      delayed-stream: 1.0.0

  /commander/2.20.3:
    resolution: {integrity: sha512-GpVkmM8vF2vQUkj2LvZmD35JxeJOLCwJ9cUkugyk2nuhbv3+mJvpLYYt+0+USMxE+oj+ey/lJEnhZw75x/OMcQ==}
    dev: true

  /commander/3.0.2:
    resolution: {integrity: sha512-Gar0ASD4BDyKC4hl4DwHqDrmvjoxWKZigVnAbn5H1owvm4CxCPdb0HQDehwNYMJpla5+M2tPmPARzhtYuwpHow==}
    dev: true

  /commander/7.2.0:
    resolution: {integrity: sha512-QrWXB+ZQSVPmIWIhtEO9H+gwHaMGYiF5ChvoJ+K9ZGHG/sVsa6yiesAD1GC/x46sET00Xlwo1u49RVVVzvcSkw==}
    engines: {node: '>= 10'}
    dev: true

  /commonmark/0.30.0:
    resolution: {integrity: sha512-j1yoUo4gxPND1JWV9xj5ELih0yMv1iCWDG6eEQIPLSWLxzCXiFoyS7kvB+WwU+tZMf4snwJMMtaubV0laFpiBA==}
    hasBin: true
    dependencies:
      entities: 2.0.3
      mdurl: 1.0.1
      minimist: 1.2.8
      string.prototype.repeat: 0.2.0
    dev: true

  /concat-map/0.0.1:
    resolution: {integrity: sha512-/Srv4dswyQNBfohGpz9o6Yb3Gz3SrUDqBH5rTuhGR7ahtlbYKnVxw2bCFMRljaA7EXHaXZ8wsHdodFvbkhKmqg==}
    dev: true

  /concat-stream/1.6.2:
    resolution: {integrity: sha512-27HBghJxjiZtIk3Ycvn/4kbJk/1uZuJFfuPEns6LaEvpvG1f0hTea8lilrouyo9mVc2GWdcEZ8OLoGmSADlrCw==}
    engines: {'0': node >= 0.8}
    dependencies:
      buffer-from: 1.1.2
      inherits: 2.0.4
      readable-stream: 2.3.8
      typedarray: 0.0.6
    dev: true

  /connect/3.7.0:
    resolution: {integrity: sha512-ZqRXc+tZukToSNmh5C2iWMSoV3X1YUcPbqEM4DkEG5tNQXrQUZCNVGGv3IuicnkMtPfGf3Xtp8WCXs295iQ1pQ==}
    engines: {node: '>= 0.10.0'}
    dependencies:
      debug: 2.6.9
      finalhandler: 1.1.2
      parseurl: 1.3.3
      utils-merge: 1.0.1
    dev: true

  /constant-case/3.0.4:
    resolution: {integrity: sha512-I2hSBi7Vvs7BEuJDr5dDHfzb/Ruj3FyvFyh7KLilAjNQw3Be+xgqUBA2W6scVEcL0hL1dwPRtIqEPVUCKkSsyQ==}
    dependencies:
      no-case: 3.0.4
      tslib: 2.6.2
      upper-case: 2.0.2

  /content-disposition/0.5.4:
    resolution: {integrity: sha512-FveZTNuGw04cxlAiWbzi6zTAL/lhehaWbTtgluJh4/E95DqMwTmha3KZN1aAWA8cFIhHzMZUvLevkw5Rqk+tSQ==}
    engines: {node: '>= 0.6'}
    dependencies:
      safe-buffer: 5.2.1
    dev: true

  /content-type/1.0.5:
    resolution: {integrity: sha512-nTjqfcBFEipKdXCv4YDQWCfmcLZKm81ldF0pAopTvyrFGVbcR6P/VAAd5G7N+0tTr8QqiU0tFadD6FK4NtJwOA==}
    engines: {node: '>= 0.6'}
    dev: true

  /cookie-signature/1.0.6:
    resolution: {integrity: sha512-QADzlaHc8icV8I7vbaJXJwod9HWYp8uCqf1xa4OfNu1T7JVxQIrUgOWtHdNDtPiywmFbiS12VjotIXLrKM3orQ==}
    dev: true

  /cookie/0.4.2:
    resolution: {integrity: sha512-aSWTXFzaKWkvHO1Ny/s+ePFpvKsPnjc551iI41v3ny/ow6tBG5Vd+FuqGNhh1LxOmVzOlGUriIlOaokOvhaStA==}
    engines: {node: '>= 0.6'}
    dev: true

  /cookie/0.5.0:
    resolution: {integrity: sha512-YZ3GUyn/o8gfKJlnlX7g7xq4gyO6OSuhGPKaaGssGB2qgDUS0gPgtTvoyZLTt9Ab6dC4hfc9dV5arkvc/OCmrw==}
    engines: {node: '>= 0.6'}
    dev: true

  /core-util-is/1.0.2:
    resolution: {integrity: sha512-3lqz5YjWTYnW6dlDa5TLaTCcShfar1e40rmcJVwCBJC6mWlFuj0eCHIElmG1g5kyuJ/GD+8Wn4FFCcz4gJPfaQ==}
    dev: true

  /cors/2.8.5:
    resolution: {integrity: sha512-KIHbLJqu73RGr/hnbrO9uBeixNGuvSQjul/jdFvS/KFSIH1hWVd1ng7zOHx+YrEfInLG7q4n6GHQ9cDtxv/P6g==}
    engines: {node: '>= 0.10'}
    dependencies:
      object-assign: 4.1.1
      vary: 1.1.2
    dev: true

  /create-require/1.1.1:
    resolution: {integrity: sha512-dcKFX3jn0MpIaXjisoRvexIJVEKzaq7z2rZKxf+MSr9TkdmHmsU4m2lcLojrj/FHl8mk5VxMmYA+ftRkP/3oKQ==}
    dev: true

  /cross-env/7.0.3:
    resolution: {integrity: sha512-+/HKd6EgcQCJGh2PSjZuUitQBQynKor4wrFbRg4DtAgS1aWO+gU52xpH7M9ScGgXSYmAVS9bIJ8EzuaGw0oNAw==}
    engines: {node: '>=10.14', npm: '>=6', yarn: '>=1'}
    hasBin: true
    dependencies:
      cross-spawn: 7.0.3
    dev: true

  /cross-spawn/6.0.5:
    resolution: {integrity: sha512-eTVLrBSt7fjbDygz805pMnstIs2VTBNkRm0qxZd+M7A5XDdxVRWO5MxGBXZhjY4cqLYLdtrGqRf8mBPmzwSpWQ==}
    engines: {node: '>=4.8'}
    dependencies:
      nice-try: 1.0.5
      path-key: 2.0.1
      semver: 5.7.2
      shebang-command: 1.2.0
      which: 1.3.1
    dev: true

  /cross-spawn/7.0.3:
    resolution: {integrity: sha512-iRDPJKUPVEND7dHPO8rkbOnPpyDygcDFtWjpeWNCgy8WP2rXcxXL8TskReQl6OrB2G7+UJrags1q15Fudc7G6w==}
    engines: {node: '>= 8'}
    dependencies:
      path-key: 3.1.1
      shebang-command: 2.0.0
      which: 2.0.2
    dev: true

  /custom-event/1.0.1:
    resolution: {integrity: sha512-GAj5FOq0Hd+RsCGVJxZuKaIDXDf3h6GQoNEjFgbLLI/trgtavwUbSnZ5pVfg27DVCaWjIohryS0JFwIJyT2cMg==}
    dev: true

  /dashdash/1.14.1:
    resolution: {integrity: sha512-jRFi8UDGo6j+odZiEpjazZaWqEal3w/basFjQHQEwVtZJGDpxbH1MeYluwCS8Xq5wmLJooDlMgvVarmWfGM44g==}
    engines: {node: '>=0.10'}
    dependencies:
      assert-plus: 1.0.0
    dev: true

  /data-uri-to-buffer/4.0.1:
    resolution: {integrity: sha512-0R9ikRb668HB7QDxT1vkpuUBtqc53YyAwMwGeUFKRojY/NWKvdZ+9UYtRfGmhqNbRkTSVpMbmyhXipFFv2cb/A==}
    engines: {node: '>= 12'}
    dev: true

  /date-format/4.0.14:
    resolution: {integrity: sha512-39BOQLs9ZjKh0/patS9nrT8wc3ioX3/eA/zgbKNopnF2wCqJEoxywwwElATYvRsXdnOxA/OQeQoFZ3rFjVajhg==}
    engines: {node: '>=4.0'}
    dev: true

  /debug/2.6.9:
    resolution: {integrity: sha512-bC7ElrdJaJnPbAP+1EotYvqZsb3ecl5wi6Bfi6BJTUcNowp6cvspg0jXznRTKDjm/E7AdgFBVeAPVMNcKGsHMA==}
    dependencies:
      ms: 2.0.0
    dev: true

  /debug/4.3.3_supports-color@8.1.1:
    resolution: {integrity: sha512-/zxw5+vh1Tfv+4Qn7a5nsbcJKPaSvCDhojn6FEl9vupwK2VCSDtEiEtqr8DFtzYFOdz63LBkxec7DYuc2jon6Q==}
    engines: {node: '>=6.0'}
    peerDependencies:
      supports-color: '*'
    peerDependenciesMeta:
      supports-color:
        optional: true
    dependencies:
      ms: 2.1.2
      supports-color: 8.1.1
    dev: true

  /debug/4.3.4:
    resolution: {integrity: sha512-PRWFHuSU3eDtQJPvnNY7Jcket1j0t5OuOsFzPPzsekD52Zl8qUfFIPEiswXqIvHWGVHOgX+7G/vCNNhehwxfkQ==}
    engines: {node: '>=6.0'}
    peerDependencies:
      supports-color: '*'
    peerDependenciesMeta:
      supports-color:
        optional: true
    dependencies:
      ms: 2.1.2

  /debug/4.3.4_supports-color@8.1.1:
    resolution: {integrity: sha512-PRWFHuSU3eDtQJPvnNY7Jcket1j0t5OuOsFzPPzsekD52Zl8qUfFIPEiswXqIvHWGVHOgX+7G/vCNNhehwxfkQ==}
    engines: {node: '>=6.0'}
    peerDependencies:
      supports-color: '*'
    peerDependenciesMeta:
      supports-color:
        optional: true
    dependencies:
      ms: 2.1.2
      supports-color: 8.1.1
    dev: true

  /decamelize/4.0.0:
    resolution: {integrity: sha512-9iE1PgSik9HeIIw2JO94IidnE3eBoQrFJ3w7sFuzSX4DpmZ3v5sZpUiV5Swcf6mQEF+Y0ru8Neo+p+nyh2J+hQ==}
    engines: {node: '>=10'}
    dev: true

  /deep-eql/4.1.3:
    resolution: {integrity: sha512-WaEtAOpRA1MQ0eohqZjpGD8zdI0Ovsm8mmFhaDN8dvDZzyoUMcYDnf5Y6iu7HTXxf8JDS23qWa4a+hKCDyOPzw==}
    engines: {node: '>=6'}
    dependencies:
      type-detect: 4.0.8
    dev: true

  /deep-equal/2.2.2:
    resolution: {integrity: sha512-xjVyBf0w5vH0I42jdAZzOKVldmPgSulmiyPRywoyq7HXC9qdgo17kxJE+rdnif5Tz6+pIrpJI8dCpMNLIGkUiA==}
    dependencies:
      array-buffer-byte-length: 1.0.0
      call-bind: 1.0.2
      es-get-iterator: 1.1.3
      get-intrinsic: 1.2.1
      is-arguments: 1.1.1
      is-array-buffer: 3.0.2
      is-date-object: 1.0.5
      is-regex: 1.1.4
      is-shared-array-buffer: 1.0.2
      isarray: 2.0.5
      object-is: 1.1.5
      object-keys: 1.1.1
      object.assign: 4.1.4
      regexp.prototype.flags: 1.5.1
      side-channel: 1.0.4
      which-boxed-primitive: 1.0.2
      which-collection: 1.0.1
      which-typed-array: 1.1.11
    dev: true

  /deep-is/0.1.4:
    resolution: {integrity: sha512-oIPzksmTg4/MriiaYGO+okXDT7ztn/w3Eptv/+gSIdMdKsJo0u4CfYNFJPy+4SKMuCqGw2wxnA+URMg3t8a/bQ==}
    dev: true

  /define-data-property/1.1.0:
    resolution: {integrity: sha512-UzGwzcjyv3OtAvolTj1GoyNYzfFR+iqbGjcnBEENZVCpM4/Ng1yhGNvS3lR/xDS74Tb2wGG9WzNSNIOS9UVb2g==}
    engines: {node: '>= 0.4'}
    dependencies:
      get-intrinsic: 1.2.1
      gopd: 1.0.1
      has-property-descriptors: 1.0.0
    dev: true

  /define-lazy-prop/2.0.0:
    resolution: {integrity: sha512-Ds09qNh8yw3khSjiJjiUInaGX9xlqZDY7JVryGxdxV7NPeuqQfplOpQ66yJFZut3jLa5zOwkXw1g9EI2uKh4Og==}
    engines: {node: '>=8'}
    dev: true

  /define-properties/1.2.1:
    resolution: {integrity: sha512-8QmQKqEASLd5nx0U1B1okLElbUuuttJ/AnYmRXbbbGDWh6uS208EjD4Xqq/I9wK7u0v6O08XhTWnt5XtEbR6Dg==}
    engines: {node: '>= 0.4'}
    dependencies:
      define-data-property: 1.1.0
      has-property-descriptors: 1.0.0
      object-keys: 1.1.1
    dev: true

  /delayed-stream/1.0.0:
    resolution: {integrity: sha512-ZySD7Nf91aLB0RxL4KGrKHBXl7Eds1DAmEdcoVawXnLD7SDhpNgtuII2aAkg7a7QS41jxPSZ17p4VdGnMHk3MQ==}
    engines: {node: '>=0.4.0'}

  /depd/2.0.0:
    resolution: {integrity: sha512-g7nH6P6dyDioJogAAGprGpCtVImJhpPk/roCzdb3fIh61/s/nPsfR6onyMwkCAR/OlC3yBC0lESvUoQEAssIrw==}
    engines: {node: '>= 0.8'}
    dev: true

  /destroy/1.2.0:
    resolution: {integrity: sha512-2sJGJTaXIIaR1w4iJSNoN0hnMY7Gpc/n8D4qSCJw8QqFWXf7cuAgnEHxBpweaVcPevC2l3KpjYCx3NypQQgaJg==}
    engines: {node: '>= 0.8', npm: 1.2.8000 || >= 1.4.16}
    dev: true

  /di/0.0.1:
    resolution: {integrity: sha512-uJaamHkagcZtHPqCIHZxnFrXlunQXgBOsZSUOWwFw31QJCAbyTBoHMW75YOTur5ZNx8pIeAKgf6GWIgaqqiLhA==}
    dev: true

  /diff/4.0.2:
    resolution: {integrity: sha512-58lmxKSA4BNyLz+HHMUzlOEpg09FV+ev6ZMe3vJihgdxzgcwZ8VoEEPmALCZG9LmqfVoNMMKpttIYTVG6uDY7A==}
    engines: {node: '>=0.3.1'}
    dev: true

  /diff/5.0.0:
    resolution: {integrity: sha512-/VTCrvm5Z0JGty/BWHljh+BAiw3IK+2j87NGMu8Nwc/f48WoDAC395uomO9ZD117ZOBaHmkX1oyLvkVM/aIT3w==}
    engines: {node: '>=0.3.1'}
    dev: true

  /dir-glob/3.0.1:
    resolution: {integrity: sha512-WkrWp9GR4KXfKGYzOLmTuGVi1UWFfws377n9cc55/tb6DuqyF6pcQ5AbiHEshaDpY9v6oaSr2XCDidGmMwdzIA==}
    engines: {node: '>=8'}
    dependencies:
      path-type: 4.0.0

  /directory-tree/2.4.0:
    resolution: {integrity: sha512-AM03Th+ypDAHefyB6SP3uezaWkTbol1P43CS5yFU7wePTuHnR4YoHgY6KbGHLr/a065ocN26l9lXOoFBzzM31w==}
    engines: {node: '>=10.0'}
    deprecated: Breaking change, bumped to 3.0.0
    dev: true

  /doctrine/3.0.0:
    resolution: {integrity: sha512-yS+Q5i3hBf7GBkd4KG8a7eBNNWNGLTaEwwYWUijIYM7zrlYDM0BFXHjjPWlWZ1Rg7UaddZeIDmi9jF3HmqiQ2w==}
    engines: {node: '>=6.0.0'}
    dependencies:
      esutils: 2.0.3
    dev: true

  /dom-serialize/2.2.1:
    resolution: {integrity: sha512-Yra4DbvoW7/Z6LBN560ZwXMjoNOSAN2wRsKFGc4iBeso+mpIA6qj1vfdf9HpMaKAqG6wXTy+1SYEzmNpKXOSsQ==}
    dependencies:
      custom-event: 1.0.1
      ent: 2.2.0
      extend: 3.0.2
      void-elements: 2.0.1
    dev: true

  /dot-case/3.0.4:
    resolution: {integrity: sha512-Kv5nKlh6yRrdrGvxeJ2e5y2eRUpkUosIW4A2AS38zwSz27zu7ufDwQPi5Jhs3XAlGNetl3bmnGhQsMtkKJnj3w==}
    dependencies:
      no-case: 3.0.4
      tslib: 2.6.2

  /dotenv/16.3.1:
    resolution: {integrity: sha512-IPzF4w4/Rd94bA9imS68tZBaYyBWSCE47V1RGuMrB94iyTOIEwRmVL2x/4An+6mETpLrKJ5hQkB8W4kFAadeIQ==}
    engines: {node: '>=12'}
    dev: false

  /eastasianwidth/0.2.0:
    resolution: {integrity: sha512-I88TYZWc9XiYHRQ4/3c5rjjfgkjhLyW2luGIheGERbNQ6OY7yTybanSpDXZa8y7VUP9YmDcYa+eyq4ca7iLqWA==}
    dev: true

  /ecc-jsbn/0.1.2:
    resolution: {integrity: sha512-eh9O+hwRHNbG4BLTjEl3nw044CkGm5X6LoaCf7LPp7UU8Qrt47JYNi6nPX8xjW97TKGKm1ouctg0QSpZe9qrnw==}
    dependencies:
      jsbn: 0.1.1
      safer-buffer: 2.1.2
    dev: true

  /ecdsa-sig-formatter/1.0.11:
    resolution: {integrity: sha512-nagl3RYrbNv6kQkeJIpt6NJZy8twLB/2vtz6yN9Z4vRKHN4/QZJIEbqohALSgwKdnksuY3k5Addp5lg8sVoVcQ==}
    dependencies:
      safe-buffer: 5.2.1
    dev: true

  /ee-first/1.1.1:
    resolution: {integrity: sha512-WMwm9LhRUo+WUaRN+vRuETqG89IgZphVSNkdFgeb6sS/E4OrDIN7t48CAewSHXc6C8lefD8KKfr5vY61brQlow==}
    dev: true

  /electron-to-chromium/1.4.529:
    resolution: {integrity: sha512-6uyPyXTo8lkv8SWAmjKFbG42U073TXlzD4R8rW3EzuznhFS2olCIAfjjQtV2dV2ar/vRF55KUd3zQYnCB0dd3A==}
    dev: true

  /emoji-regex/8.0.0:
    resolution: {integrity: sha512-MSjYzcWNOA0ewAHpz0MxpYFvwg6yjy1NG3xteoqz644VCo/RPgnr1/GGt+ic3iJTzQ8Eu3TdM14SawnVUmGE6A==}

  /emoji-regex/9.2.2:
    resolution: {integrity: sha512-L18DaJsXSUk2+42pv8mLs5jJT2hqFkFE4j21wOmgbUqsZ2hL72NsUU785g9RXgo3s0ZNgVl42TiHp3ZtOv/Vyg==}
    dev: true

  /emojis-list/3.0.0:
    resolution: {integrity: sha512-/kyM18EfinwXZbno9FyUGeFh87KC8HRQBQGildHZbEuRyWFOmv1U10o9BBp8XVZDVNNuQKyIGIu5ZYAAXJ0V2Q==}
    engines: {node: '>= 4'}
    dev: true

  /enabled/2.0.0:
    resolution: {integrity: sha512-AKrN98kuwOzMIdAizXGI86UFBoo26CL21UM763y1h/GMSJ4/OHU9k2YlsmBpyScFo/wbLzWQJBMCW4+IO3/+OQ==}
    dev: true

  /encodeurl/1.0.2:
    resolution: {integrity: sha512-TPJXq8JqFaVYm2CWmPvnP2Iyo4ZSM7/QKcSmuMLDObfpH5fi7RUGmd/rTDf+rut/saiDiQEeVTNgAmJEdAOx0w==}
    engines: {node: '>= 0.8'}
    dev: true

  /end-of-stream/1.4.4:
    resolution: {integrity: sha512-+uw1inIHVPQoaVuHzRyXd21icM+cnt4CzD5rW+NC1wjOUSTOs+Te7FOv7AhN7vS9x/oIyhLP5PR1H+phQAHu5Q==}
    dependencies:
      once: 1.4.0
    dev: true

  /engine.io-parser/5.2.1:
    resolution: {integrity: sha512-9JktcM3u18nU9N2Lz3bWeBgxVgOKpw7yhRaoxQA3FUDZzzw+9WlA6p4G4u0RixNkg14fH7EfEc/RhpurtiROTQ==}
    engines: {node: '>=10.0.0'}
    dev: true

  /engine.io/6.5.2:
    resolution: {integrity: sha512-IXsMcGpw/xRfjra46sVZVHiSWo/nJ/3g1337q9KNXtS6YRzbW5yIzTCb9DjhrBe7r3GZQR0I4+nq+4ODk5g/cA==}
    engines: {node: '>=10.2.0'}
    dependencies:
      '@types/cookie': 0.4.1
      '@types/cors': 2.8.14
      '@types/node': 18.18.0
      accepts: 1.3.8
      base64id: 2.0.0
      cookie: 0.4.2
      cors: 2.8.5
      debug: 4.3.4
      engine.io-parser: 5.2.1
      ws: 8.11.0
    transitivePeerDependencies:
      - bufferutil
      - supports-color
      - utf-8-validate
    dev: true

  /enhanced-resolve/5.15.0:
    resolution: {integrity: sha512-LXYT42KJ7lpIKECr2mAXIaMldcNCh/7E0KBKOu4KSfkHmP+mZmSs+8V5gBAqisWBy0OO4W5Oyys0GO1Y8KtdKg==}
    engines: {node: '>=10.13.0'}
    dependencies:
      graceful-fs: 4.2.11
      tapable: 2.2.1
    dev: true

  /ent/2.2.0:
    resolution: {integrity: sha512-GHrMyVZQWvTIdDtpiEXdHZnFQKzeO09apj8Cbl4pKWy4i0Oprcq17usfDt5aO63swf0JOeMWjWQE/LzgSRuWpA==}
    dev: true

  /entities/2.0.3:
    resolution: {integrity: sha512-MyoZ0jgnLvB2X3Lg5HqpFmn1kybDiIfEQmKzTb5apr51Rb+T3KdmMiqa70T+bhGnyv7bQ6WMj2QMHpGMmlrUYQ==}
    dev: true

  /envinfo/7.10.0:
    resolution: {integrity: sha512-ZtUjZO6l5mwTHvc1L9+1q5p/R3wTopcfqMW8r5t8SJSKqeVI/LtajORwRFEKpEFuekjD0VBjwu1HMxL4UalIRw==}
    engines: {node: '>=4'}
    hasBin: true
    dev: true

  /error-ex/1.3.2:
    resolution: {integrity: sha512-7dFHNmqeFSEt2ZBsCriorKnn3Z2pj+fd9kmI6QoWw4//DL+icEBfc0U7qJCisqrTsKTjw4fNFy2pW9OqStD84g==}
    dependencies:
      is-arrayish: 0.2.1
    dev: true

  /es-abstract/1.22.2:
    resolution: {integrity: sha512-YoxfFcDmhjOgWPWsV13+2RNjq1F6UQnfs+8TftwNqtzlmFzEXvlUwdrNrYeaizfjQzRMxkZ6ElWMOJIFKdVqwA==}
    engines: {node: '>= 0.4'}
    dependencies:
      array-buffer-byte-length: 1.0.0
      arraybuffer.prototype.slice: 1.0.2
      available-typed-arrays: 1.0.5
      call-bind: 1.0.2
      es-set-tostringtag: 2.0.1
      es-to-primitive: 1.2.1
      function.prototype.name: 1.1.6
      get-intrinsic: 1.2.1
      get-symbol-description: 1.0.0
      globalthis: 1.0.3
      gopd: 1.0.1
      has: 1.0.3
      has-property-descriptors: 1.0.0
      has-proto: 1.0.1
      has-symbols: 1.0.3
      internal-slot: 1.0.5
      is-array-buffer: 3.0.2
      is-callable: 1.2.7
      is-negative-zero: 2.0.2
      is-regex: 1.1.4
      is-shared-array-buffer: 1.0.2
      is-string: 1.0.7
      is-typed-array: 1.1.12
      is-weakref: 1.0.2
      object-inspect: 1.12.3
      object-keys: 1.1.1
      object.assign: 4.1.4
      regexp.prototype.flags: 1.5.1
      safe-array-concat: 1.0.1
      safe-regex-test: 1.0.0
      string.prototype.trim: 1.2.8
      string.prototype.trimend: 1.0.7
      string.prototype.trimstart: 1.0.7
      typed-array-buffer: 1.0.0
      typed-array-byte-length: 1.0.0
      typed-array-byte-offset: 1.0.0
      typed-array-length: 1.0.4
      unbox-primitive: 1.0.2
      which-typed-array: 1.1.11
    dev: true

  /es-get-iterator/1.1.3:
    resolution: {integrity: sha512-sPZmqHBe6JIiTfN5q2pEi//TwxmAFHwj/XEuYjTuse78i8KxaqMTTzxPoFKuzRpDpTJ+0NAbpfenkmH2rePtuw==}
    dependencies:
      call-bind: 1.0.2
      get-intrinsic: 1.2.1
      has-symbols: 1.0.3
      is-arguments: 1.1.1
      is-map: 2.0.2
      is-set: 2.0.2
      is-string: 1.0.7
      isarray: 2.0.5
      stop-iteration-iterator: 1.0.0
    dev: true

  /es-module-lexer/1.3.1:
    resolution: {integrity: sha512-JUFAyicQV9mXc3YRxPnDlrfBKpqt6hUYzz9/boprUJHs4e4KVr3XwOF70doO6gwXUor6EWZJAyWAfKki84t20Q==}
    dev: true

  /es-set-tostringtag/2.0.1:
    resolution: {integrity: sha512-g3OMbtlwY3QewlqAiMLI47KywjWZoEytKr8pf6iTC8uJq5bIAH52Z9pnQ8pVL6whrCto53JZDuUIsifGeLorTg==}
    engines: {node: '>= 0.4'}
    dependencies:
      get-intrinsic: 1.2.1
      has: 1.0.3
      has-tostringtag: 1.0.0
    dev: true

  /es-to-primitive/1.2.1:
    resolution: {integrity: sha512-QCOllgZJtaUo9miYBcLChTUaHNjJF3PYs1VidD7AwiEj1kYxKeQTctLAezAOH5ZKRH0g2IgPn6KwB4IT8iRpvA==}
    engines: {node: '>= 0.4'}
    dependencies:
      is-callable: 1.2.7
      is-date-object: 1.0.5
      is-symbol: 1.0.4
    dev: true

  /escalade/3.1.1:
    resolution: {integrity: sha512-k0er2gUkLf8O0zKJiAhmkTnJlTvINGv7ygDNPbeIsX/TJjGJZHuh9B2UxbsaEkmlEo9MfhrSzmhIlhRlI2GXnw==}
    engines: {node: '>=6'}

  /escape-html/1.0.3:
    resolution: {integrity: sha512-NiSupZ4OeuGwr68lGIeym/ksIZMJodUGOSCZ/FSnTxcrekbvqrgdUxlJOMpijaKZVjAJrWrGs/6Jy8OMuyj9ow==}
    dev: true

  /escape-string-regexp/1.0.5:
    resolution: {integrity: sha512-vbRorB5FUQWvla16U8R/qgaFIya2qGzwDrNmCZuYKrbdSUMG6I1ZCGQRefkRVhuOkIGVne7BQ35DSfo1qvJqFg==}
    engines: {node: '>=0.8.0'}

  /escape-string-regexp/4.0.0:
    resolution: {integrity: sha512-TtpcNJ3XAzx3Gq8sWRzJaVajRs0uVxA2YAkdb1jm2YkPz4G6egUFAyA3n5vtEIZefPk5Wa4UXbKuS5fKkJWdgA==}
    engines: {node: '>=10'}
    dev: true

  /eslint-plugin-require-extensions/0.1.3_eslint@8.50.0:
    resolution: {integrity: sha512-T3c1PZ9PIdI3hjV8LdunfYI8gj017UQjzAnCrxuo3wAjneDbTPHdE3oNWInOjMA+z/aBkUtlW5vC0YepYMZIug==}
    engines: {node: '>=16'}
    peerDependencies:
      eslint: '*'
    dependencies:
      eslint: 8.50.0
    dev: true

  /eslint-scope/5.1.1:
    resolution: {integrity: sha512-2NxwbF/hZ0KpepYN0cNbo+FN6XoK7GaHlQhgx/hIZl6Va0bF45RQOOwhLIy8lQDbuCiadSLCBnH2CFYquit5bw==}
    engines: {node: '>=8.0.0'}
    dependencies:
      esrecurse: 4.3.0
      estraverse: 4.3.0
    dev: true

  /eslint-scope/7.2.2:
    resolution: {integrity: sha512-dOt21O7lTMhDM+X9mB4GX+DZrZtCUJPL/wlcTqxyrx5IvO0IYtILdtrQGQp+8n5S0gwSVmOf9NQrjMOgfQZlIg==}
    engines: {node: ^12.22.0 || ^14.17.0 || >=16.0.0}
    dependencies:
      esrecurse: 4.3.0
      estraverse: 5.3.0
    dev: true

  /eslint-visitor-keys/3.4.3:
    resolution: {integrity: sha512-wpc+LXeiyiisxPlEkUzU6svyS1frIO3Mgxj1fdy7Pm8Ygzguax2N3Fa/D/ag1WqbOprdI+uY6wMUl8/a2G+iag==}
    engines: {node: ^12.22.0 || ^14.17.0 || >=16.0.0}
    dev: true

  /eslint/8.50.0:
    resolution: {integrity: sha512-FOnOGSuFuFLv/Sa+FDVRZl4GGVAAFFi8LecRsI5a1tMO5HIE8nCm4ivAlzt4dT3ol/PaaGC0rJEEXQmHJBGoOg==}
    engines: {node: ^12.22.0 || ^14.17.0 || >=16.0.0}
    hasBin: true
    dependencies:
      '@eslint-community/eslint-utils': 4.4.0_eslint@8.50.0
      '@eslint-community/regexpp': 4.8.2
      '@eslint/eslintrc': 2.1.2
      '@eslint/js': 8.50.0
      '@humanwhocodes/config-array': 0.11.11
      '@humanwhocodes/module-importer': 1.0.1
      '@nodelib/fs.walk': 1.2.8
      ajv: 6.12.6
      chalk: 4.1.2
      cross-spawn: 7.0.3
      debug: 4.3.4
      doctrine: 3.0.0
      escape-string-regexp: 4.0.0
      eslint-scope: 7.2.2
      eslint-visitor-keys: 3.4.3
      espree: 9.6.1
      esquery: 1.5.0
      esutils: 2.0.3
      fast-deep-equal: 3.1.3
      file-entry-cache: 6.0.1
      find-up: 5.0.0
      glob-parent: 6.0.2
      globals: 13.22.0
      graphemer: 1.4.0
      ignore: 5.2.4
      imurmurhash: 0.1.4
      is-glob: 4.0.3
      is-path-inside: 3.0.3
      js-yaml: 4.1.0
      json-stable-stringify-without-jsonify: 1.0.1
      levn: 0.4.1
      lodash.merge: 4.6.2
      minimatch: 3.1.2
      natural-compare: 1.4.0
      optionator: 0.9.3
      strip-ansi: 6.0.1
      text-table: 0.2.0
    transitivePeerDependencies:
      - supports-color
    dev: true

  /espree/9.6.1:
    resolution: {integrity: sha512-oruZaFkjorTpF32kDSI5/75ViwGeZginGGy2NoOSg3Q9bnwlnmDm4HLnkl0RE3n+njDXR037aY1+x58Z/zFdwQ==}
    engines: {node: ^12.22.0 || ^14.17.0 || >=16.0.0}
    dependencies:
      acorn: 8.10.0
      acorn-jsx: 5.3.2_acorn@8.10.0
      eslint-visitor-keys: 3.4.3
    dev: true

  /esquery/1.5.0:
    resolution: {integrity: sha512-YQLXUplAwJgCydQ78IMJywZCceoqk1oH01OERdSAJc/7U2AylwjhSCLDEtqwg811idIS/9fIU5GjG73IgjKMVg==}
    engines: {node: '>=0.10'}
    dependencies:
      estraverse: 5.3.0
    dev: true

  /esrecurse/4.3.0:
    resolution: {integrity: sha512-KmfKL3b6G+RXvP8N1vr3Tq1kL/oCFgn2NYXEtqP8/L3pKapUA4G8cFVaoF3SU323CD4XypR/ffioHmkti6/Tag==}
    engines: {node: '>=4.0'}
    dependencies:
      estraverse: 5.3.0
    dev: true

  /estraverse/4.3.0:
    resolution: {integrity: sha512-39nnKffWz8xN1BU/2c79n9nB9HDzo0niYUqx6xyqUnyoAnQyyWpOTdZEeiCch8BBu515t4wp9ZmgVfVhn9EBpw==}
    engines: {node: '>=4.0'}
    dev: true

  /estraverse/5.3.0:
    resolution: {integrity: sha512-MMdARuVEQziNTeJD8DgMqmhwR11BRQ/cBP+pLtYdSTnf3MIO8fFeiINEbX36ZdNlfU/7A9f3gUw49B3oQsvwBA==}
    engines: {node: '>=4.0'}
    dev: true

  /esutils/2.0.3:
    resolution: {integrity: sha512-kVscqXk4OCp68SZ0dkgEKVi6/8ij300KBWTJq32P/dYeWTSwK41WyTxalN1eRmA5Z9UU/LX9D7FWSmV9SAYx6g==}
    engines: {node: '>=0.10.0'}
    dev: true

  /etag/1.8.1:
    resolution: {integrity: sha512-aIL5Fx7mawVa300al2BnEE4iNvo1qETxLrPI/o05L7z6go7fCw1J6EQmbK4FmJ2AS7kgVF/KEZWufBfdClMcPg==}
    engines: {node: '>= 0.6'}
    dev: true

  /eventemitter3/4.0.7:
    resolution: {integrity: sha512-8guHBZCwKnFhYdHr2ysuRWErTwhoN2X8XELRlrRwpmfeY2jjuUN4taQMsULKUVo1K4DvZl+0pgfyoysHxvmvEw==}
    dev: true

  /events/3.3.0:
    resolution: {integrity: sha512-mQw+2fkQbALzQ7V0MY0IqdnXNOeTtP4r0lN9z7AAawCXgqea7bDii20AYrIBrFd/Hx0M2Ocz6S111CaFkUcb0Q==}
    engines: {node: '>=0.8.x'}
    dev: true

  /express-promise-router/4.1.1_express@4.18.2:
    resolution: {integrity: sha512-Lkvcy/ZGrBhzkl3y7uYBHLMtLI4D6XQ2kiFg9dq7fbktBch5gjqJ0+KovX0cvCAvTJw92raWunRLM/OM+5l4fA==}
    engines: {node: '>=10'}
    peerDependencies:
      '@types/express': ^4.0.0
      express: ^4.0.0
    peerDependenciesMeta:
      '@types/express':
        optional: true
    dependencies:
      express: 4.18.2
      is-promise: 4.0.0
      lodash.flattendeep: 4.4.0
      methods: 1.1.2
    dev: true

  /express/4.18.2:
    resolution: {integrity: sha512-5/PsL6iGPdfQ/lKM1UuielYgv3BUoJfz1aUwU9vHZ+J7gyvwdQXFEBIEIaxeGf0GIcreATNyBExtalisDbuMqQ==}
    engines: {node: '>= 0.10.0'}
    dependencies:
      accepts: 1.3.8
      array-flatten: 1.1.1
      body-parser: 1.20.1
      content-disposition: 0.5.4
      content-type: 1.0.5
      cookie: 0.5.0
      cookie-signature: 1.0.6
      debug: 2.6.9
      depd: 2.0.0
      encodeurl: 1.0.2
      escape-html: 1.0.3
      etag: 1.8.1
      finalhandler: 1.2.0
      fresh: 0.5.2
      http-errors: 2.0.0
      merge-descriptors: 1.0.1
      methods: 1.1.2
      on-finished: 2.4.1
      parseurl: 1.3.3
      path-to-regexp: 0.1.7
      proxy-addr: 2.0.7
      qs: 6.11.0
      range-parser: 1.2.1
      safe-buffer: 5.2.1
      send: 0.18.0
      serve-static: 1.15.0
      setprototypeof: 1.2.0
      statuses: 2.0.1
      type-is: 1.6.18
      utils-merge: 1.0.1
      vary: 1.1.2
    dev: true

  /extend/3.0.2:
    resolution: {integrity: sha512-fjquC59cD7CyW6urNXK0FBufkZcoiGG80wTuPujX590cB5Ttln20E2UB4S/WARVqhXffZl2LNgS+gQdPIIim/g==}
    dev: true

  /extract-zip/2.0.1:
    resolution: {integrity: sha512-GDhU9ntwuKyGXdZBUgTIe+vXnWj0fppUEtMDL0+idd5Sta8TGpHssn/eusA9mrPr9qNDym6SxAYZjNvCn/9RBg==}
    engines: {node: '>= 10.17.0'}
    hasBin: true
    dependencies:
      debug: 4.3.4
      get-stream: 5.2.0
      yauzl: 2.10.0
    optionalDependencies:
      '@types/yauzl': 2.10.1
    transitivePeerDependencies:
      - supports-color
    dev: true

  /extsprintf/1.3.0:
    resolution: {integrity: sha512-11Ndz7Nv+mvAC1j0ktTa7fAb0vLyGGX+rMHNBYQviQDGU0Hw7lhctJANqbPhu9nV9/izT/IntTgZ7Im/9LJs9g==}
    engines: {'0': node >=0.6.0}
    dev: true

  /fast-deep-equal/3.1.3:
    resolution: {integrity: sha512-f3qQ9oQy9j2AhBe/H9VC91wLmKBCCU/gDOnKNAYG5hswO7BLKj09Hc5HYNz9cGI++xlpDCIgDaitVs03ATR84Q==}

  /fast-glob/3.3.1:
    resolution: {integrity: sha512-kNFPyjhh5cKjrUltxs+wFx+ZkbRaxxmZ+X0ZU31SOsxCEtP9VPgtq2teZw1DebupL5GmDaNQ6yKMMVcM41iqDg==}
    engines: {node: '>=8.6.0'}
    dependencies:
      '@nodelib/fs.stat': 2.0.5
      '@nodelib/fs.walk': 1.2.8
      glob-parent: 5.1.2
      merge2: 1.4.1
      micromatch: 4.0.5

  /fast-json-stable-stringify/2.1.0:
    resolution: {integrity: sha512-lhd/wF+Lk98HZoTCtlVraHtfh5XYijIjalXck7saUtuanSDyLMxnHhSXEDJqHxD7msR8D0uCmqlkwjCV8xvwHw==}
    dev: true

  /fast-levenshtein/2.0.6:
    resolution: {integrity: sha512-DCXu6Ifhqcks7TZKY3Hxp3y6qphY5SJZmrWMDrKcERSOXWQdMhU9Ig/PYrzyw/ul9jOIyh0N4M0tbC5hodg8dw==}
    dev: true

  /fast-xml-parser/4.3.1:
    resolution: {integrity: sha512-viVv3xb8D+SiS1W4cv4tva3bni08kAkx0gQnWrykMM8nXPc1FxqZPU00dCEVjkiCg4HoXd2jC4x29Nzg/l2DAA==}
    hasBin: true
    dependencies:
      strnum: 1.0.5
    dev: true

  /fastest-levenshtein/1.0.16:
    resolution: {integrity: sha512-eRnCtTTtGZFpQCwhJiUOuxPQWRXVKYDn0b2PeHfXL6/Zi53SLAzAHfVhVWK2AryC/WH05kGfxhFIPvTF0SXQzg==}
    engines: {node: '>= 4.9.1'}
    dev: true

  /fastq/1.15.0:
    resolution: {integrity: sha512-wBrocU2LCXXa+lWBt8RoIRD89Fi8OdABODa/kEnyeyjS5aZO5/GNvI5sEINADqP/h8M29UHTHUb53sUu5Ihqdw==}
    dependencies:
      reusify: 1.0.4

  /fd-slicer/1.1.0:
    resolution: {integrity: sha512-cE1qsB/VwyQozZ+q1dGxR8LBYNZeofhEdUNGSMbQD3Gw2lAzX9Zb3uIU6Ebc/Fmyjo9AWWfnn0AUCHqtevs/8g==}
    dependencies:
      pend: 1.2.0
    dev: true

  /fecha/4.2.3:
    resolution: {integrity: sha512-OP2IUU6HeYKJi3i0z4A19kHMQoLVs4Hc+DPqqxI2h/DPZHTm/vjsfC6P0b4jCMy14XizLBqvndQ+UilD7707Jw==}
    dev: true

  /fetch-blob/3.2.0:
    resolution: {integrity: sha512-7yAQpD2UMJzLi1Dqv7qFYnPbaPx7ZfFK6PiIxQ4PfkGPyNyl2Ugx+a/umUonmKqjhM4DnfbMvdX6otXq83soQQ==}
    engines: {node: ^12.20 || >= 14.13}
    dependencies:
      node-domexception: 1.0.0
      web-streams-polyfill: 3.2.1
    dev: true

  /file-entry-cache/6.0.1:
    resolution: {integrity: sha512-7Gps/XWymbLk2QLYK4NzpMOrYjMhdIxXuIvy2QBsLE6ljuodKvdkWs/cpyJJ3CVIVpH0Oi1Hvg1ovbMzLdFBBg==}
    engines: {node: ^10.12.0 || >=12.0.0}
    dependencies:
      flat-cache: 3.1.0
    dev: true

  /fill-range/7.0.1:
    resolution: {integrity: sha512-qOo9F+dMUmC2Lcb4BbVvnKJxTPjCm+RRpe4gDuGrzkL7mEVl/djYSu2OdQ2Pa302N4oqkSg9ir6jaLWJ2USVpQ==}
    engines: {node: '>=8'}
    dependencies:
      to-regex-range: 5.0.1

  /finalhandler/1.1.2:
    resolution: {integrity: sha512-aAWcW57uxVNrQZqFXjITpW3sIUQmHGG3qSb9mUah9MgMC4NeWhNOlNjXEYq3HjRAvL6arUviZGGJsBg6z0zsWA==}
    engines: {node: '>= 0.8'}
    dependencies:
      debug: 2.6.9
      encodeurl: 1.0.2
      escape-html: 1.0.3
      on-finished: 2.3.0
      parseurl: 1.3.3
      statuses: 1.5.0
      unpipe: 1.0.0
    dev: true

  /finalhandler/1.2.0:
    resolution: {integrity: sha512-5uXcUVftlQMFnWC9qu/svkWv3GTd2PfUhK/3PLkYNAe7FbqJMt3515HaxE6eRL74GdsriiwujiawdaB1BpEISg==}
    engines: {node: '>= 0.8'}
    dependencies:
      debug: 2.6.9
      encodeurl: 1.0.2
      escape-html: 1.0.3
      on-finished: 2.4.1
      parseurl: 1.3.3
      statuses: 2.0.1
      unpipe: 1.0.0
    dev: true

  /find-up/4.1.0:
    resolution: {integrity: sha512-PpOwAdQ/YlXQ2vj8a3h8IipDuYRi3wceVQQGYWxNINccq40Anw7BlsEXCMbt1Zt+OLA6Fq9suIpIWD0OsnISlw==}
    engines: {node: '>=8'}
    dependencies:
      locate-path: 5.0.0
      path-exists: 4.0.0
    dev: true

  /find-up/5.0.0:
    resolution: {integrity: sha512-78/PXT1wlLLDgTzDs7sjq9hzz0vXD+zn+7wypEe4fXQxCmdmqfGsEPQxmiCSQI3ajFV91bVSsvNtrJRiW6nGng==}
    engines: {node: '>=10'}
    dependencies:
      locate-path: 6.0.0
      path-exists: 4.0.0
    dev: true

  /flat-cache/3.1.0:
    resolution: {integrity: sha512-OHx4Qwrrt0E4jEIcI5/Xb+f+QmJYNj2rrK8wiIdQOIrB9WrrJL8cjZvXdXuBTkkEwEqLycb5BeZDV1o2i9bTew==}
    engines: {node: '>=12.0.0'}
    dependencies:
      flatted: 3.2.9
      keyv: 4.5.3
      rimraf: 3.0.2
    dev: true

  /flat/5.0.2:
    resolution: {integrity: sha512-b6suED+5/3rTpUBdG1gupIl8MPFCAMA0QXwmljLhvCUKcUvdE4gWky9zpuGCcXHOsz4J9wPGNWq6OKpmIzz3hQ==}
    hasBin: true
    dev: true

  /flatted/3.2.9:
    resolution: {integrity: sha512-36yxDn5H7OFZQla0/jFJmbIKTdZAQHngCedGxiMmpNfEZM0sdEeT+WczLQrjK6D7o2aiyLYDnkw0R3JK0Qv1RQ==}
    dev: true

  /fn.name/1.1.0:
    resolution: {integrity: sha512-GRnmB5gPyJpAhTQdSZTSp9uaPSvl09KoYcMQtsB9rQoOmzs9dH6ffeccH+Z+cv6P68Hu5bC6JjRh4Ah/mHSNRw==}
    dev: true

  /follow-redirects/1.15.3:
    resolution: {integrity: sha512-1VzOtuEM8pC9SFU1E+8KfTjZyMztRsgEfwQl44z8A25uy13jSzTj6dyK2Df52iV0vgHCfBwLhDWevLn95w5v6Q==}
    engines: {node: '>=4.0'}
    peerDependencies:
      debug: '*'
    peerDependenciesMeta:
      debug:
        optional: true
    dev: true

  /for-each/0.3.3:
    resolution: {integrity: sha512-jqYfLp7mo9vIyQf8ykW2v7A+2N4QjeCeI5+Dz9XraiO1ign81wjiH7Fb9vSOWvQfNtmSa4H2RoQTrrXivdUZmw==}
    dependencies:
      is-callable: 1.2.7
    dev: true

  /foreground-child/3.1.1:
    resolution: {integrity: sha512-TMKDUnIte6bfb5nWv7V/caI169OHgvwjb7V4WkeUvbQQdjr5rWKqHFiKWb/fcOwB+CzBT+qbWjvj+DVwRskpIg==}
    engines: {node: '>=14'}
    dependencies:
      cross-spawn: 7.0.3
      signal-exit: 4.1.0
    dev: true

  /forever-agent/0.6.1:
    resolution: {integrity: sha512-j0KLYPhm6zeac4lz3oJ3o65qvgQCcPubiyotZrXqEaG4hNagNYO8qdlUrX5vwqv9ohqeT/Z3j6+yW067yWWdUw==}
    dev: true

  /form-data/2.3.3:
    resolution: {integrity: sha512-1lLKB2Mu3aGP1Q/2eCOx0fNbRMe7XdwktwOruhfqqd0rIJWwN4Dh+E3hrPSlDCXnSR7UtZ1N38rVXm+6+MEhJQ==}
    engines: {node: '>= 0.12'}
    dependencies:
      asynckit: 0.4.0
      combined-stream: 1.0.8
      mime-types: 2.1.35
    dev: true

  /form-data/3.0.1:
    resolution: {integrity: sha512-RHkBKtLWUVwd7SqRIvCZMEvAMoGUp0XU+seQiZejj0COz3RI3hWP4sCv3gZWWLjJTd7rGwcsF5eKZGii0r/hbg==}
    engines: {node: '>= 6'}
    dependencies:
      asynckit: 0.4.0
      combined-stream: 1.0.8
      mime-types: 2.1.35
    dev: false

  /form-data/4.0.0:
    resolution: {integrity: sha512-ETEklSGi5t0QMZuiXoA/Q6vcnxcLQP5vdugSpuAyi6SVGi2clPPp+xgEhuMaHC+zGgn31Kd235W35f7Hykkaww==}
    engines: {node: '>= 6'}
    dependencies:
      asynckit: 0.4.0
      combined-stream: 1.0.8
      mime-types: 2.1.35

  /formdata-polyfill/4.0.10:
    resolution: {integrity: sha512-buewHzMvYL29jdeQTVILecSaZKnt/RJWjoZCF5OW60Z67/GmSLBkOFM7qh1PI3zFNtJbaZL5eQu1vLfazOwj4g==}
    engines: {node: '>=12.20.0'}
    dependencies:
      fetch-blob: 3.2.0
    dev: true

  /forwarded/0.2.0:
    resolution: {integrity: sha512-buRG0fpBtRHSTCOASe6hD258tEubFoRLb4ZNA6NxMVHNw2gOcwHo9wyablzMzOA5z9xA9L1KNjk/Nt6MT9aYow==}
    engines: {node: '>= 0.6'}
    dev: true

  /fresh/0.5.2:
    resolution: {integrity: sha512-zJ2mQYM18rEFOudeV4GShTGIQ7RbzA7ozbU9I/XBpm7kqgMywgmylMwXHxZJmkVoYkna9d2pVXVXPdYTP9ej8Q==}
    engines: {node: '>= 0.6'}
    dev: true

  /fs-constants/1.0.0:
    resolution: {integrity: sha512-y6OAwoSIf7FyjMIv94u+b5rdheZEjzR63GTyZJm5qh4Bi+2YgwLCcI/fPFZkL5PSixOt6ZNKm+w+Hfp/Bciwow==}
    dev: true

  /fs-extra/10.1.0:
    resolution: {integrity: sha512-oRXApq54ETRj4eMiFzGnHWGy+zo5raudjuxN0b8H7s/RU2oW0Wvsx9O0ACRN/kRq9E8Vu/ReskGB5o3ji+FzHQ==}
    engines: {node: '>=12'}
    dependencies:
      graceful-fs: 4.2.11
      jsonfile: 6.1.0
      universalify: 2.0.0
    dev: true

  /fs-extra/11.1.1:
    resolution: {integrity: sha512-MGIE4HOvQCeUCzmlHs0vXpih4ysz4wg9qiSAu6cd42lVwPbTM1TjV7RusoyQqMmk/95gdQZX72u+YW+c3eEpFQ==}
    engines: {node: '>=14.14'}
    dependencies:
      graceful-fs: 4.2.11
      jsonfile: 6.1.0
      universalify: 2.0.0
    dev: false

  /fs-extra/8.1.0:
    resolution: {integrity: sha512-yhlQgA6mnOJUKOsRUFsgJdQCvkKhcz8tlZG5HBQfReYZy46OwLcY+Zia0mtdHsOo9y/hP+CxMN0TU9QxoOtG4g==}
    engines: {node: '>=6 <7 || >=8'}
    dependencies:
      graceful-fs: 4.2.11
      jsonfile: 4.0.0
      universalify: 0.1.2
    dev: true

  /fs.realpath/1.0.0:
    resolution: {integrity: sha512-OO0pH2lK6a0hZnAdau5ItzHPI6pUlvI7jMVnxUQRtw4owF2wk8lOSabtGDCTP4Ggrg2MbGnWO9X8K1t4+fGMDw==}
    dev: true

  /fsevents/2.3.3:
    resolution: {integrity: sha512-5xoDfX+fL7faATnagmWPpbFtwh/R77WmMMqqHGS65C3vvB0YHrgF+B1YmZ3441tMj5n63k0212XNoJwzlhffQw==}
    engines: {node: ^8.16.0 || ^10.6.0 || >=11.0.0}
    os: [darwin]
    requiresBuild: true
    dev: true
    optional: true

  /function-bind/1.1.1:
    resolution: {integrity: sha512-yIovAzMX49sF8Yl58fSCWJ5svSLuaibPxXQJFLmBObTuCr0Mf1KiPopGM9NiFjiYBCbfaa2Fh6breQ6ANVTI0A==}
    dev: true

  /function.prototype.name/1.1.6:
    resolution: {integrity: sha512-Z5kx79swU5P27WEayXM1tBi5Ze/lbIyiNgU3qyXUOf9b2rgXYyF9Dy9Cx+IQv/Lc8WCG6L82zwUPpSS9hGehIg==}
    engines: {node: '>= 0.4'}
    dependencies:
      call-bind: 1.0.2
      define-properties: 1.2.1
      es-abstract: 1.22.2
      functions-have-names: 1.2.3
    dev: true

  /functions-have-names/1.2.3:
    resolution: {integrity: sha512-xckBUXyTIqT97tq2x2AMb+g163b5JFysYk0x4qxNFwbfQkmNZoiRHb6sPzI9/QV33WeuvVYBUIiD4NzNIyqaRQ==}
    dev: true

  /get-caller-file/2.0.5:
    resolution: {integrity: sha512-DyFP3BM/3YHTQOCUL/w0OZHR0lpKeGrxotcHWcqNEdnltqFwXVfhEBQ94eIo34AfQpo0rGki4cyIiftY06h2Fg==}
    engines: {node: 6.* || 8.* || >= 10.*}

  /get-func-name/2.0.0:
    resolution: {integrity: sha512-Hm0ixYtaSZ/V7C8FJrtZIuBBI+iSgL+1Aq82zSu8VQNB4S3Gk8e7Qs3VwBDJAhmRZcFqkl3tQu36g/Foh5I5ig==}
    dev: true

  /get-intrinsic/1.2.1:
    resolution: {integrity: sha512-2DcsyfABl+gVHEfCOaTrWgyt+tb6MSEGmKq+kI5HwLbIYgjgmMcV8KQ41uaKz1xxUcn9tJtgFbQUEVcEbd0FYw==}
    dependencies:
      function-bind: 1.1.1
      has: 1.0.3
      has-proto: 1.0.1
      has-symbols: 1.0.3
    dev: true

  /get-stream/5.2.0:
    resolution: {integrity: sha512-nBF+F1rAZVCu/p7rjzgA+Yb4lfYXrpl7a6VmJrU8wF9I1CKvP/QwPNZHnOlwbTkY6dvtFIzFMSyQXbLoTQPRpA==}
    engines: {node: '>=8'}
    dependencies:
      pump: 3.0.0
    dev: true

  /get-symbol-description/1.0.0:
    resolution: {integrity: sha512-2EmdH1YvIQiZpltCNgkuiUnyukzxM/R6NDJX31Ke3BG1Nq5b0S2PhX59UKi9vZpPDQVdqn+1IcaAwnzTT5vCjw==}
    engines: {node: '>= 0.4'}
    dependencies:
      call-bind: 1.0.2
      get-intrinsic: 1.2.1
    dev: true

  /getpass/0.1.7:
    resolution: {integrity: sha512-0fzj9JxOLfJ+XGLhR8ze3unN0KZCgZwiSSDz168VERjK8Wl8kVSdcu2kspd4s4wtAa1y/qrVRiAA0WclVsu0ng==}
    dependencies:
      assert-plus: 1.0.0
    dev: true

  /glob-parent/5.1.2:
    resolution: {integrity: sha512-AOIgSQCepiJYwP3ARnGx+5VnTu2HBYdzbGP45eLw1vr3zB3vZLeyed1sC9hnbcOc9/SrMyM5RPQrkGz4aS9Zow==}
    engines: {node: '>= 6'}
    dependencies:
      is-glob: 4.0.3

  /glob-parent/6.0.2:
    resolution: {integrity: sha512-XxwI8EOhVQgWp6iDL+3b0r86f4d6AX6zSU55HfB4ydCEuXLXc5FcYeOu+nnGftS4TEju/11rt4KJPTMgbfmv4A==}
    engines: {node: '>=10.13.0'}
    dependencies:
      is-glob: 4.0.3
    dev: true

  /glob-to-regexp/0.4.1:
    resolution: {integrity: sha512-lkX1HJXwyMcprw/5YUZc2s7DrpAiHB21/V+E1rHUrVNokkvB6bqMzT0VfV6/86ZNabt1k14YOIaT7nDvOX3Iiw==}
    dev: true

  /glob/10.3.9:
    resolution: {integrity: sha512-2tU/LKevAQvDVuVJ9pg9Yv9xcbSh+TqHuTaXTNbQwf+0kDl9Fm6bMovi4Nm5c8TVvfxo2LLcqCGtmO9KoJaGWg==}
    engines: {node: '>=16 || 14 >=14.17'}
    hasBin: true
    dependencies:
      foreground-child: 3.1.1
      jackspeak: 2.3.5
      minimatch: 9.0.3
      minipass: 7.0.3
      path-scurry: 1.10.1
    dev: true

  /glob/7.2.0:
    resolution: {integrity: sha512-lmLf6gtyrPq8tTjSmrO94wBeQbFR3HbLHbuyD69wuyQkImp2hWqMGB47OX65FBkPffO641IP9jWa1z4ivqG26Q==}
    dependencies:
      fs.realpath: 1.0.0
      inflight: 1.0.6
      inherits: 2.0.4
      minimatch: 3.1.2
      once: 1.4.0
      path-is-absolute: 1.0.1
    dev: true

  /glob/7.2.3:
    resolution: {integrity: sha512-nFR0zLpU2YCaRxwoCJvL6UvCH2JFyFVIvwTLsIf21AuHlMskA1hhTdk+LlYJtOlYt9v6dvszD2BGRqBL+iQK9Q==}
    dependencies:
      fs.realpath: 1.0.0
      inflight: 1.0.6
      inherits: 2.0.4
      minimatch: 3.1.2
      once: 1.4.0
      path-is-absolute: 1.0.1
    dev: true

  /glob/8.1.0:
    resolution: {integrity: sha512-r8hpEjiQEYlF2QU0df3dS+nxxSIreXQS1qRhMJM0Q5NDdR386C7jb7Hwwod8Fgiuex+k0GFjgft18yvxm5XoCQ==}
    engines: {node: '>=12'}
    dependencies:
      fs.realpath: 1.0.0
      inflight: 1.0.6
      inherits: 2.0.4
      minimatch: 5.1.6
      once: 1.4.0
    dev: true

  /globals/13.22.0:
    resolution: {integrity: sha512-H1Ddc/PbZHTDVJSnj8kWptIRSD6AM3pK+mKytuIVF4uoBV7rshFlhhvA58ceJ5wp3Er58w6zj7bykMpYXt3ETw==}
    engines: {node: '>=8'}
    dependencies:
      type-fest: 0.20.2
    dev: true

  /globalthis/1.0.3:
    resolution: {integrity: sha512-sFdI5LyBiNTHjRd7cGPWapiHWMOXKyuBNX/cWJ3NfzrZQVa8GI/8cofCl74AOVqq9W5kNmguTIzJ/1s2gyI9wA==}
    engines: {node: '>= 0.4'}
    dependencies:
      define-properties: 1.2.1
    dev: true

  /globby/11.1.0:
    resolution: {integrity: sha512-jhIXaOzy1sb8IyocaruWSn1TjmnBVs8Ayhcy83rmxNJ8q2uWKCAj3CnJY+KpGSXCueAPc0i05kVvVKtP1t9S3g==}
    engines: {node: '>=10'}
    dependencies:
      array-union: 2.1.0
      dir-glob: 3.0.1
      fast-glob: 3.3.1
      ignore: 5.2.4
      merge2: 1.4.1
      slash: 3.0.0
    dev: true

  /globby/13.2.2:
    resolution: {integrity: sha512-Y1zNGV+pzQdh7H39l9zgB4PJqjRNqydvdYCDG4HFXM4XuvSaQQlEc91IU1yALL8gUTDomgBAfz3XJdmUS+oo0w==}
    engines: {node: ^12.20.0 || ^14.13.1 || >=16.0.0}
    dependencies:
      dir-glob: 3.0.1
      fast-glob: 3.3.1
      ignore: 5.2.4
      merge2: 1.4.1
      slash: 4.0.0

  /gopd/1.0.1:
    resolution: {integrity: sha512-d65bNlIadxvpb/A2abVdlqKqV563juRnZ1Wtk6s1sIR8uNsXR70xqIzVqxVf1eTqDunwT2MkczEeaezCKTZhwA==}
    dependencies:
      get-intrinsic: 1.2.1
    dev: true

  /graceful-fs/4.2.11:
    resolution: {integrity: sha512-RbJ5/jmFcNNCcDV5o9eTnBLJ/HszWV0P73bc+Ff4nS/rJj+YaS6IGyiOL0VoBYX+l1Wrl3k63h/KrH+nhJ0XvQ==}

  /graphemer/1.4.0:
    resolution: {integrity: sha512-EtKwoO6kxCL9WO5xipiHTZlSzBm7WLT627TqC/uVRd0HKmq8NXyebnNYxDoBi7wt8eTWrUrKXCOVaFq9x1kgag==}
    dev: true

  /growl/1.10.5:
    resolution: {integrity: sha512-qBr4OuELkhPenW6goKVXiv47US3clb3/IbuWF9KNKEijAy9oeHxU9IgzjvJhHkUzhaj7rOUD7+YGWqUjLp5oSA==}
    engines: {node: '>=4.x'}
    dev: true

  /handlebars/4.7.8:
    resolution: {integrity: sha512-vafaFqs8MZkRrSX7sFVUdo3ap/eNiLnb4IakshzvP56X5Nr1iGKAIqdX6tMlm6HcNRIkr6AxO5jFEoJzzpT8aQ==}
    engines: {node: '>=0.4.7'}
    hasBin: true
    dependencies:
      minimist: 1.2.8
      neo-async: 2.6.2
      source-map: 0.6.1
      wordwrap: 1.0.0
    optionalDependencies:
      uglify-js: 3.17.4
    dev: false

  /har-schema/2.0.0:
    resolution: {integrity: sha512-Oqluz6zhGX8cyRaTQlFMPw80bSJVG2x/cFb8ZPhUILGgHka9SsokCCOQgpveePerqidZOrT14ipqfJb7ILcW5Q==}
    engines: {node: '>=4'}
    dev: true

  /har-validator/5.1.5:
    resolution: {integrity: sha512-nmT2T0lljbxdQZfspsno9hgrG3Uir6Ks5afism62poxqBM6sDnMEuPmzTq8XN0OEwqKLLdh1jQI3qyE66Nzb3w==}
    engines: {node: '>=6'}
    deprecated: this library is no longer supported
    dependencies:
      ajv: 6.12.6
      har-schema: 2.0.0
    dev: true

  /has-bigints/1.0.2:
    resolution: {integrity: sha512-tSvCKtBr9lkF0Ex0aQiP9N+OpV4zi2r/Nee5VkRDbaqv35RLYMzbwQfFSZZH0kR+Rd6302UJZ2p/bJCEoR3VoQ==}
    dev: true

  /has-flag/3.0.0:
    resolution: {integrity: sha512-sKJf1+ceQBr4SMkvQnBDNDtf4TXpVhVGateu0t918bl30FnbE2m4vNLX+VWe/dpjlb+HugGYzW7uQXH98HPEYw==}
    engines: {node: '>=4'}

  /has-flag/4.0.0:
    resolution: {integrity: sha512-EykJT/Q1KjTWctppgIAgfSO0tKVuZUjhgMr17kqTumMl6Afv3EISleU7qZUzoXDFTAHTDC4NOoG/ZxU3EvlMPQ==}
    engines: {node: '>=8'}
    dev: true

  /has-property-descriptors/1.0.0:
    resolution: {integrity: sha512-62DVLZGoiEBDHQyqG4w9xCuZ7eJEwNmJRWw2VY84Oedb7WFcA27fiEVe8oUQx9hAUJ4ekurquucTGwsyO1XGdQ==}
    dependencies:
      get-intrinsic: 1.2.1
    dev: true

  /has-proto/1.0.1:
    resolution: {integrity: sha512-7qE+iP+O+bgF9clE5+UoBFzE65mlBiVj3tKCrlNQ0Ogwm0BjpT/gK4SlLYDMybDh5I3TCTKnPPa0oMG7JDYrhg==}
    engines: {node: '>= 0.4'}
    dev: true

  /has-symbols/1.0.3:
    resolution: {integrity: sha512-l3LCuF6MgDNwTDKkdYGEihYjt5pRPbEg46rtlmnSPlUbgmB8LOIrKJbYYFBSbnPaJexMKtiPO8hmeRjRz2Td+A==}
    engines: {node: '>= 0.4'}
    dev: true

  /has-tostringtag/1.0.0:
    resolution: {integrity: sha512-kFjcSNhnlGV1kyoGk7OXKSawH5JOb/LzUc5w9B02hOTO0dfFRjbHQKvg1d6cf3HbeUmtU9VbbV3qzZ2Teh97WQ==}
    engines: {node: '>= 0.4'}
    dependencies:
      has-symbols: 1.0.3
    dev: true

  /has/1.0.3:
    resolution: {integrity: sha512-f2dvO0VU6Oej7RkWJGrehjbzMAjFp5/VKPp5tTpWIV4JHHZK1/BxbFRtf/siA2SWTe09caDmVtYYzWEIbBS4zw==}
    engines: {node: '>= 0.4.0'}
    dependencies:
      function-bind: 1.1.1
    dev: true

  /he/1.2.0:
    resolution: {integrity: sha512-F/1DnUGPopORZi0ni+CvrCgHQ5FyEAHRLSApuYWMmrbSwoN2Mn/7k+Gl38gJnR7yyDZk6WLXwiGod1JOWNDKGw==}
    hasBin: true
    dev: true

  /header-case/2.0.4:
    resolution: {integrity: sha512-H/vuk5TEEVZwrR0lp2zed9OCo1uAILMlx0JEMgC26rzyJJ3N1v6XkwHHXJQdR2doSjcGPM6OKPYoJgf0plJ11Q==}
    dependencies:
      capital-case: 1.0.4
      tslib: 2.6.2

  /hosted-git-info/2.8.9:
    resolution: {integrity: sha512-mxIDAb9Lsm6DoOJ7xH+5+X4y1LU/4Hi50L9C5sIswK3JzULS4bwk1FvjdBgvYR4bzT4tuUQiC15FE2f5HbLvYw==}
    dev: true

  /http-errors/2.0.0:
    resolution: {integrity: sha512-FtwrG/euBzaEjYeRqOgly7G0qviiXoJWnvEH2Z1plBdXgbyjv34pHTSb9zoeHMyDy33+DWy5Wt9Wo+TURtOYSQ==}
    engines: {node: '>= 0.8'}
    dependencies:
      depd: 2.0.0
      inherits: 2.0.4
      setprototypeof: 1.2.0
      statuses: 2.0.1
      toidentifier: 1.0.1
    dev: true

  /http-proxy-agent/5.0.0:
    resolution: {integrity: sha512-n2hY8YdoRE1i7r6M0w9DIw5GgZN0G25P8zLCRQ8rjXtTU3vsNFBI/vWK/UIeE6g5MUUz6avwAPXmL6Fy9D/90w==}
    engines: {node: '>= 6'}
    dependencies:
      '@tootallnate/once': 2.0.0
      agent-base: 6.0.2
      debug: 4.3.4
    transitivePeerDependencies:
      - supports-color

  /http-proxy/1.18.1:
    resolution: {integrity: sha512-7mz/721AbnJwIVbnaSv1Cz3Am0ZLT/UBwkC92VlxhXv/k/BBQfM2fXElQNC27BVGr0uwUpplYPQM9LnaBMR5NQ==}
    engines: {node: '>=8.0.0'}
    dependencies:
      eventemitter3: 4.0.7
      follow-redirects: 1.15.3
      requires-port: 1.0.0
    transitivePeerDependencies:
      - debug
    dev: true

  /http-signature/1.2.0:
    resolution: {integrity: sha512-CAbnr6Rz4CYQkLYUtSNXxQPUH2gK8f3iWexVlsnMeD+GjlsQ0Xsy1cOX+mN3dtxYomRy21CiOzU8Uhw6OwncEQ==}
    engines: {node: '>=0.8', npm: '>=1.3.7'}
    dependencies:
      assert-plus: 1.0.0
      jsprim: 1.4.2
      sshpk: 1.17.0
    dev: true

  /https-proxy-agent/4.0.0:
    resolution: {integrity: sha512-zoDhWrkR3of1l9QAL8/scJZyLu8j/gBkcwcaQOZh7Gyh/+uJQzGVETdgT30akuwkpL8HTRfssqI3BZuV18teDg==}
    engines: {node: '>= 6.0.0'}
    dependencies:
      agent-base: 5.1.1
      debug: 4.3.4
    transitivePeerDependencies:
      - supports-color
    dev: true

  /https-proxy-agent/5.0.1:
    resolution: {integrity: sha512-dFcAjpTQFgoLMzC2VwU+C/CbS7uRL0lWmxDITmqm7C+7F0Odmj6s9l6alZc6AELXhrnggM2CeWSXHGOdX2YtwA==}
    engines: {node: '>= 6'}
    dependencies:
      agent-base: 6.0.2
      debug: 4.3.4
    transitivePeerDependencies:
      - supports-color

  /iconv-lite/0.4.24:
    resolution: {integrity: sha512-v3MXnZAcvnywkTUEZomIActle7RXXeedOR31wwl7VlyoXO4Qi9arvSenNQWne1TcRwhCL1HwLI21bEqdpj8/rA==}
    engines: {node: '>=0.10.0'}
    dependencies:
      safer-buffer: 2.1.2
    dev: true

  /iconv-lite/0.6.3:
    resolution: {integrity: sha512-4fCk79wshMdzMp2rH06qWrJE4iolqLhCUH+OiuIgU++RB0+94NlDL81atO7GX55uUKueo0txHNtvEyI6D7WdMw==}
    engines: {node: '>=0.10.0'}
    dependencies:
      safer-buffer: 2.1.2
    dev: true

  /ieee754/1.2.1:
    resolution: {integrity: sha512-dcyqhDvX1C46lXZcVqCpK+FtMRQVdIMN6/Df5js2zouUsqG7I6sFxitIC+7KYK29KdXOLHdu9zL4sFnoVQnqaA==}
    dev: true

  /ignore/5.2.4:
    resolution: {integrity: sha512-MAb38BcSbH0eHNBxn7ql2NH/kX33OkB3lZ1BNdh7ENeRChHTYsTvWrMubiIAMNS2llXEEgZ1MUOBtXChP3kaFQ==}
    engines: {node: '>= 4'}

  /import-fresh/3.3.0:
    resolution: {integrity: sha512-veYYhQa+D1QBKznvhUHxb8faxlrwUnxseDAbAp457E0wLNio2bOSKnjYDhMj+YiAq61xrMGhQk9iXVk5FzgQMw==}
    engines: {node: '>=6'}
    dependencies:
      parent-module: 1.0.1
      resolve-from: 4.0.0
    dev: true

  /import-local/3.1.0:
    resolution: {integrity: sha512-ASB07uLtnDs1o6EHjKpX34BKYDSqnFerfTOJL2HvMqF70LnxpjkzDB8J44oT9pu4AMPkQwf8jl6szgvNd2tRIg==}
    engines: {node: '>=8'}
    hasBin: true
    dependencies:
      pkg-dir: 4.2.0
      resolve-cwd: 3.0.0
    dev: true

  /imurmurhash/0.1.4:
    resolution: {integrity: sha512-JmXMZ6wuvDmLiHEml9ykzqO6lwFbof0GG4IkcGaENdCRDDmMVnny7s5HsIgHCbaq0w2MyPhDqkhTUgS2LU2PHA==}
    engines: {node: '>=0.8.19'}
    dev: true

  /inflight/1.0.6:
    resolution: {integrity: sha512-k92I/b08q4wvFscXCLvqfsHCrjrF7yiXsQuIVvVE7N82W3+aqpzuUdBbfhWcy/FZR3/4IgflMgKLOsvPDrGCJA==}
    dependencies:
      once: 1.4.0
      wrappy: 1.0.2
    dev: true

  /inherits/2.0.4:
    resolution: {integrity: sha512-k/vGaX4/Yla3WzyMCvTQOXYeIHvqOKtnqBduzTHpzpQZzAskKMhZ2K+EnBiSM9zGSoIFeMpXKxa4dYeZIQqewQ==}
    dev: true

  /internal-slot/1.0.5:
    resolution: {integrity: sha512-Y+R5hJrzs52QCG2laLn4udYVnxsfny9CpOhNhUvk/SSSVyF6T27FzRbF0sroPidSu3X8oEAkOn2K804mjpt6UQ==}
    engines: {node: '>= 0.4'}
    dependencies:
      get-intrinsic: 1.2.1
      has: 1.0.3
      side-channel: 1.0.4
    dev: true

  /interpret/2.2.0:
    resolution: {integrity: sha512-Ju0Bz/cEia55xDwUWEa8+olFpCiQoypjnQySseKtmjNrnps3P+xfpUmGr90T7yjlVJmOtybRvPXhKMbHr+fWnw==}
    engines: {node: '>= 0.10'}
    dev: true

  /ipaddr.js/1.9.1:
    resolution: {integrity: sha512-0KI/607xoxSToH7GjN1FfSbLoU0+btTicjsQSWQlh/hZykN8KpmMf7uYwPW3R+akZ6R/w18ZlXSHBYXiYUPO3g==}
    engines: {node: '>= 0.10'}
    dev: true

  /is-arguments/1.1.1:
    resolution: {integrity: sha512-8Q7EARjzEnKpt/PCD7e1cgUS0a6X8u5tdSiMqXhojOdoV9TsMsiO+9VLC5vAmO8N7/GmXn7yjR8qnA6bVAEzfA==}
    engines: {node: '>= 0.4'}
    dependencies:
      call-bind: 1.0.2
      has-tostringtag: 1.0.0
    dev: true

  /is-array-buffer/3.0.2:
    resolution: {integrity: sha512-y+FyyR/w8vfIRq4eQcM1EYgSTnmHXPqaF+IgzgraytCFq5Xh8lllDVmAZolPJiZttZLeFSINPYMaEJ7/vWUa1w==}
    dependencies:
      call-bind: 1.0.2
      get-intrinsic: 1.2.1
      is-typed-array: 1.1.12
    dev: true

  /is-arrayish/0.2.1:
    resolution: {integrity: sha512-zz06S8t0ozoDXMG+ube26zeCTNXcKIPJZJi8hBrF4idCLms4CG9QtK7qBl1boi5ODzFpjswb5JPmHCbMpjaYzg==}
    dev: true

  /is-arrayish/0.3.2:
    resolution: {integrity: sha512-eVRqCvVlZbuw3GrM63ovNSNAeA1K16kaR/LRY/92w0zxQ5/1YzwblUX652i4Xs9RwAGjW9d9y6X88t8OaAJfWQ==}
    dev: true

  /is-bigint/1.0.4:
    resolution: {integrity: sha512-zB9CruMamjym81i2JZ3UMn54PKGsQzsJeo6xvN3HJJ4CAsQNB6iRutp2To77OfCNuoxspsIhzaPoO1zyCEhFOg==}
    dependencies:
      has-bigints: 1.0.2
    dev: true

  /is-binary-path/2.1.0:
    resolution: {integrity: sha512-ZMERYes6pDydyuGidse7OsHxtbI7WVeUEozgR/g7rd0xUimYNlvZRE/K2MgZTjWy725IfelLeVcEM97mmtRGXw==}
    engines: {node: '>=8'}
    dependencies:
      binary-extensions: 2.2.0
    dev: true

  /is-boolean-object/1.1.2:
    resolution: {integrity: sha512-gDYaKHJmnj4aWxyj6YHyXVpdQawtVLHU5cb+eztPGczf6cjuTdwve5ZIEfgXqH4e57An1D1AKf8CZ3kYrQRqYA==}
    engines: {node: '>= 0.4'}
    dependencies:
      call-bind: 1.0.2
      has-tostringtag: 1.0.0
    dev: true

  /is-callable/1.2.7:
    resolution: {integrity: sha512-1BC0BVFhS/p0qtw6enp8e+8OD0UrK0oFLztSjNzhcKA3WDuJxxAPXzPuPtKkjEY9UUoEWlX/8fgKeu2S8i9JTA==}
    engines: {node: '>= 0.4'}
    dev: true

  /is-core-module/2.13.0:
    resolution: {integrity: sha512-Z7dk6Qo8pOCp3l4tsX2C5ZVas4V+UxwQodwZhLopL91TX8UyyHEXafPcyoeeWuLrwzHcr3igO78wNLwHJHsMCQ==}
    dependencies:
      has: 1.0.3
    dev: true

  /is-date-object/1.0.5:
    resolution: {integrity: sha512-9YQaSxsAiSwcvS33MBk3wTCVnWK+HhF8VZR2jRxehM16QcVOdHqPn4VPHmRK4lSr38n9JriurInLcP90xsYNfQ==}
    engines: {node: '>= 0.4'}
    dependencies:
      has-tostringtag: 1.0.0
    dev: true

  /is-docker/2.2.1:
    resolution: {integrity: sha512-F+i2BKsFrH66iaUFc0woD8sLy8getkwTwtOBjvs56Cx4CgJDeKQeqfz8wAYiSb8JOprWhHH5p77PbmYCvvUuXQ==}
    engines: {node: '>=8'}
    hasBin: true
    dev: true

  /is-extglob/2.1.1:
    resolution: {integrity: sha512-SbKbANkN603Vi4jEZv49LeVJMn4yGwsbzZworEoyEiutsN3nJYdbO36zfhGJ6QEDpOZIFkDtnq5JRxmvl3jsoQ==}
    engines: {node: '>=0.10.0'}

  /is-fullwidth-code-point/3.0.0:
    resolution: {integrity: sha512-zymm5+u+sCsSWyD9qNaejV3DFvhCKclKdizYaJUuHA83RLjb7nSuGnddCHGv0hk+KY7BMAlsWeK4Ueg6EV6XQg==}
    engines: {node: '>=8'}

  /is-glob/4.0.3:
    resolution: {integrity: sha512-xelSayHH36ZgE7ZWhli7pW34hNbNl8Ojv5KVmkJD4hBdD3th8Tfk9vYasLM+mXWOZhFkgZfxhLSnrwRr4elSSg==}
    engines: {node: '>=0.10.0'}
    dependencies:
      is-extglob: 2.1.1

  /is-map/2.0.2:
    resolution: {integrity: sha512-cOZFQQozTha1f4MxLFzlgKYPTyj26picdZTx82hbc/Xf4K/tZOOXSCkMvU4pKioRXGDLJRn0GM7Upe7kR721yg==}
    dev: true

  /is-negative-zero/2.0.2:
    resolution: {integrity: sha512-dqJvarLawXsFbNDeJW7zAz8ItJ9cd28YufuuFzh0G8pNHjJMnY08Dv7sYX2uF5UpQOwieAeOExEYAWWfu7ZZUA==}
    engines: {node: '>= 0.4'}
    dev: true

  /is-number-object/1.0.7:
    resolution: {integrity: sha512-k1U0IRzLMo7ZlYIfzRu23Oh6MiIFasgpb9X76eqfFZAqwH44UI4KTBvBYIZ1dSL9ZzChTB9ShHfLkR4pdW5krQ==}
    engines: {node: '>= 0.4'}
    dependencies:
      has-tostringtag: 1.0.0
    dev: true

  /is-number/7.0.0:
    resolution: {integrity: sha512-41Cifkg6e8TylSpdtTpeLVMqvSBEVzTttHvERD741+pnZ8ANv0004MRL43QKPDlK9cGvNp6NZWZUBlbGXYxxng==}
    engines: {node: '>=0.12.0'}

  /is-path-inside/3.0.3:
    resolution: {integrity: sha512-Fd4gABb+ycGAmKou8eMftCupSir5lRxqf4aD/vd0cD2qc4HL07OjCeuHMr8Ro4CoMaeCKDB0/ECBOVWjTwUvPQ==}
    engines: {node: '>=8'}
    dev: true

  /is-plain-obj/2.1.0:
    resolution: {integrity: sha512-YWnfyRwxL/+SsrWYfOpUtz5b3YD+nyfkHvjbcanzk8zgyO4ASD67uVMRt8k5bM4lLMDnXfriRhOpemw+NfT1eA==}
    engines: {node: '>=8'}
    dev: true

  /is-plain-object/2.0.4:
    resolution: {integrity: sha512-h5PpgXkWitc38BBMYawTYMWJHFZJVnBquFE57xFpjB8pJFiF6gZ+bU+WyI/yqXiFR5mdLsgYNaPe8uao6Uv9Og==}
    engines: {node: '>=0.10.0'}
    dependencies:
      isobject: 3.0.1
    dev: true

  /is-promise/4.0.0:
    resolution: {integrity: sha512-hvpoI6korhJMnej285dSg6nu1+e6uxs7zG3BYAm5byqDsgJNWwxzM6z6iZiAgQR4TJ30JmBTOwqZUw3WlyH3AQ==}
    dev: true

  /is-regex/1.1.4:
    resolution: {integrity: sha512-kvRdxDsxZjhzUX07ZnLydzS1TU/TJlTUHHY4YLL87e37oUA49DfkLqgy+VjFocowy29cKvcSiu+kIv728jTTVg==}
    engines: {node: '>= 0.4'}
    dependencies:
      call-bind: 1.0.2
      has-tostringtag: 1.0.0
    dev: true

  /is-set/2.0.2:
    resolution: {integrity: sha512-+2cnTEZeY5z/iXGbLhPrOAaK/Mau5k5eXq9j14CpRTftq0pAJu2MwVRSZhyZWBzx3o6X795Lz6Bpb6R0GKf37g==}
    dev: true

  /is-shared-array-buffer/1.0.2:
    resolution: {integrity: sha512-sqN2UDu1/0y6uvXyStCOzyhAjCSlHceFoMKJW8W9EU9cvic/QdsZ0kEU93HEy3IUEFZIiH/3w+AH/UQbPHNdhA==}
    dependencies:
      call-bind: 1.0.2
    dev: true

  /is-stream/2.0.1:
    resolution: {integrity: sha512-hFoiJiTl63nn+kstHGBtewWSKnQLpyb155KHheA1l39uvtO9nWIop1p3udqPcUd/xbF1VLMO4n7OI6p7RbngDg==}
    engines: {node: '>=8'}
    dev: true

  /is-string/1.0.7:
    resolution: {integrity: sha512-tE2UXzivje6ofPW7l23cjDOMa09gb7xlAqG6jG5ej6uPV32TlWP3NKPigtaGeHNu9fohccRYvIiZMfOOnOYUtg==}
    engines: {node: '>= 0.4'}
    dependencies:
      has-tostringtag: 1.0.0
    dev: true

  /is-symbol/1.0.4:
    resolution: {integrity: sha512-C/CPBqKWnvdcxqIARxyOh4v1UUEOCHpgDa0WYgpKDFMszcrPcffg5uhwSgPCLD2WWxmq6isisz87tzT01tuGhg==}
    engines: {node: '>= 0.4'}
    dependencies:
      has-symbols: 1.0.3
    dev: true

  /is-typed-array/1.1.12:
    resolution: {integrity: sha512-Z14TF2JNG8Lss5/HMqt0//T9JeHXttXy5pH/DBU4vi98ozO2btxzq9MwYDZYnKwU8nRsz/+GVFVRDq3DkVuSPg==}
    engines: {node: '>= 0.4'}
    dependencies:
      which-typed-array: 1.1.11
    dev: true

  /is-typedarray/1.0.0:
    resolution: {integrity: sha512-cyA56iCMHAh5CdzjJIa4aohJyeO1YbwLi3Jc35MmRU6poroFjIGZzUzupGiRPOjgHg9TLu43xbpwXk523fMxKA==}
    dev: true

  /is-unicode-supported/0.1.0:
    resolution: {integrity: sha512-knxG2q4UC3u8stRGyAVJCOdxFmv5DZiRcdlIaAQXAbSfJya+OhopNotLQrstBhququ4ZpuKbDc/8S6mgXgPFPw==}
    engines: {node: '>=10'}
    dev: true

  /is-weakmap/2.0.1:
    resolution: {integrity: sha512-NSBR4kH5oVj1Uwvv970ruUkCV7O1mzgVFO4/rev2cLRda9Tm9HrL70ZPut4rOHgY0FNrUu9BCbXA2sdQ+x0chA==}
    dev: true

  /is-weakref/1.0.2:
    resolution: {integrity: sha512-qctsuLZmIQ0+vSSMfoVvyFe2+GSEvnmZ2ezTup1SBse9+twCCeial6EEi3Nc2KFcf6+qz2FBPnjXsk8xhKSaPQ==}
    dependencies:
      call-bind: 1.0.2
    dev: true

  /is-weakset/2.0.2:
    resolution: {integrity: sha512-t2yVvttHkQktwnNNmBQ98AhENLdPUTDTE21uPqAQ0ARwQfGeQKRVS0NNurH7bTf7RrvcVn1OOge45CnBeHCSmg==}
    dependencies:
      call-bind: 1.0.2
      get-intrinsic: 1.2.1
    dev: true

  /is-wsl/2.2.0:
    resolution: {integrity: sha512-fKzAra0rGJUUBwGBgNkHZuToZcn+TtXHpeCgmkMJMMYx1sQDYaCSyjJBSCa2nH1DGm7s3n1oBnohoVTBaN7Lww==}
    engines: {node: '>=8'}
    dependencies:
      is-docker: 2.2.1
    dev: true

  /isarray/0.0.1:
    resolution: {integrity: sha512-D2S+3GLxWH+uhrNEcoh/fnmYeP8E8/zHl644d/jdA0g2uyXvy3sb0qxotE+ne0LtccHknQzWwZEzhak7oJ0COQ==}
    dev: true

  /isarray/1.0.0:
    resolution: {integrity: sha512-VLghIWNM6ELQzo7zwmcg0NmTVyWKYjvIeM83yjp0wRDTmUnrM678fQbcKBo6n2CJEF0szoG//ytg+TKla89ALQ==}
    dev: true

  /isarray/2.0.5:
    resolution: {integrity: sha512-xHjhDr3cNBK0BzdUJSPXZntQUx/mwMS5Rw4A7lPJ90XGAO6ISP/ePDNuo0vhqOZU+UD5JoodwCAAoZQd3FeAKw==}
    dev: true

  /isbinaryfile/4.0.10:
    resolution: {integrity: sha512-iHrqe5shvBUcFbmZq9zOQHBoeOhZJu6RQGrDpBgenUm/Am+F3JM2MgQj+rK3Z601fzrL5gLZWtAPH2OBaSVcyw==}
    engines: {node: '>= 8.0.0'}
    dev: true

  /isexe/2.0.0:
    resolution: {integrity: sha512-RHxMLp9lnKHGHRng9QFhRCMbYAcVpn69smSGcq3f36xjgVVWThj4qqLbTLlq7Ssj8B+fIQ1EuCEGI2lKsyQeIw==}
    dev: true

  /isobject/3.0.1:
    resolution: {integrity: sha512-WhB9zCku7EGTj/HQQRz5aUQEUeoQZH2bWcltRErOpymJ4boYE6wL9Tbr23krRPSZ+C5zqNSrSw+Cc7sZZ4b7vg==}
    engines: {node: '>=0.10.0'}
    dev: true

  /isstream/0.1.2:
    resolution: {integrity: sha512-Yljz7ffyPbrLpLngrMtZ7NduUgVvi6wG9RJ9IUcyCd59YQ911PBJphODUcbOVbqYfxe1wuYf/LJ8PauMRwsM/g==}
    dev: true

  /jackspeak/2.1.1:
    resolution: {integrity: sha512-juf9stUEwUaILepraGOWIJTLwg48bUnBmRqd2ln2Os1sW987zeoj/hzhbvRB95oMuS2ZTpjULmdwHNX4rzZIZw==}
    engines: {node: '>=14'}
    dependencies:
      cliui: 8.0.1
    optionalDependencies:
      '@pkgjs/parseargs': 0.11.0
    dev: true

  /jackspeak/2.3.5:
    resolution: {integrity: sha512-Ratx+B8WeXLAtRJn26hrhY8S1+Jz6pxPMrkrdkgb/NstTNiqMhX0/oFVu5wX+g5n6JlEu2LPsDJmY8nRP4+alw==}
    engines: {node: '>=14'}
    dependencies:
      '@isaacs/cliui': 8.0.2
    optionalDependencies:
      '@pkgjs/parseargs': 0.11.0
    dev: true

  /jest-worker/27.5.1:
    resolution: {integrity: sha512-7vuh85V5cdDofPyxn58nrPjBktZo0u9x1g8WtjQol+jZDaE+fhN+cIvTj11GndBnMnyfrUOG1sZQxCdjKh+DKg==}
    engines: {node: '>= 10.13.0'}
    dependencies:
      '@types/node': 18.18.0
      merge-stream: 2.0.0
      supports-color: 8.1.1
    dev: true

  /js-tokens/4.0.0:
    resolution: {integrity: sha512-RdJUflcE3cUzKiMqQgsCu06FPu9UdIJO0beYbPhHN4k6apgJtifcoCtT9bcxOpYBtpD2kCM6Sbzg4CausW/PKQ==}

  /js-yaml/4.0.0:
    resolution: {integrity: sha512-pqon0s+4ScYUvX30wxQi3PogGFAlUyH0awepWvwkj4jD4v+ova3RiYw8bmA6x2rDrEaj8i/oWKoRxpVNW+Re8Q==}
    hasBin: true
    dependencies:
      argparse: 2.0.1
    dev: false

  /js-yaml/4.1.0:
    resolution: {integrity: sha512-wpxZs9NoxZaJESJGIZTyDEaYpl0FKSA+FB9aJiyemKhMwkxQg63h4T1KJgUGHpTqPDNRcmmYLugrRjJlBtWvRA==}
    hasBin: true
    dependencies:
      argparse: 2.0.1
    dev: true

  /jsbn/0.1.1:
    resolution: {integrity: sha512-UVU9dibq2JcFWxQPA6KCqj5O42VOmAY3zQUfEKxU0KpTGXwNoCjkX1e13eHNvw/xPynt6pU0rZ1htjWTNTSXsg==}
    dev: true

  /json-buffer/3.0.1:
    resolution: {integrity: sha512-4bV5BfR2mqfQTJm+V5tPPdf+ZpuhiIvTuAB5g8kcrXOZpTT/QwwVRWBywX1ozr6lEuPdbHxwaJlm9G6mI2sfSQ==}
    dev: true

  /json-parse-better-errors/1.0.2:
    resolution: {integrity: sha512-mrqyZKfX5EhL7hvqcV6WG1yYjnjeuYDzDhhcAAUrq8Po85NBQBJP+ZDUT75qZQ98IkUoBqdkExkukOU7Ts2wrw==}
    dev: true

  /json-parse-even-better-errors/2.3.1:
    resolution: {integrity: sha512-xyFwyhro/JEof6Ghe2iz2NcXoj2sloNsWr/XsERDK/oiPCfaNhl5ONfp+jQdAZRQQ0IJWNzH9zIZF7li91kh2w==}
    dev: true

  /json-schema-traverse/0.4.1:
    resolution: {integrity: sha512-xbbCH5dCYU5T8LcEhhuh7HJ88HXuW3qsI3Y0zOZFKfZEHcpWiHU/Jxzk629Brsab/mMiHQti9wMP+845RPe3Vg==}
    dev: true

  /json-schema-traverse/1.0.0:
    resolution: {integrity: sha512-NM8/P9n3XjXhIZn1lLhkFaACTOURQXjWhV4BA/RnOv8xvgqtqpAX9IO4mRQxSx1Rlo4tqzeqb0sOlruaOy3dug==}

  /json-schema/0.4.0:
    resolution: {integrity: sha512-es94M3nTIfsEPisRafak+HDLfHXnKBhV3vU5eqPcS3flIWqcxJWgXHXiey3YrpaNsanY5ei1VoYEbOzijuq9BA==}
    dev: true

  /json-stable-stringify-without-jsonify/1.0.1:
    resolution: {integrity: sha512-Bdboy+l7tA3OGW6FjyFHWkP5LuByj1Tk33Ljyq0axyzdk9//JSi2u3fP1QSmd1KNwq6VOKYGlAu87CisVir6Pw==}
    dev: true

  /json-stringify-safe/5.0.1:
    resolution: {integrity: sha512-ZClg6AaYvamvYEE82d3Iyd3vSSIjQ+odgjaTzRuO3s7toCdFKczob2i0zCh7JE8kWn17yvAWhUVxvqGwUalsRA==}
    dev: true

  /json5/2.2.3:
    resolution: {integrity: sha512-XmOWe7eyHYH14cLdVPoyg+GOH3rYX++KpzrylJwSW98t3Nk+U8XOl8FWKOgwtzdb8lXGf6zYwDUzeHMWfxasyg==}
    engines: {node: '>=6'}
    hasBin: true
    dev: true

  /jsonfile/4.0.0:
    resolution: {integrity: sha512-m6F1R3z8jjlf2imQHS2Qez5sjKWQzbuuhuJ/FKYFRZvPE3PuHcSMVZzfsLhGVOkfd20obL5SWEBew5ShlquNxg==}
    optionalDependencies:
      graceful-fs: 4.2.11
    dev: true

  /jsonfile/6.1.0:
    resolution: {integrity: sha512-5dgndWOriYSm5cnYaJNhalLNDKOqFwyDB/rr1E9ZsGciGvKPs8R2xYGCacuf3z6K1YKDz182fd+fY3cn3pMqXQ==}
    dependencies:
      universalify: 2.0.0
    optionalDependencies:
      graceful-fs: 4.2.11

  /jsonwebtoken/9.0.2:
    resolution: {integrity: sha512-PRp66vJ865SSqOlgqS8hujT5U4AOgMfhrwYIuIhfKaoSCZcirrmASQr8CX7cUg+RMih+hgznrjp99o+W4pJLHQ==}
    engines: {node: '>=12', npm: '>=6'}
    dependencies:
      jws: 3.2.2
      lodash.includes: 4.3.0
      lodash.isboolean: 3.0.3
      lodash.isinteger: 4.0.4
      lodash.isnumber: 3.0.3
      lodash.isplainobject: 4.0.6
      lodash.isstring: 4.0.1
      lodash.once: 4.1.1
      ms: 2.1.3
      semver: 7.5.4
    dev: true

  /jsprim/1.4.2:
    resolution: {integrity: sha512-P2bSOMAc/ciLz6DzgjVlGJP9+BrJWu5UDGK70C2iweC5QBIeFf0ZXRvGjEj2uYgrY2MkAAhsSWHDWlFtEroZWw==}
    engines: {node: '>=0.6.0'}
    dependencies:
      assert-plus: 1.0.0
      extsprintf: 1.3.0
      json-schema: 0.4.0
      verror: 1.10.0
    dev: true

  /just-extend/4.2.1:
    resolution: {integrity: sha512-g3UB796vUFIY90VIv/WX3L2c8CS2MdWUww3CNrYmqza1Fg0DURc2K/O4YrnklBdQarSJ/y8JnJYDGc+1iumQjg==}
    dev: true

  /jwa/1.4.1:
    resolution: {integrity: sha512-qiLX/xhEEFKUAJ6FiBMbes3w9ATzyk5W7Hvzpa/SLYdxNtng+gcurvrI7TbACjIXlsJyr05/S1oUhZrc63evQA==}
    dependencies:
      buffer-equal-constant-time: 1.0.1
      ecdsa-sig-formatter: 1.0.11
      safe-buffer: 5.2.1
    dev: true

  /jwa/2.0.0:
    resolution: {integrity: sha512-jrZ2Qx916EA+fq9cEAeCROWPTfCwi1IVHqT2tapuqLEVVDKFDENFw1oL+MwrTvH6msKxsd1YTDVw6uKEcsrLEA==}
    dependencies:
      buffer-equal-constant-time: 1.0.1
      ecdsa-sig-formatter: 1.0.11
      safe-buffer: 5.2.1
    dev: true

  /jws/3.2.2:
    resolution: {integrity: sha512-YHlZCB6lMTllWDtSPHz/ZXTsi8S00usEV6v1tjq8tOUZzw7DpSDWVXjXDre6ed1w/pd495ODpHZYSdkRTsa0HA==}
    dependencies:
      jwa: 1.4.1
      safe-buffer: 5.2.1
    dev: true

  /jws/4.0.0:
    resolution: {integrity: sha512-KDncfTmOZoOMTFG4mBlG0qUIOlc03fmzH+ru6RgYVZhPkyiy/92Owlt/8UEN+a4TXR1FQetfIpJE8ApdvdVxTg==}
    dependencies:
      jwa: 2.0.0
      safe-buffer: 5.2.1
    dev: true

  /karma-chrome-launcher/3.2.0:
    resolution: {integrity: sha512-rE9RkUPI7I9mAxByQWkGJFXfFD6lE4gC5nPuZdobf/QdTEJI6EU4yIay/cfU/xV4ZxlM5JiTv7zWYgA64NpS5Q==}
    dependencies:
      which: 1.3.1
    dev: true

  /karma-mocha/2.0.1:
    resolution: {integrity: sha512-Tzd5HBjm8his2OA4bouAsATYEpZrp9vC7z5E5j4C5Of5Rrs1jY67RAwXNcVmd/Bnk1wgvQRou0zGVLey44G4tQ==}
    dependencies:
      minimist: 1.2.8
    dev: true

  /karma-source-map-support/1.4.0:
    resolution: {integrity: sha512-RsBECncGO17KAoJCYXjv+ckIz+Ii9NCi+9enk+rq6XC81ezYkb4/RHE6CTXdA7IOJqoF3wcaLfVG0CPmE5ca6A==}
    dependencies:
      source-map-support: 0.5.21
    dev: true

  /karma/6.4.2:
    resolution: {integrity: sha512-C6SU/53LB31BEgRg+omznBEMY4SjHU3ricV6zBcAe1EeILKkeScr+fZXtaI5WyDbkVowJxxAI6h73NcFPmXolQ==}
    engines: {node: '>= 10'}
    hasBin: true
    dependencies:
      '@colors/colors': 1.5.0
      body-parser: 1.20.2
      braces: 3.0.2
      chokidar: 3.5.3
      connect: 3.7.0
      di: 0.0.1
      dom-serialize: 2.2.1
      glob: 7.2.3
      graceful-fs: 4.2.11
      http-proxy: 1.18.1
      isbinaryfile: 4.0.10
      lodash: 4.17.21
      log4js: 6.9.1
      mime: 2.6.0
      minimatch: 3.1.2
      mkdirp: 0.5.6
      qjobs: 1.2.0
      range-parser: 1.2.1
      rimraf: 3.0.2
      socket.io: 4.7.2
      source-map: 0.6.1
      tmp: 0.2.1
      ua-parser-js: 0.7.36
      yargs: 16.2.0
    transitivePeerDependencies:
      - bufferutil
      - debug
      - supports-color
      - utf-8-validate
    dev: true

  /keyv/4.5.3:
    resolution: {integrity: sha512-QCiSav9WaX1PgETJ+SpNnx2PRRapJ/oRSXM4VO5OGYGSjrxbKPVFVhB3l2OCbLCk329N8qyAtsJjSjvVBWzEug==}
    dependencies:
      json-buffer: 3.0.1
    dev: true

  /kind-of/6.0.3:
    resolution: {integrity: sha512-dcS1ul+9tmeD95T+x28/ehLgd9mENa3LsvDTtzm3vyBEO7RPptvAD+t44WVXaUjTBRcrpFeFlC8WCruUR456hw==}
    engines: {node: '>=0.10.0'}
    dev: true

  /kleur/3.0.3:
    resolution: {integrity: sha512-eTIzlVOSUR+JxdDFepEYcBMtZ9Qqdef+rnzWdRZuMbOywu5tO2w2N7rqjoANZ5k9vywhL6Br1VRjUIgTQx4E8w==}
    engines: {node: '>=6'}

  /kuler/2.0.0:
    resolution: {integrity: sha512-Xq9nH7KlWZmXAtodXDDRE7vs6DU1gTU8zYDHDiWLSip45Egwq3plLHzPn27NgvzL2r1LMPC1vdqh98sQxtqj4A==}
    dev: true

  /levn/0.4.1:
    resolution: {integrity: sha512-+bT2uH4E5LGE7h/n3evcS/sQlJXCpIp6ym8OWJ5eV6+67Dsql/LaaT7qJBAt2rzfoa/5QBGBhxDix1dMt2kQKQ==}
    engines: {node: '>= 0.8.0'}
    dependencies:
      prelude-ls: 1.2.1
      type-check: 0.4.0
    dev: true

  /load-json-file/4.0.0:
    resolution: {integrity: sha512-Kx8hMakjX03tiGTLAIdJ+lL0htKnXjEZN6hk/tozf/WOuYGdZBJrZ+rCJRbVCugsjB3jMLn9746NsQIf5VjBMw==}
    engines: {node: '>=4'}
    dependencies:
      graceful-fs: 4.2.11
      parse-json: 4.0.0
      pify: 3.0.0
      strip-bom: 3.0.0
    dev: true

  /loader-runner/4.3.0:
    resolution: {integrity: sha512-3R/1M+yS3j5ou80Me59j7F9IMs4PXs3VqRrm0TU3AbKPxlmpoY1TNscJV/oGJXo8qCatFGTfDbY6W6ipGOYXfg==}
    engines: {node: '>=6.11.5'}
    dev: true

  /loader-utils/2.0.4:
    resolution: {integrity: sha512-xXqpXoINfFhgua9xiqD8fPFHgkoq1mmmpE92WlDbm9rNRd/EbRb+Gqf908T2DMfuHjjJlksiK2RbHVOdD/MqSw==}
    engines: {node: '>=8.9.0'}
    dependencies:
      big.js: 5.2.2
      emojis-list: 3.0.0
      json5: 2.2.3
    dev: true

  /locate-path/5.0.0:
    resolution: {integrity: sha512-t7hw9pI+WvuwNJXwk5zVHpyhIqzg2qTlklJOf0mVxGSbe3Fp2VieZcduNYjaLDoy6p9uGpQEGWG87WpMKlNq8g==}
    engines: {node: '>=8'}
    dependencies:
      p-locate: 4.1.0
    dev: true

  /locate-path/6.0.0:
    resolution: {integrity: sha512-iPZK6eYjbxRu3uB4/WZ3EsEIMJFMqAoopl3R+zuq0UjcAm/MO6KCweDgPfP3elTztoKP3KtnVHxTn2NHBSDVUw==}
    engines: {node: '>=10'}
    dependencies:
      p-locate: 5.0.0
    dev: true

  /lodash.flattendeep/4.4.0:
    resolution: {integrity: sha512-uHaJFihxmJcEX3kT4I23ABqKKalJ/zDrDg0lsFtc1h+3uw49SIJ5beyhx5ExVRti3AvKoOJngIj7xz3oylPdWQ==}
    dev: true

  /lodash.get/4.4.2:
    resolution: {integrity: sha512-z+Uw/vLuy6gQe8cfaFWD7p0wVv8fJl3mbzXh33RS+0oW2wvUqiRXiQ69gLWSLpgB5/6sU+r6BlQR0MBILadqTQ==}
    dev: true

  /lodash.includes/4.3.0:
    resolution: {integrity: sha512-W3Bx6mdkRTGtlJISOvVD/lbqjTlPPUDTMnlXZFnVwi9NKJ6tiAk6LVdlhZMm17VZisqhKcgzpO5Wz91PCt5b0w==}
    dev: true

  /lodash.isboolean/3.0.3:
    resolution: {integrity: sha512-Bz5mupy2SVbPHURB98VAcw+aHh4vRV5IPNhILUCsOzRmsTmSQ17jIuqopAentWoehktxGd9e/hbIXq980/1QJg==}
    dev: true

  /lodash.isinteger/4.0.4:
    resolution: {integrity: sha512-DBwtEWN2caHQ9/imiNeEA5ys1JoRtRfY3d7V9wkqtbycnAmTvRRmbHKDV4a0EYc678/dia0jrte4tjYwVBaZUA==}
    dev: true

  /lodash.isnumber/3.0.3:
    resolution: {integrity: sha512-QYqzpfwO3/CWf3XP+Z+tkQsfaLL/EnUlXWVkIk5FUPc4sBdTehEqZONuyRt2P67PXAk+NXmTBcc97zw9t1FQrw==}
    dev: true

  /lodash.isplainobject/4.0.6:
    resolution: {integrity: sha512-oSXzaWypCMHkPC3NvBEaPHf0KsA5mvPrOPgQWDsbg8n7orZ290M0BmC/jgRZ4vcJ6DTAhjrsSYgdsW/F+MFOBA==}
    dev: true

  /lodash.isstring/4.0.1:
    resolution: {integrity: sha512-0wJxfxH1wgO3GrbuP+dTTk7op+6L41QCXbGINEmD+ny/G/eCqGzxyCsh7159S+mgDDcoarnBw6PC1PS5+wUGgw==}
    dev: true

  /lodash.merge/4.6.2:
    resolution: {integrity: sha512-0KpjqXRVvrYyCsX1swR/XTK0va6VQkQM6MNo7PqW77ByjAhoARA8EfrP1N4+KlKj8YS0ZUCtRT/YUuhyYDujIQ==}
    dev: true

  /lodash.once/4.1.1:
    resolution: {integrity: sha512-Sb487aTOCr9drQVL8pIxOzVhafOjZN9UU54hiN8PU3uAiSV7lx1yYNpbNmex2PK6dSJoNTSJUUswT651yww3Mg==}
    dev: true

  /lodash/4.17.21:
    resolution: {integrity: sha512-v2kDEe57lecTulaDIuNTPy3Ry4gLGJ6Z1O3vE1krgXZNrsQ+LFTGHVxVjcXPs17LhbZVGedAJv8XZ1tvj5FvSg==}

  /log-symbols/4.1.0:
    resolution: {integrity: sha512-8XPvpAA8uyhfteu8pIvQxpJZ7SYYdpUivZpGy6sFsBuKRY/7rQGavedeB8aK+Zkyq6upMFVL/9AW6vOYzfRyLg==}
    engines: {node: '>=10'}
    dependencies:
      chalk: 4.1.2
      is-unicode-supported: 0.1.0
    dev: true

  /log4js/6.9.1:
    resolution: {integrity: sha512-1somDdy9sChrr9/f4UlzhdaGfDR2c/SaD2a4T7qEkG4jTS57/B3qmnjLYePwQ8cqWnUHZI0iAKxMBpCZICiZ2g==}
    engines: {node: '>=8.0'}
    dependencies:
      date-format: 4.0.14
      debug: 4.3.4
      flatted: 3.2.9
      rfdc: 1.3.0
      streamroller: 3.1.5
    transitivePeerDependencies:
      - supports-color
    dev: true

  /logform/2.5.1:
    resolution: {integrity: sha512-9FyqAm9o9NKKfiAKfZoYo9bGXXuwMkxQiQttkT4YjjVtQVIQtK6LmVtlxmCaFswo6N4AfEkHqZTV0taDtPotNg==}
    dependencies:
      '@colors/colors': 1.5.0
      '@types/triple-beam': 1.3.3
      fecha: 4.2.3
      ms: 2.1.3
      safe-stable-stringify: 2.4.3
      triple-beam: 1.4.1
    dev: true

  /loupe/2.3.6:
    resolution: {integrity: sha512-RaPMZKiMy8/JruncMU5Bt6na1eftNoo++R4Y+N2FrxkDVTrGvcyzFTsaGif4QTeKESheMGegbhw6iUAq+5A8zA==}
    dependencies:
      get-func-name: 2.0.0
    dev: true

  /lower-case/2.0.2:
    resolution: {integrity: sha512-7fm3l3NAF9WfN6W3JOmf5drwpVqX78JtoGJ3A6W0a6ZnldM41w2fV5D490psKFTpMds8TJse/eHLFFsNHHjHgg==}
    dependencies:
      tslib: 2.6.2

  /lru-cache/10.0.1:
    resolution: {integrity: sha512-IJ4uwUTi2qCccrioU6g9g/5rvvVl13bsdczUUcqbciD9iLr095yj8DQKdObriEvuNSx325N1rV1O0sJFszx75g==}
    engines: {node: 14 || >=16.14}
    dev: true

  /lru-cache/6.0.0:
    resolution: {integrity: sha512-Jo6dJ04CmSjuznwJSS3pUeWmd/H0ffTlkXXgwZi+eq1UCmqQwCh+eLsYOYCwY991i2Fah4h1BEMCx4qThGbsiA==}
    engines: {node: '>=10'}
    dependencies:
      yallist: 4.0.0

  /make-error/1.3.6:
    resolution: {integrity: sha512-s8UhlNe7vPKomQhC1qFelMokr/Sc3AgNbso3n74mVPA5LTZwkB9NlXf4XPamLxJE8h0gh73rM94xvwRT2CVInw==}
    dev: true

  /mdurl/1.0.1:
    resolution: {integrity: sha512-/sKlQJCBYVY9Ers9hqzKou4H6V5UWc/M59TH2dvkt+84itfnq7uFOMLpOiOS4ujvHP4etln18fmIxA5R5fll0g==}
    dev: true

  /media-typer/0.3.0:
    resolution: {integrity: sha512-dq+qelQ9akHpcOl/gUVRTxVIOkAJ1wR3QAvb4RsVjS8oVoFjDGTc679wJYmUmknUF5HwMLOgb5O+a3KxfWapPQ==}
    engines: {node: '>= 0.6'}
    dev: true

  /memorystream/0.3.1:
    resolution: {integrity: sha512-S3UwM3yj5mtUSEfP41UZmt/0SCoVYUcU1rkXv+BQ5Ig8ndL4sPoJNBUJERafdPb5jjHJGuMgytgKvKIf58XNBw==}
    engines: {node: '>= 0.10.0'}
    dev: true

  /merge-descriptors/1.0.1:
    resolution: {integrity: sha512-cCi6g3/Zr1iqQi6ySbseM1Xvooa98N0w31jzUYrXPX2xqObmFGHJ0tQ5u74H3mVh7wLouTseZyYIq39g8cNp1w==}
    dev: true

  /merge-stream/2.0.0:
    resolution: {integrity: sha512-abv/qOcuPfk3URPfDzmZU1LKmuw8kT+0nIHvKrKgFrwifol/doWcdA4ZqsWQ8ENrFKkd67Mfpo/LovbIUsbt3w==}
    dev: true

  /merge2/1.4.1:
    resolution: {integrity: sha512-8q7VEgMJW4J8tcfVPy8g09NcQwZdbwFEqhe/WZkoIzjn/3TGDwtOCYtXGxA3O8tPzpczCCDgv+P2P5y00ZJOOg==}
    engines: {node: '>= 8'}

  /methods/1.1.2:
    resolution: {integrity: sha512-iclAHeNqNm68zFtnZ0e+1L2yUIdvzNoauKU4WBA3VvH/vPFieF7qfRlwUZU+DA9P9bPXIS90ulxoUoCH23sV2w==}
    engines: {node: '>= 0.6'}
    dev: true

  /micromatch/4.0.5:
    resolution: {integrity: sha512-DMy+ERcEW2q8Z2Po+WNXuw3c5YaUSFjAO5GsJqfEl7UjvtIuFKO6ZrKvcItdy98dwFI2N1tg3zNIdKaQT+aNdA==}
    engines: {node: '>=8.6'}
    dependencies:
      braces: 3.0.2
      picomatch: 2.3.1

  /mime-db/1.52.0:
    resolution: {integrity: sha512-sPU4uV7dYlvtWJxwwxHD0PuihVNiE7TyAbQ5SWxDCB9mUYvOgroQOwYQQOKPJ8CIbE+1ETVlOoK1UC2nU3gYvg==}
    engines: {node: '>= 0.6'}

  /mime-types/2.1.35:
    resolution: {integrity: sha512-ZDY+bPm5zTTF+YpCrAU9nK0UgICYPT0QtT1NZWFv4s++TNkcgVaT0g6+4R2uI4MjQjzysHB1zxuWL50hzaeXiw==}
    engines: {node: '>= 0.6'}
    dependencies:
      mime-db: 1.52.0

  /mime/1.6.0:
    resolution: {integrity: sha512-x0Vn8spI+wuJ1O6S7gnbaQg8Pxh4NNHb7KSINmEWKiPE4RKOplvijn+NkmYmmRgP68mc70j2EbeTFRsrswaQeg==}
    engines: {node: '>=4'}
    hasBin: true
    dev: true

  /mime/2.6.0:
    resolution: {integrity: sha512-USPkMeET31rOMiarsBNIHZKLGgvKc/LrjofAnBlOttf5ajRvqiRA8QsenbcooctK6d6Ts6aqZXBA+XbkKthiQg==}
    engines: {node: '>=4.0.0'}
    hasBin: true
    dev: true

  /minimatch/3.1.2:
    resolution: {integrity: sha512-J7p63hRiAjw1NDEww1W7i37+ByIrOWO5XQQAzZ3VOcL0PNybwpfmV/N05zFAzwQ9USyEcX6t3UO+K5aqBQOIHw==}
    dependencies:
      brace-expansion: 1.1.11
    dev: true

  /minimatch/4.2.1:
    resolution: {integrity: sha512-9Uq1ChtSZO+Mxa/CL1eGizn2vRn3MlLgzhT0Iz8zaY8NdvxvB0d5QdPFmCKf7JKA9Lerx5vRrnwO03jsSfGG9g==}
    engines: {node: '>=10'}
    dependencies:
      brace-expansion: 1.1.11
    dev: true

  /minimatch/5.0.1:
    resolution: {integrity: sha512-nLDxIFRyhDblz3qMuq+SoRZED4+miJ/G+tdDrjkkkRnjAsBexeGpgjLEQ0blJy7rHhR2b93rhQY4SvyWu9v03g==}
    engines: {node: '>=10'}
    dependencies:
      brace-expansion: 2.0.1
    dev: true

  /minimatch/5.1.6:
    resolution: {integrity: sha512-lKwV/1brpG6mBUFHtb7NUmtABCb2WZZmm2wNiOA5hAb8VdCS4B3dtMWyvcoViccwAW/COERjXLt0zP1zXUN26g==}
    engines: {node: '>=10'}
    dependencies:
      brace-expansion: 2.0.1

  /minimatch/9.0.3:
    resolution: {integrity: sha512-RHiac9mvaRw0x3AYRgDC1CxAP7HTcNrrECeA8YYJeWnpo+2Q5CegtZjaotWTWxDG3UeGA1coE05iH1mPjT/2mg==}
    engines: {node: '>=16 || 14 >=14.17'}
    dependencies:
      brace-expansion: 2.0.1
    dev: true

  /minimist/1.2.8:
    resolution: {integrity: sha512-2yyAR8qBkN3YuheJanUpWC5U3bb5osDywNB8RzDVlDwDHbocAJveqqj1u8+SVD7jkWT4yvsHCpWqqWqAxb0zCA==}

  /minipass/7.0.3:
    resolution: {integrity: sha512-LhbbwCfz3vsb12j/WkWQPZfKTsgqIe1Nf/ti1pKjYESGLHIVjWU96G9/ljLH4F9mWNVhlQOm0VySdAWzf05dpg==}
    engines: {node: '>=16 || 14 >=14.17'}
    dev: true

  /mkdirp-classic/0.5.3:
    resolution: {integrity: sha512-gKLcREMhtuZRwRAfqP3RFW+TK4JqApVBtOIftVgjuABpAtpxhPGaDcfvbhNvD0B8iD1oUr/txX35NjcaY6Ns/A==}
    dev: true

  /mkdirp/0.5.6:
    resolution: {integrity: sha512-FP+p8RB8OWpF3YZBCrP5gtADmtXApB5AMLn+vdyA+PyxCjrCs00mjyUozssO33cwDeT3wNGdLxJ5M//YqtHAJw==}
    hasBin: true
    dependencies:
      minimist: 1.2.8
    dev: true

  /mkdirp/1.0.4:
    resolution: {integrity: sha512-vVqVZQyf3WLx2Shd0qJ9xuvqgAyKPLAiqITEtqW0oIUjzo3PePDd6fW9iFz30ef7Ysp/oiWqbhszeGWW2T6Gzw==}
    engines: {node: '>=10'}
    hasBin: true
    dev: false

  /mkdirp/2.1.6:
    resolution: {integrity: sha512-+hEnITedc8LAtIP9u3HJDFIdcLV2vXP33sqLLIzkv1Db1zO/1OxbvYf0Y1OC/S/Qo5dxHXepofhmxL02PsKe+A==}
    engines: {node: '>=10'}
    hasBin: true
    dev: true

  /mocha/10.2.0:
    resolution: {integrity: sha512-IDY7fl/BecMwFHzoqF2sg/SHHANeBoMMXFlS9r0OXKDssYE1M5O43wUY/9BVPeIvfH2zmEbBfseqN9gBQZzXkg==}
    engines: {node: '>= 14.0.0'}
    hasBin: true
    dependencies:
      ansi-colors: 4.1.1
      browser-stdout: 1.3.1
      chokidar: 3.5.3
      debug: 4.3.4_supports-color@8.1.1
      diff: 5.0.0
      escape-string-regexp: 4.0.0
      find-up: 5.0.0
      glob: 7.2.0
      he: 1.2.0
      js-yaml: 4.1.0
      log-symbols: 4.1.0
      minimatch: 5.0.1
      ms: 2.1.3
      nanoid: 3.3.3
      serialize-javascript: 6.0.0
      strip-json-comments: 3.1.1
      supports-color: 8.1.1
      workerpool: 6.2.1
      yargs: 16.2.0
      yargs-parser: 20.2.4
      yargs-unparser: 2.0.0
    dev: true

  /mocha/9.2.2:
    resolution: {integrity: sha512-L6XC3EdwT6YrIk0yXpavvLkn8h+EU+Y5UcCHKECyMbdUIxyMuZj4bX4U9e1nvnvUUvQVsV2VHQr5zLdcUkhW/g==}
    engines: {node: '>= 12.0.0'}
    hasBin: true
    dependencies:
      '@ungap/promise-all-settled': 1.1.2
      ansi-colors: 4.1.1
      browser-stdout: 1.3.1
      chokidar: 3.5.3
      debug: 4.3.3_supports-color@8.1.1
      diff: 5.0.0
      escape-string-regexp: 4.0.0
      find-up: 5.0.0
      glob: 7.2.0
      growl: 1.10.5
      he: 1.2.0
      js-yaml: 4.1.0
      log-symbols: 4.1.0
      minimatch: 4.2.1
      ms: 2.1.3
      nanoid: 3.3.1
      serialize-javascript: 6.0.0
      strip-json-comments: 3.1.1
      supports-color: 8.1.1
      which: 2.0.2
      workerpool: 6.2.0
      yargs: 16.2.0
      yargs-parser: 20.2.4
      yargs-unparser: 2.0.0
    dev: true

  /moment/2.29.4:
    resolution: {integrity: sha512-5LC9SOxjSc2HF6vO2CyuTDNivEdoz2IvyJJGj6X8DJ0eFyfszE0QiEd+iXmBvUP3WHxSjFH/vIsA0EN00cgr8w==}
    dev: true

  /morgan/1.10.0:
    resolution: {integrity: sha512-AbegBVI4sh6El+1gNwvD5YIck7nSA36weD7xvIxG4in80j/UoK8AEGaWnnz8v1GxonMCltmlNs5ZKbGvl9b1XQ==}
    engines: {node: '>= 0.8.0'}
    dependencies:
      basic-auth: 2.0.1
      debug: 2.6.9
      depd: 2.0.0
      on-finished: 2.3.0
      on-headers: 1.0.2
    dev: true

  /ms/2.0.0:
    resolution: {integrity: sha512-Tpp60P6IUJDTuOq/5Z8cdskzJujfwqfOTkrwIwj7IRISpnkJnT6SyJ4PCPnGMoFjC9ddhal5KVIYtAt97ix05A==}
    dev: true

  /ms/2.1.2:
    resolution: {integrity: sha512-sGkPx+VjMtmA6MX27oA4FBFELFCZZ4S4XqeGOXCv68tT+jb3vk/RyaKWP0PTKyWtmLSM0b+adUTEvbs1PEaH2w==}

  /ms/2.1.3:
    resolution: {integrity: sha512-6FlzubTLZG3J2a/NVCAleEhjzq5oxgHyaCU9yYXvcLsvoVaHJq/s5xXI6/XXP6tz7R9xAOtHnSO/tXtF3WRTlA==}
    dev: true

  /multer/1.4.5-lts.1:
    resolution: {integrity: sha512-ywPWvcDMeH+z9gQq5qYHCCy+ethsk4goepZ45GLD63fOu0YcNecQxi64nDs3qluZB+murG3/D4dJ7+dGctcCQQ==}
    engines: {node: '>= 6.0.0'}
    dependencies:
      append-field: 1.0.0
      busboy: 1.6.0
      concat-stream: 1.6.2
      mkdirp: 0.5.6
      object-assign: 4.1.1
      type-is: 1.6.18
      xtend: 4.0.2
    dev: true

  /mustache/4.2.0:
    resolution: {integrity: sha512-71ippSywq5Yb7/tVYyGbkBggbU8H3u5Rz56fH60jGFgr8uHwxs+aSKeqmluIVzM0m0kB7xQjKS6qPfd0b2ZoqQ==}
    hasBin: true

  /nanoid/3.3.1:
    resolution: {integrity: sha512-n6Vs/3KGyxPQd6uO0eH4Bv0ojGSUvuLlIHtC3Y0kEO23YRge8H9x1GCzLn28YX0H66pMkxuaeESFq4tKISKwdw==}
    engines: {node: ^10 || ^12 || ^13.7 || ^14 || >=15.0.1}
    hasBin: true
    dev: true

  /nanoid/3.3.3:
    resolution: {integrity: sha512-p1sjXuopFs0xg+fPASzQ28agW1oHD7xDsd9Xkf3T15H3c/cifrFHVwrh74PdoklAPi+i7MdRsE47vm2r6JoB+w==}
    engines: {node: ^10 || ^12 || ^13.7 || ^14 || >=15.0.1}
    hasBin: true
    dev: true

  /natural-compare/1.4.0:
    resolution: {integrity: sha512-OWND8ei3VtNC9h7V60qff3SVobHr996CTwgxubgyQYEpg290h9J0buyECNNJexkFm5sOajh5G116RYA1c8ZMSw==}
    dev: true

  /negotiator/0.6.3:
    resolution: {integrity: sha512-+EUsqGPLsM+j/zdChZjsnX51g4XrHFOIXwfnCVPGlQk/k5giakcKsuxCObBRu6DSm9opw/O6slWbJdghQM4bBg==}
    engines: {node: '>= 0.6'}
    dev: true

  /neo-async/2.6.2:
    resolution: {integrity: sha512-Yd3UES5mWCSqR+qNT93S3UoYUkqAZ9lLg8a7g9rimsWmYGK8cVToA4/sF3RrshdyV3sAGMXVUmpMYOw+dLpOuw==}

  /nice-try/1.0.5:
    resolution: {integrity: sha512-1nh45deeb5olNY7eX82BkPO7SSxR5SSYJiPTrTdFUVYwAl8CKMA5N9PjTYkHiRjisVcxcQ1HXdLhx2qxxJzLNQ==}
    dev: true

  /nise/5.1.4:
    resolution: {integrity: sha512-8+Ib8rRJ4L0o3kfmyVCL7gzrohyDe0cMFTBa2d364yIrEGMEoetznKJx899YxjybU6bL9SQkYPSBBs1gyYs8Xg==}
    dependencies:
      '@sinonjs/commons': 2.0.0
      '@sinonjs/fake-timers': 10.3.0
      '@sinonjs/text-encoding': 0.7.2
      just-extend: 4.2.1
      path-to-regexp: 1.8.0
    dev: true

  /no-case/3.0.4:
    resolution: {integrity: sha512-fgAN3jGAh+RoxUGZHTSOLJIqUc2wmoBwGR4tbpNAKmmovFoWq0OdRkb0VkldReO2a2iBT/OEulG9XSUc10r3zg==}
    dependencies:
      lower-case: 2.0.2
      tslib: 2.6.2

  /node-cmd/3.0.0:
    resolution: {integrity: sha512-SBvtm39iEkhEEDbUowR0O2YVaqpbD2nRvQ3fxXP/Tn1FgRpZAaUb8yKeEtFulBIv+xTHDodOKkj4EXIBANj+AQ==}
    dev: true

  /node-domexception/1.0.0:
    resolution: {integrity: sha512-/jKZoMpw0F8GRwl4/eLROPA3cfcXtLApP0QzLmUT/HuPCZWyB7IY9ZrMeKw2O/nFIqPQB3PVM9aYm0F312AXDQ==}
    engines: {node: '>=10.5.0'}
    dev: true

  /node-fetch/2.7.0:
    resolution: {integrity: sha512-c4FRfUm/dbcWZ7U+1Wq0AwCyFL+3nt2bEw05wfxSz+DWpWsitgmSgYmy2dQdWyKC1694ELPqMs/YzUSNozLt8A==}
    engines: {node: 4.x || >=6.0.0}
    peerDependencies:
      encoding: ^0.1.0
    peerDependenciesMeta:
      encoding:
        optional: true
    dependencies:
      whatwg-url: 5.0.0

  /node-fetch/3.3.2:
    resolution: {integrity: sha512-dRB78srN/l6gqWulah9SrxeYnxeddIG30+GOqK/9OlLVyLg3HPnr6SqOWTWOXKRwC2eGYCkZ59NNuSgvSrpgOA==}
    engines: {node: ^12.20.0 || ^14.13.1 || >=16.0.0}
    dependencies:
      data-uri-to-buffer: 4.0.1
      fetch-blob: 3.2.0
      formdata-polyfill: 4.0.10
    dev: true

  /node-releases/2.0.13:
    resolution: {integrity: sha512-uYr7J37ae/ORWdZeQ1xxMJe3NtdmqMC/JZK+geofDrkLUApKRHPd18/TxtBOJ4A0/+uUIliorNrfYV6s1b02eQ==}
    dev: true

  /normalize-package-data/2.5.0:
    resolution: {integrity: sha512-/5CMN3T0R4XTj4DcGaexo+roZSdSFW/0AOOTROrjxzCG1wrWXEsGbRKevjlIL+ZDE4sZlJr5ED4YW0yqmkK+eA==}
    dependencies:
      hosted-git-info: 2.8.9
      resolve: 1.22.6
      semver: 5.7.2
      validate-npm-package-license: 3.0.4
    dev: true

  /normalize-path/3.0.0:
    resolution: {integrity: sha512-6eZs5Ls3WtCisHWp9S2GUy8dqkpGi4BVSz3GaqiE6ezub0512ESztXUwUB6C6IKbQkY2Pnb/mD4WYojCRwcwLA==}
    engines: {node: '>=0.10.0'}
    dev: true

  /npm-run-all/4.1.5:
    resolution: {integrity: sha512-Oo82gJDAVcaMdi3nuoKFavkIHBRVqQ1qvMb+9LHk/cF4P6B2m8aP04hGf7oL6wZ9BuGwX1onlLhpuoofSyoQDQ==}
    engines: {node: '>= 4'}
    hasBin: true
    dependencies:
      ansi-styles: 3.2.1
      chalk: 2.4.2
      cross-spawn: 6.0.5
      memorystream: 0.3.1
      minimatch: 3.1.2
      pidtree: 0.3.1
      read-pkg: 3.0.0
      shell-quote: 1.8.1
      string.prototype.padend: 3.1.5
    dev: true

  /oauth-sign/0.9.0:
    resolution: {integrity: sha512-fexhUFFPTGV8ybAtSIGbV6gOkSv8UtRbDBnAyLQw4QPKkgNlsH2ByPGtMUqdWkos6YCRmAqViwgZrJc/mRDzZQ==}
    dev: true

  /object-assign/4.1.1:
    resolution: {integrity: sha512-rJgTQnkUnH1sFw8yT6VSU3zD3sWmu6sZhIseY8VX+GRu3P6F7Fu+JNDoXfklElbLJSnc3FUQHVe4cU5hj+BcUg==}
    engines: {node: '>=0.10.0'}
    dev: true

  /object-inspect/1.12.3:
    resolution: {integrity: sha512-geUvdk7c+eizMNUDkRpW1wJwgfOiOeHbxBR/hLXK1aT6zmVSO0jsQcs7fj6MGw89jC/cjGfLcNOrtMYtGqm81g==}
    dev: true

  /object-is/1.1.5:
    resolution: {integrity: sha512-3cyDsyHgtmi7I7DfSSI2LDp6SK2lwvtbg0p0R1e0RvTqF5ceGx+K2dfSjm1bKDMVCFEDAQvy+o8c6a7VujOddw==}
    engines: {node: '>= 0.4'}
    dependencies:
      call-bind: 1.0.2
      define-properties: 1.2.1
    dev: true

  /object-keys/1.1.1:
    resolution: {integrity: sha512-NuAESUOUMrlIXOfHKzD6bpPu3tYt3xvjNdRIQ+FeT0lNb4K8WR70CaDxhuNguS2XG+GjkyMwOzsN5ZktImfhLA==}
    engines: {node: '>= 0.4'}
    dev: true

  /object.assign/4.1.4:
    resolution: {integrity: sha512-1mxKf0e58bvyjSCtKYY4sRe9itRk3PJpquJOjeIkz885CczcI4IvJJDLPS72oowuSh+pBxUFROpX+TU++hxhZQ==}
    engines: {node: '>= 0.4'}
    dependencies:
      call-bind: 1.0.2
      define-properties: 1.2.1
      has-symbols: 1.0.3
      object-keys: 1.1.1
    dev: true

  /on-finished/2.3.0:
    resolution: {integrity: sha512-ikqdkGAAyf/X/gPhXGvfgAytDZtDbr+bkNUJ0N9h5MI/dmdgCs3l6hoHrcUv41sRKew3jIwrp4qQDXiK99Utww==}
    engines: {node: '>= 0.8'}
    dependencies:
      ee-first: 1.1.1
    dev: true

  /on-finished/2.4.1:
    resolution: {integrity: sha512-oVlzkg3ENAhCk2zdv7IJwd/QUD4z2RxRwpkcGY8psCVcCYZNq4wYnVWALHM+brtuJjePWiYF/ClmuDr8Ch5+kg==}
    engines: {node: '>= 0.8'}
    dependencies:
      ee-first: 1.1.1
    dev: true

  /on-headers/1.0.2:
    resolution: {integrity: sha512-pZAE+FJLoyITytdqK0U5s+FIpjN0JP3OzFi/u8Rx+EV5/W+JTWGXG8xFzevE7AjBfDqHv/8vL8qQsIhHnqRkrA==}
    engines: {node: '>= 0.8'}
    dev: true

  /once/1.4.0:
    resolution: {integrity: sha512-lNaJgI+2Q5URQBkccEKHTQOPaXdUxnZZElQTZY0MFUAuaEqe1E+Nyvgdz/aIyNi6Z9MzO5dv1H8n58/GELp3+w==}
    dependencies:
      wrappy: 1.0.2
    dev: true

  /one-time/1.0.0:
    resolution: {integrity: sha512-5DXOiRKwuSEcQ/l0kGCF6Q3jcADFv5tSmRaJck/OqkVFcOzutB134KRSfF0xDrL39MNnqxbHBbUUcjZIhTgb2g==}
    dependencies:
      fn.name: 1.1.0
    dev: true

  /open/8.4.2:
    resolution: {integrity: sha512-7x81NCL719oNbsq/3mh+hVrAWmFuEYUqrq/Iw3kUzH8ReypT9QQ0BLoJS7/G9k6N81XjW4qHWtjWwe/9eLy1EQ==}
    engines: {node: '>=12'}
    dependencies:
      define-lazy-prop: 2.0.0
      is-docker: 2.2.1
      is-wsl: 2.2.0
    dev: true

  /openapi-types/7.2.3:
    resolution: {integrity: sha512-olbaNxz12R27+mTyJ/ZAFEfUruauHH27AkeQHDHRq5AF0LdNkK1SSV7EourXQDK+4aX7dv2HtyirAGK06WMAsA==}
    dev: true

  /optionator/0.9.3:
    resolution: {integrity: sha512-JjCoypp+jKn1ttEFExxhetCKeJt9zhAgAve5FXHixTvFDW/5aEktX9bufBKLRRMdU7bNtpLfcGu94B3cdEJgjg==}
    engines: {node: '>= 0.8.0'}
    dependencies:
      '@aashutoshrathi/word-wrap': 1.2.6
      deep-is: 0.1.4
      fast-levenshtein: 2.0.6
      levn: 0.4.1
      prelude-ls: 1.2.1
      type-check: 0.4.0
    dev: true

  /p-limit/2.3.0:
    resolution: {integrity: sha512-//88mFWSJx8lxCzwdAABTJL2MyWB12+eIY7MDL2SqLmAkeKU9qxRvWuSyTjm3FUmpBEMuFfckAIqEaVGUDxb6w==}
    engines: {node: '>=6'}
    dependencies:
      p-try: 2.2.0
    dev: true

  /p-limit/3.1.0:
    resolution: {integrity: sha512-TYOanM3wGwNGsZN2cVTYPArw454xnXj5qmWF1bEoAc4+cU/ol7GVh7odevjp1FNHduHc3KZMcFduxU5Xc6uJRQ==}
    engines: {node: '>=10'}
    dependencies:
      yocto-queue: 0.1.0
    dev: true

  /p-locate/4.1.0:
    resolution: {integrity: sha512-R79ZZ/0wAxKGu3oYMlz8jy/kbhsNrS7SKZ7PxEHBgJ5+F2mtFW2fK2cOtBh1cHYkQsbzFV7I+EoRKe6Yt0oK7A==}
    engines: {node: '>=8'}
    dependencies:
      p-limit: 2.3.0
    dev: true

  /p-locate/5.0.0:
    resolution: {integrity: sha512-LaNjtRWUBY++zB5nE/NwcaoMylSPk+S+ZHNB1TzdbMJMny6dynpAGt7X/tl/QYq3TIeE6nxHppbo2LGymrG5Pw==}
    engines: {node: '>=10'}
    dependencies:
      p-limit: 3.1.0
    dev: true

  /p-try/2.2.0:
    resolution: {integrity: sha512-R4nPAVTAU0B9D35/Gk3uJf/7XYbQcyohSKdvAxIRSNghFl4e71hVoGnBNQz9cWaXxO2I10KTC+3jMdvvoKw6dQ==}
    engines: {node: '>=6'}
    dev: true

  /param-case/3.0.4:
    resolution: {integrity: sha512-RXlj7zCYokReqWpOPH9oYivUzLYZ5vAPIfEmCTNViosC78F8F0H9y7T7gG2M39ymgutxF5gcFEsyZQSph9Bp3A==}
    dependencies:
      dot-case: 3.0.4
      tslib: 2.6.2

  /parent-module/1.0.1:
    resolution: {integrity: sha512-GQ2EWRpQV8/o+Aw8YqtfZZPfNRWZYkbidE9k5rpl/hC3vtHHBfGm2Ifi6qWV+coDGkrUKZAxE3Lot5kcsRlh+g==}
    engines: {node: '>=6'}
    dependencies:
      callsites: 3.1.0
    dev: true

  /parse-json/4.0.0:
    resolution: {integrity: sha512-aOIos8bujGN93/8Ox/jPLh7RwVnPEysynVFE+fQZyg6jKELEHwzgKdLRFHUgXJL6kylijVSBC4BvN9OmsB48Rw==}
    engines: {node: '>=4'}
    dependencies:
      error-ex: 1.3.2
      json-parse-better-errors: 1.0.2
    dev: true

  /parseurl/1.3.3:
    resolution: {integrity: sha512-CiyeOxFT/JZyN5m0z9PfXw4SCBJ6Sygz1Dpl0wqjlhDEGGBP1GnsUVEL0p63hoG1fcj3fHynXi9NYO4nWOL+qQ==}
    engines: {node: '>= 0.8'}
    dev: true

  /pascal-case/3.1.2:
    resolution: {integrity: sha512-uWlGT3YSnK9x3BQJaOdcZwrnV6hPpd8jFH1/ucpiLRPh/2zCVJKS19E4GvYHvaCcACn3foXZ0cLB9Wrx1KGe5g==}
    dependencies:
      no-case: 3.0.4
      tslib: 2.6.2

  /path-browserify/1.0.1:
    resolution: {integrity: sha512-b7uo2UCUOYZcnF/3ID0lulOJi/bafxa1xPe7ZPsammBSpjSWQkjNxlt635YGS2MiR9GjvuXCtz2emr3jbsz98g==}

  /path-case/3.0.4:
    resolution: {integrity: sha512-qO4qCFjXqVTrcbPt/hQfhTQ+VhFsqNKOPtytgNKkKxSoEp3XPUQ8ObFuePylOIok5gjn69ry8XiULxCwot3Wfg==}
    dependencies:
      dot-case: 3.0.4
      tslib: 2.6.2

  /path-exists/4.0.0:
    resolution: {integrity: sha512-ak9Qy5Q7jYb2Wwcey5Fpvg2KoAc/ZIhLSLOSBmRmygPsGwkVVt0fZa0qrtMz+m6tJTAHfZQ8FnmB4MG4LWy7/w==}
    engines: {node: '>=8'}
    dev: true

  /path-is-absolute/1.0.1:
    resolution: {integrity: sha512-AVbw3UJ2e9bq64vSaS9Am0fje1Pa8pbGqTTsmXfaIiMpnr5DlDhfJOuLj9Sf95ZPVDAUerDfEk88MPmPe7UCQg==}
    engines: {node: '>=0.10.0'}
    dev: true

  /path-key/2.0.1:
    resolution: {integrity: sha512-fEHGKCSmUSDPv4uoj8AlD+joPlq3peND+HRYyxFz4KPw4z926S/b8rIuFs2FYJg3BwsxJf6A9/3eIdLaYC+9Dw==}
    engines: {node: '>=4'}
    dev: true

  /path-key/3.1.1:
    resolution: {integrity: sha512-ojmeN0qd+y0jszEtoY48r0Peq5dwMEkIlCOu6Q5f41lfkswXuKtYrhgoTpLnyIcHm24Uhqx+5Tqm2InSwLhE6Q==}
    engines: {node: '>=8'}
    dev: true

  /path-parse/1.0.7:
    resolution: {integrity: sha512-LDJzPVEEEPR+y48z93A0Ed0yXb8pAByGWo/k5YYdYgpY2/2EsOsksJrq7lOHxryrVOn1ejG6oAp8ahvOIQD8sw==}
    dev: true

  /path-scurry/1.10.1:
    resolution: {integrity: sha512-MkhCqzzBEpPvxxQ71Md0b1Kk51W01lrYvlMzSUaIzNsODdd7mqhiimSZlr+VegAz5Z6Vzt9Xg2ttE//XBhH3EQ==}
    engines: {node: '>=16 || 14 >=14.17'}
    dependencies:
      lru-cache: 10.0.1
      minipass: 7.0.3
    dev: true

  /path-to-regexp/0.1.7:
    resolution: {integrity: sha512-5DFkuoqlv1uYQKxy8omFBeJPQcdoE07Kv2sferDCrAq1ohOU+MSDswDIbnx3YAM60qIOnYa53wBhXW0EbMonrQ==}
    dev: true

  /path-to-regexp/1.8.0:
    resolution: {integrity: sha512-n43JRhlUKUAlibEJhPeir1ncUID16QnEjNpwzNdO3Lm4ywrBpBZ5oLD0I6br9evr1Y9JTqwRtAh7JLoOzAQdVA==}
    dependencies:
      isarray: 0.0.1
    dev: true

  /path-type/3.0.0:
    resolution: {integrity: sha512-T2ZUsdZFHgA3u4e5PfPbjd7HDDpxPnQb5jN0SrDsjNSuVXHJqtwTnWqG0B1jZrgmJ/7lj1EmVIByWt1gxGkWvg==}
    engines: {node: '>=4'}
    dependencies:
      pify: 3.0.0
    dev: true

  /path-type/4.0.0:
    resolution: {integrity: sha512-gDKb8aZMDeD/tZWs9P6+q0J9Mwkdl6xMV8TjnGP3qJVJ06bdMgkbBlLU8IdfOsIsFz2BW1rNVT3XuNEl8zPAvw==}
    engines: {node: '>=8'}

  /pathval/1.1.1:
    resolution: {integrity: sha512-Dp6zGqpTdETdR63lehJYPeIOqpiNBNtc7BpWSLrOje7UaIsE5aY92r/AunQA7rsXvet3lrJ3JnZX29UPTKXyKQ==}
    dev: true

  /pend/1.2.0:
    resolution: {integrity: sha512-F3asv42UuXchdzt+xXqfW1OGlVBe+mxa2mqI0pg5yAHZPvFmY3Y6drSf/GQ1A86WgWEN9Kzh/WrgKa6iGcHXLg==}
    dev: true

  /performance-now/2.1.0:
    resolution: {integrity: sha512-7EAHlyLHI56VEIdK57uwHdHKIaAGbnXPiw0yWbarQZOKaKpvUIgW0jWRVLiatnM+XXlSwsanIBH/hzGMJulMow==}
    dev: true

  /picocolors/1.0.0:
    resolution: {integrity: sha512-1fygroTLlHu66zi26VoTDv8yRgm0Fccecssto+MhsZ0D/DGW2sm8E8AjW7NU5VVTRt5GxbeZ5qBuJr+HyLYkjQ==}

  /picomatch/2.3.1:
    resolution: {integrity: sha512-JU3teHTNjmE2VCGFzuY8EXzCDVwEqB2a8fsIvwaStHhAWJEeVd1o1QD80CU6+ZdEXXSLbSsuLwJjkCBWqRQUVA==}
    engines: {node: '>=8.6'}

  /pidtree/0.3.1:
    resolution: {integrity: sha512-qQbW94hLHEqCg7nhby4yRC7G2+jYHY4Rguc2bjw7Uug4GIJuu1tvf2uHaZv5Q8zdt+WKJ6qK1FOI6amaWUo5FA==}
    engines: {node: '>=0.10'}
    hasBin: true
    dev: true

  /pify/3.0.0:
    resolution: {integrity: sha512-C3FsVNH1udSEX48gGX1xfvwTWfsYWj5U+8/uK15BGzIGrKoUpghX8hWZwa/OFnakBiiVNmBvemTJR5mcy7iPcg==}
    engines: {node: '>=4'}
    dev: true

  /pkg-dir/4.2.0:
    resolution: {integrity: sha512-HRDzbaKjC+AOWVXxAU/x54COGeIv9eb+6CkDSQoNTt4XyWoIJvuPsXizxu/Fr23EiekbtZwmh1IcIG/l/a10GQ==}
    engines: {node: '>=8'}
    dependencies:
      find-up: 4.1.0
    dev: true

  /pluralize/8.0.0:
    resolution: {integrity: sha512-Nc3IT5yHzflTfbjgqWcCPpo7DaKy4FnpB0l/zCAW0Tc7jxAiuqSxHasntB3D7887LSrA93kDJ9IXovxJYxyLCA==}
    engines: {node: '>=4'}
    dev: false

  /prelude-ls/1.2.1:
    resolution: {integrity: sha512-vkcDPrRZo1QZLbn5RLGPpg/WmIQ65qoWWhcGKf/b5eplkkarX0m9z8ppCat4mlOqUsWpyNuYgO3VRyrYHSzX5g==}
    engines: {node: '>= 0.8.0'}
    dev: true

  /prettier/1.19.1:
    resolution: {integrity: sha512-s7PoyDv/II1ObgQunCbB9PdLmUcBZcnWOcxDh7O0N/UwDEsHyqkW+Qh28jW+mVuCdx7gLB0BotYI1Y6uI9iyew==}
    engines: {node: '>=4'}
    hasBin: true
    dev: false

  /prettier/2.7.1:
    resolution: {integrity: sha512-ujppO+MkdPqoVINuDFDRLClm7D78qbDt0/NR+wp5FqEZOoTNAjPHWj17QRhu7geIHJfcNhRk1XVQmF8Bp3ye+g==}
    engines: {node: '>=10.13.0'}
    hasBin: true

  /prettier/3.0.3:
    resolution: {integrity: sha512-L/4pUDMxcNa8R/EthV08Zt42WBO4h1rarVtK0K+QJG0X187OLo7l699jWw0GKuwzkPQ//jMFA/8Xm6Fh3J/DAg==}
    engines: {node: '>=14'}
    hasBin: true

  /prettier/3.1.0:
    resolution: {integrity: sha512-TQLvXjq5IAibjh8EpBIkNKxO749UEWABoiIZehEPiY4GNpVdhaFKqSTu+QrlU6D2dPAfubRmtJTi4K4YkQ5eXw==}
    engines: {node: '>=14'}
    hasBin: true
    dev: true

  /process-nextick-args/2.0.1:
    resolution: {integrity: sha512-3ouUOpQhtgrbOa17J7+uxOTpITYWaGP7/AhoR3+A+/1e9skrzelGi/dXzEYyvbxubEF6Wn2ypscTKiKJFFn1ag==}
    dev: true

  /process/0.11.10:
    resolution: {integrity: sha512-cdGef/drWFoydD1JsMzuFf8100nZl+GT+yacc2bEced5f9Rjk4z+WtFUTBu9PhOi9j/jfmBPu0mMEY4wIdAF8A==}
    engines: {node: '>= 0.6.0'}

  /progress/2.0.3:
    resolution: {integrity: sha512-7PiHtLll5LdnKIMw100I+8xJXR5gW2QwWYkT6iJva0bXitZKa/XMrSbdmg3r2Xnaidz9Qumd0VPaMrZlF9V9sA==}
    engines: {node: '>=0.4.0'}
    dev: true

  /prompts/2.4.2:
    resolution: {integrity: sha512-NxNv/kLguCA7p3jE8oL2aEBsrJWgAakBpgmgK6lpPWV+WuOmY6r2/zbAVnP+T8bQlA0nzHXSJSJW0Hq7ylaD2Q==}
    engines: {node: '>= 6'}
    dependencies:
      kleur: 3.0.3
      sisteransi: 1.0.5

  /proper-lockfile/2.0.1:
    resolution: {integrity: sha512-rjaeGbsmhNDcDInmwi4MuI6mRwJu6zq8GjYCLuSuE7GF+4UjgzkL69sVKKJ2T2xH61kK7rXvGYpvaTu909oXaQ==}
    engines: {node: '>=4.0.0'}
    dependencies:
      graceful-fs: 4.2.11
      retry: 0.10.1
    dev: false

  /proxy-addr/2.0.7:
    resolution: {integrity: sha512-llQsMLSUDUPT44jdrU/O37qlnifitDP+ZwrmmZcoSKyLKvtZxpyV0n2/bD/N4tBAAZ/gJEdZU7KMraoK1+XYAg==}
    engines: {node: '>= 0.10'}
    dependencies:
      forwarded: 0.2.0
      ipaddr.js: 1.9.1
    dev: true

  /proxy-from-env/1.1.0:
    resolution: {integrity: sha512-D+zkORCbA9f1tdWRK0RaCR3GPv50cMxcrz4X8k5LTSUD1Dkw47mKJEZQNunItRTkWwgtaUSo1RVFRIG9ZXiFYg==}
    dev: true

  /psl/1.9.0:
    resolution: {integrity: sha512-E/ZsdU4HLs/68gYzgGTkMicWTLPdAftJLfJFlLUAAKZGkStNU72sZjT66SnMDVOfOWY/YAoiD7Jxa9iHvngcag==}

  /pump/3.0.0:
    resolution: {integrity: sha512-LwZy+p3SFs1Pytd/jYct4wpv49HiYCqd9Rlc5ZVdk0V+8Yzv6jR5Blk3TRmPL1ft69TxP0IMZGJ+WPFU2BFhww==}
    dependencies:
      end-of-stream: 1.4.4
      once: 1.4.0
    dev: true

  /punycode/2.3.0:
    resolution: {integrity: sha512-rRV+zQD8tVFys26lAGR9WUuS4iUAngJScM+ZRSKtvl5tKeZ2t5bvdNFdNHBW9FWR4guGHlgmsZ1G7BSm2wTbuA==}
    engines: {node: '>=6'}

  /puppeteer/3.3.0:
    resolution: {integrity: sha512-23zNqRltZ1PPoK28uRefWJ/zKb5Jhnzbbwbpcna2o5+QMn17F0khq5s1bdH3vPlyj+J36pubccR8wiNA/VE0Vw==}
    engines: {node: '>=10.18.1'}
    deprecated: < 19.4.0 is no longer supported
    requiresBuild: true
    dependencies:
      debug: 4.3.4
      extract-zip: 2.0.1
      https-proxy-agent: 4.0.0
      mime: 2.6.0
      progress: 2.0.3
      proxy-from-env: 1.1.0
      rimraf: 3.0.2
      tar-fs: 2.1.1
      unbzip2-stream: 1.4.3
      ws: 7.5.9
    transitivePeerDependencies:
      - bufferutil
      - supports-color
      - utf-8-validate
    dev: true

  /qjobs/1.2.0:
    resolution: {integrity: sha512-8YOJEHtxpySA3fFDyCRxA+UUV+fA+rTWnuWvylOK/NCjhY+b4ocCtmu8TtsWb+mYeU+GCHf/S66KZF/AsteKHg==}
    engines: {node: '>=0.9'}
    dev: true

  /qs/6.11.0:
    resolution: {integrity: sha512-MvjoMCJwEarSbUYk5O+nmoSzSutSsTwF85zcHPQ9OrlFoZOYIjaqBAJIqIXjptyD5vThxGq52Xu/MaJzRkIk4Q==}
    engines: {node: '>=0.6'}
    dependencies:
      side-channel: 1.0.4
    dev: true

  /qs/6.5.3:
    resolution: {integrity: sha512-qxXIEh4pCGfHICj1mAJQ2/2XVZkjCDTcEgfoSQxc/fYivUZxTkk7L3bDBJSoNrEzXI17oUO5Dp07ktqE5KzczA==}
    engines: {node: '>=0.6'}
    dev: true

  /querystringify/2.2.0:
    resolution: {integrity: sha512-FIqgj2EUvTa7R50u0rGsyTftzjYmv/a3hO345bZNrqabNqjtgiDMgmo4mkUjd+nzU5oF3dClKqFIPUKybUyqoQ==}
    dev: false

  /queue-microtask/1.2.3:
    resolution: {integrity: sha512-NuaNSa6flKT5JaSYQzJok04JzTL1CA6aGhv5rfLW3PgqA+M2ChpZQnAC8h8i4ZFkBS8X5RqkDBHA7r4hej3K9A==}

  /randombytes/2.1.0:
    resolution: {integrity: sha512-vYl3iOX+4CKUWuxGi9Ukhie6fsqXqS9FE2Zaic4tNFD2N2QQaXOMFbuKK4QmDHC0JO6B1Zp41J0LpT0oR68amQ==}
    dependencies:
      safe-buffer: 5.2.1
    dev: true

  /range-parser/1.2.1:
    resolution: {integrity: sha512-Hrgsx+orqoygnmhFbKaHE6c296J+HTAQXoxEF6gNupROmmGJRoyzfG3ccAveqCBrwr/2yxQ5BVd/GTl5agOwSg==}
    engines: {node: '>= 0.6'}
    dev: true

  /raw-body/2.5.1:
    resolution: {integrity: sha512-qqJBtEyVgS0ZmPGdCFPWJ3FreoqvG4MVQln/kCgF7Olq95IbOp0/BWyMwbdtn4VTvkM8Y7khCQ2Xgk/tcrCXig==}
    engines: {node: '>= 0.8'}
    dependencies:
      bytes: 3.1.2
      http-errors: 2.0.0
      iconv-lite: 0.4.24
      unpipe: 1.0.0
    dev: true

  /raw-body/2.5.2:
    resolution: {integrity: sha512-8zGqypfENjCIqGhgXToC8aB2r7YrBX+AQAfIPs/Mlk+BtPTztOvTS01NRW/3Eh60J+a48lt8qsCzirQ6loCVfA==}
    engines: {node: '>= 0.8'}
    dependencies:
      bytes: 3.1.2
      http-errors: 2.0.0
      iconv-lite: 0.4.24
      unpipe: 1.0.0
    dev: true

  /read-pkg/3.0.0:
    resolution: {integrity: sha512-BLq/cCO9two+lBgiTYNqD6GdtK8s4NpaWrl6/rCO9w0TUS8oJl7cmToOZfRYllKTISY6nt1U7jQ53brmKqY6BA==}
    engines: {node: '>=4'}
    dependencies:
      load-json-file: 4.0.0
      normalize-package-data: 2.5.0
      path-type: 3.0.0
    dev: true

  /readable-stream/2.3.8:
    resolution: {integrity: sha512-8p0AUk4XODgIewSi0l8Epjs+EVnWiK7NoDIEGU0HhE7+ZyY8D1IMY7odu5lRrFXGg71L15KG8QrPmum45RTtdA==}
    dependencies:
      core-util-is: 1.0.2
      inherits: 2.0.4
      isarray: 1.0.0
      process-nextick-args: 2.0.1
      safe-buffer: 5.1.2
      string_decoder: 1.1.1
      util-deprecate: 1.0.2
    dev: true

  /readable-stream/3.6.2:
    resolution: {integrity: sha512-9u/sniCrY3D5WdsERHzHE4G2YCXqoG5FTHUiCC4SIbr6XcLZBY05ya9EKjYek9O5xOAwjGq+1JdGBAS7Q9ScoA==}
    engines: {node: '>= 6'}
    dependencies:
      inherits: 2.0.4
      string_decoder: 1.3.0
      util-deprecate: 1.0.2
    dev: true

  /readdirp/3.6.0:
    resolution: {integrity: sha512-hOS089on8RduqdbhvQ5Z37A0ESjsqz6qnRcffsMU3495FuTdqSm+7bhJ29JvIOsBDEEnan5DPu9t3To9VRlMzA==}
    engines: {node: '>=8.10.0'}
    dependencies:
      picomatch: 2.3.1
    dev: true

  /rechoir/0.7.1:
    resolution: {integrity: sha512-/njmZ8s1wVeR6pjTZ+0nCnv8SpZNRMT2D1RLOJQESlYFDBvwpTA4KWJpZ+sBJ4+vhjILRcK7JIFdGCdxEAAitg==}
    engines: {node: '>= 0.10'}
    dependencies:
      resolve: 1.22.6
    dev: true

  /regexp.prototype.flags/1.5.1:
    resolution: {integrity: sha512-sy6TXMN+hnP/wMy+ISxg3krXx7BAtWVO4UouuCN/ziM9UEne0euamVNafDfvC83bRNr95y0V5iijeDQFUNpvrg==}
    engines: {node: '>= 0.4'}
    dependencies:
      call-bind: 1.0.2
      define-properties: 1.2.1
      set-function-name: 2.0.1
    dev: true

  /request-promise-core/1.1.4_request@2.88.2:
    resolution: {integrity: sha512-TTbAfBBRdWD7aNNOoVOBH4pN/KigV6LyapYNNlAPA8JwbovRti1E88m3sYAwsLi5ryhPKsE9APwnjFTgdUjTpw==}
    engines: {node: '>=0.10.0'}
    peerDependencies:
      request: ^2.34
    dependencies:
      lodash: 4.17.21
      request: 2.88.2
    dev: true

  /request-promise-native/1.0.9_request@2.88.2:
    resolution: {integrity: sha512-wcW+sIUiWnKgNY0dqCpOZkUbF/I+YPi+f09JZIDa39Ec+q82CpSYniDp+ISgTTbKmnpJWASeJBPZmoxH84wt3g==}
    engines: {node: '>=0.12.0'}
    deprecated: request-promise-native has been deprecated because it extends the now deprecated request package, see https://github.com/request/request/issues/3142
    peerDependencies:
      request: ^2.34
    dependencies:
      request: 2.88.2
      request-promise-core: 1.1.4_request@2.88.2
      stealthy-require: 1.1.1
      tough-cookie: 2.5.0
    dev: true

  /request/2.88.2:
    resolution: {integrity: sha512-MsvtOrfG9ZcrOwAW+Qi+F6HbD0CWXEh9ou77uOb7FM2WPhwT7smM833PzanhJLsgXjN89Ir6V2PczXNnMpwKhw==}
    engines: {node: '>= 6'}
    deprecated: request has been deprecated, see https://github.com/request/request/issues/3142
    dependencies:
      aws-sign2: 0.7.0
      aws4: 1.12.0
      caseless: 0.12.0
      combined-stream: 1.0.8
      extend: 3.0.2
      forever-agent: 0.6.1
      form-data: 2.3.3
      har-validator: 5.1.5
      http-signature: 1.2.0
      is-typedarray: 1.0.0
      isstream: 0.1.2
      json-stringify-safe: 5.0.1
      mime-types: 2.1.35
      oauth-sign: 0.9.0
      performance-now: 2.1.0
      qs: 6.5.3
      safe-buffer: 5.2.1
      tough-cookie: 2.5.0
      tunnel-agent: 0.6.0
      uuid: 3.4.0
    dev: true

  /require-directory/2.1.1:
    resolution: {integrity: sha512-fGxEI7+wsG9xrvdjsrlmL22OMTTiHRwAMroiEeMgq8gzoLC/PQr7RsRDSTLUg/bZAZtF+TVIkHc6/4RIKrui+Q==}
    engines: {node: '>=0.10.0'}

  /require-from-string/2.0.2:
    resolution: {integrity: sha512-Xf0nWe6RseziFMu+Ap9biiUbmplq6S9/p+7w7YXP/JBHhrUDDUhwa+vANyubuqfZWTveU//DYVGsDG7RKL/vEw==}
    engines: {node: '>=0.10.0'}

  /requires-port/1.0.0:
    resolution: {integrity: sha512-KigOCHcocU3XODJxsu8i/j8T9tzT4adHiecwORRQ0ZZFcp7ahwXuRU1m+yuO90C5ZUyGeGfocHDI14M3L3yDAQ==}

  /resolve-cwd/3.0.0:
    resolution: {integrity: sha512-OrZaX2Mb+rJCpH/6CpSqt9xFVpN++x01XnN2ie9g6P5/3xelLAkXWVADpdz1IHD/KFfEXyE6V0U01OQ3UO2rEg==}
    engines: {node: '>=8'}
    dependencies:
      resolve-from: 5.0.0
    dev: true

  /resolve-from/4.0.0:
    resolution: {integrity: sha512-pb/MYmXstAkysRFx8piNI1tGFNQIFA3vkE3Gq4EuA1dF6gHp/+vgZqsCGJapvy8N3Q+4o7FwvquPJcnZ7RYy4g==}
    engines: {node: '>=4'}
    dev: true

  /resolve-from/5.0.0:
    resolution: {integrity: sha512-qYg9KP24dD5qka9J47d0aVky0N+b4fTU89LN9iDnjB5waksiC49rvMB0PrUJQGoTmH50XPiqOvAjDfaijGxYZw==}
    engines: {node: '>=8'}
    dev: true

  /resolve/1.22.6:
    resolution: {integrity: sha512-njhxM7mV12JfufShqGy3Rz8j11RPdLy4xi15UurGJeoHLfJpVXKdh3ueuOqbYUcDZnffr6X739JBo5LzyahEsw==}
    hasBin: true
    dependencies:
      is-core-module: 2.13.0
      path-parse: 1.0.7
      supports-preserve-symlinks-flag: 1.0.0
    dev: true

  /retry/0.10.1:
    resolution: {integrity: sha512-ZXUSQYTHdl3uS7IuCehYfMzKyIDBNoAuUblvy5oGO5UJSUTmStUUVPXbA9Qxd173Bgre53yCQczQuHgRWAdvJQ==}
    dev: false

  /reusify/1.0.4:
    resolution: {integrity: sha512-U9nH88a3fc/ekCF1l0/UP1IosiuIjyTh7hBvXVMHYgVcfGvt897Xguj2UOLDeI5BG2m7/uwyaLVT6fbtCwTyzw==}
    engines: {iojs: '>=1.0.0', node: '>=0.10.0'}

  /rfdc/1.3.0:
    resolution: {integrity: sha512-V2hovdzFbOi77/WajaSMXk2OLm+xNIeQdMMuB7icj7bk6zi2F8GGAxigcnDFpJHbNyNcgyJDiP+8nOrY5cZGrA==}
    dev: true

  /rimraf/3.0.2:
    resolution: {integrity: sha512-JZkJMZkAGFFPP2YqXZXPbMlMBgsxzE8ILs4lMIX/2o0L9UBw9O/Y3o6wFw/i9YLapcUJWwqbi3kdxIPdC62TIA==}
    hasBin: true
    dependencies:
      glob: 7.2.3
    dev: true

  /rimraf/5.0.4:
    resolution: {integrity: sha512-rizQI/o/YAMM1us0Zyax0uRfIK39XR52EAjjOi0fzMolpGp0onj6CWzBAXuOx6+6Xi9Rgi0d9tUZojhJerLUmQ==}
    engines: {node: '>=14'}
    hasBin: true
    dependencies:
      glob: 10.3.9
    dev: true

  /run-parallel/1.2.0:
    resolution: {integrity: sha512-5l4VyZR86LZ/lDxZTR6jqL8AFE2S0IFLMP26AbjsLVADxHdhB/c0GUsH+y39UfCi3dzz8OlQuPmnaJOMoDHQBA==}
    dependencies:
      queue-microtask: 1.2.3

  /safe-array-concat/1.0.1:
    resolution: {integrity: sha512-6XbUAseYE2KtOuGueyeobCySj9L4+66Tn6KQMOPQJrAJEowYKW/YR/MGJZl7FdydUdaFu4LYyDZjxf4/Nmo23Q==}
    engines: {node: '>=0.4'}
    dependencies:
      call-bind: 1.0.2
      get-intrinsic: 1.2.1
      has-symbols: 1.0.3
      isarray: 2.0.5
    dev: true

  /safe-buffer/5.1.2:
    resolution: {integrity: sha512-Gd2UZBJDkXlY7GbJxfsE8/nvKkUEU1G38c1siN6QP6a9PT9MmHB8GnpscSmMJSoF8LOIrt8ud/wPtojys4G6+g==}
    dev: true

  /safe-buffer/5.2.1:
    resolution: {integrity: sha512-rp3So07KcdmmKbGvgaNxQSJr7bGVSVk5S9Eq1F+ppbRo70+YeaDxkw5Dd8NPN+GD6bjnYm2VuPuCXmpuYvmCXQ==}
    dev: true

  /safe-regex-test/1.0.0:
    resolution: {integrity: sha512-JBUUzyOgEwXQY1NuPtvcj/qcBDbDmEvWufhlnXZIm75DEHp+afM1r1ujJpJsV/gSM4t59tpDyPi1sd6ZaPFfsA==}
    dependencies:
      call-bind: 1.0.2
      get-intrinsic: 1.2.1
      is-regex: 1.1.4
    dev: true

  /safe-stable-stringify/2.4.3:
    resolution: {integrity: sha512-e2bDA2WJT0wxseVd4lsDP4+3ONX6HpMXQa1ZhFQ7SU+GjvORCmShbCMltrtIDfkYhVHrOcPtj+KhmDBdPdZD1g==}
    engines: {node: '>=10'}
    dev: true

  /safer-buffer/2.1.2:
    resolution: {integrity: sha512-YZo3K82SD7Riyi0E1EQPojLz7kpepnSQI9IyPbHHg1XXXevb5dJI7tpyN2ADxGcQbHG7vcyRHk0cbwqcQriUtg==}
    dev: true

  /sax/1.2.4:
    resolution: {integrity: sha512-NqVDv9TpANUjFm0N8uM5GxL36UgKi9/atZw+x7YFnQ8ckwFGKrl4xX4yWtrey3UJm5nP1kUbnYgLopqWNSRhWw==}

  /schema-utils/3.3.0:
    resolution: {integrity: sha512-pN/yOAvcC+5rQ5nERGuwrjLlYvLTbCibnZ1I7B1LaiAz9BRBlE9GMgE/eqV30P7aJQUf7Ddimy/RsbYO/GrVGg==}
    engines: {node: '>= 10.13.0'}
    dependencies:
      '@types/json-schema': 7.0.13
      ajv: 6.12.6
      ajv-keywords: 3.5.2_ajv@6.12.6
    dev: true

  /semver/5.7.2:
    resolution: {integrity: sha512-cBznnQ9KjJqU67B52RMC65CMarK2600WFnbkcaiwWq3xy/5haFJlshgnpjovMVJ+Hff49d8GEn0b87C5pDQ10g==}
    hasBin: true
    dev: true

  /semver/7.5.4:
    resolution: {integrity: sha512-1bCSESV6Pv+i21Hvpxp3Dx+pSD8lIPt8uVjRrxAUt/nbswYc+tK6Y2btiULjd4+fnq15PX+nqQDC7Oft7WkwcA==}
    engines: {node: '>=10'}
    hasBin: true
    dependencies:
      lru-cache: 6.0.0

  /send/0.18.0:
    resolution: {integrity: sha512-qqWzuOjSFOuqPjFe4NOsMLafToQQwBSOEpS+FwEt3A2V3vKubTquT3vmLTQpFgMXp8AlFWFuP1qKaJZOtPpVXg==}
    engines: {node: '>= 0.8.0'}
    dependencies:
      debug: 2.6.9
      depd: 2.0.0
      destroy: 1.2.0
      encodeurl: 1.0.2
      escape-html: 1.0.3
      etag: 1.8.1
      fresh: 0.5.2
      http-errors: 2.0.0
      mime: 1.6.0
      ms: 2.1.3
      on-finished: 2.4.1
      range-parser: 1.2.1
      statuses: 2.0.1
    dev: true

  /sentence-case/3.0.4:
    resolution: {integrity: sha512-8LS0JInaQMCRoQ7YUytAo/xUu5W2XnQxV2HI/6uM6U7CITS1RqPElr30V6uIqyMKM9lJGRVFy5/4CuzcixNYSg==}
    dependencies:
      no-case: 3.0.4
      tslib: 2.6.2
      upper-case-first: 2.0.2

  /serialize-javascript/6.0.0:
    resolution: {integrity: sha512-Qr3TosvguFt8ePWqsvRfrKyQXIiW+nGbYpy8XK24NQHE83caxWt+mIymTT19DGFbNWNLfEwsrkSmN64lVWB9ag==}
    dependencies:
      randombytes: 2.1.0
    dev: true

  /serialize-javascript/6.0.1:
    resolution: {integrity: sha512-owoXEFjWRllis8/M1Q+Cw5k8ZH40e3zhp/ovX+Xr/vi1qj6QesbyXXViFbpNvWvPNAD62SutwEXavefrLJWj7w==}
    dependencies:
      randombytes: 2.1.0
    dev: true

  /serve-static/1.15.0:
    resolution: {integrity: sha512-XGuRDNjXUijsUL0vl6nSD7cwURuzEgglbOaFuZM9g3kwDXOWVTck0jLzjPzGD+TazWbboZYu52/9/XPdUgne9g==}
    engines: {node: '>= 0.8.0'}
    dependencies:
      encodeurl: 1.0.2
      escape-html: 1.0.3
      parseurl: 1.3.3
      send: 0.18.0
    dev: true

  /set-function-name/2.0.1:
    resolution: {integrity: sha512-tMNCiqYVkXIZgc2Hnoy2IvC/f8ezc5koaRFkCjrpWzGpCd3qbZXPzVy9MAZzK1ch/X0jvSkojys3oqJN0qCmdA==}
    engines: {node: '>= 0.4'}
    dependencies:
      define-data-property: 1.1.0
      functions-have-names: 1.2.3
      has-property-descriptors: 1.0.0
    dev: true

  /setprototypeof/1.2.0:
    resolution: {integrity: sha512-E5LDX7Wrp85Kil5bhZv46j8jOeboKq5JMmYM3gVGdGH8xFpPWXUMsNrlODCrkoxMEeNi/XZIwuRvY4XNwYMJpw==}
    dev: true

  /shallow-clone/3.0.1:
    resolution: {integrity: sha512-/6KqX+GVUdqPuPPd2LxDDxzX6CAbjJehAAOKlNpqqUpAqPM6HeL8f+o3a+JsyGjn2lv0WY8UsTgUJjU9Ok55NA==}
    engines: {node: '>=8'}
    dependencies:
      kind-of: 6.0.3
    dev: true

  /shebang-command/1.2.0:
    resolution: {integrity: sha512-EV3L1+UQWGor21OmnvojK36mhg+TyIKDh3iFBKBohr5xeXIhNBcx8oWdgkTEEQ+BEFFYdLRuqMfd5L84N1V5Vg==}
    engines: {node: '>=0.10.0'}
    dependencies:
      shebang-regex: 1.0.0
    dev: true

  /shebang-command/2.0.0:
    resolution: {integrity: sha512-kHxr2zZpYtdmrN1qDjrrX/Z1rR1kG8Dx+gkpK1G4eXmvXswmcE1hTWBWYUzlraYw1/yZp6YuDY77YtvbN0dmDA==}
    engines: {node: '>=8'}
    dependencies:
      shebang-regex: 3.0.0
    dev: true

  /shebang-regex/1.0.0:
    resolution: {integrity: sha512-wpoSFAxys6b2a2wHZ1XpDSgD7N9iVjg29Ph9uV/uaP9Ex/KXlkTZTeddxDPSYQpgvzKLGJke2UU0AzoGCjNIvQ==}
    engines: {node: '>=0.10.0'}
    dev: true

  /shebang-regex/3.0.0:
    resolution: {integrity: sha512-7++dFhtcx3353uBaq8DDR4NuxBetBzC7ZQOhmTQInHEd6bSrXdiEyzCvG07Z44UYdLShWUyXt5M/yhz8ekcb1A==}
    engines: {node: '>=8'}
    dev: true

  /shell-quote/1.8.1:
    resolution: {integrity: sha512-6j1W9l1iAs/4xYBI1SYOVZyFcCis9b4KCLQ8fgAGG07QvzaRLVVRQvAy85yNmmZSjYjg4MWh4gNvlPujU/5LpA==}
    dev: true

  /side-channel/1.0.4:
    resolution: {integrity: sha512-q5XPytqFEIKHkGdiMIrY10mvLRvnQh42/+GoBlFW3b2LXLE2xxJpZFdm94we0BaoV3RwJyGqg5wS7epxTv0Zvw==}
    dependencies:
      call-bind: 1.0.2
      get-intrinsic: 1.2.1
      object-inspect: 1.12.3
    dev: true

  /signal-exit/4.1.0:
    resolution: {integrity: sha512-bzyZ1e88w9O1iNJbKnOlvYTrWPDl46O1bG0D3XInv+9tkPrxrN8jUUTiFlDkkmKWgn1M6CfIA13SuGqOa9Korw==}
    engines: {node: '>=14'}
    dev: true

  /simple-swizzle/0.2.2:
    resolution: {integrity: sha512-JA//kQgZtbuY83m+xT+tXJkmJncGMTFT+C+g2h2R9uxkYIrE2yy9sgmcLhCnw57/WSD+Eh3J97FPEDFnbXnDUg==}
    dependencies:
      is-arrayish: 0.3.2
    dev: true

  /sinon/10.0.1:
    resolution: {integrity: sha512-1rf86mvW4Mt7JitEIgmNaLXaWnrWd/UrVKZZlL+kbeOujXVf9fmC4kQEQ/YeHoiIA23PLNngYWK+dngIx/AumA==}
    deprecated: Breaking change found in this patch version
    dependencies:
      '@sinonjs/commons': 1.8.6
      '@sinonjs/fake-timers': 7.1.2
      '@sinonjs/samsam': 6.1.3
      diff: 4.0.2
      nise: 5.1.4
      supports-color: 7.2.0
    dev: true

  /sisteransi/1.0.5:
    resolution: {integrity: sha512-bLGGlR1QxBcynn2d5YmDX4MGjlZvy2MRBDRNHLJ8VI6l6+9FUiyTFNJ0IveOSP0bcXgVDPRcfGqA0pjaqUpfVg==}

  /slash/3.0.0:
    resolution: {integrity: sha512-g9Q1haeby36OSStwb4ntCGGGaKsaVSjQ68fBxoQcutl5fS1vuY18H3wSt3jFyFtrkx+Kz0V1G85A4MyAdDMi2Q==}
    engines: {node: '>=8'}
    dev: true

  /slash/4.0.0:
    resolution: {integrity: sha512-3dOsAHXXUkQTpOYcoAxLIorMTp4gIQr5IW3iVb7A7lFIp0VHhnynm9izx6TssdrIcVIESAlVjtnO2K8bg+Coew==}
    engines: {node: '>=12'}

  /snake-case/3.0.4:
    resolution: {integrity: sha512-LAOh4z89bGQvl9pFfNF8V146i7o7/CqFPbqzYgP+yYzDIDeS9HaNFtXABamRW+AQzEVODcvE79ljJ+8a9YSdMg==}
    dependencies:
      dot-case: 3.0.4
      tslib: 2.6.2

  /socket.io-adapter/2.5.2:
    resolution: {integrity: sha512-87C3LO/NOMc+eMcpcxUBebGjkpMDkNBS9tf7KJqcDsmL936EChtVva71Dw2q4tQcuVC+hAUy4an2NO/sYXmwRA==}
    dependencies:
      ws: 8.11.0
    transitivePeerDependencies:
      - bufferutil
      - utf-8-validate
    dev: true

  /socket.io-parser/4.2.4:
    resolution: {integrity: sha512-/GbIKmo8ioc+NIWIhwdecY0ge+qVBSMdgxGygevmdHj24bsfgtCmcUUcQ5ZzcylGFHsN3k4HB4Cgkl96KVnuew==}
    engines: {node: '>=10.0.0'}
    dependencies:
      '@socket.io/component-emitter': 3.1.0
      debug: 4.3.4
    transitivePeerDependencies:
      - supports-color
    dev: true

  /socket.io/4.7.2:
    resolution: {integrity: sha512-bvKVS29/I5fl2FGLNHuXlQaUH/BlzX1IN6S+NKLNZpBsPZIDH+90eQmCs2Railn4YUiww4SzUedJ6+uzwFnKLw==}
    engines: {node: '>=10.2.0'}
    dependencies:
      accepts: 1.3.8
      base64id: 2.0.0
      cors: 2.8.5
      debug: 4.3.4
      engine.io: 6.5.2
      socket.io-adapter: 2.5.2
      socket.io-parser: 4.2.4
    transitivePeerDependencies:
      - bufferutil
      - supports-color
      - utf-8-validate
    dev: true

  /source-map-loader/1.1.3_webpack@5.88.2:
    resolution: {integrity: sha512-6YHeF+XzDOrT/ycFJNI53cgEsp/tHTMl37hi7uVyqFAlTXW109JazaQCkbc+jjoL2637qkH1amLi+JzrIpt5lA==}
    engines: {node: '>= 10.13.0'}
    peerDependencies:
      webpack: ^4.0.0 || ^5.0.0
    dependencies:
      abab: 2.0.6
      iconv-lite: 0.6.3
      loader-utils: 2.0.4
      schema-utils: 3.3.0
      source-map: 0.6.1
      webpack: 5.88.2_webpack-cli@4.10.0
      whatwg-mimetype: 2.3.0
    dev: true

  /source-map-support/0.5.21:
    resolution: {integrity: sha512-uBHU3L3czsIyYXKX88fdrGovxdSCoTGDRZ6SYXtSRxLZUzHg5P/66Ht6uoUlHu9EZod+inXhKo3qQgwXUT/y1w==}
    dependencies:
      buffer-from: 1.1.2
      source-map: 0.6.1

  /source-map/0.6.1:
    resolution: {integrity: sha512-UjgapumWlbMhkBgzT7Ykc5YXUT46F0iKu8SGXq0bcwP5dz/h0Plj6enJqjz1Zbq2l5WaqYnrVbwWOWMyF3F47g==}
    engines: {node: '>=0.10.0'}

  /spdx-correct/3.2.0:
    resolution: {integrity: sha512-kN9dJbvnySHULIluDHy32WHRUu3Og7B9sbY7tsFLctQkIqnMh3hErYgdMjTYuqmcXX+lK5T1lnUt3G7zNswmZA==}
    dependencies:
      spdx-expression-parse: 3.0.1
      spdx-license-ids: 3.0.15
    dev: true

  /spdx-exceptions/2.3.0:
    resolution: {integrity: sha512-/tTrYOC7PPI1nUAgx34hUpqXuyJG+DTHJTnIULG4rDygi4xu/tfgmq1e1cIRwRzwZgo4NLySi+ricLkZkw4i5A==}
    dev: true

  /spdx-expression-parse/3.0.1:
    resolution: {integrity: sha512-cbqHunsQWnJNE6KhVSMsMeH5H/L9EpymbzqTQ3uLwNCLZ1Q481oWaofqH7nO6V07xlXwY6PhQdQ2IedWx/ZK4Q==}
    dependencies:
      spdx-exceptions: 2.3.0
      spdx-license-ids: 3.0.15
    dev: true

  /spdx-license-ids/3.0.15:
    resolution: {integrity: sha512-lpT8hSQp9jAKp9mhtBU4Xjon8LPGBvLIuBiSVhMEtmLecTh2mO0tlqrAMp47tBXzMr13NJMQ2lf7RpQGLJ3HsQ==}
    dev: true

  /sshpk/1.17.0:
    resolution: {integrity: sha512-/9HIEs1ZXGhSPE8X6Ccm7Nam1z8KcoCqPdI7ecm1N33EzAetWahvQWVqLZtaZQ+IDKX4IyA2o0gBzqIMkAagHQ==}
    engines: {node: '>=0.10.0'}
    hasBin: true
    dependencies:
      asn1: 0.2.6
      assert-plus: 1.0.0
      bcrypt-pbkdf: 1.0.2
      dashdash: 1.14.1
      ecc-jsbn: 0.1.2
      getpass: 0.1.7
      jsbn: 0.1.1
      safer-buffer: 2.1.2
      tweetnacl: 0.14.5
    dev: true

  /stack-trace/0.0.10:
    resolution: {integrity: sha512-KGzahc7puUKkzyMt+IqAep+TVNbKP+k2Lmwhub39m1AsTSkaDutx56aDCo+HLDzf/D26BIHTJWNiTG1KAJiQCg==}
    dev: true

  /statuses/1.5.0:
    resolution: {integrity: sha512-OpZ3zP+jT1PI7I8nemJX4AKmAX070ZkYPVWV/AaKTJl+tXCTGyVdC1a4SL8RUQYEwk/f34ZX8UTykN68FwrqAA==}
    engines: {node: '>= 0.6'}
    dev: true

  /statuses/2.0.1:
    resolution: {integrity: sha512-RwNA9Z/7PrK06rYLIzFMlaF+l73iwpzsqRIFgbMLbTcLD6cOao82TaWefPXQvB2fOC4AjuYSEndS7N/mTCbkdQ==}
    engines: {node: '>= 0.8'}
    dev: true

  /stealthy-require/1.1.1:
    resolution: {integrity: sha512-ZnWpYnYugiOVEY5GkcuJK1io5V8QmNYChG62gSit9pQVGErXtrKuPC55ITaVSukmMta5qpMU7vqLt2Lnni4f/g==}
    engines: {node: '>=0.10.0'}
    dev: true

  /stop-iteration-iterator/1.0.0:
    resolution: {integrity: sha512-iCGQj+0l0HOdZ2AEeBADlsRC+vsnDsZsbdSiH1yNSjcfKM7fdpCMfqAL/dwF5BLiw/XhRft/Wax6zQbhq2BcjQ==}
    engines: {node: '>= 0.4'}
    dependencies:
      internal-slot: 1.0.5
    dev: true

  /stoppable/1.1.0:
    resolution: {integrity: sha512-KXDYZ9dszj6bzvnEMRYvxgeTHU74QBFL54XKtP3nyMuJ81CFYtABZ3bAzL2EdFUaEwJOBOgENyFj3R7oTzDyyw==}
    engines: {node: '>=4', npm: '>=6'}
    dev: true

  /streamroller/3.1.5:
    resolution: {integrity: sha512-KFxaM7XT+irxvdqSP1LGLgNWbYN7ay5owZ3r/8t77p+EtSUAfUgtl7be3xtqtOmGUl9K9YPO2ca8133RlTjvKw==}
    engines: {node: '>=8.0'}
    dependencies:
      date-format: 4.0.14
      debug: 4.3.4
      fs-extra: 8.1.0
    transitivePeerDependencies:
      - supports-color
    dev: true

  /streamsearch/1.1.0:
    resolution: {integrity: sha512-Mcc5wHehp9aXz1ax6bZUyY5afg9u2rv5cqQI3mRrYkGC8rW2hM02jWuwjtL++LS5qinSyhj2QfLyNsuc+VsExg==}
    engines: {node: '>=10.0.0'}
    dev: true

  /string-width/4.2.3:
    resolution: {integrity: sha512-wKyQRQpjJ0sIp62ErSZdGsjMJWsap5oRNihHhu6G7JVO/9jIB6UyevL+tXuOqrng8j/cxKTWyWUwvSTriiZz/g==}
    engines: {node: '>=8'}
    dependencies:
      emoji-regex: 8.0.0
      is-fullwidth-code-point: 3.0.0
      strip-ansi: 6.0.1

  /string-width/5.1.2:
    resolution: {integrity: sha512-HnLOCR3vjcY8beoNLtcjZ5/nxn2afmME6lhrDrebokqMap+XbeW8n9TXpPDOqdGK5qcI3oT0GKTW6wC7EMiVqA==}
    engines: {node: '>=12'}
    dependencies:
      eastasianwidth: 0.2.0
      emoji-regex: 9.2.2
      strip-ansi: 7.1.0
    dev: true

  /string.prototype.padend/3.1.5:
    resolution: {integrity: sha512-DOB27b/2UTTD+4myKUFh+/fXWcu/UDyASIXfg+7VzoCNNGOfWvoyU/x5pvVHr++ztyt/oSYI1BcWBBG/hmlNjA==}
    engines: {node: '>= 0.4'}
    dependencies:
      call-bind: 1.0.2
      define-properties: 1.2.1
      es-abstract: 1.22.2
    dev: true

  /string.prototype.repeat/0.2.0:
    resolution: {integrity: sha512-1BH+X+1hSthZFW+X+JaUkjkkUPwIlLEMJBLANN3hOob3RhEk5snLWNECDnYbgn/m5c5JV7Ersu1Yubaf+05cIA==}
    dev: true

  /string.prototype.trim/1.2.8:
    resolution: {integrity: sha512-lfjY4HcixfQXOfaqCvcBuOIapyaroTXhbkfJN3gcB1OtyupngWK4sEET9Knd0cXd28kTUqu/kHoV4HKSJdnjiQ==}
    engines: {node: '>= 0.4'}
    dependencies:
      call-bind: 1.0.2
      define-properties: 1.2.1
      es-abstract: 1.22.2
    dev: true

  /string.prototype.trimend/1.0.7:
    resolution: {integrity: sha512-Ni79DqeB72ZFq1uH/L6zJ+DKZTkOtPIHovb3YZHQViE+HDouuU4mBrLOLDn5Dde3RF8qw5qVETEjhu9locMLvA==}
    dependencies:
      call-bind: 1.0.2
      define-properties: 1.2.1
      es-abstract: 1.22.2
    dev: true

  /string.prototype.trimstart/1.0.7:
    resolution: {integrity: sha512-NGhtDFu3jCEm7B4Fy0DpLewdJQOZcQ0rGbwQ/+stjnrp2i+rlKeCvos9hOIeCmqwratM47OBxY7uFZzjxHXmrg==}
    dependencies:
      call-bind: 1.0.2
      define-properties: 1.2.1
      es-abstract: 1.22.2
    dev: true

  /string_decoder/1.1.1:
    resolution: {integrity: sha512-n/ShnvDi6FHbbVfviro+WojiFzv+s8MPMHBczVePfUpDJLwoLT0ht1l4YwBCbi8pJAveEEdnkHyPyTP/mzRfwg==}
    dependencies:
      safe-buffer: 5.1.2
    dev: true

  /string_decoder/1.3.0:
    resolution: {integrity: sha512-hkRX8U1WjJFd8LsDJ2yQ/wWWxaopEsABU1XfkM8A+j0+85JAGppt16cr1Whg6KIbb4okU6Mql6BOj+uup/wKeA==}
    dependencies:
      safe-buffer: 5.2.1
    dev: true

  /strip-ansi/6.0.1:
    resolution: {integrity: sha512-Y38VPSHcqkFrCpFnQ9vuSXmquuv5oXOKpGeT6aGrr3o3Gc9AlVa6JBfUSOCnbxGGZF+/0ooI7KrPuUSztUdU5A==}
    engines: {node: '>=8'}
    dependencies:
      ansi-regex: 5.0.1

  /strip-ansi/7.1.0:
    resolution: {integrity: sha512-iq6eVVI64nQQTRYq2KtEg2d2uU7LElhTJwsH4YzIHZshxlgZms/wIc4VoDQTlG/IvVIrBKG06CrZnp0qv7hkcQ==}
    engines: {node: '>=12'}
    dependencies:
      ansi-regex: 6.0.1
    dev: true

  /strip-bom/3.0.0:
    resolution: {integrity: sha512-vavAMRXOgBVNF6nyEEmL3DBK19iRpDcoIwW+swQ+CbGiu7lju6t+JklA1MHweoWtadgt4ISVUsXLyDq34ddcwA==}
    engines: {node: '>=4'}
    dev: true

  /strip-json-comments/3.1.1:
    resolution: {integrity: sha512-6fPc+R4ihwqP6N/aIv2f1gMH8lOVtWQHoqC4yK6oSDVVocumAsfCqjkXnqiYMhmMwS/mEHLp7Vehlt3ql6lEig==}
    engines: {node: '>=8'}
    dev: true

  /strnum/1.0.5:
    resolution: {integrity: sha512-J8bbNyKKXl5qYcR36TIO8W3mVGVHrmmxsd5PAItGkmyzwJvybiw2IVq5nqd0i4LSNSkB/sx9VHllbfFdr9k1JA==}
    dev: true

  /supports-color/5.5.0:
    resolution: {integrity: sha512-QjVjwdXIt408MIiAqCX4oUKsgU2EqAGzs2Ppkm4aQYbjm+ZEWEcW4SfFNTr4uMNZma0ey4f5lgLrkB0aX0QMow==}
    engines: {node: '>=4'}
    dependencies:
      has-flag: 3.0.0

  /supports-color/7.2.0:
    resolution: {integrity: sha512-qpCAvRl9stuOHveKsn7HncJRvv501qIacKzQlO/+Lwxc9+0q2wLyv4Dfvt80/DPn2pqOBsJdDiogXGR9+OvwRw==}
    engines: {node: '>=8'}
    dependencies:
      has-flag: 4.0.0
    dev: true

  /supports-color/8.1.1:
    resolution: {integrity: sha512-MpUEN2OodtUzxvKQl72cUF7RQ5EiHsGvSsVG0ia9c5RbWGL2CI4C7EpPS8UTBIplnlzZiNuV56w+FuNxy3ty2Q==}
    engines: {node: '>=10'}
    dependencies:
      has-flag: 4.0.0
    dev: true

  /supports-preserve-symlinks-flag/1.0.0:
    resolution: {integrity: sha512-ot0WnXS9fgdkgIcePe6RHNk1WA8+muPa6cSjeR3V8K27q9BB1rTE3R1p7Hv0z1ZyAc8s6Vvv8DIyWf681MAt0w==}
    engines: {node: '>= 0.4'}
    dev: true

  /tapable/2.2.1:
    resolution: {integrity: sha512-GNzQvQTOIP6RyTfE2Qxb8ZVlNmw0n88vp1szwWRimP02mnTsx3Wtn5qRdqY9w2XduFNUgvOwhNnQsjwCp+kqaQ==}
    engines: {node: '>=6'}
    dev: true

  /tar-fs/2.1.1:
    resolution: {integrity: sha512-V0r2Y9scmbDRLCNex/+hYzvp/zyYjvFbHPNgVTKfQvVrb6guiE/fxP+XblDNR011utopbkex2nM4dHNV6GDsng==}
    dependencies:
      chownr: 1.1.4
      mkdirp-classic: 0.5.3
      pump: 3.0.0
      tar-stream: 2.2.0
    dev: true

  /tar-stream/2.2.0:
    resolution: {integrity: sha512-ujeqbceABgwMZxEJnk2HDY2DlnUZ+9oEcb1KzTVfYHio0UE6dG71n60d8D2I4qNvleWrrXpmjpt7vZeF1LnMZQ==}
    engines: {node: '>=6'}
    dependencies:
      bl: 4.1.0
      end-of-stream: 1.4.4
      fs-constants: 1.0.0
      inherits: 2.0.4
      readable-stream: 3.6.2
    dev: true

  /terser-webpack-plugin/5.3.9_webpack@5.88.2:
    resolution: {integrity: sha512-ZuXsqE07EcggTWQjXUj+Aot/OMcD0bMKGgF63f7UxYcu5/AJF53aIpK1YoP5xR9l6s/Hy2b+t1AM0bLNPRuhwA==}
    engines: {node: '>= 10.13.0'}
    peerDependencies:
      '@swc/core': '*'
      esbuild: '*'
      uglify-js: '*'
      webpack: ^5.1.0
    peerDependenciesMeta:
      '@swc/core':
        optional: true
      esbuild:
        optional: true
      uglify-js:
        optional: true
    dependencies:
      '@jridgewell/trace-mapping': 0.3.19
      jest-worker: 27.5.1
      schema-utils: 3.3.0
      serialize-javascript: 6.0.1
      terser: 5.20.0
      webpack: 5.88.2_webpack-cli@4.10.0
    dev: true

  /terser/5.20.0:
    resolution: {integrity: sha512-e56ETryaQDyebBwJIWYB2TT6f2EZ0fL0sW/JRXNMN26zZdKi2u/E/5my5lG6jNxym6qsrVXfFRmOdV42zlAgLQ==}
    engines: {node: '>=10'}
    hasBin: true
    dependencies:
      '@jridgewell/source-map': 0.3.5
      acorn: 8.10.0
      commander: 2.20.3
      source-map-support: 0.5.21
    dev: true

  /text-hex/1.0.0:
    resolution: {integrity: sha512-uuVGNWzgJ4yhRaNSiubPY7OjISw4sw4E5Uv0wbjp+OzcbmVU/rsT8ujgcXJhn9ypzsgr5vlzpPqP+MBBKcGvbg==}
    dev: true

  /text-table/0.2.0:
    resolution: {integrity: sha512-N+8UisAXDGk8PFXP4HAzVR9nbfmVJ3zYLAWiTIoqC5v5isinhr+r5uaO8+7r3BMfuNIufIsA7RdpVgacC2cSpw==}
    dev: true

  /through/2.3.8:
    resolution: {integrity: sha512-w89qg7PI8wAdvX60bMDP+bFoD5Dvhm9oLheFp5O4a2QF0cSBGsBX4qZmadPMvVqlLJBBci+WqGGOAPvcDeNSVg==}
    dev: true

  /tmp/0.2.1:
    resolution: {integrity: sha512-76SUhtfqR2Ijn+xllcI5P1oyannHNHByD80W1q447gU3mp9G9PSpGdWmjUOHRDPiHYacIk66W7ubDTuPF3BEtQ==}
    engines: {node: '>=8.17.0'}
    dependencies:
      rimraf: 3.0.2
    dev: true

  /to-regex-range/5.0.1:
    resolution: {integrity: sha512-65P7iz6X5yEr1cwcgvQxbbIw7Uk3gOy5dIdtZ4rDveLqhrdJP+Li/Hx6tyK0NEb+2GCyneCMJiGqrADCSNk8sQ==}
    engines: {node: '>=8.0'}
    dependencies:
      is-number: 7.0.0

  /toidentifier/1.0.1:
    resolution: {integrity: sha512-o5sSPKEkg/DIQNmH43V0/uerLrpzVedkUh8tGNvaeXpfpuwjKenlSox/2O/BTlZUtEe+JG7s5YhEz608PlAHRA==}
    engines: {node: '>=0.6'}
    dev: true

  /tough-cookie/2.5.0:
    resolution: {integrity: sha512-nlLsUzgm1kfLXSXfRZMc1KLAugd4hqJHDTvc2hDIwS3mZAfMEuMbc03SujMF+GEcpaX/qboeycw6iO8JwVv2+g==}
    engines: {node: '>=0.8'}
    dependencies:
      psl: 1.9.0
      punycode: 2.3.0
    dev: true

  /tough-cookie/4.1.3:
    resolution: {integrity: sha512-aX/y5pVRkfRnfmuX+OdbSdXvPe6ieKX/G2s7e98f4poJHnqH3281gDPm/metm6E/WRamfx7WC4HUqkWHfQHprw==}
    engines: {node: '>=6'}
    dependencies:
      psl: 1.9.0
      punycode: 2.3.0
      universalify: 0.2.0
      url-parse: 1.5.10
    dev: false

  /tr46/0.0.3:
    resolution: {integrity: sha512-N3WMsuqV66lT30CrXNbEjx4GEwlow3v6rr4mCcv6prnfwhS01rkgyFdjPNBYd9br7LpXV1+Emh01fHnq2Gdgrw==}

  /triple-beam/1.4.1:
    resolution: {integrity: sha512-aZbgViZrg1QNcG+LULa7nhZpJTZSLm/mXnHXnbAbjmN5aSa0y7V+wvv6+4WaBtpISJzThKy+PIPxc1Nq1EJ9mg==}
    engines: {node: '>= 14.0.0'}
    dev: true

  /ts-api-utils/1.0.3_typescript@5.2.2:
    resolution: {integrity: sha512-wNMeqtMz5NtwpT/UZGY5alT+VoKdSsOOP/kqHFcUW1P/VRhH2wJ48+DN2WwUliNbQ976ETwDL0Ifd2VVvgonvg==}
    engines: {node: '>=16.13.0'}
    peerDependencies:
      typescript: '>=4.2.0'
    dependencies:
      typescript: 5.2.2
    dev: true

  /ts-morph/15.1.0:
    resolution: {integrity: sha512-RBsGE2sDzUXFTnv8Ba22QfeuKbgvAGJFuTN7HfmIRUkgT/NaVLfDM/8OFm2NlFkGlWEXdpW5OaFIp1jvqdDuOg==}
    dependencies:
      '@ts-morph/common': 0.16.0
      code-block-writer: 11.0.3
    dev: false

  /ts-node/10.9.1_5a6lqx2r5gtzmizq73fzykbege:
    resolution: {integrity: sha512-NtVysVPkxxrwFGUUxGYhfux8k78pQB3JqYBXlLRZgdGUqTO5wU/UyHop5p70iEbGhB7q5KmiZiU0Y3KlJrScEw==}
    hasBin: true
    peerDependencies:
      '@swc/core': '>=1.2.50'
      '@swc/wasm': '>=1.2.50'
      '@types/node': '*'
      typescript: '>=2.7'
    peerDependenciesMeta:
      '@swc/core':
        optional: true
      '@swc/wasm':
        optional: true
    dependencies:
      '@cspotcode/source-map-support': 0.8.1
      '@tsconfig/node10': 1.0.9
      '@tsconfig/node12': 1.0.11
      '@tsconfig/node14': 1.0.3
      '@tsconfig/node16': 1.0.4
      '@types/node': 18.18.0
      acorn: 8.10.0
      acorn-walk: 8.2.0
      arg: 4.1.3
      create-require: 1.1.1
      diff: 4.0.2
      make-error: 1.3.6
      typescript: 5.2.2
      v8-compile-cache-lib: 3.0.1
      yn: 3.1.1
    dev: true

  /ts-node/8.10.2_typescript@5.2.2:
    resolution: {integrity: sha512-ISJJGgkIpDdBhWVu3jufsWpK3Rzo7bdiIXJjQc0ynKxVOVcg2oIrf2H2cejminGrptVc6q6/uynAHNCuWGbpVA==}
    engines: {node: '>=6.0.0'}
    hasBin: true
    peerDependencies:
      typescript: '>=2.7'
    dependencies:
      arg: 4.1.3
      diff: 4.0.2
      make-error: 1.3.6
      source-map-support: 0.5.21
      typescript: 5.2.2
      yn: 3.1.1
    dev: true

  /tslib/2.6.2:
    resolution: {integrity: sha512-AEYxH93jGFPn/a2iVAwW87VuUIkR1FVUKB77NwMF7nBTDkDrrT/Hpt/IrCJ0QXhW27jTBDcf5ZY7w6RiqTMw2Q==}

  /tunnel-agent/0.6.0:
    resolution: {integrity: sha512-McnNiV1l8RYeY8tBgEpuodCC1mLUdbSN+CYBL7kJsJNInOP8UjDDEwdk6Mw60vdLLrr5NHKZhMAOSrR2NZuQ+w==}
    dependencies:
      safe-buffer: 5.2.1
    dev: true

  /tunnel/0.0.6:
    resolution: {integrity: sha512-1h/Lnq9yajKY2PEbBadPXj3VxsDDu844OnaAo52UVmIzIvwwtBPIuNvkjuzBlTWpfJyUbG3ez0KSBibQkj4ojg==}
    engines: {node: '>=0.6.11 <=0.7.0 || >=0.7.3'}

  /tweetnacl/0.14.5:
    resolution: {integrity: sha512-KXXFFdAbFXY4geFIwoyNK+f5Z1b7swfXABfL7HXCmoIWMKU3dmS26672A4EeQtDzLKy7SXmfBu51JolvEKwtGA==}
    dev: true

  /type-check/0.4.0:
    resolution: {integrity: sha512-XleUoc9uwGXqjWwXaUTZAmzMcFZ5858QA2vvx1Ur5xIcixXIP+8LnFDgRplU30us6teqdlskFfu+ae4K79Ooew==}
    engines: {node: '>= 0.8.0'}
    dependencies:
      prelude-ls: 1.2.1
    dev: true

  /type-detect/4.0.8:
    resolution: {integrity: sha512-0fr/mIH1dlO+x7TlcMy+bIDqKPsw/70tVyeHW787goQjhmqaZe10uwLujubK9q9Lg6Fiho1KUKDYz0Z7k7g5/g==}
    engines: {node: '>=4'}
    dev: true

  /type-fest/0.20.2:
    resolution: {integrity: sha512-Ne+eE4r0/iWnpAxD852z3A+N0Bt5RN//NjJwRd2VFHEmrywxf5vsZlh4R6lixl6B+wz/8d+maTSAkN1FIkI3LQ==}
    engines: {node: '>=10'}
    dev: true

  /type-is/1.6.18:
    resolution: {integrity: sha512-TkRKr9sUTxEH8MdfuCSP7VizJyzRNMjj2J2do2Jr3Kym598JVdEksuzPQCnlFPW4ky9Q+iA+ma9BGm06XQBy8g==}
    engines: {node: '>= 0.6'}
    dependencies:
      media-typer: 0.3.0
      mime-types: 2.1.35
    dev: true

  /typed-array-buffer/1.0.0:
    resolution: {integrity: sha512-Y8KTSIglk9OZEr8zywiIHG/kmQ7KWyjseXs1CbSo8vC42w7hg2HgYTxSWwP0+is7bWDc1H+Fo026CpHFwm8tkw==}
    engines: {node: '>= 0.4'}
    dependencies:
      call-bind: 1.0.2
      get-intrinsic: 1.2.1
      is-typed-array: 1.1.12
    dev: true

  /typed-array-byte-length/1.0.0:
    resolution: {integrity: sha512-Or/+kvLxNpeQ9DtSydonMxCx+9ZXOswtwJn17SNLvhptaXYDJvkFFP5zbfU/uLmvnBJlI4yrnXRxpdWH/M5tNA==}
    engines: {node: '>= 0.4'}
    dependencies:
      call-bind: 1.0.2
      for-each: 0.3.3
      has-proto: 1.0.1
      is-typed-array: 1.1.12
    dev: true

  /typed-array-byte-offset/1.0.0:
    resolution: {integrity: sha512-RD97prjEt9EL8YgAgpOkf3O4IF9lhJFr9g0htQkm0rchFp/Vx7LW5Q8fSXXub7BXAODyUQohRMyOc3faCPd0hg==}
    engines: {node: '>= 0.4'}
    dependencies:
      available-typed-arrays: 1.0.5
      call-bind: 1.0.2
      for-each: 0.3.3
      has-proto: 1.0.1
      is-typed-array: 1.1.12
    dev: true

  /typed-array-length/1.0.4:
    resolution: {integrity: sha512-KjZypGq+I/H7HI5HlOoGHkWUUGq+Q0TPhQurLbyrVrvnKTBgzLhIJ7j6J/XTQOi0d1RjyZ0wdas8bKs2p0x3Ng==}
    dependencies:
      call-bind: 1.0.2
      for-each: 0.3.3
      is-typed-array: 1.1.12
    dev: true

  /typedarray/0.0.6:
    resolution: {integrity: sha512-/aCDEGatGvZ2BIk+HmLf4ifCJFwvKFNb9/JeZPMulfgFracn9QFcAf5GO8B/mweUjSoblS5In0cWhqpfs/5PQA==}
    dev: true

  /typescript/5.2.2:
    resolution: {integrity: sha512-mI4WrpHsbCIcwT9cF4FZvr80QUeKvsUsUvKDoR+X/7XHQH98xYD8YHZg7ANtz2GtZt/CBq2QJ0thkGJMHfqc1w==}
    engines: {node: '>=14.17'}
    hasBin: true
    dev: true

  /ua-parser-js/0.7.36:
    resolution: {integrity: sha512-CPPLoCts2p7D8VbybttE3P2ylv0OBZEAy7a12DsulIEcAiMtWJy+PBgMXgWDI80D5UwqE8oQPHYnk13tm38M2Q==}
    dev: true

  /uglify-js/3.17.4:
    resolution: {integrity: sha512-T9q82TJI9e/C1TAxYvfb16xO120tMVFZrGA3f9/P4424DNu6ypK103y0GPFVa17yotwSyZW5iYXgjYHkGrJW/g==}
    engines: {node: '>=0.8.0'}
    hasBin: true
    requiresBuild: true
    dev: false
    optional: true

  /unbox-primitive/1.0.2:
    resolution: {integrity: sha512-61pPlCD9h51VoreyJ0BReideM3MDKMKnh6+V9L08331ipq6Q8OFXZYiqP6n/tbHx4s5I9uRhcye6BrbkizkBDw==}
    dependencies:
      call-bind: 1.0.2
      has-bigints: 1.0.2
      has-symbols: 1.0.3
      which-boxed-primitive: 1.0.2
    dev: true

  /unbzip2-stream/1.4.3:
    resolution: {integrity: sha512-mlExGW4w71ebDJviH16lQLtZS32VKqsSfk80GCfUlwT/4/hNRFsoscrF/c++9xinkMzECL1uL9DDwXqFWkruPg==}
    dependencies:
      buffer: 5.7.1
      through: 2.3.8
    dev: true

  /underscore/1.13.6:
    resolution: {integrity: sha512-+A5Sja4HP1M08MaXya7p5LvjuM7K6q/2EaC0+iovj/wOcMsTzMvDFbasi/oSapiwOlt252IqsKqPjCl7huKS0A==}
    dev: true

  /universalify/0.1.2:
    resolution: {integrity: sha512-rBJeI5CXAlmy1pV+617WB9J63U6XcazHHF2f2dbJix4XzpUF0RS3Zbj0FGIOCAva5P/d/GBOYaACQ1w+0azUkg==}
    engines: {node: '>= 4.0.0'}
    dev: true

  /universalify/0.2.0:
    resolution: {integrity: sha512-CJ1QgKmNg3CwvAv/kOFmtnEN05f0D/cn9QntgNOQlQF9dgvVTHj3t+8JPdjqawCHk7V/KA+fbUqzZ9XWhcqPUg==}
    engines: {node: '>= 4.0.0'}
    dev: false

  /universalify/2.0.0:
    resolution: {integrity: sha512-hAZsKq7Yy11Zu1DE0OzWjw7nnLZmJZYTDZZyEFHZdUhV8FkH5MCfoU1XMaxXovpyW5nq5scPqq0ZDP9Zyl04oQ==}
    engines: {node: '>= 10.0.0'}

  /unpipe/1.0.0:
    resolution: {integrity: sha512-pjy2bYhSsufwWlKwPc+l3cN7+wuJlK6uz0YdJEOlQDbl6jo/YlPi4mb8agUkVC8BF7V8NuzeyPNqRksA3hztKQ==}
    engines: {node: '>= 0.8'}
    dev: true

  /update-browserslist-db/1.0.13_browserslist@4.21.11:
    resolution: {integrity: sha512-xebP81SNcPuNpPP3uzeW1NYXxI3rxyJzF3pD6sH4jE7o/IX+WtSpwnVU+qIsDPyk0d3hmFQ7mjqc6AtV604hbg==}
    hasBin: true
    peerDependencies:
      browserslist: '>= 4.21.0'
    dependencies:
      browserslist: 4.21.11
      escalade: 3.1.1
      picocolors: 1.0.0
    dev: true

  /upper-case-first/2.0.2:
    resolution: {integrity: sha512-514ppYHBaKwfJRK/pNC6c/OxfGa0obSnAl106u97Ed0I625Nin96KAjttZF6ZL3e1XLtphxnqrOi9iWgm+u+bg==}
    dependencies:
      tslib: 2.6.2

  /upper-case/2.0.2:
    resolution: {integrity: sha512-KgdgDGJt2TpuwBUIjgG6lzw2GWFRCW9Qkfkiv0DxqHHLYJHmtmdUIKcZd8rHgFSjopVTlw6ggzCm1b8MFQwikg==}
    dependencies:
      tslib: 2.6.2

  /uri-js/4.4.1:
    resolution: {integrity: sha512-7rKUyy33Q1yc98pQ1DAmLtwX109F7TIfWlW1Ydo8Wl1ii1SeHieeh0HHfPeL2fMXK6z0s8ecKs9frCuLJvndBg==}
    dependencies:
      punycode: 2.3.0

  /url-parse/1.5.10:
    resolution: {integrity: sha512-WypcfiRhfeUP9vvF0j6rw0J3hrWrw6iZv3+22h6iRMJ/8z1Tj6XfLP4DsUix5MhMPnXpiHDoKyoZ/bdCkwBCiQ==}
    dependencies:
      querystringify: 2.2.0
      requires-port: 1.0.0
    dev: false

  /util-deprecate/1.0.2:
    resolution: {integrity: sha512-EPD5q1uXyFxJpCrLnCc1nHnq3gOa6DZBocAIiI2TaSCA7VCJ1UJDMagCzIkXNsUYfD1daK//LTEQ8xiIbrHtcw==}
    dev: true

  /utils-merge/1.0.1:
    resolution: {integrity: sha512-pMZTvIkT1d+TFGvDOqodOclx0QWkkgi6Tdoa8gC8ffGAAqz9pzPTZWAybbsHHoED/ztMtkv/VoYTYyShUn81hA==}
    engines: {node: '>= 0.4.0'}
    dev: true

  /uuid/3.4.0:
    resolution: {integrity: sha512-HjSDRw6gZE5JMggctHBcjVak08+KEVhSIiDzFnT9S9aegmp85S/bReBVTb4QTFaRNptJ9kuYaNhnbNEOkbKb/A==}
    deprecated: Please upgrade  to version 7 or higher.  Older versions may use Math.random() in certain circumstances, which is known to be problematic.  See https://v8.dev/blog/math-random for details.
    hasBin: true
    dev: true

  /uuid/8.3.2:
    resolution: {integrity: sha512-+NYs2QeMWy+GWFOEm9xnn6HCDp0l7QBD7ml8zLUmJ+93Q5NF0NocErnwkTkXVFNiX3/fpC6afS8Dhb/gz7R7eg==}
    hasBin: true

  /v8-compile-cache-lib/3.0.1:
    resolution: {integrity: sha512-wa7YjyUGfNZngI/vtK0UHAN+lgDCxBPCylVXGp0zu59Fz5aiGtNXaq3DhIov063MorB+VfufLh3JlF2KdTK3xg==}
    dev: true

  /validate-npm-package-license/3.0.4:
    resolution: {integrity: sha512-DpKm2Ui/xN7/HQKCtpZxoRWBhZ9Z0kqtygG8XCgNQ8ZlDnxuQmWhj566j8fN4Cu3/JmbhsDo7fcAJq4s9h27Ew==}
    dependencies:
      spdx-correct: 3.2.0
      spdx-expression-parse: 3.0.1
    dev: true

  /vary/1.1.2:
    resolution: {integrity: sha512-BNGbWLfd0eUPabhkXUVm0j8uuvREyTh5ovRa/dyow/BqAbZJyC+5fU+IzQOzmAKzYqYRAISoRhdQr3eIZ/PXqg==}
    engines: {node: '>= 0.8'}
    dev: true

  /verror/1.10.0:
    resolution: {integrity: sha512-ZZKSmDAEFOijERBLkmYfJ+vmk3w+7hOLYDNkRCuRuMJGEmqYNCNLyBBFwWKVMhfwaEF3WOd0Zlw86U/WC/+nYw==}
    engines: {'0': node >=0.6.0}
    dependencies:
      assert-plus: 1.0.0
      core-util-is: 1.0.2
      extsprintf: 1.3.0
    dev: true

  /void-elements/2.0.1:
    resolution: {integrity: sha512-qZKX4RnBzH2ugr8Lxa7x+0V6XD9Sb/ouARtiasEQCHB1EVU4NXtmHsDDrx1dO4ne5fc3J6EW05BP1Dl0z0iung==}
    engines: {node: '>=0.10.0'}
    dev: true

  /vscode-jsonrpc/3.6.2:
    resolution: {integrity: sha512-T24Jb5V48e4VgYliUXMnZ379ItbrXgOimweKaJshD84z+8q7ZOZjJan0MeDe+Ugb+uqERDVV8SBmemaGMSMugA==}
    engines: {node: '>=4.0.0 || >=6.0.0'}
    dev: false

  /vscode-jsonrpc/8.2.0:
    resolution: {integrity: sha512-C+r0eKJUIfiDIfwJhria30+TYWPtuHJXHtI7J0YlOmKAo7ogxP20T0zxB7HZQIFhIyvoBPwWskjxrvAtfjyZfA==}
    engines: {node: '>=14.0.0'}

  /vscode-languageserver-protocol/3.17.5:
    resolution: {integrity: sha512-mb1bvRJN8SVznADSGWM9u/b07H7Ecg0I3OgXDuLdn307rl/J3A9YD6/eYOssqhecL27hK1IPZAsaqh00i/Jljg==}
    dependencies:
      vscode-jsonrpc: 8.2.0
      vscode-languageserver-types: 3.17.5

  /vscode-languageserver-textdocument/1.0.8:
    resolution: {integrity: sha512-1bonkGqQs5/fxGT5UchTgjGVnfysL0O8v1AYMBjqTbWQTFn721zaPGDYFkOKtfDgFiSgXM3KwaG3FMGfW4Ed9Q==}

  /vscode-languageserver-types/3.17.5:
    resolution: {integrity: sha512-Ld1VelNuX9pdF39h2Hgaeb5hEZM2Z3jUrrMgWQAu82jMtZp7p3vJT3BzToKtZI7NgQssZje5o0zryOrhQvzQAg==}

  /vscode-languageserver/9.0.1:
    resolution: {integrity: sha512-woByF3PDpkHFUreUa7Hos7+pUWdeWMXRd26+ZX2A8cFx6v/JPTtd4/uN0/jB6XQHYaOlHbio03NTHCqrgG5n7g==}
    hasBin: true
    dependencies:
      vscode-languageserver-protocol: 3.17.5

  /wait-port/0.2.14:
    resolution: {integrity: sha512-kIzjWcr6ykl7WFbZd0TMae8xovwqcqbx6FM9l+7agOgUByhzdjfzZBPK2CPufldTOMxbUivss//Sh9MFawmPRQ==}
    engines: {node: '>=8'}
    hasBin: true
    dependencies:
      chalk: 2.4.2
      commander: 3.0.2
      debug: 4.3.4
    transitivePeerDependencies:
      - supports-color
    dev: true

  /watchpack/2.4.0:
    resolution: {integrity: sha512-Lcvm7MGST/4fup+ifyKi2hjyIAwcdI4HRgtvTpIUxBRhB+RFtUh8XtDOxUfctVCnhVi+QQj49i91OyvzkJl6cg==}
    engines: {node: '>=10.13.0'}
    dependencies:
      glob-to-regexp: 0.4.1
      graceful-fs: 4.2.11
    dev: true

  /web-streams-polyfill/3.2.1:
    resolution: {integrity: sha512-e0MO3wdXWKrLbL0DgGnUV7WHVuw9OUvL4hjgnPkIeEvESk74gAITi5G606JtZPp39cd8HA9VQzCIvA49LpPN5Q==}
    engines: {node: '>= 8'}
    dev: true

  /webidl-conversions/3.0.1:
    resolution: {integrity: sha512-2JAn3z8AR6rjK8Sm8orRC0h/bcl/DqL7tRPdGZ4I1CjdF+EaMLmYxBHyXuKL849eucPFhvBoxMsflfOb8kxaeQ==}

  /webpack-cli/4.10.0_webpack@5.88.2:
    resolution: {integrity: sha512-NLhDfH/h4O6UOy+0LSso42xvYypClINuMNBVVzX4vX98TmTaTUxwRbXdhucbFMd2qLaCTcLq/PdYrvi8onw90w==}
    engines: {node: '>=10.13.0'}
    hasBin: true
    peerDependencies:
      '@webpack-cli/generators': '*'
      '@webpack-cli/migrate': '*'
      webpack: 4.x.x || 5.x.x
      webpack-bundle-analyzer: '*'
      webpack-dev-server: '*'
    peerDependenciesMeta:
      '@webpack-cli/generators':
        optional: true
      '@webpack-cli/migrate':
        optional: true
      webpack-bundle-analyzer:
        optional: true
      webpack-dev-server:
        optional: true
    dependencies:
      '@discoveryjs/json-ext': 0.5.7
      '@webpack-cli/configtest': 1.2.0_w3wu7rcwmvifygnqiqkxwjppse
      '@webpack-cli/info': 1.5.0_webpack-cli@4.10.0
      '@webpack-cli/serve': 1.7.0_webpack-cli@4.10.0
      colorette: 2.0.20
      commander: 7.2.0
      cross-spawn: 7.0.3
      fastest-levenshtein: 1.0.16
      import-local: 3.1.0
      interpret: 2.2.0
      rechoir: 0.7.1
      webpack: 5.88.2_webpack-cli@4.10.0
      webpack-merge: 5.9.0
    dev: true

  /webpack-merge/5.9.0:
    resolution: {integrity: sha512-6NbRQw4+Sy50vYNTw7EyOn41OZItPiXB8GNv3INSoe3PSFaHJEz3SHTrYVaRm2LilNGnFUzh0FAwqPEmU/CwDg==}
    engines: {node: '>=10.0.0'}
    dependencies:
      clone-deep: 4.0.1
      wildcard: 2.0.1
    dev: true

  /webpack-sources/3.2.3:
    resolution: {integrity: sha512-/DyMEOrDgLKKIG0fmvtz+4dUX/3Ghozwgm6iPp8KRhvn+eQf9+Q7GWxVNMk3+uCPWfdXYC4ExGBckIXdFEfH1w==}
    engines: {node: '>=10.13.0'}
    dev: true

  /webpack/5.88.2_webpack-cli@4.10.0:
    resolution: {integrity: sha512-JmcgNZ1iKj+aiR0OvTYtWQqJwq37Pf683dY9bVORwVbUrDhLhdn/PlO2sHsFHPkj7sHNQF3JwaAkp49V+Sq1tQ==}
    engines: {node: '>=10.13.0'}
    hasBin: true
    peerDependencies:
      webpack-cli: '*'
    peerDependenciesMeta:
      webpack-cli:
        optional: true
    dependencies:
      '@types/eslint-scope': 3.7.5
      '@types/estree': 1.0.2
      '@webassemblyjs/ast': 1.11.6
      '@webassemblyjs/wasm-edit': 1.11.6
      '@webassemblyjs/wasm-parser': 1.11.6
      acorn: 8.10.0
      acorn-import-assertions: 1.9.0_acorn@8.10.0
      browserslist: 4.21.11
      chrome-trace-event: 1.0.3
      enhanced-resolve: 5.15.0
      es-module-lexer: 1.3.1
      eslint-scope: 5.1.1
      events: 3.3.0
      glob-to-regexp: 0.4.1
      graceful-fs: 4.2.11
      json-parse-even-better-errors: 2.3.1
      loader-runner: 4.3.0
      mime-types: 2.1.35
      neo-async: 2.6.2
      schema-utils: 3.3.0
      tapable: 2.2.1
      terser-webpack-plugin: 5.3.9_webpack@5.88.2
      watchpack: 2.4.0
      webpack-cli: 4.10.0_webpack@5.88.2
      webpack-sources: 3.2.3
    transitivePeerDependencies:
      - '@swc/core'
      - esbuild
      - uglify-js
    dev: true

  /whatwg-mimetype/2.3.0:
    resolution: {integrity: sha512-M4yMwr6mAnQz76TbJm914+gPpB/nCwvZbJU28cUD6dR004SAxDLOOSUaB1JDRqLtaOV/vi0IC5lEAGFgrjGv/g==}
    dev: true

  /whatwg-url/5.0.0:
    resolution: {integrity: sha512-saE57nupxk6v3HY35+jzBwYa0rKSy0XR8JSxZPwgLr7ys0IBzhGviA1/TUGJLmSVqs8pb9AnvICXEuOHLprYTw==}
    dependencies:
      tr46: 0.0.3
      webidl-conversions: 3.0.1

  /which-boxed-primitive/1.0.2:
    resolution: {integrity: sha512-bwZdv0AKLpplFY2KZRX6TvyuN7ojjr7lwkg6ml0roIy9YeuSr7JS372qlNW18UQYzgYK9ziGcerWqZOmEn9VNg==}
    dependencies:
      is-bigint: 1.0.4
      is-boolean-object: 1.1.2
      is-number-object: 1.0.7
      is-string: 1.0.7
      is-symbol: 1.0.4
    dev: true

  /which-collection/1.0.1:
    resolution: {integrity: sha512-W8xeTUwaln8i3K/cY1nGXzdnVZlidBcagyNFtBdD5kxnb4TvGKR7FfSIS3mYpwWS1QUCutfKz8IY8RjftB0+1A==}
    dependencies:
      is-map: 2.0.2
      is-set: 2.0.2
      is-weakmap: 2.0.1
      is-weakset: 2.0.2
    dev: true

  /which-typed-array/1.1.11:
    resolution: {integrity: sha512-qe9UWWpkeG5yzZ0tNYxDmd7vo58HDBc39mZ0xWWpolAGADdFOzkfamWLDxkOWcvHQKVmdTyQdLD4NOfjLWTKew==}
    engines: {node: '>= 0.4'}
    dependencies:
      available-typed-arrays: 1.0.5
      call-bind: 1.0.2
      for-each: 0.3.3
      gopd: 1.0.1
      has-tostringtag: 1.0.0
    dev: true

  /which/1.3.1:
    resolution: {integrity: sha512-HxJdYWq1MTIQbJ3nw0cqssHoTNU267KlrDuGZ1WYlxDStUtKUhOaJmh112/TZmHxxUfuJqPXSOm7tDyas0OSIQ==}
    hasBin: true
    dependencies:
      isexe: 2.0.0
    dev: true

  /which/2.0.2:
    resolution: {integrity: sha512-BLI3Tl1TW3Pvl70l3yq3Y64i+awpwXqsGBYWkkqMtnbXgrMD+yj7rhW0kuEDxzJaYXGjEW5ogapKNMEKNMjibA==}
    engines: {node: '>= 8'}
    hasBin: true
    dependencies:
      isexe: 2.0.0
    dev: true

  /wildcard/2.0.1:
    resolution: {integrity: sha512-CC1bOL87PIWSBhDcTrdeLo6eGT7mCFtrg0uIJtqJUFyK+eJnzl8A1niH56uu7KMa5XFrtiV+AQuHO3n7DsHnLQ==}
    dev: true

  /winston-transport/4.5.0:
    resolution: {integrity: sha512-YpZzcUzBedhlTAfJg6vJDlyEai/IFMIVcaEZZyl3UXIl4gmqRpU7AE89AHLkbzLUsv0NVmw7ts+iztqKxxPW1Q==}
    engines: {node: '>= 6.4.0'}
    dependencies:
      logform: 2.5.1
      readable-stream: 3.6.2
      triple-beam: 1.4.1
    dev: true

  /winston/3.10.0:
    resolution: {integrity: sha512-nT6SIDaE9B7ZRO0u3UvdrimG0HkB7dSTAgInQnNR2SOPJ4bvq5q79+pXLftKmP52lJGW15+H5MCK0nM9D3KB/g==}
    engines: {node: '>= 12.0.0'}
    dependencies:
      '@colors/colors': 1.5.0
      '@dabh/diagnostics': 2.0.3
      async: 3.2.4
      is-stream: 2.0.1
      logform: 2.5.1
      one-time: 1.0.0
      readable-stream: 3.6.2
      safe-stable-stringify: 2.4.3
      stack-trace: 0.0.10
      triple-beam: 1.4.1
      winston-transport: 4.5.0
    dev: true

  /wordwrap/1.0.0:
    resolution: {integrity: sha512-gvVzJFlPycKc5dZN4yPkP8w7Dc37BtP1yczEneOb4uq34pXZcvrtRTmWV8W+Ume+XCxKgbjM+nevkyFPMybd4Q==}
    dev: false

  /workerpool/6.2.0:
    resolution: {integrity: sha512-Rsk5qQHJ9eowMH28Jwhe8HEbmdYDX4lwoMWshiCXugjtHqMD9ZbiqSDLxcsfdqsETPzVUtX5s1Z5kStiIM6l4A==}
    dev: true

  /workerpool/6.2.1:
    resolution: {integrity: sha512-ILEIE97kDZvF9Wb9f6h5aXK4swSlKGUcOEGiIYb2OOu/IrDU9iwj0fD//SsA6E5ibwJxpEvhullJY4Sl4GcpAw==}
    dev: true

  /wrap-ansi/7.0.0:
    resolution: {integrity: sha512-YVGIj2kamLSTxw6NsZjoBxfSwsn0ycdesmc4p+Q21c5zPuZ1pl+NfxVdxPtdHvmNVOQ6XSYG4AUtyt/Fi7D16Q==}
    engines: {node: '>=10'}
    dependencies:
      ansi-styles: 4.3.0
      string-width: 4.2.3
      strip-ansi: 6.0.1

  /wrap-ansi/8.1.0:
    resolution: {integrity: sha512-si7QWI6zUMq56bESFvagtmzMdGOtoxfR+Sez11Mobfc7tm+VkUckk9bW2UeffTGVUbOksxmSw0AA2gs8g71NCQ==}
    engines: {node: '>=12'}
    dependencies:
      ansi-styles: 6.2.1
      string-width: 5.1.2
      strip-ansi: 7.1.0
    dev: true

  /wrappy/1.0.2:
    resolution: {integrity: sha512-l4Sp/DRseor9wL6EvV2+TuQn63dMkPjZ/sp9XkghTEbV9KlPS1xUsZ3u7/IQO4wxtcFB4bgpQPRcR3QCvezPcQ==}
    dev: true

  /ws/7.5.9:
    resolution: {integrity: sha512-F+P9Jil7UiSKSkppIiD94dN07AwvFixvLIj1Og1Rl9GGMuNipJnV9JzjD6XuqmAeiswGvUmNLjr5cFuXwNS77Q==}
    engines: {node: '>=8.3.0'}
    peerDependencies:
      bufferutil: ^4.0.1
      utf-8-validate: ^5.0.2
    peerDependenciesMeta:
      bufferutil:
        optional: true
      utf-8-validate:
        optional: true
    dev: true

  /ws/8.11.0:
    resolution: {integrity: sha512-HPG3wQd9sNQoT9xHyNCXoDUa+Xw/VevmY9FoHyQ+g+rrMn4j6FB4np7Z0OhdTgjx6MgQLK7jwSy1YecU1+4Asg==}
    engines: {node: '>=10.0.0'}
    peerDependencies:
      bufferutil: ^4.0.1
      utf-8-validate: ^5.0.2
    peerDependenciesMeta:
      bufferutil:
        optional: true
      utf-8-validate:
        optional: true
    dev: true

  /xml2js/0.4.23:
    resolution: {integrity: sha512-ySPiMjM0+pLDftHgXY4By0uswI3SPKLDw/i3UXbnO8M/p28zqexCUoPmQFrYD+/1BzhGJSs2i1ERWKJAtiLrug==}
    engines: {node: '>=4.0.0'}
    dependencies:
      sax: 1.2.4
      xmlbuilder: 11.0.1
    dev: false

  /xml2js/0.5.0:
    resolution: {integrity: sha512-drPFnkQJik/O+uPKpqSgr22mpuFHqKdbS835iAQrUC73L2F5WkboIRd63ai/2Yg6I1jzifPFKH2NTK+cfglkIA==}
    engines: {node: '>=4.0.0'}
    dependencies:
      sax: 1.2.4
      xmlbuilder: 11.0.1
    dev: true

  /xmlbuilder/11.0.1:
    resolution: {integrity: sha512-fDlsI/kFEx7gLvbecc0/ohLG50fugQp8ryHzMTuW9vSa1GJ0XYWKnhsUx7oie3G98+r56aTQIUB4kht42R3JvA==}
    engines: {node: '>=4.0'}

  /xtend/4.0.2:
    resolution: {integrity: sha512-LKYU1iAXJXUgAXn9URjiu+MWhyUXHsvfp7mcuYm9dSUKK0/CjtrUwFAxD82/mCWbtLsGjFIad0wIsod4zrTAEQ==}
    engines: {node: '>=0.4'}
    dev: true

  /y18n/5.0.8:
    resolution: {integrity: sha512-0pfFzegeDWJHJIAmTLRP2DwHjdF5s7jo9tuztdQxAhINCdvS+3nGINqPd00AphqJR/0LhANUS6/+7SCb98YOfA==}
    engines: {node: '>=10'}

  /yallist/4.0.0:
    resolution: {integrity: sha512-3wdGidZyq5PB084XLES5TpOSRA3wjXAlIWMhum2kRcv/41Sn2emQ0dycQW4uZXLejwKvg6EsvbdlVL+FYEct7A==}

  /yaml/2.3.2:
    resolution: {integrity: sha512-N/lyzTPaJasoDmfV7YTrYCI0G/3ivm/9wdG0aHuheKowWQwGTsK0Eoiw6utmzAnI6pkJa0DUVygvp3spqqEKXg==}
    engines: {node: '>= 14'}

  /yargs-parser/20.2.4:
    resolution: {integrity: sha512-WOkpgNhPTlE73h4VFAFsOnomJVaovO8VqLDzy5saChRBFQFBoMYirowyW+Q9HB4HFF4Z7VZTiG3iSzJJA29yRA==}
    engines: {node: '>=10'}
    dev: true

  /yargs-parser/20.2.9:
    resolution: {integrity: sha512-y11nGElTIV+CT3Zv9t7VKl+Q3hTQoT9a1Qzezhhl6Rp21gJ/IVTW7Z3y9EWXhuUBC2Shnf+DX0antecpAwSP8w==}
    engines: {node: '>=10'}
    dev: true

  /yargs-parser/21.1.1:
    resolution: {integrity: sha512-tVpsJW7DdjecAiFpbIB1e3qxIQsE6NoPc5/eTdrbbIC4h0LVsWhnoa3g+m2HclBIujHzsxZ4VJVA+GUuc2/LBw==}
    engines: {node: '>=12'}

  /yargs-unparser/2.0.0:
    resolution: {integrity: sha512-7pRTIA9Qc1caZ0bZ6RYRGbHJthJWuakf+WmHK0rVeLkNrrGhfoabBNdue6kdINI6r4if7ocq9aD/n7xwKOdzOA==}
    engines: {node: '>=10'}
    dependencies:
      camelcase: 6.3.0
      decamelize: 4.0.0
      flat: 5.0.2
      is-plain-obj: 2.1.0
    dev: true

  /yargs/16.2.0:
    resolution: {integrity: sha512-D1mvvtDG0L5ft/jGWkLpG1+m0eQxOfaBvTNELraWj22wSVUMWxZUvYgJYcKh6jGGIkJFhH4IZPQhR4TKpc8mBw==}
    engines: {node: '>=10'}
    dependencies:
      cliui: 7.0.4
      escalade: 3.1.1
      get-caller-file: 2.0.5
      require-directory: 2.1.1
      string-width: 4.2.3
      y18n: 5.0.8
      yargs-parser: 20.2.9
    dev: true

  /yargs/17.7.2:
    resolution: {integrity: sha512-7dSzzRQ++CKnNI/krKnYRV7JKKPUXMEh61soaHKg9mrWEhzFWhFnxPxGl+69cD1Ou63C13NUPCnmIcrvqCuM6w==}
    engines: {node: '>=12'}
    dependencies:
      cliui: 8.0.1
      escalade: 3.1.1
      get-caller-file: 2.0.5
      require-directory: 2.1.1
      string-width: 4.2.3
      y18n: 5.0.8
      yargs-parser: 21.1.1

  /yauzl/2.10.0:
    resolution: {integrity: sha512-p4a9I6X6nu6IhoGmBqAcbJy1mlC4j27vEPZX9F4L4/vZT3Lyq1VkFHw/V/PUcB9Buo+DG3iHkT0x3Qya58zc3g==}
    dependencies:
      buffer-crc32: 0.2.13
      fd-slicer: 1.1.0
    dev: true

  /yn/3.1.1:
    resolution: {integrity: sha512-Ux4ygGWsu2c7isFWe8Yu1YluJmqVhxqK2cLXNQA5AcC3QfbGNpM7fu0Y8b/z16pXLnFxZYvWhd3fhBY9DLmC6Q==}
    engines: {node: '>=6'}
    dev: true

  /yocto-queue/0.1.0:
    resolution: {integrity: sha512-rVksvsnNCdJ/ohGc6xgPwyN8eheCxsiLM8mxuE/t/mOVqJewPuO1miLpTHQiRgTKCLexL4MeAFVagts7HmNZ2Q==}
    engines: {node: '>=10'}
    dev: true<|MERGE_RESOLUTION|>--- conflicted
+++ resolved
@@ -228,17 +228,10 @@
 
   ../../packages/typespec-ts:
     specifiers:
-<<<<<<< HEAD
-      '@azure-rest/core-client': ^1.1.4
+      '@azure-rest/core-client': ^1.1.6
       '@azure-tools/cadl-ranch': ^0.11.0
       '@azure-tools/cadl-ranch-expect': ^0.10.0
       '@azure-tools/cadl-ranch-specs': ^0.28.0
-=======
-      '@azure-rest/core-client': ^1.1.6
-      '@azure-tools/cadl-ranch': ^0.10.0
-      '@azure-tools/cadl-ranch-expect': ^0.9.0
-      '@azure-tools/cadl-ranch-specs': ^0.26.1
->>>>>>> 47bae4bb
       '@azure-tools/rlc-common': workspace:^0.19.0
       '@azure-tools/typespec-azure-core': '>=0.36.0 <1.0.0'
       '@azure-tools/typespec-client-generator-core': '>=0.36.1 <1.0.0'
@@ -287,17 +280,10 @@
       ts-morph: 15.1.0
       tslib: 2.6.2
     devDependencies:
-<<<<<<< HEAD
-      '@azure-rest/core-client': 1.1.4
+      '@azure-rest/core-client': 1.1.6
       '@azure-tools/cadl-ranch': 0.11.0_3hgbimueyj4cov2ejjvw37nlra
       '@azure-tools/cadl-ranch-expect': 0.10.0_34oeiyjczsyn4xxwbbzj3xeide
       '@azure-tools/cadl-ranch-specs': 0.28.0_u3a2c4xsgmauwzauvnnjo3iivm
-=======
-      '@azure-rest/core-client': 1.1.6
-      '@azure-tools/cadl-ranch': 0.10.0_3hgbimueyj4cov2ejjvw37nlra
-      '@azure-tools/cadl-ranch-expect': 0.9.0_34oeiyjczsyn4xxwbbzj3xeide
-      '@azure-tools/cadl-ranch-specs': 0.26.1_d6rreab6h3zzjhymhpmevgdlii
->>>>>>> 47bae4bb
       '@azure/core-auth': 1.5.0
       '@azure/core-lro': 2.5.4
       '@azure/core-paging': 1.5.0
@@ -1467,7 +1453,6 @@
       '@typespec/compiler': 0.50.0
       '@typespec/http': 0.50.0_@typespec+compiler@0.50.0
 
-<<<<<<< HEAD
   /@typespec/rest/0.51.0_xnewuom45z4pw3jt3dzaukcfn4:
     resolution: {integrity: sha512-swigbWjdewmKg+DtHj/a2r8jyX810JYkcIcVHkqdnkCq6TqlyNP0VSSUM39BmXmkCHMUumlSm2cOMieESRfNlg==}
     engines: {node: '>=18.0.0'}
@@ -1479,12 +1464,6 @@
       '@typespec/http': 0.51.0_@typespec+compiler@0.51.0
     dev: true
 
-  /@typespec/ts-http-runtime/1.0.0-alpha.20231103.1:
-    resolution: {integrity: sha512-ouAAPny3OHIVcC44YfevSH08etbBvg+v6tMBJZMHX1YR2FT0tKBRb4PU47OdEmH74u7JXyccXlZhEENA38RRCw==}
-=======
-  /@typespec/ts-http-runtime/1.0.0-alpha.20231129.4:
-    resolution: {integrity: sha512-H2bI/Pxc31/y0p9bMzKoplA/BuoxpHrT71NJkdPCRugvyTlYFPbrdxWOBqrFr175HKjy4pzaiBn4Dg5+tXpfhg==}
->>>>>>> 47bae4bb
     engines: {node: '>=18.0.0'}
     dependencies:
       http-proxy-agent: 5.0.0
