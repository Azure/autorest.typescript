lockfileVersion: 5.4

importers:

  .:
    specifiers: {}

  ../../packages/autorest.typescript:
    specifiers:
      '@autorest/codemodel': ~4.19.2
      '@autorest/extension-base': ^3.5.0
      '@autorest/testmodeler': ^2.6.1
      '@azure-rest/core-client': ^1.4.0
      '@azure-tools/codegen': ^2.9.1
      '@azure-tools/rlc-common': workspace:^0.40.2
      '@azure-tools/test-recorder': ^3.0.0
      '@azure/abort-controller': ^2.1.2
      '@azure/core-auth': ^1.6.0
      '@azure/core-client': ^1.6.1
      '@azure/core-http': ^3.0.0
      '@azure/core-http-compat': ^1.2.0
      '@azure/core-lro': ^2.5.4
      '@azure/core-paging': ^1.5.0
      '@azure/core-rest-pipeline': ^1.14.0
      '@azure/core-tracing': ^1.0.0
      '@azure/core-util': ^1.4.0
      '@azure/core-xml': ^1.0.0-beta.1
      '@azure/logger': ^1.0.0
      '@microsoft.azure/autorest.testserver': ^3.3.34
      '@types/chai': ^4.2.8
      '@types/chai-as-promised': ^7.1.4
      '@types/fs-extra': ^9.0.13
      '@types/js-yaml': 3.12.1
      '@types/lodash': ^4.14.149
      '@types/mocha': ^5.2.7
      '@types/node': ^18.0.0
      '@types/sinon': ^10.0.0
      '@types/xmlbuilder': 0.0.34
      '@types/yargs': ^17.0.10
      '@typescript-eslint/eslint-plugin': ^6.8.0
      '@typescript-eslint/parser': ^6.8.0
      autorest: ^3.4.2
      buffer: ^6.0.3
      chai: ^4.2.0
      chai-as-promised: ^7.1.1
      chalk: ^4.0.0
      directory-tree: ^2.2.7
      dotenv: ^16.0.0
      eslint: ^8.18.0
      fs-extra: ^11.1.0
      handlebars: ^4.7.7
      karma: ^6.3.18
      karma-chrome-launcher: ^3.1.0
      karma-mocha: ^2.0.1
      karma-source-map-support: ^1.4.0
      lodash: ^4.17.21
      mocha: ^9.2.2
      moment: ^2.29.4
      node-cmd: ^3.0.0
      npm-run-all: ^4.1.5
      openapi-types: ^7.0.0
      path-browserify: ^1.0.1
      prettier: ^3.1.0
      puppeteer: ^22.2.0
      rimraf: ^5.0.0
      sinon: ^10.0.0
      source-map-loader: ^1.0.0
      source-map-support: ^0.5.16
      ts-morph: ^23.0.0
      ts-node: ^8.5.2
      tslib: ^2.3.1
      typescript: ~5.8.2
      wait-port: ^0.2.6
      webpack: ^5.72.0
      webpack-cli: ^4.9.2
      yargs: ^17.4.1
    dependencies:
      '@autorest/codemodel': 4.19.3
      '@autorest/extension-base': 3.5.2
      '@autorest/testmodeler': 2.6.1
      '@azure-rest/core-client': 1.4.0
      '@azure-tools/codegen': 2.9.2
      '@azure-tools/rlc-common': link:../rlc-common
      '@azure/core-auth': 1.6.0
      '@azure/core-client': 1.7.3
      '@azure/core-http': 3.0.3
      '@azure/core-http-compat': 1.3.0
      '@azure/core-lro': 2.5.4
      '@azure/core-paging': 1.5.0
      '@azure/core-rest-pipeline': 1.14.0
      '@azure/core-tracing': 1.0.1
      '@azure/logger': 1.0.4
      '@types/lodash': 4.14.199
      dotenv: 16.3.1
      fs-extra: 11.1.1
      handlebars: 4.7.8
      lodash: 4.17.21
      prettier: 3.1.1
      source-map-support: 0.5.21
      ts-morph: 23.0.0
    devDependencies:
      '@azure-tools/test-recorder': 3.0.0
      '@azure/abort-controller': 2.1.2
      '@azure/core-util': 1.5.0
      '@azure/core-xml': 1.3.4
      '@microsoft.azure/autorest.testserver': 3.3.48
      '@types/chai': 4.3.6
      '@types/chai-as-promised': 7.1.6
      '@types/fs-extra': 9.0.13
      '@types/js-yaml': 3.12.1
      '@types/mocha': 5.2.7
      '@types/node': 18.18.0
      '@types/sinon': 10.0.17
      '@types/xmlbuilder': 0.0.34
      '@types/yargs': 17.0.25
      '@typescript-eslint/eslint-plugin': 6.8.0_uya2k2atnahppmobww2r4ktmwm
      '@typescript-eslint/parser': 6.8.0_rpfclszkijpquoieshhobbfaz4
      autorest: 3.6.3
      buffer: 6.0.3
      chai: 4.3.8
      chai-as-promised: 7.1.1_chai@4.3.8
      chalk: 4.1.2
      directory-tree: 2.4.0
      eslint: 8.50.0
      karma: 6.4.2
      karma-chrome-launcher: 3.2.0
      karma-mocha: 2.0.1
      karma-source-map-support: 1.4.0
      mocha: 9.2.2
      moment: 2.29.4
      node-cmd: 3.0.0
      npm-run-all: 4.1.5
      openapi-types: 7.2.3
      path-browserify: 1.0.1
      puppeteer: 22.4.1_typescript@5.8.2
      rimraf: 5.0.4
      sinon: 10.0.1
      source-map-loader: 1.1.3_webpack@5.88.2
      ts-node: 8.10.2_typescript@5.8.2
      tslib: 2.6.2
      typescript: 5.8.2
      wait-port: 0.2.14
      webpack: 5.88.2_webpack-cli@4.10.0
      webpack-cli: 4.10.0_webpack@5.88.2
      yargs: 17.7.2

  ../../packages/rlc-common:
    specifiers:
      '@types/chai': ^4.3.4
      '@types/fs-extra': ^8.1.0
      '@types/lodash': ^4.14.182
      '@types/mocha': ^10.0.1
      '@types/node': ^18.0.0
      '@typescript-eslint/eslint-plugin': ^6.8.0
      '@typescript-eslint/parser': ^6.8.0
      chai: ^4.3.7
      cross-env: 7.0.3
      eslint: ^8.9.0
      eslint-plugin-require-extensions: 0.1.3
      fs-extra: ^10.0.0
      handlebars: ^4.7.7
      lodash: ^4.17.21
      mocha: ^10.2.0
      prettier: ^3.1.0
      rimraf: ^5.0.0
      ts-morph: ^23.0.0
      ts-node: ^10.7.0
      typescript: ~5.8.2
    dependencies:
      handlebars: 4.7.8
      lodash: 4.17.21
      ts-morph: 23.0.0
    devDependencies:
      '@types/chai': 4.3.6
      '@types/fs-extra': 8.1.3
      '@types/lodash': 4.14.199
      '@types/mocha': 10.0.1
      '@types/node': 18.18.0
      '@typescript-eslint/eslint-plugin': 6.8.0_uya2k2atnahppmobww2r4ktmwm
      '@typescript-eslint/parser': 6.8.0_rpfclszkijpquoieshhobbfaz4
      chai: 4.3.8
      cross-env: 7.0.3
      eslint: 8.50.0
      eslint-plugin-require-extensions: 0.1.3_eslint@8.50.0
      fs-extra: 10.1.0
      mocha: 10.2.0
      prettier: 3.1.1
      rimraf: 5.0.4
      ts-node: 10.9.1_fdq2o2ihilbuf6apz2rnzqg2vm
      typescript: 5.8.2

  ../../packages/typespec-test:
    specifiers:
<<<<<<< HEAD
      '@azure-tools/typespec-autorest': 0.56.0
      '@azure-tools/typespec-azure-core': 0.56.0
      '@azure-tools/typespec-azure-resource-manager': 0.56.0
      '@azure-tools/typespec-azure-rulesets': 0.56.0
      '@azure-tools/typespec-client-generator-core': 0.56.2
      '@azure-tools/typespec-ts': workspace:^0.40.0
=======
      '@azure-tools/typespec-autorest': ^0.56.0
      '@azure-tools/typespec-azure-core': ^0.56.0
      '@azure-tools/typespec-azure-resource-manager': ^0.56.1
      '@azure-tools/typespec-azure-rulesets': ^0.56.0
      '@azure-tools/typespec-client-generator-core': ^0.56.2
      '@azure-tools/typespec-ts': workspace:^0.40.2
>>>>>>> 2752fd30
      '@types/mocha': ^5.2.7
      '@types/node': ^18.0.0
      '@typespec/compiler': ^1.0.0
      '@typespec/http': ^1.0.1
      '@typespec/json-schema': ^1.0.0
      '@typespec/openapi': ^1.0.0
      '@typespec/openapi3': ^1.0.0
      '@typespec/rest': ^0.70.0
      '@typespec/versioning': ^0.70.0
      prettier: ^3.1.0
      ts-node: ^8.5.2
      typescript: ~5.8.2
    dependencies:
<<<<<<< HEAD
      '@azure-tools/typespec-autorest': 0.56.0_cv5ogyg7xweuk3bu636so54zd4
      '@azure-tools/typespec-azure-core': 0.56.0_smelvapepqcohs44qn5lg5mrjy
      '@azure-tools/typespec-azure-resource-manager': 0.56.0_kdgwyvcr5r26j3ofemkot3t4y4
      '@azure-tools/typespec-azure-rulesets': 0.56.0_5ul3bbzvajtg6cinwkelu5v5gm
      '@azure-tools/typespec-client-generator-core': 0.56.2_dpek6u2uzheagioi57adosrs4u
=======
      '@azure-tools/typespec-autorest': 0.56.0_tjji4kgpsjgs7itv2eyqk7jg5u
      '@azure-tools/typespec-azure-core': 0.56.0_6kpobswleljkiwijzf623r5xqa
      '@azure-tools/typespec-azure-resource-manager': 0.56.1_7f3c2mnvz6rq6axhvcaydf5zri
      '@azure-tools/typespec-azure-rulesets': 0.56.0_sq6rcgjx5qjvfzlefiap22zely
      '@azure-tools/typespec-client-generator-core': 0.56.2_xwrz4j6fu553y6i73dlr3kohqi
>>>>>>> 2752fd30
      '@azure-tools/typespec-ts': link:../typespec-ts
      '@typespec/compiler': 1.0.0_@types+node@18.18.0
      '@typespec/http': 1.0.1_6nn6a265eqvpod4byc573d4y7i
      '@typespec/json-schema': 1.0.0_@typespec+compiler@1.0.0
      '@typespec/openapi': 1.0.0_b4vb4y7tp75ktxgbg3d3m76tni
      '@typespec/openapi3': 1.0.0_6fkyrvrar7smlkfztopkaqrrhq
      '@typespec/rest': 0.70.0_b4vb4y7tp75ktxgbg3d3m76tni
      '@typespec/versioning': 0.70.0_@typespec+compiler@1.0.0
      prettier: 3.1.1
    devDependencies:
      '@types/mocha': 5.2.7
      '@types/node': 18.18.0
      ts-node: 8.10.2_typescript@5.8.2
      typescript: 5.8.2

  ../../packages/typespec-ts:
    specifiers:
      '@azure-rest/core-client': ^2.3.1
<<<<<<< HEAD
      '@azure-tools/azure-http-specs': 0.1.0-alpha.17-dev.0
      '@azure-tools/rlc-common': workspace:^0.39.0
      '@azure-tools/typespec-autorest': 0.56.0
      '@azure-tools/typespec-azure-core': 0.56.0
      '@azure-tools/typespec-azure-resource-manager': 0.56.0
      '@azure-tools/typespec-client-generator-core': 0.56.2
=======
      '@azure-tools/azure-http-specs': ^0.1.0-alpha.17-dev.0
      '@azure-tools/rlc-common': workspace:^0.40.2
      '@azure-tools/typespec-autorest': ^0.56.0
      '@azure-tools/typespec-azure-core': ^0.56.0
      '@azure-tools/typespec-azure-resource-manager': ^0.56.1
      '@azure-tools/typespec-client-generator-core': ^0.56.2
>>>>>>> 2752fd30
      '@azure/abort-controller': ^2.1.2
      '@azure/core-auth': ^1.6.0
      '@azure/core-lro': ^3.1.0
      '@azure/core-paging': ^1.5.0
      '@azure/core-rest-pipeline': ^1.14.0
      '@azure/core-util': ^1.4.0
      '@azure/logger': ^1.0.4
      '@microsoft/api-extractor': ^7.47.5
      '@types/chai': ^4.3.1
      '@types/fs-extra': ^9.0.13
      '@types/js-yaml': ^4.0.9
      '@types/lodash': ^4.17.4
      '@types/mocha': ^10.0.6
      '@types/node': ^18.0.0
      '@typescript-eslint/eslint-plugin': ^8.28.0
      '@typescript-eslint/parser': ^8.28.0
      '@typespec/compiler': ^1.0.0
      '@typespec/http': ^1.0.1
      '@typespec/http-specs': 0.1.0-alpha.22-dev.0
      '@typespec/openapi': ^1.0.0
      '@typespec/rest': ^0.70.0
      '@typespec/spec-api': 0.1.0-alpha.7-dev.0
      '@typespec/spector': 0.1.0-alpha.14-dev.1
      '@typespec/ts-http-runtime': ^0.1.0
      '@typespec/versioning': ^0.70.0
      '@typespec/xml': ^0.70.0
      '@vitest/coverage-istanbul': ~1.6.0
      '@vitest/coverage-v8': ~1.6.0
      chai: ^4.3.6
      chalk: ^4.0.0
      cross-env: ^7.0.3
      eslint: ^8.9.0
      eslint-plugin-require-extensions: 0.1.3
      fs-extra: ^11.1.0
      js-yaml: ^4.1.0
      lodash: ^4.17.21
      mkdirp: ^3.0.1
      mocha: ^10.4.0
      npm-run-all: ~4.1.5
      prettier: ^3.3.3
      rimraf: ^5.0.0
      ts-morph: ^23.0.0
      ts-node: ~10.9.1
      tslib: ^2.3.1
      tsx: ^4.16.5
      typescript: ~5.8.2
      vitest: ~1.6.0
    dependencies:
      '@azure-tools/rlc-common': link:../rlc-common
      '@typespec/xml': 0.70.0_@typespec+compiler@1.0.0
      fs-extra: 11.1.1
      lodash: 4.17.21
      prettier: 3.3.3
      ts-morph: 23.0.0
      tslib: 2.6.2
    devDependencies:
      '@azure-rest/core-client': 2.3.1
<<<<<<< HEAD
      '@azure-tools/azure-http-specs': 0.1.0-alpha.17-dev.0_td6fiiakyz374d4iidt42mj2ze
      '@azure-tools/typespec-autorest': 0.56.0_cv5ogyg7xweuk3bu636so54zd4
      '@azure-tools/typespec-azure-core': 0.56.0_smelvapepqcohs44qn5lg5mrjy
      '@azure-tools/typespec-azure-resource-manager': 0.56.0_kdgwyvcr5r26j3ofemkot3t4y4
      '@azure-tools/typespec-client-generator-core': 0.56.2_dpek6u2uzheagioi57adosrs4u
=======
      '@azure-tools/azure-http-specs': 0.1.0-alpha.17-dev.0_5aujfjgu3pk26bugdczbslcbpa
      '@azure-tools/typespec-autorest': 0.56.0_tjji4kgpsjgs7itv2eyqk7jg5u
      '@azure-tools/typespec-azure-core': 0.56.0_6kpobswleljkiwijzf623r5xqa
      '@azure-tools/typespec-azure-resource-manager': 0.56.1_7f3c2mnvz6rq6axhvcaydf5zri
      '@azure-tools/typespec-client-generator-core': 0.56.2_xwrz4j6fu553y6i73dlr3kohqi
>>>>>>> 2752fd30
      '@azure/abort-controller': 2.1.2
      '@azure/core-auth': 1.6.0
      '@azure/core-lro': 3.1.0
      '@azure/core-paging': 1.5.0
      '@azure/core-rest-pipeline': 1.14.0
      '@azure/core-util': 1.5.0
      '@azure/logger': 1.0.4
      '@microsoft/api-extractor': 7.47.5_@types+node@18.18.0
      '@types/chai': 4.3.6
      '@types/fs-extra': 9.0.13
      '@types/js-yaml': 4.0.9
      '@types/lodash': 4.17.4
      '@types/mocha': 10.0.6
      '@types/node': 18.18.0
      '@typescript-eslint/eslint-plugin': 8.29.1_riayye3vh5qrrjmyfknhspw5ue
      '@typescript-eslint/parser': 8.29.1_rpfclszkijpquoieshhobbfaz4
      '@typespec/compiler': 1.0.0_@types+node@18.18.0
      '@typespec/http': 1.0.1_6nn6a265eqvpod4byc573d4y7i
      '@typespec/http-specs': 0.1.0-alpha.22-dev.0_73hgngfneoykepglhpj76sepdi
      '@typespec/openapi': 1.0.0_b4vb4y7tp75ktxgbg3d3m76tni
      '@typespec/rest': 0.70.0_b4vb4y7tp75ktxgbg3d3m76tni
      '@typespec/spec-api': 0.1.0-alpha.7-dev.0
      '@typespec/spector': 0.1.0-alpha.14-dev.1_l57zs4bid4vy5sv2wdmboc2ira
      '@typespec/ts-http-runtime': 0.1.0
      '@typespec/versioning': 0.70.0_@typespec+compiler@1.0.0
      '@vitest/coverage-istanbul': 1.6.0_vitest@1.6.0
      '@vitest/coverage-v8': 1.6.0_vitest@1.6.0
      chai: 4.3.8
      chalk: 4.1.2
      cross-env: 7.0.3
      eslint: 8.50.0
      eslint-plugin-require-extensions: 0.1.3_eslint@8.50.0
      js-yaml: 4.1.0
      mkdirp: 3.0.1
      mocha: 10.4.0
      npm-run-all: 4.1.5
      rimraf: 5.0.4
      ts-node: 10.9.1_fdq2o2ihilbuf6apz2rnzqg2vm
      tsx: 4.17.0
      typescript: 5.8.2
      vitest: 1.6.0_@types+node@18.18.0

packages:

  /@aashutoshrathi/word-wrap/1.2.6:
    resolution: {integrity: sha512-1Yjs2SvM8TflER/OD3cOjhWWOZb58A2t7wpE2S9XfBYTiIl+XFhQG2bjy4Pu1I+EAlCNUzRDYDdFwFYUKvXcIA==}
    engines: {node: '>=0.10.0'}
    dev: true

  /@ampproject/remapping/2.3.0:
    resolution: {integrity: sha512-30iZtAPgz+LTIYoeivqYo853f02jBYSd5uGnGpkFV0M3xOt9aN73erkgYAmZU43x4VfqcnLxW9Kpg3R5LC4YYw==}
    engines: {node: '>=6.0.0'}
    dependencies:
      '@jridgewell/gen-mapping': 0.3.5
      '@jridgewell/trace-mapping': 0.3.25
    dev: true

  /@apidevtools/json-schema-ref-parser/11.7.2:
    resolution: {integrity: sha512-4gY54eEGEstClvEkGnwVkTkrx0sqwemEFG5OSRRn3tD91XH0+Q8XIkYIfo7IwEWPpJZwILb9GUXeShtplRc/eA==}
    engines: {node: '>= 16'}
    dependencies:
      '@jsdevtools/ono': 7.1.3
      '@types/json-schema': 7.0.15
      js-yaml: 4.1.0
    dev: false

  /@apidevtools/openapi-schemas/2.1.0:
    resolution: {integrity: sha512-Zc1AlqrJlX3SlpupFGpiLi2EbteyP7fXmUOGup6/DnkRgjP9bgMM/ag+n91rsv0U1Gpz0H3VILA/o3bW7Ua6BQ==}
    engines: {node: '>=10'}
    dev: false

  /@apidevtools/swagger-methods/3.0.2:
    resolution: {integrity: sha512-QAkD5kK2b1WfjDS/UQn/qQkbwF31uqRjPTrsCs5ZG9BQGAkjwvqGFjjPqAuzac/IYzpPtRzjCP1WrTuAIjMrXg==}
    dev: false

  /@apidevtools/swagger-parser/10.1.1_openapi-types@12.1.3:
    resolution: {integrity: sha512-u/kozRnsPO/x8QtKYJOqoGtC4kH6yg1lfYkB9Au0WhYB0FNLpyFusttQtvhlwjtG3rOwiRz4D8DnnXa8iEpIKA==}
    peerDependencies:
      openapi-types: '>=7'
    dependencies:
      '@apidevtools/json-schema-ref-parser': 11.7.2
      '@apidevtools/openapi-schemas': 2.1.0
      '@apidevtools/swagger-methods': 3.0.2
      '@jsdevtools/ono': 7.1.3
      ajv: 8.17.1
      ajv-draft-04: 1.0.0_ajv@8.17.1
      call-me-maybe: 1.0.2
      openapi-types: 12.1.3
    dev: false

  /@autorest/codemodel/4.19.3:
    resolution: {integrity: sha512-8RMPjq2BmLNn080EHGbSc0E9pk7EO6i+vi3vGrz8xrfnTBydOZPJUZqmOpEmNnV6LRbr23cthXQo0JbA/bStWg==}
    engines: {node: '>=12.0.0'}
    dependencies:
      '@azure-tools/codegen': 2.9.2
      js-yaml: 4.0.0
    dev: false

  /@autorest/extension-base/3.5.2:
    resolution: {integrity: sha512-brpRtQ34mo/SZPTWrOUYvDHOKbvDa9eX5N15qd0OGLX8q3y29nXjhokMVoink4w1jW+8p2KXy2emMIZL14s+HQ==}
    engines: {node: '>=12.0.0'}
    dependencies:
      '@azure-tools/codegen': 2.9.2
      js-yaml: 4.0.0
      vscode-jsonrpc: 3.6.2
    dev: false

  /@autorest/testmodeler/2.6.1:
    resolution: {integrity: sha512-7OXzYet3S/Hiow9LzHUY5qdNRnceSQd41wKEGzfcGVleyWRobYJgYxGmUEyFZP4ZSerAb+QqygSvo9yWIC3nrQ==}
    dev: false

  /@azure-rest/core-client/1.4.0:
    resolution: {integrity: sha512-ozTDPBVUDR5eOnMIwhggbnVmOrka4fXCs8n8mvUo4WLLc38kki6bAOByDoVZZPz/pZy2jMt2kwfpvy/UjALj6w==}
    engines: {node: '>=18.0.0'}
    dependencies:
      '@azure/abort-controller': 2.1.2
      '@azure/core-auth': 1.6.0
      '@azure/core-rest-pipeline': 1.14.0
      '@azure/core-tracing': 1.0.1
      '@azure/core-util': 1.5.0
      tslib: 2.6.2
    transitivePeerDependencies:
      - supports-color
    dev: false

  /@azure-rest/core-client/2.3.1:
    resolution: {integrity: sha512-sGTdh2Ln95F/Jqikr9OybQvx00EVvljwgxjfcxTqjID0PBVGDuNR0ie9e9HsTA1vJT23BlVRd/dCIGzJriYw9g==}
    engines: {node: '>=18.0.0'}
    dependencies:
      '@azure/abort-controller': 2.1.2
      '@azure/core-auth': 1.6.0
      '@azure/core-rest-pipeline': 1.14.0
      '@azure/core-tracing': 1.1.2
      '@azure/core-util': 1.9.0
      tslib: 2.6.2
    transitivePeerDependencies:
      - supports-color
    dev: true

  /@azure-tools/async-io/3.0.254:
    resolution: {integrity: sha512-X1C7XdyCuo50ch9FzKtTvmK18FgDxxf1Bbt3cSoknQqeDaRegHSSCO+zByq2YA4NvUzKXeZ1engh29IDxZXgpQ==}
    engines: {node: '>=10.12.0'}
    dependencies:
      '@azure-tools/tasks': 3.0.255
      proper-lockfile: 2.0.1
    dev: false

  /@azure-tools/azure-http-specs/0.1.0-alpha.17-dev.0_5aujfjgu3pk26bugdczbslcbpa:
    resolution: {integrity: sha512-V/XnvC5oB8s41j6wyuzsZVukPav09XiD4Rps8XyuRNL4m6atG1uJsEYvA4IUc0ECqhTek7sJ/2HYKGh5cAQbAw==}
    engines: {node: '>=20.0.0'}
    peerDependencies:
      '@azure-tools/typespec-azure-core': ^0.55.0 || >=0.56.0-dev <0.56.0
      '@typespec/compiler': ^1.0.0-rc.1
      '@typespec/http': ^1.0.0-rc.1
      '@typespec/rest': ^0.69.0 || >=0.70.0-dev <0.70.0
      '@typespec/versioning': ^0.69.0 || >=0.70.0-dev <0.70.0
      '@typespec/xml': ^0.69.0 || >=0.70.0-dev <0.70.0
    dependencies:
      '@azure-tools/typespec-azure-core': 0.56.0_6kpobswleljkiwijzf623r5xqa
      '@typespec/compiler': 1.0.0_@types+node@18.18.0
      '@typespec/http': 1.0.1_6nn6a265eqvpod4byc573d4y7i
      '@typespec/rest': 0.70.0_b4vb4y7tp75ktxgbg3d3m76tni
      '@typespec/spec-api': 0.1.0-alpha.7-dev.0
      '@typespec/spector': 0.1.0-alpha.14-dev.1_l57zs4bid4vy5sv2wdmboc2ira
      '@typespec/versioning': 0.70.0_@typespec+compiler@1.0.0
      '@typespec/xml': 0.70.0_@typespec+compiler@1.0.0
    transitivePeerDependencies:
      - '@types/node'
      - '@typespec/streams'
      - supports-color
    dev: true

  /@azure-tools/codegen/2.9.2:
    resolution: {integrity: sha512-brVLyffOtPiEijYYBYgV+4q7IyAfqXIec7XbdEqvv7As6SeEdq5WtbtN9N0LdGVHDWtEfc+JArwIx9aYGFdMUg==}
    engines: {node: '>=12.0.0'}
    dependencies:
      '@azure-tools/async-io': 3.0.254
      js-yaml: 4.0.0
      semver: 7.5.4
    dev: false

  /@azure-tools/tasks/3.0.255:
    resolution: {integrity: sha512-GjALNLz7kWMEdRVbaN5g0cJHNAr3XVTbP0611Mv2UzMgGL6FOhNZJK+oPHJKLDR8EEDZNnkwPlyi7B+INXUSQA==}
    engines: {node: '>=10.12.0'}
    dev: false

  /@azure-tools/test-recorder/3.0.0:
    resolution: {integrity: sha512-1M1cjyqZa0TwKpaeaRaNON/c5yLWMEnMijc0V0Vu67pWrLkqoZE+6rmzrGLXapWUB1YmflvVaXQEWbbulGK3Ew==}
    engines: {node: '>=14.0.0'}
    dependencies:
      '@azure/core-auth': 1.6.0
      '@azure/core-rest-pipeline': 1.14.0
      '@azure/core-util': 1.5.0
      '@azure/logger': 1.0.4
    transitivePeerDependencies:
      - supports-color
    dev: true

<<<<<<< HEAD
  /@azure-tools/typespec-autorest/0.56.0_cv5ogyg7xweuk3bu636so54zd4:
=======
  /@azure-tools/typespec-autorest/0.56.0_tjji4kgpsjgs7itv2eyqk7jg5u:
>>>>>>> 2752fd30
    resolution: {integrity: sha512-v10o6AGgCplrfqy3TImQXi8uxUfzU3bRkay7u7FWFOYGn7QqRAcva3H0FBZX9OcxReq3PY0bWomOqm5b3N9MIA==}
    engines: {node: '>=20.0.0'}
    peerDependencies:
      '@azure-tools/typespec-azure-core': ^0.56.0
      '@azure-tools/typespec-azure-resource-manager': ^0.56.0
      '@azure-tools/typespec-client-generator-core': ^0.56.0
      '@typespec/compiler': ^1.0.0
      '@typespec/http': ^1.0.0
      '@typespec/openapi': ^1.0.0
      '@typespec/rest': ^0.70.0
      '@typespec/versioning': ^0.70.0
    dependencies:
<<<<<<< HEAD
      '@azure-tools/typespec-azure-core': 0.56.0_smelvapepqcohs44qn5lg5mrjy
      '@azure-tools/typespec-azure-resource-manager': 0.56.0_kdgwyvcr5r26j3ofemkot3t4y4
      '@azure-tools/typespec-client-generator-core': 0.56.2_dpek6u2uzheagioi57adosrs4u
=======
      '@azure-tools/typespec-azure-core': 0.56.0_6kpobswleljkiwijzf623r5xqa
      '@azure-tools/typespec-azure-resource-manager': 0.56.1_7f3c2mnvz6rq6axhvcaydf5zri
      '@azure-tools/typespec-client-generator-core': 0.56.2_xwrz4j6fu553y6i73dlr3kohqi
>>>>>>> 2752fd30
      '@typespec/compiler': 1.0.0_@types+node@18.18.0
      '@typespec/http': 1.0.1_6nn6a265eqvpod4byc573d4y7i
      '@typespec/openapi': 1.0.0_b4vb4y7tp75ktxgbg3d3m76tni
      '@typespec/rest': 0.70.0_b4vb4y7tp75ktxgbg3d3m76tni
      '@typespec/versioning': 0.70.0_@typespec+compiler@1.0.0

  /@azure-tools/typespec-azure-core/0.56.0_6kpobswleljkiwijzf623r5xqa:
    resolution: {integrity: sha512-5Pb2p9MQJqcyQyptM/oo98ws3IXkXl14hVaaORFi+4VTRsOtALvnHdrUvnUQ9iTJrHioaXPxhR2+W7VuotoXsQ==}
    engines: {node: '>=20.0.0'}
    peerDependencies:
      '@typespec/compiler': ^1.0.0
      '@typespec/http': ^1.0.0
      '@typespec/rest': ^0.70.0
    dependencies:
      '@typespec/compiler': 1.0.0_@types+node@18.18.0
      '@typespec/http': 1.0.1_6nn6a265eqvpod4byc573d4y7i
      '@typespec/rest': 0.70.0_b4vb4y7tp75ktxgbg3d3m76tni

  /@azure-tools/typespec-azure-resource-manager/0.56.1_7f3c2mnvz6rq6axhvcaydf5zri:
    resolution: {integrity: sha512-5xboTqN4V1G3O9zVthtgJ3VJ6P9+6g7Hz+tYVQHDwTQfirwYRt01DTmqg/JNrCUC3KLsufSbz1T++jApUTNGGA==}
    engines: {node: '>=20.0.0'}
    peerDependencies:
      '@azure-tools/typespec-azure-core': ^0.56.0
      '@typespec/compiler': ^1.0.0
      '@typespec/http': ^1.0.1
      '@typespec/openapi': ^1.0.0
      '@typespec/rest': ^0.70.0
      '@typespec/versioning': ^0.70.0
    dependencies:
      '@azure-tools/typespec-azure-core': 0.56.0_6kpobswleljkiwijzf623r5xqa
      '@typespec/compiler': 1.0.0_@types+node@18.18.0
      '@typespec/http': 1.0.1_6nn6a265eqvpod4byc573d4y7i
      '@typespec/openapi': 1.0.0_b4vb4y7tp75ktxgbg3d3m76tni
      '@typespec/rest': 0.70.0_b4vb4y7tp75ktxgbg3d3m76tni
      '@typespec/versioning': 0.70.0_@typespec+compiler@1.0.0
      change-case: 5.4.4
      pluralize: 8.0.0

<<<<<<< HEAD
  /@azure-tools/typespec-azure-rulesets/0.56.0_5ul3bbzvajtg6cinwkelu5v5gm:
=======
  /@azure-tools/typespec-azure-rulesets/0.56.0_sq6rcgjx5qjvfzlefiap22zely:
>>>>>>> 2752fd30
    resolution: {integrity: sha512-V073uLUTGBYhn5MyOS2RHUadYuYGYrFDlhuvqoAUNDG/v8CSWEyXx4CHo8dq+Y/0DauLc9YfNzwXrDgtlW9HrA==}
    engines: {node: '>=20.0.0'}
    peerDependencies:
      '@azure-tools/typespec-azure-core': ^0.56.0
      '@azure-tools/typespec-azure-resource-manager': ^0.56.0
      '@azure-tools/typespec-client-generator-core': ^0.56.0
      '@typespec/compiler': ^1.0.0
    dependencies:
<<<<<<< HEAD
      '@azure-tools/typespec-azure-core': 0.56.0_smelvapepqcohs44qn5lg5mrjy
      '@azure-tools/typespec-azure-resource-manager': 0.56.0_kdgwyvcr5r26j3ofemkot3t4y4
      '@azure-tools/typespec-client-generator-core': 0.56.2_dpek6u2uzheagioi57adosrs4u
      '@typespec/compiler': 1.0.0_@types+node@18.18.0
    dev: false

  /@azure-tools/typespec-client-generator-core/0.56.2_dpek6u2uzheagioi57adosrs4u:
=======
      '@azure-tools/typespec-azure-core': 0.56.0_6kpobswleljkiwijzf623r5xqa
      '@azure-tools/typespec-azure-resource-manager': 0.56.1_7f3c2mnvz6rq6axhvcaydf5zri
      '@azure-tools/typespec-client-generator-core': 0.56.2_xwrz4j6fu553y6i73dlr3kohqi
      '@typespec/compiler': 1.0.0_@types+node@18.18.0
    dev: false

  /@azure-tools/typespec-client-generator-core/0.56.2_xwrz4j6fu553y6i73dlr3kohqi:
>>>>>>> 2752fd30
    resolution: {integrity: sha512-KplQWeC/iyUTaPfBAdKynCRon8BH15yc34NBXWsjllRz+X+ZwxCQeU3vxzHQnrUPTXtNKhjXpu/les1fdd/rDQ==}
    engines: {node: '>=20.0.0'}
    peerDependencies:
      '@azure-tools/typespec-azure-core': ^0.56.0
      '@typespec/compiler': ^1.0.0
      '@typespec/events': ^0.70.0
      '@typespec/http': ^1.0.1
      '@typespec/openapi': ^1.0.0
      '@typespec/rest': ^0.70.0
      '@typespec/sse': ^0.70.0
      '@typespec/streams': ^0.70.0
      '@typespec/versioning': ^0.70.0
      '@typespec/xml': ^0.70.0
    dependencies:
      '@azure-tools/typespec-azure-core': 0.56.0_6kpobswleljkiwijzf623r5xqa
      '@typespec/compiler': 1.0.0_@types+node@18.18.0
      '@typespec/events': 0.70.0_@typespec+compiler@1.0.0
      '@typespec/http': 1.0.1_6nn6a265eqvpod4byc573d4y7i
      '@typespec/openapi': 1.0.0_b4vb4y7tp75ktxgbg3d3m76tni
      '@typespec/rest': 0.70.0_b4vb4y7tp75ktxgbg3d3m76tni
      '@typespec/sse': 0.70.0_egoawqrd6qp4usxqztsj4ad7em
      '@typespec/streams': 0.70.0_@typespec+compiler@1.0.0
      '@typespec/versioning': 0.70.0_@typespec+compiler@1.0.0
      '@typespec/xml': 0.70.0_@typespec+compiler@1.0.0
      change-case: 5.4.4
      pluralize: 8.0.0
      yaml: 2.7.0

  /@azure/abort-controller/1.1.0:
    resolution: {integrity: sha512-TrRLIoSQVzfAJX9H1JeFjzAoDGcoK1IYX1UImfceTZpsyYfWr09Ss1aHW1y5TrrR3iq6RZLBwJ3E24uwPhwahw==}
    engines: {node: '>=12.0.0'}
    dependencies:
      tslib: 2.6.2

  /@azure/abort-controller/2.1.2:
    resolution: {integrity: sha512-nBrLsEWm4J2u5LpAPjxADTlq3trDgVZZXHNKabeXZtpq3d3AbN/KGO82R87rdDz5/lYB024rtEf10/q0urNgsA==}
    engines: {node: '>=18.0.0'}
    dependencies:
      tslib: 2.6.2

  /@azure/core-auth/1.6.0:
    resolution: {integrity: sha512-3X9wzaaGgRaBCwhLQZDtFp5uLIXCPrGbwJNWPPugvL4xbIGgScv77YzzxToKGLAKvG9amDoofMoP+9hsH1vs1w==}
    engines: {node: '>=18.0.0'}
    dependencies:
      '@azure/abort-controller': 2.1.2
      '@azure/core-util': 1.5.0
      tslib: 2.6.2

  /@azure/core-auth/1.9.0:
    resolution: {integrity: sha512-FPwHpZywuyasDSLMqJ6fhbOK3TqUdviZNF8OqRGA4W5Ewib2lEEZ+pBsYcBa88B2NGO/SEnYPGhyBqNlE8ilSw==}
    engines: {node: '>=18.0.0'}
    dependencies:
      '@azure/abort-controller': 2.1.2
      '@azure/core-util': 1.11.0
      tslib: 2.6.2

  /@azure/core-client/1.7.3:
    resolution: {integrity: sha512-kleJ1iUTxcO32Y06dH9Pfi9K4U+Tlb111WXEnbt7R/ne+NLRwppZiTGJuTD5VVoxTMK5NTbEtm5t2vcdNCFe2g==}
    engines: {node: '>=14.0.0'}
    dependencies:
      '@azure/abort-controller': 1.1.0
      '@azure/core-auth': 1.6.0
      '@azure/core-rest-pipeline': 1.14.0
      '@azure/core-tracing': 1.0.1
      '@azure/core-util': 1.5.0
      '@azure/logger': 1.0.4
      tslib: 2.6.2
    transitivePeerDependencies:
      - supports-color
    dev: false

  /@azure/core-client/1.9.2:
    resolution: {integrity: sha512-kRdry/rav3fUKHl/aDLd/pDLcB+4pOFwPPTVEExuMyaI5r+JBbMWqRbCY1pn5BniDaU3lRxO9eaQ1AmSMehl/w==}
    engines: {node: '>=18.0.0'}
    dependencies:
      '@azure/abort-controller': 2.1.2
      '@azure/core-auth': 1.9.0
      '@azure/core-rest-pipeline': 1.19.0
      '@azure/core-tracing': 1.1.2
      '@azure/core-util': 1.11.0
      '@azure/logger': 1.0.4
      tslib: 2.6.2
    transitivePeerDependencies:
      - supports-color

  /@azure/core-http-compat/1.3.0:
    resolution: {integrity: sha512-ZN9avruqbQ5TxopzG3ih3KRy52n8OAbitX3fnZT5go4hzu0J+KVPSzkL+Wt3hpJpdG8WIfg1sBD1tWkgUdEpBA==}
    engines: {node: '>=12.0.0'}
    dependencies:
      '@azure/abort-controller': 1.1.0
      '@azure/core-client': 1.9.2
      '@azure/core-rest-pipeline': 1.14.0
    transitivePeerDependencies:
      - supports-color
    dev: false

  /@azure/core-http-compat/2.1.2:
    resolution: {integrity: sha512-5MnV1yqzZwgNLLjlizsU3QqOeQChkIXw781Fwh1xdAqJR5AA32IUaq6xv1BICJvfbHoa+JYcaij2HFkhLbNTJQ==}
    engines: {node: '>=18.0.0'}
    dependencies:
      '@azure/abort-controller': 2.1.2
      '@azure/core-client': 1.9.2
      '@azure/core-rest-pipeline': 1.19.0
    transitivePeerDependencies:
      - supports-color
    dev: true

  /@azure/core-http/3.0.3:
    resolution: {integrity: sha512-QMib3wXotJMFhHgmJBPUF9YsyErw34H0XDFQd9CauH7TPB+RGcyl9Ayy7iURtJB04ngXhE6YwrQsWDXlSLrilg==}
    engines: {node: '>=14.0.0'}
    deprecated: This package is no longer supported. Please migrate to use @azure/core-rest-pipeline
    dependencies:
      '@azure/abort-controller': 1.1.0
      '@azure/core-auth': 1.6.0
      '@azure/core-tracing': 1.0.0-preview.13
      '@azure/core-util': 1.9.0
      '@azure/logger': 1.0.4
      '@types/node-fetch': 2.6.6
      '@types/tunnel': 0.0.3
      form-data: 4.0.0
      node-fetch: 2.7.0
      process: 0.11.10
      tslib: 2.6.2
      tunnel: 0.0.6
      uuid: 8.3.2
      xml2js: 0.5.0
    transitivePeerDependencies:
      - encoding

  /@azure/core-lro/2.5.4:
    resolution: {integrity: sha512-3GJiMVH7/10bulzOKGrrLeG/uCBH/9VtxqaMcB9lIqAeamI/xYQSHJL/KcsLDuH+yTjYpro/u6D/MuRe4dN70Q==}
    engines: {node: '>=14.0.0'}
    dependencies:
      '@azure/abort-controller': 1.1.0
      '@azure/core-util': 1.5.0
      '@azure/logger': 1.0.4
      tslib: 2.6.2

  /@azure/core-lro/3.1.0:
    resolution: {integrity: sha512-W/vVbZumJLFMvmiUspyBzKai0O3HiD6KmsWnpCLasFr92qmafwgz+tThmnpMFH7vCS4MUl4ehFd0Z6OWb8BPog==}
    engines: {node: '>=18.0.0'}
    dependencies:
      '@azure/abort-controller': 2.1.2
      '@azure/core-util': 1.9.0
      '@azure/logger': 1.0.4
      tslib: 2.6.2
    dev: true

  /@azure/core-paging/1.5.0:
    resolution: {integrity: sha512-zqWdVIt+2Z+3wqxEOGzR5hXFZ8MGKK52x4vFLw8n58pR6ZfKRx3EXYTxTaYxYHc/PexPUTyimcTWFJbji9Z6Iw==}
    engines: {node: '>=14.0.0'}
    dependencies:
      tslib: 2.6.2

  /@azure/core-rest-pipeline/1.14.0:
    resolution: {integrity: sha512-Tp4M6NsjCmn9L5p7HsW98eSOS7A0ibl3e5ntZglozT0XuD/0y6i36iW829ZbBq0qihlGgfaeFpkLjZ418KDm1Q==}
    engines: {node: '>=18.0.0'}
    dependencies:
      '@azure/abort-controller': 2.1.2
      '@azure/core-auth': 1.6.0
      '@azure/core-tracing': 1.0.1
      '@azure/core-util': 1.5.0
      '@azure/logger': 1.0.4
      http-proxy-agent: 5.0.0
      https-proxy-agent: 5.0.1
      tslib: 2.6.2
    transitivePeerDependencies:
      - supports-color

  /@azure/core-rest-pipeline/1.19.0:
    resolution: {integrity: sha512-bM3308LRyg5g7r3Twprtqww0R/r7+GyVxj4BafcmVPo4WQoGt5JXuaqxHEFjw2o3rvFZcUPiqJMg6WuvEEeVUA==}
    engines: {node: '>=18.0.0'}
    dependencies:
      '@azure/abort-controller': 2.1.2
      '@azure/core-auth': 1.9.0
      '@azure/core-tracing': 1.1.2
      '@azure/core-util': 1.11.0
      '@azure/logger': 1.0.4
      http-proxy-agent: 7.0.2
      https-proxy-agent: 7.0.4
      tslib: 2.6.2
    transitivePeerDependencies:
      - supports-color

  /@azure/core-tracing/1.0.0-preview.13:
    resolution: {integrity: sha512-KxDlhXyMlh2Jhj2ykX6vNEU0Vou4nHr025KoSEiz7cS3BNiHNaZcdECk/DmLkEB0as5T7b/TpRcehJ5yV6NeXQ==}
    engines: {node: '>=12.0.0'}
    dependencies:
      '@opentelemetry/api': 1.6.0
      tslib: 2.6.2

  /@azure/core-tracing/1.0.1:
    resolution: {integrity: sha512-I5CGMoLtX+pI17ZdiFJZgxMJApsK6jjfm85hpgp3oazCdq5Wxgh4wMr7ge/TTWW1B5WBuvIOI1fMU/FrOAMKrw==}
    engines: {node: '>=12.0.0'}
    dependencies:
      tslib: 2.6.2

  /@azure/core-tracing/1.1.2:
    resolution: {integrity: sha512-dawW9ifvWAWmUm9/h+/UQ2jrdvjCJ7VJEuCJ6XVNudzcOwm53BFZH4Q845vjfgoUAM8ZxokvVNxNxAITc502YA==}
    engines: {node: '>=18.0.0'}
    dependencies:
      tslib: 2.6.2

  /@azure/core-util/1.11.0:
    resolution: {integrity: sha512-DxOSLua+NdpWoSqULhjDyAZTXFdP/LKkqtYuxxz1SCN289zk3OG8UOpnCQAz/tygyACBtWp/BoO72ptK7msY8g==}
    engines: {node: '>=18.0.0'}
    dependencies:
      '@azure/abort-controller': 2.1.2
      tslib: 2.6.2

  /@azure/core-util/1.5.0:
    resolution: {integrity: sha512-GZBpVFDtQ/15hW1OgBcRdT4Bl7AEpcEZqLfbAvOtm1CQUncKWiYapFHVD588hmlV27NbOOtSm3cnLF3lvoHi4g==}
    engines: {node: '>=14.0.0'}
    dependencies:
      '@azure/abort-controller': 1.1.0
      tslib: 2.6.2

  /@azure/core-util/1.9.0:
    resolution: {integrity: sha512-AfalUQ1ZppaKuxPPMsFEUdX6GZPB3d9paR9d/TTL7Ow2De8cJaC7ibi7kWVlFAVPCYo31OcnGymc0R89DX8Oaw==}
    engines: {node: '>=18.0.0'}
    dependencies:
      '@azure/abort-controller': 2.1.2
      tslib: 2.6.2

  /@azure/core-xml/1.3.4:
    resolution: {integrity: sha512-B1xI79Ur/u+KR69fGTcsMNj8KDjBSqAy0Ys6Byy4Qm1CqoUy7gCT5A7Pej0EBWRskuH6bpCwrAnosfmQEalkcg==}
    engines: {node: '>=14.0.0'}
    dependencies:
      fast-xml-parser: 4.3.1
      tslib: 2.6.2
    dev: true

  /@azure/core-xml/1.4.4:
    resolution: {integrity: sha512-J4FYAqakGXcbfeZjwjMzjNcpcH4E+JtEBv+xcV1yL0Ydn/6wbQfeFKTCHh9wttAi0lmajHw7yBbHPRG+YHckZQ==}
    engines: {node: '>=18.0.0'}
    dependencies:
      fast-xml-parser: 4.5.0
      tslib: 2.6.2
    dev: true

  /@azure/identity/4.7.0:
    resolution: {integrity: sha512-6z/S2KorkbKaZ0DgZFVRdu7RCuATmMSTjKpuhj7YpjxkJ0vnJ7kTM3cpNgzFgk9OPYfZ31wrBEtC/iwAS4jQDA==}
    engines: {node: '>=18.0.0'}
    dependencies:
      '@azure/abort-controller': 2.1.2
      '@azure/core-auth': 1.9.0
      '@azure/core-client': 1.9.2
      '@azure/core-rest-pipeline': 1.19.0
      '@azure/core-tracing': 1.1.2
      '@azure/core-util': 1.11.0
      '@azure/logger': 1.0.4
      '@azure/msal-browser': 4.4.0
      '@azure/msal-node': 3.3.0
      events: 3.3.0
      jws: 4.0.0
      open: 10.1.0
      stoppable: 1.1.0
      tslib: 2.6.2
    transitivePeerDependencies:
      - supports-color
    dev: true

  /@azure/identity/4.8.0:
    resolution: {integrity: sha512-l9ALUGHtFB/JfsqmA+9iYAp2a+cCwdNO/cyIr2y7nJLJsz1aae6qVP8XxT7Kbudg0IQRSIMXj0+iivFdbD1xPA==}
    engines: {node: '>=18.0.0'}
    dependencies:
      '@azure/abort-controller': 2.1.2
      '@azure/core-auth': 1.9.0
      '@azure/core-client': 1.9.2
      '@azure/core-rest-pipeline': 1.19.0
      '@azure/core-tracing': 1.1.2
      '@azure/core-util': 1.11.0
      '@azure/logger': 1.0.4
      '@azure/msal-browser': 4.4.0
      '@azure/msal-node': 3.3.0
      events: 3.3.0
      jws: 4.0.0
      open: 10.1.0
      stoppable: 1.1.0
      tslib: 2.6.2
    transitivePeerDependencies:
      - supports-color
    dev: true

  /@azure/logger/1.0.4:
    resolution: {integrity: sha512-ustrPY8MryhloQj7OWGe+HrYx+aoiOxzbXTtgblbV3xwCqpzUK36phH3XNHQKj3EPonyFUuDTfR3qFhTEAuZEg==}
    engines: {node: '>=14.0.0'}
    dependencies:
      tslib: 2.6.2

  /@azure/msal-browser/4.4.0:
    resolution: {integrity: sha512-rU6juYXk67CKQmpgi6fDgZoPQ9InZ1760z1BSAH7RbeIc4lHZM/Tu+H0CyRk7cnrfvTkexyYE4pjYhMghpzheA==}
    engines: {node: '>=0.8.0'}
    dependencies:
      '@azure/msal-common': 15.2.0
    dev: true

  /@azure/msal-common/15.2.0:
    resolution: {integrity: sha512-HiYfGAKthisUYqHG1nImCf/uzcyS31wng3o+CycWLIM9chnYJ9Lk6jZ30Y6YiYYpTQ9+z/FGUpiKKekd3Arc0A==}
    engines: {node: '>=0.8.0'}
    dev: true

  /@azure/msal-common/15.2.1:
    resolution: {integrity: sha512-eZHtYE5OHDN0o2NahCENkczQ6ffGc0MoUSAI3hpwGpZBHJXaEQMMZPWtIx86da2L9w7uT+Tr/xgJbGwIkvTZTQ==}
    engines: {node: '>=0.8.0'}
    dev: true

  /@azure/msal-node/3.3.0:
    resolution: {integrity: sha512-ulsT3EHF1RQ29X55cxBLgKsIKWni9JdbUqG7sipGVP4uhWcBpmm/vhKOMH340+27Acm9+kHGnN/5XmQ5LrIDgA==}
    engines: {node: '>=16'}
    dependencies:
      '@azure/msal-common': 15.2.1
      jsonwebtoken: 9.0.2
      uuid: 8.3.2
    dev: true

  /@azure/storage-blob/12.16.0:
    resolution: {integrity: sha512-jz33rUSUGUB65FgYrTRgRDjG6hdPHwfvHe+g/UrwVG8MsyLqSxg9TaW7Yuhjxu1v1OZ5xam2NU6+IpCN0xJO8Q==}
    engines: {node: '>=14.0.0'}
    dependencies:
      '@azure/abort-controller': 1.1.0
      '@azure/core-http': 3.0.3
      '@azure/core-lro': 2.5.4
      '@azure/core-paging': 1.5.0
      '@azure/core-tracing': 1.0.0-preview.13
      '@azure/logger': 1.0.4
      events: 3.3.0
      tslib: 2.6.2
    transitivePeerDependencies:
      - encoding
    dev: true

  /@azure/storage-blob/12.26.0:
    resolution: {integrity: sha512-SriLPKezypIsiZ+TtlFfE46uuBIap2HeaQVS78e1P7rz5OSbq0rsd52WE1mC5f7vAeLiXqv7I7oRhL3WFZEw3Q==}
    engines: {node: '>=18.0.0'}
    dependencies:
      '@azure/abort-controller': 2.1.2
      '@azure/core-auth': 1.9.0
      '@azure/core-client': 1.9.2
      '@azure/core-http-compat': 2.1.2
      '@azure/core-lro': 2.5.4
      '@azure/core-paging': 1.5.0
      '@azure/core-rest-pipeline': 1.19.0
      '@azure/core-tracing': 1.1.2
      '@azure/core-util': 1.11.0
      '@azure/core-xml': 1.4.4
      '@azure/logger': 1.0.4
      events: 3.3.0
      tslib: 2.6.2
    transitivePeerDependencies:
      - supports-color
    dev: true

  /@babel/code-frame/7.26.2:
    resolution: {integrity: sha512-RJlIHRueQgwWitWgF8OdFYGZX328Ax5BCemNGlqHfplnRT9ESi8JkFlvaVYbS+UubVY6dpv87Fs2u5M29iNFVQ==}
    engines: {node: '>=6.9.0'}
    dependencies:
      '@babel/helper-validator-identifier': 7.25.9
      js-tokens: 4.0.0
      picocolors: 1.1.1

  /@babel/compat-data/7.24.7:
    resolution: {integrity: sha512-qJzAIcv03PyaWqxRgO4mSU3lihncDT296vnyuE2O8uA4w3UHWI4S3hgeZd1L8W1Bft40w9JxJ2b412iDUFFRhw==}
    engines: {node: '>=6.9.0'}
    dev: true

  /@babel/core/7.24.7:
    resolution: {integrity: sha512-nykK+LEK86ahTkX/3TgauT0ikKoNCfKHEaZYTUVupJdTLzGNvrblu4u6fa7DhZONAltdf8e662t/abY8idrd/g==}
    engines: {node: '>=6.9.0'}
    dependencies:
      '@ampproject/remapping': 2.3.0
      '@babel/code-frame': 7.26.2
      '@babel/generator': 7.24.7
      '@babel/helper-compilation-targets': 7.24.7
      '@babel/helper-module-transforms': 7.24.7_@babel+core@7.24.7
      '@babel/helpers': 7.24.7
      '@babel/parser': 7.24.7
      '@babel/template': 7.24.7
      '@babel/traverse': 7.24.7
      '@babel/types': 7.24.7
      convert-source-map: 2.0.0
      debug: 4.4.0
      gensync: 1.0.0-beta.2
      json5: 2.2.3
      semver: 6.3.1
    transitivePeerDependencies:
      - supports-color
    dev: true

  /@babel/generator/7.24.7:
    resolution: {integrity: sha512-oipXieGC3i45Y1A41t4tAqpnEZWgB/lC6Ehh6+rOviR5XWpTtMmLN+fGjz9vOiNRt0p6RtO6DtD0pdU3vpqdSA==}
    engines: {node: '>=6.9.0'}
    dependencies:
      '@babel/types': 7.24.7
      '@jridgewell/gen-mapping': 0.3.5
      '@jridgewell/trace-mapping': 0.3.25
      jsesc: 2.5.2
    dev: true

  /@babel/helper-compilation-targets/7.24.7:
    resolution: {integrity: sha512-ctSdRHBi20qWOfy27RUb4Fhp07KSJ3sXcuSvTrXrc4aG8NSYDo1ici3Vhg9bg69y5bj0Mr1lh0aeEgTvc12rMg==}
    engines: {node: '>=6.9.0'}
    dependencies:
      '@babel/compat-data': 7.24.7
      '@babel/helper-validator-option': 7.24.7
      browserslist: 4.23.1
      lru-cache: 5.1.1
      semver: 6.3.1
    dev: true

  /@babel/helper-environment-visitor/7.24.7:
    resolution: {integrity: sha512-DoiN84+4Gnd0ncbBOM9AZENV4a5ZiL39HYMyZJGZ/AZEykHYdJw0wW3kdcsh9/Kn+BRXHLkkklZ51ecPKmI1CQ==}
    engines: {node: '>=6.9.0'}
    dependencies:
      '@babel/types': 7.24.7
    dev: true

  /@babel/helper-function-name/7.24.7:
    resolution: {integrity: sha512-FyoJTsj/PEUWu1/TYRiXTIHc8lbw+TDYkZuoE43opPS5TrI7MyONBE1oNvfguEXAD9yhQRrVBnXdXzSLQl9XnA==}
    engines: {node: '>=6.9.0'}
    dependencies:
      '@babel/template': 7.24.7
      '@babel/types': 7.24.7
    dev: true

  /@babel/helper-hoist-variables/7.24.7:
    resolution: {integrity: sha512-MJJwhkoGy5c4ehfoRyrJ/owKeMl19U54h27YYftT0o2teQ3FJ3nQUf/I3LlJsX4l3qlw7WRXUmiyajvHXoTubQ==}
    engines: {node: '>=6.9.0'}
    dependencies:
      '@babel/types': 7.24.7
    dev: true

  /@babel/helper-module-imports/7.24.7:
    resolution: {integrity: sha512-8AyH3C+74cgCVVXow/myrynrAGv+nTVg5vKu2nZph9x7RcRwzmh0VFallJuFTZ9mx6u4eSdXZfcOzSqTUm0HCA==}
    engines: {node: '>=6.9.0'}
    dependencies:
      '@babel/traverse': 7.24.7
      '@babel/types': 7.24.7
    transitivePeerDependencies:
      - supports-color
    dev: true

  /@babel/helper-module-transforms/7.24.7_@babel+core@7.24.7:
    resolution: {integrity: sha512-1fuJEwIrp+97rM4RWdO+qrRsZlAeL1lQJoPqtCYWv0NL115XM93hIH4CSRln2w52SqvmY5hqdtauB6QFCDiZNQ==}
    engines: {node: '>=6.9.0'}
    peerDependencies:
      '@babel/core': ^7.0.0
    dependencies:
      '@babel/core': 7.24.7
      '@babel/helper-environment-visitor': 7.24.7
      '@babel/helper-module-imports': 7.24.7
      '@babel/helper-simple-access': 7.24.7
      '@babel/helper-split-export-declaration': 7.24.7
      '@babel/helper-validator-identifier': 7.25.9
    transitivePeerDependencies:
      - supports-color
    dev: true

  /@babel/helper-simple-access/7.24.7:
    resolution: {integrity: sha512-zBAIvbCMh5Ts+b86r/CjU+4XGYIs+R1j951gxI3KmmxBMhCg4oQMsv6ZXQ64XOm/cvzfU1FmoCyt6+owc5QMYg==}
    engines: {node: '>=6.9.0'}
    dependencies:
      '@babel/traverse': 7.24.7
      '@babel/types': 7.24.7
    transitivePeerDependencies:
      - supports-color
    dev: true

  /@babel/helper-split-export-declaration/7.24.7:
    resolution: {integrity: sha512-oy5V7pD+UvfkEATUKvIjvIAH/xCzfsFVw7ygW2SI6NClZzquT+mwdTfgfdbUiceh6iQO0CHtCPsyze/MZ2YbAA==}
    engines: {node: '>=6.9.0'}
    dependencies:
      '@babel/types': 7.24.7
    dev: true

  /@babel/helper-string-parser/7.24.7:
    resolution: {integrity: sha512-7MbVt6xrwFQbunH2DNQsAP5sTGxfqQtErvBIvIMi6EQnbgUOuVYanvREcmFrOPhoXBrTtjhhP+lW+o5UfK+tDg==}
    engines: {node: '>=6.9.0'}
    dev: true

  /@babel/helper-validator-identifier/7.25.9:
    resolution: {integrity: sha512-Ed61U6XJc3CVRfkERJWDz4dJwKe7iLmmJsbOGu9wSloNSFttHV0I8g6UAgb7qnK5ly5bGLPd4oXZlxCdANBOWQ==}
    engines: {node: '>=6.9.0'}

  /@babel/helper-validator-option/7.24.7:
    resolution: {integrity: sha512-yy1/KvjhV/ZCL+SM7hBrvnZJ3ZuT9OuZgIJAGpPEToANvc3iM6iDvBnRjtElWibHU6n8/LPR/EjX9EtIEYO3pw==}
    engines: {node: '>=6.9.0'}
    dev: true

  /@babel/helpers/7.24.7:
    resolution: {integrity: sha512-NlmJJtvcw72yRJRcnCmGvSi+3jDEg8qFu3z0AFoymmzLx5ERVWyzd9kVXr7Th9/8yIJi2Zc6av4Tqz3wFs8QWg==}
    engines: {node: '>=6.9.0'}
    dependencies:
      '@babel/template': 7.24.7
      '@babel/types': 7.24.7
    dev: true

  /@babel/parser/7.24.7:
    resolution: {integrity: sha512-9uUYRm6OqQrCqQdG1iCBwBPZgN8ciDBro2nIOFaiRz1/BCxaI7CNvQbDHvsArAC7Tw9Hda/B3U+6ui9u4HWXPw==}
    engines: {node: '>=6.0.0'}
    hasBin: true
    dev: true

  /@babel/template/7.24.7:
    resolution: {integrity: sha512-jYqfPrU9JTF0PmPy1tLYHW4Mp4KlgxJD9l2nP9fD6yT/ICi554DmrWBAEYpIelzjHf1msDP3PxJIRt/nFNfBig==}
    engines: {node: '>=6.9.0'}
    dependencies:
      '@babel/code-frame': 7.26.2
      '@babel/parser': 7.24.7
      '@babel/types': 7.24.7
    dev: true

  /@babel/traverse/7.24.7:
    resolution: {integrity: sha512-yb65Ed5S/QAcewNPh0nZczy9JdYXkkAbIsEo+P7BE7yO3txAY30Y/oPa3QkQ5It3xVG2kpKMg9MsdxZaO31uKA==}
    engines: {node: '>=6.9.0'}
    dependencies:
      '@babel/code-frame': 7.26.2
      '@babel/generator': 7.24.7
      '@babel/helper-environment-visitor': 7.24.7
      '@babel/helper-function-name': 7.24.7
      '@babel/helper-hoist-variables': 7.24.7
      '@babel/helper-split-export-declaration': 7.24.7
      '@babel/parser': 7.24.7
      '@babel/types': 7.24.7
      debug: 4.4.0
      globals: 11.12.0
    transitivePeerDependencies:
      - supports-color
    dev: true

  /@babel/types/7.24.7:
    resolution: {integrity: sha512-XEFXSlxiG5td2EJRe8vOmRbaXVgfcBlszKujvVmWIK/UpywWljQCfzAv3RQCGujWQ1RD4YYWEAqDXfuJiy8f5Q==}
    engines: {node: '>=6.9.0'}
    dependencies:
      '@babel/helper-string-parser': 7.24.7
      '@babel/helper-validator-identifier': 7.25.9
      to-fast-properties: 2.0.0
    dev: true

  /@bcoe/v8-coverage/0.2.3:
    resolution: {integrity: sha512-0hYQ8SB4Db5zvZB4axdMHGwEaQjkZzFjQiN9LVYvIFB2nSUHW9tYpxWriPrWDASIxiaXax83REcLxuSdnGPZtw==}
    dev: true

  /@colors/colors/1.5.0:
    resolution: {integrity: sha512-ooWCrlZP11i8GImSjTHYHLkvFDP48nS4+204nGb1RiX/WXYHmJA2III9/e2DWVabCESdW7hBAEzHRqUn9OUVvQ==}
    engines: {node: '>=0.1.90'}
    dev: true

  /@colors/colors/1.6.0:
    resolution: {integrity: sha512-Ir+AOibqzrIsL6ajt3Rz3LskB7OiMVHqltZmspbW/TJuTVuyOMirVqAkjfY6JISiLHgyNqicAC8AyHHGzNd/dA==}
    engines: {node: '>=0.1.90'}
    dev: true

  /@cspotcode/source-map-support/0.8.1:
    resolution: {integrity: sha512-IchNf6dN4tHoMFIn/7OE8LWZ19Y6q/67Bmf6vnGREv8RSbBVb9LPJxEcnwrcwX6ixSvaiGoomAUvu4YSxXrVgw==}
    engines: {node: '>=12'}
    dependencies:
      '@jridgewell/trace-mapping': 0.3.9
    dev: true

  /@dabh/diagnostics/2.0.3:
    resolution: {integrity: sha512-hrlQOIi7hAfzsMqlGSFyVucrx38O+j6wiGOf//H2ecvIEqYN4ADBSS2iLMh5UFyDunCNniUIPk/q3riFv45xRA==}
    dependencies:
      colorspace: 1.1.4
      enabled: 2.0.0
      kuler: 2.0.0
    dev: true

  /@discoveryjs/json-ext/0.5.7:
    resolution: {integrity: sha512-dBVuXR082gk3jsFp7Rd/JI4kytwGHecnCoTtXFb7DB6CNHp4rg5k1bhg0nWdLGLnOV71lmDzGQaLMy8iPLY0pw==}
    engines: {node: '>=10.0.0'}
    dev: true

  /@esbuild/aix-ppc64/0.20.2:
    resolution: {integrity: sha512-D+EBOJHXdNZcLJRBkhENNG8Wji2kgc9AZ9KiPr1JuZjsNtyHzrsfLRrY0tk2H2aoFu6RANO1y1iPPUCDYWkb5g==}
    engines: {node: '>=12'}
    cpu: [ppc64]
    os: [aix]
    requiresBuild: true
    dev: true
    optional: true

  /@esbuild/aix-ppc64/0.23.0:
    resolution: {integrity: sha512-3sG8Zwa5fMcA9bgqB8AfWPQ+HFke6uD3h1s3RIwUNK8EG7a4buxvuFTs3j1IMs2NXAk9F30C/FF4vxRgQCcmoQ==}
    engines: {node: '>=18'}
    cpu: [ppc64]
    os: [aix]
    requiresBuild: true
    dev: true
    optional: true

  /@esbuild/android-arm/0.20.2:
    resolution: {integrity: sha512-t98Ra6pw2VaDhqNWO2Oph2LXbz/EJcnLmKLGBJwEwXX/JAN83Fym1rU8l0JUWK6HkIbWONCSSatf4sf2NBRx/w==}
    engines: {node: '>=12'}
    cpu: [arm]
    os: [android]
    requiresBuild: true
    dev: true
    optional: true

  /@esbuild/android-arm/0.23.0:
    resolution: {integrity: sha512-+KuOHTKKyIKgEEqKbGTK8W7mPp+hKinbMBeEnNzjJGyFcWsfrXjSTNluJHCY1RqhxFurdD8uNXQDei7qDlR6+g==}
    engines: {node: '>=18'}
    cpu: [arm]
    os: [android]
    requiresBuild: true
    dev: true
    optional: true

  /@esbuild/android-arm64/0.20.2:
    resolution: {integrity: sha512-mRzjLacRtl/tWU0SvD8lUEwb61yP9cqQo6noDZP/O8VkwafSYwZ4yWy24kan8jE/IMERpYncRt2dw438LP3Xmg==}
    engines: {node: '>=12'}
    cpu: [arm64]
    os: [android]
    requiresBuild: true
    dev: true
    optional: true

  /@esbuild/android-arm64/0.23.0:
    resolution: {integrity: sha512-EuHFUYkAVfU4qBdyivULuu03FhJO4IJN9PGuABGrFy4vUuzk91P2d+npxHcFdpUnfYKy0PuV+n6bKIpHOB3prQ==}
    engines: {node: '>=18'}
    cpu: [arm64]
    os: [android]
    requiresBuild: true
    dev: true
    optional: true

  /@esbuild/android-x64/0.20.2:
    resolution: {integrity: sha512-btzExgV+/lMGDDa194CcUQm53ncxzeBrWJcncOBxuC6ndBkKxnHdFJn86mCIgTELsooUmwUm9FkhSp5HYu00Rg==}
    engines: {node: '>=12'}
    cpu: [x64]
    os: [android]
    requiresBuild: true
    dev: true
    optional: true

  /@esbuild/android-x64/0.23.0:
    resolution: {integrity: sha512-WRrmKidLoKDl56LsbBMhzTTBxrsVwTKdNbKDalbEZr0tcsBgCLbEtoNthOW6PX942YiYq8HzEnb4yWQMLQuipQ==}
    engines: {node: '>=18'}
    cpu: [x64]
    os: [android]
    requiresBuild: true
    dev: true
    optional: true

  /@esbuild/darwin-arm64/0.20.2:
    resolution: {integrity: sha512-4J6IRT+10J3aJH3l1yzEg9y3wkTDgDk7TSDFX+wKFiWjqWp/iCfLIYzGyasx9l0SAFPT1HwSCR+0w/h1ES/MjA==}
    engines: {node: '>=12'}
    cpu: [arm64]
    os: [darwin]
    requiresBuild: true
    dev: true
    optional: true

  /@esbuild/darwin-arm64/0.23.0:
    resolution: {integrity: sha512-YLntie/IdS31H54Ogdn+v50NuoWF5BDkEUFpiOChVa9UnKpftgwzZRrI4J132ETIi+D8n6xh9IviFV3eXdxfow==}
    engines: {node: '>=18'}
    cpu: [arm64]
    os: [darwin]
    requiresBuild: true
    dev: true
    optional: true

  /@esbuild/darwin-x64/0.20.2:
    resolution: {integrity: sha512-tBcXp9KNphnNH0dfhv8KYkZhjc+H3XBkF5DKtswJblV7KlT9EI2+jeA8DgBjp908WEuYll6pF+UStUCfEpdysA==}
    engines: {node: '>=12'}
    cpu: [x64]
    os: [darwin]
    requiresBuild: true
    dev: true
    optional: true

  /@esbuild/darwin-x64/0.23.0:
    resolution: {integrity: sha512-IMQ6eme4AfznElesHUPDZ+teuGwoRmVuuixu7sv92ZkdQcPbsNHzutd+rAfaBKo8YK3IrBEi9SLLKWJdEvJniQ==}
    engines: {node: '>=18'}
    cpu: [x64]
    os: [darwin]
    requiresBuild: true
    dev: true
    optional: true

  /@esbuild/freebsd-arm64/0.20.2:
    resolution: {integrity: sha512-d3qI41G4SuLiCGCFGUrKsSeTXyWG6yem1KcGZVS+3FYlYhtNoNgYrWcvkOoaqMhwXSMrZRl69ArHsGJ9mYdbbw==}
    engines: {node: '>=12'}
    cpu: [arm64]
    os: [freebsd]
    requiresBuild: true
    dev: true
    optional: true

  /@esbuild/freebsd-arm64/0.23.0:
    resolution: {integrity: sha512-0muYWCng5vqaxobq6LB3YNtevDFSAZGlgtLoAc81PjUfiFz36n4KMpwhtAd4he8ToSI3TGyuhyx5xmiWNYZFyw==}
    engines: {node: '>=18'}
    cpu: [arm64]
    os: [freebsd]
    requiresBuild: true
    dev: true
    optional: true

  /@esbuild/freebsd-x64/0.20.2:
    resolution: {integrity: sha512-d+DipyvHRuqEeM5zDivKV1KuXn9WeRX6vqSqIDgwIfPQtwMP4jaDsQsDncjTDDsExT4lR/91OLjRo8bmC1e+Cw==}
    engines: {node: '>=12'}
    cpu: [x64]
    os: [freebsd]
    requiresBuild: true
    dev: true
    optional: true

  /@esbuild/freebsd-x64/0.23.0:
    resolution: {integrity: sha512-XKDVu8IsD0/q3foBzsXGt/KjD/yTKBCIwOHE1XwiXmrRwrX6Hbnd5Eqn/WvDekddK21tfszBSrE/WMaZh+1buQ==}
    engines: {node: '>=18'}
    cpu: [x64]
    os: [freebsd]
    requiresBuild: true
    dev: true
    optional: true

  /@esbuild/linux-arm/0.20.2:
    resolution: {integrity: sha512-VhLPeR8HTMPccbuWWcEUD1Az68TqaTYyj6nfE4QByZIQEQVWBB8vup8PpR7y1QHL3CpcF6xd5WVBU/+SBEvGTg==}
    engines: {node: '>=12'}
    cpu: [arm]
    os: [linux]
    requiresBuild: true
    dev: true
    optional: true

  /@esbuild/linux-arm/0.23.0:
    resolution: {integrity: sha512-SEELSTEtOFu5LPykzA395Mc+54RMg1EUgXP+iw2SJ72+ooMwVsgfuwXo5Fn0wXNgWZsTVHwY2cg4Vi/bOD88qw==}
    engines: {node: '>=18'}
    cpu: [arm]
    os: [linux]
    requiresBuild: true
    dev: true
    optional: true

  /@esbuild/linux-arm64/0.20.2:
    resolution: {integrity: sha512-9pb6rBjGvTFNira2FLIWqDk/uaf42sSyLE8j1rnUpuzsODBq7FvpwHYZxQ/It/8b+QOS1RYfqgGFNLRI+qlq2A==}
    engines: {node: '>=12'}
    cpu: [arm64]
    os: [linux]
    requiresBuild: true
    dev: true
    optional: true

  /@esbuild/linux-arm64/0.23.0:
    resolution: {integrity: sha512-j1t5iG8jE7BhonbsEg5d9qOYcVZv/Rv6tghaXM/Ug9xahM0nX/H2gfu6X6z11QRTMT6+aywOMA8TDkhPo8aCGw==}
    engines: {node: '>=18'}
    cpu: [arm64]
    os: [linux]
    requiresBuild: true
    dev: true
    optional: true

  /@esbuild/linux-ia32/0.20.2:
    resolution: {integrity: sha512-o10utieEkNPFDZFQm9CoP7Tvb33UutoJqg3qKf1PWVeeJhJw0Q347PxMvBgVVFgouYLGIhFYG0UGdBumROyiig==}
    engines: {node: '>=12'}
    cpu: [ia32]
    os: [linux]
    requiresBuild: true
    dev: true
    optional: true

  /@esbuild/linux-ia32/0.23.0:
    resolution: {integrity: sha512-P7O5Tkh2NbgIm2R6x1zGJJsnacDzTFcRWZyTTMgFdVit6E98LTxO+v8LCCLWRvPrjdzXHx9FEOA8oAZPyApWUA==}
    engines: {node: '>=18'}
    cpu: [ia32]
    os: [linux]
    requiresBuild: true
    dev: true
    optional: true

  /@esbuild/linux-loong64/0.20.2:
    resolution: {integrity: sha512-PR7sp6R/UC4CFVomVINKJ80pMFlfDfMQMYynX7t1tNTeivQ6XdX5r2XovMmha/VjR1YN/HgHWsVcTRIMkymrgQ==}
    engines: {node: '>=12'}
    cpu: [loong64]
    os: [linux]
    requiresBuild: true
    dev: true
    optional: true

  /@esbuild/linux-loong64/0.23.0:
    resolution: {integrity: sha512-InQwepswq6urikQiIC/kkx412fqUZudBO4SYKu0N+tGhXRWUqAx+Q+341tFV6QdBifpjYgUndV1hhMq3WeJi7A==}
    engines: {node: '>=18'}
    cpu: [loong64]
    os: [linux]
    requiresBuild: true
    dev: true
    optional: true

  /@esbuild/linux-mips64el/0.20.2:
    resolution: {integrity: sha512-4BlTqeutE/KnOiTG5Y6Sb/Hw6hsBOZapOVF6njAESHInhlQAghVVZL1ZpIctBOoTFbQyGW+LsVYZ8lSSB3wkjA==}
    engines: {node: '>=12'}
    cpu: [mips64el]
    os: [linux]
    requiresBuild: true
    dev: true
    optional: true

  /@esbuild/linux-mips64el/0.23.0:
    resolution: {integrity: sha512-J9rflLtqdYrxHv2FqXE2i1ELgNjT+JFURt/uDMoPQLcjWQA5wDKgQA4t/dTqGa88ZVECKaD0TctwsUfHbVoi4w==}
    engines: {node: '>=18'}
    cpu: [mips64el]
    os: [linux]
    requiresBuild: true
    dev: true
    optional: true

  /@esbuild/linux-ppc64/0.20.2:
    resolution: {integrity: sha512-rD3KsaDprDcfajSKdn25ooz5J5/fWBylaaXkuotBDGnMnDP1Uv5DLAN/45qfnf3JDYyJv/ytGHQaziHUdyzaAg==}
    engines: {node: '>=12'}
    cpu: [ppc64]
    os: [linux]
    requiresBuild: true
    dev: true
    optional: true

  /@esbuild/linux-ppc64/0.23.0:
    resolution: {integrity: sha512-cShCXtEOVc5GxU0fM+dsFD10qZ5UpcQ8AM22bYj0u/yaAykWnqXJDpd77ublcX6vdDsWLuweeuSNZk4yUxZwtw==}
    engines: {node: '>=18'}
    cpu: [ppc64]
    os: [linux]
    requiresBuild: true
    dev: true
    optional: true

  /@esbuild/linux-riscv64/0.20.2:
    resolution: {integrity: sha512-snwmBKacKmwTMmhLlz/3aH1Q9T8v45bKYGE3j26TsaOVtjIag4wLfWSiZykXzXuE1kbCE+zJRmwp+ZbIHinnVg==}
    engines: {node: '>=12'}
    cpu: [riscv64]
    os: [linux]
    requiresBuild: true
    dev: true
    optional: true

  /@esbuild/linux-riscv64/0.23.0:
    resolution: {integrity: sha512-HEtaN7Y5UB4tZPeQmgz/UhzoEyYftbMXrBCUjINGjh3uil+rB/QzzpMshz3cNUxqXN7Vr93zzVtpIDL99t9aRw==}
    engines: {node: '>=18'}
    cpu: [riscv64]
    os: [linux]
    requiresBuild: true
    dev: true
    optional: true

  /@esbuild/linux-s390x/0.20.2:
    resolution: {integrity: sha512-wcWISOobRWNm3cezm5HOZcYz1sKoHLd8VL1dl309DiixxVFoFe/o8HnwuIwn6sXre88Nwj+VwZUvJf4AFxkyrQ==}
    engines: {node: '>=12'}
    cpu: [s390x]
    os: [linux]
    requiresBuild: true
    dev: true
    optional: true

  /@esbuild/linux-s390x/0.23.0:
    resolution: {integrity: sha512-WDi3+NVAuyjg/Wxi+o5KPqRbZY0QhI9TjrEEm+8dmpY9Xir8+HE/HNx2JoLckhKbFopW0RdO2D72w8trZOV+Wg==}
    engines: {node: '>=18'}
    cpu: [s390x]
    os: [linux]
    requiresBuild: true
    dev: true
    optional: true

  /@esbuild/linux-x64/0.20.2:
    resolution: {integrity: sha512-1MdwI6OOTsfQfek8sLwgyjOXAu+wKhLEoaOLTjbijk6E2WONYpH9ZU2mNtR+lZ2B4uwr+usqGuVfFT9tMtGvGw==}
    engines: {node: '>=12'}
    cpu: [x64]
    os: [linux]
    requiresBuild: true
    dev: true
    optional: true

  /@esbuild/linux-x64/0.23.0:
    resolution: {integrity: sha512-a3pMQhUEJkITgAw6e0bWA+F+vFtCciMjW/LPtoj99MhVt+Mfb6bbL9hu2wmTZgNd994qTAEw+U/r6k3qHWWaOQ==}
    engines: {node: '>=18'}
    cpu: [x64]
    os: [linux]
    requiresBuild: true
    dev: true
    optional: true

  /@esbuild/netbsd-x64/0.20.2:
    resolution: {integrity: sha512-K8/DhBxcVQkzYc43yJXDSyjlFeHQJBiowJ0uVL6Tor3jGQfSGHNNJcWxNbOI8v5k82prYqzPuwkzHt3J1T1iZQ==}
    engines: {node: '>=12'}
    cpu: [x64]
    os: [netbsd]
    requiresBuild: true
    dev: true
    optional: true

  /@esbuild/netbsd-x64/0.23.0:
    resolution: {integrity: sha512-cRK+YDem7lFTs2Q5nEv/HHc4LnrfBCbH5+JHu6wm2eP+d8OZNoSMYgPZJq78vqQ9g+9+nMuIsAO7skzphRXHyw==}
    engines: {node: '>=18'}
    cpu: [x64]
    os: [netbsd]
    requiresBuild: true
    dev: true
    optional: true

  /@esbuild/openbsd-arm64/0.23.0:
    resolution: {integrity: sha512-suXjq53gERueVWu0OKxzWqk7NxiUWSUlrxoZK7usiF50C6ipColGR5qie2496iKGYNLhDZkPxBI3erbnYkU0rQ==}
    engines: {node: '>=18'}
    cpu: [arm64]
    os: [openbsd]
    requiresBuild: true
    dev: true
    optional: true

  /@esbuild/openbsd-x64/0.20.2:
    resolution: {integrity: sha512-eMpKlV0SThJmmJgiVyN9jTPJ2VBPquf6Kt/nAoo6DgHAoN57K15ZghiHaMvqjCye/uU4X5u3YSMgVBI1h3vKrQ==}
    engines: {node: '>=12'}
    cpu: [x64]
    os: [openbsd]
    requiresBuild: true
    dev: true
    optional: true

  /@esbuild/openbsd-x64/0.23.0:
    resolution: {integrity: sha512-6p3nHpby0DM/v15IFKMjAaayFhqnXV52aEmv1whZHX56pdkK+MEaLoQWj+H42ssFarP1PcomVhbsR4pkz09qBg==}
    engines: {node: '>=18'}
    cpu: [x64]
    os: [openbsd]
    requiresBuild: true
    dev: true
    optional: true

  /@esbuild/sunos-x64/0.20.2:
    resolution: {integrity: sha512-2UyFtRC6cXLyejf/YEld4Hajo7UHILetzE1vsRcGL3earZEW77JxrFjH4Ez2qaTiEfMgAXxfAZCm1fvM/G/o8w==}
    engines: {node: '>=12'}
    cpu: [x64]
    os: [sunos]
    requiresBuild: true
    dev: true
    optional: true

  /@esbuild/sunos-x64/0.23.0:
    resolution: {integrity: sha512-BFelBGfrBwk6LVrmFzCq1u1dZbG4zy/Kp93w2+y83Q5UGYF1d8sCzeLI9NXjKyujjBBniQa8R8PzLFAUrSM9OA==}
    engines: {node: '>=18'}
    cpu: [x64]
    os: [sunos]
    requiresBuild: true
    dev: true
    optional: true

  /@esbuild/win32-arm64/0.20.2:
    resolution: {integrity: sha512-GRibxoawM9ZCnDxnP3usoUDO9vUkpAxIIZ6GQI+IlVmr5kP3zUq+l17xELTHMWTWzjxa2guPNyrpq1GWmPvcGQ==}
    engines: {node: '>=12'}
    cpu: [arm64]
    os: [win32]
    requiresBuild: true
    dev: true
    optional: true

  /@esbuild/win32-arm64/0.23.0:
    resolution: {integrity: sha512-lY6AC8p4Cnb7xYHuIxQ6iYPe6MfO2CC43XXKo9nBXDb35krYt7KGhQnOkRGar5psxYkircpCqfbNDB4uJbS2jQ==}
    engines: {node: '>=18'}
    cpu: [arm64]
    os: [win32]
    requiresBuild: true
    dev: true
    optional: true

  /@esbuild/win32-ia32/0.20.2:
    resolution: {integrity: sha512-HfLOfn9YWmkSKRQqovpnITazdtquEW8/SoHW7pWpuEeguaZI4QnCRW6b+oZTztdBnZOS2hqJ6im/D5cPzBTTlQ==}
    engines: {node: '>=12'}
    cpu: [ia32]
    os: [win32]
    requiresBuild: true
    dev: true
    optional: true

  /@esbuild/win32-ia32/0.23.0:
    resolution: {integrity: sha512-7L1bHlOTcO4ByvI7OXVI5pNN6HSu6pUQq9yodga8izeuB1KcT2UkHaH6118QJwopExPn0rMHIseCTx1CRo/uNA==}
    engines: {node: '>=18'}
    cpu: [ia32]
    os: [win32]
    requiresBuild: true
    dev: true
    optional: true

  /@esbuild/win32-x64/0.20.2:
    resolution: {integrity: sha512-N49X4lJX27+l9jbLKSqZ6bKNjzQvHaT8IIFUy+YIqmXQdjYCToGWwOItDrfby14c78aDd5NHQl29xingXfCdLQ==}
    engines: {node: '>=12'}
    cpu: [x64]
    os: [win32]
    requiresBuild: true
    dev: true
    optional: true

  /@esbuild/win32-x64/0.23.0:
    resolution: {integrity: sha512-Arm+WgUFLUATuoxCJcahGuk6Yj9Pzxd6l11Zb/2aAuv5kWWvvfhLFo2fni4uSK5vzlUdCGZ/BdV5tH8klj8p8g==}
    engines: {node: '>=18'}
    cpu: [x64]
    os: [win32]
    requiresBuild: true
    dev: true
    optional: true

  /@eslint-community/eslint-utils/4.4.0_eslint@8.50.0:
    resolution: {integrity: sha512-1/sA4dwrzBAyeUoQ6oxahHKmrZvsnLCg4RfxW3ZFGGmQkSNQPFNLV9CUEFQP1x9EYXHTo5p6xdhZM1Ne9p/AfA==}
    engines: {node: ^12.22.0 || ^14.17.0 || >=16.0.0}
    peerDependencies:
      eslint: ^6.0.0 || ^7.0.0 || >=8.0.0
    dependencies:
      eslint: 8.50.0
      eslint-visitor-keys: 3.4.3
    dev: true

  /@eslint-community/regexpp/4.12.1:
    resolution: {integrity: sha512-CCZCDJuduB9OUkFkY2IgppNZMi2lBQgD2qzwXkEia16cge2pijY/aXi96CJMquDMn3nJdlPV1A5KrJEXwfLNzQ==}
    engines: {node: ^12.0.0 || ^14.0.0 || >=16.0.0}
    dev: true

  /@eslint-community/regexpp/4.8.2:
    resolution: {integrity: sha512-0MGxAVt1m/ZK+LTJp/j0qF7Hz97D9O/FH9Ms3ltnyIdDD57cbb1ACIQTkbHvNXtWDv5TPq7w5Kq56+cNukbo7g==}
    engines: {node: ^12.0.0 || ^14.0.0 || >=16.0.0}
    dev: true

  /@eslint/eslintrc/2.1.2:
    resolution: {integrity: sha512-+wvgpDsrB1YqAMdEUCcnTlpfVBH7Vqn6A/NT3D8WVXFIaKMlErPIZT3oCIAVCOtarRpMtelZLqJeU3t7WY6X6g==}
    engines: {node: ^12.22.0 || ^14.17.0 || >=16.0.0}
    dependencies:
      ajv: 6.12.6
      debug: 4.4.0
      espree: 9.6.1
      globals: 13.22.0
      ignore: 5.3.2
      import-fresh: 3.3.0
      js-yaml: 4.1.0
      minimatch: 3.1.2
      strip-json-comments: 3.1.1
    transitivePeerDependencies:
      - supports-color
    dev: true

  /@eslint/js/8.50.0:
    resolution: {integrity: sha512-NCC3zz2+nvYd+Ckfh87rA47zfu2QsQpvc6k1yzTk+b9KzRj0wkGa8LSoGOXN6Zv4lRf/EIoZ80biDh9HOI+RNQ==}
    engines: {node: ^12.22.0 || ^14.17.0 || >=16.0.0}
    dev: true

  /@humanwhocodes/config-array/0.11.11:
    resolution: {integrity: sha512-N2brEuAadi0CcdeMXUkhbZB84eskAc8MEX1By6qEchoVywSgXPIjou4rYsl0V3Hj0ZnuGycGCjdNgockbzeWNA==}
    engines: {node: '>=10.10.0'}
    dependencies:
      '@humanwhocodes/object-schema': 1.2.1
      debug: 4.4.0
      minimatch: 3.1.2
    transitivePeerDependencies:
      - supports-color
    dev: true

  /@humanwhocodes/module-importer/1.0.1:
    resolution: {integrity: sha512-bxveV4V8v5Yb4ncFTT3rPSgZBOpCkjfK0y4oVVVJwIuDVBRMDXrPyXRL988i5ap9m9bnyEEjWfm5WkBmtffLfA==}
    engines: {node: '>=12.22'}
    dev: true

  /@humanwhocodes/object-schema/1.2.1:
    resolution: {integrity: sha512-ZnQMnLV4e7hDlUvw8H+U8ASL02SS2Gn6+9Ac3wGGLIe7+je2AeAOxPY+izIPJDfFDb7eDjev0Us8MO1iFRN8hA==}
    dev: true

  /@inquirer/checkbox/4.1.4_@types+node@18.18.0:
    resolution: {integrity: sha512-d30576EZdApjAMceijXA5jDzRQHT/MygbC+J8I7EqA6f/FRpYxlRtRJbHF8gHeWYeSdOuTEJqonn7QLB1ELezA==}
    engines: {node: '>=18'}
    peerDependencies:
      '@types/node': '>=18'
    peerDependenciesMeta:
      '@types/node':
        optional: true
    dependencies:
      '@inquirer/core': 10.1.9_@types+node@18.18.0
      '@inquirer/figures': 1.0.11
      '@inquirer/type': 3.0.5_@types+node@18.18.0
      '@types/node': 18.18.0
      ansi-escapes: 4.3.2
      yoctocolors-cjs: 2.1.2

  /@inquirer/confirm/5.1.8_@types+node@18.18.0:
    resolution: {integrity: sha512-dNLWCYZvXDjO3rnQfk2iuJNL4Ivwz/T2+C3+WnNfJKsNGSuOs3wAo2F6e0p946gtSAk31nZMfW+MRmYaplPKsg==}
    engines: {node: '>=18'}
    peerDependencies:
      '@types/node': '>=18'
    peerDependenciesMeta:
      '@types/node':
        optional: true
    dependencies:
      '@inquirer/core': 10.1.9_@types+node@18.18.0
      '@inquirer/type': 3.0.5_@types+node@18.18.0
      '@types/node': 18.18.0

  /@inquirer/core/10.1.9_@types+node@18.18.0:
    resolution: {integrity: sha512-sXhVB8n20NYkUBfDYgizGHlpRVaCRjtuzNZA6xpALIUbkgfd2Hjz+DfEN6+h1BRnuxw0/P4jCIMjMsEOAMwAJw==}
    engines: {node: '>=18'}
    peerDependencies:
      '@types/node': '>=18'
    peerDependenciesMeta:
      '@types/node':
        optional: true
    dependencies:
      '@inquirer/figures': 1.0.11
      '@inquirer/type': 3.0.5_@types+node@18.18.0
      '@types/node': 18.18.0
      ansi-escapes: 4.3.2
      cli-width: 4.1.0
      mute-stream: 2.0.0
      signal-exit: 4.1.0
      wrap-ansi: 6.2.0
      yoctocolors-cjs: 2.1.2

  /@inquirer/editor/4.2.9_@types+node@18.18.0:
    resolution: {integrity: sha512-8HjOppAxO7O4wV1ETUlJFg6NDjp/W2NP5FB9ZPAcinAlNT4ZIWOLe2pUVwmmPRSV0NMdI5r/+lflN55AwZOKSw==}
    engines: {node: '>=18'}
    peerDependencies:
      '@types/node': '>=18'
    peerDependenciesMeta:
      '@types/node':
        optional: true
    dependencies:
      '@inquirer/core': 10.1.9_@types+node@18.18.0
      '@inquirer/type': 3.0.5_@types+node@18.18.0
      '@types/node': 18.18.0
      external-editor: 3.1.0

  /@inquirer/expand/4.0.11_@types+node@18.18.0:
    resolution: {integrity: sha512-OZSUW4hFMW2TYvX/Sv+NnOZgO8CHT2TU1roUCUIF2T+wfw60XFRRp9MRUPCT06cRnKL+aemt2YmTWwt7rOrNEA==}
    engines: {node: '>=18'}
    peerDependencies:
      '@types/node': '>=18'
    peerDependenciesMeta:
      '@types/node':
        optional: true
    dependencies:
      '@inquirer/core': 10.1.9_@types+node@18.18.0
      '@inquirer/type': 3.0.5_@types+node@18.18.0
      '@types/node': 18.18.0
      yoctocolors-cjs: 2.1.2

  /@inquirer/figures/1.0.11:
    resolution: {integrity: sha512-eOg92lvrn/aRUqbxRyvpEWnrvRuTYRifixHkYVpJiygTgVSBIHDqLh0SrMQXkafvULg3ck11V7xvR+zcgvpHFw==}
    engines: {node: '>=18'}

  /@inquirer/input/4.1.8_@types+node@18.18.0:
    resolution: {integrity: sha512-WXJI16oOZ3/LiENCAxe8joniNp8MQxF6Wi5V+EBbVA0ZIOpFcL4I9e7f7cXse0HJeIPCWO8Lcgnk98juItCi7Q==}
    engines: {node: '>=18'}
    peerDependencies:
      '@types/node': '>=18'
    peerDependenciesMeta:
      '@types/node':
        optional: true
    dependencies:
      '@inquirer/core': 10.1.9_@types+node@18.18.0
      '@inquirer/type': 3.0.5_@types+node@18.18.0
      '@types/node': 18.18.0

  /@inquirer/number/3.0.11_@types+node@18.18.0:
    resolution: {integrity: sha512-pQK68CsKOgwvU2eA53AG/4npRTH2pvs/pZ2bFvzpBhrznh8Mcwt19c+nMO7LHRr3Vreu1KPhNBF3vQAKrjIulw==}
    engines: {node: '>=18'}
    peerDependencies:
      '@types/node': '>=18'
    peerDependenciesMeta:
      '@types/node':
        optional: true
    dependencies:
      '@inquirer/core': 10.1.9_@types+node@18.18.0
      '@inquirer/type': 3.0.5_@types+node@18.18.0
      '@types/node': 18.18.0

  /@inquirer/password/4.0.11_@types+node@18.18.0:
    resolution: {integrity: sha512-dH6zLdv+HEv1nBs96Case6eppkRggMe8LoOTl30+Gq5Wf27AO/vHFgStTVz4aoevLdNXqwE23++IXGw4eiOXTg==}
    engines: {node: '>=18'}
    peerDependencies:
      '@types/node': '>=18'
    peerDependenciesMeta:
      '@types/node':
        optional: true
    dependencies:
      '@inquirer/core': 10.1.9_@types+node@18.18.0
      '@inquirer/type': 3.0.5_@types+node@18.18.0
      '@types/node': 18.18.0
      ansi-escapes: 4.3.2

  /@inquirer/prompts/7.4.0_@types+node@18.18.0:
    resolution: {integrity: sha512-EZiJidQOT4O5PYtqnu1JbF0clv36oW2CviR66c7ma4LsupmmQlUwmdReGKRp456OWPWMz3PdrPiYg3aCk3op2w==}
    engines: {node: '>=18'}
    peerDependencies:
      '@types/node': '>=18'
    peerDependenciesMeta:
      '@types/node':
        optional: true
    dependencies:
      '@inquirer/checkbox': 4.1.4_@types+node@18.18.0
      '@inquirer/confirm': 5.1.8_@types+node@18.18.0
      '@inquirer/editor': 4.2.9_@types+node@18.18.0
      '@inquirer/expand': 4.0.11_@types+node@18.18.0
      '@inquirer/input': 4.1.8_@types+node@18.18.0
      '@inquirer/number': 3.0.11_@types+node@18.18.0
      '@inquirer/password': 4.0.11_@types+node@18.18.0
      '@inquirer/rawlist': 4.0.11_@types+node@18.18.0
      '@inquirer/search': 3.0.11_@types+node@18.18.0
      '@inquirer/select': 4.1.0_@types+node@18.18.0
      '@types/node': 18.18.0

  /@inquirer/rawlist/4.0.11_@types+node@18.18.0:
    resolution: {integrity: sha512-uAYtTx0IF/PqUAvsRrF3xvnxJV516wmR6YVONOmCWJbbt87HcDHLfL9wmBQFbNJRv5kCjdYKrZcavDkH3sVJPg==}
    engines: {node: '>=18'}
    peerDependencies:
      '@types/node': '>=18'
    peerDependenciesMeta:
      '@types/node':
        optional: true
    dependencies:
      '@inquirer/core': 10.1.9_@types+node@18.18.0
      '@inquirer/type': 3.0.5_@types+node@18.18.0
      '@types/node': 18.18.0
      yoctocolors-cjs: 2.1.2

  /@inquirer/search/3.0.11_@types+node@18.18.0:
    resolution: {integrity: sha512-9CWQT0ikYcg6Ls3TOa7jljsD7PgjcsYEM0bYE+Gkz+uoW9u8eaJCRHJKkucpRE5+xKtaaDbrND+nPDoxzjYyew==}
    engines: {node: '>=18'}
    peerDependencies:
      '@types/node': '>=18'
    peerDependenciesMeta:
      '@types/node':
        optional: true
    dependencies:
      '@inquirer/core': 10.1.9_@types+node@18.18.0
      '@inquirer/figures': 1.0.11
      '@inquirer/type': 3.0.5_@types+node@18.18.0
      '@types/node': 18.18.0
      yoctocolors-cjs: 2.1.2

  /@inquirer/select/4.1.0_@types+node@18.18.0:
    resolution: {integrity: sha512-z0a2fmgTSRN+YBuiK1ROfJ2Nvrpij5lVN3gPDkQGhavdvIVGHGW29LwYZfM/j42Ai2hUghTI/uoBuTbrJk42bA==}
    engines: {node: '>=18'}
    peerDependencies:
      '@types/node': '>=18'
    peerDependenciesMeta:
      '@types/node':
        optional: true
    dependencies:
      '@inquirer/core': 10.1.9_@types+node@18.18.0
      '@inquirer/figures': 1.0.11
      '@inquirer/type': 3.0.5_@types+node@18.18.0
      '@types/node': 18.18.0
      ansi-escapes: 4.3.2
      yoctocolors-cjs: 2.1.2

  /@inquirer/type/3.0.5_@types+node@18.18.0:
    resolution: {integrity: sha512-ZJpeIYYueOz/i/ONzrfof8g89kNdO2hjGuvULROo3O8rlB2CRtSseE5KeirnyE4t/thAn/EwvS/vuQeJCn+NZg==}
    engines: {node: '>=18'}
    peerDependencies:
      '@types/node': '>=18'
    peerDependenciesMeta:
      '@types/node':
        optional: true
    dependencies:
      '@types/node': 18.18.0

  /@isaacs/cliui/8.0.2:
    resolution: {integrity: sha512-O8jcjabXaleOG9DQ0+ARXWZBTfnP4WNAqzuiJK7ll44AmxGKv/J2M4TPjxjY3znBCfvBXFzucm1twdyFybFqEA==}
    engines: {node: '>=12'}
    dependencies:
      string-width: 5.1.2
      string-width-cjs: /string-width/4.2.3
      strip-ansi: 7.1.0
      strip-ansi-cjs: /strip-ansi/6.0.1
      wrap-ansi: 8.1.0
      wrap-ansi-cjs: /wrap-ansi/7.0.0

  /@isaacs/fs-minipass/4.0.1:
    resolution: {integrity: sha512-wgm9Ehl2jpeqP3zw/7mo3kRHFp5MEDhqAdwy1fTGkHAwnkGOVsgpvQhL8B5n1qlb01jV3n/bI0ZfZp5lWA1k4w==}
    engines: {node: '>=18.0.0'}
    dependencies:
      minipass: 7.1.2

  /@istanbuljs/schema/0.1.3:
    resolution: {integrity: sha512-ZXRY4jNvVgSVQ8DL3LTcakaAtXwTVUxE81hslsyD2AtoXW/wVob10HkOJ1X/pAlcI7D+2YoZKg5do8G/w6RYgA==}
    engines: {node: '>=8'}
    dev: true

  /@jest/schemas/29.6.3:
    resolution: {integrity: sha512-mo5j5X+jIZmJQveBKeS/clAueipV7KgiX1vMgCxam1RNYiqE1w62n0/tJJnHtjW8ZHcQco5gY85jA3mi0L+nSA==}
    engines: {node: ^14.15.0 || ^16.10.0 || >=18.0.0}
    dependencies:
      '@sinclair/typebox': 0.27.8
    dev: true

  /@jridgewell/gen-mapping/0.3.5:
    resolution: {integrity: sha512-IzL8ZoEDIBRWEzlCcRhOaCupYyN5gdIK+Q6fbFdPDg6HqX6jpkItn7DFIpW9LQzXG6Df9sA7+OKnq0qlz/GaQg==}
    engines: {node: '>=6.0.0'}
    dependencies:
      '@jridgewell/set-array': 1.2.1
      '@jridgewell/sourcemap-codec': 1.4.15
      '@jridgewell/trace-mapping': 0.3.25
    dev: true

  /@jridgewell/resolve-uri/3.1.1:
    resolution: {integrity: sha512-dSYZh7HhCDtCKm4QakX0xFpsRDqjjtZf/kjI/v3T3Nwt5r8/qz/M19F9ySyOqU94SXBmeG9ttTul+YnR4LOxFA==}
    engines: {node: '>=6.0.0'}
    dev: true

  /@jridgewell/set-array/1.2.1:
    resolution: {integrity: sha512-R8gLRTZeyp03ymzP/6Lil/28tGeGEzhx1q2k703KGWRAI1VdvPIXdG70VJc2pAMw3NA6JKL5hhFu1sJX0Mnn/A==}
    engines: {node: '>=6.0.0'}
    dev: true

  /@jridgewell/source-map/0.3.5:
    resolution: {integrity: sha512-UTYAUj/wviwdsMfzoSJspJxbkH5o1snzwX0//0ENX1u/55kkZZkcTZP6u9bwKGkv+dkk9at4m1Cpt0uY80kcpQ==}
    dependencies:
      '@jridgewell/gen-mapping': 0.3.5
      '@jridgewell/trace-mapping': 0.3.25
    dev: true

  /@jridgewell/sourcemap-codec/1.4.15:
    resolution: {integrity: sha512-eF2rxCRulEKXHTRiDrDy6erMYWqNw4LPdQ8UQA4huuxaQsVeRPFl2oM8oDGxMFhJUWZf9McpLtJasDDZb/Bpeg==}
    dev: true

  /@jridgewell/trace-mapping/0.3.25:
    resolution: {integrity: sha512-vNk6aEwybGtawWmy/PzwnGDOjCkLWSD2wqvjGGAgOAwCGWySYXfYoxt00IJkTF+8Lb57DwOb3Aa0o9CApepiYQ==}
    dependencies:
      '@jridgewell/resolve-uri': 3.1.1
      '@jridgewell/sourcemap-codec': 1.4.15
    dev: true

  /@jridgewell/trace-mapping/0.3.9:
    resolution: {integrity: sha512-3Belt6tdc8bPgAtbcmdtNJlirVoTmEb5e2gC94PnkwEW9jI6CAHUeoG85tjWP5WquqfavoMtMwiG4P926ZKKuQ==}
    dependencies:
      '@jridgewell/resolve-uri': 3.1.1
      '@jridgewell/sourcemap-codec': 1.4.15
    dev: true

  /@jsdevtools/ono/7.1.3:
    resolution: {integrity: sha512-4JQNk+3mVzK3xh2rqd6RB4J46qUR19azEHBneZyTZM+c456qOrbbM/5xcR8huNCCcbVt7+UmizG6GuUvPvKUYg==}
    dev: false

  /@microsoft.azure/autorest.testserver/3.3.48:
    resolution: {integrity: sha512-/6SPjIEkHFxHi/mImmWHsTA2yhuSWfM2JWzsngZlck+0gTF5xIEyPTL1eIosdoc0oynBQGDuAsjGkd4ssioMpA==}
    engines: {node: '>=10'}
    hasBin: true
    dependencies:
      '@azure/storage-blob': 12.16.0
      axios: 0.21.4
      body-parser: 1.20.2
      busboy: 1.6.0
      commonmark: 0.30.0
      deep-equal: 2.2.2
      express: 4.18.2
      express-promise-router: 4.1.1_express@4.18.2
      glob: 8.1.0
      js-yaml: 4.1.0
      morgan: 1.10.0
      mustache: 4.2.0
      request: 2.88.2
      request-promise-native: 1.0.9_request@2.88.2
      source-map-support: 0.5.21
      underscore: 1.13.6
      winston: 3.10.0
      xml2js: 0.5.0
      yargs: 17.7.2
    transitivePeerDependencies:
      - '@types/express'
      - debug
      - encoding
    dev: true

  /@microsoft/api-extractor-model/7.29.4_@types+node@18.18.0:
    resolution: {integrity: sha512-LHOMxmT8/tU1IiiiHOdHFF83Qsi+V8d0kLfscG4EvQE9cafiR8blOYr8SfkQKWB1wgEilQgXJX3MIA4vetDLZw==}
    dependencies:
      '@microsoft/tsdoc': 0.15.0
      '@microsoft/tsdoc-config': 0.17.0
      '@rushstack/node-core-library': 5.5.1_@types+node@18.18.0
    transitivePeerDependencies:
      - '@types/node'
    dev: true

  /@microsoft/api-extractor/7.47.5_@types+node@18.18.0:
    resolution: {integrity: sha512-edKt4dFO2t25xmI2FX2rsP5liIgwKW1yuQImA0JM+5YGHCoo51GEQ7j+On17SvVpRJnuqLE/QVgtjIQ1Hpg98w==}
    hasBin: true
    dependencies:
      '@microsoft/api-extractor-model': 7.29.4_@types+node@18.18.0
      '@microsoft/tsdoc': 0.15.0
      '@microsoft/tsdoc-config': 0.17.0
      '@rushstack/node-core-library': 5.5.1_@types+node@18.18.0
      '@rushstack/rig-package': 0.5.3
      '@rushstack/terminal': 0.13.3_@types+node@18.18.0
      '@rushstack/ts-command-line': 4.22.4_@types+node@18.18.0
      lodash: 4.17.21
      minimatch: 3.0.8
      resolve: 1.22.6
      semver: 7.5.4
      source-map: 0.6.1
      typescript: 5.4.2
    transitivePeerDependencies:
      - '@types/node'
    dev: true

  /@microsoft/tsdoc-config/0.17.0:
    resolution: {integrity: sha512-v/EYRXnCAIHxOHW+Plb6OWuUoMotxTN0GLatnpOb1xq0KuTNw/WI3pamJx/UbsoJP5k9MCw1QxvvhPcF9pH3Zg==}
    dependencies:
      '@microsoft/tsdoc': 0.15.0
      ajv: 8.12.0
      jju: 1.4.0
      resolve: 1.22.6
    dev: true

  /@microsoft/tsdoc/0.15.0:
    resolution: {integrity: sha512-HZpPoABogPvjeJOdzCOSJsXeL/SMCBgBZMVC3X3d7YYp2gf31MfxhUoYUNwf1ERPJOnQc0wkFn9trqI6ZEdZuA==}
    dev: true

  /@nodelib/fs.scandir/2.1.5:
    resolution: {integrity: sha512-vq24Bq3ym5HEQm2NKCr3yXDwjc7vTsEThRDnkp2DK9p1uqLR+DHurm/NOTo0KG7HYHU7eppKZj3MyqYuMBf62g==}
    engines: {node: '>= 8'}
    dependencies:
      '@nodelib/fs.stat': 2.0.5
      run-parallel: 1.2.0

  /@nodelib/fs.stat/2.0.5:
    resolution: {integrity: sha512-RkhPPp2zrqDAQA/2jNhnztcPAlv64XdhIp7a7454A5ovI7Bukxgt7MX7udwAu3zg1DcpPU0rz3VV1SeaqvY4+A==}
    engines: {node: '>= 8'}

  /@nodelib/fs.walk/1.2.8:
    resolution: {integrity: sha512-oGB+UxlgWcgQkgwo8GcEGwemoTFt3FIO9ababBmaGwXIoBKZ+GTy0pP185beGg7Llih/NSHSV2XAs1lnznocSg==}
    engines: {node: '>= 8'}
    dependencies:
      '@nodelib/fs.scandir': 2.1.5
      fastq: 1.15.0

  /@opentelemetry/api/1.6.0:
    resolution: {integrity: sha512-OWlrQAnWn9577PhVgqjUvMr1pg57Bc4jv0iL4w0PRuOSRvq67rvHW9Ie/dZVMvCzhSCB+UxhcY/PmCmFj33Q+g==}
    engines: {node: '>=8.0.0'}

  /@pkgjs/parseargs/0.11.0:
    resolution: {integrity: sha512-+1VkjdD0QBLPodGrJUeqarH8VAIvQODIbwh9XpP5Syisf7YoQgsJKPNFoqqLQlu+VQ/tVSshMR6loPMn8U+dPg==}
    engines: {node: '>=14'}
    requiresBuild: true
    optional: true

  /@puppeteer/browsers/2.1.0:
    resolution: {integrity: sha512-xloWvocjvryHdUjDam/ZuGMh7zn4Sn3ZAaV4Ah2e2EwEt90N3XphZlSsU3n0VDc1F7kggCjMuH0UuxfPQ5mD9w==}
    engines: {node: '>=18'}
    hasBin: true
    dependencies:
      debug: 4.3.4
      extract-zip: 2.0.1
      progress: 2.0.3
      proxy-agent: 6.4.0
      semver: 7.6.0
      tar-fs: 3.0.5
      unbzip2-stream: 1.4.3
      yargs: 17.7.2
    transitivePeerDependencies:
      - supports-color
    dev: true

  /@rollup/rollup-android-arm-eabi/4.18.0:
    resolution: {integrity: sha512-Tya6xypR10giZV1XzxmH5wr25VcZSncG0pZIjfePT0OVBvqNEurzValetGNarVrGiq66EBVAFn15iYX4w6FKgQ==}
    cpu: [arm]
    os: [android]
    requiresBuild: true
    dev: true
    optional: true

  /@rollup/rollup-android-arm64/4.18.0:
    resolution: {integrity: sha512-avCea0RAP03lTsDhEyfy+hpfr85KfyTctMADqHVhLAF3MlIkq83CP8UfAHUssgXTYd+6er6PaAhx/QGv4L1EiA==}
    cpu: [arm64]
    os: [android]
    requiresBuild: true
    dev: true
    optional: true

  /@rollup/rollup-darwin-arm64/4.18.0:
    resolution: {integrity: sha512-IWfdwU7KDSm07Ty0PuA/W2JYoZ4iTj3TUQjkVsO/6U+4I1jN5lcR71ZEvRh52sDOERdnNhhHU57UITXz5jC1/w==}
    cpu: [arm64]
    os: [darwin]
    requiresBuild: true
    dev: true
    optional: true

  /@rollup/rollup-darwin-x64/4.18.0:
    resolution: {integrity: sha512-n2LMsUz7Ynu7DoQrSQkBf8iNrjOGyPLrdSg802vk6XT3FtsgX6JbE8IHRvposskFm9SNxzkLYGSq9QdpLYpRNA==}
    cpu: [x64]
    os: [darwin]
    requiresBuild: true
    dev: true
    optional: true

  /@rollup/rollup-linux-arm-gnueabihf/4.18.0:
    resolution: {integrity: sha512-C/zbRYRXFjWvz9Z4haRxcTdnkPt1BtCkz+7RtBSuNmKzMzp3ZxdM28Mpccn6pt28/UWUCTXa+b0Mx1k3g6NOMA==}
    cpu: [arm]
    os: [linux]
    requiresBuild: true
    dev: true
    optional: true

  /@rollup/rollup-linux-arm-musleabihf/4.18.0:
    resolution: {integrity: sha512-l3m9ewPgjQSXrUMHg93vt0hYCGnrMOcUpTz6FLtbwljo2HluS4zTXFy2571YQbisTnfTKPZ01u/ukJdQTLGh9A==}
    cpu: [arm]
    os: [linux]
    requiresBuild: true
    dev: true
    optional: true

  /@rollup/rollup-linux-arm64-gnu/4.18.0:
    resolution: {integrity: sha512-rJ5D47d8WD7J+7STKdCUAgmQk49xuFrRi9pZkWoRD1UeSMakbcepWXPF8ycChBoAqs1pb2wzvbY6Q33WmN2ftw==}
    cpu: [arm64]
    os: [linux]
    requiresBuild: true
    dev: true
    optional: true

  /@rollup/rollup-linux-arm64-musl/4.18.0:
    resolution: {integrity: sha512-be6Yx37b24ZwxQ+wOQXXLZqpq4jTckJhtGlWGZs68TgdKXJgw54lUUoFYrg6Zs/kjzAQwEwYbp8JxZVzZLRepQ==}
    cpu: [arm64]
    os: [linux]
    requiresBuild: true
    dev: true
    optional: true

  /@rollup/rollup-linux-powerpc64le-gnu/4.18.0:
    resolution: {integrity: sha512-hNVMQK+qrA9Todu9+wqrXOHxFiD5YmdEi3paj6vP02Kx1hjd2LLYR2eaN7DsEshg09+9uzWi2W18MJDlG0cxJA==}
    cpu: [ppc64]
    os: [linux]
    requiresBuild: true
    dev: true
    optional: true

  /@rollup/rollup-linux-riscv64-gnu/4.18.0:
    resolution: {integrity: sha512-ROCM7i+m1NfdrsmvwSzoxp9HFtmKGHEqu5NNDiZWQtXLA8S5HBCkVvKAxJ8U+CVctHwV2Gb5VUaK7UAkzhDjlg==}
    cpu: [riscv64]
    os: [linux]
    requiresBuild: true
    dev: true
    optional: true

  /@rollup/rollup-linux-s390x-gnu/4.18.0:
    resolution: {integrity: sha512-0UyyRHyDN42QL+NbqevXIIUnKA47A+45WyasO+y2bGJ1mhQrfrtXUpTxCOrfxCR4esV3/RLYyucGVPiUsO8xjg==}
    cpu: [s390x]
    os: [linux]
    requiresBuild: true
    dev: true
    optional: true

  /@rollup/rollup-linux-x64-gnu/4.18.0:
    resolution: {integrity: sha512-xuglR2rBVHA5UsI8h8UbX4VJ470PtGCf5Vpswh7p2ukaqBGFTnsfzxUBetoWBWymHMxbIG0Cmx7Y9qDZzr648w==}
    cpu: [x64]
    os: [linux]
    requiresBuild: true
    dev: true
    optional: true

  /@rollup/rollup-linux-x64-musl/4.18.0:
    resolution: {integrity: sha512-LKaqQL9osY/ir2geuLVvRRs+utWUNilzdE90TpyoX0eNqPzWjRm14oMEE+YLve4k/NAqCdPkGYDaDF5Sw+xBfg==}
    cpu: [x64]
    os: [linux]
    requiresBuild: true
    dev: true
    optional: true

  /@rollup/rollup-win32-arm64-msvc/4.18.0:
    resolution: {integrity: sha512-7J6TkZQFGo9qBKH0pk2cEVSRhJbL6MtfWxth7Y5YmZs57Pi+4x6c2dStAUvaQkHQLnEQv1jzBUW43GvZW8OFqA==}
    cpu: [arm64]
    os: [win32]
    requiresBuild: true
    dev: true
    optional: true

  /@rollup/rollup-win32-ia32-msvc/4.18.0:
    resolution: {integrity: sha512-Txjh+IxBPbkUB9+SXZMpv+b/vnTEtFyfWZgJ6iyCmt2tdx0OF5WhFowLmnh8ENGNpfUlUZkdI//4IEmhwPieNg==}
    cpu: [ia32]
    os: [win32]
    requiresBuild: true
    dev: true
    optional: true

  /@rollup/rollup-win32-x64-msvc/4.18.0:
    resolution: {integrity: sha512-UOo5FdvOL0+eIVTgS4tIdbW+TtnBLWg1YBCcU2KWM7nuNwRz9bksDX1bekJJCpu25N1DVWaCwnT39dVQxzqS8g==}
    cpu: [x64]
    os: [win32]
    requiresBuild: true
    dev: true
    optional: true

  /@rushstack/node-core-library/5.5.1_@types+node@18.18.0:
    resolution: {integrity: sha512-ZutW56qIzH8xIOlfyaLQJFx+8IBqdbVCZdnj+XT1MorQ1JqqxHse8vbCpEM+2MjsrqcbxcgDIbfggB1ZSQ2A3g==}
    peerDependencies:
      '@types/node': '*'
    peerDependenciesMeta:
      '@types/node':
        optional: true
    dependencies:
      '@types/node': 18.18.0
      ajv: 8.13.0
      ajv-draft-04: 1.0.0_ajv@8.13.0
      ajv-formats: 3.0.1_ajv@8.13.0
      fs-extra: 7.0.1
      import-lazy: 4.0.0
      jju: 1.4.0
      resolve: 1.22.6
      semver: 7.5.4
    dev: true

  /@rushstack/rig-package/0.5.3:
    resolution: {integrity: sha512-olzSSjYrvCNxUFZowevC3uz8gvKr3WTpHQ7BkpjtRpA3wK+T0ybep/SRUMfr195gBzJm5gaXw0ZMgjIyHqJUow==}
    dependencies:
      resolve: 1.22.6
      strip-json-comments: 3.1.1
    dev: true

  /@rushstack/terminal/0.13.3_@types+node@18.18.0:
    resolution: {integrity: sha512-fc3zjXOw8E0pXS5t9vTiIPx9gHA0fIdTXsu9mT4WbH+P3mYvnrX0iAQ5a6NvyK1+CqYWBTw/wVNx7SDJkI+WYQ==}
    peerDependencies:
      '@types/node': '*'
    peerDependenciesMeta:
      '@types/node':
        optional: true
    dependencies:
      '@rushstack/node-core-library': 5.5.1_@types+node@18.18.0
      '@types/node': 18.18.0
      supports-color: 8.1.1
    dev: true

  /@rushstack/ts-command-line/4.22.4_@types+node@18.18.0:
    resolution: {integrity: sha512-QoyhbWfyF9Ixg5DWdPzxO3h2RmJ7i5WH9b7qLzD5h5WFya/ZqicjdPrVwQiGtrFvAbBj8jhcC9DhbzU9xAk78g==}
    dependencies:
      '@rushstack/terminal': 0.13.3_@types+node@18.18.0
      '@types/argparse': 1.0.38
      argparse: 1.0.10
      string-argv: 0.3.2
    transitivePeerDependencies:
      - '@types/node'
    dev: true

  /@sinclair/typebox/0.27.8:
    resolution: {integrity: sha512-+Fj43pSMwJs4KRrH/938Uf+uAELIgVBmQzg/q1YG10djyfA3TnrU8N8XzqCh/okZdszqBQTZf96idMfE5lnwTA==}
    dev: true

  /@sindresorhus/merge-streams/2.3.0:
    resolution: {integrity: sha512-LtoMMhxAlorcGhmFYI+LhPgbPZCkgP6ra1YL604EeF6U98pLlQ3iWIGMdWSC+vWmPBWBNgmDBAhnAobLROJmwg==}
    engines: {node: '>=18'}

  /@sinonjs/commons/1.8.6:
    resolution: {integrity: sha512-Ky+XkAkqPZSm3NLBeUng77EBQl3cmeJhITaGHdYH8kjVB+aun3S4XBRti2zt17mtt0mIUDiNxYeoJm6drVvBJQ==}
    dependencies:
      type-detect: 4.0.8
    dev: true

  /@sinonjs/commons/2.0.0:
    resolution: {integrity: sha512-uLa0j859mMrg2slwQYdO/AkrOfmH+X6LTVmNTS9CqexuE2IvVORIkSpJLqePAbEnKJ77aMmCwr1NUZ57120Xcg==}
    dependencies:
      type-detect: 4.0.8
    dev: true

  /@sinonjs/commons/3.0.0:
    resolution: {integrity: sha512-jXBtWAF4vmdNmZgD5FoKsVLv3rPgDnLgPbU84LIJ3otV44vJlDRokVng5v8NFJdCf/da9legHcKaRuZs4L7faA==}
    dependencies:
      type-detect: 4.0.8
    dev: true

  /@sinonjs/fake-timers/10.3.0:
    resolution: {integrity: sha512-V4BG07kuYSUkTCSBHG8G8TNhM+F19jXFWnQtzj+we8DrkpSBCee9Z3Ms8yiGer/dlmhe35/Xdgyo3/0rQKg7YA==}
    dependencies:
      '@sinonjs/commons': 3.0.0
    dev: true

  /@sinonjs/fake-timers/7.1.2:
    resolution: {integrity: sha512-iQADsW4LBMISqZ6Ci1dupJL9pprqwcVFTcOsEmQOEhW+KLCVn/Y4Jrvg2k19fIHCp+iFprriYPTdRcQR8NbUPg==}
    dependencies:
      '@sinonjs/commons': 1.8.6
    dev: true

  /@sinonjs/samsam/6.1.3:
    resolution: {integrity: sha512-nhOb2dWPeb1sd3IQXL/dVPnKHDOAFfvichtBf4xV00/rU1QbPCQqKMbvIheIjqwVjh7qIgf2AHTHi391yMOMpQ==}
    dependencies:
      '@sinonjs/commons': 1.8.6
      lodash.get: 4.4.2
      type-detect: 4.0.8
    dev: true

  /@sinonjs/text-encoding/0.7.2:
    resolution: {integrity: sha512-sXXKG+uL9IrKqViTtao2Ws6dy0znu9sOaP1di/jKGW1M6VssO8vlpXCQcpZ+jisQ1tTFAC5Jo/EOzFbggBagFQ==}
    dev: true

  /@socket.io/component-emitter/3.1.0:
    resolution: {integrity: sha512-+9jVqKhRSpsc591z5vX+X5Yyw+he/HCB4iQ/RYxw35CEPaY1gnsNE43nf9n9AaYjAQrTiI/mOwKUKdUs9vf7Xg==}
    dev: true

  /@tootallnate/once/2.0.0:
    resolution: {integrity: sha512-XCuKFP5PS55gnMVu3dty8KPatLqUoy/ZYzDzAGCQ8JNFCkLXzmI7vNHCR+XpbZaMWQK/vQubr7PkYq8g470J/A==}
    engines: {node: '>= 10'}

  /@tootallnate/quickjs-emscripten/0.23.0:
    resolution: {integrity: sha512-C5Mc6rdnsaJDjO3UpGW/CQTHtCKaYlScZTly4JIu97Jxo/odCiH0ITnDXSJPTOrEKk/ycSZ0AOgTmkDtkOsvIA==}
    dev: true

  /@ts-morph/common/0.24.0:
    resolution: {integrity: sha512-c1xMmNHWpNselmpIqursHeOHHBTIsJLbB+NuovbTTRCNiTLEr/U9dbJ8qy0jd/O2x5pc3seWuOUN5R2IoOTp8A==}
    dependencies:
      fast-glob: 3.3.3
      minimatch: 9.0.5
      mkdirp: 3.0.1
      path-browserify: 1.0.1
    dev: false

  /@tsconfig/node10/1.0.9:
    resolution: {integrity: sha512-jNsYVVxU8v5g43Erja32laIDHXeoNvFEpX33OK4d6hljo3jDhCBDhx5dhCCTMWUojscpAagGiRkBKxpdl9fxqA==}
    dev: true

  /@tsconfig/node12/1.0.11:
    resolution: {integrity: sha512-cqefuRsh12pWyGsIoBKJA9luFu3mRxCA+ORZvA4ktLSzIuCUtWVxGIuXigEwO5/ywWFMZ2QEGKWvkZG1zDMTag==}
    dev: true

  /@tsconfig/node14/1.0.3:
    resolution: {integrity: sha512-ysT8mhdixWK6Hw3i1V2AeRqZ5WfXg1G43mqoYlM2nc6388Fq5jcXyr5mRsqViLx/GJYdoL0bfXD8nmF+Zn/Iow==}
    dev: true

  /@tsconfig/node16/1.0.4:
    resolution: {integrity: sha512-vxhUy4J8lyeyinH7Azl1pdd43GJhZH/tP2weN8TntQblOY+A0XbT8DJk1/oCPuOOyg/Ja757rG0CgHcWC8OfMA==}
    dev: true

  /@types/argparse/1.0.38:
    resolution: {integrity: sha512-ebDJ9b0e702Yr7pWgB0jzm+CX4Srzz8RcXtLJDJB+BSccqMa36uyH/zUsSYao5+BD1ytv3k3rPYCq4mAE1hsXA==}
    dev: true

  /@types/chai-as-promised/7.1.6:
    resolution: {integrity: sha512-cQLhk8fFarRVZAXUQV1xEnZgMoPxqKojBvRkqPCKPQCzEhpbbSKl1Uu75kDng7k5Ln6LQLUmNBjLlFthCgm1NA==}
    dependencies:
      '@types/chai': 4.3.6
    dev: true

  /@types/chai/4.3.6:
    resolution: {integrity: sha512-VOVRLM1mBxIRxydiViqPcKn6MIxZytrbMpd6RJLIWKxUNr3zux8no0Oc7kJx0WAPIitgZ0gkrDS+btlqQpubpw==}
    dev: true

  /@types/cookie/0.4.1:
    resolution: {integrity: sha512-XW/Aa8APYr6jSVVA1y/DEIZX0/GMKLEVekNG727R8cs56ahETkRAy/3DR7+fJyh7oUgGwNQaRfXCun0+KbWY7Q==}
    dev: true

  /@types/cors/2.8.14:
    resolution: {integrity: sha512-RXHUvNWYICtbP6s18PnOCaqToK8y14DnLd75c6HfyKf228dxy7pHNOQkxPtvXKp/hINFMDjbYzsj63nnpPMSRQ==}
    dependencies:
      '@types/node': 18.18.0
    dev: true

  /@types/eslint-scope/3.7.5:
    resolution: {integrity: sha512-JNvhIEyxVW6EoMIFIvj93ZOywYFatlpu9deeH6eSx6PE3WHYvHaQtmHmQeNw7aA81bYGBPPQqdtBm6b1SsQMmA==}
    dependencies:
      '@types/eslint': 8.44.3
      '@types/estree': 1.0.2
    dev: true

  /@types/eslint/8.44.3:
    resolution: {integrity: sha512-iM/WfkwAhwmPff3wZuPLYiHX18HI24jU8k1ZSH7P8FHwxTjZ2P6CoX2wnF43oprR+YXJM6UUxATkNvyv/JHd+g==}
    dependencies:
      '@types/estree': 1.0.5
      '@types/json-schema': 7.0.15
    dev: true

  /@types/estree/1.0.2:
    resolution: {integrity: sha512-VeiPZ9MMwXjO32/Xu7+OwflfmeoRwkE/qzndw42gGtgJwZopBnzy2gD//NN1+go1mADzkDcqf/KnFRSjTJ8xJA==}
    dev: true

  /@types/estree/1.0.5:
    resolution: {integrity: sha512-/kYRxGDLWzHOB7q+wtSUQlFrtcdUccpfy+X+9iMBpHK8QLLhx2wIPYuS5DYtR9Wa/YlZAbIovy7qVdB1Aq6Lyw==}
    dev: true

  /@types/fs-extra/8.1.3:
    resolution: {integrity: sha512-7IdV01N0u/CaVO0fuY1YmEg14HQN3+EW8mpNgg6NEfxEl/lzCa5OxlBu3iFsCAdamnYOcTQ7oEi43Xc/67Rgzw==}
    dependencies:
      '@types/node': 18.18.0
    dev: true

  /@types/fs-extra/9.0.13:
    resolution: {integrity: sha512-nEnwB++1u5lVDM2UI4c1+5R+FYaKfaAzS4OococimjVm3nQw3TuzH5UNsocrcTBbhnerblyHj4A49qXbIiZdpA==}
    dependencies:
      '@types/node': 18.18.0
    dev: true

  /@types/js-yaml/3.12.1:
    resolution: {integrity: sha512-SGGAhXLHDx+PK4YLNcNGa6goPf9XRWQNAUUbffkwVGGXIxmDKWyGGL4inzq2sPmExu431Ekb9aEMn9BkPqEYFA==}
    dev: true

  /@types/js-yaml/4.0.9:
    resolution: {integrity: sha512-k4MGaQl5TGo/iipqb2UDG2UwjXziSWkh0uysQelTlJpX1qGlpUZYm8PnO4DxG1qBomtJUdYJ6qR6xdIah10JLg==}
    dev: true

  /@types/json-schema/7.0.15:
    resolution: {integrity: sha512-5+fP8P8MFNC+AyZCDxrB2pkZFPGzqQWUzpSeuuVLvm8VMcorNYavBqoFcxK8bQz4Qsbn4oUEEem4wDLfcysGHA==}

  /@types/lodash/4.14.199:
    resolution: {integrity: sha512-Vrjz5N5Ia4SEzWWgIVwnHNEnb1UE1XMkvY5DGXrAeOGE9imk0hgTHh5GyDjLDJi9OTCn9oo9dXH1uToK1VRfrg==}

  /@types/lodash/4.17.4:
    resolution: {integrity: sha512-wYCP26ZLxaT3R39kiN2+HcJ4kTd3U1waI/cY7ivWYqFP6pW3ZNpvi6Wd6PHZx7T/t8z0vlkXMg3QYLa7DZ/IJQ==}
    dev: true

  /@types/mocha/10.0.1:
    resolution: {integrity: sha512-/fvYntiO1GeICvqbQ3doGDIP97vWmvFt83GKguJ6prmQM2iXZfFcq6YE8KteFyRtX2/h5Hf91BYvPodJKFYv5Q==}
    dev: true

  /@types/mocha/10.0.6:
    resolution: {integrity: sha512-dJvrYWxP/UcXm36Qn36fxhUKu8A/xMRXVT2cliFF1Z7UA9liG5Psj3ezNSZw+5puH2czDXRLcXQxf8JbJt0ejg==}
    dev: true

  /@types/mocha/5.2.7:
    resolution: {integrity: sha512-NYrtPht0wGzhwe9+/idPaBB+TqkY9AhTvOLMkThm0IoEfLaiVQZwBwyJ5puCkO3AUCWrmcoePjp2mbFocKy4SQ==}
    dev: true

  /@types/node-fetch/2.6.6:
    resolution: {integrity: sha512-95X8guJYhfqiuVVhRFxVQcf4hW/2bCuoPwDasMf/531STFoNoWTT7YDnWdXHEZKqAGUigmpG31r2FE70LwnzJw==}
    dependencies:
      '@types/node': 18.18.0
      form-data: 4.0.1

  /@types/node/18.18.0:
    resolution: {integrity: sha512-3xA4X31gHT1F1l38ATDIL9GpRLdwVhnEFC8Uikv5ZLlXATwrCYyPq7ZWHxzxc3J/30SUiwiYT+bQe0/XvKlWbw==}

  /@types/node/22.13.10:
    resolution: {integrity: sha512-I6LPUvlRH+O6VRUqYOcMudhaIdUVWfsjnZavnsraHvpBwaEyMN29ry+0UVJhImYL16xsscu0aske3yA+uPOWfw==}
    dependencies:
      undici-types: 6.20.0
    dev: true

  /@types/semver/7.5.3:
    resolution: {integrity: sha512-OxepLK9EuNEIPxWNME+C6WwbRAOOI2o2BaQEGzz5Lu2e4Z5eDnEo+/aVEDMIXywoJitJ7xWd641wrGLZdtwRyw==}
    dev: true

  /@types/sinon/10.0.17:
    resolution: {integrity: sha512-+6ILpcixQ0Ma3dHMTLv4rSycbDXkDljgKL+E0nI2RUxxhYTFyPSjt6RVMxh7jUshvyVcBvicb0Ktj+lAJcjgeA==}
    dependencies:
      '@types/sinonjs__fake-timers': 8.1.3
    dev: true

  /@types/sinonjs__fake-timers/8.1.3:
    resolution: {integrity: sha512-4g+2YyWe0Ve+LBh+WUm1697PD0Kdi6coG1eU0YjQbwx61AZ8XbEpL1zIT6WjuUKrCMCROpEaYQPDjBnDouBVAQ==}
    dev: true

  /@types/triple-beam/1.3.3:
    resolution: {integrity: sha512-6tOUG+nVHn0cJbVp25JFayS5UE6+xlbcNF9Lo9mU7U0zk3zeUShZied4YEQZjy1JBF043FSkdXw8YkUJuVtB5g==}
    dev: true

  /@types/tunnel/0.0.3:
    resolution: {integrity: sha512-sOUTGn6h1SfQ+gbgqC364jLFBw2lnFqkgF3q0WovEHRLMrVD1sd5aufqi/aJObLekJO+Aq5z646U4Oxy6shXMA==}
    dependencies:
      '@types/node': 18.18.0

  /@types/xmlbuilder/0.0.34:
    resolution: {integrity: sha512-yVsHfYqJblSEg3DvUhGndpCZBZz2GiGVmqMa04fbGro2xzxRj85Q7MQ4os+MaXmKcpCDD42MXuxUWfoUKTuVdQ==}
    dev: true

  /@types/yargs-parser/21.0.1:
    resolution: {integrity: sha512-axdPBuLuEJt0c4yI5OZssC19K2Mq1uKdrfZBzuxLvaztgqUtFYZUNw7lETExPYJR9jdEoIg4mb7RQKRQzOkeGQ==}
    dev: true

  /@types/yargs/17.0.25:
    resolution: {integrity: sha512-gy7iPgwnzNvxgAEi2bXOHWCVOG6f7xsprVJH4MjlAWeBmJ7vh/Y1kwMtUrs64ztf24zVIRCpr3n/z6gm9QIkgg==}
    dependencies:
      '@types/yargs-parser': 21.0.1
    dev: true

  /@types/yauzl/2.10.1:
    resolution: {integrity: sha512-CHzgNU3qYBnp/O4S3yv2tXPlvMTq0YWSTVg2/JYLqWZGHwwgJGAwd00poay/11asPq8wLFwHzubyInqHIFmmiw==}
    requiresBuild: true
    dependencies:
      '@types/node': 18.18.0
    dev: true
    optional: true

  /@typescript-eslint/eslint-plugin/6.8.0_uya2k2atnahppmobww2r4ktmwm:
    resolution: {integrity: sha512-GosF4238Tkes2SHPQ1i8f6rMtG6zlKwMEB0abqSJ3Npvos+doIlc/ATG+vX1G9coDF3Ex78zM3heXHLyWEwLUw==}
    engines: {node: ^16.0.0 || >=18.0.0}
    peerDependencies:
      '@typescript-eslint/parser': ^6.0.0 || ^6.0.0-alpha
      eslint: ^7.0.0 || ^8.0.0
      typescript: '*'
    peerDependenciesMeta:
      typescript:
        optional: true
    dependencies:
      '@eslint-community/regexpp': 4.8.2
      '@typescript-eslint/parser': 6.8.0_rpfclszkijpquoieshhobbfaz4
      '@typescript-eslint/scope-manager': 6.8.0
      '@typescript-eslint/type-utils': 6.8.0_rpfclszkijpquoieshhobbfaz4
      '@typescript-eslint/utils': 6.8.0_rpfclszkijpquoieshhobbfaz4
      '@typescript-eslint/visitor-keys': 6.8.0
      debug: 4.3.4
      eslint: 8.50.0
      graphemer: 1.4.0
      ignore: 5.2.4
      natural-compare: 1.4.0
      semver: 7.5.4
      ts-api-utils: 1.0.3_typescript@5.8.2
      typescript: 5.8.2
    transitivePeerDependencies:
      - supports-color
    dev: true

  /@typescript-eslint/eslint-plugin/8.29.1_riayye3vh5qrrjmyfknhspw5ue:
    resolution: {integrity: sha512-ba0rr4Wfvg23vERs3eB+P3lfj2E+2g3lhWcCVukUuhtcdUx5lSIFZlGFEBHKr+3zizDa/TvZTptdNHVZWAkSBg==}
    engines: {node: ^18.18.0 || ^20.9.0 || >=21.1.0}
    peerDependencies:
      '@typescript-eslint/parser': ^8.0.0 || ^8.0.0-alpha.0
      eslint: ^8.57.0 || ^9.0.0
      typescript: '>=4.8.4 <5.9.0'
    dependencies:
      '@eslint-community/regexpp': 4.12.1
      '@typescript-eslint/parser': 8.29.1_rpfclszkijpquoieshhobbfaz4
      '@typescript-eslint/scope-manager': 8.29.1
      '@typescript-eslint/type-utils': 8.29.1_rpfclszkijpquoieshhobbfaz4
      '@typescript-eslint/utils': 8.29.1_rpfclszkijpquoieshhobbfaz4
      '@typescript-eslint/visitor-keys': 8.29.1
      eslint: 8.50.0
      graphemer: 1.4.0
      ignore: 5.3.2
      natural-compare: 1.4.0
      ts-api-utils: 2.1.0_typescript@5.8.2
      typescript: 5.8.2
    transitivePeerDependencies:
      - supports-color
    dev: true

  /@typescript-eslint/parser/6.8.0_rpfclszkijpquoieshhobbfaz4:
    resolution: {integrity: sha512-5tNs6Bw0j6BdWuP8Fx+VH4G9fEPDxnVI7yH1IAPkQH5RUtvKwRoqdecAPdQXv4rSOADAaz1LFBZvZG7VbXivSg==}
    engines: {node: ^16.0.0 || >=18.0.0}
    peerDependencies:
      eslint: ^7.0.0 || ^8.0.0
      typescript: '*'
    peerDependenciesMeta:
      typescript:
        optional: true
    dependencies:
      '@typescript-eslint/scope-manager': 6.8.0
      '@typescript-eslint/types': 6.8.0
      '@typescript-eslint/typescript-estree': 6.8.0_typescript@5.8.2
      '@typescript-eslint/visitor-keys': 6.8.0
      debug: 4.3.4
      eslint: 8.50.0
      typescript: 5.8.2
    transitivePeerDependencies:
      - supports-color
    dev: true

  /@typescript-eslint/parser/8.29.1_rpfclszkijpquoieshhobbfaz4:
    resolution: {integrity: sha512-zczrHVEqEaTwh12gWBIJWj8nx+ayDcCJs06yoNMY0kwjMWDM6+kppljY+BxWI06d2Ja+h4+WdufDcwMnnMEWmg==}
    engines: {node: ^18.18.0 || ^20.9.0 || >=21.1.0}
    peerDependencies:
      eslint: ^8.57.0 || ^9.0.0
      typescript: '>=4.8.4 <5.9.0'
    dependencies:
      '@typescript-eslint/scope-manager': 8.29.1
      '@typescript-eslint/types': 8.29.1
      '@typescript-eslint/typescript-estree': 8.29.1_typescript@5.8.2
      '@typescript-eslint/visitor-keys': 8.29.1
      debug: 4.4.0
      eslint: 8.50.0
      typescript: 5.8.2
    transitivePeerDependencies:
      - supports-color
    dev: true

  /@typescript-eslint/scope-manager/6.8.0:
    resolution: {integrity: sha512-xe0HNBVwCph7rak+ZHcFD6A+q50SMsFwcmfdjs9Kz4qDh5hWhaPhFjRs/SODEhroBI5Ruyvyz9LfwUJ624O40g==}
    engines: {node: ^16.0.0 || >=18.0.0}
    dependencies:
      '@typescript-eslint/types': 6.8.0
      '@typescript-eslint/visitor-keys': 6.8.0
    dev: true

  /@typescript-eslint/scope-manager/8.29.1:
    resolution: {integrity: sha512-2nggXGX5F3YrsGN08pw4XpMLO1Rgtnn4AzTegC2MDesv6q3QaTU5yU7IbS1tf1IwCR0Hv/1EFygLn9ms6LIpDA==}
    engines: {node: ^18.18.0 || ^20.9.0 || >=21.1.0}
    dependencies:
      '@typescript-eslint/types': 8.29.1
      '@typescript-eslint/visitor-keys': 8.29.1
    dev: true

  /@typescript-eslint/type-utils/6.8.0_rpfclszkijpquoieshhobbfaz4:
    resolution: {integrity: sha512-RYOJdlkTJIXW7GSldUIHqc/Hkto8E+fZN96dMIFhuTJcQwdRoGN2rEWA8U6oXbLo0qufH7NPElUb+MceHtz54g==}
    engines: {node: ^16.0.0 || >=18.0.0}
    peerDependencies:
      eslint: ^7.0.0 || ^8.0.0
      typescript: '*'
    peerDependenciesMeta:
      typescript:
        optional: true
    dependencies:
      '@typescript-eslint/typescript-estree': 6.8.0_typescript@5.8.2
      '@typescript-eslint/utils': 6.8.0_rpfclszkijpquoieshhobbfaz4
      debug: 4.4.0
      eslint: 8.50.0
      ts-api-utils: 1.0.3_typescript@5.8.2
      typescript: 5.8.2
    transitivePeerDependencies:
      - supports-color
    dev: true

  /@typescript-eslint/type-utils/8.29.1_rpfclszkijpquoieshhobbfaz4:
    resolution: {integrity: sha512-DkDUSDwZVCYN71xA4wzySqqcZsHKic53A4BLqmrWFFpOpNSoxX233lwGu/2135ymTCR04PoKiEEEvN1gFYg4Tw==}
    engines: {node: ^18.18.0 || ^20.9.0 || >=21.1.0}
    peerDependencies:
      eslint: ^8.57.0 || ^9.0.0
      typescript: '>=4.8.4 <5.9.0'
    dependencies:
      '@typescript-eslint/typescript-estree': 8.29.1_typescript@5.8.2
      '@typescript-eslint/utils': 8.29.1_rpfclszkijpquoieshhobbfaz4
      debug: 4.4.0
      eslint: 8.50.0
      ts-api-utils: 2.1.0_typescript@5.8.2
      typescript: 5.8.2
    transitivePeerDependencies:
      - supports-color
    dev: true

  /@typescript-eslint/types/6.8.0:
    resolution: {integrity: sha512-p5qOxSum7W3k+llc7owEStXlGmSl8FcGvhYt8Vjy7FqEnmkCVlM3P57XQEGj58oqaBWDQXbJDZxwUWMS/EAPNQ==}
    engines: {node: ^16.0.0 || >=18.0.0}
    dev: true

  /@typescript-eslint/types/8.29.1:
    resolution: {integrity: sha512-VT7T1PuJF1hpYC3AGm2rCgJBjHL3nc+A/bhOp9sGMKfi5v0WufsX/sHCFBfNTx2F+zA6qBc/PD0/kLRLjdt8mQ==}
    engines: {node: ^18.18.0 || ^20.9.0 || >=21.1.0}
    dev: true

  /@typescript-eslint/typescript-estree/6.8.0_typescript@5.8.2:
    resolution: {integrity: sha512-ISgV0lQ8XgW+mvv5My/+iTUdRmGspducmQcDw5JxznasXNnZn3SKNrTRuMsEXv+V/O+Lw9AGcQCfVaOPCAk/Zg==}
    engines: {node: ^16.0.0 || >=18.0.0}
    peerDependencies:
      typescript: '*'
    peerDependenciesMeta:
      typescript:
        optional: true
    dependencies:
      '@typescript-eslint/types': 6.8.0
      '@typescript-eslint/visitor-keys': 6.8.0
      debug: 4.4.0
      globby: 11.1.0
      is-glob: 4.0.3
      semver: 7.7.1
      ts-api-utils: 1.0.3_typescript@5.8.2
      typescript: 5.8.2
    transitivePeerDependencies:
      - supports-color
    dev: true

  /@typescript-eslint/typescript-estree/8.29.1_typescript@5.8.2:
    resolution: {integrity: sha512-l1enRoSaUkQxOQnbi0KPUtqeZkSiFlqrx9/3ns2rEDhGKfTa+88RmXqedC1zmVTOWrLc2e6DEJrTA51C9iLH5g==}
    engines: {node: ^18.18.0 || ^20.9.0 || >=21.1.0}
    peerDependencies:
      typescript: '>=4.8.4 <5.9.0'
    dependencies:
      '@typescript-eslint/types': 8.29.1
      '@typescript-eslint/visitor-keys': 8.29.1
      debug: 4.4.0
      fast-glob: 3.3.3
      is-glob: 4.0.3
      minimatch: 9.0.5
      semver: 7.7.1
      ts-api-utils: 2.1.0_typescript@5.8.2
      typescript: 5.8.2
    transitivePeerDependencies:
      - supports-color
    dev: true

  /@typescript-eslint/utils/6.8.0_rpfclszkijpquoieshhobbfaz4:
    resolution: {integrity: sha512-dKs1itdE2qFG4jr0dlYLQVppqTE+Itt7GmIf/vX6CSvsW+3ov8PbWauVKyyfNngokhIO9sKZeRGCUo1+N7U98Q==}
    engines: {node: ^16.0.0 || >=18.0.0}
    peerDependencies:
      eslint: ^7.0.0 || ^8.0.0
    dependencies:
      '@eslint-community/eslint-utils': 4.4.0_eslint@8.50.0
      '@types/json-schema': 7.0.15
      '@types/semver': 7.5.3
      '@typescript-eslint/scope-manager': 6.8.0
      '@typescript-eslint/types': 6.8.0
      '@typescript-eslint/typescript-estree': 6.8.0_typescript@5.8.2
      eslint: 8.50.0
      semver: 7.7.1
    transitivePeerDependencies:
      - supports-color
      - typescript
    dev: true

  /@typescript-eslint/utils/8.29.1_rpfclszkijpquoieshhobbfaz4:
    resolution: {integrity: sha512-QAkFEbytSaB8wnmB+DflhUPz6CLbFWE2SnSCrRMEa+KnXIzDYbpsn++1HGvnfAsUY44doDXmvRkO5shlM/3UfA==}
    engines: {node: ^18.18.0 || ^20.9.0 || >=21.1.0}
    peerDependencies:
      eslint: ^8.57.0 || ^9.0.0
      typescript: '>=4.8.4 <5.9.0'
    dependencies:
      '@eslint-community/eslint-utils': 4.4.0_eslint@8.50.0
      '@typescript-eslint/scope-manager': 8.29.1
      '@typescript-eslint/types': 8.29.1
      '@typescript-eslint/typescript-estree': 8.29.1_typescript@5.8.2
      eslint: 8.50.0
      typescript: 5.8.2
    transitivePeerDependencies:
      - supports-color
    dev: true

  /@typescript-eslint/visitor-keys/6.8.0:
    resolution: {integrity: sha512-oqAnbA7c+pgOhW2OhGvxm0t1BULX5peQI/rLsNDpGM78EebV3C9IGbX5HNZabuZ6UQrYveCLjKo8Iy/lLlBkkg==}
    engines: {node: ^16.0.0 || >=18.0.0}
    dependencies:
      '@typescript-eslint/types': 6.8.0
      eslint-visitor-keys: 3.4.3
    dev: true

  /@typescript-eslint/visitor-keys/8.29.1:
    resolution: {integrity: sha512-RGLh5CRaUEf02viP5c1Vh1cMGffQscyHe7HPAzGpfmfflFg1wUz2rYxd+OZqwpeypYvZ8UxSxuIpF++fmOzEcg==}
    engines: {node: ^18.18.0 || ^20.9.0 || >=21.1.0}
    dependencies:
      '@typescript-eslint/types': 8.29.1
      eslint-visitor-keys: 4.2.0
    dev: true

  /@typespec/asset-emitter/0.70.0_@typespec+compiler@1.0.0:
    resolution: {integrity: sha512-GuQqYtbFrZQdsSfJcr87DDuG6g2u2iYG5RdVJpq2p+RtbTFP0qorxf5AauCphx8Y+S49nT2joshCFtO2jRqozg==}
    engines: {node: '>=20.0.0'}
    peerDependencies:
      '@typespec/compiler': ^1.0.0
    dependencies:
      '@typespec/compiler': 1.0.0_@types+node@18.18.0
    dev: false

  /@typespec/compiler/1.0.0_@types+node@18.18.0:
    resolution: {integrity: sha512-QFy0otaB4xkN4kQmYyT17yu3OVhN0gti9+EKnZqs5JFylw2Xecx22BPwUE1Byj42pZYg5d9WlO+WwmY5ALtRDg==}
    engines: {node: '>=20.0.0'}
    hasBin: true
    dependencies:
      '@babel/code-frame': 7.26.2
      '@inquirer/prompts': 7.4.0_@types+node@18.18.0
      ajv: 8.17.1
      change-case: 5.4.4
      env-paths: 3.0.0
      globby: 14.1.0
      is-unicode-supported: 2.1.0
      mustache: 4.2.0
      picocolors: 1.1.1
      prettier: 3.5.3
      semver: 7.7.1
      tar: 7.4.3
      temporal-polyfill: 0.3.0
      vscode-languageserver: 9.0.1
      vscode-languageserver-textdocument: 1.0.12
      yaml: 2.7.0
      yargs: 17.7.2
    transitivePeerDependencies:
      - '@types/node'

  /@typespec/events/0.70.0_@typespec+compiler@1.0.0:
    resolution: {integrity: sha512-qHW1N05n8PkNf2YQGNMdl/sAYqrJv+zQ1kny+3vg/20nzVj7sZpNFIKqUIc11z0GkT7k3Q9SPTymvq+K00sAUg==}
    engines: {node: '>=20.0.0'}
    peerDependencies:
      '@typespec/compiler': ^1.0.0
    dependencies:
      '@typespec/compiler': 1.0.0_@types+node@18.18.0

  /@typespec/http-specs/0.1.0-alpha.22-dev.0_73hgngfneoykepglhpj76sepdi:
    resolution: {integrity: sha512-6MrisQmkxY1VOn/vSHxJjdOz6HzmvE23qzRXXARYS4AodfVmS/Y/NeBtrkf0gXKTOQOkBfgjcKvj5RZC6y55YA==}
    engines: {node: '>=16.0.0'}
    peerDependencies:
      '@typespec/compiler': ^1.0.0-rc.1
      '@typespec/http': ^1.0.0-rc.1
      '@typespec/rest': ^0.69.0 || >=0.70.0-dev <0.70.0
      '@typespec/versioning': ^0.69.0 || >=0.70.0-dev <0.70.0
      '@typespec/xml': ^0.69.0 || >=0.70.0-dev <0.70.0
    dependencies:
      '@typespec/compiler': 1.0.0_@types+node@18.18.0
      '@typespec/http': 1.0.1_6nn6a265eqvpod4byc573d4y7i
      '@typespec/rest': 0.70.0_b4vb4y7tp75ktxgbg3d3m76tni
      '@typespec/spec-api': 0.1.0-alpha.7-dev.0
      '@typespec/spector': 0.1.0-alpha.14-dev.1_l57zs4bid4vy5sv2wdmboc2ira
      '@typespec/versioning': 0.70.0_@typespec+compiler@1.0.0
      '@typespec/xml': 0.70.0_@typespec+compiler@1.0.0
      deep-equal: 2.2.2
    transitivePeerDependencies:
      - '@types/node'
      - '@typespec/streams'
      - supports-color
    dev: true

  /@typespec/http/1.0.1_6nn6a265eqvpod4byc573d4y7i:
    resolution: {integrity: sha512-J5tqBWlmkvI/W+kJn4EFuN0laGxbY8qT68jzEQEiYeAXSfNyFGRSoCwn8Ex6dJphq4IozOMdVTNtOZWIJlwmfw==}
    engines: {node: '>=20.0.0'}
    peerDependencies:
      '@typespec/compiler': ^1.0.0
      '@typespec/streams': ^0.70.0
    peerDependenciesMeta:
      '@typespec/streams':
        optional: true
    dependencies:
      '@typespec/compiler': 1.0.0_@types+node@18.18.0
      '@typespec/streams': 0.70.0_@typespec+compiler@1.0.0

  /@typespec/json-schema/1.0.0_@typespec+compiler@1.0.0:
    resolution: {integrity: sha512-brI0acknyywlkIMM/HU1l87uq6sQWPh6NmvxgxDn84/YEF0SklZoQ/PXuBGYhwpBRuHrxi/LSjWLmKaMsyX8Jw==}
    engines: {node: '>=20.0.0'}
    peerDependencies:
      '@typespec/compiler': ^1.0.0
    dependencies:
      '@typespec/asset-emitter': 0.70.0_@typespec+compiler@1.0.0
      '@typespec/compiler': 1.0.0_@types+node@18.18.0
      yaml: 2.7.0
    dev: false

  /@typespec/openapi/1.0.0_b4vb4y7tp75ktxgbg3d3m76tni:
    resolution: {integrity: sha512-pONzKIdK4wHgD1vBfD9opUk66zDG55DlHbueKOldH2p1LVf5FnMiuKE4kW0pl1dokT/HBNR5OJciCzzVf44AgQ==}
    engines: {node: '>=20.0.0'}
    peerDependencies:
      '@typespec/compiler': ^1.0.0
      '@typespec/http': ^1.0.0
    dependencies:
      '@typespec/compiler': 1.0.0_@types+node@18.18.0
      '@typespec/http': 1.0.1_6nn6a265eqvpod4byc573d4y7i

  /@typespec/openapi3/1.0.0_6fkyrvrar7smlkfztopkaqrrhq:
    resolution: {integrity: sha512-cDsnNtJkQCx0R/+9AqXzqAKH6CgtwmnQGQMQHbkw0/Sxs5uk6hoiexx7vz0DUR7H4492MqPT2kE4351KZbDYMw==}
    engines: {node: '>=20.0.0'}
    hasBin: true
    peerDependencies:
      '@typespec/compiler': ^1.0.0
      '@typespec/http': ^1.0.0
      '@typespec/json-schema': ^1.0.0
      '@typespec/openapi': ^1.0.0
      '@typespec/versioning': ^0.70.0
      '@typespec/xml': '*'
    peerDependenciesMeta:
      '@typespec/json-schema':
        optional: true
      '@typespec/versioning':
        optional: true
      '@typespec/xml':
        optional: true
    dependencies:
      '@apidevtools/swagger-parser': 10.1.1_openapi-types@12.1.3
      '@typespec/asset-emitter': 0.70.0_@typespec+compiler@1.0.0
      '@typespec/compiler': 1.0.0_@types+node@18.18.0
      '@typespec/http': 1.0.1_6nn6a265eqvpod4byc573d4y7i
      '@typespec/json-schema': 1.0.0_@typespec+compiler@1.0.0
      '@typespec/openapi': 1.0.0_b4vb4y7tp75ktxgbg3d3m76tni
      '@typespec/versioning': 0.70.0_@typespec+compiler@1.0.0
      '@typespec/xml': 0.70.0_@typespec+compiler@1.0.0
      openapi-types: 12.1.3
      yaml: 2.7.0
    dev: false

  /@typespec/rest/0.70.0-dev.3_b4vb4y7tp75ktxgbg3d3m76tni:
    resolution: {integrity: sha512-xnFdJN+xekf4UrIWsWOVIt8cYrEnY1AF+1ko1BUWM2WrPqPbrHrEufrFWazmrmAbjsuSk9OEbOZPNgE4tcHxkQ==}
    engines: {node: '>=20.0.0'}
    peerDependencies:
      '@typespec/compiler': ^1.0.0-rc.1
      '@typespec/http': ^1.0.0-rc.1
    dependencies:
      '@typespec/compiler': 1.0.0_@types+node@18.18.0
      '@typespec/http': 1.0.1_6nn6a265eqvpod4byc573d4y7i
    dev: true

  /@typespec/rest/0.70.0_b4vb4y7tp75ktxgbg3d3m76tni:
    resolution: {integrity: sha512-pn3roMQV6jBNT4bVA/hnrBAAHleXSyfWQqNO+DhI3+tLU4jCrJHmUZDi82nI9xBl+jkmy2WZFZOelZA9PSABeg==}
    engines: {node: '>=20.0.0'}
    peerDependencies:
      '@typespec/compiler': ^1.0.0
      '@typespec/http': ^1.0.0
    dependencies:
      '@typespec/compiler': 1.0.0_@types+node@18.18.0
      '@typespec/http': 1.0.1_6nn6a265eqvpod4byc573d4y7i

  /@typespec/spec-api/0.1.0-alpha.7-dev.0:
    resolution: {integrity: sha512-LcEkN7rbly1BF+W+ho169+gMjz6L7pLsjuHOI6nYUJdf+wHXIU2TDZlLEh5inlQqGFWmBzWu479r0dD4OnZh5Q==}
    engines: {node: '>=20.0.0'}
    dependencies:
      deep-equal: 2.2.2
      express: 5.1.0
      xml2js: 0.6.2
    transitivePeerDependencies:
      - supports-color
    dev: true

  /@typespec/spec-coverage-sdk/0.1.0-alpha.5-dev.0:
    resolution: {integrity: sha512-I0p1ogrB3hW16K9IJyxFUz6AvuQ8NDsiLrav5ujGGJbW3gXdp+N6MzxXp5NNs4jfHoryX4kkA7xlTiPqKz3Pcw==}
    engines: {node: '>=16.0.0'}
    dependencies:
      '@azure/identity': 4.7.0
      '@azure/storage-blob': 12.26.0
      '@types/node': 22.13.10
    transitivePeerDependencies:
      - supports-color
    dev: true

  /@typespec/spector/0.1.0-alpha.14-dev.1_l57zs4bid4vy5sv2wdmboc2ira:
    resolution: {integrity: sha512-okPVta3qrbdi+cX+pVOU69tfxT3kE9TjvazfF/ywQzyB4kLlpbFtttTWNtpDjVvC2mYcJZ02tl8se50ztWsWog==}
    engines: {node: '>=16.0.0'}
    hasBin: true
    dependencies:
      '@azure/identity': 4.8.0
      '@types/js-yaml': 4.0.9
      '@typespec/compiler': 1.0.0_@types+node@18.18.0
      '@typespec/http': 1.0.1_6nn6a265eqvpod4byc573d4y7i
      '@typespec/rest': 0.70.0-dev.3_b4vb4y7tp75ktxgbg3d3m76tni
      '@typespec/spec-api': 0.1.0-alpha.7-dev.0
      '@typespec/spec-coverage-sdk': 0.1.0-alpha.5-dev.0
      '@typespec/versioning': 0.70.0-dev.2_@typespec+compiler@1.0.0
      ajv: 8.17.1
      body-parser: 1.20.3
      deep-equal: 2.2.2
      express: 5.1.0
      globby: 14.1.0
      js-yaml: 4.1.0
      micromatch: 4.0.8
      morgan: 1.10.0
      multer: 1.4.5-lts.2
      picocolors: 1.1.1
      source-map-support: 0.5.21
      xml2js: 0.6.2
      yargs: 17.7.2
    transitivePeerDependencies:
      - '@types/node'
      - '@typespec/streams'
      - supports-color
    dev: true

  /@typespec/sse/0.70.0_egoawqrd6qp4usxqztsj4ad7em:
    resolution: {integrity: sha512-11VsIRqPuK+bIq7gHVghM5CAqvcfe9TmL9mZkxlPKuV6RRWju831k18KqlwXTOgeEMwVGA1Xbg1TTi1F4S1B+w==}
    engines: {node: '>=20.0.0'}
    peerDependencies:
      '@typespec/compiler': ^1.0.0
      '@typespec/events': ^0.70.0
      '@typespec/http': ^1.0.0
      '@typespec/streams': ^0.70.0
    dependencies:
      '@typespec/compiler': 1.0.0_@types+node@18.18.0
      '@typespec/events': 0.70.0_@typespec+compiler@1.0.0
      '@typespec/http': 1.0.1_6nn6a265eqvpod4byc573d4y7i
      '@typespec/streams': 0.70.0_@typespec+compiler@1.0.0

  /@typespec/streams/0.70.0_@typespec+compiler@1.0.0:
    resolution: {integrity: sha512-WIixoZ7CCLq2INX4UkN+aXlj07Je+ntW0xbeFGmpfq6Z2xifKnL6/sPiztURMXd4Z1I+XXFCn2pw1r9q5i4Cmw==}
    engines: {node: '>=20.0.0'}
    peerDependencies:
      '@typespec/compiler': ^1.0.0
    dependencies:
      '@typespec/compiler': 1.0.0_@types+node@18.18.0

  /@typespec/ts-http-runtime/0.1.0:
    resolution: {integrity: sha512-0NspintCRrSIIZBUtVfWjJ5TpOjpP0mNsJXZOqzuxdY/q2yCr0amyUCEw+WLhRykP39XMNMG0f1F9LbC2+c+Rw==}
    engines: {node: '>=18.0.0'}
    dependencies:
      http-proxy-agent: 7.0.2
      https-proxy-agent: 7.0.4
      tslib: 2.6.2
    transitivePeerDependencies:
      - supports-color
    dev: true

  /@typespec/versioning/0.70.0-dev.2_@typespec+compiler@1.0.0:
    resolution: {integrity: sha512-qLgFpWNICISMxCmozLLvvlAjQPuc58RdCo2aki845qEcc/zUUAf6YAu7zMJC3gHkKooun2bN4mprifnjfi8EFg==}
    engines: {node: '>=20.0.0'}
    peerDependencies:
      '@typespec/compiler': ^1.0.0-rc.1
    dependencies:
      '@typespec/compiler': 1.0.0_@types+node@18.18.0
    dev: true

  /@typespec/versioning/0.70.0_@typespec+compiler@1.0.0:
    resolution: {integrity: sha512-LvuhDGJU9ksdUKuBZLBle7n9/xlS4e18kg5cqPpQGUI0hx9KSrZtXMoL6VRpoBVtEWcAmn4Q5dBL3+K4ur7/vg==}
    engines: {node: '>=20.0.0'}
    peerDependencies:
      '@typespec/compiler': ^1.0.0
    dependencies:
      '@typespec/compiler': 1.0.0_@types+node@18.18.0

  /@typespec/xml/0.70.0_@typespec+compiler@1.0.0:
    resolution: {integrity: sha512-8feX+sFx2OVlGOZ3Bl9G/VFwbqbz6reVt8yllfO4aY0EVSM3GxIB7TivZofBrxDRYvwEADpc8+2gI+kdJaSL1w==}
    engines: {node: '>=20.0.0'}
    peerDependencies:
      '@typespec/compiler': ^1.0.0
    dependencies:
      '@typespec/compiler': 1.0.0_@types+node@18.18.0

  /@ungap/promise-all-settled/1.1.2:
    resolution: {integrity: sha512-sL/cEvJWAnClXw0wHk85/2L0G6Sj8UB0Ctc1TEMbKSsmpRosqhwj9gWgFRZSrBr2f9tiXISwNhCPmlfqUqyb9Q==}
    dev: true

  /@vitest/coverage-istanbul/1.6.0_vitest@1.6.0:
    resolution: {integrity: sha512-h/BwpXehkkS0qsNCS00QxiupAqVkNi0WT19BR0dQvlge5oHghoSVLx63fABYFoKxVb7Ue7+k6V2KokmQ1zdMpg==}
    peerDependencies:
      vitest: 1.6.0
    dependencies:
      debug: 4.3.4
      istanbul-lib-coverage: 3.2.2
      istanbul-lib-instrument: 6.0.2
      istanbul-lib-report: 3.0.1
      istanbul-lib-source-maps: 5.0.4
      istanbul-reports: 3.1.7
      magicast: 0.3.4
      picocolors: 1.0.1
      test-exclude: 6.0.0
      vitest: 1.6.0_@types+node@18.18.0
    transitivePeerDependencies:
      - supports-color
    dev: true

  /@vitest/coverage-v8/1.6.0_vitest@1.6.0:
    resolution: {integrity: sha512-KvapcbMY/8GYIG0rlwwOKCVNRc0OL20rrhFkg/CHNzncV03TE2XWvO5w9uZYoxNiMEBacAJt3unSOiZ7svePew==}
    peerDependencies:
      vitest: 1.6.0
    dependencies:
      '@ampproject/remapping': 2.3.0
      '@bcoe/v8-coverage': 0.2.3
      debug: 4.3.4
      istanbul-lib-coverage: 3.2.2
      istanbul-lib-report: 3.0.1
      istanbul-lib-source-maps: 5.0.4
      istanbul-reports: 3.1.7
      magic-string: 0.30.10
      magicast: 0.3.4
      picocolors: 1.0.1
      std-env: 3.7.0
      strip-literal: 2.1.0
      test-exclude: 6.0.0
      vitest: 1.6.0_@types+node@18.18.0
    transitivePeerDependencies:
      - supports-color
    dev: true

  /@vitest/expect/1.6.0:
    resolution: {integrity: sha512-ixEvFVQjycy/oNgHjqsL6AZCDduC+tflRluaHIzKIsdbzkLn2U/iBnVeJwB6HsIjQBdfMR8Z0tRxKUsvFJEeWQ==}
    dependencies:
      '@vitest/spy': 1.6.0
      '@vitest/utils': 1.6.0
      chai: 4.4.1
    dev: true

  /@vitest/runner/1.6.0:
    resolution: {integrity: sha512-P4xgwPjwesuBiHisAVz/LSSZtDjOTPYZVmNAnpHHSR6ONrf8eCJOFRvUwdHn30F5M1fxhqtl7QZQUk2dprIXAg==}
    dependencies:
      '@vitest/utils': 1.6.0
      p-limit: 5.0.0
      pathe: 1.1.2
    dev: true

  /@vitest/snapshot/1.6.0:
    resolution: {integrity: sha512-+Hx43f8Chus+DCmygqqfetcAZrDJwvTj0ymqjQq4CvmpKFSTVteEOBzCusu1x2tt4OJcvBflyHUE0DZSLgEMtQ==}
    dependencies:
      magic-string: 0.30.10
      pathe: 1.1.2
      pretty-format: 29.7.0
    dev: true

  /@vitest/spy/1.6.0:
    resolution: {integrity: sha512-leUTap6B/cqi/bQkXUu6bQV5TZPx7pmMBKBQiI0rJA8c3pB56ZsaTbREnF7CJfmvAS4V2cXIBAh/3rVwrrCYgw==}
    dependencies:
      tinyspy: 2.2.1
    dev: true

  /@vitest/utils/1.6.0:
    resolution: {integrity: sha512-21cPiuGMoMZwiOHa2i4LXkMkMkCGzA+MVFV70jRwHo95dL4x/ts5GZhML1QWuy7yfp3WzK3lRvZi3JnXTYqrBw==}
    dependencies:
      diff-sequences: 29.6.3
      estree-walker: 3.0.3
      loupe: 2.3.7
      pretty-format: 29.7.0
    dev: true

  /@webassemblyjs/ast/1.11.6:
    resolution: {integrity: sha512-IN1xI7PwOvLPgjcf180gC1bqn3q/QaOCwYUahIOhbYUu8KA/3tw2RT/T0Gidi1l7Hhj5D/INhJxiICObqpMu4Q==}
    dependencies:
      '@webassemblyjs/helper-numbers': 1.11.6
      '@webassemblyjs/helper-wasm-bytecode': 1.11.6
    dev: true

  /@webassemblyjs/floating-point-hex-parser/1.11.6:
    resolution: {integrity: sha512-ejAj9hfRJ2XMsNHk/v6Fu2dGS+i4UaXBXGemOfQ/JfQ6mdQg/WXtwleQRLLS4OvfDhv8rYnVwH27YJLMyYsxhw==}
    dev: true

  /@webassemblyjs/helper-api-error/1.11.6:
    resolution: {integrity: sha512-o0YkoP4pVu4rN8aTJgAyj9hC2Sv5UlkzCHhxqWj8butaLvnpdc2jOwh4ewE6CX0txSfLn/UYaV/pheS2Txg//Q==}
    dev: true

  /@webassemblyjs/helper-buffer/1.11.6:
    resolution: {integrity: sha512-z3nFzdcp1mb8nEOFFk8DrYLpHvhKC3grJD2ardfKOzmbmJvEf/tPIqCY+sNcwZIY8ZD7IkB2l7/pqhUhqm7hLA==}
    dev: true

  /@webassemblyjs/helper-numbers/1.11.6:
    resolution: {integrity: sha512-vUIhZ8LZoIWHBohiEObxVm6hwP034jwmc9kuq5GdHZH0wiLVLIPcMCdpJzG4C11cHoQ25TFIQj9kaVADVX7N3g==}
    dependencies:
      '@webassemblyjs/floating-point-hex-parser': 1.11.6
      '@webassemblyjs/helper-api-error': 1.11.6
      '@xtuc/long': 4.2.2
    dev: true

  /@webassemblyjs/helper-wasm-bytecode/1.11.6:
    resolution: {integrity: sha512-sFFHKwcmBprO9e7Icf0+gddyWYDViL8bpPjJJl0WHxCdETktXdmtWLGVzoHbqUcY4Be1LkNfwTmXOJUFZYSJdA==}
    dev: true

  /@webassemblyjs/helper-wasm-section/1.11.6:
    resolution: {integrity: sha512-LPpZbSOwTpEC2cgn4hTydySy1Ke+XEu+ETXuoyvuyezHO3Kjdu90KK95Sh9xTbmjrCsUwvWwCOQQNta37VrS9g==}
    dependencies:
      '@webassemblyjs/ast': 1.11.6
      '@webassemblyjs/helper-buffer': 1.11.6
      '@webassemblyjs/helper-wasm-bytecode': 1.11.6
      '@webassemblyjs/wasm-gen': 1.11.6
    dev: true

  /@webassemblyjs/ieee754/1.11.6:
    resolution: {integrity: sha512-LM4p2csPNvbij6U1f19v6WR56QZ8JcHg3QIJTlSwzFcmx6WSORicYj6I63f9yU1kEUtrpG+kjkiIAkevHpDXrg==}
    dependencies:
      '@xtuc/ieee754': 1.2.0
    dev: true

  /@webassemblyjs/leb128/1.11.6:
    resolution: {integrity: sha512-m7a0FhE67DQXgouf1tbN5XQcdWoNgaAuoULHIfGFIEVKA6tu/edls6XnIlkmS6FrXAquJRPni3ZZKjw6FSPjPQ==}
    dependencies:
      '@xtuc/long': 4.2.2
    dev: true

  /@webassemblyjs/utf8/1.11.6:
    resolution: {integrity: sha512-vtXf2wTQ3+up9Zsg8sa2yWiQpzSsMyXj0qViVP6xKGCUT8p8YJ6HqI7l5eCnWx1T/FYdsv07HQs2wTFbbof/RA==}
    dev: true

  /@webassemblyjs/wasm-edit/1.11.6:
    resolution: {integrity: sha512-Ybn2I6fnfIGuCR+Faaz7YcvtBKxvoLV3Lebn1tM4o/IAJzmi9AWYIPWpyBfU8cC+JxAO57bk4+zdsTjJR+VTOw==}
    dependencies:
      '@webassemblyjs/ast': 1.11.6
      '@webassemblyjs/helper-buffer': 1.11.6
      '@webassemblyjs/helper-wasm-bytecode': 1.11.6
      '@webassemblyjs/helper-wasm-section': 1.11.6
      '@webassemblyjs/wasm-gen': 1.11.6
      '@webassemblyjs/wasm-opt': 1.11.6
      '@webassemblyjs/wasm-parser': 1.11.6
      '@webassemblyjs/wast-printer': 1.11.6
    dev: true

  /@webassemblyjs/wasm-gen/1.11.6:
    resolution: {integrity: sha512-3XOqkZP/y6B4F0PBAXvI1/bky7GryoogUtfwExeP/v7Nzwo1QLcq5oQmpKlftZLbT+ERUOAZVQjuNVak6UXjPA==}
    dependencies:
      '@webassemblyjs/ast': 1.11.6
      '@webassemblyjs/helper-wasm-bytecode': 1.11.6
      '@webassemblyjs/ieee754': 1.11.6
      '@webassemblyjs/leb128': 1.11.6
      '@webassemblyjs/utf8': 1.11.6
    dev: true

  /@webassemblyjs/wasm-opt/1.11.6:
    resolution: {integrity: sha512-cOrKuLRE7PCe6AsOVl7WasYf3wbSo4CeOk6PkrjS7g57MFfVUF9u6ysQBBODX0LdgSvQqRiGz3CXvIDKcPNy4g==}
    dependencies:
      '@webassemblyjs/ast': 1.11.6
      '@webassemblyjs/helper-buffer': 1.11.6
      '@webassemblyjs/wasm-gen': 1.11.6
      '@webassemblyjs/wasm-parser': 1.11.6
    dev: true

  /@webassemblyjs/wasm-parser/1.11.6:
    resolution: {integrity: sha512-6ZwPeGzMJM3Dqp3hCsLgESxBGtT/OeCvCZ4TA1JUPYgmhAx38tTPR9JaKy0S5H3evQpO/h2uWs2j6Yc/fjkpTQ==}
    dependencies:
      '@webassemblyjs/ast': 1.11.6
      '@webassemblyjs/helper-api-error': 1.11.6
      '@webassemblyjs/helper-wasm-bytecode': 1.11.6
      '@webassemblyjs/ieee754': 1.11.6
      '@webassemblyjs/leb128': 1.11.6
      '@webassemblyjs/utf8': 1.11.6
    dev: true

  /@webassemblyjs/wast-printer/1.11.6:
    resolution: {integrity: sha512-JM7AhRcE+yW2GWYaKeHL5vt4xqee5N2WcezptmgyhNS+ScggqcT1OtXykhAb13Sn5Yas0j2uv9tHgrjwvzAP4A==}
    dependencies:
      '@webassemblyjs/ast': 1.11.6
      '@xtuc/long': 4.2.2
    dev: true

  /@webpack-cli/configtest/1.2.0_w3wu7rcwmvifygnqiqkxwjppse:
    resolution: {integrity: sha512-4FB8Tj6xyVkyqjj1OaTqCjXYULB9FMkqQ8yGrZjRDrYh0nOE+7Lhs45WioWQQMV+ceFlE368Ukhe6xdvJM9Egg==}
    peerDependencies:
      webpack: 4.x.x || 5.x.x
      webpack-cli: 4.x.x
    dependencies:
      webpack: 5.88.2_webpack-cli@4.10.0
      webpack-cli: 4.10.0_webpack@5.88.2
    dev: true

  /@webpack-cli/info/1.5.0_webpack-cli@4.10.0:
    resolution: {integrity: sha512-e8tSXZpw2hPl2uMJY6fsMswaok5FdlGNRTktvFk2sD8RjH0hE2+XistawJx1vmKteh4NmGmNUrp+Tb2w+udPcQ==}
    peerDependencies:
      webpack-cli: 4.x.x
    dependencies:
      envinfo: 7.10.0
      webpack-cli: 4.10.0_webpack@5.88.2
    dev: true

  /@webpack-cli/serve/1.7.0_webpack-cli@4.10.0:
    resolution: {integrity: sha512-oxnCNGj88fL+xzV+dacXs44HcDwf1ovs3AuEzvP7mqXw7fQntqIhQ1BRmynh4qEKQSSSRSWVyXRjmTbZIX9V2Q==}
    peerDependencies:
      webpack-cli: 4.x.x
      webpack-dev-server: '*'
    peerDependenciesMeta:
      webpack-dev-server:
        optional: true
    dependencies:
      webpack-cli: 4.10.0_webpack@5.88.2
    dev: true

  /@xtuc/ieee754/1.2.0:
    resolution: {integrity: sha512-DX8nKgqcGwsc0eJSqYt5lwP4DH5FlHnmuWWBRy7X0NcaGR0ZtuyeESgMwTYVEtxmsNGY+qit4QYT/MIYTOTPeA==}
    dev: true

  /@xtuc/long/4.2.2:
    resolution: {integrity: sha512-NuHqBY1PB/D8xU6s/thBgOAiAP7HOYDQ32+BFZILJ8ivkUkAHQnWfn6WhL79Owj1qmUnoN/YPhktdIoucipkAQ==}
    dev: true

  /abab/2.0.6:
    resolution: {integrity: sha512-j2afSsaIENvHZN2B8GOpF566vZ5WVk5opAiMTvWgaQT8DkbOqsTfvNAvHoRGU2zzP8cPoqys+xHTRDWW8L+/BA==}
    dev: true

  /accepts/1.3.8:
    resolution: {integrity: sha512-PYAthTa2m2VKxuvSD3DPC/Gy+U+sOA1LAuT8mkmRuvw+NACSaeXEQ+NHcVF7rONl6qcaxV3Uuemwawk+7+SJLw==}
    engines: {node: '>= 0.6'}
    dependencies:
      mime-types: 2.1.35
      negotiator: 0.6.3
    dev: true

  /accepts/2.0.0:
    resolution: {integrity: sha512-5cvg6CtKwfgdmVqY1WIiXKc3Q1bkRqGLi+2W/6ao+6Y7gu/RCwRuAhGEzh5B4KlszSuTLgZYuqFqo5bImjNKng==}
    engines: {node: '>= 0.6'}
    dependencies:
      mime-types: 3.0.1
      negotiator: 1.0.0
    dev: true

  /acorn-import-assertions/1.9.0_acorn@8.10.0:
    resolution: {integrity: sha512-cmMwop9x+8KFhxvKrKfPYmN6/pKTYYHBqLa0DfvVZcKMJWNyWLnaqND7dx/qn66R7ewM1UX5XMaDVP5wlVTaVA==}
    peerDependencies:
      acorn: ^8
    dependencies:
      acorn: 8.10.0
    dev: true

  /acorn-jsx/5.3.2_acorn@8.10.0:
    resolution: {integrity: sha512-rq9s+JNhf0IChjtDXxllJ7g41oZk5SlXtp0LHwyA5cejwn7vKmKp4pPri6YEePv2PU65sAsegbXtIinmDFDXgQ==}
    peerDependencies:
      acorn: ^6.0.0 || ^7.0.0 || ^8.0.0
    dependencies:
      acorn: 8.10.0
    dev: true

  /acorn-walk/8.2.0:
    resolution: {integrity: sha512-k+iyHEuPgSw6SbuDpGQM+06HQUa04DZ3o+F6CSzXMvvI5KMvnaEqXe+YVe555R9nn6GPt404fos4wcgpw12SDA==}
    engines: {node: '>=0.4.0'}
    dev: true

  /acorn-walk/8.3.2:
    resolution: {integrity: sha512-cjkyv4OtNCIeqhHrfS81QWXoCBPExR/J62oyEqepVw8WaQeSqpW2uhuLPh1m9eWhDuOo/jUXVTlifvesOWp/4A==}
    engines: {node: '>=0.4.0'}
    dev: true

  /acorn/8.10.0:
    resolution: {integrity: sha512-F0SAmZ8iUtS//m8DmCTA0jlh6TDKkHQyK6xc6V4KDTyZKA9dnvX9/3sRTVQrWm79glUAZbnmmNcdYwUIHWVybw==}
    engines: {node: '>=0.4.0'}
    hasBin: true
    dev: true

  /acorn/8.11.3:
    resolution: {integrity: sha512-Y9rRfJG5jcKOE0CLisYbojUjIrIEE7AGMzA/Sm4BslANhbS+cDMpgBdcPT91oJ7OuJ9hYJBx59RjbhxVnrF8Xg==}
    engines: {node: '>=0.4.0'}
    hasBin: true
    dev: true

  /agent-base/6.0.2:
    resolution: {integrity: sha512-RZNwNclF7+MS/8bDg70amg32dyeZGZxiDuQmZxKLAlQjr3jGyLx+4Kkk58UO7D2QdgFIQCovuSuZESne6RG6XQ==}
    engines: {node: '>= 6.0.0'}
    dependencies:
      debug: 4.4.0
    transitivePeerDependencies:
      - supports-color

  /agent-base/7.1.3:
    resolution: {integrity: sha512-jRR5wdylq8CkOe6hei19GGZnxM6rBGwFl3Bg0YItGDimvjGtAvdZk4Pu6Cl4u4Igsws4a1fd1Vq3ezrhn4KmFw==}
    engines: {node: '>= 14'}

  /ajv-draft-04/1.0.0_ajv@8.13.0:
    resolution: {integrity: sha512-mv00Te6nmYbRp5DCwclxtt7yV/joXJPGS7nM+97GdxvuttCOfgI3K4U25zboyeX0O+myI8ERluxQe5wljMmVIw==}
    peerDependencies:
      ajv: ^8.5.0
    peerDependenciesMeta:
      ajv:
        optional: true
    dependencies:
      ajv: 8.13.0
    dev: true

  /ajv-draft-04/1.0.0_ajv@8.17.1:
    resolution: {integrity: sha512-mv00Te6nmYbRp5DCwclxtt7yV/joXJPGS7nM+97GdxvuttCOfgI3K4U25zboyeX0O+myI8ERluxQe5wljMmVIw==}
    peerDependencies:
      ajv: ^8.5.0
    peerDependenciesMeta:
      ajv:
        optional: true
    dependencies:
      ajv: 8.17.1
    dev: false

  /ajv-formats/3.0.1_ajv@8.13.0:
    resolution: {integrity: sha512-8iUql50EUR+uUcdRQ3HDqa6EVyo3docL8g5WJ3FNcWmu62IbkGUue/pEyLBW8VGKKucTPgqeks4fIU1DA4yowQ==}
    peerDependencies:
      ajv: ^8.0.0
    peerDependenciesMeta:
      ajv:
        optional: true
    dependencies:
      ajv: 8.13.0
    dev: true

  /ajv-keywords/3.5.2_ajv@6.12.6:
    resolution: {integrity: sha512-5p6WTN0DdTGVQk6VjcEju19IgaHudalcfabD7yhDGeA6bcQnmL+CpveLJq/3hvfwd1aof6L386Ougkx6RfyMIQ==}
    peerDependencies:
      ajv: ^6.9.1
    dependencies:
      ajv: 6.12.6
    dev: true

  /ajv/6.12.6:
    resolution: {integrity: sha512-j3fVLgvTo527anyYyJOGTYJbG+vnnQYvE0m5mmkc1TK+nxAppkCLMIL0aZ4dblVCNoGShhm+kzE4ZUykBoMg4g==}
    dependencies:
      fast-deep-equal: 3.1.3
      fast-json-stable-stringify: 2.1.0
      json-schema-traverse: 0.4.1
      uri-js: 4.4.1
    dev: true

  /ajv/8.12.0:
    resolution: {integrity: sha512-sRu1kpcO9yLtYxBKvqfTeh9KzZEwO3STyX1HT+4CaDzC6HpTGYhIhPIzj9XuKU7KYDwnaeh5hcOwjy1QuJzBPA==}
    dependencies:
      fast-deep-equal: 3.1.3
      json-schema-traverse: 1.0.0
      require-from-string: 2.0.2
      uri-js: 4.4.1
    dev: true

  /ajv/8.13.0:
    resolution: {integrity: sha512-PRA911Blj99jR5RMeTunVbNXMF6Lp4vZXnk5GQjcnUWUTsrXtekg/pnmFFI2u/I36Y/2bITGS30GZCXei6uNkA==}
    dependencies:
      fast-deep-equal: 3.1.3
      json-schema-traverse: 1.0.0
      require-from-string: 2.0.2
      uri-js: 4.4.1
    dev: true

  /ajv/8.17.1:
    resolution: {integrity: sha512-B/gBuNg5SiMTrPkC+A2+cW0RszwxYmn6VYxB/inlBStS5nx6xHIt/ehKRhIMhqusl7a8LjQoZnjCs5vhwxOQ1g==}
    dependencies:
      fast-deep-equal: 3.1.3
      fast-uri: 3.0.1
      json-schema-traverse: 1.0.0
      require-from-string: 2.0.2

  /ansi-colors/4.1.1:
    resolution: {integrity: sha512-JoX0apGbHaUJBNl6yF+p6JAFYZ666/hhCGKN5t9QFjbJQKUU/g8MNbFDbvfrgKXvI1QpZplPOnwIo99lX/AAmA==}
    engines: {node: '>=6'}
    dev: true

  /ansi-escapes/4.3.2:
    resolution: {integrity: sha512-gKXj5ALrKWQLsYG9jlTRmR/xKluxHV+Z9QEwNIgCfM1/uwPMCuzVVnh5mwTd+OuBZcwSIMbqssNWRm1lE51QaQ==}
    engines: {node: '>=8'}
    dependencies:
      type-fest: 0.21.3

  /ansi-regex/5.0.1:
    resolution: {integrity: sha512-quJQXlTSUGL2LH9SUXo8VwsY4soanhgo6LNSm84E1LBcE8s3O0wpdiRzyR9z/ZZJMlMWv37qOOb9pdJlMUEKFQ==}
    engines: {node: '>=8'}

  /ansi-regex/6.0.1:
    resolution: {integrity: sha512-n5M855fKb2SsfMIiFFoVrABHJC8QtHwVx+mHWP3QcEqBHYienj5dHSgjbxtC0WEZXYt4wcD6zrQElDPhFuZgfA==}
    engines: {node: '>=12'}

  /ansi-styles/3.2.1:
    resolution: {integrity: sha512-VT0ZI6kZRdTh8YyJw3SMbYm/u+NqfsAxEpWO0Pf9sq8/e94WxxOpPKx9FR1FlyCtOVDNOQ+8ntlqFxiRc+r5qA==}
    engines: {node: '>=4'}
    dependencies:
      color-convert: 1.9.3
    dev: true

  /ansi-styles/4.3.0:
    resolution: {integrity: sha512-zbB9rCJAT1rbjiVDb2hqKFHNYLxgtk8NURxZ3IZwD3F6NtxbXZQCnnSi1Lkx+IDohdPlFp222wVALIheZJQSEg==}
    engines: {node: '>=8'}
    dependencies:
      color-convert: 2.0.1

  /ansi-styles/5.2.0:
    resolution: {integrity: sha512-Cxwpt2SfTzTtXcfOlzGEee8O+c+MmUgGrNiBcXnuWxuFJHe6a5Hz7qwhwe5OgaSYI0IJvkLqWX1ASG+cJOkEiA==}
    engines: {node: '>=10'}
    dev: true

  /ansi-styles/6.2.1:
    resolution: {integrity: sha512-bN798gFfQX+viw3R7yrGWRqnrN2oRkEkUjjl4JNn4E8GxxbjtG3FbrEIIY3l8/hrwUwIeCZvi4QuOTP4MErVug==}
    engines: {node: '>=12'}

  /anymatch/3.1.3:
    resolution: {integrity: sha512-KMReFUr0B4t+D+OBkjR3KYqvocp2XaSzO55UcB6mgQMd3KbcE+mWTyvVV7D/zsdEbNnV6acZUutkiHQXvTr1Rw==}
    engines: {node: '>= 8'}
    dependencies:
      normalize-path: 3.0.0
      picomatch: 2.3.1
    dev: true

  /append-field/1.0.0:
    resolution: {integrity: sha512-klpgFSWLW1ZEs8svjfb7g4qWY0YS5imI82dTg+QahUvJ8YqAY0P10Uk8tTyh9ZGuYEZEMaeJYCF5BFuX552hsw==}
    dev: true

  /arg/4.1.3:
    resolution: {integrity: sha512-58S9QDqG0Xx27YwPSt9fJxivjYl432YCwfDMfZ+71RAqUrZef7LrKQZ3LHLOwCS4FLNBplP533Zx895SeOCHvA==}
    dev: true

  /argparse/1.0.10:
    resolution: {integrity: sha512-o5Roy6tNG4SL/FOkCAN6RzjiakZS25RLYFrcMttJqbdd8BWrnA+fGz57iN5Pb06pvBGvl5gQ0B48dJlslXvoTg==}
    dependencies:
      sprintf-js: 1.0.3
    dev: true

  /argparse/2.0.1:
    resolution: {integrity: sha512-8+9WqebbFzpX9OR+Wa6O29asIogeRMzcGtAINdpMHHyAg10f05aSFVBbcEqGf/PXw1EjAZ+q2/bEBg3DvurK3Q==}

  /array-buffer-byte-length/1.0.0:
    resolution: {integrity: sha512-LPuwb2P+NrQw3XhxGc36+XSvuBPopovXYTR9Ew++Du9Yb/bx5AzBfrIsBoj0EZUifjQU+sHL21sseZ3jerWO/A==}
    dependencies:
      call-bind: 1.0.7
      is-array-buffer: 3.0.2
    dev: true

  /array-flatten/1.1.1:
    resolution: {integrity: sha512-PCVAQswWemu6UdxsDFFX/+gVeYqKAod3D3UVm91jHwynguOwAvYPhx8nNlM++NqRcK6CxxpUafjmhIdKiHibqg==}
    dev: true

  /array-union/2.1.0:
    resolution: {integrity: sha512-HGyxoOTYUyCM6stUe6EJgnd4EoewAI7zMdfqO+kGjnlZmBDz/cR5pf8r/cR4Wq60sL/p0IkcjUEEPwS3GFrIyw==}
    engines: {node: '>=8'}
    dev: true

  /arraybuffer.prototype.slice/1.0.2:
    resolution: {integrity: sha512-yMBKppFur/fbHu9/6USUe03bZ4knMYiwFBcyiaXB8Go0qNehwX6inYPzK9U0NeQvGxKthcmHcaR8P5MStSRBAw==}
    engines: {node: '>= 0.4'}
    dependencies:
      array-buffer-byte-length: 1.0.0
      call-bind: 1.0.7
      define-properties: 1.2.1
      es-abstract: 1.22.2
      get-intrinsic: 1.3.0
      is-array-buffer: 3.0.2
      is-shared-array-buffer: 1.0.2
    dev: true

  /asn1/0.2.6:
    resolution: {integrity: sha512-ix/FxPn0MDjeyJ7i/yoHGFt/EX6LyNbxSEhPPXODPL+KB0VPk86UYfL0lMdy+KCnv+fmvIzySwaK5COwqVbWTQ==}
    dependencies:
      safer-buffer: 2.1.2
    dev: true

  /assert-plus/1.0.0:
    resolution: {integrity: sha512-NfJ4UzBCcQGLDlQq7nHxH+tv3kyZ0hHQqF5BO6J7tNJeP5do1llPr8dZ8zHonfhAu0PHAdMkSo+8o0wxg9lZWw==}
    engines: {node: '>=0.8'}
    dev: true

  /assertion-error/1.1.0:
    resolution: {integrity: sha512-jgsaNduz+ndvGyFt3uSuWqvy4lCnIJiovtouQN5JZHOKCS2QuhEdbcQHFhVksz2N2U9hXJo8odG7ETyWlEeuDw==}
    dev: true

  /ast-types/0.13.4:
    resolution: {integrity: sha512-x1FCFnFifvYDDzTaLII71vG5uvDwgtmDTEVWAxrgeiR8VjMONcCXJx7E+USjDtHlwFmt9MysbqgF9b9Vjr6w+w==}
    engines: {node: '>=4'}
    dependencies:
      tslib: 2.6.2
    dev: true

  /async/3.2.4:
    resolution: {integrity: sha512-iAB+JbDEGXhyIUavoDl9WP/Jj106Kz9DEn1DPgYw5ruDn0e3Wgi3sKFm55sASdGBNOQB8F59d9qQ7deqrHA8wQ==}
    dev: true

  /asynckit/0.4.0:
    resolution: {integrity: sha512-Oei9OH4tRh0YqU3GxhX79dM/mwVgvbZJaSNaRk+bshkj0S5cfHcgYakreBjrHwatXKbz+IoIdYLxrKim2MjW0Q==}

  /autorest/3.6.3:
    resolution: {integrity: sha512-j/Axwk9bniifTNtBLYVxfQZGQIGPKljFaCQCBWOiybVar2j3tkHP1btiC4a/t9pAJXY6IaFgWctoPM3G/Puhyg==}
    engines: {node: '>=12.0.0'}
    hasBin: true
    requiresBuild: true
    dev: true

  /available-typed-arrays/1.0.5:
    resolution: {integrity: sha512-DMD0KiN46eipeziST1LPP/STfDU0sufISXmjSgvVsoU2tqxctQeASejWcfNtxYKqETM1UxQ8sp2OrSBWpHY6sw==}
    engines: {node: '>= 0.4'}
    dev: true

  /aws-sign2/0.7.0:
    resolution: {integrity: sha512-08kcGqnYf/YmjoRhfxyu+CLxBjUtHLXLXX/vUfx9l2LYzG3c1m61nrpyFUZI6zeS+Li/wWMMidD9KgrqtGq3mA==}
    dev: true

  /aws4/1.12.0:
    resolution: {integrity: sha512-NmWvPnx0F1SfrQbYwOi7OeaNGokp9XhzNioJ/CSBs8Qa4vxug81mhJEAVZwxXuBmYB5KDRfMq/F3RR0BIU7sWg==}
    dev: true

  /axios/0.21.4:
    resolution: {integrity: sha512-ut5vewkiu8jjGBdqpM44XxjuCjq9LAKeHVmoVfHVzy8eHgxxq8SbAVQNovDA8mVi05kP0Ea/n/UzcSHcTJQfNg==}
    dependencies:
      follow-redirects: 1.15.9
    transitivePeerDependencies:
      - debug
    dev: true

  /b4a/1.6.4:
    resolution: {integrity: sha512-fpWrvyVHEKyeEvbKZTVOeZF3VSKKWtJxFIxX/jaVPf+cLbGUSitjb49pHLqPV2BUNNZ0LcoeEGfE/YCpyDYHIw==}
    dev: true

  /balanced-match/1.0.2:
    resolution: {integrity: sha512-3oSeUO0TMV67hN1AmbXsK4yaqU7tjiHlbxRDZOpH0KW9+CeX4bRAaX0Anxt0tx2MrpRpWwQaPwIlISEJhYU5Pw==}

  /bare-events/2.2.1:
    resolution: {integrity: sha512-9GYPpsPFvrWBkelIhOhTWtkeZxVxZOdb3VnFTCzlOo3OjvmTvzLoZFUT8kNFACx0vJej6QPney1Cf9BvzCNE/A==}
    dev: true
    optional: true

  /bare-fs/2.2.2:
    resolution: {integrity: sha512-X9IqgvyB0/VA5OZJyb5ZstoN62AzD7YxVGog13kkfYWYqJYcK0kcqLZ6TrmH5qr4/8//ejVcX4x/a0UvaogXmA==}
    requiresBuild: true
    dependencies:
      bare-events: 2.2.1
      bare-os: 2.2.1
      bare-path: 2.1.0
      streamx: 2.15.6
    dev: true
    optional: true

  /bare-os/2.2.1:
    resolution: {integrity: sha512-OwPyHgBBMkhC29Hl3O4/YfxW9n7mdTr2+SsO29XBWKKJsbgj3mnorDB80r5TiCQgQstgE5ga1qNYrpes6NvX2w==}
    dev: true
    optional: true

  /bare-path/2.1.0:
    resolution: {integrity: sha512-DIIg7ts8bdRKwJRJrUMy/PICEaQZaPGZ26lsSx9MJSwIhSrcdHn7/C8W+XmnG/rKi6BaRcz+JO00CjZteybDtw==}
    dependencies:
      bare-os: 2.2.1
    dev: true
    optional: true

  /base64-js/1.5.1:
    resolution: {integrity: sha512-AKpaYlHn8t4SVbOHCy+b5+KKgvR4vrsD8vbvrbiQJps7fKDTkjkDry6ji0rUJjC0kzbNePLwzxq8iypo41qeWA==}
    dev: true

  /base64id/2.0.0:
    resolution: {integrity: sha512-lGe34o6EHj9y3Kts9R4ZYs/Gr+6N7MCaMlIFA3F1R2O5/m7K06AxfSeO5530PEERE6/WyEg3lsuyw4GHlPZHog==}
    engines: {node: ^4.5.0 || >= 5.9}
    dev: true

  /basic-auth/2.0.1:
    resolution: {integrity: sha512-NF+epuEdnUYVlGuhaxbbq+dvJttwLnGY+YixlXlME5KpQ5W3CnXA5cVTneY3SPbPDRkcjMbifrwmFYcClgOZeg==}
    engines: {node: '>= 0.8'}
    dependencies:
      safe-buffer: 5.1.2
    dev: true

  /basic-ftp/5.0.4:
    resolution: {integrity: sha512-8PzkB0arJFV4jJWSGOYR+OEic6aeKMu/osRhBULN6RY0ykby6LKhbmuQ5ublvaas5BOwboah5D87nrHyuh8PPA==}
    engines: {node: '>=10.0.0'}
    dev: true

  /bcrypt-pbkdf/1.0.2:
    resolution: {integrity: sha512-qeFIXtP4MSoi6NLqO12WfqARWWuCKi2Rn/9hJLEmtB5yTNr9DqFWkJRCf2qShWzPeAMRnOgCrq0sg/KLv5ES9w==}
    dependencies:
      tweetnacl: 0.14.5
    dev: true

  /big.js/5.2.2:
    resolution: {integrity: sha512-vyL2OymJxmarO8gxMr0mhChsO9QGwhynfuu4+MHTAW6czfq9humCB7rKpUjDd9YUiDPU4mzpyupFSvOClAwbmQ==}
    dev: true

  /binary-extensions/2.2.0:
    resolution: {integrity: sha512-jDctJ/IVQbZoJykoeHbhXpOlNBqGNcwXJKJog42E5HDPUwQTSdjCHdihjj0DlnheQ7blbT6dHOafNAiS8ooQKA==}
    engines: {node: '>=8'}
    dev: true

  /body-parser/1.20.1:
    resolution: {integrity: sha512-jWi7abTbYwajOytWCQc37VulmWiRae5RyTpaCyDcS5/lMdtwSz5lOpDE67srw/HYe35f1z3fDQw+3txg7gNtWw==}
    engines: {node: '>= 0.8', npm: 1.2.8000 || >= 1.4.16}
    dependencies:
      bytes: 3.1.2
      content-type: 1.0.5
      debug: 2.6.9
      depd: 2.0.0
      destroy: 1.2.0
      http-errors: 2.0.0
      iconv-lite: 0.4.24
      on-finished: 2.4.1
      qs: 6.11.0
      raw-body: 2.5.1
      type-is: 1.6.18
      unpipe: 1.0.0
    dev: true

  /body-parser/1.20.2:
    resolution: {integrity: sha512-ml9pReCu3M61kGlqoTm2umSXTlRTuGTx0bfYj+uIUKKYycG5NtSbeetV3faSU6R7ajOPw0g/J1PvK4qNy7s5bA==}
    engines: {node: '>= 0.8', npm: 1.2.8000 || >= 1.4.16}
    dependencies:
      bytes: 3.1.2
      content-type: 1.0.5
      debug: 2.6.9
      depd: 2.0.0
      destroy: 1.2.0
      http-errors: 2.0.0
      iconv-lite: 0.4.24
      on-finished: 2.4.1
      qs: 6.11.0
      raw-body: 2.5.2
      type-is: 1.6.18
      unpipe: 1.0.0
    dev: true

  /body-parser/1.20.3:
    resolution: {integrity: sha512-7rAxByjUMqQ3/bHJy7D6OGXvx/MMc4IqBn/X0fcM1QUcAItpZrBEYhWGem+tzXH90c+G01ypMcYJBO9Y30203g==}
    engines: {node: '>= 0.8', npm: 1.2.8000 || >= 1.4.16}
    dependencies:
      bytes: 3.1.2
      content-type: 1.0.5
      debug: 2.6.9
      depd: 2.0.0
      destroy: 1.2.0
      http-errors: 2.0.0
      iconv-lite: 0.4.24
      on-finished: 2.4.1
      qs: 6.13.0
      raw-body: 2.5.2
      type-is: 1.6.18
      unpipe: 1.0.0
    dev: true

  /body-parser/2.2.0:
    resolution: {integrity: sha512-02qvAaxv8tp7fBa/mw1ga98OGm+eCbqzJOKoRt70sLmfEEi+jyBYVTDGfCL/k06/4EMk/z01gCe7HoCH/f2LTg==}
    engines: {node: '>=18'}
    dependencies:
      bytes: 3.1.2
      content-type: 1.0.5
      debug: 4.4.0
      http-errors: 2.0.0
      iconv-lite: 0.6.3
      on-finished: 2.4.1
      qs: 6.14.0
      raw-body: 3.0.0
      type-is: 2.0.1
    transitivePeerDependencies:
      - supports-color
    dev: true

  /brace-expansion/1.1.11:
    resolution: {integrity: sha512-iCuPHDFgrHX7H2vEI/5xpz07zSHB00TpugqhmYtVmMO6518mCuRMoOYFldEBl0g187ufozdaHgWKcYFb61qGiA==}
    dependencies:
      balanced-match: 1.0.2
      concat-map: 0.0.1
    dev: true

  /brace-expansion/2.0.1:
    resolution: {integrity: sha512-XnAIvQ8eM+kC6aULx6wuQiwVsnzsi9d3WxzV3FpWTGA19F621kwdbsAcFKXgKUHZWsy+mY6iL1sHTxWEFCytDA==}
    dependencies:
      balanced-match: 1.0.2

  /braces/3.0.2:
    resolution: {integrity: sha512-b8um+L1RzM3WDSzvhm6gIz1yfTbBt6YTlcEKAvsmqCZZFw46z626lVj9j1yEPW33H5H+lBQpZMP1k8l+78Ha0A==}
    engines: {node: '>=8'}
    dependencies:
      fill-range: 7.1.1
    dev: true

  /braces/3.0.3:
    resolution: {integrity: sha512-yQbXgO/OSZVD2IsiLlro+7Hf6Q18EJrKSEsdoMzKePKXct3gvD8oLcOQdIzGupr5Fj+EDe8gO/lxc1BzfMpxvA==}
    engines: {node: '>=8'}
    dependencies:
      fill-range: 7.1.1

  /browser-stdout/1.3.1:
    resolution: {integrity: sha512-qhAVI1+Av2X7qelOfAIYwXONood6XlZE/fXaBSmW/T5SzLAmCgzi+eiWE7fUvbHaeNBQH13UftjpXxsfLkMpgw==}
    dev: true

  /browserslist/4.21.11:
    resolution: {integrity: sha512-xn1UXOKUz7DjdGlg9RrUr0GGiWzI97UQJnugHtH0OLDfJB7jMgoIkYvRIEO1l9EeEERVqeqLYOcFBW9ldjypbQ==}
    engines: {node: ^6 || ^7 || ^8 || ^9 || ^10 || ^11 || ^12 || >=13.7}
    hasBin: true
    dependencies:
      caniuse-lite: 1.0.30001539
      electron-to-chromium: 1.4.529
      node-releases: 2.0.13
      update-browserslist-db: 1.0.13_browserslist@4.21.11
    dev: true

  /browserslist/4.23.1:
    resolution: {integrity: sha512-TUfofFo/KsK/bWZ9TWQ5O26tsWW4Uhmt8IYklbnUa70udB6P2wA7w7o4PY4muaEPBQaAX+CEnmmIA41NVHtPVw==}
    engines: {node: ^6 || ^7 || ^8 || ^9 || ^10 || ^11 || ^12 || >=13.7}
    hasBin: true
    dependencies:
      caniuse-lite: 1.0.30001632
      electron-to-chromium: 1.4.798
      node-releases: 2.0.14
      update-browserslist-db: 1.0.16_browserslist@4.23.1
    dev: true

  /buffer-crc32/0.2.13:
    resolution: {integrity: sha512-VO9Ht/+p3SN7SKWqcrgEzjGbRSJYTx+Q1pTQC0wrWqHx0vpJraQ6GtHx8tvcg1rlK1byhU5gccxgOgj7B0TDkQ==}
    dev: true

  /buffer-equal-constant-time/1.0.1:
    resolution: {integrity: sha512-zRpUiDwd/xk6ADqPMATG8vc9VPrkck7T07OIx0gnjmJAnHnTVXNQG3vfvWNuiZIkwu9KrKdA1iJKfsfTVxE6NA==}
    dev: true

  /buffer-from/1.1.2:
    resolution: {integrity: sha512-E+XQCRwSbaaiChtv6k6Dwgc+bx+Bs6vuKJHHl5kox/BaKbhiXzqQOwK4cO22yElGp2OCmjwVhT3HmxgyPGnJfQ==}

  /buffer/5.7.1:
    resolution: {integrity: sha512-EHcyIPBQ4BSGlvjB16k5KgAJ27CIsHY/2JBmCRReo48y9rQ3MaUzWX3KVlBa4U7MyX02HdVj0K7C3WaB3ju7FQ==}
    dependencies:
      base64-js: 1.5.1
      ieee754: 1.2.1
    dev: true

  /buffer/6.0.3:
    resolution: {integrity: sha512-FTiCpNxtwiZZHEZbcbTIcZjERVICn9yq/pDFkTl95/AxzD1naBctN7YO68riM/gLSDY7sdrMby8hofADYuuqOA==}
    dependencies:
      base64-js: 1.5.1
      ieee754: 1.2.1
    dev: true

  /bundle-name/4.1.0:
    resolution: {integrity: sha512-tjwM5exMg6BGRI+kNmTntNsvdZS1X8BFYS6tnJ2hdH0kVxM6/eVZ2xy+FqStSWvYmtfFMDLIxurorHwDKfDz5Q==}
    engines: {node: '>=18'}
    dependencies:
      run-applescript: 7.0.0
    dev: true

  /busboy/1.6.0:
    resolution: {integrity: sha512-8SFQbg/0hQ9xy3UNTB0YEnsNBbWfhf7RtnzpL7TkBiTBRfrQ9Fxcnz7VJsleJpyp6rVLvXiuORqjlHi5q+PYuA==}
    engines: {node: '>=10.16.0'}
    dependencies:
      streamsearch: 1.1.0
    dev: true

  /bytes/3.1.2:
    resolution: {integrity: sha512-/Nf7TyzTx6S3yRJObOAV7956r8cr2+Oj8AC5dt8wSP3BQAoeX58NoHyCU8P8zGkNXStjTSi6fzO6F0pBdcYbEg==}
    engines: {node: '>= 0.8'}
    dev: true

  /cac/6.7.14:
    resolution: {integrity: sha512-b6Ilus+c3RrdDk+JhLKUAQfzzgLEPy6wcXqS7f/xe1EETvsDP6GORG7SFuOs6cID5YkqchW/LXZbX5bc8j7ZcQ==}
    engines: {node: '>=8'}
    dev: true

  /call-bind-apply-helpers/1.0.2:
    resolution: {integrity: sha512-Sp1ablJ0ivDkSzjcaJdxEunN5/XvksFJ2sMBFfq6x0ryhQV/2b/KwFe21cMpmHtPOSij8K99/wSfoEuTObmuMQ==}
    engines: {node: '>= 0.4'}
    dependencies:
      es-errors: 1.3.0
      function-bind: 1.1.2
    dev: true

  /call-bind/1.0.7:
    resolution: {integrity: sha512-GHTSNSYICQ7scH7sZ+M2rFopRoLh8t2bLSW6BbgrtLsahOIB5iyAVJf9GjWK3cYTDaMj4XdBpM1cA6pIS0Kv2w==}
    engines: {node: '>= 0.4'}
    dependencies:
      es-define-property: 1.0.1
      es-errors: 1.3.0
      function-bind: 1.1.2
      get-intrinsic: 1.3.0
      set-function-length: 1.2.2
    dev: true

  /call-bound/1.0.4:
    resolution: {integrity: sha512-+ys997U96po4Kx/ABpBCqhA9EuxJaQWDQg7295H4hBphv3IZg0boBKuwYpt4YXp6MZ5AmZQnU/tyMTlRpaSejg==}
    engines: {node: '>= 0.4'}
    dependencies:
      call-bind-apply-helpers: 1.0.2
      get-intrinsic: 1.3.0
    dev: true

  /call-me-maybe/1.0.2:
    resolution: {integrity: sha512-HpX65o1Hnr9HH25ojC1YGs7HCQLq0GCOibSaWER0eNpgJ/Z1MZv2mTc7+xh6WOPxbRVcmgbv4hGU+uSQ/2xFZQ==}
    dev: false

  /callsites/3.1.0:
    resolution: {integrity: sha512-P8BjAsXvZS+VIDUI11hHCQEv74YT67YUi5JJFNWIqL235sBmjX4+qx9Muvls5ivyNENctx46xQLQ3aTuE7ssaQ==}
    engines: {node: '>=6'}
    dev: true

  /camelcase/6.3.0:
    resolution: {integrity: sha512-Gmy6FhYlCY7uOElZUSbxo2UCDH8owEk996gkbrpsgGtrJLM3J7jGxl9Ic7Qwwj4ivOE5AWZWRMecDdF7hqGjFA==}
    engines: {node: '>=10'}
    dev: true

  /caniuse-lite/1.0.30001539:
    resolution: {integrity: sha512-hfS5tE8bnNiNvEOEkm8HElUHroYwlqMMENEzELymy77+tJ6m+gA2krtHl5hxJaj71OlpC2cHZbdSMX1/YEqEkA==}
    dev: true

  /caniuse-lite/1.0.30001632:
    resolution: {integrity: sha512-udx3o7yHJfUxMLkGohMlVHCvFvWmirKh9JAH/d7WOLPetlH+LTL5cocMZ0t7oZx/mdlOWXti97xLZWc8uURRHg==}
    dev: true

  /caseless/0.12.0:
    resolution: {integrity: sha512-4tYFyifaFfGacoiObjJegolkwSU4xQNGbVgUiNYVUxbQ2x2lUsFvY4hVgVzGiIe6WLOPqycWXA40l+PWsxthUw==}
    dev: true

  /chai-as-promised/7.1.1_chai@4.3.8:
    resolution: {integrity: sha512-azL6xMoi+uxu6z4rhWQ1jbdUhOMhis2PvscD/xjLqNMkv3BPPp2JyyuTHOrf9BOosGpNQ11v6BKv/g57RXbiaA==}
    peerDependencies:
      chai: '>= 2.1.2 < 5'
    dependencies:
      chai: 4.3.8
      check-error: 1.0.2
    dev: true

  /chai/4.3.8:
    resolution: {integrity: sha512-vX4YvVVtxlfSZ2VecZgFUTU5qPCYsobVI2O9FmwEXBhDigYGQA6jRXCycIs1yJnnWbZ6/+a2zNIF5DfVCcJBFQ==}
    engines: {node: '>=4'}
    dependencies:
      assertion-error: 1.1.0
      check-error: 1.0.2
      deep-eql: 4.1.3
      get-func-name: 2.0.0
      loupe: 2.3.6
      pathval: 1.1.1
      type-detect: 4.0.8
    dev: true

  /chai/4.4.1:
    resolution: {integrity: sha512-13sOfMv2+DWduEU+/xbun3LScLoqN17nBeTLUsmDfKdoiC1fr0n9PU4guu4AhRcOVFk/sW8LyZWHuhWtQZiF+g==}
    engines: {node: '>=4'}
    dependencies:
      assertion-error: 1.1.0
      check-error: 1.0.3
      deep-eql: 4.1.3
      get-func-name: 2.0.2
      loupe: 2.3.7
      pathval: 1.1.1
      type-detect: 4.0.8
    dev: true

  /chalk/2.4.2:
    resolution: {integrity: sha512-Mti+f9lpJNcwF4tWV8/OrTTtF1gZi+f8FqlyAdouralcFWFQWF2+NgCHShjkCb+IFBLq9buZwE1xckQU4peSuQ==}
    engines: {node: '>=4'}
    dependencies:
      ansi-styles: 3.2.1
      escape-string-regexp: 1.0.5
      supports-color: 5.5.0
    dev: true

  /chalk/4.1.2:
    resolution: {integrity: sha512-oKnbhFyRIXpUuez8iBMmyEa4nbj4IOQyuhc/wy9kY7/WVPcwIO9VA668Pu8RkO7+0G76SLROeyw9CpQ061i4mA==}
    engines: {node: '>=10'}
    dependencies:
      ansi-styles: 4.3.0
      supports-color: 7.2.0
    dev: true

  /change-case/5.4.4:
    resolution: {integrity: sha512-HRQyTk2/YPEkt9TnUPbOpr64Uw3KOicFWPVBb+xiHvd6eBx/qPr9xqfBFDT8P2vWsvvz4jbEkfDe71W3VyNu2w==}

  /chardet/0.7.0:
    resolution: {integrity: sha512-mT8iDcrh03qDGRRmoA2hmBJnxpllMR+0/0qlzjqZES6NdiWDcZkCNAk4rPFZ9Q85r27unkiNNg8ZOiwZXBHwcA==}

  /check-error/1.0.2:
    resolution: {integrity: sha512-BrgHpW9NURQgzoNyjfq0Wu6VFO6D7IZEmJNdtgNqpzGG8RuNFHt2jQxWlAs4HMe119chBnv+34syEZtc6IhLtA==}
    dev: true

  /check-error/1.0.3:
    resolution: {integrity: sha512-iKEoDYaRmd1mxM90a2OEfWhjsjPpYPuQ+lMYsoxB126+t8fw7ySEO48nmDg5COTjxDI65/Y2OWpeEHk3ZOe8zg==}
    dependencies:
      get-func-name: 2.0.2
    dev: true

  /chokidar/3.5.3:
    resolution: {integrity: sha512-Dr3sfKRP6oTcjf2JmUmFJfeVMvXBdegxB0iVQ5eb2V10uFJUCAS8OByZdVAyVb8xXNz3GjjTgj9kLWsZTqE6kw==}
    engines: {node: '>= 8.10.0'}
    dependencies:
      anymatch: 3.1.3
      braces: 3.0.3
      glob-parent: 5.1.2
      is-binary-path: 2.1.0
      is-glob: 4.0.3
      normalize-path: 3.0.0
      readdirp: 3.6.0
    optionalDependencies:
      fsevents: 2.3.3
    dev: true

  /chownr/3.0.0:
    resolution: {integrity: sha512-+IxzY9BZOQd/XuYPRmrvEVjF/nqj5kgT4kEq7VofrDoM1MxoRjEWkrCC3EtLi59TVawxTAn+orJwFQcrqEN1+g==}
    engines: {node: '>=18'}

  /chrome-trace-event/1.0.3:
    resolution: {integrity: sha512-p3KULyQg4S7NIHixdwbGX+nFHkoBiA4YQmyWtjb8XngSKV124nJmRysgAeujbUVb15vh+RvFUfCPqU7rXk+hZg==}
    engines: {node: '>=6.0'}
    dev: true

  /chromium-bidi/0.5.12_74t7hwmhzgczi6zz4gvli4zmpa:
    resolution: {integrity: sha512-sZMgEBWKbupD0Q7lyFu8AWkrE+rs5ycE12jFkGwIgD/VS8lDPtelPlXM7LYaq4zrkZ/O2L3f4afHUHL0ICdKog==}
    peerDependencies:
      devtools-protocol: '*'
    dependencies:
      devtools-protocol: 0.0.1249869
      mitt: 3.0.1
      urlpattern-polyfill: 10.0.0
    dev: true

  /cli-width/4.1.0:
    resolution: {integrity: sha512-ouuZd4/dm2Sw5Gmqy6bGyNNNe1qt9RpmxveLSO7KcgsTnU7RXfsw+/bukWGo1abgBiMAic068rclZsO4IWmmxQ==}
    engines: {node: '>= 12'}

  /cliui/7.0.4:
    resolution: {integrity: sha512-OcRE68cOsVMXp1Yvonl/fzkQOyjLSu/8bhPDfQt0e0/Eb283TKP20Fs2MqoPsr9SwA595rRCA+QMzYc9nBP+JQ==}
    dependencies:
      string-width: 4.2.3
      strip-ansi: 6.0.1
      wrap-ansi: 7.0.0
    dev: true

  /cliui/8.0.1:
    resolution: {integrity: sha512-BSeNnyus75C4//NQ9gQt1/csTXyo/8Sb+afLAkzAptFuMsod9HFokGNudZpi/oQV73hnVK+sR+5PVRMd+Dr7YQ==}
    engines: {node: '>=12'}
    dependencies:
      string-width: 4.2.3
      strip-ansi: 6.0.1
      wrap-ansi: 7.0.0

  /clone-deep/4.0.1:
    resolution: {integrity: sha512-neHB9xuzh/wk0dIHweyAXv2aPGZIVk3pLMe+/RNzINf17fe0OG96QroktYAUm7SM1PBnzTabaLboqqxDyMU+SQ==}
    engines: {node: '>=6'}
    dependencies:
      is-plain-object: 2.0.4
      kind-of: 6.0.3
      shallow-clone: 3.0.1
    dev: true

  /code-block-writer/13.0.2:
    resolution: {integrity: sha512-XfXzAGiStXSmCIwrkdfvc7FS5Dtj8yelCtyOf2p2skCAfvLd6zu0rGzuS9NSCO3bq1JKpFZ7tbKdKlcd5occQA==}
    dev: false

  /color-convert/1.9.3:
    resolution: {integrity: sha512-QfAUtd+vFdAtFQcC8CCyYt1fYWxSqAiK2cSD6zDB8N3cpsEBAvRxp9zOGg6G/SHHJYAT88/az/IuDGALsNVbGg==}
    dependencies:
      color-name: 1.1.3
    dev: true

  /color-convert/2.0.1:
    resolution: {integrity: sha512-RRECPsj7iu/xb5oKYcsFHSppFNnsj/52OVTRKb4zP5onXwVF3zVmmToNcOfGC+CRDpfK/U584fMg38ZHCaElKQ==}
    engines: {node: '>=7.0.0'}
    dependencies:
      color-name: 1.1.4

  /color-name/1.1.3:
    resolution: {integrity: sha512-72fSenhMw2HZMTVHeCA9KCmpEIbzWiQsjN+BHcBbS9vr1mtt+vJjPdksIBNUmKAW8TFUDPJK5SUU3QhE9NEXDw==}
    dev: true

  /color-name/1.1.4:
    resolution: {integrity: sha512-dOy+3AuW3a2wNbZHIuMZpTcgjGuLU/uBL/ubcZF9OXbDo8ff4O8yVp5Bf0efS8uEoYo5q4Fx7dY9OgQGXgAsQA==}

  /color-string/1.9.1:
    resolution: {integrity: sha512-shrVawQFojnZv6xM40anx4CkoDP+fZsw/ZerEMsW/pyzsRbElpsL/DBVW7q3ExxwusdNXI3lXpuhEZkzs8p5Eg==}
    dependencies:
      color-name: 1.1.4
      simple-swizzle: 0.2.2
    dev: true

  /color/3.2.1:
    resolution: {integrity: sha512-aBl7dZI9ENN6fUGC7mWpMTPNHmWUSNan9tuWN6ahh5ZLNk9baLJOnSMlrQkHcrfFgz2/RigjUVAjdx36VcemKA==}
    dependencies:
      color-convert: 1.9.3
      color-string: 1.9.1
    dev: true

  /colorette/2.0.20:
    resolution: {integrity: sha512-IfEDxwoWIjkeXL1eXcDiow4UbKjhLdq6/EuSVR9GMN7KVH3r9gQ83e73hsz1Nd1T3ijd5xv1wcWRYO+D6kCI2w==}
    dev: true

  /colorspace/1.1.4:
    resolution: {integrity: sha512-BgvKJiuVu1igBUF2kEjRCZXol6wiiGbY5ipL/oVPwm0BL9sIpMIzM8IK7vwuxIIzOXMV3Ey5w+vxhm0rR/TN8w==}
    dependencies:
      color: 3.2.1
      text-hex: 1.0.0
    dev: true

  /combined-stream/1.0.8:
    resolution: {integrity: sha512-FQN4MRfuJeHf7cBbBMJFXhKSDq+2kAArBlmRBvcvFE5BB1HZKXtSFASDhdlz9zOYwxh8lDdnvmMOe/+5cdoEdg==}
    engines: {node: '>= 0.8'}
    dependencies:
      delayed-stream: 1.0.0

  /commander/2.20.3:
    resolution: {integrity: sha512-GpVkmM8vF2vQUkj2LvZmD35JxeJOLCwJ9cUkugyk2nuhbv3+mJvpLYYt+0+USMxE+oj+ey/lJEnhZw75x/OMcQ==}
    dev: true

  /commander/3.0.2:
    resolution: {integrity: sha512-Gar0ASD4BDyKC4hl4DwHqDrmvjoxWKZigVnAbn5H1owvm4CxCPdb0HQDehwNYMJpla5+M2tPmPARzhtYuwpHow==}
    dev: true

  /commander/7.2.0:
    resolution: {integrity: sha512-QrWXB+ZQSVPmIWIhtEO9H+gwHaMGYiF5ChvoJ+K9ZGHG/sVsa6yiesAD1GC/x46sET00Xlwo1u49RVVVzvcSkw==}
    engines: {node: '>= 10'}
    dev: true

  /commonmark/0.30.0:
    resolution: {integrity: sha512-j1yoUo4gxPND1JWV9xj5ELih0yMv1iCWDG6eEQIPLSWLxzCXiFoyS7kvB+WwU+tZMf4snwJMMtaubV0laFpiBA==}
    hasBin: true
    dependencies:
      entities: 2.0.3
      mdurl: 1.0.1
      minimist: 1.2.8
      string.prototype.repeat: 0.2.0
    dev: true

  /concat-map/0.0.1:
    resolution: {integrity: sha512-/Srv4dswyQNBfohGpz9o6Yb3Gz3SrUDqBH5rTuhGR7ahtlbYKnVxw2bCFMRljaA7EXHaXZ8wsHdodFvbkhKmqg==}
    dev: true

  /concat-stream/1.6.2:
    resolution: {integrity: sha512-27HBghJxjiZtIk3Ycvn/4kbJk/1uZuJFfuPEns6LaEvpvG1f0hTea8lilrouyo9mVc2GWdcEZ8OLoGmSADlrCw==}
    engines: {'0': node >= 0.8}
    dependencies:
      buffer-from: 1.1.2
      inherits: 2.0.4
      readable-stream: 2.3.8
      typedarray: 0.0.6
    dev: true

  /confbox/0.1.7:
    resolution: {integrity: sha512-uJcB/FKZtBMCJpK8MQji6bJHgu1tixKPxRLeGkNzBoOZzpnZUJm0jm2/sBDWcuBx1dYgxV4JU+g5hmNxCyAmdA==}
    dev: true

  /connect/3.7.0:
    resolution: {integrity: sha512-ZqRXc+tZukToSNmh5C2iWMSoV3X1YUcPbqEM4DkEG5tNQXrQUZCNVGGv3IuicnkMtPfGf3Xtp8WCXs295iQ1pQ==}
    engines: {node: '>= 0.10.0'}
    dependencies:
      debug: 2.6.9
      finalhandler: 1.1.2
      parseurl: 1.3.3
      utils-merge: 1.0.1
    dev: true

  /content-disposition/0.5.4:
    resolution: {integrity: sha512-FveZTNuGw04cxlAiWbzi6zTAL/lhehaWbTtgluJh4/E95DqMwTmha3KZN1aAWA8cFIhHzMZUvLevkw5Rqk+tSQ==}
    engines: {node: '>= 0.6'}
    dependencies:
      safe-buffer: 5.2.1
    dev: true

  /content-disposition/1.0.0:
    resolution: {integrity: sha512-Au9nRL8VNUut/XSzbQA38+M78dzP4D+eqg3gfJHMIHHYa3bg067xj1KxMUWj+VULbiZMowKngFFbKczUrNJ1mg==}
    engines: {node: '>= 0.6'}
    dependencies:
      safe-buffer: 5.2.1
    dev: true

  /content-type/1.0.5:
    resolution: {integrity: sha512-nTjqfcBFEipKdXCv4YDQWCfmcLZKm81ldF0pAopTvyrFGVbcR6P/VAAd5G7N+0tTr8QqiU0tFadD6FK4NtJwOA==}
    engines: {node: '>= 0.6'}
    dev: true

  /convert-source-map/2.0.0:
    resolution: {integrity: sha512-Kvp459HrV2FEJ1CAsi1Ku+MY3kasH19TFykTz2xWmMeq6bk2NU3XXvfJ+Q61m0xktWwt+1HSYf3JZsTms3aRJg==}
    dev: true

  /cookie-signature/1.0.6:
    resolution: {integrity: sha512-QADzlaHc8icV8I7vbaJXJwod9HWYp8uCqf1xa4OfNu1T7JVxQIrUgOWtHdNDtPiywmFbiS12VjotIXLrKM3orQ==}
    dev: true

  /cookie-signature/1.2.2:
    resolution: {integrity: sha512-D76uU73ulSXrD1UXF4KE2TMxVVwhsnCgfAyTg9k8P6KGZjlXKrOLe4dJQKI3Bxi5wjesZoFXJWElNWBjPZMbhg==}
    engines: {node: '>=6.6.0'}
    dev: true

  /cookie/0.4.2:
    resolution: {integrity: sha512-aSWTXFzaKWkvHO1Ny/s+ePFpvKsPnjc551iI41v3ny/ow6tBG5Vd+FuqGNhh1LxOmVzOlGUriIlOaokOvhaStA==}
    engines: {node: '>= 0.6'}
    dev: true

  /cookie/0.5.0:
    resolution: {integrity: sha512-YZ3GUyn/o8gfKJlnlX7g7xq4gyO6OSuhGPKaaGssGB2qgDUS0gPgtTvoyZLTt9Ab6dC4hfc9dV5arkvc/OCmrw==}
    engines: {node: '>= 0.6'}
    dev: true

  /cookie/0.7.1:
    resolution: {integrity: sha512-6DnInpx7SJ2AK3+CTUE/ZM0vWTUboZCegxhC2xiIydHR9jNuTAASBrfEpHhiGOZw/nX51bHt6YQl8jsGo4y/0w==}
    engines: {node: '>= 0.6'}
    dev: true

  /core-util-is/1.0.2:
    resolution: {integrity: sha512-3lqz5YjWTYnW6dlDa5TLaTCcShfar1e40rmcJVwCBJC6mWlFuj0eCHIElmG1g5kyuJ/GD+8Wn4FFCcz4gJPfaQ==}
    dev: true

  /cors/2.8.5:
    resolution: {integrity: sha512-KIHbLJqu73RGr/hnbrO9uBeixNGuvSQjul/jdFvS/KFSIH1hWVd1ng7zOHx+YrEfInLG7q4n6GHQ9cDtxv/P6g==}
    engines: {node: '>= 0.10'}
    dependencies:
      object-assign: 4.1.1
      vary: 1.1.2
    dev: true

  /cosmiconfig/9.0.0_typescript@5.8.2:
    resolution: {integrity: sha512-itvL5h8RETACmOTFc4UfIyB2RfEHi71Ax6E/PivVxq9NseKbOWpeyHEOIbmAw1rs8Ak0VursQNww7lf7YtUwzg==}
    engines: {node: '>=14'}
    peerDependencies:
      typescript: '>=4.9.5'
    peerDependenciesMeta:
      typescript:
        optional: true
    dependencies:
      env-paths: 2.2.1
      import-fresh: 3.3.0
      js-yaml: 4.1.0
      parse-json: 5.2.0
      typescript: 5.8.2
    dev: true

  /create-require/1.1.1:
    resolution: {integrity: sha512-dcKFX3jn0MpIaXjisoRvexIJVEKzaq7z2rZKxf+MSr9TkdmHmsU4m2lcLojrj/FHl8mk5VxMmYA+ftRkP/3oKQ==}
    dev: true

  /cross-env/7.0.3:
    resolution: {integrity: sha512-+/HKd6EgcQCJGh2PSjZuUitQBQynKor4wrFbRg4DtAgS1aWO+gU52xpH7M9ScGgXSYmAVS9bIJ8EzuaGw0oNAw==}
    engines: {node: '>=10.14', npm: '>=6', yarn: '>=1'}
    hasBin: true
    dependencies:
      cross-spawn: 7.0.3
    dev: true

  /cross-fetch/4.0.0:
    resolution: {integrity: sha512-e4a5N8lVvuLgAWgnCrLr2PP0YyDOTHa9H/Rj54dirp61qXnNq46m82bRhNqIA5VccJtWBvPTFRV3TtvHUKPB1g==}
    dependencies:
      node-fetch: 2.7.0
    transitivePeerDependencies:
      - encoding
    dev: true

  /cross-spawn/6.0.5:
    resolution: {integrity: sha512-eTVLrBSt7fjbDygz805pMnstIs2VTBNkRm0qxZd+M7A5XDdxVRWO5MxGBXZhjY4cqLYLdtrGqRf8mBPmzwSpWQ==}
    engines: {node: '>=4.8'}
    dependencies:
      nice-try: 1.0.5
      path-key: 2.0.1
      semver: 5.7.2
      shebang-command: 1.2.0
      which: 1.3.1
    dev: true

  /cross-spawn/7.0.3:
    resolution: {integrity: sha512-iRDPJKUPVEND7dHPO8rkbOnPpyDygcDFtWjpeWNCgy8WP2rXcxXL8TskReQl6OrB2G7+UJrags1q15Fudc7G6w==}
    engines: {node: '>= 8'}
    dependencies:
      path-key: 3.1.1
      shebang-command: 2.0.0
      which: 2.0.2

  /custom-event/1.0.1:
    resolution: {integrity: sha512-GAj5FOq0Hd+RsCGVJxZuKaIDXDf3h6GQoNEjFgbLLI/trgtavwUbSnZ5pVfg27DVCaWjIohryS0JFwIJyT2cMg==}
    dev: true

  /dashdash/1.14.1:
    resolution: {integrity: sha512-jRFi8UDGo6j+odZiEpjazZaWqEal3w/basFjQHQEwVtZJGDpxbH1MeYluwCS8Xq5wmLJooDlMgvVarmWfGM44g==}
    engines: {node: '>=0.10'}
    dependencies:
      assert-plus: 1.0.0
    dev: true

  /data-uri-to-buffer/6.0.1:
    resolution: {integrity: sha512-MZd3VlchQkp8rdend6vrx7MmVDJzSNTBvghvKjirLkD+WTChA3KUf0jkE68Q4UyctNqI11zZO9/x2Yx+ub5Cvg==}
    engines: {node: '>= 14'}
    dev: true

  /date-format/4.0.14:
    resolution: {integrity: sha512-39BOQLs9ZjKh0/patS9nrT8wc3ioX3/eA/zgbKNopnF2wCqJEoxywwwElATYvRsXdnOxA/OQeQoFZ3rFjVajhg==}
    engines: {node: '>=4.0'}
    dev: true

  /debug/2.6.9:
    resolution: {integrity: sha512-bC7ElrdJaJnPbAP+1EotYvqZsb3ecl5wi6Bfi6BJTUcNowp6cvspg0jXznRTKDjm/E7AdgFBVeAPVMNcKGsHMA==}
    dependencies:
      ms: 2.0.0
    dev: true

  /debug/4.3.3_supports-color@8.1.1:
    resolution: {integrity: sha512-/zxw5+vh1Tfv+4Qn7a5nsbcJKPaSvCDhojn6FEl9vupwK2VCSDtEiEtqr8DFtzYFOdz63LBkxec7DYuc2jon6Q==}
    engines: {node: '>=6.0'}
    peerDependencies:
      supports-color: '*'
    peerDependenciesMeta:
      supports-color:
        optional: true
    dependencies:
      ms: 2.1.2
      supports-color: 8.1.1
    dev: true

  /debug/4.3.4:
    resolution: {integrity: sha512-PRWFHuSU3eDtQJPvnNY7Jcket1j0t5OuOsFzPPzsekD52Zl8qUfFIPEiswXqIvHWGVHOgX+7G/vCNNhehwxfkQ==}
    engines: {node: '>=6.0'}
    peerDependencies:
      supports-color: '*'
    peerDependenciesMeta:
      supports-color:
        optional: true
    dependencies:
      ms: 2.1.2
    dev: true

  /debug/4.3.4_supports-color@8.1.1:
    resolution: {integrity: sha512-PRWFHuSU3eDtQJPvnNY7Jcket1j0t5OuOsFzPPzsekD52Zl8qUfFIPEiswXqIvHWGVHOgX+7G/vCNNhehwxfkQ==}
    engines: {node: '>=6.0'}
    peerDependencies:
      supports-color: '*'
    peerDependenciesMeta:
      supports-color:
        optional: true
    dependencies:
      ms: 2.1.2
      supports-color: 8.1.1
    dev: true

  /debug/4.4.0:
    resolution: {integrity: sha512-6WTZ/IxCY/T6BALoZHaE4ctp9xm+Z5kY/pzYaCHRFeyVhojxlrm+46y68HA6hr0TcwEssoxNiDEUJQjfPZ/RYA==}
    engines: {node: '>=6.0'}
    peerDependencies:
      supports-color: '*'
    peerDependenciesMeta:
      supports-color:
        optional: true
    dependencies:
      ms: 2.1.3

  /decamelize/4.0.0:
    resolution: {integrity: sha512-9iE1PgSik9HeIIw2JO94IidnE3eBoQrFJ3w7sFuzSX4DpmZ3v5sZpUiV5Swcf6mQEF+Y0ru8Neo+p+nyh2J+hQ==}
    engines: {node: '>=10'}
    dev: true

  /deep-eql/4.1.3:
    resolution: {integrity: sha512-WaEtAOpRA1MQ0eohqZjpGD8zdI0Ovsm8mmFhaDN8dvDZzyoUMcYDnf5Y6iu7HTXxf8JDS23qWa4a+hKCDyOPzw==}
    engines: {node: '>=6'}
    dependencies:
      type-detect: 4.0.8
    dev: true

  /deep-equal/2.2.2:
    resolution: {integrity: sha512-xjVyBf0w5vH0I42jdAZzOKVldmPgSulmiyPRywoyq7HXC9qdgo17kxJE+rdnif5Tz6+pIrpJI8dCpMNLIGkUiA==}
    dependencies:
      array-buffer-byte-length: 1.0.0
      call-bind: 1.0.7
      es-get-iterator: 1.1.3
      get-intrinsic: 1.3.0
      is-arguments: 1.1.1
      is-array-buffer: 3.0.2
      is-date-object: 1.0.5
      is-regex: 1.1.4
      is-shared-array-buffer: 1.0.2
      isarray: 2.0.5
      object-is: 1.1.5
      object-keys: 1.1.1
      object.assign: 4.1.4
      regexp.prototype.flags: 1.5.1
      side-channel: 1.1.0
      which-boxed-primitive: 1.0.2
      which-collection: 1.0.1
      which-typed-array: 1.1.11
    dev: true

  /deep-is/0.1.4:
    resolution: {integrity: sha512-oIPzksmTg4/MriiaYGO+okXDT7ztn/w3Eptv/+gSIdMdKsJo0u4CfYNFJPy+4SKMuCqGw2wxnA+URMg3t8a/bQ==}
    dev: true

  /default-browser-id/5.0.0:
    resolution: {integrity: sha512-A6p/pu/6fyBcA1TRz/GqWYPViplrftcW2gZC9q79ngNCKAeR/X3gcEdXQHl4KNXV+3wgIJ1CPkJQ3IHM6lcsyA==}
    engines: {node: '>=18'}
    dev: true

  /default-browser/5.2.1:
    resolution: {integrity: sha512-WY/3TUME0x3KPYdRRxEJJvXRHV4PyPoUsxtZa78lwItwRQRHhd2U9xOscaT/YTf8uCXIAjeJOFBVEh/7FtD8Xg==}
    engines: {node: '>=18'}
    dependencies:
      bundle-name: 4.1.0
      default-browser-id: 5.0.0
    dev: true

  /define-data-property/1.1.4:
    resolution: {integrity: sha512-rBMvIzlpA8v6E+SJZoo++HAYqsLrkg7MSfIinMPFhmkorw7X+dOXVJQs+QT69zGkzMyfDnIMN2Wid1+NbL3T+A==}
    engines: {node: '>= 0.4'}
    dependencies:
      es-define-property: 1.0.1
      es-errors: 1.3.0
      gopd: 1.2.0
    dev: true

  /define-lazy-prop/3.0.0:
    resolution: {integrity: sha512-N+MeXYoqr3pOgn8xfyRPREN7gHakLYjhsHhWGT3fWAiL4IkAt0iDw14QiiEm2bE30c5XX5q0FtAA3CK5f9/BUg==}
    engines: {node: '>=12'}
    dev: true

  /define-properties/1.2.1:
    resolution: {integrity: sha512-8QmQKqEASLd5nx0U1B1okLElbUuuttJ/AnYmRXbbbGDWh6uS208EjD4Xqq/I9wK7u0v6O08XhTWnt5XtEbR6Dg==}
    engines: {node: '>= 0.4'}
    dependencies:
      define-data-property: 1.1.4
      has-property-descriptors: 1.0.2
      object-keys: 1.1.1
    dev: true

  /degenerator/5.0.1:
    resolution: {integrity: sha512-TllpMR/t0M5sqCXfj85i4XaAzxmS5tVA16dqvdkMwGmzI+dXLXnw3J+3Vdv7VKw+ThlTMboK6i9rnZ6Nntj5CQ==}
    engines: {node: '>= 14'}
    dependencies:
      ast-types: 0.13.4
      escodegen: 2.1.0
      esprima: 4.0.1
    dev: true

  /delayed-stream/1.0.0:
    resolution: {integrity: sha512-ZySD7Nf91aLB0RxL4KGrKHBXl7Eds1DAmEdcoVawXnLD7SDhpNgtuII2aAkg7a7QS41jxPSZ17p4VdGnMHk3MQ==}
    engines: {node: '>=0.4.0'}

  /depd/2.0.0:
    resolution: {integrity: sha512-g7nH6P6dyDioJogAAGprGpCtVImJhpPk/roCzdb3fIh61/s/nPsfR6onyMwkCAR/OlC3yBC0lESvUoQEAssIrw==}
    engines: {node: '>= 0.8'}
    dev: true

  /destroy/1.2.0:
    resolution: {integrity: sha512-2sJGJTaXIIaR1w4iJSNoN0hnMY7Gpc/n8D4qSCJw8QqFWXf7cuAgnEHxBpweaVcPevC2l3KpjYCx3NypQQgaJg==}
    engines: {node: '>= 0.8', npm: 1.2.8000 || >= 1.4.16}
    dev: true

  /devtools-protocol/0.0.1249869:
    resolution: {integrity: sha512-Ctp4hInA0BEavlUoRy9mhGq0i+JSo/AwVyX2EFgZmV1kYB+Zq+EMBAn52QWu6FbRr10hRb6pBl420upbp4++vg==}
    dev: true

  /di/0.0.1:
    resolution: {integrity: sha512-uJaamHkagcZtHPqCIHZxnFrXlunQXgBOsZSUOWwFw31QJCAbyTBoHMW75YOTur5ZNx8pIeAKgf6GWIgaqqiLhA==}
    dev: true

  /diff-sequences/29.6.3:
    resolution: {integrity: sha512-EjePK1srD3P08o2j4f0ExnylqRs5B9tJjcp9t1krH2qRi8CCdsYfwe9JgSLurFBWwq4uOlipzfk5fHNvwFKr8Q==}
    engines: {node: ^14.15.0 || ^16.10.0 || >=18.0.0}
    dev: true

  /diff/4.0.2:
    resolution: {integrity: sha512-58lmxKSA4BNyLz+HHMUzlOEpg09FV+ev6ZMe3vJihgdxzgcwZ8VoEEPmALCZG9LmqfVoNMMKpttIYTVG6uDY7A==}
    engines: {node: '>=0.3.1'}
    dev: true

  /diff/5.0.0:
    resolution: {integrity: sha512-/VTCrvm5Z0JGty/BWHljh+BAiw3IK+2j87NGMu8Nwc/f48WoDAC395uomO9ZD117ZOBaHmkX1oyLvkVM/aIT3w==}
    engines: {node: '>=0.3.1'}
    dev: true

  /dir-glob/3.0.1:
    resolution: {integrity: sha512-WkrWp9GR4KXfKGYzOLmTuGVi1UWFfws377n9cc55/tb6DuqyF6pcQ5AbiHEshaDpY9v6oaSr2XCDidGmMwdzIA==}
    engines: {node: '>=8'}
    dependencies:
      path-type: 4.0.0
    dev: true

  /directory-tree/2.4.0:
    resolution: {integrity: sha512-AM03Th+ypDAHefyB6SP3uezaWkTbol1P43CS5yFU7wePTuHnR4YoHgY6KbGHLr/a065ocN26l9lXOoFBzzM31w==}
    engines: {node: '>=10.0'}
    deprecated: Breaking change, bumped to 3.0.0
    dev: true

  /doctrine/3.0.0:
    resolution: {integrity: sha512-yS+Q5i3hBf7GBkd4KG8a7eBNNWNGLTaEwwYWUijIYM7zrlYDM0BFXHjjPWlWZ1Rg7UaddZeIDmi9jF3HmqiQ2w==}
    engines: {node: '>=6.0.0'}
    dependencies:
      esutils: 2.0.3
    dev: true

  /dom-serialize/2.2.1:
    resolution: {integrity: sha512-Yra4DbvoW7/Z6LBN560ZwXMjoNOSAN2wRsKFGc4iBeso+mpIA6qj1vfdf9HpMaKAqG6wXTy+1SYEzmNpKXOSsQ==}
    dependencies:
      custom-event: 1.0.1
      ent: 2.2.0
      extend: 3.0.2
      void-elements: 2.0.1
    dev: true

  /dotenv/16.3.1:
    resolution: {integrity: sha512-IPzF4w4/Rd94bA9imS68tZBaYyBWSCE47V1RGuMrB94iyTOIEwRmVL2x/4An+6mETpLrKJ5hQkB8W4kFAadeIQ==}
    engines: {node: '>=12'}
    dev: false

  /dunder-proto/1.0.1:
    resolution: {integrity: sha512-KIN/nDJBQRcXw0MLVhZE9iQHmG68qAVIBg9CqmUYjmQIhgij9U5MFvrqkUL5FbtyyzZuOeOt0zdeRe4UY7ct+A==}
    engines: {node: '>= 0.4'}
    dependencies:
      call-bind-apply-helpers: 1.0.2
      es-errors: 1.3.0
      gopd: 1.2.0
    dev: true

  /eastasianwidth/0.2.0:
    resolution: {integrity: sha512-I88TYZWc9XiYHRQ4/3c5rjjfgkjhLyW2luGIheGERbNQ6OY7yTybanSpDXZa8y7VUP9YmDcYa+eyq4ca7iLqWA==}

  /ecc-jsbn/0.1.2:
    resolution: {integrity: sha512-eh9O+hwRHNbG4BLTjEl3nw044CkGm5X6LoaCf7LPp7UU8Qrt47JYNi6nPX8xjW97TKGKm1ouctg0QSpZe9qrnw==}
    dependencies:
      jsbn: 0.1.1
      safer-buffer: 2.1.2
    dev: true

  /ecdsa-sig-formatter/1.0.11:
    resolution: {integrity: sha512-nagl3RYrbNv6kQkeJIpt6NJZy8twLB/2vtz6yN9Z4vRKHN4/QZJIEbqohALSgwKdnksuY3k5Addp5lg8sVoVcQ==}
    dependencies:
      safe-buffer: 5.2.1
    dev: true

  /ee-first/1.1.1:
    resolution: {integrity: sha512-WMwm9LhRUo+WUaRN+vRuETqG89IgZphVSNkdFgeb6sS/E4OrDIN7t48CAewSHXc6C8lefD8KKfr5vY61brQlow==}
    dev: true

  /electron-to-chromium/1.4.529:
    resolution: {integrity: sha512-6uyPyXTo8lkv8SWAmjKFbG42U073TXlzD4R8rW3EzuznhFS2olCIAfjjQtV2dV2ar/vRF55KUd3zQYnCB0dd3A==}
    dev: true

  /electron-to-chromium/1.4.798:
    resolution: {integrity: sha512-by9J2CiM9KPGj9qfp5U4FcPSbXJG7FNzqnYaY4WLzX+v2PHieVGmnsA4dxfpGE3QEC7JofpPZmn7Vn1B9NR2+Q==}
    dev: true

  /emoji-regex/8.0.0:
    resolution: {integrity: sha512-MSjYzcWNOA0ewAHpz0MxpYFvwg6yjy1NG3xteoqz644VCo/RPgnr1/GGt+ic3iJTzQ8Eu3TdM14SawnVUmGE6A==}

  /emoji-regex/9.2.2:
    resolution: {integrity: sha512-L18DaJsXSUk2+42pv8mLs5jJT2hqFkFE4j21wOmgbUqsZ2hL72NsUU785g9RXgo3s0ZNgVl42TiHp3ZtOv/Vyg==}

  /emojis-list/3.0.0:
    resolution: {integrity: sha512-/kyM18EfinwXZbno9FyUGeFh87KC8HRQBQGildHZbEuRyWFOmv1U10o9BBp8XVZDVNNuQKyIGIu5ZYAAXJ0V2Q==}
    engines: {node: '>= 4'}
    dev: true

  /enabled/2.0.0:
    resolution: {integrity: sha512-AKrN98kuwOzMIdAizXGI86UFBoo26CL21UM763y1h/GMSJ4/OHU9k2YlsmBpyScFo/wbLzWQJBMCW4+IO3/+OQ==}
    dev: true

  /encodeurl/1.0.2:
    resolution: {integrity: sha512-TPJXq8JqFaVYm2CWmPvnP2Iyo4ZSM7/QKcSmuMLDObfpH5fi7RUGmd/rTDf+rut/saiDiQEeVTNgAmJEdAOx0w==}
    engines: {node: '>= 0.8'}
    dev: true

  /encodeurl/2.0.0:
    resolution: {integrity: sha512-Q0n9HRi4m6JuGIV1eFlmvJB7ZEVxu93IrMyiMsGC0lrMJMWzRgx6WGquyfQgZVb31vhGgXnfmPNNXmxnOkRBrg==}
    engines: {node: '>= 0.8'}
    dev: true

  /end-of-stream/1.4.4:
    resolution: {integrity: sha512-+uw1inIHVPQoaVuHzRyXd21icM+cnt4CzD5rW+NC1wjOUSTOs+Te7FOv7AhN7vS9x/oIyhLP5PR1H+phQAHu5Q==}
    dependencies:
      once: 1.4.0
    dev: true

  /engine.io-parser/5.2.1:
    resolution: {integrity: sha512-9JktcM3u18nU9N2Lz3bWeBgxVgOKpw7yhRaoxQA3FUDZzzw+9WlA6p4G4u0RixNkg14fH7EfEc/RhpurtiROTQ==}
    engines: {node: '>=10.0.0'}
    dev: true

  /engine.io/6.5.2:
    resolution: {integrity: sha512-IXsMcGpw/xRfjra46sVZVHiSWo/nJ/3g1337q9KNXtS6YRzbW5yIzTCb9DjhrBe7r3GZQR0I4+nq+4ODk5g/cA==}
    engines: {node: '>=10.2.0'}
    dependencies:
      '@types/cookie': 0.4.1
      '@types/cors': 2.8.14
      '@types/node': 18.18.0
      accepts: 1.3.8
      base64id: 2.0.0
      cookie: 0.4.2
      cors: 2.8.5
      debug: 4.3.4
      engine.io-parser: 5.2.1
      ws: 8.11.0
    transitivePeerDependencies:
      - bufferutil
      - supports-color
      - utf-8-validate
    dev: true

  /enhanced-resolve/5.15.0:
    resolution: {integrity: sha512-LXYT42KJ7lpIKECr2mAXIaMldcNCh/7E0KBKOu4KSfkHmP+mZmSs+8V5gBAqisWBy0OO4W5Oyys0GO1Y8KtdKg==}
    engines: {node: '>=10.13.0'}
    dependencies:
      graceful-fs: 4.2.11
      tapable: 2.2.1
    dev: true

  /ent/2.2.0:
    resolution: {integrity: sha512-GHrMyVZQWvTIdDtpiEXdHZnFQKzeO09apj8Cbl4pKWy4i0Oprcq17usfDt5aO63swf0JOeMWjWQE/LzgSRuWpA==}
    dev: true

  /entities/2.0.3:
    resolution: {integrity: sha512-MyoZ0jgnLvB2X3Lg5HqpFmn1kybDiIfEQmKzTb5apr51Rb+T3KdmMiqa70T+bhGnyv7bQ6WMj2QMHpGMmlrUYQ==}
    dev: true

  /env-paths/2.2.1:
    resolution: {integrity: sha512-+h1lkLKhZMTYjog1VEpJNG7NZJWcuc2DDk/qsqSTRRCOXiLjeQ1d1/udrUGhqMxUgAlwKNZ0cf2uqan5GLuS2A==}
    engines: {node: '>=6'}
    dev: true

  /env-paths/3.0.0:
    resolution: {integrity: sha512-dtJUTepzMW3Lm/NPxRf3wP4642UWhjL2sQxc+ym2YMj1m/H2zDNQOlezafzkHwn6sMstjHTwG6iQQsctDW/b1A==}
    engines: {node: ^12.20.0 || ^14.13.1 || >=16.0.0}

  /envinfo/7.10.0:
    resolution: {integrity: sha512-ZtUjZO6l5mwTHvc1L9+1q5p/R3wTopcfqMW8r5t8SJSKqeVI/LtajORwRFEKpEFuekjD0VBjwu1HMxL4UalIRw==}
    engines: {node: '>=4'}
    hasBin: true
    dev: true

  /error-ex/1.3.2:
    resolution: {integrity: sha512-7dFHNmqeFSEt2ZBsCriorKnn3Z2pj+fd9kmI6QoWw4//DL+icEBfc0U7qJCisqrTsKTjw4fNFy2pW9OqStD84g==}
    dependencies:
      is-arrayish: 0.2.1
    dev: true

  /es-abstract/1.22.2:
    resolution: {integrity: sha512-YoxfFcDmhjOgWPWsV13+2RNjq1F6UQnfs+8TftwNqtzlmFzEXvlUwdrNrYeaizfjQzRMxkZ6ElWMOJIFKdVqwA==}
    engines: {node: '>= 0.4'}
    dependencies:
      array-buffer-byte-length: 1.0.0
      arraybuffer.prototype.slice: 1.0.2
      available-typed-arrays: 1.0.5
      call-bind: 1.0.7
      es-set-tostringtag: 2.1.0
      es-to-primitive: 1.2.1
      function.prototype.name: 1.1.6
      get-intrinsic: 1.3.0
      get-symbol-description: 1.0.0
      globalthis: 1.0.3
      gopd: 1.2.0
      has: 1.0.3
      has-property-descriptors: 1.0.2
      has-proto: 1.0.1
      has-symbols: 1.1.0
      internal-slot: 1.0.5
      is-array-buffer: 3.0.2
      is-callable: 1.2.7
      is-negative-zero: 2.0.2
      is-regex: 1.1.4
      is-shared-array-buffer: 1.0.2
      is-string: 1.0.7
      is-typed-array: 1.1.12
      is-weakref: 1.0.2
      object-inspect: 1.13.4
      object-keys: 1.1.1
      object.assign: 4.1.4
      regexp.prototype.flags: 1.5.1
      safe-array-concat: 1.0.1
      safe-regex-test: 1.0.0
      string.prototype.trim: 1.2.8
      string.prototype.trimend: 1.0.7
      string.prototype.trimstart: 1.0.7
      typed-array-buffer: 1.0.0
      typed-array-byte-length: 1.0.0
      typed-array-byte-offset: 1.0.0
      typed-array-length: 1.0.4
      unbox-primitive: 1.0.2
      which-typed-array: 1.1.11
    dev: true

  /es-define-property/1.0.1:
    resolution: {integrity: sha512-e3nRfgfUZ4rNGL232gUgX06QNyyez04KdjFrF+LTRoOXmrOgFKDg4BCdsjW8EnT69eqdYGmRpJwiPVYNrCaW3g==}
    engines: {node: '>= 0.4'}
    dev: true

  /es-errors/1.3.0:
    resolution: {integrity: sha512-Zf5H2Kxt2xjTvbJvP2ZWLEICxA6j+hAmMzIlypy4xcBg1vKVnx89Wy0GbS+kf5cwCVFFzdCFh2XSCFNULS6csw==}
    engines: {node: '>= 0.4'}
    dev: true

  /es-get-iterator/1.1.3:
    resolution: {integrity: sha512-sPZmqHBe6JIiTfN5q2pEi//TwxmAFHwj/XEuYjTuse78i8KxaqMTTzxPoFKuzRpDpTJ+0NAbpfenkmH2rePtuw==}
    dependencies:
      call-bind: 1.0.7
      get-intrinsic: 1.3.0
      has-symbols: 1.1.0
      is-arguments: 1.1.1
      is-map: 2.0.2
      is-set: 2.0.2
      is-string: 1.0.7
      isarray: 2.0.5
      stop-iteration-iterator: 1.0.0
    dev: true

  /es-module-lexer/1.3.1:
    resolution: {integrity: sha512-JUFAyicQV9mXc3YRxPnDlrfBKpqt6hUYzz9/boprUJHs4e4KVr3XwOF70doO6gwXUor6EWZJAyWAfKki84t20Q==}
    dev: true

  /es-object-atoms/1.1.1:
    resolution: {integrity: sha512-FGgH2h8zKNim9ljj7dankFPcICIK9Cp5bm+c2gQSYePhpaG5+esrLODihIorn+Pe6FGJzWhXQotPv73jTaldXA==}
    engines: {node: '>= 0.4'}
    dependencies:
      es-errors: 1.3.0
    dev: true

  /es-set-tostringtag/2.1.0:
    resolution: {integrity: sha512-j6vWzfrGVfyXxge+O0x5sh6cvxAog0a/4Rdd2K36zCMV5eJ+/+tOAngRO8cODMNWbVRdVlmGZQL2YS3yR8bIUA==}
    engines: {node: '>= 0.4'}
    dependencies:
      es-errors: 1.3.0
      get-intrinsic: 1.3.0
      has-tostringtag: 1.0.2
      hasown: 2.0.2
    dev: true

  /es-to-primitive/1.2.1:
    resolution: {integrity: sha512-QCOllgZJtaUo9miYBcLChTUaHNjJF3PYs1VidD7AwiEj1kYxKeQTctLAezAOH5ZKRH0g2IgPn6KwB4IT8iRpvA==}
    engines: {node: '>= 0.4'}
    dependencies:
      is-callable: 1.2.7
      is-date-object: 1.0.5
      is-symbol: 1.0.4
    dev: true

  /esbuild/0.20.2:
    resolution: {integrity: sha512-WdOOppmUNU+IbZ0PaDiTst80zjnrOkyJNHoKupIcVyU8Lvla3Ugx94VzkQ32Ijqd7UhHJy75gNWDMUekcrSJ6g==}
    engines: {node: '>=12'}
    hasBin: true
    requiresBuild: true
    optionalDependencies:
      '@esbuild/aix-ppc64': 0.20.2
      '@esbuild/android-arm': 0.20.2
      '@esbuild/android-arm64': 0.20.2
      '@esbuild/android-x64': 0.20.2
      '@esbuild/darwin-arm64': 0.20.2
      '@esbuild/darwin-x64': 0.20.2
      '@esbuild/freebsd-arm64': 0.20.2
      '@esbuild/freebsd-x64': 0.20.2
      '@esbuild/linux-arm': 0.20.2
      '@esbuild/linux-arm64': 0.20.2
      '@esbuild/linux-ia32': 0.20.2
      '@esbuild/linux-loong64': 0.20.2
      '@esbuild/linux-mips64el': 0.20.2
      '@esbuild/linux-ppc64': 0.20.2
      '@esbuild/linux-riscv64': 0.20.2
      '@esbuild/linux-s390x': 0.20.2
      '@esbuild/linux-x64': 0.20.2
      '@esbuild/netbsd-x64': 0.20.2
      '@esbuild/openbsd-x64': 0.20.2
      '@esbuild/sunos-x64': 0.20.2
      '@esbuild/win32-arm64': 0.20.2
      '@esbuild/win32-ia32': 0.20.2
      '@esbuild/win32-x64': 0.20.2
    dev: true

  /esbuild/0.23.0:
    resolution: {integrity: sha512-1lvV17H2bMYda/WaFb2jLPeHU3zml2k4/yagNMG8Q/YtfMjCwEUZa2eXXMgZTVSL5q1n4H7sQ0X6CdJDqqeCFA==}
    engines: {node: '>=18'}
    hasBin: true
    requiresBuild: true
    optionalDependencies:
      '@esbuild/aix-ppc64': 0.23.0
      '@esbuild/android-arm': 0.23.0
      '@esbuild/android-arm64': 0.23.0
      '@esbuild/android-x64': 0.23.0
      '@esbuild/darwin-arm64': 0.23.0
      '@esbuild/darwin-x64': 0.23.0
      '@esbuild/freebsd-arm64': 0.23.0
      '@esbuild/freebsd-x64': 0.23.0
      '@esbuild/linux-arm': 0.23.0
      '@esbuild/linux-arm64': 0.23.0
      '@esbuild/linux-ia32': 0.23.0
      '@esbuild/linux-loong64': 0.23.0
      '@esbuild/linux-mips64el': 0.23.0
      '@esbuild/linux-ppc64': 0.23.0
      '@esbuild/linux-riscv64': 0.23.0
      '@esbuild/linux-s390x': 0.23.0
      '@esbuild/linux-x64': 0.23.0
      '@esbuild/netbsd-x64': 0.23.0
      '@esbuild/openbsd-arm64': 0.23.0
      '@esbuild/openbsd-x64': 0.23.0
      '@esbuild/sunos-x64': 0.23.0
      '@esbuild/win32-arm64': 0.23.0
      '@esbuild/win32-ia32': 0.23.0
      '@esbuild/win32-x64': 0.23.0
    dev: true

  /escalade/3.1.1:
    resolution: {integrity: sha512-k0er2gUkLf8O0zKJiAhmkTnJlTvINGv7ygDNPbeIsX/TJjGJZHuh9B2UxbsaEkmlEo9MfhrSzmhIlhRlI2GXnw==}
    engines: {node: '>=6'}

  /escalade/3.1.2:
    resolution: {integrity: sha512-ErCHMCae19vR8vQGe50xIsVomy19rg6gFu3+r3jkEO46suLMWBksvVyoGgQV+jOfl84ZSOSlmv6Gxa89PmTGmA==}
    engines: {node: '>=6'}
    dev: true

  /escape-html/1.0.3:
    resolution: {integrity: sha512-NiSupZ4OeuGwr68lGIeym/ksIZMJodUGOSCZ/FSnTxcrekbvqrgdUxlJOMpijaKZVjAJrWrGs/6Jy8OMuyj9ow==}
    dev: true

  /escape-string-regexp/1.0.5:
    resolution: {integrity: sha512-vbRorB5FUQWvla16U8R/qgaFIya2qGzwDrNmCZuYKrbdSUMG6I1ZCGQRefkRVhuOkIGVne7BQ35DSfo1qvJqFg==}
    engines: {node: '>=0.8.0'}
    dev: true

  /escape-string-regexp/4.0.0:
    resolution: {integrity: sha512-TtpcNJ3XAzx3Gq8sWRzJaVajRs0uVxA2YAkdb1jm2YkPz4G6egUFAyA3n5vtEIZefPk5Wa4UXbKuS5fKkJWdgA==}
    engines: {node: '>=10'}
    dev: true

  /escodegen/2.1.0:
    resolution: {integrity: sha512-2NlIDTwUWJN0mRPQOdtQBzbUHvdGY2P1VXSyU83Q3xKxM7WHX2Ql8dKq782Q9TgQUNOLEzEYu9bzLNj1q88I5w==}
    engines: {node: '>=6.0'}
    hasBin: true
    dependencies:
      esprima: 4.0.1
      estraverse: 5.3.0
      esutils: 2.0.3
    optionalDependencies:
      source-map: 0.6.1
    dev: true

  /eslint-plugin-require-extensions/0.1.3_eslint@8.50.0:
    resolution: {integrity: sha512-T3c1PZ9PIdI3hjV8LdunfYI8gj017UQjzAnCrxuo3wAjneDbTPHdE3oNWInOjMA+z/aBkUtlW5vC0YepYMZIug==}
    engines: {node: '>=16'}
    peerDependencies:
      eslint: '*'
    dependencies:
      eslint: 8.50.0
    dev: true

  /eslint-scope/5.1.1:
    resolution: {integrity: sha512-2NxwbF/hZ0KpepYN0cNbo+FN6XoK7GaHlQhgx/hIZl6Va0bF45RQOOwhLIy8lQDbuCiadSLCBnH2CFYquit5bw==}
    engines: {node: '>=8.0.0'}
    dependencies:
      esrecurse: 4.3.0
      estraverse: 4.3.0
    dev: true

  /eslint-scope/7.2.2:
    resolution: {integrity: sha512-dOt21O7lTMhDM+X9mB4GX+DZrZtCUJPL/wlcTqxyrx5IvO0IYtILdtrQGQp+8n5S0gwSVmOf9NQrjMOgfQZlIg==}
    engines: {node: ^12.22.0 || ^14.17.0 || >=16.0.0}
    dependencies:
      esrecurse: 4.3.0
      estraverse: 5.3.0
    dev: true

  /eslint-visitor-keys/3.4.3:
    resolution: {integrity: sha512-wpc+LXeiyiisxPlEkUzU6svyS1frIO3Mgxj1fdy7Pm8Ygzguax2N3Fa/D/ag1WqbOprdI+uY6wMUl8/a2G+iag==}
    engines: {node: ^12.22.0 || ^14.17.0 || >=16.0.0}
    dev: true

  /eslint-visitor-keys/4.2.0:
    resolution: {integrity: sha512-UyLnSehNt62FFhSwjZlHmeokpRK59rcz29j+F1/aDgbkbRTk7wIc9XzdoasMUbRNKDM0qQt/+BJ4BrpFeABemw==}
    engines: {node: ^18.18.0 || ^20.9.0 || >=21.1.0}
    dev: true

  /eslint/8.50.0:
    resolution: {integrity: sha512-FOnOGSuFuFLv/Sa+FDVRZl4GGVAAFFi8LecRsI5a1tMO5HIE8nCm4ivAlzt4dT3ol/PaaGC0rJEEXQmHJBGoOg==}
    engines: {node: ^12.22.0 || ^14.17.0 || >=16.0.0}
    hasBin: true
    dependencies:
      '@eslint-community/eslint-utils': 4.4.0_eslint@8.50.0
      '@eslint-community/regexpp': 4.8.2
      '@eslint/eslintrc': 2.1.2
      '@eslint/js': 8.50.0
      '@humanwhocodes/config-array': 0.11.11
      '@humanwhocodes/module-importer': 1.0.1
      '@nodelib/fs.walk': 1.2.8
      ajv: 6.12.6
      chalk: 4.1.2
      cross-spawn: 7.0.3
      debug: 4.3.4
      doctrine: 3.0.0
      escape-string-regexp: 4.0.0
      eslint-scope: 7.2.2
      eslint-visitor-keys: 3.4.3
      espree: 9.6.1
      esquery: 1.5.0
      esutils: 2.0.3
      fast-deep-equal: 3.1.3
      file-entry-cache: 6.0.1
      find-up: 5.0.0
      glob-parent: 6.0.2
      globals: 13.22.0
      graphemer: 1.4.0
      ignore: 5.2.4
      imurmurhash: 0.1.4
      is-glob: 4.0.3
      is-path-inside: 3.0.3
      js-yaml: 4.1.0
      json-stable-stringify-without-jsonify: 1.0.1
      levn: 0.4.1
      lodash.merge: 4.6.2
      minimatch: 3.1.2
      natural-compare: 1.4.0
      optionator: 0.9.3
      strip-ansi: 6.0.1
      text-table: 0.2.0
    transitivePeerDependencies:
      - supports-color
    dev: true

  /espree/9.6.1:
    resolution: {integrity: sha512-oruZaFkjorTpF32kDSI5/75ViwGeZginGGy2NoOSg3Q9bnwlnmDm4HLnkl0RE3n+njDXR037aY1+x58Z/zFdwQ==}
    engines: {node: ^12.22.0 || ^14.17.0 || >=16.0.0}
    dependencies:
      acorn: 8.10.0
      acorn-jsx: 5.3.2_acorn@8.10.0
      eslint-visitor-keys: 3.4.3
    dev: true

  /esprima/4.0.1:
    resolution: {integrity: sha512-eGuFFw7Upda+g4p+QHvnW0RyTX/SVeJBDM/gCtMARO0cLuT2HcEKnTPvhjV6aGeqrCB/sbNop0Kszm0jsaWU4A==}
    engines: {node: '>=4'}
    hasBin: true
    dev: true

  /esquery/1.5.0:
    resolution: {integrity: sha512-YQLXUplAwJgCydQ78IMJywZCceoqk1oH01OERdSAJc/7U2AylwjhSCLDEtqwg811idIS/9fIU5GjG73IgjKMVg==}
    engines: {node: '>=0.10'}
    dependencies:
      estraverse: 5.3.0
    dev: true

  /esrecurse/4.3.0:
    resolution: {integrity: sha512-KmfKL3b6G+RXvP8N1vr3Tq1kL/oCFgn2NYXEtqP8/L3pKapUA4G8cFVaoF3SU323CD4XypR/ffioHmkti6/Tag==}
    engines: {node: '>=4.0'}
    dependencies:
      estraverse: 5.3.0
    dev: true

  /estraverse/4.3.0:
    resolution: {integrity: sha512-39nnKffWz8xN1BU/2c79n9nB9HDzo0niYUqx6xyqUnyoAnQyyWpOTdZEeiCch8BBu515t4wp9ZmgVfVhn9EBpw==}
    engines: {node: '>=4.0'}
    dev: true

  /estraverse/5.3.0:
    resolution: {integrity: sha512-MMdARuVEQziNTeJD8DgMqmhwR11BRQ/cBP+pLtYdSTnf3MIO8fFeiINEbX36ZdNlfU/7A9f3gUw49B3oQsvwBA==}
    engines: {node: '>=4.0'}
    dev: true

  /estree-walker/3.0.3:
    resolution: {integrity: sha512-7RUKfXgSMMkzt6ZuXmqapOurLGPPfgj6l9uRZ7lRGolvk0y2yocc35LdcxKC5PQZdn2DMqioAQ2NoWcrTKmm6g==}
    dependencies:
      '@types/estree': 1.0.5
    dev: true

  /esutils/2.0.3:
    resolution: {integrity: sha512-kVscqXk4OCp68SZ0dkgEKVi6/8ij300KBWTJq32P/dYeWTSwK41WyTxalN1eRmA5Z9UU/LX9D7FWSmV9SAYx6g==}
    engines: {node: '>=0.10.0'}
    dev: true

  /etag/1.8.1:
    resolution: {integrity: sha512-aIL5Fx7mawVa300al2BnEE4iNvo1qETxLrPI/o05L7z6go7fCw1J6EQmbK4FmJ2AS7kgVF/KEZWufBfdClMcPg==}
    engines: {node: '>= 0.6'}
    dev: true

  /eventemitter3/4.0.7:
    resolution: {integrity: sha512-8guHBZCwKnFhYdHr2ysuRWErTwhoN2X8XELRlrRwpmfeY2jjuUN4taQMsULKUVo1K4DvZl+0pgfyoysHxvmvEw==}
    dev: true

  /events/3.3.0:
    resolution: {integrity: sha512-mQw+2fkQbALzQ7V0MY0IqdnXNOeTtP4r0lN9z7AAawCXgqea7bDii20AYrIBrFd/Hx0M2Ocz6S111CaFkUcb0Q==}
    engines: {node: '>=0.8.x'}
    dev: true

  /execa/8.0.1:
    resolution: {integrity: sha512-VyhnebXciFV2DESc+p6B+y0LjSm0krU4OgJN44qFAhBY0TJ+1V61tYD2+wHusZ6F9n5K+vl8k0sTy7PEfV4qpg==}
    engines: {node: '>=16.17'}
    dependencies:
      cross-spawn: 7.0.3
      get-stream: 8.0.1
      human-signals: 5.0.0
      is-stream: 3.0.0
      merge-stream: 2.0.0
      npm-run-path: 5.3.0
      onetime: 6.0.0
      signal-exit: 4.1.0
      strip-final-newline: 3.0.0
    dev: true

  /express-promise-router/4.1.1_express@4.18.2:
    resolution: {integrity: sha512-Lkvcy/ZGrBhzkl3y7uYBHLMtLI4D6XQ2kiFg9dq7fbktBch5gjqJ0+KovX0cvCAvTJw92raWunRLM/OM+5l4fA==}
    engines: {node: '>=10'}
    peerDependencies:
      '@types/express': ^4.0.0
      express: ^4.0.0
    peerDependenciesMeta:
      '@types/express':
        optional: true
    dependencies:
      express: 4.18.2
      is-promise: 4.0.0
      lodash.flattendeep: 4.4.0
      methods: 1.1.2
    dev: true

  /express/4.18.2:
    resolution: {integrity: sha512-5/PsL6iGPdfQ/lKM1UuielYgv3BUoJfz1aUwU9vHZ+J7gyvwdQXFEBIEIaxeGf0GIcreATNyBExtalisDbuMqQ==}
    engines: {node: '>= 0.10.0'}
    dependencies:
      accepts: 1.3.8
      array-flatten: 1.1.1
      body-parser: 1.20.1
      content-disposition: 0.5.4
      content-type: 1.0.5
      cookie: 0.5.0
      cookie-signature: 1.0.6
      debug: 2.6.9
      depd: 2.0.0
      encodeurl: 1.0.2
      escape-html: 1.0.3
      etag: 1.8.1
      finalhandler: 1.2.0
      fresh: 0.5.2
      http-errors: 2.0.0
      merge-descriptors: 1.0.1
      methods: 1.1.2
      on-finished: 2.4.1
      parseurl: 1.3.3
      path-to-regexp: 0.1.7
      proxy-addr: 2.0.7
      qs: 6.11.0
      range-parser: 1.2.1
      safe-buffer: 5.2.1
      send: 0.18.0
      serve-static: 1.15.0
      setprototypeof: 1.2.0
      statuses: 2.0.1
      type-is: 1.6.18
      utils-merge: 1.0.1
      vary: 1.1.2
    dev: true

  /express/5.1.0:
    resolution: {integrity: sha512-DT9ck5YIRU+8GYzzU5kT3eHGA5iL+1Zd0EutOmTE9Dtk+Tvuzd23VBU+ec7HPNSTxXYO55gPV/hq4pSBJDjFpA==}
    engines: {node: '>= 18'}
    dependencies:
      accepts: 2.0.0
      body-parser: 2.2.0
      content-disposition: 1.0.0
      content-type: 1.0.5
      cookie: 0.7.1
      cookie-signature: 1.2.2
      debug: 4.4.0
      encodeurl: 2.0.0
      escape-html: 1.0.3
      etag: 1.8.1
      finalhandler: 2.1.0
      fresh: 2.0.0
      http-errors: 2.0.0
      merge-descriptors: 2.0.0
      mime-types: 3.0.1
      on-finished: 2.4.1
      once: 1.4.0
      parseurl: 1.3.3
      proxy-addr: 2.0.7
      qs: 6.14.0
      range-parser: 1.2.1
      router: 2.2.0
      send: 1.2.0
      serve-static: 2.2.0
      statuses: 2.0.1
      type-is: 2.0.1
      vary: 1.1.2
    transitivePeerDependencies:
      - supports-color
    dev: true

  /extend/3.0.2:
    resolution: {integrity: sha512-fjquC59cD7CyW6urNXK0FBufkZcoiGG80wTuPujX590cB5Ttln20E2UB4S/WARVqhXffZl2LNgS+gQdPIIim/g==}
    dev: true

  /external-editor/3.1.0:
    resolution: {integrity: sha512-hMQ4CX1p1izmuLYyZqLMO/qGNw10wSv9QDCPfzXfyFrOaCSSoRfqE1Kf1s5an66J5JZC62NewG+mK49jOCtQew==}
    engines: {node: '>=4'}
    dependencies:
      chardet: 0.7.0
      iconv-lite: 0.4.24
      tmp: 0.0.33

  /extract-zip/2.0.1:
    resolution: {integrity: sha512-GDhU9ntwuKyGXdZBUgTIe+vXnWj0fppUEtMDL0+idd5Sta8TGpHssn/eusA9mrPr9qNDym6SxAYZjNvCn/9RBg==}
    engines: {node: '>= 10.17.0'}
    hasBin: true
    dependencies:
      debug: 4.4.0
      get-stream: 5.2.0
      yauzl: 2.10.0
    optionalDependencies:
      '@types/yauzl': 2.10.1
    transitivePeerDependencies:
      - supports-color
    dev: true

  /extsprintf/1.3.0:
    resolution: {integrity: sha512-11Ndz7Nv+mvAC1j0ktTa7fAb0vLyGGX+rMHNBYQviQDGU0Hw7lhctJANqbPhu9nV9/izT/IntTgZ7Im/9LJs9g==}
    engines: {'0': node >=0.6.0}
    dev: true

  /fast-deep-equal/3.1.3:
    resolution: {integrity: sha512-f3qQ9oQy9j2AhBe/H9VC91wLmKBCCU/gDOnKNAYG5hswO7BLKj09Hc5HYNz9cGI++xlpDCIgDaitVs03ATR84Q==}

  /fast-fifo/1.3.2:
    resolution: {integrity: sha512-/d9sfos4yxzpwkDkuN7k2SqFKtYNmCTzgfEpz82x34IM9/zc8KGxQoXg1liNC/izpRM/MBdt44Nmx41ZWqk+FQ==}
    dev: true

  /fast-glob/3.3.3:
    resolution: {integrity: sha512-7MptL8U0cqcFdzIzwOTHoilX9x5BrNqye7Z/LuC7kCMRio1EMSyqRK3BEAUD7sXRq4iT4AzTVuZdhgQ2TCvYLg==}
    engines: {node: '>=8.6.0'}
    dependencies:
      '@nodelib/fs.stat': 2.0.5
      '@nodelib/fs.walk': 1.2.8
      glob-parent: 5.1.2
      merge2: 1.4.1
      micromatch: 4.0.8

  /fast-json-stable-stringify/2.1.0:
    resolution: {integrity: sha512-lhd/wF+Lk98HZoTCtlVraHtfh5XYijIjalXck7saUtuanSDyLMxnHhSXEDJqHxD7msR8D0uCmqlkwjCV8xvwHw==}
    dev: true

  /fast-levenshtein/2.0.6:
    resolution: {integrity: sha512-DCXu6Ifhqcks7TZKY3Hxp3y6qphY5SJZmrWMDrKcERSOXWQdMhU9Ig/PYrzyw/ul9jOIyh0N4M0tbC5hodg8dw==}
    dev: true

  /fast-uri/3.0.1:
    resolution: {integrity: sha512-MWipKbbYiYI0UC7cl8m/i/IWTqfC8YXsqjzybjddLsFjStroQzsHXkc73JutMvBiXmOvapk+axIl79ig5t55Bw==}

  /fast-xml-parser/4.3.1:
    resolution: {integrity: sha512-viVv3xb8D+SiS1W4cv4tva3bni08kAkx0gQnWrykMM8nXPc1FxqZPU00dCEVjkiCg4HoXd2jC4x29Nzg/l2DAA==}
    hasBin: true
    dependencies:
      strnum: 1.0.5
    dev: true

  /fast-xml-parser/4.5.0:
    resolution: {integrity: sha512-/PlTQCI96+fZMAOLMZK4CWG1ItCbfZ/0jx7UIJFChPNrx7tcEgerUgWbeieCM9MfHInUDyK8DWYZ+YrywDJuTg==}
    hasBin: true
    dependencies:
      strnum: 1.0.5
    dev: true

  /fastest-levenshtein/1.0.16:
    resolution: {integrity: sha512-eRnCtTTtGZFpQCwhJiUOuxPQWRXVKYDn0b2PeHfXL6/Zi53SLAzAHfVhVWK2AryC/WH05kGfxhFIPvTF0SXQzg==}
    engines: {node: '>= 4.9.1'}
    dev: true

  /fastq/1.15.0:
    resolution: {integrity: sha512-wBrocU2LCXXa+lWBt8RoIRD89Fi8OdABODa/kEnyeyjS5aZO5/GNvI5sEINADqP/h8M29UHTHUb53sUu5Ihqdw==}
    dependencies:
      reusify: 1.0.4

  /fd-slicer/1.1.0:
    resolution: {integrity: sha512-cE1qsB/VwyQozZ+q1dGxR8LBYNZeofhEdUNGSMbQD3Gw2lAzX9Zb3uIU6Ebc/Fmyjo9AWWfnn0AUCHqtevs/8g==}
    dependencies:
      pend: 1.2.0
    dev: true

  /fecha/4.2.3:
    resolution: {integrity: sha512-OP2IUU6HeYKJi3i0z4A19kHMQoLVs4Hc+DPqqxI2h/DPZHTm/vjsfC6P0b4jCMy14XizLBqvndQ+UilD7707Jw==}
    dev: true

  /file-entry-cache/6.0.1:
    resolution: {integrity: sha512-7Gps/XWymbLk2QLYK4NzpMOrYjMhdIxXuIvy2QBsLE6ljuodKvdkWs/cpyJJ3CVIVpH0Oi1Hvg1ovbMzLdFBBg==}
    engines: {node: ^10.12.0 || >=12.0.0}
    dependencies:
      flat-cache: 3.1.0
    dev: true

  /fill-range/7.1.1:
    resolution: {integrity: sha512-YsGpe3WHLK8ZYi4tWDg2Jy3ebRz2rXowDxnld4bkQB00cc/1Zw9AWnC0i9ztDJitivtQvaI9KaLyKrc+hBW0yg==}
    engines: {node: '>=8'}
    dependencies:
      to-regex-range: 5.0.1

  /finalhandler/1.1.2:
    resolution: {integrity: sha512-aAWcW57uxVNrQZqFXjITpW3sIUQmHGG3qSb9mUah9MgMC4NeWhNOlNjXEYq3HjRAvL6arUviZGGJsBg6z0zsWA==}
    engines: {node: '>= 0.8'}
    dependencies:
      debug: 2.6.9
      encodeurl: 1.0.2
      escape-html: 1.0.3
      on-finished: 2.3.0
      parseurl: 1.3.3
      statuses: 1.5.0
      unpipe: 1.0.0
    dev: true

  /finalhandler/1.2.0:
    resolution: {integrity: sha512-5uXcUVftlQMFnWC9qu/svkWv3GTd2PfUhK/3PLkYNAe7FbqJMt3515HaxE6eRL74GdsriiwujiawdaB1BpEISg==}
    engines: {node: '>= 0.8'}
    dependencies:
      debug: 2.6.9
      encodeurl: 1.0.2
      escape-html: 1.0.3
      on-finished: 2.4.1
      parseurl: 1.3.3
      statuses: 2.0.1
      unpipe: 1.0.0
    dev: true

  /finalhandler/2.1.0:
    resolution: {integrity: sha512-/t88Ty3d5JWQbWYgaOGCCYfXRwV1+be02WqYYlL6h0lEiUAMPM8o8qKGO01YIkOHzka2up08wvgYD0mDiI+q3Q==}
    engines: {node: '>= 0.8'}
    dependencies:
      debug: 4.4.0
      encodeurl: 2.0.0
      escape-html: 1.0.3
      on-finished: 2.4.1
      parseurl: 1.3.3
      statuses: 2.0.1
    transitivePeerDependencies:
      - supports-color
    dev: true

  /find-up/4.1.0:
    resolution: {integrity: sha512-PpOwAdQ/YlXQ2vj8a3h8IipDuYRi3wceVQQGYWxNINccq40Anw7BlsEXCMbt1Zt+OLA6Fq9suIpIWD0OsnISlw==}
    engines: {node: '>=8'}
    dependencies:
      locate-path: 5.0.0
      path-exists: 4.0.0
    dev: true

  /find-up/5.0.0:
    resolution: {integrity: sha512-78/PXT1wlLLDgTzDs7sjq9hzz0vXD+zn+7wypEe4fXQxCmdmqfGsEPQxmiCSQI3ajFV91bVSsvNtrJRiW6nGng==}
    engines: {node: '>=10'}
    dependencies:
      locate-path: 6.0.0
      path-exists: 4.0.0
    dev: true

  /flat-cache/3.1.0:
    resolution: {integrity: sha512-OHx4Qwrrt0E4jEIcI5/Xb+f+QmJYNj2rrK8wiIdQOIrB9WrrJL8cjZvXdXuBTkkEwEqLycb5BeZDV1o2i9bTew==}
    engines: {node: '>=12.0.0'}
    dependencies:
      flatted: 3.2.9
      keyv: 4.5.3
      rimraf: 3.0.2
    dev: true

  /flat/5.0.2:
    resolution: {integrity: sha512-b6suED+5/3rTpUBdG1gupIl8MPFCAMA0QXwmljLhvCUKcUvdE4gWky9zpuGCcXHOsz4J9wPGNWq6OKpmIzz3hQ==}
    hasBin: true
    dev: true

  /flatted/3.2.9:
    resolution: {integrity: sha512-36yxDn5H7OFZQla0/jFJmbIKTdZAQHngCedGxiMmpNfEZM0sdEeT+WczLQrjK6D7o2aiyLYDnkw0R3JK0Qv1RQ==}
    dev: true

  /fn.name/1.1.0:
    resolution: {integrity: sha512-GRnmB5gPyJpAhTQdSZTSp9uaPSvl09KoYcMQtsB9rQoOmzs9dH6ffeccH+Z+cv6P68Hu5bC6JjRh4Ah/mHSNRw==}
    dev: true

  /follow-redirects/1.15.9:
    resolution: {integrity: sha512-gew4GsXizNgdoRyqmyfMHyAmXsZDk6mHkSxZFCzW9gwlbtOW44CDtYavM+y+72qD/Vq2l550kMF52DT8fOLJqQ==}
    engines: {node: '>=4.0'}
    peerDependencies:
      debug: '*'
    peerDependenciesMeta:
      debug:
        optional: true
    dev: true

  /for-each/0.3.3:
    resolution: {integrity: sha512-jqYfLp7mo9vIyQf8ykW2v7A+2N4QjeCeI5+Dz9XraiO1ign81wjiH7Fb9vSOWvQfNtmSa4H2RoQTrrXivdUZmw==}
    dependencies:
      is-callable: 1.2.7
    dev: true

  /foreground-child/3.1.1:
    resolution: {integrity: sha512-TMKDUnIte6bfb5nWv7V/caI169OHgvwjb7V4WkeUvbQQdjr5rWKqHFiKWb/fcOwB+CzBT+qbWjvj+DVwRskpIg==}
    engines: {node: '>=14'}
    dependencies:
      cross-spawn: 7.0.3
      signal-exit: 4.1.0

  /forever-agent/0.6.1:
    resolution: {integrity: sha512-j0KLYPhm6zeac4lz3oJ3o65qvgQCcPubiyotZrXqEaG4hNagNYO8qdlUrX5vwqv9ohqeT/Z3j6+yW067yWWdUw==}
    dev: true

  /form-data/2.3.3:
    resolution: {integrity: sha512-1lLKB2Mu3aGP1Q/2eCOx0fNbRMe7XdwktwOruhfqqd0rIJWwN4Dh+E3hrPSlDCXnSR7UtZ1N38rVXm+6+MEhJQ==}
    engines: {node: '>= 0.12'}
    dependencies:
      asynckit: 0.4.0
      combined-stream: 1.0.8
      mime-types: 2.1.35
    dev: true

  /form-data/4.0.0:
    resolution: {integrity: sha512-ETEklSGi5t0QMZuiXoA/Q6vcnxcLQP5vdugSpuAyi6SVGi2clPPp+xgEhuMaHC+zGgn31Kd235W35f7Hykkaww==}
    engines: {node: '>= 6'}
    dependencies:
      asynckit: 0.4.0
      combined-stream: 1.0.8
      mime-types: 2.1.35

  /form-data/4.0.1:
    resolution: {integrity: sha512-tzN8e4TX8+kkxGPK8D5u0FNmjPUjw3lwC9lSLxxoB/+GtsJG91CO8bSWy73APlgAZzZbXEYZJuxjkHH2w+Ezhw==}
    engines: {node: '>= 6'}
    dependencies:
      asynckit: 0.4.0
      combined-stream: 1.0.8
      mime-types: 2.1.35

  /forwarded/0.2.0:
    resolution: {integrity: sha512-buRG0fpBtRHSTCOASe6hD258tEubFoRLb4ZNA6NxMVHNw2gOcwHo9wyablzMzOA5z9xA9L1KNjk/Nt6MT9aYow==}
    engines: {node: '>= 0.6'}
    dev: true

  /fresh/0.5.2:
    resolution: {integrity: sha512-zJ2mQYM18rEFOudeV4GShTGIQ7RbzA7ozbU9I/XBpm7kqgMywgmylMwXHxZJmkVoYkna9d2pVXVXPdYTP9ej8Q==}
    engines: {node: '>= 0.6'}
    dev: true

  /fresh/2.0.0:
    resolution: {integrity: sha512-Rx/WycZ60HOaqLKAi6cHRKKI7zxWbJ31MhntmtwMoaTeF7XFH9hhBp8vITaMidfljRQ6eYWCKkaTK+ykVJHP2A==}
    engines: {node: '>= 0.8'}
    dev: true

  /fs-extra/10.1.0:
    resolution: {integrity: sha512-oRXApq54ETRj4eMiFzGnHWGy+zo5raudjuxN0b8H7s/RU2oW0Wvsx9O0ACRN/kRq9E8Vu/ReskGB5o3ji+FzHQ==}
    engines: {node: '>=12'}
    dependencies:
      graceful-fs: 4.2.11
      jsonfile: 6.1.0
      universalify: 2.0.0
    dev: true

  /fs-extra/11.1.1:
    resolution: {integrity: sha512-MGIE4HOvQCeUCzmlHs0vXpih4ysz4wg9qiSAu6cd42lVwPbTM1TjV7RusoyQqMmk/95gdQZX72u+YW+c3eEpFQ==}
    engines: {node: '>=14.14'}
    dependencies:
      graceful-fs: 4.2.11
      jsonfile: 6.1.0
      universalify: 2.0.0
    dev: false

  /fs-extra/7.0.1:
    resolution: {integrity: sha512-YJDaCJZEnBmcbw13fvdAM9AwNOJwOzrE4pqMqBq5nFiEqXUqHwlK4B+3pUw6JNvfSPtX05xFHtYy/1ni01eGCw==}
    engines: {node: '>=6 <7 || >=8'}
    dependencies:
      graceful-fs: 4.2.11
      jsonfile: 4.0.0
      universalify: 0.1.2
    dev: true

  /fs-extra/8.1.0:
    resolution: {integrity: sha512-yhlQgA6mnOJUKOsRUFsgJdQCvkKhcz8tlZG5HBQfReYZy46OwLcY+Zia0mtdHsOo9y/hP+CxMN0TU9QxoOtG4g==}
    engines: {node: '>=6 <7 || >=8'}
    dependencies:
      graceful-fs: 4.2.11
      jsonfile: 4.0.0
      universalify: 0.1.2
    dev: true

  /fs.realpath/1.0.0:
    resolution: {integrity: sha512-OO0pH2lK6a0hZnAdau5ItzHPI6pUlvI7jMVnxUQRtw4owF2wk8lOSabtGDCTP4Ggrg2MbGnWO9X8K1t4+fGMDw==}
    dev: true

  /fsevents/2.3.3:
    resolution: {integrity: sha512-5xoDfX+fL7faATnagmWPpbFtwh/R77WmMMqqHGS65C3vvB0YHrgF+B1YmZ3441tMj5n63k0212XNoJwzlhffQw==}
    engines: {node: ^8.16.0 || ^10.6.0 || >=11.0.0}
    os: [darwin]
    requiresBuild: true
    dev: true
    optional: true

  /function-bind/1.1.2:
    resolution: {integrity: sha512-7XHNxH7qX9xG5mIwxkhumTox/MIRNcOgDrxWsMt2pAr23WHp6MrRlN7FBSFpCpr+oVO0F744iUgR82nJMfG2SA==}
    dev: true

  /function.prototype.name/1.1.6:
    resolution: {integrity: sha512-Z5kx79swU5P27WEayXM1tBi5Ze/lbIyiNgU3qyXUOf9b2rgXYyF9Dy9Cx+IQv/Lc8WCG6L82zwUPpSS9hGehIg==}
    engines: {node: '>= 0.4'}
    dependencies:
      call-bind: 1.0.7
      define-properties: 1.2.1
      es-abstract: 1.22.2
      functions-have-names: 1.2.3
    dev: true

  /functions-have-names/1.2.3:
    resolution: {integrity: sha512-xckBUXyTIqT97tq2x2AMb+g163b5JFysYk0x4qxNFwbfQkmNZoiRHb6sPzI9/QV33WeuvVYBUIiD4NzNIyqaRQ==}
    dev: true

  /gensync/1.0.0-beta.2:
    resolution: {integrity: sha512-3hN7NaskYvMDLQY55gnW3NQ+mesEAepTqlg+VEbj7zzqEMBVNhzcGYYeqFo/TlYz6eQiFcp1HcsCZO+nGgS8zg==}
    engines: {node: '>=6.9.0'}
    dev: true

  /get-caller-file/2.0.5:
    resolution: {integrity: sha512-DyFP3BM/3YHTQOCUL/w0OZHR0lpKeGrxotcHWcqNEdnltqFwXVfhEBQ94eIo34AfQpo0rGki4cyIiftY06h2Fg==}
    engines: {node: 6.* || 8.* || >= 10.*}

  /get-func-name/2.0.0:
    resolution: {integrity: sha512-Hm0ixYtaSZ/V7C8FJrtZIuBBI+iSgL+1Aq82zSu8VQNB4S3Gk8e7Qs3VwBDJAhmRZcFqkl3tQu36g/Foh5I5ig==}
    dev: true

  /get-func-name/2.0.2:
    resolution: {integrity: sha512-8vXOvuE167CtIc3OyItco7N/dpRtBbYOsPsXCz7X/PMnlGjYjSGuZJgM1Y7mmew7BKf9BqvLX2tnOVy1BBUsxQ==}
    dev: true

  /get-intrinsic/1.3.0:
    resolution: {integrity: sha512-9fSjSaos/fRIVIp+xSJlE6lfwhES7LNtKaCBIamHsjr2na1BiABJPo0mOjjz8GJDURarmCPGqaiVg5mfjb98CQ==}
    engines: {node: '>= 0.4'}
    dependencies:
      call-bind-apply-helpers: 1.0.2
      es-define-property: 1.0.1
      es-errors: 1.3.0
      es-object-atoms: 1.1.1
      function-bind: 1.1.2
      get-proto: 1.0.1
      gopd: 1.2.0
      has-symbols: 1.1.0
      hasown: 2.0.2
      math-intrinsics: 1.1.0
    dev: true

  /get-proto/1.0.1:
    resolution: {integrity: sha512-sTSfBjoXBp89JvIKIefqw7U2CCebsc74kiY6awiGogKtoSGbgjYE/G/+l9sF3MWFPNc9IcoOC4ODfKHfxFmp0g==}
    engines: {node: '>= 0.4'}
    dependencies:
      dunder-proto: 1.0.1
      es-object-atoms: 1.1.1
    dev: true

  /get-stream/5.2.0:
    resolution: {integrity: sha512-nBF+F1rAZVCu/p7rjzgA+Yb4lfYXrpl7a6VmJrU8wF9I1CKvP/QwPNZHnOlwbTkY6dvtFIzFMSyQXbLoTQPRpA==}
    engines: {node: '>=8'}
    dependencies:
      pump: 3.0.0
    dev: true

  /get-stream/8.0.1:
    resolution: {integrity: sha512-VaUJspBffn/LMCJVoMvSAdmscJyS1auj5Zulnn5UoYcY531UWmdwhRWkcGKnGU93m5HSXP9LP2usOryrBtQowA==}
    engines: {node: '>=16'}
    dev: true

  /get-symbol-description/1.0.0:
    resolution: {integrity: sha512-2EmdH1YvIQiZpltCNgkuiUnyukzxM/R6NDJX31Ke3BG1Nq5b0S2PhX59UKi9vZpPDQVdqn+1IcaAwnzTT5vCjw==}
    engines: {node: '>= 0.4'}
    dependencies:
      call-bind: 1.0.7
      get-intrinsic: 1.3.0
    dev: true

  /get-tsconfig/4.7.6:
    resolution: {integrity: sha512-ZAqrLlu18NbDdRaHq+AKXzAmqIUPswPWKUchfytdAjiRFnCe5ojG2bstg6mRiZabkKfCoL/e98pbBELIV/YCeA==}
    dependencies:
      resolve-pkg-maps: 1.0.0
    dev: true

  /get-uri/6.0.2:
    resolution: {integrity: sha512-5KLucCJobh8vBY1K07EFV4+cPZH3mrV9YeAruUseCQKHB58SGjjT2l9/eA9LD082IiuMjSlFJEcdJ27TXvbZNw==}
    engines: {node: '>= 14'}
    dependencies:
      basic-ftp: 5.0.4
      data-uri-to-buffer: 6.0.1
      debug: 4.4.0
      fs-extra: 8.1.0
    transitivePeerDependencies:
      - supports-color
    dev: true

  /getpass/0.1.7:
    resolution: {integrity: sha512-0fzj9JxOLfJ+XGLhR8ze3unN0KZCgZwiSSDz168VERjK8Wl8kVSdcu2kspd4s4wtAa1y/qrVRiAA0WclVsu0ng==}
    dependencies:
      assert-plus: 1.0.0
    dev: true

  /glob-parent/5.1.2:
    resolution: {integrity: sha512-AOIgSQCepiJYwP3ARnGx+5VnTu2HBYdzbGP45eLw1vr3zB3vZLeyed1sC9hnbcOc9/SrMyM5RPQrkGz4aS9Zow==}
    engines: {node: '>= 6'}
    dependencies:
      is-glob: 4.0.3

  /glob-parent/6.0.2:
    resolution: {integrity: sha512-XxwI8EOhVQgWp6iDL+3b0r86f4d6AX6zSU55HfB4ydCEuXLXc5FcYeOu+nnGftS4TEju/11rt4KJPTMgbfmv4A==}
    engines: {node: '>=10.13.0'}
    dependencies:
      is-glob: 4.0.3
    dev: true

  /glob-to-regexp/0.4.1:
    resolution: {integrity: sha512-lkX1HJXwyMcprw/5YUZc2s7DrpAiHB21/V+E1rHUrVNokkvB6bqMzT0VfV6/86ZNabt1k14YOIaT7nDvOX3Iiw==}
    dev: true

  /glob/10.3.9:
    resolution: {integrity: sha512-2tU/LKevAQvDVuVJ9pg9Yv9xcbSh+TqHuTaXTNbQwf+0kDl9Fm6bMovi4Nm5c8TVvfxo2LLcqCGtmO9KoJaGWg==}
    engines: {node: '>=16 || 14 >=14.17'}
    hasBin: true
    dependencies:
      foreground-child: 3.1.1
      jackspeak: 2.3.5
      minimatch: 9.0.5
      minipass: 7.1.2
      path-scurry: 1.11.1
    dev: true

  /glob/10.4.5:
    resolution: {integrity: sha512-7Bv8RF0k6xjo7d4A/PxYLbUCfb6c+Vpd2/mB2yRDlew7Jb5hEXiCD9ibfO7wpk8i4sevK6DFny9h7EYbM3/sHg==}
    hasBin: true
    dependencies:
      foreground-child: 3.1.1
      jackspeak: 3.4.3
      minimatch: 9.0.5
      minipass: 7.1.2
      package-json-from-dist: 1.0.1
      path-scurry: 1.11.1

  /glob/7.2.0:
    resolution: {integrity: sha512-lmLf6gtyrPq8tTjSmrO94wBeQbFR3HbLHbuyD69wuyQkImp2hWqMGB47OX65FBkPffO641IP9jWa1z4ivqG26Q==}
    dependencies:
      fs.realpath: 1.0.0
      inflight: 1.0.6
      inherits: 2.0.4
      minimatch: 3.1.2
      once: 1.4.0
      path-is-absolute: 1.0.1
    dev: true

  /glob/7.2.3:
    resolution: {integrity: sha512-nFR0zLpU2YCaRxwoCJvL6UvCH2JFyFVIvwTLsIf21AuHlMskA1hhTdk+LlYJtOlYt9v6dvszD2BGRqBL+iQK9Q==}
    dependencies:
      fs.realpath: 1.0.0
      inflight: 1.0.6
      inherits: 2.0.4
      minimatch: 3.1.2
      once: 1.4.0
      path-is-absolute: 1.0.1
    dev: true

  /glob/8.1.0:
    resolution: {integrity: sha512-r8hpEjiQEYlF2QU0df3dS+nxxSIreXQS1qRhMJM0Q5NDdR386C7jb7Hwwod8Fgiuex+k0GFjgft18yvxm5XoCQ==}
    engines: {node: '>=12'}
    dependencies:
      fs.realpath: 1.0.0
      inflight: 1.0.6
      inherits: 2.0.4
      minimatch: 5.1.6
      once: 1.4.0
    dev: true

  /globals/11.12.0:
    resolution: {integrity: sha512-WOBp/EEGUiIsJSp7wcv/y6MO+lV9UoncWqxuFfm8eBwzWNgyfBd6Gz+IeKQ9jCmyhoH99g15M3T+QaVHFjizVA==}
    engines: {node: '>=4'}
    dev: true

  /globals/13.22.0:
    resolution: {integrity: sha512-H1Ddc/PbZHTDVJSnj8kWptIRSD6AM3pK+mKytuIVF4uoBV7rshFlhhvA58ceJ5wp3Er58w6zj7bykMpYXt3ETw==}
    engines: {node: '>=8'}
    dependencies:
      type-fest: 0.20.2
    dev: true

  /globalthis/1.0.3:
    resolution: {integrity: sha512-sFdI5LyBiNTHjRd7cGPWapiHWMOXKyuBNX/cWJ3NfzrZQVa8GI/8cofCl74AOVqq9W5kNmguTIzJ/1s2gyI9wA==}
    engines: {node: '>= 0.4'}
    dependencies:
      define-properties: 1.2.1
    dev: true

  /globby/11.1.0:
    resolution: {integrity: sha512-jhIXaOzy1sb8IyocaruWSn1TjmnBVs8Ayhcy83rmxNJ8q2uWKCAj3CnJY+KpGSXCueAPc0i05kVvVKtP1t9S3g==}
    engines: {node: '>=10'}
    dependencies:
      array-union: 2.1.0
      dir-glob: 3.0.1
      fast-glob: 3.3.3
      ignore: 5.3.2
      merge2: 1.4.1
      slash: 3.0.0
    dev: true

  /globby/14.1.0:
    resolution: {integrity: sha512-0Ia46fDOaT7k4og1PDW4YbodWWr3scS2vAr2lTbsplOt2WkKp0vQbkI9wKis/T5LV/dqPjO3bpS/z6GTJB82LA==}
    engines: {node: '>=18'}
    dependencies:
      '@sindresorhus/merge-streams': 2.3.0
      fast-glob: 3.3.3
      ignore: 7.0.3
      path-type: 6.0.0
      slash: 5.1.0
      unicorn-magic: 0.3.0

  /gopd/1.2.0:
    resolution: {integrity: sha512-ZUKRh6/kUFoAiTAtTYPZJ3hw9wNxx+BIBOijnlG9PnrJsCcSjs1wyyD6vJpaYtgnzDrKYRSqf3OO6Rfa93xsRg==}
    engines: {node: '>= 0.4'}
    dev: true

  /graceful-fs/4.2.11:
    resolution: {integrity: sha512-RbJ5/jmFcNNCcDV5o9eTnBLJ/HszWV0P73bc+Ff4nS/rJj+YaS6IGyiOL0VoBYX+l1Wrl3k63h/KrH+nhJ0XvQ==}

  /graphemer/1.4.0:
    resolution: {integrity: sha512-EtKwoO6kxCL9WO5xipiHTZlSzBm7WLT627TqC/uVRd0HKmq8NXyebnNYxDoBi7wt8eTWrUrKXCOVaFq9x1kgag==}
    dev: true

  /growl/1.10.5:
    resolution: {integrity: sha512-qBr4OuELkhPenW6goKVXiv47US3clb3/IbuWF9KNKEijAy9oeHxU9IgzjvJhHkUzhaj7rOUD7+YGWqUjLp5oSA==}
    engines: {node: '>=4.x'}
    dev: true

  /handlebars/4.7.8:
    resolution: {integrity: sha512-vafaFqs8MZkRrSX7sFVUdo3ap/eNiLnb4IakshzvP56X5Nr1iGKAIqdX6tMlm6HcNRIkr6AxO5jFEoJzzpT8aQ==}
    engines: {node: '>=0.4.7'}
    hasBin: true
    dependencies:
      minimist: 1.2.8
      neo-async: 2.6.2
      source-map: 0.6.1
      wordwrap: 1.0.0
    optionalDependencies:
      uglify-js: 3.17.4
    dev: false

  /har-schema/2.0.0:
    resolution: {integrity: sha512-Oqluz6zhGX8cyRaTQlFMPw80bSJVG2x/cFb8ZPhUILGgHka9SsokCCOQgpveePerqidZOrT14ipqfJb7ILcW5Q==}
    engines: {node: '>=4'}
    dev: true

  /har-validator/5.1.5:
    resolution: {integrity: sha512-nmT2T0lljbxdQZfspsno9hgrG3Uir6Ks5afism62poxqBM6sDnMEuPmzTq8XN0OEwqKLLdh1jQI3qyE66Nzb3w==}
    engines: {node: '>=6'}
    deprecated: this library is no longer supported
    dependencies:
      ajv: 6.12.6
      har-schema: 2.0.0
    dev: true

  /has-bigints/1.0.2:
    resolution: {integrity: sha512-tSvCKtBr9lkF0Ex0aQiP9N+OpV4zi2r/Nee5VkRDbaqv35RLYMzbwQfFSZZH0kR+Rd6302UJZ2p/bJCEoR3VoQ==}
    dev: true

  /has-flag/3.0.0:
    resolution: {integrity: sha512-sKJf1+ceQBr4SMkvQnBDNDtf4TXpVhVGateu0t918bl30FnbE2m4vNLX+VWe/dpjlb+HugGYzW7uQXH98HPEYw==}
    engines: {node: '>=4'}
    dev: true

  /has-flag/4.0.0:
    resolution: {integrity: sha512-EykJT/Q1KjTWctppgIAgfSO0tKVuZUjhgMr17kqTumMl6Afv3EISleU7qZUzoXDFTAHTDC4NOoG/ZxU3EvlMPQ==}
    engines: {node: '>=8'}
    dev: true

  /has-property-descriptors/1.0.2:
    resolution: {integrity: sha512-55JNKuIW+vq4Ke1BjOTjM2YctQIvCT7GFzHwmfZPGo5wnrgkid0YQtnAleFSqumZm4az3n2BS+erby5ipJdgrg==}
    dependencies:
      es-define-property: 1.0.1
    dev: true

  /has-proto/1.0.1:
    resolution: {integrity: sha512-7qE+iP+O+bgF9clE5+UoBFzE65mlBiVj3tKCrlNQ0Ogwm0BjpT/gK4SlLYDMybDh5I3TCTKnPPa0oMG7JDYrhg==}
    engines: {node: '>= 0.4'}
    dev: true

  /has-symbols/1.1.0:
    resolution: {integrity: sha512-1cDNdwJ2Jaohmb3sg4OmKaMBwuC48sYni5HUw2DvsC8LjGTLK9h+eb1X6RyuOHe4hT0ULCW68iomhjUoKUqlPQ==}
    engines: {node: '>= 0.4'}
    dev: true

  /has-tostringtag/1.0.2:
    resolution: {integrity: sha512-NqADB8VjPFLM2V0VvHUewwwsw0ZWBaIdgo+ieHtK3hasLz4qeCRjYcqfB6AQrBggRKppKF8L52/VqdVsO47Dlw==}
    engines: {node: '>= 0.4'}
    dependencies:
      has-symbols: 1.1.0
    dev: true

  /has/1.0.3:
    resolution: {integrity: sha512-f2dvO0VU6Oej7RkWJGrehjbzMAjFp5/VKPp5tTpWIV4JHHZK1/BxbFRtf/siA2SWTe09caDmVtYYzWEIbBS4zw==}
    engines: {node: '>= 0.4.0'}
    dependencies:
      function-bind: 1.1.2
    dev: true

  /hasown/2.0.2:
    resolution: {integrity: sha512-0hJU9SCPvmMzIBdZFqNPXWa6dqh7WdH0cII9y+CyS8rG3nL48Bclra9HmKhVVUHyPWNH5Y7xDwAB7bfgSjkUMQ==}
    engines: {node: '>= 0.4'}
    dependencies:
      function-bind: 1.1.2
    dev: true

  /he/1.2.0:
    resolution: {integrity: sha512-F/1DnUGPopORZi0ni+CvrCgHQ5FyEAHRLSApuYWMmrbSwoN2Mn/7k+Gl38gJnR7yyDZk6WLXwiGod1JOWNDKGw==}
    hasBin: true
    dev: true

  /hosted-git-info/2.8.9:
    resolution: {integrity: sha512-mxIDAb9Lsm6DoOJ7xH+5+X4y1LU/4Hi50L9C5sIswK3JzULS4bwk1FvjdBgvYR4bzT4tuUQiC15FE2f5HbLvYw==}
    dev: true

  /html-escaper/2.0.2:
    resolution: {integrity: sha512-H2iMtd0I4Mt5eYiapRdIDjp+XzelXQ0tFE4JS7YFwFevXXMmOp9myNrUvCg0D6ws8iqkRPBfKHgbwig1SmlLfg==}
    dev: true

  /http-errors/2.0.0:
    resolution: {integrity: sha512-FtwrG/euBzaEjYeRqOgly7G0qviiXoJWnvEH2Z1plBdXgbyjv34pHTSb9zoeHMyDy33+DWy5Wt9Wo+TURtOYSQ==}
    engines: {node: '>= 0.8'}
    dependencies:
      depd: 2.0.0
      inherits: 2.0.4
      setprototypeof: 1.2.0
      statuses: 2.0.1
      toidentifier: 1.0.1
    dev: true

  /http-proxy-agent/5.0.0:
    resolution: {integrity: sha512-n2hY8YdoRE1i7r6M0w9DIw5GgZN0G25P8zLCRQ8rjXtTU3vsNFBI/vWK/UIeE6g5MUUz6avwAPXmL6Fy9D/90w==}
    engines: {node: '>= 6'}
    dependencies:
      '@tootallnate/once': 2.0.0
      agent-base: 6.0.2
      debug: 4.4.0
    transitivePeerDependencies:
      - supports-color

  /http-proxy-agent/7.0.2:
    resolution: {integrity: sha512-T1gkAiYYDWYx3V5Bmyu7HcfcvL7mUrTWiM6yOfa3PIphViJ/gFPbvidQ+veqSOHci/PxBcDabeUNCzpOODJZig==}
    engines: {node: '>= 14'}
    dependencies:
      agent-base: 7.1.3
      debug: 4.4.0
    transitivePeerDependencies:
      - supports-color

  /http-proxy/1.18.1:
    resolution: {integrity: sha512-7mz/721AbnJwIVbnaSv1Cz3Am0ZLT/UBwkC92VlxhXv/k/BBQfM2fXElQNC27BVGr0uwUpplYPQM9LnaBMR5NQ==}
    engines: {node: '>=8.0.0'}
    dependencies:
      eventemitter3: 4.0.7
      follow-redirects: 1.15.9
      requires-port: 1.0.0
    transitivePeerDependencies:
      - debug
    dev: true

  /http-signature/1.2.0:
    resolution: {integrity: sha512-CAbnr6Rz4CYQkLYUtSNXxQPUH2gK8f3iWexVlsnMeD+GjlsQ0Xsy1cOX+mN3dtxYomRy21CiOzU8Uhw6OwncEQ==}
    engines: {node: '>=0.8', npm: '>=1.3.7'}
    dependencies:
      assert-plus: 1.0.0
      jsprim: 1.4.2
      sshpk: 1.17.0
    dev: true

  /https-proxy-agent/5.0.1:
    resolution: {integrity: sha512-dFcAjpTQFgoLMzC2VwU+C/CbS7uRL0lWmxDITmqm7C+7F0Odmj6s9l6alZc6AELXhrnggM2CeWSXHGOdX2YtwA==}
    engines: {node: '>= 6'}
    dependencies:
      agent-base: 6.0.2
      debug: 4.4.0
    transitivePeerDependencies:
      - supports-color

  /https-proxy-agent/7.0.4:
    resolution: {integrity: sha512-wlwpilI7YdjSkWaQ/7omYBMTliDcmCN8OLihO6I9B86g06lMyAoqgoDpV0XqoaPOKj+0DIdAvnsWfyAAhmimcg==}
    engines: {node: '>= 14'}
    dependencies:
      agent-base: 7.1.3
      debug: 4.4.0
    transitivePeerDependencies:
      - supports-color

  /human-signals/5.0.0:
    resolution: {integrity: sha512-AXcZb6vzzrFAUE61HnN4mpLqd/cSIwNQjtNWR0euPm6y0iqx3G4gOXaIDdtdDwZmhwe82LA6+zinmW4UBWVePQ==}
    engines: {node: '>=16.17.0'}
    dev: true

  /iconv-lite/0.4.24:
    resolution: {integrity: sha512-v3MXnZAcvnywkTUEZomIActle7RXXeedOR31wwl7VlyoXO4Qi9arvSenNQWne1TcRwhCL1HwLI21bEqdpj8/rA==}
    engines: {node: '>=0.10.0'}
    dependencies:
      safer-buffer: 2.1.2

  /iconv-lite/0.6.3:
    resolution: {integrity: sha512-4fCk79wshMdzMp2rH06qWrJE4iolqLhCUH+OiuIgU++RB0+94NlDL81atO7GX55uUKueo0txHNtvEyI6D7WdMw==}
    engines: {node: '>=0.10.0'}
    dependencies:
      safer-buffer: 2.1.2
    dev: true

  /ieee754/1.2.1:
    resolution: {integrity: sha512-dcyqhDvX1C46lXZcVqCpK+FtMRQVdIMN6/Df5js2zouUsqG7I6sFxitIC+7KYK29KdXOLHdu9zL4sFnoVQnqaA==}
    dev: true

  /ignore/5.2.4:
    resolution: {integrity: sha512-MAb38BcSbH0eHNBxn7ql2NH/kX33OkB3lZ1BNdh7ENeRChHTYsTvWrMubiIAMNS2llXEEgZ1MUOBtXChP3kaFQ==}
    engines: {node: '>= 4'}
    dev: true

  /ignore/5.3.2:
    resolution: {integrity: sha512-hsBTNUqQTDwkWtcdYI2i06Y/nUBEsNEDJKjWdigLvegy8kDuJAS8uRlpkkcQpyEXL0Z/pjDy5HBmMjRCJ2gq+g==}
    engines: {node: '>= 4'}
    dev: true

  /ignore/7.0.3:
    resolution: {integrity: sha512-bAH5jbK/F3T3Jls4I0SO1hmPR0dKU0a7+SY6n1yzRtG54FLO8d6w/nxLFX2Nb7dBu6cCWXPaAME6cYqFUMmuCA==}
    engines: {node: '>= 4'}

  /import-fresh/3.3.0:
    resolution: {integrity: sha512-veYYhQa+D1QBKznvhUHxb8faxlrwUnxseDAbAp457E0wLNio2bOSKnjYDhMj+YiAq61xrMGhQk9iXVk5FzgQMw==}
    engines: {node: '>=6'}
    dependencies:
      parent-module: 1.0.1
      resolve-from: 4.0.0
    dev: true

  /import-lazy/4.0.0:
    resolution: {integrity: sha512-rKtvo6a868b5Hu3heneU+L4yEQ4jYKLtjpnPeUdK7h0yzXGmyBTypknlkCvHFBqfX9YlorEiMM6Dnq/5atfHkw==}
    engines: {node: '>=8'}
    dev: true

  /import-local/3.1.0:
    resolution: {integrity: sha512-ASB07uLtnDs1o6EHjKpX34BKYDSqnFerfTOJL2HvMqF70LnxpjkzDB8J44oT9pu4AMPkQwf8jl6szgvNd2tRIg==}
    engines: {node: '>=8'}
    hasBin: true
    dependencies:
      pkg-dir: 4.2.0
      resolve-cwd: 3.0.0
    dev: true

  /imurmurhash/0.1.4:
    resolution: {integrity: sha512-JmXMZ6wuvDmLiHEml9ykzqO6lwFbof0GG4IkcGaENdCRDDmMVnny7s5HsIgHCbaq0w2MyPhDqkhTUgS2LU2PHA==}
    engines: {node: '>=0.8.19'}
    dev: true

  /inflight/1.0.6:
    resolution: {integrity: sha512-k92I/b08q4wvFscXCLvqfsHCrjrF7yiXsQuIVvVE7N82W3+aqpzuUdBbfhWcy/FZR3/4IgflMgKLOsvPDrGCJA==}
    deprecated: This module is not supported, and leaks memory. Do not use it. Check out lru-cache if you want a good and tested way to coalesce async requests by a key value, which is much more comprehensive and powerful.
    dependencies:
      once: 1.4.0
      wrappy: 1.0.2
    dev: true

  /inherits/2.0.4:
    resolution: {integrity: sha512-k/vGaX4/Yla3WzyMCvTQOXYeIHvqOKtnqBduzTHpzpQZzAskKMhZ2K+EnBiSM9zGSoIFeMpXKxa4dYeZIQqewQ==}
    dev: true

  /internal-slot/1.0.5:
    resolution: {integrity: sha512-Y+R5hJrzs52QCG2laLn4udYVnxsfny9CpOhNhUvk/SSSVyF6T27FzRbF0sroPidSu3X8oEAkOn2K804mjpt6UQ==}
    engines: {node: '>= 0.4'}
    dependencies:
      get-intrinsic: 1.3.0
      has: 1.0.3
      side-channel: 1.1.0
    dev: true

  /interpret/2.2.0:
    resolution: {integrity: sha512-Ju0Bz/cEia55xDwUWEa8+olFpCiQoypjnQySseKtmjNrnps3P+xfpUmGr90T7yjlVJmOtybRvPXhKMbHr+fWnw==}
    engines: {node: '>= 0.10'}
    dev: true

  /ip-address/9.0.5:
    resolution: {integrity: sha512-zHtQzGojZXTwZTHQqra+ETKd4Sn3vgi7uBmlPoXVWZqYvuKmtI0l/VZTjqGmJY9x88GGOaZ9+G9ES8hC4T4X8g==}
    engines: {node: '>= 12'}
    dependencies:
      jsbn: 1.1.0
      sprintf-js: 1.1.3
    dev: true

  /ip/1.1.8:
    resolution: {integrity: sha512-PuExPYUiu6qMBQb4l06ecm6T6ujzhmh+MeJcW9wa89PoAz5pvd4zPgN5WJV104mb6S2T1AwNIAaB70JNrLQWhg==}
    dev: true

  /ipaddr.js/1.9.1:
    resolution: {integrity: sha512-0KI/607xoxSToH7GjN1FfSbLoU0+btTicjsQSWQlh/hZykN8KpmMf7uYwPW3R+akZ6R/w18ZlXSHBYXiYUPO3g==}
    engines: {node: '>= 0.10'}
    dev: true

  /is-arguments/1.1.1:
    resolution: {integrity: sha512-8Q7EARjzEnKpt/PCD7e1cgUS0a6X8u5tdSiMqXhojOdoV9TsMsiO+9VLC5vAmO8N7/GmXn7yjR8qnA6bVAEzfA==}
    engines: {node: '>= 0.4'}
    dependencies:
      call-bind: 1.0.7
      has-tostringtag: 1.0.2
    dev: true

  /is-array-buffer/3.0.2:
    resolution: {integrity: sha512-y+FyyR/w8vfIRq4eQcM1EYgSTnmHXPqaF+IgzgraytCFq5Xh8lllDVmAZolPJiZttZLeFSINPYMaEJ7/vWUa1w==}
    dependencies:
      call-bind: 1.0.7
      get-intrinsic: 1.3.0
      is-typed-array: 1.1.12
    dev: true

  /is-arrayish/0.2.1:
    resolution: {integrity: sha512-zz06S8t0ozoDXMG+ube26zeCTNXcKIPJZJi8hBrF4idCLms4CG9QtK7qBl1boi5ODzFpjswb5JPmHCbMpjaYzg==}
    dev: true

  /is-arrayish/0.3.2:
    resolution: {integrity: sha512-eVRqCvVlZbuw3GrM63ovNSNAeA1K16kaR/LRY/92w0zxQ5/1YzwblUX652i4Xs9RwAGjW9d9y6X88t8OaAJfWQ==}
    dev: true

  /is-bigint/1.0.4:
    resolution: {integrity: sha512-zB9CruMamjym81i2JZ3UMn54PKGsQzsJeo6xvN3HJJ4CAsQNB6iRutp2To77OfCNuoxspsIhzaPoO1zyCEhFOg==}
    dependencies:
      has-bigints: 1.0.2
    dev: true

  /is-binary-path/2.1.0:
    resolution: {integrity: sha512-ZMERYes6pDydyuGidse7OsHxtbI7WVeUEozgR/g7rd0xUimYNlvZRE/K2MgZTjWy725IfelLeVcEM97mmtRGXw==}
    engines: {node: '>=8'}
    dependencies:
      binary-extensions: 2.2.0
    dev: true

  /is-boolean-object/1.1.2:
    resolution: {integrity: sha512-gDYaKHJmnj4aWxyj6YHyXVpdQawtVLHU5cb+eztPGczf6cjuTdwve5ZIEfgXqH4e57An1D1AKf8CZ3kYrQRqYA==}
    engines: {node: '>= 0.4'}
    dependencies:
      call-bind: 1.0.7
      has-tostringtag: 1.0.2
    dev: true

  /is-callable/1.2.7:
    resolution: {integrity: sha512-1BC0BVFhS/p0qtw6enp8e+8OD0UrK0oFLztSjNzhcKA3WDuJxxAPXzPuPtKkjEY9UUoEWlX/8fgKeu2S8i9JTA==}
    engines: {node: '>= 0.4'}
    dev: true

  /is-core-module/2.13.0:
    resolution: {integrity: sha512-Z7dk6Qo8pOCp3l4tsX2C5ZVas4V+UxwQodwZhLopL91TX8UyyHEXafPcyoeeWuLrwzHcr3igO78wNLwHJHsMCQ==}
    dependencies:
      has: 1.0.3
    dev: true

  /is-date-object/1.0.5:
    resolution: {integrity: sha512-9YQaSxsAiSwcvS33MBk3wTCVnWK+HhF8VZR2jRxehM16QcVOdHqPn4VPHmRK4lSr38n9JriurInLcP90xsYNfQ==}
    engines: {node: '>= 0.4'}
    dependencies:
      has-tostringtag: 1.0.2
    dev: true

  /is-docker/3.0.0:
    resolution: {integrity: sha512-eljcgEDlEns/7AXFosB5K/2nCM4P7FQPkGc/DWLy5rmFEWvZayGrik1d9/QIY5nJ4f9YsVvBkA6kJpHn9rISdQ==}
    engines: {node: ^12.20.0 || ^14.13.1 || >=16.0.0}
    hasBin: true
    dev: true

  /is-extglob/2.1.1:
    resolution: {integrity: sha512-SbKbANkN603Vi4jEZv49LeVJMn4yGwsbzZworEoyEiutsN3nJYdbO36zfhGJ6QEDpOZIFkDtnq5JRxmvl3jsoQ==}
    engines: {node: '>=0.10.0'}

  /is-fullwidth-code-point/3.0.0:
    resolution: {integrity: sha512-zymm5+u+sCsSWyD9qNaejV3DFvhCKclKdizYaJUuHA83RLjb7nSuGnddCHGv0hk+KY7BMAlsWeK4Ueg6EV6XQg==}
    engines: {node: '>=8'}

  /is-glob/4.0.3:
    resolution: {integrity: sha512-xelSayHH36ZgE7ZWhli7pW34hNbNl8Ojv5KVmkJD4hBdD3th8Tfk9vYasLM+mXWOZhFkgZfxhLSnrwRr4elSSg==}
    engines: {node: '>=0.10.0'}
    dependencies:
      is-extglob: 2.1.1

  /is-inside-container/1.0.0:
    resolution: {integrity: sha512-KIYLCCJghfHZxqjYBE7rEy0OBuTd5xCHS7tHVgvCLkx7StIoaxwNW3hCALgEUjFfeRk+MG/Qxmp/vtETEF3tRA==}
    engines: {node: '>=14.16'}
    hasBin: true
    dependencies:
      is-docker: 3.0.0
    dev: true

  /is-map/2.0.2:
    resolution: {integrity: sha512-cOZFQQozTha1f4MxLFzlgKYPTyj26picdZTx82hbc/Xf4K/tZOOXSCkMvU4pKioRXGDLJRn0GM7Upe7kR721yg==}
    dev: true

  /is-negative-zero/2.0.2:
    resolution: {integrity: sha512-dqJvarLawXsFbNDeJW7zAz8ItJ9cd28YufuuFzh0G8pNHjJMnY08Dv7sYX2uF5UpQOwieAeOExEYAWWfu7ZZUA==}
    engines: {node: '>= 0.4'}
    dev: true

  /is-number-object/1.0.7:
    resolution: {integrity: sha512-k1U0IRzLMo7ZlYIfzRu23Oh6MiIFasgpb9X76eqfFZAqwH44UI4KTBvBYIZ1dSL9ZzChTB9ShHfLkR4pdW5krQ==}
    engines: {node: '>= 0.4'}
    dependencies:
      has-tostringtag: 1.0.2
    dev: true

  /is-number/7.0.0:
    resolution: {integrity: sha512-41Cifkg6e8TylSpdtTpeLVMqvSBEVzTttHvERD741+pnZ8ANv0004MRL43QKPDlK9cGvNp6NZWZUBlbGXYxxng==}
    engines: {node: '>=0.12.0'}

  /is-path-inside/3.0.3:
    resolution: {integrity: sha512-Fd4gABb+ycGAmKou8eMftCupSir5lRxqf4aD/vd0cD2qc4HL07OjCeuHMr8Ro4CoMaeCKDB0/ECBOVWjTwUvPQ==}
    engines: {node: '>=8'}
    dev: true

  /is-plain-obj/2.1.0:
    resolution: {integrity: sha512-YWnfyRwxL/+SsrWYfOpUtz5b3YD+nyfkHvjbcanzk8zgyO4ASD67uVMRt8k5bM4lLMDnXfriRhOpemw+NfT1eA==}
    engines: {node: '>=8'}
    dev: true

  /is-plain-object/2.0.4:
    resolution: {integrity: sha512-h5PpgXkWitc38BBMYawTYMWJHFZJVnBquFE57xFpjB8pJFiF6gZ+bU+WyI/yqXiFR5mdLsgYNaPe8uao6Uv9Og==}
    engines: {node: '>=0.10.0'}
    dependencies:
      isobject: 3.0.1
    dev: true

  /is-promise/4.0.0:
    resolution: {integrity: sha512-hvpoI6korhJMnej285dSg6nu1+e6uxs7zG3BYAm5byqDsgJNWwxzM6z6iZiAgQR4TJ30JmBTOwqZUw3WlyH3AQ==}
    dev: true

  /is-regex/1.1.4:
    resolution: {integrity: sha512-kvRdxDsxZjhzUX07ZnLydzS1TU/TJlTUHHY4YLL87e37oUA49DfkLqgy+VjFocowy29cKvcSiu+kIv728jTTVg==}
    engines: {node: '>= 0.4'}
    dependencies:
      call-bind: 1.0.7
      has-tostringtag: 1.0.2
    dev: true

  /is-set/2.0.2:
    resolution: {integrity: sha512-+2cnTEZeY5z/iXGbLhPrOAaK/Mau5k5eXq9j14CpRTftq0pAJu2MwVRSZhyZWBzx3o6X795Lz6Bpb6R0GKf37g==}
    dev: true

  /is-shared-array-buffer/1.0.2:
    resolution: {integrity: sha512-sqN2UDu1/0y6uvXyStCOzyhAjCSlHceFoMKJW8W9EU9cvic/QdsZ0kEU93HEy3IUEFZIiH/3w+AH/UQbPHNdhA==}
    dependencies:
      call-bind: 1.0.7
    dev: true

  /is-stream/2.0.1:
    resolution: {integrity: sha512-hFoiJiTl63nn+kstHGBtewWSKnQLpyb155KHheA1l39uvtO9nWIop1p3udqPcUd/xbF1VLMO4n7OI6p7RbngDg==}
    engines: {node: '>=8'}
    dev: true

  /is-stream/3.0.0:
    resolution: {integrity: sha512-LnQR4bZ9IADDRSkvpqMGvt/tEJWclzklNgSw48V5EAaAeDd6qGvN8ei6k5p0tvxSR171VmGyHuTiAOfxAbr8kA==}
    engines: {node: ^12.20.0 || ^14.13.1 || >=16.0.0}
    dev: true

  /is-string/1.0.7:
    resolution: {integrity: sha512-tE2UXzivje6ofPW7l23cjDOMa09gb7xlAqG6jG5ej6uPV32TlWP3NKPigtaGeHNu9fohccRYvIiZMfOOnOYUtg==}
    engines: {node: '>= 0.4'}
    dependencies:
      has-tostringtag: 1.0.2
    dev: true

  /is-symbol/1.0.4:
    resolution: {integrity: sha512-C/CPBqKWnvdcxqIARxyOh4v1UUEOCHpgDa0WYgpKDFMszcrPcffg5uhwSgPCLD2WWxmq6isisz87tzT01tuGhg==}
    engines: {node: '>= 0.4'}
    dependencies:
      has-symbols: 1.1.0
    dev: true

  /is-typed-array/1.1.12:
    resolution: {integrity: sha512-Z14TF2JNG8Lss5/HMqt0//T9JeHXttXy5pH/DBU4vi98ozO2btxzq9MwYDZYnKwU8nRsz/+GVFVRDq3DkVuSPg==}
    engines: {node: '>= 0.4'}
    dependencies:
      which-typed-array: 1.1.11
    dev: true

  /is-typedarray/1.0.0:
    resolution: {integrity: sha512-cyA56iCMHAh5CdzjJIa4aohJyeO1YbwLi3Jc35MmRU6poroFjIGZzUzupGiRPOjgHg9TLu43xbpwXk523fMxKA==}
    dev: true

  /is-unicode-supported/0.1.0:
    resolution: {integrity: sha512-knxG2q4UC3u8stRGyAVJCOdxFmv5DZiRcdlIaAQXAbSfJya+OhopNotLQrstBhququ4ZpuKbDc/8S6mgXgPFPw==}
    engines: {node: '>=10'}
    dev: true

  /is-unicode-supported/2.1.0:
    resolution: {integrity: sha512-mE00Gnza5EEB3Ds0HfMyllZzbBrmLOX3vfWoj9A9PEnTfratQ/BcaJOuMhnkhjXvb2+FkY3VuHqtAGpTPmglFQ==}
    engines: {node: '>=18'}

  /is-weakmap/2.0.1:
    resolution: {integrity: sha512-NSBR4kH5oVj1Uwvv970ruUkCV7O1mzgVFO4/rev2cLRda9Tm9HrL70ZPut4rOHgY0FNrUu9BCbXA2sdQ+x0chA==}
    dev: true

  /is-weakref/1.0.2:
    resolution: {integrity: sha512-qctsuLZmIQ0+vSSMfoVvyFe2+GSEvnmZ2ezTup1SBse9+twCCeial6EEi3Nc2KFcf6+qz2FBPnjXsk8xhKSaPQ==}
    dependencies:
      call-bind: 1.0.7
    dev: true

  /is-weakset/2.0.2:
    resolution: {integrity: sha512-t2yVvttHkQktwnNNmBQ98AhENLdPUTDTE21uPqAQ0ARwQfGeQKRVS0NNurH7bTf7RrvcVn1OOge45CnBeHCSmg==}
    dependencies:
      call-bind: 1.0.7
      get-intrinsic: 1.3.0
    dev: true

  /is-wsl/3.1.0:
    resolution: {integrity: sha512-UcVfVfaK4Sc4m7X3dUSoHoozQGBEFeDC+zVo06t98xe8CzHSZZBekNXH+tu0NalHolcJ/QAGqS46Hef7QXBIMw==}
    engines: {node: '>=16'}
    dependencies:
      is-inside-container: 1.0.0
    dev: true

  /isarray/0.0.1:
    resolution: {integrity: sha512-D2S+3GLxWH+uhrNEcoh/fnmYeP8E8/zHl644d/jdA0g2uyXvy3sb0qxotE+ne0LtccHknQzWwZEzhak7oJ0COQ==}
    dev: true

  /isarray/1.0.0:
    resolution: {integrity: sha512-VLghIWNM6ELQzo7zwmcg0NmTVyWKYjvIeM83yjp0wRDTmUnrM678fQbcKBo6n2CJEF0szoG//ytg+TKla89ALQ==}
    dev: true

  /isarray/2.0.5:
    resolution: {integrity: sha512-xHjhDr3cNBK0BzdUJSPXZntQUx/mwMS5Rw4A7lPJ90XGAO6ISP/ePDNuo0vhqOZU+UD5JoodwCAAoZQd3FeAKw==}
    dev: true

  /isbinaryfile/4.0.10:
    resolution: {integrity: sha512-iHrqe5shvBUcFbmZq9zOQHBoeOhZJu6RQGrDpBgenUm/Am+F3JM2MgQj+rK3Z601fzrL5gLZWtAPH2OBaSVcyw==}
    engines: {node: '>= 8.0.0'}
    dev: true

  /isexe/2.0.0:
    resolution: {integrity: sha512-RHxMLp9lnKHGHRng9QFhRCMbYAcVpn69smSGcq3f36xjgVVWThj4qqLbTLlq7Ssj8B+fIQ1EuCEGI2lKsyQeIw==}

  /isobject/3.0.1:
    resolution: {integrity: sha512-WhB9zCku7EGTj/HQQRz5aUQEUeoQZH2bWcltRErOpymJ4boYE6wL9Tbr23krRPSZ+C5zqNSrSw+Cc7sZZ4b7vg==}
    engines: {node: '>=0.10.0'}
    dev: true

  /isstream/0.1.2:
    resolution: {integrity: sha512-Yljz7ffyPbrLpLngrMtZ7NduUgVvi6wG9RJ9IUcyCd59YQ911PBJphODUcbOVbqYfxe1wuYf/LJ8PauMRwsM/g==}
    dev: true

  /istanbul-lib-coverage/3.2.2:
    resolution: {integrity: sha512-O8dpsF+r0WV/8MNRKfnmrtCWhuKjxrq2w+jpzBL5UZKTi2LeVWnWOmWRxFlesJONmc+wLAGvKQZEOanko0LFTg==}
    engines: {node: '>=8'}
    dev: true

  /istanbul-lib-instrument/6.0.2:
    resolution: {integrity: sha512-1WUsZ9R1lA0HtBSohTkm39WTPlNKSJ5iFk7UwqXkBLoHQT+hfqPsfsTDVuZdKGaBwn7din9bS7SsnoAr943hvw==}
    engines: {node: '>=10'}
    dependencies:
      '@babel/core': 7.24.7
      '@babel/parser': 7.24.7
      '@istanbuljs/schema': 0.1.3
      istanbul-lib-coverage: 3.2.2
      semver: 7.7.1
    transitivePeerDependencies:
      - supports-color
    dev: true

  /istanbul-lib-report/3.0.1:
    resolution: {integrity: sha512-GCfE1mtsHGOELCU8e/Z7YWzpmybrx/+dSTfLrvY8qRmaY6zXTKWn6WQIjaAFw069icm6GVMNkgu0NzI4iPZUNw==}
    engines: {node: '>=10'}
    dependencies:
      istanbul-lib-coverage: 3.2.2
      make-dir: 4.0.0
      supports-color: 7.2.0
    dev: true

  /istanbul-lib-source-maps/5.0.4:
    resolution: {integrity: sha512-wHOoEsNJTVltaJp8eVkm8w+GVkVNHT2YDYo53YdzQEL2gWm1hBX5cGFR9hQJtuGLebidVX7et3+dmDZrmclduw==}
    engines: {node: '>=10'}
    dependencies:
      '@jridgewell/trace-mapping': 0.3.25
      debug: 4.4.0
      istanbul-lib-coverage: 3.2.2
    transitivePeerDependencies:
      - supports-color
    dev: true

  /istanbul-reports/3.1.7:
    resolution: {integrity: sha512-BewmUXImeuRk2YY0PVbxgKAysvhRPUQE0h5QRM++nVWyubKGV0l8qQ5op8+B2DOmwSe63Jivj0BjkPQVf8fP5g==}
    engines: {node: '>=8'}
    dependencies:
      html-escaper: 2.0.2
      istanbul-lib-report: 3.0.1
    dev: true

  /jackspeak/2.3.5:
    resolution: {integrity: sha512-Ratx+B8WeXLAtRJn26hrhY8S1+Jz6pxPMrkrdkgb/NstTNiqMhX0/oFVu5wX+g5n6JlEu2LPsDJmY8nRP4+alw==}
    engines: {node: '>=14'}
    dependencies:
      '@isaacs/cliui': 8.0.2
    optionalDependencies:
      '@pkgjs/parseargs': 0.11.0
    dev: true

  /jackspeak/3.4.3:
    resolution: {integrity: sha512-OGlZQpz2yfahA/Rd1Y8Cd9SIEsqvXkLVoSw/cgwhnhFMDbsQFeZYoJJ7bIZBS9BcamUW96asq/npPWugM+RQBw==}
    dependencies:
      '@isaacs/cliui': 8.0.2
    optionalDependencies:
      '@pkgjs/parseargs': 0.11.0

  /jest-worker/27.5.1:
    resolution: {integrity: sha512-7vuh85V5cdDofPyxn58nrPjBktZo0u9x1g8WtjQol+jZDaE+fhN+cIvTj11GndBnMnyfrUOG1sZQxCdjKh+DKg==}
    engines: {node: '>= 10.13.0'}
    dependencies:
      '@types/node': 18.18.0
      merge-stream: 2.0.0
      supports-color: 8.1.1
    dev: true

  /jju/1.4.0:
    resolution: {integrity: sha512-8wb9Yw966OSxApiCt0K3yNJL8pnNeIv+OEq2YMidz4FKP6nonSRoOXc80iXY4JaN2FC11B9qsNmDsm+ZOfMROA==}
    dev: true

  /js-tokens/4.0.0:
    resolution: {integrity: sha512-RdJUflcE3cUzKiMqQgsCu06FPu9UdIJO0beYbPhHN4k6apgJtifcoCtT9bcxOpYBtpD2kCM6Sbzg4CausW/PKQ==}

  /js-tokens/9.0.0:
    resolution: {integrity: sha512-WriZw1luRMlmV3LGJaR6QOJjWwgLUTf89OwT2lUOyjX2dJGBwgmIkbcz+7WFZjrZM635JOIR517++e/67CP9dQ==}
    dev: true

  /js-yaml/4.0.0:
    resolution: {integrity: sha512-pqon0s+4ScYUvX30wxQi3PogGFAlUyH0awepWvwkj4jD4v+ova3RiYw8bmA6x2rDrEaj8i/oWKoRxpVNW+Re8Q==}
    hasBin: true
    dependencies:
      argparse: 2.0.1
    dev: false

  /js-yaml/4.1.0:
    resolution: {integrity: sha512-wpxZs9NoxZaJESJGIZTyDEaYpl0FKSA+FB9aJiyemKhMwkxQg63h4T1KJgUGHpTqPDNRcmmYLugrRjJlBtWvRA==}
    hasBin: true
    dependencies:
      argparse: 2.0.1

  /jsbn/0.1.1:
    resolution: {integrity: sha512-UVU9dibq2JcFWxQPA6KCqj5O42VOmAY3zQUfEKxU0KpTGXwNoCjkX1e13eHNvw/xPynt6pU0rZ1htjWTNTSXsg==}
    dev: true

  /jsbn/1.1.0:
    resolution: {integrity: sha512-4bYVV3aAMtDTTu4+xsDYa6sy9GyJ69/amsu9sYF2zqjiEoZA5xJi3BrfX3uY+/IekIu7MwdObdbDWpoZdBv3/A==}
    dev: true

  /jsesc/2.5.2:
    resolution: {integrity: sha512-OYu7XEzjkCQ3C5Ps3QIZsQfNpqoJyZZA99wd9aWd05NCtC5pWOkShK2mkL6HXQR6/Cy2lbNdPlZBpuQHXE63gA==}
    engines: {node: '>=4'}
    hasBin: true
    dev: true

  /json-buffer/3.0.1:
    resolution: {integrity: sha512-4bV5BfR2mqfQTJm+V5tPPdf+ZpuhiIvTuAB5g8kcrXOZpTT/QwwVRWBywX1ozr6lEuPdbHxwaJlm9G6mI2sfSQ==}
    dev: true

  /json-parse-better-errors/1.0.2:
    resolution: {integrity: sha512-mrqyZKfX5EhL7hvqcV6WG1yYjnjeuYDzDhhcAAUrq8Po85NBQBJP+ZDUT75qZQ98IkUoBqdkExkukOU7Ts2wrw==}
    dev: true

  /json-parse-even-better-errors/2.3.1:
    resolution: {integrity: sha512-xyFwyhro/JEof6Ghe2iz2NcXoj2sloNsWr/XsERDK/oiPCfaNhl5ONfp+jQdAZRQQ0IJWNzH9zIZF7li91kh2w==}
    dev: true

  /json-schema-traverse/0.4.1:
    resolution: {integrity: sha512-xbbCH5dCYU5T8LcEhhuh7HJ88HXuW3qsI3Y0zOZFKfZEHcpWiHU/Jxzk629Brsab/mMiHQti9wMP+845RPe3Vg==}
    dev: true

  /json-schema-traverse/1.0.0:
    resolution: {integrity: sha512-NM8/P9n3XjXhIZn1lLhkFaACTOURQXjWhV4BA/RnOv8xvgqtqpAX9IO4mRQxSx1Rlo4tqzeqb0sOlruaOy3dug==}

  /json-schema/0.4.0:
    resolution: {integrity: sha512-es94M3nTIfsEPisRafak+HDLfHXnKBhV3vU5eqPcS3flIWqcxJWgXHXiey3YrpaNsanY5ei1VoYEbOzijuq9BA==}
    dev: true

  /json-stable-stringify-without-jsonify/1.0.1:
    resolution: {integrity: sha512-Bdboy+l7tA3OGW6FjyFHWkP5LuByj1Tk33Ljyq0axyzdk9//JSi2u3fP1QSmd1KNwq6VOKYGlAu87CisVir6Pw==}
    dev: true

  /json-stringify-safe/5.0.1:
    resolution: {integrity: sha512-ZClg6AaYvamvYEE82d3Iyd3vSSIjQ+odgjaTzRuO3s7toCdFKczob2i0zCh7JE8kWn17yvAWhUVxvqGwUalsRA==}
    dev: true

  /json5/2.2.3:
    resolution: {integrity: sha512-XmOWe7eyHYH14cLdVPoyg+GOH3rYX++KpzrylJwSW98t3Nk+U8XOl8FWKOgwtzdb8lXGf6zYwDUzeHMWfxasyg==}
    engines: {node: '>=6'}
    hasBin: true
    dev: true

  /jsonfile/4.0.0:
    resolution: {integrity: sha512-m6F1R3z8jjlf2imQHS2Qez5sjKWQzbuuhuJ/FKYFRZvPE3PuHcSMVZzfsLhGVOkfd20obL5SWEBew5ShlquNxg==}
    optionalDependencies:
      graceful-fs: 4.2.11
    dev: true

  /jsonfile/6.1.0:
    resolution: {integrity: sha512-5dgndWOriYSm5cnYaJNhalLNDKOqFwyDB/rr1E9ZsGciGvKPs8R2xYGCacuf3z6K1YKDz182fd+fY3cn3pMqXQ==}
    dependencies:
      universalify: 2.0.0
    optionalDependencies:
      graceful-fs: 4.2.11

  /jsonwebtoken/9.0.2:
    resolution: {integrity: sha512-PRp66vJ865SSqOlgqS8hujT5U4AOgMfhrwYIuIhfKaoSCZcirrmASQr8CX7cUg+RMih+hgznrjp99o+W4pJLHQ==}
    engines: {node: '>=12', npm: '>=6'}
    dependencies:
      jws: 3.2.2
      lodash.includes: 4.3.0
      lodash.isboolean: 3.0.3
      lodash.isinteger: 4.0.4
      lodash.isnumber: 3.0.3
      lodash.isplainobject: 4.0.6
      lodash.isstring: 4.0.1
      lodash.once: 4.1.1
      ms: 2.1.3
      semver: 7.7.1
    dev: true

  /jsprim/1.4.2:
    resolution: {integrity: sha512-P2bSOMAc/ciLz6DzgjVlGJP9+BrJWu5UDGK70C2iweC5QBIeFf0ZXRvGjEj2uYgrY2MkAAhsSWHDWlFtEroZWw==}
    engines: {node: '>=0.6.0'}
    dependencies:
      assert-plus: 1.0.0
      extsprintf: 1.3.0
      json-schema: 0.4.0
      verror: 1.10.0
    dev: true

  /just-extend/4.2.1:
    resolution: {integrity: sha512-g3UB796vUFIY90VIv/WX3L2c8CS2MdWUww3CNrYmqza1Fg0DURc2K/O4YrnklBdQarSJ/y8JnJYDGc+1iumQjg==}
    dev: true

  /jwa/1.4.1:
    resolution: {integrity: sha512-qiLX/xhEEFKUAJ6FiBMbes3w9ATzyk5W7Hvzpa/SLYdxNtng+gcurvrI7TbACjIXlsJyr05/S1oUhZrc63evQA==}
    dependencies:
      buffer-equal-constant-time: 1.0.1
      ecdsa-sig-formatter: 1.0.11
      safe-buffer: 5.2.1
    dev: true

  /jwa/2.0.0:
    resolution: {integrity: sha512-jrZ2Qx916EA+fq9cEAeCROWPTfCwi1IVHqT2tapuqLEVVDKFDENFw1oL+MwrTvH6msKxsd1YTDVw6uKEcsrLEA==}
    dependencies:
      buffer-equal-constant-time: 1.0.1
      ecdsa-sig-formatter: 1.0.11
      safe-buffer: 5.2.1
    dev: true

  /jws/3.2.2:
    resolution: {integrity: sha512-YHlZCB6lMTllWDtSPHz/ZXTsi8S00usEV6v1tjq8tOUZzw7DpSDWVXjXDre6ed1w/pd495ODpHZYSdkRTsa0HA==}
    dependencies:
      jwa: 1.4.1
      safe-buffer: 5.2.1
    dev: true

  /jws/4.0.0:
    resolution: {integrity: sha512-KDncfTmOZoOMTFG4mBlG0qUIOlc03fmzH+ru6RgYVZhPkyiy/92Owlt/8UEN+a4TXR1FQetfIpJE8ApdvdVxTg==}
    dependencies:
      jwa: 2.0.0
      safe-buffer: 5.2.1
    dev: true

  /karma-chrome-launcher/3.2.0:
    resolution: {integrity: sha512-rE9RkUPI7I9mAxByQWkGJFXfFD6lE4gC5nPuZdobf/QdTEJI6EU4yIay/cfU/xV4ZxlM5JiTv7zWYgA64NpS5Q==}
    dependencies:
      which: 1.3.1
    dev: true

  /karma-mocha/2.0.1:
    resolution: {integrity: sha512-Tzd5HBjm8his2OA4bouAsATYEpZrp9vC7z5E5j4C5Of5Rrs1jY67RAwXNcVmd/Bnk1wgvQRou0zGVLey44G4tQ==}
    dependencies:
      minimist: 1.2.8
    dev: true

  /karma-source-map-support/1.4.0:
    resolution: {integrity: sha512-RsBECncGO17KAoJCYXjv+ckIz+Ii9NCi+9enk+rq6XC81ezYkb4/RHE6CTXdA7IOJqoF3wcaLfVG0CPmE5ca6A==}
    dependencies:
      source-map-support: 0.5.21
    dev: true

  /karma/6.4.2:
    resolution: {integrity: sha512-C6SU/53LB31BEgRg+omznBEMY4SjHU3ricV6zBcAe1EeILKkeScr+fZXtaI5WyDbkVowJxxAI6h73NcFPmXolQ==}
    engines: {node: '>= 10'}
    hasBin: true
    dependencies:
      '@colors/colors': 1.5.0
      body-parser: 1.20.2
      braces: 3.0.2
      chokidar: 3.5.3
      connect: 3.7.0
      di: 0.0.1
      dom-serialize: 2.2.1
      glob: 7.2.3
      graceful-fs: 4.2.11
      http-proxy: 1.18.1
      isbinaryfile: 4.0.10
      lodash: 4.17.21
      log4js: 6.9.1
      mime: 2.6.0
      minimatch: 3.1.2
      mkdirp: 0.5.6
      qjobs: 1.2.0
      range-parser: 1.2.1
      rimraf: 3.0.2
      socket.io: 4.7.2
      source-map: 0.6.1
      tmp: 0.2.1
      ua-parser-js: 0.7.36
      yargs: 16.2.0
    transitivePeerDependencies:
      - bufferutil
      - debug
      - supports-color
      - utf-8-validate
    dev: true

  /keyv/4.5.3:
    resolution: {integrity: sha512-QCiSav9WaX1PgETJ+SpNnx2PRRapJ/oRSXM4VO5OGYGSjrxbKPVFVhB3l2OCbLCk329N8qyAtsJjSjvVBWzEug==}
    dependencies:
      json-buffer: 3.0.1
    dev: true

  /kind-of/6.0.3:
    resolution: {integrity: sha512-dcS1ul+9tmeD95T+x28/ehLgd9mENa3LsvDTtzm3vyBEO7RPptvAD+t44WVXaUjTBRcrpFeFlC8WCruUR456hw==}
    engines: {node: '>=0.10.0'}
    dev: true

  /kuler/2.0.0:
    resolution: {integrity: sha512-Xq9nH7KlWZmXAtodXDDRE7vs6DU1gTU8zYDHDiWLSip45Egwq3plLHzPn27NgvzL2r1LMPC1vdqh98sQxtqj4A==}
    dev: true

  /levn/0.4.1:
    resolution: {integrity: sha512-+bT2uH4E5LGE7h/n3evcS/sQlJXCpIp6ym8OWJ5eV6+67Dsql/LaaT7qJBAt2rzfoa/5QBGBhxDix1dMt2kQKQ==}
    engines: {node: '>= 0.8.0'}
    dependencies:
      prelude-ls: 1.2.1
      type-check: 0.4.0
    dev: true

  /lines-and-columns/1.2.4:
    resolution: {integrity: sha512-7ylylesZQ/PV29jhEDl3Ufjo6ZX7gCqJr5F7PKrqc93v7fzSymt1BpwEU8nAUXs8qzzvqhbjhK5QZg6Mt/HkBg==}
    dev: true

  /load-json-file/4.0.0:
    resolution: {integrity: sha512-Kx8hMakjX03tiGTLAIdJ+lL0htKnXjEZN6hk/tozf/WOuYGdZBJrZ+rCJRbVCugsjB3jMLn9746NsQIf5VjBMw==}
    engines: {node: '>=4'}
    dependencies:
      graceful-fs: 4.2.11
      parse-json: 4.0.0
      pify: 3.0.0
      strip-bom: 3.0.0
    dev: true

  /loader-runner/4.3.0:
    resolution: {integrity: sha512-3R/1M+yS3j5ou80Me59j7F9IMs4PXs3VqRrm0TU3AbKPxlmpoY1TNscJV/oGJXo8qCatFGTfDbY6W6ipGOYXfg==}
    engines: {node: '>=6.11.5'}
    dev: true

  /loader-utils/2.0.4:
    resolution: {integrity: sha512-xXqpXoINfFhgua9xiqD8fPFHgkoq1mmmpE92WlDbm9rNRd/EbRb+Gqf908T2DMfuHjjJlksiK2RbHVOdD/MqSw==}
    engines: {node: '>=8.9.0'}
    dependencies:
      big.js: 5.2.2
      emojis-list: 3.0.0
      json5: 2.2.3
    dev: true

  /local-pkg/0.5.0:
    resolution: {integrity: sha512-ok6z3qlYyCDS4ZEU27HaU6x/xZa9Whf8jD4ptH5UZTQYZVYeb9bnZ3ojVhiJNLiXK1Hfc0GNbLXcmZ5plLDDBg==}
    engines: {node: '>=14'}
    dependencies:
      mlly: 1.7.1
      pkg-types: 1.1.1
    dev: true

  /locate-path/5.0.0:
    resolution: {integrity: sha512-t7hw9pI+WvuwNJXwk5zVHpyhIqzg2qTlklJOf0mVxGSbe3Fp2VieZcduNYjaLDoy6p9uGpQEGWG87WpMKlNq8g==}
    engines: {node: '>=8'}
    dependencies:
      p-locate: 4.1.0
    dev: true

  /locate-path/6.0.0:
    resolution: {integrity: sha512-iPZK6eYjbxRu3uB4/WZ3EsEIMJFMqAoopl3R+zuq0UjcAm/MO6KCweDgPfP3elTztoKP3KtnVHxTn2NHBSDVUw==}
    engines: {node: '>=10'}
    dependencies:
      p-locate: 5.0.0
    dev: true

  /lodash.flattendeep/4.4.0:
    resolution: {integrity: sha512-uHaJFihxmJcEX3kT4I23ABqKKalJ/zDrDg0lsFtc1h+3uw49SIJ5beyhx5ExVRti3AvKoOJngIj7xz3oylPdWQ==}
    dev: true

  /lodash.get/4.4.2:
    resolution: {integrity: sha512-z+Uw/vLuy6gQe8cfaFWD7p0wVv8fJl3mbzXh33RS+0oW2wvUqiRXiQ69gLWSLpgB5/6sU+r6BlQR0MBILadqTQ==}
    dev: true

  /lodash.includes/4.3.0:
    resolution: {integrity: sha512-W3Bx6mdkRTGtlJISOvVD/lbqjTlPPUDTMnlXZFnVwi9NKJ6tiAk6LVdlhZMm17VZisqhKcgzpO5Wz91PCt5b0w==}
    dev: true

  /lodash.isboolean/3.0.3:
    resolution: {integrity: sha512-Bz5mupy2SVbPHURB98VAcw+aHh4vRV5IPNhILUCsOzRmsTmSQ17jIuqopAentWoehktxGd9e/hbIXq980/1QJg==}
    dev: true

  /lodash.isinteger/4.0.4:
    resolution: {integrity: sha512-DBwtEWN2caHQ9/imiNeEA5ys1JoRtRfY3d7V9wkqtbycnAmTvRRmbHKDV4a0EYc678/dia0jrte4tjYwVBaZUA==}
    dev: true

  /lodash.isnumber/3.0.3:
    resolution: {integrity: sha512-QYqzpfwO3/CWf3XP+Z+tkQsfaLL/EnUlXWVkIk5FUPc4sBdTehEqZONuyRt2P67PXAk+NXmTBcc97zw9t1FQrw==}
    dev: true

  /lodash.isplainobject/4.0.6:
    resolution: {integrity: sha512-oSXzaWypCMHkPC3NvBEaPHf0KsA5mvPrOPgQWDsbg8n7orZ290M0BmC/jgRZ4vcJ6DTAhjrsSYgdsW/F+MFOBA==}
    dev: true

  /lodash.isstring/4.0.1:
    resolution: {integrity: sha512-0wJxfxH1wgO3GrbuP+dTTk7op+6L41QCXbGINEmD+ny/G/eCqGzxyCsh7159S+mgDDcoarnBw6PC1PS5+wUGgw==}
    dev: true

  /lodash.merge/4.6.2:
    resolution: {integrity: sha512-0KpjqXRVvrYyCsX1swR/XTK0va6VQkQM6MNo7PqW77ByjAhoARA8EfrP1N4+KlKj8YS0ZUCtRT/YUuhyYDujIQ==}
    dev: true

  /lodash.once/4.1.1:
    resolution: {integrity: sha512-Sb487aTOCr9drQVL8pIxOzVhafOjZN9UU54hiN8PU3uAiSV7lx1yYNpbNmex2PK6dSJoNTSJUUswT651yww3Mg==}
    dev: true

  /lodash/4.17.21:
    resolution: {integrity: sha512-v2kDEe57lecTulaDIuNTPy3Ry4gLGJ6Z1O3vE1krgXZNrsQ+LFTGHVxVjcXPs17LhbZVGedAJv8XZ1tvj5FvSg==}

  /log-symbols/4.1.0:
    resolution: {integrity: sha512-8XPvpAA8uyhfteu8pIvQxpJZ7SYYdpUivZpGy6sFsBuKRY/7rQGavedeB8aK+Zkyq6upMFVL/9AW6vOYzfRyLg==}
    engines: {node: '>=10'}
    dependencies:
      chalk: 4.1.2
      is-unicode-supported: 0.1.0
    dev: true

  /log4js/6.9.1:
    resolution: {integrity: sha512-1somDdy9sChrr9/f4UlzhdaGfDR2c/SaD2a4T7qEkG4jTS57/B3qmnjLYePwQ8cqWnUHZI0iAKxMBpCZICiZ2g==}
    engines: {node: '>=8.0'}
    dependencies:
      date-format: 4.0.14
      debug: 4.4.0
      flatted: 3.2.9
      rfdc: 1.3.0
      streamroller: 3.1.5
    transitivePeerDependencies:
      - supports-color
    dev: true

  /logform/2.5.1:
    resolution: {integrity: sha512-9FyqAm9o9NKKfiAKfZoYo9bGXXuwMkxQiQttkT4YjjVtQVIQtK6LmVtlxmCaFswo6N4AfEkHqZTV0taDtPotNg==}
    dependencies:
      '@colors/colors': 1.5.0
      '@types/triple-beam': 1.3.3
      fecha: 4.2.3
      ms: 2.1.3
      safe-stable-stringify: 2.4.3
      triple-beam: 1.4.1
    dev: true

  /logform/2.7.0:
    resolution: {integrity: sha512-TFYA4jnP7PVbmlBIfhlSe+WKxs9dklXMTEGcBCIvLhE/Tn3H6Gk1norupVW7m5Cnd4bLcr08AytbyV/xj7f/kQ==}
    engines: {node: '>= 12.0.0'}
    dependencies:
      '@colors/colors': 1.6.0
      '@types/triple-beam': 1.3.3
      fecha: 4.2.3
      ms: 2.1.3
      safe-stable-stringify: 2.4.3
      triple-beam: 1.4.1
    dev: true

  /loupe/2.3.6:
    resolution: {integrity: sha512-RaPMZKiMy8/JruncMU5Bt6na1eftNoo++R4Y+N2FrxkDVTrGvcyzFTsaGif4QTeKESheMGegbhw6iUAq+5A8zA==}
    deprecated: Please upgrade to 2.3.7 which fixes GHSA-4q6p-r6v2-jvc5
    dependencies:
      get-func-name: 2.0.2
    dev: true

  /loupe/2.3.7:
    resolution: {integrity: sha512-zSMINGVYkdpYSOBmLi0D1Uo7JU9nVdQKrHxC8eYlV+9YKK9WePqAlL7lSlorG/U2Fw1w0hTBmaa/jrQ3UbPHtA==}
    dependencies:
      get-func-name: 2.0.2
    dev: true

  /lru-cache/10.4.3:
    resolution: {integrity: sha512-JNAzZcXrCt42VGLuYz0zfAzDfAvJWW6AfYlDBQyDV5DClI2m5sAmK+OIO7s59XfsRsWHp02jAJrRadPRGTt6SQ==}

  /lru-cache/5.1.1:
    resolution: {integrity: sha512-KpNARQA3Iwv+jTA0utUVVbrh+Jlrr1Fv0e56GGzAFOXN7dk/FviaDW8LHmK52DlcH4WP2n6gI8vN1aesBFgo9w==}
    dependencies:
      yallist: 3.1.1
    dev: true

  /lru-cache/6.0.0:
    resolution: {integrity: sha512-Jo6dJ04CmSjuznwJSS3pUeWmd/H0ffTlkXXgwZi+eq1UCmqQwCh+eLsYOYCwY991i2Fah4h1BEMCx4qThGbsiA==}
    engines: {node: '>=10'}
    dependencies:
      yallist: 4.0.0

  /lru-cache/7.18.3:
    resolution: {integrity: sha512-jumlc0BIUrS3qJGgIkWZsyfAM7NCWiBcCDhnd+3NNM5KbBmLTgHVfWBcg6W+rLUsIpzpERPsvwUP7CckAQSOoA==}
    engines: {node: '>=12'}
    dev: true

  /magic-string/0.30.10:
    resolution: {integrity: sha512-iIRwTIf0QKV3UAnYK4PU8uiEc4SRh5jX0mwpIwETPpHdhVM4f53RSwS/vXvN1JhGX+Cs7B8qIq3d6AH49O5fAQ==}
    dependencies:
      '@jridgewell/sourcemap-codec': 1.4.15
    dev: true

  /magicast/0.3.4:
    resolution: {integrity: sha512-TyDF/Pn36bBji9rWKHlZe+PZb6Mx5V8IHCSxk7X4aljM4e/vyDvZZYwHewdVaqiA0nb3ghfHU/6AUpDxWoER2Q==}
    dependencies:
      '@babel/parser': 7.24.7
      '@babel/types': 7.24.7
      source-map-js: 1.2.0
    dev: true

  /make-dir/4.0.0:
    resolution: {integrity: sha512-hXdUTZYIVOt1Ex//jAQi+wTZZpUpwBj/0QsOzqegb3rGMMeJiSEu5xLHnYfBrRV4RH2+OCSOO95Is/7x1WJ4bw==}
    engines: {node: '>=10'}
    dependencies:
      semver: 7.7.1
    dev: true

  /make-error/1.3.6:
    resolution: {integrity: sha512-s8UhlNe7vPKomQhC1qFelMokr/Sc3AgNbso3n74mVPA5LTZwkB9NlXf4XPamLxJE8h0gh73rM94xvwRT2CVInw==}
    dev: true

  /math-intrinsics/1.1.0:
    resolution: {integrity: sha512-/IXtbwEk5HTPyEwyKX6hGkYXxM9nbj64B+ilVJnC/R6B0pH5G4V3b0pVbL7DBj4tkhBAppbQUlf6F6Xl9LHu1g==}
    engines: {node: '>= 0.4'}
    dev: true

  /mdurl/1.0.1:
    resolution: {integrity: sha512-/sKlQJCBYVY9Ers9hqzKou4H6V5UWc/M59TH2dvkt+84itfnq7uFOMLpOiOS4ujvHP4etln18fmIxA5R5fll0g==}
    dev: true

  /media-typer/0.3.0:
    resolution: {integrity: sha512-dq+qelQ9akHpcOl/gUVRTxVIOkAJ1wR3QAvb4RsVjS8oVoFjDGTc679wJYmUmknUF5HwMLOgb5O+a3KxfWapPQ==}
    engines: {node: '>= 0.6'}
    dev: true

  /media-typer/1.1.0:
    resolution: {integrity: sha512-aisnrDP4GNe06UcKFnV5bfMNPBUw4jsLGaWwWfnH3v02GnBuXX2MCVn5RbrWo0j3pczUilYblq7fQ7Nw2t5XKw==}
    engines: {node: '>= 0.8'}
    dev: true

  /memorystream/0.3.1:
    resolution: {integrity: sha512-S3UwM3yj5mtUSEfP41UZmt/0SCoVYUcU1rkXv+BQ5Ig8ndL4sPoJNBUJERafdPb5jjHJGuMgytgKvKIf58XNBw==}
    engines: {node: '>= 0.10.0'}
    dev: true

  /merge-descriptors/1.0.1:
    resolution: {integrity: sha512-cCi6g3/Zr1iqQi6ySbseM1Xvooa98N0w31jzUYrXPX2xqObmFGHJ0tQ5u74H3mVh7wLouTseZyYIq39g8cNp1w==}
    dev: true

  /merge-descriptors/2.0.0:
    resolution: {integrity: sha512-Snk314V5ayFLhp3fkUREub6WtjBfPdCPY1Ln8/8munuLuiYhsABgBVWsozAG+MWMbVEvcdcpbi9R7ww22l9Q3g==}
    engines: {node: '>=18'}
    dev: true

  /merge-stream/2.0.0:
    resolution: {integrity: sha512-abv/qOcuPfk3URPfDzmZU1LKmuw8kT+0nIHvKrKgFrwifol/doWcdA4ZqsWQ8ENrFKkd67Mfpo/LovbIUsbt3w==}
    dev: true

  /merge2/1.4.1:
    resolution: {integrity: sha512-8q7VEgMJW4J8tcfVPy8g09NcQwZdbwFEqhe/WZkoIzjn/3TGDwtOCYtXGxA3O8tPzpczCCDgv+P2P5y00ZJOOg==}
    engines: {node: '>= 8'}

  /methods/1.1.2:
    resolution: {integrity: sha512-iclAHeNqNm68zFtnZ0e+1L2yUIdvzNoauKU4WBA3VvH/vPFieF7qfRlwUZU+DA9P9bPXIS90ulxoUoCH23sV2w==}
    engines: {node: '>= 0.6'}
    dev: true

  /micromatch/4.0.8:
    resolution: {integrity: sha512-PXwfBhYu0hBCPw8Dn0E+WDYb7af3dSLVWKi3HGv84IdF4TyFoC0ysxFd0Goxw7nSv4T/PzEJQxsYsEiFCKo2BA==}
    engines: {node: '>=8.6'}
    dependencies:
      braces: 3.0.3
      picomatch: 2.3.1

  /mime-db/1.52.0:
    resolution: {integrity: sha512-sPU4uV7dYlvtWJxwwxHD0PuihVNiE7TyAbQ5SWxDCB9mUYvOgroQOwYQQOKPJ8CIbE+1ETVlOoK1UC2nU3gYvg==}
    engines: {node: '>= 0.6'}

  /mime-db/1.54.0:
    resolution: {integrity: sha512-aU5EJuIN2WDemCcAp2vFBfp/m4EAhWJnUNSSw0ixs7/kXbd6Pg64EmwJkNdFhB8aWt1sH2CTXrLxo/iAGV3oPQ==}
    engines: {node: '>= 0.6'}
    dev: true

  /mime-types/2.1.35:
    resolution: {integrity: sha512-ZDY+bPm5zTTF+YpCrAU9nK0UgICYPT0QtT1NZWFv4s++TNkcgVaT0g6+4R2uI4MjQjzysHB1zxuWL50hzaeXiw==}
    engines: {node: '>= 0.6'}
    dependencies:
      mime-db: 1.52.0

  /mime-types/3.0.1:
    resolution: {integrity: sha512-xRc4oEhT6eaBpU1XF7AjpOFD+xQmXNB5OVKwp4tqCuBpHLS/ZbBDrc07mYTDqVMg6PfxUjjNp85O6Cd2Z/5HWA==}
    engines: {node: '>= 0.6'}
    dependencies:
      mime-db: 1.54.0
    dev: true

  /mime/1.6.0:
    resolution: {integrity: sha512-x0Vn8spI+wuJ1O6S7gnbaQg8Pxh4NNHb7KSINmEWKiPE4RKOplvijn+NkmYmmRgP68mc70j2EbeTFRsrswaQeg==}
    engines: {node: '>=4'}
    hasBin: true
    dev: true

  /mime/2.6.0:
    resolution: {integrity: sha512-USPkMeET31rOMiarsBNIHZKLGgvKc/LrjofAnBlOttf5ajRvqiRA8QsenbcooctK6d6Ts6aqZXBA+XbkKthiQg==}
    engines: {node: '>=4.0.0'}
    hasBin: true
    dev: true

  /mimic-fn/4.0.0:
    resolution: {integrity: sha512-vqiC06CuhBTUdZH+RYl8sFrL096vA45Ok5ISO6sE/Mr1jRbGH4Csnhi8f3wKVl7x8mO4Au7Ir9D3Oyv1VYMFJw==}
    engines: {node: '>=12'}
    dev: true

  /minimatch/3.0.8:
    resolution: {integrity: sha512-6FsRAQsxQ61mw+qP1ZzbL9Bc78x2p5OqNgNpnoAFLTrX8n5Kxph0CsnhmKKNXTWjXqU5L0pGPR7hYk+XWZr60Q==}
    dependencies:
      brace-expansion: 1.1.11
    dev: true

  /minimatch/3.1.2:
    resolution: {integrity: sha512-J7p63hRiAjw1NDEww1W7i37+ByIrOWO5XQQAzZ3VOcL0PNybwpfmV/N05zFAzwQ9USyEcX6t3UO+K5aqBQOIHw==}
    dependencies:
      brace-expansion: 1.1.11
    dev: true

  /minimatch/4.2.1:
    resolution: {integrity: sha512-9Uq1ChtSZO+Mxa/CL1eGizn2vRn3MlLgzhT0Iz8zaY8NdvxvB0d5QdPFmCKf7JKA9Lerx5vRrnwO03jsSfGG9g==}
    engines: {node: '>=10'}
    dependencies:
      brace-expansion: 1.1.11
    dev: true

  /minimatch/5.0.1:
    resolution: {integrity: sha512-nLDxIFRyhDblz3qMuq+SoRZED4+miJ/G+tdDrjkkkRnjAsBexeGpgjLEQ0blJy7rHhR2b93rhQY4SvyWu9v03g==}
    engines: {node: '>=10'}
    dependencies:
      brace-expansion: 2.0.1
    dev: true

  /minimatch/5.1.6:
    resolution: {integrity: sha512-lKwV/1brpG6mBUFHtb7NUmtABCb2WZZmm2wNiOA5hAb8VdCS4B3dtMWyvcoViccwAW/COERjXLt0zP1zXUN26g==}
    engines: {node: '>=10'}
    dependencies:
      brace-expansion: 2.0.1
    dev: true

  /minimatch/9.0.5:
    resolution: {integrity: sha512-G6T0ZX48xgozx7587koeX9Ys2NYy6Gmv//P89sEte9V9whIapMNF4idKxnW2QtCcLiTWlb/wfCabAtAFWhhBow==}
    engines: {node: '>=16 || 14 >=14.17'}
    dependencies:
      brace-expansion: 2.0.1

  /minimist/1.2.8:
    resolution: {integrity: sha512-2yyAR8qBkN3YuheJanUpWC5U3bb5osDywNB8RzDVlDwDHbocAJveqqj1u8+SVD7jkWT4yvsHCpWqqWqAxb0zCA==}

  /minipass/7.1.2:
    resolution: {integrity: sha512-qOOzS1cBTWYF4BH8fVePDBOO9iptMnGUEZwNc/cMWnTV2nVLZ7VoNWEPHkYczZA0pdoA7dl6e7FL659nX9S2aw==}
    engines: {node: '>=16 || 14 >=14.17'}

  /minizlib/3.0.1:
    resolution: {integrity: sha512-umcy022ILvb5/3Djuu8LWeqUa8D68JaBzlttKeMWen48SjabqS3iY5w/vzeMzMUNhLDifyhbOwKDSznB1vvrwg==}
    engines: {node: '>= 18'}
    dependencies:
      minipass: 7.1.2
      rimraf: 5.0.10

  /mitt/3.0.1:
    resolution: {integrity: sha512-vKivATfr97l2/QBCYAkXYDbrIWPM2IIKEl7YPhjCvKlG3kE2gm+uBo6nEXK3M5/Ffh/FLpKExzOQ3JJoJGFKBw==}
    dev: true

  /mkdirp/0.5.6:
    resolution: {integrity: sha512-FP+p8RB8OWpF3YZBCrP5gtADmtXApB5AMLn+vdyA+PyxCjrCs00mjyUozssO33cwDeT3wNGdLxJ5M//YqtHAJw==}
    hasBin: true
    dependencies:
      minimist: 1.2.8
    dev: true

  /mkdirp/3.0.1:
    resolution: {integrity: sha512-+NsyUUAZDmo6YVHzL/stxSu3t9YS1iljliy3BSDrXJ/dkn1KYdmtZODGGjLcc9XLgVVpH4KshHB8XmZgMhaBXg==}
    engines: {node: '>=10'}
    hasBin: true

  /mlly/1.7.1:
    resolution: {integrity: sha512-rrVRZRELyQzrIUAVMHxP97kv+G786pHmOKzuFII8zDYahFBS7qnHh2AlYSl1GAHhaMPCz6/oHjVMcfFYgFYHgA==}
    dependencies:
      acorn: 8.11.3
      pathe: 1.1.2
      pkg-types: 1.1.1
      ufo: 1.5.3
    dev: true

  /mocha/10.2.0:
    resolution: {integrity: sha512-IDY7fl/BecMwFHzoqF2sg/SHHANeBoMMXFlS9r0OXKDssYE1M5O43wUY/9BVPeIvfH2zmEbBfseqN9gBQZzXkg==}
    engines: {node: '>= 14.0.0'}
    hasBin: true
    dependencies:
      ansi-colors: 4.1.1
      browser-stdout: 1.3.1
      chokidar: 3.5.3
      debug: 4.3.4_supports-color@8.1.1
      diff: 5.0.0
      escape-string-regexp: 4.0.0
      find-up: 5.0.0
      glob: 7.2.0
      he: 1.2.0
      js-yaml: 4.1.0
      log-symbols: 4.1.0
      minimatch: 5.0.1
      ms: 2.1.3
      nanoid: 3.3.3
      serialize-javascript: 6.0.0
      strip-json-comments: 3.1.1
      supports-color: 8.1.1
      workerpool: 6.2.1
      yargs: 16.2.0
      yargs-parser: 20.2.4
      yargs-unparser: 2.0.0
    dev: true

  /mocha/10.4.0:
    resolution: {integrity: sha512-eqhGB8JKapEYcC4ytX/xrzKforgEc3j1pGlAXVy3eRwrtAy5/nIfT1SvgGzfN0XZZxeLq0aQWkOUAmqIJiv+bA==}
    engines: {node: '>= 14.0.0'}
    hasBin: true
    dependencies:
      ansi-colors: 4.1.1
      browser-stdout: 1.3.1
      chokidar: 3.5.3
      debug: 4.3.4_supports-color@8.1.1
      diff: 5.0.0
      escape-string-regexp: 4.0.0
      find-up: 5.0.0
      glob: 8.1.0
      he: 1.2.0
      js-yaml: 4.1.0
      log-symbols: 4.1.0
      minimatch: 5.0.1
      ms: 2.1.3
      serialize-javascript: 6.0.0
      strip-json-comments: 3.1.1
      supports-color: 8.1.1
      workerpool: 6.2.1
      yargs: 16.2.0
      yargs-parser: 20.2.4
      yargs-unparser: 2.0.0
    dev: true

  /mocha/9.2.2:
    resolution: {integrity: sha512-L6XC3EdwT6YrIk0yXpavvLkn8h+EU+Y5UcCHKECyMbdUIxyMuZj4bX4U9e1nvnvUUvQVsV2VHQr5zLdcUkhW/g==}
    engines: {node: '>= 12.0.0'}
    hasBin: true
    dependencies:
      '@ungap/promise-all-settled': 1.1.2
      ansi-colors: 4.1.1
      browser-stdout: 1.3.1
      chokidar: 3.5.3
      debug: 4.3.3_supports-color@8.1.1
      diff: 5.0.0
      escape-string-regexp: 4.0.0
      find-up: 5.0.0
      glob: 7.2.0
      growl: 1.10.5
      he: 1.2.0
      js-yaml: 4.1.0
      log-symbols: 4.1.0
      minimatch: 4.2.1
      ms: 2.1.3
      nanoid: 3.3.1
      serialize-javascript: 6.0.0
      strip-json-comments: 3.1.1
      supports-color: 8.1.1
      which: 2.0.2
      workerpool: 6.2.0
      yargs: 16.2.0
      yargs-parser: 20.2.4
      yargs-unparser: 2.0.0
    dev: true

  /moment/2.29.4:
    resolution: {integrity: sha512-5LC9SOxjSc2HF6vO2CyuTDNivEdoz2IvyJJGj6X8DJ0eFyfszE0QiEd+iXmBvUP3WHxSjFH/vIsA0EN00cgr8w==}
    dev: true

  /morgan/1.10.0:
    resolution: {integrity: sha512-AbegBVI4sh6El+1gNwvD5YIck7nSA36weD7xvIxG4in80j/UoK8AEGaWnnz8v1GxonMCltmlNs5ZKbGvl9b1XQ==}
    engines: {node: '>= 0.8.0'}
    dependencies:
      basic-auth: 2.0.1
      debug: 2.6.9
      depd: 2.0.0
      on-finished: 2.3.0
      on-headers: 1.0.2
    dev: true

  /ms/2.0.0:
    resolution: {integrity: sha512-Tpp60P6IUJDTuOq/5Z8cdskzJujfwqfOTkrwIwj7IRISpnkJnT6SyJ4PCPnGMoFjC9ddhal5KVIYtAt97ix05A==}
    dev: true

  /ms/2.1.2:
    resolution: {integrity: sha512-sGkPx+VjMtmA6MX27oA4FBFELFCZZ4S4XqeGOXCv68tT+jb3vk/RyaKWP0PTKyWtmLSM0b+adUTEvbs1PEaH2w==}
    dev: true

  /ms/2.1.3:
    resolution: {integrity: sha512-6FlzubTLZG3J2a/NVCAleEhjzq5oxgHyaCU9yYXvcLsvoVaHJq/s5xXI6/XXP6tz7R9xAOtHnSO/tXtF3WRTlA==}

  /multer/1.4.5-lts.2:
    resolution: {integrity: sha512-VzGiVigcG9zUAoCNU+xShztrlr1auZOlurXynNvO9GiWD1/mTBbUljOKY+qMeazBqXgRnjzeEgJI/wyjJUHg9A==}
    engines: {node: '>= 6.0.0'}
    dependencies:
      append-field: 1.0.0
      busboy: 1.6.0
      concat-stream: 1.6.2
      mkdirp: 0.5.6
      object-assign: 4.1.1
      type-is: 1.6.18
      xtend: 4.0.2
    dev: true

  /mustache/4.2.0:
    resolution: {integrity: sha512-71ippSywq5Yb7/tVYyGbkBggbU8H3u5Rz56fH60jGFgr8uHwxs+aSKeqmluIVzM0m0kB7xQjKS6qPfd0b2ZoqQ==}
    hasBin: true

  /mute-stream/2.0.0:
    resolution: {integrity: sha512-WWdIxpyjEn+FhQJQQv9aQAYlHoNVdzIzUySNV1gHUPDSdZJ3yZn7pAAbQcV7B56Mvu881q9FZV+0Vx2xC44VWA==}
    engines: {node: ^18.17.0 || >=20.5.0}

  /nanoid/3.3.1:
    resolution: {integrity: sha512-n6Vs/3KGyxPQd6uO0eH4Bv0ojGSUvuLlIHtC3Y0kEO23YRge8H9x1GCzLn28YX0H66pMkxuaeESFq4tKISKwdw==}
    engines: {node: ^10 || ^12 || ^13.7 || ^14 || >=15.0.1}
    hasBin: true
    dev: true

  /nanoid/3.3.3:
    resolution: {integrity: sha512-p1sjXuopFs0xg+fPASzQ28agW1oHD7xDsd9Xkf3T15H3c/cifrFHVwrh74PdoklAPi+i7MdRsE47vm2r6JoB+w==}
    engines: {node: ^10 || ^12 || ^13.7 || ^14 || >=15.0.1}
    hasBin: true
    dev: true

  /nanoid/3.3.7:
    resolution: {integrity: sha512-eSRppjcPIatRIMC1U6UngP8XFcz8MQWGQdt1MTBQ7NaAmvXDfvNxbvWV3x2y6CdEUciCSsDHDQZbhYaB8QEo2g==}
    engines: {node: ^10 || ^12 || ^13.7 || ^14 || >=15.0.1}
    hasBin: true
    dev: true

  /natural-compare/1.4.0:
    resolution: {integrity: sha512-OWND8ei3VtNC9h7V60qff3SVobHr996CTwgxubgyQYEpg290h9J0buyECNNJexkFm5sOajh5G116RYA1c8ZMSw==}
    dev: true

  /negotiator/0.6.3:
    resolution: {integrity: sha512-+EUsqGPLsM+j/zdChZjsnX51g4XrHFOIXwfnCVPGlQk/k5giakcKsuxCObBRu6DSm9opw/O6slWbJdghQM4bBg==}
    engines: {node: '>= 0.6'}
    dev: true

  /negotiator/1.0.0:
    resolution: {integrity: sha512-8Ofs/AUQh8MaEcrlq5xOX0CQ9ypTF5dl78mjlMNfOK08fzpgTHQRQPBxcPlEtIw0yRpws+Zo/3r+5WRby7u3Gg==}
    engines: {node: '>= 0.6'}
    dev: true

  /neo-async/2.6.2:
    resolution: {integrity: sha512-Yd3UES5mWCSqR+qNT93S3UoYUkqAZ9lLg8a7g9rimsWmYGK8cVToA4/sF3RrshdyV3sAGMXVUmpMYOw+dLpOuw==}

  /netmask/2.0.2:
    resolution: {integrity: sha512-dBpDMdxv9Irdq66304OLfEmQ9tbNRFnFTuZiLo+bD+r332bBmMJ8GBLXklIXXgxd3+v9+KUnZaUR5PJMa75Gsg==}
    engines: {node: '>= 0.4.0'}
    dev: true

  /nice-try/1.0.5:
    resolution: {integrity: sha512-1nh45deeb5olNY7eX82BkPO7SSxR5SSYJiPTrTdFUVYwAl8CKMA5N9PjTYkHiRjisVcxcQ1HXdLhx2qxxJzLNQ==}
    dev: true

  /nise/5.1.4:
    resolution: {integrity: sha512-8+Ib8rRJ4L0o3kfmyVCL7gzrohyDe0cMFTBa2d364yIrEGMEoetznKJx899YxjybU6bL9SQkYPSBBs1gyYs8Xg==}
    dependencies:
      '@sinonjs/commons': 2.0.0
      '@sinonjs/fake-timers': 10.3.0
      '@sinonjs/text-encoding': 0.7.2
      just-extend: 4.2.1
      path-to-regexp: 1.8.0
    dev: true

  /node-cmd/3.0.0:
    resolution: {integrity: sha512-SBvtm39iEkhEEDbUowR0O2YVaqpbD2nRvQ3fxXP/Tn1FgRpZAaUb8yKeEtFulBIv+xTHDodOKkj4EXIBANj+AQ==}
    dev: true

  /node-fetch/2.7.0:
    resolution: {integrity: sha512-c4FRfUm/dbcWZ7U+1Wq0AwCyFL+3nt2bEw05wfxSz+DWpWsitgmSgYmy2dQdWyKC1694ELPqMs/YzUSNozLt8A==}
    engines: {node: 4.x || >=6.0.0}
    peerDependencies:
      encoding: ^0.1.0
    peerDependenciesMeta:
      encoding:
        optional: true
    dependencies:
      whatwg-url: 5.0.0

  /node-releases/2.0.13:
    resolution: {integrity: sha512-uYr7J37ae/ORWdZeQ1xxMJe3NtdmqMC/JZK+geofDrkLUApKRHPd18/TxtBOJ4A0/+uUIliorNrfYV6s1b02eQ==}
    dev: true

  /node-releases/2.0.14:
    resolution: {integrity: sha512-y10wOWt8yZpqXmOgRo77WaHEmhYQYGNA6y421PKsKYWEK8aW+cqAphborZDhqfyKrbZEN92CN1X2KbafY2s7Yw==}
    dev: true

  /normalize-package-data/2.5.0:
    resolution: {integrity: sha512-/5CMN3T0R4XTj4DcGaexo+roZSdSFW/0AOOTROrjxzCG1wrWXEsGbRKevjlIL+ZDE4sZlJr5ED4YW0yqmkK+eA==}
    dependencies:
      hosted-git-info: 2.8.9
      resolve: 1.22.6
      semver: 5.7.2
      validate-npm-package-license: 3.0.4
    dev: true

  /normalize-path/3.0.0:
    resolution: {integrity: sha512-6eZs5Ls3WtCisHWp9S2GUy8dqkpGi4BVSz3GaqiE6ezub0512ESztXUwUB6C6IKbQkY2Pnb/mD4WYojCRwcwLA==}
    engines: {node: '>=0.10.0'}
    dev: true

  /npm-run-all/4.1.5:
    resolution: {integrity: sha512-Oo82gJDAVcaMdi3nuoKFavkIHBRVqQ1qvMb+9LHk/cF4P6B2m8aP04hGf7oL6wZ9BuGwX1onlLhpuoofSyoQDQ==}
    engines: {node: '>= 4'}
    hasBin: true
    dependencies:
      ansi-styles: 3.2.1
      chalk: 2.4.2
      cross-spawn: 6.0.5
      memorystream: 0.3.1
      minimatch: 3.1.2
      pidtree: 0.3.1
      read-pkg: 3.0.0
      shell-quote: 1.8.1
      string.prototype.padend: 3.1.5
    dev: true

  /npm-run-path/5.3.0:
    resolution: {integrity: sha512-ppwTtiJZq0O/ai0z7yfudtBpWIoxM8yE6nHi1X47eFR2EWORqfbu6CnPlNsjeN683eT0qG6H/Pyf9fCcvjnnnQ==}
    engines: {node: ^12.20.0 || ^14.13.1 || >=16.0.0}
    dependencies:
      path-key: 4.0.0
    dev: true

  /oauth-sign/0.9.0:
    resolution: {integrity: sha512-fexhUFFPTGV8ybAtSIGbV6gOkSv8UtRbDBnAyLQw4QPKkgNlsH2ByPGtMUqdWkos6YCRmAqViwgZrJc/mRDzZQ==}
    dev: true

  /object-assign/4.1.1:
    resolution: {integrity: sha512-rJgTQnkUnH1sFw8yT6VSU3zD3sWmu6sZhIseY8VX+GRu3P6F7Fu+JNDoXfklElbLJSnc3FUQHVe4cU5hj+BcUg==}
    engines: {node: '>=0.10.0'}
    dev: true

  /object-inspect/1.13.4:
    resolution: {integrity: sha512-W67iLl4J2EXEGTbfeHCffrjDfitvLANg0UlX3wFUUSTx92KXRFegMHUVgSqE+wvhAbi4WqjGg9czysTV2Epbew==}
    engines: {node: '>= 0.4'}
    dev: true

  /object-is/1.1.5:
    resolution: {integrity: sha512-3cyDsyHgtmi7I7DfSSI2LDp6SK2lwvtbg0p0R1e0RvTqF5ceGx+K2dfSjm1bKDMVCFEDAQvy+o8c6a7VujOddw==}
    engines: {node: '>= 0.4'}
    dependencies:
      call-bind: 1.0.7
      define-properties: 1.2.1
    dev: true

  /object-keys/1.1.1:
    resolution: {integrity: sha512-NuAESUOUMrlIXOfHKzD6bpPu3tYt3xvjNdRIQ+FeT0lNb4K8WR70CaDxhuNguS2XG+GjkyMwOzsN5ZktImfhLA==}
    engines: {node: '>= 0.4'}
    dev: true

  /object.assign/4.1.4:
    resolution: {integrity: sha512-1mxKf0e58bvyjSCtKYY4sRe9itRk3PJpquJOjeIkz885CczcI4IvJJDLPS72oowuSh+pBxUFROpX+TU++hxhZQ==}
    engines: {node: '>= 0.4'}
    dependencies:
      call-bind: 1.0.7
      define-properties: 1.2.1
      has-symbols: 1.1.0
      object-keys: 1.1.1
    dev: true

  /on-finished/2.3.0:
    resolution: {integrity: sha512-ikqdkGAAyf/X/gPhXGvfgAytDZtDbr+bkNUJ0N9h5MI/dmdgCs3l6hoHrcUv41sRKew3jIwrp4qQDXiK99Utww==}
    engines: {node: '>= 0.8'}
    dependencies:
      ee-first: 1.1.1
    dev: true

  /on-finished/2.4.1:
    resolution: {integrity: sha512-oVlzkg3ENAhCk2zdv7IJwd/QUD4z2RxRwpkcGY8psCVcCYZNq4wYnVWALHM+brtuJjePWiYF/ClmuDr8Ch5+kg==}
    engines: {node: '>= 0.8'}
    dependencies:
      ee-first: 1.1.1
    dev: true

  /on-headers/1.0.2:
    resolution: {integrity: sha512-pZAE+FJLoyITytdqK0U5s+FIpjN0JP3OzFi/u8Rx+EV5/W+JTWGXG8xFzevE7AjBfDqHv/8vL8qQsIhHnqRkrA==}
    engines: {node: '>= 0.8'}
    dev: true

  /once/1.4.0:
    resolution: {integrity: sha512-lNaJgI+2Q5URQBkccEKHTQOPaXdUxnZZElQTZY0MFUAuaEqe1E+Nyvgdz/aIyNi6Z9MzO5dv1H8n58/GELp3+w==}
    dependencies:
      wrappy: 1.0.2
    dev: true

  /one-time/1.0.0:
    resolution: {integrity: sha512-5DXOiRKwuSEcQ/l0kGCF6Q3jcADFv5tSmRaJck/OqkVFcOzutB134KRSfF0xDrL39MNnqxbHBbUUcjZIhTgb2g==}
    dependencies:
      fn.name: 1.1.0
    dev: true

  /onetime/6.0.0:
    resolution: {integrity: sha512-1FlR+gjXK7X+AsAHso35MnyN5KqGwJRi/31ft6x0M194ht7S+rWAvd7PHss9xSKMzE0asv1pyIHaJYq+BbacAQ==}
    engines: {node: '>=12'}
    dependencies:
      mimic-fn: 4.0.0
    dev: true

  /open/10.1.0:
    resolution: {integrity: sha512-mnkeQ1qP5Ue2wd+aivTD3NHd/lZ96Lu0jgf0pwktLPtx6cTZiH7tyeGRRHs0zX0rbrahXPnXlUnbeXyaBBuIaw==}
    engines: {node: '>=18'}
    dependencies:
      default-browser: 5.2.1
      define-lazy-prop: 3.0.0
      is-inside-container: 1.0.0
      is-wsl: 3.1.0
    dev: true

  /openapi-types/12.1.3:
    resolution: {integrity: sha512-N4YtSYJqghVu4iek2ZUvcN/0aqH1kRDuNqzcycDxhOUpg7GdvLa2F3DgS6yBNhInhv2r/6I0Flkn7CqL8+nIcw==}
    dev: false

  /openapi-types/7.2.3:
    resolution: {integrity: sha512-olbaNxz12R27+mTyJ/ZAFEfUruauHH27AkeQHDHRq5AF0LdNkK1SSV7EourXQDK+4aX7dv2HtyirAGK06WMAsA==}
    dev: true

  /optionator/0.9.3:
    resolution: {integrity: sha512-JjCoypp+jKn1ttEFExxhetCKeJt9zhAgAve5FXHixTvFDW/5aEktX9bufBKLRRMdU7bNtpLfcGu94B3cdEJgjg==}
    engines: {node: '>= 0.8.0'}
    dependencies:
      '@aashutoshrathi/word-wrap': 1.2.6
      deep-is: 0.1.4
      fast-levenshtein: 2.0.6
      levn: 0.4.1
      prelude-ls: 1.2.1
      type-check: 0.4.0
    dev: true

  /os-tmpdir/1.0.2:
    resolution: {integrity: sha512-D2FR03Vir7FIu45XBY20mTb+/ZSWB00sjU9jdQXt83gDrI4Ztz5Fs7/yy74g2N5SVQY4xY1qDr4rNddwYRVX0g==}
    engines: {node: '>=0.10.0'}

  /p-limit/2.3.0:
    resolution: {integrity: sha512-//88mFWSJx8lxCzwdAABTJL2MyWB12+eIY7MDL2SqLmAkeKU9qxRvWuSyTjm3FUmpBEMuFfckAIqEaVGUDxb6w==}
    engines: {node: '>=6'}
    dependencies:
      p-try: 2.2.0
    dev: true

  /p-limit/3.1.0:
    resolution: {integrity: sha512-TYOanM3wGwNGsZN2cVTYPArw454xnXj5qmWF1bEoAc4+cU/ol7GVh7odevjp1FNHduHc3KZMcFduxU5Xc6uJRQ==}
    engines: {node: '>=10'}
    dependencies:
      yocto-queue: 0.1.0
    dev: true

  /p-limit/5.0.0:
    resolution: {integrity: sha512-/Eaoq+QyLSiXQ4lyYV23f14mZRQcXnxfHrN0vCai+ak9G0pp9iEQukIIZq5NccEvwRB8PUnZT0KsOoDCINS1qQ==}
    engines: {node: '>=18'}
    dependencies:
      yocto-queue: 1.0.0
    dev: true

  /p-locate/4.1.0:
    resolution: {integrity: sha512-R79ZZ/0wAxKGu3oYMlz8jy/kbhsNrS7SKZ7PxEHBgJ5+F2mtFW2fK2cOtBh1cHYkQsbzFV7I+EoRKe6Yt0oK7A==}
    engines: {node: '>=8'}
    dependencies:
      p-limit: 2.3.0
    dev: true

  /p-locate/5.0.0:
    resolution: {integrity: sha512-LaNjtRWUBY++zB5nE/NwcaoMylSPk+S+ZHNB1TzdbMJMny6dynpAGt7X/tl/QYq3TIeE6nxHppbo2LGymrG5Pw==}
    engines: {node: '>=10'}
    dependencies:
      p-limit: 3.1.0
    dev: true

  /p-try/2.2.0:
    resolution: {integrity: sha512-R4nPAVTAU0B9D35/Gk3uJf/7XYbQcyohSKdvAxIRSNghFl4e71hVoGnBNQz9cWaXxO2I10KTC+3jMdvvoKw6dQ==}
    engines: {node: '>=6'}
    dev: true

  /pac-proxy-agent/7.0.1:
    resolution: {integrity: sha512-ASV8yU4LLKBAjqIPMbrgtaKIvxQri/yh2OpI+S6hVa9JRkUI3Y3NPFbfngDtY7oFtSMD3w31Xns89mDa3Feo5A==}
    engines: {node: '>= 14'}
    dependencies:
      '@tootallnate/quickjs-emscripten': 0.23.0
      agent-base: 7.1.3
      debug: 4.4.0
      get-uri: 6.0.2
      http-proxy-agent: 7.0.2
      https-proxy-agent: 7.0.4
      pac-resolver: 7.0.0
      socks-proxy-agent: 8.0.5
    transitivePeerDependencies:
      - supports-color
    dev: true

  /pac-resolver/7.0.0:
    resolution: {integrity: sha512-Fd9lT9vJbHYRACT8OhCbZBbxr6KRSawSovFpy8nDGshaK99S/EBhVIHp9+crhxrsZOuvLpgL1n23iyPg6Rl2hg==}
    engines: {node: '>= 14'}
    dependencies:
      degenerator: 5.0.1
      ip: 1.1.8
      netmask: 2.0.2
    dev: true

  /package-json-from-dist/1.0.1:
    resolution: {integrity: sha512-UEZIS3/by4OC8vL3P2dTXRETpebLI2NiI5vIrjaD/5UtrkFX/tNbwjTSRAGC/+7CAo2pIcBaRgWmcBBHcsaCIw==}

  /parent-module/1.0.1:
    resolution: {integrity: sha512-GQ2EWRpQV8/o+Aw8YqtfZZPfNRWZYkbidE9k5rpl/hC3vtHHBfGm2Ifi6qWV+coDGkrUKZAxE3Lot5kcsRlh+g==}
    engines: {node: '>=6'}
    dependencies:
      callsites: 3.1.0
    dev: true

  /parse-json/4.0.0:
    resolution: {integrity: sha512-aOIos8bujGN93/8Ox/jPLh7RwVnPEysynVFE+fQZyg6jKELEHwzgKdLRFHUgXJL6kylijVSBC4BvN9OmsB48Rw==}
    engines: {node: '>=4'}
    dependencies:
      error-ex: 1.3.2
      json-parse-better-errors: 1.0.2
    dev: true

  /parse-json/5.2.0:
    resolution: {integrity: sha512-ayCKvm/phCGxOkYRSCM82iDwct8/EonSEgCSxWxD7ve6jHggsFl4fZVQBPRNgQoKiuV/odhFrGzQXZwbifC8Rg==}
    engines: {node: '>=8'}
    dependencies:
      '@babel/code-frame': 7.26.2
      error-ex: 1.3.2
      json-parse-even-better-errors: 2.3.1
      lines-and-columns: 1.2.4
    dev: true

  /parseurl/1.3.3:
    resolution: {integrity: sha512-CiyeOxFT/JZyN5m0z9PfXw4SCBJ6Sygz1Dpl0wqjlhDEGGBP1GnsUVEL0p63hoG1fcj3fHynXi9NYO4nWOL+qQ==}
    engines: {node: '>= 0.8'}
    dev: true

  /path-browserify/1.0.1:
    resolution: {integrity: sha512-b7uo2UCUOYZcnF/3ID0lulOJi/bafxa1xPe7ZPsammBSpjSWQkjNxlt635YGS2MiR9GjvuXCtz2emr3jbsz98g==}

  /path-exists/4.0.0:
    resolution: {integrity: sha512-ak9Qy5Q7jYb2Wwcey5Fpvg2KoAc/ZIhLSLOSBmRmygPsGwkVVt0fZa0qrtMz+m6tJTAHfZQ8FnmB4MG4LWy7/w==}
    engines: {node: '>=8'}
    dev: true

  /path-is-absolute/1.0.1:
    resolution: {integrity: sha512-AVbw3UJ2e9bq64vSaS9Am0fje1Pa8pbGqTTsmXfaIiMpnr5DlDhfJOuLj9Sf95ZPVDAUerDfEk88MPmPe7UCQg==}
    engines: {node: '>=0.10.0'}
    dev: true

  /path-key/2.0.1:
    resolution: {integrity: sha512-fEHGKCSmUSDPv4uoj8AlD+joPlq3peND+HRYyxFz4KPw4z926S/b8rIuFs2FYJg3BwsxJf6A9/3eIdLaYC+9Dw==}
    engines: {node: '>=4'}
    dev: true

  /path-key/3.1.1:
    resolution: {integrity: sha512-ojmeN0qd+y0jszEtoY48r0Peq5dwMEkIlCOu6Q5f41lfkswXuKtYrhgoTpLnyIcHm24Uhqx+5Tqm2InSwLhE6Q==}
    engines: {node: '>=8'}

  /path-key/4.0.0:
    resolution: {integrity: sha512-haREypq7xkM7ErfgIyA0z+Bj4AGKlMSdlQE2jvJo6huWD1EdkKYV+G/T4nq0YEF2vgTT8kqMFKo1uHn950r4SQ==}
    engines: {node: '>=12'}
    dev: true

  /path-parse/1.0.7:
    resolution: {integrity: sha512-LDJzPVEEEPR+y48z93A0Ed0yXb8pAByGWo/k5YYdYgpY2/2EsOsksJrq7lOHxryrVOn1ejG6oAp8ahvOIQD8sw==}
    dev: true

  /path-scurry/1.11.1:
    resolution: {integrity: sha512-Xa4Nw17FS9ApQFJ9umLiJS4orGjm7ZzwUrwamcGQuHSzDyth9boKDaycYdDcZDuqYATXw4HFXgaqWTctW/v1HA==}
    engines: {node: '>=16 || 14 >=14.18'}
    dependencies:
      lru-cache: 10.4.3
      minipass: 7.1.2

  /path-to-regexp/0.1.7:
    resolution: {integrity: sha512-5DFkuoqlv1uYQKxy8omFBeJPQcdoE07Kv2sferDCrAq1ohOU+MSDswDIbnx3YAM60qIOnYa53wBhXW0EbMonrQ==}
    dev: true

  /path-to-regexp/1.8.0:
    resolution: {integrity: sha512-n43JRhlUKUAlibEJhPeir1ncUID16QnEjNpwzNdO3Lm4ywrBpBZ5oLD0I6br9evr1Y9JTqwRtAh7JLoOzAQdVA==}
    dependencies:
      isarray: 0.0.1
    dev: true

  /path-to-regexp/8.2.0:
    resolution: {integrity: sha512-TdrF7fW9Rphjq4RjrW0Kp2AW0Ahwu9sRGTkS6bvDi0SCwZlEZYmcfDbEsTz8RVk0EHIS/Vd1bv3JhG+1xZuAyQ==}
    engines: {node: '>=16'}
    dev: true

  /path-type/3.0.0:
    resolution: {integrity: sha512-T2ZUsdZFHgA3u4e5PfPbjd7HDDpxPnQb5jN0SrDsjNSuVXHJqtwTnWqG0B1jZrgmJ/7lj1EmVIByWt1gxGkWvg==}
    engines: {node: '>=4'}
    dependencies:
      pify: 3.0.0
    dev: true

  /path-type/4.0.0:
    resolution: {integrity: sha512-gDKb8aZMDeD/tZWs9P6+q0J9Mwkdl6xMV8TjnGP3qJVJ06bdMgkbBlLU8IdfOsIsFz2BW1rNVT3XuNEl8zPAvw==}
    engines: {node: '>=8'}
    dev: true

  /path-type/6.0.0:
    resolution: {integrity: sha512-Vj7sf++t5pBD637NSfkxpHSMfWaeig5+DKWLhcqIYx6mWQz5hdJTGDVMQiJcw1ZYkhs7AazKDGpRVji1LJCZUQ==}
    engines: {node: '>=18'}

  /pathe/1.1.2:
    resolution: {integrity: sha512-whLdWMYL2TwI08hn8/ZqAbrVemu0LNaNNJZX73O6qaIdCTfXutsLhMkjdENX0qhsQ9uIimo4/aQOmXkoon2nDQ==}
    dev: true

  /pathval/1.1.1:
    resolution: {integrity: sha512-Dp6zGqpTdETdR63lehJYPeIOqpiNBNtc7BpWSLrOje7UaIsE5aY92r/AunQA7rsXvet3lrJ3JnZX29UPTKXyKQ==}
    dev: true

  /pend/1.2.0:
    resolution: {integrity: sha512-F3asv42UuXchdzt+xXqfW1OGlVBe+mxa2mqI0pg5yAHZPvFmY3Y6drSf/GQ1A86WgWEN9Kzh/WrgKa6iGcHXLg==}
    dev: true

  /performance-now/2.1.0:
    resolution: {integrity: sha512-7EAHlyLHI56VEIdK57uwHdHKIaAGbnXPiw0yWbarQZOKaKpvUIgW0jWRVLiatnM+XXlSwsanIBH/hzGMJulMow==}
    dev: true

  /picocolors/1.0.1:
    resolution: {integrity: sha512-anP1Z8qwhkbmu7MFP5iTt+wQKXgwzf7zTyGlcdzabySa9vd0Xt392U0rVmz9poOaBj0uHJKyyo9/upk0HrEQew==}
    dev: true

  /picocolors/1.1.1:
    resolution: {integrity: sha512-xceH2snhtb5M9liqDsmEw56le376mTZkEX/jEb/RxNFyegNul7eNslCXP9FDj/Lcu0X8KEyMceP2ntpaHrDEVA==}

  /picomatch/2.3.1:
    resolution: {integrity: sha512-JU3teHTNjmE2VCGFzuY8EXzCDVwEqB2a8fsIvwaStHhAWJEeVd1o1QD80CU6+ZdEXXSLbSsuLwJjkCBWqRQUVA==}
    engines: {node: '>=8.6'}

  /pidtree/0.3.1:
    resolution: {integrity: sha512-qQbW94hLHEqCg7nhby4yRC7G2+jYHY4Rguc2bjw7Uug4GIJuu1tvf2uHaZv5Q8zdt+WKJ6qK1FOI6amaWUo5FA==}
    engines: {node: '>=0.10'}
    hasBin: true
    dev: true

  /pify/3.0.0:
    resolution: {integrity: sha512-C3FsVNH1udSEX48gGX1xfvwTWfsYWj5U+8/uK15BGzIGrKoUpghX8hWZwa/OFnakBiiVNmBvemTJR5mcy7iPcg==}
    engines: {node: '>=4'}
    dev: true

  /pkg-dir/4.2.0:
    resolution: {integrity: sha512-HRDzbaKjC+AOWVXxAU/x54COGeIv9eb+6CkDSQoNTt4XyWoIJvuPsXizxu/Fr23EiekbtZwmh1IcIG/l/a10GQ==}
    engines: {node: '>=8'}
    dependencies:
      find-up: 4.1.0
    dev: true

  /pkg-types/1.1.1:
    resolution: {integrity: sha512-ko14TjmDuQJ14zsotODv7dBlwxKhUKQEhuhmbqo1uCi9BB0Z2alo/wAXg6q1dTR5TyuqYyWhjtfe/Tsh+X28jQ==}
    dependencies:
      confbox: 0.1.7
      mlly: 1.7.1
      pathe: 1.1.2
    dev: true

  /pluralize/8.0.0:
    resolution: {integrity: sha512-Nc3IT5yHzflTfbjgqWcCPpo7DaKy4FnpB0l/zCAW0Tc7jxAiuqSxHasntB3D7887LSrA93kDJ9IXovxJYxyLCA==}
    engines: {node: '>=4'}

  /postcss/8.4.38:
    resolution: {integrity: sha512-Wglpdk03BSfXkHoQa3b/oulrotAkwrlLDRSOb9D0bN86FdRyE9lppSp33aHNPgBa0JKCoB+drFLZkQoRRYae5A==}
    engines: {node: ^10 || ^12 || >=14}
    dependencies:
      nanoid: 3.3.7
      picocolors: 1.1.1
      source-map-js: 1.2.0
    dev: true

  /prelude-ls/1.2.1:
    resolution: {integrity: sha512-vkcDPrRZo1QZLbn5RLGPpg/WmIQ65qoWWhcGKf/b5eplkkarX0m9z8ppCat4mlOqUsWpyNuYgO3VRyrYHSzX5g==}
    engines: {node: '>= 0.8.0'}
    dev: true

  /prettier/3.1.1:
    resolution: {integrity: sha512-22UbSzg8luF4UuZtzgiUOfcGM8s4tjBv6dJRT7j275NXsy2jb4aJa4NNveul5x4eqlF1wuhuR2RElK71RvmVaw==}
    engines: {node: '>=14'}
    hasBin: true

  /prettier/3.3.3:
    resolution: {integrity: sha512-i2tDNA0O5IrMO757lfrdQZCc2jPNDVntV0m/+4whiDfWaTKfMNgR7Qz0NAeGz/nRqF4m5/6CLzbP4/liHt12Ew==}
    engines: {node: '>=14'}
    hasBin: true
    dev: false

  /prettier/3.5.3:
    resolution: {integrity: sha512-QQtaxnoDJeAkDvDKWCLiwIXkTgRhwYDEQCghU9Z6q03iyek/rxRh/2lC3HB7P8sWT2xC/y5JDctPLBIGzHKbhw==}
    engines: {node: '>=14'}
    hasBin: true

  /pretty-format/29.7.0:
    resolution: {integrity: sha512-Pdlw/oPxN+aXdmM9R00JVC9WVFoCLTKJvDVLgmJ+qAffBMxsV85l/Lu7sNx4zSzPyoL2euImuEwHhOXdEgNFZQ==}
    engines: {node: ^14.15.0 || ^16.10.0 || >=18.0.0}
    dependencies:
      '@jest/schemas': 29.6.3
      ansi-styles: 5.2.0
      react-is: 18.3.1
    dev: true

  /process-nextick-args/2.0.1:
    resolution: {integrity: sha512-3ouUOpQhtgrbOa17J7+uxOTpITYWaGP7/AhoR3+A+/1e9skrzelGi/dXzEYyvbxubEF6Wn2ypscTKiKJFFn1ag==}
    dev: true

  /process/0.11.10:
    resolution: {integrity: sha512-cdGef/drWFoydD1JsMzuFf8100nZl+GT+yacc2bEced5f9Rjk4z+WtFUTBu9PhOi9j/jfmBPu0mMEY4wIdAF8A==}
    engines: {node: '>= 0.6.0'}

  /progress/2.0.3:
    resolution: {integrity: sha512-7PiHtLll5LdnKIMw100I+8xJXR5gW2QwWYkT6iJva0bXitZKa/XMrSbdmg3r2Xnaidz9Qumd0VPaMrZlF9V9sA==}
    engines: {node: '>=0.4.0'}
    dev: true

  /proper-lockfile/2.0.1:
    resolution: {integrity: sha512-rjaeGbsmhNDcDInmwi4MuI6mRwJu6zq8GjYCLuSuE7GF+4UjgzkL69sVKKJ2T2xH61kK7rXvGYpvaTu909oXaQ==}
    engines: {node: '>=4.0.0'}
    dependencies:
      graceful-fs: 4.2.11
      retry: 0.10.1
    dev: false

  /proxy-addr/2.0.7:
    resolution: {integrity: sha512-llQsMLSUDUPT44jdrU/O37qlnifitDP+ZwrmmZcoSKyLKvtZxpyV0n2/bD/N4tBAAZ/gJEdZU7KMraoK1+XYAg==}
    engines: {node: '>= 0.10'}
    dependencies:
      forwarded: 0.2.0
      ipaddr.js: 1.9.1
    dev: true

  /proxy-agent/6.4.0:
    resolution: {integrity: sha512-u0piLU+nCOHMgGjRbimiXmA9kM/L9EHh3zL81xCdp7m+Y2pHIsnmbdDoEDoAz5geaonNR6q6+yOPQs6n4T6sBQ==}
    engines: {node: '>= 14'}
    dependencies:
      agent-base: 7.1.3
      debug: 4.4.0
      http-proxy-agent: 7.0.2
      https-proxy-agent: 7.0.4
      lru-cache: 7.18.3
      pac-proxy-agent: 7.0.1
      proxy-from-env: 1.1.0
      socks-proxy-agent: 8.0.5
    transitivePeerDependencies:
      - supports-color
    dev: true

  /proxy-from-env/1.1.0:
    resolution: {integrity: sha512-D+zkORCbA9f1tdWRK0RaCR3GPv50cMxcrz4X8k5LTSUD1Dkw47mKJEZQNunItRTkWwgtaUSo1RVFRIG9ZXiFYg==}
    dev: true

  /psl/1.9.0:
    resolution: {integrity: sha512-E/ZsdU4HLs/68gYzgGTkMicWTLPdAftJLfJFlLUAAKZGkStNU72sZjT66SnMDVOfOWY/YAoiD7Jxa9iHvngcag==}
    dev: true

  /pump/3.0.0:
    resolution: {integrity: sha512-LwZy+p3SFs1Pytd/jYct4wpv49HiYCqd9Rlc5ZVdk0V+8Yzv6jR5Blk3TRmPL1ft69TxP0IMZGJ+WPFU2BFhww==}
    dependencies:
      end-of-stream: 1.4.4
      once: 1.4.0
    dev: true

  /punycode/2.3.0:
    resolution: {integrity: sha512-rRV+zQD8tVFys26lAGR9WUuS4iUAngJScM+ZRSKtvl5tKeZ2t5bvdNFdNHBW9FWR4guGHlgmsZ1G7BSm2wTbuA==}
    engines: {node: '>=6'}
    dev: true

  /puppeteer-core/22.4.1:
    resolution: {integrity: sha512-l9nf8NcirYOHdID12CIMWyy7dqcJCVtgVS+YAiJuUJHg8+9yjgPiG2PcNhojIEEpCkvw3FxvnyITVfKVmkWpjA==}
    engines: {node: '>=18'}
    dependencies:
      '@puppeteer/browsers': 2.1.0
      chromium-bidi: 0.5.12_74t7hwmhzgczi6zz4gvli4zmpa
      cross-fetch: 4.0.0
      debug: 4.3.4
      devtools-protocol: 0.0.1249869
      ws: 8.16.0
    transitivePeerDependencies:
      - bufferutil
      - encoding
      - supports-color
      - utf-8-validate
    dev: true

  /puppeteer/22.4.1_typescript@5.8.2:
    resolution: {integrity: sha512-Mag1wRLanzwS4yEUyrDRBUgsKlH3dpL6oAfVwNHG09oxd0+ySsatMvYj7HwjynWy/S+Hg+XHLgjyC/F6CsL/lg==}
    engines: {node: '>=18'}
    hasBin: true
    requiresBuild: true
    dependencies:
      '@puppeteer/browsers': 2.1.0
      cosmiconfig: 9.0.0_typescript@5.8.2
      puppeteer-core: 22.4.1
    transitivePeerDependencies:
      - bufferutil
      - encoding
      - supports-color
      - typescript
      - utf-8-validate
    dev: true

  /qjobs/1.2.0:
    resolution: {integrity: sha512-8YOJEHtxpySA3fFDyCRxA+UUV+fA+rTWnuWvylOK/NCjhY+b4ocCtmu8TtsWb+mYeU+GCHf/S66KZF/AsteKHg==}
    engines: {node: '>=0.9'}
    dev: true

  /qs/6.11.0:
    resolution: {integrity: sha512-MvjoMCJwEarSbUYk5O+nmoSzSutSsTwF85zcHPQ9OrlFoZOYIjaqBAJIqIXjptyD5vThxGq52Xu/MaJzRkIk4Q==}
    engines: {node: '>=0.6'}
    dependencies:
      side-channel: 1.1.0
    dev: true

  /qs/6.13.0:
    resolution: {integrity: sha512-+38qI9SOr8tfZ4QmJNplMUxqjbe7LKvvZgWdExBOmd+egZTtjLB67Gu0HRX3u/XOq7UU2Nx6nsjvS16Z9uwfpg==}
    engines: {node: '>=0.6'}
    dependencies:
      side-channel: 1.1.0
    dev: true

  /qs/6.14.0:
    resolution: {integrity: sha512-YWWTjgABSKcvs/nWBi9PycY/JiPJqOD4JA6o9Sej2AtvSGarXxKC3OQSk4pAarbdQlKAh5D4FCQkJNkW+GAn3w==}
    engines: {node: '>=0.6'}
    dependencies:
      side-channel: 1.1.0
    dev: true

  /qs/6.5.3:
    resolution: {integrity: sha512-qxXIEh4pCGfHICj1mAJQ2/2XVZkjCDTcEgfoSQxc/fYivUZxTkk7L3bDBJSoNrEzXI17oUO5Dp07ktqE5KzczA==}
    engines: {node: '>=0.6'}
    dev: true

  /queue-microtask/1.2.3:
    resolution: {integrity: sha512-NuaNSa6flKT5JaSYQzJok04JzTL1CA6aGhv5rfLW3PgqA+M2ChpZQnAC8h8i4ZFkBS8X5RqkDBHA7r4hej3K9A==}

  /queue-tick/1.0.1:
    resolution: {integrity: sha512-kJt5qhMxoszgU/62PLP1CJytzd2NKetjSRnyuj31fDd3Rlcz3fzlFdFLD1SItunPwyqEOkca6GbV612BWfaBag==}
    dev: true

  /randombytes/2.1.0:
    resolution: {integrity: sha512-vYl3iOX+4CKUWuxGi9Ukhie6fsqXqS9FE2Zaic4tNFD2N2QQaXOMFbuKK4QmDHC0JO6B1Zp41J0LpT0oR68amQ==}
    dependencies:
      safe-buffer: 5.2.1
    dev: true

  /range-parser/1.2.1:
    resolution: {integrity: sha512-Hrgsx+orqoygnmhFbKaHE6c296J+HTAQXoxEF6gNupROmmGJRoyzfG3ccAveqCBrwr/2yxQ5BVd/GTl5agOwSg==}
    engines: {node: '>= 0.6'}
    dev: true

  /raw-body/2.5.1:
    resolution: {integrity: sha512-qqJBtEyVgS0ZmPGdCFPWJ3FreoqvG4MVQln/kCgF7Olq95IbOp0/BWyMwbdtn4VTvkM8Y7khCQ2Xgk/tcrCXig==}
    engines: {node: '>= 0.8'}
    dependencies:
      bytes: 3.1.2
      http-errors: 2.0.0
      iconv-lite: 0.4.24
      unpipe: 1.0.0
    dev: true

  /raw-body/2.5.2:
    resolution: {integrity: sha512-8zGqypfENjCIqGhgXToC8aB2r7YrBX+AQAfIPs/Mlk+BtPTztOvTS01NRW/3Eh60J+a48lt8qsCzirQ6loCVfA==}
    engines: {node: '>= 0.8'}
    dependencies:
      bytes: 3.1.2
      http-errors: 2.0.0
      iconv-lite: 0.4.24
      unpipe: 1.0.0
    dev: true

  /raw-body/3.0.0:
    resolution: {integrity: sha512-RmkhL8CAyCRPXCE28MMH0z2PNWQBNk2Q09ZdxM9IOOXwxwZbN+qbWaatPkdkWIKL2ZVDImrN/pK5HTRz2PcS4g==}
    engines: {node: '>= 0.8'}
    dependencies:
      bytes: 3.1.2
      http-errors: 2.0.0
      iconv-lite: 0.6.3
      unpipe: 1.0.0
    dev: true

  /react-is/18.3.1:
    resolution: {integrity: sha512-/LLMVyas0ljjAtoYiPqYiL8VWXzUUdThrmU5+n20DZv+a+ClRoevUzw5JxU+Ieh5/c87ytoTBV9G1FiKfNJdmg==}
    dev: true

  /read-pkg/3.0.0:
    resolution: {integrity: sha512-BLq/cCO9two+lBgiTYNqD6GdtK8s4NpaWrl6/rCO9w0TUS8oJl7cmToOZfRYllKTISY6nt1U7jQ53brmKqY6BA==}
    engines: {node: '>=4'}
    dependencies:
      load-json-file: 4.0.0
      normalize-package-data: 2.5.0
      path-type: 3.0.0
    dev: true

  /readable-stream/2.3.8:
    resolution: {integrity: sha512-8p0AUk4XODgIewSi0l8Epjs+EVnWiK7NoDIEGU0HhE7+ZyY8D1IMY7odu5lRrFXGg71L15KG8QrPmum45RTtdA==}
    dependencies:
      core-util-is: 1.0.2
      inherits: 2.0.4
      isarray: 1.0.0
      process-nextick-args: 2.0.1
      safe-buffer: 5.1.2
      string_decoder: 1.1.1
      util-deprecate: 1.0.2
    dev: true

  /readable-stream/3.6.2:
    resolution: {integrity: sha512-9u/sniCrY3D5WdsERHzHE4G2YCXqoG5FTHUiCC4SIbr6XcLZBY05ya9EKjYek9O5xOAwjGq+1JdGBAS7Q9ScoA==}
    engines: {node: '>= 6'}
    dependencies:
      inherits: 2.0.4
      string_decoder: 1.3.0
      util-deprecate: 1.0.2
    dev: true

  /readdirp/3.6.0:
    resolution: {integrity: sha512-hOS089on8RduqdbhvQ5Z37A0ESjsqz6qnRcffsMU3495FuTdqSm+7bhJ29JvIOsBDEEnan5DPu9t3To9VRlMzA==}
    engines: {node: '>=8.10.0'}
    dependencies:
      picomatch: 2.3.1
    dev: true

  /rechoir/0.7.1:
    resolution: {integrity: sha512-/njmZ8s1wVeR6pjTZ+0nCnv8SpZNRMT2D1RLOJQESlYFDBvwpTA4KWJpZ+sBJ4+vhjILRcK7JIFdGCdxEAAitg==}
    engines: {node: '>= 0.10'}
    dependencies:
      resolve: 1.22.6
    dev: true

  /regexp.prototype.flags/1.5.1:
    resolution: {integrity: sha512-sy6TXMN+hnP/wMy+ISxg3krXx7BAtWVO4UouuCN/ziM9UEne0euamVNafDfvC83bRNr95y0V5iijeDQFUNpvrg==}
    engines: {node: '>= 0.4'}
    dependencies:
      call-bind: 1.0.7
      define-properties: 1.2.1
      set-function-name: 2.0.1
    dev: true

  /request-promise-core/1.1.4_request@2.88.2:
    resolution: {integrity: sha512-TTbAfBBRdWD7aNNOoVOBH4pN/KigV6LyapYNNlAPA8JwbovRti1E88m3sYAwsLi5ryhPKsE9APwnjFTgdUjTpw==}
    engines: {node: '>=0.10.0'}
    peerDependencies:
      request: ^2.34
    dependencies:
      lodash: 4.17.21
      request: 2.88.2
    dev: true

  /request-promise-native/1.0.9_request@2.88.2:
    resolution: {integrity: sha512-wcW+sIUiWnKgNY0dqCpOZkUbF/I+YPi+f09JZIDa39Ec+q82CpSYniDp+ISgTTbKmnpJWASeJBPZmoxH84wt3g==}
    engines: {node: '>=0.12.0'}
    deprecated: request-promise-native has been deprecated because it extends the now deprecated request package, see https://github.com/request/request/issues/3142
    peerDependencies:
      request: ^2.34
    dependencies:
      request: 2.88.2
      request-promise-core: 1.1.4_request@2.88.2
      stealthy-require: 1.1.1
      tough-cookie: 2.5.0
    dev: true

  /request/2.88.2:
    resolution: {integrity: sha512-MsvtOrfG9ZcrOwAW+Qi+F6HbD0CWXEh9ou77uOb7FM2WPhwT7smM833PzanhJLsgXjN89Ir6V2PczXNnMpwKhw==}
    engines: {node: '>= 6'}
    deprecated: request has been deprecated, see https://github.com/request/request/issues/3142
    dependencies:
      aws-sign2: 0.7.0
      aws4: 1.12.0
      caseless: 0.12.0
      combined-stream: 1.0.8
      extend: 3.0.2
      forever-agent: 0.6.1
      form-data: 2.3.3
      har-validator: 5.1.5
      http-signature: 1.2.0
      is-typedarray: 1.0.0
      isstream: 0.1.2
      json-stringify-safe: 5.0.1
      mime-types: 2.1.35
      oauth-sign: 0.9.0
      performance-now: 2.1.0
      qs: 6.5.3
      safe-buffer: 5.2.1
      tough-cookie: 2.5.0
      tunnel-agent: 0.6.0
      uuid: 3.4.0
    dev: true

  /require-directory/2.1.1:
    resolution: {integrity: sha512-fGxEI7+wsG9xrvdjsrlmL22OMTTiHRwAMroiEeMgq8gzoLC/PQr7RsRDSTLUg/bZAZtF+TVIkHc6/4RIKrui+Q==}
    engines: {node: '>=0.10.0'}

  /require-from-string/2.0.2:
    resolution: {integrity: sha512-Xf0nWe6RseziFMu+Ap9biiUbmplq6S9/p+7w7YXP/JBHhrUDDUhwa+vANyubuqfZWTveU//DYVGsDG7RKL/vEw==}
    engines: {node: '>=0.10.0'}

  /requires-port/1.0.0:
    resolution: {integrity: sha512-KigOCHcocU3XODJxsu8i/j8T9tzT4adHiecwORRQ0ZZFcp7ahwXuRU1m+yuO90C5ZUyGeGfocHDI14M3L3yDAQ==}
    dev: true

  /resolve-cwd/3.0.0:
    resolution: {integrity: sha512-OrZaX2Mb+rJCpH/6CpSqt9xFVpN++x01XnN2ie9g6P5/3xelLAkXWVADpdz1IHD/KFfEXyE6V0U01OQ3UO2rEg==}
    engines: {node: '>=8'}
    dependencies:
      resolve-from: 5.0.0
    dev: true

  /resolve-from/4.0.0:
    resolution: {integrity: sha512-pb/MYmXstAkysRFx8piNI1tGFNQIFA3vkE3Gq4EuA1dF6gHp/+vgZqsCGJapvy8N3Q+4o7FwvquPJcnZ7RYy4g==}
    engines: {node: '>=4'}
    dev: true

  /resolve-from/5.0.0:
    resolution: {integrity: sha512-qYg9KP24dD5qka9J47d0aVky0N+b4fTU89LN9iDnjB5waksiC49rvMB0PrUJQGoTmH50XPiqOvAjDfaijGxYZw==}
    engines: {node: '>=8'}
    dev: true

  /resolve-pkg-maps/1.0.0:
    resolution: {integrity: sha512-seS2Tj26TBVOC2NIc2rOe2y2ZO7efxITtLZcGSOnHHNOQ7CkiUBfw0Iw2ck6xkIhPwLhKNLS8BO+hEpngQlqzw==}
    dev: true

  /resolve/1.22.6:
    resolution: {integrity: sha512-njhxM7mV12JfufShqGy3Rz8j11RPdLy4xi15UurGJeoHLfJpVXKdh3ueuOqbYUcDZnffr6X739JBo5LzyahEsw==}
    hasBin: true
    dependencies:
      is-core-module: 2.13.0
      path-parse: 1.0.7
      supports-preserve-symlinks-flag: 1.0.0
    dev: true

  /retry/0.10.1:
    resolution: {integrity: sha512-ZXUSQYTHdl3uS7IuCehYfMzKyIDBNoAuUblvy5oGO5UJSUTmStUUVPXbA9Qxd173Bgre53yCQczQuHgRWAdvJQ==}
    dev: false

  /reusify/1.0.4:
    resolution: {integrity: sha512-U9nH88a3fc/ekCF1l0/UP1IosiuIjyTh7hBvXVMHYgVcfGvt897Xguj2UOLDeI5BG2m7/uwyaLVT6fbtCwTyzw==}
    engines: {iojs: '>=1.0.0', node: '>=0.10.0'}

  /rfdc/1.3.0:
    resolution: {integrity: sha512-V2hovdzFbOi77/WajaSMXk2OLm+xNIeQdMMuB7icj7bk6zi2F8GGAxigcnDFpJHbNyNcgyJDiP+8nOrY5cZGrA==}
    dev: true

  /rimraf/3.0.2:
    resolution: {integrity: sha512-JZkJMZkAGFFPP2YqXZXPbMlMBgsxzE8ILs4lMIX/2o0L9UBw9O/Y3o6wFw/i9YLapcUJWwqbi3kdxIPdC62TIA==}
    hasBin: true
    dependencies:
      glob: 7.2.3
    dev: true

  /rimraf/5.0.10:
    resolution: {integrity: sha512-l0OE8wL34P4nJH/H2ffoaniAokM2qSmrtXHmlpvYr5AVVX8msAyW0l8NVJFDxlSK4u3Uh/f41cQheDVdnYijwQ==}
    hasBin: true
    dependencies:
      glob: 10.4.5

  /rimraf/5.0.4:
    resolution: {integrity: sha512-rizQI/o/YAMM1us0Zyax0uRfIK39XR52EAjjOi0fzMolpGp0onj6CWzBAXuOx6+6Xi9Rgi0d9tUZojhJerLUmQ==}
    engines: {node: '>=14'}
    hasBin: true
    dependencies:
      glob: 10.3.9
    dev: true

  /rollup/4.18.0:
    resolution: {integrity: sha512-QmJz14PX3rzbJCN1SG4Xe/bAAX2a6NpCP8ab2vfu2GiUr8AQcr2nCV/oEO3yneFarB67zk8ShlIyWb2LGTb3Sg==}
    engines: {node: '>=18.0.0', npm: '>=8.0.0'}
    hasBin: true
    dependencies:
      '@types/estree': 1.0.5
    optionalDependencies:
      '@rollup/rollup-android-arm-eabi': 4.18.0
      '@rollup/rollup-android-arm64': 4.18.0
      '@rollup/rollup-darwin-arm64': 4.18.0
      '@rollup/rollup-darwin-x64': 4.18.0
      '@rollup/rollup-linux-arm-gnueabihf': 4.18.0
      '@rollup/rollup-linux-arm-musleabihf': 4.18.0
      '@rollup/rollup-linux-arm64-gnu': 4.18.0
      '@rollup/rollup-linux-arm64-musl': 4.18.0
      '@rollup/rollup-linux-powerpc64le-gnu': 4.18.0
      '@rollup/rollup-linux-riscv64-gnu': 4.18.0
      '@rollup/rollup-linux-s390x-gnu': 4.18.0
      '@rollup/rollup-linux-x64-gnu': 4.18.0
      '@rollup/rollup-linux-x64-musl': 4.18.0
      '@rollup/rollup-win32-arm64-msvc': 4.18.0
      '@rollup/rollup-win32-ia32-msvc': 4.18.0
      '@rollup/rollup-win32-x64-msvc': 4.18.0
      fsevents: 2.3.3
    dev: true

  /router/2.2.0:
    resolution: {integrity: sha512-nLTrUKm2UyiL7rlhapu/Zl45FwNgkZGaCpZbIHajDYgwlJCOzLSk+cIPAnsEqV955GjILJnKbdQC1nVPz+gAYQ==}
    engines: {node: '>= 18'}
    dependencies:
      debug: 4.4.0
      depd: 2.0.0
      is-promise: 4.0.0
      parseurl: 1.3.3
      path-to-regexp: 8.2.0
    transitivePeerDependencies:
      - supports-color
    dev: true

  /run-applescript/7.0.0:
    resolution: {integrity: sha512-9by4Ij99JUr/MCFBUkDKLWK3G9HVXmabKz9U5MlIAIuvuzkiOicRYs8XJLxX+xahD+mLiiCYDqF9dKAgtzKP1A==}
    engines: {node: '>=18'}
    dev: true

  /run-parallel/1.2.0:
    resolution: {integrity: sha512-5l4VyZR86LZ/lDxZTR6jqL8AFE2S0IFLMP26AbjsLVADxHdhB/c0GUsH+y39UfCi3dzz8OlQuPmnaJOMoDHQBA==}
    dependencies:
      queue-microtask: 1.2.3

  /safe-array-concat/1.0.1:
    resolution: {integrity: sha512-6XbUAseYE2KtOuGueyeobCySj9L4+66Tn6KQMOPQJrAJEowYKW/YR/MGJZl7FdydUdaFu4LYyDZjxf4/Nmo23Q==}
    engines: {node: '>=0.4'}
    dependencies:
      call-bind: 1.0.7
      get-intrinsic: 1.3.0
      has-symbols: 1.1.0
      isarray: 2.0.5
    dev: true

  /safe-buffer/5.1.2:
    resolution: {integrity: sha512-Gd2UZBJDkXlY7GbJxfsE8/nvKkUEU1G38c1siN6QP6a9PT9MmHB8GnpscSmMJSoF8LOIrt8ud/wPtojys4G6+g==}
    dev: true

  /safe-buffer/5.2.1:
    resolution: {integrity: sha512-rp3So07KcdmmKbGvgaNxQSJr7bGVSVk5S9Eq1F+ppbRo70+YeaDxkw5Dd8NPN+GD6bjnYm2VuPuCXmpuYvmCXQ==}
    dev: true

  /safe-regex-test/1.0.0:
    resolution: {integrity: sha512-JBUUzyOgEwXQY1NuPtvcj/qcBDbDmEvWufhlnXZIm75DEHp+afM1r1ujJpJsV/gSM4t59tpDyPi1sd6ZaPFfsA==}
    dependencies:
      call-bind: 1.0.7
      get-intrinsic: 1.3.0
      is-regex: 1.1.4
    dev: true

  /safe-stable-stringify/2.4.3:
    resolution: {integrity: sha512-e2bDA2WJT0wxseVd4lsDP4+3ONX6HpMXQa1ZhFQ7SU+GjvORCmShbCMltrtIDfkYhVHrOcPtj+KhmDBdPdZD1g==}
    engines: {node: '>=10'}
    dev: true

  /safer-buffer/2.1.2:
    resolution: {integrity: sha512-YZo3K82SD7Riyi0E1EQPojLz7kpepnSQI9IyPbHHg1XXXevb5dJI7tpyN2ADxGcQbHG7vcyRHk0cbwqcQriUtg==}

  /sax/1.2.4:
    resolution: {integrity: sha512-NqVDv9TpANUjFm0N8uM5GxL36UgKi9/atZw+x7YFnQ8ckwFGKrl4xX4yWtrey3UJm5nP1kUbnYgLopqWNSRhWw==}

  /schema-utils/3.3.0:
    resolution: {integrity: sha512-pN/yOAvcC+5rQ5nERGuwrjLlYvLTbCibnZ1I7B1LaiAz9BRBlE9GMgE/eqV30P7aJQUf7Ddimy/RsbYO/GrVGg==}
    engines: {node: '>= 10.13.0'}
    dependencies:
      '@types/json-schema': 7.0.15
      ajv: 6.12.6
      ajv-keywords: 3.5.2_ajv@6.12.6
    dev: true

  /semver/5.7.2:
    resolution: {integrity: sha512-cBznnQ9KjJqU67B52RMC65CMarK2600WFnbkcaiwWq3xy/5haFJlshgnpjovMVJ+Hff49d8GEn0b87C5pDQ10g==}
    hasBin: true
    dev: true

  /semver/6.3.1:
    resolution: {integrity: sha512-BR7VvDCVHO+q2xBEWskxS6DJE1qRnb7DxzUrogb71CWoSficBxYsiAGd+Kl0mmq/MprG9yArRkyrQxTO6XjMzA==}
    hasBin: true
    dev: true

  /semver/7.5.4:
    resolution: {integrity: sha512-1bCSESV6Pv+i21Hvpxp3Dx+pSD8lIPt8uVjRrxAUt/nbswYc+tK6Y2btiULjd4+fnq15PX+nqQDC7Oft7WkwcA==}
    engines: {node: '>=10'}
    hasBin: true
    dependencies:
      lru-cache: 6.0.0

  /semver/7.6.0:
    resolution: {integrity: sha512-EnwXhrlwXMk9gKu5/flx5sv/an57AkRplG3hTK68W7FRDN+k+OWBj65M7719OkA82XLBxrcX0KSHj+X5COhOVg==}
    engines: {node: '>=10'}
    hasBin: true
    dependencies:
      lru-cache: 6.0.0
    dev: true

  /semver/7.7.1:
    resolution: {integrity: sha512-hlq8tAfn0m/61p4BVRcPzIGr6LKiMwo4VM6dGi6pt4qcRkmNzTcWq6eCEjEh+qXjkMDvPlOFFSGwQjoEa6gyMA==}
    engines: {node: '>=10'}
    hasBin: true

  /send/0.18.0:
    resolution: {integrity: sha512-qqWzuOjSFOuqPjFe4NOsMLafToQQwBSOEpS+FwEt3A2V3vKubTquT3vmLTQpFgMXp8AlFWFuP1qKaJZOtPpVXg==}
    engines: {node: '>= 0.8.0'}
    dependencies:
      debug: 2.6.9
      depd: 2.0.0
      destroy: 1.2.0
      encodeurl: 1.0.2
      escape-html: 1.0.3
      etag: 1.8.1
      fresh: 0.5.2
      http-errors: 2.0.0
      mime: 1.6.0
      ms: 2.1.3
      on-finished: 2.4.1
      range-parser: 1.2.1
      statuses: 2.0.1
    dev: true

  /send/1.2.0:
    resolution: {integrity: sha512-uaW0WwXKpL9blXE2o0bRhoL2EGXIrZxQ2ZQ4mgcfoBxdFmQold+qWsD2jLrfZ0trjKL6vOw0j//eAwcALFjKSw==}
    engines: {node: '>= 18'}
    dependencies:
      debug: 4.4.0
      encodeurl: 2.0.0
      escape-html: 1.0.3
      etag: 1.8.1
      fresh: 2.0.0
      http-errors: 2.0.0
      mime-types: 3.0.1
      ms: 2.1.3
      on-finished: 2.4.1
      range-parser: 1.2.1
      statuses: 2.0.1
    transitivePeerDependencies:
      - supports-color
    dev: true

  /serialize-javascript/6.0.0:
    resolution: {integrity: sha512-Qr3TosvguFt8ePWqsvRfrKyQXIiW+nGbYpy8XK24NQHE83caxWt+mIymTT19DGFbNWNLfEwsrkSmN64lVWB9ag==}
    dependencies:
      randombytes: 2.1.0
    dev: true

  /serialize-javascript/6.0.1:
    resolution: {integrity: sha512-owoXEFjWRllis8/M1Q+Cw5k8ZH40e3zhp/ovX+Xr/vi1qj6QesbyXXViFbpNvWvPNAD62SutwEXavefrLJWj7w==}
    dependencies:
      randombytes: 2.1.0
    dev: true

  /serve-static/1.15.0:
    resolution: {integrity: sha512-XGuRDNjXUijsUL0vl6nSD7cwURuzEgglbOaFuZM9g3kwDXOWVTck0jLzjPzGD+TazWbboZYu52/9/XPdUgne9g==}
    engines: {node: '>= 0.8.0'}
    dependencies:
      encodeurl: 1.0.2
      escape-html: 1.0.3
      parseurl: 1.3.3
      send: 0.18.0
    dev: true

  /serve-static/2.2.0:
    resolution: {integrity: sha512-61g9pCh0Vnh7IutZjtLGGpTA355+OPn2TyDv/6ivP2h/AdAVX9azsoxmg2/M6nZeQZNYBEwIcsne1mJd9oQItQ==}
    engines: {node: '>= 18'}
    dependencies:
      encodeurl: 2.0.0
      escape-html: 1.0.3
      parseurl: 1.3.3
      send: 1.2.0
    transitivePeerDependencies:
      - supports-color
    dev: true

  /set-function-length/1.2.2:
    resolution: {integrity: sha512-pgRc4hJ4/sNjWCSS9AmnS40x3bNMDTknHgL5UaMBTMyJnU90EgWh1Rz+MC9eFu4BuN/UwZjKQuY/1v3rM7HMfg==}
    engines: {node: '>= 0.4'}
    dependencies:
      define-data-property: 1.1.4
      es-errors: 1.3.0
      function-bind: 1.1.2
      get-intrinsic: 1.3.0
      gopd: 1.2.0
      has-property-descriptors: 1.0.2
    dev: true

  /set-function-name/2.0.1:
    resolution: {integrity: sha512-tMNCiqYVkXIZgc2Hnoy2IvC/f8ezc5koaRFkCjrpWzGpCd3qbZXPzVy9MAZzK1ch/X0jvSkojys3oqJN0qCmdA==}
    engines: {node: '>= 0.4'}
    dependencies:
      define-data-property: 1.1.4
      functions-have-names: 1.2.3
      has-property-descriptors: 1.0.2
    dev: true

  /setprototypeof/1.2.0:
    resolution: {integrity: sha512-E5LDX7Wrp85Kil5bhZv46j8jOeboKq5JMmYM3gVGdGH8xFpPWXUMsNrlODCrkoxMEeNi/XZIwuRvY4XNwYMJpw==}
    dev: true

  /shallow-clone/3.0.1:
    resolution: {integrity: sha512-/6KqX+GVUdqPuPPd2LxDDxzX6CAbjJehAAOKlNpqqUpAqPM6HeL8f+o3a+JsyGjn2lv0WY8UsTgUJjU9Ok55NA==}
    engines: {node: '>=8'}
    dependencies:
      kind-of: 6.0.3
    dev: true

  /shebang-command/1.2.0:
    resolution: {integrity: sha512-EV3L1+UQWGor21OmnvojK36mhg+TyIKDh3iFBKBohr5xeXIhNBcx8oWdgkTEEQ+BEFFYdLRuqMfd5L84N1V5Vg==}
    engines: {node: '>=0.10.0'}
    dependencies:
      shebang-regex: 1.0.0
    dev: true

  /shebang-command/2.0.0:
    resolution: {integrity: sha512-kHxr2zZpYtdmrN1qDjrrX/Z1rR1kG8Dx+gkpK1G4eXmvXswmcE1hTWBWYUzlraYw1/yZp6YuDY77YtvbN0dmDA==}
    engines: {node: '>=8'}
    dependencies:
      shebang-regex: 3.0.0

  /shebang-regex/1.0.0:
    resolution: {integrity: sha512-wpoSFAxys6b2a2wHZ1XpDSgD7N9iVjg29Ph9uV/uaP9Ex/KXlkTZTeddxDPSYQpgvzKLGJke2UU0AzoGCjNIvQ==}
    engines: {node: '>=0.10.0'}
    dev: true

  /shebang-regex/3.0.0:
    resolution: {integrity: sha512-7++dFhtcx3353uBaq8DDR4NuxBetBzC7ZQOhmTQInHEd6bSrXdiEyzCvG07Z44UYdLShWUyXt5M/yhz8ekcb1A==}
    engines: {node: '>=8'}

  /shell-quote/1.8.1:
    resolution: {integrity: sha512-6j1W9l1iAs/4xYBI1SYOVZyFcCis9b4KCLQ8fgAGG07QvzaRLVVRQvAy85yNmmZSjYjg4MWh4gNvlPujU/5LpA==}
    dev: true

  /side-channel-list/1.0.0:
    resolution: {integrity: sha512-FCLHtRD/gnpCiCHEiJLOwdmFP+wzCmDEkc9y7NsYxeF4u7Btsn1ZuwgwJGxImImHicJArLP4R0yX4c2KCrMrTA==}
    engines: {node: '>= 0.4'}
    dependencies:
      es-errors: 1.3.0
      object-inspect: 1.13.4
    dev: true

  /side-channel-map/1.0.1:
    resolution: {integrity: sha512-VCjCNfgMsby3tTdo02nbjtM/ewra6jPHmpThenkTYh8pG9ucZ/1P8So4u4FGBek/BjpOVsDCMoLA/iuBKIFXRA==}
    engines: {node: '>= 0.4'}
    dependencies:
      call-bound: 1.0.4
      es-errors: 1.3.0
      get-intrinsic: 1.3.0
      object-inspect: 1.13.4
    dev: true

  /side-channel-weakmap/1.0.2:
    resolution: {integrity: sha512-WPS/HvHQTYnHisLo9McqBHOJk2FkHO/tlpvldyrnem4aeQp4hai3gythswg6p01oSoTl58rcpiFAjF2br2Ak2A==}
    engines: {node: '>= 0.4'}
    dependencies:
      call-bound: 1.0.4
      es-errors: 1.3.0
      get-intrinsic: 1.3.0
      object-inspect: 1.13.4
      side-channel-map: 1.0.1
    dev: true

  /side-channel/1.1.0:
    resolution: {integrity: sha512-ZX99e6tRweoUXqR+VBrslhda51Nh5MTQwou5tnUDgbtyM0dBgmhEDtWGP/xbKn6hqfPRHujUNwz5fy/wbbhnpw==}
    engines: {node: '>= 0.4'}
    dependencies:
      es-errors: 1.3.0
      object-inspect: 1.13.4
      side-channel-list: 1.0.0
      side-channel-map: 1.0.1
      side-channel-weakmap: 1.0.2
    dev: true

  /siginfo/2.0.0:
    resolution: {integrity: sha512-ybx0WO1/8bSBLEWXZvEd7gMW3Sn3JFlW3TvX1nREbDLRNQNaeNN8WK0meBwPdAaOI7TtRRRJn/Es1zhrrCHu7g==}
    dev: true

  /signal-exit/4.1.0:
    resolution: {integrity: sha512-bzyZ1e88w9O1iNJbKnOlvYTrWPDl46O1bG0D3XInv+9tkPrxrN8jUUTiFlDkkmKWgn1M6CfIA13SuGqOa9Korw==}
    engines: {node: '>=14'}

  /simple-swizzle/0.2.2:
    resolution: {integrity: sha512-JA//kQgZtbuY83m+xT+tXJkmJncGMTFT+C+g2h2R9uxkYIrE2yy9sgmcLhCnw57/WSD+Eh3J97FPEDFnbXnDUg==}
    dependencies:
      is-arrayish: 0.3.2
    dev: true

  /sinon/10.0.1:
    resolution: {integrity: sha512-1rf86mvW4Mt7JitEIgmNaLXaWnrWd/UrVKZZlL+kbeOujXVf9fmC4kQEQ/YeHoiIA23PLNngYWK+dngIx/AumA==}
    deprecated: Breaking change found in this patch version
    dependencies:
      '@sinonjs/commons': 1.8.6
      '@sinonjs/fake-timers': 7.1.2
      '@sinonjs/samsam': 6.1.3
      diff: 4.0.2
      nise: 5.1.4
      supports-color: 7.2.0
    dev: true

  /slash/3.0.0:
    resolution: {integrity: sha512-g9Q1haeby36OSStwb4ntCGGGaKsaVSjQ68fBxoQcutl5fS1vuY18H3wSt3jFyFtrkx+Kz0V1G85A4MyAdDMi2Q==}
    engines: {node: '>=8'}
    dev: true

  /slash/5.1.0:
    resolution: {integrity: sha512-ZA6oR3T/pEyuqwMgAKT0/hAv8oAXckzbkmR0UkUosQ+Mc4RxGoJkRmwHgHufaenlyAgE1Mxgpdcrf75y6XcnDg==}
    engines: {node: '>=14.16'}

  /smart-buffer/4.2.0:
    resolution: {integrity: sha512-94hK0Hh8rPqQl2xXc3HsaBoOXKV20MToPkcXvwbISWLEs+64sBq5kFgn2kJDHb1Pry9yrP0dxrCI9RRci7RXKg==}
    engines: {node: '>= 6.0.0', npm: '>= 3.0.0'}
    dev: true

  /socket.io-adapter/2.5.2:
    resolution: {integrity: sha512-87C3LO/NOMc+eMcpcxUBebGjkpMDkNBS9tf7KJqcDsmL936EChtVva71Dw2q4tQcuVC+hAUy4an2NO/sYXmwRA==}
    dependencies:
      ws: 8.11.0
    transitivePeerDependencies:
      - bufferutil
      - utf-8-validate
    dev: true

  /socket.io-parser/4.2.4:
    resolution: {integrity: sha512-/GbIKmo8ioc+NIWIhwdecY0ge+qVBSMdgxGygevmdHj24bsfgtCmcUUcQ5ZzcylGFHsN3k4HB4Cgkl96KVnuew==}
    engines: {node: '>=10.0.0'}
    dependencies:
      '@socket.io/component-emitter': 3.1.0
      debug: 4.3.4
    transitivePeerDependencies:
      - supports-color
    dev: true

  /socket.io/4.7.2:
    resolution: {integrity: sha512-bvKVS29/I5fl2FGLNHuXlQaUH/BlzX1IN6S+NKLNZpBsPZIDH+90eQmCs2Railn4YUiww4SzUedJ6+uzwFnKLw==}
    engines: {node: '>=10.2.0'}
    dependencies:
      accepts: 1.3.8
      base64id: 2.0.0
      cors: 2.8.5
      debug: 4.3.4
      engine.io: 6.5.2
      socket.io-adapter: 2.5.2
      socket.io-parser: 4.2.4
    transitivePeerDependencies:
      - bufferutil
      - supports-color
      - utf-8-validate
    dev: true

  /socks-proxy-agent/8.0.5:
    resolution: {integrity: sha512-HehCEsotFqbPW9sJ8WVYB6UbmIMv7kUUORIF2Nncq4VQvBfNBLibW9YZR5dlYCSUhwcD628pRllm7n+E+YTzJw==}
    engines: {node: '>= 14'}
    dependencies:
      agent-base: 7.1.3
      debug: 4.4.0
      socks: 2.8.4
    transitivePeerDependencies:
      - supports-color
    dev: true

  /socks/2.8.4:
    resolution: {integrity: sha512-D3YaD0aRxR3mEcqnidIs7ReYJFVzWdd6fXJYUM8ixcQcJRGTka/b3saV0KflYhyVJXKhb947GndU35SxYNResQ==}
    engines: {node: '>= 10.0.0', npm: '>= 3.0.0'}
    dependencies:
      ip-address: 9.0.5
      smart-buffer: 4.2.0
    dev: true

  /source-map-js/1.2.0:
    resolution: {integrity: sha512-itJW8lvSA0TXEphiRoawsCksnlf8SyvmFzIhltqAHluXd88pkCd+cXJVHTDwdCr0IzwptSm035IHQktUu1QUMg==}
    engines: {node: '>=0.10.0'}
    dev: true

  /source-map-loader/1.1.3_webpack@5.88.2:
    resolution: {integrity: sha512-6YHeF+XzDOrT/ycFJNI53cgEsp/tHTMl37hi7uVyqFAlTXW109JazaQCkbc+jjoL2637qkH1amLi+JzrIpt5lA==}
    engines: {node: '>= 10.13.0'}
    peerDependencies:
      webpack: ^4.0.0 || ^5.0.0
    dependencies:
      abab: 2.0.6
      iconv-lite: 0.6.3
      loader-utils: 2.0.4
      schema-utils: 3.3.0
      source-map: 0.6.1
      webpack: 5.88.2_webpack-cli@4.10.0
      whatwg-mimetype: 2.3.0
    dev: true

  /source-map-support/0.5.21:
    resolution: {integrity: sha512-uBHU3L3czsIyYXKX88fdrGovxdSCoTGDRZ6SYXtSRxLZUzHg5P/66Ht6uoUlHu9EZod+inXhKo3qQgwXUT/y1w==}
    dependencies:
      buffer-from: 1.1.2
      source-map: 0.6.1

  /source-map/0.6.1:
    resolution: {integrity: sha512-UjgapumWlbMhkBgzT7Ykc5YXUT46F0iKu8SGXq0bcwP5dz/h0Plj6enJqjz1Zbq2l5WaqYnrVbwWOWMyF3F47g==}
    engines: {node: '>=0.10.0'}

  /spdx-correct/3.2.0:
    resolution: {integrity: sha512-kN9dJbvnySHULIluDHy32WHRUu3Og7B9sbY7tsFLctQkIqnMh3hErYgdMjTYuqmcXX+lK5T1lnUt3G7zNswmZA==}
    dependencies:
      spdx-expression-parse: 3.0.1
      spdx-license-ids: 3.0.15
    dev: true

  /spdx-exceptions/2.3.0:
    resolution: {integrity: sha512-/tTrYOC7PPI1nUAgx34hUpqXuyJG+DTHJTnIULG4rDygi4xu/tfgmq1e1cIRwRzwZgo4NLySi+ricLkZkw4i5A==}
    dev: true

  /spdx-expression-parse/3.0.1:
    resolution: {integrity: sha512-cbqHunsQWnJNE6KhVSMsMeH5H/L9EpymbzqTQ3uLwNCLZ1Q481oWaofqH7nO6V07xlXwY6PhQdQ2IedWx/ZK4Q==}
    dependencies:
      spdx-exceptions: 2.3.0
      spdx-license-ids: 3.0.15
    dev: true

  /spdx-license-ids/3.0.15:
    resolution: {integrity: sha512-lpT8hSQp9jAKp9mhtBU4Xjon8LPGBvLIuBiSVhMEtmLecTh2mO0tlqrAMp47tBXzMr13NJMQ2lf7RpQGLJ3HsQ==}
    dev: true

  /sprintf-js/1.0.3:
    resolution: {integrity: sha512-D9cPgkvLlV3t3IzL0D0YLvGA9Ahk4PcvVwUbN0dSGr1aP0Nrt4AEnTUbuGvquEC0mA64Gqt1fzirlRs5ibXx8g==}
    dev: true

  /sprintf-js/1.1.3:
    resolution: {integrity: sha512-Oo+0REFV59/rz3gfJNKQiBlwfHaSESl1pcGyABQsnnIfWOFt6JNj5gCog2U6MLZ//IGYD+nA8nI+mTShREReaA==}
    dev: true

  /sshpk/1.17.0:
    resolution: {integrity: sha512-/9HIEs1ZXGhSPE8X6Ccm7Nam1z8KcoCqPdI7ecm1N33EzAetWahvQWVqLZtaZQ+IDKX4IyA2o0gBzqIMkAagHQ==}
    engines: {node: '>=0.10.0'}
    hasBin: true
    dependencies:
      asn1: 0.2.6
      assert-plus: 1.0.0
      bcrypt-pbkdf: 1.0.2
      dashdash: 1.14.1
      ecc-jsbn: 0.1.2
      getpass: 0.1.7
      jsbn: 0.1.1
      safer-buffer: 2.1.2
      tweetnacl: 0.14.5
    dev: true

  /stack-trace/0.0.10:
    resolution: {integrity: sha512-KGzahc7puUKkzyMt+IqAep+TVNbKP+k2Lmwhub39m1AsTSkaDutx56aDCo+HLDzf/D26BIHTJWNiTG1KAJiQCg==}
    dev: true

  /stackback/0.0.2:
    resolution: {integrity: sha512-1XMJE5fQo1jGH6Y/7ebnwPOBEkIEnT4QF32d5R1+VXdXveM0IBMJt8zfaxX1P3QhVwrYe+576+jkANtSS2mBbw==}
    dev: true

  /statuses/1.5.0:
    resolution: {integrity: sha512-OpZ3zP+jT1PI7I8nemJX4AKmAX070ZkYPVWV/AaKTJl+tXCTGyVdC1a4SL8RUQYEwk/f34ZX8UTykN68FwrqAA==}
    engines: {node: '>= 0.6'}
    dev: true

  /statuses/2.0.1:
    resolution: {integrity: sha512-RwNA9Z/7PrK06rYLIzFMlaF+l73iwpzsqRIFgbMLbTcLD6cOao82TaWefPXQvB2fOC4AjuYSEndS7N/mTCbkdQ==}
    engines: {node: '>= 0.8'}
    dev: true

  /std-env/3.7.0:
    resolution: {integrity: sha512-JPbdCEQLj1w5GilpiHAx3qJvFndqybBysA3qUOnznweH4QbNYUsW/ea8QzSrnh0vNsezMMw5bcVool8lM0gwzg==}
    dev: true

  /stealthy-require/1.1.1:
    resolution: {integrity: sha512-ZnWpYnYugiOVEY5GkcuJK1io5V8QmNYChG62gSit9pQVGErXtrKuPC55ITaVSukmMta5qpMU7vqLt2Lnni4f/g==}
    engines: {node: '>=0.10.0'}
    dev: true

  /stop-iteration-iterator/1.0.0:
    resolution: {integrity: sha512-iCGQj+0l0HOdZ2AEeBADlsRC+vsnDsZsbdSiH1yNSjcfKM7fdpCMfqAL/dwF5BLiw/XhRft/Wax6zQbhq2BcjQ==}
    engines: {node: '>= 0.4'}
    dependencies:
      internal-slot: 1.0.5
    dev: true

  /stoppable/1.1.0:
    resolution: {integrity: sha512-KXDYZ9dszj6bzvnEMRYvxgeTHU74QBFL54XKtP3nyMuJ81CFYtABZ3bAzL2EdFUaEwJOBOgENyFj3R7oTzDyyw==}
    engines: {node: '>=4', npm: '>=6'}
    dev: true

  /streamroller/3.1.5:
    resolution: {integrity: sha512-KFxaM7XT+irxvdqSP1LGLgNWbYN7ay5owZ3r/8t77p+EtSUAfUgtl7be3xtqtOmGUl9K9YPO2ca8133RlTjvKw==}
    engines: {node: '>=8.0'}
    dependencies:
      date-format: 4.0.14
      debug: 4.4.0
      fs-extra: 8.1.0
    transitivePeerDependencies:
      - supports-color
    dev: true

  /streamsearch/1.1.0:
    resolution: {integrity: sha512-Mcc5wHehp9aXz1ax6bZUyY5afg9u2rv5cqQI3mRrYkGC8rW2hM02jWuwjtL++LS5qinSyhj2QfLyNsuc+VsExg==}
    engines: {node: '>=10.0.0'}
    dev: true

  /streamx/2.15.6:
    resolution: {integrity: sha512-q+vQL4AAz+FdfT137VF69Cc/APqUbxy+MDOImRrMvchJpigHj9GksgDU2LYbO9rx7RX6osWgxJB2WxhYv4SZAw==}
    dependencies:
      fast-fifo: 1.3.2
      queue-tick: 1.0.1
    dev: true

  /string-argv/0.3.2:
    resolution: {integrity: sha512-aqD2Q0144Z+/RqG52NeHEkZauTAUWJO8c6yTftGJKO3Tja5tUgIfmIl6kExvhtxSDP7fXB6DvzkfMpCd/F3G+Q==}
    engines: {node: '>=0.6.19'}
    dev: true

  /string-width/4.2.3:
    resolution: {integrity: sha512-wKyQRQpjJ0sIp62ErSZdGsjMJWsap5oRNihHhu6G7JVO/9jIB6UyevL+tXuOqrng8j/cxKTWyWUwvSTriiZz/g==}
    engines: {node: '>=8'}
    dependencies:
      emoji-regex: 8.0.0
      is-fullwidth-code-point: 3.0.0
      strip-ansi: 6.0.1

  /string-width/5.1.2:
    resolution: {integrity: sha512-HnLOCR3vjcY8beoNLtcjZ5/nxn2afmME6lhrDrebokqMap+XbeW8n9TXpPDOqdGK5qcI3oT0GKTW6wC7EMiVqA==}
    engines: {node: '>=12'}
    dependencies:
      eastasianwidth: 0.2.0
      emoji-regex: 9.2.2
      strip-ansi: 7.1.0

  /string.prototype.padend/3.1.5:
    resolution: {integrity: sha512-DOB27b/2UTTD+4myKUFh+/fXWcu/UDyASIXfg+7VzoCNNGOfWvoyU/x5pvVHr++ztyt/oSYI1BcWBBG/hmlNjA==}
    engines: {node: '>= 0.4'}
    dependencies:
      call-bind: 1.0.7
      define-properties: 1.2.1
      es-abstract: 1.22.2
    dev: true

  /string.prototype.repeat/0.2.0:
    resolution: {integrity: sha512-1BH+X+1hSthZFW+X+JaUkjkkUPwIlLEMJBLANN3hOob3RhEk5snLWNECDnYbgn/m5c5JV7Ersu1Yubaf+05cIA==}
    dev: true

  /string.prototype.trim/1.2.8:
    resolution: {integrity: sha512-lfjY4HcixfQXOfaqCvcBuOIapyaroTXhbkfJN3gcB1OtyupngWK4sEET9Knd0cXd28kTUqu/kHoV4HKSJdnjiQ==}
    engines: {node: '>= 0.4'}
    dependencies:
      call-bind: 1.0.7
      define-properties: 1.2.1
      es-abstract: 1.22.2
    dev: true

  /string.prototype.trimend/1.0.7:
    resolution: {integrity: sha512-Ni79DqeB72ZFq1uH/L6zJ+DKZTkOtPIHovb3YZHQViE+HDouuU4mBrLOLDn5Dde3RF8qw5qVETEjhu9locMLvA==}
    dependencies:
      call-bind: 1.0.7
      define-properties: 1.2.1
      es-abstract: 1.22.2
    dev: true

  /string.prototype.trimstart/1.0.7:
    resolution: {integrity: sha512-NGhtDFu3jCEm7B4Fy0DpLewdJQOZcQ0rGbwQ/+stjnrp2i+rlKeCvos9hOIeCmqwratM47OBxY7uFZzjxHXmrg==}
    dependencies:
      call-bind: 1.0.7
      define-properties: 1.2.1
      es-abstract: 1.22.2
    dev: true

  /string_decoder/1.1.1:
    resolution: {integrity: sha512-n/ShnvDi6FHbbVfviro+WojiFzv+s8MPMHBczVePfUpDJLwoLT0ht1l4YwBCbi8pJAveEEdnkHyPyTP/mzRfwg==}
    dependencies:
      safe-buffer: 5.1.2
    dev: true

  /string_decoder/1.3.0:
    resolution: {integrity: sha512-hkRX8U1WjJFd8LsDJ2yQ/wWWxaopEsABU1XfkM8A+j0+85JAGppt16cr1Whg6KIbb4okU6Mql6BOj+uup/wKeA==}
    dependencies:
      safe-buffer: 5.2.1
    dev: true

  /strip-ansi/6.0.1:
    resolution: {integrity: sha512-Y38VPSHcqkFrCpFnQ9vuSXmquuv5oXOKpGeT6aGrr3o3Gc9AlVa6JBfUSOCnbxGGZF+/0ooI7KrPuUSztUdU5A==}
    engines: {node: '>=8'}
    dependencies:
      ansi-regex: 5.0.1

  /strip-ansi/7.1.0:
    resolution: {integrity: sha512-iq6eVVI64nQQTRYq2KtEg2d2uU7LElhTJwsH4YzIHZshxlgZms/wIc4VoDQTlG/IvVIrBKG06CrZnp0qv7hkcQ==}
    engines: {node: '>=12'}
    dependencies:
      ansi-regex: 6.0.1

  /strip-bom/3.0.0:
    resolution: {integrity: sha512-vavAMRXOgBVNF6nyEEmL3DBK19iRpDcoIwW+swQ+CbGiu7lju6t+JklA1MHweoWtadgt4ISVUsXLyDq34ddcwA==}
    engines: {node: '>=4'}
    dev: true

  /strip-final-newline/3.0.0:
    resolution: {integrity: sha512-dOESqjYr96iWYylGObzd39EuNTa5VJxyvVAEm5Jnh7KGo75V43Hk1odPQkNDyXNmUR6k+gEiDVXnjB8HJ3crXw==}
    engines: {node: '>=12'}
    dev: true

  /strip-json-comments/3.1.1:
    resolution: {integrity: sha512-6fPc+R4ihwqP6N/aIv2f1gMH8lOVtWQHoqC4yK6oSDVVocumAsfCqjkXnqiYMhmMwS/mEHLp7Vehlt3ql6lEig==}
    engines: {node: '>=8'}
    dev: true

  /strip-literal/2.1.0:
    resolution: {integrity: sha512-Op+UycaUt/8FbN/Z2TWPBLge3jWrP3xj10f3fnYxf052bKuS3EKs1ZQcVGjnEMdsNVAM+plXRdmjrZ/KgG3Skw==}
    dependencies:
      js-tokens: 9.0.0
    dev: true

  /strnum/1.0.5:
    resolution: {integrity: sha512-J8bbNyKKXl5qYcR36TIO8W3mVGVHrmmxsd5PAItGkmyzwJvybiw2IVq5nqd0i4LSNSkB/sx9VHllbfFdr9k1JA==}
    dev: true

  /supports-color/5.5.0:
    resolution: {integrity: sha512-QjVjwdXIt408MIiAqCX4oUKsgU2EqAGzs2Ppkm4aQYbjm+ZEWEcW4SfFNTr4uMNZma0ey4f5lgLrkB0aX0QMow==}
    engines: {node: '>=4'}
    dependencies:
      has-flag: 3.0.0
    dev: true

  /supports-color/7.2.0:
    resolution: {integrity: sha512-qpCAvRl9stuOHveKsn7HncJRvv501qIacKzQlO/+Lwxc9+0q2wLyv4Dfvt80/DPn2pqOBsJdDiogXGR9+OvwRw==}
    engines: {node: '>=8'}
    dependencies:
      has-flag: 4.0.0
    dev: true

  /supports-color/8.1.1:
    resolution: {integrity: sha512-MpUEN2OodtUzxvKQl72cUF7RQ5EiHsGvSsVG0ia9c5RbWGL2CI4C7EpPS8UTBIplnlzZiNuV56w+FuNxy3ty2Q==}
    engines: {node: '>=10'}
    dependencies:
      has-flag: 4.0.0
    dev: true

  /supports-preserve-symlinks-flag/1.0.0:
    resolution: {integrity: sha512-ot0WnXS9fgdkgIcePe6RHNk1WA8+muPa6cSjeR3V8K27q9BB1rTE3R1p7Hv0z1ZyAc8s6Vvv8DIyWf681MAt0w==}
    engines: {node: '>= 0.4'}
    dev: true

  /tapable/2.2.1:
    resolution: {integrity: sha512-GNzQvQTOIP6RyTfE2Qxb8ZVlNmw0n88vp1szwWRimP02mnTsx3Wtn5qRdqY9w2XduFNUgvOwhNnQsjwCp+kqaQ==}
    engines: {node: '>=6'}
    dev: true

  /tar-fs/3.0.5:
    resolution: {integrity: sha512-JOgGAmZyMgbqpLwct7ZV8VzkEB6pxXFBVErLtb+XCOqzc6w1xiWKI9GVd6bwk68EX7eJ4DWmfXVmq8K2ziZTGg==}
    dependencies:
      pump: 3.0.0
      tar-stream: 3.1.6
    optionalDependencies:
      bare-fs: 2.2.2
      bare-path: 2.1.0
    dev: true

  /tar-stream/3.1.6:
    resolution: {integrity: sha512-B/UyjYwPpMBv+PaFSWAmtYjwdrlEaZQEhMIBFNC5oEG8lpiW8XjcSdmEaClj28ArfKScKHs2nshz3k2le6crsg==}
    dependencies:
      b4a: 1.6.4
      fast-fifo: 1.3.2
      streamx: 2.15.6
    dev: true

  /tar/7.4.3:
    resolution: {integrity: sha512-5S7Va8hKfV7W5U6g3aYxXmlPoZVAwUMy9AOKyF2fVuZa2UD3qZjg578OrLRt8PcNN1PleVaL/5/yYATNL0ICUw==}
    engines: {node: '>=18'}
    dependencies:
      '@isaacs/fs-minipass': 4.0.1
      chownr: 3.0.0
      minipass: 7.1.2
      minizlib: 3.0.1
      mkdirp: 3.0.1
      yallist: 5.0.0

  /temporal-polyfill/0.3.0:
    resolution: {integrity: sha512-qNsTkX9K8hi+FHDfHmf22e/OGuXmfBm9RqNismxBrnSmZVJKegQ+HYYXT+R7Ha8F/YSm2Y34vmzD4cxMu2u95g==}
    dependencies:
      temporal-spec: 0.3.0

  /temporal-spec/0.3.0:
    resolution: {integrity: sha512-n+noVpIqz4hYgFSMOSiINNOUOMFtV5cZQNCmmszA6GiVFVRt3G7AqVyhXjhCSmowvQn+NsGn+jMDMKJYHd3bSQ==}

  /terser-webpack-plugin/5.3.9_webpack@5.88.2:
    resolution: {integrity: sha512-ZuXsqE07EcggTWQjXUj+Aot/OMcD0bMKGgF63f7UxYcu5/AJF53aIpK1YoP5xR9l6s/Hy2b+t1AM0bLNPRuhwA==}
    engines: {node: '>= 10.13.0'}
    peerDependencies:
      '@swc/core': '*'
      esbuild: '*'
      uglify-js: '*'
      webpack: ^5.1.0
    peerDependenciesMeta:
      '@swc/core':
        optional: true
      esbuild:
        optional: true
      uglify-js:
        optional: true
    dependencies:
      '@jridgewell/trace-mapping': 0.3.25
      jest-worker: 27.5.1
      schema-utils: 3.3.0
      serialize-javascript: 6.0.1
      terser: 5.20.0
      webpack: 5.88.2_webpack-cli@4.10.0
    dev: true

  /terser/5.20.0:
    resolution: {integrity: sha512-e56ETryaQDyebBwJIWYB2TT6f2EZ0fL0sW/JRXNMN26zZdKi2u/E/5my5lG6jNxym6qsrVXfFRmOdV42zlAgLQ==}
    engines: {node: '>=10'}
    hasBin: true
    dependencies:
      '@jridgewell/source-map': 0.3.5
      acorn: 8.11.3
      commander: 2.20.3
      source-map-support: 0.5.21
    dev: true

  /test-exclude/6.0.0:
    resolution: {integrity: sha512-cAGWPIyOHU6zlmg88jwm7VRyXnMN7iV68OGAbYDk/Mh/xC/pzVPlQtY6ngoIH/5/tciuhGfvESU8GrHrcxD56w==}
    engines: {node: '>=8'}
    dependencies:
      '@istanbuljs/schema': 0.1.3
      glob: 7.2.3
      minimatch: 3.1.2
    dev: true

  /text-hex/1.0.0:
    resolution: {integrity: sha512-uuVGNWzgJ4yhRaNSiubPY7OjISw4sw4E5Uv0wbjp+OzcbmVU/rsT8ujgcXJhn9ypzsgr5vlzpPqP+MBBKcGvbg==}
    dev: true

  /text-table/0.2.0:
    resolution: {integrity: sha512-N+8UisAXDGk8PFXP4HAzVR9nbfmVJ3zYLAWiTIoqC5v5isinhr+r5uaO8+7r3BMfuNIufIsA7RdpVgacC2cSpw==}
    dev: true

  /through/2.3.8:
    resolution: {integrity: sha512-w89qg7PI8wAdvX60bMDP+bFoD5Dvhm9oLheFp5O4a2QF0cSBGsBX4qZmadPMvVqlLJBBci+WqGGOAPvcDeNSVg==}
    dev: true

  /tinybench/2.8.0:
    resolution: {integrity: sha512-1/eK7zUnIklz4JUUlL+658n58XO2hHLQfSk1Zf2LKieUjxidN16eKFEoDEfjHc3ohofSSqK3X5yO6VGb6iW8Lw==}
    dev: true

  /tinypool/0.8.4:
    resolution: {integrity: sha512-i11VH5gS6IFeLY3gMBQ00/MmLncVP7JLXOw1vlgkytLmJK7QnEr7NXf0LBdxfmNPAeyetukOk0bOYrJrFGjYJQ==}
    engines: {node: '>=14.0.0'}
    dev: true

  /tinyspy/2.2.1:
    resolution: {integrity: sha512-KYad6Vy5VDWV4GH3fjpseMQ/XU2BhIYP7Vzd0LG44qRWm/Yt2WCOTicFdvmgo6gWaqooMQCawTtILVQJupKu7A==}
    engines: {node: '>=14.0.0'}
    dev: true

  /tmp/0.0.33:
    resolution: {integrity: sha512-jRCJlojKnZ3addtTOjdIqoRuPEKBvNXcGYqzO6zWZX8KfKEpnGY5jfggJQ3EjKuu8D4bJRr0y+cYJFmYbImXGw==}
    engines: {node: '>=0.6.0'}
    dependencies:
      os-tmpdir: 1.0.2

  /tmp/0.2.1:
    resolution: {integrity: sha512-76SUhtfqR2Ijn+xllcI5P1oyannHNHByD80W1q447gU3mp9G9PSpGdWmjUOHRDPiHYacIk66W7ubDTuPF3BEtQ==}
    engines: {node: '>=8.17.0'}
    dependencies:
      rimraf: 3.0.2
    dev: true

  /to-fast-properties/2.0.0:
    resolution: {integrity: sha512-/OaKK0xYrs3DmxRYqL/yDc+FxFUVYhDlXMhRmv3z915w2HF1tnN1omB354j8VUGO/hbRzyD6Y3sA7v7GS/ceog==}
    engines: {node: '>=4'}
    dev: true

  /to-regex-range/5.0.1:
    resolution: {integrity: sha512-65P7iz6X5yEr1cwcgvQxbbIw7Uk3gOy5dIdtZ4rDveLqhrdJP+Li/Hx6tyK0NEb+2GCyneCMJiGqrADCSNk8sQ==}
    engines: {node: '>=8.0'}
    dependencies:
      is-number: 7.0.0

  /toidentifier/1.0.1:
    resolution: {integrity: sha512-o5sSPKEkg/DIQNmH43V0/uerLrpzVedkUh8tGNvaeXpfpuwjKenlSox/2O/BTlZUtEe+JG7s5YhEz608PlAHRA==}
    engines: {node: '>=0.6'}
    dev: true

  /tough-cookie/2.5.0:
    resolution: {integrity: sha512-nlLsUzgm1kfLXSXfRZMc1KLAugd4hqJHDTvc2hDIwS3mZAfMEuMbc03SujMF+GEcpaX/qboeycw6iO8JwVv2+g==}
    engines: {node: '>=0.8'}
    dependencies:
      psl: 1.9.0
      punycode: 2.3.0
    dev: true

  /tr46/0.0.3:
    resolution: {integrity: sha512-N3WMsuqV66lT30CrXNbEjx4GEwlow3v6rr4mCcv6prnfwhS01rkgyFdjPNBYd9br7LpXV1+Emh01fHnq2Gdgrw==}

  /triple-beam/1.4.1:
    resolution: {integrity: sha512-aZbgViZrg1QNcG+LULa7nhZpJTZSLm/mXnHXnbAbjmN5aSa0y7V+wvv6+4WaBtpISJzThKy+PIPxc1Nq1EJ9mg==}
    engines: {node: '>= 14.0.0'}
    dev: true

  /ts-api-utils/1.0.3_typescript@5.8.2:
    resolution: {integrity: sha512-wNMeqtMz5NtwpT/UZGY5alT+VoKdSsOOP/kqHFcUW1P/VRhH2wJ48+DN2WwUliNbQ976ETwDL0Ifd2VVvgonvg==}
    engines: {node: '>=16.13.0'}
    peerDependencies:
      typescript: '>=4.2.0'
    dependencies:
      typescript: 5.8.2
    dev: true

  /ts-api-utils/2.1.0_typescript@5.8.2:
    resolution: {integrity: sha512-CUgTZL1irw8u29bzrOD/nH85jqyc74D6SshFgujOIA7osm2Rz7dYH77agkx7H4FBNxDq7Cjf+IjaX/8zwFW+ZQ==}
    engines: {node: '>=18.12'}
    peerDependencies:
      typescript: '>=4.8.4'
    dependencies:
      typescript: 5.8.2
    dev: true

  /ts-morph/23.0.0:
    resolution: {integrity: sha512-FcvFx7a9E8TUe6T3ShihXJLiJOiqyafzFKUO4aqIHDUCIvADdGNShcbc2W5PMr3LerXRv7mafvFZ9lRENxJmug==}
    dependencies:
      '@ts-morph/common': 0.24.0
      code-block-writer: 13.0.2
    dev: false

  /ts-node/10.9.1_fdq2o2ihilbuf6apz2rnzqg2vm:
    resolution: {integrity: sha512-NtVysVPkxxrwFGUUxGYhfux8k78pQB3JqYBXlLRZgdGUqTO5wU/UyHop5p70iEbGhB7q5KmiZiU0Y3KlJrScEw==}
    hasBin: true
    peerDependencies:
      '@swc/core': '>=1.2.50'
      '@swc/wasm': '>=1.2.50'
      '@types/node': '*'
      typescript: '>=2.7'
    peerDependenciesMeta:
      '@swc/core':
        optional: true
      '@swc/wasm':
        optional: true
    dependencies:
      '@cspotcode/source-map-support': 0.8.1
      '@tsconfig/node10': 1.0.9
      '@tsconfig/node12': 1.0.11
      '@tsconfig/node14': 1.0.3
      '@tsconfig/node16': 1.0.4
      '@types/node': 18.18.0
      acorn: 8.10.0
      acorn-walk: 8.2.0
      arg: 4.1.3
      create-require: 1.1.1
      diff: 4.0.2
      make-error: 1.3.6
      typescript: 5.8.2
      v8-compile-cache-lib: 3.0.1
      yn: 3.1.1
    dev: true

  /ts-node/8.10.2_typescript@5.8.2:
    resolution: {integrity: sha512-ISJJGgkIpDdBhWVu3jufsWpK3Rzo7bdiIXJjQc0ynKxVOVcg2oIrf2H2cejminGrptVc6q6/uynAHNCuWGbpVA==}
    engines: {node: '>=6.0.0'}
    hasBin: true
    peerDependencies:
      typescript: '>=2.7'
    dependencies:
      arg: 4.1.3
      diff: 4.0.2
      make-error: 1.3.6
      source-map-support: 0.5.21
      typescript: 5.8.2
      yn: 3.1.1
    dev: true

  /tslib/2.6.2:
    resolution: {integrity: sha512-AEYxH93jGFPn/a2iVAwW87VuUIkR1FVUKB77NwMF7nBTDkDrrT/Hpt/IrCJ0QXhW27jTBDcf5ZY7w6RiqTMw2Q==}

  /tsx/4.17.0:
    resolution: {integrity: sha512-eN4mnDA5UMKDt4YZixo9tBioibaMBpoxBkD+rIPAjVmYERSG0/dWEY1CEFuV89CgASlKL499q8AhmkMnnjtOJg==}
    engines: {node: '>=18.0.0'}
    hasBin: true
    dependencies:
      esbuild: 0.23.0
      get-tsconfig: 4.7.6
    optionalDependencies:
      fsevents: 2.3.3
    dev: true

  /tunnel-agent/0.6.0:
    resolution: {integrity: sha512-McnNiV1l8RYeY8tBgEpuodCC1mLUdbSN+CYBL7kJsJNInOP8UjDDEwdk6Mw60vdLLrr5NHKZhMAOSrR2NZuQ+w==}
    dependencies:
      safe-buffer: 5.2.1
    dev: true

  /tunnel/0.0.6:
    resolution: {integrity: sha512-1h/Lnq9yajKY2PEbBadPXj3VxsDDu844OnaAo52UVmIzIvwwtBPIuNvkjuzBlTWpfJyUbG3ez0KSBibQkj4ojg==}
    engines: {node: '>=0.6.11 <=0.7.0 || >=0.7.3'}

  /tweetnacl/0.14.5:
    resolution: {integrity: sha512-KXXFFdAbFXY4geFIwoyNK+f5Z1b7swfXABfL7HXCmoIWMKU3dmS26672A4EeQtDzLKy7SXmfBu51JolvEKwtGA==}
    dev: true

  /type-check/0.4.0:
    resolution: {integrity: sha512-XleUoc9uwGXqjWwXaUTZAmzMcFZ5858QA2vvx1Ur5xIcixXIP+8LnFDgRplU30us6teqdlskFfu+ae4K79Ooew==}
    engines: {node: '>= 0.8.0'}
    dependencies:
      prelude-ls: 1.2.1
    dev: true

  /type-detect/4.0.8:
    resolution: {integrity: sha512-0fr/mIH1dlO+x7TlcMy+bIDqKPsw/70tVyeHW787goQjhmqaZe10uwLujubK9q9Lg6Fiho1KUKDYz0Z7k7g5/g==}
    engines: {node: '>=4'}
    dev: true

  /type-fest/0.20.2:
    resolution: {integrity: sha512-Ne+eE4r0/iWnpAxD852z3A+N0Bt5RN//NjJwRd2VFHEmrywxf5vsZlh4R6lixl6B+wz/8d+maTSAkN1FIkI3LQ==}
    engines: {node: '>=10'}
    dev: true

  /type-fest/0.21.3:
    resolution: {integrity: sha512-t0rzBq87m3fVcduHDUFhKmyyX+9eo6WQjZvf51Ea/M0Q7+T374Jp1aUiyUl0GKxp8M/OETVHSDvmkyPgvX+X2w==}
    engines: {node: '>=10'}

  /type-is/1.6.18:
    resolution: {integrity: sha512-TkRKr9sUTxEH8MdfuCSP7VizJyzRNMjj2J2do2Jr3Kym598JVdEksuzPQCnlFPW4ky9Q+iA+ma9BGm06XQBy8g==}
    engines: {node: '>= 0.6'}
    dependencies:
      media-typer: 0.3.0
      mime-types: 2.1.35
    dev: true

  /type-is/2.0.1:
    resolution: {integrity: sha512-OZs6gsjF4vMp32qrCbiVSkrFmXtG/AZhY3t0iAMrMBiAZyV9oALtXO8hsrHbMXF9x6L3grlFuwW2oAz7cav+Gw==}
    engines: {node: '>= 0.6'}
    dependencies:
      content-type: 1.0.5
      media-typer: 1.1.0
      mime-types: 3.0.1
    dev: true

  /typed-array-buffer/1.0.0:
    resolution: {integrity: sha512-Y8KTSIglk9OZEr8zywiIHG/kmQ7KWyjseXs1CbSo8vC42w7hg2HgYTxSWwP0+is7bWDc1H+Fo026CpHFwm8tkw==}
    engines: {node: '>= 0.4'}
    dependencies:
      call-bind: 1.0.7
      get-intrinsic: 1.3.0
      is-typed-array: 1.1.12
    dev: true

  /typed-array-byte-length/1.0.0:
    resolution: {integrity: sha512-Or/+kvLxNpeQ9DtSydonMxCx+9ZXOswtwJn17SNLvhptaXYDJvkFFP5zbfU/uLmvnBJlI4yrnXRxpdWH/M5tNA==}
    engines: {node: '>= 0.4'}
    dependencies:
      call-bind: 1.0.7
      for-each: 0.3.3
      has-proto: 1.0.1
      is-typed-array: 1.1.12
    dev: true

  /typed-array-byte-offset/1.0.0:
    resolution: {integrity: sha512-RD97prjEt9EL8YgAgpOkf3O4IF9lhJFr9g0htQkm0rchFp/Vx7LW5Q8fSXXub7BXAODyUQohRMyOc3faCPd0hg==}
    engines: {node: '>= 0.4'}
    dependencies:
      available-typed-arrays: 1.0.5
      call-bind: 1.0.7
      for-each: 0.3.3
      has-proto: 1.0.1
      is-typed-array: 1.1.12
    dev: true

  /typed-array-length/1.0.4:
    resolution: {integrity: sha512-KjZypGq+I/H7HI5HlOoGHkWUUGq+Q0TPhQurLbyrVrvnKTBgzLhIJ7j6J/XTQOi0d1RjyZ0wdas8bKs2p0x3Ng==}
    dependencies:
      call-bind: 1.0.7
      for-each: 0.3.3
      is-typed-array: 1.1.12
    dev: true

  /typedarray/0.0.6:
    resolution: {integrity: sha512-/aCDEGatGvZ2BIk+HmLf4ifCJFwvKFNb9/JeZPMulfgFracn9QFcAf5GO8B/mweUjSoblS5In0cWhqpfs/5PQA==}
    dev: true

  /typescript/5.4.2:
    resolution: {integrity: sha512-+2/g0Fds1ERlP6JsakQQDXjZdZMM+rqpamFZJEKh4kwTIn3iDkgKtby0CeNd5ATNZ4Ry1ax15TMx0W2V+miizQ==}
    engines: {node: '>=14.17'}
    hasBin: true
    dev: true

  /typescript/5.8.2:
    resolution: {integrity: sha512-aJn6wq13/afZp/jT9QZmwEjDqqvSGp1VT5GVg+f/t6/oVyrgXM6BY1h9BRh/O5p3PlUPAe+WuiEZOmb/49RqoQ==}
    engines: {node: '>=14.17'}
    hasBin: true
    dev: true

  /ua-parser-js/0.7.36:
    resolution: {integrity: sha512-CPPLoCts2p7D8VbybttE3P2ylv0OBZEAy7a12DsulIEcAiMtWJy+PBgMXgWDI80D5UwqE8oQPHYnk13tm38M2Q==}
    dev: true

  /ufo/1.5.3:
    resolution: {integrity: sha512-Y7HYmWaFwPUmkoQCUIAYpKqkOf+SbVj/2fJJZ4RJMCfZp0rTGwRbzQD+HghfnhKOjL9E01okqz+ncJskGYfBNw==}
    dev: true

  /uglify-js/3.17.4:
    resolution: {integrity: sha512-T9q82TJI9e/C1TAxYvfb16xO120tMVFZrGA3f9/P4424DNu6ypK103y0GPFVa17yotwSyZW5iYXgjYHkGrJW/g==}
    engines: {node: '>=0.8.0'}
    hasBin: true
    requiresBuild: true
    dev: false
    optional: true

  /unbox-primitive/1.0.2:
    resolution: {integrity: sha512-61pPlCD9h51VoreyJ0BReideM3MDKMKnh6+V9L08331ipq6Q8OFXZYiqP6n/tbHx4s5I9uRhcye6BrbkizkBDw==}
    dependencies:
      call-bind: 1.0.7
      has-bigints: 1.0.2
      has-symbols: 1.1.0
      which-boxed-primitive: 1.0.2
    dev: true

  /unbzip2-stream/1.4.3:
    resolution: {integrity: sha512-mlExGW4w71ebDJviH16lQLtZS32VKqsSfk80GCfUlwT/4/hNRFsoscrF/c++9xinkMzECL1uL9DDwXqFWkruPg==}
    dependencies:
      buffer: 5.7.1
      through: 2.3.8
    dev: true

  /underscore/1.13.6:
    resolution: {integrity: sha512-+A5Sja4HP1M08MaXya7p5LvjuM7K6q/2EaC0+iovj/wOcMsTzMvDFbasi/oSapiwOlt252IqsKqPjCl7huKS0A==}
    dev: true

  /undici-types/6.20.0:
    resolution: {integrity: sha512-Ny6QZ2Nju20vw1SRHe3d9jVu6gJ+4e3+MMpqu7pqE5HT6WsTSlce++GQmK5UXS8mzV8DSYHrQH+Xrf2jVcuKNg==}
    dev: true

  /unicorn-magic/0.3.0:
    resolution: {integrity: sha512-+QBBXBCvifc56fsbuxZQ6Sic3wqqc3WWaqxs58gvJrcOuN83HGTCwz3oS5phzU9LthRNE9VrJCFCLUgHeeFnfA==}
    engines: {node: '>=18'}

  /universalify/0.1.2:
    resolution: {integrity: sha512-rBJeI5CXAlmy1pV+617WB9J63U6XcazHHF2f2dbJix4XzpUF0RS3Zbj0FGIOCAva5P/d/GBOYaACQ1w+0azUkg==}
    engines: {node: '>= 4.0.0'}
    dev: true

  /universalify/2.0.0:
    resolution: {integrity: sha512-hAZsKq7Yy11Zu1DE0OzWjw7nnLZmJZYTDZZyEFHZdUhV8FkH5MCfoU1XMaxXovpyW5nq5scPqq0ZDP9Zyl04oQ==}
    engines: {node: '>= 10.0.0'}

  /unpipe/1.0.0:
    resolution: {integrity: sha512-pjy2bYhSsufwWlKwPc+l3cN7+wuJlK6uz0YdJEOlQDbl6jo/YlPi4mb8agUkVC8BF7V8NuzeyPNqRksA3hztKQ==}
    engines: {node: '>= 0.8'}
    dev: true

  /update-browserslist-db/1.0.13_browserslist@4.21.11:
    resolution: {integrity: sha512-xebP81SNcPuNpPP3uzeW1NYXxI3rxyJzF3pD6sH4jE7o/IX+WtSpwnVU+qIsDPyk0d3hmFQ7mjqc6AtV604hbg==}
    hasBin: true
    peerDependencies:
      browserslist: '>= 4.21.0'
    dependencies:
      browserslist: 4.21.11
      escalade: 3.1.2
      picocolors: 1.1.1
    dev: true

  /update-browserslist-db/1.0.16_browserslist@4.23.1:
    resolution: {integrity: sha512-KVbTxlBYlckhF5wgfyZXTWnMn7MMZjMu9XG8bPlliUOP9ThaF4QnhP8qrjrH7DRzHfSk0oQv1wToW+iA5GajEQ==}
    hasBin: true
    peerDependencies:
      browserslist: '>= 4.21.0'
    dependencies:
      browserslist: 4.23.1
      escalade: 3.1.2
      picocolors: 1.1.1
    dev: true

  /uri-js/4.4.1:
    resolution: {integrity: sha512-7rKUyy33Q1yc98pQ1DAmLtwX109F7TIfWlW1Ydo8Wl1ii1SeHieeh0HHfPeL2fMXK6z0s8ecKs9frCuLJvndBg==}
    dependencies:
      punycode: 2.3.0
    dev: true

  /urlpattern-polyfill/10.0.0:
    resolution: {integrity: sha512-H/A06tKD7sS1O1X2SshBVeA5FLycRpjqiBeqGKmBwBDBy28EnRjORxTNe269KSSr5un5qyWi1iL61wLxpd+ZOg==}
    dev: true

  /util-deprecate/1.0.2:
    resolution: {integrity: sha512-EPD5q1uXyFxJpCrLnCc1nHnq3gOa6DZBocAIiI2TaSCA7VCJ1UJDMagCzIkXNsUYfD1daK//LTEQ8xiIbrHtcw==}
    dev: true

  /utils-merge/1.0.1:
    resolution: {integrity: sha512-pMZTvIkT1d+TFGvDOqodOclx0QWkkgi6Tdoa8gC8ffGAAqz9pzPTZWAybbsHHoED/ztMtkv/VoYTYyShUn81hA==}
    engines: {node: '>= 0.4.0'}
    dev: true

  /uuid/3.4.0:
    resolution: {integrity: sha512-HjSDRw6gZE5JMggctHBcjVak08+KEVhSIiDzFnT9S9aegmp85S/bReBVTb4QTFaRNptJ9kuYaNhnbNEOkbKb/A==}
    deprecated: Please upgrade  to version 7 or higher.  Older versions may use Math.random() in certain circumstances, which is known to be problematic.  See https://v8.dev/blog/math-random for details.
    hasBin: true
    dev: true

  /uuid/8.3.2:
    resolution: {integrity: sha512-+NYs2QeMWy+GWFOEm9xnn6HCDp0l7QBD7ml8zLUmJ+93Q5NF0NocErnwkTkXVFNiX3/fpC6afS8Dhb/gz7R7eg==}
    hasBin: true

  /v8-compile-cache-lib/3.0.1:
    resolution: {integrity: sha512-wa7YjyUGfNZngI/vtK0UHAN+lgDCxBPCylVXGp0zu59Fz5aiGtNXaq3DhIov063MorB+VfufLh3JlF2KdTK3xg==}
    dev: true

  /validate-npm-package-license/3.0.4:
    resolution: {integrity: sha512-DpKm2Ui/xN7/HQKCtpZxoRWBhZ9Z0kqtygG8XCgNQ8ZlDnxuQmWhj566j8fN4Cu3/JmbhsDo7fcAJq4s9h27Ew==}
    dependencies:
      spdx-correct: 3.2.0
      spdx-expression-parse: 3.0.1
    dev: true

  /vary/1.1.2:
    resolution: {integrity: sha512-BNGbWLfd0eUPabhkXUVm0j8uuvREyTh5ovRa/dyow/BqAbZJyC+5fU+IzQOzmAKzYqYRAISoRhdQr3eIZ/PXqg==}
    engines: {node: '>= 0.8'}
    dev: true

  /verror/1.10.0:
    resolution: {integrity: sha512-ZZKSmDAEFOijERBLkmYfJ+vmk3w+7hOLYDNkRCuRuMJGEmqYNCNLyBBFwWKVMhfwaEF3WOd0Zlw86U/WC/+nYw==}
    engines: {'0': node >=0.6.0}
    dependencies:
      assert-plus: 1.0.0
      core-util-is: 1.0.2
      extsprintf: 1.3.0
    dev: true

  /vite-node/1.6.0_@types+node@18.18.0:
    resolution: {integrity: sha512-de6HJgzC+TFzOu0NTC4RAIsyf/DY/ibWDYQUcuEA84EMHhcefTUGkjFHKKEJhQN4A+6I0u++kr3l36ZF2d7XRw==}
    engines: {node: ^18.0.0 || >=20.0.0}
    hasBin: true
    dependencies:
      cac: 6.7.14
      debug: 4.4.0
      pathe: 1.1.2
      picocolors: 1.1.1
      vite: 5.2.13_@types+node@18.18.0
    transitivePeerDependencies:
      - '@types/node'
      - less
      - lightningcss
      - sass
      - stylus
      - sugarss
      - supports-color
      - terser
    dev: true

  /vite/5.2.13_@types+node@18.18.0:
    resolution: {integrity: sha512-SSq1noJfY9pR3I1TUENL3rQYDQCFqgD+lM6fTRAM8Nv6Lsg5hDLaXkjETVeBt+7vZBCMoibD+6IWnT2mJ+Zb/A==}
    engines: {node: ^18.0.0 || >=20.0.0}
    hasBin: true
    peerDependencies:
      '@types/node': ^18.0.0 || >=20.0.0
      less: '*'
      lightningcss: ^1.21.0
      sass: '*'
      stylus: '*'
      sugarss: '*'
      terser: ^5.4.0
    peerDependenciesMeta:
      '@types/node':
        optional: true
      less:
        optional: true
      lightningcss:
        optional: true
      sass:
        optional: true
      stylus:
        optional: true
      sugarss:
        optional: true
      terser:
        optional: true
    dependencies:
      '@types/node': 18.18.0
      esbuild: 0.20.2
      postcss: 8.4.38
      rollup: 4.18.0
    optionalDependencies:
      fsevents: 2.3.3
    dev: true

  /vitest/1.6.0_@types+node@18.18.0:
    resolution: {integrity: sha512-H5r/dN06swuFnzNFhq/dnz37bPXnq8xB2xB5JOVk8K09rUtoeNN+LHWkoQ0A/i3hvbUKKcCei9KpbxqHMLhLLA==}
    engines: {node: ^18.0.0 || >=20.0.0}
    hasBin: true
    peerDependencies:
      '@edge-runtime/vm': '*'
      '@types/node': ^18.0.0 || >=20.0.0
      '@vitest/browser': 1.6.0
      '@vitest/ui': 1.6.0
      happy-dom: '*'
      jsdom: '*'
    peerDependenciesMeta:
      '@edge-runtime/vm':
        optional: true
      '@types/node':
        optional: true
      '@vitest/browser':
        optional: true
      '@vitest/ui':
        optional: true
      happy-dom:
        optional: true
      jsdom:
        optional: true
    dependencies:
      '@types/node': 18.18.0
      '@vitest/expect': 1.6.0
      '@vitest/runner': 1.6.0
      '@vitest/snapshot': 1.6.0
      '@vitest/spy': 1.6.0
      '@vitest/utils': 1.6.0
      acorn-walk: 8.3.2
      chai: 4.4.1
      debug: 4.3.4
      execa: 8.0.1
      local-pkg: 0.5.0
      magic-string: 0.30.10
      pathe: 1.1.2
      picocolors: 1.0.1
      std-env: 3.7.0
      strip-literal: 2.1.0
      tinybench: 2.8.0
      tinypool: 0.8.4
      vite: 5.2.13_@types+node@18.18.0
      vite-node: 1.6.0_@types+node@18.18.0
      why-is-node-running: 2.2.2
    transitivePeerDependencies:
      - less
      - lightningcss
      - sass
      - stylus
      - sugarss
      - supports-color
      - terser
    dev: true

  /void-elements/2.0.1:
    resolution: {integrity: sha512-qZKX4RnBzH2ugr8Lxa7x+0V6XD9Sb/ouARtiasEQCHB1EVU4NXtmHsDDrx1dO4ne5fc3J6EW05BP1Dl0z0iung==}
    engines: {node: '>=0.10.0'}
    dev: true

  /vscode-jsonrpc/3.6.2:
    resolution: {integrity: sha512-T24Jb5V48e4VgYliUXMnZ379ItbrXgOimweKaJshD84z+8q7ZOZjJan0MeDe+Ugb+uqERDVV8SBmemaGMSMugA==}
    engines: {node: '>=4.0.0 || >=6.0.0'}
    dev: false

  /vscode-jsonrpc/8.2.0:
    resolution: {integrity: sha512-C+r0eKJUIfiDIfwJhria30+TYWPtuHJXHtI7J0YlOmKAo7ogxP20T0zxB7HZQIFhIyvoBPwWskjxrvAtfjyZfA==}
    engines: {node: '>=14.0.0'}

  /vscode-languageserver-protocol/3.17.5:
    resolution: {integrity: sha512-mb1bvRJN8SVznADSGWM9u/b07H7Ecg0I3OgXDuLdn307rl/J3A9YD6/eYOssqhecL27hK1IPZAsaqh00i/Jljg==}
    dependencies:
      vscode-jsonrpc: 8.2.0
      vscode-languageserver-types: 3.17.5

  /vscode-languageserver-textdocument/1.0.12:
    resolution: {integrity: sha512-cxWNPesCnQCcMPeenjKKsOCKQZ/L6Tv19DTRIGuLWe32lyzWhihGVJ/rcckZXJxfdKCFvRLS3fpBIsV/ZGX4zA==}

  /vscode-languageserver-types/3.17.5:
    resolution: {integrity: sha512-Ld1VelNuX9pdF39h2Hgaeb5hEZM2Z3jUrrMgWQAu82jMtZp7p3vJT3BzToKtZI7NgQssZje5o0zryOrhQvzQAg==}

  /vscode-languageserver/9.0.1:
    resolution: {integrity: sha512-woByF3PDpkHFUreUa7Hos7+pUWdeWMXRd26+ZX2A8cFx6v/JPTtd4/uN0/jB6XQHYaOlHbio03NTHCqrgG5n7g==}
    hasBin: true
    dependencies:
      vscode-languageserver-protocol: 3.17.5

  /wait-port/0.2.14:
    resolution: {integrity: sha512-kIzjWcr6ykl7WFbZd0TMae8xovwqcqbx6FM9l+7agOgUByhzdjfzZBPK2CPufldTOMxbUivss//Sh9MFawmPRQ==}
    engines: {node: '>=8'}
    hasBin: true
    dependencies:
      chalk: 2.4.2
      commander: 3.0.2
      debug: 4.3.4
    transitivePeerDependencies:
      - supports-color
    dev: true

  /watchpack/2.4.0:
    resolution: {integrity: sha512-Lcvm7MGST/4fup+ifyKi2hjyIAwcdI4HRgtvTpIUxBRhB+RFtUh8XtDOxUfctVCnhVi+QQj49i91OyvzkJl6cg==}
    engines: {node: '>=10.13.0'}
    dependencies:
      glob-to-regexp: 0.4.1
      graceful-fs: 4.2.11
    dev: true

  /webidl-conversions/3.0.1:
    resolution: {integrity: sha512-2JAn3z8AR6rjK8Sm8orRC0h/bcl/DqL7tRPdGZ4I1CjdF+EaMLmYxBHyXuKL849eucPFhvBoxMsflfOb8kxaeQ==}

  /webpack-cli/4.10.0_webpack@5.88.2:
    resolution: {integrity: sha512-NLhDfH/h4O6UOy+0LSso42xvYypClINuMNBVVzX4vX98TmTaTUxwRbXdhucbFMd2qLaCTcLq/PdYrvi8onw90w==}
    engines: {node: '>=10.13.0'}
    hasBin: true
    peerDependencies:
      '@webpack-cli/generators': '*'
      '@webpack-cli/migrate': '*'
      webpack: 4.x.x || 5.x.x
      webpack-bundle-analyzer: '*'
      webpack-dev-server: '*'
    peerDependenciesMeta:
      '@webpack-cli/generators':
        optional: true
      '@webpack-cli/migrate':
        optional: true
      webpack-bundle-analyzer:
        optional: true
      webpack-dev-server:
        optional: true
    dependencies:
      '@discoveryjs/json-ext': 0.5.7
      '@webpack-cli/configtest': 1.2.0_w3wu7rcwmvifygnqiqkxwjppse
      '@webpack-cli/info': 1.5.0_webpack-cli@4.10.0
      '@webpack-cli/serve': 1.7.0_webpack-cli@4.10.0
      colorette: 2.0.20
      commander: 7.2.0
      cross-spawn: 7.0.3
      fastest-levenshtein: 1.0.16
      import-local: 3.1.0
      interpret: 2.2.0
      rechoir: 0.7.1
      webpack: 5.88.2_webpack-cli@4.10.0
      webpack-merge: 5.9.0
    dev: true

  /webpack-merge/5.9.0:
    resolution: {integrity: sha512-6NbRQw4+Sy50vYNTw7EyOn41OZItPiXB8GNv3INSoe3PSFaHJEz3SHTrYVaRm2LilNGnFUzh0FAwqPEmU/CwDg==}
    engines: {node: '>=10.0.0'}
    dependencies:
      clone-deep: 4.0.1
      wildcard: 2.0.1
    dev: true

  /webpack-sources/3.2.3:
    resolution: {integrity: sha512-/DyMEOrDgLKKIG0fmvtz+4dUX/3Ghozwgm6iPp8KRhvn+eQf9+Q7GWxVNMk3+uCPWfdXYC4ExGBckIXdFEfH1w==}
    engines: {node: '>=10.13.0'}
    dev: true

  /webpack/5.88.2_webpack-cli@4.10.0:
    resolution: {integrity: sha512-JmcgNZ1iKj+aiR0OvTYtWQqJwq37Pf683dY9bVORwVbUrDhLhdn/PlO2sHsFHPkj7sHNQF3JwaAkp49V+Sq1tQ==}
    engines: {node: '>=10.13.0'}
    hasBin: true
    peerDependencies:
      webpack-cli: '*'
    peerDependenciesMeta:
      webpack-cli:
        optional: true
    dependencies:
      '@types/eslint-scope': 3.7.5
      '@types/estree': 1.0.2
      '@webassemblyjs/ast': 1.11.6
      '@webassemblyjs/wasm-edit': 1.11.6
      '@webassemblyjs/wasm-parser': 1.11.6
      acorn: 8.10.0
      acorn-import-assertions: 1.9.0_acorn@8.10.0
      browserslist: 4.21.11
      chrome-trace-event: 1.0.3
      enhanced-resolve: 5.15.0
      es-module-lexer: 1.3.1
      eslint-scope: 5.1.1
      events: 3.3.0
      glob-to-regexp: 0.4.1
      graceful-fs: 4.2.11
      json-parse-even-better-errors: 2.3.1
      loader-runner: 4.3.0
      mime-types: 2.1.35
      neo-async: 2.6.2
      schema-utils: 3.3.0
      tapable: 2.2.1
      terser-webpack-plugin: 5.3.9_webpack@5.88.2
      watchpack: 2.4.0
      webpack-cli: 4.10.0_webpack@5.88.2
      webpack-sources: 3.2.3
    transitivePeerDependencies:
      - '@swc/core'
      - esbuild
      - uglify-js
    dev: true

  /whatwg-mimetype/2.3.0:
    resolution: {integrity: sha512-M4yMwr6mAnQz76TbJm914+gPpB/nCwvZbJU28cUD6dR004SAxDLOOSUaB1JDRqLtaOV/vi0IC5lEAGFgrjGv/g==}
    dev: true

  /whatwg-url/5.0.0:
    resolution: {integrity: sha512-saE57nupxk6v3HY35+jzBwYa0rKSy0XR8JSxZPwgLr7ys0IBzhGviA1/TUGJLmSVqs8pb9AnvICXEuOHLprYTw==}
    dependencies:
      tr46: 0.0.3
      webidl-conversions: 3.0.1

  /which-boxed-primitive/1.0.2:
    resolution: {integrity: sha512-bwZdv0AKLpplFY2KZRX6TvyuN7ojjr7lwkg6ml0roIy9YeuSr7JS372qlNW18UQYzgYK9ziGcerWqZOmEn9VNg==}
    dependencies:
      is-bigint: 1.0.4
      is-boolean-object: 1.1.2
      is-number-object: 1.0.7
      is-string: 1.0.7
      is-symbol: 1.0.4
    dev: true

  /which-collection/1.0.1:
    resolution: {integrity: sha512-W8xeTUwaln8i3K/cY1nGXzdnVZlidBcagyNFtBdD5kxnb4TvGKR7FfSIS3mYpwWS1QUCutfKz8IY8RjftB0+1A==}
    dependencies:
      is-map: 2.0.2
      is-set: 2.0.2
      is-weakmap: 2.0.1
      is-weakset: 2.0.2
    dev: true

  /which-typed-array/1.1.11:
    resolution: {integrity: sha512-qe9UWWpkeG5yzZ0tNYxDmd7vo58HDBc39mZ0xWWpolAGADdFOzkfamWLDxkOWcvHQKVmdTyQdLD4NOfjLWTKew==}
    engines: {node: '>= 0.4'}
    dependencies:
      available-typed-arrays: 1.0.5
      call-bind: 1.0.7
      for-each: 0.3.3
      gopd: 1.2.0
      has-tostringtag: 1.0.2
    dev: true

  /which/1.3.1:
    resolution: {integrity: sha512-HxJdYWq1MTIQbJ3nw0cqssHoTNU267KlrDuGZ1WYlxDStUtKUhOaJmh112/TZmHxxUfuJqPXSOm7tDyas0OSIQ==}
    hasBin: true
    dependencies:
      isexe: 2.0.0
    dev: true

  /which/2.0.2:
    resolution: {integrity: sha512-BLI3Tl1TW3Pvl70l3yq3Y64i+awpwXqsGBYWkkqMtnbXgrMD+yj7rhW0kuEDxzJaYXGjEW5ogapKNMEKNMjibA==}
    engines: {node: '>= 8'}
    hasBin: true
    dependencies:
      isexe: 2.0.0

  /why-is-node-running/2.2.2:
    resolution: {integrity: sha512-6tSwToZxTOcotxHeA+qGCq1mVzKR3CwcJGmVcY+QE8SHy6TnpFnh8PAvPNHYr7EcuVeG0QSMxtYCuO1ta/G/oA==}
    engines: {node: '>=8'}
    hasBin: true
    dependencies:
      siginfo: 2.0.0
      stackback: 0.0.2
    dev: true

  /wildcard/2.0.1:
    resolution: {integrity: sha512-CC1bOL87PIWSBhDcTrdeLo6eGT7mCFtrg0uIJtqJUFyK+eJnzl8A1niH56uu7KMa5XFrtiV+AQuHO3n7DsHnLQ==}
    dev: true

  /winston-transport/4.5.0:
    resolution: {integrity: sha512-YpZzcUzBedhlTAfJg6vJDlyEai/IFMIVcaEZZyl3UXIl4gmqRpU7AE89AHLkbzLUsv0NVmw7ts+iztqKxxPW1Q==}
    engines: {node: '>= 6.4.0'}
    dependencies:
      logform: 2.7.0
      readable-stream: 3.6.2
      triple-beam: 1.4.1
    dev: true

  /winston/3.10.0:
    resolution: {integrity: sha512-nT6SIDaE9B7ZRO0u3UvdrimG0HkB7dSTAgInQnNR2SOPJ4bvq5q79+pXLftKmP52lJGW15+H5MCK0nM9D3KB/g==}
    engines: {node: '>= 12.0.0'}
    dependencies:
      '@colors/colors': 1.5.0
      '@dabh/diagnostics': 2.0.3
      async: 3.2.4
      is-stream: 2.0.1
      logform: 2.5.1
      one-time: 1.0.0
      readable-stream: 3.6.2
      safe-stable-stringify: 2.4.3
      stack-trace: 0.0.10
      triple-beam: 1.4.1
      winston-transport: 4.5.0
    dev: true

  /wordwrap/1.0.0:
    resolution: {integrity: sha512-gvVzJFlPycKc5dZN4yPkP8w7Dc37BtP1yczEneOb4uq34pXZcvrtRTmWV8W+Ume+XCxKgbjM+nevkyFPMybd4Q==}
    dev: false

  /workerpool/6.2.0:
    resolution: {integrity: sha512-Rsk5qQHJ9eowMH28Jwhe8HEbmdYDX4lwoMWshiCXugjtHqMD9ZbiqSDLxcsfdqsETPzVUtX5s1Z5kStiIM6l4A==}
    dev: true

  /workerpool/6.2.1:
    resolution: {integrity: sha512-ILEIE97kDZvF9Wb9f6h5aXK4swSlKGUcOEGiIYb2OOu/IrDU9iwj0fD//SsA6E5ibwJxpEvhullJY4Sl4GcpAw==}
    dev: true

  /wrap-ansi/6.2.0:
    resolution: {integrity: sha512-r6lPcBGxZXlIcymEu7InxDMhdW0KDxpLgoFLcguasxCaJ/SOIZwINatK9KY/tf+ZrlywOKU0UDj3ATXUBfxJXA==}
    engines: {node: '>=8'}
    dependencies:
      ansi-styles: 4.3.0
      string-width: 4.2.3
      strip-ansi: 6.0.1

  /wrap-ansi/7.0.0:
    resolution: {integrity: sha512-YVGIj2kamLSTxw6NsZjoBxfSwsn0ycdesmc4p+Q21c5zPuZ1pl+NfxVdxPtdHvmNVOQ6XSYG4AUtyt/Fi7D16Q==}
    engines: {node: '>=10'}
    dependencies:
      ansi-styles: 4.3.0
      string-width: 4.2.3
      strip-ansi: 6.0.1

  /wrap-ansi/8.1.0:
    resolution: {integrity: sha512-si7QWI6zUMq56bESFvagtmzMdGOtoxfR+Sez11Mobfc7tm+VkUckk9bW2UeffTGVUbOksxmSw0AA2gs8g71NCQ==}
    engines: {node: '>=12'}
    dependencies:
      ansi-styles: 6.2.1
      string-width: 5.1.2
      strip-ansi: 7.1.0

  /wrappy/1.0.2:
    resolution: {integrity: sha512-l4Sp/DRseor9wL6EvV2+TuQn63dMkPjZ/sp9XkghTEbV9KlPS1xUsZ3u7/IQO4wxtcFB4bgpQPRcR3QCvezPcQ==}
    dev: true

  /ws/8.11.0:
    resolution: {integrity: sha512-HPG3wQd9sNQoT9xHyNCXoDUa+Xw/VevmY9FoHyQ+g+rrMn4j6FB4np7Z0OhdTgjx6MgQLK7jwSy1YecU1+4Asg==}
    engines: {node: '>=10.0.0'}
    peerDependencies:
      bufferutil: ^4.0.1
      utf-8-validate: ^5.0.2
    peerDependenciesMeta:
      bufferutil:
        optional: true
      utf-8-validate:
        optional: true
    dev: true

  /ws/8.16.0:
    resolution: {integrity: sha512-HS0c//TP7Ina87TfiPUz1rQzMhHrl/SG2guqRcTOIUYD2q8uhUdNHZYJUaQ8aTGPzCh+c6oawMKW35nFl1dxyQ==}
    engines: {node: '>=10.0.0'}
    peerDependencies:
      bufferutil: ^4.0.1
      utf-8-validate: '>=5.0.2'
    peerDependenciesMeta:
      bufferutil:
        optional: true
      utf-8-validate:
        optional: true
    dev: true

  /xml2js/0.5.0:
    resolution: {integrity: sha512-drPFnkQJik/O+uPKpqSgr22mpuFHqKdbS835iAQrUC73L2F5WkboIRd63ai/2Yg6I1jzifPFKH2NTK+cfglkIA==}
    engines: {node: '>=4.0.0'}
    dependencies:
      sax: 1.2.4
      xmlbuilder: 11.0.1

  /xml2js/0.6.2:
    resolution: {integrity: sha512-T4rieHaC1EXcES0Kxxj4JWgaUQHDk+qwHcYOCFHfiwKz7tOVPLq7Hjq9dM1WCMhylqMEfP7hMcOIChvotiZegA==}
    engines: {node: '>=4.0.0'}
    dependencies:
      sax: 1.2.4
      xmlbuilder: 11.0.1
    dev: true

  /xmlbuilder/11.0.1:
    resolution: {integrity: sha512-fDlsI/kFEx7gLvbecc0/ohLG50fugQp8ryHzMTuW9vSa1GJ0XYWKnhsUx7oie3G98+r56aTQIUB4kht42R3JvA==}
    engines: {node: '>=4.0'}

  /xtend/4.0.2:
    resolution: {integrity: sha512-LKYU1iAXJXUgAXn9URjiu+MWhyUXHsvfp7mcuYm9dSUKK0/CjtrUwFAxD82/mCWbtLsGjFIad0wIsod4zrTAEQ==}
    engines: {node: '>=0.4'}
    dev: true

  /y18n/5.0.8:
    resolution: {integrity: sha512-0pfFzegeDWJHJIAmTLRP2DwHjdF5s7jo9tuztdQxAhINCdvS+3nGINqPd00AphqJR/0LhANUS6/+7SCb98YOfA==}
    engines: {node: '>=10'}

  /yallist/3.1.1:
    resolution: {integrity: sha512-a4UGQaWPH59mOXUYnAG2ewncQS4i4F43Tv3JoAM+s2VDAmS9NsK8GpDMLrCHPksFT7h3K6TOoUNn2pb7RoXx4g==}
    dev: true

  /yallist/4.0.0:
    resolution: {integrity: sha512-3wdGidZyq5PB084XLES5TpOSRA3wjXAlIWMhum2kRcv/41Sn2emQ0dycQW4uZXLejwKvg6EsvbdlVL+FYEct7A==}

  /yallist/5.0.0:
    resolution: {integrity: sha512-YgvUTfwqyc7UXVMrB+SImsVYSmTS8X/tSrtdNZMImM+n7+QTriRXyXim0mBrTXNeqzVF0KWGgHPeiyViFFrNDw==}
    engines: {node: '>=18'}

  /yaml/2.7.0:
    resolution: {integrity: sha512-+hSoy/QHluxmC9kCIJyL/uyFmLmc+e5CFR5Wa+bpIhIj85LVb9ZH2nVnqrHoSvKogwODv0ClqZkmiSSaIH5LTA==}
    engines: {node: '>= 14'}
    hasBin: true

  /yargs-parser/20.2.4:
    resolution: {integrity: sha512-WOkpgNhPTlE73h4VFAFsOnomJVaovO8VqLDzy5saChRBFQFBoMYirowyW+Q9HB4HFF4Z7VZTiG3iSzJJA29yRA==}
    engines: {node: '>=10'}
    dev: true

  /yargs-parser/20.2.9:
    resolution: {integrity: sha512-y11nGElTIV+CT3Zv9t7VKl+Q3hTQoT9a1Qzezhhl6Rp21gJ/IVTW7Z3y9EWXhuUBC2Shnf+DX0antecpAwSP8w==}
    engines: {node: '>=10'}
    dev: true

  /yargs-parser/21.1.1:
    resolution: {integrity: sha512-tVpsJW7DdjecAiFpbIB1e3qxIQsE6NoPc5/eTdrbbIC4h0LVsWhnoa3g+m2HclBIujHzsxZ4VJVA+GUuc2/LBw==}
    engines: {node: '>=12'}

  /yargs-unparser/2.0.0:
    resolution: {integrity: sha512-7pRTIA9Qc1caZ0bZ6RYRGbHJthJWuakf+WmHK0rVeLkNrrGhfoabBNdue6kdINI6r4if7ocq9aD/n7xwKOdzOA==}
    engines: {node: '>=10'}
    dependencies:
      camelcase: 6.3.0
      decamelize: 4.0.0
      flat: 5.0.2
      is-plain-obj: 2.1.0
    dev: true

  /yargs/16.2.0:
    resolution: {integrity: sha512-D1mvvtDG0L5ft/jGWkLpG1+m0eQxOfaBvTNELraWj22wSVUMWxZUvYgJYcKh6jGGIkJFhH4IZPQhR4TKpc8mBw==}
    engines: {node: '>=10'}
    dependencies:
      cliui: 7.0.4
      escalade: 3.1.2
      get-caller-file: 2.0.5
      require-directory: 2.1.1
      string-width: 4.2.3
      y18n: 5.0.8
      yargs-parser: 20.2.9
    dev: true

  /yargs/17.7.2:
    resolution: {integrity: sha512-7dSzzRQ++CKnNI/krKnYRV7JKKPUXMEh61soaHKg9mrWEhzFWhFnxPxGl+69cD1Ou63C13NUPCnmIcrvqCuM6w==}
    engines: {node: '>=12'}
    dependencies:
      cliui: 8.0.1
      escalade: 3.1.1
      get-caller-file: 2.0.5
      require-directory: 2.1.1
      string-width: 4.2.3
      y18n: 5.0.8
      yargs-parser: 21.1.1

  /yauzl/2.10.0:
    resolution: {integrity: sha512-p4a9I6X6nu6IhoGmBqAcbJy1mlC4j27vEPZX9F4L4/vZT3Lyq1VkFHw/V/PUcB9Buo+DG3iHkT0x3Qya58zc3g==}
    dependencies:
      buffer-crc32: 0.2.13
      fd-slicer: 1.1.0
    dev: true

  /yn/3.1.1:
    resolution: {integrity: sha512-Ux4ygGWsu2c7isFWe8Yu1YluJmqVhxqK2cLXNQA5AcC3QfbGNpM7fu0Y8b/z16pXLnFxZYvWhd3fhBY9DLmC6Q==}
    engines: {node: '>=6'}
    dev: true

  /yocto-queue/0.1.0:
    resolution: {integrity: sha512-rVksvsnNCdJ/ohGc6xgPwyN8eheCxsiLM8mxuE/t/mOVqJewPuO1miLpTHQiRgTKCLexL4MeAFVagts7HmNZ2Q==}
    engines: {node: '>=10'}
    dev: true

  /yocto-queue/1.0.0:
    resolution: {integrity: sha512-9bnSc/HEW2uRy67wc+T8UwauLuPJVn28jb+GtJY16iiKWyvmYJRXVT4UamsAEGQfPohgr2q4Tq0sQbQlxTfi1g==}
    engines: {node: '>=12.20'}
    dev: true

  /yoctocolors-cjs/2.1.2:
    resolution: {integrity: sha512-cYVsTjKl8b+FrnidjibDWskAv7UKOfcwaVZdp/it9n1s9fU3IkgDbhdIRKCW4JDsAlECJY0ytoVPT3sK6kideA==}
    engines: {node: '>=18'}<|MERGE_RESOLUTION|>--- conflicted
+++ resolved
@@ -191,21 +191,12 @@
 
   ../../packages/typespec-test:
     specifiers:
-<<<<<<< HEAD
-      '@azure-tools/typespec-autorest': 0.56.0
-      '@azure-tools/typespec-azure-core': 0.56.0
-      '@azure-tools/typespec-azure-resource-manager': 0.56.0
-      '@azure-tools/typespec-azure-rulesets': 0.56.0
-      '@azure-tools/typespec-client-generator-core': 0.56.2
-      '@azure-tools/typespec-ts': workspace:^0.40.0
-=======
       '@azure-tools/typespec-autorest': ^0.56.0
       '@azure-tools/typespec-azure-core': ^0.56.0
       '@azure-tools/typespec-azure-resource-manager': ^0.56.1
       '@azure-tools/typespec-azure-rulesets': ^0.56.0
       '@azure-tools/typespec-client-generator-core': ^0.56.2
       '@azure-tools/typespec-ts': workspace:^0.40.2
->>>>>>> 2752fd30
       '@types/mocha': ^5.2.7
       '@types/node': ^18.0.0
       '@typespec/compiler': ^1.0.0
@@ -219,19 +210,11 @@
       ts-node: ^8.5.2
       typescript: ~5.8.2
     dependencies:
-<<<<<<< HEAD
-      '@azure-tools/typespec-autorest': 0.56.0_cv5ogyg7xweuk3bu636so54zd4
-      '@azure-tools/typespec-azure-core': 0.56.0_smelvapepqcohs44qn5lg5mrjy
-      '@azure-tools/typespec-azure-resource-manager': 0.56.0_kdgwyvcr5r26j3ofemkot3t4y4
-      '@azure-tools/typespec-azure-rulesets': 0.56.0_5ul3bbzvajtg6cinwkelu5v5gm
-      '@azure-tools/typespec-client-generator-core': 0.56.2_dpek6u2uzheagioi57adosrs4u
-=======
       '@azure-tools/typespec-autorest': 0.56.0_tjji4kgpsjgs7itv2eyqk7jg5u
       '@azure-tools/typespec-azure-core': 0.56.0_6kpobswleljkiwijzf623r5xqa
       '@azure-tools/typespec-azure-resource-manager': 0.56.1_7f3c2mnvz6rq6axhvcaydf5zri
       '@azure-tools/typespec-azure-rulesets': 0.56.0_sq6rcgjx5qjvfzlefiap22zely
       '@azure-tools/typespec-client-generator-core': 0.56.2_xwrz4j6fu553y6i73dlr3kohqi
->>>>>>> 2752fd30
       '@azure-tools/typespec-ts': link:../typespec-ts
       '@typespec/compiler': 1.0.0_@types+node@18.18.0
       '@typespec/http': 1.0.1_6nn6a265eqvpod4byc573d4y7i
@@ -250,21 +233,12 @@
   ../../packages/typespec-ts:
     specifiers:
       '@azure-rest/core-client': ^2.3.1
-<<<<<<< HEAD
-      '@azure-tools/azure-http-specs': 0.1.0-alpha.17-dev.0
-      '@azure-tools/rlc-common': workspace:^0.39.0
-      '@azure-tools/typespec-autorest': 0.56.0
-      '@azure-tools/typespec-azure-core': 0.56.0
-      '@azure-tools/typespec-azure-resource-manager': 0.56.0
-      '@azure-tools/typespec-client-generator-core': 0.56.2
-=======
       '@azure-tools/azure-http-specs': ^0.1.0-alpha.17-dev.0
       '@azure-tools/rlc-common': workspace:^0.40.2
       '@azure-tools/typespec-autorest': ^0.56.0
       '@azure-tools/typespec-azure-core': ^0.56.0
       '@azure-tools/typespec-azure-resource-manager': ^0.56.1
       '@azure-tools/typespec-client-generator-core': ^0.56.2
->>>>>>> 2752fd30
       '@azure/abort-controller': ^2.1.2
       '@azure/core-auth': ^1.6.0
       '@azure/core-lro': ^3.1.0
@@ -322,19 +296,11 @@
       tslib: 2.6.2
     devDependencies:
       '@azure-rest/core-client': 2.3.1
-<<<<<<< HEAD
-      '@azure-tools/azure-http-specs': 0.1.0-alpha.17-dev.0_td6fiiakyz374d4iidt42mj2ze
-      '@azure-tools/typespec-autorest': 0.56.0_cv5ogyg7xweuk3bu636so54zd4
-      '@azure-tools/typespec-azure-core': 0.56.0_smelvapepqcohs44qn5lg5mrjy
-      '@azure-tools/typespec-azure-resource-manager': 0.56.0_kdgwyvcr5r26j3ofemkot3t4y4
-      '@azure-tools/typespec-client-generator-core': 0.56.2_dpek6u2uzheagioi57adosrs4u
-=======
       '@azure-tools/azure-http-specs': 0.1.0-alpha.17-dev.0_5aujfjgu3pk26bugdczbslcbpa
       '@azure-tools/typespec-autorest': 0.56.0_tjji4kgpsjgs7itv2eyqk7jg5u
       '@azure-tools/typespec-azure-core': 0.56.0_6kpobswleljkiwijzf623r5xqa
       '@azure-tools/typespec-azure-resource-manager': 0.56.1_7f3c2mnvz6rq6axhvcaydf5zri
       '@azure-tools/typespec-client-generator-core': 0.56.2_xwrz4j6fu553y6i73dlr3kohqi
->>>>>>> 2752fd30
       '@azure/abort-controller': 2.1.2
       '@azure/core-auth': 1.6.0
       '@azure/core-lro': 3.1.0
@@ -533,11 +499,7 @@
       - supports-color
     dev: true
 
-<<<<<<< HEAD
-  /@azure-tools/typespec-autorest/0.56.0_cv5ogyg7xweuk3bu636so54zd4:
-=======
   /@azure-tools/typespec-autorest/0.56.0_tjji4kgpsjgs7itv2eyqk7jg5u:
->>>>>>> 2752fd30
     resolution: {integrity: sha512-v10o6AGgCplrfqy3TImQXi8uxUfzU3bRkay7u7FWFOYGn7QqRAcva3H0FBZX9OcxReq3PY0bWomOqm5b3N9MIA==}
     engines: {node: '>=20.0.0'}
     peerDependencies:
@@ -550,15 +512,9 @@
       '@typespec/rest': ^0.70.0
       '@typespec/versioning': ^0.70.0
     dependencies:
-<<<<<<< HEAD
-      '@azure-tools/typespec-azure-core': 0.56.0_smelvapepqcohs44qn5lg5mrjy
-      '@azure-tools/typespec-azure-resource-manager': 0.56.0_kdgwyvcr5r26j3ofemkot3t4y4
-      '@azure-tools/typespec-client-generator-core': 0.56.2_dpek6u2uzheagioi57adosrs4u
-=======
       '@azure-tools/typespec-azure-core': 0.56.0_6kpobswleljkiwijzf623r5xqa
       '@azure-tools/typespec-azure-resource-manager': 0.56.1_7f3c2mnvz6rq6axhvcaydf5zri
       '@azure-tools/typespec-client-generator-core': 0.56.2_xwrz4j6fu553y6i73dlr3kohqi
->>>>>>> 2752fd30
       '@typespec/compiler': 1.0.0_@types+node@18.18.0
       '@typespec/http': 1.0.1_6nn6a265eqvpod4byc573d4y7i
       '@typespec/openapi': 1.0.0_b4vb4y7tp75ktxgbg3d3m76tni
@@ -597,11 +553,7 @@
       change-case: 5.4.4
       pluralize: 8.0.0
 
-<<<<<<< HEAD
-  /@azure-tools/typespec-azure-rulesets/0.56.0_5ul3bbzvajtg6cinwkelu5v5gm:
-=======
   /@azure-tools/typespec-azure-rulesets/0.56.0_sq6rcgjx5qjvfzlefiap22zely:
->>>>>>> 2752fd30
     resolution: {integrity: sha512-V073uLUTGBYhn5MyOS2RHUadYuYGYrFDlhuvqoAUNDG/v8CSWEyXx4CHo8dq+Y/0DauLc9YfNzwXrDgtlW9HrA==}
     engines: {node: '>=20.0.0'}
     peerDependencies:
@@ -610,15 +562,6 @@
       '@azure-tools/typespec-client-generator-core': ^0.56.0
       '@typespec/compiler': ^1.0.0
     dependencies:
-<<<<<<< HEAD
-      '@azure-tools/typespec-azure-core': 0.56.0_smelvapepqcohs44qn5lg5mrjy
-      '@azure-tools/typespec-azure-resource-manager': 0.56.0_kdgwyvcr5r26j3ofemkot3t4y4
-      '@azure-tools/typespec-client-generator-core': 0.56.2_dpek6u2uzheagioi57adosrs4u
-      '@typespec/compiler': 1.0.0_@types+node@18.18.0
-    dev: false
-
-  /@azure-tools/typespec-client-generator-core/0.56.2_dpek6u2uzheagioi57adosrs4u:
-=======
       '@azure-tools/typespec-azure-core': 0.56.0_6kpobswleljkiwijzf623r5xqa
       '@azure-tools/typespec-azure-resource-manager': 0.56.1_7f3c2mnvz6rq6axhvcaydf5zri
       '@azure-tools/typespec-client-generator-core': 0.56.2_xwrz4j6fu553y6i73dlr3kohqi
@@ -626,7 +569,6 @@
     dev: false
 
   /@azure-tools/typespec-client-generator-core/0.56.2_xwrz4j6fu553y6i73dlr3kohqi:
->>>>>>> 2752fd30
     resolution: {integrity: sha512-KplQWeC/iyUTaPfBAdKynCRon8BH15yc34NBXWsjllRz+X+ZwxCQeU3vxzHQnrUPTXtNKhjXpu/les1fdd/rDQ==}
     engines: {node: '>=20.0.0'}
     peerDependencies:
