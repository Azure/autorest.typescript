lockfileVersion: 5.4

importers:

  .:
    specifiers: {}

  ../../packages/autorest.typescript:
    specifiers:
      '@autorest/codemodel': ~4.19.2
      '@autorest/extension-base': ^3.5.0
      '@autorest/testmodeler': ^2.4.0
      '@azure-rest/core-client': ^1.2.0
      '@azure-tools/codegen': ^2.9.1
      '@azure-tools/rlc-common': workspace:^0.24.0
      '@azure-tools/test-recorder': ^3.0.0
      '@azure/abort-controller': ^1.0.1
      '@azure/core-auth': ^1.6.0
      '@azure/core-client': ^1.6.1
      '@azure/core-http': ^3.0.0
      '@azure/core-http-compat': ^1.2.0
      '@azure/core-lro': ^2.5.4
      '@azure/core-paging': ^1.5.0
      '@azure/core-rest-pipeline': ^1.14.0
      '@azure/core-tracing': ^1.0.0
      '@azure/core-util': ^1.4.0
      '@azure/core-xml': ^1.0.0-beta.1
      '@azure/logger': ^1.0.0
      '@microsoft.azure/autorest.testserver': ^3.3.34
      '@types/chai': ^4.2.8
      '@types/chai-as-promised': ^7.1.4
      '@types/fs-extra': ^9.0.13
      '@types/js-yaml': 3.12.1
      '@types/lodash': ^4.14.149
      '@types/mocha': ^5.2.7
      '@types/node': ^18.0.0
      '@types/sinon': ^10.0.0
      '@types/xmlbuilder': 0.0.34
      '@types/yargs': ^17.0.10
      '@typescript-eslint/eslint-plugin': ^6.8.0
      '@typescript-eslint/parser': ^6.8.0
      autorest: ^3.4.2
      buffer: ^6.0.3
      chai: ^4.2.0
      chai-as-promised: ^7.1.1
      chalk: ^4.0.0
      directory-tree: ^2.2.7
      dotenv: ^16.0.0
      eslint: ^8.18.0
      fs-extra: ^11.1.0
      handlebars: ^4.7.7
      karma: ^6.3.18
      karma-chrome-launcher: ^3.1.0
      karma-mocha: ^2.0.1
      karma-source-map-support: ^1.4.0
      lodash: ^4.17.21
      mocha: ^9.2.2
      moment: ^2.29.4
      node-cmd: ^3.0.0
      npm-run-all: ^4.1.5
      openapi-types: ^7.0.0
      path-browserify: ^1.0.1
      prettier: ^3.1.0
      puppeteer: ^21.0.0
      rimraf: ^5.0.0
      sinon: ^10.0.0
      source-map-loader: ^1.0.0
      source-map-support: ^0.5.16
      ts-morph: ^15.1.0
      ts-node: ^8.5.2
      tslib: ^2.3.1
      typescript: ~5.2.0
      wait-port: ^0.2.6
      webpack: ^5.72.0
      webpack-cli: ^4.9.2
      yargs: ^17.4.1
    dependencies:
      '@autorest/codemodel': 4.19.3
      '@autorest/extension-base': 3.5.2
      '@autorest/testmodeler': 2.6.1
      '@azure-rest/core-client': 1.2.0
      '@azure-tools/codegen': 2.9.2
      '@azure-tools/rlc-common': link:../rlc-common
      '@azure/core-auth': 1.6.0
      '@azure/core-client': 1.7.3
      '@azure/core-http': 3.0.3
      '@azure/core-http-compat': 1.3.0
      '@azure/core-lro': 2.5.4
      '@azure/core-paging': 1.5.0
      '@azure/core-rest-pipeline': 1.14.0
      '@azure/core-tracing': 1.0.1
      '@azure/logger': 1.0.4
      '@types/lodash': 4.14.199
      dotenv: 16.3.1
      fs-extra: 11.1.1
      handlebars: 4.7.8
      lodash: 4.17.21
      prettier: 3.1.1
      source-map-support: 0.5.21
      ts-morph: 15.1.0
    devDependencies:
      '@azure-tools/test-recorder': 3.0.0
      '@azure/abort-controller': 1.1.0
      '@azure/core-util': 1.5.0
      '@azure/core-xml': 1.3.4
      '@microsoft.azure/autorest.testserver': 3.3.48
      '@types/chai': 4.3.6
      '@types/chai-as-promised': 7.1.6
      '@types/fs-extra': 9.0.13
      '@types/js-yaml': 3.12.1
      '@types/mocha': 5.2.7
      '@types/node': 18.18.0
      '@types/sinon': 10.0.17
      '@types/xmlbuilder': 0.0.34
      '@types/yargs': 17.0.25
      '@typescript-eslint/eslint-plugin': 6.8.0_qc27boxdfajyxyoyktucppwpla
      '@typescript-eslint/parser': 6.8.0_jk7qbkaijtltyu4ajmze3dfiwa
      autorest: 3.6.3
      buffer: 6.0.3
      chai: 4.3.8
      chai-as-promised: 7.1.1_chai@4.3.8
      chalk: 4.1.2
      directory-tree: 2.4.0
      eslint: 8.50.0
      karma: 6.4.2
      karma-chrome-launcher: 3.2.0
      karma-mocha: 2.0.1
      karma-source-map-support: 1.4.0
      mocha: 9.2.2
      moment: 2.29.4
      node-cmd: 3.0.0
      npm-run-all: 4.1.5
      openapi-types: 7.2.3
      path-browserify: 1.0.1
      puppeteer: 21.7.0_typescript@5.2.2
      rimraf: 5.0.4
      sinon: 10.0.1
      source-map-loader: 1.1.3_webpack@5.88.2
      ts-node: 8.10.2_typescript@5.2.2
      tslib: 2.6.2
      typescript: 5.2.2
      wait-port: 0.2.14
      webpack: 5.88.2_webpack-cli@4.10.0
      webpack-cli: 4.10.0_webpack@5.88.2
      yargs: 17.7.2

  ../../packages/rlc-common:
    specifiers:
      '@types/chai': ^4.3.4
      '@types/fs-extra': ^8.1.0
      '@types/lodash': ^4.14.182
      '@types/mocha': ^10.0.1
      '@types/node': ^18.0.0
      '@typescript-eslint/eslint-plugin': ^6.8.0
      '@typescript-eslint/parser': ^6.8.0
      chai: ^4.3.7
      cross-env: 7.0.3
      eslint: ^8.9.0
      eslint-plugin-require-extensions: 0.1.3
      fs-extra: ^10.0.0
      handlebars: ^4.7.7
      lodash: ^4.17.21
      mocha: ^10.2.0
      prettier: ^3.1.0
      rimraf: ^5.0.0
      ts-morph: ^15.1.0
      ts-node: ^10.7.0
      typescript: ~5.2.0
    dependencies:
      handlebars: 4.7.8
      lodash: 4.17.21
      ts-morph: 15.1.0
    devDependencies:
      '@types/chai': 4.3.6
      '@types/fs-extra': 8.1.3
      '@types/lodash': 4.14.199
      '@types/mocha': 10.0.1
      '@types/node': 18.18.0
      '@typescript-eslint/eslint-plugin': 6.8.0_qc27boxdfajyxyoyktucppwpla
      '@typescript-eslint/parser': 6.8.0_jk7qbkaijtltyu4ajmze3dfiwa
      chai: 4.3.8
      cross-env: 7.0.3
      eslint: 8.50.0
      eslint-plugin-require-extensions: 0.1.3_eslint@8.50.0
      fs-extra: 10.1.0
      mocha: 10.2.0
      prettier: 3.1.1
      rimraf: 5.0.4
      ts-node: 10.9.1_5a6lqx2r5gtzmizq73fzykbege
      typescript: 5.2.2

  ../../packages/typespec-test:
    specifiers:
      '@azure-tools/typespec-autorest': '>=0.40.0 <1.0.0'
      '@azure-tools/typespec-azure-core': '>=0.40.0 <1.0.0'
      '@azure-tools/typespec-client-generator-core': 0.40.0-dev.17
      '@azure-tools/typespec-ts': workspace:^0.24.0
      '@types/mocha': ^5.2.7
      '@types/node': ^18.0.0
      '@typespec/compiler': '>=0.54.0 <1.0.0'
      '@typespec/http': '>=0.54.0 <1.0.0'
      '@typespec/openapi': '>=0.54.0 <1.0.0'
      '@typespec/openapi3': '>=0.54.0 <1.0.0'
      '@typespec/rest': '>=0.54.0 <1.0.0'
      '@typespec/versioning': '>=0.54.0 <1.0.0'
      prettier: ^3.1.0
      ts-node: ^8.5.2
      typescript: ~5.2.0
    dependencies:
      '@azure-tools/typespec-autorest': 0.40.0_p3ayq7eurqh7h2f4tbo54oltpi
      '@azure-tools/typespec-azure-core': 0.40.0_r7faphy27mfblbs27ccm7re44u
      '@azure-tools/typespec-client-generator-core': 0.40.0-dev.17_7d65p6cqvelxcgmavq4zy7blpy
      '@azure-tools/typespec-ts': link:../typespec-ts
      '@typespec/compiler': 0.54.0
      '@typespec/http': 0.54.0_@typespec+compiler@0.54.0
      '@typespec/openapi': 0.54.0_3ibda3a7sockbtny7x3hj4zqn4
      '@typespec/openapi3': 0.54.0_gawyyuwi7rfkgwwvtpeudeqoo4
      '@typespec/rest': 0.54.0_3ibda3a7sockbtny7x3hj4zqn4
      '@typespec/versioning': 0.54.0_@typespec+compiler@0.54.0
      prettier: 3.1.1
    devDependencies:
      '@types/mocha': 5.2.7
      '@types/node': 18.18.0
      ts-node: 8.10.2_typescript@5.2.2
      typescript: 5.2.2

  ../../packages/typespec-ts:
    specifiers:
      '@azure-rest/core-client': ^1.2.0
      '@azure-tools/cadl-ranch': ^0.12.3
      '@azure-tools/cadl-ranch-expect': ^0.13.1
      '@azure-tools/cadl-ranch-specs': ^0.31.1
<<<<<<< HEAD
      '@azure-tools/rlc-common': workspace:^0.24.0
      '@azure-tools/typespec-azure-core': '>=0.39.1 <1.0.0'
=======
      '@azure-tools/rlc-common': workspace:^0.23.0
      '@azure-tools/typespec-azure-core': '>=0.40.0 <1.0.0'
>>>>>>> 9d108a66
      '@azure-tools/typespec-client-generator-core': 0.40.0-dev.17
      '@azure/core-auth': ^1.6.0
      '@azure/core-lro': ^2.5.4
      '@azure/core-paging': ^1.5.0
      '@azure/core-rest-pipeline': ^1.14.0
      '@azure/core-util': ^1.4.0
      '@azure/logger': ^1.0.4
      '@types/chai': ^4.3.1
      '@types/fs-extra': ^9.0.13
      '@types/mocha': ^9.1.1
      '@types/node': ^18.0.0
      '@typescript-eslint/eslint-plugin': ^6.8.0
      '@typescript-eslint/parser': ^6.8.0
      '@typespec/compiler': '>=0.54.0 <1.0.0'
      '@typespec/http': '>=0.54.0 <1.0.0'
      '@typespec/rest': '>=0.54.0 <1.0.0'
      '@typespec/ts-http-runtime': 1.0.0-alpha.20240226.9
      '@typespec/versioning': '>=0.54.0 <1.0.0'
      chai: ^4.3.6
      chalk: ^4.0.0
      cross-env: ^7.0.3
      eslint: ^8.9.0
      eslint-plugin-require-extensions: 0.1.3
      fs-extra: ^11.1.0
      mkdirp: ^2.1.2
      mocha: ^9.2.2
      prettier: ^3.1.0
      rimraf: ^5.0.0
      ts-morph: ^15.1.0
      ts-node: ~10.9.1
      tslib: ^2.3.1
      typescript: ~5.2.0
    dependencies:
      '@azure-tools/rlc-common': link:../rlc-common
      fs-extra: 11.1.1
      prettier: 3.1.1
      ts-morph: 15.1.0
      tslib: 2.6.2
    devDependencies:
      '@azure-rest/core-client': 1.2.0
      '@azure-tools/cadl-ranch': 0.12.3_27iinb5lot767z4cqqvftnszfu
      '@azure-tools/cadl-ranch-expect': 0.13.1_7d65p6cqvelxcgmavq4zy7blpy
      '@azure-tools/cadl-ranch-specs': 0.31.1_flzohir4rsqngbpp6mwpivzllu
      '@azure-tools/typespec-azure-core': 0.40.0_r7faphy27mfblbs27ccm7re44u
      '@azure-tools/typespec-client-generator-core': 0.40.0-dev.17_7d65p6cqvelxcgmavq4zy7blpy
      '@azure/core-auth': 1.6.0
      '@azure/core-lro': 2.5.4
      '@azure/core-paging': 1.5.0
      '@azure/core-rest-pipeline': 1.14.0
      '@azure/core-util': 1.5.0
      '@azure/logger': 1.0.4
      '@types/chai': 4.3.6
      '@types/fs-extra': 9.0.13
      '@types/mocha': 9.1.1
      '@types/node': 18.18.0
      '@typescript-eslint/eslint-plugin': 6.8.0_qc27boxdfajyxyoyktucppwpla
      '@typescript-eslint/parser': 6.8.0_jk7qbkaijtltyu4ajmze3dfiwa
      '@typespec/compiler': 0.54.0
      '@typespec/http': 0.54.0_@typespec+compiler@0.54.0
      '@typespec/rest': 0.54.0_3ibda3a7sockbtny7x3hj4zqn4
      '@typespec/ts-http-runtime': 1.0.0-alpha.20240226.9
      '@typespec/versioning': 0.54.0_@typespec+compiler@0.54.0
      chai: 4.3.8
      chalk: 4.1.2
      cross-env: 7.0.3
      eslint: 8.50.0
      eslint-plugin-require-extensions: 0.1.3_eslint@8.50.0
      mkdirp: 2.1.6
      mocha: 9.2.2
      rimraf: 5.0.4
      ts-node: 10.9.1_5a6lqx2r5gtzmizq73fzykbege
      typescript: 5.2.2

packages:

  /@aashutoshrathi/word-wrap/1.2.6:
    resolution: {integrity: sha512-1Yjs2SvM8TflER/OD3cOjhWWOZb58A2t7wpE2S9XfBYTiIl+XFhQG2bjy4Pu1I+EAlCNUzRDYDdFwFYUKvXcIA==}
    engines: {node: '>=0.10.0'}
    dev: true

  /@autorest/codemodel/4.19.3:
    resolution: {integrity: sha512-8RMPjq2BmLNn080EHGbSc0E9pk7EO6i+vi3vGrz8xrfnTBydOZPJUZqmOpEmNnV6LRbr23cthXQo0JbA/bStWg==}
    engines: {node: '>=12.0.0'}
    dependencies:
      '@azure-tools/codegen': 2.9.2
      js-yaml: 4.0.0
    dev: false

  /@autorest/extension-base/3.5.2:
    resolution: {integrity: sha512-brpRtQ34mo/SZPTWrOUYvDHOKbvDa9eX5N15qd0OGLX8q3y29nXjhokMVoink4w1jW+8p2KXy2emMIZL14s+HQ==}
    engines: {node: '>=12.0.0'}
    dependencies:
      '@azure-tools/codegen': 2.9.2
      js-yaml: 4.0.0
      vscode-jsonrpc: 3.6.2
    dev: false

  /@autorest/testmodeler/2.6.1:
    resolution: {integrity: sha512-7OXzYet3S/Hiow9LzHUY5qdNRnceSQd41wKEGzfcGVleyWRobYJgYxGmUEyFZP4ZSerAb+QqygSvo9yWIC3nrQ==}
    dev: false

  /@azure-rest/core-client/1.2.0:
    resolution: {integrity: sha512-+3zapvYc+25FpTzCkcYqsh/v8BiSJhMGseWhMgec5RqsH1VovIUHNyNS7hQDECv3QslL6M3TxZnDNmCqoz5IZA==}
    engines: {node: '>=18.0.0'}
    dependencies:
      '@azure/abort-controller': 2.0.0
      '@azure/core-auth': 1.6.0
      '@azure/core-rest-pipeline': 1.14.0
      '@azure/core-tracing': 1.0.1
      '@azure/core-util': 1.5.0
      tslib: 2.6.2
    transitivePeerDependencies:
      - supports-color

  /@azure-tools/async-io/3.0.254:
    resolution: {integrity: sha512-X1C7XdyCuo50ch9FzKtTvmK18FgDxxf1Bbt3cSoknQqeDaRegHSSCO+zByq2YA4NvUzKXeZ1engh29IDxZXgpQ==}
    engines: {node: '>=10.12.0'}
    dependencies:
      '@azure-tools/tasks': 3.0.255
      proper-lockfile: 2.0.1
    dev: false

  /@azure-tools/cadl-ranch-api/0.4.3:
    resolution: {integrity: sha512-1vmurkIORdQ/2j33uoKjxHFAOuRWQFaRLn7uS88hbofVj5C5DKTiMQAgawQFqGiJkaPTdZwGK3YF2qcJWebIzw==}
    engines: {node: '>=16.0.0'}
    dependencies:
      body-parser: 1.20.2
      deep-equal: 2.2.2
      express: 4.18.2
      express-promise-router: 4.1.1_express@4.18.2
      glob: 10.3.9
      morgan: 1.10.0
      multer: 1.4.5-lts.1
      picocolors: 1.0.0
      winston: 3.10.0
      yargs: 17.7.2
    transitivePeerDependencies:
      - '@types/express'
    dev: true

  /@azure-tools/cadl-ranch-coverage-sdk/0.8.0:
    resolution: {integrity: sha512-jL+bmnJRy+J88KHeEpvIOqOzhYAPuo6l+d7N9qphthdsK5x0FxPazeVdZWbZ7fnipWz6J4NMaSTvv/b0v7rZNw==}
    engines: {node: '>=16.0.0'}
    dependencies:
      '@azure/identity': 3.3.0
      '@azure/storage-blob': 12.16.0
      '@types/node': 18.18.0
    transitivePeerDependencies:
      - encoding
      - supports-color
    dev: true

  /@azure-tools/cadl-ranch-expect/0.13.1_7d65p6cqvelxcgmavq4zy7blpy:
    resolution: {integrity: sha512-bvoJhPCMopKsCkEat0CgouQF4eGUUdOKoeFUrsOqp6n6E9ecOjmojRQNoJT6NDF2KEf9og874PWvSzOJhmnKgw==}
    engines: {node: '>=16.0.0'}
    peerDependencies:
      '@typespec/compiler': ~0.53.1
      '@typespec/http': ~0.53.0
      '@typespec/rest': ~0.53.0
      '@typespec/versioning': ~0.53.0
    dependencies:
      '@typespec/compiler': 0.54.0
      '@typespec/http': 0.54.0_@typespec+compiler@0.54.0
      '@typespec/rest': 0.54.0_3ibda3a7sockbtny7x3hj4zqn4
      '@typespec/versioning': 0.54.0_@typespec+compiler@0.54.0
    dev: true

  /@azure-tools/cadl-ranch-expect/0.13.1_eij6qgry7orxq7e3z42bzjh6ey:
    resolution: {integrity: sha512-bvoJhPCMopKsCkEat0CgouQF4eGUUdOKoeFUrsOqp6n6E9ecOjmojRQNoJT6NDF2KEf9og874PWvSzOJhmnKgw==}
    engines: {node: '>=16.0.0'}
    peerDependencies:
      '@typespec/compiler': ~0.53.1
      '@typespec/http': ~0.53.0
      '@typespec/rest': ~0.53.0
      '@typespec/versioning': ~0.53.0
    dependencies:
      '@typespec/compiler': 0.53.1
      '@typespec/http': 0.53.0_@typespec+compiler@0.53.1
      '@typespec/rest': 0.53.0_64qybqewxiyskcyfotlclzf2y4
      '@typespec/versioning': 0.54.0_@typespec+compiler@0.54.0
    dev: true

  /@azure-tools/cadl-ranch-specs/0.31.1_flzohir4rsqngbpp6mwpivzllu:
    resolution: {integrity: sha512-+QmgTGrHEUEnAoPfomrfKk5e/PFi4wAwZoyiwdoxjg9Ua8CfrCox90onoCpK5rsIpntveb4uzWEqfv5Otgmg0A==}
    engines: {node: '>=16.0.0'}
    peerDependencies:
      '@azure-tools/cadl-ranch-expect': ~0.13.1
      '@azure-tools/typespec-azure-core': ~0.39.1
      '@typespec/compiler': ~0.53.1
      '@typespec/http': ~0.53.0
      '@typespec/rest': ~0.53.0
      '@typespec/versioning': ~0.53.0
    dependencies:
      '@azure-tools/cadl-ranch': 0.12.3_27iinb5lot767z4cqqvftnszfu
      '@azure-tools/cadl-ranch-api': 0.4.3
      '@azure-tools/cadl-ranch-expect': 0.13.1_7d65p6cqvelxcgmavq4zy7blpy
      '@azure-tools/typespec-azure-core': 0.40.0_r7faphy27mfblbs27ccm7re44u
      '@typespec/compiler': 0.54.0
      '@typespec/http': 0.54.0_@typespec+compiler@0.54.0
      '@typespec/rest': 0.54.0_3ibda3a7sockbtny7x3hj4zqn4
      '@typespec/versioning': 0.54.0_@typespec+compiler@0.54.0
    transitivePeerDependencies:
      - '@types/express'
      - encoding
      - supports-color
    dev: true

  /@azure-tools/cadl-ranch/0.12.3_27iinb5lot767z4cqqvftnszfu:
    resolution: {integrity: sha512-P84ad0eH3W6nHC8+ytEexUlMEQjS6GX3uXpzUQQibfmBJABJ88Kd3KICMDo+Daa6r2Fhfwe7IOrsCKWfRFybBg==}
    engines: {node: '>=16.0.0'}
    hasBin: true
    dependencies:
      '@azure-tools/cadl-ranch-api': 0.4.3
      '@azure-tools/cadl-ranch-coverage-sdk': 0.8.0
      '@azure-tools/cadl-ranch-expect': 0.13.1_eij6qgry7orxq7e3z42bzjh6ey
      '@azure/identity': 3.3.0
      '@types/js-yaml': 4.0.6
      '@typespec/compiler': 0.53.1
      '@typespec/http': 0.53.0_@typespec+compiler@0.53.1
      '@typespec/rest': 0.53.0_64qybqewxiyskcyfotlclzf2y4
      ajv: 8.12.0
      body-parser: 1.20.2
      deep-equal: 2.2.2
      express: 4.18.2
      express-promise-router: 4.1.1_express@4.18.2
      glob: 10.3.9
      jackspeak: 2.1.1
      js-yaml: 4.1.0
      morgan: 1.10.0
      multer: 1.4.5-lts.1
      node-fetch: 3.3.2
      picocolors: 1.0.0
      source-map-support: 0.5.21
      winston: 3.10.0
      xml2js: 0.5.0
      yargs: 17.7.2
    transitivePeerDependencies:
      - '@types/express'
      - '@typespec/versioning'
      - encoding
      - supports-color
    dev: true

  /@azure-tools/codegen/2.9.2:
    resolution: {integrity: sha512-brVLyffOtPiEijYYBYgV+4q7IyAfqXIec7XbdEqvv7As6SeEdq5WtbtN9N0LdGVHDWtEfc+JArwIx9aYGFdMUg==}
    engines: {node: '>=12.0.0'}
    dependencies:
      '@azure-tools/async-io': 3.0.254
      js-yaml: 4.0.0
      semver: 7.5.4
    dev: false

  /@azure-tools/tasks/3.0.255:
    resolution: {integrity: sha512-GjALNLz7kWMEdRVbaN5g0cJHNAr3XVTbP0611Mv2UzMgGL6FOhNZJK+oPHJKLDR8EEDZNnkwPlyi7B+INXUSQA==}
    engines: {node: '>=10.12.0'}
    dev: false

  /@azure-tools/test-recorder/3.0.0:
    resolution: {integrity: sha512-1M1cjyqZa0TwKpaeaRaNON/c5yLWMEnMijc0V0Vu67pWrLkqoZE+6rmzrGLXapWUB1YmflvVaXQEWbbulGK3Ew==}
    engines: {node: '>=14.0.0'}
    dependencies:
      '@azure/core-auth': 1.6.0
      '@azure/core-rest-pipeline': 1.14.0
      '@azure/core-util': 1.5.0
      '@azure/logger': 1.0.4
    transitivePeerDependencies:
      - supports-color
    dev: true

  /@azure-tools/typespec-autorest/0.40.0_p3ayq7eurqh7h2f4tbo54oltpi:
    resolution: {integrity: sha512-aMgJk0pudvg11zs/2dlUWPEsdK920NvTqGkbYhy+4UeJ1hEzMM3btOyujE/irhDlcZeEgDlaXQc+xiK/Vik71A==}
    engines: {node: '>=18.0.0'}
    peerDependencies:
      '@azure-tools/typespec-azure-core': ~0.40.0
      '@azure-tools/typespec-client-generator-core': ~0.40.0
      '@typespec/compiler': ~0.54.0
      '@typespec/http': ~0.54.0
      '@typespec/openapi': ~0.54.0
      '@typespec/rest': ~0.54.0
      '@typespec/versioning': ~0.54.0
    dependencies:
      '@azure-tools/typespec-azure-core': 0.40.0_r7faphy27mfblbs27ccm7re44u
      '@azure-tools/typespec-client-generator-core': 0.40.0-dev.17_7d65p6cqvelxcgmavq4zy7blpy
      '@typespec/compiler': 0.54.0
      '@typespec/http': 0.54.0_@typespec+compiler@0.54.0
      '@typespec/openapi': 0.54.0_3ibda3a7sockbtny7x3hj4zqn4
      '@typespec/rest': 0.54.0_3ibda3a7sockbtny7x3hj4zqn4
      '@typespec/versioning': 0.54.0_@typespec+compiler@0.54.0
    dev: false

  /@azure-tools/typespec-azure-core/0.40.0_r7faphy27mfblbs27ccm7re44u:
    resolution: {integrity: sha512-l5U47zXKYQKFbipRQLpjG4EwvPJg0SogdFEe5a3rRr7mUy8sWPkciHpngLZVOd2cKZQD5m7nqwfWL798I9TJnQ==}
    engines: {node: '>=18.0.0'}
    peerDependencies:
      '@typespec/compiler': ~0.54.0
      '@typespec/http': ~0.54.0
      '@typespec/rest': ~0.54.0
    dependencies:
      '@typespec/compiler': 0.54.0
      '@typespec/http': 0.54.0_@typespec+compiler@0.54.0
      '@typespec/rest': 0.54.0_3ibda3a7sockbtny7x3hj4zqn4

  /@azure-tools/typespec-client-generator-core/0.40.0-dev.17_7d65p6cqvelxcgmavq4zy7blpy:
    resolution: {integrity: sha512-kmBP8nv3IqHYqfXKpLQpA7gvbuquaowzpLL48OCwhmyJmQSHc03yF0SlwWWQMGlxdch9E+EPG0P4lafmFw/1xg==}
    engines: {node: '>=18.0.0'}
    peerDependencies:
      '@typespec/compiler': ~0.53.1 || >=0.54.0-dev <0.54.0
      '@typespec/http': ~0.53.0 || >=0.54.0-dev <0.54.0
      '@typespec/rest': ~0.53.0 || >=0.54.0-dev <0.54.0
      '@typespec/versioning': ~0.53.0 || >=0.54.0-dev <0.54.0
    dependencies:
      '@typespec/compiler': 0.54.0
      '@typespec/http': 0.54.0_@typespec+compiler@0.54.0
      '@typespec/rest': 0.54.0_3ibda3a7sockbtny7x3hj4zqn4
      '@typespec/versioning': 0.54.0_@typespec+compiler@0.54.0
      change-case: 5.4.3
      pluralize: 8.0.0

  /@azure/abort-controller/1.1.0:
    resolution: {integrity: sha512-TrRLIoSQVzfAJX9H1JeFjzAoDGcoK1IYX1UImfceTZpsyYfWr09Ss1aHW1y5TrrR3iq6RZLBwJ3E24uwPhwahw==}
    engines: {node: '>=12.0.0'}
    dependencies:
      tslib: 2.6.2

  /@azure/abort-controller/2.0.0:
    resolution: {integrity: sha512-RP/mR/WJchR+g+nQFJGOec+nzeN/VvjlwbinccoqfhTsTHbb8X5+mLDp48kHT0ueyum0BNSwGm0kX0UZuIqTGg==}
    engines: {node: '>=18.0.0'}
    dependencies:
      tslib: 2.6.2

  /@azure/core-auth/1.6.0:
    resolution: {integrity: sha512-3X9wzaaGgRaBCwhLQZDtFp5uLIXCPrGbwJNWPPugvL4xbIGgScv77YzzxToKGLAKvG9amDoofMoP+9hsH1vs1w==}
    engines: {node: '>=18.0.0'}
    dependencies:
      '@azure/abort-controller': 2.0.0
      '@azure/core-util': 1.5.0
      tslib: 2.6.2

  /@azure/core-client/1.7.3:
    resolution: {integrity: sha512-kleJ1iUTxcO32Y06dH9Pfi9K4U+Tlb111WXEnbt7R/ne+NLRwppZiTGJuTD5VVoxTMK5NTbEtm5t2vcdNCFe2g==}
    engines: {node: '>=14.0.0'}
    dependencies:
      '@azure/abort-controller': 1.1.0
      '@azure/core-auth': 1.6.0
      '@azure/core-rest-pipeline': 1.14.0
      '@azure/core-tracing': 1.0.1
      '@azure/core-util': 1.5.0
      '@azure/logger': 1.0.4
      tslib: 2.6.2
    transitivePeerDependencies:
      - supports-color

  /@azure/core-http-compat/1.3.0:
    resolution: {integrity: sha512-ZN9avruqbQ5TxopzG3ih3KRy52n8OAbitX3fnZT5go4hzu0J+KVPSzkL+Wt3hpJpdG8WIfg1sBD1tWkgUdEpBA==}
    engines: {node: '>=12.0.0'}
    dependencies:
      '@azure/abort-controller': 1.1.0
      '@azure/core-client': 1.7.3
      '@azure/core-rest-pipeline': 1.14.0
    transitivePeerDependencies:
      - supports-color
    dev: false

  /@azure/core-http/3.0.3:
    resolution: {integrity: sha512-QMib3wXotJMFhHgmJBPUF9YsyErw34H0XDFQd9CauH7TPB+RGcyl9Ayy7iURtJB04ngXhE6YwrQsWDXlSLrilg==}
    engines: {node: '>=14.0.0'}
    dependencies:
      '@azure/abort-controller': 1.1.0
      '@azure/core-auth': 1.6.0
      '@azure/core-tracing': 1.0.0-preview.13
      '@azure/core-util': 1.5.0
      '@azure/logger': 1.0.4
      '@types/node-fetch': 2.6.6
      '@types/tunnel': 0.0.3
      form-data: 4.0.0
      node-fetch: 2.7.0
      process: 0.11.10
      tslib: 2.6.2
      tunnel: 0.0.6
      uuid: 8.3.2
      xml2js: 0.5.0
    transitivePeerDependencies:
      - encoding

  /@azure/core-lro/2.5.4:
    resolution: {integrity: sha512-3GJiMVH7/10bulzOKGrrLeG/uCBH/9VtxqaMcB9lIqAeamI/xYQSHJL/KcsLDuH+yTjYpro/u6D/MuRe4dN70Q==}
    engines: {node: '>=14.0.0'}
    dependencies:
      '@azure/abort-controller': 1.1.0
      '@azure/core-util': 1.5.0
      '@azure/logger': 1.0.4
      tslib: 2.6.2

  /@azure/core-paging/1.5.0:
    resolution: {integrity: sha512-zqWdVIt+2Z+3wqxEOGzR5hXFZ8MGKK52x4vFLw8n58pR6ZfKRx3EXYTxTaYxYHc/PexPUTyimcTWFJbji9Z6Iw==}
    engines: {node: '>=14.0.0'}
    dependencies:
      tslib: 2.6.2

  /@azure/core-rest-pipeline/1.14.0:
    resolution: {integrity: sha512-Tp4M6NsjCmn9L5p7HsW98eSOS7A0ibl3e5ntZglozT0XuD/0y6i36iW829ZbBq0qihlGgfaeFpkLjZ418KDm1Q==}
    engines: {node: '>=18.0.0'}
    dependencies:
      '@azure/abort-controller': 2.0.0
      '@azure/core-auth': 1.6.0
      '@azure/core-tracing': 1.0.1
      '@azure/core-util': 1.5.0
      '@azure/logger': 1.0.4
      http-proxy-agent: 5.0.0
      https-proxy-agent: 5.0.1
      tslib: 2.6.2
    transitivePeerDependencies:
      - supports-color

  /@azure/core-tracing/1.0.0-preview.13:
    resolution: {integrity: sha512-KxDlhXyMlh2Jhj2ykX6vNEU0Vou4nHr025KoSEiz7cS3BNiHNaZcdECk/DmLkEB0as5T7b/TpRcehJ5yV6NeXQ==}
    engines: {node: '>=12.0.0'}
    dependencies:
      '@opentelemetry/api': 1.6.0
      tslib: 2.6.2

  /@azure/core-tracing/1.0.1:
    resolution: {integrity: sha512-I5CGMoLtX+pI17ZdiFJZgxMJApsK6jjfm85hpgp3oazCdq5Wxgh4wMr7ge/TTWW1B5WBuvIOI1fMU/FrOAMKrw==}
    engines: {node: '>=12.0.0'}
    dependencies:
      tslib: 2.6.2

  /@azure/core-util/1.5.0:
    resolution: {integrity: sha512-GZBpVFDtQ/15hW1OgBcRdT4Bl7AEpcEZqLfbAvOtm1CQUncKWiYapFHVD588hmlV27NbOOtSm3cnLF3lvoHi4g==}
    engines: {node: '>=14.0.0'}
    dependencies:
      '@azure/abort-controller': 1.1.0
      tslib: 2.6.2

  /@azure/core-xml/1.3.4:
    resolution: {integrity: sha512-B1xI79Ur/u+KR69fGTcsMNj8KDjBSqAy0Ys6Byy4Qm1CqoUy7gCT5A7Pej0EBWRskuH6bpCwrAnosfmQEalkcg==}
    engines: {node: '>=14.0.0'}
    dependencies:
      fast-xml-parser: 4.3.1
      tslib: 2.6.2
    dev: true

  /@azure/identity/3.3.0:
    resolution: {integrity: sha512-gISa/dAAxrWt6F2WiDXZY0y2xY4MLlN2wkNW4cPuq5OgPQKLSkxLc4I2WR04puTfZyQZnpXbAapAMEj1b96fgg==}
    engines: {node: '>=14.0.0'}
    deprecated: Please upgrade to the latest version of this package to get necessary fixes
    dependencies:
      '@azure/abort-controller': 1.1.0
      '@azure/core-auth': 1.6.0
      '@azure/core-client': 1.7.3
      '@azure/core-rest-pipeline': 1.14.0
      '@azure/core-tracing': 1.0.1
      '@azure/core-util': 1.5.0
      '@azure/logger': 1.0.4
      '@azure/msal-browser': 2.38.2
      '@azure/msal-common': 13.3.0
      '@azure/msal-node': 1.18.3
      events: 3.3.0
      jws: 4.0.0
      open: 8.4.2
      stoppable: 1.1.0
      tslib: 2.6.2
      uuid: 8.3.2
    transitivePeerDependencies:
      - supports-color
    dev: true

  /@azure/logger/1.0.4:
    resolution: {integrity: sha512-ustrPY8MryhloQj7OWGe+HrYx+aoiOxzbXTtgblbV3xwCqpzUK36phH3XNHQKj3EPonyFUuDTfR3qFhTEAuZEg==}
    engines: {node: '>=14.0.0'}
    dependencies:
      tslib: 2.6.2

  /@azure/msal-browser/2.38.2:
    resolution: {integrity: sha512-71BeIn2we6LIgMplwCSaMq5zAwmalyJR3jFcVOZxNVfQ1saBRwOD+P77nLs5vrRCedVKTq8RMFhIOdpMLNno0A==}
    engines: {node: '>=0.8.0'}
    deprecated: A newer major version of this library is available. Please upgrade to the latest available version.
    dependencies:
      '@azure/msal-common': 13.3.0
    dev: true

  /@azure/msal-common/13.3.0:
    resolution: {integrity: sha512-/VFWTicjcJbrGp3yQP7A24xU95NiDMe23vxIU1U6qdRPFsprMDNUohMudclnd+WSHE4/McqkZs/nUU3sAKkVjg==}
    engines: {node: '>=0.8.0'}
    dev: true

  /@azure/msal-node/1.18.3:
    resolution: {integrity: sha512-lI1OsxNbS/gxRD4548Wyj22Dk8kS7eGMwD9GlBZvQmFV8FJUXoXySL1BiNzDsHUE96/DS/DHmA+F73p1Dkcktg==}
    engines: {node: 10 || 12 || 14 || 16 || 18}
    deprecated: A newer major version of this library is available. Please upgrade to the latest available version.
    dependencies:
      '@azure/msal-common': 13.3.0
      jsonwebtoken: 9.0.2
      uuid: 8.3.2
    dev: true

  /@azure/storage-blob/12.16.0:
    resolution: {integrity: sha512-jz33rUSUGUB65FgYrTRgRDjG6hdPHwfvHe+g/UrwVG8MsyLqSxg9TaW7Yuhjxu1v1OZ5xam2NU6+IpCN0xJO8Q==}
    engines: {node: '>=14.0.0'}
    dependencies:
      '@azure/abort-controller': 1.1.0
      '@azure/core-http': 3.0.3
      '@azure/core-lro': 2.5.4
      '@azure/core-paging': 1.5.0
      '@azure/core-tracing': 1.0.0-preview.13
      '@azure/logger': 1.0.4
      events: 3.3.0
      tslib: 2.6.2
    transitivePeerDependencies:
      - encoding
    dev: true

  /@babel/code-frame/7.23.5:
    resolution: {integrity: sha512-CgH3s1a96LipHCmSUmYFPwY7MNx8C3avkq7i4Wl3cfa662ldtUe4VM1TPXX70pfmrlWTb6jLqTYrZyT2ZTJBgA==}
    engines: {node: '>=6.9.0'}
    dependencies:
      '@babel/highlight': 7.23.4
      chalk: 2.4.2

  /@babel/helper-validator-identifier/7.22.20:
    resolution: {integrity: sha512-Y4OZ+ytlatR8AI+8KZfKuL5urKp7qey08ha31L8b3BwewJAoJamTzyvxPR/5D+KkdJCGPq/+8TukHBlY10FX9A==}
    engines: {node: '>=6.9.0'}

  /@babel/highlight/7.23.4:
    resolution: {integrity: sha512-acGdbYSfp2WheJoJm/EBBBLh/ID8KDc64ISZ9DYtBmC8/Q204PZJLHyzeB5qMzJ5trcOkybd78M4x2KWsUq++A==}
    engines: {node: '>=6.9.0'}
    dependencies:
      '@babel/helper-validator-identifier': 7.22.20
      chalk: 2.4.2
      js-tokens: 4.0.0

  /@colors/colors/1.5.0:
    resolution: {integrity: sha512-ooWCrlZP11i8GImSjTHYHLkvFDP48nS4+204nGb1RiX/WXYHmJA2III9/e2DWVabCESdW7hBAEzHRqUn9OUVvQ==}
    engines: {node: '>=0.1.90'}
    dev: true

  /@cspotcode/source-map-support/0.8.1:
    resolution: {integrity: sha512-IchNf6dN4tHoMFIn/7OE8LWZ19Y6q/67Bmf6vnGREv8RSbBVb9LPJxEcnwrcwX6ixSvaiGoomAUvu4YSxXrVgw==}
    engines: {node: '>=12'}
    dependencies:
      '@jridgewell/trace-mapping': 0.3.9
    dev: true

  /@dabh/diagnostics/2.0.3:
    resolution: {integrity: sha512-hrlQOIi7hAfzsMqlGSFyVucrx38O+j6wiGOf//H2ecvIEqYN4ADBSS2iLMh5UFyDunCNniUIPk/q3riFv45xRA==}
    dependencies:
      colorspace: 1.1.4
      enabled: 2.0.0
      kuler: 2.0.0
    dev: true

  /@discoveryjs/json-ext/0.5.7:
    resolution: {integrity: sha512-dBVuXR082gk3jsFp7Rd/JI4kytwGHecnCoTtXFb7DB6CNHp4rg5k1bhg0nWdLGLnOV71lmDzGQaLMy8iPLY0pw==}
    engines: {node: '>=10.0.0'}
    dev: true

  /@eslint-community/eslint-utils/4.4.0_eslint@8.50.0:
    resolution: {integrity: sha512-1/sA4dwrzBAyeUoQ6oxahHKmrZvsnLCg4RfxW3ZFGGmQkSNQPFNLV9CUEFQP1x9EYXHTo5p6xdhZM1Ne9p/AfA==}
    engines: {node: ^12.22.0 || ^14.17.0 || >=16.0.0}
    peerDependencies:
      eslint: ^6.0.0 || ^7.0.0 || >=8.0.0
    dependencies:
      eslint: 8.50.0
      eslint-visitor-keys: 3.4.3
    dev: true

  /@eslint-community/regexpp/4.8.2:
    resolution: {integrity: sha512-0MGxAVt1m/ZK+LTJp/j0qF7Hz97D9O/FH9Ms3ltnyIdDD57cbb1ACIQTkbHvNXtWDv5TPq7w5Kq56+cNukbo7g==}
    engines: {node: ^12.0.0 || ^14.0.0 || >=16.0.0}
    dev: true

  /@eslint/eslintrc/2.1.2:
    resolution: {integrity: sha512-+wvgpDsrB1YqAMdEUCcnTlpfVBH7Vqn6A/NT3D8WVXFIaKMlErPIZT3oCIAVCOtarRpMtelZLqJeU3t7WY6X6g==}
    engines: {node: ^12.22.0 || ^14.17.0 || >=16.0.0}
    dependencies:
      ajv: 6.12.6
      debug: 4.3.4
      espree: 9.6.1
      globals: 13.22.0
      ignore: 5.2.4
      import-fresh: 3.3.0
      js-yaml: 4.1.0
      minimatch: 3.1.2
      strip-json-comments: 3.1.1
    transitivePeerDependencies:
      - supports-color
    dev: true

  /@eslint/js/8.50.0:
    resolution: {integrity: sha512-NCC3zz2+nvYd+Ckfh87rA47zfu2QsQpvc6k1yzTk+b9KzRj0wkGa8LSoGOXN6Zv4lRf/EIoZ80biDh9HOI+RNQ==}
    engines: {node: ^12.22.0 || ^14.17.0 || >=16.0.0}
    dev: true

  /@humanwhocodes/config-array/0.11.11:
    resolution: {integrity: sha512-N2brEuAadi0CcdeMXUkhbZB84eskAc8MEX1By6qEchoVywSgXPIjou4rYsl0V3Hj0ZnuGycGCjdNgockbzeWNA==}
    engines: {node: '>=10.10.0'}
    dependencies:
      '@humanwhocodes/object-schema': 1.2.1
      debug: 4.3.4
      minimatch: 3.1.2
    transitivePeerDependencies:
      - supports-color
    dev: true

  /@humanwhocodes/module-importer/1.0.1:
    resolution: {integrity: sha512-bxveV4V8v5Yb4ncFTT3rPSgZBOpCkjfK0y4oVVVJwIuDVBRMDXrPyXRL988i5ap9m9bnyEEjWfm5WkBmtffLfA==}
    engines: {node: '>=12.22'}
    dev: true

  /@humanwhocodes/object-schema/1.2.1:
    resolution: {integrity: sha512-ZnQMnLV4e7hDlUvw8H+U8ASL02SS2Gn6+9Ac3wGGLIe7+je2AeAOxPY+izIPJDfFDb7eDjev0Us8MO1iFRN8hA==}
    dev: true

  /@isaacs/cliui/8.0.2:
    resolution: {integrity: sha512-O8jcjabXaleOG9DQ0+ARXWZBTfnP4WNAqzuiJK7ll44AmxGKv/J2M4TPjxjY3znBCfvBXFzucm1twdyFybFqEA==}
    engines: {node: '>=12'}
    dependencies:
      string-width: 5.1.2
      string-width-cjs: /string-width/4.2.3
      strip-ansi: 7.1.0
      strip-ansi-cjs: /strip-ansi/6.0.1
      wrap-ansi: 8.1.0
      wrap-ansi-cjs: /wrap-ansi/7.0.0
    dev: true

  /@jridgewell/gen-mapping/0.3.3:
    resolution: {integrity: sha512-HLhSWOLRi875zjjMG/r+Nv0oCW8umGb0BgEhyX3dDX3egwZtB8PqLnjz3yedt8R5StBrzcg4aBpnh8UA9D1BoQ==}
    engines: {node: '>=6.0.0'}
    dependencies:
      '@jridgewell/set-array': 1.1.2
      '@jridgewell/sourcemap-codec': 1.4.15
      '@jridgewell/trace-mapping': 0.3.19
    dev: true

  /@jridgewell/resolve-uri/3.1.1:
    resolution: {integrity: sha512-dSYZh7HhCDtCKm4QakX0xFpsRDqjjtZf/kjI/v3T3Nwt5r8/qz/M19F9ySyOqU94SXBmeG9ttTul+YnR4LOxFA==}
    engines: {node: '>=6.0.0'}
    dev: true

  /@jridgewell/set-array/1.1.2:
    resolution: {integrity: sha512-xnkseuNADM0gt2bs+BvhO0p78Mk762YnZdsuzFV018NoG1Sj1SCQvpSqa7XUaTam5vAGasABV9qXASMKnFMwMw==}
    engines: {node: '>=6.0.0'}
    dev: true

  /@jridgewell/source-map/0.3.5:
    resolution: {integrity: sha512-UTYAUj/wviwdsMfzoSJspJxbkH5o1snzwX0//0ENX1u/55kkZZkcTZP6u9bwKGkv+dkk9at4m1Cpt0uY80kcpQ==}
    dependencies:
      '@jridgewell/gen-mapping': 0.3.3
      '@jridgewell/trace-mapping': 0.3.19
    dev: true

  /@jridgewell/sourcemap-codec/1.4.15:
    resolution: {integrity: sha512-eF2rxCRulEKXHTRiDrDy6erMYWqNw4LPdQ8UQA4huuxaQsVeRPFl2oM8oDGxMFhJUWZf9McpLtJasDDZb/Bpeg==}
    dev: true

  /@jridgewell/trace-mapping/0.3.19:
    resolution: {integrity: sha512-kf37QtfW+Hwx/buWGMPcR60iF9ziHa6r/CZJIHbmcm4+0qrXiVdxegAH0F6yddEVQ7zdkjcGCgCzUu+BcbhQxw==}
    dependencies:
      '@jridgewell/resolve-uri': 3.1.1
      '@jridgewell/sourcemap-codec': 1.4.15
    dev: true

  /@jridgewell/trace-mapping/0.3.9:
    resolution: {integrity: sha512-3Belt6tdc8bPgAtbcmdtNJlirVoTmEb5e2gC94PnkwEW9jI6CAHUeoG85tjWP5WquqfavoMtMwiG4P926ZKKuQ==}
    dependencies:
      '@jridgewell/resolve-uri': 3.1.1
      '@jridgewell/sourcemap-codec': 1.4.15
    dev: true

  /@microsoft.azure/autorest.testserver/3.3.48:
    resolution: {integrity: sha512-/6SPjIEkHFxHi/mImmWHsTA2yhuSWfM2JWzsngZlck+0gTF5xIEyPTL1eIosdoc0oynBQGDuAsjGkd4ssioMpA==}
    engines: {node: '>=10'}
    hasBin: true
    dependencies:
      '@azure/storage-blob': 12.16.0
      axios: 0.21.4
      body-parser: 1.20.2
      busboy: 1.6.0
      commonmark: 0.30.0
      deep-equal: 2.2.2
      express: 4.18.2
      express-promise-router: 4.1.1_express@4.18.2
      glob: 8.1.0
      js-yaml: 4.1.0
      morgan: 1.10.0
      mustache: 4.2.0
      request: 2.88.2
      request-promise-native: 1.0.9_request@2.88.2
      source-map-support: 0.5.21
      underscore: 1.13.6
      winston: 3.10.0
      xml2js: 0.5.0
      yargs: 17.7.2
    transitivePeerDependencies:
      - '@types/express'
      - debug
      - encoding
    dev: true

  /@nodelib/fs.scandir/2.1.5:
    resolution: {integrity: sha512-vq24Bq3ym5HEQm2NKCr3yXDwjc7vTsEThRDnkp2DK9p1uqLR+DHurm/NOTo0KG7HYHU7eppKZj3MyqYuMBf62g==}
    engines: {node: '>= 8'}
    dependencies:
      '@nodelib/fs.stat': 2.0.5
      run-parallel: 1.2.0

  /@nodelib/fs.stat/2.0.5:
    resolution: {integrity: sha512-RkhPPp2zrqDAQA/2jNhnztcPAlv64XdhIp7a7454A5ovI7Bukxgt7MX7udwAu3zg1DcpPU0rz3VV1SeaqvY4+A==}
    engines: {node: '>= 8'}

  /@nodelib/fs.walk/1.2.8:
    resolution: {integrity: sha512-oGB+UxlgWcgQkgwo8GcEGwemoTFt3FIO9ababBmaGwXIoBKZ+GTy0pP185beGg7Llih/NSHSV2XAs1lnznocSg==}
    engines: {node: '>= 8'}
    dependencies:
      '@nodelib/fs.scandir': 2.1.5
      fastq: 1.15.0

  /@opentelemetry/api/1.6.0:
    resolution: {integrity: sha512-OWlrQAnWn9577PhVgqjUvMr1pg57Bc4jv0iL4w0PRuOSRvq67rvHW9Ie/dZVMvCzhSCB+UxhcY/PmCmFj33Q+g==}
    engines: {node: '>=8.0.0'}

  /@pkgjs/parseargs/0.11.0:
    resolution: {integrity: sha512-+1VkjdD0QBLPodGrJUeqarH8VAIvQODIbwh9XpP5Syisf7YoQgsJKPNFoqqLQlu+VQ/tVSshMR6loPMn8U+dPg==}
    engines: {node: '>=14'}
    requiresBuild: true
    dev: true
    optional: true

  /@puppeteer/browsers/1.9.1:
    resolution: {integrity: sha512-PuvK6xZzGhKPvlx3fpfdM2kYY3P/hB1URtK8wA7XUJ6prn6pp22zvJHu48th0SGcHL9SutbPHrFuQgfXTFobWA==}
    engines: {node: '>=16.3.0'}
    hasBin: true
    dependencies:
      debug: 4.3.4
      extract-zip: 2.0.1
      progress: 2.0.3
      proxy-agent: 6.3.1
      tar-fs: 3.0.4
      unbzip2-stream: 1.4.3
      yargs: 17.7.2
    transitivePeerDependencies:
      - supports-color
    dev: true

  /@sindresorhus/merge-streams/1.0.0:
    resolution: {integrity: sha512-rUV5WyJrJLoloD4NDN1V1+LDMDWOa4OTsT4yYJwQNpTU6FWxkxHpL7eu4w+DmiH8x/EAM1otkPE1+LaspIbplw==}
    engines: {node: '>=18'}

  /@sinonjs/commons/1.8.6:
    resolution: {integrity: sha512-Ky+XkAkqPZSm3NLBeUng77EBQl3cmeJhITaGHdYH8kjVB+aun3S4XBRti2zt17mtt0mIUDiNxYeoJm6drVvBJQ==}
    dependencies:
      type-detect: 4.0.8
    dev: true

  /@sinonjs/commons/2.0.0:
    resolution: {integrity: sha512-uLa0j859mMrg2slwQYdO/AkrOfmH+X6LTVmNTS9CqexuE2IvVORIkSpJLqePAbEnKJ77aMmCwr1NUZ57120Xcg==}
    dependencies:
      type-detect: 4.0.8
    dev: true

  /@sinonjs/commons/3.0.0:
    resolution: {integrity: sha512-jXBtWAF4vmdNmZgD5FoKsVLv3rPgDnLgPbU84LIJ3otV44vJlDRokVng5v8NFJdCf/da9legHcKaRuZs4L7faA==}
    dependencies:
      type-detect: 4.0.8
    dev: true

  /@sinonjs/fake-timers/10.3.0:
    resolution: {integrity: sha512-V4BG07kuYSUkTCSBHG8G8TNhM+F19jXFWnQtzj+we8DrkpSBCee9Z3Ms8yiGer/dlmhe35/Xdgyo3/0rQKg7YA==}
    dependencies:
      '@sinonjs/commons': 3.0.0
    dev: true

  /@sinonjs/fake-timers/7.1.2:
    resolution: {integrity: sha512-iQADsW4LBMISqZ6Ci1dupJL9pprqwcVFTcOsEmQOEhW+KLCVn/Y4Jrvg2k19fIHCp+iFprriYPTdRcQR8NbUPg==}
    dependencies:
      '@sinonjs/commons': 1.8.6
    dev: true

  /@sinonjs/samsam/6.1.3:
    resolution: {integrity: sha512-nhOb2dWPeb1sd3IQXL/dVPnKHDOAFfvichtBf4xV00/rU1QbPCQqKMbvIheIjqwVjh7qIgf2AHTHi391yMOMpQ==}
    dependencies:
      '@sinonjs/commons': 1.8.6
      lodash.get: 4.4.2
      type-detect: 4.0.8
    dev: true

  /@sinonjs/text-encoding/0.7.2:
    resolution: {integrity: sha512-sXXKG+uL9IrKqViTtao2Ws6dy0znu9sOaP1di/jKGW1M6VssO8vlpXCQcpZ+jisQ1tTFAC5Jo/EOzFbggBagFQ==}
    dev: true

  /@socket.io/component-emitter/3.1.0:
    resolution: {integrity: sha512-+9jVqKhRSpsc591z5vX+X5Yyw+he/HCB4iQ/RYxw35CEPaY1gnsNE43nf9n9AaYjAQrTiI/mOwKUKdUs9vf7Xg==}
    dev: true

  /@tootallnate/once/2.0.0:
    resolution: {integrity: sha512-XCuKFP5PS55gnMVu3dty8KPatLqUoy/ZYzDzAGCQ8JNFCkLXzmI7vNHCR+XpbZaMWQK/vQubr7PkYq8g470J/A==}
    engines: {node: '>= 10'}

  /@tootallnate/quickjs-emscripten/0.23.0:
    resolution: {integrity: sha512-C5Mc6rdnsaJDjO3UpGW/CQTHtCKaYlScZTly4JIu97Jxo/odCiH0ITnDXSJPTOrEKk/ycSZ0AOgTmkDtkOsvIA==}
    dev: true

  /@ts-morph/common/0.16.0:
    resolution: {integrity: sha512-SgJpzkTgZKLKqQniCjLaE3c2L2sdL7UShvmTmPBejAKd2OKV/yfMpQ2IWpAuA+VY5wy7PkSUaEObIqEK6afFuw==}
    dependencies:
      fast-glob: 3.3.2
      minimatch: 5.1.6
      mkdirp: 1.0.4
      path-browserify: 1.0.1
    dev: false

  /@tsconfig/node10/1.0.9:
    resolution: {integrity: sha512-jNsYVVxU8v5g43Erja32laIDHXeoNvFEpX33OK4d6hljo3jDhCBDhx5dhCCTMWUojscpAagGiRkBKxpdl9fxqA==}
    dev: true

  /@tsconfig/node12/1.0.11:
    resolution: {integrity: sha512-cqefuRsh12pWyGsIoBKJA9luFu3mRxCA+ORZvA4ktLSzIuCUtWVxGIuXigEwO5/ywWFMZ2QEGKWvkZG1zDMTag==}
    dev: true

  /@tsconfig/node14/1.0.3:
    resolution: {integrity: sha512-ysT8mhdixWK6Hw3i1V2AeRqZ5WfXg1G43mqoYlM2nc6388Fq5jcXyr5mRsqViLx/GJYdoL0bfXD8nmF+Zn/Iow==}
    dev: true

  /@tsconfig/node16/1.0.4:
    resolution: {integrity: sha512-vxhUy4J8lyeyinH7Azl1pdd43GJhZH/tP2weN8TntQblOY+A0XbT8DJk1/oCPuOOyg/Ja757rG0CgHcWC8OfMA==}
    dev: true

  /@types/chai-as-promised/7.1.6:
    resolution: {integrity: sha512-cQLhk8fFarRVZAXUQV1xEnZgMoPxqKojBvRkqPCKPQCzEhpbbSKl1Uu75kDng7k5Ln6LQLUmNBjLlFthCgm1NA==}
    dependencies:
      '@types/chai': 4.3.6
    dev: true

  /@types/chai/4.3.6:
    resolution: {integrity: sha512-VOVRLM1mBxIRxydiViqPcKn6MIxZytrbMpd6RJLIWKxUNr3zux8no0Oc7kJx0WAPIitgZ0gkrDS+btlqQpubpw==}
    dev: true

  /@types/cookie/0.4.1:
    resolution: {integrity: sha512-XW/Aa8APYr6jSVVA1y/DEIZX0/GMKLEVekNG727R8cs56ahETkRAy/3DR7+fJyh7oUgGwNQaRfXCun0+KbWY7Q==}
    dev: true

  /@types/cors/2.8.14:
    resolution: {integrity: sha512-RXHUvNWYICtbP6s18PnOCaqToK8y14DnLd75c6HfyKf228dxy7pHNOQkxPtvXKp/hINFMDjbYzsj63nnpPMSRQ==}
    dependencies:
      '@types/node': 18.18.0
    dev: true

  /@types/eslint-scope/3.7.5:
    resolution: {integrity: sha512-JNvhIEyxVW6EoMIFIvj93ZOywYFatlpu9deeH6eSx6PE3WHYvHaQtmHmQeNw7aA81bYGBPPQqdtBm6b1SsQMmA==}
    dependencies:
      '@types/eslint': 8.44.3
      '@types/estree': 1.0.2
    dev: true

  /@types/eslint/8.44.3:
    resolution: {integrity: sha512-iM/WfkwAhwmPff3wZuPLYiHX18HI24jU8k1ZSH7P8FHwxTjZ2P6CoX2wnF43oprR+YXJM6UUxATkNvyv/JHd+g==}
    dependencies:
      '@types/estree': 1.0.2
      '@types/json-schema': 7.0.13
    dev: true

  /@types/estree/1.0.2:
    resolution: {integrity: sha512-VeiPZ9MMwXjO32/Xu7+OwflfmeoRwkE/qzndw42gGtgJwZopBnzy2gD//NN1+go1mADzkDcqf/KnFRSjTJ8xJA==}
    dev: true

  /@types/fs-extra/8.1.3:
    resolution: {integrity: sha512-7IdV01N0u/CaVO0fuY1YmEg14HQN3+EW8mpNgg6NEfxEl/lzCa5OxlBu3iFsCAdamnYOcTQ7oEi43Xc/67Rgzw==}
    dependencies:
      '@types/node': 18.18.0
    dev: true

  /@types/fs-extra/9.0.13:
    resolution: {integrity: sha512-nEnwB++1u5lVDM2UI4c1+5R+FYaKfaAzS4OococimjVm3nQw3TuzH5UNsocrcTBbhnerblyHj4A49qXbIiZdpA==}
    dependencies:
      '@types/node': 18.18.0
    dev: true

  /@types/js-yaml/3.12.1:
    resolution: {integrity: sha512-SGGAhXLHDx+PK4YLNcNGa6goPf9XRWQNAUUbffkwVGGXIxmDKWyGGL4inzq2sPmExu431Ekb9aEMn9BkPqEYFA==}
    dev: true

  /@types/js-yaml/4.0.6:
    resolution: {integrity: sha512-ACTuifTSIIbyksx2HTon3aFtCKWcID7/h3XEmRpDYdMCXxPbl+m9GteOJeaAkiAta/NJaSFuA7ahZ0NkwajDSw==}
    dev: true

  /@types/json-schema/7.0.13:
    resolution: {integrity: sha512-RbSSoHliUbnXj3ny0CNFOoxrIDV6SUGyStHsvDqosw6CkdPV8TtWGlfecuK4ToyMEAql6pzNxgCFKanovUzlgQ==}
    dev: true

  /@types/lodash/4.14.199:
    resolution: {integrity: sha512-Vrjz5N5Ia4SEzWWgIVwnHNEnb1UE1XMkvY5DGXrAeOGE9imk0hgTHh5GyDjLDJi9OTCn9oo9dXH1uToK1VRfrg==}

  /@types/mocha/10.0.1:
    resolution: {integrity: sha512-/fvYntiO1GeICvqbQ3doGDIP97vWmvFt83GKguJ6prmQM2iXZfFcq6YE8KteFyRtX2/h5Hf91BYvPodJKFYv5Q==}
    dev: true

  /@types/mocha/5.2.7:
    resolution: {integrity: sha512-NYrtPht0wGzhwe9+/idPaBB+TqkY9AhTvOLMkThm0IoEfLaiVQZwBwyJ5puCkO3AUCWrmcoePjp2mbFocKy4SQ==}
    dev: true

  /@types/mocha/9.1.1:
    resolution: {integrity: sha512-Z61JK7DKDtdKTWwLeElSEBcWGRLY8g95ic5FoQqI9CMx0ns/Ghep3B4DfcEimiKMvtamNVULVNKEsiwV3aQmXw==}
    dev: true

  /@types/node-fetch/2.6.6:
    resolution: {integrity: sha512-95X8guJYhfqiuVVhRFxVQcf4hW/2bCuoPwDasMf/531STFoNoWTT7YDnWdXHEZKqAGUigmpG31r2FE70LwnzJw==}
    dependencies:
      '@types/node': 18.18.0
      form-data: 4.0.0

  /@types/node/18.18.0:
    resolution: {integrity: sha512-3xA4X31gHT1F1l38ATDIL9GpRLdwVhnEFC8Uikv5ZLlXATwrCYyPq7ZWHxzxc3J/30SUiwiYT+bQe0/XvKlWbw==}

  /@types/semver/7.5.3:
    resolution: {integrity: sha512-OxepLK9EuNEIPxWNME+C6WwbRAOOI2o2BaQEGzz5Lu2e4Z5eDnEo+/aVEDMIXywoJitJ7xWd641wrGLZdtwRyw==}
    dev: true

  /@types/sinon/10.0.17:
    resolution: {integrity: sha512-+6ILpcixQ0Ma3dHMTLv4rSycbDXkDljgKL+E0nI2RUxxhYTFyPSjt6RVMxh7jUshvyVcBvicb0Ktj+lAJcjgeA==}
    dependencies:
      '@types/sinonjs__fake-timers': 8.1.3
    dev: true

  /@types/sinonjs__fake-timers/8.1.3:
    resolution: {integrity: sha512-4g+2YyWe0Ve+LBh+WUm1697PD0Kdi6coG1eU0YjQbwx61AZ8XbEpL1zIT6WjuUKrCMCROpEaYQPDjBnDouBVAQ==}
    dev: true

  /@types/triple-beam/1.3.3:
    resolution: {integrity: sha512-6tOUG+nVHn0cJbVp25JFayS5UE6+xlbcNF9Lo9mU7U0zk3zeUShZied4YEQZjy1JBF043FSkdXw8YkUJuVtB5g==}
    dev: true

  /@types/tunnel/0.0.3:
    resolution: {integrity: sha512-sOUTGn6h1SfQ+gbgqC364jLFBw2lnFqkgF3q0WovEHRLMrVD1sd5aufqi/aJObLekJO+Aq5z646U4Oxy6shXMA==}
    dependencies:
      '@types/node': 18.18.0

  /@types/xmlbuilder/0.0.34:
    resolution: {integrity: sha512-yVsHfYqJblSEg3DvUhGndpCZBZz2GiGVmqMa04fbGro2xzxRj85Q7MQ4os+MaXmKcpCDD42MXuxUWfoUKTuVdQ==}
    dev: true

  /@types/yargs-parser/21.0.1:
    resolution: {integrity: sha512-axdPBuLuEJt0c4yI5OZssC19K2Mq1uKdrfZBzuxLvaztgqUtFYZUNw7lETExPYJR9jdEoIg4mb7RQKRQzOkeGQ==}
    dev: true

  /@types/yargs/17.0.25:
    resolution: {integrity: sha512-gy7iPgwnzNvxgAEi2bXOHWCVOG6f7xsprVJH4MjlAWeBmJ7vh/Y1kwMtUrs64ztf24zVIRCpr3n/z6gm9QIkgg==}
    dependencies:
      '@types/yargs-parser': 21.0.1
    dev: true

  /@types/yauzl/2.10.1:
    resolution: {integrity: sha512-CHzgNU3qYBnp/O4S3yv2tXPlvMTq0YWSTVg2/JYLqWZGHwwgJGAwd00poay/11asPq8wLFwHzubyInqHIFmmiw==}
    requiresBuild: true
    dependencies:
      '@types/node': 18.18.0
    dev: true
    optional: true

  /@typescript-eslint/eslint-plugin/6.8.0_qc27boxdfajyxyoyktucppwpla:
    resolution: {integrity: sha512-GosF4238Tkes2SHPQ1i8f6rMtG6zlKwMEB0abqSJ3Npvos+doIlc/ATG+vX1G9coDF3Ex78zM3heXHLyWEwLUw==}
    engines: {node: ^16.0.0 || >=18.0.0}
    peerDependencies:
      '@typescript-eslint/parser': ^6.0.0 || ^6.0.0-alpha
      eslint: ^7.0.0 || ^8.0.0
      typescript: '*'
    peerDependenciesMeta:
      typescript:
        optional: true
    dependencies:
      '@eslint-community/regexpp': 4.8.2
      '@typescript-eslint/parser': 6.8.0_jk7qbkaijtltyu4ajmze3dfiwa
      '@typescript-eslint/scope-manager': 6.8.0
      '@typescript-eslint/type-utils': 6.8.0_jk7qbkaijtltyu4ajmze3dfiwa
      '@typescript-eslint/utils': 6.8.0_jk7qbkaijtltyu4ajmze3dfiwa
      '@typescript-eslint/visitor-keys': 6.8.0
      debug: 4.3.4
      eslint: 8.50.0
      graphemer: 1.4.0
      ignore: 5.2.4
      natural-compare: 1.4.0
      semver: 7.5.4
      ts-api-utils: 1.0.3_typescript@5.2.2
      typescript: 5.2.2
    transitivePeerDependencies:
      - supports-color
    dev: true

  /@typescript-eslint/parser/6.8.0_jk7qbkaijtltyu4ajmze3dfiwa:
    resolution: {integrity: sha512-5tNs6Bw0j6BdWuP8Fx+VH4G9fEPDxnVI7yH1IAPkQH5RUtvKwRoqdecAPdQXv4rSOADAaz1LFBZvZG7VbXivSg==}
    engines: {node: ^16.0.0 || >=18.0.0}
    peerDependencies:
      eslint: ^7.0.0 || ^8.0.0
      typescript: '*'
    peerDependenciesMeta:
      typescript:
        optional: true
    dependencies:
      '@typescript-eslint/scope-manager': 6.8.0
      '@typescript-eslint/types': 6.8.0
      '@typescript-eslint/typescript-estree': 6.8.0_typescript@5.2.2
      '@typescript-eslint/visitor-keys': 6.8.0
      debug: 4.3.4
      eslint: 8.50.0
      typescript: 5.2.2
    transitivePeerDependencies:
      - supports-color
    dev: true

  /@typescript-eslint/scope-manager/6.8.0:
    resolution: {integrity: sha512-xe0HNBVwCph7rak+ZHcFD6A+q50SMsFwcmfdjs9Kz4qDh5hWhaPhFjRs/SODEhroBI5Ruyvyz9LfwUJ624O40g==}
    engines: {node: ^16.0.0 || >=18.0.0}
    dependencies:
      '@typescript-eslint/types': 6.8.0
      '@typescript-eslint/visitor-keys': 6.8.0
    dev: true

  /@typescript-eslint/type-utils/6.8.0_jk7qbkaijtltyu4ajmze3dfiwa:
    resolution: {integrity: sha512-RYOJdlkTJIXW7GSldUIHqc/Hkto8E+fZN96dMIFhuTJcQwdRoGN2rEWA8U6oXbLo0qufH7NPElUb+MceHtz54g==}
    engines: {node: ^16.0.0 || >=18.0.0}
    peerDependencies:
      eslint: ^7.0.0 || ^8.0.0
      typescript: '*'
    peerDependenciesMeta:
      typescript:
        optional: true
    dependencies:
      '@typescript-eslint/typescript-estree': 6.8.0_typescript@5.2.2
      '@typescript-eslint/utils': 6.8.0_jk7qbkaijtltyu4ajmze3dfiwa
      debug: 4.3.4
      eslint: 8.50.0
      ts-api-utils: 1.0.3_typescript@5.2.2
      typescript: 5.2.2
    transitivePeerDependencies:
      - supports-color
    dev: true

  /@typescript-eslint/types/6.8.0:
    resolution: {integrity: sha512-p5qOxSum7W3k+llc7owEStXlGmSl8FcGvhYt8Vjy7FqEnmkCVlM3P57XQEGj58oqaBWDQXbJDZxwUWMS/EAPNQ==}
    engines: {node: ^16.0.0 || >=18.0.0}
    dev: true

  /@typescript-eslint/typescript-estree/6.8.0_typescript@5.2.2:
    resolution: {integrity: sha512-ISgV0lQ8XgW+mvv5My/+iTUdRmGspducmQcDw5JxznasXNnZn3SKNrTRuMsEXv+V/O+Lw9AGcQCfVaOPCAk/Zg==}
    engines: {node: ^16.0.0 || >=18.0.0}
    peerDependencies:
      typescript: '*'
    peerDependenciesMeta:
      typescript:
        optional: true
    dependencies:
      '@typescript-eslint/types': 6.8.0
      '@typescript-eslint/visitor-keys': 6.8.0
      debug: 4.3.4
      globby: 11.1.0
      is-glob: 4.0.3
      semver: 7.5.4
      ts-api-utils: 1.0.3_typescript@5.2.2
      typescript: 5.2.2
    transitivePeerDependencies:
      - supports-color
    dev: true

  /@typescript-eslint/utils/6.8.0_jk7qbkaijtltyu4ajmze3dfiwa:
    resolution: {integrity: sha512-dKs1itdE2qFG4jr0dlYLQVppqTE+Itt7GmIf/vX6CSvsW+3ov8PbWauVKyyfNngokhIO9sKZeRGCUo1+N7U98Q==}
    engines: {node: ^16.0.0 || >=18.0.0}
    peerDependencies:
      eslint: ^7.0.0 || ^8.0.0
    dependencies:
      '@eslint-community/eslint-utils': 4.4.0_eslint@8.50.0
      '@types/json-schema': 7.0.13
      '@types/semver': 7.5.3
      '@typescript-eslint/scope-manager': 6.8.0
      '@typescript-eslint/types': 6.8.0
      '@typescript-eslint/typescript-estree': 6.8.0_typescript@5.2.2
      eslint: 8.50.0
      semver: 7.5.4
    transitivePeerDependencies:
      - supports-color
      - typescript
    dev: true

  /@typescript-eslint/visitor-keys/6.8.0:
    resolution: {integrity: sha512-oqAnbA7c+pgOhW2OhGvxm0t1BULX5peQI/rLsNDpGM78EebV3C9IGbX5HNZabuZ6UQrYveCLjKo8Iy/lLlBkkg==}
    engines: {node: ^16.0.0 || >=18.0.0}
    dependencies:
      '@typescript-eslint/types': 6.8.0
      eslint-visitor-keys: 3.4.3
    dev: true

  /@typespec/compiler/0.53.1:
    resolution: {integrity: sha512-qneMDvZsLaL8+3PXzwXMAqgE4YtkUPPBg4oXrbreYa5NTccuvgVaO4cfya/SzG4WePUnmDTbbrP5aWd+VzYwYA==}
    engines: {node: '>=18.0.0'}
    hasBin: true
    dependencies:
      '@babel/code-frame': 7.23.5
      ajv: 8.12.0
      change-case: 5.3.0
      globby: 14.0.0
      mustache: 4.2.0
      picocolors: 1.0.0
      prettier: 3.1.1
      prompts: 2.4.2
      semver: 7.6.0
      vscode-languageserver: 9.0.1
      vscode-languageserver-textdocument: 1.0.11
      yaml: 2.3.4
      yargs: 17.7.2
    dev: true

  /@typespec/compiler/0.54.0:
    resolution: {integrity: sha512-lxMqlvUq5m1KZUjg+IoM/gEwY+yeSjjnpUsz6wmzjK4cO9cIY4wPJdrZwe8jUc2UFOoqKXN3AK8N1UWxA+w9Dg==}
    engines: {node: '>=18.0.0'}
    hasBin: true
    dependencies:
      '@babel/code-frame': 7.23.5
      ajv: 8.12.0
      change-case: 5.4.3
      globby: 14.0.0
      mustache: 4.2.0
      picocolors: 1.0.0
      prettier: 3.2.5
      prompts: 2.4.2
      semver: 7.6.0
      vscode-languageserver: 9.0.1
      vscode-languageserver-textdocument: 1.0.11
      yaml: 2.3.4
      yargs: 17.7.2

  /@typespec/http/0.53.0_@typespec+compiler@0.53.1:
    resolution: {integrity: sha512-Hdwbxr6KgzmJdULbbcwWaSSrWlduuMuEVUVdlytxyo9K+aoUCcPl0thR5Ez2VRh02/IJl3xG4n5wXgOwWb3amA==}
    engines: {node: '>=18.0.0'}
    peerDependencies:
      '@typespec/compiler': ~0.53.0
    dependencies:
      '@typespec/compiler': 0.53.1
    dev: true

  /@typespec/http/0.54.0_@typespec+compiler@0.54.0:
    resolution: {integrity: sha512-/hZd9pkjJh3ogOekyKzZnpVV2kXzxtWDiTt3Gekc6iHTGk/CE1JpRFts8xwXoI5d3FqYotfb4w5ztVw62WjOcA==}
    engines: {node: '>=18.0.0'}
    peerDependencies:
      '@typespec/compiler': ~0.54.0
    dependencies:
      '@typespec/compiler': 0.54.0

  /@typespec/openapi/0.54.0_3ibda3a7sockbtny7x3hj4zqn4:
    resolution: {integrity: sha512-QJkwq3whcqKb29ScMD5IQzqvDmPQyLAubRl82Zj6kVMCqabRwegOX9aN+K0083nci65zt9rflZbv9bKY5GRy/A==}
    engines: {node: '>=18.0.0'}
    peerDependencies:
      '@typespec/compiler': ~0.54.0
      '@typespec/http': ~0.54.0
    dependencies:
      '@typespec/compiler': 0.54.0
      '@typespec/http': 0.54.0_@typespec+compiler@0.54.0
    dev: false

  /@typespec/openapi3/0.54.0_gawyyuwi7rfkgwwvtpeudeqoo4:
    resolution: {integrity: sha512-ryqa6iNWA3Vb2TcyTUD0NrRecGVY5MGaEuAdBJnnEEPcE6CSQY0j0dFZXzRLBUd4LiR332B4Y7Brkq6MjRdrNg==}
    engines: {node: '>=18.0.0'}
    peerDependencies:
      '@typespec/compiler': ~0.54.0
      '@typespec/http': ~0.54.0
      '@typespec/openapi': ~0.54.0
      '@typespec/versioning': ~0.54.0
    dependencies:
      '@typespec/compiler': 0.54.0
      '@typespec/http': 0.54.0_@typespec+compiler@0.54.0
      '@typespec/openapi': 0.54.0_3ibda3a7sockbtny7x3hj4zqn4
      '@typespec/versioning': 0.54.0_@typespec+compiler@0.54.0
      yaml: 2.3.4
    dev: false

  /@typespec/rest/0.53.0_64qybqewxiyskcyfotlclzf2y4:
    resolution: {integrity: sha512-aA75Ol2pRvUjtRqQvFHmFG52pkeif3m+tboLAT00AekTxOPZ3rqQmlE12ne4QF8KjgHA6denqH4f/XyDoRJOJQ==}
    engines: {node: '>=18.0.0'}
    peerDependencies:
      '@typespec/compiler': ~0.53.0
      '@typespec/http': ~0.53.0
    dependencies:
      '@typespec/compiler': 0.53.1
      '@typespec/http': 0.53.0_@typespec+compiler@0.53.1
    dev: true

  /@typespec/rest/0.54.0_3ibda3a7sockbtny7x3hj4zqn4:
    resolution: {integrity: sha512-F1hq/Per9epPJQ8Ey84mAtrgrZeLu6fDMIxNao1XlTfDEFZuYgFuCSyg0pyIi0Xg7KUBMvrvSv83WoF3mN2szw==}
    engines: {node: '>=18.0.0'}
    peerDependencies:
      '@typespec/compiler': ~0.54.0
      '@typespec/http': ~0.54.0
    dependencies:
      '@typespec/compiler': 0.54.0
      '@typespec/http': 0.54.0_@typespec+compiler@0.54.0

  /@typespec/ts-http-runtime/1.0.0-alpha.20240226.9:
    resolution: {integrity: sha512-c1srD2gidsKNiK4YJ1yAMsJdKYIXaRpWdnu5mcyhP3GQ4b89fUQ5pGXLsaF1rimmxpOaI1cENgEWFC7pRf580A==}
    engines: {node: '>=18.0.0'}
    dependencies:
      http-proxy-agent: 7.0.0
      https-proxy-agent: 7.0.2
      tslib: 2.6.2
    transitivePeerDependencies:
      - supports-color
    dev: true

  /@typespec/versioning/0.54.0_@typespec+compiler@0.54.0:
    resolution: {integrity: sha512-IlGpveOJ0WBTbn3w8nfzgSNhJWNd0+H+bo1Ljrjpeb9SFQmS8bX2fDf0vqsHVl50XgvKIZxgOpEXN5TmuzNnRw==}
    engines: {node: '>=18.0.0'}
    peerDependencies:
      '@typespec/compiler': ~0.54.0
    dependencies:
      '@typespec/compiler': 0.54.0

  /@ungap/promise-all-settled/1.1.2:
    resolution: {integrity: sha512-sL/cEvJWAnClXw0wHk85/2L0G6Sj8UB0Ctc1TEMbKSsmpRosqhwj9gWgFRZSrBr2f9tiXISwNhCPmlfqUqyb9Q==}
    dev: true

  /@webassemblyjs/ast/1.11.6:
    resolution: {integrity: sha512-IN1xI7PwOvLPgjcf180gC1bqn3q/QaOCwYUahIOhbYUu8KA/3tw2RT/T0Gidi1l7Hhj5D/INhJxiICObqpMu4Q==}
    dependencies:
      '@webassemblyjs/helper-numbers': 1.11.6
      '@webassemblyjs/helper-wasm-bytecode': 1.11.6
    dev: true

  /@webassemblyjs/floating-point-hex-parser/1.11.6:
    resolution: {integrity: sha512-ejAj9hfRJ2XMsNHk/v6Fu2dGS+i4UaXBXGemOfQ/JfQ6mdQg/WXtwleQRLLS4OvfDhv8rYnVwH27YJLMyYsxhw==}
    dev: true

  /@webassemblyjs/helper-api-error/1.11.6:
    resolution: {integrity: sha512-o0YkoP4pVu4rN8aTJgAyj9hC2Sv5UlkzCHhxqWj8butaLvnpdc2jOwh4ewE6CX0txSfLn/UYaV/pheS2Txg//Q==}
    dev: true

  /@webassemblyjs/helper-buffer/1.11.6:
    resolution: {integrity: sha512-z3nFzdcp1mb8nEOFFk8DrYLpHvhKC3grJD2ardfKOzmbmJvEf/tPIqCY+sNcwZIY8ZD7IkB2l7/pqhUhqm7hLA==}
    dev: true

  /@webassemblyjs/helper-numbers/1.11.6:
    resolution: {integrity: sha512-vUIhZ8LZoIWHBohiEObxVm6hwP034jwmc9kuq5GdHZH0wiLVLIPcMCdpJzG4C11cHoQ25TFIQj9kaVADVX7N3g==}
    dependencies:
      '@webassemblyjs/floating-point-hex-parser': 1.11.6
      '@webassemblyjs/helper-api-error': 1.11.6
      '@xtuc/long': 4.2.2
    dev: true

  /@webassemblyjs/helper-wasm-bytecode/1.11.6:
    resolution: {integrity: sha512-sFFHKwcmBprO9e7Icf0+gddyWYDViL8bpPjJJl0WHxCdETktXdmtWLGVzoHbqUcY4Be1LkNfwTmXOJUFZYSJdA==}
    dev: true

  /@webassemblyjs/helper-wasm-section/1.11.6:
    resolution: {integrity: sha512-LPpZbSOwTpEC2cgn4hTydySy1Ke+XEu+ETXuoyvuyezHO3Kjdu90KK95Sh9xTbmjrCsUwvWwCOQQNta37VrS9g==}
    dependencies:
      '@webassemblyjs/ast': 1.11.6
      '@webassemblyjs/helper-buffer': 1.11.6
      '@webassemblyjs/helper-wasm-bytecode': 1.11.6
      '@webassemblyjs/wasm-gen': 1.11.6
    dev: true

  /@webassemblyjs/ieee754/1.11.6:
    resolution: {integrity: sha512-LM4p2csPNvbij6U1f19v6WR56QZ8JcHg3QIJTlSwzFcmx6WSORicYj6I63f9yU1kEUtrpG+kjkiIAkevHpDXrg==}
    dependencies:
      '@xtuc/ieee754': 1.2.0
    dev: true

  /@webassemblyjs/leb128/1.11.6:
    resolution: {integrity: sha512-m7a0FhE67DQXgouf1tbN5XQcdWoNgaAuoULHIfGFIEVKA6tu/edls6XnIlkmS6FrXAquJRPni3ZZKjw6FSPjPQ==}
    dependencies:
      '@xtuc/long': 4.2.2
    dev: true

  /@webassemblyjs/utf8/1.11.6:
    resolution: {integrity: sha512-vtXf2wTQ3+up9Zsg8sa2yWiQpzSsMyXj0qViVP6xKGCUT8p8YJ6HqI7l5eCnWx1T/FYdsv07HQs2wTFbbof/RA==}
    dev: true

  /@webassemblyjs/wasm-edit/1.11.6:
    resolution: {integrity: sha512-Ybn2I6fnfIGuCR+Faaz7YcvtBKxvoLV3Lebn1tM4o/IAJzmi9AWYIPWpyBfU8cC+JxAO57bk4+zdsTjJR+VTOw==}
    dependencies:
      '@webassemblyjs/ast': 1.11.6
      '@webassemblyjs/helper-buffer': 1.11.6
      '@webassemblyjs/helper-wasm-bytecode': 1.11.6
      '@webassemblyjs/helper-wasm-section': 1.11.6
      '@webassemblyjs/wasm-gen': 1.11.6
      '@webassemblyjs/wasm-opt': 1.11.6
      '@webassemblyjs/wasm-parser': 1.11.6
      '@webassemblyjs/wast-printer': 1.11.6
    dev: true

  /@webassemblyjs/wasm-gen/1.11.6:
    resolution: {integrity: sha512-3XOqkZP/y6B4F0PBAXvI1/bky7GryoogUtfwExeP/v7Nzwo1QLcq5oQmpKlftZLbT+ERUOAZVQjuNVak6UXjPA==}
    dependencies:
      '@webassemblyjs/ast': 1.11.6
      '@webassemblyjs/helper-wasm-bytecode': 1.11.6
      '@webassemblyjs/ieee754': 1.11.6
      '@webassemblyjs/leb128': 1.11.6
      '@webassemblyjs/utf8': 1.11.6
    dev: true

  /@webassemblyjs/wasm-opt/1.11.6:
    resolution: {integrity: sha512-cOrKuLRE7PCe6AsOVl7WasYf3wbSo4CeOk6PkrjS7g57MFfVUF9u6ysQBBODX0LdgSvQqRiGz3CXvIDKcPNy4g==}
    dependencies:
      '@webassemblyjs/ast': 1.11.6
      '@webassemblyjs/helper-buffer': 1.11.6
      '@webassemblyjs/wasm-gen': 1.11.6
      '@webassemblyjs/wasm-parser': 1.11.6
    dev: true

  /@webassemblyjs/wasm-parser/1.11.6:
    resolution: {integrity: sha512-6ZwPeGzMJM3Dqp3hCsLgESxBGtT/OeCvCZ4TA1JUPYgmhAx38tTPR9JaKy0S5H3evQpO/h2uWs2j6Yc/fjkpTQ==}
    dependencies:
      '@webassemblyjs/ast': 1.11.6
      '@webassemblyjs/helper-api-error': 1.11.6
      '@webassemblyjs/helper-wasm-bytecode': 1.11.6
      '@webassemblyjs/ieee754': 1.11.6
      '@webassemblyjs/leb128': 1.11.6
      '@webassemblyjs/utf8': 1.11.6
    dev: true

  /@webassemblyjs/wast-printer/1.11.6:
    resolution: {integrity: sha512-JM7AhRcE+yW2GWYaKeHL5vt4xqee5N2WcezptmgyhNS+ScggqcT1OtXykhAb13Sn5Yas0j2uv9tHgrjwvzAP4A==}
    dependencies:
      '@webassemblyjs/ast': 1.11.6
      '@xtuc/long': 4.2.2
    dev: true

  /@webpack-cli/configtest/1.2.0_w3wu7rcwmvifygnqiqkxwjppse:
    resolution: {integrity: sha512-4FB8Tj6xyVkyqjj1OaTqCjXYULB9FMkqQ8yGrZjRDrYh0nOE+7Lhs45WioWQQMV+ceFlE368Ukhe6xdvJM9Egg==}
    peerDependencies:
      webpack: 4.x.x || 5.x.x
      webpack-cli: 4.x.x
    dependencies:
      webpack: 5.88.2_webpack-cli@4.10.0
      webpack-cli: 4.10.0_webpack@5.88.2
    dev: true

  /@webpack-cli/info/1.5.0_webpack-cli@4.10.0:
    resolution: {integrity: sha512-e8tSXZpw2hPl2uMJY6fsMswaok5FdlGNRTktvFk2sD8RjH0hE2+XistawJx1vmKteh4NmGmNUrp+Tb2w+udPcQ==}
    peerDependencies:
      webpack-cli: 4.x.x
    dependencies:
      envinfo: 7.10.0
      webpack-cli: 4.10.0_webpack@5.88.2
    dev: true

  /@webpack-cli/serve/1.7.0_webpack-cli@4.10.0:
    resolution: {integrity: sha512-oxnCNGj88fL+xzV+dacXs44HcDwf1ovs3AuEzvP7mqXw7fQntqIhQ1BRmynh4qEKQSSSRSWVyXRjmTbZIX9V2Q==}
    peerDependencies:
      webpack-cli: 4.x.x
      webpack-dev-server: '*'
    peerDependenciesMeta:
      webpack-dev-server:
        optional: true
    dependencies:
      webpack-cli: 4.10.0_webpack@5.88.2
    dev: true

  /@xtuc/ieee754/1.2.0:
    resolution: {integrity: sha512-DX8nKgqcGwsc0eJSqYt5lwP4DH5FlHnmuWWBRy7X0NcaGR0ZtuyeESgMwTYVEtxmsNGY+qit4QYT/MIYTOTPeA==}
    dev: true

  /@xtuc/long/4.2.2:
    resolution: {integrity: sha512-NuHqBY1PB/D8xU6s/thBgOAiAP7HOYDQ32+BFZILJ8ivkUkAHQnWfn6WhL79Owj1qmUnoN/YPhktdIoucipkAQ==}
    dev: true

  /abab/2.0.6:
    resolution: {integrity: sha512-j2afSsaIENvHZN2B8GOpF566vZ5WVk5opAiMTvWgaQT8DkbOqsTfvNAvHoRGU2zzP8cPoqys+xHTRDWW8L+/BA==}
    dev: true

  /accepts/1.3.8:
    resolution: {integrity: sha512-PYAthTa2m2VKxuvSD3DPC/Gy+U+sOA1LAuT8mkmRuvw+NACSaeXEQ+NHcVF7rONl6qcaxV3Uuemwawk+7+SJLw==}
    engines: {node: '>= 0.6'}
    dependencies:
      mime-types: 2.1.35
      negotiator: 0.6.3
    dev: true

  /acorn-import-assertions/1.9.0_acorn@8.10.0:
    resolution: {integrity: sha512-cmMwop9x+8KFhxvKrKfPYmN6/pKTYYHBqLa0DfvVZcKMJWNyWLnaqND7dx/qn66R7ewM1UX5XMaDVP5wlVTaVA==}
    peerDependencies:
      acorn: ^8
    dependencies:
      acorn: 8.10.0
    dev: true

  /acorn-jsx/5.3.2_acorn@8.10.0:
    resolution: {integrity: sha512-rq9s+JNhf0IChjtDXxllJ7g41oZk5SlXtp0LHwyA5cejwn7vKmKp4pPri6YEePv2PU65sAsegbXtIinmDFDXgQ==}
    peerDependencies:
      acorn: ^6.0.0 || ^7.0.0 || ^8.0.0
    dependencies:
      acorn: 8.10.0
    dev: true

  /acorn-walk/8.2.0:
    resolution: {integrity: sha512-k+iyHEuPgSw6SbuDpGQM+06HQUa04DZ3o+F6CSzXMvvI5KMvnaEqXe+YVe555R9nn6GPt404fos4wcgpw12SDA==}
    engines: {node: '>=0.4.0'}
    dev: true

  /acorn/8.10.0:
    resolution: {integrity: sha512-F0SAmZ8iUtS//m8DmCTA0jlh6TDKkHQyK6xc6V4KDTyZKA9dnvX9/3sRTVQrWm79glUAZbnmmNcdYwUIHWVybw==}
    engines: {node: '>=0.4.0'}
    hasBin: true
    dev: true

  /agent-base/6.0.2:
    resolution: {integrity: sha512-RZNwNclF7+MS/8bDg70amg32dyeZGZxiDuQmZxKLAlQjr3jGyLx+4Kkk58UO7D2QdgFIQCovuSuZESne6RG6XQ==}
    engines: {node: '>= 6.0.0'}
    dependencies:
      debug: 4.3.4
    transitivePeerDependencies:
      - supports-color

  /agent-base/7.1.0:
    resolution: {integrity: sha512-o/zjMZRhJxny7OyEF+Op8X+efiELC7k7yOjMzgfzVqOzXqkBkWI79YoTdOtsuWd5BWhAGAuOY/Xa6xpiaWXiNg==}
    engines: {node: '>= 14'}
    dependencies:
      debug: 4.3.4
    transitivePeerDependencies:
      - supports-color
    dev: true

  /ajv-keywords/3.5.2_ajv@6.12.6:
    resolution: {integrity: sha512-5p6WTN0DdTGVQk6VjcEju19IgaHudalcfabD7yhDGeA6bcQnmL+CpveLJq/3hvfwd1aof6L386Ougkx6RfyMIQ==}
    peerDependencies:
      ajv: ^6.9.1
    dependencies:
      ajv: 6.12.6
    dev: true

  /ajv/6.12.6:
    resolution: {integrity: sha512-j3fVLgvTo527anyYyJOGTYJbG+vnnQYvE0m5mmkc1TK+nxAppkCLMIL0aZ4dblVCNoGShhm+kzE4ZUykBoMg4g==}
    dependencies:
      fast-deep-equal: 3.1.3
      fast-json-stable-stringify: 2.1.0
      json-schema-traverse: 0.4.1
      uri-js: 4.4.1
    dev: true

  /ajv/8.12.0:
    resolution: {integrity: sha512-sRu1kpcO9yLtYxBKvqfTeh9KzZEwO3STyX1HT+4CaDzC6HpTGYhIhPIzj9XuKU7KYDwnaeh5hcOwjy1QuJzBPA==}
    dependencies:
      fast-deep-equal: 3.1.3
      json-schema-traverse: 1.0.0
      require-from-string: 2.0.2
      uri-js: 4.4.1

  /ansi-colors/4.1.1:
    resolution: {integrity: sha512-JoX0apGbHaUJBNl6yF+p6JAFYZ666/hhCGKN5t9QFjbJQKUU/g8MNbFDbvfrgKXvI1QpZplPOnwIo99lX/AAmA==}
    engines: {node: '>=6'}
    dev: true

  /ansi-regex/5.0.1:
    resolution: {integrity: sha512-quJQXlTSUGL2LH9SUXo8VwsY4soanhgo6LNSm84E1LBcE8s3O0wpdiRzyR9z/ZZJMlMWv37qOOb9pdJlMUEKFQ==}
    engines: {node: '>=8'}

  /ansi-regex/6.0.1:
    resolution: {integrity: sha512-n5M855fKb2SsfMIiFFoVrABHJC8QtHwVx+mHWP3QcEqBHYienj5dHSgjbxtC0WEZXYt4wcD6zrQElDPhFuZgfA==}
    engines: {node: '>=12'}
    dev: true

  /ansi-styles/3.2.1:
    resolution: {integrity: sha512-VT0ZI6kZRdTh8YyJw3SMbYm/u+NqfsAxEpWO0Pf9sq8/e94WxxOpPKx9FR1FlyCtOVDNOQ+8ntlqFxiRc+r5qA==}
    engines: {node: '>=4'}
    dependencies:
      color-convert: 1.9.3

  /ansi-styles/4.3.0:
    resolution: {integrity: sha512-zbB9rCJAT1rbjiVDb2hqKFHNYLxgtk8NURxZ3IZwD3F6NtxbXZQCnnSi1Lkx+IDohdPlFp222wVALIheZJQSEg==}
    engines: {node: '>=8'}
    dependencies:
      color-convert: 2.0.1

  /ansi-styles/6.2.1:
    resolution: {integrity: sha512-bN798gFfQX+viw3R7yrGWRqnrN2oRkEkUjjl4JNn4E8GxxbjtG3FbrEIIY3l8/hrwUwIeCZvi4QuOTP4MErVug==}
    engines: {node: '>=12'}
    dev: true

  /anymatch/3.1.3:
    resolution: {integrity: sha512-KMReFUr0B4t+D+OBkjR3KYqvocp2XaSzO55UcB6mgQMd3KbcE+mWTyvVV7D/zsdEbNnV6acZUutkiHQXvTr1Rw==}
    engines: {node: '>= 8'}
    dependencies:
      normalize-path: 3.0.0
      picomatch: 2.3.1
    dev: true

  /append-field/1.0.0:
    resolution: {integrity: sha512-klpgFSWLW1ZEs8svjfb7g4qWY0YS5imI82dTg+QahUvJ8YqAY0P10Uk8tTyh9ZGuYEZEMaeJYCF5BFuX552hsw==}
    dev: true

  /arg/4.1.3:
    resolution: {integrity: sha512-58S9QDqG0Xx27YwPSt9fJxivjYl432YCwfDMfZ+71RAqUrZef7LrKQZ3LHLOwCS4FLNBplP533Zx895SeOCHvA==}
    dev: true

  /argparse/2.0.1:
    resolution: {integrity: sha512-8+9WqebbFzpX9OR+Wa6O29asIogeRMzcGtAINdpMHHyAg10f05aSFVBbcEqGf/PXw1EjAZ+q2/bEBg3DvurK3Q==}

  /array-buffer-byte-length/1.0.0:
    resolution: {integrity: sha512-LPuwb2P+NrQw3XhxGc36+XSvuBPopovXYTR9Ew++Du9Yb/bx5AzBfrIsBoj0EZUifjQU+sHL21sseZ3jerWO/A==}
    dependencies:
      call-bind: 1.0.2
      is-array-buffer: 3.0.2
    dev: true

  /array-flatten/1.1.1:
    resolution: {integrity: sha512-PCVAQswWemu6UdxsDFFX/+gVeYqKAod3D3UVm91jHwynguOwAvYPhx8nNlM++NqRcK6CxxpUafjmhIdKiHibqg==}
    dev: true

  /array-union/2.1.0:
    resolution: {integrity: sha512-HGyxoOTYUyCM6stUe6EJgnd4EoewAI7zMdfqO+kGjnlZmBDz/cR5pf8r/cR4Wq60sL/p0IkcjUEEPwS3GFrIyw==}
    engines: {node: '>=8'}
    dev: true

  /arraybuffer.prototype.slice/1.0.2:
    resolution: {integrity: sha512-yMBKppFur/fbHu9/6USUe03bZ4knMYiwFBcyiaXB8Go0qNehwX6inYPzK9U0NeQvGxKthcmHcaR8P5MStSRBAw==}
    engines: {node: '>= 0.4'}
    dependencies:
      array-buffer-byte-length: 1.0.0
      call-bind: 1.0.2
      define-properties: 1.2.1
      es-abstract: 1.22.2
      get-intrinsic: 1.2.1
      is-array-buffer: 3.0.2
      is-shared-array-buffer: 1.0.2
    dev: true

  /asn1/0.2.6:
    resolution: {integrity: sha512-ix/FxPn0MDjeyJ7i/yoHGFt/EX6LyNbxSEhPPXODPL+KB0VPk86UYfL0lMdy+KCnv+fmvIzySwaK5COwqVbWTQ==}
    dependencies:
      safer-buffer: 2.1.2
    dev: true

  /assert-plus/1.0.0:
    resolution: {integrity: sha512-NfJ4UzBCcQGLDlQq7nHxH+tv3kyZ0hHQqF5BO6J7tNJeP5do1llPr8dZ8zHonfhAu0PHAdMkSo+8o0wxg9lZWw==}
    engines: {node: '>=0.8'}
    dev: true

  /assertion-error/1.1.0:
    resolution: {integrity: sha512-jgsaNduz+ndvGyFt3uSuWqvy4lCnIJiovtouQN5JZHOKCS2QuhEdbcQHFhVksz2N2U9hXJo8odG7ETyWlEeuDw==}
    dev: true

  /ast-types/0.13.4:
    resolution: {integrity: sha512-x1FCFnFifvYDDzTaLII71vG5uvDwgtmDTEVWAxrgeiR8VjMONcCXJx7E+USjDtHlwFmt9MysbqgF9b9Vjr6w+w==}
    engines: {node: '>=4'}
    dependencies:
      tslib: 2.6.2
    dev: true

  /async/3.2.4:
    resolution: {integrity: sha512-iAB+JbDEGXhyIUavoDl9WP/Jj106Kz9DEn1DPgYw5ruDn0e3Wgi3sKFm55sASdGBNOQB8F59d9qQ7deqrHA8wQ==}
    dev: true

  /asynckit/0.4.0:
    resolution: {integrity: sha512-Oei9OH4tRh0YqU3GxhX79dM/mwVgvbZJaSNaRk+bshkj0S5cfHcgYakreBjrHwatXKbz+IoIdYLxrKim2MjW0Q==}

  /autorest/3.6.3:
    resolution: {integrity: sha512-j/Axwk9bniifTNtBLYVxfQZGQIGPKljFaCQCBWOiybVar2j3tkHP1btiC4a/t9pAJXY6IaFgWctoPM3G/Puhyg==}
    engines: {node: '>=12.0.0'}
    hasBin: true
    requiresBuild: true
    dev: true

  /available-typed-arrays/1.0.5:
    resolution: {integrity: sha512-DMD0KiN46eipeziST1LPP/STfDU0sufISXmjSgvVsoU2tqxctQeASejWcfNtxYKqETM1UxQ8sp2OrSBWpHY6sw==}
    engines: {node: '>= 0.4'}
    dev: true

  /aws-sign2/0.7.0:
    resolution: {integrity: sha512-08kcGqnYf/YmjoRhfxyu+CLxBjUtHLXLXX/vUfx9l2LYzG3c1m61nrpyFUZI6zeS+Li/wWMMidD9KgrqtGq3mA==}
    dev: true

  /aws4/1.12.0:
    resolution: {integrity: sha512-NmWvPnx0F1SfrQbYwOi7OeaNGokp9XhzNioJ/CSBs8Qa4vxug81mhJEAVZwxXuBmYB5KDRfMq/F3RR0BIU7sWg==}
    dev: true

  /axios/0.21.4:
    resolution: {integrity: sha512-ut5vewkiu8jjGBdqpM44XxjuCjq9LAKeHVmoVfHVzy8eHgxxq8SbAVQNovDA8mVi05kP0Ea/n/UzcSHcTJQfNg==}
    dependencies:
      follow-redirects: 1.15.3
    transitivePeerDependencies:
      - debug
    dev: true

  /b4a/1.6.4:
    resolution: {integrity: sha512-fpWrvyVHEKyeEvbKZTVOeZF3VSKKWtJxFIxX/jaVPf+cLbGUSitjb49pHLqPV2BUNNZ0LcoeEGfE/YCpyDYHIw==}
    dev: true

  /balanced-match/1.0.2:
    resolution: {integrity: sha512-3oSeUO0TMV67hN1AmbXsK4yaqU7tjiHlbxRDZOpH0KW9+CeX4bRAaX0Anxt0tx2MrpRpWwQaPwIlISEJhYU5Pw==}

  /base64-js/1.5.1:
    resolution: {integrity: sha512-AKpaYlHn8t4SVbOHCy+b5+KKgvR4vrsD8vbvrbiQJps7fKDTkjkDry6ji0rUJjC0kzbNePLwzxq8iypo41qeWA==}
    dev: true

  /base64id/2.0.0:
    resolution: {integrity: sha512-lGe34o6EHj9y3Kts9R4ZYs/Gr+6N7MCaMlIFA3F1R2O5/m7K06AxfSeO5530PEERE6/WyEg3lsuyw4GHlPZHog==}
    engines: {node: ^4.5.0 || >= 5.9}
    dev: true

  /basic-auth/2.0.1:
    resolution: {integrity: sha512-NF+epuEdnUYVlGuhaxbbq+dvJttwLnGY+YixlXlME5KpQ5W3CnXA5cVTneY3SPbPDRkcjMbifrwmFYcClgOZeg==}
    engines: {node: '>= 0.8'}
    dependencies:
      safe-buffer: 5.1.2
    dev: true

  /basic-ftp/5.0.4:
    resolution: {integrity: sha512-8PzkB0arJFV4jJWSGOYR+OEic6aeKMu/osRhBULN6RY0ykby6LKhbmuQ5ublvaas5BOwboah5D87nrHyuh8PPA==}
    engines: {node: '>=10.0.0'}
    dev: true

  /bcrypt-pbkdf/1.0.2:
    resolution: {integrity: sha512-qeFIXtP4MSoi6NLqO12WfqARWWuCKi2Rn/9hJLEmtB5yTNr9DqFWkJRCf2qShWzPeAMRnOgCrq0sg/KLv5ES9w==}
    dependencies:
      tweetnacl: 0.14.5
    dev: true

  /big.js/5.2.2:
    resolution: {integrity: sha512-vyL2OymJxmarO8gxMr0mhChsO9QGwhynfuu4+MHTAW6czfq9humCB7rKpUjDd9YUiDPU4mzpyupFSvOClAwbmQ==}
    dev: true

  /binary-extensions/2.2.0:
    resolution: {integrity: sha512-jDctJ/IVQbZoJykoeHbhXpOlNBqGNcwXJKJog42E5HDPUwQTSdjCHdihjj0DlnheQ7blbT6dHOafNAiS8ooQKA==}
    engines: {node: '>=8'}
    dev: true

  /body-parser/1.20.1:
    resolution: {integrity: sha512-jWi7abTbYwajOytWCQc37VulmWiRae5RyTpaCyDcS5/lMdtwSz5lOpDE67srw/HYe35f1z3fDQw+3txg7gNtWw==}
    engines: {node: '>= 0.8', npm: 1.2.8000 || >= 1.4.16}
    dependencies:
      bytes: 3.1.2
      content-type: 1.0.5
      debug: 2.6.9
      depd: 2.0.0
      destroy: 1.2.0
      http-errors: 2.0.0
      iconv-lite: 0.4.24
      on-finished: 2.4.1
      qs: 6.11.0
      raw-body: 2.5.1
      type-is: 1.6.18
      unpipe: 1.0.0
    dev: true

  /body-parser/1.20.2:
    resolution: {integrity: sha512-ml9pReCu3M61kGlqoTm2umSXTlRTuGTx0bfYj+uIUKKYycG5NtSbeetV3faSU6R7ajOPw0g/J1PvK4qNy7s5bA==}
    engines: {node: '>= 0.8', npm: 1.2.8000 || >= 1.4.16}
    dependencies:
      bytes: 3.1.2
      content-type: 1.0.5
      debug: 2.6.9
      depd: 2.0.0
      destroy: 1.2.0
      http-errors: 2.0.0
      iconv-lite: 0.4.24
      on-finished: 2.4.1
      qs: 6.11.0
      raw-body: 2.5.2
      type-is: 1.6.18
      unpipe: 1.0.0
    dev: true

  /brace-expansion/1.1.11:
    resolution: {integrity: sha512-iCuPHDFgrHX7H2vEI/5xpz07zSHB00TpugqhmYtVmMO6518mCuRMoOYFldEBl0g187ufozdaHgWKcYFb61qGiA==}
    dependencies:
      balanced-match: 1.0.2
      concat-map: 0.0.1
    dev: true

  /brace-expansion/2.0.1:
    resolution: {integrity: sha512-XnAIvQ8eM+kC6aULx6wuQiwVsnzsi9d3WxzV3FpWTGA19F621kwdbsAcFKXgKUHZWsy+mY6iL1sHTxWEFCytDA==}
    dependencies:
      balanced-match: 1.0.2

  /braces/3.0.2:
    resolution: {integrity: sha512-b8um+L1RzM3WDSzvhm6gIz1yfTbBt6YTlcEKAvsmqCZZFw46z626lVj9j1yEPW33H5H+lBQpZMP1k8l+78Ha0A==}
    engines: {node: '>=8'}
    dependencies:
      fill-range: 7.0.1

  /browser-stdout/1.3.1:
    resolution: {integrity: sha512-qhAVI1+Av2X7qelOfAIYwXONood6XlZE/fXaBSmW/T5SzLAmCgzi+eiWE7fUvbHaeNBQH13UftjpXxsfLkMpgw==}
    dev: true

  /browserslist/4.21.11:
    resolution: {integrity: sha512-xn1UXOKUz7DjdGlg9RrUr0GGiWzI97UQJnugHtH0OLDfJB7jMgoIkYvRIEO1l9EeEERVqeqLYOcFBW9ldjypbQ==}
    engines: {node: ^6 || ^7 || ^8 || ^9 || ^10 || ^11 || ^12 || >=13.7}
    hasBin: true
    dependencies:
      caniuse-lite: 1.0.30001539
      electron-to-chromium: 1.4.529
      node-releases: 2.0.13
      update-browserslist-db: 1.0.13_browserslist@4.21.11
    dev: true

  /buffer-crc32/0.2.13:
    resolution: {integrity: sha512-VO9Ht/+p3SN7SKWqcrgEzjGbRSJYTx+Q1pTQC0wrWqHx0vpJraQ6GtHx8tvcg1rlK1byhU5gccxgOgj7B0TDkQ==}
    dev: true

  /buffer-equal-constant-time/1.0.1:
    resolution: {integrity: sha512-zRpUiDwd/xk6ADqPMATG8vc9VPrkck7T07OIx0gnjmJAnHnTVXNQG3vfvWNuiZIkwu9KrKdA1iJKfsfTVxE6NA==}
    dev: true

  /buffer-from/1.1.2:
    resolution: {integrity: sha512-E+XQCRwSbaaiChtv6k6Dwgc+bx+Bs6vuKJHHl5kox/BaKbhiXzqQOwK4cO22yElGp2OCmjwVhT3HmxgyPGnJfQ==}

  /buffer/5.7.1:
    resolution: {integrity: sha512-EHcyIPBQ4BSGlvjB16k5KgAJ27CIsHY/2JBmCRReo48y9rQ3MaUzWX3KVlBa4U7MyX02HdVj0K7C3WaB3ju7FQ==}
    dependencies:
      base64-js: 1.5.1
      ieee754: 1.2.1
    dev: true

  /buffer/6.0.3:
    resolution: {integrity: sha512-FTiCpNxtwiZZHEZbcbTIcZjERVICn9yq/pDFkTl95/AxzD1naBctN7YO68riM/gLSDY7sdrMby8hofADYuuqOA==}
    dependencies:
      base64-js: 1.5.1
      ieee754: 1.2.1
    dev: true

  /busboy/1.6.0:
    resolution: {integrity: sha512-8SFQbg/0hQ9xy3UNTB0YEnsNBbWfhf7RtnzpL7TkBiTBRfrQ9Fxcnz7VJsleJpyp6rVLvXiuORqjlHi5q+PYuA==}
    engines: {node: '>=10.16.0'}
    dependencies:
      streamsearch: 1.1.0
    dev: true

  /bytes/3.1.2:
    resolution: {integrity: sha512-/Nf7TyzTx6S3yRJObOAV7956r8cr2+Oj8AC5dt8wSP3BQAoeX58NoHyCU8P8zGkNXStjTSi6fzO6F0pBdcYbEg==}
    engines: {node: '>= 0.8'}
    dev: true

  /call-bind/1.0.2:
    resolution: {integrity: sha512-7O+FbCihrB5WGbFYesctwmTKae6rOiIzmz1icreWJ+0aA7LJfuqhEso2T9ncpcFtzMQtzXf2QGGueWJGTYsqrA==}
    dependencies:
      function-bind: 1.1.1
      get-intrinsic: 1.2.1
    dev: true

  /callsites/3.1.0:
    resolution: {integrity: sha512-P8BjAsXvZS+VIDUI11hHCQEv74YT67YUi5JJFNWIqL235sBmjX4+qx9Muvls5ivyNENctx46xQLQ3aTuE7ssaQ==}
    engines: {node: '>=6'}
    dev: true

  /camelcase/6.3.0:
    resolution: {integrity: sha512-Gmy6FhYlCY7uOElZUSbxo2UCDH8owEk996gkbrpsgGtrJLM3J7jGxl9Ic7Qwwj4ivOE5AWZWRMecDdF7hqGjFA==}
    engines: {node: '>=10'}
    dev: true

  /caniuse-lite/1.0.30001539:
    resolution: {integrity: sha512-hfS5tE8bnNiNvEOEkm8HElUHroYwlqMMENEzELymy77+tJ6m+gA2krtHl5hxJaj71OlpC2cHZbdSMX1/YEqEkA==}
    dev: true

  /caseless/0.12.0:
    resolution: {integrity: sha512-4tYFyifaFfGacoiObjJegolkwSU4xQNGbVgUiNYVUxbQ2x2lUsFvY4hVgVzGiIe6WLOPqycWXA40l+PWsxthUw==}
    dev: true

  /chai-as-promised/7.1.1_chai@4.3.8:
    resolution: {integrity: sha512-azL6xMoi+uxu6z4rhWQ1jbdUhOMhis2PvscD/xjLqNMkv3BPPp2JyyuTHOrf9BOosGpNQ11v6BKv/g57RXbiaA==}
    peerDependencies:
      chai: '>= 2.1.2 < 5'
    dependencies:
      chai: 4.3.8
      check-error: 1.0.2
    dev: true

  /chai/4.3.8:
    resolution: {integrity: sha512-vX4YvVVtxlfSZ2VecZgFUTU5qPCYsobVI2O9FmwEXBhDigYGQA6jRXCycIs1yJnnWbZ6/+a2zNIF5DfVCcJBFQ==}
    engines: {node: '>=4'}
    dependencies:
      assertion-error: 1.1.0
      check-error: 1.0.2
      deep-eql: 4.1.3
      get-func-name: 2.0.0
      loupe: 2.3.6
      pathval: 1.1.1
      type-detect: 4.0.8
    dev: true

  /chalk/2.4.2:
    resolution: {integrity: sha512-Mti+f9lpJNcwF4tWV8/OrTTtF1gZi+f8FqlyAdouralcFWFQWF2+NgCHShjkCb+IFBLq9buZwE1xckQU4peSuQ==}
    engines: {node: '>=4'}
    dependencies:
      ansi-styles: 3.2.1
      escape-string-regexp: 1.0.5
      supports-color: 5.5.0

  /chalk/4.1.2:
    resolution: {integrity: sha512-oKnbhFyRIXpUuez8iBMmyEa4nbj4IOQyuhc/wy9kY7/WVPcwIO9VA668Pu8RkO7+0G76SLROeyw9CpQ061i4mA==}
    engines: {node: '>=10'}
    dependencies:
      ansi-styles: 4.3.0
      supports-color: 7.2.0
    dev: true

  /change-case/5.3.0:
    resolution: {integrity: sha512-Eykca0fGS/xYlx2fG5NqnGSnsWauhSGiSXYhB1kO6E909GUfo8S54u4UZNS7lMJmgZumZ2SUpWaoLgAcfQRICg==}
    dev: true

  /change-case/5.4.3:
    resolution: {integrity: sha512-4cdyvorTy/lViZlVzw2O8/hHCLUuHqp4KpSSP3DlauhFCf3LdnfF+p5s0EAhjKsU7bqrMzu7iQArYfoPiHO2nw==}

  /check-error/1.0.2:
    resolution: {integrity: sha512-BrgHpW9NURQgzoNyjfq0Wu6VFO6D7IZEmJNdtgNqpzGG8RuNFHt2jQxWlAs4HMe119chBnv+34syEZtc6IhLtA==}
    dev: true

  /chokidar/3.5.3:
    resolution: {integrity: sha512-Dr3sfKRP6oTcjf2JmUmFJfeVMvXBdegxB0iVQ5eb2V10uFJUCAS8OByZdVAyVb8xXNz3GjjTgj9kLWsZTqE6kw==}
    engines: {node: '>= 8.10.0'}
    dependencies:
      anymatch: 3.1.3
      braces: 3.0.2
      glob-parent: 5.1.2
      is-binary-path: 2.1.0
      is-glob: 4.0.3
      normalize-path: 3.0.0
      readdirp: 3.6.0
    optionalDependencies:
      fsevents: 2.3.3
    dev: true

  /chrome-trace-event/1.0.3:
    resolution: {integrity: sha512-p3KULyQg4S7NIHixdwbGX+nFHkoBiA4YQmyWtjb8XngSKV124nJmRysgAeujbUVb15vh+RvFUfCPqU7rXk+hZg==}
    engines: {node: '>=6.0'}
    dev: true

  /chromium-bidi/0.5.2_6l3ta6d4k37jlx7r4do7wz4j2a:
    resolution: {integrity: sha512-PbVOSddxgKyj+JByqavWMNqWPCoCaT6XK5Z1EFe168sxnB/BM51LnZEPXSbFcFAJv/+u2B4XNTs9uXxy4GW3cQ==}
    peerDependencies:
      devtools-protocol: '*'
    dependencies:
      devtools-protocol: 0.0.1203626
      mitt: 3.0.1
      urlpattern-polyfill: 9.0.0
    dev: true

  /cliui/7.0.4:
    resolution: {integrity: sha512-OcRE68cOsVMXp1Yvonl/fzkQOyjLSu/8bhPDfQt0e0/Eb283TKP20Fs2MqoPsr9SwA595rRCA+QMzYc9nBP+JQ==}
    dependencies:
      string-width: 4.2.3
      strip-ansi: 6.0.1
      wrap-ansi: 7.0.0
    dev: true

  /cliui/8.0.1:
    resolution: {integrity: sha512-BSeNnyus75C4//NQ9gQt1/csTXyo/8Sb+afLAkzAptFuMsod9HFokGNudZpi/oQV73hnVK+sR+5PVRMd+Dr7YQ==}
    engines: {node: '>=12'}
    dependencies:
      string-width: 4.2.3
      strip-ansi: 6.0.1
      wrap-ansi: 7.0.0

  /clone-deep/4.0.1:
    resolution: {integrity: sha512-neHB9xuzh/wk0dIHweyAXv2aPGZIVk3pLMe+/RNzINf17fe0OG96QroktYAUm7SM1PBnzTabaLboqqxDyMU+SQ==}
    engines: {node: '>=6'}
    dependencies:
      is-plain-object: 2.0.4
      kind-of: 6.0.3
      shallow-clone: 3.0.1
    dev: true

  /code-block-writer/11.0.3:
    resolution: {integrity: sha512-NiujjUFB4SwScJq2bwbYUtXbZhBSlY6vYzm++3Q6oC+U+injTqfPYFK8wS9COOmb2lueqp0ZRB4nK1VYeHgNyw==}
    dev: false

  /color-convert/1.9.3:
    resolution: {integrity: sha512-QfAUtd+vFdAtFQcC8CCyYt1fYWxSqAiK2cSD6zDB8N3cpsEBAvRxp9zOGg6G/SHHJYAT88/az/IuDGALsNVbGg==}
    dependencies:
      color-name: 1.1.3

  /color-convert/2.0.1:
    resolution: {integrity: sha512-RRECPsj7iu/xb5oKYcsFHSppFNnsj/52OVTRKb4zP5onXwVF3zVmmToNcOfGC+CRDpfK/U584fMg38ZHCaElKQ==}
    engines: {node: '>=7.0.0'}
    dependencies:
      color-name: 1.1.4

  /color-name/1.1.3:
    resolution: {integrity: sha512-72fSenhMw2HZMTVHeCA9KCmpEIbzWiQsjN+BHcBbS9vr1mtt+vJjPdksIBNUmKAW8TFUDPJK5SUU3QhE9NEXDw==}

  /color-name/1.1.4:
    resolution: {integrity: sha512-dOy+3AuW3a2wNbZHIuMZpTcgjGuLU/uBL/ubcZF9OXbDo8ff4O8yVp5Bf0efS8uEoYo5q4Fx7dY9OgQGXgAsQA==}

  /color-string/1.9.1:
    resolution: {integrity: sha512-shrVawQFojnZv6xM40anx4CkoDP+fZsw/ZerEMsW/pyzsRbElpsL/DBVW7q3ExxwusdNXI3lXpuhEZkzs8p5Eg==}
    dependencies:
      color-name: 1.1.4
      simple-swizzle: 0.2.2
    dev: true

  /color/3.2.1:
    resolution: {integrity: sha512-aBl7dZI9ENN6fUGC7mWpMTPNHmWUSNan9tuWN6ahh5ZLNk9baLJOnSMlrQkHcrfFgz2/RigjUVAjdx36VcemKA==}
    dependencies:
      color-convert: 1.9.3
      color-string: 1.9.1
    dev: true

  /colorette/2.0.20:
    resolution: {integrity: sha512-IfEDxwoWIjkeXL1eXcDiow4UbKjhLdq6/EuSVR9GMN7KVH3r9gQ83e73hsz1Nd1T3ijd5xv1wcWRYO+D6kCI2w==}
    dev: true

  /colorspace/1.1.4:
    resolution: {integrity: sha512-BgvKJiuVu1igBUF2kEjRCZXol6wiiGbY5ipL/oVPwm0BL9sIpMIzM8IK7vwuxIIzOXMV3Ey5w+vxhm0rR/TN8w==}
    dependencies:
      color: 3.2.1
      text-hex: 1.0.0
    dev: true

  /combined-stream/1.0.8:
    resolution: {integrity: sha512-FQN4MRfuJeHf7cBbBMJFXhKSDq+2kAArBlmRBvcvFE5BB1HZKXtSFASDhdlz9zOYwxh8lDdnvmMOe/+5cdoEdg==}
    engines: {node: '>= 0.8'}
    dependencies:
      delayed-stream: 1.0.0

  /commander/2.20.3:
    resolution: {integrity: sha512-GpVkmM8vF2vQUkj2LvZmD35JxeJOLCwJ9cUkugyk2nuhbv3+mJvpLYYt+0+USMxE+oj+ey/lJEnhZw75x/OMcQ==}
    dev: true

  /commander/3.0.2:
    resolution: {integrity: sha512-Gar0ASD4BDyKC4hl4DwHqDrmvjoxWKZigVnAbn5H1owvm4CxCPdb0HQDehwNYMJpla5+M2tPmPARzhtYuwpHow==}
    dev: true

  /commander/7.2.0:
    resolution: {integrity: sha512-QrWXB+ZQSVPmIWIhtEO9H+gwHaMGYiF5ChvoJ+K9ZGHG/sVsa6yiesAD1GC/x46sET00Xlwo1u49RVVVzvcSkw==}
    engines: {node: '>= 10'}
    dev: true

  /commonmark/0.30.0:
    resolution: {integrity: sha512-j1yoUo4gxPND1JWV9xj5ELih0yMv1iCWDG6eEQIPLSWLxzCXiFoyS7kvB+WwU+tZMf4snwJMMtaubV0laFpiBA==}
    hasBin: true
    dependencies:
      entities: 2.0.3
      mdurl: 1.0.1
      minimist: 1.2.8
      string.prototype.repeat: 0.2.0
    dev: true

  /concat-map/0.0.1:
    resolution: {integrity: sha512-/Srv4dswyQNBfohGpz9o6Yb3Gz3SrUDqBH5rTuhGR7ahtlbYKnVxw2bCFMRljaA7EXHaXZ8wsHdodFvbkhKmqg==}
    dev: true

  /concat-stream/1.6.2:
    resolution: {integrity: sha512-27HBghJxjiZtIk3Ycvn/4kbJk/1uZuJFfuPEns6LaEvpvG1f0hTea8lilrouyo9mVc2GWdcEZ8OLoGmSADlrCw==}
    engines: {'0': node >= 0.8}
    dependencies:
      buffer-from: 1.1.2
      inherits: 2.0.4
      readable-stream: 2.3.8
      typedarray: 0.0.6
    dev: true

  /connect/3.7.0:
    resolution: {integrity: sha512-ZqRXc+tZukToSNmh5C2iWMSoV3X1YUcPbqEM4DkEG5tNQXrQUZCNVGGv3IuicnkMtPfGf3Xtp8WCXs295iQ1pQ==}
    engines: {node: '>= 0.10.0'}
    dependencies:
      debug: 2.6.9
      finalhandler: 1.1.2
      parseurl: 1.3.3
      utils-merge: 1.0.1
    dev: true

  /content-disposition/0.5.4:
    resolution: {integrity: sha512-FveZTNuGw04cxlAiWbzi6zTAL/lhehaWbTtgluJh4/E95DqMwTmha3KZN1aAWA8cFIhHzMZUvLevkw5Rqk+tSQ==}
    engines: {node: '>= 0.6'}
    dependencies:
      safe-buffer: 5.2.1
    dev: true

  /content-type/1.0.5:
    resolution: {integrity: sha512-nTjqfcBFEipKdXCv4YDQWCfmcLZKm81ldF0pAopTvyrFGVbcR6P/VAAd5G7N+0tTr8QqiU0tFadD6FK4NtJwOA==}
    engines: {node: '>= 0.6'}
    dev: true

  /cookie-signature/1.0.6:
    resolution: {integrity: sha512-QADzlaHc8icV8I7vbaJXJwod9HWYp8uCqf1xa4OfNu1T7JVxQIrUgOWtHdNDtPiywmFbiS12VjotIXLrKM3orQ==}
    dev: true

  /cookie/0.4.2:
    resolution: {integrity: sha512-aSWTXFzaKWkvHO1Ny/s+ePFpvKsPnjc551iI41v3ny/ow6tBG5Vd+FuqGNhh1LxOmVzOlGUriIlOaokOvhaStA==}
    engines: {node: '>= 0.6'}
    dev: true

  /cookie/0.5.0:
    resolution: {integrity: sha512-YZ3GUyn/o8gfKJlnlX7g7xq4gyO6OSuhGPKaaGssGB2qgDUS0gPgtTvoyZLTt9Ab6dC4hfc9dV5arkvc/OCmrw==}
    engines: {node: '>= 0.6'}
    dev: true

  /core-util-is/1.0.2:
    resolution: {integrity: sha512-3lqz5YjWTYnW6dlDa5TLaTCcShfar1e40rmcJVwCBJC6mWlFuj0eCHIElmG1g5kyuJ/GD+8Wn4FFCcz4gJPfaQ==}
    dev: true

  /cors/2.8.5:
    resolution: {integrity: sha512-KIHbLJqu73RGr/hnbrO9uBeixNGuvSQjul/jdFvS/KFSIH1hWVd1ng7zOHx+YrEfInLG7q4n6GHQ9cDtxv/P6g==}
    engines: {node: '>= 0.10'}
    dependencies:
      object-assign: 4.1.1
      vary: 1.1.2
    dev: true

  /cosmiconfig/8.3.6_typescript@5.2.2:
    resolution: {integrity: sha512-kcZ6+W5QzcJ3P1Mt+83OUv/oHFqZHIx8DuxG6eZ5RGMERoLqp4BuGjhHLYGK+Kf5XVkQvqBSmAy/nGWN3qDgEA==}
    engines: {node: '>=14'}
    peerDependencies:
      typescript: '>=4.9.5'
    peerDependenciesMeta:
      typescript:
        optional: true
    dependencies:
      import-fresh: 3.3.0
      js-yaml: 4.1.0
      parse-json: 5.2.0
      path-type: 4.0.0
      typescript: 5.2.2
    dev: true

  /create-require/1.1.1:
    resolution: {integrity: sha512-dcKFX3jn0MpIaXjisoRvexIJVEKzaq7z2rZKxf+MSr9TkdmHmsU4m2lcLojrj/FHl8mk5VxMmYA+ftRkP/3oKQ==}
    dev: true

  /cross-env/7.0.3:
    resolution: {integrity: sha512-+/HKd6EgcQCJGh2PSjZuUitQBQynKor4wrFbRg4DtAgS1aWO+gU52xpH7M9ScGgXSYmAVS9bIJ8EzuaGw0oNAw==}
    engines: {node: '>=10.14', npm: '>=6', yarn: '>=1'}
    hasBin: true
    dependencies:
      cross-spawn: 7.0.3
    dev: true

  /cross-fetch/4.0.0:
    resolution: {integrity: sha512-e4a5N8lVvuLgAWgnCrLr2PP0YyDOTHa9H/Rj54dirp61qXnNq46m82bRhNqIA5VccJtWBvPTFRV3TtvHUKPB1g==}
    dependencies:
      node-fetch: 2.7.0
    transitivePeerDependencies:
      - encoding
    dev: true

  /cross-spawn/6.0.5:
    resolution: {integrity: sha512-eTVLrBSt7fjbDygz805pMnstIs2VTBNkRm0qxZd+M7A5XDdxVRWO5MxGBXZhjY4cqLYLdtrGqRf8mBPmzwSpWQ==}
    engines: {node: '>=4.8'}
    dependencies:
      nice-try: 1.0.5
      path-key: 2.0.1
      semver: 5.7.2
      shebang-command: 1.2.0
      which: 1.3.1
    dev: true

  /cross-spawn/7.0.3:
    resolution: {integrity: sha512-iRDPJKUPVEND7dHPO8rkbOnPpyDygcDFtWjpeWNCgy8WP2rXcxXL8TskReQl6OrB2G7+UJrags1q15Fudc7G6w==}
    engines: {node: '>= 8'}
    dependencies:
      path-key: 3.1.1
      shebang-command: 2.0.0
      which: 2.0.2
    dev: true

  /custom-event/1.0.1:
    resolution: {integrity: sha512-GAj5FOq0Hd+RsCGVJxZuKaIDXDf3h6GQoNEjFgbLLI/trgtavwUbSnZ5pVfg27DVCaWjIohryS0JFwIJyT2cMg==}
    dev: true

  /dashdash/1.14.1:
    resolution: {integrity: sha512-jRFi8UDGo6j+odZiEpjazZaWqEal3w/basFjQHQEwVtZJGDpxbH1MeYluwCS8Xq5wmLJooDlMgvVarmWfGM44g==}
    engines: {node: '>=0.10'}
    dependencies:
      assert-plus: 1.0.0
    dev: true

  /data-uri-to-buffer/4.0.1:
    resolution: {integrity: sha512-0R9ikRb668HB7QDxT1vkpuUBtqc53YyAwMwGeUFKRojY/NWKvdZ+9UYtRfGmhqNbRkTSVpMbmyhXipFFv2cb/A==}
    engines: {node: '>= 12'}
    dev: true

  /data-uri-to-buffer/6.0.1:
    resolution: {integrity: sha512-MZd3VlchQkp8rdend6vrx7MmVDJzSNTBvghvKjirLkD+WTChA3KUf0jkE68Q4UyctNqI11zZO9/x2Yx+ub5Cvg==}
    engines: {node: '>= 14'}
    dev: true

  /date-format/4.0.14:
    resolution: {integrity: sha512-39BOQLs9ZjKh0/patS9nrT8wc3ioX3/eA/zgbKNopnF2wCqJEoxywwwElATYvRsXdnOxA/OQeQoFZ3rFjVajhg==}
    engines: {node: '>=4.0'}
    dev: true

  /debug/2.6.9:
    resolution: {integrity: sha512-bC7ElrdJaJnPbAP+1EotYvqZsb3ecl5wi6Bfi6BJTUcNowp6cvspg0jXznRTKDjm/E7AdgFBVeAPVMNcKGsHMA==}
    dependencies:
      ms: 2.0.0
    dev: true

  /debug/4.3.3_supports-color@8.1.1:
    resolution: {integrity: sha512-/zxw5+vh1Tfv+4Qn7a5nsbcJKPaSvCDhojn6FEl9vupwK2VCSDtEiEtqr8DFtzYFOdz63LBkxec7DYuc2jon6Q==}
    engines: {node: '>=6.0'}
    peerDependencies:
      supports-color: '*'
    peerDependenciesMeta:
      supports-color:
        optional: true
    dependencies:
      ms: 2.1.2
      supports-color: 8.1.1
    dev: true

  /debug/4.3.4:
    resolution: {integrity: sha512-PRWFHuSU3eDtQJPvnNY7Jcket1j0t5OuOsFzPPzsekD52Zl8qUfFIPEiswXqIvHWGVHOgX+7G/vCNNhehwxfkQ==}
    engines: {node: '>=6.0'}
    peerDependencies:
      supports-color: '*'
    peerDependenciesMeta:
      supports-color:
        optional: true
    dependencies:
      ms: 2.1.2

  /debug/4.3.4_supports-color@8.1.1:
    resolution: {integrity: sha512-PRWFHuSU3eDtQJPvnNY7Jcket1j0t5OuOsFzPPzsekD52Zl8qUfFIPEiswXqIvHWGVHOgX+7G/vCNNhehwxfkQ==}
    engines: {node: '>=6.0'}
    peerDependencies:
      supports-color: '*'
    peerDependenciesMeta:
      supports-color:
        optional: true
    dependencies:
      ms: 2.1.2
      supports-color: 8.1.1
    dev: true

  /decamelize/4.0.0:
    resolution: {integrity: sha512-9iE1PgSik9HeIIw2JO94IidnE3eBoQrFJ3w7sFuzSX4DpmZ3v5sZpUiV5Swcf6mQEF+Y0ru8Neo+p+nyh2J+hQ==}
    engines: {node: '>=10'}
    dev: true

  /deep-eql/4.1.3:
    resolution: {integrity: sha512-WaEtAOpRA1MQ0eohqZjpGD8zdI0Ovsm8mmFhaDN8dvDZzyoUMcYDnf5Y6iu7HTXxf8JDS23qWa4a+hKCDyOPzw==}
    engines: {node: '>=6'}
    dependencies:
      type-detect: 4.0.8
    dev: true

  /deep-equal/2.2.2:
    resolution: {integrity: sha512-xjVyBf0w5vH0I42jdAZzOKVldmPgSulmiyPRywoyq7HXC9qdgo17kxJE+rdnif5Tz6+pIrpJI8dCpMNLIGkUiA==}
    dependencies:
      array-buffer-byte-length: 1.0.0
      call-bind: 1.0.2
      es-get-iterator: 1.1.3
      get-intrinsic: 1.2.1
      is-arguments: 1.1.1
      is-array-buffer: 3.0.2
      is-date-object: 1.0.5
      is-regex: 1.1.4
      is-shared-array-buffer: 1.0.2
      isarray: 2.0.5
      object-is: 1.1.5
      object-keys: 1.1.1
      object.assign: 4.1.4
      regexp.prototype.flags: 1.5.1
      side-channel: 1.0.4
      which-boxed-primitive: 1.0.2
      which-collection: 1.0.1
      which-typed-array: 1.1.11
    dev: true

  /deep-is/0.1.4:
    resolution: {integrity: sha512-oIPzksmTg4/MriiaYGO+okXDT7ztn/w3Eptv/+gSIdMdKsJo0u4CfYNFJPy+4SKMuCqGw2wxnA+URMg3t8a/bQ==}
    dev: true

  /define-data-property/1.1.0:
    resolution: {integrity: sha512-UzGwzcjyv3OtAvolTj1GoyNYzfFR+iqbGjcnBEENZVCpM4/Ng1yhGNvS3lR/xDS74Tb2wGG9WzNSNIOS9UVb2g==}
    engines: {node: '>= 0.4'}
    dependencies:
      get-intrinsic: 1.2.1
      gopd: 1.0.1
      has-property-descriptors: 1.0.0
    dev: true

  /define-lazy-prop/2.0.0:
    resolution: {integrity: sha512-Ds09qNh8yw3khSjiJjiUInaGX9xlqZDY7JVryGxdxV7NPeuqQfplOpQ66yJFZut3jLa5zOwkXw1g9EI2uKh4Og==}
    engines: {node: '>=8'}
    dev: true

  /define-properties/1.2.1:
    resolution: {integrity: sha512-8QmQKqEASLd5nx0U1B1okLElbUuuttJ/AnYmRXbbbGDWh6uS208EjD4Xqq/I9wK7u0v6O08XhTWnt5XtEbR6Dg==}
    engines: {node: '>= 0.4'}
    dependencies:
      define-data-property: 1.1.0
      has-property-descriptors: 1.0.0
      object-keys: 1.1.1
    dev: true

  /degenerator/5.0.1:
    resolution: {integrity: sha512-TllpMR/t0M5sqCXfj85i4XaAzxmS5tVA16dqvdkMwGmzI+dXLXnw3J+3Vdv7VKw+ThlTMboK6i9rnZ6Nntj5CQ==}
    engines: {node: '>= 14'}
    dependencies:
      ast-types: 0.13.4
      escodegen: 2.1.0
      esprima: 4.0.1
    dev: true

  /delayed-stream/1.0.0:
    resolution: {integrity: sha512-ZySD7Nf91aLB0RxL4KGrKHBXl7Eds1DAmEdcoVawXnLD7SDhpNgtuII2aAkg7a7QS41jxPSZ17p4VdGnMHk3MQ==}
    engines: {node: '>=0.4.0'}

  /depd/2.0.0:
    resolution: {integrity: sha512-g7nH6P6dyDioJogAAGprGpCtVImJhpPk/roCzdb3fIh61/s/nPsfR6onyMwkCAR/OlC3yBC0lESvUoQEAssIrw==}
    engines: {node: '>= 0.8'}
    dev: true

  /destroy/1.2.0:
    resolution: {integrity: sha512-2sJGJTaXIIaR1w4iJSNoN0hnMY7Gpc/n8D4qSCJw8QqFWXf7cuAgnEHxBpweaVcPevC2l3KpjYCx3NypQQgaJg==}
    engines: {node: '>= 0.8', npm: 1.2.8000 || >= 1.4.16}
    dev: true

  /devtools-protocol/0.0.1203626:
    resolution: {integrity: sha512-nEzHZteIUZfGCZtTiS1fRpC8UZmsfD1SiyPvaUNvS13dvKf666OAm8YTi0+Ca3n1nLEyu49Cy4+dPWpaHFJk9g==}
    dev: true

  /di/0.0.1:
    resolution: {integrity: sha512-uJaamHkagcZtHPqCIHZxnFrXlunQXgBOsZSUOWwFw31QJCAbyTBoHMW75YOTur5ZNx8pIeAKgf6GWIgaqqiLhA==}
    dev: true

  /diff/4.0.2:
    resolution: {integrity: sha512-58lmxKSA4BNyLz+HHMUzlOEpg09FV+ev6ZMe3vJihgdxzgcwZ8VoEEPmALCZG9LmqfVoNMMKpttIYTVG6uDY7A==}
    engines: {node: '>=0.3.1'}
    dev: true

  /diff/5.0.0:
    resolution: {integrity: sha512-/VTCrvm5Z0JGty/BWHljh+BAiw3IK+2j87NGMu8Nwc/f48WoDAC395uomO9ZD117ZOBaHmkX1oyLvkVM/aIT3w==}
    engines: {node: '>=0.3.1'}
    dev: true

  /dir-glob/3.0.1:
    resolution: {integrity: sha512-WkrWp9GR4KXfKGYzOLmTuGVi1UWFfws377n9cc55/tb6DuqyF6pcQ5AbiHEshaDpY9v6oaSr2XCDidGmMwdzIA==}
    engines: {node: '>=8'}
    dependencies:
      path-type: 4.0.0
    dev: true

  /directory-tree/2.4.0:
    resolution: {integrity: sha512-AM03Th+ypDAHefyB6SP3uezaWkTbol1P43CS5yFU7wePTuHnR4YoHgY6KbGHLr/a065ocN26l9lXOoFBzzM31w==}
    engines: {node: '>=10.0'}
    deprecated: Breaking change, bumped to 3.0.0
    dev: true

  /doctrine/3.0.0:
    resolution: {integrity: sha512-yS+Q5i3hBf7GBkd4KG8a7eBNNWNGLTaEwwYWUijIYM7zrlYDM0BFXHjjPWlWZ1Rg7UaddZeIDmi9jF3HmqiQ2w==}
    engines: {node: '>=6.0.0'}
    dependencies:
      esutils: 2.0.3
    dev: true

  /dom-serialize/2.2.1:
    resolution: {integrity: sha512-Yra4DbvoW7/Z6LBN560ZwXMjoNOSAN2wRsKFGc4iBeso+mpIA6qj1vfdf9HpMaKAqG6wXTy+1SYEzmNpKXOSsQ==}
    dependencies:
      custom-event: 1.0.1
      ent: 2.2.0
      extend: 3.0.2
      void-elements: 2.0.1
    dev: true

  /dotenv/16.3.1:
    resolution: {integrity: sha512-IPzF4w4/Rd94bA9imS68tZBaYyBWSCE47V1RGuMrB94iyTOIEwRmVL2x/4An+6mETpLrKJ5hQkB8W4kFAadeIQ==}
    engines: {node: '>=12'}
    dev: false

  /eastasianwidth/0.2.0:
    resolution: {integrity: sha512-I88TYZWc9XiYHRQ4/3c5rjjfgkjhLyW2luGIheGERbNQ6OY7yTybanSpDXZa8y7VUP9YmDcYa+eyq4ca7iLqWA==}
    dev: true

  /ecc-jsbn/0.1.2:
    resolution: {integrity: sha512-eh9O+hwRHNbG4BLTjEl3nw044CkGm5X6LoaCf7LPp7UU8Qrt47JYNi6nPX8xjW97TKGKm1ouctg0QSpZe9qrnw==}
    dependencies:
      jsbn: 0.1.1
      safer-buffer: 2.1.2
    dev: true

  /ecdsa-sig-formatter/1.0.11:
    resolution: {integrity: sha512-nagl3RYrbNv6kQkeJIpt6NJZy8twLB/2vtz6yN9Z4vRKHN4/QZJIEbqohALSgwKdnksuY3k5Addp5lg8sVoVcQ==}
    dependencies:
      safe-buffer: 5.2.1
    dev: true

  /ee-first/1.1.1:
    resolution: {integrity: sha512-WMwm9LhRUo+WUaRN+vRuETqG89IgZphVSNkdFgeb6sS/E4OrDIN7t48CAewSHXc6C8lefD8KKfr5vY61brQlow==}
    dev: true

  /electron-to-chromium/1.4.529:
    resolution: {integrity: sha512-6uyPyXTo8lkv8SWAmjKFbG42U073TXlzD4R8rW3EzuznhFS2olCIAfjjQtV2dV2ar/vRF55KUd3zQYnCB0dd3A==}
    dev: true

  /emoji-regex/8.0.0:
    resolution: {integrity: sha512-MSjYzcWNOA0ewAHpz0MxpYFvwg6yjy1NG3xteoqz644VCo/RPgnr1/GGt+ic3iJTzQ8Eu3TdM14SawnVUmGE6A==}

  /emoji-regex/9.2.2:
    resolution: {integrity: sha512-L18DaJsXSUk2+42pv8mLs5jJT2hqFkFE4j21wOmgbUqsZ2hL72NsUU785g9RXgo3s0ZNgVl42TiHp3ZtOv/Vyg==}
    dev: true

  /emojis-list/3.0.0:
    resolution: {integrity: sha512-/kyM18EfinwXZbno9FyUGeFh87KC8HRQBQGildHZbEuRyWFOmv1U10o9BBp8XVZDVNNuQKyIGIu5ZYAAXJ0V2Q==}
    engines: {node: '>= 4'}
    dev: true

  /enabled/2.0.0:
    resolution: {integrity: sha512-AKrN98kuwOzMIdAizXGI86UFBoo26CL21UM763y1h/GMSJ4/OHU9k2YlsmBpyScFo/wbLzWQJBMCW4+IO3/+OQ==}
    dev: true

  /encodeurl/1.0.2:
    resolution: {integrity: sha512-TPJXq8JqFaVYm2CWmPvnP2Iyo4ZSM7/QKcSmuMLDObfpH5fi7RUGmd/rTDf+rut/saiDiQEeVTNgAmJEdAOx0w==}
    engines: {node: '>= 0.8'}
    dev: true

  /end-of-stream/1.4.4:
    resolution: {integrity: sha512-+uw1inIHVPQoaVuHzRyXd21icM+cnt4CzD5rW+NC1wjOUSTOs+Te7FOv7AhN7vS9x/oIyhLP5PR1H+phQAHu5Q==}
    dependencies:
      once: 1.4.0
    dev: true

  /engine.io-parser/5.2.1:
    resolution: {integrity: sha512-9JktcM3u18nU9N2Lz3bWeBgxVgOKpw7yhRaoxQA3FUDZzzw+9WlA6p4G4u0RixNkg14fH7EfEc/RhpurtiROTQ==}
    engines: {node: '>=10.0.0'}
    dev: true

  /engine.io/6.5.2:
    resolution: {integrity: sha512-IXsMcGpw/xRfjra46sVZVHiSWo/nJ/3g1337q9KNXtS6YRzbW5yIzTCb9DjhrBe7r3GZQR0I4+nq+4ODk5g/cA==}
    engines: {node: '>=10.2.0'}
    dependencies:
      '@types/cookie': 0.4.1
      '@types/cors': 2.8.14
      '@types/node': 18.18.0
      accepts: 1.3.8
      base64id: 2.0.0
      cookie: 0.4.2
      cors: 2.8.5
      debug: 4.3.4
      engine.io-parser: 5.2.1
      ws: 8.11.0
    transitivePeerDependencies:
      - bufferutil
      - supports-color
      - utf-8-validate
    dev: true

  /enhanced-resolve/5.15.0:
    resolution: {integrity: sha512-LXYT42KJ7lpIKECr2mAXIaMldcNCh/7E0KBKOu4KSfkHmP+mZmSs+8V5gBAqisWBy0OO4W5Oyys0GO1Y8KtdKg==}
    engines: {node: '>=10.13.0'}
    dependencies:
      graceful-fs: 4.2.11
      tapable: 2.2.1
    dev: true

  /ent/2.2.0:
    resolution: {integrity: sha512-GHrMyVZQWvTIdDtpiEXdHZnFQKzeO09apj8Cbl4pKWy4i0Oprcq17usfDt5aO63swf0JOeMWjWQE/LzgSRuWpA==}
    dev: true

  /entities/2.0.3:
    resolution: {integrity: sha512-MyoZ0jgnLvB2X3Lg5HqpFmn1kybDiIfEQmKzTb5apr51Rb+T3KdmMiqa70T+bhGnyv7bQ6WMj2QMHpGMmlrUYQ==}
    dev: true

  /envinfo/7.10.0:
    resolution: {integrity: sha512-ZtUjZO6l5mwTHvc1L9+1q5p/R3wTopcfqMW8r5t8SJSKqeVI/LtajORwRFEKpEFuekjD0VBjwu1HMxL4UalIRw==}
    engines: {node: '>=4'}
    hasBin: true
    dev: true

  /error-ex/1.3.2:
    resolution: {integrity: sha512-7dFHNmqeFSEt2ZBsCriorKnn3Z2pj+fd9kmI6QoWw4//DL+icEBfc0U7qJCisqrTsKTjw4fNFy2pW9OqStD84g==}
    dependencies:
      is-arrayish: 0.2.1
    dev: true

  /es-abstract/1.22.2:
    resolution: {integrity: sha512-YoxfFcDmhjOgWPWsV13+2RNjq1F6UQnfs+8TftwNqtzlmFzEXvlUwdrNrYeaizfjQzRMxkZ6ElWMOJIFKdVqwA==}
    engines: {node: '>= 0.4'}
    dependencies:
      array-buffer-byte-length: 1.0.0
      arraybuffer.prototype.slice: 1.0.2
      available-typed-arrays: 1.0.5
      call-bind: 1.0.2
      es-set-tostringtag: 2.0.1
      es-to-primitive: 1.2.1
      function.prototype.name: 1.1.6
      get-intrinsic: 1.2.1
      get-symbol-description: 1.0.0
      globalthis: 1.0.3
      gopd: 1.0.1
      has: 1.0.3
      has-property-descriptors: 1.0.0
      has-proto: 1.0.1
      has-symbols: 1.0.3
      internal-slot: 1.0.5
      is-array-buffer: 3.0.2
      is-callable: 1.2.7
      is-negative-zero: 2.0.2
      is-regex: 1.1.4
      is-shared-array-buffer: 1.0.2
      is-string: 1.0.7
      is-typed-array: 1.1.12
      is-weakref: 1.0.2
      object-inspect: 1.12.3
      object-keys: 1.1.1
      object.assign: 4.1.4
      regexp.prototype.flags: 1.5.1
      safe-array-concat: 1.0.1
      safe-regex-test: 1.0.0
      string.prototype.trim: 1.2.8
      string.prototype.trimend: 1.0.7
      string.prototype.trimstart: 1.0.7
      typed-array-buffer: 1.0.0
      typed-array-byte-length: 1.0.0
      typed-array-byte-offset: 1.0.0
      typed-array-length: 1.0.4
      unbox-primitive: 1.0.2
      which-typed-array: 1.1.11
    dev: true

  /es-get-iterator/1.1.3:
    resolution: {integrity: sha512-sPZmqHBe6JIiTfN5q2pEi//TwxmAFHwj/XEuYjTuse78i8KxaqMTTzxPoFKuzRpDpTJ+0NAbpfenkmH2rePtuw==}
    dependencies:
      call-bind: 1.0.2
      get-intrinsic: 1.2.1
      has-symbols: 1.0.3
      is-arguments: 1.1.1
      is-map: 2.0.2
      is-set: 2.0.2
      is-string: 1.0.7
      isarray: 2.0.5
      stop-iteration-iterator: 1.0.0
    dev: true

  /es-module-lexer/1.3.1:
    resolution: {integrity: sha512-JUFAyicQV9mXc3YRxPnDlrfBKpqt6hUYzz9/boprUJHs4e4KVr3XwOF70doO6gwXUor6EWZJAyWAfKki84t20Q==}
    dev: true

  /es-set-tostringtag/2.0.1:
    resolution: {integrity: sha512-g3OMbtlwY3QewlqAiMLI47KywjWZoEytKr8pf6iTC8uJq5bIAH52Z9pnQ8pVL6whrCto53JZDuUIsifGeLorTg==}
    engines: {node: '>= 0.4'}
    dependencies:
      get-intrinsic: 1.2.1
      has: 1.0.3
      has-tostringtag: 1.0.0
    dev: true

  /es-to-primitive/1.2.1:
    resolution: {integrity: sha512-QCOllgZJtaUo9miYBcLChTUaHNjJF3PYs1VidD7AwiEj1kYxKeQTctLAezAOH5ZKRH0g2IgPn6KwB4IT8iRpvA==}
    engines: {node: '>= 0.4'}
    dependencies:
      is-callable: 1.2.7
      is-date-object: 1.0.5
      is-symbol: 1.0.4
    dev: true

  /escalade/3.1.1:
    resolution: {integrity: sha512-k0er2gUkLf8O0zKJiAhmkTnJlTvINGv7ygDNPbeIsX/TJjGJZHuh9B2UxbsaEkmlEo9MfhrSzmhIlhRlI2GXnw==}
    engines: {node: '>=6'}

  /escape-html/1.0.3:
    resolution: {integrity: sha512-NiSupZ4OeuGwr68lGIeym/ksIZMJodUGOSCZ/FSnTxcrekbvqrgdUxlJOMpijaKZVjAJrWrGs/6Jy8OMuyj9ow==}
    dev: true

  /escape-string-regexp/1.0.5:
    resolution: {integrity: sha512-vbRorB5FUQWvla16U8R/qgaFIya2qGzwDrNmCZuYKrbdSUMG6I1ZCGQRefkRVhuOkIGVne7BQ35DSfo1qvJqFg==}
    engines: {node: '>=0.8.0'}

  /escape-string-regexp/4.0.0:
    resolution: {integrity: sha512-TtpcNJ3XAzx3Gq8sWRzJaVajRs0uVxA2YAkdb1jm2YkPz4G6egUFAyA3n5vtEIZefPk5Wa4UXbKuS5fKkJWdgA==}
    engines: {node: '>=10'}
    dev: true

  /escodegen/2.1.0:
    resolution: {integrity: sha512-2NlIDTwUWJN0mRPQOdtQBzbUHvdGY2P1VXSyU83Q3xKxM7WHX2Ql8dKq782Q9TgQUNOLEzEYu9bzLNj1q88I5w==}
    engines: {node: '>=6.0'}
    hasBin: true
    dependencies:
      esprima: 4.0.1
      estraverse: 5.3.0
      esutils: 2.0.3
    optionalDependencies:
      source-map: 0.6.1
    dev: true

  /eslint-plugin-require-extensions/0.1.3_eslint@8.50.0:
    resolution: {integrity: sha512-T3c1PZ9PIdI3hjV8LdunfYI8gj017UQjzAnCrxuo3wAjneDbTPHdE3oNWInOjMA+z/aBkUtlW5vC0YepYMZIug==}
    engines: {node: '>=16'}
    peerDependencies:
      eslint: '*'
    dependencies:
      eslint: 8.50.0
    dev: true

  /eslint-scope/5.1.1:
    resolution: {integrity: sha512-2NxwbF/hZ0KpepYN0cNbo+FN6XoK7GaHlQhgx/hIZl6Va0bF45RQOOwhLIy8lQDbuCiadSLCBnH2CFYquit5bw==}
    engines: {node: '>=8.0.0'}
    dependencies:
      esrecurse: 4.3.0
      estraverse: 4.3.0
    dev: true

  /eslint-scope/7.2.2:
    resolution: {integrity: sha512-dOt21O7lTMhDM+X9mB4GX+DZrZtCUJPL/wlcTqxyrx5IvO0IYtILdtrQGQp+8n5S0gwSVmOf9NQrjMOgfQZlIg==}
    engines: {node: ^12.22.0 || ^14.17.0 || >=16.0.0}
    dependencies:
      esrecurse: 4.3.0
      estraverse: 5.3.0
    dev: true

  /eslint-visitor-keys/3.4.3:
    resolution: {integrity: sha512-wpc+LXeiyiisxPlEkUzU6svyS1frIO3Mgxj1fdy7Pm8Ygzguax2N3Fa/D/ag1WqbOprdI+uY6wMUl8/a2G+iag==}
    engines: {node: ^12.22.0 || ^14.17.0 || >=16.0.0}
    dev: true

  /eslint/8.50.0:
    resolution: {integrity: sha512-FOnOGSuFuFLv/Sa+FDVRZl4GGVAAFFi8LecRsI5a1tMO5HIE8nCm4ivAlzt4dT3ol/PaaGC0rJEEXQmHJBGoOg==}
    engines: {node: ^12.22.0 || ^14.17.0 || >=16.0.0}
    hasBin: true
    dependencies:
      '@eslint-community/eslint-utils': 4.4.0_eslint@8.50.0
      '@eslint-community/regexpp': 4.8.2
      '@eslint/eslintrc': 2.1.2
      '@eslint/js': 8.50.0
      '@humanwhocodes/config-array': 0.11.11
      '@humanwhocodes/module-importer': 1.0.1
      '@nodelib/fs.walk': 1.2.8
      ajv: 6.12.6
      chalk: 4.1.2
      cross-spawn: 7.0.3
      debug: 4.3.4
      doctrine: 3.0.0
      escape-string-regexp: 4.0.0
      eslint-scope: 7.2.2
      eslint-visitor-keys: 3.4.3
      espree: 9.6.1
      esquery: 1.5.0
      esutils: 2.0.3
      fast-deep-equal: 3.1.3
      file-entry-cache: 6.0.1
      find-up: 5.0.0
      glob-parent: 6.0.2
      globals: 13.22.0
      graphemer: 1.4.0
      ignore: 5.2.4
      imurmurhash: 0.1.4
      is-glob: 4.0.3
      is-path-inside: 3.0.3
      js-yaml: 4.1.0
      json-stable-stringify-without-jsonify: 1.0.1
      levn: 0.4.1
      lodash.merge: 4.6.2
      minimatch: 3.1.2
      natural-compare: 1.4.0
      optionator: 0.9.3
      strip-ansi: 6.0.1
      text-table: 0.2.0
    transitivePeerDependencies:
      - supports-color
    dev: true

  /espree/9.6.1:
    resolution: {integrity: sha512-oruZaFkjorTpF32kDSI5/75ViwGeZginGGy2NoOSg3Q9bnwlnmDm4HLnkl0RE3n+njDXR037aY1+x58Z/zFdwQ==}
    engines: {node: ^12.22.0 || ^14.17.0 || >=16.0.0}
    dependencies:
      acorn: 8.10.0
      acorn-jsx: 5.3.2_acorn@8.10.0
      eslint-visitor-keys: 3.4.3
    dev: true

  /esprima/4.0.1:
    resolution: {integrity: sha512-eGuFFw7Upda+g4p+QHvnW0RyTX/SVeJBDM/gCtMARO0cLuT2HcEKnTPvhjV6aGeqrCB/sbNop0Kszm0jsaWU4A==}
    engines: {node: '>=4'}
    hasBin: true
    dev: true

  /esquery/1.5.0:
    resolution: {integrity: sha512-YQLXUplAwJgCydQ78IMJywZCceoqk1oH01OERdSAJc/7U2AylwjhSCLDEtqwg811idIS/9fIU5GjG73IgjKMVg==}
    engines: {node: '>=0.10'}
    dependencies:
      estraverse: 5.3.0
    dev: true

  /esrecurse/4.3.0:
    resolution: {integrity: sha512-KmfKL3b6G+RXvP8N1vr3Tq1kL/oCFgn2NYXEtqP8/L3pKapUA4G8cFVaoF3SU323CD4XypR/ffioHmkti6/Tag==}
    engines: {node: '>=4.0'}
    dependencies:
      estraverse: 5.3.0
    dev: true

  /estraverse/4.3.0:
    resolution: {integrity: sha512-39nnKffWz8xN1BU/2c79n9nB9HDzo0niYUqx6xyqUnyoAnQyyWpOTdZEeiCch8BBu515t4wp9ZmgVfVhn9EBpw==}
    engines: {node: '>=4.0'}
    dev: true

  /estraverse/5.3.0:
    resolution: {integrity: sha512-MMdARuVEQziNTeJD8DgMqmhwR11BRQ/cBP+pLtYdSTnf3MIO8fFeiINEbX36ZdNlfU/7A9f3gUw49B3oQsvwBA==}
    engines: {node: '>=4.0'}
    dev: true

  /esutils/2.0.3:
    resolution: {integrity: sha512-kVscqXk4OCp68SZ0dkgEKVi6/8ij300KBWTJq32P/dYeWTSwK41WyTxalN1eRmA5Z9UU/LX9D7FWSmV9SAYx6g==}
    engines: {node: '>=0.10.0'}
    dev: true

  /etag/1.8.1:
    resolution: {integrity: sha512-aIL5Fx7mawVa300al2BnEE4iNvo1qETxLrPI/o05L7z6go7fCw1J6EQmbK4FmJ2AS7kgVF/KEZWufBfdClMcPg==}
    engines: {node: '>= 0.6'}
    dev: true

  /eventemitter3/4.0.7:
    resolution: {integrity: sha512-8guHBZCwKnFhYdHr2ysuRWErTwhoN2X8XELRlrRwpmfeY2jjuUN4taQMsULKUVo1K4DvZl+0pgfyoysHxvmvEw==}
    dev: true

  /events/3.3.0:
    resolution: {integrity: sha512-mQw+2fkQbALzQ7V0MY0IqdnXNOeTtP4r0lN9z7AAawCXgqea7bDii20AYrIBrFd/Hx0M2Ocz6S111CaFkUcb0Q==}
    engines: {node: '>=0.8.x'}
    dev: true

  /express-promise-router/4.1.1_express@4.18.2:
    resolution: {integrity: sha512-Lkvcy/ZGrBhzkl3y7uYBHLMtLI4D6XQ2kiFg9dq7fbktBch5gjqJ0+KovX0cvCAvTJw92raWunRLM/OM+5l4fA==}
    engines: {node: '>=10'}
    peerDependencies:
      '@types/express': ^4.0.0
      express: ^4.0.0
    peerDependenciesMeta:
      '@types/express':
        optional: true
    dependencies:
      express: 4.18.2
      is-promise: 4.0.0
      lodash.flattendeep: 4.4.0
      methods: 1.1.2
    dev: true

  /express/4.18.2:
    resolution: {integrity: sha512-5/PsL6iGPdfQ/lKM1UuielYgv3BUoJfz1aUwU9vHZ+J7gyvwdQXFEBIEIaxeGf0GIcreATNyBExtalisDbuMqQ==}
    engines: {node: '>= 0.10.0'}
    dependencies:
      accepts: 1.3.8
      array-flatten: 1.1.1
      body-parser: 1.20.1
      content-disposition: 0.5.4
      content-type: 1.0.5
      cookie: 0.5.0
      cookie-signature: 1.0.6
      debug: 2.6.9
      depd: 2.0.0
      encodeurl: 1.0.2
      escape-html: 1.0.3
      etag: 1.8.1
      finalhandler: 1.2.0
      fresh: 0.5.2
      http-errors: 2.0.0
      merge-descriptors: 1.0.1
      methods: 1.1.2
      on-finished: 2.4.1
      parseurl: 1.3.3
      path-to-regexp: 0.1.7
      proxy-addr: 2.0.7
      qs: 6.11.0
      range-parser: 1.2.1
      safe-buffer: 5.2.1
      send: 0.18.0
      serve-static: 1.15.0
      setprototypeof: 1.2.0
      statuses: 2.0.1
      type-is: 1.6.18
      utils-merge: 1.0.1
      vary: 1.1.2
    dev: true

  /extend/3.0.2:
    resolution: {integrity: sha512-fjquC59cD7CyW6urNXK0FBufkZcoiGG80wTuPujX590cB5Ttln20E2UB4S/WARVqhXffZl2LNgS+gQdPIIim/g==}
    dev: true

  /extract-zip/2.0.1:
    resolution: {integrity: sha512-GDhU9ntwuKyGXdZBUgTIe+vXnWj0fppUEtMDL0+idd5Sta8TGpHssn/eusA9mrPr9qNDym6SxAYZjNvCn/9RBg==}
    engines: {node: '>= 10.17.0'}
    hasBin: true
    dependencies:
      debug: 4.3.4
      get-stream: 5.2.0
      yauzl: 2.10.0
    optionalDependencies:
      '@types/yauzl': 2.10.1
    transitivePeerDependencies:
      - supports-color
    dev: true

  /extsprintf/1.3.0:
    resolution: {integrity: sha512-11Ndz7Nv+mvAC1j0ktTa7fAb0vLyGGX+rMHNBYQviQDGU0Hw7lhctJANqbPhu9nV9/izT/IntTgZ7Im/9LJs9g==}
    engines: {'0': node >=0.6.0}
    dev: true

  /fast-deep-equal/3.1.3:
    resolution: {integrity: sha512-f3qQ9oQy9j2AhBe/H9VC91wLmKBCCU/gDOnKNAYG5hswO7BLKj09Hc5HYNz9cGI++xlpDCIgDaitVs03ATR84Q==}

  /fast-fifo/1.3.2:
    resolution: {integrity: sha512-/d9sfos4yxzpwkDkuN7k2SqFKtYNmCTzgfEpz82x34IM9/zc8KGxQoXg1liNC/izpRM/MBdt44Nmx41ZWqk+FQ==}
    dev: true

  /fast-glob/3.3.2:
    resolution: {integrity: sha512-oX2ruAFQwf/Orj8m737Y5adxDQO0LAB7/S5MnxCdTNDd4p6BsyIVsv9JQsATbTSq8KHRpLwIHbVlUNatxd+1Ow==}
    engines: {node: '>=8.6.0'}
    dependencies:
      '@nodelib/fs.stat': 2.0.5
      '@nodelib/fs.walk': 1.2.8
      glob-parent: 5.1.2
      merge2: 1.4.1
      micromatch: 4.0.5

  /fast-json-stable-stringify/2.1.0:
    resolution: {integrity: sha512-lhd/wF+Lk98HZoTCtlVraHtfh5XYijIjalXck7saUtuanSDyLMxnHhSXEDJqHxD7msR8D0uCmqlkwjCV8xvwHw==}
    dev: true

  /fast-levenshtein/2.0.6:
    resolution: {integrity: sha512-DCXu6Ifhqcks7TZKY3Hxp3y6qphY5SJZmrWMDrKcERSOXWQdMhU9Ig/PYrzyw/ul9jOIyh0N4M0tbC5hodg8dw==}
    dev: true

  /fast-xml-parser/4.3.1:
    resolution: {integrity: sha512-viVv3xb8D+SiS1W4cv4tva3bni08kAkx0gQnWrykMM8nXPc1FxqZPU00dCEVjkiCg4HoXd2jC4x29Nzg/l2DAA==}
    hasBin: true
    dependencies:
      strnum: 1.0.5
    dev: true

  /fastest-levenshtein/1.0.16:
    resolution: {integrity: sha512-eRnCtTTtGZFpQCwhJiUOuxPQWRXVKYDn0b2PeHfXL6/Zi53SLAzAHfVhVWK2AryC/WH05kGfxhFIPvTF0SXQzg==}
    engines: {node: '>= 4.9.1'}
    dev: true

  /fastq/1.15.0:
    resolution: {integrity: sha512-wBrocU2LCXXa+lWBt8RoIRD89Fi8OdABODa/kEnyeyjS5aZO5/GNvI5sEINADqP/h8M29UHTHUb53sUu5Ihqdw==}
    dependencies:
      reusify: 1.0.4

  /fd-slicer/1.1.0:
    resolution: {integrity: sha512-cE1qsB/VwyQozZ+q1dGxR8LBYNZeofhEdUNGSMbQD3Gw2lAzX9Zb3uIU6Ebc/Fmyjo9AWWfnn0AUCHqtevs/8g==}
    dependencies:
      pend: 1.2.0
    dev: true

  /fecha/4.2.3:
    resolution: {integrity: sha512-OP2IUU6HeYKJi3i0z4A19kHMQoLVs4Hc+DPqqxI2h/DPZHTm/vjsfC6P0b4jCMy14XizLBqvndQ+UilD7707Jw==}
    dev: true

  /fetch-blob/3.2.0:
    resolution: {integrity: sha512-7yAQpD2UMJzLi1Dqv7qFYnPbaPx7ZfFK6PiIxQ4PfkGPyNyl2Ugx+a/umUonmKqjhM4DnfbMvdX6otXq83soQQ==}
    engines: {node: ^12.20 || >= 14.13}
    dependencies:
      node-domexception: 1.0.0
      web-streams-polyfill: 3.2.1
    dev: true

  /file-entry-cache/6.0.1:
    resolution: {integrity: sha512-7Gps/XWymbLk2QLYK4NzpMOrYjMhdIxXuIvy2QBsLE6ljuodKvdkWs/cpyJJ3CVIVpH0Oi1Hvg1ovbMzLdFBBg==}
    engines: {node: ^10.12.0 || >=12.0.0}
    dependencies:
      flat-cache: 3.1.0
    dev: true

  /fill-range/7.0.1:
    resolution: {integrity: sha512-qOo9F+dMUmC2Lcb4BbVvnKJxTPjCm+RRpe4gDuGrzkL7mEVl/djYSu2OdQ2Pa302N4oqkSg9ir6jaLWJ2USVpQ==}
    engines: {node: '>=8'}
    dependencies:
      to-regex-range: 5.0.1

  /finalhandler/1.1.2:
    resolution: {integrity: sha512-aAWcW57uxVNrQZqFXjITpW3sIUQmHGG3qSb9mUah9MgMC4NeWhNOlNjXEYq3HjRAvL6arUviZGGJsBg6z0zsWA==}
    engines: {node: '>= 0.8'}
    dependencies:
      debug: 2.6.9
      encodeurl: 1.0.2
      escape-html: 1.0.3
      on-finished: 2.3.0
      parseurl: 1.3.3
      statuses: 1.5.0
      unpipe: 1.0.0
    dev: true

  /finalhandler/1.2.0:
    resolution: {integrity: sha512-5uXcUVftlQMFnWC9qu/svkWv3GTd2PfUhK/3PLkYNAe7FbqJMt3515HaxE6eRL74GdsriiwujiawdaB1BpEISg==}
    engines: {node: '>= 0.8'}
    dependencies:
      debug: 2.6.9
      encodeurl: 1.0.2
      escape-html: 1.0.3
      on-finished: 2.4.1
      parseurl: 1.3.3
      statuses: 2.0.1
      unpipe: 1.0.0
    dev: true

  /find-up/4.1.0:
    resolution: {integrity: sha512-PpOwAdQ/YlXQ2vj8a3h8IipDuYRi3wceVQQGYWxNINccq40Anw7BlsEXCMbt1Zt+OLA6Fq9suIpIWD0OsnISlw==}
    engines: {node: '>=8'}
    dependencies:
      locate-path: 5.0.0
      path-exists: 4.0.0
    dev: true

  /find-up/5.0.0:
    resolution: {integrity: sha512-78/PXT1wlLLDgTzDs7sjq9hzz0vXD+zn+7wypEe4fXQxCmdmqfGsEPQxmiCSQI3ajFV91bVSsvNtrJRiW6nGng==}
    engines: {node: '>=10'}
    dependencies:
      locate-path: 6.0.0
      path-exists: 4.0.0
    dev: true

  /flat-cache/3.1.0:
    resolution: {integrity: sha512-OHx4Qwrrt0E4jEIcI5/Xb+f+QmJYNj2rrK8wiIdQOIrB9WrrJL8cjZvXdXuBTkkEwEqLycb5BeZDV1o2i9bTew==}
    engines: {node: '>=12.0.0'}
    dependencies:
      flatted: 3.2.9
      keyv: 4.5.3
      rimraf: 3.0.2
    dev: true

  /flat/5.0.2:
    resolution: {integrity: sha512-b6suED+5/3rTpUBdG1gupIl8MPFCAMA0QXwmljLhvCUKcUvdE4gWky9zpuGCcXHOsz4J9wPGNWq6OKpmIzz3hQ==}
    hasBin: true
    dev: true

  /flatted/3.2.9:
    resolution: {integrity: sha512-36yxDn5H7OFZQla0/jFJmbIKTdZAQHngCedGxiMmpNfEZM0sdEeT+WczLQrjK6D7o2aiyLYDnkw0R3JK0Qv1RQ==}
    dev: true

  /fn.name/1.1.0:
    resolution: {integrity: sha512-GRnmB5gPyJpAhTQdSZTSp9uaPSvl09KoYcMQtsB9rQoOmzs9dH6ffeccH+Z+cv6P68Hu5bC6JjRh4Ah/mHSNRw==}
    dev: true

  /follow-redirects/1.15.3:
    resolution: {integrity: sha512-1VzOtuEM8pC9SFU1E+8KfTjZyMztRsgEfwQl44z8A25uy13jSzTj6dyK2Df52iV0vgHCfBwLhDWevLn95w5v6Q==}
    engines: {node: '>=4.0'}
    peerDependencies:
      debug: '*'
    peerDependenciesMeta:
      debug:
        optional: true
    dev: true

  /for-each/0.3.3:
    resolution: {integrity: sha512-jqYfLp7mo9vIyQf8ykW2v7A+2N4QjeCeI5+Dz9XraiO1ign81wjiH7Fb9vSOWvQfNtmSa4H2RoQTrrXivdUZmw==}
    dependencies:
      is-callable: 1.2.7
    dev: true

  /foreground-child/3.1.1:
    resolution: {integrity: sha512-TMKDUnIte6bfb5nWv7V/caI169OHgvwjb7V4WkeUvbQQdjr5rWKqHFiKWb/fcOwB+CzBT+qbWjvj+DVwRskpIg==}
    engines: {node: '>=14'}
    dependencies:
      cross-spawn: 7.0.3
      signal-exit: 4.1.0
    dev: true

  /forever-agent/0.6.1:
    resolution: {integrity: sha512-j0KLYPhm6zeac4lz3oJ3o65qvgQCcPubiyotZrXqEaG4hNagNYO8qdlUrX5vwqv9ohqeT/Z3j6+yW067yWWdUw==}
    dev: true

  /form-data/2.3.3:
    resolution: {integrity: sha512-1lLKB2Mu3aGP1Q/2eCOx0fNbRMe7XdwktwOruhfqqd0rIJWwN4Dh+E3hrPSlDCXnSR7UtZ1N38rVXm+6+MEhJQ==}
    engines: {node: '>= 0.12'}
    dependencies:
      asynckit: 0.4.0
      combined-stream: 1.0.8
      mime-types: 2.1.35
    dev: true

  /form-data/4.0.0:
    resolution: {integrity: sha512-ETEklSGi5t0QMZuiXoA/Q6vcnxcLQP5vdugSpuAyi6SVGi2clPPp+xgEhuMaHC+zGgn31Kd235W35f7Hykkaww==}
    engines: {node: '>= 6'}
    dependencies:
      asynckit: 0.4.0
      combined-stream: 1.0.8
      mime-types: 2.1.35

  /formdata-polyfill/4.0.10:
    resolution: {integrity: sha512-buewHzMvYL29jdeQTVILecSaZKnt/RJWjoZCF5OW60Z67/GmSLBkOFM7qh1PI3zFNtJbaZL5eQu1vLfazOwj4g==}
    engines: {node: '>=12.20.0'}
    dependencies:
      fetch-blob: 3.2.0
    dev: true

  /forwarded/0.2.0:
    resolution: {integrity: sha512-buRG0fpBtRHSTCOASe6hD258tEubFoRLb4ZNA6NxMVHNw2gOcwHo9wyablzMzOA5z9xA9L1KNjk/Nt6MT9aYow==}
    engines: {node: '>= 0.6'}
    dev: true

  /fresh/0.5.2:
    resolution: {integrity: sha512-zJ2mQYM18rEFOudeV4GShTGIQ7RbzA7ozbU9I/XBpm7kqgMywgmylMwXHxZJmkVoYkna9d2pVXVXPdYTP9ej8Q==}
    engines: {node: '>= 0.6'}
    dev: true

  /fs-extra/10.1.0:
    resolution: {integrity: sha512-oRXApq54ETRj4eMiFzGnHWGy+zo5raudjuxN0b8H7s/RU2oW0Wvsx9O0ACRN/kRq9E8Vu/ReskGB5o3ji+FzHQ==}
    engines: {node: '>=12'}
    dependencies:
      graceful-fs: 4.2.11
      jsonfile: 6.1.0
      universalify: 2.0.0
    dev: true

  /fs-extra/11.1.1:
    resolution: {integrity: sha512-MGIE4HOvQCeUCzmlHs0vXpih4ysz4wg9qiSAu6cd42lVwPbTM1TjV7RusoyQqMmk/95gdQZX72u+YW+c3eEpFQ==}
    engines: {node: '>=14.14'}
    dependencies:
      graceful-fs: 4.2.11
      jsonfile: 6.1.0
      universalify: 2.0.0
    dev: false

  /fs-extra/8.1.0:
    resolution: {integrity: sha512-yhlQgA6mnOJUKOsRUFsgJdQCvkKhcz8tlZG5HBQfReYZy46OwLcY+Zia0mtdHsOo9y/hP+CxMN0TU9QxoOtG4g==}
    engines: {node: '>=6 <7 || >=8'}
    dependencies:
      graceful-fs: 4.2.11
      jsonfile: 4.0.0
      universalify: 0.1.2
    dev: true

  /fs.realpath/1.0.0:
    resolution: {integrity: sha512-OO0pH2lK6a0hZnAdau5ItzHPI6pUlvI7jMVnxUQRtw4owF2wk8lOSabtGDCTP4Ggrg2MbGnWO9X8K1t4+fGMDw==}
    dev: true

  /fsevents/2.3.3:
    resolution: {integrity: sha512-5xoDfX+fL7faATnagmWPpbFtwh/R77WmMMqqHGS65C3vvB0YHrgF+B1YmZ3441tMj5n63k0212XNoJwzlhffQw==}
    engines: {node: ^8.16.0 || ^10.6.0 || >=11.0.0}
    os: [darwin]
    requiresBuild: true
    dev: true
    optional: true

  /function-bind/1.1.1:
    resolution: {integrity: sha512-yIovAzMX49sF8Yl58fSCWJ5svSLuaibPxXQJFLmBObTuCr0Mf1KiPopGM9NiFjiYBCbfaa2Fh6breQ6ANVTI0A==}
    dev: true

  /function.prototype.name/1.1.6:
    resolution: {integrity: sha512-Z5kx79swU5P27WEayXM1tBi5Ze/lbIyiNgU3qyXUOf9b2rgXYyF9Dy9Cx+IQv/Lc8WCG6L82zwUPpSS9hGehIg==}
    engines: {node: '>= 0.4'}
    dependencies:
      call-bind: 1.0.2
      define-properties: 1.2.1
      es-abstract: 1.22.2
      functions-have-names: 1.2.3
    dev: true

  /functions-have-names/1.2.3:
    resolution: {integrity: sha512-xckBUXyTIqT97tq2x2AMb+g163b5JFysYk0x4qxNFwbfQkmNZoiRHb6sPzI9/QV33WeuvVYBUIiD4NzNIyqaRQ==}
    dev: true

  /get-caller-file/2.0.5:
    resolution: {integrity: sha512-DyFP3BM/3YHTQOCUL/w0OZHR0lpKeGrxotcHWcqNEdnltqFwXVfhEBQ94eIo34AfQpo0rGki4cyIiftY06h2Fg==}
    engines: {node: 6.* || 8.* || >= 10.*}

  /get-func-name/2.0.0:
    resolution: {integrity: sha512-Hm0ixYtaSZ/V7C8FJrtZIuBBI+iSgL+1Aq82zSu8VQNB4S3Gk8e7Qs3VwBDJAhmRZcFqkl3tQu36g/Foh5I5ig==}
    dev: true

  /get-intrinsic/1.2.1:
    resolution: {integrity: sha512-2DcsyfABl+gVHEfCOaTrWgyt+tb6MSEGmKq+kI5HwLbIYgjgmMcV8KQ41uaKz1xxUcn9tJtgFbQUEVcEbd0FYw==}
    dependencies:
      function-bind: 1.1.1
      has: 1.0.3
      has-proto: 1.0.1
      has-symbols: 1.0.3
    dev: true

  /get-stream/5.2.0:
    resolution: {integrity: sha512-nBF+F1rAZVCu/p7rjzgA+Yb4lfYXrpl7a6VmJrU8wF9I1CKvP/QwPNZHnOlwbTkY6dvtFIzFMSyQXbLoTQPRpA==}
    engines: {node: '>=8'}
    dependencies:
      pump: 3.0.0
    dev: true

  /get-symbol-description/1.0.0:
    resolution: {integrity: sha512-2EmdH1YvIQiZpltCNgkuiUnyukzxM/R6NDJX31Ke3BG1Nq5b0S2PhX59UKi9vZpPDQVdqn+1IcaAwnzTT5vCjw==}
    engines: {node: '>= 0.4'}
    dependencies:
      call-bind: 1.0.2
      get-intrinsic: 1.2.1
    dev: true

  /get-uri/6.0.2:
    resolution: {integrity: sha512-5KLucCJobh8vBY1K07EFV4+cPZH3mrV9YeAruUseCQKHB58SGjjT2l9/eA9LD082IiuMjSlFJEcdJ27TXvbZNw==}
    engines: {node: '>= 14'}
    dependencies:
      basic-ftp: 5.0.4
      data-uri-to-buffer: 6.0.1
      debug: 4.3.4
      fs-extra: 8.1.0
    transitivePeerDependencies:
      - supports-color
    dev: true

  /getpass/0.1.7:
    resolution: {integrity: sha512-0fzj9JxOLfJ+XGLhR8ze3unN0KZCgZwiSSDz168VERjK8Wl8kVSdcu2kspd4s4wtAa1y/qrVRiAA0WclVsu0ng==}
    dependencies:
      assert-plus: 1.0.0
    dev: true

  /glob-parent/5.1.2:
    resolution: {integrity: sha512-AOIgSQCepiJYwP3ARnGx+5VnTu2HBYdzbGP45eLw1vr3zB3vZLeyed1sC9hnbcOc9/SrMyM5RPQrkGz4aS9Zow==}
    engines: {node: '>= 6'}
    dependencies:
      is-glob: 4.0.3

  /glob-parent/6.0.2:
    resolution: {integrity: sha512-XxwI8EOhVQgWp6iDL+3b0r86f4d6AX6zSU55HfB4ydCEuXLXc5FcYeOu+nnGftS4TEju/11rt4KJPTMgbfmv4A==}
    engines: {node: '>=10.13.0'}
    dependencies:
      is-glob: 4.0.3
    dev: true

  /glob-to-regexp/0.4.1:
    resolution: {integrity: sha512-lkX1HJXwyMcprw/5YUZc2s7DrpAiHB21/V+E1rHUrVNokkvB6bqMzT0VfV6/86ZNabt1k14YOIaT7nDvOX3Iiw==}
    dev: true

  /glob/10.3.9:
    resolution: {integrity: sha512-2tU/LKevAQvDVuVJ9pg9Yv9xcbSh+TqHuTaXTNbQwf+0kDl9Fm6bMovi4Nm5c8TVvfxo2LLcqCGtmO9KoJaGWg==}
    engines: {node: '>=16 || 14 >=14.17'}
    hasBin: true
    dependencies:
      foreground-child: 3.1.1
      jackspeak: 2.3.5
      minimatch: 9.0.3
      minipass: 7.0.3
      path-scurry: 1.10.1
    dev: true

  /glob/7.2.0:
    resolution: {integrity: sha512-lmLf6gtyrPq8tTjSmrO94wBeQbFR3HbLHbuyD69wuyQkImp2hWqMGB47OX65FBkPffO641IP9jWa1z4ivqG26Q==}
    dependencies:
      fs.realpath: 1.0.0
      inflight: 1.0.6
      inherits: 2.0.4
      minimatch: 3.1.2
      once: 1.4.0
      path-is-absolute: 1.0.1
    dev: true

  /glob/7.2.3:
    resolution: {integrity: sha512-nFR0zLpU2YCaRxwoCJvL6UvCH2JFyFVIvwTLsIf21AuHlMskA1hhTdk+LlYJtOlYt9v6dvszD2BGRqBL+iQK9Q==}
    dependencies:
      fs.realpath: 1.0.0
      inflight: 1.0.6
      inherits: 2.0.4
      minimatch: 3.1.2
      once: 1.4.0
      path-is-absolute: 1.0.1
    dev: true

  /glob/8.1.0:
    resolution: {integrity: sha512-r8hpEjiQEYlF2QU0df3dS+nxxSIreXQS1qRhMJM0Q5NDdR386C7jb7Hwwod8Fgiuex+k0GFjgft18yvxm5XoCQ==}
    engines: {node: '>=12'}
    dependencies:
      fs.realpath: 1.0.0
      inflight: 1.0.6
      inherits: 2.0.4
      minimatch: 5.1.6
      once: 1.4.0
    dev: true

  /globals/13.22.0:
    resolution: {integrity: sha512-H1Ddc/PbZHTDVJSnj8kWptIRSD6AM3pK+mKytuIVF4uoBV7rshFlhhvA58ceJ5wp3Er58w6zj7bykMpYXt3ETw==}
    engines: {node: '>=8'}
    dependencies:
      type-fest: 0.20.2
    dev: true

  /globalthis/1.0.3:
    resolution: {integrity: sha512-sFdI5LyBiNTHjRd7cGPWapiHWMOXKyuBNX/cWJ3NfzrZQVa8GI/8cofCl74AOVqq9W5kNmguTIzJ/1s2gyI9wA==}
    engines: {node: '>= 0.4'}
    dependencies:
      define-properties: 1.2.1
    dev: true

  /globby/11.1.0:
    resolution: {integrity: sha512-jhIXaOzy1sb8IyocaruWSn1TjmnBVs8Ayhcy83rmxNJ8q2uWKCAj3CnJY+KpGSXCueAPc0i05kVvVKtP1t9S3g==}
    engines: {node: '>=10'}
    dependencies:
      array-union: 2.1.0
      dir-glob: 3.0.1
      fast-glob: 3.3.2
      ignore: 5.2.4
      merge2: 1.4.1
      slash: 3.0.0
    dev: true

  /globby/14.0.0:
    resolution: {integrity: sha512-/1WM/LNHRAOH9lZta77uGbq0dAEQM+XjNesWwhlERDVenqothRbnzTrL3/LrIoEPPjeUHC3vrS6TwoyxeHs7MQ==}
    engines: {node: '>=18'}
    dependencies:
      '@sindresorhus/merge-streams': 1.0.0
      fast-glob: 3.3.2
      ignore: 5.2.4
      path-type: 5.0.0
      slash: 5.1.0
      unicorn-magic: 0.1.0

  /gopd/1.0.1:
    resolution: {integrity: sha512-d65bNlIadxvpb/A2abVdlqKqV563juRnZ1Wtk6s1sIR8uNsXR70xqIzVqxVf1eTqDunwT2MkczEeaezCKTZhwA==}
    dependencies:
      get-intrinsic: 1.2.1
    dev: true

  /graceful-fs/4.2.11:
    resolution: {integrity: sha512-RbJ5/jmFcNNCcDV5o9eTnBLJ/HszWV0P73bc+Ff4nS/rJj+YaS6IGyiOL0VoBYX+l1Wrl3k63h/KrH+nhJ0XvQ==}

  /graphemer/1.4.0:
    resolution: {integrity: sha512-EtKwoO6kxCL9WO5xipiHTZlSzBm7WLT627TqC/uVRd0HKmq8NXyebnNYxDoBi7wt8eTWrUrKXCOVaFq9x1kgag==}
    dev: true

  /growl/1.10.5:
    resolution: {integrity: sha512-qBr4OuELkhPenW6goKVXiv47US3clb3/IbuWF9KNKEijAy9oeHxU9IgzjvJhHkUzhaj7rOUD7+YGWqUjLp5oSA==}
    engines: {node: '>=4.x'}
    dev: true

  /handlebars/4.7.8:
    resolution: {integrity: sha512-vafaFqs8MZkRrSX7sFVUdo3ap/eNiLnb4IakshzvP56X5Nr1iGKAIqdX6tMlm6HcNRIkr6AxO5jFEoJzzpT8aQ==}
    engines: {node: '>=0.4.7'}
    hasBin: true
    dependencies:
      minimist: 1.2.8
      neo-async: 2.6.2
      source-map: 0.6.1
      wordwrap: 1.0.0
    optionalDependencies:
      uglify-js: 3.17.4
    dev: false

  /har-schema/2.0.0:
    resolution: {integrity: sha512-Oqluz6zhGX8cyRaTQlFMPw80bSJVG2x/cFb8ZPhUILGgHka9SsokCCOQgpveePerqidZOrT14ipqfJb7ILcW5Q==}
    engines: {node: '>=4'}
    dev: true

  /har-validator/5.1.5:
    resolution: {integrity: sha512-nmT2T0lljbxdQZfspsno9hgrG3Uir6Ks5afism62poxqBM6sDnMEuPmzTq8XN0OEwqKLLdh1jQI3qyE66Nzb3w==}
    engines: {node: '>=6'}
    deprecated: this library is no longer supported
    dependencies:
      ajv: 6.12.6
      har-schema: 2.0.0
    dev: true

  /has-bigints/1.0.2:
    resolution: {integrity: sha512-tSvCKtBr9lkF0Ex0aQiP9N+OpV4zi2r/Nee5VkRDbaqv35RLYMzbwQfFSZZH0kR+Rd6302UJZ2p/bJCEoR3VoQ==}
    dev: true

  /has-flag/3.0.0:
    resolution: {integrity: sha512-sKJf1+ceQBr4SMkvQnBDNDtf4TXpVhVGateu0t918bl30FnbE2m4vNLX+VWe/dpjlb+HugGYzW7uQXH98HPEYw==}
    engines: {node: '>=4'}

  /has-flag/4.0.0:
    resolution: {integrity: sha512-EykJT/Q1KjTWctppgIAgfSO0tKVuZUjhgMr17kqTumMl6Afv3EISleU7qZUzoXDFTAHTDC4NOoG/ZxU3EvlMPQ==}
    engines: {node: '>=8'}
    dev: true

  /has-property-descriptors/1.0.0:
    resolution: {integrity: sha512-62DVLZGoiEBDHQyqG4w9xCuZ7eJEwNmJRWw2VY84Oedb7WFcA27fiEVe8oUQx9hAUJ4ekurquucTGwsyO1XGdQ==}
    dependencies:
      get-intrinsic: 1.2.1
    dev: true

  /has-proto/1.0.1:
    resolution: {integrity: sha512-7qE+iP+O+bgF9clE5+UoBFzE65mlBiVj3tKCrlNQ0Ogwm0BjpT/gK4SlLYDMybDh5I3TCTKnPPa0oMG7JDYrhg==}
    engines: {node: '>= 0.4'}
    dev: true

  /has-symbols/1.0.3:
    resolution: {integrity: sha512-l3LCuF6MgDNwTDKkdYGEihYjt5pRPbEg46rtlmnSPlUbgmB8LOIrKJbYYFBSbnPaJexMKtiPO8hmeRjRz2Td+A==}
    engines: {node: '>= 0.4'}
    dev: true

  /has-tostringtag/1.0.0:
    resolution: {integrity: sha512-kFjcSNhnlGV1kyoGk7OXKSawH5JOb/LzUc5w9B02hOTO0dfFRjbHQKvg1d6cf3HbeUmtU9VbbV3qzZ2Teh97WQ==}
    engines: {node: '>= 0.4'}
    dependencies:
      has-symbols: 1.0.3
    dev: true

  /has/1.0.3:
    resolution: {integrity: sha512-f2dvO0VU6Oej7RkWJGrehjbzMAjFp5/VKPp5tTpWIV4JHHZK1/BxbFRtf/siA2SWTe09caDmVtYYzWEIbBS4zw==}
    engines: {node: '>= 0.4.0'}
    dependencies:
      function-bind: 1.1.1
    dev: true

  /he/1.2.0:
    resolution: {integrity: sha512-F/1DnUGPopORZi0ni+CvrCgHQ5FyEAHRLSApuYWMmrbSwoN2Mn/7k+Gl38gJnR7yyDZk6WLXwiGod1JOWNDKGw==}
    hasBin: true
    dev: true

  /hosted-git-info/2.8.9:
    resolution: {integrity: sha512-mxIDAb9Lsm6DoOJ7xH+5+X4y1LU/4Hi50L9C5sIswK3JzULS4bwk1FvjdBgvYR4bzT4tuUQiC15FE2f5HbLvYw==}
    dev: true

  /http-errors/2.0.0:
    resolution: {integrity: sha512-FtwrG/euBzaEjYeRqOgly7G0qviiXoJWnvEH2Z1plBdXgbyjv34pHTSb9zoeHMyDy33+DWy5Wt9Wo+TURtOYSQ==}
    engines: {node: '>= 0.8'}
    dependencies:
      depd: 2.0.0
      inherits: 2.0.4
      setprototypeof: 1.2.0
      statuses: 2.0.1
      toidentifier: 1.0.1
    dev: true

  /http-proxy-agent/5.0.0:
    resolution: {integrity: sha512-n2hY8YdoRE1i7r6M0w9DIw5GgZN0G25P8zLCRQ8rjXtTU3vsNFBI/vWK/UIeE6g5MUUz6avwAPXmL6Fy9D/90w==}
    engines: {node: '>= 6'}
    dependencies:
      '@tootallnate/once': 2.0.0
      agent-base: 6.0.2
      debug: 4.3.4
    transitivePeerDependencies:
      - supports-color

  /http-proxy-agent/7.0.0:
    resolution: {integrity: sha512-+ZT+iBxVUQ1asugqnD6oWoRiS25AkjNfG085dKJGtGxkdwLQrMKU5wJr2bOOFAXzKcTuqq+7fZlTMgG3SRfIYQ==}
    engines: {node: '>= 14'}
    dependencies:
      agent-base: 7.1.0
      debug: 4.3.4
    transitivePeerDependencies:
      - supports-color
    dev: true

  /http-proxy/1.18.1:
    resolution: {integrity: sha512-7mz/721AbnJwIVbnaSv1Cz3Am0ZLT/UBwkC92VlxhXv/k/BBQfM2fXElQNC27BVGr0uwUpplYPQM9LnaBMR5NQ==}
    engines: {node: '>=8.0.0'}
    dependencies:
      eventemitter3: 4.0.7
      follow-redirects: 1.15.3
      requires-port: 1.0.0
    transitivePeerDependencies:
      - debug
    dev: true

  /http-signature/1.2.0:
    resolution: {integrity: sha512-CAbnr6Rz4CYQkLYUtSNXxQPUH2gK8f3iWexVlsnMeD+GjlsQ0Xsy1cOX+mN3dtxYomRy21CiOzU8Uhw6OwncEQ==}
    engines: {node: '>=0.8', npm: '>=1.3.7'}
    dependencies:
      assert-plus: 1.0.0
      jsprim: 1.4.2
      sshpk: 1.17.0
    dev: true

  /https-proxy-agent/5.0.1:
    resolution: {integrity: sha512-dFcAjpTQFgoLMzC2VwU+C/CbS7uRL0lWmxDITmqm7C+7F0Odmj6s9l6alZc6AELXhrnggM2CeWSXHGOdX2YtwA==}
    engines: {node: '>= 6'}
    dependencies:
      agent-base: 6.0.2
      debug: 4.3.4
    transitivePeerDependencies:
      - supports-color

  /https-proxy-agent/7.0.2:
    resolution: {integrity: sha512-NmLNjm6ucYwtcUmL7JQC1ZQ57LmHP4lT15FQ8D61nak1rO6DH+fz5qNK2Ap5UN4ZapYICE3/0KodcLYSPsPbaA==}
    engines: {node: '>= 14'}
    dependencies:
      agent-base: 7.1.0
      debug: 4.3.4
    transitivePeerDependencies:
      - supports-color
    dev: true

  /iconv-lite/0.4.24:
    resolution: {integrity: sha512-v3MXnZAcvnywkTUEZomIActle7RXXeedOR31wwl7VlyoXO4Qi9arvSenNQWne1TcRwhCL1HwLI21bEqdpj8/rA==}
    engines: {node: '>=0.10.0'}
    dependencies:
      safer-buffer: 2.1.2
    dev: true

  /iconv-lite/0.6.3:
    resolution: {integrity: sha512-4fCk79wshMdzMp2rH06qWrJE4iolqLhCUH+OiuIgU++RB0+94NlDL81atO7GX55uUKueo0txHNtvEyI6D7WdMw==}
    engines: {node: '>=0.10.0'}
    dependencies:
      safer-buffer: 2.1.2
    dev: true

  /ieee754/1.2.1:
    resolution: {integrity: sha512-dcyqhDvX1C46lXZcVqCpK+FtMRQVdIMN6/Df5js2zouUsqG7I6sFxitIC+7KYK29KdXOLHdu9zL4sFnoVQnqaA==}
    dev: true

  /ignore/5.2.4:
    resolution: {integrity: sha512-MAb38BcSbH0eHNBxn7ql2NH/kX33OkB3lZ1BNdh7ENeRChHTYsTvWrMubiIAMNS2llXEEgZ1MUOBtXChP3kaFQ==}
    engines: {node: '>= 4'}

  /import-fresh/3.3.0:
    resolution: {integrity: sha512-veYYhQa+D1QBKznvhUHxb8faxlrwUnxseDAbAp457E0wLNio2bOSKnjYDhMj+YiAq61xrMGhQk9iXVk5FzgQMw==}
    engines: {node: '>=6'}
    dependencies:
      parent-module: 1.0.1
      resolve-from: 4.0.0
    dev: true

  /import-local/3.1.0:
    resolution: {integrity: sha512-ASB07uLtnDs1o6EHjKpX34BKYDSqnFerfTOJL2HvMqF70LnxpjkzDB8J44oT9pu4AMPkQwf8jl6szgvNd2tRIg==}
    engines: {node: '>=8'}
    hasBin: true
    dependencies:
      pkg-dir: 4.2.0
      resolve-cwd: 3.0.0
    dev: true

  /imurmurhash/0.1.4:
    resolution: {integrity: sha512-JmXMZ6wuvDmLiHEml9ykzqO6lwFbof0GG4IkcGaENdCRDDmMVnny7s5HsIgHCbaq0w2MyPhDqkhTUgS2LU2PHA==}
    engines: {node: '>=0.8.19'}
    dev: true

  /inflight/1.0.6:
    resolution: {integrity: sha512-k92I/b08q4wvFscXCLvqfsHCrjrF7yiXsQuIVvVE7N82W3+aqpzuUdBbfhWcy/FZR3/4IgflMgKLOsvPDrGCJA==}
    dependencies:
      once: 1.4.0
      wrappy: 1.0.2
    dev: true

  /inherits/2.0.4:
    resolution: {integrity: sha512-k/vGaX4/Yla3WzyMCvTQOXYeIHvqOKtnqBduzTHpzpQZzAskKMhZ2K+EnBiSM9zGSoIFeMpXKxa4dYeZIQqewQ==}
    dev: true

  /internal-slot/1.0.5:
    resolution: {integrity: sha512-Y+R5hJrzs52QCG2laLn4udYVnxsfny9CpOhNhUvk/SSSVyF6T27FzRbF0sroPidSu3X8oEAkOn2K804mjpt6UQ==}
    engines: {node: '>= 0.4'}
    dependencies:
      get-intrinsic: 1.2.1
      has: 1.0.3
      side-channel: 1.0.4
    dev: true

  /interpret/2.2.0:
    resolution: {integrity: sha512-Ju0Bz/cEia55xDwUWEa8+olFpCiQoypjnQySseKtmjNrnps3P+xfpUmGr90T7yjlVJmOtybRvPXhKMbHr+fWnw==}
    engines: {node: '>= 0.10'}
    dev: true

  /ip/1.1.8:
    resolution: {integrity: sha512-PuExPYUiu6qMBQb4l06ecm6T6ujzhmh+MeJcW9wa89PoAz5pvd4zPgN5WJV104mb6S2T1AwNIAaB70JNrLQWhg==}
    dev: true

  /ip/2.0.0:
    resolution: {integrity: sha512-WKa+XuLG1A1R0UWhl2+1XQSi+fZWMsYKffMZTTYsiZaUD8k2yDAj5atimTUD2TZkyCkNEeYE5NhFZmupOGtjYQ==}
    dev: true

  /ipaddr.js/1.9.1:
    resolution: {integrity: sha512-0KI/607xoxSToH7GjN1FfSbLoU0+btTicjsQSWQlh/hZykN8KpmMf7uYwPW3R+akZ6R/w18ZlXSHBYXiYUPO3g==}
    engines: {node: '>= 0.10'}
    dev: true

  /is-arguments/1.1.1:
    resolution: {integrity: sha512-8Q7EARjzEnKpt/PCD7e1cgUS0a6X8u5tdSiMqXhojOdoV9TsMsiO+9VLC5vAmO8N7/GmXn7yjR8qnA6bVAEzfA==}
    engines: {node: '>= 0.4'}
    dependencies:
      call-bind: 1.0.2
      has-tostringtag: 1.0.0
    dev: true

  /is-array-buffer/3.0.2:
    resolution: {integrity: sha512-y+FyyR/w8vfIRq4eQcM1EYgSTnmHXPqaF+IgzgraytCFq5Xh8lllDVmAZolPJiZttZLeFSINPYMaEJ7/vWUa1w==}
    dependencies:
      call-bind: 1.0.2
      get-intrinsic: 1.2.1
      is-typed-array: 1.1.12
    dev: true

  /is-arrayish/0.2.1:
    resolution: {integrity: sha512-zz06S8t0ozoDXMG+ube26zeCTNXcKIPJZJi8hBrF4idCLms4CG9QtK7qBl1boi5ODzFpjswb5JPmHCbMpjaYzg==}
    dev: true

  /is-arrayish/0.3.2:
    resolution: {integrity: sha512-eVRqCvVlZbuw3GrM63ovNSNAeA1K16kaR/LRY/92w0zxQ5/1YzwblUX652i4Xs9RwAGjW9d9y6X88t8OaAJfWQ==}
    dev: true

  /is-bigint/1.0.4:
    resolution: {integrity: sha512-zB9CruMamjym81i2JZ3UMn54PKGsQzsJeo6xvN3HJJ4CAsQNB6iRutp2To77OfCNuoxspsIhzaPoO1zyCEhFOg==}
    dependencies:
      has-bigints: 1.0.2
    dev: true

  /is-binary-path/2.1.0:
    resolution: {integrity: sha512-ZMERYes6pDydyuGidse7OsHxtbI7WVeUEozgR/g7rd0xUimYNlvZRE/K2MgZTjWy725IfelLeVcEM97mmtRGXw==}
    engines: {node: '>=8'}
    dependencies:
      binary-extensions: 2.2.0
    dev: true

  /is-boolean-object/1.1.2:
    resolution: {integrity: sha512-gDYaKHJmnj4aWxyj6YHyXVpdQawtVLHU5cb+eztPGczf6cjuTdwve5ZIEfgXqH4e57An1D1AKf8CZ3kYrQRqYA==}
    engines: {node: '>= 0.4'}
    dependencies:
      call-bind: 1.0.2
      has-tostringtag: 1.0.0
    dev: true

  /is-callable/1.2.7:
    resolution: {integrity: sha512-1BC0BVFhS/p0qtw6enp8e+8OD0UrK0oFLztSjNzhcKA3WDuJxxAPXzPuPtKkjEY9UUoEWlX/8fgKeu2S8i9JTA==}
    engines: {node: '>= 0.4'}
    dev: true

  /is-core-module/2.13.0:
    resolution: {integrity: sha512-Z7dk6Qo8pOCp3l4tsX2C5ZVas4V+UxwQodwZhLopL91TX8UyyHEXafPcyoeeWuLrwzHcr3igO78wNLwHJHsMCQ==}
    dependencies:
      has: 1.0.3
    dev: true

  /is-date-object/1.0.5:
    resolution: {integrity: sha512-9YQaSxsAiSwcvS33MBk3wTCVnWK+HhF8VZR2jRxehM16QcVOdHqPn4VPHmRK4lSr38n9JriurInLcP90xsYNfQ==}
    engines: {node: '>= 0.4'}
    dependencies:
      has-tostringtag: 1.0.0
    dev: true

  /is-docker/2.2.1:
    resolution: {integrity: sha512-F+i2BKsFrH66iaUFc0woD8sLy8getkwTwtOBjvs56Cx4CgJDeKQeqfz8wAYiSb8JOprWhHH5p77PbmYCvvUuXQ==}
    engines: {node: '>=8'}
    hasBin: true
    dev: true

  /is-extglob/2.1.1:
    resolution: {integrity: sha512-SbKbANkN603Vi4jEZv49LeVJMn4yGwsbzZworEoyEiutsN3nJYdbO36zfhGJ6QEDpOZIFkDtnq5JRxmvl3jsoQ==}
    engines: {node: '>=0.10.0'}

  /is-fullwidth-code-point/3.0.0:
    resolution: {integrity: sha512-zymm5+u+sCsSWyD9qNaejV3DFvhCKclKdizYaJUuHA83RLjb7nSuGnddCHGv0hk+KY7BMAlsWeK4Ueg6EV6XQg==}
    engines: {node: '>=8'}

  /is-glob/4.0.3:
    resolution: {integrity: sha512-xelSayHH36ZgE7ZWhli7pW34hNbNl8Ojv5KVmkJD4hBdD3th8Tfk9vYasLM+mXWOZhFkgZfxhLSnrwRr4elSSg==}
    engines: {node: '>=0.10.0'}
    dependencies:
      is-extglob: 2.1.1

  /is-map/2.0.2:
    resolution: {integrity: sha512-cOZFQQozTha1f4MxLFzlgKYPTyj26picdZTx82hbc/Xf4K/tZOOXSCkMvU4pKioRXGDLJRn0GM7Upe7kR721yg==}
    dev: true

  /is-negative-zero/2.0.2:
    resolution: {integrity: sha512-dqJvarLawXsFbNDeJW7zAz8ItJ9cd28YufuuFzh0G8pNHjJMnY08Dv7sYX2uF5UpQOwieAeOExEYAWWfu7ZZUA==}
    engines: {node: '>= 0.4'}
    dev: true

  /is-number-object/1.0.7:
    resolution: {integrity: sha512-k1U0IRzLMo7ZlYIfzRu23Oh6MiIFasgpb9X76eqfFZAqwH44UI4KTBvBYIZ1dSL9ZzChTB9ShHfLkR4pdW5krQ==}
    engines: {node: '>= 0.4'}
    dependencies:
      has-tostringtag: 1.0.0
    dev: true

  /is-number/7.0.0:
    resolution: {integrity: sha512-41Cifkg6e8TylSpdtTpeLVMqvSBEVzTttHvERD741+pnZ8ANv0004MRL43QKPDlK9cGvNp6NZWZUBlbGXYxxng==}
    engines: {node: '>=0.12.0'}

  /is-path-inside/3.0.3:
    resolution: {integrity: sha512-Fd4gABb+ycGAmKou8eMftCupSir5lRxqf4aD/vd0cD2qc4HL07OjCeuHMr8Ro4CoMaeCKDB0/ECBOVWjTwUvPQ==}
    engines: {node: '>=8'}
    dev: true

  /is-plain-obj/2.1.0:
    resolution: {integrity: sha512-YWnfyRwxL/+SsrWYfOpUtz5b3YD+nyfkHvjbcanzk8zgyO4ASD67uVMRt8k5bM4lLMDnXfriRhOpemw+NfT1eA==}
    engines: {node: '>=8'}
    dev: true

  /is-plain-object/2.0.4:
    resolution: {integrity: sha512-h5PpgXkWitc38BBMYawTYMWJHFZJVnBquFE57xFpjB8pJFiF6gZ+bU+WyI/yqXiFR5mdLsgYNaPe8uao6Uv9Og==}
    engines: {node: '>=0.10.0'}
    dependencies:
      isobject: 3.0.1
    dev: true

  /is-promise/4.0.0:
    resolution: {integrity: sha512-hvpoI6korhJMnej285dSg6nu1+e6uxs7zG3BYAm5byqDsgJNWwxzM6z6iZiAgQR4TJ30JmBTOwqZUw3WlyH3AQ==}
    dev: true

  /is-regex/1.1.4:
    resolution: {integrity: sha512-kvRdxDsxZjhzUX07ZnLydzS1TU/TJlTUHHY4YLL87e37oUA49DfkLqgy+VjFocowy29cKvcSiu+kIv728jTTVg==}
    engines: {node: '>= 0.4'}
    dependencies:
      call-bind: 1.0.2
      has-tostringtag: 1.0.0
    dev: true

  /is-set/2.0.2:
    resolution: {integrity: sha512-+2cnTEZeY5z/iXGbLhPrOAaK/Mau5k5eXq9j14CpRTftq0pAJu2MwVRSZhyZWBzx3o6X795Lz6Bpb6R0GKf37g==}
    dev: true

  /is-shared-array-buffer/1.0.2:
    resolution: {integrity: sha512-sqN2UDu1/0y6uvXyStCOzyhAjCSlHceFoMKJW8W9EU9cvic/QdsZ0kEU93HEy3IUEFZIiH/3w+AH/UQbPHNdhA==}
    dependencies:
      call-bind: 1.0.2
    dev: true

  /is-stream/2.0.1:
    resolution: {integrity: sha512-hFoiJiTl63nn+kstHGBtewWSKnQLpyb155KHheA1l39uvtO9nWIop1p3udqPcUd/xbF1VLMO4n7OI6p7RbngDg==}
    engines: {node: '>=8'}
    dev: true

  /is-string/1.0.7:
    resolution: {integrity: sha512-tE2UXzivje6ofPW7l23cjDOMa09gb7xlAqG6jG5ej6uPV32TlWP3NKPigtaGeHNu9fohccRYvIiZMfOOnOYUtg==}
    engines: {node: '>= 0.4'}
    dependencies:
      has-tostringtag: 1.0.0
    dev: true

  /is-symbol/1.0.4:
    resolution: {integrity: sha512-C/CPBqKWnvdcxqIARxyOh4v1UUEOCHpgDa0WYgpKDFMszcrPcffg5uhwSgPCLD2WWxmq6isisz87tzT01tuGhg==}
    engines: {node: '>= 0.4'}
    dependencies:
      has-symbols: 1.0.3
    dev: true

  /is-typed-array/1.1.12:
    resolution: {integrity: sha512-Z14TF2JNG8Lss5/HMqt0//T9JeHXttXy5pH/DBU4vi98ozO2btxzq9MwYDZYnKwU8nRsz/+GVFVRDq3DkVuSPg==}
    engines: {node: '>= 0.4'}
    dependencies:
      which-typed-array: 1.1.11
    dev: true

  /is-typedarray/1.0.0:
    resolution: {integrity: sha512-cyA56iCMHAh5CdzjJIa4aohJyeO1YbwLi3Jc35MmRU6poroFjIGZzUzupGiRPOjgHg9TLu43xbpwXk523fMxKA==}
    dev: true

  /is-unicode-supported/0.1.0:
    resolution: {integrity: sha512-knxG2q4UC3u8stRGyAVJCOdxFmv5DZiRcdlIaAQXAbSfJya+OhopNotLQrstBhququ4ZpuKbDc/8S6mgXgPFPw==}
    engines: {node: '>=10'}
    dev: true

  /is-weakmap/2.0.1:
    resolution: {integrity: sha512-NSBR4kH5oVj1Uwvv970ruUkCV7O1mzgVFO4/rev2cLRda9Tm9HrL70ZPut4rOHgY0FNrUu9BCbXA2sdQ+x0chA==}
    dev: true

  /is-weakref/1.0.2:
    resolution: {integrity: sha512-qctsuLZmIQ0+vSSMfoVvyFe2+GSEvnmZ2ezTup1SBse9+twCCeial6EEi3Nc2KFcf6+qz2FBPnjXsk8xhKSaPQ==}
    dependencies:
      call-bind: 1.0.2
    dev: true

  /is-weakset/2.0.2:
    resolution: {integrity: sha512-t2yVvttHkQktwnNNmBQ98AhENLdPUTDTE21uPqAQ0ARwQfGeQKRVS0NNurH7bTf7RrvcVn1OOge45CnBeHCSmg==}
    dependencies:
      call-bind: 1.0.2
      get-intrinsic: 1.2.1
    dev: true

  /is-wsl/2.2.0:
    resolution: {integrity: sha512-fKzAra0rGJUUBwGBgNkHZuToZcn+TtXHpeCgmkMJMMYx1sQDYaCSyjJBSCa2nH1DGm7s3n1oBnohoVTBaN7Lww==}
    engines: {node: '>=8'}
    dependencies:
      is-docker: 2.2.1
    dev: true

  /isarray/0.0.1:
    resolution: {integrity: sha512-D2S+3GLxWH+uhrNEcoh/fnmYeP8E8/zHl644d/jdA0g2uyXvy3sb0qxotE+ne0LtccHknQzWwZEzhak7oJ0COQ==}
    dev: true

  /isarray/1.0.0:
    resolution: {integrity: sha512-VLghIWNM6ELQzo7zwmcg0NmTVyWKYjvIeM83yjp0wRDTmUnrM678fQbcKBo6n2CJEF0szoG//ytg+TKla89ALQ==}
    dev: true

  /isarray/2.0.5:
    resolution: {integrity: sha512-xHjhDr3cNBK0BzdUJSPXZntQUx/mwMS5Rw4A7lPJ90XGAO6ISP/ePDNuo0vhqOZU+UD5JoodwCAAoZQd3FeAKw==}
    dev: true

  /isbinaryfile/4.0.10:
    resolution: {integrity: sha512-iHrqe5shvBUcFbmZq9zOQHBoeOhZJu6RQGrDpBgenUm/Am+F3JM2MgQj+rK3Z601fzrL5gLZWtAPH2OBaSVcyw==}
    engines: {node: '>= 8.0.0'}
    dev: true

  /isexe/2.0.0:
    resolution: {integrity: sha512-RHxMLp9lnKHGHRng9QFhRCMbYAcVpn69smSGcq3f36xjgVVWThj4qqLbTLlq7Ssj8B+fIQ1EuCEGI2lKsyQeIw==}
    dev: true

  /isobject/3.0.1:
    resolution: {integrity: sha512-WhB9zCku7EGTj/HQQRz5aUQEUeoQZH2bWcltRErOpymJ4boYE6wL9Tbr23krRPSZ+C5zqNSrSw+Cc7sZZ4b7vg==}
    engines: {node: '>=0.10.0'}
    dev: true

  /isstream/0.1.2:
    resolution: {integrity: sha512-Yljz7ffyPbrLpLngrMtZ7NduUgVvi6wG9RJ9IUcyCd59YQ911PBJphODUcbOVbqYfxe1wuYf/LJ8PauMRwsM/g==}
    dev: true

  /jackspeak/2.1.1:
    resolution: {integrity: sha512-juf9stUEwUaILepraGOWIJTLwg48bUnBmRqd2ln2Os1sW987zeoj/hzhbvRB95oMuS2ZTpjULmdwHNX4rzZIZw==}
    engines: {node: '>=14'}
    dependencies:
      cliui: 8.0.1
    optionalDependencies:
      '@pkgjs/parseargs': 0.11.0
    dev: true

  /jackspeak/2.3.5:
    resolution: {integrity: sha512-Ratx+B8WeXLAtRJn26hrhY8S1+Jz6pxPMrkrdkgb/NstTNiqMhX0/oFVu5wX+g5n6JlEu2LPsDJmY8nRP4+alw==}
    engines: {node: '>=14'}
    dependencies:
      '@isaacs/cliui': 8.0.2
    optionalDependencies:
      '@pkgjs/parseargs': 0.11.0
    dev: true

  /jest-worker/27.5.1:
    resolution: {integrity: sha512-7vuh85V5cdDofPyxn58nrPjBktZo0u9x1g8WtjQol+jZDaE+fhN+cIvTj11GndBnMnyfrUOG1sZQxCdjKh+DKg==}
    engines: {node: '>= 10.13.0'}
    dependencies:
      '@types/node': 18.18.0
      merge-stream: 2.0.0
      supports-color: 8.1.1
    dev: true

  /js-tokens/4.0.0:
    resolution: {integrity: sha512-RdJUflcE3cUzKiMqQgsCu06FPu9UdIJO0beYbPhHN4k6apgJtifcoCtT9bcxOpYBtpD2kCM6Sbzg4CausW/PKQ==}

  /js-yaml/4.0.0:
    resolution: {integrity: sha512-pqon0s+4ScYUvX30wxQi3PogGFAlUyH0awepWvwkj4jD4v+ova3RiYw8bmA6x2rDrEaj8i/oWKoRxpVNW+Re8Q==}
    hasBin: true
    dependencies:
      argparse: 2.0.1
    dev: false

  /js-yaml/4.1.0:
    resolution: {integrity: sha512-wpxZs9NoxZaJESJGIZTyDEaYpl0FKSA+FB9aJiyemKhMwkxQg63h4T1KJgUGHpTqPDNRcmmYLugrRjJlBtWvRA==}
    hasBin: true
    dependencies:
      argparse: 2.0.1
    dev: true

  /jsbn/0.1.1:
    resolution: {integrity: sha512-UVU9dibq2JcFWxQPA6KCqj5O42VOmAY3zQUfEKxU0KpTGXwNoCjkX1e13eHNvw/xPynt6pU0rZ1htjWTNTSXsg==}
    dev: true

  /json-buffer/3.0.1:
    resolution: {integrity: sha512-4bV5BfR2mqfQTJm+V5tPPdf+ZpuhiIvTuAB5g8kcrXOZpTT/QwwVRWBywX1ozr6lEuPdbHxwaJlm9G6mI2sfSQ==}
    dev: true

  /json-parse-better-errors/1.0.2:
    resolution: {integrity: sha512-mrqyZKfX5EhL7hvqcV6WG1yYjnjeuYDzDhhcAAUrq8Po85NBQBJP+ZDUT75qZQ98IkUoBqdkExkukOU7Ts2wrw==}
    dev: true

  /json-parse-even-better-errors/2.3.1:
    resolution: {integrity: sha512-xyFwyhro/JEof6Ghe2iz2NcXoj2sloNsWr/XsERDK/oiPCfaNhl5ONfp+jQdAZRQQ0IJWNzH9zIZF7li91kh2w==}
    dev: true

  /json-schema-traverse/0.4.1:
    resolution: {integrity: sha512-xbbCH5dCYU5T8LcEhhuh7HJ88HXuW3qsI3Y0zOZFKfZEHcpWiHU/Jxzk629Brsab/mMiHQti9wMP+845RPe3Vg==}
    dev: true

  /json-schema-traverse/1.0.0:
    resolution: {integrity: sha512-NM8/P9n3XjXhIZn1lLhkFaACTOURQXjWhV4BA/RnOv8xvgqtqpAX9IO4mRQxSx1Rlo4tqzeqb0sOlruaOy3dug==}

  /json-schema/0.4.0:
    resolution: {integrity: sha512-es94M3nTIfsEPisRafak+HDLfHXnKBhV3vU5eqPcS3flIWqcxJWgXHXiey3YrpaNsanY5ei1VoYEbOzijuq9BA==}
    dev: true

  /json-stable-stringify-without-jsonify/1.0.1:
    resolution: {integrity: sha512-Bdboy+l7tA3OGW6FjyFHWkP5LuByj1Tk33Ljyq0axyzdk9//JSi2u3fP1QSmd1KNwq6VOKYGlAu87CisVir6Pw==}
    dev: true

  /json-stringify-safe/5.0.1:
    resolution: {integrity: sha512-ZClg6AaYvamvYEE82d3Iyd3vSSIjQ+odgjaTzRuO3s7toCdFKczob2i0zCh7JE8kWn17yvAWhUVxvqGwUalsRA==}
    dev: true

  /json5/2.2.3:
    resolution: {integrity: sha512-XmOWe7eyHYH14cLdVPoyg+GOH3rYX++KpzrylJwSW98t3Nk+U8XOl8FWKOgwtzdb8lXGf6zYwDUzeHMWfxasyg==}
    engines: {node: '>=6'}
    hasBin: true
    dev: true

  /jsonfile/4.0.0:
    resolution: {integrity: sha512-m6F1R3z8jjlf2imQHS2Qez5sjKWQzbuuhuJ/FKYFRZvPE3PuHcSMVZzfsLhGVOkfd20obL5SWEBew5ShlquNxg==}
    optionalDependencies:
      graceful-fs: 4.2.11
    dev: true

  /jsonfile/6.1.0:
    resolution: {integrity: sha512-5dgndWOriYSm5cnYaJNhalLNDKOqFwyDB/rr1E9ZsGciGvKPs8R2xYGCacuf3z6K1YKDz182fd+fY3cn3pMqXQ==}
    dependencies:
      universalify: 2.0.0
    optionalDependencies:
      graceful-fs: 4.2.11

  /jsonwebtoken/9.0.2:
    resolution: {integrity: sha512-PRp66vJ865SSqOlgqS8hujT5U4AOgMfhrwYIuIhfKaoSCZcirrmASQr8CX7cUg+RMih+hgznrjp99o+W4pJLHQ==}
    engines: {node: '>=12', npm: '>=6'}
    dependencies:
      jws: 3.2.2
      lodash.includes: 4.3.0
      lodash.isboolean: 3.0.3
      lodash.isinteger: 4.0.4
      lodash.isnumber: 3.0.3
      lodash.isplainobject: 4.0.6
      lodash.isstring: 4.0.1
      lodash.once: 4.1.1
      ms: 2.1.3
      semver: 7.6.0
    dev: true

  /jsprim/1.4.2:
    resolution: {integrity: sha512-P2bSOMAc/ciLz6DzgjVlGJP9+BrJWu5UDGK70C2iweC5QBIeFf0ZXRvGjEj2uYgrY2MkAAhsSWHDWlFtEroZWw==}
    engines: {node: '>=0.6.0'}
    dependencies:
      assert-plus: 1.0.0
      extsprintf: 1.3.0
      json-schema: 0.4.0
      verror: 1.10.0
    dev: true

  /just-extend/4.2.1:
    resolution: {integrity: sha512-g3UB796vUFIY90VIv/WX3L2c8CS2MdWUww3CNrYmqza1Fg0DURc2K/O4YrnklBdQarSJ/y8JnJYDGc+1iumQjg==}
    dev: true

  /jwa/1.4.1:
    resolution: {integrity: sha512-qiLX/xhEEFKUAJ6FiBMbes3w9ATzyk5W7Hvzpa/SLYdxNtng+gcurvrI7TbACjIXlsJyr05/S1oUhZrc63evQA==}
    dependencies:
      buffer-equal-constant-time: 1.0.1
      ecdsa-sig-formatter: 1.0.11
      safe-buffer: 5.2.1
    dev: true

  /jwa/2.0.0:
    resolution: {integrity: sha512-jrZ2Qx916EA+fq9cEAeCROWPTfCwi1IVHqT2tapuqLEVVDKFDENFw1oL+MwrTvH6msKxsd1YTDVw6uKEcsrLEA==}
    dependencies:
      buffer-equal-constant-time: 1.0.1
      ecdsa-sig-formatter: 1.0.11
      safe-buffer: 5.2.1
    dev: true

  /jws/3.2.2:
    resolution: {integrity: sha512-YHlZCB6lMTllWDtSPHz/ZXTsi8S00usEV6v1tjq8tOUZzw7DpSDWVXjXDre6ed1w/pd495ODpHZYSdkRTsa0HA==}
    dependencies:
      jwa: 1.4.1
      safe-buffer: 5.2.1
    dev: true

  /jws/4.0.0:
    resolution: {integrity: sha512-KDncfTmOZoOMTFG4mBlG0qUIOlc03fmzH+ru6RgYVZhPkyiy/92Owlt/8UEN+a4TXR1FQetfIpJE8ApdvdVxTg==}
    dependencies:
      jwa: 2.0.0
      safe-buffer: 5.2.1
    dev: true

  /karma-chrome-launcher/3.2.0:
    resolution: {integrity: sha512-rE9RkUPI7I9mAxByQWkGJFXfFD6lE4gC5nPuZdobf/QdTEJI6EU4yIay/cfU/xV4ZxlM5JiTv7zWYgA64NpS5Q==}
    dependencies:
      which: 1.3.1
    dev: true

  /karma-mocha/2.0.1:
    resolution: {integrity: sha512-Tzd5HBjm8his2OA4bouAsATYEpZrp9vC7z5E5j4C5Of5Rrs1jY67RAwXNcVmd/Bnk1wgvQRou0zGVLey44G4tQ==}
    dependencies:
      minimist: 1.2.8
    dev: true

  /karma-source-map-support/1.4.0:
    resolution: {integrity: sha512-RsBECncGO17KAoJCYXjv+ckIz+Ii9NCi+9enk+rq6XC81ezYkb4/RHE6CTXdA7IOJqoF3wcaLfVG0CPmE5ca6A==}
    dependencies:
      source-map-support: 0.5.21
    dev: true

  /karma/6.4.2:
    resolution: {integrity: sha512-C6SU/53LB31BEgRg+omznBEMY4SjHU3ricV6zBcAe1EeILKkeScr+fZXtaI5WyDbkVowJxxAI6h73NcFPmXolQ==}
    engines: {node: '>= 10'}
    hasBin: true
    dependencies:
      '@colors/colors': 1.5.0
      body-parser: 1.20.2
      braces: 3.0.2
      chokidar: 3.5.3
      connect: 3.7.0
      di: 0.0.1
      dom-serialize: 2.2.1
      glob: 7.2.3
      graceful-fs: 4.2.11
      http-proxy: 1.18.1
      isbinaryfile: 4.0.10
      lodash: 4.17.21
      log4js: 6.9.1
      mime: 2.6.0
      minimatch: 3.1.2
      mkdirp: 0.5.6
      qjobs: 1.2.0
      range-parser: 1.2.1
      rimraf: 3.0.2
      socket.io: 4.7.2
      source-map: 0.6.1
      tmp: 0.2.1
      ua-parser-js: 0.7.36
      yargs: 16.2.0
    transitivePeerDependencies:
      - bufferutil
      - debug
      - supports-color
      - utf-8-validate
    dev: true

  /keyv/4.5.3:
    resolution: {integrity: sha512-QCiSav9WaX1PgETJ+SpNnx2PRRapJ/oRSXM4VO5OGYGSjrxbKPVFVhB3l2OCbLCk329N8qyAtsJjSjvVBWzEug==}
    dependencies:
      json-buffer: 3.0.1
    dev: true

  /kind-of/6.0.3:
    resolution: {integrity: sha512-dcS1ul+9tmeD95T+x28/ehLgd9mENa3LsvDTtzm3vyBEO7RPptvAD+t44WVXaUjTBRcrpFeFlC8WCruUR456hw==}
    engines: {node: '>=0.10.0'}
    dev: true

  /kleur/3.0.3:
    resolution: {integrity: sha512-eTIzlVOSUR+JxdDFepEYcBMtZ9Qqdef+rnzWdRZuMbOywu5tO2w2N7rqjoANZ5k9vywhL6Br1VRjUIgTQx4E8w==}
    engines: {node: '>=6'}

  /kuler/2.0.0:
    resolution: {integrity: sha512-Xq9nH7KlWZmXAtodXDDRE7vs6DU1gTU8zYDHDiWLSip45Egwq3plLHzPn27NgvzL2r1LMPC1vdqh98sQxtqj4A==}
    dev: true

  /levn/0.4.1:
    resolution: {integrity: sha512-+bT2uH4E5LGE7h/n3evcS/sQlJXCpIp6ym8OWJ5eV6+67Dsql/LaaT7qJBAt2rzfoa/5QBGBhxDix1dMt2kQKQ==}
    engines: {node: '>= 0.8.0'}
    dependencies:
      prelude-ls: 1.2.1
      type-check: 0.4.0
    dev: true

  /lines-and-columns/1.2.4:
    resolution: {integrity: sha512-7ylylesZQ/PV29jhEDl3Ufjo6ZX7gCqJr5F7PKrqc93v7fzSymt1BpwEU8nAUXs8qzzvqhbjhK5QZg6Mt/HkBg==}
    dev: true

  /load-json-file/4.0.0:
    resolution: {integrity: sha512-Kx8hMakjX03tiGTLAIdJ+lL0htKnXjEZN6hk/tozf/WOuYGdZBJrZ+rCJRbVCugsjB3jMLn9746NsQIf5VjBMw==}
    engines: {node: '>=4'}
    dependencies:
      graceful-fs: 4.2.11
      parse-json: 4.0.0
      pify: 3.0.0
      strip-bom: 3.0.0
    dev: true

  /loader-runner/4.3.0:
    resolution: {integrity: sha512-3R/1M+yS3j5ou80Me59j7F9IMs4PXs3VqRrm0TU3AbKPxlmpoY1TNscJV/oGJXo8qCatFGTfDbY6W6ipGOYXfg==}
    engines: {node: '>=6.11.5'}
    dev: true

  /loader-utils/2.0.4:
    resolution: {integrity: sha512-xXqpXoINfFhgua9xiqD8fPFHgkoq1mmmpE92WlDbm9rNRd/EbRb+Gqf908T2DMfuHjjJlksiK2RbHVOdD/MqSw==}
    engines: {node: '>=8.9.0'}
    dependencies:
      big.js: 5.2.2
      emojis-list: 3.0.0
      json5: 2.2.3
    dev: true

  /locate-path/5.0.0:
    resolution: {integrity: sha512-t7hw9pI+WvuwNJXwk5zVHpyhIqzg2qTlklJOf0mVxGSbe3Fp2VieZcduNYjaLDoy6p9uGpQEGWG87WpMKlNq8g==}
    engines: {node: '>=8'}
    dependencies:
      p-locate: 4.1.0
    dev: true

  /locate-path/6.0.0:
    resolution: {integrity: sha512-iPZK6eYjbxRu3uB4/WZ3EsEIMJFMqAoopl3R+zuq0UjcAm/MO6KCweDgPfP3elTztoKP3KtnVHxTn2NHBSDVUw==}
    engines: {node: '>=10'}
    dependencies:
      p-locate: 5.0.0
    dev: true

  /lodash.flattendeep/4.4.0:
    resolution: {integrity: sha512-uHaJFihxmJcEX3kT4I23ABqKKalJ/zDrDg0lsFtc1h+3uw49SIJ5beyhx5ExVRti3AvKoOJngIj7xz3oylPdWQ==}
    dev: true

  /lodash.get/4.4.2:
    resolution: {integrity: sha512-z+Uw/vLuy6gQe8cfaFWD7p0wVv8fJl3mbzXh33RS+0oW2wvUqiRXiQ69gLWSLpgB5/6sU+r6BlQR0MBILadqTQ==}
    dev: true

  /lodash.includes/4.3.0:
    resolution: {integrity: sha512-W3Bx6mdkRTGtlJISOvVD/lbqjTlPPUDTMnlXZFnVwi9NKJ6tiAk6LVdlhZMm17VZisqhKcgzpO5Wz91PCt5b0w==}
    dev: true

  /lodash.isboolean/3.0.3:
    resolution: {integrity: sha512-Bz5mupy2SVbPHURB98VAcw+aHh4vRV5IPNhILUCsOzRmsTmSQ17jIuqopAentWoehktxGd9e/hbIXq980/1QJg==}
    dev: true

  /lodash.isinteger/4.0.4:
    resolution: {integrity: sha512-DBwtEWN2caHQ9/imiNeEA5ys1JoRtRfY3d7V9wkqtbycnAmTvRRmbHKDV4a0EYc678/dia0jrte4tjYwVBaZUA==}
    dev: true

  /lodash.isnumber/3.0.3:
    resolution: {integrity: sha512-QYqzpfwO3/CWf3XP+Z+tkQsfaLL/EnUlXWVkIk5FUPc4sBdTehEqZONuyRt2P67PXAk+NXmTBcc97zw9t1FQrw==}
    dev: true

  /lodash.isplainobject/4.0.6:
    resolution: {integrity: sha512-oSXzaWypCMHkPC3NvBEaPHf0KsA5mvPrOPgQWDsbg8n7orZ290M0BmC/jgRZ4vcJ6DTAhjrsSYgdsW/F+MFOBA==}
    dev: true

  /lodash.isstring/4.0.1:
    resolution: {integrity: sha512-0wJxfxH1wgO3GrbuP+dTTk7op+6L41QCXbGINEmD+ny/G/eCqGzxyCsh7159S+mgDDcoarnBw6PC1PS5+wUGgw==}
    dev: true

  /lodash.merge/4.6.2:
    resolution: {integrity: sha512-0KpjqXRVvrYyCsX1swR/XTK0va6VQkQM6MNo7PqW77ByjAhoARA8EfrP1N4+KlKj8YS0ZUCtRT/YUuhyYDujIQ==}
    dev: true

  /lodash.once/4.1.1:
    resolution: {integrity: sha512-Sb487aTOCr9drQVL8pIxOzVhafOjZN9UU54hiN8PU3uAiSV7lx1yYNpbNmex2PK6dSJoNTSJUUswT651yww3Mg==}
    dev: true

  /lodash/4.17.21:
    resolution: {integrity: sha512-v2kDEe57lecTulaDIuNTPy3Ry4gLGJ6Z1O3vE1krgXZNrsQ+LFTGHVxVjcXPs17LhbZVGedAJv8XZ1tvj5FvSg==}

  /log-symbols/4.1.0:
    resolution: {integrity: sha512-8XPvpAA8uyhfteu8pIvQxpJZ7SYYdpUivZpGy6sFsBuKRY/7rQGavedeB8aK+Zkyq6upMFVL/9AW6vOYzfRyLg==}
    engines: {node: '>=10'}
    dependencies:
      chalk: 4.1.2
      is-unicode-supported: 0.1.0
    dev: true

  /log4js/6.9.1:
    resolution: {integrity: sha512-1somDdy9sChrr9/f4UlzhdaGfDR2c/SaD2a4T7qEkG4jTS57/B3qmnjLYePwQ8cqWnUHZI0iAKxMBpCZICiZ2g==}
    engines: {node: '>=8.0'}
    dependencies:
      date-format: 4.0.14
      debug: 4.3.4
      flatted: 3.2.9
      rfdc: 1.3.0
      streamroller: 3.1.5
    transitivePeerDependencies:
      - supports-color
    dev: true

  /logform/2.5.1:
    resolution: {integrity: sha512-9FyqAm9o9NKKfiAKfZoYo9bGXXuwMkxQiQttkT4YjjVtQVIQtK6LmVtlxmCaFswo6N4AfEkHqZTV0taDtPotNg==}
    dependencies:
      '@colors/colors': 1.5.0
      '@types/triple-beam': 1.3.3
      fecha: 4.2.3
      ms: 2.1.3
      safe-stable-stringify: 2.4.3
      triple-beam: 1.4.1
    dev: true

  /loupe/2.3.6:
    resolution: {integrity: sha512-RaPMZKiMy8/JruncMU5Bt6na1eftNoo++R4Y+N2FrxkDVTrGvcyzFTsaGif4QTeKESheMGegbhw6iUAq+5A8zA==}
    dependencies:
      get-func-name: 2.0.0
    dev: true

  /lru-cache/10.0.1:
    resolution: {integrity: sha512-IJ4uwUTi2qCccrioU6g9g/5rvvVl13bsdczUUcqbciD9iLr095yj8DQKdObriEvuNSx325N1rV1O0sJFszx75g==}
    engines: {node: 14 || >=16.14}
    dev: true

  /lru-cache/6.0.0:
    resolution: {integrity: sha512-Jo6dJ04CmSjuznwJSS3pUeWmd/H0ffTlkXXgwZi+eq1UCmqQwCh+eLsYOYCwY991i2Fah4h1BEMCx4qThGbsiA==}
    engines: {node: '>=10'}
    dependencies:
      yallist: 4.0.0

  /lru-cache/7.18.3:
    resolution: {integrity: sha512-jumlc0BIUrS3qJGgIkWZsyfAM7NCWiBcCDhnd+3NNM5KbBmLTgHVfWBcg6W+rLUsIpzpERPsvwUP7CckAQSOoA==}
    engines: {node: '>=12'}
    dev: true

  /make-error/1.3.6:
    resolution: {integrity: sha512-s8UhlNe7vPKomQhC1qFelMokr/Sc3AgNbso3n74mVPA5LTZwkB9NlXf4XPamLxJE8h0gh73rM94xvwRT2CVInw==}
    dev: true

  /mdurl/1.0.1:
    resolution: {integrity: sha512-/sKlQJCBYVY9Ers9hqzKou4H6V5UWc/M59TH2dvkt+84itfnq7uFOMLpOiOS4ujvHP4etln18fmIxA5R5fll0g==}
    dev: true

  /media-typer/0.3.0:
    resolution: {integrity: sha512-dq+qelQ9akHpcOl/gUVRTxVIOkAJ1wR3QAvb4RsVjS8oVoFjDGTc679wJYmUmknUF5HwMLOgb5O+a3KxfWapPQ==}
    engines: {node: '>= 0.6'}
    dev: true

  /memorystream/0.3.1:
    resolution: {integrity: sha512-S3UwM3yj5mtUSEfP41UZmt/0SCoVYUcU1rkXv+BQ5Ig8ndL4sPoJNBUJERafdPb5jjHJGuMgytgKvKIf58XNBw==}
    engines: {node: '>= 0.10.0'}
    dev: true

  /merge-descriptors/1.0.1:
    resolution: {integrity: sha512-cCi6g3/Zr1iqQi6ySbseM1Xvooa98N0w31jzUYrXPX2xqObmFGHJ0tQ5u74H3mVh7wLouTseZyYIq39g8cNp1w==}
    dev: true

  /merge-stream/2.0.0:
    resolution: {integrity: sha512-abv/qOcuPfk3URPfDzmZU1LKmuw8kT+0nIHvKrKgFrwifol/doWcdA4ZqsWQ8ENrFKkd67Mfpo/LovbIUsbt3w==}
    dev: true

  /merge2/1.4.1:
    resolution: {integrity: sha512-8q7VEgMJW4J8tcfVPy8g09NcQwZdbwFEqhe/WZkoIzjn/3TGDwtOCYtXGxA3O8tPzpczCCDgv+P2P5y00ZJOOg==}
    engines: {node: '>= 8'}

  /methods/1.1.2:
    resolution: {integrity: sha512-iclAHeNqNm68zFtnZ0e+1L2yUIdvzNoauKU4WBA3VvH/vPFieF7qfRlwUZU+DA9P9bPXIS90ulxoUoCH23sV2w==}
    engines: {node: '>= 0.6'}
    dev: true

  /micromatch/4.0.5:
    resolution: {integrity: sha512-DMy+ERcEW2q8Z2Po+WNXuw3c5YaUSFjAO5GsJqfEl7UjvtIuFKO6ZrKvcItdy98dwFI2N1tg3zNIdKaQT+aNdA==}
    engines: {node: '>=8.6'}
    dependencies:
      braces: 3.0.2
      picomatch: 2.3.1

  /mime-db/1.52.0:
    resolution: {integrity: sha512-sPU4uV7dYlvtWJxwwxHD0PuihVNiE7TyAbQ5SWxDCB9mUYvOgroQOwYQQOKPJ8CIbE+1ETVlOoK1UC2nU3gYvg==}
    engines: {node: '>= 0.6'}

  /mime-types/2.1.35:
    resolution: {integrity: sha512-ZDY+bPm5zTTF+YpCrAU9nK0UgICYPT0QtT1NZWFv4s++TNkcgVaT0g6+4R2uI4MjQjzysHB1zxuWL50hzaeXiw==}
    engines: {node: '>= 0.6'}
    dependencies:
      mime-db: 1.52.0

  /mime/1.6.0:
    resolution: {integrity: sha512-x0Vn8spI+wuJ1O6S7gnbaQg8Pxh4NNHb7KSINmEWKiPE4RKOplvijn+NkmYmmRgP68mc70j2EbeTFRsrswaQeg==}
    engines: {node: '>=4'}
    hasBin: true
    dev: true

  /mime/2.6.0:
    resolution: {integrity: sha512-USPkMeET31rOMiarsBNIHZKLGgvKc/LrjofAnBlOttf5ajRvqiRA8QsenbcooctK6d6Ts6aqZXBA+XbkKthiQg==}
    engines: {node: '>=4.0.0'}
    hasBin: true
    dev: true

  /minimatch/3.1.2:
    resolution: {integrity: sha512-J7p63hRiAjw1NDEww1W7i37+ByIrOWO5XQQAzZ3VOcL0PNybwpfmV/N05zFAzwQ9USyEcX6t3UO+K5aqBQOIHw==}
    dependencies:
      brace-expansion: 1.1.11
    dev: true

  /minimatch/4.2.1:
    resolution: {integrity: sha512-9Uq1ChtSZO+Mxa/CL1eGizn2vRn3MlLgzhT0Iz8zaY8NdvxvB0d5QdPFmCKf7JKA9Lerx5vRrnwO03jsSfGG9g==}
    engines: {node: '>=10'}
    dependencies:
      brace-expansion: 1.1.11
    dev: true

  /minimatch/5.0.1:
    resolution: {integrity: sha512-nLDxIFRyhDblz3qMuq+SoRZED4+miJ/G+tdDrjkkkRnjAsBexeGpgjLEQ0blJy7rHhR2b93rhQY4SvyWu9v03g==}
    engines: {node: '>=10'}
    dependencies:
      brace-expansion: 2.0.1
    dev: true

  /minimatch/5.1.6:
    resolution: {integrity: sha512-lKwV/1brpG6mBUFHtb7NUmtABCb2WZZmm2wNiOA5hAb8VdCS4B3dtMWyvcoViccwAW/COERjXLt0zP1zXUN26g==}
    engines: {node: '>=10'}
    dependencies:
      brace-expansion: 2.0.1

  /minimatch/9.0.3:
    resolution: {integrity: sha512-RHiac9mvaRw0x3AYRgDC1CxAP7HTcNrrECeA8YYJeWnpo+2Q5CegtZjaotWTWxDG3UeGA1coE05iH1mPjT/2mg==}
    engines: {node: '>=16 || 14 >=14.17'}
    dependencies:
      brace-expansion: 2.0.1
    dev: true

  /minimist/1.2.8:
    resolution: {integrity: sha512-2yyAR8qBkN3YuheJanUpWC5U3bb5osDywNB8RzDVlDwDHbocAJveqqj1u8+SVD7jkWT4yvsHCpWqqWqAxb0zCA==}

  /minipass/7.0.3:
    resolution: {integrity: sha512-LhbbwCfz3vsb12j/WkWQPZfKTsgqIe1Nf/ti1pKjYESGLHIVjWU96G9/ljLH4F9mWNVhlQOm0VySdAWzf05dpg==}
    engines: {node: '>=16 || 14 >=14.17'}
    dev: true

  /mitt/3.0.1:
    resolution: {integrity: sha512-vKivATfr97l2/QBCYAkXYDbrIWPM2IIKEl7YPhjCvKlG3kE2gm+uBo6nEXK3M5/Ffh/FLpKExzOQ3JJoJGFKBw==}
    dev: true

  /mkdirp-classic/0.5.3:
    resolution: {integrity: sha512-gKLcREMhtuZRwRAfqP3RFW+TK4JqApVBtOIftVgjuABpAtpxhPGaDcfvbhNvD0B8iD1oUr/txX35NjcaY6Ns/A==}
    dev: true

  /mkdirp/0.5.6:
    resolution: {integrity: sha512-FP+p8RB8OWpF3YZBCrP5gtADmtXApB5AMLn+vdyA+PyxCjrCs00mjyUozssO33cwDeT3wNGdLxJ5M//YqtHAJw==}
    hasBin: true
    dependencies:
      minimist: 1.2.8
    dev: true

  /mkdirp/1.0.4:
    resolution: {integrity: sha512-vVqVZQyf3WLx2Shd0qJ9xuvqgAyKPLAiqITEtqW0oIUjzo3PePDd6fW9iFz30ef7Ysp/oiWqbhszeGWW2T6Gzw==}
    engines: {node: '>=10'}
    hasBin: true
    dev: false

  /mkdirp/2.1.6:
    resolution: {integrity: sha512-+hEnITedc8LAtIP9u3HJDFIdcLV2vXP33sqLLIzkv1Db1zO/1OxbvYf0Y1OC/S/Qo5dxHXepofhmxL02PsKe+A==}
    engines: {node: '>=10'}
    hasBin: true
    dev: true

  /mocha/10.2.0:
    resolution: {integrity: sha512-IDY7fl/BecMwFHzoqF2sg/SHHANeBoMMXFlS9r0OXKDssYE1M5O43wUY/9BVPeIvfH2zmEbBfseqN9gBQZzXkg==}
    engines: {node: '>= 14.0.0'}
    hasBin: true
    dependencies:
      ansi-colors: 4.1.1
      browser-stdout: 1.3.1
      chokidar: 3.5.3
      debug: 4.3.4_supports-color@8.1.1
      diff: 5.0.0
      escape-string-regexp: 4.0.0
      find-up: 5.0.0
      glob: 7.2.0
      he: 1.2.0
      js-yaml: 4.1.0
      log-symbols: 4.1.0
      minimatch: 5.0.1
      ms: 2.1.3
      nanoid: 3.3.3
      serialize-javascript: 6.0.0
      strip-json-comments: 3.1.1
      supports-color: 8.1.1
      workerpool: 6.2.1
      yargs: 16.2.0
      yargs-parser: 20.2.4
      yargs-unparser: 2.0.0
    dev: true

  /mocha/9.2.2:
    resolution: {integrity: sha512-L6XC3EdwT6YrIk0yXpavvLkn8h+EU+Y5UcCHKECyMbdUIxyMuZj4bX4U9e1nvnvUUvQVsV2VHQr5zLdcUkhW/g==}
    engines: {node: '>= 12.0.0'}
    hasBin: true
    dependencies:
      '@ungap/promise-all-settled': 1.1.2
      ansi-colors: 4.1.1
      browser-stdout: 1.3.1
      chokidar: 3.5.3
      debug: 4.3.3_supports-color@8.1.1
      diff: 5.0.0
      escape-string-regexp: 4.0.0
      find-up: 5.0.0
      glob: 7.2.0
      growl: 1.10.5
      he: 1.2.0
      js-yaml: 4.1.0
      log-symbols: 4.1.0
      minimatch: 4.2.1
      ms: 2.1.3
      nanoid: 3.3.1
      serialize-javascript: 6.0.0
      strip-json-comments: 3.1.1
      supports-color: 8.1.1
      which: 2.0.2
      workerpool: 6.2.0
      yargs: 16.2.0
      yargs-parser: 20.2.4
      yargs-unparser: 2.0.0
    dev: true

  /moment/2.29.4:
    resolution: {integrity: sha512-5LC9SOxjSc2HF6vO2CyuTDNivEdoz2IvyJJGj6X8DJ0eFyfszE0QiEd+iXmBvUP3WHxSjFH/vIsA0EN00cgr8w==}
    dev: true

  /morgan/1.10.0:
    resolution: {integrity: sha512-AbegBVI4sh6El+1gNwvD5YIck7nSA36weD7xvIxG4in80j/UoK8AEGaWnnz8v1GxonMCltmlNs5ZKbGvl9b1XQ==}
    engines: {node: '>= 0.8.0'}
    dependencies:
      basic-auth: 2.0.1
      debug: 2.6.9
      depd: 2.0.0
      on-finished: 2.3.0
      on-headers: 1.0.2
    dev: true

  /ms/2.0.0:
    resolution: {integrity: sha512-Tpp60P6IUJDTuOq/5Z8cdskzJujfwqfOTkrwIwj7IRISpnkJnT6SyJ4PCPnGMoFjC9ddhal5KVIYtAt97ix05A==}
    dev: true

  /ms/2.1.2:
    resolution: {integrity: sha512-sGkPx+VjMtmA6MX27oA4FBFELFCZZ4S4XqeGOXCv68tT+jb3vk/RyaKWP0PTKyWtmLSM0b+adUTEvbs1PEaH2w==}

  /ms/2.1.3:
    resolution: {integrity: sha512-6FlzubTLZG3J2a/NVCAleEhjzq5oxgHyaCU9yYXvcLsvoVaHJq/s5xXI6/XXP6tz7R9xAOtHnSO/tXtF3WRTlA==}
    dev: true

  /multer/1.4.5-lts.1:
    resolution: {integrity: sha512-ywPWvcDMeH+z9gQq5qYHCCy+ethsk4goepZ45GLD63fOu0YcNecQxi64nDs3qluZB+murG3/D4dJ7+dGctcCQQ==}
    engines: {node: '>= 6.0.0'}
    dependencies:
      append-field: 1.0.0
      busboy: 1.6.0
      concat-stream: 1.6.2
      mkdirp: 0.5.6
      object-assign: 4.1.1
      type-is: 1.6.18
      xtend: 4.0.2
    dev: true

  /mustache/4.2.0:
    resolution: {integrity: sha512-71ippSywq5Yb7/tVYyGbkBggbU8H3u5Rz56fH60jGFgr8uHwxs+aSKeqmluIVzM0m0kB7xQjKS6qPfd0b2ZoqQ==}
    hasBin: true

  /nanoid/3.3.1:
    resolution: {integrity: sha512-n6Vs/3KGyxPQd6uO0eH4Bv0ojGSUvuLlIHtC3Y0kEO23YRge8H9x1GCzLn28YX0H66pMkxuaeESFq4tKISKwdw==}
    engines: {node: ^10 || ^12 || ^13.7 || ^14 || >=15.0.1}
    hasBin: true
    dev: true

  /nanoid/3.3.3:
    resolution: {integrity: sha512-p1sjXuopFs0xg+fPASzQ28agW1oHD7xDsd9Xkf3T15H3c/cifrFHVwrh74PdoklAPi+i7MdRsE47vm2r6JoB+w==}
    engines: {node: ^10 || ^12 || ^13.7 || ^14 || >=15.0.1}
    hasBin: true
    dev: true

  /natural-compare/1.4.0:
    resolution: {integrity: sha512-OWND8ei3VtNC9h7V60qff3SVobHr996CTwgxubgyQYEpg290h9J0buyECNNJexkFm5sOajh5G116RYA1c8ZMSw==}
    dev: true

  /negotiator/0.6.3:
    resolution: {integrity: sha512-+EUsqGPLsM+j/zdChZjsnX51g4XrHFOIXwfnCVPGlQk/k5giakcKsuxCObBRu6DSm9opw/O6slWbJdghQM4bBg==}
    engines: {node: '>= 0.6'}
    dev: true

  /neo-async/2.6.2:
    resolution: {integrity: sha512-Yd3UES5mWCSqR+qNT93S3UoYUkqAZ9lLg8a7g9rimsWmYGK8cVToA4/sF3RrshdyV3sAGMXVUmpMYOw+dLpOuw==}

  /netmask/2.0.2:
    resolution: {integrity: sha512-dBpDMdxv9Irdq66304OLfEmQ9tbNRFnFTuZiLo+bD+r332bBmMJ8GBLXklIXXgxd3+v9+KUnZaUR5PJMa75Gsg==}
    engines: {node: '>= 0.4.0'}
    dev: true

  /nice-try/1.0.5:
    resolution: {integrity: sha512-1nh45deeb5olNY7eX82BkPO7SSxR5SSYJiPTrTdFUVYwAl8CKMA5N9PjTYkHiRjisVcxcQ1HXdLhx2qxxJzLNQ==}
    dev: true

  /nise/5.1.4:
    resolution: {integrity: sha512-8+Ib8rRJ4L0o3kfmyVCL7gzrohyDe0cMFTBa2d364yIrEGMEoetznKJx899YxjybU6bL9SQkYPSBBs1gyYs8Xg==}
    dependencies:
      '@sinonjs/commons': 2.0.0
      '@sinonjs/fake-timers': 10.3.0
      '@sinonjs/text-encoding': 0.7.2
      just-extend: 4.2.1
      path-to-regexp: 1.8.0
    dev: true

  /node-cmd/3.0.0:
    resolution: {integrity: sha512-SBvtm39iEkhEEDbUowR0O2YVaqpbD2nRvQ3fxXP/Tn1FgRpZAaUb8yKeEtFulBIv+xTHDodOKkj4EXIBANj+AQ==}
    dev: true

  /node-domexception/1.0.0:
    resolution: {integrity: sha512-/jKZoMpw0F8GRwl4/eLROPA3cfcXtLApP0QzLmUT/HuPCZWyB7IY9ZrMeKw2O/nFIqPQB3PVM9aYm0F312AXDQ==}
    engines: {node: '>=10.5.0'}
    dev: true

  /node-fetch/2.7.0:
    resolution: {integrity: sha512-c4FRfUm/dbcWZ7U+1Wq0AwCyFL+3nt2bEw05wfxSz+DWpWsitgmSgYmy2dQdWyKC1694ELPqMs/YzUSNozLt8A==}
    engines: {node: 4.x || >=6.0.0}
    peerDependencies:
      encoding: ^0.1.0
    peerDependenciesMeta:
      encoding:
        optional: true
    dependencies:
      whatwg-url: 5.0.0

  /node-fetch/3.3.2:
    resolution: {integrity: sha512-dRB78srN/l6gqWulah9SrxeYnxeddIG30+GOqK/9OlLVyLg3HPnr6SqOWTWOXKRwC2eGYCkZ59NNuSgvSrpgOA==}
    engines: {node: ^12.20.0 || ^14.13.1 || >=16.0.0}
    dependencies:
      data-uri-to-buffer: 4.0.1
      fetch-blob: 3.2.0
      formdata-polyfill: 4.0.10
    dev: true

  /node-releases/2.0.13:
    resolution: {integrity: sha512-uYr7J37ae/ORWdZeQ1xxMJe3NtdmqMC/JZK+geofDrkLUApKRHPd18/TxtBOJ4A0/+uUIliorNrfYV6s1b02eQ==}
    dev: true

  /normalize-package-data/2.5.0:
    resolution: {integrity: sha512-/5CMN3T0R4XTj4DcGaexo+roZSdSFW/0AOOTROrjxzCG1wrWXEsGbRKevjlIL+ZDE4sZlJr5ED4YW0yqmkK+eA==}
    dependencies:
      hosted-git-info: 2.8.9
      resolve: 1.22.6
      semver: 5.7.2
      validate-npm-package-license: 3.0.4
    dev: true

  /normalize-path/3.0.0:
    resolution: {integrity: sha512-6eZs5Ls3WtCisHWp9S2GUy8dqkpGi4BVSz3GaqiE6ezub0512ESztXUwUB6C6IKbQkY2Pnb/mD4WYojCRwcwLA==}
    engines: {node: '>=0.10.0'}
    dev: true

  /npm-run-all/4.1.5:
    resolution: {integrity: sha512-Oo82gJDAVcaMdi3nuoKFavkIHBRVqQ1qvMb+9LHk/cF4P6B2m8aP04hGf7oL6wZ9BuGwX1onlLhpuoofSyoQDQ==}
    engines: {node: '>= 4'}
    hasBin: true
    dependencies:
      ansi-styles: 3.2.1
      chalk: 2.4.2
      cross-spawn: 6.0.5
      memorystream: 0.3.1
      minimatch: 3.1.2
      pidtree: 0.3.1
      read-pkg: 3.0.0
      shell-quote: 1.8.1
      string.prototype.padend: 3.1.5
    dev: true

  /oauth-sign/0.9.0:
    resolution: {integrity: sha512-fexhUFFPTGV8ybAtSIGbV6gOkSv8UtRbDBnAyLQw4QPKkgNlsH2ByPGtMUqdWkos6YCRmAqViwgZrJc/mRDzZQ==}
    dev: true

  /object-assign/4.1.1:
    resolution: {integrity: sha512-rJgTQnkUnH1sFw8yT6VSU3zD3sWmu6sZhIseY8VX+GRu3P6F7Fu+JNDoXfklElbLJSnc3FUQHVe4cU5hj+BcUg==}
    engines: {node: '>=0.10.0'}
    dev: true

  /object-inspect/1.12.3:
    resolution: {integrity: sha512-geUvdk7c+eizMNUDkRpW1wJwgfOiOeHbxBR/hLXK1aT6zmVSO0jsQcs7fj6MGw89jC/cjGfLcNOrtMYtGqm81g==}
    dev: true

  /object-is/1.1.5:
    resolution: {integrity: sha512-3cyDsyHgtmi7I7DfSSI2LDp6SK2lwvtbg0p0R1e0RvTqF5ceGx+K2dfSjm1bKDMVCFEDAQvy+o8c6a7VujOddw==}
    engines: {node: '>= 0.4'}
    dependencies:
      call-bind: 1.0.2
      define-properties: 1.2.1
    dev: true

  /object-keys/1.1.1:
    resolution: {integrity: sha512-NuAESUOUMrlIXOfHKzD6bpPu3tYt3xvjNdRIQ+FeT0lNb4K8WR70CaDxhuNguS2XG+GjkyMwOzsN5ZktImfhLA==}
    engines: {node: '>= 0.4'}
    dev: true

  /object.assign/4.1.4:
    resolution: {integrity: sha512-1mxKf0e58bvyjSCtKYY4sRe9itRk3PJpquJOjeIkz885CczcI4IvJJDLPS72oowuSh+pBxUFROpX+TU++hxhZQ==}
    engines: {node: '>= 0.4'}
    dependencies:
      call-bind: 1.0.2
      define-properties: 1.2.1
      has-symbols: 1.0.3
      object-keys: 1.1.1
    dev: true

  /on-finished/2.3.0:
    resolution: {integrity: sha512-ikqdkGAAyf/X/gPhXGvfgAytDZtDbr+bkNUJ0N9h5MI/dmdgCs3l6hoHrcUv41sRKew3jIwrp4qQDXiK99Utww==}
    engines: {node: '>= 0.8'}
    dependencies:
      ee-first: 1.1.1
    dev: true

  /on-finished/2.4.1:
    resolution: {integrity: sha512-oVlzkg3ENAhCk2zdv7IJwd/QUD4z2RxRwpkcGY8psCVcCYZNq4wYnVWALHM+brtuJjePWiYF/ClmuDr8Ch5+kg==}
    engines: {node: '>= 0.8'}
    dependencies:
      ee-first: 1.1.1
    dev: true

  /on-headers/1.0.2:
    resolution: {integrity: sha512-pZAE+FJLoyITytdqK0U5s+FIpjN0JP3OzFi/u8Rx+EV5/W+JTWGXG8xFzevE7AjBfDqHv/8vL8qQsIhHnqRkrA==}
    engines: {node: '>= 0.8'}
    dev: true

  /once/1.4.0:
    resolution: {integrity: sha512-lNaJgI+2Q5URQBkccEKHTQOPaXdUxnZZElQTZY0MFUAuaEqe1E+Nyvgdz/aIyNi6Z9MzO5dv1H8n58/GELp3+w==}
    dependencies:
      wrappy: 1.0.2
    dev: true

  /one-time/1.0.0:
    resolution: {integrity: sha512-5DXOiRKwuSEcQ/l0kGCF6Q3jcADFv5tSmRaJck/OqkVFcOzutB134KRSfF0xDrL39MNnqxbHBbUUcjZIhTgb2g==}
    dependencies:
      fn.name: 1.1.0
    dev: true

  /open/8.4.2:
    resolution: {integrity: sha512-7x81NCL719oNbsq/3mh+hVrAWmFuEYUqrq/Iw3kUzH8ReypT9QQ0BLoJS7/G9k6N81XjW4qHWtjWwe/9eLy1EQ==}
    engines: {node: '>=12'}
    dependencies:
      define-lazy-prop: 2.0.0
      is-docker: 2.2.1
      is-wsl: 2.2.0
    dev: true

  /openapi-types/7.2.3:
    resolution: {integrity: sha512-olbaNxz12R27+mTyJ/ZAFEfUruauHH27AkeQHDHRq5AF0LdNkK1SSV7EourXQDK+4aX7dv2HtyirAGK06WMAsA==}
    dev: true

  /optionator/0.9.3:
    resolution: {integrity: sha512-JjCoypp+jKn1ttEFExxhetCKeJt9zhAgAve5FXHixTvFDW/5aEktX9bufBKLRRMdU7bNtpLfcGu94B3cdEJgjg==}
    engines: {node: '>= 0.8.0'}
    dependencies:
      '@aashutoshrathi/word-wrap': 1.2.6
      deep-is: 0.1.4
      fast-levenshtein: 2.0.6
      levn: 0.4.1
      prelude-ls: 1.2.1
      type-check: 0.4.0
    dev: true

  /p-limit/2.3.0:
    resolution: {integrity: sha512-//88mFWSJx8lxCzwdAABTJL2MyWB12+eIY7MDL2SqLmAkeKU9qxRvWuSyTjm3FUmpBEMuFfckAIqEaVGUDxb6w==}
    engines: {node: '>=6'}
    dependencies:
      p-try: 2.2.0
    dev: true

  /p-limit/3.1.0:
    resolution: {integrity: sha512-TYOanM3wGwNGsZN2cVTYPArw454xnXj5qmWF1bEoAc4+cU/ol7GVh7odevjp1FNHduHc3KZMcFduxU5Xc6uJRQ==}
    engines: {node: '>=10'}
    dependencies:
      yocto-queue: 0.1.0
    dev: true

  /p-locate/4.1.0:
    resolution: {integrity: sha512-R79ZZ/0wAxKGu3oYMlz8jy/kbhsNrS7SKZ7PxEHBgJ5+F2mtFW2fK2cOtBh1cHYkQsbzFV7I+EoRKe6Yt0oK7A==}
    engines: {node: '>=8'}
    dependencies:
      p-limit: 2.3.0
    dev: true

  /p-locate/5.0.0:
    resolution: {integrity: sha512-LaNjtRWUBY++zB5nE/NwcaoMylSPk+S+ZHNB1TzdbMJMny6dynpAGt7X/tl/QYq3TIeE6nxHppbo2LGymrG5Pw==}
    engines: {node: '>=10'}
    dependencies:
      p-limit: 3.1.0
    dev: true

  /p-try/2.2.0:
    resolution: {integrity: sha512-R4nPAVTAU0B9D35/Gk3uJf/7XYbQcyohSKdvAxIRSNghFl4e71hVoGnBNQz9cWaXxO2I10KTC+3jMdvvoKw6dQ==}
    engines: {node: '>=6'}
    dev: true

  /pac-proxy-agent/7.0.1:
    resolution: {integrity: sha512-ASV8yU4LLKBAjqIPMbrgtaKIvxQri/yh2OpI+S6hVa9JRkUI3Y3NPFbfngDtY7oFtSMD3w31Xns89mDa3Feo5A==}
    engines: {node: '>= 14'}
    dependencies:
      '@tootallnate/quickjs-emscripten': 0.23.0
      agent-base: 7.1.0
      debug: 4.3.4
      get-uri: 6.0.2
      http-proxy-agent: 7.0.0
      https-proxy-agent: 7.0.2
      pac-resolver: 7.0.0
      socks-proxy-agent: 8.0.2
    transitivePeerDependencies:
      - supports-color
    dev: true

  /pac-resolver/7.0.0:
    resolution: {integrity: sha512-Fd9lT9vJbHYRACT8OhCbZBbxr6KRSawSovFpy8nDGshaK99S/EBhVIHp9+crhxrsZOuvLpgL1n23iyPg6Rl2hg==}
    engines: {node: '>= 14'}
    dependencies:
      degenerator: 5.0.1
      ip: 1.1.8
      netmask: 2.0.2
    dev: true

  /parent-module/1.0.1:
    resolution: {integrity: sha512-GQ2EWRpQV8/o+Aw8YqtfZZPfNRWZYkbidE9k5rpl/hC3vtHHBfGm2Ifi6qWV+coDGkrUKZAxE3Lot5kcsRlh+g==}
    engines: {node: '>=6'}
    dependencies:
      callsites: 3.1.0
    dev: true

  /parse-json/4.0.0:
    resolution: {integrity: sha512-aOIos8bujGN93/8Ox/jPLh7RwVnPEysynVFE+fQZyg6jKELEHwzgKdLRFHUgXJL6kylijVSBC4BvN9OmsB48Rw==}
    engines: {node: '>=4'}
    dependencies:
      error-ex: 1.3.2
      json-parse-better-errors: 1.0.2
    dev: true

  /parse-json/5.2.0:
    resolution: {integrity: sha512-ayCKvm/phCGxOkYRSCM82iDwct8/EonSEgCSxWxD7ve6jHggsFl4fZVQBPRNgQoKiuV/odhFrGzQXZwbifC8Rg==}
    engines: {node: '>=8'}
    dependencies:
      '@babel/code-frame': 7.23.5
      error-ex: 1.3.2
      json-parse-even-better-errors: 2.3.1
      lines-and-columns: 1.2.4
    dev: true

  /parseurl/1.3.3:
    resolution: {integrity: sha512-CiyeOxFT/JZyN5m0z9PfXw4SCBJ6Sygz1Dpl0wqjlhDEGGBP1GnsUVEL0p63hoG1fcj3fHynXi9NYO4nWOL+qQ==}
    engines: {node: '>= 0.8'}
    dev: true

  /path-browserify/1.0.1:
    resolution: {integrity: sha512-b7uo2UCUOYZcnF/3ID0lulOJi/bafxa1xPe7ZPsammBSpjSWQkjNxlt635YGS2MiR9GjvuXCtz2emr3jbsz98g==}

  /path-exists/4.0.0:
    resolution: {integrity: sha512-ak9Qy5Q7jYb2Wwcey5Fpvg2KoAc/ZIhLSLOSBmRmygPsGwkVVt0fZa0qrtMz+m6tJTAHfZQ8FnmB4MG4LWy7/w==}
    engines: {node: '>=8'}
    dev: true

  /path-is-absolute/1.0.1:
    resolution: {integrity: sha512-AVbw3UJ2e9bq64vSaS9Am0fje1Pa8pbGqTTsmXfaIiMpnr5DlDhfJOuLj9Sf95ZPVDAUerDfEk88MPmPe7UCQg==}
    engines: {node: '>=0.10.0'}
    dev: true

  /path-key/2.0.1:
    resolution: {integrity: sha512-fEHGKCSmUSDPv4uoj8AlD+joPlq3peND+HRYyxFz4KPw4z926S/b8rIuFs2FYJg3BwsxJf6A9/3eIdLaYC+9Dw==}
    engines: {node: '>=4'}
    dev: true

  /path-key/3.1.1:
    resolution: {integrity: sha512-ojmeN0qd+y0jszEtoY48r0Peq5dwMEkIlCOu6Q5f41lfkswXuKtYrhgoTpLnyIcHm24Uhqx+5Tqm2InSwLhE6Q==}
    engines: {node: '>=8'}
    dev: true

  /path-parse/1.0.7:
    resolution: {integrity: sha512-LDJzPVEEEPR+y48z93A0Ed0yXb8pAByGWo/k5YYdYgpY2/2EsOsksJrq7lOHxryrVOn1ejG6oAp8ahvOIQD8sw==}
    dev: true

  /path-scurry/1.10.1:
    resolution: {integrity: sha512-MkhCqzzBEpPvxxQ71Md0b1Kk51W01lrYvlMzSUaIzNsODdd7mqhiimSZlr+VegAz5Z6Vzt9Xg2ttE//XBhH3EQ==}
    engines: {node: '>=16 || 14 >=14.17'}
    dependencies:
      lru-cache: 10.0.1
      minipass: 7.0.3
    dev: true

  /path-to-regexp/0.1.7:
    resolution: {integrity: sha512-5DFkuoqlv1uYQKxy8omFBeJPQcdoE07Kv2sferDCrAq1ohOU+MSDswDIbnx3YAM60qIOnYa53wBhXW0EbMonrQ==}
    dev: true

  /path-to-regexp/1.8.0:
    resolution: {integrity: sha512-n43JRhlUKUAlibEJhPeir1ncUID16QnEjNpwzNdO3Lm4ywrBpBZ5oLD0I6br9evr1Y9JTqwRtAh7JLoOzAQdVA==}
    dependencies:
      isarray: 0.0.1
    dev: true

  /path-type/3.0.0:
    resolution: {integrity: sha512-T2ZUsdZFHgA3u4e5PfPbjd7HDDpxPnQb5jN0SrDsjNSuVXHJqtwTnWqG0B1jZrgmJ/7lj1EmVIByWt1gxGkWvg==}
    engines: {node: '>=4'}
    dependencies:
      pify: 3.0.0
    dev: true

  /path-type/4.0.0:
    resolution: {integrity: sha512-gDKb8aZMDeD/tZWs9P6+q0J9Mwkdl6xMV8TjnGP3qJVJ06bdMgkbBlLU8IdfOsIsFz2BW1rNVT3XuNEl8zPAvw==}
    engines: {node: '>=8'}
    dev: true

  /path-type/5.0.0:
    resolution: {integrity: sha512-5HviZNaZcfqP95rwpv+1HDgUamezbqdSYTyzjTvwtJSnIH+3vnbmWsItli8OFEndS984VT55M3jduxZbX351gg==}
    engines: {node: '>=12'}

  /pathval/1.1.1:
    resolution: {integrity: sha512-Dp6zGqpTdETdR63lehJYPeIOqpiNBNtc7BpWSLrOje7UaIsE5aY92r/AunQA7rsXvet3lrJ3JnZX29UPTKXyKQ==}
    dev: true

  /pend/1.2.0:
    resolution: {integrity: sha512-F3asv42UuXchdzt+xXqfW1OGlVBe+mxa2mqI0pg5yAHZPvFmY3Y6drSf/GQ1A86WgWEN9Kzh/WrgKa6iGcHXLg==}
    dev: true

  /performance-now/2.1.0:
    resolution: {integrity: sha512-7EAHlyLHI56VEIdK57uwHdHKIaAGbnXPiw0yWbarQZOKaKpvUIgW0jWRVLiatnM+XXlSwsanIBH/hzGMJulMow==}
    dev: true

  /picocolors/1.0.0:
    resolution: {integrity: sha512-1fygroTLlHu66zi26VoTDv8yRgm0Fccecssto+MhsZ0D/DGW2sm8E8AjW7NU5VVTRt5GxbeZ5qBuJr+HyLYkjQ==}

  /picomatch/2.3.1:
    resolution: {integrity: sha512-JU3teHTNjmE2VCGFzuY8EXzCDVwEqB2a8fsIvwaStHhAWJEeVd1o1QD80CU6+ZdEXXSLbSsuLwJjkCBWqRQUVA==}
    engines: {node: '>=8.6'}

  /pidtree/0.3.1:
    resolution: {integrity: sha512-qQbW94hLHEqCg7nhby4yRC7G2+jYHY4Rguc2bjw7Uug4GIJuu1tvf2uHaZv5Q8zdt+WKJ6qK1FOI6amaWUo5FA==}
    engines: {node: '>=0.10'}
    hasBin: true
    dev: true

  /pify/3.0.0:
    resolution: {integrity: sha512-C3FsVNH1udSEX48gGX1xfvwTWfsYWj5U+8/uK15BGzIGrKoUpghX8hWZwa/OFnakBiiVNmBvemTJR5mcy7iPcg==}
    engines: {node: '>=4'}
    dev: true

  /pkg-dir/4.2.0:
    resolution: {integrity: sha512-HRDzbaKjC+AOWVXxAU/x54COGeIv9eb+6CkDSQoNTt4XyWoIJvuPsXizxu/Fr23EiekbtZwmh1IcIG/l/a10GQ==}
    engines: {node: '>=8'}
    dependencies:
      find-up: 4.1.0
    dev: true

  /pluralize/8.0.0:
    resolution: {integrity: sha512-Nc3IT5yHzflTfbjgqWcCPpo7DaKy4FnpB0l/zCAW0Tc7jxAiuqSxHasntB3D7887LSrA93kDJ9IXovxJYxyLCA==}
    engines: {node: '>=4'}

  /prelude-ls/1.2.1:
    resolution: {integrity: sha512-vkcDPrRZo1QZLbn5RLGPpg/WmIQ65qoWWhcGKf/b5eplkkarX0m9z8ppCat4mlOqUsWpyNuYgO3VRyrYHSzX5g==}
    engines: {node: '>= 0.8.0'}
    dev: true

  /prettier/3.1.1:
    resolution: {integrity: sha512-22UbSzg8luF4UuZtzgiUOfcGM8s4tjBv6dJRT7j275NXsy2jb4aJa4NNveul5x4eqlF1wuhuR2RElK71RvmVaw==}
    engines: {node: '>=14'}
    hasBin: true

  /prettier/3.2.5:
    resolution: {integrity: sha512-3/GWa9aOC0YeD7LUfvOG2NiDyhOWRvt1k+rcKhOuYnMY24iiCphgneUfJDyFXd6rZCAnuLBv6UeAULtrhT/F4A==}
    engines: {node: '>=14'}
    hasBin: true

  /process-nextick-args/2.0.1:
    resolution: {integrity: sha512-3ouUOpQhtgrbOa17J7+uxOTpITYWaGP7/AhoR3+A+/1e9skrzelGi/dXzEYyvbxubEF6Wn2ypscTKiKJFFn1ag==}
    dev: true

  /process/0.11.10:
    resolution: {integrity: sha512-cdGef/drWFoydD1JsMzuFf8100nZl+GT+yacc2bEced5f9Rjk4z+WtFUTBu9PhOi9j/jfmBPu0mMEY4wIdAF8A==}
    engines: {node: '>= 0.6.0'}

  /progress/2.0.3:
    resolution: {integrity: sha512-7PiHtLll5LdnKIMw100I+8xJXR5gW2QwWYkT6iJva0bXitZKa/XMrSbdmg3r2Xnaidz9Qumd0VPaMrZlF9V9sA==}
    engines: {node: '>=0.4.0'}
    dev: true

  /prompts/2.4.2:
    resolution: {integrity: sha512-NxNv/kLguCA7p3jE8oL2aEBsrJWgAakBpgmgK6lpPWV+WuOmY6r2/zbAVnP+T8bQlA0nzHXSJSJW0Hq7ylaD2Q==}
    engines: {node: '>= 6'}
    dependencies:
      kleur: 3.0.3
      sisteransi: 1.0.5

  /proper-lockfile/2.0.1:
    resolution: {integrity: sha512-rjaeGbsmhNDcDInmwi4MuI6mRwJu6zq8GjYCLuSuE7GF+4UjgzkL69sVKKJ2T2xH61kK7rXvGYpvaTu909oXaQ==}
    engines: {node: '>=4.0.0'}
    dependencies:
      graceful-fs: 4.2.11
      retry: 0.10.1
    dev: false

  /proxy-addr/2.0.7:
    resolution: {integrity: sha512-llQsMLSUDUPT44jdrU/O37qlnifitDP+ZwrmmZcoSKyLKvtZxpyV0n2/bD/N4tBAAZ/gJEdZU7KMraoK1+XYAg==}
    engines: {node: '>= 0.10'}
    dependencies:
      forwarded: 0.2.0
      ipaddr.js: 1.9.1
    dev: true

  /proxy-agent/6.3.1:
    resolution: {integrity: sha512-Rb5RVBy1iyqOtNl15Cw/llpeLH8bsb37gM1FUfKQ+Wck6xHlbAhWGUFiTRHtkjqGTA5pSHz6+0hrPW/oECihPQ==}
    engines: {node: '>= 14'}
    dependencies:
      agent-base: 7.1.0
      debug: 4.3.4
      http-proxy-agent: 7.0.0
      https-proxy-agent: 7.0.2
      lru-cache: 7.18.3
      pac-proxy-agent: 7.0.1
      proxy-from-env: 1.1.0
      socks-proxy-agent: 8.0.2
    transitivePeerDependencies:
      - supports-color
    dev: true

  /proxy-from-env/1.1.0:
    resolution: {integrity: sha512-D+zkORCbA9f1tdWRK0RaCR3GPv50cMxcrz4X8k5LTSUD1Dkw47mKJEZQNunItRTkWwgtaUSo1RVFRIG9ZXiFYg==}
    dev: true

  /psl/1.9.0:
    resolution: {integrity: sha512-E/ZsdU4HLs/68gYzgGTkMicWTLPdAftJLfJFlLUAAKZGkStNU72sZjT66SnMDVOfOWY/YAoiD7Jxa9iHvngcag==}
    dev: true

  /pump/3.0.0:
    resolution: {integrity: sha512-LwZy+p3SFs1Pytd/jYct4wpv49HiYCqd9Rlc5ZVdk0V+8Yzv6jR5Blk3TRmPL1ft69TxP0IMZGJ+WPFU2BFhww==}
    dependencies:
      end-of-stream: 1.4.4
      once: 1.4.0
    dev: true

  /punycode/2.3.0:
    resolution: {integrity: sha512-rRV+zQD8tVFys26lAGR9WUuS4iUAngJScM+ZRSKtvl5tKeZ2t5bvdNFdNHBW9FWR4guGHlgmsZ1G7BSm2wTbuA==}
    engines: {node: '>=6'}

  /puppeteer-core/21.7.0:
    resolution: {integrity: sha512-elPYPozrgiM3phSy7VDUJCVWQ07SPnOm78fpSaaSNFoQx5sur/MqhTSro9Wz8lOEjqCykGC6WRkwxDgmqcy1dQ==}
    engines: {node: '>=16.13.2'}
    dependencies:
      '@puppeteer/browsers': 1.9.1
      chromium-bidi: 0.5.2_6l3ta6d4k37jlx7r4do7wz4j2a
      cross-fetch: 4.0.0
      debug: 4.3.4
      devtools-protocol: 0.0.1203626
      ws: 8.16.0
    transitivePeerDependencies:
      - bufferutil
      - encoding
      - supports-color
      - utf-8-validate
    dev: true

  /puppeteer/21.7.0_typescript@5.2.2:
    resolution: {integrity: sha512-Yy+UUy0b9siJezbhHO/heYUoZQUwyqDK1yOQgblTt0l97tspvDVFkcW9toBlnSvSfkDmMI3Dx9cZL6R8bDArHA==}
    engines: {node: '>=16.13.2'}
    hasBin: true
    requiresBuild: true
    dependencies:
      '@puppeteer/browsers': 1.9.1
      cosmiconfig: 8.3.6_typescript@5.2.2
      puppeteer-core: 21.7.0
    transitivePeerDependencies:
      - bufferutil
      - encoding
      - supports-color
      - typescript
      - utf-8-validate
    dev: true

  /qjobs/1.2.0:
    resolution: {integrity: sha512-8YOJEHtxpySA3fFDyCRxA+UUV+fA+rTWnuWvylOK/NCjhY+b4ocCtmu8TtsWb+mYeU+GCHf/S66KZF/AsteKHg==}
    engines: {node: '>=0.9'}
    dev: true

  /qs/6.11.0:
    resolution: {integrity: sha512-MvjoMCJwEarSbUYk5O+nmoSzSutSsTwF85zcHPQ9OrlFoZOYIjaqBAJIqIXjptyD5vThxGq52Xu/MaJzRkIk4Q==}
    engines: {node: '>=0.6'}
    dependencies:
      side-channel: 1.0.4
    dev: true

  /qs/6.5.3:
    resolution: {integrity: sha512-qxXIEh4pCGfHICj1mAJQ2/2XVZkjCDTcEgfoSQxc/fYivUZxTkk7L3bDBJSoNrEzXI17oUO5Dp07ktqE5KzczA==}
    engines: {node: '>=0.6'}
    dev: true

  /queue-microtask/1.2.3:
    resolution: {integrity: sha512-NuaNSa6flKT5JaSYQzJok04JzTL1CA6aGhv5rfLW3PgqA+M2ChpZQnAC8h8i4ZFkBS8X5RqkDBHA7r4hej3K9A==}

  /queue-tick/1.0.1:
    resolution: {integrity: sha512-kJt5qhMxoszgU/62PLP1CJytzd2NKetjSRnyuj31fDd3Rlcz3fzlFdFLD1SItunPwyqEOkca6GbV612BWfaBag==}
    dev: true

  /randombytes/2.1.0:
    resolution: {integrity: sha512-vYl3iOX+4CKUWuxGi9Ukhie6fsqXqS9FE2Zaic4tNFD2N2QQaXOMFbuKK4QmDHC0JO6B1Zp41J0LpT0oR68amQ==}
    dependencies:
      safe-buffer: 5.2.1
    dev: true

  /range-parser/1.2.1:
    resolution: {integrity: sha512-Hrgsx+orqoygnmhFbKaHE6c296J+HTAQXoxEF6gNupROmmGJRoyzfG3ccAveqCBrwr/2yxQ5BVd/GTl5agOwSg==}
    engines: {node: '>= 0.6'}
    dev: true

  /raw-body/2.5.1:
    resolution: {integrity: sha512-qqJBtEyVgS0ZmPGdCFPWJ3FreoqvG4MVQln/kCgF7Olq95IbOp0/BWyMwbdtn4VTvkM8Y7khCQ2Xgk/tcrCXig==}
    engines: {node: '>= 0.8'}
    dependencies:
      bytes: 3.1.2
      http-errors: 2.0.0
      iconv-lite: 0.4.24
      unpipe: 1.0.0
    dev: true

  /raw-body/2.5.2:
    resolution: {integrity: sha512-8zGqypfENjCIqGhgXToC8aB2r7YrBX+AQAfIPs/Mlk+BtPTztOvTS01NRW/3Eh60J+a48lt8qsCzirQ6loCVfA==}
    engines: {node: '>= 0.8'}
    dependencies:
      bytes: 3.1.2
      http-errors: 2.0.0
      iconv-lite: 0.4.24
      unpipe: 1.0.0
    dev: true

  /read-pkg/3.0.0:
    resolution: {integrity: sha512-BLq/cCO9two+lBgiTYNqD6GdtK8s4NpaWrl6/rCO9w0TUS8oJl7cmToOZfRYllKTISY6nt1U7jQ53brmKqY6BA==}
    engines: {node: '>=4'}
    dependencies:
      load-json-file: 4.0.0
      normalize-package-data: 2.5.0
      path-type: 3.0.0
    dev: true

  /readable-stream/2.3.8:
    resolution: {integrity: sha512-8p0AUk4XODgIewSi0l8Epjs+EVnWiK7NoDIEGU0HhE7+ZyY8D1IMY7odu5lRrFXGg71L15KG8QrPmum45RTtdA==}
    dependencies:
      core-util-is: 1.0.2
      inherits: 2.0.4
      isarray: 1.0.0
      process-nextick-args: 2.0.1
      safe-buffer: 5.1.2
      string_decoder: 1.1.1
      util-deprecate: 1.0.2
    dev: true

  /readable-stream/3.6.2:
    resolution: {integrity: sha512-9u/sniCrY3D5WdsERHzHE4G2YCXqoG5FTHUiCC4SIbr6XcLZBY05ya9EKjYek9O5xOAwjGq+1JdGBAS7Q9ScoA==}
    engines: {node: '>= 6'}
    dependencies:
      inherits: 2.0.4
      string_decoder: 1.3.0
      util-deprecate: 1.0.2
    dev: true

  /readdirp/3.6.0:
    resolution: {integrity: sha512-hOS089on8RduqdbhvQ5Z37A0ESjsqz6qnRcffsMU3495FuTdqSm+7bhJ29JvIOsBDEEnan5DPu9t3To9VRlMzA==}
    engines: {node: '>=8.10.0'}
    dependencies:
      picomatch: 2.3.1
    dev: true

  /rechoir/0.7.1:
    resolution: {integrity: sha512-/njmZ8s1wVeR6pjTZ+0nCnv8SpZNRMT2D1RLOJQESlYFDBvwpTA4KWJpZ+sBJ4+vhjILRcK7JIFdGCdxEAAitg==}
    engines: {node: '>= 0.10'}
    dependencies:
      resolve: 1.22.6
    dev: true

  /regexp.prototype.flags/1.5.1:
    resolution: {integrity: sha512-sy6TXMN+hnP/wMy+ISxg3krXx7BAtWVO4UouuCN/ziM9UEne0euamVNafDfvC83bRNr95y0V5iijeDQFUNpvrg==}
    engines: {node: '>= 0.4'}
    dependencies:
      call-bind: 1.0.2
      define-properties: 1.2.1
      set-function-name: 2.0.1
    dev: true

  /request-promise-core/1.1.4_request@2.88.2:
    resolution: {integrity: sha512-TTbAfBBRdWD7aNNOoVOBH4pN/KigV6LyapYNNlAPA8JwbovRti1E88m3sYAwsLi5ryhPKsE9APwnjFTgdUjTpw==}
    engines: {node: '>=0.10.0'}
    peerDependencies:
      request: ^2.34
    dependencies:
      lodash: 4.17.21
      request: 2.88.2
    dev: true

  /request-promise-native/1.0.9_request@2.88.2:
    resolution: {integrity: sha512-wcW+sIUiWnKgNY0dqCpOZkUbF/I+YPi+f09JZIDa39Ec+q82CpSYniDp+ISgTTbKmnpJWASeJBPZmoxH84wt3g==}
    engines: {node: '>=0.12.0'}
    deprecated: request-promise-native has been deprecated because it extends the now deprecated request package, see https://github.com/request/request/issues/3142
    peerDependencies:
      request: ^2.34
    dependencies:
      request: 2.88.2
      request-promise-core: 1.1.4_request@2.88.2
      stealthy-require: 1.1.1
      tough-cookie: 2.5.0
    dev: true

  /request/2.88.2:
    resolution: {integrity: sha512-MsvtOrfG9ZcrOwAW+Qi+F6HbD0CWXEh9ou77uOb7FM2WPhwT7smM833PzanhJLsgXjN89Ir6V2PczXNnMpwKhw==}
    engines: {node: '>= 6'}
    deprecated: request has been deprecated, see https://github.com/request/request/issues/3142
    dependencies:
      aws-sign2: 0.7.0
      aws4: 1.12.0
      caseless: 0.12.0
      combined-stream: 1.0.8
      extend: 3.0.2
      forever-agent: 0.6.1
      form-data: 2.3.3
      har-validator: 5.1.5
      http-signature: 1.2.0
      is-typedarray: 1.0.0
      isstream: 0.1.2
      json-stringify-safe: 5.0.1
      mime-types: 2.1.35
      oauth-sign: 0.9.0
      performance-now: 2.1.0
      qs: 6.5.3
      safe-buffer: 5.2.1
      tough-cookie: 2.5.0
      tunnel-agent: 0.6.0
      uuid: 3.4.0
    dev: true

  /require-directory/2.1.1:
    resolution: {integrity: sha512-fGxEI7+wsG9xrvdjsrlmL22OMTTiHRwAMroiEeMgq8gzoLC/PQr7RsRDSTLUg/bZAZtF+TVIkHc6/4RIKrui+Q==}
    engines: {node: '>=0.10.0'}

  /require-from-string/2.0.2:
    resolution: {integrity: sha512-Xf0nWe6RseziFMu+Ap9biiUbmplq6S9/p+7w7YXP/JBHhrUDDUhwa+vANyubuqfZWTveU//DYVGsDG7RKL/vEw==}
    engines: {node: '>=0.10.0'}

  /requires-port/1.0.0:
    resolution: {integrity: sha512-KigOCHcocU3XODJxsu8i/j8T9tzT4adHiecwORRQ0ZZFcp7ahwXuRU1m+yuO90C5ZUyGeGfocHDI14M3L3yDAQ==}
    dev: true

  /resolve-cwd/3.0.0:
    resolution: {integrity: sha512-OrZaX2Mb+rJCpH/6CpSqt9xFVpN++x01XnN2ie9g6P5/3xelLAkXWVADpdz1IHD/KFfEXyE6V0U01OQ3UO2rEg==}
    engines: {node: '>=8'}
    dependencies:
      resolve-from: 5.0.0
    dev: true

  /resolve-from/4.0.0:
    resolution: {integrity: sha512-pb/MYmXstAkysRFx8piNI1tGFNQIFA3vkE3Gq4EuA1dF6gHp/+vgZqsCGJapvy8N3Q+4o7FwvquPJcnZ7RYy4g==}
    engines: {node: '>=4'}
    dev: true

  /resolve-from/5.0.0:
    resolution: {integrity: sha512-qYg9KP24dD5qka9J47d0aVky0N+b4fTU89LN9iDnjB5waksiC49rvMB0PrUJQGoTmH50XPiqOvAjDfaijGxYZw==}
    engines: {node: '>=8'}
    dev: true

  /resolve/1.22.6:
    resolution: {integrity: sha512-njhxM7mV12JfufShqGy3Rz8j11RPdLy4xi15UurGJeoHLfJpVXKdh3ueuOqbYUcDZnffr6X739JBo5LzyahEsw==}
    hasBin: true
    dependencies:
      is-core-module: 2.13.0
      path-parse: 1.0.7
      supports-preserve-symlinks-flag: 1.0.0
    dev: true

  /retry/0.10.1:
    resolution: {integrity: sha512-ZXUSQYTHdl3uS7IuCehYfMzKyIDBNoAuUblvy5oGO5UJSUTmStUUVPXbA9Qxd173Bgre53yCQczQuHgRWAdvJQ==}
    dev: false

  /reusify/1.0.4:
    resolution: {integrity: sha512-U9nH88a3fc/ekCF1l0/UP1IosiuIjyTh7hBvXVMHYgVcfGvt897Xguj2UOLDeI5BG2m7/uwyaLVT6fbtCwTyzw==}
    engines: {iojs: '>=1.0.0', node: '>=0.10.0'}

  /rfdc/1.3.0:
    resolution: {integrity: sha512-V2hovdzFbOi77/WajaSMXk2OLm+xNIeQdMMuB7icj7bk6zi2F8GGAxigcnDFpJHbNyNcgyJDiP+8nOrY5cZGrA==}
    dev: true

  /rimraf/3.0.2:
    resolution: {integrity: sha512-JZkJMZkAGFFPP2YqXZXPbMlMBgsxzE8ILs4lMIX/2o0L9UBw9O/Y3o6wFw/i9YLapcUJWwqbi3kdxIPdC62TIA==}
    hasBin: true
    dependencies:
      glob: 7.2.3
    dev: true

  /rimraf/5.0.4:
    resolution: {integrity: sha512-rizQI/o/YAMM1us0Zyax0uRfIK39XR52EAjjOi0fzMolpGp0onj6CWzBAXuOx6+6Xi9Rgi0d9tUZojhJerLUmQ==}
    engines: {node: '>=14'}
    hasBin: true
    dependencies:
      glob: 10.3.9
    dev: true

  /run-parallel/1.2.0:
    resolution: {integrity: sha512-5l4VyZR86LZ/lDxZTR6jqL8AFE2S0IFLMP26AbjsLVADxHdhB/c0GUsH+y39UfCi3dzz8OlQuPmnaJOMoDHQBA==}
    dependencies:
      queue-microtask: 1.2.3

  /safe-array-concat/1.0.1:
    resolution: {integrity: sha512-6XbUAseYE2KtOuGueyeobCySj9L4+66Tn6KQMOPQJrAJEowYKW/YR/MGJZl7FdydUdaFu4LYyDZjxf4/Nmo23Q==}
    engines: {node: '>=0.4'}
    dependencies:
      call-bind: 1.0.2
      get-intrinsic: 1.2.1
      has-symbols: 1.0.3
      isarray: 2.0.5
    dev: true

  /safe-buffer/5.1.2:
    resolution: {integrity: sha512-Gd2UZBJDkXlY7GbJxfsE8/nvKkUEU1G38c1siN6QP6a9PT9MmHB8GnpscSmMJSoF8LOIrt8ud/wPtojys4G6+g==}
    dev: true

  /safe-buffer/5.2.1:
    resolution: {integrity: sha512-rp3So07KcdmmKbGvgaNxQSJr7bGVSVk5S9Eq1F+ppbRo70+YeaDxkw5Dd8NPN+GD6bjnYm2VuPuCXmpuYvmCXQ==}
    dev: true

  /safe-regex-test/1.0.0:
    resolution: {integrity: sha512-JBUUzyOgEwXQY1NuPtvcj/qcBDbDmEvWufhlnXZIm75DEHp+afM1r1ujJpJsV/gSM4t59tpDyPi1sd6ZaPFfsA==}
    dependencies:
      call-bind: 1.0.2
      get-intrinsic: 1.2.1
      is-regex: 1.1.4
    dev: true

  /safe-stable-stringify/2.4.3:
    resolution: {integrity: sha512-e2bDA2WJT0wxseVd4lsDP4+3ONX6HpMXQa1ZhFQ7SU+GjvORCmShbCMltrtIDfkYhVHrOcPtj+KhmDBdPdZD1g==}
    engines: {node: '>=10'}
    dev: true

  /safer-buffer/2.1.2:
    resolution: {integrity: sha512-YZo3K82SD7Riyi0E1EQPojLz7kpepnSQI9IyPbHHg1XXXevb5dJI7tpyN2ADxGcQbHG7vcyRHk0cbwqcQriUtg==}
    dev: true

  /sax/1.2.4:
    resolution: {integrity: sha512-NqVDv9TpANUjFm0N8uM5GxL36UgKi9/atZw+x7YFnQ8ckwFGKrl4xX4yWtrey3UJm5nP1kUbnYgLopqWNSRhWw==}

  /schema-utils/3.3.0:
    resolution: {integrity: sha512-pN/yOAvcC+5rQ5nERGuwrjLlYvLTbCibnZ1I7B1LaiAz9BRBlE9GMgE/eqV30P7aJQUf7Ddimy/RsbYO/GrVGg==}
    engines: {node: '>= 10.13.0'}
    dependencies:
      '@types/json-schema': 7.0.13
      ajv: 6.12.6
      ajv-keywords: 3.5.2_ajv@6.12.6
    dev: true

  /semver/5.7.2:
    resolution: {integrity: sha512-cBznnQ9KjJqU67B52RMC65CMarK2600WFnbkcaiwWq3xy/5haFJlshgnpjovMVJ+Hff49d8GEn0b87C5pDQ10g==}
    hasBin: true
    dev: true

  /semver/7.5.4:
    resolution: {integrity: sha512-1bCSESV6Pv+i21Hvpxp3Dx+pSD8lIPt8uVjRrxAUt/nbswYc+tK6Y2btiULjd4+fnq15PX+nqQDC7Oft7WkwcA==}
    engines: {node: '>=10'}
    hasBin: true
    dependencies:
      lru-cache: 6.0.0

  /semver/7.6.0:
    resolution: {integrity: sha512-EnwXhrlwXMk9gKu5/flx5sv/an57AkRplG3hTK68W7FRDN+k+OWBj65M7719OkA82XLBxrcX0KSHj+X5COhOVg==}
    engines: {node: '>=10'}
    hasBin: true
    dependencies:
      lru-cache: 6.0.0

  /send/0.18.0:
    resolution: {integrity: sha512-qqWzuOjSFOuqPjFe4NOsMLafToQQwBSOEpS+FwEt3A2V3vKubTquT3vmLTQpFgMXp8AlFWFuP1qKaJZOtPpVXg==}
    engines: {node: '>= 0.8.0'}
    dependencies:
      debug: 2.6.9
      depd: 2.0.0
      destroy: 1.2.0
      encodeurl: 1.0.2
      escape-html: 1.0.3
      etag: 1.8.1
      fresh: 0.5.2
      http-errors: 2.0.0
      mime: 1.6.0
      ms: 2.1.3
      on-finished: 2.4.1
      range-parser: 1.2.1
      statuses: 2.0.1
    dev: true

  /serialize-javascript/6.0.0:
    resolution: {integrity: sha512-Qr3TosvguFt8ePWqsvRfrKyQXIiW+nGbYpy8XK24NQHE83caxWt+mIymTT19DGFbNWNLfEwsrkSmN64lVWB9ag==}
    dependencies:
      randombytes: 2.1.0
    dev: true

  /serialize-javascript/6.0.1:
    resolution: {integrity: sha512-owoXEFjWRllis8/M1Q+Cw5k8ZH40e3zhp/ovX+Xr/vi1qj6QesbyXXViFbpNvWvPNAD62SutwEXavefrLJWj7w==}
    dependencies:
      randombytes: 2.1.0
    dev: true

  /serve-static/1.15.0:
    resolution: {integrity: sha512-XGuRDNjXUijsUL0vl6nSD7cwURuzEgglbOaFuZM9g3kwDXOWVTck0jLzjPzGD+TazWbboZYu52/9/XPdUgne9g==}
    engines: {node: '>= 0.8.0'}
    dependencies:
      encodeurl: 1.0.2
      escape-html: 1.0.3
      parseurl: 1.3.3
      send: 0.18.0
    dev: true

  /set-function-name/2.0.1:
    resolution: {integrity: sha512-tMNCiqYVkXIZgc2Hnoy2IvC/f8ezc5koaRFkCjrpWzGpCd3qbZXPzVy9MAZzK1ch/X0jvSkojys3oqJN0qCmdA==}
    engines: {node: '>= 0.4'}
    dependencies:
      define-data-property: 1.1.0
      functions-have-names: 1.2.3
      has-property-descriptors: 1.0.0
    dev: true

  /setprototypeof/1.2.0:
    resolution: {integrity: sha512-E5LDX7Wrp85Kil5bhZv46j8jOeboKq5JMmYM3gVGdGH8xFpPWXUMsNrlODCrkoxMEeNi/XZIwuRvY4XNwYMJpw==}
    dev: true

  /shallow-clone/3.0.1:
    resolution: {integrity: sha512-/6KqX+GVUdqPuPPd2LxDDxzX6CAbjJehAAOKlNpqqUpAqPM6HeL8f+o3a+JsyGjn2lv0WY8UsTgUJjU9Ok55NA==}
    engines: {node: '>=8'}
    dependencies:
      kind-of: 6.0.3
    dev: true

  /shebang-command/1.2.0:
    resolution: {integrity: sha512-EV3L1+UQWGor21OmnvojK36mhg+TyIKDh3iFBKBohr5xeXIhNBcx8oWdgkTEEQ+BEFFYdLRuqMfd5L84N1V5Vg==}
    engines: {node: '>=0.10.0'}
    dependencies:
      shebang-regex: 1.0.0
    dev: true

  /shebang-command/2.0.0:
    resolution: {integrity: sha512-kHxr2zZpYtdmrN1qDjrrX/Z1rR1kG8Dx+gkpK1G4eXmvXswmcE1hTWBWYUzlraYw1/yZp6YuDY77YtvbN0dmDA==}
    engines: {node: '>=8'}
    dependencies:
      shebang-regex: 3.0.0
    dev: true

  /shebang-regex/1.0.0:
    resolution: {integrity: sha512-wpoSFAxys6b2a2wHZ1XpDSgD7N9iVjg29Ph9uV/uaP9Ex/KXlkTZTeddxDPSYQpgvzKLGJke2UU0AzoGCjNIvQ==}
    engines: {node: '>=0.10.0'}
    dev: true

  /shebang-regex/3.0.0:
    resolution: {integrity: sha512-7++dFhtcx3353uBaq8DDR4NuxBetBzC7ZQOhmTQInHEd6bSrXdiEyzCvG07Z44UYdLShWUyXt5M/yhz8ekcb1A==}
    engines: {node: '>=8'}
    dev: true

  /shell-quote/1.8.1:
    resolution: {integrity: sha512-6j1W9l1iAs/4xYBI1SYOVZyFcCis9b4KCLQ8fgAGG07QvzaRLVVRQvAy85yNmmZSjYjg4MWh4gNvlPujU/5LpA==}
    dev: true

  /side-channel/1.0.4:
    resolution: {integrity: sha512-q5XPytqFEIKHkGdiMIrY10mvLRvnQh42/+GoBlFW3b2LXLE2xxJpZFdm94we0BaoV3RwJyGqg5wS7epxTv0Zvw==}
    dependencies:
      call-bind: 1.0.2
      get-intrinsic: 1.2.1
      object-inspect: 1.12.3
    dev: true

  /signal-exit/4.1.0:
    resolution: {integrity: sha512-bzyZ1e88w9O1iNJbKnOlvYTrWPDl46O1bG0D3XInv+9tkPrxrN8jUUTiFlDkkmKWgn1M6CfIA13SuGqOa9Korw==}
    engines: {node: '>=14'}
    dev: true

  /simple-swizzle/0.2.2:
    resolution: {integrity: sha512-JA//kQgZtbuY83m+xT+tXJkmJncGMTFT+C+g2h2R9uxkYIrE2yy9sgmcLhCnw57/WSD+Eh3J97FPEDFnbXnDUg==}
    dependencies:
      is-arrayish: 0.3.2
    dev: true

  /sinon/10.0.1:
    resolution: {integrity: sha512-1rf86mvW4Mt7JitEIgmNaLXaWnrWd/UrVKZZlL+kbeOujXVf9fmC4kQEQ/YeHoiIA23PLNngYWK+dngIx/AumA==}
    deprecated: Breaking change found in this patch version
    dependencies:
      '@sinonjs/commons': 1.8.6
      '@sinonjs/fake-timers': 7.1.2
      '@sinonjs/samsam': 6.1.3
      diff: 4.0.2
      nise: 5.1.4
      supports-color: 7.2.0
    dev: true

  /sisteransi/1.0.5:
    resolution: {integrity: sha512-bLGGlR1QxBcynn2d5YmDX4MGjlZvy2MRBDRNHLJ8VI6l6+9FUiyTFNJ0IveOSP0bcXgVDPRcfGqA0pjaqUpfVg==}

  /slash/3.0.0:
    resolution: {integrity: sha512-g9Q1haeby36OSStwb4ntCGGGaKsaVSjQ68fBxoQcutl5fS1vuY18H3wSt3jFyFtrkx+Kz0V1G85A4MyAdDMi2Q==}
    engines: {node: '>=8'}
    dev: true

  /slash/5.1.0:
    resolution: {integrity: sha512-ZA6oR3T/pEyuqwMgAKT0/hAv8oAXckzbkmR0UkUosQ+Mc4RxGoJkRmwHgHufaenlyAgE1Mxgpdcrf75y6XcnDg==}
    engines: {node: '>=14.16'}

  /smart-buffer/4.2.0:
    resolution: {integrity: sha512-94hK0Hh8rPqQl2xXc3HsaBoOXKV20MToPkcXvwbISWLEs+64sBq5kFgn2kJDHb1Pry9yrP0dxrCI9RRci7RXKg==}
    engines: {node: '>= 6.0.0', npm: '>= 3.0.0'}
    dev: true

  /socket.io-adapter/2.5.2:
    resolution: {integrity: sha512-87C3LO/NOMc+eMcpcxUBebGjkpMDkNBS9tf7KJqcDsmL936EChtVva71Dw2q4tQcuVC+hAUy4an2NO/sYXmwRA==}
    dependencies:
      ws: 8.11.0
    transitivePeerDependencies:
      - bufferutil
      - utf-8-validate
    dev: true

  /socket.io-parser/4.2.4:
    resolution: {integrity: sha512-/GbIKmo8ioc+NIWIhwdecY0ge+qVBSMdgxGygevmdHj24bsfgtCmcUUcQ5ZzcylGFHsN3k4HB4Cgkl96KVnuew==}
    engines: {node: '>=10.0.0'}
    dependencies:
      '@socket.io/component-emitter': 3.1.0
      debug: 4.3.4
    transitivePeerDependencies:
      - supports-color
    dev: true

  /socket.io/4.7.2:
    resolution: {integrity: sha512-bvKVS29/I5fl2FGLNHuXlQaUH/BlzX1IN6S+NKLNZpBsPZIDH+90eQmCs2Railn4YUiww4SzUedJ6+uzwFnKLw==}
    engines: {node: '>=10.2.0'}
    dependencies:
      accepts: 1.3.8
      base64id: 2.0.0
      cors: 2.8.5
      debug: 4.3.4
      engine.io: 6.5.2
      socket.io-adapter: 2.5.2
      socket.io-parser: 4.2.4
    transitivePeerDependencies:
      - bufferutil
      - supports-color
      - utf-8-validate
    dev: true

  /socks-proxy-agent/8.0.2:
    resolution: {integrity: sha512-8zuqoLv1aP/66PHF5TqwJ7Czm3Yv32urJQHrVyhD7mmA6d61Zv8cIXQYPTWwmg6qlupnPvs/QKDmfa4P/qct2g==}
    engines: {node: '>= 14'}
    dependencies:
      agent-base: 7.1.0
      debug: 4.3.4
      socks: 2.7.1
    transitivePeerDependencies:
      - supports-color
    dev: true

  /socks/2.7.1:
    resolution: {integrity: sha512-7maUZy1N7uo6+WVEX6psASxtNlKaNVMlGQKkG/63nEDdLOWNbiUMoLK7X4uYoLhQstau72mLgfEWcXcwsaHbYQ==}
    engines: {node: '>= 10.13.0', npm: '>= 3.0.0'}
    dependencies:
      ip: 2.0.0
      smart-buffer: 4.2.0
    dev: true

  /source-map-loader/1.1.3_webpack@5.88.2:
    resolution: {integrity: sha512-6YHeF+XzDOrT/ycFJNI53cgEsp/tHTMl37hi7uVyqFAlTXW109JazaQCkbc+jjoL2637qkH1amLi+JzrIpt5lA==}
    engines: {node: '>= 10.13.0'}
    peerDependencies:
      webpack: ^4.0.0 || ^5.0.0
    dependencies:
      abab: 2.0.6
      iconv-lite: 0.6.3
      loader-utils: 2.0.4
      schema-utils: 3.3.0
      source-map: 0.6.1
      webpack: 5.88.2_webpack-cli@4.10.0
      whatwg-mimetype: 2.3.0
    dev: true

  /source-map-support/0.5.21:
    resolution: {integrity: sha512-uBHU3L3czsIyYXKX88fdrGovxdSCoTGDRZ6SYXtSRxLZUzHg5P/66Ht6uoUlHu9EZod+inXhKo3qQgwXUT/y1w==}
    dependencies:
      buffer-from: 1.1.2
      source-map: 0.6.1

  /source-map/0.6.1:
    resolution: {integrity: sha512-UjgapumWlbMhkBgzT7Ykc5YXUT46F0iKu8SGXq0bcwP5dz/h0Plj6enJqjz1Zbq2l5WaqYnrVbwWOWMyF3F47g==}
    engines: {node: '>=0.10.0'}

  /spdx-correct/3.2.0:
    resolution: {integrity: sha512-kN9dJbvnySHULIluDHy32WHRUu3Og7B9sbY7tsFLctQkIqnMh3hErYgdMjTYuqmcXX+lK5T1lnUt3G7zNswmZA==}
    dependencies:
      spdx-expression-parse: 3.0.1
      spdx-license-ids: 3.0.15
    dev: true

  /spdx-exceptions/2.3.0:
    resolution: {integrity: sha512-/tTrYOC7PPI1nUAgx34hUpqXuyJG+DTHJTnIULG4rDygi4xu/tfgmq1e1cIRwRzwZgo4NLySi+ricLkZkw4i5A==}
    dev: true

  /spdx-expression-parse/3.0.1:
    resolution: {integrity: sha512-cbqHunsQWnJNE6KhVSMsMeH5H/L9EpymbzqTQ3uLwNCLZ1Q481oWaofqH7nO6V07xlXwY6PhQdQ2IedWx/ZK4Q==}
    dependencies:
      spdx-exceptions: 2.3.0
      spdx-license-ids: 3.0.15
    dev: true

  /spdx-license-ids/3.0.15:
    resolution: {integrity: sha512-lpT8hSQp9jAKp9mhtBU4Xjon8LPGBvLIuBiSVhMEtmLecTh2mO0tlqrAMp47tBXzMr13NJMQ2lf7RpQGLJ3HsQ==}
    dev: true

  /sshpk/1.17.0:
    resolution: {integrity: sha512-/9HIEs1ZXGhSPE8X6Ccm7Nam1z8KcoCqPdI7ecm1N33EzAetWahvQWVqLZtaZQ+IDKX4IyA2o0gBzqIMkAagHQ==}
    engines: {node: '>=0.10.0'}
    hasBin: true
    dependencies:
      asn1: 0.2.6
      assert-plus: 1.0.0
      bcrypt-pbkdf: 1.0.2
      dashdash: 1.14.1
      ecc-jsbn: 0.1.2
      getpass: 0.1.7
      jsbn: 0.1.1
      safer-buffer: 2.1.2
      tweetnacl: 0.14.5
    dev: true

  /stack-trace/0.0.10:
    resolution: {integrity: sha512-KGzahc7puUKkzyMt+IqAep+TVNbKP+k2Lmwhub39m1AsTSkaDutx56aDCo+HLDzf/D26BIHTJWNiTG1KAJiQCg==}
    dev: true

  /statuses/1.5.0:
    resolution: {integrity: sha512-OpZ3zP+jT1PI7I8nemJX4AKmAX070ZkYPVWV/AaKTJl+tXCTGyVdC1a4SL8RUQYEwk/f34ZX8UTykN68FwrqAA==}
    engines: {node: '>= 0.6'}
    dev: true

  /statuses/2.0.1:
    resolution: {integrity: sha512-RwNA9Z/7PrK06rYLIzFMlaF+l73iwpzsqRIFgbMLbTcLD6cOao82TaWefPXQvB2fOC4AjuYSEndS7N/mTCbkdQ==}
    engines: {node: '>= 0.8'}
    dev: true

  /stealthy-require/1.1.1:
    resolution: {integrity: sha512-ZnWpYnYugiOVEY5GkcuJK1io5V8QmNYChG62gSit9pQVGErXtrKuPC55ITaVSukmMta5qpMU7vqLt2Lnni4f/g==}
    engines: {node: '>=0.10.0'}
    dev: true

  /stop-iteration-iterator/1.0.0:
    resolution: {integrity: sha512-iCGQj+0l0HOdZ2AEeBADlsRC+vsnDsZsbdSiH1yNSjcfKM7fdpCMfqAL/dwF5BLiw/XhRft/Wax6zQbhq2BcjQ==}
    engines: {node: '>= 0.4'}
    dependencies:
      internal-slot: 1.0.5
    dev: true

  /stoppable/1.1.0:
    resolution: {integrity: sha512-KXDYZ9dszj6bzvnEMRYvxgeTHU74QBFL54XKtP3nyMuJ81CFYtABZ3bAzL2EdFUaEwJOBOgENyFj3R7oTzDyyw==}
    engines: {node: '>=4', npm: '>=6'}
    dev: true

  /streamroller/3.1.5:
    resolution: {integrity: sha512-KFxaM7XT+irxvdqSP1LGLgNWbYN7ay5owZ3r/8t77p+EtSUAfUgtl7be3xtqtOmGUl9K9YPO2ca8133RlTjvKw==}
    engines: {node: '>=8.0'}
    dependencies:
      date-format: 4.0.14
      debug: 4.3.4
      fs-extra: 8.1.0
    transitivePeerDependencies:
      - supports-color
    dev: true

  /streamsearch/1.1.0:
    resolution: {integrity: sha512-Mcc5wHehp9aXz1ax6bZUyY5afg9u2rv5cqQI3mRrYkGC8rW2hM02jWuwjtL++LS5qinSyhj2QfLyNsuc+VsExg==}
    engines: {node: '>=10.0.0'}
    dev: true

  /streamx/2.15.6:
    resolution: {integrity: sha512-q+vQL4AAz+FdfT137VF69Cc/APqUbxy+MDOImRrMvchJpigHj9GksgDU2LYbO9rx7RX6osWgxJB2WxhYv4SZAw==}
    dependencies:
      fast-fifo: 1.3.2
      queue-tick: 1.0.1
    dev: true

  /string-width/4.2.3:
    resolution: {integrity: sha512-wKyQRQpjJ0sIp62ErSZdGsjMJWsap5oRNihHhu6G7JVO/9jIB6UyevL+tXuOqrng8j/cxKTWyWUwvSTriiZz/g==}
    engines: {node: '>=8'}
    dependencies:
      emoji-regex: 8.0.0
      is-fullwidth-code-point: 3.0.0
      strip-ansi: 6.0.1

  /string-width/5.1.2:
    resolution: {integrity: sha512-HnLOCR3vjcY8beoNLtcjZ5/nxn2afmME6lhrDrebokqMap+XbeW8n9TXpPDOqdGK5qcI3oT0GKTW6wC7EMiVqA==}
    engines: {node: '>=12'}
    dependencies:
      eastasianwidth: 0.2.0
      emoji-regex: 9.2.2
      strip-ansi: 7.1.0
    dev: true

  /string.prototype.padend/3.1.5:
    resolution: {integrity: sha512-DOB27b/2UTTD+4myKUFh+/fXWcu/UDyASIXfg+7VzoCNNGOfWvoyU/x5pvVHr++ztyt/oSYI1BcWBBG/hmlNjA==}
    engines: {node: '>= 0.4'}
    dependencies:
      call-bind: 1.0.2
      define-properties: 1.2.1
      es-abstract: 1.22.2
    dev: true

  /string.prototype.repeat/0.2.0:
    resolution: {integrity: sha512-1BH+X+1hSthZFW+X+JaUkjkkUPwIlLEMJBLANN3hOob3RhEk5snLWNECDnYbgn/m5c5JV7Ersu1Yubaf+05cIA==}
    dev: true

  /string.prototype.trim/1.2.8:
    resolution: {integrity: sha512-lfjY4HcixfQXOfaqCvcBuOIapyaroTXhbkfJN3gcB1OtyupngWK4sEET9Knd0cXd28kTUqu/kHoV4HKSJdnjiQ==}
    engines: {node: '>= 0.4'}
    dependencies:
      call-bind: 1.0.2
      define-properties: 1.2.1
      es-abstract: 1.22.2
    dev: true

  /string.prototype.trimend/1.0.7:
    resolution: {integrity: sha512-Ni79DqeB72ZFq1uH/L6zJ+DKZTkOtPIHovb3YZHQViE+HDouuU4mBrLOLDn5Dde3RF8qw5qVETEjhu9locMLvA==}
    dependencies:
      call-bind: 1.0.2
      define-properties: 1.2.1
      es-abstract: 1.22.2
    dev: true

  /string.prototype.trimstart/1.0.7:
    resolution: {integrity: sha512-NGhtDFu3jCEm7B4Fy0DpLewdJQOZcQ0rGbwQ/+stjnrp2i+rlKeCvos9hOIeCmqwratM47OBxY7uFZzjxHXmrg==}
    dependencies:
      call-bind: 1.0.2
      define-properties: 1.2.1
      es-abstract: 1.22.2
    dev: true

  /string_decoder/1.1.1:
    resolution: {integrity: sha512-n/ShnvDi6FHbbVfviro+WojiFzv+s8MPMHBczVePfUpDJLwoLT0ht1l4YwBCbi8pJAveEEdnkHyPyTP/mzRfwg==}
    dependencies:
      safe-buffer: 5.1.2
    dev: true

  /string_decoder/1.3.0:
    resolution: {integrity: sha512-hkRX8U1WjJFd8LsDJ2yQ/wWWxaopEsABU1XfkM8A+j0+85JAGppt16cr1Whg6KIbb4okU6Mql6BOj+uup/wKeA==}
    dependencies:
      safe-buffer: 5.2.1
    dev: true

  /strip-ansi/6.0.1:
    resolution: {integrity: sha512-Y38VPSHcqkFrCpFnQ9vuSXmquuv5oXOKpGeT6aGrr3o3Gc9AlVa6JBfUSOCnbxGGZF+/0ooI7KrPuUSztUdU5A==}
    engines: {node: '>=8'}
    dependencies:
      ansi-regex: 5.0.1

  /strip-ansi/7.1.0:
    resolution: {integrity: sha512-iq6eVVI64nQQTRYq2KtEg2d2uU7LElhTJwsH4YzIHZshxlgZms/wIc4VoDQTlG/IvVIrBKG06CrZnp0qv7hkcQ==}
    engines: {node: '>=12'}
    dependencies:
      ansi-regex: 6.0.1
    dev: true

  /strip-bom/3.0.0:
    resolution: {integrity: sha512-vavAMRXOgBVNF6nyEEmL3DBK19iRpDcoIwW+swQ+CbGiu7lju6t+JklA1MHweoWtadgt4ISVUsXLyDq34ddcwA==}
    engines: {node: '>=4'}
    dev: true

  /strip-json-comments/3.1.1:
    resolution: {integrity: sha512-6fPc+R4ihwqP6N/aIv2f1gMH8lOVtWQHoqC4yK6oSDVVocumAsfCqjkXnqiYMhmMwS/mEHLp7Vehlt3ql6lEig==}
    engines: {node: '>=8'}
    dev: true

  /strnum/1.0.5:
    resolution: {integrity: sha512-J8bbNyKKXl5qYcR36TIO8W3mVGVHrmmxsd5PAItGkmyzwJvybiw2IVq5nqd0i4LSNSkB/sx9VHllbfFdr9k1JA==}
    dev: true

  /supports-color/5.5.0:
    resolution: {integrity: sha512-QjVjwdXIt408MIiAqCX4oUKsgU2EqAGzs2Ppkm4aQYbjm+ZEWEcW4SfFNTr4uMNZma0ey4f5lgLrkB0aX0QMow==}
    engines: {node: '>=4'}
    dependencies:
      has-flag: 3.0.0

  /supports-color/7.2.0:
    resolution: {integrity: sha512-qpCAvRl9stuOHveKsn7HncJRvv501qIacKzQlO/+Lwxc9+0q2wLyv4Dfvt80/DPn2pqOBsJdDiogXGR9+OvwRw==}
    engines: {node: '>=8'}
    dependencies:
      has-flag: 4.0.0
    dev: true

  /supports-color/8.1.1:
    resolution: {integrity: sha512-MpUEN2OodtUzxvKQl72cUF7RQ5EiHsGvSsVG0ia9c5RbWGL2CI4C7EpPS8UTBIplnlzZiNuV56w+FuNxy3ty2Q==}
    engines: {node: '>=10'}
    dependencies:
      has-flag: 4.0.0
    dev: true

  /supports-preserve-symlinks-flag/1.0.0:
    resolution: {integrity: sha512-ot0WnXS9fgdkgIcePe6RHNk1WA8+muPa6cSjeR3V8K27q9BB1rTE3R1p7Hv0z1ZyAc8s6Vvv8DIyWf681MAt0w==}
    engines: {node: '>= 0.4'}
    dev: true

  /tapable/2.2.1:
    resolution: {integrity: sha512-GNzQvQTOIP6RyTfE2Qxb8ZVlNmw0n88vp1szwWRimP02mnTsx3Wtn5qRdqY9w2XduFNUgvOwhNnQsjwCp+kqaQ==}
    engines: {node: '>=6'}
    dev: true

  /tar-fs/3.0.4:
    resolution: {integrity: sha512-5AFQU8b9qLfZCX9zp2duONhPmZv0hGYiBPJsyUdqMjzq/mqVpy/rEUSeHk1+YitmxugaptgBh5oDGU3VsAJq4w==}
    dependencies:
      mkdirp-classic: 0.5.3
      pump: 3.0.0
      tar-stream: 3.1.6
    dev: true

  /tar-stream/3.1.6:
    resolution: {integrity: sha512-B/UyjYwPpMBv+PaFSWAmtYjwdrlEaZQEhMIBFNC5oEG8lpiW8XjcSdmEaClj28ArfKScKHs2nshz3k2le6crsg==}
    dependencies:
      b4a: 1.6.4
      fast-fifo: 1.3.2
      streamx: 2.15.6
    dev: true

  /terser-webpack-plugin/5.3.9_webpack@5.88.2:
    resolution: {integrity: sha512-ZuXsqE07EcggTWQjXUj+Aot/OMcD0bMKGgF63f7UxYcu5/AJF53aIpK1YoP5xR9l6s/Hy2b+t1AM0bLNPRuhwA==}
    engines: {node: '>= 10.13.0'}
    peerDependencies:
      '@swc/core': '*'
      esbuild: '*'
      uglify-js: '*'
      webpack: ^5.1.0
    peerDependenciesMeta:
      '@swc/core':
        optional: true
      esbuild:
        optional: true
      uglify-js:
        optional: true
    dependencies:
      '@jridgewell/trace-mapping': 0.3.19
      jest-worker: 27.5.1
      schema-utils: 3.3.0
      serialize-javascript: 6.0.1
      terser: 5.20.0
      webpack: 5.88.2_webpack-cli@4.10.0
    dev: true

  /terser/5.20.0:
    resolution: {integrity: sha512-e56ETryaQDyebBwJIWYB2TT6f2EZ0fL0sW/JRXNMN26zZdKi2u/E/5my5lG6jNxym6qsrVXfFRmOdV42zlAgLQ==}
    engines: {node: '>=10'}
    hasBin: true
    dependencies:
      '@jridgewell/source-map': 0.3.5
      acorn: 8.10.0
      commander: 2.20.3
      source-map-support: 0.5.21
    dev: true

  /text-hex/1.0.0:
    resolution: {integrity: sha512-uuVGNWzgJ4yhRaNSiubPY7OjISw4sw4E5Uv0wbjp+OzcbmVU/rsT8ujgcXJhn9ypzsgr5vlzpPqP+MBBKcGvbg==}
    dev: true

  /text-table/0.2.0:
    resolution: {integrity: sha512-N+8UisAXDGk8PFXP4HAzVR9nbfmVJ3zYLAWiTIoqC5v5isinhr+r5uaO8+7r3BMfuNIufIsA7RdpVgacC2cSpw==}
    dev: true

  /through/2.3.8:
    resolution: {integrity: sha512-w89qg7PI8wAdvX60bMDP+bFoD5Dvhm9oLheFp5O4a2QF0cSBGsBX4qZmadPMvVqlLJBBci+WqGGOAPvcDeNSVg==}
    dev: true

  /tmp/0.2.1:
    resolution: {integrity: sha512-76SUhtfqR2Ijn+xllcI5P1oyannHNHByD80W1q447gU3mp9G9PSpGdWmjUOHRDPiHYacIk66W7ubDTuPF3BEtQ==}
    engines: {node: '>=8.17.0'}
    dependencies:
      rimraf: 3.0.2
    dev: true

  /to-regex-range/5.0.1:
    resolution: {integrity: sha512-65P7iz6X5yEr1cwcgvQxbbIw7Uk3gOy5dIdtZ4rDveLqhrdJP+Li/Hx6tyK0NEb+2GCyneCMJiGqrADCSNk8sQ==}
    engines: {node: '>=8.0'}
    dependencies:
      is-number: 7.0.0

  /toidentifier/1.0.1:
    resolution: {integrity: sha512-o5sSPKEkg/DIQNmH43V0/uerLrpzVedkUh8tGNvaeXpfpuwjKenlSox/2O/BTlZUtEe+JG7s5YhEz608PlAHRA==}
    engines: {node: '>=0.6'}
    dev: true

  /tough-cookie/2.5.0:
    resolution: {integrity: sha512-nlLsUzgm1kfLXSXfRZMc1KLAugd4hqJHDTvc2hDIwS3mZAfMEuMbc03SujMF+GEcpaX/qboeycw6iO8JwVv2+g==}
    engines: {node: '>=0.8'}
    dependencies:
      psl: 1.9.0
      punycode: 2.3.0
    dev: true

  /tr46/0.0.3:
    resolution: {integrity: sha512-N3WMsuqV66lT30CrXNbEjx4GEwlow3v6rr4mCcv6prnfwhS01rkgyFdjPNBYd9br7LpXV1+Emh01fHnq2Gdgrw==}

  /triple-beam/1.4.1:
    resolution: {integrity: sha512-aZbgViZrg1QNcG+LULa7nhZpJTZSLm/mXnHXnbAbjmN5aSa0y7V+wvv6+4WaBtpISJzThKy+PIPxc1Nq1EJ9mg==}
    engines: {node: '>= 14.0.0'}
    dev: true

  /ts-api-utils/1.0.3_typescript@5.2.2:
    resolution: {integrity: sha512-wNMeqtMz5NtwpT/UZGY5alT+VoKdSsOOP/kqHFcUW1P/VRhH2wJ48+DN2WwUliNbQ976ETwDL0Ifd2VVvgonvg==}
    engines: {node: '>=16.13.0'}
    peerDependencies:
      typescript: '>=4.2.0'
    dependencies:
      typescript: 5.2.2
    dev: true

  /ts-morph/15.1.0:
    resolution: {integrity: sha512-RBsGE2sDzUXFTnv8Ba22QfeuKbgvAGJFuTN7HfmIRUkgT/NaVLfDM/8OFm2NlFkGlWEXdpW5OaFIp1jvqdDuOg==}
    dependencies:
      '@ts-morph/common': 0.16.0
      code-block-writer: 11.0.3
    dev: false

  /ts-node/10.9.1_5a6lqx2r5gtzmizq73fzykbege:
    resolution: {integrity: sha512-NtVysVPkxxrwFGUUxGYhfux8k78pQB3JqYBXlLRZgdGUqTO5wU/UyHop5p70iEbGhB7q5KmiZiU0Y3KlJrScEw==}
    hasBin: true
    peerDependencies:
      '@swc/core': '>=1.2.50'
      '@swc/wasm': '>=1.2.50'
      '@types/node': '*'
      typescript: '>=2.7'
    peerDependenciesMeta:
      '@swc/core':
        optional: true
      '@swc/wasm':
        optional: true
    dependencies:
      '@cspotcode/source-map-support': 0.8.1
      '@tsconfig/node10': 1.0.9
      '@tsconfig/node12': 1.0.11
      '@tsconfig/node14': 1.0.3
      '@tsconfig/node16': 1.0.4
      '@types/node': 18.18.0
      acorn: 8.10.0
      acorn-walk: 8.2.0
      arg: 4.1.3
      create-require: 1.1.1
      diff: 4.0.2
      make-error: 1.3.6
      typescript: 5.2.2
      v8-compile-cache-lib: 3.0.1
      yn: 3.1.1
    dev: true

  /ts-node/8.10.2_typescript@5.2.2:
    resolution: {integrity: sha512-ISJJGgkIpDdBhWVu3jufsWpK3Rzo7bdiIXJjQc0ynKxVOVcg2oIrf2H2cejminGrptVc6q6/uynAHNCuWGbpVA==}
    engines: {node: '>=6.0.0'}
    hasBin: true
    peerDependencies:
      typescript: '>=2.7'
    dependencies:
      arg: 4.1.3
      diff: 4.0.2
      make-error: 1.3.6
      source-map-support: 0.5.21
      typescript: 5.2.2
      yn: 3.1.1
    dev: true

  /tslib/2.6.2:
    resolution: {integrity: sha512-AEYxH93jGFPn/a2iVAwW87VuUIkR1FVUKB77NwMF7nBTDkDrrT/Hpt/IrCJ0QXhW27jTBDcf5ZY7w6RiqTMw2Q==}

  /tunnel-agent/0.6.0:
    resolution: {integrity: sha512-McnNiV1l8RYeY8tBgEpuodCC1mLUdbSN+CYBL7kJsJNInOP8UjDDEwdk6Mw60vdLLrr5NHKZhMAOSrR2NZuQ+w==}
    dependencies:
      safe-buffer: 5.2.1
    dev: true

  /tunnel/0.0.6:
    resolution: {integrity: sha512-1h/Lnq9yajKY2PEbBadPXj3VxsDDu844OnaAo52UVmIzIvwwtBPIuNvkjuzBlTWpfJyUbG3ez0KSBibQkj4ojg==}
    engines: {node: '>=0.6.11 <=0.7.0 || >=0.7.3'}

  /tweetnacl/0.14.5:
    resolution: {integrity: sha512-KXXFFdAbFXY4geFIwoyNK+f5Z1b7swfXABfL7HXCmoIWMKU3dmS26672A4EeQtDzLKy7SXmfBu51JolvEKwtGA==}
    dev: true

  /type-check/0.4.0:
    resolution: {integrity: sha512-XleUoc9uwGXqjWwXaUTZAmzMcFZ5858QA2vvx1Ur5xIcixXIP+8LnFDgRplU30us6teqdlskFfu+ae4K79Ooew==}
    engines: {node: '>= 0.8.0'}
    dependencies:
      prelude-ls: 1.2.1
    dev: true

  /type-detect/4.0.8:
    resolution: {integrity: sha512-0fr/mIH1dlO+x7TlcMy+bIDqKPsw/70tVyeHW787goQjhmqaZe10uwLujubK9q9Lg6Fiho1KUKDYz0Z7k7g5/g==}
    engines: {node: '>=4'}
    dev: true

  /type-fest/0.20.2:
    resolution: {integrity: sha512-Ne+eE4r0/iWnpAxD852z3A+N0Bt5RN//NjJwRd2VFHEmrywxf5vsZlh4R6lixl6B+wz/8d+maTSAkN1FIkI3LQ==}
    engines: {node: '>=10'}
    dev: true

  /type-is/1.6.18:
    resolution: {integrity: sha512-TkRKr9sUTxEH8MdfuCSP7VizJyzRNMjj2J2do2Jr3Kym598JVdEksuzPQCnlFPW4ky9Q+iA+ma9BGm06XQBy8g==}
    engines: {node: '>= 0.6'}
    dependencies:
      media-typer: 0.3.0
      mime-types: 2.1.35
    dev: true

  /typed-array-buffer/1.0.0:
    resolution: {integrity: sha512-Y8KTSIglk9OZEr8zywiIHG/kmQ7KWyjseXs1CbSo8vC42w7hg2HgYTxSWwP0+is7bWDc1H+Fo026CpHFwm8tkw==}
    engines: {node: '>= 0.4'}
    dependencies:
      call-bind: 1.0.2
      get-intrinsic: 1.2.1
      is-typed-array: 1.1.12
    dev: true

  /typed-array-byte-length/1.0.0:
    resolution: {integrity: sha512-Or/+kvLxNpeQ9DtSydonMxCx+9ZXOswtwJn17SNLvhptaXYDJvkFFP5zbfU/uLmvnBJlI4yrnXRxpdWH/M5tNA==}
    engines: {node: '>= 0.4'}
    dependencies:
      call-bind: 1.0.2
      for-each: 0.3.3
      has-proto: 1.0.1
      is-typed-array: 1.1.12
    dev: true

  /typed-array-byte-offset/1.0.0:
    resolution: {integrity: sha512-RD97prjEt9EL8YgAgpOkf3O4IF9lhJFr9g0htQkm0rchFp/Vx7LW5Q8fSXXub7BXAODyUQohRMyOc3faCPd0hg==}
    engines: {node: '>= 0.4'}
    dependencies:
      available-typed-arrays: 1.0.5
      call-bind: 1.0.2
      for-each: 0.3.3
      has-proto: 1.0.1
      is-typed-array: 1.1.12
    dev: true

  /typed-array-length/1.0.4:
    resolution: {integrity: sha512-KjZypGq+I/H7HI5HlOoGHkWUUGq+Q0TPhQurLbyrVrvnKTBgzLhIJ7j6J/XTQOi0d1RjyZ0wdas8bKs2p0x3Ng==}
    dependencies:
      call-bind: 1.0.2
      for-each: 0.3.3
      is-typed-array: 1.1.12
    dev: true

  /typedarray/0.0.6:
    resolution: {integrity: sha512-/aCDEGatGvZ2BIk+HmLf4ifCJFwvKFNb9/JeZPMulfgFracn9QFcAf5GO8B/mweUjSoblS5In0cWhqpfs/5PQA==}
    dev: true

  /typescript/5.2.2:
    resolution: {integrity: sha512-mI4WrpHsbCIcwT9cF4FZvr80QUeKvsUsUvKDoR+X/7XHQH98xYD8YHZg7ANtz2GtZt/CBq2QJ0thkGJMHfqc1w==}
    engines: {node: '>=14.17'}
    hasBin: true
    dev: true

  /ua-parser-js/0.7.36:
    resolution: {integrity: sha512-CPPLoCts2p7D8VbybttE3P2ylv0OBZEAy7a12DsulIEcAiMtWJy+PBgMXgWDI80D5UwqE8oQPHYnk13tm38M2Q==}
    dev: true

  /uglify-js/3.17.4:
    resolution: {integrity: sha512-T9q82TJI9e/C1TAxYvfb16xO120tMVFZrGA3f9/P4424DNu6ypK103y0GPFVa17yotwSyZW5iYXgjYHkGrJW/g==}
    engines: {node: '>=0.8.0'}
    hasBin: true
    requiresBuild: true
    dev: false
    optional: true

  /unbox-primitive/1.0.2:
    resolution: {integrity: sha512-61pPlCD9h51VoreyJ0BReideM3MDKMKnh6+V9L08331ipq6Q8OFXZYiqP6n/tbHx4s5I9uRhcye6BrbkizkBDw==}
    dependencies:
      call-bind: 1.0.2
      has-bigints: 1.0.2
      has-symbols: 1.0.3
      which-boxed-primitive: 1.0.2
    dev: true

  /unbzip2-stream/1.4.3:
    resolution: {integrity: sha512-mlExGW4w71ebDJviH16lQLtZS32VKqsSfk80GCfUlwT/4/hNRFsoscrF/c++9xinkMzECL1uL9DDwXqFWkruPg==}
    dependencies:
      buffer: 5.7.1
      through: 2.3.8
    dev: true

  /underscore/1.13.6:
    resolution: {integrity: sha512-+A5Sja4HP1M08MaXya7p5LvjuM7K6q/2EaC0+iovj/wOcMsTzMvDFbasi/oSapiwOlt252IqsKqPjCl7huKS0A==}
    dev: true

  /unicorn-magic/0.1.0:
    resolution: {integrity: sha512-lRfVq8fE8gz6QMBuDM6a+LO3IAzTi05H6gCVaUpir2E1Rwpo4ZUog45KpNXKC/Mn3Yb9UDuHumeFTo9iV/D9FQ==}
    engines: {node: '>=18'}

  /universalify/0.1.2:
    resolution: {integrity: sha512-rBJeI5CXAlmy1pV+617WB9J63U6XcazHHF2f2dbJix4XzpUF0RS3Zbj0FGIOCAva5P/d/GBOYaACQ1w+0azUkg==}
    engines: {node: '>= 4.0.0'}
    dev: true

  /universalify/2.0.0:
    resolution: {integrity: sha512-hAZsKq7Yy11Zu1DE0OzWjw7nnLZmJZYTDZZyEFHZdUhV8FkH5MCfoU1XMaxXovpyW5nq5scPqq0ZDP9Zyl04oQ==}
    engines: {node: '>= 10.0.0'}

  /unpipe/1.0.0:
    resolution: {integrity: sha512-pjy2bYhSsufwWlKwPc+l3cN7+wuJlK6uz0YdJEOlQDbl6jo/YlPi4mb8agUkVC8BF7V8NuzeyPNqRksA3hztKQ==}
    engines: {node: '>= 0.8'}
    dev: true

  /update-browserslist-db/1.0.13_browserslist@4.21.11:
    resolution: {integrity: sha512-xebP81SNcPuNpPP3uzeW1NYXxI3rxyJzF3pD6sH4jE7o/IX+WtSpwnVU+qIsDPyk0d3hmFQ7mjqc6AtV604hbg==}
    hasBin: true
    peerDependencies:
      browserslist: '>= 4.21.0'
    dependencies:
      browserslist: 4.21.11
      escalade: 3.1.1
      picocolors: 1.0.0
    dev: true

  /uri-js/4.4.1:
    resolution: {integrity: sha512-7rKUyy33Q1yc98pQ1DAmLtwX109F7TIfWlW1Ydo8Wl1ii1SeHieeh0HHfPeL2fMXK6z0s8ecKs9frCuLJvndBg==}
    dependencies:
      punycode: 2.3.0

  /urlpattern-polyfill/9.0.0:
    resolution: {integrity: sha512-WHN8KDQblxd32odxeIgo83rdVDE2bvdkb86it7bMhYZwWKJz0+O0RK/eZiHYnM+zgt/U7hAHOlCQGfjjvSkw2g==}
    dev: true

  /util-deprecate/1.0.2:
    resolution: {integrity: sha512-EPD5q1uXyFxJpCrLnCc1nHnq3gOa6DZBocAIiI2TaSCA7VCJ1UJDMagCzIkXNsUYfD1daK//LTEQ8xiIbrHtcw==}
    dev: true

  /utils-merge/1.0.1:
    resolution: {integrity: sha512-pMZTvIkT1d+TFGvDOqodOclx0QWkkgi6Tdoa8gC8ffGAAqz9pzPTZWAybbsHHoED/ztMtkv/VoYTYyShUn81hA==}
    engines: {node: '>= 0.4.0'}
    dev: true

  /uuid/3.4.0:
    resolution: {integrity: sha512-HjSDRw6gZE5JMggctHBcjVak08+KEVhSIiDzFnT9S9aegmp85S/bReBVTb4QTFaRNptJ9kuYaNhnbNEOkbKb/A==}
    deprecated: Please upgrade  to version 7 or higher.  Older versions may use Math.random() in certain circumstances, which is known to be problematic.  See https://v8.dev/blog/math-random for details.
    hasBin: true
    dev: true

  /uuid/8.3.2:
    resolution: {integrity: sha512-+NYs2QeMWy+GWFOEm9xnn6HCDp0l7QBD7ml8zLUmJ+93Q5NF0NocErnwkTkXVFNiX3/fpC6afS8Dhb/gz7R7eg==}
    hasBin: true

  /v8-compile-cache-lib/3.0.1:
    resolution: {integrity: sha512-wa7YjyUGfNZngI/vtK0UHAN+lgDCxBPCylVXGp0zu59Fz5aiGtNXaq3DhIov063MorB+VfufLh3JlF2KdTK3xg==}
    dev: true

  /validate-npm-package-license/3.0.4:
    resolution: {integrity: sha512-DpKm2Ui/xN7/HQKCtpZxoRWBhZ9Z0kqtygG8XCgNQ8ZlDnxuQmWhj566j8fN4Cu3/JmbhsDo7fcAJq4s9h27Ew==}
    dependencies:
      spdx-correct: 3.2.0
      spdx-expression-parse: 3.0.1
    dev: true

  /vary/1.1.2:
    resolution: {integrity: sha512-BNGbWLfd0eUPabhkXUVm0j8uuvREyTh5ovRa/dyow/BqAbZJyC+5fU+IzQOzmAKzYqYRAISoRhdQr3eIZ/PXqg==}
    engines: {node: '>= 0.8'}
    dev: true

  /verror/1.10.0:
    resolution: {integrity: sha512-ZZKSmDAEFOijERBLkmYfJ+vmk3w+7hOLYDNkRCuRuMJGEmqYNCNLyBBFwWKVMhfwaEF3WOd0Zlw86U/WC/+nYw==}
    engines: {'0': node >=0.6.0}
    dependencies:
      assert-plus: 1.0.0
      core-util-is: 1.0.2
      extsprintf: 1.3.0
    dev: true

  /void-elements/2.0.1:
    resolution: {integrity: sha512-qZKX4RnBzH2ugr8Lxa7x+0V6XD9Sb/ouARtiasEQCHB1EVU4NXtmHsDDrx1dO4ne5fc3J6EW05BP1Dl0z0iung==}
    engines: {node: '>=0.10.0'}
    dev: true

  /vscode-jsonrpc/3.6.2:
    resolution: {integrity: sha512-T24Jb5V48e4VgYliUXMnZ379ItbrXgOimweKaJshD84z+8q7ZOZjJan0MeDe+Ugb+uqERDVV8SBmemaGMSMugA==}
    engines: {node: '>=4.0.0 || >=6.0.0'}
    dev: false

  /vscode-jsonrpc/8.2.0:
    resolution: {integrity: sha512-C+r0eKJUIfiDIfwJhria30+TYWPtuHJXHtI7J0YlOmKAo7ogxP20T0zxB7HZQIFhIyvoBPwWskjxrvAtfjyZfA==}
    engines: {node: '>=14.0.0'}

  /vscode-languageserver-protocol/3.17.5:
    resolution: {integrity: sha512-mb1bvRJN8SVznADSGWM9u/b07H7Ecg0I3OgXDuLdn307rl/J3A9YD6/eYOssqhecL27hK1IPZAsaqh00i/Jljg==}
    dependencies:
      vscode-jsonrpc: 8.2.0
      vscode-languageserver-types: 3.17.5

  /vscode-languageserver-textdocument/1.0.11:
    resolution: {integrity: sha512-X+8T3GoiwTVlJbicx/sIAF+yuJAqz8VvwJyoMVhwEMoEKE/fkDmrqUgDMyBECcM2A2frVZIUj5HI/ErRXCfOeA==}

  /vscode-languageserver-types/3.17.5:
    resolution: {integrity: sha512-Ld1VelNuX9pdF39h2Hgaeb5hEZM2Z3jUrrMgWQAu82jMtZp7p3vJT3BzToKtZI7NgQssZje5o0zryOrhQvzQAg==}

  /vscode-languageserver/9.0.1:
    resolution: {integrity: sha512-woByF3PDpkHFUreUa7Hos7+pUWdeWMXRd26+ZX2A8cFx6v/JPTtd4/uN0/jB6XQHYaOlHbio03NTHCqrgG5n7g==}
    hasBin: true
    dependencies:
      vscode-languageserver-protocol: 3.17.5

  /wait-port/0.2.14:
    resolution: {integrity: sha512-kIzjWcr6ykl7WFbZd0TMae8xovwqcqbx6FM9l+7agOgUByhzdjfzZBPK2CPufldTOMxbUivss//Sh9MFawmPRQ==}
    engines: {node: '>=8'}
    hasBin: true
    dependencies:
      chalk: 2.4.2
      commander: 3.0.2
      debug: 4.3.4
    transitivePeerDependencies:
      - supports-color
    dev: true

  /watchpack/2.4.0:
    resolution: {integrity: sha512-Lcvm7MGST/4fup+ifyKi2hjyIAwcdI4HRgtvTpIUxBRhB+RFtUh8XtDOxUfctVCnhVi+QQj49i91OyvzkJl6cg==}
    engines: {node: '>=10.13.0'}
    dependencies:
      glob-to-regexp: 0.4.1
      graceful-fs: 4.2.11
    dev: true

  /web-streams-polyfill/3.2.1:
    resolution: {integrity: sha512-e0MO3wdXWKrLbL0DgGnUV7WHVuw9OUvL4hjgnPkIeEvESk74gAITi5G606JtZPp39cd8HA9VQzCIvA49LpPN5Q==}
    engines: {node: '>= 8'}
    dev: true

  /webidl-conversions/3.0.1:
    resolution: {integrity: sha512-2JAn3z8AR6rjK8Sm8orRC0h/bcl/DqL7tRPdGZ4I1CjdF+EaMLmYxBHyXuKL849eucPFhvBoxMsflfOb8kxaeQ==}

  /webpack-cli/4.10.0_webpack@5.88.2:
    resolution: {integrity: sha512-NLhDfH/h4O6UOy+0LSso42xvYypClINuMNBVVzX4vX98TmTaTUxwRbXdhucbFMd2qLaCTcLq/PdYrvi8onw90w==}
    engines: {node: '>=10.13.0'}
    hasBin: true
    peerDependencies:
      '@webpack-cli/generators': '*'
      '@webpack-cli/migrate': '*'
      webpack: 4.x.x || 5.x.x
      webpack-bundle-analyzer: '*'
      webpack-dev-server: '*'
    peerDependenciesMeta:
      '@webpack-cli/generators':
        optional: true
      '@webpack-cli/migrate':
        optional: true
      webpack-bundle-analyzer:
        optional: true
      webpack-dev-server:
        optional: true
    dependencies:
      '@discoveryjs/json-ext': 0.5.7
      '@webpack-cli/configtest': 1.2.0_w3wu7rcwmvifygnqiqkxwjppse
      '@webpack-cli/info': 1.5.0_webpack-cli@4.10.0
      '@webpack-cli/serve': 1.7.0_webpack-cli@4.10.0
      colorette: 2.0.20
      commander: 7.2.0
      cross-spawn: 7.0.3
      fastest-levenshtein: 1.0.16
      import-local: 3.1.0
      interpret: 2.2.0
      rechoir: 0.7.1
      webpack: 5.88.2_webpack-cli@4.10.0
      webpack-merge: 5.9.0
    dev: true

  /webpack-merge/5.9.0:
    resolution: {integrity: sha512-6NbRQw4+Sy50vYNTw7EyOn41OZItPiXB8GNv3INSoe3PSFaHJEz3SHTrYVaRm2LilNGnFUzh0FAwqPEmU/CwDg==}
    engines: {node: '>=10.0.0'}
    dependencies:
      clone-deep: 4.0.1
      wildcard: 2.0.1
    dev: true

  /webpack-sources/3.2.3:
    resolution: {integrity: sha512-/DyMEOrDgLKKIG0fmvtz+4dUX/3Ghozwgm6iPp8KRhvn+eQf9+Q7GWxVNMk3+uCPWfdXYC4ExGBckIXdFEfH1w==}
    engines: {node: '>=10.13.0'}
    dev: true

  /webpack/5.88.2_webpack-cli@4.10.0:
    resolution: {integrity: sha512-JmcgNZ1iKj+aiR0OvTYtWQqJwq37Pf683dY9bVORwVbUrDhLhdn/PlO2sHsFHPkj7sHNQF3JwaAkp49V+Sq1tQ==}
    engines: {node: '>=10.13.0'}
    hasBin: true
    peerDependencies:
      webpack-cli: '*'
    peerDependenciesMeta:
      webpack-cli:
        optional: true
    dependencies:
      '@types/eslint-scope': 3.7.5
      '@types/estree': 1.0.2
      '@webassemblyjs/ast': 1.11.6
      '@webassemblyjs/wasm-edit': 1.11.6
      '@webassemblyjs/wasm-parser': 1.11.6
      acorn: 8.10.0
      acorn-import-assertions: 1.9.0_acorn@8.10.0
      browserslist: 4.21.11
      chrome-trace-event: 1.0.3
      enhanced-resolve: 5.15.0
      es-module-lexer: 1.3.1
      eslint-scope: 5.1.1
      events: 3.3.0
      glob-to-regexp: 0.4.1
      graceful-fs: 4.2.11
      json-parse-even-better-errors: 2.3.1
      loader-runner: 4.3.0
      mime-types: 2.1.35
      neo-async: 2.6.2
      schema-utils: 3.3.0
      tapable: 2.2.1
      terser-webpack-plugin: 5.3.9_webpack@5.88.2
      watchpack: 2.4.0
      webpack-cli: 4.10.0_webpack@5.88.2
      webpack-sources: 3.2.3
    transitivePeerDependencies:
      - '@swc/core'
      - esbuild
      - uglify-js
    dev: true

  /whatwg-mimetype/2.3.0:
    resolution: {integrity: sha512-M4yMwr6mAnQz76TbJm914+gPpB/nCwvZbJU28cUD6dR004SAxDLOOSUaB1JDRqLtaOV/vi0IC5lEAGFgrjGv/g==}
    dev: true

  /whatwg-url/5.0.0:
    resolution: {integrity: sha512-saE57nupxk6v3HY35+jzBwYa0rKSy0XR8JSxZPwgLr7ys0IBzhGviA1/TUGJLmSVqs8pb9AnvICXEuOHLprYTw==}
    dependencies:
      tr46: 0.0.3
      webidl-conversions: 3.0.1

  /which-boxed-primitive/1.0.2:
    resolution: {integrity: sha512-bwZdv0AKLpplFY2KZRX6TvyuN7ojjr7lwkg6ml0roIy9YeuSr7JS372qlNW18UQYzgYK9ziGcerWqZOmEn9VNg==}
    dependencies:
      is-bigint: 1.0.4
      is-boolean-object: 1.1.2
      is-number-object: 1.0.7
      is-string: 1.0.7
      is-symbol: 1.0.4
    dev: true

  /which-collection/1.0.1:
    resolution: {integrity: sha512-W8xeTUwaln8i3K/cY1nGXzdnVZlidBcagyNFtBdD5kxnb4TvGKR7FfSIS3mYpwWS1QUCutfKz8IY8RjftB0+1A==}
    dependencies:
      is-map: 2.0.2
      is-set: 2.0.2
      is-weakmap: 2.0.1
      is-weakset: 2.0.2
    dev: true

  /which-typed-array/1.1.11:
    resolution: {integrity: sha512-qe9UWWpkeG5yzZ0tNYxDmd7vo58HDBc39mZ0xWWpolAGADdFOzkfamWLDxkOWcvHQKVmdTyQdLD4NOfjLWTKew==}
    engines: {node: '>= 0.4'}
    dependencies:
      available-typed-arrays: 1.0.5
      call-bind: 1.0.2
      for-each: 0.3.3
      gopd: 1.0.1
      has-tostringtag: 1.0.0
    dev: true

  /which/1.3.1:
    resolution: {integrity: sha512-HxJdYWq1MTIQbJ3nw0cqssHoTNU267KlrDuGZ1WYlxDStUtKUhOaJmh112/TZmHxxUfuJqPXSOm7tDyas0OSIQ==}
    hasBin: true
    dependencies:
      isexe: 2.0.0
    dev: true

  /which/2.0.2:
    resolution: {integrity: sha512-BLI3Tl1TW3Pvl70l3yq3Y64i+awpwXqsGBYWkkqMtnbXgrMD+yj7rhW0kuEDxzJaYXGjEW5ogapKNMEKNMjibA==}
    engines: {node: '>= 8'}
    hasBin: true
    dependencies:
      isexe: 2.0.0
    dev: true

  /wildcard/2.0.1:
    resolution: {integrity: sha512-CC1bOL87PIWSBhDcTrdeLo6eGT7mCFtrg0uIJtqJUFyK+eJnzl8A1niH56uu7KMa5XFrtiV+AQuHO3n7DsHnLQ==}
    dev: true

  /winston-transport/4.5.0:
    resolution: {integrity: sha512-YpZzcUzBedhlTAfJg6vJDlyEai/IFMIVcaEZZyl3UXIl4gmqRpU7AE89AHLkbzLUsv0NVmw7ts+iztqKxxPW1Q==}
    engines: {node: '>= 6.4.0'}
    dependencies:
      logform: 2.5.1
      readable-stream: 3.6.2
      triple-beam: 1.4.1
    dev: true

  /winston/3.10.0:
    resolution: {integrity: sha512-nT6SIDaE9B7ZRO0u3UvdrimG0HkB7dSTAgInQnNR2SOPJ4bvq5q79+pXLftKmP52lJGW15+H5MCK0nM9D3KB/g==}
    engines: {node: '>= 12.0.0'}
    dependencies:
      '@colors/colors': 1.5.0
      '@dabh/diagnostics': 2.0.3
      async: 3.2.4
      is-stream: 2.0.1
      logform: 2.5.1
      one-time: 1.0.0
      readable-stream: 3.6.2
      safe-stable-stringify: 2.4.3
      stack-trace: 0.0.10
      triple-beam: 1.4.1
      winston-transport: 4.5.0
    dev: true

  /wordwrap/1.0.0:
    resolution: {integrity: sha512-gvVzJFlPycKc5dZN4yPkP8w7Dc37BtP1yczEneOb4uq34pXZcvrtRTmWV8W+Ume+XCxKgbjM+nevkyFPMybd4Q==}
    dev: false

  /workerpool/6.2.0:
    resolution: {integrity: sha512-Rsk5qQHJ9eowMH28Jwhe8HEbmdYDX4lwoMWshiCXugjtHqMD9ZbiqSDLxcsfdqsETPzVUtX5s1Z5kStiIM6l4A==}
    dev: true

  /workerpool/6.2.1:
    resolution: {integrity: sha512-ILEIE97kDZvF9Wb9f6h5aXK4swSlKGUcOEGiIYb2OOu/IrDU9iwj0fD//SsA6E5ibwJxpEvhullJY4Sl4GcpAw==}
    dev: true

  /wrap-ansi/7.0.0:
    resolution: {integrity: sha512-YVGIj2kamLSTxw6NsZjoBxfSwsn0ycdesmc4p+Q21c5zPuZ1pl+NfxVdxPtdHvmNVOQ6XSYG4AUtyt/Fi7D16Q==}
    engines: {node: '>=10'}
    dependencies:
      ansi-styles: 4.3.0
      string-width: 4.2.3
      strip-ansi: 6.0.1

  /wrap-ansi/8.1.0:
    resolution: {integrity: sha512-si7QWI6zUMq56bESFvagtmzMdGOtoxfR+Sez11Mobfc7tm+VkUckk9bW2UeffTGVUbOksxmSw0AA2gs8g71NCQ==}
    engines: {node: '>=12'}
    dependencies:
      ansi-styles: 6.2.1
      string-width: 5.1.2
      strip-ansi: 7.1.0
    dev: true

  /wrappy/1.0.2:
    resolution: {integrity: sha512-l4Sp/DRseor9wL6EvV2+TuQn63dMkPjZ/sp9XkghTEbV9KlPS1xUsZ3u7/IQO4wxtcFB4bgpQPRcR3QCvezPcQ==}
    dev: true

  /ws/8.11.0:
    resolution: {integrity: sha512-HPG3wQd9sNQoT9xHyNCXoDUa+Xw/VevmY9FoHyQ+g+rrMn4j6FB4np7Z0OhdTgjx6MgQLK7jwSy1YecU1+4Asg==}
    engines: {node: '>=10.0.0'}
    peerDependencies:
      bufferutil: ^4.0.1
      utf-8-validate: ^5.0.2
    peerDependenciesMeta:
      bufferutil:
        optional: true
      utf-8-validate:
        optional: true
    dev: true

  /ws/8.16.0:
    resolution: {integrity: sha512-HS0c//TP7Ina87TfiPUz1rQzMhHrl/SG2guqRcTOIUYD2q8uhUdNHZYJUaQ8aTGPzCh+c6oawMKW35nFl1dxyQ==}
    engines: {node: '>=10.0.0'}
    peerDependencies:
      bufferutil: ^4.0.1
      utf-8-validate: '>=5.0.2'
    peerDependenciesMeta:
      bufferutil:
        optional: true
      utf-8-validate:
        optional: true
    dev: true

  /xml2js/0.5.0:
    resolution: {integrity: sha512-drPFnkQJik/O+uPKpqSgr22mpuFHqKdbS835iAQrUC73L2F5WkboIRd63ai/2Yg6I1jzifPFKH2NTK+cfglkIA==}
    engines: {node: '>=4.0.0'}
    dependencies:
      sax: 1.2.4
      xmlbuilder: 11.0.1

  /xmlbuilder/11.0.1:
    resolution: {integrity: sha512-fDlsI/kFEx7gLvbecc0/ohLG50fugQp8ryHzMTuW9vSa1GJ0XYWKnhsUx7oie3G98+r56aTQIUB4kht42R3JvA==}
    engines: {node: '>=4.0'}

  /xtend/4.0.2:
    resolution: {integrity: sha512-LKYU1iAXJXUgAXn9URjiu+MWhyUXHsvfp7mcuYm9dSUKK0/CjtrUwFAxD82/mCWbtLsGjFIad0wIsod4zrTAEQ==}
    engines: {node: '>=0.4'}
    dev: true

  /y18n/5.0.8:
    resolution: {integrity: sha512-0pfFzegeDWJHJIAmTLRP2DwHjdF5s7jo9tuztdQxAhINCdvS+3nGINqPd00AphqJR/0LhANUS6/+7SCb98YOfA==}
    engines: {node: '>=10'}

  /yallist/4.0.0:
    resolution: {integrity: sha512-3wdGidZyq5PB084XLES5TpOSRA3wjXAlIWMhum2kRcv/41Sn2emQ0dycQW4uZXLejwKvg6EsvbdlVL+FYEct7A==}

  /yaml/2.3.4:
    resolution: {integrity: sha512-8aAvwVUSHpfEqTQ4w/KMlf3HcRdt50E5ODIQJBw1fQ5RL34xabzxtUlzTXVqc4rkZsPbvrXKWnABCD7kWSmocA==}
    engines: {node: '>= 14'}

  /yargs-parser/20.2.4:
    resolution: {integrity: sha512-WOkpgNhPTlE73h4VFAFsOnomJVaovO8VqLDzy5saChRBFQFBoMYirowyW+Q9HB4HFF4Z7VZTiG3iSzJJA29yRA==}
    engines: {node: '>=10'}
    dev: true

  /yargs-parser/20.2.9:
    resolution: {integrity: sha512-y11nGElTIV+CT3Zv9t7VKl+Q3hTQoT9a1Qzezhhl6Rp21gJ/IVTW7Z3y9EWXhuUBC2Shnf+DX0antecpAwSP8w==}
    engines: {node: '>=10'}
    dev: true

  /yargs-parser/21.1.1:
    resolution: {integrity: sha512-tVpsJW7DdjecAiFpbIB1e3qxIQsE6NoPc5/eTdrbbIC4h0LVsWhnoa3g+m2HclBIujHzsxZ4VJVA+GUuc2/LBw==}
    engines: {node: '>=12'}

  /yargs-unparser/2.0.0:
    resolution: {integrity: sha512-7pRTIA9Qc1caZ0bZ6RYRGbHJthJWuakf+WmHK0rVeLkNrrGhfoabBNdue6kdINI6r4if7ocq9aD/n7xwKOdzOA==}
    engines: {node: '>=10'}
    dependencies:
      camelcase: 6.3.0
      decamelize: 4.0.0
      flat: 5.0.2
      is-plain-obj: 2.1.0
    dev: true

  /yargs/16.2.0:
    resolution: {integrity: sha512-D1mvvtDG0L5ft/jGWkLpG1+m0eQxOfaBvTNELraWj22wSVUMWxZUvYgJYcKh6jGGIkJFhH4IZPQhR4TKpc8mBw==}
    engines: {node: '>=10'}
    dependencies:
      cliui: 7.0.4
      escalade: 3.1.1
      get-caller-file: 2.0.5
      require-directory: 2.1.1
      string-width: 4.2.3
      y18n: 5.0.8
      yargs-parser: 20.2.9
    dev: true

  /yargs/17.7.2:
    resolution: {integrity: sha512-7dSzzRQ++CKnNI/krKnYRV7JKKPUXMEh61soaHKg9mrWEhzFWhFnxPxGl+69cD1Ou63C13NUPCnmIcrvqCuM6w==}
    engines: {node: '>=12'}
    dependencies:
      cliui: 8.0.1
      escalade: 3.1.1
      get-caller-file: 2.0.5
      require-directory: 2.1.1
      string-width: 4.2.3
      y18n: 5.0.8
      yargs-parser: 21.1.1

  /yauzl/2.10.0:
    resolution: {integrity: sha512-p4a9I6X6nu6IhoGmBqAcbJy1mlC4j27vEPZX9F4L4/vZT3Lyq1VkFHw/V/PUcB9Buo+DG3iHkT0x3Qya58zc3g==}
    dependencies:
      buffer-crc32: 0.2.13
      fd-slicer: 1.1.0
    dev: true

  /yn/3.1.1:
    resolution: {integrity: sha512-Ux4ygGWsu2c7isFWe8Yu1YluJmqVhxqK2cLXNQA5AcC3QfbGNpM7fu0Y8b/z16pXLnFxZYvWhd3fhBY9DLmC6Q==}
    engines: {node: '>=6'}
    dev: true

  /yocto-queue/0.1.0:
    resolution: {integrity: sha512-rVksvsnNCdJ/ohGc6xgPwyN8eheCxsiLM8mxuE/t/mOVqJewPuO1miLpTHQiRgTKCLexL4MeAFVagts7HmNZ2Q==}
    engines: {node: '>=10'}
    dev: true<|MERGE_RESOLUTION|>--- conflicted
+++ resolved
@@ -230,13 +230,8 @@
       '@azure-tools/cadl-ranch': ^0.12.3
       '@azure-tools/cadl-ranch-expect': ^0.13.1
       '@azure-tools/cadl-ranch-specs': ^0.31.1
-<<<<<<< HEAD
       '@azure-tools/rlc-common': workspace:^0.24.0
-      '@azure-tools/typespec-azure-core': '>=0.39.1 <1.0.0'
-=======
-      '@azure-tools/rlc-common': workspace:^0.23.0
       '@azure-tools/typespec-azure-core': '>=0.40.0 <1.0.0'
->>>>>>> 9d108a66
       '@azure-tools/typespec-client-generator-core': 0.40.0-dev.17
       '@azure/core-auth': ^1.6.0
       '@azure/core-lro': ^2.5.4
