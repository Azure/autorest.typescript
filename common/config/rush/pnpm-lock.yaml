--- conflicted
+++ resolved
@@ -6057,195 +6057,7 @@
   /yocto-queue/0.1.0:
     resolution: {integrity: sha512-rVksvsnNCdJ/ohGc6xgPwyN8eheCxsiLM8mxuE/t/mOVqJewPuO1miLpTHQiRgTKCLexL4MeAFVagts7HmNZ2Q==}
     engines: {node: '>=10'}
-<<<<<<< HEAD
-    dev: false
-
-  file:projects/rlc-common.tgz:
-    resolution: {integrity: sha512-Sgc4hpgef8eOlzwcv/YA3YGssE3YeDg3XFNtDlweVk8QE+0cdYWluDk3GDt3rwpgAC23qbGKFcQRk2iZaEfm0Q==, tarball: file:projects/rlc-common.tgz}
-    name: '@rush-temp/rlc-common'
-    version: 0.0.0
-    dependencies:
-      '@types/fs-extra': 8.1.2
-      '@types/lodash': 4.14.194
-      '@types/node': 18.16.8
-      eslint: 8.40.0
-      fs-extra: 10.1.0
-      handlebars: 4.7.7
-      lodash: 4.17.21
-      prettier: 2.7.1
-      rimraf: 3.0.2
-      ts-morph: 15.1.0
-      ts-node: 10.9.1_2mf6xdw3sorfzkegf5qcc7fqyy
-      typescript: 5.0.4
-    transitivePeerDependencies:
-      - '@swc/core'
-      - '@swc/wasm'
-      - supports-color
-    dev: false
-
-  file:projects/typescript.tgz:
-    resolution: {integrity: sha512-nJXMjlAWvj+gMmO9hS5q+SREt22tn8Oq/sfwyw+Pg3jIoalxHJQlH6/k5Zo1ZBBRgjNQBBYSsWxpZyCK9LIjbA==, tarball: file:projects/typescript.tgz}
-    name: '@rush-temp/typescript'
-    version: 0.0.0
-    dependencies:
-      '@autorest/codemodel': 4.19.3
-      '@autorest/extension-base': 3.5.1
-      '@autorest/testmodeler': 2.5.1
-      '@azure-rest/core-client': 1.1.3
-      '@azure-tools/codegen': 2.9.2
-      '@azure-tools/test-recorder': 3.0.0
-      '@azure/abort-controller': 1.1.0
-      '@azure/core-auth': 1.4.0
-      '@azure/core-client': 1.7.2
-      '@azure/core-http': 1.2.6
-      '@azure/core-http-compat': 1.3.0
-      '@azure/core-lro': 2.5.3
-      '@azure/core-paging': 1.5.0
-      '@azure/core-rest-pipeline': 1.10.3
-      '@azure/core-tracing': 1.0.1
-      '@azure/core-util': 1.3.2
-      '@azure/core-xml': 1.3.3
-      '@azure/logger': 1.0.4
-      '@microsoft.azure/autorest.testserver': 3.3.46
-      '@types/chai': 4.3.5
-      '@types/chai-as-promised': 7.1.5
-      '@types/fs-extra': 9.0.13
-      '@types/js-yaml': 3.12.1
-      '@types/lodash': 4.14.194
-      '@types/mocha': 5.2.7
-      '@types/node': 18.16.8
-      '@types/prettier': 1.19.1
-      '@types/sinon': 10.0.14
-      '@types/xmlbuilder': 0.0.34
-      '@types/yargs': 17.0.24
-      '@typescript-eslint/eslint-plugin': 5.59.5_zaj6dsh3leplki3sfxgbx2w2za
-      '@typescript-eslint/parser': 5.59.5_3qfatcekpgbllh6uk5ivyhkbxq
-      autorest: 3.6.3
-      buffer: 6.0.3
-      chai: 4.3.7
-      chai-as-promised: 7.1.1_chai@4.3.7
-      chalk: 4.1.2
-      directory-tree: 2.3.1
-      dotenv: 16.0.3
-      eslint: 8.40.0
-      fs-extra: 11.1.1
-      handlebars: 4.7.7
-      karma: 6.4.2
-      karma-chrome-launcher: 3.2.0
-      karma-mocha: 2.0.1
-      karma-source-map-support: 1.4.0
-      lodash: 4.17.21
-      mocha: 9.2.2
-      moment: 2.29.4
-      node-cmd: 3.0.0
-      npm-run-all: 4.1.5
-      openapi-types: 7.2.3
-      path-browserify: 1.0.1
-      prettier: 1.19.1
-      puppeteer: 3.3.0
-      rimraf: 3.0.2
-      sinon: 10.0.0
-      source-map-loader: 1.1.3_webpack@5.82.1
-      source-map-support: 0.5.21
-      ts-morph: 15.1.0
-      ts-node: 8.10.2_typescript@5.0.4
-      tslib: 2.5.0
-      typescript: 5.0.4
-      wait-port: 0.2.14
-      webpack: 5.82.1_webpack-cli@4.10.0
-      webpack-cli: 4.10.0_webpack@5.82.1
-      yargs: 17.7.2
-    transitivePeerDependencies:
-      - '@swc/core'
-      - '@types/express'
-      - '@webpack-cli/generators'
-      - '@webpack-cli/migrate'
-      - bufferutil
-      - debug
-      - encoding
-      - esbuild
-      - supports-color
-      - uglify-js
-      - utf-8-validate
-      - webpack-bundle-analyzer
-      - webpack-dev-server
-    dev: false
-
-  file:projects/typespec-test.tgz:
-    resolution: {integrity: sha512-zT9imUthRghU9+mr2BufnIEQKxkW++/ZAQz+n3RLHmKOjovoTI278KDhyVliUXVSelrOXLRF/pjeVLZt/WYuEg==, tarball: file:projects/typespec-test.tgz}
-    name: '@rush-temp/typespec-test'
-    version: 0.0.0
-    dependencies:
-      '@azure-tools/typespec-autorest': 0.30.0_vwrrrzfw7hq5zzmuw6ly3dq2de
-      '@azure-tools/typespec-azure-core': 0.30.0_wihkxl52pkwnxc25ba2weeyzd4
-      '@azure-tools/typespec-client-generator-core': 0.30.0_wihkxl52pkwnxc25ba2weeyzd4
-      '@types/mocha': 5.2.7
-      '@types/node': 18.16.8
-      '@typespec/compiler': 0.44.0
-      '@typespec/http': 0.44.0_@typespec+compiler@0.44.0
-      '@typespec/openapi': 0.44.0_wihkxl52pkwnxc25ba2weeyzd4
-      '@typespec/openapi3': 0.44.0_avswljoapttvtv2tgwnve3owrq
-      '@typespec/prettier-plugin-typespec': 0.44.0
-      '@typespec/rest': 0.44.0_@typespec+compiler@0.44.0
-      '@typespec/versioning': 0.44.0_@typespec+compiler@0.44.0
-      prettier: 2.7.1
-      ts-node: 8.10.2_typescript@5.0.4
-      typescript: 5.0.4
-    dev: false
-
-  file:projects/typespec-ts.tgz:
+    dev: true
+
     resolution: {integrity: sha512-3Ukm/u5nFjUv9/L6Cxthvh9N1z+JCfexYWFkA9TrcPBqeMsVgQBFae93ogtlKQYX4ZGhtcp08VAAtmGgdGUaJA==, tarball: file:projects/typespec-ts.tgz}
-    name: '@rush-temp/typespec-ts'
-    version: 0.0.0
-    dependencies:
-      '@azure-rest/core-client': 1.1.3
-      '@azure-tools/cadl-ranch': 0.4.13_3cjqqgv4r33nr5whoygb4gr3p4
-      '@azure-tools/cadl-ranch-expect': 0.3.0_nwoy7fm4y4huu6dyos7frmr6pu
-      '@azure-tools/cadl-ranch-specs': 0.14.10_alf5mletmwwqk4666y6emxunyq
-      '@azure-tools/typespec-autorest': 0.30.0_vwrrrzfw7hq5zzmuw6ly3dq2de
-      '@azure-tools/typespec-azure-core': 0.30.0_wihkxl52pkwnxc25ba2weeyzd4
-      '@azure-tools/typespec-client-generator-core': 0.30.0_wihkxl52pkwnxc25ba2weeyzd4
-      '@azure/core-auth': 1.4.0
-      '@azure/core-lro': 2.5.3
-      '@azure/core-paging': 1.5.0
-      '@azure/core-rest-pipeline': 1.10.3
-      '@azure/logger': 1.0.4
-      '@types/chai': 4.3.5
-      '@types/fs-extra': 9.0.13
-      '@types/mocha': 9.1.1
-      '@types/node': 18.16.8
-      '@types/pacote': 11.1.5
-      '@types/prettier': 2.7.2
-      '@typescript-eslint/eslint-plugin': 5.59.5_zaj6dsh3leplki3sfxgbx2w2za
-      '@typescript-eslint/parser': 5.59.5_3qfatcekpgbllh6uk5ivyhkbxq
-      '@typespec/compiler': 0.44.0
-      '@typespec/http': 0.44.0_@typespec+compiler@0.44.0
-      '@typespec/lint': 0.44.0_@typespec+compiler@0.44.0
-      '@typespec/openapi': 0.44.0_wihkxl52pkwnxc25ba2weeyzd4
-      '@typespec/openapi3': 0.44.0_avswljoapttvtv2tgwnve3owrq
-      '@typespec/rest': 0.44.0_@typespec+compiler@0.44.0
-      '@typespec/versioning': 0.44.0_@typespec+compiler@0.44.0
-      chai: 4.3.7
-      chalk: 4.1.2
-      cross-env: 7.0.3
-      eslint: 8.40.0
-      fs-extra: 11.1.1
-      mkdirp: 2.1.6
-      mocha: 9.2.2
-      pacote: 15.1.3
-      prettier: 2.7.1
-      rimraf: 3.0.2
-      ts-morph: 15.1.0
-      ts-node: 10.9.1_2mf6xdw3sorfzkegf5qcc7fqyy
-      tslib: 2.5.0
-      typescript: 5.0.4
-    transitivePeerDependencies:
-      - '@swc/core'
-      - '@swc/wasm'
-      - '@types/express'
-      - encoding
-      - supports-color
-    dev: false
-=======
-    dev: true
->>>>>>> a7f92889
+      '@typespec/lint': 0.44.0_@typespec+compiler@0.44.0