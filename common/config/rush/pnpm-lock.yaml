lockfileVersion: 5.3

specifiers:
  '@rush-temp/cadl-rest-test': file:./projects/cadl-rest-test.tgz
  '@rush-temp/cadl-typescript': file:./projects/cadl-typescript.tgz
  '@rush-temp/rlc-common': file:./projects/rlc-common.tgz
  '@rush-temp/typescript': file:./projects/typescript.tgz

dependencies:
  '@rush-temp/cadl-rest-test': file:projects/cadl-rest-test.tgz
  '@rush-temp/cadl-typescript': file:projects/cadl-typescript.tgz
  '@rush-temp/rlc-common': file:projects/rlc-common.tgz
  '@rush-temp/typescript': file:projects/typescript.tgz

packages:

  /@aduh95/viz.js/3.7.0:
    resolution: {integrity: sha512-20Pk2Z98fbPLkECcrZSJszKos/OgtvJJR3NcbVfgCJ6EQjDNzW2P1BKqImOz3tJ952dvO2DWEhcLhQ1Wz1e9ng==}
    dev: false

  /@ampproject/remapping/2.2.0:
    resolution: {integrity: sha512-qRmjj8nj9qmLTQXXmaR1cck3UXSRMPrbsLJAasZpF+t3riI71BXed5ebIOYwQntykeZuhjsdweEc9BxH5Jc26w==}
    engines: {node: '>=6.0.0'}
    dependencies:
      '@jridgewell/gen-mapping': 0.1.1
      '@jridgewell/trace-mapping': 0.3.17
    dev: false

  /@apidevtools/json-schema-ref-parser/9.1.2:
    resolution: {integrity: sha512-r1w81DpR+KyRWd3f+rk6TNqMgedmAxZP5v5KWlXQWlgMUUtyEJch0DKEci1SorPMiSeM8XPl7MZ3miJ60JIpQg==}
    dependencies:
      '@jsdevtools/ono': 7.1.3
      '@types/json-schema': 7.0.11
      call-me-maybe: 1.0.2
      js-yaml: 4.1.0
    dev: false

  /@apidevtools/openapi-schemas/2.1.0:
    resolution: {integrity: sha512-Zc1AlqrJlX3SlpupFGpiLi2EbteyP7fXmUOGup6/DnkRgjP9bgMM/ag+n91rsv0U1Gpz0H3VILA/o3bW7Ua6BQ==}
    engines: {node: '>=10'}
    dev: false

  /@apidevtools/swagger-methods/3.0.2:
    resolution: {integrity: sha512-QAkD5kK2b1WfjDS/UQn/qQkbwF31uqRjPTrsCs5ZG9BQGAkjwvqGFjjPqAuzac/IYzpPtRzjCP1WrTuAIjMrXg==}
    dev: false

  /@apidevtools/swagger-parser/10.0.3_openapi-types@7.2.3:
    resolution: {integrity: sha512-sNiLY51vZOmSPFZA5TF35KZ2HbgYklQnTSDnkghamzLb3EkNtcQnrBQEj5AOCxHpTtXpqMCRM1CrmV2rG6nw4g==}
    peerDependencies:
      openapi-types: '>=7'
    dependencies:
      '@apidevtools/json-schema-ref-parser': 9.1.2
      '@apidevtools/openapi-schemas': 2.1.0
      '@apidevtools/swagger-methods': 3.0.2
      '@jsdevtools/ono': 7.1.3
      call-me-maybe: 1.0.2
      openapi-types: 7.2.3
      z-schema: 5.0.5
    dev: false

  /@autorest/codemodel/4.19.3:
    resolution: {integrity: sha512-8RMPjq2BmLNn080EHGbSc0E9pk7EO6i+vi3vGrz8xrfnTBydOZPJUZqmOpEmNnV6LRbr23cthXQo0JbA/bStWg==}
    engines: {node: '>=12.0.0'}
    dependencies:
      '@azure-tools/codegen': 2.9.2
      js-yaml: 4.0.0
    dev: false

  /@autorest/extension-base/3.5.1:
    resolution: {integrity: sha512-xTfl2oZNEeZV13YMVeJpwObPJh7KFuJ28G2VvsYz1ljTkcCituf/kdPsom+BiSeDGoImaqgzEIDfetXcb3D0YQ==}
    engines: {node: '>=12.0.0'}
    dependencies:
      '@azure-tools/codegen': 2.9.2
      js-yaml: 4.0.0
      vscode-jsonrpc: 3.6.2
    dev: false

  /@autorest/schemas/1.3.4:
    resolution: {integrity: sha512-6KWlY9rvFZt2qBA0/9N1efB81tZ57rpnzO6L/nkqV882JKEJA4RPJmf5H0cY5TrA4OEVDuMoZoHlT7bu8SvtIQ==}
    dev: false

  /@autorest/testmodeler/2.4.0_550f54b946702dcd13ef12d64ae0ae61:
    resolution: {integrity: sha512-gUCMtAJO2WPEr+5rImr6xu/sdz/Utm5aPa2AFx8pfNoJvUhVGujxM8SWt6bl5lvzNgeH9YVWkpQrF/GyA4aLzg==}
    dependencies:
      '@autorest/codemodel': 4.19.3
      '@autorest/extension-base': 3.5.1
      '@azure-tools/codegen': 2.9.2
      '@types/lodash': 4.14.191
      autorest: 3.6.3
      cross-env: 7.0.3
      jest-junit: 12.3.0
      js-yaml: 4.0.0
      jsonpath: 1.1.1
      lodash: 4.17.21
      node-yaml: 3.2.0_eslint@8.34.0
      oav: 3.0.3_openapi-types@7.2.3+tslib@2.5.0
      reflect-metadata: 0.1.13
      yuml2svg: 5.0.1
    transitivePeerDependencies:
      - bufferutil
      - canvas
      - encoding
      - eslint
      - openapi-types
      - supports-color
      - tslib
      - utf-8-validate
    dev: false

  /@azure-rest/core-client/1.1.0:
    resolution: {integrity: sha512-Eko7p3nqXpOPm3MDgvZ24L3bX2PCWw5lHYYbsyTDJnD5WeiZC7y0ctn0bEfYkFFaqFZCdKeqA3Nw16AVRuJlRw==}
    engines: {node: '>=14.0.0'}
    dependencies:
      '@azure/core-auth': 1.4.0
      '@azure/core-rest-pipeline': 1.10.1
      '@azure/core-util': 1.1.1
      tslib: 2.5.0
    transitivePeerDependencies:
      - supports-color
    dev: false

  /@azure-tools/async-io/3.0.254:
    resolution: {integrity: sha512-X1C7XdyCuo50ch9FzKtTvmK18FgDxxf1Bbt3cSoknQqeDaRegHSSCO+zByq2YA4NvUzKXeZ1engh29IDxZXgpQ==}
    engines: {node: '>=10.12.0'}
    dependencies:
      '@azure-tools/tasks': 3.0.255
      proper-lockfile: 2.0.1
    dev: false

  /@azure-tools/cadl-autorest/0.26.0_2dc5f24fb4077f3423df9d85635ca380:
    resolution: {integrity: sha512-CoMddqhtZ7lP6O3hbX7Qxq3QeOou64IBmuf4Iz8dcTHOaLfrSoiJshbczEgO/mV62sY5kTmdamWEIi5ZRUpvWA==}
    engines: {node: '>=16.0.0'}
    peerDependencies:
      '@azure-tools/cadl-azure-core': ~0.26.0
      '@cadl-lang/compiler': ~0.40.0
      '@cadl-lang/openapi': ~0.40.0
      '@cadl-lang/rest': ~0.40.0
      '@cadl-lang/versioning': ~0.40.0
    dependencies:
      '@azure-tools/cadl-azure-core': 0.26.0_3be7190ba2f4450e60a8695259029fc7
      '@cadl-lang/compiler': 0.40.0
      '@cadl-lang/openapi': 0.40.0_3be7190ba2f4450e60a8695259029fc7
      '@cadl-lang/rest': 0.40.0_@cadl-lang+compiler@0.40.0
      '@cadl-lang/versioning': 0.40.0
    dev: false

  /@azure-tools/cadl-azure-core/0.26.0_3be7190ba2f4450e60a8695259029fc7:
    resolution: {integrity: sha512-PYmG/cp+QhyjuQa0jwTkkPp487d500FmPUB5rhjjx+OG080322d+uLeS9tx25dEq3GRoehEnF80qkupBjZBr1g==}
    engines: {node: '>=16.0.0'}
    peerDependencies:
      '@cadl-lang/compiler': ~0.40.0
      '@cadl-lang/rest': ~0.40.0
    dependencies:
      '@cadl-lang/compiler': 0.40.0
      '@cadl-lang/lint': 0.40.0_@cadl-lang+compiler@0.40.0
      '@cadl-lang/rest': 0.40.0_@cadl-lang+compiler@0.40.0
    dev: false

  /@azure-tools/cadl-dpg/0.26.0_3be7190ba2f4450e60a8695259029fc7:
    resolution: {integrity: sha512-/F40cUDwKZVPj+dBWxdZ3rXwiqs0kGV6ra/LcNoqK+M+nacd48R4L0512izfJbm8KqFen8yh9jfVC8xQfB6bJg==}
    engines: {node: '>=16.0.0'}
    peerDependencies:
      '@cadl-lang/compiler': ~0.40.0
      '@cadl-lang/rest': ~0.40.0
    dependencies:
      '@cadl-lang/compiler': 0.40.0
      '@cadl-lang/rest': 0.40.0_@cadl-lang+compiler@0.40.0
    dev: false

  /@azure-tools/cadl-ranch-api/0.1.12:
    resolution: {integrity: sha512-HPxejYl+2I8PZa3xsyt89LeQBQaAwazMqMLvU4ga/PnVwzBFaWh93TawEz+OOvOHXHmBxwyuq/8E1uFYzGHSyg==}
    engines: {node: '>=16.0.0'}
    dependencies:
      body-parser: 1.20.1
      deep-equal: 2.2.0
      express: 4.18.2
      express-promise-router: 4.1.1_express@4.18.2
      glob: 8.1.0
      morgan: 1.10.0
      picocolors: 1.0.0
      winston: 3.8.2
      yargs: 17.6.2
    transitivePeerDependencies:
      - '@types/express'
    dev: false

  /@azure-tools/cadl-ranch-coverage-sdk/0.1.5:
    resolution: {integrity: sha512-T/PYglCTCV7poKeH/i3bpnlHMWyePEFlCoE8I0nWPo730ItmTIlrJqfiE5j6QpeBNDILmLxOey+npEL0Z1epWg==}
    engines: {node: '>=16.0.0'}
    dependencies:
      '@azure/identity': 3.1.3
      '@azure/storage-blob': 12.12.0
      '@types/node': 18.13.0
    transitivePeerDependencies:
      - encoding
      - supports-color
    dev: false

  /@azure-tools/cadl-ranch-expect/0.1.16_3be7190ba2f4450e60a8695259029fc7:
    resolution: {integrity: sha512-XK5WmDhmp5wqEqWr4CTWY298h3yi2oa91q2AcNenw9Uo895t19anK6f9t1euZl3+Z/1lclRo2naZv3ZgutgmQQ==}
    engines: {node: '>=16.0.0'}
    peerDependencies:
      '@cadl-lang/compiler': ~0.40.0
      '@cadl-lang/rest': ~0.40.0
    dependencies:
      '@cadl-lang/compiler': 0.40.0
      '@cadl-lang/rest': 0.40.0_@cadl-lang+compiler@0.40.0
    dev: false

  /@azure-tools/cadl-ranch-specs/0.7.0_852bd7507f48d550b861ae360fa2a698:
    resolution: {integrity: sha512-khQukEKv+kyAV0hpinyKUFgCR1vPYqP6hxN7uN9WW5sQynEKvgSuoUnkZgW2G4gxLamVB7gH96U5Sfo8iOM52w==}
    engines: {node: '>=16.0.0'}
    peerDependencies:
      '@azure-tools/cadl-azure-core': ~0.26.0
      '@azure-tools/cadl-ranch-expect': ~0.1.16
      '@cadl-lang/compiler': ~0.40.0
      '@cadl-lang/rest': ~0.40.0
      '@cadl-lang/versioning': ~0.40.0
    dependencies:
      '@azure-tools/cadl-azure-core': 0.26.0_3be7190ba2f4450e60a8695259029fc7
      '@azure-tools/cadl-ranch': 0.3.0
      '@azure-tools/cadl-ranch-api': 0.1.12
      '@azure-tools/cadl-ranch-expect': 0.1.16_3be7190ba2f4450e60a8695259029fc7
      '@cadl-lang/compiler': 0.40.0
      '@cadl-lang/rest': 0.40.0_@cadl-lang+compiler@0.40.0
      '@cadl-lang/versioning': 0.40.0
    transitivePeerDependencies:
      - '@types/express'
      - encoding
      - supports-color
    dev: false

  /@azure-tools/cadl-ranch/0.3.0:
    resolution: {integrity: sha512-qo5SjlCW5Bqc/T0WImc9MS82MluC2qHKpErC8qVpjLTSuv9Yc7C+Dyc39VhVo6mLW8xwGelBLcs7mAwP9ISoTQ==}
    engines: {node: '>=16.0.0'}
    hasBin: true
    dependencies:
      '@azure-tools/cadl-ranch-api': 0.1.12
      '@azure-tools/cadl-ranch-coverage-sdk': 0.1.5
      '@azure-tools/cadl-ranch-expect': 0.1.16_3be7190ba2f4450e60a8695259029fc7
      '@azure/identity': 3.1.3
      '@cadl-lang/compiler': 0.40.0
      '@cadl-lang/rest': 0.40.0_@cadl-lang+compiler@0.40.0
      '@types/js-yaml': 4.0.5
      ajv: 8.11.0
      body-parser: 1.20.1
      deep-equal: 2.2.0
      express: 4.18.2
      express-promise-router: 4.1.1_express@4.18.2
      glob: 8.1.0
      js-yaml: 4.1.0
      morgan: 1.10.0
      node-fetch: 3.3.0
      picocolors: 1.0.0
<<<<<<< HEAD
      prettier: 2.8.4
=======
      prettier: 2.7.1
>>>>>>> 9649d522
      source-map-support: 0.5.21
      winston: 3.8.2
      xml2js: 0.4.23
      yargs: 17.6.2
    transitivePeerDependencies:
      - '@types/express'
      - encoding
      - supports-color
    dev: false

  /@azure-tools/codegen/2.9.2:
    resolution: {integrity: sha512-brVLyffOtPiEijYYBYgV+4q7IyAfqXIec7XbdEqvv7As6SeEdq5WtbtN9N0LdGVHDWtEfc+JArwIx9aYGFdMUg==}
    engines: {node: '>=12.0.0'}
    dependencies:
      '@azure-tools/async-io': 3.0.254
      js-yaml: 4.0.0
      semver: 7.3.8
    dev: false

  /@azure-tools/openapi-tools-common/1.2.2:
    resolution: {integrity: sha512-r6oBkNsND1sA+ZjHlE1vTf2hUj4RUnbD9KG9uksEKnLVC6oOD5WuJYCO5y4xDzWWuR0x+9gImovQqXAE7ZXYfg==}
    dependencies:
      '@types/async-retry': 1.4.5
      '@types/commonmark': 0.27.5
      '@types/node-fetch': 2.6.2
      async-retry: 1.3.3
      commonmark: 0.28.1
      front-matter: 4.0.2
      node-fetch: 2.6.9
      tslib: 2.5.0
    transitivePeerDependencies:
      - encoding
    dev: false

  /@azure-tools/tasks/3.0.255:
    resolution: {integrity: sha512-GjALNLz7kWMEdRVbaN5g0cJHNAr3XVTbP0611Mv2UzMgGL6FOhNZJK+oPHJKLDR8EEDZNnkwPlyi7B+INXUSQA==}
    engines: {node: '>=10.12.0'}
    dev: false

  /@azure-tools/test-recorder/1.0.2:
    resolution: {integrity: sha512-s29YTbvD6Pr2sTgRLHXXs8zJZmFnGO0n0F1UICxYMmf8hItgXvSa9DwTx/qg7j3v65hrFn+gx9IedI7YkLE5KA==}
    engines: {node: '>=12.0.0'}
    dependencies:
      '@azure/core-http': 2.3.1
      '@azure/core-tracing': 1.0.0-preview.13
      fs-extra: 8.1.0
      md5: 2.3.0
      nise: 4.1.0
      nock: 12.0.3
      tslib: 2.5.0
    transitivePeerDependencies:
      - encoding
      - supports-color
    dev: false

  /@azure/abort-controller/1.1.0:
    resolution: {integrity: sha512-TrRLIoSQVzfAJX9H1JeFjzAoDGcoK1IYX1UImfceTZpsyYfWr09Ss1aHW1y5TrrR3iq6RZLBwJ3E24uwPhwahw==}
    engines: {node: '>=12.0.0'}
    dependencies:
      tslib: 2.5.0
    dev: false

  /@azure/arm-resources/4.2.2:
    resolution: {integrity: sha512-Oic1OcEwgex3X1KkhP9UM/E/taIaS9oID7PL/CZ8knD7qtVNSRvTxP3uvD3ZpH9NYBYXngJsX5xyRu66iFN+rA==}
    deprecated: 'Please note, versions of this package with version numbers 4.2.2 and below have been deprecated as of 31-March-2022. We strongly encourage you to upgrade to version 5.0.0 or above to continue receiving updates. Refer to our deprecation policy: https://azure.github.io/azure-sdk/policies_support.html for more details.'
    dependencies:
      '@azure/core-auth': 1.4.0
      '@azure/ms-rest-azure-js': 2.1.0
      '@azure/ms-rest-js': 2.6.4
      tslib: 1.14.1
    transitivePeerDependencies:
      - encoding
    dev: false

  /@azure/core-asynciterator-polyfill/1.0.2:
    resolution: {integrity: sha512-3rkP4LnnlWawl0LZptJOdXNrT/fHp2eQMadoasa6afspXdpGrtPZuAQc2PD0cpgyuoXtUWyC3tv7xfntjGS5Dw==}
    engines: {node: '>=12.0.0'}
    dev: false

  /@azure/core-auth/1.4.0:
    resolution: {integrity: sha512-HFrcTgmuSuukRf/EdPmqBrc5l6Q5Uu+2TbuhaKbgaCpP2TfAeiNaQPAadxO+CYBRHGUzIDteMAjFspFLDLnKVQ==}
    engines: {node: '>=12.0.0'}
    dependencies:
      '@azure/abort-controller': 1.1.0
      tslib: 2.5.0
    dev: false

  /@azure/core-client/1.7.1:
    resolution: {integrity: sha512-85igXpc5V7ns6rvMEpLmIcBDftjUgTWD+0tmYPyQEfPfkAwpPTs1X5rhCDsfqvUZGA8Ksid1hdZGu62r6XXeHg==}
    engines: {node: '>=14.0.0'}
    dependencies:
      '@azure/abort-controller': 1.1.0
      '@azure/core-auth': 1.4.0
      '@azure/core-rest-pipeline': 1.10.1
      '@azure/core-tracing': 1.0.1
      '@azure/core-util': 1.1.1
      '@azure/logger': 1.0.3
      tslib: 2.5.0
    transitivePeerDependencies:
      - supports-color
    dev: false

  /@azure/core-http-compat/1.3.0:
    resolution: {integrity: sha512-ZN9avruqbQ5TxopzG3ih3KRy52n8OAbitX3fnZT5go4hzu0J+KVPSzkL+Wt3hpJpdG8WIfg1sBD1tWkgUdEpBA==}
    engines: {node: '>=12.0.0'}
    dependencies:
      '@azure/abort-controller': 1.1.0
      '@azure/core-client': 1.7.1
      '@azure/core-rest-pipeline': 1.10.1
    transitivePeerDependencies:
      - supports-color
    dev: false

  /@azure/core-http/1.2.6:
    resolution: {integrity: sha512-odtH7UMKtekc5YQ86xg9GlVHNXR6pq2JgJ5FBo7/jbOjNGdBqcrIVrZx2bevXVJz/uUTSx6vUf62gzTXTfqYSQ==}
    engines: {node: '>=8.0.0'}
    dependencies:
      '@azure/abort-controller': 1.1.0
      '@azure/core-asynciterator-polyfill': 1.0.2
      '@azure/core-auth': 1.4.0
      '@azure/core-tracing': 1.0.0-preview.11
      '@azure/logger': 1.0.3
      '@types/node-fetch': 2.6.2
      '@types/tunnel': 0.0.1
      form-data: 3.0.1
      node-fetch: 2.6.9
      process: 0.11.10
      tough-cookie: 4.1.2
      tslib: 2.5.0
      tunnel: 0.0.6
      uuid: 8.3.2
      xml2js: 0.4.23
    transitivePeerDependencies:
      - encoding
    dev: false

  /@azure/core-http/2.3.1:
    resolution: {integrity: sha512-cur03BUwV0Tbv81bQBOLafFB02B6G++K6F2O3IMl8pSE2QlXm3cu11bfyBNlDUKi5U+xnB3GC63ae3athhkx6Q==}
    engines: {node: '>=14.0.0'}
    dependencies:
      '@azure/abort-controller': 1.1.0
      '@azure/core-auth': 1.4.0
      '@azure/core-tracing': 1.0.0-preview.13
      '@azure/core-util': 1.1.1
      '@azure/logger': 1.0.3
      '@types/node-fetch': 2.6.2
      '@types/tunnel': 0.0.3
      form-data: 4.0.0
      node-fetch: 2.6.9
      process: 0.11.10
      tough-cookie: 4.1.2
      tslib: 2.5.0
      tunnel: 0.0.6
      uuid: 8.3.2
      xml2js: 0.4.23
    transitivePeerDependencies:
      - encoding
    dev: false

  /@azure/core-lro/1.0.5:
    resolution: {integrity: sha512-0EFCFZxARrIoLWMIRt4vuqconRVIO2Iin7nFBfJiYCCbKp5eEmxutNk8uqudPmG0XFl5YqlVh68/al/vbE5OOg==}
    engines: {node: '>=8.0.0'}
    dependencies:
      '@azure/abort-controller': 1.1.0
      '@azure/core-http': 1.2.6
      '@azure/core-tracing': 1.0.0-preview.11
      events: 3.3.0
      tslib: 2.5.0
    transitivePeerDependencies:
      - encoding
    dev: false

  /@azure/core-lro/2.5.1:
    resolution: {integrity: sha512-JHQy/bA3NOz2WuzOi5zEk6n/TJdAropupxUT521JIJvW7EXV2YN2SFYZrf/2RHeD28QAClGdynYadZsbmP+nyQ==}
    engines: {node: '>=14.0.0'}
    dependencies:
      '@azure/abort-controller': 1.1.0
      '@azure/logger': 1.0.3
      tslib: 2.5.0
    dev: false

  /@azure/core-paging/1.5.0:
    resolution: {integrity: sha512-zqWdVIt+2Z+3wqxEOGzR5hXFZ8MGKK52x4vFLw8n58pR6ZfKRx3EXYTxTaYxYHc/PexPUTyimcTWFJbji9Z6Iw==}
    engines: {node: '>=14.0.0'}
    dependencies:
      tslib: 2.5.0
    dev: false

  /@azure/core-rest-pipeline/1.10.1:
    resolution: {integrity: sha512-Kji9k6TOFRDB5ZMTw8qUf2IJ+CeJtsuMdAHox9eqpTf1cefiNMpzrfnF6sINEBZJsaVaWgQ0o48B6kcUH68niA==}
    engines: {node: '>=14.0.0'}
    dependencies:
      '@azure/abort-controller': 1.1.0
      '@azure/core-auth': 1.4.0
      '@azure/core-tracing': 1.0.1
      '@azure/core-util': 1.1.1
      '@azure/logger': 1.0.3
      form-data: 4.0.0
      http-proxy-agent: 5.0.0
      https-proxy-agent: 5.0.1
      tslib: 2.5.0
      uuid: 8.3.2
    transitivePeerDependencies:
      - supports-color
    dev: false

  /@azure/core-tracing/1.0.0-preview.11:
    resolution: {integrity: sha512-frF0pJc9HTmKncVokhBxCqipjbql02DThQ1ZJ9wLi7SDMLdPAFyDI5xZNzX5guLz+/DtPkY+SGK2li9FIXqshQ==}
    engines: {node: '>=8.0.0'}
    dependencies:
      '@opencensus/web-types': 0.0.7
      '@opentelemetry/api': 1.0.0-rc.0
      tslib: 2.5.0
    dev: false

  /@azure/core-tracing/1.0.0-preview.13:
    resolution: {integrity: sha512-KxDlhXyMlh2Jhj2ykX6vNEU0Vou4nHr025KoSEiz7cS3BNiHNaZcdECk/DmLkEB0as5T7b/TpRcehJ5yV6NeXQ==}
    engines: {node: '>=12.0.0'}
    dependencies:
      '@opentelemetry/api': 1.4.0
      tslib: 2.5.0
    dev: false

  /@azure/core-tracing/1.0.1:
    resolution: {integrity: sha512-I5CGMoLtX+pI17ZdiFJZgxMJApsK6jjfm85hpgp3oazCdq5Wxgh4wMr7ge/TTWW1B5WBuvIOI1fMU/FrOAMKrw==}
    engines: {node: '>=12.0.0'}
    dependencies:
      tslib: 2.5.0
    dev: false

  /@azure/core-util/1.1.1:
    resolution: {integrity: sha512-A4TBYVQCtHOigFb2ETiiKFDocBoI1Zk2Ui1KpI42aJSIDexF7DHQFpnjonltXAIU/ceH+1fsZAWWgvX6/AKzog==}
    engines: {node: '>=12.0.0'}
    dependencies:
      '@azure/abort-controller': 1.1.0
      tslib: 2.5.0
    dev: false

  /@azure/core-xml/1.3.2:
    resolution: {integrity: sha512-0YROtnH4dCq3NZwPsPsaTfeH/7PZLMuhCaeb/HkFcaaERQ0OFR0DOMgpP698yeDTXnKAl3kZdw72tgVtTqD2xQ==}
    engines: {node: '>=14.0.0'}
    dependencies:
      fast-xml-parser: 4.1.2
      tslib: 2.5.0
    dev: false

  /@azure/identity/2.1.0:
    resolution: {integrity: sha512-BPDz1sK7Ul9t0l9YKLEa8PHqWU4iCfhGJ+ELJl6c8CP3TpJt2urNCbm0ZHsthmxRsYoMPbz2Dvzj30zXZVmAFw==}
    engines: {node: '>=12.0.0'}
    dependencies:
      '@azure/abort-controller': 1.1.0
      '@azure/core-auth': 1.4.0
      '@azure/core-client': 1.7.1
      '@azure/core-rest-pipeline': 1.10.1
      '@azure/core-tracing': 1.0.1
      '@azure/core-util': 1.1.1
      '@azure/logger': 1.0.3
      '@azure/msal-browser': 2.33.0
      '@azure/msal-common': 7.6.0
      '@azure/msal-node': 1.15.0
      events: 3.3.0
      jws: 4.0.0
      open: 8.4.1
      stoppable: 1.1.0
      tslib: 2.5.0
      uuid: 8.3.2
    transitivePeerDependencies:
      - supports-color
    dev: false

  /@azure/identity/3.1.3:
    resolution: {integrity: sha512-y0jFjSfHsVPwXSwi3KaSPtOZtJZqhiqAhWUXfFYBUd/+twUBovZRXspBwLrF5rJe0r5NyvmScpQjL+TYDTQVvw==}
    engines: {node: '>=14.0.0'}
    dependencies:
      '@azure/abort-controller': 1.1.0
      '@azure/core-auth': 1.4.0
      '@azure/core-client': 1.7.1
      '@azure/core-rest-pipeline': 1.10.1
      '@azure/core-tracing': 1.0.1
      '@azure/core-util': 1.1.1
      '@azure/logger': 1.0.3
      '@azure/msal-browser': 2.33.0
      '@azure/msal-common': 9.1.1
      '@azure/msal-node': 1.15.0
      events: 3.3.0
      jws: 4.0.0
      open: 8.4.1
      stoppable: 1.1.0
      tslib: 2.5.0
      uuid: 8.3.2
    transitivePeerDependencies:
      - supports-color
    dev: false

  /@azure/logger/1.0.3:
    resolution: {integrity: sha512-aK4s3Xxjrx3daZr3VylxejK3vG5ExXck5WOHDJ8in/k9AqlfIyFMMT1uG7u8mNjX+QRILTIn0/Xgschfh/dQ9g==}
    engines: {node: '>=12.0.0'}
    dependencies:
      tslib: 2.5.0
    dev: false

  /@azure/ms-rest-azure-js/2.1.0:
    resolution: {integrity: sha512-CjZjB8apvXl5h97Ck6SbeeCmU0sk56YPozPtTyGudPp1RGoHXNjFNtoOvwOG76EdpmMpxbK10DqcygI16Lu60Q==}
    dependencies:
      '@azure/core-auth': 1.4.0
      '@azure/ms-rest-js': 2.6.4
      tslib: 1.14.1
    transitivePeerDependencies:
      - encoding
    dev: false

  /@azure/ms-rest-js/2.6.4:
    resolution: {integrity: sha512-2sbOpGhlBfv9itWdF7Qlk0CmoQCARxe5unwjNOprU7OdgEgabQncZ35L5u1A+zgdkVtNYF9Eo6XAhXzTweIhag==}
    dependencies:
      '@azure/core-auth': 1.4.0
      abort-controller: 3.0.0
      form-data: 2.5.1
      node-fetch: 2.6.9
      tough-cookie: 3.0.1
      tslib: 1.14.1
      tunnel: 0.0.6
      uuid: 8.3.2
      xml2js: 0.4.23
    transitivePeerDependencies:
      - encoding
    dev: false

  /@azure/msal-browser/2.33.0:
    resolution: {integrity: sha512-c7CVh1tfUfxiWkEIhoIb11hL4PGo4hz0M+gMy34ATagAKdLK7qyEu/5AXJWAf5lz5eE+vQhm7+LKiuETrcXXGw==}
    engines: {node: '>=0.8.0'}
    dependencies:
      '@azure/msal-common': 10.0.0
    dev: false

  /@azure/msal-common/10.0.0:
    resolution: {integrity: sha512-/LghpT93jsZLy55QzTsRZWMx6R1Mjc1Aktwps8sKSGE3WbrGwbSsh2uhDlpl6FMcKChYjJ0ochThWwwOodrQNg==}
    engines: {node: '>=0.8.0'}
    dev: false

  /@azure/msal-common/7.6.0:
    resolution: {integrity: sha512-XqfbglUTVLdkHQ8F9UQJtKseRr3sSnr9ysboxtoswvaMVaEfvyLtMoHv9XdKUfOc0qKGzNgRFd9yRjIWVepl6Q==}
    engines: {node: '>=0.8.0'}
    dev: false

  /@azure/msal-common/9.1.1:
    resolution: {integrity: sha512-we9xR8lvu47fF0h+J8KyXoRy9+G/fPzm3QEa2TrdR3jaVS3LKAyE2qyMuUkNdbVkvzl8Zr9f7l+IUSP22HeqXw==}
    engines: {node: '>=0.8.0'}
    dev: false

  /@azure/msal-node/1.15.0:
    resolution: {integrity: sha512-fwC5M0c8pxOAzmScPbpx7j28YVTDebUaizlVF7bR0xvlU0r3VWW5OobCcr9ybqKS6wGyO7u4EhXJS9rjRWAuwA==}
    engines: {node: 10 || 12 || 14 || 16 || 18}
    dependencies:
      '@azure/msal-common': 10.0.0
      jsonwebtoken: 9.0.0
      uuid: 8.3.2
    dev: false

  /@azure/openapi-markdown/0.9.4:
    resolution: {integrity: sha512-QBxabmf+64mQuyWRLsBoLKdvB7PH2U9RsyQMekorl17DOVEkgQxMsQdL/WMlz/V2wMyiI433FlrbdUiiFapfKg==}
    dependencies:
      '@ts-common/commonmark-to-markdown': 2.0.2_tslib@1.14.1
      '@ts-common/iterator': 0.3.6
      '@ts-common/string-map': 0.3.0
      '@ts-common/virtual-fs': 0.3.0
      commonmark: 0.28.1
      js-yaml: 3.14.1
      tslib: 1.14.1
    transitivePeerDependencies:
      - encoding
    dev: false

  /@azure/storage-blob/12.12.0:
    resolution: {integrity: sha512-o/Mf6lkyYG/eBW4/hXB9864RxVNmAkcKHjsGR6Inlp5hupa3exjSyH2KjO3tLO//YGA+tS+17hM2bxRl9Sn16g==}
    engines: {node: '>=12.0.0'}
    dependencies:
      '@azure/abort-controller': 1.1.0
      '@azure/core-http': 2.3.1
      '@azure/core-lro': 2.5.1
      '@azure/core-paging': 1.5.0
      '@azure/core-tracing': 1.0.0-preview.13
      '@azure/logger': 1.0.3
      events: 3.3.0
      tslib: 2.5.0
    transitivePeerDependencies:
      - encoding
    dev: false

  /@babel/code-frame/7.18.6:
    resolution: {integrity: sha512-TDCmlK5eOvH+eH7cdAFlNXeVJqWIQ7gW9tY1GJIpUtFb6CmjVyq2VM3u71bOyR8CRihcCgMUYoDNyLXao3+70Q==}
    engines: {node: '>=6.9.0'}
    dependencies:
      '@babel/highlight': 7.18.6
    dev: false

  /@babel/compat-data/7.20.14:
    resolution: {integrity: sha512-0YpKHD6ImkWMEINCyDAD0HLLUH/lPCefG8ld9it8DJB2wnApraKuhgYTvTY1z7UFIfBTGy5LwncZ+5HWWGbhFw==}
    engines: {node: '>=6.9.0'}
    dev: false

  /@babel/core/7.20.12:
    resolution: {integrity: sha512-XsMfHovsUYHFMdrIHkZphTN/2Hzzi78R08NuHfDBehym2VsPDL6Zn/JAD/JQdnRvbSsbQc4mVaU1m6JgtTEElg==}
    engines: {node: '>=6.9.0'}
    dependencies:
      '@ampproject/remapping': 2.2.0
      '@babel/code-frame': 7.18.6
      '@babel/generator': 7.20.14
      '@babel/helper-compilation-targets': 7.20.7_@babel+core@7.20.12
      '@babel/helper-module-transforms': 7.20.11
      '@babel/helpers': 7.20.13
      '@babel/parser': 7.20.15
      '@babel/template': 7.20.7
      '@babel/traverse': 7.20.13
      '@babel/types': 7.20.7
      convert-source-map: 1.9.0
      debug: 4.3.4
      gensync: 1.0.0-beta.2
      json5: 2.2.3
      semver: 6.3.0
    transitivePeerDependencies:
      - supports-color
    dev: false

  /@babel/generator/7.20.14:
    resolution: {integrity: sha512-AEmuXHdcD3A52HHXxaTmYlb8q/xMEhoRP67B3T4Oq7lbmSoqroMZzjnGj3+i1io3pdnF8iBYVu4Ilj+c4hBxYg==}
    engines: {node: '>=6.9.0'}
    dependencies:
      '@babel/types': 7.20.7
      '@jridgewell/gen-mapping': 0.3.2
      jsesc: 2.5.2
    dev: false

  /@babel/helper-annotate-as-pure/7.18.6:
    resolution: {integrity: sha512-duORpUiYrEpzKIop6iNbjnwKLAKnJ47csTyRACyEmWj0QdUrm5aqNJGHSSEQSUAvNW0ojX0dOmK9dZduvkfeXA==}
    engines: {node: '>=6.9.0'}
    dependencies:
      '@babel/types': 7.20.7
    dev: false

  /@babel/helper-builder-binary-assignment-operator-visitor/7.18.9:
    resolution: {integrity: sha512-yFQ0YCHoIqarl8BCRwBL8ulYUaZpz3bNsA7oFepAzee+8/+ImtADXNOmO5vJvsPff3qi+hvpkY/NYBTrBQgdNw==}
    engines: {node: '>=6.9.0'}
    dependencies:
      '@babel/helper-explode-assignable-expression': 7.18.6
      '@babel/types': 7.20.7
    dev: false

  /@babel/helper-compilation-targets/7.20.7_@babel+core@7.20.12:
    resolution: {integrity: sha512-4tGORmfQcrc+bvrjb5y3dG9Mx1IOZjsHqQVUz7XCNHO+iTmqxWnVg3KRygjGmpRLJGdQSKuvFinbIb0CnZwHAQ==}
    engines: {node: '>=6.9.0'}
    peerDependencies:
      '@babel/core': ^7.0.0
    dependencies:
      '@babel/compat-data': 7.20.14
      '@babel/core': 7.20.12
      '@babel/helper-validator-option': 7.18.6
      browserslist: 4.21.5
      lru-cache: 5.1.1
      semver: 6.3.0
    dev: false

  /@babel/helper-create-class-features-plugin/7.20.12_@babel+core@7.20.12:
    resolution: {integrity: sha512-9OunRkbT0JQcednL0UFvbfXpAsUXiGjUk0a7sN8fUXX7Mue79cUSMjHGDRRi/Vz9vYlpIhLV5fMD5dKoMhhsNQ==}
    engines: {node: '>=6.9.0'}
    peerDependencies:
      '@babel/core': ^7.0.0
    dependencies:
      '@babel/core': 7.20.12
      '@babel/helper-annotate-as-pure': 7.18.6
      '@babel/helper-environment-visitor': 7.18.9
      '@babel/helper-function-name': 7.19.0
      '@babel/helper-member-expression-to-functions': 7.20.7
      '@babel/helper-optimise-call-expression': 7.18.6
      '@babel/helper-replace-supers': 7.20.7
      '@babel/helper-skip-transparent-expression-wrappers': 7.20.0
      '@babel/helper-split-export-declaration': 7.18.6
    transitivePeerDependencies:
      - supports-color
    dev: false

  /@babel/helper-create-regexp-features-plugin/7.20.5_@babel+core@7.20.12:
    resolution: {integrity: sha512-m68B1lkg3XDGX5yCvGO0kPx3v9WIYLnzjKfPcQiwntEQa5ZeRkPmo2X/ISJc8qxWGfwUr+kvZAeEzAwLec2r2w==}
    engines: {node: '>=6.9.0'}
    peerDependencies:
      '@babel/core': ^7.0.0
    dependencies:
      '@babel/core': 7.20.12
      '@babel/helper-annotate-as-pure': 7.18.6
      regexpu-core: 5.3.0
    dev: false

  /@babel/helper-define-polyfill-provider/0.3.3_@babel+core@7.20.12:
    resolution: {integrity: sha512-z5aQKU4IzbqCC1XH0nAqfsFLMVSo22SBKUc0BxGrLkolTdPTructy0ToNnlO2zA4j9Q/7pjMZf0DSY+DSTYzww==}
    peerDependencies:
      '@babel/core': ^7.4.0-0
    dependencies:
      '@babel/core': 7.20.12
      '@babel/helper-compilation-targets': 7.20.7_@babel+core@7.20.12
      '@babel/helper-plugin-utils': 7.20.2
      debug: 4.3.4
      lodash.debounce: 4.0.8
      resolve: 1.22.1
      semver: 6.3.0
    transitivePeerDependencies:
      - supports-color
    dev: false

  /@babel/helper-environment-visitor/7.18.9:
    resolution: {integrity: sha512-3r/aACDJ3fhQ/EVgFy0hpj8oHyHpQc+LPtJoY9SzTThAsStm4Ptegq92vqKoE3vD706ZVFWITnMnxucw+S9Ipg==}
    engines: {node: '>=6.9.0'}
    dev: false

  /@babel/helper-explode-assignable-expression/7.18.6:
    resolution: {integrity: sha512-eyAYAsQmB80jNfg4baAtLeWAQHfHFiR483rzFK+BhETlGZaQC9bsfrugfXDCbRHLQbIA7U5NxhhOxN7p/dWIcg==}
    engines: {node: '>=6.9.0'}
    dependencies:
      '@babel/types': 7.20.7
    dev: false

  /@babel/helper-function-name/7.19.0:
    resolution: {integrity: sha512-WAwHBINyrpqywkUH0nTnNgI5ina5TFn85HKS0pbPDfxFfhyR/aNQEn4hGi1P1JyT//I0t4OgXUlofzWILRvS5w==}
    engines: {node: '>=6.9.0'}
    dependencies:
      '@babel/template': 7.20.7
      '@babel/types': 7.20.7
    dev: false

  /@babel/helper-hoist-variables/7.18.6:
    resolution: {integrity: sha512-UlJQPkFqFULIcyW5sbzgbkxn2FKRgwWiRexcuaR8RNJRy8+LLveqPjwZV/bwrLZCN0eUHD/x8D0heK1ozuoo6Q==}
    engines: {node: '>=6.9.0'}
    dependencies:
      '@babel/types': 7.20.7
    dev: false

  /@babel/helper-member-expression-to-functions/7.20.7:
    resolution: {integrity: sha512-9J0CxJLq315fEdi4s7xK5TQaNYjZw+nDVpVqr1axNGKzdrdwYBD5b4uKv3n75aABG0rCCTK8Im8Ww7eYfMrZgw==}
    engines: {node: '>=6.9.0'}
    dependencies:
      '@babel/types': 7.20.7
    dev: false

  /@babel/helper-module-imports/7.18.6:
    resolution: {integrity: sha512-0NFvs3VkuSYbFi1x2Vd6tKrywq+z/cLeYC/RJNFrIX/30Bf5aiGYbtvGXolEktzJH8o5E5KJ3tT+nkxuuZFVlA==}
    engines: {node: '>=6.9.0'}
    dependencies:
      '@babel/types': 7.20.7
    dev: false

  /@babel/helper-module-transforms/7.20.11:
    resolution: {integrity: sha512-uRy78kN4psmji1s2QtbtcCSaj/LILFDp0f/ymhpQH5QY3nljUZCaNWz9X1dEj/8MBdBEFECs7yRhKn8i7NjZgg==}
    engines: {node: '>=6.9.0'}
    dependencies:
      '@babel/helper-environment-visitor': 7.18.9
      '@babel/helper-module-imports': 7.18.6
      '@babel/helper-simple-access': 7.20.2
      '@babel/helper-split-export-declaration': 7.18.6
      '@babel/helper-validator-identifier': 7.19.1
      '@babel/template': 7.20.7
      '@babel/traverse': 7.20.13
      '@babel/types': 7.20.7
    transitivePeerDependencies:
      - supports-color
    dev: false

  /@babel/helper-optimise-call-expression/7.18.6:
    resolution: {integrity: sha512-HP59oD9/fEHQkdcbgFCnbmgH5vIQTJbxh2yf+CdM89/glUNnuzr87Q8GIjGEnOktTROemO0Pe0iPAYbqZuOUiA==}
    engines: {node: '>=6.9.0'}
    dependencies:
      '@babel/types': 7.20.7
    dev: false

  /@babel/helper-plugin-utils/7.20.2:
    resolution: {integrity: sha512-8RvlJG2mj4huQ4pZ+rU9lqKi9ZKiRmuvGuM2HlWmkmgOhbs6zEAw6IEiJ5cQqGbDzGZOhwuOQNtZMi/ENLjZoQ==}
    engines: {node: '>=6.9.0'}
    dev: false

  /@babel/helper-remap-async-to-generator/7.18.9_@babel+core@7.20.12:
    resolution: {integrity: sha512-dI7q50YKd8BAv3VEfgg7PS7yD3Rtbi2J1XMXaalXO0W0164hYLnh8zpjRS0mte9MfVp/tltvr/cfdXPvJr1opA==}
    engines: {node: '>=6.9.0'}
    peerDependencies:
      '@babel/core': ^7.0.0
    dependencies:
      '@babel/core': 7.20.12
      '@babel/helper-annotate-as-pure': 7.18.6
      '@babel/helper-environment-visitor': 7.18.9
      '@babel/helper-wrap-function': 7.20.5
      '@babel/types': 7.20.7
    transitivePeerDependencies:
      - supports-color
    dev: false

  /@babel/helper-replace-supers/7.20.7:
    resolution: {integrity: sha512-vujDMtB6LVfNW13jhlCrp48QNslK6JXi7lQG736HVbHz/mbf4Dc7tIRh1Xf5C0rF7BP8iiSxGMCmY6Ci1ven3A==}
    engines: {node: '>=6.9.0'}
    dependencies:
      '@babel/helper-environment-visitor': 7.18.9
      '@babel/helper-member-expression-to-functions': 7.20.7
      '@babel/helper-optimise-call-expression': 7.18.6
      '@babel/template': 7.20.7
      '@babel/traverse': 7.20.13
      '@babel/types': 7.20.7
    transitivePeerDependencies:
      - supports-color
    dev: false

  /@babel/helper-simple-access/7.20.2:
    resolution: {integrity: sha512-+0woI/WPq59IrqDYbVGfshjT5Dmk/nnbdpcF8SnMhhXObpTq2KNBdLFRFrkVdbDOyUmHBCxzm5FHV1rACIkIbA==}
    engines: {node: '>=6.9.0'}
    dependencies:
      '@babel/types': 7.20.7
    dev: false

  /@babel/helper-skip-transparent-expression-wrappers/7.20.0:
    resolution: {integrity: sha512-5y1JYeNKfvnT8sZcK9DVRtpTbGiomYIHviSP3OQWmDPU3DeH4a1ZlT/N2lyQ5P8egjcRaT/Y9aNqUxK0WsnIIg==}
    engines: {node: '>=6.9.0'}
    dependencies:
      '@babel/types': 7.20.7
    dev: false

  /@babel/helper-split-export-declaration/7.18.6:
    resolution: {integrity: sha512-bde1etTx6ZyTmobl9LLMMQsaizFVZrquTEHOqKeQESMKo4PlObf+8+JA25ZsIpZhT/WEd39+vOdLXAFG/nELpA==}
    engines: {node: '>=6.9.0'}
    dependencies:
      '@babel/types': 7.20.7
    dev: false

  /@babel/helper-string-parser/7.19.4:
    resolution: {integrity: sha512-nHtDoQcuqFmwYNYPz3Rah5ph2p8PFeFCsZk9A/48dPc/rGocJ5J3hAAZ7pb76VWX3fZKu+uEr/FhH5jLx7umrw==}
    engines: {node: '>=6.9.0'}
    dev: false

  /@babel/helper-validator-identifier/7.19.1:
    resolution: {integrity: sha512-awrNfaMtnHUr653GgGEs++LlAvW6w+DcPrOliSMXWCKo597CwL5Acf/wWdNkf/tfEQE3mjkeD1YOVZOUV/od1w==}
    engines: {node: '>=6.9.0'}
    dev: false

  /@babel/helper-validator-option/7.18.6:
    resolution: {integrity: sha512-XO7gESt5ouv/LRJdrVjkShckw6STTaB7l9BrpBaAHDeF5YZT+01PCwmR0SJHnkW6i8OwW/EVWRShfi4j2x+KQw==}
    engines: {node: '>=6.9.0'}
    dev: false

  /@babel/helper-wrap-function/7.20.5:
    resolution: {integrity: sha512-bYMxIWK5mh+TgXGVqAtnu5Yn1un+v8DDZtqyzKRLUzrh70Eal2O3aZ7aPYiMADO4uKlkzOiRiZ6GX5q3qxvW9Q==}
    engines: {node: '>=6.9.0'}
    dependencies:
      '@babel/helper-function-name': 7.19.0
      '@babel/template': 7.20.7
      '@babel/traverse': 7.20.13
      '@babel/types': 7.20.7
    transitivePeerDependencies:
      - supports-color
    dev: false

  /@babel/helpers/7.20.13:
    resolution: {integrity: sha512-nzJ0DWCL3gB5RCXbUO3KIMMsBY2Eqbx8mBpKGE/02PgyRQFcPQLbkQ1vyy596mZLaP+dAfD+R4ckASzNVmW3jg==}
    engines: {node: '>=6.9.0'}
    dependencies:
      '@babel/template': 7.20.7
      '@babel/traverse': 7.20.13
      '@babel/types': 7.20.7
    transitivePeerDependencies:
      - supports-color
    dev: false

  /@babel/highlight/7.18.6:
    resolution: {integrity: sha512-u7stbOuYjaPezCuLj29hNW1v64M2Md2qupEKP1fHc7WdOA3DgLh37suiSrZYY7haUB7iBeQZ9P1uiRF359do3g==}
    engines: {node: '>=6.9.0'}
    dependencies:
      '@babel/helper-validator-identifier': 7.19.1
      chalk: 2.4.2
      js-tokens: 4.0.0
    dev: false

  /@babel/parser/7.20.15:
    resolution: {integrity: sha512-DI4a1oZuf8wC+oAJA9RW6ga3Zbe8RZFt7kD9i4qAspz3I/yHet1VvC3DiSy/fsUvv5pvJuNPh0LPOdCcqinDPg==}
    engines: {node: '>=6.0.0'}
    hasBin: true
    dev: false

  /@babel/plugin-bugfix-safari-id-destructuring-collision-in-function-expression/7.18.6_@babel+core@7.20.12:
    resolution: {integrity: sha512-Dgxsyg54Fx1d4Nge8UnvTrED63vrwOdPmyvPzlNN/boaliRP54pm3pGzZD1SJUwrBA+Cs/xdG8kXX6Mn/RfISQ==}
    engines: {node: '>=6.9.0'}
    peerDependencies:
      '@babel/core': ^7.0.0
    dependencies:
      '@babel/core': 7.20.12
      '@babel/helper-plugin-utils': 7.20.2
    dev: false

  /@babel/plugin-bugfix-v8-spread-parameters-in-optional-chaining/7.20.7_@babel+core@7.20.12:
    resolution: {integrity: sha512-sbr9+wNE5aXMBBFBICk01tt7sBf2Oc9ikRFEcem/ZORup9IMUdNhW7/wVLEbbtlWOsEubJet46mHAL2C8+2jKQ==}
    engines: {node: '>=6.9.0'}
    peerDependencies:
      '@babel/core': ^7.13.0
    dependencies:
      '@babel/core': 7.20.12
      '@babel/helper-plugin-utils': 7.20.2
      '@babel/helper-skip-transparent-expression-wrappers': 7.20.0
      '@babel/plugin-proposal-optional-chaining': 7.20.7_@babel+core@7.20.12
    dev: false

  /@babel/plugin-proposal-async-generator-functions/7.20.7_@babel+core@7.20.12:
    resolution: {integrity: sha512-xMbiLsn/8RK7Wq7VeVytytS2L6qE69bXPB10YCmMdDZbKF4okCqY74pI/jJQ/8U0b/F6NrT2+14b8/P9/3AMGA==}
    engines: {node: '>=6.9.0'}
    peerDependencies:
      '@babel/core': ^7.0.0-0
    dependencies:
      '@babel/core': 7.20.12
      '@babel/helper-environment-visitor': 7.18.9
      '@babel/helper-plugin-utils': 7.20.2
      '@babel/helper-remap-async-to-generator': 7.18.9_@babel+core@7.20.12
      '@babel/plugin-syntax-async-generators': 7.8.4_@babel+core@7.20.12
    transitivePeerDependencies:
      - supports-color
    dev: false

  /@babel/plugin-proposal-class-properties/7.18.6_@babel+core@7.20.12:
    resolution: {integrity: sha512-cumfXOF0+nzZrrN8Rf0t7M+tF6sZc7vhQwYQck9q1/5w2OExlD+b4v4RpMJFaV1Z7WcDRgO6FqvxqxGlwo+RHQ==}
    engines: {node: '>=6.9.0'}
    peerDependencies:
      '@babel/core': ^7.0.0-0
    dependencies:
      '@babel/core': 7.20.12
      '@babel/helper-create-class-features-plugin': 7.20.12_@babel+core@7.20.12
      '@babel/helper-plugin-utils': 7.20.2
    transitivePeerDependencies:
      - supports-color
    dev: false

  /@babel/plugin-proposal-class-static-block/7.20.7_@babel+core@7.20.12:
    resolution: {integrity: sha512-AveGOoi9DAjUYYuUAG//Ig69GlazLnoyzMw68VCDux+c1tsnnH/OkYcpz/5xzMkEFC6UxjR5Gw1c+iY2wOGVeQ==}
    engines: {node: '>=6.9.0'}
    peerDependencies:
      '@babel/core': ^7.12.0
    dependencies:
      '@babel/core': 7.20.12
      '@babel/helper-create-class-features-plugin': 7.20.12_@babel+core@7.20.12
      '@babel/helper-plugin-utils': 7.20.2
      '@babel/plugin-syntax-class-static-block': 7.14.5_@babel+core@7.20.12
    transitivePeerDependencies:
      - supports-color
    dev: false

  /@babel/plugin-proposal-dynamic-import/7.18.6_@babel+core@7.20.12:
    resolution: {integrity: sha512-1auuwmK+Rz13SJj36R+jqFPMJWyKEDd7lLSdOj4oJK0UTgGueSAtkrCvz9ewmgyU/P941Rv2fQwZJN8s6QruXw==}
    engines: {node: '>=6.9.0'}
    peerDependencies:
      '@babel/core': ^7.0.0-0
    dependencies:
      '@babel/core': 7.20.12
      '@babel/helper-plugin-utils': 7.20.2
      '@babel/plugin-syntax-dynamic-import': 7.8.3_@babel+core@7.20.12
    dev: false

  /@babel/plugin-proposal-export-namespace-from/7.18.9_@babel+core@7.20.12:
    resolution: {integrity: sha512-k1NtHyOMvlDDFeb9G5PhUXuGj8m/wiwojgQVEhJ/fsVsMCpLyOP4h0uGEjYJKrRI+EVPlb5Jk+Gt9P97lOGwtA==}
    engines: {node: '>=6.9.0'}
    peerDependencies:
      '@babel/core': ^7.0.0-0
    dependencies:
      '@babel/core': 7.20.12
      '@babel/helper-plugin-utils': 7.20.2
      '@babel/plugin-syntax-export-namespace-from': 7.8.3_@babel+core@7.20.12
    dev: false

  /@babel/plugin-proposal-json-strings/7.18.6_@babel+core@7.20.12:
    resolution: {integrity: sha512-lr1peyn9kOdbYc0xr0OdHTZ5FMqS6Di+H0Fz2I/JwMzGmzJETNeOFq2pBySw6X/KFL5EWDjlJuMsUGRFb8fQgQ==}
    engines: {node: '>=6.9.0'}
    peerDependencies:
      '@babel/core': ^7.0.0-0
    dependencies:
      '@babel/core': 7.20.12
      '@babel/helper-plugin-utils': 7.20.2
      '@babel/plugin-syntax-json-strings': 7.8.3_@babel+core@7.20.12
    dev: false

  /@babel/plugin-proposal-logical-assignment-operators/7.20.7_@babel+core@7.20.12:
    resolution: {integrity: sha512-y7C7cZgpMIjWlKE5T7eJwp+tnRYM89HmRvWM5EQuB5BoHEONjmQ8lSNmBUwOyy/GFRsohJED51YBF79hE1djug==}
    engines: {node: '>=6.9.0'}
    peerDependencies:
      '@babel/core': ^7.0.0-0
    dependencies:
      '@babel/core': 7.20.12
      '@babel/helper-plugin-utils': 7.20.2
      '@babel/plugin-syntax-logical-assignment-operators': 7.10.4_@babel+core@7.20.12
    dev: false

  /@babel/plugin-proposal-nullish-coalescing-operator/7.18.6_@babel+core@7.20.12:
    resolution: {integrity: sha512-wQxQzxYeJqHcfppzBDnm1yAY0jSRkUXR2z8RePZYrKwMKgMlE8+Z6LUno+bd6LvbGh8Gltvy74+9pIYkr+XkKA==}
    engines: {node: '>=6.9.0'}
    peerDependencies:
      '@babel/core': ^7.0.0-0
    dependencies:
      '@babel/core': 7.20.12
      '@babel/helper-plugin-utils': 7.20.2
      '@babel/plugin-syntax-nullish-coalescing-operator': 7.8.3_@babel+core@7.20.12
    dev: false

  /@babel/plugin-proposal-numeric-separator/7.18.6_@babel+core@7.20.12:
    resolution: {integrity: sha512-ozlZFogPqoLm8WBr5Z8UckIoE4YQ5KESVcNudyXOR8uqIkliTEgJ3RoketfG6pmzLdeZF0H/wjE9/cCEitBl7Q==}
    engines: {node: '>=6.9.0'}
    peerDependencies:
      '@babel/core': ^7.0.0-0
    dependencies:
      '@babel/core': 7.20.12
      '@babel/helper-plugin-utils': 7.20.2
      '@babel/plugin-syntax-numeric-separator': 7.10.4_@babel+core@7.20.12
    dev: false

  /@babel/plugin-proposal-object-rest-spread/7.20.7_@babel+core@7.20.12:
    resolution: {integrity: sha512-d2S98yCiLxDVmBmE8UjGcfPvNEUbA1U5q5WxaWFUGRzJSVAZqm5W6MbPct0jxnegUZ0niLeNX+IOzEs7wYg9Dg==}
    engines: {node: '>=6.9.0'}
    peerDependencies:
      '@babel/core': ^7.0.0-0
    dependencies:
      '@babel/compat-data': 7.20.14
      '@babel/core': 7.20.12
      '@babel/helper-compilation-targets': 7.20.7_@babel+core@7.20.12
      '@babel/helper-plugin-utils': 7.20.2
      '@babel/plugin-syntax-object-rest-spread': 7.8.3_@babel+core@7.20.12
      '@babel/plugin-transform-parameters': 7.20.7_@babel+core@7.20.12
    dev: false

  /@babel/plugin-proposal-optional-catch-binding/7.18.6_@babel+core@7.20.12:
    resolution: {integrity: sha512-Q40HEhs9DJQyaZfUjjn6vE8Cv4GmMHCYuMGIWUnlxH6400VGxOuwWsPt4FxXxJkC/5eOzgn0z21M9gMT4MOhbw==}
    engines: {node: '>=6.9.0'}
    peerDependencies:
      '@babel/core': ^7.0.0-0
    dependencies:
      '@babel/core': 7.20.12
      '@babel/helper-plugin-utils': 7.20.2
      '@babel/plugin-syntax-optional-catch-binding': 7.8.3_@babel+core@7.20.12
    dev: false

  /@babel/plugin-proposal-optional-chaining/7.20.7_@babel+core@7.20.12:
    resolution: {integrity: sha512-T+A7b1kfjtRM51ssoOfS1+wbyCVqorfyZhT99TvxxLMirPShD8CzKMRepMlCBGM5RpHMbn8s+5MMHnPstJH6mQ==}
    engines: {node: '>=6.9.0'}
    peerDependencies:
      '@babel/core': ^7.0.0-0
    dependencies:
      '@babel/core': 7.20.12
      '@babel/helper-plugin-utils': 7.20.2
      '@babel/helper-skip-transparent-expression-wrappers': 7.20.0
      '@babel/plugin-syntax-optional-chaining': 7.8.3_@babel+core@7.20.12
    dev: false

  /@babel/plugin-proposal-private-methods/7.18.6_@babel+core@7.20.12:
    resolution: {integrity: sha512-nutsvktDItsNn4rpGItSNV2sz1XwS+nfU0Rg8aCx3W3NOKVzdMjJRu0O5OkgDp3ZGICSTbgRpxZoWsxoKRvbeA==}
    engines: {node: '>=6.9.0'}
    peerDependencies:
      '@babel/core': ^7.0.0-0
    dependencies:
      '@babel/core': 7.20.12
      '@babel/helper-create-class-features-plugin': 7.20.12_@babel+core@7.20.12
      '@babel/helper-plugin-utils': 7.20.2
    transitivePeerDependencies:
      - supports-color
    dev: false

  /@babel/plugin-proposal-private-property-in-object/7.20.5_@babel+core@7.20.12:
    resolution: {integrity: sha512-Vq7b9dUA12ByzB4EjQTPo25sFhY+08pQDBSZRtUAkj7lb7jahaHR5igera16QZ+3my1nYR4dKsNdYj5IjPHilQ==}
    engines: {node: '>=6.9.0'}
    peerDependencies:
      '@babel/core': ^7.0.0-0
    dependencies:
      '@babel/core': 7.20.12
      '@babel/helper-annotate-as-pure': 7.18.6
      '@babel/helper-create-class-features-plugin': 7.20.12_@babel+core@7.20.12
      '@babel/helper-plugin-utils': 7.20.2
      '@babel/plugin-syntax-private-property-in-object': 7.14.5_@babel+core@7.20.12
    transitivePeerDependencies:
      - supports-color
    dev: false

  /@babel/plugin-proposal-unicode-property-regex/7.18.6_@babel+core@7.20.12:
    resolution: {integrity: sha512-2BShG/d5yoZyXZfVePH91urL5wTG6ASZU9M4o03lKK8u8UW1y08OMttBSOADTcJrnPMpvDXRG3G8fyLh4ovs8w==}
    engines: {node: '>=4'}
    peerDependencies:
      '@babel/core': ^7.0.0-0
    dependencies:
      '@babel/core': 7.20.12
      '@babel/helper-create-regexp-features-plugin': 7.20.5_@babel+core@7.20.12
      '@babel/helper-plugin-utils': 7.20.2
    dev: false

  /@babel/plugin-syntax-async-generators/7.8.4_@babel+core@7.20.12:
    resolution: {integrity: sha512-tycmZxkGfZaxhMRbXlPXuVFpdWlXpir2W4AMhSJgRKzk/eDlIXOhb2LHWoLpDF7TEHylV5zNhykX6KAgHJmTNw==}
    peerDependencies:
      '@babel/core': ^7.0.0-0
    dependencies:
      '@babel/core': 7.20.12
      '@babel/helper-plugin-utils': 7.20.2
    dev: false

  /@babel/plugin-syntax-class-properties/7.12.13_@babel+core@7.20.12:
    resolution: {integrity: sha512-fm4idjKla0YahUNgFNLCB0qySdsoPiZP3iQE3rky0mBUtMZ23yDJ9SJdg6dXTSDnulOVqiF3Hgr9nbXvXTQZYA==}
    peerDependencies:
      '@babel/core': ^7.0.0-0
    dependencies:
      '@babel/core': 7.20.12
      '@babel/helper-plugin-utils': 7.20.2
    dev: false

  /@babel/plugin-syntax-class-static-block/7.14.5_@babel+core@7.20.12:
    resolution: {integrity: sha512-b+YyPmr6ldyNnM6sqYeMWE+bgJcJpO6yS4QD7ymxgH34GBPNDM/THBh8iunyvKIZztiwLH4CJZ0RxTk9emgpjw==}
    engines: {node: '>=6.9.0'}
    peerDependencies:
      '@babel/core': ^7.0.0-0
    dependencies:
      '@babel/core': 7.20.12
      '@babel/helper-plugin-utils': 7.20.2
    dev: false

  /@babel/plugin-syntax-dynamic-import/7.8.3_@babel+core@7.20.12:
    resolution: {integrity: sha512-5gdGbFon+PszYzqs83S3E5mpi7/y/8M9eC90MRTZfduQOYW76ig6SOSPNe41IG5LoP3FGBn2N0RjVDSQiS94kQ==}
    peerDependencies:
      '@babel/core': ^7.0.0-0
    dependencies:
      '@babel/core': 7.20.12
      '@babel/helper-plugin-utils': 7.20.2
    dev: false

  /@babel/plugin-syntax-export-namespace-from/7.8.3_@babel+core@7.20.12:
    resolution: {integrity: sha512-MXf5laXo6c1IbEbegDmzGPwGNTsHZmEy6QGznu5Sh2UCWvueywb2ee+CCE4zQiZstxU9BMoQO9i6zUFSY0Kj0Q==}
    peerDependencies:
      '@babel/core': ^7.0.0-0
    dependencies:
      '@babel/core': 7.20.12
      '@babel/helper-plugin-utils': 7.20.2
    dev: false

  /@babel/plugin-syntax-import-assertions/7.20.0_@babel+core@7.20.12:
    resolution: {integrity: sha512-IUh1vakzNoWalR8ch/areW7qFopR2AEw03JlG7BbrDqmQ4X3q9uuipQwSGrUn7oGiemKjtSLDhNtQHzMHr1JdQ==}
    engines: {node: '>=6.9.0'}
    peerDependencies:
      '@babel/core': ^7.0.0-0
    dependencies:
      '@babel/core': 7.20.12
      '@babel/helper-plugin-utils': 7.20.2
    dev: false

  /@babel/plugin-syntax-json-strings/7.8.3_@babel+core@7.20.12:
    resolution: {integrity: sha512-lY6kdGpWHvjoe2vk4WrAapEuBR69EMxZl+RoGRhrFGNYVK8mOPAW8VfbT/ZgrFbXlDNiiaxQnAtgVCZ6jv30EA==}
    peerDependencies:
      '@babel/core': ^7.0.0-0
    dependencies:
      '@babel/core': 7.20.12
      '@babel/helper-plugin-utils': 7.20.2
    dev: false

  /@babel/plugin-syntax-logical-assignment-operators/7.10.4_@babel+core@7.20.12:
    resolution: {integrity: sha512-d8waShlpFDinQ5MtvGU9xDAOzKH47+FFoney2baFIoMr952hKOLp1HR7VszoZvOsV/4+RRszNY7D17ba0te0ig==}
    peerDependencies:
      '@babel/core': ^7.0.0-0
    dependencies:
      '@babel/core': 7.20.12
      '@babel/helper-plugin-utils': 7.20.2
    dev: false

  /@babel/plugin-syntax-nullish-coalescing-operator/7.8.3_@babel+core@7.20.12:
    resolution: {integrity: sha512-aSff4zPII1u2QD7y+F8oDsz19ew4IGEJg9SVW+bqwpwtfFleiQDMdzA/R+UlWDzfnHFCxxleFT0PMIrR36XLNQ==}
    peerDependencies:
      '@babel/core': ^7.0.0-0
    dependencies:
      '@babel/core': 7.20.12
      '@babel/helper-plugin-utils': 7.20.2
    dev: false

  /@babel/plugin-syntax-numeric-separator/7.10.4_@babel+core@7.20.12:
    resolution: {integrity: sha512-9H6YdfkcK/uOnY/K7/aA2xpzaAgkQn37yzWUMRK7OaPOqOpGS1+n0H5hxT9AUw9EsSjPW8SVyMJwYRtWs3X3ug==}
    peerDependencies:
      '@babel/core': ^7.0.0-0
    dependencies:
      '@babel/core': 7.20.12
      '@babel/helper-plugin-utils': 7.20.2
    dev: false

  /@babel/plugin-syntax-object-rest-spread/7.8.3_@babel+core@7.20.12:
    resolution: {integrity: sha512-XoqMijGZb9y3y2XskN+P1wUGiVwWZ5JmoDRwx5+3GmEplNyVM2s2Dg8ILFQm8rWM48orGy5YpI5Bl8U1y7ydlA==}
    peerDependencies:
      '@babel/core': ^7.0.0-0
    dependencies:
      '@babel/core': 7.20.12
      '@babel/helper-plugin-utils': 7.20.2
    dev: false

  /@babel/plugin-syntax-optional-catch-binding/7.8.3_@babel+core@7.20.12:
    resolution: {integrity: sha512-6VPD0Pc1lpTqw0aKoeRTMiB+kWhAoT24PA+ksWSBrFtl5SIRVpZlwN3NNPQjehA2E/91FV3RjLWoVTglWcSV3Q==}
    peerDependencies:
      '@babel/core': ^7.0.0-0
    dependencies:
      '@babel/core': 7.20.12
      '@babel/helper-plugin-utils': 7.20.2
    dev: false

  /@babel/plugin-syntax-optional-chaining/7.8.3_@babel+core@7.20.12:
    resolution: {integrity: sha512-KoK9ErH1MBlCPxV0VANkXW2/dw4vlbGDrFgz8bmUsBGYkFRcbRwMh6cIJubdPrkxRwuGdtCk0v/wPTKbQgBjkg==}
    peerDependencies:
      '@babel/core': ^7.0.0-0
    dependencies:
      '@babel/core': 7.20.12
      '@babel/helper-plugin-utils': 7.20.2
    dev: false

  /@babel/plugin-syntax-private-property-in-object/7.14.5_@babel+core@7.20.12:
    resolution: {integrity: sha512-0wVnp9dxJ72ZUJDV27ZfbSj6iHLoytYZmh3rFcxNnvsJF3ktkzLDZPy/mA17HGsaQT3/DQsWYX1f1QGWkCoVUg==}
    engines: {node: '>=6.9.0'}
    peerDependencies:
      '@babel/core': ^7.0.0-0
    dependencies:
      '@babel/core': 7.20.12
      '@babel/helper-plugin-utils': 7.20.2
    dev: false

  /@babel/plugin-syntax-top-level-await/7.14.5_@babel+core@7.20.12:
    resolution: {integrity: sha512-hx++upLv5U1rgYfwe1xBQUhRmU41NEvpUvrp8jkrSCdvGSnM5/qdRMtylJ6PG5OFkBaHkbTAKTnd3/YyESRHFw==}
    engines: {node: '>=6.9.0'}
    peerDependencies:
      '@babel/core': ^7.0.0-0
    dependencies:
      '@babel/core': 7.20.12
      '@babel/helper-plugin-utils': 7.20.2
    dev: false

  /@babel/plugin-transform-arrow-functions/7.20.7_@babel+core@7.20.12:
    resolution: {integrity: sha512-3poA5E7dzDomxj9WXWwuD6A5F3kc7VXwIJO+E+J8qtDtS+pXPAhrgEyh+9GBwBgPq1Z+bB+/JD60lp5jsN7JPQ==}
    engines: {node: '>=6.9.0'}
    peerDependencies:
      '@babel/core': ^7.0.0-0
    dependencies:
      '@babel/core': 7.20.12
      '@babel/helper-plugin-utils': 7.20.2
    dev: false

  /@babel/plugin-transform-async-to-generator/7.20.7_@babel+core@7.20.12:
    resolution: {integrity: sha512-Uo5gwHPT9vgnSXQxqGtpdufUiWp96gk7yiP4Mp5bm1QMkEmLXBO7PAGYbKoJ6DhAwiNkcHFBol/x5zZZkL/t0Q==}
    engines: {node: '>=6.9.0'}
    peerDependencies:
      '@babel/core': ^7.0.0-0
    dependencies:
      '@babel/core': 7.20.12
      '@babel/helper-module-imports': 7.18.6
      '@babel/helper-plugin-utils': 7.20.2
      '@babel/helper-remap-async-to-generator': 7.18.9_@babel+core@7.20.12
    transitivePeerDependencies:
      - supports-color
    dev: false

  /@babel/plugin-transform-block-scoped-functions/7.18.6_@babel+core@7.20.12:
    resolution: {integrity: sha512-ExUcOqpPWnliRcPqves5HJcJOvHvIIWfuS4sroBUenPuMdmW+SMHDakmtS7qOo13sVppmUijqeTv7qqGsvURpQ==}
    engines: {node: '>=6.9.0'}
    peerDependencies:
      '@babel/core': ^7.0.0-0
    dependencies:
      '@babel/core': 7.20.12
      '@babel/helper-plugin-utils': 7.20.2
    dev: false

  /@babel/plugin-transform-block-scoping/7.20.15_@babel+core@7.20.12:
    resolution: {integrity: sha512-Vv4DMZ6MiNOhu/LdaZsT/bsLRxgL94d269Mv4R/9sp6+Mp++X/JqypZYypJXLlM4mlL352/Egzbzr98iABH1CA==}
    engines: {node: '>=6.9.0'}
    peerDependencies:
      '@babel/core': ^7.0.0-0
    dependencies:
      '@babel/core': 7.20.12
      '@babel/helper-plugin-utils': 7.20.2
    dev: false

  /@babel/plugin-transform-classes/7.20.7_@babel+core@7.20.12:
    resolution: {integrity: sha512-LWYbsiXTPKl+oBlXUGlwNlJZetXD5Am+CyBdqhPsDVjM9Jc8jwBJFrKhHf900Kfk2eZG1y9MAG3UNajol7A4VQ==}
    engines: {node: '>=6.9.0'}
    peerDependencies:
      '@babel/core': ^7.0.0-0
    dependencies:
      '@babel/core': 7.20.12
      '@babel/helper-annotate-as-pure': 7.18.6
      '@babel/helper-compilation-targets': 7.20.7_@babel+core@7.20.12
      '@babel/helper-environment-visitor': 7.18.9
      '@babel/helper-function-name': 7.19.0
      '@babel/helper-optimise-call-expression': 7.18.6
      '@babel/helper-plugin-utils': 7.20.2
      '@babel/helper-replace-supers': 7.20.7
      '@babel/helper-split-export-declaration': 7.18.6
      globals: 11.12.0
    transitivePeerDependencies:
      - supports-color
    dev: false

  /@babel/plugin-transform-computed-properties/7.20.7_@babel+core@7.20.12:
    resolution: {integrity: sha512-Lz7MvBK6DTjElHAmfu6bfANzKcxpyNPeYBGEafyA6E5HtRpjpZwU+u7Qrgz/2OR0z+5TvKYbPdphfSaAcZBrYQ==}
    engines: {node: '>=6.9.0'}
    peerDependencies:
      '@babel/core': ^7.0.0-0
    dependencies:
      '@babel/core': 7.20.12
      '@babel/helper-plugin-utils': 7.20.2
      '@babel/template': 7.20.7
    dev: false

  /@babel/plugin-transform-destructuring/7.20.7_@babel+core@7.20.12:
    resolution: {integrity: sha512-Xwg403sRrZb81IVB79ZPqNQME23yhugYVqgTxAhT99h485F4f+GMELFhhOsscDUB7HCswepKeCKLn/GZvUKoBA==}
    engines: {node: '>=6.9.0'}
    peerDependencies:
      '@babel/core': ^7.0.0-0
    dependencies:
      '@babel/core': 7.20.12
      '@babel/helper-plugin-utils': 7.20.2
    dev: false

  /@babel/plugin-transform-dotall-regex/7.18.6_@babel+core@7.20.12:
    resolution: {integrity: sha512-6S3jpun1eEbAxq7TdjLotAsl4WpQI9DxfkycRcKrjhQYzU87qpXdknpBg/e+TdcMehqGnLFi7tnFUBR02Vq6wg==}
    engines: {node: '>=6.9.0'}
    peerDependencies:
      '@babel/core': ^7.0.0-0
    dependencies:
      '@babel/core': 7.20.12
      '@babel/helper-create-regexp-features-plugin': 7.20.5_@babel+core@7.20.12
      '@babel/helper-plugin-utils': 7.20.2
    dev: false

  /@babel/plugin-transform-duplicate-keys/7.18.9_@babel+core@7.20.12:
    resolution: {integrity: sha512-d2bmXCtZXYc59/0SanQKbiWINadaJXqtvIQIzd4+hNwkWBgyCd5F/2t1kXoUdvPMrxzPvhK6EMQRROxsue+mfw==}
    engines: {node: '>=6.9.0'}
    peerDependencies:
      '@babel/core': ^7.0.0-0
    dependencies:
      '@babel/core': 7.20.12
      '@babel/helper-plugin-utils': 7.20.2
    dev: false

  /@babel/plugin-transform-exponentiation-operator/7.18.6_@babel+core@7.20.12:
    resolution: {integrity: sha512-wzEtc0+2c88FVR34aQmiz56dxEkxr2g8DQb/KfaFa1JYXOFVsbhvAonFN6PwVWj++fKmku8NP80plJ5Et4wqHw==}
    engines: {node: '>=6.9.0'}
    peerDependencies:
      '@babel/core': ^7.0.0-0
    dependencies:
      '@babel/core': 7.20.12
      '@babel/helper-builder-binary-assignment-operator-visitor': 7.18.9
      '@babel/helper-plugin-utils': 7.20.2
    dev: false

  /@babel/plugin-transform-for-of/7.18.8_@babel+core@7.20.12:
    resolution: {integrity: sha512-yEfTRnjuskWYo0k1mHUqrVWaZwrdq8AYbfrpqULOJOaucGSp4mNMVps+YtA8byoevxS/urwU75vyhQIxcCgiBQ==}
    engines: {node: '>=6.9.0'}
    peerDependencies:
      '@babel/core': ^7.0.0-0
    dependencies:
      '@babel/core': 7.20.12
      '@babel/helper-plugin-utils': 7.20.2
    dev: false

  /@babel/plugin-transform-function-name/7.18.9_@babel+core@7.20.12:
    resolution: {integrity: sha512-WvIBoRPaJQ5yVHzcnJFor7oS5Ls0PYixlTYE63lCj2RtdQEl15M68FXQlxnG6wdraJIXRdR7KI+hQ7q/9QjrCQ==}
    engines: {node: '>=6.9.0'}
    peerDependencies:
      '@babel/core': ^7.0.0-0
    dependencies:
      '@babel/core': 7.20.12
      '@babel/helper-compilation-targets': 7.20.7_@babel+core@7.20.12
      '@babel/helper-function-name': 7.19.0
      '@babel/helper-plugin-utils': 7.20.2
    dev: false

  /@babel/plugin-transform-literals/7.18.9_@babel+core@7.20.12:
    resolution: {integrity: sha512-IFQDSRoTPnrAIrI5zoZv73IFeZu2dhu6irxQjY9rNjTT53VmKg9fenjvoiOWOkJ6mm4jKVPtdMzBY98Fp4Z4cg==}
    engines: {node: '>=6.9.0'}
    peerDependencies:
      '@babel/core': ^7.0.0-0
    dependencies:
      '@babel/core': 7.20.12
      '@babel/helper-plugin-utils': 7.20.2
    dev: false

  /@babel/plugin-transform-member-expression-literals/7.18.6_@babel+core@7.20.12:
    resolution: {integrity: sha512-qSF1ihLGO3q+/g48k85tUjD033C29TNTVB2paCwZPVmOsjn9pClvYYrM2VeJpBY2bcNkuny0YUyTNRyRxJ54KA==}
    engines: {node: '>=6.9.0'}
    peerDependencies:
      '@babel/core': ^7.0.0-0
    dependencies:
      '@babel/core': 7.20.12
      '@babel/helper-plugin-utils': 7.20.2
    dev: false

  /@babel/plugin-transform-modules-amd/7.20.11_@babel+core@7.20.12:
    resolution: {integrity: sha512-NuzCt5IIYOW0O30UvqktzHYR2ud5bOWbY0yaxWZ6G+aFzOMJvrs5YHNikrbdaT15+KNO31nPOy5Fim3ku6Zb5g==}
    engines: {node: '>=6.9.0'}
    peerDependencies:
      '@babel/core': ^7.0.0-0
    dependencies:
      '@babel/core': 7.20.12
      '@babel/helper-module-transforms': 7.20.11
      '@babel/helper-plugin-utils': 7.20.2
    transitivePeerDependencies:
      - supports-color
    dev: false

  /@babel/plugin-transform-modules-commonjs/7.20.11_@babel+core@7.20.12:
    resolution: {integrity: sha512-S8e1f7WQ7cimJQ51JkAaDrEtohVEitXjgCGAS2N8S31Y42E+kWwfSz83LYz57QdBm7q9diARVqanIaH2oVgQnw==}
    engines: {node: '>=6.9.0'}
    peerDependencies:
      '@babel/core': ^7.0.0-0
    dependencies:
      '@babel/core': 7.20.12
      '@babel/helper-module-transforms': 7.20.11
      '@babel/helper-plugin-utils': 7.20.2
      '@babel/helper-simple-access': 7.20.2
    transitivePeerDependencies:
      - supports-color
    dev: false

  /@babel/plugin-transform-modules-systemjs/7.20.11_@babel+core@7.20.12:
    resolution: {integrity: sha512-vVu5g9BPQKSFEmvt2TA4Da5N+QVS66EX21d8uoOihC+OCpUoGvzVsXeqFdtAEfVa5BILAeFt+U7yVmLbQnAJmw==}
    engines: {node: '>=6.9.0'}
    peerDependencies:
      '@babel/core': ^7.0.0-0
    dependencies:
      '@babel/core': 7.20.12
      '@babel/helper-hoist-variables': 7.18.6
      '@babel/helper-module-transforms': 7.20.11
      '@babel/helper-plugin-utils': 7.20.2
      '@babel/helper-validator-identifier': 7.19.1
    transitivePeerDependencies:
      - supports-color
    dev: false

  /@babel/plugin-transform-modules-umd/7.18.6_@babel+core@7.20.12:
    resolution: {integrity: sha512-dcegErExVeXcRqNtkRU/z8WlBLnvD4MRnHgNs3MytRO1Mn1sHRyhbcpYbVMGclAqOjdW+9cfkdZno9dFdfKLfQ==}
    engines: {node: '>=6.9.0'}
    peerDependencies:
      '@babel/core': ^7.0.0-0
    dependencies:
      '@babel/core': 7.20.12
      '@babel/helper-module-transforms': 7.20.11
      '@babel/helper-plugin-utils': 7.20.2
    transitivePeerDependencies:
      - supports-color
    dev: false

  /@babel/plugin-transform-named-capturing-groups-regex/7.20.5_@babel+core@7.20.12:
    resolution: {integrity: sha512-mOW4tTzi5iTLnw+78iEq3gr8Aoq4WNRGpmSlrogqaiCBoR1HFhpU4JkpQFOHfeYx3ReVIFWOQJS4aZBRvuZ6mA==}
    engines: {node: '>=6.9.0'}
    peerDependencies:
      '@babel/core': ^7.0.0
    dependencies:
      '@babel/core': 7.20.12
      '@babel/helper-create-regexp-features-plugin': 7.20.5_@babel+core@7.20.12
      '@babel/helper-plugin-utils': 7.20.2
    dev: false

  /@babel/plugin-transform-new-target/7.18.6_@babel+core@7.20.12:
    resolution: {integrity: sha512-DjwFA/9Iu3Z+vrAn+8pBUGcjhxKguSMlsFqeCKbhb9BAV756v0krzVK04CRDi/4aqmk8BsHb4a/gFcaA5joXRw==}
    engines: {node: '>=6.9.0'}
    peerDependencies:
      '@babel/core': ^7.0.0-0
    dependencies:
      '@babel/core': 7.20.12
      '@babel/helper-plugin-utils': 7.20.2
    dev: false

  /@babel/plugin-transform-object-super/7.18.6_@babel+core@7.20.12:
    resolution: {integrity: sha512-uvGz6zk+pZoS1aTZrOvrbj6Pp/kK2mp45t2B+bTDre2UgsZZ8EZLSJtUg7m/no0zOJUWgFONpB7Zv9W2tSaFlA==}
    engines: {node: '>=6.9.0'}
    peerDependencies:
      '@babel/core': ^7.0.0-0
    dependencies:
      '@babel/core': 7.20.12
      '@babel/helper-plugin-utils': 7.20.2
      '@babel/helper-replace-supers': 7.20.7
    transitivePeerDependencies:
      - supports-color
    dev: false

  /@babel/plugin-transform-parameters/7.20.7_@babel+core@7.20.12:
    resolution: {integrity: sha512-WiWBIkeHKVOSYPO0pWkxGPfKeWrCJyD3NJ53+Lrp/QMSZbsVPovrVl2aWZ19D/LTVnaDv5Ap7GJ/B2CTOZdrfA==}
    engines: {node: '>=6.9.0'}
    peerDependencies:
      '@babel/core': ^7.0.0-0
    dependencies:
      '@babel/core': 7.20.12
      '@babel/helper-plugin-utils': 7.20.2
    dev: false

  /@babel/plugin-transform-property-literals/7.18.6_@babel+core@7.20.12:
    resolution: {integrity: sha512-cYcs6qlgafTud3PAzrrRNbQtfpQ8+y/+M5tKmksS9+M1ckbH6kzY8MrexEM9mcA6JDsukE19iIRvAyYl463sMg==}
    engines: {node: '>=6.9.0'}
    peerDependencies:
      '@babel/core': ^7.0.0-0
    dependencies:
      '@babel/core': 7.20.12
      '@babel/helper-plugin-utils': 7.20.2
    dev: false

  /@babel/plugin-transform-regenerator/7.20.5_@babel+core@7.20.12:
    resolution: {integrity: sha512-kW/oO7HPBtntbsahzQ0qSE3tFvkFwnbozz3NWFhLGqH75vLEg+sCGngLlhVkePlCs3Jv0dBBHDzCHxNiFAQKCQ==}
    engines: {node: '>=6.9.0'}
    peerDependencies:
      '@babel/core': ^7.0.0-0
    dependencies:
      '@babel/core': 7.20.12
      '@babel/helper-plugin-utils': 7.20.2
      regenerator-transform: 0.15.1
    dev: false

  /@babel/plugin-transform-reserved-words/7.18.6_@babel+core@7.20.12:
    resolution: {integrity: sha512-oX/4MyMoypzHjFrT1CdivfKZ+XvIPMFXwwxHp/r0Ddy2Vuomt4HDFGmft1TAY2yiTKiNSsh3kjBAzcM8kSdsjA==}
    engines: {node: '>=6.9.0'}
    peerDependencies:
      '@babel/core': ^7.0.0-0
    dependencies:
      '@babel/core': 7.20.12
      '@babel/helper-plugin-utils': 7.20.2
    dev: false

  /@babel/plugin-transform-shorthand-properties/7.18.6_@babel+core@7.20.12:
    resolution: {integrity: sha512-eCLXXJqv8okzg86ywZJbRn19YJHU4XUa55oz2wbHhaQVn/MM+XhukiT7SYqp/7o00dg52Rj51Ny+Ecw4oyoygw==}
    engines: {node: '>=6.9.0'}
    peerDependencies:
      '@babel/core': ^7.0.0-0
    dependencies:
      '@babel/core': 7.20.12
      '@babel/helper-plugin-utils': 7.20.2
    dev: false

  /@babel/plugin-transform-spread/7.20.7_@babel+core@7.20.12:
    resolution: {integrity: sha512-ewBbHQ+1U/VnH1fxltbJqDeWBU1oNLG8Dj11uIv3xVf7nrQu0bPGe5Rf716r7K5Qz+SqtAOVswoVunoiBtGhxw==}
    engines: {node: '>=6.9.0'}
    peerDependencies:
      '@babel/core': ^7.0.0-0
    dependencies:
      '@babel/core': 7.20.12
      '@babel/helper-plugin-utils': 7.20.2
      '@babel/helper-skip-transparent-expression-wrappers': 7.20.0
    dev: false

  /@babel/plugin-transform-sticky-regex/7.18.6_@babel+core@7.20.12:
    resolution: {integrity: sha512-kfiDrDQ+PBsQDO85yj1icueWMfGfJFKN1KCkndygtu/C9+XUfydLC8Iv5UYJqRwy4zk8EcplRxEOeLyjq1gm6Q==}
    engines: {node: '>=6.9.0'}
    peerDependencies:
      '@babel/core': ^7.0.0-0
    dependencies:
      '@babel/core': 7.20.12
      '@babel/helper-plugin-utils': 7.20.2
    dev: false

  /@babel/plugin-transform-template-literals/7.18.9_@babel+core@7.20.12:
    resolution: {integrity: sha512-S8cOWfT82gTezpYOiVaGHrCbhlHgKhQt8XH5ES46P2XWmX92yisoZywf5km75wv5sYcXDUCLMmMxOLCtthDgMA==}
    engines: {node: '>=6.9.0'}
    peerDependencies:
      '@babel/core': ^7.0.0-0
    dependencies:
      '@babel/core': 7.20.12
      '@babel/helper-plugin-utils': 7.20.2
    dev: false

  /@babel/plugin-transform-typeof-symbol/7.18.9_@babel+core@7.20.12:
    resolution: {integrity: sha512-SRfwTtF11G2aemAZWivL7PD+C9z52v9EvMqH9BuYbabyPuKUvSWks3oCg6041pT925L4zVFqaVBeECwsmlguEw==}
    engines: {node: '>=6.9.0'}
    peerDependencies:
      '@babel/core': ^7.0.0-0
    dependencies:
      '@babel/core': 7.20.12
      '@babel/helper-plugin-utils': 7.20.2
    dev: false

  /@babel/plugin-transform-unicode-escapes/7.18.10_@babel+core@7.20.12:
    resolution: {integrity: sha512-kKAdAI+YzPgGY/ftStBFXTI1LZFju38rYThnfMykS+IXy8BVx+res7s2fxf1l8I35DV2T97ezo6+SGrXz6B3iQ==}
    engines: {node: '>=6.9.0'}
    peerDependencies:
      '@babel/core': ^7.0.0-0
    dependencies:
      '@babel/core': 7.20.12
      '@babel/helper-plugin-utils': 7.20.2
    dev: false

  /@babel/plugin-transform-unicode-regex/7.18.6_@babel+core@7.20.12:
    resolution: {integrity: sha512-gE7A6Lt7YLnNOL3Pb9BNeZvi+d8l7tcRrG4+pwJjK9hD2xX4mEvjlQW60G9EEmfXVYRPv9VRQcyegIVHCql/AA==}
    engines: {node: '>=6.9.0'}
    peerDependencies:
      '@babel/core': ^7.0.0-0
    dependencies:
      '@babel/core': 7.20.12
      '@babel/helper-create-regexp-features-plugin': 7.20.5_@babel+core@7.20.12
      '@babel/helper-plugin-utils': 7.20.2
    dev: false

  /@babel/preset-env/7.20.2_@babel+core@7.20.12:
    resolution: {integrity: sha512-1G0efQEWR1EHkKvKHqbG+IN/QdgwfByUpM5V5QroDzGV2t3S/WXNQd693cHiHTlCFMpr9B6FkPFXDA2lQcKoDg==}
    engines: {node: '>=6.9.0'}
    peerDependencies:
      '@babel/core': ^7.0.0-0
    dependencies:
      '@babel/compat-data': 7.20.14
      '@babel/core': 7.20.12
      '@babel/helper-compilation-targets': 7.20.7_@babel+core@7.20.12
      '@babel/helper-plugin-utils': 7.20.2
      '@babel/helper-validator-option': 7.18.6
      '@babel/plugin-bugfix-safari-id-destructuring-collision-in-function-expression': 7.18.6_@babel+core@7.20.12
      '@babel/plugin-bugfix-v8-spread-parameters-in-optional-chaining': 7.20.7_@babel+core@7.20.12
      '@babel/plugin-proposal-async-generator-functions': 7.20.7_@babel+core@7.20.12
      '@babel/plugin-proposal-class-properties': 7.18.6_@babel+core@7.20.12
      '@babel/plugin-proposal-class-static-block': 7.20.7_@babel+core@7.20.12
      '@babel/plugin-proposal-dynamic-import': 7.18.6_@babel+core@7.20.12
      '@babel/plugin-proposal-export-namespace-from': 7.18.9_@babel+core@7.20.12
      '@babel/plugin-proposal-json-strings': 7.18.6_@babel+core@7.20.12
      '@babel/plugin-proposal-logical-assignment-operators': 7.20.7_@babel+core@7.20.12
      '@babel/plugin-proposal-nullish-coalescing-operator': 7.18.6_@babel+core@7.20.12
      '@babel/plugin-proposal-numeric-separator': 7.18.6_@babel+core@7.20.12
      '@babel/plugin-proposal-object-rest-spread': 7.20.7_@babel+core@7.20.12
      '@babel/plugin-proposal-optional-catch-binding': 7.18.6_@babel+core@7.20.12
      '@babel/plugin-proposal-optional-chaining': 7.20.7_@babel+core@7.20.12
      '@babel/plugin-proposal-private-methods': 7.18.6_@babel+core@7.20.12
      '@babel/plugin-proposal-private-property-in-object': 7.20.5_@babel+core@7.20.12
      '@babel/plugin-proposal-unicode-property-regex': 7.18.6_@babel+core@7.20.12
      '@babel/plugin-syntax-async-generators': 7.8.4_@babel+core@7.20.12
      '@babel/plugin-syntax-class-properties': 7.12.13_@babel+core@7.20.12
      '@babel/plugin-syntax-class-static-block': 7.14.5_@babel+core@7.20.12
      '@babel/plugin-syntax-dynamic-import': 7.8.3_@babel+core@7.20.12
      '@babel/plugin-syntax-export-namespace-from': 7.8.3_@babel+core@7.20.12
      '@babel/plugin-syntax-import-assertions': 7.20.0_@babel+core@7.20.12
      '@babel/plugin-syntax-json-strings': 7.8.3_@babel+core@7.20.12
      '@babel/plugin-syntax-logical-assignment-operators': 7.10.4_@babel+core@7.20.12
      '@babel/plugin-syntax-nullish-coalescing-operator': 7.8.3_@babel+core@7.20.12
      '@babel/plugin-syntax-numeric-separator': 7.10.4_@babel+core@7.20.12
      '@babel/plugin-syntax-object-rest-spread': 7.8.3_@babel+core@7.20.12
      '@babel/plugin-syntax-optional-catch-binding': 7.8.3_@babel+core@7.20.12
      '@babel/plugin-syntax-optional-chaining': 7.8.3_@babel+core@7.20.12
      '@babel/plugin-syntax-private-property-in-object': 7.14.5_@babel+core@7.20.12
      '@babel/plugin-syntax-top-level-await': 7.14.5_@babel+core@7.20.12
      '@babel/plugin-transform-arrow-functions': 7.20.7_@babel+core@7.20.12
      '@babel/plugin-transform-async-to-generator': 7.20.7_@babel+core@7.20.12
      '@babel/plugin-transform-block-scoped-functions': 7.18.6_@babel+core@7.20.12
      '@babel/plugin-transform-block-scoping': 7.20.15_@babel+core@7.20.12
      '@babel/plugin-transform-classes': 7.20.7_@babel+core@7.20.12
      '@babel/plugin-transform-computed-properties': 7.20.7_@babel+core@7.20.12
      '@babel/plugin-transform-destructuring': 7.20.7_@babel+core@7.20.12
      '@babel/plugin-transform-dotall-regex': 7.18.6_@babel+core@7.20.12
      '@babel/plugin-transform-duplicate-keys': 7.18.9_@babel+core@7.20.12
      '@babel/plugin-transform-exponentiation-operator': 7.18.6_@babel+core@7.20.12
      '@babel/plugin-transform-for-of': 7.18.8_@babel+core@7.20.12
      '@babel/plugin-transform-function-name': 7.18.9_@babel+core@7.20.12
      '@babel/plugin-transform-literals': 7.18.9_@babel+core@7.20.12
      '@babel/plugin-transform-member-expression-literals': 7.18.6_@babel+core@7.20.12
      '@babel/plugin-transform-modules-amd': 7.20.11_@babel+core@7.20.12
      '@babel/plugin-transform-modules-commonjs': 7.20.11_@babel+core@7.20.12
      '@babel/plugin-transform-modules-systemjs': 7.20.11_@babel+core@7.20.12
      '@babel/plugin-transform-modules-umd': 7.18.6_@babel+core@7.20.12
      '@babel/plugin-transform-named-capturing-groups-regex': 7.20.5_@babel+core@7.20.12
      '@babel/plugin-transform-new-target': 7.18.6_@babel+core@7.20.12
      '@babel/plugin-transform-object-super': 7.18.6_@babel+core@7.20.12
      '@babel/plugin-transform-parameters': 7.20.7_@babel+core@7.20.12
      '@babel/plugin-transform-property-literals': 7.18.6_@babel+core@7.20.12
      '@babel/plugin-transform-regenerator': 7.20.5_@babel+core@7.20.12
      '@babel/plugin-transform-reserved-words': 7.18.6_@babel+core@7.20.12
      '@babel/plugin-transform-shorthand-properties': 7.18.6_@babel+core@7.20.12
      '@babel/plugin-transform-spread': 7.20.7_@babel+core@7.20.12
      '@babel/plugin-transform-sticky-regex': 7.18.6_@babel+core@7.20.12
      '@babel/plugin-transform-template-literals': 7.18.9_@babel+core@7.20.12
      '@babel/plugin-transform-typeof-symbol': 7.18.9_@babel+core@7.20.12
      '@babel/plugin-transform-unicode-escapes': 7.18.10_@babel+core@7.20.12
      '@babel/plugin-transform-unicode-regex': 7.18.6_@babel+core@7.20.12
      '@babel/preset-modules': 0.1.5_@babel+core@7.20.12
      '@babel/types': 7.20.7
      babel-plugin-polyfill-corejs2: 0.3.3_@babel+core@7.20.12
      babel-plugin-polyfill-corejs3: 0.6.0_@babel+core@7.20.12
      babel-plugin-polyfill-regenerator: 0.4.1_@babel+core@7.20.12
      core-js-compat: 3.27.2
      semver: 6.3.0
    transitivePeerDependencies:
      - supports-color
    dev: false

  /@babel/preset-modules/0.1.5_@babel+core@7.20.12:
    resolution: {integrity: sha512-A57th6YRG7oR3cq/yt/Y84MvGgE0eJG2F1JLhKuyG+jFxEgrd/HAMJatiFtmOiZurz+0DkrvbheCLaV5f2JfjA==}
    peerDependencies:
      '@babel/core': ^7.0.0-0
    dependencies:
      '@babel/core': 7.20.12
      '@babel/helper-plugin-utils': 7.20.2
      '@babel/plugin-proposal-unicode-property-regex': 7.18.6_@babel+core@7.20.12
      '@babel/plugin-transform-dotall-regex': 7.18.6_@babel+core@7.20.12
      '@babel/types': 7.20.7
      esutils: 2.0.3
    dev: false

  /@babel/regjsgen/0.8.0:
    resolution: {integrity: sha512-x/rqGMdzj+fWZvCOYForTghzbtqPDZ5gPwaoNGHdgDfF2QA/XZbCBp4Moo5scrkAMPhB7z26XM/AaHuIJdgauA==}
    dev: false

  /@babel/runtime/7.20.13:
    resolution: {integrity: sha512-gt3PKXs0DBoL9xCvOIIZ2NEqAGZqHjAnmVbfQtB620V0uReIQutpel14KcneZuer7UioY8ALKZ7iocavvzTNFA==}
    engines: {node: '>=6.9.0'}
    dependencies:
      regenerator-runtime: 0.13.11
    dev: false

  /@babel/template/7.20.7:
    resolution: {integrity: sha512-8SegXApWe6VoNw0r9JHpSteLKTpTiLZ4rMlGIm9JQ18KiCtyQiAMEazujAHrUS5flrcqYZa75ukev3P6QmUwUw==}
    engines: {node: '>=6.9.0'}
    dependencies:
      '@babel/code-frame': 7.18.6
      '@babel/parser': 7.20.15
      '@babel/types': 7.20.7
    dev: false

  /@babel/traverse/7.20.13:
    resolution: {integrity: sha512-kMJXfF0T6DIS9E8cgdLCSAL+cuCK+YEZHWiLK0SXpTo8YRj5lpJu3CDNKiIBCne4m9hhTIqUg6SYTAI39tAiVQ==}
    engines: {node: '>=6.9.0'}
    dependencies:
      '@babel/code-frame': 7.18.6
      '@babel/generator': 7.20.14
      '@babel/helper-environment-visitor': 7.18.9
      '@babel/helper-function-name': 7.19.0
      '@babel/helper-hoist-variables': 7.18.6
      '@babel/helper-split-export-declaration': 7.18.6
      '@babel/parser': 7.20.15
      '@babel/types': 7.20.7
      debug: 4.3.4
      globals: 11.12.0
    transitivePeerDependencies:
      - supports-color
    dev: false

  /@babel/types/7.20.7:
    resolution: {integrity: sha512-69OnhBxSSgK0OzTJai4kyPDiKTIe3j+ctaHdIGVbRahTLAT7L3R9oeXHC2aVSuGYt3cVnoAMDmOCgJ2yaiLMvg==}
    engines: {node: '>=6.9.0'}
    dependencies:
      '@babel/helper-string-parser': 7.19.4
      '@babel/helper-validator-identifier': 7.19.1
      to-fast-properties: 2.0.0
    dev: false

  /@cadl-lang/compiler/0.40.0:
    resolution: {integrity: sha512-4u/Dnm39Ma+8wH0SDu7ya1+2oBRDiNByiRoijwyScHRec26UWLyWvHMvvU89ISU6O8Vwtq0bpmbD7FeJTnlbHw==}
    engines: {node: '>=16.0.0'}
    hasBin: true
    dependencies:
      '@babel/code-frame': 7.18.6
      ajv: 8.11.2
      change-case: 4.1.2
      globby: 13.1.3
      js-yaml: 4.1.0
      mkdirp: 1.0.4
      mustache: 4.2.0
      node-fetch: 3.2.8
      node-watch: 0.7.3
      picocolors: 1.0.0
      prettier: 2.8.4
      prompts: 2.4.2
      vscode-languageserver: 8.0.2
      vscode-languageserver-textdocument: 1.0.8
      yargs: 17.6.2
    dev: false

  /@cadl-lang/lint/0.40.0_@cadl-lang+compiler@0.40.0:
    resolution: {integrity: sha512-V/V5Msuurhb7kVZsvuAKVAHq4twmC5YC5k/t7YJWETOowFXepgIneWJPH2TDyyzO9WqJjqRJVRXPTrTuKuNFsA==}
    engines: {node: '>=16.0.0'}
    peerDependencies:
      '@cadl-lang/compiler': ~0.40.0
    dependencies:
      '@cadl-lang/compiler': 0.40.0
    dev: false

  /@cadl-lang/openapi/0.40.0_3be7190ba2f4450e60a8695259029fc7:
    resolution: {integrity: sha512-M2/Pb5AyZd2O5ycYBIoIf4bufip7bCUTMt3gdom1ss6726APbG1fxx98HPcTbXXx0oA+SuqEXtz8k9eaUGLadQ==}
    engines: {node: '>=16.0.0'}
    peerDependencies:
      '@cadl-lang/compiler': ~0.40.0
      '@cadl-lang/rest': ~0.40.0
    dependencies:
      '@cadl-lang/compiler': 0.40.0
      '@cadl-lang/rest': 0.40.0_@cadl-lang+compiler@0.40.0
    dev: false

  /@cadl-lang/openapi3/0.40.0_8cccdbb2a7edf92d9b262725c5d134d8:
    resolution: {integrity: sha512-FFNLUfM8pNN65RVNvBTDgIt8J+vyW1x+e1zRp6axg5sUCbVliW4S8axqUfwTsWYVAskYJXA10Cgc4d6M5RIUnQ==}
    engines: {node: '>=16.0.0'}
    peerDependencies:
      '@cadl-lang/compiler': ~0.40.0
      '@cadl-lang/openapi': ~0.40.0
      '@cadl-lang/rest': ~0.40.0
      '@cadl-lang/versioning': ~0.40.0
    dependencies:
      '@cadl-lang/compiler': 0.40.0
      '@cadl-lang/openapi': 0.40.0_3be7190ba2f4450e60a8695259029fc7
      '@cadl-lang/rest': 0.40.0_@cadl-lang+compiler@0.40.0
      '@cadl-lang/versioning': 0.40.0
      js-yaml: 4.1.0
    dev: false

  /@cadl-lang/prettier-plugin-cadl/0.40.0:
    resolution: {integrity: sha512-ZCO2UKVo4sz4J3JCEsC5po2HPZh2Ctc0S5IS9QZaRc6GsvKY29lYedFXGU5l4NBlsrRDRTt0svHjd8zuVtre9w==}
    dependencies:
      prettier: 2.8.4
    dev: false

  /@cadl-lang/rest/0.40.0_@cadl-lang+compiler@0.40.0:
    resolution: {integrity: sha512-WfGq6lN87adRKsKd3XtztvOLXHzyFlDRQiEcXKfnwXia37zVwK355KX39P1RimQ9mpDsmXaGG4ETkdUSWvXe7w==}
    engines: {node: '>=16.0.0'}
    peerDependencies:
      '@cadl-lang/compiler': ~0.40.0
    dependencies:
      '@cadl-lang/compiler': 0.40.0
    dev: false

  /@cadl-lang/versioning/0.40.0:
    resolution: {integrity: sha512-HK/jw0kxo/6RwbnR7nPyCj2kJ94uZbBhEmS08ms+fX4UB4nDNBXqXFwMwgftVZ2qdS9xEkRhLqpVYfEPzlFBJw==}
    engines: {node: '>=16.0.0'}
    dependencies:
      '@cadl-lang/compiler': 0.40.0
    dev: false

  /@colors/colors/1.5.0:
    resolution: {integrity: sha512-ooWCrlZP11i8GImSjTHYHLkvFDP48nS4+204nGb1RiX/WXYHmJA2III9/e2DWVabCESdW7hBAEzHRqUn9OUVvQ==}
    engines: {node: '>=0.1.90'}
    dev: false

  /@cspotcode/source-map-support/0.8.1:
    resolution: {integrity: sha512-IchNf6dN4tHoMFIn/7OE8LWZ19Y6q/67Bmf6vnGREv8RSbBVb9LPJxEcnwrcwX6ixSvaiGoomAUvu4YSxXrVgw==}
    engines: {node: '>=12'}
    dependencies:
      '@jridgewell/trace-mapping': 0.3.9
    dev: false

  /@dabh/diagnostics/2.0.3:
    resolution: {integrity: sha512-hrlQOIi7hAfzsMqlGSFyVucrx38O+j6wiGOf//H2ecvIEqYN4ADBSS2iLMh5UFyDunCNniUIPk/q3riFv45xRA==}
    dependencies:
      colorspace: 1.1.4
      enabled: 2.0.0
      kuler: 2.0.0
    dev: false

  /@discoveryjs/json-ext/0.5.7:
    resolution: {integrity: sha512-dBVuXR082gk3jsFp7Rd/JI4kytwGHecnCoTtXFb7DB6CNHp4rg5k1bhg0nWdLGLnOV71lmDzGQaLMy8iPLY0pw==}
    engines: {node: '>=10.0.0'}
    dev: false

  /@eslint/eslintrc/1.4.1:
    resolution: {integrity: sha512-XXrH9Uarn0stsyldqDYq8r++mROmWRI1xKMXa640Bb//SY1+ECYX6VzT6Lcx5frD0V30XieqJ0oX9I2Xj5aoMA==}
    engines: {node: ^12.22.0 || ^14.17.0 || >=16.0.0}
    dependencies:
      ajv: 6.12.6
      debug: 4.3.4
      espree: 9.4.1
      globals: 13.20.0
      ignore: 5.2.4
      import-fresh: 3.3.0
      js-yaml: 4.1.0
      minimatch: 3.1.2
      strip-json-comments: 3.1.1
    transitivePeerDependencies:
      - supports-color
    dev: false

  /@faker-js/faker/5.5.3:
    resolution: {integrity: sha512-R11tGE6yIFwqpaIqcfkcg7AICXzFg14+5h5v0TfF/9+RMDL6jhzCy/pxHVOfbALGdtVYdt6JdR21tuxEgl34dw==}
    dev: false

  /@humanwhocodes/config-array/0.11.8:
    resolution: {integrity: sha512-UybHIJzJnR5Qc/MsD9Kr+RpO2h+/P1GhOwdiLPXK5TWk5sgTdu88bTD9UP+CKbPPh5Rni1u0GjAdYQLemG8g+g==}
    engines: {node: '>=10.10.0'}
    dependencies:
      '@humanwhocodes/object-schema': 1.2.1
      debug: 4.3.4
      minimatch: 3.1.2
    transitivePeerDependencies:
      - supports-color
    dev: false

  /@humanwhocodes/module-importer/1.0.1:
    resolution: {integrity: sha512-bxveV4V8v5Yb4ncFTT3rPSgZBOpCkjfK0y4oVVVJwIuDVBRMDXrPyXRL988i5ap9m9bnyEEjWfm5WkBmtffLfA==}
    engines: {node: '>=12.22'}
    dev: false

  /@humanwhocodes/object-schema/1.2.1:
    resolution: {integrity: sha512-ZnQMnLV4e7hDlUvw8H+U8ASL02SS2Gn6+9Ac3wGGLIe7+je2AeAOxPY+izIPJDfFDb7eDjev0Us8MO1iFRN8hA==}
    dev: false

  /@istanbuljs/load-nyc-config/1.1.0:
    resolution: {integrity: sha512-VjeHSlIzpv/NyD3N0YuHfXOPDIixcA1q2ZV98wsMqcYlPmv2n3Yb2lYP9XMElnaFVXg5A7YLTeLu6V84uQDjmQ==}
    engines: {node: '>=8'}
    dependencies:
      camelcase: 5.3.1
      find-up: 4.1.0
      get-package-type: 0.1.0
      js-yaml: 3.14.1
      resolve-from: 5.0.0
    dev: false

  /@istanbuljs/schema/0.1.3:
    resolution: {integrity: sha512-ZXRY4jNvVgSVQ8DL3LTcakaAtXwTVUxE81hslsyD2AtoXW/wVob10HkOJ1X/pAlcI7D+2YoZKg5do8G/w6RYgA==}
    engines: {node: '>=8'}
    dev: false

  /@jridgewell/gen-mapping/0.1.1:
    resolution: {integrity: sha512-sQXCasFk+U8lWYEe66WxRDOE9PjVz4vSM51fTu3Hw+ClTpUSQb718772vH3pyS5pShp6lvQM7SxgIDXXXmOX7w==}
    engines: {node: '>=6.0.0'}
    dependencies:
      '@jridgewell/set-array': 1.1.2
      '@jridgewell/sourcemap-codec': 1.4.14
    dev: false

  /@jridgewell/gen-mapping/0.3.2:
    resolution: {integrity: sha512-mh65xKQAzI6iBcFzwv28KVWSmCkdRBWoOh+bYQGW3+6OZvbbN3TqMGo5hqYxQniRcH9F2VZIoJCm4pa3BPDK/A==}
    engines: {node: '>=6.0.0'}
    dependencies:
      '@jridgewell/set-array': 1.1.2
      '@jridgewell/sourcemap-codec': 1.4.14
      '@jridgewell/trace-mapping': 0.3.17
    dev: false

  /@jridgewell/resolve-uri/3.1.0:
    resolution: {integrity: sha512-F2msla3tad+Mfht5cJq7LSXcdudKTWCVYUgw6pLFOOHSTtZlj6SWNYAp+AhuqLmWdBO2X5hPrLcu8cVP8fy28w==}
    engines: {node: '>=6.0.0'}
    dev: false

  /@jridgewell/set-array/1.1.2:
    resolution: {integrity: sha512-xnkseuNADM0gt2bs+BvhO0p78Mk762YnZdsuzFV018NoG1Sj1SCQvpSqa7XUaTam5vAGasABV9qXASMKnFMwMw==}
    engines: {node: '>=6.0.0'}
    dev: false

  /@jridgewell/source-map/0.3.2:
    resolution: {integrity: sha512-m7O9o2uR8k2ObDysZYzdfhb08VuEml5oWGiosa1VdaPZ/A6QyPkAJuwN0Q1lhULOf6B7MtQmHENS743hWtCrgw==}
    dependencies:
      '@jridgewell/gen-mapping': 0.3.2
      '@jridgewell/trace-mapping': 0.3.17
    dev: false

  /@jridgewell/sourcemap-codec/1.4.14:
    resolution: {integrity: sha512-XPSJHWmi394fuUuzDnGz1wiKqWfo1yXecHQMRf2l6hztTO+nPru658AyDngaBe7isIxEkRsPR3FZh+s7iVa4Uw==}
    dev: false

  /@jridgewell/trace-mapping/0.3.17:
    resolution: {integrity: sha512-MCNzAp77qzKca9+W/+I0+sEpaUnZoeasnghNeVc41VZCEKaCH73Vq3BZZ/SzWIgrqE4H4ceI+p+b6C0mHf9T4g==}
    dependencies:
      '@jridgewell/resolve-uri': 3.1.0
      '@jridgewell/sourcemap-codec': 1.4.14
    dev: false

  /@jridgewell/trace-mapping/0.3.9:
    resolution: {integrity: sha512-3Belt6tdc8bPgAtbcmdtNJlirVoTmEb5e2gC94PnkwEW9jI6CAHUeoG85tjWP5WquqfavoMtMwiG4P926ZKKuQ==}
    dependencies:
      '@jridgewell/resolve-uri': 3.1.0
      '@jridgewell/sourcemap-codec': 1.4.14
    dev: false

  /@jsdevtools/ono/7.1.3:
    resolution: {integrity: sha512-4JQNk+3mVzK3xh2rqd6RB4J46qUR19azEHBneZyTZM+c456qOrbbM/5xcR8huNCCcbVt7+UmizG6GuUvPvKUYg==}
    dev: false

  /@microsoft.azure/autorest-extension-base/1.0.13:
    resolution: {integrity: sha512-WJce8Gna8b3uebPuUdnnehnMiPAQgkxAI48qozdkDQaa18adco56Gi9Ph2GpH2T53rixPp8Wan3wOu8lJq6h1w==}
    dependencies:
      vscode-jsonrpc: 3.6.2
    dev: false

  /@microsoft.azure/autorest.testserver/3.3.45:
    resolution: {integrity: sha512-svSjt0kcJUAVXVJJt/3uokaQIVOCGnSyxwPCgDM203WyyDQ6UcztvhYrezKcWoZNcZrKJFlmrag51cwtTcZspQ==}
    engines: {node: '>=10'}
    hasBin: true
    dependencies:
      '@azure/storage-blob': 12.12.0
      axios: 0.21.4
      body-parser: 1.20.1
      busboy: 1.6.0
      commonmark: 0.30.0
      deep-equal: 2.2.0
      express: 4.18.2
      express-promise-router: 4.1.1_express@4.18.2
      glob: 8.1.0
      js-yaml: 4.1.0
      morgan: 1.10.0
      mustache: 4.2.0
      request: 2.88.2
      request-promise-native: 1.0.9_request@2.88.2
      source-map-support: 0.5.21
      underscore: 1.13.6
      winston: 3.8.2
      xml2js: 0.4.23
      yargs: 17.6.2
    transitivePeerDependencies:
      - '@types/express'
      - debug
      - encoding
    dev: false

  /@nodelib/fs.scandir/2.1.5:
    resolution: {integrity: sha512-vq24Bq3ym5HEQm2NKCr3yXDwjc7vTsEThRDnkp2DK9p1uqLR+DHurm/NOTo0KG7HYHU7eppKZj3MyqYuMBf62g==}
    engines: {node: '>= 8'}
    dependencies:
      '@nodelib/fs.stat': 2.0.5
      run-parallel: 1.2.0
    dev: false

  /@nodelib/fs.stat/2.0.5:
    resolution: {integrity: sha512-RkhPPp2zrqDAQA/2jNhnztcPAlv64XdhIp7a7454A5ovI7Bukxgt7MX7udwAu3zg1DcpPU0rz3VV1SeaqvY4+A==}
    engines: {node: '>= 8'}
    dev: false

  /@nodelib/fs.walk/1.2.8:
    resolution: {integrity: sha512-oGB+UxlgWcgQkgwo8GcEGwemoTFt3FIO9ababBmaGwXIoBKZ+GTy0pP185beGg7Llih/NSHSV2XAs1lnznocSg==}
    engines: {node: '>= 8'}
    dependencies:
      '@nodelib/fs.scandir': 2.1.5
      fastq: 1.15.0
    dev: false

  /@octetstream/eslint-config/3.0.0_eslint@8.34.0:
    resolution: {integrity: sha512-VX8gZ6h9PNKrWb+N9AoWM2DA+eVBAqAL0OLHwLjh+iwLrICQRFYzJDxxHIpD7rN413PCppr2vp6cy8UGdZGd+A==}
    peerDependencies:
      eslint: ^5.4.0
    dependencies:
      babel-eslint: 9.0.0
      eslint: 8.34.0
      eslint-config-airbnb-base: 13.2.0_654d8b6c476c14ff48c5632683e12f6b
      eslint-plugin-import: 2.27.5_eslint@8.34.0
      eslint-plugin-promise: 4.3.1
    transitivePeerDependencies:
      - supports-color
    dev: false

  /@octetstream/promisify/2.0.2:
    resolution: {integrity: sha512-7XHoRB61hxsz8lBQrjC1tq/3OEIgpvGWg6DKAdwi7WRzruwkmsdwmOoUXbU4Dtd4RSOMDwed0SkP3y8UlMt1Bg==}
    engines: {node: 6.x || >=8.x}
    dev: false

  /@opencensus/web-types/0.0.7:
    resolution: {integrity: sha512-xB+w7ZDAu3YBzqH44rCmG9/RlrOmFuDPt/bpf17eJr8eZSrLt7nc7LnWdxM9Mmoj/YKMHpxRg28txu3TcpiL+g==}
    engines: {node: '>=6.0'}
    dev: false

  /@opentelemetry/api/1.0.0-rc.0:
    resolution: {integrity: sha512-iXKByCMfrlO5S6Oh97BuM56tM2cIBB0XsL/vWF/AtJrJEKx4MC/Xdu0xDsGXMGcNWpqF7ujMsjjnp0+UHBwnDQ==}
    engines: {node: '>=8.0.0'}
    dev: false

  /@opentelemetry/api/1.4.0:
    resolution: {integrity: sha512-IgMK9i3sFGNUqPMbjABm0G26g0QCKCUBfglhQ7rQq6WcxbKfEHRcmwsoER4hZcuYqJgkYn2OeuoJIv7Jsftp7g==}
    engines: {node: '>=8.0.0'}
    dev: false

  /@postman/form-data/3.1.1:
    resolution: {integrity: sha512-vjh8Q2a8S6UCm/KKs31XFJqEEgmbjBmpPNVV2eVav6905wyFAwaUOBGA1NPBI4ERH9MMZc6w0umFgM6WbEPMdg==}
    engines: {node: '>= 6'}
    dependencies:
      asynckit: 0.4.0
      combined-stream: 1.0.8
      mime-types: 2.1.35
    dev: false

  /@postman/tunnel-agent/0.6.3:
    resolution: {integrity: sha512-k57fzmAZ2PJGxfOA4SGR05ejorHbVAa/84Hxh/2nAztjNXc4ZjOm9NUIk6/Z6LCrBvJZqjRZbN8e/nROVUPVdg==}
    dependencies:
      safe-buffer: 5.2.1
    dev: false

  /@sinonjs/commons/1.8.6:
    resolution: {integrity: sha512-Ky+XkAkqPZSm3NLBeUng77EBQl3cmeJhITaGHdYH8kjVB+aun3S4XBRti2zt17mtt0mIUDiNxYeoJm6drVvBJQ==}
    dependencies:
      type-detect: 4.0.8
    dev: false

  /@sinonjs/fake-timers/6.0.1:
    resolution: {integrity: sha512-MZPUxrmFubI36XS1DI3qmI0YdN1gks62JtFZvxR67ljjSNCeK6U08Zx4msEWOXuofgqUt6zPHSi1H9fbjR/NRA==}
    dependencies:
      '@sinonjs/commons': 1.8.6
    dev: false

  /@sinonjs/samsam/5.3.1:
    resolution: {integrity: sha512-1Hc0b1TtyfBu8ixF/tpfSHTVWKwCBLY4QJbkgnE7HcwyvT2xArDxb4K7dMgqRm3szI+LJbzmW/s4xxEhv6hwDg==}
    dependencies:
      '@sinonjs/commons': 1.8.6
      lodash.get: 4.4.2
      type-detect: 4.0.8
    dev: false

  /@sinonjs/text-encoding/0.7.2:
    resolution: {integrity: sha512-sXXKG+uL9IrKqViTtao2Ws6dy0znu9sOaP1di/jKGW1M6VssO8vlpXCQcpZ+jisQ1tTFAC5Jo/EOzFbggBagFQ==}
    dev: false

  /@socket.io/component-emitter/3.1.0:
    resolution: {integrity: sha512-+9jVqKhRSpsc591z5vX+X5Yyw+he/HCB4iQ/RYxw35CEPaY1gnsNE43nf9n9AaYjAQrTiI/mOwKUKdUs9vf7Xg==}
    dev: false

  /@tootallnate/once/1.1.2:
    resolution: {integrity: sha512-RbzJvlNzmRq5c3O09UipeuXno4tA1FE6ikOjxZK0tuxVv3412l64l5t1W5pj4+rJq9vpkm/kwiR07aZXnsKPxw==}
    engines: {node: '>= 6'}
    dev: false

  /@tootallnate/once/2.0.0:
    resolution: {integrity: sha512-XCuKFP5PS55gnMVu3dty8KPatLqUoy/ZYzDzAGCQ8JNFCkLXzmI7vNHCR+XpbZaMWQK/vQubr7PkYq8g470J/A==}
    engines: {node: '>= 10'}
    dev: false

  /@ts-common/async-iterator/0.2.3:
    resolution: {integrity: sha512-szLdrutwQxBCIECaO2RTFcUPFj+9QVk4xKAj+APgeeLoEs67tNjXFgvfU0kOfF04qTHlPNPqcutSqxMHqzG3qA==}
    dependencies:
      '@ts-common/iterator': 0.3.6
      tslib: 1.14.1
    dev: false

  /@ts-common/commonmark-to-markdown/2.0.2_tslib@1.14.1:
    resolution: {integrity: sha512-gLUxc7phOvWiDavHDshU3JGxKsepSCYAuXpMVxU0j6MDah2EbV3y0UA4x1wHkWmlf7bVuDLcnsiYQttqEX1zQw==}
    dependencies:
      '@ts-common/iterator': 1.1.2_tslib@1.14.1
      '@types/commonmark': 0.27.5
      commonmark: 0.28.1
      front-matter: 4.0.2
    transitivePeerDependencies:
      - tslib
    dev: false

  /@ts-common/commonmark-to-markdown/2.0.2_tslib@2.5.0:
    resolution: {integrity: sha512-gLUxc7phOvWiDavHDshU3JGxKsepSCYAuXpMVxU0j6MDah2EbV3y0UA4x1wHkWmlf7bVuDLcnsiYQttqEX1zQw==}
    dependencies:
      '@ts-common/iterator': 1.1.2_tslib@2.5.0
      '@types/commonmark': 0.27.5
      commonmark: 0.28.1
      front-matter: 4.0.2
    transitivePeerDependencies:
      - tslib
    dev: false

  /@ts-common/fs/0.2.0:
    resolution: {integrity: sha512-ul1v4ZatcHuAzrwr/hGjSbk37pnfnLYDWC1yMEynQlnV8ndAcIVNYwQPPOYtLADPKTi3y74g5Q4BF3xPurDHLA==}
    dependencies:
      '@ts-common/async-iterator': 0.2.3
      '@types/node': 10.17.60
      tslib: 1.14.1
    dev: false

  /@ts-common/iterator/0.3.6:
    resolution: {integrity: sha512-nNdcleTj3qLlchH17HI/xqOc6sNgOqJ5DdRR0nOEVdJVZCo5bfqoQTu6+Q9ZwMhuETuR2d86MSlmaL2FVHnPjQ==}
    dev: false

  /@ts-common/iterator/1.1.2_tslib@1.14.1:
    resolution: {integrity: sha512-edwrL2/efx3uphxuSEI7fCHJENFmTg+gR7TY8ruTRxNWIWc240YSg+v4T3qVAtgG8npwRC4QtQDu72hi8mrR5A==}
    peerDependencies:
      tslib: ^2.3.1
    dependencies:
      tslib: 1.14.1
    dev: false

  /@ts-common/iterator/1.1.2_tslib@2.5.0:
    resolution: {integrity: sha512-edwrL2/efx3uphxuSEI7fCHJENFmTg+gR7TY8ruTRxNWIWc240YSg+v4T3qVAtgG8npwRC4QtQDu72hi8mrR5A==}
    peerDependencies:
      tslib: ^2.3.1
    dependencies:
      tslib: 2.5.0
    dev: false

  /@ts-common/json/0.3.1:
    resolution: {integrity: sha512-vaplNdZPdeWr4p+hLJGdn08UMTSgYQrlRtxrAS0fAWyMlmFalBm/XRhHnohgiflRaj2jxl7ZxihjNlC/LZ/1YQ==}
    dependencies:
      '@ts-common/iterator': 0.3.6
      '@ts-common/string-map': 0.3.0
    dev: false

  /@ts-common/string-map/0.3.0:
    resolution: {integrity: sha512-tikHtQPV/R48VAnlolyl1FIHciror68LXyruelvYf+lRE6ysjIGB2iNyw7wN6aDcUs2wN/CD6fF8Ye7lVIWNTQ==}
    dependencies:
      '@ts-common/iterator': 0.3.6
    dev: false

  /@ts-common/virtual-fs/0.3.0:
    resolution: {integrity: sha512-ryoXw52FTLhiexoNBA/hcAlW8gxPhrKEuZODgpCiF0wswNJdg/j+rCb9k1VppJdeIJ30b0Wg+2vPsrOrdnYTIw==}
    dependencies:
      '@ts-common/fs': 0.2.0
      '@ts-common/iterator': 0.3.6
      '@types/async-retry': 1.4.5
      '@types/node-fetch': 2.6.2
      async-retry: 1.3.3
      node-fetch: 2.6.9
    transitivePeerDependencies:
      - encoding
    dev: false

  /@ts-morph/common/0.16.0:
    resolution: {integrity: sha512-SgJpzkTgZKLKqQniCjLaE3c2L2sdL7UShvmTmPBejAKd2OKV/yfMpQ2IWpAuA+VY5wy7PkSUaEObIqEK6afFuw==}
    dependencies:
      fast-glob: 3.2.12
      minimatch: 5.1.6
      mkdirp: 1.0.4
      path-browserify: 1.0.1
    dev: false

  /@tsconfig/node10/1.0.9:
    resolution: {integrity: sha512-jNsYVVxU8v5g43Erja32laIDHXeoNvFEpX33OK4d6hljo3jDhCBDhx5dhCCTMWUojscpAagGiRkBKxpdl9fxqA==}
    dev: false

  /@tsconfig/node12/1.0.11:
    resolution: {integrity: sha512-cqefuRsh12pWyGsIoBKJA9luFu3mRxCA+ORZvA4ktLSzIuCUtWVxGIuXigEwO5/ywWFMZ2QEGKWvkZG1zDMTag==}
    dev: false

  /@tsconfig/node14/1.0.3:
    resolution: {integrity: sha512-ysT8mhdixWK6Hw3i1V2AeRqZ5WfXg1G43mqoYlM2nc6388Fq5jcXyr5mRsqViLx/GJYdoL0bfXD8nmF+Zn/Iow==}
    dev: false

  /@tsconfig/node16/1.0.3:
    resolution: {integrity: sha512-yOlFc+7UtL/89t2ZhjPvvB/DeAr3r+Dq58IgzsFkOAvVC6NMJXmCGjbptdXdR9qsX7pKcTL+s87FtYREi2dEEQ==}
    dev: false

  /@types/async-retry/1.4.5:
    resolution: {integrity: sha512-YrdjSD+yQv7h6d5Ip+PMxh3H6ZxKyQk0Ts+PvaNRInxneG9PFVZjFg77ILAN+N6qYf7g4giSJ1l+ZjQ1zeegvA==}
    dependencies:
      '@types/retry': 0.12.2
    dev: false

  /@types/chai-as-promised/7.1.5:
    resolution: {integrity: sha512-jStwss93SITGBwt/niYrkf2C+/1KTeZCZl1LaeezTlqppAKeoQC7jxyqYuP72sxBGKCIbw7oHgbYssIRzT5FCQ==}
    dependencies:
      '@types/chai': 4.3.4
    dev: false

  /@types/chai/4.3.4:
    resolution: {integrity: sha512-KnRanxnpfpjUTqTCXslZSEdLfXExwgNxYPdiO2WGUj8+HDjFi8R3k5RVKPeSCzLjCcshCAtVO2QBbVuAV4kTnw==}
    dev: false

  /@types/commonmark/0.27.5:
    resolution: {integrity: sha512-vIqgmHyLsc8Or3EWLz6QkhI8/v61FNeH0yxRupA7VqSbA2eFMoHHJAhZSHudplAV89wqg1CKSmShE016ziRXuw==}
    dev: false

  /@types/cookie/0.4.1:
    resolution: {integrity: sha512-XW/Aa8APYr6jSVVA1y/DEIZX0/GMKLEVekNG727R8cs56ahETkRAy/3DR7+fJyh7oUgGwNQaRfXCun0+KbWY7Q==}
    dev: false

  /@types/cors/2.8.13:
    resolution: {integrity: sha512-RG8AStHlUiV5ysZQKq97copd2UmVYw3/pRMLefISZ3S1hK104Cwm7iLQ3fTKx+lsUH2CE8FlLaYeEA2LSeqYUA==}
    dependencies:
      '@types/node': 18.13.0
    dev: false

  /@types/eslint-scope/3.7.4:
    resolution: {integrity: sha512-9K4zoImiZc3HlIp6AVUDE4CWYx22a+lhSZMYNpbjW04+YF0KWj4pJXnEMjdnFTiQibFFmElcsasJXDbdI/EPhA==}
    dependencies:
      '@types/eslint': 8.21.0
      '@types/estree': 0.0.51
    dev: false

  /@types/eslint/8.21.0:
    resolution: {integrity: sha512-35EhHNOXgxnUgh4XCJsGhE7zdlDhYDN/aMG6UbkByCFFNgQ7b3U+uVoqBpicFydR8JEfgdjCF7SJ7MiJfzuiTA==}
    dependencies:
      '@types/estree': 0.0.51
      '@types/json-schema': 7.0.11
    dev: false

  /@types/estree/0.0.51:
    resolution: {integrity: sha512-CuPgU6f3eT/XgKKPqKd/gLZV1Xmvf1a2R5POBOGQa6uv82xpls89HU5zKeVoyR8XzHd1RGNOlQlvUe3CFkjWNQ==}
    dev: false

  /@types/fs-extra/8.1.2:
    resolution: {integrity: sha512-SvSrYXfWSc7R4eqnOzbQF4TZmfpNSM9FrSWLU3EUnWBuyZqNBOrv1B1JA3byUDPUl9z4Ab3jeZG2eDdySlgNMg==}
    dependencies:
      '@types/node': 18.13.0
    dev: false

  /@types/fs-extra/9.0.13:
    resolution: {integrity: sha512-nEnwB++1u5lVDM2UI4c1+5R+FYaKfaAzS4OococimjVm3nQw3TuzH5UNsocrcTBbhnerblyHj4A49qXbIiZdpA==}
    dependencies:
      '@types/node': 18.13.0
    dev: false

  /@types/js-yaml/3.12.1:
    resolution: {integrity: sha512-SGGAhXLHDx+PK4YLNcNGa6goPf9XRWQNAUUbffkwVGGXIxmDKWyGGL4inzq2sPmExu431Ekb9aEMn9BkPqEYFA==}
    dev: false

  /@types/js-yaml/4.0.5:
    resolution: {integrity: sha512-FhpRzf927MNQdRZP0J5DLIdTXhjLYzeUTmLAu69mnVksLH9CJY3IuSeEgbKUki7GQZm0WqDkGzyxju2EZGD2wA==}
    dev: false

  /@types/json-schema/7.0.11:
    resolution: {integrity: sha512-wOuvG1SN4Us4rez+tylwwwCV1psiNVOkJeM3AUWUNWg/jDQY2+HE/444y5gc+jBmRqASOm2Oeh5c1axHobwRKQ==}
    dev: false

  /@types/json5/0.0.29:
    resolution: {integrity: sha512-dRLjCWHYg4oaA77cxO64oO+7JwCwnIzkZPdrrC71jQmQtlhM556pwKo5bUzqvZndkVbeFLIIi+9TC40JNF5hNQ==}
    dev: false

  /@types/lodash/4.14.191:
    resolution: {integrity: sha512-BdZ5BCCvho3EIXw6wUCXHe7rS53AIDPLE+JzwgT+OsJk53oBfbSmZZ7CX4VaRoN78N+TJpFi9QPlfIVNmJYWxQ==}
    dev: false

  /@types/mocha/5.2.7:
    resolution: {integrity: sha512-NYrtPht0wGzhwe9+/idPaBB+TqkY9AhTvOLMkThm0IoEfLaiVQZwBwyJ5puCkO3AUCWrmcoePjp2mbFocKy4SQ==}
    dev: false

  /@types/mocha/9.1.1:
    resolution: {integrity: sha512-Z61JK7DKDtdKTWwLeElSEBcWGRLY8g95ic5FoQqI9CMx0ns/Ghep3B4DfcEimiKMvtamNVULVNKEsiwV3aQmXw==}
    dev: false

  /@types/node-fetch/2.6.2:
    resolution: {integrity: sha512-DHqhlq5jeESLy19TYhLakJ07kNumXWjcDdxXsLUMJZ6ue8VZJj4kLPQVE/2mdHh3xZziNF1xppu5lwmS53HR+A==}
    dependencies:
      '@types/node': 18.13.0
      form-data: 3.0.1
    dev: false

  /@types/node/10.17.60:
    resolution: {integrity: sha512-F0KIgDJfy2nA3zMLmWGKxcH2ZVEtCZXHHdOQs2gSaQ27+lNeEfGxzkIw90aXswATX7AZ33tahPbzy6KAfUreVw==}
    dev: false

  /@types/node/18.13.0:
    resolution: {integrity: sha512-gC3TazRzGoOnoKAhUx+Q0t8S9Tzs74z7m0ipwGpSqQrleP14hKxP4/JUeEQcD3W1/aIpnWl8pHowI7WokuZpXg==}
    dev: false

  /@types/prettier/1.19.1:
    resolution: {integrity: sha512-5qOlnZscTn4xxM5MeGXAMOsIOIKIbh9e85zJWfBRVPlRMEVawzoPhINYbRGkBZCI8LxvBe7tJCdWiarA99OZfQ==}
    dev: false

  /@types/prettier/2.7.2:
    resolution: {integrity: sha512-KufADq8uQqo1pYKVIYzfKbJfBAc0sOeXqGbFaSpv8MRmC/zXgowNZmFcbngndGk922QDmOASEXUZCaY48gs4cg==}
    dev: false

  /@types/retry/0.12.2:
    resolution: {integrity: sha512-XISRgDJ2Tc5q4TRqvgJtzsRkFYNJzZrhTdtMoGVBttwzzQJkPnS3WWTFc7kuDRoPtPakl+T+OfdEUjYJj7Jbow==}
    dev: false

  /@types/semver/7.3.13:
    resolution: {integrity: sha512-21cFJr9z3g5dW8B0CVI9g2O9beqaThGQ6ZFBqHfwhzLDKUxaqTIy3vnfah/UPkfOiF2pLq+tGz+W8RyCskuslw==}
    dev: false

  /@types/sinon/10.0.13:
    resolution: {integrity: sha512-UVjDqJblVNQYvVNUsj0PuYYw0ELRmgt1Nt5Vk0pT5f16ROGfcKJY8o1HVuMOJOpD727RrGB9EGvoaTQE5tgxZQ==}
    dependencies:
      '@types/sinonjs__fake-timers': 8.1.2
    dev: false

  /@types/sinonjs__fake-timers/8.1.2:
    resolution: {integrity: sha512-9GcLXF0/v3t80caGs5p2rRfkB+a8VBGLJZVih6CNFkx8IZ994wiKKLSRs9nuFwk1HevWs/1mnUmkApGrSGsShA==}
    dev: false

  /@types/triple-beam/1.3.2:
    resolution: {integrity: sha512-txGIh+0eDFzKGC25zORnswy+br1Ha7hj5cMVwKIU7+s0U2AxxJru/jZSMU6OC9MJWP6+pc/hc6ZjyZShpsyY2g==}
    dev: false

  /@types/tunnel/0.0.1:
    resolution: {integrity: sha512-AOqu6bQu5MSWwYvehMXLukFHnupHrpZ8nvgae5Ggie9UwzDR1CCwoXgSSWNZJuyOlCdfdsWMA5F2LlmvyoTv8A==}
    dependencies:
      '@types/node': 18.13.0
    dev: false

  /@types/tunnel/0.0.3:
    resolution: {integrity: sha512-sOUTGn6h1SfQ+gbgqC364jLFBw2lnFqkgF3q0WovEHRLMrVD1sd5aufqi/aJObLekJO+Aq5z646U4Oxy6shXMA==}
    dependencies:
      '@types/node': 18.13.0
    dev: false

  /@types/xmlbuilder/0.0.34:
    resolution: {integrity: sha512-yVsHfYqJblSEg3DvUhGndpCZBZz2GiGVmqMa04fbGro2xzxRj85Q7MQ4os+MaXmKcpCDD42MXuxUWfoUKTuVdQ==}
    dev: false

  /@types/yargs-parser/21.0.0:
    resolution: {integrity: sha512-iO9ZQHkZxHn4mSakYV0vFHAVDyEOIJQrV2uZ06HxEPcx+mt8swXoZHIbaaJ2crJYFfErySgktuTZ3BeLz+XmFA==}
    dev: false

  /@types/yargs/17.0.22:
    resolution: {integrity: sha512-pet5WJ9U8yPVRhkwuEIp5ktAeAqRZOq4UdAyWLWzxbtpyXnzbtLdKiXAjJzi/KLmPGS9wk86lUFWZFN6sISo4g==}
    dependencies:
      '@types/yargs-parser': 21.0.0
    dev: false

  /@types/yauzl/2.10.0:
    resolution: {integrity: sha512-Cn6WYCm0tXv8p6k+A8PvbDG763EDpBoTzHdA+Q/MF6H3sapGjCm9NzoaJncJS9tUKSuCoDs9XHxYYsQDgxR6kw==}
    requiresBuild: true
    dependencies:
      '@types/node': 18.13.0
    dev: false
    optional: true

  /@typescript-eslint/eslint-plugin/5.51.0_9e0e5b62f7ccfaf249c8582c826a4370:
    resolution: {integrity: sha512-wcAwhEWm1RgNd7dxD/o+nnLW8oH+6RK1OGnmbmkj/GGoDPV1WWMVP0FXYQBivKHdwM1pwii3bt//RC62EriIUQ==}
    engines: {node: ^12.22.0 || ^14.17.0 || >=16.0.0}
    peerDependencies:
      '@typescript-eslint/parser': ^5.0.0
      eslint: ^6.0.0 || ^7.0.0 || ^8.0.0
      typescript: '*'
    peerDependenciesMeta:
      typescript:
        optional: true
    dependencies:
      '@typescript-eslint/parser': 5.51.0_eslint@8.34.0+typescript@4.8.4
      '@typescript-eslint/scope-manager': 5.51.0
      '@typescript-eslint/type-utils': 5.51.0_eslint@8.34.0+typescript@4.8.4
      '@typescript-eslint/utils': 5.51.0_eslint@8.34.0+typescript@4.8.4
      debug: 4.3.4
      eslint: 8.34.0
      grapheme-splitter: 1.0.4
      ignore: 5.2.4
      natural-compare-lite: 1.4.0
      regexpp: 3.2.0
      semver: 7.3.8
      tsutils: 3.21.0_typescript@4.8.4
      typescript: 4.8.4
    transitivePeerDependencies:
      - supports-color
    dev: false

  /@typescript-eslint/parser/5.51.0_eslint@8.34.0+typescript@4.8.4:
    resolution: {integrity: sha512-fEV0R9gGmfpDeRzJXn+fGQKcl0inIeYobmmUWijZh9zA7bxJ8clPhV9up2ZQzATxAiFAECqPQyMDB4o4B81AaA==}
    engines: {node: ^12.22.0 || ^14.17.0 || >=16.0.0}
    peerDependencies:
      eslint: ^6.0.0 || ^7.0.0 || ^8.0.0
      typescript: '*'
    peerDependenciesMeta:
      typescript:
        optional: true
    dependencies:
      '@typescript-eslint/scope-manager': 5.51.0
      '@typescript-eslint/types': 5.51.0
      '@typescript-eslint/typescript-estree': 5.51.0_typescript@4.8.4
      debug: 4.3.4
      eslint: 8.34.0
      typescript: 4.8.4
    transitivePeerDependencies:
      - supports-color
    dev: false

  /@typescript-eslint/scope-manager/5.51.0:
    resolution: {integrity: sha512-gNpxRdlx5qw3yaHA0SFuTjW4rxeYhpHxt491PEcKF8Z6zpq0kMhe0Tolxt0qjlojS+/wArSDlj/LtE69xUJphQ==}
    engines: {node: ^12.22.0 || ^14.17.0 || >=16.0.0}
    dependencies:
      '@typescript-eslint/types': 5.51.0
      '@typescript-eslint/visitor-keys': 5.51.0
    dev: false

  /@typescript-eslint/type-utils/5.51.0_eslint@8.34.0+typescript@4.8.4:
    resolution: {integrity: sha512-QHC5KKyfV8sNSyHqfNa0UbTbJ6caB8uhcx2hYcWVvJAZYJRBo5HyyZfzMdRx8nvS+GyMg56fugMzzWnojREuQQ==}
    engines: {node: ^12.22.0 || ^14.17.0 || >=16.0.0}
    peerDependencies:
      eslint: '*'
      typescript: '*'
    peerDependenciesMeta:
      typescript:
        optional: true
    dependencies:
      '@typescript-eslint/typescript-estree': 5.51.0_typescript@4.8.4
      '@typescript-eslint/utils': 5.51.0_eslint@8.34.0+typescript@4.8.4
      debug: 4.3.4
      eslint: 8.34.0
      tsutils: 3.21.0_typescript@4.8.4
      typescript: 4.8.4
    transitivePeerDependencies:
      - supports-color
    dev: false

  /@typescript-eslint/types/5.51.0:
    resolution: {integrity: sha512-SqOn0ANn/v6hFn0kjvLwiDi4AzR++CBZz0NV5AnusT2/3y32jdc0G4woXPWHCumWtUXZKPAS27/9vziSsC9jnw==}
    engines: {node: ^12.22.0 || ^14.17.0 || >=16.0.0}
    dev: false

  /@typescript-eslint/typescript-estree/5.51.0_typescript@4.8.4:
    resolution: {integrity: sha512-TSkNupHvNRkoH9FMA3w7TazVFcBPveAAmb7Sz+kArY6sLT86PA5Vx80cKlYmd8m3Ha2SwofM1KwraF24lM9FvA==}
    engines: {node: ^12.22.0 || ^14.17.0 || >=16.0.0}
    peerDependencies:
      typescript: '*'
    peerDependenciesMeta:
      typescript:
        optional: true
    dependencies:
      '@typescript-eslint/types': 5.51.0
      '@typescript-eslint/visitor-keys': 5.51.0
      debug: 4.3.4
      globby: 11.1.0
      is-glob: 4.0.3
      semver: 7.3.8
      tsutils: 3.21.0_typescript@4.8.4
      typescript: 4.8.4
    transitivePeerDependencies:
      - supports-color
    dev: false

  /@typescript-eslint/utils/5.51.0_eslint@8.34.0+typescript@4.8.4:
    resolution: {integrity: sha512-76qs+5KWcaatmwtwsDJvBk4H76RJQBFe+Gext0EfJdC3Vd2kpY2Pf//OHHzHp84Ciw0/rYoGTDnIAr3uWhhJYw==}
    engines: {node: ^12.22.0 || ^14.17.0 || >=16.0.0}
    peerDependencies:
      eslint: ^6.0.0 || ^7.0.0 || ^8.0.0
    dependencies:
      '@types/json-schema': 7.0.11
      '@types/semver': 7.3.13
      '@typescript-eslint/scope-manager': 5.51.0
      '@typescript-eslint/types': 5.51.0
      '@typescript-eslint/typescript-estree': 5.51.0_typescript@4.8.4
      eslint: 8.34.0
      eslint-scope: 5.1.1
      eslint-utils: 3.0.0_eslint@8.34.0
      semver: 7.3.8
    transitivePeerDependencies:
      - supports-color
      - typescript
    dev: false

  /@typescript-eslint/visitor-keys/5.51.0:
    resolution: {integrity: sha512-Oh2+eTdjHjOFjKA27sxESlA87YPSOJafGCR0md5oeMdh1ZcCfAGCIOL216uTBAkAIptvLIfKQhl7lHxMJet4GQ==}
    engines: {node: ^12.22.0 || ^14.17.0 || >=16.0.0}
    dependencies:
      '@typescript-eslint/types': 5.51.0
      eslint-visitor-keys: 3.3.0
    dev: false

  /@ungap/promise-all-settled/1.1.2:
    resolution: {integrity: sha512-sL/cEvJWAnClXw0wHk85/2L0G6Sj8UB0Ctc1TEMbKSsmpRosqhwj9gWgFRZSrBr2f9tiXISwNhCPmlfqUqyb9Q==}
    dev: false

  /@webassemblyjs/ast/1.11.1:
    resolution: {integrity: sha512-ukBh14qFLjxTQNTXocdyksN5QdM28S1CxHt2rdskFyL+xFV7VremuBLVbmCePj+URalXBENx/9Lm7lnhihtCSw==}
    dependencies:
      '@webassemblyjs/helper-numbers': 1.11.1
      '@webassemblyjs/helper-wasm-bytecode': 1.11.1
    dev: false

  /@webassemblyjs/floating-point-hex-parser/1.11.1:
    resolution: {integrity: sha512-iGRfyc5Bq+NnNuX8b5hwBrRjzf0ocrJPI6GWFodBFzmFnyvrQ83SHKhmilCU/8Jv67i4GJZBMhEzltxzcNagtQ==}
    dev: false

  /@webassemblyjs/helper-api-error/1.11.1:
    resolution: {integrity: sha512-RlhS8CBCXfRUR/cwo2ho9bkheSXG0+NwooXcc3PAILALf2QLdFyj7KGsKRbVc95hZnhnERon4kW/D3SZpp6Tcg==}
    dev: false

  /@webassemblyjs/helper-buffer/1.11.1:
    resolution: {integrity: sha512-gwikF65aDNeeXa8JxXa2BAk+REjSyhrNC9ZwdT0f8jc4dQQeDQ7G4m0f2QCLPJiMTTO6wfDmRmj/pW0PsUvIcA==}
    dev: false

  /@webassemblyjs/helper-numbers/1.11.1:
    resolution: {integrity: sha512-vDkbxiB8zfnPdNK9Rajcey5C0w+QJugEglN0of+kmO8l7lDb77AnlKYQF7aarZuCrv+l0UvqL+68gSDr3k9LPQ==}
    dependencies:
      '@webassemblyjs/floating-point-hex-parser': 1.11.1
      '@webassemblyjs/helper-api-error': 1.11.1
      '@xtuc/long': 4.2.2
    dev: false

  /@webassemblyjs/helper-wasm-bytecode/1.11.1:
    resolution: {integrity: sha512-PvpoOGiJwXeTrSf/qfudJhwlvDQxFgelbMqtq52WWiXC6Xgg1IREdngmPN3bs4RoO83PnL/nFrxucXj1+BX62Q==}
    dev: false

  /@webassemblyjs/helper-wasm-section/1.11.1:
    resolution: {integrity: sha512-10P9No29rYX1j7F3EVPX3JvGPQPae+AomuSTPiF9eBQeChHI6iqjMIwR9JmOJXwpnn/oVGDk7I5IlskuMwU/pg==}
    dependencies:
      '@webassemblyjs/ast': 1.11.1
      '@webassemblyjs/helper-buffer': 1.11.1
      '@webassemblyjs/helper-wasm-bytecode': 1.11.1
      '@webassemblyjs/wasm-gen': 1.11.1
    dev: false

  /@webassemblyjs/ieee754/1.11.1:
    resolution: {integrity: sha512-hJ87QIPtAMKbFq6CGTkZYJivEwZDbQUgYd3qKSadTNOhVY7p+gfP6Sr0lLRVTaG1JjFj+r3YchoqRYxNH3M0GQ==}
    dependencies:
      '@xtuc/ieee754': 1.2.0
    dev: false

  /@webassemblyjs/leb128/1.11.1:
    resolution: {integrity: sha512-BJ2P0hNZ0u+Th1YZXJpzW6miwqQUGcIHT1G/sf72gLVD9DZ5AdYTqPNbHZh6K1M5VmKvFXwGSWZADz+qBWxeRw==}
    dependencies:
      '@xtuc/long': 4.2.2
    dev: false

  /@webassemblyjs/utf8/1.11.1:
    resolution: {integrity: sha512-9kqcxAEdMhiwQkHpkNiorZzqpGrodQQ2IGrHHxCy+Ozng0ofyMA0lTqiLkVs1uzTRejX+/O0EOT7KxqVPuXosQ==}
    dev: false

  /@webassemblyjs/wasm-edit/1.11.1:
    resolution: {integrity: sha512-g+RsupUC1aTHfR8CDgnsVRVZFJqdkFHpsHMfJuWQzWU3tvnLC07UqHICfP+4XyL2tnr1amvl1Sdp06TnYCmVkA==}
    dependencies:
      '@webassemblyjs/ast': 1.11.1
      '@webassemblyjs/helper-buffer': 1.11.1
      '@webassemblyjs/helper-wasm-bytecode': 1.11.1
      '@webassemblyjs/helper-wasm-section': 1.11.1
      '@webassemblyjs/wasm-gen': 1.11.1
      '@webassemblyjs/wasm-opt': 1.11.1
      '@webassemblyjs/wasm-parser': 1.11.1
      '@webassemblyjs/wast-printer': 1.11.1
    dev: false

  /@webassemblyjs/wasm-gen/1.11.1:
    resolution: {integrity: sha512-F7QqKXwwNlMmsulj6+O7r4mmtAlCWfO/0HdgOxSklZfQcDu0TpLiD1mRt/zF25Bk59FIjEuGAIyn5ei4yMfLhA==}
    dependencies:
      '@webassemblyjs/ast': 1.11.1
      '@webassemblyjs/helper-wasm-bytecode': 1.11.1
      '@webassemblyjs/ieee754': 1.11.1
      '@webassemblyjs/leb128': 1.11.1
      '@webassemblyjs/utf8': 1.11.1
    dev: false

  /@webassemblyjs/wasm-opt/1.11.1:
    resolution: {integrity: sha512-VqnkNqnZlU5EB64pp1l7hdm3hmQw7Vgqa0KF/KCNO9sIpI6Fk6brDEiX+iCOYrvMuBWDws0NkTOxYEb85XQHHw==}
    dependencies:
      '@webassemblyjs/ast': 1.11.1
      '@webassemblyjs/helper-buffer': 1.11.1
      '@webassemblyjs/wasm-gen': 1.11.1
      '@webassemblyjs/wasm-parser': 1.11.1
    dev: false

  /@webassemblyjs/wasm-parser/1.11.1:
    resolution: {integrity: sha512-rrBujw+dJu32gYB7/Lup6UhdkPx9S9SnobZzRVL7VcBH9Bt9bCBLEuX/YXOOtBsOZ4NQrRykKhffRWHvigQvOA==}
    dependencies:
      '@webassemblyjs/ast': 1.11.1
      '@webassemblyjs/helper-api-error': 1.11.1
      '@webassemblyjs/helper-wasm-bytecode': 1.11.1
      '@webassemblyjs/ieee754': 1.11.1
      '@webassemblyjs/leb128': 1.11.1
      '@webassemblyjs/utf8': 1.11.1
    dev: false

  /@webassemblyjs/wast-printer/1.11.1:
    resolution: {integrity: sha512-IQboUWM4eKzWW+N/jij2sRatKMh99QEelo3Eb2q0qXkvPRISAj8Qxtmw5itwqK+TTkBuUIE45AxYPToqPtL5gg==}
    dependencies:
      '@webassemblyjs/ast': 1.11.1
      '@xtuc/long': 4.2.2
    dev: false

  /@webpack-cli/configtest/1.2.0_78c1cd1c404fc7ed0a3af68b1f6f4aa1:
    resolution: {integrity: sha512-4FB8Tj6xyVkyqjj1OaTqCjXYULB9FMkqQ8yGrZjRDrYh0nOE+7Lhs45WioWQQMV+ceFlE368Ukhe6xdvJM9Egg==}
    peerDependencies:
      webpack: 4.x.x || 5.x.x
      webpack-cli: 4.x.x
    dependencies:
      webpack: 5.75.0_webpack-cli@4.10.0
      webpack-cli: 4.10.0_webpack@5.75.0
    dev: false

  /@webpack-cli/info/1.5.0_webpack-cli@4.10.0:
    resolution: {integrity: sha512-e8tSXZpw2hPl2uMJY6fsMswaok5FdlGNRTktvFk2sD8RjH0hE2+XistawJx1vmKteh4NmGmNUrp+Tb2w+udPcQ==}
    peerDependencies:
      webpack-cli: 4.x.x
    dependencies:
      envinfo: 7.8.1
      webpack-cli: 4.10.0_webpack@5.75.0
    dev: false

  /@webpack-cli/serve/1.7.0_webpack-cli@4.10.0:
    resolution: {integrity: sha512-oxnCNGj88fL+xzV+dacXs44HcDwf1ovs3AuEzvP7mqXw7fQntqIhQ1BRmynh4qEKQSSSRSWVyXRjmTbZIX9V2Q==}
    peerDependencies:
      webpack-cli: 4.x.x
      webpack-dev-server: '*'
    peerDependenciesMeta:
      webpack-dev-server:
        optional: true
    dependencies:
      webpack-cli: 4.10.0_webpack@5.75.0
    dev: false

  /@xtuc/ieee754/1.2.0:
    resolution: {integrity: sha512-DX8nKgqcGwsc0eJSqYt5lwP4DH5FlHnmuWWBRy7X0NcaGR0ZtuyeESgMwTYVEtxmsNGY+qit4QYT/MIYTOTPeA==}
    dev: false

  /@xtuc/long/4.2.2:
    resolution: {integrity: sha512-NuHqBY1PB/D8xU6s/thBgOAiAP7HOYDQ32+BFZILJ8ivkUkAHQnWfn6WhL79Owj1qmUnoN/YPhktdIoucipkAQ==}
    dev: false

  /abab/2.0.6:
    resolution: {integrity: sha512-j2afSsaIENvHZN2B8GOpF566vZ5WVk5opAiMTvWgaQT8DkbOqsTfvNAvHoRGU2zzP8cPoqys+xHTRDWW8L+/BA==}
    dev: false

  /abbrev/1.0.9:
    resolution: {integrity: sha512-LEyx4aLEC3x6T0UguF6YILf+ntvmOaWsVfENmIW0E9H09vKlLDGelMjjSm0jkDHALj8A8quZ/HapKNigzwge+Q==}
    dev: false

  /abbrev/1.1.1:
    resolution: {integrity: sha512-nne9/IiQ/hzIhY6pdDnbBtz7DjPTKrY00P/zvPSm5pOFkl6xuGrGnXn/VtTNNfNtAfZ9/1RtehkszU9qcTii0Q==}
    dev: false

  /abort-controller/3.0.0:
    resolution: {integrity: sha512-h8lQ8tacZYnR3vNQTgibj+tODHI5/+l06Au2Pcriv/Gmet0eaj4TwWH41sO9wnHDiQsEj19q0drzdWdeAHtweg==}
    engines: {node: '>=6.5'}
    dependencies:
      event-target-shim: 5.0.1
    dev: false

  /accepts/1.3.8:
    resolution: {integrity: sha512-PYAthTa2m2VKxuvSD3DPC/Gy+U+sOA1LAuT8mkmRuvw+NACSaeXEQ+NHcVF7rONl6qcaxV3Uuemwawk+7+SJLw==}
    engines: {node: '>= 0.6'}
    dependencies:
      mime-types: 2.1.35
      negotiator: 0.6.3
    dev: false

  /acorn-globals/4.3.4:
    resolution: {integrity: sha512-clfQEh21R+D0leSbUdWf3OcfqyaCSAQ8Ryq00bofSekfr9W8u1jyYZo6ir0xu9Gtcf7BjcHJpnbZH7JOCpP60A==}
    dependencies:
      acorn: 6.4.2
      acorn-walk: 6.2.0
    dev: false

  /acorn-globals/6.0.0:
    resolution: {integrity: sha512-ZQl7LOWaF5ePqqcX4hLuv/bLXYQNfNWw2c0/yX/TsPRKamzHcTGQnlCjHT3TsmkOUVEPS3crCxiPfdzE/Trlhg==}
    dependencies:
      acorn: 7.4.1
      acorn-walk: 7.2.0
    dev: false

  /acorn-import-assertions/1.8.0_acorn@8.8.2:
    resolution: {integrity: sha512-m7VZ3jwz4eK6A4Vtt8Ew1/mNbP24u0FhdyfA7fSvnJR6LMdfOYnmuIrrJAgrYfYJ10F/otaHTtrtrtmHdMNzEw==}
    peerDependencies:
      acorn: ^8
    dependencies:
      acorn: 8.8.2
    dev: false

  /acorn-jsx/5.3.2_acorn@8.8.2:
    resolution: {integrity: sha512-rq9s+JNhf0IChjtDXxllJ7g41oZk5SlXtp0LHwyA5cejwn7vKmKp4pPri6YEePv2PU65sAsegbXtIinmDFDXgQ==}
    peerDependencies:
      acorn: ^6.0.0 || ^7.0.0 || ^8.0.0
    dependencies:
      acorn: 8.8.2
    dev: false

  /acorn-walk/6.2.0:
    resolution: {integrity: sha512-7evsyfH1cLOCdAzZAd43Cic04yKydNx0cF+7tiA19p1XnLLPU4dpCQOqpjqwokFe//vS0QqfqqjCS2JkiIs0cA==}
    engines: {node: '>=0.4.0'}
    dev: false

  /acorn-walk/7.2.0:
    resolution: {integrity: sha512-OPdCF6GsMIP+Az+aWfAAOEt2/+iVDKE7oy6lJ098aoe59oAmK76qV6Gw60SbZ8jHuG2wH058GF4pLFbYamYrVA==}
    engines: {node: '>=0.4.0'}
    dev: false

  /acorn-walk/8.2.0:
    resolution: {integrity: sha512-k+iyHEuPgSw6SbuDpGQM+06HQUa04DZ3o+F6CSzXMvvI5KMvnaEqXe+YVe555R9nn6GPt404fos4wcgpw12SDA==}
    engines: {node: '>=0.4.0'}
    dev: false

  /acorn/5.7.4:
    resolution: {integrity: sha512-1D++VG7BhrtvQpNbBzovKNc1FLGGEE/oGe7b9xJm/RFHMBeUaUGpluV9RLjZa47YFdPcDAenEYuq9pQPcMdLJg==}
    engines: {node: '>=0.4.0'}
    hasBin: true
    dev: false

  /acorn/6.4.2:
    resolution: {integrity: sha512-XtGIhXwF8YM8bJhGxG5kXgjkEuNGLTkoYqVE+KMR+aspr4KGYmKYg7yUe3KghyQ9yheNwLnjmzh/7+gfDBmHCQ==}
    engines: {node: '>=0.4.0'}
    hasBin: true
    dev: false

  /acorn/7.4.1:
    resolution: {integrity: sha512-nQyp0o1/mNdbTO1PO6kHkwSrmgZ0MT/jCCpNiwbUjGoRN4dlBhqJtoQuCnEOKzgTVwg0ZWiCoQy6SxMebQVh8A==}
    engines: {node: '>=0.4.0'}
    hasBin: true
    dev: false

  /acorn/8.8.2:
    resolution: {integrity: sha512-xjIYgE8HBrkpd/sJqOGNspf8uHG+NOHGOw6a/Urj8taM2EXfdNAH2oFcPeIFfsv3+kz/mJrS5VuMqbNLjCa2vw==}
    engines: {node: '>=0.4.0'}
    hasBin: true
    dev: false

  /agent-base/5.1.1:
    resolution: {integrity: sha512-TMeqbNl2fMW0nMjTEPOwe3J/PRFP4vqeoNuQMG0HlMrtm5QxKqdvAkZ1pRBQ/ulIyDD5Yq0nJ7YbdD8ey0TO3g==}
    engines: {node: '>= 6.0.0'}
    dev: false

  /agent-base/6.0.2:
    resolution: {integrity: sha512-RZNwNclF7+MS/8bDg70amg32dyeZGZxiDuQmZxKLAlQjr3jGyLx+4Kkk58UO7D2QdgFIQCovuSuZESne6RG6XQ==}
    engines: {node: '>= 6.0.0'}
    dependencies:
      debug: 4.3.4
    transitivePeerDependencies:
      - supports-color
    dev: false

  /aggregate-error/3.1.0:
    resolution: {integrity: sha512-4I7Td01quW/RpocfNayFdFVk1qSuoh0E7JrbRJ16nH01HhKFQ88INq9Sd+nd72zqRySlr9BmDA8xlEJ6vJMrYA==}
    engines: {node: '>=8'}
    dependencies:
      clean-stack: 2.2.0
      indent-string: 4.0.0
    dev: false

  /ajv-keywords/3.5.2_ajv@6.12.6:
    resolution: {integrity: sha512-5p6WTN0DdTGVQk6VjcEju19IgaHudalcfabD7yhDGeA6bcQnmL+CpveLJq/3hvfwd1aof6L386Ougkx6RfyMIQ==}
    peerDependencies:
      ajv: ^6.9.1
    dependencies:
      ajv: 6.12.6
    dev: false

  /ajv-pack/0.3.1:
    resolution: {integrity: sha512-psFkqg+ItqBXjQ0kbdP/Y72Jmz+wHt8MD7bVGdzdxjKsp988QTK5YMQoBsPUotbhnYO8VKPU3vPALYlhO/2gtg==}
    dependencies:
      js-beautify: 1.14.7
      require-from-string: 1.2.1
    dev: false

  /ajv/6.12.3:
    resolution: {integrity: sha512-4K0cK3L1hsqk9xIb2z9vs/XU+PGJZ9PNpJRDS9YLzmNdX6jmVPfamLvTJr0aDAusnHyCHO6MjzlkAsgtqp9teA==}
    dependencies:
      fast-deep-equal: 3.1.3
      fast-json-stable-stringify: 2.1.0
      json-schema-traverse: 0.4.1
      uri-js: 4.4.1
    dev: false

  /ajv/6.12.6:
    resolution: {integrity: sha512-j3fVLgvTo527anyYyJOGTYJbG+vnnQYvE0m5mmkc1TK+nxAppkCLMIL0aZ4dblVCNoGShhm+kzE4ZUykBoMg4g==}
    dependencies:
      fast-deep-equal: 3.1.3
      fast-json-stable-stringify: 2.1.0
      json-schema-traverse: 0.4.1
      uri-js: 4.4.1
    dev: false

  /ajv/8.11.0:
    resolution: {integrity: sha512-wGgprdCvMalC0BztXvitD2hC04YffAvtsUn93JbGXYLAtCUO4xd17mCCZQxUOItiBwZvJScWo8NIvQMQ71rdpg==}
    dependencies:
      fast-deep-equal: 3.1.3
      json-schema-traverse: 1.0.0
      require-from-string: 2.0.2
      uri-js: 4.4.1
    dev: false

  /ajv/8.11.2:
    resolution: {integrity: sha512-E4bfmKAhGiSTvMfL1Myyycaub+cUEU2/IvpylXkUu7CHBkBj1f/ikdzbD7YQ6FKUbixDxeYvB/xY4fvyroDlQg==}
    dependencies:
      fast-deep-equal: 3.1.3
      json-schema-traverse: 1.0.0
      require-from-string: 2.0.2
      uri-js: 4.4.1
    dev: false

  /amdefine/1.0.1:
    resolution: {integrity: sha512-S2Hw0TtNkMJhIabBwIojKL9YHO5T0n5eNqWJ7Lrlel/zDbftQpxpapi8tZs3X1HWa+u+QeydGmzzNU0m09+Rcg==}
    engines: {node: '>=0.4.2'}
    dev: false
    optional: true

  /ansi-colors/4.1.1:
    resolution: {integrity: sha512-JoX0apGbHaUJBNl6yF+p6JAFYZ666/hhCGKN5t9QFjbJQKUU/g8MNbFDbvfrgKXvI1QpZplPOnwIo99lX/AAmA==}
    engines: {node: '>=6'}
    dev: false

  /ansi-regex/4.1.1:
    resolution: {integrity: sha512-ILlv4k/3f6vfQ4OoP2AGvirOktlQ98ZEL1k9FaQjxa3L1abBgbuTDAdPOpvbGncC0BTVQrl+OM8xZGK6tWXt7g==}
    engines: {node: '>=6'}
    dev: false

  /ansi-regex/5.0.1:
    resolution: {integrity: sha512-quJQXlTSUGL2LH9SUXo8VwsY4soanhgo6LNSm84E1LBcE8s3O0wpdiRzyR9z/ZZJMlMWv37qOOb9pdJlMUEKFQ==}
    engines: {node: '>=8'}
    dev: false

  /ansi-styles/3.2.1:
    resolution: {integrity: sha512-VT0ZI6kZRdTh8YyJw3SMbYm/u+NqfsAxEpWO0Pf9sq8/e94WxxOpPKx9FR1FlyCtOVDNOQ+8ntlqFxiRc+r5qA==}
    engines: {node: '>=4'}
    dependencies:
      color-convert: 1.9.3
    dev: false

  /ansi-styles/4.3.0:
    resolution: {integrity: sha512-zbB9rCJAT1rbjiVDb2hqKFHNYLxgtk8NURxZ3IZwD3F6NtxbXZQCnnSi1Lkx+IDohdPlFp222wVALIheZJQSEg==}
    engines: {node: '>=8'}
    dependencies:
      color-convert: 2.0.1
    dev: false

  /anymatch/3.1.3:
    resolution: {integrity: sha512-KMReFUr0B4t+D+OBkjR3KYqvocp2XaSzO55UcB6mgQMd3KbcE+mWTyvVV7D/zsdEbNnV6acZUutkiHQXvTr1Rw==}
    engines: {node: '>= 8'}
    dependencies:
      normalize-path: 3.0.0
      picomatch: 2.3.1
    dev: false

  /append-transform/2.0.0:
    resolution: {integrity: sha512-7yeyCEurROLQJFv5Xj4lEGTy0borxepjFv1g22oAdqFu//SrAlDl1O1Nxx15SH1RoliUml6p8dwJW9jvZughhg==}
    engines: {node: '>=8'}
    dependencies:
      default-require-extensions: 3.0.1
    dev: false

  /archy/1.0.0:
    resolution: {integrity: sha512-Xg+9RwCg/0p32teKdGMPTPnVXKD0w3DfHnFTficozsAgsvq2XenPJq/MYpzzQ/v8zrOyJn6Ds39VA4JIDwFfqw==}
    dev: false

  /arg/4.1.3:
    resolution: {integrity: sha512-58S9QDqG0Xx27YwPSt9fJxivjYl432YCwfDMfZ+71RAqUrZef7LrKQZ3LHLOwCS4FLNBplP533Zx895SeOCHvA==}
    dev: false

  /argparse/1.0.10:
    resolution: {integrity: sha512-o5Roy6tNG4SL/FOkCAN6RzjiakZS25RLYFrcMttJqbdd8BWrnA+fGz57iN5Pb06pvBGvl5gQ0B48dJlslXvoTg==}
    dependencies:
      sprintf-js: 1.0.3
    dev: false

  /argparse/2.0.1:
    resolution: {integrity: sha512-8+9WqebbFzpX9OR+Wa6O29asIogeRMzcGtAINdpMHHyAg10f05aSFVBbcEqGf/PXw1EjAZ+q2/bEBg3DvurK3Q==}
    dev: false

  /array-equal/1.0.0:
    resolution: {integrity: sha512-H3LU5RLiSsGXPhN+Nipar0iR0IofH+8r89G2y1tBKxQ/agagKyAjhkAFDRBfodP2caPrNKHpAWNIM/c9yeL7uA==}
    dev: false

  /array-flatten/1.1.1:
    resolution: {integrity: sha512-PCVAQswWemu6UdxsDFFX/+gVeYqKAod3D3UVm91jHwynguOwAvYPhx8nNlM++NqRcK6CxxpUafjmhIdKiHibqg==}
    dev: false

  /array-includes/3.1.6:
    resolution: {integrity: sha512-sgTbLvL6cNnw24FnbaDyjmvddQ2ML8arZsgaJhoABMoplz/4QRhtrYS+alr1BUM1Bwp6dhx8vVCBSLG+StwOFw==}
    engines: {node: '>= 0.4'}
    dependencies:
      call-bind: 1.0.2
      define-properties: 1.2.0
      es-abstract: 1.21.1
      get-intrinsic: 1.2.0
      is-string: 1.0.7
    dev: false

  /array-union/2.1.0:
    resolution: {integrity: sha512-HGyxoOTYUyCM6stUe6EJgnd4EoewAI7zMdfqO+kGjnlZmBDz/cR5pf8r/cR4Wq60sL/p0IkcjUEEPwS3GFrIyw==}
    engines: {node: '>=8'}
    dev: false

  /array.prototype.flat/1.3.1:
    resolution: {integrity: sha512-roTU0KWIOmJ4DRLmwKd19Otg0/mT3qPNt0Qb3GWW8iObuZXxrjB/pzn0R3hqpRSWg4HCwqx+0vwOnWnvlOyeIA==}
    engines: {node: '>= 0.4'}
    dependencies:
      call-bind: 1.0.2
      define-properties: 1.2.0
      es-abstract: 1.21.1
      es-shim-unscopables: 1.0.0
    dev: false

  /array.prototype.flatmap/1.3.1:
    resolution: {integrity: sha512-8UGn9O1FDVvMNB0UlLv4voxRMze7+FpHyF5mSMRjWHUMlpoDViniy05870VlxhfgTnLbpuwTzvD76MTtWxB/mQ==}
    engines: {node: '>= 0.4'}
    dependencies:
      call-bind: 1.0.2
      define-properties: 1.2.0
      es-abstract: 1.21.1
      es-shim-unscopables: 1.0.0
    dev: false

  /asap/2.0.6:
    resolution: {integrity: sha512-BSHWgDSAiKs50o2Re8ppvp3seVHXSRM44cdSsT9FfNEUUZLOGWVCsiWaRPWM1Znn+mqZ1OfVZ3z3DWEzSp7hRA==}
    dev: false

  /asn1.js/5.4.1:
    resolution: {integrity: sha512-+I//4cYPccV8LdmBLiX8CYvf9Sp3vQsrqu2QNXRcrbiWvcx/UdlFiqUJJzxRQxgsZmvhXhn4cSKeSmoFjVdupA==}
    dependencies:
      bn.js: 4.12.0
      inherits: 2.0.4
      minimalistic-assert: 1.0.1
      safer-buffer: 2.1.2
    dev: false

  /asn1/0.2.6:
    resolution: {integrity: sha512-ix/FxPn0MDjeyJ7i/yoHGFt/EX6LyNbxSEhPPXODPL+KB0VPk86UYfL0lMdy+KCnv+fmvIzySwaK5COwqVbWTQ==}
    dependencies:
      safer-buffer: 2.1.2
    dev: false

  /assert-plus/1.0.0:
    resolution: {integrity: sha512-NfJ4UzBCcQGLDlQq7nHxH+tv3kyZ0hHQqF5BO6J7tNJeP5do1llPr8dZ8zHonfhAu0PHAdMkSo+8o0wxg9lZWw==}
    engines: {node: '>=0.8'}
    dev: false

  /assert/2.0.0:
    resolution: {integrity: sha512-se5Cd+js9dXJnu6Ag2JFc00t+HmHOen+8Q+L7O9zI0PqQXr20uk2J0XQqMxZEeo5U50o8Nvmmx7dZrl+Ufr35A==}
    dependencies:
      es6-object-assign: 1.1.0
      is-nan: 1.3.2
      object-is: 1.1.5
      util: 0.12.5
    dev: false

  /assertion-error/1.1.0:
    resolution: {integrity: sha512-jgsaNduz+ndvGyFt3uSuWqvy4lCnIJiovtouQN5JZHOKCS2QuhEdbcQHFhVksz2N2U9hXJo8odG7ETyWlEeuDw==}
    dev: false

  /async-limiter/1.0.1:
    resolution: {integrity: sha512-csOlWGAcRFJaI6m+F2WKdnMKr4HhdhFVBk0H/QbJFMCr+uO2kwohwXQPxw/9OCxp05r5ghVBFSyioixx3gfkNQ==}
    dev: false

  /async-retry/1.3.3:
    resolution: {integrity: sha512-wfr/jstw9xNi/0teMHrRW7dsz3Lt5ARhYNZ2ewpadnhaIp5mbALhOAP+EAdsC7t4Z6wqsDVv9+W6gm1Dk9mEyw==}
    dependencies:
      retry: 0.13.1
    dev: false

  /async/1.5.2:
    resolution: {integrity: sha512-nSVgobk4rv61R9PUSDtYt7mPVB2olxNR5RWJcAsH676/ef11bUZwvu7+RGYrYauVdDPcO519v68wRhXQtxsV9w==}
    dev: false

  /async/3.2.3:
    resolution: {integrity: sha512-spZRyzKL5l5BZQrr/6m/SqFdBN0q3OCI0f9rjfBzCMBIP4p75P620rR3gTmaksNOhmzgdxcaxdNfMy6anrbM0g==}
    dev: false

  /async/3.2.4:
    resolution: {integrity: sha512-iAB+JbDEGXhyIUavoDl9WP/Jj106Kz9DEn1DPgYw5ruDn0e3Wgi3sKFm55sASdGBNOQB8F59d9qQ7deqrHA8wQ==}
    dev: false

  /asynckit/0.4.0:
    resolution: {integrity: sha512-Oei9OH4tRh0YqU3GxhX79dM/mwVgvbZJaSNaRk+bshkj0S5cfHcgYakreBjrHwatXKbz+IoIdYLxrKim2MjW0Q==}
    dev: false

  /autorest/3.6.3:
    resolution: {integrity: sha512-j/Axwk9bniifTNtBLYVxfQZGQIGPKljFaCQCBWOiybVar2j3tkHP1btiC4a/t9pAJXY6IaFgWctoPM3G/Puhyg==}
    engines: {node: '>=12.0.0'}
    hasBin: true
    requiresBuild: true
    dev: false

  /available-typed-arrays/1.0.5:
    resolution: {integrity: sha512-DMD0KiN46eipeziST1LPP/STfDU0sufISXmjSgvVsoU2tqxctQeASejWcfNtxYKqETM1UxQ8sp2OrSBWpHY6sw==}
    engines: {node: '>= 0.4'}
    dev: false

  /aws-sign2/0.7.0:
    resolution: {integrity: sha512-08kcGqnYf/YmjoRhfxyu+CLxBjUtHLXLXX/vUfx9l2LYzG3c1m61nrpyFUZI6zeS+Li/wWMMidD9KgrqtGq3mA==}
    dev: false

  /aws4/1.11.0:
    resolution: {integrity: sha512-xh1Rl34h6Fi1DC2WWKfxUTVqRsNnr6LsKz2+hfwDxQJWmrx8+c7ylaqBMcHfl1U1r2dsifOvKX3LQuLNZ+XSvA==}
    dev: false

  /aws4/1.12.0:
    resolution: {integrity: sha512-NmWvPnx0F1SfrQbYwOi7OeaNGokp9XhzNioJ/CSBs8Qa4vxug81mhJEAVZwxXuBmYB5KDRfMq/F3RR0BIU7sWg==}
    dev: false

  /axios/0.21.4:
    resolution: {integrity: sha512-ut5vewkiu8jjGBdqpM44XxjuCjq9LAKeHVmoVfHVzy8eHgxxq8SbAVQNovDA8mVi05kP0Ea/n/UzcSHcTJQfNg==}
    dependencies:
      follow-redirects: 1.15.2
    transitivePeerDependencies:
      - debug
    dev: false

  /babel-eslint/9.0.0:
    resolution: {integrity: sha512-itv1MwE3TMbY0QtNfeL7wzak1mV47Uy+n6HtSOO4Xd7rvmO+tsGQSgyOEEgo6Y2vHZKZphaoelNeSVj4vkLA1g==}
    engines: {node: '>=6'}
    deprecated: babel-eslint is now @babel/eslint-parser. This package will no longer receive updates.
    dependencies:
      '@babel/code-frame': 7.18.6
      '@babel/parser': 7.20.15
      '@babel/traverse': 7.20.13
      '@babel/types': 7.20.7
      eslint-scope: 3.7.1
      eslint-visitor-keys: 1.3.0
    transitivePeerDependencies:
      - supports-color
    dev: false

  /babel-plugin-polyfill-corejs2/0.3.3_@babel+core@7.20.12:
    resolution: {integrity: sha512-8hOdmFYFSZhqg2C/JgLUQ+t52o5nirNwaWM2B9LWteozwIvM14VSwdsCAUET10qT+kmySAlseadmfeeSWFCy+Q==}
    peerDependencies:
      '@babel/core': ^7.0.0-0
    dependencies:
      '@babel/compat-data': 7.20.14
      '@babel/core': 7.20.12
      '@babel/helper-define-polyfill-provider': 0.3.3_@babel+core@7.20.12
      semver: 6.3.0
    transitivePeerDependencies:
      - supports-color
    dev: false

  /babel-plugin-polyfill-corejs3/0.6.0_@babel+core@7.20.12:
    resolution: {integrity: sha512-+eHqR6OPcBhJOGgsIar7xoAB1GcSwVUA3XjAd7HJNzOXT4wv6/H7KIdA/Nc60cvUlDbKApmqNvD1B1bzOt4nyA==}
    peerDependencies:
      '@babel/core': ^7.0.0-0
    dependencies:
      '@babel/core': 7.20.12
      '@babel/helper-define-polyfill-provider': 0.3.3_@babel+core@7.20.12
      core-js-compat: 3.27.2
    transitivePeerDependencies:
      - supports-color
    dev: false

  /babel-plugin-polyfill-regenerator/0.4.1_@babel+core@7.20.12:
    resolution: {integrity: sha512-NtQGmyQDXjQqQ+IzRkBVwEOz9lQ4zxAQZgoAYEtU9dJjnl1Oc98qnN7jcp+bE7O7aYzVpavXE3/VKXNzUbh7aw==}
    peerDependencies:
      '@babel/core': ^7.0.0-0
    dependencies:
      '@babel/core': 7.20.12
      '@babel/helper-define-polyfill-provider': 0.3.3_@babel+core@7.20.12
    transitivePeerDependencies:
      - supports-color
    dev: false

  /balanced-match/1.0.2:
    resolution: {integrity: sha512-3oSeUO0TMV67hN1AmbXsK4yaqU7tjiHlbxRDZOpH0KW9+CeX4bRAaX0Anxt0tx2MrpRpWwQaPwIlISEJhYU5Pw==}
    dev: false

  /base64-js/1.5.1:
    resolution: {integrity: sha512-AKpaYlHn8t4SVbOHCy+b5+KKgvR4vrsD8vbvrbiQJps7fKDTkjkDry6ji0rUJjC0kzbNePLwzxq8iypo41qeWA==}
    dev: false

  /base64id/2.0.0:
    resolution: {integrity: sha512-lGe34o6EHj9y3Kts9R4ZYs/Gr+6N7MCaMlIFA3F1R2O5/m7K06AxfSeO5530PEERE6/WyEg3lsuyw4GHlPZHog==}
    engines: {node: ^4.5.0 || >= 5.9}
    dev: false

  /basic-auth/2.0.1:
    resolution: {integrity: sha512-NF+epuEdnUYVlGuhaxbbq+dvJttwLnGY+YixlXlME5KpQ5W3CnXA5cVTneY3SPbPDRkcjMbifrwmFYcClgOZeg==}
    engines: {node: '>= 0.8'}
    dependencies:
      safe-buffer: 5.1.2
    dev: false

  /bcrypt-pbkdf/1.0.2:
    resolution: {integrity: sha512-qeFIXtP4MSoi6NLqO12WfqARWWuCKi2Rn/9hJLEmtB5yTNr9DqFWkJRCf2qShWzPeAMRnOgCrq0sg/KLv5ES9w==}
    dependencies:
      tweetnacl: 0.14.5
    dev: false

  /big.js/5.2.2:
    resolution: {integrity: sha512-vyL2OymJxmarO8gxMr0mhChsO9QGwhynfuu4+MHTAW6czfq9humCB7rKpUjDd9YUiDPU4mzpyupFSvOClAwbmQ==}
    dev: false

  /binary-extensions/2.2.0:
    resolution: {integrity: sha512-jDctJ/IVQbZoJykoeHbhXpOlNBqGNcwXJKJog42E5HDPUwQTSdjCHdihjj0DlnheQ7blbT6dHOafNAiS8ooQKA==}
    engines: {node: '>=8'}
    dev: false

  /bl/4.1.0:
    resolution: {integrity: sha512-1W07cM9gS6DcLperZfFSj+bWLtaPGSOHWhPiGzXmvVJbRLdG82sH/Kn8EtW1VqWVA54AKf2h5k5BbnIbwF3h6w==}
    dependencies:
      buffer: 5.7.1
      inherits: 2.0.4
      readable-stream: 3.6.0
    dev: false

  /bluebird/2.11.0:
    resolution: {integrity: sha512-UfFSr22dmHPQqPP9XWHRhq+gWnHCYguQGkXQlbyPtW5qTnhFWA8/iXg765tH0cAjy7l/zPJ1aBTO0g5XgA7kvQ==}
    dev: false

  /bn.js/4.12.0:
    resolution: {integrity: sha512-c98Bf3tPniI+scsdk237ku1Dc3ujXQTSgyiPUDEOe7tRkhrqridvh8klBv0HCEso1OLOYcHuCv/cS6DNxKH+ZA==}
    dev: false

  /bn.js/5.2.1:
    resolution: {integrity: sha512-eXRvHzWyYPBuB4NBy0cmYQjGitUrtqwbvlzP3G6VFnNRbsZQIxQ10PbKKHt8gZ/HW/D/747aDl+QkDqg3KQLMQ==}
    dev: false

  /body-parser/1.20.1:
    resolution: {integrity: sha512-jWi7abTbYwajOytWCQc37VulmWiRae5RyTpaCyDcS5/lMdtwSz5lOpDE67srw/HYe35f1z3fDQw+3txg7gNtWw==}
    engines: {node: '>= 0.8', npm: 1.2.8000 || >= 1.4.16}
    dependencies:
      bytes: 3.1.2
      content-type: 1.0.5
      debug: 2.6.9
      depd: 2.0.0
      destroy: 1.2.0
      http-errors: 2.0.0
      iconv-lite: 0.4.24
      on-finished: 2.4.1
      qs: 6.11.0
      raw-body: 2.5.1
      type-is: 1.6.18
      unpipe: 1.0.0
    dev: false

  /brace-expansion/1.1.11:
    resolution: {integrity: sha512-iCuPHDFgrHX7H2vEI/5xpz07zSHB00TpugqhmYtVmMO6518mCuRMoOYFldEBl0g187ufozdaHgWKcYFb61qGiA==}
    dependencies:
      balanced-match: 1.0.2
      concat-map: 0.0.1
    dev: false

  /brace-expansion/2.0.1:
    resolution: {integrity: sha512-XnAIvQ8eM+kC6aULx6wuQiwVsnzsi9d3WxzV3FpWTGA19F621kwdbsAcFKXgKUHZWsy+mY6iL1sHTxWEFCytDA==}
    dependencies:
      balanced-match: 1.0.2
    dev: false

  /braces/3.0.2:
    resolution: {integrity: sha512-b8um+L1RzM3WDSzvhm6gIz1yfTbBt6YTlcEKAvsmqCZZFw46z626lVj9j1yEPW33H5H+lBQpZMP1k8l+78Ha0A==}
    engines: {node: '>=8'}
    dependencies:
      fill-range: 7.0.1
    dev: false

  /brorand/1.1.0:
    resolution: {integrity: sha512-cKV8tMCEpQs4hK/ik71d6LrPOnpkpGBR0wzxqr68g2m/LB2GxVYQroAjMJZRVM1Y4BCjCKc3vAamxSzOY2RP+w==}
    dev: false

  /brotli/1.3.3:
    resolution: {integrity: sha512-oTKjJdShmDuGW94SyyaoQvAjf30dZaHnjJ8uAF+u2/vGJkJbJPJAT1gDiOJP5v1Zb6f9KEyW/1HpuaWIXtGHPg==}
    dependencies:
      base64-js: 1.5.1
    dev: false

  /browser-process-hrtime/1.0.0:
    resolution: {integrity: sha512-9o5UecI3GhkpM6DrXr69PblIuWxPKk9Y0jHBRhdocZ2y7YECBFCsHm79Pr3OyR2AvjhDkabFJaDJMYRazHgsow==}
    dev: false

  /browser-resolve/2.0.0:
    resolution: {integrity: sha512-7sWsQlYL2rGLy2IWm8WL8DCTJvYLc/qlOnsakDac87SOoCd16WLsaAMdCiAqsTNHIe+SXfaqyxyo6THoWqs8WQ==}
    dependencies:
      resolve: 1.22.1
    dev: false

  /browser-stdout/1.3.1:
    resolution: {integrity: sha512-qhAVI1+Av2X7qelOfAIYwXONood6XlZE/fXaBSmW/T5SzLAmCgzi+eiWE7fUvbHaeNBQH13UftjpXxsfLkMpgw==}
    dev: false

  /browserify-aes/1.2.0:
    resolution: {integrity: sha512-+7CHXqGuspUn/Sl5aO7Ea0xWGAtETPXNSAjHo48JfLdPWcMng33Xe4znFvQweqc/uzk5zSOI3H52CYnjCfb5hA==}
    dependencies:
      buffer-xor: 1.0.3
      cipher-base: 1.0.4
      create-hash: 1.2.0
      evp_bytestokey: 1.0.3
      inherits: 2.0.4
      safe-buffer: 5.2.1
    dev: false

  /browserify-cipher/1.0.1:
    resolution: {integrity: sha512-sPhkz0ARKbf4rRQt2hTpAHqn47X3llLkUGn+xEJzLjwY8LRs2p0v7ljvI5EyoRO/mexrNunNECisZs+gw2zz1w==}
    dependencies:
      browserify-aes: 1.2.0
      browserify-des: 1.0.2
      evp_bytestokey: 1.0.3
    dev: false

  /browserify-des/1.0.2:
    resolution: {integrity: sha512-BioO1xf3hFwz4kc6iBhI3ieDFompMhrMlnDFC4/0/vd5MokpuAc3R+LYbwTA9A5Yc9pq9UYPqffKpW2ObuwX5A==}
    dependencies:
      cipher-base: 1.0.4
      des.js: 1.0.1
      inherits: 2.0.4
      safe-buffer: 5.2.1
    dev: false

  /browserify-rsa/4.1.0:
    resolution: {integrity: sha512-AdEER0Hkspgno2aR97SAf6vi0y0k8NuOpGnVH3O99rcA5Q6sh8QxcngtHuJ6uXwnfAXNM4Gn1Gb7/MV1+Ymbog==}
    dependencies:
      bn.js: 5.2.1
      randombytes: 2.1.0
    dev: false

  /browserify-sign/4.2.1:
    resolution: {integrity: sha512-/vrA5fguVAKKAVTNJjgSm1tRQDHUU6DbwO9IROu/0WAzC8PKhucDSh18J0RMvVeHAn5puMd+QHC2erPRNf8lmg==}
    dependencies:
      bn.js: 5.2.1
      browserify-rsa: 4.1.0
      create-hash: 1.2.0
      create-hmac: 1.1.7
      elliptic: 6.5.4
      inherits: 2.0.4
      parse-asn1: 5.1.6
      readable-stream: 3.6.0
      safe-buffer: 5.2.1
    dev: false

  /browserify-zlib/0.2.0:
    resolution: {integrity: sha512-Z942RysHXmJrhqk88FmKBVq/v5tqmSkDz7p54G/MGyjMnCFFnC79XWNbg+Vta8W6Wb2qtSZTSxIGkJrRpCFEiA==}
    dependencies:
      pako: 1.0.11
    dev: false

  /browserslist/4.21.5:
    resolution: {integrity: sha512-tUkiguQGW7S3IhB7N+c2MV/HZPSCPAAiYBZXLsBhFB/PCy6ZKKsZrmBayHV9fdGV/ARIfJ14NkxKzRDjvp7L6w==}
    engines: {node: ^6 || ^7 || ^8 || ^9 || ^10 || ^11 || ^12 || >=13.7}
    hasBin: true
    dependencies:
      caniuse-lite: 1.0.30001451
      electron-to-chromium: 1.4.295
      node-releases: 2.0.10
      update-browserslist-db: 1.0.10_browserslist@4.21.5
    dev: false

  /buffer-crc32/0.2.13:
    resolution: {integrity: sha512-VO9Ht/+p3SN7SKWqcrgEzjGbRSJYTx+Q1pTQC0wrWqHx0vpJraQ6GtHx8tvcg1rlK1byhU5gccxgOgj7B0TDkQ==}
    dev: false

  /buffer-equal-constant-time/1.0.1:
    resolution: {integrity: sha512-zRpUiDwd/xk6ADqPMATG8vc9VPrkck7T07OIx0gnjmJAnHnTVXNQG3vfvWNuiZIkwu9KrKdA1iJKfsfTVxE6NA==}
    dev: false

  /buffer-from/1.1.2:
    resolution: {integrity: sha512-E+XQCRwSbaaiChtv6k6Dwgc+bx+Bs6vuKJHHl5kox/BaKbhiXzqQOwK4cO22yElGp2OCmjwVhT3HmxgyPGnJfQ==}
    dev: false

  /buffer-xor/1.0.3:
    resolution: {integrity: sha512-571s0T7nZWK6vB67HI5dyUF7wXiNcfaPPPTl6zYCNApANjIvYJTg7hlud/+cJpdAhS7dVzqMLmfhfHR3rAcOjQ==}
    dev: false

  /buffer/5.7.1:
    resolution: {integrity: sha512-EHcyIPBQ4BSGlvjB16k5KgAJ27CIsHY/2JBmCRReo48y9rQ3MaUzWX3KVlBa4U7MyX02HdVj0K7C3WaB3ju7FQ==}
    dependencies:
      base64-js: 1.5.1
      ieee754: 1.2.1
    dev: false

  /buffer/6.0.3:
    resolution: {integrity: sha512-FTiCpNxtwiZZHEZbcbTIcZjERVICn9yq/pDFkTl95/AxzD1naBctN7YO68riM/gLSDY7sdrMby8hofADYuuqOA==}
    dependencies:
      base64-js: 1.5.1
      ieee754: 1.2.1
    dev: false

  /builtin-status-codes/3.0.0:
    resolution: {integrity: sha512-HpGFw18DgFWlncDfjTa2rcQ4W88O1mC8e8yZ2AvQY5KDaktSTwo+KRf6nHK6FRI5FyRyb/5T6+TSxfP7QyGsmQ==}
    dev: false

  /busboy/1.6.0:
    resolution: {integrity: sha512-8SFQbg/0hQ9xy3UNTB0YEnsNBbWfhf7RtnzpL7TkBiTBRfrQ9Fxcnz7VJsleJpyp6rVLvXiuORqjlHi5q+PYuA==}
    engines: {node: '>=10.16.0'}
    dependencies:
      streamsearch: 1.1.0
    dev: false

  /bytes/3.1.2:
    resolution: {integrity: sha512-/Nf7TyzTx6S3yRJObOAV7956r8cr2+Oj8AC5dt8wSP3BQAoeX58NoHyCU8P8zGkNXStjTSi6fzO6F0pBdcYbEg==}
    engines: {node: '>= 0.8'}
    dev: false

  /caching-transform/4.0.0:
    resolution: {integrity: sha512-kpqOvwXnjjN44D89K5ccQC+RUrsy7jB/XLlRrx0D7/2HNcTPqzsb6XgYoErwko6QsV184CA2YgS1fxDiiDZMWA==}
    engines: {node: '>=8'}
    dependencies:
      hasha: 5.2.2
      make-dir: 3.1.0
      package-hash: 4.0.0
      write-file-atomic: 3.0.3
    dev: false

  /call-bind/1.0.2:
    resolution: {integrity: sha512-7O+FbCihrB5WGbFYesctwmTKae6rOiIzmz1icreWJ+0aA7LJfuqhEso2T9ncpcFtzMQtzXf2QGGueWJGTYsqrA==}
    dependencies:
      function-bind: 1.1.1
      get-intrinsic: 1.2.0
    dev: false

  /call-me-maybe/1.0.2:
    resolution: {integrity: sha512-HpX65o1Hnr9HH25ojC1YGs7HCQLq0GCOibSaWER0eNpgJ/Z1MZv2mTc7+xh6WOPxbRVcmgbv4hGU+uSQ/2xFZQ==}
    dev: false

  /callsites/3.1.0:
    resolution: {integrity: sha512-P8BjAsXvZS+VIDUI11hHCQEv74YT67YUi5JJFNWIqL235sBmjX4+qx9Muvls5ivyNENctx46xQLQ3aTuE7ssaQ==}
    engines: {node: '>=6'}
    dev: false

  /camel-case/4.1.2:
    resolution: {integrity: sha512-gxGWBrTT1JuMx6R+o5PTXMmUnhnVzLQ9SNutD4YqKtI6ap897t3tKECYla6gCWEkplXnlNybEkZg9GEGxKFCgw==}
    dependencies:
      pascal-case: 3.1.2
      tslib: 2.5.0
    dev: false

  /camelcase/5.3.1:
    resolution: {integrity: sha512-L28STB170nwWS63UjtlEOE3dldQApaJXZkOI1uMFfzf3rRuPegHaHesyee+YxQ+W6SvRDQV6UrdOdRiR153wJg==}
    engines: {node: '>=6'}
    dev: false

  /camelcase/6.3.0:
    resolution: {integrity: sha512-Gmy6FhYlCY7uOElZUSbxo2UCDH8owEk996gkbrpsgGtrJLM3J7jGxl9Ic7Qwwj4ivOE5AWZWRMecDdF7hqGjFA==}
    engines: {node: '>=10'}
    dev: false

  /caniuse-lite/1.0.30001451:
    resolution: {integrity: sha512-XY7UbUpGRatZzoRft//5xOa69/1iGJRBlrieH6QYrkKLIFn3m7OVEJ81dSrKoy2BnKsdbX5cLrOispZNYo9v2w==}
    dev: false

  /capital-case/1.0.4:
    resolution: {integrity: sha512-ds37W8CytHgwnhGGTi88pcPyR15qoNkOpYwmMMfnWqqWgESapLqvDx6huFjQ5vqWSn2Z06173XNA7LtMOeUh1A==}
    dependencies:
      no-case: 3.0.4
      tslib: 2.5.0
      upper-case-first: 2.0.2
    dev: false

  /caseless/0.12.0:
    resolution: {integrity: sha512-4tYFyifaFfGacoiObjJegolkwSU4xQNGbVgUiNYVUxbQ2x2lUsFvY4hVgVzGiIe6WLOPqycWXA40l+PWsxthUw==}
    dev: false

  /chai-as-promised/7.1.1_chai@4.3.7:
    resolution: {integrity: sha512-azL6xMoi+uxu6z4rhWQ1jbdUhOMhis2PvscD/xjLqNMkv3BPPp2JyyuTHOrf9BOosGpNQ11v6BKv/g57RXbiaA==}
    peerDependencies:
      chai: '>= 2.1.2 < 5'
    dependencies:
      chai: 4.3.7
      check-error: 1.0.2
    dev: false

  /chai/4.3.7:
    resolution: {integrity: sha512-HLnAzZ2iupm25PlN0xFreAlBA5zaBSv3og0DdeGA4Ar6h6rJ3A0rolRUKJhSF2V10GZKDgWF/VmAEsNWjCRB+A==}
    engines: {node: '>=4'}
    dependencies:
      assertion-error: 1.1.0
      check-error: 1.0.2
      deep-eql: 4.1.3
      get-func-name: 2.0.0
      loupe: 2.3.6
      pathval: 1.1.1
      type-detect: 4.0.8
    dev: false

  /chalk/2.4.2:
    resolution: {integrity: sha512-Mti+f9lpJNcwF4tWV8/OrTTtF1gZi+f8FqlyAdouralcFWFQWF2+NgCHShjkCb+IFBLq9buZwE1xckQU4peSuQ==}
    engines: {node: '>=4'}
    dependencies:
      ansi-styles: 3.2.1
      escape-string-regexp: 1.0.5
      supports-color: 5.5.0
    dev: false

  /chalk/4.1.2:
    resolution: {integrity: sha512-oKnbhFyRIXpUuez8iBMmyEa4nbj4IOQyuhc/wy9kY7/WVPcwIO9VA668Pu8RkO7+0G76SLROeyw9CpQ061i4mA==}
    engines: {node: '>=10'}
    dependencies:
      ansi-styles: 4.3.0
      supports-color: 7.2.0
    dev: false

  /change-case/4.1.2:
    resolution: {integrity: sha512-bSxY2ws9OtviILG1EiY5K7NNxkqg/JnRnFxLtKQ96JaviiIxi7djMrSd0ECT9AC+lttClmYwKw53BWpOMblo7A==}
    dependencies:
      camel-case: 4.1.2
      capital-case: 1.0.4
      constant-case: 3.0.4
      dot-case: 3.0.4
      header-case: 2.0.4
      no-case: 3.0.4
      param-case: 3.0.4
      pascal-case: 3.1.2
      path-case: 3.0.4
      sentence-case: 3.0.4
      snake-case: 3.0.4
      tslib: 2.5.0
    dev: false

  /chardet/1.4.0:
    resolution: {integrity: sha512-NpwMDdSIprbYx1CLnfbxEIarI0Z+s9MssEgggMNheGM+WD68yOhV7IEA/3r6tr0yTRgQD0HuZJDw32s99i6L+A==}
    dev: false

  /charenc/0.0.2:
    resolution: {integrity: sha512-yrLQ/yVUFXkzg7EDQsPieE/53+0RlaWTs+wBrvW36cyilJ2SaDWfl4Yj7MtLTXleV9uEKefbAGUPv2/iWSooRA==}
    dev: false

  /charset/1.0.1:
    resolution: {integrity: sha512-6dVyOOYjpfFcL1Y4qChrAoQLRHvj2ziyhcm0QJlhOcAhykL/k1kTUPbeo+87MNRTRdk2OIIsIXbuF3x2wi5EXg==}
    engines: {node: '>=4.0.0'}
    dev: false

  /check-error/1.0.2:
    resolution: {integrity: sha512-BrgHpW9NURQgzoNyjfq0Wu6VFO6D7IZEmJNdtgNqpzGG8RuNFHt2jQxWlAs4HMe119chBnv+34syEZtc6IhLtA==}
    dev: false

  /chokidar/3.5.3:
    resolution: {integrity: sha512-Dr3sfKRP6oTcjf2JmUmFJfeVMvXBdegxB0iVQ5eb2V10uFJUCAS8OByZdVAyVb8xXNz3GjjTgj9kLWsZTqE6kw==}
    engines: {node: '>= 8.10.0'}
    dependencies:
      anymatch: 3.1.3
      braces: 3.0.2
      glob-parent: 5.1.2
      is-binary-path: 2.1.0
      is-glob: 4.0.3
      normalize-path: 3.0.0
      readdirp: 3.6.0
    optionalDependencies:
      fsevents: 2.3.2
    dev: false

  /chownr/1.1.4:
    resolution: {integrity: sha512-jJ0bqzaylmJtVnNgzTeSOs8DPavpbYgEr/b0YL8/2GO3xJEhInFmhKMUnEJQjZumK7KXGFhUy89PrsJWlakBVg==}
    dev: false

  /chrome-trace-event/1.0.3:
    resolution: {integrity: sha512-p3KULyQg4S7NIHixdwbGX+nFHkoBiA4YQmyWtjb8XngSKV124nJmRysgAeujbUVb15vh+RvFUfCPqU7rXk+hZg==}
    engines: {node: '>=6.0'}
    dev: false

  /cipher-base/1.0.4:
    resolution: {integrity: sha512-Kkht5ye6ZGmwv40uUDZztayT2ThLQGfnj/T71N/XzeZeo3nf8foyW7zGTsPYkEya3m5f3cAypH+qe7YOrM1U2Q==}
    dependencies:
      inherits: 2.0.4
      safe-buffer: 5.2.1
    dev: false

  /clean-stack/2.2.0:
    resolution: {integrity: sha512-4diC9HaTE+KRAMWhDhrGOECgWZxoevMc5TlkObMqNSsVU62PYzXZ/SMTjzyGAFF1YusgxGcSWTEXBhp0CPwQ1A==}
    engines: {node: '>=6'}
    dev: false

  /cli-progress/3.10.0:
    resolution: {integrity: sha512-kLORQrhYCAtUPLZxqsAt2YJGOvRdt34+O6jl5cQGb7iF3dM55FQZlTR+rQyIK9JUcO9bBMwZsTlND+3dmFU2Cw==}
    engines: {node: '>=4'}
    dependencies:
      string-width: 4.2.3
    dev: false

  /cli-table3/0.6.1:
    resolution: {integrity: sha512-w0q/enDHhPLq44ovMGdQeeDLvwxwavsJX7oQGYt/LrBlYsyaxyDnp6z3QzFut/6kLLKnlcUVJLrpB7KBfgG/RA==}
    engines: {node: 10.* || >= 12.*}
    dependencies:
      string-width: 4.2.3
    optionalDependencies:
      colors: 1.4.0
    dev: false

  /cliui/6.0.0:
    resolution: {integrity: sha512-t6wbgtoCXvAzst7QgXxJYqPt0usEfbgQdftEPbLL/cvv6HPE5VgvqCuAIDR0NgU52ds6rFwqrgakNLrHEjCbrQ==}
    dependencies:
      string-width: 4.2.3
      strip-ansi: 6.0.1
      wrap-ansi: 6.2.0
    dev: false

  /cliui/7.0.4:
    resolution: {integrity: sha512-OcRE68cOsVMXp1Yvonl/fzkQOyjLSu/8bhPDfQt0e0/Eb283TKP20Fs2MqoPsr9SwA595rRCA+QMzYc9nBP+JQ==}
    dependencies:
      string-width: 4.2.3
      strip-ansi: 6.0.1
      wrap-ansi: 7.0.0
    dev: false

  /cliui/8.0.1:
    resolution: {integrity: sha512-BSeNnyus75C4//NQ9gQt1/csTXyo/8Sb+afLAkzAptFuMsod9HFokGNudZpi/oQV73hnVK+sR+5PVRMd+Dr7YQ==}
    engines: {node: '>=12'}
    dependencies:
      string-width: 4.2.3
      strip-ansi: 6.0.1
      wrap-ansi: 7.0.0
    dev: false

  /clone-deep/4.0.1:
    resolution: {integrity: sha512-neHB9xuzh/wk0dIHweyAXv2aPGZIVk3pLMe+/RNzINf17fe0OG96QroktYAUm7SM1PBnzTabaLboqqxDyMU+SQ==}
    engines: {node: '>=6'}
    dependencies:
      is-plain-object: 2.0.4
      kind-of: 6.0.3
      shallow-clone: 3.0.1
    dev: false

  /clone/1.0.4:
    resolution: {integrity: sha512-JQHZ2QMW6l3aH/j6xCqQThY/9OH4D/9ls34cgkUBiEeocRTU04tHfKPBsUK1PqZCUQM7GiA0IIXJSuXHI64Kbg==}
    engines: {node: '>=0.8'}
    dev: false

  /co/4.6.0:
    resolution: {integrity: sha512-QVb0dM5HvG+uaxitm8wONl7jltx8dqhfU33DcqtOZcLSVIKSDDLDi7+0LbAKiyI8hD9u42m2YxXSkMGWThaecQ==}
    engines: {iojs: '>= 1.0.0', node: '>= 0.12.0'}
    dev: false

  /code-block-writer/11.0.3:
    resolution: {integrity: sha512-NiujjUFB4SwScJq2bwbYUtXbZhBSlY6vYzm++3Q6oC+U+injTqfPYFK8wS9COOmb2lueqp0ZRB4nK1VYeHgNyw==}
    dev: false

  /color-convert/1.9.3:
    resolution: {integrity: sha512-QfAUtd+vFdAtFQcC8CCyYt1fYWxSqAiK2cSD6zDB8N3cpsEBAvRxp9zOGg6G/SHHJYAT88/az/IuDGALsNVbGg==}
    dependencies:
      color-name: 1.1.3
    dev: false

  /color-convert/2.0.1:
    resolution: {integrity: sha512-RRECPsj7iu/xb5oKYcsFHSppFNnsj/52OVTRKb4zP5onXwVF3zVmmToNcOfGC+CRDpfK/U584fMg38ZHCaElKQ==}
    engines: {node: '>=7.0.0'}
    dependencies:
      color-name: 1.1.4
    dev: false

  /color-name/1.1.3:
    resolution: {integrity: sha512-72fSenhMw2HZMTVHeCA9KCmpEIbzWiQsjN+BHcBbS9vr1mtt+vJjPdksIBNUmKAW8TFUDPJK5SUU3QhE9NEXDw==}
    dev: false

  /color-name/1.1.4:
    resolution: {integrity: sha512-dOy+3AuW3a2wNbZHIuMZpTcgjGuLU/uBL/ubcZF9OXbDo8ff4O8yVp5Bf0efS8uEoYo5q4Fx7dY9OgQGXgAsQA==}
    dev: false

  /color-string/1.9.1:
    resolution: {integrity: sha512-shrVawQFojnZv6xM40anx4CkoDP+fZsw/ZerEMsW/pyzsRbElpsL/DBVW7q3ExxwusdNXI3lXpuhEZkzs8p5Eg==}
    dependencies:
      color-name: 1.1.4
      simple-swizzle: 0.2.2
    dev: false

  /color/3.2.1:
    resolution: {integrity: sha512-aBl7dZI9ENN6fUGC7mWpMTPNHmWUSNan9tuWN6ahh5ZLNk9baLJOnSMlrQkHcrfFgz2/RigjUVAjdx36VcemKA==}
    dependencies:
      color-convert: 1.9.3
      color-string: 1.9.1
    dev: false

  /colorette/2.0.19:
    resolution: {integrity: sha512-3tlv/dIP7FWvj3BsbHrGLJ6l/oKh1O3TcgBqMn+yyCagOxc23fyzDS6HypQbgxWbkpDnf52p1LuR4eWDQ/K9WQ==}
    dev: false

  /colors/1.4.0:
    resolution: {integrity: sha512-a+UqTh4kgZg/SlGvfbzDHpgRu7AAQOmmqRHJnxhRZICKFUT91brVhNNt58CMWU9PsBbv3PDCZUHbVxuDiH2mtA==}
    engines: {node: '>=0.1.90'}
    dev: false

  /colorspace/1.1.4:
    resolution: {integrity: sha512-BgvKJiuVu1igBUF2kEjRCZXol6wiiGbY5ipL/oVPwm0BL9sIpMIzM8IK7vwuxIIzOXMV3Ey5w+vxhm0rR/TN8w==}
    dependencies:
      color: 3.2.1
      text-hex: 1.0.0
    dev: false

  /combine-source-map/0.8.0:
    resolution: {integrity: sha512-UlxQ9Vw0b/Bt/KYwCFqdEwsQ1eL8d1gibiFb7lxQJFdvTgc2hIZi6ugsg+kyhzhPV+QEpUiEIwInIAIrgoEkrg==}
    dependencies:
      convert-source-map: 1.1.3
      inline-source-map: 0.6.2
      lodash.memoize: 3.0.4
      source-map: 0.5.7
    dev: false

  /combined-stream/1.0.8:
    resolution: {integrity: sha512-FQN4MRfuJeHf7cBbBMJFXhKSDq+2kAArBlmRBvcvFE5BB1HZKXtSFASDhdlz9zOYwxh8lDdnvmMOe/+5cdoEdg==}
    engines: {node: '>= 0.8'}
    dependencies:
      delayed-stream: 1.0.0
    dev: false

  /commander/10.0.0:
    resolution: {integrity: sha512-zS5PnTI22FIRM6ylNW8G4Ap0IEOyk62fhLSD0+uHRT9McRCLGpkVNvao4bjimpK/GShynyQkFFxHhwMcETmduA==}
    engines: {node: '>=14'}
    dev: false

  /commander/2.20.3:
    resolution: {integrity: sha512-GpVkmM8vF2vQUkj2LvZmD35JxeJOLCwJ9cUkugyk2nuhbv3+mJvpLYYt+0+USMxE+oj+ey/lJEnhZw75x/OMcQ==}
    dev: false

  /commander/3.0.2:
    resolution: {integrity: sha512-Gar0ASD4BDyKC4hl4DwHqDrmvjoxWKZigVnAbn5H1owvm4CxCPdb0HQDehwNYMJpla5+M2tPmPARzhtYuwpHow==}
    dev: false

  /commander/4.1.1:
    resolution: {integrity: sha512-NOKm8xhkzAjzFx8B2v5OAHT+u5pRQc2UCa2Vq9jYL/31o2wi9mxBA7LIFs3sV5VSC49z6pEhfbMULvShKj26WA==}
    engines: {node: '>= 6'}
    dev: false

  /commander/7.2.0:
    resolution: {integrity: sha512-QrWXB+ZQSVPmIWIhtEO9H+gwHaMGYiF5ChvoJ+K9ZGHG/sVsa6yiesAD1GC/x46sET00Xlwo1u49RVVVzvcSkw==}
    engines: {node: '>= 10'}
    dev: false

  /commander/8.3.0:
    resolution: {integrity: sha512-OkTL9umf+He2DZkUq8f8J9of7yL6RJKI24dVITBmNfZBmri9zYZQrKkuXiKhyfPSu8tUhnVBB1iKXevvnlR4Ww==}
    engines: {node: '>= 12'}
    dev: false

  /commander/9.5.0:
    resolution: {integrity: sha512-KRs7WVDKg86PWiuAqhDrAQnTXZKraVcCc6vFdL14qrZ/DcWwuRo7VoiYXalXO7S5GKpqYiVEwCbgFDfxNHKJBQ==}
    engines: {node: ^12.20.0 || >=14}
    requiresBuild: true
    dev: false
    optional: true

  /commondir/1.0.1:
    resolution: {integrity: sha512-W9pAhw0ja1Edb5GVdIF1mjZw/ASI0AlShXM83UUGe2DVr5TdAPEA1OA8m/g8zWp9x6On7gqufY+FatDbC3MDQg==}
    dev: false

  /commonmark/0.28.1:
    resolution: {integrity: sha512-PklsZ9pgrfFQ5hQH9BRzoWnqI9db2LeR9MhvkNk8iz97kfaTNmhTU+IE8jKDHTEfivZZXoFqzGqzddXdk14EJw==}
    hasBin: true
    dependencies:
      entities: 1.1.2
      mdurl: 1.0.1
      minimist: 1.2.8
      string.prototype.repeat: 0.2.0
    dev: false

  /commonmark/0.29.3:
    resolution: {integrity: sha512-fvt/NdOFKaL2gyhltSy6BC4LxbbxbnPxBMl923ittqO/JBM0wQHaoYZliE4tp26cRxX/ZZtRsJlZzQrVdUkXAA==}
    hasBin: true
    dependencies:
      entities: 2.0.3
      mdurl: 1.0.1
      minimist: 1.2.8
      string.prototype.repeat: 0.2.0
    dev: false

  /commonmark/0.30.0:
    resolution: {integrity: sha512-j1yoUo4gxPND1JWV9xj5ELih0yMv1iCWDG6eEQIPLSWLxzCXiFoyS7kvB+WwU+tZMf4snwJMMtaubV0laFpiBA==}
    hasBin: true
    dependencies:
      entities: 2.0.3
      mdurl: 1.0.1
      minimist: 1.2.8
      string.prototype.repeat: 0.2.0
    dev: false

  /component-emitter/1.3.0:
    resolution: {integrity: sha512-Rd3se6QB+sO1TwqZjscQrurpEPIfO0/yYnSin6Q/rD3mOutHvUrCAhJub3r90uNb+SESBuE0QYoB90YdfatsRg==}
    dev: false

  /concat-map/0.0.1:
    resolution: {integrity: sha512-/Srv4dswyQNBfohGpz9o6Yb3Gz3SrUDqBH5rTuhGR7ahtlbYKnVxw2bCFMRljaA7EXHaXZ8wsHdodFvbkhKmqg==}
    dev: false

  /config-chain/1.1.13:
    resolution: {integrity: sha512-qj+f8APARXHrM0hraqXYb2/bOVSV4PvJQlNZ/DVj0QrmNM2q2euizkeuVckQ57J+W0mRH6Hvi+k50M4Jul2VRQ==}
    dependencies:
      ini: 1.3.8
      proto-list: 1.2.4
    dev: false

  /confusing-browser-globals/1.0.11:
    resolution: {integrity: sha512-JsPKdmh8ZkmnHxDk55FZ1TqVLvEQTvoByJZRN9jzI0UjxK/QgAmsphz7PGtqgPieQZ/CQcHWXCR7ATDNhGe+YA==}
    dev: false

  /connect/3.7.0:
    resolution: {integrity: sha512-ZqRXc+tZukToSNmh5C2iWMSoV3X1YUcPbqEM4DkEG5tNQXrQUZCNVGGv3IuicnkMtPfGf3Xtp8WCXs295iQ1pQ==}
    engines: {node: '>= 0.10.0'}
    dependencies:
      debug: 2.6.9
      finalhandler: 1.1.2
      parseurl: 1.3.3
      utils-merge: 1.0.1
    dev: false

  /console-browserify/1.2.0:
    resolution: {integrity: sha512-ZMkYO/LkF17QvCPqM0gxw8yUzigAOZOSWSHg91FH6orS7vcEj5dVZTidN2fQ14yBSdg97RqhSNwLUXInd52OTA==}
    dev: false

  /constant-case/3.0.4:
    resolution: {integrity: sha512-I2hSBi7Vvs7BEuJDr5dDHfzb/Ruj3FyvFyh7KLilAjNQw3Be+xgqUBA2W6scVEcL0hL1dwPRtIqEPVUCKkSsyQ==}
    dependencies:
      no-case: 3.0.4
      tslib: 2.5.0
      upper-case: 2.0.2
    dev: false

  /constants-browserify/1.0.0:
    resolution: {integrity: sha512-xFxOwqIzR/e1k1gLiWEophSCMqXcwVHIH7akf7b/vxcUeGunlj3hvZaaqxwHsTgn+IndtkQJgSztIDWeumWJDQ==}
    dev: false

  /content-disposition/0.5.4:
    resolution: {integrity: sha512-FveZTNuGw04cxlAiWbzi6zTAL/lhehaWbTtgluJh4/E95DqMwTmha3KZN1aAWA8cFIhHzMZUvLevkw5Rqk+tSQ==}
    engines: {node: '>= 0.6'}
    dependencies:
      safe-buffer: 5.2.1
    dev: false

  /content-type/1.0.5:
    resolution: {integrity: sha512-nTjqfcBFEipKdXCv4YDQWCfmcLZKm81ldF0pAopTvyrFGVbcR6P/VAAd5G7N+0tTr8QqiU0tFadD6FK4NtJwOA==}
    engines: {node: '>= 0.6'}
    dev: false

  /convert-source-map/1.1.3:
    resolution: {integrity: sha512-Y8L5rp6jo+g9VEPgvqNfEopjTR4OTYct8lXlS8iVQdmnjDvbdbzYe9rjtFCB9egC86JoNCU61WRY+ScjkZpnIg==}
    dev: false

  /convert-source-map/1.9.0:
    resolution: {integrity: sha512-ASFBup0Mz1uyiIjANan1jzLQami9z1PoYSZCiiYW2FczPbenXc45FZdBZLzOT+r6+iciuEModtmCti+hjaAk0A==}
    dev: false

  /cookie-signature/1.0.6:
    resolution: {integrity: sha512-QADzlaHc8icV8I7vbaJXJwod9HWYp8uCqf1xa4OfNu1T7JVxQIrUgOWtHdNDtPiywmFbiS12VjotIXLrKM3orQ==}
    dev: false

  /cookie/0.4.2:
    resolution: {integrity: sha512-aSWTXFzaKWkvHO1Ny/s+ePFpvKsPnjc551iI41v3ny/ow6tBG5Vd+FuqGNhh1LxOmVzOlGUriIlOaokOvhaStA==}
    engines: {node: '>= 0.6'}
    dev: false

  /cookie/0.5.0:
    resolution: {integrity: sha512-YZ3GUyn/o8gfKJlnlX7g7xq4gyO6OSuhGPKaaGssGB2qgDUS0gPgtTvoyZLTt9Ab6dC4hfc9dV5arkvc/OCmrw==}
    engines: {node: '>= 0.6'}
    dev: false

  /cookiejar/2.1.4:
    resolution: {integrity: sha512-LDx6oHrK+PhzLKJU9j5S7/Y3jM/mUHvD/DeI1WQmJn652iPC5Y4TBzC9l+5OMOXlyTTA+SmVUPm0HQUwpD5Jqw==}
    dev: false

  /core-js-compat/3.27.2:
    resolution: {integrity: sha512-welaYuF7ZtbYKGrIy7y3eb40d37rG1FvzEOfe7hSLd2iD6duMDqUhRfSvCGyC46HhR6Y8JXXdZ2lnRUMkPBpvg==}
    dependencies:
      browserslist: 4.21.5
    dev: false

  /core-util-is/1.0.2:
    resolution: {integrity: sha512-3lqz5YjWTYnW6dlDa5TLaTCcShfar1e40rmcJVwCBJC6mWlFuj0eCHIElmG1g5kyuJ/GD+8Wn4FFCcz4gJPfaQ==}
    dev: false

  /cors/2.8.5:
    resolution: {integrity: sha512-KIHbLJqu73RGr/hnbrO9uBeixNGuvSQjul/jdFvS/KFSIH1hWVd1ng7zOHx+YrEfInLG7q4n6GHQ9cDtxv/P6g==}
    engines: {node: '>= 0.10'}
    dependencies:
      object-assign: 4.1.1
      vary: 1.1.2
    dev: false

  /create-ecdh/4.0.4:
    resolution: {integrity: sha512-mf+TCx8wWc9VpuxfP2ht0iSISLZnt0JgWlrOKZiNqyUZWnjIaCIVNQArMHnCZKfEYRg6IM7A+NeJoN8gf/Ws0A==}
    dependencies:
      bn.js: 4.12.0
      elliptic: 6.5.4
    dev: false

  /create-hash/1.2.0:
    resolution: {integrity: sha512-z00bCGNHDG8mHAkP7CtT1qVu+bFQUPjYq/4Iv3C3kWjTFV10zIjfSoeqXo9Asws8gwSHDGj/hl2u4OGIjapeCg==}
    dependencies:
      cipher-base: 1.0.4
      inherits: 2.0.4
      md5.js: 1.3.5
      ripemd160: 2.0.2
      sha.js: 2.4.11
    dev: false

  /create-hmac/1.1.7:
    resolution: {integrity: sha512-MJG9liiZ+ogc4TzUwuvbER1JRdgvUFSB5+VR/g5h82fGaIRWMWddtKBHi7/sVhfjQZ6SehlyhvQYrcYkaUIpLg==}
    dependencies:
      cipher-base: 1.0.4
      create-hash: 1.2.0
      inherits: 2.0.4
      ripemd160: 2.0.2
      safe-buffer: 5.2.1
      sha.js: 2.4.11
    dev: false

  /create-require/1.1.1:
    resolution: {integrity: sha512-dcKFX3jn0MpIaXjisoRvexIJVEKzaq7z2rZKxf+MSr9TkdmHmsU4m2lcLojrj/FHl8mk5VxMmYA+ftRkP/3oKQ==}
    dev: false

  /cross-env/7.0.3:
    resolution: {integrity: sha512-+/HKd6EgcQCJGh2PSjZuUitQBQynKor4wrFbRg4DtAgS1aWO+gU52xpH7M9ScGgXSYmAVS9bIJ8EzuaGw0oNAw==}
    engines: {node: '>=10.14', npm: '>=6', yarn: '>=1'}
    hasBin: true
    dependencies:
      cross-spawn: 7.0.3
    dev: false

  /cross-spawn/6.0.5:
    resolution: {integrity: sha512-eTVLrBSt7fjbDygz805pMnstIs2VTBNkRm0qxZd+M7A5XDdxVRWO5MxGBXZhjY4cqLYLdtrGqRf8mBPmzwSpWQ==}
    engines: {node: '>=4.8'}
    dependencies:
      nice-try: 1.0.5
      path-key: 2.0.1
      semver: 5.7.1
      shebang-command: 1.2.0
      which: 1.3.1
    dev: false

  /cross-spawn/7.0.3:
    resolution: {integrity: sha512-iRDPJKUPVEND7dHPO8rkbOnPpyDygcDFtWjpeWNCgy8WP2rXcxXL8TskReQl6OrB2G7+UJrags1q15Fudc7G6w==}
    engines: {node: '>= 8'}
    dependencies:
      path-key: 3.1.1
      shebang-command: 2.0.0
      which: 2.0.2
    dev: false

  /crypt/0.0.2:
    resolution: {integrity: sha512-mCxBlsHFYh9C+HVpiEacem8FEBnMXgU9gy4zmNC+SXAZNB/1idgp/aulFJ4FgCi7GPEVbfyng092GqL2k2rmow==}
    dev: false

  /crypto-browserify/3.12.0:
    resolution: {integrity: sha512-fz4spIh+znjO2VjL+IdhEpRJ3YN6sMzITSBijk6FK2UvTqruSQW+/cCZTSNsMiZNvUeq0CqurF+dAbyiGOY6Wg==}
    dependencies:
      browserify-cipher: 1.0.1
      browserify-sign: 4.2.1
      create-ecdh: 4.0.4
      create-hash: 1.2.0
      create-hmac: 1.1.7
      diffie-hellman: 5.0.3
      inherits: 2.0.4
      pbkdf2: 3.1.2
      public-encrypt: 4.0.3
      randombytes: 2.1.0
      randomfill: 1.0.4
    dev: false

  /cssom/0.3.8:
    resolution: {integrity: sha512-b0tGHbfegbhPJpxpiBPU2sCkigAqtM9O121le6bbOlgyV+NyGyCmVfJ6QW9eRjz8CpNfWEOYBIMIGRYkLwsIYg==}
    dev: false

  /cssom/0.4.4:
    resolution: {integrity: sha512-p3pvU7r1MyyqbTk+WbNJIgJjG2VmTIaB10rI93LzVPrmDJKkzKYMtxxyAvQXR/NS6otuzveI7+7BBq3SjBS2mw==}
    dev: false

  /cssstyle/1.4.0:
    resolution: {integrity: sha512-GBrLZYZ4X4x6/QEoBnIrqb8B/f5l4+8me2dkom/j1Gtbxy0kBv6OGzKuAsGM75bkGwGAFkt56Iwg28S3XTZgSA==}
    dependencies:
      cssom: 0.3.8
    dev: false

  /cssstyle/2.3.0:
    resolution: {integrity: sha512-AZL67abkUzIuvcHqk7c09cezpGNcxUxU4Ioi/05xHk4DQeTkWmGYftIE6ctU6AEt+Gn4n1lDStOtj7FKycP71A==}
    engines: {node: '>=8'}
    dependencies:
      cssom: 0.3.8
    dev: false

  /csv-parse/4.16.3:
    resolution: {integrity: sha512-cO1I/zmz4w2dcKHVvpCr7JVRu8/FymG5OEpmvsZYlccYolPBLoVGKUHgNoc4ZGkFeFlWGEDmMyBM+TTqRdW/wg==}
    dev: false

  /custom-event/1.0.1:
    resolution: {integrity: sha512-GAj5FOq0Hd+RsCGVJxZuKaIDXDf3h6GQoNEjFgbLLI/trgtavwUbSnZ5pVfg27DVCaWjIohryS0JFwIJyT2cMg==}
    dev: false

  /dashdash/1.14.1:
    resolution: {integrity: sha512-jRFi8UDGo6j+odZiEpjazZaWqEal3w/basFjQHQEwVtZJGDpxbH1MeYluwCS8Xq5wmLJooDlMgvVarmWfGM44g==}
    engines: {node: '>=0.10'}
    dependencies:
      assert-plus: 1.0.0
    dev: false

  /data-uri-to-buffer/4.0.1:
    resolution: {integrity: sha512-0R9ikRb668HB7QDxT1vkpuUBtqc53YyAwMwGeUFKRojY/NWKvdZ+9UYtRfGmhqNbRkTSVpMbmyhXipFFv2cb/A==}
    engines: {node: '>= 12'}
    dev: false

  /data-urls/1.1.0:
    resolution: {integrity: sha512-YTWYI9se1P55u58gL5GkQHW4P6VJBJ5iBT+B5a7i2Tjadhv52paJG0qHX4A0OR6/t52odI64KP2YvFpkDOi3eQ==}
    dependencies:
      abab: 2.0.6
      whatwg-mimetype: 2.3.0
      whatwg-url: 7.1.0
    dev: false

  /data-urls/2.0.0:
    resolution: {integrity: sha512-X5eWTSXO/BJmpdIKCRuKUgSCgAN0OwliVK3yPKbwIWU1Tdw5BRajxlzMidvh+gwko9AfQ9zIj52pzF91Q3YAvQ==}
    engines: {node: '>=10'}
    dependencies:
      abab: 2.0.6
      whatwg-mimetype: 2.3.0
      whatwg-url: 8.7.0
    dev: false

  /date-format/4.0.14:
    resolution: {integrity: sha512-39BOQLs9ZjKh0/patS9nrT8wc3ioX3/eA/zgbKNopnF2wCqJEoxywwwElATYvRsXdnOxA/OQeQoFZ3rFjVajhg==}
    engines: {node: '>=4.0'}
    dev: false

  /date-format/4.0.3:
    resolution: {integrity: sha512-7P3FyqDcfeznLZp2b+OMitV9Sz2lUnsT87WaTat9nVwqsBkTzPG3lPLNwW3en6F4pHUiWzr6vb8CLhjdK9bcxQ==}
    engines: {node: '>=4.0'}
    dev: false

  /debug/2.6.9:
    resolution: {integrity: sha512-bC7ElrdJaJnPbAP+1EotYvqZsb3ecl5wi6Bfi6BJTUcNowp6cvspg0jXznRTKDjm/E7AdgFBVeAPVMNcKGsHMA==}
    dependencies:
      ms: 2.0.0
    dev: false

  /debug/3.2.7:
    resolution: {integrity: sha512-CFjzYYAi4ThfiQvizrFQevTTXHtnCqWfe7x1AhgEscTz6ZbLbfoLRLPugTQyBth6f8ZERVUSyWHFD/7Wu4t1XQ==}
    dependencies:
      ms: 2.1.3
    dev: false

  /debug/4.3.3_supports-color@8.1.1:
    resolution: {integrity: sha512-/zxw5+vh1Tfv+4Qn7a5nsbcJKPaSvCDhojn6FEl9vupwK2VCSDtEiEtqr8DFtzYFOdz63LBkxec7DYuc2jon6Q==}
    engines: {node: '>=6.0'}
    peerDependencies:
      supports-color: '*'
    peerDependenciesMeta:
      supports-color:
        optional: true
    dependencies:
      ms: 2.1.2
      supports-color: 8.1.1
    dev: false

  /debug/4.3.4:
    resolution: {integrity: sha512-PRWFHuSU3eDtQJPvnNY7Jcket1j0t5OuOsFzPPzsekD52Zl8qUfFIPEiswXqIvHWGVHOgX+7G/vCNNhehwxfkQ==}
    engines: {node: '>=6.0'}
    peerDependencies:
      supports-color: '*'
    peerDependenciesMeta:
      supports-color:
        optional: true
    dependencies:
      ms: 2.1.2
    dev: false

  /decamelize/1.2.0:
    resolution: {integrity: sha512-z2S+W9X73hAUUki+N+9Za2lBlun89zigOyGrsax+KUQ6wKW4ZoWpEYBkGhQjwAjjDCkWxhY0VKEhk8wzY7F5cA==}
    engines: {node: '>=0.10.0'}
    dev: false

  /decamelize/4.0.0:
    resolution: {integrity: sha512-9iE1PgSik9HeIIw2JO94IidnE3eBoQrFJ3w7sFuzSX4DpmZ3v5sZpUiV5Swcf6mQEF+Y0ru8Neo+p+nyh2J+hQ==}
    engines: {node: '>=10'}
    dev: false

  /decimal.js/10.4.3:
    resolution: {integrity: sha512-VBBaLc1MgL5XpzgIP7ny5Z6Nx3UrRkIViUkPUdtl9aya5amy3De1gsUUSB1g3+3sExYNjCAsAznmukyxCb1GRA==}
    dev: false

  /deep-eql/4.1.3:
    resolution: {integrity: sha512-WaEtAOpRA1MQ0eohqZjpGD8zdI0Ovsm8mmFhaDN8dvDZzyoUMcYDnf5Y6iu7HTXxf8JDS23qWa4a+hKCDyOPzw==}
    engines: {node: '>=6'}
    dependencies:
      type-detect: 4.0.8
    dev: false

  /deep-equal/2.2.0:
    resolution: {integrity: sha512-RdpzE0Hv4lhowpIUKKMJfeH6C1pXdtT1/it80ubgWqwI3qpuxUBpC1S4hnHg+zjnuOoDkzUtUCEEkG+XG5l3Mw==}
    dependencies:
      call-bind: 1.0.2
      es-get-iterator: 1.1.3
      get-intrinsic: 1.2.0
      is-arguments: 1.1.1
      is-array-buffer: 3.0.1
      is-date-object: 1.0.5
      is-regex: 1.1.4
      is-shared-array-buffer: 1.0.2
      isarray: 2.0.5
      object-is: 1.1.5
      object-keys: 1.1.1
      object.assign: 4.1.4
      regexp.prototype.flags: 1.4.3
      side-channel: 1.0.4
      which-boxed-primitive: 1.0.2
      which-collection: 1.0.1
      which-typed-array: 1.1.9
    dev: false

  /deep-is/0.1.4:
    resolution: {integrity: sha512-oIPzksmTg4/MriiaYGO+okXDT7ztn/w3Eptv/+gSIdMdKsJo0u4CfYNFJPy+4SKMuCqGw2wxnA+URMg3t8a/bQ==}
    dev: false

  /deepdash/5.3.9:
    resolution: {integrity: sha512-GRzJ0q9PDj2T+J2fX+b+TlUa2NlZ11l6vJ8LHNKVGeZ8CfxCuJaCychTq07iDRTvlfO8435jlvVS1QXBrW9kMg==}
    dependencies:
      lodash: 4.17.21
      lodash-es: 4.17.21
    dev: false

  /default-require-extensions/3.0.1:
    resolution: {integrity: sha512-eXTJmRbm2TIt9MgWTsOH1wEuhew6XGZcMeGKCtLedIg/NCsg1iBePXkceTdK4Fii7pzmN9tGsZhKzZ4h7O/fxw==}
    engines: {node: '>=8'}
    dependencies:
      strip-bom: 4.0.0
    dev: false

  /defaults/1.0.4:
    resolution: {integrity: sha512-eFuaLoy/Rxalv2kr+lqMlUnrDWV+3j4pljOIJgLIhI058IQfWJ7vXhyEIHu+HtC738klGALYxOKDO0bQP3tg8A==}
    dependencies:
      clone: 1.0.4
    dev: false

  /define-lazy-prop/2.0.0:
    resolution: {integrity: sha512-Ds09qNh8yw3khSjiJjiUInaGX9xlqZDY7JVryGxdxV7NPeuqQfplOpQ66yJFZut3jLa5zOwkXw1g9EI2uKh4Og==}
    engines: {node: '>=8'}
    dev: false

  /define-properties/1.2.0:
    resolution: {integrity: sha512-xvqAVKGfT1+UAvPwKTVw/njhdQ8ZhXK4lI0bCIuCMrp2up9nPnaDftrLtmpTazqd1o+UY4zgzU+avtMbDP+ldA==}
    engines: {node: '>= 0.4'}
    dependencies:
      has-property-descriptors: 1.0.0
      object-keys: 1.1.1
    dev: false

  /delayed-stream/1.0.0:
    resolution: {integrity: sha512-ZySD7Nf91aLB0RxL4KGrKHBXl7Eds1DAmEdcoVawXnLD7SDhpNgtuII2aAkg7a7QS41jxPSZ17p4VdGnMHk3MQ==}
    engines: {node: '>=0.4.0'}
    dev: false

  /depd/2.0.0:
    resolution: {integrity: sha512-g7nH6P6dyDioJogAAGprGpCtVImJhpPk/roCzdb3fIh61/s/nPsfR6onyMwkCAR/OlC3yBC0lESvUoQEAssIrw==}
    engines: {node: '>= 0.8'}
    dev: false

  /des.js/1.0.1:
    resolution: {integrity: sha512-Q0I4pfFrv2VPd34/vfLrFOoRmlYj3OV50i7fskps1jZWK1kApMWWT9G6RRUeYedLcBDIhnSDaUvJMb3AhUlaEA==}
    dependencies:
      inherits: 2.0.4
      minimalistic-assert: 1.0.1
    dev: false

  /destroy/1.2.0:
    resolution: {integrity: sha512-2sJGJTaXIIaR1w4iJSNoN0hnMY7Gpc/n8D4qSCJw8QqFWXf7cuAgnEHxBpweaVcPevC2l3KpjYCx3NypQQgaJg==}
    engines: {node: '>= 0.8', npm: 1.2.8000 || >= 1.4.16}
    dev: false

  /dezalgo/1.0.4:
    resolution: {integrity: sha512-rXSP0bf+5n0Qonsb+SVVfNfIsimO4HEtmnIpPHY8Q1UCzKlQrDMfdobr8nJOOsRgWCyMRqeSBQzmWUMq7zvVig==}
    dependencies:
      asap: 2.0.6
      wrappy: 1.0.2
    dev: false

  /di/0.0.1:
    resolution: {integrity: sha512-uJaamHkagcZtHPqCIHZxnFrXlunQXgBOsZSUOWwFw31QJCAbyTBoHMW75YOTur5ZNx8pIeAKgf6GWIgaqqiLhA==}
    dev: false

  /diff/4.0.2:
    resolution: {integrity: sha512-58lmxKSA4BNyLz+HHMUzlOEpg09FV+ev6ZMe3vJihgdxzgcwZ8VoEEPmALCZG9LmqfVoNMMKpttIYTVG6uDY7A==}
    engines: {node: '>=0.3.1'}
    dev: false

  /diff/5.0.0:
    resolution: {integrity: sha512-/VTCrvm5Z0JGty/BWHljh+BAiw3IK+2j87NGMu8Nwc/f48WoDAC395uomO9ZD117ZOBaHmkX1oyLvkVM/aIT3w==}
    engines: {node: '>=0.3.1'}
    dev: false

  /diffie-hellman/5.0.3:
    resolution: {integrity: sha512-kqag/Nl+f3GwyK25fhUMYj81BUOrZ9IuJsjIcDE5icNM9FJHAVm3VcUDxdLPoQtTuUylWm6ZIknYJwwaPxsUzg==}
    dependencies:
      bn.js: 4.12.0
      miller-rabin: 4.0.1
      randombytes: 2.1.0
    dev: false

  /difflib/0.2.4:
    resolution: {integrity: sha512-9YVwmMb0wQHQNr5J9m6BSj6fk4pfGITGQOOs+D9Fl+INODWFOfvhIU1hNv6GgR1RBoC/9NJcwu77zShxV0kT7w==}
    dependencies:
      heap: 0.2.7
    dev: false

  /dir-glob/3.0.1:
    resolution: {integrity: sha512-WkrWp9GR4KXfKGYzOLmTuGVi1UWFfws377n9cc55/tb6DuqyF6pcQ5AbiHEshaDpY9v6oaSr2XCDidGmMwdzIA==}
    engines: {node: '>=8'}
    dependencies:
      path-type: 4.0.0
    dev: false

  /directory-tree/2.3.1:
    resolution: {integrity: sha512-hxolIHCtQ/a56CUywaLzGD/V78zPwFihI+UK/4ZjOp7GoV4Mptmtv95yavOn/RlnTi7cCMjszvfcNrwCoWLH+Q==}
    engines: {node: '>=10.0'}
    dev: false

  /doctrine/2.1.0:
    resolution: {integrity: sha512-35mSku4ZXK0vfCuHEDAwt55dg2jNajHZ1odvF+8SSr82EsZY4QmXfuWso8oEd8zRhVObSN18aM0CjSdoBX7zIw==}
    engines: {node: '>=0.10.0'}
    dependencies:
      esutils: 2.0.3
    dev: false

  /doctrine/3.0.0:
    resolution: {integrity: sha512-yS+Q5i3hBf7GBkd4KG8a7eBNNWNGLTaEwwYWUijIYM7zrlYDM0BFXHjjPWlWZ1Rg7UaddZeIDmi9jF3HmqiQ2w==}
    engines: {node: '>=6.0.0'}
    dependencies:
      esutils: 2.0.3
    dev: false

  /dom-serialize/2.2.1:
    resolution: {integrity: sha512-Yra4DbvoW7/Z6LBN560ZwXMjoNOSAN2wRsKFGc4iBeso+mpIA6qj1vfdf9HpMaKAqG6wXTy+1SYEzmNpKXOSsQ==}
    dependencies:
      custom-event: 1.0.1
      ent: 2.2.0
      extend: 3.0.2
      void-elements: 2.0.1
    dev: false

  /domain-browser/4.22.0:
    resolution: {integrity: sha512-IGBwjF7tNk3cwypFNH/7bfzBcgSCbaMOD3GsaY1AU/JRrnHnYgEM0+9kQt52iZxjNsjBtJYtao146V+f8jFZNw==}
    engines: {node: '>=10'}
    dev: false

  /domexception/1.0.1:
    resolution: {integrity: sha512-raigMkn7CJNNo6Ihro1fzG7wr3fHuYVytzquZKX5n0yizGsTcYgzdIUwj1X9pK0VvjeihV+XiclP+DjwbsSKug==}
    dependencies:
      webidl-conversions: 4.0.2
    dev: false

  /domexception/2.0.1:
    resolution: {integrity: sha512-yxJ2mFy/sibVQlu5qHjOkf9J3K6zgmCxgJ94u2EdvDOV09H+32LtRswEcUsmUWN72pVLOEnTSRaIVVzVQgS0dg==}
    engines: {node: '>=8'}
    dependencies:
      webidl-conversions: 5.0.0
    dev: false

  /dot-case/3.0.4:
    resolution: {integrity: sha512-Kv5nKlh6yRrdrGvxeJ2e5y2eRUpkUosIW4A2AS38zwSz27zu7ufDwQPi5Jhs3XAlGNetl3bmnGhQsMtkKJnj3w==}
    dependencies:
      no-case: 3.0.4
      tslib: 2.5.0
    dev: false

  /dotenv/16.0.3:
    resolution: {integrity: sha512-7GO6HghkA5fYG9TYnNxi14/7K9f5occMlp3zXAuSxn7CKCxt9xbNWG7yF8hTCSUchlfWSe3uLmlPfigevRItzQ==}
    engines: {node: '>=12'}
    dev: false

  /duplexer/0.1.2:
    resolution: {integrity: sha512-jtD6YG370ZCIi/9GTaJKQxWTZD045+4R4hTk/x1UyoqadyJ9x9CgSi1RlVDQF8U2sxLLSnFkCaMihqljHIWgMg==}
    dev: false

  /ecc-jsbn/0.1.2:
    resolution: {integrity: sha512-eh9O+hwRHNbG4BLTjEl3nw044CkGm5X6LoaCf7LPp7UU8Qrt47JYNi6nPX8xjW97TKGKm1ouctg0QSpZe9qrnw==}
    dependencies:
      jsbn: 0.1.1
      safer-buffer: 2.1.2
    dev: false

  /ecdsa-sig-formatter/1.0.11:
    resolution: {integrity: sha512-nagl3RYrbNv6kQkeJIpt6NJZy8twLB/2vtz6yN9Z4vRKHN4/QZJIEbqohALSgwKdnksuY3k5Addp5lg8sVoVcQ==}
    dependencies:
      safe-buffer: 5.2.1
    dev: false

  /editorconfig/0.15.3:
    resolution: {integrity: sha512-M9wIMFx96vq0R4F+gRpY3o2exzb8hEj/n9S8unZtHSvYjibBp/iMufSzvmOcV/laG0ZtuTVGtiJggPOSW2r93g==}
    hasBin: true
    dependencies:
      commander: 2.20.3
      lru-cache: 4.1.5
      semver: 5.7.1
      sigmund: 1.0.1
    dev: false

  /ee-first/1.1.1:
    resolution: {integrity: sha512-WMwm9LhRUo+WUaRN+vRuETqG89IgZphVSNkdFgeb6sS/E4OrDIN7t48CAewSHXc6C8lefD8KKfr5vY61brQlow==}
    dev: false

  /electron-to-chromium/1.4.295:
    resolution: {integrity: sha512-lEO94zqf1bDA3aepxwnWoHUjA8sZ+2owgcSZjYQy0+uOSEclJX0VieZC+r+wLpSxUHRd6gG32znTWmr+5iGzFw==}
    dev: false

  /elliptic/6.5.4:
    resolution: {integrity: sha512-iLhC6ULemrljPZb+QutR5TQGB+pdW6KGD5RSegS+8sorOZT+rdQFbsQFJgvN3eRqNALqJer4oQ16YvJHlU8hzQ==}
    dependencies:
      bn.js: 4.12.0
      brorand: 1.1.0
      hash.js: 1.1.7
      hmac-drbg: 1.0.1
      inherits: 2.0.4
      minimalistic-assert: 1.0.1
      minimalistic-crypto-utils: 1.0.1
    dev: false

  /emoji-regex/8.0.0:
    resolution: {integrity: sha512-MSjYzcWNOA0ewAHpz0MxpYFvwg6yjy1NG3xteoqz644VCo/RPgnr1/GGt+ic3iJTzQ8Eu3TdM14SawnVUmGE6A==}
    dev: false

  /emojis-list/3.0.0:
    resolution: {integrity: sha512-/kyM18EfinwXZbno9FyUGeFh87KC8HRQBQGildHZbEuRyWFOmv1U10o9BBp8XVZDVNNuQKyIGIu5ZYAAXJ0V2Q==}
    engines: {node: '>= 4'}
    dev: false

  /enabled/2.0.0:
    resolution: {integrity: sha512-AKrN98kuwOzMIdAizXGI86UFBoo26CL21UM763y1h/GMSJ4/OHU9k2YlsmBpyScFo/wbLzWQJBMCW4+IO3/+OQ==}
    dev: false

  /encodeurl/1.0.2:
    resolution: {integrity: sha512-TPJXq8JqFaVYm2CWmPvnP2Iyo4ZSM7/QKcSmuMLDObfpH5fi7RUGmd/rTDf+rut/saiDiQEeVTNgAmJEdAOx0w==}
    engines: {node: '>= 0.8'}
    dev: false

  /end-of-stream/1.4.4:
    resolution: {integrity: sha512-+uw1inIHVPQoaVuHzRyXd21icM+cnt4CzD5rW+NC1wjOUSTOs+Te7FOv7AhN7vS9x/oIyhLP5PR1H+phQAHu5Q==}
    dependencies:
      once: 1.4.0
    dev: false

  /engine.io-parser/5.0.6:
    resolution: {integrity: sha512-tjuoZDMAdEhVnSFleYPCtdL2GXwVTGtNjoeJd9IhIG3C1xs9uwxqRNEu5WpnDZCaozwVlK/nuQhpodhXSIMaxw==}
    engines: {node: '>=10.0.0'}
    dev: false

  /engine.io/6.4.0:
    resolution: {integrity: sha512-OgxY1c/RuCSeO/rTr8DIFXx76IzUUft86R7/P7MMbbkuzeqJoTNw2lmeD91IyGz41QYleIIjWeMJGgug043sfQ==}
    engines: {node: '>=10.0.0'}
    dependencies:
      '@types/cookie': 0.4.1
      '@types/cors': 2.8.13
      '@types/node': 18.13.0
      accepts: 1.3.8
      base64id: 2.0.0
      cookie: 0.4.2
      cors: 2.8.5
      debug: 4.3.4
      engine.io-parser: 5.0.6
      ws: 8.11.0
    transitivePeerDependencies:
      - bufferutil
      - supports-color
      - utf-8-validate
    dev: false

  /enhanced-resolve/5.12.0:
    resolution: {integrity: sha512-QHTXI/sZQmko1cbDoNAa3mJ5qhWUUNAq3vR0/YiD379fWQrcfuoX1+HW2S0MTt7XmoPLapdaDKUtelUSPic7hQ==}
    engines: {node: '>=10.13.0'}
    dependencies:
      graceful-fs: 4.2.10
      tapable: 2.2.1
    dev: false

  /ent/2.2.0:
    resolution: {integrity: sha512-GHrMyVZQWvTIdDtpiEXdHZnFQKzeO09apj8Cbl4pKWy4i0Oprcq17usfDt5aO63swf0JOeMWjWQE/LzgSRuWpA==}
    dev: false

  /entities/1.1.2:
    resolution: {integrity: sha512-f2LZMYl1Fzu7YSBKg+RoROelpOaNrcGmE9AZubeDfrCEia483oW4MI4VyFd5VNHIgQ/7qm1I0wUHK1eJnn2y2w==}
    dev: false

  /entities/2.0.3:
    resolution: {integrity: sha512-MyoZ0jgnLvB2X3Lg5HqpFmn1kybDiIfEQmKzTb5apr51Rb+T3KdmMiqa70T+bhGnyv7bQ6WMj2QMHpGMmlrUYQ==}
    dev: false

  /envinfo/7.8.1:
    resolution: {integrity: sha512-/o+BXHmB7ocbHEAs6F2EnG0ogybVVUdkRunTT2glZU9XAaGmhqskrvKwqXuDfNjEO0LZKWdejEEpnq8aM0tOaw==}
    engines: {node: '>=4'}
    hasBin: true
    dev: false

  /error-ex/1.3.2:
    resolution: {integrity: sha512-7dFHNmqeFSEt2ZBsCriorKnn3Z2pj+fd9kmI6QoWw4//DL+icEBfc0U7qJCisqrTsKTjw4fNFy2pW9OqStD84g==}
    dependencies:
      is-arrayish: 0.2.1
    dev: false

  /es-abstract/1.21.1:
    resolution: {integrity: sha512-QudMsPOz86xYz/1dG1OuGBKOELjCh99IIWHLzy5znUB6j8xG2yMA7bfTV86VSqKF+Y/H08vQPR+9jyXpuC6hfg==}
    engines: {node: '>= 0.4'}
    dependencies:
      available-typed-arrays: 1.0.5
      call-bind: 1.0.2
      es-set-tostringtag: 2.0.1
      es-to-primitive: 1.2.1
      function-bind: 1.1.1
      function.prototype.name: 1.1.5
      get-intrinsic: 1.2.0
      get-symbol-description: 1.0.0
      globalthis: 1.0.3
      gopd: 1.0.1
      has: 1.0.3
      has-property-descriptors: 1.0.0
      has-proto: 1.0.1
      has-symbols: 1.0.3
      internal-slot: 1.0.5
      is-array-buffer: 3.0.1
      is-callable: 1.2.7
      is-negative-zero: 2.0.2
      is-regex: 1.1.4
      is-shared-array-buffer: 1.0.2
      is-string: 1.0.7
      is-typed-array: 1.1.10
      is-weakref: 1.0.2
      object-inspect: 1.12.3
      object-keys: 1.1.1
      object.assign: 4.1.4
      regexp.prototype.flags: 1.4.3
      safe-regex-test: 1.0.0
      string.prototype.trimend: 1.0.6
      string.prototype.trimstart: 1.0.6
      typed-array-length: 1.0.4
      unbox-primitive: 1.0.2
      which-typed-array: 1.1.9
    dev: false

  /es-get-iterator/1.1.3:
    resolution: {integrity: sha512-sPZmqHBe6JIiTfN5q2pEi//TwxmAFHwj/XEuYjTuse78i8KxaqMTTzxPoFKuzRpDpTJ+0NAbpfenkmH2rePtuw==}
    dependencies:
      call-bind: 1.0.2
      get-intrinsic: 1.2.0
      has-symbols: 1.0.3
      is-arguments: 1.1.1
      is-map: 2.0.2
      is-set: 2.0.2
      is-string: 1.0.7
      isarray: 2.0.5
      stop-iteration-iterator: 1.0.0
    dev: false

  /es-module-lexer/0.9.3:
    resolution: {integrity: sha512-1HQ2M2sPtxwnvOvT1ZClHyQDiggdNjURWpY2we6aMKCQiUVxTmVs2UYPLIrD84sS+kMdUwfBSylbJPwNnBrnHQ==}
    dev: false

  /es-set-tostringtag/2.0.1:
    resolution: {integrity: sha512-g3OMbtlwY3QewlqAiMLI47KywjWZoEytKr8pf6iTC8uJq5bIAH52Z9pnQ8pVL6whrCto53JZDuUIsifGeLorTg==}
    engines: {node: '>= 0.4'}
    dependencies:
      get-intrinsic: 1.2.0
      has: 1.0.3
      has-tostringtag: 1.0.0
    dev: false

  /es-shim-unscopables/1.0.0:
    resolution: {integrity: sha512-Jm6GPcCdC30eMLbZ2x8z2WuRwAws3zTBBKuusffYVUrNj/GVSUAZ+xKMaUpfNDR5IbyNA5LJbaecoUVbmUcB1w==}
    dependencies:
      has: 1.0.3
    dev: false

  /es-to-primitive/1.2.1:
    resolution: {integrity: sha512-QCOllgZJtaUo9miYBcLChTUaHNjJF3PYs1VidD7AwiEj1kYxKeQTctLAezAOH5ZKRH0g2IgPn6KwB4IT8iRpvA==}
    engines: {node: '>= 0.4'}
    dependencies:
      is-callable: 1.2.7
      is-date-object: 1.0.5
      is-symbol: 1.0.4
    dev: false

  /es6-error/4.1.1:
    resolution: {integrity: sha512-Um/+FxMr9CISWh0bi5Zv0iOD+4cFh5qLeks1qhAopKVAJw3drgKbKySikp7wGhDL0HPeaja0P5ULZrxLkniUVg==}
    dev: false

  /es6-object-assign/1.1.0:
    resolution: {integrity: sha512-MEl9uirslVwqQU369iHNWZXsI8yaZYGg/D65aOgZkeyFJwHYSxilf7rQzXKI7DdDuBPrBXbfk3sl9hJhmd5AUw==}
    dev: false

  /escalade/3.1.1:
    resolution: {integrity: sha512-k0er2gUkLf8O0zKJiAhmkTnJlTvINGv7ygDNPbeIsX/TJjGJZHuh9B2UxbsaEkmlEo9MfhrSzmhIlhRlI2GXnw==}
    engines: {node: '>=6'}
    dev: false

  /escape-html/1.0.3:
    resolution: {integrity: sha512-NiSupZ4OeuGwr68lGIeym/ksIZMJodUGOSCZ/FSnTxcrekbvqrgdUxlJOMpijaKZVjAJrWrGs/6Jy8OMuyj9ow==}
    dev: false

  /escape-string-regexp/1.0.5:
    resolution: {integrity: sha512-vbRorB5FUQWvla16U8R/qgaFIya2qGzwDrNmCZuYKrbdSUMG6I1ZCGQRefkRVhuOkIGVne7BQ35DSfo1qvJqFg==}
    engines: {node: '>=0.8.0'}
    dev: false

  /escape-string-regexp/4.0.0:
    resolution: {integrity: sha512-TtpcNJ3XAzx3Gq8sWRzJaVajRs0uVxA2YAkdb1jm2YkPz4G6egUFAyA3n5vtEIZefPk5Wa4UXbKuS5fKkJWdgA==}
    engines: {node: '>=10'}
    dev: false

  /escodegen/1.14.3:
    resolution: {integrity: sha512-qFcX0XJkdg+PB3xjZZG/wKSuT1PnQWx57+TVSjIMmILd2yC/6ByYElPwJnslDsuWuSAp4AwJGumarAAmJch5Kw==}
    engines: {node: '>=4.0'}
    hasBin: true
    dependencies:
      esprima: 4.0.1
      estraverse: 4.3.0
      esutils: 2.0.3
      optionator: 0.8.3
    optionalDependencies:
      source-map: 0.6.1
    dev: false

  /escodegen/1.8.1:
    resolution: {integrity: sha512-yhi5S+mNTOuRvyW4gWlg5W1byMaQGWWSYHXsuFZ7GBo7tpyOwi2EdzMP/QWxh9hwkD2m+wDVHJsxhRIj+v/b/A==}
    engines: {node: '>=0.12.0'}
    hasBin: true
    dependencies:
      esprima: 2.7.3
      estraverse: 1.9.3
      esutils: 2.0.3
      optionator: 0.8.3
    optionalDependencies:
      source-map: 0.2.0
    dev: false

  /escodegen/2.0.0:
    resolution: {integrity: sha512-mmHKys/C8BFUGI+MAWNcSYoORYLMdPzjrknd2Vc+bUsjN5bXcr8EhrNB+UTqfL1y3I9c4fw2ihgtMPQLBRiQxw==}
    engines: {node: '>=6.0'}
    hasBin: true
    dependencies:
      esprima: 4.0.1
      estraverse: 5.3.0
      esutils: 2.0.3
      optionator: 0.8.3
    optionalDependencies:
      source-map: 0.6.1
    dev: false

  /eslint-config-airbnb-base/13.2.0_654d8b6c476c14ff48c5632683e12f6b:
    resolution: {integrity: sha512-1mg/7eoB4AUeB0X1c/ho4vb2gYkNH8Trr/EgCT/aGmKhhG+F6vF5s8+iRBlWAzFIAphxIdp3YfEKgEl0f9Xg+w==}
    engines: {node: '>= 4'}
    peerDependencies:
      eslint: ^4.19.1 || ^5.3.0
      eslint-plugin-import: ^2.17.2
    dependencies:
      confusing-browser-globals: 1.0.11
      eslint: 8.34.0
      eslint-plugin-import: 2.27.5_eslint@8.34.0
      object.assign: 4.1.4
      object.entries: 1.1.6
    dev: false

  /eslint-import-resolver-node/0.3.7:
    resolution: {integrity: sha512-gozW2blMLJCeFpBwugLTGyvVjNoeo1knonXAcatC6bjPBZitotxdWf7Gimr25N4c0AAOo4eOUfaG82IJPDpqCA==}
    dependencies:
      debug: 3.2.7
      is-core-module: 2.11.0
      resolve: 1.22.1
    dev: false

  /eslint-module-utils/2.7.4_eslint@8.34.0:
    resolution: {integrity: sha512-j4GT+rqzCoRKHwURX7pddtIPGySnX9Si/cgMI5ztrcqOPtk5dDEeZ34CQVPphnqkJytlc97Vuk05Um2mJ3gEQA==}
    engines: {node: '>=4'}
    peerDependencies:
      eslint: '*'
    peerDependenciesMeta:
      eslint:
        optional: true
    dependencies:
      debug: 3.2.7
      eslint: 8.34.0
    dev: false

  /eslint-plugin-import/2.27.5_eslint@8.34.0:
    resolution: {integrity: sha512-LmEt3GVofgiGuiE+ORpnvP+kAm3h6MLZJ4Q5HCyHADofsb4VzXFsRiWj3c0OFiV+3DWFh0qg3v9gcPlfc3zRow==}
    engines: {node: '>=4'}
    peerDependencies:
      eslint: ^2 || ^3 || ^4 || ^5 || ^6 || ^7.2.0 || ^8
    dependencies:
      array-includes: 3.1.6
      array.prototype.flat: 1.3.1
      array.prototype.flatmap: 1.3.1
      debug: 3.2.7
      doctrine: 2.1.0
      eslint: 8.34.0
      eslint-import-resolver-node: 0.3.7
      eslint-module-utils: 2.7.4_eslint@8.34.0
      has: 1.0.3
      is-core-module: 2.11.0
      is-glob: 4.0.3
      minimatch: 3.1.2
      object.values: 1.1.6
      resolve: 1.22.1
      semver: 6.3.0
      tsconfig-paths: 3.14.1
    dev: false

  /eslint-plugin-promise/4.3.1:
    resolution: {integrity: sha512-bY2sGqyptzFBDLh/GMbAxfdJC+b0f23ME63FOE4+Jao0oZ3E1LEwFtWJX/1pGMJLiTtrSSern2CRM/g+dfc0eQ==}
    engines: {node: '>=6'}
    dev: false

  /eslint-scope/3.7.1:
    resolution: {integrity: sha512-ivpbtpUgg9SJS4TLjK7KdcDhqc/E3CGItsvQbBNLkNGUeMhd5qnJcryba/brESS+dg3vrLqPuc/UcS7jRJdN5A==}
    engines: {node: '>=4.0.0'}
    dependencies:
      esrecurse: 4.3.0
      estraverse: 4.3.0
    dev: false

  /eslint-scope/5.1.1:
    resolution: {integrity: sha512-2NxwbF/hZ0KpepYN0cNbo+FN6XoK7GaHlQhgx/hIZl6Va0bF45RQOOwhLIy8lQDbuCiadSLCBnH2CFYquit5bw==}
    engines: {node: '>=8.0.0'}
    dependencies:
      esrecurse: 4.3.0
      estraverse: 4.3.0
    dev: false

  /eslint-scope/7.1.1:
    resolution: {integrity: sha512-QKQM/UXpIiHcLqJ5AOyIW7XZmzjkzQXYE54n1++wb0u9V/abW3l9uQnxX8Z5Xd18xyKIMTUAyQ0k1e8pz6LUrw==}
    engines: {node: ^12.22.0 || ^14.17.0 || >=16.0.0}
    dependencies:
      esrecurse: 4.3.0
      estraverse: 5.3.0
    dev: false

  /eslint-utils/3.0.0_eslint@8.34.0:
    resolution: {integrity: sha512-uuQC43IGctw68pJA1RgbQS8/NP7rch6Cwd4j3ZBtgo4/8Flj4eGE7ZYSZRN3iq5pVUv6GPdW5Z1RFleo84uLDA==}
    engines: {node: ^10.0.0 || ^12.0.0 || >= 14.0.0}
    peerDependencies:
      eslint: '>=5'
    dependencies:
      eslint: 8.34.0
      eslint-visitor-keys: 2.1.0
    dev: false

  /eslint-visitor-keys/1.3.0:
    resolution: {integrity: sha512-6J72N8UNa462wa/KFODt/PJ3IU60SDpC3QXC1Hjc1BXXpfL2C9R5+AU7jhe0F6GREqVMh4Juu+NY7xn+6dipUQ==}
    engines: {node: '>=4'}
    dev: false

  /eslint-visitor-keys/2.1.0:
    resolution: {integrity: sha512-0rSmRBzXgDzIsD6mGdJgevzgezI534Cer5L/vyMX0kHzT/jiB43jRhd9YUlMGYLQy2zprNmoT8qasCGtY+QaKw==}
    engines: {node: '>=10'}
    dev: false

  /eslint-visitor-keys/3.3.0:
    resolution: {integrity: sha512-mQ+suqKJVyeuwGYHAdjMFqjCyfl8+Ldnxuyp3ldiMBFKkvytrXUZWaiPCEav8qDHKty44bD+qV1IP4T+w+xXRA==}
    engines: {node: ^12.22.0 || ^14.17.0 || >=16.0.0}
    dev: false

  /eslint/8.34.0:
    resolution: {integrity: sha512-1Z8iFsucw+7kSqXNZVslXS8Ioa4u2KM7GPwuKtkTFAqZ/cHMcEaR+1+Br0wLlot49cNxIiZk5wp8EAbPcYZxTg==}
    engines: {node: ^12.22.0 || ^14.17.0 || >=16.0.0}
    hasBin: true
    dependencies:
      '@eslint/eslintrc': 1.4.1
      '@humanwhocodes/config-array': 0.11.8
      '@humanwhocodes/module-importer': 1.0.1
      '@nodelib/fs.walk': 1.2.8
      ajv: 6.12.6
      chalk: 4.1.2
      cross-spawn: 7.0.3
      debug: 4.3.4
      doctrine: 3.0.0
      escape-string-regexp: 4.0.0
      eslint-scope: 7.1.1
      eslint-utils: 3.0.0_eslint@8.34.0
      eslint-visitor-keys: 3.3.0
      espree: 9.4.1
      esquery: 1.4.0
      esutils: 2.0.3
      fast-deep-equal: 3.1.3
      file-entry-cache: 6.0.1
      find-up: 5.0.0
      glob-parent: 6.0.2
      globals: 13.20.0
      grapheme-splitter: 1.0.4
      ignore: 5.2.4
      import-fresh: 3.3.0
      imurmurhash: 0.1.4
      is-glob: 4.0.3
      is-path-inside: 3.0.3
      js-sdsl: 4.3.0
      js-yaml: 4.1.0
      json-stable-stringify-without-jsonify: 1.0.1
      levn: 0.4.1
      lodash.merge: 4.6.2
      minimatch: 3.1.2
      natural-compare: 1.4.0
      optionator: 0.9.1
      regexpp: 3.2.0
      strip-ansi: 6.0.1
      strip-json-comments: 3.1.1
      text-table: 0.2.0
    transitivePeerDependencies:
      - supports-color
    dev: false

  /espree/9.4.1:
    resolution: {integrity: sha512-XwctdmTO6SIvCzd9810yyNzIrOrqNYV9Koizx4C/mRhf9uq0o4yHoCEU/670pOxOL/MSraektvSAji79kX90Vg==}
    engines: {node: ^12.22.0 || ^14.17.0 || >=16.0.0}
    dependencies:
      acorn: 8.8.2
      acorn-jsx: 5.3.2_acorn@8.8.2
      eslint-visitor-keys: 3.3.0
    dev: false

  /esprima/1.2.2:
    resolution: {integrity: sha512-+JpPZam9w5DuJ3Q67SqsMGtiHKENSMRVoxvArfJZK01/BfLEObtZ6orJa/MtoGNR/rfMgp5837T41PAmTwAv/A==}
    engines: {node: '>=0.4.0'}
    hasBin: true
    dev: false

  /esprima/2.7.3:
    resolution: {integrity: sha512-OarPfz0lFCiW4/AV2Oy1Rp9qu0iusTKqykwTspGCZtPxmF81JR4MmIebvF1F9+UOKth2ZubLQ4XGGaU+hSn99A==}
    engines: {node: '>=0.10.0'}
    hasBin: true
    dev: false

  /esprima/4.0.1:
    resolution: {integrity: sha512-eGuFFw7Upda+g4p+QHvnW0RyTX/SVeJBDM/gCtMARO0cLuT2HcEKnTPvhjV6aGeqrCB/sbNop0Kszm0jsaWU4A==}
    engines: {node: '>=4'}
    hasBin: true
    dev: false

  /esquery/1.4.0:
    resolution: {integrity: sha512-cCDispWt5vHHtwMY2YrAQ4ibFkAL8RbH5YGBnZBc90MolvvfkkQcJro/aZiAQUlQ3qgrYS6D6v8Gc5G5CQsc9w==}
    engines: {node: '>=0.10'}
    dependencies:
      estraverse: 5.3.0
    dev: false

  /esrecurse/4.3.0:
    resolution: {integrity: sha512-KmfKL3b6G+RXvP8N1vr3Tq1kL/oCFgn2NYXEtqP8/L3pKapUA4G8cFVaoF3SU323CD4XypR/ffioHmkti6/Tag==}
    engines: {node: '>=4.0'}
    dependencies:
      estraverse: 5.3.0
    dev: false

  /estraverse/1.9.3:
    resolution: {integrity: sha512-25w1fMXQrGdoquWnScXZGckOv+Wes+JDnuN/+7ex3SauFRS72r2lFDec0EKPt2YD1wUJ/IrfEex+9yp4hfSOJA==}
    engines: {node: '>=0.10.0'}
    dev: false

  /estraverse/4.3.0:
    resolution: {integrity: sha512-39nnKffWz8xN1BU/2c79n9nB9HDzo0niYUqx6xyqUnyoAnQyyWpOTdZEeiCch8BBu515t4wp9ZmgVfVhn9EBpw==}
    engines: {node: '>=4.0'}
    dev: false

  /estraverse/5.3.0:
    resolution: {integrity: sha512-MMdARuVEQziNTeJD8DgMqmhwR11BRQ/cBP+pLtYdSTnf3MIO8fFeiINEbX36ZdNlfU/7A9f3gUw49B3oQsvwBA==}
    engines: {node: '>=4.0'}
    dev: false

  /esutils/2.0.3:
    resolution: {integrity: sha512-kVscqXk4OCp68SZ0dkgEKVi6/8ij300KBWTJq32P/dYeWTSwK41WyTxalN1eRmA5Z9UU/LX9D7FWSmV9SAYx6g==}
    engines: {node: '>=0.10.0'}
    dev: false

  /etag/1.8.1:
    resolution: {integrity: sha512-aIL5Fx7mawVa300al2BnEE4iNvo1qETxLrPI/o05L7z6go7fCw1J6EQmbK4FmJ2AS7kgVF/KEZWufBfdClMcPg==}
    engines: {node: '>= 0.6'}
    dev: false

  /event-target-shim/5.0.1:
    resolution: {integrity: sha512-i/2XbnSz/uxRCU6+NdVJgKWDTM427+MqYbkQzD321DuCQJUqOuJKIA0IM2+W2xtYHdKOmZ4dR6fExsd4SXL+WQ==}
    engines: {node: '>=6'}
    dev: false

  /eventemitter3/4.0.7:
    resolution: {integrity: sha512-8guHBZCwKnFhYdHr2ysuRWErTwhoN2X8XELRlrRwpmfeY2jjuUN4taQMsULKUVo1K4DvZl+0pgfyoysHxvmvEw==}
    dev: false

  /events/3.3.0:
    resolution: {integrity: sha512-mQw+2fkQbALzQ7V0MY0IqdnXNOeTtP4r0lN9z7AAawCXgqea7bDii20AYrIBrFd/Hx0M2Ocz6S111CaFkUcb0Q==}
    engines: {node: '>=0.8.x'}
    dev: false

  /evp_bytestokey/1.0.3:
    resolution: {integrity: sha512-/f2Go4TognH/KvCISP7OUsHn85hT9nUkxxA9BEWxFn+Oj9o8ZNLm/40hdlgSLyuOimsrTKLUMEorQexp/aPQeA==}
    dependencies:
      md5.js: 1.3.5
      safe-buffer: 5.2.1
    dev: false

  /express-promise-router/4.1.1_express@4.18.2:
    resolution: {integrity: sha512-Lkvcy/ZGrBhzkl3y7uYBHLMtLI4D6XQ2kiFg9dq7fbktBch5gjqJ0+KovX0cvCAvTJw92raWunRLM/OM+5l4fA==}
    engines: {node: '>=10'}
    peerDependencies:
      '@types/express': ^4.0.0
      express: ^4.0.0
    peerDependenciesMeta:
      '@types/express':
        optional: true
    dependencies:
      express: 4.18.2
      is-promise: 4.0.0
      lodash.flattendeep: 4.4.0
      methods: 1.1.2
    dev: false

  /express/4.18.2:
    resolution: {integrity: sha512-5/PsL6iGPdfQ/lKM1UuielYgv3BUoJfz1aUwU9vHZ+J7gyvwdQXFEBIEIaxeGf0GIcreATNyBExtalisDbuMqQ==}
    engines: {node: '>= 0.10.0'}
    dependencies:
      accepts: 1.3.8
      array-flatten: 1.1.1
      body-parser: 1.20.1
      content-disposition: 0.5.4
      content-type: 1.0.5
      cookie: 0.5.0
      cookie-signature: 1.0.6
      debug: 2.6.9
      depd: 2.0.0
      encodeurl: 1.0.2
      escape-html: 1.0.3
      etag: 1.8.1
      finalhandler: 1.2.0
      fresh: 0.5.2
      http-errors: 2.0.0
      merge-descriptors: 1.0.1
      methods: 1.1.2
      on-finished: 2.4.1
      parseurl: 1.3.3
      path-to-regexp: 0.1.7
      proxy-addr: 2.0.7
      qs: 6.11.0
      range-parser: 1.2.1
      safe-buffer: 5.2.1
      send: 0.18.0
      serve-static: 1.15.0
      setprototypeof: 1.2.0
      statuses: 2.0.1
      type-is: 1.6.18
      utils-merge: 1.0.1
      vary: 1.1.2
    dev: false

  /extend/3.0.2:
    resolution: {integrity: sha512-fjquC59cD7CyW6urNXK0FBufkZcoiGG80wTuPujX590cB5Ttln20E2UB4S/WARVqhXffZl2LNgS+gQdPIIim/g==}
    dev: false

  /extract-zip/2.0.1:
    resolution: {integrity: sha512-GDhU9ntwuKyGXdZBUgTIe+vXnWj0fppUEtMDL0+idd5Sta8TGpHssn/eusA9mrPr9qNDym6SxAYZjNvCn/9RBg==}
    engines: {node: '>= 10.17.0'}
    hasBin: true
    dependencies:
      debug: 4.3.4
      get-stream: 5.2.0
      yauzl: 2.10.0
    optionalDependencies:
      '@types/yauzl': 2.10.0
    transitivePeerDependencies:
      - supports-color
    dev: false

  /extsprintf/1.3.0:
    resolution: {integrity: sha512-11Ndz7Nv+mvAC1j0ktTa7fAb0vLyGGX+rMHNBYQviQDGU0Hw7lhctJANqbPhu9nV9/izT/IntTgZ7Im/9LJs9g==}
    engines: {'0': node >=0.6.0}
    dev: false

  /faker/4.1.0:
    resolution: {integrity: sha512-ILKg69P6y/D8/wSmDXw35Ly0re8QzQ8pMfBCflsGiZG2ZjMUNLYNexA6lz5pkmJlepVdsiDFUxYAzPQ9/+iGLA==}
    dev: false

  /faker/5.5.3:
    resolution: {integrity: sha512-wLTv2a28wjUyWkbnX7u/ABZBkUkIF2fCd73V6P2oFqEGEktDfzWx4UxrSqtPRw0xPRAcjeAOIiJWqZm3pP4u3g==}
    dev: false

  /fast-deep-equal/3.1.3:
    resolution: {integrity: sha512-f3qQ9oQy9j2AhBe/H9VC91wLmKBCCU/gDOnKNAYG5hswO7BLKj09Hc5HYNz9cGI++xlpDCIgDaitVs03ATR84Q==}
    dev: false

  /fast-glob/3.2.12:
    resolution: {integrity: sha512-DVj4CQIYYow0BlaelwK1pHl5n5cRSJfM60UA0zK891sVInoPri2Ekj7+e1CT3/3qxXenpI+nBBmQAcJPJgaj4w==}
    engines: {node: '>=8.6.0'}
    dependencies:
      '@nodelib/fs.stat': 2.0.5
      '@nodelib/fs.walk': 1.2.8
      glob-parent: 5.1.2
      merge2: 1.4.1
      micromatch: 4.0.5
    dev: false

  /fast-json-stable-stringify/2.1.0:
    resolution: {integrity: sha512-lhd/wF+Lk98HZoTCtlVraHtfh5XYijIjalXck7saUtuanSDyLMxnHhSXEDJqHxD7msR8D0uCmqlkwjCV8xvwHw==}
    dev: false

  /fast-levenshtein/2.0.6:
    resolution: {integrity: sha512-DCXu6Ifhqcks7TZKY3Hxp3y6qphY5SJZmrWMDrKcERSOXWQdMhU9Ig/PYrzyw/ul9jOIyh0N4M0tbC5hodg8dw==}
    dev: false

  /fast-safe-stringify/2.1.1:
    resolution: {integrity: sha512-W+KJc2dmILlPplD/H4K9l9LcAHAfPtP6BY84uVLXQ6Evcz9Lcg33Y2z1IVblT6xdY54PXYVHEv+0Wpq8Io6zkA==}
    dev: false

  /fast-xml-parser/4.1.2:
    resolution: {integrity: sha512-CDYeykkle1LiA/uqQyNwYpFbyF6Axec6YapmpUP+/RHWIoR1zKjocdvNaTsxCxZzQ6v9MLXaSYm9Qq0thv0DHg==}
    hasBin: true
    dependencies:
      strnum: 1.0.5
    dev: false

  /fastest-levenshtein/1.0.16:
    resolution: {integrity: sha512-eRnCtTTtGZFpQCwhJiUOuxPQWRXVKYDn0b2PeHfXL6/Zi53SLAzAHfVhVWK2AryC/WH05kGfxhFIPvTF0SXQzg==}
    engines: {node: '>= 4.9.1'}
    dev: false

  /fastq/1.15.0:
    resolution: {integrity: sha512-wBrocU2LCXXa+lWBt8RoIRD89Fi8OdABODa/kEnyeyjS5aZO5/GNvI5sEINADqP/h8M29UHTHUb53sUu5Ihqdw==}
    dependencies:
      reusify: 1.0.4
    dev: false

  /fd-slicer/1.1.0:
    resolution: {integrity: sha512-cE1qsB/VwyQozZ+q1dGxR8LBYNZeofhEdUNGSMbQD3Gw2lAzX9Zb3uIU6Ebc/Fmyjo9AWWfnn0AUCHqtevs/8g==}
    dependencies:
      pend: 1.2.0
    dev: false

  /fecha/4.2.3:
    resolution: {integrity: sha512-OP2IUU6HeYKJi3i0z4A19kHMQoLVs4Hc+DPqqxI2h/DPZHTm/vjsfC6P0b4jCMy14XizLBqvndQ+UilD7707Jw==}
    dev: false

  /fetch-blob/3.2.0:
    resolution: {integrity: sha512-7yAQpD2UMJzLi1Dqv7qFYnPbaPx7ZfFK6PiIxQ4PfkGPyNyl2Ugx+a/umUonmKqjhM4DnfbMvdX6otXq83soQQ==}
    engines: {node: ^12.20 || >= 14.13}
    dependencies:
      node-domexception: 1.0.0
      web-streams-polyfill: 3.2.1
    dev: false

  /file-entry-cache/6.0.1:
    resolution: {integrity: sha512-7Gps/XWymbLk2QLYK4NzpMOrYjMhdIxXuIvy2QBsLE6ljuodKvdkWs/cpyJJ3CVIVpH0Oi1Hvg1ovbMzLdFBBg==}
    engines: {node: ^10.12.0 || >=12.0.0}
    dependencies:
      flat-cache: 3.0.4
    dev: false

  /file-type/3.9.0:
    resolution: {integrity: sha512-RLoqTXE8/vPmMuTI88DAzhMYC99I8BWv7zYP4A1puo5HIjEJ5EX48ighy4ZyKMG9EDXxBgW6e++cn7d1xuFghA==}
    engines: {node: '>=0.10.0'}
    dev: false

  /filesize/8.0.7:
    resolution: {integrity: sha512-pjmC+bkIF8XI7fWaH8KxHcZL3DPybs1roSKP4rKDvy20tAWwIObE4+JIseG2byfGKhud5ZnM4YSGKBz7Sh0ndQ==}
    engines: {node: '>= 0.4.0'}
    dev: false

  /fill-range/7.0.1:
    resolution: {integrity: sha512-qOo9F+dMUmC2Lcb4BbVvnKJxTPjCm+RRpe4gDuGrzkL7mEVl/djYSu2OdQ2Pa302N4oqkSg9ir6jaLWJ2USVpQ==}
    engines: {node: '>=8'}
    dependencies:
      to-regex-range: 5.0.1
    dev: false

  /finalhandler/1.1.2:
    resolution: {integrity: sha512-aAWcW57uxVNrQZqFXjITpW3sIUQmHGG3qSb9mUah9MgMC4NeWhNOlNjXEYq3HjRAvL6arUviZGGJsBg6z0zsWA==}
    engines: {node: '>= 0.8'}
    dependencies:
      debug: 2.6.9
      encodeurl: 1.0.2
      escape-html: 1.0.3
      on-finished: 2.3.0
      parseurl: 1.3.3
      statuses: 1.5.0
      unpipe: 1.0.0
    dev: false

  /finalhandler/1.2.0:
    resolution: {integrity: sha512-5uXcUVftlQMFnWC9qu/svkWv3GTd2PfUhK/3PLkYNAe7FbqJMt3515HaxE6eRL74GdsriiwujiawdaB1BpEISg==}
    engines: {node: '>= 0.8'}
    dependencies:
      debug: 2.6.9
      encodeurl: 1.0.2
      escape-html: 1.0.3
      on-finished: 2.4.1
      parseurl: 1.3.3
      statuses: 2.0.1
      unpipe: 1.0.0
    dev: false

  /find-cache-dir/3.3.2:
    resolution: {integrity: sha512-wXZV5emFEjrridIgED11OoUKLxiYjAcqot/NJdAkOhlJ+vGzwhOAfcG5OX1jP+S0PcjEn8bdMJv+g2jwQ3Onig==}
    engines: {node: '>=8'}
    dependencies:
      commondir: 1.0.1
      make-dir: 3.1.0
      pkg-dir: 4.2.0
    dev: false

  /find-up/4.1.0:
    resolution: {integrity: sha512-PpOwAdQ/YlXQ2vj8a3h8IipDuYRi3wceVQQGYWxNINccq40Anw7BlsEXCMbt1Zt+OLA6Fq9suIpIWD0OsnISlw==}
    engines: {node: '>=8'}
    dependencies:
      locate-path: 5.0.0
      path-exists: 4.0.0
    dev: false

  /find-up/5.0.0:
    resolution: {integrity: sha512-78/PXT1wlLLDgTzDs7sjq9hzz0vXD+zn+7wypEe4fXQxCmdmqfGsEPQxmiCSQI3ajFV91bVSsvNtrJRiW6nGng==}
    engines: {node: '>=10'}
    dependencies:
      locate-path: 6.0.0
      path-exists: 4.0.0
    dev: false

  /flat-cache/3.0.4:
    resolution: {integrity: sha512-dm9s5Pw7Jc0GvMYbshN6zchCA9RgQlzzEZX3vylR9IqFfS8XciblUXOKfW6SiuJ0e13eDYZoZV5wdrev7P3Nwg==}
    engines: {node: ^10.12.0 || >=12.0.0}
    dependencies:
      flatted: 3.2.7
      rimraf: 3.0.2
    dev: false

  /flat/5.0.2:
    resolution: {integrity: sha512-b6suED+5/3rTpUBdG1gupIl8MPFCAMA0QXwmljLhvCUKcUvdE4gWky9zpuGCcXHOsz4J9wPGNWq6OKpmIzz3hQ==}
    hasBin: true
    dev: false

  /flatted/3.1.1:
    resolution: {integrity: sha512-zAoAQiudy+r5SvnSw3KJy5os/oRJYHzrzja/tBDqrZtNhUw8bt6y8OBzMWcjWr+8liV8Eb6yOhw8WZ7VFZ5ZzA==}
    dev: false

  /flatted/3.2.7:
    resolution: {integrity: sha512-5nqDSxl8nn5BSNxyR3n4I6eDmbolI6WT+QqR547RwxQapgjQBmtktdP+HTBb/a/zLsbzERTONyUB5pefh5TtjQ==}
    dev: false

  /fn.name/1.1.0:
    resolution: {integrity: sha512-GRnmB5gPyJpAhTQdSZTSp9uaPSvl09KoYcMQtsB9rQoOmzs9dH6ffeccH+Z+cv6P68Hu5bC6JjRh4Ah/mHSNRw==}
    dev: false

  /follow-redirects/1.15.2:
    resolution: {integrity: sha512-VQLG33o04KaQ8uYi2tVNbdrWp1QWxNNea+nmIB4EVM28v0hmP17z7aG1+wAkNzVq4KeXTq3221ye5qTJP91JwA==}
    engines: {node: '>=4.0'}
    peerDependencies:
      debug: '*'
    peerDependenciesMeta:
      debug:
        optional: true
    dev: false

  /for-each/0.3.3:
    resolution: {integrity: sha512-jqYfLp7mo9vIyQf8ykW2v7A+2N4QjeCeI5+Dz9XraiO1ign81wjiH7Fb9vSOWvQfNtmSa4H2RoQTrrXivdUZmw==}
    dependencies:
      is-callable: 1.2.7
    dev: false

  /foreach/2.0.6:
    resolution: {integrity: sha512-k6GAGDyqLe9JaebCsFCoudPPWfihKu8pylYXRlqP1J7ms39iPoTtk2fviNglIeQEwdh0bQeKJ01ZPyuyQvKzwg==}
    dev: false

  /foreground-child/2.0.0:
    resolution: {integrity: sha512-dCIq9FpEcyQyXKCkyzmlPTFNgrCzPudOe+mhvJU5zAtlBnGVy2yKxtfsxK2tQBThwq225jcvBjpw1Gr40uzZCA==}
    engines: {node: '>=8.0.0'}
    dependencies:
      cross-spawn: 7.0.3
      signal-exit: 3.0.7
    dev: false

  /forever-agent/0.6.1:
    resolution: {integrity: sha512-j0KLYPhm6zeac4lz3oJ3o65qvgQCcPubiyotZrXqEaG4hNagNYO8qdlUrX5vwqv9ohqeT/Z3j6+yW067yWWdUw==}
    dev: false

  /form-data/2.3.3:
    resolution: {integrity: sha512-1lLKB2Mu3aGP1Q/2eCOx0fNbRMe7XdwktwOruhfqqd0rIJWwN4Dh+E3hrPSlDCXnSR7UtZ1N38rVXm+6+MEhJQ==}
    engines: {node: '>= 0.12'}
    dependencies:
      asynckit: 0.4.0
      combined-stream: 1.0.8
      mime-types: 2.1.35
    dev: false

  /form-data/2.5.1:
    resolution: {integrity: sha512-m21N3WOmEEURgk6B9GLOE4RuWOFf28Lhh9qGYeNlGq4VDXUlJy2th2slBNU8Gp8EzloYZOibZJ7t5ecIrFSjVA==}
    engines: {node: '>= 0.12'}
    dependencies:
      asynckit: 0.4.0
      combined-stream: 1.0.8
      mime-types: 2.1.35
    dev: false

  /form-data/3.0.1:
    resolution: {integrity: sha512-RHkBKtLWUVwd7SqRIvCZMEvAMoGUp0XU+seQiZejj0COz3RI3hWP4sCv3gZWWLjJTd7rGwcsF5eKZGii0r/hbg==}
    engines: {node: '>= 6'}
    dependencies:
      asynckit: 0.4.0
      combined-stream: 1.0.8
      mime-types: 2.1.35
    dev: false

  /form-data/4.0.0:
    resolution: {integrity: sha512-ETEklSGi5t0QMZuiXoA/Q6vcnxcLQP5vdugSpuAyi6SVGi2clPPp+xgEhuMaHC+zGgn31Kd235W35f7Hykkaww==}
    engines: {node: '>= 6'}
    dependencies:
      asynckit: 0.4.0
      combined-stream: 1.0.8
      mime-types: 2.1.35
    dev: false

  /format-util/1.0.5:
    resolution: {integrity: sha512-varLbTj0e0yVyRpqQhuWV+8hlePAgaoFRhNFj50BNjEIrw1/DphHSObtqwskVCPWNgzwPoQrZAbfa/SBiicNeg==}
    dev: false

  /formdata-polyfill/4.0.10:
    resolution: {integrity: sha512-buewHzMvYL29jdeQTVILecSaZKnt/RJWjoZCF5OW60Z67/GmSLBkOFM7qh1PI3zFNtJbaZL5eQu1vLfazOwj4g==}
    engines: {node: '>=12.20.0'}
    dependencies:
      fetch-blob: 3.2.0
    dev: false

  /formidable/2.1.1:
    resolution: {integrity: sha512-0EcS9wCFEzLvfiks7omJ+SiYJAiD+TzK4Pcw1UlUoGnhUxDcMKjt0P7x8wEb0u6OHu8Nb98WG3nxtlF5C7bvUQ==}
    dependencies:
      dezalgo: 1.0.4
      hexoid: 1.0.0
      once: 1.4.0
      qs: 6.11.0
    dev: false

  /forwarded/0.2.0:
    resolution: {integrity: sha512-buRG0fpBtRHSTCOASe6hD258tEubFoRLb4ZNA6NxMVHNw2gOcwHo9wyablzMzOA5z9xA9L1KNjk/Nt6MT9aYow==}
    engines: {node: '>= 0.6'}
    dev: false

  /fresh/0.5.2:
    resolution: {integrity: sha512-zJ2mQYM18rEFOudeV4GShTGIQ7RbzA7ozbU9I/XBpm7kqgMywgmylMwXHxZJmkVoYkna9d2pVXVXPdYTP9ej8Q==}
    engines: {node: '>= 0.6'}
    dev: false

  /fromentries/1.3.2:
    resolution: {integrity: sha512-cHEpEQHUg0f8XdtZCc2ZAhrHzKzT0MrFUTcvx+hfxYu7rGMDc5SKoXFh+n4YigxsHXRzc6OrCshdR1bWH6HHyg==}
    dev: false

  /front-matter/4.0.2:
    resolution: {integrity: sha512-I8ZuJ/qG92NWX8i5x1Y8qyj3vizhXS31OxjKDu3LKP+7/qBgfIKValiZIEwoVoJKUHlhWtYrktkxV1XsX+pPlg==}
    dependencies:
      js-yaml: 3.14.1
    dev: false

  /fs-constants/1.0.0:
    resolution: {integrity: sha512-y6OAwoSIf7FyjMIv94u+b5rdheZEjzR63GTyZJm5qh4Bi+2YgwLCcI/fPFZkL5PSixOt6ZNKm+w+Hfp/Bciwow==}
    dev: false

  /fs-extra/10.1.0:
    resolution: {integrity: sha512-oRXApq54ETRj4eMiFzGnHWGy+zo5raudjuxN0b8H7s/RU2oW0Wvsx9O0ACRN/kRq9E8Vu/ReskGB5o3ji+FzHQ==}
    engines: {node: '>=12'}
    dependencies:
      graceful-fs: 4.2.10
      jsonfile: 6.1.0
      universalify: 2.0.0
    dev: false

  /fs-extra/11.1.0:
    resolution: {integrity: sha512-0rcTq621PD5jM/e0a3EJoGC/1TC5ZBCERW82LQuwfGnCa1V8w7dpYH1yNu+SLb6E5dkeCBzKEyLGlFrnr+dUyw==}
    engines: {node: '>=14.14'}
    dependencies:
      graceful-fs: 4.2.10
      jsonfile: 6.1.0
      universalify: 2.0.0
    dev: false

  /fs-extra/8.1.0:
    resolution: {integrity: sha512-yhlQgA6mnOJUKOsRUFsgJdQCvkKhcz8tlZG5HBQfReYZy46OwLcY+Zia0mtdHsOo9y/hP+CxMN0TU9QxoOtG4g==}
    engines: {node: '>=6 <7 || >=8'}
    dependencies:
      graceful-fs: 4.2.10
      jsonfile: 4.0.0
      universalify: 0.1.2
    dev: false

  /fs.realpath/1.0.0:
    resolution: {integrity: sha512-OO0pH2lK6a0hZnAdau5ItzHPI6pUlvI7jMVnxUQRtw4owF2wk8lOSabtGDCTP4Ggrg2MbGnWO9X8K1t4+fGMDw==}
    dev: false

  /fsevents/2.3.2:
    resolution: {integrity: sha512-xiqMQR4xAeHTuB9uWm+fFRcIOgKBMiOBP+eXiyT7jsgVCq1bkVygt00oASowB7EdtpOHaaPgKt812P9ab+DDKA==}
    engines: {node: ^8.16.0 || ^10.6.0 || >=11.0.0}
    os: [darwin]
    requiresBuild: true
    dev: false
    optional: true

  /function-bind/1.1.1:
    resolution: {integrity: sha512-yIovAzMX49sF8Yl58fSCWJ5svSLuaibPxXQJFLmBObTuCr0Mf1KiPopGM9NiFjiYBCbfaa2Fh6breQ6ANVTI0A==}
    dev: false

  /function.prototype.name/1.1.5:
    resolution: {integrity: sha512-uN7m/BzVKQnCUF/iW8jYea67v++2u7m5UgENbHRtdDVclOUP+FMPlCNdmk0h/ysGyo2tavMJEDqJAkJdRa1vMA==}
    engines: {node: '>= 0.4'}
    dependencies:
      call-bind: 1.0.2
      define-properties: 1.2.0
      es-abstract: 1.21.1
      functions-have-names: 1.2.3
    dev: false

  /functions-have-names/1.2.3:
    resolution: {integrity: sha512-xckBUXyTIqT97tq2x2AMb+g163b5JFysYk0x4qxNFwbfQkmNZoiRHb6sPzI9/QV33WeuvVYBUIiD4NzNIyqaRQ==}
    dev: false

  /gensync/1.0.0-beta.2:
    resolution: {integrity: sha512-3hN7NaskYvMDLQY55gnW3NQ+mesEAepTqlg+VEbj7zzqEMBVNhzcGYYeqFo/TlYz6eQiFcp1HcsCZO+nGgS8zg==}
    engines: {node: '>=6.9.0'}
    dev: false

  /get-caller-file/2.0.5:
    resolution: {integrity: sha512-DyFP3BM/3YHTQOCUL/w0OZHR0lpKeGrxotcHWcqNEdnltqFwXVfhEBQ94eIo34AfQpo0rGki4cyIiftY06h2Fg==}
    engines: {node: 6.* || 8.* || >= 10.*}
    dev: false

  /get-func-name/2.0.0:
    resolution: {integrity: sha512-Hm0ixYtaSZ/V7C8FJrtZIuBBI+iSgL+1Aq82zSu8VQNB4S3Gk8e7Qs3VwBDJAhmRZcFqkl3tQu36g/Foh5I5ig==}
    dev: false

  /get-intrinsic/1.2.0:
    resolution: {integrity: sha512-L049y6nFOuom5wGyRc3/gdTLO94dySVKRACj1RmJZBQXlbTMhtNIgkWkUHq+jYmZvKf14EW1EoJnnjbmoHij0Q==}
    dependencies:
      function-bind: 1.1.1
      has: 1.0.3
      has-symbols: 1.0.3
    dev: false

  /get-package-type/0.1.0:
    resolution: {integrity: sha512-pjzuKtY64GYfWizNAJ0fr9VqttZkNiK2iS430LtIHzjBEr6bX8Am2zm4sW4Ro5wjWW5cAlRL1qAMTcXbjNAO2Q==}
    engines: {node: '>=8.0.0'}
    dev: false

  /get-stream/5.2.0:
    resolution: {integrity: sha512-nBF+F1rAZVCu/p7rjzgA+Yb4lfYXrpl7a6VmJrU8wF9I1CKvP/QwPNZHnOlwbTkY6dvtFIzFMSyQXbLoTQPRpA==}
    engines: {node: '>=8'}
    dependencies:
      pump: 3.0.0
    dev: false

  /get-symbol-description/1.0.0:
    resolution: {integrity: sha512-2EmdH1YvIQiZpltCNgkuiUnyukzxM/R6NDJX31Ke3BG1Nq5b0S2PhX59UKi9vZpPDQVdqn+1IcaAwnzTT5vCjw==}
    engines: {node: '>= 0.4'}
    dependencies:
      call-bind: 1.0.2
      get-intrinsic: 1.2.0
    dev: false

  /getpass/0.1.7:
    resolution: {integrity: sha512-0fzj9JxOLfJ+XGLhR8ze3unN0KZCgZwiSSDz168VERjK8Wl8kVSdcu2kspd4s4wtAa1y/qrVRiAA0WclVsu0ng==}
    dependencies:
      assert-plus: 1.0.0
    dev: false

  /glob-parent/5.1.2:
    resolution: {integrity: sha512-AOIgSQCepiJYwP3ARnGx+5VnTu2HBYdzbGP45eLw1vr3zB3vZLeyed1sC9hnbcOc9/SrMyM5RPQrkGz4aS9Zow==}
    engines: {node: '>= 6'}
    dependencies:
      is-glob: 4.0.3
    dev: false

  /glob-parent/6.0.2:
    resolution: {integrity: sha512-XxwI8EOhVQgWp6iDL+3b0r86f4d6AX6zSU55HfB4ydCEuXLXc5FcYeOu+nnGftS4TEju/11rt4KJPTMgbfmv4A==}
    engines: {node: '>=10.13.0'}
    dependencies:
      is-glob: 4.0.3
    dev: false

  /glob-to-regexp/0.4.1:
    resolution: {integrity: sha512-lkX1HJXwyMcprw/5YUZc2s7DrpAiHB21/V+E1rHUrVNokkvB6bqMzT0VfV6/86ZNabt1k14YOIaT7nDvOX3Iiw==}
    dev: false

  /glob/5.0.15:
    resolution: {integrity: sha512-c9IPMazfRITpmAAKi22dK1VKxGDX9ehhqfABDriL/lzO92xcUKEJPQHrVA/2YHSNFB4iFlykVmWvwo48nr3OxA==}
    dependencies:
      inflight: 1.0.6
      inherits: 2.0.4
      minimatch: 3.1.2
      once: 1.4.0
      path-is-absolute: 1.0.1
    dev: false

  /glob/7.2.0:
    resolution: {integrity: sha512-lmLf6gtyrPq8tTjSmrO94wBeQbFR3HbLHbuyD69wuyQkImp2hWqMGB47OX65FBkPffO641IP9jWa1z4ivqG26Q==}
    dependencies:
      fs.realpath: 1.0.0
      inflight: 1.0.6
      inherits: 2.0.4
      minimatch: 3.1.2
      once: 1.4.0
      path-is-absolute: 1.0.1
    dev: false

  /glob/7.2.3:
    resolution: {integrity: sha512-nFR0zLpU2YCaRxwoCJvL6UvCH2JFyFVIvwTLsIf21AuHlMskA1hhTdk+LlYJtOlYt9v6dvszD2BGRqBL+iQK9Q==}
    dependencies:
      fs.realpath: 1.0.0
      inflight: 1.0.6
      inherits: 2.0.4
      minimatch: 3.1.2
      once: 1.4.0
      path-is-absolute: 1.0.1
    dev: false

  /glob/8.1.0:
    resolution: {integrity: sha512-r8hpEjiQEYlF2QU0df3dS+nxxSIreXQS1qRhMJM0Q5NDdR386C7jb7Hwwod8Fgiuex+k0GFjgft18yvxm5XoCQ==}
    engines: {node: '>=12'}
    dependencies:
      fs.realpath: 1.0.0
      inflight: 1.0.6
      inherits: 2.0.4
      minimatch: 5.1.6
      once: 1.4.0
    dev: false

  /globals/11.12.0:
    resolution: {integrity: sha512-WOBp/EEGUiIsJSp7wcv/y6MO+lV9UoncWqxuFfm8eBwzWNgyfBd6Gz+IeKQ9jCmyhoH99g15M3T+QaVHFjizVA==}
    engines: {node: '>=4'}
    dev: false

  /globals/13.20.0:
    resolution: {integrity: sha512-Qg5QtVkCy/kv3FUSlu4ukeZDVf9ee0iXLAUYX13gbR17bnejFTzr4iS9bY7kwCf1NztRNm1t91fjOiyx4CSwPQ==}
    engines: {node: '>=8'}
    dependencies:
      type-fest: 0.20.2
    dev: false

  /globalthis/1.0.3:
    resolution: {integrity: sha512-sFdI5LyBiNTHjRd7cGPWapiHWMOXKyuBNX/cWJ3NfzrZQVa8GI/8cofCl74AOVqq9W5kNmguTIzJ/1s2gyI9wA==}
    engines: {node: '>= 0.4'}
    dependencies:
      define-properties: 1.2.0
    dev: false

  /globby/11.1.0:
    resolution: {integrity: sha512-jhIXaOzy1sb8IyocaruWSn1TjmnBVs8Ayhcy83rmxNJ8q2uWKCAj3CnJY+KpGSXCueAPc0i05kVvVKtP1t9S3g==}
    engines: {node: '>=10'}
    dependencies:
      array-union: 2.1.0
      dir-glob: 3.0.1
      fast-glob: 3.2.12
      ignore: 5.2.4
      merge2: 1.4.1
      slash: 3.0.0
    dev: false

  /globby/13.1.3:
    resolution: {integrity: sha512-8krCNHXvlCgHDpegPzleMq07yMYTO2sXKASmZmquEYWEmCx6J5UTRbp5RwMJkTJGtcQ44YpiUYUiN0b9mzy8Bw==}
    engines: {node: ^12.20.0 || ^14.13.1 || >=16.0.0}
    dependencies:
      dir-glob: 3.0.1
      fast-glob: 3.2.12
      ignore: 5.2.4
      merge2: 1.4.1
      slash: 4.0.0
    dev: false

  /gopd/1.0.1:
    resolution: {integrity: sha512-d65bNlIadxvpb/A2abVdlqKqV563juRnZ1Wtk6s1sIR8uNsXR70xqIzVqxVf1eTqDunwT2MkczEeaezCKTZhwA==}
    dependencies:
      get-intrinsic: 1.2.0
    dev: false

  /graceful-fs/4.2.10:
    resolution: {integrity: sha512-9ByhssR2fPVsNZj478qUUbKfmL0+t5BDVyjShtyZZLiK7ZDAArFFfopyOTj0M05wE2tJPisA4iTnnXl2YoPvOA==}
    dev: false

  /grapheme-splitter/1.0.4:
    resolution: {integrity: sha512-bzh50DW9kTPM00T8y4o8vQg89Di9oLJVLW/KaOGIXJWP/iqCN6WKYkbNOF04vFLJhwcpYUh9ydh/+5vpOqV4YQ==}
    dev: false

  /graphlib/2.1.8:
    resolution: {integrity: sha512-jcLLfkpoVGmH7/InMC/1hIvOPSUh38oJtGhvrOFGzioE1DZ+0YW16RgmOJhHiuWTvGiJQ9Z1Ik43JvkRPRvE+A==}
    dependencies:
      lodash: 4.17.21
    dev: false

  /growl/1.10.5:
    resolution: {integrity: sha512-qBr4OuELkhPenW6goKVXiv47US3clb3/IbuWF9KNKEijAy9oeHxU9IgzjvJhHkUzhaj7rOUD7+YGWqUjLp5oSA==}
    engines: {node: '>=4.x'}
    dev: false

  /handlebars/4.7.7:
    resolution: {integrity: sha512-aAcXm5OAfE/8IXkcZvCepKU3VzW1/39Fb5ZuqMtgI/hT8X2YgoMvBY5dLhq/cpOvw7Lk1nK/UF71aLG/ZnVYRA==}
    engines: {node: '>=0.4.7'}
    hasBin: true
    dependencies:
      minimist: 1.2.8
      neo-async: 2.6.2
      source-map: 0.6.1
      wordwrap: 1.0.0
    optionalDependencies:
      uglify-js: 3.17.4
    dev: false

  /har-schema/2.0.0:
    resolution: {integrity: sha512-Oqluz6zhGX8cyRaTQlFMPw80bSJVG2x/cFb8ZPhUILGgHka9SsokCCOQgpveePerqidZOrT14ipqfJb7ILcW5Q==}
    engines: {node: '>=4'}
    dev: false

  /har-validator/5.1.5:
    resolution: {integrity: sha512-nmT2T0lljbxdQZfspsno9hgrG3Uir6Ks5afism62poxqBM6sDnMEuPmzTq8XN0OEwqKLLdh1jQI3qyE66Nzb3w==}
    engines: {node: '>=6'}
    deprecated: this library is no longer supported
    dependencies:
      ajv: 6.12.6
      har-schema: 2.0.0
    dev: false

  /has-bigints/1.0.2:
    resolution: {integrity: sha512-tSvCKtBr9lkF0Ex0aQiP9N+OpV4zi2r/Nee5VkRDbaqv35RLYMzbwQfFSZZH0kR+Rd6302UJZ2p/bJCEoR3VoQ==}
    dev: false

  /has-flag/1.0.0:
    resolution: {integrity: sha512-DyYHfIYwAJmjAjSSPKANxI8bFY9YtFrgkAfinBojQ8YJTOuOuav64tMUJv584SES4xl74PmuaevIyaLESHdTAA==}
    engines: {node: '>=0.10.0'}
    dev: false

  /has-flag/3.0.0:
    resolution: {integrity: sha512-sKJf1+ceQBr4SMkvQnBDNDtf4TXpVhVGateu0t918bl30FnbE2m4vNLX+VWe/dpjlb+HugGYzW7uQXH98HPEYw==}
    engines: {node: '>=4'}
    dev: false

  /has-flag/4.0.0:
    resolution: {integrity: sha512-EykJT/Q1KjTWctppgIAgfSO0tKVuZUjhgMr17kqTumMl6Afv3EISleU7qZUzoXDFTAHTDC4NOoG/ZxU3EvlMPQ==}
    engines: {node: '>=8'}
    dev: false

  /has-property-descriptors/1.0.0:
    resolution: {integrity: sha512-62DVLZGoiEBDHQyqG4w9xCuZ7eJEwNmJRWw2VY84Oedb7WFcA27fiEVe8oUQx9hAUJ4ekurquucTGwsyO1XGdQ==}
    dependencies:
      get-intrinsic: 1.2.0
    dev: false

  /has-proto/1.0.1:
    resolution: {integrity: sha512-7qE+iP+O+bgF9clE5+UoBFzE65mlBiVj3tKCrlNQ0Ogwm0BjpT/gK4SlLYDMybDh5I3TCTKnPPa0oMG7JDYrhg==}
    engines: {node: '>= 0.4'}
    dev: false

  /has-symbols/1.0.3:
    resolution: {integrity: sha512-l3LCuF6MgDNwTDKkdYGEihYjt5pRPbEg46rtlmnSPlUbgmB8LOIrKJbYYFBSbnPaJexMKtiPO8hmeRjRz2Td+A==}
    engines: {node: '>= 0.4'}
    dev: false

  /has-tostringtag/1.0.0:
    resolution: {integrity: sha512-kFjcSNhnlGV1kyoGk7OXKSawH5JOb/LzUc5w9B02hOTO0dfFRjbHQKvg1d6cf3HbeUmtU9VbbV3qzZ2Teh97WQ==}
    engines: {node: '>= 0.4'}
    dependencies:
      has-symbols: 1.0.3
    dev: false

  /has/1.0.3:
    resolution: {integrity: sha512-f2dvO0VU6Oej7RkWJGrehjbzMAjFp5/VKPp5tTpWIV4JHHZK1/BxbFRtf/siA2SWTe09caDmVtYYzWEIbBS4zw==}
    engines: {node: '>= 0.4.0'}
    dependencies:
      function-bind: 1.1.1
    dev: false

  /hash-base/3.1.0:
    resolution: {integrity: sha512-1nmYp/rhMDiE7AYkDw+lLwlAzz0AntGIe51F3RfFfEqyQ3feY2eI/NcwC6umIQVOASPMsWJLJScWKSSvzL9IVA==}
    engines: {node: '>=4'}
    dependencies:
      inherits: 2.0.4
      readable-stream: 3.6.0
      safe-buffer: 5.2.1
    dev: false

  /hash.js/1.1.7:
    resolution: {integrity: sha512-taOaskGt4z4SOANNseOviYDvjEJinIkRgmp7LbKP2YTTmVxWBl87s/uzK9r+44BclBSp2X7K1hqeNfz9JbBeXA==}
    dependencies:
      inherits: 2.0.4
      minimalistic-assert: 1.0.1
    dev: false

  /hasha/5.2.2:
    resolution: {integrity: sha512-Hrp5vIK/xr5SkeN2onO32H0MgNZ0f17HRNH39WfL0SYUNOTZ5Lz1TJ8Pajo/87dYGEFlLMm7mIc/k/s6Bvz9HQ==}
    engines: {node: '>=8'}
    dependencies:
      is-stream: 2.0.1
      type-fest: 0.8.1
    dev: false

  /he/1.2.0:
    resolution: {integrity: sha512-F/1DnUGPopORZi0ni+CvrCgHQ5FyEAHRLSApuYWMmrbSwoN2Mn/7k+Gl38gJnR7yyDZk6WLXwiGod1JOWNDKGw==}
    hasBin: true
    dev: false

  /header-case/2.0.4:
    resolution: {integrity: sha512-H/vuk5TEEVZwrR0lp2zed9OCo1uAILMlx0JEMgC26rzyJJ3N1v6XkwHHXJQdR2doSjcGPM6OKPYoJgf0plJ11Q==}
    dependencies:
      capital-case: 1.0.4
      tslib: 2.5.0
    dev: false

  /heap/0.2.7:
    resolution: {integrity: sha512-2bsegYkkHO+h/9MGbn6KWcE45cHZgPANo5LXF7EvWdT0yT2EguSVO1nDgU5c8+ZOPwp2vMNa7YFsJhVcDR9Sdg==}
    dev: false

  /hexoid/1.0.0:
    resolution: {integrity: sha512-QFLV0taWQOZtvIRIAdBChesmogZrtuXvVWsFHZTk2SU+anspqZ2vMnoLg7IE1+Uk16N19APic1BuF8bC8c2m5g==}
    engines: {node: '>=8'}
    dev: false

  /hmac-drbg/1.0.1:
    resolution: {integrity: sha512-Tti3gMqLdZfhOQY1Mzf/AanLiqh1WTiJgEj26ZuYQ9fbkLomzGchCws4FyrSd4VkpBfiNhaE1On+lOz894jvXg==}
    dependencies:
      hash.js: 1.1.7
      minimalistic-assert: 1.0.1
      minimalistic-crypto-utils: 1.0.1
    dev: false

  /hosted-git-info/2.8.9:
    resolution: {integrity: sha512-mxIDAb9Lsm6DoOJ7xH+5+X4y1LU/4Hi50L9C5sIswK3JzULS4bwk1FvjdBgvYR4bzT4tuUQiC15FE2f5HbLvYw==}
    dev: false

  /html-encoding-sniffer/1.0.2:
    resolution: {integrity: sha512-71lZziiDnsuabfdYiUeWdCVyKuqwWi23L8YeIgV9jSSZHCtb6wB1BKWooH7L3tn4/FuZJMVWyNaIDr4RGmaSYw==}
    dependencies:
      whatwg-encoding: 1.0.5
    dev: false

  /html-encoding-sniffer/2.0.1:
    resolution: {integrity: sha512-D5JbOMBIR/TVZkubHT+OyT2705QvogUW4IBn6nHd756OwieSF9aDYFj4dv6HHEVGYbHaLETa3WggZYWWMyy3ZQ==}
    engines: {node: '>=10'}
    dependencies:
      whatwg-encoding: 1.0.5
    dev: false

  /html-escaper/2.0.2:
    resolution: {integrity: sha512-H2iMtd0I4Mt5eYiapRdIDjp+XzelXQ0tFE4JS7YFwFevXXMmOp9myNrUvCg0D6ws8iqkRPBfKHgbwig1SmlLfg==}
    dev: false

  /http-errors/2.0.0:
    resolution: {integrity: sha512-FtwrG/euBzaEjYeRqOgly7G0qviiXoJWnvEH2Z1plBdXgbyjv34pHTSb9zoeHMyDy33+DWy5Wt9Wo+TURtOYSQ==}
    engines: {node: '>= 0.8'}
    dependencies:
      depd: 2.0.0
      inherits: 2.0.4
      setprototypeof: 1.2.0
      statuses: 2.0.1
      toidentifier: 1.0.1
    dev: false

  /http-proxy-agent/4.0.1:
    resolution: {integrity: sha512-k0zdNgqWTGA6aeIRVpvfVob4fL52dTfaehylg0Y4UvSySvOq/Y+BOyPrgpUrA7HylqvU8vIZGsRuXmspskV0Tg==}
    engines: {node: '>= 6'}
    dependencies:
      '@tootallnate/once': 1.1.2
      agent-base: 6.0.2
      debug: 4.3.4
    transitivePeerDependencies:
      - supports-color
    dev: false

  /http-proxy-agent/5.0.0:
    resolution: {integrity: sha512-n2hY8YdoRE1i7r6M0w9DIw5GgZN0G25P8zLCRQ8rjXtTU3vsNFBI/vWK/UIeE6g5MUUz6avwAPXmL6Fy9D/90w==}
    engines: {node: '>= 6'}
    dependencies:
      '@tootallnate/once': 2.0.0
      agent-base: 6.0.2
      debug: 4.3.4
    transitivePeerDependencies:
      - supports-color
    dev: false

  /http-proxy/1.18.1:
    resolution: {integrity: sha512-7mz/721AbnJwIVbnaSv1Cz3Am0ZLT/UBwkC92VlxhXv/k/BBQfM2fXElQNC27BVGr0uwUpplYPQM9LnaBMR5NQ==}
    engines: {node: '>=8.0.0'}
    dependencies:
      eventemitter3: 4.0.7
      follow-redirects: 1.15.2
      requires-port: 1.0.0
    transitivePeerDependencies:
      - debug
    dev: false

  /http-reasons/0.1.0:
    resolution: {integrity: sha512-P6kYh0lKZ+y29T2Gqz+RlC9WBLhKe8kDmcJ+A+611jFfxdPsbMRQ5aNmFRM3lENqFkK+HTTL+tlQviAiv0AbLQ==}
    dev: false

  /http-signature/1.2.0:
    resolution: {integrity: sha512-CAbnr6Rz4CYQkLYUtSNXxQPUH2gK8f3iWexVlsnMeD+GjlsQ0Xsy1cOX+mN3dtxYomRy21CiOzU8Uhw6OwncEQ==}
    engines: {node: '>=0.8', npm: '>=1.3.7'}
    dependencies:
      assert-plus: 1.0.0
      jsprim: 1.4.2
      sshpk: 1.17.0
    dev: false

  /http-signature/1.3.6:
    resolution: {integrity: sha512-3adrsD6zqo4GsTqtO7FyrejHNv+NgiIfAfv68+jVlFmSr9OGy7zrxONceFRLKvnnZA5jbxQBX1u9PpB6Wi32Gw==}
    engines: {node: '>=0.10'}
    dependencies:
      assert-plus: 1.0.0
      jsprim: 2.0.2
      sshpk: 1.17.0
    dev: false

  /httpntlm/1.7.7:
    resolution: {integrity: sha512-Pv2Rvrz8H0qv1Dne5mAdZ9JegG1uc6Vu5lwLflIY6s8RKHdZQbW39L4dYswSgqMDT0pkJILUTKjeyU0VPNRZjA==}
    engines: {node: '>=0.8.0'}
    dependencies:
      httpreq: 0.5.2
      underscore: 1.12.1
    dev: false

  /httpreq/0.5.2:
    resolution: {integrity: sha512-2Jm+x9WkExDOeFRrdBCBSpLPT5SokTcRHkunV3pjKmX/cx6av8zQ0WtHUMDrYb6O4hBFzNU6sxJEypvRUVYKnw==}
    engines: {node: '>= 6.15.1'}
    dev: false

  /https-browserify/1.0.0:
    resolution: {integrity: sha512-J+FkSdyD+0mA0N+81tMotaRMfSL9SGi+xpD3T6YApKsc3bGSXJlfXri3VyFOeYkfLRQisDk1W+jIFFKBeUBbBg==}
    dev: false

  /https-proxy-agent/4.0.0:
    resolution: {integrity: sha512-zoDhWrkR3of1l9QAL8/scJZyLu8j/gBkcwcaQOZh7Gyh/+uJQzGVETdgT30akuwkpL8HTRfssqI3BZuV18teDg==}
    engines: {node: '>= 6.0.0'}
    dependencies:
      agent-base: 5.1.1
      debug: 4.3.4
    transitivePeerDependencies:
      - supports-color
    dev: false

  /https-proxy-agent/5.0.1:
    resolution: {integrity: sha512-dFcAjpTQFgoLMzC2VwU+C/CbS7uRL0lWmxDITmqm7C+7F0Odmj6s9l6alZc6AELXhrnggM2CeWSXHGOdX2YtwA==}
    engines: {node: '>= 6'}
    dependencies:
      agent-base: 6.0.2
      debug: 4.3.4
    transitivePeerDependencies:
      - supports-color
    dev: false

  /humanize-duration/3.28.0:
    resolution: {integrity: sha512-jMAxraOOmHuPbffLVDKkEKi/NeG8dMqP8lGRd6Tbf7JgAeG33jjgPWDbXXU7ypCI0o+oNKJFgbSB9FKVdWNI2A==}
    dev: false

  /iconv-lite/0.4.24:
    resolution: {integrity: sha512-v3MXnZAcvnywkTUEZomIActle7RXXeedOR31wwl7VlyoXO4Qi9arvSenNQWne1TcRwhCL1HwLI21bEqdpj8/rA==}
    engines: {node: '>=0.10.0'}
    dependencies:
      safer-buffer: 2.1.2
    dev: false

  /iconv-lite/0.6.3:
    resolution: {integrity: sha512-4fCk79wshMdzMp2rH06qWrJE4iolqLhCUH+OiuIgU++RB0+94NlDL81atO7GX55uUKueo0txHNtvEyI6D7WdMw==}
    engines: {node: '>=0.10.0'}
    dependencies:
      safer-buffer: 2.1.2
    dev: false

  /ieee754/1.2.1:
    resolution: {integrity: sha512-dcyqhDvX1C46lXZcVqCpK+FtMRQVdIMN6/Df5js2zouUsqG7I6sFxitIC+7KYK29KdXOLHdu9zL4sFnoVQnqaA==}
    dev: false

  /ignore/5.2.4:
    resolution: {integrity: sha512-MAb38BcSbH0eHNBxn7ql2NH/kX33OkB3lZ1BNdh7ENeRChHTYsTvWrMubiIAMNS2llXEEgZ1MUOBtXChP3kaFQ==}
    engines: {node: '>= 4'}
    dev: false

  /import-fresh/3.3.0:
    resolution: {integrity: sha512-veYYhQa+D1QBKznvhUHxb8faxlrwUnxseDAbAp457E0wLNio2bOSKnjYDhMj+YiAq61xrMGhQk9iXVk5FzgQMw==}
    engines: {node: '>=6'}
    dependencies:
      parent-module: 1.0.1
      resolve-from: 4.0.0
    dev: false

  /import-local/3.1.0:
    resolution: {integrity: sha512-ASB07uLtnDs1o6EHjKpX34BKYDSqnFerfTOJL2HvMqF70LnxpjkzDB8J44oT9pu4AMPkQwf8jl6szgvNd2tRIg==}
    engines: {node: '>=8'}
    hasBin: true
    dependencies:
      pkg-dir: 4.2.0
      resolve-cwd: 3.0.0
    dev: false

  /imurmurhash/0.1.4:
    resolution: {integrity: sha512-JmXMZ6wuvDmLiHEml9ykzqO6lwFbof0GG4IkcGaENdCRDDmMVnny7s5HsIgHCbaq0w2MyPhDqkhTUgS2LU2PHA==}
    engines: {node: '>=0.8.19'}
    dev: false

  /indent-string/4.0.0:
    resolution: {integrity: sha512-EdDDZu4A2OyIK7Lr/2zG+w5jmbuk1DVBnEwREQvBzspBJkCEbRa8GxU1lghYcaGJCnRWibjDXlq779X1/y5xwg==}
    engines: {node: '>=8'}
    dev: false

  /inflight/1.0.6:
    resolution: {integrity: sha512-k92I/b08q4wvFscXCLvqfsHCrjrF7yiXsQuIVvVE7N82W3+aqpzuUdBbfhWcy/FZR3/4IgflMgKLOsvPDrGCJA==}
    dependencies:
      once: 1.4.0
      wrappy: 1.0.2
    dev: false

  /inherits/2.0.4:
    resolution: {integrity: sha512-k/vGaX4/Yla3WzyMCvTQOXYeIHvqOKtnqBduzTHpzpQZzAskKMhZ2K+EnBiSM9zGSoIFeMpXKxa4dYeZIQqewQ==}
    dev: false

  /ini/1.3.8:
    resolution: {integrity: sha512-JV/yugV2uzW5iMRSiZAyDtQd+nxtUnjeLt0acNdw98kKLrvuRVyB80tsREOE7yvGVgalhZ6RNXCmEHkUKBKxew==}
    dev: false

  /inline-source-map/0.6.2:
    resolution: {integrity: sha512-0mVWSSbNDvedDWIN4wxLsdPM4a7cIPcpyMxj3QZ406QRwQ6ePGB1YIHxVPjqpcUGbWQ5C+nHTwGNWAGvt7ggVA==}
    dependencies:
      source-map: 0.5.7
    dev: false

  /internal-slot/1.0.5:
    resolution: {integrity: sha512-Y+R5hJrzs52QCG2laLn4udYVnxsfny9CpOhNhUvk/SSSVyF6T27FzRbF0sroPidSu3X8oEAkOn2K804mjpt6UQ==}
    engines: {node: '>= 0.4'}
    dependencies:
      get-intrinsic: 1.2.0
      has: 1.0.3
      side-channel: 1.0.4
    dev: false

  /interpret/2.2.0:
    resolution: {integrity: sha512-Ju0Bz/cEia55xDwUWEa8+olFpCiQoypjnQySseKtmjNrnps3P+xfpUmGr90T7yjlVJmOtybRvPXhKMbHr+fWnw==}
    engines: {node: '>= 0.10'}
    dev: false

  /inversify/5.1.1:
    resolution: {integrity: sha512-j8grHGDzv1v+8T1sAQ+3boTCntFPfvxLCkNcxB1J8qA0lUN+fAlSyYd+RXKvaPRL4AGyPxViutBEJHNXOyUdFQ==}
    dev: false

  /ip-regex/2.1.0:
    resolution: {integrity: sha512-58yWmlHpp7VYfcdTwMTvwMmqx/Elfxjd9RXTDyMsbL7lLWmhMylLEqiYVLKuLzOZqVgiWXD9MfR62Vv89VRxkw==}
    engines: {node: '>=4'}
    dev: false

  /ipaddr.js/1.9.1:
    resolution: {integrity: sha512-0KI/607xoxSToH7GjN1FfSbLoU0+btTicjsQSWQlh/hZykN8KpmMf7uYwPW3R+akZ6R/w18ZlXSHBYXiYUPO3g==}
    engines: {node: '>= 0.10'}
    dev: false

  /is-arguments/1.1.1:
    resolution: {integrity: sha512-8Q7EARjzEnKpt/PCD7e1cgUS0a6X8u5tdSiMqXhojOdoV9TsMsiO+9VLC5vAmO8N7/GmXn7yjR8qnA6bVAEzfA==}
    engines: {node: '>= 0.4'}
    dependencies:
      call-bind: 1.0.2
      has-tostringtag: 1.0.0
    dev: false

  /is-array-buffer/3.0.1:
    resolution: {integrity: sha512-ASfLknmY8Xa2XtB4wmbz13Wu202baeA18cJBCeCy0wXUHZF0IPyVEXqKEcd+t2fNSLLL1vC6k7lxZEojNbISXQ==}
    dependencies:
      call-bind: 1.0.2
      get-intrinsic: 1.2.0
      is-typed-array: 1.1.10
    dev: false

  /is-arrayish/0.2.1:
    resolution: {integrity: sha512-zz06S8t0ozoDXMG+ube26zeCTNXcKIPJZJi8hBrF4idCLms4CG9QtK7qBl1boi5ODzFpjswb5JPmHCbMpjaYzg==}
    dev: false

  /is-arrayish/0.3.2:
    resolution: {integrity: sha512-eVRqCvVlZbuw3GrM63ovNSNAeA1K16kaR/LRY/92w0zxQ5/1YzwblUX652i4Xs9RwAGjW9d9y6X88t8OaAJfWQ==}
    dev: false

  /is-bigint/1.0.4:
    resolution: {integrity: sha512-zB9CruMamjym81i2JZ3UMn54PKGsQzsJeo6xvN3HJJ4CAsQNB6iRutp2To77OfCNuoxspsIhzaPoO1zyCEhFOg==}
    dependencies:
      has-bigints: 1.0.2
    dev: false

  /is-binary-path/2.1.0:
    resolution: {integrity: sha512-ZMERYes6pDydyuGidse7OsHxtbI7WVeUEozgR/g7rd0xUimYNlvZRE/K2MgZTjWy725IfelLeVcEM97mmtRGXw==}
    engines: {node: '>=8'}
    dependencies:
      binary-extensions: 2.2.0
    dev: false

  /is-boolean-object/1.1.2:
    resolution: {integrity: sha512-gDYaKHJmnj4aWxyj6YHyXVpdQawtVLHU5cb+eztPGczf6cjuTdwve5ZIEfgXqH4e57An1D1AKf8CZ3kYrQRqYA==}
    engines: {node: '>= 0.4'}
    dependencies:
      call-bind: 1.0.2
      has-tostringtag: 1.0.0
    dev: false

  /is-buffer/1.1.6:
    resolution: {integrity: sha512-NcdALwpXkTm5Zvvbk7owOUSvVvBKDgKP5/ewfXEznmQFfs4ZRmanOeKBTjRVjka3QFoN6XJ+9F3USqfHqTaU5w==}
    dev: false

  /is-callable/1.2.7:
    resolution: {integrity: sha512-1BC0BVFhS/p0qtw6enp8e+8OD0UrK0oFLztSjNzhcKA3WDuJxxAPXzPuPtKkjEY9UUoEWlX/8fgKeu2S8i9JTA==}
    engines: {node: '>= 0.4'}
    dev: false

  /is-core-module/2.11.0:
    resolution: {integrity: sha512-RRjxlvLDkD1YJwDbroBHMb+cukurkDWNyHx7D3oNB5x9rb5ogcksMC5wHCadcXoo67gVr/+3GFySh3134zi6rw==}
    dependencies:
      has: 1.0.3
    dev: false

  /is-date-object/1.0.5:
    resolution: {integrity: sha512-9YQaSxsAiSwcvS33MBk3wTCVnWK+HhF8VZR2jRxehM16QcVOdHqPn4VPHmRK4lSr38n9JriurInLcP90xsYNfQ==}
    engines: {node: '>= 0.4'}
    dependencies:
      has-tostringtag: 1.0.0
    dev: false

  /is-docker/2.2.1:
    resolution: {integrity: sha512-F+i2BKsFrH66iaUFc0woD8sLy8getkwTwtOBjvs56Cx4CgJDeKQeqfz8wAYiSb8JOprWhHH5p77PbmYCvvUuXQ==}
    engines: {node: '>=8'}
    hasBin: true
    dev: false

  /is-extglob/2.1.1:
    resolution: {integrity: sha512-SbKbANkN603Vi4jEZv49LeVJMn4yGwsbzZworEoyEiutsN3nJYdbO36zfhGJ6QEDpOZIFkDtnq5JRxmvl3jsoQ==}
    engines: {node: '>=0.10.0'}
    dev: false

  /is-fullwidth-code-point/3.0.0:
    resolution: {integrity: sha512-zymm5+u+sCsSWyD9qNaejV3DFvhCKclKdizYaJUuHA83RLjb7nSuGnddCHGv0hk+KY7BMAlsWeK4Ueg6EV6XQg==}
    engines: {node: '>=8'}
    dev: false

  /is-generator-function/1.0.10:
    resolution: {integrity: sha512-jsEjy9l3yiXEQ+PsXdmBwEPcOxaXWLspKdplFUVI9vq1iZgIekeC0L167qeu86czQaxed3q/Uzuw0swL0irL8A==}
    engines: {node: '>= 0.4'}
    dependencies:
      has-tostringtag: 1.0.0
    dev: false

  /is-glob/4.0.3:
    resolution: {integrity: sha512-xelSayHH36ZgE7ZWhli7pW34hNbNl8Ojv5KVmkJD4hBdD3th8Tfk9vYasLM+mXWOZhFkgZfxhLSnrwRr4elSSg==}
    engines: {node: '>=0.10.0'}
    dependencies:
      is-extglob: 2.1.1
    dev: false

  /is-map/2.0.2:
    resolution: {integrity: sha512-cOZFQQozTha1f4MxLFzlgKYPTyj26picdZTx82hbc/Xf4K/tZOOXSCkMvU4pKioRXGDLJRn0GM7Upe7kR721yg==}
    dev: false

  /is-nan/1.3.2:
    resolution: {integrity: sha512-E+zBKpQ2t6MEo1VsonYmluk9NxGrbzpeeLC2xIViuO2EjU2xsXsBPwTr3Ykv9l08UYEVEdWeRZNouaZqF6RN0w==}
    engines: {node: '>= 0.4'}
    dependencies:
      call-bind: 1.0.2
      define-properties: 1.2.0
    dev: false

  /is-negative-zero/2.0.2:
    resolution: {integrity: sha512-dqJvarLawXsFbNDeJW7zAz8ItJ9cd28YufuuFzh0G8pNHjJMnY08Dv7sYX2uF5UpQOwieAeOExEYAWWfu7ZZUA==}
    engines: {node: '>= 0.4'}
    dev: false

  /is-number-object/1.0.7:
    resolution: {integrity: sha512-k1U0IRzLMo7ZlYIfzRu23Oh6MiIFasgpb9X76eqfFZAqwH44UI4KTBvBYIZ1dSL9ZzChTB9ShHfLkR4pdW5krQ==}
    engines: {node: '>= 0.4'}
    dependencies:
      has-tostringtag: 1.0.0
    dev: false

  /is-number/7.0.0:
    resolution: {integrity: sha512-41Cifkg6e8TylSpdtTpeLVMqvSBEVzTttHvERD741+pnZ8ANv0004MRL43QKPDlK9cGvNp6NZWZUBlbGXYxxng==}
    engines: {node: '>=0.12.0'}
    dev: false

  /is-path-inside/3.0.3:
    resolution: {integrity: sha512-Fd4gABb+ycGAmKou8eMftCupSir5lRxqf4aD/vd0cD2qc4HL07OjCeuHMr8Ro4CoMaeCKDB0/ECBOVWjTwUvPQ==}
    engines: {node: '>=8'}
    dev: false

  /is-plain-obj/2.1.0:
    resolution: {integrity: sha512-YWnfyRwxL/+SsrWYfOpUtz5b3YD+nyfkHvjbcanzk8zgyO4ASD67uVMRt8k5bM4lLMDnXfriRhOpemw+NfT1eA==}
    engines: {node: '>=8'}
    dev: false

  /is-plain-object/2.0.4:
    resolution: {integrity: sha512-h5PpgXkWitc38BBMYawTYMWJHFZJVnBquFE57xFpjB8pJFiF6gZ+bU+WyI/yqXiFR5mdLsgYNaPe8uao6Uv9Og==}
    engines: {node: '>=0.10.0'}
    dependencies:
      isobject: 3.0.1
    dev: false

  /is-potential-custom-element-name/1.0.1:
    resolution: {integrity: sha512-bCYeRA2rVibKZd+s2625gGnGF/t7DSqDs4dP7CrLA1m7jKWz6pps0LpYLJN8Q64HtmPKJ1hrN3nzPNKFEKOUiQ==}
    dev: false

  /is-promise/4.0.0:
    resolution: {integrity: sha512-hvpoI6korhJMnej285dSg6nu1+e6uxs7zG3BYAm5byqDsgJNWwxzM6z6iZiAgQR4TJ30JmBTOwqZUw3WlyH3AQ==}
    dev: false

  /is-regex/1.1.4:
    resolution: {integrity: sha512-kvRdxDsxZjhzUX07ZnLydzS1TU/TJlTUHHY4YLL87e37oUA49DfkLqgy+VjFocowy29cKvcSiu+kIv728jTTVg==}
    engines: {node: '>= 0.4'}
    dependencies:
      call-bind: 1.0.2
      has-tostringtag: 1.0.0
    dev: false

  /is-set/2.0.2:
    resolution: {integrity: sha512-+2cnTEZeY5z/iXGbLhPrOAaK/Mau5k5eXq9j14CpRTftq0pAJu2MwVRSZhyZWBzx3o6X795Lz6Bpb6R0GKf37g==}
    dev: false

  /is-shared-array-buffer/1.0.2:
    resolution: {integrity: sha512-sqN2UDu1/0y6uvXyStCOzyhAjCSlHceFoMKJW8W9EU9cvic/QdsZ0kEU93HEy3IUEFZIiH/3w+AH/UQbPHNdhA==}
    dependencies:
      call-bind: 1.0.2
    dev: false

  /is-stream/1.1.0:
    resolution: {integrity: sha512-uQPm8kcs47jx38atAcWTVxyltQYoPT68y9aWYdV6yWXSyW8mzSat0TL6CiWdZeCdF3KrAvpVtnHbTv4RN+rqdQ==}
    engines: {node: '>=0.10.0'}
    dev: false

  /is-stream/2.0.1:
    resolution: {integrity: sha512-hFoiJiTl63nn+kstHGBtewWSKnQLpyb155KHheA1l39uvtO9nWIop1p3udqPcUd/xbF1VLMO4n7OI6p7RbngDg==}
    engines: {node: '>=8'}
    dev: false

  /is-string/1.0.7:
    resolution: {integrity: sha512-tE2UXzivje6ofPW7l23cjDOMa09gb7xlAqG6jG5ej6uPV32TlWP3NKPigtaGeHNu9fohccRYvIiZMfOOnOYUtg==}
    engines: {node: '>= 0.4'}
    dependencies:
      has-tostringtag: 1.0.0
    dev: false

  /is-symbol/1.0.4:
    resolution: {integrity: sha512-C/CPBqKWnvdcxqIARxyOh4v1UUEOCHpgDa0WYgpKDFMszcrPcffg5uhwSgPCLD2WWxmq6isisz87tzT01tuGhg==}
    engines: {node: '>= 0.4'}
    dependencies:
      has-symbols: 1.0.3
    dev: false

  /is-typed-array/1.1.10:
    resolution: {integrity: sha512-PJqgEHiWZvMpaFZ3uTc8kHPM4+4ADTlDniuQL7cU/UDA0Ql7F70yGfHph3cLNe+c9toaigv+DFzTJKhc2CtO6A==}
    engines: {node: '>= 0.4'}
    dependencies:
      available-typed-arrays: 1.0.5
      call-bind: 1.0.2
      for-each: 0.3.3
      gopd: 1.0.1
      has-tostringtag: 1.0.0
    dev: false

  /is-typedarray/1.0.0:
    resolution: {integrity: sha512-cyA56iCMHAh5CdzjJIa4aohJyeO1YbwLi3Jc35MmRU6poroFjIGZzUzupGiRPOjgHg9TLu43xbpwXk523fMxKA==}
    dev: false

  /is-unicode-supported/0.1.0:
    resolution: {integrity: sha512-knxG2q4UC3u8stRGyAVJCOdxFmv5DZiRcdlIaAQXAbSfJya+OhopNotLQrstBhququ4ZpuKbDc/8S6mgXgPFPw==}
    engines: {node: '>=10'}
    dev: false

  /is-weakmap/2.0.1:
    resolution: {integrity: sha512-NSBR4kH5oVj1Uwvv970ruUkCV7O1mzgVFO4/rev2cLRda9Tm9HrL70ZPut4rOHgY0FNrUu9BCbXA2sdQ+x0chA==}
    dev: false

  /is-weakref/1.0.2:
    resolution: {integrity: sha512-qctsuLZmIQ0+vSSMfoVvyFe2+GSEvnmZ2ezTup1SBse9+twCCeial6EEi3Nc2KFcf6+qz2FBPnjXsk8xhKSaPQ==}
    dependencies:
      call-bind: 1.0.2
    dev: false

  /is-weakset/2.0.2:
    resolution: {integrity: sha512-t2yVvttHkQktwnNNmBQ98AhENLdPUTDTE21uPqAQ0ARwQfGeQKRVS0NNurH7bTf7RrvcVn1OOge45CnBeHCSmg==}
    dependencies:
      call-bind: 1.0.2
      get-intrinsic: 1.2.0
    dev: false

  /is-windows/1.0.2:
    resolution: {integrity: sha512-eXK1UInq2bPmjyX6e3VHIzMLobc4J94i4AWn+Hpq3OU5KkrRC96OAcR3PRJ/pGu6m8TRnBHP9dkXQVsT/COVIA==}
    engines: {node: '>=0.10.0'}
    dev: false

  /is-wsl/2.2.0:
    resolution: {integrity: sha512-fKzAra0rGJUUBwGBgNkHZuToZcn+TtXHpeCgmkMJMMYx1sQDYaCSyjJBSCa2nH1DGm7s3n1oBnohoVTBaN7Lww==}
    engines: {node: '>=8'}
    dependencies:
      is-docker: 2.2.1
    dev: false

  /isarray/0.0.1:
    resolution: {integrity: sha512-D2S+3GLxWH+uhrNEcoh/fnmYeP8E8/zHl644d/jdA0g2uyXvy3sb0qxotE+ne0LtccHknQzWwZEzhak7oJ0COQ==}
    dev: false

  /isarray/2.0.5:
    resolution: {integrity: sha512-xHjhDr3cNBK0BzdUJSPXZntQUx/mwMS5Rw4A7lPJ90XGAO6ISP/ePDNuo0vhqOZU+UD5JoodwCAAoZQd3FeAKw==}
    dev: false

  /isbinaryfile/4.0.10:
    resolution: {integrity: sha512-iHrqe5shvBUcFbmZq9zOQHBoeOhZJu6RQGrDpBgenUm/Am+F3JM2MgQj+rK3Z601fzrL5gLZWtAPH2OBaSVcyw==}
    engines: {node: '>= 8.0.0'}
    dev: false

  /isexe/2.0.0:
    resolution: {integrity: sha512-RHxMLp9lnKHGHRng9QFhRCMbYAcVpn69smSGcq3f36xjgVVWThj4qqLbTLlq7Ssj8B+fIQ1EuCEGI2lKsyQeIw==}
    dev: false

  /isobject/3.0.1:
    resolution: {integrity: sha512-WhB9zCku7EGTj/HQQRz5aUQEUeoQZH2bWcltRErOpymJ4boYE6wL9Tbr23krRPSZ+C5zqNSrSw+Cc7sZZ4b7vg==}
    engines: {node: '>=0.10.0'}
    dev: false

  /isstream/0.1.2:
    resolution: {integrity: sha512-Yljz7ffyPbrLpLngrMtZ7NduUgVvi6wG9RJ9IUcyCd59YQ911PBJphODUcbOVbqYfxe1wuYf/LJ8PauMRwsM/g==}
    dev: false

  /istanbul-lib-coverage/3.2.0:
    resolution: {integrity: sha512-eOeJ5BHCmHYvQK7xt9GkdHuzuCGS1Y6g9Gvnx3Ym33fz/HpLRYxiS0wHNr+m/MBC8B647Xt608vCDEvhl9c6Mw==}
    engines: {node: '>=8'}
    dev: false

  /istanbul-lib-hook/3.0.0:
    resolution: {integrity: sha512-Pt/uge1Q9s+5VAZ+pCo16TYMWPBIl+oaNIjgLQxcX0itS6ueeaA+pEfThZpH8WxhFgCiEb8sAJY6MdUKgiIWaQ==}
    engines: {node: '>=8'}
    dependencies:
      append-transform: 2.0.0
    dev: false

  /istanbul-lib-instrument/4.0.3:
    resolution: {integrity: sha512-BXgQl9kf4WTCPCCpmFGoJkz/+uhvm7h7PFKUYxh7qarQd3ER33vHG//qaE8eN25l07YqZPpHXU9I09l/RD5aGQ==}
    engines: {node: '>=8'}
    dependencies:
      '@babel/core': 7.20.12
      '@istanbuljs/schema': 0.1.3
      istanbul-lib-coverage: 3.2.0
      semver: 6.3.0
    transitivePeerDependencies:
      - supports-color
    dev: false

  /istanbul-lib-processinfo/2.0.3:
    resolution: {integrity: sha512-NkwHbo3E00oybX6NGJi6ar0B29vxyvNwoC7eJ4G4Yq28UfY758Hgn/heV8VRFhevPED4LXfFz0DQ8z/0kw9zMg==}
    engines: {node: '>=8'}
    dependencies:
      archy: 1.0.0
      cross-spawn: 7.0.3
      istanbul-lib-coverage: 3.2.0
      p-map: 3.0.0
      rimraf: 3.0.2
      uuid: 8.3.2
    dev: false

  /istanbul-lib-report/3.0.0:
    resolution: {integrity: sha512-wcdi+uAKzfiGT2abPpKZ0hSU1rGQjUQnLvtY5MpQ7QCTahD3VODhcu4wcfY1YtkGaDD5yuydOLINXsfbus9ROw==}
    engines: {node: '>=8'}
    dependencies:
      istanbul-lib-coverage: 3.2.0
      make-dir: 3.1.0
      supports-color: 7.2.0
    dev: false

  /istanbul-lib-source-maps/4.0.1:
    resolution: {integrity: sha512-n3s8EwkdFIJCG3BPKBYvskgXGoy88ARzvegkitk60NxRdwltLOTaH7CUiMRXvwYorl0Q712iEjcWB+fK/MrWVw==}
    engines: {node: '>=10'}
    dependencies:
      debug: 4.3.4
      istanbul-lib-coverage: 3.2.0
      source-map: 0.6.1
    transitivePeerDependencies:
      - supports-color
    dev: false

  /istanbul-reports/3.1.5:
    resolution: {integrity: sha512-nUsEMa9pBt/NOHqbcbeJEgqIlY/K7rVWUX6Lql2orY5e9roQOthbR3vtY4zzf2orPELg80fnxxk9zUyPlgwD1w==}
    engines: {node: '>=8'}
    dependencies:
      html-escaper: 2.0.2
      istanbul-lib-report: 3.0.0
    dev: false

  /istanbul/0.4.5:
    resolution: {integrity: sha512-nMtdn4hvK0HjUlzr1DrKSUY8ychprt8dzHOgY2KXsIhHu5PuQQEOTM27gV9Xblyon7aUH/TSFIjRHEODF/FRPg==}
    deprecated: |-
      This module is no longer maintained, try this instead:
        npm i nyc
      Visit https://istanbul.js.org/integrations for other alternatives.
    hasBin: true
    dependencies:
      abbrev: 1.0.9
      async: 1.5.2
      escodegen: 1.8.1
      esprima: 2.7.3
      glob: 5.0.15
      handlebars: 4.7.7
      js-yaml: 3.14.1
      mkdirp: 0.5.6
      nopt: 3.0.6
      once: 1.4.0
      resolve: 1.1.7
      supports-color: 3.2.3
      which: 1.3.1
      wordwrap: 1.0.0
    dev: false

  /jest-junit/12.3.0:
    resolution: {integrity: sha512-+NmE5ogsEjFppEl90GChrk7xgz8xzvF0f+ZT5AnhW6suJC93gvQtmQjfyjDnE0Z2nXJqEkxF0WXlvjG/J+wn/g==}
    engines: {node: '>=10.12.0'}
    dependencies:
      mkdirp: 1.0.4
      strip-ansi: 5.2.0
      uuid: 8.3.2
      xml: 1.0.1
    dev: false

  /jest-worker/27.5.1:
    resolution: {integrity: sha512-7vuh85V5cdDofPyxn58nrPjBktZo0u9x1g8WtjQol+jZDaE+fhN+cIvTj11GndBnMnyfrUOG1sZQxCdjKh+DKg==}
    engines: {node: '>= 10.13.0'}
    dependencies:
      '@types/node': 18.13.0
      merge-stream: 2.0.0
      supports-color: 8.1.1
    dev: false

  /js-base64/2.6.4:
    resolution: {integrity: sha512-pZe//GGmwJndub7ZghVHz7vjb2LgC1m8B07Au3eYqeqv9emhESByMXxaEgkUkEqJe87oBbSniGYoQNIBklc7IQ==}
    dev: false

  /js-beautify/1.14.7:
    resolution: {integrity: sha512-5SOX1KXPFKx+5f6ZrPsIPEY7NwKeQz47n3jm2i+XeHx9MoRsfQenlOP13FQhWvg8JRS0+XLO6XYUQ2GX+q+T9A==}
    engines: {node: '>=10'}
    hasBin: true
    dependencies:
      config-chain: 1.1.13
      editorconfig: 0.15.3
      glob: 8.1.0
      nopt: 6.0.0
    dev: false

  /js-sdsl/4.3.0:
    resolution: {integrity: sha512-mifzlm2+5nZ+lEcLJMoBK0/IH/bDg8XnJfd/Wq6IP+xoCjLZsTOnV2QpxlVbX9bMnkl5PdEjNtBJ9Cj1NjifhQ==}
    dev: false

  /js-sha512/0.8.0:
    resolution: {integrity: sha512-PWsmefG6Jkodqt+ePTvBZCSMFgN7Clckjd0O7su3I0+BW2QWUTJNzjktHsztGLhncP2h8mcF9V9Y2Ha59pAViQ==}
    dev: false

  /js-tokens/4.0.0:
    resolution: {integrity: sha512-RdJUflcE3cUzKiMqQgsCu06FPu9UdIJO0beYbPhHN4k6apgJtifcoCtT9bcxOpYBtpD2kCM6Sbzg4CausW/PKQ==}
    dev: false

  /js-yaml/3.14.1:
    resolution: {integrity: sha512-okMH7OXXJ7YrN9Ok3/SXrnu4iX9yOk+25nqX4imS2npuvTYDmo/QEZoqwZkYaIDk3jVvBOTOIEgEhaLOynBS9g==}
    hasBin: true
    dependencies:
      argparse: 1.0.10
      esprima: 4.0.1
    dev: false

  /js-yaml/4.0.0:
    resolution: {integrity: sha512-pqon0s+4ScYUvX30wxQi3PogGFAlUyH0awepWvwkj4jD4v+ova3RiYw8bmA6x2rDrEaj8i/oWKoRxpVNW+Re8Q==}
    hasBin: true
    dependencies:
      argparse: 2.0.1
    dev: false

  /js-yaml/4.1.0:
    resolution: {integrity: sha512-wpxZs9NoxZaJESJGIZTyDEaYpl0FKSA+FB9aJiyemKhMwkxQg63h4T1KJgUGHpTqPDNRcmmYLugrRjJlBtWvRA==}
    hasBin: true
    dependencies:
      argparse: 2.0.1
    dev: false

  /jsbn/0.1.1:
    resolution: {integrity: sha512-UVU9dibq2JcFWxQPA6KCqj5O42VOmAY3zQUfEKxU0KpTGXwNoCjkX1e13eHNvw/xPynt6pU0rZ1htjWTNTSXsg==}
    dev: false

  /jsdom/11.12.0:
    resolution: {integrity: sha512-y8Px43oyiBM13Zc1z780FrfNLJCXTL40EWlty/LXUtcjykRBNgLlCjWXpfSPBl2iv+N7koQN+dvqszHZgT/Fjw==}
    dependencies:
      abab: 2.0.6
      acorn: 5.7.4
      acorn-globals: 4.3.4
      array-equal: 1.0.0
      cssom: 0.3.8
      cssstyle: 1.4.0
      data-urls: 1.1.0
      domexception: 1.0.1
      escodegen: 1.14.3
      html-encoding-sniffer: 1.0.2
      left-pad: 1.3.0
      nwsapi: 2.2.2
      parse5: 4.0.0
      pn: 1.1.0
      request: 2.88.2
      request-promise-native: 1.0.9_request@2.88.2
      sax: 1.2.4
      symbol-tree: 3.2.4
      tough-cookie: 2.5.0
      w3c-hr-time: 1.0.2
      webidl-conversions: 4.0.2
      whatwg-encoding: 1.0.5
      whatwg-mimetype: 2.3.0
      whatwg-url: 6.5.0
      ws: 5.2.3
      xml-name-validator: 3.0.0
    dev: false

  /jsdom/16.7.0:
    resolution: {integrity: sha512-u9Smc2G1USStM+s/x1ru5Sxrl6mPYCbByG1U/hUmqaVsm4tbNyS7CicOSRyuGQYZhTu0h84qkZZQ/I+dzizSVw==}
    engines: {node: '>=10'}
    peerDependencies:
      canvas: ^2.5.0
    peerDependenciesMeta:
      canvas:
        optional: true
    dependencies:
      abab: 2.0.6
      acorn: 8.8.2
      acorn-globals: 6.0.0
      cssom: 0.4.4
      cssstyle: 2.3.0
      data-urls: 2.0.0
      decimal.js: 10.4.3
      domexception: 2.0.1
      escodegen: 2.0.0
      form-data: 3.0.1
      html-encoding-sniffer: 2.0.1
      http-proxy-agent: 4.0.1
      https-proxy-agent: 5.0.1
      is-potential-custom-element-name: 1.0.1
      nwsapi: 2.2.2
      parse5: 6.0.1
      saxes: 5.0.1
      symbol-tree: 3.2.4
      tough-cookie: 4.1.2
      w3c-hr-time: 1.0.2
      w3c-xmlserializer: 2.0.0
      webidl-conversions: 6.1.0
      whatwg-encoding: 1.0.5
      whatwg-mimetype: 2.3.0
      whatwg-url: 8.7.0
      ws: 7.5.9
      xml-name-validator: 3.0.0
    transitivePeerDependencies:
      - bufferutil
      - supports-color
      - utf-8-validate
    dev: false

  /jsesc/0.5.0:
    resolution: {integrity: sha512-uZz5UnB7u4T9LvwmFqXii7pZSouaRPorGs5who1Ip7VO0wxanFvBL7GkM6dTHlgX+jhBApRetaWpnDabOeTcnA==}
    hasBin: true
    dev: false

  /jsesc/2.5.2:
    resolution: {integrity: sha512-OYu7XEzjkCQ3C5Ps3QIZsQfNpqoJyZZA99wd9aWd05NCtC5pWOkShK2mkL6HXQR6/Cy2lbNdPlZBpuQHXE63gA==}
    engines: {node: '>=4'}
    hasBin: true
    dev: false

  /json-merge-patch/1.0.2:
    resolution: {integrity: sha512-M6Vp2GN9L7cfuMXiWOmHj9bEFbeC250iVtcKQbqVgEsDVYnIsrNsbU+h/Y/PkbBQCtEa4Bez+Ebv0zfbC8ObLg==}
    dependencies:
      fast-deep-equal: 3.1.3
    dev: false

  /json-parse-better-errors/1.0.2:
    resolution: {integrity: sha512-mrqyZKfX5EhL7hvqcV6WG1yYjnjeuYDzDhhcAAUrq8Po85NBQBJP+ZDUT75qZQ98IkUoBqdkExkukOU7Ts2wrw==}
    dev: false

  /json-parse-even-better-errors/2.3.1:
    resolution: {integrity: sha512-xyFwyhro/JEof6Ghe2iz2NcXoj2sloNsWr/XsERDK/oiPCfaNhl5ONfp+jQdAZRQQ0IJWNzH9zIZF7li91kh2w==}
    dev: false

  /json-pointer/0.6.2:
    resolution: {integrity: sha512-vLWcKbOaXlO+jvRy4qNd+TI1QUPZzfJj1tpJ3vAXDych5XJf93ftpUKe5pKCrzyIIwgBJcOcCVRUfqQP25afBw==}
    dependencies:
      foreach: 2.0.6
    dev: false

  /json-refs/3.0.15:
    resolution: {integrity: sha512-0vOQd9eLNBL18EGl5yYaO44GhixmImes2wiYn9Z3sag3QnehWrYWlB9AFtMxCL2Bj3fyxgDYkxGFEU/chlYssw==}
    engines: {node: '>=0.8'}
    hasBin: true
    dependencies:
      commander: 4.1.1
      graphlib: 2.1.8
      js-yaml: 3.14.1
      lodash: 4.17.21
      native-promise-only: 0.8.1
      path-loader: 1.0.12
      slash: 3.0.0
      uri-js: 4.4.1
    transitivePeerDependencies:
      - supports-color
    dev: false

  /json-schema-faker/0.5.0-rcv.46:
    resolution: {integrity: sha512-Q+sGrxptZfezwm7M9W9VmHT9E8s5fWPCaRC4J2zUjb3CmDsxokiCBdHdS/psu91Tafc/ITv+GtIztGzUVT2zIg==}
    hasBin: true
    dependencies:
      json-schema-ref-parser: 6.1.0
      jsonpath-plus: 5.1.0
    dev: false

  /json-schema-ref-parser/6.1.0:
    resolution: {integrity: sha512-pXe9H1m6IgIpXmE5JSb8epilNTGsmTb2iPohAXpOdhqGFbQjNeHHsZxU+C8w6T81GZxSPFLeUoqDJmzxx5IGuw==}
    deprecated: Please switch to @apidevtools/json-schema-ref-parser
    dependencies:
      call-me-maybe: 1.0.2
      js-yaml: 3.14.1
      ono: 4.0.11
    dev: false

  /json-schema-traverse/0.4.1:
    resolution: {integrity: sha512-xbbCH5dCYU5T8LcEhhuh7HJ88HXuW3qsI3Y0zOZFKfZEHcpWiHU/Jxzk629Brsab/mMiHQti9wMP+845RPe3Vg==}
    dev: false

  /json-schema-traverse/1.0.0:
    resolution: {integrity: sha512-NM8/P9n3XjXhIZn1lLhkFaACTOURQXjWhV4BA/RnOv8xvgqtqpAX9IO4mRQxSx1Rlo4tqzeqb0sOlruaOy3dug==}
    dev: false

  /json-schema/0.4.0:
    resolution: {integrity: sha512-es94M3nTIfsEPisRafak+HDLfHXnKBhV3vU5eqPcS3flIWqcxJWgXHXiey3YrpaNsanY5ei1VoYEbOzijuq9BA==}
    dev: false

  /json-stable-stringify-without-jsonify/1.0.1:
    resolution: {integrity: sha512-Bdboy+l7tA3OGW6FjyFHWkP5LuByj1Tk33Ljyq0axyzdk9//JSi2u3fP1QSmd1KNwq6VOKYGlAu87CisVir6Pw==}
    dev: false

  /json-stringify-safe/5.0.1:
    resolution: {integrity: sha512-ZClg6AaYvamvYEE82d3Iyd3vSSIjQ+odgjaTzRuO3s7toCdFKczob2i0zCh7JE8kWn17yvAWhUVxvqGwUalsRA==}
    dev: false

  /json5/1.0.2:
    resolution: {integrity: sha512-g1MWMLBiz8FKi1e4w0UyVL3w+iJceWAFBAaBnnGKOpNa5f8TLktkbre1+s6oICydWAm+HRUGTmI+//xv2hvXYA==}
    hasBin: true
    dependencies:
      minimist: 1.2.8
    dev: false

  /json5/2.2.3:
    resolution: {integrity: sha512-XmOWe7eyHYH14cLdVPoyg+GOH3rYX++KpzrylJwSW98t3Nk+U8XOl8FWKOgwtzdb8lXGf6zYwDUzeHMWfxasyg==}
    engines: {node: '>=6'}
    hasBin: true
    dev: false

  /jsonfile/4.0.0:
    resolution: {integrity: sha512-m6F1R3z8jjlf2imQHS2Qez5sjKWQzbuuhuJ/FKYFRZvPE3PuHcSMVZzfsLhGVOkfd20obL5SWEBew5ShlquNxg==}
    optionalDependencies:
      graceful-fs: 4.2.10
    dev: false

  /jsonfile/6.1.0:
    resolution: {integrity: sha512-5dgndWOriYSm5cnYaJNhalLNDKOqFwyDB/rr1E9ZsGciGvKPs8R2xYGCacuf3z6K1YKDz182fd+fY3cn3pMqXQ==}
    dependencies:
      universalify: 2.0.0
    optionalDependencies:
      graceful-fs: 4.2.10
    dev: false

  /jsonpath-plus/4.0.0:
    resolution: {integrity: sha512-e0Jtg4KAzDJKKwzbLaUtinCn0RZseWBVRTRGihSpvFlM3wTR7ExSp+PTdeTsDrLNJUe7L7JYJe8mblHX5SCT6A==}
    engines: {node: '>=10.0'}
    dev: false

  /jsonpath-plus/5.1.0:
    resolution: {integrity: sha512-890w2Pjtj0iswAxalRlt2kHthi6HKrXEfZcn+ZNZptv7F3rUGIeDuZo+C+h4vXBHLEsVjJrHeCm35nYeZLzSBQ==}
    engines: {node: '>=10.0.0'}
    dev: false

  /jsonpath/1.1.1:
    resolution: {integrity: sha512-l6Cg7jRpixfbgoWgkrl77dgEj8RPvND0wMH6TwQmi9Qs4TFfS9u5cUFnbeKTwj5ga5Y3BTGGNI28k117LJ009w==}
    dependencies:
      esprima: 1.2.2
      static-eval: 2.0.2
      underscore: 1.12.1
    dev: false

  /jsonwebtoken/9.0.0:
    resolution: {integrity: sha512-tuGfYXxkQGDPnLJ7SibiQgVgeDgfbPq2k2ICcbgqW8WxWLBAxKQM/ZCu/IT8SOSwmaYl4dpTFCW5xZv7YbbWUw==}
    engines: {node: '>=12', npm: '>=6'}
    dependencies:
      jws: 3.2.2
      lodash: 4.17.21
      ms: 2.1.3
      semver: 7.3.8
    dev: false

  /jsprim/1.4.2:
    resolution: {integrity: sha512-P2bSOMAc/ciLz6DzgjVlGJP9+BrJWu5UDGK70C2iweC5QBIeFf0ZXRvGjEj2uYgrY2MkAAhsSWHDWlFtEroZWw==}
    engines: {node: '>=0.6.0'}
    dependencies:
      assert-plus: 1.0.0
      extsprintf: 1.3.0
      json-schema: 0.4.0
      verror: 1.10.0
    dev: false

  /jsprim/2.0.2:
    resolution: {integrity: sha512-gqXddjPqQ6G40VdnI6T6yObEC+pDNvyP95wdQhkWkg7crHH3km5qP1FsOXEkzEQwnz6gz5qGTn1c2Y52wP3OyQ==}
    engines: {'0': node >=0.6.0}
    dependencies:
      assert-plus: 1.0.0
      extsprintf: 1.3.0
      json-schema: 0.4.0
      verror: 1.10.0
    dev: false

  /junit-report-builder/3.0.1:
    resolution: {integrity: sha512-B8AZ2q24iGwPM3j/ZHc9nD0BY1rKhcnWCA1UvT8mhHfR8Vo/HTtg3ojMyo55BgctqQGZG7H8z0+g+mEUc32jgg==}
    engines: {node: '>=8'}
    dependencies:
      date-format: 4.0.3
      lodash: 4.17.21
      make-dir: 3.1.0
      xmlbuilder: 15.1.1
    dev: false

  /junk/3.0.0:
    resolution: {integrity: sha512-8oLnegfzPD/7V2oLI+kacn941P7IEYKDdjbwBJQWqWFdoZduX+YOJIrZEEYehd9aSk00J2m+l3fppxAmAc4sXQ==}
    engines: {node: '>=8'}
    dev: false

  /just-extend/4.2.1:
    resolution: {integrity: sha512-g3UB796vUFIY90VIv/WX3L2c8CS2MdWUww3CNrYmqza1Fg0DURc2K/O4YrnklBdQarSJ/y8JnJYDGc+1iumQjg==}
    dev: false

  /jwa/1.4.1:
    resolution: {integrity: sha512-qiLX/xhEEFKUAJ6FiBMbes3w9ATzyk5W7Hvzpa/SLYdxNtng+gcurvrI7TbACjIXlsJyr05/S1oUhZrc63evQA==}
    dependencies:
      buffer-equal-constant-time: 1.0.1
      ecdsa-sig-formatter: 1.0.11
      safe-buffer: 5.2.1
    dev: false

  /jwa/2.0.0:
    resolution: {integrity: sha512-jrZ2Qx916EA+fq9cEAeCROWPTfCwi1IVHqT2tapuqLEVVDKFDENFw1oL+MwrTvH6msKxsd1YTDVw6uKEcsrLEA==}
    dependencies:
      buffer-equal-constant-time: 1.0.1
      ecdsa-sig-formatter: 1.0.11
      safe-buffer: 5.2.1
    dev: false

  /jws/3.2.2:
    resolution: {integrity: sha512-YHlZCB6lMTllWDtSPHz/ZXTsi8S00usEV6v1tjq8tOUZzw7DpSDWVXjXDre6ed1w/pd495ODpHZYSdkRTsa0HA==}
    dependencies:
      jwa: 1.4.1
      safe-buffer: 5.2.1
    dev: false

  /jws/4.0.0:
    resolution: {integrity: sha512-KDncfTmOZoOMTFG4mBlG0qUIOlc03fmzH+ru6RgYVZhPkyiy/92Owlt/8UEN+a4TXR1FQetfIpJE8ApdvdVxTg==}
    dependencies:
      jwa: 2.0.0
      safe-buffer: 5.2.1
    dev: false

  /karma-chrome-launcher/3.1.1:
    resolution: {integrity: sha512-hsIglcq1vtboGPAN+DGCISCFOxW+ZVnIqhDQcCMqqCp+4dmJ0Qpq5QAjkbA0X2L9Mi6OBkHi2Srrbmm7pUKkzQ==}
    dependencies:
      which: 1.3.1
    dev: false

  /karma-mocha/2.0.1:
    resolution: {integrity: sha512-Tzd5HBjm8his2OA4bouAsATYEpZrp9vC7z5E5j4C5Of5Rrs1jY67RAwXNcVmd/Bnk1wgvQRou0zGVLey44G4tQ==}
    dependencies:
      minimist: 1.2.8
    dev: false

  /karma-source-map-support/1.4.0:
    resolution: {integrity: sha512-RsBECncGO17KAoJCYXjv+ckIz+Ii9NCi+9enk+rq6XC81ezYkb4/RHE6CTXdA7IOJqoF3wcaLfVG0CPmE5ca6A==}
    dependencies:
      source-map-support: 0.5.21
    dev: false

  /karma-typescript-es6-transform/5.5.3:
    resolution: {integrity: sha512-vB1Cv8z9yxyR2KQuvks5soNKASyS2RPApdMsB3Ad55RqFJeag9G+xyGIwxOdyCHtgOwa4yn1rngMwaN7WBQTbQ==}
    dependencies:
      '@babel/core': 7.20.12
      '@babel/preset-env': 7.20.2_@babel+core@7.20.12
      acorn: 8.8.2
      acorn-walk: 8.2.0
      log4js: 6.7.1
      magic-string: 0.25.9
    transitivePeerDependencies:
      - supports-color
    dev: false

  /karma-typescript/5.5.3_karma@6.4.1+typescript@4.8.4:
    resolution: {integrity: sha512-l1FHurolXEBIzRa9ExpNtjzysAhsi/vLpTazpwLHWWK86mknvVpqor6pRZ5Nid7jvOPrTBqAq0JRuLgiCdRkFw==}
    peerDependencies:
      karma: 1 || 2 || 3 || 4 || 5 || 6
      typescript: 1 || 2 || 3 || 4
    dependencies:
      acorn: 8.8.2
      acorn-walk: 8.2.0
      assert: 2.0.0
      async: 3.2.4
      browser-resolve: 2.0.0
      browserify-zlib: 0.2.0
      buffer: 5.7.1
      combine-source-map: 0.8.0
      console-browserify: 1.2.0
      constants-browserify: 1.0.0
      convert-source-map: 1.9.0
      crypto-browserify: 3.12.0
      diff: 4.0.2
      domain-browser: 4.22.0
      events: 3.3.0
      glob: 7.2.3
      https-browserify: 1.0.0
      istanbul-lib-coverage: 3.2.0
      istanbul-lib-instrument: 4.0.3
      istanbul-lib-report: 3.0.0
      istanbul-lib-source-maps: 4.0.1
      istanbul-reports: 3.1.5
      json-stringify-safe: 5.0.1
      karma: 6.4.1
      lodash: 4.17.21
      log4js: 6.7.1
      minimatch: 3.1.2
      os-browserify: 0.3.0
      pad: 3.2.0
      path-browserify: 1.0.1
      process: 0.11.10
      punycode: 2.3.0
      querystring-es3: 0.2.1
      readable-stream: 3.6.0
      source-map: 0.7.4
      stream-browserify: 3.0.0
      stream-http: 3.2.0
      string_decoder: 1.3.0
      timers-browserify: 2.0.12
      tmp: 0.2.1
      tty-browserify: 0.0.1
      typescript: 4.8.4
      url: 0.11.0
      util: 0.12.5
      vm-browserify: 1.1.2
    transitivePeerDependencies:
      - supports-color
    dev: false

  /karma/6.4.1:
    resolution: {integrity: sha512-Cj57NKOskK7wtFWSlMvZf459iX+kpYIPXmkNUzP2WAFcA7nhr/ALn5R7sw3w+1udFDcpMx/tuB8d5amgm3ijaA==}
    engines: {node: '>= 10'}
    hasBin: true
    dependencies:
      '@colors/colors': 1.5.0
      body-parser: 1.20.1
      braces: 3.0.2
      chokidar: 3.5.3
      connect: 3.7.0
      di: 0.0.1
      dom-serialize: 2.2.1
      glob: 7.2.3
      graceful-fs: 4.2.10
      http-proxy: 1.18.1
      isbinaryfile: 4.0.10
      lodash: 4.17.21
      log4js: 6.7.1
      mime: 2.6.0
      minimatch: 3.1.2
      mkdirp: 0.5.6
      qjobs: 1.2.0
      range-parser: 1.2.1
      rimraf: 3.0.2
      socket.io: 4.6.0
      source-map: 0.6.1
      tmp: 0.2.1
      ua-parser-js: 0.7.33
      yargs: 16.2.0
    transitivePeerDependencies:
      - bufferutil
      - debug
      - supports-color
      - utf-8-validate
    dev: false

  /kind-of/6.0.3:
    resolution: {integrity: sha512-dcS1ul+9tmeD95T+x28/ehLgd9mENa3LsvDTtzm3vyBEO7RPptvAD+t44WVXaUjTBRcrpFeFlC8WCruUR456hw==}
    engines: {node: '>=0.10.0'}
    dev: false

  /kleur/3.0.3:
    resolution: {integrity: sha512-eTIzlVOSUR+JxdDFepEYcBMtZ9Qqdef+rnzWdRZuMbOywu5tO2w2N7rqjoANZ5k9vywhL6Br1VRjUIgTQx4E8w==}
    engines: {node: '>=6'}
    dev: false

  /kuler/2.0.0:
    resolution: {integrity: sha512-Xq9nH7KlWZmXAtodXDDRE7vs6DU1gTU8zYDHDiWLSip45Egwq3plLHzPn27NgvzL2r1LMPC1vdqh98sQxtqj4A==}
    dev: false

  /left-pad/1.3.0:
    resolution: {integrity: sha512-XI5MPzVNApjAyhQzphX8BkmKsKUxD4LdyK24iZeQGinBN9yTQT3bFlCBy/aVx2HrNcqQGsdot8ghrjyrvMCoEA==}
    deprecated: use String.prototype.padStart()
    dev: false

  /levn/0.3.0:
    resolution: {integrity: sha512-0OO4y2iOHix2W6ujICbKIaEQXvFQHue65vUG3pb5EUomzPI90z9hsA1VsO/dbIIpC53J8gxM9Q4Oho0jrCM/yA==}
    engines: {node: '>= 0.8.0'}
    dependencies:
      prelude-ls: 1.1.2
      type-check: 0.3.2
    dev: false

  /levn/0.4.1:
    resolution: {integrity: sha512-+bT2uH4E5LGE7h/n3evcS/sQlJXCpIp6ym8OWJ5eV6+67Dsql/LaaT7qJBAt2rzfoa/5QBGBhxDix1dMt2kQKQ==}
    engines: {node: '>= 0.8.0'}
    dependencies:
      prelude-ls: 1.2.1
      type-check: 0.4.0
    dev: false

  /linq/3.2.4:
    resolution: {integrity: sha512-WIgtcH1EHHTXI/Qt/V3JH8D8j46ZiMJu1fynCzhAXtPYDAtV208BRmzpE2EhDq8KhoBAMVRL7KPH1khvHFstlw==}
    dev: false

  /liquid-json/0.3.1:
    resolution: {integrity: sha512-wUayTU8MS827Dam6MxgD72Ui+KOSF+u/eIqpatOtjnvgJ0+mnDq33uC2M7J0tPK+upe/DpUAuK4JUU89iBoNKQ==}
    engines: {node: '>=4'}
    dev: false

  /load-json-file/4.0.0:
    resolution: {integrity: sha512-Kx8hMakjX03tiGTLAIdJ+lL0htKnXjEZN6hk/tozf/WOuYGdZBJrZ+rCJRbVCugsjB3jMLn9746NsQIf5VjBMw==}
    engines: {node: '>=4'}
    dependencies:
      graceful-fs: 4.2.10
      parse-json: 4.0.0
      pify: 3.0.0
      strip-bom: 3.0.0
    dev: false

  /loader-runner/4.3.0:
    resolution: {integrity: sha512-3R/1M+yS3j5ou80Me59j7F9IMs4PXs3VqRrm0TU3AbKPxlmpoY1TNscJV/oGJXo8qCatFGTfDbY6W6ipGOYXfg==}
    engines: {node: '>=6.11.5'}
    dev: false

  /loader-utils/2.0.4:
    resolution: {integrity: sha512-xXqpXoINfFhgua9xiqD8fPFHgkoq1mmmpE92WlDbm9rNRd/EbRb+Gqf908T2DMfuHjjJlksiK2RbHVOdD/MqSw==}
    engines: {node: '>=8.9.0'}
    dependencies:
      big.js: 5.2.2
      emojis-list: 3.0.0
      json5: 2.2.3
    dev: false

  /locate-path/5.0.0:
    resolution: {integrity: sha512-t7hw9pI+WvuwNJXwk5zVHpyhIqzg2qTlklJOf0mVxGSbe3Fp2VieZcduNYjaLDoy6p9uGpQEGWG87WpMKlNq8g==}
    engines: {node: '>=8'}
    dependencies:
      p-locate: 4.1.0
    dev: false

  /locate-path/6.0.0:
    resolution: {integrity: sha512-iPZK6eYjbxRu3uB4/WZ3EsEIMJFMqAoopl3R+zuq0UjcAm/MO6KCweDgPfP3elTztoKP3KtnVHxTn2NHBSDVUw==}
    engines: {node: '>=10'}
    dependencies:
      p-locate: 5.0.0
    dev: false

  /lodash-es/4.17.21:
    resolution: {integrity: sha512-mKnC+QJ9pWVzv+C4/U3rRsHapFfHvQFoFB92e52xeyGMcX6/OlIl78je1u8vePzYZSkkogMPJ2yjxxsb89cxyw==}
    dev: false

  /lodash.debounce/4.0.8:
    resolution: {integrity: sha512-FT1yDzDYEoYWhnSGnpE/4Kj1fLZkDFyqRb7fNt6FdYOSxlUWAtp42Eh6Wb0rGIv/m9Bgo7x4GhQbm5Ys4SG5ow==}
    dev: false

  /lodash.flattendeep/4.4.0:
    resolution: {integrity: sha512-uHaJFihxmJcEX3kT4I23ABqKKalJ/zDrDg0lsFtc1h+3uw49SIJ5beyhx5ExVRti3AvKoOJngIj7xz3oylPdWQ==}
    dev: false

  /lodash.get/4.4.2:
    resolution: {integrity: sha512-z+Uw/vLuy6gQe8cfaFWD7p0wVv8fJl3mbzXh33RS+0oW2wvUqiRXiQ69gLWSLpgB5/6sU+r6BlQR0MBILadqTQ==}
    dev: false

  /lodash.isequal/4.5.0:
    resolution: {integrity: sha512-pDo3lu8Jhfjqls6GkMgpahsF9kCyayhgykjyLMNFTKWrpVdAQtYyB4muAMWozBB4ig/dtWAmsMxLEI8wuz+DYQ==}
    dev: false

  /lodash.memoize/3.0.4:
    resolution: {integrity: sha512-eDn9kqrAmVUC1wmZvlQ6Uhde44n+tXpqPrN8olQJbttgh0oKclk+SF54P47VEGE9CEiMeRwAP8BaM7UHvBkz2A==}
    dev: false

  /lodash.merge/4.6.2:
    resolution: {integrity: sha512-0KpjqXRVvrYyCsX1swR/XTK0va6VQkQM6MNo7PqW77ByjAhoARA8EfrP1N4+KlKj8YS0ZUCtRT/YUuhyYDujIQ==}
    dev: false

  /lodash.sortby/4.7.0:
    resolution: {integrity: sha512-HDWXG8isMntAyRF5vZ7xKuEvOhT4AhlRt/3czTSjvGUxjYCBVRQY48ViDHyfYz9VIoBkW4TMGQNapx+l3RUwdA==}
    dev: false

  /lodash/4.17.21:
    resolution: {integrity: sha512-v2kDEe57lecTulaDIuNTPy3Ry4gLGJ6Z1O3vE1krgXZNrsQ+LFTGHVxVjcXPs17LhbZVGedAJv8XZ1tvj5FvSg==}
    dev: false

  /log-symbols/4.1.0:
    resolution: {integrity: sha512-8XPvpAA8uyhfteu8pIvQxpJZ7SYYdpUivZpGy6sFsBuKRY/7rQGavedeB8aK+Zkyq6upMFVL/9AW6vOYzfRyLg==}
    engines: {node: '>=10'}
    dependencies:
      chalk: 4.1.2
      is-unicode-supported: 0.1.0
    dev: false

  /log4js/6.7.1:
    resolution: {integrity: sha512-lzbd0Eq1HRdWM2abSD7mk6YIVY0AogGJzb/z+lqzRk+8+XJP+M6L1MS5FUSc3jjGru4dbKjEMJmqlsoYYpuivQ==}
    engines: {node: '>=8.0'}
    dependencies:
      date-format: 4.0.14
      debug: 4.3.4
      flatted: 3.2.7
      rfdc: 1.3.0
      streamroller: 3.1.4
    transitivePeerDependencies:
      - supports-color
    dev: false

  /logform/2.5.1:
    resolution: {integrity: sha512-9FyqAm9o9NKKfiAKfZoYo9bGXXuwMkxQiQttkT4YjjVtQVIQtK6LmVtlxmCaFswo6N4AfEkHqZTV0taDtPotNg==}
    dependencies:
      '@colors/colors': 1.5.0
      '@types/triple-beam': 1.3.2
      fecha: 4.2.3
      ms: 2.1.3
      safe-stable-stringify: 2.4.2
      triple-beam: 1.3.0
    dev: false

  /loupe/2.3.6:
    resolution: {integrity: sha512-RaPMZKiMy8/JruncMU5Bt6na1eftNoo++R4Y+N2FrxkDVTrGvcyzFTsaGif4QTeKESheMGegbhw6iUAq+5A8zA==}
    dependencies:
      get-func-name: 2.0.0
    dev: false

  /lower-case/2.0.2:
    resolution: {integrity: sha512-7fm3l3NAF9WfN6W3JOmf5drwpVqX78JtoGJ3A6W0a6ZnldM41w2fV5D490psKFTpMds8TJse/eHLFFsNHHjHgg==}
    dependencies:
      tslib: 2.5.0
    dev: false

  /lru-cache/4.1.5:
    resolution: {integrity: sha512-sWZlbEP2OsHNkXrMl5GYk/jKk70MBng6UU4YI/qGDYbgf6YbP4EvmqISbXCoJiRKs+1bSpFHVgQxvJ17F2li5g==}
    dependencies:
      pseudomap: 1.0.2
      yallist: 2.1.2
    dev: false

  /lru-cache/5.1.1:
    resolution: {integrity: sha512-KpNARQA3Iwv+jTA0utUVVbrh+Jlrr1Fv0e56GGzAFOXN7dk/FviaDW8LHmK52DlcH4WP2n6gI8vN1aesBFgo9w==}
    dependencies:
      yallist: 3.1.1
    dev: false

  /lru-cache/6.0.0:
    resolution: {integrity: sha512-Jo6dJ04CmSjuznwJSS3pUeWmd/H0ffTlkXXgwZi+eq1UCmqQwCh+eLsYOYCwY991i2Fah4h1BEMCx4qThGbsiA==}
    engines: {node: '>=10'}
    dependencies:
      yallist: 4.0.0
    dev: false

  /magic-string/0.25.9:
    resolution: {integrity: sha512-RmF0AsMzgt25qzqqLc1+MbHmhdx0ojF2Fvs4XnOqz2ZOBXzzkEwc/dJQZCYHAn7v1jbVOjAZfK8msRn4BxO4VQ==}
    dependencies:
      sourcemap-codec: 1.4.8
    dev: false

  /make-dir/3.1.0:
    resolution: {integrity: sha512-g3FeP20LNwhALb/6Cz6Dd4F2ngze0jz7tbzrD2wAV+o9FeNHe4rL+yK2md0J/fiSf1sa1ADhXqi5+oVwOM/eGw==}
    engines: {node: '>=8'}
    dependencies:
      semver: 6.3.0
    dev: false

  /make-error/1.3.6:
    resolution: {integrity: sha512-s8UhlNe7vPKomQhC1qFelMokr/Sc3AgNbso3n74mVPA5LTZwkB9NlXf4XPamLxJE8h0gh73rM94xvwRT2CVInw==}
    dev: false

  /md5-file/5.0.0:
    resolution: {integrity: sha512-xbEFXCYVWrSx/gEKS1VPlg84h/4L20znVIulKw6kMfmBUAZNAnF00eczz9ICMl+/hjQGo5KSXRxbL/47X3rmMw==}
    engines: {node: '>=10.13.0'}
    hasBin: true
    dev: false

  /md5.js/1.3.5:
    resolution: {integrity: sha512-xitP+WxNPcTTOgnTJcrhM0xvdPepipPSf3I8EIpGKeFLjt3PlJLIDG3u8EX53ZIubkb+5U2+3rELYpEhHhzdkg==}
    dependencies:
      hash-base: 3.1.0
      inherits: 2.0.4
      safe-buffer: 5.2.1
    dev: false

  /md5/2.3.0:
    resolution: {integrity: sha512-T1GITYmFaKuO91vxyoQMFETst+O71VUPEU3ze5GNzDm0OWdP8v1ziTaAEPUr/3kLsY3Sftgz242A1SetQiDL7g==}
    dependencies:
      charenc: 0.0.2
      crypt: 0.0.2
      is-buffer: 1.1.6
    dev: false

  /mdurl/1.0.1:
    resolution: {integrity: sha512-/sKlQJCBYVY9Ers9hqzKou4H6V5UWc/M59TH2dvkt+84itfnq7uFOMLpOiOS4ujvHP4etln18fmIxA5R5fll0g==}
    dev: false

  /media-typer/0.3.0:
    resolution: {integrity: sha512-dq+qelQ9akHpcOl/gUVRTxVIOkAJ1wR3QAvb4RsVjS8oVoFjDGTc679wJYmUmknUF5HwMLOgb5O+a3KxfWapPQ==}
    engines: {node: '>= 0.6'}
    dev: false

  /memorystream/0.3.1:
    resolution: {integrity: sha512-S3UwM3yj5mtUSEfP41UZmt/0SCoVYUcU1rkXv+BQ5Ig8ndL4sPoJNBUJERafdPb5jjHJGuMgytgKvKIf58XNBw==}
    engines: {node: '>= 0.10.0'}
    dev: false

  /merge-descriptors/1.0.1:
    resolution: {integrity: sha512-cCi6g3/Zr1iqQi6ySbseM1Xvooa98N0w31jzUYrXPX2xqObmFGHJ0tQ5u74H3mVh7wLouTseZyYIq39g8cNp1w==}
    dev: false

  /merge-stream/2.0.0:
    resolution: {integrity: sha512-abv/qOcuPfk3URPfDzmZU1LKmuw8kT+0nIHvKrKgFrwifol/doWcdA4ZqsWQ8ENrFKkd67Mfpo/LovbIUsbt3w==}
    dev: false

  /merge2/1.4.1:
    resolution: {integrity: sha512-8q7VEgMJW4J8tcfVPy8g09NcQwZdbwFEqhe/WZkoIzjn/3TGDwtOCYtXGxA3O8tPzpczCCDgv+P2P5y00ZJOOg==}
    engines: {node: '>= 8'}
    dev: false

  /methods/1.1.2:
    resolution: {integrity: sha512-iclAHeNqNm68zFtnZ0e+1L2yUIdvzNoauKU4WBA3VvH/vPFieF7qfRlwUZU+DA9P9bPXIS90ulxoUoCH23sV2w==}
    engines: {node: '>= 0.6'}
    dev: false

  /micromatch/4.0.5:
    resolution: {integrity: sha512-DMy+ERcEW2q8Z2Po+WNXuw3c5YaUSFjAO5GsJqfEl7UjvtIuFKO6ZrKvcItdy98dwFI2N1tg3zNIdKaQT+aNdA==}
    engines: {node: '>=8.6'}
    dependencies:
      braces: 3.0.2
      picomatch: 2.3.1
    dev: false

  /miller-rabin/4.0.1:
    resolution: {integrity: sha512-115fLhvZVqWwHPbClyntxEVfVDfl9DLLTuJvq3g2O/Oxi8AiNouAHvDSzHS0viUJc+V5vm3eq91Xwqn9dp4jRA==}
    hasBin: true
    dependencies:
      bn.js: 4.12.0
      brorand: 1.1.0
    dev: false

  /mime-db/1.51.0:
    resolution: {integrity: sha512-5y8A56jg7XVQx2mbv1lu49NR4dokRnhZYTtL+KGfaa27uq4pSTXkwQkFJl4pkRMyNFz/EtYDSkiiEHx3F7UN6g==}
    engines: {node: '>= 0.6'}
    dev: false

  /mime-db/1.52.0:
    resolution: {integrity: sha512-sPU4uV7dYlvtWJxwwxHD0PuihVNiE7TyAbQ5SWxDCB9mUYvOgroQOwYQQOKPJ8CIbE+1ETVlOoK1UC2nU3gYvg==}
    engines: {node: '>= 0.6'}
    dev: false

  /mime-format/2.0.1:
    resolution: {integrity: sha512-XxU3ngPbEnrYnNbIX+lYSaYg0M01v6p2ntd2YaFksTu0vayaw5OJvbdRyWs07EYRlLED5qadUZ+xo+XhOvFhwg==}
    dependencies:
      charset: 1.0.1
    dev: false

  /mime-types/2.1.34:
    resolution: {integrity: sha512-6cP692WwGIs9XXdOO4++N+7qjqv0rqxxVvJ3VHPh/Sc9mVZcQP+ZGhkKiTvWMQRr2tbHkJP/Yn7Y0npb3ZBs4A==}
    engines: {node: '>= 0.6'}
    dependencies:
      mime-db: 1.51.0
    dev: false

  /mime-types/2.1.35:
    resolution: {integrity: sha512-ZDY+bPm5zTTF+YpCrAU9nK0UgICYPT0QtT1NZWFv4s++TNkcgVaT0g6+4R2uI4MjQjzysHB1zxuWL50hzaeXiw==}
    engines: {node: '>= 0.6'}
    dependencies:
      mime-db: 1.52.0
    dev: false

  /mime/1.6.0:
    resolution: {integrity: sha512-x0Vn8spI+wuJ1O6S7gnbaQg8Pxh4NNHb7KSINmEWKiPE4RKOplvijn+NkmYmmRgP68mc70j2EbeTFRsrswaQeg==}
    engines: {node: '>=4'}
    hasBin: true
    dev: false

  /mime/2.6.0:
    resolution: {integrity: sha512-USPkMeET31rOMiarsBNIHZKLGgvKc/LrjofAnBlOttf5ajRvqiRA8QsenbcooctK6d6Ts6aqZXBA+XbkKthiQg==}
    engines: {node: '>=4.0.0'}
    hasBin: true
    dev: false

  /minimalistic-assert/1.0.1:
    resolution: {integrity: sha512-UtJcAD4yEaGtjPezWuO9wC4nwUnVH/8/Im3yEHQP4b67cXlD/Qr9hdITCU1xDbSEXg2XKNaP8jsReV7vQd00/A==}
    dev: false

  /minimalistic-crypto-utils/1.0.1:
    resolution: {integrity: sha512-JIYlbt6g8i5jKfJ3xz7rF0LXmv2TkDxBLUkiBeZ7bAx4GnnNMr8xFpGnOxn6GhTEHx3SjRrZEoU+j04prX1ktg==}
    dev: false

  /minimatch/3.1.2:
    resolution: {integrity: sha512-J7p63hRiAjw1NDEww1W7i37+ByIrOWO5XQQAzZ3VOcL0PNybwpfmV/N05zFAzwQ9USyEcX6t3UO+K5aqBQOIHw==}
    dependencies:
      brace-expansion: 1.1.11
    dev: false

  /minimatch/4.2.1:
    resolution: {integrity: sha512-9Uq1ChtSZO+Mxa/CL1eGizn2vRn3MlLgzhT0Iz8zaY8NdvxvB0d5QdPFmCKf7JKA9Lerx5vRrnwO03jsSfGG9g==}
    engines: {node: '>=10'}
    dependencies:
      brace-expansion: 1.1.11
    dev: false

  /minimatch/5.1.6:
    resolution: {integrity: sha512-lKwV/1brpG6mBUFHtb7NUmtABCb2WZZmm2wNiOA5hAb8VdCS4B3dtMWyvcoViccwAW/COERjXLt0zP1zXUN26g==}
    engines: {node: '>=10'}
    dependencies:
      brace-expansion: 2.0.1
    dev: false

  /minimist/1.2.8:
    resolution: {integrity: sha512-2yyAR8qBkN3YuheJanUpWC5U3bb5osDywNB8RzDVlDwDHbocAJveqqj1u8+SVD7jkWT4yvsHCpWqqWqAxb0zCA==}
    dev: false

  /mkdirp-classic/0.5.3:
    resolution: {integrity: sha512-gKLcREMhtuZRwRAfqP3RFW+TK4JqApVBtOIftVgjuABpAtpxhPGaDcfvbhNvD0B8iD1oUr/txX35NjcaY6Ns/A==}
    dev: false

  /mkdirp/0.5.6:
    resolution: {integrity: sha512-FP+p8RB8OWpF3YZBCrP5gtADmtXApB5AMLn+vdyA+PyxCjrCs00mjyUozssO33cwDeT3wNGdLxJ5M//YqtHAJw==}
    hasBin: true
    dependencies:
      minimist: 1.2.8
    dev: false

  /mkdirp/1.0.4:
    resolution: {integrity: sha512-vVqVZQyf3WLx2Shd0qJ9xuvqgAyKPLAiqITEtqW0oIUjzo3PePDd6fW9iFz30ef7Ysp/oiWqbhszeGWW2T6Gzw==}
    engines: {node: '>=10'}
    hasBin: true
    dev: false

  /mkdirp/2.1.3:
    resolution: {integrity: sha512-sjAkg21peAG9HS+Dkx7hlG9Ztx7HLeKnvB3NQRcu/mltCVmvkF0pisbiTSfDVYTT86XEfZrTUosLdZLStquZUw==}
    engines: {node: '>=10'}
    hasBin: true
    dev: false

  /mocha/9.2.2:
    resolution: {integrity: sha512-L6XC3EdwT6YrIk0yXpavvLkn8h+EU+Y5UcCHKECyMbdUIxyMuZj4bX4U9e1nvnvUUvQVsV2VHQr5zLdcUkhW/g==}
    engines: {node: '>= 12.0.0'}
    hasBin: true
    dependencies:
      '@ungap/promise-all-settled': 1.1.2
      ansi-colors: 4.1.1
      browser-stdout: 1.3.1
      chokidar: 3.5.3
      debug: 4.3.3_supports-color@8.1.1
      diff: 5.0.0
      escape-string-regexp: 4.0.0
      find-up: 5.0.0
      glob: 7.2.0
      growl: 1.10.5
      he: 1.2.0
      js-yaml: 4.1.0
      log-symbols: 4.1.0
      minimatch: 4.2.1
      ms: 2.1.3
      nanoid: 3.3.1
      serialize-javascript: 6.0.0
      strip-json-comments: 3.1.1
      supports-color: 8.1.1
      which: 2.0.2
      workerpool: 6.2.0
      yargs: 16.2.0
      yargs-parser: 20.2.4
      yargs-unparser: 2.0.0
    dev: false

  /mockjs/1.1.0:
    resolution: {integrity: sha512-eQsKcWzIaZzEZ07NuEyO4Nw65g0hdWAyurVol1IPl1gahRwY+svqzfgfey8U8dahLwG44d6/RwEzuK52rSa/JQ==}
    hasBin: true
    dependencies:
      commander: 10.0.0
    dev: false

  /moment/2.29.4:
    resolution: {integrity: sha512-5LC9SOxjSc2HF6vO2CyuTDNivEdoz2IvyJJGj6X8DJ0eFyfszE0QiEd+iXmBvUP3WHxSjFH/vIsA0EN00cgr8w==}
    dev: false

  /morgan/1.10.0:
    resolution: {integrity: sha512-AbegBVI4sh6El+1gNwvD5YIck7nSA36weD7xvIxG4in80j/UoK8AEGaWnnz8v1GxonMCltmlNs5ZKbGvl9b1XQ==}
    engines: {node: '>= 0.8.0'}
    dependencies:
      basic-auth: 2.0.1
      debug: 2.6.9
      depd: 2.0.0
      on-finished: 2.3.0
      on-headers: 1.0.2
    dev: false

  /ms-rest/2.5.6:
    resolution: {integrity: sha512-3Scy/pF43wqPEPeJxhOsLs16m6Rt+9zqf+jKdg+guuonytKmFSxerQM2exlQIDTqFVTsLXrPEGFWTGSwivRRkA==}
    dependencies:
      ajv: 6.12.3
      duplexer: 0.1.2
      http-signature: 1.3.6
      is-buffer: 1.1.6
      is-stream: 1.1.0
      moment: 2.29.4
      request: 2.88.2
      through: 2.3.8
      tunnel: 0.0.5
      uuid: 3.4.0
    dev: false

  /ms/2.0.0:
    resolution: {integrity: sha512-Tpp60P6IUJDTuOq/5Z8cdskzJujfwqfOTkrwIwj7IRISpnkJnT6SyJ4PCPnGMoFjC9ddhal5KVIYtAt97ix05A==}
    dev: false

  /ms/2.1.2:
    resolution: {integrity: sha512-sGkPx+VjMtmA6MX27oA4FBFELFCZZ4S4XqeGOXCv68tT+jb3vk/RyaKWP0PTKyWtmLSM0b+adUTEvbs1PEaH2w==}
    dev: false

  /ms/2.1.3:
    resolution: {integrity: sha512-6FlzubTLZG3J2a/NVCAleEhjzq5oxgHyaCU9yYXvcLsvoVaHJq/s5xXI6/XXP6tz7R9xAOtHnSO/tXtF3WRTlA==}
    dev: false

  /mustache/4.2.0:
    resolution: {integrity: sha512-71ippSywq5Yb7/tVYyGbkBggbU8H3u5Rz56fH60jGFgr8uHwxs+aSKeqmluIVzM0m0kB7xQjKS6qPfd0b2ZoqQ==}
    hasBin: true
    dev: false

  /nanoid/3.3.1:
    resolution: {integrity: sha512-n6Vs/3KGyxPQd6uO0eH4Bv0ojGSUvuLlIHtC3Y0kEO23YRge8H9x1GCzLn28YX0H66pMkxuaeESFq4tKISKwdw==}
    engines: {node: ^10 || ^12 || ^13.7 || ^14 || >=15.0.1}
    hasBin: true
    dev: false

  /native-promise-only/0.8.1:
    resolution: {integrity: sha512-zkVhZUA3y8mbz652WrL5x0fB0ehrBkulWT3TomAQ9iDtyXZvzKeEA6GPxAItBYeNYl5yngKRX612qHOhvMkDeg==}
    dev: false

  /natural-compare-lite/1.4.0:
    resolution: {integrity: sha512-Tj+HTDSJJKaZnfiuw+iaF9skdPpTo2GtEly5JHnWV/hfv2Qj/9RKsGISQtLh2ox3l5EAGw487hnBee0sIJ6v2g==}
    dev: false

  /natural-compare/1.4.0:
    resolution: {integrity: sha512-OWND8ei3VtNC9h7V60qff3SVobHr996CTwgxubgyQYEpg290h9J0buyECNNJexkFm5sOajh5G116RYA1c8ZMSw==}
    dev: false

  /negotiator/0.6.3:
    resolution: {integrity: sha512-+EUsqGPLsM+j/zdChZjsnX51g4XrHFOIXwfnCVPGlQk/k5giakcKsuxCObBRu6DSm9opw/O6slWbJdghQM4bBg==}
    engines: {node: '>= 0.6'}
    dev: false

  /neo-async/2.6.2:
    resolution: {integrity: sha512-Yd3UES5mWCSqR+qNT93S3UoYUkqAZ9lLg8a7g9rimsWmYGK8cVToA4/sF3RrshdyV3sAGMXVUmpMYOw+dLpOuw==}
    dev: false

  /newman/5.3.2:
    resolution: {integrity: sha512-cWy8pV0iwvMOZLTw3hkAHcwo2ZA0GKkXm8oUMn1Ltii3ZI2nKpnrg9QGdIT0hGHChRkX6prY5e3Aar7uykMGNg==}
    engines: {node: '>=10'}
    hasBin: true
    dependencies:
      async: 3.2.3
      chardet: 1.4.0
      cli-progress: 3.10.0
      cli-table3: 0.6.1
      colors: 1.4.0
      commander: 7.2.0
      csv-parse: 4.16.3
      eventemitter3: 4.0.7
      filesize: 8.0.7
      lodash: 4.17.21
      mkdirp: 1.0.4
      postman-collection: 4.1.1
      postman-collection-transformer: 4.1.6
      postman-request: 2.88.1-postman.31
      postman-runtime: 7.29.0
      pretty-ms: 7.0.1
      semver: 7.3.5
      serialised-error: 1.1.3
      tough-cookie: 3.0.1
      word-wrap: 1.2.3
      xmlbuilder: 15.1.1
    dev: false

  /nice-try/1.0.5:
    resolution: {integrity: sha512-1nh45deeb5olNY7eX82BkPO7SSxR5SSYJiPTrTdFUVYwAl8CKMA5N9PjTYkHiRjisVcxcQ1HXdLhx2qxxJzLNQ==}
    dev: false

  /nise/4.1.0:
    resolution: {integrity: sha512-eQMEmGN/8arp0xsvGoQ+B1qvSkR73B1nWSCh7nOt5neMCtwcQVYQGdzQMhcNscktTsWB54xnlSQFzOAPJD8nXA==}
    dependencies:
      '@sinonjs/commons': 1.8.6
      '@sinonjs/fake-timers': 6.0.1
      '@sinonjs/text-encoding': 0.7.2
      just-extend: 4.2.1
      path-to-regexp: 1.8.0
    dev: false

  /no-case/3.0.4:
    resolution: {integrity: sha512-fgAN3jGAh+RoxUGZHTSOLJIqUc2wmoBwGR4tbpNAKmmovFoWq0OdRkb0VkldReO2a2iBT/OEulG9XSUc10r3zg==}
    dependencies:
      lower-case: 2.0.2
      tslib: 2.5.0
    dev: false

  /nock/12.0.3:
    resolution: {integrity: sha512-QNb/j8kbFnKCiyqi9C5DD0jH/FubFGj5rt9NQFONXwQm3IPB0CULECg/eS3AU1KgZb/6SwUa4/DTRKhVxkGABw==}
    engines: {node: '>= 10.13'}
    dependencies:
      debug: 4.3.4
      json-stringify-safe: 5.0.1
      lodash: 4.17.21
      propagate: 2.0.1
    transitivePeerDependencies:
      - supports-color
    dev: false

  /node-abort-controller/1.2.1:
    resolution: {integrity: sha512-79PYeJuj6S9+yOHirR0JBLFOgjB6sQCir10uN6xRx25iD+ZD4ULqgRn3MwWBRaQGB0vEgReJzWwJo42T1R6YbQ==}
    dev: false

  /node-cmd/3.0.0:
    resolution: {integrity: sha512-SBvtm39iEkhEEDbUowR0O2YVaqpbD2nRvQ3fxXP/Tn1FgRpZAaUb8yKeEtFulBIv+xTHDodOKkj4EXIBANj+AQ==}
    dev: false

  /node-domexception/1.0.0:
    resolution: {integrity: sha512-/jKZoMpw0F8GRwl4/eLROPA3cfcXtLApP0QzLmUT/HuPCZWyB7IY9ZrMeKw2O/nFIqPQB3PVM9aYm0F312AXDQ==}
    engines: {node: '>=10.5.0'}
    dev: false

  /node-fetch/2.6.9:
    resolution: {integrity: sha512-DJm/CJkZkRjKKj4Zi4BsKVZh3ValV5IR5s7LVZnW+6YMh0W1BfNA8XSs6DLMGYlId5F3KnA70uu2qepcR08Qqg==}
    engines: {node: 4.x || >=6.0.0}
    peerDependencies:
      encoding: ^0.1.0
    peerDependenciesMeta:
      encoding:
        optional: true
    dependencies:
      whatwg-url: 5.0.0
    dev: false

  /node-fetch/3.2.8:
    resolution: {integrity: sha512-KtpD1YhGszhntMpBDyp5lyagk8KIMopC1LEb7cQUAh7zcosaX5uK8HnbNb2i3NTQK3sIawCItS0uFC3QzcLHdg==}
    engines: {node: ^12.20.0 || ^14.13.1 || >=16.0.0}
    dependencies:
      data-uri-to-buffer: 4.0.1
      fetch-blob: 3.2.0
      formdata-polyfill: 4.0.10
    dev: false

  /node-fetch/3.3.0:
    resolution: {integrity: sha512-BKwRP/O0UvoMKp7GNdwPlObhYGB5DQqwhEDQlNKuoqwVYSxkSZCSbHjnFFmUEtwSKRPU4kNK8PbDYYitwaE3QA==}
    engines: {node: ^12.20.0 || ^14.13.1 || >=16.0.0}
    dependencies:
      data-uri-to-buffer: 4.0.1
      fetch-blob: 3.2.0
      formdata-polyfill: 4.0.10
    dev: false

  /node-oauth1/1.3.0:
    resolution: {integrity: sha512-0yggixNfrA1KcBwvh/Hy2xAS1Wfs9dcg6TdFf2zN7gilcAigMdrtZ4ybrBSXBgLvGDw9V1p2MRnGBMq7XjTWLg==}
    dev: false

  /node-preload/0.2.1:
    resolution: {integrity: sha512-RM5oyBy45cLEoHqCeh+MNuFAxO0vTFBLskvQbOKnEE7YTTSN4tbN8QWDIPQ6L+WvKsB/qLEGpYe2ZZ9d4W9OIQ==}
    engines: {node: '>=8'}
    dependencies:
      process-on-spawn: 1.0.0
    dev: false

  /node-releases/2.0.10:
    resolution: {integrity: sha512-5GFldHPXVG/YZmFzJvKK2zDSzPKhEp0+ZR5SVaoSag9fsL5YgHbUHDfnG5494ISANDcK4KwPXAx2xqVEydmd7w==}
    dev: false

  /node-watch/0.7.3:
    resolution: {integrity: sha512-3l4E8uMPY1HdMMryPRUAl+oIHtXtyiTlIiESNSVSNxcPfzAFzeTbXFQkZfAwBbo0B1qMSG8nUABx+Gd+YrbKrQ==}
    engines: {node: '>=6'}
    dev: false

  /node-yaml/3.2.0_eslint@8.34.0:
    resolution: {integrity: sha512-5c7TNdFOLOaY/TN0fBDrfJg+N6Z1+Ch7O/QuN2wostfo9Q4qbpOTAjk1WZ3bxgSfRPrJF4rgWdL26N2Svdljhw==}
    dependencies:
      co: 4.6.0
      js-yaml: 3.14.1
      junk: 3.0.0
      promise-fs: 2.1.0_eslint@8.34.0
    transitivePeerDependencies:
      - eslint
      - supports-color
    dev: false

  /nopt/3.0.6:
    resolution: {integrity: sha512-4GUt3kSEYmk4ITxzB/b9vaIDfUVWN/Ml1Fwl11IlnIG2iaJ9O6WXZ9SrYM9NLI8OCBieN2Y8SWC2oJV0RQ7qYg==}
    hasBin: true
    dependencies:
      abbrev: 1.0.9
    dev: false

  /nopt/6.0.0:
    resolution: {integrity: sha512-ZwLpbTgdhuZUnZzjd7nb1ZV+4DoiC6/sfiVKok72ym/4Tlf+DFdlHYmT2JPmcNNWV6Pi3SDf1kT+A4r9RTuT9g==}
    engines: {node: ^12.13.0 || ^14.15.0 || >=16.0.0}
    hasBin: true
    dependencies:
      abbrev: 1.1.1
    dev: false

  /normalize-package-data/2.5.0:
    resolution: {integrity: sha512-/5CMN3T0R4XTj4DcGaexo+roZSdSFW/0AOOTROrjxzCG1wrWXEsGbRKevjlIL+ZDE4sZlJr5ED4YW0yqmkK+eA==}
    dependencies:
      hosted-git-info: 2.8.9
      resolve: 1.22.1
      semver: 5.7.1
      validate-npm-package-license: 3.0.4
    dev: false

  /normalize-path/3.0.0:
    resolution: {integrity: sha512-6eZs5Ls3WtCisHWp9S2GUy8dqkpGi4BVSz3GaqiE6ezub0512ESztXUwUB6C6IKbQkY2Pnb/mD4WYojCRwcwLA==}
    engines: {node: '>=0.10.0'}
    dev: false

  /npm-run-all/4.1.5:
    resolution: {integrity: sha512-Oo82gJDAVcaMdi3nuoKFavkIHBRVqQ1qvMb+9LHk/cF4P6B2m8aP04hGf7oL6wZ9BuGwX1onlLhpuoofSyoQDQ==}
    engines: {node: '>= 4'}
    hasBin: true
    dependencies:
      ansi-styles: 3.2.1
      chalk: 2.4.2
      cross-spawn: 6.0.5
      memorystream: 0.3.1
      minimatch: 3.1.2
      pidtree: 0.3.1
      read-pkg: 3.0.0
      shell-quote: 1.8.0
      string.prototype.padend: 3.1.4
    dev: false

  /nwsapi/2.2.2:
    resolution: {integrity: sha512-90yv+6538zuvUMnN+zCr8LuV6bPFdq50304114vJYJ8RDyK8D5O9Phpbd6SZWgI7PwzmmfN1upeOJlvybDSgCw==}
    dev: false

  /nyc/15.1.0:
    resolution: {integrity: sha512-jMW04n9SxKdKi1ZMGhvUTHBN0EICCRkHemEoE5jm6mTYcqcdas0ATzgUgejlQUHMvpnOZqGB5Xxsv9KxJW1j8A==}
    engines: {node: '>=8.9'}
    hasBin: true
    dependencies:
      '@istanbuljs/load-nyc-config': 1.1.0
      '@istanbuljs/schema': 0.1.3
      caching-transform: 4.0.0
      convert-source-map: 1.9.0
      decamelize: 1.2.0
      find-cache-dir: 3.3.2
      find-up: 4.1.0
      foreground-child: 2.0.0
      get-package-type: 0.1.0
      glob: 7.2.3
      istanbul-lib-coverage: 3.2.0
      istanbul-lib-hook: 3.0.0
      istanbul-lib-instrument: 4.0.3
      istanbul-lib-processinfo: 2.0.3
      istanbul-lib-report: 3.0.0
      istanbul-lib-source-maps: 4.0.1
      istanbul-reports: 3.1.5
      make-dir: 3.1.0
      node-preload: 0.2.1
      p-map: 3.0.0
      process-on-spawn: 1.0.0
      resolve-from: 5.0.0
      rimraf: 3.0.2
      signal-exit: 3.0.7
      spawn-wrap: 2.0.0
      test-exclude: 6.0.0
      yargs: 15.4.1
    transitivePeerDependencies:
      - supports-color
    dev: false

  /oauth-sign/0.9.0:
    resolution: {integrity: sha512-fexhUFFPTGV8ybAtSIGbV6gOkSv8UtRbDBnAyLQw4QPKkgNlsH2ByPGtMUqdWkos6YCRmAqViwgZrJc/mRDzZQ==}
    dev: false

  /oav/3.0.3_openapi-types@7.2.3+tslib@2.5.0:
    resolution: {integrity: sha512-Hqh+0sIJSU0sIRpiHguLe3k1ZYVQ+OGct7bF6QLVJLPC3Wn092EPDwP+c7O/1h2clLNYZTbW4OhoRgKoNt45ZA==}
    engines: {node: '>=10.11.0'}
    hasBin: true
    dependencies:
      '@autorest/schemas': 1.3.4
      '@azure-tools/openapi-tools-common': 1.2.2
      '@azure/arm-resources': 4.2.2
      '@azure/core-lro': 1.0.5
      '@azure/identity': 2.1.0
      '@azure/ms-rest-azure-js': 2.1.0
      '@azure/ms-rest-js': 2.6.4
      '@azure/openapi-markdown': 0.9.4
      '@microsoft.azure/autorest-extension-base': 1.0.13
      '@ts-common/commonmark-to-markdown': 2.0.2_tslib@2.5.0
      ajv: 6.12.6
      ajv-keywords: 3.5.2_ajv@6.12.6
      ajv-pack: 0.3.1
      commonmark: 0.29.3
      deepdash: 5.3.9
      difflib: 0.2.4
      fast-json-stable-stringify: 2.1.0
      fs-extra: 10.1.0
      glob: 7.2.3
      humanize-duration: 3.28.0
      inversify: 5.1.1
      js-yaml: 4.1.0
      json-merge-patch: 1.0.2
      json-pointer: 0.6.2
      json-refs: 3.0.15
      json-schema-traverse: 0.4.1
      jsonpath-plus: 4.0.0
      junit-report-builder: 3.0.1
      kind-of: 6.0.3
      linq: 3.2.4
      lodash: 4.17.21
      md5-file: 5.0.0
      mkdirp: 1.0.4
      mockjs: 1.1.0
      moment: 2.29.4
      ms-rest: 2.5.6
      mustache: 4.2.0
      newman: 5.3.2
      node-abort-controller: 1.2.1
      path-to-regexp: 6.2.1
      postman-collection: 4.1.7
      reflect-metadata: 0.1.13
      swagger-parser: 10.0.3_openapi-types@7.2.3
      toposort: 2.0.2
      uuid: 3.4.0
      vscode-jsonrpc: 3.6.2
      winston: 3.8.2
      yargs: 15.4.1
      yasway: 1.10.7
      yuml2svg: 4.2.2
      z-schema: 5.0.5
    transitivePeerDependencies:
      - encoding
      - openapi-types
      - supports-color
      - tslib
    dev: false

  /object-assign/4.1.1:
    resolution: {integrity: sha512-rJgTQnkUnH1sFw8yT6VSU3zD3sWmu6sZhIseY8VX+GRu3P6F7Fu+JNDoXfklElbLJSnc3FUQHVe4cU5hj+BcUg==}
    engines: {node: '>=0.10.0'}
    dev: false

  /object-hash/1.3.1:
    resolution: {integrity: sha512-OSuu/pU4ENM9kmREg0BdNrUDIl1heYa4mBZacJc+vVWz4GtAwu7jO8s4AIt2aGRUTqxykpWzI3Oqnsm13tTMDA==}
    engines: {node: '>= 0.10.0'}
    dev: false

  /object-inspect/1.12.3:
    resolution: {integrity: sha512-geUvdk7c+eizMNUDkRpW1wJwgfOiOeHbxBR/hLXK1aT6zmVSO0jsQcs7fj6MGw89jC/cjGfLcNOrtMYtGqm81g==}
    dev: false

  /object-is/1.1.5:
    resolution: {integrity: sha512-3cyDsyHgtmi7I7DfSSI2LDp6SK2lwvtbg0p0R1e0RvTqF5ceGx+K2dfSjm1bKDMVCFEDAQvy+o8c6a7VujOddw==}
    engines: {node: '>= 0.4'}
    dependencies:
      call-bind: 1.0.2
      define-properties: 1.2.0
    dev: false

  /object-keys/1.1.1:
    resolution: {integrity: sha512-NuAESUOUMrlIXOfHKzD6bpPu3tYt3xvjNdRIQ+FeT0lNb4K8WR70CaDxhuNguS2XG+GjkyMwOzsN5ZktImfhLA==}
    engines: {node: '>= 0.4'}
    dev: false

  /object.assign/4.1.4:
    resolution: {integrity: sha512-1mxKf0e58bvyjSCtKYY4sRe9itRk3PJpquJOjeIkz885CczcI4IvJJDLPS72oowuSh+pBxUFROpX+TU++hxhZQ==}
    engines: {node: '>= 0.4'}
    dependencies:
      call-bind: 1.0.2
      define-properties: 1.2.0
      has-symbols: 1.0.3
      object-keys: 1.1.1
    dev: false

  /object.entries/1.1.6:
    resolution: {integrity: sha512-leTPzo4Zvg3pmbQ3rDK69Rl8GQvIqMWubrkxONG9/ojtFE2rD9fjMKfSI5BxW3osRH1m6VdzmqK8oAY9aT4x5w==}
    engines: {node: '>= 0.4'}
    dependencies:
      call-bind: 1.0.2
      define-properties: 1.2.0
      es-abstract: 1.21.1
    dev: false

  /object.values/1.1.6:
    resolution: {integrity: sha512-FVVTkD1vENCsAcwNs9k6jea2uHC/X0+JcjG8YA60FN5CMaJmG95wT9jek/xX9nornqGRrBkKtzuAu2wuHpKqvw==}
    engines: {node: '>= 0.4'}
    dependencies:
      call-bind: 1.0.2
      define-properties: 1.2.0
      es-abstract: 1.21.1
    dev: false

  /on-finished/2.3.0:
    resolution: {integrity: sha512-ikqdkGAAyf/X/gPhXGvfgAytDZtDbr+bkNUJ0N9h5MI/dmdgCs3l6hoHrcUv41sRKew3jIwrp4qQDXiK99Utww==}
    engines: {node: '>= 0.8'}
    dependencies:
      ee-first: 1.1.1
    dev: false

  /on-finished/2.4.1:
    resolution: {integrity: sha512-oVlzkg3ENAhCk2zdv7IJwd/QUD4z2RxRwpkcGY8psCVcCYZNq4wYnVWALHM+brtuJjePWiYF/ClmuDr8Ch5+kg==}
    engines: {node: '>= 0.8'}
    dependencies:
      ee-first: 1.1.1
    dev: false

  /on-headers/1.0.2:
    resolution: {integrity: sha512-pZAE+FJLoyITytdqK0U5s+FIpjN0JP3OzFi/u8Rx+EV5/W+JTWGXG8xFzevE7AjBfDqHv/8vL8qQsIhHnqRkrA==}
    engines: {node: '>= 0.8'}
    dev: false

  /once/1.4.0:
    resolution: {integrity: sha512-lNaJgI+2Q5URQBkccEKHTQOPaXdUxnZZElQTZY0MFUAuaEqe1E+Nyvgdz/aIyNi6Z9MzO5dv1H8n58/GELp3+w==}
    dependencies:
      wrappy: 1.0.2
    dev: false

  /one-time/1.0.0:
    resolution: {integrity: sha512-5DXOiRKwuSEcQ/l0kGCF6Q3jcADFv5tSmRaJck/OqkVFcOzutB134KRSfF0xDrL39MNnqxbHBbUUcjZIhTgb2g==}
    dependencies:
      fn.name: 1.1.0
    dev: false

  /ono/4.0.11:
    resolution: {integrity: sha512-jQ31cORBFE6td25deYeD80wxKBMj+zBmHTrVxnc6CKhx8gho6ipmWM5zj/oeoqioZ99yqBls9Z/9Nss7J26G2g==}
    dependencies:
      format-util: 1.0.5
    dev: false

  /open/8.4.1:
    resolution: {integrity: sha512-/4b7qZNhv6Uhd7jjnREh1NjnPxlTq+XNWPG88Ydkj5AILcA5m3ajvcg57pB24EQjKv0dK62XnDqk9c/hkIG5Kg==}
    engines: {node: '>=12'}
    dependencies:
      define-lazy-prop: 2.0.0
      is-docker: 2.2.1
      is-wsl: 2.2.0
    dev: false

  /openapi-types/7.2.3:
    resolution: {integrity: sha512-olbaNxz12R27+mTyJ/ZAFEfUruauHH27AkeQHDHRq5AF0LdNkK1SSV7EourXQDK+4aX7dv2HtyirAGK06WMAsA==}
    dev: false

  /optionator/0.8.3:
    resolution: {integrity: sha512-+IW9pACdk3XWmmTXG8m3upGUJst5XRGzxMRjXzAuJ1XnIFNvfhjjIuYkDvysnPQ7qzqVzLt78BCruntqRhWQbA==}
    engines: {node: '>= 0.8.0'}
    dependencies:
      deep-is: 0.1.4
      fast-levenshtein: 2.0.6
      levn: 0.3.0
      prelude-ls: 1.1.2
      type-check: 0.3.2
      word-wrap: 1.2.3
    dev: false

  /optionator/0.9.1:
    resolution: {integrity: sha512-74RlY5FCnhq4jRxVUPKDaRwrVNXMqsGsiW6AJw4XK8hmtm10wC0ypZBLw5IIp85NZMr91+qd1RvvENwg7jjRFw==}
    engines: {node: '>= 0.8.0'}
    dependencies:
      deep-is: 0.1.4
      fast-levenshtein: 2.0.6
      levn: 0.4.1
      prelude-ls: 1.2.1
      type-check: 0.4.0
      word-wrap: 1.2.3
    dev: false

  /os-browserify/0.3.0:
    resolution: {integrity: sha512-gjcpUc3clBf9+210TRaDWbf+rZZZEshZ+DlXMRCeAjp0xhTrnQsKHypIy1J3d5hKdUzj69t708EHtU8P6bUn0A==}
    dev: false

  /p-limit/2.3.0:
    resolution: {integrity: sha512-//88mFWSJx8lxCzwdAABTJL2MyWB12+eIY7MDL2SqLmAkeKU9qxRvWuSyTjm3FUmpBEMuFfckAIqEaVGUDxb6w==}
    engines: {node: '>=6'}
    dependencies:
      p-try: 2.2.0
    dev: false

  /p-limit/3.1.0:
    resolution: {integrity: sha512-TYOanM3wGwNGsZN2cVTYPArw454xnXj5qmWF1bEoAc4+cU/ol7GVh7odevjp1FNHduHc3KZMcFduxU5Xc6uJRQ==}
    engines: {node: '>=10'}
    dependencies:
      yocto-queue: 0.1.0
    dev: false

  /p-locate/4.1.0:
    resolution: {integrity: sha512-R79ZZ/0wAxKGu3oYMlz8jy/kbhsNrS7SKZ7PxEHBgJ5+F2mtFW2fK2cOtBh1cHYkQsbzFV7I+EoRKe6Yt0oK7A==}
    engines: {node: '>=8'}
    dependencies:
      p-limit: 2.3.0
    dev: false

  /p-locate/5.0.0:
    resolution: {integrity: sha512-LaNjtRWUBY++zB5nE/NwcaoMylSPk+S+ZHNB1TzdbMJMny6dynpAGt7X/tl/QYq3TIeE6nxHppbo2LGymrG5Pw==}
    engines: {node: '>=10'}
    dependencies:
      p-limit: 3.1.0
    dev: false

  /p-map/3.0.0:
    resolution: {integrity: sha512-d3qXVTF/s+W+CdJ5A29wywV2n8CQQYahlgz2bFiA+4eVNJbHJodPZ+/gXwPGh0bOqA+j8S+6+ckmvLGPk1QpxQ==}
    engines: {node: '>=8'}
    dependencies:
      aggregate-error: 3.1.0
    dev: false

  /p-try/2.2.0:
    resolution: {integrity: sha512-R4nPAVTAU0B9D35/Gk3uJf/7XYbQcyohSKdvAxIRSNghFl4e71hVoGnBNQz9cWaXxO2I10KTC+3jMdvvoKw6dQ==}
    engines: {node: '>=6'}
    dev: false

  /package-hash/4.0.0:
    resolution: {integrity: sha512-whdkPIooSu/bASggZ96BWVvZTRMOFxnyUG5PnTSGKoJE2gd5mbVNmR2Nj20QFzxYYgAXpoqC+AiXzl+UMRh7zQ==}
    engines: {node: '>=8'}
    dependencies:
      graceful-fs: 4.2.10
      hasha: 5.2.2
      lodash.flattendeep: 4.4.0
      release-zalgo: 1.0.0
    dev: false

  /pad/3.2.0:
    resolution: {integrity: sha512-2u0TrjcGbOjBTJpyewEl4hBO3OeX5wWue7eIFPzQTg6wFSvoaHcBTTUY5m+n0hd04gmTCPuY0kCpVIVuw5etwg==}
    engines: {node: '>= 4.0.0'}
    dependencies:
      wcwidth: 1.0.1
    dev: false

  /pako/1.0.11:
    resolution: {integrity: sha512-4hLB8Py4zZce5s4yd9XzopqwVv/yGNhV1Bl8NTmCq1763HeK2+EwVTv+leGeL13Dnh2wfbqowVPXCIO0z4taYw==}
    dev: false

  /param-case/3.0.4:
    resolution: {integrity: sha512-RXlj7zCYokReqWpOPH9oYivUzLYZ5vAPIfEmCTNViosC78F8F0H9y7T7gG2M39ymgutxF5gcFEsyZQSph9Bp3A==}
    dependencies:
      dot-case: 3.0.4
      tslib: 2.5.0
    dev: false

  /parent-module/1.0.1:
    resolution: {integrity: sha512-GQ2EWRpQV8/o+Aw8YqtfZZPfNRWZYkbidE9k5rpl/hC3vtHHBfGm2Ifi6qWV+coDGkrUKZAxE3Lot5kcsRlh+g==}
    engines: {node: '>=6'}
    dependencies:
      callsites: 3.1.0
    dev: false

  /parse-asn1/5.1.6:
    resolution: {integrity: sha512-RnZRo1EPU6JBnra2vGHj0yhp6ebyjBZpmUCLHWiFhxlzvBCCpAuZ7elsBp1PVAbQN0/04VD/19rfzlBSwLstMw==}
    dependencies:
      asn1.js: 5.4.1
      browserify-aes: 1.2.0
      evp_bytestokey: 1.0.3
      pbkdf2: 3.1.2
      safe-buffer: 5.2.1
    dev: false

  /parse-json/4.0.0:
    resolution: {integrity: sha512-aOIos8bujGN93/8Ox/jPLh7RwVnPEysynVFE+fQZyg6jKELEHwzgKdLRFHUgXJL6kylijVSBC4BvN9OmsB48Rw==}
    engines: {node: '>=4'}
    dependencies:
      error-ex: 1.3.2
      json-parse-better-errors: 1.0.2
    dev: false

  /parse-ms/2.1.0:
    resolution: {integrity: sha512-kHt7kzLoS9VBZfUsiKjv43mr91ea+U05EyKkEtqp7vNbHxmaVuEqN7XxeEVnGrMtYOAxGrDElSi96K7EgO1zCA==}
    engines: {node: '>=6'}
    dev: false

  /parse5/4.0.0:
    resolution: {integrity: sha512-VrZ7eOd3T1Fk4XWNXMgiGBK/z0MG48BWG2uQNU4I72fkQuKUTZpl+u9k+CxEG0twMVzSmXEEz12z5Fnw1jIQFA==}
    dev: false

  /parse5/6.0.1:
    resolution: {integrity: sha512-Ofn/CTFzRGTTxwpNEs9PP93gXShHcTq255nzRYSKe8AkVpZY7e1fpmTfOyoIvjP5HG7Z2ZM7VS9PPhQGW2pOpw==}
    dev: false

  /parseurl/1.3.3:
    resolution: {integrity: sha512-CiyeOxFT/JZyN5m0z9PfXw4SCBJ6Sygz1Dpl0wqjlhDEGGBP1GnsUVEL0p63hoG1fcj3fHynXi9NYO4nWOL+qQ==}
    engines: {node: '>= 0.8'}
    dev: false

  /pascal-case/3.1.2:
    resolution: {integrity: sha512-uWlGT3YSnK9x3BQJaOdcZwrnV6hPpd8jFH1/ucpiLRPh/2zCVJKS19E4GvYHvaCcACn3foXZ0cLB9Wrx1KGe5g==}
    dependencies:
      no-case: 3.0.4
      tslib: 2.5.0
    dev: false

  /path-browserify/1.0.1:
    resolution: {integrity: sha512-b7uo2UCUOYZcnF/3ID0lulOJi/bafxa1xPe7ZPsammBSpjSWQkjNxlt635YGS2MiR9GjvuXCtz2emr3jbsz98g==}
    dev: false

  /path-case/3.0.4:
    resolution: {integrity: sha512-qO4qCFjXqVTrcbPt/hQfhTQ+VhFsqNKOPtytgNKkKxSoEp3XPUQ8ObFuePylOIok5gjn69ry8XiULxCwot3Wfg==}
    dependencies:
      dot-case: 3.0.4
      tslib: 2.5.0
    dev: false

  /path-exists/4.0.0:
    resolution: {integrity: sha512-ak9Qy5Q7jYb2Wwcey5Fpvg2KoAc/ZIhLSLOSBmRmygPsGwkVVt0fZa0qrtMz+m6tJTAHfZQ8FnmB4MG4LWy7/w==}
    engines: {node: '>=8'}
    dev: false

  /path-is-absolute/1.0.1:
    resolution: {integrity: sha512-AVbw3UJ2e9bq64vSaS9Am0fje1Pa8pbGqTTsmXfaIiMpnr5DlDhfJOuLj9Sf95ZPVDAUerDfEk88MPmPe7UCQg==}
    engines: {node: '>=0.10.0'}
    dev: false

  /path-key/2.0.1:
    resolution: {integrity: sha512-fEHGKCSmUSDPv4uoj8AlD+joPlq3peND+HRYyxFz4KPw4z926S/b8rIuFs2FYJg3BwsxJf6A9/3eIdLaYC+9Dw==}
    engines: {node: '>=4'}
    dev: false

  /path-key/3.1.1:
    resolution: {integrity: sha512-ojmeN0qd+y0jszEtoY48r0Peq5dwMEkIlCOu6Q5f41lfkswXuKtYrhgoTpLnyIcHm24Uhqx+5Tqm2InSwLhE6Q==}
    engines: {node: '>=8'}
    dev: false

  /path-loader/1.0.12:
    resolution: {integrity: sha512-n7oDG8B+k/p818uweWrOixY9/Dsr89o2TkCm6tOTex3fpdo2+BFDgR+KpB37mGKBRsBAlR8CIJMFN0OEy/7hIQ==}
    dependencies:
      native-promise-only: 0.8.1
      superagent: 7.1.6
    transitivePeerDependencies:
      - supports-color
    dev: false

  /path-parse/1.0.7:
    resolution: {integrity: sha512-LDJzPVEEEPR+y48z93A0Ed0yXb8pAByGWo/k5YYdYgpY2/2EsOsksJrq7lOHxryrVOn1ejG6oAp8ahvOIQD8sw==}
    dev: false

  /path-to-regexp/0.1.7:
    resolution: {integrity: sha512-5DFkuoqlv1uYQKxy8omFBeJPQcdoE07Kv2sferDCrAq1ohOU+MSDswDIbnx3YAM60qIOnYa53wBhXW0EbMonrQ==}
    dev: false

  /path-to-regexp/1.8.0:
    resolution: {integrity: sha512-n43JRhlUKUAlibEJhPeir1ncUID16QnEjNpwzNdO3Lm4ywrBpBZ5oLD0I6br9evr1Y9JTqwRtAh7JLoOzAQdVA==}
    dependencies:
      isarray: 0.0.1
    dev: false

  /path-to-regexp/6.2.1:
    resolution: {integrity: sha512-JLyh7xT1kizaEvcaXOQwOc2/Yhw6KZOvPf1S8401UyLk86CU79LN3vl7ztXGm/pZ+YjoyAJ4rxmHwbkBXJX+yw==}
    dev: false

  /path-type/3.0.0:
    resolution: {integrity: sha512-T2ZUsdZFHgA3u4e5PfPbjd7HDDpxPnQb5jN0SrDsjNSuVXHJqtwTnWqG0B1jZrgmJ/7lj1EmVIByWt1gxGkWvg==}
    engines: {node: '>=4'}
    dependencies:
      pify: 3.0.0
    dev: false

  /path-type/4.0.0:
    resolution: {integrity: sha512-gDKb8aZMDeD/tZWs9P6+q0J9Mwkdl6xMV8TjnGP3qJVJ06bdMgkbBlLU8IdfOsIsFz2BW1rNVT3XuNEl8zPAvw==}
    engines: {node: '>=8'}
    dev: false

  /pathval/1.1.1:
    resolution: {integrity: sha512-Dp6zGqpTdETdR63lehJYPeIOqpiNBNtc7BpWSLrOje7UaIsE5aY92r/AunQA7rsXvet3lrJ3JnZX29UPTKXyKQ==}
    dev: false

  /pbkdf2/3.1.2:
    resolution: {integrity: sha512-iuh7L6jA7JEGu2WxDwtQP1ddOpaJNC4KlDEFfdQajSGgGPNi4OyDc2R7QnbY2bR9QjBVGwgvTdNJZoE7RaxUMA==}
    engines: {node: '>=0.12'}
    dependencies:
      create-hash: 1.2.0
      create-hmac: 1.1.7
      ripemd160: 2.0.2
      safe-buffer: 5.2.1
      sha.js: 2.4.11
    dev: false

  /pend/1.2.0:
    resolution: {integrity: sha512-F3asv42UuXchdzt+xXqfW1OGlVBe+mxa2mqI0pg5yAHZPvFmY3Y6drSf/GQ1A86WgWEN9Kzh/WrgKa6iGcHXLg==}
    dev: false

  /performance-now/2.1.0:
    resolution: {integrity: sha512-7EAHlyLHI56VEIdK57uwHdHKIaAGbnXPiw0yWbarQZOKaKpvUIgW0jWRVLiatnM+XXlSwsanIBH/hzGMJulMow==}
    dev: false

  /picocolors/1.0.0:
    resolution: {integrity: sha512-1fygroTLlHu66zi26VoTDv8yRgm0Fccecssto+MhsZ0D/DGW2sm8E8AjW7NU5VVTRt5GxbeZ5qBuJr+HyLYkjQ==}
    dev: false

  /picomatch/2.3.1:
    resolution: {integrity: sha512-JU3teHTNjmE2VCGFzuY8EXzCDVwEqB2a8fsIvwaStHhAWJEeVd1o1QD80CU6+ZdEXXSLbSsuLwJjkCBWqRQUVA==}
    engines: {node: '>=8.6'}
    dev: false

  /pidtree/0.3.1:
    resolution: {integrity: sha512-qQbW94hLHEqCg7nhby4yRC7G2+jYHY4Rguc2bjw7Uug4GIJuu1tvf2uHaZv5Q8zdt+WKJ6qK1FOI6amaWUo5FA==}
    engines: {node: '>=0.10'}
    hasBin: true
    dev: false

  /pify/3.0.0:
    resolution: {integrity: sha512-C3FsVNH1udSEX48gGX1xfvwTWfsYWj5U+8/uK15BGzIGrKoUpghX8hWZwa/OFnakBiiVNmBvemTJR5mcy7iPcg==}
    engines: {node: '>=4'}
    dev: false

  /pkg-dir/4.2.0:
    resolution: {integrity: sha512-HRDzbaKjC+AOWVXxAU/x54COGeIv9eb+6CkDSQoNTt4XyWoIJvuPsXizxu/Fr23EiekbtZwmh1IcIG/l/a10GQ==}
    engines: {node: '>=8'}
    dependencies:
      find-up: 4.1.0
    dev: false

  /pn/1.1.0:
    resolution: {integrity: sha512-2qHaIQr2VLRFoxe2nASzsV6ef4yOOH+Fi9FBOVH6cqeSgUnoyySPZkxzLuzd+RYOQTRpROA0ztTMqxROKSb/nA==}
    dev: false

  /postman-collection-transformer/4.1.6:
    resolution: {integrity: sha512-xvdQb6sZoWcG9xZXUPSuxocjcd6WCZlINlGGiuHdSfxhgiwQhj9qhF0JRFbagZ8xB0+pYUairD5MiCENc6DEVA==}
    engines: {node: '>=10'}
    hasBin: true
    dependencies:
      commander: 8.3.0
      inherits: 2.0.4
      lodash: 4.17.21
      semver: 7.3.5
      strip-json-comments: 3.1.1
    dev: false

  /postman-collection/4.1.1:
    resolution: {integrity: sha512-ODpJtlf8r99DMcTU7gFmi/yvQYckFzcuE6zL/fWnyrFT34ugdCBFlX+DN7M+AnP6lmR822fv5s60H4DnL4+fAg==}
    engines: {node: '>=10'}
    dependencies:
      faker: 5.5.3
      file-type: 3.9.0
      http-reasons: 0.1.0
      iconv-lite: 0.6.3
      liquid-json: 0.3.1
      lodash: 4.17.21
      mime-format: 2.0.1
      mime-types: 2.1.34
      postman-url-encoder: 3.0.5
      semver: 7.3.5
      uuid: 8.3.2
    dev: false

  /postman-collection/4.1.7:
    resolution: {integrity: sha512-fMICmDa6megCH/jKq66MZVcR26wrSn1G/rjIkqrtdB6Df4u/I+XLRbWueQnz91Jwm3FR+su1refy4gwIjLLGLg==}
    engines: {node: '>=10'}
    dependencies:
      '@faker-js/faker': 5.5.3
      file-type: 3.9.0
      http-reasons: 0.1.0
      iconv-lite: 0.6.3
      liquid-json: 0.3.1
      lodash: 4.17.21
      mime-format: 2.0.1
      mime-types: 2.1.35
      postman-url-encoder: 3.0.5
      semver: 7.3.8
      uuid: 8.3.2
    dev: false

  /postman-request/2.88.1-postman.31:
    resolution: {integrity: sha512-OJbYqP7ItxQ84yHyuNpDywCZB0HYbpHJisMQ9lb1cSL3N5H3Td6a2+3l/a74UMd3u82BiGC5yQyYmdOIETP/nQ==}
    engines: {node: '>= 6'}
    dependencies:
      '@postman/form-data': 3.1.1
      '@postman/tunnel-agent': 0.6.3
      aws-sign2: 0.7.0
      aws4: 1.12.0
      brotli: 1.3.3
      caseless: 0.12.0
      combined-stream: 1.0.8
      extend: 3.0.2
      forever-agent: 0.6.1
      har-validator: 5.1.5
      http-signature: 1.3.6
      is-typedarray: 1.0.0
      isstream: 0.1.2
      json-stringify-safe: 5.0.1
      mime-types: 2.1.35
      oauth-sign: 0.9.0
      performance-now: 2.1.0
      qs: 6.5.3
      safe-buffer: 5.2.1
      stream-length: 1.0.2
      tough-cookie: 2.5.0
      uuid: 3.4.0
    dev: false

  /postman-runtime/7.29.0:
    resolution: {integrity: sha512-eXxHREE/fUpohkGPRgBY1YccSGx9cyW3mtGiPyIE4zD5fYzasgBHqW6kbEND3Xrd3yf/uht/YI1H8O7J1+A1+w==}
    engines: {node: '>=10'}
    dependencies:
      async: 3.2.3
      aws4: 1.11.0
      handlebars: 4.7.7
      httpntlm: 1.7.7
      js-sha512: 0.8.0
      lodash: 4.17.21
      mime-types: 2.1.34
      node-oauth1: 1.3.0
      performance-now: 2.1.0
      postman-collection: 4.1.1
      postman-request: 2.88.1-postman.31
      postman-sandbox: 4.0.6
      postman-url-encoder: 3.0.5
      serialised-error: 1.1.3
      tough-cookie: 3.0.1
      uuid: 8.3.2
    dev: false

  /postman-sandbox/4.0.6:
    resolution: {integrity: sha512-PPRanSNEE4zy3kO7CeSBHmAfJnGdD9ecHY/Mjh26CQuZZarGkNO8c0U/n+xX3+5M1BRNc82UYq6YCtdsSDqcng==}
    engines: {node: '>=10'}
    dependencies:
      lodash: 4.17.21
      teleport-javascript: 1.0.0
      uvm: 2.0.2
    dev: false

  /postman-url-encoder/3.0.5:
    resolution: {integrity: sha512-jOrdVvzUXBC7C+9gkIkpDJ3HIxOHTIqjpQ4C1EMt1ZGeMvSEpbFCKq23DEfgsj46vMnDgyQf+1ZLp2Wm+bKSsA==}
    engines: {node: '>=10'}
    dependencies:
      punycode: 2.3.0
    dev: false

  /prelude-ls/1.1.2:
    resolution: {integrity: sha512-ESF23V4SKG6lVSGZgYNpbsiaAkdab6ZgOxe52p7+Kid3W3u3bxR4Vfd/o21dmN7jSt0IwgZ4v5MUd26FEtXE9w==}
    engines: {node: '>= 0.8.0'}
    dev: false

  /prelude-ls/1.2.1:
    resolution: {integrity: sha512-vkcDPrRZo1QZLbn5RLGPpg/WmIQ65qoWWhcGKf/b5eplkkarX0m9z8ppCat4mlOqUsWpyNuYgO3VRyrYHSzX5g==}
    engines: {node: '>= 0.8.0'}
    dev: false

  /prettier/1.19.1:
    resolution: {integrity: sha512-s7PoyDv/II1ObgQunCbB9PdLmUcBZcnWOcxDh7O0N/UwDEsHyqkW+Qh28jW+mVuCdx7gLB0BotYI1Y6uI9iyew==}
    engines: {node: '>=4'}
    hasBin: true
    dev: false

  /prettier/2.7.1:
    resolution: {integrity: sha512-ujppO+MkdPqoVINuDFDRLClm7D78qbDt0/NR+wp5FqEZOoTNAjPHWj17QRhu7geIHJfcNhRk1XVQmF8Bp3ye+g==}
    engines: {node: '>=10.13.0'}
    hasBin: true
    dev: false

  /prettier/2.8.4:
    resolution: {integrity: sha512-vIS4Rlc2FNh0BySk3Wkd6xmwxB0FpOndW5fisM5H8hsZSxU2VWVB5CWIkIjWvrHjIhxk2g3bfMKM87zNTrZddw==}
    engines: {node: '>=10.13.0'}
    hasBin: true
    dev: false

  /pretty-ms/7.0.1:
    resolution: {integrity: sha512-973driJZvxiGOQ5ONsFhOF/DtzPMOMtgC11kCpUrPGMTgqp2q/1gwzCquocrN33is0VZ5GFHXZYMM9l6h67v2Q==}
    engines: {node: '>=10'}
    dependencies:
      parse-ms: 2.1.0
    dev: false

  /process-on-spawn/1.0.0:
    resolution: {integrity: sha512-1WsPDsUSMmZH5LeMLegqkPDrsGgsWwk1Exipy2hvB0o/F0ASzbpIctSCcZIK1ykJvtTJULEH+20WOFjMvGnCTg==}
    engines: {node: '>=8'}
    dependencies:
      fromentries: 1.3.2
    dev: false

  /process/0.11.10:
    resolution: {integrity: sha512-cdGef/drWFoydD1JsMzuFf8100nZl+GT+yacc2bEced5f9Rjk4z+WtFUTBu9PhOi9j/jfmBPu0mMEY4wIdAF8A==}
    engines: {node: '>= 0.6.0'}
    dev: false

  /progress/2.0.3:
    resolution: {integrity: sha512-7PiHtLll5LdnKIMw100I+8xJXR5gW2QwWYkT6iJva0bXitZKa/XMrSbdmg3r2Xnaidz9Qumd0VPaMrZlF9V9sA==}
    engines: {node: '>=0.4.0'}
    dev: false

  /promise-fs/2.1.0_eslint@8.34.0:
    resolution: {integrity: sha512-Wl6Y+dSQnw1cJjXdMbXABoH2fRXC3G3KjQHH32qPT6UYyDrh9Iouj/rvI+KKJiVFwQ1/3KiPe1dybp6cHYvUag==}
    engines: {node: '>= 6'}
    dependencies:
      '@octetstream/eslint-config': 3.0.0_eslint@8.34.0
      '@octetstream/promisify': 2.0.2
    transitivePeerDependencies:
      - eslint
      - supports-color
    dev: false

  /prompts/2.4.2:
    resolution: {integrity: sha512-NxNv/kLguCA7p3jE8oL2aEBsrJWgAakBpgmgK6lpPWV+WuOmY6r2/zbAVnP+T8bQlA0nzHXSJSJW0Hq7ylaD2Q==}
    engines: {node: '>= 6'}
    dependencies:
      kleur: 3.0.3
      sisteransi: 1.0.5
    dev: false

  /propagate/2.0.1:
    resolution: {integrity: sha512-vGrhOavPSTz4QVNuBNdcNXePNdNMaO1xj9yBeH1ScQPjk/rhg9sSlCXPhMkFuaNNW/syTvYqsnbIJxMBfRbbag==}
    engines: {node: '>= 8'}
    dev: false

  /proper-lockfile/2.0.1:
    resolution: {integrity: sha512-rjaeGbsmhNDcDInmwi4MuI6mRwJu6zq8GjYCLuSuE7GF+4UjgzkL69sVKKJ2T2xH61kK7rXvGYpvaTu909oXaQ==}
    engines: {node: '>=4.0.0'}
    dependencies:
      graceful-fs: 4.2.10
      retry: 0.10.1
    dev: false

  /proto-list/1.2.4:
    resolution: {integrity: sha512-vtK/94akxsTMhe0/cbfpR+syPuszcuwhqVjJq26CuNDgFGj682oRBXOP5MJpv2r7JtE8MsiepGIqvvOTBwn2vA==}
    dev: false

  /proxy-addr/2.0.7:
    resolution: {integrity: sha512-llQsMLSUDUPT44jdrU/O37qlnifitDP+ZwrmmZcoSKyLKvtZxpyV0n2/bD/N4tBAAZ/gJEdZU7KMraoK1+XYAg==}
    engines: {node: '>= 0.10'}
    dependencies:
      forwarded: 0.2.0
      ipaddr.js: 1.9.1
    dev: false

  /proxy-from-env/1.1.0:
    resolution: {integrity: sha512-D+zkORCbA9f1tdWRK0RaCR3GPv50cMxcrz4X8k5LTSUD1Dkw47mKJEZQNunItRTkWwgtaUSo1RVFRIG9ZXiFYg==}
    dev: false

  /pseudomap/1.0.2:
    resolution: {integrity: sha512-b/YwNhb8lk1Zz2+bXXpS/LK9OisiZZ1SNsSLxN1x2OXVEhW2Ckr/7mWE5vrC1ZTiJlD9g19jWszTmJsB+oEpFQ==}
    dev: false

  /psl/1.9.0:
    resolution: {integrity: sha512-E/ZsdU4HLs/68gYzgGTkMicWTLPdAftJLfJFlLUAAKZGkStNU72sZjT66SnMDVOfOWY/YAoiD7Jxa9iHvngcag==}
    dev: false

  /public-encrypt/4.0.3:
    resolution: {integrity: sha512-zVpa8oKZSz5bTMTFClc1fQOnyyEzpl5ozpi1B5YcvBrdohMjH2rfsBtyXcuNuwjsDIXmBYlF2N5FlJYhR29t8Q==}
    dependencies:
      bn.js: 4.12.0
      browserify-rsa: 4.1.0
      create-hash: 1.2.0
      parse-asn1: 5.1.6
      randombytes: 2.1.0
      safe-buffer: 5.2.1
    dev: false

  /pump/3.0.0:
    resolution: {integrity: sha512-LwZy+p3SFs1Pytd/jYct4wpv49HiYCqd9Rlc5ZVdk0V+8Yzv6jR5Blk3TRmPL1ft69TxP0IMZGJ+WPFU2BFhww==}
    dependencies:
      end-of-stream: 1.4.4
      once: 1.4.0
    dev: false

  /punycode/1.3.2:
    resolution: {integrity: sha512-RofWgt/7fL5wP1Y7fxE7/EmTLzQVnB0ycyibJ0OOHIlJqTNzglYFxVwETOcIoJqJmpDXJ9xImDv+Fq34F/d4Dw==}
    dev: false

  /punycode/2.3.0:
    resolution: {integrity: sha512-rRV+zQD8tVFys26lAGR9WUuS4iUAngJScM+ZRSKtvl5tKeZ2t5bvdNFdNHBW9FWR4guGHlgmsZ1G7BSm2wTbuA==}
    engines: {node: '>=6'}
    dev: false

  /puppeteer/3.3.0:
    resolution: {integrity: sha512-23zNqRltZ1PPoK28uRefWJ/zKb5Jhnzbbwbpcna2o5+QMn17F0khq5s1bdH3vPlyj+J36pubccR8wiNA/VE0Vw==}
    engines: {node: '>=10.18.1'}
    deprecated: < 18.1.0 is no longer supported
    requiresBuild: true
    dependencies:
      debug: 4.3.4
      extract-zip: 2.0.1
      https-proxy-agent: 4.0.0
      mime: 2.6.0
      progress: 2.0.3
      proxy-from-env: 1.1.0
      rimraf: 3.0.2
      tar-fs: 2.1.1
      unbzip2-stream: 1.4.3
      ws: 7.5.9
    transitivePeerDependencies:
      - bufferutil
      - supports-color
      - utf-8-validate
    dev: false

  /qjobs/1.2.0:
    resolution: {integrity: sha512-8YOJEHtxpySA3fFDyCRxA+UUV+fA+rTWnuWvylOK/NCjhY+b4ocCtmu8TtsWb+mYeU+GCHf/S66KZF/AsteKHg==}
    engines: {node: '>=0.9'}
    dev: false

  /qs/6.11.0:
    resolution: {integrity: sha512-MvjoMCJwEarSbUYk5O+nmoSzSutSsTwF85zcHPQ9OrlFoZOYIjaqBAJIqIXjptyD5vThxGq52Xu/MaJzRkIk4Q==}
    engines: {node: '>=0.6'}
    dependencies:
      side-channel: 1.0.4
    dev: false

  /qs/6.5.3:
    resolution: {integrity: sha512-qxXIEh4pCGfHICj1mAJQ2/2XVZkjCDTcEgfoSQxc/fYivUZxTkk7L3bDBJSoNrEzXI17oUO5Dp07ktqE5KzczA==}
    engines: {node: '>=0.6'}
    dev: false

  /querystring-es3/0.2.1:
    resolution: {integrity: sha512-773xhDQnZBMFobEiztv8LIl70ch5MSF/jUQVlhwFyBILqq96anmoctVIYz+ZRp0qbCKATTn6ev02M3r7Ga5vqA==}
    engines: {node: '>=0.4.x'}
    dev: false

  /querystring/0.2.0:
    resolution: {integrity: sha512-X/xY82scca2tau62i9mDyU9K+I+djTMUsvwf7xnUX5GLvVzgJybOJf4Y6o9Zx3oJK/LSXg5tTZBjwzqVPaPO2g==}
    engines: {node: '>=0.4.x'}
    deprecated: The querystring API is considered Legacy. new code should use the URLSearchParams API instead.
    dev: false

  /querystringify/2.2.0:
    resolution: {integrity: sha512-FIqgj2EUvTa7R50u0rGsyTftzjYmv/a3hO345bZNrqabNqjtgiDMgmo4mkUjd+nzU5oF3dClKqFIPUKybUyqoQ==}
    dev: false

  /queue-microtask/1.2.3:
    resolution: {integrity: sha512-NuaNSa6flKT5JaSYQzJok04JzTL1CA6aGhv5rfLW3PgqA+M2ChpZQnAC8h8i4ZFkBS8X5RqkDBHA7r4hej3K9A==}
    dev: false

  /randombytes/2.1.0:
    resolution: {integrity: sha512-vYl3iOX+4CKUWuxGi9Ukhie6fsqXqS9FE2Zaic4tNFD2N2QQaXOMFbuKK4QmDHC0JO6B1Zp41J0LpT0oR68amQ==}
    dependencies:
      safe-buffer: 5.2.1
    dev: false

  /randomfill/1.0.4:
    resolution: {integrity: sha512-87lcbR8+MhcWcUiQ+9e+Rwx8MyR2P7qnt15ynUlbm3TU/fjbgz4GsvfSUDTemtCCtVCqb4ZcEFlyPNTh9bBTLw==}
    dependencies:
      randombytes: 2.1.0
      safe-buffer: 5.2.1
    dev: false

  /range-parser/1.2.1:
    resolution: {integrity: sha512-Hrgsx+orqoygnmhFbKaHE6c296J+HTAQXoxEF6gNupROmmGJRoyzfG3ccAveqCBrwr/2yxQ5BVd/GTl5agOwSg==}
    engines: {node: '>= 0.6'}
    dev: false

  /raw-body/2.5.1:
    resolution: {integrity: sha512-qqJBtEyVgS0ZmPGdCFPWJ3FreoqvG4MVQln/kCgF7Olq95IbOp0/BWyMwbdtn4VTvkM8Y7khCQ2Xgk/tcrCXig==}
    engines: {node: '>= 0.8'}
    dependencies:
      bytes: 3.1.2
      http-errors: 2.0.0
      iconv-lite: 0.4.24
      unpipe: 1.0.0
    dev: false

  /read-pkg/3.0.0:
    resolution: {integrity: sha512-BLq/cCO9two+lBgiTYNqD6GdtK8s4NpaWrl6/rCO9w0TUS8oJl7cmToOZfRYllKTISY6nt1U7jQ53brmKqY6BA==}
    engines: {node: '>=4'}
    dependencies:
      load-json-file: 4.0.0
      normalize-package-data: 2.5.0
      path-type: 3.0.0
    dev: false

  /readable-stream/3.6.0:
    resolution: {integrity: sha512-BViHy7LKeTz4oNnkcLJ+lVSL6vpiFeX6/d3oSH8zCW7UxP2onchk+vTGB143xuFjHS3deTgkKoXXymXqymiIdA==}
    engines: {node: '>= 6'}
    dependencies:
      inherits: 2.0.4
      string_decoder: 1.3.0
      util-deprecate: 1.0.2
    dev: false

  /readdirp/3.6.0:
    resolution: {integrity: sha512-hOS089on8RduqdbhvQ5Z37A0ESjsqz6qnRcffsMU3495FuTdqSm+7bhJ29JvIOsBDEEnan5DPu9t3To9VRlMzA==}
    engines: {node: '>=8.10.0'}
    dependencies:
      picomatch: 2.3.1
    dev: false

  /rechoir/0.7.1:
    resolution: {integrity: sha512-/njmZ8s1wVeR6pjTZ+0nCnv8SpZNRMT2D1RLOJQESlYFDBvwpTA4KWJpZ+sBJ4+vhjILRcK7JIFdGCdxEAAitg==}
    engines: {node: '>= 0.10'}
    dependencies:
      resolve: 1.22.1
    dev: false

  /reflect-metadata/0.1.13:
    resolution: {integrity: sha512-Ts1Y/anZELhSsjMcU605fU9RE4Oi3p5ORujwbIKXfWa+0Zxs510Qrmrce5/Jowq3cHSZSJqBjypxmHarc+vEWg==}
    dev: false

  /regenerate-unicode-properties/10.1.0:
    resolution: {integrity: sha512-d1VudCLoIGitcU/hEg2QqvyGZQmdC0Lf8BqdOMXGFSvJP4bNV1+XqbPQeHHLD51Jh4QJJ225dlIFvY4Ly6MXmQ==}
    engines: {node: '>=4'}
    dependencies:
      regenerate: 1.4.2
    dev: false

  /regenerate/1.4.2:
    resolution: {integrity: sha512-zrceR/XhGYU/d/opr2EKO7aRHUeiBI8qjtfHqADTwZd6Szfy16la6kqD0MIUs5z5hx6AaKa+PixpPrR289+I0A==}
    dev: false

  /regenerator-runtime/0.13.11:
    resolution: {integrity: sha512-kY1AZVr2Ra+t+piVaJ4gxaFaReZVH40AKNo7UCX6W+dEwBo/2oZJzqfuN1qLq1oL45o56cPaTXELwrTh8Fpggg==}
    dev: false

  /regenerator-transform/0.15.1:
    resolution: {integrity: sha512-knzmNAcuyxV+gQCufkYcvOqX/qIIfHLv0u5x79kRxuGojfYVky1f15TzZEu2Avte8QGepvUNTnLskf8E6X6Vyg==}
    dependencies:
      '@babel/runtime': 7.20.13
    dev: false

  /regexp.prototype.flags/1.4.3:
    resolution: {integrity: sha512-fjggEOO3slI6Wvgjwflkc4NFRCTZAu5CnNfBd5qOMYhWdn67nJBBu34/TkD++eeFmd8C9r9jfXJ27+nSiRkSUA==}
    engines: {node: '>= 0.4'}
    dependencies:
      call-bind: 1.0.2
      define-properties: 1.2.0
      functions-have-names: 1.2.3
    dev: false

  /regexpp/3.2.0:
    resolution: {integrity: sha512-pq2bWo9mVD43nbts2wGv17XLiNLya+GklZ8kaDLV2Z08gDCsGpnKn9BFMepvWuHCbyVvY7J5o5+BVvoQbmlJLg==}
    engines: {node: '>=8'}
    dev: false

  /regexpu-core/5.3.0:
    resolution: {integrity: sha512-ZdhUQlng0RoscyW7jADnUZ25F5eVtHdMyXSb2PiwafvteRAOJUjFoUPEYZSIfP99fBIs3maLIRfpEddT78wAAQ==}
    engines: {node: '>=4'}
    dependencies:
      '@babel/regjsgen': 0.8.0
      regenerate: 1.4.2
      regenerate-unicode-properties: 10.1.0
      regjsparser: 0.9.1
      unicode-match-property-ecmascript: 2.0.0
      unicode-match-property-value-ecmascript: 2.1.0
    dev: false

  /regjsparser/0.9.1:
    resolution: {integrity: sha512-dQUtn90WanSNl+7mQKcXAgZxvUe7Z0SqXlgzv0za4LwiUhyzBC58yQO3liFoUgu8GiJVInAhJjkj1N0EtQ5nkQ==}
    hasBin: true
    dependencies:
      jsesc: 0.5.0
    dev: false

  /release-zalgo/1.0.0:
    resolution: {integrity: sha512-gUAyHVHPPC5wdqX/LG4LWtRYtgjxyX78oanFNTMMyFEfOqdC54s3eE82imuWKbOeqYht2CrNf64Qb8vgmmtZGA==}
    engines: {node: '>=4'}
    dependencies:
      es6-error: 4.1.1
    dev: false

  /request-promise-core/1.1.4_request@2.88.2:
    resolution: {integrity: sha512-TTbAfBBRdWD7aNNOoVOBH4pN/KigV6LyapYNNlAPA8JwbovRti1E88m3sYAwsLi5ryhPKsE9APwnjFTgdUjTpw==}
    engines: {node: '>=0.10.0'}
    peerDependencies:
      request: ^2.34
    dependencies:
      lodash: 4.17.21
      request: 2.88.2
    dev: false

  /request-promise-native/1.0.9_request@2.88.2:
    resolution: {integrity: sha512-wcW+sIUiWnKgNY0dqCpOZkUbF/I+YPi+f09JZIDa39Ec+q82CpSYniDp+ISgTTbKmnpJWASeJBPZmoxH84wt3g==}
    engines: {node: '>=0.12.0'}
    deprecated: request-promise-native has been deprecated because it extends the now deprecated request package, see https://github.com/request/request/issues/3142
    peerDependencies:
      request: ^2.34
    dependencies:
      request: 2.88.2
      request-promise-core: 1.1.4_request@2.88.2
      stealthy-require: 1.1.1
      tough-cookie: 2.5.0
    dev: false

  /request/2.88.2:
    resolution: {integrity: sha512-MsvtOrfG9ZcrOwAW+Qi+F6HbD0CWXEh9ou77uOb7FM2WPhwT7smM833PzanhJLsgXjN89Ir6V2PczXNnMpwKhw==}
    engines: {node: '>= 6'}
    deprecated: request has been deprecated, see https://github.com/request/request/issues/3142
    dependencies:
      aws-sign2: 0.7.0
      aws4: 1.12.0
      caseless: 0.12.0
      combined-stream: 1.0.8
      extend: 3.0.2
      forever-agent: 0.6.1
      form-data: 2.3.3
      har-validator: 5.1.5
      http-signature: 1.2.0
      is-typedarray: 1.0.0
      isstream: 0.1.2
      json-stringify-safe: 5.0.1
      mime-types: 2.1.35
      oauth-sign: 0.9.0
      performance-now: 2.1.0
      qs: 6.5.3
      safe-buffer: 5.2.1
      tough-cookie: 2.5.0
      tunnel-agent: 0.6.0
      uuid: 3.4.0
    dev: false

  /require-directory/2.1.1:
    resolution: {integrity: sha512-fGxEI7+wsG9xrvdjsrlmL22OMTTiHRwAMroiEeMgq8gzoLC/PQr7RsRDSTLUg/bZAZtF+TVIkHc6/4RIKrui+Q==}
    engines: {node: '>=0.10.0'}
    dev: false

  /require-from-string/1.2.1:
    resolution: {integrity: sha512-H7AkJWMobeskkttHyhTVtS0fxpFLjxhbfMa6Bk3wimP7sdPRGL3EyCg3sAQenFfAe+xQ+oAc85Nmtvq0ROM83Q==}
    engines: {node: '>=0.10.0'}
    dev: false

  /require-from-string/2.0.2:
    resolution: {integrity: sha512-Xf0nWe6RseziFMu+Ap9biiUbmplq6S9/p+7w7YXP/JBHhrUDDUhwa+vANyubuqfZWTveU//DYVGsDG7RKL/vEw==}
    engines: {node: '>=0.10.0'}
    dev: false

  /require-main-filename/2.0.0:
    resolution: {integrity: sha512-NKN5kMDylKuldxYLSUfrbo5Tuzh4hd+2E8NPPX02mZtn1VuREQToYe/ZdlJy+J3uCpfaiGF05e7B8W0iXbQHmg==}
    dev: false

  /requires-port/1.0.0:
    resolution: {integrity: sha512-KigOCHcocU3XODJxsu8i/j8T9tzT4adHiecwORRQ0ZZFcp7ahwXuRU1m+yuO90C5ZUyGeGfocHDI14M3L3yDAQ==}
    dev: false

  /resolve-cwd/3.0.0:
    resolution: {integrity: sha512-OrZaX2Mb+rJCpH/6CpSqt9xFVpN++x01XnN2ie9g6P5/3xelLAkXWVADpdz1IHD/KFfEXyE6V0U01OQ3UO2rEg==}
    engines: {node: '>=8'}
    dependencies:
      resolve-from: 5.0.0
    dev: false

  /resolve-from/4.0.0:
    resolution: {integrity: sha512-pb/MYmXstAkysRFx8piNI1tGFNQIFA3vkE3Gq4EuA1dF6gHp/+vgZqsCGJapvy8N3Q+4o7FwvquPJcnZ7RYy4g==}
    engines: {node: '>=4'}
    dev: false

  /resolve-from/5.0.0:
    resolution: {integrity: sha512-qYg9KP24dD5qka9J47d0aVky0N+b4fTU89LN9iDnjB5waksiC49rvMB0PrUJQGoTmH50XPiqOvAjDfaijGxYZw==}
    engines: {node: '>=8'}
    dev: false

  /resolve/1.1.7:
    resolution: {integrity: sha512-9znBF0vBcaSN3W2j7wKvdERPwqTxSpCq+if5C0WoTCyV9n24rua28jeuQ2pL/HOf+yUe/Mef+H/5p60K0Id3bg==}
    dev: false

  /resolve/1.22.1:
    resolution: {integrity: sha512-nBpuuYuY5jFsli/JIs1oldw6fOQCBioohqWZg/2hiaOybXOft4lonv85uDOKXdf8rhyK159cxU5cDcK/NKk8zw==}
    hasBin: true
    dependencies:
      is-core-module: 2.11.0
      path-parse: 1.0.7
      supports-preserve-symlinks-flag: 1.0.0
    dev: false

  /retry/0.10.1:
    resolution: {integrity: sha512-ZXUSQYTHdl3uS7IuCehYfMzKyIDBNoAuUblvy5oGO5UJSUTmStUUVPXbA9Qxd173Bgre53yCQczQuHgRWAdvJQ==}
    dev: false

  /retry/0.13.1:
    resolution: {integrity: sha512-XQBQ3I8W1Cge0Seh+6gjj03LbmRFWuoszgK9ooCpwYIrhhoO80pfq4cUkU5DkknwfOfFteRwlZ56PYOGYyFWdg==}
    engines: {node: '>= 4'}
    dev: false

  /reusify/1.0.4:
    resolution: {integrity: sha512-U9nH88a3fc/ekCF1l0/UP1IosiuIjyTh7hBvXVMHYgVcfGvt897Xguj2UOLDeI5BG2m7/uwyaLVT6fbtCwTyzw==}
    engines: {iojs: '>=1.0.0', node: '>=0.10.0'}
    dev: false

  /rfdc/1.3.0:
    resolution: {integrity: sha512-V2hovdzFbOi77/WajaSMXk2OLm+xNIeQdMMuB7icj7bk6zi2F8GGAxigcnDFpJHbNyNcgyJDiP+8nOrY5cZGrA==}
    dev: false

  /rimraf/3.0.2:
    resolution: {integrity: sha512-JZkJMZkAGFFPP2YqXZXPbMlMBgsxzE8ILs4lMIX/2o0L9UBw9O/Y3o6wFw/i9YLapcUJWwqbi3kdxIPdC62TIA==}
    hasBin: true
    dependencies:
      glob: 7.2.3
    dev: false

  /ripemd160/2.0.2:
    resolution: {integrity: sha512-ii4iagi25WusVoiC4B4lq7pbXfAp3D9v5CwfkY33vffw2+pkDjY1D8GaN7spsxvCSx8dkPqOZCEZyfxcmJG2IA==}
    dependencies:
      hash-base: 3.1.0
      inherits: 2.0.4
    dev: false

  /run-parallel/1.2.0:
    resolution: {integrity: sha512-5l4VyZR86LZ/lDxZTR6jqL8AFE2S0IFLMP26AbjsLVADxHdhB/c0GUsH+y39UfCi3dzz8OlQuPmnaJOMoDHQBA==}
    dependencies:
      queue-microtask: 1.2.3
    dev: false

  /safe-buffer/5.1.2:
    resolution: {integrity: sha512-Gd2UZBJDkXlY7GbJxfsE8/nvKkUEU1G38c1siN6QP6a9PT9MmHB8GnpscSmMJSoF8LOIrt8ud/wPtojys4G6+g==}
    dev: false

  /safe-buffer/5.2.1:
    resolution: {integrity: sha512-rp3So07KcdmmKbGvgaNxQSJr7bGVSVk5S9Eq1F+ppbRo70+YeaDxkw5Dd8NPN+GD6bjnYm2VuPuCXmpuYvmCXQ==}
    dev: false

  /safe-regex-test/1.0.0:
    resolution: {integrity: sha512-JBUUzyOgEwXQY1NuPtvcj/qcBDbDmEvWufhlnXZIm75DEHp+afM1r1ujJpJsV/gSM4t59tpDyPi1sd6ZaPFfsA==}
    dependencies:
      call-bind: 1.0.2
      get-intrinsic: 1.2.0
      is-regex: 1.1.4
    dev: false

  /safe-stable-stringify/2.4.2:
    resolution: {integrity: sha512-gMxvPJYhP0O9n2pvcfYfIuYgbledAOJFcqRThtPRmjscaipiwcwPPKLytpVzMkG2HAN87Qmo2d4PtGiri1dSLA==}
    engines: {node: '>=10'}
    dev: false

  /safer-buffer/2.1.2:
    resolution: {integrity: sha512-YZo3K82SD7Riyi0E1EQPojLz7kpepnSQI9IyPbHHg1XXXevb5dJI7tpyN2ADxGcQbHG7vcyRHk0cbwqcQriUtg==}
    dev: false

  /sax/1.2.4:
    resolution: {integrity: sha512-NqVDv9TpANUjFm0N8uM5GxL36UgKi9/atZw+x7YFnQ8ckwFGKrl4xX4yWtrey3UJm5nP1kUbnYgLopqWNSRhWw==}
    dev: false

  /saxes/5.0.1:
    resolution: {integrity: sha512-5LBh1Tls8c9xgGjw3QrMwETmTMVk0oFgvrFSvWx62llR2hcEInrKNZ2GZCCuuy2lvWrdl5jhbpeqc5hRYKFOcw==}
    engines: {node: '>=10'}
    dependencies:
      xmlchars: 2.2.0
    dev: false

  /schema-utils/3.1.1:
    resolution: {integrity: sha512-Y5PQxS4ITlC+EahLuXaY86TXfR7Dc5lw294alXOq86JAHCihAIZfqv8nNCWvaEJvaC51uN9hbLGeV0cFBdH+Fw==}
    engines: {node: '>= 10.13.0'}
    dependencies:
      '@types/json-schema': 7.0.11
      ajv: 6.12.6
      ajv-keywords: 3.5.2_ajv@6.12.6
    dev: false

  /semver/5.7.1:
    resolution: {integrity: sha512-sauaDf/PZdVgrLTNYHRtpXa1iRiKcaebiKQ1BJdpQlWH2lCvexQdX55snPFyK7QzpudqbCI0qXFfOasHdyNDGQ==}
    hasBin: true
    dev: false

  /semver/6.3.0:
    resolution: {integrity: sha512-b39TBaTSfV6yBrapU89p5fKekE2m/NwnDocOVruQFS1/veMgdzuPcnOM34M6CwxW8jH/lxEa5rBoDeUwu5HHTw==}
    hasBin: true
    dev: false

  /semver/7.3.5:
    resolution: {integrity: sha512-PoeGJYh8HK4BTO/a9Tf6ZG3veo/A7ZVsYrSA6J8ny9nb3B1VrpkuN+z9OE5wfE5p6H4LchYZsegiQgbJD94ZFQ==}
    engines: {node: '>=10'}
    hasBin: true
    dependencies:
      lru-cache: 6.0.0
    dev: false

  /semver/7.3.8:
    resolution: {integrity: sha512-NB1ctGL5rlHrPJtFDVIVzTyQylMLu9N9VICA6HSFJo8MCGVTMW6gfpicwKmmK/dAjTOrqu5l63JJOpDSrAis3A==}
    engines: {node: '>=10'}
    hasBin: true
    dependencies:
      lru-cache: 6.0.0
    dev: false

  /send/0.18.0:
    resolution: {integrity: sha512-qqWzuOjSFOuqPjFe4NOsMLafToQQwBSOEpS+FwEt3A2V3vKubTquT3vmLTQpFgMXp8AlFWFuP1qKaJZOtPpVXg==}
    engines: {node: '>= 0.8.0'}
    dependencies:
      debug: 2.6.9
      depd: 2.0.0
      destroy: 1.2.0
      encodeurl: 1.0.2
      escape-html: 1.0.3
      etag: 1.8.1
      fresh: 0.5.2
      http-errors: 2.0.0
      mime: 1.6.0
      ms: 2.1.3
      on-finished: 2.4.1
      range-parser: 1.2.1
      statuses: 2.0.1
    dev: false

  /sentence-case/3.0.4:
    resolution: {integrity: sha512-8LS0JInaQMCRoQ7YUytAo/xUu5W2XnQxV2HI/6uM6U7CITS1RqPElr30V6uIqyMKM9lJGRVFy5/4CuzcixNYSg==}
    dependencies:
      no-case: 3.0.4
      tslib: 2.5.0
      upper-case-first: 2.0.2
    dev: false

  /serialised-error/1.1.3:
    resolution: {integrity: sha512-vybp3GItaR1ZtO2nxZZo8eOo7fnVaNtP3XE2vJKgzkKR2bagCkdJ1EpYYhEMd3qu/80DwQk9KjsNSxE3fXWq0g==}
    dependencies:
      object-hash: 1.3.1
      stack-trace: 0.0.9
      uuid: 3.4.0
    dev: false

  /serialize-javascript/6.0.0:
    resolution: {integrity: sha512-Qr3TosvguFt8ePWqsvRfrKyQXIiW+nGbYpy8XK24NQHE83caxWt+mIymTT19DGFbNWNLfEwsrkSmN64lVWB9ag==}
    dependencies:
      randombytes: 2.1.0
    dev: false

  /serialize-javascript/6.0.1:
    resolution: {integrity: sha512-owoXEFjWRllis8/M1Q+Cw5k8ZH40e3zhp/ovX+Xr/vi1qj6QesbyXXViFbpNvWvPNAD62SutwEXavefrLJWj7w==}
    dependencies:
      randombytes: 2.1.0
    dev: false

  /serve-static/1.15.0:
    resolution: {integrity: sha512-XGuRDNjXUijsUL0vl6nSD7cwURuzEgglbOaFuZM9g3kwDXOWVTck0jLzjPzGD+TazWbboZYu52/9/XPdUgne9g==}
    engines: {node: '>= 0.8.0'}
    dependencies:
      encodeurl: 1.0.2
      escape-html: 1.0.3
      parseurl: 1.3.3
      send: 0.18.0
    dev: false

  /set-blocking/2.0.0:
    resolution: {integrity: sha512-KiKBS8AnWGEyLzofFfmvKwpdPzqiy16LvQfK3yv/fVH7Bj13/wl3JSR1J+rfgRE9q7xUJK4qvgS8raSOeLUehw==}
    dev: false

  /setimmediate/1.0.5:
    resolution: {integrity: sha512-MATJdZp8sLqDl/68LfQmbP8zKPLQNV6BIZoIgrscFDQ+RsvK/BxeDQOgyxKKoh0y/8h3BqVFnCqQ/gd+reiIXA==}
    dev: false

  /setprototypeof/1.2.0:
    resolution: {integrity: sha512-E5LDX7Wrp85Kil5bhZv46j8jOeboKq5JMmYM3gVGdGH8xFpPWXUMsNrlODCrkoxMEeNi/XZIwuRvY4XNwYMJpw==}
    dev: false

  /sha.js/2.4.11:
    resolution: {integrity: sha512-QMEp5B7cftE7APOjk5Y6xgrbWu+WkLVQwk8JNjZ8nKRciZaByEW6MubieAiToS7+dwvrjGhH8jRXz3MVd0AYqQ==}
    hasBin: true
    dependencies:
      inherits: 2.0.4
      safe-buffer: 5.2.1
    dev: false

  /shallow-clone/3.0.1:
    resolution: {integrity: sha512-/6KqX+GVUdqPuPPd2LxDDxzX6CAbjJehAAOKlNpqqUpAqPM6HeL8f+o3a+JsyGjn2lv0WY8UsTgUJjU9Ok55NA==}
    engines: {node: '>=8'}
    dependencies:
      kind-of: 6.0.3
    dev: false

  /shebang-command/1.2.0:
    resolution: {integrity: sha512-EV3L1+UQWGor21OmnvojK36mhg+TyIKDh3iFBKBohr5xeXIhNBcx8oWdgkTEEQ+BEFFYdLRuqMfd5L84N1V5Vg==}
    engines: {node: '>=0.10.0'}
    dependencies:
      shebang-regex: 1.0.0
    dev: false

  /shebang-command/2.0.0:
    resolution: {integrity: sha512-kHxr2zZpYtdmrN1qDjrrX/Z1rR1kG8Dx+gkpK1G4eXmvXswmcE1hTWBWYUzlraYw1/yZp6YuDY77YtvbN0dmDA==}
    engines: {node: '>=8'}
    dependencies:
      shebang-regex: 3.0.0
    dev: false

  /shebang-regex/1.0.0:
    resolution: {integrity: sha512-wpoSFAxys6b2a2wHZ1XpDSgD7N9iVjg29Ph9uV/uaP9Ex/KXlkTZTeddxDPSYQpgvzKLGJke2UU0AzoGCjNIvQ==}
    engines: {node: '>=0.10.0'}
    dev: false

  /shebang-regex/3.0.0:
    resolution: {integrity: sha512-7++dFhtcx3353uBaq8DDR4NuxBetBzC7ZQOhmTQInHEd6bSrXdiEyzCvG07Z44UYdLShWUyXt5M/yhz8ekcb1A==}
    engines: {node: '>=8'}
    dev: false

  /shell-quote/1.8.0:
    resolution: {integrity: sha512-QHsz8GgQIGKlRi24yFc6a6lN69Idnx634w49ay6+jA5yFh7a1UY+4Rp6HPx/L/1zcEDPEij8cIsiqR6bQsE5VQ==}
    dev: false

  /side-channel/1.0.4:
    resolution: {integrity: sha512-q5XPytqFEIKHkGdiMIrY10mvLRvnQh42/+GoBlFW3b2LXLE2xxJpZFdm94we0BaoV3RwJyGqg5wS7epxTv0Zvw==}
    dependencies:
      call-bind: 1.0.2
      get-intrinsic: 1.2.0
      object-inspect: 1.12.3
    dev: false

  /sigmund/1.0.1:
    resolution: {integrity: sha512-fCvEXfh6NWpm+YSuY2bpXb/VIihqWA6hLsgboC+0nl71Q7N7o2eaCW8mJa/NLvQhs6jpd3VZV4UiUQlV6+lc8g==}
    dev: false

  /signal-exit/3.0.7:
    resolution: {integrity: sha512-wnD2ZE+l+SPC/uoS0vXeE9L1+0wuaMqKlfz9AMUo38JsyLSBWSFcHR1Rri62LZc12vLr1gb3jl7iwQhgwpAbGQ==}
    dev: false

  /simple-swizzle/0.2.2:
    resolution: {integrity: sha512-JA//kQgZtbuY83m+xT+tXJkmJncGMTFT+C+g2h2R9uxkYIrE2yy9sgmcLhCnw57/WSD+Eh3J97FPEDFnbXnDUg==}
    dependencies:
      is-arrayish: 0.3.2
    dev: false

  /sinon/10.0.0:
    resolution: {integrity: sha512-XAn5DxtGVJBlBWYrcYKEhWCz7FLwZGdyvANRyK06419hyEpdT0dMc5A8Vcxg5SCGHc40CsqoKsc1bt1CbJPfNw==}
    dependencies:
      '@sinonjs/commons': 1.8.6
      '@sinonjs/fake-timers': 6.0.1
      '@sinonjs/samsam': 5.3.1
      diff: 4.0.2
      nise: 4.1.0
      supports-color: 7.2.0
    dev: false

  /sisteransi/1.0.5:
    resolution: {integrity: sha512-bLGGlR1QxBcynn2d5YmDX4MGjlZvy2MRBDRNHLJ8VI6l6+9FUiyTFNJ0IveOSP0bcXgVDPRcfGqA0pjaqUpfVg==}
    dev: false

  /slash/3.0.0:
    resolution: {integrity: sha512-g9Q1haeby36OSStwb4ntCGGGaKsaVSjQ68fBxoQcutl5fS1vuY18H3wSt3jFyFtrkx+Kz0V1G85A4MyAdDMi2Q==}
    engines: {node: '>=8'}
    dev: false

  /slash/4.0.0:
    resolution: {integrity: sha512-3dOsAHXXUkQTpOYcoAxLIorMTp4gIQr5IW3iVb7A7lFIp0VHhnynm9izx6TssdrIcVIESAlVjtnO2K8bg+Coew==}
    engines: {node: '>=12'}
    dev: false

  /snake-case/3.0.4:
    resolution: {integrity: sha512-LAOh4z89bGQvl9pFfNF8V146i7o7/CqFPbqzYgP+yYzDIDeS9HaNFtXABamRW+AQzEVODcvE79ljJ+8a9YSdMg==}
    dependencies:
      dot-case: 3.0.4
      tslib: 2.5.0
    dev: false

  /socket.io-adapter/2.5.2:
    resolution: {integrity: sha512-87C3LO/NOMc+eMcpcxUBebGjkpMDkNBS9tf7KJqcDsmL936EChtVva71Dw2q4tQcuVC+hAUy4an2NO/sYXmwRA==}
    dependencies:
      ws: 8.11.0
    transitivePeerDependencies:
      - bufferutil
      - utf-8-validate
    dev: false

  /socket.io-parser/4.2.2:
    resolution: {integrity: sha512-DJtziuKypFkMMHCm2uIshOYC7QaylbtzQwiMYDuCKy3OPkjLzu4B2vAhTlqipRHHzrI0NJeBAizTK7X+6m1jVw==}
    engines: {node: '>=10.0.0'}
    dependencies:
      '@socket.io/component-emitter': 3.1.0
      debug: 4.3.4
    transitivePeerDependencies:
      - supports-color
    dev: false

  /socket.io/4.6.0:
    resolution: {integrity: sha512-b65bp6INPk/BMMrIgVvX12x3Q+NqlGqSlTuvKQWt0BUJ3Hyy3JangBl7fEoWZTXbOKlCqNPbQ6MbWgok/km28w==}
    engines: {node: '>=10.0.0'}
    dependencies:
      accepts: 1.3.8
      base64id: 2.0.0
      debug: 4.3.4
      engine.io: 6.4.0
      socket.io-adapter: 2.5.2
      socket.io-parser: 4.2.2
    transitivePeerDependencies:
      - bufferutil
      - supports-color
      - utf-8-validate
    dev: false

  /source-map-loader/1.1.3_webpack@5.75.0:
    resolution: {integrity: sha512-6YHeF+XzDOrT/ycFJNI53cgEsp/tHTMl37hi7uVyqFAlTXW109JazaQCkbc+jjoL2637qkH1amLi+JzrIpt5lA==}
    engines: {node: '>= 10.13.0'}
    peerDependencies:
      webpack: ^4.0.0 || ^5.0.0
    dependencies:
      abab: 2.0.6
      iconv-lite: 0.6.3
      loader-utils: 2.0.4
      schema-utils: 3.1.1
      source-map: 0.6.1
      webpack: 5.75.0_webpack-cli@4.10.0
      whatwg-mimetype: 2.3.0
    dev: false

  /source-map-support/0.5.21:
    resolution: {integrity: sha512-uBHU3L3czsIyYXKX88fdrGovxdSCoTGDRZ6SYXtSRxLZUzHg5P/66Ht6uoUlHu9EZod+inXhKo3qQgwXUT/y1w==}
    dependencies:
      buffer-from: 1.1.2
      source-map: 0.6.1
    dev: false

  /source-map/0.2.0:
    resolution: {integrity: sha512-CBdZ2oa/BHhS4xj5DlhjWNHcan57/5YuvfdLf17iVmIpd9KRm+DFLmC6nBNj+6Ua7Kt3TmOjDpQT1aTYOQtoUA==}
    engines: {node: '>=0.8.0'}
    requiresBuild: true
    dependencies:
      amdefine: 1.0.1
    dev: false
    optional: true

  /source-map/0.5.7:
    resolution: {integrity: sha512-LbrmJOMUSdEVxIKvdcJzQC+nQhe8FUZQTXQy6+I75skNgn3OoQ0DZA8YnFa7gp8tqtL3KPf1kmo0R5DoApeSGQ==}
    engines: {node: '>=0.10.0'}
    dev: false

  /source-map/0.6.1:
    resolution: {integrity: sha512-UjgapumWlbMhkBgzT7Ykc5YXUT46F0iKu8SGXq0bcwP5dz/h0Plj6enJqjz1Zbq2l5WaqYnrVbwWOWMyF3F47g==}
    engines: {node: '>=0.10.0'}
    dev: false

  /source-map/0.7.4:
    resolution: {integrity: sha512-l3BikUxvPOcn5E74dZiq5BGsTb5yEwhaTSzccU6t4sDOH8NWJCstKO5QT2CvtFoK6F0saL7p9xHAqHOlCPJygA==}
    engines: {node: '>= 8'}
    dev: false

  /sourcemap-codec/1.4.8:
    resolution: {integrity: sha512-9NykojV5Uih4lgo5So5dtw+f0JgJX30KCNI8gwhz2J9A15wD0Ml6tjHKwf6fTSa6fAdVBdZeNOs9eJ71qCk8vA==}
    deprecated: Please use @jridgewell/sourcemap-codec instead
    dev: false

  /spawn-wrap/2.0.0:
    resolution: {integrity: sha512-EeajNjfN9zMnULLwhZZQU3GWBoFNkbngTUPfaawT4RkMiviTxcX0qfhVbGey39mfctfDHkWtuecgQ8NJcyQWHg==}
    engines: {node: '>=8'}
    dependencies:
      foreground-child: 2.0.0
      is-windows: 1.0.2
      make-dir: 3.1.0
      rimraf: 3.0.2
      signal-exit: 3.0.7
      which: 2.0.2
    dev: false

  /spdx-correct/3.1.1:
    resolution: {integrity: sha512-cOYcUWwhCuHCXi49RhFRCyJEK3iPj1Ziz9DpViV3tbZOwXD49QzIN3MpOLJNxh2qwq2lJJZaKMVw9qNi4jTC0w==}
    dependencies:
      spdx-expression-parse: 3.0.1
      spdx-license-ids: 3.0.12
    dev: false

  /spdx-exceptions/2.3.0:
    resolution: {integrity: sha512-/tTrYOC7PPI1nUAgx34hUpqXuyJG+DTHJTnIULG4rDygi4xu/tfgmq1e1cIRwRzwZgo4NLySi+ricLkZkw4i5A==}
    dev: false

  /spdx-expression-parse/3.0.1:
    resolution: {integrity: sha512-cbqHunsQWnJNE6KhVSMsMeH5H/L9EpymbzqTQ3uLwNCLZ1Q481oWaofqH7nO6V07xlXwY6PhQdQ2IedWx/ZK4Q==}
    dependencies:
      spdx-exceptions: 2.3.0
      spdx-license-ids: 3.0.12
    dev: false

  /spdx-license-ids/3.0.12:
    resolution: {integrity: sha512-rr+VVSXtRhO4OHbXUiAF7xW3Bo9DuuF6C5jH+q/x15j2jniycgKbxU09Hr0WqlSLUs4i4ltHGXqTe7VHclYWyA==}
    dev: false

  /sprintf-js/1.0.3:
    resolution: {integrity: sha512-D9cPgkvLlV3t3IzL0D0YLvGA9Ahk4PcvVwUbN0dSGr1aP0Nrt4AEnTUbuGvquEC0mA64Gqt1fzirlRs5ibXx8g==}
    dev: false

  /sshpk/1.17.0:
    resolution: {integrity: sha512-/9HIEs1ZXGhSPE8X6Ccm7Nam1z8KcoCqPdI7ecm1N33EzAetWahvQWVqLZtaZQ+IDKX4IyA2o0gBzqIMkAagHQ==}
    engines: {node: '>=0.10.0'}
    hasBin: true
    dependencies:
      asn1: 0.2.6
      assert-plus: 1.0.0
      bcrypt-pbkdf: 1.0.2
      dashdash: 1.14.1
      ecc-jsbn: 0.1.2
      getpass: 0.1.7
      jsbn: 0.1.1
      safer-buffer: 2.1.2
      tweetnacl: 0.14.5
    dev: false

  /stack-trace/0.0.10:
    resolution: {integrity: sha512-KGzahc7puUKkzyMt+IqAep+TVNbKP+k2Lmwhub39m1AsTSkaDutx56aDCo+HLDzf/D26BIHTJWNiTG1KAJiQCg==}
    dev: false

  /stack-trace/0.0.9:
    resolution: {integrity: sha512-vjUc6sfgtgY0dxCdnc40mK6Oftjo9+2K8H/NG81TMhgL392FtiPA9tn9RLyTxXmTLPJPjF3VyzFp6bsWFLisMQ==}
    dev: false

  /static-eval/2.0.2:
    resolution: {integrity: sha512-N/D219Hcr2bPjLxPiV+TQE++Tsmrady7TqAJugLy7Xk1EumfDWS/f5dtBbkRCGE7wKKXuYockQoj8Rm2/pVKyg==}
    dependencies:
      escodegen: 1.14.3
    dev: false

  /statuses/1.5.0:
    resolution: {integrity: sha512-OpZ3zP+jT1PI7I8nemJX4AKmAX070ZkYPVWV/AaKTJl+tXCTGyVdC1a4SL8RUQYEwk/f34ZX8UTykN68FwrqAA==}
    engines: {node: '>= 0.6'}
    dev: false

  /statuses/2.0.1:
    resolution: {integrity: sha512-RwNA9Z/7PrK06rYLIzFMlaF+l73iwpzsqRIFgbMLbTcLD6cOao82TaWefPXQvB2fOC4AjuYSEndS7N/mTCbkdQ==}
    engines: {node: '>= 0.8'}
    dev: false

  /stealthy-require/1.1.1:
    resolution: {integrity: sha512-ZnWpYnYugiOVEY5GkcuJK1io5V8QmNYChG62gSit9pQVGErXtrKuPC55ITaVSukmMta5qpMU7vqLt2Lnni4f/g==}
    engines: {node: '>=0.10.0'}
    dev: false

  /stop-iteration-iterator/1.0.0:
    resolution: {integrity: sha512-iCGQj+0l0HOdZ2AEeBADlsRC+vsnDsZsbdSiH1yNSjcfKM7fdpCMfqAL/dwF5BLiw/XhRft/Wax6zQbhq2BcjQ==}
    engines: {node: '>= 0.4'}
    dependencies:
      internal-slot: 1.0.5
    dev: false

  /stoppable/1.1.0:
    resolution: {integrity: sha512-KXDYZ9dszj6bzvnEMRYvxgeTHU74QBFL54XKtP3nyMuJ81CFYtABZ3bAzL2EdFUaEwJOBOgENyFj3R7oTzDyyw==}
    engines: {node: '>=4', npm: '>=6'}
    dev: false

  /stream-browserify/3.0.0:
    resolution: {integrity: sha512-H73RAHsVBapbim0tU2JwwOiXUj+fikfiaoYAKHF3VJfA0pe2BCzkhAHBlLG6REzE+2WNZcxOXjK7lkso+9euLA==}
    dependencies:
      inherits: 2.0.4
      readable-stream: 3.6.0
    dev: false

  /stream-http/3.2.0:
    resolution: {integrity: sha512-Oq1bLqisTyK3TSCXpPbT4sdeYNdmyZJv1LxpEm2vu1ZhK89kSE5YXwZc3cWk0MagGaKriBh9mCFbVGtO+vY29A==}
    dependencies:
      builtin-status-codes: 3.0.0
      inherits: 2.0.4
      readable-stream: 3.6.0
      xtend: 4.0.2
    dev: false

  /stream-length/1.0.2:
    resolution: {integrity: sha512-aI+qKFiwoDV4rsXiS7WRoCt+v2RX1nUj17+KJC5r2gfh5xoSJIfP6Y3Do/HtvesFcTSWthIuJ3l1cvKQY/+nZg==}
    dependencies:
      bluebird: 2.11.0
    dev: false

  /streamroller/3.1.4:
    resolution: {integrity: sha512-Ha1Ccw2/N5C/IF8Do6zgNe8F3jQo8MPBnMBGvX0QjNv/I97BcNRzK6/mzOpZHHK7DjMLTI3c7Xw7Y1KvdChkvw==}
    engines: {node: '>=8.0'}
    dependencies:
      date-format: 4.0.14
      debug: 4.3.4
      fs-extra: 8.1.0
    transitivePeerDependencies:
      - supports-color
    dev: false

  /streamsearch/1.1.0:
    resolution: {integrity: sha512-Mcc5wHehp9aXz1ax6bZUyY5afg9u2rv5cqQI3mRrYkGC8rW2hM02jWuwjtL++LS5qinSyhj2QfLyNsuc+VsExg==}
    engines: {node: '>=10.0.0'}
    dev: false

  /string-width/4.2.3:
    resolution: {integrity: sha512-wKyQRQpjJ0sIp62ErSZdGsjMJWsap5oRNihHhu6G7JVO/9jIB6UyevL+tXuOqrng8j/cxKTWyWUwvSTriiZz/g==}
    engines: {node: '>=8'}
    dependencies:
      emoji-regex: 8.0.0
      is-fullwidth-code-point: 3.0.0
      strip-ansi: 6.0.1
    dev: false

  /string.prototype.padend/3.1.4:
    resolution: {integrity: sha512-67otBXoksdjsnXXRUq+KMVTdlVRZ2af422Y0aTyTjVaoQkGr3mxl2Bc5emi7dOQ3OGVVQQskmLEWwFXwommpNw==}
    engines: {node: '>= 0.4'}
    dependencies:
      call-bind: 1.0.2
      define-properties: 1.2.0
      es-abstract: 1.21.1
    dev: false

  /string.prototype.repeat/0.2.0:
    resolution: {integrity: sha512-1BH+X+1hSthZFW+X+JaUkjkkUPwIlLEMJBLANN3hOob3RhEk5snLWNECDnYbgn/m5c5JV7Ersu1Yubaf+05cIA==}
    dev: false

  /string.prototype.trimend/1.0.6:
    resolution: {integrity: sha512-JySq+4mrPf9EsDBEDYMOb/lM7XQLulwg5R/m1r0PXEFqrV0qHvl58sdTilSXtKOflCsK2E8jxf+GKC0T07RWwQ==}
    dependencies:
      call-bind: 1.0.2
      define-properties: 1.2.0
      es-abstract: 1.21.1
    dev: false

  /string.prototype.trimstart/1.0.6:
    resolution: {integrity: sha512-omqjMDaY92pbn5HOX7f9IccLA+U1tA9GvtU4JrodiXFfYB7jPzzHpRzpglLAjtUV6bB557zwClJezTqnAiYnQA==}
    dependencies:
      call-bind: 1.0.2
      define-properties: 1.2.0
      es-abstract: 1.21.1
    dev: false

  /string_decoder/1.3.0:
    resolution: {integrity: sha512-hkRX8U1WjJFd8LsDJ2yQ/wWWxaopEsABU1XfkM8A+j0+85JAGppt16cr1Whg6KIbb4okU6Mql6BOj+uup/wKeA==}
    dependencies:
      safe-buffer: 5.2.1
    dev: false

  /strip-ansi/5.2.0:
    resolution: {integrity: sha512-DuRs1gKbBqsMKIZlrffwlug8MHkcnpjs5VPmL1PAh+mA30U0DTotfDZ0d2UUsXpPmPmMMJ6W773MaA3J+lbiWA==}
    engines: {node: '>=6'}
    dependencies:
      ansi-regex: 4.1.1
    dev: false

  /strip-ansi/6.0.1:
    resolution: {integrity: sha512-Y38VPSHcqkFrCpFnQ9vuSXmquuv5oXOKpGeT6aGrr3o3Gc9AlVa6JBfUSOCnbxGGZF+/0ooI7KrPuUSztUdU5A==}
    engines: {node: '>=8'}
    dependencies:
      ansi-regex: 5.0.1
    dev: false

  /strip-bom/3.0.0:
    resolution: {integrity: sha512-vavAMRXOgBVNF6nyEEmL3DBK19iRpDcoIwW+swQ+CbGiu7lju6t+JklA1MHweoWtadgt4ISVUsXLyDq34ddcwA==}
    engines: {node: '>=4'}
    dev: false

  /strip-bom/4.0.0:
    resolution: {integrity: sha512-3xurFv5tEgii33Zi8Jtp55wEIILR9eh34FAW00PZf+JnSsTmV/ioewSgQl97JHvgjoRGwPShsWm+IdrxB35d0w==}
    engines: {node: '>=8'}
    dev: false

  /strip-json-comments/3.1.1:
    resolution: {integrity: sha512-6fPc+R4ihwqP6N/aIv2f1gMH8lOVtWQHoqC4yK6oSDVVocumAsfCqjkXnqiYMhmMwS/mEHLp7Vehlt3ql6lEig==}
    engines: {node: '>=8'}
    dev: false

  /strnum/1.0.5:
    resolution: {integrity: sha512-J8bbNyKKXl5qYcR36TIO8W3mVGVHrmmxsd5PAItGkmyzwJvybiw2IVq5nqd0i4LSNSkB/sx9VHllbfFdr9k1JA==}
    dev: false

  /superagent/7.1.6:
    resolution: {integrity: sha512-gZkVCQR1gy/oUXr+kxJMLDjla434KmSOKbx5iGD30Ql+AkJQ/YlPKECJy2nhqOsHLjGHzoDTXNSjhnvWhzKk7g==}
    engines: {node: '>=6.4.0 <13 || >=14'}
    deprecated: Please downgrade to v7.1.5 if you need IE/ActiveXObject support OR upgrade to v8.0.0 as we no longer support IE and published an incorrect patch version (see https://github.com/visionmedia/superagent/issues/1731)
    dependencies:
      component-emitter: 1.3.0
      cookiejar: 2.1.4
      debug: 4.3.4
      fast-safe-stringify: 2.1.1
      form-data: 4.0.0
      formidable: 2.1.1
      methods: 1.1.2
      mime: 2.6.0
      qs: 6.11.0
      readable-stream: 3.6.0
      semver: 7.3.8
    transitivePeerDependencies:
      - supports-color
    dev: false

  /supports-color/3.2.3:
    resolution: {integrity: sha512-Jds2VIYDrlp5ui7t8abHN2bjAu4LV/q4N2KivFPpGH0lrka0BMq/33AmECUXlKPcHigkNaqfXRENFju+rlcy+A==}
    engines: {node: '>=0.8.0'}
    dependencies:
      has-flag: 1.0.0
    dev: false

  /supports-color/5.5.0:
    resolution: {integrity: sha512-QjVjwdXIt408MIiAqCX4oUKsgU2EqAGzs2Ppkm4aQYbjm+ZEWEcW4SfFNTr4uMNZma0ey4f5lgLrkB0aX0QMow==}
    engines: {node: '>=4'}
    dependencies:
      has-flag: 3.0.0
    dev: false

  /supports-color/7.2.0:
    resolution: {integrity: sha512-qpCAvRl9stuOHveKsn7HncJRvv501qIacKzQlO/+Lwxc9+0q2wLyv4Dfvt80/DPn2pqOBsJdDiogXGR9+OvwRw==}
    engines: {node: '>=8'}
    dependencies:
      has-flag: 4.0.0
    dev: false

  /supports-color/8.1.1:
    resolution: {integrity: sha512-MpUEN2OodtUzxvKQl72cUF7RQ5EiHsGvSsVG0ia9c5RbWGL2CI4C7EpPS8UTBIplnlzZiNuV56w+FuNxy3ty2Q==}
    engines: {node: '>=10'}
    dependencies:
      has-flag: 4.0.0
    dev: false

  /supports-preserve-symlinks-flag/1.0.0:
    resolution: {integrity: sha512-ot0WnXS9fgdkgIcePe6RHNk1WA8+muPa6cSjeR3V8K27q9BB1rTE3R1p7Hv0z1ZyAc8s6Vvv8DIyWf681MAt0w==}
    engines: {node: '>= 0.4'}
    dev: false

  /swagger-methods/1.0.8:
    resolution: {integrity: sha512-G6baCwuHA+C5jf4FNOrosE4XlmGsdjbOjdBK4yuiDDj/ro9uR4Srj3OR84oQMT8F3qKp00tYNv0YN730oTHPZA==}
    deprecated: This package is no longer being maintained.
    dev: false

  /swagger-parser/10.0.3_openapi-types@7.2.3:
    resolution: {integrity: sha512-nF7oMeL4KypldrQhac8RyHerJeGPD1p2xDh900GPvc+Nk7nWP6jX2FcC7WmkinMoAmoO774+AFXcWsW8gMWEIg==}
    engines: {node: '>=10'}
    dependencies:
      '@apidevtools/swagger-parser': 10.0.3_openapi-types@7.2.3
    transitivePeerDependencies:
      - openapi-types
    dev: false

  /swagger-schema-official/2.0.0-bab6bed:
    resolution: {integrity: sha512-rCC0NWGKr/IJhtRuPq/t37qvZHI/mH4I4sxflVM+qgVe5Z2uOCivzWaVbuioJaB61kvm5UvB7b49E+oBY0M8jA==}
    dev: false

  /symbol-tree/3.2.4:
    resolution: {integrity: sha512-9QNk5KwDF+Bvz+PyObkmSYjI5ksVUYtjW7AU22r2NKcfLJcXp96hkDWU3+XndOsUb+AQ9QhfzfCT2O+CNWT5Tw==}
    dev: false

  /tapable/2.2.1:
    resolution: {integrity: sha512-GNzQvQTOIP6RyTfE2Qxb8ZVlNmw0n88vp1szwWRimP02mnTsx3Wtn5qRdqY9w2XduFNUgvOwhNnQsjwCp+kqaQ==}
    engines: {node: '>=6'}
    dev: false

  /tar-fs/2.1.1:
    resolution: {integrity: sha512-V0r2Y9scmbDRLCNex/+hYzvp/zyYjvFbHPNgVTKfQvVrb6guiE/fxP+XblDNR011utopbkex2nM4dHNV6GDsng==}
    dependencies:
      chownr: 1.1.4
      mkdirp-classic: 0.5.3
      pump: 3.0.0
      tar-stream: 2.2.0
    dev: false

  /tar-stream/2.2.0:
    resolution: {integrity: sha512-ujeqbceABgwMZxEJnk2HDY2DlnUZ+9oEcb1KzTVfYHio0UE6dG71n60d8D2I4qNvleWrrXpmjpt7vZeF1LnMZQ==}
    engines: {node: '>=6'}
    dependencies:
      bl: 4.1.0
      end-of-stream: 1.4.4
      fs-constants: 1.0.0
      inherits: 2.0.4
      readable-stream: 3.6.0
    dev: false

  /teleport-javascript/1.0.0:
    resolution: {integrity: sha512-j1llvWVFyEn/6XIFDfX5LAU43DXe0GCt3NfXDwJ8XpRRMkS+i50SAkonAONBy+vxwPFBd50MFU8a2uj8R/ccLg==}
    dev: false

  /terser-webpack-plugin/5.3.6_webpack@5.75.0:
    resolution: {integrity: sha512-kfLFk+PoLUQIbLmB1+PZDMRSZS99Mp+/MHqDNmMA6tOItzRt+Npe3E+fsMs5mfcM0wCtrrdU387UnV+vnSffXQ==}
    engines: {node: '>= 10.13.0'}
    peerDependencies:
      '@swc/core': '*'
      esbuild: '*'
      uglify-js: '*'
      webpack: ^5.1.0
    peerDependenciesMeta:
      '@swc/core':
        optional: true
      esbuild:
        optional: true
      uglify-js:
        optional: true
    dependencies:
      '@jridgewell/trace-mapping': 0.3.17
      jest-worker: 27.5.1
      schema-utils: 3.1.1
      serialize-javascript: 6.0.1
      terser: 5.16.3
      webpack: 5.75.0_webpack-cli@4.10.0
    dev: false

  /terser/5.16.3:
    resolution: {integrity: sha512-v8wWLaS/xt3nE9dgKEWhNUFP6q4kngO5B8eYFUuebsu7Dw/UNAnpUod6UHo04jSSkv8TzKHjZDSd7EXdDQAl8Q==}
    engines: {node: '>=10'}
    hasBin: true
    dependencies:
      '@jridgewell/source-map': 0.3.2
      acorn: 8.8.2
      commander: 2.20.3
      source-map-support: 0.5.21
    dev: false

  /test-exclude/6.0.0:
    resolution: {integrity: sha512-cAGWPIyOHU6zlmg88jwm7VRyXnMN7iV68OGAbYDk/Mh/xC/pzVPlQtY6ngoIH/5/tciuhGfvESU8GrHrcxD56w==}
    engines: {node: '>=8'}
    dependencies:
      '@istanbuljs/schema': 0.1.3
      glob: 7.2.3
      minimatch: 3.1.2
    dev: false

  /text-hex/1.0.0:
    resolution: {integrity: sha512-uuVGNWzgJ4yhRaNSiubPY7OjISw4sw4E5Uv0wbjp+OzcbmVU/rsT8ujgcXJhn9ypzsgr5vlzpPqP+MBBKcGvbg==}
    dev: false

  /text-table/0.2.0:
    resolution: {integrity: sha512-N+8UisAXDGk8PFXP4HAzVR9nbfmVJ3zYLAWiTIoqC5v5isinhr+r5uaO8+7r3BMfuNIufIsA7RdpVgacC2cSpw==}
    dev: false

  /through/2.3.8:
    resolution: {integrity: sha512-w89qg7PI8wAdvX60bMDP+bFoD5Dvhm9oLheFp5O4a2QF0cSBGsBX4qZmadPMvVqlLJBBci+WqGGOAPvcDeNSVg==}
    dev: false

  /timers-browserify/2.0.12:
    resolution: {integrity: sha512-9phl76Cqm6FhSX9Xe1ZUAMLtm1BLkKj2Qd5ApyWkXzsMRaA7dgr81kf4wJmQf/hAvg8EEyJxDo3du/0KlhPiKQ==}
    engines: {node: '>=0.6.0'}
    dependencies:
      setimmediate: 1.0.5
    dev: false

  /tmp/0.2.1:
    resolution: {integrity: sha512-76SUhtfqR2Ijn+xllcI5P1oyannHNHByD80W1q447gU3mp9G9PSpGdWmjUOHRDPiHYacIk66W7ubDTuPF3BEtQ==}
    engines: {node: '>=8.17.0'}
    dependencies:
      rimraf: 3.0.2
    dev: false

  /to-fast-properties/2.0.0:
    resolution: {integrity: sha512-/OaKK0xYrs3DmxRYqL/yDc+FxFUVYhDlXMhRmv3z915w2HF1tnN1omB354j8VUGO/hbRzyD6Y3sA7v7GS/ceog==}
    engines: {node: '>=4'}
    dev: false

  /to-regex-range/5.0.1:
    resolution: {integrity: sha512-65P7iz6X5yEr1cwcgvQxbbIw7Uk3gOy5dIdtZ4rDveLqhrdJP+Li/Hx6tyK0NEb+2GCyneCMJiGqrADCSNk8sQ==}
    engines: {node: '>=8.0'}
    dependencies:
      is-number: 7.0.0
    dev: false

  /toidentifier/1.0.1:
    resolution: {integrity: sha512-o5sSPKEkg/DIQNmH43V0/uerLrpzVedkUh8tGNvaeXpfpuwjKenlSox/2O/BTlZUtEe+JG7s5YhEz608PlAHRA==}
    engines: {node: '>=0.6'}
    dev: false

  /toposort/2.0.2:
    resolution: {integrity: sha512-0a5EOkAUp8D4moMi2W8ZF8jcga7BgZd91O/yabJCFY8az+XSzeGyTKs0Aoo897iV1Nj6guFq8orWDS96z91oGg==}
    dev: false

  /tough-cookie/2.5.0:
    resolution: {integrity: sha512-nlLsUzgm1kfLXSXfRZMc1KLAugd4hqJHDTvc2hDIwS3mZAfMEuMbc03SujMF+GEcpaX/qboeycw6iO8JwVv2+g==}
    engines: {node: '>=0.8'}
    dependencies:
      psl: 1.9.0
      punycode: 2.3.0
    dev: false

  /tough-cookie/3.0.1:
    resolution: {integrity: sha512-yQyJ0u4pZsv9D4clxO69OEjLWYw+jbgspjTue4lTQZLfV0c5l1VmK2y1JK8E9ahdpltPOaAThPcp5nKPUgSnsg==}
    engines: {node: '>=6'}
    dependencies:
      ip-regex: 2.1.0
      psl: 1.9.0
      punycode: 2.3.0
    dev: false

  /tough-cookie/4.1.2:
    resolution: {integrity: sha512-G9fqXWoYFZgTc2z8Q5zaHy/vJMjm+WV0AkAeHxVCQiEB1b+dGvWzFW6QV07cY5jQ5gRkeid2qIkzkxUnmoQZUQ==}
    engines: {node: '>=6'}
    dependencies:
      psl: 1.9.0
      punycode: 2.3.0
      universalify: 0.2.0
      url-parse: 1.5.10
    dev: false

  /tr46/0.0.3:
    resolution: {integrity: sha512-N3WMsuqV66lT30CrXNbEjx4GEwlow3v6rr4mCcv6prnfwhS01rkgyFdjPNBYd9br7LpXV1+Emh01fHnq2Gdgrw==}
    dev: false

  /tr46/1.0.1:
    resolution: {integrity: sha512-dTpowEjclQ7Kgx5SdBkqRzVhERQXov8/l9Ft9dVM9fmg0W0KQSVaXX9T4i6twCPNtYiZM53lpSSUAwJbFPOHxA==}
    dependencies:
      punycode: 2.3.0
    dev: false

  /tr46/2.1.0:
    resolution: {integrity: sha512-15Ih7phfcdP5YxqiB+iDtLoaTz4Nd35+IiAv0kQ5FNKHzXgdWqPoTIqEDDJmXceQt4JZk6lVPT8lnDlPpGDppw==}
    engines: {node: '>=8'}
    dependencies:
      punycode: 2.3.0
    dev: false

  /triple-beam/1.3.0:
    resolution: {integrity: sha512-XrHUvV5HpdLmIj4uVMxHggLbFSZYIn7HEWsqePZcI50pco+MPqJ50wMGY794X7AOOhxOBAjbkqfAbEe/QMp2Lw==}
    dev: false

  /ts-morph/15.1.0:
    resolution: {integrity: sha512-RBsGE2sDzUXFTnv8Ba22QfeuKbgvAGJFuTN7HfmIRUkgT/NaVLfDM/8OFm2NlFkGlWEXdpW5OaFIp1jvqdDuOg==}
    dependencies:
      '@ts-morph/common': 0.16.0
      code-block-writer: 11.0.3
    dev: false

  /ts-node/10.9.1_ef29c9bcf41a251d679e24d73fe3f731:
    resolution: {integrity: sha512-NtVysVPkxxrwFGUUxGYhfux8k78pQB3JqYBXlLRZgdGUqTO5wU/UyHop5p70iEbGhB7q5KmiZiU0Y3KlJrScEw==}
    hasBin: true
    peerDependencies:
      '@swc/core': '>=1.2.50'
      '@swc/wasm': '>=1.2.50'
      '@types/node': '*'
      typescript: '>=2.7'
    peerDependenciesMeta:
      '@swc/core':
        optional: true
      '@swc/wasm':
        optional: true
    dependencies:
      '@cspotcode/source-map-support': 0.8.1
      '@tsconfig/node10': 1.0.9
      '@tsconfig/node12': 1.0.11
      '@tsconfig/node14': 1.0.3
      '@tsconfig/node16': 1.0.3
      '@types/node': 18.13.0
      acorn: 8.8.2
      acorn-walk: 8.2.0
      arg: 4.1.3
      create-require: 1.1.1
      diff: 4.0.2
      make-error: 1.3.6
      typescript: 4.8.4
      v8-compile-cache-lib: 3.0.1
      yn: 3.1.1
    dev: false

  /ts-node/8.10.2_typescript@4.8.4:
    resolution: {integrity: sha512-ISJJGgkIpDdBhWVu3jufsWpK3Rzo7bdiIXJjQc0ynKxVOVcg2oIrf2H2cejminGrptVc6q6/uynAHNCuWGbpVA==}
    engines: {node: '>=6.0.0'}
    hasBin: true
    peerDependencies:
      typescript: '>=2.7'
    dependencies:
      arg: 4.1.3
      diff: 4.0.2
      make-error: 1.3.6
      source-map-support: 0.5.21
      typescript: 4.8.4
      yn: 3.1.1
    dev: false

  /tsconfig-paths/3.14.1:
    resolution: {integrity: sha512-fxDhWnFSLt3VuTwtvJt5fpwxBHg5AdKWMsgcPOOIilyjymcYVZoCQF8fvFRezCNfblEXmi+PcM1eYHeOAgXCOQ==}
    dependencies:
      '@types/json5': 0.0.29
      json5: 1.0.2
      minimist: 1.2.8
      strip-bom: 3.0.0
    dev: false

  /tslib/1.14.1:
    resolution: {integrity: sha512-Xni35NKzjgMrwevysHTCArtLDpPvye8zV/0E4EyYn43P7/7qvQwPh9BGkHewbMulVntbigmcT7rdX3BNo9wRJg==}
    dev: false

  /tslib/2.5.0:
    resolution: {integrity: sha512-336iVw3rtn2BUK7ORdIAHTyxHGRIHVReokCR3XjbckJMK7ms8FysBfhLR8IXnAgy7T0PTPNBWKiH514FOW/WSg==}
    dev: false

  /tsutils/3.21.0_typescript@4.8.4:
    resolution: {integrity: sha512-mHKK3iUXL+3UF6xL5k0PEhKRUBKPBCv/+RkEOpjRWxxx27KKRBmmA60A9pgOUvMi8GKhRMPEmjBRPzs2W7O1OA==}
    engines: {node: '>= 6'}
    peerDependencies:
      typescript: '>=2.8.0 || >= 3.2.0-dev || >= 3.3.0-dev || >= 3.4.0-dev || >= 3.5.0-dev || >= 3.6.0-dev || >= 3.6.0-beta || >= 3.7.0-dev || >= 3.7.0-beta'
    dependencies:
      tslib: 1.14.1
      typescript: 4.8.4
    dev: false

  /tty-browserify/0.0.1:
    resolution: {integrity: sha512-C3TaO7K81YvjCgQH9Q1S3R3P3BtN3RIM8n+OvX4il1K1zgE8ZhI0op7kClgkxtutIE8hQrcrHBXvIheqKUUCxw==}
    dev: false

  /tunnel-agent/0.6.0:
    resolution: {integrity: sha512-McnNiV1l8RYeY8tBgEpuodCC1mLUdbSN+CYBL7kJsJNInOP8UjDDEwdk6Mw60vdLLrr5NHKZhMAOSrR2NZuQ+w==}
    dependencies:
      safe-buffer: 5.2.1
    dev: false

  /tunnel/0.0.5:
    resolution: {integrity: sha512-gj5sdqherx4VZKMcBA4vewER7zdK25Td+z1npBqpbDys4eJrLx+SlYjJvq1bDXs2irkuJM5pf8ktaEQVipkrbA==}
    engines: {node: '>=0.6.11 <=0.7.0 || >=0.7.3'}
    dev: false

  /tunnel/0.0.6:
    resolution: {integrity: sha512-1h/Lnq9yajKY2PEbBadPXj3VxsDDu844OnaAo52UVmIzIvwwtBPIuNvkjuzBlTWpfJyUbG3ez0KSBibQkj4ojg==}
    engines: {node: '>=0.6.11 <=0.7.0 || >=0.7.3'}
    dev: false

  /tweetnacl/0.14.5:
    resolution: {integrity: sha512-KXXFFdAbFXY4geFIwoyNK+f5Z1b7swfXABfL7HXCmoIWMKU3dmS26672A4EeQtDzLKy7SXmfBu51JolvEKwtGA==}
    dev: false

  /type-check/0.3.2:
    resolution: {integrity: sha512-ZCmOJdvOWDBYJlzAoFkC+Q0+bUyEOS1ltgp1MGU03fqHG+dbi9tBFU2Rd9QKiDZFAYrhPh2JUf7rZRIuHRKtOg==}
    engines: {node: '>= 0.8.0'}
    dependencies:
      prelude-ls: 1.1.2
    dev: false

  /type-check/0.4.0:
    resolution: {integrity: sha512-XleUoc9uwGXqjWwXaUTZAmzMcFZ5858QA2vvx1Ur5xIcixXIP+8LnFDgRplU30us6teqdlskFfu+ae4K79Ooew==}
    engines: {node: '>= 0.8.0'}
    dependencies:
      prelude-ls: 1.2.1
    dev: false

  /type-detect/4.0.8:
    resolution: {integrity: sha512-0fr/mIH1dlO+x7TlcMy+bIDqKPsw/70tVyeHW787goQjhmqaZe10uwLujubK9q9Lg6Fiho1KUKDYz0Z7k7g5/g==}
    engines: {node: '>=4'}
    dev: false

  /type-fest/0.20.2:
    resolution: {integrity: sha512-Ne+eE4r0/iWnpAxD852z3A+N0Bt5RN//NjJwRd2VFHEmrywxf5vsZlh4R6lixl6B+wz/8d+maTSAkN1FIkI3LQ==}
    engines: {node: '>=10'}
    dev: false

  /type-fest/0.8.1:
    resolution: {integrity: sha512-4dbzIzqvjtgiM5rw1k5rEHtBANKmdudhGyBEajN01fEyhaAIhsoKNy6y7+IN93IfpFtwY9iqi7kD+xwKhQsNJA==}
    engines: {node: '>=8'}
    dev: false

  /type-is/1.6.18:
    resolution: {integrity: sha512-TkRKr9sUTxEH8MdfuCSP7VizJyzRNMjj2J2do2Jr3Kym598JVdEksuzPQCnlFPW4ky9Q+iA+ma9BGm06XQBy8g==}
    engines: {node: '>= 0.6'}
    dependencies:
      media-typer: 0.3.0
      mime-types: 2.1.35
    dev: false

  /typed-array-length/1.0.4:
    resolution: {integrity: sha512-KjZypGq+I/H7HI5HlOoGHkWUUGq+Q0TPhQurLbyrVrvnKTBgzLhIJ7j6J/XTQOi0d1RjyZ0wdas8bKs2p0x3Ng==}
    dependencies:
      call-bind: 1.0.2
      for-each: 0.3.3
      is-typed-array: 1.1.10
    dev: false

  /typedarray-to-buffer/3.1.5:
    resolution: {integrity: sha512-zdu8XMNEDepKKR+XYOXAVPtWui0ly0NtohUscw+UmaHiAWT8hrV1rr//H6V+0DvJ3OQ19S979M0laLfX8rm82Q==}
    dependencies:
      is-typedarray: 1.0.0
    dev: false

  /typescript/4.8.4:
    resolution: {integrity: sha512-QCh+85mCy+h0IGff8r5XWzOVSbBO+KfeYrMQh7NJ58QujwcE22u+NUSmUxqF+un70P9GXKxa2HCNiTTMJknyjQ==}
    engines: {node: '>=4.2.0'}
    hasBin: true
    dev: false

  /ua-parser-js/0.7.33:
    resolution: {integrity: sha512-s8ax/CeZdK9R/56Sui0WM6y9OFREJarMRHqLB2EwkovemBxNQ+Bqu8GAsUnVcXKgphb++ghr/B2BZx4mahujPw==}
    dev: false

  /uglify-js/3.17.4:
    resolution: {integrity: sha512-T9q82TJI9e/C1TAxYvfb16xO120tMVFZrGA3f9/P4424DNu6ypK103y0GPFVa17yotwSyZW5iYXgjYHkGrJW/g==}
    engines: {node: '>=0.8.0'}
    hasBin: true
    requiresBuild: true
    dev: false
    optional: true

  /unbox-primitive/1.0.2:
    resolution: {integrity: sha512-61pPlCD9h51VoreyJ0BReideM3MDKMKnh6+V9L08331ipq6Q8OFXZYiqP6n/tbHx4s5I9uRhcye6BrbkizkBDw==}
    dependencies:
      call-bind: 1.0.2
      has-bigints: 1.0.2
      has-symbols: 1.0.3
      which-boxed-primitive: 1.0.2
    dev: false

  /unbzip2-stream/1.4.3:
    resolution: {integrity: sha512-mlExGW4w71ebDJviH16lQLtZS32VKqsSfk80GCfUlwT/4/hNRFsoscrF/c++9xinkMzECL1uL9DDwXqFWkruPg==}
    dependencies:
      buffer: 5.7.1
      through: 2.3.8
    dev: false

  /underscore/1.12.1:
    resolution: {integrity: sha512-hEQt0+ZLDVUMhebKxL4x1BTtDY7bavVofhZ9KZ4aI26X9SRaE+Y3m83XUL1UP2jn8ynjndwCCpEHdUG+9pP1Tw==}
    dev: false

  /underscore/1.13.6:
    resolution: {integrity: sha512-+A5Sja4HP1M08MaXya7p5LvjuM7K6q/2EaC0+iovj/wOcMsTzMvDFbasi/oSapiwOlt252IqsKqPjCl7huKS0A==}
    dev: false

  /unicode-canonical-property-names-ecmascript/2.0.0:
    resolution: {integrity: sha512-yY5PpDlfVIU5+y/BSCxAJRBIS1Zc2dDG3Ujq+sR0U+JjUevW2JhocOF+soROYDSaAezOzOKuyyixhD6mBknSmQ==}
    engines: {node: '>=4'}
    dev: false

  /unicode-match-property-ecmascript/2.0.0:
    resolution: {integrity: sha512-5kaZCrbp5mmbz5ulBkDkbY0SsPOjKqVS35VpL9ulMPfSl0J0Xsm+9Evphv9CoIZFwre7aJoa94AY6seMKGVN5Q==}
    engines: {node: '>=4'}
    dependencies:
      unicode-canonical-property-names-ecmascript: 2.0.0
      unicode-property-aliases-ecmascript: 2.1.0
    dev: false

  /unicode-match-property-value-ecmascript/2.1.0:
    resolution: {integrity: sha512-qxkjQt6qjg/mYscYMC0XKRn3Rh0wFPlfxB0xkt9CfyTvpX1Ra0+rAmdX2QyAobptSEvuy4RtpPRui6XkV+8wjA==}
    engines: {node: '>=4'}
    dev: false

  /unicode-property-aliases-ecmascript/2.1.0:
    resolution: {integrity: sha512-6t3foTQI9qne+OZoVQB/8x8rk2k1eVy1gRXhV3oFQ5T6R1dqQ1xtin3XqSlx3+ATBkliTaR/hHyJBm+LVPNM8w==}
    engines: {node: '>=4'}
    dev: false

  /universalify/0.1.2:
    resolution: {integrity: sha512-rBJeI5CXAlmy1pV+617WB9J63U6XcazHHF2f2dbJix4XzpUF0RS3Zbj0FGIOCAva5P/d/GBOYaACQ1w+0azUkg==}
    engines: {node: '>= 4.0.0'}
    dev: false

  /universalify/0.2.0:
    resolution: {integrity: sha512-CJ1QgKmNg3CwvAv/kOFmtnEN05f0D/cn9QntgNOQlQF9dgvVTHj3t+8JPdjqawCHk7V/KA+fbUqzZ9XWhcqPUg==}
    engines: {node: '>= 4.0.0'}
    dev: false

  /universalify/2.0.0:
    resolution: {integrity: sha512-hAZsKq7Yy11Zu1DE0OzWjw7nnLZmJZYTDZZyEFHZdUhV8FkH5MCfoU1XMaxXovpyW5nq5scPqq0ZDP9Zyl04oQ==}
    engines: {node: '>= 10.0.0'}
    dev: false

  /unpipe/1.0.0:
    resolution: {integrity: sha512-pjy2bYhSsufwWlKwPc+l3cN7+wuJlK6uz0YdJEOlQDbl6jo/YlPi4mb8agUkVC8BF7V8NuzeyPNqRksA3hztKQ==}
    engines: {node: '>= 0.8'}
    dev: false

  /update-browserslist-db/1.0.10_browserslist@4.21.5:
    resolution: {integrity: sha512-OztqDenkfFkbSG+tRxBeAnCVPckDBcvibKd35yDONx6OU8N7sqgwc7rCbkJ/WcYtVRZ4ba68d6byhC21GFh7sQ==}
    hasBin: true
    peerDependencies:
      browserslist: '>= 4.21.0'
    dependencies:
      browserslist: 4.21.5
      escalade: 3.1.1
      picocolors: 1.0.0
    dev: false

  /upper-case-first/2.0.2:
    resolution: {integrity: sha512-514ppYHBaKwfJRK/pNC6c/OxfGa0obSnAl106u97Ed0I625Nin96KAjttZF6ZL3e1XLtphxnqrOi9iWgm+u+bg==}
    dependencies:
      tslib: 2.5.0
    dev: false

  /upper-case/2.0.2:
    resolution: {integrity: sha512-KgdgDGJt2TpuwBUIjgG6lzw2GWFRCW9Qkfkiv0DxqHHLYJHmtmdUIKcZd8rHgFSjopVTlw6ggzCm1b8MFQwikg==}
    dependencies:
      tslib: 2.5.0
    dev: false

  /uri-js/4.4.1:
    resolution: {integrity: sha512-7rKUyy33Q1yc98pQ1DAmLtwX109F7TIfWlW1Ydo8Wl1ii1SeHieeh0HHfPeL2fMXK6z0s8ecKs9frCuLJvndBg==}
    dependencies:
      punycode: 2.3.0
    dev: false

  /url-parse/1.5.10:
    resolution: {integrity: sha512-WypcfiRhfeUP9vvF0j6rw0J3hrWrw6iZv3+22h6iRMJ/8z1Tj6XfLP4DsUix5MhMPnXpiHDoKyoZ/bdCkwBCiQ==}
    dependencies:
      querystringify: 2.2.0
      requires-port: 1.0.0
    dev: false

  /url/0.11.0:
    resolution: {integrity: sha512-kbailJa29QrtXnxgq+DdCEGlbTeYM2eJUxsz6vjZavrCYPMIFHMKQmSKYAIuUK2i7hgPm28a8piX5NTUtM/LKQ==}
    dependencies:
      punycode: 1.3.2
      querystring: 0.2.0
    dev: false

  /util-deprecate/1.0.2:
    resolution: {integrity: sha512-EPD5q1uXyFxJpCrLnCc1nHnq3gOa6DZBocAIiI2TaSCA7VCJ1UJDMagCzIkXNsUYfD1daK//LTEQ8xiIbrHtcw==}
    dev: false

  /util/0.12.5:
    resolution: {integrity: sha512-kZf/K6hEIrWHI6XqOFUiiMa+79wE/D8Q+NCNAWclkyg3b4d2k7s0QGepNjiABc+aR3N1PAyHL7p6UcLY6LmrnA==}
    dependencies:
      inherits: 2.0.4
      is-arguments: 1.1.1
      is-generator-function: 1.0.10
      is-typed-array: 1.1.10
      which-typed-array: 1.1.9
    dev: false

  /utils-merge/1.0.1:
    resolution: {integrity: sha512-pMZTvIkT1d+TFGvDOqodOclx0QWkkgi6Tdoa8gC8ffGAAqz9pzPTZWAybbsHHoED/ztMtkv/VoYTYyShUn81hA==}
    engines: {node: '>= 0.4.0'}
    dev: false

  /uuid/3.4.0:
    resolution: {integrity: sha512-HjSDRw6gZE5JMggctHBcjVak08+KEVhSIiDzFnT9S9aegmp85S/bReBVTb4QTFaRNptJ9kuYaNhnbNEOkbKb/A==}
    deprecated: Please upgrade  to version 7 or higher.  Older versions may use Math.random() in certain circumstances, which is known to be problematic.  See https://v8.dev/blog/math-random for details.
    hasBin: true
    dev: false

  /uuid/8.3.2:
    resolution: {integrity: sha512-+NYs2QeMWy+GWFOEm9xnn6HCDp0l7QBD7ml8zLUmJ+93Q5NF0NocErnwkTkXVFNiX3/fpC6afS8Dhb/gz7R7eg==}
    hasBin: true
    dev: false

  /uvm/2.0.2:
    resolution: {integrity: sha512-Ra+aPiS5GXAbwXmyNExqdS42sTqmmx4XWEDF8uJlsTfOkKf9Rd9xNgav1Yckv4HfVEZg4iOFODWHFYuJ+9Fzfg==}
    engines: {node: '>=10'}
    dependencies:
      flatted: 3.1.1
    dev: false

  /v8-compile-cache-lib/3.0.1:
    resolution: {integrity: sha512-wa7YjyUGfNZngI/vtK0UHAN+lgDCxBPCylVXGp0zu59Fz5aiGtNXaq3DhIov063MorB+VfufLh3JlF2KdTK3xg==}
    dev: false

  /validate-npm-package-license/3.0.4:
    resolution: {integrity: sha512-DpKm2Ui/xN7/HQKCtpZxoRWBhZ9Z0kqtygG8XCgNQ8ZlDnxuQmWhj566j8fN4Cu3/JmbhsDo7fcAJq4s9h27Ew==}
    dependencies:
      spdx-correct: 3.1.1
      spdx-expression-parse: 3.0.1
    dev: false

  /validator/13.9.0:
    resolution: {integrity: sha512-B+dGG8U3fdtM0/aNK4/X8CXq/EcxU2WPrPEkJGslb47qyHsxmbggTWK0yEA4qnYVNF+nxNlN88o14hIcPmSIEA==}
    engines: {node: '>= 0.10'}
    dev: false

  /vary/1.1.2:
    resolution: {integrity: sha512-BNGbWLfd0eUPabhkXUVm0j8uuvREyTh5ovRa/dyow/BqAbZJyC+5fU+IzQOzmAKzYqYRAISoRhdQr3eIZ/PXqg==}
    engines: {node: '>= 0.8'}
    dev: false

  /verror/1.10.0:
    resolution: {integrity: sha512-ZZKSmDAEFOijERBLkmYfJ+vmk3w+7hOLYDNkRCuRuMJGEmqYNCNLyBBFwWKVMhfwaEF3WOd0Zlw86U/WC/+nYw==}
    engines: {'0': node >=0.6.0}
    dependencies:
      assert-plus: 1.0.0
      core-util-is: 1.0.2
      extsprintf: 1.3.0
    dev: false

  /viz.js/2.1.2:
    resolution: {integrity: sha512-UO6CPAuEMJ8oNR0gLLNl+wUiIzQUsyUOp8SyyDKTqVRBtq7kk1VnFmIZW8QufjxGrGEuI+LVR7p/C7uEKy0LQw==}
    deprecated: no longer supported
    dev: false

  /vm-browserify/1.1.2:
    resolution: {integrity: sha512-2ham8XPWTONajOR0ohOKOHXkm3+gaBmGut3SRuu75xLd/RRaY6vqgh8NBYYk7+RW3u5AtzPQZG8F10LHkl0lAQ==}
    dev: false

  /void-elements/2.0.1:
    resolution: {integrity: sha512-qZKX4RnBzH2ugr8Lxa7x+0V6XD9Sb/ouARtiasEQCHB1EVU4NXtmHsDDrx1dO4ne5fc3J6EW05BP1Dl0z0iung==}
    engines: {node: '>=0.10.0'}
    dev: false

  /vscode-jsonrpc/3.6.2:
    resolution: {integrity: sha512-T24Jb5V48e4VgYliUXMnZ379ItbrXgOimweKaJshD84z+8q7ZOZjJan0MeDe+Ugb+uqERDVV8SBmemaGMSMugA==}
    engines: {node: '>=4.0.0 || >=6.0.0'}
    dev: false

  /vscode-jsonrpc/8.0.2:
    resolution: {integrity: sha512-RY7HwI/ydoC1Wwg4gJ3y6LpU9FJRZAUnTYMXthqhFXXu77ErDd/xkREpGuk4MyYkk4a+XDWAMqe0S3KkelYQEQ==}
    engines: {node: '>=14.0.0'}
    dev: false

  /vscode-languageserver-protocol/3.17.2:
    resolution: {integrity: sha512-8kYisQ3z/SQ2kyjlNeQxbkkTNmVFoQCqkmGrzLH6A9ecPlgTbp3wDTnUNqaUxYr4vlAcloxx8zwy7G5WdguYNg==}
    dependencies:
      vscode-jsonrpc: 8.0.2
      vscode-languageserver-types: 3.17.2
    dev: false

  /vscode-languageserver-textdocument/1.0.8:
    resolution: {integrity: sha512-1bonkGqQs5/fxGT5UchTgjGVnfysL0O8v1AYMBjqTbWQTFn721zaPGDYFkOKtfDgFiSgXM3KwaG3FMGfW4Ed9Q==}
    dev: false

  /vscode-languageserver-types/3.17.2:
    resolution: {integrity: sha512-zHhCWatviizPIq9B7Vh9uvrH6x3sK8itC84HkamnBWoDFJtzBf7SWlpLCZUit72b3os45h6RWQNC9xHRDF8dRA==}
    dev: false

  /vscode-languageserver/8.0.2:
    resolution: {integrity: sha512-bpEt2ggPxKzsAOZlXmCJ50bV7VrxwCS5BI4+egUmure/oI/t4OlFzi/YNtVvY24A2UDOZAgwFGgnZPwqSJubkA==}
    hasBin: true
    dependencies:
      vscode-languageserver-protocol: 3.17.2
    dev: false

  /w3c-hr-time/1.0.2:
    resolution: {integrity: sha512-z8P5DvDNjKDoFIHK7q8r8lackT6l+jo/Ye3HOle7l9nICP9lf1Ci25fy9vHd0JOWewkIFzXIEig3TdKT7JQ5fQ==}
    deprecated: Use your platform's native performance.now() and performance.timeOrigin.
    dependencies:
      browser-process-hrtime: 1.0.0
    dev: false

  /w3c-xmlserializer/2.0.0:
    resolution: {integrity: sha512-4tzD0mF8iSiMiNs30BiLO3EpfGLZUT2MSX/G+o7ZywDzliWQ3OPtTZ0PTC3B3ca1UAf4cJMHB+2Bf56EriJuRA==}
    engines: {node: '>=10'}
    dependencies:
      xml-name-validator: 3.0.0
    dev: false

  /wait-port/0.2.14:
    resolution: {integrity: sha512-kIzjWcr6ykl7WFbZd0TMae8xovwqcqbx6FM9l+7agOgUByhzdjfzZBPK2CPufldTOMxbUivss//Sh9MFawmPRQ==}
    engines: {node: '>=8'}
    hasBin: true
    dependencies:
      chalk: 2.4.2
      commander: 3.0.2
      debug: 4.3.4
    transitivePeerDependencies:
      - supports-color
    dev: false

  /watchpack/2.4.0:
    resolution: {integrity: sha512-Lcvm7MGST/4fup+ifyKi2hjyIAwcdI4HRgtvTpIUxBRhB+RFtUh8XtDOxUfctVCnhVi+QQj49i91OyvzkJl6cg==}
    engines: {node: '>=10.13.0'}
    dependencies:
      glob-to-regexp: 0.4.1
      graceful-fs: 4.2.10
    dev: false

  /wcwidth/1.0.1:
    resolution: {integrity: sha512-XHPEwS0q6TaxcvG85+8EYkbiCux2XtWG2mkc47Ng2A77BQu9+DqIOJldST4HgPkuea7dvKSj5VgX3P1d4rW8Tg==}
    dependencies:
      defaults: 1.0.4
    dev: false

  /web-streams-polyfill/3.2.1:
    resolution: {integrity: sha512-e0MO3wdXWKrLbL0DgGnUV7WHVuw9OUvL4hjgnPkIeEvESk74gAITi5G606JtZPp39cd8HA9VQzCIvA49LpPN5Q==}
    engines: {node: '>= 8'}
    dev: false

  /webidl-conversions/3.0.1:
    resolution: {integrity: sha512-2JAn3z8AR6rjK8Sm8orRC0h/bcl/DqL7tRPdGZ4I1CjdF+EaMLmYxBHyXuKL849eucPFhvBoxMsflfOb8kxaeQ==}
    dev: false

  /webidl-conversions/4.0.2:
    resolution: {integrity: sha512-YQ+BmxuTgd6UXZW3+ICGfyqRyHXVlD5GtQr5+qjiNW7bF0cqrzX500HVXPBOvgXb5YnzDd+h0zqyv61KUD7+Sg==}
    dev: false

  /webidl-conversions/5.0.0:
    resolution: {integrity: sha512-VlZwKPCkYKxQgeSbH5EyngOmRp7Ww7I9rQLERETtf5ofd9pGeswWiOtogpEO850jziPRarreGxn5QIiTqpb2wA==}
    engines: {node: '>=8'}
    dev: false

  /webidl-conversions/6.1.0:
    resolution: {integrity: sha512-qBIvFLGiBpLjfwmYAaHPXsn+ho5xZnGvyGvsarywGNc8VyQJUMHJ8OBKGGrPER0okBeMDaan4mNBlgBROxuI8w==}
    engines: {node: '>=10.4'}
    dev: false

  /webpack-cli/4.10.0_webpack@5.75.0:
    resolution: {integrity: sha512-NLhDfH/h4O6UOy+0LSso42xvYypClINuMNBVVzX4vX98TmTaTUxwRbXdhucbFMd2qLaCTcLq/PdYrvi8onw90w==}
    engines: {node: '>=10.13.0'}
    hasBin: true
    peerDependencies:
      '@webpack-cli/generators': '*'
      '@webpack-cli/migrate': '*'
      webpack: 4.x.x || 5.x.x
      webpack-bundle-analyzer: '*'
      webpack-dev-server: '*'
    peerDependenciesMeta:
      '@webpack-cli/generators':
        optional: true
      '@webpack-cli/migrate':
        optional: true
      webpack-bundle-analyzer:
        optional: true
      webpack-dev-server:
        optional: true
    dependencies:
      '@discoveryjs/json-ext': 0.5.7
      '@webpack-cli/configtest': 1.2.0_78c1cd1c404fc7ed0a3af68b1f6f4aa1
      '@webpack-cli/info': 1.5.0_webpack-cli@4.10.0
      '@webpack-cli/serve': 1.7.0_webpack-cli@4.10.0
      colorette: 2.0.19
      commander: 7.2.0
      cross-spawn: 7.0.3
      fastest-levenshtein: 1.0.16
      import-local: 3.1.0
      interpret: 2.2.0
      rechoir: 0.7.1
      webpack: 5.75.0_webpack-cli@4.10.0
      webpack-merge: 5.8.0
    dev: false

  /webpack-merge/5.8.0:
    resolution: {integrity: sha512-/SaI7xY0831XwP6kzuwhKWVKDP9t1QY1h65lAFLbZqMPIuYcD9QAW4u9STIbU9kaJbPBB/geU/gLr1wDjOhQ+Q==}
    engines: {node: '>=10.0.0'}
    dependencies:
      clone-deep: 4.0.1
      wildcard: 2.0.0
    dev: false

  /webpack-sources/3.2.3:
    resolution: {integrity: sha512-/DyMEOrDgLKKIG0fmvtz+4dUX/3Ghozwgm6iPp8KRhvn+eQf9+Q7GWxVNMk3+uCPWfdXYC4ExGBckIXdFEfH1w==}
    engines: {node: '>=10.13.0'}
    dev: false

  /webpack/5.75.0_webpack-cli@4.10.0:
    resolution: {integrity: sha512-piaIaoVJlqMsPtX/+3KTTO6jfvrSYgauFVdt8cr9LTHKmcq/AMd4mhzsiP7ZF/PGRNPGA8336jldh9l2Kt2ogQ==}
    engines: {node: '>=10.13.0'}
    hasBin: true
    peerDependencies:
      webpack-cli: '*'
    peerDependenciesMeta:
      webpack-cli:
        optional: true
    dependencies:
      '@types/eslint-scope': 3.7.4
      '@types/estree': 0.0.51
      '@webassemblyjs/ast': 1.11.1
      '@webassemblyjs/wasm-edit': 1.11.1
      '@webassemblyjs/wasm-parser': 1.11.1
      acorn: 8.8.2
      acorn-import-assertions: 1.8.0_acorn@8.8.2
      browserslist: 4.21.5
      chrome-trace-event: 1.0.3
      enhanced-resolve: 5.12.0
      es-module-lexer: 0.9.3
      eslint-scope: 5.1.1
      events: 3.3.0
      glob-to-regexp: 0.4.1
      graceful-fs: 4.2.10
      json-parse-even-better-errors: 2.3.1
      loader-runner: 4.3.0
      mime-types: 2.1.35
      neo-async: 2.6.2
      schema-utils: 3.1.1
      tapable: 2.2.1
      terser-webpack-plugin: 5.3.6_webpack@5.75.0
      watchpack: 2.4.0
      webpack-cli: 4.10.0_webpack@5.75.0
      webpack-sources: 3.2.3
    transitivePeerDependencies:
      - '@swc/core'
      - esbuild
      - uglify-js
    dev: false

  /whatwg-encoding/1.0.5:
    resolution: {integrity: sha512-b5lim54JOPN9HtzvK9HFXvBma/rnfFeqsic0hSpjtDbVxR3dJKLc+KB4V6GgiGOvl7CY/KNh8rxSo9DKQrnUEw==}
    dependencies:
      iconv-lite: 0.4.24
    dev: false

  /whatwg-mimetype/2.3.0:
    resolution: {integrity: sha512-M4yMwr6mAnQz76TbJm914+gPpB/nCwvZbJU28cUD6dR004SAxDLOOSUaB1JDRqLtaOV/vi0IC5lEAGFgrjGv/g==}
    dev: false

  /whatwg-url/5.0.0:
    resolution: {integrity: sha512-saE57nupxk6v3HY35+jzBwYa0rKSy0XR8JSxZPwgLr7ys0IBzhGviA1/TUGJLmSVqs8pb9AnvICXEuOHLprYTw==}
    dependencies:
      tr46: 0.0.3
      webidl-conversions: 3.0.1
    dev: false

  /whatwg-url/6.5.0:
    resolution: {integrity: sha512-rhRZRqx/TLJQWUpQ6bmrt2UV4f0HCQ463yQuONJqC6fO2VoEb1pTYddbe59SkYq87aoM5A3bdhMZiUiVws+fzQ==}
    dependencies:
      lodash.sortby: 4.7.0
      tr46: 1.0.1
      webidl-conversions: 4.0.2
    dev: false

  /whatwg-url/7.1.0:
    resolution: {integrity: sha512-WUu7Rg1DroM7oQvGWfOiAK21n74Gg+T4elXEQYkOhtyLeWiJFoOGLXPKI/9gzIie9CtwVLm8wtw6YJdKyxSjeg==}
    dependencies:
      lodash.sortby: 4.7.0
      tr46: 1.0.1
      webidl-conversions: 4.0.2
    dev: false

  /whatwg-url/8.7.0:
    resolution: {integrity: sha512-gAojqb/m9Q8a5IV96E3fHJM70AzCkgt4uXYX2O7EmuyOnLrViCQlsEBmF9UQIu3/aeAIp2U17rtbpZWNntQqdg==}
    engines: {node: '>=10'}
    dependencies:
      lodash: 4.17.21
      tr46: 2.1.0
      webidl-conversions: 6.1.0
    dev: false

  /which-boxed-primitive/1.0.2:
    resolution: {integrity: sha512-bwZdv0AKLpplFY2KZRX6TvyuN7ojjr7lwkg6ml0roIy9YeuSr7JS372qlNW18UQYzgYK9ziGcerWqZOmEn9VNg==}
    dependencies:
      is-bigint: 1.0.4
      is-boolean-object: 1.1.2
      is-number-object: 1.0.7
      is-string: 1.0.7
      is-symbol: 1.0.4
    dev: false

  /which-collection/1.0.1:
    resolution: {integrity: sha512-W8xeTUwaln8i3K/cY1nGXzdnVZlidBcagyNFtBdD5kxnb4TvGKR7FfSIS3mYpwWS1QUCutfKz8IY8RjftB0+1A==}
    dependencies:
      is-map: 2.0.2
      is-set: 2.0.2
      is-weakmap: 2.0.1
      is-weakset: 2.0.2
    dev: false

  /which-module/2.0.0:
    resolution: {integrity: sha512-B+enWhmw6cjfVC7kS8Pj9pCrKSc5txArRyaYGe088shv/FGWH+0Rjx/xPgtsWfsUtS27FkP697E4DDhgrgoc0Q==}
    dev: false

  /which-typed-array/1.1.9:
    resolution: {integrity: sha512-w9c4xkx6mPidwp7180ckYWfMmvxpjlZuIudNtDf4N/tTAUB8VJbX25qZoAsrtGuYNnGw3pa0AXgbGKRB8/EceA==}
    engines: {node: '>= 0.4'}
    dependencies:
      available-typed-arrays: 1.0.5
      call-bind: 1.0.2
      for-each: 0.3.3
      gopd: 1.0.1
      has-tostringtag: 1.0.0
      is-typed-array: 1.1.10
    dev: false

  /which/1.3.1:
    resolution: {integrity: sha512-HxJdYWq1MTIQbJ3nw0cqssHoTNU267KlrDuGZ1WYlxDStUtKUhOaJmh112/TZmHxxUfuJqPXSOm7tDyas0OSIQ==}
    hasBin: true
    dependencies:
      isexe: 2.0.0
    dev: false

  /which/2.0.2:
    resolution: {integrity: sha512-BLI3Tl1TW3Pvl70l3yq3Y64i+awpwXqsGBYWkkqMtnbXgrMD+yj7rhW0kuEDxzJaYXGjEW5ogapKNMEKNMjibA==}
    engines: {node: '>= 8'}
    hasBin: true
    dependencies:
      isexe: 2.0.0
    dev: false

  /wildcard/2.0.0:
    resolution: {integrity: sha512-JcKqAHLPxcdb9KM49dufGXn2x3ssnfjbcaQdLlfZsL9rH9wgDQjUtDxbo8NE0F6SFvydeu1VhZe7hZuHsB2/pw==}
    dev: false

  /winston-transport/4.5.0:
    resolution: {integrity: sha512-YpZzcUzBedhlTAfJg6vJDlyEai/IFMIVcaEZZyl3UXIl4gmqRpU7AE89AHLkbzLUsv0NVmw7ts+iztqKxxPW1Q==}
    engines: {node: '>= 6.4.0'}
    dependencies:
      logform: 2.5.1
      readable-stream: 3.6.0
      triple-beam: 1.3.0
    dev: false

  /winston/3.8.2:
    resolution: {integrity: sha512-MsE1gRx1m5jdTTO9Ld/vND4krP2To+lgDoMEHGGa4HIlAUyXJtfc7CxQcGXVyz2IBpw5hbFkj2b/AtUdQwyRew==}
    engines: {node: '>= 12.0.0'}
    dependencies:
      '@colors/colors': 1.5.0
      '@dabh/diagnostics': 2.0.3
      async: 3.2.4
      is-stream: 2.0.1
      logform: 2.5.1
      one-time: 1.0.0
      readable-stream: 3.6.0
      safe-stable-stringify: 2.4.2
      stack-trace: 0.0.10
      triple-beam: 1.3.0
      winston-transport: 4.5.0
    dev: false

  /word-wrap/1.2.3:
    resolution: {integrity: sha512-Hz/mrNwitNRh/HUAtM/VT/5VH+ygD6DV7mYKZAtHOrbs8U7lvPS6xf7EJKMF0uW1KJCl0H701g3ZGus+muE5vQ==}
    engines: {node: '>=0.10.0'}
    dev: false

  /wordwrap/1.0.0:
    resolution: {integrity: sha512-gvVzJFlPycKc5dZN4yPkP8w7Dc37BtP1yczEneOb4uq34pXZcvrtRTmWV8W+Ume+XCxKgbjM+nevkyFPMybd4Q==}
    dev: false

  /workerpool/6.2.0:
    resolution: {integrity: sha512-Rsk5qQHJ9eowMH28Jwhe8HEbmdYDX4lwoMWshiCXugjtHqMD9ZbiqSDLxcsfdqsETPzVUtX5s1Z5kStiIM6l4A==}
    dev: false

  /wrap-ansi/6.2.0:
    resolution: {integrity: sha512-r6lPcBGxZXlIcymEu7InxDMhdW0KDxpLgoFLcguasxCaJ/SOIZwINatK9KY/tf+ZrlywOKU0UDj3ATXUBfxJXA==}
    engines: {node: '>=8'}
    dependencies:
      ansi-styles: 4.3.0
      string-width: 4.2.3
      strip-ansi: 6.0.1
    dev: false

  /wrap-ansi/7.0.0:
    resolution: {integrity: sha512-YVGIj2kamLSTxw6NsZjoBxfSwsn0ycdesmc4p+Q21c5zPuZ1pl+NfxVdxPtdHvmNVOQ6XSYG4AUtyt/Fi7D16Q==}
    engines: {node: '>=10'}
    dependencies:
      ansi-styles: 4.3.0
      string-width: 4.2.3
      strip-ansi: 6.0.1
    dev: false

  /wrappy/1.0.2:
    resolution: {integrity: sha512-l4Sp/DRseor9wL6EvV2+TuQn63dMkPjZ/sp9XkghTEbV9KlPS1xUsZ3u7/IQO4wxtcFB4bgpQPRcR3QCvezPcQ==}
    dev: false

  /write-file-atomic/3.0.3:
    resolution: {integrity: sha512-AvHcyZ5JnSfq3ioSyjrBkH9yW4m7Ayk8/9My/DD9onKeu/94fwrMocemO2QAJFAlnnDN+ZDS+ZjAR5ua1/PV/Q==}
    dependencies:
      imurmurhash: 0.1.4
      is-typedarray: 1.0.0
      signal-exit: 3.0.7
      typedarray-to-buffer: 3.1.5
    dev: false

  /ws/5.2.3:
    resolution: {integrity: sha512-jZArVERrMsKUatIdnLzqvcfydI85dvd/Fp1u/VOpfdDWQ4c9qWXe+VIeAbQ5FrDwciAkr+lzofXLz3Kuf26AOA==}
    dependencies:
      async-limiter: 1.0.1
    dev: false

  /ws/7.5.9:
    resolution: {integrity: sha512-F+P9Jil7UiSKSkppIiD94dN07AwvFixvLIj1Og1Rl9GGMuNipJnV9JzjD6XuqmAeiswGvUmNLjr5cFuXwNS77Q==}
    engines: {node: '>=8.3.0'}
    peerDependencies:
      bufferutil: ^4.0.1
      utf-8-validate: ^5.0.2
    peerDependenciesMeta:
      bufferutil:
        optional: true
      utf-8-validate:
        optional: true
    dev: false

  /ws/8.11.0:
    resolution: {integrity: sha512-HPG3wQd9sNQoT9xHyNCXoDUa+Xw/VevmY9FoHyQ+g+rrMn4j6FB4np7Z0OhdTgjx6MgQLK7jwSy1YecU1+4Asg==}
    engines: {node: '>=10.0.0'}
    peerDependencies:
      bufferutil: ^4.0.1
      utf-8-validate: ^5.0.2
    peerDependenciesMeta:
      bufferutil:
        optional: true
      utf-8-validate:
        optional: true
    dev: false

  /xml-name-validator/3.0.0:
    resolution: {integrity: sha512-A5CUptxDsvxKJEU3yO6DuWBSJz/qizqzJKOMIfUJHETbBw/sFaDxgd6fxm1ewUaM0jZ444Fc5vC5ROYurg/4Pw==}
    dev: false

  /xml/1.0.1:
    resolution: {integrity: sha512-huCv9IH9Tcf95zuYCsQraZtWnJvBtLVE0QHMOs8bWyZAFZNDcYjsPq1nEx8jKA9y+Beo9v+7OBPRisQTjinQMw==}
    dev: false

  /xml2js/0.4.23:
    resolution: {integrity: sha512-ySPiMjM0+pLDftHgXY4By0uswI3SPKLDw/i3UXbnO8M/p28zqexCUoPmQFrYD+/1BzhGJSs2i1ERWKJAtiLrug==}
    engines: {node: '>=4.0.0'}
    dependencies:
      sax: 1.2.4
      xmlbuilder: 11.0.1
    dev: false

  /xmlbuilder/11.0.1:
    resolution: {integrity: sha512-fDlsI/kFEx7gLvbecc0/ohLG50fugQp8ryHzMTuW9vSa1GJ0XYWKnhsUx7oie3G98+r56aTQIUB4kht42R3JvA==}
    engines: {node: '>=4.0'}
    dev: false

  /xmlbuilder/15.1.1:
    resolution: {integrity: sha512-yMqGBqtXyeN1e3TGYvgNgDVZ3j84W4cwkOXQswghol6APgZWaff9lnbvN7MHYJOiXsvGPXtjTYJEiC9J2wv9Eg==}
    engines: {node: '>=8.0'}
    dev: false

  /xmlchars/2.2.0:
    resolution: {integrity: sha512-JZnDKK8B0RCDw84FNdDAIpZK+JuJw+s7Lz8nksI7SIuU3UXJJslUthsi+uWBUYOwPFwW7W7PRLRfUKpxjtjFCw==}
    dev: false

  /xtend/4.0.2:
    resolution: {integrity: sha512-LKYU1iAXJXUgAXn9URjiu+MWhyUXHsvfp7mcuYm9dSUKK0/CjtrUwFAxD82/mCWbtLsGjFIad0wIsod4zrTAEQ==}
    engines: {node: '>=0.4'}
    dev: false

  /y18n/4.0.3:
    resolution: {integrity: sha512-JKhqTOwSrqNA1NY5lSztJ1GrBiUodLMmIZuLiDaMRJ+itFd+ABVE8XBjOvIWL+rSqNDC74LCSFmlb/U4UZ4hJQ==}
    dev: false

  /y18n/5.0.8:
    resolution: {integrity: sha512-0pfFzegeDWJHJIAmTLRP2DwHjdF5s7jo9tuztdQxAhINCdvS+3nGINqPd00AphqJR/0LhANUS6/+7SCb98YOfA==}
    engines: {node: '>=10'}
    dev: false

  /yallist/2.1.2:
    resolution: {integrity: sha512-ncTzHV7NvsQZkYe1DW7cbDLm0YpzHmZF5r/iyP3ZnQtMiJ+pjzisCiMNI+Sj+xQF5pXhSHxSB3uDbsBTzY/c2A==}
    dev: false

  /yallist/3.1.1:
    resolution: {integrity: sha512-a4UGQaWPH59mOXUYnAG2ewncQS4i4F43Tv3JoAM+s2VDAmS9NsK8GpDMLrCHPksFT7h3K6TOoUNn2pb7RoXx4g==}
    dev: false

  /yallist/4.0.0:
    resolution: {integrity: sha512-3wdGidZyq5PB084XLES5TpOSRA3wjXAlIWMhum2kRcv/41Sn2emQ0dycQW4uZXLejwKvg6EsvbdlVL+FYEct7A==}
    dev: false

  /yargs-parser/18.1.3:
    resolution: {integrity: sha512-o50j0JeToy/4K6OZcaQmW6lyXXKhq7csREXcDwk2omFPJEwUNOVtJKvmDr9EI1fAJZUyZcRF7kxGBWmRXudrCQ==}
    engines: {node: '>=6'}
    dependencies:
      camelcase: 5.3.1
      decamelize: 1.2.0
    dev: false

  /yargs-parser/20.2.4:
    resolution: {integrity: sha512-WOkpgNhPTlE73h4VFAFsOnomJVaovO8VqLDzy5saChRBFQFBoMYirowyW+Q9HB4HFF4Z7VZTiG3iSzJJA29yRA==}
    engines: {node: '>=10'}
    dev: false

  /yargs-parser/21.1.1:
    resolution: {integrity: sha512-tVpsJW7DdjecAiFpbIB1e3qxIQsE6NoPc5/eTdrbbIC4h0LVsWhnoa3g+m2HclBIujHzsxZ4VJVA+GUuc2/LBw==}
    engines: {node: '>=12'}
    dev: false

  /yargs-unparser/2.0.0:
    resolution: {integrity: sha512-7pRTIA9Qc1caZ0bZ6RYRGbHJthJWuakf+WmHK0rVeLkNrrGhfoabBNdue6kdINI6r4if7ocq9aD/n7xwKOdzOA==}
    engines: {node: '>=10'}
    dependencies:
      camelcase: 6.3.0
      decamelize: 4.0.0
      flat: 5.0.2
      is-plain-obj: 2.1.0
    dev: false

  /yargs/15.4.1:
    resolution: {integrity: sha512-aePbxDmcYW++PaqBsJ+HYUFwCdv4LVvdnhBy78E57PIor8/OVvhMrADFFEDh8DHDFRv/O9i3lPhsENjO7QX0+A==}
    engines: {node: '>=8'}
    dependencies:
      cliui: 6.0.0
      decamelize: 1.2.0
      find-up: 4.1.0
      get-caller-file: 2.0.5
      require-directory: 2.1.1
      require-main-filename: 2.0.0
      set-blocking: 2.0.0
      string-width: 4.2.3
      which-module: 2.0.0
      y18n: 4.0.3
      yargs-parser: 18.1.3
    dev: false

  /yargs/16.2.0:
    resolution: {integrity: sha512-D1mvvtDG0L5ft/jGWkLpG1+m0eQxOfaBvTNELraWj22wSVUMWxZUvYgJYcKh6jGGIkJFhH4IZPQhR4TKpc8mBw==}
    engines: {node: '>=10'}
    dependencies:
      cliui: 7.0.4
      escalade: 3.1.1
      get-caller-file: 2.0.5
      require-directory: 2.1.1
      string-width: 4.2.3
      y18n: 5.0.8
      yargs-parser: 20.2.4
    dev: false

  /yargs/17.6.2:
    resolution: {integrity: sha512-1/9UrdHjDZc0eOU0HxOHoS78C69UD3JRMvzlJ7S79S2nTaWRA/whGCTV8o9e/N/1Va9YIV7Q4sOxD8VV4pCWOw==}
    engines: {node: '>=12'}
    dependencies:
      cliui: 8.0.1
      escalade: 3.1.1
      get-caller-file: 2.0.5
      require-directory: 2.1.1
      string-width: 4.2.3
      y18n: 5.0.8
      yargs-parser: 21.1.1
    dev: false

  /yasway/1.10.7:
    resolution: {integrity: sha512-mnyGYhQIDQxbUanvD3Cc8rXCVjKyyNTCAmfZYiEHEIQ+9mlBrCf/s0H/DelY5d3b8pH4J9kC0YUPzoM5LVvwkQ==}
    dependencies:
      '@ts-common/json': 0.3.1
      '@ts-common/string-map': 0.3.0
      clone-deep: 4.0.1
      debug: 4.3.4
      faker: 4.1.0
      istanbul: 0.4.5
      js-base64: 2.6.4
      js-yaml: 3.14.1
      json-refs: 3.0.15
      json-schema-faker: 0.5.0-rcv.46
      lodash: 4.17.21
      native-promise-only: 0.8.1
      nyc: 15.1.0
      path-to-regexp: 1.8.0
      swagger-methods: 1.0.8
      swagger-schema-official: 2.0.0-bab6bed
      z-schema: 4.2.4
    transitivePeerDependencies:
      - supports-color
    dev: false

  /yauzl/2.10.0:
    resolution: {integrity: sha512-p4a9I6X6nu6IhoGmBqAcbJy1mlC4j27vEPZX9F4L4/vZT3Lyq1VkFHw/V/PUcB9Buo+DG3iHkT0x3Qya58zc3g==}
    dependencies:
      buffer-crc32: 0.2.13
      fd-slicer: 1.1.0
    dev: false

  /yn/3.1.1:
    resolution: {integrity: sha512-Ux4ygGWsu2c7isFWe8Yu1YluJmqVhxqK2cLXNQA5AcC3QfbGNpM7fu0Y8b/z16pXLnFxZYvWhd3fhBY9DLmC6Q==}
    engines: {node: '>=6'}
    dev: false

  /yocto-queue/0.1.0:
    resolution: {integrity: sha512-rVksvsnNCdJ/ohGc6xgPwyN8eheCxsiLM8mxuE/t/mOVqJewPuO1miLpTHQiRgTKCLexL4MeAFVagts7HmNZ2Q==}
    engines: {node: '>=10'}
    dev: false

  /yuml2svg/4.2.2:
    resolution: {integrity: sha512-u1hdk7QaxNhMXaqawFJxwGQE2nu93H0v4F+2Mzp+X0tEvc1sg1QMFE+5TcniMr7PaRVfIniYYWWVgojWzUuRDg==}
    engines: {node: '>=6.5.0'}
    hasBin: true
    dependencies:
      color: 3.2.1
      jsdom: 11.12.0
      viz.js: 2.1.2
    dev: false

  /yuml2svg/5.0.1:
    resolution: {integrity: sha512-5KrQKh27uFcz0gOSmaTiwY8pKN2L+/ppHCPsDh8F7ZhqAbMiebSWuDoUIM+iyfPqnkrO6QrHHtIDTIIm2ytMZw==}
    engines: {node: ^12.17.0 || >=13.2.0}
    hasBin: true
    dependencies:
      '@aduh95/viz.js': 3.7.0
      color: 3.2.1
      jsdom: 16.7.0
    transitivePeerDependencies:
      - bufferutil
      - canvas
      - supports-color
      - utf-8-validate
    dev: false

  /z-schema/4.2.4:
    resolution: {integrity: sha512-YvBeW5RGNeNzKOUJs3rTL4+9rpcvHXt5I051FJbOcitV8bl40pEfcG0Q+dWSwS0/BIYrMZ/9HHoqLllMkFhD0w==}
    engines: {node: '>=6.0.0'}
    hasBin: true
    dependencies:
      lodash.get: 4.4.2
      lodash.isequal: 4.5.0
      validator: 13.9.0
    optionalDependencies:
      commander: 2.20.3
    dev: false

  /z-schema/5.0.5:
    resolution: {integrity: sha512-D7eujBWkLa3p2sIpJA0d1pr7es+a7m0vFAnZLlCEKq/Ij2k0MLi9Br2UPxoxdYystm5K1yeBGzub0FlYUEWj2Q==}
    engines: {node: '>=8.0.0'}
    hasBin: true
    dependencies:
      lodash.get: 4.4.2
      lodash.isequal: 4.5.0
      validator: 13.9.0
    optionalDependencies:
      commander: 9.5.0
    dev: false

  file:projects/cadl-rest-test.tgz:
    resolution: {integrity: sha512-D20zixoW8ZGckgPHO5zARXFVMWdtRvFzk+roVY4FtD6sQs5Xd/zkSVHgDMzXosHtpZqtmMlCA3EgZcgX7hmiMQ==, tarball: file:projects/cadl-rest-test.tgz}
    name: '@rush-temp/cadl-rest-test'
    version: 0.0.0
    dependencies:
      '@azure-tools/cadl-autorest': 0.26.0_2dc5f24fb4077f3423df9d85635ca380
      '@azure-tools/cadl-azure-core': 0.26.0_3be7190ba2f4450e60a8695259029fc7
      '@azure-tools/cadl-dpg': 0.26.0_3be7190ba2f4450e60a8695259029fc7
      '@cadl-lang/compiler': 0.40.0
      '@cadl-lang/openapi': 0.40.0_3be7190ba2f4450e60a8695259029fc7
      '@cadl-lang/openapi3': 0.40.0_8cccdbb2a7edf92d9b262725c5d134d8
      '@cadl-lang/prettier-plugin-cadl': 0.40.0
      '@cadl-lang/rest': 0.40.0_@cadl-lang+compiler@0.40.0
      '@cadl-lang/versioning': 0.40.0
      '@types/mocha': 5.2.7
      '@types/node': 18.13.0
      prettier: 2.7.1
      ts-node: 8.10.2_typescript@4.8.4
      typescript: 4.8.4
    dev: false

  file:projects/cadl-typescript.tgz:
<<<<<<< HEAD
    resolution: {integrity: sha512-Vlc8Il8ok6dgwbnGDAGZxEGXOiXe6ruXrLFjl7TmvHR8SvPUF2OWjGj3Y43DlZk8tMdSoMgX7OXeug0ww1HoPA==, tarball: file:projects/cadl-typescript.tgz}
=======
    resolution: {integrity: sha512-eb98BHrRbfvXcdLm3AFkNMf90KC9lhcU2dieHBt4Sbg7XaZw4/ipGpFqiKChWVRRp1bT5qTj6Okv8e5s4uGV1w==, tarball: file:projects/cadl-typescript.tgz}
>>>>>>> 9649d522
    name: '@rush-temp/cadl-typescript'
    version: 0.0.0
    dependencies:
      '@azure-rest/core-client': 1.1.0
      '@azure-tools/cadl-azure-core': 0.26.0_3be7190ba2f4450e60a8695259029fc7
      '@azure-tools/cadl-dpg': 0.26.0_3be7190ba2f4450e60a8695259029fc7
      '@azure-tools/cadl-ranch': 0.3.0
      '@azure-tools/cadl-ranch-expect': 0.1.16_3be7190ba2f4450e60a8695259029fc7
      '@azure-tools/cadl-ranch-specs': 0.7.0_852bd7507f48d550b861ae360fa2a698
      '@azure/core-auth': 1.4.0
      '@azure/core-lro': 2.5.1
      '@azure/core-paging': 1.5.0
      '@azure/core-rest-pipeline': 1.10.1
      '@cadl-lang/compiler': 0.40.0
      '@cadl-lang/rest': 0.40.0_@cadl-lang+compiler@0.40.0
      '@cadl-lang/versioning': 0.40.0
      '@types/chai': 4.3.4
      '@types/fs-extra': 9.0.13
      '@types/mocha': 9.1.1
      '@types/node': 18.13.0
      '@types/prettier': 2.7.2
      '@typescript-eslint/eslint-plugin': 5.51.0_9e0e5b62f7ccfaf249c8582c826a4370
      '@typescript-eslint/parser': 5.51.0_eslint@8.34.0+typescript@4.8.4
      chai: 4.3.7
      chalk: 4.1.2
      cross-env: 7.0.3
      eslint: 8.34.0
      fs-extra: 11.1.0
      mkdirp: 2.1.3
      mocha: 9.2.2
      prettier: 2.7.1
      rimraf: 3.0.2
      ts-morph: 15.1.0
      ts-node: 10.9.1_ef29c9bcf41a251d679e24d73fe3f731
      tslib: 2.5.0
      typescript: 4.8.4
    transitivePeerDependencies:
      - '@swc/core'
      - '@swc/wasm'
      - '@types/express'
      - encoding
      - supports-color
    dev: false

  file:projects/rlc-common.tgz:
    resolution: {integrity: sha512-UhvnPuW+Nzj4/PmAWdXtclcUz4oadaUDG713U3zrqZnAkBWBj2CPL+G9ZK+fhXHlaNk0z/3NctymXz6IS2Hb3A==, tarball: file:projects/rlc-common.tgz}
    name: '@rush-temp/rlc-common'
    version: 0.0.0
    dependencies:
      '@types/fs-extra': 8.1.2
      '@types/lodash': 4.14.191
      '@types/node': 18.13.0
      eslint: 8.34.0
      fs-extra: 10.1.0
      handlebars: 4.7.7
      lodash: 4.17.21
      prettier: 2.7.1
      rimraf: 3.0.2
      ts-morph: 15.1.0
      ts-node: 10.9.1_ef29c9bcf41a251d679e24d73fe3f731
      typescript: 4.8.4
    transitivePeerDependencies:
      - '@swc/core'
      - '@swc/wasm'
      - supports-color
    dev: false

  file:projects/typescript.tgz:
<<<<<<< HEAD
    resolution: {integrity: sha512-N0lgHdVJcdnOcaiBZGBeaoJ2gdK0m9WKfx1jNtFDprZRa/SpGt4qvQhKQGL+kpsZ+ojlU8RYr9/i4xZ9iop2fg==, tarball: file:projects/typescript.tgz}
=======
    resolution: {integrity: sha512-LcbaudVcd5n5Wz19yDHd6JX/c7WOgJnLap/3ZeUL1AxKUN4KBrpko3ESyGdT0L+9SMLaAXbDlTcWqh5BZ/AXkQ==, tarball: file:projects/typescript.tgz}
>>>>>>> 9649d522
    name: '@rush-temp/typescript'
    version: 0.0.0
    dependencies:
      '@autorest/codemodel': 4.19.3
      '@autorest/extension-base': 3.5.1
      '@autorest/testmodeler': 2.4.0_550f54b946702dcd13ef12d64ae0ae61
      '@azure-rest/core-client': 1.1.0
      '@azure-tools/codegen': 2.9.2
      '@azure-tools/test-recorder': 1.0.2
      '@azure/abort-controller': 1.1.0
      '@azure/core-auth': 1.4.0
      '@azure/core-client': 1.7.1
      '@azure/core-http': 1.2.6
      '@azure/core-http-compat': 1.3.0
      '@azure/core-lro': 2.5.1
      '@azure/core-paging': 1.5.0
      '@azure/core-rest-pipeline': 1.10.1
      '@azure/core-tracing': 1.0.1
      '@azure/core-util': 1.1.1
      '@azure/core-xml': 1.3.2
      '@azure/logger': 1.0.3
      '@microsoft.azure/autorest.testserver': 3.3.45
      '@types/chai': 4.3.4
      '@types/chai-as-promised': 7.1.5
      '@types/fs-extra': 9.0.13
      '@types/js-yaml': 3.12.1
      '@types/lodash': 4.14.191
      '@types/mocha': 5.2.7
      '@types/node': 18.13.0
      '@types/prettier': 1.19.1
      '@types/sinon': 10.0.13
      '@types/xmlbuilder': 0.0.34
      '@types/yargs': 17.0.22
      '@typescript-eslint/eslint-plugin': 5.51.0_9e0e5b62f7ccfaf249c8582c826a4370
      '@typescript-eslint/parser': 5.51.0_eslint@8.34.0+typescript@4.8.4
      autorest: 3.6.3
      buffer: 6.0.3
      chai: 4.3.7
      chai-as-promised: 7.1.1_chai@4.3.7
      chalk: 4.1.2
      directory-tree: 2.3.1
      dotenv: 16.0.3
      eslint: 8.34.0
      fs-extra: 11.1.0
      handlebars: 4.7.7
      karma: 6.4.1
      karma-chrome-launcher: 3.1.1
      karma-mocha: 2.0.1
      karma-source-map-support: 1.4.0
      karma-typescript: 5.5.3_karma@6.4.1+typescript@4.8.4
      karma-typescript-es6-transform: 5.5.3
      lodash: 4.17.21
      mocha: 9.2.2
      moment: 2.29.4
      node-cmd: 3.0.0
      npm-run-all: 4.1.5
      openapi-types: 7.2.3
      path-browserify: 1.0.1
      prettier: 1.19.1
      puppeteer: 3.3.0
      rimraf: 3.0.2
      sinon: 10.0.0
      source-map-loader: 1.1.3_webpack@5.75.0
      source-map-support: 0.5.21
      ts-morph: 15.1.0
      ts-node: 8.10.2_typescript@4.8.4
      tslib: 2.5.0
      typescript: 4.8.4
      wait-port: 0.2.14
      webpack: 5.75.0_webpack-cli@4.10.0
      webpack-cli: 4.10.0_webpack@5.75.0
      yargs: 17.6.2
    transitivePeerDependencies:
      - '@swc/core'
      - '@types/express'
      - '@webpack-cli/generators'
      - '@webpack-cli/migrate'
      - bufferutil
      - canvas
      - debug
      - encoding
      - esbuild
      - supports-color
      - uglify-js
      - utf-8-validate
      - webpack-bundle-analyzer
      - webpack-dev-server
    dev: false<|MERGE_RESOLUTION|>--- conflicted
+++ resolved
@@ -252,11 +252,7 @@
       morgan: 1.10.0
       node-fetch: 3.3.0
       picocolors: 1.0.0
-<<<<<<< HEAD
-      prettier: 2.8.4
-=======
       prettier: 2.7.1
->>>>>>> 9649d522
       source-map-support: 0.5.21
       winston: 3.8.2
       xml2js: 0.4.23
@@ -1722,7 +1718,7 @@
       babel-plugin-polyfill-corejs2: 0.3.3_@babel+core@7.20.12
       babel-plugin-polyfill-corejs3: 0.6.0_@babel+core@7.20.12
       babel-plugin-polyfill-regenerator: 0.4.1_@babel+core@7.20.12
-      core-js-compat: 3.27.2
+      core-js-compat: 3.28.0
       semver: 6.3.0
     transitivePeerDependencies:
       - supports-color
@@ -2425,8 +2421,8 @@
     dev: false
     optional: true
 
-  /@typescript-eslint/eslint-plugin/5.51.0_9e0e5b62f7ccfaf249c8582c826a4370:
-    resolution: {integrity: sha512-wcAwhEWm1RgNd7dxD/o+nnLW8oH+6RK1OGnmbmkj/GGoDPV1WWMVP0FXYQBivKHdwM1pwii3bt//RC62EriIUQ==}
+  /@typescript-eslint/eslint-plugin/5.52.0_ad37d222f02a2457494c60df1c65b0cc:
+    resolution: {integrity: sha512-lHazYdvYVsBokwCdKOppvYJKaJ4S41CgKBcPvyd0xjZNbvQdhn/pnJlGtQksQ/NhInzdaeaSarlBjDXHuclEbg==}
     engines: {node: ^12.22.0 || ^14.17.0 || >=16.0.0}
     peerDependencies:
       '@typescript-eslint/parser': ^5.0.0
@@ -2436,10 +2432,10 @@
       typescript:
         optional: true
     dependencies:
-      '@typescript-eslint/parser': 5.51.0_eslint@8.34.0+typescript@4.8.4
-      '@typescript-eslint/scope-manager': 5.51.0
-      '@typescript-eslint/type-utils': 5.51.0_eslint@8.34.0+typescript@4.8.4
-      '@typescript-eslint/utils': 5.51.0_eslint@8.34.0+typescript@4.8.4
+      '@typescript-eslint/parser': 5.52.0_eslint@8.34.0+typescript@4.8.4
+      '@typescript-eslint/scope-manager': 5.52.0
+      '@typescript-eslint/type-utils': 5.52.0_eslint@8.34.0+typescript@4.8.4
+      '@typescript-eslint/utils': 5.52.0_eslint@8.34.0+typescript@4.8.4
       debug: 4.3.4
       eslint: 8.34.0
       grapheme-splitter: 1.0.4
@@ -2453,8 +2449,8 @@
       - supports-color
     dev: false
 
-  /@typescript-eslint/parser/5.51.0_eslint@8.34.0+typescript@4.8.4:
-    resolution: {integrity: sha512-fEV0R9gGmfpDeRzJXn+fGQKcl0inIeYobmmUWijZh9zA7bxJ8clPhV9up2ZQzATxAiFAECqPQyMDB4o4B81AaA==}
+  /@typescript-eslint/parser/5.52.0_eslint@8.34.0+typescript@4.8.4:
+    resolution: {integrity: sha512-e2KiLQOZRo4Y0D/b+3y08i3jsekoSkOYStROYmPUnGMEoA0h+k2qOH5H6tcjIc68WDvGwH+PaOrP1XRzLJ6QlA==}
     engines: {node: ^12.22.0 || ^14.17.0 || >=16.0.0}
     peerDependencies:
       eslint: ^6.0.0 || ^7.0.0 || ^8.0.0
@@ -2463,9 +2459,9 @@
       typescript:
         optional: true
     dependencies:
-      '@typescript-eslint/scope-manager': 5.51.0
-      '@typescript-eslint/types': 5.51.0
-      '@typescript-eslint/typescript-estree': 5.51.0_typescript@4.8.4
+      '@typescript-eslint/scope-manager': 5.52.0
+      '@typescript-eslint/types': 5.52.0
+      '@typescript-eslint/typescript-estree': 5.52.0_typescript@4.8.4
       debug: 4.3.4
       eslint: 8.34.0
       typescript: 4.8.4
@@ -2473,16 +2469,16 @@
       - supports-color
     dev: false
 
-  /@typescript-eslint/scope-manager/5.51.0:
-    resolution: {integrity: sha512-gNpxRdlx5qw3yaHA0SFuTjW4rxeYhpHxt491PEcKF8Z6zpq0kMhe0Tolxt0qjlojS+/wArSDlj/LtE69xUJphQ==}
+  /@typescript-eslint/scope-manager/5.52.0:
+    resolution: {integrity: sha512-AR7sxxfBKiNV0FWBSARxM8DmNxrwgnYMPwmpkC1Pl1n+eT8/I2NAUPuwDy/FmDcC6F8pBfmOcaxcxRHspgOBMw==}
     engines: {node: ^12.22.0 || ^14.17.0 || >=16.0.0}
     dependencies:
-      '@typescript-eslint/types': 5.51.0
-      '@typescript-eslint/visitor-keys': 5.51.0
-    dev: false
-
-  /@typescript-eslint/type-utils/5.51.0_eslint@8.34.0+typescript@4.8.4:
-    resolution: {integrity: sha512-QHC5KKyfV8sNSyHqfNa0UbTbJ6caB8uhcx2hYcWVvJAZYJRBo5HyyZfzMdRx8nvS+GyMg56fugMzzWnojREuQQ==}
+      '@typescript-eslint/types': 5.52.0
+      '@typescript-eslint/visitor-keys': 5.52.0
+    dev: false
+
+  /@typescript-eslint/type-utils/5.52.0_eslint@8.34.0+typescript@4.8.4:
+    resolution: {integrity: sha512-tEKuUHfDOv852QGlpPtB3lHOoig5pyFQN/cUiZtpw99D93nEBjexRLre5sQZlkMoHry/lZr8qDAt2oAHLKA6Jw==}
     engines: {node: ^12.22.0 || ^14.17.0 || >=16.0.0}
     peerDependencies:
       eslint: '*'
@@ -2491,8 +2487,8 @@
       typescript:
         optional: true
     dependencies:
-      '@typescript-eslint/typescript-estree': 5.51.0_typescript@4.8.4
-      '@typescript-eslint/utils': 5.51.0_eslint@8.34.0+typescript@4.8.4
+      '@typescript-eslint/typescript-estree': 5.52.0_typescript@4.8.4
+      '@typescript-eslint/utils': 5.52.0_eslint@8.34.0+typescript@4.8.4
       debug: 4.3.4
       eslint: 8.34.0
       tsutils: 3.21.0_typescript@4.8.4
@@ -2501,13 +2497,13 @@
       - supports-color
     dev: false
 
-  /@typescript-eslint/types/5.51.0:
-    resolution: {integrity: sha512-SqOn0ANn/v6hFn0kjvLwiDi4AzR++CBZz0NV5AnusT2/3y32jdc0G4woXPWHCumWtUXZKPAS27/9vziSsC9jnw==}
+  /@typescript-eslint/types/5.52.0:
+    resolution: {integrity: sha512-oV7XU4CHYfBhk78fS7tkum+/Dpgsfi91IIDy7fjCyq2k6KB63M6gMC0YIvy+iABzmXThCRI6xpCEyVObBdWSDQ==}
     engines: {node: ^12.22.0 || ^14.17.0 || >=16.0.0}
     dev: false
 
-  /@typescript-eslint/typescript-estree/5.51.0_typescript@4.8.4:
-    resolution: {integrity: sha512-TSkNupHvNRkoH9FMA3w7TazVFcBPveAAmb7Sz+kArY6sLT86PA5Vx80cKlYmd8m3Ha2SwofM1KwraF24lM9FvA==}
+  /@typescript-eslint/typescript-estree/5.52.0_typescript@4.8.4:
+    resolution: {integrity: sha512-WeWnjanyEwt6+fVrSR0MYgEpUAuROxuAH516WPjUblIrClzYJj0kBbjdnbQXLpgAN8qbEuGywiQsXUVDiAoEuQ==}
     engines: {node: ^12.22.0 || ^14.17.0 || >=16.0.0}
     peerDependencies:
       typescript: '*'
@@ -2515,8 +2511,8 @@
       typescript:
         optional: true
     dependencies:
-      '@typescript-eslint/types': 5.51.0
-      '@typescript-eslint/visitor-keys': 5.51.0
+      '@typescript-eslint/types': 5.52.0
+      '@typescript-eslint/visitor-keys': 5.52.0
       debug: 4.3.4
       globby: 11.1.0
       is-glob: 4.0.3
@@ -2527,17 +2523,17 @@
       - supports-color
     dev: false
 
-  /@typescript-eslint/utils/5.51.0_eslint@8.34.0+typescript@4.8.4:
-    resolution: {integrity: sha512-76qs+5KWcaatmwtwsDJvBk4H76RJQBFe+Gext0EfJdC3Vd2kpY2Pf//OHHzHp84Ciw0/rYoGTDnIAr3uWhhJYw==}
+  /@typescript-eslint/utils/5.52.0_eslint@8.34.0+typescript@4.8.4:
+    resolution: {integrity: sha512-As3lChhrbwWQLNk2HC8Ree96hldKIqk98EYvypd3It8Q1f8d5zWyIoaZEp2va5667M4ZyE7X8UUR+azXrFl+NA==}
     engines: {node: ^12.22.0 || ^14.17.0 || >=16.0.0}
     peerDependencies:
       eslint: ^6.0.0 || ^7.0.0 || ^8.0.0
     dependencies:
       '@types/json-schema': 7.0.11
       '@types/semver': 7.3.13
-      '@typescript-eslint/scope-manager': 5.51.0
-      '@typescript-eslint/types': 5.51.0
-      '@typescript-eslint/typescript-estree': 5.51.0_typescript@4.8.4
+      '@typescript-eslint/scope-manager': 5.52.0
+      '@typescript-eslint/types': 5.52.0
+      '@typescript-eslint/typescript-estree': 5.52.0_typescript@4.8.4
       eslint: 8.34.0
       eslint-scope: 5.1.1
       eslint-utils: 3.0.0_eslint@8.34.0
@@ -2547,11 +2543,11 @@
       - typescript
     dev: false
 
-  /@typescript-eslint/visitor-keys/5.51.0:
-    resolution: {integrity: sha512-Oh2+eTdjHjOFjKA27sxESlA87YPSOJafGCR0md5oeMdh1ZcCfAGCIOL216uTBAkAIptvLIfKQhl7lHxMJet4GQ==}
+  /@typescript-eslint/visitor-keys/5.52.0:
+    resolution: {integrity: sha512-qMwpw6SU5VHCPr99y274xhbm+PRViK/NATY6qzt+Et7+mThGuFSl/ompj2/hrBlRP/kq+BFdgagnOSgw9TB0eA==}
     engines: {node: ^12.22.0 || ^14.17.0 || >=16.0.0}
     dependencies:
-      '@typescript-eslint/types': 5.51.0
+      '@typescript-eslint/types': 5.52.0
       eslint-visitor-keys: 3.3.0
     dev: false
 
@@ -3115,7 +3111,7 @@
     dependencies:
       '@babel/core': 7.20.12
       '@babel/helper-define-polyfill-provider': 0.3.3_@babel+core@7.20.12
-      core-js-compat: 3.27.2
+      core-js-compat: 3.28.0
     transitivePeerDependencies:
       - supports-color
     dev: false
@@ -3811,8 +3807,8 @@
     resolution: {integrity: sha512-LDx6oHrK+PhzLKJU9j5S7/Y3jM/mUHvD/DeI1WQmJn652iPC5Y4TBzC9l+5OMOXlyTTA+SmVUPm0HQUwpD5Jqw==}
     dev: false
 
-  /core-js-compat/3.27.2:
-    resolution: {integrity: sha512-welaYuF7ZtbYKGrIy7y3eb40d37rG1FvzEOfe7hSLd2iD6duMDqUhRfSvCGyC46HhR6Y8JXXdZ2lnRUMkPBpvg==}
+  /core-js-compat/3.28.0:
+    resolution: {integrity: sha512-myzPgE7QodMg4nnd3K1TDoES/nADRStM8Gpz0D6nhkwbmwEnE0ZGJgoWsvQ722FR8D7xS0n0LV556RcEicjTyg==}
     dependencies:
       browserslist: 4.21.5
     dev: false
@@ -7910,7 +7906,7 @@
   /puppeteer/3.3.0:
     resolution: {integrity: sha512-23zNqRltZ1PPoK28uRefWJ/zKb5Jhnzbbwbpcna2o5+QMn17F0khq5s1bdH3vPlyj+J36pubccR8wiNA/VE0Vw==}
     engines: {node: '>=10.18.1'}
-    deprecated: < 18.1.0 is no longer supported
+    deprecated: < 19.2.0 is no longer supported
     requiresBuild: true
     dependencies:
       debug: 4.3.4
@@ -9992,11 +9988,7 @@
     dev: false
 
   file:projects/cadl-typescript.tgz:
-<<<<<<< HEAD
-    resolution: {integrity: sha512-Vlc8Il8ok6dgwbnGDAGZxEGXOiXe6ruXrLFjl7TmvHR8SvPUF2OWjGj3Y43DlZk8tMdSoMgX7OXeug0ww1HoPA==, tarball: file:projects/cadl-typescript.tgz}
-=======
-    resolution: {integrity: sha512-eb98BHrRbfvXcdLm3AFkNMf90KC9lhcU2dieHBt4Sbg7XaZw4/ipGpFqiKChWVRRp1bT5qTj6Okv8e5s4uGV1w==, tarball: file:projects/cadl-typescript.tgz}
->>>>>>> 9649d522
+    resolution: {integrity: sha512-trU9dFnyq3LUR0+DaZ14RTyfE/3leSxLMLmmYIUTBp6eLF7/PTf15jPQ7A7kStGSH3cq6RQhyzryGXRhtW5WnQ==, tarball: file:projects/cadl-typescript.tgz}
     name: '@rush-temp/cadl-typescript'
     version: 0.0.0
     dependencies:
@@ -10018,8 +10010,8 @@
       '@types/mocha': 9.1.1
       '@types/node': 18.13.0
       '@types/prettier': 2.7.2
-      '@typescript-eslint/eslint-plugin': 5.51.0_9e0e5b62f7ccfaf249c8582c826a4370
-      '@typescript-eslint/parser': 5.51.0_eslint@8.34.0+typescript@4.8.4
+      '@typescript-eslint/eslint-plugin': 5.52.0_ad37d222f02a2457494c60df1c65b0cc
+      '@typescript-eslint/parser': 5.52.0_eslint@8.34.0+typescript@4.8.4
       chai: 4.3.7
       chalk: 4.1.2
       cross-env: 7.0.3
@@ -10065,11 +10057,7 @@
     dev: false
 
   file:projects/typescript.tgz:
-<<<<<<< HEAD
-    resolution: {integrity: sha512-N0lgHdVJcdnOcaiBZGBeaoJ2gdK0m9WKfx1jNtFDprZRa/SpGt4qvQhKQGL+kpsZ+ojlU8RYr9/i4xZ9iop2fg==, tarball: file:projects/typescript.tgz}
-=======
-    resolution: {integrity: sha512-LcbaudVcd5n5Wz19yDHd6JX/c7WOgJnLap/3ZeUL1AxKUN4KBrpko3ESyGdT0L+9SMLaAXbDlTcWqh5BZ/AXkQ==, tarball: file:projects/typescript.tgz}
->>>>>>> 9649d522
+    resolution: {integrity: sha512-1hNVqtE4nCHjBeTZN4M86Z2ATf5N2aO6E4cDBDs7VZ8DDrh0hcv0AvBa5eq2m5G6cpaZl47CroFVfowliEIteQ==, tarball: file:projects/typescript.tgz}
     name: '@rush-temp/typescript'
     version: 0.0.0
     dependencies:
@@ -10103,8 +10091,8 @@
       '@types/sinon': 10.0.13
       '@types/xmlbuilder': 0.0.34
       '@types/yargs': 17.0.22
-      '@typescript-eslint/eslint-plugin': 5.51.0_9e0e5b62f7ccfaf249c8582c826a4370
-      '@typescript-eslint/parser': 5.51.0_eslint@8.34.0+typescript@4.8.4
+      '@typescript-eslint/eslint-plugin': 5.52.0_ad37d222f02a2457494c60df1c65b0cc
+      '@typescript-eslint/parser': 5.52.0_eslint@8.34.0+typescript@4.8.4
       autorest: 3.6.3
       buffer: 6.0.3
       chai: 4.3.7
