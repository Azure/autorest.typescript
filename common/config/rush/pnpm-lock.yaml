lockfileVersion: 5.3

specifiers:
  '@rush-temp/rlc-common': file:./projects/rlc-common.tgz
  '@rush-temp/typescript': file:./projects/typescript.tgz
  '@rush-temp/typespec-test': file:./projects/typespec-test.tgz
  '@rush-temp/typespec-ts': file:./projects/typespec-ts.tgz

dependencies:
  '@rush-temp/rlc-common': file:projects/rlc-common.tgz
  '@rush-temp/typescript': file:projects/typescript.tgz
  '@rush-temp/typespec-test': file:projects/typespec-test.tgz
  '@rush-temp/typespec-ts': file:projects/typespec-ts.tgz

packages:

  /@autorest/codemodel/4.19.3:
    resolution: {integrity: sha512-8RMPjq2BmLNn080EHGbSc0E9pk7EO6i+vi3vGrz8xrfnTBydOZPJUZqmOpEmNnV6LRbr23cthXQo0JbA/bStWg==}
    engines: {node: '>=12.0.0'}
    dependencies:
      '@azure-tools/codegen': 2.9.2
      js-yaml: 4.0.0
    dev: false

  /@autorest/extension-base/3.5.1:
    resolution: {integrity: sha512-xTfl2oZNEeZV13YMVeJpwObPJh7KFuJ28G2VvsYz1ljTkcCituf/kdPsom+BiSeDGoImaqgzEIDfetXcb3D0YQ==}
    engines: {node: '>=12.0.0'}
    dependencies:
      '@azure-tools/codegen': 2.9.2
      js-yaml: 4.0.0
      vscode-jsonrpc: 3.6.2
    dev: false

  /@autorest/testmodeler/2.5.1:
    resolution: {integrity: sha512-MCWfTUr7HA9wNi+Odv7/bKp/nydIL1ZjbVEZPNrqvpqzRa/NLoMtAWle0nIqG+iie6XofKGC0ji2zeEJMEVtKQ==}
    dev: false

  /@azure-rest/core-client/1.1.2:
    resolution: {integrity: sha512-bXOel3/GXdDuNnuIVQ6tO8vPexmg734pz+hrwkxS1GeUP/RbOGbHs7pLTB8uklfNbQabcuE8H2H3+T5wHP877A==}
    engines: {node: '>=14.0.0'}
    dependencies:
      '@azure/core-auth': 1.4.0
      '@azure/core-rest-pipeline': 1.10.3
      '@azure/core-util': 1.3.1
      tslib: 2.5.0
    transitivePeerDependencies:
      - supports-color
    dev: false

  /@azure-tools/async-io/3.0.254:
    resolution: {integrity: sha512-X1C7XdyCuo50ch9FzKtTvmK18FgDxxf1Bbt3cSoknQqeDaRegHSSCO+zByq2YA4NvUzKXeZ1engh29IDxZXgpQ==}
    engines: {node: '>=10.12.0'}
    dependencies:
      '@azure-tools/tasks': 3.0.255
      proper-lockfile: 2.0.1
    dev: false

  /@azure-tools/cadl-ranch-api/0.2.4:
    resolution: {integrity: sha512-YKGqwO7aZv4wl/gefbCjcUCCgXAfYr8RYC3YWBs6ToYuI/Soj8adV/wavarHd+dPHU7/Z3KGQIX5N6FfPYnX0w==}
    engines: {node: '>=16.0.0'}
    dependencies:
      body-parser: 1.20.2
      deep-equal: 2.2.0
      express: 4.18.2
      express-promise-router: 4.1.1_express@4.18.2
      glob: 8.1.0
      morgan: 1.10.0
      picocolors: 1.0.0
      winston: 3.8.2
      yargs: 17.7.1
    transitivePeerDependencies:
      - '@types/express'
    dev: false

  /@azure-tools/cadl-ranch-coverage-sdk/0.2.2:
    resolution: {integrity: sha512-sZCte7G49qJhd5wYvmonj1zuCGP+JX/8BsROtF1V34Iq8A6rP24RRWVAeykB8KHTfp/IC+SmJthe/Ig2w2ypmg==}
    engines: {node: '>=16.0.0'}
    dependencies:
      '@azure/identity': 3.1.4
      '@azure/storage-blob': 12.14.0
      '@types/node': 18.15.13
    transitivePeerDependencies:
      - encoding
      - supports-color
    dev: false

<<<<<<< HEAD
  /@azure-tools/cadl-ranch-expect/0.2.2_402126a56c0aec99e52d5c3ab81bd82d:
    resolution: {integrity: sha512-W1ZwHRSykSEmWFTAermDtMUlRb5wXz8WKctMH1kEVpjlU5oWQqzqiFA/2C73mcXjn8Eb9DuJhhZqYE07ajqWzw==}
=======
  /@azure-tools/cadl-ranch-expect/0.2.3_402126a56c0aec99e52d5c3ab81bd82d:
    resolution: {integrity: sha512-0DF+GXiIJ5SSUs5+UYgoxERZNzyo0Sn3UI1BIwCIVxBNpBf9Nv1MnsoEiHdkopgZFvaRKaCkS35gEpkptobaSw==}
>>>>>>> c70695a5
    engines: {node: '>=16.0.0'}
    peerDependencies:
      '@typespec/compiler': ~0.43.0
      '@typespec/http': ~0.43.1
      '@typespec/rest': ~0.43.0
    dependencies:
      '@typespec/compiler': 0.43.0
      '@typespec/http': 0.43.1_@typespec+compiler@0.43.0
      '@typespec/rest': 0.43.0_@typespec+compiler@0.43.0
    dev: false

<<<<<<< HEAD
  /@azure-tools/cadl-ranch-specs/0.11.2_25426a8365f8defd8d385d6e31961cde:
=======
  /@azure-tools/cadl-ranch-specs/0.11.2_bd61dc72c94e80567c8cb3296aa23ca2:
>>>>>>> c70695a5
    resolution: {integrity: sha512-1cF15lLl95rBS4DD/ZYIesGqSvd4u6SoZvJyGgekLjxNsin8G1LqhpKgMMCrlop+OuIWVlCmLIwVtlOW32R+bQ==}
    engines: {node: '>=16.0.0'}
    peerDependencies:
      '@azure-tools/cadl-ranch-expect': ~0.2.2
      '@azure-tools/typespec-azure-core': ~0.29.0
      '@typespec/compiler': ~0.43.0
      '@typespec/http': ~0.43.0
      '@typespec/rest': ~0.43.0
      '@typespec/versioning': ~0.43.0
    dependencies:
<<<<<<< HEAD
      '@azure-tools/cadl-ranch': 0.4.4
      '@azure-tools/cadl-ranch-api': 0.2.3
      '@azure-tools/cadl-ranch-expect': 0.2.2_402126a56c0aec99e52d5c3ab81bd82d
=======
      '@azure-tools/cadl-ranch': 0.4.5
      '@azure-tools/cadl-ranch-api': 0.2.4
      '@azure-tools/cadl-ranch-expect': 0.2.3_402126a56c0aec99e52d5c3ab81bd82d
>>>>>>> c70695a5
      '@azure-tools/typespec-azure-core': 0.29.0_402126a56c0aec99e52d5c3ab81bd82d
      '@typespec/compiler': 0.43.0
      '@typespec/http': 0.43.1_@typespec+compiler@0.43.0
      '@typespec/rest': 0.43.0_@typespec+compiler@0.43.0
      '@typespec/versioning': 0.43.0
    transitivePeerDependencies:
      - '@types/express'
      - encoding
      - supports-color
    dev: false

  /@azure-tools/cadl-ranch/0.4.5:
    resolution: {integrity: sha512-qAwmiy2VZZawcSvL4Awj4IX6DBtH47hCZALx/nhsgyB66aXuPIJ5J8xFtXOd9fvi/xeT0Yd8I/z+JrQAa7ivCQ==}
    engines: {node: '>=16.0.0'}
    hasBin: true
    dependencies:
<<<<<<< HEAD
      '@azure-tools/cadl-ranch-api': 0.2.3
      '@azure-tools/cadl-ranch-coverage-sdk': 0.2.1
      '@azure-tools/cadl-ranch-expect': 0.2.2_402126a56c0aec99e52d5c3ab81bd82d
      '@azure/identity': 3.1.3
=======
      '@azure-tools/cadl-ranch-api': 0.2.4
      '@azure-tools/cadl-ranch-coverage-sdk': 0.2.2
      '@azure-tools/cadl-ranch-expect': 0.2.3_402126a56c0aec99e52d5c3ab81bd82d
      '@azure/identity': 3.1.4
>>>>>>> c70695a5
      '@types/js-yaml': 4.0.5
      '@typespec/compiler': 0.43.0
      '@typespec/http': 0.43.1_@typespec+compiler@0.43.0
      '@typespec/rest': 0.43.0_@typespec+compiler@0.43.0
      ajv: 8.11.0
      body-parser: 1.20.2
      deep-equal: 2.2.0
      express: 4.18.2
      express-promise-router: 4.1.1_express@4.18.2
      glob: 8.1.0
      js-yaml: 4.1.0
      morgan: 1.10.0
      node-fetch: 3.3.1
      picocolors: 1.0.0
      prettier: 2.8.7
      source-map-support: 0.5.21
      winston: 3.8.2
      xml2js: 0.4.23
      yargs: 17.7.1
    transitivePeerDependencies:
      - '@types/express'
      - encoding
      - supports-color
    dev: false

  /@azure-tools/codegen/2.9.2:
    resolution: {integrity: sha512-brVLyffOtPiEijYYBYgV+4q7IyAfqXIec7XbdEqvv7As6SeEdq5WtbtN9N0LdGVHDWtEfc+JArwIx9aYGFdMUg==}
    engines: {node: '>=12.0.0'}
    dependencies:
      '@azure-tools/async-io': 3.0.254
      js-yaml: 4.0.0
      semver: 7.5.0
    dev: false

  /@azure-tools/tasks/3.0.255:
    resolution: {integrity: sha512-GjALNLz7kWMEdRVbaN5g0cJHNAr3XVTbP0611Mv2UzMgGL6FOhNZJK+oPHJKLDR8EEDZNnkwPlyi7B+INXUSQA==}
    engines: {node: '>=10.12.0'}
    dev: false

  /@azure-tools/test-recorder/3.0.0:
    resolution: {integrity: sha512-1M1cjyqZa0TwKpaeaRaNON/c5yLWMEnMijc0V0Vu67pWrLkqoZE+6rmzrGLXapWUB1YmflvVaXQEWbbulGK3Ew==}
    engines: {node: '>=14.0.0'}
    dependencies:
      '@azure/core-auth': 1.4.0
      '@azure/core-rest-pipeline': 1.10.3
      '@azure/core-util': 1.3.1
      '@azure/logger': 1.0.4
    transitivePeerDependencies:
      - supports-color
    dev: false

  /@azure-tools/typespec-autorest/0.29.0_dc07eaa457c0d0f9d1f8446f800dd756:
    resolution: {integrity: sha512-am5qSHlW8/X0o9FaLGNDydgVnGpXlTI88fgN1JU08xP1PPO5jnLIhYPCoqyPsp3bxC7j9YILRgppfvTkTQtdUQ==}
    engines: {node: '>=16.0.0'}
    peerDependencies:
      '@azure-tools/typespec-azure-core': ~0.29.0
      '@typespec/compiler': ~0.43.0
      '@typespec/http': ~0.43.0
      '@typespec/openapi': ~0.43.0
      '@typespec/rest': ~0.43.0
      '@typespec/versioning': ~0.43.0
    dependencies:
      '@azure-tools/typespec-azure-core': 0.29.0_402126a56c0aec99e52d5c3ab81bd82d
      '@typespec/compiler': 0.43.0
      '@typespec/http': 0.43.1_@typespec+compiler@0.43.0
      '@typespec/openapi': 0.43.0_402126a56c0aec99e52d5c3ab81bd82d
      '@typespec/rest': 0.43.0_@typespec+compiler@0.43.0
      '@typespec/versioning': 0.43.0
    dev: false

  /@azure-tools/typespec-azure-core/0.29.0_402126a56c0aec99e52d5c3ab81bd82d:
    resolution: {integrity: sha512-JJ8o/aCDdt1clrPeKwQloXqPPMO146ifdhQd69GAenR/OfmzUnuc23ubkzYcgs5fmH+5i37fKsxGhFGFDJiL1g==}
    engines: {node: '>=16.0.0'}
    peerDependencies:
      '@typespec/compiler': ~0.43.0
      '@typespec/http': ~0.43.0
      '@typespec/rest': ~0.43.0
    dependencies:
      '@typespec/compiler': 0.43.0
      '@typespec/http': 0.43.1_@typespec+compiler@0.43.0
      '@typespec/lint': 0.43.0_@typespec+compiler@0.43.0
      '@typespec/rest': 0.43.0_@typespec+compiler@0.43.0
    dev: false

  /@azure-tools/typespec-client-generator-core/0.29.0_402126a56c0aec99e52d5c3ab81bd82d:
    resolution: {integrity: sha512-dfUNeQWnhrrNErIjC1S6JhxXZW/0tPTK4jPB7eN6QiFlvbD2SMvE7uSRktjzET/bhhJUSfKdLY2kGkWYuRKQsw==}
    engines: {node: '>=16.0.0'}
    peerDependencies:
      '@typespec/compiler': ~0.43.0
      '@typespec/http': ~0.43.0
      '@typespec/rest': ~0.43.0
    dependencies:
      '@typespec/compiler': 0.43.0
      '@typespec/http': 0.43.1_@typespec+compiler@0.43.0
      '@typespec/rest': 0.43.0_@typespec+compiler@0.43.0
    dev: false

  /@azure/abort-controller/1.1.0:
    resolution: {integrity: sha512-TrRLIoSQVzfAJX9H1JeFjzAoDGcoK1IYX1UImfceTZpsyYfWr09Ss1aHW1y5TrrR3iq6RZLBwJ3E24uwPhwahw==}
    engines: {node: '>=12.0.0'}
    dependencies:
      tslib: 2.5.0
    dev: false

  /@azure/core-asynciterator-polyfill/1.0.2:
    resolution: {integrity: sha512-3rkP4LnnlWawl0LZptJOdXNrT/fHp2eQMadoasa6afspXdpGrtPZuAQc2PD0cpgyuoXtUWyC3tv7xfntjGS5Dw==}
    engines: {node: '>=12.0.0'}
    dev: false

  /@azure/core-auth/1.4.0:
    resolution: {integrity: sha512-HFrcTgmuSuukRf/EdPmqBrc5l6Q5Uu+2TbuhaKbgaCpP2TfAeiNaQPAadxO+CYBRHGUzIDteMAjFspFLDLnKVQ==}
    engines: {node: '>=12.0.0'}
    dependencies:
      '@azure/abort-controller': 1.1.0
      tslib: 2.5.0
    dev: false

  /@azure/core-client/1.7.2:
    resolution: {integrity: sha512-ye5554gnVnXdfZ64hptUtETgacXoRWxYv1JF5MctoAzTSH5dXhDPZd9gOjDPyWMcLIk58pnP5+p5vGX6PYn1ag==}
    engines: {node: '>=14.0.0'}
    dependencies:
      '@azure/abort-controller': 1.1.0
      '@azure/core-auth': 1.4.0
      '@azure/core-rest-pipeline': 1.10.3
      '@azure/core-tracing': 1.0.1
      '@azure/core-util': 1.3.1
      '@azure/logger': 1.0.4
      tslib: 2.5.0
    transitivePeerDependencies:
      - supports-color
    dev: false

  /@azure/core-http-compat/1.3.0:
    resolution: {integrity: sha512-ZN9avruqbQ5TxopzG3ih3KRy52n8OAbitX3fnZT5go4hzu0J+KVPSzkL+Wt3hpJpdG8WIfg1sBD1tWkgUdEpBA==}
    engines: {node: '>=12.0.0'}
    dependencies:
      '@azure/abort-controller': 1.1.0
      '@azure/core-client': 1.7.2
      '@azure/core-rest-pipeline': 1.10.3
    transitivePeerDependencies:
      - supports-color
    dev: false

  /@azure/core-http/1.2.6:
    resolution: {integrity: sha512-odtH7UMKtekc5YQ86xg9GlVHNXR6pq2JgJ5FBo7/jbOjNGdBqcrIVrZx2bevXVJz/uUTSx6vUf62gzTXTfqYSQ==}
    engines: {node: '>=8.0.0'}
    dependencies:
      '@azure/abort-controller': 1.1.0
      '@azure/core-asynciterator-polyfill': 1.0.2
      '@azure/core-auth': 1.4.0
      '@azure/core-tracing': 1.0.0-preview.11
      '@azure/logger': 1.0.4
      '@types/node-fetch': 2.6.3
      '@types/tunnel': 0.0.1
      form-data: 3.0.1
      node-fetch: 2.6.9
      process: 0.11.10
      tough-cookie: 4.1.2
      tslib: 2.5.0
      tunnel: 0.0.6
      uuid: 8.3.2
      xml2js: 0.4.23
    transitivePeerDependencies:
      - encoding
    dev: false

  /@azure/core-http/3.0.1:
    resolution: {integrity: sha512-A3x+um3cAPgQe42Lu7Iv/x8/fNjhL/nIoEfqFxfn30EyxK6zC13n+OUxzZBRC0IzQqssqIbt4INf5YG7lYYFtw==}
    engines: {node: '>=14.0.0'}
    dependencies:
      '@azure/abort-controller': 1.1.0
      '@azure/core-auth': 1.4.0
      '@azure/core-tracing': 1.0.0-preview.13
      '@azure/core-util': 1.3.1
      '@azure/logger': 1.0.4
      '@types/node-fetch': 2.6.3
      '@types/tunnel': 0.0.3
      form-data: 4.0.0
      node-fetch: 2.6.9
      process: 0.11.10
      tslib: 2.5.0
      tunnel: 0.0.6
      uuid: 8.3.2
      xml2js: 0.5.0
    transitivePeerDependencies:
      - encoding
    dev: false

  /@azure/core-lro/2.5.2:
    resolution: {integrity: sha512-tucUutPhBwCPu6v16KEFYML81npEL6gnT+iwewXvK5ZD55sr0/Vw2jfQETMiKVeARRrXHB2QQ3SpxxGi1zAUWg==}
    engines: {node: '>=14.0.0'}
    dependencies:
      '@azure/abort-controller': 1.1.0
      '@azure/core-util': 1.3.1
      '@azure/logger': 1.0.4
      tslib: 2.5.0
    dev: false

  /@azure/core-paging/1.5.0:
    resolution: {integrity: sha512-zqWdVIt+2Z+3wqxEOGzR5hXFZ8MGKK52x4vFLw8n58pR6ZfKRx3EXYTxTaYxYHc/PexPUTyimcTWFJbji9Z6Iw==}
    engines: {node: '>=14.0.0'}
    dependencies:
      tslib: 2.5.0
    dev: false

  /@azure/core-rest-pipeline/1.10.3:
    resolution: {integrity: sha512-AMQb0ttiGJ0MIV/r+4TVra6U4+90mPeOveehFnrqKlo7dknPJYdJ61wOzYJXJjDxF8LcCtSogfRelkq+fCGFTw==}
    engines: {node: '>=14.0.0'}
    dependencies:
      '@azure/abort-controller': 1.1.0
      '@azure/core-auth': 1.4.0
      '@azure/core-tracing': 1.0.1
      '@azure/core-util': 1.3.1
      '@azure/logger': 1.0.4
      form-data: 4.0.0
      http-proxy-agent: 5.0.0
      https-proxy-agent: 5.0.1
      tslib: 2.5.0
    transitivePeerDependencies:
      - supports-color
    dev: false

  /@azure/core-tracing/1.0.0-preview.11:
    resolution: {integrity: sha512-frF0pJc9HTmKncVokhBxCqipjbql02DThQ1ZJ9wLi7SDMLdPAFyDI5xZNzX5guLz+/DtPkY+SGK2li9FIXqshQ==}
    engines: {node: '>=8.0.0'}
    dependencies:
      '@opencensus/web-types': 0.0.7
      '@opentelemetry/api': 1.0.0-rc.0
      tslib: 2.5.0
    dev: false

  /@azure/core-tracing/1.0.0-preview.13:
    resolution: {integrity: sha512-KxDlhXyMlh2Jhj2ykX6vNEU0Vou4nHr025KoSEiz7cS3BNiHNaZcdECk/DmLkEB0as5T7b/TpRcehJ5yV6NeXQ==}
    engines: {node: '>=12.0.0'}
    dependencies:
      '@opentelemetry/api': 1.4.1
      tslib: 2.5.0
    dev: false

  /@azure/core-tracing/1.0.1:
    resolution: {integrity: sha512-I5CGMoLtX+pI17ZdiFJZgxMJApsK6jjfm85hpgp3oazCdq5Wxgh4wMr7ge/TTWW1B5WBuvIOI1fMU/FrOAMKrw==}
    engines: {node: '>=12.0.0'}
    dependencies:
      tslib: 2.5.0
    dev: false

  /@azure/core-util/1.3.1:
    resolution: {integrity: sha512-pjfOUAb+MPLODhGuXot/Hy8wUgPD0UTqYkY3BiYcwEETrLcUCVM1t0roIvlQMgvn1lc48TGy5bsonsFpF862Jw==}
    engines: {node: '>=14.0.0'}
    dependencies:
      '@azure/abort-controller': 1.1.0
      tslib: 2.5.0
    dev: false

  /@azure/core-xml/1.3.3:
    resolution: {integrity: sha512-Go/xGz7nGqVINsD9O7gOfe8uiR1S+IFcw9WTUPJHSzoFT6F5ZWjXIIlSikLZm77TtmxzXGnQYjjiZIoIZ4x14A==}
    engines: {node: '>=14.0.0'}
    dependencies:
      fast-xml-parser: 4.2.2
      tslib: 2.5.0
    dev: false

  /@azure/identity/3.1.4:
    resolution: {integrity: sha512-USvxmO6p7dFEcz1e0Kq/WQY6YbvX8hOeIibxxLBQC4Pxl4QK+DL72agZ9e5RYZc55QjC7Ja6q1+mQaXfmbrLhA==}
    engines: {node: '>=14.0.0'}
    dependencies:
      '@azure/abort-controller': 1.1.0
      '@azure/core-auth': 1.4.0
      '@azure/core-client': 1.7.2
      '@azure/core-rest-pipeline': 1.10.3
      '@azure/core-tracing': 1.0.1
      '@azure/core-util': 1.3.1
      '@azure/logger': 1.0.4
      '@azure/msal-browser': 2.36.0
      '@azure/msal-common': 9.1.1
      '@azure/msal-node': 1.17.1
      events: 3.3.0
      jws: 4.0.0
      open: 8.4.2
      stoppable: 1.1.0
      tslib: 2.5.0
      uuid: 8.3.2
    transitivePeerDependencies:
      - supports-color
    dev: false

  /@azure/logger/1.0.4:
    resolution: {integrity: sha512-ustrPY8MryhloQj7OWGe+HrYx+aoiOxzbXTtgblbV3xwCqpzUK36phH3XNHQKj3EPonyFUuDTfR3qFhTEAuZEg==}
    engines: {node: '>=14.0.0'}
    dependencies:
      tslib: 2.5.0
    dev: false

  /@azure/msal-browser/2.36.0:
    resolution: {integrity: sha512-OrVDZ9ftO7ExqZVHripAt+doKg6G14YbP2LoSygiWQoSqoO4CejoXLRLqANc/HGg18N0p/oaRETw4IHZvwsxZw==}
    engines: {node: '>=0.8.0'}
    dependencies:
      '@azure/msal-common': 12.1.0
    dev: false

  /@azure/msal-common/12.1.0:
    resolution: {integrity: sha512-9RUiv0evSHvYtvF7r9ksShw9FgCeT6Rf6JB/SOMbMzI0VySZDUBSE+0b9e7DgL2Ph8wSARIh3m8c5pCK9TRY3w==}
    engines: {node: '>=0.8.0'}
    dev: false

  /@azure/msal-common/9.1.1:
    resolution: {integrity: sha512-we9xR8lvu47fF0h+J8KyXoRy9+G/fPzm3QEa2TrdR3jaVS3LKAyE2qyMuUkNdbVkvzl8Zr9f7l+IUSP22HeqXw==}
    engines: {node: '>=0.8.0'}
    dev: false

  /@azure/msal-node/1.17.1:
    resolution: {integrity: sha512-1lC80yV+Y/gHqkYJ21Qy1Ej/cI/Kt1JcdY0xiM7/+mcEuBAkArR9B1YMY538PMZ5GfyVlYkCHYh/N0CBD5FJlQ==}
    engines: {node: 10 || 12 || 14 || 16 || 18}
    dependencies:
      '@azure/msal-common': 12.1.0
      jsonwebtoken: 9.0.0
      uuid: 8.3.2
    dev: false

  /@azure/storage-blob/12.14.0:
    resolution: {integrity: sha512-g8GNUDpMisGXzBeD+sKphhH5yLwesB4JkHr1U6be/X3F+cAMcyGLPD1P89g2M7wbEtUJWoikry1rlr83nNRBzg==}
    engines: {node: '>=14.0.0'}
    dependencies:
      '@azure/abort-controller': 1.1.0
      '@azure/core-http': 3.0.1
      '@azure/core-lro': 2.5.2
      '@azure/core-paging': 1.5.0
      '@azure/core-tracing': 1.0.0-preview.13
      '@azure/logger': 1.0.4
      events: 3.3.0
      tslib: 2.5.0
    transitivePeerDependencies:
      - encoding
    dev: false

  /@babel/code-frame/7.18.6:
    resolution: {integrity: sha512-TDCmlK5eOvH+eH7cdAFlNXeVJqWIQ7gW9tY1GJIpUtFb6CmjVyq2VM3u71bOyR8CRihcCgMUYoDNyLXao3+70Q==}
    engines: {node: '>=6.9.0'}
    dependencies:
      '@babel/highlight': 7.18.6
    dev: false

  /@babel/helper-validator-identifier/7.19.1:
    resolution: {integrity: sha512-awrNfaMtnHUr653GgGEs++LlAvW6w+DcPrOliSMXWCKo597CwL5Acf/wWdNkf/tfEQE3mjkeD1YOVZOUV/od1w==}
    engines: {node: '>=6.9.0'}
    dev: false

  /@babel/highlight/7.18.6:
    resolution: {integrity: sha512-u7stbOuYjaPezCuLj29hNW1v64M2Md2qupEKP1fHc7WdOA3DgLh37suiSrZYY7haUB7iBeQZ9P1uiRF359do3g==}
    engines: {node: '>=6.9.0'}
    dependencies:
      '@babel/helper-validator-identifier': 7.19.1
      chalk: 2.4.2
      js-tokens: 4.0.0
    dev: false

  /@colors/colors/1.5.0:
    resolution: {integrity: sha512-ooWCrlZP11i8GImSjTHYHLkvFDP48nS4+204nGb1RiX/WXYHmJA2III9/e2DWVabCESdW7hBAEzHRqUn9OUVvQ==}
    engines: {node: '>=0.1.90'}
    dev: false

  /@cspotcode/source-map-support/0.8.1:
    resolution: {integrity: sha512-IchNf6dN4tHoMFIn/7OE8LWZ19Y6q/67Bmf6vnGREv8RSbBVb9LPJxEcnwrcwX6ixSvaiGoomAUvu4YSxXrVgw==}
    engines: {node: '>=12'}
    dependencies:
      '@jridgewell/trace-mapping': 0.3.9
    dev: false

  /@dabh/diagnostics/2.0.3:
    resolution: {integrity: sha512-hrlQOIi7hAfzsMqlGSFyVucrx38O+j6wiGOf//H2ecvIEqYN4ADBSS2iLMh5UFyDunCNniUIPk/q3riFv45xRA==}
    dependencies:
      colorspace: 1.1.4
      enabled: 2.0.0
      kuler: 2.0.0
    dev: false

  /@discoveryjs/json-ext/0.5.7:
    resolution: {integrity: sha512-dBVuXR082gk3jsFp7Rd/JI4kytwGHecnCoTtXFb7DB6CNHp4rg5k1bhg0nWdLGLnOV71lmDzGQaLMy8iPLY0pw==}
    engines: {node: '>=10.0.0'}
    dev: false

  /@eslint-community/eslint-utils/4.4.0_eslint@8.38.0:
    resolution: {integrity: sha512-1/sA4dwrzBAyeUoQ6oxahHKmrZvsnLCg4RfxW3ZFGGmQkSNQPFNLV9CUEFQP1x9EYXHTo5p6xdhZM1Ne9p/AfA==}
    engines: {node: ^12.22.0 || ^14.17.0 || >=16.0.0}
    peerDependencies:
      eslint: ^6.0.0 || ^7.0.0 || >=8.0.0
    dependencies:
      eslint: 8.38.0
      eslint-visitor-keys: 3.4.0
    dev: false

  /@eslint-community/regexpp/4.5.0:
    resolution: {integrity: sha512-vITaYzIcNmjn5tF5uxcZ/ft7/RXGrMUIS9HalWckEOF6ESiwXKoMzAQf2UW0aVd6rnOeExTJVd5hmWXucBKGXQ==}
    engines: {node: ^12.0.0 || ^14.0.0 || >=16.0.0}
    dev: false

  /@eslint/eslintrc/2.0.2:
    resolution: {integrity: sha512-3W4f5tDUra+pA+FzgugqL2pRimUTDJWKr7BINqOpkZrC0uYI0NIc0/JFgBROCU07HR6GieA5m3/rsPIhDmCXTQ==}
    engines: {node: ^12.22.0 || ^14.17.0 || >=16.0.0}
    dependencies:
      ajv: 6.12.6
      debug: 4.3.4
      espree: 9.5.1
      globals: 13.20.0
      ignore: 5.2.4
      import-fresh: 3.3.0
      js-yaml: 4.1.0
      minimatch: 3.1.2
      strip-json-comments: 3.1.1
    transitivePeerDependencies:
      - supports-color
    dev: false

  /@eslint/js/8.38.0:
    resolution: {integrity: sha512-IoD2MfUnOV58ghIHCiil01PcohxjbYR/qCxsoC+xNgUwh1EY8jOOrYmu3d3a71+tJJ23uscEV4X2HJWMsPJu4g==}
    engines: {node: ^12.22.0 || ^14.17.0 || >=16.0.0}
    dev: false

  /@humanwhocodes/config-array/0.11.8:
    resolution: {integrity: sha512-UybHIJzJnR5Qc/MsD9Kr+RpO2h+/P1GhOwdiLPXK5TWk5sgTdu88bTD9UP+CKbPPh5Rni1u0GjAdYQLemG8g+g==}
    engines: {node: '>=10.10.0'}
    dependencies:
      '@humanwhocodes/object-schema': 1.2.1
      debug: 4.3.4
      minimatch: 3.1.2
    transitivePeerDependencies:
      - supports-color
    dev: false

  /@humanwhocodes/module-importer/1.0.1:
    resolution: {integrity: sha512-bxveV4V8v5Yb4ncFTT3rPSgZBOpCkjfK0y4oVVVJwIuDVBRMDXrPyXRL988i5ap9m9bnyEEjWfm5WkBmtffLfA==}
    engines: {node: '>=12.22'}
    dev: false

  /@humanwhocodes/object-schema/1.2.1:
    resolution: {integrity: sha512-ZnQMnLV4e7hDlUvw8H+U8ASL02SS2Gn6+9Ac3wGGLIe7+je2AeAOxPY+izIPJDfFDb7eDjev0Us8MO1iFRN8hA==}
    dev: false

  /@jridgewell/gen-mapping/0.3.3:
    resolution: {integrity: sha512-HLhSWOLRi875zjjMG/r+Nv0oCW8umGb0BgEhyX3dDX3egwZtB8PqLnjz3yedt8R5StBrzcg4aBpnh8UA9D1BoQ==}
    engines: {node: '>=6.0.0'}
    dependencies:
      '@jridgewell/set-array': 1.1.2
      '@jridgewell/sourcemap-codec': 1.4.15
      '@jridgewell/trace-mapping': 0.3.18
    dev: false

  /@jridgewell/resolve-uri/3.1.0:
    resolution: {integrity: sha512-F2msla3tad+Mfht5cJq7LSXcdudKTWCVYUgw6pLFOOHSTtZlj6SWNYAp+AhuqLmWdBO2X5hPrLcu8cVP8fy28w==}
    engines: {node: '>=6.0.0'}
    dev: false

  /@jridgewell/resolve-uri/3.1.1:
    resolution: {integrity: sha512-dSYZh7HhCDtCKm4QakX0xFpsRDqjjtZf/kjI/v3T3Nwt5r8/qz/M19F9ySyOqU94SXBmeG9ttTul+YnR4LOxFA==}
    engines: {node: '>=6.0.0'}
    dev: false

  /@jridgewell/set-array/1.1.2:
    resolution: {integrity: sha512-xnkseuNADM0gt2bs+BvhO0p78Mk762YnZdsuzFV018NoG1Sj1SCQvpSqa7XUaTam5vAGasABV9qXASMKnFMwMw==}
    engines: {node: '>=6.0.0'}
    dev: false

  /@jridgewell/source-map/0.3.3:
    resolution: {integrity: sha512-b+fsZXeLYi9fEULmfBrhxn4IrPlINf8fiNarzTof004v3lFdntdwa9PF7vFJqm3mg7s+ScJMxXaE3Acp1irZcg==}
    dependencies:
      '@jridgewell/gen-mapping': 0.3.3
      '@jridgewell/trace-mapping': 0.3.18
    dev: false

  /@jridgewell/sourcemap-codec/1.4.14:
    resolution: {integrity: sha512-XPSJHWmi394fuUuzDnGz1wiKqWfo1yXecHQMRf2l6hztTO+nPru658AyDngaBe7isIxEkRsPR3FZh+s7iVa4Uw==}
    dev: false

  /@jridgewell/sourcemap-codec/1.4.15:
    resolution: {integrity: sha512-eF2rxCRulEKXHTRiDrDy6erMYWqNw4LPdQ8UQA4huuxaQsVeRPFl2oM8oDGxMFhJUWZf9McpLtJasDDZb/Bpeg==}
    dev: false

  /@jridgewell/trace-mapping/0.3.18:
    resolution: {integrity: sha512-w+niJYzMHdd7USdiH2U6869nqhD2nbfZXND5Yp93qIbEmnDNk7PD48o+YchRVpzMU7M6jVCbenTR7PA1FLQ9pA==}
    dependencies:
      '@jridgewell/resolve-uri': 3.1.0
      '@jridgewell/sourcemap-codec': 1.4.14
    dev: false

  /@jridgewell/trace-mapping/0.3.9:
    resolution: {integrity: sha512-3Belt6tdc8bPgAtbcmdtNJlirVoTmEb5e2gC94PnkwEW9jI6CAHUeoG85tjWP5WquqfavoMtMwiG4P926ZKKuQ==}
    dependencies:
      '@jridgewell/resolve-uri': 3.1.1
      '@jridgewell/sourcemap-codec': 1.4.15
    dev: false

  /@microsoft.azure/autorest.testserver/3.3.46:
    resolution: {integrity: sha512-ne6zSqSQWTSx1dVWoQ77jxSrRppNsoWVjAZAxHbxPAUy+N34cM0UocYfMoqLlghDoMqM8xVMWAdG/ReNuvdBAg==}
    engines: {node: '>=10'}
    hasBin: true
    dependencies:
      '@azure/storage-blob': 12.14.0
      axios: 0.21.4
      body-parser: 1.20.2
      busboy: 1.6.0
      commonmark: 0.30.0
      deep-equal: 2.2.0
      express: 4.18.2
      express-promise-router: 4.1.1_express@4.18.2
      glob: 8.1.0
      js-yaml: 4.1.0
      morgan: 1.10.0
      mustache: 4.2.0
      request: 2.88.2
      request-promise-native: 1.0.9_request@2.88.2
      source-map-support: 0.5.21
      underscore: 1.13.6
      winston: 3.8.2
      xml2js: 0.4.23
      yargs: 17.7.1
    transitivePeerDependencies:
      - '@types/express'
      - debug
      - encoding
    dev: false

  /@nodelib/fs.scandir/2.1.5:
    resolution: {integrity: sha512-vq24Bq3ym5HEQm2NKCr3yXDwjc7vTsEThRDnkp2DK9p1uqLR+DHurm/NOTo0KG7HYHU7eppKZj3MyqYuMBf62g==}
    engines: {node: '>= 8'}
    dependencies:
      '@nodelib/fs.stat': 2.0.5
      run-parallel: 1.2.0
    dev: false

  /@nodelib/fs.stat/2.0.5:
    resolution: {integrity: sha512-RkhPPp2zrqDAQA/2jNhnztcPAlv64XdhIp7a7454A5ovI7Bukxgt7MX7udwAu3zg1DcpPU0rz3VV1SeaqvY4+A==}
    engines: {node: '>= 8'}
    dev: false

  /@nodelib/fs.walk/1.2.8:
    resolution: {integrity: sha512-oGB+UxlgWcgQkgwo8GcEGwemoTFt3FIO9ababBmaGwXIoBKZ+GTy0pP185beGg7Llih/NSHSV2XAs1lnznocSg==}
    engines: {node: '>= 8'}
    dependencies:
      '@nodelib/fs.scandir': 2.1.5
      fastq: 1.15.0
    dev: false

  /@opencensus/web-types/0.0.7:
    resolution: {integrity: sha512-xB+w7ZDAu3YBzqH44rCmG9/RlrOmFuDPt/bpf17eJr8eZSrLt7nc7LnWdxM9Mmoj/YKMHpxRg28txu3TcpiL+g==}
    engines: {node: '>=6.0'}
    dev: false

  /@opentelemetry/api/1.0.0-rc.0:
    resolution: {integrity: sha512-iXKByCMfrlO5S6Oh97BuM56tM2cIBB0XsL/vWF/AtJrJEKx4MC/Xdu0xDsGXMGcNWpqF7ujMsjjnp0+UHBwnDQ==}
    engines: {node: '>=8.0.0'}
    dev: false

  /@opentelemetry/api/1.4.1:
    resolution: {integrity: sha512-O2yRJce1GOc6PAy3QxFM4NzFiWzvScDC1/5ihYBL6BUEVdq0XMWN01sppE+H6bBXbaFYipjwFLEWLg5PaSOThA==}
    engines: {node: '>=8.0.0'}
    dev: false

  /@sinonjs/commons/1.8.6:
    resolution: {integrity: sha512-Ky+XkAkqPZSm3NLBeUng77EBQl3cmeJhITaGHdYH8kjVB+aun3S4XBRti2zt17mtt0mIUDiNxYeoJm6drVvBJQ==}
    dependencies:
      type-detect: 4.0.8
    dev: false

  /@sinonjs/fake-timers/6.0.1:
    resolution: {integrity: sha512-MZPUxrmFubI36XS1DI3qmI0YdN1gks62JtFZvxR67ljjSNCeK6U08Zx4msEWOXuofgqUt6zPHSi1H9fbjR/NRA==}
    dependencies:
      '@sinonjs/commons': 1.8.6
    dev: false

  /@sinonjs/samsam/5.3.1:
    resolution: {integrity: sha512-1Hc0b1TtyfBu8ixF/tpfSHTVWKwCBLY4QJbkgnE7HcwyvT2xArDxb4K7dMgqRm3szI+LJbzmW/s4xxEhv6hwDg==}
    dependencies:
      '@sinonjs/commons': 1.8.6
      lodash.get: 4.4.2
      type-detect: 4.0.8
    dev: false

  /@sinonjs/text-encoding/0.7.2:
    resolution: {integrity: sha512-sXXKG+uL9IrKqViTtao2Ws6dy0znu9sOaP1di/jKGW1M6VssO8vlpXCQcpZ+jisQ1tTFAC5Jo/EOzFbggBagFQ==}
    dev: false

  /@socket.io/component-emitter/3.1.0:
    resolution: {integrity: sha512-+9jVqKhRSpsc591z5vX+X5Yyw+he/HCB4iQ/RYxw35CEPaY1gnsNE43nf9n9AaYjAQrTiI/mOwKUKdUs9vf7Xg==}
    dev: false

  /@tootallnate/once/2.0.0:
    resolution: {integrity: sha512-XCuKFP5PS55gnMVu3dty8KPatLqUoy/ZYzDzAGCQ8JNFCkLXzmI7vNHCR+XpbZaMWQK/vQubr7PkYq8g470J/A==}
    engines: {node: '>= 10'}
    dev: false

  /@ts-morph/common/0.16.0:
    resolution: {integrity: sha512-SgJpzkTgZKLKqQniCjLaE3c2L2sdL7UShvmTmPBejAKd2OKV/yfMpQ2IWpAuA+VY5wy7PkSUaEObIqEK6afFuw==}
    dependencies:
      fast-glob: 3.2.12
      minimatch: 5.1.6
      mkdirp: 1.0.4
      path-browserify: 1.0.1
    dev: false

  /@tsconfig/node10/1.0.9:
    resolution: {integrity: sha512-jNsYVVxU8v5g43Erja32laIDHXeoNvFEpX33OK4d6hljo3jDhCBDhx5dhCCTMWUojscpAagGiRkBKxpdl9fxqA==}
    dev: false

  /@tsconfig/node12/1.0.11:
    resolution: {integrity: sha512-cqefuRsh12pWyGsIoBKJA9luFu3mRxCA+ORZvA4ktLSzIuCUtWVxGIuXigEwO5/ywWFMZ2QEGKWvkZG1zDMTag==}
    dev: false

  /@tsconfig/node14/1.0.3:
    resolution: {integrity: sha512-ysT8mhdixWK6Hw3i1V2AeRqZ5WfXg1G43mqoYlM2nc6388Fq5jcXyr5mRsqViLx/GJYdoL0bfXD8nmF+Zn/Iow==}
    dev: false

  /@tsconfig/node16/1.0.3:
    resolution: {integrity: sha512-yOlFc+7UtL/89t2ZhjPvvB/DeAr3r+Dq58IgzsFkOAvVC6NMJXmCGjbptdXdR9qsX7pKcTL+s87FtYREi2dEEQ==}
    dev: false

  /@types/chai-as-promised/7.1.5:
    resolution: {integrity: sha512-jStwss93SITGBwt/niYrkf2C+/1KTeZCZl1LaeezTlqppAKeoQC7jxyqYuP72sxBGKCIbw7oHgbYssIRzT5FCQ==}
    dependencies:
      '@types/chai': 4.3.4
    dev: false

  /@types/chai/4.3.4:
    resolution: {integrity: sha512-KnRanxnpfpjUTqTCXslZSEdLfXExwgNxYPdiO2WGUj8+HDjFi8R3k5RVKPeSCzLjCcshCAtVO2QBbVuAV4kTnw==}
    dev: false

  /@types/cookie/0.4.1:
    resolution: {integrity: sha512-XW/Aa8APYr6jSVVA1y/DEIZX0/GMKLEVekNG727R8cs56ahETkRAy/3DR7+fJyh7oUgGwNQaRfXCun0+KbWY7Q==}
    dev: false

  /@types/cors/2.8.13:
    resolution: {integrity: sha512-RG8AStHlUiV5ysZQKq97copd2UmVYw3/pRMLefISZ3S1hK104Cwm7iLQ3fTKx+lsUH2CE8FlLaYeEA2LSeqYUA==}
    dependencies:
      '@types/node': 18.15.13
    dev: false

  /@types/eslint-scope/3.7.4:
    resolution: {integrity: sha512-9K4zoImiZc3HlIp6AVUDE4CWYx22a+lhSZMYNpbjW04+YF0KWj4pJXnEMjdnFTiQibFFmElcsasJXDbdI/EPhA==}
    dependencies:
      '@types/eslint': 8.37.0
      '@types/estree': 1.0.1
    dev: false

  /@types/eslint/8.37.0:
    resolution: {integrity: sha512-Piet7dG2JBuDIfohBngQ3rCt7MgO9xCO4xIMKxBThCq5PNRB91IjlJ10eJVwfoNtvTErmxLzwBZ7rHZtbOMmFQ==}
    dependencies:
      '@types/estree': 1.0.1
      '@types/json-schema': 7.0.11
    dev: false

  /@types/estree/1.0.1:
    resolution: {integrity: sha512-LG4opVs2ANWZ1TJoKc937iMmNstM/d0ae1vNbnBvBhqCSezgVUOzcLCqbI5elV8Vy6WKwKjaqR+zO9VKirBBCA==}
    dev: false

  /@types/fs-extra/8.1.2:
    resolution: {integrity: sha512-SvSrYXfWSc7R4eqnOzbQF4TZmfpNSM9FrSWLU3EUnWBuyZqNBOrv1B1JA3byUDPUl9z4Ab3jeZG2eDdySlgNMg==}
    dependencies:
      '@types/node': 18.15.13
    dev: false

  /@types/fs-extra/9.0.13:
    resolution: {integrity: sha512-nEnwB++1u5lVDM2UI4c1+5R+FYaKfaAzS4OococimjVm3nQw3TuzH5UNsocrcTBbhnerblyHj4A49qXbIiZdpA==}
    dependencies:
      '@types/node': 18.15.13
    dev: false

  /@types/js-yaml/3.12.1:
    resolution: {integrity: sha512-SGGAhXLHDx+PK4YLNcNGa6goPf9XRWQNAUUbffkwVGGXIxmDKWyGGL4inzq2sPmExu431Ekb9aEMn9BkPqEYFA==}
    dev: false

  /@types/js-yaml/4.0.5:
    resolution: {integrity: sha512-FhpRzf927MNQdRZP0J5DLIdTXhjLYzeUTmLAu69mnVksLH9CJY3IuSeEgbKUki7GQZm0WqDkGzyxju2EZGD2wA==}
    dev: false

  /@types/json-schema/7.0.11:
    resolution: {integrity: sha512-wOuvG1SN4Us4rez+tylwwwCV1psiNVOkJeM3AUWUNWg/jDQY2+HE/444y5gc+jBmRqASOm2Oeh5c1axHobwRKQ==}
    dev: false

  /@types/lodash/4.14.194:
    resolution: {integrity: sha512-r22s9tAS7imvBt2lyHC9B8AGwWnXaYb1tY09oyLkXDs4vArpYJzw09nj8MLx5VfciBPGIb+ZwG0ssYnEPJxn/g==}
    dev: false

  /@types/mocha/5.2.7:
    resolution: {integrity: sha512-NYrtPht0wGzhwe9+/idPaBB+TqkY9AhTvOLMkThm0IoEfLaiVQZwBwyJ5puCkO3AUCWrmcoePjp2mbFocKy4SQ==}
    dev: false

  /@types/mocha/9.1.1:
    resolution: {integrity: sha512-Z61JK7DKDtdKTWwLeElSEBcWGRLY8g95ic5FoQqI9CMx0ns/Ghep3B4DfcEimiKMvtamNVULVNKEsiwV3aQmXw==}
    dev: false

  /@types/node-fetch/2.6.3:
    resolution: {integrity: sha512-ETTL1mOEdq/sxUtgtOhKjyB2Irra4cjxksvcMUR5Zr4n+PxVhsCD9WS46oPbHL3et9Zde7CNRr+WUNlcHvsX+w==}
    dependencies:
      '@types/node': 18.15.13
      form-data: 3.0.1
    dev: false

  /@types/node/18.15.13:
    resolution: {integrity: sha512-N+0kuo9KgrUQ1Sn/ifDXsvg0TTleP7rIy4zOBGECxAljqvqfqpTfzx0Q1NUedOixRMBfe2Whhb056a42cWs26Q==}
    dev: false

  /@types/prettier/1.19.1:
    resolution: {integrity: sha512-5qOlnZscTn4xxM5MeGXAMOsIOIKIbh9e85zJWfBRVPlRMEVawzoPhINYbRGkBZCI8LxvBe7tJCdWiarA99OZfQ==}
    dev: false

  /@types/prettier/2.7.2:
    resolution: {integrity: sha512-KufADq8uQqo1pYKVIYzfKbJfBAc0sOeXqGbFaSpv8MRmC/zXgowNZmFcbngndGk922QDmOASEXUZCaY48gs4cg==}
    dev: false

  /@types/semver/7.3.13:
    resolution: {integrity: sha512-21cFJr9z3g5dW8B0CVI9g2O9beqaThGQ6ZFBqHfwhzLDKUxaqTIy3vnfah/UPkfOiF2pLq+tGz+W8RyCskuslw==}
    dev: false

  /@types/sinon/10.0.14:
    resolution: {integrity: sha512-mn72up6cjaMyMuaPaa/AwKf6WtsSRysQC7wxFkCm1XcOKXPM1z+5Y4H5wjIVBz4gdAkjvZxVVfjA6ba1nHr5WQ==}
    dependencies:
      '@types/sinonjs__fake-timers': 8.1.2
    dev: false

  /@types/sinonjs__fake-timers/8.1.2:
    resolution: {integrity: sha512-9GcLXF0/v3t80caGs5p2rRfkB+a8VBGLJZVih6CNFkx8IZ994wiKKLSRs9nuFwk1HevWs/1mnUmkApGrSGsShA==}
    dev: false

  /@types/triple-beam/1.3.2:
    resolution: {integrity: sha512-txGIh+0eDFzKGC25zORnswy+br1Ha7hj5cMVwKIU7+s0U2AxxJru/jZSMU6OC9MJWP6+pc/hc6ZjyZShpsyY2g==}
    dev: false

  /@types/tunnel/0.0.1:
    resolution: {integrity: sha512-AOqu6bQu5MSWwYvehMXLukFHnupHrpZ8nvgae5Ggie9UwzDR1CCwoXgSSWNZJuyOlCdfdsWMA5F2LlmvyoTv8A==}
    dependencies:
      '@types/node': 18.15.13
    dev: false

  /@types/tunnel/0.0.3:
    resolution: {integrity: sha512-sOUTGn6h1SfQ+gbgqC364jLFBw2lnFqkgF3q0WovEHRLMrVD1sd5aufqi/aJObLekJO+Aq5z646U4Oxy6shXMA==}
    dependencies:
      '@types/node': 18.15.13
    dev: false

  /@types/xmlbuilder/0.0.34:
    resolution: {integrity: sha512-yVsHfYqJblSEg3DvUhGndpCZBZz2GiGVmqMa04fbGro2xzxRj85Q7MQ4os+MaXmKcpCDD42MXuxUWfoUKTuVdQ==}
    dev: false

  /@types/yargs-parser/21.0.0:
    resolution: {integrity: sha512-iO9ZQHkZxHn4mSakYV0vFHAVDyEOIJQrV2uZ06HxEPcx+mt8swXoZHIbaaJ2crJYFfErySgktuTZ3BeLz+XmFA==}
    dev: false

  /@types/yargs/17.0.24:
    resolution: {integrity: sha512-6i0aC7jV6QzQB8ne1joVZ0eSFIstHsCrobmOtghM11yGlH0j43FKL2UhWdELkyps0zuf7qVTUVCCR+tgSlyLLw==}
    dependencies:
      '@types/yargs-parser': 21.0.0
    dev: false

  /@types/yauzl/2.10.0:
    resolution: {integrity: sha512-Cn6WYCm0tXv8p6k+A8PvbDG763EDpBoTzHdA+Q/MF6H3sapGjCm9NzoaJncJS9tUKSuCoDs9XHxYYsQDgxR6kw==}
    requiresBuild: true
    dependencies:
      '@types/node': 18.15.13
    dev: false
    optional: true

  /@typescript-eslint/eslint-plugin/5.59.0_b482ac922579ea68f16b27eac21fdcc2:
    resolution: {integrity: sha512-p0QgrEyrxAWBecR56gyn3wkG15TJdI//eetInP3zYRewDh0XS+DhB3VUAd3QqvziFsfaQIoIuZMxZRB7vXYaYw==}
    engines: {node: ^12.22.0 || ^14.17.0 || >=16.0.0}
    peerDependencies:
      '@typescript-eslint/parser': ^5.0.0
      eslint: ^6.0.0 || ^7.0.0 || ^8.0.0
      typescript: '*'
    peerDependenciesMeta:
      typescript:
        optional: true
    dependencies:
      '@eslint-community/regexpp': 4.5.0
      '@typescript-eslint/parser': 5.59.0_eslint@8.38.0+typescript@5.0.4
      '@typescript-eslint/scope-manager': 5.59.0
      '@typescript-eslint/type-utils': 5.59.0_eslint@8.38.0+typescript@5.0.4
      '@typescript-eslint/utils': 5.59.0_eslint@8.38.0+typescript@5.0.4
      debug: 4.3.4
      eslint: 8.38.0
      grapheme-splitter: 1.0.4
      ignore: 5.2.4
      natural-compare-lite: 1.4.0
      semver: 7.5.0
      tsutils: 3.21.0_typescript@5.0.4
      typescript: 5.0.4
    transitivePeerDependencies:
      - supports-color
    dev: false

  /@typescript-eslint/parser/5.59.0_eslint@8.38.0+typescript@5.0.4:
    resolution: {integrity: sha512-qK9TZ70eJtjojSUMrrEwA9ZDQ4N0e/AuoOIgXuNBorXYcBDk397D2r5MIe1B3cok/oCtdNC5j+lUUpVB+Dpb+w==}
    engines: {node: ^12.22.0 || ^14.17.0 || >=16.0.0}
    peerDependencies:
      eslint: ^6.0.0 || ^7.0.0 || ^8.0.0
      typescript: '*'
    peerDependenciesMeta:
      typescript:
        optional: true
    dependencies:
      '@typescript-eslint/scope-manager': 5.59.0
      '@typescript-eslint/types': 5.59.0
      '@typescript-eslint/typescript-estree': 5.59.0_typescript@5.0.4
      debug: 4.3.4
      eslint: 8.38.0
      typescript: 5.0.4
    transitivePeerDependencies:
      - supports-color
    dev: false

  /@typescript-eslint/scope-manager/5.59.0:
    resolution: {integrity: sha512-tsoldKaMh7izN6BvkK6zRMINj4Z2d6gGhO2UsI8zGZY3XhLq1DndP3Ycjhi1JwdwPRwtLMW4EFPgpuKhbCGOvQ==}
    engines: {node: ^12.22.0 || ^14.17.0 || >=16.0.0}
    dependencies:
      '@typescript-eslint/types': 5.59.0
      '@typescript-eslint/visitor-keys': 5.59.0
    dev: false

  /@typescript-eslint/type-utils/5.59.0_eslint@8.38.0+typescript@5.0.4:
    resolution: {integrity: sha512-d/B6VSWnZwu70kcKQSCqjcXpVH+7ABKH8P1KNn4K7j5PXXuycZTPXF44Nui0TEm6rbWGi8kc78xRgOC4n7xFgA==}
    engines: {node: ^12.22.0 || ^14.17.0 || >=16.0.0}
    peerDependencies:
      eslint: '*'
      typescript: '*'
    peerDependenciesMeta:
      typescript:
        optional: true
    dependencies:
      '@typescript-eslint/typescript-estree': 5.59.0_typescript@5.0.4
      '@typescript-eslint/utils': 5.59.0_eslint@8.38.0+typescript@5.0.4
      debug: 4.3.4
      eslint: 8.38.0
      tsutils: 3.21.0_typescript@5.0.4
      typescript: 5.0.4
    transitivePeerDependencies:
      - supports-color
    dev: false

  /@typescript-eslint/types/5.59.0:
    resolution: {integrity: sha512-yR2h1NotF23xFFYKHZs17QJnB51J/s+ud4PYU4MqdZbzeNxpgUr05+dNeCN/bb6raslHvGdd6BFCkVhpPk/ZeA==}
    engines: {node: ^12.22.0 || ^14.17.0 || >=16.0.0}
    dev: false

  /@typescript-eslint/typescript-estree/5.59.0_typescript@5.0.4:
    resolution: {integrity: sha512-sUNnktjmI8DyGzPdZ8dRwW741zopGxltGs/SAPgGL/AAgDpiLsCFLcMNSpbfXfmnNeHmK9h3wGmCkGRGAoUZAg==}
    engines: {node: ^12.22.0 || ^14.17.0 || >=16.0.0}
    peerDependencies:
      typescript: '*'
    peerDependenciesMeta:
      typescript:
        optional: true
    dependencies:
      '@typescript-eslint/types': 5.59.0
      '@typescript-eslint/visitor-keys': 5.59.0
      debug: 4.3.4
      globby: 11.1.0
      is-glob: 4.0.3
      semver: 7.5.0
      tsutils: 3.21.0_typescript@5.0.4
      typescript: 5.0.4
    transitivePeerDependencies:
      - supports-color
    dev: false

  /@typescript-eslint/utils/5.59.0_eslint@8.38.0+typescript@5.0.4:
    resolution: {integrity: sha512-GGLFd+86drlHSvPgN/el6dRQNYYGOvRSDVydsUaQluwIW3HvbXuxyuD5JETvBt/9qGYe+lOrDk6gRrWOHb/FvA==}
    engines: {node: ^12.22.0 || ^14.17.0 || >=16.0.0}
    peerDependencies:
      eslint: ^6.0.0 || ^7.0.0 || ^8.0.0
    dependencies:
      '@eslint-community/eslint-utils': 4.4.0_eslint@8.38.0
      '@types/json-schema': 7.0.11
      '@types/semver': 7.3.13
      '@typescript-eslint/scope-manager': 5.59.0
      '@typescript-eslint/types': 5.59.0
      '@typescript-eslint/typescript-estree': 5.59.0_typescript@5.0.4
      eslint: 8.38.0
      eslint-scope: 5.1.1
      semver: 7.5.0
    transitivePeerDependencies:
      - supports-color
      - typescript
    dev: false

  /@typescript-eslint/visitor-keys/5.59.0:
    resolution: {integrity: sha512-qZ3iXxQhanchCeaExlKPV3gDQFxMUmU35xfd5eCXB6+kUw1TUAbIy2n7QIrwz9s98DQLzNWyHp61fY0da4ZcbA==}
    engines: {node: ^12.22.0 || ^14.17.0 || >=16.0.0}
    dependencies:
      '@typescript-eslint/types': 5.59.0
      eslint-visitor-keys: 3.4.0
    dev: false

  /@typespec/compiler/0.43.0:
    resolution: {integrity: sha512-VSOEuD8UMgySm8YhZ/9rvoZjyp8dp9y8arKjUjt3+uBnNQr8ZgbRbOBcxbauJuRYEO9i6dRvunf9rvLIvXyEEQ==}
    engines: {node: '>=16.0.0'}
    hasBin: true
    dependencies:
      '@babel/code-frame': 7.18.6
      ajv: 8.11.2
      change-case: 4.1.2
      globby: 13.1.4
      js-yaml: 4.1.0
      mkdirp: 1.0.4
      mustache: 4.2.0
      node-fetch: 3.2.8
      node-watch: 0.7.3
      picocolors: 1.0.0
      prettier: 2.8.7
      prompts: 2.4.2
      vscode-languageserver: 8.0.2
      vscode-languageserver-textdocument: 1.0.8
      yargs: 17.6.2
    dev: false

  /@typespec/http/0.43.1_@typespec+compiler@0.43.0:
    resolution: {integrity: sha512-tgXrEYmhW6xPMfi57sgfEIA+6N4QIVBqBmvU2s0xouAuqdmYWsulcJjewMHkzOdj0agRyEjNEfQLWkCTIQVl4A==}
    engines: {node: '>=16.0.0'}
    peerDependencies:
      '@typespec/compiler': ~0.43.0
    dependencies:
      '@typespec/compiler': 0.43.0
    dev: false

  /@typespec/lint/0.43.0_@typespec+compiler@0.43.0:
    resolution: {integrity: sha512-Hs4zEws8+ZOu3wuN32dmAKOkvlmQzdpkd96Wyx8tT4j3aovf1APqlGjozgp9DZcKxpT+jAxpS+GLpjBTZEeUnQ==}
    engines: {node: '>=16.0.0'}
    peerDependencies:
      '@typespec/compiler': ~0.43.0
    dependencies:
      '@typespec/compiler': 0.43.0
    dev: false

  /@typespec/openapi/0.43.0_402126a56c0aec99e52d5c3ab81bd82d:
    resolution: {integrity: sha512-WDQopOJBGsUoztpNUtoYJ5gEJac0W5g8JGKqMaAmAjJ47Cq/BJh2NCrxJKZeFEhKI98zz13IQmRbcf1zmSLPJw==}
    engines: {node: '>=16.0.0'}
    peerDependencies:
      '@typespec/compiler': ~0.43.0
      '@typespec/http': ~0.43.0
      '@typespec/rest': ~0.43.0
    dependencies:
      '@typespec/compiler': 0.43.0
      '@typespec/http': 0.43.1_@typespec+compiler@0.43.0
      '@typespec/rest': 0.43.0_@typespec+compiler@0.43.0
    dev: false

  /@typespec/openapi3/0.43.0_5a2c39ff95ddcf9cf828ada1ad35ba9c:
    resolution: {integrity: sha512-fzYg/voRLhN932xrZkCXlg8wGyvS0kLFmUVlxE3ROLkRVvKXLkC6o3QAkdevzm0V1O17tB9ekkvHJYaeFpXziQ==}
    engines: {node: '>=16.0.0'}
    peerDependencies:
      '@typespec/compiler': ~0.43.0
      '@typespec/http': ~0.43.0
      '@typespec/openapi': ~0.43.0
      '@typespec/rest': ~0.43.0
      '@typespec/versioning': ~0.43.0
    dependencies:
      '@typespec/compiler': 0.43.0
      '@typespec/http': 0.43.1_@typespec+compiler@0.43.0
      '@typespec/openapi': 0.43.0_402126a56c0aec99e52d5c3ab81bd82d
      '@typespec/rest': 0.43.0_@typespec+compiler@0.43.0
      '@typespec/versioning': 0.43.0
      js-yaml: 4.1.0
    dev: false

  /@typespec/prettier-plugin-typespec/0.43.0:
    resolution: {integrity: sha512-00Cqq0oBpE5nngex8m2se+3MZNQaAP+YRLwFjy+sGN5WgLGQtjxyO9Mr4zIj1TyMSXhpNoIab8MpTjN+xLvtQg==}
    dependencies:
      prettier: 2.8.7
    dev: false

  /@typespec/rest/0.43.0_@typespec+compiler@0.43.0:
    resolution: {integrity: sha512-de+muAnsANmUtcLsBagrRxdylS4dLsEoPGpz7TQe52pBkog+bbtPTQqRM5TqwxwK//94yS3dEMNynFXE1Yey8Q==}
    engines: {node: '>=16.0.0'}
    peerDependencies:
      '@typespec/compiler': ~0.43.0
    dependencies:
      '@typespec/compiler': 0.43.0
    dev: false

  /@typespec/versioning/0.43.0:
    resolution: {integrity: sha512-YxU9QPH05wF/8k0BjyR1pFTxA5qWxjeq8RyQtwFf+smz1pFbFLf7RmqEUZgXChC4H+7cwsIC8eLefx4ukObF9Q==}
    engines: {node: '>=16.0.0'}
    dependencies:
      '@typespec/compiler': 0.43.0
    dev: false

  /@ungap/promise-all-settled/1.1.2:
    resolution: {integrity: sha512-sL/cEvJWAnClXw0wHk85/2L0G6Sj8UB0Ctc1TEMbKSsmpRosqhwj9gWgFRZSrBr2f9tiXISwNhCPmlfqUqyb9Q==}
    dev: false

  /@webassemblyjs/ast/1.11.5:
    resolution: {integrity: sha512-LHY/GSAZZRpsNQH+/oHqhRQ5FT7eoULcBqgfyTB5nQHogFnK3/7QoN7dLnwSE/JkUAF0SrRuclT7ODqMFtWxxQ==}
    dependencies:
      '@webassemblyjs/helper-numbers': 1.11.5
      '@webassemblyjs/helper-wasm-bytecode': 1.11.5
    dev: false

  /@webassemblyjs/floating-point-hex-parser/1.11.5:
    resolution: {integrity: sha512-1j1zTIC5EZOtCplMBG/IEwLtUojtwFVwdyVMbL/hwWqbzlQoJsWCOavrdnLkemwNoC/EOwtUFch3fuo+cbcXYQ==}
    dev: false

  /@webassemblyjs/helper-api-error/1.11.5:
    resolution: {integrity: sha512-L65bDPmfpY0+yFrsgz8b6LhXmbbs38OnwDCf6NpnMUYqa+ENfE5Dq9E42ny0qz/PdR0LJyq/T5YijPnU8AXEpA==}
    dev: false

  /@webassemblyjs/helper-buffer/1.11.5:
    resolution: {integrity: sha512-fDKo1gstwFFSfacIeH5KfwzjykIE6ldh1iH9Y/8YkAZrhmu4TctqYjSh7t0K2VyDSXOZJ1MLhht/k9IvYGcIxg==}
    dev: false

  /@webassemblyjs/helper-numbers/1.11.5:
    resolution: {integrity: sha512-DhykHXM0ZABqfIGYNv93A5KKDw/+ywBFnuWybZZWcuzWHfbp21wUfRkbtz7dMGwGgT4iXjWuhRMA2Mzod6W4WA==}
    dependencies:
      '@webassemblyjs/floating-point-hex-parser': 1.11.5
      '@webassemblyjs/helper-api-error': 1.11.5
      '@xtuc/long': 4.2.2
    dev: false

  /@webassemblyjs/helper-wasm-bytecode/1.11.5:
    resolution: {integrity: sha512-oC4Qa0bNcqnjAowFn7MPCETQgDYytpsfvz4ujZz63Zu/a/v71HeCAAmZsgZ3YVKec3zSPYytG3/PrRCqbtcAvA==}
    dev: false

  /@webassemblyjs/helper-wasm-section/1.11.5:
    resolution: {integrity: sha512-uEoThA1LN2NA+K3B9wDo3yKlBfVtC6rh0i4/6hvbz071E8gTNZD/pT0MsBf7MeD6KbApMSkaAK0XeKyOZC7CIA==}
    dependencies:
      '@webassemblyjs/ast': 1.11.5
      '@webassemblyjs/helper-buffer': 1.11.5
      '@webassemblyjs/helper-wasm-bytecode': 1.11.5
      '@webassemblyjs/wasm-gen': 1.11.5
    dev: false

  /@webassemblyjs/ieee754/1.11.5:
    resolution: {integrity: sha512-37aGq6qVL8A8oPbPrSGMBcp38YZFXcHfiROflJn9jxSdSMMM5dS5P/9e2/TpaJuhE+wFrbukN2WI6Hw9MH5acg==}
    dependencies:
      '@xtuc/ieee754': 1.2.0
    dev: false

  /@webassemblyjs/leb128/1.11.5:
    resolution: {integrity: sha512-ajqrRSXaTJoPW+xmkfYN6l8VIeNnR4vBOTQO9HzR7IygoCcKWkICbKFbVTNMjMgMREqXEr0+2M6zukzM47ZUfQ==}
    dependencies:
      '@xtuc/long': 4.2.2
    dev: false

  /@webassemblyjs/utf8/1.11.5:
    resolution: {integrity: sha512-WiOhulHKTZU5UPlRl53gHR8OxdGsSOxqfpqWeA2FmcwBMaoEdz6b2x2si3IwC9/fSPLfe8pBMRTHVMk5nlwnFQ==}
    dev: false

  /@webassemblyjs/wasm-edit/1.11.5:
    resolution: {integrity: sha512-C0p9D2fAu3Twwqvygvf42iGCQ4av8MFBLiTb+08SZ4cEdwzWx9QeAHDo1E2k+9s/0w1DM40oflJOpkZ8jW4HCQ==}
    dependencies:
      '@webassemblyjs/ast': 1.11.5
      '@webassemblyjs/helper-buffer': 1.11.5
      '@webassemblyjs/helper-wasm-bytecode': 1.11.5
      '@webassemblyjs/helper-wasm-section': 1.11.5
      '@webassemblyjs/wasm-gen': 1.11.5
      '@webassemblyjs/wasm-opt': 1.11.5
      '@webassemblyjs/wasm-parser': 1.11.5
      '@webassemblyjs/wast-printer': 1.11.5
    dev: false

  /@webassemblyjs/wasm-gen/1.11.5:
    resolution: {integrity: sha512-14vteRlRjxLK9eSyYFvw1K8Vv+iPdZU0Aebk3j6oB8TQiQYuO6hj9s4d7qf6f2HJr2khzvNldAFG13CgdkAIfA==}
    dependencies:
      '@webassemblyjs/ast': 1.11.5
      '@webassemblyjs/helper-wasm-bytecode': 1.11.5
      '@webassemblyjs/ieee754': 1.11.5
      '@webassemblyjs/leb128': 1.11.5
      '@webassemblyjs/utf8': 1.11.5
    dev: false

  /@webassemblyjs/wasm-opt/1.11.5:
    resolution: {integrity: sha512-tcKwlIXstBQgbKy1MlbDMlXaxpucn42eb17H29rawYLxm5+MsEmgPzeCP8B1Cl69hCice8LeKgZpRUAPtqYPgw==}
    dependencies:
      '@webassemblyjs/ast': 1.11.5
      '@webassemblyjs/helper-buffer': 1.11.5
      '@webassemblyjs/wasm-gen': 1.11.5
      '@webassemblyjs/wasm-parser': 1.11.5
    dev: false

  /@webassemblyjs/wasm-parser/1.11.5:
    resolution: {integrity: sha512-SVXUIwsLQlc8srSD7jejsfTU83g7pIGr2YYNb9oHdtldSxaOhvA5xwvIiWIfcX8PlSakgqMXsLpLfbbJ4cBYew==}
    dependencies:
      '@webassemblyjs/ast': 1.11.5
      '@webassemblyjs/helper-api-error': 1.11.5
      '@webassemblyjs/helper-wasm-bytecode': 1.11.5
      '@webassemblyjs/ieee754': 1.11.5
      '@webassemblyjs/leb128': 1.11.5
      '@webassemblyjs/utf8': 1.11.5
    dev: false

  /@webassemblyjs/wast-printer/1.11.5:
    resolution: {integrity: sha512-f7Pq3wvg3GSPUPzR0F6bmI89Hdb+u9WXrSKc4v+N0aV0q6r42WoF92Jp2jEorBEBRoRNXgjp53nBniDXcqZYPA==}
    dependencies:
      '@webassemblyjs/ast': 1.11.5
      '@xtuc/long': 4.2.2
    dev: false

  /@webpack-cli/configtest/1.2.0_4928b0a7794957798db49b2ad8123ccd:
    resolution: {integrity: sha512-4FB8Tj6xyVkyqjj1OaTqCjXYULB9FMkqQ8yGrZjRDrYh0nOE+7Lhs45WioWQQMV+ceFlE368Ukhe6xdvJM9Egg==}
    peerDependencies:
      webpack: 4.x.x || 5.x.x
      webpack-cli: 4.x.x
    dependencies:
      webpack: 5.80.0_webpack-cli@4.10.0
      webpack-cli: 4.10.0_webpack@5.80.0
    dev: false

  /@webpack-cli/info/1.5.0_webpack-cli@4.10.0:
    resolution: {integrity: sha512-e8tSXZpw2hPl2uMJY6fsMswaok5FdlGNRTktvFk2sD8RjH0hE2+XistawJx1vmKteh4NmGmNUrp+Tb2w+udPcQ==}
    peerDependencies:
      webpack-cli: 4.x.x
    dependencies:
      envinfo: 7.8.1
      webpack-cli: 4.10.0_webpack@5.80.0
    dev: false

  /@webpack-cli/serve/1.7.0_webpack-cli@4.10.0:
    resolution: {integrity: sha512-oxnCNGj88fL+xzV+dacXs44HcDwf1ovs3AuEzvP7mqXw7fQntqIhQ1BRmynh4qEKQSSSRSWVyXRjmTbZIX9V2Q==}
    peerDependencies:
      webpack-cli: 4.x.x
      webpack-dev-server: '*'
    peerDependenciesMeta:
      webpack-dev-server:
        optional: true
    dependencies:
      webpack-cli: 4.10.0_webpack@5.80.0
    dev: false

  /@xtuc/ieee754/1.2.0:
    resolution: {integrity: sha512-DX8nKgqcGwsc0eJSqYt5lwP4DH5FlHnmuWWBRy7X0NcaGR0ZtuyeESgMwTYVEtxmsNGY+qit4QYT/MIYTOTPeA==}
    dev: false

  /@xtuc/long/4.2.2:
    resolution: {integrity: sha512-NuHqBY1PB/D8xU6s/thBgOAiAP7HOYDQ32+BFZILJ8ivkUkAHQnWfn6WhL79Owj1qmUnoN/YPhktdIoucipkAQ==}
    dev: false

  /abab/2.0.6:
    resolution: {integrity: sha512-j2afSsaIENvHZN2B8GOpF566vZ5WVk5opAiMTvWgaQT8DkbOqsTfvNAvHoRGU2zzP8cPoqys+xHTRDWW8L+/BA==}
    dev: false

  /accepts/1.3.8:
    resolution: {integrity: sha512-PYAthTa2m2VKxuvSD3DPC/Gy+U+sOA1LAuT8mkmRuvw+NACSaeXEQ+NHcVF7rONl6qcaxV3Uuemwawk+7+SJLw==}
    engines: {node: '>= 0.6'}
    dependencies:
      mime-types: 2.1.35
      negotiator: 0.6.3
    dev: false

  /acorn-import-assertions/1.8.0_acorn@8.8.2:
    resolution: {integrity: sha512-m7VZ3jwz4eK6A4Vtt8Ew1/mNbP24u0FhdyfA7fSvnJR6LMdfOYnmuIrrJAgrYfYJ10F/otaHTtrtrtmHdMNzEw==}
    peerDependencies:
      acorn: ^8
    dependencies:
      acorn: 8.8.2
    dev: false

  /acorn-jsx/5.3.2_acorn@8.8.2:
    resolution: {integrity: sha512-rq9s+JNhf0IChjtDXxllJ7g41oZk5SlXtp0LHwyA5cejwn7vKmKp4pPri6YEePv2PU65sAsegbXtIinmDFDXgQ==}
    peerDependencies:
      acorn: ^6.0.0 || ^7.0.0 || ^8.0.0
    dependencies:
      acorn: 8.8.2
    dev: false

  /acorn-walk/8.2.0:
    resolution: {integrity: sha512-k+iyHEuPgSw6SbuDpGQM+06HQUa04DZ3o+F6CSzXMvvI5KMvnaEqXe+YVe555R9nn6GPt404fos4wcgpw12SDA==}
    engines: {node: '>=0.4.0'}
    dev: false

  /acorn/8.8.2:
    resolution: {integrity: sha512-xjIYgE8HBrkpd/sJqOGNspf8uHG+NOHGOw6a/Urj8taM2EXfdNAH2oFcPeIFfsv3+kz/mJrS5VuMqbNLjCa2vw==}
    engines: {node: '>=0.4.0'}
    hasBin: true
    dev: false

  /agent-base/5.1.1:
    resolution: {integrity: sha512-TMeqbNl2fMW0nMjTEPOwe3J/PRFP4vqeoNuQMG0HlMrtm5QxKqdvAkZ1pRBQ/ulIyDD5Yq0nJ7YbdD8ey0TO3g==}
    engines: {node: '>= 6.0.0'}
    dev: false

  /agent-base/6.0.2:
    resolution: {integrity: sha512-RZNwNclF7+MS/8bDg70amg32dyeZGZxiDuQmZxKLAlQjr3jGyLx+4Kkk58UO7D2QdgFIQCovuSuZESne6RG6XQ==}
    engines: {node: '>= 6.0.0'}
    dependencies:
      debug: 4.3.4
    transitivePeerDependencies:
      - supports-color
    dev: false

  /ajv-keywords/3.5.2_ajv@6.12.6:
    resolution: {integrity: sha512-5p6WTN0DdTGVQk6VjcEju19IgaHudalcfabD7yhDGeA6bcQnmL+CpveLJq/3hvfwd1aof6L386Ougkx6RfyMIQ==}
    peerDependencies:
      ajv: ^6.9.1
    dependencies:
      ajv: 6.12.6
    dev: false

  /ajv/6.12.6:
    resolution: {integrity: sha512-j3fVLgvTo527anyYyJOGTYJbG+vnnQYvE0m5mmkc1TK+nxAppkCLMIL0aZ4dblVCNoGShhm+kzE4ZUykBoMg4g==}
    dependencies:
      fast-deep-equal: 3.1.3
      fast-json-stable-stringify: 2.1.0
      json-schema-traverse: 0.4.1
      uri-js: 4.4.1
    dev: false

  /ajv/8.11.0:
    resolution: {integrity: sha512-wGgprdCvMalC0BztXvitD2hC04YffAvtsUn93JbGXYLAtCUO4xd17mCCZQxUOItiBwZvJScWo8NIvQMQ71rdpg==}
    dependencies:
      fast-deep-equal: 3.1.3
      json-schema-traverse: 1.0.0
      require-from-string: 2.0.2
      uri-js: 4.4.1
    dev: false

  /ajv/8.11.2:
    resolution: {integrity: sha512-E4bfmKAhGiSTvMfL1Myyycaub+cUEU2/IvpylXkUu7CHBkBj1f/ikdzbD7YQ6FKUbixDxeYvB/xY4fvyroDlQg==}
    dependencies:
      fast-deep-equal: 3.1.3
      json-schema-traverse: 1.0.0
      require-from-string: 2.0.2
      uri-js: 4.4.1
    dev: false

  /ansi-colors/4.1.1:
    resolution: {integrity: sha512-JoX0apGbHaUJBNl6yF+p6JAFYZ666/hhCGKN5t9QFjbJQKUU/g8MNbFDbvfrgKXvI1QpZplPOnwIo99lX/AAmA==}
    engines: {node: '>=6'}
    dev: false

  /ansi-regex/5.0.1:
    resolution: {integrity: sha512-quJQXlTSUGL2LH9SUXo8VwsY4soanhgo6LNSm84E1LBcE8s3O0wpdiRzyR9z/ZZJMlMWv37qOOb9pdJlMUEKFQ==}
    engines: {node: '>=8'}
    dev: false

  /ansi-styles/3.2.1:
    resolution: {integrity: sha512-VT0ZI6kZRdTh8YyJw3SMbYm/u+NqfsAxEpWO0Pf9sq8/e94WxxOpPKx9FR1FlyCtOVDNOQ+8ntlqFxiRc+r5qA==}
    engines: {node: '>=4'}
    dependencies:
      color-convert: 1.9.3
    dev: false

  /ansi-styles/4.3.0:
    resolution: {integrity: sha512-zbB9rCJAT1rbjiVDb2hqKFHNYLxgtk8NURxZ3IZwD3F6NtxbXZQCnnSi1Lkx+IDohdPlFp222wVALIheZJQSEg==}
    engines: {node: '>=8'}
    dependencies:
      color-convert: 2.0.1
    dev: false

  /anymatch/3.1.3:
    resolution: {integrity: sha512-KMReFUr0B4t+D+OBkjR3KYqvocp2XaSzO55UcB6mgQMd3KbcE+mWTyvVV7D/zsdEbNnV6acZUutkiHQXvTr1Rw==}
    engines: {node: '>= 8'}
    dependencies:
      normalize-path: 3.0.0
      picomatch: 2.3.1
    dev: false

  /arg/4.1.3:
    resolution: {integrity: sha512-58S9QDqG0Xx27YwPSt9fJxivjYl432YCwfDMfZ+71RAqUrZef7LrKQZ3LHLOwCS4FLNBplP533Zx895SeOCHvA==}
    dev: false

  /argparse/2.0.1:
    resolution: {integrity: sha512-8+9WqebbFzpX9OR+Wa6O29asIogeRMzcGtAINdpMHHyAg10f05aSFVBbcEqGf/PXw1EjAZ+q2/bEBg3DvurK3Q==}
    dev: false

  /array-buffer-byte-length/1.0.0:
    resolution: {integrity: sha512-LPuwb2P+NrQw3XhxGc36+XSvuBPopovXYTR9Ew++Du9Yb/bx5AzBfrIsBoj0EZUifjQU+sHL21sseZ3jerWO/A==}
    dependencies:
      call-bind: 1.0.2
      is-array-buffer: 3.0.2
    dev: false

  /array-flatten/1.1.1:
    resolution: {integrity: sha1-ml9pkFGx5wczKPKgCJaLZOopVdI=}
    dev: false

  /array-union/2.1.0:
    resolution: {integrity: sha512-HGyxoOTYUyCM6stUe6EJgnd4EoewAI7zMdfqO+kGjnlZmBDz/cR5pf8r/cR4Wq60sL/p0IkcjUEEPwS3GFrIyw==}
    engines: {node: '>=8'}
    dev: false

  /asn1/0.2.6:
    resolution: {integrity: sha512-ix/FxPn0MDjeyJ7i/yoHGFt/EX6LyNbxSEhPPXODPL+KB0VPk86UYfL0lMdy+KCnv+fmvIzySwaK5COwqVbWTQ==}
    dependencies:
      safer-buffer: 2.1.2
    dev: false

  /assert-plus/1.0.0:
    resolution: {integrity: sha512-NfJ4UzBCcQGLDlQq7nHxH+tv3kyZ0hHQqF5BO6J7tNJeP5do1llPr8dZ8zHonfhAu0PHAdMkSo+8o0wxg9lZWw==}
    engines: {node: '>=0.8'}
    dev: false

  /assertion-error/1.1.0:
    resolution: {integrity: sha512-jgsaNduz+ndvGyFt3uSuWqvy4lCnIJiovtouQN5JZHOKCS2QuhEdbcQHFhVksz2N2U9hXJo8odG7ETyWlEeuDw==}
    dev: false

  /async/3.2.4:
    resolution: {integrity: sha512-iAB+JbDEGXhyIUavoDl9WP/Jj106Kz9DEn1DPgYw5ruDn0e3Wgi3sKFm55sASdGBNOQB8F59d9qQ7deqrHA8wQ==}
    dev: false

  /asynckit/0.4.0:
    resolution: {integrity: sha512-Oei9OH4tRh0YqU3GxhX79dM/mwVgvbZJaSNaRk+bshkj0S5cfHcgYakreBjrHwatXKbz+IoIdYLxrKim2MjW0Q==}
    dev: false

  /autorest/3.6.3:
    resolution: {integrity: sha512-j/Axwk9bniifTNtBLYVxfQZGQIGPKljFaCQCBWOiybVar2j3tkHP1btiC4a/t9pAJXY6IaFgWctoPM3G/Puhyg==}
    engines: {node: '>=12.0.0'}
    hasBin: true
    requiresBuild: true
    dev: false

  /available-typed-arrays/1.0.5:
    resolution: {integrity: sha512-DMD0KiN46eipeziST1LPP/STfDU0sufISXmjSgvVsoU2tqxctQeASejWcfNtxYKqETM1UxQ8sp2OrSBWpHY6sw==}
    engines: {node: '>= 0.4'}
    dev: false

  /aws-sign2/0.7.0:
    resolution: {integrity: sha512-08kcGqnYf/YmjoRhfxyu+CLxBjUtHLXLXX/vUfx9l2LYzG3c1m61nrpyFUZI6zeS+Li/wWMMidD9KgrqtGq3mA==}
    dev: false

  /aws4/1.12.0:
    resolution: {integrity: sha512-NmWvPnx0F1SfrQbYwOi7OeaNGokp9XhzNioJ/CSBs8Qa4vxug81mhJEAVZwxXuBmYB5KDRfMq/F3RR0BIU7sWg==}
    dev: false

  /axios/0.21.4:
    resolution: {integrity: sha512-ut5vewkiu8jjGBdqpM44XxjuCjq9LAKeHVmoVfHVzy8eHgxxq8SbAVQNovDA8mVi05kP0Ea/n/UzcSHcTJQfNg==}
    dependencies:
      follow-redirects: 1.15.2
    transitivePeerDependencies:
      - debug
    dev: false

  /balanced-match/1.0.2:
    resolution: {integrity: sha512-3oSeUO0TMV67hN1AmbXsK4yaqU7tjiHlbxRDZOpH0KW9+CeX4bRAaX0Anxt0tx2MrpRpWwQaPwIlISEJhYU5Pw==}
    dev: false

  /base64-js/1.5.1:
    resolution: {integrity: sha512-AKpaYlHn8t4SVbOHCy+b5+KKgvR4vrsD8vbvrbiQJps7fKDTkjkDry6ji0rUJjC0kzbNePLwzxq8iypo41qeWA==}
    dev: false

  /base64id/2.0.0:
    resolution: {integrity: sha512-lGe34o6EHj9y3Kts9R4ZYs/Gr+6N7MCaMlIFA3F1R2O5/m7K06AxfSeO5530PEERE6/WyEg3lsuyw4GHlPZHog==}
    engines: {node: ^4.5.0 || >= 5.9}
    dev: false

  /basic-auth/2.0.1:
    resolution: {integrity: sha512-NF+epuEdnUYVlGuhaxbbq+dvJttwLnGY+YixlXlME5KpQ5W3CnXA5cVTneY3SPbPDRkcjMbifrwmFYcClgOZeg==}
    engines: {node: '>= 0.8'}
    dependencies:
      safe-buffer: 5.1.2
    dev: false

  /bcrypt-pbkdf/1.0.2:
    resolution: {integrity: sha512-qeFIXtP4MSoi6NLqO12WfqARWWuCKi2Rn/9hJLEmtB5yTNr9DqFWkJRCf2qShWzPeAMRnOgCrq0sg/KLv5ES9w==}
    dependencies:
      tweetnacl: 0.14.5
    dev: false

  /big.js/5.2.2:
    resolution: {integrity: sha512-vyL2OymJxmarO8gxMr0mhChsO9QGwhynfuu4+MHTAW6czfq9humCB7rKpUjDd9YUiDPU4mzpyupFSvOClAwbmQ==}
    dev: false

  /binary-extensions/2.2.0:
    resolution: {integrity: sha512-jDctJ/IVQbZoJykoeHbhXpOlNBqGNcwXJKJog42E5HDPUwQTSdjCHdihjj0DlnheQ7blbT6dHOafNAiS8ooQKA==}
    engines: {node: '>=8'}
    dev: false

  /bl/4.1.0:
    resolution: {integrity: sha512-1W07cM9gS6DcLperZfFSj+bWLtaPGSOHWhPiGzXmvVJbRLdG82sH/Kn8EtW1VqWVA54AKf2h5k5BbnIbwF3h6w==}
    dependencies:
      buffer: 5.7.1
      inherits: 2.0.4
      readable-stream: 3.6.2
    dev: false

  /body-parser/1.20.1:
    resolution: {integrity: sha512-jWi7abTbYwajOytWCQc37VulmWiRae5RyTpaCyDcS5/lMdtwSz5lOpDE67srw/HYe35f1z3fDQw+3txg7gNtWw==}
    engines: {node: '>= 0.8', npm: 1.2.8000 || >= 1.4.16}
    dependencies:
      bytes: 3.1.2
      content-type: 1.0.5
      debug: 2.6.9
      depd: 2.0.0
      destroy: 1.2.0
      http-errors: 2.0.0
      iconv-lite: 0.4.24
      on-finished: 2.4.1
      qs: 6.11.0
      raw-body: 2.5.1
      type-is: 1.6.18
      unpipe: 1.0.0
    dev: false

  /body-parser/1.20.2:
    resolution: {integrity: sha512-ml9pReCu3M61kGlqoTm2umSXTlRTuGTx0bfYj+uIUKKYycG5NtSbeetV3faSU6R7ajOPw0g/J1PvK4qNy7s5bA==}
    engines: {node: '>= 0.8', npm: 1.2.8000 || >= 1.4.16}
    dependencies:
      bytes: 3.1.2
      content-type: 1.0.5
      debug: 2.6.9
      depd: 2.0.0
      destroy: 1.2.0
      http-errors: 2.0.0
      iconv-lite: 0.4.24
      on-finished: 2.4.1
      qs: 6.11.0
      raw-body: 2.5.2
      type-is: 1.6.18
      unpipe: 1.0.0
    dev: false

  /brace-expansion/1.1.11:
    resolution: {integrity: sha512-iCuPHDFgrHX7H2vEI/5xpz07zSHB00TpugqhmYtVmMO6518mCuRMoOYFldEBl0g187ufozdaHgWKcYFb61qGiA==}
    dependencies:
      balanced-match: 1.0.2
      concat-map: 0.0.1
    dev: false

  /brace-expansion/2.0.1:
    resolution: {integrity: sha512-XnAIvQ8eM+kC6aULx6wuQiwVsnzsi9d3WxzV3FpWTGA19F621kwdbsAcFKXgKUHZWsy+mY6iL1sHTxWEFCytDA==}
    dependencies:
      balanced-match: 1.0.2
    dev: false

  /braces/3.0.2:
    resolution: {integrity: sha512-b8um+L1RzM3WDSzvhm6gIz1yfTbBt6YTlcEKAvsmqCZZFw46z626lVj9j1yEPW33H5H+lBQpZMP1k8l+78Ha0A==}
    engines: {node: '>=8'}
    dependencies:
      fill-range: 7.0.1
    dev: false

  /browser-stdout/1.3.1:
    resolution: {integrity: sha512-qhAVI1+Av2X7qelOfAIYwXONood6XlZE/fXaBSmW/T5SzLAmCgzi+eiWE7fUvbHaeNBQH13UftjpXxsfLkMpgw==}
    dev: false

  /browserslist/4.21.5:
    resolution: {integrity: sha512-tUkiguQGW7S3IhB7N+c2MV/HZPSCPAAiYBZXLsBhFB/PCy6ZKKsZrmBayHV9fdGV/ARIfJ14NkxKzRDjvp7L6w==}
    engines: {node: ^6 || ^7 || ^8 || ^9 || ^10 || ^11 || ^12 || >=13.7}
    hasBin: true
    dependencies:
      caniuse-lite: 1.0.30001480
      electron-to-chromium: 1.4.368
      node-releases: 2.0.10
      update-browserslist-db: 1.0.11_browserslist@4.21.5
    dev: false

  /buffer-crc32/0.2.13:
    resolution: {integrity: sha512-VO9Ht/+p3SN7SKWqcrgEzjGbRSJYTx+Q1pTQC0wrWqHx0vpJraQ6GtHx8tvcg1rlK1byhU5gccxgOgj7B0TDkQ==}
    dev: false

  /buffer-equal-constant-time/1.0.1:
    resolution: {integrity: sha1-+OcRMvf/5uAaXJaXpMbz5I1cyBk=}
    dev: false

  /buffer-from/1.1.2:
    resolution: {integrity: sha512-E+XQCRwSbaaiChtv6k6Dwgc+bx+Bs6vuKJHHl5kox/BaKbhiXzqQOwK4cO22yElGp2OCmjwVhT3HmxgyPGnJfQ==}
    dev: false

  /buffer/5.7.1:
    resolution: {integrity: sha512-EHcyIPBQ4BSGlvjB16k5KgAJ27CIsHY/2JBmCRReo48y9rQ3MaUzWX3KVlBa4U7MyX02HdVj0K7C3WaB3ju7FQ==}
    dependencies:
      base64-js: 1.5.1
      ieee754: 1.2.1
    dev: false

  /buffer/6.0.3:
    resolution: {integrity: sha512-FTiCpNxtwiZZHEZbcbTIcZjERVICn9yq/pDFkTl95/AxzD1naBctN7YO68riM/gLSDY7sdrMby8hofADYuuqOA==}
    dependencies:
      base64-js: 1.5.1
      ieee754: 1.2.1
    dev: false

  /busboy/1.6.0:
    resolution: {integrity: sha512-8SFQbg/0hQ9xy3UNTB0YEnsNBbWfhf7RtnzpL7TkBiTBRfrQ9Fxcnz7VJsleJpyp6rVLvXiuORqjlHi5q+PYuA==}
    engines: {node: '>=10.16.0'}
    dependencies:
      streamsearch: 1.1.0
    dev: false

  /bytes/3.1.2:
    resolution: {integrity: sha512-/Nf7TyzTx6S3yRJObOAV7956r8cr2+Oj8AC5dt8wSP3BQAoeX58NoHyCU8P8zGkNXStjTSi6fzO6F0pBdcYbEg==}
    engines: {node: '>= 0.8'}
    dev: false

  /call-bind/1.0.2:
    resolution: {integrity: sha512-7O+FbCihrB5WGbFYesctwmTKae6rOiIzmz1icreWJ+0aA7LJfuqhEso2T9ncpcFtzMQtzXf2QGGueWJGTYsqrA==}
    dependencies:
      function-bind: 1.1.1
      get-intrinsic: 1.2.0
    dev: false

  /callsites/3.1.0:
    resolution: {integrity: sha512-P8BjAsXvZS+VIDUI11hHCQEv74YT67YUi5JJFNWIqL235sBmjX4+qx9Muvls5ivyNENctx46xQLQ3aTuE7ssaQ==}
    engines: {node: '>=6'}
    dev: false

  /camel-case/4.1.2:
    resolution: {integrity: sha512-gxGWBrTT1JuMx6R+o5PTXMmUnhnVzLQ9SNutD4YqKtI6ap897t3tKECYla6gCWEkplXnlNybEkZg9GEGxKFCgw==}
    dependencies:
      pascal-case: 3.1.2
      tslib: 2.5.0
    dev: false

  /camelcase/6.3.0:
    resolution: {integrity: sha512-Gmy6FhYlCY7uOElZUSbxo2UCDH8owEk996gkbrpsgGtrJLM3J7jGxl9Ic7Qwwj4ivOE5AWZWRMecDdF7hqGjFA==}
    engines: {node: '>=10'}
    dev: false

  /caniuse-lite/1.0.30001480:
    resolution: {integrity: sha512-q7cpoPPvZYgtyC4VaBSN0Bt+PJ4c4EYRf0DrduInOz2SkFpHD5p3LnvEpqBp7UnJn+8x1Ogl1s38saUxe+ihQQ==}
    dev: false

  /capital-case/1.0.4:
    resolution: {integrity: sha512-ds37W8CytHgwnhGGTi88pcPyR15qoNkOpYwmMMfnWqqWgESapLqvDx6huFjQ5vqWSn2Z06173XNA7LtMOeUh1A==}
    dependencies:
      no-case: 3.0.4
      tslib: 2.5.0
      upper-case-first: 2.0.2
    dev: false

  /caseless/0.12.0:
    resolution: {integrity: sha512-4tYFyifaFfGacoiObjJegolkwSU4xQNGbVgUiNYVUxbQ2x2lUsFvY4hVgVzGiIe6WLOPqycWXA40l+PWsxthUw==}
    dev: false

  /chai-as-promised/7.1.1_chai@4.3.7:
    resolution: {integrity: sha512-azL6xMoi+uxu6z4rhWQ1jbdUhOMhis2PvscD/xjLqNMkv3BPPp2JyyuTHOrf9BOosGpNQ11v6BKv/g57RXbiaA==}
    peerDependencies:
      chai: '>= 2.1.2 < 5'
    dependencies:
      chai: 4.3.7
      check-error: 1.0.2
    dev: false

  /chai/4.3.7:
    resolution: {integrity: sha512-HLnAzZ2iupm25PlN0xFreAlBA5zaBSv3og0DdeGA4Ar6h6rJ3A0rolRUKJhSF2V10GZKDgWF/VmAEsNWjCRB+A==}
    engines: {node: '>=4'}
    dependencies:
      assertion-error: 1.1.0
      check-error: 1.0.2
      deep-eql: 4.1.3
      get-func-name: 2.0.0
      loupe: 2.3.6
      pathval: 1.1.1
      type-detect: 4.0.8
    dev: false

  /chalk/2.4.2:
    resolution: {integrity: sha512-Mti+f9lpJNcwF4tWV8/OrTTtF1gZi+f8FqlyAdouralcFWFQWF2+NgCHShjkCb+IFBLq9buZwE1xckQU4peSuQ==}
    engines: {node: '>=4'}
    dependencies:
      ansi-styles: 3.2.1
      escape-string-regexp: 1.0.5
      supports-color: 5.5.0
    dev: false

  /chalk/4.1.2:
    resolution: {integrity: sha512-oKnbhFyRIXpUuez8iBMmyEa4nbj4IOQyuhc/wy9kY7/WVPcwIO9VA668Pu8RkO7+0G76SLROeyw9CpQ061i4mA==}
    engines: {node: '>=10'}
    dependencies:
      ansi-styles: 4.3.0
      supports-color: 7.2.0
    dev: false

  /change-case/4.1.2:
    resolution: {integrity: sha512-bSxY2ws9OtviILG1EiY5K7NNxkqg/JnRnFxLtKQ96JaviiIxi7djMrSd0ECT9AC+lttClmYwKw53BWpOMblo7A==}
    dependencies:
      camel-case: 4.1.2
      capital-case: 1.0.4
      constant-case: 3.0.4
      dot-case: 3.0.4
      header-case: 2.0.4
      no-case: 3.0.4
      param-case: 3.0.4
      pascal-case: 3.1.2
      path-case: 3.0.4
      sentence-case: 3.0.4
      snake-case: 3.0.4
      tslib: 2.5.0
    dev: false

  /check-error/1.0.2:
    resolution: {integrity: sha512-BrgHpW9NURQgzoNyjfq0Wu6VFO6D7IZEmJNdtgNqpzGG8RuNFHt2jQxWlAs4HMe119chBnv+34syEZtc6IhLtA==}
    dev: false

  /chokidar/3.5.3:
    resolution: {integrity: sha512-Dr3sfKRP6oTcjf2JmUmFJfeVMvXBdegxB0iVQ5eb2V10uFJUCAS8OByZdVAyVb8xXNz3GjjTgj9kLWsZTqE6kw==}
    engines: {node: '>= 8.10.0'}
    dependencies:
      anymatch: 3.1.3
      braces: 3.0.2
      glob-parent: 5.1.2
      is-binary-path: 2.1.0
      is-glob: 4.0.3
      normalize-path: 3.0.0
      readdirp: 3.6.0
    optionalDependencies:
      fsevents: 2.3.2
    dev: false

  /chownr/1.1.4:
    resolution: {integrity: sha512-jJ0bqzaylmJtVnNgzTeSOs8DPavpbYgEr/b0YL8/2GO3xJEhInFmhKMUnEJQjZumK7KXGFhUy89PrsJWlakBVg==}
    dev: false

  /chrome-trace-event/1.0.3:
    resolution: {integrity: sha512-p3KULyQg4S7NIHixdwbGX+nFHkoBiA4YQmyWtjb8XngSKV124nJmRysgAeujbUVb15vh+RvFUfCPqU7rXk+hZg==}
    engines: {node: '>=6.0'}
    dev: false

  /cliui/7.0.4:
    resolution: {integrity: sha512-OcRE68cOsVMXp1Yvonl/fzkQOyjLSu/8bhPDfQt0e0/Eb283TKP20Fs2MqoPsr9SwA595rRCA+QMzYc9nBP+JQ==}
    dependencies:
      string-width: 4.2.3
      strip-ansi: 6.0.1
      wrap-ansi: 7.0.0
    dev: false

  /cliui/8.0.1:
    resolution: {integrity: sha512-BSeNnyus75C4//NQ9gQt1/csTXyo/8Sb+afLAkzAptFuMsod9HFokGNudZpi/oQV73hnVK+sR+5PVRMd+Dr7YQ==}
    engines: {node: '>=12'}
    dependencies:
      string-width: 4.2.3
      strip-ansi: 6.0.1
      wrap-ansi: 7.0.0
    dev: false

  /clone-deep/4.0.1:
    resolution: {integrity: sha512-neHB9xuzh/wk0dIHweyAXv2aPGZIVk3pLMe+/RNzINf17fe0OG96QroktYAUm7SM1PBnzTabaLboqqxDyMU+SQ==}
    engines: {node: '>=6'}
    dependencies:
      is-plain-object: 2.0.4
      kind-of: 6.0.3
      shallow-clone: 3.0.1
    dev: false

  /code-block-writer/11.0.3:
    resolution: {integrity: sha512-NiujjUFB4SwScJq2bwbYUtXbZhBSlY6vYzm++3Q6oC+U+injTqfPYFK8wS9COOmb2lueqp0ZRB4nK1VYeHgNyw==}
    dev: false

  /color-convert/1.9.3:
    resolution: {integrity: sha512-QfAUtd+vFdAtFQcC8CCyYt1fYWxSqAiK2cSD6zDB8N3cpsEBAvRxp9zOGg6G/SHHJYAT88/az/IuDGALsNVbGg==}
    dependencies:
      color-name: 1.1.3
    dev: false

  /color-convert/2.0.1:
    resolution: {integrity: sha512-RRECPsj7iu/xb5oKYcsFHSppFNnsj/52OVTRKb4zP5onXwVF3zVmmToNcOfGC+CRDpfK/U584fMg38ZHCaElKQ==}
    engines: {node: '>=7.0.0'}
    dependencies:
      color-name: 1.1.4
    dev: false

  /color-name/1.1.3:
    resolution: {integrity: sha512-72fSenhMw2HZMTVHeCA9KCmpEIbzWiQsjN+BHcBbS9vr1mtt+vJjPdksIBNUmKAW8TFUDPJK5SUU3QhE9NEXDw==}
    dev: false

  /color-name/1.1.4:
    resolution: {integrity: sha512-dOy+3AuW3a2wNbZHIuMZpTcgjGuLU/uBL/ubcZF9OXbDo8ff4O8yVp5Bf0efS8uEoYo5q4Fx7dY9OgQGXgAsQA==}
    dev: false

  /color-string/1.9.1:
    resolution: {integrity: sha512-shrVawQFojnZv6xM40anx4CkoDP+fZsw/ZerEMsW/pyzsRbElpsL/DBVW7q3ExxwusdNXI3lXpuhEZkzs8p5Eg==}
    dependencies:
      color-name: 1.1.4
      simple-swizzle: 0.2.2
    dev: false

  /color/3.2.1:
    resolution: {integrity: sha512-aBl7dZI9ENN6fUGC7mWpMTPNHmWUSNan9tuWN6ahh5ZLNk9baLJOnSMlrQkHcrfFgz2/RigjUVAjdx36VcemKA==}
    dependencies:
      color-convert: 1.9.3
      color-string: 1.9.1
    dev: false

  /colorette/2.0.20:
    resolution: {integrity: sha512-IfEDxwoWIjkeXL1eXcDiow4UbKjhLdq6/EuSVR9GMN7KVH3r9gQ83e73hsz1Nd1T3ijd5xv1wcWRYO+D6kCI2w==}
    dev: false

  /colorspace/1.1.4:
    resolution: {integrity: sha512-BgvKJiuVu1igBUF2kEjRCZXol6wiiGbY5ipL/oVPwm0BL9sIpMIzM8IK7vwuxIIzOXMV3Ey5w+vxhm0rR/TN8w==}
    dependencies:
      color: 3.2.1
      text-hex: 1.0.0
    dev: false

  /combined-stream/1.0.8:
    resolution: {integrity: sha512-FQN4MRfuJeHf7cBbBMJFXhKSDq+2kAArBlmRBvcvFE5BB1HZKXtSFASDhdlz9zOYwxh8lDdnvmMOe/+5cdoEdg==}
    engines: {node: '>= 0.8'}
    dependencies:
      delayed-stream: 1.0.0
    dev: false

  /commander/2.20.3:
    resolution: {integrity: sha512-GpVkmM8vF2vQUkj2LvZmD35JxeJOLCwJ9cUkugyk2nuhbv3+mJvpLYYt+0+USMxE+oj+ey/lJEnhZw75x/OMcQ==}
    dev: false

  /commander/3.0.2:
    resolution: {integrity: sha512-Gar0ASD4BDyKC4hl4DwHqDrmvjoxWKZigVnAbn5H1owvm4CxCPdb0HQDehwNYMJpla5+M2tPmPARzhtYuwpHow==}
    dev: false

  /commander/7.2.0:
    resolution: {integrity: sha512-QrWXB+ZQSVPmIWIhtEO9H+gwHaMGYiF5ChvoJ+K9ZGHG/sVsa6yiesAD1GC/x46sET00Xlwo1u49RVVVzvcSkw==}
    engines: {node: '>= 10'}
    dev: false

  /commonmark/0.30.0:
    resolution: {integrity: sha512-j1yoUo4gxPND1JWV9xj5ELih0yMv1iCWDG6eEQIPLSWLxzCXiFoyS7kvB+WwU+tZMf4snwJMMtaubV0laFpiBA==}
    hasBin: true
    dependencies:
      entities: 2.0.3
      mdurl: 1.0.1
      minimist: 1.2.8
      string.prototype.repeat: 0.2.0
    dev: false

  /concat-map/0.0.1:
    resolution: {integrity: sha1-2Klr13/Wjfd5OnMDajug1UBdR3s=}
    dev: false

  /connect/3.7.0:
    resolution: {integrity: sha512-ZqRXc+tZukToSNmh5C2iWMSoV3X1YUcPbqEM4DkEG5tNQXrQUZCNVGGv3IuicnkMtPfGf3Xtp8WCXs295iQ1pQ==}
    engines: {node: '>= 0.10.0'}
    dependencies:
      debug: 2.6.9
      finalhandler: 1.1.2
      parseurl: 1.3.3
      utils-merge: 1.0.1
    dev: false

  /constant-case/3.0.4:
    resolution: {integrity: sha512-I2hSBi7Vvs7BEuJDr5dDHfzb/Ruj3FyvFyh7KLilAjNQw3Be+xgqUBA2W6scVEcL0hL1dwPRtIqEPVUCKkSsyQ==}
    dependencies:
      no-case: 3.0.4
      tslib: 2.5.0
      upper-case: 2.0.2
    dev: false

  /content-disposition/0.5.4:
    resolution: {integrity: sha512-FveZTNuGw04cxlAiWbzi6zTAL/lhehaWbTtgluJh4/E95DqMwTmha3KZN1aAWA8cFIhHzMZUvLevkw5Rqk+tSQ==}
    engines: {node: '>= 0.6'}
    dependencies:
      safe-buffer: 5.2.1
    dev: false

  /content-type/1.0.5:
    resolution: {integrity: sha512-nTjqfcBFEipKdXCv4YDQWCfmcLZKm81ldF0pAopTvyrFGVbcR6P/VAAd5G7N+0tTr8QqiU0tFadD6FK4NtJwOA==}
    engines: {node: '>= 0.6'}
    dev: false

  /cookie-signature/1.0.6:
    resolution: {integrity: sha1-4wOogrNCzD7oylE6eZmXNNqzriw=}
    dev: false

  /cookie/0.4.2:
    resolution: {integrity: sha512-aSWTXFzaKWkvHO1Ny/s+ePFpvKsPnjc551iI41v3ny/ow6tBG5Vd+FuqGNhh1LxOmVzOlGUriIlOaokOvhaStA==}
    engines: {node: '>= 0.6'}
    dev: false

  /cookie/0.5.0:
    resolution: {integrity: sha512-YZ3GUyn/o8gfKJlnlX7g7xq4gyO6OSuhGPKaaGssGB2qgDUS0gPgtTvoyZLTt9Ab6dC4hfc9dV5arkvc/OCmrw==}
    engines: {node: '>= 0.6'}
    dev: false

  /core-util-is/1.0.2:
    resolution: {integrity: sha512-3lqz5YjWTYnW6dlDa5TLaTCcShfar1e40rmcJVwCBJC6mWlFuj0eCHIElmG1g5kyuJ/GD+8Wn4FFCcz4gJPfaQ==}
    dev: false

  /cors/2.8.5:
    resolution: {integrity: sha512-KIHbLJqu73RGr/hnbrO9uBeixNGuvSQjul/jdFvS/KFSIH1hWVd1ng7zOHx+YrEfInLG7q4n6GHQ9cDtxv/P6g==}
    engines: {node: '>= 0.10'}
    dependencies:
      object-assign: 4.1.1
      vary: 1.1.2
    dev: false

  /create-require/1.1.1:
    resolution: {integrity: sha512-dcKFX3jn0MpIaXjisoRvexIJVEKzaq7z2rZKxf+MSr9TkdmHmsU4m2lcLojrj/FHl8mk5VxMmYA+ftRkP/3oKQ==}
    dev: false

  /cross-env/7.0.3:
    resolution: {integrity: sha512-+/HKd6EgcQCJGh2PSjZuUitQBQynKor4wrFbRg4DtAgS1aWO+gU52xpH7M9ScGgXSYmAVS9bIJ8EzuaGw0oNAw==}
    engines: {node: '>=10.14', npm: '>=6', yarn: '>=1'}
    hasBin: true
    dependencies:
      cross-spawn: 7.0.3
    dev: false

  /cross-spawn/6.0.5:
    resolution: {integrity: sha512-eTVLrBSt7fjbDygz805pMnstIs2VTBNkRm0qxZd+M7A5XDdxVRWO5MxGBXZhjY4cqLYLdtrGqRf8mBPmzwSpWQ==}
    engines: {node: '>=4.8'}
    dependencies:
      nice-try: 1.0.5
      path-key: 2.0.1
      semver: 5.7.1
      shebang-command: 1.2.0
      which: 1.3.1
    dev: false

  /cross-spawn/7.0.3:
    resolution: {integrity: sha512-iRDPJKUPVEND7dHPO8rkbOnPpyDygcDFtWjpeWNCgy8WP2rXcxXL8TskReQl6OrB2G7+UJrags1q15Fudc7G6w==}
    engines: {node: '>= 8'}
    dependencies:
      path-key: 3.1.1
      shebang-command: 2.0.0
      which: 2.0.2
    dev: false

  /custom-event/1.0.1:
    resolution: {integrity: sha512-GAj5FOq0Hd+RsCGVJxZuKaIDXDf3h6GQoNEjFgbLLI/trgtavwUbSnZ5pVfg27DVCaWjIohryS0JFwIJyT2cMg==}
    dev: false

  /dashdash/1.14.1:
    resolution: {integrity: sha512-jRFi8UDGo6j+odZiEpjazZaWqEal3w/basFjQHQEwVtZJGDpxbH1MeYluwCS8Xq5wmLJooDlMgvVarmWfGM44g==}
    engines: {node: '>=0.10'}
    dependencies:
      assert-plus: 1.0.0
    dev: false

  /data-uri-to-buffer/4.0.1:
    resolution: {integrity: sha512-0R9ikRb668HB7QDxT1vkpuUBtqc53YyAwMwGeUFKRojY/NWKvdZ+9UYtRfGmhqNbRkTSVpMbmyhXipFFv2cb/A==}
    engines: {node: '>= 12'}
    dev: false

  /date-format/4.0.14:
    resolution: {integrity: sha512-39BOQLs9ZjKh0/patS9nrT8wc3ioX3/eA/zgbKNopnF2wCqJEoxywwwElATYvRsXdnOxA/OQeQoFZ3rFjVajhg==}
    engines: {node: '>=4.0'}
    dev: false

  /debug/2.6.9:
    resolution: {integrity: sha512-bC7ElrdJaJnPbAP+1EotYvqZsb3ecl5wi6Bfi6BJTUcNowp6cvspg0jXznRTKDjm/E7AdgFBVeAPVMNcKGsHMA==}
    dependencies:
      ms: 2.0.0
    dev: false

  /debug/4.3.3_supports-color@8.1.1:
    resolution: {integrity: sha512-/zxw5+vh1Tfv+4Qn7a5nsbcJKPaSvCDhojn6FEl9vupwK2VCSDtEiEtqr8DFtzYFOdz63LBkxec7DYuc2jon6Q==}
    engines: {node: '>=6.0'}
    peerDependencies:
      supports-color: '*'
    peerDependenciesMeta:
      supports-color:
        optional: true
    dependencies:
      ms: 2.1.2
      supports-color: 8.1.1
    dev: false

  /debug/4.3.4:
    resolution: {integrity: sha512-PRWFHuSU3eDtQJPvnNY7Jcket1j0t5OuOsFzPPzsekD52Zl8qUfFIPEiswXqIvHWGVHOgX+7G/vCNNhehwxfkQ==}
    engines: {node: '>=6.0'}
    peerDependencies:
      supports-color: '*'
    peerDependenciesMeta:
      supports-color:
        optional: true
    dependencies:
      ms: 2.1.2
    dev: false

  /decamelize/4.0.0:
    resolution: {integrity: sha512-9iE1PgSik9HeIIw2JO94IidnE3eBoQrFJ3w7sFuzSX4DpmZ3v5sZpUiV5Swcf6mQEF+Y0ru8Neo+p+nyh2J+hQ==}
    engines: {node: '>=10'}
    dev: false

  /deep-eql/4.1.3:
    resolution: {integrity: sha512-WaEtAOpRA1MQ0eohqZjpGD8zdI0Ovsm8mmFhaDN8dvDZzyoUMcYDnf5Y6iu7HTXxf8JDS23qWa4a+hKCDyOPzw==}
    engines: {node: '>=6'}
    dependencies:
      type-detect: 4.0.8
    dev: false

  /deep-equal/2.2.0:
    resolution: {integrity: sha512-RdpzE0Hv4lhowpIUKKMJfeH6C1pXdtT1/it80ubgWqwI3qpuxUBpC1S4hnHg+zjnuOoDkzUtUCEEkG+XG5l3Mw==}
    dependencies:
      call-bind: 1.0.2
      es-get-iterator: 1.1.3
      get-intrinsic: 1.2.0
      is-arguments: 1.1.1
      is-array-buffer: 3.0.2
      is-date-object: 1.0.5
      is-regex: 1.1.4
      is-shared-array-buffer: 1.0.2
      isarray: 2.0.5
      object-is: 1.1.5
      object-keys: 1.1.1
      object.assign: 4.1.4
      regexp.prototype.flags: 1.5.0
      side-channel: 1.0.4
      which-boxed-primitive: 1.0.2
      which-collection: 1.0.1
      which-typed-array: 1.1.9
    dev: false

  /deep-is/0.1.4:
    resolution: {integrity: sha512-oIPzksmTg4/MriiaYGO+okXDT7ztn/w3Eptv/+gSIdMdKsJo0u4CfYNFJPy+4SKMuCqGw2wxnA+URMg3t8a/bQ==}
    dev: false

  /define-lazy-prop/2.0.0:
    resolution: {integrity: sha512-Ds09qNh8yw3khSjiJjiUInaGX9xlqZDY7JVryGxdxV7NPeuqQfplOpQ66yJFZut3jLa5zOwkXw1g9EI2uKh4Og==}
    engines: {node: '>=8'}
    dev: false

  /define-properties/1.2.0:
    resolution: {integrity: sha512-xvqAVKGfT1+UAvPwKTVw/njhdQ8ZhXK4lI0bCIuCMrp2up9nPnaDftrLtmpTazqd1o+UY4zgzU+avtMbDP+ldA==}
    engines: {node: '>= 0.4'}
    dependencies:
      has-property-descriptors: 1.0.0
      object-keys: 1.1.1
    dev: false

  /delayed-stream/1.0.0:
    resolution: {integrity: sha512-ZySD7Nf91aLB0RxL4KGrKHBXl7Eds1DAmEdcoVawXnLD7SDhpNgtuII2aAkg7a7QS41jxPSZ17p4VdGnMHk3MQ==}
    engines: {node: '>=0.4.0'}
    dev: false

  /depd/2.0.0:
    resolution: {integrity: sha512-g7nH6P6dyDioJogAAGprGpCtVImJhpPk/roCzdb3fIh61/s/nPsfR6onyMwkCAR/OlC3yBC0lESvUoQEAssIrw==}
    engines: {node: '>= 0.8'}
    dev: false

  /destroy/1.2.0:
    resolution: {integrity: sha512-2sJGJTaXIIaR1w4iJSNoN0hnMY7Gpc/n8D4qSCJw8QqFWXf7cuAgnEHxBpweaVcPevC2l3KpjYCx3NypQQgaJg==}
    engines: {node: '>= 0.8', npm: 1.2.8000 || >= 1.4.16}
    dev: false

  /di/0.0.1:
    resolution: {integrity: sha512-uJaamHkagcZtHPqCIHZxnFrXlunQXgBOsZSUOWwFw31QJCAbyTBoHMW75YOTur5ZNx8pIeAKgf6GWIgaqqiLhA==}
    dev: false

  /diff/4.0.2:
    resolution: {integrity: sha512-58lmxKSA4BNyLz+HHMUzlOEpg09FV+ev6ZMe3vJihgdxzgcwZ8VoEEPmALCZG9LmqfVoNMMKpttIYTVG6uDY7A==}
    engines: {node: '>=0.3.1'}
    dev: false

  /diff/5.0.0:
    resolution: {integrity: sha512-/VTCrvm5Z0JGty/BWHljh+BAiw3IK+2j87NGMu8Nwc/f48WoDAC395uomO9ZD117ZOBaHmkX1oyLvkVM/aIT3w==}
    engines: {node: '>=0.3.1'}
    dev: false

  /dir-glob/3.0.1:
    resolution: {integrity: sha512-WkrWp9GR4KXfKGYzOLmTuGVi1UWFfws377n9cc55/tb6DuqyF6pcQ5AbiHEshaDpY9v6oaSr2XCDidGmMwdzIA==}
    engines: {node: '>=8'}
    dependencies:
      path-type: 4.0.0
    dev: false

  /directory-tree/2.3.1:
    resolution: {integrity: sha512-hxolIHCtQ/a56CUywaLzGD/V78zPwFihI+UK/4ZjOp7GoV4Mptmtv95yavOn/RlnTi7cCMjszvfcNrwCoWLH+Q==}
    engines: {node: '>=10.0'}
    dev: false

  /doctrine/3.0.0:
    resolution: {integrity: sha512-yS+Q5i3hBf7GBkd4KG8a7eBNNWNGLTaEwwYWUijIYM7zrlYDM0BFXHjjPWlWZ1Rg7UaddZeIDmi9jF3HmqiQ2w==}
    engines: {node: '>=6.0.0'}
    dependencies:
      esutils: 2.0.3
    dev: false

  /dom-serialize/2.2.1:
    resolution: {integrity: sha512-Yra4DbvoW7/Z6LBN560ZwXMjoNOSAN2wRsKFGc4iBeso+mpIA6qj1vfdf9HpMaKAqG6wXTy+1SYEzmNpKXOSsQ==}
    dependencies:
      custom-event: 1.0.1
      ent: 2.2.0
      extend: 3.0.2
      void-elements: 2.0.1
    dev: false

  /dot-case/3.0.4:
    resolution: {integrity: sha512-Kv5nKlh6yRrdrGvxeJ2e5y2eRUpkUosIW4A2AS38zwSz27zu7ufDwQPi5Jhs3XAlGNetl3bmnGhQsMtkKJnj3w==}
    dependencies:
      no-case: 3.0.4
      tslib: 2.5.0
    dev: false

  /dotenv/16.0.3:
    resolution: {integrity: sha512-7GO6HghkA5fYG9TYnNxi14/7K9f5occMlp3zXAuSxn7CKCxt9xbNWG7yF8hTCSUchlfWSe3uLmlPfigevRItzQ==}
    engines: {node: '>=12'}
    dev: false

  /ecc-jsbn/0.1.2:
    resolution: {integrity: sha512-eh9O+hwRHNbG4BLTjEl3nw044CkGm5X6LoaCf7LPp7UU8Qrt47JYNi6nPX8xjW97TKGKm1ouctg0QSpZe9qrnw==}
    dependencies:
      jsbn: 0.1.1
      safer-buffer: 2.1.2
    dev: false

  /ecdsa-sig-formatter/1.0.11:
    resolution: {integrity: sha512-nagl3RYrbNv6kQkeJIpt6NJZy8twLB/2vtz6yN9Z4vRKHN4/QZJIEbqohALSgwKdnksuY3k5Addp5lg8sVoVcQ==}
    dependencies:
      safe-buffer: 5.2.1
    dev: false

  /ee-first/1.1.1:
    resolution: {integrity: sha1-WQxhFWsK4vTwJVcyoViyZrxWsh0=}
    dev: false

  /electron-to-chromium/1.4.368:
    resolution: {integrity: sha512-e2aeCAixCj9M7nJxdB/wDjO6mbYX+lJJxSJCXDzlr5YPGYVofuJwGN9nKg2o6wWInjX6XmxRinn3AeJMK81ltw==}
    dev: false

  /emoji-regex/8.0.0:
    resolution: {integrity: sha512-MSjYzcWNOA0ewAHpz0MxpYFvwg6yjy1NG3xteoqz644VCo/RPgnr1/GGt+ic3iJTzQ8Eu3TdM14SawnVUmGE6A==}
    dev: false

  /emojis-list/3.0.0:
    resolution: {integrity: sha512-/kyM18EfinwXZbno9FyUGeFh87KC8HRQBQGildHZbEuRyWFOmv1U10o9BBp8XVZDVNNuQKyIGIu5ZYAAXJ0V2Q==}
    engines: {node: '>= 4'}
    dev: false

  /enabled/2.0.0:
    resolution: {integrity: sha512-AKrN98kuwOzMIdAizXGI86UFBoo26CL21UM763y1h/GMSJ4/OHU9k2YlsmBpyScFo/wbLzWQJBMCW4+IO3/+OQ==}
    dev: false

  /encodeurl/1.0.2:
    resolution: {integrity: sha512-TPJXq8JqFaVYm2CWmPvnP2Iyo4ZSM7/QKcSmuMLDObfpH5fi7RUGmd/rTDf+rut/saiDiQEeVTNgAmJEdAOx0w==}
    engines: {node: '>= 0.8'}
    dev: false

  /end-of-stream/1.4.4:
    resolution: {integrity: sha512-+uw1inIHVPQoaVuHzRyXd21icM+cnt4CzD5rW+NC1wjOUSTOs+Te7FOv7AhN7vS9x/oIyhLP5PR1H+phQAHu5Q==}
    dependencies:
      once: 1.4.0
    dev: false

  /engine.io-parser/5.0.6:
    resolution: {integrity: sha512-tjuoZDMAdEhVnSFleYPCtdL2GXwVTGtNjoeJd9IhIG3C1xs9uwxqRNEu5WpnDZCaozwVlK/nuQhpodhXSIMaxw==}
    engines: {node: '>=10.0.0'}
    dev: false

  /engine.io/6.4.1:
    resolution: {integrity: sha512-JFYQurD/nbsA5BSPmbaOSLa3tSVj8L6o4srSwXXY3NqE+gGUNmmPTbhn8tjzcCtSqhFgIeqef81ngny8JM25hw==}
    engines: {node: '>=10.0.0'}
    dependencies:
      '@types/cookie': 0.4.1
      '@types/cors': 2.8.13
      '@types/node': 18.15.13
      accepts: 1.3.8
      base64id: 2.0.0
      cookie: 0.4.2
      cors: 2.8.5
      debug: 4.3.4
      engine.io-parser: 5.0.6
      ws: 8.11.0
    transitivePeerDependencies:
      - bufferutil
      - supports-color
      - utf-8-validate
    dev: false

  /enhanced-resolve/5.13.0:
    resolution: {integrity: sha512-eyV8f0y1+bzyfh8xAwW/WTSZpLbjhqc4ne9eGSH4Zo2ejdyiNG9pU6mf9DG8a7+Auk6MFTlNOT4Y2y/9k8GKVg==}
    engines: {node: '>=10.13.0'}
    dependencies:
      graceful-fs: 4.2.11
      tapable: 2.2.1
    dev: false

  /ent/2.2.0:
    resolution: {integrity: sha512-GHrMyVZQWvTIdDtpiEXdHZnFQKzeO09apj8Cbl4pKWy4i0Oprcq17usfDt5aO63swf0JOeMWjWQE/LzgSRuWpA==}
    dev: false

  /entities/2.0.3:
    resolution: {integrity: sha512-MyoZ0jgnLvB2X3Lg5HqpFmn1kybDiIfEQmKzTb5apr51Rb+T3KdmMiqa70T+bhGnyv7bQ6WMj2QMHpGMmlrUYQ==}
    dev: false

  /envinfo/7.8.1:
    resolution: {integrity: sha512-/o+BXHmB7ocbHEAs6F2EnG0ogybVVUdkRunTT2glZU9XAaGmhqskrvKwqXuDfNjEO0LZKWdejEEpnq8aM0tOaw==}
    engines: {node: '>=4'}
    hasBin: true
    dev: false

  /error-ex/1.3.2:
    resolution: {integrity: sha512-7dFHNmqeFSEt2ZBsCriorKnn3Z2pj+fd9kmI6QoWw4//DL+icEBfc0U7qJCisqrTsKTjw4fNFy2pW9OqStD84g==}
    dependencies:
      is-arrayish: 0.2.1
    dev: false

  /es-abstract/1.21.2:
    resolution: {integrity: sha512-y/B5POM2iBnIxCiernH1G7rC9qQoM77lLIMQLuob0zhp8C56Po81+2Nj0WFKnd0pNReDTnkYryc+zhOzpEIROg==}
    engines: {node: '>= 0.4'}
    dependencies:
      array-buffer-byte-length: 1.0.0
      available-typed-arrays: 1.0.5
      call-bind: 1.0.2
      es-set-tostringtag: 2.0.1
      es-to-primitive: 1.2.1
      function.prototype.name: 1.1.5
      get-intrinsic: 1.2.0
      get-symbol-description: 1.0.0
      globalthis: 1.0.3
      gopd: 1.0.1
      has: 1.0.3
      has-property-descriptors: 1.0.0
      has-proto: 1.0.1
      has-symbols: 1.0.3
      internal-slot: 1.0.5
      is-array-buffer: 3.0.2
      is-callable: 1.2.7
      is-negative-zero: 2.0.2
      is-regex: 1.1.4
      is-shared-array-buffer: 1.0.2
      is-string: 1.0.7
      is-typed-array: 1.1.10
      is-weakref: 1.0.2
      object-inspect: 1.12.3
      object-keys: 1.1.1
      object.assign: 4.1.4
      regexp.prototype.flags: 1.5.0
      safe-regex-test: 1.0.0
      string.prototype.trim: 1.2.7
      string.prototype.trimend: 1.0.6
      string.prototype.trimstart: 1.0.6
      typed-array-length: 1.0.4
      unbox-primitive: 1.0.2
      which-typed-array: 1.1.9
    dev: false

  /es-get-iterator/1.1.3:
    resolution: {integrity: sha512-sPZmqHBe6JIiTfN5q2pEi//TwxmAFHwj/XEuYjTuse78i8KxaqMTTzxPoFKuzRpDpTJ+0NAbpfenkmH2rePtuw==}
    dependencies:
      call-bind: 1.0.2
      get-intrinsic: 1.2.0
      has-symbols: 1.0.3
      is-arguments: 1.1.1
      is-map: 2.0.2
      is-set: 2.0.2
      is-string: 1.0.7
      isarray: 2.0.5
      stop-iteration-iterator: 1.0.0
    dev: false

  /es-module-lexer/1.2.1:
    resolution: {integrity: sha512-9978wrXM50Y4rTMmW5kXIC09ZdXQZqkE4mxhwkd8VbzsGkXGPgV4zWuqQJgCEzYngdo2dYDa0l8xhX4fkSwJSg==}
    dev: false

  /es-set-tostringtag/2.0.1:
    resolution: {integrity: sha512-g3OMbtlwY3QewlqAiMLI47KywjWZoEytKr8pf6iTC8uJq5bIAH52Z9pnQ8pVL6whrCto53JZDuUIsifGeLorTg==}
    engines: {node: '>= 0.4'}
    dependencies:
      get-intrinsic: 1.2.0
      has: 1.0.3
      has-tostringtag: 1.0.0
    dev: false

  /es-to-primitive/1.2.1:
    resolution: {integrity: sha512-QCOllgZJtaUo9miYBcLChTUaHNjJF3PYs1VidD7AwiEj1kYxKeQTctLAezAOH5ZKRH0g2IgPn6KwB4IT8iRpvA==}
    engines: {node: '>= 0.4'}
    dependencies:
      is-callable: 1.2.7
      is-date-object: 1.0.5
      is-symbol: 1.0.4
    dev: false

  /escalade/3.1.1:
    resolution: {integrity: sha512-k0er2gUkLf8O0zKJiAhmkTnJlTvINGv7ygDNPbeIsX/TJjGJZHuh9B2UxbsaEkmlEo9MfhrSzmhIlhRlI2GXnw==}
    engines: {node: '>=6'}
    dev: false

  /escape-html/1.0.3:
    resolution: {integrity: sha512-NiSupZ4OeuGwr68lGIeym/ksIZMJodUGOSCZ/FSnTxcrekbvqrgdUxlJOMpijaKZVjAJrWrGs/6Jy8OMuyj9ow==}
    dev: false

  /escape-string-regexp/1.0.5:
    resolution: {integrity: sha512-vbRorB5FUQWvla16U8R/qgaFIya2qGzwDrNmCZuYKrbdSUMG6I1ZCGQRefkRVhuOkIGVne7BQ35DSfo1qvJqFg==}
    engines: {node: '>=0.8.0'}
    dev: false

  /escape-string-regexp/4.0.0:
    resolution: {integrity: sha512-TtpcNJ3XAzx3Gq8sWRzJaVajRs0uVxA2YAkdb1jm2YkPz4G6egUFAyA3n5vtEIZefPk5Wa4UXbKuS5fKkJWdgA==}
    engines: {node: '>=10'}
    dev: false

  /eslint-scope/5.1.1:
    resolution: {integrity: sha512-2NxwbF/hZ0KpepYN0cNbo+FN6XoK7GaHlQhgx/hIZl6Va0bF45RQOOwhLIy8lQDbuCiadSLCBnH2CFYquit5bw==}
    engines: {node: '>=8.0.0'}
    dependencies:
      esrecurse: 4.3.0
      estraverse: 4.3.0
    dev: false

  /eslint-scope/7.2.0:
    resolution: {integrity: sha512-DYj5deGlHBfMt15J7rdtyKNq/Nqlv5KfU4iodrQ019XESsRnwXH9KAE0y3cwtUHDo2ob7CypAnCqefh6vioWRw==}
    engines: {node: ^12.22.0 || ^14.17.0 || >=16.0.0}
    dependencies:
      esrecurse: 4.3.0
      estraverse: 5.3.0
    dev: false

  /eslint-visitor-keys/3.4.0:
    resolution: {integrity: sha512-HPpKPUBQcAsZOsHAFwTtIKcYlCje62XB7SEAcxjtmW6TD1WVpkS6i6/hOVtTZIl4zGj/mBqpFVGvaDneik+VoQ==}
    engines: {node: ^12.22.0 || ^14.17.0 || >=16.0.0}
    dev: false

  /eslint/8.38.0:
    resolution: {integrity: sha512-pIdsD2jwlUGf/U38Jv97t8lq6HpaU/G9NKbYmpWpZGw3LdTNhZLbJePqxOXGB5+JEKfOPU/XLxYxFh03nr1KTg==}
    engines: {node: ^12.22.0 || ^14.17.0 || >=16.0.0}
    hasBin: true
    dependencies:
      '@eslint-community/eslint-utils': 4.4.0_eslint@8.38.0
      '@eslint-community/regexpp': 4.5.0
      '@eslint/eslintrc': 2.0.2
      '@eslint/js': 8.38.0
      '@humanwhocodes/config-array': 0.11.8
      '@humanwhocodes/module-importer': 1.0.1
      '@nodelib/fs.walk': 1.2.8
      ajv: 6.12.6
      chalk: 4.1.2
      cross-spawn: 7.0.3
      debug: 4.3.4
      doctrine: 3.0.0
      escape-string-regexp: 4.0.0
      eslint-scope: 7.2.0
      eslint-visitor-keys: 3.4.0
      espree: 9.5.1
      esquery: 1.5.0
      esutils: 2.0.3
      fast-deep-equal: 3.1.3
      file-entry-cache: 6.0.1
      find-up: 5.0.0
      glob-parent: 6.0.2
      globals: 13.20.0
      grapheme-splitter: 1.0.4
      ignore: 5.2.4
      import-fresh: 3.3.0
      imurmurhash: 0.1.4
      is-glob: 4.0.3
      is-path-inside: 3.0.3
      js-sdsl: 4.4.0
      js-yaml: 4.1.0
      json-stable-stringify-without-jsonify: 1.0.1
      levn: 0.4.1
      lodash.merge: 4.6.2
      minimatch: 3.1.2
      natural-compare: 1.4.0
      optionator: 0.9.1
      strip-ansi: 6.0.1
      strip-json-comments: 3.1.1
      text-table: 0.2.0
    transitivePeerDependencies:
      - supports-color
    dev: false

  /espree/9.5.1:
    resolution: {integrity: sha512-5yxtHSZXRSW5pvv3hAlXM5+/Oswi1AUFqBmbibKb5s6bp3rGIDkyXU6xCoyuuLhijr4SFwPrXRoZjz0AZDN9tg==}
    engines: {node: ^12.22.0 || ^14.17.0 || >=16.0.0}
    dependencies:
      acorn: 8.8.2
      acorn-jsx: 5.3.2_acorn@8.8.2
      eslint-visitor-keys: 3.4.0
    dev: false

  /esquery/1.5.0:
    resolution: {integrity: sha512-YQLXUplAwJgCydQ78IMJywZCceoqk1oH01OERdSAJc/7U2AylwjhSCLDEtqwg811idIS/9fIU5GjG73IgjKMVg==}
    engines: {node: '>=0.10'}
    dependencies:
      estraverse: 5.3.0
    dev: false

  /esrecurse/4.3.0:
    resolution: {integrity: sha512-KmfKL3b6G+RXvP8N1vr3Tq1kL/oCFgn2NYXEtqP8/L3pKapUA4G8cFVaoF3SU323CD4XypR/ffioHmkti6/Tag==}
    engines: {node: '>=4.0'}
    dependencies:
      estraverse: 5.3.0
    dev: false

  /estraverse/4.3.0:
    resolution: {integrity: sha512-39nnKffWz8xN1BU/2c79n9nB9HDzo0niYUqx6xyqUnyoAnQyyWpOTdZEeiCch8BBu515t4wp9ZmgVfVhn9EBpw==}
    engines: {node: '>=4.0'}
    dev: false

  /estraverse/5.3.0:
    resolution: {integrity: sha512-MMdARuVEQziNTeJD8DgMqmhwR11BRQ/cBP+pLtYdSTnf3MIO8fFeiINEbX36ZdNlfU/7A9f3gUw49B3oQsvwBA==}
    engines: {node: '>=4.0'}
    dev: false

  /esutils/2.0.3:
    resolution: {integrity: sha512-kVscqXk4OCp68SZ0dkgEKVi6/8ij300KBWTJq32P/dYeWTSwK41WyTxalN1eRmA5Z9UU/LX9D7FWSmV9SAYx6g==}
    engines: {node: '>=0.10.0'}
    dev: false

  /etag/1.8.1:
    resolution: {integrity: sha512-aIL5Fx7mawVa300al2BnEE4iNvo1qETxLrPI/o05L7z6go7fCw1J6EQmbK4FmJ2AS7kgVF/KEZWufBfdClMcPg==}
    engines: {node: '>= 0.6'}
    dev: false

  /eventemitter3/4.0.7:
    resolution: {integrity: sha512-8guHBZCwKnFhYdHr2ysuRWErTwhoN2X8XELRlrRwpmfeY2jjuUN4taQMsULKUVo1K4DvZl+0pgfyoysHxvmvEw==}
    dev: false

  /events/3.3.0:
    resolution: {integrity: sha512-mQw+2fkQbALzQ7V0MY0IqdnXNOeTtP4r0lN9z7AAawCXgqea7bDii20AYrIBrFd/Hx0M2Ocz6S111CaFkUcb0Q==}
    engines: {node: '>=0.8.x'}
    dev: false

  /express-promise-router/4.1.1_express@4.18.2:
    resolution: {integrity: sha512-Lkvcy/ZGrBhzkl3y7uYBHLMtLI4D6XQ2kiFg9dq7fbktBch5gjqJ0+KovX0cvCAvTJw92raWunRLM/OM+5l4fA==}
    engines: {node: '>=10'}
    peerDependencies:
      '@types/express': ^4.0.0
      express: ^4.0.0
    peerDependenciesMeta:
      '@types/express':
        optional: true
    dependencies:
      express: 4.18.2
      is-promise: 4.0.0
      lodash.flattendeep: 4.4.0
      methods: 1.1.2
    dev: false

  /express/4.18.2:
    resolution: {integrity: sha512-5/PsL6iGPdfQ/lKM1UuielYgv3BUoJfz1aUwU9vHZ+J7gyvwdQXFEBIEIaxeGf0GIcreATNyBExtalisDbuMqQ==}
    engines: {node: '>= 0.10.0'}
    dependencies:
      accepts: 1.3.8
      array-flatten: 1.1.1
      body-parser: 1.20.1
      content-disposition: 0.5.4
      content-type: 1.0.5
      cookie: 0.5.0
      cookie-signature: 1.0.6
      debug: 2.6.9
      depd: 2.0.0
      encodeurl: 1.0.2
      escape-html: 1.0.3
      etag: 1.8.1
      finalhandler: 1.2.0
      fresh: 0.5.2
      http-errors: 2.0.0
      merge-descriptors: 1.0.1
      methods: 1.1.2
      on-finished: 2.4.1
      parseurl: 1.3.3
      path-to-regexp: 0.1.7
      proxy-addr: 2.0.7
      qs: 6.11.0
      range-parser: 1.2.1
      safe-buffer: 5.2.1
      send: 0.18.0
      serve-static: 1.15.0
      setprototypeof: 1.2.0
      statuses: 2.0.1
      type-is: 1.6.18
      utils-merge: 1.0.1
      vary: 1.1.2
    dev: false

  /extend/3.0.2:
    resolution: {integrity: sha512-fjquC59cD7CyW6urNXK0FBufkZcoiGG80wTuPujX590cB5Ttln20E2UB4S/WARVqhXffZl2LNgS+gQdPIIim/g==}
    dev: false

  /extract-zip/2.0.1:
    resolution: {integrity: sha512-GDhU9ntwuKyGXdZBUgTIe+vXnWj0fppUEtMDL0+idd5Sta8TGpHssn/eusA9mrPr9qNDym6SxAYZjNvCn/9RBg==}
    engines: {node: '>= 10.17.0'}
    hasBin: true
    dependencies:
      debug: 4.3.4
      get-stream: 5.2.0
      yauzl: 2.10.0
    optionalDependencies:
      '@types/yauzl': 2.10.0
    transitivePeerDependencies:
      - supports-color
    dev: false

  /extsprintf/1.3.0:
    resolution: {integrity: sha512-11Ndz7Nv+mvAC1j0ktTa7fAb0vLyGGX+rMHNBYQviQDGU0Hw7lhctJANqbPhu9nV9/izT/IntTgZ7Im/9LJs9g==}
    engines: {'0': node >=0.6.0}
    dev: false

  /fast-deep-equal/3.1.3:
    resolution: {integrity: sha512-f3qQ9oQy9j2AhBe/H9VC91wLmKBCCU/gDOnKNAYG5hswO7BLKj09Hc5HYNz9cGI++xlpDCIgDaitVs03ATR84Q==}
    dev: false

  /fast-glob/3.2.12:
    resolution: {integrity: sha512-DVj4CQIYYow0BlaelwK1pHl5n5cRSJfM60UA0zK891sVInoPri2Ekj7+e1CT3/3qxXenpI+nBBmQAcJPJgaj4w==}
    engines: {node: '>=8.6.0'}
    dependencies:
      '@nodelib/fs.stat': 2.0.5
      '@nodelib/fs.walk': 1.2.8
      glob-parent: 5.1.2
      merge2: 1.4.1
      micromatch: 4.0.5
    dev: false

  /fast-json-stable-stringify/2.1.0:
    resolution: {integrity: sha512-lhd/wF+Lk98HZoTCtlVraHtfh5XYijIjalXck7saUtuanSDyLMxnHhSXEDJqHxD7msR8D0uCmqlkwjCV8xvwHw==}
    dev: false

  /fast-levenshtein/2.0.6:
    resolution: {integrity: sha512-DCXu6Ifhqcks7TZKY3Hxp3y6qphY5SJZmrWMDrKcERSOXWQdMhU9Ig/PYrzyw/ul9jOIyh0N4M0tbC5hodg8dw==}
    dev: false

  /fast-xml-parser/4.2.2:
    resolution: {integrity: sha512-DLzIPtQqmvmdq3VUKR7T6omPK/VCRNqgFlGtbESfyhcH2R4I8EzK1/K6E8PkRCK2EabWrUHK32NjYRbEFnnz0Q==}
    hasBin: true
    dependencies:
      strnum: 1.0.5
    dev: false

  /fastest-levenshtein/1.0.16:
    resolution: {integrity: sha512-eRnCtTTtGZFpQCwhJiUOuxPQWRXVKYDn0b2PeHfXL6/Zi53SLAzAHfVhVWK2AryC/WH05kGfxhFIPvTF0SXQzg==}
    engines: {node: '>= 4.9.1'}
    dev: false

  /fastq/1.15.0:
    resolution: {integrity: sha512-wBrocU2LCXXa+lWBt8RoIRD89Fi8OdABODa/kEnyeyjS5aZO5/GNvI5sEINADqP/h8M29UHTHUb53sUu5Ihqdw==}
    dependencies:
      reusify: 1.0.4
    dev: false

  /fd-slicer/1.1.0:
    resolution: {integrity: sha512-cE1qsB/VwyQozZ+q1dGxR8LBYNZeofhEdUNGSMbQD3Gw2lAzX9Zb3uIU6Ebc/Fmyjo9AWWfnn0AUCHqtevs/8g==}
    dependencies:
      pend: 1.2.0
    dev: false

  /fecha/4.2.3:
    resolution: {integrity: sha512-OP2IUU6HeYKJi3i0z4A19kHMQoLVs4Hc+DPqqxI2h/DPZHTm/vjsfC6P0b4jCMy14XizLBqvndQ+UilD7707Jw==}
    dev: false

  /fetch-blob/3.2.0:
    resolution: {integrity: sha512-7yAQpD2UMJzLi1Dqv7qFYnPbaPx7ZfFK6PiIxQ4PfkGPyNyl2Ugx+a/umUonmKqjhM4DnfbMvdX6otXq83soQQ==}
    engines: {node: ^12.20 || >= 14.13}
    dependencies:
      node-domexception: 1.0.0
      web-streams-polyfill: 3.2.1
    dev: false

  /file-entry-cache/6.0.1:
    resolution: {integrity: sha512-7Gps/XWymbLk2QLYK4NzpMOrYjMhdIxXuIvy2QBsLE6ljuodKvdkWs/cpyJJ3CVIVpH0Oi1Hvg1ovbMzLdFBBg==}
    engines: {node: ^10.12.0 || >=12.0.0}
    dependencies:
      flat-cache: 3.0.4
    dev: false

  /fill-range/7.0.1:
    resolution: {integrity: sha512-qOo9F+dMUmC2Lcb4BbVvnKJxTPjCm+RRpe4gDuGrzkL7mEVl/djYSu2OdQ2Pa302N4oqkSg9ir6jaLWJ2USVpQ==}
    engines: {node: '>=8'}
    dependencies:
      to-regex-range: 5.0.1
    dev: false

  /finalhandler/1.1.2:
    resolution: {integrity: sha512-aAWcW57uxVNrQZqFXjITpW3sIUQmHGG3qSb9mUah9MgMC4NeWhNOlNjXEYq3HjRAvL6arUviZGGJsBg6z0zsWA==}
    engines: {node: '>= 0.8'}
    dependencies:
      debug: 2.6.9
      encodeurl: 1.0.2
      escape-html: 1.0.3
      on-finished: 2.3.0
      parseurl: 1.3.3
      statuses: 1.5.0
      unpipe: 1.0.0
    dev: false

  /finalhandler/1.2.0:
    resolution: {integrity: sha512-5uXcUVftlQMFnWC9qu/svkWv3GTd2PfUhK/3PLkYNAe7FbqJMt3515HaxE6eRL74GdsriiwujiawdaB1BpEISg==}
    engines: {node: '>= 0.8'}
    dependencies:
      debug: 2.6.9
      encodeurl: 1.0.2
      escape-html: 1.0.3
      on-finished: 2.4.1
      parseurl: 1.3.3
      statuses: 2.0.1
      unpipe: 1.0.0
    dev: false

  /find-up/4.1.0:
    resolution: {integrity: sha512-PpOwAdQ/YlXQ2vj8a3h8IipDuYRi3wceVQQGYWxNINccq40Anw7BlsEXCMbt1Zt+OLA6Fq9suIpIWD0OsnISlw==}
    engines: {node: '>=8'}
    dependencies:
      locate-path: 5.0.0
      path-exists: 4.0.0
    dev: false

  /find-up/5.0.0:
    resolution: {integrity: sha512-78/PXT1wlLLDgTzDs7sjq9hzz0vXD+zn+7wypEe4fXQxCmdmqfGsEPQxmiCSQI3ajFV91bVSsvNtrJRiW6nGng==}
    engines: {node: '>=10'}
    dependencies:
      locate-path: 6.0.0
      path-exists: 4.0.0
    dev: false

  /flat-cache/3.0.4:
    resolution: {integrity: sha512-dm9s5Pw7Jc0GvMYbshN6zchCA9RgQlzzEZX3vylR9IqFfS8XciblUXOKfW6SiuJ0e13eDYZoZV5wdrev7P3Nwg==}
    engines: {node: ^10.12.0 || >=12.0.0}
    dependencies:
      flatted: 3.2.7
      rimraf: 3.0.2
    dev: false

  /flat/5.0.2:
    resolution: {integrity: sha512-b6suED+5/3rTpUBdG1gupIl8MPFCAMA0QXwmljLhvCUKcUvdE4gWky9zpuGCcXHOsz4J9wPGNWq6OKpmIzz3hQ==}
    hasBin: true
    dev: false

  /flatted/3.2.7:
    resolution: {integrity: sha512-5nqDSxl8nn5BSNxyR3n4I6eDmbolI6WT+QqR547RwxQapgjQBmtktdP+HTBb/a/zLsbzERTONyUB5pefh5TtjQ==}
    dev: false

  /fn.name/1.1.0:
    resolution: {integrity: sha512-GRnmB5gPyJpAhTQdSZTSp9uaPSvl09KoYcMQtsB9rQoOmzs9dH6ffeccH+Z+cv6P68Hu5bC6JjRh4Ah/mHSNRw==}
    dev: false

  /follow-redirects/1.15.2:
    resolution: {integrity: sha512-VQLG33o04KaQ8uYi2tVNbdrWp1QWxNNea+nmIB4EVM28v0hmP17z7aG1+wAkNzVq4KeXTq3221ye5qTJP91JwA==}
    engines: {node: '>=4.0'}
    peerDependencies:
      debug: '*'
    peerDependenciesMeta:
      debug:
        optional: true
    dev: false

  /for-each/0.3.3:
    resolution: {integrity: sha512-jqYfLp7mo9vIyQf8ykW2v7A+2N4QjeCeI5+Dz9XraiO1ign81wjiH7Fb9vSOWvQfNtmSa4H2RoQTrrXivdUZmw==}
    dependencies:
      is-callable: 1.2.7
    dev: false

  /forever-agent/0.6.1:
    resolution: {integrity: sha512-j0KLYPhm6zeac4lz3oJ3o65qvgQCcPubiyotZrXqEaG4hNagNYO8qdlUrX5vwqv9ohqeT/Z3j6+yW067yWWdUw==}
    dev: false

  /form-data/2.3.3:
    resolution: {integrity: sha512-1lLKB2Mu3aGP1Q/2eCOx0fNbRMe7XdwktwOruhfqqd0rIJWwN4Dh+E3hrPSlDCXnSR7UtZ1N38rVXm+6+MEhJQ==}
    engines: {node: '>= 0.12'}
    dependencies:
      asynckit: 0.4.0
      combined-stream: 1.0.8
      mime-types: 2.1.35
    dev: false

  /form-data/3.0.1:
    resolution: {integrity: sha512-RHkBKtLWUVwd7SqRIvCZMEvAMoGUp0XU+seQiZejj0COz3RI3hWP4sCv3gZWWLjJTd7rGwcsF5eKZGii0r/hbg==}
    engines: {node: '>= 6'}
    dependencies:
      asynckit: 0.4.0
      combined-stream: 1.0.8
      mime-types: 2.1.35
    dev: false

  /form-data/4.0.0:
    resolution: {integrity: sha512-ETEklSGi5t0QMZuiXoA/Q6vcnxcLQP5vdugSpuAyi6SVGi2clPPp+xgEhuMaHC+zGgn31Kd235W35f7Hykkaww==}
    engines: {node: '>= 6'}
    dependencies:
      asynckit: 0.4.0
      combined-stream: 1.0.8
      mime-types: 2.1.35
    dev: false

  /formdata-polyfill/4.0.10:
    resolution: {integrity: sha512-buewHzMvYL29jdeQTVILecSaZKnt/RJWjoZCF5OW60Z67/GmSLBkOFM7qh1PI3zFNtJbaZL5eQu1vLfazOwj4g==}
    engines: {node: '>=12.20.0'}
    dependencies:
      fetch-blob: 3.2.0
    dev: false

  /forwarded/0.2.0:
    resolution: {integrity: sha512-buRG0fpBtRHSTCOASe6hD258tEubFoRLb4ZNA6NxMVHNw2gOcwHo9wyablzMzOA5z9xA9L1KNjk/Nt6MT9aYow==}
    engines: {node: '>= 0.6'}
    dev: false

  /fresh/0.5.2:
    resolution: {integrity: sha1-PYyt2Q2XZWn6g1qx+OSyOhBWBac=}
    engines: {node: '>= 0.6'}
    dev: false

  /fs-constants/1.0.0:
    resolution: {integrity: sha512-y6OAwoSIf7FyjMIv94u+b5rdheZEjzR63GTyZJm5qh4Bi+2YgwLCcI/fPFZkL5PSixOt6ZNKm+w+Hfp/Bciwow==}
    dev: false

  /fs-extra/10.1.0:
    resolution: {integrity: sha512-oRXApq54ETRj4eMiFzGnHWGy+zo5raudjuxN0b8H7s/RU2oW0Wvsx9O0ACRN/kRq9E8Vu/ReskGB5o3ji+FzHQ==}
    engines: {node: '>=12'}
    dependencies:
      graceful-fs: 4.2.11
      jsonfile: 6.1.0
      universalify: 2.0.0
    dev: false

  /fs-extra/11.1.1:
    resolution: {integrity: sha512-MGIE4HOvQCeUCzmlHs0vXpih4ysz4wg9qiSAu6cd42lVwPbTM1TjV7RusoyQqMmk/95gdQZX72u+YW+c3eEpFQ==}
    engines: {node: '>=14.14'}
    dependencies:
      graceful-fs: 4.2.11
      jsonfile: 6.1.0
      universalify: 2.0.0
    dev: false

  /fs-extra/8.1.0:
    resolution: {integrity: sha512-yhlQgA6mnOJUKOsRUFsgJdQCvkKhcz8tlZG5HBQfReYZy46OwLcY+Zia0mtdHsOo9y/hP+CxMN0TU9QxoOtG4g==}
    engines: {node: '>=6 <7 || >=8'}
    dependencies:
      graceful-fs: 4.2.11
      jsonfile: 4.0.0
      universalify: 0.1.2
    dev: false

  /fs.realpath/1.0.0:
    resolution: {integrity: sha512-OO0pH2lK6a0hZnAdau5ItzHPI6pUlvI7jMVnxUQRtw4owF2wk8lOSabtGDCTP4Ggrg2MbGnWO9X8K1t4+fGMDw==}
    dev: false

  /fsevents/2.3.2:
    resolution: {integrity: sha512-xiqMQR4xAeHTuB9uWm+fFRcIOgKBMiOBP+eXiyT7jsgVCq1bkVygt00oASowB7EdtpOHaaPgKt812P9ab+DDKA==}
    engines: {node: ^8.16.0 || ^10.6.0 || >=11.0.0}
    os: [darwin]
    requiresBuild: true
    dev: false
    optional: true

  /function-bind/1.1.1:
    resolution: {integrity: sha512-yIovAzMX49sF8Yl58fSCWJ5svSLuaibPxXQJFLmBObTuCr0Mf1KiPopGM9NiFjiYBCbfaa2Fh6breQ6ANVTI0A==}
    dev: false

  /function.prototype.name/1.1.5:
    resolution: {integrity: sha512-uN7m/BzVKQnCUF/iW8jYea67v++2u7m5UgENbHRtdDVclOUP+FMPlCNdmk0h/ysGyo2tavMJEDqJAkJdRa1vMA==}
    engines: {node: '>= 0.4'}
    dependencies:
      call-bind: 1.0.2
      define-properties: 1.2.0
      es-abstract: 1.21.2
      functions-have-names: 1.2.3
    dev: false

  /functions-have-names/1.2.3:
    resolution: {integrity: sha512-xckBUXyTIqT97tq2x2AMb+g163b5JFysYk0x4qxNFwbfQkmNZoiRHb6sPzI9/QV33WeuvVYBUIiD4NzNIyqaRQ==}
    dev: false

  /get-caller-file/2.0.5:
    resolution: {integrity: sha512-DyFP3BM/3YHTQOCUL/w0OZHR0lpKeGrxotcHWcqNEdnltqFwXVfhEBQ94eIo34AfQpo0rGki4cyIiftY06h2Fg==}
    engines: {node: 6.* || 8.* || >= 10.*}
    dev: false

  /get-func-name/2.0.0:
    resolution: {integrity: sha512-Hm0ixYtaSZ/V7C8FJrtZIuBBI+iSgL+1Aq82zSu8VQNB4S3Gk8e7Qs3VwBDJAhmRZcFqkl3tQu36g/Foh5I5ig==}
    dev: false

  /get-intrinsic/1.2.0:
    resolution: {integrity: sha512-L049y6nFOuom5wGyRc3/gdTLO94dySVKRACj1RmJZBQXlbTMhtNIgkWkUHq+jYmZvKf14EW1EoJnnjbmoHij0Q==}
    dependencies:
      function-bind: 1.1.1
      has: 1.0.3
      has-symbols: 1.0.3
    dev: false

  /get-stream/5.2.0:
    resolution: {integrity: sha512-nBF+F1rAZVCu/p7rjzgA+Yb4lfYXrpl7a6VmJrU8wF9I1CKvP/QwPNZHnOlwbTkY6dvtFIzFMSyQXbLoTQPRpA==}
    engines: {node: '>=8'}
    dependencies:
      pump: 3.0.0
    dev: false

  /get-symbol-description/1.0.0:
    resolution: {integrity: sha512-2EmdH1YvIQiZpltCNgkuiUnyukzxM/R6NDJX31Ke3BG1Nq5b0S2PhX59UKi9vZpPDQVdqn+1IcaAwnzTT5vCjw==}
    engines: {node: '>= 0.4'}
    dependencies:
      call-bind: 1.0.2
      get-intrinsic: 1.2.0
    dev: false

  /getpass/0.1.7:
    resolution: {integrity: sha512-0fzj9JxOLfJ+XGLhR8ze3unN0KZCgZwiSSDz168VERjK8Wl8kVSdcu2kspd4s4wtAa1y/qrVRiAA0WclVsu0ng==}
    dependencies:
      assert-plus: 1.0.0
    dev: false

  /glob-parent/5.1.2:
    resolution: {integrity: sha512-AOIgSQCepiJYwP3ARnGx+5VnTu2HBYdzbGP45eLw1vr3zB3vZLeyed1sC9hnbcOc9/SrMyM5RPQrkGz4aS9Zow==}
    engines: {node: '>= 6'}
    dependencies:
      is-glob: 4.0.3
    dev: false

  /glob-parent/6.0.2:
    resolution: {integrity: sha512-XxwI8EOhVQgWp6iDL+3b0r86f4d6AX6zSU55HfB4ydCEuXLXc5FcYeOu+nnGftS4TEju/11rt4KJPTMgbfmv4A==}
    engines: {node: '>=10.13.0'}
    dependencies:
      is-glob: 4.0.3
    dev: false

  /glob-to-regexp/0.4.1:
    resolution: {integrity: sha512-lkX1HJXwyMcprw/5YUZc2s7DrpAiHB21/V+E1rHUrVNokkvB6bqMzT0VfV6/86ZNabt1k14YOIaT7nDvOX3Iiw==}
    dev: false

  /glob/7.2.0:
    resolution: {integrity: sha512-lmLf6gtyrPq8tTjSmrO94wBeQbFR3HbLHbuyD69wuyQkImp2hWqMGB47OX65FBkPffO641IP9jWa1z4ivqG26Q==}
    dependencies:
      fs.realpath: 1.0.0
      inflight: 1.0.6
      inherits: 2.0.4
      minimatch: 3.1.2
      once: 1.4.0
      path-is-absolute: 1.0.1
    dev: false

  /glob/7.2.3:
    resolution: {integrity: sha512-nFR0zLpU2YCaRxwoCJvL6UvCH2JFyFVIvwTLsIf21AuHlMskA1hhTdk+LlYJtOlYt9v6dvszD2BGRqBL+iQK9Q==}
    dependencies:
      fs.realpath: 1.0.0
      inflight: 1.0.6
      inherits: 2.0.4
      minimatch: 3.1.2
      once: 1.4.0
      path-is-absolute: 1.0.1
    dev: false

  /glob/8.1.0:
    resolution: {integrity: sha512-r8hpEjiQEYlF2QU0df3dS+nxxSIreXQS1qRhMJM0Q5NDdR386C7jb7Hwwod8Fgiuex+k0GFjgft18yvxm5XoCQ==}
    engines: {node: '>=12'}
    dependencies:
      fs.realpath: 1.0.0
      inflight: 1.0.6
      inherits: 2.0.4
      minimatch: 5.1.6
      once: 1.4.0
    dev: false

  /globals/13.20.0:
    resolution: {integrity: sha512-Qg5QtVkCy/kv3FUSlu4ukeZDVf9ee0iXLAUYX13gbR17bnejFTzr4iS9bY7kwCf1NztRNm1t91fjOiyx4CSwPQ==}
    engines: {node: '>=8'}
    dependencies:
      type-fest: 0.20.2
    dev: false

  /globalthis/1.0.3:
    resolution: {integrity: sha512-sFdI5LyBiNTHjRd7cGPWapiHWMOXKyuBNX/cWJ3NfzrZQVa8GI/8cofCl74AOVqq9W5kNmguTIzJ/1s2gyI9wA==}
    engines: {node: '>= 0.4'}
    dependencies:
      define-properties: 1.2.0
    dev: false

  /globby/11.1.0:
    resolution: {integrity: sha512-jhIXaOzy1sb8IyocaruWSn1TjmnBVs8Ayhcy83rmxNJ8q2uWKCAj3CnJY+KpGSXCueAPc0i05kVvVKtP1t9S3g==}
    engines: {node: '>=10'}
    dependencies:
      array-union: 2.1.0
      dir-glob: 3.0.1
      fast-glob: 3.2.12
      ignore: 5.2.4
      merge2: 1.4.1
      slash: 3.0.0
    dev: false

  /globby/13.1.4:
    resolution: {integrity: sha512-iui/IiiW+QrJ1X1hKH5qwlMQyv34wJAYwH1vrf8b9kBA4sNiif3gKsMHa+BrdnOpEudWjpotfa7LrTzB1ERS/g==}
    engines: {node: ^12.20.0 || ^14.13.1 || >=16.0.0}
    dependencies:
      dir-glob: 3.0.1
      fast-glob: 3.2.12
      ignore: 5.2.4
      merge2: 1.4.1
      slash: 4.0.0
    dev: false

  /gopd/1.0.1:
    resolution: {integrity: sha512-d65bNlIadxvpb/A2abVdlqKqV563juRnZ1Wtk6s1sIR8uNsXR70xqIzVqxVf1eTqDunwT2MkczEeaezCKTZhwA==}
    dependencies:
      get-intrinsic: 1.2.0
    dev: false

  /graceful-fs/4.2.11:
    resolution: {integrity: sha512-RbJ5/jmFcNNCcDV5o9eTnBLJ/HszWV0P73bc+Ff4nS/rJj+YaS6IGyiOL0VoBYX+l1Wrl3k63h/KrH+nhJ0XvQ==}
    dev: false

  /grapheme-splitter/1.0.4:
    resolution: {integrity: sha512-bzh50DW9kTPM00T8y4o8vQg89Di9oLJVLW/KaOGIXJWP/iqCN6WKYkbNOF04vFLJhwcpYUh9ydh/+5vpOqV4YQ==}
    dev: false

  /growl/1.10.5:
    resolution: {integrity: sha512-qBr4OuELkhPenW6goKVXiv47US3clb3/IbuWF9KNKEijAy9oeHxU9IgzjvJhHkUzhaj7rOUD7+YGWqUjLp5oSA==}
    engines: {node: '>=4.x'}
    dev: false

  /handlebars/4.7.7:
    resolution: {integrity: sha512-aAcXm5OAfE/8IXkcZvCepKU3VzW1/39Fb5ZuqMtgI/hT8X2YgoMvBY5dLhq/cpOvw7Lk1nK/UF71aLG/ZnVYRA==}
    engines: {node: '>=0.4.7'}
    hasBin: true
    dependencies:
      minimist: 1.2.8
      neo-async: 2.6.2
      source-map: 0.6.1
      wordwrap: 1.0.0
    optionalDependencies:
      uglify-js: 3.17.4
    dev: false

  /har-schema/2.0.0:
    resolution: {integrity: sha512-Oqluz6zhGX8cyRaTQlFMPw80bSJVG2x/cFb8ZPhUILGgHka9SsokCCOQgpveePerqidZOrT14ipqfJb7ILcW5Q==}
    engines: {node: '>=4'}
    dev: false

  /har-validator/5.1.5:
    resolution: {integrity: sha512-nmT2T0lljbxdQZfspsno9hgrG3Uir6Ks5afism62poxqBM6sDnMEuPmzTq8XN0OEwqKLLdh1jQI3qyE66Nzb3w==}
    engines: {node: '>=6'}
    deprecated: this library is no longer supported
    dependencies:
      ajv: 6.12.6
      har-schema: 2.0.0
    dev: false

  /has-bigints/1.0.2:
    resolution: {integrity: sha512-tSvCKtBr9lkF0Ex0aQiP9N+OpV4zi2r/Nee5VkRDbaqv35RLYMzbwQfFSZZH0kR+Rd6302UJZ2p/bJCEoR3VoQ==}
    dev: false

  /has-flag/3.0.0:
    resolution: {integrity: sha512-sKJf1+ceQBr4SMkvQnBDNDtf4TXpVhVGateu0t918bl30FnbE2m4vNLX+VWe/dpjlb+HugGYzW7uQXH98HPEYw==}
    engines: {node: '>=4'}
    dev: false

  /has-flag/4.0.0:
    resolution: {integrity: sha512-EykJT/Q1KjTWctppgIAgfSO0tKVuZUjhgMr17kqTumMl6Afv3EISleU7qZUzoXDFTAHTDC4NOoG/ZxU3EvlMPQ==}
    engines: {node: '>=8'}
    dev: false

  /has-property-descriptors/1.0.0:
    resolution: {integrity: sha512-62DVLZGoiEBDHQyqG4w9xCuZ7eJEwNmJRWw2VY84Oedb7WFcA27fiEVe8oUQx9hAUJ4ekurquucTGwsyO1XGdQ==}
    dependencies:
      get-intrinsic: 1.2.0
    dev: false

  /has-proto/1.0.1:
    resolution: {integrity: sha512-7qE+iP+O+bgF9clE5+UoBFzE65mlBiVj3tKCrlNQ0Ogwm0BjpT/gK4SlLYDMybDh5I3TCTKnPPa0oMG7JDYrhg==}
    engines: {node: '>= 0.4'}
    dev: false

  /has-symbols/1.0.3:
    resolution: {integrity: sha512-l3LCuF6MgDNwTDKkdYGEihYjt5pRPbEg46rtlmnSPlUbgmB8LOIrKJbYYFBSbnPaJexMKtiPO8hmeRjRz2Td+A==}
    engines: {node: '>= 0.4'}
    dev: false

  /has-tostringtag/1.0.0:
    resolution: {integrity: sha512-kFjcSNhnlGV1kyoGk7OXKSawH5JOb/LzUc5w9B02hOTO0dfFRjbHQKvg1d6cf3HbeUmtU9VbbV3qzZ2Teh97WQ==}
    engines: {node: '>= 0.4'}
    dependencies:
      has-symbols: 1.0.3
    dev: false

  /has/1.0.3:
    resolution: {integrity: sha512-f2dvO0VU6Oej7RkWJGrehjbzMAjFp5/VKPp5tTpWIV4JHHZK1/BxbFRtf/siA2SWTe09caDmVtYYzWEIbBS4zw==}
    engines: {node: '>= 0.4.0'}
    dependencies:
      function-bind: 1.1.1
    dev: false

  /he/1.2.0:
    resolution: {integrity: sha512-F/1DnUGPopORZi0ni+CvrCgHQ5FyEAHRLSApuYWMmrbSwoN2Mn/7k+Gl38gJnR7yyDZk6WLXwiGod1JOWNDKGw==}
    hasBin: true
    dev: false

  /header-case/2.0.4:
    resolution: {integrity: sha512-H/vuk5TEEVZwrR0lp2zed9OCo1uAILMlx0JEMgC26rzyJJ3N1v6XkwHHXJQdR2doSjcGPM6OKPYoJgf0plJ11Q==}
    dependencies:
      capital-case: 1.0.4
      tslib: 2.5.0
    dev: false

  /hosted-git-info/2.8.9:
    resolution: {integrity: sha512-mxIDAb9Lsm6DoOJ7xH+5+X4y1LU/4Hi50L9C5sIswK3JzULS4bwk1FvjdBgvYR4bzT4tuUQiC15FE2f5HbLvYw==}
    dev: false

  /http-errors/2.0.0:
    resolution: {integrity: sha512-FtwrG/euBzaEjYeRqOgly7G0qviiXoJWnvEH2Z1plBdXgbyjv34pHTSb9zoeHMyDy33+DWy5Wt9Wo+TURtOYSQ==}
    engines: {node: '>= 0.8'}
    dependencies:
      depd: 2.0.0
      inherits: 2.0.4
      setprototypeof: 1.2.0
      statuses: 2.0.1
      toidentifier: 1.0.1
    dev: false

  /http-proxy-agent/5.0.0:
    resolution: {integrity: sha512-n2hY8YdoRE1i7r6M0w9DIw5GgZN0G25P8zLCRQ8rjXtTU3vsNFBI/vWK/UIeE6g5MUUz6avwAPXmL6Fy9D/90w==}
    engines: {node: '>= 6'}
    dependencies:
      '@tootallnate/once': 2.0.0
      agent-base: 6.0.2
      debug: 4.3.4
    transitivePeerDependencies:
      - supports-color
    dev: false

  /http-proxy/1.18.1:
    resolution: {integrity: sha512-7mz/721AbnJwIVbnaSv1Cz3Am0ZLT/UBwkC92VlxhXv/k/BBQfM2fXElQNC27BVGr0uwUpplYPQM9LnaBMR5NQ==}
    engines: {node: '>=8.0.0'}
    dependencies:
      eventemitter3: 4.0.7
      follow-redirects: 1.15.2
      requires-port: 1.0.0
    transitivePeerDependencies:
      - debug
    dev: false

  /http-signature/1.2.0:
    resolution: {integrity: sha512-CAbnr6Rz4CYQkLYUtSNXxQPUH2gK8f3iWexVlsnMeD+GjlsQ0Xsy1cOX+mN3dtxYomRy21CiOzU8Uhw6OwncEQ==}
    engines: {node: '>=0.8', npm: '>=1.3.7'}
    dependencies:
      assert-plus: 1.0.0
      jsprim: 1.4.2
      sshpk: 1.17.0
    dev: false

  /https-proxy-agent/4.0.0:
    resolution: {integrity: sha512-zoDhWrkR3of1l9QAL8/scJZyLu8j/gBkcwcaQOZh7Gyh/+uJQzGVETdgT30akuwkpL8HTRfssqI3BZuV18teDg==}
    engines: {node: '>= 6.0.0'}
    dependencies:
      agent-base: 5.1.1
      debug: 4.3.4
    transitivePeerDependencies:
      - supports-color
    dev: false

  /https-proxy-agent/5.0.1:
    resolution: {integrity: sha512-dFcAjpTQFgoLMzC2VwU+C/CbS7uRL0lWmxDITmqm7C+7F0Odmj6s9l6alZc6AELXhrnggM2CeWSXHGOdX2YtwA==}
    engines: {node: '>= 6'}
    dependencies:
      agent-base: 6.0.2
      debug: 4.3.4
    transitivePeerDependencies:
      - supports-color
    dev: false

  /iconv-lite/0.4.24:
    resolution: {integrity: sha512-v3MXnZAcvnywkTUEZomIActle7RXXeedOR31wwl7VlyoXO4Qi9arvSenNQWne1TcRwhCL1HwLI21bEqdpj8/rA==}
    engines: {node: '>=0.10.0'}
    dependencies:
      safer-buffer: 2.1.2
    dev: false

  /iconv-lite/0.6.3:
    resolution: {integrity: sha512-4fCk79wshMdzMp2rH06qWrJE4iolqLhCUH+OiuIgU++RB0+94NlDL81atO7GX55uUKueo0txHNtvEyI6D7WdMw==}
    engines: {node: '>=0.10.0'}
    dependencies:
      safer-buffer: 2.1.2
    dev: false

  /ieee754/1.2.1:
    resolution: {integrity: sha512-dcyqhDvX1C46lXZcVqCpK+FtMRQVdIMN6/Df5js2zouUsqG7I6sFxitIC+7KYK29KdXOLHdu9zL4sFnoVQnqaA==}
    dev: false

  /ignore/5.2.4:
    resolution: {integrity: sha512-MAb38BcSbH0eHNBxn7ql2NH/kX33OkB3lZ1BNdh7ENeRChHTYsTvWrMubiIAMNS2llXEEgZ1MUOBtXChP3kaFQ==}
    engines: {node: '>= 4'}
    dev: false

  /import-fresh/3.3.0:
    resolution: {integrity: sha512-veYYhQa+D1QBKznvhUHxb8faxlrwUnxseDAbAp457E0wLNio2bOSKnjYDhMj+YiAq61xrMGhQk9iXVk5FzgQMw==}
    engines: {node: '>=6'}
    dependencies:
      parent-module: 1.0.1
      resolve-from: 4.0.0
    dev: false

  /import-local/3.1.0:
    resolution: {integrity: sha512-ASB07uLtnDs1o6EHjKpX34BKYDSqnFerfTOJL2HvMqF70LnxpjkzDB8J44oT9pu4AMPkQwf8jl6szgvNd2tRIg==}
    engines: {node: '>=8'}
    hasBin: true
    dependencies:
      pkg-dir: 4.2.0
      resolve-cwd: 3.0.0
    dev: false

  /imurmurhash/0.1.4:
    resolution: {integrity: sha512-JmXMZ6wuvDmLiHEml9ykzqO6lwFbof0GG4IkcGaENdCRDDmMVnny7s5HsIgHCbaq0w2MyPhDqkhTUgS2LU2PHA==}
    engines: {node: '>=0.8.19'}
    dev: false

  /inflight/1.0.6:
    resolution: {integrity: sha512-k92I/b08q4wvFscXCLvqfsHCrjrF7yiXsQuIVvVE7N82W3+aqpzuUdBbfhWcy/FZR3/4IgflMgKLOsvPDrGCJA==}
    dependencies:
      once: 1.4.0
      wrappy: 1.0.2
    dev: false

  /inherits/2.0.4:
    resolution: {integrity: sha512-k/vGaX4/Yla3WzyMCvTQOXYeIHvqOKtnqBduzTHpzpQZzAskKMhZ2K+EnBiSM9zGSoIFeMpXKxa4dYeZIQqewQ==}
    dev: false

  /internal-slot/1.0.5:
    resolution: {integrity: sha512-Y+R5hJrzs52QCG2laLn4udYVnxsfny9CpOhNhUvk/SSSVyF6T27FzRbF0sroPidSu3X8oEAkOn2K804mjpt6UQ==}
    engines: {node: '>= 0.4'}
    dependencies:
      get-intrinsic: 1.2.0
      has: 1.0.3
      side-channel: 1.0.4
    dev: false

  /interpret/2.2.0:
    resolution: {integrity: sha512-Ju0Bz/cEia55xDwUWEa8+olFpCiQoypjnQySseKtmjNrnps3P+xfpUmGr90T7yjlVJmOtybRvPXhKMbHr+fWnw==}
    engines: {node: '>= 0.10'}
    dev: false

  /ipaddr.js/1.9.1:
    resolution: {integrity: sha512-0KI/607xoxSToH7GjN1FfSbLoU0+btTicjsQSWQlh/hZykN8KpmMf7uYwPW3R+akZ6R/w18ZlXSHBYXiYUPO3g==}
    engines: {node: '>= 0.10'}
    dev: false

  /is-arguments/1.1.1:
    resolution: {integrity: sha512-8Q7EARjzEnKpt/PCD7e1cgUS0a6X8u5tdSiMqXhojOdoV9TsMsiO+9VLC5vAmO8N7/GmXn7yjR8qnA6bVAEzfA==}
    engines: {node: '>= 0.4'}
    dependencies:
      call-bind: 1.0.2
      has-tostringtag: 1.0.0
    dev: false

  /is-array-buffer/3.0.2:
    resolution: {integrity: sha512-y+FyyR/w8vfIRq4eQcM1EYgSTnmHXPqaF+IgzgraytCFq5Xh8lllDVmAZolPJiZttZLeFSINPYMaEJ7/vWUa1w==}
    dependencies:
      call-bind: 1.0.2
      get-intrinsic: 1.2.0
      is-typed-array: 1.1.10
    dev: false

  /is-arrayish/0.2.1:
    resolution: {integrity: sha512-zz06S8t0ozoDXMG+ube26zeCTNXcKIPJZJi8hBrF4idCLms4CG9QtK7qBl1boi5ODzFpjswb5JPmHCbMpjaYzg==}
    dev: false

  /is-arrayish/0.3.2:
    resolution: {integrity: sha512-eVRqCvVlZbuw3GrM63ovNSNAeA1K16kaR/LRY/92w0zxQ5/1YzwblUX652i4Xs9RwAGjW9d9y6X88t8OaAJfWQ==}
    dev: false

  /is-bigint/1.0.4:
    resolution: {integrity: sha512-zB9CruMamjym81i2JZ3UMn54PKGsQzsJeo6xvN3HJJ4CAsQNB6iRutp2To77OfCNuoxspsIhzaPoO1zyCEhFOg==}
    dependencies:
      has-bigints: 1.0.2
    dev: false

  /is-binary-path/2.1.0:
    resolution: {integrity: sha512-ZMERYes6pDydyuGidse7OsHxtbI7WVeUEozgR/g7rd0xUimYNlvZRE/K2MgZTjWy725IfelLeVcEM97mmtRGXw==}
    engines: {node: '>=8'}
    dependencies:
      binary-extensions: 2.2.0
    dev: false

  /is-boolean-object/1.1.2:
    resolution: {integrity: sha512-gDYaKHJmnj4aWxyj6YHyXVpdQawtVLHU5cb+eztPGczf6cjuTdwve5ZIEfgXqH4e57An1D1AKf8CZ3kYrQRqYA==}
    engines: {node: '>= 0.4'}
    dependencies:
      call-bind: 1.0.2
      has-tostringtag: 1.0.0
    dev: false

  /is-callable/1.2.7:
    resolution: {integrity: sha512-1BC0BVFhS/p0qtw6enp8e+8OD0UrK0oFLztSjNzhcKA3WDuJxxAPXzPuPtKkjEY9UUoEWlX/8fgKeu2S8i9JTA==}
    engines: {node: '>= 0.4'}
    dev: false

  /is-core-module/2.12.0:
    resolution: {integrity: sha512-RECHCBCd/viahWmwj6enj19sKbHfJrddi/6cBDsNTKbNq0f7VeaUkBo60BqzvPqo/W54ChS62Z5qyun7cfOMqQ==}
    dependencies:
      has: 1.0.3
    dev: false

  /is-date-object/1.0.5:
    resolution: {integrity: sha512-9YQaSxsAiSwcvS33MBk3wTCVnWK+HhF8VZR2jRxehM16QcVOdHqPn4VPHmRK4lSr38n9JriurInLcP90xsYNfQ==}
    engines: {node: '>= 0.4'}
    dependencies:
      has-tostringtag: 1.0.0
    dev: false

  /is-docker/2.2.1:
    resolution: {integrity: sha512-F+i2BKsFrH66iaUFc0woD8sLy8getkwTwtOBjvs56Cx4CgJDeKQeqfz8wAYiSb8JOprWhHH5p77PbmYCvvUuXQ==}
    engines: {node: '>=8'}
    hasBin: true
    dev: false

  /is-extglob/2.1.1:
    resolution: {integrity: sha512-SbKbANkN603Vi4jEZv49LeVJMn4yGwsbzZworEoyEiutsN3nJYdbO36zfhGJ6QEDpOZIFkDtnq5JRxmvl3jsoQ==}
    engines: {node: '>=0.10.0'}
    dev: false

  /is-fullwidth-code-point/3.0.0:
    resolution: {integrity: sha512-zymm5+u+sCsSWyD9qNaejV3DFvhCKclKdizYaJUuHA83RLjb7nSuGnddCHGv0hk+KY7BMAlsWeK4Ueg6EV6XQg==}
    engines: {node: '>=8'}
    dev: false

  /is-glob/4.0.3:
    resolution: {integrity: sha512-xelSayHH36ZgE7ZWhli7pW34hNbNl8Ojv5KVmkJD4hBdD3th8Tfk9vYasLM+mXWOZhFkgZfxhLSnrwRr4elSSg==}
    engines: {node: '>=0.10.0'}
    dependencies:
      is-extglob: 2.1.1
    dev: false

  /is-map/2.0.2:
    resolution: {integrity: sha512-cOZFQQozTha1f4MxLFzlgKYPTyj26picdZTx82hbc/Xf4K/tZOOXSCkMvU4pKioRXGDLJRn0GM7Upe7kR721yg==}
    dev: false

  /is-negative-zero/2.0.2:
    resolution: {integrity: sha512-dqJvarLawXsFbNDeJW7zAz8ItJ9cd28YufuuFzh0G8pNHjJMnY08Dv7sYX2uF5UpQOwieAeOExEYAWWfu7ZZUA==}
    engines: {node: '>= 0.4'}
    dev: false

  /is-number-object/1.0.7:
    resolution: {integrity: sha512-k1U0IRzLMo7ZlYIfzRu23Oh6MiIFasgpb9X76eqfFZAqwH44UI4KTBvBYIZ1dSL9ZzChTB9ShHfLkR4pdW5krQ==}
    engines: {node: '>= 0.4'}
    dependencies:
      has-tostringtag: 1.0.0
    dev: false

  /is-number/7.0.0:
    resolution: {integrity: sha512-41Cifkg6e8TylSpdtTpeLVMqvSBEVzTttHvERD741+pnZ8ANv0004MRL43QKPDlK9cGvNp6NZWZUBlbGXYxxng==}
    engines: {node: '>=0.12.0'}
    dev: false

  /is-path-inside/3.0.3:
    resolution: {integrity: sha512-Fd4gABb+ycGAmKou8eMftCupSir5lRxqf4aD/vd0cD2qc4HL07OjCeuHMr8Ro4CoMaeCKDB0/ECBOVWjTwUvPQ==}
    engines: {node: '>=8'}
    dev: false

  /is-plain-obj/2.1.0:
    resolution: {integrity: sha512-YWnfyRwxL/+SsrWYfOpUtz5b3YD+nyfkHvjbcanzk8zgyO4ASD67uVMRt8k5bM4lLMDnXfriRhOpemw+NfT1eA==}
    engines: {node: '>=8'}
    dev: false

  /is-plain-object/2.0.4:
    resolution: {integrity: sha512-h5PpgXkWitc38BBMYawTYMWJHFZJVnBquFE57xFpjB8pJFiF6gZ+bU+WyI/yqXiFR5mdLsgYNaPe8uao6Uv9Og==}
    engines: {node: '>=0.10.0'}
    dependencies:
      isobject: 3.0.1
    dev: false

  /is-promise/4.0.0:
    resolution: {integrity: sha512-hvpoI6korhJMnej285dSg6nu1+e6uxs7zG3BYAm5byqDsgJNWwxzM6z6iZiAgQR4TJ30JmBTOwqZUw3WlyH3AQ==}
    dev: false

  /is-regex/1.1.4:
    resolution: {integrity: sha512-kvRdxDsxZjhzUX07ZnLydzS1TU/TJlTUHHY4YLL87e37oUA49DfkLqgy+VjFocowy29cKvcSiu+kIv728jTTVg==}
    engines: {node: '>= 0.4'}
    dependencies:
      call-bind: 1.0.2
      has-tostringtag: 1.0.0
    dev: false

  /is-set/2.0.2:
    resolution: {integrity: sha512-+2cnTEZeY5z/iXGbLhPrOAaK/Mau5k5eXq9j14CpRTftq0pAJu2MwVRSZhyZWBzx3o6X795Lz6Bpb6R0GKf37g==}
    dev: false

  /is-shared-array-buffer/1.0.2:
    resolution: {integrity: sha512-sqN2UDu1/0y6uvXyStCOzyhAjCSlHceFoMKJW8W9EU9cvic/QdsZ0kEU93HEy3IUEFZIiH/3w+AH/UQbPHNdhA==}
    dependencies:
      call-bind: 1.0.2
    dev: false

  /is-stream/2.0.1:
    resolution: {integrity: sha512-hFoiJiTl63nn+kstHGBtewWSKnQLpyb155KHheA1l39uvtO9nWIop1p3udqPcUd/xbF1VLMO4n7OI6p7RbngDg==}
    engines: {node: '>=8'}
    dev: false

  /is-string/1.0.7:
    resolution: {integrity: sha512-tE2UXzivje6ofPW7l23cjDOMa09gb7xlAqG6jG5ej6uPV32TlWP3NKPigtaGeHNu9fohccRYvIiZMfOOnOYUtg==}
    engines: {node: '>= 0.4'}
    dependencies:
      has-tostringtag: 1.0.0
    dev: false

  /is-symbol/1.0.4:
    resolution: {integrity: sha512-C/CPBqKWnvdcxqIARxyOh4v1UUEOCHpgDa0WYgpKDFMszcrPcffg5uhwSgPCLD2WWxmq6isisz87tzT01tuGhg==}
    engines: {node: '>= 0.4'}
    dependencies:
      has-symbols: 1.0.3
    dev: false

  /is-typed-array/1.1.10:
    resolution: {integrity: sha512-PJqgEHiWZvMpaFZ3uTc8kHPM4+4ADTlDniuQL7cU/UDA0Ql7F70yGfHph3cLNe+c9toaigv+DFzTJKhc2CtO6A==}
    engines: {node: '>= 0.4'}
    dependencies:
      available-typed-arrays: 1.0.5
      call-bind: 1.0.2
      for-each: 0.3.3
      gopd: 1.0.1
      has-tostringtag: 1.0.0
    dev: false

  /is-typedarray/1.0.0:
    resolution: {integrity: sha512-cyA56iCMHAh5CdzjJIa4aohJyeO1YbwLi3Jc35MmRU6poroFjIGZzUzupGiRPOjgHg9TLu43xbpwXk523fMxKA==}
    dev: false

  /is-unicode-supported/0.1.0:
    resolution: {integrity: sha512-knxG2q4UC3u8stRGyAVJCOdxFmv5DZiRcdlIaAQXAbSfJya+OhopNotLQrstBhququ4ZpuKbDc/8S6mgXgPFPw==}
    engines: {node: '>=10'}
    dev: false

  /is-weakmap/2.0.1:
    resolution: {integrity: sha512-NSBR4kH5oVj1Uwvv970ruUkCV7O1mzgVFO4/rev2cLRda9Tm9HrL70ZPut4rOHgY0FNrUu9BCbXA2sdQ+x0chA==}
    dev: false

  /is-weakref/1.0.2:
    resolution: {integrity: sha512-qctsuLZmIQ0+vSSMfoVvyFe2+GSEvnmZ2ezTup1SBse9+twCCeial6EEi3Nc2KFcf6+qz2FBPnjXsk8xhKSaPQ==}
    dependencies:
      call-bind: 1.0.2
    dev: false

  /is-weakset/2.0.2:
    resolution: {integrity: sha512-t2yVvttHkQktwnNNmBQ98AhENLdPUTDTE21uPqAQ0ARwQfGeQKRVS0NNurH7bTf7RrvcVn1OOge45CnBeHCSmg==}
    dependencies:
      call-bind: 1.0.2
      get-intrinsic: 1.2.0
    dev: false

  /is-wsl/2.2.0:
    resolution: {integrity: sha512-fKzAra0rGJUUBwGBgNkHZuToZcn+TtXHpeCgmkMJMMYx1sQDYaCSyjJBSCa2nH1DGm7s3n1oBnohoVTBaN7Lww==}
    engines: {node: '>=8'}
    dependencies:
      is-docker: 2.2.1
    dev: false

  /isarray/0.0.1:
    resolution: {integrity: sha512-D2S+3GLxWH+uhrNEcoh/fnmYeP8E8/zHl644d/jdA0g2uyXvy3sb0qxotE+ne0LtccHknQzWwZEzhak7oJ0COQ==}
    dev: false

  /isarray/2.0.5:
    resolution: {integrity: sha512-xHjhDr3cNBK0BzdUJSPXZntQUx/mwMS5Rw4A7lPJ90XGAO6ISP/ePDNuo0vhqOZU+UD5JoodwCAAoZQd3FeAKw==}
    dev: false

  /isbinaryfile/4.0.10:
    resolution: {integrity: sha512-iHrqe5shvBUcFbmZq9zOQHBoeOhZJu6RQGrDpBgenUm/Am+F3JM2MgQj+rK3Z601fzrL5gLZWtAPH2OBaSVcyw==}
    engines: {node: '>= 8.0.0'}
    dev: false

  /isexe/2.0.0:
    resolution: {integrity: sha512-RHxMLp9lnKHGHRng9QFhRCMbYAcVpn69smSGcq3f36xjgVVWThj4qqLbTLlq7Ssj8B+fIQ1EuCEGI2lKsyQeIw==}
    dev: false

  /isobject/3.0.1:
    resolution: {integrity: sha512-WhB9zCku7EGTj/HQQRz5aUQEUeoQZH2bWcltRErOpymJ4boYE6wL9Tbr23krRPSZ+C5zqNSrSw+Cc7sZZ4b7vg==}
    engines: {node: '>=0.10.0'}
    dev: false

  /isstream/0.1.2:
    resolution: {integrity: sha512-Yljz7ffyPbrLpLngrMtZ7NduUgVvi6wG9RJ9IUcyCd59YQ911PBJphODUcbOVbqYfxe1wuYf/LJ8PauMRwsM/g==}
    dev: false

  /jest-worker/27.5.1:
    resolution: {integrity: sha512-7vuh85V5cdDofPyxn58nrPjBktZo0u9x1g8WtjQol+jZDaE+fhN+cIvTj11GndBnMnyfrUOG1sZQxCdjKh+DKg==}
    engines: {node: '>= 10.13.0'}
    dependencies:
      '@types/node': 18.15.13
      merge-stream: 2.0.0
      supports-color: 8.1.1
    dev: false

  /js-sdsl/4.4.0:
    resolution: {integrity: sha512-FfVSdx6pJ41Oa+CF7RDaFmTnCaFhua+SNYQX74riGOpl96x+2jQCqEfQ2bnXu/5DPCqlRuiqyvTJM0Qjz26IVg==}
    dev: false

  /js-tokens/4.0.0:
    resolution: {integrity: sha512-RdJUflcE3cUzKiMqQgsCu06FPu9UdIJO0beYbPhHN4k6apgJtifcoCtT9bcxOpYBtpD2kCM6Sbzg4CausW/PKQ==}
    dev: false

  /js-yaml/4.0.0:
    resolution: {integrity: sha512-pqon0s+4ScYUvX30wxQi3PogGFAlUyH0awepWvwkj4jD4v+ova3RiYw8bmA6x2rDrEaj8i/oWKoRxpVNW+Re8Q==}
    hasBin: true
    dependencies:
      argparse: 2.0.1
    dev: false

  /js-yaml/4.1.0:
    resolution: {integrity: sha512-wpxZs9NoxZaJESJGIZTyDEaYpl0FKSA+FB9aJiyemKhMwkxQg63h4T1KJgUGHpTqPDNRcmmYLugrRjJlBtWvRA==}
    hasBin: true
    dependencies:
      argparse: 2.0.1
    dev: false

  /jsbn/0.1.1:
    resolution: {integrity: sha512-UVU9dibq2JcFWxQPA6KCqj5O42VOmAY3zQUfEKxU0KpTGXwNoCjkX1e13eHNvw/xPynt6pU0rZ1htjWTNTSXsg==}
    dev: false

  /json-parse-better-errors/1.0.2:
    resolution: {integrity: sha512-mrqyZKfX5EhL7hvqcV6WG1yYjnjeuYDzDhhcAAUrq8Po85NBQBJP+ZDUT75qZQ98IkUoBqdkExkukOU7Ts2wrw==}
    dev: false

  /json-parse-even-better-errors/2.3.1:
    resolution: {integrity: sha512-xyFwyhro/JEof6Ghe2iz2NcXoj2sloNsWr/XsERDK/oiPCfaNhl5ONfp+jQdAZRQQ0IJWNzH9zIZF7li91kh2w==}
    dev: false

  /json-schema-traverse/0.4.1:
    resolution: {integrity: sha512-xbbCH5dCYU5T8LcEhhuh7HJ88HXuW3qsI3Y0zOZFKfZEHcpWiHU/Jxzk629Brsab/mMiHQti9wMP+845RPe3Vg==}
    dev: false

  /json-schema-traverse/1.0.0:
    resolution: {integrity: sha512-NM8/P9n3XjXhIZn1lLhkFaACTOURQXjWhV4BA/RnOv8xvgqtqpAX9IO4mRQxSx1Rlo4tqzeqb0sOlruaOy3dug==}
    dev: false

  /json-schema/0.4.0:
    resolution: {integrity: sha512-es94M3nTIfsEPisRafak+HDLfHXnKBhV3vU5eqPcS3flIWqcxJWgXHXiey3YrpaNsanY5ei1VoYEbOzijuq9BA==}
    dev: false

  /json-stable-stringify-without-jsonify/1.0.1:
    resolution: {integrity: sha512-Bdboy+l7tA3OGW6FjyFHWkP5LuByj1Tk33Ljyq0axyzdk9//JSi2u3fP1QSmd1KNwq6VOKYGlAu87CisVir6Pw==}
    dev: false

  /json-stringify-safe/5.0.1:
    resolution: {integrity: sha512-ZClg6AaYvamvYEE82d3Iyd3vSSIjQ+odgjaTzRuO3s7toCdFKczob2i0zCh7JE8kWn17yvAWhUVxvqGwUalsRA==}
    dev: false

  /json5/2.2.3:
    resolution: {integrity: sha512-XmOWe7eyHYH14cLdVPoyg+GOH3rYX++KpzrylJwSW98t3Nk+U8XOl8FWKOgwtzdb8lXGf6zYwDUzeHMWfxasyg==}
    engines: {node: '>=6'}
    hasBin: true
    dev: false

  /jsonfile/4.0.0:
    resolution: {integrity: sha512-m6F1R3z8jjlf2imQHS2Qez5sjKWQzbuuhuJ/FKYFRZvPE3PuHcSMVZzfsLhGVOkfd20obL5SWEBew5ShlquNxg==}
    optionalDependencies:
      graceful-fs: 4.2.11
    dev: false

  /jsonfile/6.1.0:
    resolution: {integrity: sha512-5dgndWOriYSm5cnYaJNhalLNDKOqFwyDB/rr1E9ZsGciGvKPs8R2xYGCacuf3z6K1YKDz182fd+fY3cn3pMqXQ==}
    dependencies:
      universalify: 2.0.0
    optionalDependencies:
      graceful-fs: 4.2.11
    dev: false

  /jsonwebtoken/9.0.0:
    resolution: {integrity: sha512-tuGfYXxkQGDPnLJ7SibiQgVgeDgfbPq2k2ICcbgqW8WxWLBAxKQM/ZCu/IT8SOSwmaYl4dpTFCW5xZv7YbbWUw==}
    engines: {node: '>=12', npm: '>=6'}
    dependencies:
      jws: 3.2.2
      lodash: 4.17.21
      ms: 2.1.3
      semver: 7.5.0
    dev: false

  /jsprim/1.4.2:
    resolution: {integrity: sha512-P2bSOMAc/ciLz6DzgjVlGJP9+BrJWu5UDGK70C2iweC5QBIeFf0ZXRvGjEj2uYgrY2MkAAhsSWHDWlFtEroZWw==}
    engines: {node: '>=0.6.0'}
    dependencies:
      assert-plus: 1.0.0
      extsprintf: 1.3.0
      json-schema: 0.4.0
      verror: 1.10.0
    dev: false

  /just-extend/4.2.1:
    resolution: {integrity: sha512-g3UB796vUFIY90VIv/WX3L2c8CS2MdWUww3CNrYmqza1Fg0DURc2K/O4YrnklBdQarSJ/y8JnJYDGc+1iumQjg==}
    dev: false

  /jwa/1.4.1:
    resolution: {integrity: sha512-qiLX/xhEEFKUAJ6FiBMbes3w9ATzyk5W7Hvzpa/SLYdxNtng+gcurvrI7TbACjIXlsJyr05/S1oUhZrc63evQA==}
    dependencies:
      buffer-equal-constant-time: 1.0.1
      ecdsa-sig-formatter: 1.0.11
      safe-buffer: 5.2.1
    dev: false

  /jwa/2.0.0:
    resolution: {integrity: sha512-jrZ2Qx916EA+fq9cEAeCROWPTfCwi1IVHqT2tapuqLEVVDKFDENFw1oL+MwrTvH6msKxsd1YTDVw6uKEcsrLEA==}
    dependencies:
      buffer-equal-constant-time: 1.0.1
      ecdsa-sig-formatter: 1.0.11
      safe-buffer: 5.2.1
    dev: false

  /jws/3.2.2:
    resolution: {integrity: sha512-YHlZCB6lMTllWDtSPHz/ZXTsi8S00usEV6v1tjq8tOUZzw7DpSDWVXjXDre6ed1w/pd495ODpHZYSdkRTsa0HA==}
    dependencies:
      jwa: 1.4.1
      safe-buffer: 5.2.1
    dev: false

  /jws/4.0.0:
    resolution: {integrity: sha512-KDncfTmOZoOMTFG4mBlG0qUIOlc03fmzH+ru6RgYVZhPkyiy/92Owlt/8UEN+a4TXR1FQetfIpJE8ApdvdVxTg==}
    dependencies:
      jwa: 2.0.0
      safe-buffer: 5.2.1
    dev: false

  /karma-chrome-launcher/3.2.0:
    resolution: {integrity: sha512-rE9RkUPI7I9mAxByQWkGJFXfFD6lE4gC5nPuZdobf/QdTEJI6EU4yIay/cfU/xV4ZxlM5JiTv7zWYgA64NpS5Q==}
    dependencies:
      which: 1.3.1
    dev: false

  /karma-mocha/2.0.1:
    resolution: {integrity: sha512-Tzd5HBjm8his2OA4bouAsATYEpZrp9vC7z5E5j4C5Of5Rrs1jY67RAwXNcVmd/Bnk1wgvQRou0zGVLey44G4tQ==}
    dependencies:
      minimist: 1.2.8
    dev: false

  /karma-source-map-support/1.4.0:
    resolution: {integrity: sha512-RsBECncGO17KAoJCYXjv+ckIz+Ii9NCi+9enk+rq6XC81ezYkb4/RHE6CTXdA7IOJqoF3wcaLfVG0CPmE5ca6A==}
    dependencies:
      source-map-support: 0.5.21
    dev: false

  /karma/6.4.1:
    resolution: {integrity: sha512-Cj57NKOskK7wtFWSlMvZf459iX+kpYIPXmkNUzP2WAFcA7nhr/ALn5R7sw3w+1udFDcpMx/tuB8d5amgm3ijaA==}
    engines: {node: '>= 10'}
    hasBin: true
    dependencies:
      '@colors/colors': 1.5.0
      body-parser: 1.20.2
      braces: 3.0.2
      chokidar: 3.5.3
      connect: 3.7.0
      di: 0.0.1
      dom-serialize: 2.2.1
      glob: 7.2.3
      graceful-fs: 4.2.11
      http-proxy: 1.18.1
      isbinaryfile: 4.0.10
      lodash: 4.17.21
      log4js: 6.9.1
      mime: 2.6.0
      minimatch: 3.1.2
      mkdirp: 0.5.6
      qjobs: 1.2.0
      range-parser: 1.2.1
      rimraf: 3.0.2
      socket.io: 4.6.1
      source-map: 0.6.1
      tmp: 0.2.1
      ua-parser-js: 0.7.35
      yargs: 16.2.0
    transitivePeerDependencies:
      - bufferutil
      - debug
      - supports-color
      - utf-8-validate
    dev: false

  /kind-of/6.0.3:
    resolution: {integrity: sha512-dcS1ul+9tmeD95T+x28/ehLgd9mENa3LsvDTtzm3vyBEO7RPptvAD+t44WVXaUjTBRcrpFeFlC8WCruUR456hw==}
    engines: {node: '>=0.10.0'}
    dev: false

  /kleur/3.0.3:
    resolution: {integrity: sha512-eTIzlVOSUR+JxdDFepEYcBMtZ9Qqdef+rnzWdRZuMbOywu5tO2w2N7rqjoANZ5k9vywhL6Br1VRjUIgTQx4E8w==}
    engines: {node: '>=6'}
    dev: false

  /kuler/2.0.0:
    resolution: {integrity: sha512-Xq9nH7KlWZmXAtodXDDRE7vs6DU1gTU8zYDHDiWLSip45Egwq3plLHzPn27NgvzL2r1LMPC1vdqh98sQxtqj4A==}
    dev: false

  /levn/0.4.1:
    resolution: {integrity: sha512-+bT2uH4E5LGE7h/n3evcS/sQlJXCpIp6ym8OWJ5eV6+67Dsql/LaaT7qJBAt2rzfoa/5QBGBhxDix1dMt2kQKQ==}
    engines: {node: '>= 0.8.0'}
    dependencies:
      prelude-ls: 1.2.1
      type-check: 0.4.0
    dev: false

  /load-json-file/4.0.0:
    resolution: {integrity: sha512-Kx8hMakjX03tiGTLAIdJ+lL0htKnXjEZN6hk/tozf/WOuYGdZBJrZ+rCJRbVCugsjB3jMLn9746NsQIf5VjBMw==}
    engines: {node: '>=4'}
    dependencies:
      graceful-fs: 4.2.11
      parse-json: 4.0.0
      pify: 3.0.0
      strip-bom: 3.0.0
    dev: false

  /loader-runner/4.3.0:
    resolution: {integrity: sha512-3R/1M+yS3j5ou80Me59j7F9IMs4PXs3VqRrm0TU3AbKPxlmpoY1TNscJV/oGJXo8qCatFGTfDbY6W6ipGOYXfg==}
    engines: {node: '>=6.11.5'}
    dev: false

  /loader-utils/2.0.4:
    resolution: {integrity: sha512-xXqpXoINfFhgua9xiqD8fPFHgkoq1mmmpE92WlDbm9rNRd/EbRb+Gqf908T2DMfuHjjJlksiK2RbHVOdD/MqSw==}
    engines: {node: '>=8.9.0'}
    dependencies:
      big.js: 5.2.2
      emojis-list: 3.0.0
      json5: 2.2.3
    dev: false

  /locate-path/5.0.0:
    resolution: {integrity: sha512-t7hw9pI+WvuwNJXwk5zVHpyhIqzg2qTlklJOf0mVxGSbe3Fp2VieZcduNYjaLDoy6p9uGpQEGWG87WpMKlNq8g==}
    engines: {node: '>=8'}
    dependencies:
      p-locate: 4.1.0
    dev: false

  /locate-path/6.0.0:
    resolution: {integrity: sha512-iPZK6eYjbxRu3uB4/WZ3EsEIMJFMqAoopl3R+zuq0UjcAm/MO6KCweDgPfP3elTztoKP3KtnVHxTn2NHBSDVUw==}
    engines: {node: '>=10'}
    dependencies:
      p-locate: 5.0.0
    dev: false

  /lodash.flattendeep/4.4.0:
    resolution: {integrity: sha512-uHaJFihxmJcEX3kT4I23ABqKKalJ/zDrDg0lsFtc1h+3uw49SIJ5beyhx5ExVRti3AvKoOJngIj7xz3oylPdWQ==}
    dev: false

  /lodash.get/4.4.2:
    resolution: {integrity: sha512-z+Uw/vLuy6gQe8cfaFWD7p0wVv8fJl3mbzXh33RS+0oW2wvUqiRXiQ69gLWSLpgB5/6sU+r6BlQR0MBILadqTQ==}
    dev: false

  /lodash.merge/4.6.2:
    resolution: {integrity: sha512-0KpjqXRVvrYyCsX1swR/XTK0va6VQkQM6MNo7PqW77ByjAhoARA8EfrP1N4+KlKj8YS0ZUCtRT/YUuhyYDujIQ==}
    dev: false

  /lodash/4.17.21:
    resolution: {integrity: sha512-v2kDEe57lecTulaDIuNTPy3Ry4gLGJ6Z1O3vE1krgXZNrsQ+LFTGHVxVjcXPs17LhbZVGedAJv8XZ1tvj5FvSg==}
    dev: false

  /log-symbols/4.1.0:
    resolution: {integrity: sha512-8XPvpAA8uyhfteu8pIvQxpJZ7SYYdpUivZpGy6sFsBuKRY/7rQGavedeB8aK+Zkyq6upMFVL/9AW6vOYzfRyLg==}
    engines: {node: '>=10'}
    dependencies:
      chalk: 4.1.2
      is-unicode-supported: 0.1.0
    dev: false

  /log4js/6.9.1:
    resolution: {integrity: sha512-1somDdy9sChrr9/f4UlzhdaGfDR2c/SaD2a4T7qEkG4jTS57/B3qmnjLYePwQ8cqWnUHZI0iAKxMBpCZICiZ2g==}
    engines: {node: '>=8.0'}
    dependencies:
      date-format: 4.0.14
      debug: 4.3.4
      flatted: 3.2.7
      rfdc: 1.3.0
      streamroller: 3.1.5
    transitivePeerDependencies:
      - supports-color
    dev: false

  /logform/2.5.1:
    resolution: {integrity: sha512-9FyqAm9o9NKKfiAKfZoYo9bGXXuwMkxQiQttkT4YjjVtQVIQtK6LmVtlxmCaFswo6N4AfEkHqZTV0taDtPotNg==}
    dependencies:
      '@colors/colors': 1.5.0
      '@types/triple-beam': 1.3.2
      fecha: 4.2.3
      ms: 2.1.3
      safe-stable-stringify: 2.4.3
      triple-beam: 1.3.0
    dev: false

  /loupe/2.3.6:
    resolution: {integrity: sha512-RaPMZKiMy8/JruncMU5Bt6na1eftNoo++R4Y+N2FrxkDVTrGvcyzFTsaGif4QTeKESheMGegbhw6iUAq+5A8zA==}
    dependencies:
      get-func-name: 2.0.0
    dev: false

  /lower-case/2.0.2:
    resolution: {integrity: sha512-7fm3l3NAF9WfN6W3JOmf5drwpVqX78JtoGJ3A6W0a6ZnldM41w2fV5D490psKFTpMds8TJse/eHLFFsNHHjHgg==}
    dependencies:
      tslib: 2.5.0
    dev: false

  /lru-cache/6.0.0:
    resolution: {integrity: sha512-Jo6dJ04CmSjuznwJSS3pUeWmd/H0ffTlkXXgwZi+eq1UCmqQwCh+eLsYOYCwY991i2Fah4h1BEMCx4qThGbsiA==}
    engines: {node: '>=10'}
    dependencies:
      yallist: 4.0.0
    dev: false

  /make-error/1.3.6:
    resolution: {integrity: sha512-s8UhlNe7vPKomQhC1qFelMokr/Sc3AgNbso3n74mVPA5LTZwkB9NlXf4XPamLxJE8h0gh73rM94xvwRT2CVInw==}
    dev: false

  /mdurl/1.0.1:
    resolution: {integrity: sha512-/sKlQJCBYVY9Ers9hqzKou4H6V5UWc/M59TH2dvkt+84itfnq7uFOMLpOiOS4ujvHP4etln18fmIxA5R5fll0g==}
    dev: false

  /media-typer/0.3.0:
    resolution: {integrity: sha1-hxDXrwqmJvj/+hzgAWhUUmMlV0g=}
    engines: {node: '>= 0.6'}
    dev: false

  /memorystream/0.3.1:
    resolution: {integrity: sha512-S3UwM3yj5mtUSEfP41UZmt/0SCoVYUcU1rkXv+BQ5Ig8ndL4sPoJNBUJERafdPb5jjHJGuMgytgKvKIf58XNBw==}
    engines: {node: '>= 0.10.0'}
    dev: false

  /merge-descriptors/1.0.1:
    resolution: {integrity: sha1-sAqqVW3YtEVoFQ7J0blT8/kMu2E=}
    dev: false

  /merge-stream/2.0.0:
    resolution: {integrity: sha512-abv/qOcuPfk3URPfDzmZU1LKmuw8kT+0nIHvKrKgFrwifol/doWcdA4ZqsWQ8ENrFKkd67Mfpo/LovbIUsbt3w==}
    dev: false

  /merge2/1.4.1:
    resolution: {integrity: sha512-8q7VEgMJW4J8tcfVPy8g09NcQwZdbwFEqhe/WZkoIzjn/3TGDwtOCYtXGxA3O8tPzpczCCDgv+P2P5y00ZJOOg==}
    engines: {node: '>= 8'}
    dev: false

  /methods/1.1.2:
    resolution: {integrity: sha512-iclAHeNqNm68zFtnZ0e+1L2yUIdvzNoauKU4WBA3VvH/vPFieF7qfRlwUZU+DA9P9bPXIS90ulxoUoCH23sV2w==}
    engines: {node: '>= 0.6'}
    dev: false

  /micromatch/4.0.5:
    resolution: {integrity: sha512-DMy+ERcEW2q8Z2Po+WNXuw3c5YaUSFjAO5GsJqfEl7UjvtIuFKO6ZrKvcItdy98dwFI2N1tg3zNIdKaQT+aNdA==}
    engines: {node: '>=8.6'}
    dependencies:
      braces: 3.0.2
      picomatch: 2.3.1
    dev: false

  /mime-db/1.52.0:
    resolution: {integrity: sha512-sPU4uV7dYlvtWJxwwxHD0PuihVNiE7TyAbQ5SWxDCB9mUYvOgroQOwYQQOKPJ8CIbE+1ETVlOoK1UC2nU3gYvg==}
    engines: {node: '>= 0.6'}
    dev: false

  /mime-types/2.1.35:
    resolution: {integrity: sha512-ZDY+bPm5zTTF+YpCrAU9nK0UgICYPT0QtT1NZWFv4s++TNkcgVaT0g6+4R2uI4MjQjzysHB1zxuWL50hzaeXiw==}
    engines: {node: '>= 0.6'}
    dependencies:
      mime-db: 1.52.0
    dev: false

  /mime/1.6.0:
    resolution: {integrity: sha512-x0Vn8spI+wuJ1O6S7gnbaQg8Pxh4NNHb7KSINmEWKiPE4RKOplvijn+NkmYmmRgP68mc70j2EbeTFRsrswaQeg==}
    engines: {node: '>=4'}
    hasBin: true
    dev: false

  /mime/2.6.0:
    resolution: {integrity: sha512-USPkMeET31rOMiarsBNIHZKLGgvKc/LrjofAnBlOttf5ajRvqiRA8QsenbcooctK6d6Ts6aqZXBA+XbkKthiQg==}
    engines: {node: '>=4.0.0'}
    hasBin: true
    dev: false

  /minimatch/3.1.2:
    resolution: {integrity: sha512-J7p63hRiAjw1NDEww1W7i37+ByIrOWO5XQQAzZ3VOcL0PNybwpfmV/N05zFAzwQ9USyEcX6t3UO+K5aqBQOIHw==}
    dependencies:
      brace-expansion: 1.1.11
    dev: false

  /minimatch/4.2.1:
    resolution: {integrity: sha512-9Uq1ChtSZO+Mxa/CL1eGizn2vRn3MlLgzhT0Iz8zaY8NdvxvB0d5QdPFmCKf7JKA9Lerx5vRrnwO03jsSfGG9g==}
    engines: {node: '>=10'}
    dependencies:
      brace-expansion: 1.1.11
    dev: false

  /minimatch/5.1.6:
    resolution: {integrity: sha512-lKwV/1brpG6mBUFHtb7NUmtABCb2WZZmm2wNiOA5hAb8VdCS4B3dtMWyvcoViccwAW/COERjXLt0zP1zXUN26g==}
    engines: {node: '>=10'}
    dependencies:
      brace-expansion: 2.0.1
    dev: false

  /minimist/1.2.8:
    resolution: {integrity: sha512-2yyAR8qBkN3YuheJanUpWC5U3bb5osDywNB8RzDVlDwDHbocAJveqqj1u8+SVD7jkWT4yvsHCpWqqWqAxb0zCA==}
    dev: false

  /mkdirp-classic/0.5.3:
    resolution: {integrity: sha512-gKLcREMhtuZRwRAfqP3RFW+TK4JqApVBtOIftVgjuABpAtpxhPGaDcfvbhNvD0B8iD1oUr/txX35NjcaY6Ns/A==}
    dev: false

  /mkdirp/0.5.6:
    resolution: {integrity: sha512-FP+p8RB8OWpF3YZBCrP5gtADmtXApB5AMLn+vdyA+PyxCjrCs00mjyUozssO33cwDeT3wNGdLxJ5M//YqtHAJw==}
    hasBin: true
    dependencies:
      minimist: 1.2.8
    dev: false

  /mkdirp/1.0.4:
    resolution: {integrity: sha512-vVqVZQyf3WLx2Shd0qJ9xuvqgAyKPLAiqITEtqW0oIUjzo3PePDd6fW9iFz30ef7Ysp/oiWqbhszeGWW2T6Gzw==}
    engines: {node: '>=10'}
    hasBin: true
    dev: false

  /mkdirp/2.1.6:
    resolution: {integrity: sha512-+hEnITedc8LAtIP9u3HJDFIdcLV2vXP33sqLLIzkv1Db1zO/1OxbvYf0Y1OC/S/Qo5dxHXepofhmxL02PsKe+A==}
    engines: {node: '>=10'}
    hasBin: true
    dev: false

  /mocha/9.2.2:
    resolution: {integrity: sha512-L6XC3EdwT6YrIk0yXpavvLkn8h+EU+Y5UcCHKECyMbdUIxyMuZj4bX4U9e1nvnvUUvQVsV2VHQr5zLdcUkhW/g==}
    engines: {node: '>= 12.0.0'}
    hasBin: true
    dependencies:
      '@ungap/promise-all-settled': 1.1.2
      ansi-colors: 4.1.1
      browser-stdout: 1.3.1
      chokidar: 3.5.3
      debug: 4.3.3_supports-color@8.1.1
      diff: 5.0.0
      escape-string-regexp: 4.0.0
      find-up: 5.0.0
      glob: 7.2.0
      growl: 1.10.5
      he: 1.2.0
      js-yaml: 4.1.0
      log-symbols: 4.1.0
      minimatch: 4.2.1
      ms: 2.1.3
      nanoid: 3.3.1
      serialize-javascript: 6.0.0
      strip-json-comments: 3.1.1
      supports-color: 8.1.1
      which: 2.0.2
      workerpool: 6.2.0
      yargs: 16.2.0
      yargs-parser: 20.2.4
      yargs-unparser: 2.0.0
    dev: false

  /moment/2.29.4:
    resolution: {integrity: sha512-5LC9SOxjSc2HF6vO2CyuTDNivEdoz2IvyJJGj6X8DJ0eFyfszE0QiEd+iXmBvUP3WHxSjFH/vIsA0EN00cgr8w==}
    dev: false

  /morgan/1.10.0:
    resolution: {integrity: sha512-AbegBVI4sh6El+1gNwvD5YIck7nSA36weD7xvIxG4in80j/UoK8AEGaWnnz8v1GxonMCltmlNs5ZKbGvl9b1XQ==}
    engines: {node: '>= 0.8.0'}
    dependencies:
      basic-auth: 2.0.1
      debug: 2.6.9
      depd: 2.0.0
      on-finished: 2.3.0
      on-headers: 1.0.2
    dev: false

  /ms/2.0.0:
    resolution: {integrity: sha512-Tpp60P6IUJDTuOq/5Z8cdskzJujfwqfOTkrwIwj7IRISpnkJnT6SyJ4PCPnGMoFjC9ddhal5KVIYtAt97ix05A==}
    dev: false

  /ms/2.1.2:
    resolution: {integrity: sha512-sGkPx+VjMtmA6MX27oA4FBFELFCZZ4S4XqeGOXCv68tT+jb3vk/RyaKWP0PTKyWtmLSM0b+adUTEvbs1PEaH2w==}
    dev: false

  /ms/2.1.3:
    resolution: {integrity: sha512-6FlzubTLZG3J2a/NVCAleEhjzq5oxgHyaCU9yYXvcLsvoVaHJq/s5xXI6/XXP6tz7R9xAOtHnSO/tXtF3WRTlA==}
    dev: false

  /mustache/4.2.0:
    resolution: {integrity: sha512-71ippSywq5Yb7/tVYyGbkBggbU8H3u5Rz56fH60jGFgr8uHwxs+aSKeqmluIVzM0m0kB7xQjKS6qPfd0b2ZoqQ==}
    hasBin: true
    dev: false

  /nanoid/3.3.1:
    resolution: {integrity: sha512-n6Vs/3KGyxPQd6uO0eH4Bv0ojGSUvuLlIHtC3Y0kEO23YRge8H9x1GCzLn28YX0H66pMkxuaeESFq4tKISKwdw==}
    engines: {node: ^10 || ^12 || ^13.7 || ^14 || >=15.0.1}
    hasBin: true
    dev: false

  /natural-compare-lite/1.4.0:
    resolution: {integrity: sha512-Tj+HTDSJJKaZnfiuw+iaF9skdPpTo2GtEly5JHnWV/hfv2Qj/9RKsGISQtLh2ox3l5EAGw487hnBee0sIJ6v2g==}
    dev: false

  /natural-compare/1.4.0:
    resolution: {integrity: sha512-OWND8ei3VtNC9h7V60qff3SVobHr996CTwgxubgyQYEpg290h9J0buyECNNJexkFm5sOajh5G116RYA1c8ZMSw==}
    dev: false

  /negotiator/0.6.3:
    resolution: {integrity: sha512-+EUsqGPLsM+j/zdChZjsnX51g4XrHFOIXwfnCVPGlQk/k5giakcKsuxCObBRu6DSm9opw/O6slWbJdghQM4bBg==}
    engines: {node: '>= 0.6'}
    dev: false

  /neo-async/2.6.2:
    resolution: {integrity: sha512-Yd3UES5mWCSqR+qNT93S3UoYUkqAZ9lLg8a7g9rimsWmYGK8cVToA4/sF3RrshdyV3sAGMXVUmpMYOw+dLpOuw==}
    dev: false

  /nice-try/1.0.5:
    resolution: {integrity: sha512-1nh45deeb5olNY7eX82BkPO7SSxR5SSYJiPTrTdFUVYwAl8CKMA5N9PjTYkHiRjisVcxcQ1HXdLhx2qxxJzLNQ==}
    dev: false

  /nise/4.1.0:
    resolution: {integrity: sha512-eQMEmGN/8arp0xsvGoQ+B1qvSkR73B1nWSCh7nOt5neMCtwcQVYQGdzQMhcNscktTsWB54xnlSQFzOAPJD8nXA==}
    dependencies:
      '@sinonjs/commons': 1.8.6
      '@sinonjs/fake-timers': 6.0.1
      '@sinonjs/text-encoding': 0.7.2
      just-extend: 4.2.1
      path-to-regexp: 1.8.0
    dev: false

  /no-case/3.0.4:
    resolution: {integrity: sha512-fgAN3jGAh+RoxUGZHTSOLJIqUc2wmoBwGR4tbpNAKmmovFoWq0OdRkb0VkldReO2a2iBT/OEulG9XSUc10r3zg==}
    dependencies:
      lower-case: 2.0.2
      tslib: 2.5.0
    dev: false

  /node-cmd/3.0.0:
    resolution: {integrity: sha512-SBvtm39iEkhEEDbUowR0O2YVaqpbD2nRvQ3fxXP/Tn1FgRpZAaUb8yKeEtFulBIv+xTHDodOKkj4EXIBANj+AQ==}
    dev: false

  /node-domexception/1.0.0:
    resolution: {integrity: sha512-/jKZoMpw0F8GRwl4/eLROPA3cfcXtLApP0QzLmUT/HuPCZWyB7IY9ZrMeKw2O/nFIqPQB3PVM9aYm0F312AXDQ==}
    engines: {node: '>=10.5.0'}
    dev: false

  /node-fetch/2.6.9:
    resolution: {integrity: sha512-DJm/CJkZkRjKKj4Zi4BsKVZh3ValV5IR5s7LVZnW+6YMh0W1BfNA8XSs6DLMGYlId5F3KnA70uu2qepcR08Qqg==}
    engines: {node: 4.x || >=6.0.0}
    peerDependencies:
      encoding: ^0.1.0
    peerDependenciesMeta:
      encoding:
        optional: true
    dependencies:
      whatwg-url: 5.0.0
    dev: false

  /node-fetch/3.2.8:
    resolution: {integrity: sha512-KtpD1YhGszhntMpBDyp5lyagk8KIMopC1LEb7cQUAh7zcosaX5uK8HnbNb2i3NTQK3sIawCItS0uFC3QzcLHdg==}
    engines: {node: ^12.20.0 || ^14.13.1 || >=16.0.0}
    dependencies:
      data-uri-to-buffer: 4.0.1
      fetch-blob: 3.2.0
      formdata-polyfill: 4.0.10
    dev: false

  /node-fetch/3.3.1:
    resolution: {integrity: sha512-cRVc/kyto/7E5shrWca1Wsea4y6tL9iYJE5FBCius3JQfb/4P4I295PfhgbJQBLTx6lATE4z+wK0rPM4VS2uow==}
    engines: {node: ^12.20.0 || ^14.13.1 || >=16.0.0}
    dependencies:
      data-uri-to-buffer: 4.0.1
      fetch-blob: 3.2.0
      formdata-polyfill: 4.0.10
    dev: false

  /node-releases/2.0.10:
    resolution: {integrity: sha512-5GFldHPXVG/YZmFzJvKK2zDSzPKhEp0+ZR5SVaoSag9fsL5YgHbUHDfnG5494ISANDcK4KwPXAx2xqVEydmd7w==}
    dev: false

  /node-watch/0.7.3:
    resolution: {integrity: sha512-3l4E8uMPY1HdMMryPRUAl+oIHtXtyiTlIiESNSVSNxcPfzAFzeTbXFQkZfAwBbo0B1qMSG8nUABx+Gd+YrbKrQ==}
    engines: {node: '>=6'}
    dev: false

  /normalize-package-data/2.5.0:
    resolution: {integrity: sha512-/5CMN3T0R4XTj4DcGaexo+roZSdSFW/0AOOTROrjxzCG1wrWXEsGbRKevjlIL+ZDE4sZlJr5ED4YW0yqmkK+eA==}
    dependencies:
      hosted-git-info: 2.8.9
      resolve: 1.22.2
      semver: 5.7.1
      validate-npm-package-license: 3.0.4
    dev: false

  /normalize-path/3.0.0:
    resolution: {integrity: sha512-6eZs5Ls3WtCisHWp9S2GUy8dqkpGi4BVSz3GaqiE6ezub0512ESztXUwUB6C6IKbQkY2Pnb/mD4WYojCRwcwLA==}
    engines: {node: '>=0.10.0'}
    dev: false

  /npm-run-all/4.1.5:
    resolution: {integrity: sha512-Oo82gJDAVcaMdi3nuoKFavkIHBRVqQ1qvMb+9LHk/cF4P6B2m8aP04hGf7oL6wZ9BuGwX1onlLhpuoofSyoQDQ==}
    engines: {node: '>= 4'}
    hasBin: true
    dependencies:
      ansi-styles: 3.2.1
      chalk: 2.4.2
      cross-spawn: 6.0.5
      memorystream: 0.3.1
      minimatch: 3.1.2
      pidtree: 0.3.1
      read-pkg: 3.0.0
      shell-quote: 1.8.1
      string.prototype.padend: 3.1.4
    dev: false

  /oauth-sign/0.9.0:
    resolution: {integrity: sha512-fexhUFFPTGV8ybAtSIGbV6gOkSv8UtRbDBnAyLQw4QPKkgNlsH2ByPGtMUqdWkos6YCRmAqViwgZrJc/mRDzZQ==}
    dev: false

  /object-assign/4.1.1:
    resolution: {integrity: sha512-rJgTQnkUnH1sFw8yT6VSU3zD3sWmu6sZhIseY8VX+GRu3P6F7Fu+JNDoXfklElbLJSnc3FUQHVe4cU5hj+BcUg==}
    engines: {node: '>=0.10.0'}
    dev: false

  /object-inspect/1.12.3:
    resolution: {integrity: sha512-geUvdk7c+eizMNUDkRpW1wJwgfOiOeHbxBR/hLXK1aT6zmVSO0jsQcs7fj6MGw89jC/cjGfLcNOrtMYtGqm81g==}
    dev: false

  /object-is/1.1.5:
    resolution: {integrity: sha512-3cyDsyHgtmi7I7DfSSI2LDp6SK2lwvtbg0p0R1e0RvTqF5ceGx+K2dfSjm1bKDMVCFEDAQvy+o8c6a7VujOddw==}
    engines: {node: '>= 0.4'}
    dependencies:
      call-bind: 1.0.2
      define-properties: 1.2.0
    dev: false

  /object-keys/1.1.1:
    resolution: {integrity: sha512-NuAESUOUMrlIXOfHKzD6bpPu3tYt3xvjNdRIQ+FeT0lNb4K8WR70CaDxhuNguS2XG+GjkyMwOzsN5ZktImfhLA==}
    engines: {node: '>= 0.4'}
    dev: false

  /object.assign/4.1.4:
    resolution: {integrity: sha512-1mxKf0e58bvyjSCtKYY4sRe9itRk3PJpquJOjeIkz885CczcI4IvJJDLPS72oowuSh+pBxUFROpX+TU++hxhZQ==}
    engines: {node: '>= 0.4'}
    dependencies:
      call-bind: 1.0.2
      define-properties: 1.2.0
      has-symbols: 1.0.3
      object-keys: 1.1.1
    dev: false

  /on-finished/2.3.0:
    resolution: {integrity: sha512-ikqdkGAAyf/X/gPhXGvfgAytDZtDbr+bkNUJ0N9h5MI/dmdgCs3l6hoHrcUv41sRKew3jIwrp4qQDXiK99Utww==}
    engines: {node: '>= 0.8'}
    dependencies:
      ee-first: 1.1.1
    dev: false

  /on-finished/2.4.1:
    resolution: {integrity: sha512-oVlzkg3ENAhCk2zdv7IJwd/QUD4z2RxRwpkcGY8psCVcCYZNq4wYnVWALHM+brtuJjePWiYF/ClmuDr8Ch5+kg==}
    engines: {node: '>= 0.8'}
    dependencies:
      ee-first: 1.1.1
    dev: false

  /on-headers/1.0.2:
    resolution: {integrity: sha512-pZAE+FJLoyITytdqK0U5s+FIpjN0JP3OzFi/u8Rx+EV5/W+JTWGXG8xFzevE7AjBfDqHv/8vL8qQsIhHnqRkrA==}
    engines: {node: '>= 0.8'}
    dev: false

  /once/1.4.0:
    resolution: {integrity: sha512-lNaJgI+2Q5URQBkccEKHTQOPaXdUxnZZElQTZY0MFUAuaEqe1E+Nyvgdz/aIyNi6Z9MzO5dv1H8n58/GELp3+w==}
    dependencies:
      wrappy: 1.0.2
    dev: false

  /one-time/1.0.0:
    resolution: {integrity: sha512-5DXOiRKwuSEcQ/l0kGCF6Q3jcADFv5tSmRaJck/OqkVFcOzutB134KRSfF0xDrL39MNnqxbHBbUUcjZIhTgb2g==}
    dependencies:
      fn.name: 1.1.0
    dev: false

  /open/8.4.2:
    resolution: {integrity: sha512-7x81NCL719oNbsq/3mh+hVrAWmFuEYUqrq/Iw3kUzH8ReypT9QQ0BLoJS7/G9k6N81XjW4qHWtjWwe/9eLy1EQ==}
    engines: {node: '>=12'}
    dependencies:
      define-lazy-prop: 2.0.0
      is-docker: 2.2.1
      is-wsl: 2.2.0
    dev: false

  /openapi-types/7.2.3:
    resolution: {integrity: sha512-olbaNxz12R27+mTyJ/ZAFEfUruauHH27AkeQHDHRq5AF0LdNkK1SSV7EourXQDK+4aX7dv2HtyirAGK06WMAsA==}
    dev: false

  /optionator/0.9.1:
    resolution: {integrity: sha512-74RlY5FCnhq4jRxVUPKDaRwrVNXMqsGsiW6AJw4XK8hmtm10wC0ypZBLw5IIp85NZMr91+qd1RvvENwg7jjRFw==}
    engines: {node: '>= 0.8.0'}
    dependencies:
      deep-is: 0.1.4
      fast-levenshtein: 2.0.6
      levn: 0.4.1
      prelude-ls: 1.2.1
      type-check: 0.4.0
      word-wrap: 1.2.3
    dev: false

  /p-limit/2.3.0:
    resolution: {integrity: sha512-//88mFWSJx8lxCzwdAABTJL2MyWB12+eIY7MDL2SqLmAkeKU9qxRvWuSyTjm3FUmpBEMuFfckAIqEaVGUDxb6w==}
    engines: {node: '>=6'}
    dependencies:
      p-try: 2.2.0
    dev: false

  /p-limit/3.1.0:
    resolution: {integrity: sha512-TYOanM3wGwNGsZN2cVTYPArw454xnXj5qmWF1bEoAc4+cU/ol7GVh7odevjp1FNHduHc3KZMcFduxU5Xc6uJRQ==}
    engines: {node: '>=10'}
    dependencies:
      yocto-queue: 0.1.0
    dev: false

  /p-locate/4.1.0:
    resolution: {integrity: sha512-R79ZZ/0wAxKGu3oYMlz8jy/kbhsNrS7SKZ7PxEHBgJ5+F2mtFW2fK2cOtBh1cHYkQsbzFV7I+EoRKe6Yt0oK7A==}
    engines: {node: '>=8'}
    dependencies:
      p-limit: 2.3.0
    dev: false

  /p-locate/5.0.0:
    resolution: {integrity: sha512-LaNjtRWUBY++zB5nE/NwcaoMylSPk+S+ZHNB1TzdbMJMny6dynpAGt7X/tl/QYq3TIeE6nxHppbo2LGymrG5Pw==}
    engines: {node: '>=10'}
    dependencies:
      p-limit: 3.1.0
    dev: false

  /p-try/2.2.0:
    resolution: {integrity: sha512-R4nPAVTAU0B9D35/Gk3uJf/7XYbQcyohSKdvAxIRSNghFl4e71hVoGnBNQz9cWaXxO2I10KTC+3jMdvvoKw6dQ==}
    engines: {node: '>=6'}
    dev: false

  /param-case/3.0.4:
    resolution: {integrity: sha512-RXlj7zCYokReqWpOPH9oYivUzLYZ5vAPIfEmCTNViosC78F8F0H9y7T7gG2M39ymgutxF5gcFEsyZQSph9Bp3A==}
    dependencies:
      dot-case: 3.0.4
      tslib: 2.5.0
    dev: false

  /parent-module/1.0.1:
    resolution: {integrity: sha512-GQ2EWRpQV8/o+Aw8YqtfZZPfNRWZYkbidE9k5rpl/hC3vtHHBfGm2Ifi6qWV+coDGkrUKZAxE3Lot5kcsRlh+g==}
    engines: {node: '>=6'}
    dependencies:
      callsites: 3.1.0
    dev: false

  /parse-json/4.0.0:
    resolution: {integrity: sha512-aOIos8bujGN93/8Ox/jPLh7RwVnPEysynVFE+fQZyg6jKELEHwzgKdLRFHUgXJL6kylijVSBC4BvN9OmsB48Rw==}
    engines: {node: '>=4'}
    dependencies:
      error-ex: 1.3.2
      json-parse-better-errors: 1.0.2
    dev: false

  /parseurl/1.3.3:
    resolution: {integrity: sha512-CiyeOxFT/JZyN5m0z9PfXw4SCBJ6Sygz1Dpl0wqjlhDEGGBP1GnsUVEL0p63hoG1fcj3fHynXi9NYO4nWOL+qQ==}
    engines: {node: '>= 0.8'}
    dev: false

  /pascal-case/3.1.2:
    resolution: {integrity: sha512-uWlGT3YSnK9x3BQJaOdcZwrnV6hPpd8jFH1/ucpiLRPh/2zCVJKS19E4GvYHvaCcACn3foXZ0cLB9Wrx1KGe5g==}
    dependencies:
      no-case: 3.0.4
      tslib: 2.5.0
    dev: false

  /path-browserify/1.0.1:
    resolution: {integrity: sha512-b7uo2UCUOYZcnF/3ID0lulOJi/bafxa1xPe7ZPsammBSpjSWQkjNxlt635YGS2MiR9GjvuXCtz2emr3jbsz98g==}
    dev: false

  /path-case/3.0.4:
    resolution: {integrity: sha512-qO4qCFjXqVTrcbPt/hQfhTQ+VhFsqNKOPtytgNKkKxSoEp3XPUQ8ObFuePylOIok5gjn69ry8XiULxCwot3Wfg==}
    dependencies:
      dot-case: 3.0.4
      tslib: 2.5.0
    dev: false

  /path-exists/4.0.0:
    resolution: {integrity: sha512-ak9Qy5Q7jYb2Wwcey5Fpvg2KoAc/ZIhLSLOSBmRmygPsGwkVVt0fZa0qrtMz+m6tJTAHfZQ8FnmB4MG4LWy7/w==}
    engines: {node: '>=8'}
    dev: false

  /path-is-absolute/1.0.1:
    resolution: {integrity: sha512-AVbw3UJ2e9bq64vSaS9Am0fje1Pa8pbGqTTsmXfaIiMpnr5DlDhfJOuLj9Sf95ZPVDAUerDfEk88MPmPe7UCQg==}
    engines: {node: '>=0.10.0'}
    dev: false

  /path-key/2.0.1:
    resolution: {integrity: sha512-fEHGKCSmUSDPv4uoj8AlD+joPlq3peND+HRYyxFz4KPw4z926S/b8rIuFs2FYJg3BwsxJf6A9/3eIdLaYC+9Dw==}
    engines: {node: '>=4'}
    dev: false

  /path-key/3.1.1:
    resolution: {integrity: sha512-ojmeN0qd+y0jszEtoY48r0Peq5dwMEkIlCOu6Q5f41lfkswXuKtYrhgoTpLnyIcHm24Uhqx+5Tqm2InSwLhE6Q==}
    engines: {node: '>=8'}
    dev: false

  /path-parse/1.0.7:
    resolution: {integrity: sha512-LDJzPVEEEPR+y48z93A0Ed0yXb8pAByGWo/k5YYdYgpY2/2EsOsksJrq7lOHxryrVOn1ejG6oAp8ahvOIQD8sw==}
    dev: false

  /path-to-regexp/0.1.7:
    resolution: {integrity: sha512-5DFkuoqlv1uYQKxy8omFBeJPQcdoE07Kv2sferDCrAq1ohOU+MSDswDIbnx3YAM60qIOnYa53wBhXW0EbMonrQ==}
    dev: false

  /path-to-regexp/1.8.0:
    resolution: {integrity: sha512-n43JRhlUKUAlibEJhPeir1ncUID16QnEjNpwzNdO3Lm4ywrBpBZ5oLD0I6br9evr1Y9JTqwRtAh7JLoOzAQdVA==}
    dependencies:
      isarray: 0.0.1
    dev: false

  /path-type/3.0.0:
    resolution: {integrity: sha512-T2ZUsdZFHgA3u4e5PfPbjd7HDDpxPnQb5jN0SrDsjNSuVXHJqtwTnWqG0B1jZrgmJ/7lj1EmVIByWt1gxGkWvg==}
    engines: {node: '>=4'}
    dependencies:
      pify: 3.0.0
    dev: false

  /path-type/4.0.0:
    resolution: {integrity: sha512-gDKb8aZMDeD/tZWs9P6+q0J9Mwkdl6xMV8TjnGP3qJVJ06bdMgkbBlLU8IdfOsIsFz2BW1rNVT3XuNEl8zPAvw==}
    engines: {node: '>=8'}
    dev: false

  /pathval/1.1.1:
    resolution: {integrity: sha512-Dp6zGqpTdETdR63lehJYPeIOqpiNBNtc7BpWSLrOje7UaIsE5aY92r/AunQA7rsXvet3lrJ3JnZX29UPTKXyKQ==}
    dev: false

  /pend/1.2.0:
    resolution: {integrity: sha512-F3asv42UuXchdzt+xXqfW1OGlVBe+mxa2mqI0pg5yAHZPvFmY3Y6drSf/GQ1A86WgWEN9Kzh/WrgKa6iGcHXLg==}
    dev: false

  /performance-now/2.1.0:
    resolution: {integrity: sha512-7EAHlyLHI56VEIdK57uwHdHKIaAGbnXPiw0yWbarQZOKaKpvUIgW0jWRVLiatnM+XXlSwsanIBH/hzGMJulMow==}
    dev: false

  /picocolors/1.0.0:
    resolution: {integrity: sha512-1fygroTLlHu66zi26VoTDv8yRgm0Fccecssto+MhsZ0D/DGW2sm8E8AjW7NU5VVTRt5GxbeZ5qBuJr+HyLYkjQ==}
    dev: false

  /picomatch/2.3.1:
    resolution: {integrity: sha512-JU3teHTNjmE2VCGFzuY8EXzCDVwEqB2a8fsIvwaStHhAWJEeVd1o1QD80CU6+ZdEXXSLbSsuLwJjkCBWqRQUVA==}
    engines: {node: '>=8.6'}
    dev: false

  /pidtree/0.3.1:
    resolution: {integrity: sha512-qQbW94hLHEqCg7nhby4yRC7G2+jYHY4Rguc2bjw7Uug4GIJuu1tvf2uHaZv5Q8zdt+WKJ6qK1FOI6amaWUo5FA==}
    engines: {node: '>=0.10'}
    hasBin: true
    dev: false

  /pify/3.0.0:
    resolution: {integrity: sha512-C3FsVNH1udSEX48gGX1xfvwTWfsYWj5U+8/uK15BGzIGrKoUpghX8hWZwa/OFnakBiiVNmBvemTJR5mcy7iPcg==}
    engines: {node: '>=4'}
    dev: false

  /pkg-dir/4.2.0:
    resolution: {integrity: sha512-HRDzbaKjC+AOWVXxAU/x54COGeIv9eb+6CkDSQoNTt4XyWoIJvuPsXizxu/Fr23EiekbtZwmh1IcIG/l/a10GQ==}
    engines: {node: '>=8'}
    dependencies:
      find-up: 4.1.0
    dev: false

  /prelude-ls/1.2.1:
    resolution: {integrity: sha512-vkcDPrRZo1QZLbn5RLGPpg/WmIQ65qoWWhcGKf/b5eplkkarX0m9z8ppCat4mlOqUsWpyNuYgO3VRyrYHSzX5g==}
    engines: {node: '>= 0.8.0'}
    dev: false

  /prettier/1.19.1:
    resolution: {integrity: sha512-s7PoyDv/II1ObgQunCbB9PdLmUcBZcnWOcxDh7O0N/UwDEsHyqkW+Qh28jW+mVuCdx7gLB0BotYI1Y6uI9iyew==}
    engines: {node: '>=4'}
    hasBin: true
    dev: false

  /prettier/2.7.1:
    resolution: {integrity: sha512-ujppO+MkdPqoVINuDFDRLClm7D78qbDt0/NR+wp5FqEZOoTNAjPHWj17QRhu7geIHJfcNhRk1XVQmF8Bp3ye+g==}
    engines: {node: '>=10.13.0'}
    hasBin: true
    dev: false

  /prettier/2.8.7:
    resolution: {integrity: sha512-yPngTo3aXUUmyuTjeTUT75txrf+aMh9FiD7q9ZE/i6r0bPb22g4FsE6Y338PQX1bmfy08i9QQCB7/rcUAVntfw==}
    engines: {node: '>=10.13.0'}
    hasBin: true
    dev: false

  /process/0.11.10:
    resolution: {integrity: sha512-cdGef/drWFoydD1JsMzuFf8100nZl+GT+yacc2bEced5f9Rjk4z+WtFUTBu9PhOi9j/jfmBPu0mMEY4wIdAF8A==}
    engines: {node: '>= 0.6.0'}
    dev: false

  /progress/2.0.3:
    resolution: {integrity: sha512-7PiHtLll5LdnKIMw100I+8xJXR5gW2QwWYkT6iJva0bXitZKa/XMrSbdmg3r2Xnaidz9Qumd0VPaMrZlF9V9sA==}
    engines: {node: '>=0.4.0'}
    dev: false

  /prompts/2.4.2:
    resolution: {integrity: sha512-NxNv/kLguCA7p3jE8oL2aEBsrJWgAakBpgmgK6lpPWV+WuOmY6r2/zbAVnP+T8bQlA0nzHXSJSJW0Hq7ylaD2Q==}
    engines: {node: '>= 6'}
    dependencies:
      kleur: 3.0.3
      sisteransi: 1.0.5
    dev: false

  /proper-lockfile/2.0.1:
    resolution: {integrity: sha512-rjaeGbsmhNDcDInmwi4MuI6mRwJu6zq8GjYCLuSuE7GF+4UjgzkL69sVKKJ2T2xH61kK7rXvGYpvaTu909oXaQ==}
    engines: {node: '>=4.0.0'}
    dependencies:
      graceful-fs: 4.2.11
      retry: 0.10.1
    dev: false

  /proxy-addr/2.0.7:
    resolution: {integrity: sha512-llQsMLSUDUPT44jdrU/O37qlnifitDP+ZwrmmZcoSKyLKvtZxpyV0n2/bD/N4tBAAZ/gJEdZU7KMraoK1+XYAg==}
    engines: {node: '>= 0.10'}
    dependencies:
      forwarded: 0.2.0
      ipaddr.js: 1.9.1
    dev: false

  /proxy-from-env/1.1.0:
    resolution: {integrity: sha512-D+zkORCbA9f1tdWRK0RaCR3GPv50cMxcrz4X8k5LTSUD1Dkw47mKJEZQNunItRTkWwgtaUSo1RVFRIG9ZXiFYg==}
    dev: false

  /psl/1.9.0:
    resolution: {integrity: sha512-E/ZsdU4HLs/68gYzgGTkMicWTLPdAftJLfJFlLUAAKZGkStNU72sZjT66SnMDVOfOWY/YAoiD7Jxa9iHvngcag==}
    dev: false

  /pump/3.0.0:
    resolution: {integrity: sha512-LwZy+p3SFs1Pytd/jYct4wpv49HiYCqd9Rlc5ZVdk0V+8Yzv6jR5Blk3TRmPL1ft69TxP0IMZGJ+WPFU2BFhww==}
    dependencies:
      end-of-stream: 1.4.4
      once: 1.4.0
    dev: false

  /punycode/2.3.0:
    resolution: {integrity: sha512-rRV+zQD8tVFys26lAGR9WUuS4iUAngJScM+ZRSKtvl5tKeZ2t5bvdNFdNHBW9FWR4guGHlgmsZ1G7BSm2wTbuA==}
    engines: {node: '>=6'}
    dev: false

  /puppeteer/3.3.0:
    resolution: {integrity: sha512-23zNqRltZ1PPoK28uRefWJ/zKb5Jhnzbbwbpcna2o5+QMn17F0khq5s1bdH3vPlyj+J36pubccR8wiNA/VE0Vw==}
    engines: {node: '>=10.18.1'}
    deprecated: < 19.4.0 is no longer supported
    requiresBuild: true
    dependencies:
      debug: 4.3.4
      extract-zip: 2.0.1
      https-proxy-agent: 4.0.0
      mime: 2.6.0
      progress: 2.0.3
      proxy-from-env: 1.1.0
      rimraf: 3.0.2
      tar-fs: 2.1.1
      unbzip2-stream: 1.4.3
      ws: 7.5.9
    transitivePeerDependencies:
      - bufferutil
      - supports-color
      - utf-8-validate
    dev: false

  /qjobs/1.2.0:
    resolution: {integrity: sha512-8YOJEHtxpySA3fFDyCRxA+UUV+fA+rTWnuWvylOK/NCjhY+b4ocCtmu8TtsWb+mYeU+GCHf/S66KZF/AsteKHg==}
    engines: {node: '>=0.9'}
    dev: false

  /qs/6.11.0:
    resolution: {integrity: sha512-MvjoMCJwEarSbUYk5O+nmoSzSutSsTwF85zcHPQ9OrlFoZOYIjaqBAJIqIXjptyD5vThxGq52Xu/MaJzRkIk4Q==}
    engines: {node: '>=0.6'}
    dependencies:
      side-channel: 1.0.4
    dev: false

  /qs/6.5.3:
    resolution: {integrity: sha512-qxXIEh4pCGfHICj1mAJQ2/2XVZkjCDTcEgfoSQxc/fYivUZxTkk7L3bDBJSoNrEzXI17oUO5Dp07ktqE5KzczA==}
    engines: {node: '>=0.6'}
    dev: false

  /querystringify/2.2.0:
    resolution: {integrity: sha512-FIqgj2EUvTa7R50u0rGsyTftzjYmv/a3hO345bZNrqabNqjtgiDMgmo4mkUjd+nzU5oF3dClKqFIPUKybUyqoQ==}
    dev: false

  /queue-microtask/1.2.3:
    resolution: {integrity: sha512-NuaNSa6flKT5JaSYQzJok04JzTL1CA6aGhv5rfLW3PgqA+M2ChpZQnAC8h8i4ZFkBS8X5RqkDBHA7r4hej3K9A==}
    dev: false

  /randombytes/2.1.0:
    resolution: {integrity: sha512-vYl3iOX+4CKUWuxGi9Ukhie6fsqXqS9FE2Zaic4tNFD2N2QQaXOMFbuKK4QmDHC0JO6B1Zp41J0LpT0oR68amQ==}
    dependencies:
      safe-buffer: 5.2.1
    dev: false

  /range-parser/1.2.1:
    resolution: {integrity: sha512-Hrgsx+orqoygnmhFbKaHE6c296J+HTAQXoxEF6gNupROmmGJRoyzfG3ccAveqCBrwr/2yxQ5BVd/GTl5agOwSg==}
    engines: {node: '>= 0.6'}
    dev: false

  /raw-body/2.5.1:
    resolution: {integrity: sha512-qqJBtEyVgS0ZmPGdCFPWJ3FreoqvG4MVQln/kCgF7Olq95IbOp0/BWyMwbdtn4VTvkM8Y7khCQ2Xgk/tcrCXig==}
    engines: {node: '>= 0.8'}
    dependencies:
      bytes: 3.1.2
      http-errors: 2.0.0
      iconv-lite: 0.4.24
      unpipe: 1.0.0
    dev: false

  /raw-body/2.5.2:
    resolution: {integrity: sha512-8zGqypfENjCIqGhgXToC8aB2r7YrBX+AQAfIPs/Mlk+BtPTztOvTS01NRW/3Eh60J+a48lt8qsCzirQ6loCVfA==}
    engines: {node: '>= 0.8'}
    dependencies:
      bytes: 3.1.2
      http-errors: 2.0.0
      iconv-lite: 0.4.24
      unpipe: 1.0.0
    dev: false

  /read-pkg/3.0.0:
    resolution: {integrity: sha512-BLq/cCO9two+lBgiTYNqD6GdtK8s4NpaWrl6/rCO9w0TUS8oJl7cmToOZfRYllKTISY6nt1U7jQ53brmKqY6BA==}
    engines: {node: '>=4'}
    dependencies:
      load-json-file: 4.0.0
      normalize-package-data: 2.5.0
      path-type: 3.0.0
    dev: false

  /readable-stream/3.6.2:
    resolution: {integrity: sha512-9u/sniCrY3D5WdsERHzHE4G2YCXqoG5FTHUiCC4SIbr6XcLZBY05ya9EKjYek9O5xOAwjGq+1JdGBAS7Q9ScoA==}
    engines: {node: '>= 6'}
    dependencies:
      inherits: 2.0.4
      string_decoder: 1.3.0
      util-deprecate: 1.0.2
    dev: false

  /readdirp/3.6.0:
    resolution: {integrity: sha512-hOS089on8RduqdbhvQ5Z37A0ESjsqz6qnRcffsMU3495FuTdqSm+7bhJ29JvIOsBDEEnan5DPu9t3To9VRlMzA==}
    engines: {node: '>=8.10.0'}
    dependencies:
      picomatch: 2.3.1
    dev: false

  /rechoir/0.7.1:
    resolution: {integrity: sha512-/njmZ8s1wVeR6pjTZ+0nCnv8SpZNRMT2D1RLOJQESlYFDBvwpTA4KWJpZ+sBJ4+vhjILRcK7JIFdGCdxEAAitg==}
    engines: {node: '>= 0.10'}
    dependencies:
      resolve: 1.22.2
    dev: false

  /regexp.prototype.flags/1.5.0:
    resolution: {integrity: sha512-0SutC3pNudRKgquxGoRGIz946MZVHqbNfPjBdxeOhBrdgDKlRoXmYLQN9xRbrR09ZXWeGAdPuif7egofn6v5LA==}
    engines: {node: '>= 0.4'}
    dependencies:
      call-bind: 1.0.2
      define-properties: 1.2.0
      functions-have-names: 1.2.3
    dev: false

  /request-promise-core/1.1.4_request@2.88.2:
    resolution: {integrity: sha512-TTbAfBBRdWD7aNNOoVOBH4pN/KigV6LyapYNNlAPA8JwbovRti1E88m3sYAwsLi5ryhPKsE9APwnjFTgdUjTpw==}
    engines: {node: '>=0.10.0'}
    peerDependencies:
      request: ^2.34
    dependencies:
      lodash: 4.17.21
      request: 2.88.2
    dev: false

  /request-promise-native/1.0.9_request@2.88.2:
    resolution: {integrity: sha512-wcW+sIUiWnKgNY0dqCpOZkUbF/I+YPi+f09JZIDa39Ec+q82CpSYniDp+ISgTTbKmnpJWASeJBPZmoxH84wt3g==}
    engines: {node: '>=0.12.0'}
    deprecated: request-promise-native has been deprecated because it extends the now deprecated request package, see https://github.com/request/request/issues/3142
    peerDependencies:
      request: ^2.34
    dependencies:
      request: 2.88.2
      request-promise-core: 1.1.4_request@2.88.2
      stealthy-require: 1.1.1
      tough-cookie: 2.5.0
    dev: false

  /request/2.88.2:
    resolution: {integrity: sha512-MsvtOrfG9ZcrOwAW+Qi+F6HbD0CWXEh9ou77uOb7FM2WPhwT7smM833PzanhJLsgXjN89Ir6V2PczXNnMpwKhw==}
    engines: {node: '>= 6'}
    deprecated: request has been deprecated, see https://github.com/request/request/issues/3142
    dependencies:
      aws-sign2: 0.7.0
      aws4: 1.12.0
      caseless: 0.12.0
      combined-stream: 1.0.8
      extend: 3.0.2
      forever-agent: 0.6.1
      form-data: 2.3.3
      har-validator: 5.1.5
      http-signature: 1.2.0
      is-typedarray: 1.0.0
      isstream: 0.1.2
      json-stringify-safe: 5.0.1
      mime-types: 2.1.35
      oauth-sign: 0.9.0
      performance-now: 2.1.0
      qs: 6.5.3
      safe-buffer: 5.2.1
      tough-cookie: 2.5.0
      tunnel-agent: 0.6.0
      uuid: 3.4.0
    dev: false

  /require-directory/2.1.1:
    resolution: {integrity: sha512-fGxEI7+wsG9xrvdjsrlmL22OMTTiHRwAMroiEeMgq8gzoLC/PQr7RsRDSTLUg/bZAZtF+TVIkHc6/4RIKrui+Q==}
    engines: {node: '>=0.10.0'}
    dev: false

  /require-from-string/2.0.2:
    resolution: {integrity: sha512-Xf0nWe6RseziFMu+Ap9biiUbmplq6S9/p+7w7YXP/JBHhrUDDUhwa+vANyubuqfZWTveU//DYVGsDG7RKL/vEw==}
    engines: {node: '>=0.10.0'}
    dev: false

  /requires-port/1.0.0:
    resolution: {integrity: sha512-KigOCHcocU3XODJxsu8i/j8T9tzT4adHiecwORRQ0ZZFcp7ahwXuRU1m+yuO90C5ZUyGeGfocHDI14M3L3yDAQ==}
    dev: false

  /resolve-cwd/3.0.0:
    resolution: {integrity: sha512-OrZaX2Mb+rJCpH/6CpSqt9xFVpN++x01XnN2ie9g6P5/3xelLAkXWVADpdz1IHD/KFfEXyE6V0U01OQ3UO2rEg==}
    engines: {node: '>=8'}
    dependencies:
      resolve-from: 5.0.0
    dev: false

  /resolve-from/4.0.0:
    resolution: {integrity: sha512-pb/MYmXstAkysRFx8piNI1tGFNQIFA3vkE3Gq4EuA1dF6gHp/+vgZqsCGJapvy8N3Q+4o7FwvquPJcnZ7RYy4g==}
    engines: {node: '>=4'}
    dev: false

  /resolve-from/5.0.0:
    resolution: {integrity: sha512-qYg9KP24dD5qka9J47d0aVky0N+b4fTU89LN9iDnjB5waksiC49rvMB0PrUJQGoTmH50XPiqOvAjDfaijGxYZw==}
    engines: {node: '>=8'}
    dev: false

  /resolve/1.22.2:
    resolution: {integrity: sha512-Sb+mjNHOULsBv818T40qSPeRiuWLyaGMa5ewydRLFimneixmVy2zdivRl+AF6jaYPC8ERxGDmFSiqui6SfPd+g==}
    hasBin: true
    dependencies:
      is-core-module: 2.12.0
      path-parse: 1.0.7
      supports-preserve-symlinks-flag: 1.0.0
    dev: false

  /retry/0.10.1:
    resolution: {integrity: sha512-ZXUSQYTHdl3uS7IuCehYfMzKyIDBNoAuUblvy5oGO5UJSUTmStUUVPXbA9Qxd173Bgre53yCQczQuHgRWAdvJQ==}
    dev: false

  /reusify/1.0.4:
    resolution: {integrity: sha512-U9nH88a3fc/ekCF1l0/UP1IosiuIjyTh7hBvXVMHYgVcfGvt897Xguj2UOLDeI5BG2m7/uwyaLVT6fbtCwTyzw==}
    engines: {iojs: '>=1.0.0', node: '>=0.10.0'}
    dev: false

  /rfdc/1.3.0:
    resolution: {integrity: sha512-V2hovdzFbOi77/WajaSMXk2OLm+xNIeQdMMuB7icj7bk6zi2F8GGAxigcnDFpJHbNyNcgyJDiP+8nOrY5cZGrA==}
    dev: false

  /rimraf/3.0.2:
    resolution: {integrity: sha512-JZkJMZkAGFFPP2YqXZXPbMlMBgsxzE8ILs4lMIX/2o0L9UBw9O/Y3o6wFw/i9YLapcUJWwqbi3kdxIPdC62TIA==}
    hasBin: true
    dependencies:
      glob: 7.2.3
    dev: false

  /run-parallel/1.2.0:
    resolution: {integrity: sha512-5l4VyZR86LZ/lDxZTR6jqL8AFE2S0IFLMP26AbjsLVADxHdhB/c0GUsH+y39UfCi3dzz8OlQuPmnaJOMoDHQBA==}
    dependencies:
      queue-microtask: 1.2.3
    dev: false

  /safe-buffer/5.1.2:
    resolution: {integrity: sha512-Gd2UZBJDkXlY7GbJxfsE8/nvKkUEU1G38c1siN6QP6a9PT9MmHB8GnpscSmMJSoF8LOIrt8ud/wPtojys4G6+g==}
    dev: false

  /safe-buffer/5.2.1:
    resolution: {integrity: sha512-rp3So07KcdmmKbGvgaNxQSJr7bGVSVk5S9Eq1F+ppbRo70+YeaDxkw5Dd8NPN+GD6bjnYm2VuPuCXmpuYvmCXQ==}
    dev: false

  /safe-regex-test/1.0.0:
    resolution: {integrity: sha512-JBUUzyOgEwXQY1NuPtvcj/qcBDbDmEvWufhlnXZIm75DEHp+afM1r1ujJpJsV/gSM4t59tpDyPi1sd6ZaPFfsA==}
    dependencies:
      call-bind: 1.0.2
      get-intrinsic: 1.2.0
      is-regex: 1.1.4
    dev: false

  /safe-stable-stringify/2.4.3:
    resolution: {integrity: sha512-e2bDA2WJT0wxseVd4lsDP4+3ONX6HpMXQa1ZhFQ7SU+GjvORCmShbCMltrtIDfkYhVHrOcPtj+KhmDBdPdZD1g==}
    engines: {node: '>=10'}
    dev: false

  /safer-buffer/2.1.2:
    resolution: {integrity: sha512-YZo3K82SD7Riyi0E1EQPojLz7kpepnSQI9IyPbHHg1XXXevb5dJI7tpyN2ADxGcQbHG7vcyRHk0cbwqcQriUtg==}
    dev: false

  /sax/1.2.4:
    resolution: {integrity: sha512-NqVDv9TpANUjFm0N8uM5GxL36UgKi9/atZw+x7YFnQ8ckwFGKrl4xX4yWtrey3UJm5nP1kUbnYgLopqWNSRhWw==}
    dev: false

  /schema-utils/3.1.2:
    resolution: {integrity: sha512-pvjEHOgWc9OWA/f/DE3ohBWTD6EleVLf7iFUkoSwAxttdBhB9QUebQgxER2kWueOvRJXPHNnyrvvh9eZINB8Eg==}
    engines: {node: '>= 10.13.0'}
    dependencies:
      '@types/json-schema': 7.0.11
      ajv: 6.12.6
      ajv-keywords: 3.5.2_ajv@6.12.6
    dev: false

  /semver/5.7.1:
    resolution: {integrity: sha512-sauaDf/PZdVgrLTNYHRtpXa1iRiKcaebiKQ1BJdpQlWH2lCvexQdX55snPFyK7QzpudqbCI0qXFfOasHdyNDGQ==}
    hasBin: true
    dev: false

  /semver/7.5.0:
    resolution: {integrity: sha512-+XC0AD/R7Q2mPSRuy2Id0+CGTZ98+8f+KvwirxOKIEyid+XSx6HbC63p+O4IndTHuX5Z+JxQ0TghCkO5Cg/2HA==}
    engines: {node: '>=10'}
    hasBin: true
    dependencies:
      lru-cache: 6.0.0
    dev: false

  /send/0.18.0:
    resolution: {integrity: sha512-qqWzuOjSFOuqPjFe4NOsMLafToQQwBSOEpS+FwEt3A2V3vKubTquT3vmLTQpFgMXp8AlFWFuP1qKaJZOtPpVXg==}
    engines: {node: '>= 0.8.0'}
    dependencies:
      debug: 2.6.9
      depd: 2.0.0
      destroy: 1.2.0
      encodeurl: 1.0.2
      escape-html: 1.0.3
      etag: 1.8.1
      fresh: 0.5.2
      http-errors: 2.0.0
      mime: 1.6.0
      ms: 2.1.3
      on-finished: 2.4.1
      range-parser: 1.2.1
      statuses: 2.0.1
    dev: false

  /sentence-case/3.0.4:
    resolution: {integrity: sha512-8LS0JInaQMCRoQ7YUytAo/xUu5W2XnQxV2HI/6uM6U7CITS1RqPElr30V6uIqyMKM9lJGRVFy5/4CuzcixNYSg==}
    dependencies:
      no-case: 3.0.4
      tslib: 2.5.0
      upper-case-first: 2.0.2
    dev: false

  /serialize-javascript/6.0.0:
    resolution: {integrity: sha512-Qr3TosvguFt8ePWqsvRfrKyQXIiW+nGbYpy8XK24NQHE83caxWt+mIymTT19DGFbNWNLfEwsrkSmN64lVWB9ag==}
    dependencies:
      randombytes: 2.1.0
    dev: false

  /serialize-javascript/6.0.1:
    resolution: {integrity: sha512-owoXEFjWRllis8/M1Q+Cw5k8ZH40e3zhp/ovX+Xr/vi1qj6QesbyXXViFbpNvWvPNAD62SutwEXavefrLJWj7w==}
    dependencies:
      randombytes: 2.1.0
    dev: false

  /serve-static/1.15.0:
    resolution: {integrity: sha512-XGuRDNjXUijsUL0vl6nSD7cwURuzEgglbOaFuZM9g3kwDXOWVTck0jLzjPzGD+TazWbboZYu52/9/XPdUgne9g==}
    engines: {node: '>= 0.8.0'}
    dependencies:
      encodeurl: 1.0.2
      escape-html: 1.0.3
      parseurl: 1.3.3
      send: 0.18.0
    dev: false

  /setprototypeof/1.2.0:
    resolution: {integrity: sha512-E5LDX7Wrp85Kil5bhZv46j8jOeboKq5JMmYM3gVGdGH8xFpPWXUMsNrlODCrkoxMEeNi/XZIwuRvY4XNwYMJpw==}
    dev: false

  /shallow-clone/3.0.1:
    resolution: {integrity: sha512-/6KqX+GVUdqPuPPd2LxDDxzX6CAbjJehAAOKlNpqqUpAqPM6HeL8f+o3a+JsyGjn2lv0WY8UsTgUJjU9Ok55NA==}
    engines: {node: '>=8'}
    dependencies:
      kind-of: 6.0.3
    dev: false

  /shebang-command/1.2.0:
    resolution: {integrity: sha512-EV3L1+UQWGor21OmnvojK36mhg+TyIKDh3iFBKBohr5xeXIhNBcx8oWdgkTEEQ+BEFFYdLRuqMfd5L84N1V5Vg==}
    engines: {node: '>=0.10.0'}
    dependencies:
      shebang-regex: 1.0.0
    dev: false

  /shebang-command/2.0.0:
    resolution: {integrity: sha512-kHxr2zZpYtdmrN1qDjrrX/Z1rR1kG8Dx+gkpK1G4eXmvXswmcE1hTWBWYUzlraYw1/yZp6YuDY77YtvbN0dmDA==}
    engines: {node: '>=8'}
    dependencies:
      shebang-regex: 3.0.0
    dev: false

  /shebang-regex/1.0.0:
    resolution: {integrity: sha512-wpoSFAxys6b2a2wHZ1XpDSgD7N9iVjg29Ph9uV/uaP9Ex/KXlkTZTeddxDPSYQpgvzKLGJke2UU0AzoGCjNIvQ==}
    engines: {node: '>=0.10.0'}
    dev: false

  /shebang-regex/3.0.0:
    resolution: {integrity: sha512-7++dFhtcx3353uBaq8DDR4NuxBetBzC7ZQOhmTQInHEd6bSrXdiEyzCvG07Z44UYdLShWUyXt5M/yhz8ekcb1A==}
    engines: {node: '>=8'}
    dev: false

  /shell-quote/1.8.1:
    resolution: {integrity: sha512-6j1W9l1iAs/4xYBI1SYOVZyFcCis9b4KCLQ8fgAGG07QvzaRLVVRQvAy85yNmmZSjYjg4MWh4gNvlPujU/5LpA==}
    dev: false

  /side-channel/1.0.4:
    resolution: {integrity: sha512-q5XPytqFEIKHkGdiMIrY10mvLRvnQh42/+GoBlFW3b2LXLE2xxJpZFdm94we0BaoV3RwJyGqg5wS7epxTv0Zvw==}
    dependencies:
      call-bind: 1.0.2
      get-intrinsic: 1.2.0
      object-inspect: 1.12.3
    dev: false

  /simple-swizzle/0.2.2:
    resolution: {integrity: sha512-JA//kQgZtbuY83m+xT+tXJkmJncGMTFT+C+g2h2R9uxkYIrE2yy9sgmcLhCnw57/WSD+Eh3J97FPEDFnbXnDUg==}
    dependencies:
      is-arrayish: 0.3.2
    dev: false

  /sinon/10.0.0:
    resolution: {integrity: sha512-XAn5DxtGVJBlBWYrcYKEhWCz7FLwZGdyvANRyK06419hyEpdT0dMc5A8Vcxg5SCGHc40CsqoKsc1bt1CbJPfNw==}
    dependencies:
      '@sinonjs/commons': 1.8.6
      '@sinonjs/fake-timers': 6.0.1
      '@sinonjs/samsam': 5.3.1
      diff: 4.0.2
      nise: 4.1.0
      supports-color: 7.2.0
    dev: false

  /sisteransi/1.0.5:
    resolution: {integrity: sha512-bLGGlR1QxBcynn2d5YmDX4MGjlZvy2MRBDRNHLJ8VI6l6+9FUiyTFNJ0IveOSP0bcXgVDPRcfGqA0pjaqUpfVg==}
    dev: false

  /slash/3.0.0:
    resolution: {integrity: sha512-g9Q1haeby36OSStwb4ntCGGGaKsaVSjQ68fBxoQcutl5fS1vuY18H3wSt3jFyFtrkx+Kz0V1G85A4MyAdDMi2Q==}
    engines: {node: '>=8'}
    dev: false

  /slash/4.0.0:
    resolution: {integrity: sha512-3dOsAHXXUkQTpOYcoAxLIorMTp4gIQr5IW3iVb7A7lFIp0VHhnynm9izx6TssdrIcVIESAlVjtnO2K8bg+Coew==}
    engines: {node: '>=12'}
    dev: false

  /snake-case/3.0.4:
    resolution: {integrity: sha512-LAOh4z89bGQvl9pFfNF8V146i7o7/CqFPbqzYgP+yYzDIDeS9HaNFtXABamRW+AQzEVODcvE79ljJ+8a9YSdMg==}
    dependencies:
      dot-case: 3.0.4
      tslib: 2.5.0
    dev: false

  /socket.io-adapter/2.5.2:
    resolution: {integrity: sha512-87C3LO/NOMc+eMcpcxUBebGjkpMDkNBS9tf7KJqcDsmL936EChtVva71Dw2q4tQcuVC+hAUy4an2NO/sYXmwRA==}
    dependencies:
      ws: 8.11.0
    transitivePeerDependencies:
      - bufferutil
      - utf-8-validate
    dev: false

  /socket.io-parser/4.2.2:
    resolution: {integrity: sha512-DJtziuKypFkMMHCm2uIshOYC7QaylbtzQwiMYDuCKy3OPkjLzu4B2vAhTlqipRHHzrI0NJeBAizTK7X+6m1jVw==}
    engines: {node: '>=10.0.0'}
    dependencies:
      '@socket.io/component-emitter': 3.1.0
      debug: 4.3.4
    transitivePeerDependencies:
      - supports-color
    dev: false

  /socket.io/4.6.1:
    resolution: {integrity: sha512-KMcaAi4l/8+xEjkRICl6ak8ySoxsYG+gG6/XfRCPJPQ/haCRIJBTL4wIl8YCsmtaBovcAXGLOShyVWQ/FG8GZA==}
    engines: {node: '>=10.0.0'}
    dependencies:
      accepts: 1.3.8
      base64id: 2.0.0
      debug: 4.3.4
      engine.io: 6.4.1
      socket.io-adapter: 2.5.2
      socket.io-parser: 4.2.2
    transitivePeerDependencies:
      - bufferutil
      - supports-color
      - utf-8-validate
    dev: false

  /source-map-loader/1.1.3_webpack@5.80.0:
    resolution: {integrity: sha512-6YHeF+XzDOrT/ycFJNI53cgEsp/tHTMl37hi7uVyqFAlTXW109JazaQCkbc+jjoL2637qkH1amLi+JzrIpt5lA==}
    engines: {node: '>= 10.13.0'}
    peerDependencies:
      webpack: ^4.0.0 || ^5.0.0
    dependencies:
      abab: 2.0.6
      iconv-lite: 0.6.3
      loader-utils: 2.0.4
      schema-utils: 3.1.2
      source-map: 0.6.1
      webpack: 5.80.0_webpack-cli@4.10.0
      whatwg-mimetype: 2.3.0
    dev: false

  /source-map-support/0.5.21:
    resolution: {integrity: sha512-uBHU3L3czsIyYXKX88fdrGovxdSCoTGDRZ6SYXtSRxLZUzHg5P/66Ht6uoUlHu9EZod+inXhKo3qQgwXUT/y1w==}
    dependencies:
      buffer-from: 1.1.2
      source-map: 0.6.1
    dev: false

  /source-map/0.6.1:
    resolution: {integrity: sha512-UjgapumWlbMhkBgzT7Ykc5YXUT46F0iKu8SGXq0bcwP5dz/h0Plj6enJqjz1Zbq2l5WaqYnrVbwWOWMyF3F47g==}
    engines: {node: '>=0.10.0'}
    dev: false

  /spdx-correct/3.2.0:
    resolution: {integrity: sha512-kN9dJbvnySHULIluDHy32WHRUu3Og7B9sbY7tsFLctQkIqnMh3hErYgdMjTYuqmcXX+lK5T1lnUt3G7zNswmZA==}
    dependencies:
      spdx-expression-parse: 3.0.1
      spdx-license-ids: 3.0.13
    dev: false

  /spdx-exceptions/2.3.0:
    resolution: {integrity: sha512-/tTrYOC7PPI1nUAgx34hUpqXuyJG+DTHJTnIULG4rDygi4xu/tfgmq1e1cIRwRzwZgo4NLySi+ricLkZkw4i5A==}
    dev: false

  /spdx-expression-parse/3.0.1:
    resolution: {integrity: sha512-cbqHunsQWnJNE6KhVSMsMeH5H/L9EpymbzqTQ3uLwNCLZ1Q481oWaofqH7nO6V07xlXwY6PhQdQ2IedWx/ZK4Q==}
    dependencies:
      spdx-exceptions: 2.3.0
      spdx-license-ids: 3.0.13
    dev: false

  /spdx-license-ids/3.0.13:
    resolution: {integrity: sha512-XkD+zwiqXHikFZm4AX/7JSCXA98U5Db4AFd5XUg/+9UNtnH75+Z9KxtpYiJZx36mUDVOwH83pl7yvCer6ewM3w==}
    dev: false

  /sshpk/1.17.0:
    resolution: {integrity: sha512-/9HIEs1ZXGhSPE8X6Ccm7Nam1z8KcoCqPdI7ecm1N33EzAetWahvQWVqLZtaZQ+IDKX4IyA2o0gBzqIMkAagHQ==}
    engines: {node: '>=0.10.0'}
    hasBin: true
    dependencies:
      asn1: 0.2.6
      assert-plus: 1.0.0
      bcrypt-pbkdf: 1.0.2
      dashdash: 1.14.1
      ecc-jsbn: 0.1.2
      getpass: 0.1.7
      jsbn: 0.1.1
      safer-buffer: 2.1.2
      tweetnacl: 0.14.5
    dev: false

  /stack-trace/0.0.10:
    resolution: {integrity: sha512-KGzahc7puUKkzyMt+IqAep+TVNbKP+k2Lmwhub39m1AsTSkaDutx56aDCo+HLDzf/D26BIHTJWNiTG1KAJiQCg==}
    dev: false

  /statuses/1.5.0:
    resolution: {integrity: sha512-OpZ3zP+jT1PI7I8nemJX4AKmAX070ZkYPVWV/AaKTJl+tXCTGyVdC1a4SL8RUQYEwk/f34ZX8UTykN68FwrqAA==}
    engines: {node: '>= 0.6'}
    dev: false

  /statuses/2.0.1:
    resolution: {integrity: sha512-RwNA9Z/7PrK06rYLIzFMlaF+l73iwpzsqRIFgbMLbTcLD6cOao82TaWefPXQvB2fOC4AjuYSEndS7N/mTCbkdQ==}
    engines: {node: '>= 0.8'}
    dev: false

  /stealthy-require/1.1.1:
    resolution: {integrity: sha512-ZnWpYnYugiOVEY5GkcuJK1io5V8QmNYChG62gSit9pQVGErXtrKuPC55ITaVSukmMta5qpMU7vqLt2Lnni4f/g==}
    engines: {node: '>=0.10.0'}
    dev: false

  /stop-iteration-iterator/1.0.0:
    resolution: {integrity: sha512-iCGQj+0l0HOdZ2AEeBADlsRC+vsnDsZsbdSiH1yNSjcfKM7fdpCMfqAL/dwF5BLiw/XhRft/Wax6zQbhq2BcjQ==}
    engines: {node: '>= 0.4'}
    dependencies:
      internal-slot: 1.0.5
    dev: false

  /stoppable/1.1.0:
    resolution: {integrity: sha512-KXDYZ9dszj6bzvnEMRYvxgeTHU74QBFL54XKtP3nyMuJ81CFYtABZ3bAzL2EdFUaEwJOBOgENyFj3R7oTzDyyw==}
    engines: {node: '>=4', npm: '>=6'}
    dev: false

  /streamroller/3.1.5:
    resolution: {integrity: sha512-KFxaM7XT+irxvdqSP1LGLgNWbYN7ay5owZ3r/8t77p+EtSUAfUgtl7be3xtqtOmGUl9K9YPO2ca8133RlTjvKw==}
    engines: {node: '>=8.0'}
    dependencies:
      date-format: 4.0.14
      debug: 4.3.4
      fs-extra: 8.1.0
    transitivePeerDependencies:
      - supports-color
    dev: false

  /streamsearch/1.1.0:
    resolution: {integrity: sha512-Mcc5wHehp9aXz1ax6bZUyY5afg9u2rv5cqQI3mRrYkGC8rW2hM02jWuwjtL++LS5qinSyhj2QfLyNsuc+VsExg==}
    engines: {node: '>=10.0.0'}
    dev: false

  /string-width/4.2.3:
    resolution: {integrity: sha512-wKyQRQpjJ0sIp62ErSZdGsjMJWsap5oRNihHhu6G7JVO/9jIB6UyevL+tXuOqrng8j/cxKTWyWUwvSTriiZz/g==}
    engines: {node: '>=8'}
    dependencies:
      emoji-regex: 8.0.0
      is-fullwidth-code-point: 3.0.0
      strip-ansi: 6.0.1
    dev: false

  /string.prototype.padend/3.1.4:
    resolution: {integrity: sha512-67otBXoksdjsnXXRUq+KMVTdlVRZ2af422Y0aTyTjVaoQkGr3mxl2Bc5emi7dOQ3OGVVQQskmLEWwFXwommpNw==}
    engines: {node: '>= 0.4'}
    dependencies:
      call-bind: 1.0.2
      define-properties: 1.2.0
      es-abstract: 1.21.2
    dev: false

  /string.prototype.repeat/0.2.0:
    resolution: {integrity: sha512-1BH+X+1hSthZFW+X+JaUkjkkUPwIlLEMJBLANN3hOob3RhEk5snLWNECDnYbgn/m5c5JV7Ersu1Yubaf+05cIA==}
    dev: false

  /string.prototype.trim/1.2.7:
    resolution: {integrity: sha512-p6TmeT1T3411M8Cgg9wBTMRtY2q9+PNy9EV1i2lIXUN/btt763oIfxwN3RR8VU6wHX8j/1CFy0L+YuThm6bgOg==}
    engines: {node: '>= 0.4'}
    dependencies:
      call-bind: 1.0.2
      define-properties: 1.2.0
      es-abstract: 1.21.2
    dev: false

  /string.prototype.trimend/1.0.6:
    resolution: {integrity: sha512-JySq+4mrPf9EsDBEDYMOb/lM7XQLulwg5R/m1r0PXEFqrV0qHvl58sdTilSXtKOflCsK2E8jxf+GKC0T07RWwQ==}
    dependencies:
      call-bind: 1.0.2
      define-properties: 1.2.0
      es-abstract: 1.21.2
    dev: false

  /string.prototype.trimstart/1.0.6:
    resolution: {integrity: sha512-omqjMDaY92pbn5HOX7f9IccLA+U1tA9GvtU4JrodiXFfYB7jPzzHpRzpglLAjtUV6bB557zwClJezTqnAiYnQA==}
    dependencies:
      call-bind: 1.0.2
      define-properties: 1.2.0
      es-abstract: 1.21.2
    dev: false

  /string_decoder/1.3.0:
    resolution: {integrity: sha512-hkRX8U1WjJFd8LsDJ2yQ/wWWxaopEsABU1XfkM8A+j0+85JAGppt16cr1Whg6KIbb4okU6Mql6BOj+uup/wKeA==}
    dependencies:
      safe-buffer: 5.2.1
    dev: false

  /strip-ansi/6.0.1:
    resolution: {integrity: sha512-Y38VPSHcqkFrCpFnQ9vuSXmquuv5oXOKpGeT6aGrr3o3Gc9AlVa6JBfUSOCnbxGGZF+/0ooI7KrPuUSztUdU5A==}
    engines: {node: '>=8'}
    dependencies:
      ansi-regex: 5.0.1
    dev: false

  /strip-bom/3.0.0:
    resolution: {integrity: sha512-vavAMRXOgBVNF6nyEEmL3DBK19iRpDcoIwW+swQ+CbGiu7lju6t+JklA1MHweoWtadgt4ISVUsXLyDq34ddcwA==}
    engines: {node: '>=4'}
    dev: false

  /strip-json-comments/3.1.1:
    resolution: {integrity: sha512-6fPc+R4ihwqP6N/aIv2f1gMH8lOVtWQHoqC4yK6oSDVVocumAsfCqjkXnqiYMhmMwS/mEHLp7Vehlt3ql6lEig==}
    engines: {node: '>=8'}
    dev: false

  /strnum/1.0.5:
    resolution: {integrity: sha512-J8bbNyKKXl5qYcR36TIO8W3mVGVHrmmxsd5PAItGkmyzwJvybiw2IVq5nqd0i4LSNSkB/sx9VHllbfFdr9k1JA==}
    dev: false

  /supports-color/5.5.0:
    resolution: {integrity: sha512-QjVjwdXIt408MIiAqCX4oUKsgU2EqAGzs2Ppkm4aQYbjm+ZEWEcW4SfFNTr4uMNZma0ey4f5lgLrkB0aX0QMow==}
    engines: {node: '>=4'}
    dependencies:
      has-flag: 3.0.0
    dev: false

  /supports-color/7.2.0:
    resolution: {integrity: sha512-qpCAvRl9stuOHveKsn7HncJRvv501qIacKzQlO/+Lwxc9+0q2wLyv4Dfvt80/DPn2pqOBsJdDiogXGR9+OvwRw==}
    engines: {node: '>=8'}
    dependencies:
      has-flag: 4.0.0
    dev: false

  /supports-color/8.1.1:
    resolution: {integrity: sha512-MpUEN2OodtUzxvKQl72cUF7RQ5EiHsGvSsVG0ia9c5RbWGL2CI4C7EpPS8UTBIplnlzZiNuV56w+FuNxy3ty2Q==}
    engines: {node: '>=10'}
    dependencies:
      has-flag: 4.0.0
    dev: false

  /supports-preserve-symlinks-flag/1.0.0:
    resolution: {integrity: sha512-ot0WnXS9fgdkgIcePe6RHNk1WA8+muPa6cSjeR3V8K27q9BB1rTE3R1p7Hv0z1ZyAc8s6Vvv8DIyWf681MAt0w==}
    engines: {node: '>= 0.4'}
    dev: false

  /tapable/2.2.1:
    resolution: {integrity: sha512-GNzQvQTOIP6RyTfE2Qxb8ZVlNmw0n88vp1szwWRimP02mnTsx3Wtn5qRdqY9w2XduFNUgvOwhNnQsjwCp+kqaQ==}
    engines: {node: '>=6'}
    dev: false

  /tar-fs/2.1.1:
    resolution: {integrity: sha512-V0r2Y9scmbDRLCNex/+hYzvp/zyYjvFbHPNgVTKfQvVrb6guiE/fxP+XblDNR011utopbkex2nM4dHNV6GDsng==}
    dependencies:
      chownr: 1.1.4
      mkdirp-classic: 0.5.3
      pump: 3.0.0
      tar-stream: 2.2.0
    dev: false

  /tar-stream/2.2.0:
    resolution: {integrity: sha512-ujeqbceABgwMZxEJnk2HDY2DlnUZ+9oEcb1KzTVfYHio0UE6dG71n60d8D2I4qNvleWrrXpmjpt7vZeF1LnMZQ==}
    engines: {node: '>=6'}
    dependencies:
      bl: 4.1.0
      end-of-stream: 1.4.4
      fs-constants: 1.0.0
      inherits: 2.0.4
      readable-stream: 3.6.2
    dev: false

  /terser-webpack-plugin/5.3.7_webpack@5.80.0:
    resolution: {integrity: sha512-AfKwIktyP7Cu50xNjXF/6Qb5lBNzYaWpU6YfoX3uZicTx0zTy0stDDCsvjDapKsSDvOeWo5MEq4TmdBy2cNoHw==}
    engines: {node: '>= 10.13.0'}
    peerDependencies:
      '@swc/core': '*'
      esbuild: '*'
      uglify-js: '*'
      webpack: ^5.1.0
    peerDependenciesMeta:
      '@swc/core':
        optional: true
      esbuild:
        optional: true
      uglify-js:
        optional: true
    dependencies:
      '@jridgewell/trace-mapping': 0.3.18
      jest-worker: 27.5.1
      schema-utils: 3.1.2
      serialize-javascript: 6.0.1
      terser: 5.17.1
      webpack: 5.80.0_webpack-cli@4.10.0
    dev: false

  /terser/5.17.1:
    resolution: {integrity: sha512-hVl35zClmpisy6oaoKALOpS0rDYLxRFLHhRuDlEGTKey9qHjS1w9GMORjuwIMt70Wan4lwsLYyWDVnWgF+KUEw==}
    engines: {node: '>=10'}
    hasBin: true
    dependencies:
      '@jridgewell/source-map': 0.3.3
      acorn: 8.8.2
      commander: 2.20.3
      source-map-support: 0.5.21
    dev: false

  /text-hex/1.0.0:
    resolution: {integrity: sha512-uuVGNWzgJ4yhRaNSiubPY7OjISw4sw4E5Uv0wbjp+OzcbmVU/rsT8ujgcXJhn9ypzsgr5vlzpPqP+MBBKcGvbg==}
    dev: false

  /text-table/0.2.0:
    resolution: {integrity: sha512-N+8UisAXDGk8PFXP4HAzVR9nbfmVJ3zYLAWiTIoqC5v5isinhr+r5uaO8+7r3BMfuNIufIsA7RdpVgacC2cSpw==}
    dev: false

  /through/2.3.8:
    resolution: {integrity: sha512-w89qg7PI8wAdvX60bMDP+bFoD5Dvhm9oLheFp5O4a2QF0cSBGsBX4qZmadPMvVqlLJBBci+WqGGOAPvcDeNSVg==}
    dev: false

  /tmp/0.2.1:
    resolution: {integrity: sha512-76SUhtfqR2Ijn+xllcI5P1oyannHNHByD80W1q447gU3mp9G9PSpGdWmjUOHRDPiHYacIk66W7ubDTuPF3BEtQ==}
    engines: {node: '>=8.17.0'}
    dependencies:
      rimraf: 3.0.2
    dev: false

  /to-regex-range/5.0.1:
    resolution: {integrity: sha512-65P7iz6X5yEr1cwcgvQxbbIw7Uk3gOy5dIdtZ4rDveLqhrdJP+Li/Hx6tyK0NEb+2GCyneCMJiGqrADCSNk8sQ==}
    engines: {node: '>=8.0'}
    dependencies:
      is-number: 7.0.0
    dev: false

  /toidentifier/1.0.1:
    resolution: {integrity: sha512-o5sSPKEkg/DIQNmH43V0/uerLrpzVedkUh8tGNvaeXpfpuwjKenlSox/2O/BTlZUtEe+JG7s5YhEz608PlAHRA==}
    engines: {node: '>=0.6'}
    dev: false

  /tough-cookie/2.5.0:
    resolution: {integrity: sha512-nlLsUzgm1kfLXSXfRZMc1KLAugd4hqJHDTvc2hDIwS3mZAfMEuMbc03SujMF+GEcpaX/qboeycw6iO8JwVv2+g==}
    engines: {node: '>=0.8'}
    dependencies:
      psl: 1.9.0
      punycode: 2.3.0
    dev: false

  /tough-cookie/4.1.2:
    resolution: {integrity: sha512-G9fqXWoYFZgTc2z8Q5zaHy/vJMjm+WV0AkAeHxVCQiEB1b+dGvWzFW6QV07cY5jQ5gRkeid2qIkzkxUnmoQZUQ==}
    engines: {node: '>=6'}
    dependencies:
      psl: 1.9.0
      punycode: 2.3.0
      universalify: 0.2.0
      url-parse: 1.5.10
    dev: false

  /tr46/0.0.3:
    resolution: {integrity: sha512-N3WMsuqV66lT30CrXNbEjx4GEwlow3v6rr4mCcv6prnfwhS01rkgyFdjPNBYd9br7LpXV1+Emh01fHnq2Gdgrw==}
    dev: false

  /triple-beam/1.3.0:
    resolution: {integrity: sha512-XrHUvV5HpdLmIj4uVMxHggLbFSZYIn7HEWsqePZcI50pco+MPqJ50wMGY794X7AOOhxOBAjbkqfAbEe/QMp2Lw==}
    dev: false

  /ts-morph/15.1.0:
    resolution: {integrity: sha512-RBsGE2sDzUXFTnv8Ba22QfeuKbgvAGJFuTN7HfmIRUkgT/NaVLfDM/8OFm2NlFkGlWEXdpW5OaFIp1jvqdDuOg==}
    dependencies:
      '@ts-morph/common': 0.16.0
      code-block-writer: 11.0.3
    dev: false

  /ts-node/10.9.1_4bd768e376d557941b1473ff9a109e9d:
    resolution: {integrity: sha512-NtVysVPkxxrwFGUUxGYhfux8k78pQB3JqYBXlLRZgdGUqTO5wU/UyHop5p70iEbGhB7q5KmiZiU0Y3KlJrScEw==}
    hasBin: true
    peerDependencies:
      '@swc/core': '>=1.2.50'
      '@swc/wasm': '>=1.2.50'
      '@types/node': '*'
      typescript: '>=2.7'
    peerDependenciesMeta:
      '@swc/core':
        optional: true
      '@swc/wasm':
        optional: true
    dependencies:
      '@cspotcode/source-map-support': 0.8.1
      '@tsconfig/node10': 1.0.9
      '@tsconfig/node12': 1.0.11
      '@tsconfig/node14': 1.0.3
      '@tsconfig/node16': 1.0.3
      '@types/node': 18.15.13
      acorn: 8.8.2
      acorn-walk: 8.2.0
      arg: 4.1.3
      create-require: 1.1.1
      diff: 4.0.2
      make-error: 1.3.6
      typescript: 5.0.4
      v8-compile-cache-lib: 3.0.1
      yn: 3.1.1
    dev: false

  /ts-node/8.10.2_typescript@5.0.4:
    resolution: {integrity: sha512-ISJJGgkIpDdBhWVu3jufsWpK3Rzo7bdiIXJjQc0ynKxVOVcg2oIrf2H2cejminGrptVc6q6/uynAHNCuWGbpVA==}
    engines: {node: '>=6.0.0'}
    hasBin: true
    peerDependencies:
      typescript: '>=2.7'
    dependencies:
      arg: 4.1.3
      diff: 4.0.2
      make-error: 1.3.6
      source-map-support: 0.5.21
      typescript: 5.0.4
      yn: 3.1.1
    dev: false

  /tslib/1.14.1:
    resolution: {integrity: sha512-Xni35NKzjgMrwevysHTCArtLDpPvye8zV/0E4EyYn43P7/7qvQwPh9BGkHewbMulVntbigmcT7rdX3BNo9wRJg==}
    dev: false

  /tslib/2.5.0:
    resolution: {integrity: sha512-336iVw3rtn2BUK7ORdIAHTyxHGRIHVReokCR3XjbckJMK7ms8FysBfhLR8IXnAgy7T0PTPNBWKiH514FOW/WSg==}
    dev: false

  /tsutils/3.21.0_typescript@5.0.4:
    resolution: {integrity: sha512-mHKK3iUXL+3UF6xL5k0PEhKRUBKPBCv/+RkEOpjRWxxx27KKRBmmA60A9pgOUvMi8GKhRMPEmjBRPzs2W7O1OA==}
    engines: {node: '>= 6'}
    peerDependencies:
      typescript: '>=2.8.0 || >= 3.2.0-dev || >= 3.3.0-dev || >= 3.4.0-dev || >= 3.5.0-dev || >= 3.6.0-dev || >= 3.6.0-beta || >= 3.7.0-dev || >= 3.7.0-beta'
    dependencies:
      tslib: 1.14.1
      typescript: 5.0.4
    dev: false

  /tunnel-agent/0.6.0:
    resolution: {integrity: sha512-McnNiV1l8RYeY8tBgEpuodCC1mLUdbSN+CYBL7kJsJNInOP8UjDDEwdk6Mw60vdLLrr5NHKZhMAOSrR2NZuQ+w==}
    dependencies:
      safe-buffer: 5.2.1
    dev: false

  /tunnel/0.0.6:
    resolution: {integrity: sha512-1h/Lnq9yajKY2PEbBadPXj3VxsDDu844OnaAo52UVmIzIvwwtBPIuNvkjuzBlTWpfJyUbG3ez0KSBibQkj4ojg==}
    engines: {node: '>=0.6.11 <=0.7.0 || >=0.7.3'}
    dev: false

  /tweetnacl/0.14.5:
    resolution: {integrity: sha512-KXXFFdAbFXY4geFIwoyNK+f5Z1b7swfXABfL7HXCmoIWMKU3dmS26672A4EeQtDzLKy7SXmfBu51JolvEKwtGA==}
    dev: false

  /type-check/0.4.0:
    resolution: {integrity: sha512-XleUoc9uwGXqjWwXaUTZAmzMcFZ5858QA2vvx1Ur5xIcixXIP+8LnFDgRplU30us6teqdlskFfu+ae4K79Ooew==}
    engines: {node: '>= 0.8.0'}
    dependencies:
      prelude-ls: 1.2.1
    dev: false

  /type-detect/4.0.8:
    resolution: {integrity: sha512-0fr/mIH1dlO+x7TlcMy+bIDqKPsw/70tVyeHW787goQjhmqaZe10uwLujubK9q9Lg6Fiho1KUKDYz0Z7k7g5/g==}
    engines: {node: '>=4'}
    dev: false

  /type-fest/0.20.2:
    resolution: {integrity: sha512-Ne+eE4r0/iWnpAxD852z3A+N0Bt5RN//NjJwRd2VFHEmrywxf5vsZlh4R6lixl6B+wz/8d+maTSAkN1FIkI3LQ==}
    engines: {node: '>=10'}
    dev: false

  /type-is/1.6.18:
    resolution: {integrity: sha512-TkRKr9sUTxEH8MdfuCSP7VizJyzRNMjj2J2do2Jr3Kym598JVdEksuzPQCnlFPW4ky9Q+iA+ma9BGm06XQBy8g==}
    engines: {node: '>= 0.6'}
    dependencies:
      media-typer: 0.3.0
      mime-types: 2.1.35
    dev: false

  /typed-array-length/1.0.4:
    resolution: {integrity: sha512-KjZypGq+I/H7HI5HlOoGHkWUUGq+Q0TPhQurLbyrVrvnKTBgzLhIJ7j6J/XTQOi0d1RjyZ0wdas8bKs2p0x3Ng==}
    dependencies:
      call-bind: 1.0.2
      for-each: 0.3.3
      is-typed-array: 1.1.10
    dev: false

  /typescript/5.0.4:
    resolution: {integrity: sha512-cW9T5W9xY37cc+jfEnaUvX91foxtHkza3Nw3wkoF4sSlKn0MONdkdEndig/qPBWXNkmplh3NzayQzCiHM4/hqw==}
    engines: {node: '>=12.20'}
    hasBin: true
    dev: false

  /ua-parser-js/0.7.35:
    resolution: {integrity: sha512-veRf7dawaj9xaWEu9HoTVn5Pggtc/qj+kqTOFvNiN1l0YdxwC1kvel57UCjThjGa3BHBihE8/UJAHI+uQHmd/g==}
    dev: false

  /uglify-js/3.17.4:
    resolution: {integrity: sha512-T9q82TJI9e/C1TAxYvfb16xO120tMVFZrGA3f9/P4424DNu6ypK103y0GPFVa17yotwSyZW5iYXgjYHkGrJW/g==}
    engines: {node: '>=0.8.0'}
    hasBin: true
    requiresBuild: true
    dev: false
    optional: true

  /unbox-primitive/1.0.2:
    resolution: {integrity: sha512-61pPlCD9h51VoreyJ0BReideM3MDKMKnh6+V9L08331ipq6Q8OFXZYiqP6n/tbHx4s5I9uRhcye6BrbkizkBDw==}
    dependencies:
      call-bind: 1.0.2
      has-bigints: 1.0.2
      has-symbols: 1.0.3
      which-boxed-primitive: 1.0.2
    dev: false

  /unbzip2-stream/1.4.3:
    resolution: {integrity: sha512-mlExGW4w71ebDJviH16lQLtZS32VKqsSfk80GCfUlwT/4/hNRFsoscrF/c++9xinkMzECL1uL9DDwXqFWkruPg==}
    dependencies:
      buffer: 5.7.1
      through: 2.3.8
    dev: false

  /underscore/1.13.6:
    resolution: {integrity: sha512-+A5Sja4HP1M08MaXya7p5LvjuM7K6q/2EaC0+iovj/wOcMsTzMvDFbasi/oSapiwOlt252IqsKqPjCl7huKS0A==}
    dev: false

  /universalify/0.1.2:
    resolution: {integrity: sha512-rBJeI5CXAlmy1pV+617WB9J63U6XcazHHF2f2dbJix4XzpUF0RS3Zbj0FGIOCAva5P/d/GBOYaACQ1w+0azUkg==}
    engines: {node: '>= 4.0.0'}
    dev: false

  /universalify/0.2.0:
    resolution: {integrity: sha512-CJ1QgKmNg3CwvAv/kOFmtnEN05f0D/cn9QntgNOQlQF9dgvVTHj3t+8JPdjqawCHk7V/KA+fbUqzZ9XWhcqPUg==}
    engines: {node: '>= 4.0.0'}
    dev: false

  /universalify/2.0.0:
    resolution: {integrity: sha512-hAZsKq7Yy11Zu1DE0OzWjw7nnLZmJZYTDZZyEFHZdUhV8FkH5MCfoU1XMaxXovpyW5nq5scPqq0ZDP9Zyl04oQ==}
    engines: {node: '>= 10.0.0'}
    dev: false

  /unpipe/1.0.0:
    resolution: {integrity: sha512-pjy2bYhSsufwWlKwPc+l3cN7+wuJlK6uz0YdJEOlQDbl6jo/YlPi4mb8agUkVC8BF7V8NuzeyPNqRksA3hztKQ==}
    engines: {node: '>= 0.8'}
    dev: false

  /update-browserslist-db/1.0.11_browserslist@4.21.5:
    resolution: {integrity: sha512-dCwEFf0/oT85M1fHBg4F0jtLwJrutGoHSQXCh7u4o2t1drG+c0a9Flnqww6XUKSfQMPpJBRjU8d4RXB09qtvaA==}
    hasBin: true
    peerDependencies:
      browserslist: '>= 4.21.0'
    dependencies:
      browserslist: 4.21.5
      escalade: 3.1.1
      picocolors: 1.0.0
    dev: false

  /upper-case-first/2.0.2:
    resolution: {integrity: sha512-514ppYHBaKwfJRK/pNC6c/OxfGa0obSnAl106u97Ed0I625Nin96KAjttZF6ZL3e1XLtphxnqrOi9iWgm+u+bg==}
    dependencies:
      tslib: 2.5.0
    dev: false

  /upper-case/2.0.2:
    resolution: {integrity: sha512-KgdgDGJt2TpuwBUIjgG6lzw2GWFRCW9Qkfkiv0DxqHHLYJHmtmdUIKcZd8rHgFSjopVTlw6ggzCm1b8MFQwikg==}
    dependencies:
      tslib: 2.5.0
    dev: false

  /uri-js/4.4.1:
    resolution: {integrity: sha512-7rKUyy33Q1yc98pQ1DAmLtwX109F7TIfWlW1Ydo8Wl1ii1SeHieeh0HHfPeL2fMXK6z0s8ecKs9frCuLJvndBg==}
    dependencies:
      punycode: 2.3.0
    dev: false

  /url-parse/1.5.10:
    resolution: {integrity: sha512-WypcfiRhfeUP9vvF0j6rw0J3hrWrw6iZv3+22h6iRMJ/8z1Tj6XfLP4DsUix5MhMPnXpiHDoKyoZ/bdCkwBCiQ==}
    dependencies:
      querystringify: 2.2.0
      requires-port: 1.0.0
    dev: false

  /util-deprecate/1.0.2:
    resolution: {integrity: sha512-EPD5q1uXyFxJpCrLnCc1nHnq3gOa6DZBocAIiI2TaSCA7VCJ1UJDMagCzIkXNsUYfD1daK//LTEQ8xiIbrHtcw==}
    dev: false

  /utils-merge/1.0.1:
    resolution: {integrity: sha1-n5VxD1CiZ5R7LMwSR0HBAoQn5xM=}
    engines: {node: '>= 0.4.0'}
    dev: false

  /uuid/3.4.0:
    resolution: {integrity: sha512-HjSDRw6gZE5JMggctHBcjVak08+KEVhSIiDzFnT9S9aegmp85S/bReBVTb4QTFaRNptJ9kuYaNhnbNEOkbKb/A==}
    deprecated: Please upgrade  to version 7 or higher.  Older versions may use Math.random() in certain circumstances, which is known to be problematic.  See https://v8.dev/blog/math-random for details.
    hasBin: true
    dev: false

  /uuid/8.3.2:
    resolution: {integrity: sha512-+NYs2QeMWy+GWFOEm9xnn6HCDp0l7QBD7ml8zLUmJ+93Q5NF0NocErnwkTkXVFNiX3/fpC6afS8Dhb/gz7R7eg==}
    hasBin: true
    dev: false

  /v8-compile-cache-lib/3.0.1:
    resolution: {integrity: sha512-wa7YjyUGfNZngI/vtK0UHAN+lgDCxBPCylVXGp0zu59Fz5aiGtNXaq3DhIov063MorB+VfufLh3JlF2KdTK3xg==}
    dev: false

  /validate-npm-package-license/3.0.4:
    resolution: {integrity: sha512-DpKm2Ui/xN7/HQKCtpZxoRWBhZ9Z0kqtygG8XCgNQ8ZlDnxuQmWhj566j8fN4Cu3/JmbhsDo7fcAJq4s9h27Ew==}
    dependencies:
      spdx-correct: 3.2.0
      spdx-expression-parse: 3.0.1
    dev: false

  /vary/1.1.2:
    resolution: {integrity: sha512-BNGbWLfd0eUPabhkXUVm0j8uuvREyTh5ovRa/dyow/BqAbZJyC+5fU+IzQOzmAKzYqYRAISoRhdQr3eIZ/PXqg==}
    engines: {node: '>= 0.8'}
    dev: false

  /verror/1.10.0:
    resolution: {integrity: sha1-OhBcoXBTr1XW4nDB+CiGguGNpAA=}
    engines: {'0': node >=0.6.0}
    dependencies:
      assert-plus: 1.0.0
      core-util-is: 1.0.2
      extsprintf: 1.3.0
    dev: false

  /void-elements/2.0.1:
    resolution: {integrity: sha512-qZKX4RnBzH2ugr8Lxa7x+0V6XD9Sb/ouARtiasEQCHB1EVU4NXtmHsDDrx1dO4ne5fc3J6EW05BP1Dl0z0iung==}
    engines: {node: '>=0.10.0'}
    dev: false

  /vscode-jsonrpc/3.6.2:
    resolution: {integrity: sha512-T24Jb5V48e4VgYliUXMnZ379ItbrXgOimweKaJshD84z+8q7ZOZjJan0MeDe+Ugb+uqERDVV8SBmemaGMSMugA==}
    engines: {node: '>=4.0.0 || >=6.0.0'}
    dev: false

  /vscode-jsonrpc/8.0.2:
    resolution: {integrity: sha512-RY7HwI/ydoC1Wwg4gJ3y6LpU9FJRZAUnTYMXthqhFXXu77ErDd/xkREpGuk4MyYkk4a+XDWAMqe0S3KkelYQEQ==}
    engines: {node: '>=14.0.0'}
    dev: false

  /vscode-languageserver-protocol/3.17.2:
    resolution: {integrity: sha512-8kYisQ3z/SQ2kyjlNeQxbkkTNmVFoQCqkmGrzLH6A9ecPlgTbp3wDTnUNqaUxYr4vlAcloxx8zwy7G5WdguYNg==}
    dependencies:
      vscode-jsonrpc: 8.0.2
      vscode-languageserver-types: 3.17.2
    dev: false

  /vscode-languageserver-textdocument/1.0.8:
    resolution: {integrity: sha512-1bonkGqQs5/fxGT5UchTgjGVnfysL0O8v1AYMBjqTbWQTFn721zaPGDYFkOKtfDgFiSgXM3KwaG3FMGfW4Ed9Q==}
    dev: false

  /vscode-languageserver-types/3.17.2:
    resolution: {integrity: sha512-zHhCWatviizPIq9B7Vh9uvrH6x3sK8itC84HkamnBWoDFJtzBf7SWlpLCZUit72b3os45h6RWQNC9xHRDF8dRA==}
    dev: false

  /vscode-languageserver/8.0.2:
    resolution: {integrity: sha512-bpEt2ggPxKzsAOZlXmCJ50bV7VrxwCS5BI4+egUmure/oI/t4OlFzi/YNtVvY24A2UDOZAgwFGgnZPwqSJubkA==}
    hasBin: true
    dependencies:
      vscode-languageserver-protocol: 3.17.2
    dev: false

  /wait-port/0.2.14:
    resolution: {integrity: sha512-kIzjWcr6ykl7WFbZd0TMae8xovwqcqbx6FM9l+7agOgUByhzdjfzZBPK2CPufldTOMxbUivss//Sh9MFawmPRQ==}
    engines: {node: '>=8'}
    hasBin: true
    dependencies:
      chalk: 2.4.2
      commander: 3.0.2
      debug: 4.3.4
    transitivePeerDependencies:
      - supports-color
    dev: false

  /watchpack/2.4.0:
    resolution: {integrity: sha512-Lcvm7MGST/4fup+ifyKi2hjyIAwcdI4HRgtvTpIUxBRhB+RFtUh8XtDOxUfctVCnhVi+QQj49i91OyvzkJl6cg==}
    engines: {node: '>=10.13.0'}
    dependencies:
      glob-to-regexp: 0.4.1
      graceful-fs: 4.2.11
    dev: false

  /web-streams-polyfill/3.2.1:
    resolution: {integrity: sha512-e0MO3wdXWKrLbL0DgGnUV7WHVuw9OUvL4hjgnPkIeEvESk74gAITi5G606JtZPp39cd8HA9VQzCIvA49LpPN5Q==}
    engines: {node: '>= 8'}
    dev: false

  /webidl-conversions/3.0.1:
    resolution: {integrity: sha512-2JAn3z8AR6rjK8Sm8orRC0h/bcl/DqL7tRPdGZ4I1CjdF+EaMLmYxBHyXuKL849eucPFhvBoxMsflfOb8kxaeQ==}
    dev: false

  /webpack-cli/4.10.0_webpack@5.80.0:
    resolution: {integrity: sha512-NLhDfH/h4O6UOy+0LSso42xvYypClINuMNBVVzX4vX98TmTaTUxwRbXdhucbFMd2qLaCTcLq/PdYrvi8onw90w==}
    engines: {node: '>=10.13.0'}
    hasBin: true
    peerDependencies:
      '@webpack-cli/generators': '*'
      '@webpack-cli/migrate': '*'
      webpack: 4.x.x || 5.x.x
      webpack-bundle-analyzer: '*'
      webpack-dev-server: '*'
    peerDependenciesMeta:
      '@webpack-cli/generators':
        optional: true
      '@webpack-cli/migrate':
        optional: true
      webpack-bundle-analyzer:
        optional: true
      webpack-dev-server:
        optional: true
    dependencies:
      '@discoveryjs/json-ext': 0.5.7
      '@webpack-cli/configtest': 1.2.0_4928b0a7794957798db49b2ad8123ccd
      '@webpack-cli/info': 1.5.0_webpack-cli@4.10.0
      '@webpack-cli/serve': 1.7.0_webpack-cli@4.10.0
      colorette: 2.0.20
      commander: 7.2.0
      cross-spawn: 7.0.3
      fastest-levenshtein: 1.0.16
      import-local: 3.1.0
      interpret: 2.2.0
      rechoir: 0.7.1
      webpack: 5.80.0_webpack-cli@4.10.0
      webpack-merge: 5.8.0
    dev: false

  /webpack-merge/5.8.0:
    resolution: {integrity: sha512-/SaI7xY0831XwP6kzuwhKWVKDP9t1QY1h65lAFLbZqMPIuYcD9QAW4u9STIbU9kaJbPBB/geU/gLr1wDjOhQ+Q==}
    engines: {node: '>=10.0.0'}
    dependencies:
      clone-deep: 4.0.1
      wildcard: 2.0.0
    dev: false

  /webpack-sources/3.2.3:
    resolution: {integrity: sha512-/DyMEOrDgLKKIG0fmvtz+4dUX/3Ghozwgm6iPp8KRhvn+eQf9+Q7GWxVNMk3+uCPWfdXYC4ExGBckIXdFEfH1w==}
    engines: {node: '>=10.13.0'}
    dev: false

  /webpack/5.80.0_webpack-cli@4.10.0:
    resolution: {integrity: sha512-OIMiq37XK1rWO8mH9ssfFKZsXg4n6klTEDL7S8/HqbAOBBaiy8ABvXvz0dDCXeEF9gqwxSvVk611zFPjS8hJxA==}
    engines: {node: '>=10.13.0'}
    hasBin: true
    peerDependencies:
      webpack-cli: '*'
    peerDependenciesMeta:
      webpack-cli:
        optional: true
    dependencies:
      '@types/eslint-scope': 3.7.4
      '@types/estree': 1.0.1
      '@webassemblyjs/ast': 1.11.5
      '@webassemblyjs/wasm-edit': 1.11.5
      '@webassemblyjs/wasm-parser': 1.11.5
      acorn: 8.8.2
      acorn-import-assertions: 1.8.0_acorn@8.8.2
      browserslist: 4.21.5
      chrome-trace-event: 1.0.3
      enhanced-resolve: 5.13.0
      es-module-lexer: 1.2.1
      eslint-scope: 5.1.1
      events: 3.3.0
      glob-to-regexp: 0.4.1
      graceful-fs: 4.2.11
      json-parse-even-better-errors: 2.3.1
      loader-runner: 4.3.0
      mime-types: 2.1.35
      neo-async: 2.6.2
      schema-utils: 3.1.2
      tapable: 2.2.1
      terser-webpack-plugin: 5.3.7_webpack@5.80.0
      watchpack: 2.4.0
      webpack-cli: 4.10.0_webpack@5.80.0
      webpack-sources: 3.2.3
    transitivePeerDependencies:
      - '@swc/core'
      - esbuild
      - uglify-js
    dev: false

  /whatwg-mimetype/2.3.0:
    resolution: {integrity: sha512-M4yMwr6mAnQz76TbJm914+gPpB/nCwvZbJU28cUD6dR004SAxDLOOSUaB1JDRqLtaOV/vi0IC5lEAGFgrjGv/g==}
    dev: false

  /whatwg-url/5.0.0:
    resolution: {integrity: sha512-saE57nupxk6v3HY35+jzBwYa0rKSy0XR8JSxZPwgLr7ys0IBzhGviA1/TUGJLmSVqs8pb9AnvICXEuOHLprYTw==}
    dependencies:
      tr46: 0.0.3
      webidl-conversions: 3.0.1
    dev: false

  /which-boxed-primitive/1.0.2:
    resolution: {integrity: sha512-bwZdv0AKLpplFY2KZRX6TvyuN7ojjr7lwkg6ml0roIy9YeuSr7JS372qlNW18UQYzgYK9ziGcerWqZOmEn9VNg==}
    dependencies:
      is-bigint: 1.0.4
      is-boolean-object: 1.1.2
      is-number-object: 1.0.7
      is-string: 1.0.7
      is-symbol: 1.0.4
    dev: false

  /which-collection/1.0.1:
    resolution: {integrity: sha512-W8xeTUwaln8i3K/cY1nGXzdnVZlidBcagyNFtBdD5kxnb4TvGKR7FfSIS3mYpwWS1QUCutfKz8IY8RjftB0+1A==}
    dependencies:
      is-map: 2.0.2
      is-set: 2.0.2
      is-weakmap: 2.0.1
      is-weakset: 2.0.2
    dev: false

  /which-typed-array/1.1.9:
    resolution: {integrity: sha512-w9c4xkx6mPidwp7180ckYWfMmvxpjlZuIudNtDf4N/tTAUB8VJbX25qZoAsrtGuYNnGw3pa0AXgbGKRB8/EceA==}
    engines: {node: '>= 0.4'}
    dependencies:
      available-typed-arrays: 1.0.5
      call-bind: 1.0.2
      for-each: 0.3.3
      gopd: 1.0.1
      has-tostringtag: 1.0.0
      is-typed-array: 1.1.10
    dev: false

  /which/1.3.1:
    resolution: {integrity: sha512-HxJdYWq1MTIQbJ3nw0cqssHoTNU267KlrDuGZ1WYlxDStUtKUhOaJmh112/TZmHxxUfuJqPXSOm7tDyas0OSIQ==}
    hasBin: true
    dependencies:
      isexe: 2.0.0
    dev: false

  /which/2.0.2:
    resolution: {integrity: sha512-BLI3Tl1TW3Pvl70l3yq3Y64i+awpwXqsGBYWkkqMtnbXgrMD+yj7rhW0kuEDxzJaYXGjEW5ogapKNMEKNMjibA==}
    engines: {node: '>= 8'}
    hasBin: true
    dependencies:
      isexe: 2.0.0
    dev: false

  /wildcard/2.0.0:
    resolution: {integrity: sha512-JcKqAHLPxcdb9KM49dufGXn2x3ssnfjbcaQdLlfZsL9rH9wgDQjUtDxbo8NE0F6SFvydeu1VhZe7hZuHsB2/pw==}
    dev: false

  /winston-transport/4.5.0:
    resolution: {integrity: sha512-YpZzcUzBedhlTAfJg6vJDlyEai/IFMIVcaEZZyl3UXIl4gmqRpU7AE89AHLkbzLUsv0NVmw7ts+iztqKxxPW1Q==}
    engines: {node: '>= 6.4.0'}
    dependencies:
      logform: 2.5.1
      readable-stream: 3.6.2
      triple-beam: 1.3.0
    dev: false

  /winston/3.8.2:
    resolution: {integrity: sha512-MsE1gRx1m5jdTTO9Ld/vND4krP2To+lgDoMEHGGa4HIlAUyXJtfc7CxQcGXVyz2IBpw5hbFkj2b/AtUdQwyRew==}
    engines: {node: '>= 12.0.0'}
    dependencies:
      '@colors/colors': 1.5.0
      '@dabh/diagnostics': 2.0.3
      async: 3.2.4
      is-stream: 2.0.1
      logform: 2.5.1
      one-time: 1.0.0
      readable-stream: 3.6.2
      safe-stable-stringify: 2.4.3
      stack-trace: 0.0.10
      triple-beam: 1.3.0
      winston-transport: 4.5.0
    dev: false

  /word-wrap/1.2.3:
    resolution: {integrity: sha512-Hz/mrNwitNRh/HUAtM/VT/5VH+ygD6DV7mYKZAtHOrbs8U7lvPS6xf7EJKMF0uW1KJCl0H701g3ZGus+muE5vQ==}
    engines: {node: '>=0.10.0'}
    dev: false

  /wordwrap/1.0.0:
    resolution: {integrity: sha512-gvVzJFlPycKc5dZN4yPkP8w7Dc37BtP1yczEneOb4uq34pXZcvrtRTmWV8W+Ume+XCxKgbjM+nevkyFPMybd4Q==}
    dev: false

  /workerpool/6.2.0:
    resolution: {integrity: sha512-Rsk5qQHJ9eowMH28Jwhe8HEbmdYDX4lwoMWshiCXugjtHqMD9ZbiqSDLxcsfdqsETPzVUtX5s1Z5kStiIM6l4A==}
    dev: false

  /wrap-ansi/7.0.0:
    resolution: {integrity: sha512-YVGIj2kamLSTxw6NsZjoBxfSwsn0ycdesmc4p+Q21c5zPuZ1pl+NfxVdxPtdHvmNVOQ6XSYG4AUtyt/Fi7D16Q==}
    engines: {node: '>=10'}
    dependencies:
      ansi-styles: 4.3.0
      string-width: 4.2.3
      strip-ansi: 6.0.1
    dev: false

  /wrappy/1.0.2:
    resolution: {integrity: sha512-l4Sp/DRseor9wL6EvV2+TuQn63dMkPjZ/sp9XkghTEbV9KlPS1xUsZ3u7/IQO4wxtcFB4bgpQPRcR3QCvezPcQ==}
    dev: false

  /ws/7.5.9:
    resolution: {integrity: sha512-F+P9Jil7UiSKSkppIiD94dN07AwvFixvLIj1Og1Rl9GGMuNipJnV9JzjD6XuqmAeiswGvUmNLjr5cFuXwNS77Q==}
    engines: {node: '>=8.3.0'}
    peerDependencies:
      bufferutil: ^4.0.1
      utf-8-validate: ^5.0.2
    peerDependenciesMeta:
      bufferutil:
        optional: true
      utf-8-validate:
        optional: true
    dev: false

  /ws/8.11.0:
    resolution: {integrity: sha512-HPG3wQd9sNQoT9xHyNCXoDUa+Xw/VevmY9FoHyQ+g+rrMn4j6FB4np7Z0OhdTgjx6MgQLK7jwSy1YecU1+4Asg==}
    engines: {node: '>=10.0.0'}
    peerDependencies:
      bufferutil: ^4.0.1
      utf-8-validate: ^5.0.2
    peerDependenciesMeta:
      bufferutil:
        optional: true
      utf-8-validate:
        optional: true
    dev: false

  /xml2js/0.4.23:
    resolution: {integrity: sha512-ySPiMjM0+pLDftHgXY4By0uswI3SPKLDw/i3UXbnO8M/p28zqexCUoPmQFrYD+/1BzhGJSs2i1ERWKJAtiLrug==}
    engines: {node: '>=4.0.0'}
    dependencies:
      sax: 1.2.4
      xmlbuilder: 11.0.1
    dev: false

  /xml2js/0.5.0:
    resolution: {integrity: sha512-drPFnkQJik/O+uPKpqSgr22mpuFHqKdbS835iAQrUC73L2F5WkboIRd63ai/2Yg6I1jzifPFKH2NTK+cfglkIA==}
    engines: {node: '>=4.0.0'}
    dependencies:
      sax: 1.2.4
      xmlbuilder: 11.0.1
    dev: false

  /xmlbuilder/11.0.1:
    resolution: {integrity: sha512-fDlsI/kFEx7gLvbecc0/ohLG50fugQp8ryHzMTuW9vSa1GJ0XYWKnhsUx7oie3G98+r56aTQIUB4kht42R3JvA==}
    engines: {node: '>=4.0'}
    dev: false

  /y18n/5.0.8:
    resolution: {integrity: sha512-0pfFzegeDWJHJIAmTLRP2DwHjdF5s7jo9tuztdQxAhINCdvS+3nGINqPd00AphqJR/0LhANUS6/+7SCb98YOfA==}
    engines: {node: '>=10'}
    dev: false

  /yallist/4.0.0:
    resolution: {integrity: sha512-3wdGidZyq5PB084XLES5TpOSRA3wjXAlIWMhum2kRcv/41Sn2emQ0dycQW4uZXLejwKvg6EsvbdlVL+FYEct7A==}
    dev: false

  /yargs-parser/20.2.4:
    resolution: {integrity: sha512-WOkpgNhPTlE73h4VFAFsOnomJVaovO8VqLDzy5saChRBFQFBoMYirowyW+Q9HB4HFF4Z7VZTiG3iSzJJA29yRA==}
    engines: {node: '>=10'}
    dev: false

  /yargs-parser/20.2.9:
    resolution: {integrity: sha512-y11nGElTIV+CT3Zv9t7VKl+Q3hTQoT9a1Qzezhhl6Rp21gJ/IVTW7Z3y9EWXhuUBC2Shnf+DX0antecpAwSP8w==}
    engines: {node: '>=10'}
    dev: false

  /yargs-parser/21.1.1:
    resolution: {integrity: sha512-tVpsJW7DdjecAiFpbIB1e3qxIQsE6NoPc5/eTdrbbIC4h0LVsWhnoa3g+m2HclBIujHzsxZ4VJVA+GUuc2/LBw==}
    engines: {node: '>=12'}
    dev: false

  /yargs-unparser/2.0.0:
    resolution: {integrity: sha512-7pRTIA9Qc1caZ0bZ6RYRGbHJthJWuakf+WmHK0rVeLkNrrGhfoabBNdue6kdINI6r4if7ocq9aD/n7xwKOdzOA==}
    engines: {node: '>=10'}
    dependencies:
      camelcase: 6.3.0
      decamelize: 4.0.0
      flat: 5.0.2
      is-plain-obj: 2.1.0
    dev: false

  /yargs/16.2.0:
    resolution: {integrity: sha512-D1mvvtDG0L5ft/jGWkLpG1+m0eQxOfaBvTNELraWj22wSVUMWxZUvYgJYcKh6jGGIkJFhH4IZPQhR4TKpc8mBw==}
    engines: {node: '>=10'}
    dependencies:
      cliui: 7.0.4
      escalade: 3.1.1
      get-caller-file: 2.0.5
      require-directory: 2.1.1
      string-width: 4.2.3
      y18n: 5.0.8
      yargs-parser: 20.2.9
    dev: false

  /yargs/17.6.2:
    resolution: {integrity: sha512-1/9UrdHjDZc0eOU0HxOHoS78C69UD3JRMvzlJ7S79S2nTaWRA/whGCTV8o9e/N/1Va9YIV7Q4sOxD8VV4pCWOw==}
    engines: {node: '>=12'}
    dependencies:
      cliui: 8.0.1
      escalade: 3.1.1
      get-caller-file: 2.0.5
      require-directory: 2.1.1
      string-width: 4.2.3
      y18n: 5.0.8
      yargs-parser: 21.1.1
    dev: false

  /yargs/17.7.1:
    resolution: {integrity: sha512-cwiTb08Xuv5fqF4AovYacTFNxk62th7LKJ6BL9IGUpTJrWoU7/7WdQGTP2SjKf1dUNBGzDd28p/Yfs/GI6JrLw==}
    engines: {node: '>=12'}
    dependencies:
      cliui: 8.0.1
      escalade: 3.1.1
      get-caller-file: 2.0.5
      require-directory: 2.1.1
      string-width: 4.2.3
      y18n: 5.0.8
      yargs-parser: 21.1.1
    dev: false

  /yauzl/2.10.0:
    resolution: {integrity: sha512-p4a9I6X6nu6IhoGmBqAcbJy1mlC4j27vEPZX9F4L4/vZT3Lyq1VkFHw/V/PUcB9Buo+DG3iHkT0x3Qya58zc3g==}
    dependencies:
      buffer-crc32: 0.2.13
      fd-slicer: 1.1.0
    dev: false

  /yn/3.1.1:
    resolution: {integrity: sha512-Ux4ygGWsu2c7isFWe8Yu1YluJmqVhxqK2cLXNQA5AcC3QfbGNpM7fu0Y8b/z16pXLnFxZYvWhd3fhBY9DLmC6Q==}
    engines: {node: '>=6'}
    dev: false

  /yocto-queue/0.1.0:
    resolution: {integrity: sha512-rVksvsnNCdJ/ohGc6xgPwyN8eheCxsiLM8mxuE/t/mOVqJewPuO1miLpTHQiRgTKCLexL4MeAFVagts7HmNZ2Q==}
    engines: {node: '>=10'}
    dev: false

  file:projects/rlc-common.tgz:
    resolution: {integrity: sha512-Sgc4hpgef8eOlzwcv/YA3YGssE3YeDg3XFNtDlweVk8QE+0cdYWluDk3GDt3rwpgAC23qbGKFcQRk2iZaEfm0Q==, tarball: file:projects/rlc-common.tgz}
    name: '@rush-temp/rlc-common'
    version: 0.0.0
    dependencies:
      '@types/fs-extra': 8.1.2
      '@types/lodash': 4.14.194
      '@types/node': 18.15.13
      eslint: 8.38.0
      fs-extra: 10.1.0
      handlebars: 4.7.7
      lodash: 4.17.21
      prettier: 2.7.1
      rimraf: 3.0.2
      ts-morph: 15.1.0
      ts-node: 10.9.1_4bd768e376d557941b1473ff9a109e9d
      typescript: 5.0.4
    transitivePeerDependencies:
      - '@swc/core'
      - '@swc/wasm'
      - supports-color
    dev: false

  file:projects/typescript.tgz:
    resolution: {integrity: sha512-KRCoO+wB/rl3jx0GxXdtdSK88vigl65ZMXaM+vhztZTHVSeVgc/LJim8S8D+BHIuAGRncXYOVJiqzArIiZCtag==, tarball: file:projects/typescript.tgz}
    name: '@rush-temp/typescript'
    version: 0.0.0
    dependencies:
      '@autorest/codemodel': 4.19.3
      '@autorest/extension-base': 3.5.1
      '@autorest/testmodeler': 2.5.1
      '@azure-rest/core-client': 1.1.2
      '@azure-tools/codegen': 2.9.2
      '@azure-tools/test-recorder': 3.0.0
      '@azure/abort-controller': 1.1.0
      '@azure/core-auth': 1.4.0
      '@azure/core-client': 1.7.2
      '@azure/core-http': 1.2.6
      '@azure/core-http-compat': 1.3.0
      '@azure/core-lro': 2.5.2
      '@azure/core-paging': 1.5.0
      '@azure/core-rest-pipeline': 1.10.3
      '@azure/core-tracing': 1.0.1
      '@azure/core-util': 1.3.1
      '@azure/core-xml': 1.3.3
      '@azure/logger': 1.0.4
      '@microsoft.azure/autorest.testserver': 3.3.46
      '@types/chai': 4.3.4
      '@types/chai-as-promised': 7.1.5
      '@types/fs-extra': 9.0.13
      '@types/js-yaml': 3.12.1
      '@types/lodash': 4.14.194
      '@types/mocha': 5.2.7
      '@types/node': 18.15.13
      '@types/prettier': 1.19.1
      '@types/sinon': 10.0.14
      '@types/xmlbuilder': 0.0.34
      '@types/yargs': 17.0.24
      '@typescript-eslint/eslint-plugin': 5.59.0_b482ac922579ea68f16b27eac21fdcc2
      '@typescript-eslint/parser': 5.59.0_eslint@8.38.0+typescript@5.0.4
      autorest: 3.6.3
      buffer: 6.0.3
      chai: 4.3.7
      chai-as-promised: 7.1.1_chai@4.3.7
      chalk: 4.1.2
      directory-tree: 2.3.1
      dotenv: 16.0.3
      eslint: 8.38.0
      fs-extra: 11.1.1
      handlebars: 4.7.7
      karma: 6.4.1
      karma-chrome-launcher: 3.2.0
      karma-mocha: 2.0.1
      karma-source-map-support: 1.4.0
      lodash: 4.17.21
      mocha: 9.2.2
      moment: 2.29.4
      node-cmd: 3.0.0
      npm-run-all: 4.1.5
      openapi-types: 7.2.3
      path-browserify: 1.0.1
      prettier: 1.19.1
      puppeteer: 3.3.0
      rimraf: 3.0.2
      sinon: 10.0.0
      source-map-loader: 1.1.3_webpack@5.80.0
      source-map-support: 0.5.21
      ts-morph: 15.1.0
      ts-node: 8.10.2_typescript@5.0.4
      tslib: 2.5.0
      typescript: 5.0.4
      wait-port: 0.2.14
      webpack: 5.80.0_webpack-cli@4.10.0
      webpack-cli: 4.10.0_webpack@5.80.0
      yargs: 17.7.1
    transitivePeerDependencies:
      - '@swc/core'
      - '@types/express'
      - '@webpack-cli/generators'
      - '@webpack-cli/migrate'
      - bufferutil
      - debug
      - encoding
      - esbuild
      - supports-color
      - uglify-js
      - utf-8-validate
      - webpack-bundle-analyzer
      - webpack-dev-server
    dev: false

  file:projects/typespec-test.tgz:
<<<<<<< HEAD
    resolution: {integrity: sha512-EKS8IMDcuHlgadA9HfucAmbzhnbituDUwYrZxr+ps5ZakVTWaCrUPIrDoSwF7ZagO8dLCeT9fvi7DP/friaSjw==, tarball: file:projects/typespec-test.tgz}
=======
    resolution: {integrity: sha512-euAPVxZ6cWvowHbljP8vUhfRnszY5I1j8I0WTPkzn1E9I3j4luu/uz+C1wTC9zLaPeN7tLDHI0hLnFveR71x8g==, tarball: file:projects/typespec-test.tgz}
>>>>>>> c70695a5
    name: '@rush-temp/typespec-test'
    version: 0.0.0
    dependencies:
      '@azure-tools/typespec-autorest': 0.29.0_dc07eaa457c0d0f9d1f8446f800dd756
      '@azure-tools/typespec-azure-core': 0.29.0_402126a56c0aec99e52d5c3ab81bd82d
      '@azure-tools/typespec-client-generator-core': 0.29.0_402126a56c0aec99e52d5c3ab81bd82d
      '@types/mocha': 5.2.7
      '@types/node': 18.15.13
      '@typespec/compiler': 0.43.0
      '@typespec/http': 0.43.1_@typespec+compiler@0.43.0
      '@typespec/openapi': 0.43.0_402126a56c0aec99e52d5c3ab81bd82d
      '@typespec/openapi3': 0.43.0_5a2c39ff95ddcf9cf828ada1ad35ba9c
      '@typespec/prettier-plugin-typespec': 0.43.0
      '@typespec/rest': 0.43.0_@typespec+compiler@0.43.0
      '@typespec/versioning': 0.43.0
      prettier: 2.7.1
      ts-node: 8.10.2_typescript@5.0.4
      typescript: 5.0.4
    dev: false

  file:projects/typespec-ts.tgz:
<<<<<<< HEAD
    resolution: {integrity: sha512-F8c9kaKBk0DOgsgRr1OXXsFkuQOBQ4/FCHNWQuOfWHwfjNKOyIxIBbmUcfYpdm5aYt1q79RlJz9QvVa1twnt5Q==, tarball: file:projects/typespec-ts.tgz}
=======
    resolution: {integrity: sha512-LSjM34MTwNmZ3cyuL1eMwDcMs3toS0SGQCa1X/gGbIO95/JkH57NIQn7GodZtSvOZ+N30zTFaiJwMJGpc+482Q==, tarball: file:projects/typespec-ts.tgz}
>>>>>>> c70695a5
    name: '@rush-temp/typespec-ts'
    version: 0.0.0
    dependencies:
      '@azure-rest/core-client': 1.1.2
<<<<<<< HEAD
      '@azure-tools/cadl-ranch': 0.4.4
      '@azure-tools/cadl-ranch-expect': 0.2.2_402126a56c0aec99e52d5c3ab81bd82d
      '@azure-tools/cadl-ranch-specs': 0.11.2_25426a8365f8defd8d385d6e31961cde
=======
      '@azure-tools/cadl-ranch': 0.4.5
      '@azure-tools/cadl-ranch-expect': 0.2.3_402126a56c0aec99e52d5c3ab81bd82d
      '@azure-tools/cadl-ranch-specs': 0.11.2_bd61dc72c94e80567c8cb3296aa23ca2
>>>>>>> c70695a5
      '@azure-tools/typespec-azure-core': 0.29.0_402126a56c0aec99e52d5c3ab81bd82d
      '@azure-tools/typespec-client-generator-core': 0.29.0_402126a56c0aec99e52d5c3ab81bd82d
      '@azure/core-auth': 1.4.0
      '@azure/core-lro': 2.5.2
      '@azure/core-paging': 1.5.0
      '@azure/core-rest-pipeline': 1.10.3
      '@types/chai': 4.3.4
      '@types/fs-extra': 9.0.13
      '@types/mocha': 9.1.1
      '@types/node': 18.15.13
      '@types/prettier': 2.7.2
      '@typescript-eslint/eslint-plugin': 5.59.0_b482ac922579ea68f16b27eac21fdcc2
      '@typescript-eslint/parser': 5.59.0_eslint@8.38.0+typescript@5.0.4
      '@typespec/compiler': 0.43.0
      '@typespec/http': 0.43.1_@typespec+compiler@0.43.0
      '@typespec/openapi': 0.43.0_402126a56c0aec99e52d5c3ab81bd82d
      '@typespec/openapi3': 0.43.0_5a2c39ff95ddcf9cf828ada1ad35ba9c
      '@typespec/rest': 0.43.0_@typespec+compiler@0.43.0
      '@typespec/versioning': 0.43.0
      chai: 4.3.7
      chalk: 4.1.2
      cross-env: 7.0.3
      eslint: 8.38.0
      fs-extra: 11.1.1
      mkdirp: 2.1.6
      mocha: 9.2.2
      prettier: 2.7.1
      rimraf: 3.0.2
      ts-morph: 15.1.0
      ts-node: 10.9.1_4bd768e376d557941b1473ff9a109e9d
      tslib: 2.5.0
      typescript: 5.0.4
    transitivePeerDependencies:
      - '@swc/core'
      - '@swc/wasm'
      - '@types/express'
      - encoding
      - supports-color
    dev: false<|MERGE_RESOLUTION|>--- conflicted
+++ resolved
@@ -84,13 +84,8 @@
       - supports-color
     dev: false
 
-<<<<<<< HEAD
-  /@azure-tools/cadl-ranch-expect/0.2.2_402126a56c0aec99e52d5c3ab81bd82d:
-    resolution: {integrity: sha512-W1ZwHRSykSEmWFTAermDtMUlRb5wXz8WKctMH1kEVpjlU5oWQqzqiFA/2C73mcXjn8Eb9DuJhhZqYE07ajqWzw==}
-=======
   /@azure-tools/cadl-ranch-expect/0.2.3_402126a56c0aec99e52d5c3ab81bd82d:
     resolution: {integrity: sha512-0DF+GXiIJ5SSUs5+UYgoxERZNzyo0Sn3UI1BIwCIVxBNpBf9Nv1MnsoEiHdkopgZFvaRKaCkS35gEpkptobaSw==}
->>>>>>> c70695a5
     engines: {node: '>=16.0.0'}
     peerDependencies:
       '@typespec/compiler': ~0.43.0
@@ -102,11 +97,7 @@
       '@typespec/rest': 0.43.0_@typespec+compiler@0.43.0
     dev: false
 
-<<<<<<< HEAD
-  /@azure-tools/cadl-ranch-specs/0.11.2_25426a8365f8defd8d385d6e31961cde:
-=======
   /@azure-tools/cadl-ranch-specs/0.11.2_bd61dc72c94e80567c8cb3296aa23ca2:
->>>>>>> c70695a5
     resolution: {integrity: sha512-1cF15lLl95rBS4DD/ZYIesGqSvd4u6SoZvJyGgekLjxNsin8G1LqhpKgMMCrlop+OuIWVlCmLIwVtlOW32R+bQ==}
     engines: {node: '>=16.0.0'}
     peerDependencies:
@@ -117,15 +108,9 @@
       '@typespec/rest': ~0.43.0
       '@typespec/versioning': ~0.43.0
     dependencies:
-<<<<<<< HEAD
-      '@azure-tools/cadl-ranch': 0.4.4
-      '@azure-tools/cadl-ranch-api': 0.2.3
-      '@azure-tools/cadl-ranch-expect': 0.2.2_402126a56c0aec99e52d5c3ab81bd82d
-=======
       '@azure-tools/cadl-ranch': 0.4.5
       '@azure-tools/cadl-ranch-api': 0.2.4
       '@azure-tools/cadl-ranch-expect': 0.2.3_402126a56c0aec99e52d5c3ab81bd82d
->>>>>>> c70695a5
       '@azure-tools/typespec-azure-core': 0.29.0_402126a56c0aec99e52d5c3ab81bd82d
       '@typespec/compiler': 0.43.0
       '@typespec/http': 0.43.1_@typespec+compiler@0.43.0
@@ -142,17 +127,10 @@
     engines: {node: '>=16.0.0'}
     hasBin: true
     dependencies:
-<<<<<<< HEAD
-      '@azure-tools/cadl-ranch-api': 0.2.3
-      '@azure-tools/cadl-ranch-coverage-sdk': 0.2.1
-      '@azure-tools/cadl-ranch-expect': 0.2.2_402126a56c0aec99e52d5c3ab81bd82d
-      '@azure/identity': 3.1.3
-=======
       '@azure-tools/cadl-ranch-api': 0.2.4
       '@azure-tools/cadl-ranch-coverage-sdk': 0.2.2
       '@azure-tools/cadl-ranch-expect': 0.2.3_402126a56c0aec99e52d5c3ab81bd82d
       '@azure/identity': 3.1.4
->>>>>>> c70695a5
       '@types/js-yaml': 4.0.5
       '@typespec/compiler': 0.43.0
       '@typespec/http': 0.43.1_@typespec+compiler@0.43.0
@@ -1421,7 +1399,7 @@
     dev: false
 
   /array-flatten/1.1.1:
-    resolution: {integrity: sha1-ml9pkFGx5wczKPKgCJaLZOopVdI=}
+    resolution: {integrity: sha512-PCVAQswWemu6UdxsDFFX/+gVeYqKAod3D3UVm91jHwynguOwAvYPhx8nNlM++NqRcK6CxxpUafjmhIdKiHibqg==}
     dev: false
 
   /array-union/2.1.0:
@@ -1588,7 +1566,7 @@
     engines: {node: ^6 || ^7 || ^8 || ^9 || ^10 || ^11 || ^12 || >=13.7}
     hasBin: true
     dependencies:
-      caniuse-lite: 1.0.30001480
+      caniuse-lite: 1.0.30001481
       electron-to-chromium: 1.4.368
       node-releases: 2.0.10
       update-browserslist-db: 1.0.11_browserslist@4.21.5
@@ -1599,7 +1577,7 @@
     dev: false
 
   /buffer-equal-constant-time/1.0.1:
-    resolution: {integrity: sha1-+OcRMvf/5uAaXJaXpMbz5I1cyBk=}
+    resolution: {integrity: sha512-zRpUiDwd/xk6ADqPMATG8vc9VPrkck7T07OIx0gnjmJAnHnTVXNQG3vfvWNuiZIkwu9KrKdA1iJKfsfTVxE6NA==}
     dev: false
 
   /buffer-from/1.1.2:
@@ -1656,8 +1634,8 @@
     engines: {node: '>=10'}
     dev: false
 
-  /caniuse-lite/1.0.30001480:
-    resolution: {integrity: sha512-q7cpoPPvZYgtyC4VaBSN0Bt+PJ4c4EYRf0DrduInOz2SkFpHD5p3LnvEpqBp7UnJn+8x1Ogl1s38saUxe+ihQQ==}
+  /caniuse-lite/1.0.30001481:
+    resolution: {integrity: sha512-KCqHwRnaa1InZBtqXzP98LPg0ajCVujMKjqKDhZEthIpAsJl/YEIa3YvXjGXPVqzZVguccuu7ga9KOE1J9rKPQ==}
     dev: false
 
   /capital-case/1.0.4:
@@ -1863,7 +1841,7 @@
     dev: false
 
   /concat-map/0.0.1:
-    resolution: {integrity: sha1-2Klr13/Wjfd5OnMDajug1UBdR3s=}
+    resolution: {integrity: sha512-/Srv4dswyQNBfohGpz9o6Yb3Gz3SrUDqBH5rTuhGR7ahtlbYKnVxw2bCFMRljaA7EXHaXZ8wsHdodFvbkhKmqg==}
     dev: false
 
   /connect/3.7.0:
@@ -1897,7 +1875,7 @@
     dev: false
 
   /cookie-signature/1.0.6:
-    resolution: {integrity: sha1-4wOogrNCzD7oylE6eZmXNNqzriw=}
+    resolution: {integrity: sha512-QADzlaHc8icV8I7vbaJXJwod9HWYp8uCqf1xa4OfNu1T7JVxQIrUgOWtHdNDtPiywmFbiS12VjotIXLrKM3orQ==}
     dev: false
 
   /cookie/0.4.2:
@@ -2140,7 +2118,7 @@
     dev: false
 
   /ee-first/1.1.1:
-    resolution: {integrity: sha1-WQxhFWsK4vTwJVcyoViyZrxWsh0=}
+    resolution: {integrity: sha512-WMwm9LhRUo+WUaRN+vRuETqG89IgZphVSNkdFgeb6sS/E4OrDIN7t48CAewSHXc6C8lefD8KKfr5vY61brQlow==}
     dev: false
 
   /electron-to-chromium/1.4.368:
@@ -2713,7 +2691,7 @@
     dev: false
 
   /fresh/0.5.2:
-    resolution: {integrity: sha1-PYyt2Q2XZWn6g1qx+OSyOhBWBac=}
+    resolution: {integrity: sha512-zJ2mQYM18rEFOudeV4GShTGIQ7RbzA7ozbU9I/XBpm7kqgMywgmylMwXHxZJmkVoYkna9d2pVXVXPdYTP9ej8Q==}
     engines: {node: '>= 0.6'}
     dev: false
 
@@ -3709,7 +3687,7 @@
     dev: false
 
   /media-typer/0.3.0:
-    resolution: {integrity: sha1-hxDXrwqmJvj/+hzgAWhUUmMlV0g=}
+    resolution: {integrity: sha512-dq+qelQ9akHpcOl/gUVRTxVIOkAJ1wR3QAvb4RsVjS8oVoFjDGTc679wJYmUmknUF5HwMLOgb5O+a3KxfWapPQ==}
     engines: {node: '>= 0.6'}
     dev: false
 
@@ -3719,7 +3697,7 @@
     dev: false
 
   /merge-descriptors/1.0.1:
-    resolution: {integrity: sha1-sAqqVW3YtEVoFQ7J0blT8/kMu2E=}
+    resolution: {integrity: sha512-cCi6g3/Zr1iqQi6ySbseM1Xvooa98N0w31jzUYrXPX2xqObmFGHJ0tQ5u74H3mVh7wLouTseZyYIq39g8cNp1w==}
     dev: false
 
   /merge-stream/2.0.0:
@@ -5334,7 +5312,7 @@
     dev: false
 
   /utils-merge/1.0.1:
-    resolution: {integrity: sha1-n5VxD1CiZ5R7LMwSR0HBAoQn5xM=}
+    resolution: {integrity: sha512-pMZTvIkT1d+TFGvDOqodOclx0QWkkgi6Tdoa8gC8ffGAAqz9pzPTZWAybbsHHoED/ztMtkv/VoYTYyShUn81hA==}
     engines: {node: '>= 0.4.0'}
     dev: false
 
@@ -5366,7 +5344,7 @@
     dev: false
 
   /verror/1.10.0:
-    resolution: {integrity: sha1-OhBcoXBTr1XW4nDB+CiGguGNpAA=}
+    resolution: {integrity: sha512-ZZKSmDAEFOijERBLkmYfJ+vmk3w+7hOLYDNkRCuRuMJGEmqYNCNLyBBFwWKVMhfwaEF3WOd0Zlw86U/WC/+nYw==}
     engines: {'0': node >=0.6.0}
     dependencies:
       assert-plus: 1.0.0
@@ -5703,11 +5681,6 @@
     engines: {node: '>=10'}
     dev: false
 
-  /yargs-parser/20.2.9:
-    resolution: {integrity: sha512-y11nGElTIV+CT3Zv9t7VKl+Q3hTQoT9a1Qzezhhl6Rp21gJ/IVTW7Z3y9EWXhuUBC2Shnf+DX0antecpAwSP8w==}
-    engines: {node: '>=10'}
-    dev: false
-
   /yargs-parser/21.1.1:
     resolution: {integrity: sha512-tVpsJW7DdjecAiFpbIB1e3qxIQsE6NoPc5/eTdrbbIC4h0LVsWhnoa3g+m2HclBIujHzsxZ4VJVA+GUuc2/LBw==}
     engines: {node: '>=12'}
@@ -5733,7 +5706,7 @@
       require-directory: 2.1.1
       string-width: 4.2.3
       y18n: 5.0.8
-      yargs-parser: 20.2.9
+      yargs-parser: 20.2.4
     dev: false
 
   /yargs/17.6.2:
@@ -5891,11 +5864,7 @@
     dev: false
 
   file:projects/typespec-test.tgz:
-<<<<<<< HEAD
-    resolution: {integrity: sha512-EKS8IMDcuHlgadA9HfucAmbzhnbituDUwYrZxr+ps5ZakVTWaCrUPIrDoSwF7ZagO8dLCeT9fvi7DP/friaSjw==, tarball: file:projects/typespec-test.tgz}
-=======
-    resolution: {integrity: sha512-euAPVxZ6cWvowHbljP8vUhfRnszY5I1j8I0WTPkzn1E9I3j4luu/uz+C1wTC9zLaPeN7tLDHI0hLnFveR71x8g==, tarball: file:projects/typespec-test.tgz}
->>>>>>> c70695a5
+    resolution: {integrity: sha512-bryN/KYeV4R+BHBtzo2iRqreEJl6eVFc9d73DOZVdzOC8os5PW4JGGwpW0ZsCWqrrh7VFTeaqtxX9ROmrH/b/w==, tarball: file:projects/typespec-test.tgz}
     name: '@rush-temp/typespec-test'
     version: 0.0.0
     dependencies:
@@ -5917,24 +5886,14 @@
     dev: false
 
   file:projects/typespec-ts.tgz:
-<<<<<<< HEAD
-    resolution: {integrity: sha512-F8c9kaKBk0DOgsgRr1OXXsFkuQOBQ4/FCHNWQuOfWHwfjNKOyIxIBbmUcfYpdm5aYt1q79RlJz9QvVa1twnt5Q==, tarball: file:projects/typespec-ts.tgz}
-=======
-    resolution: {integrity: sha512-LSjM34MTwNmZ3cyuL1eMwDcMs3toS0SGQCa1X/gGbIO95/JkH57NIQn7GodZtSvOZ+N30zTFaiJwMJGpc+482Q==, tarball: file:projects/typespec-ts.tgz}
->>>>>>> c70695a5
+    resolution: {integrity: sha512-uTFsysqdj89aYBDjxP7oH4JYIBfXXawcOEPSEbjzQhfoF1JZD7ybqIRbqTutLoiJ2oYEd6imWeFDxC06yOl6Pg==, tarball: file:projects/typespec-ts.tgz}
     name: '@rush-temp/typespec-ts'
     version: 0.0.0
     dependencies:
       '@azure-rest/core-client': 1.1.2
-<<<<<<< HEAD
-      '@azure-tools/cadl-ranch': 0.4.4
-      '@azure-tools/cadl-ranch-expect': 0.2.2_402126a56c0aec99e52d5c3ab81bd82d
-      '@azure-tools/cadl-ranch-specs': 0.11.2_25426a8365f8defd8d385d6e31961cde
-=======
       '@azure-tools/cadl-ranch': 0.4.5
       '@azure-tools/cadl-ranch-expect': 0.2.3_402126a56c0aec99e52d5c3ab81bd82d
       '@azure-tools/cadl-ranch-specs': 0.11.2_bd61dc72c94e80567c8cb3296aa23ca2
->>>>>>> c70695a5
       '@azure-tools/typespec-azure-core': 0.29.0_402126a56c0aec99e52d5c3ab81bd82d
       '@azure-tools/typespec-client-generator-core': 0.29.0_402126a56c0aec99e52d5c3ab81bd82d
       '@azure/core-auth': 1.4.0
