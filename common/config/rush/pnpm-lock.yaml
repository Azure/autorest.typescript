lockfileVersion: 5.4

specifiers:
  '@rush-temp/rlc-common': file:./projects/rlc-common.tgz
  '@rush-temp/typescript': file:./projects/typescript.tgz
  '@rush-temp/typespec-test': file:./projects/typespec-test.tgz
  '@rush-temp/typespec-ts': file:./projects/typespec-ts.tgz

dependencies:
  '@rush-temp/rlc-common': file:projects/rlc-common.tgz
  '@rush-temp/typescript': file:projects/typescript.tgz
  '@rush-temp/typespec-test': file:projects/typespec-test.tgz
  '@rush-temp/typespec-ts': file:projects/typespec-ts.tgz

packages:

  /@autorest/codemodel/4.19.3:
    resolution: {integrity: sha512-8RMPjq2BmLNn080EHGbSc0E9pk7EO6i+vi3vGrz8xrfnTBydOZPJUZqmOpEmNnV6LRbr23cthXQo0JbA/bStWg==}
    engines: {node: '>=12.0.0'}
    dependencies:
      '@azure-tools/codegen': 2.9.2
      js-yaml: 4.0.0
    dev: false

  /@autorest/extension-base/3.5.1:
    resolution: {integrity: sha512-xTfl2oZNEeZV13YMVeJpwObPJh7KFuJ28G2VvsYz1ljTkcCituf/kdPsom+BiSeDGoImaqgzEIDfetXcb3D0YQ==}
    engines: {node: '>=12.0.0'}
    dependencies:
      '@azure-tools/codegen': 2.9.2
      js-yaml: 4.0.0
      vscode-jsonrpc: 3.6.2
    dev: false

  /@autorest/testmodeler/2.5.1:
    resolution: {integrity: sha512-MCWfTUr7HA9wNi+Odv7/bKp/nydIL1ZjbVEZPNrqvpqzRa/NLoMtAWle0nIqG+iie6XofKGC0ji2zeEJMEVtKQ==}
    dev: false

  /@azure-rest/core-client/1.1.3:
    resolution: {integrity: sha512-qsnjofSRe0vif0SVmguRkuaQKa9KTvtUcfoxkrjeriQCVF23nD93fKSv0nMARAyhSZTr7iycuWAwz6dZuZwFvQ==}
    engines: {node: '>=14.0.0'}
    dependencies:
      '@azure/core-auth': 1.4.0
      '@azure/core-rest-pipeline': 1.10.3
      '@azure/core-util': 1.3.2
      tslib: 2.5.0
    transitivePeerDependencies:
      - supports-color
    dev: false

  /@azure-tools/async-io/3.0.254:
    resolution: {integrity: sha512-X1C7XdyCuo50ch9FzKtTvmK18FgDxxf1Bbt3cSoknQqeDaRegHSSCO+zByq2YA4NvUzKXeZ1engh29IDxZXgpQ==}
    engines: {node: '>=10.12.0'}
    dependencies:
      '@azure-tools/tasks': 3.0.255
      proper-lockfile: 2.0.1
    dev: false

  /@azure-tools/cadl-ranch-api/0.2.5:
    resolution: {integrity: sha512-CsKyegg2/aM7KR5b+AZ0UN065T3YnneZUtZbQSI6AxQCIjqyMc3DEHw2oWC1fFBAQ243GDS91vaFzmh+f6BbcQ==}
    engines: {node: '>=16.0.0'}
    dependencies:
      body-parser: 1.20.2
      deep-equal: 2.2.1
      express: 4.18.2
      express-promise-router: 4.1.1_express@4.18.2
      glob: 10.2.3
      morgan: 1.10.0
      picocolors: 1.0.0
      winston: 3.8.2
      yargs: 17.7.2
    transitivePeerDependencies:
      - '@types/express'
    dev: false

  /@azure-tools/cadl-ranch-coverage-sdk/0.2.3:
    resolution: {integrity: sha512-vc/Eqqkh9tQ5yVSB4aayUfyc5y3tNZs3ZXx6MzgnZf/joF7/t1tV804RK+2ZQYj2eK/2GWf2JUHkvLE/h8pwPg==}
    engines: {node: '>=16.0.0'}
    dependencies:
      '@azure/identity': 3.2.0
      '@azure/storage-blob': 12.14.0
      '@types/node': 18.16.7
    transitivePeerDependencies:
      - encoding
      - supports-color
    dev: false

  /@azure-tools/cadl-ranch-expect/0.3.0_75rh4bmiwsg7rptkhpgboduebi:
    resolution: {integrity: sha512-+kqMvlAHChvz4+h9FYsZfPp5KigFYdwH+FzdUWlB5NN3WjK+X8A5CuXh2MLCVd53tiQr3qv2Ji5NlGMlhyH4Qw==}
    engines: {node: '>=16.0.0'}
    peerDependencies:
      '@typespec/compiler': ~0.43.0
      '@typespec/http': ~0.43.1
      '@typespec/rest': ~0.43.0
      '@typespec/versioning': ~0.43.0
    dependencies:
      '@typespec/compiler': 0.43.0
      '@typespec/http': 0.43.1_@typespec+compiler@0.43.0
      '@typespec/rest': 0.43.0_@typespec+compiler@0.43.0
      '@typespec/versioning': 0.44.0_@typespec+compiler@0.44.0
    dev: false

  /@azure-tools/cadl-ranch-expect/0.3.0_nwoy7fm4y4huu6dyos7frmr6pu:
    resolution: {integrity: sha512-+kqMvlAHChvz4+h9FYsZfPp5KigFYdwH+FzdUWlB5NN3WjK+X8A5CuXh2MLCVd53tiQr3qv2Ji5NlGMlhyH4Qw==}
    engines: {node: '>=16.0.0'}
    peerDependencies:
      '@typespec/compiler': ~0.43.0
      '@typespec/http': ~0.43.1
      '@typespec/rest': ~0.43.0
      '@typespec/versioning': ~0.43.0
    dependencies:
      '@typespec/compiler': 0.44.0
      '@typespec/http': 0.44.0_@typespec+compiler@0.44.0
      '@typespec/rest': 0.44.0_@typespec+compiler@0.44.0
      '@typespec/versioning': 0.44.0_@typespec+compiler@0.44.0
    dev: false

  /@azure-tools/cadl-ranch-specs/0.14.10_alf5mletmwwqk4666y6emxunyq:
    resolution: {integrity: sha512-BkBRnh6pI/vWoycYPxOaKNlgob1pdZPZdv5LoUovsInShS4X6YHJ58GWYSxSaAGDWMwjd2YJ9EwBY9mc9cwzfQ==}
    engines: {node: '>=16.0.0'}
    peerDependencies:
      '@azure-tools/cadl-ranch-expect': ~0.3.0
      '@azure-tools/typespec-azure-core': ~0.29.0
      '@typespec/compiler': ~0.43.0
      '@typespec/http': ~0.43.1
      '@typespec/rest': ~0.43.0
      '@typespec/versioning': ~0.43.0
    dependencies:
      '@azure-tools/cadl-ranch': 0.4.13_3cjqqgv4r33nr5whoygb4gr3p4
      '@azure-tools/cadl-ranch-api': 0.2.5
      '@azure-tools/cadl-ranch-expect': 0.3.0_nwoy7fm4y4huu6dyos7frmr6pu
      '@azure-tools/typespec-azure-core': 0.30.0_wihkxl52pkwnxc25ba2weeyzd4
      '@typespec/compiler': 0.44.0
      '@typespec/http': 0.44.0_@typespec+compiler@0.44.0
      '@typespec/rest': 0.44.0_@typespec+compiler@0.44.0
      '@typespec/versioning': 0.44.0_@typespec+compiler@0.44.0
    transitivePeerDependencies:
      - '@types/express'
      - encoding
      - supports-color
    dev: false

  /@azure-tools/cadl-ranch/0.4.13_3cjqqgv4r33nr5whoygb4gr3p4:
    resolution: {integrity: sha512-3YAUs0ErlcGLna9RO71S8rZ1lRAJ4yYWhEhpGhOXsNfz43qrn7pa/ur/u9qJxRz8kOMCXC6aAUR8C49SylOyeg==}
    engines: {node: '>=16.0.0'}
    hasBin: true
    dependencies:
      '@azure-tools/cadl-ranch-api': 0.2.5
      '@azure-tools/cadl-ranch-coverage-sdk': 0.2.3
      '@azure-tools/cadl-ranch-expect': 0.3.0_75rh4bmiwsg7rptkhpgboduebi
      '@azure/identity': 3.2.0
      '@types/js-yaml': 4.0.5
      '@typespec/compiler': 0.43.0
      '@typespec/http': 0.43.1_@typespec+compiler@0.43.0
      '@typespec/rest': 0.43.0_@typespec+compiler@0.43.0
      ajv: 8.12.0
      body-parser: 1.20.2
      deep-equal: 2.2.1
      express: 4.18.2
      express-promise-router: 4.1.1_express@4.18.2
      glob: 10.2.3
      jackspeak: 2.1.1
      js-yaml: 4.1.0
      morgan: 1.10.0
      node-fetch: 3.3.1
      picocolors: 1.0.0
      prettier: 2.8.8
      source-map-support: 0.5.21
      winston: 3.8.2
      xml2js: 0.5.0
      yargs: 17.7.2
    transitivePeerDependencies:
      - '@types/express'
      - '@typespec/versioning'
      - encoding
      - supports-color
    dev: false

  /@azure-tools/codegen/2.9.2:
    resolution: {integrity: sha512-brVLyffOtPiEijYYBYgV+4q7IyAfqXIec7XbdEqvv7As6SeEdq5WtbtN9N0LdGVHDWtEfc+JArwIx9aYGFdMUg==}
    engines: {node: '>=12.0.0'}
    dependencies:
      '@azure-tools/async-io': 3.0.254
      js-yaml: 4.0.0
      semver: 7.5.0
    dev: false

  /@azure-tools/tasks/3.0.255:
    resolution: {integrity: sha512-GjALNLz7kWMEdRVbaN5g0cJHNAr3XVTbP0611Mv2UzMgGL6FOhNZJK+oPHJKLDR8EEDZNnkwPlyi7B+INXUSQA==}
    engines: {node: '>=10.12.0'}
    dev: false

  /@azure-tools/test-recorder/3.0.0:
    resolution: {integrity: sha512-1M1cjyqZa0TwKpaeaRaNON/c5yLWMEnMijc0V0Vu67pWrLkqoZE+6rmzrGLXapWUB1YmflvVaXQEWbbulGK3Ew==}
    engines: {node: '>=14.0.0'}
    dependencies:
      '@azure/core-auth': 1.4.0
      '@azure/core-rest-pipeline': 1.10.3
      '@azure/core-util': 1.3.2
      '@azure/logger': 1.0.4
    transitivePeerDependencies:
      - supports-color
    dev: false

  /@azure-tools/typespec-autorest/0.30.0_vwrrrzfw7hq5zzmuw6ly3dq2de:
    resolution: {integrity: sha512-Eww0EecO7te6r89djVK+mhcDJbCTjVUz3YneoCbuSftyAVGoj+OJPMS4fbkrKFKLpmV+b3YKGTH5e52jtD4YYA==}
    engines: {node: '>=16.0.0'}
    peerDependencies:
      '@azure-tools/typespec-azure-core': ~0.30.0
      '@typespec/compiler': ~0.44.0
      '@typespec/http': ~0.44.0
      '@typespec/openapi': ~0.44.0
      '@typespec/rest': ~0.44.0
      '@typespec/versioning': ~0.44.0
    dependencies:
      '@azure-tools/typespec-azure-core': 0.30.0_wihkxl52pkwnxc25ba2weeyzd4
      '@typespec/compiler': 0.44.0
      '@typespec/http': 0.44.0_@typespec+compiler@0.44.0
      '@typespec/openapi': 0.44.0_wihkxl52pkwnxc25ba2weeyzd4
      '@typespec/rest': 0.44.0_@typespec+compiler@0.44.0
      '@typespec/versioning': 0.44.0_@typespec+compiler@0.44.0
    dev: false

  /@azure-tools/typespec-azure-core/0.30.0_wihkxl52pkwnxc25ba2weeyzd4:
    resolution: {integrity: sha512-OsLI/opkv3JO+tkdHa04/fL84qSNvRLHDsRQ+Q3VK8rLul9WXHa74yAqn5r3D8WuK+h2KG2dDNtJhhew5ehlgg==}
    engines: {node: '>=16.0.0'}
    peerDependencies:
      '@typespec/compiler': ~0.44.0
      '@typespec/http': ~0.44.0
      '@typespec/rest': ~0.44.0
    dependencies:
      '@typespec/compiler': 0.44.0
      '@typespec/http': 0.44.0_@typespec+compiler@0.44.0
      '@typespec/lint': 0.44.0_@typespec+compiler@0.44.0
      '@typespec/rest': 0.44.0_@typespec+compiler@0.44.0
    dev: false

  /@azure-tools/typespec-client-generator-core/0.30.0_wihkxl52pkwnxc25ba2weeyzd4:
    resolution: {integrity: sha512-2CyCrIPXL/k6vXGWixWCYlA8gENErIUncdN9IFUBlqyqWlgb8GBpjl2RhIqbQCo2PGS6U3s1NEdZffzD0tNSdw==}
    engines: {node: '>=16.0.0'}
    peerDependencies:
      '@typespec/compiler': ~0.44.0
      '@typespec/http': ~0.44.0
      '@typespec/rest': ~0.44.0
    dependencies:
      '@typespec/compiler': 0.44.0
      '@typespec/http': 0.44.0_@typespec+compiler@0.44.0
      '@typespec/lint': 0.44.0_@typespec+compiler@0.44.0
      '@typespec/rest': 0.44.0_@typespec+compiler@0.44.0
    dev: false

  /@azure/abort-controller/1.1.0:
    resolution: {integrity: sha512-TrRLIoSQVzfAJX9H1JeFjzAoDGcoK1IYX1UImfceTZpsyYfWr09Ss1aHW1y5TrrR3iq6RZLBwJ3E24uwPhwahw==}
    engines: {node: '>=12.0.0'}
    dependencies:
      tslib: 2.5.0
    dev: false

  /@azure/core-asynciterator-polyfill/1.0.2:
    resolution: {integrity: sha512-3rkP4LnnlWawl0LZptJOdXNrT/fHp2eQMadoasa6afspXdpGrtPZuAQc2PD0cpgyuoXtUWyC3tv7xfntjGS5Dw==}
    engines: {node: '>=12.0.0'}
    dev: false

  /@azure/core-auth/1.4.0:
    resolution: {integrity: sha512-HFrcTgmuSuukRf/EdPmqBrc5l6Q5Uu+2TbuhaKbgaCpP2TfAeiNaQPAadxO+CYBRHGUzIDteMAjFspFLDLnKVQ==}
    engines: {node: '>=12.0.0'}
    dependencies:
      '@azure/abort-controller': 1.1.0
      tslib: 2.5.0
    dev: false

  /@azure/core-client/1.7.2:
    resolution: {integrity: sha512-ye5554gnVnXdfZ64hptUtETgacXoRWxYv1JF5MctoAzTSH5dXhDPZd9gOjDPyWMcLIk58pnP5+p5vGX6PYn1ag==}
    engines: {node: '>=14.0.0'}
    dependencies:
      '@azure/abort-controller': 1.1.0
      '@azure/core-auth': 1.4.0
      '@azure/core-rest-pipeline': 1.10.3
      '@azure/core-tracing': 1.0.1
      '@azure/core-util': 1.3.2
      '@azure/logger': 1.0.4
      tslib: 2.5.0
    transitivePeerDependencies:
      - supports-color
    dev: false

  /@azure/core-http-compat/1.3.0:
    resolution: {integrity: sha512-ZN9avruqbQ5TxopzG3ih3KRy52n8OAbitX3fnZT5go4hzu0J+KVPSzkL+Wt3hpJpdG8WIfg1sBD1tWkgUdEpBA==}
    engines: {node: '>=12.0.0'}
    dependencies:
      '@azure/abort-controller': 1.1.0
      '@azure/core-client': 1.7.2
      '@azure/core-rest-pipeline': 1.10.3
    transitivePeerDependencies:
      - supports-color
    dev: false

  /@azure/core-http/1.2.6:
    resolution: {integrity: sha512-odtH7UMKtekc5YQ86xg9GlVHNXR6pq2JgJ5FBo7/jbOjNGdBqcrIVrZx2bevXVJz/uUTSx6vUf62gzTXTfqYSQ==}
    engines: {node: '>=8.0.0'}
    dependencies:
      '@azure/abort-controller': 1.1.0
      '@azure/core-asynciterator-polyfill': 1.0.2
      '@azure/core-auth': 1.4.0
      '@azure/core-tracing': 1.0.0-preview.11
      '@azure/logger': 1.0.4
      '@types/node-fetch': 2.6.3
      '@types/tunnel': 0.0.1
      form-data: 3.0.1
      node-fetch: 2.6.11
      process: 0.11.10
      tough-cookie: 4.1.2
      tslib: 2.5.0
      tunnel: 0.0.6
      uuid: 8.3.2
      xml2js: 0.4.23
    transitivePeerDependencies:
      - encoding
    dev: false

  /@azure/core-http/3.0.1:
    resolution: {integrity: sha512-A3x+um3cAPgQe42Lu7Iv/x8/fNjhL/nIoEfqFxfn30EyxK6zC13n+OUxzZBRC0IzQqssqIbt4INf5YG7lYYFtw==}
    engines: {node: '>=14.0.0'}
    dependencies:
      '@azure/abort-controller': 1.1.0
      '@azure/core-auth': 1.4.0
      '@azure/core-tracing': 1.0.0-preview.13
      '@azure/core-util': 1.3.2
      '@azure/logger': 1.0.4
      '@types/node-fetch': 2.6.3
      '@types/tunnel': 0.0.3
      form-data: 4.0.0
      node-fetch: 2.6.11
      process: 0.11.10
      tslib: 2.5.0
      tunnel: 0.0.6
      uuid: 8.3.2
      xml2js: 0.5.0
    transitivePeerDependencies:
      - encoding
    dev: false

  /@azure/core-lro/2.5.3:
    resolution: {integrity: sha512-ubkOf2YCnVtq7KqEJQqAI8dDD5rH1M6OP5kW0KO/JQyTaxLA0N0pjFWvvaysCj9eHMNBcuuoZXhhl0ypjod2DA==}
    engines: {node: '>=14.0.0'}
    dependencies:
      '@azure/abort-controller': 1.1.0
      '@azure/core-util': 1.3.2
      '@azure/logger': 1.0.4
      tslib: 2.5.0
    dev: false

  /@azure/core-paging/1.5.0:
    resolution: {integrity: sha512-zqWdVIt+2Z+3wqxEOGzR5hXFZ8MGKK52x4vFLw8n58pR6ZfKRx3EXYTxTaYxYHc/PexPUTyimcTWFJbji9Z6Iw==}
    engines: {node: '>=14.0.0'}
    dependencies:
      tslib: 2.5.0
    dev: false

  /@azure/core-rest-pipeline/1.10.3:
    resolution: {integrity: sha512-AMQb0ttiGJ0MIV/r+4TVra6U4+90mPeOveehFnrqKlo7dknPJYdJ61wOzYJXJjDxF8LcCtSogfRelkq+fCGFTw==}
    engines: {node: '>=14.0.0'}
    dependencies:
      '@azure/abort-controller': 1.1.0
      '@azure/core-auth': 1.4.0
      '@azure/core-tracing': 1.0.1
      '@azure/core-util': 1.3.2
      '@azure/logger': 1.0.4
      form-data: 4.0.0
      http-proxy-agent: 5.0.0
      https-proxy-agent: 5.0.1
      tslib: 2.5.0
    transitivePeerDependencies:
      - supports-color
    dev: false

  /@azure/core-tracing/1.0.0-preview.11:
    resolution: {integrity: sha512-frF0pJc9HTmKncVokhBxCqipjbql02DThQ1ZJ9wLi7SDMLdPAFyDI5xZNzX5guLz+/DtPkY+SGK2li9FIXqshQ==}
    engines: {node: '>=8.0.0'}
    dependencies:
      '@opencensus/web-types': 0.0.7
      '@opentelemetry/api': 1.0.0-rc.0
      tslib: 2.5.0
    dev: false

  /@azure/core-tracing/1.0.0-preview.13:
    resolution: {integrity: sha512-KxDlhXyMlh2Jhj2ykX6vNEU0Vou4nHr025KoSEiz7cS3BNiHNaZcdECk/DmLkEB0as5T7b/TpRcehJ5yV6NeXQ==}
    engines: {node: '>=12.0.0'}
    dependencies:
      '@opentelemetry/api': 1.4.1
      tslib: 2.5.0
    dev: false

  /@azure/core-tracing/1.0.1:
    resolution: {integrity: sha512-I5CGMoLtX+pI17ZdiFJZgxMJApsK6jjfm85hpgp3oazCdq5Wxgh4wMr7ge/TTWW1B5WBuvIOI1fMU/FrOAMKrw==}
    engines: {node: '>=12.0.0'}
    dependencies:
      tslib: 2.5.0
    dev: false

  /@azure/core-util/1.3.2:
    resolution: {integrity: sha512-2bECOUh88RvL1pMZTcc6OzfobBeWDBf5oBbhjIhT1MV9otMVWCzpOJkkiKtrnO88y5GGBelgY8At73KGAdbkeQ==}
    engines: {node: '>=14.0.0'}
    dependencies:
      '@azure/abort-controller': 1.1.0
      tslib: 2.5.0
    dev: false

  /@azure/core-xml/1.3.3:
    resolution: {integrity: sha512-Go/xGz7nGqVINsD9O7gOfe8uiR1S+IFcw9WTUPJHSzoFT6F5ZWjXIIlSikLZm77TtmxzXGnQYjjiZIoIZ4x14A==}
    engines: {node: '>=14.0.0'}
    dependencies:
      fast-xml-parser: 4.2.2
      tslib: 2.5.0
    dev: false

  /@azure/identity/3.2.0:
    resolution: {integrity: sha512-WgJRnIweTUJn+h34xomlgbG5/5pwoQ0aBA5gbUtZPFx/UDKsrIZylI+uH++OjLkgyjT4FzLfms048+t+goUo6g==}
    engines: {node: '>=14.0.0'}
    dependencies:
      '@azure/abort-controller': 1.1.0
      '@azure/core-auth': 1.4.0
      '@azure/core-client': 1.7.2
      '@azure/core-rest-pipeline': 1.10.3
      '@azure/core-tracing': 1.0.1
      '@azure/core-util': 1.3.2
      '@azure/logger': 1.0.4
      '@azure/msal-browser': 2.37.0
      '@azure/msal-common': 9.1.1
      '@azure/msal-node': 1.17.2
      events: 3.3.0
      jws: 4.0.0
      open: 8.4.2
      stoppable: 1.1.0
      tslib: 2.5.0
      uuid: 8.3.2
    transitivePeerDependencies:
      - supports-color
    dev: false

  /@azure/logger/1.0.4:
    resolution: {integrity: sha512-ustrPY8MryhloQj7OWGe+HrYx+aoiOxzbXTtgblbV3xwCqpzUK36phH3XNHQKj3EPonyFUuDTfR3qFhTEAuZEg==}
    engines: {node: '>=14.0.0'}
    dependencies:
      tslib: 2.5.0
    dev: false

  /@azure/msal-browser/2.37.0:
    resolution: {integrity: sha512-YNGD/W/tw/5wDWlXOfmrVILaxVsorVLxYU2ovmL1PDvxkdudbQRyGk/76l4emqgDAl/kPQeqyivxjOU6w1YfvQ==}
    engines: {node: '>=0.8.0'}
    dependencies:
      '@azure/msal-common': 13.0.0
    dev: false

  /@azure/msal-common/13.0.0:
    resolution: {integrity: sha512-GqCOg5H5bouvLij9NFXFkh+asRRxsPBRwnTDsfK7o0KcxYHJbuidKw8/VXpycahGXNxgtuhqtK/n5he+5NhyEA==}
    engines: {node: '>=0.8.0'}
    dev: false

  /@azure/msal-common/9.1.1:
    resolution: {integrity: sha512-we9xR8lvu47fF0h+J8KyXoRy9+G/fPzm3QEa2TrdR3jaVS3LKAyE2qyMuUkNdbVkvzl8Zr9f7l+IUSP22HeqXw==}
    engines: {node: '>=0.8.0'}
    dev: false

  /@azure/msal-node/1.17.2:
    resolution: {integrity: sha512-l8edYnA2LQj4ue3pjxVz1Qy4HuU5xbcoebfe2bGTRvBL9Q6n2Df47aGftkLIyimD1HxHuA4ZZOe23a/HshoYXw==}
    engines: {node: 10 || 12 || 14 || 16 || 18}
    dependencies:
      '@azure/msal-common': 13.0.0
      jsonwebtoken: 9.0.0
      uuid: 8.3.2
    dev: false

  /@azure/storage-blob/12.14.0:
    resolution: {integrity: sha512-g8GNUDpMisGXzBeD+sKphhH5yLwesB4JkHr1U6be/X3F+cAMcyGLPD1P89g2M7wbEtUJWoikry1rlr83nNRBzg==}
    engines: {node: '>=14.0.0'}
    dependencies:
      '@azure/abort-controller': 1.1.0
      '@azure/core-http': 3.0.1
      '@azure/core-lro': 2.5.3
      '@azure/core-paging': 1.5.0
      '@azure/core-tracing': 1.0.0-preview.13
      '@azure/logger': 1.0.4
      events: 3.3.0
      tslib: 2.5.0
    transitivePeerDependencies:
      - encoding
    dev: false

  /@babel/code-frame/7.18.6:
    resolution: {integrity: sha512-TDCmlK5eOvH+eH7cdAFlNXeVJqWIQ7gW9tY1GJIpUtFb6CmjVyq2VM3u71bOyR8CRihcCgMUYoDNyLXao3+70Q==}
    engines: {node: '>=6.9.0'}
    dependencies:
      '@babel/highlight': 7.18.6
    dev: false

  /@babel/code-frame/7.21.4:
    resolution: {integrity: sha512-LYvhNKfwWSPpocw8GI7gpK2nq3HSDuEPC/uSYaALSJu9xjsalaaYFOq0Pwt5KmVqwEbZlDu81aLXwBOmD/Fv9g==}
    engines: {node: '>=6.9.0'}
    dependencies:
      '@babel/highlight': 7.18.6
    dev: false

  /@babel/helper-validator-identifier/7.19.1:
    resolution: {integrity: sha512-awrNfaMtnHUr653GgGEs++LlAvW6w+DcPrOliSMXWCKo597CwL5Acf/wWdNkf/tfEQE3mjkeD1YOVZOUV/od1w==}
    engines: {node: '>=6.9.0'}
    dev: false

  /@babel/highlight/7.18.6:
    resolution: {integrity: sha512-u7stbOuYjaPezCuLj29hNW1v64M2Md2qupEKP1fHc7WdOA3DgLh37suiSrZYY7haUB7iBeQZ9P1uiRF359do3g==}
    engines: {node: '>=6.9.0'}
    dependencies:
      '@babel/helper-validator-identifier': 7.19.1
      chalk: 2.4.2
      js-tokens: 4.0.0
    dev: false

  /@colors/colors/1.5.0:
    resolution: {integrity: sha512-ooWCrlZP11i8GImSjTHYHLkvFDP48nS4+204nGb1RiX/WXYHmJA2III9/e2DWVabCESdW7hBAEzHRqUn9OUVvQ==}
    engines: {node: '>=0.1.90'}
    dev: false

  /@cspotcode/source-map-support/0.8.1:
    resolution: {integrity: sha512-IchNf6dN4tHoMFIn/7OE8LWZ19Y6q/67Bmf6vnGREv8RSbBVb9LPJxEcnwrcwX6ixSvaiGoomAUvu4YSxXrVgw==}
    engines: {node: '>=12'}
    dependencies:
      '@jridgewell/trace-mapping': 0.3.9
    dev: false

  /@dabh/diagnostics/2.0.3:
    resolution: {integrity: sha512-hrlQOIi7hAfzsMqlGSFyVucrx38O+j6wiGOf//H2ecvIEqYN4ADBSS2iLMh5UFyDunCNniUIPk/q3riFv45xRA==}
    dependencies:
      colorspace: 1.1.4
      enabled: 2.0.0
      kuler: 2.0.0
    dev: false

  /@discoveryjs/json-ext/0.5.7:
    resolution: {integrity: sha512-dBVuXR082gk3jsFp7Rd/JI4kytwGHecnCoTtXFb7DB6CNHp4rg5k1bhg0nWdLGLnOV71lmDzGQaLMy8iPLY0pw==}
    engines: {node: '>=10.0.0'}
    dev: false

  /@eslint-community/eslint-utils/4.4.0_eslint@8.40.0:
    resolution: {integrity: sha512-1/sA4dwrzBAyeUoQ6oxahHKmrZvsnLCg4RfxW3ZFGGmQkSNQPFNLV9CUEFQP1x9EYXHTo5p6xdhZM1Ne9p/AfA==}
    engines: {node: ^12.22.0 || ^14.17.0 || >=16.0.0}
    peerDependencies:
      eslint: ^6.0.0 || ^7.0.0 || >=8.0.0
    dependencies:
      eslint: 8.40.0
      eslint-visitor-keys: 3.4.1
    dev: false

  /@eslint-community/regexpp/4.5.1:
    resolution: {integrity: sha512-Z5ba73P98O1KUYCCJTUeVpja9RcGoMdncZ6T49FCUl2lN38JtCJ+3WgIDBv0AuY4WChU5PmtJmOCTlN6FZTFKQ==}
    engines: {node: ^12.0.0 || ^14.0.0 || >=16.0.0}
    dev: false

  /@eslint/eslintrc/2.0.3:
    resolution: {integrity: sha512-+5gy6OQfk+xx3q0d6jGZZC3f3KzAkXc/IanVxd1is/VIIziRqqt3ongQz0FiTUXqTk0c7aDB3OaFuKnuSoJicQ==}
    engines: {node: ^12.22.0 || ^14.17.0 || >=16.0.0}
    dependencies:
      ajv: 6.12.6
      debug: 4.3.4
      espree: 9.5.2
      globals: 13.20.0
      ignore: 5.2.4
      import-fresh: 3.3.0
      js-yaml: 4.1.0
      minimatch: 3.1.2
      strip-json-comments: 3.1.1
    transitivePeerDependencies:
      - supports-color
    dev: false

  /@eslint/js/8.40.0:
    resolution: {integrity: sha512-ElyB54bJIhXQYVKjDSvCkPO1iU1tSAeVQJbllWJq1XQSmmA4dgFk8CbiBGpiOPxleE48vDogxCtmMYku4HSVLA==}
    engines: {node: ^12.22.0 || ^14.17.0 || >=16.0.0}
    dev: false

  /@gar/promisify/1.1.3:
    resolution: {integrity: sha512-k2Ty1JcVojjJFwrg/ThKi2ujJ7XNLYaFGNB/bWT9wGR+oSMJHMa5w+CUq6p/pVrKeNNgA7pCqEcjSnHVoqJQFw==}
    dev: false

  /@humanwhocodes/config-array/0.11.8:
    resolution: {integrity: sha512-UybHIJzJnR5Qc/MsD9Kr+RpO2h+/P1GhOwdiLPXK5TWk5sgTdu88bTD9UP+CKbPPh5Rni1u0GjAdYQLemG8g+g==}
    engines: {node: '>=10.10.0'}
    dependencies:
      '@humanwhocodes/object-schema': 1.2.1
      debug: 4.3.4
      minimatch: 3.1.2
    transitivePeerDependencies:
      - supports-color
    dev: false

  /@humanwhocodes/module-importer/1.0.1:
    resolution: {integrity: sha512-bxveV4V8v5Yb4ncFTT3rPSgZBOpCkjfK0y4oVVVJwIuDVBRMDXrPyXRL988i5ap9m9bnyEEjWfm5WkBmtffLfA==}
    engines: {node: '>=12.22'}
    dev: false

  /@humanwhocodes/object-schema/1.2.1:
    resolution: {integrity: sha512-ZnQMnLV4e7hDlUvw8H+U8ASL02SS2Gn6+9Ac3wGGLIe7+je2AeAOxPY+izIPJDfFDb7eDjev0Us8MO1iFRN8hA==}
    dev: false

  /@jridgewell/gen-mapping/0.3.3:
    resolution: {integrity: sha512-HLhSWOLRi875zjjMG/r+Nv0oCW8umGb0BgEhyX3dDX3egwZtB8PqLnjz3yedt8R5StBrzcg4aBpnh8UA9D1BoQ==}
    engines: {node: '>=6.0.0'}
    dependencies:
      '@jridgewell/set-array': 1.1.2
      '@jridgewell/sourcemap-codec': 1.4.15
      '@jridgewell/trace-mapping': 0.3.18
    dev: false

  /@jridgewell/resolve-uri/3.1.0:
    resolution: {integrity: sha512-F2msla3tad+Mfht5cJq7LSXcdudKTWCVYUgw6pLFOOHSTtZlj6SWNYAp+AhuqLmWdBO2X5hPrLcu8cVP8fy28w==}
    engines: {node: '>=6.0.0'}
    dev: false

  /@jridgewell/resolve-uri/3.1.1:
    resolution: {integrity: sha512-dSYZh7HhCDtCKm4QakX0xFpsRDqjjtZf/kjI/v3T3Nwt5r8/qz/M19F9ySyOqU94SXBmeG9ttTul+YnR4LOxFA==}
    engines: {node: '>=6.0.0'}
    dev: false

  /@jridgewell/set-array/1.1.2:
    resolution: {integrity: sha512-xnkseuNADM0gt2bs+BvhO0p78Mk762YnZdsuzFV018NoG1Sj1SCQvpSqa7XUaTam5vAGasABV9qXASMKnFMwMw==}
    engines: {node: '>=6.0.0'}
    dev: false

  /@jridgewell/source-map/0.3.3:
    resolution: {integrity: sha512-b+fsZXeLYi9fEULmfBrhxn4IrPlINf8fiNarzTof004v3lFdntdwa9PF7vFJqm3mg7s+ScJMxXaE3Acp1irZcg==}
    dependencies:
      '@jridgewell/gen-mapping': 0.3.3
      '@jridgewell/trace-mapping': 0.3.18
    dev: false

  /@jridgewell/sourcemap-codec/1.4.14:
    resolution: {integrity: sha512-XPSJHWmi394fuUuzDnGz1wiKqWfo1yXecHQMRf2l6hztTO+nPru658AyDngaBe7isIxEkRsPR3FZh+s7iVa4Uw==}
    dev: false

  /@jridgewell/sourcemap-codec/1.4.15:
    resolution: {integrity: sha512-eF2rxCRulEKXHTRiDrDy6erMYWqNw4LPdQ8UQA4huuxaQsVeRPFl2oM8oDGxMFhJUWZf9McpLtJasDDZb/Bpeg==}
    dev: false

  /@jridgewell/trace-mapping/0.3.18:
    resolution: {integrity: sha512-w+niJYzMHdd7USdiH2U6869nqhD2nbfZXND5Yp93qIbEmnDNk7PD48o+YchRVpzMU7M6jVCbenTR7PA1FLQ9pA==}
    dependencies:
      '@jridgewell/resolve-uri': 3.1.0
      '@jridgewell/sourcemap-codec': 1.4.14
    dev: false

  /@jridgewell/trace-mapping/0.3.9:
    resolution: {integrity: sha512-3Belt6tdc8bPgAtbcmdtNJlirVoTmEb5e2gC94PnkwEW9jI6CAHUeoG85tjWP5WquqfavoMtMwiG4P926ZKKuQ==}
    dependencies:
      '@jridgewell/resolve-uri': 3.1.1
      '@jridgewell/sourcemap-codec': 1.4.15
    dev: false

  /@microsoft.azure/autorest.testserver/3.3.46:
    resolution: {integrity: sha512-ne6zSqSQWTSx1dVWoQ77jxSrRppNsoWVjAZAxHbxPAUy+N34cM0UocYfMoqLlghDoMqM8xVMWAdG/ReNuvdBAg==}
    engines: {node: '>=10'}
    hasBin: true
    dependencies:
      '@azure/storage-blob': 12.14.0
      axios: 0.21.4
      body-parser: 1.20.2
      busboy: 1.6.0
      commonmark: 0.30.0
      deep-equal: 2.2.1
      express: 4.18.2
      express-promise-router: 4.1.1_express@4.18.2
      glob: 8.1.0
      js-yaml: 4.1.0
      morgan: 1.10.0
      mustache: 4.2.0
      request: 2.88.2
      request-promise-native: 1.0.9_request@2.88.2
      source-map-support: 0.5.21
      underscore: 1.13.6
      winston: 3.8.2
      xml2js: 0.4.23
      yargs: 17.7.2
    transitivePeerDependencies:
      - '@types/express'
      - debug
      - encoding
    dev: false

  /@nodelib/fs.scandir/2.1.5:
    resolution: {integrity: sha512-vq24Bq3ym5HEQm2NKCr3yXDwjc7vTsEThRDnkp2DK9p1uqLR+DHurm/NOTo0KG7HYHU7eppKZj3MyqYuMBf62g==}
    engines: {node: '>= 8'}
    dependencies:
      '@nodelib/fs.stat': 2.0.5
      run-parallel: 1.2.0
    dev: false

  /@nodelib/fs.stat/2.0.5:
    resolution: {integrity: sha512-RkhPPp2zrqDAQA/2jNhnztcPAlv64XdhIp7a7454A5ovI7Bukxgt7MX7udwAu3zg1DcpPU0rz3VV1SeaqvY4+A==}
    engines: {node: '>= 8'}
    dev: false

  /@nodelib/fs.walk/1.2.8:
    resolution: {integrity: sha512-oGB+UxlgWcgQkgwo8GcEGwemoTFt3FIO9ababBmaGwXIoBKZ+GTy0pP185beGg7Llih/NSHSV2XAs1lnznocSg==}
    engines: {node: '>= 8'}
    dependencies:
      '@nodelib/fs.scandir': 2.1.5
      fastq: 1.15.0
    dev: false

  /@npmcli/fs/2.1.2:
    resolution: {integrity: sha512-yOJKRvohFOaLqipNtwYB9WugyZKhC/DZC4VYPmpaCzDBrA8YpK3qHZ8/HGscMnE4GqbkLNuVcCnxkeQEdGt6LQ==}
    engines: {node: ^12.13.0 || ^14.15.0 || >=16.0.0}
    dependencies:
      '@gar/promisify': 1.1.3
      semver: 7.5.0
    dev: false

  /@npmcli/fs/3.1.0:
    resolution: {integrity: sha512-7kZUAaLscfgbwBQRbvdMYaZOWyMEcPTH/tJjnyAWJ/dvvs9Ef+CERx/qJb9GExJpl1qipaDGn7KqHnFGGixd0w==}
    engines: {node: ^14.17.0 || ^16.13.0 || >=18.0.0}
    dependencies:
      semver: 7.5.0
    dev: false

  /@npmcli/git/4.0.4:
    resolution: {integrity: sha512-5yZghx+u5M47LghaybLCkdSyFzV/w4OuH12d96HO389Ik9CDsLaDZJVynSGGVJOLn6gy/k7Dz5XYcplM3uxXRg==}
    engines: {node: ^14.17.0 || ^16.13.0 || >=18.0.0}
    dependencies:
      '@npmcli/promise-spawn': 6.0.2
      lru-cache: 7.18.3
      npm-pick-manifest: 8.0.1
      proc-log: 3.0.0
      promise-inflight: 1.0.1
      promise-retry: 2.0.1
      semver: 7.5.0
      which: 3.0.1
    dev: false

  /@npmcli/installed-package-contents/2.0.2:
    resolution: {integrity: sha512-xACzLPhnfD51GKvTOOuNX2/V4G4mz9/1I2MfDoye9kBM3RYe5g2YbscsaGoTlaWqkxeiapBWyseULVKpSVHtKQ==}
    engines: {node: ^14.17.0 || ^16.13.0 || >=18.0.0}
    hasBin: true
    dependencies:
      npm-bundled: 3.0.0
      npm-normalize-package-bin: 3.0.1
    dev: false

  /@npmcli/move-file/2.0.1:
    resolution: {integrity: sha512-mJd2Z5TjYWq/ttPLLGqArdtnC74J6bOzg4rMDnN+p1xTacZ2yPRCk2y0oSWQtygLR9YVQXgOcONrwtnk3JupxQ==}
    engines: {node: ^12.13.0 || ^14.15.0 || >=16.0.0}
    deprecated: This functionality has been moved to @npmcli/fs
    dependencies:
      mkdirp: 1.0.4
      rimraf: 3.0.2
    dev: false

  /@npmcli/node-gyp/3.0.0:
    resolution: {integrity: sha512-gp8pRXC2oOxu0DUE1/M3bYtb1b3/DbJ5aM113+XJBgfXdussRAsX0YOrOhdd8WvnAR6auDBvJomGAkLKA5ydxA==}
    engines: {node: ^14.17.0 || ^16.13.0 || >=18.0.0}
    dev: false

  /@npmcli/promise-spawn/6.0.2:
    resolution: {integrity: sha512-gGq0NJkIGSwdbUt4yhdF8ZrmkGKVz9vAdVzpOfnom+V8PLSmSOVhZwbNvZZS1EYcJN5hzzKBxmmVVAInM6HQLg==}
    engines: {node: ^14.17.0 || ^16.13.0 || >=18.0.0}
    dependencies:
      which: 3.0.1
    dev: false

  /@npmcli/run-script/6.0.2:
    resolution: {integrity: sha512-NCcr1uQo1k5U+SYlnIrbAh3cxy+OQT1VtqiAbxdymSlptbzBb62AjH2xXgjNCoP073hoa1CfCAcwoZ8k96C4nA==}
    engines: {node: ^14.17.0 || ^16.13.0 || >=18.0.0}
    dependencies:
      '@npmcli/node-gyp': 3.0.0
      '@npmcli/promise-spawn': 6.0.2
      node-gyp: 9.3.1
      read-package-json-fast: 3.0.2
      which: 3.0.1
    transitivePeerDependencies:
      - supports-color
    dev: false

  /@opencensus/web-types/0.0.7:
    resolution: {integrity: sha512-xB+w7ZDAu3YBzqH44rCmG9/RlrOmFuDPt/bpf17eJr8eZSrLt7nc7LnWdxM9Mmoj/YKMHpxRg28txu3TcpiL+g==}
    engines: {node: '>=6.0'}
    dev: false

  /@opentelemetry/api/1.0.0-rc.0:
    resolution: {integrity: sha512-iXKByCMfrlO5S6Oh97BuM56tM2cIBB0XsL/vWF/AtJrJEKx4MC/Xdu0xDsGXMGcNWpqF7ujMsjjnp0+UHBwnDQ==}
    engines: {node: '>=8.0.0'}
    dev: false

  /@opentelemetry/api/1.4.1:
    resolution: {integrity: sha512-O2yRJce1GOc6PAy3QxFM4NzFiWzvScDC1/5ihYBL6BUEVdq0XMWN01sppE+H6bBXbaFYipjwFLEWLg5PaSOThA==}
    engines: {node: '>=8.0.0'}
    dev: false

  /@pkgjs/parseargs/0.11.0:
    resolution: {integrity: sha512-+1VkjdD0QBLPodGrJUeqarH8VAIvQODIbwh9XpP5Syisf7YoQgsJKPNFoqqLQlu+VQ/tVSshMR6loPMn8U+dPg==}
    engines: {node: '>=14'}
    requiresBuild: true
    dev: false
    optional: true

  /@sigstore/protobuf-specs/0.1.0:
    resolution: {integrity: sha512-a31EnjuIDSX8IXBUib3cYLDRlPMU36AWX4xS8ysLaNu4ZzUesDiPt83pgrW2X1YLMe5L2HbDyaKK5BrL4cNKaQ==}
    engines: {node: ^14.17.0 || ^16.13.0 || >=18.0.0}
    dev: false

  /@sinonjs/commons/1.8.6:
    resolution: {integrity: sha512-Ky+XkAkqPZSm3NLBeUng77EBQl3cmeJhITaGHdYH8kjVB+aun3S4XBRti2zt17mtt0mIUDiNxYeoJm6drVvBJQ==}
    dependencies:
      type-detect: 4.0.8
    dev: false

  /@sinonjs/fake-timers/6.0.1:
    resolution: {integrity: sha512-MZPUxrmFubI36XS1DI3qmI0YdN1gks62JtFZvxR67ljjSNCeK6U08Zx4msEWOXuofgqUt6zPHSi1H9fbjR/NRA==}
    dependencies:
      '@sinonjs/commons': 1.8.6
    dev: false

  /@sinonjs/samsam/5.3.1:
    resolution: {integrity: sha512-1Hc0b1TtyfBu8ixF/tpfSHTVWKwCBLY4QJbkgnE7HcwyvT2xArDxb4K7dMgqRm3szI+LJbzmW/s4xxEhv6hwDg==}
    dependencies:
      '@sinonjs/commons': 1.8.6
      lodash.get: 4.4.2
      type-detect: 4.0.8
    dev: false

  /@sinonjs/text-encoding/0.7.2:
    resolution: {integrity: sha512-sXXKG+uL9IrKqViTtao2Ws6dy0znu9sOaP1di/jKGW1M6VssO8vlpXCQcpZ+jisQ1tTFAC5Jo/EOzFbggBagFQ==}
    dev: false

  /@socket.io/component-emitter/3.1.0:
    resolution: {integrity: sha512-+9jVqKhRSpsc591z5vX+X5Yyw+he/HCB4iQ/RYxw35CEPaY1gnsNE43nf9n9AaYjAQrTiI/mOwKUKdUs9vf7Xg==}
    dev: false

  /@tootallnate/once/2.0.0:
    resolution: {integrity: sha512-XCuKFP5PS55gnMVu3dty8KPatLqUoy/ZYzDzAGCQ8JNFCkLXzmI7vNHCR+XpbZaMWQK/vQubr7PkYq8g470J/A==}
    engines: {node: '>= 10'}
    dev: false

  /@ts-morph/common/0.16.0:
    resolution: {integrity: sha512-SgJpzkTgZKLKqQniCjLaE3c2L2sdL7UShvmTmPBejAKd2OKV/yfMpQ2IWpAuA+VY5wy7PkSUaEObIqEK6afFuw==}
    dependencies:
      fast-glob: 3.2.12
      minimatch: 5.1.6
      mkdirp: 1.0.4
      path-browserify: 1.0.1
    dev: false

  /@tsconfig/node10/1.0.9:
    resolution: {integrity: sha512-jNsYVVxU8v5g43Erja32laIDHXeoNvFEpX33OK4d6hljo3jDhCBDhx5dhCCTMWUojscpAagGiRkBKxpdl9fxqA==}
    dev: false

  /@tsconfig/node12/1.0.11:
    resolution: {integrity: sha512-cqefuRsh12pWyGsIoBKJA9luFu3mRxCA+ORZvA4ktLSzIuCUtWVxGIuXigEwO5/ywWFMZ2QEGKWvkZG1zDMTag==}
    dev: false

  /@tsconfig/node14/1.0.3:
    resolution: {integrity: sha512-ysT8mhdixWK6Hw3i1V2AeRqZ5WfXg1G43mqoYlM2nc6388Fq5jcXyr5mRsqViLx/GJYdoL0bfXD8nmF+Zn/Iow==}
    dev: false

  /@tsconfig/node16/1.0.3:
    resolution: {integrity: sha512-yOlFc+7UtL/89t2ZhjPvvB/DeAr3r+Dq58IgzsFkOAvVC6NMJXmCGjbptdXdR9qsX7pKcTL+s87FtYREi2dEEQ==}
    dev: false

  /@tufjs/canonical-json/1.0.0:
    resolution: {integrity: sha512-QTnf++uxunWvG2z3UFNzAoQPHxnSXOwtaI3iJ+AohhV+5vONuArPjJE7aPXPVXfXJsqrVbZBu9b81AJoSd09IQ==}
    engines: {node: ^14.17.0 || ^16.13.0 || >=18.0.0}
    dev: false

  /@tufjs/models/1.0.4:
    resolution: {integrity: sha512-qaGV9ltJP0EO25YfFUPhxRVK0evXFIAGicsVXuRim4Ed9cjPxYhNnNJ49SFmbeLgtxpslIkX317IgpfcHPVj/A==}
    engines: {node: ^14.17.0 || ^16.13.0 || >=18.0.0}
    dependencies:
      '@tufjs/canonical-json': 1.0.0
      minimatch: 9.0.0
    dev: false

  /@types/chai-as-promised/7.1.5:
    resolution: {integrity: sha512-jStwss93SITGBwt/niYrkf2C+/1KTeZCZl1LaeezTlqppAKeoQC7jxyqYuP72sxBGKCIbw7oHgbYssIRzT5FCQ==}
    dependencies:
      '@types/chai': 4.3.5
    dev: false

  /@types/chai/4.3.5:
    resolution: {integrity: sha512-mEo1sAde+UCE6b2hxn332f1g1E8WfYRu6p5SvTKr2ZKC1f7gFJXk4h5PyGP9Dt6gCaG8y8XhwnXWC6Iy2cmBng==}
    dev: false

  /@types/cookie/0.4.1:
    resolution: {integrity: sha512-XW/Aa8APYr6jSVVA1y/DEIZX0/GMKLEVekNG727R8cs56ahETkRAy/3DR7+fJyh7oUgGwNQaRfXCun0+KbWY7Q==}
    dev: false

  /@types/cors/2.8.13:
    resolution: {integrity: sha512-RG8AStHlUiV5ysZQKq97copd2UmVYw3/pRMLefISZ3S1hK104Cwm7iLQ3fTKx+lsUH2CE8FlLaYeEA2LSeqYUA==}
    dependencies:
      '@types/node': 18.16.7
    dev: false

  /@types/eslint-scope/3.7.4:
    resolution: {integrity: sha512-9K4zoImiZc3HlIp6AVUDE4CWYx22a+lhSZMYNpbjW04+YF0KWj4pJXnEMjdnFTiQibFFmElcsasJXDbdI/EPhA==}
    dependencies:
      '@types/eslint': 8.37.0
      '@types/estree': 1.0.1
    dev: false

  /@types/eslint/8.37.0:
    resolution: {integrity: sha512-Piet7dG2JBuDIfohBngQ3rCt7MgO9xCO4xIMKxBThCq5PNRB91IjlJ10eJVwfoNtvTErmxLzwBZ7rHZtbOMmFQ==}
    dependencies:
      '@types/estree': 1.0.1
      '@types/json-schema': 7.0.11
    dev: false

  /@types/estree/1.0.1:
    resolution: {integrity: sha512-LG4opVs2ANWZ1TJoKc937iMmNstM/d0ae1vNbnBvBhqCSezgVUOzcLCqbI5elV8Vy6WKwKjaqR+zO9VKirBBCA==}
    dev: false

  /@types/fs-extra/8.1.2:
    resolution: {integrity: sha512-SvSrYXfWSc7R4eqnOzbQF4TZmfpNSM9FrSWLU3EUnWBuyZqNBOrv1B1JA3byUDPUl9z4Ab3jeZG2eDdySlgNMg==}
    dependencies:
      '@types/node': 18.16.7
    dev: false

  /@types/fs-extra/9.0.13:
    resolution: {integrity: sha512-nEnwB++1u5lVDM2UI4c1+5R+FYaKfaAzS4OococimjVm3nQw3TuzH5UNsocrcTBbhnerblyHj4A49qXbIiZdpA==}
    dependencies:
      '@types/node': 18.16.7
    dev: false

  /@types/js-yaml/3.12.1:
    resolution: {integrity: sha512-SGGAhXLHDx+PK4YLNcNGa6goPf9XRWQNAUUbffkwVGGXIxmDKWyGGL4inzq2sPmExu431Ekb9aEMn9BkPqEYFA==}
    dev: false

  /@types/js-yaml/4.0.5:
    resolution: {integrity: sha512-FhpRzf927MNQdRZP0J5DLIdTXhjLYzeUTmLAu69mnVksLH9CJY3IuSeEgbKUki7GQZm0WqDkGzyxju2EZGD2wA==}
    dev: false

  /@types/json-schema/7.0.11:
    resolution: {integrity: sha512-wOuvG1SN4Us4rez+tylwwwCV1psiNVOkJeM3AUWUNWg/jDQY2+HE/444y5gc+jBmRqASOm2Oeh5c1axHobwRKQ==}
    dev: false

  /@types/lodash/4.14.194:
    resolution: {integrity: sha512-r22s9tAS7imvBt2lyHC9B8AGwWnXaYb1tY09oyLkXDs4vArpYJzw09nj8MLx5VfciBPGIb+ZwG0ssYnEPJxn/g==}
    dev: false

  /@types/mocha/5.2.7:
    resolution: {integrity: sha512-NYrtPht0wGzhwe9+/idPaBB+TqkY9AhTvOLMkThm0IoEfLaiVQZwBwyJ5puCkO3AUCWrmcoePjp2mbFocKy4SQ==}
    dev: false

  /@types/mocha/9.1.1:
    resolution: {integrity: sha512-Z61JK7DKDtdKTWwLeElSEBcWGRLY8g95ic5FoQqI9CMx0ns/Ghep3B4DfcEimiKMvtamNVULVNKEsiwV3aQmXw==}
    dev: false

  /@types/node-fetch/2.6.3:
    resolution: {integrity: sha512-ETTL1mOEdq/sxUtgtOhKjyB2Irra4cjxksvcMUR5Zr4n+PxVhsCD9WS46oPbHL3et9Zde7CNRr+WUNlcHvsX+w==}
    dependencies:
      '@types/node': 18.16.7
      form-data: 3.0.1
    dev: false

  /@types/node/18.16.7:
    resolution: {integrity: sha512-MFg7ua/bRtnA1hYE3pVyWxGd/r7aMqjNOdHvlSsXV3n8iaeGKkOaPzpJh6/ovf4bEXWcojkeMJpTsq3mzXW4IQ==}
<<<<<<< HEAD
=======
    dev: false

  /@types/npm-package-arg/6.1.1:
    resolution: {integrity: sha512-452/1Kp9IdM/oR10AyqAgZOxUt7eLbm+EMJ194L6oarMYdZNiFIFAOJ7IIr0OrZXTySgfHjJezh2oiyk2kc3ag==}
    dev: false

  /@types/npm-registry-fetch/8.0.4:
    resolution: {integrity: sha512-R9yEj6+NDmXLpKNS19cIaMyaHfV0aHjy/1qbo8K9jiHyjyaYg0CEmuOV/L0Q91DZDi3SuxlYY+2XYwh9TbB+eQ==}
    dependencies:
      '@types/node': 18.16.7
      '@types/node-fetch': 2.6.3
      '@types/npm-package-arg': 6.1.1
      '@types/npmlog': 4.1.4
      '@types/ssri': 7.1.1
    dev: false

  /@types/npmlog/4.1.4:
    resolution: {integrity: sha512-WKG4gTr8przEZBiJ5r3s8ZIAoMXNbOgQ+j/d5O4X3x6kZJRLNvyUJuUK/KoG3+8BaOHPhp2m7WC6JKKeovDSzQ==}
    dev: false

  /@types/pacote/11.1.5:
    resolution: {integrity: sha512-kMsfmhP2G45ngnpvH0LKd1celWnjgdiws1FHu3vMmYuoElGdqnd0ydf1ucZzeXamYnLe0NvSzGP2gYiETOEiQA==}
    dependencies:
      '@types/node': 18.16.7
      '@types/npm-registry-fetch': 8.0.4
      '@types/npmlog': 4.1.4
      '@types/ssri': 7.1.1
>>>>>>> c9f2e73e
    dev: false

  /@types/prettier/1.19.1:
    resolution: {integrity: sha512-5qOlnZscTn4xxM5MeGXAMOsIOIKIbh9e85zJWfBRVPlRMEVawzoPhINYbRGkBZCI8LxvBe7tJCdWiarA99OZfQ==}
    dev: false

  /@types/prettier/2.7.2:
    resolution: {integrity: sha512-KufADq8uQqo1pYKVIYzfKbJfBAc0sOeXqGbFaSpv8MRmC/zXgowNZmFcbngndGk922QDmOASEXUZCaY48gs4cg==}
    dev: false

  /@types/semver/7.5.0:
    resolution: {integrity: sha512-G8hZ6XJiHnuhQKR7ZmysCeJWE08o8T0AXtk5darsCaTVsYZhhgUrq53jizaR2FvsoeCwJhlmwTjkXBY5Pn/ZHw==}
    dev: false

  /@types/sinon/10.0.14:
    resolution: {integrity: sha512-mn72up6cjaMyMuaPaa/AwKf6WtsSRysQC7wxFkCm1XcOKXPM1z+5Y4H5wjIVBz4gdAkjvZxVVfjA6ba1nHr5WQ==}
    dependencies:
      '@types/sinonjs__fake-timers': 8.1.2
    dev: false

  /@types/sinonjs__fake-timers/8.1.2:
    resolution: {integrity: sha512-9GcLXF0/v3t80caGs5p2rRfkB+a8VBGLJZVih6CNFkx8IZ994wiKKLSRs9nuFwk1HevWs/1mnUmkApGrSGsShA==}
    dev: false

  /@types/ssri/7.1.1:
    resolution: {integrity: sha512-DPP/jkDaqGiyU75MyMURxLWyYLwKSjnAuGe9ZCsLp9QZOpXmDfuevk769F0BS86TmRuD5krnp06qw9nSoNO+0g==}
    dependencies:
      '@types/node': 18.16.7
    dev: false

  /@types/triple-beam/1.3.2:
    resolution: {integrity: sha512-txGIh+0eDFzKGC25zORnswy+br1Ha7hj5cMVwKIU7+s0U2AxxJru/jZSMU6OC9MJWP6+pc/hc6ZjyZShpsyY2g==}
    dev: false

  /@types/tunnel/0.0.1:
    resolution: {integrity: sha512-AOqu6bQu5MSWwYvehMXLukFHnupHrpZ8nvgae5Ggie9UwzDR1CCwoXgSSWNZJuyOlCdfdsWMA5F2LlmvyoTv8A==}
    dependencies:
      '@types/node': 18.16.7
    dev: false

  /@types/tunnel/0.0.3:
    resolution: {integrity: sha512-sOUTGn6h1SfQ+gbgqC364jLFBw2lnFqkgF3q0WovEHRLMrVD1sd5aufqi/aJObLekJO+Aq5z646U4Oxy6shXMA==}
    dependencies:
      '@types/node': 18.16.7
    dev: false

  /@types/xmlbuilder/0.0.34:
    resolution: {integrity: sha512-yVsHfYqJblSEg3DvUhGndpCZBZz2GiGVmqMa04fbGro2xzxRj85Q7MQ4os+MaXmKcpCDD42MXuxUWfoUKTuVdQ==}
    dev: false

  /@types/yargs-parser/21.0.0:
    resolution: {integrity: sha512-iO9ZQHkZxHn4mSakYV0vFHAVDyEOIJQrV2uZ06HxEPcx+mt8swXoZHIbaaJ2crJYFfErySgktuTZ3BeLz+XmFA==}
    dev: false

  /@types/yargs/17.0.24:
    resolution: {integrity: sha512-6i0aC7jV6QzQB8ne1joVZ0eSFIstHsCrobmOtghM11yGlH0j43FKL2UhWdELkyps0zuf7qVTUVCCR+tgSlyLLw==}
    dependencies:
      '@types/yargs-parser': 21.0.0
    dev: false

  /@types/yauzl/2.10.0:
    resolution: {integrity: sha512-Cn6WYCm0tXv8p6k+A8PvbDG763EDpBoTzHdA+Q/MF6H3sapGjCm9NzoaJncJS9tUKSuCoDs9XHxYYsQDgxR6kw==}
    requiresBuild: true
    dependencies:
      '@types/node': 18.16.7
    dev: false
    optional: true

  /@typescript-eslint/eslint-plugin/5.59.5_zaj6dsh3leplki3sfxgbx2w2za:
    resolution: {integrity: sha512-feA9xbVRWJZor+AnLNAr7A8JRWeZqHUf4T9tlP+TN04b05pFVhO5eN7/O93Y/1OUlLMHKbnJisgDURs/qvtqdg==}
    engines: {node: ^12.22.0 || ^14.17.0 || >=16.0.0}
    peerDependencies:
      '@typescript-eslint/parser': ^5.0.0
      eslint: ^6.0.0 || ^7.0.0 || ^8.0.0
      typescript: '*'
    peerDependenciesMeta:
      typescript:
        optional: true
    dependencies:
      '@eslint-community/regexpp': 4.5.1
      '@typescript-eslint/parser': 5.59.5_3qfatcekpgbllh6uk5ivyhkbxq
      '@typescript-eslint/scope-manager': 5.59.5
      '@typescript-eslint/type-utils': 5.59.5_3qfatcekpgbllh6uk5ivyhkbxq
      '@typescript-eslint/utils': 5.59.5_3qfatcekpgbllh6uk5ivyhkbxq
      debug: 4.3.4
      eslint: 8.40.0
      grapheme-splitter: 1.0.4
      ignore: 5.2.4
      natural-compare-lite: 1.4.0
      semver: 7.5.0
      tsutils: 3.21.0_typescript@5.0.4
      typescript: 5.0.4
    transitivePeerDependencies:
      - supports-color
    dev: false

  /@typescript-eslint/parser/5.59.5_3qfatcekpgbllh6uk5ivyhkbxq:
    resolution: {integrity: sha512-NJXQC4MRnF9N9yWqQE2/KLRSOLvrrlZb48NGVfBa+RuPMN6B7ZcK5jZOvhuygv4D64fRKnZI4L4p8+M+rfeQuw==}
    engines: {node: ^12.22.0 || ^14.17.0 || >=16.0.0}
    peerDependencies:
      eslint: ^6.0.0 || ^7.0.0 || ^8.0.0
      typescript: '*'
    peerDependenciesMeta:
      typescript:
        optional: true
    dependencies:
      '@typescript-eslint/scope-manager': 5.59.5
      '@typescript-eslint/types': 5.59.5
      '@typescript-eslint/typescript-estree': 5.59.5_typescript@5.0.4
      debug: 4.3.4
      eslint: 8.40.0
      typescript: 5.0.4
    transitivePeerDependencies:
      - supports-color
    dev: false

  /@typescript-eslint/scope-manager/5.59.5:
    resolution: {integrity: sha512-jVecWwnkX6ZgutF+DovbBJirZcAxgxC0EOHYt/niMROf8p4PwxxG32Qdhj/iIQQIuOflLjNkxoXyArkcIP7C3A==}
    engines: {node: ^12.22.0 || ^14.17.0 || >=16.0.0}
    dependencies:
      '@typescript-eslint/types': 5.59.5
      '@typescript-eslint/visitor-keys': 5.59.5
    dev: false

  /@typescript-eslint/type-utils/5.59.5_3qfatcekpgbllh6uk5ivyhkbxq:
    resolution: {integrity: sha512-4eyhS7oGym67/pSxA2mmNq7X164oqDYNnZCUayBwJZIRVvKpBCMBzFnFxjeoDeShjtO6RQBHBuwybuX3POnDqg==}
    engines: {node: ^12.22.0 || ^14.17.0 || >=16.0.0}
    peerDependencies:
      eslint: '*'
      typescript: '*'
    peerDependenciesMeta:
      typescript:
        optional: true
    dependencies:
      '@typescript-eslint/typescript-estree': 5.59.5_typescript@5.0.4
      '@typescript-eslint/utils': 5.59.5_3qfatcekpgbllh6uk5ivyhkbxq
      debug: 4.3.4
      eslint: 8.40.0
      tsutils: 3.21.0_typescript@5.0.4
      typescript: 5.0.4
    transitivePeerDependencies:
      - supports-color
    dev: false

  /@typescript-eslint/types/5.59.5:
    resolution: {integrity: sha512-xkfRPHbqSH4Ggx4eHRIO/eGL8XL4Ysb4woL8c87YuAo8Md7AUjyWKa9YMwTL519SyDPrfEgKdewjkxNCVeJW7w==}
    engines: {node: ^12.22.0 || ^14.17.0 || >=16.0.0}
    dev: false

  /@typescript-eslint/typescript-estree/5.59.5_typescript@5.0.4:
    resolution: {integrity: sha512-+XXdLN2CZLZcD/mO7mQtJMvCkzRfmODbeSKuMY/yXbGkzvA9rJyDY5qDYNoiz2kP/dmyAxXquL2BvLQLJFPQIg==}
    engines: {node: ^12.22.0 || ^14.17.0 || >=16.0.0}
    peerDependencies:
      typescript: '*'
    peerDependenciesMeta:
      typescript:
        optional: true
    dependencies:
      '@typescript-eslint/types': 5.59.5
      '@typescript-eslint/visitor-keys': 5.59.5
      debug: 4.3.4
      globby: 11.1.0
      is-glob: 4.0.3
      semver: 7.5.0
      tsutils: 3.21.0_typescript@5.0.4
      typescript: 5.0.4
    transitivePeerDependencies:
      - supports-color
    dev: false

  /@typescript-eslint/utils/5.59.5_3qfatcekpgbllh6uk5ivyhkbxq:
    resolution: {integrity: sha512-sCEHOiw+RbyTii9c3/qN74hYDPNORb8yWCoPLmB7BIflhplJ65u2PBpdRla12e3SSTJ2erRkPjz7ngLHhUegxA==}
    engines: {node: ^12.22.0 || ^14.17.0 || >=16.0.0}
    peerDependencies:
      eslint: ^6.0.0 || ^7.0.0 || ^8.0.0
    dependencies:
      '@eslint-community/eslint-utils': 4.4.0_eslint@8.40.0
      '@types/json-schema': 7.0.11
      '@types/semver': 7.5.0
      '@typescript-eslint/scope-manager': 5.59.5
      '@typescript-eslint/types': 5.59.5
      '@typescript-eslint/typescript-estree': 5.59.5_typescript@5.0.4
      eslint: 8.40.0
      eslint-scope: 5.1.1
      semver: 7.5.0
    transitivePeerDependencies:
      - supports-color
      - typescript
    dev: false

  /@typescript-eslint/visitor-keys/5.59.5:
    resolution: {integrity: sha512-qL+Oz+dbeBRTeyJTIy0eniD3uvqU7x+y1QceBismZ41hd4aBSRh8UAw4pZP0+XzLuPZmx4raNMq/I+59W2lXKA==}
    engines: {node: ^12.22.0 || ^14.17.0 || >=16.0.0}
    dependencies:
      '@typescript-eslint/types': 5.59.5
      eslint-visitor-keys: 3.4.1
    dev: false

  /@typespec/compiler/0.43.0:
    resolution: {integrity: sha512-VSOEuD8UMgySm8YhZ/9rvoZjyp8dp9y8arKjUjt3+uBnNQr8ZgbRbOBcxbauJuRYEO9i6dRvunf9rvLIvXyEEQ==}
    engines: {node: '>=16.0.0'}
    hasBin: true
    dependencies:
      '@babel/code-frame': 7.18.6
      ajv: 8.11.2
      change-case: 4.1.2
      globby: 13.1.4
      js-yaml: 4.1.0
      mkdirp: 1.0.4
      mustache: 4.2.0
      node-fetch: 3.2.8
      node-watch: 0.7.3
      picocolors: 1.0.0
      prettier: 2.8.8
      prompts: 2.4.2
      vscode-languageserver: 8.0.2
      vscode-languageserver-textdocument: 1.0.8
      yargs: 17.6.2
    dev: false

  /@typespec/compiler/0.44.0:
    resolution: {integrity: sha512-NESRujXwHHhJZsHn+Bf4zOlJ2eTJB/oYRIFMqV7lAOut3OILngQfmO3iVLpTVrHjwgrUdetU1GXt1Ref3rmATA==}
    engines: {node: '>=16.0.0'}
    hasBin: true
    dependencies:
      '@babel/code-frame': 7.21.4
      ajv: 8.12.0
      change-case: 4.1.2
      globby: 13.1.4
      js-yaml: 4.1.0
      mkdirp: 2.1.6
      mustache: 4.2.0
      node-fetch: 3.2.8
      node-watch: 0.7.3
      picocolors: 1.0.0
      prettier: 2.8.8
      prompts: 2.4.2
      vscode-languageserver: 8.1.0
      vscode-languageserver-textdocument: 1.0.8
      yargs: 17.7.2
    dev: false

  /@typespec/http/0.43.1_@typespec+compiler@0.43.0:
    resolution: {integrity: sha512-tgXrEYmhW6xPMfi57sgfEIA+6N4QIVBqBmvU2s0xouAuqdmYWsulcJjewMHkzOdj0agRyEjNEfQLWkCTIQVl4A==}
    engines: {node: '>=16.0.0'}
    peerDependencies:
      '@typespec/compiler': ~0.43.0
    dependencies:
      '@typespec/compiler': 0.43.0
    dev: false

  /@typespec/http/0.44.0_@typespec+compiler@0.44.0:
    resolution: {integrity: sha512-isIcg0/fidnbUeSp9qX1ir5XXThrKrdhwXle1Y4f+sR0DcTf4gJSEesjiZkV+Ea7u5nHjJ3/f+/Stp6XyuwOZw==}
    engines: {node: '>=16.0.0'}
    peerDependencies:
      '@typespec/compiler': ~0.44.0
    dependencies:
      '@typespec/compiler': 0.44.0
    dev: false

  /@typespec/lint/0.44.0_@typespec+compiler@0.44.0:
    resolution: {integrity: sha512-IEmaP7+PLDQOeZPqwH0XZe+Llt1P/SUzIj4zLEARBaAbBSGmekwUrXRlwrrDyZEPmmsnuIRuZNuXolG+REUh5g==}
    engines: {node: '>=16.0.0'}
    peerDependencies:
      '@typespec/compiler': ~0.44.0
    dependencies:
      '@typespec/compiler': 0.44.0
    dev: false

  /@typespec/openapi/0.44.0_wihkxl52pkwnxc25ba2weeyzd4:
    resolution: {integrity: sha512-uZ8rZ4cIWDsBKGbmUODu5HjAimnePmajQ5xO5QJGji9E/nK8LuEsJEnQA/qXaahEbiZTwZCH5J+ooPFLbEzXEA==}
    engines: {node: '>=16.0.0'}
    peerDependencies:
      '@typespec/compiler': ~0.44.0
      '@typespec/http': ~0.44.0
      '@typespec/rest': ~0.44.0
    dependencies:
      '@typespec/compiler': 0.44.0
      '@typespec/http': 0.44.0_@typespec+compiler@0.44.0
      '@typespec/rest': 0.44.0_@typespec+compiler@0.44.0
    dev: false

  /@typespec/openapi3/0.44.0_avswljoapttvtv2tgwnve3owrq:
    resolution: {integrity: sha512-VhjwPFFgBPY1eSn3OoerinxLGDldmHVp2NzQLMIT48n1/7MXTzxzggoKNRt3NXjkqM/C3YvoE0kYzpQLUa5JFQ==}
    engines: {node: '>=16.0.0'}
    peerDependencies:
      '@typespec/compiler': ~0.44.0
      '@typespec/http': ~0.44.0
      '@typespec/openapi': ~0.44.0
      '@typespec/rest': ~0.44.0
      '@typespec/versioning': ~0.44.0
    dependencies:
      '@typespec/compiler': 0.44.0
      '@typespec/http': 0.44.0_@typespec+compiler@0.44.0
      '@typespec/openapi': 0.44.0_wihkxl52pkwnxc25ba2weeyzd4
      '@typespec/rest': 0.44.0_@typespec+compiler@0.44.0
      '@typespec/versioning': 0.44.0_@typespec+compiler@0.44.0
      js-yaml: 4.1.0
    dev: false

  /@typespec/prettier-plugin-typespec/0.44.0:
    resolution: {integrity: sha512-dDvvW446FcqOkDuLV8wepTpyZT5y0sI2Crhmp7kUbqpU2GznKd8hkxLVRXQxlUtga63vqiEYuZwvFd109OWttQ==}
    dependencies:
      prettier: 2.8.8
    dev: false

  /@typespec/rest/0.43.0_@typespec+compiler@0.43.0:
    resolution: {integrity: sha512-de+muAnsANmUtcLsBagrRxdylS4dLsEoPGpz7TQe52pBkog+bbtPTQqRM5TqwxwK//94yS3dEMNynFXE1Yey8Q==}
    engines: {node: '>=16.0.0'}
    peerDependencies:
      '@typespec/compiler': ~0.43.0
    dependencies:
      '@typespec/compiler': 0.43.0
    dev: false

  /@typespec/rest/0.44.0_@typespec+compiler@0.44.0:
    resolution: {integrity: sha512-frHx0cKyvrtB3CST4x/38QevoSWj+anSmCDW2mvdUwV7PEkTzC5b3d0O3LDbCECT/WHp09PCkKqMEODe03xBlQ==}
    engines: {node: '>=16.0.0'}
    peerDependencies:
      '@typespec/compiler': ~0.44.0
    dependencies:
      '@typespec/compiler': 0.44.0
    dev: false

  /@typespec/versioning/0.44.0_@typespec+compiler@0.44.0:
    resolution: {integrity: sha512-7Z+1wV3XM4W+QbkWFVyOsoQXtS9y4aUcpq5rbLtUCUTvI26IcTOv94b2+HbPJl2x7j3o+KYfvVLVj8fiCqxXJg==}
    engines: {node: '>=16.0.0'}
    peerDependencies:
      '@typespec/compiler': ~0.44.0
    dependencies:
      '@typespec/compiler': 0.44.0
    dev: false

  /@ungap/promise-all-settled/1.1.2:
    resolution: {integrity: sha512-sL/cEvJWAnClXw0wHk85/2L0G6Sj8UB0Ctc1TEMbKSsmpRosqhwj9gWgFRZSrBr2f9tiXISwNhCPmlfqUqyb9Q==}
    dev: false

  /@webassemblyjs/ast/1.11.6:
    resolution: {integrity: sha512-IN1xI7PwOvLPgjcf180gC1bqn3q/QaOCwYUahIOhbYUu8KA/3tw2RT/T0Gidi1l7Hhj5D/INhJxiICObqpMu4Q==}
    dependencies:
      '@webassemblyjs/helper-numbers': 1.11.6
      '@webassemblyjs/helper-wasm-bytecode': 1.11.6
    dev: false

  /@webassemblyjs/floating-point-hex-parser/1.11.6:
    resolution: {integrity: sha512-ejAj9hfRJ2XMsNHk/v6Fu2dGS+i4UaXBXGemOfQ/JfQ6mdQg/WXtwleQRLLS4OvfDhv8rYnVwH27YJLMyYsxhw==}
    dev: false

  /@webassemblyjs/helper-api-error/1.11.6:
    resolution: {integrity: sha512-o0YkoP4pVu4rN8aTJgAyj9hC2Sv5UlkzCHhxqWj8butaLvnpdc2jOwh4ewE6CX0txSfLn/UYaV/pheS2Txg//Q==}
    dev: false

  /@webassemblyjs/helper-buffer/1.11.6:
    resolution: {integrity: sha512-z3nFzdcp1mb8nEOFFk8DrYLpHvhKC3grJD2ardfKOzmbmJvEf/tPIqCY+sNcwZIY8ZD7IkB2l7/pqhUhqm7hLA==}
    dev: false

  /@webassemblyjs/helper-numbers/1.11.6:
    resolution: {integrity: sha512-vUIhZ8LZoIWHBohiEObxVm6hwP034jwmc9kuq5GdHZH0wiLVLIPcMCdpJzG4C11cHoQ25TFIQj9kaVADVX7N3g==}
    dependencies:
      '@webassemblyjs/floating-point-hex-parser': 1.11.6
      '@webassemblyjs/helper-api-error': 1.11.6
      '@xtuc/long': 4.2.2
    dev: false

  /@webassemblyjs/helper-wasm-bytecode/1.11.6:
    resolution: {integrity: sha512-sFFHKwcmBprO9e7Icf0+gddyWYDViL8bpPjJJl0WHxCdETktXdmtWLGVzoHbqUcY4Be1LkNfwTmXOJUFZYSJdA==}
    dev: false

  /@webassemblyjs/helper-wasm-section/1.11.6:
    resolution: {integrity: sha512-LPpZbSOwTpEC2cgn4hTydySy1Ke+XEu+ETXuoyvuyezHO3Kjdu90KK95Sh9xTbmjrCsUwvWwCOQQNta37VrS9g==}
    dependencies:
      '@webassemblyjs/ast': 1.11.6
      '@webassemblyjs/helper-buffer': 1.11.6
      '@webassemblyjs/helper-wasm-bytecode': 1.11.6
      '@webassemblyjs/wasm-gen': 1.11.6
    dev: false

  /@webassemblyjs/ieee754/1.11.6:
    resolution: {integrity: sha512-LM4p2csPNvbij6U1f19v6WR56QZ8JcHg3QIJTlSwzFcmx6WSORicYj6I63f9yU1kEUtrpG+kjkiIAkevHpDXrg==}
    dependencies:
      '@xtuc/ieee754': 1.2.0
    dev: false

  /@webassemblyjs/leb128/1.11.6:
    resolution: {integrity: sha512-m7a0FhE67DQXgouf1tbN5XQcdWoNgaAuoULHIfGFIEVKA6tu/edls6XnIlkmS6FrXAquJRPni3ZZKjw6FSPjPQ==}
    dependencies:
      '@xtuc/long': 4.2.2
    dev: false

  /@webassemblyjs/utf8/1.11.6:
    resolution: {integrity: sha512-vtXf2wTQ3+up9Zsg8sa2yWiQpzSsMyXj0qViVP6xKGCUT8p8YJ6HqI7l5eCnWx1T/FYdsv07HQs2wTFbbof/RA==}
    dev: false

  /@webassemblyjs/wasm-edit/1.11.6:
    resolution: {integrity: sha512-Ybn2I6fnfIGuCR+Faaz7YcvtBKxvoLV3Lebn1tM4o/IAJzmi9AWYIPWpyBfU8cC+JxAO57bk4+zdsTjJR+VTOw==}
    dependencies:
      '@webassemblyjs/ast': 1.11.6
      '@webassemblyjs/helper-buffer': 1.11.6
      '@webassemblyjs/helper-wasm-bytecode': 1.11.6
      '@webassemblyjs/helper-wasm-section': 1.11.6
      '@webassemblyjs/wasm-gen': 1.11.6
      '@webassemblyjs/wasm-opt': 1.11.6
      '@webassemblyjs/wasm-parser': 1.11.6
      '@webassemblyjs/wast-printer': 1.11.6
    dev: false

  /@webassemblyjs/wasm-gen/1.11.6:
    resolution: {integrity: sha512-3XOqkZP/y6B4F0PBAXvI1/bky7GryoogUtfwExeP/v7Nzwo1QLcq5oQmpKlftZLbT+ERUOAZVQjuNVak6UXjPA==}
    dependencies:
      '@webassemblyjs/ast': 1.11.6
      '@webassemblyjs/helper-wasm-bytecode': 1.11.6
      '@webassemblyjs/ieee754': 1.11.6
      '@webassemblyjs/leb128': 1.11.6
      '@webassemblyjs/utf8': 1.11.6
    dev: false

  /@webassemblyjs/wasm-opt/1.11.6:
    resolution: {integrity: sha512-cOrKuLRE7PCe6AsOVl7WasYf3wbSo4CeOk6PkrjS7g57MFfVUF9u6ysQBBODX0LdgSvQqRiGz3CXvIDKcPNy4g==}
    dependencies:
      '@webassemblyjs/ast': 1.11.6
      '@webassemblyjs/helper-buffer': 1.11.6
      '@webassemblyjs/wasm-gen': 1.11.6
      '@webassemblyjs/wasm-parser': 1.11.6
    dev: false

  /@webassemblyjs/wasm-parser/1.11.6:
    resolution: {integrity: sha512-6ZwPeGzMJM3Dqp3hCsLgESxBGtT/OeCvCZ4TA1JUPYgmhAx38tTPR9JaKy0S5H3evQpO/h2uWs2j6Yc/fjkpTQ==}
    dependencies:
      '@webassemblyjs/ast': 1.11.6
      '@webassemblyjs/helper-api-error': 1.11.6
      '@webassemblyjs/helper-wasm-bytecode': 1.11.6
      '@webassemblyjs/ieee754': 1.11.6
      '@webassemblyjs/leb128': 1.11.6
      '@webassemblyjs/utf8': 1.11.6
    dev: false

  /@webassemblyjs/wast-printer/1.11.6:
    resolution: {integrity: sha512-JM7AhRcE+yW2GWYaKeHL5vt4xqee5N2WcezptmgyhNS+ScggqcT1OtXykhAb13Sn5Yas0j2uv9tHgrjwvzAP4A==}
    dependencies:
      '@webassemblyjs/ast': 1.11.6
      '@xtuc/long': 4.2.2
    dev: false

  /@webpack-cli/configtest/1.2.0_ssyfji3dpgdycm6uhcqeyo3c3q:
    resolution: {integrity: sha512-4FB8Tj6xyVkyqjj1OaTqCjXYULB9FMkqQ8yGrZjRDrYh0nOE+7Lhs45WioWQQMV+ceFlE368Ukhe6xdvJM9Egg==}
    peerDependencies:
      webpack: 4.x.x || 5.x.x
      webpack-cli: 4.x.x
    dependencies:
      webpack: 5.82.1_webpack-cli@4.10.0
      webpack-cli: 4.10.0_webpack@5.82.1
    dev: false

  /@webpack-cli/info/1.5.0_webpack-cli@4.10.0:
    resolution: {integrity: sha512-e8tSXZpw2hPl2uMJY6fsMswaok5FdlGNRTktvFk2sD8RjH0hE2+XistawJx1vmKteh4NmGmNUrp+Tb2w+udPcQ==}
    peerDependencies:
      webpack-cli: 4.x.x
    dependencies:
      envinfo: 7.8.1
      webpack-cli: 4.10.0_webpack@5.82.1
    dev: false

  /@webpack-cli/serve/1.7.0_webpack-cli@4.10.0:
    resolution: {integrity: sha512-oxnCNGj88fL+xzV+dacXs44HcDwf1ovs3AuEzvP7mqXw7fQntqIhQ1BRmynh4qEKQSSSRSWVyXRjmTbZIX9V2Q==}
    peerDependencies:
      webpack-cli: 4.x.x
      webpack-dev-server: '*'
    peerDependenciesMeta:
      webpack-dev-server:
        optional: true
    dependencies:
      webpack-cli: 4.10.0_webpack@5.82.1
    dev: false

  /@xtuc/ieee754/1.2.0:
    resolution: {integrity: sha512-DX8nKgqcGwsc0eJSqYt5lwP4DH5FlHnmuWWBRy7X0NcaGR0ZtuyeESgMwTYVEtxmsNGY+qit4QYT/MIYTOTPeA==}
    dev: false

  /@xtuc/long/4.2.2:
    resolution: {integrity: sha512-NuHqBY1PB/D8xU6s/thBgOAiAP7HOYDQ32+BFZILJ8ivkUkAHQnWfn6WhL79Owj1qmUnoN/YPhktdIoucipkAQ==}
    dev: false

  /abab/2.0.6:
    resolution: {integrity: sha512-j2afSsaIENvHZN2B8GOpF566vZ5WVk5opAiMTvWgaQT8DkbOqsTfvNAvHoRGU2zzP8cPoqys+xHTRDWW8L+/BA==}
    dev: false

  /abbrev/1.1.1:
    resolution: {integrity: sha512-nne9/IiQ/hzIhY6pdDnbBtz7DjPTKrY00P/zvPSm5pOFkl6xuGrGnXn/VtTNNfNtAfZ9/1RtehkszU9qcTii0Q==}
    dev: false

  /accepts/1.3.8:
    resolution: {integrity: sha512-PYAthTa2m2VKxuvSD3DPC/Gy+U+sOA1LAuT8mkmRuvw+NACSaeXEQ+NHcVF7rONl6qcaxV3Uuemwawk+7+SJLw==}
    engines: {node: '>= 0.6'}
    dependencies:
      mime-types: 2.1.35
      negotiator: 0.6.3
    dev: false

  /acorn-import-assertions/1.8.0_acorn@8.8.2:
    resolution: {integrity: sha512-m7VZ3jwz4eK6A4Vtt8Ew1/mNbP24u0FhdyfA7fSvnJR6LMdfOYnmuIrrJAgrYfYJ10F/otaHTtrtrtmHdMNzEw==}
    peerDependencies:
      acorn: ^8
    dependencies:
      acorn: 8.8.2
    dev: false

  /acorn-jsx/5.3.2_acorn@8.8.2:
    resolution: {integrity: sha512-rq9s+JNhf0IChjtDXxllJ7g41oZk5SlXtp0LHwyA5cejwn7vKmKp4pPri6YEePv2PU65sAsegbXtIinmDFDXgQ==}
    peerDependencies:
      acorn: ^6.0.0 || ^7.0.0 || ^8.0.0
    dependencies:
      acorn: 8.8.2
    dev: false

  /acorn-walk/8.2.0:
    resolution: {integrity: sha512-k+iyHEuPgSw6SbuDpGQM+06HQUa04DZ3o+F6CSzXMvvI5KMvnaEqXe+YVe555R9nn6GPt404fos4wcgpw12SDA==}
    engines: {node: '>=0.4.0'}
    dev: false

  /acorn/8.8.2:
    resolution: {integrity: sha512-xjIYgE8HBrkpd/sJqOGNspf8uHG+NOHGOw6a/Urj8taM2EXfdNAH2oFcPeIFfsv3+kz/mJrS5VuMqbNLjCa2vw==}
    engines: {node: '>=0.4.0'}
    hasBin: true
    dev: false

  /agent-base/5.1.1:
    resolution: {integrity: sha512-TMeqbNl2fMW0nMjTEPOwe3J/PRFP4vqeoNuQMG0HlMrtm5QxKqdvAkZ1pRBQ/ulIyDD5Yq0nJ7YbdD8ey0TO3g==}
    engines: {node: '>= 6.0.0'}
    dev: false

  /agent-base/6.0.2:
    resolution: {integrity: sha512-RZNwNclF7+MS/8bDg70amg32dyeZGZxiDuQmZxKLAlQjr3jGyLx+4Kkk58UO7D2QdgFIQCovuSuZESne6RG6XQ==}
    engines: {node: '>= 6.0.0'}
    dependencies:
      debug: 4.3.4
    transitivePeerDependencies:
      - supports-color
    dev: false

  /agentkeepalive/4.3.0:
    resolution: {integrity: sha512-7Epl1Blf4Sy37j4v9f9FjICCh4+KAQOyXgHEwlyBiAQLbhKdq/i2QQU3amQalS/wPhdPzDXPL5DMR5bkn+YeWg==}
    engines: {node: '>= 8.0.0'}
    dependencies:
      debug: 4.3.4
      depd: 2.0.0
      humanize-ms: 1.2.1
    transitivePeerDependencies:
      - supports-color
    dev: false

  /aggregate-error/3.1.0:
    resolution: {integrity: sha512-4I7Td01quW/RpocfNayFdFVk1qSuoh0E7JrbRJ16nH01HhKFQ88INq9Sd+nd72zqRySlr9BmDA8xlEJ6vJMrYA==}
    engines: {node: '>=8'}
    dependencies:
      clean-stack: 2.2.0
      indent-string: 4.0.0
    dev: false

  /ajv-keywords/3.5.2_ajv@6.12.6:
    resolution: {integrity: sha512-5p6WTN0DdTGVQk6VjcEju19IgaHudalcfabD7yhDGeA6bcQnmL+CpveLJq/3hvfwd1aof6L386Ougkx6RfyMIQ==}
    peerDependencies:
      ajv: ^6.9.1
    dependencies:
      ajv: 6.12.6
    dev: false

  /ajv/6.12.6:
    resolution: {integrity: sha512-j3fVLgvTo527anyYyJOGTYJbG+vnnQYvE0m5mmkc1TK+nxAppkCLMIL0aZ4dblVCNoGShhm+kzE4ZUykBoMg4g==}
    dependencies:
      fast-deep-equal: 3.1.3
      fast-json-stable-stringify: 2.1.0
      json-schema-traverse: 0.4.1
      uri-js: 4.4.1
    dev: false

  /ajv/8.11.2:
    resolution: {integrity: sha512-E4bfmKAhGiSTvMfL1Myyycaub+cUEU2/IvpylXkUu7CHBkBj1f/ikdzbD7YQ6FKUbixDxeYvB/xY4fvyroDlQg==}
    dependencies:
      fast-deep-equal: 3.1.3
      json-schema-traverse: 1.0.0
      require-from-string: 2.0.2
      uri-js: 4.4.1
    dev: false

  /ajv/8.12.0:
    resolution: {integrity: sha512-sRu1kpcO9yLtYxBKvqfTeh9KzZEwO3STyX1HT+4CaDzC6HpTGYhIhPIzj9XuKU7KYDwnaeh5hcOwjy1QuJzBPA==}
    dependencies:
      fast-deep-equal: 3.1.3
      json-schema-traverse: 1.0.0
      require-from-string: 2.0.2
      uri-js: 4.4.1
    dev: false

  /ansi-colors/4.1.1:
    resolution: {integrity: sha512-JoX0apGbHaUJBNl6yF+p6JAFYZ666/hhCGKN5t9QFjbJQKUU/g8MNbFDbvfrgKXvI1QpZplPOnwIo99lX/AAmA==}
    engines: {node: '>=6'}
    dev: false

  /ansi-regex/5.0.1:
    resolution: {integrity: sha512-quJQXlTSUGL2LH9SUXo8VwsY4soanhgo6LNSm84E1LBcE8s3O0wpdiRzyR9z/ZZJMlMWv37qOOb9pdJlMUEKFQ==}
    engines: {node: '>=8'}
    dev: false

  /ansi-styles/3.2.1:
    resolution: {integrity: sha512-VT0ZI6kZRdTh8YyJw3SMbYm/u+NqfsAxEpWO0Pf9sq8/e94WxxOpPKx9FR1FlyCtOVDNOQ+8ntlqFxiRc+r5qA==}
    engines: {node: '>=4'}
    dependencies:
      color-convert: 1.9.3
    dev: false

  /ansi-styles/4.3.0:
    resolution: {integrity: sha512-zbB9rCJAT1rbjiVDb2hqKFHNYLxgtk8NURxZ3IZwD3F6NtxbXZQCnnSi1Lkx+IDohdPlFp222wVALIheZJQSEg==}
    engines: {node: '>=8'}
    dependencies:
      color-convert: 2.0.1
    dev: false

  /anymatch/3.1.3:
    resolution: {integrity: sha512-KMReFUr0B4t+D+OBkjR3KYqvocp2XaSzO55UcB6mgQMd3KbcE+mWTyvVV7D/zsdEbNnV6acZUutkiHQXvTr1Rw==}
    engines: {node: '>= 8'}
    dependencies:
      normalize-path: 3.0.0
      picomatch: 2.3.1
    dev: false

  /aproba/2.0.0:
    resolution: {integrity: sha512-lYe4Gx7QT+MKGbDsA+Z+he/Wtef0BiwDOlK/XkBrdfsh9J/jPPXbX0tE9x9cl27Tmu5gg3QUbUrQYa/y+KOHPQ==}
    dev: false

  /are-we-there-yet/3.0.1:
    resolution: {integrity: sha512-QZW4EDmGwlYur0Yyf/b2uGucHQMa8aFUP7eu9ddR73vvhFyt4V0Vl3QHPcTNJ8l6qYOBdxgXdnBXQrHilfRQBg==}
    engines: {node: ^12.13.0 || ^14.15.0 || >=16.0.0}
    dependencies:
      delegates: 1.0.0
      readable-stream: 3.6.2
    dev: false

  /arg/4.1.3:
    resolution: {integrity: sha512-58S9QDqG0Xx27YwPSt9fJxivjYl432YCwfDMfZ+71RAqUrZef7LrKQZ3LHLOwCS4FLNBplP533Zx895SeOCHvA==}
    dev: false

  /argparse/2.0.1:
    resolution: {integrity: sha512-8+9WqebbFzpX9OR+Wa6O29asIogeRMzcGtAINdpMHHyAg10f05aSFVBbcEqGf/PXw1EjAZ+q2/bEBg3DvurK3Q==}
    dev: false

  /array-buffer-byte-length/1.0.0:
    resolution: {integrity: sha512-LPuwb2P+NrQw3XhxGc36+XSvuBPopovXYTR9Ew++Du9Yb/bx5AzBfrIsBoj0EZUifjQU+sHL21sseZ3jerWO/A==}
    dependencies:
      call-bind: 1.0.2
      is-array-buffer: 3.0.2
    dev: false

  /array-flatten/1.1.1:
    resolution: {integrity: sha512-PCVAQswWemu6UdxsDFFX/+gVeYqKAod3D3UVm91jHwynguOwAvYPhx8nNlM++NqRcK6CxxpUafjmhIdKiHibqg==}
    dev: false

  /array-union/2.1.0:
    resolution: {integrity: sha512-HGyxoOTYUyCM6stUe6EJgnd4EoewAI7zMdfqO+kGjnlZmBDz/cR5pf8r/cR4Wq60sL/p0IkcjUEEPwS3GFrIyw==}
    engines: {node: '>=8'}
    dev: false

  /asn1/0.2.6:
    resolution: {integrity: sha512-ix/FxPn0MDjeyJ7i/yoHGFt/EX6LyNbxSEhPPXODPL+KB0VPk86UYfL0lMdy+KCnv+fmvIzySwaK5COwqVbWTQ==}
    dependencies:
      safer-buffer: 2.1.2
    dev: false

  /assert-plus/1.0.0:
    resolution: {integrity: sha512-NfJ4UzBCcQGLDlQq7nHxH+tv3kyZ0hHQqF5BO6J7tNJeP5do1llPr8dZ8zHonfhAu0PHAdMkSo+8o0wxg9lZWw==}
    engines: {node: '>=0.8'}
    dev: false

  /assertion-error/1.1.0:
    resolution: {integrity: sha512-jgsaNduz+ndvGyFt3uSuWqvy4lCnIJiovtouQN5JZHOKCS2QuhEdbcQHFhVksz2N2U9hXJo8odG7ETyWlEeuDw==}
    dev: false

  /async/3.2.4:
    resolution: {integrity: sha512-iAB+JbDEGXhyIUavoDl9WP/Jj106Kz9DEn1DPgYw5ruDn0e3Wgi3sKFm55sASdGBNOQB8F59d9qQ7deqrHA8wQ==}
    dev: false

  /asynckit/0.4.0:
    resolution: {integrity: sha512-Oei9OH4tRh0YqU3GxhX79dM/mwVgvbZJaSNaRk+bshkj0S5cfHcgYakreBjrHwatXKbz+IoIdYLxrKim2MjW0Q==}
    dev: false

  /autorest/3.6.3:
    resolution: {integrity: sha512-j/Axwk9bniifTNtBLYVxfQZGQIGPKljFaCQCBWOiybVar2j3tkHP1btiC4a/t9pAJXY6IaFgWctoPM3G/Puhyg==}
    engines: {node: '>=12.0.0'}
    hasBin: true
    requiresBuild: true
    dev: false

  /available-typed-arrays/1.0.5:
    resolution: {integrity: sha512-DMD0KiN46eipeziST1LPP/STfDU0sufISXmjSgvVsoU2tqxctQeASejWcfNtxYKqETM1UxQ8sp2OrSBWpHY6sw==}
    engines: {node: '>= 0.4'}
    dev: false

  /aws-sign2/0.7.0:
    resolution: {integrity: sha512-08kcGqnYf/YmjoRhfxyu+CLxBjUtHLXLXX/vUfx9l2LYzG3c1m61nrpyFUZI6zeS+Li/wWMMidD9KgrqtGq3mA==}
    dev: false

  /aws4/1.12.0:
    resolution: {integrity: sha512-NmWvPnx0F1SfrQbYwOi7OeaNGokp9XhzNioJ/CSBs8Qa4vxug81mhJEAVZwxXuBmYB5KDRfMq/F3RR0BIU7sWg==}
    dev: false

  /axios/0.21.4:
    resolution: {integrity: sha512-ut5vewkiu8jjGBdqpM44XxjuCjq9LAKeHVmoVfHVzy8eHgxxq8SbAVQNovDA8mVi05kP0Ea/n/UzcSHcTJQfNg==}
    dependencies:
      follow-redirects: 1.15.2
    transitivePeerDependencies:
      - debug
    dev: false

  /balanced-match/1.0.2:
    resolution: {integrity: sha512-3oSeUO0TMV67hN1AmbXsK4yaqU7tjiHlbxRDZOpH0KW9+CeX4bRAaX0Anxt0tx2MrpRpWwQaPwIlISEJhYU5Pw==}
    dev: false

  /base64-js/1.5.1:
    resolution: {integrity: sha512-AKpaYlHn8t4SVbOHCy+b5+KKgvR4vrsD8vbvrbiQJps7fKDTkjkDry6ji0rUJjC0kzbNePLwzxq8iypo41qeWA==}
    dev: false

  /base64id/2.0.0:
    resolution: {integrity: sha512-lGe34o6EHj9y3Kts9R4ZYs/Gr+6N7MCaMlIFA3F1R2O5/m7K06AxfSeO5530PEERE6/WyEg3lsuyw4GHlPZHog==}
    engines: {node: ^4.5.0 || >= 5.9}
    dev: false

  /basic-auth/2.0.1:
    resolution: {integrity: sha512-NF+epuEdnUYVlGuhaxbbq+dvJttwLnGY+YixlXlME5KpQ5W3CnXA5cVTneY3SPbPDRkcjMbifrwmFYcClgOZeg==}
    engines: {node: '>= 0.8'}
    dependencies:
      safe-buffer: 5.1.2
    dev: false

  /bcrypt-pbkdf/1.0.2:
    resolution: {integrity: sha512-qeFIXtP4MSoi6NLqO12WfqARWWuCKi2Rn/9hJLEmtB5yTNr9DqFWkJRCf2qShWzPeAMRnOgCrq0sg/KLv5ES9w==}
    dependencies:
      tweetnacl: 0.14.5
    dev: false

  /big.js/5.2.2:
    resolution: {integrity: sha512-vyL2OymJxmarO8gxMr0mhChsO9QGwhynfuu4+MHTAW6czfq9humCB7rKpUjDd9YUiDPU4mzpyupFSvOClAwbmQ==}
    dev: false

  /binary-extensions/2.2.0:
    resolution: {integrity: sha512-jDctJ/IVQbZoJykoeHbhXpOlNBqGNcwXJKJog42E5HDPUwQTSdjCHdihjj0DlnheQ7blbT6dHOafNAiS8ooQKA==}
    engines: {node: '>=8'}
    dev: false

  /bl/4.1.0:
    resolution: {integrity: sha512-1W07cM9gS6DcLperZfFSj+bWLtaPGSOHWhPiGzXmvVJbRLdG82sH/Kn8EtW1VqWVA54AKf2h5k5BbnIbwF3h6w==}
    dependencies:
      buffer: 5.7.1
      inherits: 2.0.4
      readable-stream: 3.6.2
    dev: false

  /body-parser/1.20.1:
    resolution: {integrity: sha512-jWi7abTbYwajOytWCQc37VulmWiRae5RyTpaCyDcS5/lMdtwSz5lOpDE67srw/HYe35f1z3fDQw+3txg7gNtWw==}
    engines: {node: '>= 0.8', npm: 1.2.8000 || >= 1.4.16}
    dependencies:
      bytes: 3.1.2
      content-type: 1.0.5
      debug: 2.6.9
      depd: 2.0.0
      destroy: 1.2.0
      http-errors: 2.0.0
      iconv-lite: 0.4.24
      on-finished: 2.4.1
      qs: 6.11.0
      raw-body: 2.5.1
      type-is: 1.6.18
      unpipe: 1.0.0
    dev: false

  /body-parser/1.20.2:
    resolution: {integrity: sha512-ml9pReCu3M61kGlqoTm2umSXTlRTuGTx0bfYj+uIUKKYycG5NtSbeetV3faSU6R7ajOPw0g/J1PvK4qNy7s5bA==}
    engines: {node: '>= 0.8', npm: 1.2.8000 || >= 1.4.16}
    dependencies:
      bytes: 3.1.2
      content-type: 1.0.5
      debug: 2.6.9
      depd: 2.0.0
      destroy: 1.2.0
      http-errors: 2.0.0
      iconv-lite: 0.4.24
      on-finished: 2.4.1
      qs: 6.11.0
      raw-body: 2.5.2
      type-is: 1.6.18
      unpipe: 1.0.0
    dev: false

  /brace-expansion/1.1.11:
    resolution: {integrity: sha512-iCuPHDFgrHX7H2vEI/5xpz07zSHB00TpugqhmYtVmMO6518mCuRMoOYFldEBl0g187ufozdaHgWKcYFb61qGiA==}
    dependencies:
      balanced-match: 1.0.2
      concat-map: 0.0.1
    dev: false

  /brace-expansion/2.0.1:
    resolution: {integrity: sha512-XnAIvQ8eM+kC6aULx6wuQiwVsnzsi9d3WxzV3FpWTGA19F621kwdbsAcFKXgKUHZWsy+mY6iL1sHTxWEFCytDA==}
    dependencies:
      balanced-match: 1.0.2
    dev: false

  /braces/3.0.2:
    resolution: {integrity: sha512-b8um+L1RzM3WDSzvhm6gIz1yfTbBt6YTlcEKAvsmqCZZFw46z626lVj9j1yEPW33H5H+lBQpZMP1k8l+78Ha0A==}
    engines: {node: '>=8'}
    dependencies:
      fill-range: 7.0.1
    dev: false

  /browser-stdout/1.3.1:
    resolution: {integrity: sha512-qhAVI1+Av2X7qelOfAIYwXONood6XlZE/fXaBSmW/T5SzLAmCgzi+eiWE7fUvbHaeNBQH13UftjpXxsfLkMpgw==}
    dev: false

  /browserslist/4.21.5:
    resolution: {integrity: sha512-tUkiguQGW7S3IhB7N+c2MV/HZPSCPAAiYBZXLsBhFB/PCy6ZKKsZrmBayHV9fdGV/ARIfJ14NkxKzRDjvp7L6w==}
    engines: {node: ^6 || ^7 || ^8 || ^9 || ^10 || ^11 || ^12 || >=13.7}
    hasBin: true
    dependencies:
      caniuse-lite: 1.0.30001486
      electron-to-chromium: 1.4.391
      node-releases: 2.0.10
      update-browserslist-db: 1.0.11_browserslist@4.21.5
    dev: false

  /buffer-crc32/0.2.13:
    resolution: {integrity: sha512-VO9Ht/+p3SN7SKWqcrgEzjGbRSJYTx+Q1pTQC0wrWqHx0vpJraQ6GtHx8tvcg1rlK1byhU5gccxgOgj7B0TDkQ==}
    dev: false

  /buffer-equal-constant-time/1.0.1:
    resolution: {integrity: sha512-zRpUiDwd/xk6ADqPMATG8vc9VPrkck7T07OIx0gnjmJAnHnTVXNQG3vfvWNuiZIkwu9KrKdA1iJKfsfTVxE6NA==}
    dev: false

  /buffer-from/1.1.2:
    resolution: {integrity: sha512-E+XQCRwSbaaiChtv6k6Dwgc+bx+Bs6vuKJHHl5kox/BaKbhiXzqQOwK4cO22yElGp2OCmjwVhT3HmxgyPGnJfQ==}
    dev: false

  /buffer/5.7.1:
    resolution: {integrity: sha512-EHcyIPBQ4BSGlvjB16k5KgAJ27CIsHY/2JBmCRReo48y9rQ3MaUzWX3KVlBa4U7MyX02HdVj0K7C3WaB3ju7FQ==}
    dependencies:
      base64-js: 1.5.1
      ieee754: 1.2.1
    dev: false

  /buffer/6.0.3:
    resolution: {integrity: sha512-FTiCpNxtwiZZHEZbcbTIcZjERVICn9yq/pDFkTl95/AxzD1naBctN7YO68riM/gLSDY7sdrMby8hofADYuuqOA==}
    dependencies:
      base64-js: 1.5.1
      ieee754: 1.2.1
    dev: false

  /builtins/5.0.1:
    resolution: {integrity: sha512-qwVpFEHNfhYJIzNRBvd2C1kyo6jz3ZSMPyyuR47OPdiKWlbYnZNyDWuyR175qDnAJLiCo5fBBqPb3RiXgWlkOQ==}
    dependencies:
      semver: 7.5.0
    dev: false

  /busboy/1.6.0:
    resolution: {integrity: sha512-8SFQbg/0hQ9xy3UNTB0YEnsNBbWfhf7RtnzpL7TkBiTBRfrQ9Fxcnz7VJsleJpyp6rVLvXiuORqjlHi5q+PYuA==}
    engines: {node: '>=10.16.0'}
    dependencies:
      streamsearch: 1.1.0
    dev: false

  /bytes/3.1.2:
    resolution: {integrity: sha512-/Nf7TyzTx6S3yRJObOAV7956r8cr2+Oj8AC5dt8wSP3BQAoeX58NoHyCU8P8zGkNXStjTSi6fzO6F0pBdcYbEg==}
    engines: {node: '>= 0.8'}
    dev: false

  /cacache/16.1.3:
    resolution: {integrity: sha512-/+Emcj9DAXxX4cwlLmRI9c166RuL3w30zp4R7Joiv2cQTtTtA+jeuCAjH3ZlGnYS3tKENSrKhAzVVP9GVyzeYQ==}
    engines: {node: ^12.13.0 || ^14.15.0 || >=16.0.0}
    dependencies:
      '@npmcli/fs': 2.1.2
      '@npmcli/move-file': 2.0.1
      chownr: 2.0.0
      fs-minipass: 2.1.0
      glob: 8.1.0
      infer-owner: 1.0.4
      lru-cache: 7.18.3
      minipass: 3.3.6
      minipass-collect: 1.0.2
      minipass-flush: 1.0.5
      minipass-pipeline: 1.2.4
      mkdirp: 1.0.4
      p-map: 4.0.0
      promise-inflight: 1.0.1
      rimraf: 3.0.2
      ssri: 9.0.1
      tar: 6.1.14
      unique-filename: 2.0.1
    dev: false

  /cacache/17.1.0:
    resolution: {integrity: sha512-hXpFU+Z3AfVmNuiLve1qxWHMq0RSIt5gjCKAHi/M6DktwFwDdAXAtunl1i4WSKaaVcU9IsRvXFg42jTHigcC6Q==}
    engines: {node: ^14.17.0 || ^16.13.0 || >=18.0.0}
    dependencies:
      '@npmcli/fs': 3.1.0
      fs-minipass: 3.0.2
      glob: 10.2.3
      lru-cache: 7.18.3
      minipass: 5.0.0
      minipass-collect: 1.0.2
      minipass-flush: 1.0.5
      minipass-pipeline: 1.2.4
      p-map: 4.0.0
      ssri: 10.0.4
      tar: 6.1.14
      unique-filename: 3.0.0
    dev: false

  /call-bind/1.0.2:
    resolution: {integrity: sha512-7O+FbCihrB5WGbFYesctwmTKae6rOiIzmz1icreWJ+0aA7LJfuqhEso2T9ncpcFtzMQtzXf2QGGueWJGTYsqrA==}
    dependencies:
      function-bind: 1.1.1
      get-intrinsic: 1.2.0
    dev: false

  /callsites/3.1.0:
    resolution: {integrity: sha512-P8BjAsXvZS+VIDUI11hHCQEv74YT67YUi5JJFNWIqL235sBmjX4+qx9Muvls5ivyNENctx46xQLQ3aTuE7ssaQ==}
    engines: {node: '>=6'}
    dev: false

  /camel-case/4.1.2:
    resolution: {integrity: sha512-gxGWBrTT1JuMx6R+o5PTXMmUnhnVzLQ9SNutD4YqKtI6ap897t3tKECYla6gCWEkplXnlNybEkZg9GEGxKFCgw==}
    dependencies:
      pascal-case: 3.1.2
      tslib: 2.5.0
    dev: false

  /camelcase/6.3.0:
    resolution: {integrity: sha512-Gmy6FhYlCY7uOElZUSbxo2UCDH8owEk996gkbrpsgGtrJLM3J7jGxl9Ic7Qwwj4ivOE5AWZWRMecDdF7hqGjFA==}
    engines: {node: '>=10'}
    dev: false

  /caniuse-lite/1.0.30001486:
    resolution: {integrity: sha512-uv7/gXuHi10Whlj0pp5q/tsK/32J2QSqVRKQhs2j8VsDCjgyruAh/eEXHF822VqO9yT6iZKw3nRwZRSPBE9OQg==}
    dev: false

  /capital-case/1.0.4:
    resolution: {integrity: sha512-ds37W8CytHgwnhGGTi88pcPyR15qoNkOpYwmMMfnWqqWgESapLqvDx6huFjQ5vqWSn2Z06173XNA7LtMOeUh1A==}
    dependencies:
      no-case: 3.0.4
      tslib: 2.5.0
      upper-case-first: 2.0.2
    dev: false

  /caseless/0.12.0:
    resolution: {integrity: sha512-4tYFyifaFfGacoiObjJegolkwSU4xQNGbVgUiNYVUxbQ2x2lUsFvY4hVgVzGiIe6WLOPqycWXA40l+PWsxthUw==}
    dev: false

  /chai-as-promised/7.1.1_chai@4.3.7:
    resolution: {integrity: sha512-azL6xMoi+uxu6z4rhWQ1jbdUhOMhis2PvscD/xjLqNMkv3BPPp2JyyuTHOrf9BOosGpNQ11v6BKv/g57RXbiaA==}
    peerDependencies:
      chai: '>= 2.1.2 < 5'
    dependencies:
      chai: 4.3.7
      check-error: 1.0.2
    dev: false

  /chai/4.3.7:
    resolution: {integrity: sha512-HLnAzZ2iupm25PlN0xFreAlBA5zaBSv3og0DdeGA4Ar6h6rJ3A0rolRUKJhSF2V10GZKDgWF/VmAEsNWjCRB+A==}
    engines: {node: '>=4'}
    dependencies:
      assertion-error: 1.1.0
      check-error: 1.0.2
      deep-eql: 4.1.3
      get-func-name: 2.0.0
      loupe: 2.3.6
      pathval: 1.1.1
      type-detect: 4.0.8
    dev: false

  /chalk/2.4.2:
    resolution: {integrity: sha512-Mti+f9lpJNcwF4tWV8/OrTTtF1gZi+f8FqlyAdouralcFWFQWF2+NgCHShjkCb+IFBLq9buZwE1xckQU4peSuQ==}
    engines: {node: '>=4'}
    dependencies:
      ansi-styles: 3.2.1
      escape-string-regexp: 1.0.5
      supports-color: 5.5.0
    dev: false

  /chalk/4.1.2:
    resolution: {integrity: sha512-oKnbhFyRIXpUuez8iBMmyEa4nbj4IOQyuhc/wy9kY7/WVPcwIO9VA668Pu8RkO7+0G76SLROeyw9CpQ061i4mA==}
    engines: {node: '>=10'}
    dependencies:
      ansi-styles: 4.3.0
      supports-color: 7.2.0
    dev: false

  /change-case/4.1.2:
    resolution: {integrity: sha512-bSxY2ws9OtviILG1EiY5K7NNxkqg/JnRnFxLtKQ96JaviiIxi7djMrSd0ECT9AC+lttClmYwKw53BWpOMblo7A==}
    dependencies:
      camel-case: 4.1.2
      capital-case: 1.0.4
      constant-case: 3.0.4
      dot-case: 3.0.4
      header-case: 2.0.4
      no-case: 3.0.4
      param-case: 3.0.4
      pascal-case: 3.1.2
      path-case: 3.0.4
      sentence-case: 3.0.4
      snake-case: 3.0.4
      tslib: 2.5.0
    dev: false

  /check-error/1.0.2:
    resolution: {integrity: sha512-BrgHpW9NURQgzoNyjfq0Wu6VFO6D7IZEmJNdtgNqpzGG8RuNFHt2jQxWlAs4HMe119chBnv+34syEZtc6IhLtA==}
    dev: false

  /chokidar/3.5.3:
    resolution: {integrity: sha512-Dr3sfKRP6oTcjf2JmUmFJfeVMvXBdegxB0iVQ5eb2V10uFJUCAS8OByZdVAyVb8xXNz3GjjTgj9kLWsZTqE6kw==}
    engines: {node: '>= 8.10.0'}
    dependencies:
      anymatch: 3.1.3
      braces: 3.0.2
      glob-parent: 5.1.2
      is-binary-path: 2.1.0
      is-glob: 4.0.3
      normalize-path: 3.0.0
      readdirp: 3.6.0
    optionalDependencies:
      fsevents: 2.3.2
    dev: false

  /chownr/1.1.4:
    resolution: {integrity: sha512-jJ0bqzaylmJtVnNgzTeSOs8DPavpbYgEr/b0YL8/2GO3xJEhInFmhKMUnEJQjZumK7KXGFhUy89PrsJWlakBVg==}
    dev: false

  /chownr/2.0.0:
    resolution: {integrity: sha512-bIomtDF5KGpdogkLd9VspvFzk9KfpyyGlS8YFVZl7TGPBHL5snIOnxeshwVgPteQ9b4Eydl+pVbIyE1DcvCWgQ==}
    engines: {node: '>=10'}
    dev: false

  /chrome-trace-event/1.0.3:
    resolution: {integrity: sha512-p3KULyQg4S7NIHixdwbGX+nFHkoBiA4YQmyWtjb8XngSKV124nJmRysgAeujbUVb15vh+RvFUfCPqU7rXk+hZg==}
    engines: {node: '>=6.0'}
    dev: false

  /clean-stack/2.2.0:
    resolution: {integrity: sha512-4diC9HaTE+KRAMWhDhrGOECgWZxoevMc5TlkObMqNSsVU62PYzXZ/SMTjzyGAFF1YusgxGcSWTEXBhp0CPwQ1A==}
    engines: {node: '>=6'}
    dev: false

  /cliui/7.0.4:
    resolution: {integrity: sha512-OcRE68cOsVMXp1Yvonl/fzkQOyjLSu/8bhPDfQt0e0/Eb283TKP20Fs2MqoPsr9SwA595rRCA+QMzYc9nBP+JQ==}
    dependencies:
      string-width: 4.2.3
      strip-ansi: 6.0.1
      wrap-ansi: 7.0.0
    dev: false

  /cliui/8.0.1:
    resolution: {integrity: sha512-BSeNnyus75C4//NQ9gQt1/csTXyo/8Sb+afLAkzAptFuMsod9HFokGNudZpi/oQV73hnVK+sR+5PVRMd+Dr7YQ==}
    engines: {node: '>=12'}
    dependencies:
      string-width: 4.2.3
      strip-ansi: 6.0.1
      wrap-ansi: 7.0.0
    dev: false

  /clone-deep/4.0.1:
    resolution: {integrity: sha512-neHB9xuzh/wk0dIHweyAXv2aPGZIVk3pLMe+/RNzINf17fe0OG96QroktYAUm7SM1PBnzTabaLboqqxDyMU+SQ==}
    engines: {node: '>=6'}
    dependencies:
      is-plain-object: 2.0.4
      kind-of: 6.0.3
      shallow-clone: 3.0.1
    dev: false

  /code-block-writer/11.0.3:
    resolution: {integrity: sha512-NiujjUFB4SwScJq2bwbYUtXbZhBSlY6vYzm++3Q6oC+U+injTqfPYFK8wS9COOmb2lueqp0ZRB4nK1VYeHgNyw==}
    dev: false

  /color-convert/1.9.3:
    resolution: {integrity: sha512-QfAUtd+vFdAtFQcC8CCyYt1fYWxSqAiK2cSD6zDB8N3cpsEBAvRxp9zOGg6G/SHHJYAT88/az/IuDGALsNVbGg==}
    dependencies:
      color-name: 1.1.3
    dev: false

  /color-convert/2.0.1:
    resolution: {integrity: sha512-RRECPsj7iu/xb5oKYcsFHSppFNnsj/52OVTRKb4zP5onXwVF3zVmmToNcOfGC+CRDpfK/U584fMg38ZHCaElKQ==}
    engines: {node: '>=7.0.0'}
    dependencies:
      color-name: 1.1.4
    dev: false

  /color-name/1.1.3:
    resolution: {integrity: sha512-72fSenhMw2HZMTVHeCA9KCmpEIbzWiQsjN+BHcBbS9vr1mtt+vJjPdksIBNUmKAW8TFUDPJK5SUU3QhE9NEXDw==}
    dev: false

  /color-name/1.1.4:
    resolution: {integrity: sha512-dOy+3AuW3a2wNbZHIuMZpTcgjGuLU/uBL/ubcZF9OXbDo8ff4O8yVp5Bf0efS8uEoYo5q4Fx7dY9OgQGXgAsQA==}
    dev: false

  /color-string/1.9.1:
    resolution: {integrity: sha512-shrVawQFojnZv6xM40anx4CkoDP+fZsw/ZerEMsW/pyzsRbElpsL/DBVW7q3ExxwusdNXI3lXpuhEZkzs8p5Eg==}
    dependencies:
      color-name: 1.1.4
      simple-swizzle: 0.2.2
    dev: false

  /color-support/1.1.3:
    resolution: {integrity: sha512-qiBjkpbMLO/HL68y+lh4q0/O1MZFj2RX6X/KmMa3+gJD3z+WwI1ZzDHysvqHGS3mP6mznPckpXmw1nI9cJjyRg==}
    hasBin: true
    dev: false

  /color/3.2.1:
    resolution: {integrity: sha512-aBl7dZI9ENN6fUGC7mWpMTPNHmWUSNan9tuWN6ahh5ZLNk9baLJOnSMlrQkHcrfFgz2/RigjUVAjdx36VcemKA==}
    dependencies:
      color-convert: 1.9.3
      color-string: 1.9.1
    dev: false

  /colorette/2.0.20:
    resolution: {integrity: sha512-IfEDxwoWIjkeXL1eXcDiow4UbKjhLdq6/EuSVR9GMN7KVH3r9gQ83e73hsz1Nd1T3ijd5xv1wcWRYO+D6kCI2w==}
    dev: false

  /colorspace/1.1.4:
    resolution: {integrity: sha512-BgvKJiuVu1igBUF2kEjRCZXol6wiiGbY5ipL/oVPwm0BL9sIpMIzM8IK7vwuxIIzOXMV3Ey5w+vxhm0rR/TN8w==}
    dependencies:
      color: 3.2.1
      text-hex: 1.0.0
    dev: false

  /combined-stream/1.0.8:
    resolution: {integrity: sha512-FQN4MRfuJeHf7cBbBMJFXhKSDq+2kAArBlmRBvcvFE5BB1HZKXtSFASDhdlz9zOYwxh8lDdnvmMOe/+5cdoEdg==}
    engines: {node: '>= 0.8'}
    dependencies:
      delayed-stream: 1.0.0
    dev: false

  /commander/2.20.3:
    resolution: {integrity: sha512-GpVkmM8vF2vQUkj2LvZmD35JxeJOLCwJ9cUkugyk2nuhbv3+mJvpLYYt+0+USMxE+oj+ey/lJEnhZw75x/OMcQ==}
    dev: false

  /commander/3.0.2:
    resolution: {integrity: sha512-Gar0ASD4BDyKC4hl4DwHqDrmvjoxWKZigVnAbn5H1owvm4CxCPdb0HQDehwNYMJpla5+M2tPmPARzhtYuwpHow==}
    dev: false

  /commander/7.2.0:
    resolution: {integrity: sha512-QrWXB+ZQSVPmIWIhtEO9H+gwHaMGYiF5ChvoJ+K9ZGHG/sVsa6yiesAD1GC/x46sET00Xlwo1u49RVVVzvcSkw==}
    engines: {node: '>= 10'}
    dev: false

  /commonmark/0.30.0:
    resolution: {integrity: sha512-j1yoUo4gxPND1JWV9xj5ELih0yMv1iCWDG6eEQIPLSWLxzCXiFoyS7kvB+WwU+tZMf4snwJMMtaubV0laFpiBA==}
    hasBin: true
    dependencies:
      entities: 2.0.3
      mdurl: 1.0.1
      minimist: 1.2.8
      string.prototype.repeat: 0.2.0
    dev: false

  /concat-map/0.0.1:
    resolution: {integrity: sha512-/Srv4dswyQNBfohGpz9o6Yb3Gz3SrUDqBH5rTuhGR7ahtlbYKnVxw2bCFMRljaA7EXHaXZ8wsHdodFvbkhKmqg==}
    dev: false

  /connect/3.7.0:
    resolution: {integrity: sha512-ZqRXc+tZukToSNmh5C2iWMSoV3X1YUcPbqEM4DkEG5tNQXrQUZCNVGGv3IuicnkMtPfGf3Xtp8WCXs295iQ1pQ==}
    engines: {node: '>= 0.10.0'}
    dependencies:
      debug: 2.6.9
      finalhandler: 1.1.2
      parseurl: 1.3.3
      utils-merge: 1.0.1
    dev: false

  /console-control-strings/1.1.0:
    resolution: {integrity: sha512-ty/fTekppD2fIwRvnZAVdeOiGd1c7YXEixbgJTNzqcxJWKQnjJ/V1bNEEE6hygpM3WjwHFUVK6HTjWSzV4a8sQ==}
    dev: false

  /constant-case/3.0.4:
    resolution: {integrity: sha512-I2hSBi7Vvs7BEuJDr5dDHfzb/Ruj3FyvFyh7KLilAjNQw3Be+xgqUBA2W6scVEcL0hL1dwPRtIqEPVUCKkSsyQ==}
    dependencies:
      no-case: 3.0.4
      tslib: 2.5.0
      upper-case: 2.0.2
    dev: false

  /content-disposition/0.5.4:
    resolution: {integrity: sha512-FveZTNuGw04cxlAiWbzi6zTAL/lhehaWbTtgluJh4/E95DqMwTmha3KZN1aAWA8cFIhHzMZUvLevkw5Rqk+tSQ==}
    engines: {node: '>= 0.6'}
    dependencies:
      safe-buffer: 5.2.1
    dev: false

  /content-type/1.0.5:
    resolution: {integrity: sha512-nTjqfcBFEipKdXCv4YDQWCfmcLZKm81ldF0pAopTvyrFGVbcR6P/VAAd5G7N+0tTr8QqiU0tFadD6FK4NtJwOA==}
    engines: {node: '>= 0.6'}
    dev: false

  /cookie-signature/1.0.6:
    resolution: {integrity: sha512-QADzlaHc8icV8I7vbaJXJwod9HWYp8uCqf1xa4OfNu1T7JVxQIrUgOWtHdNDtPiywmFbiS12VjotIXLrKM3orQ==}
    dev: false

  /cookie/0.4.2:
    resolution: {integrity: sha512-aSWTXFzaKWkvHO1Ny/s+ePFpvKsPnjc551iI41v3ny/ow6tBG5Vd+FuqGNhh1LxOmVzOlGUriIlOaokOvhaStA==}
    engines: {node: '>= 0.6'}
    dev: false

  /cookie/0.5.0:
    resolution: {integrity: sha512-YZ3GUyn/o8gfKJlnlX7g7xq4gyO6OSuhGPKaaGssGB2qgDUS0gPgtTvoyZLTt9Ab6dC4hfc9dV5arkvc/OCmrw==}
    engines: {node: '>= 0.6'}
    dev: false

  /core-util-is/1.0.2:
    resolution: {integrity: sha512-3lqz5YjWTYnW6dlDa5TLaTCcShfar1e40rmcJVwCBJC6mWlFuj0eCHIElmG1g5kyuJ/GD+8Wn4FFCcz4gJPfaQ==}
    dev: false

  /cors/2.8.5:
    resolution: {integrity: sha512-KIHbLJqu73RGr/hnbrO9uBeixNGuvSQjul/jdFvS/KFSIH1hWVd1ng7zOHx+YrEfInLG7q4n6GHQ9cDtxv/P6g==}
    engines: {node: '>= 0.10'}
    dependencies:
      object-assign: 4.1.1
      vary: 1.1.2
    dev: false

  /create-require/1.1.1:
    resolution: {integrity: sha512-dcKFX3jn0MpIaXjisoRvexIJVEKzaq7z2rZKxf+MSr9TkdmHmsU4m2lcLojrj/FHl8mk5VxMmYA+ftRkP/3oKQ==}
    dev: false

  /cross-env/7.0.3:
    resolution: {integrity: sha512-+/HKd6EgcQCJGh2PSjZuUitQBQynKor4wrFbRg4DtAgS1aWO+gU52xpH7M9ScGgXSYmAVS9bIJ8EzuaGw0oNAw==}
    engines: {node: '>=10.14', npm: '>=6', yarn: '>=1'}
    hasBin: true
    dependencies:
      cross-spawn: 7.0.3
    dev: false

  /cross-spawn/6.0.5:
    resolution: {integrity: sha512-eTVLrBSt7fjbDygz805pMnstIs2VTBNkRm0qxZd+M7A5XDdxVRWO5MxGBXZhjY4cqLYLdtrGqRf8mBPmzwSpWQ==}
    engines: {node: '>=4.8'}
    dependencies:
      nice-try: 1.0.5
      path-key: 2.0.1
      semver: 5.7.1
      shebang-command: 1.2.0
      which: 1.3.1
    dev: false

  /cross-spawn/7.0.3:
    resolution: {integrity: sha512-iRDPJKUPVEND7dHPO8rkbOnPpyDygcDFtWjpeWNCgy8WP2rXcxXL8TskReQl6OrB2G7+UJrags1q15Fudc7G6w==}
    engines: {node: '>= 8'}
    dependencies:
      path-key: 3.1.1
      shebang-command: 2.0.0
      which: 2.0.2
    dev: false

  /custom-event/1.0.1:
    resolution: {integrity: sha512-GAj5FOq0Hd+RsCGVJxZuKaIDXDf3h6GQoNEjFgbLLI/trgtavwUbSnZ5pVfg27DVCaWjIohryS0JFwIJyT2cMg==}
    dev: false

  /dashdash/1.14.1:
    resolution: {integrity: sha512-jRFi8UDGo6j+odZiEpjazZaWqEal3w/basFjQHQEwVtZJGDpxbH1MeYluwCS8Xq5wmLJooDlMgvVarmWfGM44g==}
    engines: {node: '>=0.10'}
    dependencies:
      assert-plus: 1.0.0
    dev: false

  /data-uri-to-buffer/4.0.1:
    resolution: {integrity: sha512-0R9ikRb668HB7QDxT1vkpuUBtqc53YyAwMwGeUFKRojY/NWKvdZ+9UYtRfGmhqNbRkTSVpMbmyhXipFFv2cb/A==}
    engines: {node: '>= 12'}
    dev: false

  /date-format/4.0.14:
    resolution: {integrity: sha512-39BOQLs9ZjKh0/patS9nrT8wc3ioX3/eA/zgbKNopnF2wCqJEoxywwwElATYvRsXdnOxA/OQeQoFZ3rFjVajhg==}
    engines: {node: '>=4.0'}
    dev: false

  /debug/2.6.9:
    resolution: {integrity: sha512-bC7ElrdJaJnPbAP+1EotYvqZsb3ecl5wi6Bfi6BJTUcNowp6cvspg0jXznRTKDjm/E7AdgFBVeAPVMNcKGsHMA==}
    dependencies:
      ms: 2.0.0
    dev: false

  /debug/4.3.3_supports-color@8.1.1:
    resolution: {integrity: sha512-/zxw5+vh1Tfv+4Qn7a5nsbcJKPaSvCDhojn6FEl9vupwK2VCSDtEiEtqr8DFtzYFOdz63LBkxec7DYuc2jon6Q==}
    engines: {node: '>=6.0'}
    peerDependencies:
      supports-color: '*'
    peerDependenciesMeta:
      supports-color:
        optional: true
    dependencies:
      ms: 2.1.2
      supports-color: 8.1.1
    dev: false

  /debug/4.3.4:
    resolution: {integrity: sha512-PRWFHuSU3eDtQJPvnNY7Jcket1j0t5OuOsFzPPzsekD52Zl8qUfFIPEiswXqIvHWGVHOgX+7G/vCNNhehwxfkQ==}
    engines: {node: '>=6.0'}
    peerDependencies:
      supports-color: '*'
    peerDependenciesMeta:
      supports-color:
        optional: true
    dependencies:
      ms: 2.1.2
    dev: false

  /decamelize/4.0.0:
    resolution: {integrity: sha512-9iE1PgSik9HeIIw2JO94IidnE3eBoQrFJ3w7sFuzSX4DpmZ3v5sZpUiV5Swcf6mQEF+Y0ru8Neo+p+nyh2J+hQ==}
    engines: {node: '>=10'}
    dev: false

  /deep-eql/4.1.3:
    resolution: {integrity: sha512-WaEtAOpRA1MQ0eohqZjpGD8zdI0Ovsm8mmFhaDN8dvDZzyoUMcYDnf5Y6iu7HTXxf8JDS23qWa4a+hKCDyOPzw==}
    engines: {node: '>=6'}
    dependencies:
      type-detect: 4.0.8
    dev: false

  /deep-equal/2.2.1:
    resolution: {integrity: sha512-lKdkdV6EOGoVn65XaOsPdH4rMxTZOnmFyuIkMjM1i5HHCbfjC97dawgTAy0deYNfuqUqW+Q5VrVaQYtUpSd6yQ==}
    dependencies:
      array-buffer-byte-length: 1.0.0
      call-bind: 1.0.2
      es-get-iterator: 1.1.3
      get-intrinsic: 1.2.0
      is-arguments: 1.1.1
      is-array-buffer: 3.0.2
      is-date-object: 1.0.5
      is-regex: 1.1.4
      is-shared-array-buffer: 1.0.2
      isarray: 2.0.5
      object-is: 1.1.5
      object-keys: 1.1.1
      object.assign: 4.1.4
      regexp.prototype.flags: 1.5.0
      side-channel: 1.0.4
      which-boxed-primitive: 1.0.2
      which-collection: 1.0.1
      which-typed-array: 1.1.9
    dev: false

  /deep-is/0.1.4:
    resolution: {integrity: sha512-oIPzksmTg4/MriiaYGO+okXDT7ztn/w3Eptv/+gSIdMdKsJo0u4CfYNFJPy+4SKMuCqGw2wxnA+URMg3t8a/bQ==}
    dev: false

  /define-lazy-prop/2.0.0:
    resolution: {integrity: sha512-Ds09qNh8yw3khSjiJjiUInaGX9xlqZDY7JVryGxdxV7NPeuqQfplOpQ66yJFZut3jLa5zOwkXw1g9EI2uKh4Og==}
    engines: {node: '>=8'}
    dev: false

  /define-properties/1.2.0:
    resolution: {integrity: sha512-xvqAVKGfT1+UAvPwKTVw/njhdQ8ZhXK4lI0bCIuCMrp2up9nPnaDftrLtmpTazqd1o+UY4zgzU+avtMbDP+ldA==}
    engines: {node: '>= 0.4'}
    dependencies:
      has-property-descriptors: 1.0.0
      object-keys: 1.1.1
    dev: false

  /delayed-stream/1.0.0:
    resolution: {integrity: sha512-ZySD7Nf91aLB0RxL4KGrKHBXl7Eds1DAmEdcoVawXnLD7SDhpNgtuII2aAkg7a7QS41jxPSZ17p4VdGnMHk3MQ==}
    engines: {node: '>=0.4.0'}
    dev: false

  /delegates/1.0.0:
    resolution: {integrity: sha512-bd2L678uiWATM6m5Z1VzNCErI3jiGzt6HGY8OVICs40JQq/HALfbyNJmp0UDakEY4pMMaN0Ly5om/B1VI/+xfQ==}
    dev: false

  /depd/2.0.0:
    resolution: {integrity: sha512-g7nH6P6dyDioJogAAGprGpCtVImJhpPk/roCzdb3fIh61/s/nPsfR6onyMwkCAR/OlC3yBC0lESvUoQEAssIrw==}
    engines: {node: '>= 0.8'}
    dev: false

  /destroy/1.2.0:
    resolution: {integrity: sha512-2sJGJTaXIIaR1w4iJSNoN0hnMY7Gpc/n8D4qSCJw8QqFWXf7cuAgnEHxBpweaVcPevC2l3KpjYCx3NypQQgaJg==}
    engines: {node: '>= 0.8', npm: 1.2.8000 || >= 1.4.16}
    dev: false

  /di/0.0.1:
    resolution: {integrity: sha512-uJaamHkagcZtHPqCIHZxnFrXlunQXgBOsZSUOWwFw31QJCAbyTBoHMW75YOTur5ZNx8pIeAKgf6GWIgaqqiLhA==}
    dev: false

  /diff/4.0.2:
    resolution: {integrity: sha512-58lmxKSA4BNyLz+HHMUzlOEpg09FV+ev6ZMe3vJihgdxzgcwZ8VoEEPmALCZG9LmqfVoNMMKpttIYTVG6uDY7A==}
    engines: {node: '>=0.3.1'}
    dev: false

  /diff/5.0.0:
    resolution: {integrity: sha512-/VTCrvm5Z0JGty/BWHljh+BAiw3IK+2j87NGMu8Nwc/f48WoDAC395uomO9ZD117ZOBaHmkX1oyLvkVM/aIT3w==}
    engines: {node: '>=0.3.1'}
    dev: false

  /dir-glob/3.0.1:
    resolution: {integrity: sha512-WkrWp9GR4KXfKGYzOLmTuGVi1UWFfws377n9cc55/tb6DuqyF6pcQ5AbiHEshaDpY9v6oaSr2XCDidGmMwdzIA==}
    engines: {node: '>=8'}
    dependencies:
      path-type: 4.0.0
    dev: false

  /directory-tree/2.3.1:
    resolution: {integrity: sha512-hxolIHCtQ/a56CUywaLzGD/V78zPwFihI+UK/4ZjOp7GoV4Mptmtv95yavOn/RlnTi7cCMjszvfcNrwCoWLH+Q==}
    engines: {node: '>=10.0'}
    dev: false

  /doctrine/3.0.0:
    resolution: {integrity: sha512-yS+Q5i3hBf7GBkd4KG8a7eBNNWNGLTaEwwYWUijIYM7zrlYDM0BFXHjjPWlWZ1Rg7UaddZeIDmi9jF3HmqiQ2w==}
    engines: {node: '>=6.0.0'}
    dependencies:
      esutils: 2.0.3
    dev: false

  /dom-serialize/2.2.1:
    resolution: {integrity: sha512-Yra4DbvoW7/Z6LBN560ZwXMjoNOSAN2wRsKFGc4iBeso+mpIA6qj1vfdf9HpMaKAqG6wXTy+1SYEzmNpKXOSsQ==}
    dependencies:
      custom-event: 1.0.1
      ent: 2.2.0
      extend: 3.0.2
      void-elements: 2.0.1
    dev: false

  /dot-case/3.0.4:
    resolution: {integrity: sha512-Kv5nKlh6yRrdrGvxeJ2e5y2eRUpkUosIW4A2AS38zwSz27zu7ufDwQPi5Jhs3XAlGNetl3bmnGhQsMtkKJnj3w==}
    dependencies:
      no-case: 3.0.4
      tslib: 2.5.0
    dev: false

  /dotenv/16.0.3:
    resolution: {integrity: sha512-7GO6HghkA5fYG9TYnNxi14/7K9f5occMlp3zXAuSxn7CKCxt9xbNWG7yF8hTCSUchlfWSe3uLmlPfigevRItzQ==}
    engines: {node: '>=12'}
    dev: false

  /ecc-jsbn/0.1.2:
    resolution: {integrity: sha512-eh9O+hwRHNbG4BLTjEl3nw044CkGm5X6LoaCf7LPp7UU8Qrt47JYNi6nPX8xjW97TKGKm1ouctg0QSpZe9qrnw==}
    dependencies:
      jsbn: 0.1.1
      safer-buffer: 2.1.2
    dev: false

  /ecdsa-sig-formatter/1.0.11:
    resolution: {integrity: sha512-nagl3RYrbNv6kQkeJIpt6NJZy8twLB/2vtz6yN9Z4vRKHN4/QZJIEbqohALSgwKdnksuY3k5Addp5lg8sVoVcQ==}
    dependencies:
      safe-buffer: 5.2.1
    dev: false

  /ee-first/1.1.1:
    resolution: {integrity: sha512-WMwm9LhRUo+WUaRN+vRuETqG89IgZphVSNkdFgeb6sS/E4OrDIN7t48CAewSHXc6C8lefD8KKfr5vY61brQlow==}
    dev: false

  /electron-to-chromium/1.4.391:
    resolution: {integrity: sha512-GqydVV1+kUWY5qlEzaw34/hyWTApuQrHiGrcGA2Kk/56nEK44i+YUW45VH43JuZT0Oo7uY8aVtpPhBBZXEWtSA==}
    dev: false

  /emoji-regex/8.0.0:
    resolution: {integrity: sha512-MSjYzcWNOA0ewAHpz0MxpYFvwg6yjy1NG3xteoqz644VCo/RPgnr1/GGt+ic3iJTzQ8Eu3TdM14SawnVUmGE6A==}
    dev: false

  /emojis-list/3.0.0:
    resolution: {integrity: sha512-/kyM18EfinwXZbno9FyUGeFh87KC8HRQBQGildHZbEuRyWFOmv1U10o9BBp8XVZDVNNuQKyIGIu5ZYAAXJ0V2Q==}
    engines: {node: '>= 4'}
    dev: false

  /enabled/2.0.0:
    resolution: {integrity: sha512-AKrN98kuwOzMIdAizXGI86UFBoo26CL21UM763y1h/GMSJ4/OHU9k2YlsmBpyScFo/wbLzWQJBMCW4+IO3/+OQ==}
    dev: false

  /encodeurl/1.0.2:
    resolution: {integrity: sha512-TPJXq8JqFaVYm2CWmPvnP2Iyo4ZSM7/QKcSmuMLDObfpH5fi7RUGmd/rTDf+rut/saiDiQEeVTNgAmJEdAOx0w==}
    engines: {node: '>= 0.8'}
    dev: false

  /encoding/0.1.13:
    resolution: {integrity: sha512-ETBauow1T35Y/WZMkio9jiM0Z5xjHHmJ4XmjZOq1l/dXz3lr2sRn87nJy20RupqSh1F2m3HHPSp8ShIPQJrJ3A==}
    requiresBuild: true
    dependencies:
      iconv-lite: 0.6.3
    dev: false
    optional: true

  /end-of-stream/1.4.4:
    resolution: {integrity: sha512-+uw1inIHVPQoaVuHzRyXd21icM+cnt4CzD5rW+NC1wjOUSTOs+Te7FOv7AhN7vS9x/oIyhLP5PR1H+phQAHu5Q==}
    dependencies:
      once: 1.4.0
    dev: false

  /engine.io-parser/5.0.6:
    resolution: {integrity: sha512-tjuoZDMAdEhVnSFleYPCtdL2GXwVTGtNjoeJd9IhIG3C1xs9uwxqRNEu5WpnDZCaozwVlK/nuQhpodhXSIMaxw==}
    engines: {node: '>=10.0.0'}
    dev: false

  /engine.io/6.4.2:
    resolution: {integrity: sha512-FKn/3oMiJjrOEOeUub2WCox6JhxBXq/Zn3fZOMCBxKnNYtsdKjxhl7yR3fZhM9PV+rdE75SU5SYMc+2PGzo+Tg==}
    engines: {node: '>=10.0.0'}
    dependencies:
      '@types/cookie': 0.4.1
      '@types/cors': 2.8.13
      '@types/node': 18.16.7
      accepts: 1.3.8
      base64id: 2.0.0
      cookie: 0.4.2
      cors: 2.8.5
      debug: 4.3.4
      engine.io-parser: 5.0.6
      ws: 8.11.0
    transitivePeerDependencies:
      - bufferutil
      - supports-color
      - utf-8-validate
    dev: false

  /enhanced-resolve/5.14.0:
    resolution: {integrity: sha512-+DCows0XNwLDcUhbFJPdlQEVnT2zXlCv7hPxemTz86/O+B/hCQ+mb7ydkPKiflpVraqLPCAfu7lDy+hBXueojw==}
    engines: {node: '>=10.13.0'}
    dependencies:
      graceful-fs: 4.2.11
      tapable: 2.2.1
    dev: false

  /ent/2.2.0:
    resolution: {integrity: sha512-GHrMyVZQWvTIdDtpiEXdHZnFQKzeO09apj8Cbl4pKWy4i0Oprcq17usfDt5aO63swf0JOeMWjWQE/LzgSRuWpA==}
    dev: false

  /entities/2.0.3:
    resolution: {integrity: sha512-MyoZ0jgnLvB2X3Lg5HqpFmn1kybDiIfEQmKzTb5apr51Rb+T3KdmMiqa70T+bhGnyv7bQ6WMj2QMHpGMmlrUYQ==}
    dev: false

  /env-paths/2.2.1:
    resolution: {integrity: sha512-+h1lkLKhZMTYjog1VEpJNG7NZJWcuc2DDk/qsqSTRRCOXiLjeQ1d1/udrUGhqMxUgAlwKNZ0cf2uqan5GLuS2A==}
    engines: {node: '>=6'}
    dev: false

  /envinfo/7.8.1:
    resolution: {integrity: sha512-/o+BXHmB7ocbHEAs6F2EnG0ogybVVUdkRunTT2glZU9XAaGmhqskrvKwqXuDfNjEO0LZKWdejEEpnq8aM0tOaw==}
    engines: {node: '>=4'}
    hasBin: true
    dev: false

  /err-code/2.0.3:
    resolution: {integrity: sha512-2bmlRpNKBxT/CRmPOlyISQpNj+qSeYvcym/uT0Jx2bMOlKLtSy1ZmLuVxSEKKyor/N5yhvp/ZiG1oE3DEYMSFA==}
    dev: false

  /error-ex/1.3.2:
    resolution: {integrity: sha512-7dFHNmqeFSEt2ZBsCriorKnn3Z2pj+fd9kmI6QoWw4//DL+icEBfc0U7qJCisqrTsKTjw4fNFy2pW9OqStD84g==}
    dependencies:
      is-arrayish: 0.2.1
    dev: false

  /es-abstract/1.21.2:
    resolution: {integrity: sha512-y/B5POM2iBnIxCiernH1G7rC9qQoM77lLIMQLuob0zhp8C56Po81+2Nj0WFKnd0pNReDTnkYryc+zhOzpEIROg==}
    engines: {node: '>= 0.4'}
    dependencies:
      array-buffer-byte-length: 1.0.0
      available-typed-arrays: 1.0.5
      call-bind: 1.0.2
      es-set-tostringtag: 2.0.1
      es-to-primitive: 1.2.1
      function.prototype.name: 1.1.5
      get-intrinsic: 1.2.0
      get-symbol-description: 1.0.0
      globalthis: 1.0.3
      gopd: 1.0.1
      has: 1.0.3
      has-property-descriptors: 1.0.0
      has-proto: 1.0.1
      has-symbols: 1.0.3
      internal-slot: 1.0.5
      is-array-buffer: 3.0.2
      is-callable: 1.2.7
      is-negative-zero: 2.0.2
      is-regex: 1.1.4
      is-shared-array-buffer: 1.0.2
      is-string: 1.0.7
      is-typed-array: 1.1.10
      is-weakref: 1.0.2
      object-inspect: 1.12.3
      object-keys: 1.1.1
      object.assign: 4.1.4
      regexp.prototype.flags: 1.5.0
      safe-regex-test: 1.0.0
      string.prototype.trim: 1.2.7
      string.prototype.trimend: 1.0.6
      string.prototype.trimstart: 1.0.6
      typed-array-length: 1.0.4
      unbox-primitive: 1.0.2
      which-typed-array: 1.1.9
    dev: false

  /es-get-iterator/1.1.3:
    resolution: {integrity: sha512-sPZmqHBe6JIiTfN5q2pEi//TwxmAFHwj/XEuYjTuse78i8KxaqMTTzxPoFKuzRpDpTJ+0NAbpfenkmH2rePtuw==}
    dependencies:
      call-bind: 1.0.2
      get-intrinsic: 1.2.0
      has-symbols: 1.0.3
      is-arguments: 1.1.1
      is-map: 2.0.2
      is-set: 2.0.2
      is-string: 1.0.7
      isarray: 2.0.5
      stop-iteration-iterator: 1.0.0
    dev: false

  /es-module-lexer/1.2.1:
    resolution: {integrity: sha512-9978wrXM50Y4rTMmW5kXIC09ZdXQZqkE4mxhwkd8VbzsGkXGPgV4zWuqQJgCEzYngdo2dYDa0l8xhX4fkSwJSg==}
    dev: false

  /es-set-tostringtag/2.0.1:
    resolution: {integrity: sha512-g3OMbtlwY3QewlqAiMLI47KywjWZoEytKr8pf6iTC8uJq5bIAH52Z9pnQ8pVL6whrCto53JZDuUIsifGeLorTg==}
    engines: {node: '>= 0.4'}
    dependencies:
      get-intrinsic: 1.2.0
      has: 1.0.3
      has-tostringtag: 1.0.0
    dev: false

  /es-to-primitive/1.2.1:
    resolution: {integrity: sha512-QCOllgZJtaUo9miYBcLChTUaHNjJF3PYs1VidD7AwiEj1kYxKeQTctLAezAOH5ZKRH0g2IgPn6KwB4IT8iRpvA==}
    engines: {node: '>= 0.4'}
    dependencies:
      is-callable: 1.2.7
      is-date-object: 1.0.5
      is-symbol: 1.0.4
    dev: false

  /escalade/3.1.1:
    resolution: {integrity: sha512-k0er2gUkLf8O0zKJiAhmkTnJlTvINGv7ygDNPbeIsX/TJjGJZHuh9B2UxbsaEkmlEo9MfhrSzmhIlhRlI2GXnw==}
    engines: {node: '>=6'}
    dev: false

  /escape-html/1.0.3:
    resolution: {integrity: sha512-NiSupZ4OeuGwr68lGIeym/ksIZMJodUGOSCZ/FSnTxcrekbvqrgdUxlJOMpijaKZVjAJrWrGs/6Jy8OMuyj9ow==}
    dev: false

  /escape-string-regexp/1.0.5:
    resolution: {integrity: sha512-vbRorB5FUQWvla16U8R/qgaFIya2qGzwDrNmCZuYKrbdSUMG6I1ZCGQRefkRVhuOkIGVne7BQ35DSfo1qvJqFg==}
    engines: {node: '>=0.8.0'}
    dev: false

  /escape-string-regexp/4.0.0:
    resolution: {integrity: sha512-TtpcNJ3XAzx3Gq8sWRzJaVajRs0uVxA2YAkdb1jm2YkPz4G6egUFAyA3n5vtEIZefPk5Wa4UXbKuS5fKkJWdgA==}
    engines: {node: '>=10'}
    dev: false

  /eslint-scope/5.1.1:
    resolution: {integrity: sha512-2NxwbF/hZ0KpepYN0cNbo+FN6XoK7GaHlQhgx/hIZl6Va0bF45RQOOwhLIy8lQDbuCiadSLCBnH2CFYquit5bw==}
    engines: {node: '>=8.0.0'}
    dependencies:
      esrecurse: 4.3.0
      estraverse: 4.3.0
    dev: false

  /eslint-scope/7.2.0:
    resolution: {integrity: sha512-DYj5deGlHBfMt15J7rdtyKNq/Nqlv5KfU4iodrQ019XESsRnwXH9KAE0y3cwtUHDo2ob7CypAnCqefh6vioWRw==}
    engines: {node: ^12.22.0 || ^14.17.0 || >=16.0.0}
    dependencies:
      esrecurse: 4.3.0
      estraverse: 5.3.0
    dev: false

  /eslint-visitor-keys/3.4.1:
    resolution: {integrity: sha512-pZnmmLwYzf+kWaM/Qgrvpen51upAktaaiI01nsJD/Yr3lMOdNtq0cxkrrg16w64VtisN6okbs7Q8AfGqj4c9fA==}
    engines: {node: ^12.22.0 || ^14.17.0 || >=16.0.0}
    dev: false

  /eslint/8.40.0:
    resolution: {integrity: sha512-bvR+TsP9EHL3TqNtj9sCNJVAFK3fBN8Q7g5waghxyRsPLIMwL73XSKnZFK0hk/O2ANC+iAoq6PWMQ+IfBAJIiQ==}
    engines: {node: ^12.22.0 || ^14.17.0 || >=16.0.0}
    hasBin: true
    dependencies:
      '@eslint-community/eslint-utils': 4.4.0_eslint@8.40.0
      '@eslint-community/regexpp': 4.5.1
      '@eslint/eslintrc': 2.0.3
      '@eslint/js': 8.40.0
      '@humanwhocodes/config-array': 0.11.8
      '@humanwhocodes/module-importer': 1.0.1
      '@nodelib/fs.walk': 1.2.8
      ajv: 6.12.6
      chalk: 4.1.2
      cross-spawn: 7.0.3
      debug: 4.3.4
      doctrine: 3.0.0
      escape-string-regexp: 4.0.0
      eslint-scope: 7.2.0
      eslint-visitor-keys: 3.4.1
      espree: 9.5.2
      esquery: 1.5.0
      esutils: 2.0.3
      fast-deep-equal: 3.1.3
      file-entry-cache: 6.0.1
      find-up: 5.0.0
      glob-parent: 6.0.2
      globals: 13.20.0
      grapheme-splitter: 1.0.4
      ignore: 5.2.4
      import-fresh: 3.3.0
      imurmurhash: 0.1.4
      is-glob: 4.0.3
      is-path-inside: 3.0.3
      js-sdsl: 4.4.0
      js-yaml: 4.1.0
      json-stable-stringify-without-jsonify: 1.0.1
      levn: 0.4.1
      lodash.merge: 4.6.2
      minimatch: 3.1.2
      natural-compare: 1.4.0
      optionator: 0.9.1
      strip-ansi: 6.0.1
      strip-json-comments: 3.1.1
      text-table: 0.2.0
    transitivePeerDependencies:
      - supports-color
    dev: false

  /espree/9.5.2:
    resolution: {integrity: sha512-7OASN1Wma5fum5SrNhFMAMJxOUAbhyfQ8dQ//PJaJbNw0URTPWqIghHWt1MmAANKhHZIYOHruW4Kw4ruUWOdGw==}
    engines: {node: ^12.22.0 || ^14.17.0 || >=16.0.0}
    dependencies:
      acorn: 8.8.2
      acorn-jsx: 5.3.2_acorn@8.8.2
      eslint-visitor-keys: 3.4.1
    dev: false

  /esquery/1.5.0:
    resolution: {integrity: sha512-YQLXUplAwJgCydQ78IMJywZCceoqk1oH01OERdSAJc/7U2AylwjhSCLDEtqwg811idIS/9fIU5GjG73IgjKMVg==}
    engines: {node: '>=0.10'}
    dependencies:
      estraverse: 5.3.0
    dev: false

  /esrecurse/4.3.0:
    resolution: {integrity: sha512-KmfKL3b6G+RXvP8N1vr3Tq1kL/oCFgn2NYXEtqP8/L3pKapUA4G8cFVaoF3SU323CD4XypR/ffioHmkti6/Tag==}
    engines: {node: '>=4.0'}
    dependencies:
      estraverse: 5.3.0
    dev: false

  /estraverse/4.3.0:
    resolution: {integrity: sha512-39nnKffWz8xN1BU/2c79n9nB9HDzo0niYUqx6xyqUnyoAnQyyWpOTdZEeiCch8BBu515t4wp9ZmgVfVhn9EBpw==}
    engines: {node: '>=4.0'}
    dev: false

  /estraverse/5.3.0:
    resolution: {integrity: sha512-MMdARuVEQziNTeJD8DgMqmhwR11BRQ/cBP+pLtYdSTnf3MIO8fFeiINEbX36ZdNlfU/7A9f3gUw49B3oQsvwBA==}
    engines: {node: '>=4.0'}
    dev: false

  /esutils/2.0.3:
    resolution: {integrity: sha512-kVscqXk4OCp68SZ0dkgEKVi6/8ij300KBWTJq32P/dYeWTSwK41WyTxalN1eRmA5Z9UU/LX9D7FWSmV9SAYx6g==}
    engines: {node: '>=0.10.0'}
    dev: false

  /etag/1.8.1:
    resolution: {integrity: sha512-aIL5Fx7mawVa300al2BnEE4iNvo1qETxLrPI/o05L7z6go7fCw1J6EQmbK4FmJ2AS7kgVF/KEZWufBfdClMcPg==}
    engines: {node: '>= 0.6'}
    dev: false

  /eventemitter3/4.0.7:
    resolution: {integrity: sha512-8guHBZCwKnFhYdHr2ysuRWErTwhoN2X8XELRlrRwpmfeY2jjuUN4taQMsULKUVo1K4DvZl+0pgfyoysHxvmvEw==}
    dev: false

  /events/3.3.0:
    resolution: {integrity: sha512-mQw+2fkQbALzQ7V0MY0IqdnXNOeTtP4r0lN9z7AAawCXgqea7bDii20AYrIBrFd/Hx0M2Ocz6S111CaFkUcb0Q==}
    engines: {node: '>=0.8.x'}
    dev: false

  /express-promise-router/4.1.1_express@4.18.2:
    resolution: {integrity: sha512-Lkvcy/ZGrBhzkl3y7uYBHLMtLI4D6XQ2kiFg9dq7fbktBch5gjqJ0+KovX0cvCAvTJw92raWunRLM/OM+5l4fA==}
    engines: {node: '>=10'}
    peerDependencies:
      '@types/express': ^4.0.0
      express: ^4.0.0
    peerDependenciesMeta:
      '@types/express':
        optional: true
    dependencies:
      express: 4.18.2
      is-promise: 4.0.0
      lodash.flattendeep: 4.4.0
      methods: 1.1.2
    dev: false

  /express/4.18.2:
    resolution: {integrity: sha512-5/PsL6iGPdfQ/lKM1UuielYgv3BUoJfz1aUwU9vHZ+J7gyvwdQXFEBIEIaxeGf0GIcreATNyBExtalisDbuMqQ==}
    engines: {node: '>= 0.10.0'}
    dependencies:
      accepts: 1.3.8
      array-flatten: 1.1.1
      body-parser: 1.20.1
      content-disposition: 0.5.4
      content-type: 1.0.5
      cookie: 0.5.0
      cookie-signature: 1.0.6
      debug: 2.6.9
      depd: 2.0.0
      encodeurl: 1.0.2
      escape-html: 1.0.3
      etag: 1.8.1
      finalhandler: 1.2.0
      fresh: 0.5.2
      http-errors: 2.0.0
      merge-descriptors: 1.0.1
      methods: 1.1.2
      on-finished: 2.4.1
      parseurl: 1.3.3
      path-to-regexp: 0.1.7
      proxy-addr: 2.0.7
      qs: 6.11.0
      range-parser: 1.2.1
      safe-buffer: 5.2.1
      send: 0.18.0
      serve-static: 1.15.0
      setprototypeof: 1.2.0
      statuses: 2.0.1
      type-is: 1.6.18
      utils-merge: 1.0.1
      vary: 1.1.2
    dev: false

  /extend/3.0.2:
    resolution: {integrity: sha512-fjquC59cD7CyW6urNXK0FBufkZcoiGG80wTuPujX590cB5Ttln20E2UB4S/WARVqhXffZl2LNgS+gQdPIIim/g==}
    dev: false

  /extract-zip/2.0.1:
    resolution: {integrity: sha512-GDhU9ntwuKyGXdZBUgTIe+vXnWj0fppUEtMDL0+idd5Sta8TGpHssn/eusA9mrPr9qNDym6SxAYZjNvCn/9RBg==}
    engines: {node: '>= 10.17.0'}
    hasBin: true
    dependencies:
      debug: 4.3.4
      get-stream: 5.2.0
      yauzl: 2.10.0
    optionalDependencies:
      '@types/yauzl': 2.10.0
    transitivePeerDependencies:
      - supports-color
    dev: false

  /extsprintf/1.3.0:
    resolution: {integrity: sha512-11Ndz7Nv+mvAC1j0ktTa7fAb0vLyGGX+rMHNBYQviQDGU0Hw7lhctJANqbPhu9nV9/izT/IntTgZ7Im/9LJs9g==}
    engines: {'0': node >=0.6.0}
    dev: false

  /fast-deep-equal/3.1.3:
    resolution: {integrity: sha512-f3qQ9oQy9j2AhBe/H9VC91wLmKBCCU/gDOnKNAYG5hswO7BLKj09Hc5HYNz9cGI++xlpDCIgDaitVs03ATR84Q==}
    dev: false

  /fast-glob/3.2.12:
    resolution: {integrity: sha512-DVj4CQIYYow0BlaelwK1pHl5n5cRSJfM60UA0zK891sVInoPri2Ekj7+e1CT3/3qxXenpI+nBBmQAcJPJgaj4w==}
    engines: {node: '>=8.6.0'}
    dependencies:
      '@nodelib/fs.stat': 2.0.5
      '@nodelib/fs.walk': 1.2.8
      glob-parent: 5.1.2
      merge2: 1.4.1
      micromatch: 4.0.5
    dev: false

  /fast-json-stable-stringify/2.1.0:
    resolution: {integrity: sha512-lhd/wF+Lk98HZoTCtlVraHtfh5XYijIjalXck7saUtuanSDyLMxnHhSXEDJqHxD7msR8D0uCmqlkwjCV8xvwHw==}
    dev: false

  /fast-levenshtein/2.0.6:
    resolution: {integrity: sha512-DCXu6Ifhqcks7TZKY3Hxp3y6qphY5SJZmrWMDrKcERSOXWQdMhU9Ig/PYrzyw/ul9jOIyh0N4M0tbC5hodg8dw==}
    dev: false

  /fast-xml-parser/4.2.2:
    resolution: {integrity: sha512-DLzIPtQqmvmdq3VUKR7T6omPK/VCRNqgFlGtbESfyhcH2R4I8EzK1/K6E8PkRCK2EabWrUHK32NjYRbEFnnz0Q==}
    hasBin: true
    dependencies:
      strnum: 1.0.5
    dev: false

  /fastest-levenshtein/1.0.16:
    resolution: {integrity: sha512-eRnCtTTtGZFpQCwhJiUOuxPQWRXVKYDn0b2PeHfXL6/Zi53SLAzAHfVhVWK2AryC/WH05kGfxhFIPvTF0SXQzg==}
    engines: {node: '>= 4.9.1'}
    dev: false

  /fastq/1.15.0:
    resolution: {integrity: sha512-wBrocU2LCXXa+lWBt8RoIRD89Fi8OdABODa/kEnyeyjS5aZO5/GNvI5sEINADqP/h8M29UHTHUb53sUu5Ihqdw==}
    dependencies:
      reusify: 1.0.4
    dev: false

  /fd-slicer/1.1.0:
    resolution: {integrity: sha512-cE1qsB/VwyQozZ+q1dGxR8LBYNZeofhEdUNGSMbQD3Gw2lAzX9Zb3uIU6Ebc/Fmyjo9AWWfnn0AUCHqtevs/8g==}
    dependencies:
      pend: 1.2.0
    dev: false

  /fecha/4.2.3:
    resolution: {integrity: sha512-OP2IUU6HeYKJi3i0z4A19kHMQoLVs4Hc+DPqqxI2h/DPZHTm/vjsfC6P0b4jCMy14XizLBqvndQ+UilD7707Jw==}
    dev: false

  /fetch-blob/3.2.0:
    resolution: {integrity: sha512-7yAQpD2UMJzLi1Dqv7qFYnPbaPx7ZfFK6PiIxQ4PfkGPyNyl2Ugx+a/umUonmKqjhM4DnfbMvdX6otXq83soQQ==}
    engines: {node: ^12.20 || >= 14.13}
    dependencies:
      node-domexception: 1.0.0
      web-streams-polyfill: 3.2.1
    dev: false

  /file-entry-cache/6.0.1:
    resolution: {integrity: sha512-7Gps/XWymbLk2QLYK4NzpMOrYjMhdIxXuIvy2QBsLE6ljuodKvdkWs/cpyJJ3CVIVpH0Oi1Hvg1ovbMzLdFBBg==}
    engines: {node: ^10.12.0 || >=12.0.0}
    dependencies:
      flat-cache: 3.0.4
    dev: false

  /fill-range/7.0.1:
    resolution: {integrity: sha512-qOo9F+dMUmC2Lcb4BbVvnKJxTPjCm+RRpe4gDuGrzkL7mEVl/djYSu2OdQ2Pa302N4oqkSg9ir6jaLWJ2USVpQ==}
    engines: {node: '>=8'}
    dependencies:
      to-regex-range: 5.0.1
    dev: false

  /finalhandler/1.1.2:
    resolution: {integrity: sha512-aAWcW57uxVNrQZqFXjITpW3sIUQmHGG3qSb9mUah9MgMC4NeWhNOlNjXEYq3HjRAvL6arUviZGGJsBg6z0zsWA==}
    engines: {node: '>= 0.8'}
    dependencies:
      debug: 2.6.9
      encodeurl: 1.0.2
      escape-html: 1.0.3
      on-finished: 2.3.0
      parseurl: 1.3.3
      statuses: 1.5.0
      unpipe: 1.0.0
    dev: false

  /finalhandler/1.2.0:
    resolution: {integrity: sha512-5uXcUVftlQMFnWC9qu/svkWv3GTd2PfUhK/3PLkYNAe7FbqJMt3515HaxE6eRL74GdsriiwujiawdaB1BpEISg==}
    engines: {node: '>= 0.8'}
    dependencies:
      debug: 2.6.9
      encodeurl: 1.0.2
      escape-html: 1.0.3
      on-finished: 2.4.1
      parseurl: 1.3.3
      statuses: 2.0.1
      unpipe: 1.0.0
    dev: false

  /find-up/4.1.0:
    resolution: {integrity: sha512-PpOwAdQ/YlXQ2vj8a3h8IipDuYRi3wceVQQGYWxNINccq40Anw7BlsEXCMbt1Zt+OLA6Fq9suIpIWD0OsnISlw==}
    engines: {node: '>=8'}
    dependencies:
      locate-path: 5.0.0
      path-exists: 4.0.0
    dev: false

  /find-up/5.0.0:
    resolution: {integrity: sha512-78/PXT1wlLLDgTzDs7sjq9hzz0vXD+zn+7wypEe4fXQxCmdmqfGsEPQxmiCSQI3ajFV91bVSsvNtrJRiW6nGng==}
    engines: {node: '>=10'}
    dependencies:
      locate-path: 6.0.0
      path-exists: 4.0.0
    dev: false

  /flat-cache/3.0.4:
    resolution: {integrity: sha512-dm9s5Pw7Jc0GvMYbshN6zchCA9RgQlzzEZX3vylR9IqFfS8XciblUXOKfW6SiuJ0e13eDYZoZV5wdrev7P3Nwg==}
    engines: {node: ^10.12.0 || >=12.0.0}
    dependencies:
      flatted: 3.2.7
      rimraf: 3.0.2
    dev: false

  /flat/5.0.2:
    resolution: {integrity: sha512-b6suED+5/3rTpUBdG1gupIl8MPFCAMA0QXwmljLhvCUKcUvdE4gWky9zpuGCcXHOsz4J9wPGNWq6OKpmIzz3hQ==}
    hasBin: true
    dev: false

  /flatted/3.2.7:
    resolution: {integrity: sha512-5nqDSxl8nn5BSNxyR3n4I6eDmbolI6WT+QqR547RwxQapgjQBmtktdP+HTBb/a/zLsbzERTONyUB5pefh5TtjQ==}
    dev: false

  /fn.name/1.1.0:
    resolution: {integrity: sha512-GRnmB5gPyJpAhTQdSZTSp9uaPSvl09KoYcMQtsB9rQoOmzs9dH6ffeccH+Z+cv6P68Hu5bC6JjRh4Ah/mHSNRw==}
    dev: false

  /follow-redirects/1.15.2:
    resolution: {integrity: sha512-VQLG33o04KaQ8uYi2tVNbdrWp1QWxNNea+nmIB4EVM28v0hmP17z7aG1+wAkNzVq4KeXTq3221ye5qTJP91JwA==}
    engines: {node: '>=4.0'}
    peerDependencies:
      debug: '*'
    peerDependenciesMeta:
      debug:
        optional: true
    dev: false

  /for-each/0.3.3:
    resolution: {integrity: sha512-jqYfLp7mo9vIyQf8ykW2v7A+2N4QjeCeI5+Dz9XraiO1ign81wjiH7Fb9vSOWvQfNtmSa4H2RoQTrrXivdUZmw==}
    dependencies:
      is-callable: 1.2.7
    dev: false

  /foreground-child/3.1.1:
    resolution: {integrity: sha512-TMKDUnIte6bfb5nWv7V/caI169OHgvwjb7V4WkeUvbQQdjr5rWKqHFiKWb/fcOwB+CzBT+qbWjvj+DVwRskpIg==}
    engines: {node: '>=14'}
    dependencies:
      cross-spawn: 7.0.3
      signal-exit: 4.0.2
    dev: false

  /forever-agent/0.6.1:
    resolution: {integrity: sha512-j0KLYPhm6zeac4lz3oJ3o65qvgQCcPubiyotZrXqEaG4hNagNYO8qdlUrX5vwqv9ohqeT/Z3j6+yW067yWWdUw==}
    dev: false

  /form-data/2.3.3:
    resolution: {integrity: sha512-1lLKB2Mu3aGP1Q/2eCOx0fNbRMe7XdwktwOruhfqqd0rIJWwN4Dh+E3hrPSlDCXnSR7UtZ1N38rVXm+6+MEhJQ==}
    engines: {node: '>= 0.12'}
    dependencies:
      asynckit: 0.4.0
      combined-stream: 1.0.8
      mime-types: 2.1.35
    dev: false

  /form-data/3.0.1:
    resolution: {integrity: sha512-RHkBKtLWUVwd7SqRIvCZMEvAMoGUp0XU+seQiZejj0COz3RI3hWP4sCv3gZWWLjJTd7rGwcsF5eKZGii0r/hbg==}
    engines: {node: '>= 6'}
    dependencies:
      asynckit: 0.4.0
      combined-stream: 1.0.8
      mime-types: 2.1.35
    dev: false

  /form-data/4.0.0:
    resolution: {integrity: sha512-ETEklSGi5t0QMZuiXoA/Q6vcnxcLQP5vdugSpuAyi6SVGi2clPPp+xgEhuMaHC+zGgn31Kd235W35f7Hykkaww==}
    engines: {node: '>= 6'}
    dependencies:
      asynckit: 0.4.0
      combined-stream: 1.0.8
      mime-types: 2.1.35
    dev: false

  /formdata-polyfill/4.0.10:
    resolution: {integrity: sha512-buewHzMvYL29jdeQTVILecSaZKnt/RJWjoZCF5OW60Z67/GmSLBkOFM7qh1PI3zFNtJbaZL5eQu1vLfazOwj4g==}
    engines: {node: '>=12.20.0'}
    dependencies:
      fetch-blob: 3.2.0
    dev: false

  /forwarded/0.2.0:
    resolution: {integrity: sha512-buRG0fpBtRHSTCOASe6hD258tEubFoRLb4ZNA6NxMVHNw2gOcwHo9wyablzMzOA5z9xA9L1KNjk/Nt6MT9aYow==}
    engines: {node: '>= 0.6'}
    dev: false

  /fresh/0.5.2:
    resolution: {integrity: sha512-zJ2mQYM18rEFOudeV4GShTGIQ7RbzA7ozbU9I/XBpm7kqgMywgmylMwXHxZJmkVoYkna9d2pVXVXPdYTP9ej8Q==}
    engines: {node: '>= 0.6'}
    dev: false

  /fs-constants/1.0.0:
    resolution: {integrity: sha512-y6OAwoSIf7FyjMIv94u+b5rdheZEjzR63GTyZJm5qh4Bi+2YgwLCcI/fPFZkL5PSixOt6ZNKm+w+Hfp/Bciwow==}
    dev: false

  /fs-extra/10.1.0:
    resolution: {integrity: sha512-oRXApq54ETRj4eMiFzGnHWGy+zo5raudjuxN0b8H7s/RU2oW0Wvsx9O0ACRN/kRq9E8Vu/ReskGB5o3ji+FzHQ==}
    engines: {node: '>=12'}
    dependencies:
      graceful-fs: 4.2.11
      jsonfile: 6.1.0
      universalify: 2.0.0
    dev: false

  /fs-extra/11.1.1:
    resolution: {integrity: sha512-MGIE4HOvQCeUCzmlHs0vXpih4ysz4wg9qiSAu6cd42lVwPbTM1TjV7RusoyQqMmk/95gdQZX72u+YW+c3eEpFQ==}
    engines: {node: '>=14.14'}
    dependencies:
      graceful-fs: 4.2.11
      jsonfile: 6.1.0
      universalify: 2.0.0
    dev: false

  /fs-extra/8.1.0:
    resolution: {integrity: sha512-yhlQgA6mnOJUKOsRUFsgJdQCvkKhcz8tlZG5HBQfReYZy46OwLcY+Zia0mtdHsOo9y/hP+CxMN0TU9QxoOtG4g==}
    engines: {node: '>=6 <7 || >=8'}
    dependencies:
      graceful-fs: 4.2.11
      jsonfile: 4.0.0
      universalify: 0.1.2
    dev: false

  /fs-minipass/2.1.0:
    resolution: {integrity: sha512-V/JgOLFCS+R6Vcq0slCuaeWEdNC3ouDlJMNIsacH2VtALiu9mV4LPrHc5cDl8k5aw6J8jwgWWpiTo5RYhmIzvg==}
    engines: {node: '>= 8'}
    dependencies:
      minipass: 3.3.6
    dev: false

  /fs-minipass/3.0.2:
    resolution: {integrity: sha512-2GAfyfoaCDRrM6jaOS3UsBts8yJ55VioXdWcOL7dK9zdAuKT71+WBA4ifnNYqVjYv+4SsPxjK0JT4yIIn4cA/g==}
    engines: {node: ^14.17.0 || ^16.13.0 || >=18.0.0}
    dependencies:
      minipass: 5.0.0
    dev: false

  /fs.realpath/1.0.0:
    resolution: {integrity: sha512-OO0pH2lK6a0hZnAdau5ItzHPI6pUlvI7jMVnxUQRtw4owF2wk8lOSabtGDCTP4Ggrg2MbGnWO9X8K1t4+fGMDw==}
    dev: false

  /fsevents/2.3.2:
    resolution: {integrity: sha512-xiqMQR4xAeHTuB9uWm+fFRcIOgKBMiOBP+eXiyT7jsgVCq1bkVygt00oASowB7EdtpOHaaPgKt812P9ab+DDKA==}
    engines: {node: ^8.16.0 || ^10.6.0 || >=11.0.0}
    os: [darwin]
    requiresBuild: true
    dev: false
    optional: true

  /function-bind/1.1.1:
    resolution: {integrity: sha512-yIovAzMX49sF8Yl58fSCWJ5svSLuaibPxXQJFLmBObTuCr0Mf1KiPopGM9NiFjiYBCbfaa2Fh6breQ6ANVTI0A==}
    dev: false

  /function.prototype.name/1.1.5:
    resolution: {integrity: sha512-uN7m/BzVKQnCUF/iW8jYea67v++2u7m5UgENbHRtdDVclOUP+FMPlCNdmk0h/ysGyo2tavMJEDqJAkJdRa1vMA==}
    engines: {node: '>= 0.4'}
    dependencies:
      call-bind: 1.0.2
      define-properties: 1.2.0
      es-abstract: 1.21.2
      functions-have-names: 1.2.3
    dev: false

  /functions-have-names/1.2.3:
    resolution: {integrity: sha512-xckBUXyTIqT97tq2x2AMb+g163b5JFysYk0x4qxNFwbfQkmNZoiRHb6sPzI9/QV33WeuvVYBUIiD4NzNIyqaRQ==}
    dev: false

  /gauge/4.0.4:
    resolution: {integrity: sha512-f9m+BEN5jkg6a0fZjleidjN51VE1X+mPFQ2DJ0uv1V39oCLCbsGe6yjbBnp7eK7z/+GAon99a3nHuqbuuthyPg==}
    engines: {node: ^12.13.0 || ^14.15.0 || >=16.0.0}
    dependencies:
      aproba: 2.0.0
      color-support: 1.1.3
      console-control-strings: 1.1.0
      has-unicode: 2.0.1
      signal-exit: 3.0.7
      string-width: 4.2.3
      strip-ansi: 6.0.1
      wide-align: 1.1.5
    dev: false

  /get-caller-file/2.0.5:
    resolution: {integrity: sha512-DyFP3BM/3YHTQOCUL/w0OZHR0lpKeGrxotcHWcqNEdnltqFwXVfhEBQ94eIo34AfQpo0rGki4cyIiftY06h2Fg==}
    engines: {node: 6.* || 8.* || >= 10.*}
    dev: false

  /get-func-name/2.0.0:
    resolution: {integrity: sha512-Hm0ixYtaSZ/V7C8FJrtZIuBBI+iSgL+1Aq82zSu8VQNB4S3Gk8e7Qs3VwBDJAhmRZcFqkl3tQu36g/Foh5I5ig==}
    dev: false

  /get-intrinsic/1.2.0:
    resolution: {integrity: sha512-L049y6nFOuom5wGyRc3/gdTLO94dySVKRACj1RmJZBQXlbTMhtNIgkWkUHq+jYmZvKf14EW1EoJnnjbmoHij0Q==}
    dependencies:
      function-bind: 1.1.1
      has: 1.0.3
      has-symbols: 1.0.3
    dev: false

  /get-stream/5.2.0:
    resolution: {integrity: sha512-nBF+F1rAZVCu/p7rjzgA+Yb4lfYXrpl7a6VmJrU8wF9I1CKvP/QwPNZHnOlwbTkY6dvtFIzFMSyQXbLoTQPRpA==}
    engines: {node: '>=8'}
    dependencies:
      pump: 3.0.0
    dev: false

  /get-symbol-description/1.0.0:
    resolution: {integrity: sha512-2EmdH1YvIQiZpltCNgkuiUnyukzxM/R6NDJX31Ke3BG1Nq5b0S2PhX59UKi9vZpPDQVdqn+1IcaAwnzTT5vCjw==}
    engines: {node: '>= 0.4'}
    dependencies:
      call-bind: 1.0.2
      get-intrinsic: 1.2.0
    dev: false

  /getpass/0.1.7:
    resolution: {integrity: sha512-0fzj9JxOLfJ+XGLhR8ze3unN0KZCgZwiSSDz168VERjK8Wl8kVSdcu2kspd4s4wtAa1y/qrVRiAA0WclVsu0ng==}
    dependencies:
      assert-plus: 1.0.0
    dev: false

  /glob-parent/5.1.2:
    resolution: {integrity: sha512-AOIgSQCepiJYwP3ARnGx+5VnTu2HBYdzbGP45eLw1vr3zB3vZLeyed1sC9hnbcOc9/SrMyM5RPQrkGz4aS9Zow==}
    engines: {node: '>= 6'}
    dependencies:
      is-glob: 4.0.3
    dev: false

  /glob-parent/6.0.2:
    resolution: {integrity: sha512-XxwI8EOhVQgWp6iDL+3b0r86f4d6AX6zSU55HfB4ydCEuXLXc5FcYeOu+nnGftS4TEju/11rt4KJPTMgbfmv4A==}
    engines: {node: '>=10.13.0'}
    dependencies:
      is-glob: 4.0.3
    dev: false

  /glob-to-regexp/0.4.1:
    resolution: {integrity: sha512-lkX1HJXwyMcprw/5YUZc2s7DrpAiHB21/V+E1rHUrVNokkvB6bqMzT0VfV6/86ZNabt1k14YOIaT7nDvOX3Iiw==}
    dev: false

  /glob/10.2.3:
    resolution: {integrity: sha512-Kb4rfmBVE3eQTAimgmeqc2LwSnN0wIOkkUL6HmxEFxNJ4fHghYHVbFba/HcGcRjE6s9KoMNK3rSOwkL4PioZjg==}
    engines: {node: '>=16 || 14 >=14.17'}
    hasBin: true
    dependencies:
      foreground-child: 3.1.1
      jackspeak: 2.1.1
      minimatch: 9.0.0
      minipass: 5.0.0
      path-scurry: 1.8.0
    dev: false

  /glob/7.2.0:
    resolution: {integrity: sha512-lmLf6gtyrPq8tTjSmrO94wBeQbFR3HbLHbuyD69wuyQkImp2hWqMGB47OX65FBkPffO641IP9jWa1z4ivqG26Q==}
    dependencies:
      fs.realpath: 1.0.0
      inflight: 1.0.6
      inherits: 2.0.4
      minimatch: 3.1.2
      once: 1.4.0
      path-is-absolute: 1.0.1
    dev: false

  /glob/7.2.3:
    resolution: {integrity: sha512-nFR0zLpU2YCaRxwoCJvL6UvCH2JFyFVIvwTLsIf21AuHlMskA1hhTdk+LlYJtOlYt9v6dvszD2BGRqBL+iQK9Q==}
    dependencies:
      fs.realpath: 1.0.0
      inflight: 1.0.6
      inherits: 2.0.4
      minimatch: 3.1.2
      once: 1.4.0
      path-is-absolute: 1.0.1
    dev: false

  /glob/8.1.0:
    resolution: {integrity: sha512-r8hpEjiQEYlF2QU0df3dS+nxxSIreXQS1qRhMJM0Q5NDdR386C7jb7Hwwod8Fgiuex+k0GFjgft18yvxm5XoCQ==}
    engines: {node: '>=12'}
    dependencies:
      fs.realpath: 1.0.0
      inflight: 1.0.6
      inherits: 2.0.4
      minimatch: 5.1.6
      once: 1.4.0
    dev: false

  /globals/13.20.0:
    resolution: {integrity: sha512-Qg5QtVkCy/kv3FUSlu4ukeZDVf9ee0iXLAUYX13gbR17bnejFTzr4iS9bY7kwCf1NztRNm1t91fjOiyx4CSwPQ==}
    engines: {node: '>=8'}
    dependencies:
      type-fest: 0.20.2
    dev: false

  /globalthis/1.0.3:
    resolution: {integrity: sha512-sFdI5LyBiNTHjRd7cGPWapiHWMOXKyuBNX/cWJ3NfzrZQVa8GI/8cofCl74AOVqq9W5kNmguTIzJ/1s2gyI9wA==}
    engines: {node: '>= 0.4'}
    dependencies:
      define-properties: 1.2.0
    dev: false

  /globby/11.1.0:
    resolution: {integrity: sha512-jhIXaOzy1sb8IyocaruWSn1TjmnBVs8Ayhcy83rmxNJ8q2uWKCAj3CnJY+KpGSXCueAPc0i05kVvVKtP1t9S3g==}
    engines: {node: '>=10'}
    dependencies:
      array-union: 2.1.0
      dir-glob: 3.0.1
      fast-glob: 3.2.12
      ignore: 5.2.4
      merge2: 1.4.1
      slash: 3.0.0
    dev: false

  /globby/13.1.4:
    resolution: {integrity: sha512-iui/IiiW+QrJ1X1hKH5qwlMQyv34wJAYwH1vrf8b9kBA4sNiif3gKsMHa+BrdnOpEudWjpotfa7LrTzB1ERS/g==}
    engines: {node: ^12.20.0 || ^14.13.1 || >=16.0.0}
    dependencies:
      dir-glob: 3.0.1
      fast-glob: 3.2.12
      ignore: 5.2.4
      merge2: 1.4.1
      slash: 4.0.0
    dev: false

  /gopd/1.0.1:
    resolution: {integrity: sha512-d65bNlIadxvpb/A2abVdlqKqV563juRnZ1Wtk6s1sIR8uNsXR70xqIzVqxVf1eTqDunwT2MkczEeaezCKTZhwA==}
    dependencies:
      get-intrinsic: 1.2.0
    dev: false

  /graceful-fs/4.2.11:
    resolution: {integrity: sha512-RbJ5/jmFcNNCcDV5o9eTnBLJ/HszWV0P73bc+Ff4nS/rJj+YaS6IGyiOL0VoBYX+l1Wrl3k63h/KrH+nhJ0XvQ==}
    dev: false

  /grapheme-splitter/1.0.4:
    resolution: {integrity: sha512-bzh50DW9kTPM00T8y4o8vQg89Di9oLJVLW/KaOGIXJWP/iqCN6WKYkbNOF04vFLJhwcpYUh9ydh/+5vpOqV4YQ==}
    dev: false

  /growl/1.10.5:
    resolution: {integrity: sha512-qBr4OuELkhPenW6goKVXiv47US3clb3/IbuWF9KNKEijAy9oeHxU9IgzjvJhHkUzhaj7rOUD7+YGWqUjLp5oSA==}
    engines: {node: '>=4.x'}
    dev: false

  /handlebars/4.7.7:
    resolution: {integrity: sha512-aAcXm5OAfE/8IXkcZvCepKU3VzW1/39Fb5ZuqMtgI/hT8X2YgoMvBY5dLhq/cpOvw7Lk1nK/UF71aLG/ZnVYRA==}
    engines: {node: '>=0.4.7'}
    hasBin: true
    dependencies:
      minimist: 1.2.8
      neo-async: 2.6.2
      source-map: 0.6.1
      wordwrap: 1.0.0
    optionalDependencies:
      uglify-js: 3.17.4
    dev: false

  /har-schema/2.0.0:
    resolution: {integrity: sha512-Oqluz6zhGX8cyRaTQlFMPw80bSJVG2x/cFb8ZPhUILGgHka9SsokCCOQgpveePerqidZOrT14ipqfJb7ILcW5Q==}
    engines: {node: '>=4'}
    dev: false

  /har-validator/5.1.5:
    resolution: {integrity: sha512-nmT2T0lljbxdQZfspsno9hgrG3Uir6Ks5afism62poxqBM6sDnMEuPmzTq8XN0OEwqKLLdh1jQI3qyE66Nzb3w==}
    engines: {node: '>=6'}
    deprecated: this library is no longer supported
    dependencies:
      ajv: 6.12.6
      har-schema: 2.0.0
    dev: false

  /has-bigints/1.0.2:
    resolution: {integrity: sha512-tSvCKtBr9lkF0Ex0aQiP9N+OpV4zi2r/Nee5VkRDbaqv35RLYMzbwQfFSZZH0kR+Rd6302UJZ2p/bJCEoR3VoQ==}
    dev: false

  /has-flag/3.0.0:
    resolution: {integrity: sha512-sKJf1+ceQBr4SMkvQnBDNDtf4TXpVhVGateu0t918bl30FnbE2m4vNLX+VWe/dpjlb+HugGYzW7uQXH98HPEYw==}
    engines: {node: '>=4'}
    dev: false

  /has-flag/4.0.0:
    resolution: {integrity: sha512-EykJT/Q1KjTWctppgIAgfSO0tKVuZUjhgMr17kqTumMl6Afv3EISleU7qZUzoXDFTAHTDC4NOoG/ZxU3EvlMPQ==}
    engines: {node: '>=8'}
    dev: false

  /has-property-descriptors/1.0.0:
    resolution: {integrity: sha512-62DVLZGoiEBDHQyqG4w9xCuZ7eJEwNmJRWw2VY84Oedb7WFcA27fiEVe8oUQx9hAUJ4ekurquucTGwsyO1XGdQ==}
    dependencies:
      get-intrinsic: 1.2.0
    dev: false

  /has-proto/1.0.1:
    resolution: {integrity: sha512-7qE+iP+O+bgF9clE5+UoBFzE65mlBiVj3tKCrlNQ0Ogwm0BjpT/gK4SlLYDMybDh5I3TCTKnPPa0oMG7JDYrhg==}
    engines: {node: '>= 0.4'}
    dev: false

  /has-symbols/1.0.3:
    resolution: {integrity: sha512-l3LCuF6MgDNwTDKkdYGEihYjt5pRPbEg46rtlmnSPlUbgmB8LOIrKJbYYFBSbnPaJexMKtiPO8hmeRjRz2Td+A==}
    engines: {node: '>= 0.4'}
    dev: false

  /has-tostringtag/1.0.0:
    resolution: {integrity: sha512-kFjcSNhnlGV1kyoGk7OXKSawH5JOb/LzUc5w9B02hOTO0dfFRjbHQKvg1d6cf3HbeUmtU9VbbV3qzZ2Teh97WQ==}
    engines: {node: '>= 0.4'}
    dependencies:
      has-symbols: 1.0.3
    dev: false

  /has-unicode/2.0.1:
    resolution: {integrity: sha512-8Rf9Y83NBReMnx0gFzA8JImQACstCYWUplepDa9xprwwtmgEZUF0h/i5xSA625zB/I37EtrswSST6OXxwaaIJQ==}
    dev: false

  /has/1.0.3:
    resolution: {integrity: sha512-f2dvO0VU6Oej7RkWJGrehjbzMAjFp5/VKPp5tTpWIV4JHHZK1/BxbFRtf/siA2SWTe09caDmVtYYzWEIbBS4zw==}
    engines: {node: '>= 0.4.0'}
    dependencies:
      function-bind: 1.1.1
    dev: false

  /he/1.2.0:
    resolution: {integrity: sha512-F/1DnUGPopORZi0ni+CvrCgHQ5FyEAHRLSApuYWMmrbSwoN2Mn/7k+Gl38gJnR7yyDZk6WLXwiGod1JOWNDKGw==}
    hasBin: true
    dev: false

  /header-case/2.0.4:
    resolution: {integrity: sha512-H/vuk5TEEVZwrR0lp2zed9OCo1uAILMlx0JEMgC26rzyJJ3N1v6XkwHHXJQdR2doSjcGPM6OKPYoJgf0plJ11Q==}
    dependencies:
      capital-case: 1.0.4
      tslib: 2.5.0
    dev: false

  /hosted-git-info/2.8.9:
    resolution: {integrity: sha512-mxIDAb9Lsm6DoOJ7xH+5+X4y1LU/4Hi50L9C5sIswK3JzULS4bwk1FvjdBgvYR4bzT4tuUQiC15FE2f5HbLvYw==}
    dev: false

  /hosted-git-info/6.1.1:
    resolution: {integrity: sha512-r0EI+HBMcXadMrugk0GCQ+6BQV39PiWAZVfq7oIckeGiN7sjRGyQxPdft3nQekFTCQbYxLBH+/axZMeH8UX6+w==}
    engines: {node: ^14.17.0 || ^16.13.0 || >=18.0.0}
    dependencies:
      lru-cache: 7.18.3
    dev: false

  /http-cache-semantics/4.1.1:
    resolution: {integrity: sha512-er295DKPVsV82j5kw1Gjt+ADA/XYHsajl82cGNQG2eyoPkvgUhX+nDIyelzhIWbbsXP39EHcI6l5tYs2FYqYXQ==}
    dev: false

  /http-errors/2.0.0:
    resolution: {integrity: sha512-FtwrG/euBzaEjYeRqOgly7G0qviiXoJWnvEH2Z1plBdXgbyjv34pHTSb9zoeHMyDy33+DWy5Wt9Wo+TURtOYSQ==}
    engines: {node: '>= 0.8'}
    dependencies:
      depd: 2.0.0
      inherits: 2.0.4
      setprototypeof: 1.2.0
      statuses: 2.0.1
      toidentifier: 1.0.1
    dev: false

  /http-proxy-agent/5.0.0:
    resolution: {integrity: sha512-n2hY8YdoRE1i7r6M0w9DIw5GgZN0G25P8zLCRQ8rjXtTU3vsNFBI/vWK/UIeE6g5MUUz6avwAPXmL6Fy9D/90w==}
    engines: {node: '>= 6'}
    dependencies:
      '@tootallnate/once': 2.0.0
      agent-base: 6.0.2
      debug: 4.3.4
    transitivePeerDependencies:
      - supports-color
    dev: false

  /http-proxy/1.18.1:
    resolution: {integrity: sha512-7mz/721AbnJwIVbnaSv1Cz3Am0ZLT/UBwkC92VlxhXv/k/BBQfM2fXElQNC27BVGr0uwUpplYPQM9LnaBMR5NQ==}
    engines: {node: '>=8.0.0'}
    dependencies:
      eventemitter3: 4.0.7
      follow-redirects: 1.15.2
      requires-port: 1.0.0
    transitivePeerDependencies:
      - debug
    dev: false

  /http-signature/1.2.0:
    resolution: {integrity: sha512-CAbnr6Rz4CYQkLYUtSNXxQPUH2gK8f3iWexVlsnMeD+GjlsQ0Xsy1cOX+mN3dtxYomRy21CiOzU8Uhw6OwncEQ==}
    engines: {node: '>=0.8', npm: '>=1.3.7'}
    dependencies:
      assert-plus: 1.0.0
      jsprim: 1.4.2
      sshpk: 1.17.0
    dev: false

  /https-proxy-agent/4.0.0:
    resolution: {integrity: sha512-zoDhWrkR3of1l9QAL8/scJZyLu8j/gBkcwcaQOZh7Gyh/+uJQzGVETdgT30akuwkpL8HTRfssqI3BZuV18teDg==}
    engines: {node: '>= 6.0.0'}
    dependencies:
      agent-base: 5.1.1
      debug: 4.3.4
    transitivePeerDependencies:
      - supports-color
    dev: false

  /https-proxy-agent/5.0.1:
    resolution: {integrity: sha512-dFcAjpTQFgoLMzC2VwU+C/CbS7uRL0lWmxDITmqm7C+7F0Odmj6s9l6alZc6AELXhrnggM2CeWSXHGOdX2YtwA==}
    engines: {node: '>= 6'}
    dependencies:
      agent-base: 6.0.2
      debug: 4.3.4
    transitivePeerDependencies:
      - supports-color
    dev: false

  /humanize-ms/1.2.1:
    resolution: {integrity: sha512-Fl70vYtsAFb/C06PTS9dZBo7ihau+Tu/DNCk/OyHhea07S+aeMWpFFkUaXRa8fI+ScZbEI8dfSxwY7gxZ9SAVQ==}
    dependencies:
      ms: 2.1.3
    dev: false

  /iconv-lite/0.4.24:
    resolution: {integrity: sha512-v3MXnZAcvnywkTUEZomIActle7RXXeedOR31wwl7VlyoXO4Qi9arvSenNQWne1TcRwhCL1HwLI21bEqdpj8/rA==}
    engines: {node: '>=0.10.0'}
    dependencies:
      safer-buffer: 2.1.2
    dev: false

  /iconv-lite/0.6.3:
    resolution: {integrity: sha512-4fCk79wshMdzMp2rH06qWrJE4iolqLhCUH+OiuIgU++RB0+94NlDL81atO7GX55uUKueo0txHNtvEyI6D7WdMw==}
    engines: {node: '>=0.10.0'}
    dependencies:
      safer-buffer: 2.1.2
    dev: false

  /ieee754/1.2.1:
    resolution: {integrity: sha512-dcyqhDvX1C46lXZcVqCpK+FtMRQVdIMN6/Df5js2zouUsqG7I6sFxitIC+7KYK29KdXOLHdu9zL4sFnoVQnqaA==}
    dev: false

  /ignore-walk/6.0.3:
    resolution: {integrity: sha512-C7FfFoTA+bI10qfeydT8aZbvr91vAEU+2W5BZUlzPec47oNb07SsOfwYrtxuvOYdUApPP/Qlh4DtAO51Ekk2QA==}
    engines: {node: ^14.17.0 || ^16.13.0 || >=18.0.0}
    dependencies:
      minimatch: 9.0.0
    dev: false

  /ignore/5.2.4:
    resolution: {integrity: sha512-MAb38BcSbH0eHNBxn7ql2NH/kX33OkB3lZ1BNdh7ENeRChHTYsTvWrMubiIAMNS2llXEEgZ1MUOBtXChP3kaFQ==}
    engines: {node: '>= 4'}
    dev: false

  /import-fresh/3.3.0:
    resolution: {integrity: sha512-veYYhQa+D1QBKznvhUHxb8faxlrwUnxseDAbAp457E0wLNio2bOSKnjYDhMj+YiAq61xrMGhQk9iXVk5FzgQMw==}
    engines: {node: '>=6'}
    dependencies:
      parent-module: 1.0.1
      resolve-from: 4.0.0
    dev: false

  /import-local/3.1.0:
    resolution: {integrity: sha512-ASB07uLtnDs1o6EHjKpX34BKYDSqnFerfTOJL2HvMqF70LnxpjkzDB8J44oT9pu4AMPkQwf8jl6szgvNd2tRIg==}
    engines: {node: '>=8'}
    hasBin: true
    dependencies:
      pkg-dir: 4.2.0
      resolve-cwd: 3.0.0
    dev: false

  /imurmurhash/0.1.4:
    resolution: {integrity: sha512-JmXMZ6wuvDmLiHEml9ykzqO6lwFbof0GG4IkcGaENdCRDDmMVnny7s5HsIgHCbaq0w2MyPhDqkhTUgS2LU2PHA==}
    engines: {node: '>=0.8.19'}
    dev: false

  /indent-string/4.0.0:
    resolution: {integrity: sha512-EdDDZu4A2OyIK7Lr/2zG+w5jmbuk1DVBnEwREQvBzspBJkCEbRa8GxU1lghYcaGJCnRWibjDXlq779X1/y5xwg==}
    engines: {node: '>=8'}
    dev: false

  /infer-owner/1.0.4:
    resolution: {integrity: sha512-IClj+Xz94+d7irH5qRyfJonOdfTzuDaifE6ZPWfx0N0+/ATZCbuTPq2prFl526urkQd90WyUKIh1DfBQ2hMz9A==}
    dev: false

  /inflight/1.0.6:
    resolution: {integrity: sha512-k92I/b08q4wvFscXCLvqfsHCrjrF7yiXsQuIVvVE7N82W3+aqpzuUdBbfhWcy/FZR3/4IgflMgKLOsvPDrGCJA==}
    dependencies:
      once: 1.4.0
      wrappy: 1.0.2
    dev: false

  /inherits/2.0.4:
    resolution: {integrity: sha512-k/vGaX4/Yla3WzyMCvTQOXYeIHvqOKtnqBduzTHpzpQZzAskKMhZ2K+EnBiSM9zGSoIFeMpXKxa4dYeZIQqewQ==}
    dev: false

  /internal-slot/1.0.5:
    resolution: {integrity: sha512-Y+R5hJrzs52QCG2laLn4udYVnxsfny9CpOhNhUvk/SSSVyF6T27FzRbF0sroPidSu3X8oEAkOn2K804mjpt6UQ==}
    engines: {node: '>= 0.4'}
    dependencies:
      get-intrinsic: 1.2.0
      has: 1.0.3
      side-channel: 1.0.4
    dev: false

  /interpret/2.2.0:
    resolution: {integrity: sha512-Ju0Bz/cEia55xDwUWEa8+olFpCiQoypjnQySseKtmjNrnps3P+xfpUmGr90T7yjlVJmOtybRvPXhKMbHr+fWnw==}
    engines: {node: '>= 0.10'}
    dev: false

  /ip/2.0.0:
    resolution: {integrity: sha512-WKa+XuLG1A1R0UWhl2+1XQSi+fZWMsYKffMZTTYsiZaUD8k2yDAj5atimTUD2TZkyCkNEeYE5NhFZmupOGtjYQ==}
    dev: false

  /ipaddr.js/1.9.1:
    resolution: {integrity: sha512-0KI/607xoxSToH7GjN1FfSbLoU0+btTicjsQSWQlh/hZykN8KpmMf7uYwPW3R+akZ6R/w18ZlXSHBYXiYUPO3g==}
    engines: {node: '>= 0.10'}
    dev: false

  /is-arguments/1.1.1:
    resolution: {integrity: sha512-8Q7EARjzEnKpt/PCD7e1cgUS0a6X8u5tdSiMqXhojOdoV9TsMsiO+9VLC5vAmO8N7/GmXn7yjR8qnA6bVAEzfA==}
    engines: {node: '>= 0.4'}
    dependencies:
      call-bind: 1.0.2
      has-tostringtag: 1.0.0
    dev: false

  /is-array-buffer/3.0.2:
    resolution: {integrity: sha512-y+FyyR/w8vfIRq4eQcM1EYgSTnmHXPqaF+IgzgraytCFq5Xh8lllDVmAZolPJiZttZLeFSINPYMaEJ7/vWUa1w==}
    dependencies:
      call-bind: 1.0.2
      get-intrinsic: 1.2.0
      is-typed-array: 1.1.10
    dev: false

  /is-arrayish/0.2.1:
    resolution: {integrity: sha512-zz06S8t0ozoDXMG+ube26zeCTNXcKIPJZJi8hBrF4idCLms4CG9QtK7qBl1boi5ODzFpjswb5JPmHCbMpjaYzg==}
    dev: false

  /is-arrayish/0.3.2:
    resolution: {integrity: sha512-eVRqCvVlZbuw3GrM63ovNSNAeA1K16kaR/LRY/92w0zxQ5/1YzwblUX652i4Xs9RwAGjW9d9y6X88t8OaAJfWQ==}
    dev: false

  /is-bigint/1.0.4:
    resolution: {integrity: sha512-zB9CruMamjym81i2JZ3UMn54PKGsQzsJeo6xvN3HJJ4CAsQNB6iRutp2To77OfCNuoxspsIhzaPoO1zyCEhFOg==}
    dependencies:
      has-bigints: 1.0.2
    dev: false

  /is-binary-path/2.1.0:
    resolution: {integrity: sha512-ZMERYes6pDydyuGidse7OsHxtbI7WVeUEozgR/g7rd0xUimYNlvZRE/K2MgZTjWy725IfelLeVcEM97mmtRGXw==}
    engines: {node: '>=8'}
    dependencies:
      binary-extensions: 2.2.0
    dev: false

  /is-boolean-object/1.1.2:
    resolution: {integrity: sha512-gDYaKHJmnj4aWxyj6YHyXVpdQawtVLHU5cb+eztPGczf6cjuTdwve5ZIEfgXqH4e57An1D1AKf8CZ3kYrQRqYA==}
    engines: {node: '>= 0.4'}
    dependencies:
      call-bind: 1.0.2
      has-tostringtag: 1.0.0
    dev: false

  /is-callable/1.2.7:
    resolution: {integrity: sha512-1BC0BVFhS/p0qtw6enp8e+8OD0UrK0oFLztSjNzhcKA3WDuJxxAPXzPuPtKkjEY9UUoEWlX/8fgKeu2S8i9JTA==}
    engines: {node: '>= 0.4'}
    dev: false

  /is-core-module/2.12.0:
    resolution: {integrity: sha512-RECHCBCd/viahWmwj6enj19sKbHfJrddi/6cBDsNTKbNq0f7VeaUkBo60BqzvPqo/W54ChS62Z5qyun7cfOMqQ==}
    dependencies:
      has: 1.0.3
    dev: false

  /is-date-object/1.0.5:
    resolution: {integrity: sha512-9YQaSxsAiSwcvS33MBk3wTCVnWK+HhF8VZR2jRxehM16QcVOdHqPn4VPHmRK4lSr38n9JriurInLcP90xsYNfQ==}
    engines: {node: '>= 0.4'}
    dependencies:
      has-tostringtag: 1.0.0
    dev: false

  /is-docker/2.2.1:
    resolution: {integrity: sha512-F+i2BKsFrH66iaUFc0woD8sLy8getkwTwtOBjvs56Cx4CgJDeKQeqfz8wAYiSb8JOprWhHH5p77PbmYCvvUuXQ==}
    engines: {node: '>=8'}
    hasBin: true
    dev: false

  /is-extglob/2.1.1:
    resolution: {integrity: sha512-SbKbANkN603Vi4jEZv49LeVJMn4yGwsbzZworEoyEiutsN3nJYdbO36zfhGJ6QEDpOZIFkDtnq5JRxmvl3jsoQ==}
    engines: {node: '>=0.10.0'}
    dev: false

  /is-fullwidth-code-point/3.0.0:
    resolution: {integrity: sha512-zymm5+u+sCsSWyD9qNaejV3DFvhCKclKdizYaJUuHA83RLjb7nSuGnddCHGv0hk+KY7BMAlsWeK4Ueg6EV6XQg==}
    engines: {node: '>=8'}
    dev: false

  /is-glob/4.0.3:
    resolution: {integrity: sha512-xelSayHH36ZgE7ZWhli7pW34hNbNl8Ojv5KVmkJD4hBdD3th8Tfk9vYasLM+mXWOZhFkgZfxhLSnrwRr4elSSg==}
    engines: {node: '>=0.10.0'}
    dependencies:
      is-extglob: 2.1.1
    dev: false

  /is-lambda/1.0.1:
    resolution: {integrity: sha512-z7CMFGNrENq5iFB9Bqo64Xk6Y9sg+epq1myIcdHaGnbMTYOxvzsEtdYqQUylB7LxfkvgrrjP32T6Ywciio9UIQ==}
    dev: false

  /is-map/2.0.2:
    resolution: {integrity: sha512-cOZFQQozTha1f4MxLFzlgKYPTyj26picdZTx82hbc/Xf4K/tZOOXSCkMvU4pKioRXGDLJRn0GM7Upe7kR721yg==}
    dev: false

  /is-negative-zero/2.0.2:
    resolution: {integrity: sha512-dqJvarLawXsFbNDeJW7zAz8ItJ9cd28YufuuFzh0G8pNHjJMnY08Dv7sYX2uF5UpQOwieAeOExEYAWWfu7ZZUA==}
    engines: {node: '>= 0.4'}
    dev: false

  /is-number-object/1.0.7:
    resolution: {integrity: sha512-k1U0IRzLMo7ZlYIfzRu23Oh6MiIFasgpb9X76eqfFZAqwH44UI4KTBvBYIZ1dSL9ZzChTB9ShHfLkR4pdW5krQ==}
    engines: {node: '>= 0.4'}
    dependencies:
      has-tostringtag: 1.0.0
    dev: false

  /is-number/7.0.0:
    resolution: {integrity: sha512-41Cifkg6e8TylSpdtTpeLVMqvSBEVzTttHvERD741+pnZ8ANv0004MRL43QKPDlK9cGvNp6NZWZUBlbGXYxxng==}
    engines: {node: '>=0.12.0'}
    dev: false

  /is-path-inside/3.0.3:
    resolution: {integrity: sha512-Fd4gABb+ycGAmKou8eMftCupSir5lRxqf4aD/vd0cD2qc4HL07OjCeuHMr8Ro4CoMaeCKDB0/ECBOVWjTwUvPQ==}
    engines: {node: '>=8'}
    dev: false

  /is-plain-obj/2.1.0:
    resolution: {integrity: sha512-YWnfyRwxL/+SsrWYfOpUtz5b3YD+nyfkHvjbcanzk8zgyO4ASD67uVMRt8k5bM4lLMDnXfriRhOpemw+NfT1eA==}
    engines: {node: '>=8'}
    dev: false

  /is-plain-object/2.0.4:
    resolution: {integrity: sha512-h5PpgXkWitc38BBMYawTYMWJHFZJVnBquFE57xFpjB8pJFiF6gZ+bU+WyI/yqXiFR5mdLsgYNaPe8uao6Uv9Og==}
    engines: {node: '>=0.10.0'}
    dependencies:
      isobject: 3.0.1
    dev: false

  /is-promise/4.0.0:
    resolution: {integrity: sha512-hvpoI6korhJMnej285dSg6nu1+e6uxs7zG3BYAm5byqDsgJNWwxzM6z6iZiAgQR4TJ30JmBTOwqZUw3WlyH3AQ==}
    dev: false

  /is-regex/1.1.4:
    resolution: {integrity: sha512-kvRdxDsxZjhzUX07ZnLydzS1TU/TJlTUHHY4YLL87e37oUA49DfkLqgy+VjFocowy29cKvcSiu+kIv728jTTVg==}
    engines: {node: '>= 0.4'}
    dependencies:
      call-bind: 1.0.2
      has-tostringtag: 1.0.0
    dev: false

  /is-set/2.0.2:
    resolution: {integrity: sha512-+2cnTEZeY5z/iXGbLhPrOAaK/Mau5k5eXq9j14CpRTftq0pAJu2MwVRSZhyZWBzx3o6X795Lz6Bpb6R0GKf37g==}
    dev: false

  /is-shared-array-buffer/1.0.2:
    resolution: {integrity: sha512-sqN2UDu1/0y6uvXyStCOzyhAjCSlHceFoMKJW8W9EU9cvic/QdsZ0kEU93HEy3IUEFZIiH/3w+AH/UQbPHNdhA==}
    dependencies:
      call-bind: 1.0.2
    dev: false

  /is-stream/2.0.1:
    resolution: {integrity: sha512-hFoiJiTl63nn+kstHGBtewWSKnQLpyb155KHheA1l39uvtO9nWIop1p3udqPcUd/xbF1VLMO4n7OI6p7RbngDg==}
    engines: {node: '>=8'}
    dev: false

  /is-string/1.0.7:
    resolution: {integrity: sha512-tE2UXzivje6ofPW7l23cjDOMa09gb7xlAqG6jG5ej6uPV32TlWP3NKPigtaGeHNu9fohccRYvIiZMfOOnOYUtg==}
    engines: {node: '>= 0.4'}
    dependencies:
      has-tostringtag: 1.0.0
    dev: false

  /is-symbol/1.0.4:
    resolution: {integrity: sha512-C/CPBqKWnvdcxqIARxyOh4v1UUEOCHpgDa0WYgpKDFMszcrPcffg5uhwSgPCLD2WWxmq6isisz87tzT01tuGhg==}
    engines: {node: '>= 0.4'}
    dependencies:
      has-symbols: 1.0.3
    dev: false

  /is-typed-array/1.1.10:
    resolution: {integrity: sha512-PJqgEHiWZvMpaFZ3uTc8kHPM4+4ADTlDniuQL7cU/UDA0Ql7F70yGfHph3cLNe+c9toaigv+DFzTJKhc2CtO6A==}
    engines: {node: '>= 0.4'}
    dependencies:
      available-typed-arrays: 1.0.5
      call-bind: 1.0.2
      for-each: 0.3.3
      gopd: 1.0.1
      has-tostringtag: 1.0.0
    dev: false

  /is-typedarray/1.0.0:
    resolution: {integrity: sha512-cyA56iCMHAh5CdzjJIa4aohJyeO1YbwLi3Jc35MmRU6poroFjIGZzUzupGiRPOjgHg9TLu43xbpwXk523fMxKA==}
    dev: false

  /is-unicode-supported/0.1.0:
    resolution: {integrity: sha512-knxG2q4UC3u8stRGyAVJCOdxFmv5DZiRcdlIaAQXAbSfJya+OhopNotLQrstBhququ4ZpuKbDc/8S6mgXgPFPw==}
    engines: {node: '>=10'}
    dev: false

  /is-weakmap/2.0.1:
    resolution: {integrity: sha512-NSBR4kH5oVj1Uwvv970ruUkCV7O1mzgVFO4/rev2cLRda9Tm9HrL70ZPut4rOHgY0FNrUu9BCbXA2sdQ+x0chA==}
    dev: false

  /is-weakref/1.0.2:
    resolution: {integrity: sha512-qctsuLZmIQ0+vSSMfoVvyFe2+GSEvnmZ2ezTup1SBse9+twCCeial6EEi3Nc2KFcf6+qz2FBPnjXsk8xhKSaPQ==}
    dependencies:
      call-bind: 1.0.2
    dev: false

  /is-weakset/2.0.2:
    resolution: {integrity: sha512-t2yVvttHkQktwnNNmBQ98AhENLdPUTDTE21uPqAQ0ARwQfGeQKRVS0NNurH7bTf7RrvcVn1OOge45CnBeHCSmg==}
    dependencies:
      call-bind: 1.0.2
      get-intrinsic: 1.2.0
    dev: false

  /is-wsl/2.2.0:
    resolution: {integrity: sha512-fKzAra0rGJUUBwGBgNkHZuToZcn+TtXHpeCgmkMJMMYx1sQDYaCSyjJBSCa2nH1DGm7s3n1oBnohoVTBaN7Lww==}
    engines: {node: '>=8'}
    dependencies:
      is-docker: 2.2.1
    dev: false

  /isarray/0.0.1:
    resolution: {integrity: sha512-D2S+3GLxWH+uhrNEcoh/fnmYeP8E8/zHl644d/jdA0g2uyXvy3sb0qxotE+ne0LtccHknQzWwZEzhak7oJ0COQ==}
    dev: false

  /isarray/2.0.5:
    resolution: {integrity: sha512-xHjhDr3cNBK0BzdUJSPXZntQUx/mwMS5Rw4A7lPJ90XGAO6ISP/ePDNuo0vhqOZU+UD5JoodwCAAoZQd3FeAKw==}
    dev: false

  /isbinaryfile/4.0.10:
    resolution: {integrity: sha512-iHrqe5shvBUcFbmZq9zOQHBoeOhZJu6RQGrDpBgenUm/Am+F3JM2MgQj+rK3Z601fzrL5gLZWtAPH2OBaSVcyw==}
    engines: {node: '>= 8.0.0'}
    dev: false

  /isexe/2.0.0:
    resolution: {integrity: sha512-RHxMLp9lnKHGHRng9QFhRCMbYAcVpn69smSGcq3f36xjgVVWThj4qqLbTLlq7Ssj8B+fIQ1EuCEGI2lKsyQeIw==}
    dev: false

  /isobject/3.0.1:
    resolution: {integrity: sha512-WhB9zCku7EGTj/HQQRz5aUQEUeoQZH2bWcltRErOpymJ4boYE6wL9Tbr23krRPSZ+C5zqNSrSw+Cc7sZZ4b7vg==}
    engines: {node: '>=0.10.0'}
    dev: false

  /isstream/0.1.2:
    resolution: {integrity: sha512-Yljz7ffyPbrLpLngrMtZ7NduUgVvi6wG9RJ9IUcyCd59YQ911PBJphODUcbOVbqYfxe1wuYf/LJ8PauMRwsM/g==}
    dev: false

  /jackspeak/2.1.1:
    resolution: {integrity: sha512-juf9stUEwUaILepraGOWIJTLwg48bUnBmRqd2ln2Os1sW987zeoj/hzhbvRB95oMuS2ZTpjULmdwHNX4rzZIZw==}
    engines: {node: '>=14'}
    dependencies:
      cliui: 8.0.1
    optionalDependencies:
      '@pkgjs/parseargs': 0.11.0
    dev: false

  /jest-worker/27.5.1:
    resolution: {integrity: sha512-7vuh85V5cdDofPyxn58nrPjBktZo0u9x1g8WtjQol+jZDaE+fhN+cIvTj11GndBnMnyfrUOG1sZQxCdjKh+DKg==}
    engines: {node: '>= 10.13.0'}
    dependencies:
      '@types/node': 18.16.7
      merge-stream: 2.0.0
      supports-color: 8.1.1
    dev: false

  /js-sdsl/4.4.0:
    resolution: {integrity: sha512-FfVSdx6pJ41Oa+CF7RDaFmTnCaFhua+SNYQX74riGOpl96x+2jQCqEfQ2bnXu/5DPCqlRuiqyvTJM0Qjz26IVg==}
    dev: false

  /js-tokens/4.0.0:
    resolution: {integrity: sha512-RdJUflcE3cUzKiMqQgsCu06FPu9UdIJO0beYbPhHN4k6apgJtifcoCtT9bcxOpYBtpD2kCM6Sbzg4CausW/PKQ==}
    dev: false

  /js-yaml/4.0.0:
    resolution: {integrity: sha512-pqon0s+4ScYUvX30wxQi3PogGFAlUyH0awepWvwkj4jD4v+ova3RiYw8bmA6x2rDrEaj8i/oWKoRxpVNW+Re8Q==}
    hasBin: true
    dependencies:
      argparse: 2.0.1
    dev: false

  /js-yaml/4.1.0:
    resolution: {integrity: sha512-wpxZs9NoxZaJESJGIZTyDEaYpl0FKSA+FB9aJiyemKhMwkxQg63h4T1KJgUGHpTqPDNRcmmYLugrRjJlBtWvRA==}
    hasBin: true
    dependencies:
      argparse: 2.0.1
    dev: false

  /jsbn/0.1.1:
    resolution: {integrity: sha512-UVU9dibq2JcFWxQPA6KCqj5O42VOmAY3zQUfEKxU0KpTGXwNoCjkX1e13eHNvw/xPynt6pU0rZ1htjWTNTSXsg==}
    dev: false

  /json-parse-better-errors/1.0.2:
    resolution: {integrity: sha512-mrqyZKfX5EhL7hvqcV6WG1yYjnjeuYDzDhhcAAUrq8Po85NBQBJP+ZDUT75qZQ98IkUoBqdkExkukOU7Ts2wrw==}
    dev: false

  /json-parse-even-better-errors/2.3.1:
    resolution: {integrity: sha512-xyFwyhro/JEof6Ghe2iz2NcXoj2sloNsWr/XsERDK/oiPCfaNhl5ONfp+jQdAZRQQ0IJWNzH9zIZF7li91kh2w==}
    dev: false

  /json-parse-even-better-errors/3.0.0:
    resolution: {integrity: sha512-iZbGHafX/59r39gPwVPRBGw0QQKnA7tte5pSMrhWOW7swGsVvVTjmfyAV9pNqk8YGT7tRCdxRu8uzcgZwoDooA==}
    engines: {node: ^14.17.0 || ^16.13.0 || >=18.0.0}
    dev: false

  /json-schema-traverse/0.4.1:
    resolution: {integrity: sha512-xbbCH5dCYU5T8LcEhhuh7HJ88HXuW3qsI3Y0zOZFKfZEHcpWiHU/Jxzk629Brsab/mMiHQti9wMP+845RPe3Vg==}
    dev: false

  /json-schema-traverse/1.0.0:
    resolution: {integrity: sha512-NM8/P9n3XjXhIZn1lLhkFaACTOURQXjWhV4BA/RnOv8xvgqtqpAX9IO4mRQxSx1Rlo4tqzeqb0sOlruaOy3dug==}
    dev: false

  /json-schema/0.4.0:
    resolution: {integrity: sha512-es94M3nTIfsEPisRafak+HDLfHXnKBhV3vU5eqPcS3flIWqcxJWgXHXiey3YrpaNsanY5ei1VoYEbOzijuq9BA==}
    dev: false

  /json-stable-stringify-without-jsonify/1.0.1:
    resolution: {integrity: sha512-Bdboy+l7tA3OGW6FjyFHWkP5LuByj1Tk33Ljyq0axyzdk9//JSi2u3fP1QSmd1KNwq6VOKYGlAu87CisVir6Pw==}
    dev: false

  /json-stringify-safe/5.0.1:
    resolution: {integrity: sha512-ZClg6AaYvamvYEE82d3Iyd3vSSIjQ+odgjaTzRuO3s7toCdFKczob2i0zCh7JE8kWn17yvAWhUVxvqGwUalsRA==}
    dev: false

  /json5/2.2.3:
    resolution: {integrity: sha512-XmOWe7eyHYH14cLdVPoyg+GOH3rYX++KpzrylJwSW98t3Nk+U8XOl8FWKOgwtzdb8lXGf6zYwDUzeHMWfxasyg==}
    engines: {node: '>=6'}
    hasBin: true
    dev: false

  /jsonfile/4.0.0:
    resolution: {integrity: sha512-m6F1R3z8jjlf2imQHS2Qez5sjKWQzbuuhuJ/FKYFRZvPE3PuHcSMVZzfsLhGVOkfd20obL5SWEBew5ShlquNxg==}
    optionalDependencies:
      graceful-fs: 4.2.11
    dev: false

  /jsonfile/6.1.0:
    resolution: {integrity: sha512-5dgndWOriYSm5cnYaJNhalLNDKOqFwyDB/rr1E9ZsGciGvKPs8R2xYGCacuf3z6K1YKDz182fd+fY3cn3pMqXQ==}
    dependencies:
      universalify: 2.0.0
    optionalDependencies:
      graceful-fs: 4.2.11
    dev: false

  /jsonparse/1.3.1:
    resolution: {integrity: sha512-POQXvpdL69+CluYsillJ7SUhKvytYjW9vG/GKpnf+xP8UWgYEM/RaMzHHofbALDiKbbP1W8UEYmgGl39WkPZsg==}
    engines: {'0': node >= 0.2.0}
    dev: false

  /jsonwebtoken/9.0.0:
    resolution: {integrity: sha512-tuGfYXxkQGDPnLJ7SibiQgVgeDgfbPq2k2ICcbgqW8WxWLBAxKQM/ZCu/IT8SOSwmaYl4dpTFCW5xZv7YbbWUw==}
    engines: {node: '>=12', npm: '>=6'}
    dependencies:
      jws: 3.2.2
      lodash: 4.17.21
      ms: 2.1.3
      semver: 7.5.0
    dev: false

  /jsprim/1.4.2:
    resolution: {integrity: sha512-P2bSOMAc/ciLz6DzgjVlGJP9+BrJWu5UDGK70C2iweC5QBIeFf0ZXRvGjEj2uYgrY2MkAAhsSWHDWlFtEroZWw==}
    engines: {node: '>=0.6.0'}
    dependencies:
      assert-plus: 1.0.0
      extsprintf: 1.3.0
      json-schema: 0.4.0
      verror: 1.10.0
    dev: false

  /just-extend/4.2.1:
    resolution: {integrity: sha512-g3UB796vUFIY90VIv/WX3L2c8CS2MdWUww3CNrYmqza1Fg0DURc2K/O4YrnklBdQarSJ/y8JnJYDGc+1iumQjg==}
    dev: false

  /jwa/1.4.1:
    resolution: {integrity: sha512-qiLX/xhEEFKUAJ6FiBMbes3w9ATzyk5W7Hvzpa/SLYdxNtng+gcurvrI7TbACjIXlsJyr05/S1oUhZrc63evQA==}
    dependencies:
      buffer-equal-constant-time: 1.0.1
      ecdsa-sig-formatter: 1.0.11
      safe-buffer: 5.2.1
    dev: false

  /jwa/2.0.0:
    resolution: {integrity: sha512-jrZ2Qx916EA+fq9cEAeCROWPTfCwi1IVHqT2tapuqLEVVDKFDENFw1oL+MwrTvH6msKxsd1YTDVw6uKEcsrLEA==}
    dependencies:
      buffer-equal-constant-time: 1.0.1
      ecdsa-sig-formatter: 1.0.11
      safe-buffer: 5.2.1
    dev: false

  /jws/3.2.2:
    resolution: {integrity: sha512-YHlZCB6lMTllWDtSPHz/ZXTsi8S00usEV6v1tjq8tOUZzw7DpSDWVXjXDre6ed1w/pd495ODpHZYSdkRTsa0HA==}
    dependencies:
      jwa: 1.4.1
      safe-buffer: 5.2.1
    dev: false

  /jws/4.0.0:
    resolution: {integrity: sha512-KDncfTmOZoOMTFG4mBlG0qUIOlc03fmzH+ru6RgYVZhPkyiy/92Owlt/8UEN+a4TXR1FQetfIpJE8ApdvdVxTg==}
    dependencies:
      jwa: 2.0.0
      safe-buffer: 5.2.1
    dev: false

  /karma-chrome-launcher/3.2.0:
    resolution: {integrity: sha512-rE9RkUPI7I9mAxByQWkGJFXfFD6lE4gC5nPuZdobf/QdTEJI6EU4yIay/cfU/xV4ZxlM5JiTv7zWYgA64NpS5Q==}
    dependencies:
      which: 1.3.1
    dev: false

  /karma-mocha/2.0.1:
    resolution: {integrity: sha512-Tzd5HBjm8his2OA4bouAsATYEpZrp9vC7z5E5j4C5Of5Rrs1jY67RAwXNcVmd/Bnk1wgvQRou0zGVLey44G4tQ==}
    dependencies:
      minimist: 1.2.8
    dev: false

  /karma-source-map-support/1.4.0:
    resolution: {integrity: sha512-RsBECncGO17KAoJCYXjv+ckIz+Ii9NCi+9enk+rq6XC81ezYkb4/RHE6CTXdA7IOJqoF3wcaLfVG0CPmE5ca6A==}
    dependencies:
      source-map-support: 0.5.21
    dev: false

  /karma/6.4.2:
    resolution: {integrity: sha512-C6SU/53LB31BEgRg+omznBEMY4SjHU3ricV6zBcAe1EeILKkeScr+fZXtaI5WyDbkVowJxxAI6h73NcFPmXolQ==}
    engines: {node: '>= 10'}
    hasBin: true
    dependencies:
      '@colors/colors': 1.5.0
      body-parser: 1.20.2
      braces: 3.0.2
      chokidar: 3.5.3
      connect: 3.7.0
      di: 0.0.1
      dom-serialize: 2.2.1
      glob: 7.2.3
      graceful-fs: 4.2.11
      http-proxy: 1.18.1
      isbinaryfile: 4.0.10
      lodash: 4.17.21
      log4js: 6.9.1
      mime: 2.6.0
      minimatch: 3.1.2
      mkdirp: 0.5.6
      qjobs: 1.2.0
      range-parser: 1.2.1
      rimraf: 3.0.2
      socket.io: 4.6.1
      source-map: 0.6.1
      tmp: 0.2.1
      ua-parser-js: 0.7.35
      yargs: 16.2.0
    transitivePeerDependencies:
      - bufferutil
      - debug
      - supports-color
      - utf-8-validate
    dev: false

  /kind-of/6.0.3:
    resolution: {integrity: sha512-dcS1ul+9tmeD95T+x28/ehLgd9mENa3LsvDTtzm3vyBEO7RPptvAD+t44WVXaUjTBRcrpFeFlC8WCruUR456hw==}
    engines: {node: '>=0.10.0'}
    dev: false

  /kleur/3.0.3:
    resolution: {integrity: sha512-eTIzlVOSUR+JxdDFepEYcBMtZ9Qqdef+rnzWdRZuMbOywu5tO2w2N7rqjoANZ5k9vywhL6Br1VRjUIgTQx4E8w==}
    engines: {node: '>=6'}
    dev: false

  /kuler/2.0.0:
    resolution: {integrity: sha512-Xq9nH7KlWZmXAtodXDDRE7vs6DU1gTU8zYDHDiWLSip45Egwq3plLHzPn27NgvzL2r1LMPC1vdqh98sQxtqj4A==}
    dev: false

  /levn/0.4.1:
    resolution: {integrity: sha512-+bT2uH4E5LGE7h/n3evcS/sQlJXCpIp6ym8OWJ5eV6+67Dsql/LaaT7qJBAt2rzfoa/5QBGBhxDix1dMt2kQKQ==}
    engines: {node: '>= 0.8.0'}
    dependencies:
      prelude-ls: 1.2.1
      type-check: 0.4.0
    dev: false

  /load-json-file/4.0.0:
    resolution: {integrity: sha512-Kx8hMakjX03tiGTLAIdJ+lL0htKnXjEZN6hk/tozf/WOuYGdZBJrZ+rCJRbVCugsjB3jMLn9746NsQIf5VjBMw==}
    engines: {node: '>=4'}
    dependencies:
      graceful-fs: 4.2.11
      parse-json: 4.0.0
      pify: 3.0.0
      strip-bom: 3.0.0
    dev: false

  /loader-runner/4.3.0:
    resolution: {integrity: sha512-3R/1M+yS3j5ou80Me59j7F9IMs4PXs3VqRrm0TU3AbKPxlmpoY1TNscJV/oGJXo8qCatFGTfDbY6W6ipGOYXfg==}
    engines: {node: '>=6.11.5'}
    dev: false

  /loader-utils/2.0.4:
    resolution: {integrity: sha512-xXqpXoINfFhgua9xiqD8fPFHgkoq1mmmpE92WlDbm9rNRd/EbRb+Gqf908T2DMfuHjjJlksiK2RbHVOdD/MqSw==}
    engines: {node: '>=8.9.0'}
    dependencies:
      big.js: 5.2.2
      emojis-list: 3.0.0
      json5: 2.2.3
    dev: false

  /locate-path/5.0.0:
    resolution: {integrity: sha512-t7hw9pI+WvuwNJXwk5zVHpyhIqzg2qTlklJOf0mVxGSbe3Fp2VieZcduNYjaLDoy6p9uGpQEGWG87WpMKlNq8g==}
    engines: {node: '>=8'}
    dependencies:
      p-locate: 4.1.0
    dev: false

  /locate-path/6.0.0:
    resolution: {integrity: sha512-iPZK6eYjbxRu3uB4/WZ3EsEIMJFMqAoopl3R+zuq0UjcAm/MO6KCweDgPfP3elTztoKP3KtnVHxTn2NHBSDVUw==}
    engines: {node: '>=10'}
    dependencies:
      p-locate: 5.0.0
    dev: false

  /lodash.flattendeep/4.4.0:
    resolution: {integrity: sha512-uHaJFihxmJcEX3kT4I23ABqKKalJ/zDrDg0lsFtc1h+3uw49SIJ5beyhx5ExVRti3AvKoOJngIj7xz3oylPdWQ==}
    dev: false

  /lodash.get/4.4.2:
    resolution: {integrity: sha512-z+Uw/vLuy6gQe8cfaFWD7p0wVv8fJl3mbzXh33RS+0oW2wvUqiRXiQ69gLWSLpgB5/6sU+r6BlQR0MBILadqTQ==}
    dev: false

  /lodash.merge/4.6.2:
    resolution: {integrity: sha512-0KpjqXRVvrYyCsX1swR/XTK0va6VQkQM6MNo7PqW77ByjAhoARA8EfrP1N4+KlKj8YS0ZUCtRT/YUuhyYDujIQ==}
    dev: false

  /lodash/4.17.21:
    resolution: {integrity: sha512-v2kDEe57lecTulaDIuNTPy3Ry4gLGJ6Z1O3vE1krgXZNrsQ+LFTGHVxVjcXPs17LhbZVGedAJv8XZ1tvj5FvSg==}
    dev: false

  /log-symbols/4.1.0:
    resolution: {integrity: sha512-8XPvpAA8uyhfteu8pIvQxpJZ7SYYdpUivZpGy6sFsBuKRY/7rQGavedeB8aK+Zkyq6upMFVL/9AW6vOYzfRyLg==}
    engines: {node: '>=10'}
    dependencies:
      chalk: 4.1.2
      is-unicode-supported: 0.1.0
    dev: false

  /log4js/6.9.1:
    resolution: {integrity: sha512-1somDdy9sChrr9/f4UlzhdaGfDR2c/SaD2a4T7qEkG4jTS57/B3qmnjLYePwQ8cqWnUHZI0iAKxMBpCZICiZ2g==}
    engines: {node: '>=8.0'}
    dependencies:
      date-format: 4.0.14
      debug: 4.3.4
      flatted: 3.2.7
      rfdc: 1.3.0
      streamroller: 3.1.5
    transitivePeerDependencies:
      - supports-color
    dev: false

  /logform/2.5.1:
    resolution: {integrity: sha512-9FyqAm9o9NKKfiAKfZoYo9bGXXuwMkxQiQttkT4YjjVtQVIQtK6LmVtlxmCaFswo6N4AfEkHqZTV0taDtPotNg==}
    dependencies:
      '@colors/colors': 1.5.0
      '@types/triple-beam': 1.3.2
      fecha: 4.2.3
      ms: 2.1.3
      safe-stable-stringify: 2.4.3
      triple-beam: 1.3.0
    dev: false

  /loupe/2.3.6:
    resolution: {integrity: sha512-RaPMZKiMy8/JruncMU5Bt6na1eftNoo++R4Y+N2FrxkDVTrGvcyzFTsaGif4QTeKESheMGegbhw6iUAq+5A8zA==}
    dependencies:
      get-func-name: 2.0.0
    dev: false

  /lower-case/2.0.2:
    resolution: {integrity: sha512-7fm3l3NAF9WfN6W3JOmf5drwpVqX78JtoGJ3A6W0a6ZnldM41w2fV5D490psKFTpMds8TJse/eHLFFsNHHjHgg==}
    dependencies:
      tslib: 2.5.0
    dev: false

  /lru-cache/6.0.0:
    resolution: {integrity: sha512-Jo6dJ04CmSjuznwJSS3pUeWmd/H0ffTlkXXgwZi+eq1UCmqQwCh+eLsYOYCwY991i2Fah4h1BEMCx4qThGbsiA==}
    engines: {node: '>=10'}
    dependencies:
      yallist: 4.0.0
    dev: false

  /lru-cache/7.18.3:
    resolution: {integrity: sha512-jumlc0BIUrS3qJGgIkWZsyfAM7NCWiBcCDhnd+3NNM5KbBmLTgHVfWBcg6W+rLUsIpzpERPsvwUP7CckAQSOoA==}
    engines: {node: '>=12'}
    dev: false

  /lru-cache/9.1.1:
    resolution: {integrity: sha512-65/Jky17UwSb0BuB9V+MyDpsOtXKmYwzhyl+cOa9XUiI4uV2Ouy/2voFP3+al0BjZbJgMBD8FojMpAf+Z+qn4A==}
    engines: {node: 14 || >=16.14}
    dev: false

  /make-error/1.3.6:
    resolution: {integrity: sha512-s8UhlNe7vPKomQhC1qFelMokr/Sc3AgNbso3n74mVPA5LTZwkB9NlXf4XPamLxJE8h0gh73rM94xvwRT2CVInw==}
    dev: false

  /make-fetch-happen/10.2.1:
    resolution: {integrity: sha512-NgOPbRiaQM10DYXvN3/hhGVI2M5MtITFryzBGxHM5p4wnFxsVCbxkrBrDsk+EZ5OB4jEOT7AjDxtdF+KVEFT7w==}
    engines: {node: ^12.13.0 || ^14.15.0 || >=16.0.0}
    dependencies:
      agentkeepalive: 4.3.0
      cacache: 16.1.3
      http-cache-semantics: 4.1.1
      http-proxy-agent: 5.0.0
      https-proxy-agent: 5.0.1
      is-lambda: 1.0.1
      lru-cache: 7.18.3
      minipass: 3.3.6
      minipass-collect: 1.0.2
      minipass-fetch: 2.1.2
      minipass-flush: 1.0.5
      minipass-pipeline: 1.2.4
      negotiator: 0.6.3
      promise-retry: 2.0.1
      socks-proxy-agent: 7.0.0
      ssri: 9.0.1
    transitivePeerDependencies:
      - supports-color
    dev: false

  /make-fetch-happen/11.1.1:
    resolution: {integrity: sha512-rLWS7GCSTcEujjVBs2YqG7Y4643u8ucvCJeSRqiLYhesrDuzeuFIk37xREzAsfQaqzl8b9rNCE4m6J8tvX4Q8w==}
    engines: {node: ^14.17.0 || ^16.13.0 || >=18.0.0}
    dependencies:
      agentkeepalive: 4.3.0
      cacache: 17.1.0
      http-cache-semantics: 4.1.1
      http-proxy-agent: 5.0.0
      https-proxy-agent: 5.0.1
      is-lambda: 1.0.1
      lru-cache: 7.18.3
      minipass: 5.0.0
      minipass-fetch: 3.0.3
      minipass-flush: 1.0.5
      minipass-pipeline: 1.2.4
      negotiator: 0.6.3
      promise-retry: 2.0.1
      socks-proxy-agent: 7.0.0
      ssri: 10.0.4
    transitivePeerDependencies:
      - supports-color
    dev: false

  /mdurl/1.0.1:
    resolution: {integrity: sha512-/sKlQJCBYVY9Ers9hqzKou4H6V5UWc/M59TH2dvkt+84itfnq7uFOMLpOiOS4ujvHP4etln18fmIxA5R5fll0g==}
    dev: false

  /media-typer/0.3.0:
    resolution: {integrity: sha512-dq+qelQ9akHpcOl/gUVRTxVIOkAJ1wR3QAvb4RsVjS8oVoFjDGTc679wJYmUmknUF5HwMLOgb5O+a3KxfWapPQ==}
    engines: {node: '>= 0.6'}
    dev: false

  /memorystream/0.3.1:
    resolution: {integrity: sha512-S3UwM3yj5mtUSEfP41UZmt/0SCoVYUcU1rkXv+BQ5Ig8ndL4sPoJNBUJERafdPb5jjHJGuMgytgKvKIf58XNBw==}
    engines: {node: '>= 0.10.0'}
    dev: false

  /merge-descriptors/1.0.1:
    resolution: {integrity: sha512-cCi6g3/Zr1iqQi6ySbseM1Xvooa98N0w31jzUYrXPX2xqObmFGHJ0tQ5u74H3mVh7wLouTseZyYIq39g8cNp1w==}
    dev: false

  /merge-stream/2.0.0:
    resolution: {integrity: sha512-abv/qOcuPfk3URPfDzmZU1LKmuw8kT+0nIHvKrKgFrwifol/doWcdA4ZqsWQ8ENrFKkd67Mfpo/LovbIUsbt3w==}
    dev: false

  /merge2/1.4.1:
    resolution: {integrity: sha512-8q7VEgMJW4J8tcfVPy8g09NcQwZdbwFEqhe/WZkoIzjn/3TGDwtOCYtXGxA3O8tPzpczCCDgv+P2P5y00ZJOOg==}
    engines: {node: '>= 8'}
    dev: false

  /methods/1.1.2:
    resolution: {integrity: sha512-iclAHeNqNm68zFtnZ0e+1L2yUIdvzNoauKU4WBA3VvH/vPFieF7qfRlwUZU+DA9P9bPXIS90ulxoUoCH23sV2w==}
    engines: {node: '>= 0.6'}
    dev: false

  /micromatch/4.0.5:
    resolution: {integrity: sha512-DMy+ERcEW2q8Z2Po+WNXuw3c5YaUSFjAO5GsJqfEl7UjvtIuFKO6ZrKvcItdy98dwFI2N1tg3zNIdKaQT+aNdA==}
    engines: {node: '>=8.6'}
    dependencies:
      braces: 3.0.2
      picomatch: 2.3.1
    dev: false

  /mime-db/1.52.0:
    resolution: {integrity: sha512-sPU4uV7dYlvtWJxwwxHD0PuihVNiE7TyAbQ5SWxDCB9mUYvOgroQOwYQQOKPJ8CIbE+1ETVlOoK1UC2nU3gYvg==}
    engines: {node: '>= 0.6'}
    dev: false

  /mime-types/2.1.35:
    resolution: {integrity: sha512-ZDY+bPm5zTTF+YpCrAU9nK0UgICYPT0QtT1NZWFv4s++TNkcgVaT0g6+4R2uI4MjQjzysHB1zxuWL50hzaeXiw==}
    engines: {node: '>= 0.6'}
    dependencies:
      mime-db: 1.52.0
    dev: false

  /mime/1.6.0:
    resolution: {integrity: sha512-x0Vn8spI+wuJ1O6S7gnbaQg8Pxh4NNHb7KSINmEWKiPE4RKOplvijn+NkmYmmRgP68mc70j2EbeTFRsrswaQeg==}
    engines: {node: '>=4'}
    hasBin: true
    dev: false

  /mime/2.6.0:
    resolution: {integrity: sha512-USPkMeET31rOMiarsBNIHZKLGgvKc/LrjofAnBlOttf5ajRvqiRA8QsenbcooctK6d6Ts6aqZXBA+XbkKthiQg==}
    engines: {node: '>=4.0.0'}
    hasBin: true
    dev: false

  /minimatch/3.1.2:
    resolution: {integrity: sha512-J7p63hRiAjw1NDEww1W7i37+ByIrOWO5XQQAzZ3VOcL0PNybwpfmV/N05zFAzwQ9USyEcX6t3UO+K5aqBQOIHw==}
    dependencies:
      brace-expansion: 1.1.11
    dev: false

  /minimatch/4.2.1:
    resolution: {integrity: sha512-9Uq1ChtSZO+Mxa/CL1eGizn2vRn3MlLgzhT0Iz8zaY8NdvxvB0d5QdPFmCKf7JKA9Lerx5vRrnwO03jsSfGG9g==}
    engines: {node: '>=10'}
    dependencies:
      brace-expansion: 1.1.11
    dev: false

  /minimatch/5.1.6:
    resolution: {integrity: sha512-lKwV/1brpG6mBUFHtb7NUmtABCb2WZZmm2wNiOA5hAb8VdCS4B3dtMWyvcoViccwAW/COERjXLt0zP1zXUN26g==}
    engines: {node: '>=10'}
    dependencies:
      brace-expansion: 2.0.1
    dev: false

  /minimatch/9.0.0:
    resolution: {integrity: sha512-0jJj8AvgKqWN05mrwuqi8QYKx1WmYSUoKSxu5Qhs9prezTz10sxAHGNZe9J9cqIJzta8DWsleh2KaVaLl6Ru2w==}
    engines: {node: '>=16 || 14 >=14.17'}
    dependencies:
      brace-expansion: 2.0.1
    dev: false

  /minimist/1.2.8:
    resolution: {integrity: sha512-2yyAR8qBkN3YuheJanUpWC5U3bb5osDywNB8RzDVlDwDHbocAJveqqj1u8+SVD7jkWT4yvsHCpWqqWqAxb0zCA==}
    dev: false

  /minipass-collect/1.0.2:
    resolution: {integrity: sha512-6T6lH0H8OG9kITm/Jm6tdooIbogG9e0tLgpY6mphXSm/A9u8Nq1ryBG+Qspiub9LjWlBPsPS3tWQ/Botq4FdxA==}
    engines: {node: '>= 8'}
    dependencies:
      minipass: 3.3.6
    dev: false

  /minipass-fetch/2.1.2:
    resolution: {integrity: sha512-LT49Zi2/WMROHYoqGgdlQIZh8mLPZmOrN2NdJjMXxYe4nkN6FUyuPuOAOedNJDrx0IRGg9+4guZewtp8hE6TxA==}
    engines: {node: ^12.13.0 || ^14.15.0 || >=16.0.0}
    dependencies:
      minipass: 3.3.6
      minipass-sized: 1.0.3
      minizlib: 2.1.2
    optionalDependencies:
      encoding: 0.1.13
    dev: false

  /minipass-fetch/3.0.3:
    resolution: {integrity: sha512-n5ITsTkDqYkYJZjcRWzZt9qnZKCT7nKCosJhHoj7S7zD+BP4jVbWs+odsniw5TA3E0sLomhTKOKjF86wf11PuQ==}
    engines: {node: ^14.17.0 || ^16.13.0 || >=18.0.0}
    dependencies:
      minipass: 5.0.0
      minipass-sized: 1.0.3
      minizlib: 2.1.2
    optionalDependencies:
      encoding: 0.1.13
    dev: false

  /minipass-flush/1.0.5:
    resolution: {integrity: sha512-JmQSYYpPUqX5Jyn1mXaRwOda1uQ8HP5KAT/oDSLCzt1BYRhQU0/hDtsB1ufZfEEzMZ9aAVmsBw8+FWsIXlClWw==}
    engines: {node: '>= 8'}
    dependencies:
      minipass: 3.3.6
    dev: false

  /minipass-json-stream/1.0.1:
    resolution: {integrity: sha512-ODqY18UZt/I8k+b7rl2AENgbWE8IDYam+undIJONvigAz8KR5GWblsFTEfQs0WODsjbSXWlm+JHEv8Gr6Tfdbg==}
    dependencies:
      jsonparse: 1.3.1
      minipass: 3.3.6
    dev: false

  /minipass-pipeline/1.2.4:
    resolution: {integrity: sha512-xuIq7cIOt09RPRJ19gdi4b+RiNvDFYe5JH+ggNvBqGqpQXcru3PcRmOZuHBKWK1Txf9+cQ+HMVN4d6z46LZP7A==}
    engines: {node: '>=8'}
    dependencies:
      minipass: 3.3.6
    dev: false

  /minipass-sized/1.0.3:
    resolution: {integrity: sha512-MbkQQ2CTiBMlA2Dm/5cY+9SWFEN8pzzOXi6rlM5Xxq0Yqbda5ZQy9sU75a673FE9ZK0Zsbr6Y5iP6u9nktfg2g==}
    engines: {node: '>=8'}
    dependencies:
      minipass: 3.3.6
    dev: false

  /minipass/3.3.6:
    resolution: {integrity: sha512-DxiNidxSEK+tHG6zOIklvNOwm3hvCrbUrdtzY74U6HKTJxvIDfOUL5W5P2Ghd3DTkhhKPYGqeNUIh5qcM4YBfw==}
    engines: {node: '>=8'}
    dependencies:
      yallist: 4.0.0
    dev: false

  /minipass/5.0.0:
    resolution: {integrity: sha512-3FnjYuehv9k6ovOEbyOswadCDPX1piCfhV8ncmYtHOjuPwylVWsghTLo7rabjC3Rx5xD4HDx8Wm1xnMF7S5qFQ==}
    engines: {node: '>=8'}
    dev: false

  /minizlib/2.1.2:
    resolution: {integrity: sha512-bAxsR8BVfj60DWXHE3u30oHzfl4G7khkSuPW+qvpd7jFRHm7dLxOjUk1EHACJ/hxLY8phGJ0YhYHZo7jil7Qdg==}
    engines: {node: '>= 8'}
    dependencies:
      minipass: 3.3.6
      yallist: 4.0.0
    dev: false

  /mkdirp-classic/0.5.3:
    resolution: {integrity: sha512-gKLcREMhtuZRwRAfqP3RFW+TK4JqApVBtOIftVgjuABpAtpxhPGaDcfvbhNvD0B8iD1oUr/txX35NjcaY6Ns/A==}
    dev: false

  /mkdirp/0.5.6:
    resolution: {integrity: sha512-FP+p8RB8OWpF3YZBCrP5gtADmtXApB5AMLn+vdyA+PyxCjrCs00mjyUozssO33cwDeT3wNGdLxJ5M//YqtHAJw==}
    hasBin: true
    dependencies:
      minimist: 1.2.8
    dev: false

  /mkdirp/1.0.4:
    resolution: {integrity: sha512-vVqVZQyf3WLx2Shd0qJ9xuvqgAyKPLAiqITEtqW0oIUjzo3PePDd6fW9iFz30ef7Ysp/oiWqbhszeGWW2T6Gzw==}
    engines: {node: '>=10'}
    hasBin: true
    dev: false

  /mkdirp/2.1.6:
    resolution: {integrity: sha512-+hEnITedc8LAtIP9u3HJDFIdcLV2vXP33sqLLIzkv1Db1zO/1OxbvYf0Y1OC/S/Qo5dxHXepofhmxL02PsKe+A==}
    engines: {node: '>=10'}
    hasBin: true
    dev: false

  /mocha/9.2.2:
    resolution: {integrity: sha512-L6XC3EdwT6YrIk0yXpavvLkn8h+EU+Y5UcCHKECyMbdUIxyMuZj4bX4U9e1nvnvUUvQVsV2VHQr5zLdcUkhW/g==}
    engines: {node: '>= 12.0.0'}
    hasBin: true
    dependencies:
      '@ungap/promise-all-settled': 1.1.2
      ansi-colors: 4.1.1
      browser-stdout: 1.3.1
      chokidar: 3.5.3
      debug: 4.3.3_supports-color@8.1.1
      diff: 5.0.0
      escape-string-regexp: 4.0.0
      find-up: 5.0.0
      glob: 7.2.0
      growl: 1.10.5
      he: 1.2.0
      js-yaml: 4.1.0
      log-symbols: 4.1.0
      minimatch: 4.2.1
      ms: 2.1.3
      nanoid: 3.3.1
      serialize-javascript: 6.0.0
      strip-json-comments: 3.1.1
      supports-color: 8.1.1
      which: 2.0.2
      workerpool: 6.2.0
      yargs: 16.2.0
      yargs-parser: 20.2.4
      yargs-unparser: 2.0.0
    dev: false

  /moment/2.29.4:
    resolution: {integrity: sha512-5LC9SOxjSc2HF6vO2CyuTDNivEdoz2IvyJJGj6X8DJ0eFyfszE0QiEd+iXmBvUP3WHxSjFH/vIsA0EN00cgr8w==}
    dev: false

  /morgan/1.10.0:
    resolution: {integrity: sha512-AbegBVI4sh6El+1gNwvD5YIck7nSA36weD7xvIxG4in80j/UoK8AEGaWnnz8v1GxonMCltmlNs5ZKbGvl9b1XQ==}
    engines: {node: '>= 0.8.0'}
    dependencies:
      basic-auth: 2.0.1
      debug: 2.6.9
      depd: 2.0.0
      on-finished: 2.3.0
      on-headers: 1.0.2
    dev: false

  /ms/2.0.0:
    resolution: {integrity: sha512-Tpp60P6IUJDTuOq/5Z8cdskzJujfwqfOTkrwIwj7IRISpnkJnT6SyJ4PCPnGMoFjC9ddhal5KVIYtAt97ix05A==}
    dev: false

  /ms/2.1.2:
    resolution: {integrity: sha512-sGkPx+VjMtmA6MX27oA4FBFELFCZZ4S4XqeGOXCv68tT+jb3vk/RyaKWP0PTKyWtmLSM0b+adUTEvbs1PEaH2w==}
    dev: false

  /ms/2.1.3:
    resolution: {integrity: sha512-6FlzubTLZG3J2a/NVCAleEhjzq5oxgHyaCU9yYXvcLsvoVaHJq/s5xXI6/XXP6tz7R9xAOtHnSO/tXtF3WRTlA==}
    dev: false

  /mustache/4.2.0:
    resolution: {integrity: sha512-71ippSywq5Yb7/tVYyGbkBggbU8H3u5Rz56fH60jGFgr8uHwxs+aSKeqmluIVzM0m0kB7xQjKS6qPfd0b2ZoqQ==}
    hasBin: true
    dev: false

  /nanoid/3.3.1:
    resolution: {integrity: sha512-n6Vs/3KGyxPQd6uO0eH4Bv0ojGSUvuLlIHtC3Y0kEO23YRge8H9x1GCzLn28YX0H66pMkxuaeESFq4tKISKwdw==}
    engines: {node: ^10 || ^12 || ^13.7 || ^14 || >=15.0.1}
    hasBin: true
    dev: false

  /natural-compare-lite/1.4.0:
    resolution: {integrity: sha512-Tj+HTDSJJKaZnfiuw+iaF9skdPpTo2GtEly5JHnWV/hfv2Qj/9RKsGISQtLh2ox3l5EAGw487hnBee0sIJ6v2g==}
    dev: false

  /natural-compare/1.4.0:
    resolution: {integrity: sha512-OWND8ei3VtNC9h7V60qff3SVobHr996CTwgxubgyQYEpg290h9J0buyECNNJexkFm5sOajh5G116RYA1c8ZMSw==}
    dev: false

  /negotiator/0.6.3:
    resolution: {integrity: sha512-+EUsqGPLsM+j/zdChZjsnX51g4XrHFOIXwfnCVPGlQk/k5giakcKsuxCObBRu6DSm9opw/O6slWbJdghQM4bBg==}
    engines: {node: '>= 0.6'}
    dev: false

  /neo-async/2.6.2:
    resolution: {integrity: sha512-Yd3UES5mWCSqR+qNT93S3UoYUkqAZ9lLg8a7g9rimsWmYGK8cVToA4/sF3RrshdyV3sAGMXVUmpMYOw+dLpOuw==}
    dev: false

  /nice-try/1.0.5:
    resolution: {integrity: sha512-1nh45deeb5olNY7eX82BkPO7SSxR5SSYJiPTrTdFUVYwAl8CKMA5N9PjTYkHiRjisVcxcQ1HXdLhx2qxxJzLNQ==}
    dev: false

  /nise/4.1.0:
    resolution: {integrity: sha512-eQMEmGN/8arp0xsvGoQ+B1qvSkR73B1nWSCh7nOt5neMCtwcQVYQGdzQMhcNscktTsWB54xnlSQFzOAPJD8nXA==}
    dependencies:
      '@sinonjs/commons': 1.8.6
      '@sinonjs/fake-timers': 6.0.1
      '@sinonjs/text-encoding': 0.7.2
      just-extend: 4.2.1
      path-to-regexp: 1.8.0
    dev: false

  /no-case/3.0.4:
    resolution: {integrity: sha512-fgAN3jGAh+RoxUGZHTSOLJIqUc2wmoBwGR4tbpNAKmmovFoWq0OdRkb0VkldReO2a2iBT/OEulG9XSUc10r3zg==}
    dependencies:
      lower-case: 2.0.2
      tslib: 2.5.0
    dev: false

  /node-cmd/3.0.0:
    resolution: {integrity: sha512-SBvtm39iEkhEEDbUowR0O2YVaqpbD2nRvQ3fxXP/Tn1FgRpZAaUb8yKeEtFulBIv+xTHDodOKkj4EXIBANj+AQ==}
    dev: false

  /node-domexception/1.0.0:
    resolution: {integrity: sha512-/jKZoMpw0F8GRwl4/eLROPA3cfcXtLApP0QzLmUT/HuPCZWyB7IY9ZrMeKw2O/nFIqPQB3PVM9aYm0F312AXDQ==}
    engines: {node: '>=10.5.0'}
    dev: false

  /node-fetch/2.6.11:
    resolution: {integrity: sha512-4I6pdBY1EthSqDmJkiNk3JIT8cswwR9nfeW/cPdUagJYEQG7R95WRH74wpz7ma8Gh/9dI9FP+OU+0E4FvtA55w==}
    engines: {node: 4.x || >=6.0.0}
    peerDependencies:
      encoding: ^0.1.0
    peerDependenciesMeta:
      encoding:
        optional: true
    dependencies:
      whatwg-url: 5.0.0
    dev: false

  /node-fetch/3.2.8:
    resolution: {integrity: sha512-KtpD1YhGszhntMpBDyp5lyagk8KIMopC1LEb7cQUAh7zcosaX5uK8HnbNb2i3NTQK3sIawCItS0uFC3QzcLHdg==}
    engines: {node: ^12.20.0 || ^14.13.1 || >=16.0.0}
    dependencies:
      data-uri-to-buffer: 4.0.1
      fetch-blob: 3.2.0
      formdata-polyfill: 4.0.10
    dev: false

  /node-fetch/3.3.1:
    resolution: {integrity: sha512-cRVc/kyto/7E5shrWca1Wsea4y6tL9iYJE5FBCius3JQfb/4P4I295PfhgbJQBLTx6lATE4z+wK0rPM4VS2uow==}
    engines: {node: ^12.20.0 || ^14.13.1 || >=16.0.0}
    dependencies:
      data-uri-to-buffer: 4.0.1
      fetch-blob: 3.2.0
      formdata-polyfill: 4.0.10
    dev: false

  /node-gyp/9.3.1:
    resolution: {integrity: sha512-4Q16ZCqq3g8awk6UplT7AuxQ35XN4R/yf/+wSAwcBUAjg7l58RTactWaP8fIDTi0FzI7YcVLujwExakZlfWkXg==}
    engines: {node: ^12.13 || ^14.13 || >=16}
    hasBin: true
    dependencies:
      env-paths: 2.2.1
      glob: 7.2.3
      graceful-fs: 4.2.11
      make-fetch-happen: 10.2.1
      nopt: 6.0.0
      npmlog: 6.0.2
      rimraf: 3.0.2
      semver: 7.5.0
      tar: 6.1.14
      which: 2.0.2
    transitivePeerDependencies:
      - supports-color
    dev: false

  /node-releases/2.0.10:
    resolution: {integrity: sha512-5GFldHPXVG/YZmFzJvKK2zDSzPKhEp0+ZR5SVaoSag9fsL5YgHbUHDfnG5494ISANDcK4KwPXAx2xqVEydmd7w==}
    dev: false

  /node-watch/0.7.3:
    resolution: {integrity: sha512-3l4E8uMPY1HdMMryPRUAl+oIHtXtyiTlIiESNSVSNxcPfzAFzeTbXFQkZfAwBbo0B1qMSG8nUABx+Gd+YrbKrQ==}
    engines: {node: '>=6'}
    dev: false

  /nopt/6.0.0:
    resolution: {integrity: sha512-ZwLpbTgdhuZUnZzjd7nb1ZV+4DoiC6/sfiVKok72ym/4Tlf+DFdlHYmT2JPmcNNWV6Pi3SDf1kT+A4r9RTuT9g==}
    engines: {node: ^12.13.0 || ^14.15.0 || >=16.0.0}
    hasBin: true
    dependencies:
      abbrev: 1.1.1
    dev: false

  /normalize-package-data/2.5.0:
    resolution: {integrity: sha512-/5CMN3T0R4XTj4DcGaexo+roZSdSFW/0AOOTROrjxzCG1wrWXEsGbRKevjlIL+ZDE4sZlJr5ED4YW0yqmkK+eA==}
    dependencies:
      hosted-git-info: 2.8.9
      resolve: 1.22.2
      semver: 5.7.1
      validate-npm-package-license: 3.0.4
    dev: false

  /normalize-package-data/5.0.0:
    resolution: {integrity: sha512-h9iPVIfrVZ9wVYQnxFgtw1ugSvGEMOlyPWWtm8BMJhnwyEL/FLbYbTY3V3PpjI/BUK67n9PEWDu6eHzu1fB15Q==}
    engines: {node: ^14.17.0 || ^16.13.0 || >=18.0.0}
    dependencies:
      hosted-git-info: 6.1.1
      is-core-module: 2.12.0
      semver: 7.5.0
      validate-npm-package-license: 3.0.4
    dev: false

  /normalize-path/3.0.0:
    resolution: {integrity: sha512-6eZs5Ls3WtCisHWp9S2GUy8dqkpGi4BVSz3GaqiE6ezub0512ESztXUwUB6C6IKbQkY2Pnb/mD4WYojCRwcwLA==}
    engines: {node: '>=0.10.0'}
    dev: false

  /npm-bundled/3.0.0:
    resolution: {integrity: sha512-Vq0eyEQy+elFpzsKjMss9kxqb9tG3YHg4dsyWuUENuzvSUWe1TCnW/vV9FkhvBk/brEDoDiVd+M1Btosa6ImdQ==}
    engines: {node: ^14.17.0 || ^16.13.0 || >=18.0.0}
    dependencies:
      npm-normalize-package-bin: 3.0.1
    dev: false

  /npm-install-checks/6.1.1:
    resolution: {integrity: sha512-dH3GmQL4vsPtld59cOn8uY0iOqRmqKvV+DLGwNXV/Q7MDgD2QfOADWd/mFXcIE5LVhYYGjA3baz6W9JneqnuCw==}
    engines: {node: ^14.17.0 || ^16.13.0 || >=18.0.0}
    dependencies:
      semver: 7.5.0
    dev: false

  /npm-normalize-package-bin/3.0.1:
    resolution: {integrity: sha512-dMxCf+zZ+3zeQZXKxmyuCKlIDPGuv8EF940xbkC4kQVDTtqoh6rJFO+JTKSA6/Rwi0getWmtuy4Itup0AMcaDQ==}
    engines: {node: ^14.17.0 || ^16.13.0 || >=18.0.0}
    dev: false

  /npm-package-arg/10.1.0:
    resolution: {integrity: sha512-uFyyCEmgBfZTtrKk/5xDfHp6+MdrqGotX/VoOyEEl3mBwiEE5FlBaePanazJSVMPT7vKepcjYBY2ztg9A3yPIA==}
    engines: {node: ^14.17.0 || ^16.13.0 || >=18.0.0}
    dependencies:
      hosted-git-info: 6.1.1
      proc-log: 3.0.0
      semver: 7.5.0
      validate-npm-package-name: 5.0.0
    dev: false

  /npm-packlist/7.0.4:
    resolution: {integrity: sha512-d6RGEuRrNS5/N84iglPivjaJPxhDbZmlbTwTDX2IbcRHG5bZCdtysYMhwiPvcF4GisXHGn7xsxv+GQ7T/02M5Q==}
    engines: {node: ^14.17.0 || ^16.13.0 || >=18.0.0}
    dependencies:
      ignore-walk: 6.0.3
    dev: false

  /npm-pick-manifest/8.0.1:
    resolution: {integrity: sha512-mRtvlBjTsJvfCCdmPtiu2bdlx8d/KXtF7yNXNWe7G0Z36qWA9Ny5zXsI2PfBZEv7SXgoxTmNaTzGSbbzDZChoA==}
    engines: {node: ^14.17.0 || ^16.13.0 || >=18.0.0}
    dependencies:
      npm-install-checks: 6.1.1
      npm-normalize-package-bin: 3.0.1
      npm-package-arg: 10.1.0
      semver: 7.5.0
    dev: false

  /npm-registry-fetch/14.0.5:
    resolution: {integrity: sha512-kIDMIo4aBm6xg7jOttupWZamsZRkAqMqwqqbVXnUqstY5+tapvv6bkH/qMR76jdgV+YljEUCyWx3hRYMrJiAgA==}
    engines: {node: ^14.17.0 || ^16.13.0 || >=18.0.0}
    dependencies:
      make-fetch-happen: 11.1.1
      minipass: 5.0.0
      minipass-fetch: 3.0.3
      minipass-json-stream: 1.0.1
      minizlib: 2.1.2
      npm-package-arg: 10.1.0
      proc-log: 3.0.0
    transitivePeerDependencies:
      - supports-color
    dev: false

  /npm-run-all/4.1.5:
    resolution: {integrity: sha512-Oo82gJDAVcaMdi3nuoKFavkIHBRVqQ1qvMb+9LHk/cF4P6B2m8aP04hGf7oL6wZ9BuGwX1onlLhpuoofSyoQDQ==}
    engines: {node: '>= 4'}
    hasBin: true
    dependencies:
      ansi-styles: 3.2.1
      chalk: 2.4.2
      cross-spawn: 6.0.5
      memorystream: 0.3.1
      minimatch: 3.1.2
      pidtree: 0.3.1
      read-pkg: 3.0.0
      shell-quote: 1.8.1
      string.prototype.padend: 3.1.4
    dev: false

  /npmlog/6.0.2:
    resolution: {integrity: sha512-/vBvz5Jfr9dT/aFWd0FIRf+T/Q2WBsLENygUaFUqstqsycmZAP/t5BvFJTK0viFmSUxiUKTUplWy5vt+rvKIxg==}
    engines: {node: ^12.13.0 || ^14.15.0 || >=16.0.0}
    dependencies:
      are-we-there-yet: 3.0.1
      console-control-strings: 1.1.0
      gauge: 4.0.4
      set-blocking: 2.0.0
    dev: false

  /oauth-sign/0.9.0:
    resolution: {integrity: sha512-fexhUFFPTGV8ybAtSIGbV6gOkSv8UtRbDBnAyLQw4QPKkgNlsH2ByPGtMUqdWkos6YCRmAqViwgZrJc/mRDzZQ==}
    dev: false

  /object-assign/4.1.1:
    resolution: {integrity: sha512-rJgTQnkUnH1sFw8yT6VSU3zD3sWmu6sZhIseY8VX+GRu3P6F7Fu+JNDoXfklElbLJSnc3FUQHVe4cU5hj+BcUg==}
    engines: {node: '>=0.10.0'}
    dev: false

  /object-inspect/1.12.3:
    resolution: {integrity: sha512-geUvdk7c+eizMNUDkRpW1wJwgfOiOeHbxBR/hLXK1aT6zmVSO0jsQcs7fj6MGw89jC/cjGfLcNOrtMYtGqm81g==}
    dev: false

  /object-is/1.1.5:
    resolution: {integrity: sha512-3cyDsyHgtmi7I7DfSSI2LDp6SK2lwvtbg0p0R1e0RvTqF5ceGx+K2dfSjm1bKDMVCFEDAQvy+o8c6a7VujOddw==}
    engines: {node: '>= 0.4'}
    dependencies:
      call-bind: 1.0.2
      define-properties: 1.2.0
    dev: false

  /object-keys/1.1.1:
    resolution: {integrity: sha512-NuAESUOUMrlIXOfHKzD6bpPu3tYt3xvjNdRIQ+FeT0lNb4K8WR70CaDxhuNguS2XG+GjkyMwOzsN5ZktImfhLA==}
    engines: {node: '>= 0.4'}
    dev: false

  /object.assign/4.1.4:
    resolution: {integrity: sha512-1mxKf0e58bvyjSCtKYY4sRe9itRk3PJpquJOjeIkz885CczcI4IvJJDLPS72oowuSh+pBxUFROpX+TU++hxhZQ==}
    engines: {node: '>= 0.4'}
    dependencies:
      call-bind: 1.0.2
      define-properties: 1.2.0
      has-symbols: 1.0.3
      object-keys: 1.1.1
    dev: false

  /on-finished/2.3.0:
    resolution: {integrity: sha512-ikqdkGAAyf/X/gPhXGvfgAytDZtDbr+bkNUJ0N9h5MI/dmdgCs3l6hoHrcUv41sRKew3jIwrp4qQDXiK99Utww==}
    engines: {node: '>= 0.8'}
    dependencies:
      ee-first: 1.1.1
    dev: false

  /on-finished/2.4.1:
    resolution: {integrity: sha512-oVlzkg3ENAhCk2zdv7IJwd/QUD4z2RxRwpkcGY8psCVcCYZNq4wYnVWALHM+brtuJjePWiYF/ClmuDr8Ch5+kg==}
    engines: {node: '>= 0.8'}
    dependencies:
      ee-first: 1.1.1
    dev: false

  /on-headers/1.0.2:
    resolution: {integrity: sha512-pZAE+FJLoyITytdqK0U5s+FIpjN0JP3OzFi/u8Rx+EV5/W+JTWGXG8xFzevE7AjBfDqHv/8vL8qQsIhHnqRkrA==}
    engines: {node: '>= 0.8'}
    dev: false

  /once/1.4.0:
    resolution: {integrity: sha512-lNaJgI+2Q5URQBkccEKHTQOPaXdUxnZZElQTZY0MFUAuaEqe1E+Nyvgdz/aIyNi6Z9MzO5dv1H8n58/GELp3+w==}
    dependencies:
      wrappy: 1.0.2
    dev: false

  /one-time/1.0.0:
    resolution: {integrity: sha512-5DXOiRKwuSEcQ/l0kGCF6Q3jcADFv5tSmRaJck/OqkVFcOzutB134KRSfF0xDrL39MNnqxbHBbUUcjZIhTgb2g==}
    dependencies:
      fn.name: 1.1.0
    dev: false

  /open/8.4.2:
    resolution: {integrity: sha512-7x81NCL719oNbsq/3mh+hVrAWmFuEYUqrq/Iw3kUzH8ReypT9QQ0BLoJS7/G9k6N81XjW4qHWtjWwe/9eLy1EQ==}
    engines: {node: '>=12'}
    dependencies:
      define-lazy-prop: 2.0.0
      is-docker: 2.2.1
      is-wsl: 2.2.0
    dev: false

  /openapi-types/7.2.3:
    resolution: {integrity: sha512-olbaNxz12R27+mTyJ/ZAFEfUruauHH27AkeQHDHRq5AF0LdNkK1SSV7EourXQDK+4aX7dv2HtyirAGK06WMAsA==}
    dev: false

  /optionator/0.9.1:
    resolution: {integrity: sha512-74RlY5FCnhq4jRxVUPKDaRwrVNXMqsGsiW6AJw4XK8hmtm10wC0ypZBLw5IIp85NZMr91+qd1RvvENwg7jjRFw==}
    engines: {node: '>= 0.8.0'}
    dependencies:
      deep-is: 0.1.4
      fast-levenshtein: 2.0.6
      levn: 0.4.1
      prelude-ls: 1.2.1
      type-check: 0.4.0
      word-wrap: 1.2.3
    dev: false

  /p-limit/2.3.0:
    resolution: {integrity: sha512-//88mFWSJx8lxCzwdAABTJL2MyWB12+eIY7MDL2SqLmAkeKU9qxRvWuSyTjm3FUmpBEMuFfckAIqEaVGUDxb6w==}
    engines: {node: '>=6'}
    dependencies:
      p-try: 2.2.0
    dev: false

  /p-limit/3.1.0:
    resolution: {integrity: sha512-TYOanM3wGwNGsZN2cVTYPArw454xnXj5qmWF1bEoAc4+cU/ol7GVh7odevjp1FNHduHc3KZMcFduxU5Xc6uJRQ==}
    engines: {node: '>=10'}
    dependencies:
      yocto-queue: 0.1.0
    dev: false

  /p-locate/4.1.0:
    resolution: {integrity: sha512-R79ZZ/0wAxKGu3oYMlz8jy/kbhsNrS7SKZ7PxEHBgJ5+F2mtFW2fK2cOtBh1cHYkQsbzFV7I+EoRKe6Yt0oK7A==}
    engines: {node: '>=8'}
    dependencies:
      p-limit: 2.3.0
    dev: false

  /p-locate/5.0.0:
    resolution: {integrity: sha512-LaNjtRWUBY++zB5nE/NwcaoMylSPk+S+ZHNB1TzdbMJMny6dynpAGt7X/tl/QYq3TIeE6nxHppbo2LGymrG5Pw==}
    engines: {node: '>=10'}
    dependencies:
      p-limit: 3.1.0
    dev: false

  /p-map/4.0.0:
    resolution: {integrity: sha512-/bjOqmgETBYB5BoEeGVea8dmvHb2m9GLy1E9W43yeyfP6QQCZGFNa+XRceJEuDB6zqr+gKpIAmlLebMpykw/MQ==}
    engines: {node: '>=10'}
    dependencies:
      aggregate-error: 3.1.0
    dev: false

  /p-try/2.2.0:
    resolution: {integrity: sha512-R4nPAVTAU0B9D35/Gk3uJf/7XYbQcyohSKdvAxIRSNghFl4e71hVoGnBNQz9cWaXxO2I10KTC+3jMdvvoKw6dQ==}
    engines: {node: '>=6'}
    dev: false

  /pacote/15.1.3:
    resolution: {integrity: sha512-aRts8cZqxiJVDitmAh+3z+FxuO3tLNWEmwDRPEpDDiZJaRz06clP4XX112ynMT5uF0QNoMPajBBHnaStUEPJXA==}
    engines: {node: ^14.17.0 || ^16.13.0 || >=18.0.0}
    hasBin: true
    dependencies:
      '@npmcli/git': 4.0.4
      '@npmcli/installed-package-contents': 2.0.2
      '@npmcli/promise-spawn': 6.0.2
      '@npmcli/run-script': 6.0.2
      cacache: 17.1.0
      fs-minipass: 3.0.2
      minipass: 5.0.0
      npm-package-arg: 10.1.0
      npm-packlist: 7.0.4
      npm-pick-manifest: 8.0.1
      npm-registry-fetch: 14.0.5
      proc-log: 3.0.0
      promise-retry: 2.0.1
      read-package-json: 6.0.3
      read-package-json-fast: 3.0.2
      sigstore: 1.4.0
      ssri: 10.0.4
      tar: 6.1.14
    transitivePeerDependencies:
      - supports-color
    dev: false

  /param-case/3.0.4:
    resolution: {integrity: sha512-RXlj7zCYokReqWpOPH9oYivUzLYZ5vAPIfEmCTNViosC78F8F0H9y7T7gG2M39ymgutxF5gcFEsyZQSph9Bp3A==}
    dependencies:
      dot-case: 3.0.4
      tslib: 2.5.0
    dev: false

  /parent-module/1.0.1:
    resolution: {integrity: sha512-GQ2EWRpQV8/o+Aw8YqtfZZPfNRWZYkbidE9k5rpl/hC3vtHHBfGm2Ifi6qWV+coDGkrUKZAxE3Lot5kcsRlh+g==}
    engines: {node: '>=6'}
    dependencies:
      callsites: 3.1.0
    dev: false

  /parse-json/4.0.0:
    resolution: {integrity: sha512-aOIos8bujGN93/8Ox/jPLh7RwVnPEysynVFE+fQZyg6jKELEHwzgKdLRFHUgXJL6kylijVSBC4BvN9OmsB48Rw==}
    engines: {node: '>=4'}
    dependencies:
      error-ex: 1.3.2
      json-parse-better-errors: 1.0.2
    dev: false

  /parseurl/1.3.3:
    resolution: {integrity: sha512-CiyeOxFT/JZyN5m0z9PfXw4SCBJ6Sygz1Dpl0wqjlhDEGGBP1GnsUVEL0p63hoG1fcj3fHynXi9NYO4nWOL+qQ==}
    engines: {node: '>= 0.8'}
    dev: false

  /pascal-case/3.1.2:
    resolution: {integrity: sha512-uWlGT3YSnK9x3BQJaOdcZwrnV6hPpd8jFH1/ucpiLRPh/2zCVJKS19E4GvYHvaCcACn3foXZ0cLB9Wrx1KGe5g==}
    dependencies:
      no-case: 3.0.4
      tslib: 2.5.0
    dev: false

  /path-browserify/1.0.1:
    resolution: {integrity: sha512-b7uo2UCUOYZcnF/3ID0lulOJi/bafxa1xPe7ZPsammBSpjSWQkjNxlt635YGS2MiR9GjvuXCtz2emr3jbsz98g==}
    dev: false

  /path-case/3.0.4:
    resolution: {integrity: sha512-qO4qCFjXqVTrcbPt/hQfhTQ+VhFsqNKOPtytgNKkKxSoEp3XPUQ8ObFuePylOIok5gjn69ry8XiULxCwot3Wfg==}
    dependencies:
      dot-case: 3.0.4
      tslib: 2.5.0
    dev: false

  /path-exists/4.0.0:
    resolution: {integrity: sha512-ak9Qy5Q7jYb2Wwcey5Fpvg2KoAc/ZIhLSLOSBmRmygPsGwkVVt0fZa0qrtMz+m6tJTAHfZQ8FnmB4MG4LWy7/w==}
    engines: {node: '>=8'}
    dev: false

  /path-is-absolute/1.0.1:
    resolution: {integrity: sha512-AVbw3UJ2e9bq64vSaS9Am0fje1Pa8pbGqTTsmXfaIiMpnr5DlDhfJOuLj9Sf95ZPVDAUerDfEk88MPmPe7UCQg==}
    engines: {node: '>=0.10.0'}
    dev: false

  /path-key/2.0.1:
    resolution: {integrity: sha512-fEHGKCSmUSDPv4uoj8AlD+joPlq3peND+HRYyxFz4KPw4z926S/b8rIuFs2FYJg3BwsxJf6A9/3eIdLaYC+9Dw==}
    engines: {node: '>=4'}
    dev: false

  /path-key/3.1.1:
    resolution: {integrity: sha512-ojmeN0qd+y0jszEtoY48r0Peq5dwMEkIlCOu6Q5f41lfkswXuKtYrhgoTpLnyIcHm24Uhqx+5Tqm2InSwLhE6Q==}
    engines: {node: '>=8'}
    dev: false

  /path-parse/1.0.7:
    resolution: {integrity: sha512-LDJzPVEEEPR+y48z93A0Ed0yXb8pAByGWo/k5YYdYgpY2/2EsOsksJrq7lOHxryrVOn1ejG6oAp8ahvOIQD8sw==}
    dev: false

  /path-scurry/1.8.0:
    resolution: {integrity: sha512-IjTrKseM404/UAWA8bBbL3Qp6O2wXkanuIE3seCxBH7ctRuvH1QRawy1N3nVDHGkdeZsjOsSe/8AQBL/VQCy2g==}
    engines: {node: '>=16 || 14 >=14.17'}
    dependencies:
      lru-cache: 9.1.1
      minipass: 5.0.0
    dev: false

  /path-to-regexp/0.1.7:
    resolution: {integrity: sha512-5DFkuoqlv1uYQKxy8omFBeJPQcdoE07Kv2sferDCrAq1ohOU+MSDswDIbnx3YAM60qIOnYa53wBhXW0EbMonrQ==}
    dev: false

  /path-to-regexp/1.8.0:
    resolution: {integrity: sha512-n43JRhlUKUAlibEJhPeir1ncUID16QnEjNpwzNdO3Lm4ywrBpBZ5oLD0I6br9evr1Y9JTqwRtAh7JLoOzAQdVA==}
    dependencies:
      isarray: 0.0.1
    dev: false

  /path-type/3.0.0:
    resolution: {integrity: sha512-T2ZUsdZFHgA3u4e5PfPbjd7HDDpxPnQb5jN0SrDsjNSuVXHJqtwTnWqG0B1jZrgmJ/7lj1EmVIByWt1gxGkWvg==}
    engines: {node: '>=4'}
    dependencies:
      pify: 3.0.0
    dev: false

  /path-type/4.0.0:
    resolution: {integrity: sha512-gDKb8aZMDeD/tZWs9P6+q0J9Mwkdl6xMV8TjnGP3qJVJ06bdMgkbBlLU8IdfOsIsFz2BW1rNVT3XuNEl8zPAvw==}
    engines: {node: '>=8'}
    dev: false

  /pathval/1.1.1:
    resolution: {integrity: sha512-Dp6zGqpTdETdR63lehJYPeIOqpiNBNtc7BpWSLrOje7UaIsE5aY92r/AunQA7rsXvet3lrJ3JnZX29UPTKXyKQ==}
    dev: false

  /pend/1.2.0:
    resolution: {integrity: sha512-F3asv42UuXchdzt+xXqfW1OGlVBe+mxa2mqI0pg5yAHZPvFmY3Y6drSf/GQ1A86WgWEN9Kzh/WrgKa6iGcHXLg==}
    dev: false

  /performance-now/2.1.0:
    resolution: {integrity: sha512-7EAHlyLHI56VEIdK57uwHdHKIaAGbnXPiw0yWbarQZOKaKpvUIgW0jWRVLiatnM+XXlSwsanIBH/hzGMJulMow==}
    dev: false

  /picocolors/1.0.0:
    resolution: {integrity: sha512-1fygroTLlHu66zi26VoTDv8yRgm0Fccecssto+MhsZ0D/DGW2sm8E8AjW7NU5VVTRt5GxbeZ5qBuJr+HyLYkjQ==}
    dev: false

  /picomatch/2.3.1:
    resolution: {integrity: sha512-JU3teHTNjmE2VCGFzuY8EXzCDVwEqB2a8fsIvwaStHhAWJEeVd1o1QD80CU6+ZdEXXSLbSsuLwJjkCBWqRQUVA==}
    engines: {node: '>=8.6'}
    dev: false

  /pidtree/0.3.1:
    resolution: {integrity: sha512-qQbW94hLHEqCg7nhby4yRC7G2+jYHY4Rguc2bjw7Uug4GIJuu1tvf2uHaZv5Q8zdt+WKJ6qK1FOI6amaWUo5FA==}
    engines: {node: '>=0.10'}
    hasBin: true
    dev: false

  /pify/3.0.0:
    resolution: {integrity: sha512-C3FsVNH1udSEX48gGX1xfvwTWfsYWj5U+8/uK15BGzIGrKoUpghX8hWZwa/OFnakBiiVNmBvemTJR5mcy7iPcg==}
    engines: {node: '>=4'}
    dev: false

  /pkg-dir/4.2.0:
    resolution: {integrity: sha512-HRDzbaKjC+AOWVXxAU/x54COGeIv9eb+6CkDSQoNTt4XyWoIJvuPsXizxu/Fr23EiekbtZwmh1IcIG/l/a10GQ==}
    engines: {node: '>=8'}
    dependencies:
      find-up: 4.1.0
    dev: false

  /prelude-ls/1.2.1:
    resolution: {integrity: sha512-vkcDPrRZo1QZLbn5RLGPpg/WmIQ65qoWWhcGKf/b5eplkkarX0m9z8ppCat4mlOqUsWpyNuYgO3VRyrYHSzX5g==}
    engines: {node: '>= 0.8.0'}
    dev: false

  /prettier/1.19.1:
    resolution: {integrity: sha512-s7PoyDv/II1ObgQunCbB9PdLmUcBZcnWOcxDh7O0N/UwDEsHyqkW+Qh28jW+mVuCdx7gLB0BotYI1Y6uI9iyew==}
    engines: {node: '>=4'}
    hasBin: true
    dev: false

  /prettier/2.7.1:
    resolution: {integrity: sha512-ujppO+MkdPqoVINuDFDRLClm7D78qbDt0/NR+wp5FqEZOoTNAjPHWj17QRhu7geIHJfcNhRk1XVQmF8Bp3ye+g==}
    engines: {node: '>=10.13.0'}
    hasBin: true
    dev: false

  /prettier/2.8.8:
    resolution: {integrity: sha512-tdN8qQGvNjw4CHbY+XXk0JgCXn9QiF21a55rBe5LJAU+kDyC4WQn4+awm2Xfk2lQMk5fKup9XgzTZtGkjBdP9Q==}
    engines: {node: '>=10.13.0'}
    hasBin: true
    dev: false

  /proc-log/3.0.0:
    resolution: {integrity: sha512-++Vn7NS4Xf9NacaU9Xq3URUuqZETPsf8L4j5/ckhaRYsfPeRyzGw+iDjFhV/Jr3uNmTvvddEJFWh5R1gRgUH8A==}
    engines: {node: ^14.17.0 || ^16.13.0 || >=18.0.0}
    dev: false

  /process/0.11.10:
    resolution: {integrity: sha512-cdGef/drWFoydD1JsMzuFf8100nZl+GT+yacc2bEced5f9Rjk4z+WtFUTBu9PhOi9j/jfmBPu0mMEY4wIdAF8A==}
    engines: {node: '>= 0.6.0'}
    dev: false

  /progress/2.0.3:
    resolution: {integrity: sha512-7PiHtLll5LdnKIMw100I+8xJXR5gW2QwWYkT6iJva0bXitZKa/XMrSbdmg3r2Xnaidz9Qumd0VPaMrZlF9V9sA==}
    engines: {node: '>=0.4.0'}
    dev: false

  /promise-inflight/1.0.1:
    resolution: {integrity: sha512-6zWPyEOFaQBJYcGMHBKTKJ3u6TBsnMFOIZSa6ce1e/ZrrsOlnHRHbabMjLiBYKp+n44X9eUI6VUPaukCXHuG4g==}
    dev: false

  /promise-retry/2.0.1:
    resolution: {integrity: sha512-y+WKFlBR8BGXnsNlIHFGPZmyDf3DFMoLhaflAnyZgV6rG6xu+JwesTo2Q9R6XwYmtmwAFCkAk3e35jEdoeh/3g==}
    engines: {node: '>=10'}
    dependencies:
      err-code: 2.0.3
      retry: 0.12.0
    dev: false

  /prompts/2.4.2:
    resolution: {integrity: sha512-NxNv/kLguCA7p3jE8oL2aEBsrJWgAakBpgmgK6lpPWV+WuOmY6r2/zbAVnP+T8bQlA0nzHXSJSJW0Hq7ylaD2Q==}
    engines: {node: '>= 6'}
    dependencies:
      kleur: 3.0.3
      sisteransi: 1.0.5
    dev: false

  /proper-lockfile/2.0.1:
    resolution: {integrity: sha512-rjaeGbsmhNDcDInmwi4MuI6mRwJu6zq8GjYCLuSuE7GF+4UjgzkL69sVKKJ2T2xH61kK7rXvGYpvaTu909oXaQ==}
    engines: {node: '>=4.0.0'}
    dependencies:
      graceful-fs: 4.2.11
      retry: 0.10.1
    dev: false

  /proxy-addr/2.0.7:
    resolution: {integrity: sha512-llQsMLSUDUPT44jdrU/O37qlnifitDP+ZwrmmZcoSKyLKvtZxpyV0n2/bD/N4tBAAZ/gJEdZU7KMraoK1+XYAg==}
    engines: {node: '>= 0.10'}
    dependencies:
      forwarded: 0.2.0
      ipaddr.js: 1.9.1
    dev: false

  /proxy-from-env/1.1.0:
    resolution: {integrity: sha512-D+zkORCbA9f1tdWRK0RaCR3GPv50cMxcrz4X8k5LTSUD1Dkw47mKJEZQNunItRTkWwgtaUSo1RVFRIG9ZXiFYg==}
    dev: false

  /psl/1.9.0:
    resolution: {integrity: sha512-E/ZsdU4HLs/68gYzgGTkMicWTLPdAftJLfJFlLUAAKZGkStNU72sZjT66SnMDVOfOWY/YAoiD7Jxa9iHvngcag==}
    dev: false

  /pump/3.0.0:
    resolution: {integrity: sha512-LwZy+p3SFs1Pytd/jYct4wpv49HiYCqd9Rlc5ZVdk0V+8Yzv6jR5Blk3TRmPL1ft69TxP0IMZGJ+WPFU2BFhww==}
    dependencies:
      end-of-stream: 1.4.4
      once: 1.4.0
    dev: false

  /punycode/2.3.0:
    resolution: {integrity: sha512-rRV+zQD8tVFys26lAGR9WUuS4iUAngJScM+ZRSKtvl5tKeZ2t5bvdNFdNHBW9FWR4guGHlgmsZ1G7BSm2wTbuA==}
    engines: {node: '>=6'}
    dev: false

  /puppeteer/3.3.0:
    resolution: {integrity: sha512-23zNqRltZ1PPoK28uRefWJ/zKb5Jhnzbbwbpcna2o5+QMn17F0khq5s1bdH3vPlyj+J36pubccR8wiNA/VE0Vw==}
    engines: {node: '>=10.18.1'}
    deprecated: < 19.4.0 is no longer supported
    requiresBuild: true
    dependencies:
      debug: 4.3.4
      extract-zip: 2.0.1
      https-proxy-agent: 4.0.0
      mime: 2.6.0
      progress: 2.0.3
      proxy-from-env: 1.1.0
      rimraf: 3.0.2
      tar-fs: 2.1.1
      unbzip2-stream: 1.4.3
      ws: 7.5.9
    transitivePeerDependencies:
      - bufferutil
      - supports-color
      - utf-8-validate
    dev: false

  /qjobs/1.2.0:
    resolution: {integrity: sha512-8YOJEHtxpySA3fFDyCRxA+UUV+fA+rTWnuWvylOK/NCjhY+b4ocCtmu8TtsWb+mYeU+GCHf/S66KZF/AsteKHg==}
    engines: {node: '>=0.9'}
    dev: false

  /qs/6.11.0:
    resolution: {integrity: sha512-MvjoMCJwEarSbUYk5O+nmoSzSutSsTwF85zcHPQ9OrlFoZOYIjaqBAJIqIXjptyD5vThxGq52Xu/MaJzRkIk4Q==}
    engines: {node: '>=0.6'}
    dependencies:
      side-channel: 1.0.4
    dev: false

  /qs/6.5.3:
    resolution: {integrity: sha512-qxXIEh4pCGfHICj1mAJQ2/2XVZkjCDTcEgfoSQxc/fYivUZxTkk7L3bDBJSoNrEzXI17oUO5Dp07ktqE5KzczA==}
    engines: {node: '>=0.6'}
    dev: false

  /querystringify/2.2.0:
    resolution: {integrity: sha512-FIqgj2EUvTa7R50u0rGsyTftzjYmv/a3hO345bZNrqabNqjtgiDMgmo4mkUjd+nzU5oF3dClKqFIPUKybUyqoQ==}
    dev: false

  /queue-microtask/1.2.3:
    resolution: {integrity: sha512-NuaNSa6flKT5JaSYQzJok04JzTL1CA6aGhv5rfLW3PgqA+M2ChpZQnAC8h8i4ZFkBS8X5RqkDBHA7r4hej3K9A==}
    dev: false

  /randombytes/2.1.0:
    resolution: {integrity: sha512-vYl3iOX+4CKUWuxGi9Ukhie6fsqXqS9FE2Zaic4tNFD2N2QQaXOMFbuKK4QmDHC0JO6B1Zp41J0LpT0oR68amQ==}
    dependencies:
      safe-buffer: 5.2.1
    dev: false

  /range-parser/1.2.1:
    resolution: {integrity: sha512-Hrgsx+orqoygnmhFbKaHE6c296J+HTAQXoxEF6gNupROmmGJRoyzfG3ccAveqCBrwr/2yxQ5BVd/GTl5agOwSg==}
    engines: {node: '>= 0.6'}
    dev: false

  /raw-body/2.5.1:
    resolution: {integrity: sha512-qqJBtEyVgS0ZmPGdCFPWJ3FreoqvG4MVQln/kCgF7Olq95IbOp0/BWyMwbdtn4VTvkM8Y7khCQ2Xgk/tcrCXig==}
    engines: {node: '>= 0.8'}
    dependencies:
      bytes: 3.1.2
      http-errors: 2.0.0
      iconv-lite: 0.4.24
      unpipe: 1.0.0
    dev: false

  /raw-body/2.5.2:
    resolution: {integrity: sha512-8zGqypfENjCIqGhgXToC8aB2r7YrBX+AQAfIPs/Mlk+BtPTztOvTS01NRW/3Eh60J+a48lt8qsCzirQ6loCVfA==}
    engines: {node: '>= 0.8'}
    dependencies:
      bytes: 3.1.2
      http-errors: 2.0.0
      iconv-lite: 0.4.24
      unpipe: 1.0.0
    dev: false

  /read-package-json-fast/3.0.2:
    resolution: {integrity: sha512-0J+Msgym3vrLOUB3hzQCuZHII0xkNGCtz/HJH9xZshwv9DbDwkw1KaE3gx/e2J5rpEY5rtOy6cyhKOPrkP7FZw==}
    engines: {node: ^14.17.0 || ^16.13.0 || >=18.0.0}
    dependencies:
      json-parse-even-better-errors: 3.0.0
      npm-normalize-package-bin: 3.0.1
    dev: false

  /read-package-json/6.0.3:
    resolution: {integrity: sha512-4QbpReW4kxFgeBQ0vPAqh2y8sXEB3D4t3jsXbJKIhBiF80KT6XRo45reqwtftju5J6ru1ax06A2Gb/wM1qCOEQ==}
    engines: {node: ^14.17.0 || ^16.13.0 || >=18.0.0}
    dependencies:
      glob: 10.2.3
      json-parse-even-better-errors: 3.0.0
      normalize-package-data: 5.0.0
      npm-normalize-package-bin: 3.0.1
    dev: false

  /read-pkg/3.0.0:
    resolution: {integrity: sha512-BLq/cCO9two+lBgiTYNqD6GdtK8s4NpaWrl6/rCO9w0TUS8oJl7cmToOZfRYllKTISY6nt1U7jQ53brmKqY6BA==}
    engines: {node: '>=4'}
    dependencies:
      load-json-file: 4.0.0
      normalize-package-data: 2.5.0
      path-type: 3.0.0
    dev: false

  /readable-stream/3.6.2:
    resolution: {integrity: sha512-9u/sniCrY3D5WdsERHzHE4G2YCXqoG5FTHUiCC4SIbr6XcLZBY05ya9EKjYek9O5xOAwjGq+1JdGBAS7Q9ScoA==}
    engines: {node: '>= 6'}
    dependencies:
      inherits: 2.0.4
      string_decoder: 1.3.0
      util-deprecate: 1.0.2
    dev: false

  /readdirp/3.6.0:
    resolution: {integrity: sha512-hOS089on8RduqdbhvQ5Z37A0ESjsqz6qnRcffsMU3495FuTdqSm+7bhJ29JvIOsBDEEnan5DPu9t3To9VRlMzA==}
    engines: {node: '>=8.10.0'}
    dependencies:
      picomatch: 2.3.1
    dev: false

  /rechoir/0.7.1:
    resolution: {integrity: sha512-/njmZ8s1wVeR6pjTZ+0nCnv8SpZNRMT2D1RLOJQESlYFDBvwpTA4KWJpZ+sBJ4+vhjILRcK7JIFdGCdxEAAitg==}
    engines: {node: '>= 0.10'}
    dependencies:
      resolve: 1.22.2
    dev: false

  /regexp.prototype.flags/1.5.0:
    resolution: {integrity: sha512-0SutC3pNudRKgquxGoRGIz946MZVHqbNfPjBdxeOhBrdgDKlRoXmYLQN9xRbrR09ZXWeGAdPuif7egofn6v5LA==}
    engines: {node: '>= 0.4'}
    dependencies:
      call-bind: 1.0.2
      define-properties: 1.2.0
      functions-have-names: 1.2.3
    dev: false

  /request-promise-core/1.1.4_request@2.88.2:
    resolution: {integrity: sha512-TTbAfBBRdWD7aNNOoVOBH4pN/KigV6LyapYNNlAPA8JwbovRti1E88m3sYAwsLi5ryhPKsE9APwnjFTgdUjTpw==}
    engines: {node: '>=0.10.0'}
    peerDependencies:
      request: ^2.34
    dependencies:
      lodash: 4.17.21
      request: 2.88.2
    dev: false

  /request-promise-native/1.0.9_request@2.88.2:
    resolution: {integrity: sha512-wcW+sIUiWnKgNY0dqCpOZkUbF/I+YPi+f09JZIDa39Ec+q82CpSYniDp+ISgTTbKmnpJWASeJBPZmoxH84wt3g==}
    engines: {node: '>=0.12.0'}
    deprecated: request-promise-native has been deprecated because it extends the now deprecated request package, see https://github.com/request/request/issues/3142
    peerDependencies:
      request: ^2.34
    dependencies:
      request: 2.88.2
      request-promise-core: 1.1.4_request@2.88.2
      stealthy-require: 1.1.1
      tough-cookie: 2.5.0
    dev: false

  /request/2.88.2:
    resolution: {integrity: sha512-MsvtOrfG9ZcrOwAW+Qi+F6HbD0CWXEh9ou77uOb7FM2WPhwT7smM833PzanhJLsgXjN89Ir6V2PczXNnMpwKhw==}
    engines: {node: '>= 6'}
    deprecated: request has been deprecated, see https://github.com/request/request/issues/3142
    dependencies:
      aws-sign2: 0.7.0
      aws4: 1.12.0
      caseless: 0.12.0
      combined-stream: 1.0.8
      extend: 3.0.2
      forever-agent: 0.6.1
      form-data: 2.3.3
      har-validator: 5.1.5
      http-signature: 1.2.0
      is-typedarray: 1.0.0
      isstream: 0.1.2
      json-stringify-safe: 5.0.1
      mime-types: 2.1.35
      oauth-sign: 0.9.0
      performance-now: 2.1.0
      qs: 6.5.3
      safe-buffer: 5.2.1
      tough-cookie: 2.5.0
      tunnel-agent: 0.6.0
      uuid: 3.4.0
    dev: false

  /require-directory/2.1.1:
    resolution: {integrity: sha512-fGxEI7+wsG9xrvdjsrlmL22OMTTiHRwAMroiEeMgq8gzoLC/PQr7RsRDSTLUg/bZAZtF+TVIkHc6/4RIKrui+Q==}
    engines: {node: '>=0.10.0'}
    dev: false

  /require-from-string/2.0.2:
    resolution: {integrity: sha512-Xf0nWe6RseziFMu+Ap9biiUbmplq6S9/p+7w7YXP/JBHhrUDDUhwa+vANyubuqfZWTveU//DYVGsDG7RKL/vEw==}
    engines: {node: '>=0.10.0'}
    dev: false

  /requires-port/1.0.0:
    resolution: {integrity: sha512-KigOCHcocU3XODJxsu8i/j8T9tzT4adHiecwORRQ0ZZFcp7ahwXuRU1m+yuO90C5ZUyGeGfocHDI14M3L3yDAQ==}
    dev: false

  /resolve-cwd/3.0.0:
    resolution: {integrity: sha512-OrZaX2Mb+rJCpH/6CpSqt9xFVpN++x01XnN2ie9g6P5/3xelLAkXWVADpdz1IHD/KFfEXyE6V0U01OQ3UO2rEg==}
    engines: {node: '>=8'}
    dependencies:
      resolve-from: 5.0.0
    dev: false

  /resolve-from/4.0.0:
    resolution: {integrity: sha512-pb/MYmXstAkysRFx8piNI1tGFNQIFA3vkE3Gq4EuA1dF6gHp/+vgZqsCGJapvy8N3Q+4o7FwvquPJcnZ7RYy4g==}
    engines: {node: '>=4'}
    dev: false

  /resolve-from/5.0.0:
    resolution: {integrity: sha512-qYg9KP24dD5qka9J47d0aVky0N+b4fTU89LN9iDnjB5waksiC49rvMB0PrUJQGoTmH50XPiqOvAjDfaijGxYZw==}
    engines: {node: '>=8'}
    dev: false

  /resolve/1.22.2:
    resolution: {integrity: sha512-Sb+mjNHOULsBv818T40qSPeRiuWLyaGMa5ewydRLFimneixmVy2zdivRl+AF6jaYPC8ERxGDmFSiqui6SfPd+g==}
    hasBin: true
    dependencies:
      is-core-module: 2.12.0
      path-parse: 1.0.7
      supports-preserve-symlinks-flag: 1.0.0
    dev: false

  /retry/0.10.1:
    resolution: {integrity: sha512-ZXUSQYTHdl3uS7IuCehYfMzKyIDBNoAuUblvy5oGO5UJSUTmStUUVPXbA9Qxd173Bgre53yCQczQuHgRWAdvJQ==}
    dev: false

  /retry/0.12.0:
    resolution: {integrity: sha512-9LkiTwjUh6rT555DtE9rTX+BKByPfrMzEAtnlEtdEwr3Nkffwiihqe2bWADg+OQRjt9gl6ICdmB/ZFDCGAtSow==}
    engines: {node: '>= 4'}
    dev: false

  /reusify/1.0.4:
    resolution: {integrity: sha512-U9nH88a3fc/ekCF1l0/UP1IosiuIjyTh7hBvXVMHYgVcfGvt897Xguj2UOLDeI5BG2m7/uwyaLVT6fbtCwTyzw==}
    engines: {iojs: '>=1.0.0', node: '>=0.10.0'}
    dev: false

  /rfdc/1.3.0:
    resolution: {integrity: sha512-V2hovdzFbOi77/WajaSMXk2OLm+xNIeQdMMuB7icj7bk6zi2F8GGAxigcnDFpJHbNyNcgyJDiP+8nOrY5cZGrA==}
    dev: false

  /rimraf/3.0.2:
    resolution: {integrity: sha512-JZkJMZkAGFFPP2YqXZXPbMlMBgsxzE8ILs4lMIX/2o0L9UBw9O/Y3o6wFw/i9YLapcUJWwqbi3kdxIPdC62TIA==}
    hasBin: true
    dependencies:
      glob: 7.2.3
    dev: false

  /run-parallel/1.2.0:
    resolution: {integrity: sha512-5l4VyZR86LZ/lDxZTR6jqL8AFE2S0IFLMP26AbjsLVADxHdhB/c0GUsH+y39UfCi3dzz8OlQuPmnaJOMoDHQBA==}
    dependencies:
      queue-microtask: 1.2.3
    dev: false

  /safe-buffer/5.1.2:
    resolution: {integrity: sha512-Gd2UZBJDkXlY7GbJxfsE8/nvKkUEU1G38c1siN6QP6a9PT9MmHB8GnpscSmMJSoF8LOIrt8ud/wPtojys4G6+g==}
    dev: false

  /safe-buffer/5.2.1:
    resolution: {integrity: sha512-rp3So07KcdmmKbGvgaNxQSJr7bGVSVk5S9Eq1F+ppbRo70+YeaDxkw5Dd8NPN+GD6bjnYm2VuPuCXmpuYvmCXQ==}
    dev: false

  /safe-regex-test/1.0.0:
    resolution: {integrity: sha512-JBUUzyOgEwXQY1NuPtvcj/qcBDbDmEvWufhlnXZIm75DEHp+afM1r1ujJpJsV/gSM4t59tpDyPi1sd6ZaPFfsA==}
    dependencies:
      call-bind: 1.0.2
      get-intrinsic: 1.2.0
      is-regex: 1.1.4
    dev: false

  /safe-stable-stringify/2.4.3:
    resolution: {integrity: sha512-e2bDA2WJT0wxseVd4lsDP4+3ONX6HpMXQa1ZhFQ7SU+GjvORCmShbCMltrtIDfkYhVHrOcPtj+KhmDBdPdZD1g==}
    engines: {node: '>=10'}
    dev: false

  /safer-buffer/2.1.2:
    resolution: {integrity: sha512-YZo3K82SD7Riyi0E1EQPojLz7kpepnSQI9IyPbHHg1XXXevb5dJI7tpyN2ADxGcQbHG7vcyRHk0cbwqcQriUtg==}
    dev: false

  /sax/1.2.4:
    resolution: {integrity: sha512-NqVDv9TpANUjFm0N8uM5GxL36UgKi9/atZw+x7YFnQ8ckwFGKrl4xX4yWtrey3UJm5nP1kUbnYgLopqWNSRhWw==}
    dev: false

  /schema-utils/3.1.2:
    resolution: {integrity: sha512-pvjEHOgWc9OWA/f/DE3ohBWTD6EleVLf7iFUkoSwAxttdBhB9QUebQgxER2kWueOvRJXPHNnyrvvh9eZINB8Eg==}
    engines: {node: '>= 10.13.0'}
    dependencies:
      '@types/json-schema': 7.0.11
      ajv: 6.12.6
      ajv-keywords: 3.5.2_ajv@6.12.6
    dev: false

  /semver/5.7.1:
    resolution: {integrity: sha512-sauaDf/PZdVgrLTNYHRtpXa1iRiKcaebiKQ1BJdpQlWH2lCvexQdX55snPFyK7QzpudqbCI0qXFfOasHdyNDGQ==}
    hasBin: true
    dev: false

  /semver/7.5.0:
    resolution: {integrity: sha512-+XC0AD/R7Q2mPSRuy2Id0+CGTZ98+8f+KvwirxOKIEyid+XSx6HbC63p+O4IndTHuX5Z+JxQ0TghCkO5Cg/2HA==}
    engines: {node: '>=10'}
    hasBin: true
    dependencies:
      lru-cache: 6.0.0
    dev: false

  /send/0.18.0:
    resolution: {integrity: sha512-qqWzuOjSFOuqPjFe4NOsMLafToQQwBSOEpS+FwEt3A2V3vKubTquT3vmLTQpFgMXp8AlFWFuP1qKaJZOtPpVXg==}
    engines: {node: '>= 0.8.0'}
    dependencies:
      debug: 2.6.9
      depd: 2.0.0
      destroy: 1.2.0
      encodeurl: 1.0.2
      escape-html: 1.0.3
      etag: 1.8.1
      fresh: 0.5.2
      http-errors: 2.0.0
      mime: 1.6.0
      ms: 2.1.3
      on-finished: 2.4.1
      range-parser: 1.2.1
      statuses: 2.0.1
    dev: false

  /sentence-case/3.0.4:
    resolution: {integrity: sha512-8LS0JInaQMCRoQ7YUytAo/xUu5W2XnQxV2HI/6uM6U7CITS1RqPElr30V6uIqyMKM9lJGRVFy5/4CuzcixNYSg==}
    dependencies:
      no-case: 3.0.4
      tslib: 2.5.0
      upper-case-first: 2.0.2
    dev: false

  /serialize-javascript/6.0.0:
    resolution: {integrity: sha512-Qr3TosvguFt8ePWqsvRfrKyQXIiW+nGbYpy8XK24NQHE83caxWt+mIymTT19DGFbNWNLfEwsrkSmN64lVWB9ag==}
    dependencies:
      randombytes: 2.1.0
    dev: false

  /serialize-javascript/6.0.1:
    resolution: {integrity: sha512-owoXEFjWRllis8/M1Q+Cw5k8ZH40e3zhp/ovX+Xr/vi1qj6QesbyXXViFbpNvWvPNAD62SutwEXavefrLJWj7w==}
    dependencies:
      randombytes: 2.1.0
    dev: false

  /serve-static/1.15.0:
    resolution: {integrity: sha512-XGuRDNjXUijsUL0vl6nSD7cwURuzEgglbOaFuZM9g3kwDXOWVTck0jLzjPzGD+TazWbboZYu52/9/XPdUgne9g==}
    engines: {node: '>= 0.8.0'}
    dependencies:
      encodeurl: 1.0.2
      escape-html: 1.0.3
      parseurl: 1.3.3
      send: 0.18.0
    dev: false

  /set-blocking/2.0.0:
    resolution: {integrity: sha512-KiKBS8AnWGEyLzofFfmvKwpdPzqiy16LvQfK3yv/fVH7Bj13/wl3JSR1J+rfgRE9q7xUJK4qvgS8raSOeLUehw==}
    dev: false

  /setprototypeof/1.2.0:
    resolution: {integrity: sha512-E5LDX7Wrp85Kil5bhZv46j8jOeboKq5JMmYM3gVGdGH8xFpPWXUMsNrlODCrkoxMEeNi/XZIwuRvY4XNwYMJpw==}
    dev: false

  /shallow-clone/3.0.1:
    resolution: {integrity: sha512-/6KqX+GVUdqPuPPd2LxDDxzX6CAbjJehAAOKlNpqqUpAqPM6HeL8f+o3a+JsyGjn2lv0WY8UsTgUJjU9Ok55NA==}
    engines: {node: '>=8'}
    dependencies:
      kind-of: 6.0.3
    dev: false

  /shebang-command/1.2.0:
    resolution: {integrity: sha512-EV3L1+UQWGor21OmnvojK36mhg+TyIKDh3iFBKBohr5xeXIhNBcx8oWdgkTEEQ+BEFFYdLRuqMfd5L84N1V5Vg==}
    engines: {node: '>=0.10.0'}
    dependencies:
      shebang-regex: 1.0.0
    dev: false

  /shebang-command/2.0.0:
    resolution: {integrity: sha512-kHxr2zZpYtdmrN1qDjrrX/Z1rR1kG8Dx+gkpK1G4eXmvXswmcE1hTWBWYUzlraYw1/yZp6YuDY77YtvbN0dmDA==}
    engines: {node: '>=8'}
    dependencies:
      shebang-regex: 3.0.0
    dev: false

  /shebang-regex/1.0.0:
    resolution: {integrity: sha512-wpoSFAxys6b2a2wHZ1XpDSgD7N9iVjg29Ph9uV/uaP9Ex/KXlkTZTeddxDPSYQpgvzKLGJke2UU0AzoGCjNIvQ==}
    engines: {node: '>=0.10.0'}
    dev: false

  /shebang-regex/3.0.0:
    resolution: {integrity: sha512-7++dFhtcx3353uBaq8DDR4NuxBetBzC7ZQOhmTQInHEd6bSrXdiEyzCvG07Z44UYdLShWUyXt5M/yhz8ekcb1A==}
    engines: {node: '>=8'}
    dev: false

  /shell-quote/1.8.1:
    resolution: {integrity: sha512-6j1W9l1iAs/4xYBI1SYOVZyFcCis9b4KCLQ8fgAGG07QvzaRLVVRQvAy85yNmmZSjYjg4MWh4gNvlPujU/5LpA==}
    dev: false

  /side-channel/1.0.4:
    resolution: {integrity: sha512-q5XPytqFEIKHkGdiMIrY10mvLRvnQh42/+GoBlFW3b2LXLE2xxJpZFdm94we0BaoV3RwJyGqg5wS7epxTv0Zvw==}
    dependencies:
      call-bind: 1.0.2
      get-intrinsic: 1.2.0
      object-inspect: 1.12.3
    dev: false

<<<<<<< HEAD
=======
  /signal-exit/3.0.7:
    resolution: {integrity: sha512-wnD2ZE+l+SPC/uoS0vXeE9L1+0wuaMqKlfz9AMUo38JsyLSBWSFcHR1Rri62LZc12vLr1gb3jl7iwQhgwpAbGQ==}
    dev: false

>>>>>>> c9f2e73e
  /signal-exit/4.0.2:
    resolution: {integrity: sha512-MY2/qGx4enyjprQnFaZsHib3Yadh3IXyV2C321GY0pjGfVBu4un0uDJkwgdxqO+Rdx8JMT8IfJIRwbYVz3Ob3Q==}
    engines: {node: '>=14'}
    dev: false

  /sigstore/1.4.0:
    resolution: {integrity: sha512-N7TRpSbFjY/TrFDg6yGAQSYBrQ5s6qmPiq4pD6fkv1LoyfMsLG0NwZWG2s5q+uttLHgyVyTa0Rogx2P78rN8kQ==}
    engines: {node: ^14.17.0 || ^16.13.0 || >=18.0.0}
    hasBin: true
    dependencies:
      '@sigstore/protobuf-specs': 0.1.0
      make-fetch-happen: 11.1.1
      tuf-js: 1.1.6
    transitivePeerDependencies:
      - supports-color
    dev: false

  /simple-swizzle/0.2.2:
    resolution: {integrity: sha512-JA//kQgZtbuY83m+xT+tXJkmJncGMTFT+C+g2h2R9uxkYIrE2yy9sgmcLhCnw57/WSD+Eh3J97FPEDFnbXnDUg==}
    dependencies:
      is-arrayish: 0.3.2
    dev: false

  /sinon/10.0.0:
    resolution: {integrity: sha512-XAn5DxtGVJBlBWYrcYKEhWCz7FLwZGdyvANRyK06419hyEpdT0dMc5A8Vcxg5SCGHc40CsqoKsc1bt1CbJPfNw==}
    dependencies:
      '@sinonjs/commons': 1.8.6
      '@sinonjs/fake-timers': 6.0.1
      '@sinonjs/samsam': 5.3.1
      diff: 4.0.2
      nise: 4.1.0
      supports-color: 7.2.0
    dev: false

  /sisteransi/1.0.5:
    resolution: {integrity: sha512-bLGGlR1QxBcynn2d5YmDX4MGjlZvy2MRBDRNHLJ8VI6l6+9FUiyTFNJ0IveOSP0bcXgVDPRcfGqA0pjaqUpfVg==}
    dev: false

  /slash/3.0.0:
    resolution: {integrity: sha512-g9Q1haeby36OSStwb4ntCGGGaKsaVSjQ68fBxoQcutl5fS1vuY18H3wSt3jFyFtrkx+Kz0V1G85A4MyAdDMi2Q==}
    engines: {node: '>=8'}
    dev: false

  /slash/4.0.0:
    resolution: {integrity: sha512-3dOsAHXXUkQTpOYcoAxLIorMTp4gIQr5IW3iVb7A7lFIp0VHhnynm9izx6TssdrIcVIESAlVjtnO2K8bg+Coew==}
    engines: {node: '>=12'}
    dev: false

  /smart-buffer/4.2.0:
    resolution: {integrity: sha512-94hK0Hh8rPqQl2xXc3HsaBoOXKV20MToPkcXvwbISWLEs+64sBq5kFgn2kJDHb1Pry9yrP0dxrCI9RRci7RXKg==}
    engines: {node: '>= 6.0.0', npm: '>= 3.0.0'}
    dev: false

  /snake-case/3.0.4:
    resolution: {integrity: sha512-LAOh4z89bGQvl9pFfNF8V146i7o7/CqFPbqzYgP+yYzDIDeS9HaNFtXABamRW+AQzEVODcvE79ljJ+8a9YSdMg==}
    dependencies:
      dot-case: 3.0.4
      tslib: 2.5.0
    dev: false

  /socket.io-adapter/2.5.2:
    resolution: {integrity: sha512-87C3LO/NOMc+eMcpcxUBebGjkpMDkNBS9tf7KJqcDsmL936EChtVva71Dw2q4tQcuVC+hAUy4an2NO/sYXmwRA==}
    dependencies:
      ws: 8.11.0
    transitivePeerDependencies:
      - bufferutil
      - utf-8-validate
    dev: false

  /socket.io-parser/4.2.2:
    resolution: {integrity: sha512-DJtziuKypFkMMHCm2uIshOYC7QaylbtzQwiMYDuCKy3OPkjLzu4B2vAhTlqipRHHzrI0NJeBAizTK7X+6m1jVw==}
    engines: {node: '>=10.0.0'}
    dependencies:
      '@socket.io/component-emitter': 3.1.0
      debug: 4.3.4
    transitivePeerDependencies:
      - supports-color
    dev: false

  /socket.io/4.6.1:
    resolution: {integrity: sha512-KMcaAi4l/8+xEjkRICl6ak8ySoxsYG+gG6/XfRCPJPQ/haCRIJBTL4wIl8YCsmtaBovcAXGLOShyVWQ/FG8GZA==}
    engines: {node: '>=10.0.0'}
    dependencies:
      accepts: 1.3.8
      base64id: 2.0.0
      debug: 4.3.4
      engine.io: 6.4.2
      socket.io-adapter: 2.5.2
      socket.io-parser: 4.2.2
    transitivePeerDependencies:
      - bufferutil
      - supports-color
      - utf-8-validate
    dev: false

<<<<<<< HEAD
=======
  /socks-proxy-agent/7.0.0:
    resolution: {integrity: sha512-Fgl0YPZ902wEsAyiQ+idGd1A7rSFx/ayC1CQVMw5P+EQx2V0SgpGtf6OKFhVjPflPUl9YMmEOnmfjCdMUsygww==}
    engines: {node: '>= 10'}
    dependencies:
      agent-base: 6.0.2
      debug: 4.3.4
      socks: 2.7.1
    transitivePeerDependencies:
      - supports-color
    dev: false

  /socks/2.7.1:
    resolution: {integrity: sha512-7maUZy1N7uo6+WVEX6psASxtNlKaNVMlGQKkG/63nEDdLOWNbiUMoLK7X4uYoLhQstau72mLgfEWcXcwsaHbYQ==}
    engines: {node: '>= 10.13.0', npm: '>= 3.0.0'}
    dependencies:
      ip: 2.0.0
      smart-buffer: 4.2.0
    dev: false

>>>>>>> c9f2e73e
  /source-map-loader/1.1.3_webpack@5.82.1:
    resolution: {integrity: sha512-6YHeF+XzDOrT/ycFJNI53cgEsp/tHTMl37hi7uVyqFAlTXW109JazaQCkbc+jjoL2637qkH1amLi+JzrIpt5lA==}
    engines: {node: '>= 10.13.0'}
    peerDependencies:
      webpack: ^4.0.0 || ^5.0.0
    dependencies:
      abab: 2.0.6
      iconv-lite: 0.6.3
      loader-utils: 2.0.4
      schema-utils: 3.1.2
      source-map: 0.6.1
      webpack: 5.82.1_webpack-cli@4.10.0
      whatwg-mimetype: 2.3.0
    dev: false

  /source-map-support/0.5.21:
    resolution: {integrity: sha512-uBHU3L3czsIyYXKX88fdrGovxdSCoTGDRZ6SYXtSRxLZUzHg5P/66Ht6uoUlHu9EZod+inXhKo3qQgwXUT/y1w==}
    dependencies:
      buffer-from: 1.1.2
      source-map: 0.6.1
    dev: false

  /source-map/0.6.1:
    resolution: {integrity: sha512-UjgapumWlbMhkBgzT7Ykc5YXUT46F0iKu8SGXq0bcwP5dz/h0Plj6enJqjz1Zbq2l5WaqYnrVbwWOWMyF3F47g==}
    engines: {node: '>=0.10.0'}
    dev: false

  /spdx-correct/3.2.0:
    resolution: {integrity: sha512-kN9dJbvnySHULIluDHy32WHRUu3Og7B9sbY7tsFLctQkIqnMh3hErYgdMjTYuqmcXX+lK5T1lnUt3G7zNswmZA==}
    dependencies:
      spdx-expression-parse: 3.0.1
      spdx-license-ids: 3.0.13
    dev: false

  /spdx-exceptions/2.3.0:
    resolution: {integrity: sha512-/tTrYOC7PPI1nUAgx34hUpqXuyJG+DTHJTnIULG4rDygi4xu/tfgmq1e1cIRwRzwZgo4NLySi+ricLkZkw4i5A==}
    dev: false

  /spdx-expression-parse/3.0.1:
    resolution: {integrity: sha512-cbqHunsQWnJNE6KhVSMsMeH5H/L9EpymbzqTQ3uLwNCLZ1Q481oWaofqH7nO6V07xlXwY6PhQdQ2IedWx/ZK4Q==}
    dependencies:
      spdx-exceptions: 2.3.0
      spdx-license-ids: 3.0.13
    dev: false

  /spdx-license-ids/3.0.13:
    resolution: {integrity: sha512-XkD+zwiqXHikFZm4AX/7JSCXA98U5Db4AFd5XUg/+9UNtnH75+Z9KxtpYiJZx36mUDVOwH83pl7yvCer6ewM3w==}
    dev: false

  /sshpk/1.17.0:
    resolution: {integrity: sha512-/9HIEs1ZXGhSPE8X6Ccm7Nam1z8KcoCqPdI7ecm1N33EzAetWahvQWVqLZtaZQ+IDKX4IyA2o0gBzqIMkAagHQ==}
    engines: {node: '>=0.10.0'}
    hasBin: true
    dependencies:
      asn1: 0.2.6
      assert-plus: 1.0.0
      bcrypt-pbkdf: 1.0.2
      dashdash: 1.14.1
      ecc-jsbn: 0.1.2
      getpass: 0.1.7
      jsbn: 0.1.1
      safer-buffer: 2.1.2
      tweetnacl: 0.14.5
    dev: false

  /ssri/10.0.4:
    resolution: {integrity: sha512-12+IR2CB2C28MMAw0Ncqwj5QbTcs0nGIhgJzYWzDkb21vWmfNI83KS4f3Ci6GI98WreIfG7o9UXp3C0qbpA8nQ==}
    engines: {node: ^14.17.0 || ^16.13.0 || >=18.0.0}
    dependencies:
      minipass: 5.0.0
    dev: false

  /ssri/9.0.1:
    resolution: {integrity: sha512-o57Wcn66jMQvfHG1FlYbWeZWW/dHZhJXjpIcTfXldXEk5nz5lStPo3mK0OJQfGR3RbZUlbISexbljkJzuEj/8Q==}
    engines: {node: ^12.13.0 || ^14.15.0 || >=16.0.0}
    dependencies:
      minipass: 3.3.6
    dev: false

  /stack-trace/0.0.10:
    resolution: {integrity: sha512-KGzahc7puUKkzyMt+IqAep+TVNbKP+k2Lmwhub39m1AsTSkaDutx56aDCo+HLDzf/D26BIHTJWNiTG1KAJiQCg==}
    dev: false

  /statuses/1.5.0:
    resolution: {integrity: sha512-OpZ3zP+jT1PI7I8nemJX4AKmAX070ZkYPVWV/AaKTJl+tXCTGyVdC1a4SL8RUQYEwk/f34ZX8UTykN68FwrqAA==}
    engines: {node: '>= 0.6'}
    dev: false

  /statuses/2.0.1:
    resolution: {integrity: sha512-RwNA9Z/7PrK06rYLIzFMlaF+l73iwpzsqRIFgbMLbTcLD6cOao82TaWefPXQvB2fOC4AjuYSEndS7N/mTCbkdQ==}
    engines: {node: '>= 0.8'}
    dev: false

  /stealthy-require/1.1.1:
    resolution: {integrity: sha512-ZnWpYnYugiOVEY5GkcuJK1io5V8QmNYChG62gSit9pQVGErXtrKuPC55ITaVSukmMta5qpMU7vqLt2Lnni4f/g==}
    engines: {node: '>=0.10.0'}
    dev: false

  /stop-iteration-iterator/1.0.0:
    resolution: {integrity: sha512-iCGQj+0l0HOdZ2AEeBADlsRC+vsnDsZsbdSiH1yNSjcfKM7fdpCMfqAL/dwF5BLiw/XhRft/Wax6zQbhq2BcjQ==}
    engines: {node: '>= 0.4'}
    dependencies:
      internal-slot: 1.0.5
    dev: false

  /stoppable/1.1.0:
    resolution: {integrity: sha512-KXDYZ9dszj6bzvnEMRYvxgeTHU74QBFL54XKtP3nyMuJ81CFYtABZ3bAzL2EdFUaEwJOBOgENyFj3R7oTzDyyw==}
    engines: {node: '>=4', npm: '>=6'}
    dev: false

  /streamroller/3.1.5:
    resolution: {integrity: sha512-KFxaM7XT+irxvdqSP1LGLgNWbYN7ay5owZ3r/8t77p+EtSUAfUgtl7be3xtqtOmGUl9K9YPO2ca8133RlTjvKw==}
    engines: {node: '>=8.0'}
    dependencies:
      date-format: 4.0.14
      debug: 4.3.4
      fs-extra: 8.1.0
    transitivePeerDependencies:
      - supports-color
    dev: false

  /streamsearch/1.1.0:
    resolution: {integrity: sha512-Mcc5wHehp9aXz1ax6bZUyY5afg9u2rv5cqQI3mRrYkGC8rW2hM02jWuwjtL++LS5qinSyhj2QfLyNsuc+VsExg==}
    engines: {node: '>=10.0.0'}
    dev: false

  /string-width/4.2.3:
    resolution: {integrity: sha512-wKyQRQpjJ0sIp62ErSZdGsjMJWsap5oRNihHhu6G7JVO/9jIB6UyevL+tXuOqrng8j/cxKTWyWUwvSTriiZz/g==}
    engines: {node: '>=8'}
    dependencies:
      emoji-regex: 8.0.0
      is-fullwidth-code-point: 3.0.0
      strip-ansi: 6.0.1
    dev: false

  /string.prototype.padend/3.1.4:
    resolution: {integrity: sha512-67otBXoksdjsnXXRUq+KMVTdlVRZ2af422Y0aTyTjVaoQkGr3mxl2Bc5emi7dOQ3OGVVQQskmLEWwFXwommpNw==}
    engines: {node: '>= 0.4'}
    dependencies:
      call-bind: 1.0.2
      define-properties: 1.2.0
      es-abstract: 1.21.2
    dev: false

  /string.prototype.repeat/0.2.0:
    resolution: {integrity: sha512-1BH+X+1hSthZFW+X+JaUkjkkUPwIlLEMJBLANN3hOob3RhEk5snLWNECDnYbgn/m5c5JV7Ersu1Yubaf+05cIA==}
    dev: false

  /string.prototype.trim/1.2.7:
    resolution: {integrity: sha512-p6TmeT1T3411M8Cgg9wBTMRtY2q9+PNy9EV1i2lIXUN/btt763oIfxwN3RR8VU6wHX8j/1CFy0L+YuThm6bgOg==}
    engines: {node: '>= 0.4'}
    dependencies:
      call-bind: 1.0.2
      define-properties: 1.2.0
      es-abstract: 1.21.2
    dev: false

  /string.prototype.trimend/1.0.6:
    resolution: {integrity: sha512-JySq+4mrPf9EsDBEDYMOb/lM7XQLulwg5R/m1r0PXEFqrV0qHvl58sdTilSXtKOflCsK2E8jxf+GKC0T07RWwQ==}
    dependencies:
      call-bind: 1.0.2
      define-properties: 1.2.0
      es-abstract: 1.21.2
    dev: false

  /string.prototype.trimstart/1.0.6:
    resolution: {integrity: sha512-omqjMDaY92pbn5HOX7f9IccLA+U1tA9GvtU4JrodiXFfYB7jPzzHpRzpglLAjtUV6bB557zwClJezTqnAiYnQA==}
    dependencies:
      call-bind: 1.0.2
      define-properties: 1.2.0
      es-abstract: 1.21.2
    dev: false

  /string_decoder/1.3.0:
    resolution: {integrity: sha512-hkRX8U1WjJFd8LsDJ2yQ/wWWxaopEsABU1XfkM8A+j0+85JAGppt16cr1Whg6KIbb4okU6Mql6BOj+uup/wKeA==}
    dependencies:
      safe-buffer: 5.2.1
    dev: false

  /strip-ansi/6.0.1:
    resolution: {integrity: sha512-Y38VPSHcqkFrCpFnQ9vuSXmquuv5oXOKpGeT6aGrr3o3Gc9AlVa6JBfUSOCnbxGGZF+/0ooI7KrPuUSztUdU5A==}
    engines: {node: '>=8'}
    dependencies:
      ansi-regex: 5.0.1
    dev: false

  /strip-bom/3.0.0:
    resolution: {integrity: sha512-vavAMRXOgBVNF6nyEEmL3DBK19iRpDcoIwW+swQ+CbGiu7lju6t+JklA1MHweoWtadgt4ISVUsXLyDq34ddcwA==}
    engines: {node: '>=4'}
    dev: false

  /strip-json-comments/3.1.1:
    resolution: {integrity: sha512-6fPc+R4ihwqP6N/aIv2f1gMH8lOVtWQHoqC4yK6oSDVVocumAsfCqjkXnqiYMhmMwS/mEHLp7Vehlt3ql6lEig==}
    engines: {node: '>=8'}
    dev: false

  /strnum/1.0.5:
    resolution: {integrity: sha512-J8bbNyKKXl5qYcR36TIO8W3mVGVHrmmxsd5PAItGkmyzwJvybiw2IVq5nqd0i4LSNSkB/sx9VHllbfFdr9k1JA==}
    dev: false

  /supports-color/5.5.0:
    resolution: {integrity: sha512-QjVjwdXIt408MIiAqCX4oUKsgU2EqAGzs2Ppkm4aQYbjm+ZEWEcW4SfFNTr4uMNZma0ey4f5lgLrkB0aX0QMow==}
    engines: {node: '>=4'}
    dependencies:
      has-flag: 3.0.0
    dev: false

  /supports-color/7.2.0:
    resolution: {integrity: sha512-qpCAvRl9stuOHveKsn7HncJRvv501qIacKzQlO/+Lwxc9+0q2wLyv4Dfvt80/DPn2pqOBsJdDiogXGR9+OvwRw==}
    engines: {node: '>=8'}
    dependencies:
      has-flag: 4.0.0
    dev: false

  /supports-color/8.1.1:
    resolution: {integrity: sha512-MpUEN2OodtUzxvKQl72cUF7RQ5EiHsGvSsVG0ia9c5RbWGL2CI4C7EpPS8UTBIplnlzZiNuV56w+FuNxy3ty2Q==}
    engines: {node: '>=10'}
    dependencies:
      has-flag: 4.0.0
    dev: false

  /supports-preserve-symlinks-flag/1.0.0:
    resolution: {integrity: sha512-ot0WnXS9fgdkgIcePe6RHNk1WA8+muPa6cSjeR3V8K27q9BB1rTE3R1p7Hv0z1ZyAc8s6Vvv8DIyWf681MAt0w==}
    engines: {node: '>= 0.4'}
    dev: false

  /tapable/2.2.1:
    resolution: {integrity: sha512-GNzQvQTOIP6RyTfE2Qxb8ZVlNmw0n88vp1szwWRimP02mnTsx3Wtn5qRdqY9w2XduFNUgvOwhNnQsjwCp+kqaQ==}
    engines: {node: '>=6'}
    dev: false

  /tar-fs/2.1.1:
    resolution: {integrity: sha512-V0r2Y9scmbDRLCNex/+hYzvp/zyYjvFbHPNgVTKfQvVrb6guiE/fxP+XblDNR011utopbkex2nM4dHNV6GDsng==}
    dependencies:
      chownr: 1.1.4
      mkdirp-classic: 0.5.3
      pump: 3.0.0
      tar-stream: 2.2.0
    dev: false

  /tar-stream/2.2.0:
    resolution: {integrity: sha512-ujeqbceABgwMZxEJnk2HDY2DlnUZ+9oEcb1KzTVfYHio0UE6dG71n60d8D2I4qNvleWrrXpmjpt7vZeF1LnMZQ==}
    engines: {node: '>=6'}
    dependencies:
      bl: 4.1.0
      end-of-stream: 1.4.4
      fs-constants: 1.0.0
      inherits: 2.0.4
      readable-stream: 3.6.2
    dev: false

<<<<<<< HEAD
=======
  /tar/6.1.14:
    resolution: {integrity: sha512-piERznXu0U7/pW7cdSn7hjqySIVTYT6F76icmFk7ptU7dDYlXTm5r9A6K04R2vU3olYgoKeo1Cg3eeu5nhftAw==}
    engines: {node: '>=10'}
    dependencies:
      chownr: 2.0.0
      fs-minipass: 2.1.0
      minipass: 5.0.0
      minizlib: 2.1.2
      mkdirp: 1.0.4
      yallist: 4.0.0
    dev: false

>>>>>>> c9f2e73e
  /terser-webpack-plugin/5.3.8_webpack@5.82.1:
    resolution: {integrity: sha512-WiHL3ElchZMsK27P8uIUh4604IgJyAW47LVXGbEoB21DbQcZ+OuMpGjVYnEUaqcWM6dO8uS2qUbA7LSCWqvsbg==}
    engines: {node: '>= 10.13.0'}
    peerDependencies:
      '@swc/core': '*'
      esbuild: '*'
      uglify-js: '*'
      webpack: ^5.1.0
    peerDependenciesMeta:
      '@swc/core':
        optional: true
      esbuild:
        optional: true
      uglify-js:
        optional: true
    dependencies:
      '@jridgewell/trace-mapping': 0.3.18
      jest-worker: 27.5.1
      schema-utils: 3.1.2
      serialize-javascript: 6.0.1
      terser: 5.17.3
      webpack: 5.82.1_webpack-cli@4.10.0
    dev: false

  /terser/5.17.3:
    resolution: {integrity: sha512-AudpAZKmZHkG9jueayypz4duuCFJMMNGRMwaPvQKWfxKedh8Z2x3OCoDqIIi1xx5+iwx1u6Au8XQcc9Lke65Yg==}
    engines: {node: '>=10'}
    hasBin: true
    dependencies:
      '@jridgewell/source-map': 0.3.3
      acorn: 8.8.2
      commander: 2.20.3
      source-map-support: 0.5.21
    dev: false

  /text-hex/1.0.0:
    resolution: {integrity: sha512-uuVGNWzgJ4yhRaNSiubPY7OjISw4sw4E5Uv0wbjp+OzcbmVU/rsT8ujgcXJhn9ypzsgr5vlzpPqP+MBBKcGvbg==}
    dev: false

  /text-table/0.2.0:
    resolution: {integrity: sha512-N+8UisAXDGk8PFXP4HAzVR9nbfmVJ3zYLAWiTIoqC5v5isinhr+r5uaO8+7r3BMfuNIufIsA7RdpVgacC2cSpw==}
    dev: false

  /through/2.3.8:
    resolution: {integrity: sha512-w89qg7PI8wAdvX60bMDP+bFoD5Dvhm9oLheFp5O4a2QF0cSBGsBX4qZmadPMvVqlLJBBci+WqGGOAPvcDeNSVg==}
    dev: false

  /tmp/0.2.1:
    resolution: {integrity: sha512-76SUhtfqR2Ijn+xllcI5P1oyannHNHByD80W1q447gU3mp9G9PSpGdWmjUOHRDPiHYacIk66W7ubDTuPF3BEtQ==}
    engines: {node: '>=8.17.0'}
    dependencies:
      rimraf: 3.0.2
    dev: false

  /to-regex-range/5.0.1:
    resolution: {integrity: sha512-65P7iz6X5yEr1cwcgvQxbbIw7Uk3gOy5dIdtZ4rDveLqhrdJP+Li/Hx6tyK0NEb+2GCyneCMJiGqrADCSNk8sQ==}
    engines: {node: '>=8.0'}
    dependencies:
      is-number: 7.0.0
    dev: false

  /toidentifier/1.0.1:
    resolution: {integrity: sha512-o5sSPKEkg/DIQNmH43V0/uerLrpzVedkUh8tGNvaeXpfpuwjKenlSox/2O/BTlZUtEe+JG7s5YhEz608PlAHRA==}
    engines: {node: '>=0.6'}
    dev: false

  /tough-cookie/2.5.0:
    resolution: {integrity: sha512-nlLsUzgm1kfLXSXfRZMc1KLAugd4hqJHDTvc2hDIwS3mZAfMEuMbc03SujMF+GEcpaX/qboeycw6iO8JwVv2+g==}
    engines: {node: '>=0.8'}
    dependencies:
      psl: 1.9.0
      punycode: 2.3.0
    dev: false

  /tough-cookie/4.1.2:
    resolution: {integrity: sha512-G9fqXWoYFZgTc2z8Q5zaHy/vJMjm+WV0AkAeHxVCQiEB1b+dGvWzFW6QV07cY5jQ5gRkeid2qIkzkxUnmoQZUQ==}
    engines: {node: '>=6'}
    dependencies:
      psl: 1.9.0
      punycode: 2.3.0
      universalify: 0.2.0
      url-parse: 1.5.10
    dev: false

  /tr46/0.0.3:
    resolution: {integrity: sha512-N3WMsuqV66lT30CrXNbEjx4GEwlow3v6rr4mCcv6prnfwhS01rkgyFdjPNBYd9br7LpXV1+Emh01fHnq2Gdgrw==}
    dev: false

  /triple-beam/1.3.0:
    resolution: {integrity: sha512-XrHUvV5HpdLmIj4uVMxHggLbFSZYIn7HEWsqePZcI50pco+MPqJ50wMGY794X7AOOhxOBAjbkqfAbEe/QMp2Lw==}
    dev: false

  /ts-morph/15.1.0:
    resolution: {integrity: sha512-RBsGE2sDzUXFTnv8Ba22QfeuKbgvAGJFuTN7HfmIRUkgT/NaVLfDM/8OFm2NlFkGlWEXdpW5OaFIp1jvqdDuOg==}
    dependencies:
      '@ts-morph/common': 0.16.0
      code-block-writer: 11.0.3
    dev: false

  /ts-node/10.9.1_ptntfezbskugjyxb2gsnbidssi:
    resolution: {integrity: sha512-NtVysVPkxxrwFGUUxGYhfux8k78pQB3JqYBXlLRZgdGUqTO5wU/UyHop5p70iEbGhB7q5KmiZiU0Y3KlJrScEw==}
    hasBin: true
    peerDependencies:
      '@swc/core': '>=1.2.50'
      '@swc/wasm': '>=1.2.50'
      '@types/node': '*'
      typescript: '>=2.7'
    peerDependenciesMeta:
      '@swc/core':
        optional: true
      '@swc/wasm':
        optional: true
    dependencies:
      '@cspotcode/source-map-support': 0.8.1
      '@tsconfig/node10': 1.0.9
      '@tsconfig/node12': 1.0.11
      '@tsconfig/node14': 1.0.3
      '@tsconfig/node16': 1.0.3
      '@types/node': 18.16.7
      acorn: 8.8.2
      acorn-walk: 8.2.0
      arg: 4.1.3
      create-require: 1.1.1
      diff: 4.0.2
      make-error: 1.3.6
      typescript: 5.0.4
      v8-compile-cache-lib: 3.0.1
      yn: 3.1.1
    dev: false

  /ts-node/8.10.2_typescript@5.0.4:
    resolution: {integrity: sha512-ISJJGgkIpDdBhWVu3jufsWpK3Rzo7bdiIXJjQc0ynKxVOVcg2oIrf2H2cejminGrptVc6q6/uynAHNCuWGbpVA==}
    engines: {node: '>=6.0.0'}
    hasBin: true
    peerDependencies:
      typescript: '>=2.7'
    dependencies:
      arg: 4.1.3
      diff: 4.0.2
      make-error: 1.3.6
      source-map-support: 0.5.21
      typescript: 5.0.4
      yn: 3.1.1
    dev: false

  /tslib/1.14.1:
    resolution: {integrity: sha512-Xni35NKzjgMrwevysHTCArtLDpPvye8zV/0E4EyYn43P7/7qvQwPh9BGkHewbMulVntbigmcT7rdX3BNo9wRJg==}
    dev: false

  /tslib/2.5.0:
    resolution: {integrity: sha512-336iVw3rtn2BUK7ORdIAHTyxHGRIHVReokCR3XjbckJMK7ms8FysBfhLR8IXnAgy7T0PTPNBWKiH514FOW/WSg==}
    dev: false

  /tsutils/3.21.0_typescript@5.0.4:
    resolution: {integrity: sha512-mHKK3iUXL+3UF6xL5k0PEhKRUBKPBCv/+RkEOpjRWxxx27KKRBmmA60A9pgOUvMi8GKhRMPEmjBRPzs2W7O1OA==}
    engines: {node: '>= 6'}
    peerDependencies:
      typescript: '>=2.8.0 || >= 3.2.0-dev || >= 3.3.0-dev || >= 3.4.0-dev || >= 3.5.0-dev || >= 3.6.0-dev || >= 3.6.0-beta || >= 3.7.0-dev || >= 3.7.0-beta'
    dependencies:
      tslib: 1.14.1
      typescript: 5.0.4
    dev: false

  /tuf-js/1.1.6:
    resolution: {integrity: sha512-CXwFVIsXGbVY4vFiWF7TJKWmlKJAT8TWkH4RmiohJRcDJInix++F0dznDmoVbtJNzZ8yLprKUG4YrDIhv3nBMg==}
    engines: {node: ^14.17.0 || ^16.13.0 || >=18.0.0}
    dependencies:
      '@tufjs/models': 1.0.4
      debug: 4.3.4
      make-fetch-happen: 11.1.1
    transitivePeerDependencies:
      - supports-color
    dev: false

  /tunnel-agent/0.6.0:
    resolution: {integrity: sha512-McnNiV1l8RYeY8tBgEpuodCC1mLUdbSN+CYBL7kJsJNInOP8UjDDEwdk6Mw60vdLLrr5NHKZhMAOSrR2NZuQ+w==}
    dependencies:
      safe-buffer: 5.2.1
    dev: false

  /tunnel/0.0.6:
    resolution: {integrity: sha512-1h/Lnq9yajKY2PEbBadPXj3VxsDDu844OnaAo52UVmIzIvwwtBPIuNvkjuzBlTWpfJyUbG3ez0KSBibQkj4ojg==}
    engines: {node: '>=0.6.11 <=0.7.0 || >=0.7.3'}
    dev: false

  /tweetnacl/0.14.5:
    resolution: {integrity: sha512-KXXFFdAbFXY4geFIwoyNK+f5Z1b7swfXABfL7HXCmoIWMKU3dmS26672A4EeQtDzLKy7SXmfBu51JolvEKwtGA==}
    dev: false

  /type-check/0.4.0:
    resolution: {integrity: sha512-XleUoc9uwGXqjWwXaUTZAmzMcFZ5858QA2vvx1Ur5xIcixXIP+8LnFDgRplU30us6teqdlskFfu+ae4K79Ooew==}
    engines: {node: '>= 0.8.0'}
    dependencies:
      prelude-ls: 1.2.1
    dev: false

  /type-detect/4.0.8:
    resolution: {integrity: sha512-0fr/mIH1dlO+x7TlcMy+bIDqKPsw/70tVyeHW787goQjhmqaZe10uwLujubK9q9Lg6Fiho1KUKDYz0Z7k7g5/g==}
    engines: {node: '>=4'}
    dev: false

  /type-fest/0.20.2:
    resolution: {integrity: sha512-Ne+eE4r0/iWnpAxD852z3A+N0Bt5RN//NjJwRd2VFHEmrywxf5vsZlh4R6lixl6B+wz/8d+maTSAkN1FIkI3LQ==}
    engines: {node: '>=10'}
    dev: false

  /type-is/1.6.18:
    resolution: {integrity: sha512-TkRKr9sUTxEH8MdfuCSP7VizJyzRNMjj2J2do2Jr3Kym598JVdEksuzPQCnlFPW4ky9Q+iA+ma9BGm06XQBy8g==}
    engines: {node: '>= 0.6'}
    dependencies:
      media-typer: 0.3.0
      mime-types: 2.1.35
    dev: false

  /typed-array-length/1.0.4:
    resolution: {integrity: sha512-KjZypGq+I/H7HI5HlOoGHkWUUGq+Q0TPhQurLbyrVrvnKTBgzLhIJ7j6J/XTQOi0d1RjyZ0wdas8bKs2p0x3Ng==}
    dependencies:
      call-bind: 1.0.2
      for-each: 0.3.3
      is-typed-array: 1.1.10
    dev: false

  /typescript/5.0.4:
    resolution: {integrity: sha512-cW9T5W9xY37cc+jfEnaUvX91foxtHkza3Nw3wkoF4sSlKn0MONdkdEndig/qPBWXNkmplh3NzayQzCiHM4/hqw==}
    engines: {node: '>=12.20'}
    hasBin: true
    dev: false

  /ua-parser-js/0.7.35:
    resolution: {integrity: sha512-veRf7dawaj9xaWEu9HoTVn5Pggtc/qj+kqTOFvNiN1l0YdxwC1kvel57UCjThjGa3BHBihE8/UJAHI+uQHmd/g==}
    dev: false

  /uglify-js/3.17.4:
    resolution: {integrity: sha512-T9q82TJI9e/C1TAxYvfb16xO120tMVFZrGA3f9/P4424DNu6ypK103y0GPFVa17yotwSyZW5iYXgjYHkGrJW/g==}
    engines: {node: '>=0.8.0'}
    hasBin: true
    requiresBuild: true
    dev: false
    optional: true

  /unbox-primitive/1.0.2:
    resolution: {integrity: sha512-61pPlCD9h51VoreyJ0BReideM3MDKMKnh6+V9L08331ipq6Q8OFXZYiqP6n/tbHx4s5I9uRhcye6BrbkizkBDw==}
    dependencies:
      call-bind: 1.0.2
      has-bigints: 1.0.2
      has-symbols: 1.0.3
      which-boxed-primitive: 1.0.2
    dev: false

  /unbzip2-stream/1.4.3:
    resolution: {integrity: sha512-mlExGW4w71ebDJviH16lQLtZS32VKqsSfk80GCfUlwT/4/hNRFsoscrF/c++9xinkMzECL1uL9DDwXqFWkruPg==}
    dependencies:
      buffer: 5.7.1
      through: 2.3.8
    dev: false

  /underscore/1.13.6:
    resolution: {integrity: sha512-+A5Sja4HP1M08MaXya7p5LvjuM7K6q/2EaC0+iovj/wOcMsTzMvDFbasi/oSapiwOlt252IqsKqPjCl7huKS0A==}
    dev: false

  /unique-filename/2.0.1:
    resolution: {integrity: sha512-ODWHtkkdx3IAR+veKxFV+VBkUMcN+FaqzUUd7IZzt+0zhDZFPFxhlqwPF3YQvMHx1TD0tdgYl+kuPnJ8E6ql7A==}
    engines: {node: ^12.13.0 || ^14.15.0 || >=16.0.0}
    dependencies:
      unique-slug: 3.0.0
    dev: false

  /unique-filename/3.0.0:
    resolution: {integrity: sha512-afXhuC55wkAmZ0P18QsVE6kp8JaxrEokN2HGIoIVv2ijHQd419H0+6EigAFcIzXeMIkcIkNBpB3L/DXB3cTS/g==}
    engines: {node: ^14.17.0 || ^16.13.0 || >=18.0.0}
    dependencies:
      unique-slug: 4.0.0
    dev: false

  /unique-slug/3.0.0:
    resolution: {integrity: sha512-8EyMynh679x/0gqE9fT9oilG+qEt+ibFyqjuVTsZn1+CMxH+XLlpvr2UZx4nVcCwTpx81nICr2JQFkM+HPLq4w==}
    engines: {node: ^12.13.0 || ^14.15.0 || >=16.0.0}
    dependencies:
      imurmurhash: 0.1.4
    dev: false

  /unique-slug/4.0.0:
    resolution: {integrity: sha512-WrcA6AyEfqDX5bWige/4NQfPZMtASNVxdmWR76WESYQVAACSgWcR6e9i0mofqqBxYFtL4oAxPIptY73/0YE1DQ==}
    engines: {node: ^14.17.0 || ^16.13.0 || >=18.0.0}
    dependencies:
      imurmurhash: 0.1.4
    dev: false

  /universalify/0.1.2:
    resolution: {integrity: sha512-rBJeI5CXAlmy1pV+617WB9J63U6XcazHHF2f2dbJix4XzpUF0RS3Zbj0FGIOCAva5P/d/GBOYaACQ1w+0azUkg==}
    engines: {node: '>= 4.0.0'}
    dev: false

  /universalify/0.2.0:
    resolution: {integrity: sha512-CJ1QgKmNg3CwvAv/kOFmtnEN05f0D/cn9QntgNOQlQF9dgvVTHj3t+8JPdjqawCHk7V/KA+fbUqzZ9XWhcqPUg==}
    engines: {node: '>= 4.0.0'}
    dev: false

  /universalify/2.0.0:
    resolution: {integrity: sha512-hAZsKq7Yy11Zu1DE0OzWjw7nnLZmJZYTDZZyEFHZdUhV8FkH5MCfoU1XMaxXovpyW5nq5scPqq0ZDP9Zyl04oQ==}
    engines: {node: '>= 10.0.0'}
    dev: false

  /unpipe/1.0.0:
    resolution: {integrity: sha512-pjy2bYhSsufwWlKwPc+l3cN7+wuJlK6uz0YdJEOlQDbl6jo/YlPi4mb8agUkVC8BF7V8NuzeyPNqRksA3hztKQ==}
    engines: {node: '>= 0.8'}
    dev: false

  /update-browserslist-db/1.0.11_browserslist@4.21.5:
    resolution: {integrity: sha512-dCwEFf0/oT85M1fHBg4F0jtLwJrutGoHSQXCh7u4o2t1drG+c0a9Flnqww6XUKSfQMPpJBRjU8d4RXB09qtvaA==}
    hasBin: true
    peerDependencies:
      browserslist: '>= 4.21.0'
    dependencies:
      browserslist: 4.21.5
      escalade: 3.1.1
      picocolors: 1.0.0
    dev: false

  /upper-case-first/2.0.2:
    resolution: {integrity: sha512-514ppYHBaKwfJRK/pNC6c/OxfGa0obSnAl106u97Ed0I625Nin96KAjttZF6ZL3e1XLtphxnqrOi9iWgm+u+bg==}
    dependencies:
      tslib: 2.5.0
    dev: false

  /upper-case/2.0.2:
    resolution: {integrity: sha512-KgdgDGJt2TpuwBUIjgG6lzw2GWFRCW9Qkfkiv0DxqHHLYJHmtmdUIKcZd8rHgFSjopVTlw6ggzCm1b8MFQwikg==}
    dependencies:
      tslib: 2.5.0
    dev: false

  /uri-js/4.4.1:
    resolution: {integrity: sha512-7rKUyy33Q1yc98pQ1DAmLtwX109F7TIfWlW1Ydo8Wl1ii1SeHieeh0HHfPeL2fMXK6z0s8ecKs9frCuLJvndBg==}
    dependencies:
      punycode: 2.3.0
    dev: false

  /url-parse/1.5.10:
    resolution: {integrity: sha512-WypcfiRhfeUP9vvF0j6rw0J3hrWrw6iZv3+22h6iRMJ/8z1Tj6XfLP4DsUix5MhMPnXpiHDoKyoZ/bdCkwBCiQ==}
    dependencies:
      querystringify: 2.2.0
      requires-port: 1.0.0
    dev: false

  /util-deprecate/1.0.2:
    resolution: {integrity: sha512-EPD5q1uXyFxJpCrLnCc1nHnq3gOa6DZBocAIiI2TaSCA7VCJ1UJDMagCzIkXNsUYfD1daK//LTEQ8xiIbrHtcw==}
    dev: false

  /utils-merge/1.0.1:
    resolution: {integrity: sha512-pMZTvIkT1d+TFGvDOqodOclx0QWkkgi6Tdoa8gC8ffGAAqz9pzPTZWAybbsHHoED/ztMtkv/VoYTYyShUn81hA==}
    engines: {node: '>= 0.4.0'}
    dev: false

  /uuid/3.4.0:
    resolution: {integrity: sha512-HjSDRw6gZE5JMggctHBcjVak08+KEVhSIiDzFnT9S9aegmp85S/bReBVTb4QTFaRNptJ9kuYaNhnbNEOkbKb/A==}
    deprecated: Please upgrade  to version 7 or higher.  Older versions may use Math.random() in certain circumstances, which is known to be problematic.  See https://v8.dev/blog/math-random for details.
    hasBin: true
    dev: false

  /uuid/8.3.2:
    resolution: {integrity: sha512-+NYs2QeMWy+GWFOEm9xnn6HCDp0l7QBD7ml8zLUmJ+93Q5NF0NocErnwkTkXVFNiX3/fpC6afS8Dhb/gz7R7eg==}
    hasBin: true
    dev: false

  /v8-compile-cache-lib/3.0.1:
    resolution: {integrity: sha512-wa7YjyUGfNZngI/vtK0UHAN+lgDCxBPCylVXGp0zu59Fz5aiGtNXaq3DhIov063MorB+VfufLh3JlF2KdTK3xg==}
    dev: false

  /validate-npm-package-license/3.0.4:
    resolution: {integrity: sha512-DpKm2Ui/xN7/HQKCtpZxoRWBhZ9Z0kqtygG8XCgNQ8ZlDnxuQmWhj566j8fN4Cu3/JmbhsDo7fcAJq4s9h27Ew==}
    dependencies:
      spdx-correct: 3.2.0
      spdx-expression-parse: 3.0.1
    dev: false

  /validate-npm-package-name/5.0.0:
    resolution: {integrity: sha512-YuKoXDAhBYxY7SfOKxHBDoSyENFeW5VvIIQp2TGQuit8gpK6MnWaQelBKxso72DoxTZfZdcP3W90LqpSkgPzLQ==}
    engines: {node: ^14.17.0 || ^16.13.0 || >=18.0.0}
    dependencies:
      builtins: 5.0.1
    dev: false

  /vary/1.1.2:
    resolution: {integrity: sha512-BNGbWLfd0eUPabhkXUVm0j8uuvREyTh5ovRa/dyow/BqAbZJyC+5fU+IzQOzmAKzYqYRAISoRhdQr3eIZ/PXqg==}
    engines: {node: '>= 0.8'}
    dev: false

  /verror/1.10.0:
    resolution: {integrity: sha512-ZZKSmDAEFOijERBLkmYfJ+vmk3w+7hOLYDNkRCuRuMJGEmqYNCNLyBBFwWKVMhfwaEF3WOd0Zlw86U/WC/+nYw==}
    engines: {'0': node >=0.6.0}
    dependencies:
      assert-plus: 1.0.0
      core-util-is: 1.0.2
      extsprintf: 1.3.0
    dev: false

  /void-elements/2.0.1:
    resolution: {integrity: sha512-qZKX4RnBzH2ugr8Lxa7x+0V6XD9Sb/ouARtiasEQCHB1EVU4NXtmHsDDrx1dO4ne5fc3J6EW05BP1Dl0z0iung==}
    engines: {node: '>=0.10.0'}
    dev: false

  /vscode-jsonrpc/3.6.2:
    resolution: {integrity: sha512-T24Jb5V48e4VgYliUXMnZ379ItbrXgOimweKaJshD84z+8q7ZOZjJan0MeDe+Ugb+uqERDVV8SBmemaGMSMugA==}
    engines: {node: '>=4.0.0 || >=6.0.0'}
    dev: false

  /vscode-jsonrpc/8.0.2:
    resolution: {integrity: sha512-RY7HwI/ydoC1Wwg4gJ3y6LpU9FJRZAUnTYMXthqhFXXu77ErDd/xkREpGuk4MyYkk4a+XDWAMqe0S3KkelYQEQ==}
    engines: {node: '>=14.0.0'}
    dev: false

  /vscode-jsonrpc/8.1.0:
    resolution: {integrity: sha512-6TDy/abTQk+zDGYazgbIPc+4JoXdwC8NHU9Pbn4UJP1fehUyZmM4RHp5IthX7A6L5KS30PRui+j+tbbMMMafdw==}
    engines: {node: '>=14.0.0'}
    dev: false

  /vscode-languageserver-protocol/3.17.2:
    resolution: {integrity: sha512-8kYisQ3z/SQ2kyjlNeQxbkkTNmVFoQCqkmGrzLH6A9ecPlgTbp3wDTnUNqaUxYr4vlAcloxx8zwy7G5WdguYNg==}
    dependencies:
      vscode-jsonrpc: 8.0.2
      vscode-languageserver-types: 3.17.2
    dev: false

  /vscode-languageserver-protocol/3.17.3:
    resolution: {integrity: sha512-924/h0AqsMtA5yK22GgMtCYiMdCOtWTSGgUOkgEDX+wk2b0x4sAfLiO4NxBxqbiVtz7K7/1/RgVrVI0NClZwqA==}
    dependencies:
      vscode-jsonrpc: 8.1.0
      vscode-languageserver-types: 3.17.3
    dev: false

  /vscode-languageserver-textdocument/1.0.8:
    resolution: {integrity: sha512-1bonkGqQs5/fxGT5UchTgjGVnfysL0O8v1AYMBjqTbWQTFn721zaPGDYFkOKtfDgFiSgXM3KwaG3FMGfW4Ed9Q==}
    dev: false

  /vscode-languageserver-types/3.17.2:
    resolution: {integrity: sha512-zHhCWatviizPIq9B7Vh9uvrH6x3sK8itC84HkamnBWoDFJtzBf7SWlpLCZUit72b3os45h6RWQNC9xHRDF8dRA==}
    dev: false

  /vscode-languageserver-types/3.17.3:
    resolution: {integrity: sha512-SYU4z1dL0PyIMd4Vj8YOqFvHu7Hz/enbWtpfnVbJHU4Nd1YNYx8u0ennumc6h48GQNeOLxmwySmnADouT/AuZA==}
    dev: false

  /vscode-languageserver/8.0.2:
    resolution: {integrity: sha512-bpEt2ggPxKzsAOZlXmCJ50bV7VrxwCS5BI4+egUmure/oI/t4OlFzi/YNtVvY24A2UDOZAgwFGgnZPwqSJubkA==}
    hasBin: true
    dependencies:
      vscode-languageserver-protocol: 3.17.2
    dev: false

  /vscode-languageserver/8.1.0:
    resolution: {integrity: sha512-eUt8f1z2N2IEUDBsKaNapkz7jl5QpskN2Y0G01T/ItMxBxw1fJwvtySGB9QMecatne8jFIWJGWI61dWjyTLQsw==}
    hasBin: true
    dependencies:
      vscode-languageserver-protocol: 3.17.3
    dev: false

  /wait-port/0.2.14:
    resolution: {integrity: sha512-kIzjWcr6ykl7WFbZd0TMae8xovwqcqbx6FM9l+7agOgUByhzdjfzZBPK2CPufldTOMxbUivss//Sh9MFawmPRQ==}
    engines: {node: '>=8'}
    hasBin: true
    dependencies:
      chalk: 2.4.2
      commander: 3.0.2
      debug: 4.3.4
    transitivePeerDependencies:
      - supports-color
    dev: false

  /watchpack/2.4.0:
    resolution: {integrity: sha512-Lcvm7MGST/4fup+ifyKi2hjyIAwcdI4HRgtvTpIUxBRhB+RFtUh8XtDOxUfctVCnhVi+QQj49i91OyvzkJl6cg==}
    engines: {node: '>=10.13.0'}
    dependencies:
      glob-to-regexp: 0.4.1
      graceful-fs: 4.2.11
    dev: false

  /web-streams-polyfill/3.2.1:
    resolution: {integrity: sha512-e0MO3wdXWKrLbL0DgGnUV7WHVuw9OUvL4hjgnPkIeEvESk74gAITi5G606JtZPp39cd8HA9VQzCIvA49LpPN5Q==}
    engines: {node: '>= 8'}
    dev: false

  /webidl-conversions/3.0.1:
    resolution: {integrity: sha512-2JAn3z8AR6rjK8Sm8orRC0h/bcl/DqL7tRPdGZ4I1CjdF+EaMLmYxBHyXuKL849eucPFhvBoxMsflfOb8kxaeQ==}
    dev: false

  /webpack-cli/4.10.0_webpack@5.82.1:
    resolution: {integrity: sha512-NLhDfH/h4O6UOy+0LSso42xvYypClINuMNBVVzX4vX98TmTaTUxwRbXdhucbFMd2qLaCTcLq/PdYrvi8onw90w==}
    engines: {node: '>=10.13.0'}
    hasBin: true
    peerDependencies:
      '@webpack-cli/generators': '*'
      '@webpack-cli/migrate': '*'
      webpack: 4.x.x || 5.x.x
      webpack-bundle-analyzer: '*'
      webpack-dev-server: '*'
    peerDependenciesMeta:
      '@webpack-cli/generators':
        optional: true
      '@webpack-cli/migrate':
        optional: true
      webpack-bundle-analyzer:
        optional: true
      webpack-dev-server:
        optional: true
    dependencies:
      '@discoveryjs/json-ext': 0.5.7
      '@webpack-cli/configtest': 1.2.0_ssyfji3dpgdycm6uhcqeyo3c3q
      '@webpack-cli/info': 1.5.0_webpack-cli@4.10.0
      '@webpack-cli/serve': 1.7.0_webpack-cli@4.10.0
      colorette: 2.0.20
      commander: 7.2.0
      cross-spawn: 7.0.3
      fastest-levenshtein: 1.0.16
      import-local: 3.1.0
      interpret: 2.2.0
      rechoir: 0.7.1
      webpack: 5.82.1_webpack-cli@4.10.0
      webpack-merge: 5.8.0
    dev: false

  /webpack-merge/5.8.0:
    resolution: {integrity: sha512-/SaI7xY0831XwP6kzuwhKWVKDP9t1QY1h65lAFLbZqMPIuYcD9QAW4u9STIbU9kaJbPBB/geU/gLr1wDjOhQ+Q==}
    engines: {node: '>=10.0.0'}
    dependencies:
      clone-deep: 4.0.1
      wildcard: 2.0.1
    dev: false

  /webpack-sources/3.2.3:
    resolution: {integrity: sha512-/DyMEOrDgLKKIG0fmvtz+4dUX/3Ghozwgm6iPp8KRhvn+eQf9+Q7GWxVNMk3+uCPWfdXYC4ExGBckIXdFEfH1w==}
    engines: {node: '>=10.13.0'}
    dev: false

  /webpack/5.82.1_webpack-cli@4.10.0:
    resolution: {integrity: sha512-C6uiGQJ+Gt4RyHXXYt+v9f+SN1v83x68URwgxNQ98cvH8kxiuywWGP4XeNZ1paOzZ63aY3cTciCEQJNFUljlLw==}
    engines: {node: '>=10.13.0'}
    hasBin: true
    peerDependencies:
      webpack-cli: '*'
    peerDependenciesMeta:
      webpack-cli:
        optional: true
    dependencies:
      '@types/eslint-scope': 3.7.4
      '@types/estree': 1.0.1
      '@webassemblyjs/ast': 1.11.6
      '@webassemblyjs/wasm-edit': 1.11.6
      '@webassemblyjs/wasm-parser': 1.11.6
      acorn: 8.8.2
      acorn-import-assertions: 1.8.0_acorn@8.8.2
      browserslist: 4.21.5
      chrome-trace-event: 1.0.3
      enhanced-resolve: 5.14.0
      es-module-lexer: 1.2.1
      eslint-scope: 5.1.1
      events: 3.3.0
      glob-to-regexp: 0.4.1
      graceful-fs: 4.2.11
      json-parse-even-better-errors: 2.3.1
      loader-runner: 4.3.0
      mime-types: 2.1.35
      neo-async: 2.6.2
      schema-utils: 3.1.2
      tapable: 2.2.1
      terser-webpack-plugin: 5.3.8_webpack@5.82.1
      watchpack: 2.4.0
      webpack-cli: 4.10.0_webpack@5.82.1
      webpack-sources: 3.2.3
    transitivePeerDependencies:
      - '@swc/core'
      - esbuild
      - uglify-js
    dev: false

  /whatwg-mimetype/2.3.0:
    resolution: {integrity: sha512-M4yMwr6mAnQz76TbJm914+gPpB/nCwvZbJU28cUD6dR004SAxDLOOSUaB1JDRqLtaOV/vi0IC5lEAGFgrjGv/g==}
    dev: false

  /whatwg-url/5.0.0:
    resolution: {integrity: sha512-saE57nupxk6v3HY35+jzBwYa0rKSy0XR8JSxZPwgLr7ys0IBzhGviA1/TUGJLmSVqs8pb9AnvICXEuOHLprYTw==}
    dependencies:
      tr46: 0.0.3
      webidl-conversions: 3.0.1
    dev: false

  /which-boxed-primitive/1.0.2:
    resolution: {integrity: sha512-bwZdv0AKLpplFY2KZRX6TvyuN7ojjr7lwkg6ml0roIy9YeuSr7JS372qlNW18UQYzgYK9ziGcerWqZOmEn9VNg==}
    dependencies:
      is-bigint: 1.0.4
      is-boolean-object: 1.1.2
      is-number-object: 1.0.7
      is-string: 1.0.7
      is-symbol: 1.0.4
    dev: false

  /which-collection/1.0.1:
    resolution: {integrity: sha512-W8xeTUwaln8i3K/cY1nGXzdnVZlidBcagyNFtBdD5kxnb4TvGKR7FfSIS3mYpwWS1QUCutfKz8IY8RjftB0+1A==}
    dependencies:
      is-map: 2.0.2
      is-set: 2.0.2
      is-weakmap: 2.0.1
      is-weakset: 2.0.2
    dev: false

  /which-typed-array/1.1.9:
    resolution: {integrity: sha512-w9c4xkx6mPidwp7180ckYWfMmvxpjlZuIudNtDf4N/tTAUB8VJbX25qZoAsrtGuYNnGw3pa0AXgbGKRB8/EceA==}
    engines: {node: '>= 0.4'}
    dependencies:
      available-typed-arrays: 1.0.5
      call-bind: 1.0.2
      for-each: 0.3.3
      gopd: 1.0.1
      has-tostringtag: 1.0.0
      is-typed-array: 1.1.10
    dev: false

  /which/1.3.1:
    resolution: {integrity: sha512-HxJdYWq1MTIQbJ3nw0cqssHoTNU267KlrDuGZ1WYlxDStUtKUhOaJmh112/TZmHxxUfuJqPXSOm7tDyas0OSIQ==}
    hasBin: true
    dependencies:
      isexe: 2.0.0
    dev: false

  /which/2.0.2:
    resolution: {integrity: sha512-BLI3Tl1TW3Pvl70l3yq3Y64i+awpwXqsGBYWkkqMtnbXgrMD+yj7rhW0kuEDxzJaYXGjEW5ogapKNMEKNMjibA==}
    engines: {node: '>= 8'}
    hasBin: true
    dependencies:
      isexe: 2.0.0
    dev: false

  /which/3.0.1:
    resolution: {integrity: sha512-XA1b62dzQzLfaEOSQFTCOd5KFf/1VSzZo7/7TUjnya6u0vGGKzU96UQBZTAThCb2j4/xjBAyii1OhRLJEivHvg==}
    engines: {node: ^14.17.0 || ^16.13.0 || >=18.0.0}
    hasBin: true
    dependencies:
      isexe: 2.0.0
    dev: false

  /wide-align/1.1.5:
    resolution: {integrity: sha512-eDMORYaPNZ4sQIuuYPDHdQvf4gyCF9rEEV/yPxGfwPkRodwEgiMUUXTx/dex+Me0wxx53S+NgUHaP7y3MGlDmg==}
    dependencies:
      string-width: 4.2.3
    dev: false

  /wildcard/2.0.1:
    resolution: {integrity: sha512-CC1bOL87PIWSBhDcTrdeLo6eGT7mCFtrg0uIJtqJUFyK+eJnzl8A1niH56uu7KMa5XFrtiV+AQuHO3n7DsHnLQ==}
    dev: false

  /winston-transport/4.5.0:
    resolution: {integrity: sha512-YpZzcUzBedhlTAfJg6vJDlyEai/IFMIVcaEZZyl3UXIl4gmqRpU7AE89AHLkbzLUsv0NVmw7ts+iztqKxxPW1Q==}
    engines: {node: '>= 6.4.0'}
    dependencies:
      logform: 2.5.1
      readable-stream: 3.6.2
      triple-beam: 1.3.0
    dev: false

  /winston/3.8.2:
    resolution: {integrity: sha512-MsE1gRx1m5jdTTO9Ld/vND4krP2To+lgDoMEHGGa4HIlAUyXJtfc7CxQcGXVyz2IBpw5hbFkj2b/AtUdQwyRew==}
    engines: {node: '>= 12.0.0'}
    dependencies:
      '@colors/colors': 1.5.0
      '@dabh/diagnostics': 2.0.3
      async: 3.2.4
      is-stream: 2.0.1
      logform: 2.5.1
      one-time: 1.0.0
      readable-stream: 3.6.2
      safe-stable-stringify: 2.4.3
      stack-trace: 0.0.10
      triple-beam: 1.3.0
      winston-transport: 4.5.0
    dev: false

  /word-wrap/1.2.3:
    resolution: {integrity: sha512-Hz/mrNwitNRh/HUAtM/VT/5VH+ygD6DV7mYKZAtHOrbs8U7lvPS6xf7EJKMF0uW1KJCl0H701g3ZGus+muE5vQ==}
    engines: {node: '>=0.10.0'}
    dev: false

  /wordwrap/1.0.0:
    resolution: {integrity: sha512-gvVzJFlPycKc5dZN4yPkP8w7Dc37BtP1yczEneOb4uq34pXZcvrtRTmWV8W+Ume+XCxKgbjM+nevkyFPMybd4Q==}
    dev: false

  /workerpool/6.2.0:
    resolution: {integrity: sha512-Rsk5qQHJ9eowMH28Jwhe8HEbmdYDX4lwoMWshiCXugjtHqMD9ZbiqSDLxcsfdqsETPzVUtX5s1Z5kStiIM6l4A==}
    dev: false

  /wrap-ansi/7.0.0:
    resolution: {integrity: sha512-YVGIj2kamLSTxw6NsZjoBxfSwsn0ycdesmc4p+Q21c5zPuZ1pl+NfxVdxPtdHvmNVOQ6XSYG4AUtyt/Fi7D16Q==}
    engines: {node: '>=10'}
    dependencies:
      ansi-styles: 4.3.0
      string-width: 4.2.3
      strip-ansi: 6.0.1
    dev: false

  /wrappy/1.0.2:
    resolution: {integrity: sha512-l4Sp/DRseor9wL6EvV2+TuQn63dMkPjZ/sp9XkghTEbV9KlPS1xUsZ3u7/IQO4wxtcFB4bgpQPRcR3QCvezPcQ==}
    dev: false

  /ws/7.5.9:
    resolution: {integrity: sha512-F+P9Jil7UiSKSkppIiD94dN07AwvFixvLIj1Og1Rl9GGMuNipJnV9JzjD6XuqmAeiswGvUmNLjr5cFuXwNS77Q==}
    engines: {node: '>=8.3.0'}
    peerDependencies:
      bufferutil: ^4.0.1
      utf-8-validate: ^5.0.2
    peerDependenciesMeta:
      bufferutil:
        optional: true
      utf-8-validate:
        optional: true
    dev: false

  /ws/8.11.0:
    resolution: {integrity: sha512-HPG3wQd9sNQoT9xHyNCXoDUa+Xw/VevmY9FoHyQ+g+rrMn4j6FB4np7Z0OhdTgjx6MgQLK7jwSy1YecU1+4Asg==}
    engines: {node: '>=10.0.0'}
    peerDependencies:
      bufferutil: ^4.0.1
      utf-8-validate: ^5.0.2
    peerDependenciesMeta:
      bufferutil:
        optional: true
      utf-8-validate:
        optional: true
    dev: false

  /xml2js/0.4.23:
    resolution: {integrity: sha512-ySPiMjM0+pLDftHgXY4By0uswI3SPKLDw/i3UXbnO8M/p28zqexCUoPmQFrYD+/1BzhGJSs2i1ERWKJAtiLrug==}
    engines: {node: '>=4.0.0'}
    dependencies:
      sax: 1.2.4
      xmlbuilder: 11.0.1
    dev: false

  /xml2js/0.5.0:
    resolution: {integrity: sha512-drPFnkQJik/O+uPKpqSgr22mpuFHqKdbS835iAQrUC73L2F5WkboIRd63ai/2Yg6I1jzifPFKH2NTK+cfglkIA==}
    engines: {node: '>=4.0.0'}
    dependencies:
      sax: 1.2.4
      xmlbuilder: 11.0.1
    dev: false

  /xmlbuilder/11.0.1:
    resolution: {integrity: sha512-fDlsI/kFEx7gLvbecc0/ohLG50fugQp8ryHzMTuW9vSa1GJ0XYWKnhsUx7oie3G98+r56aTQIUB4kht42R3JvA==}
    engines: {node: '>=4.0'}
    dev: false

  /y18n/5.0.8:
    resolution: {integrity: sha512-0pfFzegeDWJHJIAmTLRP2DwHjdF5s7jo9tuztdQxAhINCdvS+3nGINqPd00AphqJR/0LhANUS6/+7SCb98YOfA==}
    engines: {node: '>=10'}
    dev: false

  /yallist/4.0.0:
    resolution: {integrity: sha512-3wdGidZyq5PB084XLES5TpOSRA3wjXAlIWMhum2kRcv/41Sn2emQ0dycQW4uZXLejwKvg6EsvbdlVL+FYEct7A==}
    dev: false

  /yargs-parser/20.2.4:
    resolution: {integrity: sha512-WOkpgNhPTlE73h4VFAFsOnomJVaovO8VqLDzy5saChRBFQFBoMYirowyW+Q9HB4HFF4Z7VZTiG3iSzJJA29yRA==}
    engines: {node: '>=10'}
    dev: false

  /yargs-parser/20.2.9:
    resolution: {integrity: sha512-y11nGElTIV+CT3Zv9t7VKl+Q3hTQoT9a1Qzezhhl6Rp21gJ/IVTW7Z3y9EWXhuUBC2Shnf+DX0antecpAwSP8w==}
    engines: {node: '>=10'}
    dev: false

  /yargs-parser/21.1.1:
    resolution: {integrity: sha512-tVpsJW7DdjecAiFpbIB1e3qxIQsE6NoPc5/eTdrbbIC4h0LVsWhnoa3g+m2HclBIujHzsxZ4VJVA+GUuc2/LBw==}
    engines: {node: '>=12'}
    dev: false

  /yargs-unparser/2.0.0:
    resolution: {integrity: sha512-7pRTIA9Qc1caZ0bZ6RYRGbHJthJWuakf+WmHK0rVeLkNrrGhfoabBNdue6kdINI6r4if7ocq9aD/n7xwKOdzOA==}
    engines: {node: '>=10'}
    dependencies:
      camelcase: 6.3.0
      decamelize: 4.0.0
      flat: 5.0.2
      is-plain-obj: 2.1.0
    dev: false

  /yargs/16.2.0:
    resolution: {integrity: sha512-D1mvvtDG0L5ft/jGWkLpG1+m0eQxOfaBvTNELraWj22wSVUMWxZUvYgJYcKh6jGGIkJFhH4IZPQhR4TKpc8mBw==}
    engines: {node: '>=10'}
    dependencies:
      cliui: 7.0.4
      escalade: 3.1.1
      get-caller-file: 2.0.5
      require-directory: 2.1.1
      string-width: 4.2.3
      y18n: 5.0.8
      yargs-parser: 20.2.9
    dev: false

  /yargs/17.6.2:
    resolution: {integrity: sha512-1/9UrdHjDZc0eOU0HxOHoS78C69UD3JRMvzlJ7S79S2nTaWRA/whGCTV8o9e/N/1Va9YIV7Q4sOxD8VV4pCWOw==}
    engines: {node: '>=12'}
    dependencies:
      cliui: 8.0.1
      escalade: 3.1.1
      get-caller-file: 2.0.5
      require-directory: 2.1.1
      string-width: 4.2.3
      y18n: 5.0.8
      yargs-parser: 21.1.1
    dev: false

  /yargs/17.7.2:
    resolution: {integrity: sha512-7dSzzRQ++CKnNI/krKnYRV7JKKPUXMEh61soaHKg9mrWEhzFWhFnxPxGl+69cD1Ou63C13NUPCnmIcrvqCuM6w==}
    engines: {node: '>=12'}
    dependencies:
      cliui: 8.0.1
      escalade: 3.1.1
      get-caller-file: 2.0.5
      require-directory: 2.1.1
      string-width: 4.2.3
      y18n: 5.0.8
      yargs-parser: 21.1.1
    dev: false

  /yauzl/2.10.0:
    resolution: {integrity: sha512-p4a9I6X6nu6IhoGmBqAcbJy1mlC4j27vEPZX9F4L4/vZT3Lyq1VkFHw/V/PUcB9Buo+DG3iHkT0x3Qya58zc3g==}
    dependencies:
      buffer-crc32: 0.2.13
      fd-slicer: 1.1.0
    dev: false

  /yn/3.1.1:
    resolution: {integrity: sha512-Ux4ygGWsu2c7isFWe8Yu1YluJmqVhxqK2cLXNQA5AcC3QfbGNpM7fu0Y8b/z16pXLnFxZYvWhd3fhBY9DLmC6Q==}
    engines: {node: '>=6'}
    dev: false

  /yocto-queue/0.1.0:
    resolution: {integrity: sha512-rVksvsnNCdJ/ohGc6xgPwyN8eheCxsiLM8mxuE/t/mOVqJewPuO1miLpTHQiRgTKCLexL4MeAFVagts7HmNZ2Q==}
    engines: {node: '>=10'}
    dev: false

  file:projects/rlc-common.tgz:
    resolution: {integrity: sha512-Sgc4hpgef8eOlzwcv/YA3YGssE3YeDg3XFNtDlweVk8QE+0cdYWluDk3GDt3rwpgAC23qbGKFcQRk2iZaEfm0Q==, tarball: file:projects/rlc-common.tgz}
    name: '@rush-temp/rlc-common'
    version: 0.0.0
    dependencies:
      '@types/fs-extra': 8.1.2
      '@types/lodash': 4.14.194
      '@types/node': 18.16.7
      eslint: 8.40.0
      fs-extra: 10.1.0
      handlebars: 4.7.7
      lodash: 4.17.21
      prettier: 2.7.1
      rimraf: 3.0.2
      ts-morph: 15.1.0
      ts-node: 10.9.1_ptntfezbskugjyxb2gsnbidssi
      typescript: 5.0.4
    transitivePeerDependencies:
      - '@swc/core'
      - '@swc/wasm'
      - supports-color
    dev: false

  file:projects/typescript.tgz:
    resolution: {integrity: sha512-ean+lCerSAVWiqJIeGL1IaBgphBVCbBv0N4YcAU6orDMfIGhjxjqVQGrHIqQd8gcyDaWNIL+GEclZErMTGOuQA==, tarball: file:projects/typescript.tgz}
    name: '@rush-temp/typescript'
    version: 0.0.0
    dependencies:
      '@autorest/codemodel': 4.19.3
      '@autorest/extension-base': 3.5.1
      '@autorest/testmodeler': 2.5.1
      '@azure-rest/core-client': 1.1.3
      '@azure-tools/codegen': 2.9.2
      '@azure-tools/test-recorder': 3.0.0
      '@azure/abort-controller': 1.1.0
      '@azure/core-auth': 1.4.0
      '@azure/core-client': 1.7.2
      '@azure/core-http': 1.2.6
      '@azure/core-http-compat': 1.3.0
      '@azure/core-lro': 2.5.3
      '@azure/core-paging': 1.5.0
      '@azure/core-rest-pipeline': 1.10.3
      '@azure/core-tracing': 1.0.1
      '@azure/core-util': 1.3.2
      '@azure/core-xml': 1.3.3
      '@azure/logger': 1.0.4
      '@microsoft.azure/autorest.testserver': 3.3.46
      '@types/chai': 4.3.5
      '@types/chai-as-promised': 7.1.5
      '@types/fs-extra': 9.0.13
      '@types/js-yaml': 3.12.1
      '@types/lodash': 4.14.194
      '@types/mocha': 5.2.7
      '@types/node': 18.16.7
      '@types/prettier': 1.19.1
      '@types/sinon': 10.0.14
      '@types/xmlbuilder': 0.0.34
      '@types/yargs': 17.0.24
      '@typescript-eslint/eslint-plugin': 5.59.5_zaj6dsh3leplki3sfxgbx2w2za
      '@typescript-eslint/parser': 5.59.5_3qfatcekpgbllh6uk5ivyhkbxq
      autorest: 3.6.3
      buffer: 6.0.3
      chai: 4.3.7
      chai-as-promised: 7.1.1_chai@4.3.7
      chalk: 4.1.2
      directory-tree: 2.3.1
      dotenv: 16.0.3
      eslint: 8.40.0
      fs-extra: 11.1.1
      handlebars: 4.7.7
      karma: 6.4.2
      karma-chrome-launcher: 3.2.0
      karma-mocha: 2.0.1
      karma-source-map-support: 1.4.0
      lodash: 4.17.21
      mocha: 9.2.2
      moment: 2.29.4
      node-cmd: 3.0.0
      npm-run-all: 4.1.5
      openapi-types: 7.2.3
      path-browserify: 1.0.1
      prettier: 1.19.1
      puppeteer: 3.3.0
      rimraf: 3.0.2
      sinon: 10.0.0
      source-map-loader: 1.1.3_webpack@5.82.1
      source-map-support: 0.5.21
      ts-morph: 15.1.0
      ts-node: 8.10.2_typescript@5.0.4
      tslib: 2.5.0
      typescript: 5.0.4
      wait-port: 0.2.14
      webpack: 5.82.1_webpack-cli@4.10.0
      webpack-cli: 4.10.0_webpack@5.82.1
      yargs: 17.7.2
    transitivePeerDependencies:
      - '@swc/core'
      - '@types/express'
      - '@webpack-cli/generators'
      - '@webpack-cli/migrate'
      - bufferutil
      - debug
      - encoding
      - esbuild
      - supports-color
      - uglify-js
      - utf-8-validate
      - webpack-bundle-analyzer
      - webpack-dev-server
    dev: false

  file:projects/typespec-test.tgz:
    resolution: {integrity: sha512-zT9imUthRghU9+mr2BufnIEQKxkW++/ZAQz+n3RLHmKOjovoTI278KDhyVliUXVSelrOXLRF/pjeVLZt/WYuEg==, tarball: file:projects/typespec-test.tgz}
    name: '@rush-temp/typespec-test'
    version: 0.0.0
    dependencies:
      '@azure-tools/typespec-autorest': 0.30.0_vwrrrzfw7hq5zzmuw6ly3dq2de
      '@azure-tools/typespec-azure-core': 0.30.0_wihkxl52pkwnxc25ba2weeyzd4
      '@azure-tools/typespec-client-generator-core': 0.30.0_wihkxl52pkwnxc25ba2weeyzd4
      '@types/mocha': 5.2.7
      '@types/node': 18.16.7
<<<<<<< HEAD
      '@typespec/compiler': 0.44.0
      '@typespec/http': 0.44.0_@typespec+compiler@0.44.0
      '@typespec/openapi': 0.44.0_wihkxl52pkwnxc25ba2weeyzd4
      '@typespec/openapi3': 0.44.0_avswljoapttvtv2tgwnve3owrq
      '@typespec/prettier-plugin-typespec': 0.44.0
      '@typespec/rest': 0.44.0_@typespec+compiler@0.44.0
      '@typespec/versioning': 0.44.0_@typespec+compiler@0.44.0
=======
      '@typespec/compiler': 0.43.0
      '@typespec/http': 0.43.1_@typespec+compiler@0.43.0
      '@typespec/openapi': 0.43.0_iaqsnjlmblwjtzjnlq5lqg6yfu
      '@typespec/openapi3': 0.43.0_liwdt74v3xhzz6bivwq22nn2tq
      '@typespec/prettier-plugin-typespec': 0.43.0
      '@typespec/rest': 0.43.0_@typespec+compiler@0.43.0
      '@typespec/versioning': 0.43.0
>>>>>>> c9f2e73e
      prettier: 2.7.1
      ts-node: 8.10.2_typescript@5.0.4
      typescript: 5.0.4
    dev: false

  file:projects/typespec-ts.tgz:
<<<<<<< HEAD
    resolution: {integrity: sha512-tmbOedLCvpid5VKbc+jheY04bjOQ9PnWa8a9+882szpFpyylYeICv3xtlhhVH8/mNyJGndcAXlbWOhVFq01G6w==, tarball: file:projects/typespec-ts.tgz}
=======
    resolution: {integrity: sha512-ey0BfY4MO4Mg/gJrS9/PqP8vvpxw2g30HCjL+EJ0pEszmmHUg5HePOEix4SqJqSPzOxQw6bToEz68CMoxu7iVg==, tarball: file:projects/typespec-ts.tgz}
>>>>>>> c9f2e73e
    name: '@rush-temp/typespec-ts'
    version: 0.0.0
    dependencies:
      '@azure-rest/core-client': 1.1.3
      '@azure-tools/cadl-ranch': 0.4.13_3cjqqgv4r33nr5whoygb4gr3p4
      '@azure-tools/cadl-ranch-expect': 0.3.0_nwoy7fm4y4huu6dyos7frmr6pu
      '@azure-tools/cadl-ranch-specs': 0.14.10_alf5mletmwwqk4666y6emxunyq
      '@azure-tools/typespec-autorest': 0.30.0_vwrrrzfw7hq5zzmuw6ly3dq2de
      '@azure-tools/typespec-azure-core': 0.30.0_wihkxl52pkwnxc25ba2weeyzd4
      '@azure-tools/typespec-client-generator-core': 0.30.0_wihkxl52pkwnxc25ba2weeyzd4
      '@azure/core-auth': 1.4.0
      '@azure/core-lro': 2.5.3
      '@azure/core-paging': 1.5.0
      '@azure/core-rest-pipeline': 1.10.3
      '@azure/logger': 1.0.4
      '@types/chai': 4.3.5
      '@types/fs-extra': 9.0.13
      '@types/mocha': 9.1.1
      '@types/node': 18.16.7
<<<<<<< HEAD
=======
      '@types/pacote': 11.1.5
>>>>>>> c9f2e73e
      '@types/prettier': 2.7.2
      '@typescript-eslint/eslint-plugin': 5.59.5_zaj6dsh3leplki3sfxgbx2w2za
      '@typescript-eslint/parser': 5.59.5_3qfatcekpgbllh6uk5ivyhkbxq
      '@typespec/compiler': 0.44.0
      '@typespec/http': 0.44.0_@typespec+compiler@0.44.0
      '@typespec/openapi': 0.44.0_wihkxl52pkwnxc25ba2weeyzd4
      '@typespec/openapi3': 0.44.0_avswljoapttvtv2tgwnve3owrq
      '@typespec/rest': 0.44.0_@typespec+compiler@0.44.0
      '@typespec/versioning': 0.44.0_@typespec+compiler@0.44.0
      chai: 4.3.7
      chalk: 4.1.2
      cross-env: 7.0.3
      eslint: 8.40.0
      fs-extra: 11.1.1
      mkdirp: 2.1.6
      mocha: 9.2.2
      pacote: 15.1.3
      prettier: 2.7.1
      rimraf: 3.0.2
      ts-morph: 15.1.0
      ts-node: 10.9.1_ptntfezbskugjyxb2gsnbidssi
      tslib: 2.5.0
      typescript: 5.0.4
    transitivePeerDependencies:
      - '@swc/core'
      - '@swc/wasm'
      - '@types/express'
      - encoding
      - supports-color
    dev: false<|MERGE_RESOLUTION|>--- conflicted
+++ resolved
@@ -957,8 +957,6 @@
 
   /@types/node/18.16.7:
     resolution: {integrity: sha512-MFg7ua/bRtnA1hYE3pVyWxGd/r7aMqjNOdHvlSsXV3n8iaeGKkOaPzpJh6/ovf4bEXWcojkeMJpTsq3mzXW4IQ==}
-<<<<<<< HEAD
-=======
     dev: false
 
   /@types/npm-package-arg/6.1.1:
@@ -986,7 +984,6 @@
       '@types/npm-registry-fetch': 8.0.4
       '@types/npmlog': 4.1.4
       '@types/ssri': 7.1.1
->>>>>>> c9f2e73e
     dev: false
 
   /@types/prettier/1.19.1:
@@ -5469,13 +5466,10 @@
       object-inspect: 1.12.3
     dev: false
 
-<<<<<<< HEAD
-=======
   /signal-exit/3.0.7:
     resolution: {integrity: sha512-wnD2ZE+l+SPC/uoS0vXeE9L1+0wuaMqKlfz9AMUo38JsyLSBWSFcHR1Rri62LZc12vLr1gb3jl7iwQhgwpAbGQ==}
     dev: false
 
->>>>>>> c9f2e73e
   /signal-exit/4.0.2:
     resolution: {integrity: sha512-MY2/qGx4enyjprQnFaZsHib3Yadh3IXyV2C321GY0pjGfVBu4un0uDJkwgdxqO+Rdx8JMT8IfJIRwbYVz3Ob3Q==}
     engines: {node: '>=14'}
@@ -5571,9 +5565,7 @@
       - utf-8-validate
     dev: false
 
-<<<<<<< HEAD
-=======
-  /socks-proxy-agent/7.0.0:
+  /source-map-loader/1.1.3_webpack@5.82.1:
     resolution: {integrity: sha512-Fgl0YPZ902wEsAyiQ+idGd1A7rSFx/ayC1CQVMw5P+EQx2V0SgpGtf6OKFhVjPflPUl9YMmEOnmfjCdMUsygww==}
     engines: {node: '>= 10'}
     dependencies:
@@ -5592,7 +5584,6 @@
       smart-buffer: 4.2.0
     dev: false
 
->>>>>>> c9f2e73e
   /source-map-loader/1.1.3_webpack@5.82.1:
     resolution: {integrity: sha512-6YHeF+XzDOrT/ycFJNI53cgEsp/tHTMl37hi7uVyqFAlTXW109JazaQCkbc+jjoL2637qkH1amLi+JzrIpt5lA==}
     engines: {node: '>= 10.13.0'}
@@ -5844,9 +5835,7 @@
       readable-stream: 3.6.2
     dev: false
 
-<<<<<<< HEAD
-=======
-  /tar/6.1.14:
+  /terser-webpack-plugin/5.3.8_webpack@5.82.1:
     resolution: {integrity: sha512-piERznXu0U7/pW7cdSn7hjqySIVTYT6F76icmFk7ptU7dDYlXTm5r9A6K04R2vU3olYgoKeo1Cg3eeu5nhftAw==}
     engines: {node: '>=10'}
     dependencies:
@@ -5858,7 +5847,6 @@
       yallist: 4.0.0
     dev: false
 
->>>>>>> c9f2e73e
   /terser-webpack-plugin/5.3.8_webpack@5.82.1:
     resolution: {integrity: sha512-WiHL3ElchZMsK27P8uIUh4604IgJyAW47LVXGbEoB21DbQcZ+OuMpGjVYnEUaqcWM6dO8uS2qUbA7LSCWqvsbg==}
     engines: {node: '>= 10.13.0'}
@@ -6818,7 +6806,6 @@
       '@azure-tools/typespec-client-generator-core': 0.30.0_wihkxl52pkwnxc25ba2weeyzd4
       '@types/mocha': 5.2.7
       '@types/node': 18.16.7
-<<<<<<< HEAD
       '@typespec/compiler': 0.44.0
       '@typespec/http': 0.44.0_@typespec+compiler@0.44.0
       '@typespec/openapi': 0.44.0_wihkxl52pkwnxc25ba2weeyzd4
@@ -6826,26 +6813,13 @@
       '@typespec/prettier-plugin-typespec': 0.44.0
       '@typespec/rest': 0.44.0_@typespec+compiler@0.44.0
       '@typespec/versioning': 0.44.0_@typespec+compiler@0.44.0
-=======
-      '@typespec/compiler': 0.43.0
-      '@typespec/http': 0.43.1_@typespec+compiler@0.43.0
-      '@typespec/openapi': 0.43.0_iaqsnjlmblwjtzjnlq5lqg6yfu
-      '@typespec/openapi3': 0.43.0_liwdt74v3xhzz6bivwq22nn2tq
-      '@typespec/prettier-plugin-typespec': 0.43.0
-      '@typespec/rest': 0.43.0_@typespec+compiler@0.43.0
-      '@typespec/versioning': 0.43.0
->>>>>>> c9f2e73e
       prettier: 2.7.1
       ts-node: 8.10.2_typescript@5.0.4
       typescript: 5.0.4
     dev: false
 
   file:projects/typespec-ts.tgz:
-<<<<<<< HEAD
     resolution: {integrity: sha512-tmbOedLCvpid5VKbc+jheY04bjOQ9PnWa8a9+882szpFpyylYeICv3xtlhhVH8/mNyJGndcAXlbWOhVFq01G6w==, tarball: file:projects/typespec-ts.tgz}
-=======
-    resolution: {integrity: sha512-ey0BfY4MO4Mg/gJrS9/PqP8vvpxw2g30HCjL+EJ0pEszmmHUg5HePOEix4SqJqSPzOxQw6bToEz68CMoxu7iVg==, tarball: file:projects/typespec-ts.tgz}
->>>>>>> c9f2e73e
     name: '@rush-temp/typespec-ts'
     version: 0.0.0
     dependencies:
@@ -6865,10 +6839,7 @@
       '@types/fs-extra': 9.0.13
       '@types/mocha': 9.1.1
       '@types/node': 18.16.7
-<<<<<<< HEAD
-=======
       '@types/pacote': 11.1.5
->>>>>>> c9f2e73e
       '@types/prettier': 2.7.2
       '@typescript-eslint/eslint-plugin': 5.59.5_zaj6dsh3leplki3sfxgbx2w2za
       '@typescript-eslint/parser': 5.59.5_3qfatcekpgbllh6uk5ivyhkbxq
