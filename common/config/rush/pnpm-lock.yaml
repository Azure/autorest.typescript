--- conflicted
+++ resolved
@@ -5961,18 +5961,12 @@
     hasBin: true
     dev: false
 
-<<<<<<< HEAD
   /mkdirp/2.1.6:
     resolution:
       {
         integrity: sha512-+hEnITedc8LAtIP9u3HJDFIdcLV2vXP33sqLLIzkv1Db1zO/1OxbvYf0Y1OC/S/Qo5dxHXepofhmxL02PsKe+A==,
       }
     engines: { node: ">=10" }
-=======
-  /mkdirp/3.0.1:
-    resolution: {integrity: sha512-+NsyUUAZDmo6YVHzL/stxSu3t9YS1iljliy3BSDrXJ/dkn1KYdmtZODGGjLcc9XLgVVpH4KshHB8XmZgMhaBXg==}
-    engines: {node: '>=10'}
->>>>>>> a10343a6
     hasBin: true
     dev: true
 
